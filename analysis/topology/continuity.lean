/-
Copyright (c) 2017 Johannes Hölzl. All rights reserved.
Released under Apache 2.0 license as described in the file LICENSE.
Authors: Johannes Hölzl, Mario Carneiro, Patrick Massot

Continuous functions.

Parts of the formalization is based on the books:
  N. Bourbaki: General Topology
  I. M. James: Topologies and Uniformities
A major difference is that this formalization is heavily based on the filter library.
-/
import analysis.topology.topological_space
noncomputable theory

open set filter lattice
local attribute [instance] classical.prop_decidable

variables {α : Type*} {β : Type*} {γ : Type*} {δ : Type*}

section
variables [topological_space α] [topological_space β] [topological_space γ]

/-- A function between topological spaces is continuous if the preimage
  of every open set is open. -/
def continuous (f : α → β) := ∀s, is_open s → is_open (f ⁻¹' s)

lemma continuous_id : continuous (id : α → α) :=
assume s h, h

lemma continuous.comp {f : α → β} {g : β → γ} (hf : continuous f) (hg : continuous g):
  continuous (g ∘ f) :=
assume s h, hf _ (hg s h)

lemma continuous.tendsto {f : α → β} (hf : continuous f) (x) :
  tendsto f (nhds x) (nhds (f x)) | s :=
show s ∈ (nhds (f x)).sets → s ∈ (map f (nhds x)).sets,
by simp [nhds_sets]; exact
assume t t_subset t_open fx_in_t,
  ⟨f ⁻¹' t, preimage_mono t_subset, hf t t_open, fx_in_t⟩

lemma continuous_iff_tendsto {f : α → β} :
  continuous f ↔ (∀x, tendsto f (nhds x) (nhds (f x))) :=
⟨continuous.tendsto,
  assume hf : ∀x, tendsto f (nhds x) (nhds (f x)),
  assume s, assume hs : is_open s,
  have ∀a, f a ∈ s → s ∈ (nhds (f a)).sets,
    by simp [nhds_sets]; exact assume a ha, ⟨s, subset.refl s, hs, ha⟩,
  show is_open (f ⁻¹' s),
    by simp [is_open_iff_nhds]; exact assume a ha, hf a (this a ha)⟩

lemma continuous_const {b : β} : continuous (λa:α, b) :=
continuous_iff_tendsto.mpr $ assume a, tendsto_const_nhds

lemma continuous_iff_is_closed {f : α → β} :
  continuous f ↔ (∀s, is_closed s → is_closed (f ⁻¹' s)) :=
⟨assume hf s hs, hf (-s) hs,
  assume hf s, by rw [←is_closed_compl_iff, ←is_closed_compl_iff]; exact hf _⟩

lemma continuous_at_iff_ultrafilter {f : α → β} (x) : tendsto f (nhds x) (nhds (f x)) ↔
  ∀ g, is_ultrafilter g → g ≤ nhds x → g.map f ≤ nhds (f x) :=
tendsto_iff_ultrafilter f (nhds x) (nhds (f x))

lemma continuous_iff_ultrafilter {f : α → β} :
  continuous f ↔ ∀ x g, is_ultrafilter g → g ≤ nhds x → g.map f ≤ nhds (f x) :=
by simp only [continuous_iff_tendsto, continuous_at_iff_ultrafilter]

lemma continuous_if {p : α → Prop} {f g : α → β} {h : ∀a, decidable (p a)}
  (hp : ∀a∈frontier {a | p a}, f a = g a) (hf : continuous f) (hg : continuous g) :
  continuous (λa, @ite (p a) (h a) β (f a) (g a)) :=
continuous_iff_is_closed.mpr $
assume s hs,
have (λa, ite (p a) (f a) (g a)) ⁻¹' s =
    (closure {a | p a} ∩  f ⁻¹' s) ∪ (closure {a | ¬ p a} ∩ g ⁻¹' s),
  from set.ext $ assume a,
  classical.by_cases
    (assume : a ∈ frontier {a | p a},
      have hac : a ∈ closure {a | p a}, from this.left,
      have hai : a ∈ closure {a | ¬ p a},
        from have a ∈ - interior {a | p a}, from this.right, by rwa [←closure_compl] at this,
      by by_cases p a; simp [h, hp a this, hac, hai, iff_def] {contextual := tt})
    (assume hf : a ∈ - frontier {a | p a},
      classical.by_cases
        (assume : p a,
          have hc : a ∈ closure {a | p a}, from subset_closure this,
          have hnc : a ∉ closure {a | ¬ p a},
            by show a ∉ closure (- {a | p a}); rw [closure_compl]; simpa [frontier, hc] using hf,
          by simp [this, hc, hnc])
        (assume : ¬ p a,
          have hc : a ∈ closure {a | ¬ p a}, from subset_closure this,
          have hnc : a ∉ closure {a | p a},
            begin
              have hc : a ∈ closure (- {a | p a}), from hc,
              simp [closure_compl] at hc,
              simpa [frontier, hc] using hf
            end,
          by simp [this, hc, hnc])),
by rw [this]; exact is_closed_union
  (is_closed_inter is_closed_closure $ continuous_iff_is_closed.mp hf s hs)
  (is_closed_inter is_closed_closure $ continuous_iff_is_closed.mp hg s hs)

lemma image_closure_subset_closure_image {f : α → β} {s : set α} (h : continuous f) :
  f '' closure s ⊆ closure (f '' s) :=
have ∀ (a : α), nhds a ⊓ principal s ≠ ⊥ → nhds (f a) ⊓ principal (f '' s) ≠ ⊥,
  from assume a ha,
  have h₁ : ¬ map f (nhds a ⊓ principal s) = ⊥,
    by rwa[map_eq_bot_iff],
  have h₂ : map f (nhds a ⊓ principal s) ≤ nhds (f a) ⊓ principal (f '' s),
    from le_inf
      (le_trans (map_mono inf_le_left) $ by rw [continuous_iff_tendsto] at h; exact h a)
      (le_trans (map_mono inf_le_right) $ by simp; exact subset.refl _),
  neq_bot_of_le_neq_bot h₁ h₂,
by simp [image_subset_iff, closure_eq_nhds]; assumption

lemma mem_closure [topological_space α] [topological_space β]
  {s : set α} {t : set β} {f : α → β} {a : α}
  (hf : continuous f) (ha : a ∈ closure s) (ht : ∀a∈s, f a ∈ t) : f a ∈ closure t :=
subset.trans (image_closure_subset_closure_image hf) (closure_mono $ image_subset_iff.2 ht) $
  (mem_image_of_mem f ha)

lemma compact_image {s : set α} {f : α → β} (hs : compact s) (hf : continuous f) : compact (f '' s) :=
compact_of_finite_subcover $ assume c hco hcs,
  have hdo : ∀t∈c, is_open (f ⁻¹' t), from assume t' ht, hf _ $ hco _ ht,
  have hds : s ⊆ ⋃i∈c, f ⁻¹' i,
    by simpa [subset_def, -mem_image] using hcs,
  let ⟨d', hcd', hfd', hd'⟩ := compact_elim_finite_subcover_image hs hdo hds in
  ⟨d', hcd', hfd', by simpa [subset_def, -mem_image, image_subset_iff] using hd'⟩

end

section constructions
local notation `cont` := @continuous _ _
local notation `tspace` := topological_space
open topological_space

variables {f : α → β} {ι : Sort*}

lemma continuous_iff_le_coinduced {t₁ : tspace α} {t₂ : tspace β} :
  cont t₁ t₂ f ↔ t₂ ≤ coinduced f t₁ := iff.rfl

lemma continuous_iff_induced_le {t₁ : tspace α} {t₂ : tspace β} :
  cont t₁ t₂ f ↔ induced f t₂ ≤ t₁ :=
iff.trans continuous_iff_le_coinduced (gc_induced_coinduced f _ _).symm

theorem continuous_generated_from {t : tspace α} {b : set (set β)}
  (h : ∀s∈b, is_open (f ⁻¹' s)) : cont t (generate_from b) f :=
continuous_iff_le_coinduced.2 $ generate_from_le h

lemma continuous_induced_dom {t : tspace β} : cont (induced f t) t f :=
assume s h, ⟨_, h, rfl⟩

lemma continuous_induced_rng {g : γ → α} {t₂ : tspace β} {t₁ : tspace γ}
  (h : cont t₁ t₂ (f ∘ g)) : cont t₁ (induced f t₂) g :=
assume s ⟨t, ht, s_eq⟩, s_eq.symm ▸ h t ht

lemma continuous_coinduced_rng {t : tspace α} : cont t (coinduced f t) f :=
assume s h, h

lemma continuous_coinduced_dom {g : β → γ} {t₁ : tspace α} {t₂ : tspace γ}
  (h : cont t₁ t₂ (g ∘ f)) : cont (coinduced f t₁) t₂ g :=
assume s hs, h s hs

lemma continuous_le_dom {t₁ t₂ : tspace α} {t₃ : tspace β}
  (h₁ : t₁ ≤ t₂) (h₂ : cont t₁ t₃ f) : cont t₂ t₃ f :=
assume s h, h₁ _ (h₂ s h)

lemma continuous_le_rng {t₁ : tspace α} {t₂ t₃ : tspace β}
  (h₁ : t₃ ≤ t₂) (h₂ : cont t₁ t₂ f) : cont t₁ t₃ f :=
assume s h, h₂ s (h₁ s h)

lemma continuous_inf_dom {t₁ t₂ : tspace α} {t₃ : tspace β}
  (h₁ : cont t₁ t₃ f) (h₂ : cont t₂ t₃ f) : cont (t₁ ⊓ t₂) t₃ f :=
assume s h, ⟨h₁ s h, h₂ s h⟩

lemma continuous_inf_rng_left {t₁ : tspace α} {t₃ t₂ : tspace β} :
  cont t₁ t₂ f → cont t₁ (t₂ ⊓ t₃) f :=
continuous_le_rng inf_le_left

lemma continuous_inf_rng_right {t₁ : tspace α} {t₃ t₂ : tspace β} :
  cont t₁ t₃ f → cont t₁ (t₂ ⊓ t₃) f :=
continuous_le_rng inf_le_right

lemma continuous_Inf_dom {t₁ : set (tspace α)} {t₂ : tspace β}
  (h : ∀t∈t₁, cont t t₂ f) : cont (Inf t₁) t₂ f :=
continuous_iff_induced_le.2 $ le_Inf $ assume t ht, continuous_iff_induced_le.1 $ h t ht

lemma continuous_Inf_rng {t₁ : tspace α} {t₂ : set (tspace β)} {t : tspace β}
  (h₁ : t ∈ t₂) (hf : cont t₁ t f) : cont t₁ (Inf t₂) f :=
continuous_iff_le_coinduced.2 $ Inf_le_of_le h₁ $ continuous_iff_le_coinduced.1 hf

lemma continuous_infi_dom {t₁ : ι → tspace α} {t₂ : tspace β}
  (h : ∀i, cont (t₁ i) t₂ f) : cont (infi t₁) t₂ f :=
continuous_Inf_dom $ assume t ⟨i, (t_eq : t = t₁ i)⟩, t_eq.symm ▸ h i

lemma continuous_infi_rng {t₁ : tspace α} {t₂ : ι → tspace β} {i : ι}
  (h : cont t₁ (t₂ i) f) : cont t₁ (infi t₂) f :=
continuous_Inf_rng ⟨i, rfl⟩ h

lemma continuous_sup_rng {t₁ : tspace α} {t₂ t₃ : tspace β}
  (h₁ : cont t₁ t₂ f) (h₂ : cont t₁ t₃ f) : cont t₁ (t₂ ⊔ t₃) f :=
continuous_iff_le_coinduced.2 $ sup_le
  (continuous_iff_le_coinduced.1 h₁)
  (continuous_iff_le_coinduced.1 h₂)

lemma continuous_sup_dom_left {t₁ t₂ : tspace α} {t₃ : tspace β} :
  cont t₁ t₃ f → cont (t₁ ⊔ t₂) t₃ f :=
continuous_le_dom le_sup_left

lemma continuous_sup_dom_right {t₁ t₂ : tspace α} {t₃ : tspace β} :
  cont t₂ t₃ f → cont (t₁ ⊔ t₂) t₃ f :=
continuous_le_dom le_sup_right

lemma continuous_Sup_dom {t₁ : set (tspace α)} {t₂ : tspace β} {t : tspace α} (h₁ : t ∈ t₁) :
  cont t t₂ f → cont (Sup t₁) t₂ f :=
continuous_le_dom $ le_Sup h₁

lemma continuous_Sup_rng {t₁ : tspace α} {t₂ : set (tspace β)}
  (h : ∀t∈t₂, cont t₁ t f) : cont t₁ (Sup t₂) f :=
continuous_iff_le_coinduced.2 $ Sup_le $ assume b hb, continuous_iff_le_coinduced.1 $ h b hb

lemma continuous_supr_dom {t₁ : ι → tspace α} {t₂ : tspace β} {i : ι} :
  cont (t₁ i) t₂ f → cont (supr t₁) t₂ f :=
continuous_le_dom $ le_supr _ _

lemma continuous_supr_rng {t₁ : tspace α} {t₂ : ι → tspace β}
  (h : ∀i, cont t₁ (t₂ i) f) : cont t₁ (supr t₂) f :=
continuous_iff_le_coinduced.2 $ supr_le $ assume i, continuous_iff_le_coinduced.1 $ h i

lemma continuous_top {t : tspace β} : cont ⊤ t f :=
continuous_iff_induced_le.2 $ le_top

lemma continuous_bot {t : tspace α} : cont t ⊥ f :=
continuous_iff_le_coinduced.2 $ bot_le

end constructions

section induced
open topological_space
variables [t : topological_space β] {f : α → β}

theorem is_open_induced {s : set β} (h : is_open s) : (induced f t).is_open (f ⁻¹' s) :=
⟨s, h, rfl⟩

lemma nhds_induced_eq_comap {a : α} : @nhds α (induced f t) a = comap f (nhds (f a)) :=
le_antisymm
  (assume s ⟨s', hs', (h_s : f ⁻¹' s' ⊆ s)⟩,
    let ⟨t', hsub, ht', hin⟩ := mem_nhds_sets_iff.1 hs' in
    (@nhds α (induced f t) a).sets_of_superset
      begin
        simp [mem_nhds_sets_iff],
        exact ⟨preimage f t', preimage_mono hsub, is_open_induced ht', hin⟩
      end
      h_s)
  (le_infi $ assume s, le_infi $ assume ⟨as, s', is_open_s', s_eq⟩,
    begin
      simp [comap, mem_nhds_sets_iff, s_eq],
      exact ⟨s', ⟨s', subset.refl _, is_open_s', by rwa [s_eq] at as⟩, subset.refl _⟩
    end)

lemma map_nhds_induced_eq {a : α} (h : image f univ ∈ (nhds (f a)).sets) :
  map f (@nhds α (induced f t) a) = nhds (f a) :=
le_antisymm
  (@continuous.tendsto α β (induced f t) _ _ continuous_induced_dom a)
  (assume s, assume hs : f ⁻¹' s ∈ (@nhds α (induced f t) a).sets,
    let ⟨t', t_subset, is_open_t, a_in_t⟩ := mem_nhds_sets_iff.mp h in
    let ⟨s', s'_subset, ⟨s'', is_open_s'', s'_eq⟩, a_in_s'⟩ := (@mem_nhds_sets_iff _ (induced f t) _ _).mp hs in
    by subst s'_eq; exact (mem_nhds_sets_iff.mpr $
      ⟨t' ∩ s'',
        assume x ⟨h₁, h₂⟩, match x, h₂, t_subset h₁ with
        | x, h₂, ⟨y, _, y_eq⟩ := begin subst y_eq, exact s'_subset h₂ end
        end,
        is_open_inter is_open_t is_open_s'',
        ⟨a_in_t, a_in_s'⟩⟩))

lemma closure_induced [t : topological_space β] {f : α → β} {a : α} {s : set α}
  (hf : ∀x y, f x = f y → x = y) :
  a ∈ @closure α (topological_space.induced f t) s ↔ f a ∈ closure (f '' s) :=
have comap f (nhds (f a) ⊓ principal (f '' s)) ≠ ⊥ ↔ nhds (f a) ⊓ principal (f '' s) ≠ ⊥,
  from ⟨assume h₁ h₂, h₁ $ h₂.symm ▸ comap_bot,
    assume h,
    forall_sets_neq_empty_iff_neq_bot.mp $
      assume s₁ ⟨s₂, hs₂, (hs : f ⁻¹' s₂ ⊆ s₁)⟩,
      have f '' s ∈ (nhds (f a) ⊓ principal (f '' s)).sets,
        from mem_inf_sets_of_right $ by simp [subset.refl],
      have s₂ ∩ f '' s ∈ (nhds (f a) ⊓ principal (f '' s)).sets,
        from inter_mem_sets hs₂ this,
      let ⟨b, hb₁, ⟨a, ha, ha₂⟩⟩ := inhabited_of_mem_sets h this in
      ne_empty_of_mem $ hs $ by rwa [←ha₂] at hb₁⟩,
calc a ∈ @closure α (topological_space.induced f t) s
    ↔ (@nhds α (topological_space.induced f t) a) ⊓ principal s ≠ ⊥ : by rw [closure_eq_nhds]; refl
  ... ↔ comap f (nhds (f a)) ⊓ principal (f ⁻¹' (f '' s)) ≠ ⊥ : by rw [nhds_induced_eq_comap, preimage_image_eq _ hf]
  ... ↔ comap f (nhds (f a) ⊓ principal (f '' s)) ≠ ⊥ : by rw [comap_inf, ←comap_principal]
  ... ↔ _ : by rwa [closure_eq_nhds]

end induced

section embedding

/-- A function between topological spaces is an embedding if it is injective,
  and for all `s : set α`, `s` is open iff it is the preimage of an open set. -/
def embedding [tα : topological_space α] [tβ : topological_space β] (f : α → β) : Prop :=
function.injective f ∧ tα = tβ.induced f

variables [topological_space α] [topological_space β] [topological_space γ] [topological_space δ]

lemma embedding_id : embedding (@id α) :=
⟨assume a₁ a₂ h, h, induced_id.symm⟩

lemma embedding_compose {f : α → β} {g : β → γ} (hf : embedding f) (hg : embedding g) :
  embedding (g ∘ f) :=
⟨assume a₁ a₂ h, hf.left $ hg.left h, by rw [hf.right, hg.right, induced_compose]⟩

lemma embedding_prod_mk {f : α → β} {g : γ → δ} (hf : embedding f) (hg : embedding g) :
  embedding (λx:α×γ, (f x.1, g x.2)) :=
⟨assume ⟨x₁, x₂⟩ ⟨y₁, y₂⟩, by simp; exact assume h₁ h₂, ⟨hf.left h₁, hg.left h₂⟩,
  by rw [prod.topological_space, prod.topological_space, hf.right, hg.right,
         induced_compose, induced_compose, induced_sup, induced_compose, induced_compose]⟩

lemma embedding_of_embedding_compose {f : α → β} {g : β → γ} (hf : continuous f) (hg : continuous g)
  (hgf : embedding (g ∘ f)) : embedding f :=
⟨assume a₁ a₂ h, hgf.left $ by simp [h, (∘)],
  le_antisymm
    (by rw [hgf.right, ← continuous_iff_induced_le];
        apply continuous_induced_dom.comp hg)
    (by rwa ← continuous_iff_induced_le)⟩

lemma embedding_open {f : α → β} {s : set α}
  (hf : embedding f) (h : is_open (range f)) (hs : is_open s) : is_open (f '' s) :=
let ⟨t, ht, h_eq⟩ := by rw [hf.right] at hs; exact hs in
have is_open (t ∩ range f), from is_open_inter ht h,
h_eq.symm ▸ by rwa [image_preimage_eq_inter_range]

lemma embedding_is_closed {f : α → β} {s : set α}
  (hf : embedding f) (h : is_closed (range f)) (hs : is_closed s) : is_closed (f '' s) :=
let ⟨t, ht, h_eq⟩ := by rw [hf.right, is_closed_induced_iff] at hs; exact hs in
have is_closed (t ∩ range f), from is_closed_inter ht h,
h_eq.symm ▸ by rwa [image_preimage_eq_inter_range]

lemma embedding.map_nhds_eq [topological_space α] [topological_space β] {f : α → β} (hf : embedding f) (a : α)
  (h : f '' univ ∈ (nhds (f a)).sets) : (nhds a).map f = nhds (f a) :=
by rw [hf.2]; exact map_nhds_induced_eq h

lemma embedding.tendsto_nhds_iff {ι : Type*}
  {f : ι → β} {g : β → γ} {a : filter ι} {b : β} (hg : embedding g) :
  tendsto f a (nhds b) ↔ tendsto (g ∘ f) a (nhds (g b)) :=
by rw [tendsto, tendsto, hg.right, nhds_induced_eq_comap, ← map_le_iff_le_comap, filter.map_map]

lemma embedding.continuous_iff {f : α → β} {g : β → γ} (hg : embedding g) :
  continuous f ↔ continuous (g ∘ f) :=
by simp [continuous_iff_tendsto, embedding.tendsto_nhds_iff hg]

lemma embedding.continuous {f : α → β} (hf : embedding f) : continuous f :=
hf.continuous_iff.mp continuous_id

lemma compact_iff_compact_image_of_embedding {s : set α} {f : α → β} (hf : embedding f) :
  compact s ↔ compact (f '' s) :=
iff.intro (assume h, compact_image h hf.continuous) $ assume h, begin
  rw compact_iff_ultrafilter_le_nhds at ⊢ h,
  intros u hu us',
  let u' : filter β := map f u,
  have : u' ≤ principal (f '' s), begin
    rw [map_le_iff_le_comap, comap_principal], convert us',
    exact preimage_image_eq _ hf.1
  end,
  rcases h u' (ultrafilter_map hu) this with ⟨_, ⟨a, ha, ⟨⟩⟩, _⟩,
  refine ⟨a, ha, _⟩,
  rwa [hf.2, nhds_induced_eq_comap, ←map_le_iff_le_comap]
end

lemma embedding.closure_eq_preimage_closure_image {e : α → β} (he : embedding e) (s : set α) :
  closure s = e ⁻¹' closure (e '' s) :=
by ext x; rw [set.mem_preimage_eq, ← closure_induced he.1, he.2]

end embedding

/-- A function between topological spaces is a quotient map if it is surjective,
  and for all `s : set β`, `s` is open iff its preimage is an open set. -/
def quotient_map [tα : topological_space α] [tβ : topological_space β] (f : α → β) : Prop :=
function.surjective f ∧ tβ = tα.coinduced f

namespace quotient_map
variables [topological_space α] [topological_space β] [topological_space γ] [topological_space δ]

protected lemma id : quotient_map (@id α) :=
⟨assume a, ⟨a, rfl⟩, coinduced_id.symm⟩

protected lemma comp {f : α → β} {g : β → γ} (hf : quotient_map f) (hg : quotient_map g) :
  quotient_map (g ∘ f) :=
⟨function.surjective_comp hg.left hf.left, by rw [hg.right, hf.right, coinduced_compose]⟩

protected lemma of_quotient_map_compose {f : α → β} {g : β → γ}
  (hf : continuous f) (hg : continuous g)
  (hgf : quotient_map (g ∘ f)) : quotient_map g :=
⟨assume b, let ⟨a, h⟩ := hgf.left b in ⟨f a, h⟩,
  le_antisymm
    (by rwa ← continuous_iff_le_coinduced)
    (by rw [hgf.right, ← continuous_iff_le_coinduced];
        apply hf.comp continuous_coinduced_rng)⟩

protected lemma continuous_iff {f : α → β} {g : β → γ} (hf : quotient_map f) :
  continuous g ↔ continuous (g ∘ f) :=
by rw [continuous_iff_le_coinduced, continuous_iff_le_coinduced, hf.right, coinduced_compose]

protected lemma continuous {f : α → β} (hf : quotient_map f) : continuous f :=
hf.continuous_iff.mp continuous_id

end quotient_map

section is_open_map
variables [topological_space α] [topological_space β]

def is_open_map (f : α → β) := ∀ U : set α, is_open U → is_open (f '' U)

lemma is_open_map_iff_nhds_le (f : α → β) : is_open_map f ↔ ∀(a:α), nhds (f a) ≤ (nhds a).map f :=
begin
  split,
  { assume h a s hs,
    rcases mem_nhds_sets_iff.1 hs with ⟨t, hts, ht, hat⟩,
    exact filter.mem_sets_of_superset
      (mem_nhds_sets (h t ht) (mem_image_of_mem _ hat))
      (image_subset_iff.2 hts) },
  { refine assume h s hs, is_open_iff_mem_nhds.2 _,
    rintros b ⟨a, ha, rfl⟩,
    exact h _ (filter.image_mem_map $ mem_nhds_sets hs ha) }
end

end is_open_map

namespace is_open_map
variables [topological_space α] [topological_space β] [topological_space γ]
open function

protected lemma id : is_open_map (@id α) := assume s hs, by rwa [image_id]

protected lemma comp
  {f : α → β} {g : β → γ} (hf : is_open_map f) (hg : is_open_map g) : is_open_map (g ∘ f) :=
by intros s hs; rw [image_comp]; exact hg _ (hf _ hs)

lemma of_inverse {f : α → β} {f' : β → α}
  (h : continuous f') (l_inv : left_inverse f f') (r_inv : right_inverse f f') :
  is_open_map f :=
assume s hs,
have f' ⁻¹' s = f '' s, by ext x; simp [mem_image_iff_of_inverse r_inv l_inv],
this ▸ h s hs

lemma to_quotient_map {f : α → β}
  (open_map : is_open_map f) (cont : continuous f) (surj : function.surjective f) :
  quotient_map f :=
⟨ surj,
  begin
    ext s,
    show is_open s ↔ is_open (f ⁻¹' s),
    split,
    { exact cont s },
    { assume h,
      rw ← @image_preimage_eq _ _ _ s surj,
      exact open_map _ h }
  end⟩

end is_open_map

section sierpinski
variables [topological_space α]

@[simp] lemma is_open_singleton_true : is_open ({true} : set Prop) :=
topological_space.generate_open.basic _ (by simp)

lemma continuous_Prop {p : α → Prop} : continuous p ↔ is_open {x | p x} :=
⟨assume h : continuous p,
  have is_open (p ⁻¹' {true}),
    from h _ is_open_singleton_true,
  by simp [preimage, eq_true] at this; assumption,
  assume h : is_open {x | p x},
  continuous_generated_from $ assume s (hs : s ∈ {{true}}),
    by simp at hs; simp [hs, preimage, eq_true, h]⟩

end sierpinski

section prod
open topological_space
variables [topological_space α] [topological_space β] [topological_space γ]

lemma continuous_fst : continuous (@prod.fst α β) :=
continuous_sup_dom_left continuous_induced_dom

lemma continuous_snd : continuous (@prod.snd α β) :=
continuous_sup_dom_right continuous_induced_dom

lemma continuous.prod_mk {f : γ → α} {g : γ → β}
  (hf : continuous f) (hg : continuous g) : continuous (λx, prod.mk (f x) (g x)) :=
continuous_sup_rng (continuous_induced_rng hf) (continuous_induced_rng hg)

lemma continuous_swap : continuous (prod.swap : α × β → β × α) :=
continuous.prod_mk continuous_snd continuous_fst

lemma is_open_prod {s : set α} {t : set β} (hs : is_open s) (ht : is_open t) :
  is_open (set.prod s t) :=
is_open_inter (continuous_fst s hs) (continuous_snd t ht)

lemma nhds_prod_eq {a : α} {b : β} : nhds (a, b) = filter.prod (nhds a) (nhds b) :=
by rw [filter.prod, prod.topological_space, nhds_sup, nhds_induced_eq_comap, nhds_induced_eq_comap]

instance [topological_space α] [discrete_topology α] [topological_space β] [discrete_topology β] :
  discrete_topology (α × β) :=
⟨eq_of_nhds_eq_nhds $ assume ⟨a, b⟩,
  by rw [nhds_prod_eq, nhds_discrete α, nhds_discrete β, nhds_top, filter.prod_pure_pure]⟩

lemma prod_mem_nhds_sets {s : set α} {t : set β} {a : α} {b : β}
  (ha : s ∈ (nhds a).sets) (hb : t ∈ (nhds b).sets) : set.prod s t ∈ (nhds (a, b)).sets :=
by rw [nhds_prod_eq]; exact prod_mem_prod ha hb

lemma nhds_swap (a : α) (b : β) : nhds (a, b) = (nhds (b, a)).map prod.swap :=
by rw [nhds_prod_eq, filter.prod_comm, nhds_prod_eq]; refl

lemma tendsto_prod_mk_nhds {γ} {a : α} {b : β} {f : filter γ} {ma : γ → α} {mb : γ → β}
  (ha : tendsto ma f (nhds a)) (hb : tendsto mb f (nhds b)) :
  tendsto (λc, (ma c, mb c)) f (nhds (a, b)) :=
by rw [nhds_prod_eq]; exact filter.tendsto.prod_mk ha hb

lemma prod_generate_from_generate_from_eq {s : set (set α)} {t : set (set β)}
  (hs : ⋃₀ s = univ) (ht : ⋃₀ t = univ) :
  @prod.topological_space α β (generate_from s) (generate_from t) =
  generate_from {g | ∃u∈s, ∃v∈t, g = set.prod u v} :=
let G := generate_from {g | ∃u∈s, ∃v∈t, g = set.prod u v} in
le_antisymm
  (sup_le
    (induced_le_iff_le_coinduced.mpr $ generate_from_le $ assume u hu,
      have (⋃v∈t, set.prod u v) = prod.fst ⁻¹' u,
        from calc (⋃v∈t, set.prod u v) = set.prod u univ :
            set.ext $ assume ⟨a, b⟩, by rw ← ht; simp [and.left_comm] {contextual:=tt}
          ... = prod.fst ⁻¹' u : by simp [set.prod, preimage],
      show G.is_open (prod.fst ⁻¹' u),
        from this ▸ @is_open_Union _ _ G _ $ assume v, @is_open_Union _ _ G _ $ assume hv,
          generate_open.basic _ ⟨_, hu, _, hv, rfl⟩)
    (induced_le_iff_le_coinduced.mpr $ generate_from_le $ assume v hv,
      have (⋃u∈s, set.prod u v) = prod.snd ⁻¹' v,
        from calc (⋃u∈s, set.prod u v) = set.prod univ v:
            set.ext $ assume ⟨a, b⟩, by rw [←hs]; by_cases b ∈ v; simp [h] {contextual:=tt}
          ... = prod.snd ⁻¹' v : by simp [set.prod, preimage],
      show G.is_open (prod.snd ⁻¹' v),
        from this ▸ @is_open_Union _ _ G _ $ assume u, @is_open_Union _ _ G _ $ assume hu,
          generate_open.basic _ ⟨_, hu, _, hv, rfl⟩))
  (generate_from_le $ assume g ⟨u, hu, v, hv, g_eq⟩, g_eq.symm ▸
    @is_open_prod _ _ (generate_from s) (generate_from t) _ _
      (generate_open.basic _ hu) (generate_open.basic _ hv))

lemma prod_eq_generate_from [tα : topological_space α] [tβ : topological_space β] :
  prod.topological_space =
  generate_from {g | ∃(s:set α) (t:set β), is_open s ∧ is_open t ∧ g = set.prod s t} :=
le_antisymm
  (sup_le
    (assume s ⟨t, ht, s_eq⟩,
      have set.prod t univ = s, by simp [s_eq, preimage, set.prod],
      this ▸ (generate_open.basic _ ⟨t, univ, ht, is_open_univ, rfl⟩))
    (assume s ⟨t, ht, s_eq⟩,
      have set.prod univ t = s, by simp [s_eq, preimage, set.prod],
      this ▸ (generate_open.basic _ ⟨univ, t, is_open_univ, ht, rfl⟩)))
  (generate_from_le $ assume g ⟨s, t, hs, ht, g_eq⟩, g_eq.symm ▸ is_open_prod hs ht)

lemma is_open_prod_iff {s : set (α×β)} : is_open s ↔
  (∀a b, (a, b) ∈ s → ∃u v, is_open u ∧ is_open v ∧ a ∈ u ∧ b ∈ v ∧ set.prod u v ⊆ s) :=
begin
  rw [is_open_iff_nhds],
  simp [nhds_prod_eq, mem_prod_iff],
  simp [mem_nhds_sets_iff],
  exact forall_congr (assume a, ball_congr $ assume b h,
    ⟨assume ⟨u', ⟨u, us, uo, au⟩, v', ⟨v, vs, vo, bv⟩, h⟩,
      ⟨u, uo, v, vo, au, bv, subset.trans (set.prod_mono us vs) h⟩,
      assume ⟨u, uo, v, vo, au, bv, h⟩,
      ⟨u, ⟨u, subset.refl u, uo, au⟩, v, ⟨v, subset.refl v, vo, bv⟩, h⟩⟩)
end

lemma closure_prod_eq {s : set α} {t : set β} :
  closure (set.prod s t) = set.prod (closure s) (closure t) :=
set.ext $ assume ⟨a, b⟩,
have filter.prod (nhds a) (nhds b) ⊓ principal (set.prod s t) =
  filter.prod (nhds a ⊓ principal s) (nhds b ⊓ principal t),
  by rw [←prod_inf_prod, prod_principal_principal],
by simp [closure_eq_nhds, nhds_prod_eq, this]; exact prod_neq_bot

lemma mem_closure2 [topological_space α] [topological_space β] [topological_space γ]
  {s : set α} {t : set β} {u : set γ} {f : α → β → γ} {a : α} {b : β}
  (hf : continuous (λp:α×β, f p.1 p.2)) (ha : a ∈ closure s) (hb : b ∈ closure t)
  (hu : ∀a b, a ∈ s → b ∈ t → f a b ∈ u) :
  f a b ∈ closure u :=
have (a, b) ∈ closure (set.prod s t), by rw [closure_prod_eq]; from ⟨ha, hb⟩,
show (λp:α×β, f p.1 p.2) (a, b) ∈ closure u, from
  mem_closure hf this $ assume ⟨a, b⟩ ⟨ha, hb⟩, hu a b ha hb

lemma is_closed_prod [topological_space α] [topological_space β] {s₁ : set α} {s₂ : set β}
  (h₁ : is_closed s₁) (h₂ : is_closed s₂) : is_closed (set.prod s₁ s₂) :=
closure_eq_iff_is_closed.mp $ by simp [h₁, h₂, closure_prod_eq, closure_eq_of_is_closed]

protected lemma is_open_map.prod
  [topological_space α] [topological_space β] [topological_space γ] [topological_space δ]
  {f : α → β} {g : γ → δ}
  (hf : is_open_map f) (hg : is_open_map g) : is_open_map (λ p : α × γ, (f p.1, g p.2)) :=
begin
  rw [is_open_map_iff_nhds_le],
  rintros ⟨a, b⟩,
  rw [nhds_prod_eq, nhds_prod_eq, ← filter.prod_map_map_eq],
  exact filter.prod_mono ((is_open_map_iff_nhds_le f).1 hf a) ((is_open_map_iff_nhds_le g).1 hg b)
end

section tube_lemma

def nhds_contain_boxes (s : set α) (t : set β) : Prop :=
∀ (n : set (α × β)) (hn : is_open n) (hp : set.prod s t ⊆ n),
∃ (u : set α) (v : set β), is_open u ∧ is_open v ∧ s ⊆ u ∧ t ⊆ v ∧ set.prod u v ⊆ n

lemma nhds_contain_boxes.symm {s : set α} {t : set β} :
  nhds_contain_boxes s t → nhds_contain_boxes t s :=
assume H n hn hp,
  let ⟨u, v, uo, vo, su, tv, p⟩ :=
    H (prod.swap ⁻¹' n)
      (continuous_swap n hn)
      (by rwa [←image_subset_iff, prod.swap, image_swap_prod]) in
  ⟨v, u, vo, uo, tv, su,
    by rwa [←image_subset_iff, prod.swap, image_swap_prod] at p⟩

lemma nhds_contain_boxes.comm {s : set α} {t : set β} :
  nhds_contain_boxes s t ↔ nhds_contain_boxes t s :=
iff.intro nhds_contain_boxes.symm nhds_contain_boxes.symm

lemma nhds_contain_boxes_of_singleton {x : α} {y : β} :
  nhds_contain_boxes ({x} : set α) ({y} : set β) :=
assume n hn hp,
  let ⟨u, v, uo, vo, xu, yv, hp'⟩ :=
    is_open_prod_iff.mp hn x y (hp $ by simp) in
  ⟨u, v, uo, vo, by simpa, by simpa, hp'⟩

lemma nhds_contain_boxes_of_compact {s : set α} (hs : compact s) (t : set β)
  (H : ∀ x ∈ s, nhds_contain_boxes ({x} : set α) t) : nhds_contain_boxes s t :=
assume n hn hp,
have ∀x : subtype s, ∃uv : set α × set β,
     is_open uv.1 ∧ is_open uv.2 ∧ {↑x} ⊆ uv.1 ∧ t ⊆ uv.2 ∧ set.prod uv.1 uv.2 ⊆ n,
  from assume ⟨x, hx⟩,
    have set.prod {x} t ⊆ n, from
      subset.trans (prod_mono (by simpa) (subset.refl _)) hp,
    let ⟨ux,vx,H1⟩ := H x hx n hn this in ⟨⟨ux,vx⟩,H1⟩,
let ⟨uvs, h⟩ := classical.axiom_of_choice this in
have us_cover : s ⊆ ⋃i, (uvs i).1, from
  assume x hx, set.subset_Union _ ⟨x,hx⟩ (by simpa using (h ⟨x,hx⟩).2.2.1),
let ⟨s0, _, s0_fin, s0_cover⟩ :=
  compact_elim_finite_subcover_image hs (λi _, (h i).1) $
    by rw bUnion_univ; exact us_cover in
let u := ⋃(i ∈ s0), (uvs i).1 in
let v := ⋂(i ∈ s0), (uvs i).2 in
have is_open u, from is_open_bUnion (λi _, (h i).1),
have is_open v, from is_open_bInter s0_fin (λi _, (h i).2.1),
have t ⊆ v, from subset_bInter (λi _, (h i).2.2.2.1),
have set.prod u v ⊆ n, from assume ⟨x',y'⟩ ⟨hx',hy'⟩,
  have ∃i ∈ s0, x' ∈ (uvs i).1, by simpa using hx',
  let ⟨i,is0,hi⟩ := this in
  (h i).2.2.2.2 ⟨hi, (bInter_subset_of_mem is0 : v ⊆ (uvs i).2) hy'⟩,
⟨u, v, ‹is_open u›, ‹is_open v›, s0_cover, ‹t ⊆ v›, ‹set.prod u v ⊆ n›⟩

lemma generalized_tube_lemma {s : set α} (hs : compact s) {t : set β} (ht : compact t)
  {n : set (α × β)} (hn : is_open n) (hp : set.prod s t ⊆ n) :
  ∃ (u : set α) (v : set β), is_open u ∧ is_open v ∧ s ⊆ u ∧ t ⊆ v ∧ set.prod u v ⊆ n :=
have _, from
  nhds_contain_boxes_of_compact hs t $ assume x _, nhds_contain_boxes.symm $
    nhds_contain_boxes_of_compact ht {x} $ assume y _, nhds_contain_boxes_of_singleton,
this n hn hp

end tube_lemma

lemma is_closed_diagonal [topological_space α] [t2_space α] : is_closed {p:α×α | p.1 = p.2} :=
is_closed_iff_nhds.mpr $ assume ⟨a₁, a₂⟩ h, eq_of_nhds_neq_bot $ assume : nhds a₁ ⊓ nhds a₂ = ⊥, h $
  let ⟨t₁, ht₁, t₂, ht₂, (h' : t₁ ∩ t₂ ⊆ ∅)⟩ :=
    by rw [←empty_in_sets_eq_bot, mem_inf_sets] at this; exact this in
  begin
    rw [nhds_prod_eq, ←empty_in_sets_eq_bot],
    apply filter.sets_of_superset,
    apply inter_mem_inf_sets (prod_mem_prod ht₁ ht₂) (mem_principal_sets.mpr (subset.refl _)),
    exact assume ⟨x₁, x₂⟩ ⟨⟨hx₁, hx₂⟩, (heq : x₁ = x₂)⟩,
      show false, from @h' x₁ ⟨hx₁, heq.symm ▸ hx₂⟩
  end

lemma is_closed_eq [topological_space α] [t2_space α] [topological_space β] {f g : β → α}
  (hf : continuous f) (hg : continuous g) : is_closed {x:β | f x = g x} :=
continuous_iff_is_closed.mp (hf.prod_mk hg) _ is_closed_diagonal

lemma diagonal_eq_range_diagonal_map : {p:α×α | p.1 = p.2} = range (λx, (x,x)) :=
ext $ assume p, iff.intro
  (assume h, ⟨p.1, prod.ext_iff.2 ⟨rfl, h⟩⟩)
  (assume ⟨x, hx⟩, show p.1 = p.2, by rw ←hx)

lemma prod_subset_compl_diagonal_iff_disjoint {s t : set α} :
  set.prod s t ⊆ - {p:α×α | p.1 = p.2} ↔ s ∩ t = ∅ :=
by rw [eq_empty_iff_forall_not_mem, subset_compl_comm,
       diagonal_eq_range_diagonal_map, range_subset_iff]; simp

lemma compact_compact_separated [t2_space α] {s t : set α}
  (hs : compact s) (ht : compact t) (hst : s ∩ t = ∅) :
  ∃u v : set α, is_open u ∧ is_open v ∧ s ⊆ u ∧ t ⊆ v ∧ u ∩ v = ∅ :=
by simp only [prod_subset_compl_diagonal_iff_disjoint.symm] at ⊢ hst;
   exact generalized_tube_lemma hs ht is_closed_diagonal hst

lemma closed_of_compact [t2_space α] (s : set α) (hs : compact s) : is_closed s :=
is_open_compl_iff.mpr $ is_open_iff_forall_mem_open.mpr $ assume x hx,
  let ⟨u, v, uo, vo, su, xv, uv⟩ :=
    compact_compact_separated hs (compact_singleton : compact {x})
      (by rwa [inter_comm, ←subset_compl_iff_disjoint, singleton_subset_iff]) in
  have v ⊆ -s, from
    subset_compl_comm.mp (subset.trans su (subset_compl_iff_disjoint.mpr uv)),
⟨v, this, vo, by simpa using xv⟩

/- TODO: more fine grained instances for first_countable_topology, separable_space, t2_space, ... -/
instance [second_countable_topology α] [second_countable_topology β] :
  second_countable_topology (α × β) :=
⟨let ⟨a, ha₁, ha₂, ha₃, ha₄, ha₅⟩ := is_open_generated_countable_inter α in
  let ⟨b, hb₁, hb₂, hb₃, hb₄, hb₅⟩ := is_open_generated_countable_inter β in
  ⟨{g | ∃u∈a, ∃v∈b, g = set.prod u v},
    have {g | ∃u∈a, ∃v∈b, g = set.prod u v} = (⋃u∈a, ⋃v∈b, {set.prod u v}),
      by apply set.ext; simp,
    by rw [this]; exact (countable_bUnion ha₁ $ assume u hu, countable_bUnion hb₁ $ by simp),
    by rw [ha₅, hb₅, prod_generate_from_generate_from_eq ha₄ hb₄]⟩⟩

end prod

section compact_and_proper_spaces
<<<<<<< HEAD

/--Type class for compact spaces. Separation is sometimes included in the definition, especially
in the French literature, but we do not include it here.-/
class compact_space (α : Type*) [topological_space α] : Prop :=
(compact_univ : compact (univ : set α))

lemma compact_univ [topological_space α] [h : compact_space α] : compact (univ : set α) := h.compact_univ

lemma compact_of_closed [topological_space α] [compact_space α] {s : set α} (h : is_closed s) :
  compact s :=
compact_of_is_closed_subset compact_univ h (subset_univ _)
=======

/--Type class for compact spaces. Separation is sometimes included in the definition, especially
in the French literature, but we do not include it here.-/
class compact_space (α : Type*) [topological_space α] : Prop :=
(compact_univ : compact (univ : set α))

lemma compact_univ [topological_space α] [h : compact_space α] : compact (univ : set α) := h.compact_univ
>>>>>>> 62538c8c

/-- There are various definitions of "locally compact space" in the literature, which agree for
Hausdorff spaces but not in general. This one is the precise condition on X needed for the
evaluation `map C(X, Y) × X → Y` to be continuous for all `Y` when `C(X, Y)` is given the
compact-open topology. -/
class locally_compact_space (α : Type*) [topological_space α] : Prop :=
(local_compact_nhds : ∀ (x : α) (n ∈ (nhds x).sets), ∃ s ∈ (nhds x).sets, s ⊆ n ∧ compact s)

lemma locally_compact_of_compact_nhds [topological_space α] [t2_space α]
  (h : ∀ x : α, ∃ s, s ∈ (nhds x).sets ∧ compact s) :
  locally_compact_space α :=
⟨assume x n hn,
  let ⟨u, un, uo, xu⟩ := mem_nhds_sets_iff.mp hn in
  let ⟨k, kx, kc⟩ := h x in
  -- K is compact but not necessarily contained in N.
  -- K \ U is again compact and doesn't contain x, so
  -- we may find open sets V, W separating x from K \ U.
  -- Then K \ W is a compact neighborhood of x contained in U.
  let ⟨v, w, vo, wo, xv, kuw, vw⟩ :=
    compact_compact_separated compact_singleton (compact_diff kc uo)
      (by rw [singleton_inter_eq_empty]; exact λ h, h.2 xu) in
  have wn : -w ∈ (nhds x).sets, from
   mem_nhds_sets_iff.mpr
     ⟨v, subset_compl_iff_disjoint.mpr vw, vo, singleton_subset_iff.mp xv⟩,
  ⟨k - w,
   filter.inter_mem_sets kx wn,
   subset.trans (diff_subset_comm.mp kuw) un,
   compact_diff kc wo⟩⟩

instance locally_compact_of_compact [topological_space α] [t2_space α] [compact_space α] :
  locally_compact_space α :=
locally_compact_of_compact_nhds (assume x, ⟨univ, mem_nhds_sets is_open_univ trivial, compact_univ⟩)

<<<<<<< HEAD
-- We can't make this an instance because it could cause an instance loop.
lemma normal_of_compact_t2 [topological_space α] [compact_space α] [t2_space α] : normal_space α :=
⟨assume s t hs ht st, compact_compact_separated (compact_of_closed hs) (compact_of_closed ht) st⟩
=======
>>>>>>> 62538c8c

end compact_and_proper_spaces

section sum
variables [topological_space α] [topological_space β] [topological_space γ]

lemma continuous_inl : continuous (@sum.inl α β) :=
continuous_inf_rng_left continuous_coinduced_rng

lemma continuous_inr : continuous (@sum.inr α β) :=
continuous_inf_rng_right continuous_coinduced_rng

lemma continuous_sum_rec {f : α → γ} {g : β → γ}
  (hf : continuous f) (hg : continuous g) : @continuous (α ⊕ β) γ _ _ (@sum.rec α β (λ_, γ) f g) :=
continuous_inf_dom hf hg

lemma embedding_inl : embedding (@sum.inl α β) :=
⟨λ _ _, sum.inl.inj_iff.mp,
  begin
    unfold sum.topological_space,
    apply le_antisymm,
    { intros u hu, existsi (sum.inl '' u),
      change
        (is_open (sum.inl ⁻¹' (@sum.inl α β '' u)) ∧
         is_open (sum.inr ⁻¹' (@sum.inl α β '' u))) ∧
        u = sum.inl ⁻¹' (sum.inl '' u),
      have : sum.inl ⁻¹' (@sum.inl α β '' u) = u :=
        preimage_image_eq u (λ _ _, sum.inl.inj_iff.mp), rw this,
      have : sum.inr ⁻¹' (@sum.inl α β '' u) = ∅ :=
        eq_empty_iff_forall_not_mem.mpr (assume a ⟨b, _, h⟩, sum.inl_ne_inr h), rw this,
      exact ⟨⟨hu, is_open_empty⟩, rfl⟩ },
    { rw induced_le_iff_le_coinduced, exact lattice.inf_le_left }
  end⟩

lemma embedding_inr : embedding (@sum.inr α β) :=
⟨λ _ _, sum.inr.inj_iff.mp,
  begin
    unfold sum.topological_space,
    apply le_antisymm,
    { intros u hu, existsi (sum.inr '' u),
      change
        (is_open (sum.inl ⁻¹' (@sum.inr α β '' u)) ∧
         is_open (sum.inr ⁻¹' (@sum.inr α β '' u))) ∧
        u = sum.inr ⁻¹' (sum.inr '' u),
      have : sum.inl ⁻¹' (@sum.inr α β '' u) = ∅ :=
        eq_empty_iff_forall_not_mem.mpr (assume b ⟨a, _, h⟩, sum.inr_ne_inl h), rw this,
      have : sum.inr ⁻¹' (@sum.inr α β '' u) = u :=
        preimage_image_eq u (λ _ _, sum.inr.inj_iff.mp), rw this,
      exact ⟨⟨is_open_empty, hu⟩, rfl⟩ },
    { rw induced_le_iff_le_coinduced, exact lattice.inf_le_right }
  end⟩

end sum

section subtype
variables [topological_space α] [topological_space β] [topological_space γ] {p : α → Prop}

lemma embedding_graph {f : α → β} (hf : continuous f) : embedding (λx, (x, f x)) :=
embedding_of_embedding_compose (continuous_id.prod_mk hf) continuous_fst embedding_id

lemma embedding_subtype_val : embedding (@subtype.val α p) :=
⟨assume a₁ a₂, subtype.eq, rfl⟩

lemma continuous_subtype_val : continuous (@subtype.val α p) :=
continuous_induced_dom

lemma continuous_subtype_mk {f : β → α}
  (hp : ∀x, p (f x)) (h : continuous f) : continuous (λx, (⟨f x, hp x⟩ : subtype p)) :=
continuous_induced_rng h

lemma tendsto_subtype_val [topological_space α] {p : α → Prop} {a : subtype p} :
  tendsto subtype.val (nhds a) (nhds a.val) :=
continuous_iff_tendsto.1 continuous_subtype_val _

lemma map_nhds_subtype_val_eq {a : α} (ha : p a) (h : {a | p a} ∈ (nhds a).sets) :
  map (@subtype.val α p) (nhds ⟨a, ha⟩) = nhds a :=
map_nhds_induced_eq (by simp [subtype_val_image, h])

lemma nhds_subtype_eq_comap {a : α} {h : p a} :
  nhds (⟨a, h⟩ : subtype p) = comap subtype.val (nhds a) :=
nhds_induced_eq_comap

lemma tendsto_subtype_rng [topological_space α] {p : α → Prop} {b : filter β} {f : β → subtype p} :
  ∀{a:subtype p}, tendsto f b (nhds a) ↔ tendsto (λx, subtype.val (f x)) b (nhds a.val)
| ⟨a, ha⟩ := by rw [nhds_subtype_eq_comap, tendsto_comap_iff]

lemma continuous_subtype_nhds_cover {ι : Sort*} {f : α → β} {c : ι → α → Prop}
  (c_cover : ∀x:α, ∃i, {x | c i x} ∈ (nhds x).sets)
  (f_cont  : ∀i, continuous (λ(x : subtype (c i)), f x.val)) :
  continuous f :=
continuous_iff_tendsto.mpr $ assume x,
  let ⟨i, (c_sets : {x | c i x} ∈ (nhds x).sets)⟩ := c_cover x in
  let x' : subtype (c i) := ⟨x, mem_of_nhds c_sets⟩ in
  calc map f (nhds x) = map f (map subtype.val (nhds x')) :
      congr_arg (map f) (map_nhds_subtype_val_eq _ $ c_sets).symm
    ... = map (λx:subtype (c i), f x.val) (nhds x') : rfl
    ... ≤ nhds (f x) : continuous_iff_tendsto.mp (f_cont i) x'

lemma continuous_subtype_is_closed_cover {ι : Sort*} {f : α → β} (c : ι → α → Prop)
  (h_lf : locally_finite (λi, {x | c i x}))
  (h_is_closed : ∀i, is_closed {x | c i x})
  (h_cover : ∀x, ∃i, c i x)
  (f_cont  : ∀i, continuous (λ(x : subtype (c i)), f x.val)) :
  continuous f :=
continuous_iff_is_closed.mpr $
  assume s hs,
  have ∀i, is_closed (@subtype.val α {x | c i x} '' (f ∘ subtype.val ⁻¹' s)),
    from assume i,
    embedding_is_closed embedding_subtype_val
      (by simp [subtype_val_range]; exact h_is_closed i)
      (continuous_iff_is_closed.mp (f_cont i) _ hs),
  have is_closed (⋃i, @subtype.val α {x | c i x} '' (f ∘ subtype.val ⁻¹' s)),
    from is_closed_Union_of_locally_finite
      (locally_finite_subset h_lf $ assume i x ⟨⟨x', hx'⟩, _, heq⟩, heq ▸ hx')
      this,
  have f ⁻¹' s = (⋃i, @subtype.val α {x | c i x} '' (f ∘ subtype.val ⁻¹' s)),
  begin
    apply set.ext,
    have : ∀ (x : α), f x ∈ s ↔ ∃ (i : ι), c i x ∧ f x ∈ s :=
      λ x, ⟨λ hx, let ⟨i, hi⟩ := h_cover x in ⟨i, hi, hx⟩,
            λ ⟨i, hi, hx⟩, hx⟩,
    simp [and.comm, and.left_comm], simpa [(∘)],
  end,
  by rwa [this]

lemma closure_subtype {x : {a // p a}} {s : set {a // p a}}:
  x ∈ closure s ↔ x.val ∈ closure (subtype.val '' s) :=
closure_induced $ assume x y, subtype.eq

lemma compact_iff_compact_in_subtype {s : set {a // p a}} :
  compact s ↔ compact (subtype.val '' s) :=
compact_iff_compact_image_of_embedding embedding_subtype_val

lemma compact_iff_compact_univ {s : set α} : compact s ↔ compact (univ : set (subtype s)) :=
by rw [compact_iff_compact_in_subtype, image_univ, subtype_val_range]; refl

end subtype

section quotient
variables [topological_space α] [topological_space β] [topological_space γ]
variables {r : α → α → Prop} {s : setoid α}

lemma quotient_map_quot_mk : quotient_map (@quot.mk α r) :=
⟨quot.exists_rep, rfl⟩

lemma continuous_quot_mk : continuous (@quot.mk α r) :=
continuous_coinduced_rng

lemma continuous_quot_lift {f : α → β} (hr : ∀ a b, r a b → f a = f b)
  (h : continuous f) : continuous (quot.lift f hr : quot r → β) :=
continuous_coinduced_dom h

lemma quotient_map_quotient_mk : quotient_map (@quotient.mk α s) :=
quotient_map_quot_mk

lemma continuous_quotient_mk : continuous (@quotient.mk α s) :=
continuous_coinduced_rng

lemma continuous_quotient_lift {f : α → β} (hs : ∀ a b, a ≈ b → f a = f b)
  (h : continuous f) : continuous (quotient.lift f hs : quotient s → β) :=
continuous_coinduced_dom h

instance quot.compact_space {r : α → α → Prop} [topological_space α] [compact_space α] :
  compact_space (quot r) :=
⟨begin
   have : quot.mk r '' univ = univ,
     by rw [image_univ, range_iff_surjective]; exact quot.exists_rep,
   rw ←this,
   exact compact_image compact_univ continuous_quot_mk
 end⟩

instance quotient.compact_space {s : setoid α} [topological_space α] [compact_space α] :
  compact_space (quotient s) :=
quot.compact_space

end quotient

section pi
variables {ι : Type*} {π : ι → Type*}
open topological_space

lemma continuous_pi [topological_space α] [∀i, topological_space (π i)] {f : α → Πi:ι, π i}
  (h : ∀i, continuous (λa, f a i)) : continuous f :=
continuous_supr_rng $ assume i, continuous_induced_rng $ h i

lemma continuous_apply [∀i, topological_space (π i)] (i : ι) :
  continuous (λp:Πi, π i, p i) :=
continuous_supr_dom continuous_induced_dom

lemma nhds_pi [t : ∀i, topological_space (π i)] {a : Πi, π i} :
  nhds a = (⨅i, comap (λx, x i) (nhds (a i))) :=
calc nhds a = (⨅i, @nhds _ (@topological_space.induced _ _ (λx:Πi, π i, x i) (t i)) a) : nhds_supr
  ... = (⨅i, comap (λx, x i) (nhds (a i))) : by simp [nhds_induced_eq_comap]

/-- Tychonoff's theorem -/
lemma compact_pi_infinite [∀i, topological_space (π i)] {s : Πi:ι, set (π i)} :
  (∀i, compact (s i)) → compact {x : Πi:ι, π i | ∀i, x i ∈ s i} :=
begin
  simp [compact_iff_ultrafilter_le_nhds, nhds_pi],
  exact assume h f hf hfs,
    let p : Πi:ι, filter (π i) := λi, map (λx:Πi:ι, π i, x i) f in
    have ∀i:ι, ∃a, a∈s i ∧ p i ≤ nhds a,
      from assume i, h i (p i) (ultrafilter_map hf) $
      show (λx:Πi:ι, π i, x i) ⁻¹' s i ∈ f.sets,
        from mem_sets_of_superset hfs $ assume x (hx : ∀i, x i ∈ s i), hx i,
    let ⟨a, ha⟩ := classical.axiom_of_choice this in
    ⟨a, assume i, (ha i).left, assume i, map_le_iff_le_comap.mp $ (ha i).right⟩
end

lemma is_open_set_pi [∀a, topological_space (π a)] {i : set ι} {s : Πa, set (π a)}
  (hi : finite i) (hs : ∀a∈i, is_open (s a)) : is_open (pi i s) :=
by rw [pi_def]; exact (is_open_bInter hi $ assume a ha, continuous_apply a _ $ hs a ha)

lemma pi_eq_generate_from [∀a, topological_space (π a)] :
  Pi.topological_space =
  generate_from {g | ∃(s:Πa, set (π a)) (i : finset ι), (∀a∈i, is_open (s a)) ∧ g = pi ↑i s} :=
le_antisymm
  (supr_le $ assume a s ⟨t, ht, s_eq⟩, generate_open.basic _ $
    ⟨function.update (λa, univ) a t, {a}, by simpa using ht, by ext f; simp [s_eq, pi]⟩)
  (generate_from_le $ assume g ⟨s, i, hi, eq⟩, eq.symm ▸ is_open_set_pi (finset.finite_to_set _) hi)

lemma pi_generate_from_eq {g : Πa, set (set (π a))} :
  @Pi.topological_space ι π (λa, generate_from (g a)) =
  generate_from {t | ∃(s:Πa, set (π a)) (i : finset ι), (∀a∈i, s a ∈ g a) ∧ t = pi ↑i s} :=
let G := {t | ∃(s:Πa, set (π a)) (i : finset ι), (∀a∈i, s a ∈ g a) ∧ t = pi ↑i s} in
begin
  rw [pi_eq_generate_from],
  refine le_antisymm (generate_from_le _) (generate_from_mono _),
  { rintros s ⟨t, i, hi, rfl⟩,
    rw [pi_def],
    apply is_open_bInter (finset.finite_to_set _),
    assume a ha, show ((generate_from G).coinduced (λf:Πa, π a, f a)).is_open (t a),
    refine generate_from_le _ _ (hi a ha),
    exact assume s hs, generate_open.basic _ ⟨function.update (λa, univ) a s, {a}, by simp [hs]⟩ },
  exact assume s ⟨t, i, ht, eq⟩, ⟨t, i, assume a ha, generate_open.basic _ (ht a ha), eq⟩
end

lemma pi_generate_from_eq_fintype {g : Πa, set (set (π a))} [fintype ι] (hg : ∀a, ⋃₀ g a = univ) :
  @Pi.topological_space ι π (λa, generate_from (g a)) =
  generate_from {t | ∃(s:Πa, set (π a)), (∀a, s a ∈ g a) ∧ t = pi univ s} :=
let G := {t | ∃(s:Πa, set (π a)), (∀a, s a ∈ g a) ∧ t = pi univ s} in
begin
  rw [pi_generate_from_eq],
  refine le_antisymm (generate_from_le _) (generate_from_mono _),
  { rintros s ⟨t, i, ht, rfl⟩,
    apply is_open_iff_forall_mem_open.2 _,
    assume f hf,
    choose c hc using show ∀a, ∃s, s ∈ g a ∧ f a ∈ s,
    { assume a, have : f a ∈ ⋃₀ g a, { rw [hg], apply mem_univ }, simpa },
    refine ⟨pi univ (λa, if a ∈ i then t a else (c : Πa, set (π a)) a), _, _, _⟩,
    { simp [pi_if] },
    { refine generate_open.basic _ ⟨_, assume a, _, rfl⟩,
      by_cases a ∈ i; simp [*, pi] at * },
    { have : f ∈ pi {a | a ∉ i} c, { simp [*, pi] at * },
      simpa [pi_if, hf] } },
  exact assume s ⟨t, ht, eq⟩, ⟨t, finset.univ, by simp [ht, eq]⟩
end

instance second_countable_topology_fintype
  [fintype ι] [t : ∀a, topological_space (π a)] [sc : ∀a, second_countable_topology (π a)] :
  second_countable_topology (∀a, π a) :=
have ∀i, ∃b : set (set (π i)), countable b ∧ ∅ ∉ b ∧ is_topological_basis b, from
  assume a, @is_open_generated_countable_inter (π a) _ (sc a),
let ⟨g, hg⟩ := classical.axiom_of_choice this in
have t = (λa, generate_from (g a)), from funext $ assume a, (hg a).2.2.2.2,
begin
  constructor,
  refine ⟨pi univ '' pi univ g, countable_image _ _, _⟩,
  { suffices : countable {f : Πa, set (π a) | ∀a, f a ∈ g a}, { simpa [pi] },
    exact countable_pi (assume i, (hg i).1), },
  rw [this, pi_generate_from_eq_fintype],
  { congr' 1, ext f, simp [pi, eq_comm] },
  exact assume a, (hg a).2.2.2.1
end

end pi

namespace list
variables [topological_space α] [topological_space β]

lemma tendsto_cons' {a : α} {l : list α} :
  tendsto (λp:α×list α, list.cons p.1 p.2) ((nhds a).prod (nhds l)) (nhds (a :: l)) :=
by rw [nhds_cons, tendsto, map_prod]; exact le_refl _

lemma tendsto_cons {f : α → β} {g : α → list β}
  {a : _root_.filter α} {b : β} {l : list β} (hf : tendsto f a (nhds b)) (hg : tendsto g a (nhds l)):
  tendsto (λa, list.cons (f a) (g a)) a (nhds (b :: l)) :=
(tendsto.prod_mk hf hg).comp tendsto_cons'

lemma tendsto_cons_iff [topological_space β]
  {f : list α → β} {b : _root_.filter β} {a : α} {l : list α} :
  tendsto f (nhds (a :: l)) b ↔ tendsto (λp:α×list α, f (p.1 :: p.2)) ((nhds a).prod (nhds l)) b :=
have nhds (a :: l) = ((nhds a).prod (nhds l)).map (λp:α×list α, (p.1 :: p.2)),
begin
  simp only [nhds_cons, prod_eq, (filter.map_def _ _).symm, (filter.seq_eq_filter_seq _ _).symm],
  simp [-filter.seq_eq_filter_seq, -filter.map_def, (∘)] with functor_norm,
end,
by rw [this, filter.tendsto_map'_iff]

lemma tendsto_nhds [topological_space β]
  {f : list α → β} {r : list α → _root_.filter β}
  (h_nil : tendsto f (pure []) (r []))
  (h_cons : ∀l a, tendsto f (nhds l) (r l) → tendsto (λp:α×list α, f (p.1 :: p.2)) ((nhds a).prod (nhds l)) (r (a::l))) :
  ∀l, tendsto f (nhds l) (r l)
| []     := by rwa [nhds_nil]
| (a::l) := by rw [tendsto_cons_iff]; exact h_cons l a (tendsto_nhds l)

lemma tendsto_length [topological_space α] :
  ∀(l : list α), tendsto list.length (nhds l) (nhds l.length) :=
begin
  simp only [nhds_discrete],
  refine tendsto_nhds _ _,
  { exact tendsto_pure_pure _ _ },
  { assume l a ih,
    dsimp only [list.length],
    refine tendsto.comp _ (tendsto_pure_pure (λx, x + 1) _),
    refine tendsto.comp tendsto_snd ih }
end

lemma tendsto_insert_nth' {a : α} : ∀{n : ℕ} {l : list α},
  tendsto (λp:α×list α, insert_nth n p.1 p.2) ((nhds a).prod (nhds l)) (nhds (insert_nth n a l))
| 0     l  := tendsto_cons'
| (n+1) [] :=
  suffices tendsto (λa, []) (nhds a) (nhds ([] : list α)),
    by simpa [nhds_nil, tendsto, map_prod, -filter.pure_def, (∘), insert_nth],
  tendsto_const_nhds
| (n+1) (a'::l) :=
  have (nhds a).prod (nhds (a' :: l)) =
    ((nhds a).prod ((nhds a').prod (nhds l))).map (λp:α×α×list α, (p.1, p.2.1 :: p.2.2)),
  begin
    simp only [nhds_cons, prod_eq, (filter.map_def _ _).symm, (filter.seq_eq_filter_seq _ _).symm],
    simp [-filter.seq_eq_filter_seq, -filter.map_def, (∘)] with functor_norm
  end,
  begin
    rw [this, tendsto_map'_iff],
    exact tendsto_cons
      (tendsto_snd.comp tendsto_fst)
      ((tendsto.prod_mk tendsto_fst (tendsto_snd.comp tendsto_snd)).comp (@tendsto_insert_nth' n l))
  end

lemma tendsto_insert_nth {n : ℕ} {a : α} {l : list α} {f : β → α} {g : β → list α}
  {b : _root_.filter β} (hf : tendsto f b (nhds a)) (hg : tendsto g b (nhds l)) :
  tendsto (λb:β, insert_nth n (f b) (g b)) b (nhds (insert_nth n a l)) :=
(tendsto.prod_mk hf hg).comp tendsto_insert_nth'

lemma continuous_insert_nth {n : ℕ} : continuous (λp:α×list α, insert_nth n p.1 p.2) :=
continuous_iff_tendsto.2 $ assume ⟨a, l⟩, by rw [nhds_prod_eq]; exact tendsto_insert_nth'

lemma tendsto_remove_nth : ∀{n : ℕ} {l : list α},
  tendsto (λl, remove_nth l n) (nhds l) (nhds (remove_nth l n))
| _ []      := by rw [nhds_nil]; exact tendsto_pure_nhds _ _
| 0 (a::l) := by rw [tendsto_cons_iff]; exact tendsto_snd
| (n+1) (a::l) :=
  begin
    rw [tendsto_cons_iff],
    dsimp [remove_nth],
    exact tendsto_cons tendsto_fst (tendsto_snd.comp (@tendsto_remove_nth n l))
  end

lemma continuous_remove_nth {n : ℕ} : continuous (λl : list α, remove_nth l n) :=
continuous_iff_tendsto.2 $ assume a, tendsto_remove_nth

end list

namespace vector
open list filter

instance (n : ℕ) [topological_space α] : topological_space (vector α n) :=
by unfold vector; apply_instance

lemma cons_val {n : ℕ} {a : α} : ∀{v : vector α n}, (a :: v).val = a :: v.val
| ⟨l, hl⟩ := rfl

lemma tendsto_cons [topological_space α] {n : ℕ} {a : α} {l : vector α n}:
  tendsto (λp:α×vector α n, vector.cons p.1 p.2) ((nhds a).prod (nhds l)) (nhds (a :: l)) :=
by
  simp [tendsto_subtype_rng, cons_val];
  exact tendsto_cons tendsto_fst (tendsto.comp tendsto_snd tendsto_subtype_val)

lemma tendsto_insert_nth
  [topological_space α] {n : ℕ} {i : fin (n+1)} {a:α} :
  ∀{l:vector α n}, tendsto (λp:α×vector α n, insert_nth p.1 i p.2)
    ((nhds a).prod (nhds l)) (nhds (insert_nth a i l))
| ⟨l, hl⟩ :=
begin
  rw [insert_nth, tendsto_subtype_rng],
  simp [insert_nth_val],
  exact list.tendsto_insert_nth tendsto_fst (tendsto.comp tendsto_snd tendsto_subtype_val)
end

lemma continuous_insert_nth' [topological_space α] {n : ℕ} {i : fin (n+1)} :
  continuous (λp:α×vector α n, insert_nth p.1 i p.2) :=
continuous_iff_tendsto.2 $ assume ⟨a, l⟩, by rw [nhds_prod_eq]; exact tendsto_insert_nth

lemma continuous_insert_nth [topological_space α] [topological_space β] {n : ℕ} {i : fin (n+1)}
  {f : β → α} {g : β → vector α n} (hf : continuous f) (hg : continuous g) :
  continuous (λb, insert_nth (f b) i (g b)) :=
continuous.comp (continuous.prod_mk hf hg) continuous_insert_nth'

lemma tendsto_remove_nth [topological_space α] {n : ℕ} {i : fin (n+1)} :
  ∀{l:vector α (n+1)}, tendsto (remove_nth i) (nhds l) (nhds (remove_nth i l))
| ⟨l, hl⟩ :=
begin
  rw [remove_nth, tendsto_subtype_rng],
  simp [remove_nth_val],
  exact tendsto_subtype_val.comp list.tendsto_remove_nth
end

lemma continuous_remove_nth [topological_space α] {n : ℕ} {i : fin (n+1)} :
  continuous (remove_nth i : vector α (n+1) → vector α n) :=
continuous_iff_tendsto.2 $ assume ⟨a, l⟩, tendsto_remove_nth

end vector

-- TODO: use embeddings from above!
structure dense_embedding [topological_space α] [topological_space β] (e : α → β) : Prop :=
(dense   : ∀x, x ∈ closure (range e))
(inj     : function.injective e)
(induced : ∀a, comap e (nhds (e a)) = nhds a)

theorem dense_embedding.mk'
  [topological_space α] [topological_space β] (e : α → β)
  (c     : continuous e)
  (dense : ∀x, x ∈ closure (range e))
  (inj   : function.injective e)
  (H     : ∀ (a:α) s ∈ (nhds a).sets,
    ∃t ∈ (nhds (e a)).sets, ∀ b, e b ∈ t → b ∈ s) :
  dense_embedding e :=
⟨dense, inj, λ a, le_antisymm
  (by simpa [le_def] using H a)
  (tendsto_iff_comap.1 $ c.tendsto _)⟩

namespace dense_embedding
variables [topological_space α] [topological_space β]
variables {e : α → β} (de : dense_embedding e)

protected lemma embedding (de : dense_embedding e) : embedding e :=
⟨de.inj, eq_of_nhds_eq_nhds begin intro a, rw [← de.induced a, nhds_induced_eq_comap] end⟩

protected lemma tendsto (de : dense_embedding e) {a : α} : tendsto e (nhds a) (nhds (e a)) :=
by rw [←de.induced a]; exact tendsto_comap

protected lemma continuous (de : dense_embedding e) {a : α} : continuous e :=
continuous_iff_tendsto.2 $ λ a, de.tendsto

lemma inj_iff (de : dense_embedding e) {x y} : e x = e y ↔ x = y := de.inj.eq_iff

lemma closure_range : closure (range e) = univ :=
let h := de.dense in
set.ext $ assume x, ⟨assume _, trivial, assume _, @h x⟩

lemma self_sub_closure_image_preimage_of_open {s : set β} (de : dense_embedding e) :
  is_open s → s ⊆ closure (e '' (e ⁻¹' s)) :=
begin
  intros s_op b b_in_s,
  rw [image_preimage_eq_inter_range, mem_closure_iff],
  intros U U_op b_in,
  rw ←inter_assoc,
  have ne_e : U ∩ s ≠ ∅ := ne_empty_of_mem ⟨b_in, b_in_s⟩,
  exact (dense_iff_inter_open.1 de.closure_range) _ (is_open_inter U_op s_op) ne_e
end

lemma closure_image_nhds_of_nhds {s : set α} {a : α} (de : dense_embedding e) :
  s ∈ (nhds a).sets → closure (e '' s) ∈ (nhds (e a)).sets :=
begin
  rw [← de.induced a, mem_comap_sets],
  intro h,
  rcases h with ⟨t, t_nhd, sub⟩,
  rw mem_nhds_sets_iff at t_nhd,
  rcases t_nhd with ⟨U, U_sub, ⟨U_op, e_a_in_U⟩⟩,
  have := calc e ⁻¹' U ⊆ e⁻¹' t : preimage_mono U_sub
                   ... ⊆ s      : sub,
  have := calc U ⊆ closure (e '' (e ⁻¹' U)) : self_sub_closure_image_preimage_of_open de U_op
             ... ⊆ closure (e '' s)         : closure_mono (image_subset e this),
  have U_nhd : U ∈ (nhds (e a)).sets := mem_nhds_sets U_op e_a_in_U,
  exact (nhds (e a)).sets_of_superset U_nhd this
end

variables [topological_space δ] {f : γ → α} {g : γ → δ} {h : δ → β}
/--
 γ -f→ α
g↓     ↓e
 δ -h→ β
-/
lemma tendsto_comap_nhds_nhds  {d : δ} {a : α} (de : dense_embedding e) (H : tendsto h (nhds d) (nhds (e a)))
  (comm : h ∘ g = e ∘ f) : tendsto f (comap g (nhds d)) (nhds a) :=
begin
  have lim1 : map g (comap g (nhds d)) ≤ nhds d := map_comap_le,
  replace lim1 : map h (map g (comap g (nhds d))) ≤ map h (nhds d) := map_mono lim1,
  rw [filter.map_map, comm, ← filter.map_map, map_le_iff_le_comap] at lim1,
  have lim2 :  comap e (map h (nhds d)) ≤  comap e  (nhds (e a)) := comap_mono H,
  rw de.induced at lim2,
  exact le_trans lim1 lim2,
end

protected lemma nhds_inf_neq_bot (de : dense_embedding e) {b : β} : nhds b ⊓ principal (range e) ≠ ⊥ :=
begin
  have h := de.dense,
  simp [closure_eq_nhds] at h,
  exact h _
end

lemma comap_nhds_neq_bot (de : dense_embedding e) {b : β} : comap e (nhds b) ≠ ⊥ :=
forall_sets_neq_empty_iff_neq_bot.mp $
assume s ⟨t, ht, (hs : e ⁻¹' t ⊆ s)⟩,
have t ∩ range e ∈ (nhds b ⊓ principal (range e)).sets,
  from inter_mem_inf_sets ht (subset.refl _),
let ⟨_, ⟨hx₁, y, rfl⟩⟩ := inhabited_of_mem_sets de.nhds_inf_neq_bot this in
subset_ne_empty hs $ ne_empty_of_mem hx₁

variables [topological_space γ]
/-- If `e : α → β` is a dense embedding, then any function `α → γ` extends to a function `β → γ`.
It only extends the parts of `β` which are not mapped by `e`, everything else equal to `f (e a)`.
This allows us to gain equality even if `γ` is not T2. -/
def extend (de : dense_embedding e) (f : α → γ) (b : β) : γ :=
have nonempty γ, from
  let ⟨_, ⟨_, a, _⟩⟩ := exists_mem_of_ne_empty (mem_closure_iff.1 (de.dense b) _ is_open_univ trivial) in
  ⟨f a⟩,
if hb : b ∈ range e
then f (classical.some hb)
else @lim _ (classical.inhabited_of_nonempty this) _ (map f (comap e (nhds b)))

lemma extend_e_eq {f : α → γ} (a : α) : de.extend f (e a) = f a :=
have e a ∈ range e := ⟨a, rfl⟩,
begin
  simp [extend, this],
  congr,
  refine classical.some_spec2 (λx, x = a) _,
  exact assume a h, de.inj h
end

lemma extend_eq [t2_space γ] {b : β} {c : γ} {f : α → γ} (hf : map f (comap e (nhds b)) ≤ nhds c) :
  de.extend f b = c :=
begin
  by_cases hb : b ∈ range e,
  { rcases hb with ⟨a, rfl⟩,
    rw [extend_e_eq],
    have f_a_c : tendsto f (pure a) (nhds c),
    { rw [de.induced] at hf,
      refine le_trans (map_mono _) hf,
      exact pure_le_nhds a },
    have f_a_fa : tendsto f (pure a) (nhds (f a)),
    { rw [tendsto, filter.map_pure], exact pure_le_nhds _  },
    exact tendsto_nhds_unique pure_neq_bot f_a_fa f_a_c },
  { simp [extend, hb],
    exact @lim_eq _ (id _) _ _ _ _ (by simp; exact comap_nhds_neq_bot de) hf }
end

lemma tendsto_extend [regular_space γ] {b : β} {f : α → γ} (de : dense_embedding e)
  (hf : {b | ∃c, tendsto f (comap e $ nhds b) (nhds c)} ∈ (nhds b).sets) :
  tendsto (de.extend f) (nhds b) (nhds (de.extend f b)) :=
let φ := {b | tendsto f (comap e $ nhds b) (nhds $ de.extend f b)} in
have hφ : φ ∈ (nhds b).sets,
  from (nhds b).sets_of_superset hf $ assume b ⟨c, hc⟩,
    show tendsto f (comap e (nhds b)) (nhds (de.extend f b)), from (de.extend_eq hc).symm ▸ hc,
assume s hs,
let ⟨s'', hs''₁, hs''₂, hs''₃⟩ := nhds_is_closed hs in
let ⟨s', hs'₁, (hs'₂ : e ⁻¹' s' ⊆ f ⁻¹' s'')⟩ := mem_of_nhds hφ hs''₁ in
let ⟨t, (ht₁ : t ⊆ φ ∩ s'), ht₂, ht₃⟩ := mem_nhds_sets_iff.mp $ inter_mem_sets hφ hs'₁ in
have h₁ : closure (f '' (e ⁻¹' s')) ⊆ s'',
  by rw [closure_subset_iff_subset_of_is_closed hs''₃, image_subset_iff]; exact hs'₂,
have h₂ : t ⊆ de.extend f ⁻¹' closure (f '' (e ⁻¹' t)), from
  assume b' hb',
  have nhds b' ≤ principal t, by simp; exact mem_nhds_sets ht₂ hb',
  have map f (comap e (nhds b')) ≤ nhds (de.extend f b') ⊓ principal (f '' (e ⁻¹' t)),
    from calc _ ≤ map f (comap e (nhds b' ⊓ principal t)) : map_mono $ comap_mono $ le_inf (le_refl _) this
      ... ≤ map f (comap e (nhds b')) ⊓ map f (comap e (principal t)) :
        le_inf (map_mono $ comap_mono $ inf_le_left) (map_mono $ comap_mono $ inf_le_right)
      ... ≤ map f (comap e (nhds b')) ⊓ principal (f '' (e ⁻¹' t)) : by simp [le_refl]
      ... ≤ _ : inf_le_inf ((ht₁ hb').left) (le_refl _),
  show de.extend f b' ∈ closure (f '' (e ⁻¹' t)),
  begin
    rw [closure_eq_nhds],
    apply neq_bot_of_le_neq_bot _ this,
    simp,
    exact de.comap_nhds_neq_bot
  end,
(nhds b).sets_of_superset
  (show t ∈ (nhds b).sets, from mem_nhds_sets ht₂ ht₃)
  (calc t ⊆ de.extend f ⁻¹' closure (f '' (e ⁻¹' t)) : h₂
    ... ⊆ de.extend f ⁻¹' closure (f '' (e ⁻¹' s')) :
      preimage_mono $ closure_mono $ image_subset f $ preimage_mono $ subset.trans ht₁ $ inter_subset_right _ _
    ... ⊆ de.extend f ⁻¹' s'' : preimage_mono h₁
    ... ⊆ de.extend f ⁻¹' s : preimage_mono hs''₂)

lemma continuous_extend [regular_space γ] {f : α → γ} (de : dense_embedding e)
  (hf : ∀b, ∃c, tendsto f (comap e (nhds b)) (nhds c)) : continuous (de.extend f) :=
continuous_iff_tendsto.mpr $ assume b, de.tendsto_extend $ univ_mem_sets' hf

end dense_embedding

namespace dense_embedding
variables [topological_space α] [topological_space β] [topological_space γ] [topological_space δ]

/-- The product of two dense embeddings is a dense embedding -/
protected def prod {e₁ : α → β} {e₂ : γ → δ} (de₁ : dense_embedding e₁) (de₂ : dense_embedding e₂) :
  dense_embedding (λ(p : α × γ), (e₁ p.1, e₂ p.2)) :=
{ dense_embedding .
  dense   :=
    have closure (range (λ(p : α × γ), (e₁ p.1, e₂ p.2))) =
        set.prod (closure (range e₁)) (closure (range e₂)),
      by rw [←closure_prod_eq, prod_range_range_eq],
    assume ⟨b, d⟩, begin rw [this], simp, constructor, apply de₁.dense, apply de₂.dense end,
  inj     := assume ⟨x₁, x₂⟩ ⟨y₁, y₂⟩,
    by simp; exact assume h₁ h₂, ⟨de₁.inj h₁, de₂.inj h₂⟩,
  induced := assume ⟨a, b⟩,
    by rw [nhds_prod_eq, nhds_prod_eq, ←prod_comap_comap_eq, de₁.induced, de₂.induced] }

def subtype_emb (p : α → Prop) {e : α → β} (de : dense_embedding e) (x : {x // p x}) :
  {x // x ∈ closure (e '' {x | p x})} :=
⟨e x.1, subset_closure $ mem_image_of_mem e x.2⟩

protected def subtype (p : α → Prop) {e : α → β} (de : dense_embedding e) :
  dense_embedding (de.subtype_emb p) :=
{ dense_embedding .
  dense   := assume ⟨x, hx⟩, closure_subtype.mpr $
    have (λ (x : {x // p x}), e (x.val)) = e ∘ subtype.val, from rfl,
    begin
      rw ← image_univ,
      simp [(image_comp _ _ _).symm, (∘), subtype_emb, -image_univ],
      rw [this, image_comp, subtype_val_image],
      simp,
      assumption
    end,
  inj     := assume ⟨x, hx⟩ ⟨y, hy⟩ h, subtype.eq $ de.inj $ @@congr_arg subtype.val h,
  induced := assume ⟨x, hx⟩,
    by simp [subtype_emb, nhds_subtype_eq_comap, comap_comap_comp, (∘), (de.induced x).symm] }

end dense_embedding

lemma is_closed_property [topological_space α] [topological_space β] {e : α → β} {p : β → Prop}
  (he : closure (range e) = univ) (hp : is_closed {x | p x}) (h : ∀a, p (e a)) :
  ∀b, p b :=
have univ ⊆ {b | p b},
  from calc univ = closure (range e) : he.symm
    ... ⊆ closure {b | p b} : closure_mono $ range_subset_iff.mpr h
    ... = _ : closure_eq_of_is_closed hp,
assume b, this trivial

lemma is_closed_property2 [topological_space α] [topological_space β] {e : α → β} {p : β → β → Prop}
  (he : dense_embedding e) (hp : is_closed {q:β×β | p q.1 q.2}) (h : ∀a₁ a₂, p (e a₁) (e a₂)) :
  ∀b₁ b₂, p b₁ b₂ :=
have ∀q:β×β, p q.1 q.2,
  from is_closed_property (he.prod he).closure_range hp $ assume a, h _ _,
assume b₁ b₂, this ⟨b₁, b₂⟩

lemma is_closed_property3 [topological_space α] [topological_space β] {e : α → β} {p : β → β → β → Prop}
  (he : dense_embedding e) (hp : is_closed {q:β×β×β | p q.1 q.2.1 q.2.2}) (h : ∀a₁ a₂ a₃, p (e a₁) (e a₂) (e a₃)) :
  ∀b₁ b₂ b₃, p b₁ b₂ b₃ :=
have ∀q:β×β×β, p q.1 q.2.1 q.2.2,
  from is_closed_property (he.prod $ he.prod he).closure_range hp $ assume ⟨a₁, a₂, a₃⟩, h _ _ _,
assume b₁ b₂ b₃, this ⟨b₁, b₂, b₃⟩

lemma mem_closure_of_continuous [topological_space α] [topological_space β]
  {f : α → β} {a : α} {s : set α} {t : set β}
  (hf : continuous f) (ha : a ∈ closure s) (h : ∀a∈s, f a ∈ closure t) :
  f a ∈ closure t :=
calc f a ∈ f '' closure s : mem_image_of_mem _ ha
  ... ⊆ closure (f '' s) : image_closure_subset_closure_image hf
  ... ⊆ closure (closure t) : closure_mono $ image_subset_iff.mpr $ h
  ... ⊆ closure t : begin rw [closure_eq_of_is_closed], exact subset.refl _, exact is_closed_closure end

lemma mem_closure_of_continuous2 [topological_space α] [topological_space β] [topological_space γ]
  {f : α → β → γ} {a : α} {b : β} {s : set α} {t : set β} {u : set γ}
  (hf : continuous (λp:α×β, f p.1 p.2)) (ha : a ∈ closure s) (hb : b ∈ closure t)
  (h : ∀a∈s, ∀b∈t, f a b ∈ closure u) :
  f a b ∈ closure u :=
have (a,b) ∈ closure (set.prod s t),
  by simp [closure_prod_eq, ha, hb],
show f (a, b).1 (a, b).2 ∈ closure u,
  from @mem_closure_of_continuous (α×β) _ _ _ (λp:α×β, f p.1 p.2) (a,b) _ u hf this $
    assume ⟨p₁, p₂⟩ ⟨h₁, h₂⟩, h p₁ h₁ p₂ h₂

/-- α and β are homeomorph, also called topological isomoph -/
structure homeomorph (α : Type*) (β : Type*) [topological_space α] [topological_space β]
  extends α ≃ β :=
(continuous_to_fun  : continuous to_fun)
(continuous_inv_fun : continuous inv_fun)

infix ` ≃ₜ `:50 := homeomorph

namespace homeomorph
variables [topological_space α] [topological_space β] [topological_space γ] [topological_space δ]

instance : has_coe_to_fun (α ≃ₜ β) := ⟨λ_, α → β, λe, e.to_equiv⟩

lemma coe_eq_to_equiv (h : α ≃ₜ β) (a : α) : h a = h.to_equiv a := rfl

protected def refl (α : Type*) [topological_space α] : α ≃ₜ α :=
{ continuous_to_fun := continuous_id, continuous_inv_fun := continuous_id, .. equiv.refl α }

protected def trans (h₁ : α ≃ₜ β) (h₂ : β ≃ₜ γ) : α ≃ₜ γ :=
{ continuous_to_fun  := h₁.continuous_to_fun.comp h₂.continuous_to_fun,
  continuous_inv_fun := h₂.continuous_inv_fun.comp h₁.continuous_inv_fun,
  .. equiv.trans h₁.to_equiv h₂.to_equiv }

protected def symm (h : α ≃ₜ β) : β ≃ₜ α :=
{ continuous_to_fun  := h.continuous_inv_fun,
  continuous_inv_fun := h.continuous_to_fun,
  .. h.to_equiv.symm }

protected def continuous (h : α ≃ₜ β) : continuous h := h.continuous_to_fun

lemma symm_comp_self (h : α ≃ₜ β) : ⇑h.symm ∘ ⇑h = id :=
funext $ assume a, h.to_equiv.left_inv a

lemma self_comp_symm (h : α ≃ₜ β) : ⇑h ∘ ⇑h.symm = id :=
funext $ assume a, h.to_equiv.right_inv a

lemma range_coe (h : α ≃ₜ β) : range h = univ :=
eq_univ_of_forall $ assume b, ⟨h.symm b, congr_fun h.self_comp_symm b⟩

lemma image_symm (h : α ≃ₜ β) : image h.symm = preimage h :=
image_eq_preimage_of_inverse h.symm.to_equiv.left_inv h.symm.to_equiv.right_inv

lemma preimage_symm (h : α ≃ₜ β) : preimage h.symm = image h :=
(image_eq_preimage_of_inverse h.to_equiv.left_inv h.to_equiv.right_inv).symm

lemma induced_eq
  {α : Type*} {β : Type*} [tα : topological_space α] [tβ : topological_space β] (h : α ≃ₜ β) :
  tβ.induced h = tα :=
le_antisymm
  (induced_le_iff_le_coinduced.2 h.continuous)
  (calc tα = (tα.induced h.symm).induced h : by rw [induced_compose, symm_comp_self, induced_id]
    ... ≤ tβ.induced h : induced_mono $ (induced_le_iff_le_coinduced.2 h.symm.continuous))

lemma coinduced_eq
  {α : Type*} {β : Type*} [tα : topological_space α] [tβ : topological_space β] (h : α ≃ₜ β) :
  tα.coinduced h = tβ :=
le_antisymm
  (calc tα.coinduced h ≤ (tβ.coinduced h.symm).coinduced h : coinduced_mono h.symm.continuous
    ... = tβ : by rw [coinduced_compose, self_comp_symm, coinduced_id])
  h.continuous

protected lemma embedding (h : α ≃ₜ β) : embedding h :=
⟨h.to_equiv.bijective.1, h.induced_eq.symm⟩

protected lemma dense_embedding (h : α ≃ₜ β) : dense_embedding h :=
{ dense   := assume a, by rw [h.range_coe, closure_univ]; trivial,
  inj     := h.to_equiv.bijective.1,
  induced := assume a, by rw [← nhds_induced_eq_comap, h.induced_eq] }

protected lemma is_open_map (h : α ≃ₜ β) : is_open_map h :=
begin
  assume s,
  rw ← h.preimage_symm,
  exact h.symm.continuous s
end

protected lemma quotient_map (h : α ≃ₜ β) : quotient_map h :=
⟨h.to_equiv.bijective.2, h.coinduced_eq.symm⟩

def prod_congr (h₁ : α ≃ₜ β) (h₂ : γ ≃ₜ δ) : (α × γ) ≃ₜ (β × δ) :=
{ continuous_to_fun  :=
    continuous.prod_mk (continuous_fst.comp h₁.continuous) (continuous_snd.comp h₂.continuous),
  continuous_inv_fun :=
    continuous.prod_mk (continuous_fst.comp h₁.symm.continuous) (continuous_snd.comp h₂.symm.continuous),
  .. h₁.to_equiv.prod_congr h₂.to_equiv }

section
variables (α β γ)

def prod_comm : (α × β) ≃ₜ (β × α) :=
{ continuous_to_fun  := continuous.prod_mk continuous_snd continuous_fst,
  continuous_inv_fun := continuous.prod_mk continuous_snd continuous_fst,
  .. equiv.prod_comm α β }

def prod_assoc : ((α × β) × γ) ≃ₜ (α × (β × γ)) :=
{ continuous_to_fun  :=
    continuous.prod_mk (continuous_fst.comp continuous_fst)
      (continuous.prod_mk (continuous_fst.comp continuous_snd) continuous_snd),
  continuous_inv_fun := continuous.prod_mk
      (continuous.prod_mk continuous_fst (continuous_snd.comp continuous_fst))
      (continuous_snd.comp continuous_snd),
  .. equiv.prod_assoc α β γ }

end

end homeomorph<|MERGE_RESOLUTION|>--- conflicted
+++ resolved
@@ -720,7 +720,6 @@
 end prod
 
 section compact_and_proper_spaces
-<<<<<<< HEAD
 
 /--Type class for compact spaces. Separation is sometimes included in the definition, especially
 in the French literature, but we do not include it here.-/
@@ -732,15 +731,6 @@
 lemma compact_of_closed [topological_space α] [compact_space α] {s : set α} (h : is_closed s) :
   compact s :=
 compact_of_is_closed_subset compact_univ h (subset_univ _)
-=======
-
-/--Type class for compact spaces. Separation is sometimes included in the definition, especially
-in the French literature, but we do not include it here.-/
-class compact_space (α : Type*) [topological_space α] : Prop :=
-(compact_univ : compact (univ : set α))
-
-lemma compact_univ [topological_space α] [h : compact_space α] : compact (univ : set α) := h.compact_univ
->>>>>>> 62538c8c
 
 /-- There are various definitions of "locally compact space" in the literature, which agree for
 Hausdorff spaces but not in general. This one is the precise condition on X needed for the
@@ -774,12 +764,9 @@
   locally_compact_space α :=
 locally_compact_of_compact_nhds (assume x, ⟨univ, mem_nhds_sets is_open_univ trivial, compact_univ⟩)
 
-<<<<<<< HEAD
 -- We can't make this an instance because it could cause an instance loop.
 lemma normal_of_compact_t2 [topological_space α] [compact_space α] [t2_space α] : normal_space α :=
 ⟨assume s t hs ht st, compact_compact_separated (compact_of_closed hs) (compact_of_closed ht) st⟩
-=======
->>>>>>> 62538c8c
 
 end compact_and_proper_spaces
 
