--- conflicted
+++ resolved
@@ -199,7 +199,6 @@
 example {x y z w : ℤ} (h₁ : 3 * x = 4 + y) (h₂ : x + 2 * y = 1) : z + w = w + z :=
 by linear_combination with {normalization_tactic := `[simp [add_comm]]}
 
-<<<<<<< HEAD
 /-! ### Cases with exponent -/
 
 example (x y z : ℚ) (h : x = y) (h2 : x * y = 0) : x + y*z = 0 :=
@@ -225,8 +224,6 @@
   x * y * z * h₀ + y * z * h / 7 with exponent 6
 
 
-/-! ### Cases that should fail -/
-=======
 /-! ### Cases where the goal is not closed -/
 
 example (x y : ℚ) (h1 : x + y = 3) (h2 : 3*x = 7) :
@@ -245,7 +242,6 @@
   linear_combination 3*h1,
   linear_combination -3*h4,
 end
->>>>>>> 6b93ea7e
 
 example (x y : ℤ) (h1 : x*y + 2*x = 1) (h2 : x = y) :
   x*y = -2*y + 1 :=
