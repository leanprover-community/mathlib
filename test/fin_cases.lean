/-
Copyright (c) 2018 Scott Morrison. All rights reserved.
Released under Apache 2.0 license as described in the file LICENSE.
Authors: Scott Morrison
-/
import tactic.fin_cases
import data.nat.prime
<<<<<<< HEAD
import group_theory.perm
=======
import group_theory.perm.sign
>>>>>>> be47ad32
import tactic.norm_num

example (f : ℕ → Prop) (p : fin 3) (h0 : f 0) (h1 : f 1) (h2 : f 2) : f p.val :=
begin
  fin_cases *,
  simp, assumption,
  simp, assumption,
  simp, assumption,
end

example (x2 : fin 2) (x3 : fin 3) (n : nat) (y : fin n) : x2.val * x3.val = x3.val * x2.val :=
begin
  fin_cases x2;
  fin_cases x3,
  success_if_fail { fin_cases * },
  success_if_fail { fin_cases y },
  all_goals { simp },
end

open finset
example (x : ℕ) (h : x ∈ Ico 2 5) : x = 2 ∨ x = 3 ∨ x = 4 :=
begin
  fin_cases h,
  all_goals { simp }
end

open nat
example (x : ℕ) (h : x ∈ [2,3,5,7]) : x = 2 ∨ x = 3 ∨ x = 5 ∨ x = 7 :=
begin
  fin_cases h,
  all_goals { simp }
end

example (x : ℕ) (h : x ∈ [2,3,5,7]) : true :=
begin
  success_if_fail { fin_cases h with [3,3,5,7] },
  trivial
end

example (x : list ℕ) (h : x ∈ [[1],[2]]) : x.length = 1 :=
begin
  fin_cases h with [[1],[1+1]],
  simp,
  guard_target (list.length [1 + 1] = 1),
  simp
end

 -- testing that `with` arguments are elaborated with respect to the expected type:
example (x : ℤ) (h : x ∈ ([2,3] : list ℤ)) : x = 2 ∨ x = 3:=
begin
  fin_cases h with [2,3],
  all_goals { simp }
end


instance (n : ℕ) : decidable (prime n) := decidable_prime_1 n
example (x : ℕ) (h : x ∈ (range 10).filter prime) : x = 2 ∨ x = 3 ∨ x = 5 ∨ x = 7 :=
begin
  fin_cases h; exact dec_trivial
end

open equiv.perm
example (x : (Σ (a : fin 4), fin 4)) (h : x ∈ fin_pairs_lt 4) : x.1.val < 4 :=
begin
  fin_cases h; simp,
  any_goals { exact dec_trivial },
end

example (x : fin 3) : x.val < 5 :=
begin
  fin_cases x; exact dec_trivial
end

example (f : ℕ → Prop) (p : fin 3) (h0 : f 0) (h1 : f 1) (h2 : f 2) : f p.val :=
begin
  fin_cases *,
  all_goals { assumption }
end<|MERGE_RESOLUTION|>--- conflicted
+++ resolved
@@ -5,11 +5,7 @@
 -/
 import tactic.fin_cases
 import data.nat.prime
-<<<<<<< HEAD
-import group_theory.perm
-=======
 import group_theory.perm.sign
->>>>>>> be47ad32
 import tactic.norm_num
 
 example (f : ℕ → Prop) (p : fin 3) (h0 : f 0) (h1 : f 1) (h2 : f 2) : f p.val :=
@@ -58,7 +54,7 @@
 end
 
  -- testing that `with` arguments are elaborated with respect to the expected type:
-example (x : ℤ) (h : x ∈ ([2,3] : list ℤ)) : x = 2 ∨ x = 3:=
+example (x : ℤ) (h : x ∈ ([2,3] : list ℤ)) : x = 2 ∨ x = 3 :=
 begin
   fin_cases h with [2,3],
   all_goals { simp }
