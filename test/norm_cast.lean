--- conflicted
+++ resolved
@@ -119,13 +119,8 @@
 begin
   lift a to nnreal using ht,
   have h : (2 : ℝ≥0∞) = ((2 : nnreal) : ℝ≥0∞), from rfl,
-<<<<<<< HEAD
   have h' : (2 : nnreal) ≠ 0, from _root_.two_ne_zero,
-  rw [h, ← coe_div h', coe_lt_coe], -- `norm_cast` fails to apply `coe_div`
-=======
-  have h' : (2 : nnreal) ≠ 0, from _root_.two_ne_zero',
   rw [h, ← ennreal.coe_div h', coe_lt_coe], -- `norm_cast` fails to apply `coe_div`
->>>>>>> 0b00e53a
   norm_cast at hz,
   exact nnreal.half_lt_self hz
 end
