--- conflicted
+++ resolved
@@ -3,11 +3,7 @@
 variables (R M S : Type*)
 
 /-- Some arbitrary type depending on `has_smul R M` -/
-<<<<<<< HEAD
-@[irreducible, nolint has_inhabited_instance unused_arguments]
-=======
 @[irreducible, nolint has_nonempty_instance unused_arguments]
->>>>>>> 0a3e8d38
 def foo [has_smul R M] : Type* := ℕ
 
 variables [has_smul R M] [has_smul S R] [has_smul S M]
