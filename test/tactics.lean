/-
Copyright (c) 2018 Simon Hudon. All rights reserved.
Released under Apache 2.0 license as described in the file LICENSE.
Authors: Simon Hudon, Scott Morrison
-/
<<<<<<< HEAD
import tactic.interactive tactic.finish tactic.ext tactic.apply
=======
import tactic.interactive tactic.finish tactic.ext tactic.lift
>>>>>>> f74cc70c

example (m n p q : nat) (h : m + n = p) : true :=
begin
  have : m + n = q,
  { generalize_hyp h' : m + n = x at h,
    guard_hyp h' := m + n = x,
    guard_hyp h := x = p,
    guard_target m + n = q,
    admit },
  have : m + n = q,
  { generalize_hyp h' : m + n = x at h ⊢,
    guard_hyp h' := m + n = x,
    guard_hyp h := x = p,
    guard_target x = q,
    admit },
  trivial
end

example (α : Sort*) (L₁ L₂ L₃ : list α)
  (H : L₁ ++ L₂ = L₃) : true :=
begin
  have : L₁ ++ L₂ = L₂,
  { generalize_hyp h : L₁ ++ L₂ = L at H,
    induction L with hd tl ih,
    case list.nil
    { tactic.cleanup,
      change list.nil = L₃ at H,
      admit },
    case list.cons
    { change list.cons hd tl = L₃ at H,
      admit } },
  trivial
end

example (x y : ℕ) (p q : Prop) (h : x = y) (h' : p ↔ q) : true :=
begin
  symmetry' at h,
  guard_hyp' h := y = x,
  guard_hyp' h' := p ↔ q,
  symmetry' at *,
  guard_hyp' h := x = y,
  guard_hyp' h' := q ↔ p,
  trivial
end

section apply_rules

example {a b c d e : nat} (h1 : a ≤ b) (h2 : c ≤ d) (h3 : 0 ≤ e) :
a + c * e + a + c + 0 ≤ b + d * e + b + d + e :=
add_le_add (add_le_add (add_le_add (add_le_add h1 (mul_le_mul_of_nonneg_right h2 h3)) h1 ) h2) h3

example {a b c d e : nat} (h1 : a ≤ b) (h2 : c ≤ d) (h3 : 0 ≤ e) :
a + c * e + a + c + 0 ≤ b + d * e + b + d + e :=
by apply_rules [add_le_add, mul_le_mul_of_nonneg_right]

@[user_attribute]
meta def mono_rules : user_attribute :=
{ name := `mono_rules,
  descr := "lemmas usable to prove monotonicity" }
attribute [mono_rules] add_le_add mul_le_mul_of_nonneg_right

example {a b c d e : nat} (h1 : a ≤ b) (h2 : c ≤ d) (h3 : 0 ≤ e) :
a + c * e + a + c + 0 ≤ b + d * e + b + d + e :=
by apply_rules [mono_rules]

example {a b c d e : nat} (h1 : a ≤ b) (h2 : c ≤ d) (h3 : 0 ≤ e) :
a + c * e + a + c + 0 ≤ b + d * e + b + d + e :=
by apply_rules mono_rules

end apply_rules

section h_generalize

variables {α β γ φ ψ : Type} (f : α → α → α → φ → γ)
          (x y : α) (a b : β) (z : φ)
          (h₀ : β = α) (h₁ : β = α) (h₂ : φ = β)
          (hx : x == a) (hy : y == b) (hz : z == a)
include f x y z a b hx hy hz

example : f x y x z = f (eq.rec_on h₀ a) (cast h₀ b) (eq.mpr h₁.symm a) (eq.mpr h₂ a) :=
begin
  guard_hyp_nums 16,
  h_generalize hp : a == p with hh,
  guard_hyp_nums 19,
  guard_hyp' hh := β = α,
  guard_target f x y x z = f p (cast h₀ b) p (eq.mpr h₂ a),
  h_generalize hq : _ == q,
  guard_hyp_nums 21,
  guard_target f x y x z = f p q p (eq.mpr h₂ a),
  h_generalize _ : _ == r,
  guard_hyp_nums 23,
  guard_target f x y x z = f p q p r,
  casesm* [_ == _, _ = _], refl
end

end h_generalize

section h_generalize

variables {α β γ φ ψ : Type} (f : list α → list α → γ)
          (x : list α) (a : list β) (z : φ)
          (h₀ : β = α) (h₁ : list β = list α)
          (hx : x == a)
include f x z a hx h₀ h₁

example : true :=
begin
  have : f x x = f (eq.rec_on h₀ a) (cast h₁ a),
  { guard_hyp_nums 11,
    h_generalize : a == p with _,
    guard_hyp_nums 13,
    guard_hyp' h := β = α,
    guard_target f x x = f p (cast h₁ a),
    h_generalize! : a == q ,
    guard_hyp_nums 13,
    guard_target ∀ q, f x x = f p q,
    casesm* [_ == _, _ = _],
    success_if_fail { refl },
    admit },
  trivial
end

end h_generalize

-- section tfae

-- example (p q r s : Prop)
--   (h₀ : p ↔ q)
--   (h₁ : q ↔ r)
--   (h₂ : r ↔ s) :
--   p ↔ s :=
-- begin
--   scc,
-- end

-- example (p' p q r r' s s' : Prop)
--   (h₀ : p' → p)
--   (h₀ : p → q)
--   (h₁ : q → r)
--   (h₁ : r' → r)
--   (h₂ : r ↔ s)
--   (h₂ : s → p)
--   (h₂ : s → s') :
--   p ↔ s :=
-- begin
--   scc,
-- end

-- example (p' p q r r' s s' : Prop)
--   (h₀ : p' → p)
--   (h₀ : p → q)
--   (h₁ : q → r)
--   (h₁ : r' → r)
--   (h₂ : r ↔ s)
--   (h₂ : s → p)
--   (h₂ : s → s') :
--   p ↔ s :=
-- begin
--   scc',
--   assumption
-- end

-- example : tfae [true, ∀ n : ℕ, 0 ≤ n * n, true, true] := begin
--   tfae_have : 3 → 1, { intro h, constructor },
--   tfae_have : 2 → 3, { intro h, constructor },
--   tfae_have : 2 ← 1, { intros h n, apply nat.zero_le },
--   tfae_have : 4 ↔ 2, { tauto },
--   tfae_finish,
-- end

-- example : tfae [] := begin
--   tfae_finish,
-- end

-- end tfae

section clear_aux_decl

example (n m : ℕ) (h₁ : n = m) (h₂ : ∃ a : ℕ, a = n ∧ a = m) : 2 * m = 2 * n :=
let ⟨a, ha⟩ := h₂ in
begin
  clear_aux_decl, -- subst will fail without this line
  subst h₁
end

example (x y : ℕ) (h₁ : ∃ n : ℕ, n * 1 = 2) (h₂ : 1 + 1 = 2 → x * 1 = y) : x = y :=
let ⟨n, hn⟩ := h₁ in
begin
  clear_aux_decl, -- finish produces an error without this line
  finish
end

end clear_aux_decl

section congr

example (c : Prop → Prop → Prop → Prop) (x x' y z z' : Prop)
  (h₀ : x ↔ x')
  (h₁ : z ↔ z') :
  c x y z ↔ c x' y z' :=
begin
  congr',
  { guard_target x = x', ext, assumption },
  { guard_target z = z', ext, assumption },
end

end congr

section convert_to

example {a b c d : ℕ} (H : a = c) (H' : b = d) : a + b = d + c :=
by {convert_to c + d = _ using 2, from H, from H', rw[add_comm]}

example {a b c d : ℕ} (H : a = c) (H' : b = d) : a + b = d + c :=
by {convert_to c + d = _ using 0, congr' 2, from H, from H', rw[add_comm]}

example (a b c d e f g N : ℕ) : (a + b) + (c + d) + (e + f) + g ≤ a + d + e + f + c + g + b :=
by {ac_change a + d + e + f + c + g + b ≤ _, refl}

end convert_to

section swap

example {α₁ α₂ α₃ : Type} : true :=
by {have : α₁, have : α₂, have : α₃, swap, swap,
    rotate, rotate, rotate, rotate 2, rotate 2, triv, recover}

end swap

section lift

example (n m k x z u : ℤ) (hn : 0 < n) (hk : 0 ≤ k + n) (hu : 0 ≤ u) (h : k + n = 2 + x) :
  k + n = m + x :=
begin
  lift n to ℕ using le_of_lt hn,
    guard_target (k + ↑n = m + x), guard_hyp hn := (0 : ℤ) < ↑n,
  lift m to ℕ,
    guard_target (k + ↑n = ↑m + x), tactic.swap, guard_target (0 ≤ m), tactic.swap,
    tactic.num_goals >>= λ n, guard (n = 2),
  lift (k + n) to ℕ using hk with l hl,
    guard_hyp l := ℕ, guard_hyp hl := ↑l = k + ↑n, guard_target (↑l = ↑m + x),
    tactic.success_if_fail (tactic.get_local `hk),
  lift x to ℕ with y hy,
    guard_hyp y := ℕ, guard_hyp hy := ↑y = x, guard_target (↑l = ↑m + x),
  lift z to ℕ with w,
    guard_hyp w := ℕ, tactic.success_if_fail (tactic.get_local `z),
  lift u to ℕ using hu with u rfl hu,
    guard_hyp hu := (0 : ℤ) ≤ ↑u,
  all_goals { admit }
end

instance can_lift_unit : can_lift unit unit :=
⟨id, λ x, true, λ x _, ⟨x, rfl⟩⟩

/- test whether new instances of `can_lift` are added as simp lemmas -/
run_cmd do l ← can_lift_attr.get_cache, guard (`can_lift_unit ∈ l)

end lift

private meta def get_exception_message (t : lean.parser unit) : lean.parser string
| s := match t s with
       | result.success a s' := result.success "No exception" s
       | result.exception none pos s' := result.success "Exception no msg" s
       | result.exception (some msg) pos s' := result.success (msg ()).to_string s
       end

@[user_command] meta def test_parser1_fail_cmd
(_ : interactive.parse (lean.parser.tk "test_parser1")) : lean.parser unit :=
do
  let msg := "oh, no!",
  let t : lean.parser unit := tactic.fail msg,
  s ← get_exception_message t,
  if s = msg then tactic.skip
  else interaction_monad.fail "Message was corrupted while being passed through `lean.parser.of_tactic`"
.

-- Due to `lean.parser.of_tactic'` priority, the following *should not* fail with
-- a VM check error, and instead catch the error gracefully and just
-- run and succeed silently.
test_parser1<|MERGE_RESOLUTION|>--- conflicted
+++ resolved
@@ -3,11 +3,8 @@
 Released under Apache 2.0 license as described in the file LICENSE.
 Authors: Simon Hudon, Scott Morrison
 -/
-<<<<<<< HEAD
-import tactic.interactive tactic.finish tactic.ext tactic.apply
-=======
-import tactic.interactive tactic.finish tactic.ext tactic.lift
->>>>>>> f74cc70c
+
+import tactic.interactive tactic.finish tactic.ext tactic.lift tactic.apply
 
 example (m n p q : nat) (h : m + n = p) : true :=
 begin
