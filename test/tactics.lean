--- conflicted
+++ resolved
@@ -3,204 +3,7 @@
 Released under Apache 2.0 license as described in the file LICENSE.
 Authors: Simon Hudon, Scott Morrison
 -/
-<<<<<<< HEAD
-import tactic
-       tactic.rewrite data.stream.basic
-       tactic.tfae tactic.converter.interactive
-
-section tauto₀
-variables p q r : Prop
-variables h : p ∧ q ∨ p ∧ r
-include h
-example : p ∧ p :=
-by tauto
-
-end tauto₀
-
-section tauto₁
-variables α : Type
-variables p q r : α → Prop
-variables h : (∃ x, p x ∧ q x) ∨ (∃ x, p x ∧ r x)
-include h
-example : ∃ x, p x :=
-by tauto
-
-end tauto₁
-
-section tauto₂
-variables α : Type
-variables x : α
-variables p q r : α → Prop
-variables h₀ : (∀ x, p x → q x → r x) ∨ r x
-variables h₁ : p x
-variables h₂ : q x
-
-include h₀ h₁ h₂
-example : ∃ x, r x :=
-by tauto
-
-end tauto₂
-
-section tauto₃
-
-
-example (p : Prop) : p ∧ true ↔ p := by tauto
-example (p : Prop) : p ∨ false ↔ p := by tauto
-example (p q r : Prop) [decidable p] [decidable r] : p ∨ (q ∧ r) ↔ (p ∨ q) ∧ (r ∨ p ∨ r) := by tauto
-example (p q r : Prop) [decidable q] [decidable r] : p ∨ (q ∧ r) ↔ (p ∨ q) ∧ (r ∨ p ∨ r) := by tauto
-example (p q : Prop) [decidable q] [decidable p] (h : ¬ (p ↔ q)) (h' : ¬ p) : q := by tauto
-example (p q : Prop) [decidable q] [decidable p] (h : ¬ (p ↔ q)) (h' : p) : ¬ q := by tauto
-example (p q : Prop) [decidable q] [decidable p] (h : ¬ (p ↔ q)) (h' : q) : ¬ p := by tauto
-example (p q : Prop) [decidable q] [decidable p] (h : ¬ (p ↔ q)) (h' : ¬ q) : p := by tauto
-example (p q : Prop) [decidable q] [decidable p] (h : ¬ (p ↔ q)) (h' : ¬ q) (h'' : ¬ p) : false := by tauto
-example (p q r : Prop) [decidable q] [decidable p] (h : p ↔ q) (h' : r ↔ q) (h'' : ¬ r) : ¬ p := by tauto
-example (p q r : Prop) (h : p ↔ q) (h' : r ↔ q) : p ↔ r :=
-by tauto!
-example (p q r : Prop) (h : ¬ p = q) (h' : r = q) : p ↔ ¬ r := by tauto!
-
-section modulo_symmetry
-variables {p q r : Prop} {α : Type} {x y : α}
-variables (h : x = y)
-variables (h'' : (p ∧ q ↔ q ∨ r) ↔ (r ∧ p ↔ r ∨ q))
-include h
-include h''
-example (h' : ¬ y = x) : p ∧ q := by tauto
-example (h' : p ∧ ¬ y = x) : p ∧ q := by tauto
-example : y = x := by tauto
-example (h' : ¬ x = y) : p ∧ q := by tauto
-example : x = y := by tauto
-
-end modulo_symmetry
-
-end tauto₃
-
-section wlog
-
-example {x y : ℕ} (a : x = 1) : true :=
-begin
-  suffices : false, trivial,
-  wlog h : x = y,
-  { guard_target x = y ∨ y = x,
-    admit },
-  { guard_hyp h := x = y,
-    guard_hyp a := x = 1,
-    admit }
-end
-
-example {x y : ℕ} : true :=
-begin
-  suffices : false, trivial,
-  wlog h : x ≤ y,
-  { guard_hyp h := x ≤ y,
-    guard_target false,
-    admit }
-end
-
-example {x y z : ℕ} : true :=
-begin
-  suffices : false, trivial,
-  wlog : x ≤ y + z using x y,
-  { guard_target x ≤ y + z ∨ y ≤ x + z,
-    admit },
-  { guard_hyp case := x ≤ y + z,
-    guard_target false,
-    admit },
-end
-
-example {x : ℕ} (S₀ S₁ : set ℕ) (P : ℕ → Prop)
-  (h : x ∈ S₀ ∪ S₁) : true :=
-begin
-  suffices : false, trivial,
-  wlog h' : x ∈ S₀ using S₀ S₁,
-  { guard_target x ∈ S₀ ∨ x ∈ S₁,
-    admit },
-  { guard_hyp h  := x ∈ S₀ ∪ S₁,
-    guard_hyp h' := x ∈ S₀,
-    admit }
-end
-
-example {n m i : ℕ} {p : ℕ → ℕ → ℕ → Prop} : true :=
-begin
-  suffices : false, trivial,
-  wlog : p n m i using [n m i, n i m, i n m],
-  { guard_target p n m i ∨ p n i m ∨ p i n m,
-    admit },
-  { guard_hyp case := p n m i,
-    admit }
-end
-
-example {n m i : ℕ} {p : ℕ → Prop} : true :=
-begin
-  suffices : false, trivial,
-  wlog : p n using [n m i, m n i, i n m],
-  { guard_target p n ∨ p m ∨ p i,
-    admit },
-  { guard_hyp case := p n,
-    admit }
-end
-
-example {n m i : ℕ} {p : ℕ → ℕ → Prop} {q : ℕ → ℕ → ℕ → Prop} : true :=
-begin
-  suffices : q n m i, trivial,
-  have h : p n i ∨ p i m ∨ p m i, from sorry,
-  wlog : p n i := h using n m i,
-  { guard_hyp h := p n i,
-    guard_target q n m i,
-    admit },
-  { guard_hyp h := p i m,
-    guard_hyp this := q i m n,
-    guard_target q n m i,
-    admit },
-  { guard_hyp h := p m i,
-    guard_hyp this := q m i n,
-    guard_target q n m i,
-    admit },
-end
-
-example (X : Type) (A B C : set X) : A ∩ (B ∪ C) = (A ∩ B) ∪ (A ∩ C) :=
-begin
-  ext x,
-  split,
-  { intro hyp,
-    cases hyp,
-    wlog x_in : x ∈ B using B C,
-    { assumption },
-    { exact or.inl ⟨hyp_left, x_in⟩ } },
-  { intro hyp,
-    wlog x_in : x ∈ A ∩ B using B C,
-    { assumption },
-    { exact ⟨x_in.left, or.inl x_in.right⟩ } }
-end
-
-example (X : Type) (A B C : set X) : A ∩ (B ∪ C) = (A ∩ B) ∪ (A ∩ C) :=
-begin
-  ext x,
-  split,
-  { intro hyp,
-    wlog x_in : x ∈ B := hyp.2 using B C,
-    { exact or.inl ⟨hyp.1, x_in⟩ } },
-  { intro hyp,
-    wlog x_in : x ∈ A ∩ B := hyp using B C,
-    { exact ⟨x_in.left, or.inl x_in.right⟩ } }
-end
-
-example (X : Type) (A B C : set X) : A ∩ (B ∪ C) = (A ∩ B) ∪ (A ∩ C) :=
-begin
-  ext x,
-  split,
-  { intro hyp,
-    cases hyp,
-    wlog x_in : x ∈ B := hyp_right using B C,
-    { exact or.inl ⟨hyp_left, x_in⟩ }, },
-  { intro hyp,
-    wlog x_in : x ∈ A ∩ B := hyp using B C,
-    { exact ⟨x_in.left, or.inl x_in.right⟩ } }
-end
-
-end wlog
-=======
 import tactic.interactive tactic.finish tactic.ext
->>>>>>> 7b579b79
 
 example (m n p q : nat) (h : m + n = p) : true :=
 begin
@@ -235,333 +38,6 @@
   trivial
 end
 
-<<<<<<< HEAD
-section convert
-open set
-
-variables {α β : Type}
-local attribute [simp]
-private lemma singleton_inter_singleton_eq_empty {x y : α} :
-  ({x} ∩ {y} = (∅ : set α)) ↔ x ≠ y :=
-by simp [singleton_inter_eq_empty]
-
-example {f : β → α} {x y : α} (h : x ≠ y) : f ⁻¹' {x} ∩ f ⁻¹' {y} = ∅ :=
-begin
-  have : {x} ∩ {y} = (∅ : set α) := by simpa using h,
-  convert preimage_empty,
-  rw [←preimage_inter,this],
-end
-
-end convert
-
-section rcases
-
-universe u
-variables {α β γ : Type u}
-
-example (x : α × β × γ) : true :=
-begin
-  rcases x with ⟨a, b, c⟩,
-  { guard_hyp a := α,
-    guard_hyp b := β,
-    guard_hyp c := γ,
-    trivial }
-end
-
-example (x : α × β × γ) : true :=
-begin
-  rcases x with ⟨a, ⟨b, c⟩⟩,
-  { guard_hyp a := α,
-    guard_hyp b := β,
-    guard_hyp c := γ,
-    trivial }
-end
-
-example (x : (α × β) × γ) : true :=
-begin
-  rcases x with ⟨⟨a, b⟩, c⟩,
-  { guard_hyp a := α,
-    guard_hyp b := β,
-    guard_hyp c := γ,
-    trivial }
-end
-
-example (x : inhabited α × option β ⊕ γ) : true :=
-begin
-  rcases x with ⟨⟨a⟩, _ | b⟩ | c,
-  { guard_hyp a := α, trivial },
-  { guard_hyp a := α, guard_hyp b := β, trivial },
-  { guard_hyp c := γ, trivial }
-end
-
-example (x y : ℕ) (h : x = y) : true :=
-begin
-  rcases x with _|⟨⟩|z,
-  { guard_hyp h := nat.zero = y, trivial },
-  { guard_hyp h := nat.succ nat.zero = y, trivial },
-  { guard_hyp z := ℕ,
-    guard_hyp h := z.succ.succ = y, trivial },
-end
-
--- from equiv.sum_empty
-example (s : α ⊕ empty) : true :=
-begin
-  rcases s with _ | ⟨⟨⟩⟩,
-  { guard_hyp s := α, trivial }
-end
-
-end rcases
-
-section ext
-
-@[extensionality] lemma unit.ext (x y : unit) : x = y :=
-begin
-  cases x, cases y, refl
-end
-
-example : subsingleton unit :=
-begin
-  split, intros, ext
-end
-
-example (x y : ℕ) : true :=
-begin
-  have : x = y,
-  { ext <|> admit },
-  have : x = y,
-  { ext i <|> admit },
-  have : x = y,
-  { ext : 1 <|> admit },
-  trivial
-end
-
-example (X Y : ℕ × ℕ)  (h : X.1 = Y.1) (h : X.2 = Y.2) : X = Y :=
-begin
-  ext; assumption
-end
-
-example (X Y : (ℕ → ℕ) × ℕ)  (h : ∀ i, X.1 i = Y.1 i) (h : X.2 = Y.2) : X = Y :=
-begin
-  ext x; solve_by_elim,
-end
-
-example (X Y : ℕ → ℕ × ℕ)  (h : ∀ i, X i = Y i) : true :=
-begin
-  have : X = Y,
-  { ext i : 1,
-    guard_target X i = Y i,
-    admit },
-  have : X = Y,
-  { ext i,
-    guard_target (X i).fst = (Y i).fst, admit,
-    guard_target (X i).snd = (Y i).snd, admit, },
-  have : X = Y,
-  { ext : 1,
-    guard_target X x = Y x,
-    admit },
-  trivial,
-end
-
-example (s₀ s₁ : set ℕ) (h : s₁ = s₀) : s₀ = s₁ :=
-by { ext1, guard_target x ∈ s₀ ↔ x ∈ s₁, simp * }
-
-example (s₀ s₁ : stream ℕ) (h : s₁ = s₀) : s₀ = s₁ :=
-by { ext1, guard_target s₀.nth n = s₁.nth n, simp * }
-
-example (s₀ s₁ : ℤ → set (ℕ × ℕ))
-        (h : ∀ i a b, (a,b) ∈ s₀ i ↔ (a,b) ∈ s₁ i) : s₀ = s₁ :=
-begin
-  ext i ⟨a,b⟩,
-  apply h
-end
-
-def my_foo {α} (x : semigroup α) (y : group α) : true := trivial
-
-example {α : Type} : true :=
-begin
-  have : true,
-  { refine_struct (@my_foo α { .. } { .. } ),
-      -- 9 goals
-    guard_tags _field mul semigroup, admit,
-      -- case semigroup, mul
-      -- α : Type
-      -- ⊢ α → α → α
-
-    guard_tags _field mul_assoc semigroup, admit,
-      -- case semigroup, mul_assoc
-      -- α : Type
-      -- ⊢ ∀ (a b c : α), a * b * c = a * (b * c)
-
-    guard_tags _field mul group, admit,
-      -- case group, mul
-      -- α : Type
-      -- ⊢ α → α → α
-
-    guard_tags _field mul_assoc group, admit,
-      -- case group, mul_assoc
-      -- α : Type
-      -- ⊢ ∀ (a b c : α), a * b * c = a * (b * c)
-
-    guard_tags _field one group, admit,
-      -- case group, one
-      -- α : Type
-      -- ⊢ α
-
-    guard_tags _field one_mul group, admit,
-      -- case group, one_mul
-      -- α : Type
-      -- ⊢ ∀ (a : α), 1 * a = a
-
-    guard_tags _field mul_one group, admit,
-      -- case group, mul_one
-      -- α : Type
-      -- ⊢ ∀ (a : α), a * 1 = a
-
-    guard_tags _field inv group, admit,
-      -- case group, inv
-      -- α : Type
-      -- ⊢ α → α
-
-    guard_tags _field mul_left_inv group, admit,
-      -- case group, mul_left_inv
-      -- α : Type
-      -- ⊢ ∀ (a : α), a⁻¹ * a = 1
-  },
-  trivial
-end
-
-def my_bar {α} (x : semigroup α) (y : group α) (i j : α) : α := i
-
-example {α : Type} : true :=
-begin
-  have : monoid α,
-  { refine_struct { mul := my_bar { .. } { .. } },
-    guard_tags _field mul semigroup, admit,
-    guard_tags _field mul_assoc semigroup, admit,
-    guard_tags _field mul group, admit,
-    guard_tags _field mul_assoc group, admit,
-    guard_tags _field one group, admit,
-    guard_tags _field one_mul group, admit,
-    guard_tags _field mul_one group, admit,
-    guard_tags _field inv group, admit,
-    guard_tags _field mul_left_inv group, admit,
-    guard_tags _field mul_assoc monoid, admit,
-    guard_tags _field one monoid, admit,
-    guard_tags _field one_mul monoid, admit,
-    guard_tags _field mul_one monoid, admit, },
-  trivial
-end
-
-structure dependent_fields :=
-(a : bool)
-(v : if a then ℕ else ℤ)
-
-@[extensionality] lemma df.ext (s t : dependent_fields) (h : s.a = t.a)
- (w : (@eq.rec _ s.a (λ b, if b then ℕ else ℤ) s.v t.a h) = t.v): s = t :=
-begin
-  cases s, cases t,
-  dsimp at *,
-  congr,
-  exact h,
-  subst h,
-  simp,
-  simp at w,
-  exact w,
-end
-
-example (s : dependent_fields) : s = s :=
-begin
-  tactic.ext1 [] {tactic.apply_cfg . new_goals := tactic.new_goals.all},
-  guard_target s.a = s.a,
-  refl,
-  refl,
-end
-
-end ext
-
-section terminal_goal
-open tactic
-
-structure C :=
- ( w : Type )
- ( x : list w )
- ( y : Type )
- ( z : prod w y )
-
-def test_terminal_goal_1 : C :=
- begin
-    fapply C.mk, -- We don't just split here, as we want the goals in order.
-    success_if_fail { tactic.terminal_goal },
-    exact ℕ,
-    terminal_goal,
-    exact [],
-    success_if_fail { terminal_goal },
-    exact bool,
-    terminal_goal,
-    exact (0, tt)
- end
-
- -- verifying that terminal_goal correctly considers all propositional goals as terminal
-structure terminal_goal_struct :=
-(x : ℕ)
-(p : x = 0)
-
-lemma test_terminal_goal_2 : ∃ F : terminal_goal_struct, F = ⟨ 0, by refl ⟩ :=
-begin
-  split,
-  swap,
-  split,
-  terminal_goal,
-  swap,
-  success_if_fail { terminal_goal },
-  exact 0,
-  refl,
-  refl,
-end
-
-structure terminal_goal_struct' :=
- ( w : ℕ → Type )
- ( x : list (w 0) )
-
-def test_terminal_goal_3 : terminal_goal_struct' :=
-begin
-  split,
-  swap,
-  success_if_fail { terminal_goal },
-  intros,
-  success_if_fail { terminal_goal },
-  exact ℕ,
-  exact []
-end
-
-def f : unit → Type := λ _, ℕ
-
-def test_terminal_goal_4 : Σ x : unit, f x :=
-begin
-  split,
-  terminal_goal,
-  swap,
-  terminal_goal,
-  exact (),
-  dsimp [f],
-  exact 0
-end
-
-def test_subsingleton_goal_1 : 0 = 0 :=
-begin
- subsingleton_goal,
- refl
-end
-
-def test_subsingleton_goal_2 : list ℕ :=
-begin
- success_if_fail { subsingleton_goal },
- exact []
-end
-end terminal_goal
-
-=======
->>>>>>> 7b579b79
 section apply_rules
 
 example {a b c d e : nat} (h1 : a ≤ b) (h2 : c ≤ d) (h3 : 0 ≤ e) :
