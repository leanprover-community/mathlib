--- conflicted
+++ resolved
@@ -541,8 +541,7 @@
   exact unit.star
 end
 
-<<<<<<< HEAD
-/-- test `mk_opaque` -/
+/-- test `clear_body` -/
 example : ∀ x y : ℤ, let z := x + y in x = z - y → true :=
 begin
   introv h,
@@ -551,12 +550,13 @@
   guard_hyp z := ℤ,
   guard_hyp h := x = z - y,
   do { to_expr ```(z) >>= is_local_def },
-  mk_opaque z,
+  clear_body z,
   guard_hyp z := ℤ,
   success_if_fail { do { to_expr ```(z) >>= is_local_def } },
   guard_hyp h := x = z - y,
   trivial
-=======
+end
+
 /- Test whether generalize' always uses the exact name stated by the user, even if that name already
   exists. -/
 example (n : Type) (k : ℕ) : k = 5 → unit :=
@@ -573,7 +573,6 @@
   generalize' h : 5 = n,
   guard_target (k = n → unit),
   intro, constructor
->>>>>>> bfcf6400
 end
 
 end local_definitions
