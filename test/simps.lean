import tactic.simps
import algebra.group.hom

universe variables v u w
-- set_option trace.simps.verbose true
-- set_option trace.simps.debug true
-- set_option trace.app_builder true

open function tactic expr


structure equiv (α : Sort*) (β : Sort*) :=
(to_fun    : α → β)
(inv_fun   : β → α)
(left_inv  : left_inverse inv_fun to_fun)
(right_inv : right_inverse inv_fun to_fun)

local infix ` ≃ `:25 := equiv

-- initialize_simps_projections equiv

/- Since `prod` and `pprod` are a special case for `@[simps]`, we define a new structure to test
  the basic functionality.-/
structure my_prod (α β : Type*) := (fst : α) (snd : β)

def myprod.map {α α' β β'} (f : α → α') (g : β → β') (x : my_prod α β) : my_prod α' β' :=
⟨f x.1, g x.2⟩

namespace foo
@[simps] protected def rfl {α} : α ≃ α :=
⟨id, λ x, x, λ x, rfl, λ x, rfl⟩

/- simps adds declarations -/
run_cmd do
  e ← get_env,
  e.get `foo.rfl_to_fun,
  e.get `foo.rfl_inv_fun,
  success_if_fail (e.get `foo.rfl_left_inv),
  success_if_fail (e.get `foo.rfl_right_inv)

example (n : ℕ) : foo.rfl.to_fun n = n := by rw [foo.rfl_to_fun, id]
example (n : ℕ) : foo.rfl.inv_fun n = n := by rw [foo.rfl_inv_fun]

/- the declarations are simp-lemmas -/
@[simps] def foo : ℕ × ℤ := (1, 2)

example : foo.1 = 1 := by simp
example : foo.2 = 2 := by simp
example : foo.1 = 1 := by { dsimp, refl } -- check that dsimp also unfolds
example : foo.2 = 2 := by { dsimp, refl }
example {α} (x : α) : foo.rfl.to_fun x = x := by simp
example {α} (x : α) : foo.rfl.inv_fun x = x := by simp
example {α} (x : α) : foo.rfl.to_fun = @id α := by { success_if_fail {simp}, refl }

/- check some failures -/
def bar1 : ℕ := 1 -- type is not a structure
noncomputable def bar2 {α} : α ≃ α :=
classical.choice ⟨foo.rfl⟩

run_cmd do
  success_if_fail_with_msg (simps_tac `foo.bar1)
    "Invalid `simps` attribute. Target nat is not a structure",
  success_if_fail_with_msg (simps_tac `foo.bar2)
    "Invalid `simps` attribute. The body is not a constructor application:
  classical.choice bar2._proof_1",
  e ← get_env,
  let nm := `foo.bar1,
  d ← e.get nm,
  let lhs : expr := const d.to_name (d.univ_params.map level.param),
  simps_add_projections e nm "" d.type lhs d.value [] d.univ_params ff {} [] []


/- test that if a non-constructor is given as definition, then
  `{rhs_md := semireducible, simp_rhs := tt}` is applied automatically. -/
@[simps] def rfl2 {α} : α ≃ α := foo.rfl

example {α} (x : α) : rfl2.to_fun x = x ∧ rfl2.inv_fun x = x :=
begin
  dsimp only [rfl2_to_fun, rfl2_inv_fun],
  guard_target (x = x ∧ x = x),
  exact ⟨rfl, rfl⟩
end

/- test `fully_applied` option -/

@[simps {fully_applied := ff}] def rfl3 {α} : α ≃ α := ⟨id, λ x, x, λ x, rfl, λ x, rfl⟩

end foo

/- we reduce the type when applying [simps] -/
def my_equiv := equiv
@[simps] def baz : my_equiv ℕ ℕ := ⟨id, λ x, x, λ x, rfl, λ x, rfl⟩

/- test name clashes -/
def name_clash_fst := 1
def name_clash_snd := 1
def name_clash_snd_2 := 1
@[simps] def name_clash := (2, 3)

run_cmd do
  e ← get_env,
  e.get `name_clash_fst_2,
  e.get `name_clash_snd_3

/- check projections for nested structures -/

namespace count_nested
@[simps {attrs := [`simp, `norm]}] def nested1 : my_prod ℕ $ my_prod ℤ ℕ :=
⟨2, -1, 1⟩

@[simps {attrs := []}] def nested2 : ℕ × my_prod ℕ ℕ :=
⟨2, myprod.map nat.succ nat.pred ⟨1, 2⟩⟩

end count_nested

run_cmd do
  e ← get_env,
  e.get `count_nested.nested1_fst,
  e.get `count_nested.nested1_snd_fst,
  e.get `count_nested.nested1_snd_snd,
  e.get `count_nested.nested2_fst,
  e.get `count_nested.nested2_snd,
  is_simp_lemma `count_nested.nested1_fst >>= λ b, guard b, -- simp attribute is global
  is_simp_lemma `count_nested.nested2_fst >>= λ b, guard $ ¬b, --lemmas_only doesn't add simp lemma
  guard $ 7 = e.fold 0 -- there are no other lemmas generated
    (λ d n, n + if d.to_name.components.init.ilast = `count_nested then 1 else 0)

-- testing with arguments
@[simps] def bar {α : Type*} (n m : ℕ) : ℕ × ℤ :=
⟨n - m, n + m⟩

structure equiv_plus_data (α β) extends α ≃ β :=
(P : (α → β) → Prop)
(data : P to_fun)

structure automorphism_plus_data α extends α ⊕ α ≃ α ⊕ α :=
(P : (α ⊕ α → α ⊕ α) → Prop)
(data : P to_fun)
(extra : bool → my_prod ℕ ℕ)

@[simps]
def refl_with_data {α} : equiv_plus_data α α :=
{ P := λ f, f = id,
  data := rfl,
  ..foo.rfl }

@[simps]
def refl_with_data' {α} : equiv_plus_data α α :=
{ P := λ f, f = id,
  data := rfl,
  to_equiv := foo.rfl }

/- test whether eta expansions are reduced correctly -/
@[simps]
def test {α} : automorphism_plus_data α :=
{ P := λ f, f = id,
  data := rfl,
  extra := λ b, ⟨(⟨3, 5⟩ : my_prod _ _).1, (⟨3, 5⟩ : my_prod _ _).2⟩,
  ..foo.rfl }

/- test whether this is indeed rejected as a valid eta expansion -/
@[simps]
def test_sneaky {α} : automorphism_plus_data α :=
{ P := λ f, f = id,
  data := rfl,
  extra := λ b, ⟨(3,5).1,(3,5).2⟩,
  ..foo.rfl }

run_cmd do
  e ← get_env,
  e.get `refl_with_data_to_equiv,
  e.get `refl_with_data'_to_equiv,
  e.get `test_extra,
  e.get `test_sneaky_extra_fst,
  success_if_fail (e.get `refl_with_data_to_equiv_to_fun),
  success_if_fail (e.get `refl_with_data'_to_equiv_to_fun),
  success_if_fail (e.get `test_extra_fst),
  success_if_fail (e.get `test_sneaky_extra)

structure partially_applied_str :=
(data : ℕ → my_prod ℕ ℕ)

/- if we have a partially applied constructor, we treat it as if it were eta-expanded -/
@[simps]
def partially_applied_term : partially_applied_str := ⟨my_prod.mk 3⟩

run_cmd do
  e ← get_env,
  e.get `partially_applied_term_data_fst,
  e.get `partially_applied_term_data_snd

structure very_partially_applied_str :=
(data : ∀β, ℕ → β → my_prod ℕ β)

/- if we have a partially applied constructor, we treat it as if it were eta-expanded.
  (this is not very useful, and we could remove this behavior if convenient) -/
@[simps]
def very_partially_applied_term : very_partially_applied_str := ⟨@my_prod.mk ℕ⟩

run_cmd do
  e ← get_env,
  e.get `very_partially_applied_term_data_fst,
  e.get `very_partially_applied_term_data_snd

@[simps] def let1 : ℕ × ℤ :=
let n := 3 in ⟨n + 4, 5⟩

@[simps] def let2 : ℕ × ℤ :=
let n := 3, m := 4 in let k := 5 in ⟨n + m, k⟩

@[simps] def let3 : ℕ → ℕ × ℤ :=
λ n, let m := 4, k := 5 in ⟨n + m, k⟩

@[simps] def let4 : ℕ → ℕ × ℤ :=
let m := 4, k := 5 in λ n, ⟨n + m, k⟩

run_cmd do
  e ← get_env,
  e.get `let1_fst, e.get `let2_fst, e.get `let3_fst, e.get `let4_fst,
  e.get `let1_snd, e.get `let2_snd, e.get `let3_snd, e.get `let4_snd


namespace specify
@[simps fst] def specify1 : ℕ × ℕ × ℕ := (1, 2, 3)
@[simps snd] def specify2 : ℕ × ℕ × ℕ := (1, 2, 3)
@[simps snd_fst] def specify3 : ℕ × ℕ × ℕ := (1, 2, 3)
@[simps snd snd_snd snd_snd] def specify4 : ℕ × ℕ × ℕ := (1, 2, 3) -- last argument is ignored
@[simps] noncomputable def specify5 : ℕ × ℕ × ℕ := (1, classical.choice ⟨(2, 3)⟩)
end specify

run_cmd do
  e ← get_env,
  e.get `specify.specify1_fst, e.get `specify.specify2_snd,
  e.get `specify.specify3_snd_fst, e.get `specify.specify4_snd_snd, e.get `specify.specify4_snd,
  e.get `specify.specify5_fst, e.get `specify.specify5_snd,
  guard $ 12 = e.fold 0 -- there are no other lemmas generated
    (λ d n, n + if d.to_name.components.init.ilast = `specify then 1 else 0),
  success_if_fail_with_msg (simps_tac `specify.specify1 {} ["fst_fst"])
    "Invalid simp-lemma specify.specify1_fst_fst.
Projection fst doesn't exist, because target is not a structure.",
  success_if_fail_with_msg (simps_tac `specify.specify1 {} ["foo_fst"])
    "Invalid simp-lemma specify.specify1_foo_fst. Structure prod does not have projection foo.
The known projections are:
  [fst, snd]
You can also see this information by running
  `initialize_simps_projections? prod`.
<<<<<<< HEAD
Note: the projection names used by @[simps] might not correspond to the projection names in the structure.",
=======
Note: these projection names might not correspond to the projection names of the structure.",
>>>>>>> 46302c70
  success_if_fail_with_msg (simps_tac `specify.specify1 {} ["snd_bar"])
    "Invalid simp-lemma specify.specify1_snd_bar. Structure prod does not have projection bar.
The known projections are:
  [fst, snd]
You can also see this information by running
  `initialize_simps_projections? prod`.
<<<<<<< HEAD
Note: the projection names used by @[simps] might not correspond to the projection names in the structure.",
=======
Note: these projection names might not correspond to the projection names of the structure.",
>>>>>>> 46302c70
  success_if_fail_with_msg (simps_tac `specify.specify5 {} ["snd_snd"])
    "Invalid simp-lemma specify.specify5_snd_snd.
The given definition is not a constructor application:
  classical.choice specify.specify5._proof_1"


/- We also eta-reduce if we explicitly specify the projection. -/
attribute [simps extra] test
run_cmd do
  e ← get_env,
  d1 ← e.get `test_extra,
  d2 ← e.get `test_extra_2,
  guard $ d1.type =ₐ d2.type,
  skip

/- check short_name option -/
@[simps {short_name := tt}] def short_name1 : my_prod ℕ ℕ × my_prod ℕ ℕ := ⟨⟨1, 2⟩, 3, 4⟩
run_cmd do
  e ← get_env,
  e.get `short_name1_fst, e.get `short_name1_fst_2,
  e.get `short_name1_snd, e.get `short_name1_snd_2

/- check simp_rhs option -/
@[simps {simp_rhs := tt}] def equiv.trans {α β γ} (f : α ≃ β) (g : β ≃ γ) : α ≃ γ :=
⟨g.to_fun ∘ f.to_fun, f.inv_fun ∘ g.inv_fun,
  by { intro x, simp [equiv.left_inv _ _] }, by { intro x, simp [equiv.right_inv _ _] }⟩


example {α β γ : Type} (f : α ≃ β) (g : β ≃ γ) (x : α) :
  (f.trans g).to_fun x = (f.trans g).to_fun x :=
begin
  dsimp only [equiv.trans_to_fun],
  guard_target g.to_fun (f.to_fun x) = g.to_fun (f.to_fun x),
  refl,
end

local attribute [simp] nat.zero_add nat.one_mul nat.mul_one
@[simps {simp_rhs := tt}] def my_nat_equiv : ℕ ≃ ℕ :=
⟨λ n, 0 + n, λ n, 1 * n * 1, by { intro n, simp }, by { intro n, simp }⟩

run_cmd success_if_fail (has_attribute `_refl_lemma `my_nat_equiv_to_fun) >>
  has_attribute `_refl_lemma `equiv.trans_to_fun

example (n : ℕ) : my_nat_equiv.to_fun (my_nat_equiv.to_fun $ my_nat_equiv.inv_fun n) = n :=
by { success_if_fail { refl }, simp only [my_nat_equiv_to_fun, my_nat_equiv_inv_fun] }

@[simps {simp_rhs := tt}] def succeed_without_simplification_possible : ℕ ≃ ℕ :=
⟨λ n, n, λ n, n, by { intro n, refl }, by { intro n, refl }⟩


/- test that we don't recursively take projections of `prod` and `pprod` -/
@[simps] def pprod_equiv_prod : pprod ℕ ℕ ≃ ℕ × ℕ :=
{ to_fun := λ x, ⟨x.1, x.2⟩,
  inv_fun := λ x, ⟨x.1, x.2⟩,
  left_inv := λ ⟨x, y⟩, rfl,
  right_inv := λ ⟨x, y⟩, rfl }

run_cmd do
  e ← get_env,
  e.get `pprod_equiv_prod_to_fun,
  e.get `pprod_equiv_prod_inv_fun

attribute [simps to_fun_fst inv_fun_snd] pprod_equiv_prod

run_cmd do
  e ← get_env,
  e.get `pprod_equiv_prod_to_fun_fst,
  e.get `pprod_equiv_prod_inv_fun_snd

-- we can disable this behavior with the option `not_recursive`.
@[simps {not_recursive := []}] def pprod_equiv_prod2 : pprod ℕ ℕ ≃ ℕ × ℕ :=
pprod_equiv_prod

run_cmd do
  e ← get_env,
  e.get `pprod_equiv_prod2_to_fun_fst,
  e.get `pprod_equiv_prod2_to_fun_snd,
  e.get `pprod_equiv_prod2_inv_fun_fst,
  e.get `pprod_equiv_prod2_inv_fun_snd

/- Tests with universe levels -/
class has_hom (obj : Type u) : Type (max u (v+1)) :=
(hom : obj → obj → Type v)

infixr ` ⟶ `:10 := has_hom.hom -- type as \h

class category_struct (obj : Type u) extends has_hom.{v} obj : Type (max u (v+1)) :=
(id       : Π X : obj, hom X X)
(comp     : Π {X Y Z : obj}, (X ⟶ Y) → (Y ⟶ Z) → (X ⟶ Z))

notation `𝟙` := category_struct.id -- type as \b1
infixr ` ≫ `:80 := category_struct.comp -- type as \gg

@[simps] instance types : category_struct (Type u) :=
{ hom     := λ a b, (a → b),
  id      := λ a, id,
  comp    := λ _ _ _ f g, g ∘ f }

example (X : Type u) : (X ⟶ X) = (X → X) := by simp
example (X : Type u) : 𝟙 X = (λ x, x) := by { funext, simp }
example (X Y Z : Type u) (f : X ⟶ Y) (g : Y ⟶ Z) : f ≫ g = g ∘ f := by { funext, simp }

namespace coercing

structure foo_str :=
 (c : Type)
 (x : c)

instance : has_coe_to_sort foo_str := ⟨_, foo_str.c⟩

@[simps] def foo : foo_str := ⟨ℕ, 3⟩
@[simps] def foo2 : foo_str := ⟨ℕ, 34⟩

example : ↥foo = ℕ := by simp only [foo_c]
example : foo.x = (3 : ℕ) := by simp only [foo_x]

structure voo_str (n : ℕ) :=
 (c : Type)
 (x : c)

instance has_coe_voo_str (n : ℕ) : has_coe_to_sort (voo_str n) := ⟨_, voo_str.c⟩

@[simps] def voo : voo_str 7 := ⟨ℕ, 3⟩
@[simps] def voo2 : voo_str 4 := ⟨ℕ, 34⟩

example : ↥voo = ℕ := by simp only [voo_c]
example : voo.x = (3 : ℕ) := by simp only [voo_x]

structure equiv2 (α : Sort*) (β : Sort*) :=
(to_fun    : α → β)
(inv_fun   : β → α)
(left_inv  : left_inverse inv_fun to_fun)
(right_inv : right_inverse inv_fun to_fun)

instance {α β} : has_coe_to_fun $ equiv2 α β := ⟨_, equiv2.to_fun⟩

@[simps] protected def rfl2 {α} : equiv2 α α :=
⟨λ x, x, λ x, x, λ x, rfl, λ x, rfl⟩

example {α} (x : α) : coercing.rfl2 x = x := by rw [coercing.rfl2_to_fun]
example {α} (x : α) : coercing.rfl2 x = x := by simp
example {α} (x : α) : coercing.rfl2.inv_fun x = x := by simp

@[simps] protected def equiv2.symm {α β} (f : equiv2 α β) : equiv2 β α :=
⟨f.inv_fun, f, f.right_inv, f.left_inv⟩

@[simps] protected def equiv2.symm2 {α β} (f : equiv2 α β) : equiv2 β α :=
⟨f.inv_fun, f.to_fun, f.right_inv, f.left_inv⟩

/- we can use the `md` attribute to not unfold the `has_coe_to_fun` attribute, so that `@[simps]`
  doesn't recognize that the type of `⇑f` is still a function type. -/
@[simps {type_md := reducible}] protected def equiv2.symm3 {α β} (f : equiv2 α β) : equiv2 β α :=
⟨f.inv_fun, f, f.right_inv, f.left_inv⟩

example {α β} (f : equiv2 α β) (y : β) : f.symm y = f.inv_fun y := by simp
example {α β} (f : equiv2 α β) (x : α) : f.symm.inv_fun x = f x := by simp

example {α β} (f : equiv2 α β) : f.symm.inv_fun = f := by { success_if_fail {simp}, refl }
example {α β} (f : equiv2 α β) : f.symm3.inv_fun = f := by simp

section
set_option old_structure_cmd true
class semigroup (G : Type u) extends has_mul G :=
(mul_assoc : ∀ a b c : G, a * b * c = a * (b * c))
end

@[simps] instance {α β} [semigroup α] [semigroup β] : semigroup (α × β) :=
{ mul := λ x y, (x.1 * y.1, x.2 * y.2),
  mul_assoc := by { intros, simp only [semigroup.mul_assoc], refl } }

example {α β} [semigroup α] [semigroup β] (x y : α × β) : x * y = (x.1 * y.1, x.2 * y.2) :=
by simp
example {α β} [semigroup α] [semigroup β] (x y : α × β) : (x * y).1 = x.1 * y.1 := by simp

structure Semigroup :=
  (G : Type*)
  (op : G → G → G)
  (infix * := op)
  (op_assoc : ∀ (x y z : G), (x * y) * z = x * (y * z))

namespace Group

instance : has_coe_to_sort Semigroup := ⟨_, Semigroup.G⟩
-- We could try to generate lemmas with this `has_mul` instance, but it is unused in mathlib.
-- Therefore, this is ignored.
instance (G : Semigroup) : has_mul G := ⟨G.op⟩

@[simps] def prod_Semigroup (G H : Semigroup) : Semigroup :=
{ G := G × H,
  op := λ x y, (x.1 * y.1, x.2 * y.2),
  op_assoc := by { intros, dsimp [Group.has_mul], simp [Semigroup.op_assoc] }}


end Group

section
set_option old_structure_cmd true
class extending_stuff (G : Type u) extends has_mul G, has_zero G, has_neg G, has_subset G :=
(new_axiom : ∀ x : G, x * - 0 ⊆ - x)
end

@[simps] def bar : extending_stuff ℕ :=
{ mul := (*),
  zero := 0,
  neg := nat.succ,
  subset := λ x y, true,
  new_axiom := λ x, trivial }

section
local attribute [instance] bar
example (x : ℕ) : x * - 0 ⊆ - x := by simp
end

class new_extending_stuff (G : Type u) extends has_mul G, has_zero G, has_neg G, has_subset G :=
(new_axiom : ∀ x : G, x * - 0 ⊆ - x)

@[simps] def new_bar : new_extending_stuff ℕ :=
{ mul := (*),
  zero := 0,
  neg := nat.succ,
  subset := λ x y, true,
  new_axiom := λ x, trivial }

section
local attribute [instance] new_bar
example (x : ℕ) : x * - 0 ⊆ - x := by simp
end


end coercing

namespace manual_coercion

structure equiv (α : Sort*) (β : Sort*) :=
(to_fun    : α → β)
(inv_fun   : β → α)

local infix ` ≃ `:25 := manual_coercion.equiv

variables {α β γ : Sort*}

instance : has_coe_to_fun $ α ≃ β := ⟨_, equiv.to_fun⟩

def equiv.symm (e : α ≃ β) : β ≃ α := ⟨e.inv_fun, e.to_fun⟩

/-- See Note [custom simps projection] -/
def equiv.simps.inv_fun (e : α ≃ β) : β → α := e.symm

/-- Composition of equivalences `e₁ : α ≃ β` and `e₂ : β ≃ γ`. -/
@[simps {simp_rhs := tt}] protected def equiv.trans (e₁ : α ≃ β) (e₂ : β ≃ γ) : α ≃ γ :=
⟨e₂ ∘ e₁, e₁.symm ∘ e₂.symm⟩

example (e₁ : α ≃ β) (e₂ : β ≃ γ) (x : γ) : (e₁.trans e₂).symm x = e₁.symm (e₂.symm x) :=
by simp only [equiv.trans_inv_fun]

end manual_coercion

namespace faulty_manual_coercion

structure equiv (α : Sort*) (β : Sort*) :=
(to_fun    : α → β)
(inv_fun   : β → α)

local infix ` ≃ `:25 := faulty_manual_coercion.equiv

variables {α β γ : Sort*}

/-- See Note [custom simps projection] -/
noncomputable def equiv.simps.inv_fun (e : α ≃ β) : β → α := classical.choice ⟨e.inv_fun⟩

run_cmd do e ← get_env, success_if_fail_with_msg (simps_get_raw_projections e `faulty_manual_coercion.equiv)
"Invalid custom projection:
  λ {α : Sort u_1} {β : Sort u_2} (e : α ≃ β), classical.choice _
Expression is not definitionally equal to λ (α : Sort u_1) (β : Sort u_2) (x : α ≃ β), x.inv_fun."

end faulty_manual_coercion

namespace manual_initialize
/- defining a manual coercion. -/
variables {α β γ : Sort*}

structure equiv (α : Sort*) (β : Sort*) :=
(to_fun    : α → β)
(inv_fun   : β → α)

local infix ` ≃ `:25 := manual_initialize.equiv

instance : has_coe_to_fun $ α ≃ β := ⟨_, equiv.to_fun⟩

def equiv.symm (e : α ≃ β) : β ≃ α := ⟨e.inv_fun, e.to_fun⟩

/-- See Note [custom simps projection] -/
-- test: intentionally using different unvierse levels for equiv.symm than for equiv
def equiv.simps.inv_fun (e : α ≃ β) : β → α := e.symm

initialize_simps_projections equiv

run_cmd has_attribute `_simps_str `manual_initialize.equiv

/-- Composition of equivalences `e₁ : α ≃ β` and `e₂ : β ≃ γ`. -/
@[simps {simp_rhs := tt}] protected def equiv.trans (e₁ : α ≃ β) (e₂ : β ≃ γ) : α ≃ γ :=
⟨e₂ ∘ e₁, e₁.symm ∘ e₂.symm⟩

end manual_initialize

namespace faulty_universes

variables {α β γ : Sort*}

structure equiv (α : Sort u) (β : Sort v) :=
(to_fun    : α → β)
(inv_fun   : β → α)

local infix ` ≃ `:25 := faulty_universes.equiv

instance : has_coe_to_fun $ α ≃ β := ⟨_, equiv.to_fun⟩

def equiv.symm (e : α ≃ β) : β ≃ α := ⟨e.inv_fun, e.to_fun⟩

/-- See Note [custom simps projection] -/
-- test: intentionally using different names for the universe variables for equiv.symm than for
-- equiv
def equiv.simps.inv_fun {α : Type u} {β : Type v} (e : α ≃ β) : β → α := e.symm

run_cmd do e ← get_env,
  success_if_fail_with_msg (simps_get_raw_projections e `faulty_universes.equiv)
"Invalid custom projection:
  λ {α : Type u} {β : Type v} (e : α ≃ β), ⇑(e.symm)
Expression has different type than faulty_universes.equiv.inv_fun. Given type:
  Π {α : Type u} {β : Type v} (e : α ≃ β), has_coe_to_fun.F e.symm
Expected type:
  Π (α : Sort u) (β : Sort v), α ≃ β → β → α"

end faulty_universes

namespace manual_universes

variables {α β γ : Sort*}

structure equiv (α : Sort u) (β : Sort v) :=
(to_fun    : α → β)
(inv_fun   : β → α)

local infix ` ≃ `:25 := manual_universes.equiv

instance : has_coe_to_fun $ α ≃ β := ⟨_, equiv.to_fun⟩

def equiv.symm (e : α ≃ β) : β ≃ α := ⟨e.inv_fun, e.to_fun⟩

/-- See Note [custom simps projection] -/
-- test: intentionally using different unvierse levels for equiv.symm than for equiv
def equiv.simps.inv_fun {α : Sort w} {β : Sort u} (e : α ≃ β) : β → α := e.symm

-- check whether we can generate custom projections even if the universe names don't match
initialize_simps_projections equiv

end manual_universes

namespace manual_projection_names

structure equiv (α : Sort*) (β : Sort*) :=
(to_fun    : α → β)
(inv_fun   : β → α)

local infix ` ≃ `:25 := manual_projection_names.equiv

variables {α β γ : Sort*}

instance : has_coe_to_fun $ α ≃ β := ⟨_, equiv.to_fun⟩

def equiv.symm (e : α ≃ β) : β ≃ α := ⟨e.inv_fun, e.to_fun⟩

/-- See Note [custom simps projection] -/
def equiv.simps.symm_apply (e : α ≃ β) : β → α := e.symm
-- set_option trace.simps.debug true
initialize_simps_projections equiv (to_fun → apply, inv_fun → symm_apply)

run_cmd do
  e ← get_env,
  data ← simps_get_raw_projections e `manual_projection_names.equiv,
  guard $ data.2.map prod.fst = [`apply, `symm_apply]

@[simps {simp_rhs := tt}] protected def equiv.trans (e₁ : α ≃ β) (e₂ : β ≃ γ) : α ≃ γ :=
⟨e₂ ∘ e₁, e₁.symm ∘ e₂.symm⟩

example (e₁ : α ≃ β) (e₂ : β ≃ γ) (x : α) : (e₁.trans e₂) x = e₂ (e₁ x) :=
by simp only [equiv.trans_apply]

example (e₁ : α ≃ β) (e₂ : β ≃ γ) (x : γ) : (e₁.trans e₂).symm x = e₁.symm (e₂.symm x) :=
by simp only [equiv.trans_symm_apply]

-- the new projection names are parsed correctly (the old projection names won't work anymore)
@[simps apply symm_apply] protected def equiv.trans2 (e₁ : α ≃ β) (e₂ : β ≃ γ) : α ≃ γ :=
⟨e₂ ∘ e₁, e₁.symm ∘ e₂.symm⟩

-- initialize_simps_projections equiv

end manual_projection_names


-- test transparency setting
structure set_plus (α : Type) :=
(s : set α)
(x : α)
(h : x ∈ s)

@[simps] def nat_set_plus : set_plus ℕ := ⟨set.univ, 1, trivial⟩

example : nat_set_plus.s = set.univ :=
begin
  dsimp only [nat_set_plus_s],
  guard_target @set.univ ℕ = set.univ,
  refl
end

@[simps {type_md := semireducible}] def nat_set_plus2 : set_plus ℕ := ⟨set.univ, 1, trivial⟩

example : nat_set_plus2.s = set.univ :=
begin
  success_if_fail { dsimp only [nat_set_plus2_s] }, refl
end

@[simps {rhs_md := semireducible}] def nat_set_plus3 : set_plus ℕ := nat_set_plus

example : nat_set_plus3.s = set.univ :=
begin
  dsimp only [nat_set_plus3_s],
  guard_target @set.univ ℕ = set.univ,
  refl
end

namespace nested_non_fully_applied

structure equiv (α : Sort*) (β : Sort*) :=
(to_fun    : α → β)
(inv_fun   : β → α)

local infix ` ≃ `:25 := nested_non_fully_applied.equiv

variables {α β γ : Sort*}

@[simps] def equiv.symm (e : α ≃ β) : β ≃ α := ⟨e.inv_fun, e.to_fun⟩

@[simps {rhs_md := semireducible, fully_applied := ff}] def equiv.symm2 : (α ≃ β) ≃ (β ≃ α) :=
⟨equiv.symm, equiv.symm⟩

example (e : α ≃ β) : (equiv.symm2.inv_fun e).to_fun = e.inv_fun :=
begin
  dsimp only [equiv.symm2_inv_fun_to_fun],
  guard_target e.inv_fun = e.inv_fun,
  refl
end

/- do not prematurely unfold `equiv.symm`, unless necessary -/
@[simps to_fun to_fun_to_fun {rhs_md := semireducible}] def equiv.symm3 : (α ≃ β) ≃ (β ≃ α) :=
equiv.symm2

example (e : α ≃ β) (y : β) : (equiv.symm3.to_fun e).to_fun y = e.inv_fun y ∧
  (equiv.symm3.to_fun e).to_fun y = e.inv_fun y :=
begin
  split,
  { dsimp only [equiv.symm3_to_fun], guard_target e.symm.to_fun y = e.inv_fun y, refl },
  { dsimp only [equiv.symm3_to_fun_to_fun], guard_target e.inv_fun y = e.inv_fun y, refl }
end

end nested_non_fully_applied

-- test that type classes which are props work
class prop_class (n : ℕ) : Prop :=
(has_true : true)

instance has_prop_class (n : ℕ) : prop_class n := ⟨trivial⟩

structure needs_prop_class (n : ℕ) [prop_class n] :=
(t : true)

@[simps] def test_prop_class : needs_prop_class 1 :=
{ t := trivial }

/- check that when the coercion is given in eta-expanded form, we can also find the coercion. -/
structure alg_hom (R A B : Type*) :=
(to_fun : A → B)

instance (R A B : Type*) : has_coe_to_fun (alg_hom R A B) := ⟨_, λ f, f.to_fun⟩

@[simps] def my_alg_hom : alg_hom unit bool bool :=
{ to_fun := id }

example (x : bool) : my_alg_hom x = id x := by simp only [my_alg_hom_to_fun]

structure ring_hom (A B : Type*) :=
(to_fun : A → B)

instance (A B : Type*) : has_coe_to_fun (ring_hom A B) := ⟨_, λ f, f.to_fun⟩

@[simps] def my_ring_hom : ring_hom bool bool :=
{ to_fun := id }

example (x : bool) : my_ring_hom x = id x := by simp only [my_ring_hom_to_fun]

/- check interaction with the `@[to_additive]` attribute -/

@[to_additive, simps]
instance {M N} [has_mul M] [has_mul N] : has_mul (M × N) := ⟨λ p q, ⟨p.1 * q.1, p.2 * q.2⟩⟩

run_cmd do
  e ← get_env,
  e.get `prod.has_mul_mul,
  e.get `prod.has_add_add,
  has_attribute `to_additive `prod.has_mul,
  has_attribute `to_additive `prod.has_mul_mul,
  has_attribute `simp `prod.has_mul_mul,
  has_attribute `simp `prod.has_add_add

example {M N} [has_mul M] [has_mul N] (p q : M × N) : p * q = ⟨p.1 * q.1, p.2 * q.2⟩ := by simp
example {M N} [has_add M] [has_add N] (p q : M × N) : p + q = ⟨p.1 + q.1, p.2 + q.2⟩ := by simp

/- The names of the generated simp lemmas for the additive version are not great if the definition
  had a custom additive name -/
@[to_additive my_add_instance, simps]
instance my_instance {M N} [has_one M] [has_one N] : has_one (M × N) := ⟨(1, 1)⟩

run_cmd do
  e ← get_env,
  e.get `my_instance_one,
  e.get `my_instance_zero,
  has_attribute `to_additive `my_instance,
  has_attribute `to_additive `my_instance_one,
  has_attribute `simp `my_instance_one,
  has_attribute `simp `my_instance_zero

example {M N} [has_one M] [has_one N] : (1 : M × N) = ⟨1, 1⟩ := by simp
example {M N} [has_zero M] [has_zero N] : (0 : M × N) = ⟨0, 0⟩ := by simp

section
/-! Test `dsimp, simp` with the option `simp_rhs` -/

local attribute [simp] nat.add

structure my_type :=
(A : Type)

@[simps {simp_rhs := tt}] def my_type_def : my_type := ⟨{ x : fin (nat.add 3 0) // 1 + 1 = 2 }⟩

example (h : false) (x y : { x : fin (nat.add 3 0) // 1 + 1 = 2 }) : my_type_def.A = unit :=
begin
  simp only [my_type_def_A],
  guard_target ({ x : fin 3 // true } = unit),
  /- note: calling only one of `simp` or `dsimp` does not produce the current target,
  as the following tests show. -/
  success_if_fail { guard_hyp x : { x : fin 3 // true } },
  dsimp at x,
  success_if_fail { guard_hyp x : { x : fin 3 // true } },
  simp at y,
  success_if_fail { guard_hyp y : { x : fin 3 // true } },
  simp at x, dsimp at y,
  guard_hyp x : { x : fin 3 // true },
  guard_hyp y : { x : fin 3 // true },
  contradiction
end

<<<<<<< HEAD
=======
/- Test that `to_additive` copies the `@[_refl_lemma]` attribute correctly -/
@[to_additive, simps]
def monoid_hom.my_comp {M N P : Type*} [mul_one_class M] [mul_one_class N] [mul_one_class P]
  (hnp : N →* P) (hmn : M →* N) : M →* P :=
{ to_fun := hnp ∘ hmn, map_one' := by simp, map_mul' := by simp, }

-- `simps` adds the `_refl_lemma` attribute to `monoid_hom.my_comp_apply`
example {M N P : Type*} [mul_one_class M] [mul_one_class N] [mul_one_class P]
  (hnp : N →* P) (hmn : M →* N) (m : M) : hnp.my_comp hmn m = hnp (hmn m) :=
by { dsimp, guard_target (hnp (hmn m) = hnp (hmn m)), refl }

-- `to_additive` adds the `_refl_lemma` attribute to `add_monoid_hom.my_comp_apply`
example {M N P : Type*} [add_zero_class M] [add_zero_class N] [add_zero_class P]
  (hnp : N →+ P) (hmn : M →+ N) (m : M) : hnp.my_comp hmn m = hnp (hmn m) :=
by { dsimp, guard_target (hnp (hmn m) = hnp (hmn m)), refl }

>>>>>>> 46302c70
end

/- Test custom compositions of projections. -/

section comp_projs

instance {α β} : has_coe_to_fun (α ≃ β) := ⟨λ _, α → β, equiv.to_fun⟩

@[simps] protected def equiv.symm {α β} (f : α ≃ β) : β ≃ α :=
⟨f.inv_fun, f, f.right_inv, f.left_inv⟩

structure decorated_equiv (α : Sort*) (β : Sort*) extends equiv α β :=
(P_to_fun    : function.injective to_fun )
(P_inv_fun   : function.injective inv_fun)

instance {α β} : has_coe_to_fun (decorated_equiv α β) := ⟨λ _, α → β, λ f, f.to_equiv⟩

def decorated_equiv.symm {α β : Sort*} (e : decorated_equiv α β) : decorated_equiv β α :=
{ to_equiv := e.to_equiv.symm,
  P_to_fun := e.P_inv_fun,
  P_inv_fun := e.P_to_fun }

def decorated_equiv.simps.apply {α β : Sort*} (e : decorated_equiv α β) : α → β := e
def decorated_equiv.simps.symm_apply {α β : Sort*} (e : decorated_equiv α β) : β → α := e.symm

initialize_simps_projections decorated_equiv
  (to_equiv_to_fun → apply, to_equiv_inv_fun → symm_apply, -to_equiv)

@[simps] def foo (α : Type) : decorated_equiv α α :=
{ to_fun    := λ x, x,
  inv_fun   := λ x, x,
  left_inv  := λ x, rfl,
  right_inv := λ x, rfl,
  P_to_fun  := λ x y h, h,
  P_inv_fun := λ x y h, h }

example {α : Type} (x : α) : (foo α).symm x = x :=
by { dsimp, guard_target (x = x), refl }

@[simps to_equiv apply symm_apply] def foo2 (α : Type) : decorated_equiv α α :=
{ P_to_fun  := λ x y h, h,
  P_inv_fun := λ x y h, h, ..foo.rfl }

example {α : Type} (x : α) : (foo2 α).to_equiv x = x :=
by { dsimp, guard_target (foo.rfl x = x), refl }

example {α : Type} (x : α) : foo2 α x = x :=
by { dsimp, guard_target (x = x), refl }

structure further_decorated_equiv (α : Sort*) (β : Sort*) extends decorated_equiv α β :=
(Q_to_fun    : function.surjective to_fun )
(Q_inv_fun   : function.surjective inv_fun )

instance {α β} : has_coe_to_fun (further_decorated_equiv α β) :=
⟨λ _, α → β, λ f, f.to_decorated_equiv⟩

def further_decorated_equiv.symm {α β : Sort*} (e : further_decorated_equiv α β) :
  further_decorated_equiv β α :=
{ to_decorated_equiv := e.to_decorated_equiv.symm,
  Q_to_fun := e.Q_inv_fun,
  Q_inv_fun := e.Q_to_fun }

def further_decorated_equiv.simps.apply {α β : Sort*} (e : further_decorated_equiv α β) : α → β := e
def further_decorated_equiv.simps.symm_apply {α β : Sort*} (e : further_decorated_equiv α β) :
  β → α := e.symm

initialize_simps_projections further_decorated_equiv
  (to_decorated_equiv_to_equiv_to_fun → apply, to_decorated_equiv_to_equiv_inv_fun → symm_apply,
  -to_decorated_equiv, to_decorated_equiv_to_equiv → to_equiv, -to_equiv)

@[simps] def ffoo (α : Type) : further_decorated_equiv α α :=
{ to_fun    := λ x, x,
  inv_fun   := λ x, x,
  left_inv  := λ x, rfl,
  right_inv := λ x, rfl,
  P_to_fun  := λ x y h, h,
  P_inv_fun := λ x y h, h,
  Q_to_fun  := λ y, ⟨y, rfl⟩,
  Q_inv_fun := λ y, ⟨y, rfl⟩ }

example {α : Type} (x : α) : (ffoo α).symm x = x :=
by { dsimp, guard_target (x = x), refl }

@[simps] def ffoo3 (α : Type) : further_decorated_equiv α α :=
{ Q_to_fun  := λ y, ⟨y, rfl⟩, Q_inv_fun  := λ y, ⟨y, rfl⟩, .. foo α }

@[simps apply to_equiv_to_fun to_decorated_equiv_apply]
def ffoo4 (α : Type) : further_decorated_equiv α α :=
{ Q_to_fun  := λ y, ⟨y, rfl⟩, Q_inv_fun  := λ y, ⟨y, rfl⟩, to_decorated_equiv := foo α }

structure one_more (α : Sort*) (β : Sort*) extends further_decorated_equiv α β

instance {α β} : has_coe_to_fun (one_more α β) :=
⟨λ _, α → β, λ f, f.to_further_decorated_equiv⟩

def one_more.symm {α β : Sort*} (e : one_more α β) :
  one_more β α :=
{ to_further_decorated_equiv := e.to_further_decorated_equiv.symm }

def one_more.simps.apply {α β : Sort*} (e : one_more α β) : α → β := e
def one_more.simps.symm_apply {α β : Sort*} (e : one_more α β) : β → α := e.symm

initialize_simps_projections one_more
  (to_further_decorated_equiv_to_decorated_equiv_to_equiv_to_fun → apply,
   to_further_decorated_equiv_to_decorated_equiv_to_equiv_inv_fun → symm_apply,
  -to_further_decorated_equiv, to_further_decorated_equiv_to_decorated_equiv → to_dequiv,
  -to_dequiv)

@[simps] def fffoo (α : Type) : one_more α α :=
{ to_fun    := λ x, x,
  inv_fun   := λ x, x,
  left_inv  := λ x, rfl,
  right_inv := λ x, rfl,
  P_to_fun  := λ x y h, h,
  P_inv_fun := λ x y h, h,
  Q_to_fun  := λ y, ⟨y, rfl⟩,
  Q_inv_fun := λ y, ⟨y, rfl⟩ }

example {α : Type} (x : α) : (fffoo α).symm x = x :=
by { dsimp, guard_target (x = x), refl }

@[simps apply to_dequiv_apply to_further_decorated_equiv_apply to_dequiv]
def fffoo2 (α : Type) : one_more α α := fffoo α

end comp_projs<|MERGE_RESOLUTION|>--- conflicted
+++ resolved
@@ -244,22 +244,14 @@
   [fst, snd]
 You can also see this information by running
   `initialize_simps_projections? prod`.
-<<<<<<< HEAD
-Note: the projection names used by @[simps] might not correspond to the projection names in the structure.",
-=======
 Note: these projection names might not correspond to the projection names of the structure.",
->>>>>>> 46302c70
   success_if_fail_with_msg (simps_tac `specify.specify1 {} ["snd_bar"])
     "Invalid simp-lemma specify.specify1_snd_bar. Structure prod does not have projection bar.
 The known projections are:
   [fst, snd]
 You can also see this information by running
   `initialize_simps_projections? prod`.
-<<<<<<< HEAD
-Note: the projection names used by @[simps] might not correspond to the projection names in the structure.",
-=======
 Note: these projection names might not correspond to the projection names of the structure.",
->>>>>>> 46302c70
   success_if_fail_with_msg (simps_tac `specify.specify5 {} ["snd_snd"])
     "Invalid simp-lemma specify.specify5_snd_snd.
 The given definition is not a constructor application:
@@ -821,8 +813,6 @@
   contradiction
 end
 
-<<<<<<< HEAD
-=======
 /- Test that `to_additive` copies the `@[_refl_lemma]` attribute correctly -/
 @[to_additive, simps]
 def monoid_hom.my_comp {M N P : Type*} [mul_one_class M] [mul_one_class N] [mul_one_class P]
@@ -839,7 +829,6 @@
   (hnp : N →+ P) (hmn : M →+ N) (m : M) : hnp.my_comp hmn m = hnp (hmn m) :=
 by { dsimp, guard_target (hnp (hmn m) = hnp (hmn m)), refl }
 
->>>>>>> 46302c70
 end
 
 /- Test custom compositions of projections. -/
