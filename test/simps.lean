import tactic.simps

universe variables v u w
-- set_option trace.simps.verbose true
-- set_option trace.app_builder true

open function tactic expr


structure equiv (α : Sort*) (β : Sort*) :=
(to_fun    : α → β)
(inv_fun   : β → α)
(left_inv  : left_inverse inv_fun to_fun)
(right_inv : right_inverse inv_fun to_fun)

local infix ` ≃ `:25 := equiv

/- Since `prod` and `pprod` are a special case for `@[simps]`, we define a new structure to test
  the basic functionality.-/
structure my_prod (α β : Type*) := (fst : α) (snd : β)

def myprod.map {α α' β β'} (f : α → α') (g : β → β') (x : my_prod α β) : my_prod α' β' :=
⟨f x.1, g x.2⟩

namespace foo

@[simps] protected def rfl {α} : α ≃ α :=
⟨id, λ x, x, λ x, rfl, λ x, rfl⟩

/- simps adds declarations -/
run_cmd do
  e ← get_env,
  e.get `foo.rfl_to_fun,
  e.get `foo.rfl_inv_fun,
  success_if_fail (e.get `foo.rfl_left_inv),
  success_if_fail (e.get `foo.rfl_right_inv)

example (n : ℕ) : foo.rfl.to_fun n = n := by rw [foo.rfl_to_fun, id]
example (n : ℕ) : foo.rfl.inv_fun n = n := by rw [foo.rfl_inv_fun]

/- the declarations are simp-lemmas -/
@[simps] def foo : ℕ × ℤ := (1, 2)

example : foo.1 = 1 := by simp
example : foo.2 = 2 := by simp
example : foo.1 = 1 := by { dsimp, refl } -- check that dsimp also unfolds
example : foo.2 = 2 := by { dsimp, refl }
example {α} (x : α) : foo.rfl.to_fun x = x := by simp
example {α} (x : α) : foo.rfl.inv_fun x = x := by simp
example {α} (x : α) : foo.rfl.to_fun = @id α := by { success_if_fail {simp}, refl }

/- check some failures -/
def bar1 : ℕ := 1 -- type is not a structure
def bar2 : ℕ × ℤ := prod.map (λ x, x + 2) (λ y, y - 3) (3, 4) -- value is not a constructor
noncomputable def bar3 {α} : α ≃ α :=
classical.choice ⟨foo.rfl⟩

run_cmd do
  success_if_fail_with_msg (simps_tac `foo.bar1)
    "Invalid `simps` attribute. Target is not a structure",
  success_if_fail_with_msg (simps_tac `foo.bar2)
    "Invalid `simps` attribute. The body is not a constructor application:
  prod.map (λ (x : ℕ), x + 2) (λ (y : ℤ), y - 3) (3, 4)
Possible solution: add option {rhs_md := semireducible}.
The option {simp_rhs := tt} might also be useful to simplify the right-hand side.",
  success_if_fail_with_msg (simps_tac `foo.bar3)
    "Invalid `simps` attribute. The body is not a constructor application:
  classical.choice bar3._proof_1
Possible solution: add option {rhs_md := semireducible}.
The option {simp_rhs := tt} might also be useful to simplify the right-hand side.",
  e ← get_env,
  let nm := `foo.bar1,
  d ← e.get nm,
  let lhs : expr := const d.to_name (d.univ_params.map level.param),
  simps_add_projections e nm "" d.type lhs d.value [] d.univ_params ff {} []


/- test `rhs_md` option -/
def rfl2 {α} : α ≃ α := foo.rfl

run_cmd success_if_fail (simps_tac `foo.rfl2)
attribute [simps {rhs_md := semireducible}] foo.rfl2

/- test `fully_applied` option -/

@[simps {fully_applied := ff}] def rfl3 {α} : α ≃ α := ⟨id, λ x, x, λ x, rfl, λ x, rfl⟩

end foo

/- we reduce the type when applying [simps] -/
def my_equiv := equiv
@[simps] def baz : my_equiv ℕ ℕ := ⟨id, λ x, x, λ x, rfl, λ x, rfl⟩

/- test name clashes -/
def name_clash_fst := 1
def name_clash_snd := 1
def name_clash_snd_2 := 1
@[simps] def name_clash := (2, 3)

run_cmd do
  e ← get_env,
  e.get `name_clash_fst_2,
  e.get `name_clash_snd_3

/- check projections for nested structures -/

namespace count_nested
@[simps {attrs := [`simp, `norm]}] def nested1 : my_prod ℕ $ my_prod ℤ ℕ :=
⟨2, -1, 1⟩

@[simps {attrs := []}] def nested2 : ℕ × my_prod ℕ ℕ :=
⟨2, myprod.map nat.succ nat.pred ⟨1, 2⟩⟩

end count_nested

run_cmd do
  e ← get_env,
  e.get `count_nested.nested1_fst,
  e.get `count_nested.nested1_snd_fst,
  e.get `count_nested.nested1_snd_snd,
  e.get `count_nested.nested2_fst,
  e.get `count_nested.nested2_snd,
  is_simp_lemma `count_nested.nested1_fst >>= λ b, guard b, -- simp attribute is global
  is_simp_lemma `count_nested.nested2_fst >>= λ b, guard $ ¬b, --lemmas_only doesn't add simp lemma
  guard $ 7 = e.fold 0 -- there are no other lemmas generated
    (λ d n, n + if d.to_name.components.init.ilast = `count_nested then 1 else 0)

-- testing with arguments
@[simps] def bar {α : Type*} (n m : ℕ) : ℕ × ℤ :=
⟨n - m, n + m⟩

structure equiv_plus_data (α β) extends α ≃ β :=
(P : (α → β) → Prop)
(data : P to_fun)

structure automorphism_plus_data α extends α ⊕ α ≃ α ⊕ α :=
(P : (α ⊕ α → α ⊕ α) → Prop)
(data : P to_fun)
(extra : bool → my_prod ℕ ℕ)

@[simps]
def refl_with_data {α} : equiv_plus_data α α :=
{ P := λ f, f = id,
  data := rfl,
  ..foo.rfl }

@[simps]
def refl_with_data' {α} : equiv_plus_data α α :=
{ P := λ f, f = id,
  data := rfl,
  to_equiv := foo.rfl }

/- test whether eta expansions are reduced correctly -/
@[simps]
def test {α} : automorphism_plus_data α :=
{ P := λ f, f = id,
  data := rfl,
  extra := λ b, ⟨(⟨3, 5⟩ : my_prod _ _).1, (⟨3, 5⟩ : my_prod _ _).2⟩,
  ..foo.rfl }

/- test whether this is indeed rejected as a valid eta expansion -/
@[simps]
def test_sneaky {α} : automorphism_plus_data α :=
{ P := λ f, f = id,
  data := rfl,
  extra := λ b, ⟨(3,5).1,(3,5).2⟩,
  ..foo.rfl }

run_cmd do
  e ← get_env,
  e.get `refl_with_data_to_equiv,
  e.get `refl_with_data'_to_equiv,
  e.get `test_extra,
  e.get `test_sneaky_extra_fst,
  success_if_fail (e.get `refl_with_data_to_equiv_to_fun),
  success_if_fail (e.get `refl_with_data'_to_equiv_to_fun),
  success_if_fail (e.get `test_extra_fst),
  success_if_fail (e.get `test_sneaky_extra)

structure partially_applied_str :=
(data : ℕ → my_prod ℕ ℕ)

/- if we have a partially applied constructor, we treat it as if it were eta-expanded -/
@[simps]
def partially_applied_term : partially_applied_str := ⟨my_prod.mk 3⟩

run_cmd do
  e ← get_env,
  e.get `partially_applied_term_data_fst,
  e.get `partially_applied_term_data_snd

structure very_partially_applied_str :=
(data : ∀β, ℕ → β → my_prod ℕ β)

/- if we have a partially applied constructor, we treat it as if it were eta-expanded -/
@[simps]
-- def very_partially_applied_term : very_partially_applied_str := ⟨@my_prod.mk ℕ⟩
def very_partially_applied_term : very_partially_applied_str := ⟨λ x y z, my_prod.mk y z⟩

run_cmd do
  e ← get_env,
  e.get `very_partially_applied_term_data_fst,
  e.get `very_partially_applied_term_data_snd

@[simps] def let1 : ℕ × ℤ :=
let n := 3 in ⟨n + 4, 5⟩

@[simps] def let2 : ℕ × ℤ :=
let n := 3, m := 4 in let k := 5 in ⟨n + m, k⟩

@[simps] def let3 : ℕ → ℕ × ℤ :=
λ n, let m := 4, k := 5 in ⟨n + m, k⟩

@[simps] def let4 : ℕ → ℕ × ℤ :=
let m := 4, k := 5 in λ n, ⟨n + m, k⟩

run_cmd do
  e ← get_env,
  e.get `let1_fst, e.get `let2_fst, e.get `let3_fst, e.get `let4_fst,
  e.get `let1_snd, e.get `let2_snd, e.get `let3_snd, e.get `let4_snd


namespace specify
@[simps fst] def specify1 : ℕ × ℕ × ℕ := (1, 2, 3)
@[simps snd] def specify2 : ℕ × ℕ × ℕ := (1, 2, 3)
@[simps snd_fst] def specify3 : ℕ × ℕ × ℕ := (1, 2, 3)
@[simps snd snd_snd snd_snd] def specify4 : ℕ × ℕ × ℕ := (1, 2, 3) -- last argument is ignored
@[simps] def specify5 : ℕ × ℕ × ℕ := (1, prod.map (λ x, x) (λ y, y) (2, 3))
end specify

run_cmd do
  e ← get_env,
  e.get `specify.specify1_fst, e.get `specify.specify2_snd,
  e.get `specify.specify3_snd_fst, e.get `specify.specify4_snd_snd, e.get `specify.specify4_snd,
  e.get `specify.specify5_fst, e.get `specify.specify5_snd,
  guard $ 12 = e.fold 0 -- there are no other lemmas generated
    (λ d n, n + if d.to_name.components.init.ilast = `specify then 1 else 0),
  success_if_fail_with_msg (simps_tac `specify.specify1 {} ["fst_fst"])
    "Invalid simp-lemma specify.specify1_fst_fst.
Projection fst doesn't exist, because target is not a structure.",
  success_if_fail_with_msg (simps_tac `specify.specify1 {} ["foo_fst"])
    "Invalid simp-lemma specify.specify1_foo_fst. Structure prod does not have projection foo.
The known projections are:
  [fst, snd]
You can also see this information by running
  `initialize_simps_projections prod`.
Note: the projection names used by @[simps] might not correspond to the projection names in the structure.",
  success_if_fail_with_msg (simps_tac `specify.specify1 {} ["snd_bar"])
    "Invalid simp-lemma specify.specify1_snd_bar. Structure prod does not have projection bar.
The known projections are:
  [fst, snd]
You can also see this information by running
  `initialize_simps_projections prod`.
Note: the projection names used by @[simps] might not correspond to the projection names in the structure.",
  success_if_fail_with_msg (simps_tac `specify.specify5 {} ["snd_snd"])
<<<<<<< HEAD
    "Invalid simp-lemma specify.specify5_snd_snd. The given definition is not a constructor application:
  prod.map (λ (x : ℕ), x) (λ (y : ℕ), y) (2, 3)
Possible solution: add option {rhs_md := semireducible}.
The option {simp_rhs := tt} might also be useful to simplify the right-hand side."
=======
    "Invalid simp-lemma specify.specify5_snd_snd.
The given definition is not a constructor application:
  prod.map (λ (x : ℕ), x) (λ (y : ℕ), y) (2, 3)
Possible solution: add option {rhs_md := semireducible}."
>>>>>>> a027a37b


/- We also eta-reduce if we explicitly specify the projection. -/
attribute [simps extra] test
run_cmd do
  e ← get_env,
  d1 ← e.get `test_extra,
  d2 ← e.get `test_extra_2,
  guard $ d1.type =ₐ d2.type,
  skip

/- check short_name option -/
@[simps {short_name := tt}] def short_name1 : my_prod ℕ ℕ × my_prod ℕ ℕ := ⟨⟨1, 2⟩, 3, 4⟩
run_cmd do
  e ← get_env,
  e.get `short_name1_fst, e.get `short_name1_fst_2,
  e.get `short_name1_snd, e.get `short_name1_snd_2

/- check simp_rhs option -/
@[simps {simp_rhs := tt}] def equiv.trans {α β γ} (f : α ≃ β) (g : β ≃ γ) : α ≃ γ :=
⟨g.to_fun ∘ f.to_fun, f.inv_fun ∘ g.inv_fun,
  by { intro x, simp [equiv.left_inv _ _] }, by { intro x, simp [equiv.right_inv _ _] }⟩


example {α β γ : Type} (f : α ≃ β) (g : β ≃ γ) (x : α) :
  (f.trans g).to_fun x = (f.trans g).to_fun x :=
begin
  dsimp only [equiv.trans_to_fun],
  guard_target g.to_fun (f.to_fun x) = g.to_fun (f.to_fun x),
  refl,
end

local attribute [simp] nat.zero_add nat.one_mul nat.mul_one
@[simps {simp_rhs := tt}] def my_nat_equiv : ℕ ≃ ℕ :=
⟨λ n, 0 + n, λ n, 1 * n * 1, by { intro n, simp }, by { intro n, simp }⟩

run_cmd success_if_fail (has_attribute `_refl_lemma `my_nat_equiv_to_fun) >>
  has_attribute `_refl_lemma `equiv.trans_to_fun

example (n : ℕ) : my_nat_equiv.to_fun (my_nat_equiv.to_fun $ my_nat_equiv.inv_fun n) = n :=
by { success_if_fail { refl }, simp only [my_nat_equiv_to_fun, my_nat_equiv_inv_fun] }

@[simps {simp_rhs := tt}] def succeed_without_simplification_possible : ℕ ≃ ℕ :=
⟨λ n, n, λ n, n, by { intro n, refl }, by { intro n, refl }⟩


/- test that we don't recursively take projections of `prod` and `pprod` -/
@[simps] def pprod_equiv_prod : pprod ℕ ℕ ≃ ℕ × ℕ :=
{ to_fun := λ x, ⟨x.1, x.2⟩,
  inv_fun := λ x, ⟨x.1, x.2⟩,
  left_inv := λ ⟨x, y⟩, rfl,
  right_inv := λ ⟨x, y⟩, rfl }

run_cmd do
  e ← get_env,
  e.get `pprod_equiv_prod_to_fun,
  e.get `pprod_equiv_prod_inv_fun

attribute [simps to_fun_fst inv_fun_snd] pprod_equiv_prod

run_cmd do
  e ← get_env,
  e.get `pprod_equiv_prod_to_fun_fst,
  e.get `pprod_equiv_prod_inv_fun_snd

/- Tests with universe levels -/
class has_hom (obj : Type u) : Type (max u (v+1)) :=
(hom : obj → obj → Type v)

infixr ` ⟶ `:10 := has_hom.hom -- type as \h

class category_struct (obj : Type u) extends has_hom.{v} obj : Type (max u (v+1)) :=
(id       : Π X : obj, hom X X)
(comp     : Π {X Y Z : obj}, (X ⟶ Y) → (Y ⟶ Z) → (X ⟶ Z))

notation `𝟙` := category_struct.id -- type as \b1
infixr ` ≫ `:80 := category_struct.comp -- type as \gg

@[simps] instance types : category_struct (Type u) :=
{ hom     := λ a b, (a → b),
  id      := λ a, id,
  comp    := λ _ _ _ f g, g ∘ f }

example (X : Type u) : (X ⟶ X) = (X → X) := by simp
example (X : Type u) : 𝟙 X = (λ x, x) := by { funext, simp }
example (X Y Z : Type u) (f : X ⟶ Y) (g : Y ⟶ Z) : f ≫ g = g ∘ f := by { funext, simp }

namespace coercing

structure foo_str :=
 (c : Type)
 (x : c)

instance : has_coe_to_sort foo_str := ⟨_, foo_str.c⟩

@[simps] def foo : foo_str := ⟨ℕ, 3⟩
@[simps] def foo2 : foo_str := ⟨ℕ, 34⟩

example : ↥foo = ℕ := by simp only [foo_c]
example : foo.x = (3 : ℕ) := by simp only [foo_x]

structure voo_str (n : ℕ) :=
 (c : Type)
 (x : c)

instance has_coe_voo_str (n : ℕ) : has_coe_to_sort (voo_str n) := ⟨_, voo_str.c⟩

@[simps] def voo : voo_str 7 := ⟨ℕ, 3⟩
@[simps] def voo2 : voo_str 4 := ⟨ℕ, 34⟩

example : ↥voo = ℕ := by simp only [voo_c]
example : voo.x = (3 : ℕ) := by simp only [voo_x]

structure equiv2 (α : Sort*) (β : Sort*) :=
(to_fun    : α → β)
(inv_fun   : β → α)
(left_inv  : left_inverse inv_fun to_fun)
(right_inv : right_inverse inv_fun to_fun)

instance {α β} : has_coe_to_fun $ equiv2 α β := ⟨_, equiv2.to_fun⟩

@[simps] protected def rfl2 {α} : equiv2 α α :=
⟨λ x, x, λ x, x, λ x, rfl, λ x, rfl⟩

example {α} (x : α) : coercing.rfl2 x = x := by rw [coercing.rfl2_to_fun]
example {α} (x : α) : coercing.rfl2 x = x := by simp
example {α} (x : α) : coercing.rfl2.inv_fun x = x := by simp

@[simps] protected def equiv2.symm {α β} (f : equiv2 α β) : equiv2 β α :=
⟨f.inv_fun, f, f.right_inv, f.left_inv⟩

@[simps] protected def equiv2.symm2 {α β} (f : equiv2 α β) : equiv2 β α :=
⟨f.inv_fun, f.to_fun, f.right_inv, f.left_inv⟩

/- we can use the `md` attribute to not unfold the `has_coe_to_fun` attribute, so that `@[simps]`
  doesn't recognize that the type of `⇑f` is still a function type. -/
@[simps {type_md := reducible}] protected def equiv2.symm3 {α β} (f : equiv2 α β) : equiv2 β α :=
⟨f.inv_fun, f, f.right_inv, f.left_inv⟩

example {α β} (f : equiv2 α β) (y : β) : f.symm y = f.inv_fun y := by simp
example {α β} (f : equiv2 α β) (x : α) : f.symm.inv_fun x = f x := by simp

example {α β} (f : equiv2 α β) : f.symm.inv_fun = f := by { success_if_fail {simp}, refl }
example {α β} (f : equiv2 α β) : f.symm3.inv_fun = f := by simp

section
set_option old_structure_cmd true
class semigroup (G : Type u) extends has_mul G :=
(mul_assoc : ∀ a b c : G, a * b * c = a * (b * c))
end

@[simps] instance {α β} [semigroup α] [semigroup β] : semigroup (α × β) :=
{ mul := λ x y, (x.1 * y.1, x.2 * y.2),
  mul_assoc := by { intros, simp only [semigroup.mul_assoc], refl } }

example {α β} [semigroup α] [semigroup β] (x y : α × β) : x * y = (x.1 * y.1, x.2 * y.2) :=
by simp
example {α β} [semigroup α] [semigroup β] (x y : α × β) : (x * y).1 = x.1 * y.1 := by simp

structure Semigroup :=
  (G : Type*)
  (op : G → G → G)
  (infix * := op)
  (op_assoc : ∀ (x y z : G), (x * y) * z = x * (y * z))

namespace Group

instance : has_coe_to_sort Semigroup := ⟨_, Semigroup.G⟩
instance (G : Semigroup) : has_mul G := ⟨G.op⟩

@[simps] def prod_Semigroup (G H : Semigroup) : Semigroup :=
{ G := G × H,
  op := λ x y, (x.1 * y.1, x.2 * y.2),
  op_assoc := by { intros, dsimp [Group.has_mul], simp [Semigroup.op_assoc] }}


end Group

section
set_option old_structure_cmd true
class extending_stuff (G : Type u) extends has_mul G, has_zero G, has_neg G, has_subset G :=
(new_axiom : ∀ x : G, x * - 0 ⊆ - x)
end

@[simps] def bar : extending_stuff ℕ :=
{ mul := (*),
  zero := 0,
  neg := nat.succ,
  subset := λ x y, true,
  new_axiom := λ x, trivial }

section
local attribute [instance] bar
example (x : ℕ) : x * - 0 ⊆ - x := by simp
end

class new_extending_stuff (G : Type u) extends has_mul G, has_zero G, has_neg G, has_subset G :=
(new_axiom : ∀ x : G, x * - 0 ⊆ - x)

@[simps] def new_bar : new_extending_stuff ℕ :=
{ mul := (*),
  zero := 0,
  neg := nat.succ,
  subset := λ x y, true,
  new_axiom := λ x, trivial }

section
local attribute [instance] new_bar
example (x : ℕ) : x * - 0 ⊆ - x := by simp
end


end coercing

namespace manual_coercion

structure equiv (α : Sort*) (β : Sort*) :=
(to_fun    : α → β)
(inv_fun   : β → α)

local infix ` ≃ `:25 := manual_coercion.equiv

variables {α β γ : Sort*}

instance : has_coe_to_fun $ α ≃ β := ⟨_, equiv.to_fun⟩

def equiv.symm (e : α ≃ β) : β ≃ α := ⟨e.inv_fun, e.to_fun⟩

/-- See Note [custom simps projection] -/
def equiv.simps.inv_fun (e : α ≃ β) : β → α := e.symm

/-- Composition of equivalences `e₁ : α ≃ β` and `e₂ : β ≃ γ`. -/
@[simps {simp_rhs := tt}] protected def equiv.trans (e₁ : α ≃ β) (e₂ : β ≃ γ) : α ≃ γ :=
⟨e₂ ∘ e₁, e₁.symm ∘ e₂.symm⟩

example (e₁ : α ≃ β) (e₂ : β ≃ γ) (x : γ) : (e₁.trans e₂).symm x = e₁.symm (e₂.symm x) :=
by simp only [equiv.trans_inv_fun]

end manual_coercion

namespace faulty_manual_coercion

structure equiv (α : Sort*) (β : Sort*) :=
(to_fun    : α → β)
(inv_fun   : β → α)

local infix ` ≃ `:25 := faulty_manual_coercion.equiv

variables {α β γ : Sort*}

/-- See Note [custom simps projection] -/
noncomputable def equiv.simps.inv_fun (e : α ≃ β) : β → α := classical.choice ⟨e.inv_fun⟩

run_cmd do e ← get_env, success_if_fail_with_msg (simps_get_raw_projections e `faulty_manual_coercion.equiv)
"Invalid custom projection:
  λ {α : Sort u_1} {β : Sort u_2} (e : α ≃ β), classical.choice _
Expression is not definitionally equal to equiv.inv_fun."

end faulty_manual_coercion

namespace manual_initialize
/- defining a manual coercion. -/
variables {α β γ : Sort*}

structure equiv (α : Sort*) (β : Sort*) :=
(to_fun    : α → β)
(inv_fun   : β → α)

local infix ` ≃ `:25 := manual_initialize.equiv

instance : has_coe_to_fun $ α ≃ β := ⟨_, equiv.to_fun⟩

def equiv.symm (e : α ≃ β) : β ≃ α := ⟨e.inv_fun, e.to_fun⟩

/-- See Note [custom simps projection] -/
-- test: intentionally using different unvierse levels for equiv.symm than for equiv
def equiv.simps.inv_fun (e : α ≃ β) : β → α := e.symm

initialize_simps_projections equiv

run_cmd has_attribute `_simps_str `manual_initialize.equiv

/-- Composition of equivalences `e₁ : α ≃ β` and `e₂ : β ≃ γ`. -/
@[simps {simp_rhs := tt}] protected def equiv.trans (e₁ : α ≃ β) (e₂ : β ≃ γ) : α ≃ γ :=
⟨e₂ ∘ e₁, e₁.symm ∘ e₂.symm⟩

end manual_initialize

namespace faulty_universes

variables {α β γ : Sort*}

structure equiv (α : Sort u) (β : Sort v) :=
(to_fun    : α → β)
(inv_fun   : β → α)

local infix ` ≃ `:25 := faulty_universes.equiv

instance : has_coe_to_fun $ α ≃ β := ⟨_, equiv.to_fun⟩

def equiv.symm (e : α ≃ β) : β ≃ α := ⟨e.inv_fun, e.to_fun⟩

/-- See Note [custom simps projection] -/
<<<<<<< HEAD
-- test: intentionally using different unvierse levels for equiv.symm than for equiv
=======
-- test: intentionally using different names for the universe variables for equiv.symm than for
-- equiv
>>>>>>> a027a37b
def equiv.simps.inv_fun {α : Type u} {β : Type v} (e : α ≃ β) : β → α := e.symm

run_cmd do e ← get_env,
  success_if_fail_with_msg (simps_get_raw_projections e `faulty_universes.equiv)
"Invalid custom projection:
  λ {α : Type u} {β : Type v} (e : α ≃ β), ⇑(e.symm)
Expression has different type than equiv.inv_fun. Given type:
  Π {α : Type u} {β : Type v} (e : α ≃ β), has_coe_to_fun.F e.symm
Expected type:
  Π {α : Sort u} {β : Sort v}, α ≃ β → β → α"

end faulty_universes

namespace manual_universes

variables {α β γ : Sort*}

structure equiv (α : Sort u) (β : Sort v) :=
(to_fun    : α → β)
(inv_fun   : β → α)

local infix ` ≃ `:25 := manual_universes.equiv

instance : has_coe_to_fun $ α ≃ β := ⟨_, equiv.to_fun⟩

def equiv.symm (e : α ≃ β) : β ≃ α := ⟨e.inv_fun, e.to_fun⟩

/-- See Note [custom simps projection] -/
-- test: intentionally using different unvierse levels for equiv.symm than for equiv
def equiv.simps.inv_fun {α : Sort w} {β : Sort u} (e : α ≃ β) : β → α := e.symm

-- check whether we can generate custom projections even if the universe names don't match
initialize_simps_projections equiv

end manual_universes

namespace manual_projection_names

structure equiv (α : Sort*) (β : Sort*) :=
(to_fun    : α → β)
(inv_fun   : β → α)

local infix ` ≃ `:25 := manual_projection_names.equiv

variables {α β γ : Sort*}

instance : has_coe_to_fun $ α ≃ β := ⟨_, equiv.to_fun⟩

def equiv.symm (e : α ≃ β) : β ≃ α := ⟨e.inv_fun, e.to_fun⟩

/-- See Note [custom simps projection] -/
def equiv.simps.inv_fun (e : α ≃ β) : β → α := e.symm

initialize_simps_projections equiv (to_fun → apply, inv_fun → symm_apply)

run_cmd do
  e ← get_env,
  data ← simps_get_raw_projections e `manual_projection_names.equiv,
  guard $ data.2.map prod.fst = [`apply, `symm_apply]

@[simps {simp_rhs := tt}] protected def equiv.trans (e₁ : α ≃ β) (e₂ : β ≃ γ) : α ≃ γ :=
⟨e₂ ∘ e₁, e₁.symm ∘ e₂.symm⟩

example (e₁ : α ≃ β) (e₂ : β ≃ γ) (x : α) : (e₁.trans e₂) x = e₂ (e₁ x) :=
by simp only [equiv.trans_apply]

example (e₁ : α ≃ β) (e₂ : β ≃ γ) (x : γ) : (e₁.trans e₂).symm x = e₁.symm (e₂.symm x) :=
by simp only [equiv.trans_symm_apply]

-- the new projection names are parsed correctly (the old projection names won't work anymore)
@[simps apply symm_apply] protected def equiv.trans2 (e₁ : α ≃ β) (e₂ : β ≃ γ) : α ≃ γ :=
⟨e₂ ∘ e₁, e₁.symm ∘ e₂.symm⟩

-- initialize_simps_projections equiv

end manual_projection_names


-- test transparency setting
structure set_plus (α : Type) :=
(s : set α)
(x : α)
(h : x ∈ s)

@[simps] def nat_set_plus : set_plus ℕ := ⟨set.univ, 1, trivial⟩

example : nat_set_plus.s = set.univ :=
begin
  dsimp only [nat_set_plus_s],
  guard_target @set.univ ℕ = set.univ,
  refl
end

@[simps {type_md := semireducible}] def nat_set_plus2 : set_plus ℕ := ⟨set.univ, 1, trivial⟩

example : nat_set_plus2.s = set.univ :=
begin
  success_if_fail { dsimp only [nat_set_plus2_s] }, refl
end

@[simps {rhs_md := semireducible}] def nat_set_plus3 : set_plus ℕ := nat_set_plus

example : nat_set_plus3.s = set.univ :=
begin
  dsimp only [nat_set_plus3_s],
  guard_target @set.univ ℕ = set.univ,
  refl
end

namespace nested_non_fully_applied

structure equiv (α : Sort*) (β : Sort*) :=
(to_fun    : α → β)
(inv_fun   : β → α)

local infix ` ≃ `:25 := nested_non_fully_applied.equiv

variables {α β γ : Sort*}

@[simps] def equiv.symm (e : α ≃ β) : β ≃ α := ⟨e.inv_fun, e.to_fun⟩

@[simps {rhs_md := semireducible, fully_applied := ff}] def equiv.symm2 : (α ≃ β) ≃ (β ≃ α) :=
⟨equiv.symm, equiv.symm⟩

example (e : α ≃ β) : (equiv.symm2.inv_fun e).to_fun = e.inv_fun :=
begin
  dsimp only [equiv.symm2_inv_fun_to_fun],
  guard_target e.inv_fun = e.inv_fun,
  refl
end

/- do not prematurely unfold `equiv.symm`, unless necessary -/
@[simps to_fun to_fun_to_fun {rhs_md := semireducible}] def equiv.symm3 : (α ≃ β) ≃ (β ≃ α) :=
equiv.symm2

example (e : α ≃ β) (y : β) : (equiv.symm3.to_fun e).to_fun y = e.inv_fun y ∧
  (equiv.symm3.to_fun e).to_fun y = e.inv_fun y :=
begin
  split,
  { dsimp only [equiv.symm3_to_fun], guard_target e.symm.to_fun y = e.inv_fun y, refl },
  { dsimp only [equiv.symm3_to_fun_to_fun], guard_target e.inv_fun y = e.inv_fun y, refl }
end

end nested_non_fully_applied


/- fail if you add an attribute with a parameter. -/
run_cmd success_if_fail $ simps_tac `foo.rfl { attrs := [`higher_order] }

-- test that type classes which are props work
class prop_class (n : ℕ) : Prop :=
(has_true : true)

instance has_prop_class (n : ℕ) : prop_class n := ⟨trivial⟩

structure needs_prop_class (n : ℕ) [prop_class n] :=
(t : true)

@[simps] def test_prop_class : needs_prop_class 1 :=
{ t := trivial }

/- check that when the coercion is given in eta-expanded form, we can also find the coercion. -/
structure alg_hom (R A B : Type*) :=
(to_fun : A → B)

instance (R A B : Type*) : has_coe_to_fun (alg_hom R A B) := ⟨_, λ f, f.to_fun⟩

@[simps] def my_alg_hom : alg_hom unit bool bool :=
{ to_fun := id }

example (x : bool) : my_alg_hom x = id x := by simp only [my_alg_hom_to_fun]

structure ring_hom (A B : Type*) :=
(to_fun : A → B)

instance (A B : Type*) : has_coe_to_fun (ring_hom A B) := ⟨_, λ f, f.to_fun⟩

@[simps] def my_ring_hom : ring_hom bool bool :=
{ to_fun := id }

example (x : bool) : my_ring_hom x = id x := by simp only [my_ring_hom_to_fun]<|MERGE_RESOLUTION|>--- conflicted
+++ resolved
@@ -253,17 +253,10 @@
   `initialize_simps_projections prod`.
 Note: the projection names used by @[simps] might not correspond to the projection names in the structure.",
   success_if_fail_with_msg (simps_tac `specify.specify5 {} ["snd_snd"])
-<<<<<<< HEAD
-    "Invalid simp-lemma specify.specify5_snd_snd. The given definition is not a constructor application:
-  prod.map (λ (x : ℕ), x) (λ (y : ℕ), y) (2, 3)
-Possible solution: add option {rhs_md := semireducible}.
-The option {simp_rhs := tt} might also be useful to simplify the right-hand side."
-=======
     "Invalid simp-lemma specify.specify5_snd_snd.
 The given definition is not a constructor application:
   prod.map (λ (x : ℕ), x) (λ (y : ℕ), y) (2, 3)
 Possible solution: add option {rhs_md := semireducible}."
->>>>>>> a027a37b
 
 
 /- We also eta-reduce if we explicitly specify the projection. -/
@@ -567,12 +560,8 @@
 def equiv.symm (e : α ≃ β) : β ≃ α := ⟨e.inv_fun, e.to_fun⟩
 
 /-- See Note [custom simps projection] -/
-<<<<<<< HEAD
--- test: intentionally using different unvierse levels for equiv.symm than for equiv
-=======
 -- test: intentionally using different names for the universe variables for equiv.symm than for
 -- equiv
->>>>>>> a027a37b
 def equiv.simps.inv_fun {α : Type u} {β : Type v} (e : α ≃ β) : β → α := e.symm
 
 run_cmd do e ← get_env,
