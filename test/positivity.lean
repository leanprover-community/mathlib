--- conflicted
+++ resolved
@@ -134,12 +134,12 @@
 /-! ### Exponentiation -/
 
 example [ordered_semiring α] [nontrivial α] (a : α) : 0 < a ^ 0 := by positivity
-example [linear_ordered_ring α] (a : α) (n : ℕ) : 0 ≤ a ^ (bit0 n) := by positivity
+example [linear_ordered_ring α] (a : α) (n : ℕ) : 0 ≤ a ^ bit0 n := by positivity
 example [ordered_semiring α] {a : α} {n : ℕ} (ha : 0 ≤ a) : 0 ≤ a ^ n := by positivity
 example [ordered_semiring α] {a : α} {n : ℕ} (ha : 0 < a) : 0 < a ^ n := by positivity
 
 example [linear_ordered_semifield α] (a : α) : 0 < a ^ (0 : ℤ) := by positivity
-example [linear_ordered_field α] (a : α) (n : ℤ) : 0 ≤ a ^ (bit0 n) := by positivity
+example [linear_ordered_field α] (a : α) (n : ℤ) : 0 ≤ a ^ bit0 n := by positivity
 example [linear_ordered_semifield α] {a : α} {n : ℤ} (ha : 0 ≤ a) : 0 ≤ a ^ n := by positivity
 example [linear_ordered_semifield α] {a : α} {n : ℤ} (ha : 0 < a) : 0 < a ^ n := by positivity
 
@@ -168,8 +168,6 @@
 example {a b : ℤ} (ha : 3 < a) (hb : b ≥ 4) : 0 ≤ 3 * a ^ 2 * b + b * 7 + 14 := by positivity
 
 example {a b : ℤ} (ha : 3 < a) (hb : b ≥ 4) : 0 < 3 * a ^ 2 * b + b * 7 + 14 := by positivity
-
-example {x : ℚ} (hx : 0 ≤ x) : 0 ≤ x⁻¹ := by positivity
 
 example {a : ℤ} : 0 ≤ |a| := by positivity
 
@@ -255,9 +253,6 @@
 
 example {α : Type*} [ordered_ring α] {n : ℤ} : 0 ≤ ((n ^ 2 : ℤ) : α) := by positivity
 example {r : ℝ≥0} : 0 ≤ ((r : ℝ) : ereal) := by positivity
-<<<<<<< HEAD
-example {r : ℝ≥0} : 0 < ((r + 1 : ℝ) : ereal) := by positivity
-=======
 example {r : ℝ≥0} : 0 < ((r + 1 : ℝ) : ereal) := by positivity
 
 /- ## Tests that the tactic is agnostic on reversed inequalities -/
@@ -275,5 +270,4 @@
 https://leanprover.zulipchat.com/#narrow/stream/239415-metaprogramming-.2F-tactics/topic/New.20tactic.3A.20.60positivity.60/near/300639970
 -/
 
-example : 0 ≤ 0 := by { apply le_trans _ le_rfl, positivity }
->>>>>>> 41a72546
+example : 0 ≤ 0 := by { apply le_trans _ le_rfl, positivity }