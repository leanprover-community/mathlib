import algebra.order.smul
import analysis.normed.group.basic
import data.complex.exponential
import data.rat.nnrat
import data.real.ereal
import data.real.hyperreal
import data.real.sqrt
import tactic.positivity

/-! # Tests for the `positivity` tactic

This tactic proves goals of the form `0 ≤ a` and `0 < a`.
-/

open_locale ennreal nnrat nnreal

/- ## Numeric goals -/

example : 0 ≤ 0 := by positivity

example : 0 ≤ 3 := by positivity

example : 0 < 3 := by positivity

/- ## Goals working directly from a hypothesis -/

example {a : ℤ} (ha : 0 < a) : 0 < a := by positivity
example {a : ℤ} (ha : 0 < a) : 0 ≤ a := by positivity
example {a : ℤ} (ha : 0 < a) : a ≠ 0 := by positivity
example {a : ℤ} (ha : 0 ≤ a) : 0 ≤ a := by positivity
example {a : ℤ} (ha : a ≠ 0) : a ≠ 0 := by positivity
example {a : ℤ} (ha : a = 0) : 0 ≤ a := by positivity

/- ### Reversing hypotheses -/

example {a : ℤ} (ha : a > 0) : 0 < a := by positivity
example {a : ℤ} (ha : a > 0) : 0 ≤ a := by positivity
example {a : ℤ} (ha : a > 0) : a ≠ 0 := by positivity
example {a : ℤ} (ha : a ≥ 0) : 0 ≤ a := by positivity
example {a : ℤ} (ha : 0 ≠ a) : a ≠ 0 := by positivity
example {a : ℤ} (ha : 0 < a) : a > 0 := by positivity
example {a : ℤ} (ha : 0 < a) : a ≥ 0 := by positivity
example {a : ℤ} (ha : 0 < a) : 0 ≠ a := by positivity
example {a : ℤ} (ha : 0 ≤ a) : a ≥ 0 := by positivity
example {a : ℤ} (ha : a ≠ 0) : 0 ≠ a := by positivity
example {a : ℤ} (ha : a = 0) : a ≥ 0 := by positivity
example {a : ℤ} (ha : 0 = a) : 0 ≤ a := by positivity
example {a : ℤ} (ha : 0 = a) : a ≥ 0 := by positivity

/- ### Calling `norm_num` -/

example {a : ℤ} (ha : 3 = a) : 0 ≤ a := by positivity
example {a : ℤ} (ha : 3 = a) : a ≠ 0 := by positivity
example {a : ℤ} (ha : 3 = a) : 0 < a := by positivity
example {a : ℤ} (ha : a = -1) : a ≠ 0 := by positivity

example {a : ℤ} (ha : 3 ≤ a) : 0 ≤ a := by positivity
example {a : ℤ} (ha : 3 ≤ a) : a ≠ 0 := by positivity
example {a : ℤ} (ha : 3 ≤ a) : 0 < a := by positivity

example {a : ℤ} (ha : 3 < a) : 0 ≤ a := by positivity
example {a : ℤ} (ha : 3 < a) : a ≠ 0 := by positivity
example {a : ℤ} (ha : 3 < a) : 0 < a := by positivity

example {a b : ℤ} (h : 0 ≤ a + b) : 0 ≤ a + b := by positivity

example {a : ℤ} (hlt : 0 ≤ a) (hne : a ≠ 0) : 0 < a := by positivity

/- ## Tests of the @[positivity] plugin tactics (addition, multiplication, division) -/

example {a b : ℚ} (ha : 0 < a) (hb : 0 < b) : 0 < min a b := by positivity
example {a b : ℚ} (ha : 0 < a) (hb : 0 ≤ b) : 0 ≤ min a b := by positivity
example {a b : ℚ} (ha : 0 ≤ a) (hb : 0 < b) : 0 ≤ min a b := by positivity
example {a b : ℚ} (ha : 0 < a) (hb : b ≠ 0) : min a b ≠ 0 := by positivity
example {a b : ℚ} (ha : a ≠ 0) (hb : 0 < b) : min a b ≠ 0 := by positivity
example {a b : ℚ} (ha : a ≠ 0) (hb : b ≠ 0) : min a b ≠ 0 := by positivity

example {a b : ℚ} (ha : 0 < a) (hb : 0 < b) : 0 < a * b := by positivity
example {a b : ℚ} (ha : 0 < a) (hb : 0 ≤ b) : 0 ≤ a * b := by positivity
example {a b : ℚ} (ha : 0 ≤ a) (hb : 0 < b) : 0 ≤ a * b := by positivity
example {a b : ℚ} (ha : 0 < a) (hb : b ≠ 0) : a * b ≠ 0 := by positivity
example {a b : ℚ} (ha : a ≠ 0) (hb : 0 < b) : a * b ≠ 0 := by positivity
example {a b : ℚ} (ha : a ≠ 0) (hb : b ≠ 0) : a * b ≠ 0 := by positivity

example {a b : ℚ} (ha : 0 < a) (hb : 0 < b) : 0 < a / b := by positivity
example {a b : ℚ} (ha : 0 < a) (hb : 0 ≤ b) : 0 ≤ a / b := by positivity
example {a b : ℚ} (ha : 0 ≤ a) (hb : 0 < b) : 0 ≤ a / b := by positivity
example {a b : ℚ} (ha : 0 < a) (hb : b ≠ 0) : a / b ≠ 0 := by positivity
example {a b : ℚ} (ha : a ≠ 0) (hb : 0 < b) : a / b ≠ 0 := by positivity
example {a b : ℚ} (ha : a ≠ 0) (hb : b ≠ 0) : a / b ≠ 0 := by positivity

example {a : ℚ} (ha : 0 < a) : 0 < a⁻¹ := by positivity
example {a : ℚ} (ha : 0 ≤ a) : 0 ≤ a⁻¹ := by positivity
example {a : ℚ} (ha : a ≠ 0) : a⁻¹ ≠ 0 := by positivity

example {a : ℚ} (n : ℕ) (ha : 0 < a) : 0 < a ^ n := by positivity
example {a : ℚ} (n : ℕ) (ha : 0 ≤ a) : 0 ≤ a ^ n := by positivity
example {a : ℚ} (n : ℕ) (ha : a ≠ 0) : a ^ n ≠ 0 := by positivity
example {a : ℚ} (n : ℕ) : 0 ≤ a ^ (bit0 n) := by positivity
example {a : ℚ} (n : ℕ) (ha : a ≠ 0) : 0 < a ^ (bit0 n) := by positivity

example {a : ℚ} (ha : 0 < a) : 0 < |a| := by positivity
example {a : ℚ} (ha : a ≠ 0) : 0 < |a| := by positivity
example (a : ℚ) : 0 ≤ |a| := by positivity

example {a : ℤ} {b : ℚ} (ha : 0 < a) (hb : 0 < b) : 0 < a • b := by positivity
example {a : ℤ} {b : ℚ} (ha : 0 < a) (hb : 0 ≤ b) : 0 ≤ a • b := by positivity
example {a : ℤ} {b : ℚ} (ha : 0 ≤ a) (hb : 0 < b) : 0 ≤ a • b := by positivity
example {a : ℤ} {b : ℚ} (ha : 0 < a) (hb : b ≠ 0) : a • b ≠ 0 := by positivity
example {a : ℤ} {b : ℚ} (ha : a ≠ 0) (hb : 0 < b) : a • b ≠ 0 := by positivity
example {a : ℤ} {b : ℚ} (ha : a ≠ 0) (hb : b ≠ 0) : a • b ≠ 0 := by positivity

example {a : ℤ} (ha : 3 < a) : 0 ≤ a + a := by positivity

example {a b : ℤ} (ha : 3 < a) (hb : 4 ≤ b) : 0 ≤ 3 + a + b + b + 14 := by positivity

example {H : Type*} [linear_ordered_add_comm_group H] {a b : H} (ha : 0 < a) (hb : 0 ≤ b) :
  0 ≤ a + a + b :=
by positivity

example {a : ℤ} (ha : 3 < a) : 0 < a + a := by positivity

example {a b : ℚ} (ha : 3 < a) (hb : 4 ≤ b) : 0 < 3 + a * b / 7 + b + 7 + 14 := by positivity

example {a b : ℤ} (ha : 3 < a) (hb : 4 ≤ b) : 0 < 3 + a * b / 7 + b + 7 + 14 := by positivity

example {a : ℤ} (ha : 0 < a) : 0 < a / a := by positivity

example {a : ℕ} : 0 < a ^ 0 := by positivity

example {a : ℤ} (ha : 3 < a) : 0 ≤ a ^ 2 + a := by positivity

example {a : ℤ} (ha : 3 < a) : 0 ≤ a ^ 3 + a := by positivity

example {a : ℤ} (ha : 3 < a) : 0 < a ^ 2 + a := by positivity

example {a b : ℤ} (ha : 3 < a) (hb : b ≥ 4) : 0 ≤ 3 * a ^ 2 * b + b * 7 + 14 := by positivity

example {a b : ℤ} (ha : 3 < a) (hb : b ≥ 4) : 0 < 3 * a ^ 2 * b + b * 7 + 14 := by positivity

example {x : ℚ} (hx : 0 ≤ x) : 0 ≤ x⁻¹ := by positivity

example {a : ℤ} : 0 ≤ |a| := by positivity

example {a : ℤ} : 0 < |a| + 3 := by positivity

example {a : ℤ} (ha : 1 < a) : 0 < |(3:ℤ) + a| := by positivity

example {a : ℝ} (ha : 0 ≤ a) : 0 ≤ real.sqrt a := by positivity

example {a : ℝ} (ha : 0 ≤ a) : 0 < real.sqrt (a + 3) := by positivity

example {a b : ℤ} (ha : 3 < a) : 0 ≤ min a (b ^ 2) := by positivity

-- test that the tactic can ignore arithmetic operations whose associated extension tactic requires
-- more typeclass assumptions than are available
example {R : Type*} [has_zero R] [has_div R] [linear_order R] {a b c : R} (h1 : 0 < a) (h2 : 0 < b)
  (h3 : 0 < c) :
  0 < max (a / b) c :=
by positivity

example : 0 ≤ max 3 4 := by positivity

example {b : ℤ} : 0 ≤ max (-3) (b ^ 2) := by positivity

example {b : ℤ} : 0 ≤ max (b ^ 2) 0 := by positivity

example : 0 ≤ max (0:ℤ) (-3) := by positivity

example : 0 ≤ max (-3 : ℤ) 5 := by positivity

example {α β : Type*} [ordered_semiring α] [ordered_add_comm_monoid β] [smul_with_zero α β]
  [ordered_smul α β] {a : α} (ha : 0 < a) {b : β} (hb : 0 < b) : 0 ≤ a • b := by positivity

example {r : ℝ} : 0 < real.exp r := by positivity

example {V : Type*} [normed_add_comm_group V] (x : V) : 0 ≤ ∥x∥ := by positivity

<<<<<<< HEAD
example {X : Type*} [metric_space X] (x y : X) : 0 ≤ dist x y := by positivity
=======
example {X : Type*} [metric_space X] (x y : X) : 0 ≤ dist x y := by positivity

example {E : Type*} [add_group E] {p : add_group_seminorm E} {x : E} : 0 ≤ p x := by positivity
example {E : Type*} [group E] {p : group_seminorm E} {x : E} : 0 ≤ p x := by positivity

/- ### Canonical orders -/

example {a : ℕ} : 0 ≤ a := by positivity
example {a : ℚ≥0} : 0 ≤ a := by positivity
example {a : ℝ≥0} : 0 ≤ a := by positivity
example {a : ℝ≥0∞} : 0 ≤ a := by positivity

/- ### Coercions -/

example {a : ℕ} : (0 : ℤ) ≤ a := by positivity
example {a : ℕ} (ha : 0 < a) : (0 : ℤ) < a := by positivity
example {a : ℤ} (ha : 0 ≤ a) : (0 : ℚ) ≤ a := by positivity
example {a : ℤ} (ha : 0 < a) : (0 : ℚ) < a := by positivity
example {a : ℚ} (ha : 0 ≤ a) : (0 : ℝ) ≤ a := by positivity
example {a : ℚ} (ha : 0 < a) : (0 : ℝ) < a := by positivity
example {r : ℝ≥0} : (0 : ℝ) ≤ r := by positivity
example {r : ℝ≥0} (hr : 0 < r) : (0 : ℝ) < r := by positivity
example {r : ℝ≥0} (hr : 0 < r) : (0 : ℝ≥0∞) < r := by positivity
-- example {r : ℝ≥0} : (0 : ereal) ≤ r := by positivity -- TODO: Handle `coe_trans`
-- example {r : ℝ≥0} (hr : 0 < r) : (0 : ereal) < r := by positivity
example {r : ℝ} (hr : 0 ≤ r) : (0 : ereal) ≤ r := by positivity
example {r : ℝ} (hr : 0 < r) : (0 : ereal) < r := by positivity
example {r : ℝ} (hr : 0 ≤ r) : (0 : hyperreal) ≤ r := by positivity
example {r : ℝ} (hr : 0 < r) : (0 : hyperreal) < r := by positivity
example {r : ℝ≥0∞} : (0 : ereal) ≤ r := by positivity
example {r : ℝ≥0∞} (hr : 0 < r) : (0 : ereal) < r := by positivity

example {α : Type*} [ordered_ring α] {n : ℤ} : 0 ≤ ((n ^ 2 : ℤ) : α) := by positivity
example {r : ℝ≥0} : 0 ≤ ((r : ℝ) : ereal) := by positivity
example {r : ℝ≥0} : 0 < ((r + 1 : ℝ) : ereal) := by positivity

/- ## Tests that the tactic is agnostic on reversed inequalities -/

example {a : ℤ} (ha : a > 0) : 0 ≤ a := by positivity

example {a : ℤ} (ha : 0 < a) : a ≥ 0 := by positivity

example {a : ℤ} (ha : a > 0) : a ≥ 0 := by positivity
>>>>>>> 028afe5d
<|MERGE_RESOLUTION|>--- conflicted
+++ resolved
@@ -176,9 +176,6 @@
 
 example {V : Type*} [normed_add_comm_group V] (x : V) : 0 ≤ ∥x∥ := by positivity
 
-<<<<<<< HEAD
-example {X : Type*} [metric_space X] (x y : X) : 0 ≤ dist x y := by positivity
-=======
 example {X : Type*} [metric_space X] (x y : X) : 0 ≤ dist x y := by positivity
 
 example {E : Type*} [add_group E] {p : add_group_seminorm E} {x : E} : 0 ≤ p x := by positivity
@@ -214,12 +211,3 @@
 example {α : Type*} [ordered_ring α] {n : ℤ} : 0 ≤ ((n ^ 2 : ℤ) : α) := by positivity
 example {r : ℝ≥0} : 0 ≤ ((r : ℝ) : ereal) := by positivity
 example {r : ℝ≥0} : 0 < ((r + 1 : ℝ) : ereal) := by positivity
-
-/- ## Tests that the tactic is agnostic on reversed inequalities -/
-
-example {a : ℤ} (ha : a > 0) : 0 ≤ a := by positivity
-
-example {a : ℤ} (ha : 0 < a) : a ≥ 0 := by positivity
-
-example {a : ℤ} (ha : a > 0) : a ≥ 0 := by positivity
->>>>>>> 028afe5d
