--- conflicted
+++ resolved
@@ -237,11 +237,8 @@
 example {a : ℕ} : (0 : ℤ) ≤ a := by positivity
 example {a : ℕ} : (0 : ℚ) ≤ a := by positivity
 example {a : ℕ} (ha : 0 < a) : (0 : ℤ) < a := by positivity
-<<<<<<< HEAD
 example {a : ℕ} (ha : 0 < a) : (0 : ℚ) < a := by positivity
-=======
 example {a : ℤ} (ha : a ≠ 0) : (a : ℚ) ≠ 0 := by positivity
->>>>>>> 78dddf53
 example {a : ℤ} (ha : 0 ≤ a) : (0 : ℚ) ≤ a := by positivity
 example {a : ℤ} (ha : 0 < a) : (0 : ℚ) < a := by positivity
 example {a : ℚ} (ha : a ≠ 0) : (a : ℝ) ≠ 0 := by positivity
