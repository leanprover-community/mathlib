/-
Copyright (c) 2022 Dhruv Bhatia. All rights reserved.
Released under Apache 2.0 license as described in the file LICENSE.
Author(s): Dhruv Bhatia, Robert Y. Lewis
-/

import tactic.polyrith
import data.real.basic

/-!

Each call to `polyrith` makes a call to the SageCell web API at
<https://sagecell.sagemath.org/>. To avoid making many API calls from CI,
we only test this communication in a few tests.

A full test suite is provided at the bottom of the file.

-/

/-!
## Set up testing infrastructre
-/

section tactic
open polyrith tactic
/--
For testing purposes, this behaves like `tactic.polyrith`, but takes an extra argument
representing the expected output from a call to Sage.
Allows for testing without actually making API calls.
-/
meta def tactic.test_polyrith (only_on : bool) (hyps : list pexpr)
  (sage_out : json) (expected_args : list string) (expected_out : string) :
  tactic unit := do
  (eq_names, m, R, args) ← create_args only_on hyps,
  guard (args = expected_args) <|>
    fail!"expected arguments to Sage: {expected_args}\nbut produced: {args}",
  out ← to_string <$> process_output eq_names m R sage_out,
  guard (out = expected_out) <|>
    fail!"expected final output: {expected_out}\nbut produced: {out}"

meta def format_string_list (input : list string) : format :=
"[" ++ (format.join $ (input.map (λ s, ("\"" : format) ++ format.of_string s ++ "\"")).intersperse ("," ++ format.line)) ++ "]"

setup_tactic_parser

meta def tactic.interactive.test_polyrith (restr : parse (tk "only")?)
  (hyps : parse pexpr_list?)
  (sage_out : string) (expected_args : list string) (expected_out : string) : tactic unit := do
  some sage_out ← return $ json.parse sage_out,
  tactic.test_polyrith restr.is_some (hyps.get_or_else []) sage_out expected_args expected_out

meta def tactic.interactive.test_sage_output (restr : parse (tk "only")?)
  (hyps : parse pexpr_list?) (expected_out : string) : tactic unit := do
  expected_json ← json.parse expected_out,
  sleep 10, -- otherwise can lead to weird errors when actively editing code with polyrith calls
  (eq_names, m, R, args) ← create_args restr.is_some (hyps.get_or_else []),
  sage_out ← sage_output args,
  guard (sage_out = expected_json) <|>
    fail!"Expected output from Sage: {expected_out}\nbut produced: {sage_out}"

/--
A convenience function. Given a working test, prints the code for a call to `test_sage_output`.
-/
meta def tactic.interactive.create_sage_output_test (restr : parse (tk "only")?)
  (hyps : parse pexpr_list?) : tactic unit := do
  let hyps := (hyps.get_or_else []),
  sleep 10, -- otherwise can lead to weird errors when actively editing code with polyrith calls
  (eq_names, m, R, args) ← create_args restr.is_some hyps,
  sage_out ← to_string <$> sage_output args,
  let sage_out := sage_out.fold "" (λ s c, s ++ (if c = '"' then "\\\"" else to_string c)),
  let onl := if restr.is_some then "only " else "",
  let hyps := if hyps = [] then "" else to_string hyps,
  trace!"test_sage_output {onl}{hyps} \"{sage_out}\""

/--
A convenience function. Given a working test, prints the code for a call to `test_polyrith`.
-/
meta def tactic.interactive.create_polyrith_test (restr : parse (tk "only")?)
  (hyps : parse pexpr_list?) : tactic unit := do
  let hyps := (hyps.get_or_else []),
  sleep 10, -- otherwise can lead to weird errors when actively editing code with polyrith calls
  (eq_names, m, R, args) ← create_args restr.is_some hyps,
  sage_out ← sage_output args,
  out ← to_string <$> process_output eq_names m R sage_out,
  let out := out.fold "" (λ s c, s ++ (if c = '"' then "\\\"" else to_string c)),
  let sage_out := (to_string sage_out).fold ""
    (λ s c, s ++ (if c = '"' then "\\\"" else to_string c)),
  let argstring := format_string_list args,
  let onl := if restr.is_some then "only " else "",
<<<<<<< HEAD
  let hyps := if hyps = [] then "" else to_string hyps ++ " ",
  trace!"test_polyrith {onl}{hyps}\"{sage_out}\" {argstring}  \"{out}\""
=======
  let hyps := if hyps = [] then "" else to_string hyps,
  let trf := format.nest 2 $ format!"test_polyrith {onl}{hyps} \n\"{sage_out}\"\n{argstring}\n\"{out}\"",
  trace!"Try this: {trf}"
>>>>>>> e717057d


end tactic

/-!
## SageCell communcation tests
-/

example (x y : ℚ) (h1 : x*y + 2*x = 1) (h2 : x = y) :
  x*y = -2*y + 1 :=
begin
  test_sage_output "{\"data\":[\"(poly.const 1/1)\",\"(poly.const -2/1)\"],\"success\":true}",
  linear_combination h1 - 2 * h2
end

example (w x y z : ℝ) (h1 : x + 2.1*y + 2*z = 2) (h2 : x + 8*z + 5*w = -6.5)
    (h3 : x + y + 5*z + 5*w = 3) :
  x + 2.2*y + 2*z - 5*w = -8.5 :=
begin
  test_sage_output "{\"data\":[\"(poly.const 2/1)\",\"(poly.const 1/1)\",\"(poly.const -2/1)\"],\"success\":true}",
  linear_combination 2 * h1 + h2 - 2 * h3
end

/-! ### Standard Cases over ℤ, ℚ, and ℝ -/

example (x y : ℤ) (h1 : 3*x + 2*y = 10):
  3*x + 2*y = 10 :=
by test_polyrith
  "{\"data\":[\"(poly.const 1/1)\"],\"success\":true}"
  ["ff",
  "int",
  "2",
  "[(((3 * var0) + (2 * var1)) - 10)]",
  "(((3 * var0) + (2 * var1)) - 10)"]
  "linear_combination h1"

example (x y : ℚ) (h1 : x*y + 2*x = 1) (h2 : x = y) :
  x*y = -2*y + 1 :=
<<<<<<< HEAD
by test_polyrith "{\"data\":[\"(poly.const 1/1)\",\"(poly.const -2/1)\"],\"success\":true}" ["ff", "rat", "2", "[(((var0 * var1) + (2 * var0)) - 1), (var0 - var1)]", "((var0 * var1) - ((-2 * var1) + 1))"]  "linear_combination h1 - 2 * h2"

example (x y : ℝ) (h1 : x + 2 = -3) (h2 : y = 10) :
  -y + 2*x + 4 = -16 :=
by test_polyrith "{\"data\":[\"(poly.const 2/1)\",\"(poly.const -1/1)\"],\"success\":true}" ["ff", "real", "2", "[((var1 + 2) - -3), (var0 - 10)]", "(((-var0 + (2 * var1)) + 4) - -16)"]  "linear_combination 2 * h1 - h2"
=======
by test_polyrith
  "{\"data\":[\"(poly.const 1/1)\",\"(poly.const -2/1)\"],\"success\":true}"
  ["ff",
  "rat",
  "2",
  "[(((var0 * var1) + (2 * var0)) - 1), (var0 - var1)]",
  "((var0 * var1) - (((-1 * 2) * var1) + 1))"]
  "linear_combination h1 - 2 * h2"

example (x y : ℝ) (h1 : x + 2 = -3) (h2 : y = 10) :
  -y + 2*x + 4 = -16 :=
by test_polyrith
  "{\"data\":[\"(poly.const 2/1)\",\"(poly.const -1/1)\"],\"success\":true}"
  ["ff",
  "real",
  "2",
  "[((var1 + 2) - (-1 * 3)), (var0 - 10)]",
  "((((-1 * var0) + (2 * var1)) + 4) - (-1 * 16))"]
  "linear_combination 2 * h1 - h2"
>>>>>>> e717057d

example (x y z : ℝ) (ha : x + 2*y - z = 4) (hb : 2*x + y + z = -2)
    (hc : x + 2*y + z = 2) :
  -3*x - 3*y - 4*z = 2 :=
<<<<<<< HEAD
by test_polyrith "{\"data\":[\"(poly.const 1/1)\",\"(poly.const -1/1)\",\"(poly.const -2/1)\"],\"success\":true}" ["ff", "real", "3", "[(((var0 + (2 * var1)) - var2) - 4), ((((2 * var0) + var1) + var2) - -2), (((var0 + (2 * var1)) + var2) - 2)]", "((((-3 * var0) - (3 * var1)) - (4 * var2)) - 2)"]  "linear_combination ha - hb - 2 * hc"
=======
by test_polyrith
  "{\"data\":[\"(poly.const 1/1)\",\"(poly.const -1/1)\",\"(poly.const -2/1)\"],\"success\":true}"
  ["ff",
  "real",
  "3",
  "[(((var0 + (2 * var1)) - var2) - 4), ((((2 * var0) + var1) + var2) - (-1 * 2)), (((var0 + (2 * var1)) + var2) - 2)]",
  "(((((-1 * 3) * var0) - (3 * var1)) - (4 * var2)) - 2)"]
  "linear_combination ha - hb - 2 * hc"
>>>>>>> e717057d

example (w x y z : ℝ) (h1 : x + 2.1*y + 2*z = 2) (h2 : x + 8*z + 5*w = -6.5)
    (h3 : x + y + 5*z + 5*w = 3) :
  x + 2.2*y + 2*z - 5*w = -8.5 :=
<<<<<<< HEAD
by test_polyrith "{\"data\":[\"(poly.const 2/1)\",\"(poly.const 1/1)\",\"(poly.const -2/1)\"],\"success\":true}" ["ff", "real", "4", "[(((var0 + (21/10 * var1)) + (2 * var2)) - 2), (((var0 + (8 * var2)) + (5 * var3)) - -13/2), ((((var0 + var1) + (5 * var2)) + (5 * var3)) - 3)]", "((((var0 + (11/5 * var1)) + (2 * var2)) - (5 * var3)) - -17/2)"]  "linear_combination 2 * h1 + h2 - 2 * h3"

example (a b c d : ℚ) (h1 : a = 4) (h2 : 3 = b) (h3 : c*3 = d) (h4 : -d = a) :
  2*a - 3 + 9*c + 3*d = 8 - b + 3*d - 3*a :=
by test_polyrith "{\"data\":[\"(poly.const 2/1)\",\"(poly.const -1/1)\",\"(poly.const 3/1)\",\"(poly.const -3/1)\"],\"success\":true}" ["ff", "rat", "4", "[(var0 - 4), (3 - var3), ((var1 * 3) - var2), (-var2 - var0)]", "(((((2 * var0) - 3) + (9 * var1)) + (3 * var2)) - (((8 - var3) + (3 * var2)) - (3 * var0)))"]  "linear_combination 2 * h1 - h2 + 3 * h3 - 3 * h4"
=======
by test_polyrith
  "{\"data\":[\"(poly.const 2/1)\",\"(poly.const 1/1)\",\"(poly.const -2/1)\"],\"success\":true}"
  ["ff",
  "real",
  "4",
  "[(((var0 + (21/10 * var1)) + (2 * var2)) - 2), (((var0 + (8 * var2)) + (5 * var3)) - (-1 * 13/2)), ((((var0 + var1) + (5 * var2)) + (5 * var3)) - 3)]",
  "((((var0 + (11/5 * var1)) + (2 * var2)) - (5 * var3)) - (-1 * 17/2))"]
  "linear_combination 2 * h1 + h2 - 2 * h3"

example (a b c d : ℚ) (h1 : a = 4) (h2 : 3 = b) (h3 : c*3 = d) (h4 : -d = a) :
  2*a - 3 + 9*c + 3*d = 8 - b + 3*d - 3*a :=
by test_polyrith
  "{\"data\":[\"(poly.const 2/1)\",\"(poly.const -1/1)\",\"(poly.const 3/1)\",\"(poly.const -3/1)\"],\"success\":true}"
  ["ff",
  "rat",
  "4",
  "[(var0 - 4), (3 - var3), ((var1 * 3) - var2), ((-1 * var2) - var0)]",
  "(((((2 * var0) - 3) + (9 * var1)) + (3 * var2)) - (((8 - var3) + (3 * var2)) - (3 * var0)))"]
  "linear_combination 2 * h1 - h2 + 3 * h3 - 3 * h4"
>>>>>>> e717057d

/-! ### Case with ambiguous identifiers-/

example («def evil» y : ℤ) (h1 : 3*«def evil» + 2*y = 10):
  3*«def evil» + 2*y = 10 :=
by test_polyrith
  "{\"data\":[\"(poly.const 1/1)\"],\"success\":true}"
  ["ff",
  "int",
  "2",
  "[(((3 * var0) + (2 * var1)) - 10)]",
  "(((3 * var0) + (2 * var1)) - 10)"]
  "linear_combination h1"

example («¥» y : ℤ) (h1 : 3*«¥» + 2*y = 10):
  «¥» * (3*«¥» + 2*y) = 10 * «¥» :=
<<<<<<< HEAD
by test_polyrith "{\"data\":[\"(poly.var 0)\"],\"success\":true}" ["ff", "int", "2", "[(((3 * var0) + (2 * var1)) - 10)]", "((var0 * ((3 * var0) + (2 * var1))) - (10 * var0))"]  "linear_combination «¥» * h1"
=======
by test_polyrith
  "{\"data\":[\"(poly.mul (poly.const 1/1) (poly.var 0))\"],\"success\":true}"
  ["ff",
  "int",
  "2",
  "[(((3 * var0) + (2 * var1)) - 10)]",
  "((var0 * ((3 * var0) + (2 * var1))) - (10 * var0))"]
  "linear_combination 1 * «¥» * h1"
>>>>>>> e717057d

/-! ### Cases with arbitrary coefficients -/

example (a b : ℤ) (h : a = b) :
  a * a = a * b :=
<<<<<<< HEAD
by test_polyrith "{\"data\":[\"(poly.var 0)\"],\"success\":true}" ["ff", "int", "2", "[(var0 - var1)]", "((var0 * var0) - (var0 * var1))"]  "linear_combination a * h"

example (a b c : ℤ) (h : a = b) :
  a * c = b * c :=
by test_polyrith "{\"data\":[\"(poly.var 1)\"],\"success\":true}" ["ff", "int", "3", "[(var0 - var2)]", "((var0 * var1) - (var2 * var1))"]  "linear_combination c * h"

example (a b c : ℤ) (h1 : a = b) (h2 : b = 1) :
  c * a + b = c * b + 1 :=
by test_polyrith "{\"data\":[\"(poly.var 0)\",\"(poly.const 1/1)\"],\"success\":true}" ["ff", "int", "3", "[(var1 - var2), (var2 - 1)]", "(((var0 * var1) + var2) - ((var0 * var2) + 1))"]  "linear_combination c * h1 + h2"

example (x y : ℚ) (h1 : x + y = 3) (h2 : 3*x = 7) :
  x*x*y + y*x*y + 6*x = 3*x*y + 14 :=
by test_polyrith "{\"data\":[\"(poly.mul (poly.var 0) (poly.var 1))\",\"(poly.const 2/1)\"],\"success\":true}" ["ff", "rat", "2", "[((var0 + var1) - 3), ((3 * var0) - 7)]", "(((((var0 * var0) * var1) + ((var1 * var0) * var1)) + (6 * var0)) - (((3 * var0) * var1) + 14))"]  "linear_combination x * y * h1 + 2 * h2"

example (x y z w : ℚ) (hzw : z = w) : x*z + 2*y*z = x*w + 2*y*w :=
by test_polyrith "{\"data\":[\"(poly.add (poly.var 0) (poly.mul (poly.const 2/1) (poly.var 2)))\"],\"success\":true}" ["ff", "rat", "4", "[(var1 - var3)]", "(((var0 * var1) + ((2 * var2) * var1)) - ((var0 * var3) + ((2 * var2) * var3)))"]  "linear_combination (x + 2 * y) * hzw"
=======
by test_polyrith
  "{\"data\":[\"(poly.mul (poly.const 1/1) (poly.var 0))\"],\"success\":true}"
  ["ff",
  "int",
  "2",
  "[(var0 - var1)]",
  "((var0 * var0) - (var0 * var1))"]
  "linear_combination 1 * a * h"

example (a b c : ℤ) (h : a = b) :
  a * c = b * c :=
by test_polyrith
  "{\"data\":[\"(poly.mul (poly.const 1/1) (poly.var 1))\"],\"success\":true}"
  ["ff",
  "int",
  "3",
  "[(var0 - var2)]",
  "((var0 * var1) - (var2 * var1))"]
  "linear_combination 1 * c * h"

example (a b c : ℤ) (h1 : a = b) (h2 : b = 1) :
  c * a + b = c * b + 1 :=
by test_polyrith
  "{\"data\":[\"(poly.mul (poly.const 1/1) (poly.var 0))\",\"(poly.const 1/1)\"],\"success\":true}"
  ["ff",
  "int",
  "3",
  "[(var1 - var2), (var2 - 1)]",
  "(((var0 * var1) + var2) - ((var0 * var2) + 1))"]
  "linear_combination 1 * c * h1 + h2"

example (x y : ℚ) (h1 : x + y = 3) (h2 : 3*x = 7) :
  x*x*y + y*x*y + 6*x = 3*x*y + 14 :=
by test_polyrith
  "{\"data\":[\"(poly.mul (poly.mul (poly.const 1/1) (poly.var 0)) (poly.var 1))\",\"(poly.const 2/1)\"],\"success\":true}"
  ["ff",
  "rat",
  "2",
  "[((var0 + var1) - 3), ((3 * var0) - 7)]",
  "(((((var0 * var0) * var1) + ((var1 * var0) * var1)) + (6 * var0)) - (((3 * var0) * var1) + 14))"]
  "linear_combination 1 * x * y * h1 + 2 * h2"

example (x y z w : ℚ) (hzw : z = w) : x*z + 2*y*z = x*w + 2*y*w :=
by test_polyrith
  "{\"data\":[\"(poly.add (poly.mul (poly.const 1/1) (poly.var 0)) (poly.mul (poly.const 2/1) (poly.var 2)))\"],\"success\":true}"
  ["ff",
  "rat",
  "4",
  "[(var1 - var3)]",
  "(((var0 * var1) + ((2 * var2) * var1)) - ((var0 * var3) + ((2 * var2) * var3)))"]
  "linear_combination (1 * x + 2 * y) * hzw"
>>>>>>> e717057d

/-! ### Cases with non-hypothesis inputs/input restrictions -/

example (a b : ℝ) (ha : 2*a = 4) (hab : 2*b = a - b) (hignore : 3 = a + b) :
  b = 2 / 3 :=
by test_polyrith only [ha, hab]
  "{\"data\":[\"(poly.const 1/6)\",\"(poly.const 1/3)\"],\"success\":true}"
  ["ff",
  "real",
  "2",
  "[((2 * var1) - 4), ((2 * var0) - (var1 - var0))]",
  "(var0 - 2/3)"]
  "linear_combination ha / 6 + hab / 3"

constant term : ∀ a b : ℚ, a + b = 0

example (a b c d : ℚ) (h : a + b = 0) (h2: b + c = 0): a + b + c + d = 0 :=
by test_polyrith only [term c d, h]
  "{\"data\":[\"(poly.const 1/1)\",\"(poly.const 1/1)\"],\"success\":true}"
  ["ff",
  "rat",
  "4",
  "[((var2 + var3) - 0), ((var0 + var1) - 0)]",
  "((((var0 + var1) + var2) + var3) - 0)"]
  "linear_combination term c d + h"

constants (qc : ℚ) (hqc : qc = 2*qc)

example (a b : ℚ) (h : ∀ p q : ℚ, p = q) : 3*a + qc = 3*b + 2*qc :=
by test_polyrith [h a b, hqc]
  "{\"data\":[\"(poly.const 3/1)\",\"(poly.const 1/1)\"],\"success\":true}"
  ["ff",
  "rat",
  "3",
  "[(var0 - var2), (var1 - (2 * var1))]",
  "(((3 * var0) + var1) - ((3 * var2) + (2 * var1)))"]
  "linear_combination 3 * h a b + hqc"

constant bad (q : ℚ) : q = 0

example (a b : ℚ) : a + b^3 = 0 :=
<<<<<<< HEAD
by test_polyrith [bad a, bad (b^2)] "{\"data\":[\"(poly.const 1/1)\",\"(poly.var 1)\"],\"success\":true}" ["ff", "rat", "2", "[(var0 - 0), ((var1 ^ 2) - 0)]", "((var0 + (var1 ^ 3)) - 0)"]  "linear_combination bad a + b * bad (b ^ 2)"
=======
by test_polyrith [bad a, bad (b^2)]
  "{\"data\":[\"(poly.const 1/1)\",\"(poly.mul (poly.const 1/1) (poly.var 1))\"],\"success\":true}"
  ["ff",
  "rat",
  "2",
  "[(var0 - 0), ((var1 ^ 2) - 0)]",
  "((var0 + (var1 ^ 3)) - 0)"]
  "linear_combination bad a + 1 * b * bad (b ^ 2)"
>>>>>>> e717057d

/-! ### Case over arbitrary field/ring -/

example {α} [h : comm_ring α] {a b c d e f : α} (h1 : a*d = b*c) (h2 : c*f = e*d) :
  c * (a*f - b*e) = 0 :=
<<<<<<< HEAD
by test_polyrith "{\"data\":[\"(poly.var 4)\",\"(poly.var 1)\"],\"success\":true}" ["ff", "α", "6", "[((var1 * var5) - (var3 * var0)), ((var0 * var2) - (var4 * var5))]", "((var0 * ((var1 * var2) - (var3 * var4))) - 0)"]  "linear_combination e * h1 + a * h2"
=======
by test_polyrith
  "{\"data\":[\"(poly.mul (poly.const 1/1) (poly.var 4))\",\"(poly.mul (poly.const 1/1) (poly.var 1))\"],\"success\":true}"
  ["ff",
  "α",
  "6",
  "[((var1 * var5) - (var3 * var0)), ((var0 * var2) - (var4 * var5))]",
  "((var0 * ((var1 * var2) - (var3 * var4))) - 0)"]
  "linear_combination 1 * e * h1 + 1 * a * h2"
>>>>>>> e717057d

example {K : Type*} [field K] [invertible 2] [invertible 3]
  {ω p q r s t x: K} (hp_nonzero : p ≠ 0) (hr : r ^ 2 = q ^ 2 + p ^ 3) (hs3 : s ^ 3 = q + r)
  (ht : t * s = p) (x : K) (H : 1 + ω + ω ^ 2 = 0) :
  x ^ 3 + 3 * p * x - 2 * q =
    (x - (s - t)) * (x - (s * ω - t * ω ^ 2)) * (x - (s * ω ^ 2 - t * ω)) :=
begin
  have hs_nonzero : s ≠ 0,
  { contrapose! hp_nonzero with hs_nonzero,
<<<<<<< HEAD
    test_polyrith "{\"data\":[\"(poly.const 0/1)\",\"(poly.const 0/1)\",\"(poly.const -1/1)\",\"(poly.const 0/1)\",\"(poly.var 4)\"],\"success\":true}" ["ff", "K", "6", "[((var1 ^ 2) - ((var2 ^ 2) + (var0 ^ 3))), ((var3 ^ 3) - (var2 + var1)), ((var4 * var3) - var0), (((1 + var5) + (var5 ^ 2)) - 0), (var3 - 0)]", "(var0 - 0)"]  "linear_combination -ht + t * hs_nonzero" },
  have H' : 2 * q = s ^ 3 - t ^ 3,
  { rw ← mul_left_inj' (pow_ne_zero 3 hs_nonzero),
    test_polyrith "{\"data\":[\"(poly.const -1/1)\",\"(poly.sub (poly.add (poly.neg (poly.pow (poly.var 1) 3)) (poly.var 0)) (poly.var 3))\",\"(poly.add (poly.add (poly.mul (poly.pow (poly.var 1) 2) (poly.pow (poly.var 2) 2)) (poly.mul (poly.mul (poly.var 1) (poly.var 2)) (poly.var 4))) (poly.pow (poly.var 4) 2))\",\"(poly.const 0/1)\"],\"success\":true}" ["ff", "K", "6", "[((var3 ^ 2) - ((var0 ^ 2) + (var4 ^ 3))), ((var1 ^ 3) - (var0 + var3)), ((var2 * var1) - var4), (((1 + var5) + (var5 ^ 2)) - 0)]", "(((2 * var0) * (var1 ^ 3)) - (((var1 ^ 3) - (var2 ^ 3)) * (var1 ^ 3)))"]  "linear_combination -hr + (-s ^ 3 + q - r) * hs3 + (s ^ 2 * t ^ 2 + s * t * p + p ^ 2) * ht" },
test_polyrith "{\"data\":[\"(poly.const 0/1)\",\"(poly.const 0/1)\",\"(poly.add (poly.add (poly.sub (poly.add (poly.add (poly.sub (poly.add (poly.sub (poly.mul (poly.var 0) (poly.pow (poly.var 5) 4)) (poly.mul (poly.var 3) (poly.pow (poly.var 5) 4))) (poly.mul (poly.var 4) (poly.pow (poly.var 5) 4))) (poly.mul (poly.var 3) (poly.pow (poly.var 5) 3))) (poly.mul (poly.var 4) (poly.pow (poly.var 5) 3))) (poly.mul (poly.mul (poly.const 3/1) (poly.var 0)) (poly.pow (poly.var 5) 2))) (poly.mul (poly.var 3) (poly.pow (poly.var 5) 2))) (poly.mul (poly.var 4) (poly.pow (poly.var 5) 2))) (poly.mul (poly.mul (poly.const 2/1) (poly.var 0)) (poly.var 5)))\",\"(poly.add (poly.sub (poly.add (poly.sub (poly.sub (poly.add (poly.add (poly.sub (poly.add (poly.sub (poly.sub (poly.add (poly.neg (poly.mul (poly.mul (poly.var 0) (poly.pow (poly.var 3) 2)) (poly.var 5))) (poly.mul (poly.pow (poly.var 3) 3) (poly.var 5))) (poly.mul (poly.mul (poly.var 0) (poly.pow (poly.var 4) 2)) (poly.var 5))) (poly.mul (poly.pow (poly.var 4) 3) (poly.var 5))) (poly.mul (poly.mul (poly.var 0) (poly.var 1)) (poly.pow (poly.var 5) 2))) (poly.mul (poly.mul (poly.var 1) (poly.var 3)) (poly.pow (poly.var 5) 2))) (poly.mul (poly.mul (poly.var 1) (poly.var 4)) (poly.pow (poly.var 5) 2))) (poly.mul (poly.pow (poly.var 0) 2) (poly.var 3))) (poly.pow (poly.var 3) 3)) (poly.mul (poly.pow (poly.var 0) 2) (poly.var 4))) (poly.pow (poly.var 4) 3)) (poly.mul (poly.mul (poly.var 0) (poly.var 1)) (poly.var 5))) (poly.mul (poly.mul (poly.const 3/1) (poly.var 0)) (poly.var 1)))\",\"(poly.const -1/1)\"],\"success\":true}" ["ff", "K", "7", "[((var6 ^ 2) - ((var2 ^ 2) + (var1 ^ 3))), ((var3 ^ 3) - (var2 + var6)), ((var4 * var3) - var1), (((1 + var5) + (var5 ^ 2)) - 0), ((2 * var2) - ((var3 ^ 3) - (var4 ^ 3)))]", "((((var0 ^ 3) + ((3 * var1) * var0)) - (2 * var2)) - (((var0 - (var3 - var4)) * (var0 - ((var3 * var5) - (var4 * (var5 ^ 2))))) * (var0 - ((var3 * (var5 ^ 2)) - (var4 * var5)))))"]  "linear_combination (x * ω ^ 4 - s * ω ^ 4 + t * ω ^ 4 - s * ω ^ 3 + t * ω ^ 3 + 3 * x * ω ^ 2 - s * ω ^ 2 +
      t * ω ^ 2 +
    2 * x * ω) * ht + (-(x * s ^ 2 * ω) + s ^ 3 * ω - x * t ^ 2 * ω - t ^ 3 * ω + x * p * ω ^ 2 - p * s * ω ^ 2 +
                p * t * ω ^ 2 +
              x ^ 2 * s -
            s ^ 3 -
          x ^ 2 * t +
        t ^ 3 -
      x * p * ω +
=======
    test_polyrith
  "{\"data\":[\"(poly.const 0/1)\",\"(poly.const 0/1)\",\"(poly.const -1/1)\",\"(poly.const 0/1)\",\"(poly.mul (poly.const 1/1) (poly.var 4))\"],\"success\":true}"
  ["ff",
  "K",
  "6",
  "[((var1 ^ 2) - ((var2 ^ 2) + (var0 ^ 3))), ((var3 ^ 3) - (var2 + var1)), ((var4 * var3) - var0), (((1 + var5) + (var5 ^ 2)) - 0), (var3 - 0)]",
  "(var0 - 0)"]
  "linear_combination -ht + 1 * t * hs_nonzero"},
  have H' : 2 * q = s ^ 3 - t ^ 3,
  { rw ← mul_left_inj' (pow_ne_zero 3 hs_nonzero),
    test_polyrith
  "{\"data\":[\"(poly.const -1/1)\",\"(poly.add (poly.add (poly.mul (poly.const -1/1) (poly.pow (poly.var 1) 3)) (poly.mul (poly.const 1/1) (poly.var 0))) (poly.mul (poly.const -1/1) (poly.var 3)))\",\"(poly.add (poly.add (poly.mul (poly.mul (poly.const 1/1) (poly.pow (poly.var 1) 2)) (poly.pow (poly.var 2) 2)) (poly.mul (poly.mul (poly.mul (poly.const 1/1) (poly.var 1)) (poly.var 2)) (poly.var 4))) (poly.mul (poly.const 1/1) (poly.pow (poly.var 4) 2)))\",\"(poly.const 0/1)\"],\"success\":true}"
  ["ff",
  "K",
  "6",
  "[((var3 ^ 2) - ((var0 ^ 2) + (var4 ^ 3))), ((var1 ^ 3) - (var0 + var3)), ((var2 * var1) - var4), (((1 + var5) + (var5 ^ 2)) - 0)]",
  "(((2 * var0) * (var1 ^ 3)) - (((var1 ^ 3) - (var2 ^ 3)) * (var1 ^ 3)))"]
  "linear_combination -hr + ((-1) * s ^ 3 + 1 * q + (-1) * r) * hs3 + (1 * s ^ 2 * t ^ 2 + 1 * s * t * p + 1 * p ^ 2) * ht"},
  test_polyrith
  "{\"data\":[\"(poly.const 0/1)\",\"(poly.const 0/1)\",\"(poly.add (poly.add (poly.add (poly.add (poly.add (poly.add (poly.add (poly.add (poly.mul (poly.mul (poly.const 1/1) (poly.var 0)) (poly.pow (poly.var 5) 4)) (poly.mul (poly.mul (poly.const -1/1) (poly.var 3)) (poly.pow (poly.var 5) 4))) (poly.mul (poly.mul (poly.const 1/1) (poly.var 4)) (poly.pow (poly.var 5) 4))) (poly.mul (poly.mul (poly.const -1/1) (poly.var 3)) (poly.pow (poly.var 5) 3))) (poly.mul (poly.mul (poly.const 1/1) (poly.var 4)) (poly.pow (poly.var 5) 3))) (poly.mul (poly.mul (poly.const 3/1) (poly.var 0)) (poly.pow (poly.var 5) 2))) (poly.mul (poly.mul (poly.const -1/1) (poly.var 3)) (poly.pow (poly.var 5) 2))) (poly.mul (poly.mul (poly.const 1/1) (poly.var 4)) (poly.pow (poly.var 5) 2))) (poly.mul (poly.mul (poly.const 2/1) (poly.var 0)) (poly.var 5)))\",\"(poly.add (poly.add (poly.add (poly.add (poly.add (poly.add (poly.add (poly.add (poly.add (poly.add (poly.add (poly.add (poly.mul (poly.mul (poly.mul (poly.const -1/1) (poly.var 0)) (poly.pow (poly.var 3) 2)) (poly.var 5)) (poly.mul (poly.mul (poly.const 1/1) (poly.pow (poly.var 3) 3)) (poly.var 5))) (poly.mul (poly.mul (poly.mul (poly.const -1/1) (poly.var 0)) (poly.pow (poly.var 4) 2)) (poly.var 5))) (poly.mul (poly.mul (poly.const -1/1) (poly.pow (poly.var 4) 3)) (poly.var 5))) (poly.mul (poly.mul (poly.mul (poly.const 1/1) (poly.var 0)) (poly.var 1)) (poly.pow (poly.var 5) 2))) (poly.mul (poly.mul (poly.mul (poly.const -1/1) (poly.var 1)) (poly.var 3)) (poly.pow (poly.var 5) 2))) (poly.mul (poly.mul (poly.mul (poly.const 1/1) (poly.var 1)) (poly.var 4)) (poly.pow (poly.var 5) 2))) (poly.mul (poly.mul (poly.const 1/1) (poly.pow (poly.var 0) 2)) (poly.var 3))) (poly.mul (poly.const -1/1) (poly.pow (poly.var 3) 3))) (poly.mul (poly.mul (poly.const -1/1) (poly.pow (poly.var 0) 2)) (poly.var 4))) (poly.mul (poly.const 1/1) (poly.pow (poly.var 4) 3))) (poly.mul (poly.mul (poly.mul (poly.const -1/1) (poly.var 0)) (poly.var 1)) (poly.var 5))) (poly.mul (poly.mul (poly.const 3/1) (poly.var 0)) (poly.var 1)))\",\"(poly.const -1/1)\"],\"success\":true}"
  ["ff",
  "K",
  "7",
  "[((var6 ^ 2) - ((var2 ^ 2) + (var1 ^ 3))), ((var3 ^ 3) - (var2 + var6)), ((var4 * var3) - var1), (((1 + var5) + (var5 ^ 2)) - 0), ((2 * var2) - ((var3 ^ 3) - (var4 ^ 3)))]",
  "((((var0 ^ 3) + ((3 * var1) * var0)) - (2 * var2)) - (((var0 - (var3 - var4)) * (var0 - ((var3 * var5) - (var4 * (var5 ^ 2))))) * (var0 - ((var3 * (var5 ^ 2)) - (var4 * var5)))))"]
  "linear_combination (1 * x * ω ^ 4 + (-1) * s * ω ^ 4 + 1 * t * ω ^ 4 + (-1) * s * ω ^ 3 + 1 * t * ω ^ 3 +
          3 * x * ω ^ 2 +
        (-1) * s * ω ^ 2 +
      1 * t * ω ^ 2 +
    2 * x * ω) * ht + ((-1) * x * s ^ 2 * ω + 1 * s ^ 3 * ω + (-1) * x * t ^ 2 * ω + (-1) * t ^ 3 * ω +
                    1 * x * p * ω ^ 2 +
                  (-1) * p * s * ω ^ 2 +
                1 * p * t * ω ^ 2 +
              1 * x ^ 2 * s +
            (-1) * s ^ 3 +
          (-1) * x ^ 2 * t +
        1 * t ^ 3 +
      (-1) * x * p * ω +
>>>>>>> e717057d
    3 * x * p) * H - H'"
end


/-! ## Degenerate cases -/

example {K : Type*} [field K] [char_zero K] {s : K} (hs : 3 * s + 1 = 4) : s = 1 :=
by test_polyrith
  "{\"data\":[\"(poly.const 1/3)\"],\"success\":true}"
  ["ff",
  "K",
  "1",
  "[(((3 * var0) + 1) - 4)]",
  "(var0 - 1)"]
  "linear_combination hs / 3"

example {x : ℤ} (h1 : x + 4 = 2) : x = -2 :=
<<<<<<< HEAD
by test_polyrith "{\"data\":[\"(poly.const 1/1)\"],\"success\":true}" ["ff", "int", "1", "[((var0 + 4) - 2)]", "(var0 - -2)"]  "linear_combination h1"
=======
by test_polyrith
  "{\"data\":[\"(poly.const 1/1)\"],\"success\":true}"
  ["ff",
  "int",
  "1",
  "[((var0 + 4) - 2)]",
  "(var0 - (-1 * 2))"]
  "linear_combination h1"
>>>>>>> e717057d

example {w : ℚ} (h1 : 3 * w + 1 = 4) : w = 1 :=
by test_polyrith
  "{\"data\":[\"(poly.const 1/3)\"],\"success\":true}"
  ["ff",
  "rat",
  "1",
  "[(((3 * var0) + 1) - 4)]",
  "(var0 - 1)"]
  "linear_combination h1 / 3"

example {x : ℤ} (h1 : 2 * x + 3 = x) : x = -3 :=
<<<<<<< HEAD
by test_polyrith "{\"data\":[\"(poly.const 1/1)\"],\"success\":true}" ["ff", "int", "1", "[(((2 * var0) + 3) - var0)]", "(var0 - -3)"]  "linear_combination h1"

example {c : ℚ} (h1 : 4 * c + 1 = 3 * c - 2) : c = -3 :=
by test_polyrith "{\"data\":[\"(poly.const 1/1)\"],\"success\":true}" ["ff", "rat", "1", "[(((4 * var0) + 1) - ((3 * var0) - 2))]", "(var0 - -3)"]  "linear_combination h1"
=======
by test_polyrith
  "{\"data\":[\"(poly.const 1/1)\"],\"success\":true}"
  ["ff",
  "int",
  "1",
  "[(((2 * var0) + 3) - var0)]",
  "(var0 - (-1 * 3))"]
  "linear_combination h1"

example {c : ℚ} (h1 : 4 * c + 1 = 3 * c - 2) : c = -3 :=
by test_polyrith
  "{\"data\":[\"(poly.const 1/1)\"],\"success\":true}"
  ["ff",
  "rat",
  "1",
  "[(((4 * var0) + 1) - ((3 * var0) - 2))]",
  "(var0 - (-1 * 3))"]
  "linear_combination h1"
>>>>>>> e717057d

example (z : ℤ) (h1 : z + 1 = 2) (h2 : z + 2 = 2) : (1 : ℤ) = 2 :=
by test_polyrith
  "{\"data\":[\"(poly.const 1/1)\",\"(poly.const -1/1)\"],\"success\":true}"
  ["ff",
  "int",
  "1",
  "[((var0 + 1) - 2), ((var0 + 2) - 2)]",
  "(1 - 2)"]
  "linear_combination h1 - h2"


-- We comment the following tests so that we don't overwhelm the SageCell API.





/-
/-! ### Standard Cases over ℤ, ℚ, and ℝ -/

example (x y : ℤ) (h1 : 3*x + 2*y = 10):
  3*x + 2*y = 10 :=
by polyrith

example (x y : ℚ) (h1 : x*y + 2*x = 1) (h2 : x = y) :
  x*y = -2*y + 1 :=
by polyrith

example (x y : ℝ) (h1 : x + 2 = -3) (h2 : y = 10) :
  -y + 2*x + 4 = -16 :=
by polyrith

example (x y z : ℝ) (ha : x + 2*y - z = 4) (hb : 2*x + y + z = -2)
    (hc : x + 2*y + z = 2) :
  -3*x - 3*y - 4*z = 2 :=
by polyrith

example (w x y z : ℝ) (h1 : x + 2.1*y + 2*z = 2) (h2 : x + 8*z + 5*w = -6.5)
    (h3 : x + y + 5*z + 5*w = 3) :
  x + 2.2*y + 2*z - 5*w = -8.5 :=
by polyrith

example (a b c d : ℚ) (h1 : a = 4) (h2 : 3 = b) (h3 : c*3 = d) (h4 : -d = a) :
  2*a - 3 + 9*c + 3*d = 8 - b + 3*d - 3*a :=
by polyrith

/-! ### Case with ambiguous identifiers-/

example («def evil» y : ℤ) (h1 : 3*«def evil» + 2*y = 10):
  3*«def evil» + 2*y = 10 :=
by polyrith


example («¥» y : ℤ) (h1 : 3*«¥» + 2*y = 10):
  «¥» * (3*«¥» + 2*y) = 10 * «¥» :=
by polyrith

/-! ### Cases with arbitrary coefficients -/

example (a b : ℤ) (h : a = b) :
  a * a = a * b :=
by polyrith

example (a b c : ℤ) (h : a = b) :
  a * c = b * c :=
by polyrith

example (a b c : ℤ) (h1 : a = b) (h2 : b = 1) :
  c * a + b = c * b + 1 :=
by polyrith

example (x y : ℚ) (h1 : x + y = 3) (h2 : 3*x = 7) :
  x*x*y + y*x*y + 6*x = 3*x*y + 14 :=
by polyrith

example (x y z w : ℚ) (hzw : z = w) : x*z + 2*y*z = x*w + 2*y*w :=
by polyrith

/-! ### Cases with non-hypothesis inputs/input restrictions -/

example (a b : ℝ) (ha : 2*a = 4) (hab : 2*b = a - b) (hignore : 3 = a + b) :
  b = 2 / 3 :=
by polyrith only [ha, hab]

-- constant term : ∀ a b : ℚ, a + b = 0

example (a b c d : ℚ) (h : a + b = 0) (h2: b + c = 0): a + b + c + d = 0 :=
by polyrith only [term c d, h]

-- constants (qc : ℚ) (hqc : qc = 2*qc)

example (a b : ℚ) (h : ∀ p q : ℚ, p = q) : 3*a + qc = 3*b + 2*qc :=
by polyrith [h a b, hqc]

-- constant bad (q : ℚ) : q = 0

example (a b : ℚ) : a + b^3 = 0 :=
by polyrith [bad a, bad (b^2)]

/-! ### Case over arbitrary field/ring -/

example {α} [h : comm_ring α] {a b c d e f : α} (h1 : a*d = b*c) (h2 : c*f = e*d) :
  c * (a*f - b*e) = 0 :=
by polyrith

example {K : Type*} [field K] [invertible 2] [invertible 3]
  {ω p q r s t x: K} (hp_nonzero : p ≠ 0) (hr : r ^ 2 = q ^ 2 + p ^ 3) (hs3 : s ^ 3 = q + r)
  (ht : t * s = p) (x : K) (H : 1 + ω + ω ^ 2 = 0) :
  x ^ 3 + 3 * p * x - 2 * q =
    (x - (s - t)) * (x - (s * ω - t * ω ^ 2)) * (x - (s * ω ^ 2 - t * ω)) :=
begin
  have hs_nonzero : s ≠ 0,
  { contrapose! hp_nonzero with hs_nonzero,
    polyrith,
     },
  have H' : 2 * q = s ^ 3 - t ^ 3,
  { rw ← mul_left_inj' (pow_ne_zero 3 hs_nonzero),
    polyrith,
    },
  polyrith,
end

/-!
### With trace enabled
Here, the tactic will trace the command that gets sent to sage,
and so the tactic will not prove the goal. `linear_combination`
is called manually to prevent errors.
-/

set_option trace.polyrith true

example (x y : ℝ) (h1 : x + 2 = -3) (h2 : y = 10) :
  -y + 2*x + 4 = -16 :=
begin
  polyrith,
  linear_combination 2 * h1 - h2,
end

example (a b c : ℤ) (h1 : a = b) (h2 : b = 1) :
  c * a + b = c * b + 1 :=
begin
  polyrith,
  linear_combination c * h1 + h2,
end

example (a b c d : ℚ) (h : a + b = 0) (h2: b + c = 0): a + b + c + d = 0 :=
begin
  polyrith only [term c d, h],
  linear_combination term c d + h,
end

example (a b : ℚ) (h : ∀ p q : ℚ, p = q) : 3*a + qc = 3*b + 2*qc :=
begin
  polyrith [h a b, hqc],
  linear_combination 3 * h a b + hqc,
end
-/


-- the following can be uncommented to regenerate the tests above.

/-


/-! ### Standard Cases over ℤ, ℚ, and ℝ -/

example (x y : ℤ) (h1 : 3*x + 2*y = 10):
  3*x + 2*y = 10 :=
by create_polyrith_test

example (x y : ℚ) (h1 : x*y + 2*x = 1) (h2 : x = y) :
  x*y = -2*y + 1 :=
by create_polyrith_test

example (x y : ℝ) (h1 : x + 2 = -3) (h2 : y = 10) :
  -y + 2*x + 4 = -16 :=
by create_polyrith_test

example (x y z : ℝ) (ha : x + 2*y - z = 4) (hb : 2*x + y + z = -2)
    (hc : x + 2*y + z = 2) :
  -3*x - 3*y - 4*z = 2 :=
by create_polyrith_test

example (w x y z : ℝ) (h1 : x + 2.1*y + 2*z = 2) (h2 : x + 8*z + 5*w = -6.5)
    (h3 : x + y + 5*z + 5*w = 3) :
  x + 2.2*y + 2*z - 5*w = -8.5 :=
by create_polyrith_test

example (a b c d : ℚ) (h1 : a = 4) (h2 : 3 = b) (h3 : c*3 = d) (h4 : -d = a) :
  2*a - 3 + 9*c + 3*d = 8 - b + 3*d - 3*a :=
by create_polyrith_test

/-! ### Case with ambiguous identifiers-/

example («def evil» y : ℤ) (h1 : 3*«def evil» + 2*y = 10):
  3*«def evil» + 2*y = 10 :=
by create_polyrith_test

example («¥» y : ℤ) (h1 : 3*«¥» + 2*y = 10):
  «¥» * (3*«¥» + 2*y) = 10 * «¥» :=
by create_polyrith_test

/-! ### Cases with arbitrary coefficients -/

example (a b : ℤ) (h : a = b) :
  a * a = a * b :=
by create_polyrith_test

example (a b c : ℤ) (h : a = b) :
  a * c = b * c :=
by create_polyrith_test

example (a b c : ℤ) (h1 : a = b) (h2 : b = 1) :
  c * a + b = c * b + 1 :=
by create_polyrith_test

example (x y : ℚ) (h1 : x + y = 3) (h2 : 3*x = 7) :
  x*x*y + y*x*y + 6*x = 3*x*y + 14 :=
by create_polyrith_test

example (x y z w : ℚ) (hzw : z = w) : x*z + 2*y*z = x*w + 2*y*w :=
by create_polyrith_test

/-! ### Cases with non-hypothesis inputs/input restrictions -/

example (a b : ℝ) (ha : 2*a = 4) (hab : 2*b = a - b) (hignore : 3 = a + b) :
  b = 2 / 3 :=
by create_polyrith_test only [ha, hab]

constant term : ∀ a b : ℚ, a + b = 0

example (a b c d : ℚ) (h : a + b = 0) (h2: b + c = 0): a + b + c + d = 0 :=
by create_polyrith_test only [term c d, h]

constants (qc : ℚ) (hqc : qc = 2*qc)

example (a b : ℚ) (h : ∀ p q : ℚ, p = q) : 3*a + qc = 3*b + 2*qc :=
by create_polyrith_test [h a b, hqc]

constant bad (q : ℚ) : q = 0

example (a b : ℚ) : a + b^3 = 0 :=
by create_polyrith_test [bad a, bad (b^2)]

/-! ### Case over arbitrary field/ring -/

example {α} [h : comm_ring α] {a b c d e f : α} (h1 : a*d = b*c) (h2 : c*f = e*d) :
  c * (a*f - b*e) = 0 :=
by create_polyrith_test

example {K : Type*} [field K] [invertible 2] [invertible 3]
  {ω p q r s t x: K} (hp_nonzero : p ≠ 0) (hr : r ^ 2 = q ^ 2 + p ^ 3) (hs3 : s ^ 3 = q + r)
  (ht : t * s = p) (x : K) (H : 1 + ω + ω ^ 2 = 0) :
  x ^ 3 + 3 * p * x - 2 * q =
    (x - (s - t)) * (x - (s * ω - t * ω ^ 2)) * (x - (s * ω ^ 2 - t * ω)) :=
begin
  have hs_nonzero : s ≠ 0,
  { contrapose! hp_nonzero with hs_nonzero,
    create_polyrith_test },
  have H' : 2 * q = s ^ 3 - t ^ 3,
  { rw ← mul_left_inj' (pow_ne_zero 3 hs_nonzero),
    create_polyrith_test },
  create_polyrith_test
end


/-! ## Degenerate cases -/

example {K : Type*} [field K] [char_zero K] {s : K} (hs : 3 * s + 1 = 4) : s = 1 :=
by create_polyrith_test

example {x : ℤ} (h1 : x + 4 = 2) : x = -2 :=
by create_polyrith_test

example {w : ℚ} (h1 : 3 * w + 1 = 4) : w = 1 :=
by create_polyrith_test

example {x : ℤ} (h1 : 2 * x + 3 = x) : x = -3 :=
by create_polyrith_test

example {c : ℚ} (h1 : 4 * c + 1 = 3 * c - 2) : c = -3 :=
by create_polyrith_test

example (z : ℤ) (h1 : z + 1 = 2) (h2 : z + 2 = 2) : (1 : ℤ) = 2 :=
by create_polyrith_test


-/<|MERGE_RESOLUTION|>--- conflicted
+++ resolved
@@ -87,14 +87,9 @@
     (λ s c, s ++ (if c = '"' then "\\\"" else to_string c)),
   let argstring := format_string_list args,
   let onl := if restr.is_some then "only " else "",
-<<<<<<< HEAD
-  let hyps := if hyps = [] then "" else to_string hyps ++ " ",
-  trace!"test_polyrith {onl}{hyps}\"{sage_out}\" {argstring}  \"{out}\""
-=======
   let hyps := if hyps = [] then "" else to_string hyps,
   let trf := format.nest 2 $ format!"test_polyrith {onl}{hyps} \n\"{sage_out}\"\n{argstring}\n\"{out}\"",
   trace!"Try this: {trf}"
->>>>>>> e717057d
 
 
 end tactic
@@ -118,6 +113,8 @@
   linear_combination 2 * h1 + h2 - 2 * h3
 end
 
+
+
 /-! ### Standard Cases over ℤ, ℚ, and ℝ -/
 
 example (x y : ℤ) (h1 : 3*x + 2*y = 10):
@@ -133,80 +130,60 @@
 
 example (x y : ℚ) (h1 : x*y + 2*x = 1) (h2 : x = y) :
   x*y = -2*y + 1 :=
-<<<<<<< HEAD
-by test_polyrith "{\"data\":[\"(poly.const 1/1)\",\"(poly.const -2/1)\"],\"success\":true}" ["ff", "rat", "2", "[(((var0 * var1) + (2 * var0)) - 1), (var0 - var1)]", "((var0 * var1) - ((-2 * var1) + 1))"]  "linear_combination h1 - 2 * h2"
+by test_polyrith
+  "{\"data\":[\"(poly.const 1/1)\",\"(poly.const -2/1)\"],\"success\":true}"
+  ["ff",
+  "rat",
+  "2",
+  "[(((var0 * var1) + (2 * var0)) - 1), (var0 - var1)]",
+  "((var0 * var1) - ((-2 * var1) + 1))"]
+  "linear_combination h1 - 2 * h2"
 
 example (x y : ℝ) (h1 : x + 2 = -3) (h2 : y = 10) :
   -y + 2*x + 4 = -16 :=
-by test_polyrith "{\"data\":[\"(poly.const 2/1)\",\"(poly.const -1/1)\"],\"success\":true}" ["ff", "real", "2", "[((var1 + 2) - -3), (var0 - 10)]", "(((-var0 + (2 * var1)) + 4) - -16)"]  "linear_combination 2 * h1 - h2"
-=======
-by test_polyrith
-  "{\"data\":[\"(poly.const 1/1)\",\"(poly.const -2/1)\"],\"success\":true}"
-  ["ff",
-  "rat",
-  "2",
-  "[(((var0 * var1) + (2 * var0)) - 1), (var0 - var1)]",
-  "((var0 * var1) - (((-1 * 2) * var1) + 1))"]
-  "linear_combination h1 - 2 * h2"
-
-example (x y : ℝ) (h1 : x + 2 = -3) (h2 : y = 10) :
-  -y + 2*x + 4 = -16 :=
 by test_polyrith
   "{\"data\":[\"(poly.const 2/1)\",\"(poly.const -1/1)\"],\"success\":true}"
   ["ff",
   "real",
   "2",
-  "[((var1 + 2) - (-1 * 3)), (var0 - 10)]",
-  "((((-1 * var0) + (2 * var1)) + 4) - (-1 * 16))"]
+  "[((var1 + 2) - -3), (var0 - 10)]",
+  "(((-var0 + (2 * var1)) + 4) - -16)"]
   "linear_combination 2 * h1 - h2"
->>>>>>> e717057d
 
 example (x y z : ℝ) (ha : x + 2*y - z = 4) (hb : 2*x + y + z = -2)
     (hc : x + 2*y + z = 2) :
   -3*x - 3*y - 4*z = 2 :=
-<<<<<<< HEAD
-by test_polyrith "{\"data\":[\"(poly.const 1/1)\",\"(poly.const -1/1)\",\"(poly.const -2/1)\"],\"success\":true}" ["ff", "real", "3", "[(((var0 + (2 * var1)) - var2) - 4), ((((2 * var0) + var1) + var2) - -2), (((var0 + (2 * var1)) + var2) - 2)]", "((((-3 * var0) - (3 * var1)) - (4 * var2)) - 2)"]  "linear_combination ha - hb - 2 * hc"
-=======
 by test_polyrith
   "{\"data\":[\"(poly.const 1/1)\",\"(poly.const -1/1)\",\"(poly.const -2/1)\"],\"success\":true}"
   ["ff",
   "real",
   "3",
-  "[(((var0 + (2 * var1)) - var2) - 4), ((((2 * var0) + var1) + var2) - (-1 * 2)), (((var0 + (2 * var1)) + var2) - 2)]",
-  "(((((-1 * 3) * var0) - (3 * var1)) - (4 * var2)) - 2)"]
+  "[(((var0 + (2 * var1)) - var2) - 4), ((((2 * var0) + var1) + var2) - -2), (((var0 + (2 * var1)) + var2) - 2)]",
+  "((((-3 * var0) - (3 * var1)) - (4 * var2)) - 2)"]
   "linear_combination ha - hb - 2 * hc"
->>>>>>> e717057d
 
 example (w x y z : ℝ) (h1 : x + 2.1*y + 2*z = 2) (h2 : x + 8*z + 5*w = -6.5)
     (h3 : x + y + 5*z + 5*w = 3) :
   x + 2.2*y + 2*z - 5*w = -8.5 :=
-<<<<<<< HEAD
-by test_polyrith "{\"data\":[\"(poly.const 2/1)\",\"(poly.const 1/1)\",\"(poly.const -2/1)\"],\"success\":true}" ["ff", "real", "4", "[(((var0 + (21/10 * var1)) + (2 * var2)) - 2), (((var0 + (8 * var2)) + (5 * var3)) - -13/2), ((((var0 + var1) + (5 * var2)) + (5 * var3)) - 3)]", "((((var0 + (11/5 * var1)) + (2 * var2)) - (5 * var3)) - -17/2)"]  "linear_combination 2 * h1 + h2 - 2 * h3"
+by test_polyrith
+  "{\"data\":[\"(poly.const 2/1)\",\"(poly.const 1/1)\",\"(poly.const -2/1)\"],\"success\":true}"
+  ["ff",
+  "real",
+  "4",
+  "[(((var0 + (21/10 * var1)) + (2 * var2)) - 2), (((var0 + (8 * var2)) + (5 * var3)) - -13/2), ((((var0 + var1) + (5 * var2)) + (5 * var3)) - 3)]",
+  "((((var0 + (11/5 * var1)) + (2 * var2)) - (5 * var3)) - -17/2)"]
+  "linear_combination 2 * h1 + h2 - 2 * h3"
 
 example (a b c d : ℚ) (h1 : a = 4) (h2 : 3 = b) (h3 : c*3 = d) (h4 : -d = a) :
   2*a - 3 + 9*c + 3*d = 8 - b + 3*d - 3*a :=
-by test_polyrith "{\"data\":[\"(poly.const 2/1)\",\"(poly.const -1/1)\",\"(poly.const 3/1)\",\"(poly.const -3/1)\"],\"success\":true}" ["ff", "rat", "4", "[(var0 - 4), (3 - var3), ((var1 * 3) - var2), (-var2 - var0)]", "(((((2 * var0) - 3) + (9 * var1)) + (3 * var2)) - (((8 - var3) + (3 * var2)) - (3 * var0)))"]  "linear_combination 2 * h1 - h2 + 3 * h3 - 3 * h4"
-=======
-by test_polyrith
-  "{\"data\":[\"(poly.const 2/1)\",\"(poly.const 1/1)\",\"(poly.const -2/1)\"],\"success\":true}"
-  ["ff",
-  "real",
+by test_polyrith
+  "{\"data\":[\"(poly.const 2/1)\",\"(poly.const -1/1)\",\"(poly.const 3/1)\",\"(poly.const -3/1)\"],\"success\":true}"
+  ["ff",
+  "rat",
   "4",
-  "[(((var0 + (21/10 * var1)) + (2 * var2)) - 2), (((var0 + (8 * var2)) + (5 * var3)) - (-1 * 13/2)), ((((var0 + var1) + (5 * var2)) + (5 * var3)) - 3)]",
-  "((((var0 + (11/5 * var1)) + (2 * var2)) - (5 * var3)) - (-1 * 17/2))"]
-  "linear_combination 2 * h1 + h2 - 2 * h3"
-
-example (a b c d : ℚ) (h1 : a = 4) (h2 : 3 = b) (h3 : c*3 = d) (h4 : -d = a) :
-  2*a - 3 + 9*c + 3*d = 8 - b + 3*d - 3*a :=
-by test_polyrith
-  "{\"data\":[\"(poly.const 2/1)\",\"(poly.const -1/1)\",\"(poly.const 3/1)\",\"(poly.const -3/1)\"],\"success\":true}"
-  ["ff",
-  "rat",
-  "4",
-  "[(var0 - 4), (3 - var3), ((var1 * 3) - var2), ((-1 * var2) - var0)]",
+  "[(var0 - 4), (3 - var3), ((var1 * 3) - var2), (-var2 - var0)]",
   "(((((2 * var0) - 3) + (9 * var1)) + (3 * var2)) - (((8 - var3) + (3 * var2)) - (3 * var0)))"]
   "linear_combination 2 * h1 - h2 + 3 * h3 - 3 * h4"
->>>>>>> e717057d
 
 /-! ### Case with ambiguous identifiers-/
 
@@ -223,93 +200,70 @@
 
 example («¥» y : ℤ) (h1 : 3*«¥» + 2*y = 10):
   «¥» * (3*«¥» + 2*y) = 10 * «¥» :=
-<<<<<<< HEAD
-by test_polyrith "{\"data\":[\"(poly.var 0)\"],\"success\":true}" ["ff", "int", "2", "[(((3 * var0) + (2 * var1)) - 10)]", "((var0 * ((3 * var0) + (2 * var1))) - (10 * var0))"]  "linear_combination «¥» * h1"
-=======
-by test_polyrith
-  "{\"data\":[\"(poly.mul (poly.const 1/1) (poly.var 0))\"],\"success\":true}"
+by test_polyrith
+  "{\"data\":[\"(poly.var 0)\"],\"success\":true}"
   ["ff",
   "int",
   "2",
   "[(((3 * var0) + (2 * var1)) - 10)]",
   "((var0 * ((3 * var0) + (2 * var1))) - (10 * var0))"]
-  "linear_combination 1 * «¥» * h1"
->>>>>>> e717057d
+  "linear_combination «¥» * h1"
 
 /-! ### Cases with arbitrary coefficients -/
 
 example (a b : ℤ) (h : a = b) :
   a * a = a * b :=
-<<<<<<< HEAD
-by test_polyrith "{\"data\":[\"(poly.var 0)\"],\"success\":true}" ["ff", "int", "2", "[(var0 - var1)]", "((var0 * var0) - (var0 * var1))"]  "linear_combination a * h"
+by test_polyrith
+  "{\"data\":[\"(poly.var 0)\"],\"success\":true}"
+  ["ff",
+  "int",
+  "2",
+  "[(var0 - var1)]",
+  "((var0 * var0) - (var0 * var1))"]
+  "linear_combination a * h"
 
 example (a b c : ℤ) (h : a = b) :
   a * c = b * c :=
-by test_polyrith "{\"data\":[\"(poly.var 1)\"],\"success\":true}" ["ff", "int", "3", "[(var0 - var2)]", "((var0 * var1) - (var2 * var1))"]  "linear_combination c * h"
-
-example (a b c : ℤ) (h1 : a = b) (h2 : b = 1) :
-  c * a + b = c * b + 1 :=
-by test_polyrith "{\"data\":[\"(poly.var 0)\",\"(poly.const 1/1)\"],\"success\":true}" ["ff", "int", "3", "[(var1 - var2), (var2 - 1)]", "(((var0 * var1) + var2) - ((var0 * var2) + 1))"]  "linear_combination c * h1 + h2"
-
-example (x y : ℚ) (h1 : x + y = 3) (h2 : 3*x = 7) :
-  x*x*y + y*x*y + 6*x = 3*x*y + 14 :=
-by test_polyrith "{\"data\":[\"(poly.mul (poly.var 0) (poly.var 1))\",\"(poly.const 2/1)\"],\"success\":true}" ["ff", "rat", "2", "[((var0 + var1) - 3), ((3 * var0) - 7)]", "(((((var0 * var0) * var1) + ((var1 * var0) * var1)) + (6 * var0)) - (((3 * var0) * var1) + 14))"]  "linear_combination x * y * h1 + 2 * h2"
-
-example (x y z w : ℚ) (hzw : z = w) : x*z + 2*y*z = x*w + 2*y*w :=
-by test_polyrith "{\"data\":[\"(poly.add (poly.var 0) (poly.mul (poly.const 2/1) (poly.var 2)))\"],\"success\":true}" ["ff", "rat", "4", "[(var1 - var3)]", "(((var0 * var1) + ((2 * var2) * var1)) - ((var0 * var3) + ((2 * var2) * var3)))"]  "linear_combination (x + 2 * y) * hzw"
-=======
-by test_polyrith
-  "{\"data\":[\"(poly.mul (poly.const 1/1) (poly.var 0))\"],\"success\":true}"
-  ["ff",
-  "int",
-  "2",
-  "[(var0 - var1)]",
-  "((var0 * var0) - (var0 * var1))"]
-  "linear_combination 1 * a * h"
-
-example (a b c : ℤ) (h : a = b) :
-  a * c = b * c :=
-by test_polyrith
-  "{\"data\":[\"(poly.mul (poly.const 1/1) (poly.var 1))\"],\"success\":true}"
+by test_polyrith
+  "{\"data\":[\"(poly.var 1)\"],\"success\":true}"
   ["ff",
   "int",
   "3",
   "[(var0 - var2)]",
   "((var0 * var1) - (var2 * var1))"]
-  "linear_combination 1 * c * h"
+  "linear_combination c * h"
 
 example (a b c : ℤ) (h1 : a = b) (h2 : b = 1) :
   c * a + b = c * b + 1 :=
 by test_polyrith
-  "{\"data\":[\"(poly.mul (poly.const 1/1) (poly.var 0))\",\"(poly.const 1/1)\"],\"success\":true}"
+  "{\"data\":[\"(poly.var 0)\",\"(poly.const 1/1)\"],\"success\":true}"
   ["ff",
   "int",
   "3",
   "[(var1 - var2), (var2 - 1)]",
   "(((var0 * var1) + var2) - ((var0 * var2) + 1))"]
-  "linear_combination 1 * c * h1 + h2"
+  "linear_combination c * h1 + h2"
 
 example (x y : ℚ) (h1 : x + y = 3) (h2 : 3*x = 7) :
   x*x*y + y*x*y + 6*x = 3*x*y + 14 :=
 by test_polyrith
-  "{\"data\":[\"(poly.mul (poly.mul (poly.const 1/1) (poly.var 0)) (poly.var 1))\",\"(poly.const 2/1)\"],\"success\":true}"
+  "{\"data\":[\"(poly.mul (poly.var 0) (poly.var 1))\",\"(poly.const 2/1)\"],\"success\":true}"
   ["ff",
   "rat",
   "2",
   "[((var0 + var1) - 3), ((3 * var0) - 7)]",
   "(((((var0 * var0) * var1) + ((var1 * var0) * var1)) + (6 * var0)) - (((3 * var0) * var1) + 14))"]
-  "linear_combination 1 * x * y * h1 + 2 * h2"
+  "linear_combination x * y * h1 + 2 * h2"
 
 example (x y z w : ℚ) (hzw : z = w) : x*z + 2*y*z = x*w + 2*y*w :=
 by test_polyrith
-  "{\"data\":[\"(poly.add (poly.mul (poly.const 1/1) (poly.var 0)) (poly.mul (poly.const 2/1) (poly.var 2)))\"],\"success\":true}"
+  "{\"data\":[\"(poly.add (poly.var 0) (poly.mul (poly.const 2/1) (poly.var 2)))\"],\"success\":true}"
   ["ff",
   "rat",
   "4",
   "[(var1 - var3)]",
   "(((var0 * var1) + ((2 * var2) * var1)) - ((var0 * var3) + ((2 * var2) * var3)))"]
-  "linear_combination (1 * x + 2 * y) * hzw"
->>>>>>> e717057d
+  "linear_combination (x + 2 * y) * hzw"
 
 /-! ### Cases with non-hypothesis inputs/input restrictions -/
 
@@ -351,35 +305,27 @@
 constant bad (q : ℚ) : q = 0
 
 example (a b : ℚ) : a + b^3 = 0 :=
-<<<<<<< HEAD
-by test_polyrith [bad a, bad (b^2)] "{\"data\":[\"(poly.const 1/1)\",\"(poly.var 1)\"],\"success\":true}" ["ff", "rat", "2", "[(var0 - 0), ((var1 ^ 2) - 0)]", "((var0 + (var1 ^ 3)) - 0)"]  "linear_combination bad a + b * bad (b ^ 2)"
-=======
 by test_polyrith [bad a, bad (b^2)]
-  "{\"data\":[\"(poly.const 1/1)\",\"(poly.mul (poly.const 1/1) (poly.var 1))\"],\"success\":true}"
+  "{\"data\":[\"(poly.const 1/1)\",\"(poly.var 1)\"],\"success\":true}"
   ["ff",
   "rat",
   "2",
   "[(var0 - 0), ((var1 ^ 2) - 0)]",
   "((var0 + (var1 ^ 3)) - 0)"]
-  "linear_combination bad a + 1 * b * bad (b ^ 2)"
->>>>>>> e717057d
+  "linear_combination bad a + b * bad (b ^ 2)"
 
 /-! ### Case over arbitrary field/ring -/
 
 example {α} [h : comm_ring α] {a b c d e f : α} (h1 : a*d = b*c) (h2 : c*f = e*d) :
   c * (a*f - b*e) = 0 :=
-<<<<<<< HEAD
-by test_polyrith "{\"data\":[\"(poly.var 4)\",\"(poly.var 1)\"],\"success\":true}" ["ff", "α", "6", "[((var1 * var5) - (var3 * var0)), ((var0 * var2) - (var4 * var5))]", "((var0 * ((var1 * var2) - (var3 * var4))) - 0)"]  "linear_combination e * h1 + a * h2"
-=======
-by test_polyrith
-  "{\"data\":[\"(poly.mul (poly.const 1/1) (poly.var 4))\",\"(poly.mul (poly.const 1/1) (poly.var 1))\"],\"success\":true}"
+by test_polyrith
+  "{\"data\":[\"(poly.var 4)\",\"(poly.var 1)\"],\"success\":true}"
   ["ff",
   "α",
   "6",
   "[((var1 * var5) - (var3 * var0)), ((var0 * var2) - (var4 * var5))]",
   "((var0 * ((var1 * var2) - (var3 * var4))) - 0)"]
-  "linear_combination 1 * e * h1 + 1 * a * h2"
->>>>>>> e717057d
+  "linear_combination e * h1 + a * h2"
 
 example {K : Type*} [field K] [invertible 2] [invertible 3]
   {ω p q r s t x: K} (hp_nonzero : p ≠ 0) (hr : r ^ 2 = q ^ 2 + p ^ 3) (hs3 : s ^ 3 = q + r)
@@ -389,12 +335,32 @@
 begin
   have hs_nonzero : s ≠ 0,
   { contrapose! hp_nonzero with hs_nonzero,
-<<<<<<< HEAD
-    test_polyrith "{\"data\":[\"(poly.const 0/1)\",\"(poly.const 0/1)\",\"(poly.const -1/1)\",\"(poly.const 0/1)\",\"(poly.var 4)\"],\"success\":true}" ["ff", "K", "6", "[((var1 ^ 2) - ((var2 ^ 2) + (var0 ^ 3))), ((var3 ^ 3) - (var2 + var1)), ((var4 * var3) - var0), (((1 + var5) + (var5 ^ 2)) - 0), (var3 - 0)]", "(var0 - 0)"]  "linear_combination -ht + t * hs_nonzero" },
+    test_polyrith
+  "{\"data\":[\"(poly.const 0/1)\",\"(poly.const 0/1)\",\"(poly.const -1/1)\",\"(poly.const 0/1)\",\"(poly.var 4)\"],\"success\":true}"
+  ["ff",
+  "K",
+  "6",
+  "[((var1 ^ 2) - ((var2 ^ 2) + (var0 ^ 3))), ((var3 ^ 3) - (var2 + var1)), ((var4 * var3) - var0), (((1 + var5) + (var5 ^ 2)) - 0), (var3 - 0)]",
+  "(var0 - 0)"]
+  "linear_combination -ht + t * hs_nonzero"},
   have H' : 2 * q = s ^ 3 - t ^ 3,
   { rw ← mul_left_inj' (pow_ne_zero 3 hs_nonzero),
-    test_polyrith "{\"data\":[\"(poly.const -1/1)\",\"(poly.sub (poly.add (poly.neg (poly.pow (poly.var 1) 3)) (poly.var 0)) (poly.var 3))\",\"(poly.add (poly.add (poly.mul (poly.pow (poly.var 1) 2) (poly.pow (poly.var 2) 2)) (poly.mul (poly.mul (poly.var 1) (poly.var 2)) (poly.var 4))) (poly.pow (poly.var 4) 2))\",\"(poly.const 0/1)\"],\"success\":true}" ["ff", "K", "6", "[((var3 ^ 2) - ((var0 ^ 2) + (var4 ^ 3))), ((var1 ^ 3) - (var0 + var3)), ((var2 * var1) - var4), (((1 + var5) + (var5 ^ 2)) - 0)]", "(((2 * var0) * (var1 ^ 3)) - (((var1 ^ 3) - (var2 ^ 3)) * (var1 ^ 3)))"]  "linear_combination -hr + (-s ^ 3 + q - r) * hs3 + (s ^ 2 * t ^ 2 + s * t * p + p ^ 2) * ht" },
-test_polyrith "{\"data\":[\"(poly.const 0/1)\",\"(poly.const 0/1)\",\"(poly.add (poly.add (poly.sub (poly.add (poly.add (poly.sub (poly.add (poly.sub (poly.mul (poly.var 0) (poly.pow (poly.var 5) 4)) (poly.mul (poly.var 3) (poly.pow (poly.var 5) 4))) (poly.mul (poly.var 4) (poly.pow (poly.var 5) 4))) (poly.mul (poly.var 3) (poly.pow (poly.var 5) 3))) (poly.mul (poly.var 4) (poly.pow (poly.var 5) 3))) (poly.mul (poly.mul (poly.const 3/1) (poly.var 0)) (poly.pow (poly.var 5) 2))) (poly.mul (poly.var 3) (poly.pow (poly.var 5) 2))) (poly.mul (poly.var 4) (poly.pow (poly.var 5) 2))) (poly.mul (poly.mul (poly.const 2/1) (poly.var 0)) (poly.var 5)))\",\"(poly.add (poly.sub (poly.add (poly.sub (poly.sub (poly.add (poly.add (poly.sub (poly.add (poly.sub (poly.sub (poly.add (poly.neg (poly.mul (poly.mul (poly.var 0) (poly.pow (poly.var 3) 2)) (poly.var 5))) (poly.mul (poly.pow (poly.var 3) 3) (poly.var 5))) (poly.mul (poly.mul (poly.var 0) (poly.pow (poly.var 4) 2)) (poly.var 5))) (poly.mul (poly.pow (poly.var 4) 3) (poly.var 5))) (poly.mul (poly.mul (poly.var 0) (poly.var 1)) (poly.pow (poly.var 5) 2))) (poly.mul (poly.mul (poly.var 1) (poly.var 3)) (poly.pow (poly.var 5) 2))) (poly.mul (poly.mul (poly.var 1) (poly.var 4)) (poly.pow (poly.var 5) 2))) (poly.mul (poly.pow (poly.var 0) 2) (poly.var 3))) (poly.pow (poly.var 3) 3)) (poly.mul (poly.pow (poly.var 0) 2) (poly.var 4))) (poly.pow (poly.var 4) 3)) (poly.mul (poly.mul (poly.var 0) (poly.var 1)) (poly.var 5))) (poly.mul (poly.mul (poly.const 3/1) (poly.var 0)) (poly.var 1)))\",\"(poly.const -1/1)\"],\"success\":true}" ["ff", "K", "7", "[((var6 ^ 2) - ((var2 ^ 2) + (var1 ^ 3))), ((var3 ^ 3) - (var2 + var6)), ((var4 * var3) - var1), (((1 + var5) + (var5 ^ 2)) - 0), ((2 * var2) - ((var3 ^ 3) - (var4 ^ 3)))]", "((((var0 ^ 3) + ((3 * var1) * var0)) - (2 * var2)) - (((var0 - (var3 - var4)) * (var0 - ((var3 * var5) - (var4 * (var5 ^ 2))))) * (var0 - ((var3 * (var5 ^ 2)) - (var4 * var5)))))"]  "linear_combination (x * ω ^ 4 - s * ω ^ 4 + t * ω ^ 4 - s * ω ^ 3 + t * ω ^ 3 + 3 * x * ω ^ 2 - s * ω ^ 2 +
+    test_polyrith
+  "{\"data\":[\"(poly.const -1/1)\",\"(poly.sub (poly.add (poly.neg (poly.pow (poly.var 1) 3)) (poly.var 0)) (poly.var 3))\",\"(poly.add (poly.add (poly.mul (poly.pow (poly.var 1) 2) (poly.pow (poly.var 2) 2)) (poly.mul (poly.mul (poly.var 1) (poly.var 2)) (poly.var 4))) (poly.pow (poly.var 4) 2))\",\"(poly.const 0/1)\"],\"success\":true}"
+  ["ff",
+  "K",
+  "6",
+  "[((var3 ^ 2) - ((var0 ^ 2) + (var4 ^ 3))), ((var1 ^ 3) - (var0 + var3)), ((var2 * var1) - var4), (((1 + var5) + (var5 ^ 2)) - 0)]",
+  "(((2 * var0) * (var1 ^ 3)) - (((var1 ^ 3) - (var2 ^ 3)) * (var1 ^ 3)))"]
+  "linear_combination -hr + (-s ^ 3 + q - r) * hs3 + (s ^ 2 * t ^ 2 + s * t * p + p ^ 2) * ht"},
+  test_polyrith
+  "{\"data\":[\"(poly.const 0/1)\",\"(poly.const 0/1)\",\"(poly.add (poly.add (poly.sub (poly.add (poly.add (poly.sub (poly.add (poly.sub (poly.mul (poly.var 0) (poly.pow (poly.var 5) 4)) (poly.mul (poly.var 3) (poly.pow (poly.var 5) 4))) (poly.mul (poly.var 4) (poly.pow (poly.var 5) 4))) (poly.mul (poly.var 3) (poly.pow (poly.var 5) 3))) (poly.mul (poly.var 4) (poly.pow (poly.var 5) 3))) (poly.mul (poly.mul (poly.const 3/1) (poly.var 0)) (poly.pow (poly.var 5) 2))) (poly.mul (poly.var 3) (poly.pow (poly.var 5) 2))) (poly.mul (poly.var 4) (poly.pow (poly.var 5) 2))) (poly.mul (poly.mul (poly.const 2/1) (poly.var 0)) (poly.var 5)))\",\"(poly.add (poly.sub (poly.add (poly.sub (poly.sub (poly.add (poly.add (poly.sub (poly.add (poly.sub (poly.sub (poly.add (poly.neg (poly.mul (poly.mul (poly.var 0) (poly.pow (poly.var 3) 2)) (poly.var 5))) (poly.mul (poly.pow (poly.var 3) 3) (poly.var 5))) (poly.mul (poly.mul (poly.var 0) (poly.pow (poly.var 4) 2)) (poly.var 5))) (poly.mul (poly.pow (poly.var 4) 3) (poly.var 5))) (poly.mul (poly.mul (poly.var 0) (poly.var 1)) (poly.pow (poly.var 5) 2))) (poly.mul (poly.mul (poly.var 1) (poly.var 3)) (poly.pow (poly.var 5) 2))) (poly.mul (poly.mul (poly.var 1) (poly.var 4)) (poly.pow (poly.var 5) 2))) (poly.mul (poly.pow (poly.var 0) 2) (poly.var 3))) (poly.pow (poly.var 3) 3)) (poly.mul (poly.pow (poly.var 0) 2) (poly.var 4))) (poly.pow (poly.var 4) 3)) (poly.mul (poly.mul (poly.var 0) (poly.var 1)) (poly.var 5))) (poly.mul (poly.mul (poly.const 3/1) (poly.var 0)) (poly.var 1)))\",\"(poly.const -1/1)\"],\"success\":true}"
+  ["ff",
+  "K",
+  "7",
+  "[((var6 ^ 2) - ((var2 ^ 2) + (var1 ^ 3))), ((var3 ^ 3) - (var2 + var6)), ((var4 * var3) - var1), (((1 + var5) + (var5 ^ 2)) - 0), ((2 * var2) - ((var3 ^ 3) - (var4 ^ 3)))]",
+  "((((var0 ^ 3) + ((3 * var1) * var0)) - (2 * var2)) - (((var0 - (var3 - var4)) * (var0 - ((var3 * var5) - (var4 * (var5 ^ 2))))) * (var0 - ((var3 * (var5 ^ 2)) - (var4 * var5)))))"]
+  "linear_combination (x * ω ^ 4 - s * ω ^ 4 + t * ω ^ 4 - s * ω ^ 3 + t * ω ^ 3 + 3 * x * ω ^ 2 - s * ω ^ 2 +
       t * ω ^ 2 +
     2 * x * ω) * ht + (-(x * s ^ 2 * ω) + s ^ 3 * ω - x * t ^ 2 * ω - t ^ 3 * ω + x * p * ω ^ 2 - p * s * ω ^ 2 +
                 p * t * ω ^ 2 +
@@ -403,46 +369,6 @@
           x ^ 2 * t +
         t ^ 3 -
       x * p * ω +
-=======
-    test_polyrith
-  "{\"data\":[\"(poly.const 0/1)\",\"(poly.const 0/1)\",\"(poly.const -1/1)\",\"(poly.const 0/1)\",\"(poly.mul (poly.const 1/1) (poly.var 4))\"],\"success\":true}"
-  ["ff",
-  "K",
-  "6",
-  "[((var1 ^ 2) - ((var2 ^ 2) + (var0 ^ 3))), ((var3 ^ 3) - (var2 + var1)), ((var4 * var3) - var0), (((1 + var5) + (var5 ^ 2)) - 0), (var3 - 0)]",
-  "(var0 - 0)"]
-  "linear_combination -ht + 1 * t * hs_nonzero"},
-  have H' : 2 * q = s ^ 3 - t ^ 3,
-  { rw ← mul_left_inj' (pow_ne_zero 3 hs_nonzero),
-    test_polyrith
-  "{\"data\":[\"(poly.const -1/1)\",\"(poly.add (poly.add (poly.mul (poly.const -1/1) (poly.pow (poly.var 1) 3)) (poly.mul (poly.const 1/1) (poly.var 0))) (poly.mul (poly.const -1/1) (poly.var 3)))\",\"(poly.add (poly.add (poly.mul (poly.mul (poly.const 1/1) (poly.pow (poly.var 1) 2)) (poly.pow (poly.var 2) 2)) (poly.mul (poly.mul (poly.mul (poly.const 1/1) (poly.var 1)) (poly.var 2)) (poly.var 4))) (poly.mul (poly.const 1/1) (poly.pow (poly.var 4) 2)))\",\"(poly.const 0/1)\"],\"success\":true}"
-  ["ff",
-  "K",
-  "6",
-  "[((var3 ^ 2) - ((var0 ^ 2) + (var4 ^ 3))), ((var1 ^ 3) - (var0 + var3)), ((var2 * var1) - var4), (((1 + var5) + (var5 ^ 2)) - 0)]",
-  "(((2 * var0) * (var1 ^ 3)) - (((var1 ^ 3) - (var2 ^ 3)) * (var1 ^ 3)))"]
-  "linear_combination -hr + ((-1) * s ^ 3 + 1 * q + (-1) * r) * hs3 + (1 * s ^ 2 * t ^ 2 + 1 * s * t * p + 1 * p ^ 2) * ht"},
-  test_polyrith
-  "{\"data\":[\"(poly.const 0/1)\",\"(poly.const 0/1)\",\"(poly.add (poly.add (poly.add (poly.add (poly.add (poly.add (poly.add (poly.add (poly.mul (poly.mul (poly.const 1/1) (poly.var 0)) (poly.pow (poly.var 5) 4)) (poly.mul (poly.mul (poly.const -1/1) (poly.var 3)) (poly.pow (poly.var 5) 4))) (poly.mul (poly.mul (poly.const 1/1) (poly.var 4)) (poly.pow (poly.var 5) 4))) (poly.mul (poly.mul (poly.const -1/1) (poly.var 3)) (poly.pow (poly.var 5) 3))) (poly.mul (poly.mul (poly.const 1/1) (poly.var 4)) (poly.pow (poly.var 5) 3))) (poly.mul (poly.mul (poly.const 3/1) (poly.var 0)) (poly.pow (poly.var 5) 2))) (poly.mul (poly.mul (poly.const -1/1) (poly.var 3)) (poly.pow (poly.var 5) 2))) (poly.mul (poly.mul (poly.const 1/1) (poly.var 4)) (poly.pow (poly.var 5) 2))) (poly.mul (poly.mul (poly.const 2/1) (poly.var 0)) (poly.var 5)))\",\"(poly.add (poly.add (poly.add (poly.add (poly.add (poly.add (poly.add (poly.add (poly.add (poly.add (poly.add (poly.add (poly.mul (poly.mul (poly.mul (poly.const -1/1) (poly.var 0)) (poly.pow (poly.var 3) 2)) (poly.var 5)) (poly.mul (poly.mul (poly.const 1/1) (poly.pow (poly.var 3) 3)) (poly.var 5))) (poly.mul (poly.mul (poly.mul (poly.const -1/1) (poly.var 0)) (poly.pow (poly.var 4) 2)) (poly.var 5))) (poly.mul (poly.mul (poly.const -1/1) (poly.pow (poly.var 4) 3)) (poly.var 5))) (poly.mul (poly.mul (poly.mul (poly.const 1/1) (poly.var 0)) (poly.var 1)) (poly.pow (poly.var 5) 2))) (poly.mul (poly.mul (poly.mul (poly.const -1/1) (poly.var 1)) (poly.var 3)) (poly.pow (poly.var 5) 2))) (poly.mul (poly.mul (poly.mul (poly.const 1/1) (poly.var 1)) (poly.var 4)) (poly.pow (poly.var 5) 2))) (poly.mul (poly.mul (poly.const 1/1) (poly.pow (poly.var 0) 2)) (poly.var 3))) (poly.mul (poly.const -1/1) (poly.pow (poly.var 3) 3))) (poly.mul (poly.mul (poly.const -1/1) (poly.pow (poly.var 0) 2)) (poly.var 4))) (poly.mul (poly.const 1/1) (poly.pow (poly.var 4) 3))) (poly.mul (poly.mul (poly.mul (poly.const -1/1) (poly.var 0)) (poly.var 1)) (poly.var 5))) (poly.mul (poly.mul (poly.const 3/1) (poly.var 0)) (poly.var 1)))\",\"(poly.const -1/1)\"],\"success\":true}"
-  ["ff",
-  "K",
-  "7",
-  "[((var6 ^ 2) - ((var2 ^ 2) + (var1 ^ 3))), ((var3 ^ 3) - (var2 + var6)), ((var4 * var3) - var1), (((1 + var5) + (var5 ^ 2)) - 0), ((2 * var2) - ((var3 ^ 3) - (var4 ^ 3)))]",
-  "((((var0 ^ 3) + ((3 * var1) * var0)) - (2 * var2)) - (((var0 - (var3 - var4)) * (var0 - ((var3 * var5) - (var4 * (var5 ^ 2))))) * (var0 - ((var3 * (var5 ^ 2)) - (var4 * var5)))))"]
-  "linear_combination (1 * x * ω ^ 4 + (-1) * s * ω ^ 4 + 1 * t * ω ^ 4 + (-1) * s * ω ^ 3 + 1 * t * ω ^ 3 +
-          3 * x * ω ^ 2 +
-        (-1) * s * ω ^ 2 +
-      1 * t * ω ^ 2 +
-    2 * x * ω) * ht + ((-1) * x * s ^ 2 * ω + 1 * s ^ 3 * ω + (-1) * x * t ^ 2 * ω + (-1) * t ^ 3 * ω +
-                    1 * x * p * ω ^ 2 +
-                  (-1) * p * s * ω ^ 2 +
-                1 * p * t * ω ^ 2 +
-              1 * x ^ 2 * s +
-            (-1) * s ^ 3 +
-          (-1) * x ^ 2 * t +
-        1 * t ^ 3 +
-      (-1) * x * p * ω +
->>>>>>> e717057d
     3 * x * p) * H - H'"
 end
 
@@ -460,18 +386,14 @@
   "linear_combination hs / 3"
 
 example {x : ℤ} (h1 : x + 4 = 2) : x = -2 :=
-<<<<<<< HEAD
-by test_polyrith "{\"data\":[\"(poly.const 1/1)\"],\"success\":true}" ["ff", "int", "1", "[((var0 + 4) - 2)]", "(var0 - -2)"]  "linear_combination h1"
-=======
 by test_polyrith
   "{\"data\":[\"(poly.const 1/1)\"],\"success\":true}"
   ["ff",
   "int",
   "1",
   "[((var0 + 4) - 2)]",
-  "(var0 - (-1 * 2))"]
+  "(var0 - -2)"]
   "linear_combination h1"
->>>>>>> e717057d
 
 example {w : ℚ} (h1 : 3 * w + 1 = 4) : w = 1 :=
 by test_polyrith
@@ -484,19 +406,13 @@
   "linear_combination h1 / 3"
 
 example {x : ℤ} (h1 : 2 * x + 3 = x) : x = -3 :=
-<<<<<<< HEAD
-by test_polyrith "{\"data\":[\"(poly.const 1/1)\"],\"success\":true}" ["ff", "int", "1", "[(((2 * var0) + 3) - var0)]", "(var0 - -3)"]  "linear_combination h1"
-
-example {c : ℚ} (h1 : 4 * c + 1 = 3 * c - 2) : c = -3 :=
-by test_polyrith "{\"data\":[\"(poly.const 1/1)\"],\"success\":true}" ["ff", "rat", "1", "[(((4 * var0) + 1) - ((3 * var0) - 2))]", "(var0 - -3)"]  "linear_combination h1"
-=======
 by test_polyrith
   "{\"data\":[\"(poly.const 1/1)\"],\"success\":true}"
   ["ff",
   "int",
   "1",
   "[(((2 * var0) + 3) - var0)]",
-  "(var0 - (-1 * 3))"]
+  "(var0 - -3)"]
   "linear_combination h1"
 
 example {c : ℚ} (h1 : 4 * c + 1 = 3 * c - 2) : c = -3 :=
@@ -506,9 +422,8 @@
   "rat",
   "1",
   "[(((4 * var0) + 1) - ((3 * var0) - 2))]",
-  "(var0 - (-1 * 3))"]
+  "(var0 - -3)"]
   "linear_combination h1"
->>>>>>> e717057d
 
 example (z : ℤ) (h1 : z + 1 = 2) (h2 : z + 2 = 2) : (1 : ℤ) = 2 :=
 by test_polyrith
