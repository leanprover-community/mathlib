
# To normalize:
# bibtool --preserve.key.case=on --preserve.keys=on --pass.comments=on --print.use.tab=off -s -i docs/references.bib -o docs/references.bib

# https://www.zbmath.org/ and https://mathscinet.ams.org/mathscinet
# (or the free tool https://mathscinet.ams.org/mrlookup)
# are good sources of complete bibtex entries for mathematics

# To link to an entry in `references.bib`, use the following formats:
#   [Author, *Title* (optional location)][bibkey]
@Article{         ahrens2017,
  author        = {Benedikt Ahrens and Peter LeFanu Lumsdaine},
  year          = {2019},
  title         = {Displayed Categories},
  journal       = {Logical Methods in Computer Science},
  volume        = {15},
  issue         = {1},
  doi           = {10.23638/LMCS-15(1:20)2019}
}

@Article{         aigner1999proofs,
  author        = {Aigner, Martin and Ziegler, G{\"u}nter M},
  title         = {Proofs from THE BOOK},
  journal       = {Berlin. Germany},
  year          = {1999},
  publisher     = {Springer}
}

@Article{         alfseneffros1972,
  author        = {Erik M. {Alfsen} and Edward G. {Effros}},
  title         = {{Structure in real Banach spaces. I and II}},
  fjournal      = {{Annals of Mathematics. Second Series}},
  journal       = {{Ann. Math. (2)}},
  issn          = {0003-486X},
  volume        = {96},
  pages         = {98--173},
  year          = {1972},
  publisher     = {Princeton University, Mathematics Department, Princeton,
                  NJ},
  language      = {English},
  doi           = {10.2307/1970895},
  msc2010       = {46L05 46B10 46K05 46E15 46B99 46A40},
  zbl           = {0248.46019}
}

@Book{            alfsenshultz2003,
  author        = {Erik M. {Alfsen} and Frederic W. {Shultz}},
  title         = {{Geometry of state spaces of operator algebras}},
  isbn          = {0-8176-4319-2},
  pages         = {xiii + 467},
  year          = {2003},
  publisher     = {Boston, MA: Birkh\"auser},
  language      = {English},
  msc2010       = {46-02 46L05 46L10 46L70 46L30 17C65},
  zbl           = {1042.46001}
}

@Book{            aluffi2016,
  title         = {Algebra: Chapter 0},
  author        = {Aluffi, Paolo},
  series        = {Graduate Studies in Mathematics},
  volume        = {104},
  year          = {2016},
  publisher     = {American Mathematical Society},
  edition       = {Reprinted with corrections by the American Mathematical
                  Society}
}

@Book{            atiyah-macdonald,
  author        = {Atiyah, M. F. and Macdonald, I. G.},
  title         = {Introduction to commutative algebra},
  publisher     = {Addison-Wesley Publishing Co., Reading, Mass.-London-Don
                  Mills, Ont.},
  year          = {1969},
  pages         = {ix+128},
  mrclass       = {13.00},
  mrnumber      = {0242802},
  mrreviewer    = {J. A. Johnson}
}

@InProceedings{   avigad-carneiro-hudon2019,
  author        = {Jeremy Avigad and Mario M. Carneiro and Simon Hudon},
  editor        = {John Harrison and John O'Leary and Andrew Tolmach},
  title         = {Data Types as Quotients of Polynomial Functors},
  booktitle     = {10th International Conference on Interactive Theorem
                  Proving, {ITP} 2019, September 9-12, 2019, Portland, OR,
                  {USA}},
  series        = {LIPIcs},
  volume        = {141},
  pages         = {6:1--6:19},
  publisher     = {Schloss Dagstuhl - Leibniz-Zentrum f{\"{u}}r Informatik},
  year          = {2019},
  url           = {https://doi.org/10.4230/LIPIcs.ITP.2019.6},
  doi           = {10.4230/LIPIcs.ITP.2019.6},
  timestamp     = {Fri, 27 Sep 2019 15:57:06 +0200},
  biburl        = {https://dblp.org/rec/conf/itp/AvigadCH19.bib},
  bibsource     = {dblp computer science bibliography, https://dblp.org}
}

@Misc{            avigad_moura_kong-2017,
  author        = {Jeremy Avigad and Leonardo de Moura and Soonho Kong},
  title         = {{T}heorem {P}roving in {L}ean},
  year          = {2017},
  howpublished  = {\url{https://leanprover.github.io/theorem_proving_in_lean/}}
}

@Book{            axler2015,
  author        = {Sheldon Axler},
  title         = {Linear algebra done right. 3rd ed.},
  fjournal      = {Undergraduate Texts in Mathematics},
  journal       = {Undergraduate Texts Math.},
  issn          = {0172-6056; 2197-5604/e},
  edition       = {3rd ed.},
  isbn          = {978-3-319-11079-0/hbk; 978-3-319-11080-6/ebook},
  pages         = {xvii + 340},
  year          = {2015},
  publisher     = {Springer}
}

@Manual{          banasiak,
  author        = {Banasiak},
  title         = {Banach Lattices in Applications},
  organization  = {University of Pretoria},
  address       = {Pretoria, South Africa}
}

@Book{            beals2004,
  author        = {Richard Beals},
  title         = {Analysis. An introduction},
  publisher     = {Cambridge University Press},
  isbn          = {0521600472},
  year          = {2004}
}

@Book{            behrends1979,
  author        = {Ehrhard {Behrends}},
  title         = {{M-structure and the Banach-Stone theorem}},
  fjournal      = {{Lecture Notes in Mathematics}},
  journal       = {{Lect. Notes Math.}},
  issn          = {0075-8434},
  volume        = {736},
  year          = {1979},
  publisher     = {Springer, Cham},
  language      = {English},
  msc2010       = {46B20 46-02 46E40 46A40},
  zbl           = {0436.46013}
}

@Article{         bernstein1912,
  author        = {Bernstein, S.},
  year          = {1912},
  title         = {Démonstration du théorème de Weierstrass fondée sur le
                  calcul des probabilités},
  journal       = {Comm. Kharkov Math. Soc.},
  volume        = {13},
  number        = {1–2}
}

@InProceedings{   beylin1996,
  author        = "Beylin, Ilya and Dybjer, Peter",
  editor        = "Berardi, Stefano and Coppo, Mario",
  title         = "Extracting a proof of coherence for monoidal categories
                  from a proof of normalization for monoids",
  booktitle     = "Types for Proofs and Programs",
  year          = "1996",
  publisher     = "Springer Berlin Heidelberg",
  address       = "Berlin, Heidelberg",
  pages         = "47--61",
  abstract      = "This paper studies the problem of coherence in category
                  theory from a type-theoretic viewpoint. We first show how a
                  Curry-Howard interpretation of a formal proof of
                  normalization for monoids almost directly yields a
                  coherence proof for monoidal categories. Then we formalize
                  this coherence proof in intensional intuitionistic type
                  theory and show how it relies on explicit reasoning about
                  proof objects for intensional equality. This formalization
                  has been checked in the proof assistant ALF.",
  isbn          = "978-3-540-70722-6"
}

@Book{            billingsley1999,
  author        = {Billingsley, Patrick},
  title         = {Convergence of probability measures},
  series        = {Wiley Series in Probability and Statistics: Probability
                  and Statistics},
  edition       = {Second},
  note          = {A Wiley-Interscience Publication},
  publisher     = {John Wiley \& Sons, Inc., New York},
  year          = {1999},
  pages         = {x+277},
  isbn          = {0-471-19745-9},
  mrclass       = {60B10 (28A33 60F17)},
  mrnumber      = {1700749},
  doi           = {10.1002/9780470316962},
  url           = {https://doi.org/10.1002/9780470316962}
}

@Article{         birkhoff1942,
  author        = {Birkhoff, Garrett},
  title         = {Lattice, ordered groups},
  journal       = {Ann. of Math. (2)},
  fjournal      = {Annals of Mathematics. Second Series},
  volume        = {43},
  year          = {1942},
  pages         = {298--331},
  issn          = {0003-486X},
  mrclass       = {20.0X},
  mrnumber      = {6550},
  mrreviewer    = {H. Wallman},
  doi           = {10.2307/1968871},
  url           = {https://doi.org/10.2307/1968871}
}

@Book{            borceux-vol1,
  title         = {Handbook of Categorical Algebra: Volume 1, Basic Category
                  Theory},
  author        = {Borceux, Francis},
  series        = {Encyclopedia of Mathematics},
  volume        = {50},
  year          = {1994},
  publisher     = {Cambridge University Press}
}

@Book{            borceux-vol2,
  title         = {Handbook of Categorical Algebra: Volume 2, Categories and
                  Structures},
  author        = {Borceux, Francis},
  series        = {Encyclopedia of Mathematics},
  volume        = {51},
  year          = {1994},
  publisher     = {Cambridge University Press}
}

@Book{            borceux-vol3,
  title         = {Handbook of Categorical Algebra: Volume 3, Sheaf Theory},
  author        = {Borceux, Francis},
  series        = {Encyclopedia of Mathematics},
  volume        = {52},
  year          = {1994},
  publisher     = {Cambridge University Press}
}

@Book{            bourbaki1966,
  author        = {Bourbaki, Nicolas},
  title         = {Elements of mathematics. {G}eneral topology. {P}art 1},
  publisher     = {Hermann, Paris; Addison-Wesley Publishing Co., Reading,
                  Mass.-London-Don Mills, Ont.},
  year          = {1966},
  pages         = {vii+437},
  mrclass       = {54.00 (00.00)},
  mrnumber      = {0205210}
}

@Book{            bourbaki1968,
  author        = {Bourbaki, Nicolas},
  title         = {Lie groups and {L}ie algebras. {C}hapters 4--6},
  series        = {Elements of Mathematics (Berlin)},
  note          = {Translated from the 1968 French original by Andrew
                  Pressley},
  publisher     = {Springer-Verlag, Berlin},
  year          = {2002},
  pages         = {xii+300},
  isbn          = {3-540-42650-7},
  mrclass       = {17-01 (00A05 20E42 20F55 22-01)},
  mrnumber      = {1890629}
}

@Book{            bourbaki1975,
  author        = {Bourbaki, Nicolas},
  title         = {Lie groups and {L}ie algebras. {C}hapters 1--3},
  series        = {Elements of Mathematics (Berlin)},
  note          = {Translated from the French, Reprint of the 1989 English
                  translation},
  publisher     = {Springer-Verlag, Berlin},
  year          = {1998},
  pages         = {xviii+450},
  isbn          = {3-540-64242-0},
  mrclass       = {17Bxx (00A05 22Exx)},
  mrnumber      = {1728312}
}

@Book{            bourbaki1975b,
  author        = {Bourbaki, Nicolas},
  title         = {Lie groups and {L}ie algebras. {C}hapters 7--9},
  series        = {Elements of Mathematics (Berlin)},
  note          = {Translated from the 1975 and 1982 French originals by
                  Andrew Pressley},
  publisher     = {Springer-Verlag, Berlin},
  year          = {2005},
  pages         = {xii+434},
  isbn          = {3-540-43405-4},
  mrclass       = {17-01 (01A75 22-01)},
  mrnumber      = {2109105}
}

@Book{            bourbaki1981,
  author        = {Bourbaki, N.},
  title         = {Algebra. {II}. {C}hapters 4--7},
  series        = {Elements of Mathematics (Berlin)},
  note          = {Translated from the French by P. M. Cohn and J. Howie},
  publisher     = {Springer-Verlag, Berlin},
  year          = {1990},
  pages         = {vii+461},
  isbn          = {3-540-19375-8},
  mrclass       = {00A05 (12-01 13-01)},
  mrnumber      = {1080964}
}

@Book{            bourbaki1987,
  author        = {Bourbaki, N.},
  title         = {Topological vector spaces. {C}hapters 1--5},
  series        = {Elements of Mathematics (Berlin)},
  note          = {Translated from the French by H. G. Eggleston and S.
                  Madan},
  publisher     = {Springer-Verlag, Berlin},
  year          = {1987},
  pages         = {viii+364},
  isbn          = {3-540-13627-4},
  mrclass       = {46-02 (46-01 46Axx 47D15)},
  mrnumber      = {910295},
  doi           = {10.1007/978-3-642-61715-7},
  url           = {https://doi.org/10.1007/978-3-642-61715-7}
}

@Book{            cabreragarciarodriguezpalacios2014,
  author        = {Miguel {Cabrera Garc\'{\i}a} and \'Angel {Rodr\'{\i}guez
                  Palacios}},
  title         = {{Non-associative normed algebras. Volume 1. The
                  Vidav-Palmer and Gelfand-Naimark theorems}},
  fjournal      = {{Encyclopedia of Mathematics and Its Applications}},
  journal       = {{Encycl. Math. Appl.}},
  issn          = {0953-4806},
  volume        = {154},
  isbn          = {978-1-107-04306-0; 978-1-107-33776-3},
  pages         = {xxii + 712},
  year          = {2014},
  publisher     = {Cambridge: Cambridge University Press},
  language      = {English},
  doi           = {10.1017/CBO9781107337763},
  msc2010       = {46-02 17-02 46H70 46K70 46L70 17A15 17A80 17C65},
  zbl           = {1322.46003}
}

@Article{         cadiou1972,
  title         = {Recursive definitions of partial functions and their
                  computations},
  doi           = {10.1145/942580.807072},
  number        = {14},
  journal       = {ACM SIGACT News},
  author        = {Cadiou, Jean Marie Cadiou and Manna, Zohar},
  year          = {1972},
  month         = {Jan},
  pages         = {58–65}
}

@Book{            calugareanu,
  author        = {C\v{a}lug\v{a}reanu, Grigore},
  year          = {2000},
  month         = {01},
  pages         = {},
  title         = {Lattice Concepts of Module Theory},
  doi           = {10.1007/978-94-015-9588-9}
}

@Article{         carneiro2015arithmetic,
  title         = {Arithmetic in Metamath, Case Study: Bertrand's Postulate},
  author        = {Carneiro, Mario},
  journal       = {arXiv preprint arXiv:1503.02349},
  year          = {2015}
}

@Misc{            carneiro2018matiyasevic,
  title         = {A {L}ean formalization of {M}atiyasevi{\v c}'s theorem},
  author        = {Mario Carneiro},
  year          = {2018},
  eprint        = {1802.01795},
  archiveprefix = {arXiv},
  primaryclass  = {math.LO}
}

@InProceedings{   carneiro2019,
  author        = {Mario M. Carneiro},
  editor        = {John Harrison and John O'Leary and Andrew Tolmach},
  title         = {Formalizing Computability Theory via Partial Recursive
                  Functions},
  booktitle     = {10th International Conference on Interactive Theorem
                  Proving, {ITP} 2019, September 9-12, 2019, Portland, OR,
                  {USA}},
  series        = {LIPIcs},
  volume        = {141},
  pages         = {12:1--12:17},
  publisher     = {Schloss Dagstuhl - Leibniz-Zentrum f{\"{u}}r Informatik},
  year          = {2019},
  url           = {https://doi.org/10.4230/LIPIcs.ITP.2019.12},
  doi           = {10.4230/LIPIcs.ITP.2019.12},
  timestamp     = {Fri, 27 Sep 2019 15:57:06 +0200},
  biburl        = {https://dblp.org/rec/conf/itp/Carneiro19.bib},
  bibsource     = {dblp computer science bibliography, https://dblp.org}
}

@Book{            cassels1967algebraic,
  title         = {Algebraic number theory: proceedings of an instructional
                  conference},
  author        = {Cassels, John William Scott and Fr{\"o}lich, Albrecht},
  year          = {1967},
  publisher     = {Academic Pr}
}

@InProceedings{   Chou1994,
  author        = {Chou, Ching-Tsun},
  booktitle     = {Higher Order Logic Theorem Proving and Its Applications},
  title         = {A formal theory of undirected graphs in higher-order
                  logic},
  year          = {1994},
  address       = {Berlin, Heidelberg},
  editor        = {Melham, Thomas F. and Camilleri, Juanito},
  pages         = {144--157},
  publisher     = {Springer Berlin Heidelberg},
  isbn          = {978-3-540-48803-3}
}

@Book{            chu2012,
  author        = {Cho-Ho {Chu}},
  title         = {{Jordan structures in geometry and analysis}},
  fjournal      = {{Cambridge Tracts in Mathematics}},
  journal       = {{Camb. Tracts Math.}},
  issn          = {0950-6284},
  volume        = {190},
  isbn          = {978-1-107-01617-0},
  pages         = {x + 261},
  year          = {2012},
  publisher     = {Cambridge: Cambridge University Press},
  language      = {English},
  msc2010       = {17-02 17C65 17C37 46H70 53C35 46K70 32M15},
  zbl           = {1238.17001}
}

@InProceedings{   CL21,
  author        = {Commelin, Johan and Lewis, Robert Y.},
  title         = {Formalizing the Ring of Witt Vectors},
  year          = {2021},
  isbn          = {9781450382991},
  publisher     = {Association for Computing Machinery},
  address       = {New York, NY, USA},
  url           = {https://doi.org/10.1145/3437992.3439919},
  doi           = {10.1145/3437992.3439919},
  abstract      = {The ring of Witt vectors W R over a base ring R is an
                  important tool in algebraic number theory and lies at the
                  foundations of modern p-adic Hodge theory. W R has the
                  interesting property that it constructs a ring of
                  characteristic 0 out of a ring of characteristic p &gt; 1,
                  and it can be used more specifically to construct from a
                  finite field containing ℤ/pℤ the corresponding
                  unramified field extension of the p-adic numbers ℚp
                  (which is unique up to isomorphism). We formalize the
                  notion of a Witt vector in the Lean proof assistant, along
                  with the corresponding ring operations and other algebraic
                  structure. We prove in Lean that, for prime p, the ring of
                  Witt vectors over ℤ/pℤ is isomorphic to the ring of
                  p-adic integers ℤp. In the process we develop idioms to
                  cleanly handle calculations of identities between
                  operations on the ring of Witt vectors. These calculations
                  are intractable with a naive approach, and require a proof
                  technique that is usually skimmed over in the informal
                  literature. Our proofs resemble the informal arguments
                  while being fully rigorous.},
  booktitle     = {Proceedings of the 10th ACM SIGPLAN International
                  Conference on Certified Programs and Proofs},
  pages         = {264–277},
  numpages      = {14},
  keywords      = {ring theory, formal math, proof assistant, Lean, number
                  theory},
  location      = {Virtual, Denmark},
  series        = {CPP 2021}
}

@Book{            conway2001,
  author        = {Conway, J. H.},
  title         = {On numbers and games},
  edition       = {Second},
  publisher     = {A K Peters, Ltd., Natick, MA},
  year          = {2001},
  pages         = {xii+242},
  isbn          = {1-56881-127-6},
  mrclass       = {00A08 (05-01 91A05)},
  mrnumber      = {1803095}
}

<<<<<<< HEAD
@Unpublished{     darij_grinberg_clifford_2016,
  title         = {The {Clifford} algebra and the {Chevalley} map- a
                  computational approach (summary version 1)},
  url           = {http://mit.edu/~darij/www/algebra/chevalleys.pdf},
  author        = {{Darij Grinberg}},
  month         = jun,
  year          = {2016}
=======
@Book{            coxlittleoshea1997,
  author        = {David A. Cox and John Little and Donal O'Shea},
  title         = {Ideals, varieties, and algorithms - an introduction to
                  computational algebraic geometry and commutative algebra
                  {(2.} ed.)},
  series        = {Undergraduate texts in mathematics},
  publisher     = {Springer},
  year          = {1997},
  isbn          = {978-0-387-94680-1}
>>>>>>> 674ff195
}

@Book{            davey_priestley,
  author        = {Davey, B. A. and Priestley, H. A.},
  title         = {Introduction to lattices and order},
  edition       = {Second},
  publisher     = {Cambridge University Press, New York},
  year          = {2002},
  pages         = {xii+298},
  isbn          = {0-521-78451-4},
  mrclass       = {06-01 (68Q55)},
  mrnumber      = {1902334},
  mrreviewer    = {T. S. Blyth},
  doi           = {10.1017/CBO9780511809088},
  url           = {https://doi.org/10.1017/CBO9780511809088}
}

@InProceedings{   deligne_formulaire,
  author        = {Deligne, P.},
  title         = {Courbes elliptiques: formulaire d'apr\`es {J}. {T}ate},
  booktitle     = {Modular functions of one variable, {IV} ({P}roc.
                  {I}nternat. {S}ummer {S}chool, {U}niv. {A}ntwerp,
                  {A}ntwerp, 1972)},
  pages         = {53--73. Lecture Notes in Math., Vol. 476},
  year          = {1975},
  mrclass       = {14K15 (10D05)},
  mrnumber      = {0387292},
  mrreviewer    = {Jacques Velu}
}

@Article{         dold1958,
  author        = {Dold, Albrecht},
  title         = {Homology of symmetric products and other functors of
                  complexes},
  journal       = {Ann. of Math. (2)},
  fjournal      = {Annals of Mathematics. Second Series},
  volume        = {68},
  year          = {1958},
  pages         = {54--80},
  issn          = {0003-486X},
  mrclass       = {55.00},
  mrnumber      = {97057},
  mrreviewer    = {Sze-tsen Hu},
  doi           = {10.2307/1970043}
}

@Misc{            dupuis-lewis-macbeth2022,
  title         = {Formalized functional analysis with semilinear maps},
  author        = {Frédéric Dupuis and Robert Y. Lewis and Heather
                  Macbeth},
  year          = {2022},
  eprint        = {2202.05360},
  archiveprefix = {arXiv},
  primaryclass  = {cs.LO}
}

@Article{         dyckhoff_1992,
  author        = {Dyckhoff, Roy},
  title         = {Contraction-free sequent calculi for intuitionistic
                  logic},
  journal       = {Journal of Symbolic Logic},
  number        = {3},
  year          = {1992},
  pages         = {795–807},
  volume        = {57},
  publisher     = {Cambridge University Press},
  doi           = {10.2307/2275431}
}

@Book{            EinsiedlerWard2017,
  author        = {Einsiedler, Manfred and Ward, Thomas},
  title         = {Functional Analysis, Spectral Theory, and Applications},
  year          = 2017,
  publisher     = {Springer},
  doi           = {10.1007/978-3-319-58540-6}
}

@Book{            Elephant,
  title         = {Sketches of an Elephant – A Topos Theory Compendium},
  author        = {Peter Johnstone},
  year          = {2002},
  publisher     = {Oxford University Press}
}

@Book{            engel1997,
  title         = {Sperner theory},
  author        = {Engel, Konrad},
  publisher     = {Cambridge University Press},
  place         = {Cambridge},
  year          = {1997}
}

@Article{         erdosrenyisos,
  author        = {P. Erd\"os, A.R\'enyi, and V. S\'os},
  title         = {On a problem of graph theory},
  journal       = {Studia Sci. Math.},
  number        = {1},
  year          = {1966},
  pages         = {215--235},
  url           = {https://www.renyi.hu/~p_erdos/1966-06.pdf}
}

@Article{         etemadi_strong_law,
  author        = {Etemadi, Nasrollah},
  title         = {An elementary proof of the strong law of large numbers},
  journal       = {Z. Wahrsch. Verw. Gebiete},
  fjournal      = {Zeitschrift f\"{u}r Wahrscheinlichkeitstheorie und
                  Verwandte Gebiete},
  volume        = {55},
  year          = {1981},
  number        = {1},
  pages         = {119--122},
  issn          = {0044-3719},
  mrclass       = {60F15 (60B12)},
  mrnumber      = {606010},
  mrreviewer    = {Robert L. Taylor},
  doi           = {10.1007/BF01013465},
  url           = {https://doi.org/10.1007/BF01013465}
}

@Book{            Federer1996,
  author        = {Herbert Federer},
  title         = {Geometric Measure Theory},
  series        = {Classics in Mathematics},
  year          = {1996},
  publisher     = {Springer-Verlag Berlin Heidelberg},
  issn          = {1431-0821},
  doi           = {10.1007/978-3-642-62010-2},
  numpages      = {677}
}

@Article{         FennRourke1992,
  author        = {Fenn, Roger and Rourke, Colin},
  journal       = {Journal of Knot Theory and its Ramifications},
  title         = {Racks and links in codimension two},
  year          = {1992},
  issn          = {0218-2165},
  number        = {4},
  pages         = {343--406},
  volume        = {1},
  doi           = {10.1142/S0218216592000203},
  keywords      = {57M25 (57N10)},
  mrnumber      = {1194995}
}

@InProceedings{   flypitch_cpp,
  doi           = {10.1145/3372885.3373826},
  url           = {https://doi.org/10.1145/3372885.3373826},
  year          = {2020},
  month         = jan,
  publisher     = {{ACM}},
  author        = {Jesse Michael Han and Floris van Doorn},
  title         = {A formal proof of the independence of the continuum
                  hypothesis},
  booktitle     = {Proceedings of the 9th {ACM} {SIGPLAN} International
                  Conference on Certified Programs and Proofs}
}

@InProceedings{   flypitch_itp,
  author        = {Jesse Michael Han and Floris van Doorn},
  title         = {{A Formalization of Forcing and the Unprovability of the
                  Continuum Hypothesis}},
  booktitle     = {10th International Conference on Interactive Theorem
                  Proving (ITP 2019)},
  pages         = {19:1--19:19},
  series        = {Leibniz International Proceedings in Informatics
                  (LIPIcs)},
  isbn          = {978-3-95977-122-1},
  issn          = {1868-8969},
  year          = {2019},
  volume        = {141},
  editor        = {John Harrison and John O'Leary and Andrew Tolmach},
  publisher     = {Schloss Dagstuhl--Leibniz-Zentrum fuer Informatik},
  address       = {Dagstuhl, Germany},
  url           = {http://drops.dagstuhl.de/opus/volltexte/2019/11074},
  urn           = {urn:nbn:de:0030-drops-110742},
  doi           = {10.4230/LIPIcs.ITP.2019.19},
  annote        = {Keywords: Interactive theorem proving, formal
                  verification, set theory, forcing, independence proofs,
                  continuum hypothesis, Boolean-valued models, Lean}
}

@Book{            fremlin_vol2,
  author        = {Fremlin, David H.},
  title         = {Measure theory. {V}ol. 2},
  note          = {Broad foundations, 2010 edition},
  publisher     = {Torres Fremlin, Colchester},
  year          = {2010},
  isbn          = {0-9538129-2-8}
}

@Book{            fremlin_vol4,
  author        = {Fremlin, David H.},
  title         = {Measure theory. {V}ol. 4},
  note          = {Topological Measure Spaces},
  publisher     = {Torres Fremlin, Colchester},
  year          = {2003}
}

@Book{            freyd1964abelian,
  title         = {Abelian categories},
  author        = {Freyd, Peter J},
  series        = {Harper's Series in Modern Mathematics},
  year          = {1964},
  publisher     = {Harper \& Row New York}
}

@Book{            friedmanscarr2005,
  author        = {Yaakov {Friedman}},
  title         = {{Physical applications of homogeneous balls. With the
                  assistance of Tzvi Scarr}},
  fjournal      = {{Progress in Mathematical Physics}},
  journal       = {{Prog. Math. Phys.}},
  issn          = {1544-9998},
  volume        = {40},
  isbn          = {0-8176-3339-1},
  pages         = {xxiv + 279},
  year          = {2005},
  publisher     = {Boston, MA: Birkh\"auser},
  language      = {English},
  msc2010       = {46-02 17C65 46L60 46G20 46L70 83A05},
  zbl           = {1080.46001}
}

@Book{            fuchs1963,
  author        = {Fuchs, L.},
  title         = {Partially ordered algebraic systems},
  publisher     = {Pergamon Press, Oxford-London-New York-Paris;
                  Addison-Wesley Publishing Co., Inc., Reading, Mass.-Palo
                  Alto, Calif.-London},
  year          = {1963},
  pages         = {ix+229},
  mrclass       = {06.00 (20.00)},
  mrnumber      = {0171864},
  mrreviewer    = {P. F. Conrad}
}

@InProceedings{   fuerer-lochbihler-schneider-traytel2020,
  author        = {Basil F{\"{u}}rer and Andreas Lochbihler and Joshua
                  Schneider and Dmitriy Traytel},
  editor        = {Nicolas Peltier and Viorica Sofronie{-}Stokkermans},
  title         = {Quotients of Bounded Natural Functors},
  booktitle     = {Automated Reasoning - 10th International Joint Conference,
                  {IJCAR} 2020, Paris, France, July 1-4, 2020, Proceedings,
                  Part {II}},
  series        = {Lecture Notes in Computer Science},
  volume        = {12167},
  pages         = {58--78},
  publisher     = {Springer},
  year          = {2020},
  url           = {https://doi.org/10.1007/978-3-030-51054-1\_4},
  doi           = {10.1007/978-3-030-51054-1\_4},
  timestamp     = {Mon, 06 Jul 2020 09:05:32 +0200},
  biburl        = {https://dblp.org/rec/conf/cade/FurerLST20.bib},
  bibsource     = {dblp computer science bibliography, https://dblp.org}
}

@Article{         furedi-loeb1994,
  author        = {Zolt\'an {F\"uredi} and Peter A. {Loeb}},
  journal       = {{Proc. Am. Math. Soc.}},
  title         = {{On the best constant for the Besicovitch covering
                  theorem}},
  year          = {1994},
  issn          = {0002-9939},
  number        = {4},
  pages         = {1063--1073},
  volume        = {121},
  doi           = {10.2307/2161215},
  fjournal      = {{Proceedings of the American Mathematical Society}},
  language      = {English},
  msc2010       = {28A75 05B40 51M16},
  publisher     = {American Mathematical Society (AMS), Providence, RI},
  zbl           = {0802.28002}
}

@Book{            gabriel-zisman-1967,
  author        = {Gabriel, P. and Zisman, M.},
  title         = {Calculus of fractions and homotopy theory},
  series        = {Ergebnisse der Mathematik und ihrer Grenzgebiete, Band
                  35},
  publisher     = {Springer-Verlag New York, Inc., New York},
  year          = {1967},
  pages         = {x+168}
}

@InProceedings{   Gallier2011Notes,
  title         = {Notes on Differential Geometry and Lie Groups},
  author        = {J. Gallier and J. Quaintance},
  year          = {2011},
  url           = {https://www.cis.upenn.edu/~cis610/diffgeom-n.pdf}
}

@Article{         ghys87:groupes,
  author        = {Étienne Ghys},
  title         = {Groupes d'homéomorphismes du cercle et cohomologie
                  bornée},
  journal       = {Contemporary Mathematics},
  year          = 1987,
  volume        = 58,
  number        = {III},
  pages         = {81-106},
  doi           = {10.1090/conm/058.3/893858},
  language      = {french}
}

@Article{         gibbons2009,
  title         = {The essence of the Iterator pattern},
  volume        = {19},
  issn          = {0956-7968, 1469-7653},
  url           = {https://www.cambridge.org/core/product/identifier/S0956796809007291/type/journal_article},
  doi           = {10.1017/S0956796809007291},
  language      = {en},
  number        = {3-4},
  urldate       = {2021-10-24},
  journal       = {Journal of Functional Programming},
  author        = {Gibbons, Jeremy and Oliveira, BRUNO C. d. S.},
  month         = jul,
  year          = {2009},
  pages         = {377--402}
}

@Book{            GierzEtAl1980,
  author        = {Gierz, Gerhard and Hofmann, Karl Heinrich and Keimel,
                  Klaus and Lawson, Jimmie D. and Mislove, Michael W. and
                  Scott, Dana S.},
  title         = {A compendium of continuous lattices},
  publisher     = {Springer-Verlag, Berlin-New York},
  year          = {1980},
  pages         = {xx+371},
  isbn          = {3-540-10111-X},
  mrclass       = {06B30 (03G10 30G30 54H12)},
  mrnumber      = {614752},
  mrreviewer    = {James W. Lea, Jr.}
}

@Book{            goerss-jardine-2009,
  author        = {Goerss, Paul G. and Jardine, John F.},
  title         = {Simplicial homotopy theory},
  series        = {Modern Birkh\"{a}user Classics},
  note          = {Reprint of the 1999 edition [MR1711612]},
  publisher     = {Birkh\"{a}user Verlag, Basel},
  year          = {2009},
  pages         = {xvi+510},
  isbn          = {978-3-0346-0188-7},
  mrclass       = {55U10 (18G55)},
  mrnumber      = {2840650},
  doi           = {10.1007/978-3-0346-0189-4}
}

@Book{            Gordon55,
  author        = {Russel A. Gordon},
  title         = {The integrals of Lebesgue, Denjoy, Perron, and Henstock},
  isbn          = {0-8218-3805-9},
  year          = {1955},
  series        = {Graduate Studies in Mathematics},
  volume        = 4,
  publisher     = {American Mathematical Society, Providence, R.I}
}

@Book{            gouvea1997,
  author        = {Gouv\^{e}a, Fernando Q.},
  title         = {{$p$}-adic numbers},
  series        = {Universitext},
  edition       = {Second},
  note          = {An introduction},
  publisher     = {Springer-Verlag, Berlin},
  year          = {1997},
  pages         = {vi+298},
  isbn          = {3-540-62911-4},
  mrclass       = {11S80 (11-01 12J25)},
  mrnumber      = {1488696},
  doi           = {10.1007/978-3-642-59058-0},
  url           = {https://doi.org/10.1007/978-3-642-59058-0}
}

@Book{            Gratzer2011,
  author        = {Gr{\"a}tzer, George},
  title         = {Lattice Theory: Foundation},
  year          = {2011},
  publisher     = {Springer, Basel},
  pages         = {xxx+614},
  isbn          = {978-3-0348-0018-1},
  doi           = {10.1007/978-3-0348-0018-1},
  mrnumber      = {2768581}
}

@Book{            gunter1992,
  title         = {Semantics of Programming Languages: Structures and
                  Techniques},
  isbn          = {0262570955},
  publisher     = {MIT Press},
  author        = {Gunter, Carl A.},
  year          = {1992}
}

@Article{         Gusakov2021,
  author        = {Alena Gusakov and Bhavik Mehta and Kyle A. Miller},
  title         = {Formalizing Hall's Marriage Theorem in Lean},
  eprint        = {2101.00127},
  eprintclass   = {math.CO},
  eprinttype    = {arXiv},
  keywords      = {math.CO, cs.LO, 05-04 (Primary) 05C70, 68R05 (Secondary)}
}

@Article{         Hall1935,
  author        = {P. Hall},
  journal       = {Journal of the London Mathematical Society},
  title         = {On Representatives of Subsets},
  year          = {1935},
  month         = {jan},
  number        = {1},
  pages         = {26--30},
  volume        = {s1-10},
  doi           = {10.1112/jlms/s1-10.37.26},
  publisher     = {Wiley}
}

@Book{            halmos1950measure,
  author        = {Halmos, Paul R},
  title         = {Measure theory},
  publisher     = {Springer-Verlag New York},
  year          = 1950,
  isbn          = {978-1-4684-9440-2},
  doi           = {10.1007/978-1-4684-9440-2}
}

@Book{            halmos2013measure,
  title         = {Measure theory},
  author        = {Halmos, Paul R},
  volume        = {18},
  year          = {1950},
  publisher     = {Springer},
  isbn          = {0-387-90088-8}
}

@Article{         Halpern1966,
  author        = {Halpern, James D.},
  journal       = {Proc. Amer. Math. Soc.},
  title         = {Bases in vector spaces and the axiom of choice},
  year          = {1966},
  issn          = {0002-9939},
  pages         = {670--673},
  volume        = {17},
  doi           = {10.2307/2035388},
  fjournal      = {Proceedings of the American Mathematical Society},
  mrclass       = {04.00},
  mrnumber      = {194340},
  mrreviewer    = {Ivan Singer}
}

@Book{            hancheolsenstormer1984,
  author        = {Harald {Hanche-Olsen} and Erling {St{\o}rmer}},
  title         = {{Jordan operator algebras}},
  fjournal      = {{Monographs and Studies in Mathematics}},
  journal       = {{Monogr. Stud. Math.}},
  volume        = {21},
  year          = {1984},
  publisher     = {Pitman, Boston, MA},
  language      = {English},
  msc2010       = {46L99 46L05 17C65 46-02},
  zbl           = {0561.46031}
}

@Book{            har77,
  author        = {Hartshorne, Robin},
  title         = {Algebraic geometry},
  note          = {Graduate Texts in Mathematics, No. 52},
  publisher     = {Springer-Verlag, New York-Heidelberg},
  year          = {1977},
  pages         = {xvi+496},
  isbn          = {0-387-90244-9},
  mrclass       = {14-01},
  mrnumber      = {0463157},
  mrreviewer    = {Robert Speiser}
}

@Book{            hardy2008introduction,
  title         = {An Introduction to the Theory of Numbers},
  author        = {Hardy, GH and Wright, EM and Heath-Brown, Roger and
                  Silverman, Joseph},
  year          = {2008},
  publisher     = {Oxford University Press}
}

@Book{            harmandwernerwerner1993,
  author        = {Peter {Harmand} and Dirk {Werner} and Wend {Werner}},
  title         = {{\(M\)-ideals in Banach spaces and Banach algebras}},
  fjournal      = {{Lecture Notes in Mathematics}},
  journal       = {{Lect. Notes Math.}},
  issn          = {0075-8434},
  volume        = {1547},
  isbn          = {3-540-56814-X},
  pages         = {viii + 387},
  year          = {1993},
  publisher     = {Berlin: Springer-Verlag},
  language      = {English},
  doi           = {10.1007/BFb0084355},
  msc2010       = {46B20 46B25 46B22 46-02 46B28},
  zbl           = {0789.46011}
}

@Article{         Haze09,
  title         = {Witt vectors. Part 1},
  isbn          = {9780444532572},
  issn          = {1570-7954},
  url           = {http://dx.doi.org/10.1016/S1570-7954(08)00207-6},
  doi           = {10.1016/s1570-7954(08)00207-6},
  journal       = {Handbook of Algebra},
  publisher     = {Elsevier},
  author        = {Hazewinkel, Michiel},
  year          = {2009},
  pages         = {319–472}
}

@Article{         Higman52,
  author        = {Higman, Graham},
  title         = {Ordering by Divisibility in Abstract Algebras},
  journal       = {Proceedings of the London Mathematical Society},
  volume        = {s3-2},
  number        = {1},
  pages         = {326-336},
  doi           = {https://doi.org/10.1112/plms/s3-2.1.326},
  year          = {1952}
}

@Book{            Hodges97,
  author        = {Hodges, Wilfrid},
  title         = {A Shorter Model Theory},
  year          = {1997},
  isbn          = {0521587131},
  publisher     = {Cambridge University Press},
  address       = {USA}
}

@Book{            Hofstadter-1979,
  author        = "Douglas R Hofstadter",
  title         = "{{G}ödel, {E}scher, {B}ach: an eternal golden braid}",
  publisher     = "Basic Books",
  address       = "New York, NY",
  series        = "Penguin books",
  year          = "1979"
}

@Misc{            howard,
  title         = {Second Order Elliptic PDE: The Lax-Milgram Theorem},
  url           = {https://www.math.tamu.edu/~phoward/m612/s20/elliptic2.pdf},
  journal       = {M612: Partial Differential Equations},
  author        = {Howard, Peter}
}

@Book{            HubbardWest-ode,
  author        = {John H. Hubbard and Beverly H. West},
  title         = {Differential Equations: A Dynamical Systems Approach},
  subtitle      = {Ordinary Differential Equations},
  year          = {1991},
  publisher     = {Springer},
  location      = {New York},
  volume        = {5},
  isbn          = {978-1-4612-8693-6},
  doi           = {10.1007/978-1-4612-4192-8},
  pages         = {XX, 350}
}

@Article{         huneke2002,
  author        = {Huneke, Craig},
  title         = {The Friendship Theorem},
  publisher     = {Mathematical Association of America},
  year          = {2002},
  pages         = {192--194},
  journal       = {The American Mathematical Monthly},
  issn          = {00029890, 19300972},
  volume        = {109},
  number        = {2},
  doi           = {10.1080/00029890.2002.11919853},
  url           = {https://doi.org/10.1080/00029890.2002.11919853}
}

@Book{            iordanescu2003,
  author        = {Radu {Iord\u{a}nescu}},
  title         = {{Jordan structures in geometry and physics. With an
                  appendix on Jordan structures in analysis}},
  isbn          = {973-27-0956-1},
  pages         = {201},
  year          = {2003},
  publisher     = {Bucharest: Editura Academiei Rom\^ane},
  language      = {English},
  msc2010       = {17C50 17-02 17C65 32M15 35Q58 51A35 53C35 46H70 46K70
                  81R12 81R50},
  zbl           = {1073.17014}
}

@Article{         izhakian2016,
  title         = {Supertropical quadratic forms I},
  journal       = {Journal of Pure and Applied Algebra},
  volume        = {220},
  number        = {1},
  pages         = {61-93},
  year          = {2016},
  issn          = {0022-4049},
  doi           = {10.1016/j.jpaa.2015.05.043},
  url           = {https://www.sciencedirect.com/science/article/pii/S0022404915001589},
  author        = {Zur Izhakian and Manfred Knebusch and Louis Rowen}
}

@Book{            james1999,
  author        = {James, Ioan},
  title         = {Topologies and uniformities},
  series        = {Springer Undergraduate Mathematics Series},
  note          = {Revised version of {{\i}t Topological and uniform spaces}
                  [Springer, New York, 1987; MR0884154 (89b:54001)]},
  publisher     = {Springer-Verlag London, Ltd., London},
  year          = {1999},
  pages         = {xvi+230},
  isbn          = {1-85233-061-9},
  mrclass       = {54-01 (54A05 54E15)},
  mrnumber      = {1687407},
  mrreviewer    = {Hans-Peter A. K\"{u}nzi},
  doi           = {10.1007/978-1-4471-3994-2},
  url           = {https://doi.org/10.1007/978-1-4471-3994-2}
}

@Article{         joyal1977,
  author        = {André Joyal},
  title         = {Remarques sur la théorie des jeux à deux personnes},
  journal       = {Gazette des Sciences Mathematiques du Québec},
  volume        = {1},
  number        = {4},
  pages         = {46--52},
  year          = {1977},
  note          = {(English translation at
                  https://bosker.files.wordpress.com/2010/12/joyal-games.pdf)}
}

@Misc{            Joyal_Street,
  title         = {Braided monoidal categories},
  author        = {Andr{\'e} Joyal and Ross H. Street},
  year          = {1986},
  note          = {Mathematics Reports 860081, Macquarie University},
  url           = {http://maths.mq.edu.au/~street/JS1.pdf}
}

@Article{         Joyce1982,
  author        = {David Joyce},
  title         = {A classifying invariant of knots, the knot quandle},
  journal       = {Journal of Pure and Applied Algebra},
  year          = {1982},
  volume        = {23},
  number        = {1},
  month         = {1},
  pages         = {37--65},
  doi           = {10.1016/0022-4049(82)90077-9},
  publisher     = {Elsevier {BV}}
}

@Book{            kallenberg2021,
  author        = {Olav Kallenberg},
  title         = {Foundations of modern probability},
  series        = {Probability Theory and Stochastic Modelling},
  volume        = {99},
  publisher     = {Springer Nature Switzerland},
  edition       = {Third Edition},
  year          = {2021},
  pages         = {193},
  isbn          = {978-3-030-61870-4; 978-3-030-61871-1},
  doi           = {10.1007/978-3-030-61871-1},
  url           = {https://doi.org/10.1007/978-3-030-61871-1}
}

@Book{            katz_mazur,
  author        = {Katz, Nicholas M. and Mazur, Barry},
  title         = {Arithmetic moduli of elliptic curves},
  series        = {Annals of Mathematics Studies},
  volume        = {108},
  publisher     = {Princeton University Press, Princeton, NJ},
  year          = {1985},
  pages         = {xiv+514},
  isbn          = {0-691-08349-5; 0-691-08352-5},
  mrclass       = {11G05 (11F11 14G25 14K15)},
  mrnumber      = {772569},
  mrreviewer    = {Kenneth A. Ribet},
  doi           = {10.1515/9781400881710},
  url           = {https://doi.org/10.1515/9781400881710}
}

@Book{            kechris1995,
  author        = {Kechris, Alexander S.},
  title         = {Classical descriptive set theory},
  series        = {Graduate Texts in Mathematics},
  volume        = {156},
  publisher     = {Springer-Verlag, New York},
  year          = {1995},
  pages         = {xviii+402},
  isbn          = {0-387-94374-9},
  mrclass       = {03E15 (03-01 03-02 04A15 28A05 54H05 90D44)},
  mrnumber      = {1321597},
  mrreviewer    = {Jakub Jasi\'{n}ski},
  doi           = {10.1007/978-1-4612-4190-4},
  url           = {https://doi.org/10.1007/978-1-4612-4190-4}
}

@Article{         kleiman1979,
  author        = {Kleiman, Steven Lawrence},
  title         = {Misconceptions about {$K\_X$}},
  journal       = {Enseign. Math. (2)},
  volume        = {25},
  year          = {1979},
  number        = {3-4},
  pages         = {203--206},
  url           = {http://dx.doi.org/10.5169/seals-50379}
}

@Article{         kleitman1966,
  author        = {Kleitman, D. J.},
  title         = {Families of non-disjoint subsets},
  journal       = {J. Comb. Theory},
  fjournal      = {Journal of Combinatorial Theory},
  issn          = {0097-3165},
  volume        = {1},
  year          = {1966},
  pages         = {153--155},
  language      = {English},
  doi           = {10.1016/S0021-9800(66)80012-1},
  zbl           = {0141.00801}
}

@Article{         lazarus1973,
  author        = {Michel Lazarus},
  title         = {Les familles libres maximales d'un module ont-elles le
                  meme cardinal?},
  journal       = {Pub. Sem. Math. Rennes},
  volume        = {4},
  year          = {1973},
  pages         = {1--12},
  url           = {http://www.numdam.org/article/PSMIR_1973___4_A4_0.pdf}
}

@InProceedings{   lewis2019,
  author        = {Lewis, Robert Y.},
  title         = {A Formal Proof of {H}ensel's Lemma over the {$p$}-adic
                  Integers},
  booktitle     = {Proceedings of the 8th ACM SIGPLAN International
                  Conference on Certified Programs and Proofs},
  series        = {CPP 2019},
  year          = {2019},
  isbn          = {978-1-4503-6222-1},
  location      = {Cascais, Portugal},
  pages         = {15--26},
  numpages      = {12},
  url           = {http://doi.acm.org/10.1145/3293880.3294089},
  doi           = {10.1145/3293880.3294089},
  acmid         = {3294089},
  publisher     = {ACM},
  address       = {New York, NY, USA},
  keywords      = {Hensel's lemma, Lean, formal proof, p-adic}
}

@Book{            LurieSAG,
  title         = {Spectral Algebraic Geometry},
  author        = {Jacob Lurie},
  url           = {https://www.math.ias.edu/~lurie/papers/SAG-rootfile.pdf},
  year          = {last updated 2018}
}

@Article{         manin1963,
  author        = {Manin, Ju. I.},
  title         = {Theory of commutative formal groups over fields of finite
                  characteristic},
  journal       = {Uspehi Mat. Nauk},
  fjournal      = {Akademiya Nauk SSSR i Moskovskoe Matematicheskoe
                  Obshchestvo. Uspekhi Matematicheskikh Nauk},
  volume        = {18},
  year          = {1963},
  number        = {6 (114)},
  pages         = {3--90},
  issn          = {0042-1316},
  mrclass       = {14.50 (14.49)},
  mrnumber      = {0157972},
  mrreviewer    = {E. C. Dade}
}

@Book{            marcus1977number,
  title         = {Number fields},
  author        = {Marcus, Daniel A and Sacco, Emanuele},
  volume        = {2},
  year          = {1977},
  publisher     = {Springer}
}

@Article{         markowsky1976,
  title         = {Chain-complete posets and directed sets with
                  applications},
  volume        = {6},
  doi           = {10.1007/bf02485815},
  number        = {1},
  journal       = {Algebra Universalis},
  author        = {Markowsky, George},
  year          = {1976},
  month         = {Dec},
  pages         = {53–68}
}

@InProceedings{   mcbride1996,
  title         = {Inverting inductively defined relations in {LEGO}},
  author        = {McBride, Conor},
  booktitle     = {International Workshop on Types for Proofs and Programs},
  pages         = {236--253},
  year          = {1996},
  organization  = {Springer}
}

@Book{            mccrimmon2004,
  author        = {Kevin {McCrimmon}},
  title         = {{A taste of Jordan algebras}},
  fjournal      = {{Universitext}},
  journal       = {{Universitext}},
  issn          = {0172-5939},
  isbn          = {0-387-95447-3},
  pages         = {xxvi + 562},
  year          = {2004},
  publisher     = {New York, NY: Springer},
  language      = {English},
  doi           = {10.1007/b97489},
  msc2010       = {17-01 17Cxx},
  zbl           = {1044.17001}
}

@Misc{            melikhov2011,
  title         = {Metrizable uniform spaces},
  author        = {Sergey A. Melikhov},
  year          = {2011},
  eprint        = {1106.3249},
  archiveprefix = {arXiv},
  primaryclass  = {math.GT}
}

@Book{            MeyerNieberg1991,
  author        = {Meyer-Nieberg, Peter},
  title         = {Banach lattices},
  series        = {Universitext},
  publisher     = {Springer-Verlag, Berlin},
  year          = {1991},
  pages         = {xvi+395},
  isbn          = {3-540-54201-9},
  mrclass       = {46B42 (46A40 47B60)},
  mrnumber      = {1128093},
  mrreviewer    = {Yu. A. Abramovich},
  doi           = {10.1007/978-3-642-76724-1},
  url           = {https://doi.org/10.1007/978-3-642-76724-1}
}

@Book{            miraglia2006introduction,
  title         = {An Introduction to Partially Ordered Structures and
                  Sheaves},
  author        = {Miraglia, F.},
  isbn          = {9788876990359},
  series        = {Contemporary logic},
  year          = {2006},
  publisher     = {Polimetrica}
}

@Book{            MM92,
  title         = {Sheaves in geometry and logic: A first introduction to
                  topos theory},
  author        = {MacLane, Saunders and Moerdijk, Ieke},
  year          = {1992},
  publisher     = {Springer Science \& Business Media}
}

@Article{         MR0236876,
  title         = {A new proof that metric spaces are paracompact},
  author        = {Mary Ellen Rudin},
  year          = 1969,
  journal       = {Proc. Amer. Math. Soc.},
  volume        = {20},
  pages         = {603},
  mrnumber      = {0236876},
  doi           = {10.1090/S0002-9939-1969-0236876-3}
}

@Book{            MR0302656,
  author        = {Demazure, Michel and Gabriel, Pierre},
  title         = {Groupes alg\'{e}briques. {T}ome {I}: {G}\'{e}om\'{e}trie
                  alg\'{e}brique, g\'{e}n\'{e}ralit\'{e}s, groupes commutatifs},
  note          = {Avec un appendice {{\i}t Corps de classes local} par
                  Michiel Hazewinkel},
  publisher     = {Masson \& Cie, \'{E}diteur, Paris; North-Holland
                  Publishing Co., Amsterdam},
  year          = {1970},
  pages         = {xxvi+700},
  mrclass       = {14L15 (20G35)},
  mrnumber      = {0302656},
  mrreviewer    = {J.-E. Bertin}
}

@Article{         MR1167694,
  author        = {Blass, Andreas},
  title         = {A game semantics for linear logic},
  journal       = {Ann. Pure Appl. Logic},
  fjournal      = {Annals of Pure and Applied Logic},
  volume        = {56},
  year          = {1992},
  number        = {1-3},
  pages         = {183--220},
  issn          = {0168-0072},
  mrclass       = {03B70 (68Q55)},
  mrnumber      = {1167694},
  mrreviewer    = {Fangmin Song},
  doi           = {10.1016/0168-0072(92)90073-9},
  url           = {https://doi.org/10.1016/0168-0072(92)90073-9}
}

@Book{            MR1237403,
  author        = {Lidl, R. and Mullen, G. L. and Turnwald, G.},
  title         = {Dickson polynomials},
  series        = {Pitman Monographs and Surveys in Pure and Applied
                  Mathematics},
  volume        = {65},
  publisher     = {Longman Scientific \& Technical, Harlow; copublished in
                  the United States with John Wiley \& Sons, Inc., New York},
  year          = {1993},
  pages         = {vi+207},
  isbn          = {0-582-09119-5},
  mrclass       = {11T06 (12E05 13B25 33C80 94A60)},
  mrnumber      = {1237403},
  mrreviewer    = {S. D. Cohen}
}

@Article{         MR25465,
  author        = {van der Waerden, B. L.},
  title         = {Free products of groups},
  journal       = {Amer. J. Math.},
  fjournal      = {American Journal of Mathematics},
  volume        = {70},
  year          = {1948},
  pages         = {527--528},
  issn          = {0002-9327},
  mrclass       = {20.0X},
  mrnumber      = {25465},
  mrreviewer    = {P. Hall},
  doi           = {10.2307/2372196},
  url           = {https://doi.org/10.2307/2372196}
}

@Article{         MR317916,
  author        = {Davis, Martin},
  title         = {Hilbert's tenth problem is unsolvable},
  journal       = {Amer. Math. Monthly},
  fjournal      = {American Mathematical Monthly},
  volume        = {80},
  year          = {1973},
  pages         = {233--269},
  issn          = {0002-9890},
  mrclass       = {02G05 (10B99 10N05)},
  mrnumber      = {317916},
  mrreviewer    = {R. L. Goodstein},
  doi           = {10.2307/2318447},
  url           = {https://doi.org/10.2307/2318447}
}

@Article{         MR32592,
  author        = {Motzkin, Th.},
  title         = {The {E}uclidean algorithm},
  journal       = {Bull. Amer. Math. Soc.},
  fjournal      = {Bulletin of the American Mathematical Society},
  volume        = {55},
  year          = {1949},
  pages         = {1142--1146},
  issn          = {0002-9904},
  mrclass       = {09.1X},
  mrnumber      = {32592},
  mrreviewer    = {B. N. Moyls},
  doi           = {10.1090/S0002-9904-1949-09344-8},
  url           = {https://doi.org/10.1090/S0002-9904-1949-09344-8}
}

@Article{         MR3790629,
  author        = {Bell, J. S.},
  title         = {On the {E}instein {P}odolsky {R}osen paradox},
  journal       = {Phys. Phys. Fiz.},
  fjournal      = {Physics Physique Fizika},
  volume        = {1},
  year          = {1964},
  number        = {3},
  pages         = {195--200},
  issn          = {0554-128X},
  mrclass       = {DML},
  mrnumber      = {3790629},
  doi           = {10.1103/PhysicsPhysiqueFizika.1.195},
  url           = {https://doi.org/10.1103/PhysicsPhysiqueFizika.1.195}
}

@Article{         MR399081,
  author        = {Hiblot, Jean-Jacques},
  title         = {Des anneaux euclidiens dont le plus petit algorithme n'est
                  pas \`a valeurs finies},
  journal       = {C. R. Acad. Sci. Paris S\'{e}r. A-B},
  fjournal      = {Comptes Rendus Hebdomadaires des S\'{e}ances de
                  l'Acad\'{e}mie des Sciences. S\'{e}ries A et B},
  volume        = {281},
  year          = {1975},
  number        = {12},
  pages         = {Ai, A411--A414},
  issn          = {0151-0509},
  mrclass       = {13F15 (12A20)},
  mrnumber      = {399081},
  mrreviewer    = {N. Sankaran}
}

@InCollection{    MR541021,
  author        = {Nagata, Masayoshi},
  title         = {On {E}uclid algorithm},
  booktitle     = {C. {P}. {R}amanujam---a tribute},
  series        = {Tata Inst. Fund. Res. Studies in Math.},
  volume        = {8},
  pages         = {175--186},
  publisher     = {Springer, Berlin-New York},
  year          = {1978},
  mrclass       = {13F07},
  mrnumber      = {541021},
  mrreviewer    = {Daniel Lazard}
}

@Article{         MR577178,
  author        = {Cirel\cprime son, B. S.},
  title         = {Quantum generalizations of {B}ell's inequality},
  journal       = {Lett. Math. Phys.},
  fjournal      = {Letters in Mathematical Physics. A Journal for the Rapid
                  Dissemination of Short Contributions in the Field of
                  Mathematical Physics},
  volume        = {4},
  year          = {1980},
  number        = {2},
  pages         = {93--100},
  issn          = {0377-9017},
  mrclass       = {81B05},
  mrnumber      = {577178},
  doi           = {10.1007/BF00417500},
  url           = {https://doi.org/10.1007/BF00417500}
}

@Article{         Nash-Williams63,
  title         = {On well-quasi-ordering finite trees},
  volume        = {59},
  doi           = {10.1017/S0305004100003844},
  number        = {4},
  journal       = {Mathematical Proceedings of the Cambridge Philosophical
                  Society},
  publisher     = {Cambridge University Press},
  author        = {Nash-Williams, C. St. J. A.},
  year          = {1963},
  pages         = {833–835}
}

@Book{            Neukirch1992,
  author        = {Neukirch, J.},
  title         = {Algebraic number theory},
  series        = {Fundamental Principles of Mathematical Sciences},
  volume        = {322},
  note          = {Translated from the 1992 German original and with a note
                  by Norbert Schappacher, With a foreword by G. Harder},
  publisher     = {Springer-Verlag, Berlin},
  year          = {1999},
  pages         = {xviii+571},
  isbn          = {3-540-65399-6},
  doi           = {10.1007/978-3-662-03983-0}
}

@Article{         orosi2018faulhaber,
  author        = {Greg {Orosi}},
  title         = {{A simple derivation of Faulhaber's formula}},
  fjournal      = {{Applied Mathematics E-Notes}},
  journal       = {{Appl. Math. E-Notes}},
  issn          = {1607-2510/e},
  volume        = {18},
  pages         = {124--126},
  year          = {2018},
  publisher     = {Tsing Hua University, Department of Mathematics, Hsinchu},
  language      = {English},
  msc2010       = {41A58 30K05},
  zbl           = {1411.41023}
}

@Article{         phillips1940,
  author        = {Phillips, Ralph S.},
  title         = {Integration in a convex linear topological space},
  journal       = {Trans. Amer. Math. Soc.},
  fjournal      = {Transactions of the American Mathematical Society},
  volume        = {47},
  year          = {1940},
  pages         = {114--145},
  issn          = {0002-9947},
  mrclass       = {46.3X},
  mrnumber      = {2707},
  mrreviewer    = {B. J. Pettis},
  doi           = {10.2307/1990004},
  url           = {https://doi.org/10.2307/1990004}
}

@Misc{            ponton2020chebyshev,
  title         = {Roots of {C}hebyshev polynomials: a purely algebraic
                  approach},
  author        = {Lionel Ponton},
  year          = {2020},
  eprint        = {2008.03575},
  archiveprefix = {arXiv},
  primaryclass  = {math.NT}
}

@Misc{            pöschel2017siegelsternberg,
  title         = {On the Siegel-Sternberg linearization theorem},
  author        = {Jürgen Pöschel},
  year          = {2017},
  eprint        = {1702.03691},
  archiveprefix = {arXiv},
  primaryclass  = {math.DS}
}

@Book{            riehl2017,
  author        = {Riehl, Emily},
  title         = {Category theory in context},
  publisher     = {Dover Publications},
  year          = {2017},
  isbn          = {048680903X},
  url           = {http://www.math.jhu.edu/~eriehl/context.pdf}
}

@Book{            rudin2006real,
  title         = {Real and Complex Analysis},
  author        = {Rudin, Walter},
  year          = {1987},
  publisher     = {McGraw-Hill Book Company},
  edition       = {Third Edition},
  isbn          = {0-07-100276-6}
}

@Book{            samuel1967,
  author        = {Samuel, Pierre},
  title         = {Th\'{e}orie alg\'{e}brique des nombres},
  publisher     = {Hermann, Paris},
  year          = {1967},
  pages         = {130},
  mrclass       = {10.65 (12.00)},
  mrnumber      = {0215808}
}

@Book{            schaefer1966,
  title         = {Topological Vector Spaces},
  author        = {Schaefer, H.H.},
  lccn          = {65024692},
  series        = {Graduate Texts in Mathematics},
  year          = {1966},
  publisher     = {Macmillan}
}

@Misc{            schleicher_stoll,
  author        = {Dierk Schleicher and Michael Stoll},
  title         = {An introduction to {C}onway's games and numbers},
  url           = {http://www.cs.cmu.edu/afs/cs/academic/class/15859-s05/www/lecture-notes/comb-games-notes.pdf}
}

@Misc{            scholze2011perfectoid,
  title         = {Perfectoid spaces},
  author        = {Peter Scholze},
  year          = {2011},
  eprint        = {1111.4914},
  archiveprefix = {arXiv},
  primaryclass  = {math.AG}
}

@Book{            seligman1967,
  author        = {Seligman, G. B.},
  title         = {Modular {L}ie algebras},
  series        = {Ergebnisse der Mathematik und ihrer Grenzgebiete, Band
                  40},
  publisher     = {Springer-Verlag New York, Inc., New York},
  year          = {1967},
  pages         = {ix+165},
  mrclass       = {17.30 (22.00)},
  mrnumber      = {0245627},
  mrreviewer    = {R. E. Block}
}

@Book{            serre1965,
  author        = {Serre, Jean-Pierre},
  title         = {Complex semisimple {L}ie algebras},
  note          = {Translated from the French by G. A. Jones},
  publisher     = {Springer-Verlag, New York},
  year          = {1987},
  pages         = {x+74},
  isbn          = {0-387-96569-6},
  mrclass       = {17-01 (17B20)},
  mrnumber      = {914496},
  doi           = {10.1007/978-1-4757-3910-7},
  url           = {https://doi.org/10.1007/978-1-4757-3910-7}
}

@Book{            simon2011,
  author        = {Simon, Barry},
  title         = {Convexity: An Analytic Viewpoint},
  year          = {2011},
  series        = {Cambridge Tracts in Mathematics},
  publisher     = {Cambridge University Press},
  place         = {Cambridge},
  doi           = {10.1017/CBO9780511910135},
  collection    = {Cambridge Tracts in Mathematics}
}

@Article{         skoda2006,
  author        = {{\v{S}}koda, Zoran},
  title         = {Noncommutative localization in noncommutative geometry},
  journal       = {London Math. Soc. Lecture Note Series},
  fjournal      = {London Mathematical Society Lecture Note Series},
  volume        = {330},
  pages         = {220--313},
  year          = {2006},
  url           = {https://doi.org/10.48550/arXiv.math/0403276}
}

@Book{            soare1987,
  author        = {Soare, Robert I.},
  title         = {Recursively enumerable sets and degrees},
  series        = {Perspectives in Mathematical Logic},
  note          = {A study of computable functions and computably generated
                  sets},
  publisher     = {Springer-Verlag, Berlin},
  year          = {1987},
  pages         = {xviii+437},
  isbn          = {3-540-15299-7},
  mrclass       = {03-02 (03D20 03D25 03D30)},
  mrnumber      = {882921},
  mrreviewer    = {Peter G. Hinman},
  doi           = {10.1007/978-3-662-02460-7}
}

@Book{            stanley2012,
  author        = {Stanley, Richard P.},
  title         = {Enumerative combinatorics},
  place         = {Cambridge},
  publisher     = {Cambridge Univ. Press},
  year          = {2012}
}

@Book{            stern2009,
  author        = {Stern, Manfred},
  title         = {Semimodular lattices. {Theory} and applications},
  edition       = {Reprint of the 1999 hardback ed.},
  isbn          = {978-0-521-11884-2},
  year          = {2009},
  publisher     = {Cambridge: Cambridge University Press},
  language      = {English},
  keywords      = {06C10,06-02,06A07},
  zbmath        = {5610899},
  zbl           = {1175.06002}
}

@Article{         Stone1935,
  author        = {Stone, M. H.},
  year          = {1935},
  title         = {Postulates for Boolean Algebras and Generalized Boolean
                  Algebras},
  journal       = {American Journal of Mathematics},
  volume        = {57},
  issue         = {4},
  doi           = {10.2307/2371008}
}

@Article{         Stone1979,
  author        = {Stone, A. H.},
  journal       = {General Topology Appl.},
  title         = {Inverse limits of compact spaces},
  year          = {1979},
  issn          = {0016-660X},
  number        = {2},
  pages         = {203--211},
  volume        = {10},
  doi           = {10.1016/0016-660x(79)90008-4},
  fjournal      = {General Topology and its Applications},
  mrclass       = {54B25},
  mrnumber      = {527845},
  mrreviewer    = {J. Segal}
}

@Book{            tao2010,
  author        = {Tao, Terence},
  title         = {An Epsilon of Room, I: Real Analysis: Pages from Year
                  Three of a Mathematical Blog},
  year          = 2010,
  publisher     = {American Mathematical Society},
  url           = {https://terrytao.files.wordpress.com/2010/02/epsilon.pdf}
}

@Book{            Tent_Ziegler,
  place         = {Cambridge},
  series        = {Lecture Notes in Logic},
  title         = {A Course in Model Theory},
  doi           = {10.1017/CBO9781139015417},
  publisher     = {Cambridge University Press},
  author        = {Tent, Katrin and Ziegler, Martin},
  year          = {2012},
  collection    = {Lecture Notes in Logic}
}

@Article{         tochiori_bertrand,
  author        = {Tochiori, Shigenori},
  title         = {Considering the Proof of "There is a Prime between n and
                  2n"},
  subtitle      = {Proof by a stronger estimation than the Bertrand-Chebyshev
                  theorem},
  language      = {Japanese},
  url           = {https://www.chart.co.jp/subject/sugaku/suken_tsushin/76/76-8.pdf}
}

<<<<<<< HEAD
=======
@Book{            upmeier1987,
  author        = {Harald {Upmeier}},
  title         = {{Jordan algebras in analysis, operator theory, and quantum
                  mechanics}},
  fjournal      = {{Regional Conference Series in Mathematics}},
  journal       = {{Reg. Conf. Ser. Math.}},
  issn          = {0160-7642},
  volume        = {67},
  isbn          = {0-8218-0717-X},
  pages         = {viii + 85},
  year          = {1987},
  publisher     = {Providence, RI: American Mathematical Society (AMS)},
  language      = {English},
  msc2010       = {17-02 46-02 17C65 46H70 32M15 46G20 46L70 47B35 81Q99},
  zbl           = {0608.17013}
}

>>>>>>> 674ff195
@Article{         Vaisala_2003,
  author        = {Jussi Väisälä},
  title         = {A Proof of the Mazur-Ulam Theorem},
  year          = 2003,
  journal       = {The American Mathematical Monthly},
  volume        = 110,
  number        = 7,
  publisher     = {Taylor & Francis, Ltd. on behalf of the Mathematical
                  Association of America},
  pages         = {633-635},
  url           = {https://www.jstor.org/stable/3647749},
  doi           = {10.2307/3647749}
}

@Article{         van_der_hoeven,
  author        = {van der Hoeven, Joris},
  year          = {2001},
  month         = {12},
  pages         = {},
  title         = {Operators on generalized power series},
  volume        = {45},
  journal       = {Illinois Journal of Mathematics},
  doi           = {10.1215/ijm/1258138061}
}

@Book{            wall2018analytic,
  title         = {Analytic Theory of Continued Fractions},
  author        = {Wall, H.S.},
  isbn          = {9780486830445},
  series        = {Dover Books on Mathematics},
  year          = {2018},
  publisher     = {Dover Publications}
}

@Book{            wasserman2003,
  author        = {Wasserman, Larry},
  title         = {All Of Statistics: A Concise Course in Statistical
                  Inference},
  year          = 2004,
  publisher     = {Springer}
}

@Misc{            wedhorn_adic,
  author        = {Torsten Wedhorn},
  title         = {Adic Spaces},
  year          = {2019},
  eprint        = {arXiv:1910.05934}
}

@TechReport{      zaanen1966,
  author        = {Zaanen, A. C.},
  title         = {Lectures on "Riesz Spaces"},
  institution   = {Euratom},
  year          = {1966},
  number        = {EUR 3140.e}
}

@Article{         zbMATH06785026,
  author        = {John F. {Clauser} and Michael A. {Horne} and Abner
                  {Shimony} and Richard A. {Holt}},
  title         = {{Proposed experiment to test local hidden-variable
                  theories}},
  fjournal      = {{Physical Review Letters}},
  journal       = {{Phys. Rev. Lett.}},
  issn          = {0031-9007; 1079-7114/e},
  volume        = {23},
  pages         = {880--883},
  year          = {1969},
  publisher     = {American Physical Society (APS), New York, NY},
  language      = {English},
  msc2010       = {81-05},
  zbl           = {1371.81014},
  doi           = {10.1103/PhysRevLett.23.880},
  url           = {https://doi.org/10.1103/PhysRevLett.23.880}
}

@Article{         zorn1937,
  author        = {Zorn, Max},
  title         = {On a theorem of {E}ngel},
  journal       = {Bull. Amer. Math. Soc.},
  fjournal      = {Bulletin of the American Mathematical Society},
  volume        = {43},
  year          = {1937},
  number        = {6},
  pages         = {401--404},
  issn          = {0002-9904},
  mrclass       = {DML},
  mrnumber      = {1563550},
  doi           = {10.1090/S0002-9904-1937-06565-7},
  url           = {https://doi.org/10.1090/S0002-9904-1937-06565-7}
}<|MERGE_RESOLUTION|>--- conflicted
+++ resolved
@@ -486,15 +486,6 @@
   mrnumber      = {1803095}
 }
 
-<<<<<<< HEAD
-@Unpublished{     darij_grinberg_clifford_2016,
-  title         = {The {Clifford} algebra and the {Chevalley} map- a
-                  computational approach (summary version 1)},
-  url           = {http://mit.edu/~darij/www/algebra/chevalleys.pdf},
-  author        = {{Darij Grinberg}},
-  month         = jun,
-  year          = {2016}
-=======
 @Book{            coxlittleoshea1997,
   author        = {David A. Cox and John Little and Donal O'Shea},
   title         = {Ideals, varieties, and algorithms - an introduction to
@@ -504,8 +495,15 @@
   publisher     = {Springer},
   year          = {1997},
   isbn          = {978-0-387-94680-1}
->>>>>>> 674ff195
-}
+}
+
+@Unpublished{     darij_grinberg_clifford_2016,
+  title         = {The {Clifford} algebra and the {Chevalley} map- a
+                  computational approach (summary version 1)},
+  url           = {http://mit.edu/~darij/www/algebra/chevalleys.pdf},
+  author        = {{Darij Grinberg}},
+  month         = jun,
+  year          = {2016}
 
 @Book{            davey_priestley,
   author        = {Davey, B. A. and Priestley, H. A.},
@@ -1817,8 +1815,6 @@
   url           = {https://www.chart.co.jp/subject/sugaku/suken_tsushin/76/76-8.pdf}
 }
 
-<<<<<<< HEAD
-=======
 @Book{            upmeier1987,
   author        = {Harald {Upmeier}},
   title         = {{Jordan algebras in analysis, operator theory, and quantum
@@ -1836,7 +1832,6 @@
   zbl           = {0608.17013}
 }
 
->>>>>>> 674ff195
 @Article{         Vaisala_2003,
   author        = {Jussi Väisälä},
   title         = {A Proof of the Mazur-Ulam Theorem},
