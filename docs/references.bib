--- conflicted
+++ resolved
@@ -1305,8 +1305,6 @@
   organization  = {Springer}
 }
 
-<<<<<<< HEAD
-=======
 @Book{            mccrimmon2004,
   author        = {Kevin {McCrimmon}},
   title         = {{A taste of Jordan algebras}},
@@ -1323,7 +1321,6 @@
   zbl           = {1044.17001}
 }
 
->>>>>>> 0a3e8d38
 @Misc{            melikhov2011,
   title         = {Metrizable uniform spaces},
   author        = {Sergey A. Melikhov},
@@ -1810,8 +1807,6 @@
   url           = {https://www.chart.co.jp/subject/sugaku/suken_tsushin/76/76-8.pdf}
 }
 
-<<<<<<< HEAD
-=======
 @Book{            upmeier1987,
   author        = {Harald {Upmeier}},
   title         = {{Jordan algebras in analysis, operator theory, and quantum
@@ -1829,7 +1824,6 @@
   zbl           = {0608.17013}
 }
 
->>>>>>> 0a3e8d38
 @Article{         Vaisala_2003,
   author        = {Jussi Väisälä},
   title         = {A Proof of the Mazur-Ulam Theorem},
