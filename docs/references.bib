%%%%%%%%%%%%%%%%%%%%%%%%%%%%%%%%%%%%%%%%%%%%%%%%%%%%%%%%%%%%%%%%%%%%%%%
%                                                                     %
% This is a database of documents referenced in mathlib file headers. %
%                                                                     %
%%%%%%%%%%%%%%%%%%%%%%%%%%%%%%%%%%%%%%%%%%%%%%%%%%%%%%%%%%%%%%%%%%%%%%%

@book{axler2015,
 Author = {Sheldon Axler},
 Title = {Linear algebra done right. 3rd ed.},
 FJournal = {Undergraduate Texts in Mathematics},
 Journal = {Undergraduate Texts Math.},
 ISSN = {0172-6056; 2197-5604/e},
 Edition = {3rd ed.},
 ISBN = {978-3-319-11079-0/hbk; 978-3-319-11080-6/ebook},
 Pages = {xvii + 340},
 Year = {2015},
 Publisher = {Springer},
}

@article {MR1167694,
    AUTHOR = {Blass, Andreas},
     TITLE = {A game semantics for linear logic},
   JOURNAL = {Ann. Pure Appl. Logic},
  FJOURNAL = {Annals of Pure and Applied Logic},
    VOLUME = {56},
      YEAR = {1992},
    NUMBER = {1-3},
     PAGES = {183--220},
      ISSN = {0168-0072},
   MRCLASS = {03B70 (68Q55)},
  MRNUMBER = {1167694},
MRREVIEWER = {Fangmin Song},
       DOI = {10.1016/0168-0072(92)90073-9},
       URL = {https://doi.org/10.1016/0168-0072(92)90073-9},
}

@book {bourbaki1966,
    AUTHOR = {Bourbaki, Nicolas},
     TITLE = {Elements of mathematics. {G}eneral topology. {P}art 1},
 PUBLISHER = {Hermann, Paris; Addison-Wesley Publishing Co., Reading,
              Mass.-London-Don Mills, Ont.},
      YEAR = {1966},
     PAGES = {vii+437},
   MRCLASS = {54.00 (00.00)},
  MRNUMBER = {0205210},
}

@book {bourbaki1975,
    AUTHOR = {Bourbaki, Nicolas},
     TITLE = {Lie groups and {L}ie algebras. {C}hapters 1--3},
    SERIES = {Elements of Mathematics (Berlin)},
      NOTE = {Translated from the French,
              Reprint of the 1989 English translation},
 PUBLISHER = {Springer-Verlag, Berlin},
      YEAR = {1998},
     PAGES = {xviii+450},
      ISBN = {3-540-64242-0},
   MRCLASS = {17Bxx (00A05 22Exx)},
  MRNUMBER = {1728312},
}

@book {conway2001,
    AUTHOR = {Conway, J. H.},
     TITLE = {On numbers and games},
   EDITION = {Second},
 PUBLISHER = {A K Peters, Ltd., Natick, MA},
      YEAR = {2001},
     PAGES = {xii+242},
      ISBN = {1-56881-127-6},
   MRCLASS = {00A08 (05-01 91A05)},
  MRNUMBER = {1803095},
}

@article {erdosrenyisos,
    AUTHOR = {P. Erd\"os, A.R\'enyi, and V. S\'os},
     TITLE = {On a problem of graph theory},
   JOURNAL = {Studia Sci. Math.},
    NUMBER = {1},
      YEAR = {1966},
     PAGES = {215--235},
       URL = {https://www.renyi.hu/~p_erdos/1966-06.pdf},
}

@book {gouvea1997,
    AUTHOR = {Gouv\^{e}a, Fernando Q.},
     TITLE = {{$p$}-adic numbers},
    SERIES = {Universitext},
   EDITION = {Second},
      NOTE = {An introduction},
 PUBLISHER = {Springer-Verlag, Berlin},
      YEAR = {1997},
     PAGES = {vi+298},
      ISBN = {3-540-62911-4},
   MRCLASS = {11S80 (11-01 12J25)},
  MRNUMBER = {1488696},
       DOI = {10.1007/978-3-642-59058-0},
       URL = {https://doi.org/10.1007/978-3-642-59058-0},
}

@article {huneke2002,
    AUTHOR = {Huneke, Craig},
     TITLE = {The Friendship Theorem},
 PUBLISHER = {Mathematical Association of America},
      YEAR = {2002},
     PAGES = {192--194},
   JOURNAL = {The American Mathematical Monthly},
      ISSN = {00029890, 19300972},
    VOLUME = {109},
    NUMBER = {2},
       DOI = {10.1080/00029890.2002.11919853},
       URL = {https://doi.org/10.1080/00029890.2002.11919853},
}

@book {james1999,
    AUTHOR = {James, Ioan},
     TITLE = {Topologies and uniformities},
    SERIES = {Springer Undergraduate Mathematics Series},
      NOTE = {Revised version of {{\i}t Topological and uniform spaces}
              [Springer, New York, 1987;  MR0884154 (89b:54001)]},
 PUBLISHER = {Springer-Verlag London, Ltd., London},
      YEAR = {1999},
     PAGES = {xvi+230},
      ISBN = {1-85233-061-9},
   MRCLASS = {54-01 (54A05 54E15)},
  MRNUMBER = {1687407},
MRREVIEWER = {Hans-Peter A. K\"{u}nzi},
       DOI = {10.1007/978-1-4471-3994-2},
       URL = {https://doi.org/10.1007/978-1-4471-3994-2},
}

@article {joyal1977,
 author = {André Joyal},
 title = {Remarques sur la théorie des jeux à deux personnes},
 journal = {Gazette des Sciences Mathematiques du Québec},
 volume = {1},
 number = {4},
 pages = {46--52},
 year = {1977},
 note = {(English translation at https://bosker.files.wordpress.com/2010/12/joyal-games.pdf)}
}

@inproceedings{lewis2019,
 author = {Lewis, Robert Y.},
 title = {A Formal Proof of {H}ensel's Lemma over the {$p$}-adic Integers},
 booktitle = {Proceedings of the 8th ACM SIGPLAN International Conference on Certified Programs and Proofs},
 series = {CPP 2019},
 year = {2019},
 isbn = {978-1-4503-6222-1},
 location = {Cascais, Portugal},
 pages = {15--26},
 numpages = {12},
 url = {http://doi.acm.org/10.1145/3293880.3294089},
 doi = {10.1145/3293880.3294089},
 acmid = {3294089},
 publisher = {ACM},
 address = {New York, NY, USA},
 keywords = {Hensel's lemma, Lean, formal proof, p-adic},
}

@book {riehl2017,
   AUTHOR = {Riehl, Emily},
    TITLE = {Category theory in context},
PUBLISHER = {Dover Publications},
     YEAR = {2017},
     ISBN = {048680903X},
      URL = {http://www.math.jhu.edu/~eriehl/context.pdf},
}

@book{wall2018analytic,
  title={Analytic Theory of Continued Fractions},
  author={Wall, H.S.},
  isbn={9780486830445},
  series={Dover Books on Mathematics},
  year={2018},
  publisher={Dover Publications}
}

@book{hardy2008introduction,
  title={An Introduction to the Theory of Numbers},
  author={Hardy, GH and Wright, EM and Heath-Brown, Roger and Silverman, Joseph},
  year={2008},
  publisher={Oxford University Press}
}

@article{ahrens2017,
 author = {Benedikt Ahrens and Peter LeFanu Lumsdaine},
   year = {2019},
  title = {Displayed Categories},
journal = {Logical Methods in Computer Science},
 volume = {15},
  issue = {1},
    doi = {10.23638/LMCS-15(1:20)2019},
}

@Book{HubbardWest-ode,
author = {John H. Hubbard and Beverly H. West},
title = {Differential Equations: A Dynamical Systems Approach},
subtitle = {Ordinary Differential Equations},
year = {1991},
publisher = {Springer},
location = {New York},
volume = {5},
isbn = {978-1-4612-8693-6},
doi = {10.1007/978-1-4612-4192-8},
pages = {XX, 350},
}

@book{borceux-vol1,
  title={Handbook of Categorical Algebra: Volume 1, Basic Category Theory},
  author={Borceux, Francis},
  series={Encyclopedia of Mathematics},
  volume={50},
  year={1994},
  publisher={Cambridge University Press}
}

@book{borceux-vol2,
  title={Handbook of Categorical Algebra: Volume 2, Categories and Structures},
  author={Borceux, Francis},
  series={Encyclopedia of Mathematics},
  volume={51},
  year={1994},
  publisher={Cambridge University Press}
}
@book {atiyah-macdonald,
    AUTHOR = {Atiyah, M. F. and Macdonald, I. G.},
     TITLE = {Introduction to commutative algebra},
 PUBLISHER = {Addison-Wesley Publishing Co., Reading, Mass.-London-Don
              Mills, Ont.},
      YEAR = {1969},
     PAGES = {ix+128},
   MRCLASS = {13.00},
  MRNUMBER = {0242802},
MRREVIEWER = {J. A. Johnson},
}

@book {soare1987,
    AUTHOR = {Soare, Robert I.},
     TITLE = {Recursively enumerable sets and degrees},
    SERIES = {Perspectives in Mathematical Logic},
      NOTE = {A study of computable functions and computably generated sets},
 PUBLISHER = {Springer-Verlag, Berlin},
      YEAR = {1987},
     PAGES = {xviii+437},
      ISBN = {3-540-15299-7},
   MRCLASS = {03-02 (03D20 03D25 03D30)},
  MRNUMBER = {882921},
MRREVIEWER = {Peter G. Hinman},
       DOI = {10.1007/978-3-662-02460-7}
}

@book {tao2010,
  author = {Tao, Terence},
  title = {An Epsilon of Room, I: Real Analysis: Pages from Year Three of a Mathematical Blog},
  year = 2010,
  publisher = {American Mathematical Society},
  url = {https://terrytao.files.wordpress.com/2010/02/epsilon.pdf}
}

@inproceedings{carneiro2019,
  author    = {Mario M. Carneiro},
  editor    = {John Harrison and
               John O'Leary and
               Andrew Tolmach},
  title     = {Formalizing Computability Theory via Partial Recursive Functions},
  booktitle = {10th International Conference on Interactive Theorem Proving, {ITP}
               2019, September 9-12, 2019, Portland, OR, {USA}},
  series    = {LIPIcs},
  volume    = {141},
  pages     = {12:1--12:17},
  publisher = {Schloss Dagstuhl - Leibniz-Zentrum f{\"{u}}r Informatik},
  year      = {2019},
  url       = {https://doi.org/10.4230/LIPIcs.ITP.2019.12},
  doi       = {10.4230/LIPIcs.ITP.2019.12},
  timestamp = {Fri, 27 Sep 2019 15:57:06 +0200},
  biburl    = {https://dblp.org/rec/conf/itp/Carneiro19.bib},
  bibsource = {dblp computer science bibliography, https://dblp.org}
}

@article{Vaisala_2003,
author = {Jussi Väisälä},
title = {A Proof of the Mazur-Ulam Theorem},
year = 2003,
journal = {The American Mathematical Monthly},
volume = 110,
number = 7,
publisher = {Taylor & Francis, Ltd. on behalf of the Mathematical Association of America},
pages = 633-635,
url = https://www.jstor.org/stable/3647749,
doi = 10.2307/3647749
}

@book{aluffi2016,
title={Algebra: Chapter 0},
author={Aluffi, Paolo},
series={Graduate Studies in Mathematics},
volume={104},
year={2016},
publisher={American Mathematical Society},
edition={Reprinted with corrections by the American Mathematical Society}
}

@Article{ghys87:groupes,
  author =	 {Étienne Ghys},
  title =	 {Groupes d'homeomorphismes du cercle et cohomologie
                  bornee},
  journal =	 {Contemporary Mathematics},
  year =	 1987,
  volume =	 58,
  number =	 {III},
  pages =	 {81-106},
  doi =		 {10.1090/conm/058.3/893858},
  language =	 {french}
}

@book{wasserman2003,
  author = {Wasserman, Larry},
  title = {All Of Statistics: A Concise Course in Statistical Inference},
  year = 2004,
  publisher = {Springer},
}

@misc{wedhorn_adic,
Author = {Torsten Wedhorn},
Title = {Adic Spaces},
Year = {2019},
Eprint = {arXiv:1910.05934},
}

@inproceedings{avigad-carneiro-hudon2019,
  author    = {Jeremy Avigad and
               Mario M. Carneiro and
               Simon Hudon},
  editor    = {John Harrison and
               John O'Leary and
               Andrew Tolmach},
  title     = {Data Types as Quotients of Polynomial Functors},
  booktitle = {10th International Conference on Interactive Theorem Proving, {ITP}
               2019, September 9-12, 2019, Portland, OR, {USA}},
  series    = {LIPIcs},
  volume    = {141},
  pages     = {6:1--6:19},
  publisher = {Schloss Dagstuhl - Leibniz-Zentrum f{\"{u}}r Informatik},
  year      = {2019},
  url       = {https://doi.org/10.4230/LIPIcs.ITP.2019.6},
  doi       = {10.4230/LIPIcs.ITP.2019.6},
  timestamp = {Fri, 27 Sep 2019 15:57:06 +0200},
  biburl    = {https://dblp.org/rec/conf/itp/AvigadCH19.bib},
  bibsource = {dblp computer science bibliography, https://dblp.org}
}

@inproceedings{fuerer-lochbihler-schneider-traytel2020,
  author    = {Basil F{\"{u}}rer and
               Andreas Lochbihler and
               Joshua Schneider and
               Dmitriy Traytel},
  editor    = {Nicolas Peltier and
               Viorica Sofronie{-}Stokkermans},
  title     = {Quotients of Bounded Natural Functors},
  booktitle = {Automated Reasoning - 10th International Joint Conference, {IJCAR}
               2020, Paris, France, July 1-4, 2020, Proceedings, Part {II}},
  series    = {Lecture Notes in Computer Science},
  volume    = {12167},
  pages     = {58--78},
  publisher = {Springer},
  year      = {2020},
  url       = {https://doi.org/10.1007/978-3-030-51054-1\_4},
  doi       = {10.1007/978-3-030-51054-1\_4},
  timestamp = {Mon, 06 Jul 2020 09:05:32 +0200},
  biburl    = {https://dblp.org/rec/conf/cade/FurerLST20.bib},
  bibsource = {dblp computer science bibliography, https://dblp.org}
}

@book{halmos1950measure,
  author    = {Halmos, Paul R},
  title     = {Measure theory},
  publisher = {Springer-Verlag New York},
  year      = 1950,
  isbn      = {978-1-4684-9440-2},
  doi       = {10.1007/978-1-4684-9440-2}
}

@misc{avigad_moura_kong-2017,
Author = {Jeremy Avigad and
          Leonardo de Moura and
          Soonho Kong},
Title = {{T}heorem {P}roving in {L}ean},
Year = {2017},
howpublished = {\url{https://leanprover.github.io/theorem_proving_in_lean/}},
}

@book{Hofstadter-1979,
      author        = "Douglas R Hofstadter",
      title         = "{{G}ödel, {E}scher, {B}ach: an eternal golden braid}",
      publisher     = "Basic Books",
      address       = "New York, NY",
      series        = "Penguin books",
      year          = "1979",
}

@book{marcus1977number,
  title={Number fields},
  author={Marcus, Daniel A and Sacco, Emanuele},
  volume={2},
  year={1977},
  publisher={Springer}
}

@book{cassels1967algebraic,
  title={Algebraic number theory: proceedings of an instructional conference},
  author={Cassels, John William Scott and Fr{\"o}lich, Albrecht},
  year={1967},
  publisher={Academic Pr}
}

@Article{Joyce1982,
  author    = {David Joyce},
  title     = {A classifying invariant of knots, the knot quandle},
  journal   = {Journal of Pure and Applied Algebra},
  year      = {1982},
  volume    = {23},
  number    = {1},
  month     = {1},
  pages     = {37--65},
  doi       = {10.1016/0022-4049(82)90077-9},
  publisher = {Elsevier {BV}}
}

@Article{FennRourke1992,
  author    = {Fenn, Roger and Rourke, Colin},
  journal   = {Journal of Knot Theory and its Ramifications},
  title     = {Racks and links in codimension two},
  year      = {1992},
  issn      = {0218-2165},
  number    = {4},
  pages     = {343--406},
  volume    = {1},
  doi       = {10.1142/S0218216592000203},
  keywords  = {57M25 (57N10)},
  mrnumber  = {1194995}
}

<<<<<<< HEAD
@book{MM92
  title={Sheaves in geometry and logic: A first introduction to topos theory},
  author={MacLane, Saunders and Moerdijk, Ieke},
  year={1992},
  publisher={Springer Science \& Business Media}
=======
@inproceedings{mcbride1996,
  title={Inverting inductively defined relations in {LEGO}},
  author={McBride, Conor},
  booktitle={International Workshop on Types for Proofs and Programs},
  pages={236--253},
  year={1996},
  organization={Springer}
>>>>>>> 8489972a
}

@book{rudin2006real,
  title={Real and Complex Analysis},
  author={Rudin, Walter},
  year={1987},
  publisher={McGraw-Hill Book Company},
  edition = {Third Edition},
  isbn = {0-07-100276-6}
}

@book{LurieSAG,
  title={Spectral Algebraic Geometry},
  author={Jacob Lurie},
  url={https://www.math.ias.edu/~lurie/papers/SAG-rootfile.pdf},
  year={last updated 2018},
}<|MERGE_RESOLUTION|>--- conflicted
+++ resolved
@@ -440,13 +440,13 @@
   mrnumber  = {1194995}
 }
 
-<<<<<<< HEAD
 @book{MM92
   title={Sheaves in geometry and logic: A first introduction to topos theory},
   author={MacLane, Saunders and Moerdijk, Ieke},
   year={1992},
   publisher={Springer Science \& Business Media}
-=======
+}
+
 @inproceedings{mcbride1996,
   title={Inverting inductively defined relations in {LEGO}},
   author={McBride, Conor},
@@ -454,7 +454,6 @@
   pages={236--253},
   year={1996},
   organization={Springer}
->>>>>>> 8489972a
 }
 
 @book{rudin2006real,
