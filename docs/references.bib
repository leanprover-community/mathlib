--- conflicted
+++ resolved
@@ -524,7 +524,6 @@
       primaryClass={math.AG}
 }
 
-<<<<<<< HEAD
 @book {MR1237403,
     AUTHOR = {Lidl, R. and Mullen, G. L. and Turnwald, G.},
      TITLE = {Dickson polynomials},
@@ -537,8 +536,9 @@
       ISBN = {0-582-09119-5},
    MRCLASS = {11T06 (12E05 13B25 33C80 94A60)},
   MRNUMBER = {1237403},
-MRREVIEWER = {S. D. Cohen},
-=======
+MRREVIEWER = {S. D. Cohen}
+}
+
 @misc{ponton2020chebyshev,
       title={Roots of {C}hebyshev polynomials: a purely algebraic approach},
       author={Lionel Ponton},
@@ -546,5 +546,4 @@
       eprint={2008.03575}
       archivePrefix={arXiv},
       primaryClass={math.NT}
->>>>>>> d6fe605f
 }