
# To normalize:
# bibtool --preserve.key.case=on --preserve.keys=on --pass.comments=on --print.use.tab=off -s -i docs/references.bib -o docs/references.bib

# https://www.zbmath.org/ and https://mathscinet.ams.org/mathscinet
# (or the free tool https://mathscinet.ams.org/mrlookup)
# are good sources of complete bibtex entries for mathematics

# To link to an entry in `references.bib`, use the following formats:
#   [Author, *Title* (optional location)][bibkey]
@Article{         ahrens2017,
  author        = {Benedikt Ahrens and Peter LeFanu Lumsdaine},
  year          = {2019},
  title         = {Displayed Categories},
  journal       = {Logical Methods in Computer Science},
  volume        = {15},
  issue         = {1},
  doi           = {10.23638/LMCS-15(1:20)2019}
}

@Article{         aigner1999proofs,
  author        = {Aigner, Martin and Ziegler, G{\"u}nter M},
  title         = {Proofs from THE BOOK},
  journal       = {Berlin. Germany},
  year          = {1999},
  publisher     = {Springer}
}

@Article{         alfseneffros1972,
  author        = {Erik M. {Alfsen} and Edward G. {Effros}},
  title         = {{Structure in real Banach spaces. I and II}},
  fjournal      = {{Annals of Mathematics. Second Series}},
  journal       = {{Ann. Math. (2)}},
  issn          = {0003-486X},
  volume        = {96},
  pages         = {98--173},
  year          = {1972},
  publisher     = {Princeton University, Mathematics Department, Princeton,
                  NJ},
  language      = {English},
  doi           = {10.2307/1970895},
  msc2010       = {46L05 46B10 46K05 46E15 46B99 46A40},
  zbl           = {0248.46019}
}

@Book{            alfsenshultz2003,
  author        = {Erik M. {Alfsen} and Frederic W. {Shultz}},
  title         = {{Geometry of state spaces of operator algebras}},
  isbn          = {0-8176-4319-2},
  pages         = {xiii + 467},
  year          = {2003},
  publisher     = {Boston, MA: Birkh\"auser},
  language      = {English},
  msc2010       = {46-02 46L05 46L10 46L70 46L30 17C65},
  zbl           = {1042.46001}
}

@Book{            aluffi2016,
  title         = {Algebra: Chapter 0},
  author        = {Aluffi, Paolo},
  series        = {Graduate Studies in Mathematics},
  volume        = {104},
  year          = {2016},
  publisher     = {American Mathematical Society},
  edition       = {Reprinted with corrections by the American Mathematical
                  Society}
}

@Book{            atiyah-macdonald,
  author        = {Atiyah, M. F. and Macdonald, I. G.},
  title         = {Introduction to commutative algebra},
  publisher     = {Addison-Wesley Publishing Co., Reading, Mass.-London-Don
                  Mills, Ont.},
  year          = {1969},
  pages         = {ix+128},
  mrclass       = {13.00},
  mrnumber      = {0242802},
  mrreviewer    = {J. A. Johnson}
}

@InProceedings{   avigad-carneiro-hudon2019,
  author        = {Jeremy Avigad and Mario M. Carneiro and Simon Hudon},
  editor        = {John Harrison and John O'Leary and Andrew Tolmach},
  title         = {Data Types as Quotients of Polynomial Functors},
  booktitle     = {10th International Conference on Interactive Theorem
                  Proving, {ITP} 2019, September 9-12, 2019, Portland, OR,
                  {USA}},
  series        = {LIPIcs},
  volume        = {141},
  pages         = {6:1--6:19},
  publisher     = {Schloss Dagstuhl - Leibniz-Zentrum f{\"{u}}r Informatik},
  year          = {2019},
  url           = {https://doi.org/10.4230/LIPIcs.ITP.2019.6},
  doi           = {10.4230/LIPIcs.ITP.2019.6},
  timestamp     = {Fri, 27 Sep 2019 15:57:06 +0200},
  biburl        = {https://dblp.org/rec/conf/itp/AvigadCH19.bib},
  bibsource     = {dblp computer science bibliography, https://dblp.org}
}

@Misc{            avigad_moura_kong-2017,
  author        = {Jeremy Avigad and Leonardo de Moura and Soonho Kong},
  title         = {{T}heorem {P}roving in {L}ean},
  year          = {2017},
  howpublished  = {\url{https://leanprover.github.io/theorem_proving_in_lean/}}
}

@Book{            axler2015,
  author        = {Sheldon Axler},
  title         = {Linear algebra done right. 3rd ed.},
  fjournal      = {Undergraduate Texts in Mathematics},
  journal       = {Undergraduate Texts Math.},
  issn          = {0172-6056; 2197-5604/e},
  edition       = {3rd ed.},
  isbn          = {978-3-319-11079-0/hbk; 978-3-319-11080-6/ebook},
  pages         = {xvii + 340},
  year          = {2015},
  publisher     = {Springer}
}

@Manual{          banasiak,
  author        = {Banasiak},
  title         = {Banach Lattices in Applications},
  organization  = {University of Pretoria},
  address       = {Pretoria, South Africa}
}

@Book{            beals2004,
  author        = {Richard Beals},
  title         = {Analysis. An introduction},
  publisher     = {Cambridge University Press},
  isbn          = {0521600472},
  year          = {2004}
}

@Book{            behrends1979,
  author        = {Ehrhard {Behrends}},
  title         = {{M-structure and the Banach-Stone theorem}},
  fjournal      = {{Lecture Notes in Mathematics}},
  journal       = {{Lect. Notes Math.}},
  issn          = {0075-8434},
  volume        = {736},
  year          = {1979},
  publisher     = {Springer, Cham},
  language      = {English},
  msc2010       = {46B20 46-02 46E40 46A40},
  zbl           = {0436.46013}
}

@Article{         bernstein1912,
  author        = {Bernstein, S.},
  year          = {1912},
  title         = {Démonstration du théorème de Weierstrass fondée sur le
                  calcul des probabilités},
  journal       = {Comm. Kharkov Math. Soc.},
  volume        = {13},
  number        = {1–2}
}

@InProceedings{   beylin1996,
  author        = "Beylin, Ilya and Dybjer, Peter",
  editor        = "Berardi, Stefano and Coppo, Mario",
  title         = "Extracting a proof of coherence for monoidal categories
                  from a proof of normalization for monoids",
  booktitle     = "Types for Proofs and Programs",
  year          = "1996",
  publisher     = "Springer Berlin Heidelberg",
  address       = "Berlin, Heidelberg",
  pages         = "47--61",
  abstract      = "This paper studies the problem of coherence in category
                  theory from a type-theoretic viewpoint. We first show how a
                  Curry-Howard interpretation of a formal proof of
                  normalization for monoids almost directly yields a
                  coherence proof for monoidal categories. Then we formalize
                  this coherence proof in intensional intuitionistic type
                  theory and show how it relies on explicit reasoning about
                  proof objects for intensional equality. This formalization
                  has been checked in the proof assistant ALF.",
  isbn          = "978-3-540-70722-6"
}

@Book{            billingsley1999,
  author        = {Billingsley, Patrick},
  title         = {Convergence of probability measures},
  series        = {Wiley Series in Probability and Statistics: Probability
                  and Statistics},
  edition       = {Second},
  note          = {A Wiley-Interscience Publication},
  publisher     = {John Wiley \& Sons, Inc., New York},
  year          = {1999},
  pages         = {x+277},
  isbn          = {0-471-19745-9},
  mrclass       = {60B10 (28A33 60F17)},
  mrnumber      = {1700749},
  doi           = {10.1002/9780470316962},
  url           = {https://doi.org/10.1002/9780470316962}
}

@Article{         birkhoff1942,
  author        = {Birkhoff, Garrett},
  title         = {Lattice, ordered groups},
  journal       = {Ann. of Math. (2)},
  fjournal      = {Annals of Mathematics. Second Series},
  volume        = {43},
  year          = {1942},
  pages         = {298--331},
  issn          = {0003-486X},
  mrclass       = {20.0X},
  mrnumber      = {6550},
  mrreviewer    = {H. Wallman},
  doi           = {10.2307/1968871},
  url           = {https://doi.org/10.2307/1968871}
}

@Book{            borceux-vol1,
  title         = {Handbook of Categorical Algebra: Volume 1, Basic Category
                  Theory},
  author        = {Borceux, Francis},
  series        = {Encyclopedia of Mathematics},
  volume        = {50},
  year          = {1994},
  publisher     = {Cambridge University Press}
}

@Book{            borceux-vol2,
  title         = {Handbook of Categorical Algebra: Volume 2, Categories and
                  Structures},
  author        = {Borceux, Francis},
  series        = {Encyclopedia of Mathematics},
  volume        = {51},
  year          = {1994},
  publisher     = {Cambridge University Press}
}

@Book{            borceux-vol3,
  title         = {Handbook of Categorical Algebra: Volume 3, Sheaf Theory},
  author        = {Borceux, Francis},
  series        = {Encyclopedia of Mathematics},
  volume        = {52},
  year          = {1994},
  publisher     = {Cambridge University Press}
}

@Book{            bosch-guntzer-remmert,
  title         = {Non-Archimedean Analysis : A Systematic Approach to Rigid
                  Analytic Geometry},
  author        = {S. Bosch and U. G{\"{u}}ntzer and R. Remmert},
  series        = {Grundlehren der mathematischen Wissenschaften},
  volume        = {261},
  year          = {1984},
  publisher     = {Springer-Verlag Berlin }
}

@Book{            bourbaki1966,
  author        = {Bourbaki, Nicolas},
  title         = {Elements of mathematics. {G}eneral topology. {P}art 1},
  publisher     = {Hermann, Paris; Addison-Wesley Publishing Co., Reading,
                  Mass.-London-Don Mills, Ont.},
  year          = {1966},
  pages         = {vii+437},
  mrclass       = {54.00 (00.00)},
  mrnumber      = {0205210}
}

@Book{            bourbaki1966b,
  author        = {Bourbaki, Nicolas},
  title         = {Elements of mathematics. {G}eneral topology. {P}art 2},
  publisher     = {Hermann, Paris; Addison-Wesley Publishing Co., Reading,
                  Mass.-London-Don Mills, Ont.},
  year          = {1966},
  pages         = {iv+363},
  mrclass       = {54-02 (00A05 54-01)},
  mrnumber      = {979295}
}

@Book{            bourbaki1968,
  author        = {Bourbaki, Nicolas},
  title         = {Lie groups and {L}ie algebras. {C}hapters 4--6},
  series        = {Elements of Mathematics (Berlin)},
  note          = {Translated from the 1968 French original by Andrew
                  Pressley},
  publisher     = {Springer-Verlag, Berlin},
  year          = {2002},
  pages         = {xii+300},
  isbn          = {3-540-42650-7},
  mrclass       = {17-01 (00A05 20E42 20F55 22-01)},
  mrnumber      = {1890629}
}

@Book{            bourbaki1975,
  author        = {Bourbaki, Nicolas},
  title         = {Lie groups and {L}ie algebras. {C}hapters 1--3},
  series        = {Elements of Mathematics (Berlin)},
  note          = {Translated from the French, Reprint of the 1989 English
                  translation},
  publisher     = {Springer-Verlag, Berlin},
  year          = {1998},
  pages         = {xviii+450},
  isbn          = {3-540-64242-0},
  mrclass       = {17Bxx (00A05 22Exx)},
  mrnumber      = {1728312}
}

@Book{            bourbaki1975b,
  author        = {Bourbaki, Nicolas},
  title         = {Lie groups and {L}ie algebras. {C}hapters 7--9},
  series        = {Elements of Mathematics (Berlin)},
  note          = {Translated from the 1975 and 1982 French originals by
                  Andrew Pressley},
  publisher     = {Springer-Verlag, Berlin},
  year          = {2005},
  pages         = {xii+434},
  isbn          = {3-540-43405-4},
  mrclass       = {17-01 (01A75 22-01)},
  mrnumber      = {2109105}
}

@Book{            bourbaki1981,
  author        = {Bourbaki, N.},
  title         = {Algebra. {II}. {C}hapters 4--7},
  series        = {Elements of Mathematics (Berlin)},
  note          = {Translated from the French by P. M. Cohn and J. Howie},
  publisher     = {Springer-Verlag, Berlin},
  year          = {1990},
  pages         = {vii+461},
  isbn          = {3-540-19375-8},
  mrclass       = {00A05 (12-01 13-01)},
  mrnumber      = {1080964}
}

@Book{            bourbaki1987,
  author        = {Bourbaki, N.},
  title         = {Topological vector spaces. {C}hapters 1--5},
  series        = {Elements of Mathematics (Berlin)},
  note          = {Translated from the French by H. G. Eggleston and S.
                  Madan},
  publisher     = {Springer-Verlag, Berlin},
  year          = {1987},
  pages         = {viii+364},
  isbn          = {3-540-13627-4},
  mrclass       = {46-02 (46-01 46Axx 47D15)},
  mrnumber      = {910295},
  doi           = {10.1007/978-3-642-61715-7},
  url           = {https://doi.org/10.1007/978-3-642-61715-7}
}

@Book{            boydVandenberghe2004,
  author        = {Stephen P. Boyd and Lieven Vandenberghe},
  title         = {Convex Optimization},
  publisher     = {Cambridge University Press},
  year          = {2004},
  isbn          = {978-0-521-83378-3},
  url           = {https://web.stanford.edu/~boyd/cvxbook/bv_cvxbook.pdf}
}

@Book{            cabreragarciarodriguezpalacios2014,
  author        = {Miguel {Cabrera Garc\'{\i}a} and \'Angel {Rodr\'{\i}guez
                  Palacios}},
  title         = {{Non-associative normed algebras. Volume 1. The
                  Vidav-Palmer and Gelfand-Naimark theorems}},
  fjournal      = {{Encyclopedia of Mathematics and Its Applications}},
  journal       = {{Encycl. Math. Appl.}},
  issn          = {0953-4806},
  volume        = {154},
  isbn          = {978-1-107-04306-0; 978-1-107-33776-3},
  pages         = {xxii + 712},
  year          = {2014},
  publisher     = {Cambridge: Cambridge University Press},
  language      = {English},
  doi           = {10.1017/CBO9781107337763},
  msc2010       = {46-02 17-02 46H70 46K70 46L70 17A15 17A80 17C65},
  zbl           = {1322.46003}
}

@Article{         cadiou1972,
  title         = {Recursive definitions of partial functions and their
                  computations},
  doi           = {10.1145/942580.807072},
  number        = {14},
  journal       = {ACM SIGACT News},
  author        = {Cadiou, Jean Marie Cadiou and Manna, Zohar},
  year          = {1972},
  month         = {Jan},
  pages         = {58–65}
}

@Book{            calugareanu,
  author        = {C\v{a}lug\v{a}reanu, Grigore},
  year          = {2000},
  month         = {01},
  pages         = {},
  title         = {Lattice Concepts of Module Theory},
  doi           = {10.1007/978-94-015-9588-9}
}

@Article{         carneiro2015arithmetic,
  title         = {Arithmetic in Metamath, Case Study: Bertrand's Postulate},
  author        = {Carneiro, Mario},
  journal       = {arXiv preprint arXiv:1503.02349},
  year          = {2015}
}

@Misc{            carneiro2018matiyasevic,
  title         = {A {L}ean formalization of {M}atiyasevi{\v c}'s theorem},
  author        = {Mario Carneiro},
  year          = {2018},
  eprint        = {1802.01795},
  archiveprefix = {arXiv},
  primaryclass  = {math.LO}
}

@InProceedings{   carneiro2019,
  author        = {Mario M. Carneiro},
  editor        = {John Harrison and John O'Leary and Andrew Tolmach},
  title         = {Formalizing Computability Theory via Partial Recursive
                  Functions},
  booktitle     = {10th International Conference on Interactive Theorem
                  Proving, {ITP} 2019, September 9-12, 2019, Portland, OR,
                  {USA}},
  series        = {LIPIcs},
  volume        = {141},
  pages         = {12:1--12:17},
  publisher     = {Schloss Dagstuhl - Leibniz-Zentrum f{\"{u}}r Informatik},
  year          = {2019},
  url           = {https://doi.org/10.4230/LIPIcs.ITP.2019.12},
  doi           = {10.4230/LIPIcs.ITP.2019.12},
  timestamp     = {Fri, 27 Sep 2019 15:57:06 +0200},
  biburl        = {https://dblp.org/rec/conf/itp/Carneiro19.bib},
  bibsource     = {dblp computer science bibliography, https://dblp.org}
}

@Book{            cassels1967algebraic,
  title         = {Algebraic number theory: proceedings of an instructional
                  conference},
  author        = {Cassels, John William Scott and Fr{\"o}lich, Albrecht},
  year          = {1967},
  publisher     = {Academic Pr}
}

@InProceedings{   Chou1994,
  author        = {Chou, Ching-Tsun},
  booktitle     = {Higher Order Logic Theorem Proving and Its Applications},
  title         = {A formal theory of undirected graphs in higher-order
                  logic},
  year          = {1994},
  address       = {Berlin, Heidelberg},
  editor        = {Melham, Thomas F. and Camilleri, Juanito},
  pages         = {144--157},
  publisher     = {Springer Berlin Heidelberg},
  isbn          = {978-3-540-48803-3}
}

@Book{            chu2012,
  author        = {Cho-Ho {Chu}},
  title         = {{Jordan structures in geometry and analysis}},
  fjournal      = {{Cambridge Tracts in Mathematics}},
  journal       = {{Camb. Tracts Math.}},
  issn          = {0950-6284},
  volume        = {190},
  isbn          = {978-1-107-01617-0},
  pages         = {x + 261},
  year          = {2012},
  publisher     = {Cambridge: Cambridge University Press},
  language      = {English},
  msc2010       = {17-02 17C65 17C37 46H70 53C35 46K70 32M15},
  zbl           = {1238.17001}
}

@InProceedings{   CL21,
  author        = {Commelin, Johan and Lewis, Robert Y.},
  title         = {Formalizing the Ring of Witt Vectors},
  year          = {2021},
  isbn          = {9781450382991},
  publisher     = {Association for Computing Machinery},
  address       = {New York, NY, USA},
  url           = {https://doi.org/10.1145/3437992.3439919},
  doi           = {10.1145/3437992.3439919},
  abstract      = {The ring of Witt vectors W R over a base ring R is an
                  important tool in algebraic number theory and lies at the
                  foundations of modern p-adic Hodge theory. W R has the
                  interesting property that it constructs a ring of
                  characteristic 0 out of a ring of characteristic p &gt; 1,
                  and it can be used more specifically to construct from a
                  finite field containing ℤ/pℤ the corresponding
                  unramified field extension of the p-adic numbers ℚp
                  (which is unique up to isomorphism). We formalize the
                  notion of a Witt vector in the Lean proof assistant, along
                  with the corresponding ring operations and other algebraic
                  structure. We prove in Lean that, for prime p, the ring of
                  Witt vectors over ℤ/pℤ is isomorphic to the ring of
                  p-adic integers ℤp. In the process we develop idioms to
                  cleanly handle calculations of identities between
                  operations on the ring of Witt vectors. These calculations
                  are intractable with a naive approach, and require a proof
                  technique that is usually skimmed over in the informal
                  literature. Our proofs resemble the informal arguments
                  while being fully rigorous.},
  booktitle     = {Proceedings of the 10th ACM SIGPLAN International
                  Conference on Certified Programs and Proofs},
  pages         = {264–277},
  numpages      = {14},
  keywords      = {ring theory, formal math, proof assistant, Lean, number
                  theory},
  location      = {Virtual, Denmark},
  series        = {CPP 2021}
}

@Book{            conway2001,
  author        = {Conway, J. H.},
  title         = {On numbers and games},
  edition       = {Second},
  publisher     = {A K Peters, Ltd., Natick, MA},
  year          = {2001},
  pages         = {xii+242},
  isbn          = {1-56881-127-6},
  mrclass       = {00A08 (05-01 91A05)},
  mrnumber      = {1803095}
}

@Book{            coxlittleoshea1997,
  author        = {David A. Cox and John Little and Donal O'Shea},
  title         = {Ideals, varieties, and algorithms - an introduction to
                  computational algebraic geometry and commutative algebra
                  {(2.} ed.)},
  series        = {Undergraduate texts in mathematics},
  publisher     = {Springer},
  year          = {1997},
  isbn          = {978-0-387-94680-1}
}

@Book{            davey_priestley,
  author        = {Davey, B. A. and Priestley, H. A.},
  title         = {Introduction to lattices and order},
  edition       = {Second},
  publisher     = {Cambridge University Press, New York},
  year          = {2002},
  pages         = {xii+298},
  isbn          = {0-521-78451-4},
  mrclass       = {06-01 (68Q55)},
  mrnumber      = {1902334},
  mrreviewer    = {T. S. Blyth},
  doi           = {10.1017/CBO9780511809088},
  url           = {https://doi.org/10.1017/CBO9780511809088}
}

@InProceedings{   deligne_formulaire,
  author        = {Deligne, P.},
  title         = {Courbes elliptiques: formulaire d'apr\`es {J}. {T}ate},
  booktitle     = {Modular functions of one variable, {IV} ({P}roc.
                  {I}nternat. {S}ummer {S}chool, {U}niv. {A}ntwerp,
                  {A}ntwerp, 1972)},
  pages         = {53--73. Lecture Notes in Math., Vol. 476},
  year          = {1975},
  mrclass       = {14K15 (10D05)},
  mrnumber      = {0387292},
  mrreviewer    = {Jacques Velu}
}

@Article{         dold1958,
  author        = {Dold, Albrecht},
  title         = {Homology of symmetric products and other functors of
                  complexes},
  journal       = {Ann. of Math. (2)},
  fjournal      = {Annals of Mathematics. Second Series},
  volume        = {68},
  year          = {1958},
  pages         = {54--80},
  issn          = {0003-486X},
  mrclass       = {55.00},
  mrnumber      = {97057},
  mrreviewer    = {Sze-tsen Hu},
  doi           = {10.2307/1970043}
}

@Misc{            dupuis-lewis-macbeth2022,
  title         = {Formalized functional analysis with semilinear maps},
  author        = {Frédéric Dupuis and Robert Y. Lewis and Heather
                  Macbeth},
  year          = {2022},
  eprint        = {2202.05360},
  archiveprefix = {arXiv},
  primaryclass  = {cs.LO}
}

@Article{         dyckhoff_1992,
  author        = {Dyckhoff, Roy},
  title         = {Contraction-free sequent calculi for intuitionistic
                  logic},
  journal       = {Journal of Symbolic Logic},
  number        = {3},
  year          = {1992},
  pages         = {795–807},
  volume        = {57},
  publisher     = {Cambridge University Press},
  doi           = {10.2307/2275431}
}

@Book{            EinsiedlerWard2017,
  author        = {Einsiedler, Manfred and Ward, Thomas},
  title         = {Functional Analysis, Spectral Theory, and Applications},
  year          = 2017,
  publisher     = {Springer},
  doi           = {10.1007/978-3-319-58540-6}
}

@Book{            Eisenbud1995,
  title         = "Commutative algebra",
  author        = "Eisenbud, David",
  publisher     = "Springer",
  series        = "Graduate Texts in Mathematics",
  month         = mar,
  year          = 1995,
  address       = "New York, NY",
  language      = "en",
  isbn          = {978-0-387-94268-1},
  doi           = {10.1007/978-1-4612-5350-1}
}

@Book{            Elephant,
  title         = {Sketches of an Elephant – A Topos Theory Compendium},
  author        = {Peter Johnstone},
  year          = {2002},
  publisher     = {Oxford University Press}
}

@Book{            engel1997,
  title         = {Sperner theory},
  author        = {Engel, Konrad},
  publisher     = {Cambridge University Press},
  place         = {Cambridge},
  year          = {1997}
}

@Article{         erdosrenyisos,
  author        = {P. Erd\"os, A.R\'enyi, and V. S\'os},
  title         = {On a problem of graph theory},
  journal       = {Studia Sci. Math.},
  number        = {1},
  year          = {1966},
  pages         = {215--235},
  url           = {https://www.renyi.hu/~p_erdos/1966-06.pdf}
}

@Article{         etemadi_strong_law,
  author        = {Etemadi, Nasrollah},
  title         = {An elementary proof of the strong law of large numbers},
  journal       = {Z. Wahrsch. Verw. Gebiete},
  fjournal      = {Zeitschrift f\"{u}r Wahrscheinlichkeitstheorie und
                  Verwandte Gebiete},
  volume        = {55},
  year          = {1981},
  number        = {1},
  pages         = {119--122},
  issn          = {0044-3719},
  mrclass       = {60F15 (60B12)},
  mrnumber      = {606010},
  mrreviewer    = {Robert L. Taylor},
  doi           = {10.1007/BF01013465},
  url           = {https://doi.org/10.1007/BF01013465}
}

@Book{            Federer1996,
  author        = {Herbert Federer},
  title         = {Geometric Measure Theory},
  series        = {Classics in Mathematics},
  year          = {1996},
  publisher     = {Springer-Verlag Berlin Heidelberg},
  issn          = {1431-0821},
  doi           = {10.1007/978-3-642-62010-2},
  numpages      = {677}
}

@Article{         FennRourke1992,
  author        = {Fenn, Roger and Rourke, Colin},
  journal       = {Journal of Knot Theory and its Ramifications},
  title         = {Racks and links in codimension two},
  year          = {1992},
  issn          = {0218-2165},
  number        = {4},
  pages         = {343--406},
  volume        = {1},
  doi           = {10.1142/S0218216592000203},
  keywords      = {57M25 (57N10)},
  mrnumber      = {1194995}
}

@InProceedings{   flypitch_cpp,
  doi           = {10.1145/3372885.3373826},
  url           = {https://doi.org/10.1145/3372885.3373826},
  year          = {2020},
  month         = jan,
  publisher     = {{ACM}},
  author        = {Jesse Michael Han and Floris van Doorn},
  title         = {A formal proof of the independence of the continuum
                  hypothesis},
  booktitle     = {Proceedings of the 9th {ACM} {SIGPLAN} International
                  Conference on Certified Programs and Proofs}
}

@InProceedings{   flypitch_itp,
  author        = {Jesse Michael Han and Floris van Doorn},
  title         = {{A Formalization of Forcing and the Unprovability of the
                  Continuum Hypothesis}},
  booktitle     = {10th International Conference on Interactive Theorem
                  Proving (ITP 2019)},
  pages         = {19:1--19:19},
  series        = {Leibniz International Proceedings in Informatics
                  (LIPIcs)},
  isbn          = {978-3-95977-122-1},
  issn          = {1868-8969},
  year          = {2019},
  volume        = {141},
  editor        = {John Harrison and John O'Leary and Andrew Tolmach},
  publisher     = {Schloss Dagstuhl--Leibniz-Zentrum fuer Informatik},
  address       = {Dagstuhl, Germany},
  url           = {http://drops.dagstuhl.de/opus/volltexte/2019/11074},
  urn           = {urn:nbn:de:0030-drops-110742},
  doi           = {10.4230/LIPIcs.ITP.2019.19},
  annote        = {Keywords: Interactive theorem proving, formal
                  verification, set theory, forcing, independence proofs,
                  continuum hypothesis, Boolean-valued models, Lean}
}

@Book{            fremlin_vol2,
  author        = {Fremlin, David H.},
  title         = {Measure theory. {V}ol. 2},
  note          = {Broad foundations, 2010 edition},
  publisher     = {Torres Fremlin, Colchester},
  year          = {2010},
  isbn          = {0-9538129-2-8}
}

@Book{            fremlin_vol4,
  author        = {Fremlin, David H.},
  title         = {Measure theory. {V}ol. 4},
  note          = {Topological Measure Spaces},
  publisher     = {Torres Fremlin, Colchester},
  year          = {2003}
}

@Book{            freyd1964abelian,
  title         = {Abelian categories},
  author        = {Freyd, Peter J},
  series        = {Harper's Series in Modern Mathematics},
  year          = {1964},
  publisher     = {Harper \& Row New York}
}

@Book{            friedmanscarr2005,
  author        = {Yaakov {Friedman}},
  title         = {{Physical applications of homogeneous balls. With the
                  assistance of Tzvi Scarr}},
  fjournal      = {{Progress in Mathematical Physics}},
  journal       = {{Prog. Math. Phys.}},
  issn          = {1544-9998},
  volume        = {40},
  isbn          = {0-8176-3339-1},
  pages         = {xxiv + 279},
  year          = {2005},
  publisher     = {Boston, MA: Birkh\"auser},
  language      = {English},
  msc2010       = {46-02 17C65 46L60 46G20 46L70 83A05},
  zbl           = {1080.46001}
}

@Book{            fuchs1963,
  author        = {Fuchs, L.},
  title         = {Partially ordered algebraic systems},
  publisher     = {Pergamon Press, Oxford-London-New York-Paris;
                  Addison-Wesley Publishing Co., Inc., Reading, Mass.-Palo
                  Alto, Calif.-London},
  year          = {1963},
  pages         = {ix+229},
  mrclass       = {06.00 (20.00)},
  mrnumber      = {0171864},
  mrreviewer    = {P. F. Conrad}
}

@InProceedings{   fuerer-lochbihler-schneider-traytel2020,
  author        = {Basil F{\"{u}}rer and Andreas Lochbihler and Joshua
                  Schneider and Dmitriy Traytel},
  editor        = {Nicolas Peltier and Viorica Sofronie{-}Stokkermans},
  title         = {Quotients of Bounded Natural Functors},
  booktitle     = {Automated Reasoning - 10th International Joint Conference,
                  {IJCAR} 2020, Paris, France, July 1-4, 2020, Proceedings,
                  Part {II}},
  series        = {Lecture Notes in Computer Science},
  volume        = {12167},
  pages         = {58--78},
  publisher     = {Springer},
  year          = {2020},
  url           = {https://doi.org/10.1007/978-3-030-51054-1\_4},
  doi           = {10.1007/978-3-030-51054-1\_4},
  timestamp     = {Mon, 06 Jul 2020 09:05:32 +0200},
  biburl        = {https://dblp.org/rec/conf/cade/FurerLST20.bib},
  bibsource     = {dblp computer science bibliography, https://dblp.org}
}

@Article{         furedi-loeb1994,
  author        = {Zolt\'an {F\"uredi} and Peter A. {Loeb}},
  journal       = {{Proc. Am. Math. Soc.}},
  title         = {{On the best constant for the Besicovitch covering
                  theorem}},
  year          = {1994},
  issn          = {0002-9939},
  number        = {4},
  pages         = {1063--1073},
  volume        = {121},
  doi           = {10.2307/2161215},
  fjournal      = {{Proceedings of the American Mathematical Society}},
  language      = {English},
  msc2010       = {28A75 05B40 51M16},
  publisher     = {American Mathematical Society (AMS), Providence, RI},
  zbl           = {0802.28002}
}

@Book{            gabriel-zisman-1967,
  author        = {Gabriel, P. and Zisman, M.},
  title         = {Calculus of fractions and homotopy theory},
  series        = {Ergebnisse der Mathematik und ihrer Grenzgebiete, Band
                  35},
  publisher     = {Springer-Verlag New York, Inc., New York},
  year          = {1967},
  pages         = {x+168}
}

@InProceedings{   Gallier2011Notes,
  title         = {Notes on Differential Geometry and Lie Groups},
  author        = {J. Gallier and J. Quaintance},
  year          = {2011},
  url           = {https://www.cis.upenn.edu/~cis610/diffgeom-n.pdf}
}

@Article{         ghys87:groupes,
  author        = {Étienne Ghys},
  title         = {Groupes d'homéomorphismes du cercle et cohomologie
                  bornée},
  journal       = {Contemporary Mathematics},
  year          = 1987,
  volume        = 58,
  number        = {III},
  pages         = {81-106},
  doi           = {10.1090/conm/058.3/893858},
  language      = {french}
}

@Article{         gibbons2009,
  title         = {The essence of the Iterator pattern},
  volume        = {19},
  issn          = {0956-7968, 1469-7653},
  url           = {https://www.cambridge.org/core/product/identifier/S0956796809007291/type/journal_article},
  doi           = {10.1017/S0956796809007291},
  language      = {en},
  number        = {3-4},
  urldate       = {2021-10-24},
  journal       = {Journal of Functional Programming},
  author        = {Gibbons, Jeremy and Oliveira, BRUNO C. d. S.},
  month         = jul,
  year          = {2009},
  pages         = {377--402}
}

@Book{            GierzEtAl1980,
  author        = {Gierz, Gerhard and Hofmann, Karl Heinrich and Keimel,
                  Klaus and Lawson, Jimmie D. and Mislove, Michael W. and
                  Scott, Dana S.},
  title         = {A compendium of continuous lattices},
  publisher     = {Springer-Verlag, Berlin-New York},
  year          = {1980},
  pages         = {xx+371},
  isbn          = {3-540-10111-X},
  mrclass       = {06B30 (03G10 30G30 54H12)},
  mrnumber      = {614752},
  mrreviewer    = {James W. Lea, Jr.}
}

@Book{            goerss-jardine-2009,
  author        = {Goerss, Paul G. and Jardine, John F.},
  title         = {Simplicial homotopy theory},
  series        = {Modern Birkh\"{a}user Classics},
  note          = {Reprint of the 1999 edition [MR1711612]},
  publisher     = {Birkh\"{a}user Verlag, Basel},
  year          = {2009},
  pages         = {xvi+510},
  isbn          = {978-3-0346-0188-7},
  mrclass       = {55U10 (18G55)},
  mrnumber      = {2840650},
  doi           = {10.1007/978-3-0346-0189-4}
}

@Book{            Gordon55,
  author        = {Russel A. Gordon},
  title         = {The integrals of Lebesgue, Denjoy, Perron, and Henstock},
  isbn          = {0-8218-3805-9},
  year          = {1955},
  series        = {Graduate Studies in Mathematics},
  volume        = 4,
  publisher     = {American Mathematical Society, Providence, R.I}
}

@Book{            gouvea1997,
  author        = {Gouv\^{e}a, Fernando Q.},
  title         = {{$p$}-adic numbers},
  series        = {Universitext},
  edition       = {Second},
  note          = {An introduction},
  publisher     = {Springer-Verlag, Berlin},
  year          = {1997},
  pages         = {vi+298},
  isbn          = {3-540-62911-4},
  mrclass       = {11S80 (11-01 12J25)},
  mrnumber      = {1488696},
  doi           = {10.1007/978-3-642-59058-0},
  url           = {https://doi.org/10.1007/978-3-642-59058-0}
}

@Book{            Gratzer2011,
  author        = {Gr{\"a}tzer, George},
  title         = {Lattice Theory: Foundation},
  year          = {2011},
  publisher     = {Springer, Basel},
  pages         = {xxx+614},
  isbn          = {978-3-0348-0018-1},
  doi           = {10.1007/978-3-0348-0018-1},
  mrnumber      = {2768581}
}

@Book{            gunter1992,
  title         = {Semantics of Programming Languages: Structures and
                  Techniques},
  isbn          = {0262570955},
  publisher     = {MIT Press},
  author        = {Gunter, Carl A.},
  year          = {1992}
}

@Article{         Gusakov2021,
  author        = {Alena Gusakov and Bhavik Mehta and Kyle A. Miller},
  title         = {Formalizing Hall's Marriage Theorem in Lean},
  eprint        = {2101.00127},
  eprintclass   = {math.CO},
  eprinttype    = {arXiv},
  keywords      = {math.CO, cs.LO, 05-04 (Primary) 05C70, 68R05 (Secondary)}
}

@Article{         Hall1935,
  author        = {P. Hall},
  journal       = {Journal of the London Mathematical Society},
  title         = {On Representatives of Subsets},
  year          = {1935},
  month         = {jan},
  number        = {1},
  pages         = {26--30},
  volume        = {s1-10},
  doi           = {10.1112/jlms/s1-10.37.26},
  publisher     = {Wiley}
}

@Book{            halmos1950measure,
  author        = {Halmos, Paul R},
  title         = {Measure theory},
  publisher     = {Springer-Verlag New York},
  year          = 1950,
  isbn          = {978-1-4684-9440-2},
  doi           = {10.1007/978-1-4684-9440-2}
}

@Book{            halmos2013measure,
  title         = {Measure theory},
  author        = {Halmos, Paul R},
  volume        = {18},
  year          = {1950},
  publisher     = {Springer},
  isbn          = {0-387-90088-8}
}

@Article{         Halpern1966,
  author        = {Halpern, James D.},
  journal       = {Proc. Amer. Math. Soc.},
  title         = {Bases in vector spaces and the axiom of choice},
  year          = {1966},
  issn          = {0002-9939},
  pages         = {670--673},
  volume        = {17},
  doi           = {10.2307/2035388},
  fjournal      = {Proceedings of the American Mathematical Society},
  mrclass       = {04.00},
  mrnumber      = {194340},
  mrreviewer    = {Ivan Singer}
}

@Book{            hancheolsenstormer1984,
  author        = {Harald {Hanche-Olsen} and Erling {St{\o}rmer}},
  title         = {{Jordan operator algebras}},
  fjournal      = {{Monographs and Studies in Mathematics}},
  journal       = {{Monogr. Stud. Math.}},
  volume        = {21},
  year          = {1984},
  publisher     = {Pitman, Boston, MA},
  language      = {English},
  msc2010       = {46L99 46L05 17C65 46-02},
  zbl           = {0561.46031}
}

@Book{            har77,
  author        = {Hartshorne, Robin},
  title         = {Algebraic geometry},
  note          = {Graduate Texts in Mathematics, No. 52},
  publisher     = {Springer-Verlag, New York-Heidelberg},
  year          = {1977},
  pages         = {xvi+496},
  isbn          = {0-387-90244-9},
  mrclass       = {14-01},
  mrnumber      = {0463157},
  mrreviewer    = {Robert Speiser}
}

@Book{            hardy2008introduction,
  title         = {An Introduction to the Theory of Numbers},
  author        = {Hardy, GH and Wright, EM and Heath-Brown, Roger and
                  Silverman, Joseph},
  year          = {2008},
  publisher     = {Oxford University Press}
}

@Book{            harmandwernerwerner1993,
  author        = {Peter {Harmand} and Dirk {Werner} and Wend {Werner}},
  title         = {{\(M\)-ideals in Banach spaces and Banach algebras}},
  fjournal      = {{Lecture Notes in Mathematics}},
  journal       = {{Lect. Notes Math.}},
  issn          = {0075-8434},
  volume        = {1547},
  isbn          = {3-540-56814-X},
  pages         = {viii + 387},
  year          = {1993},
  publisher     = {Berlin: Springer-Verlag},
  language      = {English},
  doi           = {10.1007/BFb0084355},
  msc2010       = {46B20 46B25 46B22 46-02 46B28},
  zbl           = {0789.46011}
}

@Article{         Haze09,
  title         = {Witt vectors. Part 1},
  isbn          = {9780444532572},
  issn          = {1570-7954},
  url           = {http://dx.doi.org/10.1016/S1570-7954(08)00207-6},
  doi           = {10.1016/s1570-7954(08)00207-6},
  journal       = {Handbook of Algebra},
  publisher     = {Elsevier},
  author        = {Hazewinkel, Michiel},
  year          = {2009},
  pages         = {319–472}
}

@Article{         Higman52,
  author        = {Higman, Graham},
  title         = {Ordering by Divisibility in Abstract Algebras},
  journal       = {Proceedings of the London Mathematical Society},
  volume        = {s3-2},
  number        = {1},
  pages         = {326-336},
  doi           = {https://doi.org/10.1112/plms/s3-2.1.326},
  year          = {1952}
}

@Book{            Hodges97,
  author        = {Hodges, Wilfrid},
  title         = {A Shorter Model Theory},
  year          = {1997},
  isbn          = {0521587131},
  publisher     = {Cambridge University Press},
  address       = {USA}
}

@Book{            Hofstadter-1979,
  author        = "Douglas R Hofstadter",
  title         = "{{G}ödel, {E}scher, {B}ach: an eternal golden braid}",
  publisher     = "Basic Books",
  address       = "New York, NY",
  series        = "Penguin books",
  year          = "1979"
}

@Misc{            howard,
  title         = {Second Order Elliptic PDE: The Lax-Milgram Theorem},
  url           = {https://www.math.tamu.edu/~phoward/m612/s20/elliptic2.pdf},
  journal       = {M612: Partial Differential Equations},
  author        = {Howard, Peter}
}

@Book{            HubbardWest-ode,
  author        = {John H. Hubbard and Beverly H. West},
  title         = {Differential Equations: A Dynamical Systems Approach},
  subtitle      = {Ordinary Differential Equations},
  year          = {1991},
  publisher     = {Springer},
  location      = {New York},
  volume        = {5},
  isbn          = {978-1-4612-8693-6},
  doi           = {10.1007/978-1-4612-4192-8},
  pages         = {XX, 350}
}

@Article{         huneke2002,
  author        = {Huneke, Craig},
  title         = {The Friendship Theorem},
  publisher     = {Mathematical Association of America},
  year          = {2002},
  pages         = {192--194},
  journal       = {The American Mathematical Monthly},
  issn          = {00029890, 19300972},
  volume        = {109},
  number        = {2},
  doi           = {10.1080/00029890.2002.11919853},
  url           = {https://doi.org/10.1080/00029890.2002.11919853}
}

@Book{            iordanescu2003,
  author        = {Radu {Iord\u{a}nescu}},
  title         = {{Jordan structures in geometry and physics. With an
                  appendix on Jordan structures in analysis}},
  isbn          = {973-27-0956-1},
  pages         = {201},
  year          = {2003},
  publisher     = {Bucharest: Editura Academiei Rom\^ane},
  language      = {English},
  msc2010       = {17C50 17-02 17C65 32M15 35Q58 51A35 53C35 46H70 46K70
                  81R12 81R50},
  zbl           = {1073.17014}
}

@Article{         izhakian2016,
  title         = {Supertropical quadratic forms I},
  journal       = {Journal of Pure and Applied Algebra},
  volume        = {220},
  number        = {1},
  pages         = {61-93},
  year          = {2016},
  issn          = {0022-4049},
  doi           = {10.1016/j.jpaa.2015.05.043},
  url           = {https://www.sciencedirect.com/science/article/pii/S0022404915001589},
  author        = {Zur Izhakian and Manfred Knebusch and Louis Rowen}
<<<<<<< HEAD
=======
}

@Book{            Jacobson1956,
  author        = {Jacobson, Nathan},
  title         = {Structure of rings},
  fseries       = {Colloquium Publications. American Mathematical Society},
  series        = {Colloq. Publ., Am. Math. Soc.},
  issn          = {0065-9258},
  volume        = {37},
  year          = {1956},
  publisher     = {American Mathematical Society (AMS), Providence, RI},
  language      = {English},
  keywords      = {16-02},
  zbmath        = {3121681},
  zbl           = {0073.02002}
>>>>>>> b2e818bb
}

@Book{            james1999,
  author        = {James, Ioan},
  title         = {Topologies and uniformities},
  series        = {Springer Undergraduate Mathematics Series},
  note          = {Revised version of {{\i}t Topological and uniform spaces}
                  [Springer, New York, 1987; MR0884154 (89b:54001)]},
  publisher     = {Springer-Verlag London, Ltd., London},
  year          = {1999},
  pages         = {xvi+230},
  isbn          = {1-85233-061-9},
  mrclass       = {54-01 (54A05 54E15)},
  mrnumber      = {1687407},
  mrreviewer    = {Hans-Peter A. K\"{u}nzi},
  doi           = {10.1007/978-1-4471-3994-2},
  url           = {https://doi.org/10.1007/978-1-4471-3994-2}
}

@Article{         joyal1977,
  author        = {André Joyal},
  title         = {Remarques sur la théorie des jeux à deux personnes},
  journal       = {Gazette des Sciences Mathematiques du Québec},
  volume        = {1},
  number        = {4},
  pages         = {46--52},
  year          = {1977},
  note          = {(English translation at
                  https://bosker.files.wordpress.com/2010/12/joyal-games.pdf)}
}

@Misc{            Joyal_Street,
  title         = {Braided monoidal categories},
  author        = {Andr{\'e} Joyal and Ross H. Street},
  year          = {1986},
  note          = {Mathematics Reports 860081, Macquarie University},
  url           = {http://maths.mq.edu.au/~street/JS1.pdf}
}

@Article{         Joyce1982,
  author        = {David Joyce},
  title         = {A classifying invariant of knots, the knot quandle},
  journal       = {Journal of Pure and Applied Algebra},
  year          = {1982},
  volume        = {23},
  number        = {1},
  month         = {1},
  pages         = {37--65},
  doi           = {10.1016/0022-4049(82)90077-9},
  publisher     = {Elsevier {BV}}
}

@Book{            kallenberg2021,
  author        = {Olav Kallenberg},
  title         = {Foundations of modern probability},
  series        = {Probability Theory and Stochastic Modelling},
  volume        = {99},
  publisher     = {Springer Nature Switzerland},
  edition       = {Third Edition},
  year          = {2021},
  pages         = {193},
  isbn          = {978-3-030-61870-4; 978-3-030-61871-1},
  doi           = {10.1007/978-3-030-61871-1},
  url           = {https://doi.org/10.1007/978-3-030-61871-1}
}

@Book{            katz_mazur,
  author        = {Katz, Nicholas M. and Mazur, Barry},
  title         = {Arithmetic moduli of elliptic curves},
  series        = {Annals of Mathematics Studies},
  volume        = {108},
  publisher     = {Princeton University Press, Princeton, NJ},
  year          = {1985},
  pages         = {xiv+514},
  isbn          = {0-691-08349-5; 0-691-08352-5},
  mrclass       = {11G05 (11F11 14G25 14K15)},
  mrnumber      = {772569},
  mrreviewer    = {Kenneth A. Ribet},
  doi           = {10.1515/9781400881710},
  url           = {https://doi.org/10.1515/9781400881710}
}

@Book{            kechris1995,
  author        = {Kechris, Alexander S.},
  title         = {Classical descriptive set theory},
  series        = {Graduate Texts in Mathematics},
  volume        = {156},
  publisher     = {Springer-Verlag, New York},
  year          = {1995},
  pages         = {xviii+402},
  isbn          = {0-387-94374-9},
  mrclass       = {03E15 (03-01 03-02 04A15 28A05 54H05 90D44)},
  mrnumber      = {1321597},
  mrreviewer    = {Jakub Jasi\'{n}ski},
  doi           = {10.1007/978-1-4612-4190-4},
  url           = {https://doi.org/10.1007/978-1-4612-4190-4}
}

@Article{         kleiman1979,
  author        = {Kleiman, Steven Lawrence},
  title         = {Misconceptions about {$K\_X$}},
  journal       = {Enseign. Math. (2)},
  volume        = {25},
  year          = {1979},
  number        = {3-4},
  pages         = {203--206},
  url           = {http://dx.doi.org/10.5169/seals-50379}
}

@Article{         kleitman1966,
  author        = {Kleitman, D. J.},
  title         = {Families of non-disjoint subsets},
  journal       = {J. Comb. Theory},
  fjournal      = {Journal of Combinatorial Theory},
  issn          = {0097-3165},
  volume        = {1},
  year          = {1966},
  pages         = {153--155},
  language      = {English},
  doi           = {10.1016/S0021-9800(66)80012-1},
  zbl           = {0141.00801}
}

@Article{         lazarus1973,
  author        = {Michel Lazarus},
  title         = {Les familles libres maximales d'un module ont-elles le
                  meme cardinal?},
  journal       = {Pub. Sem. Math. Rennes},
  volume        = {4},
  year          = {1973},
  pages         = {1--12},
  url           = {http://www.numdam.org/article/PSMIR_1973___4_A4_0.pdf}
}

@InProceedings{   lewis2019,
  author        = {Lewis, Robert Y.},
  title         = {A Formal Proof of {H}ensel's Lemma over the {$p$}-adic
                  Integers},
  booktitle     = {Proceedings of the 8th ACM SIGPLAN International
                  Conference on Certified Programs and Proofs},
  series        = {CPP 2019},
  year          = {2019},
  isbn          = {978-1-4503-6222-1},
  location      = {Cascais, Portugal},
  pages         = {15--26},
  numpages      = {12},
  url           = {http://doi.acm.org/10.1145/3293880.3294089},
  doi           = {10.1145/3293880.3294089},
  acmid         = {3294089},
  publisher     = {ACM},
  address       = {New York, NY, USA},
  keywords      = {Hensel's lemma, Lean, formal proof, p-adic}
}

@Book{            LurieSAG,
  title         = {Spectral Algebraic Geometry},
  author        = {Jacob Lurie},
  url           = {https://www.math.ias.edu/~lurie/papers/SAG-rootfile.pdf},
  year          = {last updated 2018}
}

@Article{         manin1963,
  author        = {Manin, Ju. I.},
  title         = {Theory of commutative formal groups over fields of finite
                  characteristic},
  journal       = {Uspehi Mat. Nauk},
  fjournal      = {Akademiya Nauk SSSR i Moskovskoe Matematicheskoe
                  Obshchestvo. Uspekhi Matematicheskikh Nauk},
  volume        = {18},
  year          = {1963},
  number        = {6 (114)},
  pages         = {3--90},
  issn          = {0042-1316},
  mrclass       = {14.50 (14.49)},
  mrnumber      = {0157972},
  mrreviewer    = {E. C. Dade}
}

@Book{            marcus1977number,
  title         = {Number fields},
  author        = {Marcus, Daniel A and Sacco, Emanuele},
  volume        = {2},
  year          = {1977},
  publisher     = {Springer}
}

@Article{         markowsky1976,
  title         = {Chain-complete posets and directed sets with
                  applications},
  volume        = {6},
  doi           = {10.1007/bf02485815},
  number        = {1},
  journal       = {Algebra Universalis},
  author        = {Markowsky, George},
  year          = {1976},
  month         = {Dec},
  pages         = {53–68}
}

@InProceedings{   mcbride1996,
  title         = {Inverting inductively defined relations in {LEGO}},
  author        = {McBride, Conor},
  booktitle     = {International Workshop on Types for Proofs and Programs},
  pages         = {236--253},
  year          = {1996},
  organization  = {Springer}
}

@Book{            mccrimmon2004,
  author        = {Kevin {McCrimmon}},
  title         = {{A taste of Jordan algebras}},
  fjournal      = {{Universitext}},
  journal       = {{Universitext}},
  issn          = {0172-5939},
  isbn          = {0-387-95447-3},
  pages         = {xxvi + 562},
  year          = {2004},
  publisher     = {New York, NY: Springer},
  language      = {English},
  doi           = {10.1007/b97489},
  msc2010       = {17-01 17Cxx},
  zbl           = {1044.17001}
}

@Misc{            melikhov2011,
  title         = {Metrizable uniform spaces},
  author        = {Sergey A. Melikhov},
  year          = {2011},
  eprint        = {1106.3249},
  archiveprefix = {arXiv},
  primaryclass  = {math.GT}
}

@Book{            MeyerNieberg1991,
  author        = {Meyer-Nieberg, Peter},
  title         = {Banach lattices},
  series        = {Universitext},
  publisher     = {Springer-Verlag, Berlin},
  year          = {1991},
  pages         = {xvi+395},
  isbn          = {3-540-54201-9},
  mrclass       = {46B42 (46A40 47B60)},
  mrnumber      = {1128093},
  mrreviewer    = {Yu. A. Abramovich},
  doi           = {10.1007/978-3-642-76724-1},
  url           = {https://doi.org/10.1007/978-3-642-76724-1}
}

@Book{            miraglia2006introduction,
  title         = {An Introduction to Partially Ordered Structures and
                  Sheaves},
  author        = {Miraglia, F.},
  isbn          = {9788876990359},
  series        = {Contemporary logic},
  year          = {2006},
  publisher     = {Polimetrica}
}

@Book{            MM92,
  title         = {Sheaves in geometry and logic: A first introduction to
                  topos theory},
  author        = {MacLane, Saunders and Moerdijk, Ieke},
  year          = {1992},
  publisher     = {Springer Science \& Business Media}
}

@Article{         MR0236876,
  title         = {A new proof that metric spaces are paracompact},
  author        = {Mary Ellen Rudin},
  year          = 1969,
  journal       = {Proc. Amer. Math. Soc.},
  volume        = {20},
  pages         = {603},
  mrnumber      = {0236876},
  doi           = {10.1090/S0002-9939-1969-0236876-3}
}

@Book{            MR0302656,
  author        = {Demazure, Michel and Gabriel, Pierre},
  title         = {Groupes alg\'{e}briques. {T}ome {I}: {G}\'{e}om\'{e}trie
                  alg\'{e}brique, g\'{e}n\'{e}ralit\'{e}s, groupes commutatifs},
  note          = {Avec un appendice {{\i}t Corps de classes local} par
                  Michiel Hazewinkel},
  publisher     = {Masson \& Cie, \'{E}diteur, Paris; North-Holland
                  Publishing Co., Amsterdam},
  year          = {1970},
  pages         = {xxvi+700},
  mrclass       = {14L15 (20G35)},
  mrnumber      = {0302656},
  mrreviewer    = {J.-E. Bertin}
}

@Article{         MR1167694,
  author        = {Blass, Andreas},
  title         = {A game semantics for linear logic},
  journal       = {Ann. Pure Appl. Logic},
  fjournal      = {Annals of Pure and Applied Logic},
  volume        = {56},
  year          = {1992},
  number        = {1-3},
  pages         = {183--220},
  issn          = {0168-0072},
  mrclass       = {03B70 (68Q55)},
  mrnumber      = {1167694},
  mrreviewer    = {Fangmin Song},
  doi           = {10.1016/0168-0072(92)90073-9},
  url           = {https://doi.org/10.1016/0168-0072(92)90073-9}
}

@Book{            MR1237403,
  author        = {Lidl, R. and Mullen, G. L. and Turnwald, G.},
  title         = {Dickson polynomials},
  series        = {Pitman Monographs and Surveys in Pure and Applied
                  Mathematics},
  volume        = {65},
  publisher     = {Longman Scientific \& Technical, Harlow; copublished in
                  the United States with John Wiley \& Sons, Inc., New York},
  year          = {1993},
  pages         = {vi+207},
  isbn          = {0-582-09119-5},
  mrclass       = {11T06 (12E05 13B25 33C80 94A60)},
  mrnumber      = {1237403},
  mrreviewer    = {S. D. Cohen}
}

@Article{         MR25465,
  author        = {van der Waerden, B. L.},
  title         = {Free products of groups},
  journal       = {Amer. J. Math.},
  fjournal      = {American Journal of Mathematics},
  volume        = {70},
  year          = {1948},
  pages         = {527--528},
  issn          = {0002-9327},
  mrclass       = {20.0X},
  mrnumber      = {25465},
  mrreviewer    = {P. Hall},
  doi           = {10.2307/2372196},
  url           = {https://doi.org/10.2307/2372196}
}

@Article{         MR317916,
  author        = {Davis, Martin},
  title         = {Hilbert's tenth problem is unsolvable},
  journal       = {Amer. Math. Monthly},
  fjournal      = {American Mathematical Monthly},
  volume        = {80},
  year          = {1973},
  pages         = {233--269},
  issn          = {0002-9890},
  mrclass       = {02G05 (10B99 10N05)},
  mrnumber      = {317916},
  mrreviewer    = {R. L. Goodstein},
  doi           = {10.2307/2318447},
  url           = {https://doi.org/10.2307/2318447}
}

@Article{         MR32592,
  author        = {Motzkin, Th.},
  title         = {The {E}uclidean algorithm},
  journal       = {Bull. Amer. Math. Soc.},
  fjournal      = {Bulletin of the American Mathematical Society},
  volume        = {55},
  year          = {1949},
  pages         = {1142--1146},
  issn          = {0002-9904},
  mrclass       = {09.1X},
  mrnumber      = {32592},
  mrreviewer    = {B. N. Moyls},
  doi           = {10.1090/S0002-9904-1949-09344-8},
  url           = {https://doi.org/10.1090/S0002-9904-1949-09344-8}
}

@Article{         MR3790629,
  author        = {Bell, J. S.},
  title         = {On the {E}instein {P}odolsky {R}osen paradox},
  journal       = {Phys. Phys. Fiz.},
  fjournal      = {Physics Physique Fizika},
  volume        = {1},
  year          = {1964},
  number        = {3},
  pages         = {195--200},
  issn          = {0554-128X},
  mrclass       = {DML},
  mrnumber      = {3790629},
  doi           = {10.1103/PhysicsPhysiqueFizika.1.195},
  url           = {https://doi.org/10.1103/PhysicsPhysiqueFizika.1.195}
}

@Article{         MR399081,
  author        = {Hiblot, Jean-Jacques},
  title         = {Des anneaux euclidiens dont le plus petit algorithme n'est
                  pas \`a valeurs finies},
  journal       = {C. R. Acad. Sci. Paris S\'{e}r. A-B},
  fjournal      = {Comptes Rendus Hebdomadaires des S\'{e}ances de
                  l'Acad\'{e}mie des Sciences. S\'{e}ries A et B},
  volume        = {281},
  year          = {1975},
  number        = {12},
  pages         = {Ai, A411--A414},
  issn          = {0151-0509},
  mrclass       = {13F15 (12A20)},
  mrnumber      = {399081},
  mrreviewer    = {N. Sankaran}
}

@InCollection{    MR541021,
  author        = {Nagata, Masayoshi},
  title         = {On {E}uclid algorithm},
  booktitle     = {C. {P}. {R}amanujam---a tribute},
  series        = {Tata Inst. Fund. Res. Studies in Math.},
  volume        = {8},
  pages         = {175--186},
  publisher     = {Springer, Berlin-New York},
  year          = {1978},
  mrclass       = {13F07},
  mrnumber      = {541021},
  mrreviewer    = {Daniel Lazard}
}

@Article{         MR577178,
  author        = {Cirel\cprime son, B. S.},
  title         = {Quantum generalizations of {B}ell's inequality},
  journal       = {Lett. Math. Phys.},
  fjournal      = {Letters in Mathematical Physics. A Journal for the Rapid
                  Dissemination of Short Contributions in the Field of
                  Mathematical Physics},
  volume        = {4},
  year          = {1980},
  number        = {2},
  pages         = {93--100},
  issn          = {0377-9017},
  mrclass       = {81B05},
  mrnumber      = {577178},
  doi           = {10.1007/BF00417500},
  url           = {https://doi.org/10.1007/BF00417500}
}

@Article{         Nash-Williams63,
  title         = {On well-quasi-ordering finite trees},
  volume        = {59},
  doi           = {10.1017/S0305004100003844},
  number        = {4},
  journal       = {Mathematical Proceedings of the Cambridge Philosophical
                  Society},
  publisher     = {Cambridge University Press},
  author        = {Nash-Williams, C. St. J. A.},
  year          = {1963},
  pages         = {833–835}
}

@Book{            Neukirch1992,
  author        = {Neukirch, J.},
  title         = {Algebraic number theory},
  series        = {Fundamental Principles of Mathematical Sciences},
  volume        = {322},
  note          = {Translated from the 1992 German original and with a note
                  by Norbert Schappacher, With a foreword by G. Harder},
  publisher     = {Springer-Verlag, Berlin},
  year          = {1999},
  pages         = {xviii+571},
  isbn          = {3-540-65399-6},
  doi           = {10.1007/978-3-662-03983-0}
}

@Article{         orosi2018faulhaber,
  author        = {Greg {Orosi}},
  title         = {{A simple derivation of Faulhaber's formula}},
  fjournal      = {{Applied Mathematics E-Notes}},
  journal       = {{Appl. Math. E-Notes}},
  issn          = {1607-2510/e},
  volume        = {18},
  pages         = {124--126},
  year          = {2018},
  publisher     = {Tsing Hua University, Department of Mathematics, Hsinchu},
  language      = {English},
  msc2010       = {41A58 30K05},
  zbl           = {1411.41023}
}

@InCollection{    petridis2014,
  author        = {Petridis, G.},
  title         = {The {Pl{\"u}nnecke}-{Ruzsa} inequality: an overview},
  booktitle     = {Combinatorial and additive number theory. Selected papers
                  based on the presentations at the conferences CANT 2011 and
                  2012, New York, NY, USA, May 2011 and May 2012},
  isbn          = {978-1-4939-1600-9; 978-1-4939-1601-6},
  pages         = {229--241},
  year          = {2014},
  publisher     = {New York, NY: Springer},
  language      = {English},
  doi           = {10.1007/978-1-4939-1601-6_16},
  keywords      = {11B30},
  zblath        = {6463830},
  zbl           = {1371.11029}
}

@Article{         phillips1940,
  author        = {Phillips, Ralph S.},
  title         = {Integration in a convex linear topological space},
  journal       = {Trans. Amer. Math. Soc.},
  fjournal      = {Transactions of the American Mathematical Society},
  volume        = {47},
  year          = {1940},
  pages         = {114--145},
  issn          = {0002-9947},
  mrclass       = {46.3X},
  mrnumber      = {2707},
  mrreviewer    = {B. J. Pettis},
  doi           = {10.2307/1990004},
  url           = {https://doi.org/10.2307/1990004}
}

@Misc{            ponton2020chebyshev,
  title         = {Roots of {C}hebyshev polynomials: a purely algebraic
                  approach},
  author        = {Lionel Ponton},
  year          = {2020},
  eprint        = {2008.03575},
  archiveprefix = {arXiv},
  primaryclass  = {math.NT}
}

@Misc{            pöschel2017siegelsternberg,
  title         = {On the Siegel-Sternberg linearization theorem},
  author        = {Jürgen Pöschel},
  year          = {2017},
  eprint        = {1702.03691},
  archiveprefix = {arXiv},
  primaryclass  = {math.DS}
}

@Book{            riehl2017,
  author        = {Riehl, Emily},
  title         = {Category theory in context},
  publisher     = {Dover Publications},
  year          = {2017},
  isbn          = {048680903X},
  url           = {http://www.math.jhu.edu/~eriehl/context.pdf}
}

@Book{            rudin2006real,
  title         = {Real and Complex Analysis},
  author        = {Rudin, Walter},
  year          = {1987},
  publisher     = {McGraw-Hill Book Company},
  edition       = {Third Edition},
  isbn          = {0-07-100276-6}
}

@Book{            samuel1967,
  author        = {Samuel, Pierre},
  title         = {Th\'{e}orie alg\'{e}brique des nombres},
  publisher     = {Hermann, Paris},
  year          = {1967},
  pages         = {130},
  mrclass       = {10.65 (12.00)},
  mrnumber      = {0215808}
}

@Book{            schaefer1966,
  title         = {Topological Vector Spaces},
  author        = {Schaefer, H.H.},
  lccn          = {65024692},
  series        = {Graduate Texts in Mathematics},
  year          = {1966},
  publisher     = {Macmillan}
}

@Misc{            schleicher_stoll,
  author        = {Dierk Schleicher and Michael Stoll},
  title         = {An introduction to {C}onway's games and numbers},
  url           = {http://www.cs.cmu.edu/afs/cs/academic/class/15859-s05/www/lecture-notes/comb-games-notes.pdf}
}

@Misc{            scholze2011perfectoid,
  title         = {Perfectoid spaces},
  author        = {Peter Scholze},
  year          = {2011},
  eprint        = {1111.4914},
  archiveprefix = {arXiv},
  primaryclass  = {math.AG}
}

@Book{            seligman1967,
  author        = {Seligman, G. B.},
  title         = {Modular {L}ie algebras},
  series        = {Ergebnisse der Mathematik und ihrer Grenzgebiete, Band
                  40},
  publisher     = {Springer-Verlag New York, Inc., New York},
  year          = {1967},
  pages         = {ix+165},
  mrclass       = {17.30 (22.00)},
  mrnumber      = {0245627},
  mrreviewer    = {R. E. Block}
}

@Book{            serre1965,
  author        = {Serre, Jean-Pierre},
  title         = {Complex semisimple {L}ie algebras},
  note          = {Translated from the French by G. A. Jones},
  publisher     = {Springer-Verlag, New York},
  year          = {1987},
  pages         = {x+74},
  isbn          = {0-387-96569-6},
  mrclass       = {17-01 (17B20)},
  mrnumber      = {914496},
  doi           = {10.1007/978-1-4757-3910-7},
  url           = {https://doi.org/10.1007/978-1-4757-3910-7}
}

@Book{            simon2011,
  author        = {Simon, Barry},
  title         = {Convexity: An Analytic Viewpoint},
  year          = {2011},
  series        = {Cambridge Tracts in Mathematics},
  publisher     = {Cambridge University Press},
  place         = {Cambridge},
  doi           = {10.1017/CBO9780511910135},
  collection    = {Cambridge Tracts in Mathematics}
}

@Article{         skoda2006,
  author        = {{\v{S}}koda, Zoran},
  title         = {Noncommutative localization in noncommutative geometry},
  journal       = {London Math. Soc. Lecture Note Series},
  fjournal      = {London Mathematical Society Lecture Note Series},
  volume        = {330},
  pages         = {220--313},
  year          = {2006},
  url           = {https://doi.org/10.48550/arXiv.math/0403276}
}

@Book{            soare1987,
  author        = {Soare, Robert I.},
  title         = {Recursively enumerable sets and degrees},
  series        = {Perspectives in Mathematical Logic},
  note          = {A study of computable functions and computably generated
                  sets},
  publisher     = {Springer-Verlag, Berlin},
  year          = {1987},
  pages         = {xviii+437},
  isbn          = {3-540-15299-7},
  mrclass       = {03-02 (03D20 03D25 03D30)},
  mrnumber      = {882921},
  mrreviewer    = {Peter G. Hinman},
  doi           = {10.1007/978-3-662-02460-7}
}

@Book{            stanley2012,
  author        = {Stanley, Richard P.},
  title         = {Enumerative combinatorics},
  place         = {Cambridge},
  publisher     = {Cambridge Univ. Press},
  year          = {2012}
}

@Book{            stern2009,
  author        = {Stern, Manfred},
  title         = {Semimodular lattices. {Theory} and applications},
  edition       = {Reprint of the 1999 hardback ed.},
  isbn          = {978-0-521-11884-2},
  year          = {2009},
  publisher     = {Cambridge: Cambridge University Press},
  language      = {English},
  keywords      = {06C10,06-02,06A07},
  zbmath        = {5610899},
  zbl           = {1175.06002}
}

@Article{         Stone1935,
  author        = {Stone, M. H.},
  year          = {1935},
  title         = {Postulates for Boolean Algebras and Generalized Boolean
                  Algebras},
  journal       = {American Journal of Mathematics},
  volume        = {57},
  issue         = {4},
  doi           = {10.2307/2371008}
}

@Article{         Stone1979,
  author        = {Stone, A. H.},
  journal       = {General Topology Appl.},
  title         = {Inverse limits of compact spaces},
  year          = {1979},
  issn          = {0016-660X},
  number        = {2},
  pages         = {203--211},
  volume        = {10},
  doi           = {10.1016/0016-660x(79)90008-4},
  fjournal      = {General Topology and its Applications},
  mrclass       = {54B25},
  mrnumber      = {527845},
  mrreviewer    = {J. Segal}
}

@Book{            tao-vu,
  author        = {Tao, Terence and Vu, Van H.},
  title         = {Additive combinatorics},
  fseries       = {Cambridge Studies in Advanced Mathematics},
  series        = {Camb. Stud. Adv. Math.},
  volume        = {105},
  isbn          = {0-521-85386-9},
  year          = {2006},
  publisher     = {Cambridge: Cambridge University Press},
  language      = {English},
  keywords      = {11-02,05-02,05D10,05D40,11B75,11B13,11N13,11P70,11K31,11P82,28D05,37A45},
  zbmath        = {5066399},
  zbl           = {1127.11002}
}

@Book{            tao2010,
  author        = {Tao, Terence},
  title         = {An Epsilon of Room, I: Real Analysis: Pages from Year
                  Three of a Mathematical Blog},
  year          = 2010,
  publisher     = {American Mathematical Society},
  url           = {https://terrytao.files.wordpress.com/2010/02/epsilon.pdf}
}

@Book{            Tent_Ziegler,
  place         = {Cambridge},
  series        = {Lecture Notes in Logic},
  title         = {A Course in Model Theory},
  doi           = {10.1017/CBO9781139015417},
  publisher     = {Cambridge University Press},
  author        = {Tent, Katrin and Ziegler, Martin},
  year          = {2012},
  collection    = {Lecture Notes in Logic}
}

@Article{         tochiori_bertrand,
  author        = {Tochiori, Shigenori},
  title         = {Considering the Proof of "There is a Prime between n and
                  2n"},
  subtitle      = {Proof by a stronger estimation than the Bertrand-Chebyshev
                  theorem},
  language      = {Japanese},
  url           = {https://www.chart.co.jp/subject/sugaku/suken_tsushin/76/76-8.pdf}
}

<<<<<<< HEAD
=======
@Book{            upmeier1987,
  author        = {Harald {Upmeier}},
  title         = {{Jordan algebras in analysis, operator theory, and quantum
                  mechanics}},
  fjournal      = {{Regional Conference Series in Mathematics}},
  journal       = {{Reg. Conf. Ser. Math.}},
  issn          = {0160-7642},
  volume        = {67},
  isbn          = {0-8218-0717-X},
  pages         = {viii + 85},
  year          = {1987},
  publisher     = {Providence, RI: American Mathematical Society (AMS)},
  language      = {English},
  msc2010       = {17-02 46-02 17C65 46H70 32M15 46G20 46L70 47B35 81Q99},
  zbl           = {0608.17013}
}

>>>>>>> b2e818bb
@Article{         Vaisala_2003,
  author        = {Jussi Väisälä},
  title         = {A Proof of the Mazur-Ulam Theorem},
  year          = 2003,
  journal       = {The American Mathematical Monthly},
  volume        = 110,
  number        = 7,
  publisher     = {Taylor & Francis, Ltd. on behalf of the Mathematical
                  Association of America},
  pages         = {633-635},
  url           = {https://www.jstor.org/stable/3647749},
  doi           = {10.2307/3647749}
}

@Article{         van_der_hoeven,
  author        = {van der Hoeven, Joris},
  year          = {2001},
  month         = {12},
  pages         = {},
  title         = {Operators on generalized power series},
  volume        = {45},
  journal       = {Illinois Journal of Mathematics},
  doi           = {10.1215/ijm/1258138061}
}

@Book{            wall2018analytic,
  title         = {Analytic Theory of Continued Fractions},
  author        = {Wall, H.S.},
  isbn          = {9780486830445},
  series        = {Dover Books on Mathematics},
  year          = {2018},
  publisher     = {Dover Publications}
}

@Book{            wasserman2003,
  author        = {Wasserman, Larry},
  title         = {All Of Statistics: A Concise Course in Statistical
                  Inference},
  year          = 2004,
  publisher     = {Springer}
}

@Misc{            wedhorn_adic,
  author        = {Torsten Wedhorn},
  title         = {Adic Spaces},
  year          = {2019},
  eprint        = {arXiv:1910.05934}
}

@Book{            weidmann_linear,
  author        = {Weidmann, Joachim},
  title         = {Linear operators in {H}ilbert spaces},
  isbn          = {0-387-90427-1},
  series        = {Graduate Texts in Mathematics},
  volume        = {68},
  note          = {Translated from the German by Joseph Sz\"{u}cs},
  publisher     = {Springer},
  year          = {1980},
  pages         = {xiii+402}
}

@Misc{            welzl_garter,
  author        = {Emo Welzl and Bernd G\"{a}rtner},
  title         = {Cone Programming},
  url           = {https://ti.inf.ethz.ch/ew/lehre/ApproxSDP09/notes/conelp.pdf}
}

@TechReport{      zaanen1966,
  author        = {Zaanen, A. C.},
  title         = {Lectures on "Riesz Spaces"},
  institution   = {Euratom},
  year          = {1966},
  number        = {EUR 3140.e}
}

@Article{         zbMATH06785026,
  author        = {John F. {Clauser} and Michael A. {Horne} and Abner
                  {Shimony} and Richard A. {Holt}},
  title         = {{Proposed experiment to test local hidden-variable
                  theories}},
  fjournal      = {{Physical Review Letters}},
  journal       = {{Phys. Rev. Lett.}},
  issn          = {0031-9007; 1079-7114/e},
  volume        = {23},
  pages         = {880--883},
  year          = {1969},
  publisher     = {American Physical Society (APS), New York, NY},
  language      = {English},
  msc2010       = {81-05},
  zbl           = {1371.81014},
  doi           = {10.1103/PhysRevLett.23.880},
  url           = {https://doi.org/10.1103/PhysRevLett.23.880}
}

@Article{         zorn1937,
  author        = {Zorn, Max},
  title         = {On a theorem of {E}ngel},
  journal       = {Bull. Amer. Math. Soc.},
  fjournal      = {Bulletin of the American Mathematical Society},
  volume        = {43},
  year          = {1937},
  number        = {6},
  pages         = {401--404},
  issn          = {0002-9904},
  mrclass       = {DML},
  mrnumber      = {1563550},
  doi           = {10.1090/S0002-9904-1937-06565-7},
  url           = {https://doi.org/10.1090/S0002-9904-1937-06565-7}
}<|MERGE_RESOLUTION|>--- conflicted
+++ resolved
@@ -1140,8 +1140,6 @@
   doi           = {10.1016/j.jpaa.2015.05.043},
   url           = {https://www.sciencedirect.com/science/article/pii/S0022404915001589},
   author        = {Zur Izhakian and Manfred Knebusch and Louis Rowen}
-<<<<<<< HEAD
-=======
 }
 
 @Book{            Jacobson1956,
@@ -1157,7 +1155,6 @@
   keywords      = {16-02},
   zbmath        = {3121681},
   zbl           = {0073.02002}
->>>>>>> b2e818bb
 }
 
 @Book{            james1999,
@@ -1900,8 +1897,6 @@
   url           = {https://www.chart.co.jp/subject/sugaku/suken_tsushin/76/76-8.pdf}
 }
 
-<<<<<<< HEAD
-=======
 @Book{            upmeier1987,
   author        = {Harald {Upmeier}},
   title         = {{Jordan algebras in analysis, operator theory, and quantum
@@ -1919,7 +1914,6 @@
   zbl           = {0608.17013}
 }
 
->>>>>>> b2e818bb
 @Article{         Vaisala_2003,
   author        = {Jussi Väisälä},
   title         = {A Proof of the Mazur-Ulam Theorem},
