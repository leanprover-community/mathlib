
# To normalize:
# bibtool --preserve.key.case=on --preserve.keys=on --pass.comments=on --print.use.tab=off -s -i docs/references.bib -o docs/references.bib

# https://www.zbmath.org/ and https://mathscinet.ams.org/mathscinet
# (or the free tool https://mathscinet.ams.org/mrlookup)
# are good sources of complete bibtex entries for mathematics

# To link to an entry in `references.bib`, use the following formats:
#   [Author, *Title* (optional location)][bibkey]
@Article{         ahrens2017,
  author        = {Benedikt Ahrens and Peter LeFanu Lumsdaine},
  year          = {2019},
  title         = {Displayed Categories},
  journal       = {Logical Methods in Computer Science},
  volume        = {15},
  issue         = {1},
  doi           = {10.23638/LMCS-15(1:20)2019}
}

@Article{         aigner1999proofs,
  author        = {Aigner, Martin and Ziegler, G{\"u}nter M},
  title         = {Proofs from THE BOOK},
  journal       = {Berlin. Germany},
  year          = {1999},
  publisher     = {Springer}
}

@Article{         alfseneffros1972,
  author        = {Erik M. {Alfsen} and Edward G. {Effros}},
  title         = {{Structure in real Banach spaces. I and II}},
  fjournal      = {{Annals of Mathematics. Second Series}},
  journal       = {{Ann. Math. (2)}},
  issn          = {0003-486X},
  volume        = {96},
  pages         = {98--173},
  year          = {1972},
  publisher     = {Princeton University, Mathematics Department, Princeton,
                  NJ},
  language      = {English},
  doi           = {10.2307/1970895},
  msc2010       = {46L05 46B10 46K05 46E15 46B99 46A40},
  zbl           = {0248.46019}
}

@Book{            alfsenshultz2003,
  author        = {Erik M. {Alfsen} and Frederic W. {Shultz}},
  title         = {{Geometry of state spaces of operator algebras}},
  isbn          = {0-8176-4319-2},
  pages         = {xiii + 467},
  year          = {2003},
  publisher     = {Boston, MA: Birkh\"auser},
  language      = {English},
  msc2010       = {46-02 46L05 46L10 46L70 46L30 17C65},
  zbl           = {1042.46001}
}

@Book{            aluffi2016,
  title         = {Algebra: Chapter 0},
  author        = {Aluffi, Paolo},
  series        = {Graduate Studies in Mathematics},
  volume        = {104},
  year          = {2016},
  publisher     = {American Mathematical Society},
  edition       = {Reprinted with corrections by the American Mathematical
                  Society}
}

@Book{            atiyah-macdonald,
  author        = {Atiyah, M. F. and Macdonald, I. G.},
  title         = {Introduction to commutative algebra},
  publisher     = {Addison-Wesley Publishing Co., Reading, Mass.-London-Don
                  Mills, Ont.},
  year          = {1969},
  pages         = {ix+128},
  mrclass       = {13.00},
  mrnumber      = {0242802},
  mrreviewer    = {J. A. Johnson}
}

@InProceedings{   avigad-carneiro-hudon2019,
  author        = {Jeremy Avigad and Mario M. Carneiro and Simon Hudon},
  editor        = {John Harrison and John O'Leary and Andrew Tolmach},
  title         = {Data Types as Quotients of Polynomial Functors},
  booktitle     = {10th International Conference on Interactive Theorem
                  Proving, {ITP} 2019, September 9-12, 2019, Portland, OR,
                  {USA}},
  series        = {LIPIcs},
  volume        = {141},
  pages         = {6:1--6:19},
  publisher     = {Schloss Dagstuhl - Leibniz-Zentrum f{\"{u}}r Informatik},
  year          = {2019},
  url           = {https://doi.org/10.4230/LIPIcs.ITP.2019.6},
  doi           = {10.4230/LIPIcs.ITP.2019.6},
  timestamp     = {Fri, 27 Sep 2019 15:57:06 +0200},
  biburl        = {https://dblp.org/rec/conf/itp/AvigadCH19.bib},
  bibsource     = {dblp computer science bibliography, https://dblp.org}
}

@Misc{            avigad_moura_kong-2017,
  author        = {Jeremy Avigad and Leonardo de Moura and Soonho Kong},
  title         = {{T}heorem {P}roving in {L}ean},
  year          = {2017},
  howpublished  = {\url{https://leanprover.github.io/theorem_proving_in_lean/}}
}

@Book{            axler2015,
  author        = {Sheldon Axler},
  title         = {Linear algebra done right. 3rd ed.},
  fjournal      = {Undergraduate Texts in Mathematics},
  journal       = {Undergraduate Texts Math.},
  issn          = {0172-6056; 2197-5604/e},
  edition       = {3rd ed.},
  isbn          = {978-3-319-11079-0/hbk; 978-3-319-11080-6/ebook},
  pages         = {xvii + 340},
  year          = {2015},
  publisher     = {Springer}
}

@Manual{          banasiak,
  author        = {Banasiak},
  title         = {Banach Lattices in Applications},
  organization  = {University of Pretoria},
  address       = {Pretoria, South Africa}
}

@Book{            beals2004,
  author        = {Richard Beals},
  title         = {Analysis. An introduction},
  publisher     = {Cambridge University Press},
  isbn          = {0521600472},
  year          = {2004}
}

@Book{            behrends1979,
  author        = {Ehrhard {Behrends}},
  title         = {{M-structure and the Banach-Stone theorem}},
  fjournal      = {{Lecture Notes in Mathematics}},
  journal       = {{Lect. Notes Math.}},
  issn          = {0075-8434},
  volume        = {736},
  year          = {1979},
  publisher     = {Springer, Cham},
  language      = {English},
  msc2010       = {46B20 46-02 46E40 46A40},
  zbl           = {0436.46013}
}

@Article{         bernstein1912,
  author        = {Bernstein, S.},
  year          = {1912},
  title         = {Démonstration du théorème de Weierstrass fondée sur le
                  calcul des probabilités},
  journal       = {Comm. Kharkov Math. Soc.},
  volume        = {13},
  number        = {1–2}
}

@InProceedings{   beylin1996,
  author        = "Beylin, Ilya and Dybjer, Peter",
  editor        = "Berardi, Stefano and Coppo, Mario",
  title         = "Extracting a proof of coherence for monoidal categories
                  from a proof of normalization for monoids",
  booktitle     = "Types for Proofs and Programs",
  year          = "1996",
  publisher     = "Springer Berlin Heidelberg",
  address       = "Berlin, Heidelberg",
  pages         = "47--61",
  abstract      = "This paper studies the problem of coherence in category
                  theory from a type-theoretic viewpoint. We first show how a
                  Curry-Howard interpretation of a formal proof of
                  normalization for monoids almost directly yields a
                  coherence proof for monoidal categories. Then we formalize
                  this coherence proof in intensional intuitionistic type
                  theory and show how it relies on explicit reasoning about
                  proof objects for intensional equality. This formalization
                  has been checked in the proof assistant ALF.",
  isbn          = "978-3-540-70722-6"
}

@Book{            billingsley1999,
  author        = {Billingsley, Patrick},
  title         = {Convergence of probability measures},
  series        = {Wiley Series in Probability and Statistics: Probability
                  and Statistics},
  edition       = {Second},
  note          = {A Wiley-Interscience Publication},
  publisher     = {John Wiley \& Sons, Inc., New York},
  year          = {1999},
  pages         = {x+277},
  isbn          = {0-471-19745-9},
  mrclass       = {60B10 (28A33 60F17)},
  mrnumber      = {1700749},
  doi           = {10.1002/9780470316962},
  url           = {https://doi.org/10.1002/9780470316962}
}

@Article{         birkhoff1942,
  author        = {Birkhoff, Garrett},
  title         = {Lattice, ordered groups},
  journal       = {Ann. of Math. (2)},
  fjournal      = {Annals of Mathematics. Second Series},
  volume        = {43},
  year          = {1942},
  pages         = {298--331},
  issn          = {0003-486X},
  mrclass       = {20.0X},
  mrnumber      = {6550},
  mrreviewer    = {H. Wallman},
  doi           = {10.2307/1968871},
  url           = {https://doi.org/10.2307/1968871}
}

@Book{            borceux-vol1,
  title         = {Handbook of Categorical Algebra: Volume 1, Basic Category
                  Theory},
  author        = {Borceux, Francis},
  series        = {Encyclopedia of Mathematics},
  volume        = {50},
  year          = {1994},
  publisher     = {Cambridge University Press}
}

@Book{            borceux-vol2,
  title         = {Handbook of Categorical Algebra: Volume 2, Categories and
                  Structures},
  author        = {Borceux, Francis},
  series        = {Encyclopedia of Mathematics},
  volume        = {51},
  year          = {1994},
  publisher     = {Cambridge University Press}
}

@Book{            borceux-vol3,
  title         = {Handbook of Categorical Algebra: Volume 3, Sheaf Theory},
  author        = {Borceux, Francis},
  series        = {Encyclopedia of Mathematics},
  volume        = {52},
  year          = {1994},
  publisher     = {Cambridge University Press}
}

@Book{            bourbaki1966,
  author        = {Bourbaki, Nicolas},
  title         = {Elements of mathematics. {G}eneral topology. {P}art 1},
  publisher     = {Hermann, Paris; Addison-Wesley Publishing Co., Reading,
                  Mass.-London-Don Mills, Ont.},
  year          = {1966},
  pages         = {vii+437},
  mrclass       = {54.00 (00.00)},
  mrnumber      = {0205210}
}

@Book{            bourbaki1968,
  author        = {Bourbaki, Nicolas},
  title         = {Lie groups and {L}ie algebras. {C}hapters 4--6},
  series        = {Elements of Mathematics (Berlin)},
  note          = {Translated from the 1968 French original by Andrew
                  Pressley},
  publisher     = {Springer-Verlag, Berlin},
  year          = {2002},
  pages         = {xii+300},
  isbn          = {3-540-42650-7},
  mrclass       = {17-01 (00A05 20E42 20F55 22-01)},
  mrnumber      = {1890629}
}

@Book{            bourbaki1975,
  author        = {Bourbaki, Nicolas},
  title         = {Lie groups and {L}ie algebras. {C}hapters 1--3},
  series        = {Elements of Mathematics (Berlin)},
  note          = {Translated from the French, Reprint of the 1989 English
                  translation},
  publisher     = {Springer-Verlag, Berlin},
  year          = {1998},
  pages         = {xviii+450},
  isbn          = {3-540-64242-0},
  mrclass       = {17Bxx (00A05 22Exx)},
  mrnumber      = {1728312}
}

@Book{            bourbaki1975b,
  author        = {Bourbaki, Nicolas},
  title         = {Lie groups and {L}ie algebras. {C}hapters 7--9},
  series        = {Elements of Mathematics (Berlin)},
  note          = {Translated from the 1975 and 1982 French originals by
                  Andrew Pressley},
  publisher     = {Springer-Verlag, Berlin},
  year          = {2005},
  pages         = {xii+434},
  isbn          = {3-540-43405-4},
  mrclass       = {17-01 (01A75 22-01)},
  mrnumber      = {2109105}
}

@Book{            bourbaki1981,
  author        = {Bourbaki, N.},
  title         = {Algebra. {II}. {C}hapters 4--7},
  series        = {Elements of Mathematics (Berlin)},
  note          = {Translated from the French by P. M. Cohn and J. Howie},
  publisher     = {Springer-Verlag, Berlin},
  year          = {1990},
  pages         = {vii+461},
  isbn          = {3-540-19375-8},
  mrclass       = {00A05 (12-01 13-01)},
  mrnumber      = {1080964}
}

@Book{            bourbaki1987,
  author        = {Bourbaki, N.},
  title         = {Topological vector spaces. {C}hapters 1--5},
  series        = {Elements of Mathematics (Berlin)},
  note          = {Translated from the French by H. G. Eggleston and S.
                  Madan},
  publisher     = {Springer-Verlag, Berlin},
  year          = {1987},
  pages         = {viii+364},
  isbn          = {3-540-13627-4},
  mrclass       = {46-02 (46-01 46Axx 47D15)},
  mrnumber      = {910295},
  doi           = {10.1007/978-3-642-61715-7},
  url           = {https://doi.org/10.1007/978-3-642-61715-7}
}

@Book{            cabreragarciarodriguezpalacios2014,
  author        = {Miguel {Cabrera Garc\'{\i}a} and \'Angel {Rodr\'{\i}guez
                  Palacios}},
  title         = {{Non-associative normed algebras. Volume 1. The
                  Vidav-Palmer and Gelfand-Naimark theorems}},
  fjournal      = {{Encyclopedia of Mathematics and Its Applications}},
  journal       = {{Encycl. Math. Appl.}},
  issn          = {0953-4806},
  volume        = {154},
  isbn          = {978-1-107-04306-0; 978-1-107-33776-3},
  pages         = {xxii + 712},
  year          = {2014},
  publisher     = {Cambridge: Cambridge University Press},
  language      = {English},
  doi           = {10.1017/CBO9781107337763},
  msc2010       = {46-02 17-02 46H70 46K70 46L70 17A15 17A80 17C65},
  zbl           = {1322.46003}
}

@Article{         cadiou1972,
  title         = {Recursive definitions of partial functions and their
                  computations},
  doi           = {10.1145/942580.807072},
  number        = {14},
  journal       = {ACM SIGACT News},
  author        = {Cadiou, Jean Marie Cadiou and Manna, Zohar},
  year          = {1972},
  month         = {Jan},
  pages         = {58–65}
}

@Book{            calugareanu,
  author        = {C\v{a}lug\v{a}reanu, Grigore},
  year          = {2000},
  month         = {01},
  pages         = {},
  title         = {Lattice Concepts of Module Theory},
  doi           = {10.1007/978-94-015-9588-9}
}

@Article{         carneiro2015arithmetic,
  title         = {Arithmetic in Metamath, Case Study: Bertrand's Postulate},
  author        = {Carneiro, Mario},
  journal       = {arXiv preprint arXiv:1503.02349},
  year          = {2015}
}

@Misc{            carneiro2018matiyasevic,
  title         = {A {L}ean formalization of {M}atiyasevi{\v c}'s theorem},
  author        = {Mario Carneiro},
  year          = {2018},
  eprint        = {1802.01795},
  archiveprefix = {arXiv},
  primaryclass  = {math.LO}
}

@InProceedings{   carneiro2019,
  author        = {Mario M. Carneiro},
  editor        = {John Harrison and John O'Leary and Andrew Tolmach},
  title         = {Formalizing Computability Theory via Partial Recursive
                  Functions},
  booktitle     = {10th International Conference on Interactive Theorem
                  Proving, {ITP} 2019, September 9-12, 2019, Portland, OR,
                  {USA}},
  series        = {LIPIcs},
  volume        = {141},
  pages         = {12:1--12:17},
  publisher     = {Schloss Dagstuhl - Leibniz-Zentrum f{\"{u}}r Informatik},
  year          = {2019},
  url           = {https://doi.org/10.4230/LIPIcs.ITP.2019.12},
  doi           = {10.4230/LIPIcs.ITP.2019.12},
  timestamp     = {Fri, 27 Sep 2019 15:57:06 +0200},
  biburl        = {https://dblp.org/rec/conf/itp/Carneiro19.bib},
  bibsource     = {dblp computer science bibliography, https://dblp.org}
}

@Book{            cassels1967algebraic,
  title         = {Algebraic number theory: proceedings of an instructional
                  conference},
  author        = {Cassels, John William Scott and Fr{\"o}lich, Albrecht},
  year          = {1967},
  publisher     = {Academic Pr}
}

@InProceedings{   Chou1994,
  author        = {Chou, Ching-Tsun},
  booktitle     = {Higher Order Logic Theorem Proving and Its Applications},
  title         = {A formal theory of undirected graphs in higher-order
                  logic},
  year          = {1994},
  address       = {Berlin, Heidelberg},
  editor        = {Melham, Thomas F. and Camilleri, Juanito},
  pages         = {144--157},
  publisher     = {Springer Berlin Heidelberg},
  isbn          = {978-3-540-48803-3}
}

@Book{            chu2012,
  author        = {Cho-Ho {Chu}},
  title         = {{Jordan structures in geometry and analysis}},
  fjournal      = {{Cambridge Tracts in Mathematics}},
  journal       = {{Camb. Tracts Math.}},
  issn          = {0950-6284},
  volume        = {190},
  isbn          = {978-1-107-01617-0},
  pages         = {x + 261},
  year          = {2012},
  publisher     = {Cambridge: Cambridge University Press},
  language      = {English},
  msc2010       = {17-02 17C65 17C37 46H70 53C35 46K70 32M15},
  zbl           = {1238.17001}
}

@InProceedings{   CL21,
  author        = {Commelin, Johan and Lewis, Robert Y.},
  title         = {Formalizing the Ring of Witt Vectors},
  year          = {2021},
  isbn          = {9781450382991},
  publisher     = {Association for Computing Machinery},
  address       = {New York, NY, USA},
  url           = {https://doi.org/10.1145/3437992.3439919},
  doi           = {10.1145/3437992.3439919},
  abstract      = {The ring of Witt vectors W R over a base ring R is an
                  important tool in algebraic number theory and lies at the
                  foundations of modern p-adic Hodge theory. W R has the
                  interesting property that it constructs a ring of
                  characteristic 0 out of a ring of characteristic p &gt; 1,
                  and it can be used more specifically to construct from a
                  finite field containing ℤ/pℤ the corresponding
                  unramified field extension of the p-adic numbers ℚp
                  (which is unique up to isomorphism). We formalize the
                  notion of a Witt vector in the Lean proof assistant, along
                  with the corresponding ring operations and other algebraic
                  structure. We prove in Lean that, for prime p, the ring of
                  Witt vectors over ℤ/pℤ is isomorphic to the ring of
                  p-adic integers ℤp. In the process we develop idioms to
                  cleanly handle calculations of identities between
                  operations on the ring of Witt vectors. These calculations
                  are intractable with a naive approach, and require a proof
                  technique that is usually skimmed over in the informal
                  literature. Our proofs resemble the informal arguments
                  while being fully rigorous.},
  booktitle     = {Proceedings of the 10th ACM SIGPLAN International
                  Conference on Certified Programs and Proofs},
  pages         = {264–277},
  numpages      = {14},
  keywords      = {ring theory, formal math, proof assistant, Lean, number
                  theory},
  location      = {Virtual, Denmark},
  series        = {CPP 2021}
}

@Book{            conway2001,
  author        = {Conway, J. H.},
  title         = {On numbers and games},
  edition       = {Second},
  publisher     = {A K Peters, Ltd., Natick, MA},
  year          = {2001},
  pages         = {xii+242},
  isbn          = {1-56881-127-6},
  mrclass       = {00A08 (05-01 91A05)},
  mrnumber      = {1803095}
}

@Book{            coxlittleoshea1997,
  author        = {David A. Cox and John Little and Donal O'Shea},
  title         = {Ideals, varieties, and algorithms - an introduction to
                  computational algebraic geometry and commutative algebra
                  {(2.} ed.)},
  series        = {Undergraduate texts in mathematics},
  publisher     = {Springer},
  year          = {1997},
  isbn          = {978-0-387-94680-1}
}

@Book{            davey_priestley,
  author        = {Davey, B. A. and Priestley, H. A.},
  title         = {Introduction to lattices and order},
  edition       = {Second},
  publisher     = {Cambridge University Press, New York},
  year          = {2002},
  pages         = {xii+298},
  isbn          = {0-521-78451-4},
  mrclass       = {06-01 (68Q55)},
  mrnumber      = {1902334},
  mrreviewer    = {T. S. Blyth},
  doi           = {10.1017/CBO9780511809088},
  url           = {https://doi.org/10.1017/CBO9780511809088}
}

@InProceedings{   deligne_formulaire,
  author        = {Deligne, P.},
  title         = {Courbes elliptiques: formulaire d'apr\`es {J}. {T}ate},
  booktitle     = {Modular functions of one variable, {IV} ({P}roc.
                  {I}nternat. {S}ummer {S}chool, {U}niv. {A}ntwerp,
                  {A}ntwerp, 1972)},
  pages         = {53--73. Lecture Notes in Math., Vol. 476},
  year          = {1975},
  mrclass       = {14K15 (10D05)},
  mrnumber      = {0387292},
  mrreviewer    = {Jacques Velu}
}

@Article{         dold1958,
  author        = {Dold, Albrecht},
  title         = {Homology of symmetric products and other functors of
                  complexes},
  journal       = {Ann. of Math. (2)},
  fjournal      = {Annals of Mathematics. Second Series},
  volume        = {68},
  year          = {1958},
  pages         = {54--80},
  issn          = {0003-486X},
  mrclass       = {55.00},
  mrnumber      = {97057},
  mrreviewer    = {Sze-tsen Hu},
  doi           = {10.2307/1970043}
}

@Misc{            dupuis-lewis-macbeth2022,
  title         = {Formalized functional analysis with semilinear maps},
  author        = {Frédéric Dupuis and Robert Y. Lewis and Heather
                  Macbeth},
  year          = {2022},
  eprint        = {2202.05360},
  archiveprefix = {arXiv},
  primaryclass  = {cs.LO}
}

@Article{         dyckhoff_1992,
  author        = {Dyckhoff, Roy},
  title         = {Contraction-free sequent calculi for intuitionistic
                  logic},
  journal       = {Journal of Symbolic Logic},
  number        = {3},
  year          = {1992},
  pages         = {795–807},
  volume        = {57},
  publisher     = {Cambridge University Press},
  doi           = {10.2307/2275431}
}

@Book{            EinsiedlerWard2017,
  author        = {Einsiedler, Manfred and Ward, Thomas},
  title         = {Functional Analysis, Spectral Theory, and Applications},
  year          = 2017,
  publisher     = {Springer},
  doi           = {10.1007/978-3-319-58540-6}
}

@Book{            Elephant,
  title         = {Sketches of an Elephant – A Topos Theory Compendium},
  author        = {Peter Johnstone},
  year          = {2002},
  publisher     = {Oxford University Press}
}

@Book{            engel1997,
  title         = {Sperner theory},
  author        = {Engel, Konrad},
  publisher     = {Cambridge University Press},
  place         = {Cambridge},
  year          = {1997}
}

@Article{         erdosrenyisos,
  author        = {P. Erd\"os, A.R\'enyi, and V. S\'os},
  title         = {On a problem of graph theory},
  journal       = {Studia Sci. Math.},
  number        = {1},
  year          = {1966},
  pages         = {215--235},
  url           = {https://www.renyi.hu/~p_erdos/1966-06.pdf}
}

@Article{         etemadi_strong_law,
  author        = {Etemadi, Nasrollah},
  title         = {An elementary proof of the strong law of large numbers},
  journal       = {Z. Wahrsch. Verw. Gebiete},
  fjournal      = {Zeitschrift f\"{u}r Wahrscheinlichkeitstheorie und
                  Verwandte Gebiete},
  volume        = {55},
  year          = {1981},
  number        = {1},
  pages         = {119--122},
  issn          = {0044-3719},
  mrclass       = {60F15 (60B12)},
  mrnumber      = {606010},
  mrreviewer    = {Robert L. Taylor},
  doi           = {10.1007/BF01013465},
  url           = {https://doi.org/10.1007/BF01013465}
}

@Book{            Federer1996,
  author        = {Herbert Federer},
  title         = {Geometric Measure Theory},
  series        = {Classics in Mathematics},
  year          = {1996},
  publisher     = {Springer-Verlag Berlin Heidelberg},
  issn          = {1431-0821},
  doi           = {10.1007/978-3-642-62010-2},
  numpages      = {677}
}

@Article{         FennRourke1992,
  author        = {Fenn, Roger and Rourke, Colin},
  journal       = {Journal of Knot Theory and its Ramifications},
  title         = {Racks and links in codimension two},
  year          = {1992},
  issn          = {0218-2165},
  number        = {4},
  pages         = {343--406},
  volume        = {1},
  doi           = {10.1142/S0218216592000203},
  keywords      = {57M25 (57N10)},
  mrnumber      = {1194995}
}

@InProceedings{   flypitch_cpp,
  doi           = {10.1145/3372885.3373826},
  url           = {https://doi.org/10.1145/3372885.3373826},
  year          = {2020},
  month         = jan,
  publisher     = {{ACM}},
  author        = {Jesse Michael Han and Floris van Doorn},
  title         = {A formal proof of the independence of the continuum
                  hypothesis},
  booktitle     = {Proceedings of the 9th {ACM} {SIGPLAN} International
                  Conference on Certified Programs and Proofs}
}

@InProceedings{   flypitch_itp,
  author        = {Jesse Michael Han and Floris van Doorn},
  title         = {{A Formalization of Forcing and the Unprovability of the
                  Continuum Hypothesis}},
  booktitle     = {10th International Conference on Interactive Theorem
                  Proving (ITP 2019)},
  pages         = {19:1--19:19},
  series        = {Leibniz International Proceedings in Informatics
                  (LIPIcs)},
  isbn          = {978-3-95977-122-1},
  issn          = {1868-8969},
  year          = {2019},
  volume        = {141},
  editor        = {John Harrison and John O'Leary and Andrew Tolmach},
  publisher     = {Schloss Dagstuhl--Leibniz-Zentrum fuer Informatik},
  address       = {Dagstuhl, Germany},
  url           = {http://drops.dagstuhl.de/opus/volltexte/2019/11074},
  urn           = {urn:nbn:de:0030-drops-110742},
  doi           = {10.4230/LIPIcs.ITP.2019.19},
  annote        = {Keywords: Interactive theorem proving, formal
                  verification, set theory, forcing, independence proofs,
                  continuum hypothesis, Boolean-valued models, Lean}
}

@Book{            fremlin_vol2,
  author        = {Fremlin, David H.},
  title         = {Measure theory. {V}ol. 2},
  note          = {Broad foundations, 2010 edition},
  publisher     = {Torres Fremlin, Colchester},
  year          = {2010},
  isbn          = {0-9538129-2-8}
}

@Book{            fremlin_vol4,
  author        = {Fremlin, David H.},
  title         = {Measure theory. {V}ol. 4},
  note          = {Topological Measure Spaces},
  publisher     = {Torres Fremlin, Colchester},
  year          = {2003}
}

<<<<<<< HEAD
@Book{            freyd1964abelian,
  title         = {Abelian categories},
  author        = {Freyd, Peter J},
  series        = {Harper's Series in Modern Mathematics},
  year          = {1964},
  publisher     = {Harper \& Row New York}
=======
@Book{            friedmanscarr2005,
  author        = {Yaakov {Friedman}},
  title         = {{Physical applications of homogeneous balls. With the
                  assistance of Tzvi Scarr}},
  fjournal      = {{Progress in Mathematical Physics}},
  journal       = {{Prog. Math. Phys.}},
  issn          = {1544-9998},
  volume        = {40},
  isbn          = {0-8176-3339-1},
  pages         = {xxiv + 279},
  year          = {2005},
  publisher     = {Boston, MA: Birkh\"auser},
  language      = {English},
  msc2010       = {46-02 17C65 46L60 46G20 46L70 83A05},
  zbl           = {1080.46001}
>>>>>>> e1f01165
}

@Book{            fuchs1963,
  author        = {Fuchs, L.},
  title         = {Partially ordered algebraic systems},
  publisher     = {Pergamon Press, Oxford-London-New York-Paris;
                  Addison-Wesley Publishing Co., Inc., Reading, Mass.-Palo
                  Alto, Calif.-London},
  year          = {1963},
  pages         = {ix+229},
  mrclass       = {06.00 (20.00)},
  mrnumber      = {0171864},
  mrreviewer    = {P. F. Conrad}
}

@InProceedings{   fuerer-lochbihler-schneider-traytel2020,
  author        = {Basil F{\"{u}}rer and Andreas Lochbihler and Joshua
                  Schneider and Dmitriy Traytel},
  editor        = {Nicolas Peltier and Viorica Sofronie{-}Stokkermans},
  title         = {Quotients of Bounded Natural Functors},
  booktitle     = {Automated Reasoning - 10th International Joint Conference,
                  {IJCAR} 2020, Paris, France, July 1-4, 2020, Proceedings,
                  Part {II}},
  series        = {Lecture Notes in Computer Science},
  volume        = {12167},
  pages         = {58--78},
  publisher     = {Springer},
  year          = {2020},
  url           = {https://doi.org/10.1007/978-3-030-51054-1\_4},
  doi           = {10.1007/978-3-030-51054-1\_4},
  timestamp     = {Mon, 06 Jul 2020 09:05:32 +0200},
  biburl        = {https://dblp.org/rec/conf/cade/FurerLST20.bib},
  bibsource     = {dblp computer science bibliography, https://dblp.org}
}

@Article{         furedi-loeb1994,
  author        = {Zolt\'an {F\"uredi} and Peter A. {Loeb}},
  journal       = {{Proc. Am. Math. Soc.}},
  title         = {{On the best constant for the Besicovitch covering
                  theorem}},
  year          = {1994},
  issn          = {0002-9939},
  number        = {4},
  pages         = {1063--1073},
  volume        = {121},
  doi           = {10.2307/2161215},
  fjournal      = {{Proceedings of the American Mathematical Society}},
  language      = {English},
  msc2010       = {28A75 05B40 51M16},
  publisher     = {American Mathematical Society (AMS), Providence, RI},
  zbl           = {0802.28002}
}

@Book{            gabriel-zisman-1967,
  author        = {Gabriel, P. and Zisman, M.},
  title         = {Calculus of fractions and homotopy theory},
  series        = {Ergebnisse der Mathematik und ihrer Grenzgebiete, Band 35},
  publisher     = {Springer-Verlag New York, Inc., New York},
  year          = {1967},
  pages         = {x+168},
}
		
@InProceedings{   Gallier2011Notes,
  title         = {Notes on Differential Geometry and Lie Groups},
  author        = {J. Gallier and J. Quaintance},
  year          = {2011},
  url           = {https://www.cis.upenn.edu/~cis610/diffgeom-n.pdf}
}

@Article{         ghys87:groupes,
  author        = {Étienne Ghys},
  title         = {Groupes d'homéomorphismes du cercle et cohomologie
                  bornée},
  journal       = {Contemporary Mathematics},
  year          = 1987,
  volume        = 58,
  number        = {III},
  pages         = {81-106},
  doi           = {10.1090/conm/058.3/893858},
  language      = {french}
}

@Article{         gibbons2009,
  title         = {The essence of the Iterator pattern},
  volume        = {19},
  issn          = {0956-7968, 1469-7653},
  url           = {https://www.cambridge.org/core/product/identifier/S0956796809007291/type/journal_article},
  doi           = {10.1017/S0956796809007291},
  language      = {en},
  number        = {3-4},
  urldate       = {2021-10-24},
  journal       = {Journal of Functional Programming},
  author        = {Gibbons, Jeremy and Oliveira, BRUNO C. d. S.},
  month         = jul,
  year          = {2009},
  pages         = {377--402}
}

@Book{            GierzEtAl1980,
  author        = {Gierz, Gerhard and Hofmann, Karl Heinrich and Keimel,
                  Klaus and Lawson, Jimmie D. and Mislove, Michael W. and
                  Scott, Dana S.},
  title         = {A compendium of continuous lattices},
  publisher     = {Springer-Verlag, Berlin-New York},
  year          = {1980},
  pages         = {xx+371},
  isbn          = {3-540-10111-X},
  mrclass       = {06B30 (03G10 30G30 54H12)},
  mrnumber      = {614752},
  mrreviewer    = {James W. Lea, Jr.}
}

@Book{            goerss-jardine-2009,
  author        = {Goerss, Paul G. and Jardine, John F.},
  title         = {Simplicial homotopy theory},
  series        = {Modern Birkh\"{a}user Classics},
  note          = {Reprint of the 1999 edition [MR1711612]},
  publisher     = {Birkh\"{a}user Verlag, Basel},
  year          = {2009},
  pages         = {xvi+510},
  isbn          = {978-3-0346-0188-7},
  mrclass       = {55U10 (18G55)},
  mrnumber      = {2840650},
  doi           = {10.1007/978-3-0346-0189-4}
}

@Book{            Gordon55,
  author        = {Russel A. Gordon},
  title         = {The integrals of Lebesgue, Denjoy, Perron, and Henstock},
  isbn          = {0-8218-3805-9},
  year          = {1955},
  series        = {Graduate Studies in Mathematics},
  volume        = 4,
  publisher     = {American Mathematical Society, Providence, R.I}
}

@Book{            gouvea1997,
  author        = {Gouv\^{e}a, Fernando Q.},
  title         = {{$p$}-adic numbers},
  series        = {Universitext},
  edition       = {Second},
  note          = {An introduction},
  publisher     = {Springer-Verlag, Berlin},
  year          = {1997},
  pages         = {vi+298},
  isbn          = {3-540-62911-4},
  mrclass       = {11S80 (11-01 12J25)},
  mrnumber      = {1488696},
  doi           = {10.1007/978-3-642-59058-0},
  url           = {https://doi.org/10.1007/978-3-642-59058-0}
}

@Book{            Gratzer2011,
  author        = {Gr{\"a}tzer, George},
  title         = {Lattice Theory: Foundation},
  year          = {2011},
  publisher     = {Springer, Basel},
  pages         = {xxx+614},
  isbn          = {978-3-0348-0018-1},
  doi           = {10.1007/978-3-0348-0018-1},
  mrnumber      = {2768581}
}

@Book{            gunter1992,
  title         = {Semantics of Programming Languages: Structures and
                  Techniques},
  isbn          = {0262570955},
  publisher     = {MIT Press},
  author        = {Gunter, Carl A.},
  year          = {1992}
}

@Article{         Gusakov2021,
  author        = {Alena Gusakov and Bhavik Mehta and Kyle A. Miller},
  title         = {Formalizing Hall's Marriage Theorem in Lean},
  eprint        = {2101.00127},
  eprintclass   = {math.CO},
  eprinttype    = {arXiv},
  keywords      = {math.CO, cs.LO, 05-04 (Primary) 05C70, 68R05 (Secondary)}
}

@Article{         Hall1935,
  author        = {P. Hall},
  journal       = {Journal of the London Mathematical Society},
  title         = {On Representatives of Subsets},
  year          = {1935},
  month         = {jan},
  number        = {1},
  pages         = {26--30},
  volume        = {s1-10},
  doi           = {10.1112/jlms/s1-10.37.26},
  publisher     = {Wiley}
}

@Book{            halmos1950measure,
  author        = {Halmos, Paul R},
  title         = {Measure theory},
  publisher     = {Springer-Verlag New York},
  year          = 1950,
  isbn          = {978-1-4684-9440-2},
  doi           = {10.1007/978-1-4684-9440-2}
}

@Book{            halmos2013measure,
  title         = {Measure theory},
  author        = {Halmos, Paul R},
  volume        = {18},
  year          = {1950},
  publisher     = {Springer},
  isbn          = {0-387-90088-8}
}

@Article{         Halpern1966,
  author        = {Halpern, James D.},
  journal       = {Proc. Amer. Math. Soc.},
  title         = {Bases in vector spaces and the axiom of choice},
  year          = {1966},
  issn          = {0002-9939},
  pages         = {670--673},
  volume        = {17},
  doi           = {10.2307/2035388},
  fjournal      = {Proceedings of the American Mathematical Society},
  mrclass       = {04.00},
  mrnumber      = {194340},
  mrreviewer    = {Ivan Singer}
}

@Book{            hancheolsenstormer1984,
  author        = {Harald {Hanche-Olsen} and Erling {St{\o}rmer}},
  title         = {{Jordan operator algebras}},
  fjournal      = {{Monographs and Studies in Mathematics}},
  journal       = {{Monogr. Stud. Math.}},
  volume        = {21},
  year          = {1984},
  publisher     = {Pitman, Boston, MA},
  language      = {English},
  msc2010       = {46L99 46L05 17C65 46-02},
  zbl           = {0561.46031}
}

@Book{            har77,
  author        = {Hartshorne, Robin},
  title         = {Algebraic geometry},
  note          = {Graduate Texts in Mathematics, No. 52},
  publisher     = {Springer-Verlag, New York-Heidelberg},
  year          = {1977},
  pages         = {xvi+496},
  isbn          = {0-387-90244-9},
  mrclass       = {14-01},
  mrnumber      = {0463157},
  mrreviewer    = {Robert Speiser}
}

@Book{            hardy2008introduction,
  title         = {An Introduction to the Theory of Numbers},
  author        = {Hardy, GH and Wright, EM and Heath-Brown, Roger and
                  Silverman, Joseph},
  year          = {2008},
  publisher     = {Oxford University Press}
}

@Book{            harmandwernerwerner1993,
  author        = {Peter {Harmand} and Dirk {Werner} and Wend {Werner}},
  title         = {{\(M\)-ideals in Banach spaces and Banach algebras}},
  fjournal      = {{Lecture Notes in Mathematics}},
  journal       = {{Lect. Notes Math.}},
  issn          = {0075-8434},
  volume        = {1547},
  isbn          = {3-540-56814-X},
  pages         = {viii + 387},
  year          = {1993},
  publisher     = {Berlin: Springer-Verlag},
  language      = {English},
  doi           = {10.1007/BFb0084355},
  msc2010       = {46B20 46B25 46B22 46-02 46B28},
  zbl           = {0789.46011}
}

@Article{         Haze09,
  title         = {Witt vectors. Part 1},
  isbn          = {9780444532572},
  issn          = {1570-7954},
  url           = {http://dx.doi.org/10.1016/S1570-7954(08)00207-6},
  doi           = {10.1016/s1570-7954(08)00207-6},
  journal       = {Handbook of Algebra},
  publisher     = {Elsevier},
  author        = {Hazewinkel, Michiel},
  year          = {2009},
  pages         = {319–472}
}

@Article{         Higman52,
  author        = {Higman, Graham},
  title         = {Ordering by Divisibility in Abstract Algebras},
  journal       = {Proceedings of the London Mathematical Society},
  volume        = {s3-2},
  number        = {1},
  pages         = {326-336},
  doi           = {https://doi.org/10.1112/plms/s3-2.1.326},
  year          = {1952}
}

@Book{            Hodges97,
  author        = {Hodges, Wilfrid},
  title         = {A Shorter Model Theory},
  year          = {1997},
  isbn          = {0521587131},
  publisher     = {Cambridge University Press},
  address       = {USA}
}

@Book{            Hofstadter-1979,
  author        = "Douglas R Hofstadter",
  title         = "{{G}ödel, {E}scher, {B}ach: an eternal golden braid}",
  publisher     = "Basic Books",
  address       = "New York, NY",
  series        = "Penguin books",
  year          = "1979"
}

@Misc{            howard,
  title         = {Second Order Elliptic PDE: The Lax-Milgram Theorem},
  url           = {https://www.math.tamu.edu/~phoward/m612/s20/elliptic2.pdf},
  journal       = {M612: Partial Differential Equations},
  author        = {Howard, Peter}
}

@Book{            HubbardWest-ode,
  author        = {John H. Hubbard and Beverly H. West},
  title         = {Differential Equations: A Dynamical Systems Approach},
  subtitle      = {Ordinary Differential Equations},
  year          = {1991},
  publisher     = {Springer},
  location      = {New York},
  volume        = {5},
  isbn          = {978-1-4612-8693-6},
  doi           = {10.1007/978-1-4612-4192-8},
  pages         = {XX, 350}
}

@Article{         huneke2002,
  author        = {Huneke, Craig},
  title         = {The Friendship Theorem},
  publisher     = {Mathematical Association of America},
  year          = {2002},
  pages         = {192--194},
  journal       = {The American Mathematical Monthly},
  issn          = {00029890, 19300972},
  volume        = {109},
  number        = {2},
  doi           = {10.1080/00029890.2002.11919853},
  url           = {https://doi.org/10.1080/00029890.2002.11919853}
}

@Book{            iordanescu2003,
  author        = {Radu {Iord\u{a}nescu}},
  title         = {{Jordan structures in geometry and physics. With an
                  appendix on Jordan structures in analysis}},
  isbn          = {973-27-0956-1},
  pages         = {201},
  year          = {2003},
  publisher     = {Bucharest: Editura Academiei Rom\^ane},
  language      = {English},
  msc2010       = {17C50 17-02 17C65 32M15 35Q58 51A35 53C35 46H70 46K70
                  81R12 81R50},
  zbl           = {1073.17014}
}

@Article{         izhakian2016,
  title         = {Supertropical quadratic forms I},
  journal       = {Journal of Pure and Applied Algebra},
  volume        = {220},
  number        = {1},
  pages         = {61-93},
  year          = {2016},
  issn          = {0022-4049},
  doi           = {10.1016/j.jpaa.2015.05.043},
  url           = {https://www.sciencedirect.com/science/article/pii/S0022404915001589},
  author        = {Zur Izhakian and Manfred Knebusch and Louis Rowen}
}

@Book{            james1999,
  author        = {James, Ioan},
  title         = {Topologies and uniformities},
  series        = {Springer Undergraduate Mathematics Series},
  note          = {Revised version of {{\i}t Topological and uniform spaces}
                  [Springer, New York, 1987; MR0884154 (89b:54001)]},
  publisher     = {Springer-Verlag London, Ltd., London},
  year          = {1999},
  pages         = {xvi+230},
  isbn          = {1-85233-061-9},
  mrclass       = {54-01 (54A05 54E15)},
  mrnumber      = {1687407},
  mrreviewer    = {Hans-Peter A. K\"{u}nzi},
  doi           = {10.1007/978-1-4471-3994-2},
  url           = {https://doi.org/10.1007/978-1-4471-3994-2}
}

@Article{         joyal1977,
  author        = {André Joyal},
  title         = {Remarques sur la théorie des jeux à deux personnes},
  journal       = {Gazette des Sciences Mathematiques du Québec},
  volume        = {1},
  number        = {4},
  pages         = {46--52},
  year          = {1977},
  note          = {(English translation at
                  https://bosker.files.wordpress.com/2010/12/joyal-games.pdf)}
}

@Misc{            Joyal_Street,
  title         = {Braided monoidal categories},
  author        = {Andr{\'e} Joyal and Ross H. Street},
  year          = {1986},
  note          = {Mathematics Reports 860081, Macquarie University},
  url           = {http://maths.mq.edu.au/~street/JS1.pdf}
}

@Article{         Joyce1982,
  author        = {David Joyce},
  title         = {A classifying invariant of knots, the knot quandle},
  journal       = {Journal of Pure and Applied Algebra},
  year          = {1982},
  volume        = {23},
  number        = {1},
  month         = {1},
  pages         = {37--65},
  doi           = {10.1016/0022-4049(82)90077-9},
  publisher     = {Elsevier {BV}}
}

@Book{            kallenberg2021
  author        = {Olav Kallenberg},
  title         = {Foundations of modern probability},
  series        = {Probability Theory and Stochastic Modelling},
  volume        = {99},
  publisher     = {Springer Nature Switzerland},
  edition       = {Third Edition},
  year          = {2021},
  pages         = {193},
  isbn          = {978-3-030-61870-4; 978-3-030-61871-1},
  doi           = {10.1007/978-3-030-61871-1},
  url           = {https://doi.org/10.1007/978-3-030-61871-1}
}

@Book{            katz_mazur,
  author        = {Katz, Nicholas M. and Mazur, Barry},
  title         = {Arithmetic moduli of elliptic curves},
  series        = {Annals of Mathematics Studies},
  volume        = {108},
  publisher     = {Princeton University Press, Princeton, NJ},
  year          = {1985},
  pages         = {xiv+514},
  isbn          = {0-691-08349-5; 0-691-08352-5},
  mrclass       = {11G05 (11F11 14G25 14K15)},
  mrnumber      = {772569},
  mrreviewer    = {Kenneth A. Ribet},
  doi           = {10.1515/9781400881710},
  url           = {https://doi.org/10.1515/9781400881710}
}

@Book{            kechris1995,
  author        = {Kechris, Alexander S.},
  title         = {Classical descriptive set theory},
  series        = {Graduate Texts in Mathematics},
  volume        = {156},
  publisher     = {Springer-Verlag, New York},
  year          = {1995},
  pages         = {xviii+402},
  isbn          = {0-387-94374-9},
  mrclass       = {03E15 (03-01 03-02 04A15 28A05 54H05 90D44)},
  mrnumber      = {1321597},
  mrreviewer    = {Jakub Jasi\'{n}ski},
  doi           = {10.1007/978-1-4612-4190-4},
  url           = {https://doi.org/10.1007/978-1-4612-4190-4}
}

@Article{         kleiman1979,
  author        = {Kleiman, Steven Lawrence},
  title         = {Misconceptions about {$K\_X$}},
  journal       = {Enseign. Math. (2)},
  volume        = {25},
  year          = {1979},
  number        = {3-4},
  pages         = {203--206},
  url           = {http://dx.doi.org/10.5169/seals-50379}
}

@Article{         kleitman1966,
  author        = {Kleitman, D. J.},
  title         = {Families of non-disjoint subsets},
  journal       = {J. Comb. Theory},
  fjournal      = {Journal of Combinatorial Theory},
  issn          = {0097-3165},
  volume        = {1},
  year          = {1966},
  pages         = {153--155},
  language      = {English},
  doi           = {10.1016/S0021-9800(66)80012-1},
  zbl           = {0141.00801}
}

@Article{         lazarus1973,
  author        = {Michel Lazarus},
  title         = {Les familles libres maximales d'un module ont-elles le
                  meme cardinal?},
  journal       = {Pub. Sem. Math. Rennes},
  volume        = {4},
  year          = {1973},
  pages         = {1--12},
  url           = {http://www.numdam.org/article/PSMIR_1973___4_A4_0.pdf}
}

@InProceedings{   lewis2019,
  author        = {Lewis, Robert Y.},
  title         = {A Formal Proof of {H}ensel's Lemma over the {$p$}-adic
                  Integers},
  booktitle     = {Proceedings of the 8th ACM SIGPLAN International
                  Conference on Certified Programs and Proofs},
  series        = {CPP 2019},
  year          = {2019},
  isbn          = {978-1-4503-6222-1},
  location      = {Cascais, Portugal},
  pages         = {15--26},
  numpages      = {12},
  url           = {http://doi.acm.org/10.1145/3293880.3294089},
  doi           = {10.1145/3293880.3294089},
  acmid         = {3294089},
  publisher     = {ACM},
  address       = {New York, NY, USA},
  keywords      = {Hensel's lemma, Lean, formal proof, p-adic}
}

@Book{            LurieSAG,
  title         = {Spectral Algebraic Geometry},
  author        = {Jacob Lurie},
  url           = {https://www.math.ias.edu/~lurie/papers/SAG-rootfile.pdf},
  year          = {last updated 2018}
}

@Article{         manin1963,
  author        = {Manin, Ju. I.},
  title         = {Theory of commutative formal groups over fields of finite
                  characteristic},
  journal       = {Uspehi Mat. Nauk},
  fjournal      = {Akademiya Nauk SSSR i Moskovskoe Matematicheskoe
                  Obshchestvo. Uspekhi Matematicheskikh Nauk},
  volume        = {18},
  year          = {1963},
  number        = {6 (114)},
  pages         = {3--90},
  issn          = {0042-1316},
  mrclass       = {14.50 (14.49)},
  mrnumber      = {0157972},
  mrreviewer    = {E. C. Dade}
}

@Book{            marcus1977number,
  title         = {Number fields},
  author        = {Marcus, Daniel A and Sacco, Emanuele},
  volume        = {2},
  year          = {1977},
  publisher     = {Springer}
}

@Article{         markowsky1976,
  title         = {Chain-complete posets and directed sets with
                  applications},
  volume        = {6},
  doi           = {10.1007/bf02485815},
  number        = {1},
  journal       = {Algebra Universalis},
  author        = {Markowsky, George},
  year          = {1976},
  month         = {Dec},
  pages         = {53–68}
}

@InProceedings{   mcbride1996,
  title         = {Inverting inductively defined relations in {LEGO}},
  author        = {McBride, Conor},
  booktitle     = {International Workshop on Types for Proofs and Programs},
  pages         = {236--253},
  year          = {1996},
  organization  = {Springer}
}

@Book{            mccrimmon2004,
  author        = {Kevin {McCrimmon}},
  title         = {{A taste of Jordan algebras}},
  fjournal      = {{Universitext}},
  journal       = {{Universitext}},
  issn          = {0172-5939},
  isbn          = {0-387-95447-3},
  pages         = {xxvi + 562},
  year          = {2004},
  publisher     = {New York, NY: Springer},
  language      = {English},
  doi           = {10.1007/b97489},
  msc2010       = {17-01 17Cxx},
  zbl           = {1044.17001}
}

@Misc{            melikhov2011,
  title         = {Metrizable uniform spaces},
  author        = {Sergey A. Melikhov},
  year          = {2011},
  eprint        = {1106.3249},
  archiveprefix = {arXiv},
  primaryclass  = {math.GT}
}

@Book{            MeyerNieberg1991,
  author        = {Meyer-Nieberg, Peter},
  title         = {Banach lattices},
  series        = {Universitext},
  publisher     = {Springer-Verlag, Berlin},
  year          = {1991},
  pages         = {xvi+395},
  isbn          = {3-540-54201-9},
  mrclass       = {46B42 (46A40 47B60)},
  mrnumber      = {1128093},
  mrreviewer    = {Yu. A. Abramovich},
  doi           = {10.1007/978-3-642-76724-1},
  url           = {https://doi.org/10.1007/978-3-642-76724-1}
}

@Book{            miraglia2006introduction,
  title         = {An Introduction to Partially Ordered Structures and
                  Sheaves},
  author        = {Miraglia, F.},
  isbn          = {9788876990359},
  series        = {Contemporary logic},
  year          = {2006},
  publisher     = {Polimetrica}
}

@Book{            MM92,
  title         = {Sheaves in geometry and logic: A first introduction to
                  topos theory},
  author        = {MacLane, Saunders and Moerdijk, Ieke},
  year          = {1992},
  publisher     = {Springer Science \& Business Media}
}

@Article{         MR0236876,
  title         = {A new proof that metric spaces are paracompact},
  author        = {Mary Ellen Rudin},
  year          = 1969,
  journal       = {Proc. Amer. Math. Soc.},
  volume        = {20},
  pages         = {603},
  mrnumber      = {0236876},
  doi           = {10.1090/S0002-9939-1969-0236876-3}
}

@Book{            MR0302656,
  author        = {Demazure, Michel and Gabriel, Pierre},
  title         = {Groupes alg\'{e}briques. {T}ome {I}: {G}\'{e}om\'{e}trie
                  alg\'{e}brique, g\'{e}n\'{e}ralit\'{e}s, groupes commutatifs},
  note          = {Avec un appendice {{\i}t Corps de classes local} par
                  Michiel Hazewinkel},
  publisher     = {Masson \& Cie, \'{E}diteur, Paris; North-Holland
                  Publishing Co., Amsterdam},
  year          = {1970},
  pages         = {xxvi+700},
  mrclass       = {14L15 (20G35)},
  mrnumber      = {0302656},
  mrreviewer    = {J.-E. Bertin}
}

@Article{         MR1167694,
  author        = {Blass, Andreas},
  title         = {A game semantics for linear logic},
  journal       = {Ann. Pure Appl. Logic},
  fjournal      = {Annals of Pure and Applied Logic},
  volume        = {56},
  year          = {1992},
  number        = {1-3},
  pages         = {183--220},
  issn          = {0168-0072},
  mrclass       = {03B70 (68Q55)},
  mrnumber      = {1167694},
  mrreviewer    = {Fangmin Song},
  doi           = {10.1016/0168-0072(92)90073-9},
  url           = {https://doi.org/10.1016/0168-0072(92)90073-9}
}

@Book{            MR1237403,
  author        = {Lidl, R. and Mullen, G. L. and Turnwald, G.},
  title         = {Dickson polynomials},
  series        = {Pitman Monographs and Surveys in Pure and Applied
                  Mathematics},
  volume        = {65},
  publisher     = {Longman Scientific \& Technical, Harlow; copublished in
                  the United States with John Wiley \& Sons, Inc., New York},
  year          = {1993},
  pages         = {vi+207},
  isbn          = {0-582-09119-5},
  mrclass       = {11T06 (12E05 13B25 33C80 94A60)},
  mrnumber      = {1237403},
  mrreviewer    = {S. D. Cohen}
}

@Article{         MR25465,
  author        = {van der Waerden, B. L.},
  title         = {Free products of groups},
  journal       = {Amer. J. Math.},
  fjournal      = {American Journal of Mathematics},
  volume        = {70},
  year          = {1948},
  pages         = {527--528},
  issn          = {0002-9327},
  mrclass       = {20.0X},
  mrnumber      = {25465},
  mrreviewer    = {P. Hall},
  doi           = {10.2307/2372196},
  url           = {https://doi.org/10.2307/2372196}
}

@Article{         MR317916,
  author        = {Davis, Martin},
  title         = {Hilbert's tenth problem is unsolvable},
  journal       = {Amer. Math. Monthly},
  fjournal      = {American Mathematical Monthly},
  volume        = {80},
  year          = {1973},
  pages         = {233--269},
  issn          = {0002-9890},
  mrclass       = {02G05 (10B99 10N05)},
  mrnumber      = {317916},
  mrreviewer    = {R. L. Goodstein},
  doi           = {10.2307/2318447},
  url           = {https://doi.org/10.2307/2318447}
}

@Article{         MR32592,
  author        = {Motzkin, Th.},
  title         = {The {E}uclidean algorithm},
  journal       = {Bull. Amer. Math. Soc.},
  fjournal      = {Bulletin of the American Mathematical Society},
  volume        = {55},
  year          = {1949},
  pages         = {1142--1146},
  issn          = {0002-9904},
  mrclass       = {09.1X},
  mrnumber      = {32592},
  mrreviewer    = {B. N. Moyls},
  doi           = {10.1090/S0002-9904-1949-09344-8},
  url           = {https://doi.org/10.1090/S0002-9904-1949-09344-8}
}

@Article{         MR3790629,
  author        = {Bell, J. S.},
  title         = {On the {E}instein {P}odolsky {R}osen paradox},
  journal       = {Phys. Phys. Fiz.},
  fjournal      = {Physics Physique Fizika},
  volume        = {1},
  year          = {1964},
  number        = {3},
  pages         = {195--200},
  issn          = {0554-128X},
  mrclass       = {DML},
  mrnumber      = {3790629},
  doi           = {10.1103/PhysicsPhysiqueFizika.1.195},
  url           = {https://doi.org/10.1103/PhysicsPhysiqueFizika.1.195}
}

@Article{         MR399081,
  author        = {Hiblot, Jean-Jacques},
  title         = {Des anneaux euclidiens dont le plus petit algorithme n'est
                  pas \`a valeurs finies},
  journal       = {C. R. Acad. Sci. Paris S\'{e}r. A-B},
  fjournal      = {Comptes Rendus Hebdomadaires des S\'{e}ances de
                  l'Acad\'{e}mie des Sciences. S\'{e}ries A et B},
  volume        = {281},
  year          = {1975},
  number        = {12},
  pages         = {Ai, A411--A414},
  issn          = {0151-0509},
  mrclass       = {13F15 (12A20)},
  mrnumber      = {399081},
  mrreviewer    = {N. Sankaran}
}

@InCollection{    MR541021,
  author        = {Nagata, Masayoshi},
  title         = {On {E}uclid algorithm},
  booktitle     = {C. {P}. {R}amanujam---a tribute},
  series        = {Tata Inst. Fund. Res. Studies in Math.},
  volume        = {8},
  pages         = {175--186},
  publisher     = {Springer, Berlin-New York},
  year          = {1978},
  mrclass       = {13F07},
  mrnumber      = {541021},
  mrreviewer    = {Daniel Lazard}
}

@Article{         MR577178,
  author        = {Cirel\cprime son, B. S.},
  title         = {Quantum generalizations of {B}ell's inequality},
  journal       = {Lett. Math. Phys.},
  fjournal      = {Letters in Mathematical Physics. A Journal for the Rapid
                  Dissemination of Short Contributions in the Field of
                  Mathematical Physics},
  volume        = {4},
  year          = {1980},
  number        = {2},
  pages         = {93--100},
  issn          = {0377-9017},
  mrclass       = {81B05},
  mrnumber      = {577178},
  doi           = {10.1007/BF00417500},
  url           = {https://doi.org/10.1007/BF00417500}
}

@Article{         Nash-Williams63,
  title         = {On well-quasi-ordering finite trees},
  volume        = {59},
  doi           = {10.1017/S0305004100003844},
  number        = {4},
  journal       = {Mathematical Proceedings of the Cambridge Philosophical
                  Society},
  publisher     = {Cambridge University Press},
  author        = {Nash-Williams, C. St. J. A.},
  year          = {1963},
  pages         = {833–835}
}

@Book{            Neukirch1992,
  author        = {Neukirch, J.},
  title         = {Algebraic number theory},
  series        = {Fundamental Principles of Mathematical Sciences},
  volume        = {322},
  note          = {Translated from the 1992 German original and with a note
                  by Norbert Schappacher, With a foreword by G. Harder},
  publisher     = {Springer-Verlag, Berlin},
  year          = {1999},
  pages         = {xviii+571},
  isbn          = {3-540-65399-6},
  doi           = {10.1007/978-3-662-03983-0}
}

@Article{         orosi2018faulhaber,
  author        = {Greg {Orosi}},
  title         = {{A simple derivation of Faulhaber's formula}},
  fjournal      = {{Applied Mathematics E-Notes}},
  journal       = {{Appl. Math. E-Notes}},
  issn          = {1607-2510/e},
  volume        = {18},
  pages         = {124--126},
  year          = {2018},
  publisher     = {Tsing Hua University, Department of Mathematics, Hsinchu},
  language      = {English},
  msc2010       = {41A58 30K05},
  zbl           = {1411.41023}
}

@Article{         phillips1940,
  author        = {Phillips, Ralph S.},
  title         = {Integration in a convex linear topological space},
  journal       = {Trans. Amer. Math. Soc.},
  fjournal      = {Transactions of the American Mathematical Society},
  volume        = {47},
  year          = {1940},
  pages         = {114--145},
  issn          = {0002-9947},
  mrclass       = {46.3X},
  mrnumber      = {2707},
  mrreviewer    = {B. J. Pettis},
  doi           = {10.2307/1990004},
  url           = {https://doi.org/10.2307/1990004}
}

@Misc{            ponton2020chebyshev,
  title         = {Roots of {C}hebyshev polynomials: a purely algebraic
                  approach},
  author        = {Lionel Ponton},
  year          = {2020},
  eprint        = {2008.03575},
  archiveprefix = {arXiv},
  primaryclass  = {math.NT}
}

@Misc{            pöschel2017siegelsternberg,
  title         = {On the Siegel-Sternberg linearization theorem},
  author        = {Jürgen Pöschel},
  year          = {2017},
  eprint        = {1702.03691},
  archiveprefix = {arXiv},
  primaryclass  = {math.DS}
}

@Book{            riehl2017,
  author        = {Riehl, Emily},
  title         = {Category theory in context},
  publisher     = {Dover Publications},
  year          = {2017},
  isbn          = {048680903X},
  url           = {http://www.math.jhu.edu/~eriehl/context.pdf}
}

@Book{            rudin2006real,
  title         = {Real and Complex Analysis},
  author        = {Rudin, Walter},
  year          = {1987},
  publisher     = {McGraw-Hill Book Company},
  edition       = {Third Edition},
  isbn          = {0-07-100276-6}
}

@Book{            samuel1967,
  author        = {Samuel, Pierre},
  title         = {Th\'{e}orie alg\'{e}brique des nombres},
  publisher     = {Hermann, Paris},
  year          = {1967},
  pages         = {130},
  mrclass       = {10.65 (12.00)},
  mrnumber      = {0215808}
}

@Book{            schaefer1966,
  title         = {Topological Vector Spaces},
  author        = {Schaefer, H.H.},
  lccn          = {65024692},
  series        = {Graduate Texts in Mathematics},
  year          = {1966},
  publisher     = {Macmillan}
}

@Misc{            schleicher_stoll,
  author        = {Dierk Schleicher and Michael Stoll},
  title         = {An introduction to {C}onway's games and numbers},
  url           = {http://www.cs.cmu.edu/afs/cs/academic/class/15859-s05/www/lecture-notes/comb-games-notes.pdf}
}

@Misc{            scholze2011perfectoid,
  title         = {Perfectoid spaces},
  author        = {Peter Scholze},
  year          = {2011},
  eprint        = {1111.4914},
  archiveprefix = {arXiv},
  primaryclass  = {math.AG}
}

@Book{            seligman1967,
  author        = {Seligman, G. B.},
  title         = {Modular {L}ie algebras},
  series        = {Ergebnisse der Mathematik und ihrer Grenzgebiete, Band
                  40},
  publisher     = {Springer-Verlag New York, Inc., New York},
  year          = {1967},
  pages         = {ix+165},
  mrclass       = {17.30 (22.00)},
  mrnumber      = {0245627},
  mrreviewer    = {R. E. Block}
}

@Book{            serre1965,
  author        = {Serre, Jean-Pierre},
  title         = {Complex semisimple {L}ie algebras},
  note          = {Translated from the French by G. A. Jones},
  publisher     = {Springer-Verlag, New York},
  year          = {1987},
  pages         = {x+74},
  isbn          = {0-387-96569-6},
  mrclass       = {17-01 (17B20)},
  mrnumber      = {914496},
  doi           = {10.1007/978-1-4757-3910-7},
  url           = {https://doi.org/10.1007/978-1-4757-3910-7}
}

@Book{            simon2011,
  author        = {Simon, Barry},
  title         = {Convexity: An Analytic Viewpoint},
  year          = {2011},
  series        = {Cambridge Tracts in Mathematics},
  publisher     = {Cambridge University Press},
  place         = {Cambridge},
  doi           = {10.1017/CBO9780511910135},
  collection    = {Cambridge Tracts in Mathematics}
}

@Article{         skoda2006,
  author        = {{\v{S}}koda, Zoran},
  title         = {Noncommutative localization in noncommutative geometry},
  journal       = {London Math. Soc. Lecture Note Series},
  fjournal      = {London Mathematical Society Lecture Note Series},
  volume        = {330},
  pages         = {220--313},
  year          = {2006},
  url           = {https://doi.org/10.48550/arXiv.math/0403276}
}

@Book{            soare1987,
  author        = {Soare, Robert I.},
  title         = {Recursively enumerable sets and degrees},
  series        = {Perspectives in Mathematical Logic},
  note          = {A study of computable functions and computably generated
                  sets},
  publisher     = {Springer-Verlag, Berlin},
  year          = {1987},
  pages         = {xviii+437},
  isbn          = {3-540-15299-7},
  mrclass       = {03-02 (03D20 03D25 03D30)},
  mrnumber      = {882921},
  mrreviewer    = {Peter G. Hinman},
  doi           = {10.1007/978-3-662-02460-7}
}

@Book{            stanley2012,
  author        = {Stanley, Richard P.},
  title         = {Enumerative combinatorics},
  place         = {Cambridge},
  publisher     = {Cambridge Univ. Press},
  year          = {2012}
}

@Book{            stern2009,
  author        = {Stern, Manfred},
  title         = {Semimodular lattices. {Theory} and applications},
  edition       = {Reprint of the 1999 hardback ed.},
  isbn          = {978-0-521-11884-2},
  year          = {2009},
  publisher     = {Cambridge: Cambridge University Press},
  language      = {English},
  keywords      = {06C10,06-02,06A07},
  zbmath        = {5610899},
  zbl           = {1175.06002}
}

@Article{         Stone1935,
  author        = {Stone, M. H.},
  year          = {1935},
  title         = {Postulates for Boolean Algebras and Generalized Boolean
                  Algebras},
  journal       = {American Journal of Mathematics},
  volume        = {57},
  issue         = {4},
  doi           = {10.2307/2371008}
}

@Article{         Stone1979,
  author        = {Stone, A. H.},
  journal       = {General Topology Appl.},
  title         = {Inverse limits of compact spaces},
  year          = {1979},
  issn          = {0016-660X},
  number        = {2},
  pages         = {203--211},
  volume        = {10},
  doi           = {10.1016/0016-660x(79)90008-4},
  fjournal      = {General Topology and its Applications},
  mrclass       = {54B25},
  mrnumber      = {527845},
  mrreviewer    = {J. Segal}
}

@Book{            tao2010,
  author        = {Tao, Terence},
  title         = {An Epsilon of Room, I: Real Analysis: Pages from Year
                  Three of a Mathematical Blog},
  year          = 2010,
  publisher     = {American Mathematical Society},
  url           = {https://terrytao.files.wordpress.com/2010/02/epsilon.pdf}
}

@Book{            Tent_Ziegler,
  place         = {Cambridge},
  series        = {Lecture Notes in Logic},
  title         = {A Course in Model Theory},
  doi           = {10.1017/CBO9781139015417},
  publisher     = {Cambridge University Press},
  author        = {Tent, Katrin and Ziegler, Martin},
  year          = {2012},
  collection    = {Lecture Notes in Logic}
}

@Article{         tochiori_bertrand,
  author        = {Tochiori, Shigenori},
  title         = {Considering the Proof of "There is a Prime between n and
                  2n"},
  subtitle      = {Proof by a stronger estimation than the Bertrand-Chebyshev
                  theorem},
  language      = {Japanese},
  url           = {https://www.chart.co.jp/subject/sugaku/suken_tsushin/76/76-8.pdf}
}

@Book{            upmeier1987,
  author        = {Harald {Upmeier}},
  title         = {{Jordan algebras in analysis, operator theory, and quantum
                  mechanics}},
  fjournal      = {{Regional Conference Series in Mathematics}},
  journal       = {{Reg. Conf. Ser. Math.}},
  issn          = {0160-7642},
  volume        = {67},
  isbn          = {0-8218-0717-X},
  pages         = {viii + 85},
  year          = {1987},
  publisher     = {Providence, RI: American Mathematical Society (AMS)},
  language      = {English},
  msc2010       = {17-02 46-02 17C65 46H70 32M15 46G20 46L70 47B35 81Q99},
  zbl           = {0608.17013}
}

@Article{         Vaisala_2003,
  author        = {Jussi Väisälä},
  title         = {A Proof of the Mazur-Ulam Theorem},
  year          = 2003,
  journal       = {The American Mathematical Monthly},
  volume        = 110,
  number        = 7,
  publisher     = {Taylor & Francis, Ltd. on behalf of the Mathematical
                  Association of America},
  pages         = {633-635},
  url           = {https://www.jstor.org/stable/3647749},
  doi           = {10.2307/3647749}
}

@Article{         van_der_hoeven,
  author        = {van der Hoeven, Joris},
  year          = {2001},
  month         = {12},
  pages         = {},
  title         = {Operators on generalized power series},
  volume        = {45},
  journal       = {Illinois Journal of Mathematics},
  doi           = {10.1215/ijm/1258138061}
}

@Book{            wall2018analytic,
  title         = {Analytic Theory of Continued Fractions},
  author        = {Wall, H.S.},
  isbn          = {9780486830445},
  series        = {Dover Books on Mathematics},
  year          = {2018},
  publisher     = {Dover Publications}
}

@Book{            wasserman2003,
  author        = {Wasserman, Larry},
  title         = {All Of Statistics: A Concise Course in Statistical
                  Inference},
  year          = 2004,
  publisher     = {Springer}
}

@Misc{            wedhorn_adic,
  author        = {Torsten Wedhorn},
  title         = {Adic Spaces},
  year          = {2019},
  eprint        = {arXiv:1910.05934}
}

@TechReport{      zaanen1966,
  author        = {Zaanen, A. C.},
  title         = {Lectures on "Riesz Spaces"},
  institution   = {Euratom},
  year          = {1966},
  number        = {EUR 3140.e}
}

@Article{         zbMATH06785026,
  author        = {John F. {Clauser} and Michael A. {Horne} and Abner
                  {Shimony} and Richard A. {Holt}},
  title         = {{Proposed experiment to test local hidden-variable
                  theories}},
  fjournal      = {{Physical Review Letters}},
  journal       = {{Phys. Rev. Lett.}},
  issn          = {0031-9007; 1079-7114/e},
  volume        = {23},
  pages         = {880--883},
  year          = {1969},
  publisher     = {American Physical Society (APS), New York, NY},
  language      = {English},
  msc2010       = {81-05},
  zbl           = {1371.81014},
  doi           = {10.1103/PhysRevLett.23.880},
  url           = {https://doi.org/10.1103/PhysRevLett.23.880}
}

@Article{         zorn1937,
  author        = {Zorn, Max},
  title         = {On a theorem of {E}ngel},
  journal       = {Bull. Amer. Math. Soc.},
  fjournal      = {Bulletin of the American Mathematical Society},
  volume        = {43},
  year          = {1937},
  number        = {6},
  pages         = {401--404},
  issn          = {0002-9904},
  mrclass       = {DML},
  mrnumber      = {1563550},
  doi           = {10.1090/S0002-9904-1937-06565-7},
  url           = {https://doi.org/10.1090/S0002-9904-1937-06565-7}
}<|MERGE_RESOLUTION|>--- conflicted
+++ resolved
@@ -694,14 +694,14 @@
   year          = {2003}
 }
 
-<<<<<<< HEAD
 @Book{            freyd1964abelian,
   title         = {Abelian categories},
   author        = {Freyd, Peter J},
   series        = {Harper's Series in Modern Mathematics},
   year          = {1964},
   publisher     = {Harper \& Row New York}
-=======
+}
+
 @Book{            friedmanscarr2005,
   author        = {Yaakov {Friedman}},
   title         = {{Physical applications of homogeneous balls. With the
@@ -717,7 +717,6 @@
   language      = {English},
   msc2010       = {46-02 17C65 46L60 46G20 46L70 83A05},
   zbl           = {1080.46001}
->>>>>>> e1f01165
 }
 
 @Book{            fuchs1963,
@@ -779,7 +778,7 @@
   year          = {1967},
   pages         = {x+168},
 }
-		
+
 @InProceedings{   Gallier2011Notes,
   title         = {Notes on Differential Geometry and Lie Groups},
   author        = {J. Gallier and J. Quaintance},
