--- conflicted
+++ resolved
@@ -545,8 +545,6 @@
       primaryClass={math.AG}
 }
 
-<<<<<<< HEAD
-=======
 @Article{Hall1935,
   author    = {P. Hall},
   journal   = {Journal of the London Mathematical Society},
@@ -569,7 +567,6 @@
   keywords    = {math.CO, cs.LO, 05-04 (Primary) 05C70, 68R05 (Secondary)},
 }
 
->>>>>>> 159e807b
 @book {MR1237403,
     AUTHOR = {Lidl, R. and Mullen, G. L. and Turnwald, G.},
      TITLE = {Dickson polynomials},
