--- conflicted
+++ resolved
@@ -524,7 +524,6 @@
       primaryClass={math.AG}
 }
 
-<<<<<<< HEAD
 @Article{Hall1935,
   author    = {P. Hall},
   journal   = {Journal of the London Mathematical Society},
@@ -536,7 +535,6 @@
   volume    = {s1-10},
   doi       = {10.1112/jlms/s1-10.37.26},
   publisher = {Wiley},
-=======
 @misc{ponton2020chebyshev,
       title={Roots of {C}hebyshev polynomials: a purely algebraic approach},
       author={Lionel Ponton},
@@ -544,5 +542,4 @@
       eprint={2008.03575}
       archivePrefix={arXiv},
       primaryClass={math.NT}
->>>>>>> 41decdb1
 }