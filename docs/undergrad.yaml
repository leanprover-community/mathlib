--- conflicted
+++ resolved
@@ -438,13 +438,8 @@
     example, the Hilbert basis of trigonometric polynomials: 'fourier_Lp'
     its orthonormality: 'orthonormal_fourier'
     its completeness: 'span_fourier_Lp_closure_eq_top'
-<<<<<<< HEAD
     example, classical Hilbert bases of orthogonal polynomials, their orthonormality and completeness: ''
     Lax-Milgram theorem: 'lax_milgram.lax_milgram_equiv'
-=======
-    example, classical Hilbert bases of orthogonal polynomials: ''
-    Lax-Milgram theorem: ''
->>>>>>> 9c39019f
     $H^1_0([0,1])$ and its application to the one-dimensional Dirichlet problem: ''
 
 # 9.
