--- conflicted
+++ resolved
@@ -36,13 +36,8 @@
     multilinear map: 'multilinear_map'
     determinant of vectors: 'basis.det'
     determinant of endomorphisms: 'linear_map.det'
-<<<<<<< HEAD
-    special linear group: ''
+    special linear group: 'https://en.wikipedia.org/wiki/Special_linear_group'
     orientation of a $\R$-valued vector space: 'orientation'
-=======
-    special linear group: 'https://en.wikipedia.org/wiki/Special_linear_group'
-    orientation of a $\R$-vector space: 'https://en.wikipedia.org/wiki/Orientation_(vector_space)'
->>>>>>> 7a5fac38
   Matrices:
     commutative-ring-valued matrices: 'matrix'
     field-valued matrices: 'matrix'
