--- conflicted
+++ resolved
@@ -1,59 +1,4 @@
 # An overview of mathlib
 
-<<<<<<< HEAD
-Note that mathlib is currently being actively developed, and new things tend to appear on almost a weekly basis. In particular, the list below might get out of date very quickly. This page was last updated on 27th December 2019.
-
-
-### Algebra
-
-Groups. Subgroups, quotients, cosets, centralizers, free groups, abelianisation, Sylow 1.
-Rings. primes and irreducibles, characteristic of a ring, ideals, fields, Euclidean domains, principal ideal domains, unique factorization domains, Noetherian rings. Ordered rings and fields. Polynomials and power series. Localisation.
-Modules over a ring, direct sums and limits, tensor products.
-Lie algebras (definition and basic properties).
-Fields: minimal polynomials, finite extensions, algebraic extensions, splitting fields, perfect closure, finite fields.
-Vector spaces, bases, finite-dimensional spaces, matrices, linear maps, dual spaces, bilinear and sesquilinear forms.
-
-### Number theory
-
-The [naturals](https://github.com/leanprover-community/mathlib/blob/master/docs/theories/naturals.md), the integers, the rationals.
-Primes, uniqueness of factorization. GCDs. Congruences and modular arithmetic. Z is an ED/PID/UFD. Sums of two and four squares, Pell’s equation in cases needed for Matiyasevich’s theorem (d=a^2-1). Euler’s Totient function. Quadratic reciprocity.
-[p-adic numbers](https://github.com/leanprover-community/mathlib/blob/master/docs/theories/padics.md). Hensel’s Lemma.
-
-### Analysis
-
-The reals and complex numbers.
-Basic theory of differentiation of functions of one and several variables. The Intermediate Value Theorem, Rolle's theorem, the Mean Value Theorem. The chain rule, product rule, mean value theorem, C^n and C^infty functions.
-Sups and Infs. Sequences and sums. Sum of a geometric progression, exp and log, trig and inverse trig functions, basic properties (double angle formulae etc). Pi, and proof that it’s between 3.141 and 3.142
-The complex numbers are algebraically closed.
-Definition of real manifold, manifolds with corners. Vector bundles, tangent bundle.
-
-### Topology
-
-Metric spaces. Cauchy sequences, Hausdorff distance and Gromov-Hausdorff distance. Completions. Lipschitz continuous functions.
-Uniform spaces, uniform continuity, completions.
-Topological spaces, open and closed sets, compact sets, connected sets. Separation axioms T0 to T4. Topological groups, rings, fields. Continuous maps, homeomorphisms, the compact-open topology. Sequences, sequential spaces, sequentially continuous functions. The Stone-Cech compactification. Topological fiber bundles. Baire theorem. Normed vector spaces, operator norm.
-Presheaves on a topological space, stalks.
-
-[See here for more details information about topology in mathlib](https://github.com/leanprover-community/mathlib/blob/master/docs/theories/topology.md).
-
-### Measure theory.
-
-Sigma algebras, measure spaces, Borel measurable functions, probability spaces, the Lebesgue integral, L^1 spaces, the Bochner integral, the Giry monad (i.e. measures on a measurable space form a measurable space).
-
-### Category theory
-
-Categories, small and large categories.
-Functors, full and faithful functors, natural transformations, the Yoneda lemma. Equivalence of categories, sums, products, limits, adjoints. Monoidal categories.
-The category of commutative rings, the category of modules over a ring, the category of measurable spaces.
-
-[See here for more detailed information about category theory in mathlib](https://github.com/leanprover-community/mathlib/blob/master/docs/theories/category_theory.md).
-
-### Other mathematical theories and objects.
-
-Ordinals and cardinals. A model of ZFC.
-Continued fractions. Turing machines, the Halting problem.
-Conway games. The Fibonacci sequence. The hyperreals. Cubing a cube.
-=======
 **This page has moved to the
-[leanprover-community website](https://leanprover-community.github.io/mathlib-overview.html).**
->>>>>>> 42813431
+[leanprover-community website](https://leanprover-community.github.io/mathlib-overview.html).**