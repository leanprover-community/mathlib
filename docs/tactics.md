# Mathlib tactics

In addition to the [tactics found in the core library](https://leanprover.github.io/reference/tactics.html),
mathlib provides a number of specific interactive tactics.
Here we document the mostly commonly used ones, as well as some underdocumented tactics from core.

## cc (congruence closure)

The congruence closure tactic `cc` tries to solve the goal by chaining
equalities from context and applying congruence (ie if `a = b` then `f a = f b`).
It is a finishing tactic, ie is meant to close
the current goal, not to make some inconclusive progress.
A mostly trivial example would be:

```lean
example (a b c : ℕ) (f : ℕ → ℕ) (h: a = b) (h' : b = c) : f a = f c := by cc
```

As an example requiring some thinking to do by hand, consider:

```lean
example (f : ℕ → ℕ) (x : ℕ)
  (H1 : f (f (f x)) = x) (H2 : f (f (f (f (f x)))) = x) :
  f x = x :=
by cc
```

The tactic works by building an equality matching graph. It's a graph where
the vertices are terms and they are linked by edges if they are known to
be equal. Once you've added all the equalities in your context, you take
the transitive closure of the graph and, for each connected component
(i.e. equivalence class) you can elect a term that will represent the
whole class and store proofs that the other elements are equal to it.
You then take the transitive closure of these equalities under the
congruence lemmas.

The `cc` implementation in Lean does a few more tricks: for example it
derives `a=b` from `nat.succ a = nat.succ b`, and `nat.succ a !=
nat.zero` for any `a`.

* The starting reference point is Nelson, Oppen, [Fast decision procedures based on congruence closure](http://www.cs.colorado.edu/~bec/courses/csci5535-s09/reading/nelson-oppen-congruence.pdf), Journal of the ACM (1980)

* The congruence lemmas for dependent type theory as used in Lean are described in [Congruence closure in intensional type theory](https://leanprover.github.io/papers/congr.pdf) (de Moura, Selsam IJCAR 2016).



## tfae

The `tfae` tactic suite is a set of tactics that help with proving that certain
propositions are equivalent.
In `data/list/basic.lean` there is a section devoted to propositions of the
form
```lean
tfae [p1, p2, ..., pn]
```
where `p1`, `p2`, through, `pn` are terms of type `Prop`.
This proposition asserts that all the `pi` are pairwise equivalent.
There are results that allow to extract the equivalence
of two propositions `pi` and `pj`.

To prove a goal of the form `tfae [p1, p2, ..., pn]`, there are two
tactics.  The first tactic is `tfae_have`.  As an argument it takes an
expression of the form `i arrow j`, where `i` and `j` are two positive
natural numbers, and `arrow` is an arrow such as `→`, `->`, `←`, `<-`,
`↔`, or `<->`.  The tactic `tfae_have : i arrow j` sets up a subgoal in
which the user has to prove the equivalence (or implication) of `pi` and `pj`.

The remaining tactic, `tfae_finish`, is a finishing tactic. It
collects all implications and equivalences from the local context and
computes their transitive closure to close the
main goal.

`tfae_have` and `tfae_finish` can be used together in a proof as
follows:

```lean
example (a b c d : Prop) : tfae [a,b,c,d] :=
begin
  tfae_have : 3 → 1,
  { /- prove c → a -/ },
  tfae_have : 2 → 3,
  { /- prove b → c -/ },
  tfae_have : 2 ← 1,
  { /- prove a → b -/ },
  tfae_have : 4 ↔ 2,
  { /- prove d ↔ b -/ },
    -- a b c d : Prop,
    -- tfae_3_to_1 : c → a,
    -- tfae_2_to_3 : b → c,
    -- tfae_1_to_2 : a → b,
    -- tfae_4_iff_2 : d ↔ b
    -- ⊢ tfae [a, b, c, d]
  tfae_finish,
end
```

## rcases

The `rcases` tactic is the same as `cases`, but with more flexibility in the
`with` pattern syntax to allow for recursive case splitting. The pattern syntax
uses the following recursive grammar:

```lean
patt ::= (patt_list "|")* patt_list
patt_list ::= id | "_" | "⟨" (patt ",")* patt "⟩"
```

A pattern like `⟨a, b, c⟩ | ⟨d, e⟩` will do a split over the inductive
datatype, naming the first three parameters of the first constructor as
`a,b,c` and the first two of the second constructor `d,e`. If the list
is not as long as the number of arguments to the constructor or the
number of constructors, the remaining variables will be automatically
named. If there are nested brackets such as `⟨⟨a⟩, b | c⟩ | d` then
these will cause more case splits as necessary. If there are too many
arguments, such as `⟨a, b, c⟩` for splitting on `∃ x, ∃ y, p x`, then it
will be treated as `⟨a, ⟨b, c⟩⟩`, splitting the last parameter as
necessary.

`rcases` also has special support for quotient types: quotient induction into Prop works like
matching on the constructor `quot.mk`.

`rcases h : e with PAT` will do the same as `rcases e with PAT` with the exception that an assumption
`h : e = PAT` will be added to the context.

`rcases? e` will perform case splits on `e` in the same way as `rcases e`,
but rather than accepting a pattern, it does a maximal cases and prints the
pattern that would produce this case splitting. The default maximum depth is 5,
but this can be modified with `rcases? e : n`.

## rintro

The `rintro` tactic is a combination of the `intros` tactic with `rcases` to
allow for destructuring patterns while introducing variables. See `rcases` for
a description of supported patterns. For example, `rintros (a | ⟨b, c⟩) ⟨d, e⟩`
will introduce two variables, and then do case splits on both of them producing
two subgoals, one with variables `a d e` and the other with `b c d e`.

`rintro?` will introduce and case split on variables in the same way as
`rintro`, but will also print the `rintro` invocation that would have the same
result. Like `rcases?`, `rintro? : n` allows for modifying the
depth of splitting; the default is 5.

## obtain

The `obtain` tactic is a combination of `have` and `rcases`.
```lean
obtain ⟨patt⟩ : type,
{ ... }
```
is equivalent to
```lean
have h : type,
{ ... },
rcases h with ⟨patt⟩
```

The syntax `obtain ⟨patt⟩ : type := proof` is also supported.

If `⟨patt⟩` is omitted, `rcases` will try to infer the pattern.

If `type` is omitted, `:= proof` is required.


## simpa

This is a "finishing" tactic modification of `simp`. It has two forms.

* `simpa [rules, ...] using e` will simplify the goal and the type of
  `e` using `rules`, then try to close the goal using `e`.

  Simplifying the type of `e` makes it more likely to match the goal
  (which has also been simplified). This construction also tends to be
  more robust under changes to the simp lemma set.

* `simpa [rules, ...]` will simplify the goal and the type of a
  hypothesis `this` if present in the context, then try to close the goal using
  the `assumption` tactic.

## replace

Acts like `have`, but removes a hypothesis with the same name as
this one. For example if the state is `h : p ⊢ goal` and `f : p → q`,
then after `replace h := f h` the goal will be `h : q ⊢ goal`,
where `have h := f h` would result in the state `h : p, h : q ⊢ goal`.
This can be used to simulate the `specialize` and `apply at` tactics
of Coq.

## rename_var

`rename_var old new` renames all bound variables named `old` to `new` in the goal.
`rename_var old new at h` does the same in hypothesis `h`.
This is meant for teaching bound variables only. Such a renaming should never be relevant to Lean.

```lean
example (P : ℕ →  ℕ → Prop) (h : ∀ n, ∃ m, P n m) : ∀ l, ∃ m, P l m :=
begin
  rename_var n q at h, -- h is now ∀ (q : ℕ), ∃ (m : ℕ), P q m,
  rename_var m n, -- goal is now ∀ (l : ℕ), ∃ (n : ℕ), P k n,
  exact h -- Lean does not care about those bound variable names
end
```

## elide/unelide

The `elide n (at ...)` tactic hides all subterms of the target goal or hypotheses
beyond depth `n` by replacing them with `hidden`, which is a variant
on the identity function. (Tactics should still mostly be able to see
through the abbreviation, but if you want to unhide the term you can use
`unelide`.)

The `unelide (at ...)` tactic removes all `hidden` subterms in the target
types (usually added by `elide`).

## finish/clarify/safe

These tactics do straightforward things: they call the simplifier, split conjunctive assumptions,
eliminate existential quantifiers on the left, and look for contradictions. They rely on ematching
and congruence closure to try to finish off a goal at the end.

The procedures *do* split on disjunctions and recreate the smt state for each terminal call, so
they are only meant to be used on small, straightforward problems.

* finish:  solves the goal or fails
* clarify: makes as much progress as possible while not leaving more than one goal
* safe:    splits freely, finishes off whatever subgoals it can, and leaves the rest

All accept an optional list of simplifier rules, typically definitions that should be expanded.
(The equations and identities should not refer to the local context.) All also accept an optional list of `ematch` lemmas, which must be preceded by `using`.

## abel

Evaluate expressions in the language of *additive*, commutative monoids and groups.
It attempts to prove the goal outright if there is no `at`
specifier and the target is an equality, but if this
fails, it falls back to rewriting all monoid expressions into a normal form.
If there is an `at` specifier, it rewrites the given target into a normal form.
```lean
example {α : Type*} {a b : α} [add_comm_monoid α] : a + (b + a) = a + a + b := by abel
example {α : Type*} {a b : α} [add_comm_group α] : (a + b) - ((b + a) + a) = -a := by abel
example {α : Type*} {a b : α} [add_comm_group α] (hyp : a + a - a = b - b) : a = 0 :=
by { abel at hyp, exact hyp }
```

## norm_num

Normalises numerical expressions. It supports the operations `+` `-` `*` `/` `^` and `%` over numerical types such as `ℕ`, `ℤ`, `ℚ`, `ℝ`, `ℂ`, and can prove goals of the form `A = B`, `A ≠ B`, `A < B` and `A ≤ B`, where `A` and `B` are
numerical expressions. It also has a relatively simple primality prover.
```lean
import data.real.basic

example : (2 : ℝ) + 2 = 4 := by norm_num
example : (12345.2 : ℝ) ≠ 12345.3 := by norm_num
example : (73 : ℝ) < 789/2 := by norm_num
example : 123456789 + 987654321 = 1111111110 := by norm_num
example (R : Type*) [ring R] : (2 : R) + 2 = 4 := by norm_num
example (F : Type*) [linear_ordered_field F] : (2 : F) + 2 < 5 := by norm_num
example : nat.prime (2^13 - 1) := by norm_num
example : ¬ nat.prime (2^11 - 1) := by norm_num
example (x : ℝ) (h : x = 123 + 456) : x = 579 := by norm_num at h; assumption
```

## ring

Evaluate expressions in the language of *commutative* (semi)rings.
Based on [Proving Equalities in a Commutative Ring Done Right in Coq](http://www.cs.ru.nl/~freek/courses/tt-2014/read/10.1.1.61.3041.pdf) by Benjamin Grégoire and Assia Mahboubi.

The variant `ring!` uses a more aggessive reducibility setting to determine equality of atoms.

## ring_exp

Evaluate expressions in *commutative* (semi)rings, allowing for variables in the exponent.

This tactic extends `ring`: it should solve every goal that `ring` can solve.
Additionally, it knows how to evaluate expressions with complicated exponents
(where `ring` only understands constant exponents).
The variants `ring_exp!` and `ring_exp_eq!` use a more aggessive reducibility setting to determine equality of atoms.

For example:
```lean
example (n : ℕ) (m : ℤ) : 2^(n+1) * m = 2 * 2^n * m := by ring_exp
example (a b : ℤ) (n : ℕ) : (a + b)^(n + 2) = (a^2 + b^2 + a * b + b * a) * (a + b)^n := by ring_exp
example (x y : ℕ) : x + id y = y + id x := by ring_exp!
```

## field_simp

The goal of `field_simp` is to reduce an expression in a field to an expression of the form `n / d`
where neither `n` nor `d` contains any division symbol, just using the simplifier (with a carefully
crafted simpset named `field_simps`) to reduce the number of division symbols whenever possible by
iterating the following steps:

- write an inverse as a division
- in any product, move the division to the right
- if there are several divisions in a product, group them together at the end and write them as a
  single division
- reduce a sum to a common denominator

If the goal is an equality, this simpset will also clear the denominators, so that the proof
can normally be concluded by an application of `ring` or `ring_exp`.

`field_simp [hx, hy]` is a short form for `simp [-one_div_eq_inv, hx, hy] with field_simps`

Note that this naive algorithm will not try to detect common factors in denominators to reduce the
complexity of the resulting expression. Instead, it relies on the ability of `ring` to handle
complicated expressions in the next step.

As always with the simplifier, reduction steps will only be applied if the preconditions of the
lemmas can be checked. This means that proofs that denominators are nonzero should be included. The
fact that a product is nonzero when all factors are, and that a power of a nonzero number is
nonzero, are included in the simpset, but more complicated assertions (especially dealing with sums)
should be given explicitly. If your expression is not completely reduced by the simplifier
invocation, check the denominators of the resulting expression and provide proofs that they are
nonzero to enable further progress.

The invocation of `field_simp` removes the lemma `one_div_eq_inv` (which is marked as a simp lemma
in core) from the simpset, as this lemma works against the algorithm explained above.

For example,
```lean
example (a b c d x y : ℂ) (hx : x ≠ 0) (hy : y ≠ 0) :
  a + b / x + c / x^2 + d / x^3 = a + x⁻¹ * (y * b / y + (d / x + c) / x) :=
begin
  field_simp [hx, hy],
  ring
end
```

## congr'

Same as the `congr` tactic, but takes an optional argument which gives
the depth of recursive applications. This is useful when `congr`
is too aggressive in breaking down the goal. For example, given
`⊢ f (g (x + y)) = f (g (y + x))`, `congr'` produces the goals `⊢ x = y`
and `⊢ y = x`, while `congr' 2` produces the intended `⊢ x + y = y + x`.
If, at any point, a subgoal matches a hypothesis then the subgoal will be closed.

## convert

The `exact e` and `refine e` tactics require a term `e` whose type is
definitionally equal to the goal. `convert e` is similar to `refine
e`, but the type of `e` is not required to exactly match the
goal. Instead, new goals are created for differences between the type
of `e` and the goal. For example, in the proof state

```lean
n : ℕ,
e : prime (2 * n + 1)
⊢ prime (n + n + 1)
```

the tactic `convert e` will change the goal to

```lean
⊢ n + n = 2 * n
```

In this example, the new goal can be solved using `ring`.

The syntax `convert ← e` will reverse the direction of the new goals
(producing `⊢ 2 * n = n + n` in this example).

Internally, `convert e` works by creating a new goal asserting that
the goal equals the type of `e`, then simplifying it using
`congr'`. The syntax `convert e using n` can be used to control the
depth of matching (like `congr' n`). In the example, `convert e using
1` would produce a new goal `⊢ n + n + 1 = 2 * n + 1`.

## unfold_coes

Unfold coercion-related definitions

## Instance cache tactics

For performance reasons, Lean does not automatically update its database
of class instances during a proof. The group of tactics described below
helps forcing such updates. For a simple (but very artificial) example,
consider the function `default` from the core library. It has type
`Π (α : Sort u) [inhabited α], α`, so one can use `default α` only if Lean
can find a registered instance of `inhabited α`. Because the database of
such instance is not automatically updated during a proof, the following
attempt won't work (Lean will not pick up the instance from the local
context):
```lean
def my_id (α : Type) : α → α :=
begin
  intro x,
  have : inhabited α := ⟨x⟩,
  exact default α, -- Won't work!
end
```
However, it will work, producing the identity function, if one replaces have by its variant `haveI` described below.

* `resetI`: Reset the instance cache. This allows any instances
  currently in the context to be used in typeclass inference.

* `unfreezeI`: Unfreeze local instances, which allows us to revert
  instances in the context

* `introI`/`introsI`: `intro`/`intros` followed by `resetI`. Like
  `intro`/`intros`, but uses the introduced variable in typeclass inference.

* `haveI`/`letI`: `have`/`let` followed by `resetI`. Used to add typeclasses
  to the context so that they can be used in typeclass inference. The syntax
  `haveI := <proof>` and `haveI : t := <proof>` is supported, but
  `haveI : t, from _` and `haveI : t, { <proof> }` are not; in these cases
  use `have : t, { <proof> }, resetI` directly).

* `exactI`: `resetI` followed by `exact`. Like `exact`, but uses all
  variables in the context for typeclass inference.

## hint

`hint` lists possible tactics which will make progress (that is, not fail) against the current goal.

```lean
example {P Q : Prop} (p : P) (h : P → Q) : Q :=
begin
  hint,
  /- the following tactics make progress:
     ----
     solve_by_elim
     finish
     tauto
  -/
  solve_by_elim,
end
```

You can add a tactic to the list that `hint` tries by either using
1. `attribute [hint_tactic] my_tactic`, if `my_tactic` is already of type `tactic string`
(`tactic unit` is allowed too, in which case the printed string will be the name of the
tactic), or
2. `add_hint_tactic "my_tactic"`, specifying a string which works as an interactive tactic.

## suggest

`suggest` lists possible usages of the `refine` tactic and leaves the tactic state unchanged.
It is intended as a complement of the search function in your editor, the `#find` tactic, and `library_search`.

`suggest` takes an optional natural number `num` as input and returns the first `num` (or less, if all possibilities are exhausted) possibilities ordered by length of lemma names. The default for `num` is `50`.

For performance reasons `suggest` uses monadic lazy lists (`mllist`). This means that `suggest` might miss some results if `num` is not large enough. However, because `suggest` uses monadic lazy lists, smaller values of `num` run faster than larger values.

An example of `suggest` in action,

```lean
example (n : nat) : n < n + 1 :=
begin suggest, sorry end
```

prints the list,

```lean
Try this: exact nat.lt.base n
Try this: exact nat.lt_succ_self n
Try this: refine not_le.mp _
Try this: refine gt_iff_lt.mp _
Try this: refine nat.lt.step _
Try this: refine lt_of_not_ge _
...
```

## library_search

`library_search` is a tactic to identify existing lemmas in the library. It tries to close the
current goal by applying a lemma from the library, then discharging any new goals using
`solve_by_elim`.

Typical usage is:
```
example (n m k : ℕ) : n * (m - k) = n * m - n * k :=
by library_search -- Try this: exact nat.mul_sub_left_distrib n m k
```

`library_search` prints a trace message showing the proof it found, shown above as a comment.
Typically you will then copy and paste this proof, replacing the call to `library_search`.


## solve_by_elim

The tactic `solve_by_elim` repeatedly applies assumptions to the current goal, and succeeds if this eventually discharges the main goal.
```lean
solve_by_elim { discharger := `[cc] }
```
also attempts to discharge the goal using congruence closure before each round of applying assumptions.

`solve_by_elim*` tries to solve all goals together, using backtracking if a solution for one goal
makes other goals impossible.

By default `solve_by_elim` also applies `congr_fun` and `congr_arg` against the goal.

The assumptions can be modified with similar syntax as for `simp`:
* `solve_by_elim [h₁, h₂, ..., hᵣ]` also applies the named lemmas (or all lemmas tagged with the named
attributes).
* `solve_by_elim only [h₁, h₂, ..., hᵣ]` does not include the local context, `congr_fun`, or `congr_arg`
unless they are explicitly included.
* `solve_by_elim [-id_1, ... -id_n]` uses the default assumptions, removing the specified ones.

## ext1 / ext

 * `ext1 id` selects and apply one extensionality lemma (with
    attribute `ext`), using `id`, if provided, to name a
    local constant introduced by the lemma. If `id` is omitted, the
    local constant is named automatically, as per `intro`.

 * `ext` applies as many extensionality lemmas as possible;
 * `ext ids`, with `ids` a list of identifiers, finds extentionality
    and applies them until it runs out of identifiers in `ids` to name
    the local constants.

When trying to prove:

  ```lean
  α β : Type,
  f g : α → set β
  ⊢ f = g
  ```

applying `ext x y` yields:

  ```lean
  α β : Type,
  f g : α → set β,
  x : α,
  y : β
  ⊢ y ∈ f x ↔ y ∈ g x
  ```

by applying functional extensionality and set extensionality.

A maximum depth can be provided with `ext x y z : 3`.

## The `ext` attribute

 Tag lemmas of the form:

 ```lean
 @[ext]
 lemma my_collection.ext (a b : my_collection)
   (h : ∀ x, a.lookup x = b.lookup y) :
   a = b := ...
 ```

 The attribute indexes extensionality lemma using the type of the
 objects (i.e. `my_collection`) which it gets from the statement of
 the lemma.  In some cases, the same lemma can be used to state the
 extensionality of multiple types that are definitionally equivalent.

 ```lean
 attribute [ext [(→),thunk,stream]] funext
 ```

 Those parameters are cumulative. The following are equivalent:

 ```lean
 attribute [ext [(→),thunk]] funext
 attribute [ext [stream]] funext
 ```

 and

 ```lean
 attribute [ext [(→),thunk,stream]] funext
 ```

 One removes type names from the list for one lemma with:

 ```lean
 attribute [ext [-stream,-thunk]] funext
 ```

 Also, the following:

 ```lean
 @[ext]
 lemma my_collection.ext (a b : my_collection)
   (h : ∀ x, a.lookup x = b.lookup y) :
   a = b := ...
 ```

 is equivalent to

 ```lean
 @[ext *]
 lemma my_collection.ext (a b : my_collection)
   (h : ∀ x, a.lookup x = b.lookup y) :
   a = b := ...
 ```

 The `*` parameter indicates to simply infer the
 type from the lemma's statement.

 This allows us specify type synonyms along with the type
 that referred to in the lemma statement.

 ```lean
 @[ext [*,my_type_synonym]]
 lemma my_collection.ext (a b : my_collection)
   (h : ∀ x, a.lookup x = b.lookup y) :
   a = b := ...
 ```

 Attribute `ext` can be applied to a structure to generate its extensionality lemma:

 ```
 @[ext]
 structure foo (α : Type*) :=
 (x y : ℕ)
 (z : {z // z < x})
 (k : α)
 (h : x < y)
 ```

 will generate:

 ```
 @[ext] lemma foo.ext : ∀ {α : Type u_1} (x y : foo α), x.x = y.x → x.y = y.y → x.z == y.z → x.k = y.k → x = y
 lemma foo.ext_iff : ∀ {α : Type u_1} (x y : foo α), x = y ↔ x.x = y.x ∧ x.y = y.y ∧ x.z == y.z ∧ x.k = y.k
 ```

## refine_struct

`refine_struct { .. }` acts like `refine` but works only with structure instance
literals. It creates a goal for each missing field and tags it with the name of the
field so that `have_field` can be used to generically refer to the field currently
being refined.

As an example, we can use `refine_struct` to automate the construction semigroup
instances:

```lean
refine_struct ( { .. } : semigroup α ),
-- case semigroup, mul
-- α : Type u,
-- ⊢ α → α → α

-- case semigroup, mul_assoc
-- α : Type u,
-- ⊢ ∀ (a b c : α), a * b * c = a * (b * c)
```

`have_field`, used after `refine_struct _` poses `field` as a local constant
with the type of the field of the current goal:

```lean
refine_struct ({ .. } : semigroup α),
{ have_field, ... },
{ have_field, ... },
```
behaves like
```lean
refine_struct ({ .. } : semigroup α),
{ have field := @semigroup.mul, ... },
{ have field := @semigroup.mul_assoc, ... },
```

## apply_rules

`apply_rules hs n` applies the list of lemmas `hs` and `assumption` on the
first goal and the resulting subgoals, iteratively, at most `n` times.
`n` is optional, equal to 50 by default.
`hs` can contain user attributes: in this case all theorems with this
attribute are added to the list of rules.

For instance:

```lean
@[user_attribute]
meta def mono_rules : user_attribute :=
{ name := `mono_rules,
  descr := "lemmas usable to prove monotonicity" }

attribute [mono_rules] add_le_add mul_le_mul_of_nonneg_right

lemma my_test {a b c d e : real} (h1 : a ≤ b) (h2 : c ≤ d) (h3 : 0 ≤ e) :
a + c * e + a + c + 0 ≤ b + d * e + b + d + e :=
-- any of the following lines solve the goal:
add_le_add (add_le_add (add_le_add (add_le_add h1 (mul_le_mul_of_nonneg_right h2 h3)) h1 ) h2) h3
by apply_rules [add_le_add, mul_le_mul_of_nonneg_right]
by apply_rules [mono_rules]
by apply_rules mono_rules
```

## h_generalize

`h_generalize Hx : e == x` matches on `cast _ e` in the goal and replaces it with
`x`. It also adds `Hx : e == x` as an assumption. If `cast _ e` appears multiple
times (not necessarily with the same proof), they are all replaced by `x`. `cast`
`eq.mp`, `eq.mpr`, `eq.subst`, `eq.substr`, `eq.rec` and `eq.rec_on` are all treated
as casts.

 - `h_generalize Hx : e == x with h` adds hypothesis `α = β` with `e : α, x : β`;
 - `h_generalize Hx : e == x with _` chooses automatically chooses the name of
    assumption `α = β`;
  - `h_generalize! Hx : e == x` reverts `Hx`;
  - when `Hx` is omitted, assumption `Hx : e == x` is not added.

## pi_instance

`pi_instance` constructs an instance of `my_class (Π i : I, f i)`
where we know `Π i, my_class (f i)`. If an order relation is required,
it defaults to `pi.partial_order`. Any field of the instance that
`pi_instance` cannot construct is left untouched and generated as a
new goal.

## assoc_rewrite

`assoc_rewrite [h₀, ← h₁] at ⊢ h₂` behaves like
`rewrite [h₀, ← h₁] at ⊢ h₂` with the exception that associativity is
used implicitly to make rewriting possible.

## restate_axiom

`restate_axiom` makes a new copy of a structure field, first definitionally simplifying the type.
This is useful to remove `auto_param` or `opt_param` from the statement.

As an example, we have:
```lean
structure A :=
(x : ℕ)
(a' : x = 1 . skip)

example (z : A) : z.x = 1 := by rw A.a' -- rewrite tactic failed, lemma is not an equality nor a iff

restate_axiom A.a'
example (z : A) : z.x = 1 := by rw A.a
```

By default, `restate_axiom` names the new lemma by removing a trailing `'`, or otherwise appending
`_lemma` if there is no trailing `'`. You can also give `restate_axiom` a second argument to
specify the new name, as in
```lean
restate_axiom A.a f
example (z : A) : z.x = 1 := by rw A.f
```

## def_replacer

`def_replacer foo` sets up a stub definition `foo : tactic unit`, which can
effectively be defined and re-defined later, by tagging definitions with `@[foo]`.

- `@[foo] meta def foo_1 : tactic unit := ...` replaces the current definition of `foo`.
- `@[foo] meta def foo_2 (old : tactic unit) : tactic unit := ...` replaces the current
  definition of `foo`, and provides access to the previous definition via `old`.
  (The argument can also be an `option (tactic unit)`, which is provided as `none` if
  this is the first definition tagged with `@[foo]` since `def_replacer` was invoked.)

`def_replacer foo : α → β → tactic γ` allows the specification of a replacer with
custom input and output types. In this case all subsequent redefinitions must have the
same type, or the type `α → β → tactic γ → tactic γ` or
`α → β → option (tactic γ) → tactic γ` analogously to the previous cases.

## tidy

`tidy` attempts to use a variety of conservative tactics to solve the goals.
In particular, `tidy` uses the `chain` tactic to repeatedly apply a list of tactics to
the goal and recursively on new goals, until no tactic makes further progress.

`tidy` can report the tactic script it found using `tidy?`. As an example
```lean
example : ∀ x : unit, x = unit.star :=
begin
  tidy? -- Prints the trace message: "intros x, exact dec_trivial"
end
```

The default list of tactics can be found by looking up the definition of
[`default_tidy_tactics`](https://github.com/leanprover/mathlib/blob/master/tactic/tidy.lean).

This list can be overriden using `tidy { tactics :=  ... }`. (The list must be a list of
`tactic string`, so that `tidy?` can report a usable tactic script.)

## linarith

`linarith` attempts to find a contradiction between hypotheses that are linear (in)equalities.
Equivalently, it can prove a linear inequality by assuming its negation and proving `false`.

In theory, `linarith` should prove any goal that is true in the theory of linear arithmetic over the rationals. While there is some special handling for non-dense orders like `nat` and `int`, this tactic is not complete for these theories and will not prove every true goal.

An example:
```lean
example (x y z : ℚ) (h1 : 2*x  < 3*y) (h2 : -4*x + 2*z < 0)
        (h3 : 12*y - 4* z < 0)  : false :=
by linarith
```

`linarith` will use all appropriate hypotheses and the negation of the goal, if applicable.

`linarith [t1, t2, t3]` will additionally use proof terms `t1, t2, t3`.

`linarith only [h1, h2, h3, t1, t2, t3]` will use only the goal (if relevant), local hypotheses
h1, h2, h3, and proofs t1, t2, t3. It will ignore the rest of the local context.

`linarith!` will use a stronger reducibility setting to try to identify atoms. For example,
```lean
example (x : ℚ) : id x ≥ x :=
by linarith
```
will fail, because `linarith` will not identify `x` and `id x`. `linarith!` will.
This can sometimes be expensive.

`linarith {discharger := tac, restrict_type := tp, exfalso := ff}` takes a config object with three optional
arguments.
* `discharger` specifies a tactic to be used for reducing an algebraic equation in the
proof stage. The default is `ring`. Other options currently include `ring SOP` or `simp` for basic
problems.
* `restrict_type` will only use hypotheses that are inequalities over `tp`. This is useful
if you have e.g. both integer and rational valued inequalities in the local context, which can
sometimes confuse the tactic.
* If `exfalso` is false, `linarith` will fail when the goal is neither an inequality nor `false`. (True by default.)

## choose

`choose a b h using hyp` takes an hypothesis `hyp` of the form
`∀ (x : X) (y : Y), ∃ (a : A) (b : B), P x y a b` for some `P : X → Y → A → B → Prop` and outputs
into context a function `a : X → Y → A`, `b : X → Y → B` and a proposition `h` stating
`∀ (x : X) (y : Y), P x y (a x y) (b x y)`. It presumably also works with dependent versions.

Example:

```lean
example (h : ∀n m : ℕ, ∃i j, m = n + i ∨ m + j = n) : true :=
begin
  choose i j h using h,
  guard_hyp i := ℕ → ℕ → ℕ,
  guard_hyp j := ℕ → ℕ → ℕ,
  guard_hyp h := ∀ (n m : ℕ), m = n + i n m ∨ m + j n m = n,
  trivial
end
```

## squeeze_simp / squeeze_simpa

`squeeze_simp` and `squeeze_simpa` perform the same task with
the difference that `squeeze_simp` relates to `simp` while
`squeeze_simpa` relates to `simpa`. The following applies to both
`squeeze_simp` and `squeeze_simpa`.

`squeeze_simp` behaves like `simp` (including all its arguments)
and prints a `simp only` invokation to skip the search through the
`simp` lemma list.

For instance, the following is easily solved with `simp`:

```lean
example : 0 + 1 = 1 + 0 := by simp
```

To guide the proof search and speed it up, we may replace `simp`
with `squeeze_simp`:

```lean
example : 0 + 1 = 1 + 0 := by squeeze_simp
-- prints:
-- Try this: simp only [add_zero, eq_self_iff_true, zero_add]
```

`squeeze_simp` suggests a replacement which we can use instead of
`squeeze_simp`.

```lean
example : 0 + 1 = 1 + 0 := by simp only [add_zero, eq_self_iff_true, zero_add]
```

`squeeze_simp only` prints nothing as it already skips the `simp` list.

This tactic is useful for speeding up the compilation of a complete file.
Steps:

   1. search and replace ` simp` with ` squeeze_simp` (the space helps avoid the
      replacement of `simp` in `@[simp]`) throughout the file.
   2. Starting at the beginning of the file, go to each printout in turn, copy
      the suggestion in place of `squeeze_simp`.
   3. after all the suggestions were applied, search and replace `squeeze_simp` with
      `simp` to remove the occurrences of `squeeze_simp` that did not produce a suggestion.

Known limitation(s):
  * in cases where `squeeze_simp` is used after a `;` (e.g. `cases x; squeeze_simp`),
    `squeeze_simp` will produce as many suggestions as the number of goals it is applied to.
    It is likely that none of the suggestion is a good replacement but they can all be
    combined by concatenating their list of lemmas.

## fin_cases
`fin_cases h` performs case analysis on a hypothesis of the form
1) `h : A`, where `[fintype A]` is available, or
2) `h ∈ A`, where `A : finset X`, `A : multiset X` or `A : list X`.

`fin_cases *` performs case analysis on all suitable hypotheses.

As an example, in
```
example (f : ℕ → Prop) (p : fin 3) (h0 : f 0) (h1 : f 1) (h2 : f 2) : f p.val :=
begin
  fin_cases p; simp,
  all_goals { assumption }
end
```
after `fin_cases p; simp`, there are three goals, `f 0`, `f 1`, and `f 2`.

## interval_cases
`interval_cases n` searches for upper and lower bounds on a variable `n`, and if bounds are found, splits into separate cases for each possible value of `n`.

As an example, in
```
example (n : ℕ) (w₁ : n ≥ 3) (w₂ : n < 5) : n = 3 ∨ n = 4 :=
begin
  interval_cases n,
  all_goals {simp}
end
```
after `interval_cases n`, the goals are `3 = 3 ∨ 3 = 4` and `4 = 3 ∨ 4 = 4`.

In particular, `interval_cases n`
1) inspects hypotheses looking for lower and upper bounds of the form `a ≤ n` and `n < b`
   (although in `ℕ`, `ℤ`, and `ℕ+` bounds of the form `a < n` and `n ≤ b` are also allowed),
   and also makes use of lower and upper bounds found via `lattice.le_top` and `lattice.bot_le`
   (so for example if `n : ℕ`, then the bound `0 ≤ n` is found automatically), then
2) calls `fin_cases` on the synthesised hypothesis `n ∈ set.Ico a b`,
   assuming an appropriate `fintype` instance can be found for the type of `n`.

The variable `n` can belong to any type `α`, with the following restrictions:
* only bounds on which `expr.to_rat` succeeds will be considered "explicit" (TODO: generalise this?)
* an instance of `decidable_eq α` is available,
* an explicit lower bound can be found amongst the hypotheses, or from `lattice.bot_le n`,
* an explicit upper bound can be found amongst the hypotheses, or from `lattice.le_top n`,
* if multiple bounds are located, an instance of `decidable_linear_order α` is available, and
* an instance of `fintype set.Ico l u` is available for the relevant bounds.

You can also explicitly specify a lower and upper bound to use, as `interval_cases using hl hu`.
The hypotheses should be in the form `hl : a ≤ n` and `hu : n < b`,
in which case `interval_cases` calls `fin_cases` on the resulting fact `n ∈ set.Ico a b`.

## conv
The `conv` tactic is built-in to lean. Inside `conv` blocks mathlib currently
additionally provides
   * `erw`,
   * `ring` and `ring2`,
   * `norm_num`, and
   * `conv` (within another `conv`).
Using `conv` inside a `conv` block allows the user to return to the previous
state of the outer `conv` block after it is finished. Thus you can continue
editing an expression without having to start a new `conv` block and re-scoping
everything. For example:
```lean
example (a b c d : ℕ) (h₁ : b = c) (h₂ : a + c = a + d) : a + b = a + d :=
by conv {
  to_lhs,
  conv {
    congr, skip,
    rw h₁,
  },
  rw h₂,
}
```
Without `conv` the above example would need to be proved using two successive
`conv` blocks each beginning with `to_lhs`.

Also, as a shorthand `conv_lhs` and `conv_rhs` are provided, so that
```lean
example : 0 + 0 = 0 :=
begin
  conv_lhs { simp }
end
```
just means
```lean
example : 0 + 0 = 0 :=
begin
  conv { to_lhs, simp }
end
```
and likewise for `to_rhs`.

<<<<<<< HEAD
### zoom

The `zoom` tactic is essentially a `conv` within a `conv`. It allows the user to return to a previous state of the outer `conv` block to continue editing an expression without having to start a new `conv` block. For example:

```lean
example (a b c d : ℕ) (h₁ : b = c) (h₂ : a + c = a + d) : a + b = a + d :=
by conv {
  to_lhs,
  zoom {
    congr, skip,
    rw h₁,
  },
  rw h₂,
}
```

Without `zoom` the above example would need to be proved using two successive `conv` blocks.

### operand

The `operand` tactic is used in conversion mode. It allows the user to pull out the operand of a `finset.sum`, `finset.prod` or `finset.fold`, and gives a hypothesis `s_mem` which says that some variable is an element of the finset. For example:

```lean
lemma eq_big_sum_Z (f g : ℤ → ℤ) (S : finset ℤ) (h : ∀ m ∈ S, f m = g m) :
  finset.sum S (λ s, f s) = finset.sum S (λ s, g s) :=
begin
  conv
    {                     -- | finset.sum S (λ (s : ℤ), f s) = finset.sum S (λ (s : ℤ), g s)
      to_lhs,             -- | finset.sum S (λ (s : ℤ), f s)
      operand {           -- | f s
        rw [h s s_mem], -- | g s
      },                  -- | finset.sum S (λ (s : ℤ), g s)
    },                    -- goals accomplished
end
```

In the above example, when the `operand` tactic is called it gives the hypothesis `s_mem : s ∈ S` which is is used to rewrite the `f s` to `g s`.

### mono
=======
## mono
>>>>>>> fbe2ce09

- `mono` applies a monotonicity rule.
- `mono*` applies monotonicity rules repetitively.
- `mono with x ≤ y` or `mono with [0 ≤ x,0 ≤ y]` creates an assertion for the listed
  propositions. Those help to select the right monotonicity rule.
- `mono left` or `mono right` is useful when proving strict orderings:
   for `x + y < w + z` could be broken down into either
    - left:  `x ≤ w` and `y < z` or
    - right: `x < w` and `y ≤ z`
- `mono using [rule1,rule2]` calls `simp [rule1,rule2]` before applying mono.

To use it, first import `tactic.monotonicity`.

Here is an example of mono:

```lean
example (x y z k : ℤ)
  (h : 3 ≤ (4 : ℤ))
  (h' : z ≤ y) :
  (k + 3 + x) - y ≤ (k + 4 + x) - z :=
begin
  mono, -- unfold `(-)`, apply add_le_add
  { -- ⊢ k + 3 + x ≤ k + 4 + x
    mono, -- apply add_le_add, refl
    -- ⊢ k + 3 ≤ k + 4
    mono },
  { -- ⊢ -y ≤ -z
    mono /- apply neg_le_neg -/ }
end
```

More succinctly, we can prove the same goal as:

```lean
example (x y z k : ℤ)
  (h : 3 ≤ (4 : ℤ))
  (h' : z ≤ y) :
  (k + 3 + x) - y ≤ (k + 4 + x) - z :=
by mono*
```

## ac_mono

`ac_mono` reduces the `f x ⊑ f y`, for some relation `⊑` and a
monotonic function `f` to `x ≺ y`.

`ac_mono*` unwraps monotonic functions until it can't.

`ac_mono^k`, for some literal number `k` applies monotonicity `k`
times.

`ac_mono h`, with `h` a hypothesis, unwraps monotonic functions and
uses `h` to solve the remaining goal. Can be combined with `*` or `^k`:
`ac_mono* h`

`ac_mono : p` asserts `p` and uses it to discharge the goal result
unwrapping a series of monotonic functions. Can be combined with * or
^k: `ac_mono* : p`

In the case where `f` is an associative or commutative operator,
`ac_mono` will consider any possible permutation of its arguments and
use the one the minimizes the difference between the left-hand side
and the right-hand side.

To use it, first import `tactic.monotonicity`.

`ac_mono` can be used as follows:

```lean
example (x y z k m n : ℕ)
  (h₀ : z ≥ 0)
  (h₁ : x ≤ y) :
  (m + x + n) * z + k ≤ z * (y + n + m) + k :=
begin
  ac_mono,
  -- ⊢ (m + x + n) * z ≤ z * (y + n + m)
  ac_mono,
  -- ⊢ m + x + n ≤ y + n + m
  ac_mono,
end
```

As with `mono*`, `ac_mono*` solves the goal in one go and so does
`ac_mono* h₁`. The latter syntax becomes especially interesting in the
following example:

```lean
example (x y z k m n : ℕ)
  (h₀ : z ≥ 0)
  (h₁ : m + x + n ≤ y + n + m) :
  (m + x + n) * z + k ≤ z * (y + n + m) + k :=
by ac_mono* h₁.
```

By giving `ac_mono` the assumption `h₁`, we are asking `ac_refl` to
stop earlier than it would normally would.

## use
Similar to `existsi`. `use x` will instantiate the first term of an `∃` or `Σ` goal with `x`.
It will then try to close the new goal using `triv`, or try to simplify it by applying `exists_prop`.
Unlike `existsi`, `x` is elaborated with respect to the expected type.

`use` will alternatively take a list of terms `[x0, ..., xn]`.

`use` will work with constructors of arbitrary inductive types.

Examples:

```lean
example (α : Type) : ∃ S : set α, S = S :=
by use ∅

example : ∃ x : ℤ, x = x :=
by use 42

example : ∃ n > 0, n = n :=
begin
  use 1,
  -- goal is now 1 > 0 ∧ 1 = 1, whereas it would be ∃ (H : 1 > 0), 1 = 1 after existsi 1.
  exact ⟨zero_lt_one, rfl⟩,
end

example : ∃ a b c : ℤ, a + b + c = 6 :=
by use [1, 2, 3]

example : ∃ p : ℤ × ℤ, p.1 = 1 :=
by use ⟨1, 42⟩
```

## clear_aux_decl

`clear_aux_decl` clears every `aux_decl` in the local context for the current goal.
This includes the induction hypothesis when using the equation compiler and
`_let_match` and `_fun_match`.

It is useful when using a tactic such as `finish`, `simp *` or `subst` that may use these
auxiliary declarations, and produce an error saying the recursion is not well founded.

```lean
example (n m : ℕ) (h₁ : n = m) (h₂ : ∃ a : ℕ, a = n ∧ a = m) : 2 * m = 2 * n :=
let ⟨a, ha⟩ := h₂ in
begin
  clear_aux_decl, -- subst will fail without this line
  subst h₁
end

example (x y : ℕ) (h₁ : ∃ n : ℕ, n * 1 = 2) (h₂ : 1 + 1 = 2 → x * 1 = y) : x = y :=
let ⟨n, hn⟩ := h₁ in
begin
  clear_aux_decl, -- finish produces an error without this line
  finish
end
```
## set

`set a := t with h` is a variant of `let a := t`. It adds the hypothesis `h : a = t` to the local context and replaces `t` with `a` everywhere it can.

`set a := t with ←h` will add `h : t = a` instead.

`set! a := t with h` does not do any replacing.

```lean
example (x : ℕ) (h : x = 3)  : x + x + x = 9 :=
begin
  set y := x with ←h_xy,
/-
x : ℕ,
y : ℕ := x,
h_xy : x = y,
h : y = 3
⊢ y + y + y = 9
-/
end
```

## omega

`omega` attempts to discharge goals in the quantifier-free fragment of linear integer and natural number arithmetic using the Omega test. For instance:
```lean
example (x y : int) : (x ≤ 5 ∧ y ≤ 3) → x + y ≤ 8 := by omega
```
By default, `omega` tries to guess the correct domain by looking at the goal and hypotheses, and then reverts all relevant hypotheses (i.e., all `Prop`s in linear natural number arithmetic, if the domain was determined to be `nat`) before calling the main procedure (if an hypothesis is not reverted and included in the goal, it will not be available to `omega`). Therefore, `omega` will still work with:
```lean
example (x y : nat) (h : 2 * x + 1 = 2 * y) : false := by omega
```
But this behaviour is not always optimal, since it may revert irrelevant hypotheses or incorrectly guess the domain. Use `omega manual` to disable automatic reverts, and `omega int` or `omega nat` to specify the domain.
```lean
example (x y z w : int) (h1 : 3 * y ≥ x) (h2 : z > 19 * w) : 3 * x ≤ 9 * y :=
by {revert h1 x y, omega manual}

example (i : int) (n : nat) (h1 : i = 0) (h2 : n < n) : false := by omega nat

example (n : nat) (h1 : n < 34) (i : int) (h2 : i * 9 = -72) : i = -8 :=
by {revert h2 i, omega manual int}
```
`omega` handles `nat` subtraction by repeatedly rewriting goals of the form `P[t-s]` into `P[x] ∧ (t = s + x ∨ (t ≤ s ∧ x = 0))`, where `x` is fresh. This means that each (distinct) occurrence of subtraction will cause the goal size to double during DNF transformation.

`omega` implements the real shadow step of the Omega test, but not the dark and gray shadows. Therefore, it should (in principle) succeed whenever the negation of the goal has no real solution, but it may fail if a real solution exists, even if there is no integer/natural number solution.

## push_neg

This tactic pushes negations inside expressions. For instance, given an assumption
```lean
h : ¬ ∀ ε > 0, ∃ δ > 0, ∀ x, |x - x₀| ≤ δ → |f x - y₀| ≤ ε)
```
writing `push_neg at h` will turn `h` into
```lean
h : ∃ ε, ε > 0 ∧ ∀ δ, δ > 0 → (∃ x, |x - x₀| ≤ δ ∧ ε < |f x - y₀|),
```
(the pretty printer does *not* use the abreviations `∀ δ > 0` and `∃ ε > 0` but this issue
has nothing to do with `push_neg`).
Note that names are conserved by this tactic, contrary to what would happen with `simp`
using the relevant lemmas. One can also use this tactic at the goal using `push_neg`,
at every assumption and the goal using `push_neg at *` or at selected assumptions and the goal
using say `push_neg at h h' ⊢` as usual.

## contrapose

Transforms the goal into its contrapositive.

`contrapose`     turns a goal `P → Q` into `¬ Q → ¬ P`

`contrapose!`    turns a goal `P → Q` into `¬ Q → ¬ P` and pushes negations inside `P` and `Q`
                 using `push_neg`

`contrapose h`   first reverts the local assumption `h`, and then uses `contrapose` and `intro h`

`contrapose! h`  first reverts the local assumption `h`, and then uses `contrapose!` and `intro h`

`contrapose h with new_h` uses the name `new_h` for the introduced hypothesis

## tautology

This tactic (with shorthand `tauto`) breaks down assumptions of the form `_ ∧ _`, `_ ∨ _`, `_ ↔ _` and `∃ _, _`
and splits a goal of the form `_ ∧ _`, `_ ↔ _` or `∃ _, _` until it can be discharged
using `reflexivity` or `solve_by_elim`. This is a finishing tactic: it
either closes the goal or raises an error.

The variants `tautology!` or `tauto!` use the law of excluded middle.

For instance, one can write:
```lean
example (p q r : Prop) [decidable p] [decidable r] : p ∨ (q ∧ r) ↔ (p ∨ q) ∧ (r ∨ p ∨ r) := by tauto
```
and the decidability assumptions can be dropped if `tauto!` is used
instead of `tauto`.

## norm_cast

This tactic normalizes casts inside expressions.
It is basically a simp tactic with a specific set of lemmas to move casts
upwards in the expression.
Therefore it can be used more safely as a non-terminating tactic.
It also has special handling of numerals.

For instance, given an assumption
```lean
a b : ℤ
h : ↑a + ↑b < (10 : ℚ)
```

writing `norm_cast at h` will turn `h` into
```lean
h : a + b < 10
```

You can also use `exact_mod_cast`, `apply_mod_cast`, `rw_mod_cast`
or `assumption_mod_cast`.
Writing `exact_mod_cast h` and `apply_mod_cast h` will normalize the goal and h before using `exact h` or `apply h`.
Writing `assumption_mod_cast` will normalize the goal and for every
expression `h` in the context it will try to normalize `h` and use
`exact h`.
`rw_mod_cast` acts like the `rw` tactic but it applies `norm_cast` between steps.

These tactics work with three attributes,
`elim_cast`, `move_cast` and `squash_cast`.

`elim_cast` is for elimination lemmas of the shape
`Π ..., P ↑a1 ... ↑an = P a1 ... an`, for instance:

```lean
int.coe_nat_inj' : ∀ {m n : ℕ}, ↑m = ↑n ↔ m = n

rat.coe_int_denom : ∀ (n : ℤ), ↑n.denom = 1
```

`move_cast` is for compositional lemmas of the shape
`Π ..., ↑(P a1 ... an) = P ↑a1 ... ↑an`, for instance:
```lean
int.coe_nat_add : ∀ (m n : ℕ), ↑(m + n) = ↑m + ↑n`

nat.cast_sub : ∀ {α : Type*} [add_group α] [has_one α] {m n : ℕ}, m ≤ n → ↑(n - m) = ↑n - ↑m
```

`squash_cast` is for lemmas of the shape
`Π ..., ↑↑a = ↑a`, for instance:
```lean
int.cast_coe_nat : ∀ (n : ℕ), ↑↑n = ↑n

int.cats_id : int.cast_id : ∀ (n : ℤ), ↑n = n
```

`push_cast` rewrites the expression to move casts toward the leaf nodes.
This uses `move_cast` lemmas in the "forward" direction.
For example, `↑(a + b)` will be written to `↑a + ↑b`.
It is equivalent to `simp only with push_cast`, and can also be used at hypotheses
with `push_cast at h`.


## convert_to

`convert_to g using n` attempts to change the current goal to `g`, but unlike `change`,
it will generate equality proof obligations using `congr' n` to resolve discrepancies.
`convert_to g` defaults to using `congr' 1`.

`ac_change` is `convert_to` followed by `ac_refl`. It is useful for rearranging/reassociating
e.g. sums:
```lean
example (a b c d e f g N : ℕ) : (a + b) + (c + d) + (e + f) + g ≤ N :=
begin
  ac_change a + d + e + f + c + g + b ≤ _,
-- ⊢ a + d + e + f + c + g + b ≤ N
end
```

## apply_fun

Apply a function to some local assumptions which are either equalities
or inequalities. For instance, if the context contains `h : a = b` and
some function `f` then `apply_fun f at h` turns `h` into
`h : f a = f b`. When the assumption is an inequality `h : a ≤ b`, a side
goal `monotone f` is created, unless this condition is provided using
`apply_fun f at h using P` where `P : monotone f`, or the `mono` tactic
can prove it.

Typical usage is:
```lean
open function

example (X Y Z : Type) (f : X → Y) (g : Y → Z) (H : injective $ g ∘ f) :
  injective f :=
begin
  intros x x' h,
  apply_fun g at h,
  exact H h
end
```

## swap

`swap n` will move the `n`th goal to the front. `swap` defaults to `swap 2`, and so interchanges the first and second goals.

## rotate

`rotate` moves the first goal to the back. `rotate n` will do this `n` times.

## The `reassoc` attribute

The `reassoc` attribute can be applied to a lemma

```lean
@[reassoc]
lemma some_lemma : foo ≫ bar = baz := ...
```

and produce

```lean
lemma some_lemma_assoc {Y : C} (f : X ⟶ Y) : foo ≫ bar ≫ f = baz ≫ f := ...
```

The name of the produced lemma can be specified with `@[reassoc other_lemma_name]`. If
`simp` is added first, the generated lemma will also have the `simp` attribute.


## The reassoc_of function

`reassoc_of h` takes local assumption `h` and add a ` ≫ f` term on the right of both sides of the equality.
Instead of creating a new assumption from the result, `reassoc_of h` stands for the proof of that reassociated
statement. This prevents poluting the local context with complicated assumptions used only once or twice.

In the following, assumption `h` is needed in a reassociated form. Instead of proving it as a new goal and adding it as
an assumption, we use `reassoc_of h` as a rewrite rule which works just as well.

```lean
example (X Y Z W : C) (x : X ⟶ Y) (y : Y ⟶ Z) (z z' : Z ⟶ W) (w : X ⟶ Z)
  (h : x ≫ y = w)
  (h' : y ≫ z = y ≫ z') :
  x ≫ y ≫ z = w ≫ z' :=
begin
  -- reassoc_of h : ∀ {X' : C} (f : W ⟶ X'), x ≫ y ≫ f = w ≫ f
  rw [h',reassoc_of h],
end
```

Although `reassoc_of` is not a tactic or a meta program, its type is generated
through meta-programming to make it usable inside normal expressions.

## lift

Lift an expression to another type.
* Usage: `'lift' expr 'to' expr ('using' expr)? ('with' id (id id?)?)?`.
* If `n : ℤ` and `hn : n ≥ 0` then the tactic `lift n to ℕ using hn` creates a new
  constant of type `ℕ`, also named `n` and replaces all occurrences of the old variable `(n : ℤ)`
  with `↑n` (where `n` in the new variable). It will remove `n` and `hn` from the context.
  + So for example the tactic `lift n to ℕ using hn` transforms the goal
    `n : ℤ, hn : n ≥ 0, h : P n ⊢ n = 3` to `n : ℕ, h : P ↑n ⊢ ↑n = 3`
    (here `P` is some term of type `ℤ → Prop`).
* The argument `using hn` is optional, the tactic `lift n to ℕ` does the same, but also creates a
  new subgoal that `n ≥ 0` (where `n` is the old variable).
  + So for example the tactic `lift n to ℕ` transforms the goal
    `n : ℤ, h : P n ⊢ n = 3` to two goals
    `n : ℕ, h : P ↑n ⊢ ↑n = 3` and `n : ℤ, h : P n ⊢ n ≥ 0`.
* You can also use `lift n to ℕ using e` where `e` is any expression of type `n ≥ 0`.
* Use `lift n to ℕ with k` to specify the name of the new variable.
* Use `lift n to ℕ with k hk` to also specify the name of the equality `↑k = n`. In this case, `n`
  will remain in the context. You can use `rfl` for the name of `hk` to substitute `n` away
  (i.e. the default behavior).
* You can also use `lift e to ℕ with k hk` where `e` is any expression of type `ℤ`.
  In this case, the `hk` will always stay in the context, but it will be used to rewrite `e` in
  all hypotheses and the target.
  + So for example the tactic `lift n + 3 to ℕ using hn with k hk` transforms the goal
    `n : ℤ, hn : n + 3 ≥ 0, h : P (n + 3) ⊢ n + 3 = 2 * n` to the goal
    `n : ℤ, k : ℕ, hk : ↑k = n + 3, h : P ↑k ⊢ ↑k = 2 * n`.
* The tactic `lift n to ℕ using h` will remove `h` from the context. If you want to keep it,
  specify it again as the third argument to `with`, like this: `lift n to ℕ using h with n rfl h`.
* More generally, this can lift an expression from `α` to `β` assuming that there is an instance
  of `can_lift α β`. In this case the proof obligation is specified by `can_lift.cond`.
* Given an instance `can_lift β γ`, it can also lift `α → β` to `α → γ`; more generally, given
  `β : Π a : α, Type*`, `γ : Π a : α, Type*`, and `[Π a : α, can_lift (β a) (γ a)]`, it automatically
  generates an instance `can_lift (Π a, β a) (Π a, γ a)`.

## import_private

`import_private foo from bar` finds a private declaration `foo` in the same file as `bar` and creates a
local notation to refer to it.

`import_private foo`, looks for `foo` in all (imported) files.

When possible, make `foo` non-private rather than using this feature.

## default_dec_tac'

`default_dec_tac'` is a replacement for the core tactic `default_dec_tac`, fixing a bug. This
bug is often indicated by a message `nested exception message: tactic failed, there are no goals to be solved`,and solved by appending `using_well_founded wf_tacs` to the recursive definition.
See also additional documentation of `using_well_founded` in
[docs/extras/well_founded_recursion.md](extras/well_founded_recursion.md).

## simps

* The `@[simps]` attribute automatically derives lemmas specifying the projections of the declaration.
* Example: (note that the forward and reverse functions are specified differently!)
  ```lean
  @[simps] def refl (α) : α ≃ α := ⟨id, λ x, x, λ x, rfl, λ x, rfl⟩
  ```
  derives two simp-lemmas:
  ```lean
  @[simp] lemma refl_to_fun (α) (x : α) : (refl α).to_fun x = id x
  @[simp] lemma refl_inv_fun (α) (x : α) : (refl α).inv_fun x = x
  ```
* It does not derive simp-lemmas for the prop-valued projections.
* It will automatically reduce newly created beta-redexes, but not unfold any definitions.
* If one of the fields itself is a structure, this command will recursively create
  simp-lemmas for all fields in that structure.
* You can use `@[simps proj1 proj2 ...]` to only generate the projection lemmas for the specified
  projections. For example:
  ```lean
  attribute [simps to_fun] refl
  ```
* If one of the values is an eta-expanded structure, we will eta-reduce this structure.
* You can use `@[simps lemmas_only]` to derive the lemmas, but not mark them
  as simp-lemmas.
* You can use `@[simps short_name]` to only use the name of the last projection for the name of the
  generated lemmas.
* The precise syntax is `('simps' 'lemmas_only'? 'short_name'? ident*)`.
* If one of the projections is marked as a coercion, the generated lemmas do *not* use this
  coercion.
* `@[simps]` reduces let-expressions where necessary.
* If one of the fields is a partially applied constructor, we will eta-expand it
  (this likely never happens).

## clear'

An improved version of the standard `clear` tactic. `clear` is sensitive to the
order of its arguments: `clear x y` may fail even though both `x` and `y` could
be cleared (if the type of `y` depends on `x`). `clear'` lifts this limitation.

```lean
example {α} {β : α → Type} (a : α) (b : β a) : unit :=
begin
  try { clear a b }, -- fails since `b` depends on `a`
  clear' a b,        -- succeeds
  exact ()
end
```

## clear_dependent

A variant of `clear'` which clears not only the given hypotheses, but also any
other hypotheses depending on them.

```lean
example {α} {β : α → Type} (a : α) (b : β a) : unit :=
begin
  try { clear' a },  -- fails since `b` depends on `a`
  clear_dependent a, -- succeeds, clearing `a` and `b`
  exact ()
end
```

## simp_rw

`simp_rw` functions as a mix of `simp` and `rw`. Like `rw`, it applies each
rewrite rule in the given order, but like `simp` it repeatedly applies these
rules and also under binders like `∀ x, ...`, `∃ x, ...` and `λ x, ...`.

Usage:
  - `simp_rw [lemma_1, ..., lemma_n]` will rewrite the goal by applying the
    lemmas in that order.
  - `simp_rw [lemma_1, ..., lemma_n] at h₁ ... hₙ` will rewrite the given hypotheses.
  - `simp_rw [...] at ⊢ h₁ ... hₙ` rewrites the goal as well as the given hypotheses.
  - `simp_rw [...] at *` rewrites in the whole context: all hypotheses and the goal.

For example, neither `simp` nor `rw` can solve the following, but `simp_rw` can:
```lean
example {α β : Type} {f : α → β} {t : set β} : (∀ s, f '' s ⊆ t) = ∀ s : set α, ∀ x ∈ s, x ∈ f ⁻¹' t :=
by simp_rw [set.image_subset_iff, set.subset_def]
```

Lemmas passed to `simp_rw` must be expressions that are valid arguments to `simp`.

## rename'

Renames one or more hypotheses in the context.

```lean
example {α β} (a : α) (b : β) : unit :=
begin
  rename' a a',              -- result: a' : α, b  : β
  rename' a' → a,            --         a  : α, b  : β
  rename' [a a', b b'],      --         a' : α, b' : β
  rename' [a' → a, b' → b],  --         a  : α, b  : β
  exact ()
end
```

Compared to the standard `rename` tactic, this tactic makes the following
improvements:

- You can rename multiple hypotheses at once.
- Renaming a hypothesis always preserves its location in the context (whereas
  `rename` may reorder hypotheses).<|MERGE_RESOLUTION|>--- conflicted
+++ resolved
@@ -971,7 +971,6 @@
 ```
 and likewise for `to_rhs`.
 
-<<<<<<< HEAD
 ### zoom
 
 The `zoom` tactic is essentially a `conv` within a `conv`. It allows the user to return to a previous state of the outer `conv` block to continue editing an expression without having to start a new `conv` block. For example:
@@ -1010,10 +1009,7 @@
 
 In the above example, when the `operand` tactic is called it gives the hypothesis `s_mem : s ∈ S` which is is used to rewrite the `f s` to `g s`.
 
-### mono
-=======
 ## mono
->>>>>>> fbe2ce09
 
 - `mono` applies a monotonicity rule.
 - `mono*` applies monotonicity rules repetitively.
