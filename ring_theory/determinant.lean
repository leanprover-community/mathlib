/-
Copyright (c) 2018 Kenny Lau. All rights reserved.
Released under Apache 2.0 license as described in the file LICENSE.
Authors: Kenny Lau, Chris Hughes
-/
import group_theory.subgroup group_theory.perm ring_theory.matrix

universes u v
open equiv equiv.perm finset function

namespace matrix

variables {n : Type u} [fintype n] [decidable_eq n] {R : Type v} [comm_ring R]

definition det (M : matrix n n R) : R :=
univ.sum (λ (σ : perm n), sign σ * univ.prod (λ i, M (σ i) i))

@[simp] lemma det_diagonal {d : n → R} : det (diagonal d) = univ.prod d :=
begin
  refine (finset.sum_eq_single 1 _ _).trans _,
  { intros σ h1 h2,
    cases not_forall.1 (mt (equiv.ext _ _) h2) with x h3,
    convert ring.mul_zero _,
    apply finset.prod_eq_zero,
    { change x ∈ _, simp },
    exact if_neg h3 },
  { simp },
  { simp }
end

@[simp] lemma det_zero (h : nonempty n) : det (0 : matrix n n R) = 0 :=
by rw [← diagonal_zero, det_diagonal, finset.prod_const, ← fintype.card,
  zero_pow (fintype.card_pos_iff.2 h)]

@[simp] lemma det_one : det (1 : matrix n n R) = 1 :=
by rw [← diagonal_one]; simp [-diagonal_one]

lemma det_mul_aux {M N : matrix n n R} {p : n → n} (H : ¬bijective p) :
  univ.sum (λ σ : perm n, (sign σ : R) * (univ.prod (λ x, M (σ x) (p x) * N (p x) x))) = 0 :=
let ⟨i, hi⟩ := classical.not_forall.1 (mt fintype.injective_iff_bijective.1 H) in
let ⟨j, hij'⟩ := classical.not_forall.1 hi in
have hij : p i = p j ∧ i ≠ j, from not_imp.1 hij',
sum_involution
  (λ σ _, σ * swap i j)
  (λ σ _,
    have ∀ a, p (swap i j a) = p a := λ a, by simp only [swap_apply_def]; split_ifs; cc,
    have univ.prod (λ x, M (σ x) (p x)) = univ.prod (λ x, M ((σ * swap i j) x) (p x)),
      from prod_bij (λ a _, swap i j a) (λ _ _, mem_univ _) (by simp [this])
        (λ _ _ _ _ h, (swap i j).bijective.1 h)
        (λ b _, ⟨swap i j b, mem_univ _, by simp⟩),
    by simp [sign_mul, this, sign_swap hij.2, prod_mul_distrib])
  (λ σ _ _ h, hij.2 (σ.bijective.1 $ by conv {to_lhs, rw ← h}; simp))
  (λ _ _, mem_univ _)
  (λ _ _, equiv.ext _ _ $ by simp)

@[simp] lemma det_mul (M N : matrix n n R) : det (M * N) = det M * det N :=
calc det (M * N) = univ.sum (λ σ : perm n, (univ.pi (λ a, univ)).sum
    (λ (p : Π (a : n), a ∈ univ → n), sign σ *
    univ.attach.prod (λ i, M (σ i.1) (p i.1 (mem_univ _)) * N (p i.1 (mem_univ _)) i.1))) :
  by simp only [det, mul_val', prod_sum, mul_sum]
... = univ.sum (λ σ : perm n, univ.sum
    (λ p : n → n, sign σ * univ.prod (λ i, M (σ i) (p i) * N (p i) i))) :
  sum_congr rfl (λ σ _, sum_bij
    (λ f h i, f i (mem_univ _)) (λ _ _, mem_univ _)
    (by simp) (by simp [funext_iff]) (λ b _, ⟨λ i hi, b i, by simp⟩))
... = univ.sum (λ p : n → n, univ.sum
    (λ σ : perm n, sign σ * univ.prod (λ i, M (σ i) (p i) * N (p i) i))) :
  finset.sum_comm
... = ((@univ (n → n) _).filter bijective ∪ univ.filter (λ p : n → n, ¬bijective p)).sum
    (λ p : n → n, univ.sum (λ σ : perm n, sign σ * univ.prod (λ i, M (σ i) (p i) * N (p i) i))) :
  finset.sum_congr (finset.ext.2 (by simp; tauto)) (λ _ _, rfl)
... = ((@univ (n → n) _).filter bijective).sum (λ p : n → n, univ.sum
    (λ σ : perm n, sign σ * univ.prod (λ i, M (σ i) (p i) * N (p i) i))) +
    (univ.filter (λ p : n → n, ¬bijective p)).sum (λ p : n → n, univ.sum
    (λ σ : perm n, sign σ * univ.prod (λ i, M (σ i) (p i) * N (p i) i))) :
  finset.sum_union (by simp [finset.ext]; tauto)
... = ((@univ (n → n) _).filter bijective).sum (λ p : n → n, univ.sum
    (λ σ : perm n, sign σ * univ.prod (λ i, M (σ i) (p i) * N (p i) i))) +
    (univ.filter (λ p : n → n, ¬bijective p)).sum (λ p, 0) :
  (add_left_inj _).2 (finset.sum_congr rfl $ λ p h, det_mul_aux (mem_filter.1 h).2)
... = ((@univ (n → n) _).filter bijective).sum (λ p : n → n, univ.sum
    (λ σ : perm n, sign σ * univ.prod (λ i, M (σ i) (p i) * N (p i) i))) : by simp
... = (@univ (perm n) _).sum (λ τ, univ.sum
    (λ σ : perm n, sign σ * univ.prod (λ i, M (σ i) (τ i) * N (τ i) i))) :
  sum_bij (λ p h, equiv.of_bijective (mem_filter.1 h).2) (λ _ _, mem_univ _)
    (λ _ _, rfl) (λ _ _ _ _ h, by injection h)
    (λ b _, ⟨b, mem_filter.2 ⟨mem_univ _, b.bijective⟩, eq_of_to_fun_eq rfl⟩)
... = univ.sum (λ σ : perm n, univ.sum (λ τ : perm n,
    (univ.prod (λ i, N (σ i) i) * sign τ) * univ.prod (λ j, M (τ j) (σ j)))) :
  by simp [mul_sum, det, mul_comm, mul_left_comm, prod_mul_distrib, mul_assoc]
... = univ.sum (λ σ : perm n, univ.sum (λ τ : perm n,
    (univ.prod (λ i, N (σ i) i) * (sign σ * sign τ)) *
    univ.prod (λ i, M (τ i) i))) :
  sum_congr rfl (λ σ _, sum_bij (λ τ _, τ * σ⁻¹) (λ _ _, mem_univ _)
    (λ τ _,
      have univ.prod (λ j, M (τ j) (σ j)) = univ.prod (λ j, M ((τ * σ⁻¹) j) j),
        by rw prod_univ_perm σ⁻¹; simp [mul_apply],
      have h : (sign σ * sign (τ * σ⁻¹) : R) = sign τ :=
        calc (sign σ * sign (τ * σ⁻¹) : R) = sign ((τ * σ⁻¹) * σ) :
          by rw [mul_comm, sign_mul (τ * σ⁻¹)]; simp [sign_mul]
        ... = sign τ : by simp,
      by rw h; simp [this, mul_comm, mul_assoc, mul_left_comm])
    (λ _ _ _ _, (mul_right_inj _).1) (λ τ _, ⟨τ * σ, by simp⟩))
... = det M * det N : by simp [det, mul_assoc, mul_sum, mul_comm, mul_left_comm]

<<<<<<< HEAD
instance : is_monoid_hom det :=
{ map_one := det_one,
  map_mul := det_mul }

=======
>>>>>>> 61d87760
end matrix<|MERGE_RESOLUTION|>--- conflicted
+++ resolved
@@ -103,11 +103,8 @@
     (λ _ _ _ _, (mul_right_inj _).1) (λ τ _, ⟨τ * σ, by simp⟩))
 ... = det M * det N : by simp [det, mul_assoc, mul_sum, mul_comm, mul_left_comm]
 
-<<<<<<< HEAD
-instance : is_monoid_hom det :=
+instance : is_monoid_hom (det : matrix n n R → R) :=
 { map_one := det_one,
   map_mul := det_mul }
 
-=======
->>>>>>> 61d87760
 end matrix