--- conflicted
+++ resolved
@@ -145,12 +145,6 @@
     exact SC JS ((eq_top_iff_one _).2 J0) }
 end
 
-<<<<<<< HEAD
-lemma span_singleton_lt_span_singleton [integral_domain β] {x y : β} :
-  span ({x} : set β) < span ({y} : set β) ↔ y ≠ 0 ∧ ∃ d : β, ¬ is_unit d ∧ x = y * d :=
-by rw [lt_iff_le_not_le, span_singleton_le_span_singleton, span_singleton_le_span_singleton,
-  dvd_and_not_dvd_iff]
-=======
 def is_coprime (x y : α) : Prop :=
 span ({x, y} : set α) = ⊤
 
@@ -171,7 +165,11 @@
 theorem is_coprime_self {α} [comm_ring α] (x y : α) :
   is_coprime x x ↔ is_unit x :=
 by rw [← span_singleton_eq_top]; simp [is_coprime]
->>>>>>> 3762d96a
+
+lemma span_singleton_lt_span_singleton [integral_domain β] {x y : β} :
+  span ({x} : set β) < span ({y} : set β) ↔ y ≠ 0 ∧ ∃ d : β, ¬ is_unit d ∧ x = y * d :=
+by rw [lt_iff_le_not_le, span_singleton_le_span_singleton, span_singleton_le_span_singleton,
+  dvd_and_not_dvd_iff]
 
 end ideal
 
