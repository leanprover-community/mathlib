/-
Copyright (c) 2018 Johannes Hölzl. All rights reserved.
Released under Apache 2.0 license as described in the file LICENSE.
Authors: Johannes Hölzl, Jens Wagemaker

Theory of unique factorization domains.

@TODO: setup the complete lattice structure on `factor_set`.
-/
import ring_theory.associated algebra.gcd_domain

variables {α : Type*}
local infix ` ~ᵤ ` : 50 := associated

/-- Unique factorization domains.

In a unique factorization domain each element (except zero) is uniquely
represented as a multiset of irreducible factors.
Uniqueness is only up to associated elements.

This is equivalent to defining a unique factorization domain as a domain in
which each element (except zero) is non-uniquely represented as a multiset
of prime factors. This definition is used.

To define a UFD using the traditional definition in terms of multisets
of irreducible factors, use the definition `of_unique_irreducible_factorization`

-/
class unique_factorization_domain (α : Type*) [integral_domain α] :=
(factors : α → multiset α)
(factors_prod : ∀{a : α}, a ≠ 0 → (factors a).prod ~ᵤ a)
(prime_factors : ∀{a : α}, a ≠ 0 → ∀x∈factors a, prime x)

namespace unique_factorization_domain

variables [integral_domain α] [unique_factorization_domain α]

@[elab_as_eliminator] lemma induction_on_prime {P : α → Prop}
  (a : α) (h₁ : P 0) (h₂ : ∀ x : α, is_unit x → P x)
  (h₃ : ∀ a p : α, a ≠ 0 → prime p → P a → P (p * a)) : P a :=
by haveI := classical.dec_eq α; exact
if ha0 : a = 0 then ha0.symm ▸ h₁
else @multiset.induction_on _
  (λ s : multiset α, ∀ (a : α), a ≠ 0 → s.prod ~ᵤ a → (∀ p ∈ s, prime p) →  P a)
  (factors a)
  (λ _ _ h _, h₂ _ ((is_unit_iff_of_associated h.symm).2 is_unit_one))
  (λ p s ih a ha0 ⟨u, hu⟩ hsp,
    have ha : a = (p * u) * s.prod, by simp [hu.symm, mul_comm, mul_assoc],
    have hs0 : s.prod ≠ 0, from λ _ : s.prod = 0, by simp * at *,
    ha.symm ▸ h₃ _ _ hs0
      (prime_of_associated ⟨u, rfl⟩ (hsp p (multiset.mem_cons_self _ _)))
      (ih _ hs0 (by refl) (λ p hp, hsp p (multiset.mem_cons.2 (or.inr hp)))))
  _
  ha0
  (factors_prod ha0)
  (prime_factors ha0)

lemma factors_irreducible {a : α} (ha : irreducible a) :
  ∃ p, a ~ᵤ p ∧ factors a = p :: 0 :=
by haveI := classical.dec_eq α; exact
multiset.induction_on (factors a)
  (λ h, (ha.1 (associated_one_iff_is_unit.1 h.symm)).elim)
  (λ p s _ hp hs, let ⟨u, hu⟩ := hp in ⟨p,
    have hs0 : s = 0, from classical.by_contradiction
      (λ hs0, let ⟨q, hq⟩ := multiset.exists_mem_of_ne_zero hs0 in
       (hs q (by simp [hq])).2.1 $
        (ha.2 ((p * u) * (s.erase q).prod) _
          (by rw [mul_right_comm _ _ q, mul_assoc, ← multiset.prod_cons,
            multiset.cons_erase hq]; simp [hu.symm, mul_comm, mul_assoc])).resolve_left $
              mt is_unit_of_mul_is_unit_left $ mt is_unit_of_mul_is_unit_left
                (hs p (multiset.mem_cons_self _ _)).2.1),
    ⟨associated.symm (by clear _let_match; simp * at *), hs0 ▸ rfl⟩⟩)
  (factors_prod (nonzero_of_irreducible ha))
  (prime_factors (nonzero_of_irreducible ha))

lemma irreducible_iff_prime {p : α} : irreducible p ↔ prime p :=
by letI := classical.dec_eq α; exact
if hp0 : p = 0 then by simp [hp0]
else
  ⟨λ h, let ⟨q, hq⟩ := factors_irreducible h in
      have prime q, from hq.2 ▸ prime_factors hp0 _ (by simp [hq.2]),
      suffices prime (factors p).prod,
        from prime_of_associated (factors_prod hp0) this,
      hq.2.symm ▸ by simp [this],
    irreducible_of_prime⟩

lemma irreducible_factors : ∀{a : α}, a ≠ 0 → ∀x∈factors a, irreducible x :=
by simp only [irreducible_iff_prime]; exact @prime_factors _ _ _

lemma unique : ∀{f g : multiset α},
  (∀x∈f, irreducible x) → (∀x∈g, irreducible x) → f.prod ~ᵤ g.prod →
  multiset.rel associated f g :=
by haveI := classical.dec_eq α; exact
λ f, multiset.induction_on f
  (λ g _ hg h,
    multiset.rel_zero_left.2 $
      multiset.eq_zero_of_forall_not_mem (λ x hx,
        have is_unit g.prod, by simpa [associated_one_iff_is_unit] using h.symm,
        (hg x hx).1 (is_unit_iff_dvd_one.2 (dvd.trans (multiset.dvd_prod hx)
          (is_unit_iff_dvd_one.1 this)))))
  (λ p f ih g hf hg hfg,
    let ⟨b, hbg, hb⟩ := exists_associated_mem_of_dvd_prod
      (irreducible_iff_prime.1 (hf p (by simp)))
      (λ q hq, irreducible_iff_prime.1 (hg _ hq)) $
        (dvd_iff_dvd_of_rel_right hfg).1
          (show p ∣ (p :: f).prod, by simp) in
    begin
      rw ← multiset.cons_erase hbg,
      exact multiset.rel.cons hb (ih (λ q hq, hf _ (by simp [hq]))
        (λ q (hq : q ∈ g.erase b), hg q (multiset.mem_of_mem_erase hq))
        (associated_mul_left_cancel
          (by rwa [← multiset.prod_cons, ← multiset.prod_cons, multiset.cons_erase hbg]) hb
        (nonzero_of_irreducible (hf p (by simp)))))
    end)

end unique_factorization_domain

structure unique_irreducible_factorization (α : Type*) [integral_domain α] :=
(factors : α → multiset α)
(factors_prod : ∀{a : α}, a ≠ 0 → (factors a).prod ~ᵤ a)
(irreducible_factors : ∀{a : α}, a ≠ 0 →  ∀x∈factors a, irreducible x)
(unique : ∀{f g : multiset α},
  (∀x∈f, irreducible x) → (∀x∈g, irreducible x) → f.prod ~ᵤ g.prod → multiset.rel associated f g)

namespace unique_factorization_domain
<<<<<<< HEAD
open unique_factorization_domain associated lattice
variables [integral_domain α] [unique_factorization_domain α] [decidable_eq (associates α)]

lemma exists_mem_factors_of_dvd {a p : α} (ha0 : a ≠ 0) (hp : irreducible p) : p ∣ a →
  ∃ q ∈ factors a, p ~ᵤ q :=
λ ⟨b, hb⟩,
have hb0 : b ≠ 0, from λ hb0, by simp * at *,
have multiset.rel associated (p :: factors b) (factors a),
  from unique
    (λ x hx, (multiset.mem_cons.1 hx).elim (λ h, h.symm ▸ hp)
      (irreducible_factors hb0 _))
    (irreducible_factors ha0)
    (associated.symm $ calc multiset.prod (factors a) ~ᵤ a : factors_prod ha0
      ... = p * b : hb
      ... ~ᵤ multiset.prod (p :: factors b) :
        by rw multiset.prod_cons; exact associated_mul_mul
          (associated.refl _)
          (associated.symm (factors_prod hb0))),
multiset.exists_mem_of_rel_of_mem this (by simp)
=======

def of_unique_irreducible_factorization {α : Type*} [integral_domain α]
  (o : unique_irreducible_factorization α) : unique_factorization_domain α :=
by letI := classical.dec_eq α; exact
{ prime_factors := λ a h p (hpa : p ∈ o.factors a),
    have hpi : irreducible p, from o.irreducible_factors h _ hpa,
    ⟨nonzero_of_irreducible hpi, hpi.1,
      λ a b ⟨x, hx⟩,
      if hab0 : a * b = 0
      then (eq_zero_or_eq_zero_of_mul_eq_zero hab0).elim
        (λ ha0, by simp [ha0])
        (λ hb0, by simp [hb0])
      else
        have hx0 : x ≠ 0, from λ hx0, by simp * at *,
        have ha0 : a ≠ 0, from ne_zero_of_mul_ne_zero_right hab0,
        have hb0 : b ≠ 0, from ne_zero_of_mul_ne_zero_left hab0,
        have multiset.rel associated  (p :: o.factors x) (o.factors a + o.factors b),
          from o.unique
            (λ i hi, (multiset.mem_cons.1 hi).elim
              (λ hip, hip.symm ▸ hpi)
              (o.irreducible_factors hx0 _))
            (show ∀ x ∈ o.factors a + o.factors b, irreducible x,
              from λ x hx, (multiset.mem_add.1 hx).elim
                (o.irreducible_factors (ne_zero_of_mul_ne_zero_right hab0) _)
                (o.irreducible_factors (ne_zero_of_mul_ne_zero_left hab0) _)) $
              calc multiset.prod (p :: o.factors x)
                  ~ᵤ a * b : by rw [hx, multiset.prod_cons];
                    exact associated_mul_mul (by refl)
                      (o.factors_prod hx0)
              ... ~ᵤ (o.factors a).prod * (o.factors b).prod :
                associated_mul_mul
                  (o.factors_prod ha0).symm
                  (o.factors_prod hb0).symm
              ... = _ : by rw multiset.prod_add,
        let ⟨q, hqf, hq⟩ := multiset.exists_mem_of_rel_of_mem this
          (multiset.mem_cons_self p _) in
        (multiset.mem_add.1 hqf).elim
          (λ hqa, or.inl $ (dvd_iff_dvd_of_rel_left hq).2 $
            (dvd_iff_dvd_of_rel_right (o.factors_prod ha0)).1
              (multiset.dvd_prod hqa))
          (λ hqb, or.inr $ (dvd_iff_dvd_of_rel_left hq).2 $
            (dvd_iff_dvd_of_rel_right (o.factors_prod hb0)).1
              (multiset.dvd_prod hqb))⟩,
  ..o }
>>>>>>> 6e97721b

end unique_factorization_domain

namespace associates
open unique_factorization_domain associated lattice
variables [integral_domain α] [unique_factorization_domain α] [decidable_eq (associates α)]

/-- `factor_set α` representation elements of unique factorization domain as multisets.

`multiset α` produced by `factors` are only unique up to associated elements, while the multisets in
`factor_set α` are unqiue by equality and restricted to irreducible elements. This gives us a
representation of each element as a unique multisets (or the added ⊤ for 0), which has a complete
lattice struture. Infimum is the greatest common divisor and supremum is the least common multiple.
-/
@[reducible] def {u} factor_set (α : Type u) [integral_domain α] [unique_factorization_domain α] :
  Type u :=
with_top (multiset { a : associates α // irreducible a })

local attribute [instance] associated.setoid

theorem unique' {p q : multiset (associates α)} :
  (∀a∈p, irreducible a) → (∀a∈q, irreducible a) → p.prod = q.prod → p = q :=
begin
  apply multiset.induction_on_multiset_quot p,
  apply multiset.induction_on_multiset_quot q,
  assume s t hs ht eq,
  refine multiset.map_mk_eq_map_mk_of_rel (unique_factorization_domain.unique _ _ _),
  { exact assume a ha, ((irreducible_mk_iff _).1 $ hs _ $ multiset.mem_map_of_mem _ ha) },
  { exact assume a ha, ((irreducible_mk_iff _).1 $ ht _ $ multiset.mem_map_of_mem _ ha) },
  simpa [quot_mk_eq_mk, prod_mk, mk_eq_mk_iff_associated] using eq
end

private theorem forall_map_mk_factors_irreducible (x : α) (hx : x ≠ 0) :
  ∀(a : associates α), a ∈ multiset.map associates.mk (factors x) → irreducible a :=
begin
  assume a ha,
  rcases multiset.mem_map.1 ha with ⟨c, hc, rfl⟩,
  exact (irreducible_mk_iff c).2 (irreducible_factors hx _ hc)
end

theorem prod_le_prod_iff_le {p q : multiset (associates α)}
  (hp : ∀a∈p, irreducible a) (hq : ∀a∈q, irreducible a) :
  p.prod ≤ q.prod ↔ p ≤ q :=
iff.intro
  begin
    rintros ⟨⟨c⟩, eq⟩,
    have : c ≠ 0, from (mt mk_eq_zero_iff_eq_zero.2 $
      assume (hc : quot.mk setoid.r c = 0),
      have (0 : associates α) ∈ q, from prod_eq_zero_iff.1 $ eq ▸ hc.symm ▸ mul_zero _,
      not_irreducible_zero ((irreducible_mk_iff 0).1 $ hq _ this)),
    have : associates.mk (factors c).prod = quot.mk setoid.r c,
      from mk_eq_mk_iff_associated.2 (factors_prod this),

    refine le_iff_exists_add.2 ⟨(factors c).map associates.mk, unique' hq _ _⟩,
    { assume x hx,
      rcases multiset.mem_add.1 hx with h | h,
      exact hp x h,
      exact forall_map_mk_factors_irreducible c ‹c ≠ 0› _ h },
    { simp [multiset.prod_add, prod_mk, *] at * }
  end
  prod_le_prod

@[simp] theorem factor_set.coe_add {a b : multiset { a : associates α // irreducible a }} :
  (↑a + ↑b : factor_set α) = ↑(a + b) :=
with_top.coe_add

lemma factor_set.sup_add_inf_eq_add : ∀(a b : factor_set α), a ⊔ b + a ⊓ b = a + b
| none     b        := show ⊤ ⊔ b + ⊤ ⊓ b = ⊤ + b, by simp
| a        none     := show a ⊔ ⊤ + a ⊓ ⊤ = a + ⊤, by simp
| (some a) (some b) := show (a : factor_set α) ⊔ b + a ⊓ b = a + b, from
  begin
    rw [← with_top.coe_sup, ← with_top.coe_inf, ← with_top.coe_add, ← with_top.coe_add,
      with_top.coe_eq_coe],
    exact multiset.union_add_inter _ _
  end

def factors' (a : α) (ha : a ≠ 0) : multiset { a : associates α // irreducible a } :=
(factors a).pmap (λa ha, ⟨associates.mk a, (irreducible_mk_iff _).2 ha⟩)
  (irreducible_factors $ ha)

@[simp] theorem map_subtype_val_factors' {a : α} (ha : a ≠ 0) :
  (factors' a ha).map subtype.val = (factors a).map associates.mk :=
by simp [factors', multiset.map_pmap, multiset.pmap_eq_map]

theorem factors'_cong {a b : α} (ha : a ≠ 0) (hb : b ≠ 0) (h : a ~ᵤ b) :
  factors' a ha = factors' b hb :=
have multiset.rel associated (factors a) (factors b), from
  unique (irreducible_factors ha) (irreducible_factors hb)
    ((factors_prod ha).trans $ h.trans $ (factors_prod hb).symm),
by simpa [(multiset.map_eq_map subtype.val_injective).symm, rel_associated_iff_map_eq_map.symm]

def factors (a : associates α) : factor_set α :=
begin
  refine (if h : a = 0 then ⊤ else
    quotient.hrec_on a (λx h, some $ factors' x (mt mk_eq_zero_iff_eq_zero.2 h)) _ h),

  assume a b hab,
  apply function.hfunext,
  { have : a ~ᵤ 0 ↔ b ~ᵤ 0, from
      iff.intro (assume ha0, hab.symm.trans ha0) (assume hb0, hab.trans hb0),
    simp [quotient_mk_eq_mk, mk_eq_zero_iff_eq_zero, (associated_zero_iff_eq_zero _).symm, this] },
  exact (assume ha hb eq, heq_of_eq $ congr_arg some $ factors'_cong _ _ hab)
end

@[simp] theorem factors_0 : (0 : associates α).factors = ⊤ :=
dif_pos rfl

@[simp] theorem factors_mk (a : α) (h : a ≠ 0) : (associates.mk a).factors = factors' a h :=
dif_neg (mt mk_eq_zero_iff_eq_zero.1 h)

def factor_set.prod : factor_set α → associates α
| none     := 0
| (some s) := (s.map subtype.val).prod

@[simp] theorem prod_top : (⊤ : factor_set α).prod = 0 := rfl

@[simp] theorem prod_coe {s : multiset { a : associates α // irreducible a }} :
  (s : factor_set α).prod = (s.map subtype.val).prod :=
rfl

theorem prod_factors : ∀(s : factor_set α), s.prod.factors = s
| none     := by simp [factor_set.prod]; refl
| (some s) :=
  begin
    unfold factor_set.prod,
    generalize eq_a : (s.map subtype.val).prod = a,
    rcases a with ⟨a⟩,
    rw quot_mk_eq_mk at *,

    have : (s.map subtype.val).prod ≠ 0, from assume ha,
      let ⟨⟨a, ha⟩, h, eq⟩ := multiset.mem_map.1 (prod_eq_zero_iff.1 ha) in
      have irreducible (0 : associates α), from eq ▸ ha,
      not_irreducible_zero ((irreducible_mk_iff _).1 this),
    have ha : a ≠ 0, by simp [*] at *,
    suffices : (unique_factorization_domain.factors a).map associates.mk = s.map subtype.val,
    { rw [factors_mk a ha],
      apply congr_arg some _,
      simpa [(multiset.map_eq_map subtype.val_injective).symm] },

    refine unique'
      (forall_map_mk_factors_irreducible _ ha)
      (assume a ha, let ⟨⟨x, hx⟩, ha, eq⟩ := multiset.mem_map.1 ha in eq ▸ hx)
      _,
    rw [prod_mk, eq_a, mk_eq_mk_iff_associated],
    exact factors_prod ha
  end

theorem factors_prod (a : associates α) : a.factors.prod = a :=
quotient.induction_on a $ assume a, decidable.by_cases
  (assume : associates.mk a = 0, by simp [quotient_mk_eq_mk, this])
  (assume : associates.mk a ≠ 0,
    have a ≠ 0, by simp * at *,
    by simp [this, quotient_mk_eq_mk, prod_mk, mk_eq_mk_iff_associated.2 (factors_prod this)])

theorem eq_of_factors_eq_factors {a b : associates α} (h : a.factors = b.factors) : a = b :=
have a.factors.prod = b.factors.prod, by rw h,
by rwa [factors_prod, factors_prod] at this

theorem eq_of_prod_eq_prod {a b : factor_set α} (h : a.prod = b.prod) : a = b :=
have a.prod.factors = b.prod.factors, by rw h,
by rwa [prod_factors, prod_factors] at this

@[simp] theorem prod_add : ∀(a b : factor_set α), (a + b).prod = a.prod * b.prod
| none b    := show (⊤ + b).prod = (⊤:factor_set α).prod * b.prod, by simp
| a    none := show (a + ⊤).prod = a.prod * (⊤:factor_set α).prod, by simp
| (some a) (some b) :=
  show (↑a + ↑b:factor_set α).prod = (↑a:factor_set α).prod * (↑b:factor_set α).prod,
    by rw [factor_set.coe_add, prod_coe, prod_coe, prod_coe, multiset.map_add, multiset.prod_add]

theorem prod_mono : ∀{a b : factor_set α}, a ≤ b → a.prod ≤ b.prod
| none b h := have b = ⊤, from top_unique h, by rw [this, prod_top]; exact le_refl _
| a none h := show a.prod ≤ (⊤ : factor_set α).prod, by simp; exact le_top
| (some a) (some b) h := prod_le_prod $ multiset.map_le_map $ with_top.coe_le_coe.1 $ h

@[simp] theorem factors_mul (a b : associates α) : (a * b).factors = a.factors + b.factors :=
eq_of_prod_eq_prod $ eq_of_factors_eq_factors $
  by rw [prod_add, factors_prod, factors_prod, factors_prod]

theorem factors_mono : ∀{a b : associates α}, a ≤ b → a.factors ≤ b.factors
| s t ⟨d, rfl⟩ := by rw [factors_mul] ; exact le_add_of_nonneg_right' bot_le

theorem factors_le {a b : associates α} : a.factors ≤ b.factors ↔ a ≤ b :=
iff.intro
  (assume h, have a.factors.prod ≤ b.factors.prod, from prod_mono h,
    by rwa [factors_prod, factors_prod] at this)
  factors_mono

theorem prod_le {a b : factor_set α} : a.prod ≤ b.prod ↔ a ≤ b :=
iff.intro
  (assume h, have a.prod.factors ≤ b.prod.factors, from factors_mono h,
    by rwa [prod_factors, prod_factors] at this)
  prod_mono

instance : has_sup (associates α) := ⟨λa b, (a.factors ⊔ b.factors).prod⟩
instance : has_inf (associates α) := ⟨λa b, (a.factors ⊓ b.factors).prod⟩

instance : bounded_lattice (associates α) :=
{ sup          := (⊔),
  inf          := (⊓),
  sup_le       :=
    assume a b c hac hbc, factors_prod c ▸ prod_mono (sup_le (factors_mono hac) (factors_mono hbc)),
  le_sup_left  := assume a b,
    le_trans (le_of_eq (factors_prod a).symm) $ prod_mono $ le_sup_left,
  le_sup_right := assume a b,
    le_trans (le_of_eq (factors_prod b).symm) $ prod_mono $ le_sup_right,
  le_inf :=
    assume a b c hac hbc, factors_prod a ▸ prod_mono (le_inf (factors_mono hac) (factors_mono hbc)),
  inf_le_left  := assume a b,
    le_trans (prod_mono inf_le_left) (le_of_eq (factors_prod a)),
  inf_le_right := assume a b,
    le_trans (prod_mono inf_le_right) (le_of_eq (factors_prod b)),
  .. associates.partial_order,
  .. associates.lattice.order_top,
  .. associates.lattice.order_bot }

lemma sup_mul_inf (a b : associates α) : (a ⊔ b) * (a ⊓ b) = a * b :=
show (a.factors ⊔ b.factors).prod * (a.factors ⊓ b.factors).prod = a * b,
begin
  refine eq_of_factors_eq_factors _,
  rw [← prod_add, prod_factors, factors_mul, factor_set.sup_add_inf_eq_add]
end

end associates

section
open associates unique_factorization_domain lattice

/-- `to_gcd_domain` constructs a GCD domain out of a unique factorization domain over a normalization
domain. -/
def unique_factorization_domain.to_gcd_domain
  (α : Type*) [normalization_domain α] [unique_factorization_domain α] [decidable_eq (associates α)] :
  gcd_domain α :=
{ gcd := λa b, (associates.mk a ⊓ associates.mk b).out,
  lcm := λa b, (associates.mk a ⊔ associates.mk b).out,
  gcd_dvd_left := assume a b, (out_dvd_iff a (associates.mk a ⊓ associates.mk b)).2 $ inf_le_left,
  gcd_dvd_right := assume a b, (out_dvd_iff b (associates.mk a ⊓ associates.mk b)).2 $ inf_le_right,
  dvd_gcd := assume a b c hac hab, show a ∣ (associates.mk c ⊓ associates.mk b).out,
    by rw [dvd_out_iff, le_inf_iff, mk_le_mk_iff_dvd_iff, mk_le_mk_iff_dvd_iff]; exact ⟨hac, hab⟩,
  lcm_zero_left := assume a, show (⊤ ⊔ associates.mk a).out = 0, by simp,
  lcm_zero_right := assume a, show (associates.mk a ⊔ ⊤).out = 0, by simp,
  gcd_mul_lcm := assume a b,
    show (associates.mk a ⊓ associates.mk b).out * (associates.mk a ⊔ associates.mk b).out =
      a * b * norm_unit (a * b),
    by rw [← out_mk, ← out_mul, mul_comm, sup_mul_inf]; refl,
  norm_unit_gcd := assume a b, norm_unit_out _,
  .. ‹normalization_domain α› }

end<|MERGE_RESOLUTION|>--- conflicted
+++ resolved
@@ -123,7 +123,6 @@
   (∀x∈f, irreducible x) → (∀x∈g, irreducible x) → f.prod ~ᵤ g.prod → multiset.rel associated f g)
 
 namespace unique_factorization_domain
-<<<<<<< HEAD
 open unique_factorization_domain associated lattice
 variables [integral_domain α] [unique_factorization_domain α] [decidable_eq (associates α)]
 
@@ -143,7 +142,6 @@
           (associated.refl _)
           (associated.symm (factors_prod hb0))),
 multiset.exists_mem_of_rel_of_mem this (by simp)
-=======
 
 def of_unique_irreducible_factorization {α : Type*} [integral_domain α]
   (o : unique_irreducible_factorization α) : unique_factorization_domain α :=
@@ -188,7 +186,6 @@
             (dvd_iff_dvd_of_rel_right (o.factors_prod hb0)).1
               (multiset.dvd_prod hqb))⟩,
   ..o }
->>>>>>> 6e97721b
 
 end unique_factorization_domain
 
