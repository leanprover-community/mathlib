--- conflicted
+++ resolved
@@ -11,29 +11,43 @@
 universes u v w
 open tactic
 
--- if you're not interested in making ring work _efficiently_ then you 
--- might be able to ignore this bit
-/-- this function is crucial to an efficient representation of polynomials -/
+/- This tactic proves ring identities using the obvious strategy:
+   to prove that, for example, if (d : ℤ) then (d+1)^2=d^2+2*d+1, it
+   first proves an identity (X+1)^2=X^2+2*X+1 in ℤ[X] and then
+   deduces the result for d by specialization. To do this we have to
+   construct some sort of untrusted polynomial ring ℤ[X] (and more
+   generally α[X₁,X₂,...,X_n] for a comm_semiring α) plus a proof
+   that evaluation is a ring homomorphism.
+
+   A CS technicality here is that polynomials are not represented
+   by the obvious naive methods (lists of coefficients, for example),
+   but by iterating the "horner" function ax^n+b:
+-/
+
 def horner {α} [comm_semiring α] (a x : α) (n : ℕ) (b : α) := a * x ^ n + b
+
+/- For example x^3+4x+5 = (x^2+4)*x+5=(1*x^2+4)*x^1+5. 
+   This is important for the CS people because then polynomials such as x^100
+   aren't lists of size 100, and x^100 * x^100 isn't going to involve
+   running norm_num 10,000 times. So polynomials will be implemented by 
+   recurring applications of horner, which is fine until you have to e.g. add them up.
+   For some reason, the implementation of the polynomial ring type is all done
+   in untrusted mode with exprs.
+-/
 
 namespace tactic
 namespace ring
 
-<<<<<<< HEAD
-/-- expr version of type α; contains data α : Sort univ and [semiring α] -/
-=======
-/-- expr way of storing {α : Type univ} [comm_semiring α] -/
->>>>>>> ce031f01
+-- For some reason we make our polynomial ring in untrusted mode (i.e. using exprs), 
+-- so we need to get untrusted versions of our underlying commutative ring.
+
+/-- expr (untrusted) version of type α; contains data α : Sort univ and [semiring α] -/
 meta structure cache :=
 (α : expr)
 (univ : level)
 (comm_semiring_inst : expr)
 
-<<<<<<< HEAD
 /-- Takes an expr representing (a : α) and returns the expr version of α -/
-=======
-/-- Given an expr representing a : α, this returns the expr version of the comm_semiring α -/
->>>>>>> ce031f01
 meta def mk_cache (e : expr) : tactic cache :=
 do α ← infer_type e,
    c ← mk_app ``comm_semiring [α] >>= mk_instance,
@@ -53,6 +67,9 @@
 | const : ℚ → destruct_ty
 | xadd : expr → expr → expr → ℕ → expr → destruct_ty
 open destruct_ty
+
+
+-- todo -- what does `ty` stand for? And why `destruct` ?
 
 /-- This attempts to turn an expr into a destruct_ty. It can fail. It first tries to interpret
     it as a rational, and then as horner of something. -/
@@ -77,12 +94,12 @@
   | none := to_string e
   end
 
-/-- 0 * x ^ n + b = b  -/
+/-- This non-meta theorem is just a proof that 0 * x ^ n + b = b  -/
 theorem zero_horner {α} [comm_semiring α] (x n b) :
   @horner α _ 0 x n b = b :=
 by simp [horner]
 
-/-- (a1*x^n1+0)*x^n2+b=a1*x^(n1+n2)+b -/
+/-- This non-meta theorem is a proof that (a1*x^n1+0)*x^n2+b=a1*x^(n1+n2)+b -/
 theorem horner_horner {α} [comm_semiring α] (a₁ x n₁ n₂ b n')
   (h : n₁ + n₂ = n') :
   @horner α _ (horner a₁ x n₁ 0) x n₂ b = horner a₁ x n' b :=
@@ -93,7 +110,7 @@
 do p ← mk_eq_refl e, return (e, p)
 
 /-- if t1 e = (f,proof that e = f) and t2 f is (g,proof that f=g) then 
-    return (g,proof that e=g) else do your best to return anything -/
+    return (g,proof that e=g) else do your best to return anything helpful -/
 meta def trans_conv (t₁ t₂ : expr → tactic (expr × expr)) (e : expr) :
   tactic (expr × expr) :=
 (do (e₁, p₁) ← t₁ e,
@@ -101,12 +118,9 @@
     p ← mk_eq_trans p₁ p₂, return (e₂, p)) <|>
   return (e₁, p₁)) <|> t₂ e
 
-<<<<<<< HEAD
-/-- -/
-=======
-/-- This takes as input untrusted alpha and a x n b, and returns the pair
-    (e,proof that e = a*x^n+b) . Note that a is allowed to be of the form a₁ * x₁ ^ n₁ + b₁ -/
->>>>>>> ce031f01
+/-- This takes as input untrusted alpha and a x n b, and returns the untrusted pair
+    (e,proof that e = a*x^n+b) . Note that a is allowed to be of the form a₁ * x₁ ^ n₁ + b₁,
+    -- which it could well be in practice.  -/
 meta def eval_horner (c : cache) (a x n b : expr) : tactic (expr × expr) :=
 do d ← destruct a, match d with
 | const q := if q = 0 then
@@ -120,6 +134,9 @@
   else refl_conv $ c.cs_app ``horner [a, x, n, b]
 end
 
+-- The next five (non-meta) theorems write the sum of two polynomials in "horner form"
+-- as a polynomial in horner form.
+
 /-- This non-meta theorem just says k + ax^n+b = ax^n+(k+b) -/
 theorem const_add_horner {α} [comm_semiring α] (k a x n b b') (h : k + b = b') :
   k + @horner α _ a x n b = horner a x n b' :=
@@ -136,18 +153,20 @@
   @horner α _ a₁ x n₁ b₁ + horner a₂ x n₂ b₂ = horner (horner a₂ x k a₁) x n₁ b' :=
 by simp [h₂.symm, h₁.symm, horner, pow_add, mul_add, mul_comm, mul_left_comm]
 
--- some boring non-meta theorem
+/-- This non-meta theorem just says a₁x^(n₂+k)+b₁+a₂x^n₂+b₂=(a₁x^k+a₂)x^n₂+(b₁+b₂) -/
 theorem horner_add_horner_gt {α} [comm_semiring α] (a₁ x n₁ b₁ a₂ n₂ b₂ k b')
   (h₁ : n₂ + k = n₁) (h₂ : b₁ + b₂ = b') :
   @horner α _ a₁ x n₁ b₁ + horner a₂ x n₂ b₂ = horner (horner a₁ x k a₂) x n₂ b' :=
 by simp [h₂.symm, h₁.symm, horner, pow_add, mul_add, mul_comm, mul_left_comm]
 
--- some boring non-meta theorem
+/-- This non-meta theorem just says a₁x^n+b₁+a₂x^n+b₂=(a₁+a₂)x^n+(b₁+b₂) -/
 theorem horner_add_horner_eq {α} [comm_semiring α] (a₁ x n b₁ a₂ b₂ a' b' t)
   (h₁ : a₁ + a₂ = a') (h₂ : b₁ + b₂ = b') (h₃ : horner a' x n b' = t) :
   @horner α _ a₁ x n b₁ + horner a₂ x n b₂ = t :=
 by simp [h₃.symm, h₂.symm, h₁.symm, horner, add_mul, mul_comm]
 
+/-- This is a crucial definition; given two exprs representing polynomials in horner form
+    (so either constants or of the form ax^n+b) it produces -/
 meta def eval_add (c : cache) : expr → expr → tactic (expr × expr)
 | e₁ e₂ := do d₁ ← destruct e₁, d₂ ← destruct e₂,
 match d₁, d₂ with
