--- conflicted
+++ resolved
@@ -111,22 +111,13 @@
 @[simp] lemma eval₂_zero : (0 : mv_polynomial σ α).eval₂ f g = 0 :=
 finsupp.sum_zero_index
 
-<<<<<<< HEAD
-@[simp] lemma map₂_add : (p + q).map₂ f g = p.map₂ f g + q.map₂ f g :=
-=======
-lemma eval₂_add : (p + q).eval₂ f g = p.eval₂ f g + q.eval₂ f g :=
->>>>>>> 8dc0393c
+@[simp] lemma eval₂_add : (p + q).eval₂ f g = p.eval₂ f g + q.eval₂ f g :=
 finsupp.sum_add_index
   (by simp [is_semiring_hom.map_zero f])
   (by simp [add_mul, is_semiring_hom.map_add f])
 
-<<<<<<< HEAD
-@[simp] lemma map₂_monomial : (monomial s a).map₂ f g = g a * s.prod (λn e, f n ^ e) :=
-finsupp.sum_single_index (by simp [is_semiring_hom.map_zero g])
-=======
-lemma eval₂_monomial : (monomial s a).eval₂ f g = f a * s.prod (λn e, g n ^ e) :=
+@[simp] lemma eval₂_monomial : (monomial s a).eval₂ f g = f a * s.prod (λn e, g n ^ e) :=
 finsupp.sum_single_index (by simp [is_semiring_hom.map_zero f])
->>>>>>> 8dc0393c
 
 @[simp] lemma eval₂_C (a) : (C a).eval₂ f g = f a :=
 by simp [eval₂_monomial, C, prod_zero_index]
@@ -138,13 +129,8 @@
 by simp [eval₂_monomial,
   is_semiring_hom.map_one f, X, prod_single_index, pow_one]
 
-<<<<<<< HEAD
-@[simp] lemma map₂_mul_monomial :
-  ∀{s a}, (p * monomial s a).map₂ f g = p.map₂ f g * g a * s.prod (λn e, f n ^ e) :=
-=======
-lemma eval₂_mul_monomial :
+@[simp] lemma eval₂_mul_monomial :
   ∀{s a}, (p * monomial s a).eval₂ f g = p.eval₂ f g * f a * s.prod (λn e, g n ^ e) :=
->>>>>>> 8dc0393c
 begin
   apply mv_polynomial.induction_on p,
   { assume a' s a,
@@ -194,27 +180,16 @@
 
 @[simp] lemma eval_zero : (0 : mv_polynomial σ α).eval f = 0 := eval₂_zero _ _
 
-<<<<<<< HEAD
-@[simp] lemma eval_add : (p + q).eval f = p.eval f + q.eval f := map₂_add _ _
+@[simp] lemma eval_add : (p + q).eval f = p.eval f + q.eval f := eval₂_add _ _
 
 @[simp] lemma eval_monomial : (monomial s a).eval f = a * s.prod (λn e, f n ^ e) :=
-map₂_monomial _ _
-=======
-lemma eval_add : (p + q).eval f = p.eval f + q.eval f := eval₂_add _ _
-
-lemma eval_monomial : (monomial s a).eval f = a * s.prod (λn e, f n ^ e) :=
 eval₂_monomial _ _
->>>>>>> 8dc0393c
 
 @[simp] lemma eval_C : ∀ a, (C a).eval f = a := eval₂_C _ _
 
 @[simp] lemma eval_X : ∀ n, (X n).eval f = f n := eval₂_X _ _
 
-<<<<<<< HEAD
-@[simp] lemma eval_mul : (p * q).eval f = p.eval f * q.eval f := map₂_mul _ _
-=======
-lemma eval_mul : (p * q).eval f = p.eval f * q.eval f := eval₂_mul _ _
->>>>>>> 8dc0393c
+@[simp] lemma eval_mul : (p * q).eval f = p.eval f * q.eval f := eval₂_mul _ _
 
 instance eval.is_semiring_hom : is_semiring_hom (eval f) :=
 eval₂.is_semiring_hom _ _
@@ -324,30 +299,29 @@
 instance C.is_ring_hom : is_ring_hom (C : α → mv_polynomial σ α) :=
 by apply is_ring_hom.of_semiring
 
-<<<<<<< HEAD
 lemma C_sub : (C (a - a') : mv_polynomial σ α) = C a - C a' := is_ring_hom.map_sub _
 
 @[simp] lemma C_neg : (C (-a) : mv_polynomial σ α) = -C a := is_ring_hom.map_neg _
 
-section map₂
+section eval₂
 
 variables [decidable_eq β] [comm_ring β]
-variables (f : σ → β) (g : α → β) [is_ring_hom g]
-
-instance map₂.is_ring_hom : is_ring_hom (map₂ f g) :=
+variables (f : α → β) [is_ring_hom f] (g : σ → β)
+
+instance eval₂.is_ring_hom : is_ring_hom (eval₂ f g) :=
 by apply is_ring_hom.of_semiring
 
-lemma map₂_sub : (p - q).map₂ f g = p.map₂ f g - q.map₂ f g := is_ring_hom.map_sub _
-
-@[simp] lemma map₂_neg : (-p).map₂ f g = -(p.map₂ f g) := is_ring_hom.map_neg _
-
-end map₂
+lemma eval₂_sub : (p - q).eval₂ f g = p.eval₂ f g - q.eval₂ f g := is_ring_hom.map_sub _
+
+@[simp] lemma eval₂_neg : (-p).eval₂ f g = -(p.eval₂ f g) := is_ring_hom.map_neg _
+
+end eval₂
 
 section eval
 
 variables (f : σ → α)
 
-instance eval.is_ring_hom : is_ring_hom (eval f) := map₂.is_ring_hom _ _
+instance eval.is_ring_hom : is_ring_hom (eval f) := eval₂.is_ring_hom _ _
 
 lemma eval_sub : (p - q).eval f = p.eval f - q.eval f := is_ring_hom.map_sub _
 
@@ -361,19 +335,7 @@
 variables (f : α → β) [is_ring_hom f]
 
 instance map.is_ring_hom : is_ring_hom (map f : mv_polynomial σ α → mv_polynomial σ β) :=
-map₂.is_ring_hom _ _
-=======
-instance eval₂.is_ring_hom [decidable_eq β] [comm_ring β]
-  (f : α → β) [is_ring_hom f] (g : σ → β) : is_ring_hom (eval₂ f g) :=
-by apply is_ring_hom.of_semiring
-
-instance eval.is_ring_hom (f : σ → α) : is_ring_hom (eval f) := eval₂.is_ring_hom _ _
-
-instance map.is_ring_hom [decidable_eq β] [comm_ring β]
-  (f : α → β) [is_ring_hom f] :
-  is_ring_hom (map f : mv_polynomial σ α → mv_polynomial σ β) :=
 eval₂.is_ring_hom _ _
->>>>>>> 8dc0393c
 
 lemma map_sub : (p - q).map f = p.map f - q.map f := is_ring_hom.map_sub _
 
