name: continuous integration

on:
  push:
    branches-ignore:
      # ignore tmp branches used by bors
      - 'staging.tmp*'
      - 'trying.tmp*'

jobs:
  build:
    name: Build mathlib
    runs-on: ubuntu-latest
    env:
      # number of commits to check for olean cache
      GIT_HISTORY_DEPTH: 20
    steps:
      - uses: actions/checkout@v2
        with:
          fetch-depth: ${{ env.GIT_HISTORY_DEPTH }}

      - name: install elan
        run: |
          set -o pipefail
          curl https://raw.githubusercontent.com/Kha/elan/master/elan-init.sh -sSf | sh -s -- --default-toolchain none -y
          ~/.elan/bin/lean --version
          echo "::add-path::$HOME/.elan/bin"
          echo "::set-env name=short_lean_version::$(~/.elan/bin/lean --run scripts/lean_version.lean)"

      - name: install azcopy
        run: |
          cd /usr/local/bin
          wget -q https://aka.ms/downloadazcopy-v10-linux -O - | sudo tar zxf - --strip-components 1 --wildcards '*/azcopy'
          sudo chmod 755 /usr/local/bin/azcopy

      - name: install Python
        uses: actions/setup-python@v1
        with:
          python-version: 3.8

      - name: install Python dependencies
        run: python -m pip install --upgrade pip requests

      - name: try to find olean cache
        run: |
          ./scripts/fetch_olean_cache.sh

      - name: leanpkg build
        id: build
        run: |
          leanpkg build | python scripts/detect_errors.py
          # if the build fails, `steps.build.output.status` will be `null`
          echo "::set-output name=status::built"

      - name: configure git setup
        if: always()
        run: |
          git remote add origin-bot "https://leanprover-community-bot:${{ secrets.DEPLOY_NIGHTLY_GITHUB_TOKEN }}@github.com/leanprover-community/mathlib.git"
          git config user.email "leanprover.community@gmail.com"
          git config user.name "leanprover-community-bot"

          # By default, github actions overrides the credentials used to access any
          # github url so that it uses the github-actions[bot] user.  We want to access
          # github using a different username.
          git config --unset http.https://github.com/.extraheader

      - name: push release to azure
        if: always() && github.repository == 'leanprover-community/mathlib'
        run: |
<<<<<<< HEAD
          branch=${GITHUB_REF#refs/heads/}
          git fetch --depth=1 origin-bot $branch
          remote_sha="$(git rev-parse origin-bot/$branch)"
          if [ "${{ github.sha }}" == "$remote_sha" -o "${{ github.ref }}" == "refs/heads/master" ]; then
            archive_name="$(git rev-parse HEAD).tar.gz"
            tar czf "$archive_name" src
            azcopy copy "$archive_name" "${{ secrets.AZURE_SAS_TOKEN }}" --block-size-mb 99 --overwrite false
          else
            echo "archive is obsolete: branch has been updated"
          fi
=======
          archive_name="$(git rev-parse HEAD).tar.gz"
          tar czf "$archive_name" src
          azcopy copy "$archive_name" "${{ secrets.AZURE_SAS_TOKEN }}" --block-size-mb 99 --overwrite false
          python scripts/write_azure_table_entry.py "$lean_file_hash" "${{ github.sha }}" "${{ secrets.AZURE_TABLE_WRITE_TOKEN }}"
>>>>>>> dea8bd4b

      - name: push release to mathlib-nightly
        if: github.repository == 'leanprover-community/mathlib' && github.ref == 'refs/heads/master'
        run: ./scripts/deploy_nightly.sh
        env:
          DEPLOY_NIGHTLY_GITHUB_TOKEN: ${{ secrets.DEPLOY_NIGHTLY_GITHUB_TOKEN }}

      - name: setup precompiled zip file
        id: setup_precompiled
        run: |
          git_hash="$(git log -1 --pretty=format:%h)"
          echo "::set-output name=artifact_name::precompiled-mathlib-$short_lean_version-$git_hash"
      - name: upload precompiled mathlib zip file
        uses: actions/upload-artifact@v1
        with:
          name: ${{ steps.setup_precompiled.outputs.artifact_name }}
          path: ..

      - name: lint
        if: success() || steps.build.outputs.status == 'built'
        run: |
          ./scripts/mk_all.sh
          lean --run scripts/lint_mathlib.lean
          mv nolints.txt scripts/nolints.txt
          ./scripts/rm_all.sh
          git diff

      - name: update nolints.txt
        if: github.repository == 'leanprover-community/mathlib' && github.ref == 'refs/heads/master'
        run:
          ./scripts/update_nolints.sh
        env:
          DEPLOY_NIGHTLY_GITHUB_TOKEN: ${{ secrets.DEPLOY_NIGHTLY_GITHUB_TOKEN }}
          DEPLOY_NIGHTLY_GITHUB_USER: leanprover-community-bot

      - name: tests
        if: success() || steps.build.outputs.status == 'built'
        run: |
          set -o pipefail
          lean --make docs archive roadmap test | cat

      - name: leanchecker
        run: |
          lean --recursive --export=mathlib.txt src/
          leanchecker mathlib.txt

      - name: generate docs
        run:
          ./scripts/deploy_docs.sh
        env:
          DEPLOY_NIGHTLY_GITHUB_TOKEN: ${{ secrets.DEPLOY_NIGHTLY_GITHUB_TOKEN }}
          github_repo: ${{ github.repository }}
          github_event: ${{ github.event_name }}
          github_ref: ${{ github.ref }}<|MERGE_RESOLUTION|>--- conflicted
+++ resolved
@@ -67,23 +67,9 @@
       - name: push release to azure
         if: always() && github.repository == 'leanprover-community/mathlib'
         run: |
-<<<<<<< HEAD
-          branch=${GITHUB_REF#refs/heads/}
-          git fetch --depth=1 origin-bot $branch
-          remote_sha="$(git rev-parse origin-bot/$branch)"
-          if [ "${{ github.sha }}" == "$remote_sha" -o "${{ github.ref }}" == "refs/heads/master" ]; then
-            archive_name="$(git rev-parse HEAD).tar.gz"
-            tar czf "$archive_name" src
-            azcopy copy "$archive_name" "${{ secrets.AZURE_SAS_TOKEN }}" --block-size-mb 99 --overwrite false
-          else
-            echo "archive is obsolete: branch has been updated"
-          fi
-=======
           archive_name="$(git rev-parse HEAD).tar.gz"
           tar czf "$archive_name" src
           azcopy copy "$archive_name" "${{ secrets.AZURE_SAS_TOKEN }}" --block-size-mb 99 --overwrite false
-          python scripts/write_azure_table_entry.py "$lean_file_hash" "${{ github.sha }}" "${{ secrets.AZURE_TABLE_WRITE_TOKEN }}"
->>>>>>> dea8bd4b
 
       - name: push release to mathlib-nightly
         if: github.repository == 'leanprover-community/mathlib' && github.ref == 'refs/heads/master'
