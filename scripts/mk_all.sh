#!/bin/bash
# Makes a file all.lean in all subfolders of src/ importing all files in that folder,
# including subfolders.
DIR="$( cd "$( dirname "${BASH_SOURCE[0]}" )" >/dev/null 2>&1 && pwd )"
# Set DIR to the (absolute) directory of this script
for d in $(find $DIR/../src/ -type d)
# For every subfolder of src/ (including src/ itself)
do
  cd "$d" # cd to that directory
<<<<<<< HEAD
  find . -maxdepth 1 -mindepth 1 -name 'all.lean' -prune -o -name '.*' -prune -o -name '*.lean' -print -o -type d -print |
=======
  echo "/- automatically generated file importing all files in this directory and subdirectories. -/" > all.lean
  find . -maxdepth 1 -mindepth 1 -name 'all.lean' -prune -o -name '*.lean' -print -o -type d -print |
>>>>>>> 2e35a7aa
  # find all files with .lean extension (except all.lean) and all subdirectories
  sed 's/$/\.all/; s/\.lean\.all//; s/^\.\//       \./; 1s/^      /import/' >> all.lean
  # Now modify this output so that Lean can parse it. Changes `./foo.lean` to `.foo` and `foodir` to `.foodir.all`. Also adds indentation, a comment and `import`. Write this to `all.lean`
done

cd $DIR/../src/
cat <<EOT > sanity_check_mathlib.lean
import all

open nat -- need to do something before running a command

#sanity_check_mathlib
EOT<|MERGE_RESOLUTION|>--- conflicted
+++ resolved
@@ -7,12 +7,8 @@
 # For every subfolder of src/ (including src/ itself)
 do
   cd "$d" # cd to that directory
-<<<<<<< HEAD
+  echo "/- automatically generated file importing all files in this directory and subdirectories. -/" > all.lean
   find . -maxdepth 1 -mindepth 1 -name 'all.lean' -prune -o -name '.*' -prune -o -name '*.lean' -print -o -type d -print |
-=======
-  echo "/- automatically generated file importing all files in this directory and subdirectories. -/" > all.lean
-  find . -maxdepth 1 -mindepth 1 -name 'all.lean' -prune -o -name '*.lean' -print -o -type d -print |
->>>>>>> 2e35a7aa
   # find all files with .lean extension (except all.lean) and all subdirectories
   sed 's/$/\.all/; s/\.lean\.all//; s/^\.\//       \./; 1s/^      /import/' >> all.lean
   # Now modify this output so that Lean can parse it. Changes `./foo.lean` to `.foo` and `foodir` to `.foodir.all`. Also adds indentation, a comment and `import`. Write this to `all.lean`
