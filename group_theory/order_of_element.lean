/-
Copyright (c) 2018 Johannes Hölzl. All rights reserved.
Released under Apache 2.0 license as described in the file LICENSE.
Authors: Johannes Hölzl
-/
import data.set.finite group_theory.coset
open set function

variables {α : Type*} {s : set α} {a a₁ a₂ b c: α}

-- TODO this lemma isn't used anywhere in this file, and should be moved elsewhere.
namespace finset
open finset

lemma mem_range_iff_mem_finset_range_of_mod_eq [decidable_eq α] {f : ℤ → α} {a : α} {n : ℕ}
  (hn : 0 < n) (h : ∀i, f (i % n) = f i) :
  a ∈ set.range f ↔ a ∈ (finset.range n).image (λi, f i) :=
suffices (∃i, f (i % n) = a) ↔ ∃i, i < n ∧ f ↑i = a, by simpa [h],
have hn' : 0 < (n : ℤ), from int.coe_nat_lt.mpr hn,
iff.intro
  (assume ⟨i, hi⟩,
    have 0 ≤ i % ↑n, from int.mod_nonneg _ (ne_of_gt hn'),
    ⟨int.to_nat (i % n),
      by rw [←int.coe_nat_lt, int.to_nat_of_nonneg this]; exact ⟨int.mod_lt_of_pos i hn', hi⟩⟩)
  (assume ⟨i, hi, ha⟩,
    ⟨i, by rw [int.mod_eq_of_lt (int.coe_zero_le _) (int.coe_nat_lt_coe_nat_of_lt hi), ha]⟩)

end finset

lemma conj_inj [group α] {x : α} : function.injective (λ (g : α), x * g * x⁻¹) :=
λ a b h, by simpa [mul_left_inj, mul_right_inj] using h

lemma mem_normalizer_fintype [group α] {s : set α} [fintype s] {x : α}
  (h : ∀ n, n ∈ s → x * n * x⁻¹ ∈ s) : x ∈ is_subgroup.normalizer s :=
by haveI := classical.prop_decidable;
haveI := set.fintype_image s (λ n, x * n * x⁻¹); exact
λ n, ⟨h n, λ h₁,
have heq : (λ n, x * n * x⁻¹) '' s = s := set.eq_of_card_le_of_subset
  (by rw set.card_image_of_injective s conj_inj) (λ n ⟨y, hy⟩, hy.2 ▸ h y hy.1),
have x * n * x⁻¹ ∈ (λ n, x * n * x⁻¹) '' s := heq.symm ▸ h₁,
let ⟨y, hy⟩ := this in conj_inj hy.2 ▸ hy.1⟩

section order_of
variables [group α] [fintype α] [decidable_eq α]

instance (s : set α) [is_subgroup s] [d : decidable_pred s] :
  fintype (left_cosets s) :=
@quotient.fintype _ _ (left_rel s) (λ _ _, d _)

lemma card_eq_card_cosets_mul_card_subgroup (s : set α) [hs : is_subgroup s] [fintype s]
  [decidable_pred s] : fintype.card α = fintype.card (left_cosets s) * fintype.card s :=
by rw ← fintype.card_prod;
  exact fintype.card_congr (is_subgroup.group_equiv_left_cosets_times_subgroup hs)

lemma card_subgroup_dvd_card (s : set α) [is_subgroup s] [fintype s] :
  fintype.card s ∣ fintype.card α :=
by haveI := classical.prop_decidable; simp [card_eq_card_cosets_mul_card_subgroup s]

lemma card_left_cosets_dvd_card (s : set α) [is_subgroup s] [decidable_pred s] [fintype s] :
  fintype.card (left_cosets s) ∣ fintype.card α :=
by simp [card_eq_card_cosets_mul_card_subgroup s]

@[simp] lemma card_trivial [fintype (is_subgroup.trivial α)] :
  fintype.card (is_subgroup.trivial α) = 1 :=
fintype.card_eq_one_iff.2
  ⟨⟨(1 : α), by simp⟩, λ ⟨y, hy⟩, subtype.eq $ is_subgroup.mem_trivial.1 hy⟩

lemma exists_gpow_eq_one (a : α) : ∃i≠0, a ^ (i:ℤ) = 1 :=
have ¬ injective (λi, a ^ i),
  from not_injective_int_fintype,
let ⟨i, j, a_eq, ne⟩ := show ∃(i j : ℤ), a ^ i = a ^ j ∧ i ≠ j,
  by rw [injective] at this; simpa [classical.not_forall] in
have a ^ (i - j) = 1,
  by simp [gpow_add, gpow_neg, a_eq],
⟨i - j, sub_ne_zero.mpr ne, this⟩

lemma exists_pow_eq_one (a : α) : ∃i > 0, a ^ i = 1 :=
let ⟨i, hi, eq⟩ := exists_gpow_eq_one a in
begin
  cases i,
  { exact ⟨i, nat.pos_of_ne_zero (by simp [int.of_nat_eq_coe, *] at *), eq⟩ },
  { exact ⟨i + 1, dec_trivial, inv_eq_one.1 eq⟩ }
end

/-- `order_of a` is the order of the element `a`, i.e. the `n ≥ 1`, s.t. `a ^ n = 1` -/
def order_of (a : α) : ℕ := nat.find (exists_pow_eq_one a)

lemma pow_order_of_eq_one (a : α) : a ^ order_of a = 1 :=
let ⟨h₁, h₂⟩ := nat.find_spec (exists_pow_eq_one a) in h₂

lemma order_of_pos (a : α) : order_of a > 0 :=
let ⟨h₁, h₂⟩ := nat.find_spec (exists_pow_eq_one a) in h₁

private lemma pow_injective_aux {n m : ℕ} (a : α) (h : n ≤ m)
  (hn : n < order_of a) (hm : m < order_of a) (eq : a ^ n = a ^ m) : n = m :=
decidable.by_contradiction $ assume ne : n ≠ m,
  have h₁ : m - n > 0, from nat.pos_of_ne_zero (by simp [nat.sub_eq_iff_eq_add h, ne.symm]),
  have h₂ : a ^ (m - n) = 1, by simp [pow_sub _ h, eq],
  have le : order_of a ≤ m - n, from nat.find_min' (exists_pow_eq_one a) ⟨h₁, h₂⟩,
  have lt : m - n < order_of a,
    from (nat.sub_lt_left_iff_lt_add h).mpr $ nat.lt_add_left _ _ _ hm,
  lt_irrefl _ (lt_of_le_of_lt le lt)

lemma pow_injective_of_lt_order_of {n m : ℕ} (a : α)
  (hn : n < order_of a) (hm : m < order_of a) (eq : a ^ n = a ^ m) : n = m :=
(le_total n m).elim
  (assume h, pow_injective_aux a h hn hm eq)
  (assume h, (pow_injective_aux a h hm hn eq.symm).symm)

lemma order_of_le_card_univ : order_of a ≤ fintype.card α :=
finset.card_le_of_inj_on ((^) a)
  (assume n _, fintype.complete _)
  (assume i j, pow_injective_of_lt_order_of a)

lemma pow_eq_mod_order_of {n : ℕ} : a ^ n = a ^ (n % order_of a) :=
calc a ^ n = a ^ (n % order_of a + order_of a * (n / order_of a)) :
    by rw [nat.mod_add_div]
  ... = a ^ (n % order_of a) :
    by simp [pow_add, pow_mul, pow_order_of_eq_one]

lemma gpow_eq_mod_order_of {i : ℤ} : a ^ i = a ^ (i % order_of a) :=
calc a ^ i = a ^ (i % order_of a + order_of a * (i / order_of a)) :
    by rw [int.mod_add_div]
  ... = a ^ (i % order_of a) :
    by simp [gpow_add, gpow_mul, pow_order_of_eq_one]

lemma mem_gpowers_iff_mem_range_order_of {a a' : α} :
  a' ∈ gpowers a ↔ a' ∈ (finset.range (order_of a)).image ((^) a : ℕ → α) :=
finset.mem_range_iff_mem_finset_range_of_mod_eq
  (order_of_pos a)
  (assume i, gpow_eq_mod_order_of.symm)

<<<<<<< HEAD
instance decidable_range_gpow : decidable_pred (gpowers a) :=
assume a', decidable_of_iff'
  (a' ∈ (finset.range (order_of a)).image ((^) a))
  mem_gpowers_iff_mem_range_order_of
=======
instance decidable_gpowers : decidable_pred (gpowers a) :=
assume a', decidable_of_iff'
  (a' ∈ (finset.range (order_of a)).image ((^) a))
  mem_gpowers_iff_mem_range_order_of

lemma order_of_dvd_of_pow_eq_one {n : ℕ} (h : a ^ n = 1) : order_of a ∣ n :=
by_contradiction
  (λ h₁, nat.find_min _ (show n % order_of a < order_of a,
    from nat.mod_lt _ (order_of_pos _))
      ⟨nat.pos_of_ne_zero (mt nat.dvd_of_mod_eq_zero h₁), by rwa ← pow_eq_mod_order_of⟩)

lemma order_of_le_of_pow_eq_one {n : ℕ} (hn : 0 < n) (h : a ^ n = 1) : order_of a ≤ n :=
nat.find_min' (exists_pow_eq_one a) ⟨hn, h⟩

lemma sum_card_order_of_eq_card_pow_eq_one {n : ℕ} (hn : 0 < n) :
  ((finset.range n.succ).filter (∣ n)).sum (λ m, (finset.univ.filter (λ a : α, order_of a = m)).card)
  = (finset.univ.filter (λ a : α, a ^ n = 1)).card :=
calc ((finset.range n.succ).filter (∣ n)).sum (λ m, (finset.univ.filter (λ a : α, order_of a = m)).card)
    = _ : (finset.card_bind (by simp [finset.ext]; cc)).symm
... = _ : congr_arg finset.card (finset.ext.2 (begin
  assume a,
  suffices : order_of a ≤ n ∧ order_of a ∣ n ↔ a ^ n = 1,
  { simpa [-finset.range_succ, nat.lt_succ_iff], },
  exact ⟨λ h, let ⟨m, hm⟩ := h.2 in by rw [hm, pow_mul, pow_order_of_eq_one, _root_.one_pow],
    λ h, ⟨order_of_le_of_pow_eq_one hn h, order_of_dvd_of_pow_eq_one h⟩⟩
end))
>>>>>>> 3f5ec68c

section
local attribute [instance] set_fintype

lemma order_eq_card_gpowers : order_of a = fintype.card (gpowers a) :=
begin
  refine (finset.card_eq_of_bijective _ _ _ _).symm,
  { exact λn hn, ⟨gpow a n, ⟨n, rfl⟩⟩ },
  { exact assume ⟨_, i, rfl⟩ _,
    have pos: (0:int) < order_of a,
<<<<<<< HEAD
      from int.coe_nat_lt.mpr $ nat.pos_iff_ne_zero.mpr $ order_of_ne_zero a,
=======
      from int.coe_nat_lt.mpr $ order_of_pos a,
>>>>>>> 3f5ec68c
    have 0 ≤ i % (order_of a),
      from int.mod_nonneg _ $ ne_of_gt pos,
    ⟨int.to_nat (i % order_of a),
      by rw [← int.coe_nat_lt, int.to_nat_of_nonneg this];
        exact ⟨int.mod_lt_of_pos _ pos, subtype.eq gpow_eq_mod_order_of.symm⟩⟩ },
  { intros, exact finset.mem_univ _ },
  { exact assume i j hi hj eq, pow_injective_of_lt_order_of a hi hj $ by simpa using eq }
end

@[simp] lemma order_of_one : order_of (1 : α) = 1 :=
by rw [order_eq_card_gpowers, fintype.card_eq_one_iff];
  exact ⟨⟨1, 0, rfl⟩, λ ⟨a, i, ha⟩, by simp [ha.symm]⟩

lemma order_of_dvd_of_pow_eq_one {n : ℕ} (h : a ^ n = 1) : order_of a ∣ n :=
by_contradiction
(λ h₁, nat.find_min _ (show n % order_of a < order_of a,
  from nat.mod_lt _ (nat.pos_of_ne_zero (order_of_ne_zero _)))
    ⟨mt nat.dvd_of_mod_eq_zero h₁, by rwa ← pow_eq_mod_order_of⟩)

lemma order_of_eq_one_iff : order_of a = 1 ↔ a = 1 :=
⟨λ h, by conv { to_lhs, rw [← pow_one a, ← h, pow_order_of_eq_one] }, λ h, by simp [h]⟩

section classical
local attribute [instance] classical.prop_decidable
open quotient_group

/- TODO: use cardinal theory, introduce `card : set α → ℕ`, or setup decidability for cosets -/
lemma order_of_dvd_card_univ : order_of a ∣ fintype.card α :=
have ft_prod : fintype (quotient (gpowers a) × (gpowers a)),
  from fintype.of_equiv α (gpowers.is_subgroup a).group_equiv_quotient_times_subgroup,
have ft_s : fintype (gpowers a),
  from @fintype.fintype_prod_right _ _ _ ft_prod _,
have ft_cosets : fintype (quotient (gpowers a)),
  from @fintype.fintype_prod_left _ _ _ ft_prod ⟨⟨1, is_submonoid.one_mem (gpowers a)⟩⟩,
have ft : fintype (quotient (gpowers a) × (gpowers a)),
  from @prod.fintype _ _ ft_cosets ft_s,
have eq₁ : fintype.card α = @fintype.card _ ft_cosets * @fintype.card _ ft_s,
  from calc fintype.card α = @fintype.card _ ft_prod :
      @fintype.card_congr _ _ _ ft_prod (gpowers.is_subgroup a).group_equiv_quotient_times_subgroup
    ... = @fintype.card _ (@prod.fintype _ _ ft_cosets ft_s) :
      congr_arg (@fintype.card _) $ subsingleton.elim _ _
    ... = @fintype.card _ ft_cosets * @fintype.card _ ft_s :
      @fintype.card_prod _ _ ft_cosets ft_s,
have eq₂ : order_of a = @fintype.card _ ft_s,
  from calc order_of a = _ : order_eq_card_gpowers
    ... = _ : congr_arg (@fintype.card _) $ subsingleton.elim _ _,
dvd.intro (@fintype.card (quotient (gpowers a)) ft_cosets) $
  by rw [eq₁, eq₂, mul_comm]


end classical

@[simp] lemma pow_card_eq_one (a : α) : a ^ fintype.card α = 1 :=
let ⟨m, hm⟩ := @order_of_dvd_card_univ _ a _ _ _ in
by simp [hm, pow_mul, pow_order_of_eq_one]

lemma powers_eq_gpowers (a : α) : powers a = gpowers a :=
set.ext (λ x, ⟨λ ⟨n, hn⟩, ⟨n, by simp * at *⟩,
  λ ⟨i, hi⟩, ⟨(i % order_of a).nat_abs,
    by rwa [← gpow_coe_nat, int.nat_abs_of_nonneg (int.mod_nonneg _
      (int.coe_nat_ne_zero_iff_pos.2 (order_of_pos _))), ← gpow_eq_mod_order_of]⟩⟩)

end

end order_of

section cyclic

local attribute [instance] set_fintype

class is_cyclic (α : Type*) [group α] : Prop :=
(exists_generator : ∃ g : α, ∀ x, x ∈ gpowers g)

lemma is_cyclic_of_order_of_eq_card [group α] [fintype α] [decidable_eq α]
  (x : α) (hx : order_of x = fintype.card α) : is_cyclic α :=
⟨⟨x, set.eq_univ_iff_forall.1 $ set.eq_of_subset_of_card_le
  (set.subset_univ _)
  (by rw [fintype.card_congr (equiv.set.univ α), ← hx, order_eq_card_gpowers])⟩⟩

lemma order_of_eq_card_of_forall_mem_gppowers [group α] [fintype α] [decidable_eq α]
  {g : α} (hx : ∀ x, x ∈ gpowers g) : order_of g = fintype.card α :=
by rw [← fintype.card_congr (equiv.set.univ α), order_eq_card_gpowers];
  simp [hx]; congr

instance [group α] : is_cyclic (is_subgroup.trivial α) :=
⟨⟨(1 : is_subgroup.trivial α), λ x, ⟨0, subtype.eq $ eq.symm (is_subgroup.mem_trivial.1 x.2)⟩⟩⟩

instance is_subgroup.is_cyclic [group α] [is_cyclic α] (H : set α) [is_subgroup H] : is_cyclic H :=
by haveI := classical.prop_decidable; exact
let ⟨g, hg⟩ := is_cyclic.exists_generator α in
if hx : ∃ (x : α), x ∈ H ∧ x ≠ (1 : α) then
  let ⟨x, hx₁, hx₂⟩ := hx in
  let ⟨k, hk⟩ := hg x in
  have hex : ∃ n : ℕ, 0 < n ∧ g ^ n ∈ H,
    from ⟨k.nat_abs, nat.pos_of_ne_zero
      (λ h, hx₂ $ by rw [← hk, int.eq_zero_of_nat_abs_eq_zero h, gpow_zero]),
        match k, hk with
        | (k : ℕ), hk := by rw [int.nat_abs_of_nat, ← gpow_coe_nat, hk]; exact hx₁
        | -[1+ k], hk := by rw [int.nat_abs_of_neg_succ_of_nat,
          ← is_subgroup.inv_mem_iff H]; simp * at *
        end⟩,
  ⟨⟨⟨g ^ nat.find hex, (nat.find_spec hex).2⟩,
    λ ⟨x, hx⟩, let ⟨k, hk⟩ := hg x in
      have hk₁ : g ^ ((nat.find hex : ℤ) * (k / nat.find hex)) ∈ gpowers (g ^ nat.find hex),
        from ⟨k / nat.find hex, eq.symm $ gpow_mul _ _ _⟩,
      have hk₂ : g ^ ((nat.find hex : ℤ) * (k / nat.find hex)) ∈ H,
        by rw gpow_mul; exact is_subgroup.gpow_mem (nat.find_spec hex).2,
      have hk₃ : g ^ (k % nat.find hex) ∈ H,
        from (is_subgroup.mul_mem_cancel_left H hk₂).1 $
          by rw [← gpow_add, int.mod_add_div, hk]; exact hx,
      have hk₄ : k % nat.find hex = (k % nat.find hex).nat_abs,
        by rw int.nat_abs_of_nonneg (int.mod_nonneg _
          (int.coe_nat_ne_zero_iff_pos.2 (nat.find_spec hex).1)),
      have hk₅ : g ^ (k % nat.find hex ).nat_abs ∈ H,
        by rwa [← gpow_coe_nat, ← hk₄],
      have hk₆ : (k % (nat.find hex : ℤ)).nat_abs = 0,
        from by_contradiction (λ h,
          nat.find_min hex (int.coe_nat_lt.1 $ by rw [← hk₄];
            exact int.mod_lt_of_pos _ (int.coe_nat_pos.2 (nat.find_spec hex).1))
          ⟨nat.pos_of_ne_zero h, hk₅⟩),
      ⟨k / (nat.find hex : ℤ), subtype.coe_ext.2 begin
        suffices : g ^ ((nat.find hex : ℤ) * (k / nat.find hex)) = x,
        { simpa [gpow_mul] },
        rw [int.mul_div_cancel' (int.dvd_of_mod_eq_zero (int.eq_zero_of_nat_abs_eq_zero hk₆)), hk]
      end⟩⟩⟩
else
  have H = is_subgroup.trivial α,
    from set.ext $ λ x, ⟨λ h, by simp at *; tauto,
      λ h, by rw [is_subgroup.mem_trivial.1 h]; exact is_submonoid.one_mem _⟩,
  by clear _let_match; subst this; apply_instance

end cyclic<|MERGE_RESOLUTION|>--- conflicted
+++ resolved
@@ -130,12 +130,6 @@
   (order_of_pos a)
   (assume i, gpow_eq_mod_order_of.symm)
 
-<<<<<<< HEAD
-instance decidable_range_gpow : decidable_pred (gpowers a) :=
-assume a', decidable_of_iff'
-  (a' ∈ (finset.range (order_of a)).image ((^) a))
-  mem_gpowers_iff_mem_range_order_of
-=======
 instance decidable_gpowers : decidable_pred (gpowers a) :=
 assume a', decidable_of_iff'
   (a' ∈ (finset.range (order_of a)).image ((^) a))
@@ -162,7 +156,6 @@
   exact ⟨λ h, let ⟨m, hm⟩ := h.2 in by rw [hm, pow_mul, pow_order_of_eq_one, _root_.one_pow],
     λ h, ⟨order_of_le_of_pow_eq_one hn h, order_of_dvd_of_pow_eq_one h⟩⟩
 end))
->>>>>>> 3f5ec68c
 
 section
 local attribute [instance] set_fintype
@@ -173,11 +166,7 @@
   { exact λn hn, ⟨gpow a n, ⟨n, rfl⟩⟩ },
   { exact assume ⟨_, i, rfl⟩ _,
     have pos: (0:int) < order_of a,
-<<<<<<< HEAD
-      from int.coe_nat_lt.mpr $ nat.pos_iff_ne_zero.mpr $ order_of_ne_zero a,
-=======
       from int.coe_nat_lt.mpr $ order_of_pos a,
->>>>>>> 3f5ec68c
     have 0 ≤ i % (order_of a),
       from int.mod_nonneg _ $ ne_of_gt pos,
     ⟨int.to_nat (i % order_of a),
