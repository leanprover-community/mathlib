/-
Copyright (c) 2018 Johannes Hölzl. All rights reserved.
Released under Apache 2.0 license as described in the file LICENSE.
Authors: Johannes Hölzl, Kenny Lau, Johan Commelin, Mario Carneiro
-/
import algebra.big_operators
import data.finset
import tactic.subtype_instance

variables {α : Type*} [monoid α] {s : set α}
variables {β : Type*} [add_monoid β] {t : set β}

/-- `s` is a submonoid: a set containing 1 and closed under multiplication. -/
class is_submonoid (s : set α) : Prop :=
(one_mem : (1:α) ∈ s)
(mul_mem {a b} : a ∈ s → b ∈ s → a * b ∈ s)

/-- `s` is an additive submonoid: a set containing 0 and closed under addition. -/
class is_add_submonoid (s : set β) : Prop :=
(zero_mem : (0:β) ∈ s)
(add_mem {a b} : a ∈ s → b ∈ s → a + b ∈ s)

attribute [to_additive is_add_submonoid] is_submonoid
attribute [to_additive is_add_submonoid.zero_mem] is_submonoid.one_mem
attribute [to_additive is_add_submonoid.add_mem] is_submonoid.mul_mem
attribute [to_additive is_add_submonoid.mk] is_submonoid.mk

instance additive.is_add_submonoid
  (s : set α) : ∀ [is_submonoid s], @is_add_submonoid (additive α) _ s
| ⟨h₁, h₂⟩ := ⟨h₁, @h₂⟩

theorem additive.is_add_submonoid_iff
  {s : set α} : @is_add_submonoid (additive α) _ s ↔ is_submonoid s :=
⟨λ ⟨h₁, h₂⟩, ⟨h₁, @h₂⟩, λ h, by resetI; apply_instance⟩

instance multiplicative.is_submonoid
  (s : set β) : ∀ [is_add_submonoid s], @is_submonoid (multiplicative β) _ s
| ⟨h₁, h₂⟩ := ⟨h₁, @h₂⟩

theorem multiplicative.is_submonoid_iff
  {s : set β} : @is_submonoid (multiplicative β) _ s ↔ is_add_submonoid s :=
⟨λ ⟨h₁, h₂⟩, ⟨h₁, @h₂⟩, λ h, by resetI; apply_instance⟩

section powers

def powers (x : α) : set α := {y | ∃ n:ℕ, x^n = y}
def multiples (x : β) : set β := {y | ∃ n:ℕ, add_monoid.smul n x = y}
attribute [to_additive multiples] powers

instance powers.is_submonoid (x : α) : is_submonoid (powers x) :=
{ one_mem := ⟨0, by simp⟩,
  mul_mem := λ x₁ x₂ ⟨n₁, hn₁⟩ ⟨n₂, hn₂⟩, ⟨n₁ + n₂, by simp [pow_add, *]⟩ }

instance multiples.is_add_submonoid (x : β) : is_add_submonoid (multiples x) :=
multiplicative.is_submonoid_iff.1 $ powers.is_submonoid _
attribute [to_additive multiples.is_add_submonoid] powers.is_submonoid

lemma is_submonoid.pow_mem {a : α} [is_submonoid s] (h : a ∈ s) : ∀ {n : ℕ}, a ^ n ∈ s
| 0 := is_submonoid.one_mem s
| (n + 1) := is_submonoid.mul_mem h is_submonoid.pow_mem

lemma is_add_submonoid.smul_mem {a : β} [is_add_submonoid t] :
  ∀ (h : a ∈ t) {n : ℕ}, add_monoid.smul n a ∈ t :=
@is_submonoid.pow_mem (multiplicative β) _ _ _ _
attribute [to_additive is_add_submonoid.smul_mem] is_submonoid.pow_mem

lemma is_submonoid.power_subset {a : α} [is_submonoid s] (h : a ∈ s) : powers a ⊆ s :=
assume x ⟨n, hx⟩, hx ▸ is_submonoid.pow_mem h

lemma is_add_submonoid.multiple_subset {a : β} [is_add_submonoid t] :
  a ∈ t → multiples a ⊆ t :=
@is_submonoid.power_subset (multiplicative β) _ _ _ _
attribute [to_additive is_add_submonoid.multiple_subset] is_add_submonoid.multiple_subset

end powers

namespace is_submonoid

@[to_additive is_add_submonoid.list_sum_mem]
lemma list_prod_mem [is_submonoid s] : ∀{l : list α}, (∀x∈l, x ∈ s) → l.prod ∈ s
| []     h := one_mem s
| (a::l) h :=
  suffices a * l.prod ∈ s, by simpa,
  have a ∈ s ∧ (∀x∈l, x ∈ s), by simpa using h,
  is_submonoid.mul_mem this.1 (list_prod_mem this.2)

@[to_additive is_add_submonoid.multiset_sum_mem]
lemma multiset_prod_mem {α} [comm_monoid α] (s : set α) [is_submonoid s] (m : multiset α) :
  (∀a∈m, a ∈ s) → m.prod ∈ s :=
begin
  refine quotient.induction_on m (assume l hl, _),
  rw [multiset.quot_mk_to_coe, multiset.coe_prod],
  exact list_prod_mem hl
end

@[to_additive is_add_submonoid.finset_sum_mem]
lemma finset_prod_mem {α β} [comm_monoid α] (s : set α) [is_submonoid s] (f : β → α) :
  ∀(t : finset β), (∀b∈t, f b ∈ s) → t.prod f ∈ s
| ⟨m, hm⟩ hs :=
  begin
    refine multiset_prod_mem s _ _,
    simp,
    rintros a b hb rfl,
    exact hs _ hb
  end

end is_submonoid

instance subtype.monoid {s : set α} [is_submonoid s] : monoid s :=
by subtype_instance

attribute [to_additive subtype.add_monoid._proof_1] subtype.monoid._proof_1
attribute [to_additive subtype.add_monoid._proof_2] subtype.monoid._proof_2
attribute [to_additive subtype.add_monoid._proof_3] subtype.monoid._proof_3
attribute [to_additive subtype.add_monoid._proof_4] subtype.monoid._proof_4
attribute [to_additive subtype.add_monoid._proof_5] subtype.monoid._proof_5
attribute [to_additive subtype.add_monoid] subtype.monoid

<<<<<<< HEAD
namespace is_submonoid

@[to_additive is_add_submonoid.coe_zero, simp]
lemma coe_one (s : set α) [is_submonoid s] : ((1 : s) : α) = 1 := rfl

@[to_additive is_add_submonoid.coe_add, simp]
lemma coe_add {s : set α} [is_submonoid s] (a b : s) : ((a * b : s) : α) = a * b := rfl

attribute [simp] is_add_submonoid.coe_zero is_add_submonoid.coe_add

end is_submonoid
=======
@[simp, to_additive is_add_submonoid.coe_zero]
lemma is_submonoid.coe_one [is_submonoid s] : ((1 : s) : α) = 1 := rfl

@[simp, to_additive is_add_submonoid.coe_add]
lemma is_submonoid.coe_mul [is_submonoid s] (a b : s) : ((a * b : s) : α) = a * b := rfl

@[simp] lemma is_submonoid.coe_pow [is_submonoid s] (a : s) (n : ℕ) : ((a ^ n : s) : α) = a ^ n :=
by induction n; simp [*, pow_succ]

@[simp] lemma is_add_submonoid.smul_coe {β : Type*} [add_monoid β] {s : set β}
  [is_add_submonoid s] (a : s) (n : ℕ) : ((add_monoid.smul n a : s) : β) = add_monoid.smul n a :=
by induction n; [refl, simp [*, succ_smul]]
attribute [to_additive is_add_submonoid.smul_coe] is_submonoid.coe_pow
>>>>>>> 3f5ec68c

namespace monoid

inductive in_closure (s : set α) : α → Prop
| basic {a : α} : a ∈ s → in_closure a
| one : in_closure 1
| mul {a b : α} : in_closure a → in_closure b → in_closure (a * b)

def closure (s : set α) : set α := {a | in_closure s a }

instance closure.is_submonoid (s : set α) : is_submonoid (closure s) :=
{ one_mem := in_closure.one s, mul_mem := assume a b, in_closure.mul }

theorem subset_closure {s : set α} : s ⊆ closure s :=
assume a, in_closure.basic

theorem closure_subset {s t : set α} [is_submonoid t] (h : s ⊆ t) : closure s ⊆ t :=
assume a ha, by induction ha; simp [h _, *, is_submonoid.one_mem, is_submonoid.mul_mem]

theorem exists_list_of_mem_closure {s : set α} {a : α} (h : a ∈ closure s) :
  (∃l:list α, (∀x∈l, x ∈ s) ∧ l.prod = a) :=
begin
  induction h,
  case in_closure.basic : a ha { existsi ([a]), simp [ha] },
  case in_closure.one { existsi ([]), simp },
  case in_closure.mul : a b _ _ ha hb {
    rcases ha with ⟨la, ha, eqa⟩,
    rcases hb with ⟨lb, hb, eqb⟩,
    existsi (la ++ lb),
    simp [eqa.symm, eqb.symm, or_imp_distrib],
    exact assume a, ⟨ha a, hb a⟩
  }
end

end monoid

namespace add_monoid

def closure (s : set β) : set β := @monoid.closure (multiplicative β) _ s

instance closure.is_add_submonoid (s : set β) : is_add_submonoid (closure s) :=
multiplicative.is_submonoid_iff.1 $ monoid.closure.is_submonoid s

theorem subset_closure {s : set β} : s ⊆ closure s :=
@monoid.subset_closure (multiplicative β) _ _

theorem closure_subset {s t : set β} [is_add_submonoid t] : s ⊆ t → closure s ⊆ t :=
@monoid.closure_subset (multiplicative β) _ _ _ _

theorem exists_list_of_mem_closure {s : set β} {a : β} :
  a ∈ closure s → ∃l:list β, (∀x∈l, x ∈ s) ∧ l.sum = a :=
@monoid.exists_list_of_mem_closure (multiplicative β) _ _ _

end add_monoid<|MERGE_RESOLUTION|>--- conflicted
+++ resolved
@@ -116,7 +116,6 @@
 attribute [to_additive subtype.add_monoid._proof_5] subtype.monoid._proof_5
 attribute [to_additive subtype.add_monoid] subtype.monoid
 
-<<<<<<< HEAD
 namespace is_submonoid
 
 @[to_additive is_add_submonoid.coe_zero, simp]
@@ -128,21 +127,6 @@
 attribute [simp] is_add_submonoid.coe_zero is_add_submonoid.coe_add
 
 end is_submonoid
-=======
-@[simp, to_additive is_add_submonoid.coe_zero]
-lemma is_submonoid.coe_one [is_submonoid s] : ((1 : s) : α) = 1 := rfl
-
-@[simp, to_additive is_add_submonoid.coe_add]
-lemma is_submonoid.coe_mul [is_submonoid s] (a b : s) : ((a * b : s) : α) = a * b := rfl
-
-@[simp] lemma is_submonoid.coe_pow [is_submonoid s] (a : s) (n : ℕ) : ((a ^ n : s) : α) = a ^ n :=
-by induction n; simp [*, pow_succ]
-
-@[simp] lemma is_add_submonoid.smul_coe {β : Type*} [add_monoid β] {s : set β}
-  [is_add_submonoid s] (a : s) (n : ℕ) : ((add_monoid.smul n a : s) : β) = add_monoid.smul n a :=
-by induction n; [refl, simp [*, succ_smul]]
-attribute [to_additive is_add_submonoid.smul_coe] is_submonoid.coe_pow
->>>>>>> 3f5ec68c
 
 namespace monoid
 
