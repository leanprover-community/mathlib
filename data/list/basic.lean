/-
Copyright (c) 2014 Parikshit Khanna. All rights reserved.
Released under Apache 2.0 license as described in the file LICENSE.
Authors: Parikshit Khanna, Jeremy Avigad, Leonardo de Moura, Floris van Doorn, Mario Carneiro

Basic properties of lists.
-/
import
  tactic.interactive tactic.mk_iff_of_inductive_prop tactic.split_ifs
  logic.basic logic.function logic.relation
  algebra.group order.basic
  data.nat.basic data.option data.bool data.prod data.sigma data.fin
open function nat

namespace list
universes u v w x
variables {α : Type u} {β : Type v} {γ : Type w} {δ : Type x}

@[simp] theorem cons_ne_nil (a : α) (l : list α) : a::l ≠ [].

theorem head_eq_of_cons_eq {h₁ h₂ : α} {t₁ t₂ : list α} :
      (h₁::t₁) = (h₂::t₂) → h₁ = h₂ :=
assume Peq, list.no_confusion Peq (assume Pheq Pteq, Pheq)

theorem tail_eq_of_cons_eq {h₁ h₂ : α} {t₁ t₂ : list α} :
      (h₁::t₁) = (h₂::t₂) → t₁ = t₂ :=
assume Peq, list.no_confusion Peq (assume Pheq Pteq, Pteq)

theorem cons_inj {a : α} : injective (cons a) :=
assume l₁ l₂, assume Pe, tail_eq_of_cons_eq Pe

@[simp] theorem cons_inj' (a : α) {l l' : list α} : a::l = a::l' ↔ l = l' :=
⟨λ e, cons_inj e, congr_arg _⟩

/- mem -/

theorem eq_nil_of_forall_not_mem : ∀ {l : list α}, (∀ a, a ∉ l) → l = nil
| []        := assume h, rfl
| (b :: l') := assume h, absurd (mem_cons_self b l') (h b)

theorem mem_singleton_self (a : α) : a ∈ [a] := mem_cons_self _ _

theorem eq_of_mem_singleton {a b : α} : a ∈ [b] → a = b :=
assume : a ∈ [b], or.elim (eq_or_mem_of_mem_cons this)
  (assume : a = b, this)
  (assume : a ∈ [], absurd this (not_mem_nil a))

@[simp] theorem mem_singleton {a b : α} : a ∈ [b] ↔ a = b :=
⟨eq_of_mem_singleton, or.inl⟩

theorem mem_of_mem_cons_of_mem {a b : α} {l : list α} : a ∈ b::l → b ∈ l → a ∈ l :=
assume ainbl binl, or.elim (eq_or_mem_of_mem_cons ainbl)
  (assume : a = b, begin subst a, exact binl end)
  (assume : a ∈ l, this)

theorem eq_or_ne_mem_of_mem {a b : α} {l : list α} (h : a ∈ b :: l) : a = b ∨ (a ≠ b ∧ a ∈ l) :=
classical.by_cases or.inl $ assume : a ≠ b, h.elim or.inl $ assume h, or.inr ⟨this, h⟩

theorem not_mem_append {a : α} {s t : list α} (h₁ : a ∉ s) (h₂ : a ∉ t) : a ∉ s ++ t :=
mt mem_append.1 $ not_or_distrib.2 ⟨h₁, h₂⟩

theorem ne_nil_of_mem {a : α} {l : list α} (h : a ∈ l) : l ≠ [] :=
by intro e; rw e at h; cases h

theorem length_eq_zero {l : list α} : length l = 0 ↔ l = [] :=
⟨eq_nil_of_length_eq_zero, λ h, h.symm ▸ rfl⟩

theorem length_pos_of_mem {a : α} : ∀ {l : list α}, a ∈ l → 0 < length l
| (b::l) _ := zero_lt_succ _

theorem exists_mem_of_length_pos : ∀ {l : list α}, 0 < length l → ∃ a, a ∈ l
| (b::l) _ := ⟨b, mem_cons_self _ _⟩

theorem length_pos_iff_exists_mem {l : list α} : 0 < length l ↔ ∃ a, a ∈ l :=
⟨exists_mem_of_length_pos, λ ⟨a, h⟩, length_pos_of_mem h⟩

theorem length_eq_one {l : list α} : length l = 1 ↔ ∃ a, l = [a] :=
⟨match l with [a], _ := ⟨a, rfl⟩ end, λ ⟨a, e⟩, e.symm ▸ rfl⟩

theorem mem_split {a : α} {l : list α} (h : a ∈ l) : ∃ s t : list α, l = s ++ a :: t :=
begin
  induction l with b l ih, {cases h}, rcases h with rfl | h,
  { exact ⟨[], l, rfl⟩ },
  { rcases ih h with ⟨s, t, rfl⟩,
    exact ⟨b::s, t, rfl⟩ }
end

theorem mem_of_ne_of_mem {a y : α} {l : list α} (h₁ : a ≠ y) (h₂ : a ∈ y :: l) : a ∈ l :=
or.elim (eq_or_mem_of_mem_cons h₂) (λe, absurd e h₁) (λr, r)

theorem ne_of_not_mem_cons {a b : α} {l : list α} : a ∉ b::l → a ≠ b :=
assume nin aeqb, absurd (or.inl aeqb) nin

theorem not_mem_of_not_mem_cons {a b : α} {l : list α} : a ∉ b::l → a ∉ l :=
assume nin nainl, absurd (or.inr nainl) nin

theorem not_mem_cons_of_ne_of_not_mem {a y : α} {l : list α} : a ≠ y → a ∉ l → a ∉ y::l :=
assume p1 p2, not.intro (assume Pain, absurd (eq_or_mem_of_mem_cons Pain) (not_or p1 p2))

theorem ne_and_not_mem_of_not_mem_cons {a y : α} {l : list α} : a ∉ y::l → a ≠ y ∧ a ∉ l :=
assume p, and.intro (ne_of_not_mem_cons p) (not_mem_of_not_mem_cons p)

theorem mem_map_of_mem (f : α → β) {a : α} {l : list α} (h : a ∈ l) : f a ∈ map f l :=
begin
  induction l with b l' ih,
  {cases h},
  {rcases h with rfl | h,
    {exact or.inl rfl},
    {exact or.inr (ih h)}}
end

theorem exists_of_mem_map {f : α → β} {b : β} {l : list α} (h : b ∈ map f l) : ∃ a, a ∈ l ∧ f a = b :=
begin
  induction l with c l' ih,
  {cases h},
  {cases (eq_or_mem_of_mem_cons h) with h h,
    {exact ⟨c, mem_cons_self _ _, h.symm⟩},
    {rcases ih h with ⟨a, ha₁, ha₂⟩,
      exact ⟨a, mem_cons_of_mem _ ha₁, ha₂⟩ }}
end

@[simp] theorem mem_map {f : α → β} {b : β} {l : list α} : b ∈ map f l ↔ ∃ a, a ∈ l ∧ f a = b :=
⟨exists_of_mem_map, λ ⟨a, la, h⟩, by rw [← h]; exact mem_map_of_mem f la⟩

@[simp] theorem mem_map_of_inj {f : α → β} (H : injective f) {a : α} {l : list α} :
  f a ∈ map f l ↔ a ∈ l :=
⟨λ m, let ⟨a', m', e⟩ := exists_of_mem_map m in H e ▸ m', mem_map_of_mem _⟩

@[simp] theorem mem_join {a : α} : ∀ {L : list (list α)}, a ∈ join L ↔ ∃ l, l ∈ L ∧ a ∈ l
| []       := ⟨false.elim, λ⟨_, h, _⟩, false.elim h⟩
| (c :: L) := by simp only [join, mem_append, @mem_join L, mem_cons_iff, or_and_distrib_right, exists_or_distrib, exists_eq_left]

theorem exists_of_mem_join {a : α} {L : list (list α)} : a ∈ join L → ∃ l, l ∈ L ∧ a ∈ l :=
mem_join.1

theorem mem_join_of_mem {a : α} {L : list (list α)} {l} (lL : l ∈ L) (al : a ∈ l) : a ∈ join L :=
mem_join.2 ⟨l, lL, al⟩

@[simp] theorem mem_bind {b : β} {l : list α} {f : α → list β} : b ∈ list.bind l f ↔ ∃ a ∈ l, b ∈ f a :=
iff.trans mem_join
  ⟨λ ⟨l', h1, h2⟩, let ⟨a, al, fa⟩ := exists_of_mem_map h1 in ⟨a, al, fa.symm ▸ h2⟩,
  λ ⟨a, al, bfa⟩, ⟨f a, mem_map_of_mem _ al, bfa⟩⟩

theorem exists_of_mem_bind {b : β} {l : list α} {f : α → list β} : b ∈ list.bind l f → ∃ a ∈ l, b ∈ f a :=
mem_bind.1

theorem mem_bind_of_mem {b : β} {l : list α} {f : α → list β} {a} (al : a ∈ l) (h : b ∈ f a) : b ∈ list.bind l f :=
mem_bind.2 ⟨a, al, h⟩

lemma bind_map {g : α → list β} {f : β → γ} :
  ∀(l : list α), list.map f (l.bind g) = l.bind (λa, (g a).map f)
| [] := rfl
| (a::l) := by simp only [cons_bind, map_append, bind_map l]

/- bounded quantifiers over lists -/

theorem forall_mem_nil (p : α → Prop) : ∀ x ∈ @nil α, p x.

@[simp] theorem forall_mem_cons' {p : α → Prop} {a : α} {l : list α} :
  (∀ (x : α), x = a ∨ x ∈ l → p x) ↔ p a ∧ ∀ x ∈ l, p x :=
by simp only [or_imp_distrib, forall_and_distrib, forall_eq]

theorem forall_mem_cons {p : α → Prop} {a : α} {l : list α} :
  (∀ x ∈ a :: l, p x) ↔ p a ∧ ∀ x ∈ l, p x :=
by simp only [mem_cons_iff, forall_mem_cons']

theorem forall_mem_of_forall_mem_cons {p : α → Prop} {a : α} {l : list α}
    (h : ∀ x ∈ a :: l, p x) :
  ∀ x ∈ l, p x :=
(forall_mem_cons.1 h).2

theorem forall_mem_singleton {p : α → Prop} {a : α} : (∀ x ∈ [a], p x) ↔ p a :=
by simp only [mem_singleton, forall_eq]

theorem forall_mem_append {p : α → Prop} {l₁ l₂ : list α} :
  (∀ x ∈ l₁ ++ l₂, p x) ↔ (∀ x ∈ l₁, p x) ∧ (∀ x ∈ l₂, p x) :=
by simp only [mem_append, or_imp_distrib, forall_and_distrib]

theorem not_exists_mem_nil (p : α → Prop) : ¬ ∃ x ∈ @nil α, p x.

theorem exists_mem_cons_of {p : α → Prop} {a : α} (l : list α) (h : p a) :
  ∃ x ∈ a :: l, p x :=
bex.intro a (mem_cons_self _ _) h

theorem exists_mem_cons_of_exists {p : α → Prop} {a : α} {l : list α} (h : ∃ x ∈ l, p x) :
  ∃ x ∈ a :: l, p x :=
bex.elim h (λ x xl px, bex.intro x (mem_cons_of_mem _ xl) px)

theorem or_exists_of_exists_mem_cons {p : α → Prop} {a : α} {l : list α} (h : ∃ x ∈ a :: l, p x) :
  p a ∨ ∃ x ∈ l, p x :=
bex.elim h (λ x xal px,
  or.elim (eq_or_mem_of_mem_cons xal)
    (assume : x = a, begin rw ←this, left, exact px end)
    (assume : x ∈ l, or.inr (bex.intro x this px)))

@[simp] theorem exists_mem_cons_iff (p : α → Prop) (a : α) (l : list α) :
  (∃ x ∈ a :: l, p x) ↔ p a ∨ ∃ x ∈ l, p x :=
iff.intro or_exists_of_exists_mem_cons
  (assume h, or.elim h (exists_mem_cons_of l) exists_mem_cons_of_exists)

/- list subset -/

theorem subset_def {l₁ l₂ : list α} : l₁ ⊆ l₂ ↔ ∀ ⦃a : α⦄, a ∈ l₁ → a ∈ l₂ := iff.rfl

theorem subset_app_of_subset_left (l l₁ l₂ : list α) : l ⊆ l₁ → l ⊆ l₁++l₂ :=
λ s, subset.trans s $ subset_append_left _ _

theorem subset_app_of_subset_right (l l₁ l₂ : list α) : l ⊆ l₂ → l ⊆ l₁++l₂ :=
λ s, subset.trans s $ subset_append_right _ _

@[simp] theorem cons_subset {a : α} {l m : list α} :
  a::l ⊆ m ↔ a ∈ m ∧ l ⊆ m :=
by simp only [subset_def, mem_cons_iff, or_imp_distrib, forall_and_distrib, forall_eq]

theorem cons_subset_of_subset_of_mem {a : α} {l m : list α}
  (ainm : a ∈ m) (lsubm : l ⊆ m) : a::l ⊆ m :=
cons_subset.2 ⟨ainm, lsubm⟩

theorem app_subset_of_subset_of_subset {l₁ l₂ l : list α} (l₁subl : l₁ ⊆ l) (l₂subl : l₂ ⊆ l) :
  l₁ ++ l₂ ⊆ l :=
λ a h, (mem_append.1 h).elim (@l₁subl _) (@l₂subl _)

theorem eq_nil_of_subset_nil : ∀ {l : list α}, l ⊆ [] → l = []
| []     s := rfl
| (a::l) s := false.elim $ s $ mem_cons_self a l

theorem eq_nil_iff_forall_not_mem {l : list α} : l = [] ↔ ∀ a, a ∉ l :=
show l = [] ↔ l ⊆ [], from ⟨λ e, e ▸ subset.refl _, eq_nil_of_subset_nil⟩

theorem map_subset {l₁ l₂ : list α} (f : α → β) (H : l₁ ⊆ l₂) : map f l₁ ⊆ map f l₂ :=
λ x, by simp only [mem_map, not_and, exists_imp_distrib, and_imp]; exact λ a h e, ⟨a, H h, e⟩

/- append -/

lemma append_eq_has_append {L₁ L₂ : list α} : list.append L₁ L₂ = L₁ ++ L₂ := rfl

theorem append_ne_nil_of_ne_nil_left (s t : list α) : s ≠ [] → s ++ t ≠ [] :=
by induction s; intros; contradiction

theorem append_ne_nil_of_ne_nil_right (s t : list α) : t ≠ [] → s ++ t ≠ [] :=
by induction s; intros; contradiction

theorem append_foldl (f : α → β → α) (a : α) (s t : list β) : foldl f a (s ++ t) = foldl f (foldl f a s) t :=
by {induction s with b s H generalizing a, refl, simp only [foldl, cons_append], rw H _}

theorem append_foldr (f : α → β → β) (a : β) (s t : list α) : foldr f a (s ++ t) = foldr f (foldr f a t) s :=
by {induction s with b s H generalizing a, refl, simp only [foldr, cons_append], rw H _}

@[simp] lemma append_eq_nil {p q : list α} : (p ++ q) = [] ↔ p = [] ∧ q = [] :=
by cases p; simp only [nil_append, cons_append, eq_self_iff_true, true_and, false_and]

@[simp] lemma nil_eq_append_iff {a b : list α} : [] = a ++ b ↔ a = [] ∧ b = [] :=
by rw [eq_comm, append_eq_nil]

lemma append_eq_cons_iff {a b c : list α} {x : α} :
  a ++ b = x :: c ↔ (a = [] ∧ b = x :: c) ∨ (∃a', a = x :: a' ∧ c = a' ++ b) :=
by cases a; simp only [and_assoc, @eq_comm _ c, nil_append, cons_append, eq_self_iff_true,
  true_and, false_and, exists_false, false_or, or_false, exists_and_distrib_left, exists_eq_left']

lemma cons_eq_append_iff {a b c : list α} {x : α} :
  (x :: c : list α) = a ++ b ↔ (a = [] ∧ b = x :: c) ∨ (∃a', a = x :: a' ∧ c = a' ++ b) :=
by rw [eq_comm, append_eq_cons_iff]

lemma append_eq_append_iff {a b c d : list α} :
  a ++ b = c ++ d ↔ (∃a', c = a ++ a' ∧ b = a' ++ d) ∨ (∃c', a = c ++ c' ∧ d = c' ++ b) :=
begin
  induction a generalizing c,
  case nil { rw nil_append, split,
    { rintro rfl, left, exact ⟨_, rfl, rfl⟩ },
    { rintro (⟨a', rfl, rfl⟩ | ⟨a', H, rfl⟩), {refl}, {rw [← append_assoc, ← H], refl} } },
  case cons : a as ih {
    cases c,
    { simp only [cons_append, nil_append, false_and, exists_false, false_or, exists_eq_left'], exact eq_comm },
    { simp only [cons_append, @eq_comm _ a, ih, and_assoc, and_or_distrib_left, exists_and_distrib_left] } }
end

/-- Split a list at an index. `split 2 [a, b, c] = ([a, b], [c])` -/
def split_at : ℕ → list α → list α × list α
| 0        a         := ([], a)
| (succ n) []        := ([], [])
| (succ n) (x :: xs) := let (l, r) := split_at n xs in (x :: l, r)

@[simp] theorem split_at_eq_take_drop : ∀ (n : ℕ) (l : list α), split_at n l = (take n l, drop n l)
| 0        a         := rfl
| (succ n) []        := rfl
| (succ n) (x :: xs) := by simp only [split_at, split_at_eq_take_drop n xs, take, drop]

@[simp] theorem take_append_drop : ∀ (n : ℕ) (l : list α), take n l ++ drop n l = l
| 0        a         := rfl
| (succ n) []        := rfl
| (succ n) (x :: xs) := congr_arg (cons x) $ take_append_drop n xs

-- TODO(Leo): cleanup proof after arith dec proc
theorem append_inj : ∀ {s₁ s₂ t₁ t₂ : list α}, s₁ ++ t₁ = s₂ ++ t₂ → length s₁ = length s₂ → s₁ = s₂ ∧ t₁ = t₂
| []      []      t₁ t₂ h hl := ⟨rfl, h⟩
| (a::s₁) []      t₁ t₂ h hl := list.no_confusion $ eq_nil_of_length_eq_zero hl
| []      (b::s₂) t₁ t₂ h hl := list.no_confusion $ eq_nil_of_length_eq_zero hl.symm
| (a::s₁) (b::s₂) t₁ t₂ h hl := list.no_confusion h $ λab hap,
  let ⟨e1, e2⟩ := @append_inj s₁ s₂ t₁ t₂ hap (succ.inj hl) in
  by rw [ab, e1, e2]; exact ⟨rfl, rfl⟩

theorem append_inj_left {s₁ s₂ t₁ t₂ : list α} (h : s₁ ++ t₁ = s₂ ++ t₂) (hl : length s₁ = length s₂) : t₁ = t₂ :=
(append_inj h hl).right

theorem append_inj_right {s₁ s₂ t₁ t₂ : list α} (h : s₁ ++ t₁ = s₂ ++ t₂) (hl : length s₁ = length s₂) : s₁ = s₂ :=
(append_inj h hl).left

theorem append_inj' {s₁ s₂ t₁ t₂ : list α} (h : s₁ ++ t₁ = s₂ ++ t₂) (hl : length t₁ = length t₂) : s₁ = s₂ ∧ t₁ = t₂ :=
append_inj h $ @nat.add_right_cancel _ (length t₁) _ $
let hap := congr_arg length h in by simp only [length_append] at hap; rwa [← hl] at hap

theorem append_inj_left' {s₁ s₂ t₁ t₂ : list α} (h : s₁ ++ t₁ = s₂ ++ t₂) (hl : length t₁ = length t₂) : t₁ = t₂ :=
(append_inj' h hl).right

theorem append_inj_right' {s₁ s₂ t₁ t₂ : list α} (h : s₁ ++ t₁ = s₂ ++ t₂) (hl : length t₁ = length t₂) : s₁ = s₂ :=
(append_inj' h hl).left

theorem append_left_cancel {s t₁ t₂ : list α} (h : s ++ t₁ = s ++ t₂) : t₁ = t₂ :=
append_inj_left h rfl

theorem append_right_cancel {s₁ s₂ t : list α} (h : s₁ ++ t = s₂ ++ t) : s₁ = s₂ :=
append_inj_right' h rfl

theorem append_left_inj {t₁ t₂ : list α} (s) : s ++ t₁ = s ++ t₂ ↔ t₁ = t₂ :=
⟨append_left_cancel, congr_arg _⟩

theorem append_right_inj {s₁ s₂ : list α} (t) : s₁ ++ t = s₂ ++ t ↔ s₁ = s₂ :=
⟨append_right_cancel, congr_arg _⟩

theorem map_eq_append_split {f : α → β} {l : list α} {s₁ s₂ : list β}
  (h : map f l = s₁ ++ s₂) : ∃ l₁ l₂, l = l₁ ++ l₂ ∧ map f l₁ = s₁ ∧ map f l₂ = s₂ :=
begin
  have := h, rw [← take_append_drop (length s₁) l] at this ⊢,
  rw map_append at this,
  refine ⟨_, _, rfl, append_inj this _⟩,
  rw [length_map, length_take, min_eq_left],
  rw [← length_map f l, h, length_append],
  apply nat.le_add_right
end

/- join -/

attribute [simp] join

theorem join_eq_nil : ∀ {L : list (list α)}, join L = [] ↔ ∀ l ∈ L, l = []
| []     := iff_of_true rfl (forall_mem_nil _)
| (l::L) := by simp only [join, append_eq_nil, join_eq_nil, forall_mem_cons]

@[simp] theorem join_append (L₁ L₂ : list (list α)) : join (L₁ ++ L₂) = join L₁ ++ join L₂ :=
by induction L₁; [refl, simp only [*, join, cons_append, append_assoc]]

/- repeat -/

@[simp] theorem repeat_succ (a : α) (n) : repeat a (n + 1) = a :: repeat a n := rfl

theorem eq_of_mem_repeat {a b : α} : ∀ {n}, b ∈ repeat a n → b = a
| (n+1) h := or.elim h id $ @eq_of_mem_repeat _

theorem eq_repeat_of_mem {a : α} : ∀ {l : list α}, (∀ b ∈ l, b = a) → l = repeat a l.length
| []     H := rfl
| (b::l) H := by cases forall_mem_cons.1 H with H₁ H₂;
  unfold length repeat; congr; [exact H₁, exact eq_repeat_of_mem H₂]

theorem eq_repeat' {a : α} {l : list α} : l = repeat a l.length ↔ ∀ b ∈ l, b = a :=
⟨λ h, h.symm ▸ λ b, eq_of_mem_repeat, eq_repeat_of_mem⟩

theorem eq_repeat {a : α} {n} {l : list α} : l = repeat a n ↔ length l = n ∧ ∀ b ∈ l, b = a :=
⟨λ h, h.symm ▸ ⟨length_repeat _ _, λ b, eq_of_mem_repeat⟩,
 λ ⟨e, al⟩, e ▸ eq_repeat_of_mem al⟩

theorem repeat_add (a : α) (m n) : repeat a (m + n) = repeat a m ++ repeat a n :=
by induction m; simp only [*, zero_add, succ_add, repeat]; split; refl

theorem repeat_subset_singleton (a : α) (n) : repeat a n ⊆ [a] :=
λ b h, mem_singleton.2 (eq_of_mem_repeat h)

@[simp] theorem map_const (l : list α) (b : β) : map (function.const α b) l = repeat b l.length :=
by induction l; [refl, simp only [*, map]]; split; refl

theorem eq_of_mem_map_const {b₁ b₂ : β} {l : list α} (h : b₁ ∈ map (function.const α b₂) l) : b₁ = b₂ :=
by rw map_const at h; exact eq_of_mem_repeat h

@[simp] theorem map_repeat (f : α → β) (a : α) (n) : map f (repeat a n) = repeat (f a) n :=
by induction n; [refl, simp only [*, repeat, map]]; split; refl

@[simp] theorem tail_repeat (a : α) (n) : tail (repeat a n) = repeat a n.pred :=
by cases n; refl

@[simp] theorem join_repeat_nil (n : ℕ) : join (repeat [] n) = @nil α :=
by induction n; [refl, simp only [*, repeat, join, append_nil]]

/- bind -/

@[simp] theorem bind_eq_bind {α β} (f : α → list β) (l : list α) :
  l >>= f = l.bind f := rfl

@[simp] theorem bind_append {α β} (f : α → list β) (l₁ l₂ : list α) :
  (l₁ ++ l₂).bind f = l₁.bind f ++ l₂.bind f :=
append_bind _ _ _

/- concat -/

/-- Concatenate an element at the end of a list. `concat [a, b] c = [a, b, c]` -/
@[simp] def concat : list α → α → list α
| []     a := [a]
| (b::l) a := b :: concat l a

@[simp] theorem concat_nil (a : α) : concat [] a = [a] := rfl

@[simp] theorem concat_cons (a b : α) (l : list α) : concat (a :: l) b = a :: concat l b := rfl

@[simp] theorem concat_ne_nil (a : α) (l : list α) : concat l a ≠ [] :=
by induction l; intro h; contradiction

@[simp] theorem concat_append (a : α) (l₁ l₂ : list α) : concat l₁ a ++ l₂ = l₁ ++ a :: l₂ :=
by induction l₁; simp only [*, cons_append, concat]; split; refl

@[simp] theorem concat_eq_append (a : α) (l : list α) : concat l a = l ++ [a] :=
by induction l; simp only [*, concat]; split; refl

@[simp] theorem length_concat (a : α) (l : list α) : length (concat l a) = succ (length l) :=
by simp only [concat_eq_append, length_append, length]

theorem append_concat (a : α) (l₁ l₂ : list α) : l₁ ++ concat l₂ a = concat (l₁ ++ l₂) a :=
by induction l₂ with b l₂ ih; simp only [concat_eq_append, nil_append, cons_append, append_assoc]

/- reverse -/

@[simp] theorem reverse_nil : reverse (@nil α) = [] := rfl

local attribute [simp] reverse_core

@[simp] theorem reverse_cons (a : α) (l : list α) : reverse (a::l) = reverse l ++ [a] :=
have aux : ∀ l₁ l₂, reverse_core l₁ l₂ ++ [a] = reverse_core l₁ (l₂ ++ [a]),
by intro l₁; induction l₁; intros; [refl, simp only [*, reverse_core, cons_append]],
(aux l nil).symm

theorem reverse_core_eq (l₁ l₂ : list α) : reverse_core l₁ l₂ = reverse l₁ ++ l₂ :=
by induction l₁ generalizing l₂; [refl, simp only [*, reverse_core, reverse_cons, append_assoc]]; refl

theorem reverse_cons' (a : α) (l : list α) : reverse (a::l) = concat (reverse l) a :=
by simp only [reverse_cons, concat_eq_append]

@[simp] theorem reverse_singleton (a : α) : reverse [a] = [a] := rfl

@[simp] theorem reverse_append (s t : list α) : reverse (s ++ t) = (reverse t) ++ (reverse s) :=
by induction s; [rw [nil_append, reverse_nil, append_nil],
simp only [*, cons_append, reverse_cons, append_assoc]]

@[simp] theorem reverse_reverse (l : list α) : reverse (reverse l) = l :=
by induction l; [refl, simp only [*, reverse_cons, reverse_append]]; refl

theorem reverse_injective : injective (@reverse α) :=
injective_of_left_inverse reverse_reverse

@[simp] theorem reverse_inj {l₁ l₂ : list α} : reverse l₁ = reverse l₂ ↔ l₁ = l₂ :=
reverse_injective.eq_iff

@[simp] theorem reverse_eq_nil {l : list α} : reverse l = [] ↔ l = [] :=
@reverse_inj _ l []

theorem concat_eq_reverse_cons (a : α) (l : list α) : concat l a = reverse (a :: reverse l) :=
by simp only [concat_eq_append, reverse_cons, reverse_reverse]

@[simp] theorem length_reverse (l : list α) : length (reverse l) = length l :=
by induction l; [refl, simp only [*, reverse_cons, length_append, length]]

@[simp] theorem map_reverse (f : α → β) (l : list α) : map f (reverse l) = reverse (map f l) :=
by induction l; [refl, simp only [*, map, reverse_cons, map_append]]

theorem map_reverse_core (f : α → β) (l₁ l₂ : list α) :
  map f (reverse_core l₁ l₂) = reverse_core (map f l₁) (map f l₂) :=
by simp only [reverse_core_eq, map_append, map_reverse]

@[simp] theorem mem_reverse {a : α} {l : list α} : a ∈ reverse l ↔ a ∈ l :=
by induction l; [refl, simp only [*, reverse_cons, mem_append, mem_singleton, mem_cons_iff, not_mem_nil, false_or, or_false, or_comm]]

@[simp] theorem reverse_repeat (a : α) (n) : reverse (repeat a n) = repeat a n :=
eq_repeat.2 ⟨by simp only [length_reverse, length_repeat], λ b h, eq_of_mem_repeat (mem_reverse.1 h)⟩

@[elab_as_eliminator] def reverse_rec_on {C : list α → Sort*}
  (l : list α) (H0 : C [])
  (H1 : ∀ (l : list α) (a : α), C l → C (l ++ [a])) : C l :=
begin
  rw ← reverse_reverse l,
  induction reverse l,
  { exact H0 },
  { rw reverse_cons, exact H1 _ _ ih }
end

/- last -/

@[simp] theorem last_cons {a : α} {l : list α} : ∀ (h₁ : a :: l ≠ nil) (h₂ : l ≠ nil), last (a :: l) h₁ = last l h₂ :=
by {induction l; intros, contradiction, reflexivity}

@[simp] theorem last_append {a : α} (l : list α) (h : l ++ [a] ≠ []) : last (l ++ [a]) h = a :=
by induction l; [refl, simp only [cons_append, last_cons _ (λ H, cons_ne_nil _ _ (append_eq_nil.1 H).2), *]]

theorem last_concat {a : α} (l : list α) (h : concat l a ≠ []) : last (concat l a) h = a :=
by simp only [concat_eq_append, last_append]

@[simp] theorem last_singleton (a : α) (h : [a] ≠ []) : last [a] h = a := rfl

@[simp] theorem last_cons_cons (a₁ a₂ : α) (l : list α) (h : a₁::a₂::l ≠ []) :
  last (a₁::a₂::l) h = last (a₂::l) (cons_ne_nil a₂ l) := rfl

theorem last_congr {l₁ l₂ : list α} (h₁ : l₁ ≠ []) (h₂ : l₂ ≠ []) (h₃ : l₁ = l₂) :
  last l₁ h₁ = last l₂ h₂ :=
by subst l₁

/- head and tail -/

@[simp] def head' : list α → option α
| []       := none
| (a :: l) := some a

theorem head_eq_head' [inhabited α] (l : list α) : head l = (head' l).iget :=
by cases l; refl

@[simp] theorem head_cons [inhabited α] (a : α) (l : list α) : head (a::l) = a := rfl

@[simp] theorem tail_nil : tail (@nil α) = [] := rfl

@[simp] theorem tail_cons (a : α) (l : list α) : tail (a::l) = l := rfl

@[simp] theorem head_append [inhabited α] (t : list α) {s : list α} (h : s ≠ []) : head (s ++ t) = head s :=
by {induction s, contradiction, refl}

theorem cons_head_tail [inhabited α] {l : list α} (h : l ≠ []) : (head l)::(tail l) = l :=
by {induction l, contradiction, refl}

/- map -/

lemma map_congr {f g : α → β} : ∀ {l : list α}, (∀ x ∈ l, f x = g x) → map f l = map g l
| []     _ := rfl
| (a::l) h := let ⟨h₁, h₂⟩ := forall_mem_cons.1 h in
  by rw [map, map, h₁, map_congr h₂]

theorem map_concat (f : α → β) (a : α) (l : list α) : map f (concat l a) = concat (map f l) (f a) :=
by induction l; [refl, simp only [*, concat_eq_append, cons_append, map, map_append]]; split; refl

theorem map_id' {f : α → α} (h : ∀ x, f x = x) (l : list α) : map f l = l :=
by induction l; [refl, simp only [*, map]]; split; refl

@[simp] theorem foldl_map (g : β → γ) (f : α → γ → α) (a : α) (l : list β) : foldl f a (map g l) = foldl (λx y, f x (g y)) a l :=
by revert a; induction l; intros; [refl, simp only [*, map, foldl]]

@[simp] theorem foldr_map (g : β → γ) (f : γ → α → α) (a : α) (l : list β) : foldr f a (map g l) = foldr (f ∘ g) a l :=
by revert a; induction l; intros; [refl, simp only [*, map, foldr]]

theorem foldl_hom (f : α → β) (g : α → γ → α) (g' : β → γ → β) (a : α)
  (h : ∀a x, f (g a x) = g' (f a) x) (l : list γ) : f (foldl g a l) = foldl g' (f a) l :=
by revert a; induction l; intros; [refl, simp only [*, foldl]]

theorem foldr_hom (f : α → β) (g : γ → α → α) (g' : γ → β → β) (a : α)
  (h : ∀x a, f (g x a) = g' x (f a)) (l : list γ) : f (foldr g a l) = foldr g' (f a) l :=
by revert a; induction l; intros; [refl, simp only [*, foldr]]

theorem eq_nil_of_map_eq_nil {f : α → β} {l : list α} (h : map f l = nil) : l = nil :=
eq_nil_of_length_eq_zero $ by rw [← length_map f l, h]; refl

@[simp] theorem map_join (f : α → β) (L : list (list α)) :
  map f (join L) = join (map (map f) L) :=
by induction L; [refl, simp only [*, join, map, map_append]]

theorem bind_ret_eq_map {α β} (f : α → β) (l : list α) :
  l.bind (list.ret ∘ f) = map f l :=
by unfold list.bind; induction l; simp only [map, join, list.ret, cons_append, nil_append, *]; split; refl

@[simp] theorem map_eq_map {α β} (f : α → β) (l : list α) :
  f <$> l = map f l := rfl

@[simp] theorem map_tail (f : α → β) (l) : map f (tail l) = tail (map f l) :=
by cases l; refl

/- map₂ -/

theorem nil_map₂ (f : α → β → γ) (l : list β) : map₂ f [] l = [] :=
by cases l; refl

theorem map₂_nil (f : α → β → γ) (l : list α) : map₂ f l [] = [] :=
by cases l; refl

/- sublists -/

@[simp] theorem nil_sublist : Π (l : list α), [] <+ l
| []       := sublist.slnil
| (a :: l) := sublist.cons _ _ a (nil_sublist l)

@[refl, simp] theorem sublist.refl : Π (l : list α), l <+ l
| []       := sublist.slnil
| (a :: l) := sublist.cons2 _ _ a (sublist.refl l)

@[trans] theorem sublist.trans {l₁ l₂ l₃ : list α} (h₁ : l₁ <+ l₂) (h₂ : l₂ <+ l₃) : l₁ <+ l₃ :=
sublist.rec_on h₂ (λ_ s, s)
  (λl₂ l₃ a h₂ IH l₁ h₁, sublist.cons _ _ _ (IH l₁ h₁))
  (λl₂ l₃ a h₂ IH l₁ h₁, @sublist.cases_on _ (λl₁ l₂', l₂' = a :: l₂ → l₁ <+ a :: l₃) _ _ h₁
    (λ_, nil_sublist _)
    (λl₁ l₂' a' h₁' e, match a', l₂', e, h₁' with ._, ._, rfl, h₁ := sublist.cons _ _ _ (IH _ h₁) end)
    (λl₁ l₂' a' h₁' e, match a', l₂', e, h₁' with ._, ._, rfl, h₁ := sublist.cons2 _ _ _ (IH _ h₁) end) rfl)
  l₁ h₁

@[simp] theorem sublist_cons (a : α) (l : list α) : l <+ a::l :=
sublist.cons _ _ _ (sublist.refl l)

theorem sublist_of_cons_sublist {a : α} {l₁ l₂ : list α} : a::l₁ <+ l₂ → l₁ <+ l₂ :=
sublist.trans (sublist_cons a l₁)

theorem cons_sublist_cons {l₁ l₂ : list α} (a : α) (s : l₁ <+ l₂) : a::l₁ <+ a::l₂ :=
sublist.cons2 _ _ _ s

@[simp] theorem sublist_append_left : Π (l₁ l₂ : list α), l₁ <+ l₁++l₂
| []      l₂ := nil_sublist _
| (a::l₁) l₂ := cons_sublist_cons _ (sublist_append_left l₁ l₂)

@[simp] theorem sublist_append_right : Π (l₁ l₂ : list α), l₂ <+ l₁++l₂
| []      l₂ := sublist.refl _
| (a::l₁) l₂ := sublist.cons _ _ _ (sublist_append_right l₁ l₂)

theorem sublist_cons_of_sublist (a : α) {l₁ l₂ : list α} : l₁ <+ l₂ → l₁ <+ a::l₂ :=
sublist.cons _ _ _

theorem sublist_app_of_sublist_left {l l₁ l₂ : list α} (s : l <+ l₁) : l <+ l₁++l₂ :=
s.trans $ sublist_append_left _ _

theorem sublist_app_of_sublist_right {l l₁ l₂ : list α} (s : l <+ l₂) : l <+ l₁++l₂ :=
s.trans $ sublist_append_right _ _

theorem sublist_of_cons_sublist_cons {l₁ l₂ : list α} : ∀ {a : α}, a::l₁ <+ a::l₂ → l₁ <+ l₂
| ._ (sublist.cons  ._ ._ a s) := sublist_of_cons_sublist s
| ._ (sublist.cons2 ._ ._ a s) := s

theorem cons_sublist_cons_iff {l₁ l₂ : list α} {a : α} : a::l₁ <+ a::l₂ ↔ l₁ <+ l₂ :=
⟨sublist_of_cons_sublist_cons, cons_sublist_cons _⟩

@[simp] theorem append_sublist_append_left {l₁ l₂ : list α} : ∀ l, l++l₁ <+ l++l₂ ↔ l₁ <+ l₂
| []     := iff.rfl
| (a::l) := cons_sublist_cons_iff.trans (append_sublist_append_left l)

theorem append_sublist_append_of_sublist_right {l₁ l₂ : list α} (h : l₁ <+ l₂) (l) : l₁++l <+ l₂++l :=
begin
  induction h with _ _ a _ ih _ _ a _ ih,
  { refl },
  { apply sublist_cons_of_sublist a ih },
  { apply cons_sublist_cons a ih }
end

theorem sublist_or_mem_of_sublist {l l₁ l₂ : list α} {a : α} (h : l <+ l₁ ++ a::l₂) : l <+ l₁ ++ l₂ ∨ a ∈ l :=
begin
  induction l₁ with b l₁ IH generalizing l,
  { cases h, { left, exact ‹l <+ l₂› }, { right, apply mem_cons_self } },
  { cases h with _ _ _ h _ _ _ h,
    { exact or.imp_left (sublist_cons_of_sublist _) (IH h) },
    { exact (IH h).imp (cons_sublist_cons _) (mem_cons_of_mem _) } }
end

theorem reverse_sublist {l₁ l₂ : list α} (h : l₁ <+ l₂) : l₁.reverse <+ l₂.reverse :=
begin
  induction h with _ _ _ _ ih _ _ a _ ih, {refl},
  { rw reverse_cons, exact sublist_app_of_sublist_left ih },
  { rw [reverse_cons, reverse_cons], exact append_sublist_append_of_sublist_right ih [a] }
end

@[simp] theorem reverse_sublist_iff {l₁ l₂ : list α} : l₁.reverse <+ l₂.reverse ↔ l₁ <+ l₂ :=
⟨λ h, by have := reverse_sublist h; simp only [reverse_reverse] at this; assumption, reverse_sublist⟩

@[simp] theorem append_sublist_append_right {l₁ l₂ : list α} (l) : l₁++l <+ l₂++l ↔ l₁ <+ l₂ :=
⟨λ h, by have := reverse_sublist h; simp only [reverse_append, append_sublist_append_left, reverse_sublist_iff] at this; assumption,
 λ h, append_sublist_append_of_sublist_right h l⟩

theorem subset_of_sublist : Π {l₁ l₂ : list α}, l₁ <+ l₂ → l₁ ⊆ l₂
| ._ ._ sublist.slnil             b h := h
| ._ ._ (sublist.cons  l₁ l₂ a s) b h := mem_cons_of_mem _ (subset_of_sublist s h)
| ._ ._ (sublist.cons2 l₁ l₂ a s) b h :=
  match eq_or_mem_of_mem_cons h with
  | or.inl h := h ▸ mem_cons_self _ _
  | or.inr h := mem_cons_of_mem _ (subset_of_sublist s h)
  end

theorem singleton_sublist {a : α} {l} : [a] <+ l ↔ a ∈ l :=
⟨λ h, subset_of_sublist h (mem_singleton_self _), λ h,
let ⟨s, t, e⟩ := mem_split h in e.symm ▸
  (cons_sublist_cons _ (nil_sublist _)).trans (sublist_append_right _ _)⟩

theorem eq_nil_of_sublist_nil {l : list α} (s : l <+ []) : l = [] :=
eq_nil_of_subset_nil $ subset_of_sublist s

theorem repeat_sublist_repeat (a : α) {m n} : repeat a m <+ repeat a n ↔ m ≤ n :=
⟨λ h, by simpa only [length_repeat] using length_le_of_sublist h,
 λ h, by induction h; [refl, simp only [*, repeat_succ, sublist.cons]] ⟩

theorem eq_of_sublist_of_length_eq : ∀ {l₁ l₂ : list α}, l₁ <+ l₂ → length l₁ = length l₂ → l₁ = l₂
| ._ ._ sublist.slnil             h := rfl
| ._ ._ (sublist.cons  l₁ l₂ a s) h :=
  absurd (length_le_of_sublist s) $ not_le_of_gt $ by rw h; apply lt_succ_self
| ._ ._ (sublist.cons2 l₁ l₂ a s) h :=
  by rw [length, length] at h; injection h with h; rw eq_of_sublist_of_length_eq s h

theorem eq_of_sublist_of_length_le {l₁ l₂ : list α} (s : l₁ <+ l₂) (h : length l₂ ≤ length l₁) : l₁ = l₂ :=
eq_of_sublist_of_length_eq s (le_antisymm (length_le_of_sublist s) h)

theorem sublist_antisymm {l₁ l₂ : list α} (s₁ : l₁ <+ l₂) (s₂ : l₂ <+ l₁) : l₁ = l₂ :=
eq_of_sublist_of_length_le s₁ (length_le_of_sublist s₂)

instance decidable_sublist [decidable_eq α] : ∀ (l₁ l₂ : list α), decidable (l₁ <+ l₂)
| []      l₂      := is_true $ nil_sublist _
| (a::l₁) []      := is_false $ λh, list.no_confusion $ eq_nil_of_sublist_nil h
| (a::l₁) (b::l₂) :=
  if h : a = b then
    decidable_of_decidable_of_iff (decidable_sublist l₁ l₂) $
      by rw [← h]; exact ⟨cons_sublist_cons _, sublist_of_cons_sublist_cons⟩
  else decidable_of_decidable_of_iff (decidable_sublist (a::l₁) l₂)
    ⟨sublist_cons_of_sublist _, λs, match a, l₁, s, h with
    | a, l₁, sublist.cons ._ ._ ._ s', h := s'
    | ._, ._, sublist.cons2 t ._ ._ s', h := absurd rfl h
    end⟩

/- index_of -/

section index_of
variable [decidable_eq α]

@[simp] theorem index_of_nil (a : α) : index_of a [] = 0 := rfl

theorem index_of_cons (a b : α) (l : list α) : index_of a (b::l) = if a = b then 0 else succ (index_of a l) := rfl

theorem index_of_cons_eq {a b : α} (l : list α) : a = b → index_of a (b::l) = 0 :=
assume e, if_pos e

@[simp] theorem index_of_cons_self (a : α) (l : list α) : index_of a (a::l) = 0 :=
index_of_cons_eq _ rfl

@[simp] theorem index_of_cons_ne {a b : α} (l : list α) : a ≠ b → index_of a (b::l) = succ (index_of a l) :=
assume n, if_neg n

theorem index_of_eq_length {a : α} {l : list α} : index_of a l = length l ↔ a ∉ l :=
begin
  induction l with b l ih,
  { exact iff_of_true rfl (not_mem_nil _) },
  simp only [length, mem_cons_iff, index_of_cons], split_ifs,
  { exact iff_of_false (by rintro ⟨⟩) (λ H, H $ or.inl h) },
  { simp only [h, false_or], rw ← ih, exact succ_inj' }
end

@[simp] theorem index_of_of_not_mem {l : list α} {a : α} : a ∉ l → index_of a l = length l :=
index_of_eq_length.2

theorem index_of_le_length {a : α} {l : list α} : index_of a l ≤ length l :=
begin
  induction l with b l ih, {refl},
  simp only [length, index_of_cons],
  by_cases h : a = b, {rw if_pos h, exact nat.zero_le _},
  rw if_neg h, exact succ_le_succ ih
end

theorem index_of_lt_length {a} {l : list α} : index_of a l < length l ↔ a ∈ l :=
⟨λh, by_contradiction $ λ al, ne_of_lt h $ index_of_eq_length.2 al,
λal, lt_of_le_of_ne index_of_le_length $ λ h, index_of_eq_length.1 h al⟩

end index_of

/- nth element -/

theorem nth_le_of_mem : ∀ {a} {l : list α}, a ∈ l → ∃ n h, nth_le l n h = a
| a (_ :: l) (or.inl rfl) := ⟨0, succ_pos _, rfl⟩
| a (b :: l) (or.inr m)   :=
  let ⟨n, h, e⟩ := nth_le_of_mem m in ⟨n+1, succ_lt_succ h, e⟩

theorem nth_le_nth : ∀ {l : list α} {n} h, nth l n = some (nth_le l n h)
| (a :: l) 0     h := rfl
| (a :: l) (n+1) h := @nth_le_nth l n _

theorem nth_ge_len : ∀ {l : list α} {n}, n ≥ length l → nth l n = none
| []       n     h := rfl
| (a :: l) (n+1) h := nth_ge_len (le_of_succ_le_succ h)

theorem nth_eq_some {l : list α} {n a} : nth l n = some a ↔ ∃ h, nth_le l n h = a :=
⟨λ e,
  have h : n < length l, from lt_of_not_ge $ λ hn,
    by rw nth_ge_len hn at e; contradiction,
  ⟨h, by rw nth_le_nth h at e;
    injection e with e; apply nth_le_mem⟩,
λ ⟨h, e⟩, e ▸ nth_le_nth _⟩

theorem nth_of_mem {a} {l : list α} (h : a ∈ l) : ∃ n, nth l n = some a :=
let ⟨n, h, e⟩ := nth_le_of_mem h in ⟨n, by rw [nth_le_nth, e]⟩

theorem nth_le_mem : ∀ (l : list α) n h, nth_le l n h ∈ l
| (a :: l) 0     h := mem_cons_self _ _
| (a :: l) (n+1) h := mem_cons_of_mem _ (nth_le_mem l _ _)

theorem nth_mem {l : list α} {n a} (e : nth l n = some a) : a ∈ l :=
let ⟨h, e⟩ := nth_eq_some.1 e in e ▸ nth_le_mem _ _ _

theorem mem_iff_nth_le {a} {l : list α} : a ∈ l ↔ ∃ n h, nth_le l n h = a :=
⟨nth_le_of_mem, λ ⟨n, h, e⟩, e ▸ nth_le_mem _ _ _⟩

theorem mem_iff_nth {a} {l : list α} : a ∈ l ↔ ∃ n, nth l n = some a :=
mem_iff_nth_le.trans $ exists_congr $ λ n, nth_eq_some.symm

@[simp] theorem nth_map (f : α → β) : ∀ l n, nth (map f l) n = (nth l n).map f
| []       n     := rfl
| (a :: l) 0     := rfl
| (a :: l) (n+1) := nth_map l n

theorem nth_le_map (f : α → β) {l n} (H1 H2) : nth_le (map f l) n H1 = f (nth_le l n H2) :=
option.some.inj $ by rw [← nth_le_nth, nth_map, nth_le_nth]; refl

@[simp] theorem nth_le_map' (f : α → β) {l n} (H) :
  nth_le (map f l) n H = f (nth_le l n (length_map f l ▸ H)) :=
nth_le_map f _ _

@[simp] lemma nth_le_singleton (a : α) {n : ℕ} (hn : n < 1) :
  nth_le [a] n hn = a :=
have hn0 : n = 0 := le_zero_iff.1 (le_of_lt_succ hn),
by subst hn0; refl

lemma nth_le_append : ∀ {l₁ l₂ : list α} {n : ℕ} (hn₁) (hn₂),
  (l₁ ++ l₂).nth_le n hn₁ = l₁.nth_le n hn₂
| []     _ n     hn₁ hn₂  := (not_lt_zero _ hn₂).elim
| (a::l) _ 0     hn₁ hn₂ := rfl
| (a::l) _ (n+1) hn₁ hn₂ := by simp only [nth_le, cons_append];
                         exact nth_le_append _ _

@[simp] lemma nth_le_repeat (a : α) {n m : ℕ} (h : m < n) :
  (list.repeat a n).nth_le m (by rwa list.length_repeat) = a :=
eq_of_mem_repeat (nth_le_mem _ _ _)

lemma nth_append  {l₁ l₂ : list α} {n : ℕ} (hn : n < l₁.length) :
  (l₁ ++ l₂).nth n = l₁.nth n :=
have hn' : n < (l₁ ++ l₂).length := lt_of_lt_of_le hn
  (by rw length_append; exact le_add_right _ _),
by rw [nth_le_nth hn, nth_le_nth hn', nth_le_append]

@[simp] lemma nth_concat_length: ∀ (l : list α) (a : α), (l ++ [a]).nth l.length = a
| []     a := rfl
| (b::l) a := by rw [cons_append, length_cons, nth, nth_concat_length]

@[extensionality]
theorem ext : ∀ {l₁ l₂ : list α}, (∀n, nth l₁ n = nth l₂ n) → l₁ = l₂
| []      []       h := rfl
| (a::l₁) []       h := by have h0 := h 0; contradiction
| []      (a'::l₂) h := by have h0 := h 0; contradiction
| (a::l₁) (a'::l₂) h := by have h0 : some a = some a' := h 0; injection h0 with aa;
    simp only [aa, ext (λn, h (n+1))]; split; refl

theorem ext_le {l₁ l₂ : list α} (hl : length l₁ = length l₂) (h : ∀n h₁ h₂, nth_le l₁ n h₁ = nth_le l₂ n h₂) : l₁ = l₂ :=
ext $ λn, if h₁ : n < length l₁
  then by rw [nth_le_nth, nth_le_nth, h n h₁ (by rwa [← hl])]
  else let h₁ := le_of_not_gt h₁ in by rw [nth_ge_len h₁, nth_ge_len (by rwa [← hl])]

@[simp] theorem index_of_nth_le [decidable_eq α] {a : α} : ∀ {l : list α} h, nth_le l (index_of a l) h = a
| (b::l) h := by by_cases h' : a = b; simp only [h', if_pos, if_false, index_of_cons, nth_le, @index_of_nth_le l]

@[simp] theorem index_of_nth [decidable_eq α] {a : α} {l : list α} (h : a ∈ l) : nth l (index_of a l) = some a :=
by rw [nth_le_nth, index_of_nth_le (index_of_lt_length.2 h)]

theorem nth_le_reverse_aux1 : ∀ (l r : list α) (i h1 h2), nth_le (reverse_core l r) (i + length l) h1 = nth_le r i h2
| []       r i := λh1 h2, rfl
| (a :: l) r i := by rw (show i + length (a :: l) = i + 1 + length l, from add_right_comm i (length l) 1); exact
  λh1 h2, nth_le_reverse_aux1 l (a :: r) (i+1) h1 (succ_lt_succ h2)

theorem nth_le_reverse_aux2 : ∀ (l r : list α) (i : nat) (h1) (h2),
  nth_le (reverse_core l r) (length l - 1 - i) h1 = nth_le l i h2
| []       r i     h1 h2 := absurd h2 (not_lt_zero _)
| (a :: l) r 0     h1 h2 := begin
    have aux := nth_le_reverse_aux1 l (a :: r) 0,
    rw zero_add at aux,
    exact aux _ (zero_lt_succ _)
  end
| (a :: l) r (i+1) h1 h2 := begin
    have aux := nth_le_reverse_aux2 l (a :: r) i,
    have heq := calc length (a :: l) - 1 - (i + 1)
          = length l - (1 + i) : by rw add_comm; refl
      ... = length l - 1 - i   : by rw nat.sub_sub,
    rw [← heq] at aux,
    apply aux
  end

@[simp] theorem nth_le_reverse (l : list α) (i : nat) (h1 h2) :
  nth_le (reverse l) (length l - 1 - i) h1 = nth_le l i h2 :=
nth_le_reverse_aux2 _ _ _ _ _

/-- Convert a list into an array (whose length is the length of `l`) -/
def to_array (l : list α) : array l.length α :=
{data := λ v, l.nth_le v.1 v.2}

/-- "inhabited" `nth` function: returns `default` instead of `none` in the case
  that the index is out of bounds. -/
@[simp] def inth [h : inhabited α] (l : list α) (n : nat) : α := (nth l n).iget

/- nth tail operation -/

/-- Apply a function to the nth tail of `l`.
  `modify_nth_tail f 2 [a, b, c] = [a, b] ++ f [c]`. Returns the input without
  using `f` if the index is larger than the length of the list. -/
@[simp] def modify_nth_tail (f : list α → list α) : ℕ → list α → list α
| 0     l      := f l
| (n+1) []     := []
| (n+1) (a::l) := a :: modify_nth_tail n l

/-- Apply `f` to the head of the list, if it exists. -/
@[simp] def modify_head (f : α → α) : list α → list α
| []     := []
| (a::l) := f a :: l

/-- Apply `f` to the nth element of the list, if it exists. -/
def modify_nth (f : α → α) : ℕ → list α → list α :=
modify_nth_tail (modify_head f)

lemma modify_nth_tail_modify_nth_tail {f g : list α → list α} (m : ℕ) :
  ∀n (l:list α), (l.modify_nth_tail f n).modify_nth_tail g (m + n) =
    l.modify_nth_tail (λl, (f l).modify_nth_tail g m) n
| 0     l      := rfl
| (n+1) []     := rfl
| (n+1) (a::l) := congr_arg (list.cons a) (modify_nth_tail_modify_nth_tail n l)

lemma modify_nth_tail_modify_nth_tail_le
  {f g : list α → list α} (m n : ℕ) (l : list α) (h : n ≤ m) :
  (l.modify_nth_tail f n).modify_nth_tail g m =
    l.modify_nth_tail (λl, (f l).modify_nth_tail g (m - n)) n :=
begin
  rcases le_iff_exists_add.1 h with ⟨m, rfl⟩,
  rw [nat.add_sub_cancel_left, add_comm, modify_nth_tail_modify_nth_tail]
end

lemma modify_nth_tail_modify_nth_tail_same {f g : list α → list α} (n : ℕ) (l:list α) :
  (l.modify_nth_tail f n).modify_nth_tail g n = l.modify_nth_tail (g ∘ f) n :=
by rw [modify_nth_tail_modify_nth_tail_le n n l (le_refl n), nat.sub_self]; refl

lemma modify_nth_tail_id :
  ∀n (l:list α), l.modify_nth_tail id n = l
| 0     l      := rfl
| (n+1) []     := rfl
| (n+1) (a::l) := congr_arg (list.cons a) (modify_nth_tail_id n l)

theorem remove_nth_eq_nth_tail : ∀ n (l : list α), remove_nth l n = modify_nth_tail tail n l
| 0     l      := by cases l; refl
| (n+1) []     := rfl
| (n+1) (a::l) := congr_arg (cons _) (remove_nth_eq_nth_tail _ _)

theorem update_nth_eq_modify_nth (a : α) : ∀ n (l : list α),
  update_nth l n a = modify_nth (λ _, a) n l
| 0     l      := by cases l; refl
| (n+1) []     := rfl
| (n+1) (b::l) := congr_arg (cons _) (update_nth_eq_modify_nth _ _)

theorem modify_nth_eq_update_nth (f : α → α) : ∀ n (l : list α),
  modify_nth f n l = ((λ a, update_nth l n (f a)) <$> nth l n).get_or_else l
| 0     l      := by cases l; refl
| (n+1) []     := rfl
| (n+1) (b::l) := (congr_arg (cons b)
  (modify_nth_eq_update_nth n l)).trans $ by cases nth l n; refl

theorem nth_modify_nth (f : α → α) : ∀ n (l : list α) m,
  nth (modify_nth f n l) m = (λ a, if n = m then f a else a) <$> nth l m
| n     l      0     := by cases l; cases n; refl
| n     []     (m+1) := by cases n; refl
| 0     (a::l) (m+1) := by cases nth l m; refl
| (n+1) (a::l) (m+1) := (nth_modify_nth n l m).trans $
  by cases nth l m with b; by_cases n = m;
  simp only [h, if_pos, if_true, if_false, option.map_none, option.map_some, mt succ_inj, not_false_iff]

theorem modify_nth_tail_length (f : list α → list α) (H : ∀ l, length (f l) = length l) :
  ∀ n l, length (modify_nth_tail f n l) = length l
| 0     l      := H _
| (n+1) []     := rfl
| (n+1) (a::l) := @congr_arg _ _ _ _ (+1) (modify_nth_tail_length _ _)

@[simp] theorem modify_nth_length (f : α → α) :
  ∀ n l, length (modify_nth f n l) = length l :=
modify_nth_tail_length _ (λ l, by cases l; refl)

@[simp] theorem update_nth_length (l : list α) (n) (a : α) :
  length (update_nth l n a) = length l :=
by simp only [update_nth_eq_modify_nth, modify_nth_length]

@[simp] theorem nth_modify_nth_eq (f : α → α) (n) (l : list α) :
  nth (modify_nth f n l) n = f <$> nth l n :=
by simp only [nth_modify_nth, if_pos]

@[simp] theorem nth_modify_nth_ne (f : α → α) {m n} (l : list α) (h : m ≠ n) :
  nth (modify_nth f m l) n = nth l n :=
by simp only [nth_modify_nth, if_neg h, id_map']

theorem nth_update_nth_eq (a : α) (n) (l : list α) :
  nth (update_nth l n a) n = (λ _, a) <$> nth l n :=
by simp only [update_nth_eq_modify_nth, nth_modify_nth_eq]

theorem nth_update_nth_of_lt (a : α) {n} {l : list α} (h : n < length l) :
  nth (update_nth l n a) n = some a :=
by rw [nth_update_nth_eq, nth_le_nth h]; refl

theorem nth_update_nth_ne (a : α) {m n} (l : list α) (h : m ≠ n) :
  nth (update_nth l m a) n = nth l n :=
by simp only [update_nth_eq_modify_nth, nth_modify_nth_ne _ _ h]

section insert_nth
variable {a : α}

def insert_nth (n : ℕ) (a : α) : list α → list α := modify_nth_tail (list.cons a) n

@[simp] lemma insert_nth_nil (a : α) : insert_nth 0 a [] = [a] := rfl

lemma length_insert_nth : ∀n as, n ≤ length as → length (insert_nth n a as) = length as + 1
| 0     as       h := rfl
| (n+1) []       h := (nat.not_succ_le_zero _ h).elim
| (n+1) (a'::as) h := congr_arg nat.succ $ length_insert_nth n as (nat.le_of_succ_le_succ h)

lemma remove_nth_insert_nth (n:ℕ) (l : list α) : (l.insert_nth n a).remove_nth n = l :=
by rw [remove_nth_eq_nth_tail, insert_nth, modify_nth_tail_modify_nth_tail_same];
from modify_nth_tail_id _ _

lemma insert_nth_remove_nth_of_ge : ∀n m as, n < length as → m ≥ n →
  insert_nth m a (as.remove_nth n) = (as.insert_nth (m + 1) a).remove_nth n
| 0     0     []      has _   := (lt_irrefl _ has).elim
| 0     0     (a::as) has hmn := by simp [remove_nth, insert_nth]
| 0     (m+1) (a::as) has hmn := rfl
| (n+1) (m+1) (a::as) has hmn :=
  congr_arg (cons a) $
    insert_nth_remove_nth_of_ge n m as (nat.lt_of_succ_lt_succ has) (nat.le_of_succ_le_succ hmn)

lemma insert_nth_remove_nth_of_le : ∀n m as, n < length as → m ≤ n →
  insert_nth m a (as.remove_nth n) = (as.insert_nth m a).remove_nth (n + 1)
| n       0       (a :: as) has hmn := rfl
| (n + 1) (m + 1) (a :: as) has hmn :=
  congr_arg (cons a) $
    insert_nth_remove_nth_of_le n m as (nat.lt_of_succ_lt_succ has) (nat.le_of_succ_le_succ hmn)

lemma insert_nth_comm (a b : α) :
  ∀(i j : ℕ) (l : list α) (h : i ≤ j) (hj : j ≤ length l),
    (l.insert_nth i a).insert_nth (j + 1) b = (l.insert_nth j b).insert_nth i a
| 0       j     l      := by simp [insert_nth]
| (i + 1) 0     l      := assume h, (nat.not_lt_zero _ h).elim
| (i + 1) (j+1) []     := by simp
| (i + 1) (j+1) (c::l) :=
  assume h₀ h₁,
  by simp [insert_nth]; exact insert_nth_comm i j l (nat.le_of_succ_le_succ h₀) (nat.le_of_succ_le_succ h₁)

end insert_nth

/- take, drop -/
@[simp] theorem take_zero (l : list α) : take 0 l = [] := rfl

@[simp] theorem take_nil : ∀ n, take n [] = ([] : list α)
| 0     := rfl
| (n+1) := rfl

theorem take_cons (n) (a : α) (l : list α) : take (succ n) (a::l) = a :: take n l := rfl

@[simp] theorem take_all : ∀ (l : list α), take (length l) l = l
| []     := rfl
| (a::l) := begin change a :: (take (length l) l) = a :: l, rw take_all end

theorem take_all_of_ge : ∀ {n} {l : list α}, n ≥ length l → take n l = l
| 0     []     h := rfl
| 0     (a::l) h := absurd h (not_le_of_gt (zero_lt_succ _))
| (n+1) []     h := rfl
| (n+1) (a::l) h :=
  begin
    change a :: take n l = a :: l,
    rw [take_all_of_ge (le_of_succ_le_succ h)]
  end

@[simp] theorem take_left : ∀ l₁ l₂ : list α, take (length l₁) (l₁ ++ l₂) = l₁
| []      l₂ := rfl
| (a::l₁) l₂ := congr_arg (cons a) (take_left l₁ l₂)

theorem take_left' {l₁ l₂ : list α} {n} (h : length l₁ = n) :
  take n (l₁ ++ l₂) = l₁ :=
by rw ← h; apply take_left

theorem take_take : ∀ (n m) (l : list α), take n (take m l) = take (min n m) l
| n         0        l      := by rw [min_zero, take_zero, take_nil]
| 0         m        l      := by rw [zero_min, take_zero, take_zero]
| (succ n)  (succ m) nil    := by simp only [take_nil]
| (succ n)  (succ m) (a::l) := by simp only [take, min_succ_succ, take_take n m l]; split; refl

@[simp] theorem drop_nil : ∀ n, drop n [] = ([] : list α)
| 0     := rfl
| (n+1) := rfl

@[simp] theorem drop_one : ∀ l : list α, drop 1 l = tail l
| []       := rfl
| (a :: l) := rfl

theorem drop_add : ∀ m n (l : list α), drop (m + n) l = drop m (drop n l)
| m 0     l      := rfl
| m (n+1) []     := (drop_nil _).symm
| m (n+1) (a::l) := drop_add m n _

@[simp] theorem drop_left : ∀ l₁ l₂ : list α, drop (length l₁) (l₁ ++ l₂) = l₂
| []      l₂ := rfl
| (a::l₁) l₂ := drop_left l₁ l₂

theorem drop_left' {l₁ l₂ : list α} {n} (h : length l₁ = n) :
  drop n (l₁ ++ l₂) = l₂ :=
by rw ← h; apply drop_left

theorem drop_eq_nth_le_cons : ∀ {n} {l : list α} h,
  drop n l = nth_le l n h :: drop (n+1) l
| 0     (a::l) h := rfl
| (n+1) (a::l) h := @drop_eq_nth_le_cons n _ _

<<<<<<< HEAD
@[simp] lemma drop_all (l : list α) : l.drop l.length = [] :=
calc l.drop l.length = (l ++ []).drop l.length : by simp
                 ... = [] : drop_left _ _

lemma drop_append_of_le_length : ∀ {l₁ l₂ : list α} {n : ℕ}, n ≤ l₁.length →
  (l₁ ++ l₂).drop n = l₁.drop n ++ l₂
| l₁      l₂ 0     hn := by simp
| []      l₂ (n+1) hn := absurd hn dec_trivial
| (a::l₁) l₂ (n+1) hn :=
by rw [drop, cons_append, drop, drop_append_of_le_length (le_of_succ_le_succ hn)]

lemma take_append_of_le_length : ∀ {l₁ l₂ : list α} {n : ℕ},
  n ≤ l₁.length → (l₁ ++ l₂).take n = l₁.take n
| l₁      l₂ 0     hn := by simp
| []      l₂ (n+1) hn := absurd hn dec_trivial
| (a::l₁) l₂ (n+1) hn :=
by rw [list.take, list.cons_append, list.take, take_append_of_le_length (le_of_succ_le_succ hn)]
=======
@[simp] theorem drop_drop (n : ℕ) : ∀ (m) (l : list α), drop n (drop m l) = drop (n + m) l
| m     []     := by simp
| 0     l      := by simp
| (m+1) (a::l) :=
  calc drop n (drop (m + 1) (a :: l)) = drop n (drop m l) : rfl
    ... = drop (n + m) l : drop_drop m l
    ... = drop (n + (m + 1)) (a :: l) : rfl

theorem drop_take : ∀ (m : ℕ) (n : ℕ) (l : list α),
  drop m (take (m + n) l) = take n (drop m l)
| 0     n _      := by simp
| (m+1) n nil    := by simp
| (m+1) n (_::l) :=
  have h: m + 1 + n = (m+n) + 1, by simp,
  by simpa [take_cons, h] using drop_take m n l
>>>>>>> 3f5ec68c

theorem modify_nth_tail_eq_take_drop (f : list α → list α) (H : f [] = []) :
  ∀ n l, modify_nth_tail f n l = take n l ++ f (drop n l)
| 0     l      := rfl
| (n+1) []     := H.symm
| (n+1) (b::l) := congr_arg (cons b) (modify_nth_tail_eq_take_drop n l)

theorem modify_nth_eq_take_drop (f : α → α) :
  ∀ n l, modify_nth f n l = take n l ++ modify_head f (drop n l) :=
modify_nth_tail_eq_take_drop _ rfl

theorem modify_nth_eq_take_cons_drop (f : α → α) {n l} (h) :
  modify_nth f n l = take n l ++ f (nth_le l n h) :: drop (n+1) l :=
by rw [modify_nth_eq_take_drop, drop_eq_nth_le_cons h]; refl

theorem update_nth_eq_take_cons_drop (a : α) {n l} (h : n < length l) :
  update_nth l n a = take n l ++ a :: drop (n+1) l :=
by rw [update_nth_eq_modify_nth, modify_nth_eq_take_cons_drop _ h]

@[simp] lemma update_nth_eq_nil (l : list α) (n : ℕ) (a : α) : l.update_nth n a = [] ↔ l = [] :=
by cases l; cases n; simp only [update_nth]

section take'
variable [inhabited α]

def take' : ∀ n, list α → list α
| 0     l := []
| (n+1) l := l.head :: take' n l.tail

@[simp] theorem take'_length : ∀ n l, length (@take' α _ n l) = n
| 0     l := rfl
| (n+1) l := congr_arg succ (take'_length _ _)

@[simp] theorem take'_nil : ∀ n, take' n (@nil α) = repeat (default _) n
| 0     := rfl
| (n+1) := congr_arg (cons _) (take'_nil _)

theorem take'_eq_take : ∀ {n} {l : list α},
  n ≤ length l → take' n l = take n l
| 0     l      h := rfl
| (n+1) (a::l) h := congr_arg (cons _) $
  take'_eq_take $ le_of_succ_le_succ h

@[simp] theorem take'_left (l₁ l₂ : list α) : take' (length l₁) (l₁ ++ l₂) = l₁ :=
(take'_eq_take (by simp only [length_append, nat.le_add_right])).trans (take_left _ _)

theorem take'_left' {l₁ l₂ : list α} {n} (h : length l₁ = n) :
  take' n (l₁ ++ l₂) = l₁ :=
by rw ← h; apply take'_left

end take'

/- take_while -/

/-- Get the longest initial segment of the list whose members all satisfy `p`.
  `take_while (λ x, x < 3) [0, 2, 5, 1] = [0, 2]` -/
def take_while (p : α → Prop) [decidable_pred p] : list α → list α
| []     := []
| (a::l) := if p a then a :: take_while l else []

/- foldl, foldr, scanl, scanr -/

lemma foldl_ext (f g : α → β → α) (a : α)
  {l : list β} (H : ∀ a : α, ∀ b ∈ l, f a b = g a b) :
  foldl f a l = foldl g a l :=
begin
  induction l with hd tl ih generalizing a, {refl},
  unfold foldl,
  rw [ih (λ a b bin, H a b $ mem_cons_of_mem _ bin), H a hd (mem_cons_self _ _)]
end

lemma foldr_ext (f g : α → β → β) (b : β)
  {l : list α} (H : ∀ a ∈ l, ∀ b : β, f a b = g a b) :
  foldr f b l = foldr g b l :=
begin
  induction l with hd tl ih, {refl},
  simp only [mem_cons_iff, or_imp_distrib, forall_and_distrib, forall_eq] at H,
  simp only [foldr, ih H.2, H.1]
end

@[simp] theorem foldl_nil (f : α → β → α) (a : α) : foldl f a [] = a := rfl

@[simp] theorem foldl_cons (f : α → β → α) (a : α) (b : β) (l : list β) :
  foldl f a (b::l) = foldl f (f a b) l := rfl

@[simp] theorem foldr_nil (f : α → β → β) (b : β) : foldr f b [] = b := rfl

@[simp] theorem foldr_cons (f : α → β → β) (b : β) (a : α) (l : list α) :
  foldr f b (a::l) = f a (foldr f b l) := rfl

@[simp] theorem foldl_append (f : α → β → α) :
  ∀ (a : α) (l₁ l₂ : list β), foldl f a (l₁++l₂) = foldl f (foldl f a l₁) l₂
| a []      l₂ := rfl
| a (b::l₁) l₂ := by simp only [cons_append, foldl_cons, foldl_append (f a b) l₁ l₂]

@[simp] theorem foldr_append (f : α → β → β) :
  ∀ (b : β) (l₁ l₂ : list α), foldr f b (l₁++l₂) = foldr f (foldr f b l₂) l₁
| b []      l₂ := rfl
| b (a::l₁) l₂ := by simp only [cons_append, foldr_cons, foldr_append b l₁ l₂]

@[simp] theorem foldl_join (f : α → β → α) :
  ∀ (a : α) (L : list (list β)), foldl f a (join L) = foldl (foldl f) a L
| a []     := rfl
| a (l::L) := by simp only [join, foldl_append, foldl_cons, foldl_join (foldl f a l) L]

@[simp] theorem foldr_join (f : α → β → β) :
  ∀ (b : β) (L : list (list α)), foldr f b (join L) = foldr (λ l b, foldr f b l) b L
| a []     := rfl
| a (l::L) := by simp only [join, foldr_append, foldr_join a L, foldr_cons]

theorem foldl_reverse (f : α → β → α) (a : α) (l : list β) : foldl f a (reverse l) = foldr (λx y, f y x) a l :=
by induction l; [refl, simp only [*, reverse_cons, foldl_append, foldl_cons, foldl_nil, foldr]]

theorem foldr_reverse (f : α → β → β) (a : β) (l : list α) : foldr f a (reverse l) = foldl (λx y, f y x) a l :=
let t := foldl_reverse (λx y, f y x) a (reverse l) in
by rw reverse_reverse l at t; rwa t

@[simp] theorem foldr_eta : ∀ (l : list α), foldr cons [] l = l
| []     := rfl
| (x::l) := by simp only [foldr_cons, foldr_eta l]; split; refl

/-- Fold a function `f` over the list from the left, returning the list
  of partial results. `scanl (+) 0 [1, 2, 3] = [0, 1, 3, 6]` -/
def scanl (f : α → β → α) : α → list β → list α
| a []     := [a]
| a (b::l) := a :: scanl (f a b) l

def scanr_aux (f : α → β → β) (b : β) : list α → β × list β
| []     := (b, [])
| (a::l) := let (b', l') := scanr_aux l in (f a b', b' :: l')

/-- Fold a function `f` over the list from the right, returning the list
  of partial results. `scanr (+) 0 [1, 2, 3] = [6, 5, 3, 0]` -/
def scanr (f : α → β → β) (b : β) (l : list α) : list β :=
let (b', l') := scanr_aux f b l in b' :: l'

@[simp] theorem scanr_nil (f : α → β → β) (b : β) : scanr f b [] = [b] := rfl

@[simp] theorem scanr_aux_cons (f : α → β → β) (b : β) : ∀ (a : α) (l : list α),
  scanr_aux f b (a::l) = (foldr f b (a::l), scanr f b l)
| a []     := rfl
| a (x::l) := let t := scanr_aux_cons x l in
  by simp only [scanr, scanr_aux, t, foldr_cons]

@[simp] theorem scanr_cons (f : α → β → β) (b : β) (a : α) (l : list α) :
  scanr f b (a::l) = foldr f b (a::l) :: scanr f b l :=
by simp only [scanr, scanr_aux_cons, foldr_cons]; split; refl

section foldl_eq_foldr
  -- foldl and foldr coincide when f is commutative and associative
  variables {f : α → α → α} (hcomm : commutative f) (hassoc : associative f)

  include hassoc
  theorem foldl1_eq_foldr1 : ∀ a b l, foldl f a (l++[b]) = foldr f b (a::l)
  | a b nil      := rfl
  | a b (c :: l) := by simp only [cons_append, foldl_cons, foldr_cons, foldl1_eq_foldr1 _ _ l]; rw hassoc

  include hcomm
  theorem foldl_eq_of_comm_of_assoc : ∀ a b l, foldl f a (b::l) = f b (foldl f a l)
  | a b  nil    := hcomm a b
  | a b  (c::l) := by simp only [foldl_cons];
    rw [← foldl_eq_of_comm_of_assoc, right_comm _ hcomm hassoc]; refl

  theorem foldl_eq_foldr : ∀ a l, foldl f a l = foldr f a l
  | a nil      := rfl
  | a (b :: l) :=
    by simp only [foldr_cons, foldl_eq_of_comm_of_assoc hcomm hassoc]; rw (foldl_eq_foldr a l)
end foldl_eq_foldr

section
variables {op : α → α → α} [ha : is_associative α op] [hc : is_commutative α op]
local notation a * b := op a b
local notation l <*> a := foldl op a l

include ha

lemma foldl_assoc : ∀ {l : list α} {a₁ a₂}, l <*> (a₁ * a₂) = a₁ * (l <*> a₂)
| [] a₁ a₂ := rfl
| (a :: l) a₁ a₂ :=
  calc a::l <*> (a₁ * a₂) = l <*> (a₁ * (a₂ * a)) : by simp only [foldl_cons, ha.assoc]
    ... = a₁ * (a::l <*> a₂) : by rw [foldl_assoc, foldl_cons]

lemma foldl_op_eq_op_foldr_assoc : ∀{l : list α} {a₁ a₂}, (l <*> a₁) * a₂ = a₁ * l.foldr (*) a₂
| [] a₁ a₂ := rfl
| (a :: l) a₁ a₂ := by simp only [foldl_cons, foldr_cons, foldl_assoc, ha.assoc]; rw [foldl_op_eq_op_foldr_assoc]

include hc

lemma foldl_assoc_comm_cons {l : list α} {a₁ a₂} : (a₁ :: l) <*> a₂ = a₁ * (l <*> a₂) :=
by rw [foldl_cons, hc.comm, foldl_assoc]

end

/- sum -/

/-- Product of a list. `prod [a, b, c] = ((1 * a) * b) * c` -/
@[to_additive list.sum]
def prod [has_mul α] [has_one α] : list α → α := foldl (*) 1
attribute [to_additive list.sum.equations._eqn_1] list.prod.equations._eqn_1

section monoid
variables [monoid α] {l l₁ l₂ : list α} {a : α}

@[simp, to_additive list.sum_nil]
theorem prod_nil : ([] : list α).prod = 1 := rfl

@[simp, to_additive list.sum_cons]
theorem prod_cons : (a::l).prod = a * l.prod :=
calc (a::l).prod = foldl (*) (a * 1) l : by simp only [list.prod, foldl_cons, one_mul, mul_one]
  ... = _ : foldl_assoc

@[simp, to_additive list.sum_append]
theorem prod_append : (l₁ ++ l₂).prod = l₁.prod * l₂.prod :=
calc (l₁ ++ l₂).prod = foldl (*) (foldl (*) 1 l₁ * 1) l₂ : by simp [list.prod]
  ... = l₁.prod * l₂.prod : foldl_assoc

@[simp, to_additive list.sum_join]
theorem prod_join {l : list (list α)} : l.join.prod = (l.map list.prod).prod :=
by induction l; [refl, simp only [*, list.join, map, prod_append, prod_cons]]

end monoid

@[simp, to_additive list.sum_erase]
theorem prod_erase [decidable_eq α] [comm_monoid α] {a} :
  Π {l : list α}, a ∈ l → a * (l.erase a).prod = l.prod
| (b::l) h :=
  begin
    rcases eq_or_ne_mem_of_mem h with rfl | ⟨ne, h⟩,
    { simp only [list.erase, if_pos, prod_cons] },
    { simp only [list.erase, if_neg (mt eq.symm ne), prod_cons, prod_erase h, mul_left_comm a b] }
  end

lemma dvd_prod [comm_semiring α] {a} {l : list α} (ha : a ∈ l) : a ∣ l.prod :=
let ⟨s, t, h⟩ := mem_split ha in
by rw [h, prod_append, prod_cons, mul_left_comm]; exact dvd_mul_right _ _

@[simp] theorem sum_const_nat (m n : ℕ) : sum (list.repeat m n) = m * n :=
by induction n; [refl, simp only [*, repeat_succ, sum_cons, nat.mul_succ, add_comm]]

@[simp] theorem length_join (L : list (list α)) : length (join L) = sum (map length L) :=
by induction L; [refl, simp only [*, join, map, sum_cons, length_append]]

@[simp] theorem length_bind (l : list α) (f : α → list β) : length (list.bind l f) = sum (map (length ∘ f) l) :=
by rw [list.bind, length_join, map_map]

/- lexicographic ordering -/

inductive lex (r : α → α → Prop) : list α → list α → Prop
| nil {} {a l} : lex [] (a :: l)
| cons {a l₁ l₂} (h : lex l₁ l₂) : lex (a :: l₁) (a :: l₂)
| rel {a₁ l₁ a₂ l₂} (h : r a₁ a₂) : lex (a₁ :: l₁) (a₂ :: l₂)

namespace lex
theorem cons_iff {r : α → α → Prop} [is_irrefl α r] {a l₁ l₂} :
  lex r (a :: l₁) (a :: l₂) ↔ lex r l₁ l₂ :=
⟨λ h, by cases h with _ _ _ _ _ h _ _ _ _ h;
  [exact h, exact (irrefl_of r a h).elim], lex.cons⟩

instance is_order_connected (r : α → α → Prop)
  [is_order_connected α r] [is_trichotomous α r] :
  is_order_connected (list α) (lex r) :=
⟨λ l₁, match l₁ with
| _,     [],    c::l₃, nil    := or.inr nil
| _,     [],    c::l₃, rel _ := or.inr nil
| _,     [],    c::l₃, cons _ := or.inr nil
| _,     b::l₂, c::l₃, nil := or.inl nil
| a::l₁, b::l₂, c::l₃, rel h :=
  (is_order_connected.conn _ b _ h).imp rel rel
| a::l₁, b::l₂, _::l₃, cons h := begin
    rcases trichotomous_of r a b with ab | rfl | ab,
    { exact or.inl (rel ab) },
    { exact (_match _ l₂ _ h).imp cons cons },
    { exact or.inr (rel ab) }
  end
end⟩

instance is_trichotomous (r : α → α → Prop) [is_trichotomous α r] :
  is_trichotomous (list α) (lex r) :=
⟨λ l₁, match l₁ with
| [], [] := or.inr (or.inl rfl)
| [], b::l₂ := or.inl nil
| a::l₁, [] := or.inr (or.inr nil)
| a::l₁, b::l₂ := begin
    rcases trichotomous_of r a b with ab | rfl | ab,
    { exact or.inl (rel ab) },
    { exact (_match l₁ l₂).imp cons
      (or.imp (congr_arg _) cons) },
    { exact or.inr (or.inr (rel ab)) }
  end
end⟩

instance is_asymm (r : α → α → Prop)
  [is_asymm α r] : is_asymm (list α) (lex r) :=
⟨λ l₁, match l₁ with
| a::l₁, b::l₂, lex.rel h₁, lex.rel h₂ := asymm h₁ h₂
| a::l₁, b::l₂, lex.rel h₁, lex.cons h₂ := asymm h₁ h₁
| a::l₁, b::l₂, lex.cons h₁, lex.rel h₂ := asymm h₂ h₂
| a::l₁, b::l₂, lex.cons h₁, lex.cons h₂ :=
  by exact _match _ _ h₁ h₂
end⟩

instance is_strict_total_order (r : α → α → Prop)
  [is_strict_total_order' α r] : is_strict_total_order' (list α) (lex r) :=
{..is_strict_weak_order_of_is_order_connected}

instance decidable_rel [decidable_eq α] (r : α → α → Prop)
  [decidable_rel r] : decidable_rel (lex r)
| l₁ [] := is_false $ λ h, by cases h
| [] (b::l₂) := is_true lex.nil
| (a::l₁) (b::l₂) := begin
  haveI := decidable_rel l₁ l₂,
  refine decidable_of_iff (r a b ∨ a = b ∧ lex r l₁ l₂) ⟨λ h, _, λ h, _⟩,
  { rcases h with h | ⟨rfl, h⟩,
    { exact lex.rel h },
    { exact lex.cons h } },
  { rcases h with _|⟨_,_,_,h⟩|⟨_,_,_,_,h⟩,
    { exact or.inr ⟨rfl, h⟩ },
    { exact or.inl h } }
end

theorem append_right (r : α → α → Prop) :
  ∀ {s₁ s₂} t, lex r s₁ s₂ → lex r s₁ (s₂ ++ t)
| _ _ t nil      := nil
| _ _ t (cons h) := cons (append_right _ h)
| _ _ t (rel r)  := rel r

theorem append_left (R : α → α → Prop) {t₁ t₂} (h : lex R t₁ t₂) :
  ∀ s, lex R (s ++ t₁) (s ++ t₂)
| []      := h
| (a::l) := cons (append_left l)

theorem imp {r s : α → α → Prop} (H : ∀ a b, r a b → s a b) :
  ∀ l₁ l₂, lex r l₁ l₂ → lex s l₁ l₂
| _ _ nil      := nil
| _ _ (cons h) := cons (imp _ _ h)
| _ _ (rel r)  := rel (H _ _ r)

theorem to_ne : ∀ {l₁ l₂ : list α}, lex (≠) l₁ l₂ → l₁ ≠ l₂
| _ _ (cons h) e := to_ne h (list.cons.inj e).2
| _ _ (rel r)  e := r (list.cons.inj e).1

theorem ne_iff {l₁ l₂ : list α} (H : length l₁ ≤ length l₂) :
  lex (≠) l₁ l₂ ↔ l₁ ≠ l₂ :=
⟨to_ne, λ h, begin
  induction l₁ with a l₁ IH generalizing l₂; cases l₂ with b l₂,
  { contradiction },
  { apply nil },
  { exact (not_lt_of_ge H).elim (succ_pos _) },
  { cases classical.em (a = b) with ab ab,
    { subst b, apply cons,
      exact IH (le_of_succ_le_succ H) (mt (congr_arg _) h) },
    { exact rel ab } }
end⟩

end lex

--Note: this overrides an instance in core lean
instance has_lt' [has_lt α] : has_lt (list α) := ⟨lex (<)⟩

theorem nil_lt_cons [has_lt α] (a : α) (l : list α) : [] < a :: l :=
lex.nil

instance [linear_order α] : linear_order (list α) :=
linear_order_of_STO' (lex (<))

--Note: this overrides an instance in core lean
instance has_le' [linear_order α] : has_le (list α) :=
preorder.to_has_le _

instance [decidable_linear_order α] : decidable_linear_order (list α) :=
decidable_linear_order_of_STO' (lex (<))

/- all & any -/

@[simp] theorem all_nil (p : α → bool) : all [] p = tt := rfl

@[simp] theorem all_cons (p : α → bool) (a : α) (l : list α) : all (a::l) p = (p a && all l p) := rfl

theorem all_iff_forall {p : α → bool} {l : list α} : all l p ↔ ∀ a ∈ l, p a :=
begin
  induction l with a l ih,
  { exact iff_of_true rfl (forall_mem_nil _) },
  simp only [all_cons, band_coe_iff, ih, forall_mem_cons]
end

theorem all_iff_forall_prop {p : α → Prop} [decidable_pred p]
  {l : list α} : all l (λ a, p a) ↔ ∀ a ∈ l, p a :=
by simp only [all_iff_forall, bool.of_to_bool_iff]

@[simp] theorem any_nil (p : α → bool) : any [] p = ff := rfl

@[simp] theorem any_cons (p : α → bool) (a : α) (l : list α) : any (a::l) p = (p a || any l p) := rfl

theorem any_iff_exists {p : α → bool} {l : list α} : any l p ↔ ∃ a ∈ l, p a :=
begin
  induction l with a l ih,
  { exact iff_of_false bool.not_ff (not_exists_mem_nil _) },
  simp only [any_cons, bor_coe_iff, ih, exists_mem_cons_iff]
end

theorem any_iff_exists_prop {p : α → Prop} [decidable_pred p]
  {l : list α} : any l (λ a, p a) ↔ ∃ a ∈ l, p a :=
by simp [any_iff_exists]

theorem any_of_mem {p : α → bool} {a : α} {l : list α} (h₁ : a ∈ l) (h₂ : p a) : any l p :=
any_iff_exists.2 ⟨_, h₁, h₂⟩

instance decidable_forall_mem {p : α → Prop} [decidable_pred p] (l : list α) :
  decidable (∀ x ∈ l, p x) :=
decidable_of_iff _ all_iff_forall_prop

instance decidable_exists_mem {p : α → Prop} [decidable_pred p] (l : list α) :
  decidable (∃ x ∈ l, p x) :=
decidable_of_iff _ any_iff_exists_prop

/- map for partial functions -/

/-- Partial map. If `f : Π a, p a → β` is a partial function defined on
  `a : α` satisfying `p`, then `pmap f l h` is essentially the same as `map f l`
  but is defined only when all members of `l` satisfy `p`, using the proof
  to apply `f`. -/
@[simp] def pmap {p : α → Prop} (f : Π a, p a → β) : Π l : list α, (∀ a ∈ l, p a) → list β
| []     H := []
| (a::l) H := f a (forall_mem_cons.1 H).1 :: pmap l (forall_mem_cons.1 H).2

/-- "Attach" the proof that the elements of `l` are in `l` to produce a new list
  with the same elements but in the type `{x // x ∈ l}`. -/
def attach (l : list α) : list {x // x ∈ l} := pmap subtype.mk l (λ a, id)

theorem pmap_eq_map (p : α → Prop) (f : α → β) (l : list α) (H) :
  @pmap _ _ p (λ a _, f a) l H = map f l :=
by induction l; [refl, simp only [*, pmap, map]]; split; refl

theorem pmap_congr {p q : α → Prop} {f : Π a, p a → β} {g : Π a, q a → β}
  (l : list α) {H₁ H₂} (h : ∀ a h₁ h₂, f a h₁ = g a h₂) :
  pmap f l H₁ = pmap g l H₂ :=
by induction l with _ _ ih; [refl, rw [pmap, pmap, h, ih]]

theorem map_pmap {p : α → Prop} (g : β → γ) (f : Π a, p a → β)
  (l H) : map g (pmap f l H) = pmap (λ a h, g (f a h)) l H :=
by induction l; [refl, simp only [*, pmap, map]]; split; refl

theorem pmap_eq_map_attach {p : α → Prop} (f : Π a, p a → β)
  (l H) : pmap f l H = l.attach.map (λ x, f x.1 (H _ x.2)) :=
by rw [attach, map_pmap]; exact pmap_congr l (λ a h₁ h₂, rfl)

theorem attach_map_val (l : list α) : l.attach.map subtype.val = l :=
by rw [attach, map_pmap]; exact (pmap_eq_map _ _ _ _).trans (map_id l)

@[simp] theorem mem_attach (l : list α) : ∀ x, x ∈ l.attach | ⟨a, h⟩ :=
by have := mem_map.1 (by rw [attach_map_val]; exact h);
   { rcases this with ⟨⟨_, _⟩, m, rfl⟩, exact m }

@[simp] theorem mem_pmap {p : α → Prop} {f : Π a, p a → β}
  {l H b} : b ∈ pmap f l H ↔ ∃ a (h : a ∈ l), f a (H a h) = b :=
by simp only [pmap_eq_map_attach, mem_map, mem_attach, true_and, subtype.exists]

@[simp] theorem length_pmap {p : α → Prop} {f : Π a, p a → β}
  {l H} : length (pmap f l H) = length l :=
by induction l; [refl, simp only [*, pmap, length]]

@[simp] lemma length_attach {α} (L : list α) : L.attach.length = L.length := length_pmap

/- find -/

section find
variables {p : α → Prop} [decidable_pred p] {l : list α} {a : α}

/-- `find p l` is the first element of `l` satisfying `p`, or `none` if no such
  element exists. -/
def find (p : α → Prop) [decidable_pred p] : list α → option α
| []     := none
| (a::l) := if p a then some a else find l

def find_indexes_aux (p : α → Prop) [decidable_pred p] : list α → nat → list nat
| []     n := []
| (a::l) n := let t := find_indexes_aux l (succ n) in if p a then n :: t else t

/-- `find_indexes p l` is the list of indexes of elements of `l` that satisfy `p`. -/
def find_indexes (p : α → Prop) [decidable_pred p] (l : list α) : list nat :=
find_indexes_aux p l 0

@[simp] theorem find_nil (p : α → Prop) [decidable_pred p] : find p [] = none :=
rfl

@[simp] theorem find_cons_of_pos (l) (h : p a) : find p (a::l) = some a :=
if_pos h

@[simp] theorem find_cons_of_neg (l) (h : ¬ p a) : find p (a::l) = find p l :=
if_neg h

@[simp] theorem find_eq_none : find p l = none ↔ ∀ x ∈ l, ¬ p x :=
begin
  induction l with a l IH,
  { exact iff_of_true rfl (forall_mem_nil _) },
  rw forall_mem_cons, by_cases h : p a,
  { simp only [find_cons_of_pos _ h, h, not_true, false_and] },
  { rwa [find_cons_of_neg _ h, iff_true_intro h, true_and] }
end

@[simp] theorem find_some (H : find p l = some a) : p a :=
begin
  induction l with b l IH, {contradiction},
  by_cases h : p b,
  { rw find_cons_of_pos _ h at H, cases H, exact h },
  { rw find_cons_of_neg _ h at H, exact IH H }
end

@[simp] theorem find_mem (H : find p l = some a) : a ∈ l :=
begin
  induction l with b l IH, {contradiction},
  by_cases h : p b,
  { rw find_cons_of_pos _ h at H, cases H, apply mem_cons_self },
  { rw find_cons_of_neg _ h at H, exact mem_cons_of_mem _ (IH H) }
end

end find

/-- `indexes_of a l` is the list of all indexes of `a` in `l`.
  `indexes_of a [a, b, a, a] = [0, 2, 3]` -/
def indexes_of [decidable_eq α] (a : α) : list α → list nat := find_indexes (eq a)

/- filter_map -/

@[simp] theorem filter_map_nil (f : α → option β) : filter_map f [] = [] := rfl

@[simp] theorem filter_map_cons_none {f : α → option β} (a : α) (l : list α) (h : f a = none) :
  filter_map f (a :: l) = filter_map f l :=
by simp only [filter_map, h]

@[simp] theorem filter_map_cons_some (f : α → option β)
  (a : α) (l : list α) {b : β} (h : f a = some b) :
  filter_map f (a :: l) = b :: filter_map f l :=
by simp only [filter_map, h]; split; refl

theorem filter_map_eq_map (f : α → β) : filter_map (some ∘ f) = map f :=
begin
  funext l,
  induction l with a l IH, {refl},
  simp only [filter_map_cons_some (some ∘ f) _ _ rfl, IH, map_cons], split; refl
end

theorem filter_map_eq_filter (p : α → Prop) [decidable_pred p] :
  filter_map (option.guard p) = filter p :=
begin
  funext l,
  induction l with a l IH, {refl},
  by_cases pa : p a,
  { simp only [filter_map, option.guard, IH, if_pos pa, filter_cons_of_pos _ pa], split; refl },
  { simp only [filter_map, option.guard, IH, if_neg pa, filter_cons_of_neg _ pa] }
end

theorem filter_map_filter_map (f : α → option β) (g : β → option γ) (l : list α) :
  filter_map g (filter_map f l) = filter_map (λ x, (f x).bind g) l :=
begin
  induction l with a l IH, {refl},
  cases h : f a with b,
  { rw [filter_map_cons_none _ _ h, filter_map_cons_none, IH],
    simp only [h, option.none_bind'] },
  rw filter_map_cons_some _ _ _ h,
  cases h' : g b with c;
  [ rw [filter_map_cons_none _ _ h', filter_map_cons_none, IH],
    rw [filter_map_cons_some _ _ _ h', filter_map_cons_some, IH] ];
  simp only [h, h', option.some_bind']
end

theorem map_filter_map (f : α → option β) (g : β → γ) (l : list α) :
  map g (filter_map f l) = filter_map (λ x, (f x).map g) l :=
by rw [← filter_map_eq_map, filter_map_filter_map]; refl

theorem filter_map_map (f : α → β) (g : β → option γ) (l : list α) :
  filter_map g (map f l) = filter_map (g ∘ f) l :=
by rw [← filter_map_eq_map, filter_map_filter_map]; refl

theorem filter_filter_map (f : α → option β) (p : β → Prop) [decidable_pred p] (l : list α) :
  filter p (filter_map f l) = filter_map (λ x, (f x).filter p) l :=
by rw [← filter_map_eq_filter, filter_map_filter_map]; refl

theorem filter_map_filter (p : α → Prop) [decidable_pred p] (f : α → option β) (l : list α) :
  filter_map f (filter p l) = filter_map (λ x, if p x then f x else none) l :=
begin
  rw [← filter_map_eq_filter, filter_map_filter_map], congr,
  funext x,
  show (option.guard p x).bind f = ite (p x) (f x) none,
  by_cases h : p x,
  { simp only [option.guard, if_pos h, option.some_bind'] },
  { simp only [option.guard, if_neg h, option.none_bind'] }
end

@[simp] theorem filter_map_some (l : list α) : filter_map some l = l :=
by rw filter_map_eq_map; apply map_id

@[simp] theorem mem_filter_map (f : α → option β) (l : list α) {b : β} :
  b ∈ filter_map f l ↔ ∃ a, a ∈ l ∧ f a = some b :=
begin
  induction l with a l IH,
  { split, { intro H, cases H }, { rintro ⟨_, H, _⟩, cases H } },
  cases h : f a with b',
  { have : f a ≠ some b, {rw h, intro, contradiction},
    simp only [filter_map_cons_none _ _ h, IH, mem_cons_iff,
          or_and_distrib_right, exists_or_distrib, exists_eq_left, this, false_or] },
  { have : f a = some b ↔ b = b',
    { split; intro t, {rw t at h; injection h}, {exact t.symm ▸ h} },
    simp only [filter_map_cons_some _ _ _ h, IH, mem_cons_iff,
          or_and_distrib_right, exists_or_distrib, this, exists_eq_left] }
end

theorem map_filter_map_of_inv (f : α → option β) (g : β → α)
  (H : ∀ x : α, (f x).map g = some x) (l : list α) :
  map g (filter_map f l) = l :=
by simp only [map_filter_map, H, filter_map_some]

theorem filter_map_sublist_filter_map (f : α → option β) {l₁ l₂ : list α}
  (s : l₁ <+ l₂) : filter_map f l₁ <+ filter_map f l₂ :=
by induction s with l₁ l₂ a s IH l₁ l₂ a s IH;
   simp only [filter_map]; cases f a with b;
   simp only [filter_map, IH, sublist.cons, sublist.cons2]

theorem map_sublist_map (f : α → β) {l₁ l₂ : list α}
  (s : l₁ <+ l₂) : map f l₁ <+ map f l₂ :=
by rw ← filter_map_eq_map; exact filter_map_sublist_filter_map _ s

/- filter -/

section filter
variables {p : α → Prop} [decidable_pred p]

lemma filter_congr {p q : α → Prop} [decidable_pred p] [decidable_pred q]
  : ∀ {l : list α}, (∀ x ∈ l, p x ↔ q x) → filter p l = filter q l
| [] _     := rfl
| (a::l) h := by rw forall_mem_cons at h; by_cases pa : p a;
  [simp only [filter_cons_of_pos _ pa, filter_cons_of_pos _ (h.1.1 pa), filter_congr h.2],
   simp only [filter_cons_of_neg _ pa, filter_cons_of_neg _ (mt h.1.2 pa), filter_congr h.2]]; split; refl

@[simp] theorem filter_subset (l : list α) : filter p l ⊆ l :=
subset_of_sublist $ filter_sublist l

theorem of_mem_filter {a : α} : ∀ {l}, a ∈ filter p l → p a
| (b::l) ain :=
  if pb : p b then
    have a ∈ b :: filter p l, by simpa only [filter_cons_of_pos _ pb] using ain,
    or.elim (eq_or_mem_of_mem_cons this)
      (assume : a = b, begin rw [← this] at pb, exact pb end)
      (assume : a ∈ filter p l, of_mem_filter this)
  else
    begin simp only [filter_cons_of_neg _ pb] at ain, exact (of_mem_filter ain) end

theorem mem_of_mem_filter {a : α} {l} (h : a ∈ filter p l) : a ∈ l :=
filter_subset l h

theorem mem_filter_of_mem {a : α} : ∀ {l}, a ∈ l → p a → a ∈ filter p l
| (_::l) (or.inl rfl) pa := by rw filter_cons_of_pos _ pa; apply mem_cons_self
| (b::l) (or.inr ain) pa := if pb : p b
    then by rw [filter_cons_of_pos _ pb]; apply mem_cons_of_mem; apply mem_filter_of_mem ain pa
    else by rw [filter_cons_of_neg _ pb]; apply mem_filter_of_mem ain pa

@[simp] theorem mem_filter {a : α} {l} : a ∈ filter p l ↔ a ∈ l ∧ p a :=
⟨λ h, ⟨mem_of_mem_filter h, of_mem_filter h⟩, λ ⟨h₁, h₂⟩, mem_filter_of_mem h₁ h₂⟩

theorem filter_eq_self {l} : filter p l = l ↔ ∀ a ∈ l, p a :=
begin
  induction l with a l ih,
  { exact iff_of_true rfl (forall_mem_nil _) },
  rw forall_mem_cons, by_cases p a,
  { rw [filter_cons_of_pos _ h, cons_inj', ih, and_iff_right h] },
  { rw [filter_cons_of_neg _ h],
    refine iff_of_false _ (mt and.left h), intro e,
    have := filter_sublist l, rw e at this,
    exact not_lt_of_ge (length_le_of_sublist this) (lt_succ_self _) }
end

theorem filter_eq_nil {l} : filter p l = [] ↔ ∀ a ∈ l, ¬p a :=
by simp only [eq_nil_iff_forall_not_mem, mem_filter, not_and]

theorem filter_sublist_filter {l₁ l₂} (s : l₁ <+ l₂) : filter p l₁ <+ filter p l₂ :=
by rw ← filter_map_eq_filter; exact filter_map_sublist_filter_map _ s

theorem filter_of_map (f : β → α) (l) : filter p (map f l) = map f (filter (p ∘ f) l) :=
by rw [← filter_map_eq_map, filter_filter_map, filter_map_filter]; refl

@[simp] theorem filter_filter {q} [decidable_pred q] : ∀ l,
  filter p (filter q l) = filter (λ a, p a ∧ q a) l
| [] := rfl
| (a :: l) := by by_cases hp : p a; by_cases hq : q a; simp only [hp, hq, filter, if_true, if_false,
    true_and, false_and, filter_filter l, eq_self_iff_true]

@[simp] theorem span_eq_take_drop (p : α → Prop) [decidable_pred p] : ∀ (l : list α), span p l = (take_while p l, drop_while p l)
| []     := rfl
| (a::l) := if pa : p a then by simp only [span, if_pos pa, span_eq_take_drop l, take_while, drop_while]
    else by simp only [span, take_while, drop_while, if_neg pa]

@[simp] theorem take_while_append_drop (p : α → Prop) [decidable_pred p] : ∀ (l : list α), take_while p l ++ drop_while p l = l
| []     := rfl
| (a::l) := if pa : p a then by rw [take_while, drop_while, if_pos pa, if_pos pa, cons_append, take_while_append_drop l]
    else by rw [take_while, drop_while, if_neg pa, if_neg pa, nil_append]

/-- `countp p l` is the number of elements of `l` that satisfy `p`. -/
def countp (p : α → Prop) [decidable_pred p] : list α → nat
| []      := 0
| (x::xs) := if p x then succ (countp xs) else countp xs

@[simp] theorem countp_nil (p : α → Prop) [decidable_pred p] : countp p [] = 0 := rfl

@[simp] theorem countp_cons_of_pos {a : α} (l) (pa : p a) : countp p (a::l) = countp p l + 1 :=
if_pos pa

@[simp] theorem countp_cons_of_neg {a : α} (l) (pa : ¬ p a) : countp p (a::l) = countp p l :=
if_neg pa

theorem countp_eq_length_filter (l) : countp p l = length (filter p l) :=
by induction l with x l ih; [refl, by_cases (p x)]; [simp only [filter_cons_of_pos _ h, countp, ih, if_pos h],
  simp only [countp_cons_of_neg _ h, ih, filter_cons_of_neg _ h]]; refl
local attribute [simp] countp_eq_length_filter

@[simp] theorem countp_append (l₁ l₂) : countp p (l₁ ++ l₂) = countp p l₁ + countp p l₂ :=
by simp only [countp_eq_length_filter, filter_append, length_append]

theorem countp_pos {l} : 0 < countp p l ↔ ∃ a ∈ l, p a :=
by simp only [countp_eq_length_filter, length_pos_iff_exists_mem, mem_filter, exists_prop]

theorem countp_le_of_sublist {l₁ l₂} (s : l₁ <+ l₂) : countp p l₁ ≤ countp p l₂ :=
by simpa only [countp_eq_length_filter] using length_le_of_sublist (filter_sublist_filter s)

@[simp] theorem countp_filter {q} [decidable_pred q] (l : list α) :
  countp p (filter q l) = countp (λ a, p a ∧ q a) l :=
by simp only [countp_eq_length_filter, filter_filter]

end filter

/- count -/

section count
variable [decidable_eq α]

/-- `count a l` is the number of occurrences of `a` in `l`. -/
def count (a : α) : list α → nat := countp (eq a)

@[simp] theorem count_nil (a : α) : count a [] = 0 := rfl

theorem count_cons (a b : α) (l : list α) :
  count a (b :: l) = if a = b then succ (count a l) else count a l := rfl

theorem count_cons' (a b : α) (l : list α) :
  count a (b :: l) = count a l + (if a = b then 1 else 0) :=
begin rw count_cons, split_ifs; refl end

@[simp] theorem count_cons_self (a : α) (l : list α) : count a (a::l) = succ (count a l) :=
if_pos rfl

@[simp] theorem count_cons_of_ne {a b : α} (h : a ≠ b) (l : list α) : count a (b::l) = count a l :=
if_neg h

theorem count_le_of_sublist (a : α) {l₁ l₂} : l₁ <+ l₂ → count a l₁ ≤ count a l₂ :=
countp_le_of_sublist

theorem count_le_count_cons (a b : α) (l : list α) : count a l ≤ count a (b :: l) :=
count_le_of_sublist _ (sublist_cons _ _)

theorem count_singleton (a : α) : count a [a] = 1 := if_pos rfl

@[simp] theorem count_append (a : α) : ∀ l₁ l₂, count a (l₁ ++ l₂) = count a l₁ + count a l₂ :=
countp_append

@[simp] theorem count_concat (a : α) (l : list α) : count a (concat l a) = succ (count a l) :=
by rw [concat_eq_append, count_append, count_singleton]

theorem count_pos {a : α} {l : list α} : 0 < count a l ↔ a ∈ l :=
by simp only [count, countp_pos, exists_prop, exists_eq_right']

@[simp] theorem count_eq_zero_of_not_mem {a : α} {l : list α} (h : a ∉ l) : count a l = 0 :=
by_contradiction $ λ h', h $ count_pos.1 (nat.pos_of_ne_zero h')

theorem not_mem_of_count_eq_zero {a : α} {l : list α} (h : count a l = 0) : a ∉ l :=
λ h', ne_of_gt (count_pos.2 h') h

@[simp] theorem count_repeat (a : α) (n : ℕ) : count a (repeat a n) = n :=
by rw [count, countp_eq_length_filter, filter_eq_self.2, length_repeat];
   exact λ b m, (eq_of_mem_repeat m).symm

theorem le_count_iff_repeat_sublist {a : α} {l : list α} {n : ℕ} : n ≤ count a l ↔ repeat a n <+ l :=
⟨λ h, ((repeat_sublist_repeat a).2 h).trans $
  have filter (eq a) l = repeat a (count a l), from eq_repeat.2
    ⟨by simp only [count, countp_eq_length_filter], λ b m, (of_mem_filter m).symm⟩,
  by rw ← this; apply filter_sublist,
 λ h, by simpa only [count_repeat] using count_le_of_sublist a h⟩

@[simp] theorem count_filter {p} [decidable_pred p]
  {a} {l : list α} (h : p a) : count a (filter p l) = count a l :=
by simp only [count, countp_filter]; congr; exact
set.ext (λ b, and_iff_left_of_imp (λ e, e ▸ h))

end count

/- prefix, suffix, infix -/

/-- `is_prefix l₁ l₂`, or `l₁ <+: l₂`, means that `l₁` is a prefix of `l₂`,
  that is, `l₂` has the form `l₁ ++ t` for some `t`. -/
def is_prefix (l₁ : list α) (l₂ : list α) : Prop := ∃ t, l₁ ++ t = l₂

/-- `is_suffix l₁ l₂`, or `l₁ <:+ l₂`, means that `l₁` is a suffix of `l₂`,
  that is, `l₂` has the form `t ++ l₁` for some `t`. -/
def is_suffix (l₁ : list α) (l₂ : list α) : Prop := ∃ t, t ++ l₁ = l₂

/-- `is_infix l₁ l₂`, or `l₁ <:+: l₂`, means that `l₁` is a contiguous
  substring of `l₂`, that is, `l₂` has the form `s ++ l₁ ++ t` for some `s, t`. -/
def is_infix (l₁ : list α) (l₂ : list α) : Prop := ∃ s t, s ++ l₁ ++ t = l₂

infix ` <+: `:50 := is_prefix
infix ` <:+ `:50 := is_suffix
infix ` <:+: `:50 := is_infix

@[simp] theorem prefix_append (l₁ l₂ : list α) : l₁ <+: l₁ ++ l₂ := ⟨l₂, rfl⟩

@[simp] theorem suffix_append (l₁ l₂ : list α) : l₂ <:+ l₁ ++ l₂ := ⟨l₁, rfl⟩

@[simp] theorem infix_append (l₁ l₂ l₃ : list α) : l₂ <:+: l₁ ++ l₂ ++ l₃ := ⟨l₁, l₃, rfl⟩

theorem nil_prefix (l : list α) : [] <+: l := ⟨l, rfl⟩

theorem nil_suffix (l : list α) : [] <:+ l := ⟨l, append_nil _⟩

@[refl] theorem prefix_refl (l : list α) : l <+: l := ⟨[], append_nil _⟩

@[refl] theorem suffix_refl (l : list α) : l <:+ l := ⟨[], rfl⟩

@[simp] theorem suffix_cons (a : α) : ∀ l, l <:+ a :: l := suffix_append [a]

@[simp] theorem prefix_concat (a : α) (l) : l <+: concat l a :=
by simp only [concat_eq_append, prefix_append]

theorem infix_of_prefix {l₁ l₂ : list α} : l₁ <+: l₂ → l₁ <:+: l₂ :=
λ⟨t, h⟩, ⟨[], t, h⟩

theorem infix_of_suffix {l₁ l₂ : list α} : l₁ <:+ l₂ → l₁ <:+: l₂ :=
λ⟨t, h⟩, ⟨t, [], by simp only [h, append_nil]⟩

@[refl] theorem infix_refl (l : list α) : l <:+: l := infix_of_prefix $ prefix_refl l

theorem nil_infix (l : list α) : [] <:+: l := infix_of_prefix $ nil_prefix l

theorem infix_cons {L₁ L₂ : list α} {x : α} : L₁ <:+: L₂ → L₁ <:+: x :: L₂ :=
λ⟨LP, LS, H⟩, ⟨x :: LP, LS, H ▸ rfl⟩

@[trans] theorem is_prefix.trans : ∀ {l₁ l₂ l₃ : list α}, l₁ <+: l₂ → l₂ <+: l₃ → l₁ <+: l₃
| l ._ ._ ⟨r₁, rfl⟩ ⟨r₂, rfl⟩ := ⟨r₁ ++ r₂, (append_assoc _ _ _).symm⟩

@[trans] theorem is_suffix.trans : ∀ {l₁ l₂ l₃ : list α}, l₁ <:+ l₂ → l₂ <:+ l₃ → l₁ <:+ l₃
| l ._ ._ ⟨l₁, rfl⟩ ⟨l₂, rfl⟩ := ⟨l₂ ++ l₁, append_assoc _ _ _⟩

@[trans] theorem is_infix.trans : ∀ {l₁ l₂ l₃ : list α}, l₁ <:+: l₂ → l₂ <:+: l₃ → l₁ <:+: l₃
| l ._ ._ ⟨l₁, r₁, rfl⟩ ⟨l₂, r₂, rfl⟩ := ⟨l₂ ++ l₁, r₁ ++ r₂, by simp only [append_assoc]⟩

theorem sublist_of_infix {l₁ l₂ : list α} : l₁ <:+: l₂ → l₁ <+ l₂ :=
λ⟨s, t, h⟩, by rw [← h]; exact (sublist_append_right _ _).trans (sublist_append_left _ _)

theorem sublist_of_prefix {l₁ l₂ : list α} : l₁ <+: l₂ → l₁ <+ l₂ :=
sublist_of_infix ∘ infix_of_prefix

theorem sublist_of_suffix {l₁ l₂ : list α} : l₁ <:+ l₂ → l₁ <+ l₂ :=
sublist_of_infix ∘ infix_of_suffix

theorem reverse_suffix {l₁ l₂ : list α} : reverse l₁ <:+ reverse l₂ ↔ l₁ <+: l₂ :=
⟨λ ⟨r, e⟩, ⟨reverse r,
  by rw [← reverse_reverse l₁, ← reverse_append, e, reverse_reverse]⟩,
 λ ⟨r, e⟩, ⟨reverse r, by rw [← reverse_append, e]⟩⟩

theorem reverse_prefix {l₁ l₂ : list α} : reverse l₁ <+: reverse l₂ ↔ l₁ <:+ l₂ :=
by rw ← reverse_suffix; simp only [reverse_reverse]

theorem length_le_of_infix {l₁ l₂ : list α} (s : l₁ <:+: l₂) : length l₁ ≤ length l₂ :=
length_le_of_sublist $ sublist_of_infix s

theorem eq_nil_of_infix_nil {l : list α} (s : l <:+: []) : l = [] :=
eq_nil_of_sublist_nil $ sublist_of_infix s

theorem eq_nil_of_prefix_nil {l : list α} (s : l <+: []) : l = [] :=
eq_nil_of_infix_nil $ infix_of_prefix s

theorem eq_nil_of_suffix_nil {l : list α} (s : l <:+ []) : l = [] :=
eq_nil_of_infix_nil $ infix_of_suffix s

theorem infix_iff_prefix_suffix (l₁ l₂ : list α) : l₁ <:+: l₂ ↔ ∃ t, l₁ <+: t ∧ t <:+ l₂ :=
⟨λ⟨s, t, e⟩, ⟨l₁ ++ t, ⟨_, rfl⟩, by rw [← e, append_assoc]; exact ⟨_, rfl⟩⟩,
λ⟨._, ⟨t, rfl⟩, ⟨s, e⟩⟩, ⟨s, t, by rw append_assoc; exact e⟩⟩

theorem eq_of_infix_of_length_eq {l₁ l₂ : list α} (s : l₁ <:+: l₂) : length l₁ = length l₂ → l₁ = l₂ :=
eq_of_sublist_of_length_eq $ sublist_of_infix s

theorem eq_of_prefix_of_length_eq {l₁ l₂ : list α} (s : l₁ <+: l₂) : length l₁ = length l₂ → l₁ = l₂ :=
eq_of_sublist_of_length_eq $ sublist_of_prefix s

theorem eq_of_suffix_of_length_eq {l₁ l₂ : list α} (s : l₁ <:+ l₂) : length l₁ = length l₂ → l₁ = l₂ :=
eq_of_sublist_of_length_eq $ sublist_of_suffix s

theorem prefix_of_prefix_length_le : ∀ {l₁ l₂ l₃ : list α},
 l₁ <+: l₃ → l₂ <+: l₃ → length l₁ ≤ length l₂ → l₁ <+: l₂
| []      l₂ l₃ h₁ h₂ _ := nil_prefix _
| (a::l₁) (b::l₂) _ ⟨r₁, rfl⟩ ⟨r₂, e⟩ ll := begin
  injection e with _ e', subst b,
  rcases prefix_of_prefix_length_le ⟨_, rfl⟩ ⟨_, e'⟩
    (le_of_succ_le_succ ll) with ⟨r₃, rfl⟩,
  exact ⟨r₃, rfl⟩
end

theorem prefix_or_prefix_of_prefix {l₁ l₂ l₃ : list α}
 (h₁ : l₁ <+: l₃) (h₂ : l₂ <+: l₃) : l₁ <+: l₂ ∨ l₂ <+: l₁ :=
(le_total (length l₁) (length l₂)).imp
  (prefix_of_prefix_length_le h₁ h₂)
  (prefix_of_prefix_length_le h₂ h₁)

theorem suffix_of_suffix_length_le {l₁ l₂ l₃ : list α}
 (h₁ : l₁ <:+ l₃) (h₂ : l₂ <:+ l₃) (ll : length l₁ ≤ length l₂) : l₁ <:+ l₂ :=
reverse_prefix.1 $ prefix_of_prefix_length_le
  (reverse_prefix.2 h₁) (reverse_prefix.2 h₂) (by simp [ll])

theorem suffix_or_suffix_of_suffix {l₁ l₂ l₃ : list α}
 (h₁ : l₁ <:+ l₃) (h₂ : l₂ <:+ l₃) : l₁ <:+ l₂ ∨ l₂ <:+ l₁ :=
(prefix_or_prefix_of_prefix (reverse_prefix.2 h₁) (reverse_prefix.2 h₂)).imp
  reverse_prefix.1 reverse_prefix.1

theorem infix_of_mem_join : ∀ {L : list (list α)} {l}, l ∈ L → l <:+: join L
| (_  :: L) l (or.inl rfl) := infix_append [] _ _
| (l' :: L) l (or.inr h)   :=
  is_infix.trans (infix_of_mem_join h) $ infix_of_suffix $ suffix_append _ _

theorem prefix_append_left_inj {l₁ l₂ : list α} (l) : l ++ l₁ <+: l ++ l₂ ↔ l₁ <+: l₂ :=
exists_congr $ λ r, by rw [append_assoc, append_left_inj]

theorem prefix_cons_inj {l₁ l₂ : list α} (a) : a :: l₁ <+: a :: l₂ ↔ l₁ <+: l₂ :=
prefix_append_left_inj [a]

theorem take_prefix (n) (l : list α) : take n l <+: l := ⟨_, take_append_drop _ _⟩

theorem drop_suffix (n) (l : list α) : drop n l <:+ l := ⟨_, take_append_drop _ _⟩

theorem prefix_iff_eq_append {l₁ l₂ : list α} : l₁ <+: l₂ ↔ l₁ ++ drop (length l₁) l₂ = l₂ :=
⟨by rintros ⟨r, rfl⟩; rw drop_left, λ e, ⟨_, e⟩⟩

theorem suffix_iff_eq_append {l₁ l₂ : list α} : l₁ <:+ l₂ ↔ take (length l₂ - length l₁) l₂ ++ l₁ = l₂ :=
⟨by rintros ⟨r, rfl⟩; simp only [length_append, nat.add_sub_cancel, take_left], λ e, ⟨_, e⟩⟩

theorem prefix_iff_eq_take {l₁ l₂ : list α} : l₁ <+: l₂ ↔ l₁ = take (length l₁) l₂ :=
⟨λ h, append_right_cancel $
  (prefix_iff_eq_append.1 h).trans (take_append_drop _ _).symm,
 λ e, e.symm ▸ take_prefix _ _⟩

theorem suffix_iff_eq_drop {l₁ l₂ : list α} : l₁ <:+ l₂ ↔ l₁ = drop (length l₂ - length l₁) l₂ :=
⟨λ h, append_left_cancel $
  (suffix_iff_eq_append.1 h).trans (take_append_drop _ _).symm,
 λ e, e.symm ▸ drop_suffix _ _⟩

instance decidable_prefix [decidable_eq α] : ∀ (l₁ l₂ : list α), decidable (l₁ <+: l₂)
| []      l₂ := is_true ⟨l₂, rfl⟩
| (a::l₁) [] := is_false $ λ ⟨t, te⟩, list.no_confusion te
| (a::l₁) (b::l₂) :=
  if h : a = b then
    @decidable_of_iff _ _ (by rw [← h, prefix_cons_inj])
      (decidable_prefix l₁ l₂)
  else
    is_false $ λ ⟨t, te⟩, h $ by injection te

-- Alternatively, use mem_tails
instance decidable_suffix [decidable_eq α] : ∀ (l₁ l₂ : list α), decidable (l₁ <:+ l₂)
| []      l₂ := is_true ⟨l₂, append_nil _⟩
| (a::l₁) [] := is_false $ mt (length_le_of_sublist ∘ sublist_of_suffix) dec_trivial
| l₁      l₂ := let len1 := length l₁, len2 := length l₂ in
  if hl : len1 ≤ len2 then
    decidable_of_iff' (l₁ = drop (len2-len1) l₂) suffix_iff_eq_drop
  else is_false $ λ h, hl $ length_le_of_sublist $ sublist_of_suffix h

/-- `inits l` is the list of initial segments of `l`.
  `inits [1, 2, 3] = [[], [1], [1, 2], [1, 2, 3]]` -/
@[simp] def inits : list α → list (list α)
| []     := [[]]
| (a::l) := [] :: map (λt, a::t) (inits l)

@[simp] theorem mem_inits : ∀ (s t : list α), s ∈ inits t ↔ s <+: t
| s []     := suffices s = nil ↔ s <+: nil, by simpa only [inits, mem_singleton],
  ⟨λh, h.symm ▸ prefix_refl [], eq_nil_of_prefix_nil⟩
| s (a::t) :=
  suffices (s = nil ∨ ∃ l ∈ inits t, a :: l = s) ↔ s <+: a :: t, by simpa,
  ⟨λo, match s, o with
  | ._, or.inl rfl := ⟨_, rfl⟩
  | s, or.inr ⟨r, hr, hs⟩ := let ⟨s, ht⟩ := (mem_inits _ _).1 hr in
    by rw [← hs, ← ht]; exact ⟨s, rfl⟩
  end, λmi, match s, mi with
  | [], ⟨._, rfl⟩ := or.inl rfl
  | (b::s), ⟨r, hr⟩ := list.no_confusion hr $ λba (st : s++r = t), or.inr $
    by rw ba; exact ⟨_, (mem_inits _ _).2 ⟨_, st⟩, rfl⟩
  end⟩

/-- `tails l` is the list of terminal segments of `l`.
  `tails [1, 2, 3] = [[1, 2, 3], [2, 3], [3], []]` -/
@[simp] def tails : list α → list (list α)
| []     := [[]]
| (a::l) := (a::l) :: tails l

@[simp] theorem mem_tails : ∀ (s t : list α), s ∈ tails t ↔ s <:+ t
| s []     := by simp only [tails, mem_singleton]; exact ⟨λh, by rw h; exact suffix_refl [], eq_nil_of_suffix_nil⟩
| s (a::t) := by simp only [tails, mem_cons_iff, mem_tails s t]; exact show s = a :: t ∨ s <:+ t ↔ s <:+ a :: t, from
  ⟨λo, match s, t, o with
  | ._, t, or.inl rfl := suffix_refl _
  | s, ._, or.inr ⟨l, rfl⟩ := ⟨a::l, rfl⟩
  end, λe, match s, t, e with
  | ._, t, ⟨[], rfl⟩ := or.inl rfl
  | s, t, ⟨b::l, he⟩ := list.no_confusion he (λab lt, or.inr ⟨l, lt⟩)
  end⟩

instance decidable_infix [decidable_eq α] : ∀ (l₁ l₂ : list α), decidable (l₁ <:+: l₂)
| []      l₂ := is_true ⟨[], l₂, rfl⟩
| (a::l₁) [] := is_false $ λ⟨s, t, te⟩, absurd te $ append_ne_nil_of_ne_nil_left _ _ $
                append_ne_nil_of_ne_nil_right _ _ $ λh, list.no_confusion h
| l₁      l₂ := decidable_of_decidable_of_iff (list.decidable_bex (λt, l₁ <+: t) (tails l₂)) $
  by refine (exists_congr (λt, _)).trans (infix_iff_prefix_suffix _ _).symm;
     exact ⟨λ⟨h1, h2⟩, ⟨h2, (mem_tails _ _).1 h1⟩, λ⟨h2, h1⟩, ⟨(mem_tails _ _).2 h1, h2⟩⟩

/- sublists -/

def sublists'_aux : list α → (list α → list β) → list (list β) → list (list β)
| []     f r := f [] :: r
| (a::l) f r := sublists'_aux l f (sublists'_aux l (f ∘ cons a) r)

/-- `sublists' l` is the list of all (non-contiguous) sublists of `l`.
  It differs from `sublists` only in the order of appearance of the sublists;
  `sublists'` uses the first element of the list as the MSB,
  `sublists` uses the first element of the list as the LSB.
  `sublists' [1, 2, 3] = [[], [3], [2], [2, 3], [1], [1, 3], [1, 2], [1, 2, 3]]` -/
def sublists' (l : list α) : list (list α) :=
sublists'_aux l id []

@[simp] theorem sublists'_nil : sublists' (@nil α) = [[]] := rfl

@[simp] theorem sublists'_singleton (a : α) : sublists' [a] = [[], [a]] := rfl

theorem map_sublists'_aux (g : list β → list γ) (l : list α) (f r) :
  map g (sublists'_aux l f r) = sublists'_aux l (g ∘ f) (map g r) :=
by induction l generalizing f r; [refl, simp only [*, sublists'_aux]]

theorem sublists'_aux_append (r' : list (list β)) (l : list α) (f r) :
  sublists'_aux l f (r ++ r') = sublists'_aux l f r ++ r' :=
by induction l generalizing f r; [refl, simp only [*, sublists'_aux]]

theorem sublists'_aux_eq_sublists' (l f r) :
  @sublists'_aux α β l f r = map f (sublists' l) ++ r :=
by rw [sublists', map_sublists'_aux, ← sublists'_aux_append]; refl

@[simp] theorem sublists'_cons (a : α) (l : list α) :
  sublists' (a :: l) = sublists' l ++ map (cons a) (sublists' l) :=
by rw [sublists', sublists'_aux]; simp only [sublists'_aux_eq_sublists', map_id, append_nil]; refl

@[simp] theorem mem_sublists' {s t : list α} : s ∈ sublists' t ↔ s <+ t :=
begin
  induction t with a t IH generalizing s,
  { simp only [sublists'_nil, mem_singleton],
    exact ⟨λ h, by rw h, eq_nil_of_sublist_nil⟩ },
  simp only [sublists'_cons, mem_append, IH, mem_map],
  split; intro h, rcases h with h | ⟨s, h, rfl⟩,
  { exact sublist_cons_of_sublist _ h },
  { exact cons_sublist_cons _ h },
  { cases h with _ _ _ h s _ _ h,
    { exact or.inl h },
    { exact or.inr ⟨s, h, rfl⟩ } }
end

@[simp] theorem length_sublists' : ∀ l : list α, length (sublists' l) = 2 ^ length l
| []     := rfl
| (a::l) := by simp only [sublists'_cons, length_append, length_sublists' l, length_map,
    length, pow_succ, mul_succ, mul_zero, zero_add]

def sublists_aux : list α → (list α → list β → list β) → list β
| []     f := []
| (a::l) f := f [a] (sublists_aux l (λys r, f ys (f (a :: ys) r)))

/-- `sublists l` is the list of all (non-contiguous) sublists of `l`.
  `sublists [1, 2, 3] = [[], [1], [2], [1, 2], [3], [1, 3], [2, 3], [1, 2, 3]]` -/
def sublists (l : list α) : list (list α) :=
[] :: sublists_aux l cons

@[simp] theorem sublists_nil : sublists (@nil α) = [[]] := rfl

@[simp] theorem sublists_singleton (a : α) : sublists [a] = [[], [a]] := rfl

def sublists_aux₁ : list α → (list α → list β) → list β
| []     f := []
| (a::l) f := f [a] ++ sublists_aux₁ l (λys, f ys ++ f (a :: ys))

theorem sublists_aux₁_eq_sublists_aux : ∀ l (f : list α → list β),
  sublists_aux₁ l f = sublists_aux l (λ ys r, f ys ++ r)
| []     f := rfl
| (a::l) f := by rw [sublists_aux₁, sublists_aux]; simp only [*, append_assoc]

theorem sublists_aux_cons_eq_sublists_aux₁ (l : list α) :
  sublists_aux l cons = sublists_aux₁ l (λ x, [x]) :=
by rw [sublists_aux₁_eq_sublists_aux]; refl

theorem sublists_aux_eq_foldr.aux {a : α} {l : list α}
  (IH₁ : ∀ (f : list α → list β → list β), sublists_aux l f = foldr f [] (sublists_aux l cons))
  (IH₂ : ∀ (f : list α → list (list α) → list (list α)),
      sublists_aux l f = foldr f [] (sublists_aux l cons))
  (f : list α → list β → list β) : sublists_aux (a::l) f = foldr f [] (sublists_aux (a::l) cons) :=
begin
  simp only [sublists_aux, foldr_cons], rw [IH₂, IH₁], congr' 1,
  induction sublists_aux l cons with _ _ ih, {refl},
  simp only [ih, foldr_cons]
end

theorem sublists_aux_eq_foldr (l : list α) : ∀ (f : list α → list β → list β),
  sublists_aux l f = foldr f [] (sublists_aux l cons) :=
suffices _ ∧ ∀ f : list α → list (list α) → list (list α),
    sublists_aux l f = foldr f [] (sublists_aux l cons),
  from this.1,
begin
  induction l with a l IH, {split; intro; refl},
  exact ⟨sublists_aux_eq_foldr.aux IH.1 IH.2,
         sublists_aux_eq_foldr.aux IH.2 IH.2⟩
end

theorem sublists_aux_cons_cons (l : list α) (a : α) :
  sublists_aux (a::l) cons = [a] :: foldr (λys r, ys :: (a :: ys) :: r) [] (sublists_aux l cons) :=
by rw [← sublists_aux_eq_foldr]; refl

theorem sublists_aux₁_append : ∀ (l₁ l₂ : list α) (f : list α → list β),
  sublists_aux₁ (l₁ ++ l₂) f = sublists_aux₁ l₁ f ++
    sublists_aux₁ l₂ (λ x, f x ++ sublists_aux₁ l₁ (f ∘ (++ x)))
| []      l₂ f := by simp only [sublists_aux₁, nil_append, append_nil]
| (a::l₁) l₂ f := by simp only [sublists_aux₁, cons_append, sublists_aux₁_append l₁, append_assoc]; refl

theorem sublists_aux₁_concat (l : list α) (a : α) (f : list α → list β) :
  sublists_aux₁ (l ++ [a]) f = sublists_aux₁ l f ++
    f [a] ++ sublists_aux₁ l (λ x, f (x ++ [a])) :=
by simp only [sublists_aux₁_append, sublists_aux₁, append_assoc, append_nil]

theorem sublists_aux₁_bind : ∀ (l : list α)
  (f : list α → list β) (g : β → list γ),
  (sublists_aux₁ l f).bind g = sublists_aux₁ l (λ x, (f x).bind g)
| []     f g := rfl
| (a::l) f g := by simp only [sublists_aux₁, bind_append, sublists_aux₁_bind l]

theorem sublists_aux_cons_append (l₁ l₂ : list α) :
  sublists_aux (l₁ ++ l₂) cons = sublists_aux l₁ cons ++
    (do x ← sublists_aux l₂ cons, (++ x) <$> sublists l₁) :=
begin
  simp only [sublists, sublists_aux_cons_eq_sublists_aux₁, sublists_aux₁_append, bind_eq_bind, sublists_aux₁_bind],
  congr, funext x, apply congr_arg _,
  rw [← bind_ret_eq_map, sublists_aux₁_bind], exact (append_nil _).symm
end

theorem sublists_append (l₁ l₂ : list α) :
  sublists (l₁ ++ l₂) = (do x ← sublists l₂, (++ x) <$> sublists l₁) :=
by simp only [map, sublists, sublists_aux_cons_append, map_eq_map, bind_eq_bind,
  cons_bind, map_id', append_nil, cons_append, map_id' (λ _, rfl)]; split; refl

@[simp] theorem sublists_concat (l : list α) (a : α) :
  sublists (l ++ [a]) = sublists l ++ map (λ x, x ++ [a]) (sublists l) :=
by rw [sublists_append, sublists_singleton, bind_eq_bind, cons_bind, cons_bind, nil_bind,
  map_eq_map, map_eq_map, map_id' (append_nil), append_nil]

theorem sublists_reverse (l : list α) : sublists (reverse l) = map reverse (sublists' l) :=
by induction l with hd tl ih; [refl,
simp only [reverse_cons, sublists_append, sublists'_cons, map_append, ih, sublists_singleton,
  map_eq_map, bind_eq_bind, map_map, cons_bind, append_nil, nil_bind, (∘)]]

theorem sublists_eq_sublists' (l : list α) : sublists l = map reverse (sublists' (reverse l)) :=
by rw [← sublists_reverse, reverse_reverse]

theorem sublists'_reverse (l : list α) : sublists' (reverse l) = map reverse (sublists l) :=
by simp only [sublists_eq_sublists', map_map, map_id' (reverse_reverse)]

theorem sublists'_eq_sublists (l : list α) : sublists' l = map reverse (sublists (reverse l)) :=
by rw [← sublists'_reverse, reverse_reverse]

theorem sublists_aux_ne_nil : ∀ (l : list α), [] ∉ sublists_aux l cons
| [] := id
| (a::l) := begin
  rw [sublists_aux_cons_cons],
  refine not_mem_cons_of_ne_of_not_mem (cons_ne_nil _ _).symm _,
  have := sublists_aux_ne_nil l, revert this,
  induction sublists_aux l cons; intro, {rwa foldr},
  simp only [foldr, mem_cons_iff, false_or, not_or_distrib],
  exact ⟨ne_of_not_mem_cons this, ih (not_mem_of_not_mem_cons this)⟩
end

@[simp] theorem mem_sublists {s t : list α} : s ∈ sublists t ↔ s <+ t :=
by rw [← reverse_sublist_iff, ← mem_sublists',
       sublists'_reverse, mem_map_of_inj reverse_injective]

@[simp] theorem length_sublists (l : list α) : length (sublists l) = 2 ^ length l :=
by simp only [sublists_eq_sublists', length_map, length_sublists', length_reverse]

theorem map_ret_sublist_sublists (l : list α) : map list.ret l <+ sublists l :=
reverse_rec_on l (nil_sublist _) $
λ l a IH, by simp only [map, map_append, sublists_concat]; exact
((append_sublist_append_left _).2 $ singleton_sublist.2 $
  mem_map.2 ⟨[], mem_sublists.2 (nil_sublist _), by refl⟩).trans
((append_sublist_append_right _).2 IH)

/- transpose -/

def transpose_aux : list α → list (list α) → list (list α)
| []     ls      := ls
| (a::i) []      := [a] :: transpose_aux i []
| (a::i) (l::ls) := (a::l) :: transpose_aux i ls

/-- transpose of a list of lists, treated as a matrix.
  `transpose [[1, 2], [3, 4], [5, 6]] = [[1, 3, 5], [2, 4, 6]]` -/
def transpose : list (list α) → list (list α)
| []      := []
| (l::ls) := transpose_aux l (transpose ls)

/- forall₂ -/

section forall₂
variables {r : α → β → Prop} {p : γ → δ → Prop}
open relator relation

inductive forall₂ (R : α → β → Prop) : list α → list β → Prop
| nil {} : forall₂ [] []
| cons {a b l₁ l₂} : R a b → forall₂ l₁ l₂ → forall₂ (a::l₁) (b::l₂)

run_cmd tactic.mk_iff_of_inductive_prop `list.forall₂ `list.forall₂_iff

attribute [simp] forall₂.nil

@[simp] theorem forall₂_cons {R : α → β → Prop} {a b l₁ l₂} :
  forall₂ R (a::l₁) (b::l₂) ↔ R a b ∧ forall₂ R l₁ l₂ :=
⟨λ h, by cases h with h₁ h₂; split; assumption, λ ⟨h₁, h₂⟩, forall₂.cons h₁ h₂⟩

theorem forall₂.imp {R S : α → β → Prop}
  (H : ∀ a b, R a b → S a b) {l₁ l₂}
  (h : forall₂ R l₁ l₂) : forall₂ S l₁ l₂ :=
by induction h; constructor; solve_by_elim

lemma forall₂.mp {r q s : α → β → Prop} (h : ∀a b, r a b → q a b → s a b) :
  ∀{l₁ l₂}, forall₂ r l₁ l₂ → forall₂ q l₁ l₂ → forall₂ s l₁ l₂
| []      []      forall₂.nil           forall₂.nil           := forall₂.nil
| (a::l₁) (b::l₂) (forall₂.cons hr hrs) (forall₂.cons hq hqs) :=
  forall₂.cons (h a b hr hq) (forall₂.mp hrs hqs)

lemma forall₂.flip : ∀{a b}, forall₂ (flip r) b a → forall₂ r a b
| _ _                 forall₂.nil          := forall₂.nil
| (a :: as) (b :: bs) (forall₂.cons h₁ h₂) := forall₂.cons h₁ h₂.flip

lemma forall₂_same {r : α → α → Prop} : ∀{l}, (∀x∈l, r x x) → forall₂ r l l
| []      _ := forall₂.nil
| (a::as) h := forall₂.cons
    (h _ (mem_cons_self _ _))
    (forall₂_same $ assume a ha, h a $ mem_cons_of_mem _ ha)

lemma forall₂_refl {r} [is_refl α r] (l : list α) : forall₂ r l l :=
forall₂_same $ assume a h, is_refl.refl _ _

lemma forall₂_eq_eq_eq : forall₂ ((=) : α → α → Prop) = (=) :=
begin
  funext a b, apply propext,
  split,
  { assume h, induction h, {refl}, simp only [*]; split; refl },
  { assume h, subst h, exact forall₂_refl _ }
end

@[simp] lemma forall₂_nil_left_iff {l} : forall₂ r nil l ↔ l = nil :=
⟨λ H, by cases H; refl, by rintro rfl; exact forall₂.nil⟩

@[simp] lemma forall₂_nil_right_iff {l} : forall₂ r l nil ↔ l = nil :=
⟨λ H, by cases H; refl, by rintro rfl; exact forall₂.nil⟩

lemma forall₂_cons_left_iff {a l u} : forall₂ r (a::l) u ↔ (∃b u', r a b ∧ forall₂ r l u' ∧ u = b :: u') :=
iff.intro
  (assume h, match u, h with (b :: u'), forall₂.cons h₁ h₂ := ⟨b, u', h₁, h₂, rfl⟩ end)
  (assume h, match u, h with _, ⟨b, u', h₁, h₂, rfl⟩ := forall₂.cons h₁ h₂ end)

lemma forall₂_cons_right_iff {b l u} :
  forall₂ r u (b::l) ↔ (∃a u', r a b ∧ forall₂ r u' l ∧ u = a :: u') :=
iff.intro
  (assume h, match u, h with (b :: u'), forall₂.cons h₁ h₂ := ⟨b, u', h₁, h₂, rfl⟩ end)
  (assume h, match u, h with _, ⟨b, u', h₁, h₂, rfl⟩ := forall₂.cons h₁ h₂ end)

lemma forall₂_and_left {r : α → β → Prop} {p : α → Prop} :
  ∀l u, forall₂ (λa b, p a ∧ r a b) l u ↔ (∀a∈l, p a) ∧ forall₂ r l u
| []     u := by simp only [forall₂_nil_left_iff, forall_prop_of_false (not_mem_nil _), imp_true_iff, true_and]
| (a::l) u := by simp only [forall₂_and_left l, forall₂_cons_left_iff, forall_mem_cons,
    and_assoc, and_comm, and.left_comm, exists_and_distrib_left.symm]

@[simp] lemma forall₂_map_left_iff {f : γ → α} :
  ∀{l u}, forall₂ r (map f l) u ↔ forall₂ (λc b, r (f c) b) l u
| []     _ := by simp only [map, forall₂_nil_left_iff]
| (a::l) _ := by simp only [map, forall₂_cons_left_iff, forall₂_map_left_iff]

@[simp] lemma forall₂_map_right_iff {f : γ → β} :
  ∀{l u}, forall₂ r l (map f u) ↔ forall₂ (λa c, r a (f c)) l u
| _ []     := by simp only [map, forall₂_nil_right_iff]
| _ (b::u) := by simp only [map, forall₂_cons_right_iff, forall₂_map_right_iff]

lemma left_unique_forall₂ (hr : left_unique r) : left_unique (forall₂ r)
| a₀ nil a₁ forall₂.nil forall₂.nil := rfl
| (a₀::l₀) (b::l) (a₁::l₁) (forall₂.cons ha₀ h₀) (forall₂.cons ha₁ h₁) :=
  hr ha₀ ha₁ ▸ left_unique_forall₂ h₀ h₁ ▸ rfl

lemma right_unique_forall₂ (hr : right_unique r) : right_unique (forall₂ r)
| nil a₀ a₁ forall₂.nil forall₂.nil := rfl
| (b::l) (a₀::l₀) (a₁::l₁) (forall₂.cons ha₀ h₀) (forall₂.cons ha₁ h₁) :=
  hr ha₀ ha₁ ▸ right_unique_forall₂ h₀ h₁ ▸ rfl

lemma bi_unique_forall₂ (hr : bi_unique r) : bi_unique (forall₂ r) :=
⟨assume a b c, left_unique_forall₂ hr.1, assume a b c, right_unique_forall₂ hr.2⟩

theorem forall₂_length_eq {R : α → β → Prop} :
  ∀ {l₁ l₂}, forall₂ R l₁ l₂ → length l₁ = length l₂
| _ _ forall₂.nil          := rfl
| _ _ (forall₂.cons h₁ h₂) := congr_arg succ (forall₂_length_eq h₂)

theorem forall₂_zip {R : α → β → Prop} :
  ∀ {l₁ l₂}, forall₂ R l₁ l₂ → ∀ {a b}, (a, b) ∈ zip l₁ l₂ → R a b
| _ _ (forall₂.cons h₁ h₂) x y (or.inl rfl) := h₁
| _ _ (forall₂.cons h₁ h₂) x y (or.inr h₃) := forall₂_zip h₂ h₃

theorem forall₂_iff_zip {R : α → β → Prop} {l₁ l₂} : forall₂ R l₁ l₂ ↔
  length l₁ = length l₂ ∧ ∀ {a b}, (a, b) ∈ zip l₁ l₂ → R a b :=
⟨λ h, ⟨forall₂_length_eq h, @forall₂_zip _ _ _ _ _ h⟩,
 λ h, begin
  cases h with h₁ h₂,
  induction l₁ with a l₁ IH generalizing l₂,
  { cases length_eq_zero.1 h₁.symm, constructor },
  { cases l₂ with b l₂; injection h₁ with h₁,
    exact forall₂.cons (h₂ $ or.inl rfl) (IH h₁ $ λ a b h, h₂ $ or.inr h) }
end⟩

theorem forall₂_take {R : α → β → Prop} :
  ∀ n {l₁ l₂}, forall₂ R l₁ l₂ → forall₂ R (take n l₁) (take n l₂)
| 0 _ _ _ := by simp only [forall₂.nil, take]
| (n+1) _ _ (forall₂.nil) := by simp only [forall₂.nil, take]
| (n+1) _ _ (forall₂.cons h₁ h₂) := by simp [and.intro h₁ h₂, forall₂_take n]

theorem forall₂_drop {R : α → β → Prop} :
  ∀ n {l₁ l₂}, forall₂ R l₁ l₂ → forall₂ R (drop n l₁) (drop n l₂)
| 0 _ _ h := by simp only [drop, h]
| (n+1) _ _ (forall₂.nil) := by simp only [forall₂.nil, drop]
| (n+1) _ _ (forall₂.cons h₁ h₂) := by simp [and.intro h₁ h₂, forall₂_drop n]

theorem forall₂_take_append {R : α → β → Prop} (l : list α) (l₁ : list β) (l₂ : list β)
  (h : forall₂ R l (l₁ ++ l₂)) : forall₂ R (list.take (length l₁) l) l₁ :=
have h': forall₂ R (take (length l₁) l) (take (length l₁) (l₁ ++ l₂)), from forall₂_take (length l₁) h,
by rwa [take_left] at h'

theorem forall₂_drop_append {R : α → β → Prop} (l : list α) (l₁ : list β) (l₂ : list β)
  (h : forall₂ R l (l₁ ++ l₂)) : forall₂ R (list.drop (length l₁) l) l₂ :=
have h': forall₂ R (drop (length l₁) l) (drop (length l₁) (l₁ ++ l₂)), from forall₂_drop (length l₁) h,
by rwa [drop_left] at h'

lemma rel_mem (hr : bi_unique r) : (r ⇒ forall₂ r ⇒ iff) (∈) (∈)
| a b h [] [] forall₂.nil := by simp only [not_mem_nil]
| a b h (a'::as) (b'::bs) (forall₂.cons h₁ h₂) := rel_or (rel_eq hr h h₁) (rel_mem h h₂)

lemma rel_map : ((r ⇒ p) ⇒ forall₂ r ⇒ forall₂ p) map map
| f g h [] [] forall₂.nil := forall₂.nil
| f g h (a::as) (b::bs) (forall₂.cons h₁ h₂) := forall₂.cons (h h₁) (rel_map @h h₂)

lemma rel_append : (forall₂ r ⇒ forall₂ r ⇒ forall₂ r) append append
| [] [] h l₁ l₂ hl := hl
| (a::as) (b::bs) (forall₂.cons h₁ h₂) l₁ l₂ hl := forall₂.cons h₁ (rel_append h₂ hl)

lemma rel_join : (forall₂ (forall₂ r) ⇒ forall₂ r) join join
| [] [] forall₂.nil := forall₂.nil
| (a::as) (b::bs) (forall₂.cons h₁ h₂) := rel_append h₁ (rel_join h₂)

lemma rel_bind : (forall₂ r ⇒ (r ⇒ forall₂ p) ⇒ forall₂ p) list.bind list.bind :=
assume a b h₁ f g h₂, rel_join (rel_map @h₂ h₁)

lemma rel_foldl : ((p ⇒ r ⇒ p) ⇒ p ⇒ forall₂ r ⇒ p) foldl foldl
| f g hfg _ _ h _ _ forall₂.nil := h
| f g hfg x y hxy _ _ (forall₂.cons hab hs) := rel_foldl @hfg (hfg hxy hab) hs

lemma rel_foldr : ((r ⇒ p ⇒ p) ⇒ p ⇒ forall₂ r ⇒ p) foldr foldr
| f g hfg _ _ h _ _ forall₂.nil := h
| f g hfg x y hxy _ _ (forall₂.cons hab hs) := hfg hab (rel_foldr @hfg hxy hs)

lemma rel_filter {p : α → Prop} {q : β → Prop} [decidable_pred p] [decidable_pred q]
  (hpq : (r ⇒ (↔)) p q) :
  (forall₂ r ⇒ forall₂ r) (filter p) (filter q)
| _ _ forall₂.nil := forall₂.nil
| (a::as) (b::bs) (forall₂.cons h₁ h₂) :=
  begin
    by_cases p a,
    { have : q b, { rwa [← hpq h₁] },
      simp only [filter_cons_of_pos _ h, filter_cons_of_pos _ this, forall₂_cons, h₁, rel_filter h₂, and_true], },
    { have : ¬ q b, { rwa [← hpq h₁] },
      simp only [filter_cons_of_neg _ h, filter_cons_of_neg _ this, rel_filter h₂], },
  end

theorem filter_map_cons (f : α → option β) (a : α) (l : list α) :
  filter_map f (a :: l) = option.cases_on (f a) (filter_map f l) (λb, b :: filter_map f l) :=
begin
  generalize eq : f a = b,
  cases b,
  { rw filter_map_cons_none _ _ eq },
  { rw filter_map_cons_some _ _ _ eq },
end

lemma rel_filter_map {f : α → option γ} {q : β → option δ} :
  ((r ⇒ option.rel p) ⇒ forall₂ r ⇒ forall₂ p) filter_map filter_map
| f g hfg _ _ forall₂.nil := forall₂.nil
| f g hfg (a::as) (b::bs) (forall₂.cons h₁ h₂) :=
  by rw [filter_map_cons, filter_map_cons];
  from match f a, g b, hfg h₁ with
  | _, _, option.rel.none := rel_filter_map @hfg h₂
  | _, _, option.rel.some h := forall₂.cons h (rel_filter_map @hfg h₂)
  end

@[to_additive list.rel_sum]
lemma rel_prod [monoid α] [monoid β]
  (h : r 1 1) (hf : (r ⇒ r ⇒ r) (*) (*)) : (forall₂ r ⇒ r) prod prod :=
assume a b, rel_foldl (assume a b, hf) h

end forall₂

/- sections -/

/-- List of all sections through a list of lists. A section
  of `[L₁, L₂, ..., Lₙ]` is a list whose first element comes from
  `L₁`, whose second element comes from `L₂`, and so on. -/
def sections : list (list α) → list (list α)
| []     := [[]]
| (l::L) := bind (sections L) $ λ s, map (λ a, a::s) l

theorem mem_sections {L : list (list α)} {f} : f ∈ sections L ↔ forall₂ (∈) f L :=
begin
  refine ⟨λ h, _, λ h, _⟩,
  { induction L generalizing f, {cases mem_singleton.1 h, exact forall₂.nil},
    simp only [sections, bind_eq_bind, mem_bind, mem_map] at h,
    rcases h with ⟨_, _, _, _, rfl⟩,
    simp only [*, forall₂_cons, true_and] },
  { induction h with a l f L al fL fs, {exact or.inl rfl},
    simp only [sections, bind_eq_bind, mem_bind, mem_map],
    exact ⟨_, fs, _, al, rfl, rfl⟩ }
end

theorem mem_sections_length {L : list (list α)} {f} (h : f ∈ sections L) : length f = length L :=
forall₂_length_eq (mem_sections.1 h)

lemma rel_sections {r : α → β → Prop} : (forall₂ (forall₂ r) ⇒ forall₂ (forall₂ r)) sections sections
| _ _ forall₂.nil := forall₂.cons forall₂.nil forall₂.nil
| _ _ (forall₂.cons h₀ h₁) :=
  rel_bind (rel_sections h₁) (assume _ _ hl, rel_map (assume _ _ ha, forall₂.cons ha hl) h₀)

/- permutations -/

section permutations

def permutations_aux2 (t : α) (ts : list α) (r : list β) : list α → (list α → β) → list α × list β
| []      f := (ts, r)
| (y::ys) f := let (us, zs) := permutations_aux2 ys (λx : list α, f (y::x)) in
               (y :: us, f (t :: y :: us) :: zs)

private def meas : (Σ'_:list α, list α) → ℕ × ℕ | ⟨l, i⟩ := (length l + length i, length l)

local infix ` ≺ `:50 := inv_image (prod.lex (<) (<)) meas

@[elab_as_eliminator] def permutations_aux.rec {C : list α → list α → Sort v}
  (H0 : ∀ is, C [] is)
  (H1 : ∀ t ts is, C ts (t::is) → C is [] → C (t::ts) is) : ∀ l₁ l₂, C l₁ l₂
| []      is := H0 is
| (t::ts) is :=
  have h1 : ⟨ts, t :: is⟩ ≺ ⟨t :: ts, is⟩, from
    show prod.lex _ _ (succ (length ts + length is), length ts) (succ (length ts) + length is, length (t :: ts)),
    by rw nat.succ_add; exact prod.lex.right _ _ (lt_succ_self _),
  have h2 : ⟨is, []⟩ ≺ ⟨t :: ts, is⟩, from prod.lex.left _ _ _ (lt_add_of_pos_left _ (succ_pos _)),
  H1 t ts is (permutations_aux.rec ts (t::is)) (permutations_aux.rec is [])
using_well_founded {
  dec_tac := tactic.assumption,
  rel_tac := λ _ _, `[exact ⟨(≺), @inv_image.wf _ _ _ meas (prod.lex_wf lt_wf lt_wf)⟩] }

def permutations_aux : list α → list α → list (list α) :=
@@permutations_aux.rec (λ _ _, list (list α)) (λ is, [])
  (λ t ts is IH1 IH2, foldr (λy r, (permutations_aux2 t ts r y id).2) IH1 (is :: IH2))

/-- List of all permutations of `l`.

     permutations [1, 2, 3] =
       [[1, 2, 3], [2, 1, 3], [3, 2, 1],
        [2, 3, 1], [3, 1, 2], [1, 3, 2]] -/
def permutations (l : list α) : list (list α) :=
l :: permutations_aux l []

@[simp] theorem permutations_aux_nil (is : list α) : permutations_aux [] is = [] :=
by rw [permutations_aux, permutations_aux.rec]

@[simp] theorem permutations_aux_cons (t : α) (ts is : list α) :
  permutations_aux (t :: ts) is = foldr (λy r, (permutations_aux2 t ts r y id).2)
    (permutations_aux ts (t::is)) (permutations is) :=
by rw [permutations_aux, permutations_aux.rec]; refl

end permutations

/- insert -/
section insert
variable [decidable_eq α]

@[simp] theorem insert_nil (a : α) : insert a nil = [a] := rfl

theorem insert.def (a : α) (l : list α) : insert a l = if a ∈ l then l else a :: l := rfl

@[simp] theorem insert_of_mem {a : α} {l : list α} (h : a ∈ l) : insert a l = l :=
by simp only [insert.def, if_pos h]

@[simp] theorem insert_of_not_mem {a : α} {l : list α} (h : a ∉ l) : insert a l = a :: l :=
by simp only [insert.def, if_neg h]; split; refl

@[simp] theorem mem_insert_iff {a b : α} {l : list α} : a ∈ insert b l ↔ a = b ∨ a ∈ l :=
begin
  by_cases h' : b ∈ l,
  { simp only [insert_of_mem h'],
    apply (or_iff_right_of_imp _).symm,
    exact λ e, e.symm ▸ h' },
  simp only [insert_of_not_mem h', mem_cons_iff]
end

@[simp] theorem suffix_insert (a : α) (l : list α) : l <:+ insert a l :=
by by_cases a ∈ l; [simp only [insert_of_mem h], simp only [insert_of_not_mem h, suffix_cons]]

@[simp] theorem mem_insert_self (a : α) (l : list α) : a ∈ insert a l :=
mem_insert_iff.2 (or.inl rfl)

@[simp] theorem mem_insert_of_mem {a b : α} {l : list α} (h : a ∈ l) : a ∈ insert b l :=
mem_insert_iff.2 (or.inr h)

theorem eq_or_mem_of_mem_insert {a b : α} {l : list α} (h : a ∈ insert b l) : a = b ∨ a ∈ l :=
mem_insert_iff.1 h

@[simp] theorem length_insert_of_mem {a : α} [decidable_eq α] {l : list α} (h : a ∈ l) :
  length (insert a l) = length l :=
by rw insert_of_mem h

@[simp] theorem length_insert_of_not_mem {a : α} [decidable_eq α] {l : list α} (h : a ∉ l) :
  length (insert a l) = length l + 1 :=
by rw insert_of_not_mem h; refl

end insert

/- erase -/
section erase
variable [decidable_eq α]

@[simp] theorem erase_nil (a : α) : [].erase a = [] := rfl

theorem erase_cons (a b : α) (l : list α) : (b :: l).erase a = if b = a then l else b :: l.erase a := rfl

@[simp] theorem erase_cons_head (a : α) (l : list α) : (a :: l).erase a = l :=
by simp only [erase_cons, if_pos rfl]

@[simp] theorem erase_cons_tail {a b : α} (l : list α) (h : b ≠ a) : (b::l).erase a = b :: l.erase a :=
by simp only [erase_cons, if_neg h]; split; refl

@[simp] theorem erase_of_not_mem {a : α} {l : list α} (h : a ∉ l) : l.erase a = l :=
by induction l with _ _ ih; [refl,
  simp only [list.erase, if_neg (ne_of_not_mem_cons h).symm, ih (not_mem_of_not_mem_cons h)]]; split; refl

theorem exists_erase_eq {a : α} {l : list α} (h : a ∈ l) :
  ∃ l₁ l₂, a ∉ l₁ ∧ l = l₁ ++ a :: l₂ ∧ l.erase a = l₁ ++ l₂ :=
by induction l with b l ih; [cases h, {
  by_cases e : b = a,
  { subst b, exact ⟨[], l, not_mem_nil _, rfl, by simp only [erase_cons_head, nil_append]⟩ },
  { exact let ⟨l₁, l₂, h₁, h₂, h₃⟩ := ih (h.resolve_left (ne.symm e)) in
    ⟨b::l₁, l₂, not_mem_cons_of_ne_of_not_mem (ne.symm e) h₁,
      by rw h₂; refl,
      by simp only [erase_cons_tail _ e, h₃, cons_append]; split; refl⟩ } }]

@[simp] theorem length_erase_of_mem {a : α} {l : list α} (h : a ∈ l) : length (l.erase a) = pred (length l) :=
match l, l.erase a, exists_erase_eq h with
| ._, ._, ⟨l₁, l₂, _, rfl, rfl⟩ := by simp only [length_append]; refl
end

theorem erase_append_left {a : α} : ∀ {l₁ : list α} (l₂), a ∈ l₁ → (l₁++l₂).erase a = l₁.erase a ++ l₂
| (x::xs) l₂  h := begin
  by_cases h' : x = a, { simp only [h', erase_cons_head, cons_append] },
  simp only [cons_append, erase_cons_tail _ h', erase_append_left l₂ (mem_of_ne_of_mem (ne.symm h') h)], split; refl
end

theorem erase_append_right {a : α} : ∀ {l₁ : list α} (l₂), a ∉ l₁ → (l₁++l₂).erase a = l₁ ++ l₂.erase a
| []      l₂ h := rfl
| (x::xs) l₂ h := by simp only [*, cons_append, erase_cons_tail _(ne_of_not_mem_cons h).symm, erase_append_right _ (not_mem_of_not_mem_cons h)]; split; refl

theorem erase_sublist (a : α) (l : list α) : l.erase a <+ l :=
if h : a ∈ l then match l, l.erase a, exists_erase_eq h with
| ._, ._, ⟨l₁, l₂, _, rfl, rfl⟩ := by simp only [append_sublist_append_left, sublist_cons]
end else by rw erase_of_not_mem h

theorem erase_subset (a : α) (l : list α) : l.erase a ⊆ l :=
subset_of_sublist (erase_sublist a l)

theorem erase_sublist_erase (a : α) : ∀ {l₁ l₂ : list α}, l₁ <+ l₂ → l₁.erase a <+ l₂.erase a
| ._ ._ sublist.slnil             := sublist.slnil
| ._ ._ (sublist.cons  l₁ l₂ b s) := if h : b = a
  then by rw [h, erase_cons_head]; exact (erase_sublist _ _).trans s
  else by rw erase_cons_tail _ h; exact (erase_sublist_erase s).cons _ _ _
| ._ ._ (sublist.cons2 l₁ l₂ b s) := if h : b = a
  then by rw [h, erase_cons_head, erase_cons_head]; exact s
  else by rw [erase_cons_tail _ h, erase_cons_tail _ h]; exact (erase_sublist_erase s).cons2 _ _ _

theorem mem_of_mem_erase {a b : α} {l : list α} : a ∈ l.erase b → a ∈ l :=
@erase_subset _ _ _ _ _

@[simp] theorem mem_erase_of_ne {a b : α} {l : list α} (ab : a ≠ b) : a ∈ l.erase b ↔ a ∈ l :=
⟨mem_of_mem_erase, λ al,
  if h : b ∈ l then match l, l.erase b, exists_erase_eq h, al with
  | ._, ._, ⟨l₁, l₂, _, rfl, rfl⟩, al := by simpa only [mem_append, mem_cons_iff, ab, false_or] using al
  end else by simp only [erase_of_not_mem h, al]⟩

theorem erase_comm (a b : α) (l : list α) : (l.erase a).erase b = (l.erase b).erase a :=
if ab : a = b then by rw ab else
if ha : a ∈ l then
if hb : b ∈ l then match l, l.erase a, exists_erase_eq ha, hb with
| ._, ._, ⟨l₁, l₂, ha', rfl, rfl⟩, hb :=
  if h₁ : b ∈ l₁ then
    by rw [erase_append_left _ h₁, erase_append_left _ h₁,
           erase_append_right _ (mt mem_of_mem_erase ha'), erase_cons_head]
  else
    by rw [erase_append_right _ h₁, erase_append_right _ h₁, erase_append_right _ ha',
           erase_cons_tail _ ab, erase_cons_head]
end
else by simp only [erase_of_not_mem hb, erase_of_not_mem (mt mem_of_mem_erase hb)]
else by simp only [erase_of_not_mem ha, erase_of_not_mem (mt mem_of_mem_erase ha)]

theorem map_erase [decidable_eq β] {f : α → β} (finj : injective f) {a : α} :
  ∀ (l : list α), map f (l.erase a) = (map f l).erase (f a)
| []     := rfl
| (b::l) := if h : f b = f a then by simp only [h, finj h, erase_cons_head, map_cons]
    else by simp only [map, erase_cons_tail _ h, erase_cons_tail _ (mt (congr_arg f) h), map_erase l]; split; refl

theorem map_foldl_erase [decidable_eq β] {f : α → β} (finj : injective f) {l₁ l₂ : list α} :
  map f (foldl list.erase l₁ l₂) = foldl (λ l a, l.erase (f a)) (map f l₁) l₂ :=
by induction l₂ generalizing l₁; [refl,
simp only [foldl_cons, map_erase finj, *]]

end erase

/- diff -/
section diff
variable [decidable_eq α]

@[simp] theorem diff_nil (l : list α) : l.diff [] = l := rfl

@[simp] theorem diff_cons (l₁ l₂ : list α) (a : α) : l₁.diff (a::l₂) = (l₁.erase a).diff l₂ :=
if h : a ∈ l₁ then by simp only [list.diff, if_pos h]
else by simp only [list.diff, if_neg h, erase_of_not_mem h]

@[simp] theorem nil_diff (l : list α) : [].diff l = [] :=
by induction l; [refl, simp only [*, diff_cons, erase_of_not_mem (not_mem_nil _)]]

theorem diff_eq_foldl : ∀ (l₁ l₂ : list α), l₁.diff l₂ = foldl list.erase l₁ l₂
| l₁ []      := rfl
| l₁ (a::l₂) := (diff_cons l₁ l₂ a).trans (diff_eq_foldl _ _)

@[simp] theorem diff_append (l₁ l₂ l₃ : list α) : l₁.diff (l₂ ++ l₃) = (l₁.diff l₂).diff l₃ :=
by simp only [diff_eq_foldl, foldl_append]

@[simp] theorem map_diff [decidable_eq β] {f : α → β} (finj : injective f) {l₁ l₂ : list α} :
  map f (l₁.diff l₂) = (map f l₁).diff (map f l₂) :=
by simp only [diff_eq_foldl, foldl_map, map_foldl_erase finj]

theorem diff_sublist : ∀ l₁ l₂ : list α, l₁.diff l₂ <+ l₁
| l₁ []      := sublist.refl _
| l₁ (a::l₂) := calc l₁.diff (a :: l₂) = (l₁.erase a).diff l₂ : diff_cons _ _ _
  ... <+ l₁.erase a : diff_sublist _ _
  ... <+ l₁ : list.erase_sublist _ _

theorem diff_subset (l₁ l₂ : list α) : l₁.diff l₂ ⊆ l₁ :=
subset_of_sublist $ diff_sublist _ _

theorem mem_diff_of_mem {a : α} : ∀ {l₁ l₂ : list α}, a ∈ l₁ → a ∉ l₂ → a ∈ l₁.diff l₂
| l₁ []      h₁ h₂ := h₁
| l₁ (b::l₂) h₁ h₂ := by rw diff_cons; exact
  mem_diff_of_mem ((mem_erase_of_ne (ne_of_not_mem_cons h₂)).2 h₁) (not_mem_of_not_mem_cons h₂)

theorem diff_sublist_of_sublist : ∀ {l₁ l₂ l₃: list α}, l₁ <+ l₂ → l₁.diff l₃ <+ l₂.diff l₃
| l₁ l₂ [] h      := h
| l₁ l₂ (a::l₃) h := by simp only
  [diff_cons, diff_sublist_of_sublist (erase_sublist_erase _ h)]

theorem erase_diff_erase_sublist_of_sublist {a : α} : ∀ {l₁ l₂ : list α},
  l₁ <+ l₂ → (l₂.erase a).diff (l₁.erase a) <+ l₂.diff l₁
| []      l₂ h := erase_sublist _ _
| (b::l₁) l₂ h := if heq : b = a then by simp only [heq, erase_cons_head, diff_cons]
                  else by simpa only [erase_cons_head, erase_cons_tail _ heq, diff_cons, erase_comm a b l₂]
                  using erase_diff_erase_sublist_of_sublist (erase_sublist_erase b h)

end diff

/- zip & unzip -/

@[simp] theorem zip_cons_cons (a : α) (b : β) (l₁ : list α) (l₂ : list β) :
  zip (a :: l₁) (b :: l₂) = (a, b) :: zip l₁ l₂ := rfl

@[simp] theorem zip_nil_left (l : list α) : zip ([] : list β) l = [] := rfl

@[simp] theorem zip_nil_right (l : list α) : zip l ([] : list β) = [] :=
by cases l; refl

@[simp] theorem zip_swap : ∀ (l₁ : list α) (l₂ : list β),
  (zip l₁ l₂).map prod.swap = zip l₂ l₁
| []      l₂      := (zip_nil_right _).symm
| l₁      []      := by rw zip_nil_right; refl
| (a::l₁) (b::l₂) := by simp only [zip_cons_cons, map_cons, zip_swap l₁ l₂, prod.swap_prod_mk]; split; refl

@[simp] theorem length_zip : ∀ (l₁ : list α) (l₂ : list β),
   length (zip l₁ l₂) = min (length l₁) (length l₂)
| []      l₂      := rfl
| l₁      []      := by simp only [length, zip_nil_right, min_zero]
| (a::l₁) (b::l₂) := by by simp only [length, zip_cons_cons, length_zip l₁ l₂, min_add_add_right]

theorem zip_append : ∀ {l₁ l₂ r₁ r₂ : list α} (h : length l₁ = length l₂),
   zip (l₁ ++ r₁) (l₂ ++ r₂) = zip l₁ l₂ ++ zip r₁ r₂
| []      l₂      r₁ r₂ h := by simp only [eq_nil_of_length_eq_zero h.symm]; refl
| l₁      []      r₁ r₂ h := by simp only [eq_nil_of_length_eq_zero h]; refl
| (a::l₁) (b::l₂) r₁ r₂ h := by simp only [cons_append, zip_cons_cons, zip_append (succ_inj h)]; split; refl

theorem zip_map (f : α → γ) (g : β → δ) : ∀ (l₁ : list α) (l₂ : list β),
   zip (l₁.map f) (l₂.map g) = (zip l₁ l₂).map (prod.map f g)
| []      l₂      := rfl
| l₁      []      := by simp only [map, zip_nil_right]
| (a::l₁) (b::l₂) := by simp only [map, zip_cons_cons, zip_map l₁ l₂, prod.map]; split; refl

theorem zip_map_left (f : α → γ) (l₁ : list α) (l₂ : list β) :
   zip (l₁.map f) l₂ = (zip l₁ l₂).map (prod.map f id) :=
by rw [← zip_map, map_id]

theorem zip_map_right (f : β → γ) (l₁ : list α) (l₂ : list β) :
   zip l₁ (l₂.map f) = (zip l₁ l₂).map (prod.map id f) :=
by rw [← zip_map, map_id]

theorem zip_map' (f : α → β) (g : α → γ) : ∀ (l : list α),
   zip (l.map f) (l.map g) = l.map (λ a, (f a, g a))
| []     := rfl
| (a::l) := by simp only [map, zip_cons_cons, zip_map' l]; split; refl

theorem mem_zip {a b} : ∀ {l₁ : list α} {l₂ : list β},
   (a, b) ∈ zip l₁ l₂ → a ∈ l₁ ∧ b ∈ l₂
| (_::l₁) (_::l₂) (or.inl rfl) := ⟨or.inl rfl, or.inl rfl⟩
| (a'::l₁) (b'::l₂) (or.inr h) := by split; simp only [mem_cons_iff, or_true, mem_zip h]

@[simp] theorem unzip_nil : unzip (@nil (α × β)) = ([], []) := rfl

@[simp] theorem unzip_cons (a : α) (b : β) (l : list (α × β)) :
   unzip ((a, b) :: l) = (a :: (unzip l).1, b :: (unzip l).2) :=
by rw unzip; cases unzip l; refl

theorem unzip_eq_map : ∀ (l : list (α × β)), unzip l = (l.map prod.fst, l.map prod.snd)
| []            := rfl
| ((a, b) :: l) := by simp only [unzip_cons, map_cons, unzip_eq_map l]

theorem unzip_left (l : list (α × β)) : (unzip l).1 = l.map prod.fst :=
by simp only [unzip_eq_map]

theorem unzip_right (l : list (α × β)) : (unzip l).2 = l.map prod.snd :=
by simp only [unzip_eq_map]

theorem unzip_swap (l : list (α × β)) : unzip (l.map prod.swap) = (unzip l).swap :=
by simp only [unzip_eq_map, map_map]; split; refl

theorem zip_unzip : ∀ (l : list (α × β)), zip (unzip l).1 (unzip l).2 = l
| []            := rfl
| ((a, b) :: l) := by simp only [unzip_cons, zip_cons_cons, zip_unzip l]; split; refl

theorem unzip_zip_left : ∀ {l₁ : list α} {l₂ : list β}, length l₁ ≤ length l₂ →
  (unzip (zip l₁ l₂)).1 = l₁
| []      l₂      h := rfl
| l₁      []      h := by rw eq_nil_of_length_eq_zero (eq_zero_of_le_zero h); refl
| (a::l₁) (b::l₂) h := by simp only [zip_cons_cons, unzip_cons, unzip_zip_left (le_of_succ_le_succ h)]; split; refl

theorem unzip_zip_right {l₁ : list α} {l₂ : list β} (h : length l₂ ≤ length l₁) :
  (unzip (zip l₁ l₂)).2 = l₂ :=
by rw [← zip_swap, unzip_swap]; exact unzip_zip_left h

theorem unzip_zip {l₁ : list α} {l₂ : list β} (h : length l₁ = length l₂) :
  unzip (zip l₁ l₂) = (l₁, l₂) :=
by rw [← @prod.mk.eta _ _ (unzip (zip l₁ l₂)),
  unzip_zip_left (le_of_eq h), unzip_zip_right (ge_of_eq h)]

def revzip (l : list α) : list (α × α) := zip l l.reverse

@[simp] theorem length_revzip (l : list α) : length (revzip l) = length l :=
by simp only [revzip, length_zip, length_reverse, min_self]

@[simp] theorem unzip_revzip (l : list α) : (revzip l).unzip = (l, l.reverse) :=
unzip_zip (length_reverse l).symm

@[simp] theorem revzip_map_fst (l : list α) : (revzip l).map prod.fst = l :=
by rw [← unzip_left, unzip_revzip]

@[simp] theorem revzip_map_snd (l : list α) : (revzip l).map prod.snd = l.reverse :=
by rw [← unzip_right, unzip_revzip]

theorem reverse_revzip (l : list α) : reverse l.revzip = revzip l.reverse :=
by rw [← zip_unzip.{u u} (revzip l).reverse, unzip_eq_map]; simp; simp [revzip]

theorem revzip_swap (l : list α) : (revzip l).map prod.swap = revzip l.reverse :=
by simp [revzip]

/- enum -/

theorem length_enum_from : ∀ n (l : list α), length (enum_from n l) = length l
| n []     := rfl
| n (a::l) := congr_arg nat.succ (length_enum_from _ _)

theorem length_enum : ∀ (l : list α), length (enum l) = length l := length_enum_from _

@[simp] theorem enum_from_nth : ∀ n (l : list α) m,
  nth (enum_from n l) m = (λ a, (n + m, a)) <$> nth l m
| n []       m     := rfl
| n (a :: l) 0     := rfl
| n (a :: l) (m+1) := (enum_from_nth (n+1) l m).trans $
  by rw [add_right_comm]; refl

@[simp] theorem enum_nth : ∀ (l : list α) n,
  nth (enum l) n = (λ a, (n, a)) <$> nth l n :=
by simp only [enum, enum_from_nth, zero_add]; intros; refl

@[simp] theorem enum_from_map_snd : ∀ n (l : list α),
  map prod.snd (enum_from n l) = l
| n []       := rfl
| n (a :: l) := congr_arg (cons _) (enum_from_map_snd _ _)

@[simp] theorem enum_map_snd : ∀ (l : list α),
  map prod.snd (enum l) = l := enum_from_map_snd _


/- product -/

/-- `product l₁ l₂` is the list of pairs `(a, b)` where `a ∈ l₁` and `b ∈ l₂`.

     product [1, 2] [5, 6] = [(1, 5), (1, 6), (2, 5), (2, 6)] -/
def product (l₁ : list α) (l₂ : list β) : list (α × β) :=
l₁.bind $ λ a, l₂.map $ prod.mk a

@[simp] theorem nil_product (l : list β) : product (@nil α) l = [] := rfl

@[simp] theorem product_cons (a : α) (l₁ : list α) (l₂ : list β)
        : product (a::l₁) l₂ = map (λ b, (a, b)) l₂ ++ product l₁ l₂ := rfl

@[simp] theorem product_nil : ∀ (l : list α), product l (@nil β) = []
| []     := rfl
| (a::l) := by rw [product_cons, product_nil]; refl

@[simp] theorem mem_product {l₁ : list α} {l₂ : list β} {a : α} {b : β} :
  (a, b) ∈ product l₁ l₂ ↔ a ∈ l₁ ∧ b ∈ l₂ :=
by simp only [product, mem_bind, mem_map, prod.ext_iff, exists_prop,
  and.left_comm, exists_and_distrib_left, exists_eq_left, exists_eq_right]

theorem length_product (l₁ : list α) (l₂ : list β) :
  length (product l₁ l₂) = length l₁ * length l₂ :=
by induction l₁ with x l₁ IH; [exact (zero_mul _).symm,
  simp only [length, product_cons, length_append, IH,
    right_distrib, one_mul, length_map, add_comm]]


/- sigma -/
section
variable {σ : α → Type*}

/-- `sigma l₁ l₂` is the list of dependent pairs `(a, b)` where `a ∈ l₁` and `b ∈ l₂ a`.

     sigma [1, 2] (λ_, [5, 6]) = [(1, 5), (1, 6), (2, 5), (2, 6)] -/
protected def sigma (l₁ : list α) (l₂ : Π a, list (σ a)) : list (Σ a, σ a) :=
l₁.bind $ λ a, (l₂ a).map $ sigma.mk a

@[simp] theorem nil_sigma (l : Π a, list (σ a)) : (@nil α).sigma l = [] := rfl

@[simp] theorem sigma_cons (a : α) (l₁ : list α) (l₂ : Π a, list (σ a))
        : (a::l₁).sigma l₂ = map (sigma.mk a) (l₂ a) ++ l₁.sigma l₂ := rfl

@[simp] theorem sigma_nil : ∀ (l : list α), l.sigma (λ a, @nil (σ a)) = []
| []     := rfl
| (a::l) := by rw [sigma_cons, sigma_nil]; refl

@[simp] theorem mem_sigma {l₁ : list α} {l₂ : Π a, list (σ a)} {a : α} {b : σ a} :
  sigma.mk a b ∈ l₁.sigma l₂ ↔ a ∈ l₁ ∧ b ∈ l₂ a :=
by simp only [list.sigma, mem_bind, mem_map, exists_prop, exists_and_distrib_left,
  and.left_comm, exists_eq_left, heq_iff_eq, exists_eq_right]

theorem length_sigma (l₁ : list α) (l₂ : Π a, list (σ a)) :
  length (l₁.sigma l₂) = (l₁.map (λ a, length (l₂ a))).sum :=
by induction l₁ with x l₁ IH; [refl,
simp only [map, sigma_cons, length_append, length_map, IH, sum_cons]]
end

/- of_fn -/
def of_fn_aux {n} (f : fin n → α) : ∀ m, m ≤ n → list α → list α
| 0        h l := l
| (succ m) h l := of_fn_aux m (le_of_lt h) (f ⟨m, h⟩ :: l)

def of_fn {n} (f : fin n → α) : list α :=
of_fn_aux f n (le_refl _) []

theorem length_of_fn_aux {n} (f : fin n → α) :
  ∀ m h l, length (of_fn_aux f m h l) = length l + m
| 0        h l := rfl
| (succ m) h l := (length_of_fn_aux m _ _).trans (succ_add _ _)

@[simp] theorem length_of_fn {n} (f : fin n → α) : length (of_fn f) = n :=
(length_of_fn_aux f _ _ _).trans (zero_add _)

def of_fn_nth_val {n} (f : fin n → α) (i : ℕ) : option α :=
if h : _ then some (f ⟨i, h⟩) else none

theorem nth_of_fn_aux {n} (f : fin n → α) (i) :
  ∀ m h l,
    (∀ i, nth l i = of_fn_nth_val f (i + m)) →
     nth (of_fn_aux f m h l) i = of_fn_nth_val f i
| 0        h l H := H i
| (succ m) h l H := nth_of_fn_aux m _ _ begin
  intro j, cases j with j,
  { simp only [nth, of_fn_nth_val, zero_add, dif_pos (show m < n, from h)] },
  { simp only [nth, H, succ_add] }
end

@[simp] theorem nth_of_fn {n} (f : fin n → α) (i) :
  nth (of_fn f) i = of_fn_nth_val f i :=
nth_of_fn_aux f _ _ _ _ $ λ i,
by simp only [of_fn_nth_val, dif_neg (not_lt.2 (le_add_left n i))]; refl

@[simp] theorem nth_le_of_fn {n} (f : fin n → α) (i : fin n) :
  nth_le (of_fn f) i.1 ((length_of_fn f).symm ▸ i.2) = f i :=
option.some.inj $ by rw [← nth_le_nth];
  simp only [list.nth_of_fn, of_fn_nth_val, fin.eta, dif_pos i.2]

theorem array_eq_of_fn {n} (a : array n α) : a.to_list = of_fn a.read :=
suffices ∀ {m h l}, d_array.rev_iterate_aux a
  (λ i, cons) m h l = of_fn_aux (d_array.read a) m h l, from this,
begin
  intros, induction m with m IH generalizing l, {refl},
  simp only [d_array.rev_iterate_aux, of_fn_aux, IH]
end

theorem of_fn_zero (f : fin 0 → α) : of_fn f = [] := rfl

theorem of_fn_succ {n} (f : fin (succ n) → α) :
  of_fn f = f 0 :: of_fn (λ i, f i.succ) :=
suffices ∀ {m h l}, of_fn_aux f (succ m) (succ_le_succ h) l =
  f 0 :: of_fn_aux (λ i, f i.succ) m h l, from this,
begin
  intros, induction m with m IH generalizing l, {refl},
  rw [of_fn_aux, IH], refl
end

theorem of_fn_nth_le : ∀ l : list α, of_fn (λ i, nth_le l i.1 i.2) = l
| [] := rfl
| (a::l) := by rw of_fn_succ; congr; simp only [fin.succ_val]; exact of_fn_nth_le l

/- disjoint -/
section disjoint

/-- `disjoint l₁ l₂` means that `l₁` and `l₂` have no elements in common. -/
def disjoint (l₁ l₂ : list α) : Prop := ∀ ⦃a⦄, a ∈ l₁ → a ∈ l₂ → false

theorem disjoint.symm {l₁ l₂ : list α} (d : disjoint l₁ l₂) : disjoint l₂ l₁
| a i₂ i₁ := d i₁ i₂

@[simp] theorem disjoint_comm {l₁ l₂ : list α} : disjoint l₁ l₂ ↔ disjoint l₂ l₁ :=
⟨disjoint.symm, disjoint.symm⟩

theorem disjoint_left {l₁ l₂ : list α} : disjoint l₁ l₂ ↔ ∀ {a}, a ∈ l₁ → a ∉ l₂ := iff.rfl

theorem disjoint_right {l₁ l₂ : list α} : disjoint l₁ l₂ ↔ ∀ {a}, a ∈ l₂ → a ∉ l₁ :=
disjoint_comm

theorem disjoint_iff_ne {l₁ l₂ : list α} : disjoint l₁ l₂ ↔ ∀ a ∈ l₁, ∀ b ∈ l₂, a ≠ b :=
by simp only [disjoint_left, imp_not_comm, forall_eq']

theorem disjoint_of_subset_left {l₁ l₂ l : list α} (ss : l₁ ⊆ l) (d : disjoint l l₂) : disjoint l₁ l₂
| x m₁ := d (ss m₁)

theorem disjoint_of_subset_right {l₁ l₂ l : list α} (ss : l₂ ⊆ l) (d : disjoint l₁ l) : disjoint l₁ l₂
| x m m₁ := d m (ss m₁)

theorem disjoint_of_disjoint_cons_left {a : α} {l₁ l₂} : disjoint (a::l₁) l₂ → disjoint l₁ l₂ :=
disjoint_of_subset_left (list.subset_cons _ _)

theorem disjoint_of_disjoint_cons_right {a : α} {l₁ l₂} : disjoint l₁ (a::l₂) → disjoint l₁ l₂ :=
disjoint_of_subset_right (list.subset_cons _ _)

@[simp] theorem disjoint_nil_left (l : list α) : disjoint [] l
| a := (not_mem_nil a).elim

@[simp] theorem singleton_disjoint {l : list α} {a : α} : disjoint [a] l ↔ a ∉ l :=
by simp only [disjoint, mem_singleton, forall_eq]; refl

@[simp] theorem disjoint_singleton {l : list α} {a : α} : disjoint l [a] ↔ a ∉ l :=
by rw disjoint_comm; simp only [singleton_disjoint]

@[simp] theorem disjoint_append_left {l₁ l₂ l : list α} :
  disjoint (l₁++l₂) l ↔ disjoint l₁ l ∧ disjoint l₂ l :=
by simp only [disjoint, mem_append, or_imp_distrib, forall_and_distrib]

@[simp] theorem disjoint_append_right {l₁ l₂ l : list α} :
  disjoint l (l₁++l₂) ↔ disjoint l l₁ ∧ disjoint l l₂ :=
disjoint_comm.trans $ by simp only [disjoint_comm, disjoint_append_left]

@[simp] theorem disjoint_cons_left {a : α} {l₁ l₂ : list α} :
  disjoint (a::l₁) l₂ ↔ a ∉ l₂ ∧ disjoint l₁ l₂ :=
(@disjoint_append_left _ [a] l₁ l₂).trans $ by simp only [singleton_disjoint]

@[simp] theorem disjoint_cons_right {a : α} {l₁ l₂ : list α} :
  disjoint l₁ (a::l₂) ↔ a ∉ l₁ ∧ disjoint l₁ l₂ :=
disjoint_comm.trans $ by simp only [disjoint_comm, disjoint_cons_left]

theorem disjoint_of_disjoint_append_left_left {l₁ l₂ l : list α} (d : disjoint (l₁++l₂) l) : disjoint l₁ l :=
(disjoint_append_left.1 d).1

theorem disjoint_of_disjoint_append_left_right {l₁ l₂ l : list α} (d : disjoint (l₁++l₂) l) : disjoint l₂ l :=
(disjoint_append_left.1 d).2

theorem disjoint_of_disjoint_append_right_left {l₁ l₂ l : list α} (d : disjoint l (l₁++l₂)) : disjoint l l₁ :=
(disjoint_append_right.1 d).1

theorem disjoint_of_disjoint_append_right_right {l₁ l₂ l : list α} (d : disjoint l (l₁++l₂)) : disjoint l l₂ :=
(disjoint_append_right.1 d).2

end disjoint

/- union -/
section union
variable [decidable_eq α]

@[simp] theorem nil_union (l : list α) : [] ∪ l = l := rfl

@[simp] theorem cons_union (l₁ l₂ : list α) (a : α) : a :: l₁ ∪ l₂ = insert a (l₁ ∪ l₂) := rfl

@[simp] theorem mem_union {l₁ l₂ : list α} {a : α} : a ∈ l₁ ∪ l₂ ↔ a ∈ l₁ ∨ a ∈ l₂ :=
by induction l₁; simp only [nil_union, not_mem_nil, false_or, cons_union, mem_insert_iff, mem_cons_iff, or_assoc, *]

theorem mem_union_left {a : α} {l₁ : list α} (h : a ∈ l₁) (l₂ : list α) : a ∈ l₁ ∪ l₂ :=
mem_union.2 (or.inl h)

theorem mem_union_right {a : α} (l₁ : list α) {l₂ : list α} (h : a ∈ l₂) : a ∈ l₁ ∪ l₂ :=
mem_union.2 (or.inr h)

theorem sublist_suffix_of_union : ∀ l₁ l₂ : list α, ∃ t, t <+ l₁ ∧ t ++ l₂ = l₁ ∪ l₂
| [] l₂ := ⟨[], by refl, rfl⟩
| (a::l₁) l₂ := let ⟨t, s, e⟩ := sublist_suffix_of_union l₁ l₂ in
  if h : a ∈ l₁ ∪ l₂
  then ⟨t, sublist_cons_of_sublist _ s, by simp only [e, cons_union, insert_of_mem h]⟩
  else ⟨a::t, cons_sublist_cons _ s, by simp only [cons_append, cons_union, e, insert_of_not_mem h]; split; refl⟩

theorem suffix_union_right (l₁ l₂ : list α) : l₂ <:+ l₁ ∪ l₂ :=
(sublist_suffix_of_union l₁ l₂).imp (λ a, and.right)

theorem union_sublist_append (l₁ l₂ : list α) : l₁ ∪ l₂ <+ l₁ ++ l₂ :=
let ⟨t, s, e⟩ := sublist_suffix_of_union l₁ l₂ in
e ▸ (append_sublist_append_right _).2 s

theorem forall_mem_union {p : α → Prop} {l₁ l₂ : list α} :
  (∀ x ∈ l₁ ∪ l₂, p x) ↔ (∀ x ∈ l₁, p x) ∧ (∀ x ∈ l₂, p x) :=
by simp only [mem_union, or_imp_distrib, forall_and_distrib]

theorem forall_mem_of_forall_mem_union_left {p : α → Prop} {l₁ l₂ : list α}
   (h : ∀ x ∈ l₁ ∪ l₂, p x) : ∀ x ∈ l₁, p x :=
(forall_mem_union.1 h).1

theorem forall_mem_of_forall_mem_union_right {p : α → Prop} {l₁ l₂ : list α}
   (h : ∀ x ∈ l₁ ∪ l₂, p x) : ∀ x ∈ l₂, p x :=
(forall_mem_union.1 h).2

end union

/- inter -/
section inter
variable [decidable_eq α]

@[simp] theorem inter_nil (l : list α) : [] ∩ l = [] := rfl

@[simp] theorem inter_cons_of_mem {a : α} (l₁ : list α) {l₂ : list α} (h : a ∈ l₂) :
  (a::l₁) ∩ l₂ = a :: (l₁ ∩ l₂) :=
if_pos h

@[simp] theorem inter_cons_of_not_mem {a : α} (l₁ : list α) {l₂ : list α} (h : a ∉ l₂) :
  (a::l₁) ∩ l₂ = l₁ ∩ l₂ :=
if_neg h

theorem mem_of_mem_inter_left {l₁ l₂ : list α} {a : α} : a ∈ l₁ ∩ l₂ → a ∈ l₁ :=
mem_of_mem_filter

theorem mem_of_mem_inter_right {l₁ l₂ : list α} {a : α} : a ∈ l₁ ∩ l₂ → a ∈ l₂ :=
of_mem_filter

theorem mem_inter_of_mem_of_mem {l₁ l₂ : list α} {a : α} : a ∈ l₁ → a ∈ l₂ → a ∈ l₁ ∩ l₂ :=
mem_filter_of_mem

@[simp] theorem mem_inter {a : α} {l₁ l₂ : list α} : a ∈ l₁ ∩ l₂ ↔ a ∈ l₁ ∧ a ∈ l₂ :=
mem_filter

theorem inter_subset_left (l₁ l₂ : list α) : l₁ ∩ l₂ ⊆ l₁ :=
filter_subset _

theorem inter_subset_right (l₁ l₂ : list α) : l₁ ∩ l₂ ⊆ l₂ :=
λ a, mem_of_mem_inter_right

theorem subset_inter {l l₁ l₂ : list α} (h₁ : l ⊆ l₁) (h₂ : l ⊆ l₂) : l ⊆ l₁ ∩ l₂ :=
λ a h, mem_inter.2 ⟨h₁ h, h₂ h⟩

theorem inter_eq_nil_iff_disjoint {l₁ l₂ : list α} : l₁ ∩ l₂ = [] ↔ disjoint l₁ l₂ :=
by simp only [eq_nil_iff_forall_not_mem, mem_inter, not_and]; refl

theorem forall_mem_inter_of_forall_left {p : α → Prop} {l₁ : list α} (h : ∀ x ∈ l₁, p x)
     (l₂ : list α) :
  ∀ x, x ∈ l₁ ∩ l₂ → p x :=
ball.imp_left (λ x, mem_of_mem_inter_left) h

theorem forall_mem_inter_of_forall_right {p : α → Prop} (l₁ : list α) {l₂ : list α}
    (h : ∀ x ∈ l₂, p x) :
  ∀ x, x ∈ l₁ ∩ l₂ → p x :=
ball.imp_left (λ x, mem_of_mem_inter_right) h

end inter

/- bag_inter -/
section bag_inter
variable [decidable_eq α]

@[simp] theorem nil_bag_inter (l : list α) : [].bag_inter l = [] :=
by cases l; refl

@[simp] theorem bag_inter_nil (l : list α) : l.bag_inter [] = [] :=
by cases l; refl

@[simp] theorem cons_bag_inter_of_pos {a} (l₁ : list α) {l₂} (h : a ∈ l₂) :
  (a :: l₁).bag_inter l₂ = a :: l₁.bag_inter (l₂.erase a) :=
by cases l₂; exact if_pos h

@[simp] theorem cons_bag_inter_of_neg {a} (l₁ : list α) {l₂} (h : a ∉ l₂) :
  (a :: l₁).bag_inter l₂ = l₁.bag_inter l₂ :=
begin
  cases l₂, {simp only [bag_inter_nil]},
  simp only [erase_of_not_mem h, list.bag_inter, if_neg h]
end

theorem mem_bag_inter {a : α} : ∀ {l₁ l₂ : list α}, a ∈ l₁.bag_inter l₂ ↔ a ∈ l₁ ∧ a ∈ l₂
| []      l₂ := by simp only [nil_bag_inter, not_mem_nil, false_and]
| (b::l₁) l₂ := begin
    by_cases b ∈ l₂,
    { rw [cons_bag_inter_of_pos _ h, mem_cons_iff, mem_cons_iff, mem_bag_inter],
      by_cases ba : a = b,
      { simp only [ba, h, eq_self_iff_true, true_or, true_and] },
      { simp only [mem_erase_of_ne ba, ba, false_or] } },
    { rw [cons_bag_inter_of_neg _ h, mem_bag_inter, mem_cons_iff, or_and_distrib_right],
      symmetry, apply or_iff_right_of_imp,
      rintro ⟨rfl, h'⟩, exact h.elim h' }
  end

theorem bag_inter_sublist_left : ∀ l₁ l₂ : list α, l₁.bag_inter l₂ <+ l₁
| []      l₂ := by simp [nil_sublist]
| (b::l₁) l₂ := begin
  by_cases b ∈ l₂; simp [h],
  { apply cons_sublist_cons, apply bag_inter_sublist_left },
  { apply sublist_cons_of_sublist, apply bag_inter_sublist_left }
end

end bag_inter

/- pairwise relation (generalized no duplicate) -/

section pairwise
variable (R : α → α → Prop)

/-- `pairwise R l` means that all the elements with earlier indexes are
  `R`-related to all the elements with later indexes.

     pairwise R [1, 2, 3] ↔ R 1 2 ∧ R 1 3 ∧ R 2 3

  For example if `R = (≠)` then it asserts `l` has no duplicates,
  and if `R = (<)` then it asserts that `l` is (strictly) sorted. -/
inductive pairwise : list α → Prop
| nil  : pairwise []
| cons : ∀ {a : α} {l : list α}, (∀ a' ∈ l, R a a') → pairwise l → pairwise (a::l)
attribute [simp] pairwise.nil

run_cmd tactic.mk_iff_of_inductive_prop `list.pairwise `list.pairwise_iff

variable {R}
@[simp] theorem pairwise_cons {a : α} {l : list α} :
  pairwise R (a::l) ↔ (∀ a' ∈ l, R a a') ∧ pairwise R l :=
⟨λ p, by cases p with a l n p; exact ⟨n, p⟩, λ ⟨n, p⟩, p.cons n⟩

theorem rel_of_pairwise_cons {a : α} {l : list α}
  (p : pairwise R (a::l)) : ∀ {a'}, a' ∈ l → R a a' :=
(pairwise_cons.1 p).1

theorem pairwise_of_pairwise_cons {a : α} {l : list α}
  (p : pairwise R (a::l)) : pairwise R l :=
(pairwise_cons.1 p).2

theorem pairwise.imp_of_mem {S : α → α → Prop} {l : list α}
  (H : ∀ {a b}, a ∈ l → b ∈ l → R a b → S a b) (p : pairwise R l) : pairwise S l :=
begin
  induction p with a l r p IH generalizing H; constructor,
  { exact ball.imp_right
      (λ x h, H (mem_cons_self _ _) (mem_cons_of_mem _ h)) r },
  { exact IH (λ a b m m', H
      (mem_cons_of_mem _ m) (mem_cons_of_mem _ m')) }
end

theorem pairwise.imp {S : α → α → Prop}
  (H : ∀ a b, R a b → S a b) {l : list α} : pairwise R l → pairwise S l :=
pairwise.imp_of_mem (λ a b _ _, H a b)

theorem pairwise.and {S : α → α → Prop} {l : list α} :
  pairwise (λ a b, R a b ∧ S a b) l ↔ pairwise R l ∧ pairwise S l :=
⟨λ h, ⟨h.imp (λ a b h, h.1), h.imp (λ a b h, h.2)⟩,
 λ ⟨hR, hS⟩, begin
  clear_, induction hR with a l R1 R2 IH;
  simp only [pairwise.nil, pairwise_cons] at *,
  exact ⟨λ b bl, ⟨R1 b bl, hS.1 b bl⟩, IH hS.2⟩
 end⟩

theorem pairwise.imp₂ {S : α → α → Prop} {T : α → α → Prop}
  (H : ∀ a b, R a b → S a b → T a b) {l : list α}
  (hR : pairwise R l) (hS : pairwise S l) : pairwise T l :=
(pairwise.and.2 ⟨hR, hS⟩).imp $ λ a b, and.rec (H a b)

theorem pairwise.iff_of_mem {S : α → α → Prop} {l : list α}
  (H : ∀ {a b}, a ∈ l → b ∈ l → (R a b ↔ S a b)) : pairwise R l ↔ pairwise S l :=
⟨pairwise.imp_of_mem (λ a b m m', (H m m').1),
 pairwise.imp_of_mem (λ a b m m', (H m m').2)⟩

theorem pairwise.iff {S : α → α → Prop}
  (H : ∀ a b, R a b ↔ S a b) {l : list α} : pairwise R l ↔ pairwise S l :=
pairwise.iff_of_mem (λ a b _ _, H a b)

theorem pairwise_of_forall {l : list α} (H : ∀ x y, R x y) : pairwise R l :=
by induction l; [exact pairwise.nil _,
simp only [*, pairwise_cons, forall_2_true_iff, and_true]]

theorem pairwise.and_mem {l : list α} :
  pairwise R l ↔ pairwise (λ x y, x ∈ l ∧ y ∈ l ∧ R x y) l :=
pairwise.iff_of_mem (by simp only [true_and, iff_self, forall_2_true_iff] {contextual := tt})

theorem pairwise.imp_mem {l : list α} :
  pairwise R l ↔ pairwise (λ x y, x ∈ l → y ∈ l → R x y) l :=
pairwise.iff_of_mem (by simp only [forall_prop_of_true, iff_self, forall_2_true_iff] {contextual := tt})

theorem pairwise_of_sublist : Π {l₁ l₂ : list α}, l₁ <+ l₂ → pairwise R l₂ → pairwise R l₁
| ._ ._ sublist.slnil h := h
| ._ ._ (sublist.cons l₁ l₂ a s) (pairwise.cons i n) := pairwise_of_sublist s n
| ._ ._ (sublist.cons2 l₁ l₂ a s) (pairwise.cons i n) :=
  (pairwise_of_sublist s n).cons (ball.imp_left (subset_of_sublist s) i)

theorem pairwise_singleton (R) (a : α) : pairwise R [a] :=
by simp only [pairwise_cons, mem_singleton, forall_prop_of_false (not_mem_nil _), forall_true_iff, pairwise.nil, and_true]

theorem pairwise_pair {a b : α} : pairwise R [a, b] ↔ R a b :=
by simp only [pairwise_cons, mem_singleton, forall_eq, forall_prop_of_false (not_mem_nil _), forall_true_iff, pairwise.nil, and_true]

theorem pairwise_append {l₁ l₂ : list α} : pairwise R (l₁++l₂) ↔
  pairwise R l₁ ∧ pairwise R l₂ ∧ ∀ x ∈ l₁, ∀ y ∈ l₂, R x y :=
by induction l₁ with x l₁ IH; [simp only [list.pairwise.nil, forall_prop_of_false (not_mem_nil _), forall_true_iff, and_true, true_and, nil_append],
simp only [cons_append, pairwise_cons, forall_mem_append, IH, forall_mem_cons, forall_and_distrib, and_assoc, and.left_comm]]

theorem pairwise_app_comm (s : symmetric R) {l₁ l₂ : list α} :
  pairwise R (l₁++l₂) ↔ pairwise R (l₂++l₁) :=
have ∀ l₁ l₂ : list α,
  (∀ (x : α), x ∈ l₁ → ∀ (y : α), y ∈ l₂ → R x y) →
  (∀ (x : α), x ∈ l₂ → ∀ (y : α), y ∈ l₁ → R x y),
from λ l₁ l₂ a x xm y ym, s (a y ym x xm),
by simp only [pairwise_append, and.left_comm]; rw iff.intro (this l₁ l₂) (this l₂ l₁)

theorem pairwise_middle (s : symmetric R) {a : α} {l₁ l₂ : list α} :
  pairwise R (l₁ ++ a::l₂) ↔ pairwise R (a::(l₁++l₂)) :=
show pairwise R (l₁ ++ ([a] ++ l₂)) ↔ pairwise R ([a] ++ l₁ ++ l₂),
by rw [← append_assoc, pairwise_append, @pairwise_append _ _ ([a] ++ l₁), pairwise_app_comm s];
   simp only [mem_append, or_comm]

theorem pairwise_map (f : β → α) :
  ∀ {l : list β}, pairwise R (map f l) ↔ pairwise (λ a b : β, R (f a) (f b)) l
| []     := by simp only [map, pairwise.nil]
| (b::l) :=
  have (∀ a b', b' ∈ l → f b' = a → R (f b) a) ↔ ∀ (b' : β), b' ∈ l → R (f b) (f b'), from
  forall_swap.trans $ forall_congr $ λ a, forall_swap.trans $ by simp only [forall_eq'],
  by simp only [map, pairwise_cons, mem_map, exists_imp_distrib, and_imp, this, pairwise_map]

theorem pairwise_of_pairwise_map {S : β → β → Prop} (f : α → β)
  (H : ∀ a b : α, S (f a) (f b) → R a b) {l : list α}
  (p : pairwise S (map f l)) : pairwise R l :=
((pairwise_map f).1 p).imp H

theorem pairwise_map_of_pairwise {S : β → β → Prop} (f : α → β)
  (H : ∀ a b : α, R a b → S (f a) (f b)) {l : list α}
  (p : pairwise R l) : pairwise S (map f l) :=
(pairwise_map f).2 $ p.imp H

theorem pairwise_filter_map (f : β → option α) {l : list β} :
  pairwise R (filter_map f l) ↔ pairwise (λ a a' : β, ∀ (b ∈ f a) (b' ∈ f a'), R b b') l :=
let S (a a' : β) := ∀ (b ∈ f a) (b' ∈ f a'), R b b' in
begin
  simp only [option.mem_def], induction l with a l IH,
  { simp only [filter_map, pairwise.nil] },
  cases e : f a with b,
  { rw [filter_map_cons_none _ _ e, IH, pairwise_cons],
    simp only [e, forall_prop_of_false not_false, forall_3_true_iff, true_and] },
  rw [filter_map_cons_some _ _ _ e],
  simp only [pairwise_cons, mem_filter_map, exists_imp_distrib, and_imp, IH, e, forall_eq'],
  show (∀ (a' : α) (x : β), x ∈ l → f x = some a' → R b a') ∧ pairwise S l ↔
        (∀ (a' : β), a' ∈ l → ∀ (b' : α), f a' = some b' → R b b') ∧ pairwise S l,
  from and_congr ⟨λ h b mb a ma, h a b mb ma, λ h a b mb ma, h b mb a ma⟩ iff.rfl
end

theorem pairwise_filter_map_of_pairwise {S : β → β → Prop} (f : α → option β)
  (H : ∀ (a a' : α), R a a' → ∀ (b ∈ f a) (b' ∈ f a'), S b b') {l : list α}
  (p : pairwise R l) : pairwise S (filter_map f l) :=
(pairwise_filter_map _).2 $ p.imp H

theorem pairwise_filter (p : α → Prop) [decidable_pred p] {l : list α} :
  pairwise R (filter p l) ↔ pairwise (λ x y, p x → p y → R x y) l :=
begin
  rw [← filter_map_eq_filter, pairwise_filter_map],
  apply pairwise.iff, intros, simp only [option.mem_def, option.guard_eq_some, and_imp, forall_eq'],
end

theorem pairwise_filter_of_pairwise (p : α → Prop) [decidable_pred p] {l : list α}
  : pairwise R l → pairwise R (filter p l) :=
pairwise_of_sublist (filter_sublist _)

theorem pairwise_join {L : list (list α)} : pairwise R (join L) ↔
  (∀ l ∈ L, pairwise R l) ∧ pairwise (λ l₁ l₂, ∀ (x ∈ l₁) (y ∈ l₂), R x y) L :=
begin
  induction L with l L IH, {simp only [join, pairwise.nil, forall_prop_of_false (not_mem_nil _), forall_const, and_self]},
  have : (∀ (x : α), x ∈ l → ∀ (y : α) (x_1 : list α), x_1 ∈ L → y ∈ x_1 → R x y) ↔
          ∀ (a' : list α), a' ∈ L → ∀ (x : α), x ∈ l → ∀ (y : α), y ∈ a' → R x y :=
    ⟨λ h a b c d e, h c d e a b, λ h c d e a b, h a b c d e⟩,
  simp only [join, pairwise_append, IH, mem_join, exists_imp_distrib, and_imp, this, forall_mem_cons, pairwise_cons],
  simp only [and_assoc, and_comm, and.left_comm],
end

@[simp] theorem pairwise_reverse : ∀ {R} {l : list α},
  pairwise R (reverse l) ↔ pairwise (λ x y, R y x) l :=
suffices ∀ {R l}, @pairwise α R l → pairwise (λ x y, R y x) (reverse l),
from λ R l, ⟨λ p, reverse_reverse l ▸ this p, this⟩,
λ R l p, by induction p with a l h p IH;
  [apply pairwise.nil, simpa only [reverse_cons, pairwise_append, IH,
    pairwise_cons, forall_prop_of_false (not_mem_nil _), forall_true_iff,
    pairwise.nil, mem_reverse, mem_singleton, forall_eq, true_and] using h]

theorem pairwise_iff_nth_le {R} : ∀ {l : list α},
  pairwise R l ↔ ∀ i j (h₁ : j < length l) (h₂ : i < j), R (nth_le l i (lt_trans h₂ h₁)) (nth_le l j h₁)
| [] := by simp only [pairwise.nil, true_iff]; exact λ i j h, (not_lt_zero j).elim h
| (a::l) := begin
  rw [pairwise_cons, pairwise_iff_nth_le],
  refine ⟨λ H i j h₁ h₂, _, λ H, ⟨λ a' m, _,
    λ i j h₁ h₂, H _ _ (succ_lt_succ h₁) (succ_lt_succ h₂)⟩⟩,
  { cases j with j, {exact (not_lt_zero _).elim h₂},
    cases i with i,
    { exact H.1 _ (nth_le_mem l _ _) },
    { exact H.2 _ _ (lt_of_succ_lt_succ h₁) (lt_of_succ_lt_succ h₂) } },
  { rcases nth_le_of_mem m with ⟨n, h, rfl⟩,
    exact H _ _ (succ_lt_succ h) (succ_pos _) }
end

theorem pairwise_sublists' {R} : ∀ {l : list α}, pairwise R l →
  pairwise (lex (swap R)) (sublists' l)
| _ (pairwise.nil _) := pairwise_singleton _ _
| _ (@pairwise.cons _ _ a l H₁ H₂) :=
  begin
    simp only [sublists'_cons, pairwise_append, pairwise_map, mem_sublists', mem_map, exists_imp_distrib, and_imp],
    have IH := pairwise_sublists' H₂,
    refine ⟨IH, IH.imp (λ l₁ l₂, lex.cons), _⟩,
    intros l₁ sl₁ x l₂ sl₂ e, subst e,
    cases l₁ with b l₁, {constructor},
    exact lex.rel (H₁ _ $ subset_of_sublist sl₁ $ mem_cons_self _ _)
  end

theorem pairwise_sublists {R} {l : list α} (H : pairwise R l) :
  pairwise (λ l₁ l₂, lex R (reverse l₁) (reverse l₂)) (sublists l) :=
by have := pairwise_sublists' (pairwise_reverse.2 H);
   rwa [sublists'_reverse, pairwise_map] at this

variable [decidable_rel R]

instance decidable_pairwise (l : list α) : decidable (pairwise R l) :=
by induction l with hd tl ih; [exact is_true (pairwise.nil _),
  exactI decidable_of_iff' _ pairwise_cons]

/- pairwise reduct -/

/-- `pw_filter R l` is a maximal sublist of `l` which is `pairwise R`.
  `pw_filter (≠)` is the erase duplicates function, and `pw_filter (<)` finds
  a maximal increasing subsequence in `l`. For example,

     pw_filter (<) [0, 1, 5, 2, 6, 3, 4] = [0, 1, 5, 6] -/
def pw_filter (R : α → α → Prop) [decidable_rel R] : list α → list α
| []        := []
| (x :: xs) := let IH := pw_filter xs in if ∀ y ∈ IH, R x y then x :: IH else IH

@[simp] theorem pw_filter_nil : pw_filter R [] = [] := rfl

@[simp] theorem pw_filter_cons_of_pos {a : α} {l : list α} (h : ∀ b ∈ pw_filter R l, R a b) :
  pw_filter R (a::l) = a :: pw_filter R l := if_pos h

@[simp] theorem pw_filter_cons_of_neg {a : α} {l : list α} (h : ¬ ∀ b ∈ pw_filter R l, R a b) :
  pw_filter R (a::l) = pw_filter R l := if_neg h

theorem pw_filter_sublist : ∀ (l : list α), pw_filter R l <+ l
| []     := nil_sublist _
| (x::l) := begin
  by_cases (∀ y ∈ pw_filter R l, R x y),
  { rw [pw_filter_cons_of_pos h],
    exact cons_sublist_cons _ (pw_filter_sublist l) },
  { rw [pw_filter_cons_of_neg h],
    exact sublist_cons_of_sublist _ (pw_filter_sublist l) },
end

theorem pw_filter_subset (l : list α) : pw_filter R l ⊆ l :=
subset_of_sublist (pw_filter_sublist _)

theorem pairwise_pw_filter : ∀ (l : list α), pairwise R (pw_filter R l)
| []     := pairwise.nil _
| (x::l) := begin
  by_cases (∀ y ∈ pw_filter R l, R x y),
  { rw [pw_filter_cons_of_pos h],
    exact pairwise_cons.2 ⟨h, pairwise_pw_filter l⟩ },
  { rw [pw_filter_cons_of_neg h],
    exact pairwise_pw_filter l },
end

theorem pw_filter_eq_self {l : list α} : pw_filter R l = l ↔ pairwise R l :=
⟨λ e, e ▸ pairwise_pw_filter l, λ p, begin
  induction l with x l IH, {refl},
  cases pairwise_cons.1 p with al p,
  rw [pw_filter_cons_of_pos (ball.imp_left (pw_filter_subset l) al), IH p],
end⟩

@[simp] theorem pw_filter_idempotent {l : list α} :
  pw_filter R (pw_filter R l) = pw_filter R l :=
pw_filter_eq_self.mpr (pairwise_pw_filter l)

theorem forall_mem_pw_filter (neg_trans : ∀ {x y z}, R x z → R x y ∨ R y z)
  (a : α) (l : list α) : (∀ b ∈ pw_filter R l, R a b) ↔ (∀ b ∈ l, R a b) :=
⟨begin
  induction l with x l IH, { exact λ _ _, false.elim },
  simp only [forall_mem_cons],
  by_cases (∀ y ∈ pw_filter R l, R x y); dsimp at h,
  { simp only [pw_filter_cons_of_pos h, forall_mem_cons, and_imp],
    exact λ r H, ⟨r, IH H⟩ },
  { rw [pw_filter_cons_of_neg h],
    refine λ H, ⟨_, IH H⟩,
    cases e : find (λ y, ¬ R x y) (pw_filter R l) with k,
    { refine h.elim (ball.imp_right _ (find_eq_none.1 e)),
      exact λ y _, not_not.1 },
    { have := find_some e,
      exact (neg_trans (H k (find_mem e))).resolve_right this } }
end, ball.imp_left (pw_filter_subset l)⟩

end pairwise

/- chain relation (conjunction of R a b ∧ R b c ∧ R c d ...) -/

section chain
variable (R : α → α → Prop)

/-- `chain R a l` means that `R` holds between adjacent elements of `a::l`.
  `chain R a [b, c, d] ↔ R a b ∧ R b c ∧ R c d` -/
inductive chain : α → list α → Prop
| nil  (a : α) : chain a []
| cons : ∀ {a b : α} {l : list α}, R a b → chain b l → chain a (b::l)
attribute [simp] chain.nil

run_cmd tactic.mk_iff_of_inductive_prop `list.chain `list.chain_iff

variable {R}
@[simp] theorem chain_cons {a b : α} {l : list α} :
  chain R a (b::l) ↔ R a b ∧ chain R b l :=
⟨λ p, by cases p with _ a b l n p; exact ⟨n, p⟩, λ ⟨n, p⟩, p.cons n⟩

theorem rel_of_chain_cons {a b : α} {l : list α}
  (p : chain R a (b::l)) : R a b :=
(chain_cons.1 p).1

theorem chain_of_chain_cons {a b : α} {l : list α}
  (p : chain R a (b::l)) : chain R b l :=
(chain_cons.1 p).2

theorem chain.imp {S : α → α → Prop}
  (H : ∀ a b, R a b → S a b) {a : α} {l : list α} (p : chain R a l) : chain S a l :=
by induction p with _ a b l r p IH; constructor;
   [exact H _ _ r, exact IH]

theorem chain.iff {S : α → α → Prop}
  (H : ∀ a b, R a b ↔ S a b) {a : α} {l : list α} : chain R a l ↔ chain S a l :=
⟨chain.imp (λ a b, (H a b).1), chain.imp (λ a b, (H a b).2)⟩

theorem chain.iff_mem {S : α → α → Prop} {a : α} {l : list α} :
  chain R a l ↔ chain (λ x y, x ∈ a :: l ∧ y ∈ l ∧ R x y) a l :=
⟨λ p, by induction p with _ a b l r p IH; constructor;
  [exact ⟨mem_cons_self _ _, mem_cons_self _ _, r⟩,
   exact IH.imp (λ a b ⟨am, bm, h⟩,
    ⟨mem_cons_of_mem _ am, mem_cons_of_mem _ bm, h⟩)],
 chain.imp (λ a b h, h.2.2)⟩

theorem chain_singleton {a b : α} : chain R a [b] ↔ R a b :=
by simp only [chain_cons, chain.nil, and_true]

theorem chain_split {a b : α} {l₁ l₂ : list α} : chain R a (l₁++b::l₂) ↔
  chain R a (l₁++[b]) ∧ chain R b l₂ :=
by induction l₁ with x l₁ IH generalizing a;
simp only [*, nil_append, cons_append, chain.nil, chain_cons, and_true, and_assoc]

theorem chain_map (f : β → α) {b : β} {l : list β} :
  chain R (f b) (map f l) ↔ chain (λ a b : β, R (f a) (f b)) b l :=
by induction l generalizing b; simp only [map, chain.nil, chain_cons, *]

theorem chain_of_chain_map {S : β → β → Prop} (f : α → β)
  (H : ∀ a b : α, S (f a) (f b) → R a b) {a : α} {l : list α}
  (p : chain S (f a) (map f l)) : chain R a l :=
((chain_map f).1 p).imp H

theorem chain_map_of_chain {S : β → β → Prop} (f : α → β)
  (H : ∀ a b : α, R a b → S (f a) (f b)) {a : α} {l : list α}
  (p : chain R a l) : chain S (f a) (map f l) :=
(chain_map f).2 $ p.imp H

theorem chain_of_pairwise {a : α} {l : list α} (p : pairwise R (a::l)) : chain R a l :=
begin
  cases pairwise_cons.1 p with r p', clear p,
  induction p' with b l r' p IH generalizing a, {exact chain.nil _ _},
  simp only [chain_cons, forall_mem_cons] at r,
  exact chain_cons.2 ⟨r.1, IH r'⟩
end

theorem chain_iff_pairwise (tr : transitive R) {a : α} {l : list α} :
  chain R a l ↔ pairwise R (a::l) :=
⟨λ c, begin
  induction c with b b c l r p IH, {exact pairwise_singleton _ _},
  apply IH.cons _, simp only [mem_cons_iff, forall_mem_cons', r, true_and],
  show ∀ x ∈ l, R b x, from λ x m, (tr r (rel_of_pairwise_cons IH m)),
end, chain_of_pairwise⟩

instance decidable_chain [decidable_rel R] (a : α) (l : list α) : decidable (chain R a l) :=
by induction l generalizing a; simp only [chain.nil, chain_cons]; resetI; apply_instance

end chain

/- no duplicates predicate -/

/-- `nodup l` means that `l` has no duplicates, that is, any element appears at most
  once in the list. It is defined as `pairwise (≠)`. -/
def nodup : list α → Prop := pairwise (≠)

section nodup

@[simp] theorem forall_mem_ne {a : α} {l : list α} : (∀ (a' : α), a' ∈ l → ¬a = a') ↔ a ∉ l :=
⟨λ h m, h _ m rfl, λ h a' m e, h (e.symm ▸ m)⟩

@[simp] theorem nodup_nil : @nodup α [] := pairwise.nil _

@[simp] theorem nodup_cons {a : α} {l : list α} : nodup (a::l) ↔ a ∉ l ∧ nodup l :=
by simp only [nodup, pairwise_cons, forall_mem_ne]

lemma rel_nodup {r : α → β → Prop} (hr : relator.bi_unique r) : (forall₂ r ⇒ (↔)) nodup nodup
| _ _ forall₂.nil      := by simp only [nodup_nil]
| _ _ (forall₂.cons hab h) :=
  by simpa only [nodup_cons] using relator.rel_and (relator.rel_not (rel_mem hr hab h)) (rel_nodup h)

theorem nodup_cons_of_nodup {a : α} {l : list α} (m : a ∉ l) (n : nodup l) : nodup (a::l) :=
nodup_cons.2 ⟨m, n⟩

theorem nodup_singleton (a : α) : nodup [a] :=
nodup_cons_of_nodup (not_mem_nil a) nodup_nil

theorem nodup_of_nodup_cons {a : α} {l : list α} (h : nodup (a::l)) : nodup l :=
(nodup_cons.1 h).2

theorem not_mem_of_nodup_cons {a : α} {l : list α} (h : nodup (a::l)) : a ∉ l :=
(nodup_cons.1 h).1

theorem not_nodup_cons_of_mem {a : α} {l : list α} : a ∈ l → ¬ nodup (a :: l) :=
imp_not_comm.1 not_mem_of_nodup_cons

theorem nodup_of_sublist {l₁ l₂ : list α} : l₁ <+ l₂ → nodup l₂ → nodup l₁ :=
pairwise_of_sublist

theorem not_nodup_pair (a : α) : ¬ nodup [a, a] :=
not_nodup_cons_of_mem $ mem_singleton_self _

theorem nodup_iff_sublist {l : list α} : nodup l ↔ ∀ a, ¬ [a, a] <+ l :=
⟨λ d a h, not_nodup_pair a (nodup_of_sublist h d), begin
  induction l with a l IH; intro h, {exact nodup_nil},
  exact nodup_cons_of_nodup
    (λ al, h a $ cons_sublist_cons _ $ singleton_sublist.2 al)
    (IH $ λ a s, h a $ sublist_cons_of_sublist _ s)
end⟩

theorem nodup_iff_nth_le_inj {l : list α} :
  nodup l ↔ ∀ i j h₁ h₂, nth_le l i h₁ = nth_le l j h₂ → i = j :=
pairwise_iff_nth_le.trans
⟨λ H i j h₁ h₂ h, ((lt_trichotomy _ _)
  .resolve_left (λ h', H _ _ h₂ h' h))
  .resolve_right (λ h', H _ _ h₁ h' h.symm),
 λ H i j h₁ h₂ h, ne_of_lt h₂ (H _ _ _ _ h)⟩

@[simp] theorem nth_le_index_of [decidable_eq α] {l : list α} (H : nodup l) (n h) : index_of (nth_le l n h) l = n :=
nodup_iff_nth_le_inj.1 H _ _ _ h $
index_of_nth_le $ index_of_lt_length.2 $ nth_le_mem _ _ _

theorem nodup_iff_count_le_one [decidable_eq α] {l : list α} : nodup l ↔ ∀ a, count a l ≤ 1 :=
nodup_iff_sublist.trans $ forall_congr $ λ a,
have [a, a] <+ l ↔ 1 < count a l, from (@le_count_iff_repeat_sublist _ _ a l 2).symm,
(not_congr this).trans not_lt

@[simp] theorem count_eq_one_of_mem [decidable_eq α] {a : α} {l : list α}
  (d : nodup l) (h : a ∈ l) : count a l = 1 :=
le_antisymm (nodup_iff_count_le_one.1 d a) (count_pos.2 h)

theorem nodup_of_nodup_append_left {l₁ l₂ : list α} : nodup (l₁++l₂) → nodup l₁ :=
nodup_of_sublist (sublist_append_left l₁ l₂)

theorem nodup_of_nodup_append_right {l₁ l₂ : list α} : nodup (l₁++l₂) → nodup l₂ :=
nodup_of_sublist (sublist_append_right l₁ l₂)

theorem nodup_append {l₁ l₂ : list α} : nodup (l₁++l₂) ↔ nodup l₁ ∧ nodup l₂ ∧ disjoint l₁ l₂ :=
by simp only [nodup, pairwise_append, disjoint_iff_ne]

theorem disjoint_of_nodup_append {l₁ l₂ : list α} (d : nodup (l₁++l₂)) : disjoint l₁ l₂ :=
(nodup_append.1 d).2.2

theorem nodup_append_of_nodup {l₁ l₂ : list α} (d₁ : nodup l₁) (d₂ : nodup l₂) (dj : disjoint l₁ l₂) : nodup (l₁++l₂) :=
nodup_append.2 ⟨d₁, d₂, dj⟩

theorem nodup_app_comm {l₁ l₂ : list α} : nodup (l₁++l₂) ↔ nodup (l₂++l₁) :=
by simp only [nodup_append, and.left_comm, disjoint_comm]

theorem nodup_middle {a : α} {l₁ l₂ : list α} : nodup (l₁ ++ a::l₂) ↔ nodup (a::(l₁++l₂)) :=
by simp only [nodup_append, not_or_distrib, and.left_comm, and_assoc, nodup_cons, mem_append, disjoint_cons_right]

theorem nodup_of_nodup_map (f : α → β) {l : list α} : nodup (map f l) → nodup l :=
pairwise_of_pairwise_map f $ λ a b, mt $ congr_arg f

theorem nodup_map_on {f : α → β} {l : list α} (H : ∀x∈l, ∀y∈l, f x = f y → x = y)
  (d : nodup l) : nodup (map f l) :=
pairwise_map_of_pairwise _ (by exact λ a b ⟨ma, mb, n⟩ e, n (H a ma b mb e)) (pairwise.and_mem.1 d)

theorem nodup_map {f : α → β} {l : list α} (hf : injective f) : nodup l → nodup (map f l) :=
nodup_map_on (assume x _ y _ h, hf h)

theorem nodup_map_iff {f : α → β} {l : list α} (hf : injective f) : nodup (map f l) ↔ nodup l :=
⟨nodup_of_nodup_map _, nodup_map hf⟩

@[simp] theorem nodup_attach {l : list α} : nodup (attach l) ↔ nodup l :=
⟨λ h, attach_map_val l ▸ nodup_map (λ a b, subtype.eq) h,
 λ h, nodup_of_nodup_map subtype.val ((attach_map_val l).symm ▸ h)⟩

theorem nodup_pmap {p : α → Prop} {f : Π a, p a → β} {l : list α} {H}
  (hf : ∀ a ha b hb, f a ha = f b hb → a = b) (h : nodup l) : nodup (pmap f l H) :=
by rw [pmap_eq_map_attach]; exact nodup_map
  (λ ⟨a, ha⟩ ⟨b, hb⟩ h, by congr; exact hf a (H _ ha) b (H _ hb) h)
  (nodup_attach.2 h)

theorem nodup_filter (p : α → Prop) [decidable_pred p] {l} : nodup l → nodup (filter p l) :=
pairwise_filter_of_pairwise p

@[simp] theorem nodup_reverse {l : list α} : nodup (reverse l) ↔ nodup l :=
pairwise_reverse.trans $ by simp only [nodup, ne.def, eq_comm]

instance nodup_decidable [decidable_eq α] : ∀ l : list α, decidable (nodup l) :=
list.decidable_pairwise

theorem nodup_erase_eq_filter [decidable_eq α] (a : α) {l} (d : nodup l) : l.erase a = filter (≠ a) l :=
begin
  induction d with b l m d IH, {refl},
  by_cases b = a,
  { subst h, rw [erase_cons_head, filter_cons_of_neg],
    symmetry, rw filter_eq_self, simpa only [ne.def, eq_comm] using m, exact not_not_intro rfl },
  { rw [erase_cons_tail _ h, filter_cons_of_pos, IH], exact h }
end

theorem nodup_erase_of_nodup [decidable_eq α] (a : α) {l} : nodup l → nodup (l.erase a) :=
nodup_of_sublist (erase_sublist _ _)

theorem mem_erase_iff_of_nodup [decidable_eq α] {a b : α} {l} (d : nodup l) :
  a ∈ l.erase b ↔ a ≠ b ∧ a ∈ l :=
by rw nodup_erase_eq_filter b d; simp only [mem_filter, and_comm]

theorem mem_erase_of_nodup [decidable_eq α] {a : α} {l} (h : nodup l) : a ∉ l.erase a :=
λ H, ((mem_erase_iff_of_nodup h).1 H).1 rfl

theorem nodup_join {L : list (list α)} : nodup (join L) ↔ (∀ l ∈ L, nodup l) ∧ pairwise disjoint L :=
by simp only [nodup, pairwise_join, disjoint_left.symm, forall_mem_ne]

theorem nodup_bind {l₁ : list α} {f : α → list β} : nodup (l₁.bind f) ↔
  (∀ x ∈ l₁, nodup (f x)) ∧ pairwise (λ (a b : α), disjoint (f a) (f b)) l₁ :=
by simp only [list.bind, nodup_join, pairwise_map, and_comm, and.left_comm, mem_map, exists_imp_distrib, and_imp];
   rw [show (∀ (l : list β) (x : α), f x = l → x ∈ l₁ → nodup l) ↔
            (∀ (x : α), x ∈ l₁ → nodup (f x)),
       from forall_swap.trans $ forall_congr $ λ_, forall_eq']

theorem nodup_product {l₁ : list α} {l₂ : list β} (d₁ : nodup l₁) (d₂ : nodup l₂) :
  nodup (product l₁ l₂) :=
 nodup_bind.2
  ⟨λ a ma, nodup_map (injective_of_left_inverse (λ b, (rfl : (a,b).2 = b))) d₂,
  d₁.imp $ λ a₁ a₂ n x h₁ h₂, begin
    rcases mem_map.1 h₁ with ⟨b₁, mb₁, rfl⟩,
    rcases mem_map.1 h₂ with ⟨b₂, mb₂, ⟨⟩⟩,
    exact n rfl
  end⟩

theorem nodup_sigma {σ : α → Type*} {l₁ : list α} {l₂ : Π a, list (σ a)}
  (d₁ : nodup l₁) (d₂ : ∀ a, nodup (l₂ a)) : nodup (l₁.sigma l₂) :=
 nodup_bind.2
  ⟨λ a ma, nodup_map (λ b b' h, by injection h with _ h; exact eq_of_heq h) (d₂ a),
  d₁.imp $ λ a₁ a₂ n x h₁ h₂, begin
    rcases mem_map.1 h₁ with ⟨b₁, mb₁, rfl⟩,
    rcases mem_map.1 h₂ with ⟨b₂, mb₂, ⟨⟩⟩,
    exact n rfl
  end⟩

theorem nodup_filter_map {f : α → option β} {l : list α}
  (H : ∀ (a a' : α) (b : β), b ∈ f a → b ∈ f a' → a = a') :
  nodup l → nodup (filter_map f l) :=
pairwise_filter_map_of_pairwise f $ λ a a' n b bm b' bm' e, n $ H a a' b' (e ▸ bm) bm'

theorem nodup_concat {a : α} {l : list α} (h : a ∉ l) (h' : nodup l) : nodup (concat l a) :=
by rw concat_eq_append; exact nodup_append_of_nodup h' (nodup_singleton _) (disjoint_singleton.2 h)

theorem nodup_insert [decidable_eq α] {a : α} {l : list α} (h : nodup l) : nodup (insert a l) :=
if h' : a ∈ l then by rw [insert_of_mem h']; exact h
else by rw [insert_of_not_mem h', nodup_cons]; split; assumption

theorem nodup_union [decidable_eq α] (l₁ : list α) {l₂ : list α} (h : nodup l₂) :
  nodup (l₁ ∪ l₂) :=
begin
  induction l₁ with a l₁ ih generalizing l₂,
  { exact h },
  apply nodup_insert,
  exact ih h
end

theorem nodup_inter_of_nodup [decidable_eq α] {l₁ : list α} (l₂) : nodup l₁ → nodup (l₁ ∩ l₂) :=
nodup_filter _

@[simp] theorem nodup_sublists {l : list α} : nodup (sublists l) ↔ nodup l :=
⟨λ h, nodup_of_nodup_map _ (nodup_of_sublist (map_ret_sublist_sublists _) h),
 λ h, (pairwise_sublists h).imp (λ _ _ h, mt reverse_inj.2 h.to_ne)⟩

@[simp] theorem nodup_sublists' {l : list α} : nodup (sublists' l) ↔ nodup l :=
by rw [sublists'_eq_sublists, nodup_map_iff reverse_injective,
       nodup_sublists, nodup_reverse]

end nodup

/- erase duplicates function -/

section erase_dup
variable [decidable_eq α]

/-- `erase_dup l` removes duplicates from `l` (taking only the first occurrence).

     erase_dup [1, 2, 2, 0, 1] = [1, 2, 0] -/
def erase_dup : list α → list α := pw_filter (≠)

@[simp] theorem erase_dup_nil : erase_dup [] = ([] : list α) := rfl

theorem erase_dup_cons_of_mem' {a : α} {l : list α} (h : a ∈ erase_dup l) :
  erase_dup (a::l) = erase_dup l :=
pw_filter_cons_of_neg $ by simpa only [forall_mem_ne] using h

theorem erase_dup_cons_of_not_mem' {a : α} {l : list α} (h : a ∉ erase_dup l) :
  erase_dup (a::l) = a :: erase_dup l :=
pw_filter_cons_of_pos $ by simpa only [forall_mem_ne] using h

@[simp] theorem mem_erase_dup {a : α} {l : list α} : a ∈ erase_dup l ↔ a ∈ l :=
by simpa only [erase_dup, forall_mem_ne, not_not] using not_congr (@forall_mem_pw_filter α (≠) _
  (λ x y z xz, not_and_distrib.1 $ mt (and.rec eq.trans) xz) a l)

@[simp] theorem erase_dup_cons_of_mem {a : α} {l : list α} (h : a ∈ l) :
  erase_dup (a::l) = erase_dup l :=
erase_dup_cons_of_mem' $ mem_erase_dup.2 h

@[simp] theorem erase_dup_cons_of_not_mem {a : α} {l : list α} (h : a ∉ l) :
  erase_dup (a::l) = a :: erase_dup l :=
erase_dup_cons_of_not_mem' $ mt mem_erase_dup.1 h

theorem erase_dup_sublist : ∀ (l : list α), erase_dup l <+ l := pw_filter_sublist

theorem erase_dup_subset : ∀ (l : list α), erase_dup l ⊆ l := pw_filter_subset

theorem subset_erase_dup (l : list α) : l ⊆ erase_dup l :=
λ a, mem_erase_dup.2

theorem nodup_erase_dup : ∀ l : list α, nodup (erase_dup l) := pairwise_pw_filter

theorem erase_dup_eq_self {l : list α} : erase_dup l = l ↔ nodup l := pw_filter_eq_self

@[simp] theorem erase_dup_idempotent {l : list α} : erase_dup (erase_dup l) = erase_dup l :=
pw_filter_idempotent

theorem erase_dup_append (l₁ l₂ : list α) : erase_dup (l₁ ++ l₂) = l₁ ∪ erase_dup l₂ :=
begin
  induction l₁ with a l₁ IH, {refl}, rw [cons_union, ← IH],
  show erase_dup (a :: (l₁ ++ l₂)) = insert a (erase_dup (l₁ ++ l₂)),
  by_cases a ∈ erase_dup (l₁ ++ l₂);
  [ rw [erase_dup_cons_of_mem' h, insert_of_mem h],
    rw [erase_dup_cons_of_not_mem' h, insert_of_not_mem h]]
end

end erase_dup

/- iota and range -/

/-- `range' s n` is the list of numbers `[s, s+1, ..., s+n-1]`.
  It is intended mainly for proving properties of `range` and `iota`. -/
@[simp] def range' : ℕ → ℕ → list ℕ
| s 0     := []
| s (n+1) := s :: range' (s+1) n

@[simp] theorem length_range' : ∀ (s n : ℕ), length (range' s n) = n
| s 0     := rfl
| s (n+1) := congr_arg succ (length_range' _ _)

@[simp] theorem mem_range' {m : ℕ} : ∀ {s n : ℕ}, m ∈ range' s n ↔ s ≤ m ∧ m < s + n
| s 0     := (false_iff _).2 $ λ ⟨H1, H2⟩, not_le_of_lt H2 H1
| s (succ n) :=
  have m = s → m < s + n + 1,
    from λ e, e ▸ lt_succ_of_le (le_add_right _ _),
  have l : m = s ∨ s + 1 ≤ m ↔ s ≤ m,
    by simpa only [eq_comm] using (@le_iff_eq_or_lt _ _ s m).symm,
  (mem_cons_iff _ _ _).trans $ by simp only [mem_range',
    or_and_distrib_left, or_iff_right_of_imp this, l, add_right_comm]; refl

theorem map_add_range' (a) : ∀ s n : ℕ, map ((+) a) (range' s n) = range' (a + s) n
| s 0     := rfl
| s (n+1) := congr_arg (cons _) (map_add_range' (s+1) n)

theorem chain_succ_range' : ∀ s n : ℕ, chain (λ a b, b = succ a) s (range' (s+1) n)
| s 0     := chain.nil _ _
| s (n+1) := (chain_succ_range' (s+1) n).cons rfl

theorem chain_lt_range' (s n : ℕ) : chain (<) s (range' (s+1) n) :=
(chain_succ_range' s n).imp (λ a b e, e.symm ▸ lt_succ_self _)

theorem pairwise_lt_range' : ∀ s n : ℕ, pairwise (<) (range' s n)
| s 0     := pairwise.nil _
| s (n+1) := (chain_iff_pairwise (by exact λ a b c, lt_trans)).1 (chain_lt_range' s n)

theorem nodup_range' (s n : ℕ) : nodup (range' s n) :=
(pairwise_lt_range' s n).imp (λ a b, ne_of_lt)

theorem range'_append : ∀ s m n : ℕ, range' s m ++ range' (s+m) n = range' s (n+m)
| s 0     n := rfl
| s (m+1) n := show s :: (range' (s+1) m ++ range' (s+m+1) n) = s :: range' (s+1) (n+m),
               by rw [add_right_comm, range'_append]

theorem range'_sublist_right {s m n : ℕ} : range' s m <+ range' s n ↔ m ≤ n :=
⟨λ h, by simpa only [length_range'] using length_le_of_sublist h,
 λ h, by rw [← nat.sub_add_cancel h, ← range'_append]; apply sublist_append_left⟩

theorem range'_subset_right {s m n : ℕ} : range' s m ⊆ range' s n ↔ m ≤ n :=
⟨λ h, le_of_not_lt $ λ hn, lt_irrefl (s+n) $
  (mem_range'.1 $ h $ mem_range'.2 ⟨le_add_right _ _, nat.add_lt_add_left hn s⟩).2,
 λ h, subset_of_sublist (range'_sublist_right.2 h)⟩

theorem nth_range' : ∀ s {m n : ℕ}, m < n → nth (range' s n) m = some (s + m)
| s 0     (n+1) _ := rfl
| s (m+1) (n+1) h := (nth_range' (s+1) (lt_of_add_lt_add_right h)).trans $ by rw add_right_comm; refl

theorem range'_concat (s n : ℕ) : range' s (n + 1) = range' s n ++ [s+n] :=
by rw add_comm n 1; exact (range'_append s n 1).symm

theorem range_core_range' : ∀ s n : ℕ, range_core s (range' s n) = range' 0 (n + s)
| 0     n := rfl
| (s+1) n := by rw [show n+(s+1) = n+1+s, from add_right_comm n s 1]; exact range_core_range' s (n+1)

theorem range_eq_range' (n : ℕ) : range n = range' 0 n :=
(range_core_range' n 0).trans $ by rw zero_add

theorem range_succ_eq_map (n : ℕ) : range (n + 1) = 0 :: map succ (range n) :=
by rw [range_eq_range', range_eq_range', range',
       add_comm, ← map_add_range'];
   congr; exact funext one_add

theorem range'_eq_map_range (s n : ℕ) : range' s n = map ((+) s) (range n) :=
by rw [range_eq_range', map_add_range']; refl

@[simp] theorem length_range (n : ℕ) : length (range n) = n :=
by simp only [range_eq_range', length_range']

theorem pairwise_lt_range (n : ℕ) : pairwise (<) (range n) :=
by simp only [range_eq_range', pairwise_lt_range']

theorem nodup_range (n : ℕ) : nodup (range n) :=
by simp only [range_eq_range', nodup_range']

theorem range_sublist {m n : ℕ} : range m <+ range n ↔ m ≤ n :=
by simp only [range_eq_range', range'_sublist_right]

theorem range_subset {m n : ℕ} : range m ⊆ range n ↔ m ≤ n :=
by simp only [range_eq_range', range'_subset_right]

@[simp] theorem mem_range {m n : ℕ} : m ∈ range n ↔ m < n :=
by simp only [range_eq_range', mem_range', nat.zero_le, true_and, zero_add]

@[simp] theorem not_mem_range_self {n : ℕ} : n ∉ range n :=
mt mem_range.1 $ lt_irrefl _

theorem nth_range {m n : ℕ} (h : m < n) : nth (range n) m = some m :=
by simp only [range_eq_range', nth_range' _ h, zero_add]

theorem range_concat (n : ℕ) : range (n + 1) = range n ++ [n] :=
by simp only [range_eq_range', range'_concat, zero_add]

theorem iota_eq_reverse_range' : ∀ n : ℕ, iota n = reverse (range' 1 n)
| 0     := rfl
| (n+1) := by simp only [iota, range'_concat, iota_eq_reverse_range' n, reverse_append, add_comm]; refl

@[simp] theorem length_iota (n : ℕ) : length (iota n) = n :=
by simp only [iota_eq_reverse_range', length_reverse, length_range']

theorem pairwise_gt_iota (n : ℕ) : pairwise (>) (iota n) :=
by simp only [iota_eq_reverse_range', pairwise_reverse, pairwise_lt_range']

theorem nodup_iota (n : ℕ) : nodup (iota n) :=
by simp only [iota_eq_reverse_range', nodup_reverse, nodup_range']

theorem mem_iota {m n : ℕ} : m ∈ iota n ↔ 1 ≤ m ∧ m ≤ n :=
by simp only [iota_eq_reverse_range', mem_reverse, mem_range', add_comm, lt_succ_iff]

theorem reverse_range' : ∀ s n : ℕ,
  reverse (range' s n) = map (λ i, s + n - 1 - i) (range n)
| s 0     := rfl
| s (n+1) := by rw [range'_concat, reverse_append, range_succ_eq_map];
  simpa only [show s + (n + 1) - 1 = s + n, from rfl, (∘),
    λ a i, show a - 1 - i = a - succ i, from pred_sub _ _,
    reverse_singleton, map_cons, nat.sub_zero, cons_append,
    nil_append, eq_self_iff_true, true_and, map_map]
  using reverse_range' s n

@[simp] theorem enum_from_map_fst : ∀ n (l : list α),
  map prod.fst (enum_from n l) = range' n l.length
| n []       := rfl
| n (a :: l) := congr_arg (cons _) (enum_from_map_fst _ _)

@[simp] theorem enum_map_fst (l : list α) :
  map prod.fst (enum l) = range l.length :=
by simp only [enum, enum_from_map_fst, range_eq_range']

def reduce_option {α} : list (option α) → list α :=
list.filter_map id

def map_head {α} (f : α → α) : list α → list α
| [] := []
| (x :: xs) := f x :: xs

def map_last {α} (f : α → α) : list α → list α
| [] := []
| [x] := [f x]
| (x :: xs) := x :: map_last xs

@[simp] def last' {α} : α → list α → α
| a []     := a
| a (b::l) := last' b l

theorem last'_mem {α} : ∀ a l, @last' α a l ∈ a :: l
| a []     := or.inl rfl
| a (b::l) := or.inr (last'_mem b l)

@[simp] lemma nth_le_attach {α} (L : list α) (i) (H : i < L.attach.length) :
  (L.attach.nth_le i H).1 = L.nth_le i (length_attach L ▸ H) :=
calc  (L.attach.nth_le i H).1
    = (L.attach.map subtype.val).nth_le i (by simpa using H) : by rw nth_le_map'
... = L.nth_le i _ : by congr; apply attach_map_val

@[simp] lemma nth_le_range {n} (i) (H : i < (range n).length) :
  nth_le (range n) i H = i :=
option.some.inj $ by rw [← nth_le_nth _, nth_range (by simpa using H)]

theorem of_fn_eq_pmap {α n} {f : fin n → α} :
  of_fn f = pmap (λ i hi, f ⟨i, hi⟩) (range n) (λ _, mem_range.1) :=
by rw [pmap_eq_map_attach]; from ext_le (by simp)
  (λ i hi1 hi2, by simp at hi1; simp [nth_le_of_fn f ⟨i, hi1⟩])

theorem nodup_of_fn {α n} {f : fin n → α} (hf : function.injective f) :
  nodup (of_fn f) :=
by rw of_fn_eq_pmap; from nodup_pmap
  (λ _ _ _ _ H, fin.veq_of_eq $ hf H) (nodup_range n)

section tfae

/-- tfae: The Following (propositions) Are Equivalent -/
def tfae (l : list Prop) : Prop := ∀ x ∈ l, ∀ y ∈ l, x ↔ y

theorem tfae_nil : tfae [] := forall_mem_nil _
theorem tfae_singleton (p) : tfae [p] := by simp [tfae]

theorem tfae_cons_of_mem {a b} {l : list Prop} (h : b ∈ l) :
  tfae (a::l) ↔ (a ↔ b) ∧ tfae l :=
⟨λ H, ⟨H a (by simp) b (or.inr h), λ p hp q hq, H _ (or.inr hp) _ (or.inr hq)⟩,
begin
   rintro ⟨ab, H⟩ p (rfl | hp) q (rfl | hq),
   { refl },
   { exact ab.trans (H _ h _ hq) },
   { exact (ab.trans (H _ h _ hp)).symm },
   { exact H _ hp _ hq }
end⟩

theorem tfae_cons_cons {a b} {l : list Prop} : tfae (a::b::l) ↔ (a ↔ b) ∧ tfae (b::l) :=
tfae_cons_of_mem (or.inl rfl)

theorem tfae_of_forall (b : Prop) (l : list Prop) (h : ∀ a ∈ l, a ↔ b) : tfae l :=
λ a₁ h₁ a₂ h₂, (h _ h₁).trans (h _ h₂).symm

theorem tfae_of_cycle {a b} {l : list Prop} :
  list.chain (→) a (b::l) → (last' b l → a) → tfae (a::b::l) :=
begin
  induction l with c l IH generalizing a b; simp [tfae_cons_cons, tfae_singleton] at *,
  { exact iff.intro },
  intros ab bc ch la,
  have := IH bc ch (ab ∘ la),
  exact ⟨⟨ab, la ∘ (this.2 c (or.inl rfl) _ (last'_mem _ _)).1 ∘ bc⟩, this⟩
end

theorem tfae.out {l} (h : tfae l) (n₁ n₂)
 (h₁ : n₁ < list.length l . tactic.exact_dec_trivial)
 (h₂ : n₂ < list.length l . tactic.exact_dec_trivial) :
  list.nth_le l n₁ h₁ ↔ list.nth_le l n₂ h₂ :=
h _ (list.nth_le_mem _ _ _) _ (list.nth_le_mem _ _ _)

end tfae

/-- `rotate l n` rotates the elements of `l` to the left by `n`
  `rotate [0, 1, 2, 3, 4, 5] 2 = [2, 3, 4, 5, 0, 1] -/
def rotate : list α → ℕ → list α
| []     n     := []
| l      0     := l
| (a::l) (n+1) := rotate (l ++ [a]) n

@[simp] lemma rotate_nil (n : ℕ) : ([] : list α).rotate n = [] := by cases n; refl

@[simp] lemma rotate_zero (l : list α) : l.rotate 0 = l := by cases l; refl

lemma rotate_succ_cons (l : list α) (a : α) (n : ℕ) :
  (a :: l : list α).rotate n.succ = (l ++ [a]).rotate n := rfl

@[simp] lemma length_rotate : ∀ (l : list α) (n : ℕ), (l.rotate n).length = l.length
| []     n     := rfl
| (a::l) 0     := rfl
| (a::l) (n+1) := by rw [list.rotate, length_rotate (l ++ [a]) n]; simp

lemma rotate_eq_take_append_drop : ∀ {l : list α} {n : ℕ}, n ≤ l.length →
  l.rotate n = l.drop n ++ l.take n
| []     n     h := by simp [drop_append_of_le_length h]
| l      0     h := by simp [take_append_of_le_length h]
| (a::l) (n+1) h :=
have hnl : n ≤ l.length, from le_of_succ_le_succ h,
have hnl' : n ≤ (l ++ [a]).length,
  by rw [length_append, length_cons, list.length, zero_add];
    exact (le_of_succ_le h),
by rw [rotate_succ_cons, rotate_eq_take_append_drop hnl', drop, take,
     drop_append_of_le_length hnl, take_append_of_le_length hnl];
   simp

lemma rotate_rotate : ∀ (l : list α) (n m : ℕ), (l.rotate n).rotate m = l.rotate (n + m)
| (a::l) 0     m := by simp
| []     n     m := by simp
| (a::l) (n+1) m := by rw [rotate_succ_cons, rotate_rotate, add_right_comm, rotate_succ_cons]

@[simp] lemma rotate_length (l : list α) : rotate l l.length = l :=
by rw rotate_eq_take_append_drop (le_refl _); simp

@[simp] lemma rotate_length_mul (l : list α) : ∀ n : ℕ, l.rotate (l.length * n) = l
| 0     := by simp
| (n+1) :=
calc l.rotate (l.length * (n + 1)) =
  (l.rotate (l.length * n)).rotate (l.rotate (l.length * n)).length :
    by simp [-rotate_length, nat.mul_succ, rotate_rotate]
... = l : by rw [rotate_length, rotate_length_mul]

lemma rotate_mod (l : list α) (n : ℕ) : l.rotate (n % l.length) = l.rotate n :=
calc l.rotate (n % l.length) = (l.rotate (n % l.length)).rotate
    ((l.rotate (n % l.length)).length * (n / l.length)) : by rw rotate_length_mul
... = l.rotate n : by rw [rotate_rotate, length_rotate, nat.mod_add_div]

end list

theorem option.to_list_nodup {α} : ∀ o : option α, o.to_list.nodup
| none     := list.nodup_nil
| (some x) := list.nodup_singleton x<|MERGE_RESOLUTION|>--- conflicted
+++ resolved
@@ -1102,7 +1102,6 @@
 | 0     (a::l) h := rfl
 | (n+1) (a::l) h := @drop_eq_nth_le_cons n _ _
 
-<<<<<<< HEAD
 @[simp] lemma drop_all (l : list α) : l.drop l.length = [] :=
 calc l.drop l.length = (l ++ []).drop l.length : by simp
                  ... = [] : drop_left _ _
@@ -1120,7 +1119,7 @@
 | []      l₂ (n+1) hn := absurd hn dec_trivial
 | (a::l₁) l₂ (n+1) hn :=
 by rw [list.take, list.cons_append, list.take, take_append_of_le_length (le_of_succ_le_succ hn)]
-=======
+
 @[simp] theorem drop_drop (n : ℕ) : ∀ (m) (l : list α), drop n (drop m l) = drop (n + m) l
 | m     []     := by simp
 | 0     l      := by simp
@@ -1136,7 +1135,6 @@
 | (m+1) n (_::l) :=
   have h: m + 1 + n = (m+n) + 1, by simp,
   by simpa [take_cons, h] using drop_take m n l
->>>>>>> 3f5ec68c
 
 theorem modify_nth_tail_eq_take_drop (f : list α → list α) (H : f [] = []) :
   ∀ n l, modify_nth_tail f n l = take n l ++ f (drop n l)
