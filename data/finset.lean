--- conflicted
+++ resolved
@@ -1544,7 +1544,6 @@
 @[simp] lemma card_attach_fin {n : ℕ} (s : finset ℕ) (h : ∀ m ∈ s, m < n) :
   (s.attach_fin h).card = s.card := multiset.card_pmap _ _ _
 
-<<<<<<< HEAD
 section choose
 variables (p : α → Prop) [decidable_pred p] (l : finset α)
 
@@ -1561,7 +1560,7 @@
 lemma choose_property (hp : ∃! a, a ∈ l ∧ p a) : p (choose p l hp) := (choose_spec _ _ _).2
 
 end choose
-=======
+
 theorem lt_wf {α} [decidable_eq α] : well_founded (@has_lt.lt (finset α) _) :=
 have H : subrelation (@has_lt.lt (finset α) _)
     (inv_image (<) card),
@@ -1611,7 +1610,6 @@
 end
 
 end decidable_linear_order
->>>>>>> ed842981
 
 end finset
 
