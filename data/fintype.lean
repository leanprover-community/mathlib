/-
Copyright (c) 2017 Mario Carneiro. All rights reserved.
Released under Apache 2.0 license as described in the file LICENSE.
Author: Mario Carneiro

Finite types.
-/
import data.finset algebra.big_operators data.array.lemmas data.vector2 data.equiv.encodable
universes u v

variables {α : Type*} {β : Type*} {γ : Type*}

/-- `fintype α` means that `α` is finite, i.e. there are only
  finitely many distinct elements of type `α`. The evidence of this
  is a finset `elems` (a list up to permutation without duplicates),
  together with a proof that everything of type `α` is in the list. -/
class fintype (α : Type*) :=
(elems : finset α)
(complete : ∀ x : α, x ∈ elems)

namespace finset
variable [fintype α]

/-- `univ` is the universal finite set of type `finset α` implied from
  the assumption `fintype α`. -/
def univ : finset α := fintype.elems α

@[simp] theorem mem_univ (x : α) : x ∈ (univ : finset α) :=
fintype.complete x

@[simp] theorem mem_univ_val : ∀ x, x ∈ (univ : finset α).1 := mem_univ

@[simp] lemma coe_univ : ↑(univ : finset α) = (set.univ : set α) :=
by ext; simp

theorem subset_univ (s : finset α) : s ⊆ univ := λ a _, mem_univ a

theorem eq_univ_iff_forall {s : finset α} : s = univ ↔ ∀ x, x ∈ s :=
by simp [ext]

end finset

open finset function

namespace fintype

instance decidable_pi_fintype {α} {β : α → Type*} [fintype α] [∀a, decidable_eq (β a)] :
  decidable_eq (Πa, β a) :=
assume f g, decidable_of_iff (∀ a ∈ fintype.elems α, f a = g a)
  (by simp [function.funext_iff, fintype.complete])

instance decidable_forall_fintype [fintype α] {p : α → Prop} [decidable_pred p] :
  decidable (∀ a, p a) :=
decidable_of_iff (∀ a ∈ @univ α _, p a) (by simp)

instance decidable_exists_fintype [fintype α] {p : α → Prop} [decidable_pred p] :
  decidable (∃ a, p a) :=
decidable_of_iff (∃ a ∈ @univ α _, p a) (by simp)

instance decidable_eq_equiv_fintype [fintype α] [decidable_eq β] :
  decidable_eq (α ≃ β) :=
λ a b, decidable_of_iff (a.1 = b.1) ⟨λ h, equiv.ext _ _ (congr_fun h), congr_arg _⟩

instance decidable_injective_fintype [fintype α] [decidable_eq α] [decidable_eq β] :
  decidable_pred (injective : (α → β) → Prop) := λ x, by unfold injective; apply_instance

instance decidable_surjective_fintype [fintype α] [decidable_eq α] [fintype β] [decidable_eq β] :
  decidable_pred (surjective : (α → β) → Prop) := λ x, by unfold surjective; apply_instance

instance decidable_bijective_fintype [fintype α] [decidable_eq α] [fintype β] [decidable_eq β] :
  decidable_pred (bijective : (α → β) → Prop) := λ x, by unfold bijective; apply_instance

/-- Construct a proof of `fintype α` from a universal multiset -/
def of_multiset [decidable_eq α] (s : multiset α)
  (H : ∀ x : α, x ∈ s) : fintype α :=
⟨s.to_finset, by simpa using H⟩

/-- Construct a proof of `fintype α` from a universal list -/
def of_list [decidable_eq α] (l : list α)
  (H : ∀ x : α, x ∈ l) : fintype α :=
⟨l.to_finset, by simpa using H⟩

theorem exists_univ_list (α) [fintype α] :
  ∃ l : list α, l.nodup ∧ ∀ x : α, x ∈ l :=
let ⟨l, e⟩ := quotient.exists_rep (@univ α _).1 in
by have := and.intro univ.2 mem_univ_val;
   exact ⟨_, by rwa ← e at this⟩

/-- `card α` is the number of elements in `α`, defined when `α` is a fintype. -/
def card (α) [fintype α] : ℕ := (@univ α _).card

/-- There is (computably) a bijection between `α` and `fin n` where
  `n = card α`. Since it is not unique, and depends on which permutation
  of the universe list is used, the bijection is wrapped in `trunc` to
  preserve computability.  -/
def equiv_fin (α) [fintype α] [decidable_eq α] : trunc (α ≃ fin (card α)) :=
by unfold card finset.card; exact
quot.rec_on_subsingleton (@univ α _).1
  (λ l (h : ∀ x:α, x ∈ l) (nd : l.nodup), trunc.mk
   ⟨λ a, ⟨_, list.index_of_lt_length.2 (h a)⟩,
    λ i, l.nth_le i.1 i.2,
    λ a, by simp,
    λ ⟨i, h⟩, fin.eq_of_veq $ list.nodup_iff_nth_le_inj.1 nd _ _
      (list.index_of_lt_length.2 (list.nth_le_mem _ _ _)) h $ by simp⟩)
  mem_univ_val univ.2

theorem exists_equiv_fin (α) [fintype α] : ∃ n, nonempty (α ≃ fin n) :=
by haveI := classical.dec_eq α; exact ⟨card α, nonempty_of_trunc (equiv_fin α)⟩

instance (α : Type*) : subsingleton (fintype α) :=
⟨λ ⟨s₁, h₁⟩ ⟨s₂, h₂⟩, by congr; simp [finset.ext, h₁, h₂]⟩

protected def subtype {p : α → Prop} (s : finset α)
  (H : ∀ x : α, x ∈ s ↔ p x) : fintype {x // p x} :=
⟨⟨multiset.pmap subtype.mk s.1 (λ x, (H x).1),
  multiset.nodup_pmap (λ a _ b _, congr_arg subtype.val) s.2⟩,
λ ⟨x, px⟩, multiset.mem_pmap.2 ⟨x, (H x).2 px, rfl⟩⟩

theorem subtype_card {p : α → Prop} (s : finset α)
  (H : ∀ x : α, x ∈ s ↔ p x) :
  @card {x // p x} (fintype.subtype s H) = s.card :=
multiset.card_pmap _ _ _

theorem card_of_subtype {p : α → Prop} (s : finset α)
  (H : ∀ x : α, x ∈ s ↔ p x) [fintype {x // p x}] :
  card {x // p x} = s.card :=
by rw ← subtype_card s H; congr

/-- If `f : α → β` is a bijection and `α` is a fintype, then `β` is also a fintype. -/
def of_bijective [fintype α] (f : α → β) (H : function.bijective f) : fintype β :=
⟨univ.map ⟨f, H.1⟩,
λ b, let ⟨a, e⟩ := H.2 b in e ▸ mem_map_of_mem _ (mem_univ _)⟩

/-- If `f : α → β` is a surjection and `α` is a fintype, then `β` is also a fintype. -/
def of_surjective [fintype α] [decidable_eq β] (f : α → β) (H : function.surjective f) : fintype β :=
⟨univ.image f, λ b, let ⟨a, e⟩ := H b in e ▸ mem_image_of_mem _ (mem_univ _)⟩

/-- If `f : α ≃ β` and `α` is a fintype, then `β` is also a fintype. -/
def of_equiv (α : Type*) [fintype α] (f : α ≃ β) : fintype β := of_bijective _ f.bijective

theorem of_equiv_card [fintype α] (f : α ≃ β) :
  @card β (of_equiv α f) = card α :=
multiset.card_map _ _

theorem card_congr {α β} [fintype α] [fintype β] (f : α ≃ β) : card α = card β :=
by rw ← of_equiv_card f; congr

theorem card_eq {α β} [F : fintype α] [G : fintype β] : card α = card β ↔ nonempty (α ≃ β) :=
⟨λ e, match F, G, e with ⟨⟨s, nd⟩, h⟩, ⟨⟨s', nd'⟩, h'⟩, e' := begin
  change multiset.card s = multiset.card s' at e',
  revert nd nd' h h' e',
  refine quotient.induction_on₂ s s' (λ l₁ l₂
    (nd₁ : l₁.nodup) (nd₂ : l₂.nodup)
    (h₁ : ∀ x, x ∈ l₁) (h₂ : ∀ x, x ∈ l₂)
    (e' : l₁.length = l₂.length), _),
  haveI := classical.dec_eq α,
  refine ⟨equiv.of_bijective ⟨_, _⟩⟩,
  { refine λ a, l₂.nth_le (l₁.index_of a) _,
    rw ← e', exact list.index_of_lt_length.2 (h₁ a) },
  { intros a b h, simpa [h₁] using congr_arg l₁.nth
      (list.nodup_iff_nth_le_inj.1 nd₂ _ _ _ _ h) },
  { have := classical.dec_eq β,
    refine λ b, ⟨l₁.nth_le (l₂.index_of b) _, _⟩,
    { rw e', exact list.index_of_lt_length.2 (h₂ b) },
    { simp [nd₁] } }
end end, λ ⟨f⟩, card_congr f⟩

def of_subsingleton (a : α) [subsingleton α] : fintype α :=
⟨finset.singleton a, λ b, finset.mem_singleton.2 (subsingleton.elim _ _)⟩

@[simp] theorem fintype.univ_of_subsingleton (a : α) [subsingleton α] :
  @univ _ (of_subsingleton a) = finset.singleton a := rfl

@[simp] theorem fintype.card_of_subsingleton (a : α) [subsingleton α] :
  @fintype.card _ (of_subsingleton a) = 1 := rfl

end fintype

instance (n : ℕ) : fintype (fin n) :=
⟨⟨list.pmap fin.mk (list.range n) (λ a, list.mem_range.1),
  list.nodup_pmap (λ a _ b _, congr_arg fin.val) (list.nodup_range _)⟩,
λ ⟨m, h⟩, list.mem_pmap.2 ⟨m, list.mem_range.2 h, rfl⟩⟩

@[simp] theorem fintype.card_fin (n : ℕ) : fintype.card (fin n) = n :=
by rw [fin.fintype]; simp [fintype.card, card, univ]

instance : fintype empty := ⟨∅, empty.rec _⟩

@[simp] theorem fintype.univ_empty : @univ empty _ = ∅ := rfl

@[simp] theorem fintype.card_empty : fintype.card empty = 0 := rfl

instance : fintype pempty := ⟨∅, pempty.rec _⟩

@[simp] theorem fintype.univ_pempty : @univ pempty _ = ∅ := rfl

@[simp] theorem fintype.card_pempty : fintype.card pempty = 0 := rfl

instance : fintype unit := fintype.of_subsingleton ()

@[simp] theorem fintype.univ_unit : @univ unit _ = {()} := rfl

@[simp] theorem fintype.card_unit : fintype.card unit = 1 := rfl

instance : fintype punit := fintype.of_subsingleton punit.star

@[simp] theorem fintype.univ_punit : @univ punit _ = {punit.star} := rfl

@[simp] theorem fintype.card_punit : fintype.card punit = 1 := rfl

instance : fintype bool := ⟨⟨tt::ff::0, by simp⟩, λ x, by cases x; simp⟩

@[simp] theorem fintype.univ_bool : @univ bool _ = {ff, tt} := rfl

instance units_int.fintype : fintype (units ℤ) :=
⟨{1, -1}, λ x, by cases int.units_eq_one_or x; simp *⟩

@[simp] theorem fintype.card_units_int : fintype.card (units ℤ) = 2 := rfl

@[simp] theorem fintype.card_bool : fintype.card bool = 2 := rfl

def finset.insert_none (s : finset α) : finset (option α) :=
⟨none :: s.1.map some, multiset.nodup_cons.2
  ⟨by simp, multiset.nodup_map (λ a b, option.some.inj) s.2⟩⟩

@[simp] theorem finset.mem_insert_none {s : finset α} : ∀ {o : option α},
  o ∈ s.insert_none ↔ ∀ a ∈ o, a ∈ s
| none     := iff_of_true (multiset.mem_cons_self _ _) (λ a h, by cases h)
| (some a) := multiset.mem_cons.trans $ by simp; refl

theorem finset.some_mem_insert_none {s : finset α} {a : α} :
  some a ∈ s.insert_none ↔ a ∈ s := by simp

instance {α : Type*} [fintype α] : fintype (option α) :=
⟨univ.insert_none, λ a, by simp⟩

@[simp] theorem fintype.card_option {α : Type*} [fintype α] :
  fintype.card (option α) = fintype.card α + 1 :=
(multiset.card_cons _ _).trans (by rw multiset.card_map; refl)

instance {α : Type*} (β : α → Type*)
  [fintype α] [∀ a, fintype (β a)] : fintype (sigma β) :=
⟨univ.sigma (λ _, univ), λ ⟨a, b⟩, by simp⟩

@[simp] theorem fintype.card_sigma {α : Type*} (β : α → Type*)
  [fintype α] [∀ a, fintype (β a)] :
  fintype.card (sigma β) = univ.sum (λ a, fintype.card (β a)) :=
card_sigma _ _

instance (α β : Type*) [fintype α] [fintype β] : fintype (α × β) :=
⟨univ.product univ, λ ⟨a, b⟩, by simp⟩

@[simp] theorem fintype.card_prod (α β : Type*) [fintype α] [fintype β] :
  fintype.card (α × β) = fintype.card α * fintype.card β :=
card_product _ _

def fintype.fintype_prod_left {α β} [decidable_eq α] [fintype (α × β)] [nonempty β] : fintype α :=
⟨(fintype.elems (α × β)).image prod.fst,
  assume a, let ⟨b⟩ := ‹nonempty β› in by simp; exact ⟨b, fintype.complete _⟩⟩

def fintype.fintype_prod_right {α β} [decidable_eq β] [fintype (α × β)] [nonempty α] : fintype β :=
⟨(fintype.elems (α × β)).image prod.snd,
  assume b, let ⟨a⟩ := ‹nonempty α› in by simp; exact ⟨a, fintype.complete _⟩⟩

instance (α : Type*) [fintype α] : fintype (ulift α) :=
fintype.of_equiv _ equiv.ulift.symm

@[simp] theorem fintype.card_ulift (α : Type*) [fintype α] :
  fintype.card (ulift α) = fintype.card α :=
fintype.of_equiv_card _

instance (α : Type u) (β : Type v) [fintype α] [fintype β] : fintype (α ⊕ β) :=
@fintype.of_equiv _ _ (@sigma.fintype _
    (λ b, cond b (ulift α) (ulift.{(max u v) v} β)) _
    (λ b, by cases b; apply ulift.fintype))
  ((equiv.sum_equiv_sigma_bool _ _).symm.trans
    (equiv.sum_congr equiv.ulift equiv.ulift))

@[simp] theorem fintype.card_sum (α β : Type*) [fintype α] [fintype β] :
  fintype.card (α ⊕ β) = fintype.card α + fintype.card β :=
by rw [sum.fintype, fintype.of_equiv_card]; simp

lemma fintype.card_le_of_injective [fintype α] [fintype β] (f : α → β)
  (hf : function.injective f) : fintype.card α ≤ fintype.card β :=
by haveI := classical.prop_decidable; exact
finset.card_le_card_of_inj_on f (λ _ _, finset.mem_univ _) (λ _ _ _ _ h, hf h)

lemma fintype.card_eq_one_iff [fintype α] : fintype.card α = 1 ↔ (∃ x : α, ∀ y, y = x) :=
by rw [← fintype.card_unit, fintype.card_eq]; exact
⟨λ ⟨a⟩, ⟨a.symm (), λ y, a.bijective.1 (subsingleton.elim _ _)⟩,
  λ ⟨x, hx⟩, ⟨⟨λ _, (), λ _, x, λ _, (hx _).trans (hx _).symm,
    λ _, subsingleton.elim _ _⟩⟩⟩

lemma fintype.card_eq_zero_iff [fintype α] : fintype.card α = 0 ↔ (α → false) :=
⟨λ h a, have e : α ≃ empty := classical.choice (fintype.card_eq.1 (by simp [h])), (e a).elim,
  λ h, have e : α ≃ empty := ⟨λ a, (h a).elim, λ a, a.elim, λ a, (h a).elim, λ a, a.elim⟩,
    by simp [fintype.card_congr e]⟩

lemma fintype.card_pos_iff [fintype α] : 0 < fintype.card α ↔ nonempty α :=
⟨λ h, classical.by_contradiction (λ h₁,
  have fintype.card α = 0 := fintype.card_eq_zero_iff.2 (λ a, h₁ ⟨a⟩),
  lt_irrefl 0 $ by rwa this at h),
λ ⟨a⟩, nat.pos_of_ne_zero (mt fintype.card_eq_zero_iff.1 (λ h, h a))⟩

lemma fintype.card_le_one_iff [fintype α] : fintype.card α ≤ 1 ↔ (∀ a b : α, a = b) :=
let n := fintype.card α in
have hn : n = fintype.card α := rfl,
match n, hn with
| 0 := λ ha, ⟨λ h, λ a, (fintype.card_eq_zero_iff.1 ha.symm a).elim, λ _, ha ▸ nat.le_succ _⟩
| 1 := λ ha, ⟨λ h, λ a b, let ⟨x, hx⟩ := fintype.card_eq_one_iff.1 ha.symm in
  by rw [hx a, hx b],
    λ _, ha ▸ le_refl _⟩
| (n+2) := λ ha, ⟨λ h, by rw ← ha at h; exact absurd h dec_trivial,
  (λ h, fintype.card_unit ▸ fintype.card_le_of_injective (λ _, ())
    (λ _ _ _, h _ _))⟩
end

lemma fintype.injective_iff_surjective [fintype α] {f : α → α} : injective f ↔ surjective f :=
by haveI := classical.prop_decidable; exact
have ∀ {f : α → α}, injective f → surjective f,
from λ f hinj x,
  have h₁ : image f univ = univ := eq_of_subset_of_card_le (subset_univ _)
    ((card_image_of_injective univ hinj).symm ▸ le_refl _),
  have h₂ : x ∈ image f univ := h₁.symm ▸ mem_univ _,
  exists_of_bex (mem_image.1 h₂),
⟨this,
  λ hsurj, injective_of_has_left_inverse
    ⟨surj_inv hsurj, left_inverse_of_surjective_of_right_inverse
      (this (injective_surj_inv _)) (right_inverse_surj_inv _)⟩⟩

lemma fintype.injective_iff_bijective [fintype α] {f : α → α} : injective f ↔ bijective f :=
by simp [bijective, fintype.injective_iff_surjective]

lemma fintype.surjective_iff_bijective [fintype α] {f : α → α} : surjective f ↔ bijective f :=
by simp [bijective, fintype.injective_iff_surjective]

lemma fintype.injective_iff_surjective_of_equiv [fintype α] {f : α → β} (e : α ≃ β) :
  injective f ↔ surjective f :=
have injective (e.symm ∘ f) ↔ surjective (e.symm ∘ f), from fintype.injective_iff_surjective,
⟨λ hinj, by simpa [function.comp] using
  surjective_comp e.bijective.2 (this.1 (injective_comp e.symm.bijective.1 hinj)),
λ hsurj, by simpa [function.comp] using
  injective_comp e.bijective.1 (this.2 (surjective_comp e.symm.bijective.2 hsurj))⟩

instance list.subtype.fintype [decidable_eq α] (l : list α) : fintype {x // x ∈ l} :=
fintype.of_list l.attach l.mem_attach

instance multiset.subtype.fintype [decidable_eq α] (s : multiset α) : fintype {x // x ∈ s} :=
fintype.of_multiset s.attach s.mem_attach

instance finset.subtype.fintype (s : finset α) : fintype {x // x ∈ s} :=
⟨s.attach, s.mem_attach⟩

instance finset_coe.fintype (s : finset α) : fintype (↑s : set α) :=
finset.subtype.fintype s

@[simp] lemma fintype.card_coe (s : finset α) :
  fintype.card (↑s : set α) = s.card := card_attach

instance plift.fintype (p : Prop) [decidable p] : fintype (plift p) :=
⟨if h : p then finset.singleton ⟨h⟩ else ∅, λ ⟨h⟩, by simp [h]⟩

instance Prop.fintype : fintype Prop :=
⟨⟨true::false::0, by simp [true_ne_false]⟩,
 classical.cases (by simp) (by simp)⟩

def set_fintype {α} [fintype α] (s : set α) [decidable_pred s] : fintype s :=
fintype.subtype (univ.filter (∈ s)) (by simp)

instance pi.fintype {α : Type*} {β : α → Type*}
  [fintype α] [decidable_eq α] [∀a, fintype (β a)] : fintype (Πa, β a) :=
@fintype.of_equiv _ _
  ⟨univ.pi $ λa:α, @univ (β a) _,
    λ f, finset.mem_pi.2 $ λ a ha, mem_univ _⟩
  ⟨λ f a, f a (mem_univ _), λ f a _, f a, λ f, rfl, λ f, rfl⟩

@[simp] lemma fintype.card_pi {β : α → Type*} [fintype α] [decidable_eq α]
  [f : Π a, fintype (β a)] : fintype.card (Π a, β a) = univ.prod (λ a, fintype.card (β a)) :=
by letI f' : fintype (Πa∈univ, β a) :=
  ⟨(univ.pi $ λa, univ), assume f, finset.mem_pi.2 $ assume a ha, mem_univ _⟩;
exact calc fintype.card (Π a, β a) = fintype.card (Π a ∈ univ, β a) : fintype.card_congr
  ⟨λ f a ha, f a, λ f a, f a (mem_univ a), λ _, rfl, λ _, rfl⟩
... = univ.prod (λ a, fintype.card (β a)) : finset.card_pi _ _

@[simp] lemma fintype.card_fun [fintype α] [decidable_eq α] [fintype β] :
  fintype.card (α → β) = fintype.card β ^ fintype.card α :=
by rw [fintype.card_pi, finset.prod_const, nat.pow_eq_pow]; refl

instance d_array.fintype {n : ℕ} {α : fin n → Type*}
  [∀n, fintype (α n)] : fintype (d_array n α) :=
fintype.of_equiv _ (equiv.d_array_equiv_fin _).symm

instance array.fintype {n : ℕ} {α : Type*} [fintype α] : fintype (array n α) :=
d_array.fintype

instance vector.fintype {α : Type*} [fintype α] {n : ℕ} : fintype (vector α n) :=
fintype.of_equiv _ (equiv.vector_equiv_fin _ _).symm

instance quotient.fintype [fintype α] (s : setoid α)
  [decidable_rel ((≈) : α → α → Prop)] : fintype (quotient s) :=
fintype.of_surjective quotient.mk (λ x, quotient.induction_on x (λ x, ⟨x, rfl⟩))

instance finset.fintype [fintype α] : fintype (finset α) :=
⟨univ.powerset, λ x, finset.mem_powerset.2 (finset.subset_univ _)⟩

instance subtype.fintype [fintype α] (p : α → Prop) [decidable_pred p] : fintype {x // p x} :=
set_fintype _

instance set.fintype [fintype α] [decidable_eq α] : fintype (set α) :=
pi.fintype

instance pfun_fintype (p : Prop) [decidable p] (α : p → Type*)
  [Π hp, fintype (α hp)] : fintype (Π hp : p, α hp) :=
if hp : p then fintype.of_equiv (α hp) ⟨λ a _, a, λ f, f hp, λ _, rfl, λ _, rfl⟩
          else ⟨singleton (λ h, (hp h).elim), by simp [hp, function.funext_iff]⟩

def quotient.fin_choice_aux {ι : Type*} [decidable_eq ι]
  {α : ι → Type*} [S : ∀ i, setoid (α i)] :
  ∀ (l : list ι), (∀ i ∈ l, quotient (S i)) → @quotient (Π i ∈ l, α i) (by apply_instance)
| []     f := ⟦λ i, false.elim⟧
| (i::l) f := begin
  refine quotient.lift_on₂ (f i (list.mem_cons_self _ _))
    (quotient.fin_choice_aux l (λ j h, f j (list.mem_cons_of_mem _ h)))
    _ _,
  exact λ a l, ⟦λ j h,
    if e : j = i then by rw e; exact a else
    l _ (h.resolve_left e)⟧,
  refine λ a₁ l₁ a₂ l₂ h₁ h₂, quotient.sound (λ j h, _),
  by_cases e : j = i; simp [e],
  { subst j, exact h₁ },
  { exact h₂ _ _ }
end

theorem quotient.fin_choice_aux_eq {ι : Type*} [decidable_eq ι]
  {α : ι → Type*} [S : ∀ i, setoid (α i)] :
  ∀ (l : list ι) (f : ∀ i ∈ l, α i), quotient.fin_choice_aux l (λ i h, ⟦f i h⟧) = ⟦f⟧
| []     f := quotient.sound (λ i h, h.elim)
| (i::l) f := begin
  simp [quotient.fin_choice_aux, quotient.fin_choice_aux_eq l],
  refine quotient.sound (λ j h, _),
  by_cases e : j = i; simp [e],
  subst j, refl
end

def quotient.fin_choice {ι : Type*} [fintype ι] [decidable_eq ι]
  {α : ι → Type*} [S : ∀ i, setoid (α i)]
  (f : ∀ i, quotient (S i)) : @quotient (Π i, α i) (by apply_instance) :=
quotient.lift_on (@quotient.rec_on _ _ (λ l : multiset ι,
    @quotient (Π i ∈ l, α i) (by apply_instance))
    finset.univ.1
    (λ l, quotient.fin_choice_aux l (λ i _, f i))
    (λ a b h, begin
      have := λ a, quotient.fin_choice_aux_eq a (λ i h, quotient.out (f i)),
      simp [quotient.out_eq] at this,
      simp [this],
      let g := λ a:multiset ι, ⟦λ (i : ι) (h : i ∈ a), quotient.out (f i)⟧,
      refine eq_of_heq ((eq_rec_heq _ _).trans (_ : g a == g b)),
      congr' 1, exact quotient.sound h,
    end))
  (λ f, ⟦λ i, f i (finset.mem_univ _)⟧)
  (λ a b h, quotient.sound $ λ i, h _ _)

theorem quotient.fin_choice_eq {ι : Type*} [fintype ι] [decidable_eq ι]
  {α : ι → Type*} [∀ i, setoid (α i)]
  (f : ∀ i, α i) : quotient.fin_choice (λ i, ⟦f i⟧) = ⟦f⟧ :=
begin
  let q, swap, change quotient.lift_on q _ _ = _,
  have : q = ⟦λ i h, f i⟧,
  { dsimp [q],
    exact quotient.induction_on
      (@finset.univ ι _).1 (λ l, quotient.fin_choice_aux_eq _ _) },
  simp [this], exact setoid.refl _
end

@[simp, to_additive finset.sum_attach_univ]
lemma finset.prod_attach_univ [fintype α] [comm_monoid β] (f : {a : α // a ∈ @univ α _} → β) :
  univ.attach.prod (λ x, f x) = univ.prod (λ x, f ⟨x, (mem_univ _)⟩) :=
prod_bij (λ x _, x.1) (λ _ _, mem_univ _) (λ _ _ , by simp) (by simp) (λ b _, ⟨⟨b, mem_univ _⟩, by simp⟩)

section equiv

open list equiv equiv.perm

variables [decidable_eq α] [decidable_eq β]

def perms_of_list : list α → list (perm α)
| []       := [1]
| (a :: l) := perms_of_list l ++ l.bind (λ b, (perms_of_list l).map (λ f, swap a b * f))

lemma length_perms_of_list : ∀ l : list α, length (perms_of_list l) = l.length.fact
| []       := rfl
| (a :: l) := by rw [length_cons, nat.fact_succ];
  simp [perms_of_list, length_bind, length_perms_of_list, function.comp, nat.succ_mul]

lemma mem_perms_of_list_of_mem : ∀ {l : list α} {f : perm α} (h : ∀ x, f x ≠ x → x ∈ l), f ∈ perms_of_list l
| []     f h := list.mem_singleton.2 $ equiv.ext _ _$ λ x, by simp [imp_false, *] at *
| (a::l) f h :=
if hfa : f a = a
then
  mem_append_left _ $ mem_perms_of_list_of_mem
    (λ x hx, mem_of_ne_of_mem (λ h, by rw h at hx; exact hx hfa) (h x hx))
else
have hfa' : f (f a) ≠ f a, from mt (λ h, f.bijective.1 h) hfa,
have ∀ (x : α), (swap a (f a) * f) x ≠ x → x ∈ l,
  from λ x hx, have hxa : x ≠ a, from λ h, by simpa [h, mul_apply] using hx,
    have hfxa : f x ≠ f a, from mt (λ h, f.bijective.1 h) hxa,
    list.mem_of_ne_of_mem hxa
      (h x (λ h, by simp [h, mul_apply, swap_apply_def] at hx; split_ifs at hx; cc)),
suffices f ∈ perms_of_list l ∨ ∃ (b : α), b ∈ l ∧ ∃ g : perm α, g ∈ perms_of_list l ∧ swap a b * g = f,
  by simpa [perms_of_list],
(@or_iff_not_imp_left _ _ (classical.prop_decidable _)).2
  (λ hfl, ⟨f a,
    if hffa : f (f a) = a then mem_of_ne_of_mem hfa (h _ (mt (λ h, f.bijective.1 h) hfa))
      else this _ $ by simp [mul_apply, swap_apply_def]; split_ifs; cc,
    ⟨swap a (f a) * f, mem_perms_of_list_of_mem this,
      by rw [← mul_assoc, mul_def (swap a (f a)) (swap a (f a)), swap_swap, ← one_def, one_mul]⟩⟩)

lemma mem_of_mem_perms_of_list : ∀ {l : list α} {f : perm α}, f ∈ perms_of_list l → ∀ {x}, f x ≠ x → x ∈ l
| []     f h := have f = 1 := by simpa [perms_of_list] using h, by rw this; simp
| (a::l) f h :=
(mem_append.1 h).elim
  (λ h x hx, mem_cons_of_mem _ (mem_of_mem_perms_of_list h hx))
  (λ h x hx,
    let ⟨y, hy, hy'⟩ := list.mem_bind.1 h in
    let ⟨g, hg₁, hg₂⟩ := list.mem_map.1 hy' in
    if hxa : x = a then by simp [hxa]
    else if hxy : x = y then mem_cons_of_mem _ $ by rwa hxy
    else mem_cons_of_mem _ $
    mem_of_mem_perms_of_list hg₁ $
      by rw [eq_inv_mul_iff_mul_eq.2 hg₂, mul_apply, swap_inv, swap_apply_def];
        split_ifs; cc)

lemma mem_perms_of_list_iff {l : list α} {f : perm α} : f ∈ perms_of_list l ↔ ∀ {x}, f x ≠ x → x ∈ l :=
⟨mem_of_mem_perms_of_list, mem_perms_of_list_of_mem⟩

lemma nodup_perms_of_list : ∀ {l : list α} (hl : l.nodup), (perms_of_list l).nodup
| []     hl := by simp [perms_of_list]
| (a::l) hl :=
have hl' : l.nodup, from nodup_of_nodup_cons hl,
have hln' : (perms_of_list l).nodup, from nodup_perms_of_list hl',
have hmeml : ∀ {f : perm α}, f ∈ perms_of_list l → f a = a,
  from λ f hf, not_not.1 (mt (mem_of_mem_perms_of_list hf) (nodup_cons.1 hl).1),
by rw [perms_of_list, list.nodup_append, list.nodup_bind, pairwise_iff_nth_le]; exact
⟨hln', ⟨λ _ _, nodup_map (λ _ _, (mul_left_inj _).1) hln',
  λ i j hj hij x hx₁ hx₂,
    let ⟨f, hf⟩ := list.mem_map.1 hx₁ in
    let ⟨g, hg⟩ := list.mem_map.1 hx₂ in
    have hix : x a = nth_le l i (lt_trans hij hj),
      by rw [← hf.2, mul_apply, hmeml hf.1, swap_apply_left],
    have hiy : x a = nth_le l j hj,
      by rw [← hg.2, mul_apply, hmeml hg.1, swap_apply_left],
    absurd (hf.2.trans (hg.2.symm)) $
      λ h, ne_of_lt hij $ nodup_iff_nth_le_inj.1 hl' i j (lt_trans hij hj) hj $
        by rw [← hix, hiy]⟩,
  λ f hf₁ hf₂,
    let ⟨x, hx, hx'⟩ := list.mem_bind.1 hf₂ in
    let ⟨g, hg⟩ := list.mem_map.1 hx' in
    have hgxa : g⁻¹ x = a, from f.bijective.1 $
      by rw [hmeml hf₁, ← hg.2]; simp,
    have hxa : x ≠ a, from λ h, (list.nodup_cons.1 hl).1 (h ▸ hx),
    (list.nodup_cons.1 hl).1 $
      hgxa ▸ mem_of_mem_perms_of_list hg.1 (by rwa [apply_inv_self, hgxa])⟩

def perms_of_finset (s : finset α) : finset (perm α) :=
quotient.hrec_on s.1 (λ l hl, ⟨perms_of_list l, nodup_perms_of_list hl⟩)
  (λ a b hab, hfunext (congr_arg _ (quotient.sound hab))
    (λ ha hb _, heq_of_eq $ finset.ext.2 $
      by simp [mem_perms_of_list_iff,mem_of_perm hab]))
  s.2

lemma mem_perms_of_finset_iff : ∀ {s : finset α} {f : perm α},
  f ∈ perms_of_finset s ↔ ∀ {x}, f x ≠ x → x ∈ s :=
by rintros ⟨⟨l⟩, hs⟩ f; exact mem_perms_of_list_iff

lemma card_perms_of_finset : ∀ (s : finset α),
  (perms_of_finset s).card = s.card.fact :=
by rintros ⟨⟨l⟩, hs⟩; exact length_perms_of_list l

def fintype_perm [fintype α] : fintype (perm α) :=
⟨perms_of_finset (@finset.univ α _), by simp [mem_perms_of_finset_iff]⟩

instance [fintype α] [fintype β] : fintype (α ≃ β) :=
if h : fintype.card β = fintype.card α
then trunc.rec_on_subsingleton (fintype.equiv_fin α)
  (λ eα, trunc.rec_on_subsingleton (fintype.equiv_fin β)
    (λ eβ, @fintype.of_equiv _ (perm α) fintype_perm
      (equiv_congr (equiv.refl α) (eα.trans (eq.rec_on h eβ.symm)) : (α ≃ α) ≃ (α ≃ β))))
else ⟨∅, λ x, false.elim (h (fintype.card_eq.2 ⟨x.symm⟩))⟩

lemma fintype.card_perm [fintype α] : fintype.card (perm α) = (fintype.card α).fact :=
subsingleton.elim (@fintype_perm α _ _) (@equiv.fintype α α _ _ _ _) ▸
card_perms_of_finset _

lemma fintype.card_equiv [fintype α] [fintype β] (e : α ≃ β) :
  fintype.card (α ≃ β) = (fintype.card α).fact :=
fintype.card_congr (equiv_congr (equiv.refl α) e) ▸ fintype.card_perm

<<<<<<< HEAD
end equiv

namespace fintype

section choose
open fintype
open equiv

variables [fintype α] [decidable_eq α] (p : α → Prop) [decidable_pred p]

def choose_x (hp : ∃! a : α, p a) : {a // p a} :=
⟨finset.choose p univ (by simp; exact hp), finset.choose_property _ _ _⟩

def choose (hp : ∃! a, p a) : α := choose_x p hp

lemma choose_spec (hp : ∃! a, p a) : p (choose p hp) :=
(choose_x p hp).property

end choose

section bijection_inverse
open function

variables [fintype α] [decidable_eq α]
variables [fintype β] [decidable_eq β]
variables {f : α → β} 

/-- `bij_inv f` is the unique inverse to a bijection `f`. This acts
  as a computable alternative to `function.inv_fun`. -/
def bij_inv (f_bij : bijective f) (b : β) : α :=
fintype.choose (λ a, f a = b)
begin
  rcases f_bij.right b with ⟨a', fa_eq_b⟩,
  rw ← fa_eq_b,
  exact ⟨a', ⟨rfl, (λ a h, f_bij.left h)⟩⟩
end

lemma left_inverse_bij_inv (f_bij : bijective f) : left_inverse (bij_inv f_bij) f :=
λ a, f_bij.left (choose_spec (λ a', f a' = f a) _)

lemma right_inverse_bij_inv (f_bij : bijective f) : right_inverse (bij_inv f_bij) f :=
λ b, choose_spec (λ a', f a' = b) _

lemma bijective_bij_inv (f_bij : bijective f) : bijective (bij_inv f_bij) :=
⟨injective_of_left_inverse (right_inverse_bij_inv _),
    surjective_of_has_right_inverse ⟨f, left_inverse_bij_inv _⟩⟩ 

end bijection_inverse

end fintype
=======
end equiv
>>>>>>> 89431cf4
<|MERGE_RESOLUTION|>--- conflicted
+++ resolved
@@ -595,7 +595,6 @@
   fintype.card (α ≃ β) = (fintype.card α).fact :=
 fintype.card_congr (equiv_congr (equiv.refl α) e) ▸ fintype.card_perm
 
-<<<<<<< HEAD
 end equiv
 
 namespace fintype
@@ -623,7 +622,8 @@
 variables [fintype β] [decidable_eq β]
 variables {f : α → β} 
 
-/-- `bij_inv f` is the unique inverse to a bijection `f`. This acts
+/-- `
+`bij_inv f` is the unique inverse to a bijection `f`. This acts
   as a computable alternative to `function.inv_fun`. -/
 def bij_inv (f_bij : bijective f) (b : β) : α :=
 fintype.choose (λ a, f a = b)
@@ -645,7 +645,4 @@
 
 end bijection_inverse
 
-end fintype
-=======
-end equiv
->>>>>>> 89431cf4
+end fintype