/-
Copyright (c) 2018 Chris Hughes. All rights reserved.
Released under Apache 2.0 license as described in the file LICENSE.
Authors: Chris Hughes, Johannes Hölzl, Jens Wagemaker

Theory of univariate polynomials, represented as `ℕ →₀ α`, where α is a commutative semiring.
-/
import data.finsupp algebra.euclidean_domain tactic.ring ring_theory.associated

/-- `polynomial α` is the type of univariate polynomials over `α`.

Polynomials should be seen as (semi-)rings with the additional constructor `X`.
The embedding from α is called `C`. -/
def polynomial (α : Type*) [comm_semiring α] := ℕ →₀ α

open finsupp finset lattice

namespace polynomial
universes u v
variables {α : Type u} {β : Type v} {a b : α} {m n : ℕ}

section comm_semiring
variables [comm_semiring α] [decidable_eq α] {p q r : polynomial α}

instance : has_zero (polynomial α) := finsupp.has_zero
instance : has_one (polynomial α) := finsupp.has_one
instance : has_add (polynomial α) := finsupp.has_add
instance : has_mul (polynomial α) := finsupp.has_mul
instance : comm_semiring (polynomial α) := finsupp.to_comm_semiring
instance : decidable_eq (polynomial α) := finsupp.decidable_eq

def polynomial.has_coe_to_fun : has_coe_to_fun (polynomial α) :=
finsupp.has_coe_to_fun

local attribute [instance] finsupp.to_comm_semiring polynomial.has_coe_to_fun

@[simp] lemma support_zero : (0 : polynomial α).support = ∅ := rfl

/-- `C a` is the constant polynomial `a`. -/
def C (a : α) : polynomial α := single 0 a

/-- `X` is the polynomial variable (aka indeterminant). -/
def X : polynomial α := single 1 1

/-- coeff p n is the coefficient of X^n in p -/
def coeff (p : polynomial α) := p.to_fun

instance [has_repr α] : has_repr (polynomial α) :=
⟨λ p, if p = 0 then "0"
  else (p.support.sort (≤)).foldr
    (λ n a, a ++ (if a = "" then "" else " + ") ++
      if n = 0
        then "C (" ++ repr (coeff p n) ++ ")"
        else if n = 1
          then if (coeff p n) = 1 then "X" else "C (" ++ repr (coeff p n) ++ ") * X"
          else if (coeff p n) = 1 then "X ^ " ++ repr n
            else "C (" ++ repr (coeff p n) ++ ") * X ^ " ++ repr n) ""⟩

theorem ext {p q : polynomial α} : p = q ↔ ∀ n, coeff p n = coeff q n :=
⟨λ h n, h ▸ rfl, finsupp.ext⟩

/-- `degree p` is the degree of the polynomial `p`, i.e. the largest `X`-exponent in `p`.
`degree p = some n` when `p ≠ 0` and `n` is the highest power of `X` that appears in `p`, otherwise
`degree 0 = ⊥`. -/
def degree (p : polynomial α) : with_bot ℕ := p.support.sup some

def degree_lt_wf : well_founded (λp q : polynomial α, degree p < degree q) :=
inv_image.wf degree (with_bot.well_founded_lt nat.lt_wf)

/-- `nat_degree p` forces `degree p` to ℕ, by defining nat_degree 0 = 0. -/
def nat_degree (p : polynomial α) : ℕ := (degree p).get_or_else 0

lemma single_eq_C_mul_X : ∀{n}, single n a = C a * X^n
| 0     := (mul_one _).symm
| (n+1) :=
  calc single (n + 1) a = single n a * X : by rw [X, single_mul_single, mul_one]
    ... = (C a * X^n) * X : by rw [single_eq_C_mul_X]
    ... = C a * X^(n+1) : by simp only [pow_add, mul_assoc, pow_one]

lemma sum_C_mul_X_eq (p : polynomial α) : p.sum (λn a, C a * X^n) = p :=
eq.trans (sum_congr rfl $ assume n hn, single_eq_C_mul_X.symm) (finsupp.sum_single _)


@[elab_as_eliminator] protected lemma induction_on {M : polynomial α → Prop} (p : polynomial α)
  (h_C : ∀a, M (C a))
  (h_add : ∀p q, M p → M q → M (p + q))
  (h_monomial : ∀(n : ℕ) (a : α), M (C a * X^n) → M (C a * X^(n+1))) :
  M p :=
have ∀{n:ℕ} {a}, M (C a * X^n),
begin
  assume n a,
  induction n with n ih,
  { simp only [pow_zero, mul_one, h_C] },
  { exact h_monomial _ _ ih }
end,
finsupp.induction p
  (suffices M (C 0), by simpa only [C, single_zero],
    h_C 0)
  (assume n a p _ _ hp, suffices M (C a * X^n + p), by rwa [single_eq_C_mul_X],
    h_add _ _ this hp)

@[simp] lemma C_0 : C (0 : α) = 0 := single_zero

@[simp] lemma C_1 : C (1 : α) = 1 := rfl

@[simp] lemma C_mul : C (a * b) = C a * C b :=
(@single_mul_single _ _ _ _ _ _ 0 0 a b).symm

@[simp] lemma C_add : C (a + b) = C a + C b := finsupp.single_add

instance C.is_semiring_hom : is_semiring_hom (C : α → polynomial α) :=
⟨C_0, C_1, λ _ _, C_add, λ _ _, C_mul⟩

@[simp] lemma C_pow : C (a ^ n) = C a ^ n := is_semiring_hom.map_pow _ _ _

section coeff

lemma apply_eq_coeff : p n = coeff p n := rfl

@[simp] lemma coeff_zero (n : ℕ) : coeff (0 : polynomial α) n = 0 := rfl

@[simp] lemma coeff_one_zero (n : ℕ) : coeff (1 : polynomial α) 0 = 1 := rfl

@[simp] lemma coeff_add (p q : polynomial α) (n : ℕ) : coeff (p + q) n = coeff p n + coeff q n := rfl

lemma coeff_C : coeff (C a) n = ite (n = 0) a 0 :=
by simp [coeff, eq_comm, C, single]; congr

@[simp] lemma coeff_C_zero : coeff (C a) 0 = a := rfl

@[simp] lemma coeff_X_one : coeff (X : polynomial α) 1 = 1 := rfl

@[simp] lemma coeff_X_zero : coeff (X : polynomial α) 0 = 0 := rfl

lemma coeff_X : coeff (X : polynomial α) n = if 1 = n then 1 else 0 := rfl

@[simp] lemma coeff_C_mul_X (x : α) (k n : ℕ) :
  coeff (C x * X^k : polynomial α) n = if n = k then x else 0 :=
by rw [← single_eq_C_mul_X]; simp [single, eq_comm, coeff]; congr

lemma coeff_sum [comm_semiring β] [decidable_eq β] (n : ℕ) (f : ℕ → α → polynomial β) :
  coeff (p.sum f) n = p.sum (λ a b, coeff (f a b) n) := finsupp.sum_apply

lemma coeff_single : coeff (single n a) m = if n = m then a else 0 := rfl

@[simp] lemma coeff_C_mul (p : polynomial α) : coeff (C a * p) n = a * coeff p n :=
begin
  conv in (a * _) { rw [← @sum_single _ _ _ _ _ p, coeff_sum] },
  rw [mul_def, C, sum_single_index],
  { simp [coeff_single, finsupp.mul_sum, coeff_sum],
    apply sum_congr rfl,
    assume i hi, by_cases i = n; simp [h] },
  simp
end

@[simp] lemma coeff_one (n : ℕ) :
  coeff (1 : polynomial α) n = if 0 = n then 1 else 0 := rfl

@[simp] lemma coeff_X_pow (k n : ℕ) :
  coeff (X^k : polynomial α) n = if n = k then 1 else 0 :=
by simpa only [C_1, one_mul] using coeff_C_mul_X (1:α) k n

lemma coeff_mul_left (p q : polynomial α) (n : ℕ) :
  coeff (p * q) n = (range (n+1)).sum (λ k, coeff p k * coeff q (n-k)) :=
have hite : ∀ a : ℕ × ℕ, ite (a.1 + a.2 = n) (coeff p (a.fst) * coeff q (a.snd)) 0 ≠ 0
    → a.1 + a.2 = n, from λ a ha, by_contradiction
  (λ h, absurd (eq.refl (0 : α)) (by rwa if_neg h at ha)),
calc coeff (p * q) n = sum (p.support) (λ a, sum (q.support)
    (λ b, ite (a + b = n) (coeff p a * coeff q b) 0)) :
  by simp only [finsupp.mul_def, coeff_sum, coeff_single]; refl
... = (p.support.product q.support).sum
    (λ v : ℕ × ℕ, ite (v.1 + v.2 = n) (coeff p v.1 * coeff q v.2) 0) :
  by rw sum_product
... = (range (n+1)).sum (λ k, coeff p k * coeff q (n-k)) :
  sum_bij_ne_zero (λ a _ _, a.1)
  (λ a _ ha, mem_range.2 (nat.lt_succ_of_le (hite a ha ▸ le_add_right (le_refl _))))
  (λ a₁ a₂ _ h₁ _ h₂ h, prod.ext h
    ((add_left_inj a₁.1).1 (by rw [hite a₁ h₁, h, hite a₂ h₂])))
  (λ a h₁ h₂, ⟨(a, n - a), mem_product.2
      ⟨mem_support_iff.2 (ne_zero_of_mul_ne_zero_right h₂),
      mem_support_iff.2 (ne_zero_of_mul_ne_zero_left h₂)⟩,
    by simpa [nat.add_sub_cancel' (nat.le_of_lt_succ (mem_range.1 h₁))],
    rfl⟩)
  (λ a _ ha, by rw [← hite a ha, if_pos rfl, nat.add_sub_cancel_left])

lemma coeff_mul_right (p q : polynomial α) (n : ℕ) :
  coeff (p * q) n = (range (n+1)).sum (λ k, coeff p (n-k) * coeff q k) :=
by rw [mul_comm, coeff_mul_left]; simp only [mul_comm]

theorem coeff_mul_X_pow (p : polynomial α) (n d : ℕ) :
  coeff (p * polynomial.X ^ n) (d + n) = coeff p d :=
begin
  rw [coeff_mul_right, sum_eq_single n, coeff_X_pow, if_pos rfl, mul_one, nat.add_sub_cancel],
  { intros b h1 h2, rw [coeff_X_pow, if_neg h2, mul_zero] },
  { exact λ h1, (h1 (mem_range.2 (nat.le_add_left _ _))).elim }
end

theorem coeff_mul_X (p : polynomial α) (n : ℕ) :
  coeff (p * X) (n + 1) = coeff p n :=
by simpa only [pow_one] using coeff_mul_X_pow p 1 n

theorem mul_X_pow_eq_zero {p : polynomial α} {n : ℕ}
  (H : p * X ^ n = 0) : p = 0 :=
ext.2 $ λ k, (coeff_mul_X_pow p n k).symm.trans $ ext.1 H (k+n)

end coeff

lemma C_inj : C a = C b ↔ a = b :=
⟨λ h, coeff_C_zero.symm.trans (h.symm ▸ coeff_C_zero), congr_arg C⟩

section eval₂
variables [semiring β]
variables (f : α → β) (x : β)
open is_semiring_hom

/-- Evaluate a polynomial `p` given a ring hom `f` from the scalar ring
  to the target and a value `x` for the variable in the target -/
def eval₂ (p : polynomial α) : β :=
p.sum (λ e a, f a * x ^ e)

variables [is_semiring_hom f]

@[simp] lemma eval₂_C : (C a).eval₂ f x = f a :=
(sum_single_index $ by rw [map_zero f, zero_mul]).trans $ by rw [pow_zero, mul_one]

@[simp] lemma eval₂_X : X.eval₂ f x = x :=
(sum_single_index $ by rw [map_zero f, zero_mul]).trans $ by rw [map_one f, one_mul, pow_one]

@[simp] lemma eval₂_zero : (0 : polynomial α).eval₂ f x = 0 :=
finsupp.sum_zero_index

@[simp] lemma eval₂_add : (p + q).eval₂ f x = p.eval₂ f x + q.eval₂ f x :=
finsupp.sum_add_index
  (λ _, by rw [map_zero f, zero_mul])
  (λ _ _ _, by rw [map_add f, add_mul])

@[simp] lemma eval₂_one : (1 : polynomial α).eval₂ f x = 1 :=
by rw [← C_1, eval₂_C, map_one f]

instance eval₂.is_add_monoid_hom : is_add_monoid_hom (eval₂ f x) :=
⟨eval₂_zero _ _, λ _ _, eval₂_add _ _⟩

end eval₂

section eval₂
variables [comm_semiring β]
variables (f : α → β) [is_semiring_hom f] (x : β)
open is_semiring_hom

@[simp] lemma eval₂_mul : (p * q).eval₂ f x = p.eval₂ f x * q.eval₂ f x :=
begin
  dunfold eval₂,
  rw [mul_def, finsupp.sum_mul _ p], simp only [finsupp.mul_sum _ q], rw [sum_sum_index],
  { apply sum_congr rfl, assume i hi, dsimp only, rw [sum_sum_index],
    { apply sum_congr rfl, assume j hj, dsimp only,
      rw [sum_single_index, map_mul f, pow_add],
      { simp only [mul_assoc, mul_left_comm] },
      { rw [map_zero f, zero_mul] } },
    { intro, rw [map_zero f, zero_mul] },
    { intros, rw [map_add f, add_mul] } },
  { intro, rw [map_zero f, zero_mul] },
  { intros, rw [map_add f, add_mul] }
end

instance eval₂.is_semiring_hom : is_semiring_hom (eval₂ f x) :=
⟨eval₂_zero _ _, eval₂_one _ _, λ _ _, eval₂_add _ _, λ _ _, eval₂_mul _ _⟩

lemma eval₂_pow (n : ℕ) : (p ^ n).eval₂ f x = p.eval₂ f x ^ n := map_pow _ _ _

lemma eval₂_sum (p : polynomial α) (g : ℕ → α → polynomial α) (x : β) :
  (p.sum g).eval₂ f x = p.sum (λ n a, (g n a).eval₂ f x) :=
finsupp.sum_sum_index (by simp [is_add_monoid_hom.map_zero f])
  (by intros; simp [right_distrib, is_add_monoid_hom.map_add f])

end eval₂

section eval
variable {x : α}

/-- `eval x p` is the evaluation of the polynomial `p` at `x` -/
def eval : α → polynomial α → α := eval₂ id

@[simp] lemma eval_C : (C a).eval x = a := eval₂_C _ _

@[simp] lemma eval_X : X.eval x = x := eval₂_X _ _

@[simp] lemma eval_zero : (0 : polynomial α).eval x = 0 :=  eval₂_zero _ _

@[simp] lemma eval_add : (p + q).eval x = p.eval x + q.eval x := eval₂_add _ _

@[simp] lemma eval_one : (1 : polynomial α).eval x = 1 := eval₂_one _ _

@[simp] lemma eval_mul : (p * q).eval x = p.eval x * q.eval x := eval₂_mul _ _

instance eval.is_semiring_hom : is_semiring_hom (eval x) := eval₂.is_semiring_hom _ _

@[simp] lemma eval_pow (n : ℕ) : (p ^ n).eval x = p.eval x ^ n := eval₂_pow _ _ _

lemma eval_sum (p : polynomial α) (f : ℕ → α → polynomial α) (x : α) :
  (p.sum f).eval x = p.sum (λ n a, (f n a).eval x) :=
eval₂_sum _ _ _ _

lemma eval₂_hom [comm_semiring β] (f : α → β) [is_semiring_hom f] (x : α) :
  p.eval₂ f (f x) = f (p.eval x) :=
polynomial.induction_on p
  (by simp)
  (by simp [is_semiring_hom.map_add f] {contextual := tt})
  (by simp [is_semiring_hom.map_mul f, eval_pow,
    is_semiring_hom.map_pow f, pow_succ', (mul_assoc _ _ _).symm] {contextual := tt})

/-- `is_root p x` implies `x` is a root of `p`. The evaluation of `p` at `x` is zero -/
def is_root (p : polynomial α) (a : α) : Prop := p.eval a = 0

instance : decidable (is_root p a) := by unfold is_root; apply_instance

@[simp] lemma is_root.def : is_root p a ↔ p.eval a = 0 := iff.rfl

lemma root_mul_left_of_is_root (p : polynomial α) {q : polynomial α} :
  is_root q a → is_root (p * q) a :=
λ H, by rw [is_root, eval_mul, is_root.def.1 H, mul_zero]

lemma root_mul_right_of_is_root {p : polynomial α} (q : polynomial α) :
  is_root p a → is_root (p * q) a :=
λ H, by rw [is_root, eval_mul, is_root.def.1 H, zero_mul]

lemma coeff_zero_eq_eval_zero (p : polynomial α) :
  coeff p 0 = p.eval 0 :=
calc coeff p 0 = coeff p 0 * 0 ^ 0 : by simp
... = p.eval 0 : eq.symm $
  finset.sum_eq_single _ (λ b _ hb, by simp [zero_pow (nat.pos_of_ne_zero hb)]) (by simp)

end eval

section comp

def comp (p q : polynomial α) : polynomial α := p.eval₂ C q

lemma eval₂_comp [comm_semiring β] (f : α → β) [is_semiring_hom f] {x : β} :
  (p.comp q).eval₂ f x = p.eval₂ f (q.eval₂ f x) :=
show (p.sum (λ e a, C a * q ^ e)).eval₂ f x = p.eval₂ f (eval₂ f x q),
by simp only [eval₂_mul, eval₂_C, eval₂_pow, eval₂_sum]; refl

lemma eval_comp : (p.comp q).eval a = p.eval (q.eval a) := eval₂_comp _

@[simp] lemma comp_X : p.comp X = p :=
begin
  refine polynomial.ext.2 (λ n, _),
  rw [comp, eval₂],
  conv in (C _ * _) { rw ← single_eq_C_mul_X },
  rw finsupp.sum_single
end

@[simp] lemma X_comp : X.comp p = p := eval₂_X _ _

@[simp] lemma comp_C : p.comp (C a) = C (p.eval a) :=
begin
  dsimp [comp, eval₂, eval, finsupp.sum],
  rw [← sum_hom (@C α _ _)],
  apply finset.sum_congr rfl; simp
end

@[simp] lemma C_comp : (C a).comp p = C a := eval₂_C _ _

@[simp] lemma comp_zero : p.comp (0 : polynomial α) = C (p.eval 0) :=
by rw [← C_0, comp_C]

@[simp] lemma zero_comp : comp (0 : polynomial α) p = 0 :=
by rw [← C_0, C_comp]

@[simp] lemma comp_one : p.comp 1 = C (p.eval 1) :=
by rw [← C_1, comp_C]

@[simp] lemma one_comp : comp (1 : polynomial α) p = 1 :=
by rw [← C_1, C_comp]

instance : is_semiring_hom (λ q : polynomial α, q.comp p) :=
by unfold comp; apply_instance

@[simp] lemma add_comp : (p + q).comp r = p.comp r + q.comp r := eval₂_add _ _
@[simp] lemma mul_comp : (p * q).comp r = p.comp r * q.comp r := eval₂_mul _ _

end comp

section map
variables [comm_semiring β] [decidable_eq β]
variables (f : α → β)

/-- `map f p` maps a polynomial `p` across a ring hom `f` -/
def map : polynomial α → polynomial β := eval₂ (C ∘ f) X

variables [is_semiring_hom f]

@[simp] lemma map_C : (C a).map f = C (f a) := eval₂_C _ _

@[simp] lemma map_X : X.map f = X := eval₂_X _ _

@[simp] lemma map_zero : (0 : polynomial α).map f = 0 :=  eval₂_zero _ _

@[simp] lemma map_add : (p + q).map f = p.map f + q.map f := eval₂_add _ _

@[simp] lemma map_one : (1 : polynomial α).map f = 1 := eval₂_one _ _

@[simp] lemma map_mul : (p * q).map f = p.map f * q.map f := eval₂_mul _ _

instance map.is_semiring_hom : is_semiring_hom (map f) := eval₂.is_semiring_hom _ _

lemma map_pow (n : ℕ) : (p ^ n).map f = p.map f ^ n := eval₂_pow _ _ _

lemma coeff_map (n : ℕ) : coeff (p.map f) n = f (coeff p n) :=
begin
  rw [map, eval₂, coeff_sum],
  conv_rhs { rw [← sum_C_mul_X_eq p, coeff_sum, finsupp.sum,
    ← finset.sum_hom f], },
  refine finset.sum_congr rfl (λ x hx, _),
  simp [function.comp, coeff_C_mul_X, is_semiring_hom.map_mul f],
  split_ifs; simp [is_semiring_hom.map_zero f],
end

lemma map_map {γ : Type*} [comm_semiring γ] [decidable_eq γ] (g : β → γ) [is_semiring_hom g]
  (p : polynomial α) : (p.map f).map g = p.map (λ x, g (f x)) :=
polynomial.ext.2 (by simp [coeff_map])

lemma eval₂_map {γ : Type*} [comm_semiring γ] (g : β → γ) [is_semiring_hom g] (x : γ) :
  (p.map f).eval₂ g x = p.eval₂ (λ y, g (f y)) x :=
polynomial.induction_on p
  (by simp)
  (by simp [is_semiring_hom.map_add f] {contextual := tt})
  (by simp [is_semiring_hom.map_mul f,
    is_semiring_hom.map_pow f, pow_succ', (mul_assoc _ _ _).symm] {contextual := tt})

lemma eval_map (x : β) : (p.map f).eval x = p.eval₂ f x := eval₂_map _ _ _

@[simp] lemma map_id : p.map id = p := by simp [id, polynomial.ext, coeff_map]

end map

/-- `leading_coeff p` gives the coefficient of the highest power of `X` in `p`-/
def leading_coeff (p : polynomial α) : α := coeff p (nat_degree p)

/-- a polynomial is `monic` if its leading coefficient is 1 -/
def monic (p : polynomial α) := leading_coeff p = (1 : α)

lemma monic.def : monic p ↔ leading_coeff p = 1 := iff.rfl

instance monic.decidable : decidable (monic p) :=
by unfold monic; apply_instance

@[simp] lemma degree_zero : degree (0 : polynomial α) = ⊥ := rfl

@[simp] lemma nat_degree_zero : nat_degree (0 : polynomial α) = 0 := rfl

@[simp] lemma degree_C (ha : a ≠ 0) : degree (C a) = (0 : with_bot ℕ) :=
show sup (ite (a = 0) ∅ {0}) some = 0, by rw if_neg ha; refl

lemma degree_C_le : degree (C a) ≤ (0 : with_bot ℕ) :=
by by_cases h : a = 0; [rw [h, C_0], rw [degree_C h]]; [exact bot_le, exact le_refl _]

lemma degree_one_le : degree (1 : polynomial α) ≤ (0 : with_bot ℕ) :=
by rw [← C_1]; exact degree_C_le

lemma degree_eq_bot : degree p = ⊥ ↔ p = 0 :=
⟨λ h, by rw [degree, ← max_eq_sup_with_bot] at h;
  exact support_eq_empty.1 (max_eq_none.1 h),
λ h, h.symm ▸ rfl⟩

lemma degree_eq_nat_degree (hp : p ≠ 0) : degree p = (nat_degree p : with_bot ℕ) :=
let ⟨n, hn⟩ :=
  classical.not_forall.1 (mt option.eq_none_iff_forall_not_mem.2 (mt degree_eq_bot.1 hp)) in
have hn : degree p = some n := not_not.1 hn,
by rw [nat_degree, hn]; refl

lemma nat_degree_eq_of_degree_eq_some {p : polynomial α} {n : ℕ}
  (h : degree p = n) : nat_degree p = n :=
have hp0 : p ≠ 0, from λ hp0, by rw hp0 at h; exact option.no_confusion h,
option.some_inj.1 $ show (nat_degree p : with_bot ℕ) = n,
  by rwa [← degree_eq_nat_degree hp0]

@[simp] lemma degree_le_nat_degree : degree p ≤ nat_degree p :=
begin
  by_cases hp : p = 0, { rw hp, exact bot_le },
  rw [degree_eq_nat_degree hp],
  exact le_refl _
end

lemma nat_degree_eq_of_degree_eq [comm_semiring β] [decidable_eq β] {q : polynomial β}
  (h : degree p = degree q) : nat_degree p = nat_degree q :=
by unfold nat_degree; rw h

lemma le_degree_of_ne_zero (h : coeff p n ≠ 0) : (n : with_bot ℕ) ≤ degree p :=
show @has_le.le (with_bot ℕ) _ (some n : with_bot ℕ) (p.support.sup some : with_bot ℕ),
from finset.le_sup (finsupp.mem_support_iff.2 h)

lemma le_nat_degree_of_ne_zero (h : coeff p n ≠ 0) : n ≤ nat_degree p :=
begin
  rw [← with_bot.coe_le_coe, ← degree_eq_nat_degree],
  exact le_degree_of_ne_zero h,
  { assume h, subst h, exact h rfl }
end

lemma degree_le_degree (h : coeff q (nat_degree p) ≠ 0) : degree p ≤ degree q :=
begin
  by_cases hp : p = 0,
  { rw hp, exact bot_le },
  { rw degree_eq_nat_degree hp, exact le_degree_of_ne_zero h }
end

@[simp] lemma nat_degree_C (a : α) : nat_degree (C a) = 0 :=
begin
  by_cases ha : a = 0,
  { have : C a = 0, { rw [ha, C_0] },
    rw [nat_degree, degree_eq_bot.2 this],
    refl },
  { rw [nat_degree, degree_C ha], refl }
end

@[simp] lemma nat_degree_one : nat_degree (1 : polynomial α) = 0 := nat_degree_C 1

@[simp] lemma degree_monomial (n : ℕ) (ha : a ≠ 0) : degree (C a * X ^ n) = n :=
by rw [← single_eq_C_mul_X, degree, support_single_ne_zero ha]; refl

lemma degree_monomial_le (n : ℕ) (a : α) : degree (C a * X ^ n) ≤ n :=
if h : a = 0 then by rw [h, C_0, zero_mul]; exact bot_le else le_of_eq (degree_monomial n h)

lemma coeff_eq_zero_of_degree_lt (h : degree p < n) : coeff p n = 0 :=
not_not.1 (mt le_degree_of_ne_zero (not_le_of_gt h))

lemma coeff_nat_degree_eq_zero_of_degree_lt (h : degree p < degree q) : coeff p (nat_degree q) = 0 :=
coeff_eq_zero_of_degree_lt (lt_of_lt_of_le h degree_le_nat_degree)

lemma ne_zero_of_degree_gt {n : with_bot ℕ} (h : n < degree p) : p ≠ 0 :=
mt degree_eq_bot.2 (ne.symm (ne_of_lt (lt_of_le_of_lt bot_le h)))

lemma eq_C_of_degree_le_zero (h : degree p ≤ 0) : p = C (coeff p 0) :=
begin
  refine polynomial.ext.2 (λ n, _),
  cases n,
  { refl },
  { have : degree p < ↑(nat.succ n) := lt_of_le_of_lt h (with_bot.some_lt_some.2 (nat.succ_pos _)),
    rw [coeff_C, if_neg (nat.succ_ne_zero _), coeff_eq_zero_of_degree_lt this] }
end

lemma eq_C_of_degree_eq_zero (h : degree p = 0) : p = C (coeff p 0) :=
eq_C_of_degree_le_zero (h ▸ le_refl _)

lemma degree_add_le (p q : polynomial α) : degree (p + q) ≤ max (degree p) (degree q) :=
calc degree (p + q) = ((p + q).support).sup some : rfl
  ... ≤ (p.support ∪ q.support).sup some : sup_mono support_add
  ... = p.support.sup some ⊔ q.support.sup some : sup_union
  ... = _ : with_bot.sup_eq_max _ _

@[simp] lemma leading_coeff_zero : leading_coeff (0 : polynomial α) = 0 := rfl

@[simp] lemma leading_coeff_eq_zero : leading_coeff p = 0 ↔ p = 0 :=
⟨λ h, by_contradiction $ λ hp, mt mem_support_iff.1
  (not_not.2 h) (mem_of_max (degree_eq_nat_degree hp)),
λ h, h.symm ▸ leading_coeff_zero⟩

lemma leading_coeff_eq_zero_iff_deg_eq_bot : leading_coeff p = 0 ↔ degree p = ⊥ :=
by rw [leading_coeff_eq_zero, degree_eq_bot]

lemma degree_add_eq_of_degree_lt (h : degree p < degree q) : degree (p + q) = degree q :=
le_antisymm (max_eq_right_of_lt h ▸ degree_add_le _ _) $ degree_le_degree $
  begin
    rw [coeff_add, coeff_nat_degree_eq_zero_of_degree_lt h, zero_add],
    exact mt leading_coeff_eq_zero.1 (ne_zero_of_degree_gt h)
  end

lemma degree_add_eq_of_leading_coeff_add_ne_zero (h : leading_coeff p + leading_coeff q ≠ 0) :
  degree (p + q) = max p.degree q.degree :=
le_antisymm (degree_add_le _ _) $
  match lt_trichotomy (degree p) (degree q) with
  | or.inl hlt :=
    by rw [degree_add_eq_of_degree_lt hlt, max_eq_right_of_lt hlt]; exact le_refl _
  | or.inr (or.inl heq) :=
    le_of_not_gt $
      assume hlt : max (degree p) (degree q) > degree (p + q),
      h $ show leading_coeff p + leading_coeff q = 0,
      begin
        rw [heq, max_self] at hlt,
        rw [leading_coeff, leading_coeff, nat_degree_eq_of_degree_eq heq, ← coeff_add],
        exact coeff_nat_degree_eq_zero_of_degree_lt hlt
      end
  | or.inr (or.inr hlt) :=
    by rw [add_comm, degree_add_eq_of_degree_lt hlt, max_eq_left_of_lt hlt]; exact le_refl _
  end

lemma degree_erase_le (p : polynomial α) (n : ℕ) : degree (p.erase n) ≤ degree p :=
sup_mono (erase_subset _ _)

lemma degree_erase_lt (hp : p ≠ 0) : degree (p.erase (nat_degree p)) < degree p :=
lt_of_le_of_ne (degree_erase_le _ _) $
  (degree_eq_nat_degree hp).symm ▸ λ h, not_mem_erase _ _ (mem_of_max h)

lemma degree_sum_le [decidable_eq β] (s : finset β) (f : β → polynomial α) :
  degree (s.sum f) ≤ s.sup (λ b, degree (f b)) :=
finset.induction_on s (by simp only [sum_empty, sup_empty, degree_zero, le_refl]) $
  assume a s has ih,
  calc degree (sum (insert a s) f) ≤ max (degree (f a)) (degree (s.sum f)) :
    by rw sum_insert has; exact degree_add_le _ _
  ... ≤ _ : by rw [sup_insert, with_bot.sup_eq_max]; exact max_le_max (le_refl _) ih

lemma degree_mul_le (p q : polynomial α) : degree (p * q) ≤ degree p + degree q :=
calc degree (p * q) ≤ (p.support).sup (λi, degree (sum q (λj a, C (coeff p i * a) * X ^ (i + j)))) :
    by simp only [single_eq_C_mul_X.symm]; exact degree_sum_le _ _
  ... ≤ p.support.sup (λi, q.support.sup (λj, degree (C (coeff p i * coeff q j) * X ^ (i + j)))) :
    finset.sup_mono_fun (assume i hi,  degree_sum_le _ _)
  ... ≤ degree p + degree q :
    begin
      refine finset.sup_le (λ a ha, finset.sup_le (λ b hb, le_trans (degree_monomial_le _ _) _)),
      rw [with_bot.coe_add],
      rw mem_support_iff at ha hb,
      exact add_le_add' (le_degree_of_ne_zero ha) (le_degree_of_ne_zero hb)
    end

lemma degree_pow_le (p : polynomial α) : ∀ n, degree (p ^ n) ≤ add_monoid.smul n (degree p)
| 0     := by rw [pow_zero, add_monoid.zero_smul]; exact degree_one_le
| (n+1) := calc degree (p ^ (n + 1)) ≤ degree p + degree (p ^ n) :
    by rw pow_succ; exact degree_mul_le _ _
  ... ≤ _ : by rw succ_smul; exact add_le_add' (le_refl _) (degree_pow_le _)

@[simp] lemma leading_coeff_monomial (a : α) (n : ℕ) : leading_coeff (C a * X ^ n) = a :=
begin
  by_cases ha : a = 0,
  { simp only [ha, C_0, zero_mul, leading_coeff_zero] },
  { rw [leading_coeff, nat_degree, degree_monomial _ ha, ← single_eq_C_mul_X],
    exact @finsupp.single_eq_same _ _ _ _ _ n a }
end

@[simp] lemma leading_coeff_C (a : α) : leading_coeff (C a) = a :=
suffices leading_coeff (C a * X^0) = a, by rwa [pow_zero, mul_one] at this,
leading_coeff_monomial a 0

@[simp] lemma leading_coeff_X : leading_coeff (X : polynomial α) = 1 :=
suffices leading_coeff (C (1:α) * X^1) = 1, by rwa [C_1, pow_one, one_mul] at this,
leading_coeff_monomial 1 1

@[simp] lemma monic_X : monic (X : polynomial α) := leading_coeff_X

@[simp] lemma leading_coeff_one : leading_coeff (1 : polynomial α) = 1 :=
suffices leading_coeff (C (1:α) * X^0) = 1, by rwa [C_1, pow_zero, mul_one] at this,
leading_coeff_monomial 1 0

@[simp] lemma monic_one : monic (1 : polynomial α) := leading_coeff_C _

lemma leading_coeff_add_of_degree_lt (h : degree p < degree q) :
  leading_coeff (p + q) = leading_coeff q :=
have coeff p (nat_degree q) = 0, from coeff_nat_degree_eq_zero_of_degree_lt h,
by simp only [leading_coeff, nat_degree_eq_of_degree_eq (degree_add_eq_of_degree_lt h),
  this, coeff_add, zero_add]

lemma leading_coeff_add_of_degree_eq (h : degree p = degree q)
  (hlc : leading_coeff p + leading_coeff q ≠ 0) :
  leading_coeff (p + q) = leading_coeff p + leading_coeff q :=
have nat_degree (p + q) = nat_degree p,
  by apply nat_degree_eq_of_degree_eq; rw [degree_add_eq_of_leading_coeff_add_ne_zero hlc, h, max_self],
by simp only [leading_coeff, this, nat_degree_eq_of_degree_eq h, coeff_add]

@[simp] lemma coeff_mul_degree_add_degree (p q : polynomial α) :
  coeff (p * q) (nat_degree p + nat_degree q) = leading_coeff p * leading_coeff q :=
calc coeff (p * q) (nat_degree p + nat_degree q) =
    (range (nat_degree p + nat_degree q + 1)).sum
    (λ k, coeff p k * coeff q (nat_degree p + nat_degree q - k)) : coeff_mul_left _ _ _
... = coeff p (nat_degree p) * coeff q (nat_degree p + nat_degree q - nat_degree p) :
  finset.sum_eq_single _ (λ n hn₁ hn₂, (le_total n (nat_degree p)).elim
    (λ h, have degree q < (nat_degree p + nat_degree q - n : ℕ),
        from lt_of_le_of_lt degree_le_nat_degree
          (with_bot.coe_lt_coe.2 (nat.lt_sub_left_iff_add_lt.2
            (add_lt_add_right (lt_of_le_of_ne h hn₂) _))),
      by simp [coeff_eq_zero_of_degree_lt this])
    (λ h, have degree p < n, from lt_of_le_of_lt degree_le_nat_degree
        (with_bot.coe_lt_coe.2 (lt_of_le_of_ne h hn₂.symm)),
      by simp [coeff_eq_zero_of_degree_lt this]))
    (λ h, false.elim (h (mem_range.2 (lt_of_le_of_lt (nat.le_add_right _ _) (nat.lt_succ_self _)))))
... = _ : by simp [leading_coeff, nat.add_sub_cancel_left]

lemma degree_mul_eq' (h : leading_coeff p * leading_coeff q ≠ 0) :
  degree (p * q) = degree p + degree q :=
have hp : p ≠ 0 := by refine mt _ h; exact λ hp, by rw [hp, leading_coeff_zero, zero_mul],
have hq : q ≠ 0 := by refine mt _ h; exact λ hq, by rw [hq, leading_coeff_zero, mul_zero],
le_antisymm (degree_mul_le _ _)
begin
  rw [degree_eq_nat_degree hp, degree_eq_nat_degree hq],
  refine le_degree_of_ne_zero _,
  rwa coeff_mul_degree_add_degree
end

lemma nat_degree_mul_eq' (h : leading_coeff p * leading_coeff q ≠ 0) :
  nat_degree (p * q) = nat_degree p + nat_degree q :=
have hp : p ≠ 0 := mt leading_coeff_eq_zero.2 (λ h₁, h $ by rw [h₁, zero_mul]),
have hq : q ≠ 0 := mt leading_coeff_eq_zero.2 (λ h₁, h $ by rw [h₁, mul_zero]),
have hpq : p * q ≠ 0 := λ hpq, by rw [← coeff_mul_degree_add_degree, hpq, coeff_zero] at h;
  exact h rfl,
option.some_inj.1 (show (nat_degree (p * q) : with_bot ℕ) = nat_degree p + nat_degree q,
  by rw [← degree_eq_nat_degree hpq, degree_mul_eq' h, degree_eq_nat_degree hp, degree_eq_nat_degree hq])

lemma leading_coeff_mul' (h : leading_coeff p * leading_coeff q ≠ 0) :
  leading_coeff (p * q) = leading_coeff p * leading_coeff q :=
begin
  unfold leading_coeff,
  rw [nat_degree_mul_eq' h, coeff_mul_degree_add_degree],
  refl
end

lemma leading_coeff_pow' : leading_coeff p ^ n ≠ 0 →
  leading_coeff (p ^ n) = leading_coeff p ^ n :=
nat.rec_on n (by simp) $
λ n ih h,
have h₁ : leading_coeff p ^ n ≠ 0 :=
  λ h₁, h $ by rw [pow_succ, h₁, mul_zero],
have h₂ : leading_coeff p * leading_coeff (p ^ n) ≠ 0 :=
  by rwa [pow_succ, ← ih h₁] at h,
by rw [pow_succ, pow_succ, leading_coeff_mul' h₂, ih h₁]

lemma degree_pow_eq' : ∀ {n}, leading_coeff p ^ n ≠ 0 →
  degree (p ^ n) = add_monoid.smul n (degree p)
| 0     := λ h, by rw [pow_zero, ← C_1] at *;
  rw [degree_C h, add_monoid.zero_smul]
| (n+1) := λ h,
have h₁ : leading_coeff p ^ n ≠ 0 := λ h₁, h $
  by rw [pow_succ, h₁, mul_zero],
have h₂ : leading_coeff p * leading_coeff (p ^ n) ≠ 0 :=
  by rwa [pow_succ, ← leading_coeff_pow' h₁] at h,
by rw [pow_succ, degree_mul_eq' h₂, succ_smul, degree_pow_eq' h₁]

lemma nat_degree_pow_eq' {n : ℕ} (h : leading_coeff p ^ n ≠ 0) :
  nat_degree (p ^ n) = n * nat_degree p :=
if hp0 : p = 0 then
  if hn0 : n = 0 then by simp *
  else by rw [hp0, zero_pow (nat.pos_of_ne_zero hn0)]; simp
else
have hpn : p ^ n ≠ 0, from λ hpn0,  have h1 : _ := h,
  by rw [← leading_coeff_pow' h1, hpn0, leading_coeff_zero] at h;
  exact h rfl,
option.some_inj.1 $ show (nat_degree (p ^ n) : with_bot ℕ) = (n * nat_degree p : ℕ),
  by rw [← degree_eq_nat_degree hpn, degree_pow_eq' h, degree_eq_nat_degree hp0,
    ← with_bot.coe_smul]; simp

@[simp] lemma leading_coeff_X_pow : ∀ n : ℕ, leading_coeff ((X : polynomial α) ^ n) = 1
| 0 := by simp
| (n+1) :=
if h10 : (1 : α) = 0
then by rw [pow_succ, ← one_mul X, ← C_1, h10]; simp
else
have h : leading_coeff (X : polynomial α) * leading_coeff (X ^ n) ≠ 0,
  by rw [leading_coeff_X, leading_coeff_X_pow n, one_mul];
    exact h10,
by rw [pow_succ, leading_coeff_mul' h, leading_coeff_X, leading_coeff_X_pow, one_mul]

lemma nat_degree_comp_le : nat_degree (p.comp q) ≤ nat_degree p * nat_degree q :=
if h0 : p.comp q = 0 then by rw [h0, nat_degree_zero]; exact nat.zero_le _
else with_bot.coe_le_coe.1 $
  calc ↑(nat_degree (p.comp q)) = degree (p.comp q) : (degree_eq_nat_degree h0).symm
  ... ≤ _ : degree_sum_le _ _
  ... ≤ _ : sup_le (λ n hn,
    calc degree (C (coeff p n) * q ^ n)
        ≤ degree (C (coeff p n)) + degree (q ^ n) : degree_mul_le _ _
    ... ≤ nat_degree (C (coeff p n)) + add_monoid.smul n (degree q) :
      add_le_add' degree_le_nat_degree (degree_pow_le _ _)
    ... ≤ nat_degree (C (coeff p n)) + add_monoid.smul n (nat_degree q) :
      add_le_add_left' (add_monoid.smul_le_smul_of_le_right
        (@degree_le_nat_degree _ _ _ q) n)
    ... = (n * nat_degree q : ℕ) :
     by rw [nat_degree_C, with_bot.coe_zero, zero_add, ← with_bot.coe_smul,
       add_monoid.smul_eq_mul]; simp
    ... ≤ (nat_degree p * nat_degree q : ℕ) : with_bot.coe_le_coe.2 $
      mul_le_mul_of_nonneg_right
        (le_nat_degree_of_ne_zero (finsupp.mem_support_iff.1 hn))
        (nat.zero_le _))

lemma degree_map_le [comm_semiring β] [decidable_eq β] (f : α → β) [is_semiring_hom f] :
  degree (p.map f) ≤ degree p :=
if h : p.map f = 0 then by simp [h]
else begin
  rw [degree_eq_nat_degree h],
  refine le_degree_of_ne_zero (mt (congr_arg f) _),
  rw [← coeff_map f, is_semiring_hom.map_zero f],
  exact mt leading_coeff_eq_zero.1 h
end

lemma subsingleton_of_monic_zero (h : monic (0 : polynomial α)) :
  (∀ p q : polynomial α, p = q) ∧ (∀ a b : α, a = b) :=
by rw [monic.def, leading_coeff_zero] at h;
  exact ⟨λ p q, by rw [← mul_one p, ← mul_one q, ← C_1, ← h, C_0, mul_zero, mul_zero],
    λ a b, by rw [← mul_one a, ← mul_one b, ← h, mul_zero, mul_zero]⟩

lemma degree_map_eq_of_leading_coeff_ne_zero [comm_semiring β] [decidable_eq β] (f : α → β)
  [is_semiring_hom f] (hf : f (leading_coeff p) ≠ 0) : degree (p.map f) = degree p :=
le_antisymm (degree_map_le f) $
  have hp0 : p ≠ 0, from λ hp0, by simpa [hp0, is_semiring_hom.map_zero f] using hf,
  begin
    rw [degree_eq_nat_degree hp0],
    refine le_degree_of_ne_zero _,
    rw [coeff_map], exact hf
  end

lemma degree_map_eq_of_injective [comm_semiring β] [decidable_eq β] (f : α → β) [is_semiring_hom f]
  (hf : function.injective f) : degree (p.map f) = degree p :=
if h : p = 0 then by simp [h]
else degree_map_eq_of_leading_coeff_ne_zero _
  (by rw [← is_semiring_hom.map_zero f]; exact mt hf.eq_iff.1
    (mt leading_coeff_eq_zero.1 h))

lemma monic_map [comm_semiring β] [decidable_eq β] (f : α → β)
  [is_semiring_hom f] (hp : monic p) : monic (p.map f) :=
if h : (0 : β) = 1 then
  by haveI := subsingleton_of_zero_eq_one β h;
  exact subsingleton.elim _ _
else
have f (leading_coeff p) ≠ 0,
  by rwa [show _ = _, from hp, is_semiring_hom.map_one f, ne.def, eq_comm],
by erw [monic, leading_coeff, nat_degree_eq_of_degree_eq
    (degree_map_eq_of_leading_coeff_ne_zero f this), coeff_map,
    ← leading_coeff, show _ = _, from hp, is_semiring_hom.map_one f]

lemma zero_le_degree_iff {p : polynomial α} : 0 ≤ degree p ↔ p ≠ 0 :=
by rw [ne.def, ← degree_eq_bot];
  cases degree p; exact dec_trivial

@[simp] lemma coeff_mul_X_zero (p : polynomial α) : coeff (p * X) 0 = 0 :=
by rw [coeff_mul_left, sum_range_succ]; simp

instance [subsingleton α] : subsingleton (polynomial α) :=
⟨λ _ _, polynomial.ext.2 (λ _, subsingleton.elim _ _)⟩

lemma ne_zero_of_monic_of_zero_ne_one (hp : monic p) (h : (0 : α) ≠ 1) :
  p ≠ 0 := mt (congr_arg leading_coeff) $ by rw [monic.def.1 hp, leading_coeff_zero]; cc

lemma eq_X_add_C_of_degree_le_one (h : degree p ≤ 1) :
  p = C (p.coeff 1) * X + C (p.coeff 0) :=
polynomial.ext.2 (λ n, nat.cases_on n (by simp)
  (λ n, nat.cases_on n (by simp [coeff_C])
    (λ m, have degree p < m.succ.succ, from lt_of_le_of_lt h dec_trivial,
      by simp [coeff_eq_zero_of_degree_lt this, coeff_C, nat.succ_ne_zero, coeff_X,
        nat.succ_inj', @eq_comm ℕ 0])))

<<<<<<< HEAD
lemma eq_X_add_C_of_degree_eq_one (h : degree p = 1) :
  p = C (p.leading_coeff) * X + C (p.coeff 0) :=
(eq_X_add_C_of_degree_le_one (show degree p ≤ 1, from h ▸ le_refl _)).trans
  (by simp [leading_coeff, nat_degree_eq_of_degree_eq_some h])
=======
theorem degree_C_mul_X_pow_le (r : α) (n : ℕ) : degree (C r * X^n) ≤ n :=
begin
  rw [← single_eq_C_mul_X],
  refine finset.sup_le (λ b hb, _),
  rw list.eq_of_mem_singleton (finsupp.support_single_subset hb),
  exact le_refl _
end

theorem degree_X_pow_le (n : ℕ) : degree (X^n : polynomial α) ≤ n :=
by simpa only [C_1, one_mul] using degree_C_mul_X_pow_le (1:α) n

theorem degree_X_le : degree (X : polynomial α) ≤ 1 :=
by simpa only [C_1, one_mul, pow_one] using degree_C_mul_X_pow_le (1:α) 1

theorem monic_of_degree_le (n : ℕ) (H1 : degree p ≤ n) (H2 : coeff p n = 1) : monic p :=
decidable.by_cases
  (assume H : degree p < n, @subsingleton.elim _ (subsingleton_of_zero_eq_one α $
    H2 ▸ (coeff_eq_zero_of_degree_lt H).symm) _ _)
  (assume H : ¬degree p < n, by rwa [monic, leading_coeff, nat_degree, (lt_or_eq_of_le H1).resolve_left H])

theorem monic_X_pow_add {n : ℕ} (H : degree p ≤ n) : monic (X ^ (n+1) + p) :=
have H1 : degree p < n+1, from lt_of_le_of_lt H (with_bot.coe_lt_coe.2 (nat.lt_succ_self n)),
monic_of_degree_le (n+1)
  (le_trans (degree_add_le _ _) (max_le (degree_X_pow_le _) (le_of_lt H1)))
  (by rw [coeff_add, coeff_X_pow, if_pos rfl, coeff_eq_zero_of_degree_lt H1, add_zero])

theorem monic_X_add_C (x : α) : monic (X + C x) :=
pow_one (X : polynomial α) ▸ monic_X_pow_add degree_C_le

theorem degree_le_iff_coeff_zero (f : polynomial α) (n : with_bot ℕ) :
  degree f ≤ n ↔ ∀ m : ℕ, n < m → coeff f m = 0 :=
⟨λ (H : finset.sup (f.support) some ≤ n) m (Hm : n < (m : with_bot ℕ)), decidable.of_not_not $ λ H4,
  have H1 : m ∉ f.support,
    from λ H2, not_lt_of_ge ((finset.sup_le_iff.1 H) m H2 : ((m : with_bot ℕ) ≤ n)) Hm,
  H1 $ (finsupp.mem_support_to_fun f m).2 H4,
λ H, finset.sup_le $ λ b Hb, decidable.of_not_not $ λ Hn,
  (finsupp.mem_support_to_fun f b).1 Hb $ H b $ lt_of_not_ge Hn⟩

theorem nat_degree_le_of_degree_le {p : polynomial α} {n : ℕ}
  (H : degree p ≤ n) : nat_degree p ≤ n :=
show option.get_or_else (degree p) 0 ≤ n, from match degree p, H with
| none,     H := zero_le _
| (some d), H := with_bot.coe_le_coe.1 H
end

theorem leading_coeff_mul_X_pow {p : polynomial α} {n : ℕ} :
  leading_coeff (p * X ^ n) = leading_coeff p :=
decidable.by_cases
  (assume H : leading_coeff p = 0, by rw [H, leading_coeff_eq_zero.1 H, zero_mul, leading_coeff_zero])
  (assume H : leading_coeff p ≠ 0,
    by rw [leading_coeff_mul', leading_coeff_X_pow, mul_one];
      rwa [leading_coeff_X_pow, mul_one])
>>>>>>> 45787967

end comm_semiring

section comm_ring
variables [comm_ring α] [decidable_eq α] {p q : polynomial α}
instance : comm_ring (polynomial α) := finsupp.to_comm_ring
instance : has_scalar α (polynomial α) := finsupp.to_has_scalar
-- TODO if this becomes a semimodule then the below lemma could be proved for semimodules
instance : module α (polynomial α) := finsupp.to_module ℕ α

-- TODO -- this is OK for semimodules
@[simp] lemma coeff_smul (p : polynomial α) (r : α) (n : ℕ) :
coeff (r • p) n = r * coeff p n := finsupp.smul_apply

-- TODO -- this is OK for semimodules
lemma C_mul' (a : α) (f : polynomial α) : C a * f = a • f :=
ext.2 $ λ n, coeff_C_mul f

variable (α)
def lcoeff (n : ℕ) : polynomial α →ₗ α :=
{ to_fun := λ f, coeff f n,
  add := λ f g, coeff_add f g n,
  smul := λ r p, coeff_smul p r n }
variable {α}

@[simp] lemma lcoeff_apply (n : ℕ) (f : polynomial α) : lcoeff α n f = coeff f n := rfl

instance C.is_ring_hom : is_ring_hom (@C α _ _) := by apply is_ring_hom.of_semiring

@[simp] lemma C_neg : C (-a) = -C a := is_ring_hom.map_neg C

@[simp] lemma C_sub : C (a - b) = C a - C b := is_ring_hom.map_sub C

instance eval₂.is_ring_hom {β} [comm_ring β]
  (f : α → β) [is_ring_hom f] {x : β} : is_ring_hom (eval₂ f x) :=
by apply is_ring_hom.of_semiring

instance eval.is_ring_hom {x : α} : is_ring_hom (eval x) := eval₂.is_ring_hom _

instance map.is_ring_hom {β} [comm_ring β] [decidable_eq β]
  (f : α → β) [is_ring_hom f] : is_ring_hom (map f) :=
eval₂.is_ring_hom (C ∘ f)

@[simp] lemma map_sub {β} [comm_ring β] [decidable_eq β]
  (f : α → β) [is_ring_hom f] : (p - q).map f = p.map f - q.map f := is_ring_hom.map_sub _

@[simp] lemma map_neg {β} [comm_ring β] [decidable_eq β]
  (f : α → β) [is_ring_hom f] : (-p).map f = -(p.map f) := is_ring_hom.map_neg _

@[simp] lemma degree_neg (p : polynomial α) : degree (-p) = degree p :=
by unfold degree; rw support_neg

@[simp] lemma coeff_neg (p : polynomial α) (n : ℕ) : coeff (-p) n = -coeff p n := rfl

@[simp] lemma coeff_sub (p q : polynomial α) (n : ℕ) : coeff (p - q) n = coeff p n - coeff q n := rfl

@[simp] lemma eval_neg (p : polynomial α) (x : α) : (-p).eval x = -p.eval x :=
is_ring_hom.map_neg _

@[simp] lemma eval_sub (p q : polynomial α) (x : α) : (p - q).eval x = p.eval x - q.eval x :=
is_ring_hom.map_sub _

lemma degree_sub_lt (hd : degree p = degree q)
  (hp0 : p ≠ 0) (hlc : leading_coeff p = leading_coeff q) :
  degree (p - q) < degree p :=
have hp : single (nat_degree p) (leading_coeff p) + p.erase (nat_degree p) = p :=
  finsupp.single_add_erase,
have hq : single (nat_degree q) (leading_coeff q) + q.erase (nat_degree q) = q :=
  finsupp.single_add_erase,
have hd' : nat_degree p = nat_degree q := by unfold nat_degree; rw hd,
have hq0 : q ≠ 0 := mt degree_eq_bot.2 (hd ▸ mt degree_eq_bot.1 hp0),
calc degree (p - q) = degree (erase (nat_degree q) p + -erase (nat_degree q) q) :
  by conv {to_lhs, rw [← hp, ← hq, hlc, hd', add_sub_add_left_eq_sub, sub_eq_add_neg]}
... ≤ max (degree (erase (nat_degree q) p)) (degree (erase (nat_degree q) q))
  : degree_neg (erase (nat_degree q) q) ▸ degree_add_le _ _
... < degree p : max_lt_iff.2 ⟨hd' ▸ degree_erase_lt hp0, hd.symm ▸ degree_erase_lt hq0⟩

instance : has_well_founded (polynomial α) := ⟨_, degree_lt_wf⟩

lemma ne_zero_of_ne_zero_of_monic (hp : p ≠ 0) (hq : monic q) : q ≠ 0
| h := begin
  rw [h, monic.def, leading_coeff_zero] at hq,
  rw [← mul_one p, ← C_1, ← hq, C_0, mul_zero] at hp,
  exact hp rfl
end

lemma div_wf_lemma (h : degree q ≤ degree p ∧ p ≠ 0) (hq : monic q) :
  degree (p - C (leading_coeff p) * X ^ (nat_degree p - nat_degree q) * q) < degree p :=
have hp : leading_coeff p ≠ 0 := mt leading_coeff_eq_zero.1 h.2,
have hpq : leading_coeff (C (leading_coeff p) * X ^ (nat_degree p - nat_degree q)) *
    leading_coeff q ≠ 0,
  by rwa [leading_coeff_monomial, monic.def.1 hq, mul_one],
if h0 : p - C (leading_coeff p) * X ^ (nat_degree p - nat_degree q) * q = 0
then h0.symm ▸ (lt_of_not_ge $ mt le_bot_iff.1 (mt degree_eq_bot.1 h.2))
else
  have hq0 : q ≠ 0 := ne_zero_of_ne_zero_of_monic h.2 hq,
  have hlt : nat_degree q ≤ nat_degree p := with_bot.coe_le_coe.1
    (by rw [← degree_eq_nat_degree h.2, ← degree_eq_nat_degree hq0];
    exact h.1),
  degree_sub_lt
  (by rw [degree_mul_eq' hpq, degree_monomial _ hp, degree_eq_nat_degree h.2,
      degree_eq_nat_degree hq0, ← with_bot.coe_add, nat.sub_add_cancel hlt])
  h.2
  (by rw [leading_coeff_mul' hpq, leading_coeff_monomial, monic.def.1 hq, mul_one])

def div_mod_by_monic_aux : Π (p : polynomial α) {q : polynomial α},
  monic q → polynomial α × polynomial α
| p := λ q hq, if h : degree q ≤ degree p ∧ p ≠ 0 then
  let z := C (leading_coeff p) * X^(nat_degree p - nat_degree q)  in
  have wf : _ := div_wf_lemma h hq,
  let dm := div_mod_by_monic_aux (p - z * q) hq in
  ⟨z + dm.1, dm.2⟩
  else ⟨0, p⟩
using_well_founded {dec_tac := tactic.assumption}

/-- `div_by_monic` gives the quotient of `p` by a monic polynomial `q`. -/
def div_by_monic (p q : polynomial α) : polynomial α :=
if hq : monic q then (div_mod_by_monic_aux p hq).1 else 0

/-- `mod_by_monic` gives the remainder of `p` by a monic polynomial `q`. -/
def mod_by_monic (p q : polynomial α) : polynomial α :=
if hq : monic q then (div_mod_by_monic_aux p hq).2 else p

infixl  ` /ₘ ` : 70 := div_by_monic

infixl ` %ₘ ` : 70 := mod_by_monic

lemma degree_mod_by_monic_lt : ∀ (p : polynomial α) {q : polynomial α} (hq : monic q)
  (hq0 : q ≠ 0), degree (p %ₘ q) < degree q
| p := λ q hq hq0,
if h : degree q ≤ degree p ∧ p ≠ 0 then
  have wf : _ := div_wf_lemma ⟨h.1, h.2⟩ hq,
  have degree ((p - C (leading_coeff p) * X ^ (nat_degree p - nat_degree q) * q) %ₘ q) < degree q :=
      degree_mod_by_monic_lt (p - C (leading_coeff p) * X ^ (nat_degree p - nat_degree q) * q)
      hq hq0,
  begin
    unfold mod_by_monic at this ⊢,
    unfold div_mod_by_monic_aux,
    rw dif_pos hq at this ⊢,
    rw if_pos h,
    exact this
  end
else
  or.cases_on (not_and_distrib.1 h) begin
    unfold mod_by_monic div_mod_by_monic_aux,
    rw [dif_pos hq, if_neg h],
    exact lt_of_not_ge,
  end
  begin
    assume hp,
    unfold mod_by_monic div_mod_by_monic_aux,
    rw [dif_pos hq, if_neg h, not_not.1 hp],
    exact lt_of_le_of_ne bot_le
      (ne.symm (mt degree_eq_bot.1 hq0)),
  end
using_well_founded {dec_tac := tactic.assumption}

lemma mod_by_monic_eq_sub_mul_div : ∀ (p : polynomial α) {q : polynomial α} (hq : monic q),
  p %ₘ q = p - q * (p /ₘ q)
| p := λ q hq,
  if h : degree q ≤ degree p ∧ p ≠ 0 then
    have wf : _ := div_wf_lemma h hq,
    have ih : _ := mod_by_monic_eq_sub_mul_div
      (p - C (leading_coeff p) * X ^ (nat_degree p - nat_degree q) * q) hq,
    begin
      unfold mod_by_monic div_by_monic div_mod_by_monic_aux,
      rw [dif_pos hq, if_pos h],
      rw [mod_by_monic, dif_pos hq] at ih,
      refine ih.trans _,
      unfold div_by_monic,
      rw [dif_pos hq, dif_pos hq, if_pos h, mul_add, sub_add_eq_sub_sub, mul_comm]
    end
  else
    begin
      unfold mod_by_monic div_by_monic div_mod_by_monic_aux,
      rw [dif_pos hq, if_neg h, dif_pos hq, if_neg h, mul_zero, sub_zero]
    end
using_well_founded {dec_tac := tactic.assumption}

lemma mod_by_monic_add_div (p : polynomial α) {q : polynomial α} (hq : monic q) :
  p %ₘ q + q * (p /ₘ q) = p := eq_sub_iff_add_eq.1 (mod_by_monic_eq_sub_mul_div p hq)

@[simp] lemma zero_mod_by_monic (p : polynomial α) : 0 %ₘ p = 0 :=
begin
  unfold mod_by_monic div_mod_by_monic_aux,
  by_cases hp : monic p,
  { rw [dif_pos hp, if_neg (mt and.right (not_not_intro rfl))] },
  { rw [dif_neg hp] }
end

@[simp] lemma zero_div_by_monic (p : polynomial α) : 0 /ₘ p = 0 :=
begin
  unfold div_by_monic div_mod_by_monic_aux,
  by_cases hp : monic p,
  { rw [dif_pos hp, if_neg (mt and.right (not_not_intro rfl))] },
  { rw [dif_neg hp] }
end

@[simp] lemma mod_by_monic_zero (p : polynomial α) : p %ₘ 0 = p :=
if h : monic (0 : polynomial α) then (subsingleton_of_monic_zero h).1 _ _ else
by unfold mod_by_monic div_mod_by_monic_aux; rw dif_neg h

@[simp] lemma div_by_monic_zero (p : polynomial α) : p /ₘ 0 = 0 :=
if h : monic (0 : polynomial α) then (subsingleton_of_monic_zero h).1 _ _ else
by unfold div_by_monic div_mod_by_monic_aux; rw dif_neg h

lemma div_by_monic_eq_of_not_monic (p : polynomial α) (hq : ¬monic q) : p /ₘ q = 0 := dif_neg hq

lemma mod_by_monic_eq_of_not_monic (p : polynomial α) (hq : ¬monic q) : p %ₘ q = p := dif_neg hq

lemma mod_by_monic_eq_self_iff (hq : monic q) (hq0 : q ≠ 0) : p %ₘ q = p ↔ degree p < degree q :=
⟨λ h, h ▸ degree_mod_by_monic_lt _ hq hq0,
λ h, have ¬ degree q ≤ degree p := not_le_of_gt h,
  by unfold mod_by_monic div_mod_by_monic_aux; rw [dif_pos hq, if_neg (mt and.left this)]⟩

lemma div_by_monic_eq_zero_iff (hq : monic q) (hq0 : q ≠ 0) : p /ₘ q = 0 ↔ degree p < degree q :=
⟨λ h, by have := mod_by_monic_add_div p hq;
  rwa [h, mul_zero, add_zero, mod_by_monic_eq_self_iff hq hq0] at this,
λ h, have ¬ degree q ≤ degree p := not_le_of_gt h,
  by unfold div_by_monic div_mod_by_monic_aux; rw [dif_pos hq, if_neg (mt and.left this)]⟩

lemma degree_add_div_by_monic (hq : monic q) (h : degree q ≤ degree p) :
  degree q + degree (p /ₘ q) = degree p :=
if hq0 : q = 0 then
  have ∀ (p : polynomial α), p = 0,
    from λ p, (@subsingleton_of_monic_zero α _ _ (hq0 ▸ hq)).1 _ _,
  by rw [this (p /ₘ q), this p, this q]; refl
else
have hdiv0 : p /ₘ q ≠ 0 := by rwa [(≠), div_by_monic_eq_zero_iff hq hq0, not_lt],
have hlc : leading_coeff q * leading_coeff (p /ₘ q) ≠ 0 :=
  by rwa [monic.def.1 hq, one_mul, (≠), leading_coeff_eq_zero],
have hmod : degree (p %ₘ q) < degree (q * (p /ₘ q)) :=
  calc degree (p %ₘ q) < degree q : degree_mod_by_monic_lt _ hq hq0
  ... ≤ _ : by rw [degree_mul_eq' hlc, degree_eq_nat_degree hq0,
      degree_eq_nat_degree hdiv0, ← with_bot.coe_add, with_bot.coe_le_coe];
    exact nat.le_add_right _ _,
calc degree q + degree (p /ₘ q) = degree (q * (p /ₘ q)) : eq.symm (degree_mul_eq' hlc)
... = degree (p %ₘ q + q * (p /ₘ q)) : (degree_add_eq_of_degree_lt hmod).symm
... = _ : congr_arg _ (mod_by_monic_add_div _ hq)

lemma degree_div_by_monic_le (p q : polynomial α) : degree (p /ₘ q) ≤ degree p :=
if hp0 : p = 0 then by simp only [hp0, zero_div_by_monic, le_refl]
else if hq : monic q then
  have hq0 : q ≠ 0 := ne_zero_of_ne_zero_of_monic hp0 hq,
  if h : degree q ≤ degree p
  then by rw [← degree_add_div_by_monic hq h, degree_eq_nat_degree hq0,
      degree_eq_nat_degree (mt (div_by_monic_eq_zero_iff hq hq0).1 (not_lt.2 h))];
    exact with_bot.coe_le_coe.2 (nat.le_add_left _ _)
  else
    by unfold div_by_monic div_mod_by_monic_aux;
      simp only [dif_pos hq, h, false_and, if_false, degree_zero, bot_le]
else (div_by_monic_eq_of_not_monic p hq).symm ▸ bot_le

lemma degree_div_by_monic_lt (p : polynomial α) {q : polynomial α} (hq : monic q)
  (hp0 : p ≠ 0) (h0q : 0 < degree q) : degree (p /ₘ q) < degree p :=
have hq0 : q ≠ 0 := ne_zero_of_ne_zero_of_monic hp0 hq,
if hpq : degree p < degree q
then begin
  rw [(div_by_monic_eq_zero_iff hq hq0).2 hpq, degree_eq_nat_degree hp0],
  exact with_bot.bot_lt_some _
end
else begin
  rw [← degree_add_div_by_monic hq (not_lt.1 hpq), degree_eq_nat_degree hq0,
        degree_eq_nat_degree (mt (div_by_monic_eq_zero_iff hq hq0).1 hpq)],
  exact with_bot.coe_lt_coe.2 (nat.lt_add_of_pos_left
    (with_bot.coe_lt_coe.1 $ (degree_eq_nat_degree hq0) ▸ h0q))
end

lemma div_mod_by_monic_unique {f g} (q r : polynomial α) (hg : monic g)
  (h : r + g * q = f ∧ degree r < degree g) : f /ₘ g = q ∧ f %ₘ g = r :=
if hg0 : g = 0 then by split; exact (subsingleton_of_monic_zero
  (hg0 ▸ hg : monic (0 : polynomial α))).1 _ _
else
  have h₁ : r - f %ₘ g = -g * (q - f /ₘ g),
    from eq_of_sub_eq_zero
      (by rw [← sub_eq_zero_of_eq (h.1.trans (mod_by_monic_add_div f hg).symm)];
        simp [mul_add, mul_comm]),
  have h₂ : degree (r - f %ₘ g) = degree (g * (q - f /ₘ g)),
    by simp [h₁],
  have h₄ : degree (r - f %ₘ g) < degree g,
    from calc degree (r - f %ₘ g) ≤ max (degree r) (degree (-(f %ₘ g))) :
      degree_add_le _ _
    ... < degree g : max_lt_iff.2 ⟨h.2, by rw degree_neg; exact degree_mod_by_monic_lt _ hg hg0⟩,
  have h₅ : q - (f /ₘ g) = 0,
    from by_contradiction
      (λ hqf, not_le_of_gt h₄ $
        calc degree g ≤ degree g + degree (q - f /ₘ g) :
          by erw [degree_eq_nat_degree hg0, degree_eq_nat_degree hqf,
              with_bot.coe_le_coe];
            exact nat.le_add_right _ _
        ... = degree (r - f %ₘ g) :
          by rw [h₂, degree_mul_eq']; simpa [monic.def.1 hg]),
  ⟨eq.symm $ eq_of_sub_eq_zero h₅,
    eq.symm $ eq_of_sub_eq_zero $ by simpa [h₅] using h₁⟩

lemma map_mod_div_by_monic [comm_ring β] [decidable_eq β] (f : α → β) [is_semiring_hom f] (hq : monic q) :
  (p /ₘ q).map f = p.map f /ₘ q.map f ∧ (p %ₘ q).map f = p.map f %ₘ q.map f :=
if h01 : (0 : β) = 1 then by haveI := subsingleton_of_zero_eq_one β h01;
  exact ⟨subsingleton.elim _ _, subsingleton.elim _ _⟩
else
have h01α : (0 : α) ≠ 1, from mt (congr_arg f)
  (by rwa [is_semiring_hom.map_one f, is_semiring_hom.map_zero f]),
have map f p /ₘ map f q = map f (p /ₘ q) ∧ map f p %ₘ map f q = map f (p %ₘ q),
  from (div_mod_by_monic_unique ((p /ₘ q).map f) _ (monic_map f hq)
    ⟨eq.symm $ by rw [← map_mul, ← map_add, mod_by_monic_add_div _ hq],
    calc _ ≤ degree (p %ₘ q) : degree_map_le _
    ... < degree q : degree_mod_by_monic_lt _ hq
      $ (ne_zero_of_monic_of_zero_ne_one hq h01α)
    ... = _ : eq.symm $ degree_map_eq_of_leading_coeff_ne_zero _
      (by rw [monic.def.1 hq, is_semiring_hom.map_one f]; exact ne.symm h01)⟩),
⟨this.1.symm, this.2.symm⟩

lemma map_div_by_monic [comm_ring β] [decidable_eq β] (f : α → β) [is_semiring_hom f] (hq : monic q) :
  (p /ₘ q).map f = p.map f /ₘ q.map f :=
(map_mod_div_by_monic f hq).1

lemma map_mod_by_monic [comm_ring β] [decidable_eq β] (f : α → β) [is_semiring_hom f] (hq : monic q) :
  (p %ₘ q).map f = p.map f %ₘ q.map f :=
(map_mod_div_by_monic f hq).2

lemma dvd_iff_mod_by_monic_eq_zero (hq : monic q) : p %ₘ q = 0 ↔ q ∣ p :=
⟨λ h, by rw [← mod_by_monic_add_div p hq, h, zero_add];
  exact dvd_mul_right _ _,
λ h, if hq0 : q = 0 then by rw hq0 at hq;
  exact (subsingleton_of_monic_zero hq).1 _ _
  else
  let ⟨r, hr⟩ := exists_eq_mul_right_of_dvd h in
  by_contradiction (λ hpq0,
  have hmod : p %ₘ q = q * (r - p /ₘ q) :=
    by rw [mod_by_monic_eq_sub_mul_div _ hq, mul_sub, ← hr],
  have degree (q * (r - p /ₘ q)) < degree q :=
    hmod ▸ degree_mod_by_monic_lt _ hq hq0,
  have hrpq0 : leading_coeff (r - p /ₘ q) ≠ 0 :=
    λ h, hpq0 $ leading_coeff_eq_zero.1
      (by rw [hmod, leading_coeff_eq_zero.1 h, mul_zero, leading_coeff_zero]),
  have hlc : leading_coeff q * leading_coeff (r - p /ₘ q) ≠ 0 :=
    by rwa [monic.def.1 hq, one_mul],
  by rw [degree_mul_eq' hlc, degree_eq_nat_degree hq0,
      degree_eq_nat_degree (mt leading_coeff_eq_zero.2 hrpq0)] at this;
    exact not_lt_of_ge (nat.le_add_right _ _) (with_bot.some_lt_some.1 this))⟩

@[simp] lemma mod_by_monic_one (p : polynomial α) : p %ₘ 1 = 0 :=
(dvd_iff_mod_by_monic_eq_zero monic_one).2 (one_dvd _)

@[simp] lemma div_by_monic_one (p : polynomial α) : p /ₘ 1 = p :=
by conv_rhs { rw [← mod_by_monic_add_div p monic_one] }; simp

lemma degree_pos_of_root (hp : p ≠ 0) (h : is_root p a) : 0 < degree p :=
lt_of_not_ge $ λ hlt, begin
  have := eq_C_of_degree_le_zero hlt,
  rw [is_root, this, eval_C] at h,
  exact hp (finsupp.ext (λ n, show coeff p n = 0, from
    nat.cases_on n h (λ _, coeff_eq_zero_of_degree_lt (lt_of_le_of_lt hlt
      (with_bot.coe_lt_coe.2 (nat.succ_pos _)))))),
end

theorem monic_X_sub_C (x : α) : monic (X - C x) :=
by simpa only [C_neg] using monic_X_add_C (-x)

theorem monic_X_pow_sub {n : ℕ} (H : degree p ≤ n) : monic (X ^ (n+1) - p) :=
monic_X_pow_add ((degree_neg p).symm ▸ H)

theorem degree_mod_by_monic_le (p : polynomial α) {q : polynomial α}
  (hq : monic q) : degree (p %ₘ q) ≤ degree q :=
decidable.by_cases
  (assume H : q = 0, by rw [monic, H, leading_coeff_zero] at hq;
    have : (0:polynomial α) = 1 := (by rw [← C_0, ← C_1, hq]);
    rw [eq_zero_of_zero_eq_one _ this (p %ₘ q), eq_zero_of_zero_eq_one _ this q]; exact le_refl _)
  (assume H : q ≠ 0, le_of_lt $ degree_mod_by_monic_lt _ hq H)

end comm_ring

section nonzero_comm_ring
variables [nonzero_comm_ring α] [decidable_eq α] {p q : polynomial α}

instance : nonzero_comm_ring (polynomial α) :=
{ zero_ne_one := λ (h : (0 : polynomial α) = 1),
    @zero_ne_one α _ $
    calc (0 : α) = eval 0 0 : eval_zero.symm
      ... = eval 0 1 : congr_arg _ h
      ... = 1 : eval_C,
  ..polynomial.comm_ring }

@[simp] lemma degree_one : degree (1 : polynomial α) = (0 : with_bot ℕ) :=
degree_C (show (1 : α) ≠ 0, from zero_ne_one.symm)

@[simp] lemma degree_X : degree (X : polynomial α) = 1 :=
begin
  unfold X degree single finsupp.support,
  rw if_neg (zero_ne_one).symm,
  refl
end

lemma X_ne_zero : (X : polynomial α) ≠ 0 :=
mt (congr_arg (λ p, coeff p 1)) (by simp)

@[simp] lemma degree_X_sub_C (a : α) : degree (X - C a) = 1 :=
begin
  rw [sub_eq_add_neg, add_comm, ← @degree_X α],
  by_cases ha : a = 0,
  { simp only [ha, C_0, neg_zero, zero_add] },
  exact degree_add_eq_of_degree_lt (by rw [degree_X, degree_neg, degree_C ha]; exact dec_trivial)
end

@[simp] lemma degree_X_pow : ∀ (n : ℕ), degree ((X : polynomial α) ^ n) = n
| 0 := by simp only [pow_zero, degree_one]; refl
| (n+1) :=
have h : leading_coeff (X : polynomial α) * leading_coeff (X ^ n) ≠ 0,
  by rw [leading_coeff_X, leading_coeff_X_pow n, one_mul];
    exact zero_ne_one.symm,
by rw [pow_succ, degree_mul_eq' h, degree_X, degree_X_pow, add_comm]; refl

lemma degree_X_pow_sub_C {n : ℕ} (hn : 0 < n) (a : α) :
  degree ((X : polynomial α) ^ n - C a) = n :=
have degree (-C a) < degree ((X : polynomial α) ^ n),
  from calc degree (-C a) ≤ 0 : by rw degree_neg; exact degree_C_le
  ... < degree ((X : polynomial α) ^ n) : by rwa [degree_X_pow];
    exact with_bot.coe_lt_coe.2 hn,
by rw [sub_eq_add_neg, add_comm, degree_add_eq_of_degree_lt this, degree_X_pow]

lemma X_pow_sub_C_ne_zero {n : ℕ} (hn : 0 < n) (a : α) :
  (X : polynomial α) ^ n - C a ≠ 0 :=
mt degree_eq_bot.2 (show degree ((X : polynomial α) ^ n - C a) ≠ ⊥,
  by rw degree_X_pow_sub_C hn; exact dec_trivial)

@[simp] lemma not_monic_zero : ¬monic (0 : polynomial α) :=
by simpa only [monic, leading_coeff_zero] using zero_ne_one

lemma ne_zero_of_monic (h : monic p) : p ≠ 0 :=
λ h₁, @not_monic_zero α _ _ (h₁ ▸ h)

lemma root_X_sub_C : is_root (X - C a) b ↔ a = b :=
by rw [is_root.def, eval_sub, eval_X, eval_C, sub_eq_zero_iff_eq, eq_comm]

@[simp] lemma mod_by_monic_X_sub_C_eq_C_eval (p : polynomial α) (a : α) : p %ₘ (X - C a) = C (p.eval a) :=
have h : (p %ₘ (X - C a)).eval a = p.eval a :=
  by rw [mod_by_monic_eq_sub_mul_div _ (monic_X_sub_C a), eval_sub, eval_mul,
    eval_sub, eval_X, eval_C, sub_self, zero_mul, sub_zero],
have degree (p %ₘ (X - C a)) < 1 :=
  degree_X_sub_C a ▸ degree_mod_by_monic_lt p (monic_X_sub_C a) ((degree_X_sub_C a).symm ▸
    ne_zero_of_monic (monic_X_sub_C _)),
have degree (p %ₘ (X - C a)) ≤ 0 :=
  begin
    cases (degree (p %ₘ (X - C a))),
    { exact bot_le },
    { exact with_bot.some_le_some.2 (nat.le_of_lt_succ (with_bot.some_lt_some.1 this)) }
  end,
begin
  rw [eq_C_of_degree_le_zero this, eval_C] at h,
  rw [eq_C_of_degree_le_zero this, h]
end

lemma mul_div_by_monic_eq_iff_is_root : (X - C a) * (p /ₘ (X - C a)) = p ↔ is_root p a :=
⟨λ h, by rw [← h, is_root.def, eval_mul, eval_sub, eval_X, eval_C, sub_self, zero_mul],
λ h : p.eval a = 0,
  by conv {to_rhs, rw ← mod_by_monic_add_div p (monic_X_sub_C a)};
    rw [mod_by_monic_X_sub_C_eq_C_eval, h, C_0, zero_add]⟩

lemma dvd_iff_is_root : (X - C a) ∣ p ↔ is_root p a :=
⟨λ h, by rwa [← dvd_iff_mod_by_monic_eq_zero (monic_X_sub_C _),
    mod_by_monic_X_sub_C_eq_C_eval, ← C_0, C_inj] at h,
  λ h, ⟨(p /ₘ (X - C a)), by rw mul_div_by_monic_eq_iff_is_root.2 h⟩⟩

lemma mod_by_monic_X (p : polynomial α) : p %ₘ X = C (p.eval 0) :=
by rw [← mod_by_monic_X_sub_C_eq_C_eval, C_0, sub_zero]

end nonzero_comm_ring

section integral_domain
variables [integral_domain α] [decidable_eq α] {p q : polynomial α}

@[simp] lemma degree_mul_eq : degree (p * q) = degree p + degree q :=
if hp0 : p = 0 then by simp only [hp0, degree_zero, zero_mul, with_bot.bot_add]
else if hq0 : q = 0 then  by simp only [hq0, degree_zero, mul_zero, with_bot.add_bot]
else degree_mul_eq' $ mul_ne_zero (mt leading_coeff_eq_zero.1 hp0)
    (mt leading_coeff_eq_zero.1 hq0)

@[simp] lemma degree_pow_eq (p : polynomial α) (n : ℕ) :
  degree (p ^ n) = add_monoid.smul n (degree p) :=
by induction n; [simp only [pow_zero, degree_one, add_monoid.zero_smul],
simp only [*, pow_succ, succ_smul, degree_mul_eq]]

@[simp] lemma leading_coeff_mul (p q : polynomial α) : leading_coeff (p * q) =
  leading_coeff p * leading_coeff q :=
begin
  by_cases hp : p = 0,
  { simp only [hp, zero_mul, leading_coeff_zero] },
  { by_cases hq : q = 0,
    { simp only [hq, mul_zero, leading_coeff_zero] },
    { rw [leading_coeff_mul'],
      exact mul_ne_zero (mt leading_coeff_eq_zero.1 hp) (mt leading_coeff_eq_zero.1 hq) } }
end

@[simp] lemma leading_coeff_pow (p : polynomial α) (n : ℕ) :
  leading_coeff (p ^ n) = leading_coeff p ^ n :=
by induction n; [simp only [pow_zero, leading_coeff_one],
simp only [*, pow_succ, leading_coeff_mul]]

instance : integral_domain (polynomial α) :=
{ eq_zero_or_eq_zero_of_mul_eq_zero := λ a b h, begin
    have : leading_coeff 0 = leading_coeff a * leading_coeff b := h ▸ leading_coeff_mul a b,
    rw [leading_coeff_zero, eq_comm] at this,
    rw [← leading_coeff_eq_zero, ← leading_coeff_eq_zero],
    exact eq_zero_or_eq_zero_of_mul_eq_zero this
  end,
  ..polynomial.nonzero_comm_ring }

lemma nat_degree_mul_eq (hp : p ≠ 0) (hq : q ≠ 0) : nat_degree (p * q) =
  nat_degree p + nat_degree q :=
by rw [← with_bot.coe_eq_coe, ← degree_eq_nat_degree (mul_ne_zero hp hq),
    with_bot.coe_add, ← degree_eq_nat_degree hp,
    ← degree_eq_nat_degree hq, degree_mul_eq]

@[simp] lemma nat_degree_pow_eq (p : polynomial α) (n : ℕ) :
  nat_degree (p ^ n) = n * nat_degree p :=
if hp0 : p = 0
then if hn0 : n = 0 then by simp [hp0, hn0]
  else by rw [hp0, zero_pow (nat.pos_of_ne_zero hn0)]; simp
else nat_degree_pow_eq'
  (by rw [← leading_coeff_pow, ne.def, leading_coeff_eq_zero]; exact pow_ne_zero _ hp0)

lemma root_or_root_of_root_mul (h : is_root (p * q) a) : is_root p a ∨ is_root q a :=
by rw [is_root, eval_mul] at h;
  exact eq_zero_or_eq_zero_of_mul_eq_zero h

lemma degree_le_mul_left (p : polynomial α) (hq : q ≠ 0) : degree p ≤ degree (p * q) :=
if hp : p = 0 then by simp only [hp, zero_mul, le_refl]
else by rw [degree_mul_eq, degree_eq_nat_degree hp,
    degree_eq_nat_degree hq];
  exact with_bot.coe_le_coe.2 (nat.le_add_right _ _)

lemma exists_finset_roots : ∀ {p : polynomial α} (hp : p ≠ 0),
  ∃ s : finset α, (s.card : with_bot ℕ) ≤ degree p ∧ ∀ x, x ∈ s ↔ is_root p x
| p := λ hp, by haveI := classical.prop_decidable (∃ x, is_root p x); exact
if h : ∃ x, is_root p x
then
  let ⟨x, hx⟩ := h in
  have hpd : 0 < degree p := degree_pos_of_root hp hx,
  have hd0 : p /ₘ (X - C x) ≠ 0 :=
    λ h, by rw [← mul_div_by_monic_eq_iff_is_root.2 hx, h, mul_zero] at hp; exact hp rfl,
  have wf : degree (p /ₘ _) < degree p :=
    degree_div_by_monic_lt _ (monic_X_sub_C x) hp
    ((degree_X_sub_C x).symm ▸ dec_trivial),
  let ⟨t, htd, htr⟩ := @exists_finset_roots (p /ₘ (X - C x)) hd0 in
  have hdeg : degree (X - C x) ≤ degree p := begin
    rw [degree_X_sub_C, degree_eq_nat_degree hp],
    rw degree_eq_nat_degree hp at hpd,
    exact with_bot.coe_le_coe.2 (with_bot.coe_lt_coe.1 hpd)
  end,
  have hdiv0 : p /ₘ (X - C x) ≠ 0 := mt (div_by_monic_eq_zero_iff (monic_X_sub_C x)
    (ne_zero_of_monic (monic_X_sub_C x))).1 $ not_lt.2 hdeg,
  ⟨insert x t, calc (card (insert x t) : with_bot ℕ) ≤ card t + 1 :
    with_bot.coe_le_coe.2 $ finset.card_insert_le _ _
    ... ≤ degree p :
      by rw [← degree_add_div_by_monic (monic_X_sub_C x) hdeg,
          degree_X_sub_C, add_comm];
        exact add_le_add' (le_refl (1 : with_bot ℕ)) htd,
  begin
    assume y,
    rw [mem_insert, htr, eq_comm, ← root_X_sub_C],
    conv {to_rhs, rw ← mul_div_by_monic_eq_iff_is_root.2 hx},
    exact ⟨λ h, or.cases_on h (root_mul_right_of_is_root _) (root_mul_left_of_is_root _),
      root_or_root_of_root_mul⟩
  end⟩
else
  ⟨∅, (degree_eq_nat_degree hp).symm ▸ with_bot.coe_le_coe.2 (nat.zero_le _),
    by simpa only [not_mem_empty, false_iff, not_exists] using h⟩
using_well_founded {dec_tac := tactic.assumption}

/-- `roots p` noncomputably gives a finset containing all the roots of `p` -/
noncomputable def roots (p : polynomial α) : finset α :=
if h : p = 0 then ∅ else classical.some (exists_finset_roots h)

lemma card_roots (hp0 : p ≠ 0) : ((roots p).card : with_bot ℕ) ≤ degree p :=
begin
  unfold roots,
  rw dif_neg hp0,
  exact (classical.some_spec (exists_finset_roots hp0)).1
end

@[simp] lemma mem_roots (hp : p ≠ 0) : a ∈ p.roots ↔ is_root p a :=
by unfold roots; rw dif_neg hp; exact (classical.some_spec (exists_finset_roots hp)).2 _

lemma card_roots_X_pow_sub_C {n : ℕ} (hn : 0 < n) (a : α) :
  (roots ((X : polynomial α) ^ n - C a)).card ≤ n :=
with_bot.coe_le_coe.1 $
calc ((roots ((X : polynomial α) ^ n - C a)).card : with_bot ℕ)
      ≤ degree ((X : polynomial α) ^ n - C a) : card_roots (X_pow_sub_C_ne_zero hn a)
  ... = n : degree_X_pow_sub_C hn a

/-- `nth_roots n a` noncomputably returns the solutions to `x ^ n = a`-/
noncomputable def nth_roots {α : Type*} [integral_domain α] (n : ℕ) (a : α) : finset α :=
by letI := classical.prop_decidable; exact
roots ((X : polynomial α) ^ n - C a)

@[simp] lemma mem_nth_roots {α : Type*} [integral_domain α] {n : ℕ} (hn : 0 < n) {a x : α} :
  x ∈ nth_roots n a ↔ x ^ n = a :=
by letI := classical.prop_decidable;
rw [nth_roots, mem_roots (X_pow_sub_C_ne_zero hn a),
  is_root.def, eval_sub, eval_C, eval_pow, eval_X, sub_eq_zero_iff_eq]

lemma card_nth_roots {α : Type*} [integral_domain α] (n : ℕ) (a : α) :
  (nth_roots n a).card ≤ n :=
by letI := classical.prop_decidable; exact
if hn : n = 0
then if h : (X : polynomial α) ^ n - C a = 0
  then by simp only [nat.zero_le, nth_roots, roots, h, dif_pos rfl, card_empty]
  else with_bot.coe_le_coe.1 (le_trans (card_roots h)
    (by rw [hn, pow_zero, ← @C_1 α _ _, ← is_ring_hom.map_sub (@C α _ _)];
      exact degree_C_le))
else by rw [← with_bot.coe_le_coe, ← degree_X_pow_sub_C (nat.pos_of_ne_zero hn) a];
  exact card_roots (X_pow_sub_C_ne_zero (nat.pos_of_ne_zero hn) a)

lemma coeff_comp_degree_mul_degree (hqd0 : nat_degree q ≠ 0) :
  coeff (p.comp q) (nat_degree p * nat_degree q) =
  leading_coeff p * leading_coeff q ^ nat_degree p :=
if hp0 : p = 0 then by simp [hp0] else
calc coeff (p.comp q) (nat_degree p * nat_degree q)
  = p.sum (λ n a, coeff (C a * q ^ n) (nat_degree p * nat_degree q)) :
    by rw [comp, eval₂, coeff_sum]
... = coeff (C (leading_coeff p) * q ^ nat_degree p) (nat_degree p * nat_degree q) :
  finset.sum_eq_single _
  begin
    assume b hbs hbp,
    have hq0 : q ≠ 0, from λ hq0, hqd0 (by rw [hq0, nat_degree_zero]),
    have : coeff p b ≠ 0, rwa [← apply_eq_coeff, ← finsupp.mem_support_iff],
    dsimp [apply_eq_coeff],
    refine coeff_eq_zero_of_degree_lt _,
    rw [degree_mul_eq, degree_C this, degree_pow_eq, zero_add, degree_eq_nat_degree hq0,
      ← with_bot.coe_smul, add_monoid.smul_eq_mul, with_bot.coe_lt_coe, nat.cast_id],
    exact (mul_lt_mul_right (nat.pos_of_ne_zero hqd0)).2
      (lt_of_le_of_ne (with_bot.coe_le_coe.1 (by rw ← degree_eq_nat_degree hp0; exact le_sup hbs)) hbp)
  end
  (by rw [finsupp.mem_support_iff, apply_eq_coeff, ← leading_coeff, ne.def, leading_coeff_eq_zero,
      classical.not_not]; simp {contextual := tt})
... = _ :
  have coeff (q ^ nat_degree p) (nat_degree p * nat_degree q) = leading_coeff (q ^ nat_degree p),
    by rw [leading_coeff, nat_degree_pow_eq],
  by rw [coeff_C_mul, this, leading_coeff_pow]

lemma nat_degree_comp : nat_degree (p.comp q) = nat_degree p * nat_degree q :=
le_antisymm nat_degree_comp_le
  (if hp0 : p = 0 then by rw [hp0, zero_comp, nat_degree_zero, zero_mul]
  else if hqd0 : nat_degree q = 0
  then have degree q ≤ 0, by rw [← with_bot.coe_zero, ← hqd0]; exact degree_le_nat_degree,
    by rw [eq_C_of_degree_le_zero this]; simp
  else le_nat_degree_of_ne_zero $
    have hq0 : q ≠ 0, from λ hq0, hqd0 $ by rw [hq0, nat_degree_zero],
    calc coeff (p.comp q) (nat_degree p * nat_degree q)
        = leading_coeff p * leading_coeff q ^ nat_degree p :
      coeff_comp_degree_mul_degree hqd0
    ... ≠ 0 : mul_ne_zero (mt leading_coeff_eq_zero.1 hp0)
      (pow_ne_zero _ (mt leading_coeff_eq_zero.1 hq0)))

lemma leading_coeff_comp (hq : nat_degree q ≠ 0): leading_coeff (p.comp q) =
  leading_coeff p * leading_coeff q ^ nat_degree p :=
by rw [← coeff_comp_degree_mul_degree hq, ← nat_degree_comp]; refl

lemma degree_eq_zero_of_is_unit (h : is_unit p) : degree p = 0 :=
let ⟨q, hq⟩ := is_unit_iff_dvd_one.1 h in
have hp0 : p ≠ 0, from λ hp0, by simpa [hp0] using hq,
have hq0 : q ≠ 0, from λ hp0, by simpa [hp0] using hq,
have nat_degree (1 : polynomial α) = nat_degree (p * q),
  from congr_arg _ hq,
by rw [nat_degree_one, nat_degree_mul_eq hp0 hq0, eq_comm,
    add_eq_zero_iff, ← with_bot.coe_eq_coe,
    ← degree_eq_nat_degree hp0] at this;
  exact this.1

@[simp] lemma degree_coe_units (u : units (polynomial α)) :
  degree (u : polynomial α) = 0 :=
degree_eq_zero_of_is_unit ⟨u, rfl⟩

@[simp] lemma nat_degree_coe_units (u : units (polynomial α)) :
  nat_degree (u : polynomial α) = 0 :=
nat_degree_eq_of_degree_eq_some (degree_coe_units u)

lemma coeff_coe_units_zero_ne_zero (u : units (polynomial α)) :
  coeff (u : polynomial α) 0 ≠ 0 :=
begin
  conv in (0) {rw [← nat_degree_coe_units u]},
  rw [← leading_coeff, ne.def, leading_coeff_eq_zero],
  exact units.coe_ne_zero _
end

lemma degree_eq_degree_of_associated (h : associated p q) : degree p = degree q :=
let ⟨u, hu⟩ := h in by simp [hu.symm]

end integral_domain

section field
variables [discrete_field α] {p q : polynomial α}
instance : vector_space α (polynomial α) :=
{ ..finsupp.to_module ℕ α }

lemma is_unit_iff_degree_eq_zero : is_unit p ↔ degree p = 0 :=
⟨degree_eq_zero_of_is_unit,
  λ h, have degree p ≤ 0, by simp [*, le_refl],
    have hc : coeff p 0 ≠ 0, from λ hc,
        by rw [eq_C_of_degree_le_zero this, hc] at h;
        simpa using h,
    is_unit_iff_dvd_one.2 ⟨C (coeff p 0)⁻¹, begin
      conv in p { rw eq_C_of_degree_le_zero this },
      rw [← C_mul, _root_.mul_inv_cancel hc, C_1]
    end⟩⟩

lemma degree_pos_of_ne_zero_of_nonunit (hp0 : p ≠ 0) (hp : ¬is_unit p) :
  0 < degree p :=
lt_of_not_ge (λ h, by rw [eq_C_of_degree_le_zero h] at hp0 hp;
  exact hp ⟨units.map C (units.mk0 (coeff p 0) (mt C_inj.2 (by simpa using hp0))), rfl⟩)

lemma irreducible_of_degree_eq_one (hp1 : degree p = 1) : irreducible p :=
⟨mt is_unit_iff_dvd_one.1 (λ ⟨q, hq⟩,
  absurd (congr_arg degree hq) (λ h,
    have degree q = 0, by rw [degree_one, degree_mul_eq, hp1, eq_comm,
      nat.with_bot.add_eq_zero_iff] at h; exact h.2,
    by simp [degree_mul_eq, this, degree_one, hp1] at h;
      exact absurd h dec_trivial)),
λ q r hpqr, begin
  have := congr_arg degree hpqr,
  rw [hp1, degree_mul_eq, eq_comm, nat.with_bot.add_eq_one_iff] at this,
  rw [is_unit_iff_degree_eq_zero, is_unit_iff_degree_eq_zero]; tautology
end⟩

lemma monic_mul_leading_coeff_inv (h : p ≠ 0) :
  monic (p * C (leading_coeff p)⁻¹) :=
by rw [monic, leading_coeff_mul, leading_coeff_C,
  mul_inv_cancel (show leading_coeff p ≠ 0, from mt leading_coeff_eq_zero.1 h)]

lemma degree_mul_leading_coeff_inv (p : polynomial α) (h : q ≠ 0) :
  degree (p * C (leading_coeff q)⁻¹) = degree p :=
have h₁ : (leading_coeff q)⁻¹ ≠ 0 :=
  inv_ne_zero (mt leading_coeff_eq_zero.1 h),
by rw [degree_mul_eq, degree_C h₁, add_zero]

def div (p q : polynomial α) :=
C (leading_coeff q)⁻¹ * (p /ₘ (q * C (leading_coeff q)⁻¹))

def mod (p q : polynomial α) :=
p %ₘ (q * C (leading_coeff q)⁻¹)

private lemma quotient_mul_add_remainder_eq_aux (p q : polynomial α) :
  q * div p q + mod p q = p :=
if h : q = 0 then by simp only [h, zero_mul, mod, mod_by_monic_zero, zero_add]
else begin
  conv {to_rhs, rw ← mod_by_monic_add_div p (monic_mul_leading_coeff_inv h)},
  rw [div, mod, add_comm, mul_assoc]
end

private lemma remainder_lt_aux (p : polynomial α) (hq : q ≠ 0) :
  degree (mod p q) < degree q :=
by rw ← degree_mul_leading_coeff_inv q hq; exact
  degree_mod_by_monic_lt p (monic_mul_leading_coeff_inv hq)
    (mul_ne_zero hq (mt leading_coeff_eq_zero.2 (by rw leading_coeff_C;
      exact inv_ne_zero (mt leading_coeff_eq_zero.1 hq))))

instance : has_div (polynomial α) := ⟨div⟩

instance : has_mod (polynomial α) := ⟨mod⟩

lemma div_def : p / q = C (leading_coeff q)⁻¹ * (p /ₘ (q * C (leading_coeff q)⁻¹)) := rfl

lemma mod_def : p % q = p %ₘ (q * C (leading_coeff q)⁻¹) := rfl

lemma mod_by_monic_eq_mod (p : polynomial α) (hq : monic q) : p %ₘ q = p % q :=
show p %ₘ q = p %ₘ (q * C (leading_coeff q)⁻¹), by simp only [monic.def.1 hq, inv_one, mul_one, C_1]

lemma div_by_monic_eq_div (p : polynomial α) (hq : monic q) : p /ₘ q = p / q :=
show p /ₘ q = C (leading_coeff q)⁻¹ * (p /ₘ (q * C (leading_coeff q)⁻¹)),
by simp only [monic.def.1 hq, inv_one, C_1, one_mul, mul_one]

lemma mod_X_sub_C_eq_C_eval (p : polynomial α) (a : α) : p % (X - C a) = C (p.eval a) :=
mod_by_monic_eq_mod p (monic_X_sub_C a) ▸ mod_by_monic_X_sub_C_eq_C_eval _ _

lemma mul_div_eq_iff_is_root : (X - C a) * (p / (X - C a)) = p ↔ is_root p a :=
div_by_monic_eq_div p (monic_X_sub_C a) ▸ mul_div_by_monic_eq_iff_is_root

instance : euclidean_domain (polynomial α) :=
{ quotient := (/),
  remainder := (%),
  r := _,
  r_well_founded := degree_lt_wf,
  quotient_mul_add_remainder_eq := quotient_mul_add_remainder_eq_aux,
  remainder_lt := λ p q hq, remainder_lt_aux _ hq,
  mul_left_not_lt := λ p q hq, not_lt_of_ge (degree_le_mul_left _ hq) }

lemma mod_eq_self_iff (hq0 : q ≠ 0) : p % q = p ↔ degree p < degree q :=
⟨λ h, h ▸ euclidean_domain.mod_lt _ hq0,
λ h, have ¬degree (q * C (leading_coeff q)⁻¹) ≤ degree p :=
  not_le_of_gt $ by rwa degree_mul_leading_coeff_inv q hq0,
begin
  rw [mod_def, mod_by_monic, dif_pos (monic_mul_leading_coeff_inv hq0)],
  unfold div_mod_by_monic_aux,
  simp only [this, false_and, if_false]
end⟩

lemma div_eq_zero_iff (hq0 : q ≠ 0) : p / q = 0 ↔ degree p < degree q :=
⟨λ h, by have := euclidean_domain.div_add_mod p q;
  rwa [h, mul_zero, zero_add, mod_eq_self_iff hq0] at this,
λ h, have hlt : degree p < degree (q * C (leading_coeff q)⁻¹),
    by rwa degree_mul_leading_coeff_inv q hq0,
  have hm : monic (q * C (leading_coeff q)⁻¹) := monic_mul_leading_coeff_inv hq0,
  by rw [div_def, (div_by_monic_eq_zero_iff hm (ne_zero_of_monic hm)).2 hlt, mul_zero]⟩

@[simp] lemma div_zero : p / 0 = 0 :=
by simp [div_def]

lemma degree_add_div (hq0 : q ≠ 0) (hpq : degree q ≤ degree p) :
  degree q + degree (p / q) = degree p :=
have degree (p % q) < degree (q * (p / q)) :=
  calc degree (p % q) < degree q : euclidean_domain.mod_lt _ hq0
  ... ≤ _ : degree_le_mul_left _ (mt (div_eq_zero_iff hq0).1 (not_lt_of_ge hpq)),
by conv {to_rhs, rw [← euclidean_domain.div_add_mod p q, add_comm,
    degree_add_eq_of_degree_lt this, degree_mul_eq]}

lemma degree_div_le (p q : polynomial α) : degree (p / q) ≤ degree p :=
if hq : q = 0 then by simp [hq]
else by rw [div_def, mul_comm, degree_mul_leading_coeff_inv _ hq];
  exact degree_div_by_monic_le _ _

lemma degree_div_lt (hp : p ≠ 0) (hq : 0 < degree q) : degree (p / q) < degree p :=
have hq0 : q ≠ 0, from λ hq0, by simpa [hq0] using hq,
by rw [div_def, mul_comm, degree_mul_leading_coeff_inv _ hq0];
  exact degree_div_by_monic_lt _ (monic_mul_leading_coeff_inv hq0) hp
    (by rw degree_mul_leading_coeff_inv _ hq0; exact hq)

@[simp] lemma degree_map [discrete_field β] (p : polynomial α) (f : α → β) [is_field_hom f] :
  degree (p.map f) = degree p :=
degree_map_eq_of_injective _ (is_field_hom.injective f)

@[simp] lemma nat_degree_map [discrete_field β] (f : α → β) [is_field_hom f] :
  nat_degree (p.map f) = nat_degree p :=
nat_degree_eq_of_degree_eq (degree_map _ f)

@[simp] lemma leading_coeff_map [discrete_field β] (f : α → β) [is_field_hom f] :
  leading_coeff (p.map f) = f (leading_coeff p) :=
by simp [leading_coeff, coeff_map f]

lemma map_div [discrete_field β] (f : α → β) [is_field_hom f] :
  (p / q).map f = p.map f / q.map f :=
if hq0 : q = 0 then by simp [hq0]
else
by rw [div_def, div_def, map_mul, map_div_by_monic f (monic_mul_leading_coeff_inv hq0)];
  simp [is_field_hom.map_inv f, leading_coeff, coeff_map f]

lemma map_mod [discrete_field β] (f : α → β) [is_field_hom f] :
  (p % q).map f = p.map f % q.map f :=
if hq0 : q = 0 then by simp [hq0]
else by rw [mod_def, mod_def, leading_coeff_map f, ← is_field_hom.map_inv f, ← map_C f,
  ← map_mul f, map_mod_by_monic f (monic_mul_leading_coeff_inv hq0)]

@[simp] lemma map_eq_zero [discrete_field β] (f : α → β) [is_field_hom f] :
  p.map f = 0 ↔ p = 0 :=
by simp [polynomial.ext, is_field_hom.map_eq_zero f, coeff_map]

lemma exists_root_of_degree_eq_one (h : degree p = 1) : ∃ x, is_root p x :=
⟨-(p.coeff 0 / p.coeff 1),
  have p.coeff 1 ≠ 0,
    by rw ← nat_degree_eq_of_degree_eq_some h;
    exact mt leading_coeff_eq_zero.1 (λ h0, by simpa [h0] using h),
  by conv in p { rw [eq_X_add_C_of_degree_le_one (show degree p ≤ 1, by rw h; exact le_refl _)] };
    simp [is_root, mul_div_cancel' _ this]⟩

lemma coeff_inv_units (u : units (polynomial α)) (n : ℕ) :
  ((↑u : polynomial α).coeff n)⁻¹ = ((↑u⁻¹ : polynomial α).coeff n) :=
begin
  rw [eq_C_of_degree_eq_zero (degree_coe_units u), eq_C_of_degree_eq_zero (degree_coe_units u⁻¹),
    coeff_C, coeff_C, inv_eq_one_div],
  split_ifs,
  { rw [div_eq_iff_mul_eq (coeff_coe_units_zero_ne_zero u), coeff_zero_eq_eval_zero,
      coeff_zero_eq_eval_zero, ← eval_mul, ← units.coe_mul, inv_mul_self];
    simp },
  { simp }
end

instance : normalization_domain (polynomial α) :=
{ norm_unit := λ p, if hp0 : p = 0 then 1
    else ⟨C p.leading_coeff⁻¹, C p.leading_coeff,
      by rw [← C_mul, inv_mul_cancel, C_1];
       exact mt leading_coeff_eq_zero.1 hp0,
      by rw [← C_mul, mul_inv_cancel, C_1];
       exact mt leading_coeff_eq_zero.1 hp0,⟩,
  norm_unit_zero := dif_pos rfl,
  norm_unit_mul := λ p q hp0 hq0, begin
      rw [dif_neg hp0, dif_neg hq0, dif_neg (mul_ne_zero hp0 hq0)],
      apply units.ext,
      show C (leading_coeff (p * q))⁻¹ = C (leading_coeff p)⁻¹ * C (leading_coeff q)⁻¹,
      rw [leading_coeff_mul, mul_inv', C_mul, mul_comm]
    end,
  norm_unit_coe_units := λ u,
    have hu : degree ↑u⁻¹ = 0, from degree_eq_zero_of_is_unit ⟨u⁻¹, rfl⟩,
    begin
      apply units.ext,
      rw [dif_neg (units.coe_ne_zero u)],
      conv_rhs {rw eq_C_of_degree_eq_zero hu},
      refine C_inj.2 _,
      rw [← nat_degree_eq_of_degree_eq_some hu, leading_coeff,
        coeff_inv_units],
      simp
    end,
  ..polynomial.integral_domain }

lemma monic_mul_norm_unit (hp0 : p ≠ 0) : monic (p * norm_unit p) :=
show leading_coeff (p * ↑(dite _ _ _)) = 1,
by rw dif_neg hp0; exact monic_mul_leading_coeff_inv hp0

lemma coe_norm_unit (hp : p ≠ 0) : (norm_unit p : polynomial α) = C p.leading_coeff⁻¹ :=
show ↑(dite _ _ _) = C p.leading_coeff⁻¹, by rw dif_neg hp; refl

end field

section derivative
variables [comm_semiring α] [decidable_eq α]

/-- `derivative p` formal derivative of the polynomial `p` -/
def derivative (p : polynomial α) : polynomial α := p.sum (λn a, C (a * n) * X^(n - 1))

lemma coeff_derivative (p : polynomial α) (n : ℕ) : coeff (derivative p) n = coeff p (n + 1) * (n + 1) :=
begin
  rw [derivative],
  simp only [coeff_X_pow, coeff_sum, coeff_C_mul],
  rw [finsupp.sum, finset.sum_eq_single (n + 1), apply_eq_coeff],
  { rw [if_pos (nat.add_sub_cancel _ _).symm, mul_one, nat.cast_add, nat.cast_one] },
  { assume b, cases b,
    { intros, rw [nat.cast_zero, mul_zero, zero_mul] },
    { intros _ H, rw [nat.succ_sub_one b, if_neg (mt (congr_arg nat.succ) H.symm), mul_zero] } },
  { intro H, rw [not_mem_support_iff.1 H, zero_mul, zero_mul] }
end

@[simp] lemma derivative_zero : derivative (0 : polynomial α) = 0 :=
finsupp.sum_zero_index

lemma derivative_monomial (a : α) (n : ℕ) : derivative (C a * X ^ n) = C (a * n) * X^(n - 1) :=
by rw [← single_eq_C_mul_X, ← single_eq_C_mul_X, derivative, sum_single_index, single_eq_C_mul_X];
  simp only [zero_mul, C_0]; refl

@[simp] lemma derivative_C {a : α} : derivative (C a) = 0 :=
suffices derivative (C a * X^0) = C (a * 0:α) * X ^ 0,
  by simpa only [mul_one, zero_mul, C_0, mul_zero, pow_zero],
derivative_monomial a 0

@[simp] lemma derivative_X : derivative (X : polynomial α) = 1 :=
suffices derivative (C (1:α) * X^1) = C (1 * (1:ℕ)) * X ^ 0,
  by simpa only [mul_one, one_mul, C_1, pow_one, nat.cast_one, pow_zero],
derivative_monomial 1 1

@[simp] lemma derivative_one : derivative (1 : polynomial α) = 0 :=
derivative_C

@[simp] lemma derivative_add {f g : polynomial α} :
  derivative (f + g) = derivative f + derivative g :=
by refine finsupp.sum_add_index _ _; intros;
simp only [add_mul, zero_mul, C_0, C_add, C_mul]

instance : is_add_monoid_hom (derivative : polynomial α → polynomial α) :=
by refine_struct {..}; simp

@[simp] lemma derivative_sum {s : finset β} {f : β → polynomial α} :
  derivative (s.sum f) = s.sum (λb, derivative (f b)) :=
(finset.sum_hom derivative).symm

@[simp] lemma derivative_mul {f g : polynomial α} :
  derivative (f * g) = derivative f * g + f * derivative g :=
calc derivative (f * g) = f.sum (λn a, g.sum (λm b, C ((a * b) * (n + m : ℕ)) * X^((n + m) - 1))) :
  begin
    transitivity, exact derivative_sum,
    transitivity, { apply finset.sum_congr rfl, assume x hx, exact derivative_sum },
    apply finset.sum_congr rfl, assume n hn, apply finset.sum_congr rfl, assume m hm,
    transitivity,
    { apply congr_arg, exact single_eq_C_mul_X },
    exact derivative_monomial _ _
  end
  ... = f.sum (λn a, g.sum (λm b,
      (C (a * n) * X^(n - 1)) * (C b * X^m) + (C a * X^n) * (C (b * m) * X^(m - 1)))) :
    sum_congr rfl $ assume n hn, sum_congr rfl $ assume m hm,
      by simp only [nat.cast_add, mul_add, add_mul, C_add, C_mul];
      cases n; simp only [nat.succ_sub_succ, pow_zero];
      cases m; simp only [nat.cast_zero, C_0, nat.succ_sub_succ, zero_mul, mul_zero,
        nat.sub_zero, pow_zero, pow_add, one_mul, pow_succ, mul_comm, mul_left_comm]
  ... = derivative f * g + f * derivative g :
    begin
      conv { to_rhs, congr,
        { rw [← sum_C_mul_X_eq g] },
        { rw [← sum_C_mul_X_eq f] } },
      unfold derivative finsupp.sum,
      simp only [sum_add_distrib, finset.mul_sum, finset.sum_mul]
    end

lemma derivative_eval (p : polynomial α) (x : α) : p.derivative.eval x = p.sum (λ n a, (a * n)*x^(n-1)) :=
by simp [derivative, eval_sum, eval_pow]

end derivative

section domain
variables [integral_domain α] [decidable_eq α]

lemma mem_support_derivative [char_zero α] (p : polynomial α) (n : ℕ) :
  n ∈ (derivative p).support ↔ n + 1 ∈ p.support :=
suffices (¬(coeff p (n + 1) = 0 ∨ ((n + 1:ℕ) : α) = 0)) ↔ coeff p (n + 1) ≠ 0,
  by simpa only [coeff_derivative, apply_eq_coeff, mem_support_iff, ne.def, mul_eq_zero],
by rw [nat.cast_eq_zero]; simp only [nat.succ_ne_zero, or_false]

@[simp] lemma degree_derivative_eq [char_zero α] (p : polynomial α) (hp : 0 < nat_degree p) :
  degree (derivative p) = (nat_degree p - 1 : ℕ) :=
le_antisymm
  (le_trans (degree_sum_le _ _) $ sup_le $ assume n hn,
    have n ≤ nat_degree p, begin
      rw [← with_bot.coe_le_coe, ← degree_eq_nat_degree],
      { refine le_degree_of_ne_zero _, simpa only [mem_support_iff] using hn },
      { assume h, simpa only [h, support_zero] using hn }
    end,
    le_trans (degree_monomial_le _ _) $ with_bot.coe_le_coe.2 $ nat.sub_le_sub_right this _)
  begin
    refine le_sup _,
    rw [mem_support_derivative, nat.sub_add_cancel, mem_support_iff],
    { show ¬ leading_coeff p = 0,
      rw [leading_coeff_eq_zero],
      assume h, rw [h, nat_degree_zero] at hp,
      exact lt_irrefl 0 (lt_of_le_of_lt (zero_le _) hp), },
    exact hp
  end

end domain

section identities

/- @TODO: pow_add_expansion and pow_sub_pow_factor are not specific to polynomials.
  These belong somewhere else. But not in group_power because they depend on tactic.ring

Maybe use data.nat.choose to prove it.
 -/

def pow_add_expansion {α : Type*} [comm_semiring α] (x y : α) : ∀ (n : ℕ),
  {k // (x + y)^n = x^n + n*x^(n-1)*y + k * y^2}
| 0 := ⟨0, by simp⟩
| 1 := ⟨0, by simp⟩
| (n+2) :=
  begin
    cases pow_add_expansion (n+1) with z hz,
    rw [_root_.pow_succ, hz],
    existsi (x*z + (n+1)*x^n+z*y),
    simp [_root_.pow_succ],
    ring -- expensive!
  end

variables [comm_ring α] [decidable_eq α]

private def poly_binom_aux1 (x y : α) (e : ℕ) (a : α) :
  {k : α // a * (x + y)^e = a * (x^e + e*x^(e-1)*y + k*y^2)} :=
begin
  existsi (pow_add_expansion x y e).val,
  congr,
  apply (pow_add_expansion _ _ _).property
end

private lemma poly_binom_aux2 (f : polynomial α) (x y : α) :
  f.eval (x + y) = f.sum (λ e a, a * (x^e + e*x^(e-1)*y + (poly_binom_aux1 x y e a).val*y^2)) :=
begin
  unfold eval eval₂, congr, ext,
  apply (poly_binom_aux1 x y _ _).property
end

private lemma poly_binom_aux3 (f : polynomial α) (x y : α) : f.eval (x + y) =
  f.sum (λ e a, a * x^e) +
  f.sum (λ e a, (a * e * x^(e-1)) * y) +
  f.sum (λ e a, (a *(poly_binom_aux1 x y e a).val)*y^2) :=
by rw poly_binom_aux2; simp [left_distrib, finsupp.sum_add, mul_assoc]

def binom_expansion (f : polynomial α) (x y : α) :
  {k : α // f.eval (x + y) = f.eval x + (f.derivative.eval x) * y + k * y^2} :=
begin
  existsi f.sum (λ e a, a *((poly_binom_aux1 x y e a).val)),
  rw poly_binom_aux3,
  congr,
  { rw derivative_eval, symmetry,
    apply finsupp.sum_mul },
  { symmetry, apply finsupp.sum_mul }
end

def pow_sub_pow_factor (x y : α) : Π {i : ℕ},{z : α // x^i - y^i = z*(x - y)}
| 0 := ⟨0, by simp⟩ --sorry --false.elim $ not_lt_of_ge h zero_lt_one
| 1 := ⟨1, by simp⟩
| (k+2) :=
  begin
    cases pow_sub_pow_factor with z hz,
    existsi z*x + y^(k+1),
    rw [_root_.pow_succ x, _root_.pow_succ y, ←sub_add_sub_cancel (x*x^(k+1)) (x*y^(k+1)),
        ←mul_sub x, hz],
    simp only [_root_.pow_succ],
    ring
  end

def eval_sub_factor (f : polynomial α) (x y : α) :
  {z : α // f.eval x - f.eval y = z*(x - y)} :=
begin
  existsi f.sum (λ a b, b * (pow_sub_pow_factor x y).val),
  unfold eval eval₂,
  rw [←finsupp.sum_sub],
  have : finsupp.sum f (λ (a : ℕ) (b : α), b * (pow_sub_pow_factor x y).val) * (x - y) =
    finsupp.sum f (λ (a : ℕ) (b : α), b * (pow_sub_pow_factor x y).val * (x - y)),
  { apply finsupp.sum_mul },
  rw this,
  congr, ext e a,
  rw [mul_assoc, ←(pow_sub_pow_factor x y).property],
  simp [left_distrib]
end

end identities

end polynomial<|MERGE_RESOLUTION|>--- conflicted
+++ resolved
@@ -833,12 +833,11 @@
       by simp [coeff_eq_zero_of_degree_lt this, coeff_C, nat.succ_ne_zero, coeff_X,
         nat.succ_inj', @eq_comm ℕ 0])))
 
-<<<<<<< HEAD
 lemma eq_X_add_C_of_degree_eq_one (h : degree p = 1) :
   p = C (p.leading_coeff) * X + C (p.coeff 0) :=
 (eq_X_add_C_of_degree_le_one (show degree p ≤ 1, from h ▸ le_refl _)).trans
   (by simp [leading_coeff, nat_degree_eq_of_degree_eq_some h])
-=======
+
 theorem degree_C_mul_X_pow_le (r : α) (n : ℕ) : degree (C r * X^n) ≤ n :=
 begin
   rw [← single_eq_C_mul_X],
@@ -891,7 +890,6 @@
   (assume H : leading_coeff p ≠ 0,
     by rw [leading_coeff_mul', leading_coeff_X_pow, mul_one];
       rwa [leading_coeff_X_pow, mul_one])
->>>>>>> 45787967
 
 end comm_semiring
 
