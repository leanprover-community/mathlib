--- conflicted
+++ resolved
@@ -4,10 +4,6 @@
 Author: Johannes Hölzl (CMU)
 -/
 import tactic.core
-<<<<<<< HEAD
-=======
-
->>>>>>> 17a7f69e
 namespace name
 
 def last_string : name → string
@@ -55,7 +51,6 @@
   add_decl $ mk_theorem n ls type body,
   return $ const n $ ls.map param
 
-<<<<<<< HEAD
 meta def mk_exists_lst (args : list expr) (inner : expr) : tactic expr :=
 args.mfoldr (λarg i:expr, do
     t ← infer_type arg,
@@ -101,15 +96,6 @@
   else do
     [(_, [h, h'], _)] ← cases_core e (ns.take 1),
     elim_gen_prod n h' (h :: hs) (ns.drop 1)
-=======
-/-- `elim_gen_prod n e []` assumes that `e` is an `k`-tuple for `k ≥ n` and inducts on `e` `n`
-  times. Returns the list of newly generated projections, and the resulting tail of `e`. -/
-meta def elim_gen_prod : nat → expr → list expr → tactic (list expr × expr)
-| 0       e hs := return (hs, e)
-| (n + 1) e hs := do
-  [(_, [h, h'], _)] ← induction e [],
-  elim_gen_prod n h' (hs ++ [h])
->>>>>>> 17a7f69e
 
 private meta def elim_gen_sum_aux : nat → expr → list expr → tactic (list expr × expr)
 | 0       e hs := return (hs, e)
