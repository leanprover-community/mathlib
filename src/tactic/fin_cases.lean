/-
Copyright (c) 2018 Scott Morrison. All rights reserved.
Released under Apache 2.0 license as described in the file LICENSE.
Author: Scott Morrison

Case bashing:
* on `x ∈ A`, for `A : finset α` or `A : list α`, or
* on `x : A`, with `[fintype A]`.
-/
import data.fintype
import tactic.norm_num

namespace tactic
open lean.parser
open interactive interactive.types expr
open conv.interactive

/-- Checks that the expression looks like `x ∈ A` for `A : finset α` or `A : list α`,
    and returns the type α. -/
meta def guard_mem_fin (e : expr) : tactic expr :=
do t ← infer_type e,
   match t with
   | `(%%x ∈ %%A) :=
      do t ← infer_type A,
        match t with
        | `(finset %%α)   := return α
        | `(multiset %%α) := return α
        | `(list %%α)     := return α
        | _ := failed
        end
   | `(@list.mem %%α %%x %%A) := return α
   | _ := failed
   end

meta def fin_cases_at : expr → list expr → tactic unit
| e w :=
focus1 $
-- Deal with `x ∈ A` hypotheses first:
(do ty ← guard_mem_fin e,
   numeric ← option.is_some <$> try_core (unify ty `(ℕ) <|> unify ty `(ℤ) <|> unify ty `(ℚ)),
   result ← cases_core e,
   match result with
   -- We have a goal with an equation `s`, and a second goal with a smaller `e : x ∈ _`.
   | [(_, [s], _), (_, [e], _)] :=
     do let sn := local_pp_name s,
        -- TODO actually use `w` here, to try to `change` the result to the user specified value.
        when numeric
          -- tidy up with norm_num
          (tactic.interactive.conv (some sn) none (to_rhs >> `[try { norm_num }])),
        s ← get_local sn,
        try `[subst %%s],
        rotate_left 1,
        fin_cases_at e w.tail
   -- No cases; we're done.
   | [] := skip
   | _ := failed
   end) <|>
-- Otherwise deal with `x : A`, where `[fintype A]` is available:
(do
   ty ← infer_type e,
   i ← to_expr ``(fintype %%ty) >>= mk_instance,
   t ← to_expr ``(%%e ∈ @fintype.elems %%ty %%i),
   v ← to_expr ``(@fintype.complete %%ty %%i %%e),
   h ← assertv `h t v,
   fin_cases_at h w)

meta def expr_list_to_list_expr : expr → tactic (list expr)
| `(list.cons %%h %%t) := do t ← expr_list_to_list_expr t, return h :: t
| `([]) := return []
| _ := failed

namespace interactive
private meta def hyp := tk "*" *> return none <|> some <$> ident
local postfix `?`:9001 := optional

/--
`fin_cases h` performs case analysis on a hypothesis of the form
1) `h : A`, where `[fintype A]` is available, or
2) `h ∈ A`, where `A : finset X` or `A : list X`.

`fin_cases *` performs case analysis on all suitable hypotheses.

As an example, in
```
example (f : ℕ → Prop) (p : fin 3) (h0 : f 0) (h1 : f 1) (h2 : f 2) : f p.val :=
begin
  fin_cases p,
  all_goals { assumption }
end
```
after `fin_cases p`, there are three goals, `f 0`, `f 1`, and `f 2`.
-/
<<<<<<< HEAD
meta def fin_cases : parse hyp → parse (tk ":" *> texpr)? → tactic unit
| none none := do ctx ← local_context,
             ctx.mfirst (fin_cases_at none) <|> fail "No hypothesis of the forms `x ∈ A`, where `A : finset ℕ`, or `x : A`, with `[fintype A]`."
| none (some _) := fail "Specify a single hypothesis when using a `with` argument."
| (some n) w :=
  do
    h ← get_local n,
    w ← match w with
        | (some w) := i_to_expr w >>= expr_list_to_list_expr
        | none := return []
        end,
    fin_cases_at w h
=======
meta def fin_cases : parse hyp → tactic unit
| none := do ctx ← local_context,
             ctx.mfirst fin_cases_at <|> fail "No hypothesis of the forms `x ∈ A`, where `A : finset X`, `A : list X`, or `A : multiset X`, or `x : A`, with `[fintype A]`."
| (some n) := do h ← get_local n, fin_cases_at h
>>>>>>> b552dfe2

end interactive

end tactic<|MERGE_RESOLUTION|>--- conflicted
+++ resolved
@@ -15,7 +15,7 @@
 open interactive interactive.types expr
 open conv.interactive
 
-/-- Checks that the expression looks like `x ∈ A` for `A : finset α` or `A : list α`,
+/-- Checks that the expression looks like `x ∈ A` for `A : finset α`, `multiset α` or `A : list α`,
     and returns the type α. -/
 meta def guard_mem_fin (e : expr) : tactic expr :=
 do t ← infer_type e,
@@ -32,40 +32,49 @@
    | _ := failed
    end
 
-meta def fin_cases_at : expr → list expr → tactic unit
-| e w :=
-focus1 $
--- Deal with `x ∈ A` hypotheses first:
-(do ty ← guard_mem_fin e,
-   numeric ← option.is_some <$> try_core (unify ty `(ℕ) <|> unify ty `(ℤ) <|> unify ty `(ℚ)),
-   result ← cases_core e,
-   match result with
-   -- We have a goal with an equation `s`, and a second goal with a smaller `e : x ∈ _`.
-   | [(_, [s], _), (_, [e], _)] :=
-     do let sn := local_pp_name s,
-        -- TODO actually use `w` here, to try to `change` the result to the user specified value.
-        when numeric
-          -- tidy up with norm_num
-          (tactic.interactive.conv (some sn) none (to_rhs >> `[try { norm_num }])),
-        s ← get_local sn,
-        try `[subst %%s],
-        rotate_left 1,
-        fin_cases_at e w.tail
-   -- No cases; we're done.
-   | [] := skip
-   | _ := failed
-   end) <|>
--- Otherwise deal with `x : A`, where `[fintype A]` is available:
-(do
-   ty ← infer_type e,
-   i ← to_expr ``(fintype %%ty) >>= mk_instance,
-   t ← to_expr ``(%%e ∈ @fintype.elems %%ty %%i),
-   v ← to_expr ``(@fintype.complete %%ty %%i %%e),
-   h ← assertv `h t v,
-   fin_cases_at h w)
+meta def fin_cases_at : list expr → expr → tactic unit
+| with_list e :=
+(do ty ← try_core $ guard_mem_fin e,
+    match ty with
+    | none :=
+      -- Deal with `x : A`, where `[fintype A]` is available:
+      (do
+        ty ← infer_type e,
+        i ← to_expr ``(fintype %%ty) >>= mk_instance,
+        t ← to_expr ``(%%e ∈ @fintype.elems %%ty %%i),
+        v ← to_expr ``(@fintype.complete %%ty %%i %%e),
+        h ← assertv `h t v,
+        fin_cases_at with_list h) <|> fail "Failed to find `fintype` instance."
+    | (some ty) :=
+      -- Deal with `x ∈ A` hypotheses:
+      (do
+        numeric ← option.is_some <$> try_core (unify ty `(ℕ) <|> unify ty `(ℤ) <|> unify ty `(ℚ)),
+        result ← cases_core e,
+        match result with
+        -- We have a goal with an equation `s`, and a second goal with a smaller `e : x ∈ _`.
+        | [(_, [s], _), (_, [e], _)] :=
+          do let sn := local_pp_name s,
+              -- tidy up the new value
+              tactic.interactive.conv (some sn) none
+                (to_rhs >> match with_list.nth 0 with
+                | (some h) := conv.interactive.change (to_pexpr h)
+                | _ := when numeric `[try { conv.interactive.norm_num [] }]
+                end),
+              s ← get_local sn,
+              try `[subst %%s],
+              rotate_left 1,
+              fin_cases_at with_list.tail e
+        -- No cases; we're done.
+        | [] := skip
+        | _ := failed
+        end)-- <|> fail "Something went wrong while performing `cases`."
+    end)
+
+meta def fin_cases_at' (with_list : list expr) (e : expr) : tactic unit :=
+focus1 $ fin_cases_at with_list e
 
 meta def expr_list_to_list_expr : expr → tactic (list expr)
-| `(list.cons %%h %%t) := do t ← expr_list_to_list_expr t, return h :: t
+| `(list.cons %%h %%t) := do t ← expr_list_to_list_expr t, return (h :: t)
 | `([]) := return []
 | _ := failed
 
@@ -75,8 +84,8 @@
 
 /--
 `fin_cases h` performs case analysis on a hypothesis of the form
-1) `h : A`, where `[fintype A]` is available, or
-2) `h ∈ A`, where `A : finset X` or `A : list X`.
+`h : A`, where `[fintype A]` is available, or
+`h ∈ A`, where `A : finset X`, `A : multiset X` or `A : list X`.
 
 `fin_cases *` performs case analysis on all suitable hypotheses.
 
@@ -84,31 +93,24 @@
 ```
 example (f : ℕ → Prop) (p : fin 3) (h0 : f 0) (h1 : f 1) (h2 : f 2) : f p.val :=
 begin
-  fin_cases p,
+  fin_cases *; simp,
   all_goals { assumption }
 end
 ```
-after `fin_cases p`, there are three goals, `f 0`, `f 1`, and `f 2`.
+after `fin_cases p; simp`, there are three goals, `f 0`, `f 1`, and `f 2`.
 -/
-<<<<<<< HEAD
-meta def fin_cases : parse hyp → parse (tk ":" *> texpr)? → tactic unit
+meta def fin_cases : parse hyp → parse (tk "with" *> texpr)? → tactic unit
 | none none := do ctx ← local_context,
-             ctx.mfirst (fin_cases_at none) <|> fail "No hypothesis of the forms `x ∈ A`, where `A : finset ℕ`, or `x : A`, with `[fintype A]`."
+                  ctx.mfirst (fin_cases_at' []) <|> fail "No hypothesis of the forms `x ∈ A`, where `A : finset X`, `A : list X`, or `A : multiset X`, or `x : A`, with `[fintype A]`."
 | none (some _) := fail "Specify a single hypothesis when using a `with` argument."
-| (some n) w :=
+| (some n) with_list :=
   do
     h ← get_local n,
-    w ← match w with
-        | (some w) := i_to_expr w >>= expr_list_to_list_expr
+    with_list ← match with_list with
+        | (some e) := i_to_expr e >>= expr_list_to_list_expr
         | none := return []
         end,
-    fin_cases_at w h
-=======
-meta def fin_cases : parse hyp → tactic unit
-| none := do ctx ← local_context,
-             ctx.mfirst fin_cases_at <|> fail "No hypothesis of the forms `x ∈ A`, where `A : finset X`, `A : list X`, or `A : multiset X`, or `x : A`, with `[fintype A]`."
-| (some n) := do h ← get_local n, fin_cases_at h
->>>>>>> b552dfe2
+    fin_cases_at' with_list h
 
 end interactive
 
