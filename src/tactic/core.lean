--- conflicted
+++ resolved
@@ -1532,9 +1532,6 @@
 meta def is_in_mathlib (n : name) : tactic bool :=
 do ml ← get_mathlib_dir, e ← get_env, return $ e.is_prefix_of_file ml n
 
-<<<<<<< HEAD
-/-- Auxiliary function for `apply_under_pis`. -/
-=======
 /--
 Runs a tactic by name.
 If it is a `tactic string`, return whatever string it returns.
@@ -1552,7 +1549,6 @@
    else fail!"name_to_tactic cannot take `{n} as input: its type must be `tactic string` or `tactic unit`"
 
 /-- auxiliary function for apply_under_pis -/
->>>>>>> d8d09271
 private meta def apply_under_pis_aux (func arg : pexpr) : ℕ → expr → pexpr
 | n (expr.pi nm bi tp bd) := expr.pi nm bi (pexpr.of_expr tp) (apply_under_pis_aux (n+1) bd)
 | n _ :=
