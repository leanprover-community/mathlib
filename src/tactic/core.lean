--- conflicted
+++ resolved
@@ -6,14 +6,10 @@
 import data.dlist.basic category.basic meta.expr meta.rb_map data.bool tactic.doc_commands
   tactic.derive_inhabited
 
-<<<<<<< HEAD
-universes u
-=======
 universe variable u
 
 instance : has_lt pos :=
 { lt := λ x y, (x.line, x.column) < (y.line, y.column) }
->>>>>>> 8454c108
 
 namespace expr
 open tactic
@@ -107,24 +103,6 @@
 namespace lean.parser
 open lean interaction_monad.result
 
-<<<<<<< HEAD
-/-- `of_tactic' tac` lifts the tactic `tac` into the parser monad.
-This replaces `of_tactic` in core, which has a buggy implementation. -/
-meta def of_tactic' {α} (tac : tactic α) : parser α :=
-do r ← of_tactic (interaction_monad.get_result tac),
-   match r with
-   | success a _ := return a
-   | exception f pos _ := exception f pos
-   end
-
-/-- Override the builtin `lean.parser.of_tactic` coe, which is broken.
-(See test/tactics.lean for a failure case.) -/
-@[priority 2000]
-meta instance has_coe' {α} : has_coe (tactic α) (parser α) :=
-⟨of_tactic'⟩
-
-=======
->>>>>>> 8454c108
 /-- `emit_command_here str` behaves as if the string `str` were placed as a user command at the
 current line. -/
 meta def emit_command_here (str : string) : lean.parser string :=
