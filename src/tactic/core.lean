--- conflicted
+++ resolved
@@ -1147,7 +1147,29 @@
 /--
 Tries to derive unary instances by unfolding the newly introduced type.
 
-<<<<<<< HEAD
+For example,
+```
+@[derive ring] def new_int : Type := ℤ
+```
+adds an instance `ring new_int`, defined to be the instance of `ring ℤ` found by `apply_instance`.
+
+Multiple instances can be added with `@[derive [ring, module ℝ]]`.
+-/
+@[derive_handler] meta def delta_instance : derive_handler :=
+λ cls tp,
+(do tp' ← mk_const tp,
+   tgt ← to_expr ``(%%cls %%tp'),
+   (_, v) ← solve_aux tgt (delta_target [tp] >> apply_instance >> done),
+   v ← instantiate_mvars v,
+   nm ← get_unused_name $ tp ++
+     match tgt with
+     | expr.app (expr.const nm _) _ := nm
+     | _ := "inst"
+     end,
+   add_decl $ mk_definition nm [] tgt v,
+   set_basic_attribute `instance nm tt,
+   return tt) <|> return ff
+
 /-- `find_private_decl n none` finds a private declaration named `n` in any of the imported files.
 
 `find_private_decl n (some m)` finds a private declaration named `n` in the same file where a declaration named `m`
@@ -1192,28 +1214,5 @@
    let new_not := sformat!"local notation `{n.update_prefix name.anonymous}` := {new_n}",
    emit_command_here $ new_not,
    skip .
-=======
-For example,
-```
-@[derive ring] def new_int : Type := ℤ
-```
-adds an instance `ring new_int`, defined to be the instance of `ring ℤ` found by `apply_instance`.
->>>>>>> 88f37b51
-
-Multiple instances can be added with `@[derive [ring, module ℝ]]`.
--/
-@[derive_handler] meta def delta_instance : derive_handler :=
-λ cls tp,
-(do tp' ← mk_const tp,
-   tgt ← to_expr ``(%%cls %%tp'),
-   (_, v) ← solve_aux tgt (delta_target [tp] >> apply_instance >> done),
-   v ← instantiate_mvars v,
-   nm ← get_unused_name $ tp ++
-     match tgt with
-     | expr.app (expr.const nm _) _ := nm
-     | _ := "inst"
-     end,
-   add_decl $ mk_definition nm [] tgt v,
-   set_basic_attribute `instance nm tt,
-   return tt) <|> return ff
+
 end tactic