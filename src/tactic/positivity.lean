/-
Copyright (c) 2022 Mario Carneiro, Heather Macbeth. All rights reserved.
Released under Apache 2.0 license as described in the file LICENSE.
Authors: Mario Carneiro, Heather Macbeth, Yaël Dillies
-/
import tactic.norm_num

/-! # `positivity` tactic

The `positivity` tactic in this file solves goals of the form `0 ≤ x`, `0 < x` and `x ≠ 0`.  The
tactic works recursively according to the syntax of the expression `x`.  For example, a goal of the
form `0 ≤ 3 * a ^ 2 + b * c` can be solved either
* by a hypothesis such as `5 ≤ 3 * a ^ 2 + b * c` which directly implies the nonegativity of
  `3 * a ^ 2 + b * c`; or,
* by the application of the lemma `add_nonneg` and the success of the `positivity` tactic on the two
  sub-expressions `3 * a ^ 2` and `b * c`.

For each supported operation, one must write a small tactic, tagged with the attribute
`@[positivity]`, which operates only on goals whose leading function application is that operation.
Typically, this small tactic will run the full `positivity` tactic on one or more of the function's
arguments (which is where the recursion comes in), and if successful will combine this with an
appropriate lemma to give positivity of the full expression.

This file contains the core `positivity` logic and the small tactics handling the basic operations:
`min`, `max`, `+`, `*`, `/`, `⁻¹`, raising to natural powers, and taking absolute values.  Further
extensions, e.g. to handle `real.sqrt` and norms, can be found in the files of the library which
introduce these operations.

## Main declarations

* `tactic.norm_num.positivity` tries to prove positivity of an expression by running `norm_num` on
  it.  This is one of the base cases of the recursion.
* `tactic.positivity.compare_hyp` tries to prove positivity of an expression by comparing with a
  provided hypothesis.  If the hypothesis is of the form `a ≤ b` or similar, with `b` matching the
  expression whose proof of positivity is desired, then it will check whether `a` can be proved
  positive via `tactic.norm_num.positivity` and if so apply a transitivity lemma.  This is the other
  base case of the recursion.
* `tactic.positivity.attr` creates the `positivity` user attribute for tagging the extension
  tactics handling specific operations, and specifies the behaviour for a single step of the
  recursion
* `tactic.positivity.core` collects the list of tactics with the `@[positivity]` attribute and
  calls the first recursion step as specified in `tactic.positivity.attr`.  Its input is `e : expr`
  and its output (if it succeeds) is a term of a custom inductive type
  `tactic.positivity.strictness`, containing an `expr` which is a proof of the
  strict-positivity/nonnegativity of `e` as well as an indication of whether what could be proved
  was strict-positivity or nonnegativity
* `tactic.positivity.order_rel` is a custom inductive type recording whether the goal is
  `0 ≤ e`/`e ≥ 0`, `0 < e`/`e > 0`, `e ≠ 0` or `0 ≠ e`.
* `tactic.interactive.positivity` is the user-facing tactic.  It parses the goal and, if it is of
  one of the forms `0 ≤ e`, `0 < e`, `e > 0`, `e ≥ 0`, `e ≠ 0`, `0 ≠ e`, it sends `e` to
  `tactic.positivity.core`.

## TODO

Implement extensions for other operations (raising to non-numeral powers, `log`).
-/

local infixl ` +++ `:65 := format.compose

namespace tactic

/-- Inductive type recording either `positive` and an expression (typically a proof of a fact
`0 < x`) or `nonnegative` and an expression (typically a proof of a fact `0 ≤ x`). -/
@[derive [decidable_eq]]
meta inductive positivity.strictness : Type
| positive : expr → positivity.strictness
| nonnegative : expr → positivity.strictness
| nonzero : expr → positivity.strictness

export positivity.strictness (positive nonnegative nonzero)

meta instance : has_to_string strictness :=
⟨λ s, match s with
  | positive p := "strictness.positive (" ++ to_string p ++ ")"
  | nonnegative p := "strictness.nonnegative (" ++ to_string p ++ ")"
  | nonzero p := "strictness.nonzero (" ++ to_string p ++ ")"
  end⟩

meta instance : has_to_format strictness := ⟨λ s, to_string s⟩

private lemma lt_of_eq_of_lt'' {α} [preorder α] {b b' a : α} : b = b' → a < b' → a < b :=
λ h1 h2, lt_of_lt_of_eq h2 h1.symm

/-- First base case of the `positivity` tactic.  We try `norm_num` to prove directly that an
expression `e` is positive, nonnegative or non-zero. -/
meta def norm_num.positivity (e : expr) : tactic strictness := do
  (e', p) ← norm_num.derive e <|> refl_conv e,
  e'' ← e'.to_rat,
  typ ← infer_type e',
  ic ← mk_instance_cache typ,
  if e'' > 0 then do
    (ic, p₁) ← norm_num.prove_pos ic e',
    positive <$> mk_app ``lt_of_eq_of_lt'' [p, p₁]
  else if e'' = 0 then
    nonnegative <$> mk_app ``ge_of_eq [p]
  else do
    (ic, p₁) ← norm_num.prove_ne_zero' ic e',
    nonzero <$> to_expr ``(ne_of_eq_of_ne %%p %%p₁)

/-- Second base case of the `positivity` tactic: Any element of a canonically ordered additive
monoid is nonnegative. -/
meta def positivity_canon : expr → tactic strictness
| `(%%a) := nonnegative <$> mk_app ``zero_le [a]

namespace positivity

/-- Inductive type recording whether the goal `positivity` is called on is nonnegativity, positivity
or different from `0`. -/
@[derive inhabited]
inductive order_rel : Type
| le  : order_rel -- `0 ≤ a`
| lt  : order_rel -- `0 < a`
| ne  : order_rel -- `a ≠ 0`
| ne' : order_rel -- `0 ≠ a`

meta instance : has_to_format order_rel :=
⟨λ r, match r with
  | order_rel.le := "order_rel.le"
  | order_rel.lt := "order_rel.lt"
  | order_rel.ne := "order_rel.ne"
  | order_rel.ne' := "order_rel.ne'"
  end⟩

/-- Given two tactics whose result is `strictness`, report a `strictness`:
- if at least one gives `positive`, report `positive` and one of the expressions giving a proof of
  positivity
- if one reports `nonnegative` and the other reports `nonzero`, report `positive`
- else if at least one reports `nonnegative`, report `nonnegative` and one of the
  expressions giving a proof of nonnegativity
- else if at least one reports `nonzero`, report `nonzero` and one of the expressions giving a proof
  of nonzeroness
- if both fail, fail -/
meta def orelse' (tac1 tac2 : tactic strictness) : tactic strictness := do
  res1 ← try_core tac1,
  match res1 with
  | none := tac2
  | some p1@(positive _) := pure p1
  | some (nonnegative e1) := do
      res2 ← try_core tac2,
      match res2 with
      | some p2@(positive _) := pure p2
      | some (nonzero e2) := positive <$> mk_app ``lt_of_le_of_ne' [e1, e2]
      | _ := pure (nonnegative e1)
      end
  | some (nonzero e1) := do
      res2 ← try_core tac2,
      match res2 with
      | some p2@(positive _) := pure p2
      | some (nonnegative e2) := positive <$> mk_app ``lt_of_le_of_ne' [e2, e1]
      | _ := pure (nonzero e1)
      end
  end

infixr ` ≤|≥ `:2 := orelse'

/-- This tactic fails with a message saying that `positivity` couldn't prove anything about `e`
if we only know that `a` and `b` are positive/nonnegative/nonzero (according to `pa` and `pb`). -/
meta def positivity_fail {α : Type*} (e a b : expr) (pa pb : strictness) : tactic α :=
do
  e' ← pp e,
  a' ← pp a,
  b' ← pp b,
  let f : strictness → format → format := λ p c, match p with
  | positive _ := "0 < " +++ c
  | nonnegative _ := "0 ≤ " +++ c
  | nonzero _ := c +++ " ≠ 0"
  end,
  fail ("`positivity` can't say anything about `" +++ e' +++ "` knowing only `" +++ f pa a' +++
    "` and `" +++ f pb b' +++ "`")

/-! ### Core logic of the `positivity` tactic -/

<<<<<<< HEAD
private lemma ne_of_ne_of_eq' {α : Type*} {a b c : α} (ha : a ≠ c) (h : a = b) : b ≠ c := by rwa ←h

/-- Calls `norm_num` on `a` to prove positivity/nonnegativity of `e` assuming `b` is defeq to `e`
and `p₂ : a ≤ b`. -/
meta def compare_hyp_le (e a b p₂ : expr) : tactic strictness := do
  is_def_eq e b,
  strict_a ← norm_num.positivity a,
  match strict_a with
  | positive p₁ := positive <$> mk_app ``lt_of_lt_of_le [p₁, p₂]
  | nonnegative p₁ := nonnegative <$> mk_app ``le_trans [p₁, p₂]
  | _ := do
          e' ← pp e,
          p₂' ← pp p₂,
          fail ("`norm_num` can't prove nonnegativity of " +++ e' +++ " using " +++ p₂')
  end

/-- Calls `norm_num` on `a` to prove positivity/nonnegativity of `e` assuming `b` is defeq to `e`
and `p₂ : a < b`. -/
meta def compare_hyp_lt (e a b p₂ : expr) : tactic strictness := do
  is_def_eq e b,
  strict_a ← norm_num.positivity a,
  match strict_a with
  | positive p₁ := positive <$> mk_app ``lt_trans [p₁, p₂]
  | nonnegative p₁ := positive <$> mk_app ``lt_of_le_of_lt [p₁, p₂]
  | _ := do
          e' ← pp e,
          p₂' ← pp p₂,
          fail ("`norm_num` can't prove positivity of " +++ e' +++ " using " +++ p₂')
  end

/-- Calls `norm_num` on `a` to prove positivity/nonnegativity/nonzeroness of `e` assuming `b` is
defeq to `e` and `p₂ : a = b`. -/
meta def compare_hyp_eq (e a b p₂ : expr) : tactic strictness := do
  is_def_eq e b,
  strict_a ← norm_num.positivity a,
  match strict_a with
  | positive p₁ := positive <$> mk_app ``lt_of_lt_of_eq [p₁, p₂]
  | nonnegative p₁ := nonnegative <$> mk_app ``le_of_le_of_eq [p₁, p₂]
  | nonzero p₁ := nonzero <$> to_expr ``(ne_of_ne_of_eq' %%p₁ %%p₂)
  end

/-- Calls `norm_num` on `a` to prove nonzeroness of `e` assuming `b` is defeq to `e` and
`p₂ : b ≠ a`. -/
meta def compare_hyp_ne (e a b p₂ : expr) : tactic strictness := do
  is_def_eq e b,
  (a', p₁) ← norm_num.derive a <|> refl_conv a,
  a'' ← a'.to_rat,
  if a'' = 0 then
    nonzero <$> mk_mapp ``ne_of_ne_of_eq [none, none, none, none, p₂, p₁]
  else do
    e' ← pp e,
    p₂' ← pp p₂,
    a' ← pp a,
    fail ("`norm_num` can't prove non-zeroness of " +++ e' +++ " using " +++ p₂' +++ " because "
      +++ a' +++ " is non-zero")

/-- Second base case of the `positivity` tactic.  Prove an expression `e` is
positive/nonnegative/nonzero by finding a hypothesis of the form `a < e`, `a ≤ e` or `a = e` in
which `a` can be proved positive/nonnegative/nonzero by `norm_num`. -/
=======
/-- Third base case of the `positivity` tactic.  Prove an expression `e` is positive/nonnegative by
finding a hypothesis of the form `a < e` or `a ≤ e` in which `a` can be proved positive/nonnegative
by `norm_num`. -/
>>>>>>> 028afe5d
meta def compare_hyp (e p₂ : expr) : tactic strictness := do
  p_typ ← infer_type p₂,
  match p_typ with
  | `(%%lo ≤ %%hi) := compare_hyp_le e lo hi p₂
  | `(%%hi ≥ %%lo) := compare_hyp_le e lo hi p₂
  | `(%%lo < %%hi) := compare_hyp_lt e lo hi p₂
  | `(%%hi > %%lo) := compare_hyp_lt e lo hi p₂
  | `(%%lo = %%hi) := compare_hyp_eq e lo hi p₂ <|> do
                        p₂' ← mk_app ``eq.symm [p₂],
                        compare_hyp_eq e hi lo p₂'
  | `(%%hi ≠ %%lo) := compare_hyp_ne e lo hi p₂ <|> do
                        p₂' ← mk_mapp ``ne.symm [none, none, none, p₂],
                        compare_hyp_ne e hi lo p₂'
  | e@_ := do
             p₂' ← pp p₂,
             fail (p₂' +++ "is not of the form `a ≤ b`, `a < b`, `a = b` or `a ≠ b`")
  end

/-- Attribute allowing a user to tag a tactic as an extension for `tactic.interactive.positivity`.
The main (recursive) step of this tactic is to try successively all the extensions tagged with this
attribute on the expression at hand, and also to try the two "base case" tactics
`tactic.norm_num.positivity`, `tactic.positivity.compare_hyp` on the expression at hand. -/
@[user_attribute]
meta def attr : user_attribute (expr → tactic strictness) unit :=
{ name      := `positivity,
  descr     := "extensions handling particular operations for the `positivity` tactic",
  cache_cfg :=
  { mk_cache := λ ns, do
    { t ← ns.mfoldl
        (λ (t : expr → tactic strictness) n, do
          t' ← eval_expr (expr → tactic strictness) (expr.const n []),
          pure (λ e, orelse' (t' e) (t e)))
        (λ _, failed),
      pure $ λ e, orelse'
        (t e) $ orelse' -- run all the extensions on `e`
<<<<<<< HEAD
          (norm_num.positivity e) $ -- directly try `norm_num` on `e`
          -- loop over hypotheses and try to compare with `e`
          local_context >>= list.foldl (λ tac h, tac ≤|≥ compare_hyp e h)
            (fail "no applicable positivity extension found") },
=======
          (norm_num.positivity e) $ orelse' -- directly try `norm_num` on `e`
            (positivity_canon e) $ -- try showing nonnegativity from canonicity of the order
            -- loop over hypotheses and try to compare with `e`
            local_context >>= list.foldl (λ tac h, orelse' tac (compare_hyp e h)) failed },
>>>>>>> 028afe5d
    dependencies := [] } }

/-- Look for a proof of positivity/nonnegativity of an expression `e`; if found, return the proof
together with a `strictness` stating whether the proof found was for strict positivity
(`positive p`), nonnegativity (`nonnegative p`), or nonzeroness (`nonzero p`). -/
meta def core (e : expr) : tactic strictness := do
  f ← attr.get_cache,
  f e <|> fail "failed to prove positivity/nonnegativity/nonzeroness"

end positivity

open positivity

namespace interactive

setup_tactic_parser

/-- Tactic solving goals of the form `0 ≤ x`, `0 < x` and `x ≠ 0`.  The tactic works recursively
according to the syntax of the expression `x`, if the atoms composing the expression all have
numeric lower bounds which can be proved positive/nonnegative/nonzero by `norm_num`.  This tactic
either closes the goal or fails.

Examples:
```
example {a : ℤ} (ha : 3 < a) : 0 ≤ a ^ 3 + a := by positivity

example {a : ℤ} (ha : 1 < a) : 0 < |(3:ℤ) + a| := by positivity

example {b : ℤ} : 0 ≤ max (-3) (b ^ 2) := by positivity
```
-/
meta def positivity : tactic unit := focus1 $ do
  t ← target,
  (rel_desired, a) ← match t with
  | `(0 ≤ %%e) := pure (order_rel.le, e)
  | `(%%e ≥ 0) := pure (order_rel.le, e)
  | `(0 < %%e) := pure (order_rel.lt, e)
  | `(%%e > 0) := pure (order_rel.lt, e)
  | `(%%e₁ ≠ %%e₂) := do
                        match e₂ with
                        | `(has_zero.zero) := pure (order_rel.ne, e₁)
                        | _ := match e₁ with
                          | `(has_zero.zero) := pure (order_rel.ne', e₂)
                          | _ := fail "not a positivity/nonnegativity/nonzeroness goal"
                          end
                        end
  | _ := fail "not a positivity/nonnegativity/nonzeroness goal"
  end,
  strictness_proved ← tactic.positivity.core a,
  match rel_desired, strictness_proved with
  | order_rel.lt, positive p := pure p
  | order_rel.lt, nonnegative _ := fail ("failed to prove strict positivity, but it would be " ++
    "possible to prove nonnegativity if desired")
  | order_rel.lt, nonzero _ := fail ("failed to prove strict positivity, but it would be " ++
    "possible to prove nonzeroness if desired")
  | order_rel.le, positive p := mk_app ``le_of_lt [p]
  | order_rel.le, nonnegative p := pure p
  | order_rel.le, nonzero _ := fail ("failed to prove nonnegativity, but it would be " ++
    "possible to prove nonzeroness if desired")
  | order_rel.ne, positive p := to_expr ``(ne_of_gt %%p)
  | order_rel.ne, nonnegative _ := fail ("failed to prove nonzeroness, but it would be " ++
    "to prove nonnegativity if desired")
  | order_rel.ne, nonzero p := pure p
  | order_rel.ne', positive p := to_expr ``(ne_of_lt %%p)
  | order_rel.ne', nonnegative _ := fail ("failed to prove nonzeroness, but it would be " ++
    "to prove nonnegativity if desired")
  | order_rel.ne', nonzero p := to_expr ``(ne.symm %%p)
  end >>= tactic.exact

add_tactic_doc
{ name := "positivity",
  category := doc_category.tactic,
  decl_names := [`tactic.interactive.positivity],
  tags := ["arithmetic", "monotonicity", "finishing"] }

end interactive
example {a : ℤ} (ha : a = -1) : a ≠ 0 := by positivity

variables {α R : Type*}

/-! ### `positivity` extensions for particular arithmetic operations -/

section linear_order
variables [linear_order R] {a b c : R}

private lemma le_min_of_lt_of_le  (ha : a < b) (hb : a ≤ c) : a ≤ min b c := le_min ha.le hb
private lemma le_min_of_le_of_lt (ha : a ≤ b) (hb : a < c) : a ≤ min b c := le_min ha hb.le
private lemma min_ne (ha : a ≠ c) (hb : b ≠ c) : min a b ≠ c :=
by { rw min_def, split_ifs; assumption }
private lemma min_ne_of_ne_of_lt (ha : a ≠ c) (hb : c < b) : min a b ≠ c := min_ne ha hb.ne'
private lemma min_ne_of_lt_of_ne (ha : c < a) (hb : b ≠ c) : min a b ≠ c := min_ne ha.ne' hb

private lemma max_ne (ha : a ≠ c) (hb : b ≠ c) : max a b ≠ c :=
by { rw max_def, split_ifs; assumption }

end linear_order

/-- Extension for the `positivity` tactic: the `min` of two numbers is nonnegative if both are
nonnegative, and strictly positive if both are. -/
@[positivity]
meta def positivity_min : expr → tactic strictness
| e@`(min %%a %%b) := do
  strictness_a ← core a,
  strictness_b ← core b,
  match strictness_a, strictness_b with
  | (positive pa), (positive pb) := positive <$> mk_app ``lt_min [pa, pb]
  | (positive pa), (nonnegative pb) := nonnegative <$> mk_app ``le_min_of_lt_of_le [pa, pb]
  | (nonnegative pa), (positive pb)  := nonnegative <$> mk_app ``le_min_of_le_of_lt [pa, pb]
  | (nonnegative pa), (nonnegative pb)  := nonnegative <$> mk_app ``le_min [pa, pb]
  | positive pa, nonzero pb := nonzero <$> to_expr ``(min_ne_of_lt_of_ne %%pa %%pb)
  | nonzero pa, positive pb := nonzero <$> to_expr ``(min_ne_of_ne_of_lt %%pa %%pb)
  | nonzero pa, nonzero pb := nonzero <$> to_expr ``(min_ne %%pa %%pb)
  | sa@_, sb@ _ := positivity_fail e a b sa sb
  end
| e@_ := pp e >>= fail ∘ format.bracket "The expression `" "` isn't of the form `min a b`"

/-- Extension for the `positivity` tactic: the `max` of two numbers is nonnegative if at least one
is nonnegative, strictly positive if at least one is positive, and nonzero if both are nonzero. -/
@[positivity]
meta def positivity_max : expr → tactic strictness
| `(max %%a %%b) := do
  strictness_a ← try_core (core a),
  (do
      match strictness_a with
      | some (positive pa) := positive <$> mk_mapp ``lt_max_of_lt_left [none, none, none, a, b, pa]
      | some (nonnegative pa) :=
          nonnegative <$> mk_mapp ``le_max_of_le_left [none, none, none, a, b, pa]
      | _ := failed
        -- If `a ≠ 0`, we might prove `max a b ≠ 0` if `b ≠ 0` but we don't want to evaluate
        -- `b` before having ruled out `0 < a`, for performance. So we do that in the second branch
        -- of the `orelse'`.
      end) ≤|≥
    (do
      strictness_b ← core b,
      match strictness_b with
      | (positive pb) := positive <$> mk_mapp ``lt_max_of_lt_right [none, none, none, a, b, pb]
      | (nonnegative pb) :=
          nonnegative <$> mk_mapp ``le_max_of_le_right [none, none, none, a, b, pb]
      | nonzero pb := do
                        nonzero pa ← strictness_a,
                        nonzero <$> to_expr ``(max_ne %%pa %%pb)
      end)
| e@_ := pp e >>= fail ∘ format.bracket "The expression `" "` isn't of the form `max a b`"

/-- Extension for the `positivity` tactic: addition is nonnegative if both summands are nonnegative,
and strictly positive if at least one summand is. -/
@[positivity]
meta def positivity_add : expr → tactic strictness
| e@`(%%a + %%b) := do
  strictness_a ← core a,
  strictness_b ← core b,
  match strictness_a, strictness_b with
  | (positive pa), (positive pb) := positive <$> mk_app ``add_pos [pa, pb]
  | (positive pa), (nonnegative pb) := positive <$> mk_app ``lt_add_of_pos_of_le [pa, pb]
  | (nonnegative pa), (positive pb) := positive <$> mk_app ``lt_add_of_le_of_pos [pa, pb]
  | (nonnegative pa), (nonnegative pb) := nonnegative <$> mk_app ``add_nonneg [pa, pb]
  | sa@_, sb@ _ := positivity_fail e a b sa sb
  end
| e@_ := pp e >>= fail ∘ format.bracket "The expression `" "` isn't of the form `a + b`"

section ordered_semiring
variables [ordered_semiring R] {a b : R}

private lemma mul_nonneg_of_pos_of_nonneg (ha : 0 < a) (hb : 0 ≤ b) : 0 ≤ a * b :=
mul_nonneg ha.le hb

private lemma mul_nonneg_of_nonneg_of_pos (ha : 0 ≤ a) (hb : 0 < b) : 0 ≤ a * b :=
mul_nonneg ha hb.le

private lemma mul_ne_zero_of_pos_of_ne_zero [no_zero_divisors R] (ha : 0 < a) (hb : b ≠ 0) :
  a * b ≠ 0 :=
mul_ne_zero ha.ne' hb

private lemma mul_ne_zero_of_ne_zero_of_pos [no_zero_divisors R] (ha : a ≠ 0) (hb : 0 < b) :
  a * b ≠ 0 :=
mul_ne_zero ha hb.ne'

end ordered_semiring

/-- Extension for the `positivity` tactic: multiplication is nonnegative/positive/nonzero if both
multiplicands are. -/
@[positivity]
meta def positivity_mul : expr → tactic strictness
| e@`(%%a * %%b) := do
  strictness_a ← core a,
  strictness_b ← core b,
  match strictness_a, strictness_b with
  | (positive pa), (positive pb) := positive <$> mk_app ``mul_pos [pa, pb]
  | (positive pa), (nonnegative pb) := nonnegative <$> mk_app ``mul_nonneg_of_pos_of_nonneg [pa, pb]
  | (nonnegative pa), (positive pb) := nonnegative <$> mk_app ``mul_nonneg_of_nonneg_of_pos [pa, pb]
  | (nonnegative pa), (nonnegative pb) := nonnegative <$> mk_app ``mul_nonneg [pa, pb]
  | positive pa, nonzero pb := nonzero <$> to_expr ``(mul_ne_zero_of_pos_of_ne_zero %%pa %%pb)
  | nonzero pa, positive pb := nonzero <$> to_expr ``(mul_ne_zero_of_ne_zero_of_pos %%pa %%pb)
  | nonzero pa, nonzero pb := nonzero <$> to_expr ``(mul_ne_zero %%pa %%pb)
  | sa@_, sb@ _ := positivity_fail e a b sa sb
  end
| e@_ := pp e >>= fail ∘ format.bracket "The expression `" "` isn't of the form `a * b`"

section linear_ordered_semifield
variables [linear_ordered_semifield R] {a b : R}

private lemma div_nonneg_of_pos_of_nonneg (ha : 0 < a) (hb : 0 ≤ b) : 0 ≤ a / b :=
div_nonneg ha.le hb

private lemma div_nonneg_of_nonneg_of_pos (ha : 0 ≤ a) (hb : 0 < b) : 0 ≤ a / b :=
div_nonneg ha hb.le

private lemma div_ne_zero_of_pos_of_ne_zero (ha : 0 < a) (hb : b ≠ 0) : a / b ≠ 0 :=
div_ne_zero ha.ne' hb

private lemma div_ne_zero_of_ne_zero_of_pos (ha : a ≠ 0) (hb : 0 < b) : a / b ≠ 0 :=
div_ne_zero ha hb.ne'

end linear_ordered_semifield

private lemma int_div_self_pos {a : ℤ} (ha : 0 < a) : 0 < a / a :=
by { rw int.div_self ha.ne', exact zero_lt_one }

private lemma int_div_nonneg_of_pos_of_nonneg {a b : ℤ} (ha : 0 < a) (hb : 0 ≤ b) : 0 ≤ a / b :=
int.div_nonneg ha.le hb

private lemma int_div_nonneg_of_nonneg_of_pos {a b : ℤ} (ha : 0 ≤ a) (hb : 0 < b) : 0 ≤ a / b :=
int.div_nonneg ha hb.le

private lemma int_div_nonneg_of_pos_of_pos {a b : ℤ} (ha : 0 < a) (hb : 0 < b) : 0 ≤ a / b :=
int.div_nonneg ha.le hb.le

/-- Extension for the `positivity` tactic: division is nonnegative if both numerator and denominator
are nonnegative, and strictly positive if both numerator and denominator are. -/
@[positivity]
meta def positivity_div : expr → tactic strictness
| e@`(@has_div.div ℤ _ %%a %%b) := do
  strictness_a ← core a,
  strictness_b ← core b,
  match strictness_a, strictness_b with
  | positive pa, positive pb :=
      if a = b then -- Only attempts to prove `0 < a / a`, otherwise falls back to `0 ≤ a / b`
        positive <$> mk_app ``int_div_self_pos [pa]
      else
       nonnegative <$> mk_app ``int_div_nonneg_of_pos_of_pos [pa, pb]
  | positive pa, nonnegative pb :=
    nonnegative <$> mk_app ``int_div_nonneg_of_pos_of_nonneg [pa, pb]
  | nonnegative pa, positive pb :=
    nonnegative <$> mk_app ``int_div_nonneg_of_nonneg_of_pos [pa, pb]
  | nonnegative pa, nonnegative pb := nonnegative <$> mk_app ``int.div_nonneg [pa, pb]
  | sa@_, sb@ _ := positivity_fail e a b sa sb
  end
| e@`(%%a / %%b) := do
  strictness_a ← core a,
  strictness_b ← core b,
  match strictness_a, strictness_b with
  | positive pa, positive pb := positive <$> mk_app ``div_pos [pa, pb]
  | positive pa, nonnegative pb := nonnegative <$> mk_app ``div_nonneg_of_pos_of_nonneg [pa, pb]
  | nonnegative pa, positive pb := nonnegative <$> mk_app ``div_nonneg_of_nonneg_of_pos [pa, pb]
  | nonnegative pa, nonnegative pb := nonnegative <$> mk_app ``div_nonneg [pa, pb]
  | positive pa, nonzero pb := nonzero <$> to_expr ``(div_ne_zero_of_pos_of_ne_zero %%pa %%pb)
  | nonzero pa, positive pb := nonzero <$> to_expr ``(div_ne_zero_of_ne_zero_of_pos %%pa %%pb)
  | nonzero pa, nonzero pb := nonzero <$> to_expr ``(div_ne_zero %%pa %%pb)
  | sa@_, sb@ _ := positivity_fail e a b sa sb
  end
| e@_ := pp e >>= fail ∘ format.bracket "The expression `" "` isn't of the form `a / b`"

/-- Extension for the `positivity` tactic: an inverse of a positive number is positive, an inverse
of a nonnegative number is nonnegative. -/
@[positivity]
meta def positivity_inv : expr → tactic strictness
| `((%%a)⁻¹) := do
      strictness_a ← core a,
      match strictness_a with
      | (positive pa) := positive <$> mk_app ``inv_pos_of_pos [pa]
      | (nonnegative pa) := nonnegative <$> mk_app ``inv_nonneg_of_nonneg [pa]
      | nonzero pa := nonzero <$> to_expr ``(inv_ne_zero %%pa)
      end
| e@_ := pp e >>= fail ∘ format.bracket "The expression `" "` isn't of the form `a⁻¹`"

private lemma pow_zero_pos [ordered_semiring R] [nontrivial R] (a : R) : 0 < a ^ 0 :=
zero_lt_one.trans_le (pow_zero a).ge

/-- Extension for the `positivity` tactic: raising a number `a` to a natural number power `n` is
positive if `n = 0` (since `a ^ 0 = 1`) or `0 < a` or `a ≠ 0` and `n` is even, is nonnegative if
`0 ≤ a` or `n` is even, and is nonzero if `a ≠ 0`. -/
@[positivity]
meta def positivity_pow : expr → tactic strictness
| e@`(%%a ^ %%n) := do
  n_typ ← infer_type n,
  unify n_typ `(ℕ), -- TODO handle integer and real powers
  if n = `(0) then
    positive <$> mk_app ``pow_zero_pos [a]
  else
    do
      match n with -- even powers are nonnegative
      -- Note this is automatically strengthened to `0 < a ^ n` when `a ≠ 0` thanks to the `orelse'`
      | `(bit0 %%n) := nonnegative <$> mk_app ``pow_bit0_nonneg [a, n]
      | _ := do
                e' ← pp e,
                fail (e' +++ "is not an even power so positivity can't prove it's nonnegative")
      end ≤|≥
    do -- `a ^ n` is positive/nonnegative/nonzero if `a` is
      strictness_a ← core a,
      match strictness_a with
      | positive p := positive <$> mk_app ``pow_pos [p, n]
      | nonnegative p := nonnegative <$> mk_app `pow_nonneg [p, n]
      | nonzero p := nonzero <$> to_expr ``(pow_ne_zero %%n %%p)
      end
| e@_ := pp e >>= fail ∘ format.bracket "The expression `" "` isn't of the form `a ^ n`"

private alias abs_pos ↔ _ abs_pos_of_ne_zero

/-- Extension for the `positivity` tactic: an absolute value is nonnegative, and is strictly
positive if its input is nonzero. -/
@[positivity]
meta def positivity_abs : expr → tactic strictness
| `(|%%a|) := do
  (do -- if can prove `0 < a` or `a ≠ 0`, report positivity
    strict_a ← core a,
    match strict_a with
    | positive p := positive <$> mk_app ``abs_pos_of_pos [p]
    | nonzero p := positive <$> mk_app ``abs_pos_of_ne_zero [p]
    | _ := failed
    end) <|>
  nonnegative <$> mk_app ``abs_nonneg [a] -- else report nonnegativity
| e@_ := pp e >>= fail ∘ format.bracket "The expression `" "` isn't of the form `|a|`"

private lemma nat_cast_pos [ordered_semiring α] [nontrivial α] {n : ℕ} : 0 < n → 0 < (n : α) :=
nat.cast_pos.2

private lemma int_coe_nat_nonneg (n : ℕ) : 0 ≤ (n : ℤ) := n.cast_nonneg
private lemma int_coe_nat_pos {n : ℕ} : 0 < n → 0 < (n : ℤ) := nat.cast_pos.2

private lemma int_cast_nonneg [ordered_ring α] {n : ℤ} (hn : 0 ≤ n) : 0 ≤ (n : α) :=
by { rw ←int.cast_zero, exact int.cast_mono hn }
private lemma int_cast_pos [ordered_ring α] [nontrivial α] {n : ℤ} : 0 < n → 0 < (n : α) :=
int.cast_pos.2

private lemma rat_cast_nonneg [linear_ordered_field α] {q : ℚ} : 0 ≤ q → 0 ≤ (q : α) :=
rat.cast_nonneg.2
private lemma rat_cast_pos [linear_ordered_field α] {q : ℚ} : 0 < q → 0 < (q : α) := rat.cast_pos.2

/-- Extension for the `positivity` tactic: casts from `ℕ`, `ℤ`, `ℚ`. -/
@[positivity]
meta def positivity_coe : expr → tactic strictness
| `(@coe _ %%typ %%inst %%a) := do
  -- TODO: Using `match` here might turn out too strict since we really want the instance to *unify*
  -- with one of the instances below rather than being equal on the nose.
  -- If this turns out to indeed be a problem, we should figure out the right way to pattern match
  -- up to defeq rather than equality of expressions.
  -- See also "Reflexive tactics for algebra, revisited" by Kazuhiko Sakaguchi at ITP 2022.
  match inst with
  | `(@coe_to_lift _ _ %%inst) := do
    strictness_a ← core a,
    match inst, strictness_a with -- `mk_mapp` is necessary in some places. Why?
    | `(nat.cast_coe), positive p := positive <$> mk_app ``nat_cast_pos [p]
    | `(nat.cast_coe), _ := nonnegative <$> mk_mapp ``nat.cast_nonneg [typ, none, a]
    | `(int.cast_coe), positive p := positive <$> mk_mapp ``int_cast_pos [typ, none, none, none, p]
    | `(int.cast_coe), nonnegative p := nonnegative <$>
                                          mk_mapp ``int_cast_nonneg [typ, none, none, p]
    | `(rat.cast_coe), positive p := positive <$> mk_mapp ``rat_cast_pos [typ, none, none, p]
    | `(rat.cast_coe), nonnegative p := nonnegative <$>
                                          mk_mapp ``rat_cast_nonneg [typ, none, none, p]
    | `(@coe_base _ _ int.has_coe), positive p := positive <$> mk_app ``int_coe_nat_pos [p]
    | `(@coe_base _ _ int.has_coe), _ := nonnegative <$> mk_app ``int_coe_nat_nonneg [a]
    | _, _ := failed
    end
  | _  := failed
  end
| _ := failed

end tactic<|MERGE_RESOLUTION|>--- conflicted
+++ resolved
@@ -6,7 +6,7 @@
 import tactic.norm_num
 
 /-! # `positivity` tactic
-
+αᵒᵈ βᵒᵈ
 The `positivity` tactic in this file solves goals of the form `0 ≤ x`, `0 < x` and `x ≠ 0`.  The
 tactic works recursively according to the syntax of the expression `x`.  For example, a goal of the
 form `0 ≤ 3 * a ^ 2 + b * c` can be solved either
@@ -170,7 +170,6 @@
 
 /-! ### Core logic of the `positivity` tactic -/
 
-<<<<<<< HEAD
 private lemma ne_of_ne_of_eq' {α : Type*} {a b c : α} (ha : a ≠ c) (h : a = b) : b ≠ c := by rwa ←h
 
 /-- Calls `norm_num` on `a` to prove positivity/nonnegativity of `e` assuming `b` is defeq to `e`
@@ -227,14 +226,9 @@
     fail ("`norm_num` can't prove non-zeroness of " +++ e' +++ " using " +++ p₂' +++ " because "
       +++ a' +++ " is non-zero")
 
-/-- Second base case of the `positivity` tactic.  Prove an expression `e` is
+/-- Third base case of the `positivity` tactic.  Prove an expression `e` is
 positive/nonnegative/nonzero by finding a hypothesis of the form `a < e`, `a ≤ e` or `a = e` in
 which `a` can be proved positive/nonnegative/nonzero by `norm_num`. -/
-=======
-/-- Third base case of the `positivity` tactic.  Prove an expression `e` is positive/nonnegative by
-finding a hypothesis of the form `a < e` or `a ≤ e` in which `a` can be proved positive/nonnegative
-by `norm_num`. -/
->>>>>>> 028afe5d
 meta def compare_hyp (e p₂ : expr) : tactic strictness := do
   p_typ ← infer_type p₂,
   match p_typ with
@@ -266,21 +260,15 @@
     { t ← ns.mfoldl
         (λ (t : expr → tactic strictness) n, do
           t' ← eval_expr (expr → tactic strictness) (expr.const n []),
-          pure (λ e, orelse' (t' e) (t e)))
+          pure (λ e, t' e ≤|≥ t e))
         (λ _, failed),
-      pure $ λ e, orelse'
-        (t e) $ orelse' -- run all the extensions on `e`
-<<<<<<< HEAD
-          (norm_num.positivity e) $ -- directly try `norm_num` on `e`
-          -- loop over hypotheses and try to compare with `e`
-          local_context >>= list.foldl (λ tac h, tac ≤|≥ compare_hyp e h)
-            (fail "no applicable positivity extension found") },
-=======
-          (norm_num.positivity e) $ orelse' -- directly try `norm_num` on `e`
-            (positivity_canon e) $ -- try showing nonnegativity from canonicity of the order
+      pure $ λ e,
+            t e -- run all the extensions on `e`
+        ≤|≥ norm_num.positivity e -- directly try `norm_num` on `e`
+        ≤|≥ positivity_canon e -- try showing nonnegativity from canonicity of the order
             -- loop over hypotheses and try to compare with `e`
-            local_context >>= list.foldl (λ tac h, orelse' tac (compare_hyp e h)) failed },
->>>>>>> 028afe5d
+        ≤|≥ local_context >>= list.foldl (λ tac h, tac ≤|≥ compare_hyp e h)
+              (fail "no applicable positivity extension found") },
     dependencies := [] } }
 
 /-- Look for a proof of positivity/nonnegativity of an expression `e`; if found, return the proof
