--- conflicted
+++ resolved
@@ -100,14 +100,10 @@
 
 Nested error message:\n").to_string $ do {
     if env.is_protected src then add_protected_decl decl else add_decl decl,
-<<<<<<< HEAD
-    attrs.mmap' (λ n, try $ copy_attribute' n src tgt)
-=======
     -- we test that the declaration value type-checks, so that we get the decorated error message
     -- without this line, the type-checking might fail outside the `decorate_error`.
     decorate_error "proof doesn't type-check. " $ type_check decl.value },
-  attrs.mmap' $ λ n, copy_attribute n src tgt
->>>>>>> 9ac2aa29
+  attrs.mmap' (λ n, try $ copy_attribute' n src tgt)
 
 /--
 Make a new copy of a declaration,
