/-
Copyright (c) 2020 Floris van Doorn. All rights reserved.
Released under Apache 2.0 license as described in the file LICENSE.
Authors: Floris van Doorn, Robert Y. Lewis, Gabriel Ebner
-/
import data.bool.basic
import meta.rb_map
import tactic.lint.basic

/-!
# Linters about type classes

This file defines several linters checking the correct usage of type classes
and the appropriate definition of instances:

 * `instance_priority` ensures that blanket instances have low priority.
 * `has_nonempty_instances` checks that every type has a `nonempty` instance, an `inhabited`
   instance, or a `unique` instance.
 * `impossible_instance` checks that there are no instances which can never apply.
 * `incorrect_type_class_argument` checks that only type classes are used in
   instance-implicit arguments.
 * `dangerous_instance` checks for instances that generate subproblems with metavariables.
 * `fails_quickly` checks that type class resolution finishes quickly.
 * `class_structure` checks that every `class` is a structure, i.e. `@[class] def` is forbidden.
 * `has_coe_variable` checks that there is no instance of type `has_coe α t`.
 * `inhabited_nonempty` checks whether `[inhabited α]` arguments could be generalized
   to `[nonempty α]`.
 * `decidable_classical` checks propositions for `[decidable_... p]` hypotheses that are not used
   in the statement, and could thus be removed by using `classical` in the proof.
 * `linter.has_coe_to_fun` checks whether necessary `has_coe_to_fun` instances are declared.
 * `linter.check_reducibility` checks whether non-instances with a class as type are reducible.
-/

open tactic

/-- Pretty prints a list of arguments of a declaration. Assumes `l` is a list of argument positions
and binders (or any other element that can be pretty printed).
`l` can be obtained e.g. by applying `list.indexes_values` to a list obtained by
`get_pi_binders`. -/
meta def print_arguments {α} [has_to_tactic_format α] (l : list (ℕ × α)) : tactic string := do
  fs ← l.mmap (λ ⟨n, b⟩, (λ s, to_fmt "argument " ++ to_fmt (n+1) ++ ": " ++ s) <$> pp b),
  return $ fs.to_string_aux tt

/-- checks whether an instance that always applies has priority ≥ 1000. -/
private meta def instance_priority (d : declaration) : tactic (option string) := do
  let nm := d.to_name,
  b ← is_instance nm,
  /- return `none` if `d` is not an instance -/
  if ¬ b then return none else do
  (is_persistent, prio) ← has_attribute `instance nm,
  /- return `none` if `d` is has low priority -/
  if prio < 1000 then return none else do
  (_, tp) ← open_pis d.type,
  tp ← whnf tp transparency.none,
  let (fn, args) := tp.get_app_fn_args,
  cls ← get_decl fn.const_name,
  let (pi_args, _) := cls.type.pi_binders,
  guard (args.length = pi_args.length),
  /- List all the arguments of the class that block type-class inference from firing
    (if they are metavariables). These are all the arguments except instance-arguments and
    out-params. -/
  let relevant_args := (args.zip pi_args).filter_map $ λ⟨e, ⟨_, info, tp⟩⟩,
    if info = binder_info.inst_implicit ∨ tp.get_app_fn.is_constant_of `out_param
    then none else some e,
  let always_applies := relevant_args.all expr.is_local_constant ∧ relevant_args.nodup,
  if always_applies then return $ some "set priority below 1000" else return none

/--
There are places where typeclass arguments are specified with implicit `{}` brackets instead of
the usual `[]` brackets. This is done when the instances can be inferred because they are implicit
arguments to the type of one of the other arguments. When they can be inferred from these other
arguments,  it is faster to use this method than to use type class inference.

For example, when writing lemmas about `(f : α →+* β)`, it is faster to specify the fact that `α`
and `β` are `semiring`s as `{rα : semiring α} {rβ : semiring β}` rather than the usual
`[semiring α] [semiring β]`.
-/
library_note "implicit instance arguments"

/--
Certain instances always apply during type-class resolution. For example, the instance
`add_comm_group.to_add_group {α} [add_comm_group α] : add_group α` applies to all type-class
resolution problems of the form `add_group _`, and type-class inference will then do an
exhaustive search to find a commutative group. These instances take a long time to fail.
Other instances will only apply if the goal has a certain shape. For example
`int.add_group : add_group ℤ` or
`add_group.prod {α β} [add_group α] [add_group β] : add_group (α × β)`. Usually these instances
will fail quickly, and when they apply, they are almost always the desired instance.
For this reason, we want the instances of the second type (that only apply in specific cases) to
always have higher priority than the instances of the first type (that always apply).
See also #1561.

Therefore, if we create an instance that always applies, we set the priority of these instances to
100 (or something similar, which is below the default value of 1000).
-/
library_note "lower instance priority"

/-- A linter object for checking instance priorities of instances that always apply.
This is in the default linter set. -/
@[linter] meta def linter.instance_priority : linter :=
{ test := instance_priority,
  no_errors_found := "All instance priorities are good.",
  errors_found := "DANGEROUS INSTANCE PRIORITIES.
The following instances always apply, and therefore should have a priority < 1000.
If you don't know what priority to choose, use priority 100.
See note [lower instance priority] for instructions to change the priority.",
  auto_decls := tt }

/-- Reports declarations of types that do not have an nonemptiness instance.
A `nonempty`, `inhabited` or `unique` instance suffices. -/
private meta def has_nonempty_instance (d : declaration) : tactic (option string) := do
tt ← pure d.is_trusted | pure none,
ff ← has_attribute' `reducible d.to_name | pure none,
ff ← has_attribute' `class d.to_name | pure none,
(_, ty) ← open_pis d.type,
ty ← whnf ty,
if ty = `(Prop) then pure none else do
`(Sort _) ← whnf ty | pure none,
insts ← attribute.get_instances `instance,
insts_tys ← insts.mmap $ λ i, expr.pi_codomain <$> declaration.type <$> get_decl i,
let nonempty_insts := insts_tys.filter
  (λ i, i.app_fn.const_name ∈ [``nonempty, ``inhabited, `unique]),
let nonempty_tys := nonempty_insts.map (λ i, i.app_arg.get_app_fn.const_name),
if d.to_name ∈ nonempty_tys then
  pure none
else
<<<<<<< HEAD
  pure "nonempty, inhabited, or unique instance missing"
=======
  pure "nonempty/inhabited/unique instance missing"
>>>>>>> e6a9d028

/-- A linter for missing `nonempty` instances. -/
@[linter]
meta def linter.has_nonempty_instance : linter :=
{ test := has_nonempty_instance,
  auto_decls := ff,
  no_errors_found := "No types have missing nonempty instances.",
  errors_found := "TYPES ARE MISSING NONEMPTY INSTANCES:",
  is_fast := ff }

attribute [nolint has_nonempty_instance] pempty

/-- Checks whether an instance can never be applied. -/
private meta def impossible_instance (d : declaration) : tactic (option string) := do
  tt ← is_instance d.to_name | return none,
  (binders, _) ← get_pi_binders_nondep d.type,
  let bad_arguments := binders.filter $ λ nb, nb.2.info ≠ binder_info.inst_implicit,
  _ :: _ ← return bad_arguments | return none,
  (λ s, some $ "Impossible to infer " ++ s) <$> print_arguments bad_arguments

/-- A linter object for `impossible_instance`. -/
@[linter] meta def linter.impossible_instance : linter :=
{ test := impossible_instance,
  auto_decls := tt,
  no_errors_found := "All instances are applicable.",
  errors_found := "IMPOSSIBLE INSTANCES FOUND.
These instances have an argument that cannot be found during type-class resolution, and " ++
"therefore can never succeed. Either mark the arguments with square brackets (if it is a " ++
"class), or don't make it an instance." }

/-- Checks whether an instance can never be applied. -/
private meta def incorrect_type_class_argument (d : declaration) : tactic (option string) := do
  (binders, _) ← get_pi_binders d.type,
  let instance_arguments := binders.indexes_values $
    λ b : binder, b.info = binder_info.inst_implicit,
  /- the head of the type should either unfold to a class, or be a local constant.
  A local constant is allowed, because that could be a class when applied to the
  proper arguments. -/
  bad_arguments ← instance_arguments.mfilter (λ ⟨_, b⟩, do
    (_, head) ← open_pis b.type,
    if head.get_app_fn.is_local_constant then return ff else do
    bnot <$> is_class head),
  _ :: _ ← return bad_arguments | return none,
  (λ s, some $ "These are not classes. " ++ s) <$> print_arguments bad_arguments

/-- A linter object for `incorrect_type_class_argument`. -/
@[linter] meta def linter.incorrect_type_class_argument : linter :=
{ test := incorrect_type_class_argument,
  auto_decls := tt,
  no_errors_found := "All declarations have correct type-class arguments.",
  errors_found := "INCORRECT TYPE-CLASS ARGUMENTS.
Some declarations have non-classes between [square brackets]:" }

/-- Checks whether an instance is dangerous: it creates a new type-class problem with metavariable
arguments. -/
private meta def dangerous_instance (d : declaration) : tactic (option string) := do
  tt ← is_instance d.to_name | return none,
  (local_constants, target) ← open_pis d.type,
  let instance_arguments := local_constants.indexes_values $
    λ e : expr, e.local_binding_info = binder_info.inst_implicit,
  let bad_arguments := local_constants.indexes_values $ λ x,
      !target.has_local_constant x &&
      (x.local_binding_info ≠ binder_info.inst_implicit) &&
      instance_arguments.any (λ nb, nb.2.local_type.has_local_constant x),
  let bad_arguments : list (ℕ × binder) := bad_arguments.map $ λ ⟨n, e⟩, ⟨n, e.to_binder⟩,
  _ :: _ ← return bad_arguments | return none,
  (λ s, some $ "The following arguments become metavariables. " ++ s) <$>
    print_arguments bad_arguments

/-- A linter object for `dangerous_instance`. -/
@[linter] meta def linter.dangerous_instance : linter :=
{ test := dangerous_instance,
  no_errors_found := "No dangerous instances.",
  errors_found := "DANGEROUS INSTANCES FOUND.\nThese instances are recursive, and create a new " ++
"type-class problem which will have metavariables.
Possible solution: remove the instance attribute or make it a local instance instead.

Currently this linter does not check whether the metavariables only occur in arguments marked " ++
"with `out_param`, in which case this linter gives a false positive.",
  auto_decls := tt }

/-- Auxilliary definition for `find_nondep` -/
meta def find_nondep_aux : list expr → expr_set → tactic expr_set
| []      r := return r
| (h::hs) r :=
  do type ← infer_type h,
    find_nondep_aux hs $ r.union type.list_local_consts'

/-- Finds all hypotheses that don't occur in the target or other hypotheses. -/
meta def find_nondep : tactic (list expr) := do
  ctx ← local_context,
  tgt ← target,
  lconsts ← find_nondep_aux ctx tgt.list_local_consts',
  return $ ctx.filter $ λ e, !lconsts.contains e

/--
Tests whether type-class inference search will end quickly on certain unsolvable
type-class problems. This is to detect loops or very slow searches, which are problematic
(recall that normal type-class search often creates unsolvable subproblems, which have to fail
quickly for type-class inference to perform well.
We create these type-class problems by taking an instance, and removing the last hypothesis that
doesn't appear in the goal (or a later hypothesis). Note: this argument is necessarily an
instance-implicit argument if it passes the `linter.incorrect_type_class_argument`.
This tactic succeeds if `mk_instance` succeeds quickly or fails quickly with the error
message that it cannot find an instance. It fails if the tactic takes too long, or if any other
error message is raised (usually a maximum depth in the search).
-/
meta def fails_quickly (max_steps : ℕ) (d : declaration) : tactic (option string) := retrieve $ do
  tt ← is_instance d.to_name | return none,
  let e := d.type,
  g ← mk_meta_var e,
  set_goals [g],
  intros,
  l@(_::_) ← find_nondep | return none, -- if all arguments occur in the goal, this instance is ok
  clear l.ilast,
  reset_instance_cache,
  state ← read,
  let state_msg := "\nState:\n" ++ to_string state,
  tgt ← target >>= instantiate_mvars,
  sum.inr msg ← retrieve_or_report_error $ tactic.try_for max_steps $ mk_instance tgt |
    return none, /- it's ok if type-class inference can find an instance with fewer hypotheses.
    This happens a lot for `has_sizeof` and `has_well_founded`, but can also happen if there is a
    noncomputable instance with fewer assumptions. -/
  return $ if "tactic.mk_instance failed to generate instance for".is_prefix_of msg then none else
    some $ (++ state_msg) $
      if msg = "try_for tactic failed, timeout" then "type-class inference timed out" else msg

/--
A linter object for `fails_quickly`.
We currently set the number of steps in the type-class search pretty high.
Some instances take quite some time to fail, and we seem to run against the caching issue in
https://leanprover.zulipchat.com/#narrow/stream/113488-general/topic/odd.20repeated.20type.20class.20search
-/
@[linter] meta def linter.fails_quickly : linter :=
{ test := fails_quickly 20000,
  auto_decls := tt,
  no_errors_found := "No type-class searches timed out.",
  errors_found := "TYPE CLASS SEARCHES TIMED OUT.
The following instances are part of a loop, or an excessively long search.
It is common that the loop occurs in a different class than the one flagged below,
but usually an instance that is part of the loop is also flagged.
To debug:
(1) run `scripts/mk_all.sh` and create a file with `import all` and
`set_option trace.class_instances true`
(2) Recreate the state shown in the error message. You can do this easily by copying the type of
the instance (the output of `#check @my_instance`), turning this into an example and removing the
last argument in square brackets. Prove the example using `by apply_instance`.
For example, if `additive.topological_add_group` raises an error, run
```
example {G : Type*} [topological_space G] [group G] : topological_add_group (additive G) :=
by apply_instance
```
(3) What error do you get?
(3a) If the error is \"tactic.mk_instance failed to generate instance\",
there might be nothing wrong. But it might take unreasonably long for the type-class inference to
fail. Check the trace to see if type-class inference takes any unnecessary long unexpected turns.
If not, feel free to increase the value in the definition of the linter `fails_quickly`.
(3b) If the error is \"maximum class-instance resolution depth has been reached\" there is almost
certainly a loop in the type-class inference. Find which instance causes the type-class inference to
go astray, and fix that instance.",
  is_fast := ff }

/-- Checks that all uses of the `@[class]` attribute apply to structures or inductive types.
  This is future-proofing for lean 4, which no longer supports `@[class] def`. -/
private meta def class_structure (n : name) : tactic (option string) := do
  is_class ← has_attribute' `class n,
  if is_class then do
    env ← get_env,
    pure $ if env.is_inductive n then none else
      "is a non-structure or inductive type marked @[class]"
  else pure none

/-- A linter object for `class_structure`. -/
@[linter] meta def linter.class_structure : linter :=
{ test := λ d, class_structure d.to_name,
  auto_decls := tt,
  no_errors_found := "All classes are structures.",
  errors_found := "USE OF @[class] def IS DISALLOWED:" }

/--
Tests whether there is no instance of type `has_coe α t` where `α` is a variable,
or `has_coe t α` where `α` does not occur in `t`.
See note [use has_coe_t].
-/
private meta def has_coe_variable (d : declaration) : tactic (option string) := do
tt ← is_instance d.to_name | return none,
`(has_coe %%a %%b) ← return d.type.pi_codomain | return none,
if a.is_var then
  return $ some $ "illegal instance, first argument is variable"
else if b.is_var ∧ ¬ b.occurs a then
  return $ some $ "illegal instance, second argument is variable not occurring in first argument"
else
  return none

/-- A linter object for `has_coe_variable`. -/
@[linter] meta def linter.has_coe_variable : linter :=
{ test := has_coe_variable,
  auto_decls := tt,
  no_errors_found := "No invalid `has_coe` instances.",
  errors_found := "INVALID `has_coe` INSTANCES.
Make the following declarations instances of the class `has_coe_t` instead of `has_coe`." }

/-- Checks whether a declaration is prop-valued and takes an `inhabited _` argument that is unused
elsewhere in the type. In this case, that argument can be replaced with `nonempty _`. -/
private meta def inhabited_nonempty (d : declaration) : tactic (option string) :=
do tt ← is_prop d.type | return none,
   (binders, _) ← get_pi_binders_nondep d.type,
   let inhd_binders := binders.filter $ λ pr, pr.2.type.is_app_of `inhabited,
   if inhd_binders.length = 0 then return none
   else (λ s, some $ "The following `inhabited` instances should be `nonempty`. " ++ s) <$>
      print_arguments inhd_binders

/-- A linter object for `inhabited_nonempty`. -/
@[linter] meta def linter.inhabited_nonempty : linter :=
{ test := inhabited_nonempty,
  auto_decls := ff,
  no_errors_found := "No uses of `inhabited` arguments should be replaced with `nonempty`.",
  errors_found := "USES OF `inhabited` SHOULD BE REPLACED WITH `nonempty`." }

/-- Checks whether a declaration is `Prop`-valued and takes a `decidable* _`
hypothesis that is unused elsewhere in the type.
In this case, that hypothesis can be replaced with `classical` in the proof.
Theorems in the `decidable` namespace are exempt from the check. -/
private meta def decidable_classical (d : declaration) : tactic (option string) :=
do tt ← is_prop d.type | return none,
   ff ← pure $ (`decidable).is_prefix_of d.to_name | return none,
   (binders, _) ← get_pi_binders_nondep d.type,
   let deceq_binders := binders.filter $ λ pr, pr.2.type.is_app_of `decidable_eq
     ∨ pr.2.type.is_app_of `decidable_pred ∨ pr.2.type.is_app_of `decidable_rel
     ∨ pr.2.type.is_app_of `decidable,
   if deceq_binders.length = 0 then return none
   else (λ s, some $ "The following `decidable` hypotheses should be replaced with
                      `classical` in the proof. " ++ s) <$>
      print_arguments deceq_binders

/-- A linter object for `decidable_classical`. -/
@[linter] meta def linter.decidable_classical : linter :=
{ test := decidable_classical,
  auto_decls := ff,
  no_errors_found := "No uses of `decidable` arguments should be replaced with `classical`.",
  errors_found := "USES OF `decidable` SHOULD BE REPLACED WITH `classical` IN THE PROOF." }

/- The file `logic/basic.lean` emphasizes the differences between what holds under classical
and non-classical logic. It makes little sense to make all these lemmas classical, so we add them
to the list of lemmas which are not checked by the linter `decidable_classical`. -/
attribute [nolint decidable_classical] dec_em dec_em' not.decidable_imp_symm

/-- Checks whether a declaration is `Prop`-valued and takes a `fintype _`
hypothesis that is unused elsewhere in the type.
In this case, that hypothesis can be replaced with `casesI nonempty_fintype _` in the proof. -/
meta def linter.fintype_finite_fun (d : declaration) : tactic (option string) :=
do tt ← is_prop d.type | return none,
   (binders, _) ← get_pi_binders_nondep d.type,
   let fintype_binders := binders.filter $ λ pr, pr.2.type.is_app_of `fintype,
   if fintype_binders.length = 0 then return none
   else (λ s, some $ "The following `fintype` hypotheses should be replaced with
                      `casesI nonempty_fintype _` in the proof. " ++ s) <$>
      print_arguments fintype_binders

/-- A linter object for `fintype` vs `finite`. -/
@[linter] meta def linter.fintype_finite : linter :=
{ test := linter.fintype_finite_fun,
  auto_decls := ff,
  no_errors_found :=
    "No uses of `fintype` arguments should be replaced with `casesI nonempty_fintype _`.",
  errors_found :=
    "USES OF `fintype` SHOULD BE REPLACED WITH `casesI nonempty_fintype _` IN THE PROOF." }

private meta def has_coe_to_fun_linter (d : declaration) : tactic (option string) :=
retrieve $ do
tt ← return d.is_trusted | pure none,
mk_meta_var d.type >>= set_goals ∘ pure,
args ← unfreezing intros,
expr.sort _ ← target | pure none,
let ty : expr := (expr.const d.to_name d.univ_levels).mk_app args,
some coe_fn_inst ←
  try_core $ to_expr ``(_root_.has_coe_to_fun %%ty _) >>= mk_instance | pure none,
set_bool_option `pp.all true,
some trans_inst@(expr.app (expr.app _ trans_inst_1) trans_inst_2) ←
  try_core $ to_expr ``(@_root_.coe_fn_trans %%ty _ _ _ _) | pure none,
tt ← succeeds $ unify trans_inst coe_fn_inst transparency.reducible | pure none,
set_bool_option `pp.all true,
trans_inst_1 ← pp trans_inst_1,
trans_inst_2 ← pp trans_inst_2,
pure $ format.to_string $
  "`has_coe_to_fun` instance is definitionally equal to a transitive instance composed of: " ++
  trans_inst_1.group.indent 2 ++
  format.line ++ "and" ++
  trans_inst_2.group.indent 2

/-- Linter that checks whether `has_coe_to_fun` instances comply with Note [function coercion]. -/
@[linter] meta def linter.has_coe_to_fun : linter :=
{ test := has_coe_to_fun_linter,
  auto_decls := tt,
  no_errors_found := "has_coe_to_fun is used correctly",
  errors_found := "INVALID/MISSING `has_coe_to_fun` instances.
You should add a `has_coe_to_fun` instance for the following types.
See Note [function coercion]." }

/--
Checks whether an instance contains a semireducible non-instance with a class as
type in its value. We add some restrictions to get not too many false positives:
* We only consider classes with an `add` or `mul` field, since those classes are most likely to
  occur as a field to another class, and be an extension of another class.
* We only consider instances of type-valued classes and non-instances that are definitions.
* We currently ignore declarations `foo` that have a `foo._main` declaration. We could look inside,
or at the generated equation lemmas, but it's unlikely that there are many problematic instances
defined using the equation compiler.
-/
meta def check_reducible_non_instances (d : declaration) : tactic (option string) := do
  tt ← is_instance d.to_name | return none,
  ff ← is_prop d.type | return none,
  env ← get_env,
  -- We only check if the class of the instance contains an `add` or a `mul` field.
  let cls := d.type.pi_codomain.get_app_fn.const_name,
  some constrs ← return $ env.structure_fields cls | return none,
  tt ← return $ constrs.mem `add || constrs.mem `mul | return none,
  l ← d.value.list_constant.mfilter $ λ nm, do
  { d ← env.get nm,
    ff ← is_instance nm | return ff,
    tt ← is_class d.type | return ff,
    tt ← return d.is_definition | return ff,
    -- We only check if the class of the non-instance contains an `add` or a `mul` field.
    let cls := d.type.pi_codomain.get_app_fn.const_name,
    some constrs ← return $ env.structure_fields cls | return ff,
    tt ← return $ constrs.mem `add || constrs.mem `mul | return ff,
    ff ← has_attribute' `reducible nm | return ff,
    return tt },
  if l.empty then return none else
  -- we currently ignore declarations that have a `foo._main` declaration.
  if l.to_list = [d.to_name ++ `_main] then return none else
    return $ some $ "This instance contains the declarations " ++ to_string l.to_list ++
      ", which are semireducible non-instances."

/-- A linter that checks whether an instance contains a semireducible non-instance. -/
@[linter]
meta def linter.check_reducibility : linter :=
{ test := check_reducible_non_instances,
  auto_decls := ff,
  no_errors_found :=
    "All non-instances are reducible.",
  errors_found := "THE FOLLOWING INSTANCES MIGHT NOT REDUCE.
These instances contain one or more declarations that are not instances and are also not marked
`@[reducible]`. This means that type-class inference cannot unfold these declarations, " ++
"which might mean that type-class inference cannot infer that two instances are definitionally " ++
"equal. This can cause unexpected errors when this class occurs " ++
"as an *argument* to a type-class problem. See note [reducible non-instances].",
  is_fast := tt }<|MERGE_RESOLUTION|>--- conflicted
+++ resolved
@@ -124,11 +124,7 @@
 if d.to_name ∈ nonempty_tys then
   pure none
 else
-<<<<<<< HEAD
-  pure "nonempty, inhabited, or unique instance missing"
-=======
   pure "nonempty/inhabited/unique instance missing"
->>>>>>> e6a9d028
 
 /-- A linter for missing `nonempty` instances. -/
 @[linter]
