/-
Copyright (c) 2020 Floris van Doorn. All rights reserved.
Released under Apache 2.0 license as described in the file LICENSE.
Authors: Floris van Doorn, Robert Y. Lewis, Gabriel Ebner
-/
import tactic.lint.frontend
import tactic.lint.simp
import tactic.lint.type_classes
import tactic.lint.misc

open tactic

add_tactic_doc
{ name                     := "linting commands",
  category                 := doc_category.cmd,
  decl_names               := [`lint_cmd, `lint_mathlib_cmd, `lint_all_cmd, `list_linters],
  tags                     := ["linting"],
  description              :=
"User commands to spot common mistakes in the code

* `#lint`: check all declarations in the current file
* `#lint_mathlib`: check all declarations in mathlib (so excluding core or other projects,
  and also excluding the current file)
* `#lint_all`: check all declarations in the environment (the current file and all
  imported files)

The following linters are run by default:
1. `unused_arguments` checks for unused arguments in declarations.
2. `def_lemma` checks whether a declaration is incorrectly marked as a def/lemma.
3. `dup_namespce` checks whether a namespace is duplicated in the name of a declaration.
4. `ge_or_gt` checks whether ≥/> is used in the declaration.
5. `instance_priority` checks that instances that always apply have priority below default.
6. `doc_blame` checks for missing doc strings on definitions and constants.
7.  `has_inhabited_instance` checks whether every type has an associated `inhabited` instance.
8.  `impossible_instance` checks for instances that can never fire.
9.  `incorrect_type_class_argument` checks for arguments in [square brackets] that are not classes.
10. `dangerous_instance` checks for instances that generate type-class problems with metavariables.
11. `fails_quickly` tests that type-class inference ends (relatively) quickly when applied to
    variables.
12. `has_coe_variable` tests that there are no instances of type `has_coe α t` for a variable `α`.
13. `inhabited_nonempty` checks for `inhabited` instance arguments that should be changed to
    `nonempty`.
14. `simp_nf` checks that the left-hand side of simp lemmas is in simp-normal form.
15. `simp_var_head` checks that there are no variables as head symbol of left-hand sides of
    simp lemmas.
16. `simp_comm` checks that no commutativity lemmas (such as `add_comm`) are marked simp.
17. `decidable_classical` checks for `decidable` hypotheses that are used in the proof of a
    proposition but not in the statement, and could be removed using `classical`.
    Theorems in the `decidable` namespace are exempt.
18. `has_coe_to_fun` checks that every type that coerces to a function has a direct
    `has_coe_to_fun` instance.
19. `check_type` checks that the statement of a declaration is well-typed.
<<<<<<< HEAD
20. `check_univs` checks that that there are no bad `max u v` universe levels.
21. `check_reducibility` checks whether non-instances with a class as type are reducible.
=======
20. `check_univs` checks that there are no bad `max u v` universe levels.
21. `syn_taut` checks that declarations are not syntactic tautologies.
>>>>>>> 3d6a8285

Another linter, `doc_blame_thm`, checks for missing doc strings on lemmas and theorems.
This is not run by default.

The command `#list_linters` prints a list of the names of all available linters.

You can append a `*` to any command (e.g. `#lint_mathlib*`) to omit the slow tests (4).

You can append a `-` to any command (e.g. `#lint_mathlib-`) to run a silent lint
that suppresses the output if all checks pass.
A silent lint will fail if any test fails.

You can append a `+` to any command (e.g. `#lint_mathlib+`) to run a verbose lint
that reports the result of each linter, including  the successes.

You can append a sequence of linter names to any command to run extra tests, in addition to the
default ones. e.g. `#lint doc_blame_thm` will run all default tests and `doc_blame_thm`.

You can append `only name1 name2 ...` to any command to run a subset of linters, e.g.
`#lint only unused_arguments`

You can add custom linters by defining a term of type `linter` in the `linter` namespace.
A linter defined with the name `linter.my_new_check` can be run with `#lint my_new_check`
or `lint only my_new_check`.
If you add the attribute `@[linter]` to `linter.my_new_check` it will run by default.

Adding the attribute `@[nolint doc_blame unused_arguments]` to a declaration
omits it from only the specified linter checks." }

/-- The default linters used in mathlib CI. -/
meta def mathlib_linters : list name := by do
ls ← get_checks tt [] ff,
let ls := ls.map (λ ⟨n, _⟩, `linter ++ n),
exact (reflect ls)<|MERGE_RESOLUTION|>--- conflicted
+++ resolved
@@ -50,13 +50,9 @@
 18. `has_coe_to_fun` checks that every type that coerces to a function has a direct
     `has_coe_to_fun` instance.
 19. `check_type` checks that the statement of a declaration is well-typed.
-<<<<<<< HEAD
-20. `check_univs` checks that that there are no bad `max u v` universe levels.
-21. `check_reducibility` checks whether non-instances with a class as type are reducible.
-=======
 20. `check_univs` checks that there are no bad `max u v` universe levels.
 21. `syn_taut` checks that declarations are not syntactic tautologies.
->>>>>>> 3d6a8285
+22. `check_reducibility` checks whether non-instances with a class as type are reducible.
 
 Another linter, `doc_blame_thm`, checks for missing doc strings on lemmas and theorems.
 This is not run by default.
