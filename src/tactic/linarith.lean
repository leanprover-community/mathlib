/-
Copyright (c) 2018 Robert Y. Lewis. All rights reserved.
Released under Apache 2.0 license as described in the file LICENSE.
Author: Robert Y. Lewis
-/
import tactic.ring
import data.tree

/-!
# `linarith`

A tactic for discharging linear arithmetic goals using Fourier-Motzkin elimination.

`linarith` is (in principle) complete for ℚ and ℝ. It is not complete for non-dense orders, i.e. ℤ.

- @TODO: investigate storing comparisons in a list instead of a set, for possible efficiency gains
- @TODO: delay proofs of denominator normalization and nat casting until after contradiction is
  found
-/

meta def nat.to_pexpr : ℕ → pexpr
| 0 := ``(0)
| 1 := ``(1)
| n := if n % 2 = 0 then ``(bit0 %%(nat.to_pexpr (n/2))) else ``(bit1 %%(nat.to_pexpr (n/2)))

open native
namespace linarith

section lemmas

lemma int.coe_nat_bit0 (n : ℕ) : (↑(bit0 n : ℕ) : ℤ) = bit0 (↑n : ℤ) := by simp [bit0]
lemma int.coe_nat_bit1 (n : ℕ) : (↑(bit1 n : ℕ) : ℤ) = bit1 (↑n : ℤ) := by simp [bit1, bit0]
lemma int.coe_nat_bit0_mul (n : ℕ) (x : ℕ) : (↑(bit0 n * x) : ℤ) = (↑(bit0 n) : ℤ) * (↑x : ℤ) := by simp
lemma int.coe_nat_bit1_mul (n : ℕ) (x : ℕ) : (↑(bit1 n * x) : ℤ) = (↑(bit1 n) : ℤ) * (↑x : ℤ) := by simp
lemma int.coe_nat_one_mul (x : ℕ) : (↑(1 * x) : ℤ) = 1 * (↑x : ℤ) := by simp
lemma int.coe_nat_zero_mul (x : ℕ) : (↑(0 * x) : ℤ) = 0 * (↑x : ℤ) := by simp
lemma int.coe_nat_mul_bit0 (n : ℕ) (x : ℕ) : (↑(x * bit0 n) : ℤ) = (↑x : ℤ) * (↑(bit0 n) : ℤ) := by simp
lemma int.coe_nat_mul_bit1 (n : ℕ) (x : ℕ) : (↑(x * bit1 n) : ℤ) = (↑x : ℤ) * (↑(bit1 n) : ℤ) := by simp
lemma int.coe_nat_mul_one (x : ℕ) : (↑(x * 1) : ℤ) = (↑x : ℤ) * 1 := by simp
lemma int.coe_nat_mul_zero (x : ℕ) : (↑(x * 0) : ℤ) = (↑x : ℤ) * 0 := by simp

lemma nat_eq_subst {n1 n2 : ℕ} {z1 z2 : ℤ} (hn : n1 = n2) (h1 : ↑n1 = z1) (h2 : ↑n2 = z2) : z1 = z2 :=
by simpa [eq.symm h1, eq.symm h2, int.coe_nat_eq_coe_nat_iff]

lemma nat_le_subst {n1 n2 : ℕ} {z1 z2 : ℤ} (hn : n1 ≤ n2) (h1 : ↑n1 = z1) (h2 : ↑n2 = z2) : z1 ≤ z2 :=
by simpa [eq.symm h1, eq.symm h2, int.coe_nat_le]

lemma nat_lt_subst {n1 n2 : ℕ} {z1 z2 : ℤ} (hn : n1 < n2) (h1 : ↑n1 = z1) (h2 : ↑n2 = z2) : z1 < z2 :=
by simpa [eq.symm h1, eq.symm h2, int.coe_nat_lt]

lemma eq_of_eq_of_eq {α} [ordered_semiring α] {a b : α} (ha : a = 0) (hb : b = 0) : a + b = 0 :=
by simp *

lemma le_of_eq_of_le {α} [ordered_semiring α] {a b : α} (ha : a = 0) (hb : b ≤ 0) : a + b ≤ 0 :=
by simp *

lemma lt_of_eq_of_lt {α} [ordered_semiring α] {a b : α} (ha : a = 0) (hb : b < 0) : a + b < 0 :=
by simp *

lemma le_of_le_of_eq {α} [ordered_semiring α] {a b : α} (ha : a ≤ 0) (hb : b = 0) : a + b ≤ 0 :=
by simp *

lemma lt_of_lt_of_eq {α} [ordered_semiring α] {a b : α} (ha : a < 0) (hb : b = 0) : a + b < 0 :=
by simp *

lemma mul_neg {α} [ordered_ring α] {a b : α} (ha : a < 0) (hb : b > 0) : b * a < 0 :=
have (-b)*a > 0, from mul_pos_of_neg_of_neg (neg_neg_of_pos hb) ha,
neg_of_neg_pos (by simpa)

lemma mul_nonpos {α} [ordered_ring α] {a b : α} (ha : a ≤ 0) (hb : b > 0) : b * a ≤ 0 :=
have (-b)*a ≥ 0, from mul_nonneg_of_nonpos_of_nonpos (le_of_lt (neg_neg_of_pos hb)) ha,
(by simpa)

lemma mul_eq {α} [ordered_semiring α] {a b : α} (ha : a = 0) (hb : b > 0) : b * a = 0 :=
by simp *

lemma eq_of_not_lt_of_not_gt {α} [linear_order α] (a b : α) (h1 : ¬ a < b) (h2 : ¬ b < a) : a = b :=
le_antisymm (le_of_not_gt h2) (le_of_not_gt h1)

lemma add_subst {α} [ring α] {n e1 e2 t1 t2 : α} (h1 : n * e1 = t1) (h2 : n * e2 = t2) :
      n * (e1 + e2) = t1 + t2 := by simp [left_distrib, *]

lemma sub_subst {α} [ring α] {n e1 e2 t1 t2 : α} (h1 : n * e1 = t1) (h2 : n * e2 = t2) :
      n * (e1 - e2) = t1 - t2 := by simp [left_distrib, *, sub_eq_add_neg]

lemma neg_subst {α} [ring α] {n e t : α} (h1 : n * e = t) : n * (-e) = -t := by simp *

private meta def apnn : tactic unit := `[norm_num]

lemma mul_subst {α} [comm_ring α] {n1 n2 k e1 e2 t1 t2 : α} (h1 : n1 * e1 = t1) (h2 : n2 * e2 = t2)
     (h3 : n1*n2 = k . apnn) : k * (e1 * e2) = t1 * t2 :=
have h3 : n1 * n2 = k, from h3,
by rw [←h3, mul_comm n1, mul_assoc n2, ←mul_assoc n1, h1, ←mul_assoc n2, mul_comm n2, mul_assoc, h2] -- OUCH

lemma div_subst {α} [field α] {n1 n2 k e1 e2 t1 : α} (h1 : n1 * e1 = t1) (h2 : n2 / e2 = 1) (h3 : n1*n2 = k) :
      k * (e1 / e2) = t1 :=
by rw [←h3, mul_assoc, mul_div_comm, h2, ←mul_assoc, h1, mul_comm, one_mul]

end lemmas

/--
A linear expression is a list of pairs of variable indices and coefficients.

Some functions on `linexp` assume that `n : ℕ` occurs at most once as the first element of a pair,
and that the list is sorted in decreasing order of the first argument.
This is not enforced by the type but the operations here preserve it.
-/
@[reducible]
def linexp := list (ℕ × ℤ)
end linarith

/--
A map `ℕ → ℤ` is converted to `list (ℕ × ℤ)` in the obvious way.
This list  is sorted in decreasing order of the first argument.
-/
meta def native.rb_map.to_linexp (m : rb_map ℕ ℤ) : linarith.linexp :=
m.to_list

namespace linarith
namespace linexp

/--
Add two `linexp`s together componentwise.
Preserves sorting and uniqueness of the first argument.
-/
def add : linexp → linexp → linexp
| [] a := a
| a [] := a
| (a@(n1,z1)::t1) (b@(n2,z2)::t2) :=
  match cmp n1 n2 with
  | ordering.lt := b::add (a::t1) t2
  | ordering.gt := a::add t1 (b::t2)
  | ordering.eq := let sum := z1 + z2 in if sum = 0 then add t1 t2 else (n1, sum)::add t1 t2
  end

/-- `l.scale c` scales the values in `l` by `c` without modifying the order or keys. -/
def scale (c : ℤ) (l : linexp) : linexp :=
if c = 0 then []
else l.map $ λ ⟨n, z⟩, (n, z*c)

/--
`l.get n` returns the value in `l` associated with key `n`, if it exists, and `none` otherwise.
This function assumes that `l` is sorted in decreasing order of the first argument,
that is, it will return `none` as soon as it finds a key smaller than `n`.
-/
def get (n : ℕ) : linexp → option ℤ
| [] := none
| ((a, b)::t) := match cmp a n with
  | ordering.lt := none
  | ordering.gt := get t
  | ordering.eq := some b
  end

/--
`l.contains n` is true iff `n` is the first element of a pair in `l`.
-/
def contains (n : ℕ) : linexp → bool := option.is_some ∘ get n

/--
`l.zfind n` returns the value associated with key `n` if there is one, and 0 otherwise.
-/
def zfind (n : ℕ) (l : linexp) : ℤ :=
match l.get n with
| none := 0
| some v := v
end

/--
Defines a lex ordering on `linexp`. This function is performance critical.
-/
def lt : linexp → linexp → bool
| [] [] := ff
| [] _ := tt
| _ [] := ff
| ((n1,z1)::t1) ((n2,z2)::t2) := match cmp n1 n2 with
  | ordering.lt := tt
  | ordering.gt := ff
  | ordering.eq := match cmp z1 z2 with
    | ordering.lt := tt
    | ordering.gt := ff
    | ordering.eq := lt t1 t2
    end
  end

end linexp

-- these instances are local to this file so that they don't accidentally leak to other uses of `list (ℕ × ℤ)`.

/-- A local `has_lt` instance, implemented by `linarith.linexp.lt`. -/
local attribute [instance]
def linexp.has_lt : has_lt linexp := ⟨↑linexp.lt⟩

/-- A local decidability instance. -/
local attribute [instance]
def linexp.lt_decidable : decidable_rel ((<) : linexp → linexp → Prop) :=
λ a b, decidable_of_bool (linexp.lt a b) $ iff.refl _

section datatypes

@[derive decidable_eq, derive inhabited]
inductive ineq
| eq | le | lt

open ineq

def ineq.max : ineq → ineq → ineq
| eq a := a
| le a := a
| lt a := lt

def ineq.is_lt : ineq → ineq → bool
| eq le := tt
| eq lt := tt
| le lt := tt
| _ _ := ff

def ineq.to_string : ineq → string
| eq := "="
| le := "≤"
| lt := "<"

instance : has_to_string ineq := ⟨ineq.to_string⟩

/--
The main datatype for FM elimination.
Variables are represented by natural numbers, each of which has an integer coefficient.
Index 0 is reserved for constants, i.e. `coeffs.find 0` is the coefficient of 1.
The represented term is `coeffs.keys.sum (λ i, coeffs.find i * Var[i])`.
str determines the direction of the comparison -- is it < 0, ≤ 0, or = 0?
-/
@[derive inhabited]
meta structure comp :=
(str : ineq)
(coeffs : linexp)

meta inductive comp_source
| assump : ℕ → comp_source
| add : comp_source → comp_source → comp_source
| scale : ℕ → comp_source → comp_source

meta def comp_source.flatten : comp_source → rb_map ℕ ℕ
| (comp_source.assump n) := mk_rb_map.insert n 1
| (comp_source.add c1 c2) := (comp_source.flatten c1).add (comp_source.flatten c2)
| (comp_source.scale n c) := (comp_source.flatten c).map (λ v, v * n)

meta def comp_source.to_string : comp_source → string
| (comp_source.assump e) := to_string e
| (comp_source.add c1 c2) := comp_source.to_string c1 ++ " + " ++ comp_source.to_string c2
| (comp_source.scale n c) := to_string n ++ " * " ++ comp_source.to_string c

meta instance comp_source.has_to_format : has_to_format comp_source :=
⟨λ a, comp_source.to_string a⟩

meta structure pcomp :=
(c : comp)
(src : comp_source)

meta def map_lt (m1 m2 : rb_map ℕ int) : bool :=
list.lex (prod.lex (<) (<)) m1.to_list m2.to_list

-- make more efficient
meta def comp.lt (c1 c2 : comp) : bool :=
(c1.str.is_lt c2.str) || (c1.str = c2.str) && (c1.coeffs < c2.coeffs)

meta instance comp.has_lt : has_lt comp := ⟨λ a b, comp.lt a b⟩
meta instance pcomp.has_lt : has_lt pcomp := ⟨λ p1 p2, p1.c < p2.c⟩
 -- short-circuit type class inference
meta instance pcomp.has_lt_dec : decidable_rel ((<) : pcomp → pcomp → Prop) := by apply_instance

meta def comp.coeff_of (c : comp) (a : ℕ) : ℤ :=
c.coeffs.zfind a

meta def comp.scale (c : comp) (n : ℕ) : comp :=
{ c with coeffs := c.coeffs.scale n }

meta def comp.add (c1 c2 : comp) : comp :=
⟨c1.str.max c2.str, c1.coeffs.add c2.coeffs⟩

meta def pcomp.scale (c : pcomp) (n : ℕ) : pcomp :=
⟨c.c.scale n, comp_source.scale n c.src⟩

meta def pcomp.add (c1 c2 : pcomp) : pcomp :=
⟨c1.c.add c2.c, comp_source.add c1.src c2.src⟩

meta instance pcomp.to_format : has_to_format pcomp :=
⟨λ p, to_fmt p.c.coeffs ++ to_string p.c.str ++ "0"⟩

meta instance comp.to_format : has_to_format comp :=
⟨λ p, to_fmt p.coeffs ++ to_string p.str ++ "0"⟩

end datatypes

section fm_elim

/-- If `c1` and `c2` both contain variable `a` with opposite coefficients,
produces `v1`, `v2`, and `c` such that `a` has been cancelled in `c := v1*c1 + v2*c2`. -/
meta def elim_var (c1 c2 : comp) (a : ℕ) : option (ℕ × ℕ × comp) :=
let v1 := c1.coeff_of a,
    v2 := c2.coeff_of a in
if v1 * v2 < 0 then
  let vlcm :=  nat.lcm v1.nat_abs v2.nat_abs,
      v1' := vlcm / v1.nat_abs,
      v2' := vlcm / v2.nat_abs in
  some ⟨v1', v2', comp.add (c1.scale v1') (c2.scale v2')⟩
else none

meta def pelim_var (p1 p2 : pcomp) (a : ℕ) : option pcomp :=
do (n1, n2, c) ← elim_var p1.c p2.c a,
   return ⟨c, comp_source.add (p1.src.scale n1) (p2.src.scale n2)⟩

meta def comp.is_contr (c : comp) : bool := c.coeffs.empty ∧ c.str = ineq.lt

meta def pcomp.is_contr (p : pcomp) : bool := p.c.is_contr

meta def elim_with_set (a : ℕ) (p : pcomp) (comps : rb_set pcomp) : rb_set pcomp :=
if ¬ p.c.coeffs.contains a then mk_rb_set.insert p else
comps.fold mk_rb_set $ λ pc s,
match pelim_var p pc a with
| some pc := s.insert pc
| none := s
end

/--
The state for the elimination monad.
* `vars`: the set of variables present in `comps`
* `comps`: a set of comparisons
* `inputs`: a set of pairs of exprs `(t, pf)`, where `t` is a term and `pf` is a proof that
  `t {<, ≤, =} 0`, indexed by `ℕ`.
* `has_false`: stores a `pcomp` of `0 < 0` if one has been found

TODO: is it more efficient to store comps as a list, to avoid comparisons?
-/
meta structure linarith_structure :=
(vars : rb_set ℕ)
(comps : rb_set pcomp)

@[reducible, derive [monad, monad_except pcomp]] meta def linarith_monad :=
state_t linarith_structure (except_t pcomp id)

meta def get_vars : linarith_monad (rb_set ℕ) :=
linarith_structure.vars <$> get

meta def get_var_list : linarith_monad (list ℕ) :=
rb_set.to_list <$> get_vars

meta def get_comps : linarith_monad (rb_set pcomp) :=
linarith_structure.comps <$> get

meta def validate : linarith_monad unit :=
do ⟨_, comps⟩ ← get,
match comps.to_list.find (λ p : pcomp, p.is_contr) with
| none := return ()
| some c := throw c
end

meta def update (vars : rb_set ℕ) (comps : rb_set pcomp) : linarith_monad unit :=
state_t.put ⟨vars, comps⟩ >> validate

meta def monad.elim_var (a : ℕ) : linarith_monad unit :=
do vs ← get_vars,
   when (vs.contains a) $
do comps ← get_comps,
   let cs' := comps.fold mk_rb_set (λ p s, s.union (elim_with_set a p comps)),
   update (vs.erase a) cs'

meta def elim_all_vars : linarith_monad unit :=
get_var_list >>= list.mmap' monad.elim_var

end fm_elim

/-!
`linarith` computes the linear form of its input expressions,
assuming (without justification) that the type of these expressions
is a commutative semiring.

It identifies atoms up to ring-equivalence: that is, `(y*3)*x` will be identified `3*(x*y)`,
where the monomial `x*y` is the linear atom.

* Variables are represented by natural numbers.
* Monomials are represented by `monom := rb_map ℕ ℕ`. The monomial `1` is represented by the empty map.
* Linear combinations of monomials are represented by `sum := rb_map monom ℤ`.

All input expressions are converted to `sum`s, preserving the map from expressions to variables.
We then discard the monomial information, mapping each distinct monomial to a natural number.
The resulting `rb_map ℕ ℤ` represents the ring-normalized linear form of the expression.
-/

/-- Variables (represented by natural numbers) map to their power. -/
<<<<<<< HEAD
@[reducible] meta def monom := rb_map ℕ ℕ
=======
@[reducible] meta def monom : Type := rb_map ℕ ℕ
>>>>>>> cc16d35b

/-- Compare monomials by first comparing their keys and then their powers. -/
@[reducible] meta def monom.lt : monom → monom → Prop :=
λ a b, (a.keys < b.keys) || ((a.keys = b.keys) && (a.values < b.values))

/-- The `has_lt` instance for `monom` is only needed locally. -/
local attribute [instance]
meta def monom_has_lt : has_lt monom := ⟨monom.lt⟩

/-- Linear combinations of monomials are represented by mapping monomials to coefficients. -/
<<<<<<< HEAD
@[reducible] meta def sum := rb_map monom ℤ
=======
@[reducible] meta def sum : Type := rb_map monom ℤ
>>>>>>> cc16d35b

/-- `sum.scale_by_monom s m` multiplies every monomial in `s` by `m`. -/
meta def sum.scale_by_monom (s : sum) (m : monom) : sum :=
s.fold mk_rb_map $ λ m' coeff sm, sm.insert (m.add m') coeff

/-- `sum.mul s1 s2` distributes the multiplication of two sums.` -/
meta def sum.mul (s1 s2 : sum) : sum :=
s1.fold mk_rb_map $ λ mn coeff sm, sm.add $ (s2.scale_by_monom mn).scale coeff

/-- `sum_of_monom m` lifts `m` to a sum with coefficient `1`. -/
meta def sum_of_monom (m : monom) : sum :=
mk_rb_map.insert m 1

/-- The unit monomial `one` is represented by the empty rb map. -/
meta def one : monom := mk_rb_map

/-- A scalar `z` is represented by a `sum` with coefficient `z` and monomial `one` -/
meta def scalar (z : ℤ) : sum :=
mk_rb_map.insert one z

/-- A single variable `n` is represented by a sum with coefficient `1` and monomial `n`. -/
meta def var (n : ℕ) : sum :=
mk_rb_map.insert (mk_rb_map.insert n 1) 1

section parse

open ineq tactic

meta def map_of_expr_mul_aux (c1 c2 : rb_map ℕ ℤ) : option (rb_map ℕ ℤ) :=
match c1.keys, c2.keys with
| [0], _ := some $ c2.scale (c1.zfind 0)
| _, [0] := some $ c1.scale (c2.zfind 0)
| [], _ := some mk_rb_map
| _, [] := some mk_rb_map
| _, _ := none
end

meta def list.mfind {α} (tac : α → tactic unit) : list α → tactic α
| [] := failed
| (h::t) := tac h >> return h <|> list.mfind t

meta def rb_map.find_defeq (red : transparency) {v} (m : expr_map v) (e : expr) : tactic v :=
prod.snd <$> list.mfind (λ p, is_def_eq e p.1 red) m.to_list

/--
`map_of_expr red map e` computes the linear form of `e`.

`map` is a lookup map from atomic expressions to variable numbers.
If a new atomic expression is encountered, it is added to the map with a new number.
-/
meta def map_of_expr (red : transparency) : expr_map ℕ → expr → tactic (expr_map ℕ × sum)
| m e@`(%%e1 * %%e2) :=
   do (m', comp1) ← map_of_expr m e1,
      (m', comp2) ← map_of_expr m' e2,
      return (m', comp1.mul comp2)
| m `(%%e1 + %%e2) :=
   do (m', comp1) ← map_of_expr m e1,
      (m', comp2) ← map_of_expr m' e2,
      return (m', comp1.add comp2)
| m `(%%e1 - %%e2) :=
   do (m', comp1) ← map_of_expr m e1,
      (m', comp2) ← map_of_expr m' e2,
      return (m', comp1.add (comp2.scale (-1)))
| m `(-%%e) := do (m', comp) ← map_of_expr m e, return (m', comp.scale (-1))
| m e :=
  match e.to_int with
  | some 0 := return ⟨m, mk_rb_map⟩
  | some z := return ⟨m, scalar z⟩
  | none :=
    (do k ← rb_map.find_defeq red m e, return (m, var k)) <|>
    (let n := m.size + 1 in return (m.insert e n, var n))
  end

/--
`sum_to_lf s map` eliminates the monomial level of the `sum` `s`.

`map` is a lookup map from monomials to variable numbers.
The output `rb_map ℕ ℤ` has the same structure as `sum`,
but each monomial key is replaced with its index according to `map`.
If any new monomials are encountered, they are assigned variable numbers and `map` is updated.
 -/
meta def sum_to_lf (s : sum) (m : rb_map monom ℕ) : rb_map monom ℕ × rb_map ℕ ℤ :=
s.fold (m, mk_rb_map) $ λ mn coeff ⟨map, out⟩,
  match map.find mn with
  | some n := ⟨map, out.insert n coeff⟩
  | none := let n := map.size in ⟨map.insert mn n, out.insert n coeff⟩
  end

meta def parse_into_comp_and_expr : expr → option (ineq × expr)
| `(%%e < 0) := (ineq.lt, e)
| `(%%e ≤ 0) := (ineq.le, e)
| `(%%e = 0) := (ineq.eq, e)
| _ := none

meta def to_comp (red : transparency) (e : expr) (m : expr_map ℕ) (mm : rb_map monom ℕ) :
  tactic (comp × expr_map ℕ × rb_map monom ℕ) :=
do (iq, e) ← parse_into_comp_and_expr e,
   (m', comp') ← map_of_expr red m e,
   let ⟨nm, mm'⟩ := sum_to_lf comp' mm,
<<<<<<< HEAD
   return ⟨⟨iq, mm'.to_linexp⟩,m',nm⟩
=======
   return ⟨⟨iq, mm'⟩,m',nm⟩
>>>>>>> cc16d35b

meta def to_comp_fold (red : transparency) : expr_map ℕ → list expr → rb_map monom ℕ →
      tactic (list (option comp) × expr_map ℕ × rb_map monom ℕ )
| m [] mm := return ([], m, mm)
| m (h::t) mm :=
  (do (c, m', mm') ← to_comp red h m mm,
      (l, mp, mm') ← to_comp_fold m' t mm',
      return (c::l, mp, mm')) <|>
  (do (l, mp, mm') ← to_comp_fold m t mm,
      return (none::l, mp, mm'))

/--
Takes a list of proofs of props of the form `t {<, ≤, =} 0`, and creates a
`linarith_structure`.
-/
meta def mk_linarith_structure (red : transparency) (l : list expr) :
  tactic (linarith_structure × rb_map ℕ (expr × expr)) :=
do pftps ← l.mmap infer_type,
  (l', _, map) ← to_comp_fold red mk_rb_map pftps mk_rb_map,
  let lz := list.enum $ ((l.zip pftps).zip l').filter_map (λ ⟨a, b⟩, prod.mk a <$> b),
  let prmap := rb_map.of_list $ lz.map (λ ⟨n, x⟩, (n, x.1)),
  let vars : rb_set ℕ := rb_map.set_of_list $ list.range map.size.succ,
  let pc : rb_set pcomp := rb_map.set_of_list $
    lz.map (λ ⟨n, x⟩, ⟨x.2, comp_source.assump n⟩),
  return (⟨vars, pc⟩, prmap)

meta def linarith_monad.run (red : transparency) {α} (tac : linarith_monad α) (l : list expr) :
  tactic ((pcomp ⊕ α) × rb_map ℕ (expr × expr)) :=
do (struct, inputs) ← mk_linarith_structure red l,
match (state_t.run (validate >> tac) struct).run with
| (except.ok (a, _)) := return (sum.inr a, inputs)
| (except.error contr) := return (sum.inl contr, inputs)
end

end parse

section prove
open ineq tactic

meta def get_rel_sides : expr → tactic (expr × expr)
| `(%%a < %%b) := return (a, b)
| `(%%a ≤ %%b) := return (a, b)
| `(%%a = %%b) := return (a, b)
| `(%%a ≥ %%b) := return (a, b)
| `(%%a > %%b) := return (a, b)
| _ := failed

meta def mul_expr (n : ℕ) (e : expr) : pexpr :=
if n = 1 then ``(%%e) else
``(%%(nat.to_pexpr n) * %%e)

meta def add_exprs_aux : pexpr → list pexpr → pexpr
| p [] := p
| p [a] := ``(%%p + %%a)
| p (h::t) := add_exprs_aux ``(%%p + %%h) t

meta def add_exprs : list pexpr → pexpr
| [] := ``(0)
| (h::t) := add_exprs_aux h t

meta def find_contr (m : rb_set pcomp) : option pcomp :=
m.keys.find (λ p, p.c.is_contr)

meta def ineq_const_mul_nm : ineq → name
| lt := ``mul_neg
| le := ``mul_nonpos
| eq := ``mul_eq

meta def ineq_const_nm : ineq → ineq → (name × ineq)
| eq eq := (``eq_of_eq_of_eq, eq)
| eq le := (``le_of_eq_of_le, le)
| eq lt := (``lt_of_eq_of_lt, lt)
| le eq := (``le_of_le_of_eq, le)
| le le := (`add_nonpos, le)
| le lt := (`add_neg_of_nonpos_of_neg, lt)
| lt eq := (``lt_of_lt_of_eq, lt)
| lt le := (`add_neg_of_neg_of_nonpos, lt)
| lt lt := (`add_neg, lt)

meta def mk_single_comp_zero_pf (c : ℕ) (h : expr) : tactic (ineq × expr) :=
do tp ← infer_type h,
  some (iq, e) ← return $ parse_into_comp_and_expr tp,
  if c = 0 then
    do e' ← mk_app ``zero_mul [e], return (eq, e')
  else if c = 1 then return (iq, h)
  else
    do nm ← resolve_name (ineq_const_mul_nm iq),
       tp ← (prod.snd <$> (infer_type h >>= get_rel_sides)) >>= infer_type,
       cpos ← to_expr ``((%%c.to_pexpr : %%tp) > 0),
       (_, ex) ← solve_aux cpos `[norm_num, done],
--       e' ← mk_app (ineq_const_mul_nm iq) [h, ex], -- this takes many seconds longer in some examples! why?
       e' ← to_expr ``(%%nm %%h %%ex) ff,
       return (iq, e')

meta def mk_lt_zero_pf_aux (c : ineq) (pf npf : expr) (coeff : ℕ) : tactic (ineq × expr) :=
do (iq, h') ← mk_single_comp_zero_pf coeff npf,
   let (nm, niq) := ineq_const_nm c iq,
   n ← resolve_name nm,
   e' ← to_expr ``(%%n %%pf %%h'),
   return (niq, e')

/--
Takes a list of coefficients `[c]` and list of expressions, of equal length.
Each expression is a proof of a prop of the form `t {<, ≤, =} 0`.
Produces a proof that the sum of `(c*t) {<, ≤, =} 0`,
where the `comp` is as strong as possible.
-/
meta def mk_lt_zero_pf : list ℕ → list expr → tactic expr
| _ [] := fail "no linear hypotheses found"
| [c] [h] := prod.snd <$> mk_single_comp_zero_pf c h
| (c::ct) (h::t) :=
  do (iq, h') ← mk_single_comp_zero_pf c h,
     prod.snd <$> (ct.zip t).mfoldl (λ pr ce, mk_lt_zero_pf_aux pr.1 pr.2 ce.2 ce.1) (iq, h')
| _ _ := fail "not enough args to mk_lt_zero_pf"

meta def term_of_ineq_prf (prf : expr) : tactic expr :=
do (lhs, _) ← infer_type prf >>= get_rel_sides,
   return lhs

meta structure linarith_config :=
(discharger : tactic unit := `[ring])
(restrict_type : option Type := none)
(restrict_type_reflect : reflected restrict_type . apply_instance)
(exfalso : bool := tt)
(transparency : transparency := reducible)
(split_hypotheses : bool := tt)

meta def ineq_pf_tp (pf : expr) : tactic expr :=
do (_, z) ← infer_type pf >>= get_rel_sides,
   infer_type z

meta def mk_neg_one_lt_zero_pf (tp : expr) : tactic expr :=
to_expr ``((neg_neg_of_pos zero_lt_one : -1 < (0 : %%tp)))

/--
Assumes `e` is a proof that `t = 0`. Creates a proof that `-t = 0`.
-/
meta def mk_neg_eq_zero_pf (e : expr) : tactic expr :=
to_expr ``(neg_eq_zero.mpr %%e)

meta def add_neg_eq_pfs : list expr → tactic (list expr)
| [] := return []
| (h::t) :=
  do some (iq, tp) ← parse_into_comp_and_expr <$> infer_type h,
  match iq with
  | ineq.eq := do nep ← mk_neg_eq_zero_pf h, tl ← add_neg_eq_pfs t, return $ h::nep::tl
  | _ := list.cons h <$> add_neg_eq_pfs t
  end

/--
Takes a list of proofs of propositions of the form `t {<, ≤, =} 0`,
and tries to prove the goal `false`.
-/
meta def prove_false_by_linarith1 (cfg : linarith_config) : list expr → tactic unit
| [] := fail "no args to linarith"
| l@(h::t) :=
  do l' ← add_neg_eq_pfs l,
     hz ← ineq_pf_tp h >>= mk_neg_one_lt_zero_pf,
     (sum.inl contr, inputs) ← elim_all_vars.run cfg.transparency (hz::l')
       | fail "linarith failed to find a contradiction",
     let coeffs := inputs.keys.map (λ k, (contr.src.flatten.ifind k)),
     let pfs : list expr := inputs.keys.map (λ k, (inputs.ifind k).1),
     let zip := (coeffs.zip pfs).filter (λ pr, pr.1 ≠ 0),
     let (coeffs, pfs) := zip.unzip,
     mls ← zip.mmap (λ pr, do e ← term_of_ineq_prf pr.2, return (mul_expr pr.1 e)),
     sm ← to_expr $ add_exprs mls,
     tgt ← to_expr ``(%%sm = 0),
     (a, b) ← solve_aux tgt (cfg.discharger >> done),
     pf ← mk_lt_zero_pf coeffs pfs,
     pftp ← infer_type pf,
     (_, nep, _) ← rewrite_core b pftp,
     pf' ← mk_eq_mp nep pf,
     mk_app `lt_irrefl [pf'] >>= exact

end prove

section normalize
open tactic

set_option eqn_compiler.max_steps 50000

meta def rem_neg (prf : expr) : expr → tactic expr
| `(_ ≤ _) := to_expr ``(lt_of_not_ge %%prf)
| `(_ < _) := to_expr ``(le_of_not_gt %%prf)
| `(_ > _) := to_expr ``(le_of_not_gt %%prf)
| `(_ ≥ _) := to_expr ``(lt_of_not_ge %%prf)
| e := failed

meta def rearr_comp : expr → expr → tactic expr
| prf `(%%a ≤ 0) := return prf
| prf  `(%%a < 0) := return prf
| prf  `(%%a = 0) := return prf
| prf  `(%%a ≥ 0) := to_expr ``(neg_nonpos.mpr %%prf)
| prf  `(%%a > 0) := to_expr ``(neg_neg_of_pos %%prf)
| prf  `(0 ≥ %%a) := to_expr ``(show %%a ≤ 0, from %%prf)
| prf  `(0 > %%a) := to_expr ``(show %%a < 0, from %%prf)
| prf  `(0 = %%a) := to_expr ``(eq.symm %%prf)
| prf  `(0 ≤ %%a) := to_expr ``(neg_nonpos.mpr %%prf)
| prf  `(0 < %%a) := to_expr ``(neg_neg_of_pos %%prf)
| prf  `(%%a ≤ %%b) := to_expr ``(sub_nonpos.mpr %%prf)
| prf  `(%%a < %%b) := to_expr ``(sub_neg_of_lt %%prf)
| prf  `(%%a = %%b) := to_expr ``(sub_eq_zero.mpr %%prf)
| prf  `(%%a > %%b) := to_expr ``(sub_neg_of_lt %%prf)
| prf  `(%%a ≥ %%b) := to_expr ``(sub_nonpos.mpr %%prf)
| prf  `(¬ %%t) := do nprf ← rem_neg prf t, tp ← infer_type nprf, rearr_comp nprf tp
| prf  _ := fail "couldn't rearrange comp"


meta def is_numeric : expr → option ℚ
| `(%%e1 + %%e2) := (+) <$> is_numeric e1 <*> is_numeric e2
| `(%%e1 - %%e2) := has_sub.sub <$> is_numeric e1 <*> is_numeric e2
| `(%%e1 * %%e2) := (*) <$> is_numeric e1 <*> is_numeric e2
| `(%%e1 / %%e2) := (/) <$> is_numeric e1 <*> is_numeric e2
| `(-%%e) := rat.neg <$> is_numeric e
| e := e.to_rat

meta def find_cancel_factor : expr → ℕ × tree ℕ
| `(%%e1 + %%e2) :=
  let (v1, t1) := find_cancel_factor e1, (v2, t2) := find_cancel_factor e2, lcm := v1.lcm v2 in
  (lcm, tree.node lcm t1 t2)
| `(%%e1 - %%e2) :=
  let (v1, t1) := find_cancel_factor e1, (v2, t2) := find_cancel_factor e2, lcm := v1.lcm v2 in
  (lcm, tree.node lcm t1 t2)
| `(%%e1 * %%e2) :=
  let (v1, t1) := find_cancel_factor e1, (v2, t2) := find_cancel_factor e2, pd := v1*v2 in
  (pd, tree.node pd t1 t2)
| `(%%e1 / %%e2) :=
  match is_numeric e2 with
  | some q := let (v1, t1) := find_cancel_factor e1, n := v1.lcm q.num.nat_abs in
    (n, tree.node n t1 (tree.node q.num.nat_abs tree.nil tree.nil))
  | none := (1, tree.node 1 tree.nil tree.nil)
  end
| `(-%%e) := find_cancel_factor e
| _ := (1, tree.node 1 tree.nil tree.nil)

open tree

meta def mk_prod_prf : ℕ → tree ℕ → expr → tactic expr
| v (node _ lhs rhs) `(%%e1 + %%e2) :=
  do v1 ← mk_prod_prf v lhs e1, v2 ← mk_prod_prf v rhs e2, mk_app ``add_subst [v1, v2]
| v (node _ lhs rhs) `(%%e1 - %%e2) :=
  do v1 ← mk_prod_prf v lhs e1, v2 ← mk_prod_prf v rhs e2, mk_app ``sub_subst [v1, v2]
| v (node n lhs@(node ln _ _) rhs) `(%%e1 * %%e2) :=
  do tp ← infer_type e1, v1 ← mk_prod_prf ln lhs e1, v2 ← mk_prod_prf (v/ln) rhs e2,
     ln' ← tp.of_nat ln, vln' ← tp.of_nat (v/ln), v' ← tp.of_nat v,
     ntp ← to_expr ``(%%ln' * %%vln' = %%v'),
     (_, npf) ← solve_aux ntp `[norm_num, done],
     mk_app ``mul_subst [v1, v2, npf]
| v (node n lhs rhs@(node rn _ _)) `(%%e1 / %%e2) :=
  do tp ← infer_type e1, v1 ← mk_prod_prf (v/rn) lhs e1,
     rn' ← tp.of_nat rn, vrn' ← tp.of_nat (v/rn), n' ← tp.of_nat n, v' ← tp.of_nat v,
     ntp ← to_expr ``(%%rn' / %%e2 = 1),
     (_, npf) ← solve_aux ntp `[norm_num, done],
     ntp2 ← to_expr ``(%%vrn' * %%n' = %%v'),
     (_, npf2) ← solve_aux ntp2 `[norm_num, done],
     mk_app ``div_subst [v1, npf, npf2]
| v t `(-%%e) := do v' ← mk_prod_prf v t e, mk_app ``neg_subst [v']
| v _ e :=
  do tp ← infer_type e,
     v' ← tp.of_nat v,
     e' ← to_expr ``(%%v' * %%e),
     mk_app `eq.refl [e']

/--
Given `e`, a term with rational division, produces a natural number `n` and a proof of `n*e = e'`,
where `e'` has no division.
-/
meta def kill_factors (e : expr) : tactic (ℕ × expr) :=
let (n, t) := find_cancel_factor e in
do e' ← mk_prod_prf n t e, return (n, e')

open expr
meta def expr_contains (n : name) : expr → bool
| (const nm _) := nm = n
| (lam _ _ _ bd) := expr_contains bd
| (pi _ _ _ bd) := expr_contains bd
| (app e1 e2) := expr_contains e1 || expr_contains e2
| _ := ff

lemma sub_into_lt {α} [ordered_semiring α] {a b : α} (he : a = b) (hl : a ≤ 0) : b ≤ 0 :=
by rwa he at hl

meta def norm_hyp_aux (h' lhs : expr) : tactic expr :=
do (v, lhs') ← kill_factors lhs,
   if v = 1 then return h' else do
   (ih, h'') ← mk_single_comp_zero_pf v h',
   (_, nep, _) ← infer_type h'' >>= rewrite_core lhs',
   mk_eq_mp nep h''

meta def norm_hyp (h : expr) : tactic expr :=
do htp ← infer_type h,
   h' ← rearr_comp h htp,
   some (c, lhs) ← parse_into_comp_and_expr <$> infer_type h',
   if expr_contains `has_div.div lhs then
     norm_hyp_aux h' lhs
   else return h'

meta def get_contr_lemma_name : expr → option name
| `(%%a < %%b) := return `lt_of_not_ge
| `(%%a ≤ %%b) := return `le_of_not_gt
| `(%%a = %%b) := return ``eq_of_not_lt_of_not_gt
| `(%%a ≠ %%b) := return `not.intro
| `(%%a ≥ %%b) := return `le_of_not_gt
| `(%%a > %%b) := return `lt_of_not_ge
| `(¬ %%a < %%b) := return `not.intro
| `(¬ %%a ≤ %%b) := return `not.intro
| `(¬ %%a = %%b) := return `not.intro
| `(¬ %%a ≥ %%b) := return `not.intro
| `(¬ %%a > %%b) := return `not.intro
| _ := none

/-- Assumes the input `t` is of type `ℕ`. Produces `t'` of type `ℤ` such that `↑t = t'` and
a proof of equality. -/
meta def cast_expr (e : expr) : tactic (expr × expr) :=
do s ← [`int.coe_nat_add, `int.coe_nat_zero, `int.coe_nat_one,
        ``int.coe_nat_bit0_mul, ``int.coe_nat_bit1_mul, ``int.coe_nat_zero_mul, ``int.coe_nat_one_mul,
        ``int.coe_nat_mul_bit0, ``int.coe_nat_mul_bit1, ``int.coe_nat_mul_zero, ``int.coe_nat_mul_one,
        ``int.coe_nat_bit0, ``int.coe_nat_bit1].mfoldl simp_lemmas.add_simp simp_lemmas.mk,
   ce ← to_expr ``(↑%%e : ℤ),
   simplify s [] ce {fail_if_unchanged := ff}

meta def is_nat_int_coe : expr → option expr
| `((↑(%%n : ℕ) : ℤ)) := some n
| _ := none

meta def mk_coe_nat_nonneg_prf (e : expr) : tactic expr :=
mk_app `int.coe_nat_nonneg [e]

meta def get_nat_comps : expr → list expr
| `(%%a + %%b) := (get_nat_comps a).append (get_nat_comps b)
| `(%%a * %%b) := (get_nat_comps a).append (get_nat_comps b)
| e := match is_nat_int_coe e with
  | some e' := [e']
  | none := []
  end

meta def mk_coe_nat_nonneg_prfs (e : expr) : tactic (list expr) :=
(get_nat_comps e).mmap mk_coe_nat_nonneg_prf

meta def mk_cast_eq_and_nonneg_prfs (pf a b : expr) (ln : name) : tactic (list expr) :=
do (a', prfa) ← cast_expr a,
   (b', prfb) ← cast_expr b,
   la ← mk_coe_nat_nonneg_prfs a',
   lb ← mk_coe_nat_nonneg_prfs b',
   pf' ← mk_app ln [pf, prfa, prfb],
   return $ pf'::(la.append lb)

meta def mk_int_pfs_of_nat_pf (pf : expr) : tactic (list expr) :=
do tp ← infer_type pf,
match tp with
| `(%%a = %%b) := mk_cast_eq_and_nonneg_prfs pf a b ``nat_eq_subst
| `(%%a ≤ %%b) := mk_cast_eq_and_nonneg_prfs pf a b ``nat_le_subst
| `(%%a < %%b) := mk_cast_eq_and_nonneg_prfs pf a b ``nat_lt_subst
| `(%%a ≥ %%b) := mk_cast_eq_and_nonneg_prfs pf b a ``nat_le_subst
| `(%%a > %%b) := mk_cast_eq_and_nonneg_prfs pf b a ``nat_lt_subst
| `(¬ %%a ≤ %%b) := do pf' ← mk_app ``lt_of_not_ge [pf], mk_cast_eq_and_nonneg_prfs pf' b a ``nat_lt_subst
| `(¬ %%a < %%b) := do pf' ← mk_app ``le_of_not_gt [pf], mk_cast_eq_and_nonneg_prfs pf' b a ``nat_le_subst
| `(¬ %%a ≥ %%b) := do pf' ← mk_app ``lt_of_not_ge [pf], mk_cast_eq_and_nonneg_prfs pf' a b ``nat_lt_subst
| `(¬ %%a > %%b) := do pf' ← mk_app ``le_of_not_gt [pf], mk_cast_eq_and_nonneg_prfs pf' a b ``nat_le_subst
| _ := fail "mk_int_pfs_of_nat_pf failed: proof is not an inequality"
end

meta def mk_non_strict_int_pf_of_strict_int_pf (pf : expr) : tactic expr :=
do tp ← infer_type pf,
match tp with
| `(%%a < %%b) := to_expr ``(@cast (%%a < %%b) (%%a + 1 ≤ %%b) (by refl) %%pf)
| `(%%a > %%b) := to_expr ``(@cast (%%a > %%b) (%%a ≥ %%b + 1) (by refl) %%pf)
| `(¬ %%a ≤ %%b) := to_expr ``(@cast (%%a > %%b) (%%a ≥ %%b + 1) (by refl) (lt_of_not_ge %%pf))
| `(¬ %%a ≥ %%b) := to_expr ``(@cast (%%a < %%b) (%%a + 1 ≤ %%b) (by refl) (lt_of_not_ge %%pf))
| _ := fail "mk_non_strict_int_pf_of_strict_int_pf failed: proof is not an inequality"
end

meta def guard_is_nat_prop : expr → tactic unit
| `(%%a = _) := infer_type a >>= unify `(ℕ)
| `(%%a ≤ _) := infer_type a >>= unify `(ℕ)
| `(%%a < _) := infer_type a >>= unify `(ℕ)
| `(%%a ≥ _) := infer_type a >>= unify `(ℕ)
| `(%%a > _) := infer_type a >>= unify `(ℕ)
| `(¬ %%p) := guard_is_nat_prop p
| _ := failed

meta def guard_is_strict_int_prop : expr → tactic unit
| `(%%a < _) := infer_type a >>= unify `(ℤ)
| `(%%a > _) := infer_type a >>= unify `(ℤ)
| `(¬ %%a ≤ _) := infer_type a >>= unify `(ℤ)
| `(¬ %%a ≥ _) := infer_type a >>= unify `(ℤ)
| _ := failed

meta def replace_nat_pfs : list expr → tactic (list expr)
| [] := return []
| (h::t) :=
  (do infer_type h >>= guard_is_nat_prop,
      ls ← mk_int_pfs_of_nat_pf h,
      list.append ls <$> replace_nat_pfs t) <|> list.cons h <$> replace_nat_pfs t

meta def replace_strict_int_pfs : list expr → tactic (list expr)
| [] := return []
| (h::t) :=
  (do infer_type h >>= guard_is_strict_int_prop,
      l ← mk_non_strict_int_pf_of_strict_int_pf h,
      list.cons l <$> replace_strict_int_pfs t) <|> list.cons h <$> replace_strict_int_pfs t

meta def partition_by_type_aux : rb_lmap expr expr → list expr → tactic (rb_lmap expr expr)
| m [] := return m
| m (h::t) := do tp ← ineq_pf_tp h, partition_by_type_aux (m.insert tp h) t

meta def partition_by_type (l : list expr) : tactic (rb_lmap expr expr) :=
partition_by_type_aux mk_rb_map l

private meta def try_linarith_on_lists (cfg : linarith_config) (ls : list (list expr)) : tactic unit :=
(first $ ls.map $ prove_false_by_linarith1 cfg) <|> fail "linarith failed"

/--
Takes a list of proofs of propositions.
Filters out the proofs of linear (in)equalities,
and tries to use them to prove `false`.
If `pref_type` is given, starts by working over this type.
-/
meta def prove_false_by_linarith (cfg : linarith_config) (pref_type : option expr) (l : list expr) : tactic unit :=
do l' ← replace_nat_pfs l,
   l'' ← replace_strict_int_pfs l',
   ls ← list.reduce_option <$> l''.mmap (λ h, (do s ← norm_hyp h, return (some s)) <|> return none)
          >>= partition_by_type,
   pref_type ← (unify pref_type.iget `(ℕ) >> return (some `(ℤ) : option expr)) <|> return pref_type,
   match cfg.restrict_type, rb_map.values ls, pref_type with
   | some rtp, _, _ :=
      do m ← mk_mvar, unify `(some %%m : option Type) cfg.restrict_type_reflect, m ← instantiate_mvars m,
         prove_false_by_linarith1 cfg (ls.ifind m)
   | none, [ls'], _ := prove_false_by_linarith1 cfg ls'
   | none, ls', none := try_linarith_on_lists cfg ls'
   | none, _, (some t) := prove_false_by_linarith1 cfg (ls.ifind t) <|>
      try_linarith_on_lists cfg (rb_map.values (ls.erase t))
   end

end normalize

end linarith

section
open tactic linarith

open lean lean.parser interactive tactic interactive.types
local postfix `?`:9001 := optional
local postfix *:9001 := many

meta def linarith.elab_arg_list : option (list pexpr) → tactic (list expr)
| none := return []
| (some l) := l.mmap i_to_expr

meta def linarith.preferred_type_of_goal : option expr → tactic (option expr)
| none := return none
| (some e) := some <$> ineq_pf_tp e

/--
`linarith.interactive_aux cfg o_goal restrict_hyps args`:
* `cfg` is a `linarith_config` object
* `o_goal : option expr` is the local constant corresponding to the former goal, if there was one
* `restrict_hyps : bool` is `tt` if `linarith only [...]` was used
* `args : option (list pexpr)` is the optional list of arguments in `linarith [...]`
-/
meta def linarith.interactive_aux (cfg : linarith_config) :
  option expr → bool → option (list pexpr) → tactic unit
| none tt none := fail "linarith only called with no arguments"
| none tt (some l) := l.mmap i_to_expr >>= prove_false_by_linarith cfg none
| (some e) tt l :=
  do tp ← ineq_pf_tp e,
     list.cons e <$> linarith.elab_arg_list l >>= prove_false_by_linarith cfg (some tp)
| oe ff l :=
  do otp ← linarith.preferred_type_of_goal oe,
     list.append <$> local_context <*>
      (list.filter (λ a, bnot $ expr.is_local_constant a) <$> linarith.elab_arg_list l) >>=
     prove_false_by_linarith cfg otp

/--
Tries to prove a goal of `false` by linear arithmetic on hypotheses.
If the goal is a linear (in)equality, tries to prove it by contradiction.
If the goal is not `false` or an inequality, applies `exfalso` and tries linarith on the
hypotheses.

* `linarith` will use all relevant hypotheses in the local context.
* `linarith [t1, t2, t3]` will add proof terms t1, t2, t3 to the local context.
* `linarith only [h1, h2, h3, t1, t2, t3]` will use only the goal (if relevant), local hypotheses
  `h1`, `h2`, `h3`, and proofs `t1`, `t2`, `t3`. It will ignore the rest of the local context.
* `linarith!` will use a stronger reducibility setting to identify atoms.

Config options:
* `linarith {exfalso := ff}` will fail on a goal that is neither an inequality nor `false`
* `linarith {restrict_type := T}` will run only on hypotheses that are inequalities over `T`
* `linarith {discharger := tac}` will use `tac` instead of `ring` for normalization.
  Options: `ring2`, `ring SOP`, `simp`
-/
meta def tactic.interactive.linarith (red : parse ((tk "!")?))
  (restr : parse ((tk "only")?)) (hyps : parse pexpr_list?)
  (cfg : linarith_config := {}) : tactic unit :=
let cfg :=
  if red.is_some then {cfg with transparency := semireducible, discharger := `[ring!]}
  else cfg in
do t ← target,
   when cfg.split_hypotheses (try auto.split_hyps),
   match get_contr_lemma_name t with
   | some nm := seq' (applyc nm) $
     do t ← intro1, linarith.interactive_aux cfg (some t) restr.is_some hyps
   | none := if cfg.exfalso then exfalso >> linarith.interactive_aux cfg none restr.is_some hyps
             else fail "linarith failed: target type is not an inequality."
   end

add_hint_tactic "linarith"

/--
`linarith` attempts to find a contradiction between hypotheses that are linear (in)equalities.
Equivalently, it can prove a linear inequality by assuming its negation and proving `false`.

In theory, `linarith` should prove any goal that is true in the theory of linear arithmetic over
the rationals. While there is some special handling for non-dense orders like `nat` and `int`,
this tactic is not complete for these theories and will not prove every true goal.

An example:
```lean
example (x y z : ℚ) (h1 : 2*x  < 3*y) (h2 : -4*x + 2*z < 0)
        (h3 : 12*y - 4* z < 0)  : false :=
by linarith
```

`linarith` will use all appropriate hypotheses and the negation of the goal, if applicable.

`linarith [t1, t2, t3]` will additionally use proof terms `t1, t2, t3`.

`linarith only [h1, h2, h3, t1, t2, t3]` will use only the goal (if relevant), local hypotheses
`h1`, `h2`, `h3`, and proofs `t1`, `t2`, `t3`. It will ignore the rest of the local context.

`linarith!` will use a stronger reducibility setting to try to identify atoms. For example,
```lean
example (x : ℚ) : id x ≥ x :=
by linarith
```
will fail, because `linarith` will not identify `x` and `id x`. `linarith!` will.
This can sometimes be expensive.

`linarith {discharger := tac, restrict_type := tp, exfalso := ff}` takes a config object with five
optional arguments:
* `discharger` specifies a tactic to be used for reducing an algebraic equation in the
  proof stage. The default is `ring`. Other options currently include `ring SOP` or `simp` for basic
  problems.
* `restrict_type` will only use hypotheses that are inequalities over `tp`. This is useful
  if you have e.g. both integer and rational valued inequalities in the local context, which can
  sometimes confuse the tactic.
* `transparency` controls how hard `linarith` will try to match atoms to each other. By default
  it will only unfold `reducible` definitions.
* If `split_hypotheses` is true, `linarith` will split conjunctions in the context into separate
  hypotheses.
* If `exfalso` is false, `linarith` will fail when the goal is neither an inequality nor `false`.
  (True by default.)
-/
add_tactic_doc
{ name       := "linarith",
  category   := doc_category.tactic,
  decl_names := [`tactic.interactive.linarith],
  tags       := ["arithmetic", "decision procedure", "finishing"] }

end<|MERGE_RESOLUTION|>--- conflicted
+++ resolved
@@ -386,11 +386,7 @@
 -/
 
 /-- Variables (represented by natural numbers) map to their power. -/
-<<<<<<< HEAD
-@[reducible] meta def monom := rb_map ℕ ℕ
-=======
 @[reducible] meta def monom : Type := rb_map ℕ ℕ
->>>>>>> cc16d35b
 
 /-- Compare monomials by first comparing their keys and then their powers. -/
 @[reducible] meta def monom.lt : monom → monom → Prop :=
@@ -401,11 +397,7 @@
 meta def monom_has_lt : has_lt monom := ⟨monom.lt⟩
 
 /-- Linear combinations of monomials are represented by mapping monomials to coefficients. -/
-<<<<<<< HEAD
-@[reducible] meta def sum := rb_map monom ℤ
-=======
 @[reducible] meta def sum : Type := rb_map monom ℤ
->>>>>>> cc16d35b
 
 /-- `sum.scale_by_monom s m` multiplies every monomial in `s` by `m`. -/
 meta def sum.scale_by_monom (s : sum) (m : monom) : sum :=
@@ -505,11 +497,7 @@
 do (iq, e) ← parse_into_comp_and_expr e,
    (m', comp') ← map_of_expr red m e,
    let ⟨nm, mm'⟩ := sum_to_lf comp' mm,
-<<<<<<< HEAD
    return ⟨⟨iq, mm'.to_linexp⟩,m',nm⟩
-=======
-   return ⟨⟨iq, mm'⟩,m',nm⟩
->>>>>>> cc16d35b
 
 meta def to_comp_fold (red : transparency) : expr_map ℕ → list expr → rb_map monom ℕ →
       tactic (list (option comp) × expr_map ℕ × rb_map monom ℕ )
