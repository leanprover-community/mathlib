/-
Copyright (c) 2022 Arthur Paulino, Damiano Testa. All rights reserved.
Released under Apache 2.0 license as described in the file LICENSE.
Authors: Arthur Paulino, Damiano Testa
-/
import tactic.core
import algebra.group.basic

/-!
# `move_add`: a tactic for moving summands

Calling `move_add [a, ← b, c]`, recursively looks inside the goal for expressions involving a sum.
Whenever it finds one, it moves the summands that unify to `a, b, c`, removing all parentheses.

See the doc-string for `tactic.interactive.move_add` for more information.

##  Implementation notes

This file defines a general `move_op` tactic, intended for reordering terms in an expression
obtained by repeated applications of a given associative, commutative binary operation.  The
user decides the final reordering.  Applying `move_op` without specifying the order will simply
remove all parentheses from the expression.
The main user-facing tactics are `move_add` and `move_mul`, dealing with addition and
multiplication, respectively.

In what is below, we talk about `move_add` for definiteness, but everything applies
to `move_mul` and to the more general `move_op`.

The implementation of `move_add` only moves the terms specified by the user (and rearranges
parentheses).

Note that the tactic `abel` already implements a very solid heuristic for normalizing terms in an
additive commutative semigroup and produces expressions in more or less standard form.
The scope of `move_add` is different: it is designed to make it easy to move individual terms
around a sum.

##  Future work

* Add support for `neg/div/inv` in additive/multiplicative groups?
* Add different operations other than `+` and `*`?  E.g. `∪, ∩, ⊓, ⊔, ...`?
  Should there be the desire for supporting more operations, it might make sense to extract
  the `simp [add] <|> simp [mul]` block in `with_errors` to a separate tactic,
  including all the lemmas used for the rearrangement to work.
* Add functionality for moving terms across the two sides of an in/dis/equality.
  E.g. it might be desirable to have `to_lhs [a]` converting `b + c = a + d` to `- a + b + c = d`.
* Add a non-recursive version for use in `conv` mode.
* Revise tests?
-/

namespace tactic

namespace move_op

/-!
Throughout this file, `op : pexpr` denotes an arbitrary (binary) operation.  We do not use,
but implicitly imagine, that this operation is associative, since we extract iterations of
such operations, with complete disregard of the order in which these iterations arise.
-/

/--  Given a list `un` of `α`s and a list `bo` of `bool`s, return the sublist of `un`
consisting of the entries of `un` whose corresponding entry in `bo` is `tt`.

Used for error management: `un` is the list of user inputs, `bo` is the list encoding which input
is unused (`tt`) and which input is used (`ff`).
`return_unused` returns the unused user inputs. -/
def return_unused {α : Type*} : list α → list bool → list α
| un [] := un
| [] bo := []
| (u::us) (b::bs) := if b then u::return_unused us bs else return_unused us bs

/--  Given a list `lp` of `bool × pexpr` and a list `l_un` of `expr`, scan the elements of `lp` one
at a time and produce 3 sublists of `l_un`.

If `(tf,pe)` is the first element of `lp`, we look for the first element of `l_un` that unifies with
`pe.to_expr`.  If no such element exists, then we discard `(tf,pe)` and move along.
If `eu ∈ l_un` is the first element of `l_un` that unifies with `pe.to_expr`, then we add `eu` as
the next element of either the first or the second list, depending on the boolean `tf` and we remove
`eu` from the list `l_un`.  In this case, we continue our scanning with the next element of `lp`,
replacing `l_un` by `l_un.erase eu`.

Once we exhaust the elements of `lp`, we return the four lists:
* `l_tt`: the list of elements of `l_un` that came from an element of `lp` whose boolean was `tt`,
* `l_ff`: the list of elements of `l_un` that came from an element of `lp` whose boolean was `ff`,
* `l_un`: the un-unified elements of `l_un`,
* `l_m`: a "mask" list of booleans corresponding to the elements of `lp` that were placed in `l_un`.

The ununified elements of `l_un` get used for error management: they keep track of which user inputs
are superfluous. -/
meta def move_left_or_right : list (bool × expr) → list expr → list bool →
  tactic (list expr × list expr × list expr × list bool)
| [] l_un l_m      := return ([], [], l_un, l_m)
| (be::l) l_un l_m := do
  (ex :: _) ← l_un.mfilter $ λ e', succeeds $ unify be.2 e' |
    move_left_or_right l l_un (l_m.append [tt]),
  (l_tt, l_ff, l_un, l_m) ← move_left_or_right l (l_un.erase ex) (l_m.append [ff]),
  if be.1 then return (ex::l_tt, l_ff, l_un, l_m) else return (l_tt, ex::l_ff, l_un, l_m)

/--  We adapt `move_left_or_right` to our goal:
1. we convert a list of pairs `bool × pexpr` to a list of pairs `bool × expr`,
2. we use the extra input `sl : list expr` to perform the unification and sorting step
   `move_left_or_right`,
3. we jam the third factor inside the first two.
-/
meta def final_sort (lp : list (bool × pexpr)) (sl : list expr) : tactic (list expr × list bool) :=
do
  lp_exp : list (bool × expr) ← lp.mmap $ λ x, (do e ← to_expr x.2 tt ff, return (x.1, e)),
  (l1, l2, l3, is_unused) ← move_left_or_right lp_exp sl [],
  return (l1 ++ l3 ++ l2, is_unused)

/-- `is_given_op op e` unifies the head term of `e` with the binary operation `op`, failing
if it cannot. -/
meta def as_given_op (op : pexpr) : expr → tactic expr
| (expr.app (expr.app F a) b) := do
    op ← to_expr op tt ff,
    unify op F,
    instantiate_mvars op
| _ := failed

/-- `(e, unused) ← reorder_oper op lp e` converts an expression `e` to a similar looking one.
The tactic scans the expression `e` looking for subexpressions that begin with the given binary
operation `op`.  As soon as `reorder_oper` finds one such subexpression,
* it extracts the "`op`-summands" in the subexpression,
* it rearranges them according to the rules determined by `lp`,
* it recurses into each `op`-summand.

The `unused` output is a list of booleans.  It is keeping track of which of the inputs provided
by `lp` is actually used to perform the rearrangements.  It is useful to report unused inputs.

Here are two examples:
```lean
#eval trace $ reorder_oper ``((=)) [(ff,``(2)), (tt,``(7))] `(∀ x y : ℕ, 2 = 0)
--  (ℕ → ℕ → 0 = 2, [ff, tt])
-- the input `[(ff,``(2)), (tt,``(7))]` instructs Lean to move `2` to the right and `7`
-- to the right.  Lean reports that `2` is not unused and `7` is unused as `[ff, tt]`.

#eval trace $ reorder_oper ``((+)) [(ff,``(2)), (tt,``(5))]
  `(λ (e : ℕ), ∀ (x : ℕ), ∃ (y : ℕ),
      2 + x * (y + (e + 5)) + y = x + 2 + e → 2 + x = x + 5 + (2 + y))
/-  `2` moves to the right, `5` moves to the left.  Lean reports that `2, 5` are not unused
    as `[ff,ff]`
   (λ (e : ℕ), ∀ (x : ℕ), ∃ (y : ℕ),
      x * (5 + y + e) + y + 2   = x + e + 2 → x + 2 = 5 + x + y + 2, [ff, ff]) -/
```
-/
meta def reorder_oper (op : pexpr) (lp : list (bool × pexpr)) :
<<<<<<< HEAD
  list bool → expr → tactic (expr × list bool)
| lu F'@(expr.app F b) := (do
    op ← to_expr op tt ff,
    is_given_op op F',
    (sort_list, is_unused) ← list_binary_operands op F' >>= final_sort lp,
    sort_all ← sort_list.mmap $ reorder_oper ([lu, is_unused].transpose.map list.band),
    let (recs, list_unused) := sort_all.unzip,
    let summed := (recs.drop 1).foldl (λ e f, op.mk_app [e, f]) ((recs.nth 0).get_or_else `(0)),
    return (summed, list_unused.transpose.map list.band)) <|>
  (do [(Fn, unused_F), (bn, unused_b)] ← [F, b].mmap $ reorder_oper lu,
    return $ (expr.app Fn bn, [unused_F, unused_b, lu].transpose.map list.band))
| lu (expr.pi na bi e f)           := do
  [en, fn] ← [e, f].mmap $ reorder_oper lu,
=======
  expr → tactic (expr × list bool)
| F'@(expr.app F b) := do
    is_op ← try_core (as_given_op op F'),
    match is_op with
    | some op := do
        (sort_list, is_unused) ← list_binary_operands op F' >>= final_sort lp,
        sort_all ← sort_list.mmap (λ e, do
          (e, lu) ← reorder_oper e,
          pure (e, [lu, is_unused].transpose.map list.band)),
        let (recs, list_unused) := sort_all.unzip,
        recs_0 :: recs_rest ← pure recs | fail!"internal error: cannot have 0 operands",
        let summed := recs_rest.foldl (λ e f, op.mk_app [e, f]) recs_0,
        return (summed, list_unused.transpose.map list.band)
    | none := do
        [(Fn, unused_F), (bn, unused_b)] ← [F, b].mmap $ reorder_oper,
        return $ (expr.app Fn bn, [unused_F, unused_b].transpose.map list.band)
    end
| (expr.pi na bi e f)           := do
  [en, fn] ← [e, f].mmap $ reorder_oper,
>>>>>>> c10fa224
  return (expr.pi  na bi en.1 fn.1, [en.2, fn.2].transpose.map list.band)
| (expr.lam na bi e f)          := do
  [en, fn] ← [e, f].mmap $ reorder_oper,
  return (expr.lam na bi en.1 fn.1, [en.2, fn.2].transpose.map list.band)
| (expr.mvar na pp e)           := do
  en ← reorder_oper e,
  return (expr.mvar na pp en.1, [en.2].transpose.map list.band)
| (expr.local_const na pp bi e) := do
  en ← reorder_oper e,
  return (expr.local_const na pp bi en.1, [en.2].transpose.map list.band)
| (expr.elet na e f g)          := do
  [en, fn, gn] ← [e, f, g].mmap $ reorder_oper,
  return (expr.elet na en.1 fn.1 gn.1, [en.2, fn.2, gn.2].transpose.map list.band)
| (expr.macro ma le)            := do
  len ← le.mmap $ reorder_oper,
  let (lee, lb) := len.unzip,
  return (expr.macro ma lee, lb.transpose.map list.band)
| e := pure (e, (lp.map (λ _, tt)))

/-- Passes the user input `na` to `reorder_oper` at a single location, that could either be
`none` (referring to the goal) or `some name` (referring to hypothesis `name`).  Replaces the
given hypothesis/goal with the rearranged one that `reorder_hyp` receives from `reorder_oper`.
Returns a pair consisting of a boolean and a further list of booleans.
The single boolean is `tt` iff the tactic did *not* change the goal on which it was acting.
The list of booleans records which variable in `ll` has been unified in the application:
`tt` means that the corresponding variable has *not* been unified.

This definition is useful to streamline error catching. -/
meta def reorder_hyp (op : pexpr) (lp : list (bool × pexpr)) (na : option name) :
  tactic (bool × list bool) := do
(thyp, hyploc) ← match na with
  | none := do
      t ← target,
      return (t, none)
  | some na := do
      hl ← get_local na,
      th ← infer_type hl,
      return (th, some hl)
  end,
(reordered, is_unused) ← reorder_oper op lp thyp,
unify reordered thyp >> return (tt, is_unused) <|> do
-- the current `do` block takes place where the reordered expression is not equal to the original
neq ← mk_app `eq [thyp, reordered],
pre ← pp reordered,
(_, prf) ← solve_aux neq $
  `[{ simp only [add_comm, add_assoc, add_left_comm], done }] <|>
  `[{ simp only [mul_comm, mul_assoc, mul_left_comm], done }] <|>
  fail format!("the associative/commutative lemmas used do not suffice to prove that " ++
  "the initial goal equals:\n\n{pre}\n"),
match hyploc with
| none := replace_target reordered prf
| some hyploc := replace_hyp hyploc reordered prf >> skip
end,
return (ff, is_unused)

section parsing_arguments_for_move_op
setup_tactic_parser

/-- `move_op_arg` is a single elementary argument that `move_op` takes for the
variables to be moved.  It is either a `pexpr`, or a `pexpr` preceded by a `←`. -/
meta def move_op_arg (prec : nat) : parser (bool × pexpr) :=
prod.mk <$> (option.is_some <$> (tk "<-")?) <*> parser.pexpr prec

/-- `move_pexpr_list_or_texpr` is either a list of `move_op_arg`, possibly empty, or a single
`move_op_arg`. -/
meta def move_pexpr_list_or_texpr : parser (list (bool × pexpr)) :=
list_of (move_op_arg 0) <|> list.ret <$> move_op_arg tac_rbp <|> return []

end parsing_arguments_for_move_op

end move_op

setup_tactic_parser
open move_op

/--  `move_op args locat op` is the non-interactive version of the main tactics `move_add` and
`move_mul` of this file.  Given as input `args` (a list of terms of a sequence of operands),
`locat` (hypotheses or goal where the tactic should act) and `op` (the operation to use),
`move_op` attempts to perform the rearrangement of the terms determined by `args`.

Currently, the tactic uses only `add/mul_comm, add/mul_assoc, add/mul_left_comm`, so other
operations will not actually work.
-/
meta def move_op (args : parse move_pexpr_list_or_texpr) (locat : parse location) (op : pexpr) :
  tactic unit := do
locas ← locat.get_locals,
tg ← target,
let locas_with_tg := if locat.include_goal then locas ++ [tg] else locas,
ner ← locas_with_tg.mmap (λ e, reorder_hyp op args e.local_pp_name <|> reorder_hyp op args none),
let (unch_tgts, unus_vars) := ner.unzip,
let str_unva := match
  (return_unused args (unus_vars.transpose.map list.band)).map (λ e : bool × pexpr, e.2) with
  | []   := []
  | [pe] := [format!"'{pe}' is an unused variable"]
  | pes  := [format!"'{pes}' are unused variables"]
  end,
let str_tgts := match locat with
  | loc.wildcard := if unch_tgts.band then [format!"nothing changed"] else []
  | loc.ns names := let linames := return_unused locas unch_tgts in
      (if none ∈ return_unused names unch_tgts
        then [format!"Goal did not change"] else []) ++
      (if linames ≠ [] then [format!"'{linames.reverse}' did not change"] else [])
  end,
[] ← pure (str_tgts ++ str_unva) | fail (format.intercalate "\n" (str_tgts ++ str_unva)),
assumption <|> try (tactic.reflexivity reducible)

namespace interactive

/--
Calling `move_add [a, ← b, c]`, recursively looks inside the goal for expressions involving a sum.
Whenever it finds one, it moves the summands that unify to `a, b, c`, removing all parentheses.
Repetitions are allowed, and are processed following the user-specified ordering.
The terms preceded by a `←` get placed to the left, the ones without the arrow get placed to the
right.  Unnamed terms stay in place.  Due to re-parenthesizing, doing `move_add` with no argument
may change the goal. Also, the *order* in which the terms are provided matters: the tactic reads
them from left to right.  This is especially important if there are multiple matches for the typed
terms in the given expressions.

A single call of `move_op` moves terms across different sums in the same expression.
Here is an example.

```lean
import tactic.move_add

example {a b c d : ℕ} (h : c = d) : c + b + a = b + a + d :=
begin
  move_add [← a, b],  -- Goal: `a + c + b = a + d + b`  -- both sides changed
  congr,
  exact h
end

example {a b c d : ℕ} (h : c = d) : c + b * c + a * c = a * d + d + b * d :=
begin
  move_add [_ * c, ← _ * c], -- Goal: `a * c + c + b * c = a * d + d + b * d`
  -- the first `_ * c` unifies with `b * c` and moves it to the right
  -- the second `_ * c` unifies with `a * c` and moves it to the left
  congr;
  assumption
end
```

The list of expressions that `move_add` takes is optional and a single expression can be passed
without brackets.  Thus `move_add ← f` and `move_add [← f]` mean the same.

Finally, `move_add` can also target one or more hypotheses.  If `hp₁, hp₂` are in the
local context, then `move_add [f, ← g] at hp₁ hp₂` performs the rearranging at `hp₁` and `hp₂`.
As usual, passing `⊢` refers to acting on the goal as well.

##  Reporting sub-optimal usage

The tactic could fail to prove the reordering.  One potential cause is when there are multiple
matches for the rearrangements and an earlier rewrite makes a subsequent one fail.  If that is not
the case, though, I would not know what the cause of this could be.

There are three kinds of unwanted use for `move_add` that result in errors: the tactic fails
and flags the unwanted use.
1. `move_add [vars]? at *` reports globally unused variables and whether *all* goals
   are unchanged, not *each unchanged goal*.
2. If a target of `move_add [vars]? at targets` is left unchanged by the tactic, then this will be
   flagged (unless we are using `at *`).
3. If a user-provided expression never unifies, then the variable is flagged.

The tactic produces an error, reporting unused inputs and unchanged targets.

For instance, `move_add ← _` always fails reporting an unchanged goal, but never an unused variable.

##  Comparison with existing tactics

* `tactive.interactive.abel`
  performs a "reduction to normal form" that allows it to close goals involving sums with higher
  success rate than `move_add`.  If the goal is an equality of two sums that are simply obtained by
  reparenthesizing and permuting summands, then `move_add [appropriate terms]` can close the goal.
  Compared to `abel`, `move_add` has the advantage of allowing the user to specify the beginning and
  the end of the final sum, so that from there the user can continue with the proof.

* `tactic.interactive.ac_change`
  supports a wide variety of operations.  At the moment, `move_add` only works with addition.
  Still, on several experiments, `move_add` had a much quicker performance than `ac_change`.
  Also, for `move_add` the user need only specify a few terms: the tactic itself takes care of
  producing the full rearrangement and proving it "behind the scenes".

###  Remark:
It is still possible that the same output of `move_add [exprs]` can be achieved by a proper sublist
of `[exprs]`, even if the tactic does not flag anything.  For instance, giving the full re-ordering
of the expressions in the target that we want to achieve will not complain that there are unused
variables, since all the user-provided variables have been matched.  Of course, specifying the order
of all-but-the-last variable suffices to determine the permutation.  E.g., with a goal of
`a + b = 0`, applying either one of `move_add [b,a]`, or `move_add a`, or `move_add ← b` has the
same effect and changes the goal to `b + a = 0`.  These are all valid uses of `move_add`.
-/
meta def move_add (args : parse move_pexpr_list_or_texpr) (locat : parse location) :
  tactic unit :=
move_op args locat ``((+))

/--  See the doc-string for `move_add` and mentally
replace addition with multiplication throughout. ;-) -/
meta def move_mul (args : parse move_pexpr_list_or_texpr) (locat : parse location) :
  tactic unit :=
move_op args locat ``(has_mul.mul)

add_tactic_doc
{ name := "move_add",
  category := doc_category.tactic,
  decl_names := [`tactic.interactive.move_add],
  tags := ["arithmetic"] }

add_tactic_doc
{ name := "move_mul",
  category := doc_category.tactic,
  decl_names := [`tactic.interactive.move_add],
  tags := ["arithmetic"] }

end interactive
end tactic<|MERGE_RESOLUTION|>--- conflicted
+++ resolved
@@ -143,21 +143,6 @@
 ```
 -/
 meta def reorder_oper (op : pexpr) (lp : list (bool × pexpr)) :
-<<<<<<< HEAD
-  list bool → expr → tactic (expr × list bool)
-| lu F'@(expr.app F b) := (do
-    op ← to_expr op tt ff,
-    is_given_op op F',
-    (sort_list, is_unused) ← list_binary_operands op F' >>= final_sort lp,
-    sort_all ← sort_list.mmap $ reorder_oper ([lu, is_unused].transpose.map list.band),
-    let (recs, list_unused) := sort_all.unzip,
-    let summed := (recs.drop 1).foldl (λ e f, op.mk_app [e, f]) ((recs.nth 0).get_or_else `(0)),
-    return (summed, list_unused.transpose.map list.band)) <|>
-  (do [(Fn, unused_F), (bn, unused_b)] ← [F, b].mmap $ reorder_oper lu,
-    return $ (expr.app Fn bn, [unused_F, unused_b, lu].transpose.map list.band))
-| lu (expr.pi na bi e f)           := do
-  [en, fn] ← [e, f].mmap $ reorder_oper lu,
-=======
   expr → tactic (expr × list bool)
 | F'@(expr.app F b) := do
     is_op ← try_core (as_given_op op F'),
@@ -177,7 +162,6 @@
     end
 | (expr.pi na bi e f)           := do
   [en, fn] ← [e, f].mmap $ reorder_oper,
->>>>>>> c10fa224
   return (expr.pi  na bi en.1 fn.1, [en.2, fn.2].transpose.map list.band)
 | (expr.lam na bi e f)          := do
   [en, fn] ← [e, f].mmap $ reorder_oper,
