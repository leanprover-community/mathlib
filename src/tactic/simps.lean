/-
Copyright (c) 2019 Floris van Doorn. All rights reserved.
Released under Apache 2.0 license as described in the file LICENSE.
Authors: Floris van Doorn
-/
import tactic.core
import data.sum

/-!
# simps attribute

This file defines the `@[simps]` attribute, to automatically generate simp-lemmas
reducing a definition when projections are applied to it.

## Implementation Notes

There are three attributes being defined here
* `@[simps]` is the attribute for objects of a structure or instances of a class. It will
  automatically generate simplification lemmas for each projection of the object/instance that
  contains data. See the doc strings for `simps_attr` and `simps_cfg` for more details and
  configuration options.
* `@[_simps_str]` is automatically added to structures that have been used in `@[simps]` at least
  once. This attribute contains the data of the projections used for this structure by all following
  invocations of `@[simps]`.
* `@[notation_class]` should be added to all classes that define notation, like `has_mul` and
  `has_zero`. This specifies that the projections that `@[simps]` used are the projections from
  these notation classes instead of the projections of the superclasses.
  Example: if `has_mul` is tagged with `@[notation_class]` then the projection used for `semigroup`
  will be `λ α hα, @has_mul.mul α (@semigroup.to_has_mul α hα)` instead of `@semigroup.mul`.

## Tags

structures, projections, simp, simplifier, generates declarations
-/

open tactic expr option sum

setup_tactic_parser
declare_trace simps.verbose
declare_trace simps.debug

/--
The `@[_simps_str]` attribute specifies the preferred projections of the given structure,
used by the `@[simps]` attribute.
- This will usually be tagged by the `@[simps]` tactic.
- You can also generate this with the command `initialize_simps_projections`.
- To change the default value, see Note [custom simps projection].
- You are strongly discouraged to add this attribute manually.
- The first argument is the list of names of the universe variables used in the structure
- The second argument is a list that consists of
  - a custom name for each projection of the structure
  - an expressions for each projections of the structure (definitionally equal to the
    corresponding projection). These expressions can contain the universe parameters specified
    in the first argument).
  - a list of natural numbers, which is the projection number(s) that have to be applied to the
    expression. For example the list `[0, 1]` corresponds to applying the first projection of the
    structure, and then the second projection of the resulting structure (this assumes that the
    target of the first projection is a structure with at least two projections).
    The composition of these projections is required to be definitionally equal to the provided
    expression.
  - A boolean specifying whether simp-lemmas are generated for this projection by default.
-/
@[user_attribute] meta def simps_str_attr :
  user_attribute unit (list name × list (name × expr × list ℕ × bool)) :=
{ name := `_simps_str,
  descr := "An attribute specifying the projection of the given structure.",
  parser := do e ← texpr, eval_pexpr _ e }

/--
  The `@[notation_class]` attribute specifies that this is a notation class,
  and this notation should be used instead of projections by @[simps].
  * The first argument `tt` for notation classes and `ff` for classes applied to the structure,
    like `has_coe_to_sort` and `has_coe_to_fun`
  * The second argument is the name of the projection (by default it is the first projection
    of the structure)
-/
@[user_attribute] meta def notation_class_attr : user_attribute unit (bool × option name) :=
{ name := `notation_class,
  descr := "An attribute specifying that this is a notation class. Used by @[simps].",
  parser := prod.mk <$> (option.is_none <$> (tk "*")?) <*> ident? }

attribute [notation_class] has_zero has_one has_add has_mul has_inv has_neg has_sub has_div has_dvd
  has_mod has_le has_lt has_append has_andthen has_union has_inter has_sdiff has_equiv has_subset
  has_ssubset has_emptyc has_insert has_singleton has_sep has_mem has_pow

attribute [notation_class* coe_sort] has_coe_to_sort
attribute [notation_class* coe_fn] has_coe_to_fun

/-- Returns the projection information of a structure. -/
meta def projections_info (l : list (name × expr × list ℕ × bool)) (pref : string) (str : name) :
  tactic format := do
  ⟨defaults, nondefaults⟩ ← return $ l.partition_map $
    λ s, if s.2.2.2 then inl s else inr s,
  to_print ← defaults.mmap $ λ s, to_string <$> pformat!"Projection {s.1}: {s.2.1}",
  let print2 := string.join $ (nondefaults.map (λ nm : _ × _, to_string nm.1)).intersperse ", ",
  let to_print := to_print ++ if nondefaults = [] then [] else
    ["No lemmas are generated for the projections: " ++ print2 ++ "."],
  let to_print := string.join $ to_print.intersperse "\n        > ",
  return format!"[simps] > {pref} {str}:\n        > {to_print}"

/-- Auxilliary function of `get_composite_of_projections`. -/
meta def get_composite_of_projections_aux : Π (str : name) (proj : string) (x : expr)
  (pos : list ℕ) (args : list expr), tactic (expr × list ℕ) | str proj x pos args := do
  e ← get_env,
  projs ← e.structure_fields str,
  let proj_info := projs.map_with_index $ λ n p, (λ x, (x, n, p)) <$> proj.get_rest ("_" ++ p.last),
  when (proj_info.filter_map id = []) $
    fail!"Failed to find constructor {proj.popn 1} in structure {str}.",
  (proj_rest, index, proj_nm) ← return (proj_info.filter_map id).ilast,
  str_d ← e.get str,
  let proj_e : expr := const (str ++ proj_nm) str_d.univ_levels,
  proj_d ← e.get (str ++ proj_nm),
  type ← infer_type x,
  let params := get_app_args type,
  let univs := proj_d.univ_params.zip type.get_app_fn.univ_levels,
  let new_x := (proj_e.instantiate_univ_params univs).mk_app $ params ++ [x],
  let new_pos := pos ++ [index],
  if proj_rest.is_empty then return (new_x.lambdas args, new_pos) else do
    type ← infer_type new_x,
    (type_args, tgt) ← open_pis_whnf type,
    let new_str := tgt.get_app_fn.const_name,
    get_composite_of_projections_aux new_str proj_rest new_x new_pos (args ++ type_args)

/-- Given a structure `str` and a projection `proj`, that could be multiple nested projections
  (separated by `_`), returns an expression that is the composition of these projections and a
  list of natural numbers, that are the projection numbers of the applied projections. -/
meta def get_composite_of_projections (str : name) (proj : string) : tactic (expr × list ℕ) := do
  e ← get_env,
  str_d ← e.get str,
  let str_e : expr := const str str_d.univ_levels,
  type ← infer_type str_e,
  (type_args, tgt) ← open_pis_whnf type,
  let str_ap := str_e.mk_app type_args,
  x ← mk_local' `x binder_info.default str_ap,
  get_composite_of_projections_aux str ("_" ++ proj) x [] $ type_args ++ [x]

/--
  Get the projections used by `simps` associated to a given structure `str`.

  The returned information is also stored in a parameter of the attribute `@[_simps_str]`, which
  is given to `str`. If `str` already has this attribute, the information is read from this
  attribute instead. See the documentation for this attribute for the data this tactic returns.

  The returned universe levels are the universe levels of the structure. For the projections there
  are three cases
  * If the declaration `{structure_name}.simps.{projection_name}` has been declared, then the value
    of this declaration is used (after checking that it is definitionally equal to the actual
    projection. If you rename the projection name, the declaration should have the *new* projection
    name.
  * You can also declare a custom projection that is a composite of multiple projections.
  * Otherwise, for every class with the `notation_class` attribute, and the structure has an
    instance of that notation class, then the projection of that notation class is used for the
    projection that is definitionally equal to it (if there is such a projection).
    This means in practice that coercions to function types and sorts will be used instead of
    a projection, if this coercion is definitionally equal to a projection. Furthermore, for
    notation classes like `has_mul` and `has_zero` those projections are used instead of the
    corresponding projection.
    Projections for coercions and notation classes are not automatically generated if they are
    composites of multiple projections (for example when you use `extend` without the
    `old_structure_cmd`).
  * Otherwise, the projection of the structure is chosen.
    For example: ``simps_get_raw_projections env `prod`` gives the default projections
```
  ([u, v], [prod.fst.{u v}, prod.snd.{u v}])
```
    while ``simps_get_raw_projections env `equiv`` gives
```
  ([u_1, u_2], [λ α β, coe_fn, λ {α β} (e : α ≃ β), ⇑(e.symm), left_inv, right_inv])
```
    after declaring the coercion from `equiv` to function and adding the declaration
```
  def equiv.simps.inv_fun {α β} (e : α ≃ β) : β → α := e.symm
```

  Optionally, this command accepts three optional arguments:
  * If `trace_if_exists` the command will always generate a trace message when the structure already
    has the attribute `@[_simps_str]`.
  * The `rules` argument accepts a list of pairs `sum.inl (old_name, new_name)`. This is used to
    change the projection name `old_name` to the custom projection name `new_name`. Example:
    for the structure `equiv` the projection `to_fun` could be renamed `apply`. This name will be
    used for parsing and generating projection names. This argument is ignored if the structure
    already has an existing attribute. If an element of `rules` is of the form `sum.inr name`, this
    means that the projection `name` will not be applied by default.
  * if `trc` is true, this tactic will trace information.
-/
-- if performance becomes a problem, possible heuristic: use the names of the projections to
-- skip all classes that don't have the corresponding field.
meta def simps_get_raw_projections (e : environment) (str : name) (trace_if_exists : bool := ff)
  (rules : list (name × name ⊕ name) := []) (trc := ff) :
  tactic (list name × list (name × expr × list ℕ × bool)) := do
  let trc := trc || is_trace_enabled_for `simps.verbose,
  has_attr ← has_attribute' `_simps_str str,
  if has_attr then do
    data ← simps_str_attr.get_param str,
    -- We always print the projections when they already exists and are called by
    -- `initialize_simps_projections`.
    when (trace_if_exists || is_trace_enabled_for `simps.verbose) $ projections_info data.2
      "Already found projection information for structure" str >>= trace,
    return data
  else do
    when trc trace!"[simps] > generating projection information for structure {str}.",
    when_tracing `simps.debug trace!"[simps] > Applying the rules {rules}.",
    d_str ← e.get str,
    let raw_univs := d_str.univ_params,
    let raw_levels := level.param <$> raw_univs,
    /- Figure out projections, including renamings. The information for a projection is (before we
    figure out the `expr` of the projection:
    `(original name, given name, is default)`.
    The first projections are always the actual projections of the structure, but `rules` could
    specify custom projections that are compositions of multiple projections. -/
    projs ← e.structure_fields str,
    let projs := projs.map_with_index (λ n nm, (nm, nm, tt)),
    let projs : list (name × name × bool) := rules.foldl (λ projs rule,
      match rule with
      | (inl (old_nm, new_nm)) := if old_nm ∈ projs.map (λ x, x.2.1) then
         projs.map $ λ proj,
          if proj.2.1 = old_nm then (proj.1, new_nm, proj.2.2) else proj else
        projs ++ [(old_nm, new_nm, tt)]
      | (inr nm) := if nm ∈ projs.map (λ x, x.2.1) then
        projs.map $ λ proj,
          if proj.2.1 = nm then (proj.1, proj.2.1, ff) else proj else
        projs ++ [(nm, nm, ff)]
      end) projs,
    when_tracing `simps.debug trace!"[simps] > Projection info after applying the rules: {projs}.",
    /- Define the raw expressions for the projections, by default as the projections
    (as an expression), but this can be overriden by the user. -/
    raw_exprs_and_nrs ← projs.mmap $ λ ⟨orig_nm, new_nm, _⟩, do {
      (raw_expr, nrs) ← get_composite_of_projections str orig_nm.last,
      custom_proj ← do {
        decl ← e.get (str ++ `simps ++ new_nm.last),
        let custom_proj := decl.value.instantiate_univ_params $ decl.univ_params.zip raw_levels,
        when trc trace!
          "[simps] > found custom projection for {new_nm}:\n        > {custom_proj}",
        return custom_proj } <|> return raw_expr,
      is_def_eq custom_proj raw_expr <|>
        -- if the type of the expression is different, we show a different error message, because
        -- that is more likely going to be helpful.
        do {
          custom_proj_type ← infer_type custom_proj,
          raw_expr_type ← infer_type raw_expr,
          b ← succeeds (is_def_eq custom_proj_type raw_expr_type),
          if b then fail!"Invalid custom projection:\n  {custom_proj}
Expression is not definitionally equal to {raw_expr}."
          else fail!"Invalid custom projection:\n  {custom_proj}
Expression has different type than {str ++ orig_nm}. Given type:\n  {custom_proj_type}
Expected type:\n  {raw_expr_type}" },
      return (custom_proj, nrs) },
    let raw_exprs := raw_exprs_and_nrs.map prod.fst,
    /- Check for other coercions and type-class arguments to use as projections instead. -/
    (args, _) ← open_pis d_str.type,
    let e_str := (expr.const str raw_levels).mk_app args,
    automatic_projs ← attribute.get_instances `notation_class,
    raw_exprs ← automatic_projs.mfoldl (λ (raw_exprs : list expr) class_nm, do {
      (is_class, proj_nm) ← notation_class_attr.get_param class_nm,
      proj_nm ← proj_nm <|> (e.structure_fields_full class_nm).map list.head,
      /- For this class, find the projection. `raw_expr` is the projection found applied to `args`,
        and `lambda_raw_expr` has the arguments `args` abstracted. -/
      (raw_expr, lambda_raw_expr) ← if is_class then (do
        guard $ args.length = 1,
        let e_inst_type := (const class_nm raw_levels).mk_app args,
        (hyp, e_inst) ← try_for 1000 (mk_conditional_instance e_str e_inst_type),
        raw_expr ← mk_mapp proj_nm [args.head, e_inst],
        clear hyp,
        -- Note: `expr.bind_lambda` doesn't give the correct type
        raw_expr_lambda ← lambdas [hyp] raw_expr,
        return (raw_expr, raw_expr_lambda.lambdas args))
      else (do
        e_inst_type ← to_expr ((const class_nm []).app (pexpr.of_expr e_str)),
        e_inst ← try_for 1000 (mk_instance e_inst_type),
        raw_expr ← mk_mapp proj_nm [e_str, e_inst],
        return (raw_expr, raw_expr.lambdas args)),
      raw_expr_whnf ← whnf raw_expr,
      let relevant_proj := raw_expr_whnf.binding_body.get_app_fn.const_name,
      /- Use this as projection, if the function reduces to a projection, and this projection has
        not been overrriden by the user. -/
<<<<<<< HEAD
      guard (projs.any (λ x, x.1 = relevant_proj.last ∧ ¬ e.contains (str ++ `simps ++ x.2.1.last))),
=======
      guard $ projs.any $
        λ x, x.1 = relevant_proj.last ∧ ¬ e.contains (str ++ `simps ++ x.2.1.last),
>>>>>>> 46302c70
      let pos := projs.find_index (λ x, x.1 = relevant_proj.last),
      when trc trace!
        "        > using {proj_nm} instead of the default projection {relevant_proj.last}.",
      when_tracing `simps.debug trace!"[simps] > The raw projection is:\n  {lambda_raw_expr}",
      return $ raw_exprs.update_nth pos lambda_raw_expr } <|> return raw_exprs) raw_exprs,
    let positions := raw_exprs_and_nrs.map prod.snd,
    let defaults := projs.map (λ x, x.2.2),
    let proj_names := projs.map (λ x, x.2.1),
    let projs := proj_names.zip $ raw_exprs.zip $ positions.zip defaults,
    /- make all proof non-default. -/
    projs ← projs.mmap $ λ proj,
      is_proof proj.2.1 >>= λ b, return $ if b then (proj.1, proj.2.1, proj.2.2.1, ff) else proj,
    when trc $ projections_info projs "generated projections for" str >>= trace,
    simps_str_attr.set str (raw_univs, projs) tt,
<<<<<<< HEAD
    when_tracing `simps.debug trace!"[simps] > Generated raw projection data: \n{(raw_univs, projs)}",
=======
    when_tracing `simps.debug trace!
      "[simps] > Generated raw projection data: \n{(raw_univs, projs)}",
>>>>>>> 46302c70
    return (raw_univs, projs)

/-- Parse a rule for `initialize_simps_projections`. It is either `<name>→<name>` or `-<name>`.-/
meta def simps_parse_rule : parser (name × name ⊕ name) :=
(λ x y, inl (x, y)) <$> ident <*> (tk "->" >> ident) <|> inr <$> (tk "-" >> ident)

/--
  You can specify custom projections for the `@[simps]` attribute.
  To do this for the projection `my_structure.original_projection` by adding a declaration
  `my_structure.simps.my_projection` that is definitionally equal to
  `my_structure.original_projection` but has the projection in the desired (simp-normal) form.
  Then you can call
  ```
  initialize_simps_projections (original_projection → my_projection, ...)
  ```
  to register this projection.

  Running `initialize_simps_projections` without arguments is not necessary, it has the same effect
  if you just add `@[simps]` to a declaration.

  If you do anything to change the default projections, make sure to call either `@[simps]` or
  `initialize_simps_projections` in the same file as the structure declaration. Otherwise, you might
  have a file that imports the structure, but not your custom projections.
-/
library_note "custom simps projection"

/-- Specify simps projections, see Note [custom simps projection].
  * You can specify custom names by writing e.g.
    `initialize_simps_projections equiv (to_fun → apply, inv_fun → symm_apply)`.
  * You can disable a projection by default by running
    `initialize_simps_projections equiv (-inv_fun)`
    This will ensure that no simp lemmas are generated for this projection,
    unless this projection is explicitly specified by the user.
  * Run `initialize_simps_projections?` (or set `trace.simps.verbose`)
    to see the generated projections. -/
@[user_command] meta def initialize_simps_projections_cmd
  (_ : parse $ tk "initialize_simps_projections") : parser unit := do
  env ← get_env,
  trc ← is_some <$> (tk "?")?,
  ns ← (prod.mk <$> ident <*> (tk "(" >> sep_by (tk ",") simps_parse_rule <* tk ")")?)*,
  ns.mmap' $ λ data, do
    nm ← resolve_constant data.1,
    simps_get_raw_projections env nm tt (data.2.get_or_else []) trc

/--
  Configuration options for the `@[simps]` attribute.
  * `attrs` specifies the list of attributes given to the generated lemmas. Default: ``[`simp]``.
    The attributes can be either basic attributes, or user attributes without parameters.
    There are two attributes which `simps` might add itself:
    * If ``[`simp]`` is in the list, then ``[`_refl_lemma]`` is added automatically if appropriate.
    * If the definition is marked with `@[to_additive ...]` then all generated lemmas are marked
      with `@[to_additive]`
  * `short_name` gives the generated lemmas a shorter name. This only has an effect when multiple
    projections are applied in a lemma. When this is `ff` (default) all projection names will be
    appended to the definition name to form the lemma name, and when this is `tt`, only the
    last projection name will be appended.
  * if `simp_rhs` is `tt` then the right-hand-side of the generated lemmas will be put in
    simp-normal form. More precisely: `dsimp, simp` will be called on all these expressions.
    See note [dsimp, simp].
  * `type_md` specifies how aggressively definitions are unfolded in the type of expressions
    for the purposes of finding out whether the type is a function type.
    Default: `instances`. This will unfold coercion instances (so that a coercion to a function type
    is recognized as a function type), but not declarations like `set`.
  * `rhs_md` specifies how aggressively definition in the declaration are unfolded for the purposes
    of finding out whether it is a constructor.
    Default: `none`
    Exception: `@[simps]` will automatically add the options
    `{rhs_md := semireducible, simp_rhs := tt}` if the given definition is not a constructor with
    the given reducibility setting for `rhs_md`.
  * If `fully_applied` is `ff` then the generated simp-lemmas will be between non-fully applied
    terms, i.e. equalities between functions. This does not restrict the recursive behavior of
    `@[simps]`, so only the "final" projection will be non-fully applied.
    However, it can be used in combination with explicit field names, to get a partially applied
    intermediate projection.
  * The option `not_recursive` contains the list of names of types for which `@[simps]` doesn't
    recursively apply projections. For example, given an equivalence `α × β ≃ β × α` one usually
    wants to only apply the projections for `equiv`, and not also those for `×`. This option is
    only relevant if no explicit projection names are given as argument to `@[simps]`.
  * The option `trace` is set to `tt` when you write `@[simps?]`. In this case, the attribute will
    print all generated lemmas. It is almost the same as setting the option `trace.simps.verbose`,
    except that it doesn't print information about the found projections.
-/
@[derive [has_reflect, inhabited]] structure simps_cfg :=
(attrs         := [`simp])
(short_name    := ff)
(simp_rhs      := ff)
(type_md       := transparency.instances)
(rhs_md        := transparency.none)
(fully_applied := tt)
(not_recursive := [`prod, `pprod])
(trace         := ff)

<<<<<<< HEAD
=======
/-- A common configuration for `@[simps]`: generate equalities between functions instead equalities
  between fully applied expressions. -/
def as_fn : simps_cfg := {fully_applied := ff}
/-- A common configuration for `@[simps]`: don't tag the generated lemmas with `@[simp]`. -/
def lemmas_only : simps_cfg := {attrs := []}

>>>>>>> 46302c70
/--
  Get the projections of a structure used by `@[simps]` applied to the appropriate arguments.
  Returns a list of quintuples
  ```
  (projection expression, given projection name, corresponding right-hand-side, projection numbers,
    used by default)
  ```
  one for each projection. The given projection name is the name for the projection used by the user
  used to generate (and parse) projection names. For example, in the structure

  Example 1: ``simps_get_projection_exprs env `(α × β) `(⟨x, y⟩)`` will give the output
  ```
    [(`(@prod.fst.{u v} α β), `fst, `(x), [0], tt),
     (`(@prod.snd.{u v} α β), `snd, `(y), [1], tt)]
  ```

  Example 2: ``simps_get_projection_exprs env `(α ≃ α) `(⟨id, id, λ _, rfl, λ _, rfl⟩)``
  will give the output
  ```
    [(`(@equiv.to_fun.{u u} α α), `apply, `(id), [0], tt),
     (`(@equiv.inv_fun.{u u} α α), `symm_apply, `(id), [1], tt),
     ...,
     ...]
  ```
  The last two fields of the list correspond to the propositional fields of the structure,
  and are rarely/never used.
-/
<<<<<<< HEAD
-- This function does not use `tactic.mk_app` or `tactic.mk_mapp`, because the the given arguments
=======
-- This function does not use `tactic.mk_app` or `tactic.mk_mapp`, because the given arguments
>>>>>>> 46302c70
-- might not uniquely specify the universe levels yet.
meta def simps_get_projection_exprs (e : environment) (tgt : expr)
  (rhs : expr) (cfg : simps_cfg) : tactic $ list $ expr × name × expr × list ℕ × bool := do
  let params := get_app_args tgt, -- the parameters of the structure
  (params.zip $ (get_app_args rhs).take params.length).mmap' (λ ⟨a, b⟩, is_def_eq a b)
    <|> fail "unreachable code (1)",
  let str := tgt.get_app_fn.const_name,
  let rhs_args := (get_app_args rhs).drop params.length, -- the fields of the object
  (raw_univs, proj_data) ← simps_get_raw_projections e str ff [] cfg.trace,
  let univs := raw_univs.zip tgt.get_app_fn.univ_levels,
  let projs := proj_data.map prod.fst,
  let raw_exprs := proj_data.map $ λ p, p.2.1,
  let nrs_and_default := proj_data.map $ λ p, p.2.2,
  let proj_exprs := raw_exprs.map $
    λ raw_expr, (raw_expr.instantiate_univ_params univs).instantiate_lambdas_or_apps params,
  let rhs_exprs := nrs_and_default.map $ λ x, rhs_args.inth x.1.head,
  return $ proj_exprs.zip $ projs.zip $ rhs_exprs.zip $ nrs_and_default.map (λ x, (x.1.tail, x.2))

/-- Add a lemma with `nm` stating that `lhs = rhs`. `type` is the type of both `lhs` and `rhs`,
  `args` is the list of local constants occurring, and `univs` is the list of universe variables.
  If `add_simp` then we make the resulting lemma a simp-lemma. -/
meta def simps_add_projection (nm : name) (type lhs rhs : expr) (args : list expr)
  (univs : list name) (cfg : simps_cfg) : tactic unit := do
  when_tracing `simps.debug trace!
    "[simps] > Planning to add the equality\n        > {lhs} = ({rhs} : {type})",
  -- simplify `rhs` if `cfg.simp_rhs` is true
  (rhs, prf) ← do { guard cfg.simp_rhs,
    rhs' ← rhs.dsimp {fail_if_unchanged := ff},
    when_tracing `simps.debug $ when (rhs ≠ rhs') trace!
      "[simps] > `dsimp` simplified rhs to\n        > {rhs'}",
    (rhsprf1, rhsprf2, ns) ← rhs'.simp {fail_if_unchanged := ff},
    when_tracing `simps.debug $ when (rhs' ≠ rhsprf1) trace!
      "[simps] > `simp` simplified rhs to\n        > {rhsprf1}",
    return (prod.mk rhsprf1 rhsprf2) }
    <|> prod.mk rhs <$> mk_app `eq.refl [type, lhs],
  eq_ap ← mk_mapp `eq $ [type, lhs, rhs].map some,
  decl_name ← get_unused_decl_name nm,
  let decl_type := eq_ap.pis args,
  let decl_value := prf.lambdas args,
  let decl := declaration.thm decl_name univs decl_type (pure decl_value),
  when cfg.trace trace!
    "[simps] > adding projection {decl_name}:\n        > {decl_type}",
  decorate_error ("failed to add projection lemma " ++ decl_name.to_string ++ ". Nested error:") $
    add_decl decl,
  b ← succeeds $ is_def_eq lhs rhs,
  when (b ∧ `simp ∈ cfg.attrs) (set_basic_attribute `_refl_lemma decl_name tt),
  cfg.attrs.mmap' $ λ nm, set_attribute nm decl_name tt

/-- Derive lemmas specifying the projections of the declaration.
  If `todo` is non-empty, it will generate exactly the names in `todo`.
  `to_apply` is non-empty after a custom projection that is a composition of multiple projections
  was just used. In that case we need to apply these projections before we continue changing lhs. -/
meta def simps_add_projections : Π (e : environment) (nm : name) (suffix : string)
  (type lhs rhs : expr) (args : list expr) (univs : list name) (must_be_str : bool)
  (cfg : simps_cfg) (todo : list string) (to_apply : list ℕ), tactic unit
| e nm suffix type lhs rhs args univs must_be_str cfg todo to_apply := do
  -- we don't want to unfold non-reducible definitions (like `set`) to apply more arguments
  when_tracing `simps.debug trace!
    "[simps] > Trying to add simp-lemmas for\n        > {lhs}
[simps] > Type of the expression before normalizing: {type}",
  (type_args, tgt) ← open_pis_whnf type cfg.type_md,
  when_tracing `simps.debug trace!"[simps] > Type after removing pi's: {tgt}",
  tgt ← whnf tgt,
  when_tracing `simps.debug trace!"[simps] > Type after reduction: {tgt}",
  let new_args := args ++ type_args,
  let lhs_ap := lhs.mk_app type_args,
  let rhs_ap := rhs.instantiate_lambdas_or_apps type_args,
  let str := tgt.get_app_fn.const_name,
  let new_nm := nm.append_suffix suffix,
  /- We want to generate the current projection if it is in `todo` -/
  let todo_next := todo.filter (≠ ""),
  /- Don't recursively continue if `str` is not a structure or if the structure is in
    `not_recursive`. -/
  if e.is_structure str ∧ ¬(todo = [] ∧ str ∈ cfg.not_recursive ∧ ¬must_be_str) then do
    [intro] ← return $ e.constructors_of str | fail "unreachable code (3)",
    rhs_whnf ← whnf rhs_ap cfg.rhs_md,
    (rhs_ap, todo_now) ← -- `todo_now` means that we still have to generate the current simp lemma
      if h : ¬ is_constant_of rhs_ap.get_app_fn intro ∧
        is_constant_of rhs_whnf.get_app_fn intro then
      /- If this was a desired projection, we want to apply it before taking the whnf.
        However, if the current field is an eta-expansion (see below), we first want
        to eta-reduce it and only then construct the projection.
        This makes the flow of this function messy. -/
      when ("" ∈ todo ∧ to_apply = []) (if cfg.fully_applied then
        simps_add_projection new_nm tgt lhs_ap rhs_ap new_args univs cfg else
        simps_add_projection new_nm type lhs rhs args univs cfg) >>
      return (rhs_whnf, ff) else
      return (rhs_ap, "" ∈ todo ∧ to_apply = []),
    if is_constant_of (get_app_fn rhs_ap) intro then do -- if the value is a constructor application
      tuples ← simps_get_projection_exprs e tgt rhs_ap cfg,
      when_tracing `simps.debug trace!"[simps] > Raw projection information:\n  {tuples}",
      let projs := tuples.map $ λ x, x.2.1,
      eta ← rhs_ap.is_eta_expansion, -- check whether `rhs_ap` is an eta-expansion
      let rhs_ap := eta.lhoare rhs_ap, -- eta-reduce `rhs_ap`
      /- As a special case, we want to automatically generate the current projection if `rhs_ap`
        was an eta-expansion. Also, when this was a desired projection, we need to generate the
        current projection if we haven't done it above. -/
      when (todo_now ∨ (todo = [] ∧ eta.is_some ∧ to_apply = [])) $
        if cfg.fully_applied then
          simps_add_projection new_nm tgt lhs_ap rhs_ap new_args univs cfg else
          simps_add_projection new_nm type lhs rhs args univs cfg,
      /- If we are in the middle of a composite projection. -/
      when (to_apply ≠ []) $ do {
        (proj_expr, proj, new_rhs, proj_nrs, is_default) ← return $ tuples.inth to_apply.head,
        new_type ← infer_type new_rhs,
        simps_add_projections e nm suffix new_type lhs new_rhs new_args univs ff cfg todo
          to_apply.tail },
      /- We stop if no further projection is specified or if we just reduced an eta-expansion and we
      automatically choose projections -/
      when ¬(to_apply ≠ [] ∨ todo = [""] ∨ (eta.is_some ∧ todo = [])) $ do
        let todo := if to_apply = [] then todo_next else todo,
<<<<<<< HEAD

=======
>>>>>>> 46302c70
        -- check whether all elements in `todo` have a projection as prefix
        guard (todo.all $ λ x, projs.any $ λ proj, ("_" ++ proj.last).is_prefix_of x) <|>
          let x := (todo.find $ λ x, projs.all $ λ proj, ¬ ("_" ++ proj.last).is_prefix_of x).iget,
          simp_lemma := nm.append_suffix $ suffix ++ x,
          needed_proj := (x.split_on '_').tail.head in
          fail!
"Invalid simp-lemma {simp_lemma}. Structure {str} does not have projection {needed_proj}.
The known projections are:
  {projs}
You can also see this information by running
  `initialize_simps_projections? {str}`.
<<<<<<< HEAD
Note: the projection names used by @[simps] might not correspond to the projection names in the structure.",
=======
Note: these projection names might not correspond to the projection names of the structure.",
>>>>>>> 46302c70
        tuples.mmap_with_index' $ λ proj_nr ⟨proj_expr, proj, new_rhs, proj_nrs, is_default⟩, do
          new_type ← infer_type new_rhs,
          let new_todo :=
            todo.filter_map $ λ x, x.get_rest ("_" ++ proj.last),
          -- we only continue with this field if it is non-propositional or mentioned in todo
          when ((is_default ∧ todo = []) ∨ new_todo ≠ []) $ do
            let new_lhs := proj_expr.instantiate_lambdas_or_apps [lhs_ap],
            let new_suffix := if cfg.short_name then "_" ++ proj.last else
              suffix ++ "_" ++ proj.last,
            when_tracing `simps.debug trace!"[simps] > Recursively add projections for: {new_lhs}",
            simps_add_projections e nm new_suffix new_type new_lhs new_rhs new_args univs
              ff cfg new_todo proj_nrs
    -- if I'm about to run into an error, try to set the transparency for `rhs_md` higher.
    else if cfg.rhs_md = transparency.none ∧ (must_be_str ∨ todo_next ≠ [] ∨ to_apply ≠ []) then do
      when cfg.trace trace!
        "[simps] > The given definition is not a constructor application:
        >   {rhs_ap}
        > Retrying with the options {{ rhs_md := semireducible, simp_rhs := tt}.",
      simps_add_projections e nm suffix type lhs rhs args univs must_be_str
        { rhs_md := semireducible, simp_rhs := tt, ..cfg} todo to_apply
    else do
      when (to_apply ≠ []) $
        fail!"Invalid simp-lemma {nm}.
The given definition is not a constructor application:\n  {rhs_ap}",
      when must_be_str $
        fail!"Invalid `simps` attribute. The body is not a constructor application:\n  {rhs_ap}",
      when (todo_next ≠ []) $
        fail!"Invalid simp-lemma {nm.append_suffix $ suffix ++ todo_next.head}.
The given definition is not a constructor application:\n  {rhs_ap}",
      if cfg.fully_applied then
        simps_add_projection new_nm tgt lhs_ap rhs_ap new_args univs cfg else
        simps_add_projection new_nm type lhs rhs args univs cfg
  else do
    when must_be_str $
      fail!"Invalid `simps` attribute. Target {str} is not a structure",
    when (todo_next ≠ [] ∧ str ∉ cfg.not_recursive) $
        let first_todo := todo_next.head in
        fail!"Invalid simp-lemma {nm.append_suffix $ suffix ++ first_todo}.
Projection {(first_todo.split_on '_').tail.head} doesn't exist, because target is not a structure.",
    if cfg.fully_applied then
      simps_add_projection new_nm tgt lhs_ap rhs_ap new_args univs cfg else
      simps_add_projection new_nm type lhs rhs args univs cfg

/-- `simps_tac` derives simp-lemmas for all (nested) non-Prop projections of the declaration.
  If `todo` is non-empty, it will generate exactly the names in `todo`.
  If `short_nm` is true, the generated names will only use the last projection name.
  If `trc` is true, trace as if `trace.simps.verbose` is true. -/
meta def simps_tac (nm : name) (cfg : simps_cfg := {}) (todo : list string := []) (trc := ff) :
  tactic unit :=
do
  e ← get_env,
  d ← e.get nm,
  let lhs : expr := const d.to_name (d.univ_params.map level.param),
  let todo := todo.erase_dup.map $ λ proj, "_" ++ proj,
  b ← has_attribute' `to_additive nm,
  let cfg := if b then { attrs := cfg.attrs ++ [`to_additive], ..cfg } else cfg,
  let cfg := { trace := cfg.trace || is_trace_enabled_for `simps.verbose || trc, ..cfg },
  when (cfg.trace ∧ `to_additive ∈ cfg.attrs)
    trace!"[simps] > @[to_additive] will be added to all generated lemmas.",
  simps_add_projections e nm "" d.type lhs d.value [] d.univ_params tt cfg todo []

/-- The parser for the `@[simps]` attribute. -/
meta def simps_parser : parser (bool × list string × simps_cfg) := do
/- note: we don't check whether the user has written a nonsense namespace in an argument. -/
prod.mk <$> is_some <$> (tk "?")? <*>
  (prod.mk <$> many (name.last <$> ident) <*>
  (do some e ← parser.pexpr? | return {}, eval_pexpr simps_cfg e))

/--
The `@[simps]` attribute automatically derives lemmas specifying the projections of this
declaration.

Example:
```lean
@[simps] def foo : ℕ × ℤ := (1, 2)
```
derives two simp-lemmas:
```lean
@[simp] lemma foo_fst : foo.fst = 1
@[simp] lemma foo_snd : foo.snd = 2
```

* It does not derive simp-lemmas for the prop-valued projections.
* It will automatically reduce newly created beta-redexes, but will not unfold any definitions.
* If the structure has a coercion to either sorts or functions, and this is defined to be one
  of the projections, then this coercion will be used instead of the projection.
* If the structure is a class that has an instance to a notation class, like `has_mul`, then this
  notation is used instead of the corresponding projection.
* You can specify custom projections, by giving a declaration with name
  `{structure_name}.simps.{projection_name}`. See Note [custom simps projection].

  Example:
  ```lean
  def equiv.simps.inv_fun (e : α ≃ β) : β → α := e.symm
  @[simps] def equiv.trans (e₁ : α ≃ β) (e₂ : β ≃ γ) : α ≃ γ :=
  ⟨e₂ ∘ e₁, e₁.symm ∘ e₂.symm⟩
  ```
  generates
  ```
  @[simp] lemma equiv.trans_to_fun : ∀ {α β γ} (e₁ e₂) (a : α), ⇑(e₁.trans e₂) a = (⇑e₂ ∘ ⇑e₁) a
  @[simp] lemma equiv.trans_inv_fun : ∀ {α β γ} (e₁ e₂) (a : γ),
    ⇑((e₁.trans e₂).symm) a = (⇑(e₁.symm) ∘ ⇑(e₂.symm)) a
  ```

* You can specify custom projection names, by specifying the new projection names using
  `initialize_simps_projections`.
  Example: `initialize_simps_projections equiv (to_fun → apply, inv_fun → symm_apply)`.

* If one of the fields itself is a structure, this command will recursively create
  simp-lemmas for all fields in that structure.
  * Exception: by default it will not recursively create simp-lemmas for fields in the structures
    `prod` and `pprod`. Give explicit projection names to override this behavior.

  Example:
  ```lean
  structure my_prod (α β : Type*) := (fst : α) (snd : β)
  @[simps] def foo : prod ℕ ℕ × my_prod ℕ ℕ := ⟨⟨1, 2⟩, 3, 4⟩
  ```
  generates
  ```lean
  @[simp] lemma foo_fst : foo.fst = (1, 2)
  @[simp] lemma foo_snd_fst : foo.snd.fst = 3
  @[simp] lemma foo_snd_snd : foo.snd.snd = 4
  ```

* You can use `@[simps proj1 proj2 ...]` to only generate the projection lemmas for the specified
  projections.
* Recursive projection names can be specified using `proj1_proj2_proj3`.
  This will create a lemma of the form `foo.proj1.proj2.proj3 = ...`.

  Example:
  ```lean
  structure my_prod (α β : Type*) := (fst : α) (snd : β)
  @[simps fst fst_fst snd] def foo : prod ℕ ℕ × my_prod ℕ ℕ := ⟨⟨1, 2⟩, 3, 4⟩
  ```
  generates
  ```lean
  @[simp] lemma foo_fst : foo.fst = (1, 2)
  @[simp] lemma foo_fst_fst : foo.fst.fst = 1
  @[simp] lemma foo_snd : foo.snd = {fst := 3, snd := 4}
  ```
* If one of the values is an eta-expanded structure, we will eta-reduce this structure.

  Example:
  ```lean
  structure equiv_plus_data (α β) extends α ≃ β := (data : bool)
  @[simps] def bar {α} : equiv_plus_data α α := { data := tt, ..equiv.refl α }
  ```
  generates the following, even though Lean inserts an eta-expanded version of `equiv.refl α` in the
  definition of `bar`:
  ```lean
  @[simp] lemma bar_to_equiv : ∀ {α : Sort u_1}, bar.to_equiv = equiv.refl α
  @[simp] lemma bar_data : ∀ {α : Sort u_1}, bar.data = tt
  ```
* For configuration options, see the doc string of `simps_cfg`.
* The precise syntax is `('simps' ident* e)`, where `e` is an expression of type `simps_cfg`.
* `@[simps]` reduces let-expressions where necessary.
* If one of the fields is a partially applied constructor, we will eta-expand it
  (this likely never happens).
* When option `trace.simps.verbose` is true, `simps` will print the projections it finds and the
  lemmas it generates. The same can be achieved by using `@[simps?]`, except that in this case it
  will not print projection information.
* Use `@[to_additive, simps]` to apply both `to_additive` and `simps` to a definition, making sure
  that `simps` comes after `to_additive`. This will also generate the additive versions of all
  simp-lemmas. Note however, that the additive versions of the simp-lemmas always use the default
  name generated by `to_additive`, even if a custom name is given for the additive version of the
  definition.
  -/

@[user_attribute] meta def simps_attr : user_attribute unit (bool × list string × simps_cfg) :=
{ name := `simps,
  descr := "Automatically derive lemmas specifying the projections of this declaration.",
  parser := simps_parser,
  after_set := some $
    λ n _ persistent, do
      guard persistent <|> fail "`simps` currently cannot be used as a local attribute",
      (trc, todo, cfg) ← simps_attr.get_param n,
      simps_tac n cfg todo trc }

add_tactic_doc
{ name                     := "simps",
  category                 := doc_category.attr,
  decl_names               := [`simps_attr],
  tags                     := ["simplification"] }<|MERGE_RESOLUTION|>--- conflicted
+++ resolved
@@ -273,12 +273,8 @@
       let relevant_proj := raw_expr_whnf.binding_body.get_app_fn.const_name,
       /- Use this as projection, if the function reduces to a projection, and this projection has
         not been overrriden by the user. -/
-<<<<<<< HEAD
-      guard (projs.any (λ x, x.1 = relevant_proj.last ∧ ¬ e.contains (str ++ `simps ++ x.2.1.last))),
-=======
       guard $ projs.any $
         λ x, x.1 = relevant_proj.last ∧ ¬ e.contains (str ++ `simps ++ x.2.1.last),
->>>>>>> 46302c70
       let pos := projs.find_index (λ x, x.1 = relevant_proj.last),
       when trc trace!
         "        > using {proj_nm} instead of the default projection {relevant_proj.last}.",
@@ -293,12 +289,8 @@
       is_proof proj.2.1 >>= λ b, return $ if b then (proj.1, proj.2.1, proj.2.2.1, ff) else proj,
     when trc $ projections_info projs "generated projections for" str >>= trace,
     simps_str_attr.set str (raw_univs, projs) tt,
-<<<<<<< HEAD
-    when_tracing `simps.debug trace!"[simps] > Generated raw projection data: \n{(raw_univs, projs)}",
-=======
     when_tracing `simps.debug trace!
       "[simps] > Generated raw projection data: \n{(raw_univs, projs)}",
->>>>>>> 46302c70
     return (raw_univs, projs)
 
 /-- Parse a rule for `initialize_simps_projections`. It is either `<name>→<name>` or `-<name>`.-/
@@ -391,15 +383,12 @@
 (not_recursive := [`prod, `pprod])
 (trace         := ff)
 
-<<<<<<< HEAD
-=======
 /-- A common configuration for `@[simps]`: generate equalities between functions instead equalities
   between fully applied expressions. -/
 def as_fn : simps_cfg := {fully_applied := ff}
 /-- A common configuration for `@[simps]`: don't tag the generated lemmas with `@[simp]`. -/
 def lemmas_only : simps_cfg := {attrs := []}
 
->>>>>>> 46302c70
 /--
   Get the projections of a structure used by `@[simps]` applied to the appropriate arguments.
   Returns a list of quintuples
@@ -427,11 +416,7 @@
   The last two fields of the list correspond to the propositional fields of the structure,
   and are rarely/never used.
 -/
-<<<<<<< HEAD
--- This function does not use `tactic.mk_app` or `tactic.mk_mapp`, because the the given arguments
-=======
 -- This function does not use `tactic.mk_app` or `tactic.mk_mapp`, because the given arguments
->>>>>>> 46302c70
 -- might not uniquely specify the universe levels yet.
 meta def simps_get_projection_exprs (e : environment) (tgt : expr)
   (rhs : expr) (cfg : simps_cfg) : tactic $ list $ expr × name × expr × list ℕ × bool := do
@@ -543,10 +528,6 @@
       automatically choose projections -/
       when ¬(to_apply ≠ [] ∨ todo = [""] ∨ (eta.is_some ∧ todo = [])) $ do
         let todo := if to_apply = [] then todo_next else todo,
-<<<<<<< HEAD
-
-=======
->>>>>>> 46302c70
         -- check whether all elements in `todo` have a projection as prefix
         guard (todo.all $ λ x, projs.any $ λ proj, ("_" ++ proj.last).is_prefix_of x) <|>
           let x := (todo.find $ λ x, projs.all $ λ proj, ¬ ("_" ++ proj.last).is_prefix_of x).iget,
@@ -558,11 +539,7 @@
   {projs}
 You can also see this information by running
   `initialize_simps_projections? {str}`.
-<<<<<<< HEAD
-Note: the projection names used by @[simps] might not correspond to the projection names in the structure.",
-=======
 Note: these projection names might not correspond to the projection names of the structure.",
->>>>>>> 46302c70
         tuples.mmap_with_index' $ λ proj_nr ⟨proj_expr, proj, new_rhs, proj_nrs, is_default⟩, do
           new_type ← infer_type new_rhs,
           let new_todo :=
