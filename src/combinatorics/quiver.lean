/-
Copyright (c) 2021 David Wärn. All rights reserved.
Released under Apache 2.0 license as described in the file LICENSE.
Authors: David Wärn
-/
import data.equiv.basic
import order.well_founded
import data.nat.basic
import data.opposite

/-!
# Quivers

This module defines quivers. A quiver on a type `V` of vertices assigns to every
pair `a b : V` of vertices a type `a ⟶ b` of arrows from `a` to `b`. This
is a very permissive notion of directed graph.

## Implementation notes

Currently `quiver` is defined with `arrow : V → V → Sort v`.
This is different from the category theory setup,
where we insist that morphisms live in some `Type`.
There's some balance here: it's nice to allow `Prop` to ensure there are no multiple arrows,
but it is also results in error-prone universe signatures when constraints require a `Type`.
-/

open opposite

-- We use the same universe order as in category theory.
-- See note [category_theory universes]
universes v v₁ v₂ u u₁ u₂

/--
A quiver `G` on a type `V` of vertices assigns to every pair `a b : V` of vertices
a type `a ⟶ b` of arrows from `a` to `b`.

For graphs with no repeated edges, one can use `quiver.{0} V`, which ensures
`a ⟶ b : Prop`. For multigraphs, one can use `quiver.{v+1} V`, which ensures
`a ⟶ b : Type v`.

Because `category` will later extend this class, we call the field `hom`.
Except when constructing instances, you should rarely see this, and use the `⟶` notation instead.
-/
class quiver (V : Type u) :=
(hom : V → V → Sort v)

infixr ` ⟶ `:10 := quiver.hom -- type as \h

/--
A morphism of quivers. As we will later have categorical functors extend this structure,
we call it a `prefunctor`.
-/
structure prefunctor (V : Type u₁) [quiver.{v₁} V] (W : Type u₂) [quiver.{v₂} W] :=
(obj [] : V → W)
(map : Π {X Y : V}, (X ⟶ Y) → (obj X ⟶ obj Y))

namespace prefunctor

/--
The identity morphism between quivers.
-/
@[simps]
def id (V : Type*) [quiver V] : prefunctor V V :=
{ obj := id,
  map := λ X Y f, f, }

instance (V : Type*) [quiver V] : inhabited (prefunctor V V) := ⟨id V⟩

/--
Composition of morphisms between quivers.
-/
@[simps]
def comp {U : Type*} [quiver U] {V : Type*} [quiver V] {W : Type*} [quiver W]
  (F : prefunctor U V) (G : prefunctor V W) : prefunctor U W :=
{ obj := λ X, G.obj (F.obj X),
  map := λ X Y f, G.map (F.map f), }

end prefunctor

/-- A wide subquiver `H` of `G` picks out a set `H a b` of arrows from `a` to `b`
    for every pair of vertices `a b`.

    NB: this does not work for `Prop`-valued quivers. It requires `G : quiver.{v+1} V`. -/
def wide_subquiver (V) [quiver.{v+1} V] :=
Π a b : V, set (a ⟶ b)

/-- A type synonym for `V`, when thought of as a quiver having only the arrows from
some `wide_subquiver`. -/
@[nolint unused_arguments has_inhabited_instance]
def wide_subquiver.to_Type (V) [quiver V] (H : wide_subquiver V) : Type u := V

instance wide_subquiver_has_coe_to_sort {V} [quiver V] : has_coe_to_sort (wide_subquiver V) :=
{ S := Type u,
  coe := λ H, wide_subquiver.to_Type V H, }

/-- A wide subquiver viewed as a quiver on its own. -/
instance wide_subquiver.quiver {V} [quiver V] (H : wide_subquiver V) : quiver H :=
⟨λ a b, H a b⟩

namespace quiver

/-- A type synonym for a quiver with no arrows. -/
@[nolint has_inhabited_instance]
def empty (V) : Type u := V

instance empty_quiver (V : Type u) : quiver.{u} (empty V) := ⟨λ a b, pempty⟩

@[simp] lemma empty_arrow {V : Type u} (a b : empty V) : (a ⟶ b) = pempty := rfl

instance {V} [quiver V] : has_bot (wide_subquiver V) := ⟨λ a b, ∅⟩
instance {V} [quiver V] : has_top (wide_subquiver V) := ⟨λ a b, set.univ⟩
instance {V} [quiver V] : inhabited (wide_subquiver V) := ⟨⊤⟩

/-- `Vᵒᵖ` reverses the direction of all arrows of `V`. -/
instance opposite {V} [quiver V] : quiver Vᵒᵖ :=
⟨λ a b, (unop b) ⟶ (unop a)⟩

/--
The opposite of an arrow in `V`.
-/
def hom.op {V} [quiver V] {X Y : V} (f : X ⟶ Y) : op Y ⟶ op X := f
/--
Given an arrow in `Vᵒᵖ`, we can take the "unopposite" back in `V`.
-/
def hom.unop {V} [quiver V] {X Y : Vᵒᵖ} (f : X ⟶ Y) : unop Y ⟶ unop X := f

attribute [irreducible] quiver.opposite

/-- A type synonym for the symmetrized quiver (with an arrow both ways for each original arrow).
    NB: this does not work for `Prop`-valued quivers. It requires `[quiver.{v+1} V]`. -/
@[nolint has_inhabited_instance]
def symmetrify (V) : Type u := V

instance symmetrify_quiver (V : Type u) [quiver V] : quiver (symmetrify V) :=
⟨λ a b : V, (a ⟶ b) ⊕ (b ⟶ a)⟩

/-- `total V` is the type of _all_ arrows of `V`. -/
-- TODO Unify with `category_theory.arrow`? (The fields have been named to match.)
@[ext, nolint has_inhabited_instance]
<<<<<<< HEAD
structure total (V : Type u) [quiver.{v} V] : Type (max u v) :=
=======
structure total (V : Type u) [quiver.{v} V] : Sort (max (u+1) v) :=
>>>>>>> 6b2bb8a1
(left : V)
(right : V)
(hom : left ⟶ right)

/-- A wide subquiver `H` of `G.symmetrify` determines a wide subquiver of `G`, containing an
    an arrow `e` if either `e` or its reversal is in `H`. -/
-- Without the explicit universe level in `quiver.{v+1}` Lean comes up with
-- `quiver.{max u_2 u_3 + 1}`. This causes problems elsewhere, so we write `quiver.{v+1}`.
def wide_subquiver_symmetrify {V} [quiver.{v+1} V] :
  wide_subquiver (symmetrify V) → wide_subquiver V :=
λ H a b, { e | sum.inl e ∈ H a b ∨ sum.inr e ∈ H b a }

/-- A wide subquiver of `G` can equivalently be viewed as a total set of arrows. -/
def wide_subquiver_equiv_set_total {V} [quiver V] :
  wide_subquiver V ≃ set (total V) :=
{ to_fun := λ H, { e | e.hom ∈ H e.left e.right },
  inv_fun := λ S a b, { e | total.mk a b e ∈ S },
  left_inv := λ H, rfl,
  right_inv := by { intro S, ext, cases x, refl } }

/-- `G.path a b` is the type of paths from `a` to `b` through the arrows of `G`. -/
inductive path {V : Type u} [quiver.{v} V] (a : V) : V → Sort (max (u+1) v)
| nil  : path a
| cons : Π {b c : V}, path b → (b ⟶ c) → path c

/-- An arrow viewed as a path of length one. -/
def hom.to_path {V} [quiver V] {a b : V} (e : a ⟶ b) : path a b :=
path.nil.cons e

namespace path

variables {V : Type u} [quiver V]

/-- The length of a path is the number of arrows it uses. -/
def length {a : V} : Π {b : V}, path a b → ℕ
| _ path.nil        := 0
| _ (path.cons p _) := p.length + 1

@[simp] lemma length_nil {a : V} :
  (path.nil : path a a).length = 0 := rfl

@[simp] lemma length_cons (a b c : V) (p : path a b)
  (e : b ⟶ c) : (p.cons e).length = p.length + 1 := rfl

/-- Composition of paths. -/
def comp {a b : V} : Π {c}, path a b → path b c → path a c
| _ p (path.nil) := p
| _ p (path.cons q e) := (p.comp q).cons e

@[simp] lemma comp_cons {a b c d : V} (p : path a b) (q : path b c) (e : c ⟶ d) :
  p.comp (q.cons e) = (p.comp q).cons e := rfl
@[simp] lemma comp_nil {a b : V} (p : path a b) : p.comp path.nil = p := rfl
@[simp] lemma nil_comp {a : V} : ∀ {b} (p : path a b), path.nil.comp p = p
| a path.nil := rfl
| b (path.cons p e) := by rw [comp_cons, nil_comp]
@[simp] lemma comp_assoc {a b c : V} : ∀ {d}
  (p : path a b) (q : path b c) (r : path c d),
    (p.comp q).comp r = p.comp (q.comp r)
| c p q path.nil := rfl
| d p q (path.cons r e) := by rw [comp_cons, comp_cons, comp_cons, comp_assoc]

end path

end quiver

namespace prefunctor

open quiver

variables {V : Type u₁} [quiver.{v₁} V] {W : Type u₂} [quiver.{v₂} W] (F : prefunctor V W)

/-- The image of a path under a prefunctor. -/
def map_path {a : V} :
  Π {b : V}, path a b → path (F.obj a) (F.obj b)
| _ path.nil := path.nil
| _ (path.cons p e) := path.cons (map_path p) (F.map e)

@[simp] lemma map_path_nil (a : V) : F.map_path (path.nil : path a a) = path.nil := rfl
@[simp] lemma map_path_cons {a b c : V} (p : path a b) (e : b ⟶ c) :
  F.map_path (path.cons p e) = path.cons (F.map_path p) (F.map e) := rfl

@[simp] lemma map_path_comp {a b : V} (p : path a b) :
  ∀ {c : V} (q : path b c), F.map_path (p.comp q) = (F.map_path p).comp (F.map_path q)
| _ path.nil := rfl
| _ (path.cons p e) := begin dsimp, rw [map_path_comp], end

end prefunctor

namespace quiver

/-- A quiver is an arborescence when there is a unique path from the default vertex
    to every other vertex. -/
class arborescence (V : Type u) [quiver.{v} V] : Type (max u v) :=
(root : V)
(unique_path : Π (b : V), unique (path root b))

/-- The root of an arborescence. -/
def root (V : Type u) [quiver V] [arborescence V] : V :=
arborescence.root

instance {V : Type u} [quiver V] [arborescence V] (b : V) : unique (path (root V) b) :=
arborescence.unique_path b

/-- An `L`-labelling of a quiver assigns to every arrow an element of `L`. -/
def labelling (V : Type u) [quiver V] (L : Sort*) := Π ⦃a b : V⦄, (a ⟶ b) → L

instance {V : Type u} [quiver V] (L) [inhabited L] : inhabited (labelling V L) :=
⟨λ a b e, default L⟩

/-- To show that `[quiver V]` is an arborescence with root `r : V`, it suffices to
  - provide a height function `V → ℕ` such that every arrow goes from a
    lower vertex to a higher vertex,
  - show that every vertex has at most one arrow to it, and
  - show that every vertex other than `r` has an arrow to it. -/
noncomputable def arborescence_mk {V : Type u} [quiver V] (r : V)
  (height : V → ℕ)
  (height_lt : ∀ ⦃a b⦄, (a ⟶ b) → height a < height b)
  (unique_arrow : ∀ ⦃a b c : V⦄ (e : a ⟶ c) (f : b ⟶ c), a = b ∧ e == f)
  (root_or_arrow : ∀ b, b = r ∨ ∃ a, nonempty (a ⟶ b)) : arborescence V :=
{ root := r,
  unique_path := λ b, ⟨classical.inhabited_of_nonempty
    begin
      rcases (show ∃ n, height b < n, from ⟨_, lt_add_one _⟩) with ⟨n, hn⟩,
      induction n with n ih generalizing b,
      { exact false.elim (nat.not_lt_zero _ hn) },
      rcases root_or_arrow b with ⟨⟨⟩⟩ | ⟨a, ⟨e⟩⟩,
      { exact ⟨path.nil⟩ },
      { rcases ih a (lt_of_lt_of_le (height_lt e) (nat.lt_succ_iff.mp hn)) with ⟨p⟩,
        exact ⟨p.cons e⟩ }
    end,
    begin
      have height_le : ∀ {a b}, path a b → height a ≤ height b,
      { intros a b p, induction p with b c p e ih, refl,
        exact le_of_lt (lt_of_le_of_lt ih (height_lt e)) },
      suffices : ∀ p q : path r b, p = q,
      { intro p, apply this },
      intros p q, induction p with a c p e ih; cases q with b _ q f,
      { refl },
      { exact false.elim (lt_irrefl _ (lt_of_le_of_lt (height_le q) (height_lt f))) },
      { exact false.elim (lt_irrefl _ (lt_of_le_of_lt (height_le p) (height_lt e))) },
      { rcases unique_arrow e f with ⟨⟨⟩, ⟨⟩⟩, rw ih },
    end ⟩ }

/-- `rooted_connected r` means that there is a path from `r` to any other vertex. -/
class rooted_connected {V : Type u} [quiver V] (r : V) : Prop :=
(nonempty_path : ∀ b : V, nonempty (path r b))

attribute [instance] rooted_connected.nonempty_path

section geodesic_subtree

variables {V : Type u} [quiver.{v+1} V] (r : V) [rooted_connected r]

/-- A path from `r` of minimal length. -/
noncomputable def shortest_path (b : V) : path r b :=
well_founded.min (measure_wf path.length) set.univ set.univ_nonempty

/-- The length of a path is at least the length of the shortest path -/
lemma shortest_path_spec {a : V} (p : path r a) :
  (shortest_path r a).length ≤ p.length :=
not_lt.mp (well_founded.not_lt_min (measure_wf _) set.univ _ trivial)

/-- A subquiver which by construction is an arborescence. -/
def geodesic_subtree : wide_subquiver V :=
λ a b, { e | ∃ p : path r a, shortest_path r b = p.cons e }

noncomputable instance geodesic_arborescence : arborescence (geodesic_subtree r) :=
arborescence_mk r (λ a, (shortest_path r a).length)
(by { rintros a b ⟨e, p, h⟩,
  rw [h, path.length_cons, nat.lt_succ_iff], apply shortest_path_spec })
(by { rintros a b c ⟨e, p, h⟩ ⟨f, q, j⟩, cases h.symm.trans j, split; refl })
(by { intro b, have : ∃ p, shortest_path r b = p := ⟨_, rfl⟩,
  rcases this with ⟨p, hp⟩, cases p with a _ p e,
  { exact or.inl rfl }, { exact or.inr ⟨a, ⟨⟨e, p, hp⟩⟩⟩ } })

end geodesic_subtree

variables (V : Type u) [quiver.{v+1} V]

/-- A quiver `has_reverse` if we can reverse an arrow `p` from `a` to `b` to get an arrow
    `p.reverse` from `b` to `a`.-/
class has_reverse :=
(reverse' : Π {a b : V}, (a ⟶ b) → (b ⟶ a))

instance : has_reverse (symmetrify V) := ⟨λ a b e, e.swap⟩

variables {V} [has_reverse V]

/-- Reverse the direction of an arrow. -/
def reverse {a b : V} : (a ⟶ b) → (b ⟶ a) := has_reverse.reverse'

/-- Reverse the direction of a path. -/
def path.reverse {a : V} : Π {b}, path a b → path b a
| a path.nil := path.nil
| b (path.cons p e) := (reverse e).to_path.comp p.reverse

variables (V)

/-- Two vertices are related in the zigzag setoid if there is a
    zigzag of arrows from one to the other. -/
def zigzag_setoid : setoid V :=
⟨λ a b, nonempty (path (a : symmetrify V) (b : symmetrify V)),
 λ a, ⟨path.nil⟩,
 λ a b ⟨p⟩, ⟨p.reverse⟩,
 λ a b c ⟨p⟩ ⟨q⟩, ⟨p.comp q⟩⟩

/-- The type of weakly connected components of a directed graph. Two vertices are
    in the same weakly connected component if there is a zigzag of arrows from one
    to the other. -/
def weakly_connected_component : Type* := quotient (zigzag_setoid V)

namespace weakly_connected_component
variable {V}

/-- The weakly connected component corresponding to a vertex. -/
protected def mk : V → weakly_connected_component V := quotient.mk'

instance : has_coe_t V (weakly_connected_component V) := ⟨weakly_connected_component.mk⟩
instance [inhabited V] : inhabited (weakly_connected_component V) := ⟨↑(default V)⟩

protected lemma eq (a b : V) :
  (a : weakly_connected_component V) = b ↔ nonempty (path (a : symmetrify V) (b : symmetrify V)) :=
quotient.eq'

end weakly_connected_component

end quiver<|MERGE_RESOLUTION|>--- conflicted
+++ resolved
@@ -137,11 +137,7 @@
 /-- `total V` is the type of _all_ arrows of `V`. -/
 -- TODO Unify with `category_theory.arrow`? (The fields have been named to match.)
 @[ext, nolint has_inhabited_instance]
-<<<<<<< HEAD
-structure total (V : Type u) [quiver.{v} V] : Type (max u v) :=
-=======
 structure total (V : Type u) [quiver.{v} V] : Sort (max (u+1) v) :=
->>>>>>> 6b2bb8a1
 (left : V)
 (right : V)
 (hom : left ⟶ right)
