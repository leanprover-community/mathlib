--- conflicted
+++ resolved
@@ -478,14 +478,8 @@
   split,
   { rintro rfl,
     exact ones_length n },
-<<<<<<< HEAD
-  { assume H,
-    contrapose H,
-    assume length_n,
-=======
   { contrapose,
     assume H length_n,
->>>>>>> f414fcaa
     apply lt_irrefl n,
     calc
       n = ∑ (i : fin c.length), 1 : by simp [length_n]
@@ -548,28 +542,15 @@
   { rintros ⟨i, hi⟩,
     rw eq_single_iff_length,
     have : ∀ j : fin c.length, j = i,
-<<<<<<< HEAD
-    { by_contradiction h,
-      push_neg at h,
-      rcases h with ⟨j, ji⟩,
-      apply lt_irrefl n,
-      calc n ≤ ∑ k in {i}, c.blocks_fun k : by simp [hi]
-=======
     { intros j,
       by_contradiction ji,
       apply lt_irrefl ∑ k, c.blocks_fun k,
       calc ∑ k, c.blocks_fun k ≤ ∑ k in {i}, c.blocks_fun k : by simp [c.sum_blocks_fun, hi]
->>>>>>> f414fcaa
       ... < ∑ k, c.blocks_fun k : begin
         have : j ∈ finset.univ \ {i}, by { rw [finset.mem_sdiff, finset.mem_singleton], simp [ji] },
         refine finset.sum_lt_sum_of_subset (finset.subset_univ _) this (c.one_le_blocks_fun j) _,
         exact λ k hk, zero_le_one.trans (c.one_le_blocks_fun k)
-<<<<<<< HEAD
-      end
-      ... = n : c.sum_blocks_fun },
-=======
       end },
->>>>>>> f414fcaa
     simpa using fintype.card_eq_one_of_forall_eq this }
 end
 
