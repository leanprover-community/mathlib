/-
Copyright (c) 2021 Bhavik Mehta. All rights reserved.
Released under Apache 2.0 license as described in the file LICENSE.
Authors: Yaël Dillies, Bhavik Mehta
-/
import combinatorics.set_family.shadow
<<<<<<< HEAD
import data.finset.card
=======
import data.finset.sort
>>>>>>> cb9077f7

/-!
# UV-compressions

> THIS FILE IS SYNCHRONIZED WITH MATHLIB4.
> Any changes to this file require a corresponding PR to mathlib4.

This file defines UV-compression. It is an operation on a set family that reduces its shadow.

UV-compressing `a : α` along `u v : α` means replacing `a` by `(a ⊔ u) \ v` if `a` and `u` are
disjoint and `v ≤ a`. In some sense, it's moving `a` from `v` to `u`.

UV-compressions are immensely useful to prove the Kruskal-Katona theorem. The idea is that
compressing a set family might decrease the size of its shadow, so iterated compressions hopefully
minimise the shadow.

## Main declarations

* `uv.compress`: `compress u v a` is `a` compressed along `u` and `v`.
* `uv.compression`: `compression u v s` is the compression of the set family `s` along `u` and `v`.
  It is the compressions of the elements of `s` whose compression is not already in `s` along with
  the element whose compression is already in `s`. This way of splitting into what moves and what
  does not ensures the compression doesn't squash the set family, which is proved by
  `uv.card_compression`.
* `uv.card_shadow_compression_le`: Compressing reduces the size of the shadow. This is a key fact in
  the proof of Kruskal-Katona.

## Notation

`𝓒` (typed with `\MCC`) is notation for `uv.compression` in locale `finset_family`.

## Notes

Even though our emphasis is on `finset α`, we define UV-compressions more generally in a generalized
boolean algebra, so that one can use it for `set α`.

## References

* https://github.com/b-mehta/maths-notes/blob/master/iii/mich/combinatorics.pdf

## Tags

compression, UV-compression, shadow
-/

open finset

variable {α : Type*}

/-- UV-compression is injective on the elements it moves. See `uv.compress`. -/
lemma sup_sdiff_inj_on [generalized_boolean_algebra α] (u v : α) :
  {x | disjoint u x ∧ v ≤ x}.inj_on (λ x, (x ⊔ u) \ v) :=
begin
  rintro a ha b hb hab,
  have h : (a ⊔ u) \ v \ u ⊔ v = (b ⊔ u) \ v \ u ⊔ v,
  { dsimp at hab,
    rw hab },
  rwa [sdiff_sdiff_comm, ha.1.symm.sup_sdiff_cancel_right, sdiff_sdiff_comm,
    hb.1.symm.sup_sdiff_cancel_right, sdiff_sup_cancel ha.2, sdiff_sup_cancel hb.2] at h,
end

-- The namespace is here to distinguish from other compressions.
namespace uv

/-! ### UV-compression in generalized boolean algebras -/

section generalized_boolean_algebra
variables [generalized_boolean_algebra α] [decidable_rel (@disjoint α _ _)]
  [decidable_rel ((≤) : α → α → Prop)] {s : finset α} {u v a b : α}

local attribute [instance] decidable_eq_of_decidable_le

/-- UV-compressing `a` means removing `v` from it and adding `u` if `a` and `u` are disjoint and
`v ≤ a` (it replaces the `v` part of `a` by the `u` part). Else, UV-compressing `a` doesn't do
anything. This is most useful when `u` and `v` are disjoint finsets of the same size. -/
def compress (u v a : α) : α := if disjoint u a ∧ v ≤ a then (a ⊔ u) \ v else a

/-- To UV-compress a set family, we compress each of its elements, except that we don't want to
reduce the cardinality, so we keep all elements whose compression is already present. -/
def compression (u v : α) (s : finset α) :=
s.filter (λ a, compress u v a ∈ s) ∪ (s.image $ compress u v).filter (λ a, a ∉ s)

localized "notation (name := uv.compression) `𝓒 ` := uv.compression" in finset_family

/-- `is_compressed u v s` expresses that `s` is UV-compressed. -/
def is_compressed (u v : α) (s : finset α) := 𝓒 u v s = s

lemma compress_of_disjoint_of_le (hua : disjoint u a) (hva : v ≤ a) :
  compress u v a = (a ⊔ u) \ v :=
if_pos ⟨hua, hva⟩

lemma compress_of_disjoint_of_le' (hva : disjoint v a) (hua : u ≤ a) :
  compress u v ((a ⊔ v) \ u) = a :=
by rw [compress_of_disjoint_of_le disjoint_sdiff_self_right
  (le_sdiff.2 ⟨(le_sup_right : v ≤ a ⊔ v), hva.mono_right hua⟩),
  sdiff_sup_cancel (le_sup_of_le_left hua), hva.symm.sup_sdiff_cancel_right]

/-- `a` is in the UV-compressed family iff it's in the original and its compression is in the
original, or it's not in the original but it's the compression of something in the original. -/
lemma mem_compression :
  a ∈ 𝓒 u v s ↔ a ∈ s ∧ compress u v a ∈ s ∨ a ∉ s ∧ ∃ b ∈ s, compress u v b = a :=
by simp_rw [compression, mem_union, mem_filter, mem_image, and_comm (a ∉ s)]

protected lemma is_compressed.eq (h : is_compressed u v s) : 𝓒 u v s = s := h

@[simp] lemma compress_self (u a : α) : compress u u a = a :=
begin
  unfold compress,
  split_ifs,
  { exact h.1.symm.sup_sdiff_cancel_right },
  { refl }
end

@[simp] lemma compression_self (u : α) (s : finset α) : 𝓒 u u s = s :=
begin
  unfold compression,
  convert union_empty s,
  { ext a,
    rw [mem_filter, compress_self, and_self] },
  { refine eq_empty_of_forall_not_mem (λ a ha, _),
    simp_rw [mem_filter, mem_image, compress_self] at ha,
    obtain ⟨⟨b, hb, rfl⟩, hb'⟩ := ha,
    exact hb' hb }
end

/-- Any family is compressed along two identical elements. -/
lemma is_compressed_self (u : α) (s : finset α) : is_compressed u u s := compression_self u s

/-- An element can be compressed to any other element by removing/adding the differences. -/
@[simp] lemma compress_sdiff_sdiff (a b : α) : compress (a \ b) (b \ a) b = a :=
begin
  refine (compress_of_disjoint_of_le disjoint_sdiff_self_left sdiff_le).trans _,
  rw [sup_sdiff_self_right, sup_sdiff, disjoint_sdiff_self_right.sdiff_eq_left, sup_eq_right],
  exact sdiff_sdiff_le,
end

lemma compress_disjoint (u v : α) :
  disjoint (s.filter (λ a, compress u v a ∈ s)) ((s.image $ compress u v).filter (λ a, a ∉ s)) :=
disjoint_left.2 $ λ a ha₁ ha₂, (mem_filter.1 ha₂).2 (mem_filter.1 ha₁).1

/-- Compressing an element is idempotent. -/
@[simp] lemma compress_idem (u v a : α) : compress u v (compress u v a) = compress u v a :=
begin
  unfold compress,
  split_ifs with h h',
  { rw [le_sdiff_iff.1 h'.2, sdiff_bot, sdiff_bot, sup_assoc, sup_idem] },
  { refl },
  { refl }
end

lemma compress_mem_compression (ha : a ∈ s) : compress u v a ∈ 𝓒 u v s :=
begin
  rw mem_compression,
  by_cases compress u v a ∈ s,
  { rw compress_idem,
    exact or.inl ⟨h, h⟩ },
  { exact or.inr ⟨h, a, ha, rfl⟩ }
end

-- This is a special case of `compress_mem_compression` once we have `compression_idem`.
lemma compress_mem_compression_of_mem_compression (ha : a ∈ 𝓒 u v s) : compress u v a ∈ 𝓒 u v s :=
begin
  rw mem_compression at ⊢ ha,
  simp only [compress_idem, exists_prop],
  obtain ⟨_, ha⟩ | ⟨_, b, hb, rfl⟩ := ha,
  { exact or.inl ⟨ha, ha⟩ },
  { exact or.inr ⟨by rwa compress_idem, b, hb, (compress_idem _ _ _).symm⟩ }
end

/-- Compressing a family is idempotent. -/
@[simp] lemma compression_idem (u v : α) (s : finset α) : 𝓒 u v (𝓒 u v s) = 𝓒 u v s :=
begin
  have h : filter (λ a, compress u v a ∉ 𝓒 u v s) (𝓒 u v s) = ∅ :=
    filter_false_of_mem (λ a ha h, h $ compress_mem_compression_of_mem_compression ha),
  rw [compression, image_filter, h, image_empty, ←h],
  exact filter_union_filter_neg_eq _ (compression u v s),
end

/-- Compressing a family doesn't change its size. -/
@[simp] lemma card_compression (u v : α) (s : finset α) : (𝓒 u v s).card = s.card :=
begin
  rw [compression, card_disjoint_union (compress_disjoint _ _), image_filter, card_image_of_inj_on,
    ←card_disjoint_union, filter_union_filter_neg_eq],
  { rw disjoint_iff_inter_eq_empty,
    exact filter_inter_filter_neg_eq _ _ _ },
  intros a ha b hb hab,
  dsimp at hab,
  rw [mem_coe, mem_filter, function.comp_app] at ha hb,
  rw compress at ha hab,
  split_ifs at ha hab with has,
  { rw compress at hb hab,
    split_ifs at hb hab with hbs,
    { exact sup_sdiff_inj_on u v has hbs hab },
    { exact (hb.2 hb.1).elim } },
  { exact (ha.2 ha.1).elim }
end

lemma le_of_mem_compression_of_not_mem (h : a ∈ 𝓒 u v s) (ha : a ∉ s) : u ≤ a :=
begin
  rw mem_compression at h,
  obtain _ | ⟨-, b, hb, hba⟩ := h,
  { cases ha h.1 },
  unfold compress at hba,
  split_ifs at hba,
  { rw [←hba, le_sdiff],
    exact ⟨le_sup_right, h.1.mono_right h.2⟩ },
  { cases ne_of_mem_of_not_mem hb ha hba }
end

lemma disjoint_of_mem_compression_of_not_mem (h : a ∈ 𝓒 u v s) (ha : a ∉ s) : disjoint v a :=
begin
  rw mem_compression at h,
  obtain _ | ⟨-, b, hb, hba⟩ := h,
  { cases ha h.1 },
  unfold compress at hba,
  split_ifs at hba,
  { rw ←hba,
    exact disjoint_sdiff_self_right },
  { cases ne_of_mem_of_not_mem hb ha hba }
end

lemma sup_sdiff_mem_of_mem_compression_of_not_mem (h : a ∈ 𝓒 u v s) (ha : a ∉ s) :
  (a ⊔ v) \ u ∈ s :=
begin
  rw mem_compression at h,
  obtain _ | ⟨-, b, hb, hba⟩ := h,
  { cases ha h.1 },
  unfold compress at hba,
  split_ifs at hba,
  { rwa [←hba, sdiff_sup_cancel (le_sup_of_le_left h.2), sup_sdiff_right_self,
      h.1.symm.sdiff_eq_left] },
  { cases ne_of_mem_of_not_mem hb ha hba }
end

/-- If `a` is in the family compression and can be compressed, then its compression is in the
original family. -/
lemma sup_sdiff_mem_of_mem_compression (ha : a ∈ 𝓒 u v s) (hva : v ≤ a) (hua : disjoint u a) :
  (a ⊔ u) \ v ∈ s :=
begin
  rw [mem_compression, compress_of_disjoint_of_le hua hva] at ha,
  obtain ⟨_, ha⟩ | ⟨_, b, hb, rfl⟩ := ha,
  { exact ha },
  have hu : u = ⊥,
  { suffices : disjoint u (u \ v),
    { rwa [(hua.mono_right hva).sdiff_eq_left, disjoint_self] at this },
    refine hua.mono_right _,
    rw [←compress_idem, compress_of_disjoint_of_le hua hva],
    exact sdiff_le_sdiff_right le_sup_right },
  have hv : v = ⊥,
  { rw ←disjoint_self,
    apply disjoint.mono_right hva,
    rw [←compress_idem, compress_of_disjoint_of_le hua hva],
    exact disjoint_sdiff_self_right },
  rwa [hu, hv, compress_self, sup_bot_eq, sdiff_bot],
end

/-- If `a` is in the `u, v`-compression but `v ≤ a`, then `a` must have been in the original
family. -/
lemma mem_of_mem_compression (ha : a ∈ 𝓒 u v s) (hva : v ≤ a) (hvu : v = ⊥ → u = ⊥) : a ∈ s :=
begin
  rw mem_compression at ha,
  obtain ha | ⟨_, b, hb, h⟩ := ha,
  { exact ha.1 },
  unfold compress at h,
  split_ifs at h,
  { rw [←h, le_sdiff_iff] at hva,
    rwa [←h, hvu hva, hva, sup_bot_eq, sdiff_bot] },
  { rwa ←h }
end

end generalized_boolean_algebra

/-! ### UV-compression on finsets -/

open_locale finset_family

variables [decidable_eq α] {𝒜 : finset (finset α)} {u v a : finset α}

/-- Compressing a finset doesn't change its size. -/
lemma card_compress (hUV : u.card = v.card) (A : finset α) : (compress u v A).card = A.card :=
begin
  unfold compress,
  split_ifs,
  { rw [card_sdiff (h.2.trans le_sup_left), sup_eq_union, card_disjoint_union h.1.symm, hUV,
      add_tsub_cancel_right] },
  { refl }
end

<<<<<<< HEAD
/-- If `A` is not in the original family but is in the compressed family, then `A` has been
compressed, and its original was in the original family. -/
lemma compress_moved (h₁ : A ∈ 𝓒 U V 𝒜) (h₂ : A ∉ 𝒜) :
  U ⊆ A ∧ disjoint V A ∧ (A ∪ V) \ U ∈ 𝒜 :=
begin
  rw mem_compression at h₁,
  obtain _ | ⟨_, B, H, HB⟩ := h₁,
  { tauto },
  { unfold compress at HB,
    split_ifs at HB,
    { rw ← HB at *,
      refine ⟨_, disjoint_sdiff, _⟩,
        have : disjoint U V := disjoint_of_subset_right h.2 h.1,
        rw sup_sdiff,
        rw sdiff_eq_self_of_disjoint this,
        apply subset_union_right _ _,
      rwa [sdiff_union_of_subset, sup_sdiff_right_self,
            sdiff_eq_self_of_disjoint h.1.symm],
      apply trans h.2 (subset_union_left _ _) },
    { rw HB at *, tauto } }
end

lemma sdiff_sdiff {A B C : finset α} (h : C ⊆ A) : A \ (B \ C) = A \ B ∪ C :=
begin
  ext1 i,
  simp only [mem_union, not_and, mem_sdiff],
  push_neg,
  refine ⟨_, _⟩,
  rintro ⟨iA, iBC⟩,
  by_cases (i ∈ C),
  right, exact h,
  left,
  refine ⟨iA, mt iBC h⟩,
  rintro (⟨iA, niB⟩ | iC),
  refine ⟨iA, λ iB, (niB iB).elim⟩,
  refine ⟨h iC, λ _, iC⟩,
end

/-- Here's the key fact about compression for Kruskal-Katona. If, for all `x ∈ U` there is
`y ∈ V` such that `𝒜` is `(U-x,V-y)`-compressed, then UV-compression will reduce the size of the
shadow of `𝒜`. -/
theorem card_shadow_compression_le {U V : finset α}
  (h₁ : ∀ x ∈ U, ∃ y ∈ V, is_compressed (erase U x) (erase V y) 𝒜) (hvu : V = ∅ → U = ∅) :
  (∂ (𝓒 U V 𝒜)).card ≤ (∂𝒜).card :=
begin
  set 𝒜' := 𝓒 U V 𝒜,
  suffices : (∂𝒜' \ ∂𝒜).card ≤ (∂𝒜 \ ∂𝒜').card,
  { suffices z : (∂𝒜' \ ∂𝒜 ∪ ∂𝒜' ∩ ∂𝒜).card ≤ (∂𝒜 \ ∂𝒜' ∪ ∂𝒜 ∩ ∂𝒜').card,
    { rwa [sdiff_union_inter, sdiff_union_inter] at z },
    rw [card_disjoint_union, card_disjoint_union, inter_comm],
    apply add_le_add_right ‹_›,
    any_goals { apply disjoint_sdiff_inter } },

  -- We'll define an injection ∂𝒜' \ ∂𝒜 → ∂𝒜 \ ∂𝒜'. First, let's prove
  -- a few facts about things in the domain:
  suffices q₁ : ∀ B ∈ ∂𝒜' \ ∂𝒜, U ⊆ B ∧ disjoint V B ∧ (B ∪ V) \ U ∈ ∂𝒜 \ ∂𝒜',
  { apply card_le_card_of_inj_on (λ B, (B ∪ V) \ U) (λ B HB, (q₁ B HB).2.2),
    intros B₁ HB₁ B₂ HB₂ k,
    exact sup_sdiff_inj_on _ _ ⟨(q₁ B₁ HB₁).2.1, (q₁ B₁ HB₁).1⟩ ⟨(q₁ B₂ HB₂).2.1, (q₁ B₂ HB₂).1⟩ k },
  intros B HB,
  obtain ⟨k, k'⟩: B ∈ ∂𝒜' ∧ B ∉ ∂𝒜 := mem_sdiff.1 HB,
  -- This is gonna be useful a couple of times so let's name it.
  have m: ∀ y ∉ B, insert y B ∉ 𝒜 := λ y H a, k' (mem_shadow_iff_insert_mem.2 ⟨y, H, a⟩),
  rcases mem_shadow_iff_insert_mem.1 k with ⟨x, _, _⟩,
  have q := compress_moved ‹insert x B ∈ 𝒜'› (m _ ‹x ∉ B›),
  have : disjoint V B := (disjoint_insert_right.1 q.2.1).2,
  have dVU : disjoint V U := disjoint_of_subset_right q.1 q.2.1,
  have : V \ U = V := sdiff_eq_self_of_disjoint ‹disjoint V U›,
  -- The first key part is that x ∉ U
  have : x ∉ U,
  { intro a,
    rcases h₁ x ‹x ∈ U› with ⟨y, Hy, xy_comp⟩,
    -- If `x ∈ U`, we can get `y ∈ V` so that `𝒜` is `(U-x,V-y)`-compressed
    apply m y (disjoint_left.1 ‹disjoint V B› Hy),
    -- and we'll use this `y` to contradict `m`.
    rw is_compressed at xy_comp,
    have : (insert x B ∪ V) \ U ∈ 𝓒 (erase U x) (erase V y) 𝒜,
      rw xy_comp, exact q.2.2,
    -- So we'd like to show insert y B ∈ 𝒜.
    -- We do this by showing the below
    have : ((insert x B ∪ V) \ U ∪ erase U x) \ erase V y ∈ 𝒜,
      apply sup_sdiff_mem_of_mem_compression this _,
        apply disjoint_of_subset_left (erase_subset _ _) disjoint_sdiff,
      rw [union_sdiff_distrib, ‹V \ U = V›],
      apply subset.trans (erase_subset _ _) (subset_union_right _ _),
    -- and then arguing that it's the same
    suffices : ((insert x B ∪ V) \ U ∪ erase U x) \ erase V y = insert y B,
      rwa ← this,
    have : x ∉ B ∪ V := not_mem_union.2 ⟨‹x ∉ B›, disjoint_right.1 ‹disjoint V U› a⟩,
    have : erase U x ⊆ insert x B ∪ V := trans (erase_subset x _)
                                          (trans q.1 (subset_union_left _ V)),
    -- which is just a pain.
    rw [← sdiff_sdiff ‹U.erase x ⊆ insert x B ∪ V›, finset.sdiff_erase ‹x ∈ U›,
        sdiff_singleton_eq_erase, insert_union, erase_insert ‹x ∉ B ∪ V›, union_sdiff_distrib,
        sdiff_erase ‹y ∈ V›, sdiff_eq_self_of_disjoint, union_comm, insert_eq],
    rw [disjoint.comm],
    apply disjoint_of_subset_left (erase_subset _ _) ‹disjoint V B› },
  -- Now that that's done, it's immediate that U ⊆ B
  have : U ⊆ B, rw [← erase_eq_of_not_mem ‹x ∉ U›, ← subset_insert_iff], exact q.1,
  -- and we already had that V and B are disjoint
  refine ⟨‹_›, ‹_›, _⟩,
  -- so it only remains to get (B ∪ V) \ U ∈ ∂𝒜 \ ∂𝒜'
  rw mem_sdiff,
  have : x ∉ V := disjoint_right.1 q.2.1 (mem_insert_self _ _),
  split,
    -- (B ∪ V) \ U ∈ ∂𝒜 is pretty direct:
  { rw mem_shadow_iff_insert_mem,
    refine ⟨x, _, _⟩,
    { simp [mem_sdiff, mem_union], tauto! },
    convert q.2.2,
    rw [insert_eq, insert_eq, union_assoc, union_sdiff_distrib _ (B ∪ V),
        sdiff_eq_self_of_disjoint (disjoint_singleton_left.2 ‹x ∉ U›)] },
  -- For (B ∪ V) \ U ∉ ∂𝒜', we split up based on w ∈ U
  rw mem_shadow_iff_insert_mem,
  rintro ⟨w, hwB, hw𝒜'⟩,
  by_cases (w ∈ U),
    -- If w ∈ U, we find z ∈ V, and contradict m again
  { rcases h₁ w ‹w ∈ U› with ⟨z, Hz, xy_comp⟩,
    apply m z (disjoint_left.1 ‹disjoint V B› Hz),
    have : insert w ((B ∪ V) \ U) ∈ 𝒜,
    { refine mem_of_mem_compression hw𝒜' (subset.trans _ (subset_insert _ _)) hvu,
      rw union_sdiff_distrib, rw ‹V \ U = V›, apply subset_union_right },
    have : (insert w ((B ∪ V) \ U) ∪ erase U w) \ erase V z ∈ 𝒜,
    { refine sup_sdiff_mem_of_mem_compression _ _ _,
          rw is_compressed at xy_comp, rwa xy_comp,
        apply subset.trans (erase_subset _ _),
        apply subset.trans _ (subset_insert _ _),
        rw [union_sdiff_distrib, ‹V \ U = V›], apply subset_union_right,
      rw disjoint_insert_right, split, apply not_mem_erase,
      apply disjoint_of_subset_left (erase_subset _ _), apply disjoint_sdiff },
    have : (insert w ((B ∪ V) \ U) ∪ erase U w) \ erase V z = insert z B,
    { rw [insert_union, ← union_insert, insert_erase h,
        sdiff_union_of_subset (subset.trans ‹U ⊆ B› (subset_union_left _ _)),
        union_sdiff_distrib, sdiff_eq_self_of_disjoint
        (disjoint_of_subset_right (erase_subset _ _) ‹disjoint V B›.symm),
        ← sdiff_singleton_eq_erase, sdiff_sdiff_self_left,
        inter_singleton_of_mem Hz, union_comm],
      refl },
    rwa ← this },
  -- If w ∉ U, we contradict m again
  rw [mem_sdiff, ← not_imp, not_not] at hwB,
  have : w ∉ V := h ∘ hwB ∘ mem_union_right _,
  have : w ∉ B := h ∘ hwB ∘ mem_union_left _,
  apply m w this,

  have : (insert w ((B ∪ V) \ U) ∪ U) \ V ∈ 𝒜,
    refine sup_sdiff_mem_of_mem_compression ‹insert w ((B ∪ V) \ U) ∈ 𝒜'›
            (trans _ (subset_insert _ _)) _,
      rw [union_sdiff_distrib, ‹V \ U = V›], apply subset_union_right,
      rw disjoint_insert_right, exact ⟨‹_›, disjoint_sdiff⟩,
  convert this, rw [insert_union, sdiff_union_of_subset (trans ‹U ⊆ B› (subset_union_left _ _)),
                    ← insert_union, union_sdiff_self], symmetry,
  rw [_root_.sdiff_eq_self_iff_disjoint],
  exact disjoint_insert_right.2 ⟨‹w ∉ V›, ‹disjoint V B›⟩,
end

=======
private lemma aux (huv : ∀ x ∈ u, ∃ y ∈ v, is_compressed (u.erase x) (v.erase y) 𝒜) :
  v = ∅ → u = ∅ :=
by { rintro rfl, refine eq_empty_of_forall_not_mem (λ a ha, _), obtain ⟨_, ⟨⟩, -⟩ := huv a ha }

/-- UV-compression reduces the size of the shadow of `𝒜` if, for all `x ∈ u` there is `y ∈ v` such
that `𝒜` is `(u.erase x, v.erase y)`-compressed. This is the key fact about compression for
Kruskal-Katona. -/
lemma shadow_compression_subset_compression_shadow (u v : finset α)
  (huv : ∀ x ∈ u, ∃ y ∈ v, is_compressed (u.erase x) (v.erase y) 𝒜) :
  ∂ (𝓒 u v 𝒜) ⊆ 𝓒 u v (∂ 𝒜) :=
begin
  set 𝒜' := 𝓒 u v 𝒜,
  suffices H : ∀ s, s ∈ ∂ 𝒜' → s ∉ ∂ 𝒜 →
    u ⊆ s ∧ disjoint v s ∧ (s ∪ v) \ u ∈ ∂ 𝒜 ∧ (s ∪ v) \ u ∉ ∂ 𝒜',
  { rintro s hs',
    rw mem_compression,
    by_cases hs : s ∈ 𝒜.shadow, swap,
    { obtain ⟨hus, hvs, h, _⟩ := H _ hs' hs,
      exact or.inr ⟨hs, _, h, compress_of_disjoint_of_le' hvs hus⟩ },
    refine or.inl ⟨hs, _⟩,
    rw compress,
    split_ifs with huvs, swap,
    { exact hs },
    rw mem_shadow_iff at hs',
    obtain ⟨t, Ht, a, hat, rfl⟩ := hs',
    have hav : a ∉ v := not_mem_mono huvs.2 (not_mem_erase a t),
    have hvt : v ≤ t := huvs.2.trans (erase_subset _ t),
    have ht : t ∈ 𝒜 := mem_of_mem_compression Ht hvt (aux huv),
    by_cases hau : a ∈ u,
    { obtain ⟨b, hbv, Hcomp⟩ := huv a hau,
      refine mem_shadow_iff_insert_mem.2 ⟨b, not_mem_sdiff_of_mem_right hbv, _⟩,
      rw ←Hcomp.eq at ht,
      have hsb := sup_sdiff_mem_of_mem_compression ht ((erase_subset _ _).trans hvt)
        (disjoint_erase_comm.2 huvs.1),
      rwa [sup_eq_union, sdiff_erase (mem_union_left _ $ hvt hbv), union_erase_of_mem hat,
        ←erase_union_of_mem hau] at hsb },
    { refine mem_shadow_iff.2 ⟨(t ⊔ u) \ v, sup_sdiff_mem_of_mem_compression Ht hvt $
        disjoint_of_erase_right hau huvs.1, a, _, _⟩,
      { rw [sup_eq_union, mem_sdiff, mem_union],
        exact ⟨or.inl hat, hav⟩ },
      { rw [←erase_sdiff_comm, sup_eq_union, erase_union_distrib, erase_eq_of_not_mem hau] } } },
  intros s hs𝒜' hs𝒜,
  -- This is gonna be useful a couple of times so let's name it.
  have m : ∀ y ∉ s, insert y s ∉ 𝒜 := λ y h a, hs𝒜 (mem_shadow_iff_insert_mem.2 ⟨y, h, a⟩),
  obtain ⟨x, _, _⟩ := mem_shadow_iff_insert_mem.1 hs𝒜',
  have hus : u ⊆ insert x s := le_of_mem_compression_of_not_mem ‹_ ∈ 𝒜'› (m _ ‹x ∉ s›),
  have hvs : disjoint v (insert x s) := disjoint_of_mem_compression_of_not_mem ‹_› (m _ ‹x ∉ s›),
  have : (insert x s ∪ v) \ u ∈ 𝒜 := sup_sdiff_mem_of_mem_compression_of_not_mem ‹_› (m _ ‹x ∉ s›),
  have hsv : disjoint s v := hvs.symm.mono_left (subset_insert _ _),
  have hvu : disjoint v u := disjoint_of_subset_right hus hvs,
  have hxv : x ∉ v := disjoint_right.1 hvs (mem_insert_self _ _),
  have : v \ u = v := ‹disjoint v u›.sdiff_eq_left,
  -- The first key part is that `x ∉ u`
  have : x ∉ u,
  { intro hxu,
    obtain ⟨y, hyv, hxy⟩ := huv x hxu,
    -- If `x ∈ u`, we can get `y ∈ v` so that `𝒜` is `(u.erase x, v.erase y)`-compressed
    apply m y (disjoint_right.1 hsv hyv),
    -- and we will use this `y` to contradict `m`, so we would like to show `insert y s ∈ 𝒜`.
    -- We do this by showing the below
    have : ((insert x s ∪ v) \ u ∪ erase u x) \ erase v y ∈ 𝒜,
    { refine sup_sdiff_mem_of_mem_compression (by rwa hxy.eq) _
        (disjoint_of_subset_left (erase_subset _ _) disjoint_sdiff),
      rw [union_sdiff_distrib, ‹v \ u = v›],
      exact (erase_subset _ _).trans (subset_union_right _ _) },
    -- and then arguing that it's the same
    convert this,
    rw [sdiff_union_erase_cancel (hus.trans $ subset_union_left _ _) ‹x ∈ u›, erase_union_distrib,
      erase_insert ‹x ∉ s›, erase_eq_of_not_mem ‹x ∉ v›, sdiff_erase (mem_union_right _ hyv),
      union_sdiff_cancel_right hsv] },
  -- Now that this is done, it's immediate that `u ⊆ s`
  have hus : u ⊆ s,
  { rwa [←erase_eq_of_not_mem ‹x ∉ u›, ←subset_insert_iff] },
  -- and we already had that `v` and `s` are disjoint,
  -- so it only remains to get `(s ∪ v) \ u ∈ ∂ 𝒜 \ ∂ 𝒜'`
  simp_rw [mem_shadow_iff_insert_mem],
  refine ⟨hus, hsv.symm, ⟨x, _, _⟩, _⟩,
  -- `(s ∪ v) \ u ∈ ∂ 𝒜` is pretty direct:
  { exact not_mem_sdiff_of_not_mem_left (not_mem_union.2 ⟨‹x ∉ s›, ‹x ∉ v›⟩) },
  { rwa [←insert_sdiff_of_not_mem _ ‹x ∉ u›, ←insert_union] },
  -- For (s ∪ v) \ u ∉ ∂ 𝒜', we split up based on w ∈ u
  rintro ⟨w, hwB, hw𝒜'⟩,
  have : v ⊆ insert w ((s ∪ v) \ u) := (subset_sdiff.2 ⟨subset_union_right _ _, hvu⟩).trans
    (subset_insert _ _),
  by_cases hwu : w ∈ u,
    -- If `w ∈ u`, we find `z ∈ v`, and contradict `m` again
  { obtain ⟨z, hz, hxy⟩ := huv w hwu,
    apply m z (disjoint_right.1 hsv hz),
    have : insert w ((s ∪ v) \ u) ∈ 𝒜 := mem_of_mem_compression hw𝒜' ‹_› (aux huv),
    have : (insert w ((s ∪ v) \ u) ∪ erase u w) \ erase v z ∈ 𝒜,
    { refine sup_sdiff_mem_of_mem_compression (by rwa hxy.eq) ((erase_subset _ _).trans ‹_›) _,
      rw ←sdiff_erase (mem_union_left _ $ hus hwu),
      exact disjoint_sdiff },
    convert this,
    rw [insert_union_comm, insert_erase ‹w ∈ u›, sdiff_union_of_subset
      (hus.trans $ subset_union_left _ _), sdiff_erase (mem_union_right _ ‹z ∈ v›),
      union_sdiff_cancel_right hsv] },
  -- If `w ∉ u`, we contradict `m` again
  rw [mem_sdiff, ←not_imp, not_not] at hwB,
  apply m w (hwu ∘ hwB ∘ mem_union_left _),
  have : (insert w ((s ∪ v) \ u) ∪ u) \ v ∈ 𝒜 := sup_sdiff_mem_of_mem_compression
    ‹insert w ((s ∪ v) \ u) ∈ 𝒜'› ‹_› (disjoint_insert_right.2 ⟨‹_›, disjoint_sdiff⟩),
  convert this,
  rw [insert_union, sdiff_union_of_subset (hus.trans $ subset_union_left _ _),
    insert_sdiff_of_not_mem _ (hwu ∘ hwB ∘ mem_union_right _), union_sdiff_cancel_right hsv],
end

/-- UV-compression reduces the size of the shadow of `𝒜` if, for all `x ∈ u` there is `y ∈ v`
such that `𝒜` is `(u.erase x, v.erase y)`-compressed. This is the key UV-compression fact needed for
Kruskal-Katona. -/
lemma card_shadow_compression_le (u v : finset α)
  (huv : ∀ x ∈ u, ∃ y ∈ v, is_compressed (u.erase x) (v.erase y) 𝒜) :
  (∂ (𝓒 u v 𝒜)).card ≤ (∂ 𝒜).card :=
(card_le_of_subset $ shadow_compression_subset_compression_shadow _ _ huv).trans
  (card_compression _ _ _).le

>>>>>>> cb9077f7
end uv<|MERGE_RESOLUTION|>--- conflicted
+++ resolved
@@ -4,11 +4,7 @@
 Authors: Yaël Dillies, Bhavik Mehta
 -/
 import combinatorics.set_family.shadow
-<<<<<<< HEAD
-import data.finset.card
-=======
 import data.finset.sort
->>>>>>> cb9077f7
 
 /-!
 # UV-compressions
@@ -297,164 +293,6 @@
   { refl }
 end
 
-<<<<<<< HEAD
-/-- If `A` is not in the original family but is in the compressed family, then `A` has been
-compressed, and its original was in the original family. -/
-lemma compress_moved (h₁ : A ∈ 𝓒 U V 𝒜) (h₂ : A ∉ 𝒜) :
-  U ⊆ A ∧ disjoint V A ∧ (A ∪ V) \ U ∈ 𝒜 :=
-begin
-  rw mem_compression at h₁,
-  obtain _ | ⟨_, B, H, HB⟩ := h₁,
-  { tauto },
-  { unfold compress at HB,
-    split_ifs at HB,
-    { rw ← HB at *,
-      refine ⟨_, disjoint_sdiff, _⟩,
-        have : disjoint U V := disjoint_of_subset_right h.2 h.1,
-        rw sup_sdiff,
-        rw sdiff_eq_self_of_disjoint this,
-        apply subset_union_right _ _,
-      rwa [sdiff_union_of_subset, sup_sdiff_right_self,
-            sdiff_eq_self_of_disjoint h.1.symm],
-      apply trans h.2 (subset_union_left _ _) },
-    { rw HB at *, tauto } }
-end
-
-lemma sdiff_sdiff {A B C : finset α} (h : C ⊆ A) : A \ (B \ C) = A \ B ∪ C :=
-begin
-  ext1 i,
-  simp only [mem_union, not_and, mem_sdiff],
-  push_neg,
-  refine ⟨_, _⟩,
-  rintro ⟨iA, iBC⟩,
-  by_cases (i ∈ C),
-  right, exact h,
-  left,
-  refine ⟨iA, mt iBC h⟩,
-  rintro (⟨iA, niB⟩ | iC),
-  refine ⟨iA, λ iB, (niB iB).elim⟩,
-  refine ⟨h iC, λ _, iC⟩,
-end
-
-/-- Here's the key fact about compression for Kruskal-Katona. If, for all `x ∈ U` there is
-`y ∈ V` such that `𝒜` is `(U-x,V-y)`-compressed, then UV-compression will reduce the size of the
-shadow of `𝒜`. -/
-theorem card_shadow_compression_le {U V : finset α}
-  (h₁ : ∀ x ∈ U, ∃ y ∈ V, is_compressed (erase U x) (erase V y) 𝒜) (hvu : V = ∅ → U = ∅) :
-  (∂ (𝓒 U V 𝒜)).card ≤ (∂𝒜).card :=
-begin
-  set 𝒜' := 𝓒 U V 𝒜,
-  suffices : (∂𝒜' \ ∂𝒜).card ≤ (∂𝒜 \ ∂𝒜').card,
-  { suffices z : (∂𝒜' \ ∂𝒜 ∪ ∂𝒜' ∩ ∂𝒜).card ≤ (∂𝒜 \ ∂𝒜' ∪ ∂𝒜 ∩ ∂𝒜').card,
-    { rwa [sdiff_union_inter, sdiff_union_inter] at z },
-    rw [card_disjoint_union, card_disjoint_union, inter_comm],
-    apply add_le_add_right ‹_›,
-    any_goals { apply disjoint_sdiff_inter } },
-
-  -- We'll define an injection ∂𝒜' \ ∂𝒜 → ∂𝒜 \ ∂𝒜'. First, let's prove
-  -- a few facts about things in the domain:
-  suffices q₁ : ∀ B ∈ ∂𝒜' \ ∂𝒜, U ⊆ B ∧ disjoint V B ∧ (B ∪ V) \ U ∈ ∂𝒜 \ ∂𝒜',
-  { apply card_le_card_of_inj_on (λ B, (B ∪ V) \ U) (λ B HB, (q₁ B HB).2.2),
-    intros B₁ HB₁ B₂ HB₂ k,
-    exact sup_sdiff_inj_on _ _ ⟨(q₁ B₁ HB₁).2.1, (q₁ B₁ HB₁).1⟩ ⟨(q₁ B₂ HB₂).2.1, (q₁ B₂ HB₂).1⟩ k },
-  intros B HB,
-  obtain ⟨k, k'⟩: B ∈ ∂𝒜' ∧ B ∉ ∂𝒜 := mem_sdiff.1 HB,
-  -- This is gonna be useful a couple of times so let's name it.
-  have m: ∀ y ∉ B, insert y B ∉ 𝒜 := λ y H a, k' (mem_shadow_iff_insert_mem.2 ⟨y, H, a⟩),
-  rcases mem_shadow_iff_insert_mem.1 k with ⟨x, _, _⟩,
-  have q := compress_moved ‹insert x B ∈ 𝒜'› (m _ ‹x ∉ B›),
-  have : disjoint V B := (disjoint_insert_right.1 q.2.1).2,
-  have dVU : disjoint V U := disjoint_of_subset_right q.1 q.2.1,
-  have : V \ U = V := sdiff_eq_self_of_disjoint ‹disjoint V U›,
-  -- The first key part is that x ∉ U
-  have : x ∉ U,
-  { intro a,
-    rcases h₁ x ‹x ∈ U› with ⟨y, Hy, xy_comp⟩,
-    -- If `x ∈ U`, we can get `y ∈ V` so that `𝒜` is `(U-x,V-y)`-compressed
-    apply m y (disjoint_left.1 ‹disjoint V B› Hy),
-    -- and we'll use this `y` to contradict `m`.
-    rw is_compressed at xy_comp,
-    have : (insert x B ∪ V) \ U ∈ 𝓒 (erase U x) (erase V y) 𝒜,
-      rw xy_comp, exact q.2.2,
-    -- So we'd like to show insert y B ∈ 𝒜.
-    -- We do this by showing the below
-    have : ((insert x B ∪ V) \ U ∪ erase U x) \ erase V y ∈ 𝒜,
-      apply sup_sdiff_mem_of_mem_compression this _,
-        apply disjoint_of_subset_left (erase_subset _ _) disjoint_sdiff,
-      rw [union_sdiff_distrib, ‹V \ U = V›],
-      apply subset.trans (erase_subset _ _) (subset_union_right _ _),
-    -- and then arguing that it's the same
-    suffices : ((insert x B ∪ V) \ U ∪ erase U x) \ erase V y = insert y B,
-      rwa ← this,
-    have : x ∉ B ∪ V := not_mem_union.2 ⟨‹x ∉ B›, disjoint_right.1 ‹disjoint V U› a⟩,
-    have : erase U x ⊆ insert x B ∪ V := trans (erase_subset x _)
-                                          (trans q.1 (subset_union_left _ V)),
-    -- which is just a pain.
-    rw [← sdiff_sdiff ‹U.erase x ⊆ insert x B ∪ V›, finset.sdiff_erase ‹x ∈ U›,
-        sdiff_singleton_eq_erase, insert_union, erase_insert ‹x ∉ B ∪ V›, union_sdiff_distrib,
-        sdiff_erase ‹y ∈ V›, sdiff_eq_self_of_disjoint, union_comm, insert_eq],
-    rw [disjoint.comm],
-    apply disjoint_of_subset_left (erase_subset _ _) ‹disjoint V B› },
-  -- Now that that's done, it's immediate that U ⊆ B
-  have : U ⊆ B, rw [← erase_eq_of_not_mem ‹x ∉ U›, ← subset_insert_iff], exact q.1,
-  -- and we already had that V and B are disjoint
-  refine ⟨‹_›, ‹_›, _⟩,
-  -- so it only remains to get (B ∪ V) \ U ∈ ∂𝒜 \ ∂𝒜'
-  rw mem_sdiff,
-  have : x ∉ V := disjoint_right.1 q.2.1 (mem_insert_self _ _),
-  split,
-    -- (B ∪ V) \ U ∈ ∂𝒜 is pretty direct:
-  { rw mem_shadow_iff_insert_mem,
-    refine ⟨x, _, _⟩,
-    { simp [mem_sdiff, mem_union], tauto! },
-    convert q.2.2,
-    rw [insert_eq, insert_eq, union_assoc, union_sdiff_distrib _ (B ∪ V),
-        sdiff_eq_self_of_disjoint (disjoint_singleton_left.2 ‹x ∉ U›)] },
-  -- For (B ∪ V) \ U ∉ ∂𝒜', we split up based on w ∈ U
-  rw mem_shadow_iff_insert_mem,
-  rintro ⟨w, hwB, hw𝒜'⟩,
-  by_cases (w ∈ U),
-    -- If w ∈ U, we find z ∈ V, and contradict m again
-  { rcases h₁ w ‹w ∈ U› with ⟨z, Hz, xy_comp⟩,
-    apply m z (disjoint_left.1 ‹disjoint V B› Hz),
-    have : insert w ((B ∪ V) \ U) ∈ 𝒜,
-    { refine mem_of_mem_compression hw𝒜' (subset.trans _ (subset_insert _ _)) hvu,
-      rw union_sdiff_distrib, rw ‹V \ U = V›, apply subset_union_right },
-    have : (insert w ((B ∪ V) \ U) ∪ erase U w) \ erase V z ∈ 𝒜,
-    { refine sup_sdiff_mem_of_mem_compression _ _ _,
-          rw is_compressed at xy_comp, rwa xy_comp,
-        apply subset.trans (erase_subset _ _),
-        apply subset.trans _ (subset_insert _ _),
-        rw [union_sdiff_distrib, ‹V \ U = V›], apply subset_union_right,
-      rw disjoint_insert_right, split, apply not_mem_erase,
-      apply disjoint_of_subset_left (erase_subset _ _), apply disjoint_sdiff },
-    have : (insert w ((B ∪ V) \ U) ∪ erase U w) \ erase V z = insert z B,
-    { rw [insert_union, ← union_insert, insert_erase h,
-        sdiff_union_of_subset (subset.trans ‹U ⊆ B› (subset_union_left _ _)),
-        union_sdiff_distrib, sdiff_eq_self_of_disjoint
-        (disjoint_of_subset_right (erase_subset _ _) ‹disjoint V B›.symm),
-        ← sdiff_singleton_eq_erase, sdiff_sdiff_self_left,
-        inter_singleton_of_mem Hz, union_comm],
-      refl },
-    rwa ← this },
-  -- If w ∉ U, we contradict m again
-  rw [mem_sdiff, ← not_imp, not_not] at hwB,
-  have : w ∉ V := h ∘ hwB ∘ mem_union_right _,
-  have : w ∉ B := h ∘ hwB ∘ mem_union_left _,
-  apply m w this,
-
-  have : (insert w ((B ∪ V) \ U) ∪ U) \ V ∈ 𝒜,
-    refine sup_sdiff_mem_of_mem_compression ‹insert w ((B ∪ V) \ U) ∈ 𝒜'›
-            (trans _ (subset_insert _ _)) _,
-      rw [union_sdiff_distrib, ‹V \ U = V›], apply subset_union_right,
-      rw disjoint_insert_right, exact ⟨‹_›, disjoint_sdiff⟩,
-  convert this, rw [insert_union, sdiff_union_of_subset (trans ‹U ⊆ B› (subset_union_left _ _)),
-                    ← insert_union, union_sdiff_self], symmetry,
-  rw [_root_.sdiff_eq_self_iff_disjoint],
-  exact disjoint_insert_right.2 ⟨‹w ∉ V›, ‹disjoint V B›⟩,
-end
-
-=======
 private lemma aux (huv : ∀ x ∈ u, ∃ y ∈ v, is_compressed (u.erase x) (v.erase y) 𝒜) :
   v = ∅ → u = ∅ :=
 by { rintro rfl, refine eq_empty_of_forall_not_mem (λ a ha, _), obtain ⟨_, ⟨⟩, -⟩ := huv a ha }
@@ -571,5 +409,4 @@
 (card_le_of_subset $ shadow_compression_subset_compression_shadow _ _ huv).trans
   (card_compression _ _ _).le
 
->>>>>>> cb9077f7
 end uv