/-
Copyright (c) 2021 David Wärn. All rights reserved.
Released under Apache 2.0 license as described in the file LICENSE.
Authors: David Wärn, Scott Morrison
-/
import data.opposite

/-!
# Quivers

> THIS FILE IS SYNCHRONIZED WITH MATHLIB4.
> Any changes to this file require a corresponding PR to mathlib4.

This module defines quivers. A quiver on a type `V` of vertices assigns to every
pair `a b : V` of vertices a type `a ⟶ b` of arrows from `a` to `b`. This
is a very permissive notion of directed graph.

## Implementation notes

Currently `quiver` is defined with `arrow : V → V → Sort v`.
This is different from the category theory setup,
where we insist that morphisms live in some `Type`.
There's some balance here: it's nice to allow `Prop` to ensure there are no multiple arrows,
but it is also results in error-prone universe signatures when constraints require a `Type`.
-/

open opposite

-- We use the same universe order as in category theory.
-- See note [category_theory universes]
universes v v₁ v₂ u u₁ u₂

/--
A quiver `G` on a type `V` of vertices assigns to every pair `a b : V` of vertices
a type `a ⟶ b` of arrows from `a` to `b`.

For graphs with no repeated edges, one can use `quiver.{0} V`, which ensures
`a ⟶ b : Prop`. For multigraphs, one can use `quiver.{v+1} V`, which ensures
`a ⟶ b : Type v`.

Because `category` will later extend this class, we call the field `hom`.
Except when constructing instances, you should rarely see this, and use the `⟶` notation instead.
-/
class quiver (V : Type u) :=
(hom : V → V → Sort v)

infixr ` ⟶ `:10 := quiver.hom -- type as \h

/--
A morphism of quivers. As we will later have categorical functors extend this structure,
we call it a `prefunctor`.
-/
structure prefunctor (V : Type u₁) [quiver.{v₁} V] (W : Type u₂) [quiver.{v₂} W] :=
(obj [] : V → W)
(map : Π {X Y : V}, (X ⟶ Y) → (obj X ⟶ obj Y))

namespace prefunctor

@[ext]
lemma ext {V : Type u} [quiver.{v₁} V] {W : Type u₂} [quiver.{v₂} W]
  {F G : prefunctor V W}
  (h_obj : ∀ X, F.obj X = G.obj X)
  (h_map : ∀ (X Y : V) (f : X ⟶ Y),
           F.map f = eq.rec_on (h_obj Y).symm (eq.rec_on (h_obj X).symm (G.map f))) : F = G :=
begin
  cases F with F_obj _, cases G with G_obj _,
  obtain rfl : F_obj = G_obj, by { ext X, apply h_obj },
  congr,
  funext X Y f,
  simpa using h_map X Y f,
end

/--
The identity morphism between quivers.
-/
@[simps]
def id (V : Type*) [quiver V] : prefunctor V V :=
{ obj := id,
  map := λ X Y f, f, }

instance (V : Type*) [quiver V] : inhabited (prefunctor V V) := ⟨id V⟩

/--
Composition of morphisms between quivers.
-/
@[simps]
def comp {U : Type*} [quiver U] {V : Type*} [quiver V] {W : Type*} [quiver W]
  (F : prefunctor U V) (G : prefunctor V W) : prefunctor U W :=
{ obj := λ X, G.obj (F.obj X),
  map := λ X Y f, G.map (F.map f), }

@[simp] lemma comp_id {U : Type*} [quiver U] {V : Type*} [quiver V] (F : prefunctor U V) :
  F.comp (id _) = F := by { cases F, refl, }

@[simp] lemma id_comp {U : Type*} [quiver U] {V : Type*} [quiver V] (F : prefunctor U V) :
  (id _).comp F = F := by { cases F, refl, }

@[simp]
lemma comp_assoc
  {U V W Z : Type*} [quiver U] [quiver V] [quiver W] [quiver Z]
  (F : prefunctor U V) (G : prefunctor V W) (H : prefunctor W Z) :
  (F.comp G).comp H = F.comp (G.comp H) := rfl

infix ` ⥤q `:50 := prefunctor

<<<<<<< HEAD
infix ` ⋙q `:50 := prefunctor.comp
=======
infix ` ⋙q `:60 := prefunctor.comp
>>>>>>> dbde88c8

notation `𝟭q` := id

end prefunctor

namespace quiver

/-- `Vᵒᵖ` reverses the direction of all arrows of `V`. -/
instance opposite {V} [quiver V] : quiver Vᵒᵖ :=
⟨λ a b, (unop b) ⟶ (unop a)⟩

/--
The opposite of an arrow in `V`.
-/
def hom.op {V} [quiver V] {X Y : V} (f : X ⟶ Y) : op Y ⟶ op X := f
/--
Given an arrow in `Vᵒᵖ`, we can take the "unopposite" back in `V`.
-/
def hom.unop {V} [quiver V] {X Y : Vᵒᵖ} (f : X ⟶ Y) : unop Y ⟶ unop X := f

attribute [irreducible] quiver.opposite

/-- A type synonym for a quiver with no arrows. -/
@[nolint has_nonempty_instance]
def empty (V) : Type u := V

instance empty_quiver (V : Type u) : quiver.{u} (empty V) := ⟨λ a b, pempty⟩

@[simp] lemma empty_arrow {V : Type u} (a b : empty V) : (a ⟶ b) = pempty := rfl

/-- A quiver is thin if it has no parallel arrows. -/
@[reducible] def is_thin (V : Type u) [quiver V] := ∀ (a b : V), subsingleton (a ⟶ b)

end quiver<|MERGE_RESOLUTION|>--- conflicted
+++ resolved
@@ -103,11 +103,7 @@
 
 infix ` ⥤q `:50 := prefunctor
 
-<<<<<<< HEAD
-infix ` ⋙q `:50 := prefunctor.comp
-=======
 infix ` ⋙q `:60 := prefunctor.comp
->>>>>>> dbde88c8
 
 notation `𝟭q` := id
 
