--- conflicted
+++ resolved
@@ -554,15 +554,6 @@
   (p.drop_until u h).support ⊆ p.support :=
 λ x hx, by { rw [← take_spec p h, mem_support_append_iff], exact or.inr hx }
 
-<<<<<<< HEAD
-lemma edges_take_until_subset {u v w : V} (p : G.walk v w) (h : u ∈ p.support) :
-  (p.take_until u h).edges ⊆ p.edges :=
-λ x hx, by { rw [← take_spec p h, edges_append, list.mem_append], exact or.inl hx }
-
-lemma edges_drop_until_subset {u v w : V} (p : G.walk v w) (h : u ∈ p.support) :
-  (p.drop_until u h).edges ⊆ p.edges :=
-λ x hx, by { rw [← take_spec p h, edges_append, list.mem_append], exact or.inr hx }
-=======
 lemma darts_take_until_subset {u v w : V} (p : G.walk v w) (h : u ∈ p.support) :
   (p.take_until u h).darts ⊆ p.darts :=
 λ x hx, by { rw [← take_spec p h, darts_append, list.mem_append], exact or.inl hx }
@@ -578,7 +569,6 @@
 lemma edges_drop_until_subset {u v w : V} (p : G.walk v w) (h : u ∈ p.support) :
   (p.drop_until u h).edges ⊆ p.edges :=
 list.map_subset _ (p.darts_drop_until_subset h)
->>>>>>> 53578832
 
 lemma length_take_until_le {u v w : V} (p : G.walk v w) (h : u ∈ p.support) :
   (p.take_until u h).length ≤ p.length :=
@@ -629,16 +619,6 @@
   rw [←tail_support_append, take_spec],
 end
 
-<<<<<<< HEAD
-lemma rotate_edges {u v : V} (c : G.walk v v) (h : u ∈ c.support) :
-  (c.rotate h).edges ~r c.edges :=
-begin
-  simp only [rotate, edges_append],
-  apply list.is_rotated.trans list.is_rotated_append,
-  rw [←edges_append, take_spec],
-end
-
-=======
 lemma rotate_darts {u v : V} (c : G.walk v v) (h : u ∈ c.support) :
   (c.rotate h).darts ~r c.darts :=
 begin
@@ -651,7 +631,6 @@
   (c.rotate h).edges ~r c.edges :=
 (rotate_darts c h).map _
 
->>>>>>> 53578832
 protected
 lemma is_trail.rotate {u v : V} {c : G.walk v v} (hc : c.is_trail) (h : u ∈ c.support) :
   (c.rotate h).is_trail :=
@@ -751,24 +730,12 @@
   (p.to_path : G.walk u v).support ⊆ p.support :=
 support_bypass_subset _
 
-<<<<<<< HEAD
-lemma edges_bypass_subset {u v : V} (p : G.walk u v) : p.bypass.edges ⊆ p.edges :=
-=======
 lemma darts_bypass_subset {u v : V} (p : G.walk u v) : p.bypass.darts ⊆ p.darts :=
->>>>>>> 53578832
 begin
   induction p,
   { simp!, },
   { simp! only,
     split_ifs,
-<<<<<<< HEAD
-    { apply list.subset.trans (edges_drop_until_subset _ _),
-      apply list.subset_cons_of_subset _ p_ih, },
-    { rw edges_cons,
-      exact list.cons_subset_cons _ p_ih, }, },
-end
-
-=======
     { apply list.subset.trans (darts_drop_until_subset _ _),
       apply list.subset_cons_of_subset _ p_ih, },
     { rw darts_cons,
@@ -782,7 +749,6 @@
   (p.to_path : G.walk u v).darts ⊆ p.darts :=
 darts_bypass_subset _
 
->>>>>>> 53578832
 lemma edges_to_path_subset {u v : V} (p : G.walk u v) :
   (p.to_path : G.walk u v).edges ⊆ p.edges :=
 edges_bypass_subset _
