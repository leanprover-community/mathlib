/-
Copyright (c) 2021 Kyle Miller. All rights reserved.
Released under Apache 2.0 license as described in the file LICENSE.
Authors: Kyle Miller
-/
import combinatorics.simple_graph.basic
import combinatorics.simple_graph.subgraph
import data.list.rotate
/-!

# Graph connectivity

In a simple graph,

* A *walk* is a finite sequence of adjacent vertices, and can be
  thought of equally well as a sequence of directed edges.

* A *trail* is a walk whose edges each appear no more than once.

* A *path* is a trail whose vertices appear no more than once.

* A *cycle* is a nonempty trail whose first and last vertices are the
  same and whose vertices except for the first appear no more than once.

**Warning:** graph theorists mean something different by "path" than
do homotopy theorists.  A "walk" in graph theory is a "path" in
homotopy theory.  Another warning: some graph theorists use "path" and
"simple path" for "walk" and "path."

Some definitions and theorems have inspiration from multigraph
counterparts in [Chou1994].

## Main definitions

* `simple_graph.walk` (with accompanying pattern definitions
  `simple_graph.walk.nil'` and `simple_graph.walk.cons'`)

* `simple_graph.walk.is_trail`, `simple_graph.walk.is_path`, and `simple_graph.walk.is_cycle`.

* `simple_graph.path`

* `simple_graph.walk.map` and `simple_graph.path.map` for the induced map on walks,
  given an (injective) graph homomorphism.

* `simple_graph.reachable` for the relation of whether there exists
  a walk between a given pair of vertices

* `simple_graph.preconnected` and `simple_graph.connected` are predicates
  on simple graphs for whether every vertex can be reached from every other,
  and in the latter case, whether the vertex type is nonempty.

* `simple_graph.subgraph.connected` gives subgraphs the connectivity
  predicate via `simple_graph.subgraph.coe`.

* `simple_graph.connected_component` is the type of connected components of
  a given graph.

* `simple_graph.is_bridge` for whether an edge is a bridge edge

## Main statements

* `simple_graph.is_bridge_iff_mem_and_forall_cycle_not_mem` characterizes bridge edges in terms of
  there being no cycle containing them.

## Tags
walks, trails, paths, circuits, cycles, bridge edges

-/

open function

universes u v w

namespace simple_graph
variables {V : Type u} {V' : Type v} {V'' : Type w}
variables (G : simple_graph V) (G' : simple_graph V') (G'' : simple_graph V'')

/-- A walk is a sequence of adjacent vertices.  For vertices `u v : V`,
the type `walk u v` consists of all walks starting at `u` and ending at `v`.

We say that a walk *visits* the vertices it contains.  The set of vertices a
walk visits is `simple_graph.walk.support`.

See `simple_graph.walk.nil'` and `simple_graph.walk.cons'` for patterns that
can be useful in definitions since they make the vertices explicit. -/
@[derive decidable_eq]
inductive walk : V → V → Type u
| nil {u : V} : walk u u
| cons {u v w: V} (h : G.adj u v) (p : walk v w) : walk u w

attribute [refl] walk.nil

@[simps] instance walk.inhabited (v : V) : inhabited (G.walk v v) := ⟨walk.nil⟩

/-- The one-edge walk associated to a pair of adjacent vertices. -/
@[pattern, reducible] def adj.to_walk {G : simple_graph V} {u v : V} (h : G.adj u v) :
  G.walk u v := walk.cons h walk.nil

namespace walk
variables {G}

/-- Pattern to get `walk.nil` with the vertex as an explicit argument. -/
@[pattern] abbreviation nil' (u : V) : G.walk u u := walk.nil

/-- Pattern to get `walk.cons` with the vertices as explicit arguments. -/
@[pattern] abbreviation cons' (u v w : V) (h : G.adj u v) (p : G.walk v w) : G.walk u w :=
walk.cons h p

/-- Change the endpoints of a walk using equalities. This is helpful for relaxing
definitional equality constraints and to be able to state otherwise difficult-to-state
lemmas. While this is a simple wrapper around `eq.rec`, it gives a canonical way to write it.

The simp-normal form is for the `copy` to be pushed outward. That way calculations can
occur within the "copy context." -/
protected def copy {u v u' v'} (p : G.walk u v) (hu : u = u') (hv : v = v') : G.walk u' v' :=
eq.rec (eq.rec p hv) hu

@[simp] lemma copy_rfl_rfl {u v} (p : G.walk u v) :
  p.copy rfl rfl = p := rfl

@[simp] lemma copy_copy {u v u' v' u'' v''} (p : G.walk u v)
  (hu : u = u') (hv : v = v') (hu' : u' = u'') (hv' : v' = v'') :
  (p.copy hu hv).copy hu' hv' = p.copy (hu.trans hu') (hv.trans hv') :=
by { subst_vars, refl }

@[simp] lemma copy_nil {u u'} (hu : u = u') : (walk.nil : G.walk u u).copy hu hu = walk.nil :=
by { subst_vars, refl }

lemma copy_cons {u v w u' w'} (h : G.adj u v) (p : G.walk v w) (hu : u = u') (hw : w = w') :
  (walk.cons h p).copy hu hw = walk.cons (by rwa ← hu) (p.copy rfl hw) :=
by { subst_vars, refl }

@[simp]
lemma cons_copy {u v w v' w'} (h : G.adj u v) (p : G.walk v' w') (hv : v' = v) (hw : w' = w) :
  walk.cons h (p.copy hv hw) = (walk.cons (by rwa hv) p).copy rfl hw :=
by { subst_vars, refl }

lemma exists_eq_cons_of_ne : Π {u v : V} (hne : u ≠ v) (p : G.walk u v),
  ∃ (w : V) (h : G.adj u w) (p' : G.walk w v), p = cons h p'
| _ _ hne nil := (hne rfl).elim
| _ _ _ (cons h p') := ⟨_, h, p', rfl⟩

/-- The length of a walk is the number of edges/darts along it. -/
def length : Π {u v : V}, G.walk u v → ℕ
| _ _ nil := 0
| _ _ (cons _ q) := q.length.succ

/-- The concatenation of two compatible walks. -/
@[trans]
def append : Π {u v w : V}, G.walk u v → G.walk v w → G.walk u w
| _ _ _ nil q := q
| _ _ _ (cons h p) q := cons h (p.append q)

/-- The reversed version of `simple_graph.walk.cons`, concatenating an edge to
the end of a walk. -/
def concat {u v w : V} (p : G.walk u v) (h : G.adj v w) : G.walk u w := p.append (cons h nil)

lemma concat_eq_append {u v w : V} (p : G.walk u v) (h : G.adj v w) :
  p.concat h = p.append (cons h nil) := rfl

/-- The concatenation of the reverse of the first walk with the second walk. -/
protected def reverse_aux : Π {u v w : V}, G.walk u v → G.walk u w → G.walk v w
| _ _ _ nil q := q
| _ _ _ (cons h p) q := reverse_aux p (cons (G.symm h) q)

/-- The walk in reverse. -/
@[symm]
def reverse {u v : V} (w : G.walk u v) : G.walk v u := w.reverse_aux nil

/-- Get the `n`th vertex from a walk, where `n` is generally expected to be
between `0` and `p.length`, inclusive.
If `n` is greater than or equal to `p.length`, the result is the path's endpoint. -/
def get_vert : Π {u v : V} (p : G.walk u v) (n : ℕ), V
| u v nil _ := u
| u v (cons _ _) 0 := u
| u v (cons _ q) (n+1) := q.get_vert n

@[simp] lemma get_vert_zero {u v} (w : G.walk u v) : w.get_vert 0 = u :=
by { cases w; refl }

lemma get_vert_of_length_le {u v} (w : G.walk u v) {i : ℕ} (hi : w.length ≤ i) :
  w.get_vert i = v :=
begin
  induction w with _ x y z hxy wyz IH generalizing i,
  { refl },
  { cases i,
    { cases hi, },
    { exact IH (nat.succ_le_succ_iff.1 hi) } }
end

@[simp] lemma get_vert_length {u v} (w : G.walk u v) : w.get_vert w.length = v :=
w.get_vert_of_length_le rfl.le

lemma adj_get_vert_succ {u v} (w : G.walk u v) {i : ℕ} (hi : i < w.length) :
  G.adj (w.get_vert i) (w.get_vert (i+1)) :=
begin
  induction w with _ x y z hxy wyz IH generalizing i,
  { cases hi, },
  { cases i,
    { simp [get_vert, hxy] },
    { exact IH (nat.succ_lt_succ_iff.1 hi) } },
end

@[simp] lemma cons_append {u v w x : V} (h : G.adj u v) (p : G.walk v w) (q : G.walk w x) :
  (cons h p).append q = cons h (p.append q) := rfl

@[simp] lemma cons_nil_append {u v w : V} (h : G.adj u v) (p : G.walk v w) :
  (cons h nil).append p = cons h p := rfl

@[simp] lemma append_nil : Π {u v : V} (p : G.walk u v), p.append nil = p
| _ _ nil := rfl
| _ _ (cons h p) := by rw [cons_append, append_nil]

@[simp] lemma nil_append {u v : V} (p : G.walk u v) : nil.append p = p := rfl

lemma append_assoc : Π {u v w x : V} (p : G.walk u v) (q : G.walk v w) (r : G.walk w x),
  p.append (q.append r) = (p.append q).append r
| _ _ _ _ nil _ _ := rfl
| _ _ _ _ (cons h p') q r := by { dunfold append, rw append_assoc, }

@[simp] lemma append_copy_copy {u v w u' v' w'} (p : G.walk u v) (q : G.walk v w)
  (hu : u = u') (hv : v = v') (hw : w = w') :
  (p.copy hu hv).append (q.copy hv hw) = (p.append q).copy hu hw := by { subst_vars, refl }

lemma concat_nil {u v : V} (h : G.adj u v) : nil.concat h = cons h nil := rfl

@[simp] lemma concat_cons {u v w x : V} (h : G.adj u v) (p : G.walk v w) (h' : G.adj w x) :
  (cons h p).concat h' = cons h (p.concat h') := rfl

lemma append_concat {u v w x : V} (p : G.walk u v) (q : G.walk v w) (h : G.adj w x) :
  p.append (q.concat h) = (p.append q).concat h := append_assoc _ _ _

lemma concat_append {u v w x : V} (p : G.walk u v) (h : G.adj v w) (q : G.walk w x) :
  (p.concat h).append q = p.append (cons h q) :=
by rw [concat_eq_append, ← append_assoc, cons_nil_append]

/-- A non-trivial `cons` walk is representable as a `concat` walk. -/
lemma exists_cons_eq_concat : Π {u v w : V} (h : G.adj u v) (p : G.walk v w),
  ∃ (x : V) (q : G.walk u x) (h' : G.adj x w), cons h p = q.concat h'
| _ _ _ h nil := ⟨_, nil, h, rfl⟩
| _ _ _ h (cons h' p) :=
  begin
    obtain ⟨y, q, h'', hc⟩ := exists_cons_eq_concat h' p,
    refine ⟨y, cons h q, h'', _⟩,
    rw [concat_cons, hc],
  end

/-- A non-trivial `concat` walk is representable as a `cons` walk. -/
lemma exists_concat_eq_cons : Π {u v w : V} (p : G.walk u v) (h : G.adj v w),
  ∃ (x : V) (h' : G.adj u x) (q : G.walk x w), p.concat h = cons h' q
| _ _ _ nil h := ⟨_, h, nil, rfl⟩
| _ _ _ (cons h' p) h := ⟨_, h', walk.concat p h, concat_cons _ _ _⟩

@[simp] lemma reverse_nil {u : V} : (nil : G.walk u u).reverse = nil := rfl

lemma reverse_singleton {u v : V} (h : G.adj u v) :
  (cons h nil).reverse = cons (G.symm h) nil := rfl

@[simp] lemma cons_reverse_aux {u v w x : V} (p : G.walk u v) (q : G.walk w x) (h : G.adj w u) :
  (cons h p).reverse_aux q = p.reverse_aux (cons (G.symm h) q) := rfl

@[simp] protected lemma append_reverse_aux : Π {u v w x : V}
  (p : G.walk u v) (q : G.walk v w) (r : G.walk u x),
  (p.append q).reverse_aux r = q.reverse_aux (p.reverse_aux r)
| _ _ _ _ nil _ _ := rfl
| _ _ _ _ (cons h p') q r := append_reverse_aux p' q (cons (G.symm h) r)

@[simp] protected lemma reverse_aux_append : Π {u v w x : V}
  (p : G.walk u v) (q : G.walk u w) (r : G.walk w x),
  (p.reverse_aux q).append r = p.reverse_aux (q.append r)
| _ _ _ _ nil _ _ := rfl
| _ _ _ _ (cons h p') q r := by simp [reverse_aux_append p' (cons (G.symm h) q) r]

protected lemma reverse_aux_eq_reverse_append {u v w : V} (p : G.walk u v) (q : G.walk u w) :
  p.reverse_aux q = p.reverse.append q :=
by simp [reverse]

@[simp] lemma reverse_cons {u v w : V} (h : G.adj u v) (p : G.walk v w) :
  (cons h p).reverse = p.reverse.append (cons (G.symm h) nil) :=
by simp [reverse]

@[simp] lemma reverse_copy {u v u' v'} (p : G.walk u v) (hu : u = u') (hv : v = v') :
  (p.copy hu hv).reverse = p.reverse.copy hv hu := by { subst_vars, refl }

@[simp] lemma reverse_append {u v w : V} (p : G.walk u v) (q : G.walk v w) :
  (p.append q).reverse = q.reverse.append p.reverse :=
by simp [reverse]

@[simp] lemma reverse_concat {u v w : V} (p : G.walk u v) (h : G.adj v w) :
  (p.concat h).reverse = cons (G.symm h) p.reverse :=
by simp [concat_eq_append]

@[simp] lemma reverse_reverse : Π {u v : V} (p : G.walk u v), p.reverse.reverse = p
| _ _ nil := rfl
| _ _ (cons h p) := by simp [reverse_reverse]

@[simp] lemma length_nil {u : V} : (nil : G.walk u u).length = 0 := rfl

@[simp] lemma length_cons {u v w : V} (h : G.adj u v) (p : G.walk v w) :
  (cons h p).length = p.length + 1 := rfl

@[simp] lemma length_copy {u v u' v'} (p : G.walk u v) (hu : u = u') (hv : v = v') :
  (p.copy hu hv).length = p.length :=
by { subst_vars, refl }

@[simp] lemma length_append : Π {u v w : V} (p : G.walk u v) (q : G.walk v w),
  (p.append q).length = p.length + q.length
| _ _ _ nil _ := by simp
| _ _ _ (cons _ _) _ := by simp [length_append, add_left_comm, add_comm]

@[simp] lemma length_concat {u v w : V} (p : G.walk u v) (h : G.adj v w) :
  (p.concat h).length = p.length + 1 := length_append _ _

@[simp] protected lemma length_reverse_aux : Π {u v w : V} (p : G.walk u v) (q : G.walk u w),
  (p.reverse_aux q).length = p.length + q.length
| _ _ _ nil _ := by simp!
| _ _ _ (cons _ _) _ := by simp [length_reverse_aux, nat.add_succ, nat.succ_add]

@[simp] lemma length_reverse {u v : V} (p : G.walk u v) : p.reverse.length = p.length :=
by simp [reverse]

lemma eq_of_length_eq_zero : Π {u v : V} {p : G.walk u v}, p.length = 0 → u = v
| _ _ nil _ := rfl

@[simp] lemma exists_length_eq_zero_iff {u v : V} : (∃ (p : G.walk u v), p.length = 0) ↔ u = v :=
begin
  split,
  { rintro ⟨p, hp⟩,
    exact eq_of_length_eq_zero hp, },
  { rintro rfl,
    exact ⟨nil, rfl⟩, },
end

@[simp] lemma length_eq_zero_iff {u : V} {p : G.walk u u} : p.length = 0 ↔ p = nil :=
by cases p; simp

section concat_rec

variables
  {motive : Π (u v : V), G.walk u v → Sort*}
  (Hnil : Π {u : V}, motive u u nil)
  (Hconcat : Π {u v w : V} (p : G.walk u v) (h : G.adj v w), motive u v p → motive u w (p.concat h))

/-- Auxiliary definition for `simple_graph.walk.concat_rec` -/
def concat_rec_aux : Π {u v : V} (p : G.walk u v), motive v u p.reverse
| _ _ nil := Hnil
| _ _ (cons h p) := eq.rec (Hconcat p.reverse (G.symm h) (concat_rec_aux p)) (reverse_cons h p).symm

/-- Recursor on walks by inducting on `simple_graph.walk.concat`.

This is inducting from the opposite end of the walk compared
to `simple_graph.walk.rec`, which inducts on `simple_graph.walk.cons`. -/
@[elab_as_eliminator]
def concat_rec {u v : V} (p : G.walk u v) : motive u v p :=
eq.rec (concat_rec_aux @Hnil @Hconcat p.reverse) (reverse_reverse p)

@[simp] lemma concat_rec_nil (u : V) :
  @concat_rec _ _ motive @Hnil @Hconcat _ _ (nil : G.walk u u) = Hnil := rfl

@[simp] lemma concat_rec_concat {u v w : V} (p : G.walk u v) (h : G.adj v w) :
  @concat_rec _ _ motive @Hnil @Hconcat _ _ (p.concat h)
  = Hconcat p h (concat_rec @Hnil @Hconcat p) :=
begin
  simp only [concat_rec],
  apply eq_of_heq,
  apply rec_heq_of_heq,
  transitivity concat_rec_aux @Hnil @Hconcat (cons h.symm p.reverse),
  { congr, simp },
  { rw [concat_rec_aux, rec_heq_iff_heq],
    congr; simp [heq_rec_iff_heq], }
end

end concat_rec

lemma concat_ne_nil {u v : V} (p : G.walk u v) (h : G.adj v u) :
  p.concat h ≠ nil :=
by cases p; simp [concat]

lemma concat_inj {u v v' w : V}
  {p : G.walk u v} {h : G.adj v w} {p' : G.walk u v'} {h' : G.adj v' w}
  (he : p.concat h = p'.concat h') :
  ∃ (hv : v = v'), p.copy rfl hv = p' :=
begin
  induction p,
  { cases p',
    { exact ⟨rfl, rfl⟩ },
    { exfalso,
      simp only [concat_nil, concat_cons] at he,
      obtain ⟨rfl, he⟩ := he,
      simp only [heq_iff_eq] at he,
      exact concat_ne_nil _ _ he.symm, } },
  { rw concat_cons at he,
    cases p',
    { exfalso,
      simp only [concat_nil] at he,
      obtain ⟨rfl, he⟩ := he,
      rw [heq_iff_eq] at he,
      exact concat_ne_nil _ _ he, },
    { rw concat_cons at he,
      simp only at he,
      obtain ⟨rfl, he⟩ := he,
      rw [heq_iff_eq] at he,
      obtain ⟨rfl, rfl⟩ := p_ih he,
      exact ⟨rfl, rfl⟩, } }
end

/-- The `support` of a walk is the list of vertices it visits in order. -/
def support : Π {u v : V}, G.walk u v → list V
| u v nil := [u]
| u v (cons h p) := u :: p.support

/-- The `darts` of a walk is the list of darts it visits in order. -/
def darts : Π {u v : V}, G.walk u v → list G.dart
| u v nil := []
| u v (cons h p) := ⟨(u, _), h⟩ :: p.darts

/-- The `edges` of a walk is the list of edges it visits in order.
This is defined to be the list of edges underlying `simple_graph.walk.darts`. -/
def edges {u v : V} (p : G.walk u v) : list (sym2 V) := p.darts.map dart.edge

@[simp] lemma support_nil {u : V} : (nil : G.walk u u).support = [u] := rfl

@[simp] lemma support_cons {u v w : V} (h : G.adj u v) (p : G.walk v w) :
  (cons h p).support = u :: p.support := rfl

@[simp] lemma support_concat {u v w : V} (p : G.walk u v) (h : G.adj v w) :
  (p.concat h).support = p.support.concat w := by induction p; simp [*, concat_nil]

@[simp] lemma support_copy {u v u' v'} (p : G.walk u v) (hu : u = u') (hv : v = v') :
  (p.copy hu hv).support = p.support := by { subst_vars, refl }

lemma support_append {u v w : V} (p : G.walk u v) (p' : G.walk v w) :
  (p.append p').support = p.support ++ p'.support.tail :=
by induction p; cases p'; simp [*]

@[simp]
lemma support_reverse {u v : V} (p : G.walk u v) : p.reverse.support = p.support.reverse :=
by induction p; simp [support_append, *]

lemma support_ne_nil {u v : V} (p : G.walk u v) : p.support ≠ [] :=
by cases p; simp

lemma tail_support_append {u v w : V} (p : G.walk u v) (p' : G.walk v w) :
  (p.append p').support.tail = p.support.tail ++ p'.support.tail :=
by rw [support_append, list.tail_append_of_ne_nil _ _ (support_ne_nil _)]

lemma support_eq_cons {u v : V} (p : G.walk u v) : p.support = u :: p.support.tail :=
by cases p; simp

@[simp] lemma start_mem_support {u v : V} (p : G.walk u v) : u ∈ p.support :=
by cases p; simp

@[simp] lemma end_mem_support {u v : V} (p : G.walk u v) : v ∈ p.support :=
by induction p; simp [*]

@[simp] lemma support_nonempty {u v : V} (p : G.walk u v) : {w | w ∈ p.support}.nonempty :=
⟨u, by simp⟩

lemma mem_support_iff {u v w : V} (p : G.walk u v) :
  w ∈ p.support ↔ w = u ∨ w ∈ p.support.tail :=
by cases p; simp

lemma mem_support_nil_iff {u v : V} : u ∈ (nil : G.walk v v).support ↔ u = v := by simp

@[simp]
lemma mem_tail_support_append_iff {t u v w : V} (p : G.walk u v) (p' : G.walk v w) :
  t ∈ (p.append p').support.tail ↔ t ∈ p.support.tail ∨ t ∈ p'.support.tail :=
by rw [tail_support_append, list.mem_append]

@[simp] lemma end_mem_tail_support_of_ne {u v : V} (h : u ≠ v) (p : G.walk u v) :
  v ∈ p.support.tail :=
by { obtain ⟨_, _, _, rfl⟩ := exists_eq_cons_of_ne h p, simp }

@[simp]
lemma mem_support_append_iff {t u v w : V} (p : G.walk u v) (p' : G.walk v w) :
  t ∈ (p.append p').support ↔ t ∈ p.support ∨ t ∈ p'.support :=
begin
  simp only [mem_support_iff, mem_tail_support_append_iff],
  by_cases h : t = v; by_cases h' : t = u;
  subst_vars;
  try { have := ne.symm h' };
  simp [*],
end

@[simp]
lemma subset_support_append_left {V : Type u} {G : simple_graph V} {u v w : V}
  (p : G.walk u v) (q : G.walk v w) :
  p.support ⊆ (p.append q).support :=
by simp only [walk.support_append, list.subset_append_left]

@[simp]
lemma subset_support_append_right {V : Type u} {G : simple_graph V} {u v w : V}
  (p : G.walk u v) (q : G.walk v w) :
  q.support ⊆ (p.append q).support :=
by { intro h, simp only [mem_support_append_iff, or_true, implies_true_iff] { contextual := tt }}

lemma coe_support {u v : V} (p : G.walk u v) :
  (p.support : multiset V) = {u} + p.support.tail :=
by cases p; refl

lemma coe_support_append {u v w : V} (p : G.walk u v) (p' : G.walk v w) :
  ((p.append p').support : multiset V) = {u} + p.support.tail + p'.support.tail :=
by rw [support_append, ←multiset.coe_add, coe_support]

lemma coe_support_append' [decidable_eq V] {u v w : V} (p : G.walk u v) (p' : G.walk v w) :
  ((p.append p').support : multiset V) = p.support + p'.support - {v} :=
begin
  rw [support_append, ←multiset.coe_add],
  simp only [coe_support],
  rw add_comm {v},
  simp only [← add_assoc, add_tsub_cancel_right],
end

lemma chain_adj_support : Π {u v w : V} (h : G.adj u v) (p : G.walk v w),
  list.chain G.adj u p.support
| _ _ _ h nil := list.chain.cons h list.chain.nil
| _ _ _ h (cons h' p) := list.chain.cons h (chain_adj_support h' p)

lemma chain'_adj_support : Π {u v : V} (p : G.walk u v), list.chain' G.adj p.support
| _ _ nil := list.chain.nil
| _ _ (cons h p) := chain_adj_support h p

lemma chain_dart_adj_darts : Π {d : G.dart} {v w : V} (h : d.snd = v) (p : G.walk v w),
  list.chain G.dart_adj d p.darts
| _ _ _ h nil := list.chain.nil
| _ _ _ h (cons h' p) := list.chain.cons h (chain_dart_adj_darts (by exact rfl) p)

lemma chain'_dart_adj_darts : Π {u v : V} (p : G.walk u v), list.chain' G.dart_adj p.darts
| _ _ nil := trivial
| _ _ (cons h p) := chain_dart_adj_darts rfl p

/-- Every edge in a walk's edge list is an edge of the graph.
It is written in this form (rather than using `⊆`) to avoid unsightly coercions. -/
lemma edges_subset_edge_set : Π {u v : V} (p : G.walk u v) ⦃e : sym2 V⦄
  (h : e ∈ p.edges), e ∈ G.edge_set
| _ _ (cons h' p') e h := by rcases h with ⟨rfl, h⟩; solve_by_elim

lemma adj_of_mem_edges {u v x y : V} (p : G.walk u v) (h : ⟦(x, y)⟧ ∈ p.edges) : G.adj x y :=
edges_subset_edge_set p h

@[simp] lemma darts_nil {u : V} : (nil : G.walk u u).darts = [] := rfl

@[simp] lemma darts_cons {u v w : V} (h : G.adj u v) (p : G.walk v w) :
  (cons h p).darts = ⟨(u, v), h⟩ :: p.darts := rfl

@[simp] lemma darts_concat {u v w : V} (p : G.walk u v) (h : G.adj v w) :
  (p.concat h).darts = p.darts.concat ⟨(v, w), h⟩ := by induction p; simp [*, concat_nil]

@[simp] lemma darts_copy {u v u' v'} (p : G.walk u v) (hu : u = u') (hv : v = v') :
  (p.copy hu hv).darts = p.darts := by { subst_vars, refl }

@[simp] lemma darts_append {u v w : V} (p : G.walk u v) (p' : G.walk v w) :
  (p.append p').darts = p.darts ++ p'.darts :=
by induction p; simp [*]

@[simp] lemma darts_reverse {u v : V} (p : G.walk u v) :
  p.reverse.darts = (p.darts.map dart.symm).reverse :=
by induction p; simp [*, sym2.eq_swap]

lemma mem_darts_reverse {u v : V} {d : G.dart} {p : G.walk u v} :
  d ∈ p.reverse.darts ↔ d.symm ∈ p.darts :=
by simp

lemma cons_map_snd_darts {u v : V} (p : G.walk u v) :
  u :: p.darts.map dart.snd = p.support :=
by induction p; simp! [*]

lemma map_snd_darts {u v : V} (p : G.walk u v) :
  p.darts.map dart.snd = p.support.tail :=
by simpa using congr_arg list.tail (cons_map_snd_darts p)

lemma map_fst_darts_append {u v : V} (p : G.walk u v) :
  p.darts.map dart.fst ++ [v] = p.support :=
by induction p; simp! [*]

lemma map_fst_darts {u v : V} (p : G.walk u v) :
  p.darts.map dart.fst = p.support.init :=
by simpa! using congr_arg list.init (map_fst_darts_append p)

@[simp] lemma edges_nil {u : V} : (nil : G.walk u u).edges = [] := rfl

@[simp] lemma edges_cons {u v w : V} (h : G.adj u v) (p : G.walk v w) :
  (cons h p).edges = ⟦(u, v)⟧ :: p.edges := rfl

@[simp] lemma edges_concat {u v w : V} (p : G.walk u v) (h : G.adj v w) :
  (p.concat h).edges = p.edges.concat ⟦(v, w)⟧ := by simp [edges]

@[simp] lemma edges_copy {u v u' v'} (p : G.walk u v) (hu : u = u') (hv : v = v') :
  (p.copy hu hv).edges = p.edges := by { subst_vars, refl }

@[simp] lemma edges_append {u v w : V} (p : G.walk u v) (p' : G.walk v w) :
  (p.append p').edges = p.edges ++ p'.edges :=
by simp [edges]

@[simp] lemma edges_reverse {u v : V} (p : G.walk u v) : p.reverse.edges = p.edges.reverse :=
by simp [edges]

@[simp] lemma length_support {u v : V} (p : G.walk u v) : p.support.length = p.length + 1 :=
by induction p; simp *

@[simp] lemma length_darts {u v : V} (p : G.walk u v) : p.darts.length = p.length :=
by induction p; simp *

@[simp] lemma length_edges {u v : V} (p : G.walk u v) : p.edges.length = p.length :=
by simp [edges]

lemma dart_fst_mem_support_of_mem_darts :
  Π {u v : V} (p : G.walk u v) {d : G.dart}, d ∈ p.darts → d.fst ∈ p.support
| u v (cons h p') d hd := begin
  simp only [support_cons, darts_cons, list.mem_cons_iff] at hd ⊢,
  rcases hd with (rfl|hd),
  { exact or.inl rfl, },
  { exact or.inr (dart_fst_mem_support_of_mem_darts _ hd), },
end

lemma dart_snd_mem_support_of_mem_darts {u v : V} (p : G.walk u v) {d : G.dart} (h : d ∈ p.darts) :
  d.snd ∈ p.support :=
by simpa using p.reverse.dart_fst_mem_support_of_mem_darts (by simp [h] : d.symm ∈ p.reverse.darts)

lemma fst_mem_support_of_mem_edges {t u v w : V} (p : G.walk v w) (he : ⟦(t, u)⟧ ∈ p.edges) :
  t ∈ p.support :=
begin
  obtain ⟨d, hd, he⟩ := list.mem_map.mp he,
  rw dart_edge_eq_mk_iff' at he,
  rcases he with ⟨rfl, rfl⟩ | ⟨rfl, rfl⟩,
  { exact dart_fst_mem_support_of_mem_darts _ hd, },
  { exact dart_snd_mem_support_of_mem_darts _ hd, },
end

lemma snd_mem_support_of_mem_edges {t u v w : V} (p : G.walk v w) (he : ⟦(t, u)⟧ ∈ p.edges) :
  u ∈ p.support :=
by { rw sym2.eq_swap at he, exact p.fst_mem_support_of_mem_edges he }

lemma darts_nodup_of_support_nodup {u v : V} {p : G.walk u v} (h : p.support.nodup) :
  p.darts.nodup :=
begin
  induction p,
  { simp, },
  { simp only [darts_cons, support_cons, list.nodup_cons] at h ⊢,
    refine ⟨λ h', h.1 (dart_fst_mem_support_of_mem_darts p_p h'), p_ih h.2⟩, }
end

lemma edges_nodup_of_support_nodup {u v : V} {p : G.walk u v} (h : p.support.nodup) :
  p.edges.nodup :=
begin
  induction p,
  { simp, },
  { simp only [edges_cons, support_cons, list.nodup_cons] at h ⊢,
    exact ⟨λ h', h.1 (fst_mem_support_of_mem_edges p_p h'), p_ih h.2⟩, }
end

/-! ### Trails, paths, circuits, cycles -/

/-- A *trail* is a walk with no repeating edges. -/
structure is_trail {u v : V} (p : G.walk u v) : Prop :=
(edges_nodup : p.edges.nodup)

/-- A *path* is a walk with no repeating vertices.
Use `simple_graph.walk.is_path.mk'` for a simpler constructor. -/
structure is_path {u v : V} (p : G.walk u v) extends to_trail : is_trail p : Prop :=
(support_nodup : p.support.nodup)

/-- A *circuit* at `u : V` is a nonempty trail beginning and ending at `u`. -/
structure is_circuit {u : V} (p : G.walk u u) extends to_trail : is_trail p : Prop :=
(ne_nil : p ≠ nil)

/-- A *cycle* at `u : V` is a circuit at `u` whose only repeating vertex
is `u` (which appears exactly twice). -/
structure is_cycle {u : V} (p : G.walk u u)
  extends to_circuit : is_circuit p : Prop :=
(support_nodup : p.support.tail.nodup)

lemma is_trail_def {u v : V} (p : G.walk u v) : p.is_trail ↔ p.edges.nodup :=
⟨is_trail.edges_nodup, λ h, ⟨h⟩⟩

@[simp] lemma is_trail_copy {u v u' v'} (p : G.walk u v) (hu : u = u') (hv : v = v') :
  (p.copy hu hv).is_trail ↔ p.is_trail := by { subst_vars, refl }

lemma is_path.mk' {u v : V} {p : G.walk u v} (h : p.support.nodup) : is_path p :=
⟨⟨edges_nodup_of_support_nodup h⟩, h⟩

lemma is_path_def {u v : V} (p : G.walk u v) : p.is_path ↔ p.support.nodup :=
⟨is_path.support_nodup, is_path.mk'⟩

@[simp] lemma is_path_copy {u v u' v'} (p : G.walk u v) (hu : u = u') (hv : v = v') :
  (p.copy hu hv).is_path ↔ p.is_path := by { subst_vars, refl }

lemma is_circuit_def {u : V} (p : G.walk u u) :
  p.is_circuit ↔ is_trail p ∧ p ≠ nil :=
iff.intro (λ h, ⟨h.1, h.2⟩) (λ h, ⟨h.1, h.2⟩)

@[simp] lemma is_circuit_copy {u u'} (p : G.walk u u) (hu : u = u') :
  (p.copy hu hu).is_circuit ↔ p.is_circuit := by { subst_vars, refl }

lemma is_cycle_def {u : V} (p : G.walk u u) :
  p.is_cycle ↔ is_trail p ∧ p ≠ nil ∧ p.support.tail.nodup :=
iff.intro (λ h, ⟨h.1.1, h.1.2, h.2⟩) (λ h, ⟨⟨h.1, h.2.1⟩, h.2.2⟩)

@[simp] lemma is_cycle_copy {u u'} (p : G.walk u u) (hu : u = u') :
  (p.copy hu hu).is_cycle ↔ p.is_cycle := by { subst_vars, refl }

@[simp] lemma is_trail.nil {u : V} : (nil : G.walk u u).is_trail :=
⟨by simp [edges]⟩

lemma is_trail.of_cons {u v w : V} {h : G.adj u v} {p : G.walk v w} :
  (cons h p).is_trail → p.is_trail :=
by simp [is_trail_def]

@[simp] lemma cons_is_trail_iff {u v w : V} (h : G.adj u v) (p : G.walk v w) :
  (cons h p).is_trail ↔ p.is_trail ∧ ⟦(u, v)⟧ ∉ p.edges :=
by simp [is_trail_def, and_comm]

lemma is_trail.reverse {u v : V} (p : G.walk u v) (h : p.is_trail) : p.reverse.is_trail :=
by simpa [is_trail_def] using h

@[simp] lemma reverse_is_trail_iff {u v : V} (p : G.walk u v) : p.reverse.is_trail ↔ p.is_trail :=
by split; { intro h, convert h.reverse _, try { rw reverse_reverse } }

lemma is_trail.of_append_left {u v w : V} {p : G.walk u v} {q : G.walk v w}
  (h : (p.append q).is_trail) : p.is_trail :=
by { rw [is_trail_def, edges_append, list.nodup_append] at h, exact ⟨h.1⟩ }

lemma is_trail.of_append_right {u v w : V} {p : G.walk u v} {q : G.walk v w}
  (h : (p.append q).is_trail) : q.is_trail :=
by { rw [is_trail_def, edges_append, list.nodup_append] at h, exact ⟨h.2.1⟩ }

lemma is_trail.count_edges_le_one [decidable_eq V] {u v : V}
  {p : G.walk u v} (h : p.is_trail) (e : sym2 V) : p.edges.count e ≤ 1 :=
list.nodup_iff_count_le_one.mp h.edges_nodup e

lemma is_trail.count_edges_eq_one [decidable_eq V] {u v : V}
  {p : G.walk u v} (h : p.is_trail) {e : sym2 V} (he : e ∈ p.edges) :
  p.edges.count e = 1 :=
list.count_eq_one_of_mem h.edges_nodup he

lemma is_path.nil {u : V} : (nil : G.walk u u).is_path :=
by { fsplit; simp }

lemma is_path.of_cons {u v w : V} {h : G.adj u v} {p : G.walk v w} :
  (cons h p).is_path → p.is_path :=
by simp [is_path_def]

@[simp] lemma cons_is_path_iff {u v w : V} (h : G.adj u v) (p : G.walk v w) :
  (cons h p).is_path ↔ p.is_path ∧ u ∉ p.support :=
by split; simp [is_path_def] { contextual := tt }

@[simp] lemma is_path_iff_eq_nil {u : V} (p : G.walk u u) : p.is_path ↔ p = nil :=
by { cases p; simp [is_path.nil] }

lemma is_path.reverse {u v : V} {p : G.walk u v} (h : p.is_path) : p.reverse.is_path :=
by simpa [is_path_def] using h

@[simp] lemma is_path_reverse_iff {u v : V} (p : G.walk u v) : p.reverse.is_path ↔ p.is_path :=
by split; intro h; convert h.reverse; simp

lemma is_path.of_append_left {u v w : V} {p : G.walk u v} {q : G.walk v w} :
  (p.append q).is_path → p.is_path :=
by { simp only [is_path_def, support_append], exact list.nodup.of_append_left }

lemma is_path.of_append_right {u v w : V} {p : G.walk u v} {q : G.walk v w}
  (h : (p.append q).is_path) : q.is_path :=
begin
  rw ←is_path_reverse_iff at h ⊢,
  rw reverse_append at h,
  apply h.of_append_left,
end

@[simp] lemma is_cycle.not_of_nil {u : V} : ¬ (nil : G.walk u u).is_cycle :=
λ h, h.ne_nil rfl

lemma cons_is_cycle_iff {u v : V} (p : G.walk v u) (h : G.adj u v) :
  (walk.cons h p).is_cycle ↔ p.is_path ∧ ¬ ⟦(u, v)⟧ ∈ p.edges :=
begin
  simp only [walk.is_cycle_def, walk.is_path_def, walk.is_trail_def, edges_cons, list.nodup_cons,
             support_cons, list.tail_cons],
  have : p.support.nodup → p.edges.nodup := edges_nodup_of_support_nodup,
  tauto,
end

/-! ### About paths -/

instance [decidable_eq V] {u v : V} (p : G.walk u v) : decidable p.is_path :=
by { rw is_path_def, apply_instance }

lemma is_path.length_lt [fintype V] {u v : V} {p : G.walk u v} (hp : p.is_path) :
  p.length < fintype.card V :=
by { rw [nat.lt_iff_add_one_le, ← length_support], exact hp.support_nodup.length_le_card }

/-! ### Walk decompositions -/

section walk_decomp
variables [decidable_eq V]

/-- Given a vertex in the support of a path, give the path up until (and including) that vertex. -/
def take_until : Π {v w : V} (p : G.walk v w) (u : V) (h : u ∈ p.support), G.walk v u
| v w nil u h := by rw mem_support_nil_iff.mp h
| v w (cons r p) u h :=
  if hx : v = u
  then by subst u
  else cons r (take_until p _ $ h.cases_on (λ h', (hx h'.symm).elim) id)

/-- Given a vertex in the support of a path, give the path from (and including) that vertex to
the end. In other words, drop vertices from the front of a path until (and not including)
that vertex. -/
def drop_until : Π {v w : V} (p : G.walk v w) (u : V) (h : u ∈ p.support), G.walk u w
| v w nil u h := by rw mem_support_nil_iff.mp h
| v w (cons r p) u h :=
  if hx : v = u
  then by { subst u, exact cons r p }
  else drop_until p _ $ h.cases_on (λ h', (hx h'.symm).elim) id

/-- The `take_until` and `drop_until` functions split a walk into two pieces.
The lemma `count_support_take_until_eq_one` specifies where this split occurs. -/
@[simp]
lemma take_spec {u v w : V} (p : G.walk v w) (h : u ∈ p.support) :
  (p.take_until u h).append (p.drop_until u h) = p :=
begin
  induction p,
  { rw mem_support_nil_iff at h,
    subst u,
    refl, },
  { obtain (rfl|h) := h,
    { simp! },
    { simp! only,
      split_ifs with h'; subst_vars; simp [*], } },
end

lemma mem_support_iff_exists_append {V : Type u} {G : simple_graph V} {u v w : V}
  {p : G.walk u v} :
  w ∈ p.support ↔ ∃ (q : G.walk u w) (r : G.walk w v), p = q.append r :=
begin
  classical,
  split,
  { exact λ h, ⟨_, _, (p.take_spec h).symm⟩ },
  { rintro ⟨q, r, rfl⟩,
    simp only [mem_support_append_iff, end_mem_support, start_mem_support, or_self], },
end

@[simp]
lemma count_support_take_until_eq_one {u v w : V} (p : G.walk v w) (h : u ∈ p.support) :
  (p.take_until u h).support.count u = 1 :=
begin
  induction p,
  { rw mem_support_nil_iff at h,
    subst u,
    simp!, },
  { obtain (rfl|h) := h,
    { simp! },
    { simp! only,
      split_ifs with h'; rw eq_comm at h'; subst_vars; simp! [*, list.count_cons], } },
end

lemma count_edges_take_until_le_one {u v w : V} (p : G.walk v w) (h : u ∈ p.support) (x : V) :
  (p.take_until u h).edges.count ⟦(u, x)⟧ ≤ 1 :=
begin
  induction p with u' u' v' w' ha p' ih,
  { rw mem_support_nil_iff at h,
    subst u,
    simp!, },
  { obtain (rfl|h) := h,
    { simp!, },
    { simp! only,
      split_ifs with h',
      { subst h',
        simp, },
      { rw [edges_cons, list.count_cons],
        split_ifs with h'',
        { rw sym2.eq_iff at h'',
          obtain (⟨rfl,rfl⟩|⟨rfl,rfl⟩) := h'',
          { exact (h' rfl).elim },
          { cases p'; simp! } },
        { apply ih, } } } },
end

@[simp] lemma take_until_copy {u v w v' w'} (p : G.walk v w)
  (hv : v = v') (hw : w = w') (h : u ∈ (p.copy hv hw).support) :
  (p.copy hv hw).take_until u h = (p.take_until u (by { subst_vars, exact h })).copy hv rfl :=
by { subst_vars, refl }

@[simp] lemma drop_until_copy {u v w v' w'} (p : G.walk v w)
  (hv : v = v') (hw : w = w') (h : u ∈ (p.copy hv hw).support) :
  (p.copy hv hw).drop_until u h = (p.drop_until u (by { subst_vars, exact h })).copy rfl hw :=
by { subst_vars, refl }

lemma support_take_until_subset {u v w : V} (p : G.walk v w) (h : u ∈ p.support) :
  (p.take_until u h).support ⊆ p.support :=
λ x hx, by { rw [← take_spec p h, mem_support_append_iff], exact or.inl hx }

lemma support_drop_until_subset {u v w : V} (p : G.walk v w) (h : u ∈ p.support) :
  (p.drop_until u h).support ⊆ p.support :=
λ x hx, by { rw [← take_spec p h, mem_support_append_iff], exact or.inr hx }

lemma darts_take_until_subset {u v w : V} (p : G.walk v w) (h : u ∈ p.support) :
  (p.take_until u h).darts ⊆ p.darts :=
λ x hx, by { rw [← take_spec p h, darts_append, list.mem_append], exact or.inl hx }

lemma darts_drop_until_subset {u v w : V} (p : G.walk v w) (h : u ∈ p.support) :
  (p.drop_until u h).darts ⊆ p.darts :=
λ x hx, by { rw [← take_spec p h, darts_append, list.mem_append], exact or.inr hx }

lemma edges_take_until_subset {u v w : V} (p : G.walk v w) (h : u ∈ p.support) :
  (p.take_until u h).edges ⊆ p.edges :=
list.map_subset _ (p.darts_take_until_subset h)

lemma edges_drop_until_subset {u v w : V} (p : G.walk v w) (h : u ∈ p.support) :
  (p.drop_until u h).edges ⊆ p.edges :=
list.map_subset _ (p.darts_drop_until_subset h)

lemma length_take_until_le {u v w : V} (p : G.walk v w) (h : u ∈ p.support) :
  (p.take_until u h).length ≤ p.length :=
begin
  have := congr_arg walk.length (p.take_spec h),
  rw [length_append] at this,
  exact nat.le.intro this,
end

lemma length_drop_until_le {u v w : V} (p : G.walk v w) (h : u ∈ p.support) :
  (p.drop_until u h).length ≤ p.length :=
begin
  have := congr_arg walk.length (p.take_spec h),
  rw [length_append, add_comm] at this,
  exact nat.le.intro this,
end

protected
lemma is_trail.take_until {u v w : V} {p : G.walk v w} (hc : p.is_trail) (h : u ∈ p.support) :
  (p.take_until u h).is_trail :=
is_trail.of_append_left (by rwa ← take_spec _ h at hc)

protected
lemma is_trail.drop_until {u v w : V} {p : G.walk v w} (hc : p.is_trail) (h : u ∈ p.support) :
  (p.drop_until u h).is_trail :=
is_trail.of_append_right (by rwa ← take_spec _ h at hc)

protected
lemma is_path.take_until {u v w : V} {p : G.walk v w} (hc : p.is_path) (h : u ∈ p.support) :
  (p.take_until u h).is_path :=
is_path.of_append_left (by rwa ← take_spec _ h at hc)

protected
lemma is_path.drop_until {u v w : V} (p : G.walk v w) (hc : p.is_path) (h : u ∈ p.support) :
  (p.drop_until u h).is_path :=
is_path.of_append_right (by rwa ← take_spec _ h at hc)

/-- Rotate a loop walk such that it is centered at the given vertex. -/
def rotate {u v : V} (c : G.walk v v) (h : u ∈ c.support) : G.walk u u :=
(c.drop_until u h).append (c.take_until u h)

@[simp]
lemma support_rotate {u v : V} (c : G.walk v v) (h : u ∈ c.support) :
  (c.rotate h).support.tail ~r c.support.tail :=
begin
  simp only [rotate, tail_support_append],
  apply list.is_rotated.trans list.is_rotated_append,
  rw [←tail_support_append, take_spec],
end

lemma rotate_darts {u v : V} (c : G.walk v v) (h : u ∈ c.support) :
  (c.rotate h).darts ~r c.darts :=
begin
  simp only [rotate, darts_append],
  apply list.is_rotated.trans list.is_rotated_append,
  rw [←darts_append, take_spec],
end

lemma rotate_edges {u v : V} (c : G.walk v v) (h : u ∈ c.support) :
  (c.rotate h).edges ~r c.edges :=
(rotate_darts c h).map _

protected
lemma is_trail.rotate {u v : V} {c : G.walk v v} (hc : c.is_trail) (h : u ∈ c.support) :
  (c.rotate h).is_trail :=
begin
  rw [is_trail_def, (c.rotate_edges h).perm.nodup_iff],
  exact hc.edges_nodup,
end

protected
lemma is_circuit.rotate {u v : V} {c : G.walk v v} (hc : c.is_circuit) (h : u ∈ c.support) :
  (c.rotate h).is_circuit :=
begin
  refine ⟨hc.to_trail.rotate _, _⟩,
  cases c,
  { exact (hc.ne_nil rfl).elim, },
  { intro hn,
    have hn' := congr_arg length hn,
    rw [rotate, length_append, add_comm, ← length_append, take_spec] at hn',
    simpa using hn', },
end

protected
lemma is_cycle.rotate {u v : V} {c : G.walk v v} (hc : c.is_cycle) (h : u ∈ c.support) :
  (c.rotate h).is_cycle :=
begin
  refine ⟨hc.to_circuit.rotate _, _⟩,
  rw list.is_rotated.nodup_iff (support_rotate _ _),
  exact hc.support_nodup,
end

end walk_decomp

/--
Given a set `S` and a walk `w` from `u` to `v` such that `u ∈ S` but `v ∉ S`,
there exists a dart in the walk whose start is in `S` but whose end is not.
-/
lemma exists_boundary_dart
  {u v : V} (p : G.walk u v) (S : set V) (uS : u ∈ S) (vS : v ∉ S) :
  ∃ (d : G.dart), d ∈ p.darts ∧ d.fst ∈ S ∧ d.snd ∉ S :=
begin
  induction p with _ x y w a p' ih,
  { exact absurd uS vS },
  { by_cases h : y ∈ S,
    { obtain ⟨d, hd, hcd⟩ := ih h vS,
      exact ⟨d, or.inr hd, hcd⟩ },
    { exact ⟨⟨(x, y), a⟩, or.inl rfl, uS, h⟩ } }
end


end walk

/-! ### Type of paths -/

/-- The type for paths between two vertices. -/
abbreviation path (u v : V) := {p : G.walk u v // p.is_path}

namespace path
variables {G G'}

@[simp] protected lemma is_path {u v : V} (p : G.path u v) : (p : G.walk u v).is_path :=
p.property

@[simp] protected lemma is_trail {u v : V} (p : G.path u v) : (p : G.walk u v).is_trail :=
p.property.to_trail

/-- The length-0 path at a vertex. -/
@[refl, simps] protected def nil {u : V} : G.path u u := ⟨walk.nil, walk.is_path.nil⟩

/-- The length-1 path between a pair of adjacent vertices. -/
@[simps] def singleton {u v : V} (h : G.adj u v) : G.path u v :=
⟨walk.cons h walk.nil, by simp [h.ne]⟩

lemma mk_mem_edges_singleton {u v : V} (h : G.adj u v) :
  ⟦(u, v)⟧ ∈ (singleton h : G.walk u v).edges := by simp [singleton]

/-- The reverse of a path is another path.  See also `simple_graph.walk.reverse`. -/
@[symm, simps] def reverse {u v : V} (p : G.path u v) : G.path v u :=
⟨walk.reverse p, p.property.reverse⟩

lemma count_support_eq_one [decidable_eq V] {u v w : V} {p : G.path u v}
  (hw : w ∈ (p : G.walk u v).support) : (p : G.walk u v).support.count w = 1 :=
list.count_eq_one_of_mem p.property.support_nodup hw

lemma count_edges_eq_one [decidable_eq V] {u v : V} {p : G.path u v} (e : sym2 V)
  (hw : e ∈ (p : G.walk u v).edges) : (p : G.walk u v).edges.count e = 1 :=
list.count_eq_one_of_mem p.property.to_trail.edges_nodup hw

@[simp] lemma nodup_support {u v : V} (p : G.path u v) : (p : G.walk u v).support.nodup :=
(walk.is_path_def _).mp p.property

lemma loop_eq {v : V} (p : G.path v v) : p = path.nil :=
begin
  obtain ⟨_|_, this⟩ := p,
  { refl },
  { simpa },
end

lemma not_mem_edges_of_loop {v : V} {e : sym2 V} {p : G.path v v} :
  ¬ e ∈ (p : G.walk v v).edges :=
by simp [p.loop_eq]

lemma cons_is_cycle {u v : V} (p : G.path v u) (h : G.adj u v)
  (he : ¬ ⟦(u, v)⟧ ∈ (p : G.walk v u).edges) : (walk.cons h ↑p).is_cycle :=
by simp [walk.is_cycle_def, walk.cons_is_trail_iff, he]

end path

/-! ### Walks to paths -/

namespace walk
variables {G} [decidable_eq V]

/-- Given a walk, produces a walk from it by bypassing subwalks between repeated vertices.
The result is a path, as shown in `simple_graph.walk.bypass_is_path`.
This is packaged up in `simple_graph.walk.to_path`. -/
def bypass : Π {u v : V}, G.walk u v → G.walk u v
| u v nil := nil
| u v (cons ha p) :=
  let p' := p.bypass
  in if hs : u ∈ p'.support
     then p'.drop_until u hs
     else cons ha p'

@[simp] lemma bypass_copy {u v u' v'} (p : G.walk u v) (hu : u = u') (hv : v = v') :
  (p.copy hu hv).bypass = p.bypass.copy hu hv := by { subst_vars, refl }

lemma bypass_is_path {u v : V} (p : G.walk u v) : p.bypass.is_path :=
begin
  induction p,
  { simp!, },
  { simp only [bypass],
    split_ifs,
    { apply is_path.drop_until,
      assumption, },
    { simp [*, cons_is_path_iff], } },
end

lemma length_bypass_le {u v : V} (p : G.walk u v) : p.bypass.length ≤ p.length :=
begin
  induction p,
  { refl },
  { simp only [bypass],
    split_ifs,
    { transitivity,
      apply length_drop_until_le,
      rw [length_cons],
      exact le_add_right p_ih, },
    { rw [length_cons, length_cons],
      exact add_le_add_right p_ih 1, } },
end

/-- Given a walk, produces a path with the same endpoints using `simple_graph.walk.bypass`. -/
def to_path {u v : V} (p : G.walk u v) : G.path u v := ⟨p.bypass, p.bypass_is_path⟩

lemma support_bypass_subset {u v : V} (p : G.walk u v) : p.bypass.support ⊆ p.support :=
begin
  induction p,
  { simp!, },
  { simp! only,
    split_ifs,
    { apply list.subset.trans (support_drop_until_subset _ _),
      apply list.subset_cons_of_subset,
      assumption, },
    { rw support_cons,
      apply list.cons_subset_cons,
      assumption, }, },
end

lemma support_to_path_subset {u v : V} (p : G.walk u v) :
  (p.to_path : G.walk u v).support ⊆ p.support :=
support_bypass_subset _

lemma darts_bypass_subset {u v : V} (p : G.walk u v) : p.bypass.darts ⊆ p.darts :=
begin
  induction p,
  { simp!, },
  { simp! only,
    split_ifs,
    { apply list.subset.trans (darts_drop_until_subset _ _),
      apply list.subset_cons_of_subset _ p_ih, },
    { rw darts_cons,
      exact list.cons_subset_cons _ p_ih, }, },
end

lemma edges_bypass_subset {u v : V} (p : G.walk u v) : p.bypass.edges ⊆ p.edges :=
list.map_subset _ p.darts_bypass_subset

lemma darts_to_path_subset {u v : V} (p : G.walk u v) :
  (p.to_path : G.walk u v).darts ⊆ p.darts :=
darts_bypass_subset _

lemma edges_to_path_subset {u v : V} (p : G.walk u v) :
  (p.to_path : G.walk u v).edges ⊆ p.edges :=
edges_bypass_subset _

end walk

/-! ### Mapping paths -/

namespace walk
variables {G G' G''}

/-- Given a graph homomorphism, map walks to walks. -/
protected def map (f : G →g G') : Π {u v : V}, G.walk u v → G'.walk (f u) (f v)
| _ _ nil := nil
| _ _ (cons h p) := cons (f.map_adj h) (map p)

variables (f : G →g G') (f' : G' →g G'') {u v u' v' : V} (p : G.walk u v)

@[simp] lemma map_nil : (nil : G.walk u u).map f = nil := rfl

@[simp] lemma map_cons {w : V} (h : G.adj w u) :
  (cons h p).map f = cons (f.map_adj h) (p.map f) := rfl

@[simp] lemma map_copy (hu : u = u') (hv : v = v') :
  (p.copy hu hv).map f = (p.map f).copy (by rw hu) (by rw hv) := by { subst_vars, refl }

@[simp] lemma map_id (p : G.walk u v) : p.map hom.id = p := by { induction p; simp [*] }

@[simp] lemma map_map : (p.map f).map f' = p.map (f'.comp f) := by { induction p; simp [*] }

/-- Unlike categories, for graphs vertex equality is an important notion, so needing to be able to
to work with equality of graph homomorphisms is a necessary evil. -/
lemma map_eq_of_eq {f : G →g G'} (f' : G →g G') (h : f = f') :
  p.map f = (p.map f').copy (by rw h) (by rw h) := by { subst_vars, refl }

@[simp] lemma map_eq_nil_iff {p : G.walk u u} : p.map f = nil ↔ p = nil :=
by cases p; simp

@[simp] lemma length_map : (p.map f).length = p.length :=
by induction p; simp [*]

lemma map_append {u v w : V} (p : G.walk u v) (q : G.walk v w) :
  (p.append q).map f = (p.map f).append (q.map f) :=
by induction p; simp [*]

@[simp] lemma reverse_map : (p.map f).reverse = p.reverse.map f :=
by induction p; simp [map_append, *]

@[simp] lemma support_map : (p.map f).support = p.support.map f :=
by induction p; simp [*]

@[simp] lemma darts_map : (p.map f).darts = p.darts.map f.map_dart :=
by induction p; simp [*]

@[simp] lemma edges_map : (p.map f).edges = p.edges.map (sym2.map f) :=
by induction p; simp [*]

variables {p f}

lemma map_is_path_of_injective (hinj : function.injective f) (hp : p.is_path) :
  (p.map f).is_path :=
begin
  induction p with w u v w huv hvw ih,
  { simp, },
  { rw walk.cons_is_path_iff at hp,
    simp [ih hp.1],
    intros x hx hf,
    cases hinj hf,
    exact hp.2 hx, },
end

protected lemma is_path.of_map {f : G →g G'} (hp : (p.map f).is_path) : p.is_path :=
begin
  induction p with w u v w huv hvw ih,
  { simp },
  { rw [map_cons, walk.cons_is_path_iff, support_map] at hp,
    rw walk.cons_is_path_iff,
    cases hp with hp1 hp2,
    refine ⟨ih hp1, _⟩,
    contrapose! hp2,
    exact list.mem_map_of_mem f hp2, }
end

lemma map_is_path_iff_of_injective (hinj : function.injective f) :
  (p.map f).is_path ↔ p.is_path :=
⟨is_path.of_map, map_is_path_of_injective hinj⟩

lemma map_is_trail_iff_of_injective (hinj : function.injective f) :
  (p.map f).is_trail ↔ p.is_trail :=
begin
  induction p with w u v w huv hvw ih,
  { simp },
  { rw [map_cons, cons_is_trail_iff, cons_is_trail_iff, edges_map],
    change _ ∧ sym2.map f ⟦(u, v)⟧ ∉ _ ↔ _,
    rw list.mem_map_of_injective (sym2.map.injective hinj),
    exact and_congr_left' ih, },
end

alias map_is_trail_iff_of_injective ↔ _ map_is_trail_of_injective

lemma map_is_cycle_iff_of_injective {p : G.walk u u} (hinj : function.injective f) :
  (p.map f).is_cycle ↔ p.is_cycle :=
by rw [is_cycle_def, is_cycle_def, map_is_trail_iff_of_injective hinj, ne.def, map_eq_nil_iff,
       support_map, ← list.map_tail, list.nodup_map_iff hinj]

alias map_is_cycle_iff_of_injective ↔ _ map_is_cycle_of_injective

variables (p f)

lemma map_injective_of_injective {f : G →g G'} (hinj : function.injective f) (u v : V) :
  function.injective (walk.map f : G.walk u v → G'.walk (f u) (f v)) :=
begin
  intros p p' h,
  induction p with _ _ _ _ _ _ ih generalizing p',
  { cases p',
    { refl },
    simpa using h, },
  { induction p',
    { simpa using h, },
    { simp only [map_cons] at h,
      cases hinj h.1,
      simp only [eq_self_iff_true, heq_iff_eq, true_and],
      apply ih,
      simpa using h.2, } },
end

/-- The specialization of `simple_graph.walk.map` for mapping walks to supergraphs. -/
@[reducible] def map_le {G G' : simple_graph V} (h : G ≤ G') {u v : V} (p : G.walk u v) :
  G'.walk u v := p.map (hom.map_spanning_subgraphs h)

@[simp] lemma map_le_is_trail {G G' : simple_graph V} (h : G ≤ G') {u v : V} {p : G.walk u v} :
  (p.map_le h).is_trail ↔ p.is_trail := map_is_trail_iff_of_injective (function.injective_id)

alias map_le_is_trail ↔ is_trail.of_map_le is_trail.map_le

@[simp] lemma map_le_is_path {G G' : simple_graph V} (h : G ≤ G') {u v : V} {p : G.walk u v} :
  (p.map_le h).is_path ↔ p.is_path := map_is_path_iff_of_injective (function.injective_id)

alias map_le_is_path ↔ is_path.of_map_le is_path.map_le

@[simp] lemma map_le_is_cycle {G G' : simple_graph V} (h : G ≤ G') {u : V} {p : G.walk u u} :
  (p.map_le h).is_cycle ↔ p.is_cycle := map_is_cycle_iff_of_injective (function.injective_id)

alias map_le_is_cycle ↔ is_cycle.of_map_le is_cycle.map_le

end walk

namespace path
variables {G G'}

/-- Given an injective graph homomorphism, map paths to paths. -/
@[simps] protected def map (f : G →g G') (hinj : function.injective f) {u v : V} (p : G.path u v) :
  G'.path (f u) (f v) :=
⟨walk.map f p, walk.map_is_path_of_injective hinj p.2⟩

lemma map_injective {f : G →g G'} (hinj : function.injective f) (u v : V) :
  function.injective (path.map f hinj : G.path u v → G'.path (f u) (f v)) :=
begin
  rintros ⟨p, hp⟩ ⟨p', hp'⟩ h,
  simp only [path.map, subtype.coe_mk] at h,
  simp [walk.map_injective_of_injective hinj u v h],
end

/-- Given a graph embedding, map paths to paths. -/
@[simps] protected def map_embedding (f : G ↪g G') {u v : V} (p : G.path u v) :
  G'.path (f u) (f v) :=
path.map f.to_hom f.injective p

lemma map_embedding_injective (f : G ↪g G') (u v : V) :
  function.injective (path.map_embedding f : G.path u v → G'.path (f u) (f v)) :=
map_injective f.injective u v

end path

/-! ### Transferring between graphs -/

namespace walk

variables {G}

/-- The walk `p` transferred to lie in `H`, given that `H` contains its edges. -/
@[protected, simp] def transfer : Π {u v : V} (p : G.walk u v) (H : simple_graph V)
  (h : ∀ e, e ∈ p.edges → e ∈ H.edge_set), H.walk u v
| _ _ (walk.nil) H h := walk.nil
| _ _ (walk.cons' u v w a p) H h :=
  walk.cons (h (⟦(u, v)⟧ : sym2 V) (by simp)) (p.transfer H (λ e he, h e (by simp [he])))

variables {u v w : V} (p : G.walk u v) (q : G.walk v w)
  {H : simple_graph V}
  (hp : ∀ e, e ∈ p.edges → e ∈ H.edge_set)
  (hq : ∀ e, e ∈ q.edges → e ∈ H.edge_set)

lemma transfer_self : p.transfer G p.edges_subset_edge_set = p :=
by { induction p; simp only [*, transfer, eq_self_iff_true, heq_iff_eq, and_self], }

lemma transfer_eq_map_of_le (GH : G ≤ H) :
  p.transfer H hp = p.map (simple_graph.hom.map_spanning_subgraphs GH) :=
by { induction p; simp only [*, transfer, map_cons, hom.map_spanning_subgraphs_apply,
                             eq_self_iff_true, heq_iff_eq, and_self, map_nil], }

@[simp] lemma edges_transfer : (p.transfer H hp).edges = p.edges :=
by { induction p; simp only [*, transfer, edges_nil, edges_cons, eq_self_iff_true, and_self], }

@[simp] lemma support_transfer : (p.transfer H hp).support = p.support :=
by { induction p; simp only [*, transfer, eq_self_iff_true, and_self, support_nil, support_cons], }

@[simp] lemma length_transfer : (p.transfer H hp).length = p.length :=
by induction p; simp [*]

variables {p}

protected lemma is_path.transfer (pp : p.is_path) : (p.transfer H hp).is_path :=
begin
  induction p;
  simp only [transfer, is_path.nil, cons_is_path_iff, support_transfer] at pp ⊢,
  { tauto, },
end

protected lemma is_cycle.transfer {p : G.walk u u} (pc : p.is_cycle) (hp) :
  (p.transfer H hp).is_cycle :=
begin
  cases p;
  simp only [transfer, is_cycle.not_of_nil, cons_is_cycle_iff, transfer, edges_transfer] at pc ⊢,
  { exact pc, },
  { exact ⟨pc.left.transfer _, pc.right⟩, },
end

variables (p)

@[simp] lemma transfer_transfer {K : simple_graph V} (hp' : ∀ e, e ∈ p.edges → e ∈ K.edge_set) :
  (p.transfer H hp).transfer K (by { rw p.edges_transfer hp, exact hp', }) = p.transfer K hp' :=
by { induction p; simp only [transfer, eq_self_iff_true, heq_iff_eq, true_and], apply p_ih, }

@[simp] lemma transfer_append (hpq) :
  (p.append q).transfer H hpq =
  (p.transfer H (λ e he, by { apply hpq, simp [he] })).append
    (q.transfer H (λ e he, by { apply hpq, simp [he] })) :=
begin
  induction p;
  simp only [transfer, nil_append, cons_append, eq_self_iff_true, heq_iff_eq, true_and],
  apply p_ih,
end

@[simp] lemma reverse_transfer :
  (p.transfer H hp).reverse =
  p.reverse.transfer H (by { simp only [edges_reverse, list.mem_reverse], exact hp, }) :=
begin
  induction p;
  simp only [*, transfer_append, transfer, reverse_nil, reverse_cons],
  refl,
end

end walk

/-! ## Deleting edges -/

namespace walk
variables {G}

/-- Given a walk that avoids a set of edges, produce a walk in the graph
with those edges deleted. -/
@[reducible]
def to_delete_edges (s : set (sym2 V))
  {v w : V} (p : G.walk v w) (hp : ∀ e, e ∈ p.edges → ¬ e ∈ s) : (G.delete_edges s).walk v w :=
p.transfer _ (by
  { simp only [edge_set_delete_edges, set.mem_diff],
    exact λ e ep, ⟨edges_subset_edge_set p ep, hp e ep⟩, })

@[simp] lemma to_delete_edges_nil (s : set (sym2 V)) {v : V} (hp) :
  (walk.nil : G.walk v v).to_delete_edges s hp = walk.nil := rfl

@[simp] lemma to_delete_edges_cons (s : set (sym2 V))
  {u v w : V} (h : G.adj u v) (p : G.walk v w) (hp) :
  (walk.cons h p).to_delete_edges s hp =
    walk.cons ⟨h, hp _ (or.inl rfl)⟩ (p.to_delete_edges s $ λ _ he, hp _ $ or.inr he) := rfl

/-- Given a walk that avoids an edge, create a walk in the subgraph with that edge deleted.
This is an abbreviation for `simple_graph.walk.to_delete_edges`. -/
abbreviation to_delete_edge {v w : V} (e : sym2 V) (p : G.walk v w) (hp : e ∉ p.edges) :
  (G.delete_edges {e}).walk v w :=
p.to_delete_edges {e} (λ e', by { contrapose!, simp [hp] { contextual := tt } })

@[simp]
lemma map_to_delete_edges_eq (s : set (sym2 V)) {v w : V} {p : G.walk v w} (hp) :
  walk.map (hom.map_spanning_subgraphs (G.delete_edges_le s)) (p.to_delete_edges s hp) = p :=
by rw [←transfer_eq_map_of_le, transfer_transfer, transfer_self]

protected lemma is_path.to_delete_edges (s : set (sym2 V))
  {v w : V} {p : G.walk v w} (h : p.is_path) (hp) :
  (p.to_delete_edges s hp).is_path := h.transfer _

protected lemma is_cycle.to_delete_edges (s : set (sym2 V))
  {v : V} {p : G.walk v v} (h : p.is_cycle) (hp) :
  (p.to_delete_edges s hp).is_cycle := h.transfer _

@[simp] lemma to_delete_edges_copy (s : set (sym2 V))
  {u v u' v'} (p : G.walk u v) (hu : u = u') (hv : v = v') (h) :
  (p.copy hu hv).to_delete_edges s h
    = (p.to_delete_edges s (by { subst_vars, exact h })).copy hu hv :=
by { subst_vars, refl }

end walk

/-! ## `reachable` and `connected` -/

/-- Two vertices are *reachable* if there is a walk between them.
This is equivalent to `relation.refl_trans_gen` of `G.adj`.
See `simple_graph.reachable_iff_refl_trans_gen`. -/
def reachable (u v : V) : Prop := nonempty (G.walk u v)

variables {G}

lemma reachable_iff_nonempty_univ {u v : V} :
  G.reachable u v ↔ (set.univ : set (G.walk u v)).nonempty :=
set.nonempty_iff_univ_nonempty

protected lemma reachable.elim {p : Prop} {u v : V}
  (h : G.reachable u v) (hp : G.walk u v → p) : p :=
nonempty.elim h hp

protected lemma reachable.elim_path {p : Prop} {u v : V}
  (h : G.reachable u v) (hp : G.path u v → p) : p :=
begin
  classical,
  exact h.elim (λ q, hp q.to_path),
end

protected lemma walk.reachable {G : simple_graph V} {u v : V} (p : G.walk u v) :
  G.reachable u v := ⟨p⟩

protected lemma adj.reachable {u v : V} (h : G.adj u v) :
  G.reachable u v := h.to_walk.reachable

@[refl] protected lemma reachable.refl (u : V) : G.reachable u u := by { fsplit, refl }
protected lemma reachable.rfl {u : V} : G.reachable u u := reachable.refl _

@[symm] protected lemma reachable.symm {u v : V} (huv : G.reachable u v) : G.reachable v u :=
huv.elim (λ p, ⟨p.reverse⟩)

lemma reachable_comm {u v : V} : G.reachable u v ↔ G.reachable v u :=
⟨reachable.symm, reachable.symm⟩

@[trans] protected lemma reachable.trans {u v w : V}
  (huv : G.reachable u v) (hvw : G.reachable v w) :
  G.reachable u w :=
huv.elim (λ puv, hvw.elim (λ pvw, ⟨puv.append pvw⟩))

lemma reachable_iff_refl_trans_gen (u v : V) :
  G.reachable u v ↔ relation.refl_trans_gen G.adj u v :=
begin
  split,
  { rintro ⟨h⟩,
    induction h,
    { refl, },
    { exact (relation.refl_trans_gen.single h_h).trans h_ih, }, },
  { intro h,
    induction h with _ _ _ ha hr,
    { refl, },
    { exact reachable.trans hr ⟨walk.cons ha walk.nil⟩, }, },
end

protected lemma reachable.map {G : simple_graph V} {G' : simple_graph V'}
  (f : G →g G') {u v : V} (h : G.reachable u v) : G'.reachable (f u) (f v) :=
h.elim (λ p, ⟨p.map f⟩)

variables (G)

lemma reachable_is_equivalence : equivalence G.reachable :=
mk_equivalence _ (@reachable.refl _ G) (@reachable.symm _ G) (@reachable.trans _ G)

/-- The equivalence relation on vertices given by `simple_graph.reachable`. -/
def reachable_setoid : setoid V := setoid.mk _ G.reachable_is_equivalence

/-- A graph is preconnected if every pair of vertices is reachable from one another. -/
def preconnected : Prop := ∀ (u v : V), G.reachable u v

lemma preconnected.map {G : simple_graph V} {H : simple_graph V'} (f : G →g H) (hf : surjective f)
  (hG : G.preconnected) : H.preconnected :=
hf.forall₂.2 $ λ a b, nonempty.map (walk.map _) $ hG _ _

lemma iso.preconnected_iff {G : simple_graph V} {H : simple_graph V'} (e : G ≃g H) :
  G.preconnected ↔ H.preconnected :=
⟨preconnected.map e.to_hom e.to_equiv.surjective,
  preconnected.map e.symm.to_hom e.symm.to_equiv.surjective⟩

/-- A graph is connected if it's preconnected and contains at least one vertex.
This follows the convention observed by mathlib that something is connected iff it has
exactly one connected component.

There is a `has_coe_to_fun` instance so that `h u v` can be used instead
of `h.preconnected u v`. -/
@[protect_proj, mk_iff]
structure connected : Prop :=
(preconnected : G.preconnected)
[nonempty : nonempty V]

instance : has_coe_to_fun G.connected (λ _, Π (u v : V), G.reachable u v) :=
⟨λ h, h.preconnected⟩

lemma connected.map {G : simple_graph V} {H : simple_graph V'} (f : G →g H) (hf : surjective f)
  (hG : G.connected) : H.connected :=
by { haveI := hG.nonempty.map f, exact ⟨hG.preconnected.map f hf⟩ }

lemma iso.connected_iff {G : simple_graph V} {H : simple_graph V'} (e : G ≃g H) :
  G.connected ↔ H.connected :=
⟨connected.map e.to_hom e.to_equiv.surjective,
  connected.map e.symm.to_hom e.symm.to_equiv.surjective⟩

/-- The quotient of `V` by the `simple_graph.reachable` relation gives the connected
components of a graph. -/
def connected_component := quot G.reachable

/-- Gives the connected component containing a particular vertex. -/
def connected_component_mk (v : V) : G.connected_component := quot.mk G.reachable v

<<<<<<< HEAD
variables {G} {V'} {G'} {G''}
=======
variables {V' G G' G''}
>>>>>>> e876965f

namespace connected_component

@[simps] instance inhabited [inhabited V] : inhabited G.connected_component :=
⟨G.connected_component_mk default⟩

@[elab_as_eliminator]
protected lemma ind {β : G.connected_component → Prop}
  (h : ∀ (v : V), β (G.connected_component_mk v)) (c : G.connected_component) : β c :=
quot.ind h c

@[elab_as_eliminator]
protected lemma ind₂ {β : G.connected_component → G.connected_component → Prop}
  (h : ∀ (v w : V), β (G.connected_component_mk v) (G.connected_component_mk w))
  (c d : G.connected_component) : β c d :=
quot.induction_on₂ c d h

protected lemma sound {v w : V} :
  G.reachable v w → G.connected_component_mk v = G.connected_component_mk w := quot.sound

protected lemma exact {v w : V} :
  G.connected_component_mk v = G.connected_component_mk w → G.reachable v w :=
@quotient.exact _ G.reachable_setoid _ _

@[simp] protected lemma eq {v w : V} :
  G.connected_component_mk v = G.connected_component_mk w ↔ G.reachable v w :=
@quotient.eq _ G.reachable_setoid _ _

/-- The `connected_component` specialization of `quot.lift`. Provides the stronger
assumption that the vertices are connected by a path. -/
protected def lift {β : Sort*} (f : V → β)
  (h : ∀ (v w : V) (p : G.walk v w), p.is_path → f v = f w) : G.connected_component → β :=
quot.lift f (λ v w (h' : G.reachable v w), h'.elim_path (λ hp, h v w hp hp.2))

@[simp] protected lemma lift_mk {β : Sort*} {f : V → β}
  {h : ∀ (v w : V) (p : G.walk v w), p.is_path → f v = f w} {v : V} :
  connected_component.lift f h (G.connected_component_mk v) = f v := rfl

protected lemma «exists» {p : G.connected_component → Prop} :
  (∃ (c : G.connected_component), p c) ↔ ∃ v, p (G.connected_component_mk v) :=
(surjective_quot_mk G.reachable).exists

protected lemma «forall» {p : G.connected_component → Prop} :
  (∀ (c : G.connected_component), p c) ↔ ∀ v, p (G.connected_component_mk v) :=
(surjective_quot_mk G.reachable).forall

lemma _root_.simple_graph.preconnected.subsingleton_connected_component (h : G.preconnected) :
  subsingleton G.connected_component :=
⟨connected_component.ind₂ (λ v w, connected_component.sound (h v w))⟩

/-- The map on connected components induced by a graph homomorphism. -/
def map (φ : G →g G') (C : G.connected_component) : G'.connected_component :=
C.lift (λ v, G'.connected_component_mk (φ v)) $ λ v w p _,
  connected_component.eq.mpr (p.map φ).reachable

@[simp] lemma map_mk (φ : G →g G') (v : V) :
  (G.connected_component_mk v).map φ = G'.connected_component_mk (φ v) := rfl

@[simp] lemma map_id (C : connected_component G) : C.map hom.id = C :=
by { refine C.ind _, exact (λ _, rfl) }

@[simp] lemma map_comp (C : G.connected_component)
  (φ : G →g G') (ψ : G' →g G'') : (C.map φ).map ψ = C.map (ψ.comp φ) :=
by { refine C.ind _, exact (λ _, rfl), }

end connected_component

<<<<<<< HEAD
namespace iso

/-- An isomorphism of graphs induces a bijection of connected components. -/
@[simps]
def connected_component_equiv (φ : G ≃g G') : G.connected_component ≃ G'.connected_component :=
{ to_fun := connected_component.map φ.to_hom,
  inv_fun := connected_component.map φ.symm.to_hom,
  left_inv := λ C, connected_component.ind
    (λ v, congr_arg (G.connected_component_mk) (equiv.left_inv φ.to_equiv v)) C,
  right_inv := λ C, connected_component.ind
    (λ v, congr_arg (G'.connected_component_mk) (equiv.right_inv φ.to_equiv v)) C }

@[simp] lemma connected_component_equiv_refl :
  (iso.refl : G ≃g G).connected_component_equiv = equiv.refl _ :=
by { ext ⟨v⟩, refl, }

@[simp] lemma connected_component_equiv_symm (φ : G ≃g G') :
  φ.symm.connected_component_equiv = φ.connected_component_equiv.symm := by { ext ⟨_⟩, refl, }

@[simp] lemma connected_component_equiv_trans (φ : G ≃g G') (φ' : G' ≃g G'') :
  connected_component_equiv (φ.trans φ') =
  φ.connected_component_equiv.trans φ'.connected_component_equiv := by { ext ⟨_⟩, refl, }

end iso

variables {G}

=======
>>>>>>> e876965f
/-- A subgraph is connected if it is connected as a simple graph. -/
abbreviation subgraph.connected (H : G.subgraph) : Prop := H.coe.connected

lemma singleton_subgraph_connected {v : V} : (G.singleton_subgraph v).connected :=
begin
  split,
  rintros ⟨a, ha⟩ ⟨b, hb⟩,
  simp only [singleton_subgraph_verts, set.mem_singleton_iff] at ha hb,
  subst_vars
end

@[simp] lemma subgraph_of_adj_connected {v w : V} (hvw : G.adj v w) :
  (G.subgraph_of_adj hvw).connected :=
begin
  split,
  rintro ⟨a, ha⟩ ⟨b, hb⟩,
  simp only [subgraph_of_adj_verts, set.mem_insert_iff, set.mem_singleton_iff] at ha hb,
  obtain (rfl|rfl) := ha; obtain (rfl|rfl) := hb;
    refl <|> { apply adj.reachable, simp },
end

lemma preconnected.set_univ_walk_nonempty (hconn : G.preconnected) (u v : V) :
  (set.univ : set (G.walk u v)).nonempty :=
by { rw ← set.nonempty_iff_univ_nonempty, exact hconn u v }

lemma connected.set_univ_walk_nonempty (hconn : G.connected) (u v : V) :
  (set.univ : set (G.walk u v)).nonempty := hconn.preconnected.set_univ_walk_nonempty u v

/-! ### Walks as subgraphs -/

namespace walk
variables {G G'} {u v w : V}

/-- The subgraph consisting of the vertices and edges of the walk. -/
@[simp] protected def to_subgraph : Π {u v : V}, G.walk u v → G.subgraph
| u _ nil := G.singleton_subgraph u
| _ _ (cons h p) := G.subgraph_of_adj h ⊔ p.to_subgraph

lemma to_subgraph_cons_nil_eq_subgraph_of_adj (h : G.adj u v) :
  (cons h nil).to_subgraph = G.subgraph_of_adj h :=
by simp

lemma mem_verts_to_subgraph (p : G.walk u v) :
  w ∈ p.to_subgraph.verts ↔ w ∈ p.support :=
begin
  induction p with _ x y z h p' ih,
  { simp },
  { have : w = y ∨ w ∈ p'.support ↔ w ∈ p'.support :=
      ⟨by rintro (rfl | h); simp [*], by simp { contextual := tt}⟩,
    simp [ih, or_assoc, this] }
end

@[simp] lemma verts_to_subgraph (p : G.walk u v) : p.to_subgraph.verts = {w | w ∈ p.support} :=
set.ext (λ _, p.mem_verts_to_subgraph)

lemma mem_edges_to_subgraph (p : G.walk u v) {e : sym2 V} :
  e ∈ p.to_subgraph.edge_set ↔ e ∈ p.edges :=
by induction p; simp [*]

@[simp] lemma edge_set_to_subgraph (p : G.walk u v) : p.to_subgraph.edge_set = {e | e ∈ p.edges} :=
set.ext (λ _, p.mem_edges_to_subgraph)

@[simp] lemma to_subgraph_append (p : G.walk u v) (q : G.walk v w) :
  (p.append q).to_subgraph = p.to_subgraph ⊔ q.to_subgraph :=
by induction p; simp [*, sup_assoc]

@[simp] lemma to_subgraph_reverse (p : G.walk u v) :
  p.reverse.to_subgraph = p.to_subgraph :=
begin
  induction p,
  { simp },
  { simp only [*, walk.to_subgraph, reverse_cons, to_subgraph_append, subgraph_of_adj_symm],
    rw [sup_comm],
    congr,
    ext; simp [-set.bot_eq_empty], }
end

@[simp] lemma to_subgraph_rotate [decidable_eq V] (c : G.walk v v) (h : u ∈ c.support) :
  (c.rotate h).to_subgraph = c.to_subgraph :=
by rw [rotate, to_subgraph_append, sup_comm, ← to_subgraph_append, take_spec]

@[simp] lemma to_subgraph_map (f : G →g G') (p : G.walk u v) :
  (p.map f).to_subgraph = p.to_subgraph.map f :=
by induction p; simp [*, subgraph.map_sup]

@[simp] lemma finite_neighbor_set_to_subgraph (p : G.walk u v) :
  (p.to_subgraph.neighbor_set w).finite :=
begin
  induction p,
  { rw [walk.to_subgraph, neighbor_set_singleton_subgraph],
    apply set.to_finite, },
  { rw [walk.to_subgraph, subgraph.neighbor_set_sup],
    refine set.finite.union _ p_ih,
    refine set.finite.subset _ (neighbor_set_subgraph_of_adj_subset p_h),
    apply set.to_finite, },
end

end walk

/-! ### Walks of a given length -/

section walk_counting

lemma set_walk_self_length_zero_eq (u : V) :
  {p : G.walk u u | p.length = 0} = {walk.nil} :=
by { ext p, simp }

lemma set_walk_length_zero_eq_of_ne {u v : V} (h : u ≠ v) :
  {p : G.walk u v | p.length = 0} = ∅ :=
begin
  ext p,
  simp only [set.mem_set_of_eq, set.mem_empty_iff_false, iff_false],
  exact λ h', absurd (walk.eq_of_length_eq_zero h') h,
end

lemma set_walk_length_succ_eq (u v : V) (n : ℕ) :
  {p : G.walk u v | p.length = n.succ} =
    ⋃ (w : V) (h : G.adj u w), walk.cons h '' {p' : G.walk w v | p'.length = n} :=
begin
  ext p,
  cases p with _ _ w _ huw pwv,
  { simp [eq_comm], },
  { simp only [nat.succ_eq_add_one, set.mem_set_of_eq, walk.length_cons, add_left_inj,
      set.mem_Union, set.mem_image, exists_prop],
    split,
    { rintro rfl,
      exact ⟨w, huw, pwv, rfl, rfl, heq.rfl⟩, },
    { rintro ⟨w, huw, pwv, rfl, rfl, rfl⟩,
      refl, } },
end

variables (G) [decidable_eq V]

section locally_finite
variables [locally_finite G]

/-- The `finset` of length-`n` walks from `u` to `v`.
This is used to give `{p : G.walk u v | p.length = n}` a `fintype` instance, and it
can also be useful as a recursive description of this set when `V` is finite.

See `simple_graph.coe_finset_walk_length_eq` for the relationship between this `finset` and
the set of length-`n` walks. -/
def finset_walk_length : Π (n : ℕ) (u v : V), finset (G.walk u v)
| 0 u v := if h : u = v
           then by { subst u, exact {walk.nil} }
           else ∅
| (n+1) u v := finset.univ.bUnion (λ (w : G.neighbor_set u),
                 (finset_walk_length n w v).map ⟨λ p, walk.cons w.property p, λ p q, by simp⟩)

lemma coe_finset_walk_length_eq (n : ℕ) (u v : V) :
  (G.finset_walk_length n u v : set (G.walk u v)) = {p : G.walk u v | p.length = n} :=
begin
  induction n with n ih generalizing u v,
  { obtain rfl | huv := eq_or_ne u v;
    simp [finset_walk_length, set_walk_length_zero_eq_of_ne, *], },
  { simp only [finset_walk_length, set_walk_length_succ_eq,
      finset.coe_bUnion, finset.mem_coe, finset.mem_univ, set.Union_true],
    ext p,
    simp only [mem_neighbor_set, finset.coe_map, embedding.coe_fn_mk, set.Union_coe_set,
      set.mem_Union, set.mem_image, finset.mem_coe, set.mem_set_of_eq],
    congr' with w,
    congr' with h,
    congr' with q,
    have := set.ext_iff.mp (ih w v) q,
    simp only [finset.mem_coe, set.mem_set_of_eq] at this,
    rw ← this,
    refl, },
end

variables {G}

lemma walk.mem_finset_walk_length_iff_length_eq {n : ℕ} {u v : V} (p : G.walk u v) :
  p ∈ G.finset_walk_length n u v ↔ p.length = n :=
set.ext_iff.mp (G.coe_finset_walk_length_eq n u v) p

variables (G)

instance fintype_set_walk_length (u v : V) (n : ℕ) : fintype {p : G.walk u v | p.length = n} :=
fintype.of_finset (G.finset_walk_length n u v) $ λ p,
by rw [←finset.mem_coe, coe_finset_walk_length_eq]

lemma set_walk_length_to_finset_eq (n : ℕ) (u v : V) :
  {p : G.walk u v | p.length = n}.to_finset = G.finset_walk_length n u v :=
by { ext p, simp [←coe_finset_walk_length_eq] }

/- See `simple_graph.adj_matrix_pow_apply_eq_card_walk` for the cardinality in terms of the `n`th
power of the adjacency matrix. -/
lemma card_set_walk_length_eq (u v : V) (n : ℕ) :
  fintype.card {p : G.walk u v | p.length = n} = (G.finset_walk_length n u v).card :=
fintype.card_of_finset (G.finset_walk_length n u v) $ λ p,
  by rw [←finset.mem_coe, coe_finset_walk_length_eq]

instance fintype_set_path_length (u v : V) (n : ℕ) :
  fintype {p : G.walk u v | p.is_path ∧ p.length = n} :=
fintype.of_finset ((G.finset_walk_length n u v).filter walk.is_path) $
  by simp [walk.mem_finset_walk_length_iff_length_eq, and_comm]

end locally_finite

section finite
variables [fintype V] [decidable_rel G.adj]

lemma reachable_iff_exists_finset_walk_length_nonempty (u v : V) :
  G.reachable u v ↔ ∃ (n : fin (fintype.card V)), (G.finset_walk_length n u v).nonempty :=
begin
  split,
  { intro r,
    refine r.elim_path (λ p, _),
    refine ⟨⟨_, p.is_path.length_lt⟩, p, _⟩,
    simp [walk.mem_finset_walk_length_iff_length_eq], },
  { rintro ⟨_, p, _⟩, use p },
end

instance : decidable_rel G.reachable :=
λ u v, decidable_of_iff' _ (reachable_iff_exists_finset_walk_length_nonempty G u v)

instance : fintype G.connected_component :=
@quotient.fintype _ _ G.reachable_setoid (infer_instance : decidable_rel G.reachable)

instance : decidable G.preconnected :=
by { unfold preconnected, apply_instance }

instance : decidable G.connected :=
by { rw [connected_iff, ← finset.univ_nonempty_iff], exact and.decidable }

end finite

end walk_counting

section bridge_edges

/-! ### Bridge edges -/

/-- An edge of a graph is a *bridge* if, after removing it, its incident vertices
are no longer reachable from one another. -/
def is_bridge (G : simple_graph V) (e : sym2 V) : Prop :=
e ∈ G.edge_set ∧
sym2.lift ⟨λ v w, ¬ (G \ from_edge_set {e}).reachable v w, by simp [reachable_comm]⟩ e

lemma is_bridge_iff {u v : V} :
  G.is_bridge ⟦(u, v)⟧ ↔ G.adj u v ∧ ¬ (G \ from_edge_set {⟦(u, v)⟧}).reachable u v := iff.rfl

lemma reachable_delete_edges_iff_exists_walk {v w : V} :
  (G \ from_edge_set {⟦(v, w)⟧}).reachable v w ↔ ∃ (p : G.walk v w), ¬ ⟦(v, w)⟧ ∈ p.edges :=
begin
  split,
  { rintro ⟨p⟩,
    use p.map (hom.map_spanning_subgraphs (by simp)),
    simp_rw [walk.edges_map, list.mem_map, hom.map_spanning_subgraphs_apply, sym2.map_id', id.def],
    rintro ⟨e, h, rfl⟩,
    simpa using p.edges_subset_edge_set h, },
  { rintro ⟨p, h⟩,
    refine ⟨p.transfer _ (λ e ep, _)⟩,
    simp only [edge_set_sdiff, edge_set_from_edge_set, edge_set_sdiff_sdiff_is_diag,
               set.mem_diff, set.mem_singleton_iff],
    exact ⟨p.edges_subset_edge_set ep, λ h', h (h' ▸ ep)⟩,  },
end

lemma is_bridge_iff_adj_and_forall_walk_mem_edges {v w : V} :
  G.is_bridge ⟦(v, w)⟧ ↔ G.adj v w ∧ ∀ (p : G.walk v w), ⟦(v, w)⟧ ∈ p.edges :=
begin
  rw [is_bridge_iff, and_congr_right'],
  rw [reachable_delete_edges_iff_exists_walk, not_exists_not],
end

lemma reachable_delete_edges_iff_exists_cycle.aux [decidable_eq V]
  {u v w : V}
  (hb : ∀ (p : G.walk v w), ⟦(v, w)⟧ ∈ p.edges)
  (c : G.walk u u)
  (hc : c.is_trail)
  (he : ⟦(v, w)⟧ ∈ c.edges)
  (hw : w ∈ (c.take_until v (c.fst_mem_support_of_mem_edges he)).support) :
  false :=
begin
  have hv := c.fst_mem_support_of_mem_edges he,
  -- decompose c into
  --      puw     pwv     pvu
  --   u ----> w ----> v ----> u
  let puw := (c.take_until v hv).take_until w hw,
  let pwv := (c.take_until v hv).drop_until w hw,
  let pvu := c.drop_until v hv,
  have : c = (puw.append pwv).append pvu := by simp,
  -- We have two walks from v to w
  --      pvu     puw
  --   v ----> u ----> w
  --   |               ^
  --    `-------------'
  --      pwv.reverse
  -- so they both contain the edge ⟦(v, w)⟧, but that's a contradiction since c is a trail.
  have hbq := hb (pvu.append puw),
  have hpq' := hb pwv.reverse,
  rw [walk.edges_reverse, list.mem_reverse] at hpq',
  rw [walk.is_trail_def, this, walk.edges_append, walk.edges_append,
      list.nodup_append_comm, ← list.append_assoc, ← walk.edges_append] at hc,
  exact list.disjoint_of_nodup_append hc hbq hpq',
end

lemma adj_and_reachable_delete_edges_iff_exists_cycle {v w : V} :
  G.adj v w ∧ (G \ from_edge_set {⟦(v, w)⟧}).reachable v w ↔
  ∃ (u : V) (p : G.walk u u), p.is_cycle ∧ ⟦(v, w)⟧ ∈ p.edges :=
begin
  classical,
  rw reachable_delete_edges_iff_exists_walk,
  split,
  { rintro ⟨h, p, hp⟩,
    refine ⟨w, walk.cons h.symm p.to_path, _, _⟩,
    { apply path.cons_is_cycle,
      rw [sym2.eq_swap],
      intro h,
      exact absurd (walk.edges_to_path_subset p h) hp, },
    simp only [sym2.eq_swap, walk.edges_cons, list.mem_cons_iff, eq_self_iff_true, true_or], },
  { rintro ⟨u, c, hc, he⟩,
    have hvc : v ∈ c.support := walk.fst_mem_support_of_mem_edges c he,
    have hwc : w ∈ c.support := walk.snd_mem_support_of_mem_edges c he,
    let puv := c.take_until v hvc,
    let pvu := c.drop_until v hvc,
    obtain (hw | hw') : w ∈ puv.support ∨ w ∈ pvu.support,
    { rwa [← walk.mem_support_append_iff, walk.take_spec] },
    { by_contra' h,
      specialize h (c.adj_of_mem_edges he),
      exact reachable_delete_edges_iff_exists_cycle.aux h c hc.to_trail he hw, },
    { by_contra' hb,
      specialize hb (c.adj_of_mem_edges he),
      have hb' : ∀ (p : G.walk w v), ⟦(w, v)⟧ ∈ p.edges,
      { intro p,
        simpa [sym2.eq_swap] using hb p.reverse, },
      apply reachable_delete_edges_iff_exists_cycle.aux hb' (pvu.append puv)
        (hc.to_trail.rotate hvc) _ (walk.start_mem_support _),
      rwa [walk.edges_append, list.mem_append, or_comm, ← list.mem_append,
           ← walk.edges_append, walk.take_spec, sym2.eq_swap], } },
end

lemma is_bridge_iff_adj_and_forall_cycle_not_mem {v w : V} :
  G.is_bridge ⟦(v, w)⟧ ↔ G.adj v w ∧ ∀ ⦃u : V⦄ (p : G.walk u u), p.is_cycle → ⟦(v, w)⟧ ∉ p.edges :=
begin
  rw [is_bridge_iff, and.congr_right_iff],
  intro h,
  rw ← not_iff_not,
  push_neg,
  rw ← adj_and_reachable_delete_edges_iff_exists_cycle,
  simp only [h, true_and],
end

lemma is_bridge_iff_mem_and_forall_cycle_not_mem {e : sym2 V} :
  G.is_bridge e ↔ e ∈ G.edge_set ∧ ∀ ⦃u : V⦄ (p : G.walk u u), p.is_cycle → e ∉ p.edges :=
sym2.ind (λ v w, is_bridge_iff_adj_and_forall_cycle_not_mem) e

end bridge_edges

end simple_graph<|MERGE_RESOLUTION|>--- conflicted
+++ resolved
@@ -1573,11 +1573,7 @@
 /-- Gives the connected component containing a particular vertex. -/
 def connected_component_mk (v : V) : G.connected_component := quot.mk G.reachable v
 
-<<<<<<< HEAD
-variables {G} {V'} {G'} {G''}
-=======
 variables {V' G G' G''}
->>>>>>> e876965f
 
 namespace connected_component
 
@@ -1645,7 +1641,6 @@
 
 end connected_component
 
-<<<<<<< HEAD
 namespace iso
 
 /-- An isomorphism of graphs induces a bijection of connected components. -/
@@ -1671,10 +1666,6 @@
 
 end iso
 
-variables {G}
-
-=======
->>>>>>> e876965f
 /-- A subgraph is connected if it is connected as a simple graph. -/
 abbreviation subgraph.connected (H : G.subgraph) : Prop := H.coe.connected
 
