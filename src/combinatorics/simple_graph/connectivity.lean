/-
Copyright (c) 2021 Kyle Miller. All rights reserved.
Released under Apache 2.0 license as described in the file LICENSE.
Authors: Kyle Miller
-/
import combinatorics.simple_graph.basic
import combinatorics.simple_graph.subgraph
import data.list.rotate
/-!

# Graph connectivity

In a simple graph,

* A *walk* is a finite sequence of adjacent vertices, and can be
  thought of equally well as a sequence of directed edges.

* A *trail* is a walk whose edges each appear no more than once.

* A *path* is a trail whose vertices appear no more than once.

* A *cycle* is a nonempty trail whose first and last vertices are the
  same and whose vertices except for the first appear no more than once.

**Warning:** graph theorists mean something different by "path" than
do homotopy theorists.  A "walk" in graph theory is a "path" in
homotopy theory.  Another warning: some graph theorists use "path" and
"simple path" for "walk" and "path."

Some definitions and theorems have inspiration from multigraph
counterparts in [Chou1994].

## Main definitions

* `simple_graph.walk` (with accompanying pattern definitions
  `simple_graph.walk.nil'` and `simple_graph.walk.cons'`)

* `simple_graph.walk.is_trail`, `simple_graph.walk.is_path`, and `simple_graph.walk.is_cycle`.

* `simple_graph.path`

* `simple_graph.walk.map` and `simple_graph.path.map` for the induced map on walks,
  given an (injective) graph homomorphism.

* `simple_graph.reachable` for the relation of whether there exists
  a walk between a given pair of vertices

* `simple_graph.preconnected` and `simple_graph.connected` are predicates
  on simple graphs for whether every vertex can be reached from every other,
  and in the latter case, whether the vertex type is nonempty.

* `simple_graph.subgraph.connected` gives subgraphs the connectivity
  predicate via `simple_graph.subgraph.coe`.

* `simple_graph.connected_component` is the type of connected components of
  a given graph.

* `simple_graph.is_bridge` for whether an edge is a bridge edge

## Main statements

* `simple_graph.is_bridge_iff_mem_and_forall_cycle_not_mem` characterizes bridge edges in terms of
  there being no cycle containing them.

## Tags
walks, trails, paths, circuits, cycles, bridge edges

-/

open function

universes u v w

namespace simple_graph
variables {V : Type u} {V' : Type v} {V'' : Type w}
variables (G : simple_graph V) (G' : simple_graph V') (G'' : simple_graph V'')

/-- A walk is a sequence of adjacent vertices.  For vertices `u v : V`,
the type `walk u v` consists of all walks starting at `u` and ending at `v`.

We say that a walk *visits* the vertices it contains.  The set of vertices a
walk visits is `simple_graph.walk.support`.

See `simple_graph.walk.nil'` and `simple_graph.walk.cons'` for patterns that
can be useful in definitions since they make the vertices explicit. -/
@[derive decidable_eq]
inductive walk : V → V → Type u
| nil {u : V} : walk u u
| cons {u v w: V} (h : G.adj u v) (p : walk v w) : walk u w

attribute [refl] walk.nil

@[simps] instance walk.inhabited (v : V) : inhabited (G.walk v v) := ⟨walk.nil⟩

/-- The one-edge walk associated to a pair of adjacent vertices. -/
@[pattern, reducible] def adj.to_walk {G : simple_graph V} {u v : V} (h : G.adj u v) :
  G.walk u v := walk.cons h walk.nil

namespace walk
variables {G}

/-- Pattern to get `walk.nil` with the vertex as an explicit argument. -/
@[pattern] abbreviation nil' (u : V) : G.walk u u := walk.nil

/-- Pattern to get `walk.cons` with the vertices as explicit arguments. -/
@[pattern] abbreviation cons' (u v w : V) (h : G.adj u v) (p : G.walk v w) : G.walk u w :=
walk.cons h p

/-- Change the endpoints of a walk using equalities. This is helpful for relaxing
definitional equality constraints and to be able to state otherwise difficult-to-state
lemmas. While this is a simple wrapper around `eq.rec`, it gives a canonical way to write it.

The simp-normal form is for the `copy` to be pushed outward. That way calculations can
occur within the "copy context." -/
protected def copy {u v u' v'} (p : G.walk u v) (hu : u = u') (hv : v = v') : G.walk u' v' :=
eq.rec (eq.rec p hv) hu

@[simp] lemma copy_rfl_rfl {u v} (p : G.walk u v) :
  p.copy rfl rfl = p := rfl

@[simp] lemma copy_copy {u v u' v' u'' v''} (p : G.walk u v)
  (hu : u = u') (hv : v = v') (hu' : u' = u'') (hv' : v' = v'') :
  (p.copy hu hv).copy hu' hv' = p.copy (hu.trans hu') (hv.trans hv') :=
by { subst_vars, refl }

@[simp] lemma copy_nil {u u'} (hu : u = u') : (walk.nil : G.walk u u).copy hu hu = walk.nil :=
by { subst_vars, refl }

lemma copy_cons {u v w u' w'} (h : G.adj u v) (p : G.walk v w) (hu : u = u') (hw : w = w') :
  (walk.cons h p).copy hu hw = walk.cons (by rwa ← hu) (p.copy rfl hw) :=
by { subst_vars, refl }

@[simp]
lemma cons_copy {u v w v' w'} (h : G.adj u v) (p : G.walk v' w') (hv : v' = v) (hw : w' = w) :
  walk.cons h (p.copy hv hw) = (walk.cons (by rwa hv) p).copy rfl hw :=
by { subst_vars, refl }

lemma exists_eq_cons_of_ne : Π {u v : V} (hne : u ≠ v) (p : G.walk u v),
  ∃ (w : V) (h : G.adj u w) (p' : G.walk w v), p = cons h p'
| _ _ hne nil := (hne rfl).elim
| _ _ _ (cons h p') := ⟨_, h, p', rfl⟩

/-- The length of a walk is the number of edges/darts along it. -/
def length : Π {u v : V}, G.walk u v → ℕ
| _ _ nil := 0
| _ _ (cons _ q) := q.length.succ

/-- The concatenation of two compatible walks. -/
@[trans]
def append : Π {u v w : V}, G.walk u v → G.walk v w → G.walk u w
| _ _ _ nil q := q
| _ _ _ (cons h p) q := cons h (p.append q)

/-- The reversed version of `simple_graph.walk.cons`, concatenating an edge to
the end of a walk. -/
def concat {u v w : V} (p : G.walk u v) (h : G.adj v w) : G.walk u w := p.append (cons h nil)

lemma concat_eq_append {u v w : V} (p : G.walk u v) (h : G.adj v w) :
  p.concat h = p.append (cons h nil) := rfl

/-- The concatenation of the reverse of the first walk with the second walk. -/
protected def reverse_aux : Π {u v w : V}, G.walk u v → G.walk u w → G.walk v w
| _ _ _ nil q := q
| _ _ _ (cons h p) q := reverse_aux p (cons (G.symm h) q)

/-- The walk in reverse. -/
@[symm]
def reverse {u v : V} (w : G.walk u v) : G.walk v u := w.reverse_aux nil

/-- Get the `n`th vertex from a walk, where `n` is generally expected to be
between `0` and `p.length`, inclusive.
If `n` is greater than or equal to `p.length`, the result is the path's endpoint. -/
def get_vert : Π {u v : V} (p : G.walk u v) (n : ℕ), V
| u v nil _ := u
| u v (cons _ _) 0 := u
| u v (cons _ q) (n+1) := q.get_vert n

@[simp] lemma get_vert_zero {u v} (w : G.walk u v) : w.get_vert 0 = u :=
by { cases w; refl }

lemma get_vert_of_length_le {u v} (w : G.walk u v) {i : ℕ} (hi : w.length ≤ i) :
  w.get_vert i = v :=
begin
  induction w with _ x y z hxy wyz IH generalizing i,
  { refl },
  { cases i,
    { cases hi, },
    { exact IH (nat.succ_le_succ_iff.1 hi) } }
end

@[simp] lemma get_vert_length {u v} (w : G.walk u v) : w.get_vert w.length = v :=
w.get_vert_of_length_le rfl.le

lemma adj_get_vert_succ {u v} (w : G.walk u v) {i : ℕ} (hi : i < w.length) :
  G.adj (w.get_vert i) (w.get_vert (i+1)) :=
begin
  induction w with _ x y z hxy wyz IH generalizing i,
  { cases hi, },
  { cases i,
    { simp [get_vert, hxy] },
    { exact IH (nat.succ_lt_succ_iff.1 hi) } },
end

@[simp] lemma cons_append {u v w x : V} (h : G.adj u v) (p : G.walk v w) (q : G.walk w x) :
  (cons h p).append q = cons h (p.append q) := rfl

@[simp] lemma cons_nil_append {u v w : V} (h : G.adj u v) (p : G.walk v w) :
  (cons h nil).append p = cons h p := rfl

@[simp] lemma append_nil : Π {u v : V} (p : G.walk u v), p.append nil = p
| _ _ nil := rfl
| _ _ (cons h p) := by rw [cons_append, append_nil]

@[simp] lemma nil_append {u v : V} (p : G.walk u v) : nil.append p = p := rfl

lemma append_assoc : Π {u v w x : V} (p : G.walk u v) (q : G.walk v w) (r : G.walk w x),
  p.append (q.append r) = (p.append q).append r
| _ _ _ _ nil _ _ := rfl
| _ _ _ _ (cons h p') q r := by { dunfold append, rw append_assoc, }

@[simp] lemma append_copy_copy {u v w u' v' w'} (p : G.walk u v) (q : G.walk v w)
  (hu : u = u') (hv : v = v') (hw : w = w') :
  (p.copy hu hv).append (q.copy hv hw) = (p.append q).copy hu hw := by { subst_vars, refl }

lemma concat_nil {u v : V} (h : G.adj u v) : nil.concat h = cons h nil := rfl

@[simp] lemma concat_cons {u v w x : V} (h : G.adj u v) (p : G.walk v w) (h' : G.adj w x) :
  (cons h p).concat h' = cons h (p.concat h') := rfl

lemma append_concat {u v w x : V} (p : G.walk u v) (q : G.walk v w) (h : G.adj w x) :
  p.append (q.concat h) = (p.append q).concat h := append_assoc _ _ _

lemma concat_append {u v w x : V} (p : G.walk u v) (h : G.adj v w) (q : G.walk w x) :
  (p.concat h).append q = p.append (cons h q) :=
by rw [concat_eq_append, ← append_assoc, cons_nil_append]

/-- A non-trivial `cons` walk is representable as a `concat` walk. -/
lemma exists_cons_eq_concat : Π {u v w : V} (h : G.adj u v) (p : G.walk v w),
  ∃ (x : V) (q : G.walk u x) (h' : G.adj x w), cons h p = q.concat h'
| _ _ _ h nil := ⟨_, nil, h, rfl⟩
| _ _ _ h (cons h' p) :=
  begin
    obtain ⟨y, q, h'', hc⟩ := exists_cons_eq_concat h' p,
    refine ⟨y, cons h q, h'', _⟩,
    rw [concat_cons, hc],
  end

/-- A non-trivial `concat` walk is representable as a `cons` walk. -/
lemma exists_concat_eq_cons : Π {u v w : V} (p : G.walk u v) (h : G.adj v w),
  ∃ (x : V) (h' : G.adj u x) (q : G.walk x w), p.concat h = cons h' q
| _ _ _ nil h := ⟨_, h, nil, rfl⟩
| _ _ _ (cons h' p) h := ⟨_, h', walk.concat p h, concat_cons _ _ _⟩

@[simp] lemma reverse_nil {u : V} : (nil : G.walk u u).reverse = nil := rfl

lemma reverse_singleton {u v : V} (h : G.adj u v) :
  (cons h nil).reverse = cons (G.symm h) nil := rfl

@[simp] lemma cons_reverse_aux {u v w x : V} (p : G.walk u v) (q : G.walk w x) (h : G.adj w u) :
  (cons h p).reverse_aux q = p.reverse_aux (cons (G.symm h) q) := rfl

@[simp] protected lemma append_reverse_aux : Π {u v w x : V}
  (p : G.walk u v) (q : G.walk v w) (r : G.walk u x),
  (p.append q).reverse_aux r = q.reverse_aux (p.reverse_aux r)
| _ _ _ _ nil _ _ := rfl
| _ _ _ _ (cons h p') q r := append_reverse_aux p' q (cons (G.symm h) r)

@[simp] protected lemma reverse_aux_append : Π {u v w x : V}
  (p : G.walk u v) (q : G.walk u w) (r : G.walk w x),
  (p.reverse_aux q).append r = p.reverse_aux (q.append r)
| _ _ _ _ nil _ _ := rfl
| _ _ _ _ (cons h p') q r := by simp [reverse_aux_append p' (cons (G.symm h) q) r]

protected lemma reverse_aux_eq_reverse_append {u v w : V} (p : G.walk u v) (q : G.walk u w) :
  p.reverse_aux q = p.reverse.append q :=
by simp [reverse]

@[simp] lemma reverse_cons {u v w : V} (h : G.adj u v) (p : G.walk v w) :
  (cons h p).reverse = p.reverse.append (cons (G.symm h) nil) :=
by simp [reverse]

@[simp] lemma reverse_copy {u v u' v'} (p : G.walk u v) (hu : u = u') (hv : v = v') :
  (p.copy hu hv).reverse = p.reverse.copy hv hu := by { subst_vars, refl }

@[simp] lemma reverse_append {u v w : V} (p : G.walk u v) (q : G.walk v w) :
  (p.append q).reverse = q.reverse.append p.reverse :=
by simp [reverse]

@[simp] lemma reverse_concat {u v w : V} (p : G.walk u v) (h : G.adj v w) :
  (p.concat h).reverse = cons (G.symm h) p.reverse :=
by simp [concat_eq_append]

@[simp] lemma reverse_reverse : Π {u v : V} (p : G.walk u v), p.reverse.reverse = p
| _ _ nil := rfl
| _ _ (cons h p) := by simp [reverse_reverse]

@[simp] lemma length_nil {u : V} : (nil : G.walk u u).length = 0 := rfl

@[simp] lemma length_cons {u v w : V} (h : G.adj u v) (p : G.walk v w) :
  (cons h p).length = p.length + 1 := rfl

@[simp] lemma length_copy {u v u' v'} (p : G.walk u v) (hu : u = u') (hv : v = v') :
  (p.copy hu hv).length = p.length :=
by { subst_vars, refl }

@[simp] lemma length_append : Π {u v w : V} (p : G.walk u v) (q : G.walk v w),
  (p.append q).length = p.length + q.length
| _ _ _ nil _ := by simp
| _ _ _ (cons _ _) _ := by simp [length_append, add_left_comm, add_comm]

@[simp] lemma length_concat {u v w : V} (p : G.walk u v) (h : G.adj v w) :
  (p.concat h).length = p.length + 1 := length_append _ _

@[simp] protected lemma length_reverse_aux : Π {u v w : V} (p : G.walk u v) (q : G.walk u w),
  (p.reverse_aux q).length = p.length + q.length
| _ _ _ nil _ := by simp!
| _ _ _ (cons _ _) _ := by simp [length_reverse_aux, nat.add_succ, nat.succ_add]

@[simp] lemma length_reverse {u v : V} (p : G.walk u v) : p.reverse.length = p.length :=
by simp [reverse]

lemma eq_of_length_eq_zero : Π {u v : V} {p : G.walk u v}, p.length = 0 → u = v
| _ _ nil _ := rfl

@[simp] lemma exists_length_eq_zero_iff {u v : V} : (∃ (p : G.walk u v), p.length = 0) ↔ u = v :=
begin
  split,
  { rintro ⟨p, hp⟩,
    exact eq_of_length_eq_zero hp, },
  { rintro rfl,
    exact ⟨nil, rfl⟩, },
end

@[simp] lemma length_eq_zero_iff {u : V} {p : G.walk u u} : p.length = 0 ↔ p = nil :=
by cases p; simp

section concat_rec

variables
  {motive : Π (u v : V), G.walk u v → Sort*}
  (Hnil : Π {u : V}, motive u u nil)
  (Hconcat : Π {u v w : V} (p : G.walk u v) (h : G.adj v w), motive u v p → motive u w (p.concat h))

/-- Auxiliary definition for `simple_graph.walk.concat_rec` -/
def concat_rec_aux : Π {u v : V} (p : G.walk u v), motive v u p.reverse
| _ _ nil := Hnil
| _ _ (cons h p) := eq.rec (Hconcat p.reverse (G.symm h) (concat_rec_aux p)) (reverse_cons h p).symm

/-- Recursor on walks by inducting on `simple_graph.walk.concat`.

This is inducting from the opposite end of the walk compared
to `simple_graph.walk.rec`, which inducts on `simple_graph.walk.cons`. -/
@[elab_as_eliminator]
def concat_rec {u v : V} (p : G.walk u v) : motive u v p :=
eq.rec (concat_rec_aux @Hnil @Hconcat p.reverse) (reverse_reverse p)

@[simp] lemma concat_rec_nil (u : V) :
  @concat_rec _ _ motive @Hnil @Hconcat _ _ (nil : G.walk u u) = Hnil := rfl

@[simp] lemma concat_rec_concat {u v w : V} (p : G.walk u v) (h : G.adj v w) :
  @concat_rec _ _ motive @Hnil @Hconcat _ _ (p.concat h)
  = Hconcat p h (concat_rec @Hnil @Hconcat p) :=
begin
  simp only [concat_rec],
  apply eq_of_heq,
  apply rec_heq_of_heq,
  transitivity concat_rec_aux @Hnil @Hconcat (cons h.symm p.reverse),
  { congr, simp },
  { rw [concat_rec_aux, rec_heq_iff_heq],
    congr; simp [heq_rec_iff_heq], }
end

end concat_rec

lemma concat_ne_nil {u v : V} (p : G.walk u v) (h : G.adj v u) :
  p.concat h ≠ nil :=
by cases p; simp [concat]

lemma concat_inj {u v v' w : V}
  {p : G.walk u v} {h : G.adj v w} {p' : G.walk u v'} {h' : G.adj v' w}
  (he : p.concat h = p'.concat h') :
  ∃ (hv : v = v'), p.copy rfl hv = p' :=
begin
  induction p,
  { cases p',
    { exact ⟨rfl, rfl⟩ },
    { exfalso,
      simp only [concat_nil, concat_cons] at he,
      obtain ⟨rfl, he⟩ := he,
      simp only [heq_iff_eq] at he,
      exact concat_ne_nil _ _ he.symm, } },
  { rw concat_cons at he,
    cases p',
    { exfalso,
      simp only [concat_nil] at he,
      obtain ⟨rfl, he⟩ := he,
      rw [heq_iff_eq] at he,
      exact concat_ne_nil _ _ he, },
    { rw concat_cons at he,
      simp only at he,
      obtain ⟨rfl, he⟩ := he,
      rw [heq_iff_eq] at he,
      obtain ⟨rfl, rfl⟩ := p_ih he,
      exact ⟨rfl, rfl⟩, } }
end

/-- The `support` of a walk is the list of vertices it visits in order. -/
def support : Π {u v : V}, G.walk u v → list V
| u v nil := [u]
| u v (cons h p) := u :: p.support

/-- The `darts` of a walk is the list of darts it visits in order. -/
def darts : Π {u v : V}, G.walk u v → list G.dart
| u v nil := []
| u v (cons h p) := ⟨(u, _), h⟩ :: p.darts

/-- The `edges` of a walk is the list of edges it visits in order.
This is defined to be the list of edges underlying `simple_graph.walk.darts`. -/
def edges {u v : V} (p : G.walk u v) : list (sym2 V) := p.darts.map dart.edge

@[simp] lemma support_nil {u : V} : (nil : G.walk u u).support = [u] := rfl

@[simp] lemma support_cons {u v w : V} (h : G.adj u v) (p : G.walk v w) :
  (cons h p).support = u :: p.support := rfl

@[simp] lemma support_concat {u v w : V} (p : G.walk u v) (h : G.adj v w) :
  (p.concat h).support = p.support.concat w := by induction p; simp [*, concat_nil]

@[simp] lemma support_copy {u v u' v'} (p : G.walk u v) (hu : u = u') (hv : v = v') :
  (p.copy hu hv).support = p.support := by { subst_vars, refl }

lemma support_append {u v w : V} (p : G.walk u v) (p' : G.walk v w) :
  (p.append p').support = p.support ++ p'.support.tail :=
by induction p; cases p'; simp [*]

@[simp]
lemma support_reverse {u v : V} (p : G.walk u v) : p.reverse.support = p.support.reverse :=
by induction p; simp [support_append, *]

lemma support_ne_nil {u v : V} (p : G.walk u v) : p.support ≠ [] :=
by cases p; simp

lemma tail_support_append {u v w : V} (p : G.walk u v) (p' : G.walk v w) :
  (p.append p').support.tail = p.support.tail ++ p'.support.tail :=
by rw [support_append, list.tail_append_of_ne_nil _ _ (support_ne_nil _)]

lemma support_eq_cons {u v : V} (p : G.walk u v) : p.support = u :: p.support.tail :=
by cases p; simp

@[simp] lemma start_mem_support {u v : V} (p : G.walk u v) : u ∈ p.support :=
by cases p; simp

@[simp] lemma end_mem_support {u v : V} (p : G.walk u v) : v ∈ p.support :=
by induction p; simp [*]

@[simp] lemma support_nonempty {u v : V} (p : G.walk u v) : {w | w ∈ p.support}.nonempty :=
⟨u, by simp⟩

lemma mem_support_iff {u v w : V} (p : G.walk u v) :
  w ∈ p.support ↔ w = u ∨ w ∈ p.support.tail :=
by cases p; simp

lemma mem_support_nil_iff {u v : V} : u ∈ (nil : G.walk v v).support ↔ u = v := by simp

@[simp]
lemma mem_tail_support_append_iff {t u v w : V} (p : G.walk u v) (p' : G.walk v w) :
  t ∈ (p.append p').support.tail ↔ t ∈ p.support.tail ∨ t ∈ p'.support.tail :=
by rw [tail_support_append, list.mem_append]

@[simp] lemma end_mem_tail_support_of_ne {u v : V} (h : u ≠ v) (p : G.walk u v) :
  v ∈ p.support.tail :=
by { obtain ⟨_, _, _, rfl⟩ := exists_eq_cons_of_ne h p, simp }

@[simp]
lemma mem_support_append_iff {t u v w : V} (p : G.walk u v) (p' : G.walk v w) :
  t ∈ (p.append p').support ↔ t ∈ p.support ∨ t ∈ p'.support :=
begin
  simp only [mem_support_iff, mem_tail_support_append_iff],
  by_cases h : t = v; by_cases h' : t = u;
  subst_vars;
  try { have := ne.symm h' };
  simp [*],
end

@[simp]
lemma subset_support_append_left {V : Type u} {G : simple_graph V} {u v w : V}
  (p : G.walk u v) (q : G.walk v w) :
  p.support ⊆ (p.append q).support :=
by simp only [walk.support_append, list.subset_append_left]

@[simp]
lemma subset_support_append_right {V : Type u} {G : simple_graph V} {u v w : V}
  (p : G.walk u v) (q : G.walk v w) :
  q.support ⊆ (p.append q).support :=
by { intro h, simp only [mem_support_append_iff, or_true, implies_true_iff] { contextual := tt }}

lemma coe_support {u v : V} (p : G.walk u v) :
  (p.support : multiset V) = {u} + p.support.tail :=
by cases p; refl

lemma coe_support_append {u v w : V} (p : G.walk u v) (p' : G.walk v w) :
  ((p.append p').support : multiset V) = {u} + p.support.tail + p'.support.tail :=
by rw [support_append, ←multiset.coe_add, coe_support]

lemma coe_support_append' [decidable_eq V] {u v w : V} (p : G.walk u v) (p' : G.walk v w) :
  ((p.append p').support : multiset V) = p.support + p'.support - {v} :=
begin
  rw [support_append, ←multiset.coe_add],
  simp only [coe_support],
  rw add_comm {v},
  simp only [← add_assoc, add_tsub_cancel_right],
end

lemma chain_adj_support : Π {u v w : V} (h : G.adj u v) (p : G.walk v w),
  list.chain G.adj u p.support
| _ _ _ h nil := list.chain.cons h list.chain.nil
| _ _ _ h (cons h' p) := list.chain.cons h (chain_adj_support h' p)

lemma chain'_adj_support : Π {u v : V} (p : G.walk u v), list.chain' G.adj p.support
| _ _ nil := list.chain.nil
| _ _ (cons h p) := chain_adj_support h p

lemma chain_dart_adj_darts : Π {d : G.dart} {v w : V} (h : d.snd = v) (p : G.walk v w),
  list.chain G.dart_adj d p.darts
| _ _ _ h nil := list.chain.nil
| _ _ _ h (cons h' p) := list.chain.cons h (chain_dart_adj_darts (by exact rfl) p)

lemma chain'_dart_adj_darts : Π {u v : V} (p : G.walk u v), list.chain' G.dart_adj p.darts
| _ _ nil := trivial
| _ _ (cons h p) := chain_dart_adj_darts rfl p

/-- Every edge in a walk's edge list is an edge of the graph.
It is written in this form (rather than using `⊆`) to avoid unsightly coercions. -/
lemma edges_subset_edge_set : Π {u v : V} (p : G.walk u v) ⦃e : sym2 V⦄
  (h : e ∈ p.edges), e ∈ G.edge_set
| _ _ (cons h' p') e h := by rcases h with ⟨rfl, h⟩; solve_by_elim

lemma adj_of_mem_edges {u v x y : V} (p : G.walk u v) (h : ⟦(x, y)⟧ ∈ p.edges) : G.adj x y :=
edges_subset_edge_set p h

@[simp] lemma darts_nil {u : V} : (nil : G.walk u u).darts = [] := rfl

@[simp] lemma darts_cons {u v w : V} (h : G.adj u v) (p : G.walk v w) :
  (cons h p).darts = ⟨(u, v), h⟩ :: p.darts := rfl

@[simp] lemma darts_concat {u v w : V} (p : G.walk u v) (h : G.adj v w) :
  (p.concat h).darts = p.darts.concat ⟨(v, w), h⟩ := by induction p; simp [*, concat_nil]

@[simp] lemma darts_copy {u v u' v'} (p : G.walk u v) (hu : u = u') (hv : v = v') :
  (p.copy hu hv).darts = p.darts := by { subst_vars, refl }

@[simp] lemma darts_append {u v w : V} (p : G.walk u v) (p' : G.walk v w) :
  (p.append p').darts = p.darts ++ p'.darts :=
by induction p; simp [*]

@[simp] lemma darts_reverse {u v : V} (p : G.walk u v) :
  p.reverse.darts = (p.darts.map dart.symm).reverse :=
by induction p; simp [*, sym2.eq_swap]

lemma mem_darts_reverse {u v : V} {d : G.dart} {p : G.walk u v} :
  d ∈ p.reverse.darts ↔ d.symm ∈ p.darts :=
by simp

lemma cons_map_snd_darts {u v : V} (p : G.walk u v) :
  u :: p.darts.map dart.snd = p.support :=
by induction p; simp! [*]

lemma map_snd_darts {u v : V} (p : G.walk u v) :
  p.darts.map dart.snd = p.support.tail :=
by simpa using congr_arg list.tail (cons_map_snd_darts p)

lemma map_fst_darts_append {u v : V} (p : G.walk u v) :
  p.darts.map dart.fst ++ [v] = p.support :=
by induction p; simp! [*]

lemma map_fst_darts {u v : V} (p : G.walk u v) :
  p.darts.map dart.fst = p.support.init :=
by simpa! using congr_arg list.init (map_fst_darts_append p)

@[simp] lemma edges_nil {u : V} : (nil : G.walk u u).edges = [] := rfl

@[simp] lemma edges_cons {u v w : V} (h : G.adj u v) (p : G.walk v w) :
  (cons h p).edges = ⟦(u, v)⟧ :: p.edges := rfl

@[simp] lemma edges_concat {u v w : V} (p : G.walk u v) (h : G.adj v w) :
  (p.concat h).edges = p.edges.concat ⟦(v, w)⟧ := by simp [edges]

@[simp] lemma edges_copy {u v u' v'} (p : G.walk u v) (hu : u = u') (hv : v = v') :
  (p.copy hu hv).edges = p.edges := by { subst_vars, refl }

@[simp] lemma edges_append {u v w : V} (p : G.walk u v) (p' : G.walk v w) :
  (p.append p').edges = p.edges ++ p'.edges :=
by simp [edges]

@[simp] lemma edges_reverse {u v : V} (p : G.walk u v) : p.reverse.edges = p.edges.reverse :=
by simp [edges]

@[simp] lemma length_support {u v : V} (p : G.walk u v) : p.support.length = p.length + 1 :=
by induction p; simp *

@[simp] lemma length_darts {u v : V} (p : G.walk u v) : p.darts.length = p.length :=
by induction p; simp *

@[simp] lemma length_edges {u v : V} (p : G.walk u v) : p.edges.length = p.length :=
by simp [edges]

lemma dart_fst_mem_support_of_mem_darts :
  Π {u v : V} (p : G.walk u v) {d : G.dart}, d ∈ p.darts → d.fst ∈ p.support
| u v (cons h p') d hd := begin
  simp only [support_cons, darts_cons, list.mem_cons_iff] at hd ⊢,
  rcases hd with (rfl|hd),
  { exact or.inl rfl, },
  { exact or.inr (dart_fst_mem_support_of_mem_darts _ hd), },
end

lemma dart_snd_mem_support_of_mem_darts {u v : V} (p : G.walk u v) {d : G.dart} (h : d ∈ p.darts) :
  d.snd ∈ p.support :=
by simpa using p.reverse.dart_fst_mem_support_of_mem_darts (by simp [h] : d.symm ∈ p.reverse.darts)

lemma fst_mem_support_of_mem_edges {t u v w : V} (p : G.walk v w) (he : ⟦(t, u)⟧ ∈ p.edges) :
  t ∈ p.support :=
begin
  obtain ⟨d, hd, he⟩ := list.mem_map.mp he,
  rw dart_edge_eq_mk_iff' at he,
  rcases he with ⟨rfl, rfl⟩ | ⟨rfl, rfl⟩,
  { exact dart_fst_mem_support_of_mem_darts _ hd, },
  { exact dart_snd_mem_support_of_mem_darts _ hd, },
end

lemma snd_mem_support_of_mem_edges {t u v w : V} (p : G.walk v w) (he : ⟦(t, u)⟧ ∈ p.edges) :
  u ∈ p.support :=
by { rw sym2.eq_swap at he, exact p.fst_mem_support_of_mem_edges he }

lemma darts_nodup_of_support_nodup {u v : V} {p : G.walk u v} (h : p.support.nodup) :
  p.darts.nodup :=
begin
  induction p,
  { simp, },
  { simp only [darts_cons, support_cons, list.nodup_cons] at h ⊢,
    refine ⟨λ h', h.1 (dart_fst_mem_support_of_mem_darts p_p h'), p_ih h.2⟩, }
end

lemma edges_nodup_of_support_nodup {u v : V} {p : G.walk u v} (h : p.support.nodup) :
  p.edges.nodup :=
begin
  induction p,
  { simp, },
  { simp only [edges_cons, support_cons, list.nodup_cons] at h ⊢,
    exact ⟨λ h', h.1 (fst_mem_support_of_mem_edges p_p h'), p_ih h.2⟩, }
end

/-! ### Trails, paths, circuits, cycles -/

/-- A *trail* is a walk with no repeating edges. -/
structure is_trail {u v : V} (p : G.walk u v) : Prop :=
(edges_nodup : p.edges.nodup)

/-- A *path* is a walk with no repeating vertices.
Use `simple_graph.walk.is_path.mk'` for a simpler constructor. -/
structure is_path {u v : V} (p : G.walk u v) extends to_trail : is_trail p : Prop :=
(support_nodup : p.support.nodup)

/-- A *circuit* at `u : V` is a nonempty trail beginning and ending at `u`. -/
structure is_circuit {u : V} (p : G.walk u u) extends to_trail : is_trail p : Prop :=
(ne_nil : p ≠ nil)

/-- A *cycle* at `u : V` is a circuit at `u` whose only repeating vertex
is `u` (which appears exactly twice). -/
structure is_cycle {u : V} (p : G.walk u u)
  extends to_circuit : is_circuit p : Prop :=
(support_nodup : p.support.tail.nodup)

lemma is_trail_def {u v : V} (p : G.walk u v) : p.is_trail ↔ p.edges.nodup :=
⟨is_trail.edges_nodup, λ h, ⟨h⟩⟩

@[simp] lemma is_trail_copy {u v u' v'} (p : G.walk u v) (hu : u = u') (hv : v = v') :
  (p.copy hu hv).is_trail ↔ p.is_trail := by { subst_vars, refl }

lemma is_path.mk' {u v : V} {p : G.walk u v} (h : p.support.nodup) : is_path p :=
⟨⟨edges_nodup_of_support_nodup h⟩, h⟩

lemma is_path_def {u v : V} (p : G.walk u v) : p.is_path ↔ p.support.nodup :=
⟨is_path.support_nodup, is_path.mk'⟩

@[simp] lemma is_path_copy {u v u' v'} (p : G.walk u v) (hu : u = u') (hv : v = v') :
  (p.copy hu hv).is_path ↔ p.is_path := by { subst_vars, refl }

lemma is_circuit_def {u : V} (p : G.walk u u) :
  p.is_circuit ↔ is_trail p ∧ p ≠ nil :=
iff.intro (λ h, ⟨h.1, h.2⟩) (λ h, ⟨h.1, h.2⟩)

@[simp] lemma is_circuit_copy {u u'} (p : G.walk u u) (hu : u = u') :
  (p.copy hu hu).is_circuit ↔ p.is_circuit := by { subst_vars, refl }

lemma is_cycle_def {u : V} (p : G.walk u u) :
  p.is_cycle ↔ is_trail p ∧ p ≠ nil ∧ p.support.tail.nodup :=
iff.intro (λ h, ⟨h.1.1, h.1.2, h.2⟩) (λ h, ⟨⟨h.1, h.2.1⟩, h.2.2⟩)

@[simp] lemma is_cycle_copy {u u'} (p : G.walk u u) (hu : u = u') :
  (p.copy hu hu).is_cycle ↔ p.is_cycle := by { subst_vars, refl }

@[simp] lemma is_trail.nil {u : V} : (nil : G.walk u u).is_trail :=
⟨by simp [edges]⟩

lemma is_trail.of_cons {u v w : V} {h : G.adj u v} {p : G.walk v w} :
  (cons h p).is_trail → p.is_trail :=
by simp [is_trail_def]

@[simp] lemma cons_is_trail_iff {u v w : V} (h : G.adj u v) (p : G.walk v w) :
  (cons h p).is_trail ↔ p.is_trail ∧ ⟦(u, v)⟧ ∉ p.edges :=
by simp [is_trail_def, and_comm]

lemma is_trail.reverse {u v : V} (p : G.walk u v) (h : p.is_trail) : p.reverse.is_trail :=
by simpa [is_trail_def] using h

@[simp] lemma reverse_is_trail_iff {u v : V} (p : G.walk u v) : p.reverse.is_trail ↔ p.is_trail :=
by split; { intro h, convert h.reverse _, try { rw reverse_reverse } }

lemma is_trail.of_append_left {u v w : V} {p : G.walk u v} {q : G.walk v w}
  (h : (p.append q).is_trail) : p.is_trail :=
by { rw [is_trail_def, edges_append, list.nodup_append] at h, exact ⟨h.1⟩ }

lemma is_trail.of_append_right {u v w : V} {p : G.walk u v} {q : G.walk v w}
  (h : (p.append q).is_trail) : q.is_trail :=
by { rw [is_trail_def, edges_append, list.nodup_append] at h, exact ⟨h.2.1⟩ }

lemma is_trail.count_edges_le_one [decidable_eq V] {u v : V}
  {p : G.walk u v} (h : p.is_trail) (e : sym2 V) : p.edges.count e ≤ 1 :=
list.nodup_iff_count_le_one.mp h.edges_nodup e

lemma is_trail.count_edges_eq_one [decidable_eq V] {u v : V}
  {p : G.walk u v} (h : p.is_trail) {e : sym2 V} (he : e ∈ p.edges) :
  p.edges.count e = 1 :=
list.count_eq_one_of_mem h.edges_nodup he

lemma is_path.nil {u : V} : (nil : G.walk u u).is_path :=
by { fsplit; simp }

lemma is_path.of_cons {u v w : V} {h : G.adj u v} {p : G.walk v w} :
  (cons h p).is_path → p.is_path :=
by simp [is_path_def]

@[simp] lemma cons_is_path_iff {u v w : V} (h : G.adj u v) (p : G.walk v w) :
  (cons h p).is_path ↔ p.is_path ∧ u ∉ p.support :=
by split; simp [is_path_def] { contextual := tt }

@[simp] lemma is_path_iff_eq_nil {u : V} (p : G.walk u u) : p.is_path ↔ p = nil :=
by { cases p; simp [is_path.nil] }

lemma is_path.reverse {u v : V} {p : G.walk u v} (h : p.is_path) : p.reverse.is_path :=
by simpa [is_path_def] using h

@[simp] lemma is_path_reverse_iff {u v : V} (p : G.walk u v) : p.reverse.is_path ↔ p.is_path :=
by split; intro h; convert h.reverse; simp

lemma is_path.of_append_left {u v w : V} {p : G.walk u v} {q : G.walk v w} :
  (p.append q).is_path → p.is_path :=
by { simp only [is_path_def, support_append], exact list.nodup.of_append_left }

lemma is_path.of_append_right {u v w : V} {p : G.walk u v} {q : G.walk v w}
  (h : (p.append q).is_path) : q.is_path :=
begin
  rw ←is_path_reverse_iff at h ⊢,
  rw reverse_append at h,
  apply h.of_append_left,
end

@[simp] lemma is_cycle.not_of_nil {u : V} : ¬ (nil : G.walk u u).is_cycle :=
λ h, h.ne_nil rfl

lemma cons_is_cycle_iff {u v : V} (p : G.walk v u) (h : G.adj u v) :
  (walk.cons h p).is_cycle ↔ p.is_path ∧ ¬ ⟦(u, v)⟧ ∈ p.edges :=
begin
  simp only [walk.is_cycle_def, walk.is_path_def, walk.is_trail_def, edges_cons, list.nodup_cons,
             support_cons, list.tail_cons],
  have : p.support.nodup → p.edges.nodup := edges_nodup_of_support_nodup,
  tauto,
end

/-! ### About paths -/

instance [decidable_eq V] {u v : V} (p : G.walk u v) : decidable p.is_path :=
by { rw is_path_def, apply_instance }

lemma is_path.length_lt [fintype V] {u v : V} {p : G.walk u v} (hp : p.is_path) :
  p.length < fintype.card V :=
by { rw [nat.lt_iff_add_one_le, ← length_support], exact hp.support_nodup.length_le_card }

/-! ### Walk decompositions -/

section walk_decomp
variables [decidable_eq V]

/-- Given a vertex in the support of a path, give the path up until (and including) that vertex. -/
def take_until : Π {v w : V} (p : G.walk v w) (u : V) (h : u ∈ p.support), G.walk v u
| v w nil u h := by rw mem_support_nil_iff.mp h
| v w (cons r p) u h :=
  if hx : v = u
  then by subst u
  else cons r (take_until p _ $ h.cases_on (λ h', (hx h'.symm).elim) id)

/-- Given a vertex in the support of a path, give the path from (and including) that vertex to
the end. In other words, drop vertices from the front of a path until (and not including)
that vertex. -/
def drop_until : Π {v w : V} (p : G.walk v w) (u : V) (h : u ∈ p.support), G.walk u w
| v w nil u h := by rw mem_support_nil_iff.mp h
| v w (cons r p) u h :=
  if hx : v = u
  then by { subst u, exact cons r p }
  else drop_until p _ $ h.cases_on (λ h', (hx h'.symm).elim) id

/-- The `take_until` and `drop_until` functions split a walk into two pieces.
The lemma `count_support_take_until_eq_one` specifies where this split occurs. -/
@[simp]
lemma take_spec {u v w : V} (p : G.walk v w) (h : u ∈ p.support) :
  (p.take_until u h).append (p.drop_until u h) = p :=
begin
  induction p,
  { rw mem_support_nil_iff at h,
    subst u,
    refl, },
  { obtain (rfl|h) := h,
    { simp! },
    { simp! only,
      split_ifs with h'; subst_vars; simp [*], } },
end

lemma mem_support_iff_exists_append {V : Type u} {G : simple_graph V} {u v w : V}
  {p : G.walk u v} :
  w ∈ p.support ↔ ∃ (q : G.walk u w) (r : G.walk w v), p = q.append r :=
begin
  classical,
  split,
  { exact λ h, ⟨_, _, (p.take_spec h).symm⟩ },
  { rintro ⟨q, r, rfl⟩,
    simp only [mem_support_append_iff, end_mem_support, start_mem_support, or_self], },
end

@[simp]
lemma count_support_take_until_eq_one {u v w : V} (p : G.walk v w) (h : u ∈ p.support) :
  (p.take_until u h).support.count u = 1 :=
begin
  induction p,
  { rw mem_support_nil_iff at h,
    subst u,
    simp!, },
  { obtain (rfl|h) := h,
    { simp! },
    { simp! only,
      split_ifs with h'; rw eq_comm at h'; subst_vars; simp! [*, list.count_cons], } },
end

lemma count_edges_take_until_le_one {u v w : V} (p : G.walk v w) (h : u ∈ p.support) (x : V) :
  (p.take_until u h).edges.count ⟦(u, x)⟧ ≤ 1 :=
begin
  induction p with u' u' v' w' ha p' ih,
  { rw mem_support_nil_iff at h,
    subst u,
    simp!, },
  { obtain (rfl|h) := h,
    { simp!, },
    { simp! only,
      split_ifs with h',
      { subst h',
        simp, },
      { rw [edges_cons, list.count_cons],
        split_ifs with h'',
        { rw sym2.eq_iff at h'',
          obtain (⟨rfl,rfl⟩|⟨rfl,rfl⟩) := h'',
          { exact (h' rfl).elim },
          { cases p'; simp! } },
        { apply ih, } } } },
end

@[simp] lemma take_until_copy {u v w v' w'} (p : G.walk v w)
  (hv : v = v') (hw : w = w') (h : u ∈ (p.copy hv hw).support) :
  (p.copy hv hw).take_until u h = (p.take_until u (by { subst_vars, exact h })).copy hv rfl :=
by { subst_vars, refl }

@[simp] lemma drop_until_copy {u v w v' w'} (p : G.walk v w)
  (hv : v = v') (hw : w = w') (h : u ∈ (p.copy hv hw).support) :
  (p.copy hv hw).drop_until u h = (p.drop_until u (by { subst_vars, exact h })).copy rfl hw :=
by { subst_vars, refl }

lemma support_take_until_subset {u v w : V} (p : G.walk v w) (h : u ∈ p.support) :
  (p.take_until u h).support ⊆ p.support :=
λ x hx, by { rw [← take_spec p h, mem_support_append_iff], exact or.inl hx }

lemma support_drop_until_subset {u v w : V} (p : G.walk v w) (h : u ∈ p.support) :
  (p.drop_until u h).support ⊆ p.support :=
λ x hx, by { rw [← take_spec p h, mem_support_append_iff], exact or.inr hx }

lemma darts_take_until_subset {u v w : V} (p : G.walk v w) (h : u ∈ p.support) :
  (p.take_until u h).darts ⊆ p.darts :=
λ x hx, by { rw [← take_spec p h, darts_append, list.mem_append], exact or.inl hx }

lemma darts_drop_until_subset {u v w : V} (p : G.walk v w) (h : u ∈ p.support) :
  (p.drop_until u h).darts ⊆ p.darts :=
λ x hx, by { rw [← take_spec p h, darts_append, list.mem_append], exact or.inr hx }

lemma edges_take_until_subset {u v w : V} (p : G.walk v w) (h : u ∈ p.support) :
  (p.take_until u h).edges ⊆ p.edges :=
list.map_subset _ (p.darts_take_until_subset h)

lemma edges_drop_until_subset {u v w : V} (p : G.walk v w) (h : u ∈ p.support) :
  (p.drop_until u h).edges ⊆ p.edges :=
list.map_subset _ (p.darts_drop_until_subset h)

lemma length_take_until_le {u v w : V} (p : G.walk v w) (h : u ∈ p.support) :
  (p.take_until u h).length ≤ p.length :=
begin
  have := congr_arg walk.length (p.take_spec h),
  rw [length_append] at this,
  exact nat.le.intro this,
end

lemma length_drop_until_le {u v w : V} (p : G.walk v w) (h : u ∈ p.support) :
  (p.drop_until u h).length ≤ p.length :=
begin
  have := congr_arg walk.length (p.take_spec h),
  rw [length_append, add_comm] at this,
  exact nat.le.intro this,
end

protected
lemma is_trail.take_until {u v w : V} {p : G.walk v w} (hc : p.is_trail) (h : u ∈ p.support) :
  (p.take_until u h).is_trail :=
is_trail.of_append_left (by rwa ← take_spec _ h at hc)

protected
lemma is_trail.drop_until {u v w : V} {p : G.walk v w} (hc : p.is_trail) (h : u ∈ p.support) :
  (p.drop_until u h).is_trail :=
is_trail.of_append_right (by rwa ← take_spec _ h at hc)

protected
lemma is_path.take_until {u v w : V} {p : G.walk v w} (hc : p.is_path) (h : u ∈ p.support) :
  (p.take_until u h).is_path :=
is_path.of_append_left (by rwa ← take_spec _ h at hc)

protected
lemma is_path.drop_until {u v w : V} (p : G.walk v w) (hc : p.is_path) (h : u ∈ p.support) :
  (p.drop_until u h).is_path :=
is_path.of_append_right (by rwa ← take_spec _ h at hc)

/-- Rotate a loop walk such that it is centered at the given vertex. -/
def rotate {u v : V} (c : G.walk v v) (h : u ∈ c.support) : G.walk u u :=
(c.drop_until u h).append (c.take_until u h)

@[simp]
lemma support_rotate {u v : V} (c : G.walk v v) (h : u ∈ c.support) :
  (c.rotate h).support.tail ~r c.support.tail :=
begin
  simp only [rotate, tail_support_append],
  apply list.is_rotated.trans list.is_rotated_append,
  rw [←tail_support_append, take_spec],
end

lemma rotate_darts {u v : V} (c : G.walk v v) (h : u ∈ c.support) :
  (c.rotate h).darts ~r c.darts :=
begin
  simp only [rotate, darts_append],
  apply list.is_rotated.trans list.is_rotated_append,
  rw [←darts_append, take_spec],
end

lemma rotate_edges {u v : V} (c : G.walk v v) (h : u ∈ c.support) :
  (c.rotate h).edges ~r c.edges :=
(rotate_darts c h).map _

protected
lemma is_trail.rotate {u v : V} {c : G.walk v v} (hc : c.is_trail) (h : u ∈ c.support) :
  (c.rotate h).is_trail :=
begin
  rw [is_trail_def, (c.rotate_edges h).perm.nodup_iff],
  exact hc.edges_nodup,
end

protected
lemma is_circuit.rotate {u v : V} {c : G.walk v v} (hc : c.is_circuit) (h : u ∈ c.support) :
  (c.rotate h).is_circuit :=
begin
  refine ⟨hc.to_trail.rotate _, _⟩,
  cases c,
  { exact (hc.ne_nil rfl).elim, },
  { intro hn,
    have hn' := congr_arg length hn,
    rw [rotate, length_append, add_comm, ← length_append, take_spec] at hn',
    simpa using hn', },
end

protected
lemma is_cycle.rotate {u v : V} {c : G.walk v v} (hc : c.is_cycle) (h : u ∈ c.support) :
  (c.rotate h).is_cycle :=
begin
  refine ⟨hc.to_circuit.rotate _, _⟩,
  rw list.is_rotated.nodup_iff (support_rotate _ _),
  exact hc.support_nodup,
end

end walk_decomp

/--
Given a set `S` and a walk `w` from `u` to `v` such that `u ∈ S` but `v ∉ S`,
there exists a dart in the walk whose start is in `S` but whose end is not.
-/
lemma exists_boundary_dart
  {u v : V} (p : G.walk u v) (S : set V) (uS : u ∈ S) (vS : v ∉ S) :
  ∃ (d : G.dart), d ∈ p.darts ∧ d.fst ∈ S ∧ d.snd ∉ S :=
begin
  induction p with _ x y w a p' ih,
  { exact absurd uS vS },
  { by_cases h : y ∈ S,
    { obtain ⟨d, hd, hcd⟩ := ih h vS,
      exact ⟨d, or.inr hd, hcd⟩ },
    { exact ⟨⟨(x, y), a⟩, or.inl rfl, uS, h⟩ } }
end


end walk

/-! ### Type of paths -/

/-- The type for paths between two vertices. -/
abbreviation path (u v : V) := {p : G.walk u v // p.is_path}

namespace path
variables {G G'}

@[simp] protected lemma is_path {u v : V} (p : G.path u v) : (p : G.walk u v).is_path :=
p.property

@[simp] protected lemma is_trail {u v : V} (p : G.path u v) : (p : G.walk u v).is_trail :=
p.property.to_trail

/-- The length-0 path at a vertex. -/
@[refl, simps] protected def nil {u : V} : G.path u u := ⟨walk.nil, walk.is_path.nil⟩

/-- The length-1 path between a pair of adjacent vertices. -/
@[simps] def singleton {u v : V} (h : G.adj u v) : G.path u v :=
⟨walk.cons h walk.nil, by simp [h.ne]⟩

lemma mk_mem_edges_singleton {u v : V} (h : G.adj u v) :
  ⟦(u, v)⟧ ∈ (singleton h : G.walk u v).edges := by simp [singleton]

/-- The reverse of a path is another path.  See also `simple_graph.walk.reverse`. -/
@[symm, simps] def reverse {u v : V} (p : G.path u v) : G.path v u :=
⟨walk.reverse p, p.property.reverse⟩

lemma count_support_eq_one [decidable_eq V] {u v w : V} {p : G.path u v}
  (hw : w ∈ (p : G.walk u v).support) : (p : G.walk u v).support.count w = 1 :=
list.count_eq_one_of_mem p.property.support_nodup hw

lemma count_edges_eq_one [decidable_eq V] {u v : V} {p : G.path u v} (e : sym2 V)
  (hw : e ∈ (p : G.walk u v).edges) : (p : G.walk u v).edges.count e = 1 :=
list.count_eq_one_of_mem p.property.to_trail.edges_nodup hw

@[simp] lemma nodup_support {u v : V} (p : G.path u v) : (p : G.walk u v).support.nodup :=
(walk.is_path_def _).mp p.property

lemma loop_eq {v : V} (p : G.path v v) : p = path.nil :=
begin
  obtain ⟨_|_, this⟩ := p,
  { refl },
  { simpa },
end

lemma not_mem_edges_of_loop {v : V} {e : sym2 V} {p : G.path v v} :
  ¬ e ∈ (p : G.walk v v).edges :=
by simp [p.loop_eq]

lemma cons_is_cycle {u v : V} (p : G.path v u) (h : G.adj u v)
  (he : ¬ ⟦(u, v)⟧ ∈ (p : G.walk v u).edges) : (walk.cons h ↑p).is_cycle :=
by simp [walk.is_cycle_def, walk.cons_is_trail_iff, he]

end path

/-! ### Walks to paths -/

namespace walk
variables {G} [decidable_eq V]

/-- Given a walk, produces a walk from it by bypassing subwalks between repeated vertices.
The result is a path, as shown in `simple_graph.walk.bypass_is_path`.
This is packaged up in `simple_graph.walk.to_path`. -/
def bypass : Π {u v : V}, G.walk u v → G.walk u v
| u v nil := nil
| u v (cons ha p) :=
  let p' := p.bypass
  in if hs : u ∈ p'.support
     then p'.drop_until u hs
     else cons ha p'

@[simp] lemma bypass_copy {u v u' v'} (p : G.walk u v) (hu : u = u') (hv : v = v') :
  (p.copy hu hv).bypass = p.bypass.copy hu hv := by { subst_vars, refl }

lemma bypass_is_path {u v : V} (p : G.walk u v) : p.bypass.is_path :=
begin
  induction p,
  { simp!, },
  { simp only [bypass],
    split_ifs,
    { apply is_path.drop_until,
      assumption, },
    { simp [*, cons_is_path_iff], } },
end

lemma length_bypass_le {u v : V} (p : G.walk u v) : p.bypass.length ≤ p.length :=
begin
  induction p,
  { refl },
  { simp only [bypass],
    split_ifs,
    { transitivity,
      apply length_drop_until_le,
      rw [length_cons],
      exact le_add_right p_ih, },
    { rw [length_cons, length_cons],
      exact add_le_add_right p_ih 1, } },
end

/-- Given a walk, produces a path with the same endpoints using `simple_graph.walk.bypass`. -/
def to_path {u v : V} (p : G.walk u v) : G.path u v := ⟨p.bypass, p.bypass_is_path⟩

lemma support_bypass_subset {u v : V} (p : G.walk u v) : p.bypass.support ⊆ p.support :=
begin
  induction p,
  { simp!, },
  { simp! only,
    split_ifs,
    { apply list.subset.trans (support_drop_until_subset _ _),
      apply list.subset_cons_of_subset,
      assumption, },
    { rw support_cons,
      apply list.cons_subset_cons,
      assumption, }, },
end

lemma support_to_path_subset {u v : V} (p : G.walk u v) :
  (p.to_path : G.walk u v).support ⊆ p.support :=
support_bypass_subset _

lemma darts_bypass_subset {u v : V} (p : G.walk u v) : p.bypass.darts ⊆ p.darts :=
begin
  induction p,
  { simp!, },
  { simp! only,
    split_ifs,
    { apply list.subset.trans (darts_drop_until_subset _ _),
      apply list.subset_cons_of_subset _ p_ih, },
    { rw darts_cons,
      exact list.cons_subset_cons _ p_ih, }, },
end

lemma edges_bypass_subset {u v : V} (p : G.walk u v) : p.bypass.edges ⊆ p.edges :=
list.map_subset _ p.darts_bypass_subset

lemma darts_to_path_subset {u v : V} (p : G.walk u v) :
  (p.to_path : G.walk u v).darts ⊆ p.darts :=
darts_bypass_subset _

lemma edges_to_path_subset {u v : V} (p : G.walk u v) :
  (p.to_path : G.walk u v).edges ⊆ p.edges :=
edges_bypass_subset _

end walk

/-! ### Mapping paths -/

namespace walk
variables {G G' G''}

/-- Given a graph homomorphism, map walks to walks. -/
protected def map (f : G →g G') : Π {u v : V}, G.walk u v → G'.walk (f u) (f v)
| _ _ nil := nil
| _ _ (cons h p) := cons (f.map_adj h) (map p)

variables (f : G →g G') (f' : G' →g G'') {u v u' v' : V} (p : G.walk u v)

@[simp] lemma map_nil : (nil : G.walk u u).map f = nil := rfl

@[simp] lemma map_cons {w : V} (h : G.adj w u) :
  (cons h p).map f = cons (f.map_adj h) (p.map f) := rfl

@[simp] lemma map_copy (hu : u = u') (hv : v = v') :
  (p.copy hu hv).map f = (p.map f).copy (by rw hu) (by rw hv) := by { subst_vars, refl }

@[simp] lemma map_id (p : G.walk u v) : p.map hom.id = p := by { induction p; simp [*] }

@[simp] lemma map_map : (p.map f).map f' = p.map (f'.comp f) := by { induction p; simp [*] }

/-- Unlike categories, for graphs vertex equality is an important notion, so needing to be able to
to work with equality of graph homomorphisms is a necessary evil. -/
lemma map_eq_of_eq {f : G →g G'} (f' : G →g G') (h : f = f') :
  p.map f = (p.map f').copy (by rw h) (by rw h) := by { subst_vars, refl }

@[simp] lemma map_eq_nil_iff {p : G.walk u u} : p.map f = nil ↔ p = nil :=
by cases p; simp

@[simp] lemma length_map : (p.map f).length = p.length :=
by induction p; simp [*]

lemma map_append {u v w : V} (p : G.walk u v) (q : G.walk v w) :
  (p.append q).map f = (p.map f).append (q.map f) :=
by induction p; simp [*]

@[simp] lemma reverse_map : (p.map f).reverse = p.reverse.map f :=
by induction p; simp [map_append, *]

@[simp] lemma support_map : (p.map f).support = p.support.map f :=
by induction p; simp [*]

@[simp] lemma darts_map : (p.map f).darts = p.darts.map f.map_dart :=
by induction p; simp [*]

@[simp] lemma edges_map : (p.map f).edges = p.edges.map (sym2.map f) :=
by induction p; simp [*]

variables {p f}

lemma map_is_path_of_injective (hinj : function.injective f) (hp : p.is_path) :
  (p.map f).is_path :=
begin
  induction p with w u v w huv hvw ih,
  { simp, },
  { rw walk.cons_is_path_iff at hp,
    simp [ih hp.1],
    intros x hx hf,
    cases hinj hf,
    exact hp.2 hx, },
end

protected lemma is_path.of_map {f : G →g G'} (hp : (p.map f).is_path) : p.is_path :=
begin
  induction p with w u v w huv hvw ih,
  { simp },
  { rw [map_cons, walk.cons_is_path_iff, support_map] at hp,
    rw walk.cons_is_path_iff,
    cases hp with hp1 hp2,
    refine ⟨ih hp1, _⟩,
    contrapose! hp2,
    exact list.mem_map_of_mem f hp2, }
end

lemma map_is_path_iff_of_injective (hinj : function.injective f) :
  (p.map f).is_path ↔ p.is_path :=
⟨is_path.of_map, map_is_path_of_injective hinj⟩

lemma map_is_trail_iff_of_injective (hinj : function.injective f) :
  (p.map f).is_trail ↔ p.is_trail :=
begin
  induction p with w u v w huv hvw ih,
  { simp },
  { rw [map_cons, cons_is_trail_iff, cons_is_trail_iff, edges_map],
    change _ ∧ sym2.map f ⟦(u, v)⟧ ∉ _ ↔ _,
    rw list.mem_map_of_injective (sym2.map.injective hinj),
    exact and_congr_left' ih, },
end

alias map_is_trail_iff_of_injective ↔ _ map_is_trail_of_injective

lemma map_is_cycle_iff_of_injective {p : G.walk u u} (hinj : function.injective f) :
  (p.map f).is_cycle ↔ p.is_cycle :=
by rw [is_cycle_def, is_cycle_def, map_is_trail_iff_of_injective hinj, ne.def, map_eq_nil_iff,
       support_map, ← list.map_tail, list.nodup_map_iff hinj]

alias map_is_cycle_iff_of_injective ↔ _ map_is_cycle_of_injective

variables (p f)

lemma map_injective_of_injective {f : G →g G'} (hinj : function.injective f) (u v : V) :
  function.injective (walk.map f : G.walk u v → G'.walk (f u) (f v)) :=
begin
  intros p p' h,
  induction p with _ _ _ _ _ _ ih generalizing p',
  { cases p',
    { refl },
    simpa using h, },
  { induction p',
    { simpa using h, },
    { simp only [map_cons] at h,
      cases hinj h.1,
      simp only [eq_self_iff_true, heq_iff_eq, true_and],
      apply ih,
      simpa using h.2, } },
end

/-- The specialization of `simple_graph.walk.map` for mapping walks to supergraphs. -/
@[reducible] def map_le {G G' : simple_graph V} (h : G ≤ G') {u v : V} (p : G.walk u v) :
  G'.walk u v := p.map (hom.map_spanning_subgraphs h)

@[simp] lemma map_le_is_trail {G G' : simple_graph V} (h : G ≤ G') {u v : V} {p : G.walk u v} :
  (p.map_le h).is_trail ↔ p.is_trail := map_is_trail_iff_of_injective (function.injective_id)

alias map_le_is_trail ↔ is_trail.of_map_le is_trail.map_le

@[simp] lemma map_le_is_path {G G' : simple_graph V} (h : G ≤ G') {u v : V} {p : G.walk u v} :
  (p.map_le h).is_path ↔ p.is_path := map_is_path_iff_of_injective (function.injective_id)

alias map_le_is_path ↔ is_path.of_map_le is_path.map_le

@[simp] lemma map_le_is_cycle {G G' : simple_graph V} (h : G ≤ G') {u : V} {p : G.walk u u} :
  (p.map_le h).is_cycle ↔ p.is_cycle := map_is_cycle_iff_of_injective (function.injective_id)

alias map_le_is_cycle ↔ is_cycle.of_map_le is_cycle.map_le

end walk

namespace path
variables {G G'}

/-- Given an injective graph homomorphism, map paths to paths. -/
@[simps] protected def map (f : G →g G') (hinj : function.injective f) {u v : V} (p : G.path u v) :
  G'.path (f u) (f v) :=
⟨walk.map f p, walk.map_is_path_of_injective hinj p.2⟩

lemma map_injective {f : G →g G'} (hinj : function.injective f) (u v : V) :
  function.injective (path.map f hinj : G.path u v → G'.path (f u) (f v)) :=
begin
  rintros ⟨p, hp⟩ ⟨p', hp'⟩ h,
  simp only [path.map, subtype.coe_mk] at h,
  simp [walk.map_injective_of_injective hinj u v h],
end

/-- Given a graph embedding, map paths to paths. -/
@[simps] protected def map_embedding (f : G ↪g G') {u v : V} (p : G.path u v) :
  G'.path (f u) (f v) :=
path.map f.to_hom f.injective p

lemma map_embedding_injective (f : G ↪g G') (u v : V) :
  function.injective (path.map_embedding f : G.path u v → G'.path (f u) (f v)) :=
map_injective f.injective u v

end path

/-! ### Transferring between graphs -/

namespace walk

variables {G}

/-- The walk `p` transferred to lie in `H`, given that `H` contains its edges. -/
@[protected, simp] def transfer : Π {u v : V} (p : G.walk u v) (H : simple_graph V)
  (h : ∀ e, e ∈ p.edges → e ∈ H.edge_set), H.walk u v
| _ _ (walk.nil) H h := walk.nil
| _ _ (walk.cons' u v w a p) H h :=
  walk.cons (h (⟦(u, v)⟧ : sym2 V) (by simp)) (p.transfer H (λ e he, h e (by simp [he])))

variables {u v w : V} (p : G.walk u v) (q : G.walk v w)
  {H : simple_graph V}
  (hp : ∀ e, e ∈ p.edges → e ∈ H.edge_set)
  (hq : ∀ e, e ∈ q.edges → e ∈ H.edge_set)

lemma transfer_self : p.transfer G p.edges_subset_edge_set = p :=
by { induction p; simp only [*, transfer, eq_self_iff_true, heq_iff_eq, and_self], }

lemma transfer_eq_map_of_le (GH : G ≤ H) :
  p.transfer H hp = p.map (simple_graph.hom.map_spanning_subgraphs GH) :=
by { induction p; simp only [*, transfer, map_cons, hom.map_spanning_subgraphs_apply,
                             eq_self_iff_true, heq_iff_eq, and_self, map_nil], }

@[simp] lemma edges_transfer : (p.transfer H hp).edges = p.edges :=
by { induction p; simp only [*, transfer, edges_nil, edges_cons, eq_self_iff_true, and_self], }

@[simp] lemma support_transfer : (p.transfer H hp).support = p.support :=
by { induction p; simp only [*, transfer, eq_self_iff_true, and_self, support_nil, support_cons], }

@[simp] lemma length_transfer : (p.transfer H hp).length = p.length :=
by induction p; simp [*]

variables {p}

protected lemma is_path.transfer (pp : p.is_path) : (p.transfer H hp).is_path :=
begin
  induction p;
  simp only [transfer, is_path.nil, cons_is_path_iff, support_transfer] at pp ⊢,
  { tauto, },
end

protected lemma is_cycle.transfer {p : G.walk u u} (pc : p.is_cycle) (hp) :
  (p.transfer H hp).is_cycle :=
begin
  cases p;
  simp only [transfer, is_cycle.not_of_nil, cons_is_cycle_iff, transfer, edges_transfer] at pc ⊢,
  { exact pc, },
  { exact ⟨pc.left.transfer _, pc.right⟩, },
end

variables (p)

@[simp] lemma transfer_transfer {K : simple_graph V} (hp' : ∀ e, e ∈ p.edges → e ∈ K.edge_set) :
  (p.transfer H hp).transfer K (by { rw p.edges_transfer hp, exact hp', }) = p.transfer K hp' :=
by { induction p; simp only [transfer, eq_self_iff_true, heq_iff_eq, true_and], apply p_ih, }

@[simp] lemma transfer_append (hpq) :
  (p.append q).transfer H hpq =
  (p.transfer H (λ e he, by { apply hpq, simp [he] })).append
    (q.transfer H (λ e he, by { apply hpq, simp [he] })) :=
begin
  induction p;
  simp only [transfer, nil_append, cons_append, eq_self_iff_true, heq_iff_eq, true_and],
  apply p_ih,
end

@[simp] lemma reverse_transfer :
  (p.transfer H hp).reverse =
  p.reverse.transfer H (by { simp only [edges_reverse, list.mem_reverse], exact hp, }) :=
begin
  induction p;
  simp only [*, transfer_append, transfer, reverse_nil, reverse_cons],
  refl,
end

end walk

/-! ## Deleting edges -/

namespace walk
variables {G}

/-- Given a walk that avoids a set of edges, produce a walk in the graph
with those edges deleted. -/
@[reducible]
def to_delete_edges (s : set (sym2 V))
  {v w : V} (p : G.walk v w) (hp : ∀ e, e ∈ p.edges → ¬ e ∈ s) : (G.delete_edges s).walk v w :=
p.transfer _ (by
  { simp only [edge_set_delete_edges, set.mem_diff],
    exact λ e ep, ⟨edges_subset_edge_set p ep, hp e ep⟩, })

@[simp] lemma to_delete_edges_nil (s : set (sym2 V)) {v : V} (hp) :
  (walk.nil : G.walk v v).to_delete_edges s hp = walk.nil := rfl

@[simp] lemma to_delete_edges_cons (s : set (sym2 V))
  {u v w : V} (h : G.adj u v) (p : G.walk v w) (hp) :
  (walk.cons h p).to_delete_edges s hp =
    walk.cons ⟨h, hp _ (or.inl rfl)⟩ (p.to_delete_edges s $ λ _ he, hp _ $ or.inr he) := rfl

/-- Given a walk that avoids an edge, create a walk in the subgraph with that edge deleted.
This is an abbreviation for `simple_graph.walk.to_delete_edges`. -/
abbreviation to_delete_edge {v w : V} (e : sym2 V) (p : G.walk v w) (hp : e ∉ p.edges) :
  (G.delete_edges {e}).walk v w :=
p.to_delete_edges {e} (λ e', by { contrapose!, simp [hp] { contextual := tt } })

@[simp]
lemma map_to_delete_edges_eq (s : set (sym2 V)) {v w : V} {p : G.walk v w} (hp) :
  walk.map (hom.map_spanning_subgraphs (G.delete_edges_le s)) (p.to_delete_edges s hp) = p :=
by rw [←transfer_eq_map_of_le, transfer_transfer, transfer_self]

protected lemma is_path.to_delete_edges (s : set (sym2 V))
  {v w : V} {p : G.walk v w} (h : p.is_path) (hp) :
  (p.to_delete_edges s hp).is_path := h.transfer _

protected lemma is_cycle.to_delete_edges (s : set (sym2 V))
  {v : V} {p : G.walk v v} (h : p.is_cycle) (hp) :
  (p.to_delete_edges s hp).is_cycle := h.transfer _

@[simp] lemma to_delete_edges_copy (s : set (sym2 V))
  {u v u' v'} (p : G.walk u v) (hu : u = u') (hv : v = v') (h) :
  (p.copy hu hv).to_delete_edges s h
    = (p.to_delete_edges s (by { subst_vars, exact h })).copy hu hv :=
by { subst_vars, refl }

end walk

/-! ## `reachable` and `connected` -/

/-- Two vertices are *reachable* if there is a walk between them.
This is equivalent to `relation.refl_trans_gen` of `G.adj`.
See `simple_graph.reachable_iff_refl_trans_gen`. -/
def reachable (u v : V) : Prop := nonempty (G.walk u v)

variables {G}

lemma reachable_iff_nonempty_univ {u v : V} :
  G.reachable u v ↔ (set.univ : set (G.walk u v)).nonempty :=
set.nonempty_iff_univ_nonempty

protected lemma reachable.elim {p : Prop} {u v : V}
  (h : G.reachable u v) (hp : G.walk u v → p) : p :=
nonempty.elim h hp

protected lemma reachable.elim_path {p : Prop} {u v : V}
  (h : G.reachable u v) (hp : G.path u v → p) : p :=
begin
  classical,
  exact h.elim (λ q, hp q.to_path),
end

protected lemma walk.reachable {G : simple_graph V} {u v : V} (p : G.walk u v) :
  G.reachable u v := ⟨p⟩

protected lemma adj.reachable {u v : V} (h : G.adj u v) :
  G.reachable u v := h.to_walk.reachable

@[refl] protected lemma reachable.refl (u : V) : G.reachable u u := by { fsplit, refl }
protected lemma reachable.rfl {u : V} : G.reachable u u := reachable.refl _

@[symm] protected lemma reachable.symm {u v : V} (huv : G.reachable u v) : G.reachable v u :=
huv.elim (λ p, ⟨p.reverse⟩)

lemma reachable_comm {u v : V} : G.reachable u v ↔ G.reachable v u :=
⟨reachable.symm, reachable.symm⟩

@[trans] protected lemma reachable.trans {u v w : V}
  (huv : G.reachable u v) (hvw : G.reachable v w) :
  G.reachable u w :=
huv.elim (λ puv, hvw.elim (λ pvw, ⟨puv.append pvw⟩))

lemma reachable_iff_refl_trans_gen (u v : V) :
  G.reachable u v ↔ relation.refl_trans_gen G.adj u v :=
begin
  split,
  { rintro ⟨h⟩,
    induction h,
    { refl, },
    { exact (relation.refl_trans_gen.single h_h).trans h_ih, }, },
  { intro h,
    induction h with _ _ _ ha hr,
    { refl, },
    { exact reachable.trans hr ⟨walk.cons ha walk.nil⟩, }, },
end

protected lemma reachable.map {G : simple_graph V} {G' : simple_graph V'}
  (f : G →g G') {u v : V} (h : G.reachable u v) : G'.reachable (f u) (f v) :=
h.elim (λ p, ⟨p.map f⟩)

lemma iso.reachable_iff {G : simple_graph V} {G' : simple_graph V'}
  {φ : G ≃g G'} {u v : V} : G'.reachable (φ u) (φ v) ↔ G.reachable u v :=
⟨λ r, (φ.left_inv u) ▸ (φ.left_inv v) ▸ (r.map φ.symm.to_hom), reachable.map φ.to_hom⟩

lemma iso.symm_apply_reachable {G : simple_graph V} {G' : simple_graph V'}
  {φ : G ≃g G'} {u : V} {v : V'} : G.reachable (φ.symm v) u ↔ G'.reachable v (φ u) :=
by rw [← iso.reachable_iff, rel_iso.apply_symm_apply]

variables (G)

lemma reachable_is_equivalence : equivalence G.reachable :=
mk_equivalence _ (@reachable.refl _ G) (@reachable.symm _ G) (@reachable.trans _ G)

/-- The equivalence relation on vertices given by `simple_graph.reachable`. -/
def reachable_setoid : setoid V := setoid.mk _ G.reachable_is_equivalence

/-- A graph is preconnected if every pair of vertices is reachable from one another. -/
def preconnected : Prop := ∀ (u v : V), G.reachable u v

lemma preconnected.map {G : simple_graph V} {H : simple_graph V'} (f : G →g H) (hf : surjective f)
  (hG : G.preconnected) : H.preconnected :=
hf.forall₂.2 $ λ a b, nonempty.map (walk.map _) $ hG _ _

lemma iso.preconnected_iff {G : simple_graph V} {H : simple_graph V'} (e : G ≃g H) :
  G.preconnected ↔ H.preconnected :=
⟨preconnected.map e.to_hom e.to_equiv.surjective,
  preconnected.map e.symm.to_hom e.symm.to_equiv.surjective⟩

/-- A graph is connected if it's preconnected and contains at least one vertex.
This follows the convention observed by mathlib that something is connected iff it has
exactly one connected component.

There is a `has_coe_to_fun` instance so that `h u v` can be used instead
of `h.preconnected u v`. -/
@[protect_proj, mk_iff]
structure connected : Prop :=
(preconnected : G.preconnected)
[nonempty : nonempty V]

instance : has_coe_to_fun G.connected (λ _, Π (u v : V), G.reachable u v) :=
⟨λ h, h.preconnected⟩

lemma connected.map {G : simple_graph V} {H : simple_graph V'} (f : G →g H) (hf : surjective f)
  (hG : G.connected) : H.connected :=
by { haveI := hG.nonempty.map f, exact ⟨hG.preconnected.map f hf⟩ }

lemma iso.connected_iff {G : simple_graph V} {H : simple_graph V'} (e : G ≃g H) :
  G.connected ↔ H.connected :=
⟨connected.map e.to_hom e.to_equiv.surjective,
  connected.map e.symm.to_hom e.symm.to_equiv.surjective⟩

/-- The quotient of `V` by the `simple_graph.reachable` relation gives the connected
components of a graph. -/
def connected_component := quot G.reachable

/-- Gives the connected component containing a particular vertex. -/
def connected_component_mk (v : V) : G.connected_component := quot.mk G.reachable v

variables {V' G G' G''}

<<<<<<< HEAD
section connected_component
variables {V' G G' G''}
=======
namespace connected_component

@[simps] instance inhabited [inhabited V] : inhabited G.connected_component :=
⟨G.connected_component_mk default⟩
>>>>>>> fee218fb

@[elab_as_eliminator]
protected lemma ind {β : G.connected_component → Prop}
  (h : ∀ (v : V), β (G.connected_component_mk v)) (c : G.connected_component) : β c :=
quot.ind h c

@[elab_as_eliminator]
protected lemma ind₂ {β : G.connected_component → G.connected_component → Prop}
  (h : ∀ (v w : V), β (G.connected_component_mk v) (G.connected_component_mk w))
  (c d : G.connected_component) : β c d :=
quot.induction_on₂ c d h

protected lemma sound {v w : V} :
  G.reachable v w → G.connected_component_mk v = G.connected_component_mk w := quot.sound

protected lemma exact {v w : V} :
  G.connected_component_mk v = G.connected_component_mk w → G.reachable v w :=
@quotient.exact _ G.reachable_setoid _ _

@[simp] protected lemma eq {v w : V} :
  G.connected_component_mk v = G.connected_component_mk w ↔ G.reachable v w :=
@quotient.eq _ G.reachable_setoid _ _

lemma connected_component_mk_eq_of_adj {v w : V} (a : G.adj v w) :
  G.connected_component_mk v = G.connected_component_mk w :=
connected_component.sound a.reachable

/-- The `connected_component` specialization of `quot.lift`. Provides the stronger
assumption that the vertices are connected by a path. -/
protected def lift {β : Sort*} (f : V → β)
  (h : ∀ (v w : V) (p : G.walk v w), p.is_path → f v = f w) : G.connected_component → β :=
quot.lift f (λ v w (h' : G.reachable v w), h'.elim_path (λ hp, h v w hp hp.2))

@[simp] protected lemma lift_mk {β : Sort*} {f : V → β}
  {h : ∀ (v w : V) (p : G.walk v w), p.is_path → f v = f w} {v : V} :
  connected_component.lift f h (G.connected_component_mk v) = f v := rfl

protected lemma «exists» {p : G.connected_component → Prop} :
  (∃ (c : G.connected_component), p c) ↔ ∃ v, p (G.connected_component_mk v) :=
(surjective_quot_mk G.reachable).exists

protected lemma «forall» {p : G.connected_component → Prop} :
  (∀ (c : G.connected_component), p c) ↔ ∀ v, p (G.connected_component_mk v) :=
(surjective_quot_mk G.reachable).forall

lemma _root_.simple_graph.preconnected.subsingleton_connected_component (h : G.preconnected) :
  subsingleton G.connected_component :=
⟨connected_component.ind₂ (λ v w, connected_component.sound (h v w))⟩

/-- The map on connected components induced by a graph homomorphism. -/
<<<<<<< HEAD
def connected_component.map (φ : G →g G') (C : G.connected_component) : G'.connected_component :=
C.lift (λ v, G'.connected_component_mk (φ v)) $ λ v w p _,
  connected_component.eq.mpr (p.map φ).reachable

@[simp] lemma connected_component.map_mk (φ : G →g G') (v : V) :
=======
def map (φ : G →g G') (C : G.connected_component) : G'.connected_component :=
C.lift (λ v, G'.connected_component_mk (φ v)) $ λ v w p _,
  connected_component.eq.mpr (p.map φ).reachable

@[simp] lemma map_mk (φ : G →g G') (v : V) :
>>>>>>> fee218fb
  (G.connected_component_mk v).map φ = G'.connected_component_mk (φ v) := rfl

@[simp] lemma map_id (C : connected_component G) : C.map hom.id = C :=
by { refine C.ind _, exact (λ _, rfl) }

<<<<<<< HEAD
@[simp] lemma connected_component.map_comp (C : G.connected_component)
=======
@[simp] lemma map_comp (C : G.connected_component)
>>>>>>> fee218fb
  (φ : G →g G') (ψ : G' →g G'') : (C.map φ).map ψ = C.map (ψ.comp φ) :=
by { refine C.ind _, exact (λ _, rfl), }

variables {φ : G ≃g G'} {v : V} {v' : V'}

@[simp] lemma connected_component.iso_image_comp_eq_map_iff_eq_comp
  {C : G.connected_component} :
  G'.connected_component_mk (φ v) = C.map φ ↔ (G.connected_component_mk v) = C :=
begin
  refine C.ind (λ u, _),
  simp only [iso.reachable_iff, coe_coe, connected_component.map_mk,
    rel_embedding.coe_coe_fn, rel_iso.coe_coe_fn, connected_component.eq],
end

@[simp] lemma connected_component.iso_inv_image_comp_eq_iff_eq_map
  {C : G.connected_component} :
  G.connected_component_mk (φ.symm v') = C ↔
    G'.connected_component_mk v' = C.map φ :=
begin
  refine C.ind (λ u, _),
  simp only [iso.symm_apply_reachable, connected_component.eq, coe_coe,
    connected_component.map_mk, rel_embedding.coe_coe_fn, rel_iso.coe_coe_fn],
end

/-- An isomorphism of graphs induces a bijection of connected components. -/
@[simps]
def connected_component.iso (φ : G ≃g G') : G.connected_component ≃ G'.connected_component :=
{ to_fun := connected_component.map φ,
  inv_fun := connected_component.map φ.symm,
  left_inv := λ C, connected_component.ind
    (λ v, congr_arg (G.connected_component_mk) (equiv.left_inv φ.to_equiv v)) C,
  right_inv := λ C, connected_component.ind
    (λ v, congr_arg (G'.connected_component_mk) (equiv.right_inv φ.to_equiv v)) C }

/-- The set of vertices in a connected component of a graph. -/
def connected_component.supp (C : G.connected_component) :=
  { v | G.connected_component_mk v = C }

@[ext] lemma connected_component.supp_injective :
  function.injective (connected_component.supp : G.connected_component → set V) :=
begin
  refine connected_component.ind₂ _,
  intros v w,
  simp only [connected_component.supp, set.ext_iff, connected_component.eq, set.mem_set_of_eq],
  intro h,
  rw [reachable_comm, h],
end

@[simp]
lemma connected_component.supp_inj {C D : G.connected_component} : C.supp = D.supp ↔ C = D :=
connected_component.supp_injective.eq_iff

instance : set_like G.connected_component V :=
{ coe := connected_component.supp,
  coe_injective' := connected_component.supp_injective, }

@[simp] lemma connected_component.mem_supp_iff (C : G.connected_component) (v : V) :
  v ∈ C.supp ↔ G.connected_component_mk v = C := iff.rfl

lemma connected_component_mk_mem {v : V} :
  v ∈ G.connected_component_mk v := by exact rfl

/--
The equivalence between connected components, induced by an isomorphism of graphs,
itself defines an equivalence on the supports of each connected component.
-/
def connected_component.iso_equiv_supp (φ : G ≃g G') (C : G.connected_component) :
  C.supp ≃ (connected_component.iso φ C).supp :=
{ to_fun := λ v, ⟨φ v, connected_component.iso_image_comp_eq_map_iff_eq_comp.mpr v.prop⟩,
  inv_fun := λ v', ⟨φ.symm v', connected_component.iso_inv_image_comp_eq_iff_eq_map.mpr v'.prop⟩,
  left_inv := λ v, subtype.ext_val (φ.to_equiv.left_inv ↑v),
  right_inv := λ v, subtype.ext_val (φ.to_equiv.right_inv ↑v), }

end connected_component

/-- A subgraph is connected if it is connected as a simple graph. -/
abbreviation subgraph.connected (H : G.subgraph) : Prop := H.coe.connected

lemma singleton_subgraph_connected {v : V} : (G.singleton_subgraph v).connected :=
begin
  split,
  rintros ⟨a, ha⟩ ⟨b, hb⟩,
  simp only [singleton_subgraph_verts, set.mem_singleton_iff] at ha hb,
  subst_vars
end

@[simp] lemma subgraph_of_adj_connected {v w : V} (hvw : G.adj v w) :
  (G.subgraph_of_adj hvw).connected :=
begin
  split,
  rintro ⟨a, ha⟩ ⟨b, hb⟩,
  simp only [subgraph_of_adj_verts, set.mem_insert_iff, set.mem_singleton_iff] at ha hb,
  obtain (rfl|rfl) := ha; obtain (rfl|rfl) := hb;
    refl <|> { apply adj.reachable, simp },
end

lemma preconnected.set_univ_walk_nonempty (hconn : G.preconnected) (u v : V) :
  (set.univ : set (G.walk u v)).nonempty :=
by { rw ← set.nonempty_iff_univ_nonempty, exact hconn u v }

lemma connected.set_univ_walk_nonempty (hconn : G.connected) (u v : V) :
  (set.univ : set (G.walk u v)).nonempty := hconn.preconnected.set_univ_walk_nonempty u v

/-! ### Walks as subgraphs -/

namespace walk
variables {G G'} {u v w : V}

/-- The subgraph consisting of the vertices and edges of the walk. -/
@[simp] protected def to_subgraph : Π {u v : V}, G.walk u v → G.subgraph
| u _ nil := G.singleton_subgraph u
| _ _ (cons h p) := G.subgraph_of_adj h ⊔ p.to_subgraph

lemma to_subgraph_cons_nil_eq_subgraph_of_adj (h : G.adj u v) :
  (cons h nil).to_subgraph = G.subgraph_of_adj h :=
by simp

lemma mem_verts_to_subgraph (p : G.walk u v) :
  w ∈ p.to_subgraph.verts ↔ w ∈ p.support :=
begin
  induction p with _ x y z h p' ih,
  { simp },
  { have : w = y ∨ w ∈ p'.support ↔ w ∈ p'.support :=
      ⟨by rintro (rfl | h); simp [*], by simp { contextual := tt}⟩,
    simp [ih, or_assoc, this] }
end

@[simp] lemma verts_to_subgraph (p : G.walk u v) : p.to_subgraph.verts = {w | w ∈ p.support} :=
set.ext (λ _, p.mem_verts_to_subgraph)

lemma mem_edges_to_subgraph (p : G.walk u v) {e : sym2 V} :
  e ∈ p.to_subgraph.edge_set ↔ e ∈ p.edges :=
by induction p; simp [*]

@[simp] lemma edge_set_to_subgraph (p : G.walk u v) : p.to_subgraph.edge_set = {e | e ∈ p.edges} :=
set.ext (λ _, p.mem_edges_to_subgraph)

@[simp] lemma to_subgraph_append (p : G.walk u v) (q : G.walk v w) :
  (p.append q).to_subgraph = p.to_subgraph ⊔ q.to_subgraph :=
by induction p; simp [*, sup_assoc]

@[simp] lemma to_subgraph_reverse (p : G.walk u v) :
  p.reverse.to_subgraph = p.to_subgraph :=
begin
  induction p,
  { simp },
  { simp only [*, walk.to_subgraph, reverse_cons, to_subgraph_append, subgraph_of_adj_symm],
    rw [sup_comm],
    congr,
    ext; simp [-set.bot_eq_empty], }
end

@[simp] lemma to_subgraph_rotate [decidable_eq V] (c : G.walk v v) (h : u ∈ c.support) :
  (c.rotate h).to_subgraph = c.to_subgraph :=
by rw [rotate, to_subgraph_append, sup_comm, ← to_subgraph_append, take_spec]

@[simp] lemma to_subgraph_map (f : G →g G') (p : G.walk u v) :
  (p.map f).to_subgraph = p.to_subgraph.map f :=
by induction p; simp [*, subgraph.map_sup]

@[simp] lemma finite_neighbor_set_to_subgraph (p : G.walk u v) :
  (p.to_subgraph.neighbor_set w).finite :=
begin
  induction p,
  { rw [walk.to_subgraph, neighbor_set_singleton_subgraph],
    apply set.to_finite, },
  { rw [walk.to_subgraph, subgraph.neighbor_set_sup],
    refine set.finite.union _ p_ih,
    refine set.finite.subset _ (neighbor_set_subgraph_of_adj_subset p_h),
    apply set.to_finite, },
end

end walk

/-! ### Walks of a given length -/

section walk_counting

lemma set_walk_self_length_zero_eq (u : V) :
  {p : G.walk u u | p.length = 0} = {walk.nil} :=
by { ext p, simp }

lemma set_walk_length_zero_eq_of_ne {u v : V} (h : u ≠ v) :
  {p : G.walk u v | p.length = 0} = ∅ :=
begin
  ext p,
  simp only [set.mem_set_of_eq, set.mem_empty_iff_false, iff_false],
  exact λ h', absurd (walk.eq_of_length_eq_zero h') h,
end

lemma set_walk_length_succ_eq (u v : V) (n : ℕ) :
  {p : G.walk u v | p.length = n.succ} =
    ⋃ (w : V) (h : G.adj u w), walk.cons h '' {p' : G.walk w v | p'.length = n} :=
begin
  ext p,
  cases p with _ _ w _ huw pwv,
  { simp [eq_comm], },
  { simp only [nat.succ_eq_add_one, set.mem_set_of_eq, walk.length_cons, add_left_inj,
      set.mem_Union, set.mem_image, exists_prop],
    split,
    { rintro rfl,
      exact ⟨w, huw, pwv, rfl, rfl, heq.rfl⟩, },
    { rintro ⟨w, huw, pwv, rfl, rfl, rfl⟩,
      refl, } },
end

variables (G) [decidable_eq V]

section locally_finite
variables [locally_finite G]

/-- The `finset` of length-`n` walks from `u` to `v`.
This is used to give `{p : G.walk u v | p.length = n}` a `fintype` instance, and it
can also be useful as a recursive description of this set when `V` is finite.

See `simple_graph.coe_finset_walk_length_eq` for the relationship between this `finset` and
the set of length-`n` walks. -/
def finset_walk_length : Π (n : ℕ) (u v : V), finset (G.walk u v)
| 0 u v := if h : u = v
           then by { subst u, exact {walk.nil} }
           else ∅
| (n+1) u v := finset.univ.bUnion (λ (w : G.neighbor_set u),
                 (finset_walk_length n w v).map ⟨λ p, walk.cons w.property p, λ p q, by simp⟩)

lemma coe_finset_walk_length_eq (n : ℕ) (u v : V) :
  (G.finset_walk_length n u v : set (G.walk u v)) = {p : G.walk u v | p.length = n} :=
begin
  induction n with n ih generalizing u v,
  { obtain rfl | huv := eq_or_ne u v;
    simp [finset_walk_length, set_walk_length_zero_eq_of_ne, *], },
  { simp only [finset_walk_length, set_walk_length_succ_eq,
      finset.coe_bUnion, finset.mem_coe, finset.mem_univ, set.Union_true],
    ext p,
    simp only [mem_neighbor_set, finset.coe_map, embedding.coe_fn_mk, set.Union_coe_set,
      set.mem_Union, set.mem_image, finset.mem_coe, set.mem_set_of_eq],
    congr' with w,
    congr' with h,
    congr' with q,
    have := set.ext_iff.mp (ih w v) q,
    simp only [finset.mem_coe, set.mem_set_of_eq] at this,
    rw ← this,
    refl, },
end

variables {G}

lemma walk.mem_finset_walk_length_iff_length_eq {n : ℕ} {u v : V} (p : G.walk u v) :
  p ∈ G.finset_walk_length n u v ↔ p.length = n :=
set.ext_iff.mp (G.coe_finset_walk_length_eq n u v) p

variables (G)

instance fintype_set_walk_length (u v : V) (n : ℕ) : fintype {p : G.walk u v | p.length = n} :=
fintype.of_finset (G.finset_walk_length n u v) $ λ p,
by rw [←finset.mem_coe, coe_finset_walk_length_eq]

lemma set_walk_length_to_finset_eq (n : ℕ) (u v : V) :
  {p : G.walk u v | p.length = n}.to_finset = G.finset_walk_length n u v :=
by { ext p, simp [←coe_finset_walk_length_eq] }

/- See `simple_graph.adj_matrix_pow_apply_eq_card_walk` for the cardinality in terms of the `n`th
power of the adjacency matrix. -/
lemma card_set_walk_length_eq (u v : V) (n : ℕ) :
  fintype.card {p : G.walk u v | p.length = n} = (G.finset_walk_length n u v).card :=
fintype.card_of_finset (G.finset_walk_length n u v) $ λ p,
  by rw [←finset.mem_coe, coe_finset_walk_length_eq]

instance fintype_set_path_length (u v : V) (n : ℕ) :
  fintype {p : G.walk u v | p.is_path ∧ p.length = n} :=
fintype.of_finset ((G.finset_walk_length n u v).filter walk.is_path) $
  by simp [walk.mem_finset_walk_length_iff_length_eq, and_comm]

end locally_finite

section finite
variables [fintype V] [decidable_rel G.adj]

lemma reachable_iff_exists_finset_walk_length_nonempty (u v : V) :
  G.reachable u v ↔ ∃ (n : fin (fintype.card V)), (G.finset_walk_length n u v).nonempty :=
begin
  split,
  { intro r,
    refine r.elim_path (λ p, _),
    refine ⟨⟨_, p.is_path.length_lt⟩, p, _⟩,
    simp [walk.mem_finset_walk_length_iff_length_eq], },
  { rintro ⟨_, p, _⟩, use p },
end

instance : decidable_rel G.reachable :=
λ u v, decidable_of_iff' _ (reachable_iff_exists_finset_walk_length_nonempty G u v)

instance : fintype G.connected_component :=
@quotient.fintype _ _ G.reachable_setoid (infer_instance : decidable_rel G.reachable)

instance : decidable G.preconnected :=
by { unfold preconnected, apply_instance }

instance : decidable G.connected :=
by { rw [connected_iff, ← finset.univ_nonempty_iff], exact and.decidable }

end finite

end walk_counting

section bridge_edges

/-! ### Bridge edges -/

/-- An edge of a graph is a *bridge* if, after removing it, its incident vertices
are no longer reachable from one another. -/
def is_bridge (G : simple_graph V) (e : sym2 V) : Prop :=
e ∈ G.edge_set ∧
sym2.lift ⟨λ v w, ¬ (G \ from_edge_set {e}).reachable v w, by simp [reachable_comm]⟩ e

lemma is_bridge_iff {u v : V} :
  G.is_bridge ⟦(u, v)⟧ ↔ G.adj u v ∧ ¬ (G \ from_edge_set {⟦(u, v)⟧}).reachable u v := iff.rfl

lemma reachable_delete_edges_iff_exists_walk {v w : V} :
  (G \ from_edge_set {⟦(v, w)⟧}).reachable v w ↔ ∃ (p : G.walk v w), ¬ ⟦(v, w)⟧ ∈ p.edges :=
begin
  split,
  { rintro ⟨p⟩,
    use p.map (hom.map_spanning_subgraphs (by simp)),
    simp_rw [walk.edges_map, list.mem_map, hom.map_spanning_subgraphs_apply, sym2.map_id', id.def],
    rintro ⟨e, h, rfl⟩,
    simpa using p.edges_subset_edge_set h, },
  { rintro ⟨p, h⟩,
    refine ⟨p.transfer _ (λ e ep, _)⟩,
    simp only [edge_set_sdiff, edge_set_from_edge_set, edge_set_sdiff_sdiff_is_diag,
               set.mem_diff, set.mem_singleton_iff],
    exact ⟨p.edges_subset_edge_set ep, λ h', h (h' ▸ ep)⟩,  },
end

lemma is_bridge_iff_adj_and_forall_walk_mem_edges {v w : V} :
  G.is_bridge ⟦(v, w)⟧ ↔ G.adj v w ∧ ∀ (p : G.walk v w), ⟦(v, w)⟧ ∈ p.edges :=
begin
  rw [is_bridge_iff, and_congr_right'],
  rw [reachable_delete_edges_iff_exists_walk, not_exists_not],
end

lemma reachable_delete_edges_iff_exists_cycle.aux [decidable_eq V]
  {u v w : V}
  (hb : ∀ (p : G.walk v w), ⟦(v, w)⟧ ∈ p.edges)
  (c : G.walk u u)
  (hc : c.is_trail)
  (he : ⟦(v, w)⟧ ∈ c.edges)
  (hw : w ∈ (c.take_until v (c.fst_mem_support_of_mem_edges he)).support) :
  false :=
begin
  have hv := c.fst_mem_support_of_mem_edges he,
  -- decompose c into
  --      puw     pwv     pvu
  --   u ----> w ----> v ----> u
  let puw := (c.take_until v hv).take_until w hw,
  let pwv := (c.take_until v hv).drop_until w hw,
  let pvu := c.drop_until v hv,
  have : c = (puw.append pwv).append pvu := by simp,
  -- We have two walks from v to w
  --      pvu     puw
  --   v ----> u ----> w
  --   |               ^
  --    `-------------'
  --      pwv.reverse
  -- so they both contain the edge ⟦(v, w)⟧, but that's a contradiction since c is a trail.
  have hbq := hb (pvu.append puw),
  have hpq' := hb pwv.reverse,
  rw [walk.edges_reverse, list.mem_reverse] at hpq',
  rw [walk.is_trail_def, this, walk.edges_append, walk.edges_append,
      list.nodup_append_comm, ← list.append_assoc, ← walk.edges_append] at hc,
  exact list.disjoint_of_nodup_append hc hbq hpq',
end

lemma adj_and_reachable_delete_edges_iff_exists_cycle {v w : V} :
  G.adj v w ∧ (G \ from_edge_set {⟦(v, w)⟧}).reachable v w ↔
  ∃ (u : V) (p : G.walk u u), p.is_cycle ∧ ⟦(v, w)⟧ ∈ p.edges :=
begin
  classical,
  rw reachable_delete_edges_iff_exists_walk,
  split,
  { rintro ⟨h, p, hp⟩,
    refine ⟨w, walk.cons h.symm p.to_path, _, _⟩,
    { apply path.cons_is_cycle,
      rw [sym2.eq_swap],
      intro h,
      exact absurd (walk.edges_to_path_subset p h) hp, },
    simp only [sym2.eq_swap, walk.edges_cons, list.mem_cons_iff, eq_self_iff_true, true_or], },
  { rintro ⟨u, c, hc, he⟩,
    have hvc : v ∈ c.support := walk.fst_mem_support_of_mem_edges c he,
    have hwc : w ∈ c.support := walk.snd_mem_support_of_mem_edges c he,
    let puv := c.take_until v hvc,
    let pvu := c.drop_until v hvc,
    obtain (hw | hw') : w ∈ puv.support ∨ w ∈ pvu.support,
    { rwa [← walk.mem_support_append_iff, walk.take_spec] },
    { by_contra' h,
      specialize h (c.adj_of_mem_edges he),
      exact reachable_delete_edges_iff_exists_cycle.aux h c hc.to_trail he hw, },
    { by_contra' hb,
      specialize hb (c.adj_of_mem_edges he),
      have hb' : ∀ (p : G.walk w v), ⟦(w, v)⟧ ∈ p.edges,
      { intro p,
        simpa [sym2.eq_swap] using hb p.reverse, },
      apply reachable_delete_edges_iff_exists_cycle.aux hb' (pvu.append puv)
        (hc.to_trail.rotate hvc) _ (walk.start_mem_support _),
      rwa [walk.edges_append, list.mem_append, or_comm, ← list.mem_append,
           ← walk.edges_append, walk.take_spec, sym2.eq_swap], } },
end

lemma is_bridge_iff_adj_and_forall_cycle_not_mem {v w : V} :
  G.is_bridge ⟦(v, w)⟧ ↔ G.adj v w ∧ ∀ ⦃u : V⦄ (p : G.walk u u), p.is_cycle → ⟦(v, w)⟧ ∉ p.edges :=
begin
  rw [is_bridge_iff, and.congr_right_iff],
  intro h,
  rw ← not_iff_not,
  push_neg,
  rw ← adj_and_reachable_delete_edges_iff_exists_cycle,
  simp only [h, true_and],
end

lemma is_bridge_iff_mem_and_forall_cycle_not_mem {e : sym2 V} :
  G.is_bridge e ↔ e ∈ G.edge_set ∧ ∀ ⦃u : V⦄ (p : G.walk u u), p.is_cycle → e ∉ p.edges :=
sym2.ind (λ v w, is_bridge_iff_adj_and_forall_cycle_not_mem) e

end bridge_edges

end simple_graph<|MERGE_RESOLUTION|>--- conflicted
+++ resolved
@@ -1583,15 +1583,10 @@
 
 variables {V' G G' G''}
 
-<<<<<<< HEAD
-section connected_component
-variables {V' G G' G''}
-=======
 namespace connected_component
 
 @[simps] instance inhabited [inhabited V] : inhabited G.connected_component :=
 ⟨G.connected_component_mk default⟩
->>>>>>> fee218fb
 
 @[elab_as_eliminator]
 protected lemma ind {β : G.connected_component → Prop}
@@ -1642,29 +1637,17 @@
 ⟨connected_component.ind₂ (λ v w, connected_component.sound (h v w))⟩
 
 /-- The map on connected components induced by a graph homomorphism. -/
-<<<<<<< HEAD
-def connected_component.map (φ : G →g G') (C : G.connected_component) : G'.connected_component :=
-C.lift (λ v, G'.connected_component_mk (φ v)) $ λ v w p _,
-  connected_component.eq.mpr (p.map φ).reachable
-
-@[simp] lemma connected_component.map_mk (φ : G →g G') (v : V) :
-=======
 def map (φ : G →g G') (C : G.connected_component) : G'.connected_component :=
 C.lift (λ v, G'.connected_component_mk (φ v)) $ λ v w p _,
   connected_component.eq.mpr (p.map φ).reachable
 
 @[simp] lemma map_mk (φ : G →g G') (v : V) :
->>>>>>> fee218fb
   (G.connected_component_mk v).map φ = G'.connected_component_mk (φ v) := rfl
 
 @[simp] lemma map_id (C : connected_component G) : C.map hom.id = C :=
 by { refine C.ind _, exact (λ _, rfl) }
 
-<<<<<<< HEAD
-@[simp] lemma connected_component.map_comp (C : G.connected_component)
-=======
 @[simp] lemma map_comp (C : G.connected_component)
->>>>>>> fee218fb
   (φ : G →g G') (ψ : G' →g G'') : (C.map φ).map ψ = C.map (ψ.comp φ) :=
 by { refine C.ind _, exact (λ _, rfl), }
 
