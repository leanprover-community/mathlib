--- conflicted
+++ resolved
@@ -537,19 +537,11 @@
 
 end delete_edges
 
-<<<<<<< HEAD
-/-! ## Induced subgraphs and vertex deletion -/
-
-/- Given a subgraph, we can change its vertex set while removing any invalid edges, and
-this leads to induced subgraphs and vertex deletion. See also `simple_graph.induce` for the
-`simple_graph` version, which, unlike for subgraphs, results in a graph with a different type. -/
-=======
 /-! ## Induced subgraphs -/
 
 /- Given a subgraph, we can change its vertex set while removing any invalid edges, which
 gives induced subgraphs. See also `simple_graph.induce` for the `simple_graph` version, which,
 unlike for subgraphs, results in a graph with a different vertex type. -/
->>>>>>> 1937dff0
 
 /-- The induced subgraph of a subgraph. The expectation is that `s ⊆ G'.verts` for the usual
 notion of an induced subgraph, but, in general, `s` is taken to be the new vertex set and edges
@@ -572,30 +564,22 @@
 begin
   split,
   { simp [hs], },
-<<<<<<< HEAD
-  { simp only [induce_adj, true_and, and_imp] {contextual := tt},
-=======
   { simp only [induce_adj, true_and, and_imp] { contextual := tt },
->>>>>>> 1937dff0
     intros v w hv hw ha,
     exact ⟨hs hv, hs hw, hg.2 ha⟩, },
 end
 
-<<<<<<< HEAD
-=======
 @[mono]
 lemma induce_mono_left (hg : G' ≤ G'') : G'.induce s ≤ G''.induce s := induce_mono hg (by refl)
 
 @[mono]
 lemma induce_mono_right (hs : s ⊆ s') : G'.induce s ≤ G'.induce s' := induce_mono (by refl) hs
 
->>>>>>> 1937dff0
 @[simp] lemma induce_empty : G'.induce ∅ = ⊥ :=
 by ext; simp
 
 end induce
 
-<<<<<<< HEAD
 /-- Given a subgraph and a set of vertices, delete all the vertices from the subgraph,
 if present. Any edges indicent to the deleted vertices are deleted as well. -/
 def delete_verts (G' : G.subgraph) (s : set V) : G.subgraph := G'.induce (G'.verts \ s)
@@ -666,8 +650,6 @@
 
 end delete_verts
 
-=======
->>>>>>> 1937dff0
 end subgraph
 
 end simple_graph