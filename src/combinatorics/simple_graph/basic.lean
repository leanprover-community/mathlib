--- conflicted
+++ resolved
@@ -403,6 +403,29 @@
   tauto,
 end
 
+lemma neighbor_set_union_compl_neighbor_set_card [fintype V] (G : simple_graph V)
+  [decidable_rel G.adj] [decidable_rel Gᶜ.adj] (v : V) :
+  fintype.card ((G.neighbor_set v ∪ Gᶜ.neighbor_set v) : set V) = fintype.card V - 1 :=
+begin
+  classical,
+  simp_rw neighbor_set_union_compl_neighbor_set_eq,
+  rw ← set.to_finset_card,
+  simp,
+  rw fintype.card_of_finset' {v}ᶜ,
+  rw card_compl,
+  rw ← card_singleton v,
+  simp,
+end
+
+lemma neighbor_set_compl_eq (G : simple_graph V) (v : V) :
+  Gᶜ.neighbor_set v = (G.neighbor_set v)ᶜ \ {v} :=
+begin
+  ext w,
+  simp only [set.mem_diff, set.mem_singleton_iff, compl_adj, ne.def,
+              mem_neighbor_set, set.mem_compl_eq],
+  tauto,
+end
+
 /--
 The set of common neighbors between two vertices `v` and `w` in a graph `G` is the
 intersection of the neighbor sets of `v` and `w`.
@@ -505,6 +528,15 @@
 lemma degree_pos_iff_exists_adj : 0 < G.degree v ↔ ∃ w, G.adj v w :=
 by simp only [degree, card_pos, finset.nonempty, mem_neighbor_finset]
 
+lemma card_compl_neighbor_set [fintype V] (G : simple_graph V) [decidable_rel G.adj] (v : V) :
+  Gᶜ.degree v = fintype.card V - G.degree v - 1 :=
+begin
+  rw [nat.sub_sub, add_comm, ← nat.sub_sub, ← neighbor_set_union_compl_neighbor_set_card G v,
+    fintype.card_of_finset],
+  rw card_disjoint_union (set.to_finset_disjoint_iff.2 (compl_neighbor_set_disjoint G v)),
+  simp only [degree, neighbor_finset, nat.add_sub_cancel_left],
+end
+
 instance incidence_set_fintype [decidable_eq V] : fintype (G.incidence_set v) :=
 fintype.of_equiv (G.neighbor_set v) (G.incidence_set_equiv_neighbor_set v).symm
 
@@ -541,6 +573,19 @@
 def is_regular_of_degree (d : ℕ) : Prop := ∀ (v : V), G.degree v = d
 
 lemma is_regular_of_degree_eq {d : ℕ} (h : G.is_regular_of_degree d) (v : V) : G.degree v = d := h v
+
+lemma compl_regular_is_regular [fintype V] (G : simple_graph V) [decidable_rel G.adj]
+  [decidable_rel Gᶜ.adj] (k : ℕ) (h : G.is_regular_of_degree k) :
+  Gᶜ.is_regular_of_degree (fintype.card V - k - 1) :=
+begin
+  rw is_regular_of_degree,
+  intros v,
+  specialize h v,
+  rw [nat.sub_sub, add_comm, ← nat.sub_sub, ← neighbor_set_union_compl_neighbor_set_card G v, ← h,
+      fintype.card_of_finset],
+  rw card_disjoint_union (set.to_finset_disjoint_iff.2 (compl_neighbor_set_disjoint G v)),
+  simp only [degree, neighbor_finset, nat.add_sub_cancel_left],
+end
 
 end locally_finite
 
@@ -788,58 +833,6 @@
   apply sym2.map.injective hinj,
 end
 
-<<<<<<< HEAD
-lemma compl_neighbor_set (G : simple_graph V) (v : V) :
-  Gᶜ.neighbor_set v = (G.neighbor_set v)ᶜ \ {v} :=
-begin
-  ext w,
-  simp only [set.mem_diff, set.mem_singleton_iff, compl_adj, ne.def,
-              mem_neighbor_set, set.mem_compl_eq],
-  tauto,
-end
-
-variables [decidable_eq V]
-
-lemma neighbor_set_union_compl_neighbor_set_card [fintype V] (G : simple_graph V)
-  [decidable_rel G.adj] [decidable_rel Gᶜ.adj] (v : V) :
-  fintype.card ((G.neighbor_set v ∪ Gᶜ.neighbor_set v) : set V) = fintype.card V - 1 :=
-begin
-  -- i don't love the `fintype.subtype_of_fintype situation` i have here
-  classical,
-  simp_rw neighbor_set_union_compl_neighbor_set_eq,
-  rw ← set.to_finset_card,
-  simp,
-  rw fintype.card_of_finset' {v}ᶜ,
-  rw card_compl,
-  rw ← card_singleton v,
-  simp,
-end
-
-lemma card_compl_neighbor_set [fintype V] (G : simple_graph V) [decidable_rel G.adj] (v : V) :
-  Gᶜ.degree v = fintype.card V - G.degree v - 1 :=
-begin
-  rw [nat.sub_sub, add_comm, ← nat.sub_sub, ← neighbor_set_union_compl_neighbor_set_card G v,
-    fintype.card_of_finset],
-  rw card_disjoint_union (set.to_finset_disjoint_iff.2 (compl_neighbor_set_disjoint G v)),
-  simp only [degree, neighbor_finset, nat.add_sub_cancel_left],
-end
-
-lemma compl_regular_is_regular [fintype V] (G : simple_graph V) [decidable_rel G.adj]
-  [decidable_rel Gᶜ.adj] (k : ℕ) (h : G.is_regular_of_degree k) :
-  Gᶜ.is_regular_of_degree (fintype.card V - k - 1) :=
-begin
-  rw is_regular_of_degree,
-  intros v,
-  specialize h v,
-  rw [nat.sub_sub, add_comm, ← nat.sub_sub, ← neighbor_set_union_compl_neighbor_set_card G v, ← h,
-      fintype.card_of_finset],
-  rw card_disjoint_union (set.to_finset_disjoint_iff.2 (compl_neighbor_set_disjoint G v)),
-  simp only [degree, neighbor_finset, nat.add_sub_cancel_left],
-end
-
-
-end complement
-=======
 variable {G'' : simple_graph X}
 
 /-- Composition of graph homomorphisms. -/
@@ -962,6 +955,5 @@
 end iso
 
 end maps
->>>>>>> d145e8e3
 
 end simple_graph