/-
Copyright (c) 2021 Gabriel Moise. All rights reserved.
Released under Apache 2.0 license as described in the file LICENSE.
Authors: Gabriel Moise, Yaël Dillies, Kyle Miller
-/
import combinatorics.simple_graph.basic
import data.matrix.basic

/-!
# Incidence matrix of a simple graph

<<<<<<< HEAD
This file defines the unoriented incidence matrix of a simple graph and provides theorems and lemmas
onnecting graph properties to computational properties of the matrix. It also defines the notion of
orientation for a simple graph, picking a direction for each undirected edge in the graph and
then defining the oriented incidence matrix `oriented_inc_matrix` based on that.
=======
> THIS FILE IS SYNCHRONIZED WITH MATHLIB4.
> Any changes to this file require a corresponding PR to mathlib4.

This file defines the unoriented incidence matrix of a simple graph.
>>>>>>> 17219820

## Main definitions

* `simple_graph.inc_matrix`: `G.inc_matrix R` is the incidence matrix of `G` over the ring `R`.
* `simple_graph.orientation`: A choice of direction on the edges of a `simple_graph`.
* `simple_graph.oriented_inc_matrix`: The oriented incidence matrix of a `simple_graph` with
  respect to a given `orientation`.

## Main results

* `simple_graph.inc_matrix_mul_transpose_diag`: The diagonal entries of the product of
  `G.inc_matrix R` and its transpose are the degrees of the vertices.
* `simple_graph.inc_matrix_mul_transpose`: Gives a complete description of the product of
  `G.inc_matrix R` and its transpose; the diagonal is the degrees of each vertex, and the
  off-diagonals are 1 or 0 depending on whether or not the vertices are adjacent.
* `simple_graph.inc_matrix_transpose_mul_diag`: The diagonal entries of the product of the
  transpose of `G.inc_matrix R` and `G.inc_matrix R` are `2` or `0` depending on whether or
  not the unordered pair is an edge of `G`.
* `oriented_inc_matrix_elem_squared`: The square of each element from `oriented_inc_matrix` is equal
  to the corresponding element from `inc_matrix`.
* `vec_mul_oriented_inc_matrix`: `(xᵀ ⬝ oriented_inc_matrix) e = x o.head e - x o.tail e`.

## Implementation notes

The usual definition of an incidence matrix has one row per vertex and one column per edge.
However, this definition has columns indexed by all of `sym2 α`, where `α` is the vertex type.
This appears not to change the theory, and for simple graphs it has the nice effect that every
incidence matrix for each `simple_graph α` has the same type.

## TODO

* Define the oriented incidence matrices for oriented graphs.
* Define the graph Laplacian of a simple graph using the oriented incidence matrix from an
  arbitrary orientation of a simple graph.

## References

<https://en.wikipedia.org/wiki/Orientation_(graph_theory)>
-/

open finset matrix simple_graph sym2
open_locale big_operators matrix

section
variables {α : Type*}  {p q : Prop} [decidable p] [decidable q] {a b c : α}

lemma ite_assoc : ite p a (ite q b c) = ite (p ∨ q) (ite p a b) c := by split_ifs; tauto
lemma ite_assoc' : ite p (ite q a b) c = ite (p ∧ q) a (ite p b c) := by split_ifs; tauto

end

namespace simple_graph
variables (R : Type*) {α : Type*} (G : simple_graph α)

/-- `G.inc_matrix R` is the `α × sym2 α` matrix whose `(a, e)`-entry is `1` if `e` is incident to
`a` and `0` otherwise. -/
noncomputable def inc_matrix [has_zero R] [has_one R] : matrix α (sym2 α) R :=
λ a, (G.incidence_set a).indicator 1

variables {R}

lemma inc_matrix_apply [has_zero R] [has_one R] {a : α} {e : sym2 α} :
  G.inc_matrix R a e = (G.incidence_set a).indicator 1 e := rfl

/-- Entries of the incidence matrix can be computed given additional decidable instances. -/
lemma inc_matrix_apply' [has_zero R] [has_one R] [decidable_eq α] [decidable_rel G.adj]
  {a : α} {e : sym2 α} :
  G.inc_matrix R a e = if e ∈ G.incidence_set a then 1 else 0 :=
by convert rfl

section mul_zero_one_class
variables [mul_zero_one_class R] {a b : α} {e : sym2 α}

lemma inc_matrix_apply_mul_inc_matrix_apply :
  G.inc_matrix R a e * G.inc_matrix R b e = (G.incidence_set a ∩ G.incidence_set b).indicator 1 e :=
begin
  classical,
  simp only [inc_matrix, set.indicator_apply, ←ite_and_mul_zero,
    pi.one_apply, mul_one, set.mem_inter_iff],
end

lemma inc_matrix_apply_mul_inc_matrix_apply_of_not_adj (hab : a ≠ b) (h : ¬ G.adj a b) :
  G.inc_matrix R a e * G.inc_matrix R b e = 0 :=
begin
  rw [inc_matrix_apply_mul_inc_matrix_apply, set.indicator_of_not_mem],
  rw [G.incidence_set_inter_incidence_set_of_not_adj h hab],
  exact set.not_mem_empty e,
end

lemma inc_matrix_of_not_mem_incidence_set (h : e ∉ G.incidence_set a) :
  G.inc_matrix R a e = 0 :=
by rw [inc_matrix_apply, set.indicator_of_not_mem h]

lemma inc_matrix_of_mem_incidence_set (h : e ∈ G.incidence_set a) : G.inc_matrix R a e = 1 :=
by rw [inc_matrix_apply, set.indicator_of_mem h, pi.one_apply]

variables [nontrivial R]

lemma inc_matrix_apply_eq_zero_iff : G.inc_matrix R a e = 0 ↔ e ∉ G.incidence_set a :=
begin
  simp only [inc_matrix_apply, set.indicator_apply_eq_zero, pi.one_apply, one_ne_zero],
  exact iff.rfl,
end

lemma inc_matrix_apply_eq_one_iff : G.inc_matrix R a e = 1 ↔ e ∈ G.incidence_set a :=
by { convert one_ne_zero.ite_eq_left_iff, apply_instance }

end mul_zero_one_class

section non_assoc_semiring
variables [fintype α] [non_assoc_semiring R] {a b : α} {e : sym2 α}

lemma sum_inc_matrix_apply [decidable_eq α] [decidable_rel G.adj] :
  ∑ e, G.inc_matrix R a e = G.degree a :=
by simp [inc_matrix_apply', sum_boole, set.filter_mem_univ_eq_to_finset]

lemma inc_matrix_mul_transpose_diag [decidable_eq α] [decidable_rel G.adj] :
  (G.inc_matrix R ⬝ (G.inc_matrix R)ᵀ) a a = G.degree a :=
begin
  rw ←sum_inc_matrix_apply,
  simp [matrix.mul_apply, inc_matrix_apply', ←ite_and_mul_zero],
end

lemma sum_inc_matrix_apply_of_mem_edge_set : e ∈ G.edge_set → ∑ a, G.inc_matrix R a e = 2 :=
begin
  classical,
  refine e.ind _,
  intros a b h,
  rw mem_edge_set at h,
  rw [←nat.cast_two, ←card_doubleton h.ne],
  simp only [inc_matrix_apply', sum_boole, mk_mem_incidence_set_iff, h, true_and],
  congr' 2,
  ext e,
  simp only [mem_filter, mem_univ, true_and, mem_insert, mem_singleton],
end

lemma sum_inc_matrix_apply_of_not_mem_edge_set (h : e ∉ G.edge_set) : ∑ a, G.inc_matrix R a e = 0 :=
sum_eq_zero $ λ a _, G.inc_matrix_of_not_mem_incidence_set $ λ he, h he.1

lemma inc_matrix_transpose_mul_diag [decidable_rel G.adj] :
  ((G.inc_matrix R)ᵀ ⬝ G.inc_matrix R) e e = if e ∈ G.edge_set then 2 else 0 :=
begin
  classical,
  simp only [matrix.mul_apply, inc_matrix_apply', transpose_apply, ←ite_and_mul_zero,
    one_mul, sum_boole, and_self],
  split_ifs with h,
  { revert h,
    refine e.ind _,
    intros v w h,
    rw [←nat.cast_two, ←card_doubleton (G.ne_of_adj h)],
    simp [mk_mem_incidence_set_iff, G.mem_edge_set.mp h],
    congr' 2,
    ext u,
    simp, },
  { revert h,
    refine e.ind _,
    intros v w h,
    simp [mk_mem_incidence_set_iff, G.mem_edge_set.not.mp h], },
end

end non_assoc_semiring

section semiring
variables [fintype (sym2 α)] [semiring R] {a b : α} {e : sym2 α}

lemma inc_matrix_mul_transpose_apply_of_adj (h : G.adj a b) :
  (G.inc_matrix R ⬝ (G.inc_matrix R)ᵀ) a b = (1 : R) :=
begin
  classical,
  simp_rw [matrix.mul_apply, matrix.transpose_apply, inc_matrix_apply_mul_inc_matrix_apply,
    set.indicator_apply, pi.one_apply, sum_boole],
  convert nat.cast_one,
  convert card_singleton ⟦(a, b)⟧,
  rw [←coe_eq_singleton, coe_filter_univ],
  exact G.incidence_set_inter_incidence_set_of_adj h,
end

lemma inc_matrix_mul_transpose [fintype α] [decidable_eq α] [decidable_rel G.adj] :
  G.inc_matrix R ⬝ (G.inc_matrix R)ᵀ = λ a b,
    if a = b then G.degree a else if G.adj a b then 1 else 0 :=
begin
  ext a b,
  split_ifs with h h',
  { subst b,
    convert G.inc_matrix_mul_transpose_diag },
  { exact G.inc_matrix_mul_transpose_apply_of_adj h' },
  { simp only [matrix.mul_apply, matrix.transpose_apply,
    G.inc_matrix_apply_mul_inc_matrix_apply_of_not_adj h h', sum_const_zero] }
end

end semiring

/-! ## Orientations -/

section orientations

/-- Define an `orientation` on the simple graph `G` as a structure that defines (consistently)
for each edge a `head` and a `tail`. -/
@[ext]
structure orientation (G : simple_graph α) :=
(head : G.edge_set → α)
(tail : G.edge_set → α)
(consistent (e : G.edge_set) : ↑e = ⟦(head e, tail e)⟧)

noncomputable instance (G : simple_graph α) : inhabited (orientation G) :=
⟨{ head := λ (e : G.edge_set), (quotient.out (e : sym2 α)).fst,
  tail := λ (e : G.edge_set), (quotient.out (e : sym2 α)).snd,
  consistent := λ (e : G.edge_set), by rw [prod.mk.eta, quotient.out_eq] }⟩

variables {o : orientation G}

-- lemma head_tail (o : orientation G) (i : α) (e : G.edge_set) :
--   i = o.head e ∨ i = o.tail e ∨ (i ≠ o.head e ∧ i ≠ o.tail e) :=
-- by tauto

lemma edge_not_incident {i j : α} {e : G.edge_set}
  (H_e : ¬↑e = ⟦(i, j)⟧) (H_adj : G.adj i j) : ↑e ∉ G.incidence_set i ∨ ↑e ∉ G.incidence_set j :=
by { by_contra' h, exact H_e (G.incidence_set_inter_incidence_set_subset (G.ne_of_adj H_adj) h) }

lemma head_ne_tail {e : G.edge_set} : o.head e ≠ o.tail e :=
begin
  apply G.ne_of_adj,
  rw [←G.mem_edge_set, ←o.consistent e],
  exact e.property
end

lemma incidence_set_orientation_head {e : G.edge_set} : ↑e ∈ G.incidence_set (o.head e) :=
by { rw [edge_mem_incidence_set_iff, o.consistent e],
  simp only [mem_iff, true_or, eq_self_iff_true] }

lemma incidence_set_orientation_tail {e : G.edge_set} : ↑e ∈ G.incidence_set (o.tail e) :=
by { rw [edge_mem_incidence_set_iff, o.consistent e],
  simp only [mem_iff, eq_self_iff_true, or_true] }

lemma incidence_set_orientation {i : α} {e : G.edge_set} :
  ↑e ∈ G.incidence_set i ↔ i = o.head e ∨ i = o.tail e :=
begin
  rw [o.consistent e, mk_mem_incidence_set_iff, and_iff_right],
  rw [←mem_edge_set, ←o.consistent e],
  exact e.property,
end

lemma not_inc_set_orientation {i : α} {e : G.edge_set} :
  i ≠ o.head e ∧ i ≠ o.tail e ↔ ↑e ∉ G.incidence_set i :=
by { rw G.incidence_set_orientation, tauto }

end orientations

/-! ## Oriented Incidence Matrix -/

section oriented_incidence
variables (R) [decidable_eq α] [ring R] {o : orientation G}

/-- An oriented incidence matrix is defined with respect to the orientation of the edges and is
defined to be `1` for entries (`i`,`e`) where `i` is the head of `e`, `-1` where `i` is the tail of
`e`, and `0` otherwise. -/
@[simp] def oriented_inc_matrix (o : orientation G) : matrix α G.edge_set R :=
λ i e, if i = o.head e then (1 : R) else if i = o.tail e then -1 else 0

lemma oriented_inc_matrix_head {i : α} {e : G.edge_set} (H_head : i = o.head e) :
  G.oriented_inc_matrix R o i e = 1 :=
by simp only [H_head, if_true, eq_self_iff_true, oriented_inc_matrix]

lemma oriented_inc_matrix_tail {i : α} {e : G.edge_set} (H_tail : i = o.tail e) :
  G.oriented_inc_matrix R o i e = -1 :=
by simp only [H_tail, oriented_inc_matrix, G.head_ne_tail.symm, if_false, if_true, eq_self_iff_true]

lemma oriented_inc_matrix_apply_eq_zero_iff {i : α} {e : G.edge_set} [char_zero R] :
  G.oriented_inc_matrix R o i e = 0 ↔ i ≠ o.head e ∧ i ≠ o.tail e :=
begin
  unfold oriented_inc_matrix,
  rw ite_assoc,
  exact (ne.ite_eq_right_iff $ by split_ifs; simp).trans not_or_distrib,
end

lemma oriented_inc_matrix_apply_eq_zero_iff' {i : α} {e : G.edge_set} [char_zero R] :
  G.oriented_inc_matrix R o i e = 0 ↔ ↑e ∉ G.incidence_set i :=
by rw [oriented_inc_matrix_apply_eq_zero_iff, not_inc_set_orientation]

lemma oriented_inc_matrix_non_zero {i : α} {e : G.edge_set} [char_zero R] :
  ¬ G.oriented_inc_matrix R o i e = 0 ↔ i = o.head e ∨ i = o.tail e :=
by rw [←not_iff_not, not_not, oriented_inc_matrix_apply_eq_zero_iff, ←not_or_distrib]

/-- The square of each element from `oriented_inc_matrix` is equal to the corresponding element from
`inc_matrix`. -/
lemma oriented_inc_matrix_elem_squared {i : α} {e : G.edge_set} [char_zero R] :
  G.oriented_inc_matrix R o i e * G.oriented_inc_matrix R o i e = G.inc_matrix R i e :=
begin
  unfold oriented_inc_matrix,
  split_ifs with head tail,
  { rw [head, mul_one, eq_comm, inc_matrix_apply_eq_one_iff],
    exact G.incidence_set_orientation_head },
  { rw [tail, ←sq, neg_one_sq, eq_comm, inc_matrix_apply_eq_one_iff],
    exact G.incidence_set_orientation_tail },
  { rw [mul_zero, eq_comm, inc_matrix_apply_eq_zero_iff],
    exact G.not_inc_set_orientation.mp ⟨head, tail⟩ }
end

lemma oriented_inc_matrix_mul_of_adj {i j : α} {e : G.edge_set} (H_adj : G.adj i j) [char_zero R]:
  G.oriented_inc_matrix R o i e * G.oriented_inc_matrix R o j e = ite (↑e = ⟦(i, j)⟧) (-1) 0 :=
begin
  by_cases H_e : ↑e = ⟦(i, j)⟧,
  { rw [H_e, if_pos rfl],
    rw [o.consistent e, eq_iff] at H_e,
    rcases H_e with (⟨H_head, H_tail⟩ | ⟨H_head, H_tail⟩);
    simp only [G.oriented_inc_matrix_head R, G.oriented_inc_matrix_tail R,
               H_head.symm, H_tail.symm, mul_one, one_mul] },
  { cases (G.edge_not_incident H_e H_adj) with H H;
    simp only [(G.oriented_inc_matrix_apply_eq_zero_iff' R).mpr H,
               zero_mul, mul_zero, H_e, if_false] }
end

lemma oriented_inc_matrix_mul_non_adj {i j : α} {e : G.edge_set} [char_zero R] (H_ij : i ≠ j)
  (H_ne_adj : ¬G.adj i j) : G.oriented_inc_matrix R o i e * G.oriented_inc_matrix R o j e = 0 :=
begin
  by_cases H₁ : G.oriented_inc_matrix R o i e = 0,
  { rw [H₁, zero_mul] },
  { by_cases H₂ : G.oriented_inc_matrix R o j e = 0,
    { rw [H₂, mul_zero] },
    { rcases ((G.oriented_inc_matrix_non_zero R).mp H₁) with (H_head_i | H_tail_i) ;
      rcases ((G.oriented_inc_matrix_non_zero R).mp H₂) with (H_head_j | H_tail_j),
      { rw [H_head_i, H_head_j] at H_ij, tauto },
      { refine (H_ne_adj _).elim,
        rw [H_head_i, H_tail_j, ←mem_edge_set, ←o.consistent e],
        exact e.property },
      { refine (H_ne_adj _).elim,
        rw [H_tail_i, H_head_j, adj_comm, ←mem_edge_set, ←o.consistent e],
        exact e.property },
      { rw [H_tail_i, H_tail_j] at H_ij, tauto } } }
end

variables [fintype α]

/-- `(xᵀ ⬝ oriented_inc_matrix) e = x o.head e - x o.tail e`. -/
lemma vec_mul_oriented_inc_matrix {o : orientation G} (x : α → R) (e : G.edge_set) :
  vec_mul x (G.oriented_inc_matrix R o) e = x (o.head e) - x (o.tail e) :=
begin
  simp only [vec_mul, dot_product, oriented_inc_matrix, mul_ite, mul_one, mul_neg, mul_zero],
  rw [sum_ite, sum_ite, sum_filter, sum_ite_eq', sum_const_zero, add_zero, filter_filter],
  simp only [mem_univ, if_true],
  have key : filter (λ (a : α), ¬a = o.head e ∧ a = o.tail e) univ = {o.tail e},
  { ext,
    simp only [mem_filter, mem_singleton, true_and, and_iff_right_iff_imp, mem_univ],
    rintro rfl,
    exact G.head_ne_tail.symm },
  rw [key, sum_singleton, sub_eq_add_neg],
end

end oriented_incidence
end simple_graph<|MERGE_RESOLUTION|>--- conflicted
+++ resolved
@@ -9,17 +9,13 @@
 /-!
 # Incidence matrix of a simple graph
 
-<<<<<<< HEAD
-This file defines the unoriented incidence matrix of a simple graph and provides theorems and lemmas
-onnecting graph properties to computational properties of the matrix. It also defines the notion of
-orientation for a simple graph, picking a direction for each undirected edge in the graph and
-then defining the oriented incidence matrix `oriented_inc_matrix` based on that.
-=======
 > THIS FILE IS SYNCHRONIZED WITH MATHLIB4.
 > Any changes to this file require a corresponding PR to mathlib4.
 
-This file defines the unoriented incidence matrix of a simple graph.
->>>>>>> 17219820
+This file defines the unoriented incidence matrix of a simple graph and provides theorems and lemmas
+connecting graph properties to computational properties of the matrix. It also defines the notion of
+orientation for a simple graph, picking a direction for each undirected edge in the graph and then
+defining the oriented incidence matrix based on that.
 
 ## Main definitions
 
