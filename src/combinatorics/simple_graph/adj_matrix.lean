--- conflicted
+++ resolved
@@ -258,24 +258,13 @@
       simp only [nat.cast_sum, card_map, neighbor_finset_def],
       apply finset.sum_to_finset_eq_subtype, },
     /- Disjointness for card_bUnion -/
-<<<<<<< HEAD
-    { intros x hx y hy hxy,
+    { rintros ⟨x, hx⟩ - ⟨y, hy⟩ - hxy,
       rw disjoint_iff_inf_le,
       intros p hp,
-      split_ifs at hp with hx hy;
-      simp only [inf_eq_inter, empty_inter, inter_empty, not_mem_empty, mem_inter, mem_map,
-        function.embedding.coe_fn_mk, exists_prop] at hp;
-      try { simpa using hp },
-      obtain ⟨⟨qx, hql, hqp⟩, ⟨rx, hrl, hrp⟩⟩ := hp,
-      unify_equations hqp hrp,
-      exact absurd rfl hxy, } },
-=======
-    { rintros ⟨x, hx⟩ - ⟨y, hy⟩ - hxy p hp,
-      simp only [inf_eq_inter, mem_inter, mem_map, function.embedding.coe_fn_mk, exists_prop] at hp,
+      simp only [inf_eq_inter, mem_inter, mem_map, function.embedding.coe_fn_mk, exists_prop] at hp;
       obtain ⟨⟨px, hpx, rfl⟩, ⟨py, hpy, hp⟩⟩ := hp,
       cases hp,
       simpa using hxy, } },
->>>>>>> b7a54188
 end
 
 end simple_graph
