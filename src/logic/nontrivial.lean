/-
Copyright (c) 2020 Sébastien Gouëzel. All rights reserved.
Released under Apache 2.0 license as described in the file LICENSE.
Authors: Sébastien Gouëzel
-/
import logic.unique
import logic.function.basic

/-!
# Nontrivial types

A type is *nontrivial* if it contains at least two elements. This is useful in particular for rings
(where it is equivalent to the fact that zero is different from one) and for vector spaces
(where it is equivalent to the fact that the dimension is positive).

We introduce a typeclass `nontrivial` formalizing this property.
-/

variables {α : Type*} {β : Type*}

open_locale classical

/-- Predicate typeclass for expressing that a type is not reduced to a single element. In rings,
this is equivalent to `0 ≠ 1`. In vector spaces, this is equivalent to positive dimension. -/
class nontrivial (α : Type*) : Prop :=
(exists_pair_ne : ∃ (x y : α), x ≠ y)

lemma nontrivial_iff : nontrivial α ↔ ∃ (x y : α), x ≠ y :=
⟨λ h, h.exists_pair_ne, λ h, ⟨h⟩⟩

lemma exists_pair_ne (α : Type*) [nontrivial α] : ∃ (x y : α), x ≠ y :=
nontrivial.exists_pair_ne

lemma exists_ne [nontrivial α] (x : α) : ∃ y, y ≠ x :=
begin
  rcases exists_pair_ne α with ⟨y, y', h⟩,
  by_cases hx : x = y,
  { rw ← hx at h,
    exact ⟨y', h.symm⟩ },
  { exact ⟨y, ne.symm hx⟩ }
end

-- `x` and `y` are explicit here, as they are often needed to guide typechecking of `h`.
lemma nontrivial_of_ne (x y : α) (h : x ≠ y) : nontrivial α :=
⟨⟨x, y, h⟩⟩

-- `x` and `y` are explicit here, as they are often needed to guide typechecking of `h`.
lemma nontrivial_of_lt [preorder α] (x y : α) (h : x < y) : nontrivial α :=
⟨⟨x, y, ne_of_lt h⟩⟩

@[priority 100] -- see Note [lower instance priority]
instance nontrivial.to_nonempty [nontrivial α] : nonempty α :=
let ⟨x, _⟩ := exists_pair_ne α in ⟨x⟩

/-- An inhabited type is either nontrivial, or has a unique element. -/
noncomputable def nontrivial_psum_unique (α : Type*) [inhabited α] :
  psum (nontrivial α) (unique α) :=
if h : nontrivial α then psum.inl h else psum.inr
{ default := default α,
  uniq := λ (x : α),
  begin
    change x = default α,
    contrapose! h,
    use [x, default α]
  end }

lemma subsingleton_iff : subsingleton α ↔ ∀ (x y : α), x = y :=
⟨by { introsI h, exact subsingleton.elim }, λ h, ⟨h⟩⟩

lemma not_nontrivial_iff_subsingleton : ¬(nontrivial α) ↔ subsingleton α :=
by { rw [nontrivial_iff, subsingleton_iff], push_neg, refl }

lemma not_subsingleton (α) [h : nontrivial α] : ¬subsingleton α :=
let ⟨⟨x, y, hxy⟩⟩ := h in λ ⟨h'⟩, hxy $ h' x y

/-- A type is either a subsingleton or nontrivial. -/
lemma subsingleton_or_nontrivial (α : Type*) : subsingleton α ∨ nontrivial α :=
by { rw [← not_nontrivial_iff_subsingleton, or_comm], exact classical.em _ }

lemma false_of_nontrivial_of_subsingleton (α : Type*) [nontrivial α] [subsingleton α] : false :=
let ⟨x, y, h⟩ := exists_pair_ne α in h $ subsingleton.elim x y

instance nontrivial_prod_left [nontrivial α] [nonempty β] : nontrivial (α × β) :=
begin
  inhabit β,
  rcases exists_pair_ne α with ⟨x, y, h⟩,
  use [(x, default β), (y, default β)],
  contrapose! h,
  exact congr_arg prod.fst h
end

instance nontrivial_prod_right [nontrivial α] [nonempty β] : nontrivial (β × α) :=
begin
  inhabit β,
  rcases exists_pair_ne α with ⟨x, y, h⟩,
  use [(default β, x), (default β, y)],
  contrapose! h,
  exact congr_arg prod.snd h
end

instance option.nontrivial [nonempty α] : nontrivial (option α) :=
by { inhabit α, use [none, some (default α)] }

instance function.nontrivial [nonempty α] [nontrivial β] : nontrivial (α → β) :=
begin
  rcases exists_pair_ne β with ⟨x, y, h⟩,
  use [λ _, x, λ _, y],
  contrapose! h,
  inhabit α,
  exact congr_fun h (default α)
end

/-- Pushforward a `nontrivial` instance along an injective function. -/
protected lemma function.injective.nontrivial [nontrivial α]
  {f : α → β} (hf : function.injective f) : nontrivial β :=
let ⟨x, y, h⟩ := exists_pair_ne α in ⟨⟨f x, f y, hf.ne h⟩⟩

/-- Pullback a `nontrivial` instance along a surjective function. -/
protected lemma function.surjective.nontrivial [nontrivial β]
  {f : α → β} (hf : function.surjective f) : nontrivial α :=
begin
  rcases exists_pair_ne β with ⟨x, y, h⟩,
  rcases hf x with ⟨x', hx'⟩,
  rcases hf y with ⟨y', hy'⟩,
  have : x' ≠ y', by { contrapose! h, rw [← hx', ← hy', h] },
  exact ⟨⟨x', y', this⟩⟩
end

/-- An injective function from a nontrivial type has an argument at
which it does not take a given value. -/
protected lemma function.injective.exists_ne [nontrivial α] {f : α → β}
  (hf : function.injective f) (y : β) : ∃ x, f x ≠ y :=
begin
  rcases exists_pair_ne α with ⟨x₁, x₂, hx⟩,
  by_cases h : f x₂ = y,
  { exact ⟨x₁, (hf.ne_iff' h).2 hx⟩ },
  { exact ⟨x₂, h⟩ }
end

mk_simp_attribute nontriviality "Simp lemmas for `nontriviality` tactic"

protected lemma subsingleton.le [preorder α] [subsingleton α] (x y : α) : x ≤ y :=
le_of_eq (subsingleton.elim x y)

attribute [nontriviality] eq_iff_true_of_subsingleton subsingleton.le

namespace tactic

/--
Tries to generate a `nontrivial α` instance by performing case analysis on
`subsingleton_or_nontrivial α`,
attempting to discharge the subsingleton branch using lemmas with `@[nontriviality]` attribute,
including `subsingleton.le` and `eq_iff_true_of_subsingleton`.
-/
meta def nontriviality_by_elim (α : expr) (lems : interactive.parse simp_arg_list) : tactic unit :=
do
  alternative ← to_expr ``(subsingleton_or_nontrivial %%α),
  n ← get_unused_name "_inst",
  tactic.cases alternative [n, n],
<<<<<<< HEAD
  `[{ resetI, simp with nontriviality }] <|>
    fail format!"Could not prove goal assuming `subsingleton {α}`",
=======
  (solve1 $ do
    reset_instance_cache,
    interactive.simp none ff lems [`nontriviality] (interactive.loc.ns [none])) <|>
      fail format!"Could not prove goal assuming `subsingleton {α}`",
>>>>>>> c7782bb1
  reset_instance_cache

/--
Tries to generate a `nontrivial α` instance using `nontrivial_of_ne` or `nontrivial_of_lt`
and local hypotheses.
-/
meta def nontriviality_by_assumption (α : expr) : tactic unit :=
do
  n ← get_unused_name "_inst",
  to_expr ``(nontrivial %%α) >>= assert n,
  apply_instance <|> `[solve_by_elim [nontrivial_of_ne, nontrivial_of_lt]],
  reset_instance_cache

end tactic

namespace tactic.interactive

open tactic

setup_tactic_parser

/--
Attempts to generate a `nontrivial α` hypothesis.

The tactic first looks for an instance using `apply_instance`.

If the goal is an (in)equality, the type `α` is inferred from the goal.
Otherwise, the type needs to be specified in the tactic invocation, as `nontriviality α`.

The `nontriviality` tactic will first look for strict inequalities amongst the hypotheses,
and use these to derive the `nontrivial` instance directly.

Otherwise, it will perform a case split on `subsingleton α ∨ nontrivial α`, and attempt to discharge
the `subsingleton` goal using `simp [lemmas] with nontriviality`, where `[lemmas]` is a list of
additional `simp` lemmas that can be passed to `nontriviality` using the syntax
`nontriviality α using [lemmas]`.

```
example {R : Type} [ordered_ring R] {a : R} (h : 0 < a) : 0 < a :=
begin
  nontriviality, -- There is now a `nontrivial R` hypothesis available.
  assumption,
end
```

```
example {R : Type} [comm_ring R] {r s : R} : r * s = s * r :=
begin
  nontriviality, -- There is now a `nontrivial R` hypothesis available.
  apply mul_comm,
end
```

```
example {R : Type} [ordered_ring R] {a : R} (h : 0 < a) : (2 : ℕ) ∣ 4 :=
begin
  nontriviality R, -- there is now a `nontrivial R` hypothesis available.
  dec_trivial
end
```

```
def myeq {α : Type} (a b : α) : Prop := a = b

example {α : Type} (a b : α) (h : a = b) : myeq a b :=
begin
  success_if_fail { nontriviality α }, -- Fails
  nontriviality α using [myeq], -- There is now a `nontrivial α` hypothesis available
  assumption
end
```
-/
meta def nontriviality (t : parse texpr?)
  (lems : parse (tk "using" *> simp_arg_list <|> pure [])) :
  tactic unit :=
do
  α ← match t with
  | some α := to_expr α
  | none :=
    (do t ← mk_mvar, e ← to_expr ``(@eq %%t _ _), target >>= unify e, return t) <|>
    (do t ← mk_mvar, e ← to_expr ``(@has_le.le %%t _ _ _), target >>= unify e, return t) <|>
    (do t ← mk_mvar, e ← to_expr ``(@ne %%t _ _), target >>= unify e, return t) <|>
    (do t ← mk_mvar, e ← to_expr ``(@has_lt.lt %%t _ _ _), target >>= unify e, return t) <|>
    fail "The goal is not an (in)equality, so you'll need to specify the desired `nontrivial α`
      instance by invoking `nontriviality α`."
  end,
  nontriviality_by_assumption α <|> nontriviality_by_elim α lems

add_tactic_doc
{ name                     := "nontriviality",
  category                 := doc_category.tactic,
  decl_names               := [`tactic.interactive.nontriviality],
  tags                     := ["logic", "typeclass"] }

end tactic.interactive<|MERGE_RESOLUTION|>--- conflicted
+++ resolved
@@ -157,15 +157,10 @@
   alternative ← to_expr ``(subsingleton_or_nontrivial %%α),
   n ← get_unused_name "_inst",
   tactic.cases alternative [n, n],
-<<<<<<< HEAD
-  `[{ resetI, simp with nontriviality }] <|>
-    fail format!"Could not prove goal assuming `subsingleton {α}`",
-=======
   (solve1 $ do
     reset_instance_cache,
     interactive.simp none ff lems [`nontriviality] (interactive.loc.ns [none])) <|>
       fail format!"Could not prove goal assuming `subsingleton {α}`",
->>>>>>> c7782bb1
   reset_instance_cache
 
 /--
