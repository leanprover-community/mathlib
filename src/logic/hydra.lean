--- conflicted
+++ resolved
@@ -5,10 +5,7 @@
 -/
 import data.finsupp.multiset
 import order.game_add
-<<<<<<< HEAD
 import data.finsupp.lex
-=======
->>>>>>> 8f40883e
 
 /-!
 # Termination of a hydra game
@@ -37,7 +34,7 @@
 
 open multiset prod
 
-variables {α β : Type*}
+variable {α : Type*}
 
 /-- The relation that specifies valid moves in our hydra game. `cut_expand r s' s`
   means that `s'` is obtained by removing one head `a ∈ s` and adding back an arbitrary
@@ -53,10 +50,10 @@
 
   The lemma `relation.cut_expand_iff` below converts between this convenient definition
   and the direct translation when `r` is irreflexive. -/
-def cut_expand {α} (r : α → α → Prop) (s' s : multiset α) : Prop :=
+def cut_expand (r : α → α → Prop) (s' s : multiset α) : Prop :=
 ∃ (t : multiset α) (a : α), (∀ a' ∈ t, r a' a) ∧ s' + {a} = s + t
 
-variables {α : Type*} {r : α → α → Prop}
+variable {r : α → α → Prop}
 
 lemma cut_expand_le_inv_image_lex [hi : is_irrefl α r] :
   cut_expand r ≤ inv_image (finsupp.lex (rᶜ ⊓ (≠)) (<)) to_finsupp :=
