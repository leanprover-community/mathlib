--- conflicted
+++ resolved
@@ -215,23 +215,16 @@
   Π i₂ j₂ i₁ j₁, φ i₁ j₁ i₂ j₂ :=
 λ i₂ j₂ i₁ j₁, f i₁ j₁ i₂ j₂
 
-<<<<<<< HEAD
-/-- If `h : α . tac_name` then `h.out : α`. These are definitionally equal, but this can
-=======
 /-- If `x : α . tac_name` then `x.out : α`. These are definitionally equal, but this can
->>>>>>> 4a9ae84a
 nevertheless be useful for various reasons, e.g. to apply further projection notation or in an
 argument to `simp`. -/
 def auto_param.out {α : Sort*} {n : name} (x : auto_param α n) : α := x
 
-<<<<<<< HEAD
-=======
 /-- If `x : α := d` then `x.out : α`. These are definitionally equal, but this can
 nevertheless be useful for various reasons, e.g. to apply further projection notation or in an
 argument to `simp`. -/
 def opt_param.out {α : Sort*} {d : α} (x : α := d) : α := x
 
->>>>>>> 4a9ae84a
 end miscellany
 
 open function
