/-
Copyright (c) 2016 Jeremy Avigad. All rights reserved.
Released under Apache 2.0 license as described in the file LICENSE.
Authors: Jeremy Avigad, Leonardo de Moura
-/
import tactic.doc_commands
import tactic.reserved_notation

/-!
# Basic logic properties

This file is one of the earliest imports in mathlib.

## Implementation notes

Theorems that require decidability hypotheses are in the namespace "decidable".
Classical versions are in the namespace "classical".

In the presence of automation, this whole file may be unnecessary. On the other hand,
maybe it is useful for writing automation.
-/

open function
local attribute [instance, priority 10] classical.prop_decidable

section miscellany

/- We add the `inline` attribute to optimize VM computation using these declarations. For example,
  `if p ∧ q then ... else ...` will not evaluate the decidability of `q` if `p` is false. -/
attribute [inline] and.decidable or.decidable decidable.false xor.decidable iff.decidable
  decidable.true implies.decidable not.decidable ne.decidable
  bool.decidable_eq decidable.to_bool

attribute [simp] cast_eq cast_heq

variables {α : Type*} {β : Type*}

/-- An identity function with its main argument implicit. This will be printed as `hidden` even
if it is applied to a large term, so it can be used for elision,
as done in the `elide` and `unelide` tactics. -/
@[reducible] def hidden {α : Sort*} {a : α} := a

/-- Ex falso, the nondependent eliminator for the `empty` type. -/
def empty.elim {C : Sort*} : empty → C.

instance : subsingleton empty := ⟨λa, a.elim⟩

instance subsingleton.prod {α β : Type*} [subsingleton α] [subsingleton β] : subsingleton (α × β) :=
⟨by { intros a b, cases a, cases b, congr, }⟩

instance : decidable_eq empty := λa, a.elim

instance sort.inhabited : inhabited (Sort*) := ⟨punit⟩
instance sort.inhabited' : inhabited (default (Sort*)) := ⟨punit.star⟩

instance psum.inhabited_left {α β} [inhabited α] : inhabited (psum α β) := ⟨psum.inl (default _)⟩
instance psum.inhabited_right {α β} [inhabited β] : inhabited (psum α β) := ⟨psum.inr (default _)⟩

@[priority 10] instance decidable_eq_of_subsingleton
  {α} [subsingleton α] : decidable_eq α
| a b := is_true (subsingleton.elim a b)

@[simp] lemma eq_iff_true_of_subsingleton {α : Sort*} [subsingleton α] (x y : α) :
  x = y ↔ true :=
by cc

/-- If all points are equal to a given point `x`, then `α` is a subsingleton. -/
lemma subsingleton_of_forall_eq {α : Sort*} (x : α) (h : ∀ y, y = x) : subsingleton α :=
⟨λ a b, (h a).symm ▸ (h b).symm ▸ rfl⟩

lemma subsingleton_iff_forall_eq {α : Sort*} (x : α) : subsingleton α ↔ ∀ y, y = x :=
⟨λ h y, @subsingleton.elim _ h y x, subsingleton_of_forall_eq x⟩

-- TODO[gh-6025]: make this an instance once safe to do so
lemma subtype.subsingleton (α : Sort*) [subsingleton α] (p : α → Prop) : subsingleton (subtype p) :=
⟨λ ⟨x,_⟩ ⟨y,_⟩, have x = y, from subsingleton.elim _ _, by { cases this, refl }⟩

/-- Add an instance to "undo" coercion transitivity into a chain of coercions, because
   most simp lemmas are stated with respect to simple coercions and will not match when
   part of a chain. -/
@[simp] theorem coe_coe {α β γ} [has_coe α β] [has_coe_t β γ]
  (a : α) : (a : γ) = (a : β) := rfl

theorem coe_fn_coe_trans
  {α β γ δ} [has_coe α β] [has_coe_t_aux β γ] [has_coe_to_fun γ δ]
  (x : α) : @coe_fn α _ _ x = @coe_fn β _ _ x := rfl

/-- Non-dependent version of `coe_fn_coe_trans`, helps `rw` figure out the argument. -/
theorem coe_fn_coe_trans'
  {α β γ} {δ : out_param $ _} [has_coe α β] [has_coe_t_aux β γ] [has_coe_to_fun γ (λ _, δ)]
  (x : α) : @coe_fn α _ _ x = @coe_fn β _ _ x := rfl

@[simp] theorem coe_fn_coe_base
  {α β γ} [has_coe α β] [has_coe_to_fun β γ]
  (x : α) : @coe_fn α _ _ x = @coe_fn β _ _ x := rfl

/-- Non-dependent version of `coe_fn_coe_base`, helps `rw` figure out the argument. -/
theorem coe_fn_coe_base'
  {α β} {γ : out_param $ _} [has_coe α β] [has_coe_to_fun β (λ _, γ)]
  (x : α) : @coe_fn α _ _ x = @coe_fn β _ _ x := rfl

theorem coe_sort_coe_trans
  {α β γ δ} [has_coe α β] [has_coe_t_aux β γ] [has_coe_to_sort γ δ]
  (x : α) : @coe_sort α _ _ x = @coe_sort β _ _ x := rfl

/--
Many structures such as bundled morphisms coerce to functions so that you can
transparently apply them to arguments. For example, if `e : α ≃ β` and `a : α`
then you can write `e a` and this is elaborated as `⇑e a`. This type of
coercion is implemented using the `has_coe_to_fun` type class. There is one
important consideration:

If a type coerces to another type which in turn coerces to a function,
then it **must** implement `has_coe_to_fun` directly:
```lean
structure sparkling_equiv (α β) extends α ≃ β

-- if we add a `has_coe` instance,
instance {α β} : has_coe (sparkling_equiv α β) (α ≃ β) :=
⟨sparkling_equiv.to_equiv⟩

-- then a `has_coe_to_fun` instance **must** be added as well:
instance {α β} : has_coe_to_fun (sparkling_equiv α β) :=
⟨λ _, α → β, λ f, f.to_equiv.to_fun⟩
```

(Rationale: if we do not declare the direct coercion, then `⇑e a` is not in
simp-normal form. The lemma `coe_fn_coe_base` will unfold it to `⇑↑e a`. This
often causes loops in the simplifier.)
-/
library_note "function coercion"

@[simp] theorem coe_sort_coe_base
  {α β γ} [has_coe α β] [has_coe_to_sort β γ]
  (x : α) : @coe_sort α _ _ x = @coe_sort β _ _ x := rfl

/-- `pempty` is the universe-polymorphic analogue of `empty`. -/
@[derive decidable_eq]
inductive {u} pempty : Sort u

/-- Ex falso, the nondependent eliminator for the `pempty` type. -/
def pempty.elim {C : Sort*} : pempty → C.

instance subsingleton_pempty : subsingleton pempty := ⟨λa, a.elim⟩

@[simp] lemma not_nonempty_pempty : ¬ nonempty pempty :=
assume ⟨h⟩, h.elim

@[simp] theorem forall_pempty {P : pempty → Prop} : (∀ x : pempty, P x) ↔ true :=
⟨λ h, trivial, λ h x, by cases x⟩

@[simp] theorem exists_pempty {P : pempty → Prop} : (∃ x : pempty, P x) ↔ false :=
⟨λ h, by { cases h with w, cases w }, false.elim⟩

lemma congr_arg_heq {α} {β : α → Sort*} (f : ∀ a, β a) : ∀ {a₁ a₂ : α}, a₁ = a₂ → f a₁ == f a₂
| a _ rfl := heq.rfl

lemma plift.down_inj {α : Sort*} : ∀ (a b : plift α), a.down = b.down → a = b
| ⟨a⟩ ⟨b⟩ rfl := rfl

-- missing [symm] attribute for ne in core.
attribute [symm] ne.symm

lemma ne_comm {α} {a b : α} : a ≠ b ↔ b ≠ a := ⟨ne.symm, ne.symm⟩

@[simp] lemma eq_iff_eq_cancel_left {b c : α} :
  (∀ {a}, a = b ↔ a = c) ↔ (b = c) :=
⟨λ h, by rw [← h], λ h a, by rw h⟩

@[simp] lemma eq_iff_eq_cancel_right {a b : α} :
  (∀ {c}, a = c ↔ b = c) ↔ (a = b) :=
⟨λ h, by rw h, λ h a, by rw h⟩

/-- Wrapper for adding elementary propositions to the type class systems.
Warning: this can easily be abused. See the rest of this docstring for details.

Certain propositions should not be treated as a class globally,
but sometimes it is very convenient to be able to use the type class system
in specific circumstances.

For example, `zmod p` is a field if and only if `p` is a prime number.
In order to be able to find this field instance automatically by type class search,
we have to turn `p.prime` into an instance implicit assumption.

On the other hand, making `nat.prime` a class would require a major refactoring of the library,
and it is questionable whether making `nat.prime` a class is desirable at all.
The compromise is to add the assumption `[fact p.prime]` to `zmod.field`.

In particular, this class is not intended for turning the type class system
into an automated theorem prover for first order logic. -/
class fact (p : Prop) : Prop := (out [] : p)

/--
In most cases, we should not have global instances of `fact`; typeclass search only reads the head
symbol and then tries any instances, which means that adding any such instance will cause slowdowns
everywhere. We instead make them as lemmata and make them local instances as required.
-/
library_note "fact non-instances"

lemma fact.elim {p : Prop} (h : fact p) : p := h.1
lemma fact_iff {p : Prop} : fact p ↔ p := ⟨λ h, h.1, λ h, ⟨h⟩⟩

end miscellany

/-!
### Declarations about propositional connectives
-/

theorem false_ne_true : false ≠ true
| h := h.symm ▸ trivial

section propositional
variables {a b c d : Prop}

/-! ### Declarations about `implies` -/

instance : is_refl Prop iff := ⟨iff.refl⟩
instance : is_trans Prop iff := ⟨λ _ _ _, iff.trans⟩

theorem iff_of_eq (e : a = b) : a ↔ b := e ▸ iff.rfl

theorem iff_iff_eq : (a ↔ b) ↔ a = b := ⟨propext, iff_of_eq⟩

@[simp] lemma eq_iff_iff {p q : Prop} : (p = q) ↔ (p ↔ q) := iff_iff_eq.symm

@[simp] theorem imp_self : (a → a) ↔ true := iff_true_intro id

theorem imp_intro {α β : Prop} (h : α) : β → α := λ _, h

theorem imp_false : (a → false) ↔ ¬ a := iff.rfl

theorem imp_and_distrib {α} : (α → b ∧ c) ↔ (α → b) ∧ (α → c) :=
⟨λ h, ⟨λ ha, (h ha).left, λ ha, (h ha).right⟩,
 λ h ha, ⟨h.left ha, h.right ha⟩⟩

@[simp] theorem and_imp : (a ∧ b → c) ↔ (a → b → c) :=
iff.intro (λ h ha hb, h ⟨ha, hb⟩) (λ h ⟨ha, hb⟩, h ha hb)

theorem iff_def : (a ↔ b) ↔ (a → b) ∧ (b → a) :=
iff_iff_implies_and_implies _ _

theorem iff_def' : (a ↔ b) ↔ (b → a) ∧ (a → b) :=
iff_def.trans and.comm

theorem imp_true_iff {α : Sort*} : (α → true) ↔ true :=
iff_true_intro $ λ_, trivial

theorem imp_iff_right (ha : a) : (a → b) ↔ b :=
⟨λf, f ha, imp_intro⟩

theorem decidable.imp_iff_right_iff [decidable a] : ((a → b) ↔ b) ↔ (a ∨ b) :=
⟨λ H, (decidable.em a).imp_right $ λ ha', H.1 $ λ ha, (ha' ha).elim,
  λ H, H.elim imp_iff_right $ λ hb, ⟨λ hab, hb, λ _ _, hb⟩⟩

@[simp] theorem imp_iff_right_iff : ((a → b) ↔ b) ↔ (a ∨ b) :=
decidable.imp_iff_right_iff

lemma decidable.and_or_imp [decidable a] : (a ∧ b) ∨ (a → c) ↔ a → (b ∨ c) :=
if ha : a then by simp only [ha, true_and, true_implies_iff]
          else by simp only [ha, false_or, false_and, false_implies_iff]

@[simp] theorem and_or_imp : (a ∧ b) ∨ (a → c) ↔ a → (b ∨ c) :=
decidable.and_or_imp

/-! ### Declarations about `not` -/

/-- Ex falso for negation. From `¬ a` and `a` anything follows. This is the same as `absurd` with
the arguments flipped, but it is in the `not` namespace so that projection notation can be used. -/
def not.elim {α : Sort*} (H1 : ¬a) (H2 : a) : α := absurd H2 H1

@[reducible] theorem not.imp {a b : Prop} (H2 : ¬b) (H1 : a → b) : ¬a := mt H1 H2

theorem not_not_of_not_imp : ¬(a → b) → ¬¬a :=
mt not.elim

theorem not_of_not_imp {a : Prop} : ¬(a → b) → ¬b :=
mt imp_intro

theorem dec_em (p : Prop) [decidable p] : p ∨ ¬p := decidable.em p

theorem dec_em' (p : Prop) [decidable p] : ¬p ∨ p := (dec_em p).swap

theorem em (p : Prop) : p ∨ ¬p := classical.em _

theorem em' (p : Prop) : ¬p ∨ p := (em p).swap

theorem or_not {p : Prop} : p ∨ ¬p := em _

section eq_or_ne

variables {α : Sort*} (x y : α)

theorem decidable.eq_or_ne [decidable (x = y)] : x = y ∨ x ≠ y := dec_em $ x = y

theorem decidable.ne_or_eq [decidable (x = y)] : x ≠ y ∨ x = y := dec_em' $ x = y

theorem eq_or_ne : x = y ∨ x ≠ y := em $ x = y

theorem ne_or_eq : x ≠ y ∨ x = y := em' $ x = y

end eq_or_ne

theorem by_contradiction {p} : (¬p → false) → p := decidable.by_contradiction

-- alias by_contradiction ← by_contra
theorem by_contra {p} : (¬p → false) → p := decidable.by_contradiction

/--
In most of mathlib, we use the law of excluded middle (LEM) and the axiom of choice (AC) freely.
The `decidable` namespace contains versions of lemmas from the root namespace that explicitly
attempt to avoid the axiom of choice, usually by adding decidability assumptions on the inputs.

You can check if a lemma uses the axiom of choice by using `#print axioms foo` and seeing if
`classical.choice` appears in the list.
-/
library_note "decidable namespace"

/--
As mathlib is primarily classical,
if the type signature of a `def` or `lemma` does not require any `decidable` instances to state,
it is preferable not to introduce any `decidable` instances that are needed in the proof
as arguments, but rather to use the `classical` tactic as needed.

In the other direction, when `decidable` instances do appear in the type signature,
it is better to use explicitly introduced ones rather than allowing Lean to automatically infer
classical ones, as these may cause instance mismatch errors later.
-/
library_note "decidable arguments"

-- See Note [decidable namespace]
protected theorem decidable.not_not [decidable a] : ¬¬a ↔ a :=
iff.intro decidable.by_contradiction not_not_intro

/-- The Double Negation Theorem: `¬ ¬ P` is equivalent to `P`.
The left-to-right direction, double negation elimination (DNE),
is classically true but not constructively. -/
@[simp] theorem not_not : ¬¬a ↔ a := decidable.not_not

theorem of_not_not : ¬¬a → a := by_contra

-- See Note [decidable namespace]
protected theorem decidable.of_not_imp [decidable a] (h : ¬ (a → b)) : a :=
decidable.by_contradiction (not_not_of_not_imp h)

theorem of_not_imp : ¬ (a → b) → a := decidable.of_not_imp

-- See Note [decidable namespace]
protected theorem decidable.not_imp_symm [decidable a] (h : ¬a → b) (hb : ¬b) : a :=
decidable.by_contradiction $ hb ∘ h

theorem not.decidable_imp_symm [decidable a] : (¬a → b) → ¬b → a := decidable.not_imp_symm

theorem not.imp_symm : (¬a → b) → ¬b → a := not.decidable_imp_symm

-- See Note [decidable namespace]
protected theorem decidable.not_imp_comm [decidable a] [decidable b] : (¬a → b) ↔ (¬b → a) :=
⟨not.decidable_imp_symm, not.decidable_imp_symm⟩

theorem not_imp_comm : (¬a → b) ↔ (¬b → a) := decidable.not_imp_comm

@[simp] theorem imp_not_self : (a → ¬a) ↔ ¬a := ⟨λ h ha, h ha ha, λ h _, h⟩

theorem decidable.not_imp_self [decidable a] : (¬a → a) ↔ a :=
by { have := @imp_not_self (¬a), rwa decidable.not_not at this }

@[simp] theorem not_imp_self : (¬a → a) ↔ a := decidable.not_imp_self

theorem imp.swap : (a → b → c) ↔ (b → a → c) :=
⟨swap, swap⟩

theorem imp_not_comm : (a → ¬b) ↔ (b → ¬a) :=
imp.swap

/-! ### Declarations about `xor` -/

@[simp] theorem xor_true : xor true = not := funext $ λ a, by simp [xor]

@[simp] theorem xor_false : xor false = id := funext $ λ a, by simp [xor]

theorem xor_comm (a b) : xor a b = xor b a := by simp [xor, and_comm, or_comm]

instance : is_commutative Prop xor := ⟨xor_comm⟩

@[simp] theorem xor_self (a : Prop) : xor a a = false := by simp [xor]

/-! ### Declarations about `and` -/

theorem and_congr_left (h : c → (a ↔ b)) : a ∧ c ↔ b ∧ c :=
and.comm.trans $ (and_congr_right h).trans and.comm

theorem and_congr_left' (h : a ↔ b) : a ∧ c ↔ b ∧ c := and_congr h iff.rfl

theorem and_congr_right' (h : b ↔ c) : a ∧ b ↔ a ∧ c := and_congr iff.rfl h

theorem not_and_of_not_left (b : Prop) : ¬a → ¬(a ∧ b) :=
mt and.left

theorem not_and_of_not_right (a : Prop) {b : Prop} : ¬b → ¬(a ∧ b) :=
mt and.right

theorem and.imp_left (h : a → b) : a ∧ c → b ∧ c :=
and.imp h id

theorem and.imp_right (h : a → b) : c ∧ a → c ∧ b :=
and.imp id h

lemma and.right_comm : (a ∧ b) ∧ c ↔ (a ∧ c) ∧ b :=
by simp only [and.left_comm, and.comm]

lemma and_and_and_comm (a b c d : Prop) : (a ∧ b) ∧ c ∧ d ↔ (a ∧ c) ∧ b ∧ d :=
by rw [←and_assoc, @and.right_comm a, and_assoc]

lemma and.rotate : a ∧ b ∧ c ↔ b ∧ c ∧ a :=
by simp only [and.left_comm, and.comm]

theorem and_not_self_iff (a : Prop) : a ∧ ¬ a ↔ false :=
iff.intro (assume h, (h.right) (h.left)) (assume h, h.elim)

theorem not_and_self_iff (a : Prop) : ¬ a ∧ a ↔ false :=
iff.intro (assume ⟨hna, ha⟩, hna ha) false.elim

theorem and_iff_left_of_imp {a b : Prop} (h : a → b) : (a ∧ b) ↔ a :=
iff.intro and.left (λ ha, ⟨ha, h ha⟩)

theorem and_iff_right_of_imp {a b : Prop} (h : b → a) : (a ∧ b) ↔ b :=
iff.intro and.right (λ hb, ⟨h hb, hb⟩)

@[simp] theorem and_iff_left_iff_imp {a b : Prop} : ((a ∧ b) ↔ a) ↔ (a → b) :=
⟨λ h ha, (h.2 ha).2, and_iff_left_of_imp⟩

@[simp] theorem and_iff_right_iff_imp {a b : Prop} : ((a ∧ b) ↔ b) ↔ (b → a) :=
⟨λ h ha, (h.2 ha).1, and_iff_right_of_imp⟩

@[simp] lemma iff_self_and {p q : Prop} : (p ↔ p ∧ q) ↔ (p → q) :=
by rw [@iff.comm p, and_iff_left_iff_imp]

@[simp] lemma iff_and_self {p q : Prop} : (p ↔ q ∧ p) ↔ (p → q) :=
by rw [and_comm, iff_self_and]

@[simp] lemma and.congr_right_iff : (a ∧ b ↔ a ∧ c) ↔ (a → (b ↔ c)) :=
⟨λ h ha, by simp [ha] at h; exact h, and_congr_right⟩

@[simp] lemma and.congr_left_iff : (a ∧ c ↔ b ∧ c) ↔ c → (a ↔ b) :=
by simp only [and.comm, ← and.congr_right_iff]

@[simp] lemma and_self_left : a ∧ a ∧ b ↔ a ∧ b :=
⟨λ h, ⟨h.1, h.2.2⟩, λ h, ⟨h.1, h.1, h.2⟩⟩

@[simp] lemma and_self_right : (a ∧ b) ∧ b ↔ a ∧ b :=
⟨λ h, ⟨h.1.1, h.2⟩, λ h, ⟨⟨h.1, h.2⟩, h.2⟩⟩

/-! ### Declarations about `or` -/

theorem or_congr_left (h : a ↔ b) : a ∨ c ↔ b ∨ c := or_congr h iff.rfl

theorem or_congr_right (h : b ↔ c) : a ∨ b ↔ a ∨ c := or_congr iff.rfl h

theorem or.right_comm : (a ∨ b) ∨ c ↔ (a ∨ c) ∨ b := by rw [or_assoc, or_assoc, or_comm b]

theorem or_of_or_of_imp_of_imp (h₁ : a ∨ b) (h₂ : a → c) (h₃ : b → d) : c ∨ d :=
or.imp h₂ h₃ h₁

theorem or_of_or_of_imp_left (h₁ : a ∨ c) (h : a → b) : b ∨ c :=
or.imp_left h h₁

theorem or_of_or_of_imp_right (h₁ : c ∨ a) (h : a → b) : c ∨ b :=
or.imp_right h h₁

theorem or.elim3 (h : a ∨ b ∨ c) (ha : a → d) (hb : b → d) (hc : c → d) : d :=
or.elim h ha (assume h₂, or.elim h₂ hb hc)

theorem or_imp_distrib : (a ∨ b → c) ↔ (a → c) ∧ (b → c) :=
⟨assume h, ⟨assume ha, h (or.inl ha), assume hb, h (or.inr hb)⟩,
  assume ⟨ha, hb⟩, or.rec ha hb⟩

-- See Note [decidable namespace]
protected theorem decidable.or_iff_not_imp_left [decidable a] : a ∨ b ↔ (¬ a → b) :=
⟨or.resolve_left, λ h, dite _ or.inl (or.inr ∘ h)⟩

theorem or_iff_not_imp_left : a ∨ b ↔ (¬ a → b) := decidable.or_iff_not_imp_left

-- See Note [decidable namespace]
protected theorem decidable.or_iff_not_imp_right [decidable b] : a ∨ b ↔ (¬ b → a) :=
or.comm.trans decidable.or_iff_not_imp_left

theorem or_iff_not_imp_right : a ∨ b ↔ (¬ b → a) := decidable.or_iff_not_imp_right

-- See Note [decidable namespace]
protected theorem decidable.not_imp_not [decidable a] : (¬ a → ¬ b) ↔ (b → a) :=
⟨assume h hb, decidable.by_contradiction $ assume na, h na hb, mt⟩

theorem not_imp_not : (¬ a → ¬ b) ↔ (b → a) := decidable.not_imp_not

@[simp] theorem or_iff_left_iff_imp : (a ∨ b ↔ a) ↔ (b → a) :=
⟨λ h hb, h.1 (or.inr hb), or_iff_left_of_imp⟩

@[simp] theorem or_iff_right_iff_imp : (a ∨ b ↔ b) ↔ (a → b) :=
by rw [or_comm, or_iff_left_iff_imp]

/-! ### Declarations about distributivity -/

/-- `∧` distributes over `∨` (on the left). -/
theorem and_or_distrib_left : a ∧ (b ∨ c) ↔ (a ∧ b) ∨ (a ∧ c) :=
⟨λ ⟨ha, hbc⟩, hbc.imp (and.intro ha) (and.intro ha),
 or.rec (and.imp_right or.inl) (and.imp_right or.inr)⟩

/-- `∧` distributes over `∨` (on the right). -/
theorem or_and_distrib_right : (a ∨ b) ∧ c ↔ (a ∧ c) ∨ (b ∧ c) :=
(and.comm.trans and_or_distrib_left).trans (or_congr and.comm and.comm)

/-- `∨` distributes over `∧` (on the left). -/
theorem or_and_distrib_left : a ∨ (b ∧ c) ↔ (a ∨ b) ∧ (a ∨ c) :=
⟨or.rec (λha, and.intro (or.inl ha) (or.inl ha)) (and.imp or.inr or.inr),
 and.rec $ or.rec (imp_intro ∘ or.inl) (or.imp_right ∘ and.intro)⟩

/-- `∨` distributes over `∧` (on the right). -/
theorem and_or_distrib_right : (a ∧ b) ∨ c ↔ (a ∨ c) ∧ (b ∨ c) :=
(or.comm.trans or_and_distrib_left).trans (and_congr or.comm or.comm)

@[simp] lemma or_self_left : a ∨ a ∨ b ↔ a ∨ b :=
⟨λ h, h.elim or.inl id, λ h, h.elim or.inl (or.inr ∘ or.inr)⟩

@[simp] lemma or_self_right : (a ∨ b) ∨ b ↔ a ∨ b :=
⟨λ h, h.elim id or.inr, λ h, h.elim (or.inl ∘ or.inl) or.inr⟩

/-! Declarations about `iff` -/

theorem iff_of_true (ha : a) (hb : b) : a ↔ b :=
⟨λ_, hb, λ _, ha⟩

theorem iff_of_false (ha : ¬a) (hb : ¬b) : a ↔ b :=
⟨ha.elim, hb.elim⟩

theorem iff_true_left (ha : a) : (a ↔ b) ↔ b :=
⟨λ h, h.1 ha, iff_of_true ha⟩

theorem iff_true_right (ha : a) : (b ↔ a) ↔ b :=
iff.comm.trans (iff_true_left ha)

theorem iff_false_left (ha : ¬a) : (a ↔ b) ↔ ¬b :=
⟨λ h, mt h.2 ha, iff_of_false ha⟩

theorem iff_false_right (ha : ¬a) : (b ↔ a) ↔ ¬b :=
iff.comm.trans (iff_false_left ha)

@[simp]
lemma iff_mpr_iff_true_intro {P : Prop} (h : P) : iff.mpr (iff_true_intro h) true.intro = h := rfl

-- See Note [decidable namespace]
protected theorem decidable.not_or_of_imp [decidable a] (h : a → b) : ¬ a ∨ b :=
if ha : a then or.inr (h ha) else or.inl ha

theorem not_or_of_imp : (a → b) → ¬ a ∨ b := decidable.not_or_of_imp

-- See Note [decidable namespace]
protected theorem decidable.imp_iff_not_or [decidable a] : (a → b) ↔ (¬ a ∨ b) :=
⟨decidable.not_or_of_imp, or.neg_resolve_left⟩

theorem imp_iff_not_or : (a → b) ↔ (¬ a ∨ b) := decidable.imp_iff_not_or

-- See Note [decidable namespace]
protected theorem decidable.imp_or_distrib [decidable a] : (a → b ∨ c) ↔ (a → b) ∨ (a → c) :=
by simp [decidable.imp_iff_not_or, or.comm, or.left_comm]

theorem imp_or_distrib : (a → b ∨ c) ↔ (a → b) ∨ (a → c) := decidable.imp_or_distrib

-- See Note [decidable namespace]
protected theorem decidable.imp_or_distrib' [decidable b] : (a → b ∨ c) ↔ (a → b) ∨ (a → c) :=
by by_cases b; simp [h, or_iff_right_of_imp ((∘) false.elim)]

theorem imp_or_distrib' : (a → b ∨ c) ↔ (a → b) ∨ (a → c) := decidable.imp_or_distrib'

theorem not_imp_of_and_not : a ∧ ¬ b → ¬ (a → b)
| ⟨ha, hb⟩ h := hb $ h ha

-- See Note [decidable namespace]
protected theorem decidable.not_imp [decidable a] : ¬(a → b) ↔ a ∧ ¬b :=
⟨λ h, ⟨decidable.of_not_imp h, not_of_not_imp h⟩, not_imp_of_and_not⟩

theorem not_imp : ¬(a → b) ↔ a ∧ ¬b := decidable.not_imp

-- for monotonicity
lemma imp_imp_imp (h₀ : c → a) (h₁ : b → d) : (a → b) → (c → d) :=
assume (h₂ : a → b), h₁ ∘ h₂ ∘ h₀

-- See Note [decidable namespace]
protected theorem decidable.peirce (a b : Prop) [decidable a] : ((a → b) → a) → a :=
if ha : a then λ h, ha else λ h, h ha.elim

theorem peirce (a b : Prop) : ((a → b) → a) → a := decidable.peirce _ _

theorem peirce' {a : Prop} (H : ∀ b : Prop, (a → b) → a) : a := H _ id

-- See Note [decidable namespace]
protected theorem decidable.not_iff_not [decidable a] [decidable b] : (¬ a ↔ ¬ b) ↔ (a ↔ b) :=
by rw [@iff_def (¬ a), @iff_def' a]; exact and_congr decidable.not_imp_not decidable.not_imp_not

theorem not_iff_not : (¬ a ↔ ¬ b) ↔ (a ↔ b) := decidable.not_iff_not

-- See Note [decidable namespace]
protected theorem decidable.not_iff_comm [decidable a] [decidable b] : (¬ a ↔ b) ↔ (¬ b ↔ a) :=
by rw [@iff_def (¬ a), @iff_def (¬ b)]; exact and_congr decidable.not_imp_comm imp_not_comm

theorem not_iff_comm : (¬ a ↔ b) ↔ (¬ b ↔ a) := decidable.not_iff_comm

-- See Note [decidable namespace]
protected theorem decidable.not_iff : ∀ [decidable b], ¬ (a ↔ b) ↔ (¬ a ↔ b) :=
by intro h; cases h; simp only [h, iff_true, iff_false]

theorem not_iff : ¬ (a ↔ b) ↔ (¬ a ↔ b) := decidable.not_iff

-- See Note [decidable namespace]
protected theorem decidable.iff_not_comm [decidable a] [decidable b] : (a ↔ ¬ b) ↔ (b ↔ ¬ a) :=
by rw [@iff_def a, @iff_def b]; exact and_congr imp_not_comm decidable.not_imp_comm

theorem iff_not_comm : (a ↔ ¬ b) ↔ (b ↔ ¬ a) := decidable.iff_not_comm

-- See Note [decidable namespace]
protected theorem decidable.iff_iff_and_or_not_and_not [decidable b] :
  (a ↔ b) ↔ (a ∧ b) ∨ (¬ a ∧ ¬ b) :=
by { split; intro h,
     { rw h; by_cases b; [left,right]; split; assumption },
     { cases h with h h; cases h; split; intro; { contradiction <|> assumption } } }

theorem iff_iff_and_or_not_and_not : (a ↔ b) ↔ (a ∧ b) ∨ (¬ a ∧ ¬ b) :=
decidable.iff_iff_and_or_not_and_not

lemma decidable.iff_iff_not_or_and_or_not [decidable a] [decidable b] :
  (a ↔ b) ↔ ((¬a ∨ b) ∧ (a ∨ ¬b)) :=
begin
  rw [iff_iff_implies_and_implies a b],
  simp only [decidable.imp_iff_not_or, or.comm]
end

lemma iff_iff_not_or_and_or_not : (a ↔ b) ↔ ((¬a ∨ b) ∧ (a ∨ ¬b)) :=
decidable.iff_iff_not_or_and_or_not

-- See Note [decidable namespace]
protected theorem decidable.not_and_not_right [decidable b] : ¬(a ∧ ¬b) ↔ (a → b) :=
⟨λ h ha, h.decidable_imp_symm $ and.intro ha, λ h ⟨ha, hb⟩, hb $ h ha⟩

theorem not_and_not_right : ¬(a ∧ ¬b) ↔ (a → b) := decidable.not_and_not_right

/-- Transfer decidability of `a` to decidability of `b`, if the propositions are equivalent.
**Important**: this function should be used instead of `rw` on `decidable b`, because the
kernel will get stuck reducing the usage of `propext` otherwise,
and `dec_trivial` will not work. -/
@[inline] def decidable_of_iff (a : Prop) (h : a ↔ b) [D : decidable a] : decidable b :=
decidable_of_decidable_of_iff D h

/-- Transfer decidability of `b` to decidability of `a`, if the propositions are equivalent.
This is the same as `decidable_of_iff` but the iff is flipped. -/
@[inline] def decidable_of_iff' (b : Prop) (h : a ↔ b) [D : decidable b] : decidable a :=
decidable_of_decidable_of_iff D h.symm

/-- Prove that `a` is decidable by constructing a boolean `b` and a proof that `b ↔ a`.
(This is sometimes taken as an alternate definition of decidability.) -/
def decidable_of_bool : ∀ (b : bool) (h : b ↔ a), decidable a
| tt h := is_true (h.1 rfl)
| ff h := is_false (mt h.2 bool.ff_ne_tt)

/-! ### De Morgan's laws -/

theorem not_and_of_not_or_not (h : ¬ a ∨ ¬ b) : ¬ (a ∧ b)
| ⟨ha, hb⟩ := or.elim h (absurd ha) (absurd hb)

-- See Note [decidable namespace]
protected theorem decidable.not_and_distrib [decidable a] : ¬ (a ∧ b) ↔ ¬a ∨ ¬b :=
⟨λ h, if ha : a then or.inr (λ hb, h ⟨ha, hb⟩) else or.inl ha, not_and_of_not_or_not⟩

-- See Note [decidable namespace]
protected theorem decidable.not_and_distrib' [decidable b] : ¬ (a ∧ b) ↔ ¬a ∨ ¬b :=
⟨λ h, if hb : b then or.inl (λ ha, h ⟨ha, hb⟩) else or.inr hb, not_and_of_not_or_not⟩

/-- One of de Morgan's laws: the negation of a conjunction is logically equivalent to the
disjunction of the negations. -/
theorem not_and_distrib : ¬ (a ∧ b) ↔ ¬a ∨ ¬b := decidable.not_and_distrib

@[simp] theorem not_and : ¬ (a ∧ b) ↔ (a → ¬ b) := and_imp

theorem not_and' : ¬ (a ∧ b) ↔ b → ¬a :=
not_and.trans imp_not_comm

/-- One of de Morgan's laws: the negation of a disjunction is logically equivalent to the
conjunction of the negations. -/
theorem not_or_distrib : ¬ (a ∨ b) ↔ ¬ a ∧ ¬ b :=
⟨λ h, ⟨λ ha, h (or.inl ha), λ hb, h (or.inr hb)⟩,
 λ ⟨h₁, h₂⟩ h, or.elim h h₁ h₂⟩

-- See Note [decidable namespace]
protected theorem decidable.or_iff_not_and_not [decidable a] [decidable b] : a ∨ b ↔ ¬ (¬a ∧ ¬b) :=
by rw [← not_or_distrib, decidable.not_not]

theorem or_iff_not_and_not : a ∨ b ↔ ¬ (¬a ∧ ¬b) := decidable.or_iff_not_and_not

-- See Note [decidable namespace]
protected theorem decidable.and_iff_not_or_not [decidable a] [decidable b] :
  a ∧ b ↔ ¬ (¬ a ∨ ¬ b) :=
by rw [← decidable.not_and_distrib, decidable.not_not]

theorem and_iff_not_or_not : a ∧ b ↔ ¬ (¬ a ∨ ¬ b) := decidable.and_iff_not_or_not

end propositional

/-! ### Declarations about equality -/

section equality
variables {α : Sort*} {a b : α}

@[simp] theorem heq_iff_eq : a == b ↔ a = b :=
⟨eq_of_heq, heq_of_eq⟩

theorem proof_irrel_heq {p q : Prop} (hp : p) (hq : q) : hp == hq :=
have p = q, from propext ⟨λ _, hq, λ _, hp⟩,
by subst q; refl

theorem ne_of_mem_of_not_mem {α β} [has_mem α β] {s : β} {a b : α}
  (h : a ∈ s) : b ∉ s → a ≠ b :=
mt $ λ e, e ▸ h

lemma ne_of_apply_ne {α β : Sort*} (f : α → β) {x y : α} (h : f x ≠ f y) : x ≠ y :=
λ (w : x = y), h (congr_arg f w)

theorem eq_equivalence : equivalence (@eq α) :=
⟨eq.refl, @eq.symm _, @eq.trans _⟩

/-- Transport through trivial families is the identity. -/
@[simp]
lemma eq_rec_constant {α : Sort*} {a a' : α} {β : Sort*} (y : β) (h : a = a') :
  (@eq.rec α a (λ a, β) y a' h) = y :=
by { cases h, refl, }

@[simp]
lemma eq_mp_eq_cast {α β : Sort*} (h : α = β) : eq.mp h = cast h := rfl

@[simp]
lemma eq_mpr_eq_cast {α β : Sort*} (h : α = β) : eq.mpr h = cast h.symm := rfl

@[simp]
lemma cast_cast : ∀ {α β γ : Sort*} (ha : α = β) (hb : β = γ) (a : α),
  cast hb (cast ha a) = cast (ha.trans hb) a
| _ _ _ rfl rfl a := rfl

@[simp] lemma congr_refl_left {α β : Sort*} (f : α → β) {a b : α} (h : a = b) :
  congr (eq.refl f) h = congr_arg f h :=
rfl

@[simp] lemma congr_refl_right {α β : Sort*} {f g : α → β} (h : f = g) (a : α) :
  congr h (eq.refl a) = congr_fun h a :=
rfl

@[simp] lemma congr_arg_refl {α β : Sort*} (f : α → β) (a : α) :
  congr_arg f (eq.refl a) = eq.refl (f a) :=
rfl

@[simp] lemma congr_fun_rfl {α β : Sort*} (f : α → β) (a : α) :
  congr_fun (eq.refl f) a = eq.refl (f a) :=
rfl

@[simp] lemma congr_fun_congr_arg {α β γ : Sort*} (f : α → β → γ) {a a' : α} (p : a = a') (b : β) :
  congr_fun (congr_arg f p) b = congr_arg (λ a, f a b) p :=
rfl

lemma heq_of_cast_eq :
  ∀ {α β : Sort*} {a : α} {a' : β} (e : α = β) (h₂ : cast e a = a'), a == a'
| α ._ a a' rfl h := eq.rec_on h (heq.refl _)

lemma cast_eq_iff_heq {α β : Sort*} {a : α} {a' : β} {e : α = β} : cast e a = a' ↔ a == a' :=
⟨heq_of_cast_eq _, λ h, by cases h; refl⟩

lemma rec_heq_of_heq {β} {C : α → Sort*} {x : C a} {y : β} (eq : a = b) (h : x == y) :
  @eq.rec α a C x b eq == y :=
by subst eq; exact h

protected lemma eq.congr {x₁ x₂ y₁ y₂ : α} (h₁ : x₁ = y₁) (h₂ : x₂ = y₂) :
  (x₁ = x₂) ↔ (y₁ = y₂) :=
by { subst h₁, subst h₂ }

lemma eq.congr_left {x y z : α} (h : x = y) : x = z ↔ y = z := by rw [h]
lemma eq.congr_right {x y z : α} (h : x = y) : z = x ↔ z = y := by rw [h]

lemma congr_arg2 {α β γ : Sort*} (f : α → β → γ) {x x' : α} {y y' : β}
  (hx : x = x') (hy : y = y') : f x y = f x' y' :=
by { subst hx, subst hy }

end equality

/-! ### Declarations about quantifiers -/

section quantifiers
variables {α : Sort*} {β : Sort*} {p q : α → Prop} {b : Prop}

lemma forall_imp (h : ∀ a, p a → q a) : (∀ a, p a) → ∀ a, q a :=
λ h' a, h a (h' a)

lemma forall₂_congr {p q : α → β → Prop} (h : ∀ a b, p a b ↔ q a b) :
  (∀ a b, p a b) ↔ (∀ a b, q a b) :=
forall_congr (λ a, forall_congr (h a))

lemma forall₃_congr {γ : Sort*} {p q : α → β → γ → Prop}
  (h : ∀ a b c, p a b c ↔ q a b c) :
  (∀ a b c, p a b c) ↔ (∀ a b c, q a b c) :=
forall_congr (λ a, forall₂_congr (h a))

lemma forall₄_congr {γ δ : Sort*} {p q : α → β → γ → δ → Prop}
  (h : ∀ a b c d, p a b c d ↔ q a b c d) :
  (∀ a b c d, p a b c d) ↔ (∀ a b c d, q a b c d) :=
forall_congr (λ a, forall₃_congr (h a))

lemma Exists.imp (h : ∀ a, (p a → q a)) (p : ∃ a, p a) : ∃ a, q a := exists_imp_exists h p

lemma exists_imp_exists' {p : α → Prop} {q : β → Prop} (f : α → β) (hpq : ∀ a, p a → q (f a))
  (hp : ∃ a, p a) : ∃ b, q b :=
exists.elim hp (λ a hp', ⟨_, hpq _ hp'⟩)

lemma exists₂_congr {p q : α → β → Prop} (h : ∀ a b, p a b ↔ q a b) :
  (∃ a b, p a b) ↔ (∃ a b, q a b) :=
exists_congr (λ a, exists_congr (h a))

lemma exists₃_congr {γ : Sort*} {p q : α → β → γ → Prop}
  (h : ∀ a b c, p a b c ↔ q a b c) :
  (∃ a b c, p a b c) ↔ (∃ a b c, q a b c) :=
exists_congr (λ a, exists₂_congr (h a))

lemma exists₄_congr {γ δ : Sort*} {p q : α → β → γ → δ → Prop}
  (h : ∀ a b c d, p a b c d ↔ q a b c d) :
  (∃ a b c d, p a b c d) ↔ (∃ a b c d, q a b c d) :=
exists_congr (λ a, exists₃_congr (h a))

theorem forall_swap {p : α → β → Prop} : (∀ x y, p x y) ↔ ∀ y x, p x y :=
⟨swap, swap⟩

/-- We intentionally restrict the type of `α` in this lemma so that this is a safer to use in simp
than `forall_swap`. -/
lemma imp_forall_iff {α : Type*} {p : Prop} {q : α → Prop} : (p → ∀ x, q x) ↔ (∀ x, p → q x) :=
forall_swap

theorem exists_swap {p : α → β → Prop} : (∃ x y, p x y) ↔ ∃ y x, p x y :=
⟨λ ⟨x, y, h⟩, ⟨y, x, h⟩, λ ⟨y, x, h⟩, ⟨x, y, h⟩⟩

@[simp] theorem forall_exists_index {q : (∃ x, p x) → Prop} :
  (∀ h, q h) ↔ ∀ x (h : p x), q ⟨x, h⟩ :=
⟨λ h x hpx, h ⟨x, hpx⟩, λ h ⟨x, hpx⟩, h x hpx⟩

theorem exists_imp_distrib : ((∃ x, p x) → b) ↔ ∀ x, p x → b :=
forall_exists_index

/--
Extract an element from a existential statement, using `classical.some`.
-/
-- This enables projection notation.
@[reducible] noncomputable def Exists.some {p : α → Prop} (P : ∃ a, p a) : α := classical.some P

/--
Show that an element extracted from `P : ∃ a, p a` using `P.some` satisfies `p`.
-/
lemma Exists.some_spec {p : α → Prop} (P : ∃ a, p a) : p (P.some) := classical.some_spec P

--theorem forall_not_of_not_exists (h : ¬ ∃ x, p x) : ∀ x, ¬ p x :=
--forall_imp_of_exists_imp h

theorem not_exists_of_forall_not (h : ∀ x, ¬ p x) : ¬ ∃ x, p x :=
exists_imp_distrib.2 h

@[simp] theorem not_exists : (¬ ∃ x, p x) ↔ ∀ x, ¬ p x :=
exists_imp_distrib

theorem not_forall_of_exists_not : (∃ x, ¬ p x) → ¬ ∀ x, p x
| ⟨x, hn⟩ h := hn (h x)

-- See Note [decidable namespace]
protected theorem decidable.not_forall {p : α → Prop}
  [decidable (∃ x, ¬ p x)] [∀ x, decidable (p x)] : (¬ ∀ x, p x) ↔ ∃ x, ¬ p x :=
⟨not.decidable_imp_symm $ λ nx x, nx.decidable_imp_symm $ λ h, ⟨x, h⟩,
 not_forall_of_exists_not⟩

@[simp] theorem not_forall {p : α → Prop} : (¬ ∀ x, p x) ↔ ∃ x, ¬ p x := decidable.not_forall

-- See Note [decidable namespace]
protected theorem decidable.not_forall_not [decidable (∃ x, p x)] :
  (¬ ∀ x, ¬ p x) ↔ ∃ x, p x :=
(@decidable.not_iff_comm _ _ _ (decidable_of_iff (¬ ∃ x, p x) not_exists)).1 not_exists

theorem not_forall_not : (¬ ∀ x, ¬ p x) ↔ ∃ x, p x := decidable.not_forall_not

-- See Note [decidable namespace]
protected theorem decidable.not_exists_not [∀ x, decidable (p x)] : (¬ ∃ x, ¬ p x) ↔ ∀ x, p x :=
by simp [decidable.not_not]

@[simp] theorem not_exists_not : (¬ ∃ x, ¬ p x) ↔ ∀ x, p x := decidable.not_exists_not

theorem forall_imp_iff_exists_imp [ha : nonempty α] : ((∀ x, p x) → b) ↔ ∃ x, p x → b :=
let ⟨a⟩ := ha in
⟨λ h, not_forall_not.1 $ λ h', classical.by_cases (λ hb : b, h' a $ λ _, hb)
  (λ hb, hb $ h $ λ x, (not_imp.1 (h' x)).1), λ ⟨x, hx⟩ h, hx (h x)⟩

-- TODO: duplicate of a lemma in core
theorem forall_true_iff : (α → true) ↔ true :=
implies_true_iff α

-- Unfortunately this causes simp to loop sometimes, so we
-- add the 2 and 3 cases as simp lemmas instead
theorem forall_true_iff' (h : ∀ a, p a ↔ true) : (∀ a, p a) ↔ true :=
iff_true_intro (λ _, of_iff_true (h _))

@[simp] theorem forall_2_true_iff {β : α → Sort*} : (∀ a, β a → true) ↔ true :=
forall_true_iff' $ λ _, forall_true_iff

@[simp] theorem forall_3_true_iff {β : α → Sort*} {γ : Π a, β a → Sort*} :
  (∀ a (b : β a), γ a b → true) ↔ true :=
forall_true_iff' $ λ _, forall_2_true_iff

lemma exists_unique.exists {α : Sort*} {p : α → Prop} (h : ∃! x, p x) : ∃ x, p x :=
exists.elim h (λ x hx, ⟨x, and.left hx⟩)

@[simp] lemma exists_unique_iff_exists {α : Sort*} [subsingleton α] {p : α → Prop} :
  (∃! x, p x) ↔ ∃ x, p x :=
⟨λ h, h.exists, Exists.imp $ λ x hx, ⟨hx, λ y _, subsingleton.elim y x⟩⟩

@[simp] theorem forall_const (α : Sort*) [i : nonempty α] : (α → b) ↔ b :=
⟨i.elim, λ hb x, hb⟩

@[simp] theorem exists_const (α : Sort*) [i : nonempty α] : (∃ x : α, b) ↔ b :=
⟨λ ⟨x, h⟩, h, i.elim exists.intro⟩

theorem exists_unique_const (α : Sort*) [i : nonempty α] [subsingleton α] :
  (∃! x : α, b) ↔ b :=
by simp

theorem forall_and_distrib : (∀ x, p x ∧ q x) ↔ (∀ x, p x) ∧ (∀ x, q x) :=
⟨λ h, ⟨λ x, (h x).left, λ x, (h x).right⟩, λ ⟨h₁, h₂⟩ x, ⟨h₁ x, h₂ x⟩⟩

theorem exists_or_distrib : (∃ x, p x ∨ q x) ↔ (∃ x, p x) ∨ (∃ x, q x) :=
⟨λ ⟨x, hpq⟩, hpq.elim (λ hpx, or.inl ⟨x, hpx⟩) (λ hqx, or.inr ⟨x, hqx⟩),
 λ hepq, hepq.elim (λ ⟨x, hpx⟩, ⟨x, or.inl hpx⟩) (λ ⟨x, hqx⟩, ⟨x, or.inr hqx⟩)⟩

@[simp] theorem exists_and_distrib_left {q : Prop} {p : α → Prop} :
  (∃x, q ∧ p x) ↔ q ∧ (∃x, p x) :=
⟨λ ⟨x, hq, hp⟩, ⟨hq, x, hp⟩, λ ⟨hq, x, hp⟩, ⟨x, hq, hp⟩⟩

@[simp] theorem exists_and_distrib_right {q : Prop} {p : α → Prop} :
  (∃x, p x ∧ q) ↔ (∃x, p x) ∧ q :=
by simp [and_comm]

@[simp] theorem forall_eq {a' : α} : (∀a, a = a' → p a) ↔ p a' :=
⟨λ h, h a' rfl, λ h a e, e.symm ▸ h⟩

@[simp] theorem forall_eq' {a' : α} : (∀a, a' = a → p a) ↔ p a' :=
by simp [@eq_comm _ a']

theorem and_forall_ne (a : α) : (p a ∧ ∀ b ≠ a, p b) ↔ ∀ b, p b :=
by simp only [← @forall_eq _ p a, ← forall_and_distrib, ← or_imp_distrib, classical.em,
  forall_const]

-- this lemma is needed to simplify the output of `list.mem_cons_iff`
@[simp] theorem forall_eq_or_imp {a' : α} : (∀ a, a = a' ∨ q a → p a) ↔ p a' ∧ ∀ a, q a → p a :=
by simp only [or_imp_distrib, forall_and_distrib, forall_eq]

theorem exists_eq {a' : α} : ∃ a, a = a' := ⟨_, rfl⟩

@[simp] theorem exists_eq' {a' : α} : ∃ a, a' = a := ⟨_, rfl⟩

@[simp] theorem exists_unique_eq {a' : α} : ∃! a, a = a' :=
by simp only [eq_comm, exists_unique, and_self, forall_eq', exists_eq']

@[simp] theorem exists_unique_eq' {a' : α} : ∃! a, a' = a :=
by simp only [exists_unique, and_self, forall_eq', exists_eq']

@[simp] theorem exists_eq_left {a' : α} : (∃ a, a = a' ∧ p a) ↔ p a' :=
⟨λ ⟨a, e, h⟩, e ▸ h, λ h, ⟨_, rfl, h⟩⟩

@[simp] theorem exists_eq_right {a' : α} : (∃ a, p a ∧ a = a') ↔ p a' :=
(exists_congr $ by exact λ a, and.comm).trans exists_eq_left

@[simp] theorem exists_eq_right_right {a' : α} :
  (∃ (a : α), p a ∧ b ∧ a = a') ↔ p a' ∧ b :=
⟨λ ⟨_, hp, hq, rfl⟩, ⟨hp, hq⟩, λ ⟨hp, hq⟩, ⟨a', hp, hq, rfl⟩⟩

@[simp] theorem exists_eq_right_right' {a' : α} :
  (∃ (a : α), p a ∧ b ∧ a' = a) ↔ p a' ∧ b :=
⟨λ ⟨_, hp, hq, rfl⟩, ⟨hp, hq⟩, λ ⟨hp, hq⟩, ⟨a', hp, hq, rfl⟩⟩

@[simp] theorem exists_apply_eq_apply (f : α → β) (a' : α) : ∃ a, f a = f a' := ⟨a', rfl⟩

@[simp] theorem exists_apply_eq_apply' (f : α → β) (a' : α) : ∃ a, f a' = f a := ⟨a', rfl⟩

@[simp] theorem exists_exists_and_eq_and {f : α → β} {p : α → Prop} {q : β → Prop} :
  (∃ b, (∃ a, p a ∧ f a = b) ∧ q b) ↔ ∃ a, p a ∧ q (f a) :=
⟨λ ⟨b, ⟨a, ha, hab⟩, hb⟩, ⟨a, ha, hab.symm ▸ hb⟩, λ ⟨a, hp, hq⟩, ⟨f a, ⟨a, hp, rfl⟩, hq⟩⟩

@[simp] theorem exists_exists_eq_and {f : α → β} {p : β → Prop} :
  (∃ b, (∃ a, f a = b) ∧ p b) ↔ ∃ a, p (f a) :=
⟨λ ⟨b, ⟨a, ha⟩, hb⟩, ⟨a, ha.symm ▸ hb⟩, λ ⟨a, ha⟩, ⟨f a, ⟨a, rfl⟩, ha⟩⟩

@[simp] lemma exists_or_eq_left (y : α) (p : α → Prop) : ∃ (x : α), x = y ∨ p x :=
⟨y, or.inl rfl⟩

@[simp] lemma exists_or_eq_right (y : α) (p : α → Prop) : ∃ (x : α), p x ∨ x = y :=
⟨y, or.inr rfl⟩

@[simp] lemma exists_or_eq_left' (y : α) (p : α → Prop) : ∃ (x : α), y = x ∨ p x :=
⟨y, or.inl rfl⟩

@[simp] lemma exists_or_eq_right' (y : α) (p : α → Prop) : ∃ (x : α), p x ∨ y = x :=
⟨y, or.inr rfl⟩

@[simp] theorem forall_apply_eq_imp_iff {f : α → β} {p : β → Prop} :
  (∀ a, ∀ b, f a = b → p b) ↔ (∀ a, p (f a)) :=
⟨λ h a, h a (f a) rfl, λ h a b hab, hab ▸ h a⟩

@[simp] theorem forall_apply_eq_imp_iff' {f : α → β} {p : β → Prop} :
  (∀ b, ∀ a, f a = b → p b) ↔ (∀ a, p (f a)) :=
by { rw forall_swap, simp }

@[simp] theorem forall_eq_apply_imp_iff {f : α → β} {p : β → Prop} :
  (∀ a, ∀ b, b = f a → p b) ↔ (∀ a, p (f a)) :=
by simp [@eq_comm _ _ (f _)]

@[simp] theorem forall_eq_apply_imp_iff' {f : α → β} {p : β → Prop} :
  (∀ b, ∀ a, b = f a → p b) ↔ (∀ a, p (f a)) :=
by { rw forall_swap, simp }

@[simp] theorem forall_apply_eq_imp_iff₂ {f : α → β} {p : α → Prop} {q : β → Prop} :
  (∀ b, ∀ a, p a → f a = b → q b) ↔ ∀ a, p a → q (f a) :=
⟨λ h a ha, h (f a) a ha rfl, λ h b a ha hb, hb ▸ h a ha⟩

@[simp] theorem exists_eq_left' {a' : α} : (∃ a, a' = a ∧ p a) ↔ p a' :=
by simp [@eq_comm _ a']

@[simp] theorem exists_eq_right' {a' : α} : (∃ a, p a ∧ a' = a) ↔ p a' :=
by simp [@eq_comm _ a']

theorem exists_comm {p : α → β → Prop} : (∃ a b, p a b) ↔ ∃ b a, p a b :=
⟨λ ⟨a, b, h⟩, ⟨b, a, h⟩, λ ⟨b, a, h⟩, ⟨a, b, h⟩⟩

theorem and.exists {p q : Prop} {f : p ∧ q → Prop} : (∃ h, f h) ↔ ∃ hp hq, f ⟨hp, hq⟩ :=
⟨λ ⟨h, H⟩, ⟨h.1, h.2, H⟩, λ ⟨hp, hq, H⟩, ⟨⟨hp, hq⟩, H⟩⟩

theorem forall_or_of_or_forall (h : b ∨ ∀x, p x) (x) : b ∨ p x :=
h.imp_right $ λ h₂, h₂ x

-- See Note [decidable namespace]
protected theorem decidable.forall_or_distrib_left {q : Prop} {p : α → Prop} [decidable q] :
  (∀x, q ∨ p x) ↔ q ∨ (∀x, p x) :=
⟨λ h, if hq : q then or.inl hq else or.inr $ λ x, (h x).resolve_left hq,
  forall_or_of_or_forall⟩

theorem forall_or_distrib_left {q : Prop} {p : α → Prop} :
  (∀x, q ∨ p x) ↔ q ∨ (∀x, p x) := decidable.forall_or_distrib_left

-- See Note [decidable namespace]
protected theorem decidable.forall_or_distrib_right {q : Prop} {p : α → Prop} [decidable q] :
  (∀x, p x ∨ q) ↔ (∀x, p x) ∨ q :=
by simp [or_comm, decidable.forall_or_distrib_left]

theorem forall_or_distrib_right {q : Prop} {p : α → Prop} :
  (∀x, p x ∨ q) ↔ (∀x, p x) ∨ q := decidable.forall_or_distrib_right

@[simp] theorem exists_prop {p q : Prop} : (∃ h : p, q) ↔ p ∧ q :=
⟨λ ⟨h₁, h₂⟩, ⟨h₁, h₂⟩, λ ⟨h₁, h₂⟩, ⟨h₁, h₂⟩⟩

theorem exists_unique_prop {p q : Prop} : (∃! h : p, q) ↔ p ∧ q :=
by simp

@[simp] theorem exists_false : ¬ (∃a:α, false) := assume ⟨a, h⟩, h

@[simp] lemma exists_unique_false : ¬ (∃! (a : α), false) := assume ⟨a, h, h'⟩, h

theorem Exists.fst {p : b → Prop} : Exists p → b
| ⟨h, _⟩ := h

theorem Exists.snd {p : b → Prop} : ∀ h : Exists p, p h.fst
| ⟨_, h⟩ := h

theorem forall_prop_of_true {p : Prop} {q : p → Prop} (h : p) : (∀ h' : p, q h') ↔ q h :=
@forall_const (q h) p ⟨h⟩

theorem exists_prop_of_true {p : Prop} {q : p → Prop} (h : p) : (∃ h' : p, q h') ↔ q h :=
@exists_const (q h) p ⟨h⟩

theorem exists_unique_prop_of_true {p : Prop} {q : p → Prop} (h : p) : (∃! h' : p, q h') ↔ q h :=
@exists_unique_const (q h) p ⟨h⟩ _

theorem forall_prop_of_false {p : Prop} {q : p → Prop} (hn : ¬ p) :
  (∀ h' : p, q h') ↔ true :=
iff_true_intro $ λ h, hn.elim h

theorem exists_prop_of_false {p : Prop} {q : p → Prop} : ¬ p → ¬ (∃ h' : p, q h') :=
mt Exists.fst

@[congr] lemma exists_prop_congr {p p' : Prop} {q q' : p → Prop}
  (hq : ∀ h, q h ↔ q' h) (hp : p ↔ p') : Exists q ↔ ∃ h : p', q' (hp.2 h) :=
⟨λ ⟨_, _⟩, ⟨hp.1 ‹_›, (hq _).1 ‹_›⟩, λ ⟨_, _⟩, ⟨_, (hq _).2 ‹_›⟩⟩

@[congr] lemma exists_prop_congr' {p p' : Prop} {q q' : p → Prop}
  (hq : ∀ h, q h ↔ q' h) (hp : p ↔ p') : Exists q = ∃ h : p', q' (hp.2 h) :=
propext (exists_prop_congr hq _)

@[simp] lemma exists_true_left (p : true → Prop) : (∃ x, p x) ↔ p true.intro :=
exists_prop_of_true _

@[simp] lemma exists_false_left (p : false → Prop) : ¬ ∃ x, p x :=
exists_prop_of_false not_false

lemma exists_unique.unique {α : Sort*} {p : α → Prop} (h : ∃! x, p x)
  {y₁ y₂ : α} (py₁ : p y₁) (py₂ : p y₂) : y₁ = y₂ :=
unique_of_exists_unique h py₁ py₂

@[congr] lemma forall_prop_congr {p p' : Prop} {q q' : p → Prop}
  (hq : ∀ h, q h ↔ q' h) (hp : p ↔ p') : (∀ h, q h) ↔ ∀ h : p', q' (hp.2 h) :=
⟨λ h1 h2, (hq _).1 (h1 (hp.2 _)), λ h1 h2, (hq _).2 (h1 (hp.1 h2))⟩

@[congr] lemma forall_prop_congr' {p p' : Prop} {q q' : p → Prop}
  (hq : ∀ h, q h ↔ q' h) (hp : p ↔ p') : (∀ h, q h) = ∀ h : p', q' (hp.2 h) :=
propext (forall_prop_congr hq _)

@[simp] lemma forall_true_left (p : true → Prop) : (∀ x, p x) ↔ p true.intro :=
forall_prop_of_true _

@[simp] lemma forall_false_left (p : false → Prop) : (∀ x, p x) ↔ true :=
forall_prop_of_false not_false

lemma exists_unique.elim2 {α : Sort*} {p : α → Sort*} [∀ x, subsingleton (p x)]
  {q : Π x (h : p x), Prop} {b : Prop} (h₂ : ∃! x (h : p x), q x h)
  (h₁ : ∀ x (h : p x), q x h → (∀ y (hy : p y), q y hy → y = x) → b) : b :=
begin
  simp only [exists_unique_iff_exists] at h₂,
  apply h₂.elim,
  exact λ x ⟨hxp, hxq⟩ H, h₁ x hxp hxq (λ y hyp hyq, H y ⟨hyp, hyq⟩)
end

lemma exists_unique.intro2 {α : Sort*} {p : α → Sort*} [∀ x, subsingleton (p x)]
  {q : Π (x : α) (h : p x), Prop} (w : α) (hp : p w) (hq : q w hp)
  (H : ∀ y (hy : p y), q y hy → y = w) :
  ∃! x (hx : p x), q x hx :=
begin
  simp only [exists_unique_iff_exists],
  exact exists_unique.intro w ⟨hp, hq⟩ (λ y ⟨hyp, hyq⟩, H y hyp hyq)
end

lemma exists_unique.exists2 {α : Sort*} {p : α → Sort*} {q : Π (x : α) (h : p x), Prop}
  (h : ∃! x (hx : p x), q x hx) :
  ∃ x (hx : p x), q x hx :=
h.exists.imp (λ x hx, hx.exists)

lemma exists_unique.unique2 {α : Sort*} {p : α → Sort*} [∀ x, subsingleton (p x)]
  {q : Π (x : α) (hx : p x), Prop} (h : ∃! x (hx : p x), q x hx)
  {y₁ y₂ : α} (hpy₁ : p y₁) (hqy₁ : q y₁ hpy₁)
  (hpy₂ : p y₂) (hqy₂ : q y₂ hpy₂) : y₁ = y₂ :=
begin
  simp only [exists_unique_iff_exists] at h,
  exact h.unique ⟨hpy₁, hqy₁⟩ ⟨hpy₂, hqy₂⟩
end

end quantifiers

/-! ### Classical lemmas -/

namespace classical
variables {α : Sort*} {p : α → Prop}

theorem cases {p : Prop → Prop} (h1 : p true) (h2 : p false) : ∀a, p a :=
assume a, cases_on a h1 h2

/- use shortened names to avoid conflict when classical namespace is open. -/
/-- Any prop `p` is decidable classically. A shorthand for `classical.prop_decidable`. -/
noncomputable def dec (p : Prop) : decidable p :=
by apply_instance
/-- Any predicate `p` is decidable classically. -/
noncomputable def dec_pred (p : α → Prop) : decidable_pred p :=
by apply_instance
/-- Any relation `p` is decidable classically. -/
noncomputable def dec_rel (p : α → α → Prop) : decidable_rel p :=
by apply_instance
/-- Any type `α` has decidable equality classically. -/
noncomputable def dec_eq (α : Sort*) : decidable_eq α :=
by apply_instance

/-- Construct a function from a default value `H0`, and a function to use if there exists a value
satisfying the predicate. -/
@[elab_as_eliminator]
noncomputable def {u} exists_cases {C : Sort u} (H0 : C) (H : ∀ a, p a → C) : C :=
if h : ∃ a, p a then H (classical.some h) (classical.some_spec h) else H0

lemma some_spec2 {α : Sort*} {p : α → Prop} {h : ∃a, p a}
  (q : α → Prop) (hpq : ∀a, p a → q a) : q (some h) :=
hpq _ $ some_spec _

/-- A version of classical.indefinite_description which is definitionally equal to a pair -/
noncomputable def subtype_of_exists {α : Type*} {P : α → Prop} (h : ∃ x, P x) : {x // P x} :=
⟨classical.some h, classical.some_spec h⟩

/-- A version of `by_contradiction` that uses types instead of propositions. -/
protected noncomputable def by_contradiction' {α : Sort*} (H : ¬ (α → false)) : α :=
classical.choice $ peirce _ false $ λ h, (H $ λ a, h ⟨a⟩).elim

/-- `classical.by_contradiction'` is equivalent to lean's axiom `classical.choice`. -/
def choice_of_by_contradiction' {α : Sort*} (contra : ¬ (α → false) → α) : nonempty α → α :=
λ H, contra H.elim

end classical

/-- This function has the same type as `exists.rec_on`, and can be used to case on an equality,
but `exists.rec_on` can only eliminate into Prop, while this version eliminates into any universe
using the axiom of choice. -/
@[elab_as_eliminator]
noncomputable def {u} exists.classical_rec_on
 {α} {p : α → Prop} (h : ∃ a, p a) {C : Sort u} (H : ∀ a, p a → C) : C :=
H (classical.some h) (classical.some_spec h)

/-! ### Declarations about bounded quantifiers -/

section bounded_quantifiers
variables {α : Sort*} {r p q : α → Prop} {P Q : ∀ x, p x → Prop} {b : Prop}

theorem bex_def : (∃ x (h : p x), q x) ↔ ∃ x, p x ∧ q x :=
⟨λ ⟨x, px, qx⟩, ⟨x, px, qx⟩, λ ⟨x, px, qx⟩, ⟨x, px, qx⟩⟩

theorem bex.elim {b : Prop} : (∃ x h, P x h) → (∀ a h, P a h → b) → b
| ⟨a, h₁, h₂⟩ h' := h' a h₁ h₂

theorem bex.intro (a : α) (h₁ : p a) (h₂ : P a h₁) : ∃ x (h : p x), P x h :=
⟨a, h₁, h₂⟩

theorem ball_congr (H : ∀ x h, P x h ↔ Q x h) :
  (∀ x h, P x h) ↔ (∀ x h, Q x h) :=
forall_congr $ λ x, forall_congr (H x)

theorem bex_congr (H : ∀ x h, P x h ↔ Q x h) :
  (∃ x h, P x h) ↔ (∃ x h, Q x h) :=
exists_congr $ λ x, exists_congr (H x)

theorem bex_eq_left {a : α} : (∃ x (_ : x = a), p x) ↔ p a :=
by simp only [exists_prop, exists_eq_left]

theorem ball.imp_right (H : ∀ x h, (P x h → Q x h))
  (h₁ : ∀ x h, P x h) (x h) : Q x h :=
H _ _ $ h₁ _ _

theorem bex.imp_right (H : ∀ x h, (P x h → Q x h)) :
  (∃ x h, P x h) → ∃ x h, Q x h
| ⟨x, h, h'⟩ := ⟨_, _, H _ _ h'⟩

theorem ball.imp_left (H : ∀ x, p x → q x)
  (h₁ : ∀ x, q x → r x) (x) (h : p x) : r x :=
h₁ _ $ H _ h

theorem bex.imp_left (H : ∀ x, p x → q x) :
  (∃ x (_ : p x), r x) → ∃ x (_ : q x), r x
| ⟨x, hp, hr⟩ := ⟨x, H _ hp, hr⟩

theorem ball_of_forall (h : ∀ x, p x) (x) : p x :=
h x

theorem forall_of_ball (H : ∀ x, p x) (h : ∀ x, p x → q x) (x) : q x :=
h x $ H x

theorem bex_of_exists (H : ∀ x, p x) : (∃ x, q x) → ∃ x (_ : p x), q x
| ⟨x, hq⟩ := ⟨x, H x, hq⟩

theorem exists_of_bex : (∃ x (_ : p x), q x) → ∃ x, q x
| ⟨x, _, hq⟩ := ⟨x, hq⟩

@[simp] theorem bex_imp_distrib : ((∃ x h, P x h) → b) ↔ (∀ x h, P x h → b) :=
by simp

theorem not_bex : (¬ ∃ x h, P x h) ↔ ∀ x h, ¬ P x h :=
bex_imp_distrib

theorem not_ball_of_bex_not : (∃ x h, ¬ P x h) → ¬ ∀ x h, P x h
| ⟨x, h, hp⟩ al := hp $ al x h

-- See Note [decidable namespace]
protected theorem decidable.not_ball [decidable (∃ x h, ¬ P x h)] [∀ x h, decidable (P x h)] :
  (¬ ∀ x h, P x h) ↔ (∃ x h, ¬ P x h) :=
⟨not.decidable_imp_symm $ λ nx x h, nx.decidable_imp_symm $ λ h', ⟨x, h, h'⟩,
 not_ball_of_bex_not⟩

theorem not_ball : (¬ ∀ x h, P x h) ↔ (∃ x h, ¬ P x h) := decidable.not_ball

theorem ball_true_iff (p : α → Prop) : (∀ x, p x → true) ↔ true :=
iff_true_intro (λ h hrx, trivial)

theorem ball_and_distrib : (∀ x h, P x h ∧ Q x h) ↔ (∀ x h, P x h) ∧ (∀ x h, Q x h) :=
iff.trans (forall_congr $ λ x, forall_and_distrib) forall_and_distrib

theorem bex_or_distrib : (∃ x h, P x h ∨ Q x h) ↔ (∃ x h, P x h) ∨ (∃ x h, Q x h) :=
iff.trans (exists_congr $ λ x, exists_or_distrib) exists_or_distrib

theorem ball_or_left_distrib : (∀ x, p x ∨ q x → r x) ↔ (∀ x, p x → r x) ∧ (∀ x, q x → r x) :=
iff.trans (forall_congr $ λ x, or_imp_distrib) forall_and_distrib

theorem bex_or_left_distrib :
  (∃ x (_ : p x ∨ q x), r x) ↔ (∃ x (_ : p x), r x) ∨ (∃ x (_ : q x), r x) :=
by simp only [exists_prop]; exact
iff.trans (exists_congr $ λ x, or_and_distrib_right) exists_or_distrib

end bounded_quantifiers

namespace classical
local attribute [instance] prop_decidable

theorem not_ball {α : Sort*} {p : α → Prop} {P : Π (x : α), p x → Prop} :
  (¬ ∀ x h, P x h) ↔ (∃ x h, ¬ P x h) := _root_.not_ball

end classical

<<<<<<< HEAD
lemma ite_eq_iff {α} {p : Prop} [decidable p] {a b c : α} :
  (if p then a else b) = c ↔ p ∧ a = c ∨ ¬p ∧ b = c :=
by by_cases p; simp *

@[simp] lemma ite_eq_left_iff {α} {p : Prop} [decidable p] {a b : α} :
  (if p then a else b) = a ↔ (¬p → b = a) :=
by by_cases p; simp *

@[simp] lemma ite_eq_right_iff {α} {p : Prop} [decidable p] {a b : α} :
  (if p then a else b) = b ↔ (p → a = b) :=
by by_cases p; simp *

lemma ite_eq_or_eq {α} {p : Prop} [decidable p] (a b : α) :
  ite p a b = a ∨ ite p a b = b :=
decidable.by_cases (λ h, or.inl (if_pos h)) (λ h, or.inr (if_neg h))
=======
/-! ### Declarations about `nonempty` -/

section nonempty
variables {α β : Type*} {γ : α → Type*}

attribute [simp] nonempty_of_inhabited

@[priority 20]
instance has_zero.nonempty [has_zero α] : nonempty α := ⟨0⟩
@[priority 20]
instance has_one.nonempty [has_one α] : nonempty α := ⟨1⟩

lemma exists_true_iff_nonempty {α : Sort*} : (∃a:α, true) ↔ nonempty α :=
iff.intro (λ⟨a, _⟩, ⟨a⟩) (λ⟨a⟩, ⟨a, trivial⟩)

@[simp] lemma nonempty_Prop {p : Prop} : nonempty p ↔ p :=
iff.intro (assume ⟨h⟩, h) (assume h, ⟨h⟩)

lemma not_nonempty_iff_imp_false {α : Sort*} : ¬ nonempty α ↔ α → false :=
⟨λ h a, h ⟨a⟩, λ h ⟨a⟩, h a⟩

@[simp] lemma nonempty_sigma : nonempty (Σa:α, γ a) ↔ (∃a:α, nonempty (γ a)) :=
iff.intro (assume ⟨⟨a, c⟩⟩, ⟨a, ⟨c⟩⟩) (assume ⟨a, ⟨c⟩⟩, ⟨⟨a, c⟩⟩)

@[simp] lemma nonempty_subtype {α} {p : α → Prop} : nonempty (subtype p) ↔ (∃a:α, p a) :=
iff.intro (assume ⟨⟨a, h⟩⟩, ⟨a, h⟩) (assume ⟨a, h⟩, ⟨⟨a, h⟩⟩)

@[simp] lemma nonempty_prod : nonempty (α × β) ↔ (nonempty α ∧ nonempty β) :=
iff.intro (assume ⟨⟨a, b⟩⟩, ⟨⟨a⟩, ⟨b⟩⟩) (assume ⟨⟨a⟩, ⟨b⟩⟩, ⟨⟨a, b⟩⟩)

@[simp] lemma nonempty_pprod {α β} : nonempty (pprod α β) ↔ (nonempty α ∧ nonempty β) :=
iff.intro (assume ⟨⟨a, b⟩⟩, ⟨⟨a⟩, ⟨b⟩⟩) (assume ⟨⟨a⟩, ⟨b⟩⟩, ⟨⟨a, b⟩⟩)

@[simp] lemma nonempty_sum : nonempty (α ⊕ β) ↔ (nonempty α ∨ nonempty β) :=
iff.intro
  (assume ⟨h⟩, match h with sum.inl a := or.inl ⟨a⟩ | sum.inr b := or.inr ⟨b⟩ end)
  (assume h, match h with or.inl ⟨a⟩ := ⟨sum.inl a⟩ | or.inr ⟨b⟩ := ⟨sum.inr b⟩ end)

@[simp] lemma nonempty_psum {α β} : nonempty (psum α β) ↔ (nonempty α ∨ nonempty β) :=
iff.intro
  (assume ⟨h⟩, match h with psum.inl a := or.inl ⟨a⟩ | psum.inr b := or.inr ⟨b⟩ end)
  (assume h, match h with or.inl ⟨a⟩ := ⟨psum.inl a⟩ | or.inr ⟨b⟩ := ⟨psum.inr b⟩ end)

@[simp] lemma nonempty_psigma {α} {β : α → Sort*} : nonempty (psigma β) ↔ (∃a:α, nonempty (β a)) :=
iff.intro (assume ⟨⟨a, c⟩⟩, ⟨a, ⟨c⟩⟩) (assume ⟨a, ⟨c⟩⟩, ⟨⟨a, c⟩⟩)

@[simp] lemma nonempty_empty : ¬ nonempty empty :=
assume ⟨h⟩, h.elim

@[simp] lemma nonempty_ulift : nonempty (ulift α) ↔ nonempty α :=
iff.intro (assume ⟨⟨a⟩⟩, ⟨a⟩) (assume ⟨a⟩, ⟨⟨a⟩⟩)

@[simp] lemma nonempty_plift {α} : nonempty (plift α) ↔ nonempty α :=
iff.intro (assume ⟨⟨a⟩⟩, ⟨a⟩) (assume ⟨a⟩, ⟨⟨a⟩⟩)

@[simp] lemma nonempty.forall {α} {p : nonempty α → Prop} : (∀h:nonempty α, p h) ↔ (∀a, p ⟨a⟩) :=
iff.intro (assume h a, h _) (assume h ⟨a⟩, h _)

@[simp] lemma nonempty.exists {α} {p : nonempty α → Prop} : (∃h:nonempty α, p h) ↔ (∃a, p ⟨a⟩) :=
iff.intro (assume ⟨⟨a⟩, h⟩, ⟨a, h⟩) (assume ⟨a, h⟩, ⟨⟨a⟩, h⟩)

lemma classical.nonempty_pi {α} {β : α → Sort*} : nonempty (Πa:α, β a) ↔ (∀a:α, nonempty (β a)) :=
iff.intro (assume ⟨f⟩ a, ⟨f a⟩) (assume f, ⟨assume a, classical.choice $ f a⟩)

/-- Using `classical.choice`, lifts a (`Prop`-valued) `nonempty` instance to a (`Type`-valued)
  `inhabited` instance. `classical.inhabited_of_nonempty` already exists, in
  `core/init/classical.lean`, but the assumption is not a type class argument,
  which makes it unsuitable for some applications. -/
noncomputable def classical.inhabited_of_nonempty' {α} [h : nonempty α] : inhabited α :=
⟨classical.choice h⟩

/-- Using `classical.choice`, extracts a term from a `nonempty` type. -/
@[reducible] protected noncomputable def nonempty.some {α} (h : nonempty α) : α :=
classical.choice h

/-- Using `classical.choice`, extracts a term from a `nonempty` type. -/
@[reducible] protected noncomputable def classical.arbitrary (α) [h : nonempty α] : α :=
classical.choice h

/-- Given `f : α → β`, if `α` is nonempty then `β` is also nonempty.
  `nonempty` cannot be a `functor`, because `functor` is restricted to `Type`. -/
lemma nonempty.map {α β} (f : α → β) : nonempty α → nonempty β
| ⟨h⟩ := ⟨f h⟩

protected lemma nonempty.map2 {α β γ : Sort*} (f : α → β → γ) : nonempty α → nonempty β → nonempty γ
| ⟨x⟩ ⟨y⟩ := ⟨f x y⟩

protected lemma nonempty.congr {α β} (f : α → β) (g : β → α) :
  nonempty α ↔ nonempty β :=
⟨nonempty.map f, nonempty.map g⟩

lemma nonempty.elim_to_inhabited {α : Sort*} [h : nonempty α] {p : Prop}
  (f : inhabited α → p) : p :=
h.elim $ f ∘ inhabited.mk

instance {α β} [h : nonempty α] [h2 : nonempty β] : nonempty (α × β) :=
h.elim $ λ g, h2.elim $ λ g2, ⟨⟨g, g2⟩⟩

end nonempty

lemma subsingleton_of_not_nonempty {α : Sort*} (h : ¬ nonempty α) : subsingleton α :=
⟨λ x, false.elim $ not_nonempty_iff_imp_false.mp h x⟩

/-!
### If-Then-Else

Lemmas about `ite` and `dite`.
-/
>>>>>>> 1367c19b

section ite
variables {α β γ : Sort*} {σ : α → Sort*} (f : α → β) {P Q : Prop} [decidable P] [decidable Q]
  {a b c : α}

lemma ite_eq_iff : ite P a b = c ↔ P ∧ a = c ∨ ¬ P ∧ b = c := by by_cases P; simp *

@[simp] lemma ite_eq_left_iff : ite P a b = a ↔ (¬ P → b = a) := by by_cases P; simp *
@[simp] lemma ite_eq_right_iff : ite P a b = b ↔ (P → a = b) := by by_cases P; simp *

variables (P Q) (a b)

lemma ite_eq_or_eq : ite P a b = a ∨ ite P a b = b :=
decidable.by_cases (λ h, or.inl (if_pos h)) (λ h, or.inr (if_neg h))

/-- A `dite` whose results do not actually depend on the condition may be reduced to an `ite`. -/
@[simp] lemma dite_eq_ite : dite P (λ h, a) (λ h, b) = ite P a b := rfl

/-- A function applied to a `dite` is a `dite` of that function applied to each of the branches. -/
lemma apply_dite (x : P → α) (y : ¬P → α) : f (dite P x y) = dite P (λ h, f (x h)) (λ h, f (y h)) :=
by by_cases h : P; simp [h]

/-- A function applied to a `ite` is a `ite` of that function applied to each of the branches. -/
lemma apply_ite : f (ite P a b) = ite P (f a) (f b) := apply_dite f P (λ _, a) (λ _, b)

/-- A two-argument function applied to two `dite`s is a `dite` of that two-argument function
applied to each of the branches. -/
lemma apply_dite2 (f : α → β → γ) (P : Prop) [decidable P] (a : P → α) (b : ¬P → α) (c : P → β)
  (d : ¬P → β) :
  f (dite P a b) (dite P c d) = dite P (λ h, f (a h) (c h)) (λ h, f (b h) (d h)) :=
by by_cases h : P; simp [h]

/-- A two-argument function applied to two `ite`s is a `ite` of that two-argument function
applied to each of the branches. -/
lemma apply_ite2 (f : α → β → γ) (P : Prop) [decidable P] (a b : α) (c d : β) :
  f (ite P a b) (ite P c d) = ite P (f a c) (f b d) :=
apply_dite2 f P (λ _, a) (λ _, b) (λ _, c) (λ _, d)

/-- A 'dite' producing a `Pi` type `Π a, σ a`, applied to a value `a : α` is a `dite` that applies
either branch to `a`. -/
lemma dite_apply (f : P → Π a, σ a) (g : ¬ P → Π a, σ a) (a : α) :
  (dite P f g) a = dite P (λ h, f h a) (λ h, g h a) :=
by by_cases h : P; simp [h]

/-- A 'ite' producing a `Pi` type `Π a, σ a`, applied to a value `a : α` is a `ite` that applies
either branch to `a`. -/
lemma ite_apply (f g : Π a, σ a) (a : α) : (ite P f g) a = ite P (f a) (g a) :=
dite_apply P (λ _, f) (λ _, g) a

/-- Negation of the condition `P : Prop` in a `dite` is the same as swapping the branches. -/
@[simp] lemma dite_not (x : ¬ P → α) (y : ¬¬ P → α) :
  dite (¬ P) x y = dite P (λ h, y (not_not_intro h)) x :=
by by_cases h : P; simp [h]

/-- Negation of the condition `P : Prop` in a `ite` is the same as swapping the branches. -/
@[simp] lemma ite_not : ite (¬ P) a b = ite P b a := dite_not P (λ _, a) (λ _, b)

lemma ite_and : ite (P ∧ Q) a b = ite P (ite Q a b) b :=
by by_cases hp : P; by_cases hq : Q; simp [hp, hq]

end ite<|MERGE_RESOLUTION|>--- conflicted
+++ resolved
@@ -1305,133 +1305,6 @@
 
 end classical
 
-<<<<<<< HEAD
-lemma ite_eq_iff {α} {p : Prop} [decidable p] {a b c : α} :
-  (if p then a else b) = c ↔ p ∧ a = c ∨ ¬p ∧ b = c :=
-by by_cases p; simp *
-
-@[simp] lemma ite_eq_left_iff {α} {p : Prop} [decidable p] {a b : α} :
-  (if p then a else b) = a ↔ (¬p → b = a) :=
-by by_cases p; simp *
-
-@[simp] lemma ite_eq_right_iff {α} {p : Prop} [decidable p] {a b : α} :
-  (if p then a else b) = b ↔ (p → a = b) :=
-by by_cases p; simp *
-
-lemma ite_eq_or_eq {α} {p : Prop} [decidable p] (a b : α) :
-  ite p a b = a ∨ ite p a b = b :=
-decidable.by_cases (λ h, or.inl (if_pos h)) (λ h, or.inr (if_neg h))
-=======
-/-! ### Declarations about `nonempty` -/
-
-section nonempty
-variables {α β : Type*} {γ : α → Type*}
-
-attribute [simp] nonempty_of_inhabited
-
-@[priority 20]
-instance has_zero.nonempty [has_zero α] : nonempty α := ⟨0⟩
-@[priority 20]
-instance has_one.nonempty [has_one α] : nonempty α := ⟨1⟩
-
-lemma exists_true_iff_nonempty {α : Sort*} : (∃a:α, true) ↔ nonempty α :=
-iff.intro (λ⟨a, _⟩, ⟨a⟩) (λ⟨a⟩, ⟨a, trivial⟩)
-
-@[simp] lemma nonempty_Prop {p : Prop} : nonempty p ↔ p :=
-iff.intro (assume ⟨h⟩, h) (assume h, ⟨h⟩)
-
-lemma not_nonempty_iff_imp_false {α : Sort*} : ¬ nonempty α ↔ α → false :=
-⟨λ h a, h ⟨a⟩, λ h ⟨a⟩, h a⟩
-
-@[simp] lemma nonempty_sigma : nonempty (Σa:α, γ a) ↔ (∃a:α, nonempty (γ a)) :=
-iff.intro (assume ⟨⟨a, c⟩⟩, ⟨a, ⟨c⟩⟩) (assume ⟨a, ⟨c⟩⟩, ⟨⟨a, c⟩⟩)
-
-@[simp] lemma nonempty_subtype {α} {p : α → Prop} : nonempty (subtype p) ↔ (∃a:α, p a) :=
-iff.intro (assume ⟨⟨a, h⟩⟩, ⟨a, h⟩) (assume ⟨a, h⟩, ⟨⟨a, h⟩⟩)
-
-@[simp] lemma nonempty_prod : nonempty (α × β) ↔ (nonempty α ∧ nonempty β) :=
-iff.intro (assume ⟨⟨a, b⟩⟩, ⟨⟨a⟩, ⟨b⟩⟩) (assume ⟨⟨a⟩, ⟨b⟩⟩, ⟨⟨a, b⟩⟩)
-
-@[simp] lemma nonempty_pprod {α β} : nonempty (pprod α β) ↔ (nonempty α ∧ nonempty β) :=
-iff.intro (assume ⟨⟨a, b⟩⟩, ⟨⟨a⟩, ⟨b⟩⟩) (assume ⟨⟨a⟩, ⟨b⟩⟩, ⟨⟨a, b⟩⟩)
-
-@[simp] lemma nonempty_sum : nonempty (α ⊕ β) ↔ (nonempty α ∨ nonempty β) :=
-iff.intro
-  (assume ⟨h⟩, match h with sum.inl a := or.inl ⟨a⟩ | sum.inr b := or.inr ⟨b⟩ end)
-  (assume h, match h with or.inl ⟨a⟩ := ⟨sum.inl a⟩ | or.inr ⟨b⟩ := ⟨sum.inr b⟩ end)
-
-@[simp] lemma nonempty_psum {α β} : nonempty (psum α β) ↔ (nonempty α ∨ nonempty β) :=
-iff.intro
-  (assume ⟨h⟩, match h with psum.inl a := or.inl ⟨a⟩ | psum.inr b := or.inr ⟨b⟩ end)
-  (assume h, match h with or.inl ⟨a⟩ := ⟨psum.inl a⟩ | or.inr ⟨b⟩ := ⟨psum.inr b⟩ end)
-
-@[simp] lemma nonempty_psigma {α} {β : α → Sort*} : nonempty (psigma β) ↔ (∃a:α, nonempty (β a)) :=
-iff.intro (assume ⟨⟨a, c⟩⟩, ⟨a, ⟨c⟩⟩) (assume ⟨a, ⟨c⟩⟩, ⟨⟨a, c⟩⟩)
-
-@[simp] lemma nonempty_empty : ¬ nonempty empty :=
-assume ⟨h⟩, h.elim
-
-@[simp] lemma nonempty_ulift : nonempty (ulift α) ↔ nonempty α :=
-iff.intro (assume ⟨⟨a⟩⟩, ⟨a⟩) (assume ⟨a⟩, ⟨⟨a⟩⟩)
-
-@[simp] lemma nonempty_plift {α} : nonempty (plift α) ↔ nonempty α :=
-iff.intro (assume ⟨⟨a⟩⟩, ⟨a⟩) (assume ⟨a⟩, ⟨⟨a⟩⟩)
-
-@[simp] lemma nonempty.forall {α} {p : nonempty α → Prop} : (∀h:nonempty α, p h) ↔ (∀a, p ⟨a⟩) :=
-iff.intro (assume h a, h _) (assume h ⟨a⟩, h _)
-
-@[simp] lemma nonempty.exists {α} {p : nonempty α → Prop} : (∃h:nonempty α, p h) ↔ (∃a, p ⟨a⟩) :=
-iff.intro (assume ⟨⟨a⟩, h⟩, ⟨a, h⟩) (assume ⟨a, h⟩, ⟨⟨a⟩, h⟩)
-
-lemma classical.nonempty_pi {α} {β : α → Sort*} : nonempty (Πa:α, β a) ↔ (∀a:α, nonempty (β a)) :=
-iff.intro (assume ⟨f⟩ a, ⟨f a⟩) (assume f, ⟨assume a, classical.choice $ f a⟩)
-
-/-- Using `classical.choice`, lifts a (`Prop`-valued) `nonempty` instance to a (`Type`-valued)
-  `inhabited` instance. `classical.inhabited_of_nonempty` already exists, in
-  `core/init/classical.lean`, but the assumption is not a type class argument,
-  which makes it unsuitable for some applications. -/
-noncomputable def classical.inhabited_of_nonempty' {α} [h : nonempty α] : inhabited α :=
-⟨classical.choice h⟩
-
-/-- Using `classical.choice`, extracts a term from a `nonempty` type. -/
-@[reducible] protected noncomputable def nonempty.some {α} (h : nonempty α) : α :=
-classical.choice h
-
-/-- Using `classical.choice`, extracts a term from a `nonempty` type. -/
-@[reducible] protected noncomputable def classical.arbitrary (α) [h : nonempty α] : α :=
-classical.choice h
-
-/-- Given `f : α → β`, if `α` is nonempty then `β` is also nonempty.
-  `nonempty` cannot be a `functor`, because `functor` is restricted to `Type`. -/
-lemma nonempty.map {α β} (f : α → β) : nonempty α → nonempty β
-| ⟨h⟩ := ⟨f h⟩
-
-protected lemma nonempty.map2 {α β γ : Sort*} (f : α → β → γ) : nonempty α → nonempty β → nonempty γ
-| ⟨x⟩ ⟨y⟩ := ⟨f x y⟩
-
-protected lemma nonempty.congr {α β} (f : α → β) (g : β → α) :
-  nonempty α ↔ nonempty β :=
-⟨nonempty.map f, nonempty.map g⟩
-
-lemma nonempty.elim_to_inhabited {α : Sort*} [h : nonempty α] {p : Prop}
-  (f : inhabited α → p) : p :=
-h.elim $ f ∘ inhabited.mk
-
-instance {α β} [h : nonempty α] [h2 : nonempty β] : nonempty (α × β) :=
-h.elim $ λ g, h2.elim $ λ g2, ⟨⟨g, g2⟩⟩
-
-end nonempty
-
-lemma subsingleton_of_not_nonempty {α : Sort*} (h : ¬ nonempty α) : subsingleton α :=
-⟨λ x, false.elim $ not_nonempty_iff_imp_false.mp h x⟩
-
-/-!
-### If-Then-Else
-
-Lemmas about `ite` and `dite`.
--/
->>>>>>> 1367c19b
-
 section ite
 variables {α β γ : Sort*} {σ : α → Sort*} (f : α → β) {P Q : Prop} [decidable P] [decidable Q]
   {a b c : α}
