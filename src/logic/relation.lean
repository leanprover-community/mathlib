--- conflicted
+++ resolved
@@ -375,11 +375,7 @@
 
 lemma _root_.acc.trans_gen {α} {r : α → α → Prop} {a : α} (h : acc r a) : acc (trans_gen r) a :=
 begin
-<<<<<<< HEAD
-  refine h.rec_on (λ x _ H, _),
-=======
   induction h with x _ H,
->>>>>>> 8dd4619b
   refine acc.intro x (λ y hy, _),
   cases hy with _ hyx z _ hyz hzx,
   exacts [H y hyx, (H z hzx).inv hyz],
