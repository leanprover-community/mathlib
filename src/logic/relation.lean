/-
Copyright (c) 2018 Johannes Hölzl. All rights reserved.
Released under Apache 2.0 license as described in the file LICENSE.
Authors: Johannes Hölzl
-/
import tactic.basic
import logic.relator

/-!
# Relation closures

This file defines the reflexive, transitive, and reflexive transitive closures of relations.
It also proves some basic results on definitions in core, such as `eqv_gen`.

Note that this is about unbundled relations, that is terms of types of the form `α → β → Prop`. For
the bundled version, see `rel`.

## Definitions

* `relation.refl_gen`: Reflexive closure. `refl_gen r` relates everything `r` related, plus for all
  `a` it relates `a` with itself. So `refl_gen r a b ↔ r a b ∨ a = b`.
* `relation.trans_gen`: Transitive closure. `trans_gen r` relates everything `r` related
  transitively. So `trans_gen r a b ↔ ∃ x₀ ... xₙ, r a x₀ ∧ r x₀ x₁ ∧ ... ∧ r xₙ b`.
* `relation.refl_trans_gen`: Reflexive transitive closure. `refl_trans_gen r` relates everything
  `r` related transitively, plus for all `a` it relates `a` with itself. So
  `refl_trans_gen r a b ↔ (∃ x₀ ... xₙ, r a x₀ ∧ r x₀ x₁ ∧ ... ∧ r xₙ b) ∨ a = b`. It is the same as
  the reflexive closure of the transitive closure, or the transitive closure of the reflexive
  closure. In terms of rewriting systems, this means that `a` can be rewritten to `b` in a number of
  rewrites.
* `relation.comp`:  Relation composition. We provide notation `∘r`. For `r : α → β → Prop` and
  `s : β → γ → Prop`, `r ∘r s`relates `a : α` and `c : γ` iff there exists `b : β` that's related to
  both.
* `relation.map`: Image of a relation under a pair of maps. For `r : α → β → Prop`, `f : α → γ`,
  `g : β → δ`, `map r f g` is the relation `γ → δ → Prop` relating `f a` and `g b` for all `a`, `b`
  related by `r`.
* `relation.join`: Join of a relation. For `r : α → α → Prop`, `join r a b ↔ ∃ c, r a c ∧ r b c`. In
  terms of rewriting systems, this means that `a` and `b` can be rewritten to the same term.
-/

open function

variables {α β γ δ : Type*}

section ne_imp

variable {r : α → α → Prop}

lemma is_refl.reflexive [is_refl α r] : reflexive r :=
λ x, is_refl.refl x

/-- To show a reflexive relation `r : α → α → Prop` holds over `x y : α`,
it suffices to show it holds when `x ≠ y`. -/
lemma reflexive.rel_of_ne_imp (h : reflexive r) {x y : α} (hr : x ≠ y → r x y) : r x y :=
begin
  by_cases hxy : x = y,
  { exact hxy ▸ h x },
  { exact hr hxy }
end

/-- If a reflexive relation `r : α → α → Prop` holds over `x y : α`,
then it holds whether or not `x ≠ y`. -/
lemma reflexive.ne_imp_iff (h : reflexive r) {x y : α} :
  (x ≠ y → r x y) ↔ r x y :=
⟨h.rel_of_ne_imp, λ hr _, hr⟩

/-- If a reflexive relation `r : α → α → Prop` holds over `x y : α`,
then it holds whether or not `x ≠ y`. Unlike `reflexive.ne_imp_iff`, this uses `[is_refl α r]`. -/
lemma reflexive_ne_imp_iff [is_refl α r] {x y : α} :
  (x ≠ y → r x y) ↔ r x y :=
is_refl.reflexive.ne_imp_iff

protected lemma symmetric.iff (H : symmetric r) (x y : α) : r x y ↔ r y x := ⟨λ h, H h, λ h, H h⟩

<<<<<<< HEAD
lemma symmetric.flip_eq (h : symmetric r) : flip r = r :=
funext $ λ _, funext $ λ _, propext $ h.iff _ _
=======
lemma symmetric.flip_eq (h : symmetric r) : flip r = r := funext₂ $ λ _ _, propext $ h.iff _ _
lemma symmetric.swap_eq : symmetric r → swap r = r := symmetric.flip_eq

lemma flip_eq_iff : flip r = r ↔ symmetric r := ⟨λ h x y, (congr_fun₂ h _ _).mp, symmetric.flip_eq⟩
lemma swap_eq_iff : swap r = r ↔ symmetric r := flip_eq_iff
>>>>>>> ccefda07

end ne_imp

section comap

variables {r : β → β → Prop}

lemma reflexive.comap (h : reflexive r) (f : α → β) : reflexive (r on f) :=
λ a, h (f a)

lemma symmetric.comap (h : symmetric r) (f : α → β) : symmetric (r on f) :=
λ a b hab, h hab

lemma transitive.comap (h : transitive r) (f : α → β) : transitive (r on f) :=
λ a b c hab hbc, h hab hbc

lemma equivalence.comap (h : equivalence r) (f : α → β) : equivalence (r on f) :=
⟨h.1.comap f, h.2.1.comap f, h.2.2.comap f⟩

end comap

namespace relation

section comp
variables {r : α → β → Prop} {p : β → γ → Prop} {q : γ → δ → Prop}

/--
The composition of two relations, yielding a new relation.  The result
relates a term of `α` and a term of `γ` if there is an intermediate
term of `β` related to both.
-/
def comp (r : α → β → Prop) (p : β → γ → Prop) (a : α) (c : γ) : Prop := ∃ b, r a b ∧ p b c

local infixr ` ∘r ` : 80 := relation.comp

lemma comp_eq : r ∘r (=) = r :=
funext $ λ a, funext $ λ b, propext $ iff.intro
  (λ ⟨c, h, eq⟩, eq ▸ h)
  (λ h, ⟨b, h, rfl⟩)

lemma eq_comp : (=) ∘r r = r :=
funext $ λ a, funext $ λ b, propext $ iff.intro
  (λ ⟨c, eq, h⟩, eq.symm ▸ h)
  (λ h, ⟨a, rfl, h⟩)

lemma iff_comp {r : Prop → α → Prop} : (↔) ∘r r = r :=
have (↔) = (=), by funext a b; exact iff_eq_eq,
by rw [this, eq_comp]

lemma comp_iff {r : α → Prop → Prop} : r ∘r (↔) = r :=
have (↔) = (=), by funext a b; exact iff_eq_eq,
by rw [this, comp_eq]

lemma comp_assoc : (r ∘r p) ∘r q = r ∘r p ∘r q :=
begin
  funext a d, apply propext,
  split,
  exact λ ⟨c, ⟨b, hab, hbc⟩, hcd⟩, ⟨b, hab, c, hbc, hcd⟩,
  exact λ ⟨b, hab, c, hbc, hcd⟩, ⟨c, ⟨b, hab, hbc⟩, hcd⟩
end

lemma flip_comp : flip (r ∘r p) = (flip p) ∘r (flip r) :=
begin
  funext c a, apply propext,
  split,
  exact λ ⟨b, hab, hbc⟩, ⟨b, hbc, hab⟩,
  exact λ ⟨b, hbc, hab⟩, ⟨b, hab, hbc⟩
end

end comp

/--
The map of a relation `r` through a pair of functions pushes the
relation to the codomains of the functions.  The resulting relation is
defined by having pairs of terms related if they have preimages
related by `r`.
-/
protected def map (r : α → β → Prop) (f : α → γ) (g : β → δ) : γ → δ → Prop :=
λ c d, ∃ a b, r a b ∧ f a = c ∧ g b = d

variables {r : α → α → Prop} {a b c d : α}

/-- `refl_trans_gen r`: reflexive transitive closure of `r` -/
@[mk_iff relation.refl_trans_gen.cases_tail_iff]
inductive refl_trans_gen (r : α → α → Prop) (a : α) : α → Prop
| refl : refl_trans_gen a
| tail {b c} : refl_trans_gen b → r b c → refl_trans_gen c

attribute [refl] refl_trans_gen.refl

/-- `refl_gen r`: reflexive closure of `r` -/
@[mk_iff] inductive refl_gen (r : α → α → Prop) (a : α) : α → Prop
| refl : refl_gen a
| single {b} : r a b → refl_gen b

/-- `trans_gen r`: transitive closure of `r` -/
@[mk_iff] inductive trans_gen (r : α → α → Prop) (a : α) : α → Prop
| single {b} : r a b → trans_gen b
| tail {b c} : trans_gen b → r b c → trans_gen c

attribute [refl] refl_gen.refl

namespace refl_gen

lemma to_refl_trans_gen : ∀ {a b}, refl_gen r a b → refl_trans_gen r a b
| a _ refl := by refl
| a b (single h) := refl_trans_gen.tail refl_trans_gen.refl h

lemma mono {p : α → α → Prop} (hp : ∀ a b, r a b → p a b) : ∀ {a b}, refl_gen r a b → refl_gen p a b
| a _ refl_gen.refl := by refl
| a b (single h) := single (hp a b h)

instance : is_refl α (refl_gen r) :=
⟨@refl α r⟩

end refl_gen

namespace refl_trans_gen

@[trans]
lemma trans (hab : refl_trans_gen r a b) (hbc : refl_trans_gen r b c) : refl_trans_gen r a c :=
begin
  induction hbc,
  case refl_trans_gen.refl { assumption },
  case refl_trans_gen.tail : c d hbc hcd hac { exact hac.tail hcd }
end

lemma single (hab : r a b) : refl_trans_gen r a b :=
refl.tail hab

lemma head (hab : r a b) (hbc : refl_trans_gen r b c) : refl_trans_gen r a c :=
begin
  induction hbc,
  case refl_trans_gen.refl { exact refl.tail hab },
  case refl_trans_gen.tail : c d hbc hcd hac { exact hac.tail hcd }
end

lemma symmetric (h : symmetric r) : symmetric (refl_trans_gen r) :=
begin
  intros x y h,
  induction h with z w a b c,
  { refl },
  { apply relation.refl_trans_gen.head (h b) c }
end

lemma cases_tail : refl_trans_gen r a b → b = a ∨ (∃ c, refl_trans_gen r a c ∧ r c b) :=
(cases_tail_iff r a b).1

@[elab_as_eliminator]
lemma head_induction_on
  {P : ∀ (a:α), refl_trans_gen r a b → Prop}
  {a : α} (h : refl_trans_gen r a b)
  (refl : P b refl)
  (head : ∀ {a c} (h' : r a c) (h : refl_trans_gen r c b), P c h → P a (h.head h')) :
  P a h :=
begin
  induction h generalizing P,
  case refl_trans_gen.refl { exact refl },
  case refl_trans_gen.tail : b c hab hbc ih
  { apply ih,
    show P b _, from head hbc _ refl,
    show ∀ a a', r a a' → refl_trans_gen r a' b → P a' _ → P a _,
      from λ a a' hab hbc, head hab _ }
end

@[elab_as_eliminator]
lemma trans_induction_on
  {P : ∀ {a b : α}, refl_trans_gen r a b → Prop}
  {a b : α} (h : refl_trans_gen r a b)
  (ih₁ : ∀ a, @P a a refl)
  (ih₂ : ∀ {a b} (h : r a b), P (single h))
  (ih₃ : ∀ {a b c} (h₁ : refl_trans_gen r a b) (h₂ : refl_trans_gen r b c),
    P h₁ → P h₂ → P (h₁.trans h₂)) :
  P h :=
begin
  induction h,
  case refl_trans_gen.refl { exact ih₁ a },
  case refl_trans_gen.tail : b c hab hbc ih { exact ih₃ hab (single hbc) ih (ih₂ hbc) }
end

lemma cases_head (h : refl_trans_gen r a b) : a = b ∨ (∃ c, r a c ∧ refl_trans_gen r c b) :=
begin
  induction h using relation.refl_trans_gen.head_induction_on,
  { left, refl },
  { right, existsi _, split; assumption }
end

lemma cases_head_iff : refl_trans_gen r a b ↔ a = b ∨ (∃ c, r a c ∧ refl_trans_gen r c b) :=
begin
  use cases_head,
  rintro (rfl | ⟨c, hac, hcb⟩),
  { refl },
  { exact head hac hcb }
end

lemma total_of_right_unique (U : relator.right_unique r)
  (ab : refl_trans_gen r a b) (ac : refl_trans_gen r a c) :
  refl_trans_gen r b c ∨ refl_trans_gen r c b :=
begin
  induction ab with b d ab bd IH,
  { exact or.inl ac },
  { rcases IH with IH | IH,
    { rcases cases_head IH with rfl | ⟨e, be, ec⟩,
      { exact or.inr (single bd) },
      { cases U bd be, exact or.inl ec } },
    { exact or.inr (IH.tail bd) } }
end

end refl_trans_gen

namespace trans_gen

lemma to_refl {a b} (h : trans_gen r a b) : refl_trans_gen r a b :=
begin
  induction h with b h b c _ bc ab,
  exact refl_trans_gen.single h,
  exact refl_trans_gen.tail ab bc
end

@[trans] lemma trans_left (hab : trans_gen r a b) (hbc : refl_trans_gen r b c) : trans_gen r a c :=
begin
  induction hbc,
  case refl_trans_gen.refl : { assumption },
  case refl_trans_gen.tail : c d hbc hcd hac { exact hac.tail hcd }
end

@[trans] lemma trans (hab : trans_gen r a b) (hbc : trans_gen r b c) : trans_gen r a c :=
trans_left hab hbc.to_refl

lemma head' (hab : r a b) (hbc : refl_trans_gen r b c) : trans_gen r a c :=
trans_left (single hab) hbc

lemma tail' (hab : refl_trans_gen r a b) (hbc : r b c) : trans_gen r a c :=
begin
  induction hab generalizing c,
  case refl_trans_gen.refl : c hac { exact single hac },
  case refl_trans_gen.tail : d b hab hdb IH { exact tail (IH hdb) hbc }
end

lemma head (hab : r a b) (hbc : trans_gen r b c) : trans_gen r a c :=
head' hab hbc.to_refl

@[elab_as_eliminator]
lemma head_induction_on
  {P : ∀ (a:α), trans_gen r a b → Prop}
  {a : α} (h : trans_gen r a b)
  (base : ∀ {a} (h : r a b), P a (single h))
  (ih : ∀ {a c} (h' : r a c) (h : trans_gen r c b), P c h → P a (h.head h')) :
  P a h :=
begin
  induction h generalizing P,
  case single : a h { exact base h },
  case tail : b c hab hbc h_ih
  { apply h_ih,
    show ∀ a, r a b → P a _, from λ a h, ih h (single hbc) (base hbc),
    show ∀ a a', r a a' → trans_gen r a' b → P a' _ → P a _, from λ a a' hab hbc, ih hab _ }
end

@[elab_as_eliminator]
lemma trans_induction_on
  {P : ∀ {a b : α}, trans_gen r a b → Prop}
  {a b : α} (h : trans_gen r a b)
  (base : ∀ {a b} (h : r a b), P (single h))
  (ih : ∀ {a b c} (h₁ : trans_gen r a b) (h₂ : trans_gen r b c), P h₁ → P h₂ → P (h₁.trans h₂)) :
  P h :=
begin
  induction h,
  case single : a h { exact base h },
  case tail : b c hab hbc h_ih { exact ih hab (single hbc) h_ih (base hbc) }
end

@[trans] lemma trans_right (hab : refl_trans_gen r a b) (hbc : trans_gen r b c) : trans_gen r a c :=
begin
  induction hbc,
  case trans_gen.single : c hbc { exact tail' hab hbc },
  case trans_gen.tail : c d hbc hcd hac { exact hac.tail hcd }
end

lemma tail'_iff : trans_gen r a c ↔ ∃ b, refl_trans_gen r a b ∧ r b c :=
begin
  refine ⟨λ h, _, λ ⟨b, hab, hbc⟩, tail' hab hbc⟩,
  cases h with _ hac b _ hab hbc,
  { exact ⟨_, by refl, hac⟩ },
  { exact ⟨_, hab.to_refl, hbc⟩ }
end

lemma head'_iff : trans_gen r a c ↔ ∃ b, r a b ∧ refl_trans_gen r b c :=
begin
  refine ⟨λ h, _, λ ⟨b, hab, hbc⟩, head' hab hbc⟩,
  induction h,
  case trans_gen.single : c hac { exact ⟨_, hac, by refl⟩ },
  case trans_gen.tail : b c hab hbc IH
  { rcases IH with ⟨d, had, hdb⟩, exact ⟨_, had, hdb.tail hbc⟩ }
end

end trans_gen

lemma well_founded.trans_gen {α} {r : α → α → Prop} (h : well_founded r) :
  well_founded (trans_gen r) :=
⟨λ a, h.induction a (λ x H, acc.intro x (λ y hy, begin
  cases hy with _ hyx z _ hyz hzx,
  { exact H y hyx },
  { exact acc.inv (H z hzx) hyz }
end))⟩

section trans_gen

lemma trans_gen_eq_self (trans : transitive r) :
  trans_gen r = r :=
funext $ λ a, funext $ λ b, propext $
⟨λ h, begin
  induction h,
  case trans_gen.single : c hc { exact hc },
  case trans_gen.tail : c d hac hcd hac { exact trans hac hcd }
end,
trans_gen.single⟩

lemma transitive_trans_gen : transitive (trans_gen r) :=
λ a b c, trans_gen.trans

instance : is_trans α (trans_gen r) :=
⟨@trans_gen.trans α r⟩

lemma trans_gen_idem :
  trans_gen (trans_gen r) = trans_gen r :=
trans_gen_eq_self transitive_trans_gen

lemma trans_gen.lift {p : β → β → Prop} {a b : α} (f : α → β)
  (h : ∀ a b, r a b → p (f a) (f b)) (hab : trans_gen r a b) : trans_gen p (f a) (f b) :=
begin
  induction hab,
  case trans_gen.single : c hac { exact trans_gen.single (h a c hac) },
  case trans_gen.tail : c d hac hcd hac { exact trans_gen.tail hac (h c d hcd) }
end

lemma trans_gen.lift' {p : β → β → Prop} {a b : α} (f : α → β)
  (h : ∀ a b, r a b → trans_gen p (f a) (f b))
  (hab : trans_gen r a b) : trans_gen p (f a) (f b) :=
by simpa [trans_gen_idem] using hab.lift f h

lemma trans_gen.closed {p : α → α → Prop} :
  (∀ a b, r a b → trans_gen p a b) → trans_gen r a b → trans_gen p a b :=
trans_gen.lift' id

lemma trans_gen.mono {p : α → α → Prop} :
  (∀ a b, r a b → p a b) → trans_gen r a b → trans_gen p a b :=
trans_gen.lift id

lemma trans_gen.swap (h : trans_gen r b a) : trans_gen (swap r) a b :=
by { induction h with b h b c hab hbc ih, { exact trans_gen.single h }, exact ih.head hbc }

lemma trans_gen_swap : trans_gen (swap r) a b ↔ trans_gen r b a :=
⟨trans_gen.swap, trans_gen.swap⟩

end trans_gen

section refl_trans_gen
open refl_trans_gen

lemma refl_trans_gen_iff_eq (h : ∀ b, ¬ r a b) : refl_trans_gen r a b ↔ b = a :=
by rw [cases_head_iff]; simp [h, eq_comm]

lemma refl_trans_gen_iff_eq_or_trans_gen :
  refl_trans_gen r a b ↔ b = a ∨ trans_gen r a b :=
begin
  refine ⟨λ h, _, λ h, _⟩,
  { cases h with c _ hac hcb,
    { exact or.inl rfl },
    { exact or.inr (trans_gen.tail' hac hcb) } },
  { rcases h with rfl | h, {refl}, {exact h.to_refl} }
end

lemma refl_trans_gen.lift {p : β → β → Prop} {a b : α} (f : α → β)
  (h : ∀ a b, r a b → p (f a) (f b)) (hab : refl_trans_gen r a b) : refl_trans_gen p (f a) (f b) :=
refl_trans_gen.trans_induction_on hab (λ a, refl)
  (λ a b, refl_trans_gen.single ∘ h _ _) (λ a b c _ _, trans)

lemma refl_trans_gen.mono {p : α → α → Prop} :
  (∀ a b, r a b → p a b) → refl_trans_gen r a b → refl_trans_gen p a b :=
refl_trans_gen.lift id

lemma refl_trans_gen_eq_self (refl : reflexive r) (trans : transitive r) :
  refl_trans_gen r = r :=
funext $ λ a, funext $ λ b, propext $
⟨λ h, begin
  induction h with b c h₁ h₂ IH, {apply refl},
  exact trans IH h₂,
end, single⟩

lemma reflexive_refl_trans_gen : reflexive (refl_trans_gen r) :=
λ a, refl

lemma transitive_refl_trans_gen : transitive (refl_trans_gen r) :=
λ a b c, trans

instance : is_refl α (refl_trans_gen r) :=
⟨@refl_trans_gen.refl α r⟩

instance : is_trans α (refl_trans_gen r) :=
⟨@refl_trans_gen.trans α r⟩

lemma refl_trans_gen_idem :
  refl_trans_gen (refl_trans_gen r) = refl_trans_gen r :=
refl_trans_gen_eq_self reflexive_refl_trans_gen transitive_refl_trans_gen

lemma refl_trans_gen.lift' {p : β → β → Prop} {a b : α} (f : α → β)
  (h : ∀ a b, r a b → refl_trans_gen p (f a) (f b))
  (hab : refl_trans_gen r a b) : refl_trans_gen p (f a) (f b) :=
by simpa [refl_trans_gen_idem] using hab.lift f h

lemma refl_trans_gen_closed {p : α → α → Prop} :
  (∀ a b, r a b → refl_trans_gen p a b) → refl_trans_gen r a b → refl_trans_gen p a b :=
refl_trans_gen.lift' id

lemma refl_trans_gen.swap (h : refl_trans_gen r b a) : refl_trans_gen (swap r) a b :=
by { induction h with b c hab hbc ih, { refl }, exact ih.head hbc }

lemma refl_trans_gen_swap : refl_trans_gen (swap r) a b ↔ refl_trans_gen r b a :=
⟨refl_trans_gen.swap, refl_trans_gen.swap⟩

end refl_trans_gen

/--
The join of a relation on a single type is a new relation for which
pairs of terms are related if there is a third term they are both
related to.  For example, if `r` is a relation representing rewrites
in a term rewriting system, then *confluence* is the property that if
`a` rewrites to both `b` and `c`, then `join r` relates `b` and `c`
(see `relation.church_rosser`).
-/
def join (r : α → α → Prop) : α → α → Prop := λ a b, ∃ c, r a c ∧ r b c

section join
open refl_trans_gen refl_gen

/-- A sufficient condition for the Church-Rosser property. -/
lemma church_rosser
  (h : ∀ a b c, r a b → r a c → ∃ d, refl_gen r b d ∧ refl_trans_gen r c d)
  (hab : refl_trans_gen r a b) (hac : refl_trans_gen r a c) : join (refl_trans_gen r) b c :=
begin
  induction hab,
  case refl_trans_gen.refl { exact ⟨c, hac, refl⟩ },
  case refl_trans_gen.tail : d e had hde ih
  { clear hac had a,
    rcases ih with ⟨b, hdb, hcb⟩,
    have : ∃ a, refl_trans_gen r e a ∧ refl_gen r b a,
    { clear hcb, induction hdb,
      case refl_trans_gen.refl { exact ⟨e, refl, refl_gen.single hde⟩ },
      case refl_trans_gen.tail : f b hdf hfb ih
      { rcases ih with ⟨a, hea, hfa⟩,
        cases hfa with _ hfa,
        { exact ⟨b, hea.tail hfb, refl_gen.refl⟩ },
        { rcases h _ _ _ hfb hfa with ⟨c, hbc, hac⟩,
          exact ⟨c, hea.trans hac, hbc⟩ } } },
    rcases this with ⟨a, hea, hba⟩, cases hba with _ hba,
    { exact ⟨b, hea, hcb⟩ },
    { exact ⟨a, hea, hcb.tail hba⟩ } }
end

lemma join_of_single (h : reflexive r) (hab : r a b) : join r a b :=
⟨b, hab, h b⟩

lemma symmetric_join : symmetric (join r) :=
λ a b ⟨c, hac, hcb⟩, ⟨c, hcb, hac⟩

lemma reflexive_join (h : reflexive r) : reflexive (join r) :=
λ a, ⟨a, h a, h a⟩

lemma transitive_join (ht : transitive r) (h : ∀ a b c, r a b → r a c → join r b c) :
  transitive (join r) :=
λ a b c ⟨x, hax, hbx⟩ ⟨y, hby, hcy⟩,
let ⟨z, hxz, hyz⟩ := h b x y hbx hby in
⟨z, ht hax hxz, ht hcy hyz⟩

lemma equivalence_join (hr : reflexive r) (ht : transitive r)
  (h : ∀ a b c, r a b → r a c → join r b c) :
  equivalence (join r) :=
⟨reflexive_join hr, symmetric_join, transitive_join ht h⟩

lemma equivalence_join_refl_trans_gen
  (h : ∀ a b c, r a b → r a c → ∃ d, refl_gen r b d ∧ refl_trans_gen r c d) :
  equivalence (join (refl_trans_gen r)) :=
equivalence_join reflexive_refl_trans_gen transitive_refl_trans_gen (λ a b c, church_rosser h)

lemma join_of_equivalence {r' : α → α → Prop} (hr : equivalence r)
  (h : ∀ a b, r' a b → r a b) : join r' a b → r a b
| ⟨c, hac, hbc⟩ := hr.2.2 (h _ _ hac) (hr.2.1 $ h _ _ hbc)

lemma refl_trans_gen_of_transitive_reflexive {r' : α → α → Prop} (hr : reflexive r)
  (ht : transitive r) (h : ∀ a b, r' a b → r a b) (h' : refl_trans_gen r' a b) :
  r a b :=
begin
  induction h' with b c hab hbc ih,
  { exact hr _ },
  { exact ht ih (h _ _ hbc) }
end

lemma refl_trans_gen_of_equivalence {r' : α → α → Prop} (hr : equivalence r) :
  (∀ a b, r' a b → r a b) → refl_trans_gen r' a b → r a b :=
refl_trans_gen_of_transitive_reflexive hr.1 hr.2.2

end join

end relation

section eqv_gen

variables {r : α → α → Prop} {a b : α}

lemma equivalence.eqv_gen_iff (h : equivalence r) : eqv_gen r a b ↔ r a b :=
iff.intro
  begin
    intro h,
    induction h,
    case eqv_gen.rel { assumption },
    case eqv_gen.refl { exact h.1 _ },
    case eqv_gen.symm { apply h.2.1, assumption },
    case eqv_gen.trans : a b c _ _ hab hbc { exact h.2.2 hab hbc }
  end
  (eqv_gen.rel a b)

lemma equivalence.eqv_gen_eq (h : equivalence r) : eqv_gen r = r :=
funext $ λ _, funext $ λ _, propext $ h.eqv_gen_iff

lemma eqv_gen.mono {r p : α → α → Prop}
  (hrp : ∀ a b, r a b → p a b) (h : eqv_gen r a b) : eqv_gen p a b :=
begin
  induction h,
  case eqv_gen.rel : a b h { exact eqv_gen.rel _ _ (hrp _ _ h) },
  case eqv_gen.refl : { exact eqv_gen.refl _ },
  case eqv_gen.symm : a b h ih { exact eqv_gen.symm _ _ ih },
  case eqv_gen.trans : a b c ih1 ih2 hab hbc { exact eqv_gen.trans _ _ _ hab hbc }
end

end eqv_gen<|MERGE_RESOLUTION|>--- conflicted
+++ resolved
@@ -71,16 +71,11 @@
 
 protected lemma symmetric.iff (H : symmetric r) (x y : α) : r x y ↔ r y x := ⟨λ h, H h, λ h, H h⟩
 
-<<<<<<< HEAD
-lemma symmetric.flip_eq (h : symmetric r) : flip r = r :=
-funext $ λ _, funext $ λ _, propext $ h.iff _ _
-=======
 lemma symmetric.flip_eq (h : symmetric r) : flip r = r := funext₂ $ λ _ _, propext $ h.iff _ _
 lemma symmetric.swap_eq : symmetric r → swap r = r := symmetric.flip_eq
 
 lemma flip_eq_iff : flip r = r ↔ symmetric r := ⟨λ h x y, (congr_fun₂ h _ _).mp, symmetric.flip_eq⟩
 lemma swap_eq_iff : swap r = r ↔ symmetric r := flip_eq_iff
->>>>>>> ccefda07
 
 end ne_imp
 
