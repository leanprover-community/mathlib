/-
Copyright (c) 2017 Johannes Hölzl. All rights reserved.
Released under Apache 2.0 license as described in the file LICENSE.
Authors: Johannes Hölzl, Mario Carneiro
-/
import data.equiv.basic
import data.sigma.basic

/-!
# Injective functions
-/

universes u v w x

namespace function

/-- `α ↪ β` is a bundled injective function. -/
@[nolint has_inhabited_instance] -- depending on cardinalities, an injective function may not exist
structure embedding (α : Sort*) (β : Sort*) :=
(to_fun : α → β)
(inj'   : injective to_fun)

infixr ` ↪ `:25 := embedding

instance {α : Sort u} {β : Sort v} : has_coe_to_fun (α ↪ β) (λ _, α → β) := ⟨embedding.to_fun⟩

initialize_simps_projections embedding (to_fun → apply)

end function

section equiv

variables {α : Sort u} {β : Sort v} (f : α ≃ β)

/-- Convert an `α ≃ β` to `α ↪ β`.

This is also available as a coercion `equiv.coe_embedding`.
The explicit `equiv.to_embedding` version is preferred though, since the coercion can have issues
inferring the type of the resulting embedding. For example:

```lean
-- Works:
example (s : finset (fin 3)) (f : equiv.perm (fin 3)) : s.map f.to_embedding = s.map f := by simp
-- Error, `f` has type `fin 3 ≃ fin 3` but is expected to have type `fin 3 ↪ ?m_1 : Type ?`
example (s : finset (fin 3)) (f : equiv.perm (fin 3)) : s.map f = s.map f.to_embedding := by simp
```
-/
@[simps] protected def equiv.to_embedding : α ↪ β := ⟨f, f.injective⟩

instance equiv.coe_embedding : has_coe (α ≃ β) (α ↪ β) := ⟨equiv.to_embedding⟩

@[reducible]
instance equiv.perm.coe_embedding : has_coe (equiv.perm α) (α ↪ α) := equiv.coe_embedding

@[simp] lemma equiv.coe_eq_to_embedding  : ↑f = f.to_embedding := rfl

/-- Given an equivalence to a subtype, produce an embedding to the elements of the corresponding
set. -/
@[simps]
def equiv.as_embedding {p : β → Prop} (e : α ≃ subtype p) : α ↪ β :=
⟨coe ∘ e, subtype.coe_injective.comp e.injective⟩

@[simp]
lemma equiv.as_embedding_range {α β : Sort*} {p : β → Prop} (e : α ≃ subtype p) :
  set.range e.as_embedding = set_of p :=
set.ext $ λ x, ⟨λ ⟨y, h⟩, h ▸ subtype.coe_prop (e y), λ hs, ⟨e.symm ⟨x, hs⟩, by simp⟩⟩

end equiv

namespace function
namespace embedding

lemma coe_injective {α β} : @function.injective (α ↪ β) (α → β) coe_fn
| ⟨x, _⟩ ⟨y, _⟩ rfl := rfl

@[ext] lemma ext {α β} {f g : embedding α β} (h : ∀ x, f x = g x) : f = g :=
coe_injective (funext h)

lemma ext_iff {α β} {f g : embedding α β} : (∀ x, f x = g x) ↔ f = g :=
⟨ext, λ h _, by rw h⟩

@[simp] theorem to_fun_eq_coe {α β} (f : α ↪ β) : to_fun f = f := rfl

@[simp] theorem coe_fn_mk {α β} (f : α → β) (i) :
  (@mk _ _ f i : α → β) = f := rfl

<<<<<<< HEAD
protected theorem injective {α β} (f : α ↪ β) : injective f := f.inj'
=======
@[simp] lemma mk_coe {α β : Type*} (f : α ↪ β) (inj) : (⟨f, inj⟩ : α ↪ β) = f :=
by { ext, simp }

theorem injective {α β} (f : α ↪ β) : injective f := f.inj'
>>>>>>> 6823886c

@[simp] lemma apply_eq_iff_eq {α β : Type*} (f : α ↪ β) (x y : α) : f x = f y ↔ x = y :=
f.injective.eq_iff

@[refl, simps {simp_rhs := tt}]
protected def refl (α : Sort*) : α ↪ α :=
⟨id, injective_id⟩

@[trans, simps {simp_rhs := tt}]
protected def trans {α β γ} (f : α ↪ β) (g : β ↪ γ) : α ↪ γ :=
⟨g ∘ f, g.injective.comp f.injective⟩

@[simp]
lemma equiv_to_embedding_trans_symm_to_embedding {α β : Sort*} (e : α ≃ β) :
  e.to_embedding.trans e.symm.to_embedding = embedding.refl _ :=
by { ext, simp, }

@[simp]
lemma equiv_symm_to_embedding_trans_to_embedding {α β : Sort*} (e : α ≃ β) :
  e.symm.to_embedding.trans e.to_embedding = embedding.refl _ :=
by { ext, simp, }

protected def congr {α : Sort u} {β : Sort v} {γ : Sort w} {δ : Sort x}
  (e₁ : α ≃ β) (e₂ : γ ≃ δ) (f : α ↪ γ) : (β ↪ δ) :=
(equiv.to_embedding e₁.symm).trans (f.trans e₂.to_embedding)

/-- A right inverse `surj_inv` of a surjective function as an `embedding`. -/
protected noncomputable def of_surjective {α β} (f : β → α) (hf : surjective f) :
  α ↪ β :=
⟨surj_inv hf, injective_surj_inv _⟩

/-- Convert a surjective `embedding` to an `equiv` -/
protected noncomputable def equiv_of_surjective {α β} (f : α ↪ β) (hf : surjective f) :
  α ≃ β :=
equiv.of_bijective f ⟨f.injective, hf⟩

/-- There is always an embedding from an empty type. --/
protected def of_is_empty {α β} [is_empty α] : α ↪ β :=
⟨is_empty_elim, is_empty_elim⟩

/-- Change the value of an embedding `f` at one point. If the prescribed image
is already occupied by some `f a'`, then swap the values at these two points. -/
def set_value {α β} (f : α ↪ β) (a : α) (b : β) [∀ a', decidable (a' = a)]
  [∀ a', decidable (f a' = b)] : α ↪ β :=
⟨λ a', if a' = a then b else if f a' = b then f a else f a',
  begin
    intros x y h,
    dsimp at h,
    split_ifs at h; try { substI b }; try { simp only [f.injective.eq_iff] at * }; cc
  end⟩

theorem set_value_eq {α β} (f : α ↪ β) (a : α) (b : β) [∀ a', decidable (a' = a)]
  [∀ a', decidable (f a' = b)] : set_value f a b a = b :=
by simp [set_value]

/-- Embedding into `option` -/
protected def some {α} : α ↪ option α :=
⟨some, option.some_injective α⟩

/-- Embedding of a `subtype`. -/
def subtype {α} (p : α → Prop) : subtype p ↪ α :=
⟨coe, λ _ _, subtype.ext_val⟩

@[simp] lemma coe_subtype {α} (p : α → Prop) : ⇑(subtype p) = coe := rfl

/-- Choosing an element `b : β` gives an embedding of `punit` into `β`. -/
def punit {β : Sort*} (b : β) : punit ↪ β :=
⟨λ _, b, by { rintros ⟨⟩ ⟨⟩ _, refl, }⟩

/-- Fixing an element `b : β` gives an embedding `α ↪ α × β`. -/
def sectl (α : Sort*) {β : Sort*} (b : β) : α ↪ α × β :=
⟨λ a, (a, b), λ a a' h, congr_arg prod.fst h⟩

/-- Fixing an element `a : α` gives an embedding `β ↪ α × β`. -/
def sectr {α : Sort*} (a : α) (β : Sort*): β ↪ α × β :=
⟨λ b, (a, b), λ b b' h, congr_arg prod.snd h⟩

/-- Restrict the codomain of an embedding. -/
def cod_restrict {α β} (p : set β) (f : α ↪ β) (H : ∀ a, f a ∈ p) : α ↪ p :=
⟨λ a, ⟨f a, H a⟩, λ a b h, f.injective (@congr_arg _ _ _ _ subtype.val h)⟩

@[simp] theorem cod_restrict_apply {α β} (p) (f : α ↪ β) (H a) :
  cod_restrict p f H a = ⟨f a, H a⟩ := rfl

/-- If `e₁` and `e₂` are embeddings, then so is `prod.map e₁ e₂ : (a, b) ↦ (e₁ a, e₂ b)`. -/
def prod_map {α β γ δ : Type*} (e₁ : α ↪ β) (e₂ : γ ↪ δ) : α × γ ↪ β × δ :=
⟨prod.map e₁ e₂, e₁.injective.prod_map e₂.injective⟩

@[simp] lemma coe_prod_map {α β γ δ : Type*} (e₁ : α ↪ β) (e₂ : γ ↪ δ) :
  ⇑(e₁.prod_map e₂) = prod.map e₁ e₂ :=
rfl

section sum
open sum

/-- If `e₁` and `e₂` are embeddings, then so is `sum.map e₁ e₂`. -/
def sum_map {α β γ δ : Type*} (e₁ : α ↪ β) (e₂ : γ ↪ δ) : α ⊕ γ ↪ β ⊕ δ :=
⟨sum.map e₁ e₂,
    assume s₁ s₂ h, match s₁, s₂, h with
    | inl a₁, inl a₂, h := congr_arg inl $ e₁.injective $ inl.inj h
    | inr b₁, inr b₂, h := congr_arg inr $ e₂.injective $ inr.inj h
    end⟩

@[simp] theorem coe_sum_map {α β γ δ} (e₁ : α ↪ β) (e₂ : γ ↪ δ) :
  ⇑(sum_map e₁ e₂) = sum.map e₁ e₂ :=
rfl

/-- The embedding of `α` into the sum `α ⊕ β`. -/
@[simps] def inl {α β : Type*} : α ↪ α ⊕ β :=
⟨sum.inl, λ a b, sum.inl.inj⟩

/-- The embedding of `β` into the sum `α ⊕ β`. -/
@[simps] def inr {α β : Type*} : β ↪ α ⊕ β :=
⟨sum.inr, λ a b, sum.inr.inj⟩

end sum

section sigma

variables {α α' : Type*} {β : α → Type*} {β' : α' → Type*}

/-- `sigma.mk` as an `function.embedding`. -/
@[simps apply] def sigma_mk (a : α) : β a ↪ Σ x, β x :=
⟨sigma.mk a, sigma_mk_injective⟩

/-- If `f : α ↪ α'` is an embedding and `g : Π a, β α ↪ β' (f α)` is a family
of embeddings, then `sigma.map f g` is an embedding. -/
@[simps apply] def sigma_map (f : α ↪ α') (g : Π a, β a ↪ β' (f a)) :
  (Σ a, β a) ↪ Σ a', β' a' :=
⟨sigma.map f (λ a, g a), f.injective.sigma_map (λ a, (g a).injective)⟩

end sigma

def Pi_congr_right {α : Sort*} {β γ : α → Sort*} (e : ∀ a, β a ↪ γ a) : (Π a, β a) ↪ (Π a, γ a) :=
⟨λf a, e a (f a), λ f₁ f₂ h, funext $ λ a, (e a).injective (congr_fun h a)⟩

def arrow_congr_left {α : Sort u} {β : Sort v} {γ : Sort w}
  (e : α ↪ β) : (γ → α) ↪ (γ → β) :=
Pi_congr_right (λ _, e)

noncomputable def arrow_congr_right {α : Sort u} {β : Sort v} {γ : Sort w} [inhabited γ]
  (e : α ↪ β) : (α → γ) ↪ (β → γ) :=
by haveI := classical.prop_decidable; exact
let f' : (α → γ) → (β → γ) := λf b, if h : ∃c, e c = b then f (classical.some h) else default γ in
⟨f', assume f₁ f₂ h, funext $ assume c,
  have ∃c', e c' = e c, from ⟨c, rfl⟩,
  have eq' : f' f₁ (e c) = f' f₂ (e c), from congr_fun h _,
  have eq_b : classical.some this = c, from e.injective $ classical.some_spec this,
  by simp [f', this, if_pos, eq_b] at eq'; assumption⟩

protected def subtype_map {α β} {p : α → Prop} {q : β → Prop} (f : α ↪ β)
  (h : ∀{{x}}, p x → q (f x)) : {x : α // p x} ↪ {y : β // q y} :=
⟨subtype.map f h, subtype.map_injective h f.2⟩

open set

/-- `set.image` as an embedding `set α ↪ set β`. -/
@[simps apply] protected def image {α β} (f : α ↪ β) : set α ↪ set β :=
⟨image f, f.2.image_injective⟩

lemma swap_apply {α β : Type*} [decidable_eq α] [decidable_eq β] (f : α ↪ β) (x y z : α) :
  equiv.swap (f x) (f y) (f z) = f (equiv.swap x y z) :=
f.injective.swap_apply x y z

lemma swap_comp {α β : Type*} [decidable_eq α] [decidable_eq β] (f : α ↪ β) (x y : α) :
  equiv.swap (f x) (f y) ∘ f = f ∘ equiv.swap x y :=
f.injective.swap_comp x y

end embedding
end function

namespace equiv

open function.embedding

/-- The type of embeddings `α ↪ β` is equivalent to
    the subtype of all injective functions `α → β`. -/
def subtype_injective_equiv_embedding (α β : Sort*) :
  {f : α → β // function.injective f} ≃ (α ↪ β) :=
{ to_fun := λ f, ⟨f.val, f.property⟩,
  inv_fun := λ f, ⟨f, f.injective⟩,
  left_inv := λ f, by simp,
  right_inv := λ f, by {ext, refl} }

/-- If `α₁ ≃ α₂` and `β₁ ≃ β₂`, then the type of embeddings `α₁ ↪ β₁`
is equivalent to the type of embeddings `α₂ ↪ β₂`. -/
@[congr, simps apply] def embedding_congr {α β γ δ : Sort*}
  (h : α ≃ β) (h' : γ ≃ δ) : (α ↪ γ) ≃ (β ↪ δ) :=
{ to_fun := λ f, h.symm.to_embedding.trans $ f.trans $ h'.to_embedding,
  inv_fun := λ f, h.to_embedding.trans $ f.trans $ h'.symm.to_embedding,
  left_inv := λ x, by {ext, simp},
  right_inv := λ x, by {ext, simp} }

@[simp] lemma embedding_congr_refl {α β : Sort*} :
  embedding_congr (equiv.refl α) (equiv.refl β) = equiv.refl (α ↪ β) :=
by {ext, refl}

@[simp] lemma embedding_congr_trans {α₁ β₁ α₂ β₂ α₃ β₃ : Sort*}
  (e₁ : α₁ ≃ α₂) (e₁' : β₁ ≃ β₂) (e₂ : α₂ ≃ α₃) (e₂' : β₂ ≃ β₃) :
  embedding_congr (e₁.trans e₂) (e₁'.trans e₂') =
  (embedding_congr e₁ e₁').trans (embedding_congr e₂ e₂') :=
rfl

@[simp] lemma embedding_congr_symm {α₁ β₁ α₂ β₂ : Sort*} (e₁ : α₁ ≃ α₂) (e₂ : β₁ ≃ β₂) :
  (embedding_congr e₁ e₂).symm = embedding_congr e₁.symm e₂.symm :=
rfl

lemma embedding_congr_apply_trans {α₁ β₁ γ₁ α₂ β₂ γ₂ : Sort*}
  (ea : α₁ ≃ α₂) (eb : β₁ ≃ β₂) (ec : γ₁ ≃ γ₂) (f : α₁ ↪ β₁) (g : β₁ ↪ γ₁) :
  equiv.embedding_congr ea ec (f.trans g) =
  (equiv.embedding_congr ea eb f).trans (equiv.embedding_congr eb ec g) :=
by {ext, simp}

@[simp]
lemma refl_to_embedding {α : Type*} : (equiv.refl α).to_embedding = function.embedding.refl α := rfl

@[simp]
lemma trans_to_embedding {α β γ : Type*} (e : α ≃ β) (f : β ≃ γ) :
  (e.trans f).to_embedding = e.to_embedding.trans f.to_embedding := rfl

end equiv

namespace set

/-- The injection map is an embedding between subsets. -/
@[simps apply] def embedding_of_subset {α} (s t : set α) (h : s ⊆ t) : s ↪ t :=
⟨λ x, ⟨x.1, h x.2⟩, λ ⟨x, hx⟩ ⟨y, hy⟩ h, by { congr, injection h }⟩

end set

section subtype

variable {α : Type*}

/-- A subtype `{x // p x ∨ q x}` over a disjunction of `p q : α → Prop` can be injectively split
into a sum of subtypes `{x // p x} ⊕ {x // q x}` such that `¬ p x` is sent to the right. -/
def subtype_or_left_embedding (p q : α → Prop) [decidable_pred p] :
  {x // p x ∨ q x} ↪ {x // p x} ⊕ {x // q x} :=
⟨λ x, if h : p x then sum.inl ⟨x, h⟩ else sum.inr ⟨x, x.prop.resolve_left h⟩,
  begin
    intros x y,
    dsimp only,
    split_ifs;
    simp [subtype.ext_iff]
  end⟩

lemma subtype_or_left_embedding_apply_left {p q : α → Prop} [decidable_pred p]
  (x : {x // p x ∨ q x}) (hx : p x) : subtype_or_left_embedding p q x = sum.inl ⟨x, hx⟩ :=
dif_pos hx

lemma subtype_or_left_embedding_apply_right {p q : α → Prop} [decidable_pred p]
  (x : {x // p x ∨ q x}) (hx : ¬ p x) :
  subtype_or_left_embedding p q x = sum.inr ⟨x, x.prop.resolve_left hx⟩ :=
dif_neg hx

/-- A subtype `{x // p x}` can be injectively sent to into a subtype `{x // q x}`,
if `p x → q x` for all `x : α`. -/
@[simps] def subtype.imp_embedding (p q : α → Prop) (h : p ≤ q) :
  {x // p x} ↪ {x // q x} :=
⟨λ x, ⟨x, h x x.prop⟩, λ x y, by simp [subtype.ext_iff]⟩

/-- A subtype `{x // p x ∨ q x}` over a disjunction of `p q : α → Prop` is equivalent to a sum of
subtypes `{x // p x} ⊕ {x // q x}` such that `¬ p x` is sent to the right, when
`disjoint p q`.

See also `equiv.sum_compl`, for when `is_compl p q`.  -/
@[simps apply] def subtype_or_equiv (p q : α → Prop) [decidable_pred p] (h : disjoint p q) :
  {x // p x ∨ q x} ≃ {x // p x} ⊕ {x // q x} :=
{ to_fun := subtype_or_left_embedding p q,
  inv_fun := sum.elim
    (subtype.imp_embedding _ _ (λ x hx, (or.inl hx : p x ∨ q x)))
    (subtype.imp_embedding _ _ (λ x hx, (or.inr hx : p x ∨ q x))),
  left_inv := λ x, begin
    by_cases hx : p x,
    { rw subtype_or_left_embedding_apply_left _ hx,
      simp [subtype.ext_iff] },
    { rw subtype_or_left_embedding_apply_right _ hx,
      simp [subtype.ext_iff] },
  end,
  right_inv := λ x, begin
    cases x,
    { simp only [sum.elim_inl],
      rw subtype_or_left_embedding_apply_left,
      { simp },
      { simpa using x.prop } },
    { simp only [sum.elim_inr],
      rw subtype_or_left_embedding_apply_right,
      { simp },
      { suffices : ¬ p x,
        { simpa },
        intro hp,
        simpa using h x ⟨hp, x.prop⟩ } }
  end }

@[simp] lemma subtype_or_equiv_symm_inl (p q : α → Prop) [decidable_pred p] (h : disjoint p q)
  (x : {x // p x}) : (subtype_or_equiv p q h).symm (sum.inl x) = ⟨x, or.inl x.prop⟩ :=
rfl

@[simp] lemma subtype_or_equiv_symm_inr (p q : α → Prop) [decidable_pred p] (h : disjoint p q)
  (x : {x // q x}) : (subtype_or_equiv p q h).symm (sum.inr x) = ⟨x, or.inr x.prop⟩ :=
rfl

end subtype<|MERGE_RESOLUTION|>--- conflicted
+++ resolved
@@ -84,14 +84,10 @@
 @[simp] theorem coe_fn_mk {α β} (f : α → β) (i) :
   (@mk _ _ f i : α → β) = f := rfl
 
-<<<<<<< HEAD
-protected theorem injective {α β} (f : α ↪ β) : injective f := f.inj'
-=======
 @[simp] lemma mk_coe {α β : Type*} (f : α ↪ β) (inj) : (⟨f, inj⟩ : α ↪ β) = f :=
 by { ext, simp }
 
-theorem injective {α β} (f : α ↪ β) : injective f := f.inj'
->>>>>>> 6823886c
+protected theorem injective {α β} (f : α ↪ β) : injective f := f.inj'
 
 @[simp] lemma apply_eq_iff_eq {α β : Type*} (f : α ↪ β) (x y : α) : f x = f y ↔ x = y :=
 f.injective.eq_iff
