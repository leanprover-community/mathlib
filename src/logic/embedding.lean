--- conflicted
+++ resolved
@@ -357,11 +357,7 @@
 `disjoint p q`.
 
 See also `equiv.sum_compl`, for when `is_compl p q`.  -/
-<<<<<<< HEAD
-@[simps] def subtype_or_equiv (p q : α → Prop) [decidable_pred p] (h : disjoint p q) :
-=======
 @[simps apply] def subtype_or_equiv (p q : α → Prop) [decidable_pred p] (h : disjoint p q) :
->>>>>>> 88f9480d
   {x // p x ∨ q x} ≃ {x // p x} ⊕ {x // q x} :=
 { to_fun := subtype_or_left_embedding p q,
   inv_fun := sum.elim
@@ -389,8 +385,6 @@
         simpa using h x ⟨hp, x.prop⟩ } }
   end }
 
-<<<<<<< HEAD
-=======
 @[simp] lemma subtype_or_equiv_symm_inl (p q : α → Prop) [decidable_pred p] (h : disjoint p q)
   (x : {x // p x}) : (subtype_or_equiv p q h).symm (sum.inl x) = ⟨x, or.inl x.prop⟩ :=
 rfl
@@ -399,5 +393,4 @@
   (x : {x // q x}) : (subtype_or_equiv p q h).symm (sum.inr x) = ⟨x, or.inr x.prop⟩ :=
 rfl
 
->>>>>>> 88f9480d
 end subtype