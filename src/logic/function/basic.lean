/-
Copyright (c) 2016 Johannes Hölzl. All rights reserved.
Released under Apache 2.0 license as described in the file LICENSE.
Authors: Johannes Hölzl, Mario Carneiro
-/
import logic.basic
import data.option.defs

/-!
# Miscellaneous function constructions and lemmas
-/

universes u v w

namespace function

section
variables {α β γ : Sort*} {f : α → β}

/-- Evaluate a function at an argument. Useful if you want to talk about the partially applied
  `function.eval x : (Π x, β x) → β x`. -/
@[reducible] def eval {β : α → Sort*} (x : α) (f : Π x, β x) : β x := f x

@[simp] lemma eval_apply {β : α → Sort*} (x : α) (f : Π x, β x) : eval x f = f x := rfl

lemma comp_apply {α : Sort u} {β : Sort v} {φ : Sort w} (f : β → φ) (g : α → β) (a : α) :
  (f ∘ g) a = f (g a) := rfl

lemma const_def {y : β} : (λ x : α, y) = const α y := rfl

@[simp] lemma const_apply {y : β} {x : α} : const α y x = y := rfl

@[simp] lemma const_comp {f : α → β} {c : γ} : const β c ∘ f = const α c := rfl

@[simp] lemma comp_const {f : β → γ} {b : β} : f ∘ const α b = const α (f b) := rfl

lemma id_def : @id α = λ x, x := rfl

lemma hfunext {α α': Sort u} {β : α → Sort v} {β' : α' → Sort v} {f : Πa, β a} {f' : Πa, β' a}
  (hα : α = α') (h : ∀a a', a == a' → f a == f' a') : f == f' :=
begin
  subst hα,
  have : ∀a, f a == f' a,
  { intro a, exact h a a (heq.refl a) },
  have : β = β',
  { funext a, exact type_eq_of_heq (this a) },
  subst this,
  apply heq_of_eq,
  funext a,
  exact eq_of_heq (this a)
end

lemma funext_iff {β : α → Sort*} {f₁ f₂ : Π (x : α), β x} : f₁ = f₂ ↔ (∀a, f₁ a = f₂ a) :=
iff.intro (assume h a, h ▸ rfl) funext

protected lemma bijective.injective {f : α → β} (hf : bijective f) : injective f := hf.1
protected lemma bijective.surjective {f : α → β} (hf : bijective f) : surjective f := hf.2

theorem injective.eq_iff (I : injective f) {a b : α} :
  f a = f b ↔ a = b :=
⟨@I _ _, congr_arg f⟩

theorem injective.eq_iff' (I : injective f) {a b : α} {c : β} (h : f b = c) :
  f a = c ↔ a = b :=
h ▸ I.eq_iff

lemma injective.ne (hf : injective f) {a₁ a₂ : α} : a₁ ≠ a₂ → f a₁ ≠ f a₂ :=
mt (assume h, hf h)

lemma injective.ne_iff (hf : injective f) {x y : α} : f x ≠ f y ↔ x ≠ y :=
⟨mt $ congr_arg f, hf.ne⟩

lemma injective.ne_iff' (hf : injective f) {x y : α} {z : β} (h : f y = z) :
  f x ≠ z ↔ x ≠ y :=
h ▸ hf.ne_iff

/-- If the co-domain `β` of an injective function `f : α → β` has decidable equality, then
the domain `α` also has decidable equality. -/
def injective.decidable_eq [decidable_eq β] (I : injective f) : decidable_eq α :=
λ a b, decidable_of_iff _ I.eq_iff

lemma injective.of_comp {g : γ → α} (I : injective (f ∘ g)) : injective g :=
λ x y h, I $ show f (g x) = f (g y), from congr_arg f h

lemma injective.of_comp_iff {f : α → β} (hf : injective f) (g : γ → α) :
  injective (f ∘ g) ↔ injective g :=
⟨injective.of_comp, hf.comp⟩

lemma injective.of_comp_iff' (f : α → β) {g : γ → α} (hg : bijective g) :
  injective (f ∘ g) ↔ injective f :=
⟨ λ h x y, let ⟨x', hx⟩ := hg.surjective x, ⟨y', hy⟩ := hg.surjective y in
    hx ▸ hy ▸ λ hf, h hf ▸ rfl,
  λ h, h.comp hg.injective⟩

lemma injective.dite (p : α → Prop) [decidable_pred p]
  {f : {a : α // p a} → β} {f' : {a : α // ¬ p a} → β}
  (hf : injective f) (hf' : injective f')
  (im_disj : ∀ {x x' : α} {hx : p x} {hx' : ¬ p x'}, f ⟨x, hx⟩ ≠ f' ⟨x', hx'⟩) :
  function.injective (λ x, if h : p x then f ⟨x, h⟩ else f' ⟨x, h⟩) :=
λ x₁ x₂ h, begin
  dsimp only at h,
  by_cases h₁ : p x₁; by_cases h₂ : p x₂,
  { rw [dif_pos h₁, dif_pos h₂] at h, injection (hf h), },
  { rw [dif_pos h₁, dif_neg h₂] at h, exact (im_disj h).elim, },
  { rw [dif_neg h₁, dif_pos h₂] at h, exact (im_disj h.symm).elim, },
  { rw [dif_neg h₁, dif_neg h₂] at h, injection (hf' h), },
end

lemma surjective.of_comp {g : γ → α} (S : surjective (f ∘ g)) : surjective f :=
λ y, let ⟨x, h⟩ := S y in ⟨g x, h⟩

lemma surjective.of_comp_iff (f : α → β) {g : γ → α} (hg : surjective g) :
  surjective (f ∘ g) ↔ surjective f :=
⟨surjective.of_comp, λ h, h.comp hg⟩

lemma surjective.of_comp_iff' {f : α → β} (hf : bijective f) (g : γ → α) :
  surjective (f ∘ g) ↔ surjective g :=
⟨λ h x, let ⟨x', hx'⟩ := h (f x) in ⟨x', hf.injective hx'⟩, hf.surjective.comp⟩

instance decidable_eq_pfun (p : Prop) [decidable p] (α : p → Type*)
  [Π hp, decidable_eq (α hp)] : decidable_eq (Π hp, α hp)
| f g := decidable_of_iff (∀ hp, f hp = g hp) funext_iff.symm

theorem surjective.forall {f : α → β} (hf : surjective f) {p : β → Prop} :
  (∀ y, p y) ↔ ∀ x, p (f x) :=
⟨λ h x, h (f x), λ h y, let ⟨x, hx⟩ := hf y in hx ▸ h x⟩

theorem surjective.forall₂ {f : α → β} (hf : surjective f) {p : β → β → Prop} :
  (∀ y₁ y₂, p y₁ y₂) ↔ ∀ x₁ x₂, p (f x₁) (f x₂) :=
hf.forall.trans $ forall_congr $ λ x, hf.forall

theorem surjective.forall₃ {f : α → β} (hf : surjective f) {p : β → β → β → Prop} :
  (∀ y₁ y₂ y₃, p y₁ y₂ y₃) ↔ ∀ x₁ x₂ x₃, p (f x₁) (f x₂) (f x₃) :=
hf.forall.trans $ forall_congr $ λ x, hf.forall₂

theorem surjective.exists {f : α → β} (hf : surjective f) {p : β → Prop} :
  (∃ y, p y) ↔ ∃ x, p (f x) :=
⟨λ ⟨y, hy⟩, let ⟨x, hx⟩ := hf y in ⟨x, hx.symm ▸ hy⟩, λ ⟨x, hx⟩, ⟨f x, hx⟩⟩

theorem surjective.exists₂ {f : α → β} (hf : surjective f) {p : β → β → Prop} :
  (∃ y₁ y₂, p y₁ y₂) ↔ ∃ x₁ x₂, p (f x₁) (f x₂) :=
hf.exists.trans $ exists_congr $ λ x, hf.exists

theorem surjective.exists₃ {f : α → β} (hf : surjective f) {p : β → β → β → Prop} :
  (∃ y₁ y₂ y₃, p y₁ y₂ y₃) ↔ ∃ x₁ x₂ x₃, p (f x₁) (f x₂) (f x₃) :=
hf.exists.trans $ exists_congr $ λ x, hf.exists₂

lemma bijective_iff_exists_unique (f : α → β) : bijective f ↔
  ∀ b : β, ∃! (a : α), f a = b :=
⟨ λ hf b, let ⟨a, ha⟩ := hf.surjective b in ⟨a, ha, λ a' ha', hf.injective (ha'.trans ha.symm)⟩,
  λ he, ⟨
    λ a a' h, unique_of_exists_unique (he (f a')) h rfl,
    λ b, exists_of_exists_unique (he b) ⟩⟩

/-- Shorthand for using projection notation with `function.bijective_iff_exists_unique`. -/
lemma bijective.exists_unique {f : α → β} (hf : bijective f) (b : β) : ∃! (a : α), f a = b :=
(bijective_iff_exists_unique f).mp hf b

lemma bijective.of_comp_iff (f : α → β) {g : γ → α} (hg : bijective g) :
  bijective (f ∘ g) ↔ bijective f :=
and_congr (injective.of_comp_iff' _ hg) (surjective.of_comp_iff _ hg.surjective)

lemma bijective.of_comp_iff' {f : α → β} (hf : bijective f) (g : γ → α) :
  function.bijective (f ∘ g) ↔ function.bijective g :=
and_congr (injective.of_comp_iff hf.injective _) (surjective.of_comp_iff' hf _)

/-- Cantor's diagonal argument implies that there are no surjective functions from `α`
to `set α`. -/
theorem cantor_surjective {α} (f : α → set α) : ¬ function.surjective f | h :=
let ⟨D, e⟩ := h (λ a, ¬ f a a) in
(iff_not_self (f D D)).1 $ iff_of_eq (congr_fun e D)

/-- Cantor's diagonal argument implies that there are no injective functions from `set α` to `α`. -/
theorem cantor_injective {α : Type*} (f : (set α) → α) :
  ¬ function.injective f | i :=
cantor_surjective (λ a b, ∀ U, a = f U → U b) $
right_inverse.surjective (λ U, funext $ λ a, propext ⟨λ h, h U rfl, λ h' U' e, i e ▸ h'⟩)

/-- `g` is a partial inverse to `f` (an injective but not necessarily
  surjective function) if `g y = some x` implies `f x = y`, and `g y = none`
  implies that `y` is not in the range of `f`. -/
def is_partial_inv {α β} (f : α → β) (g : β → option α) : Prop :=
∀ x y, g y = some x ↔ f x = y

theorem is_partial_inv_left {α β} {f : α → β} {g} (H : is_partial_inv f g) (x) : g (f x) = some x :=
(H _ _).2 rfl

theorem injective_of_partial_inv {α β} {f : α → β} {g} (H : is_partial_inv f g) : injective f :=
λ a b h, option.some.inj $ ((H _ _).2 h).symm.trans ((H _ _).2 rfl)

theorem injective_of_partial_inv_right {α β} {f : α → β} {g} (H : is_partial_inv f g)
 (x y b) (h₁ : b ∈ g x) (h₂ : b ∈ g y) : x = y :=
((H _ _).1 h₁).symm.trans ((H _ _).1 h₂)

theorem left_inverse.comp_eq_id {f : α → β} {g : β → α} (h : left_inverse f g) : f ∘ g = id :=
funext h

theorem left_inverse_iff_comp {f : α → β} {g : β → α} : left_inverse f g ↔ f ∘ g = id :=
⟨left_inverse.comp_eq_id, congr_fun⟩

theorem right_inverse.comp_eq_id {f : α → β} {g : β → α} (h : right_inverse f g) : g ∘ f = id :=
funext h

theorem right_inverse_iff_comp {f : α → β} {g : β → α} : right_inverse f g ↔ g ∘ f = id :=
⟨right_inverse.comp_eq_id, congr_fun⟩

theorem left_inverse.comp {f : α → β} {g : β → α} {h : β → γ} {i : γ → β}
  (hf : left_inverse f g) (hh : left_inverse h i) : left_inverse (h ∘ f) (g ∘ i) :=
assume a, show h (f (g (i a))) = a, by rw [hf (i a), hh a]

theorem right_inverse.comp {f : α → β} {g : β → α} {h : β → γ} {i : γ → β}
  (hf : right_inverse f g) (hh : right_inverse h i) : right_inverse (h ∘ f) (g ∘ i) :=
left_inverse.comp hh hf

theorem left_inverse.right_inverse {f : α → β} {g : β → α} (h : left_inverse g f) :
  right_inverse f g := h

theorem right_inverse.left_inverse {f : α → β} {g : β → α} (h : right_inverse g f) :
  left_inverse f g := h

theorem left_inverse.surjective {f : α → β} {g : β → α} (h : left_inverse f g) :
  surjective f :=
h.right_inverse.surjective

theorem right_inverse.injective {f : α → β} {g : β → α} (h : right_inverse f g) :
  injective f :=
h.left_inverse.injective

theorem left_inverse.eq_right_inverse {f : α → β} {g₁ g₂ : β → α} (h₁ : left_inverse g₁ f)
  (h₂ : right_inverse g₂ f) :
  g₁ = g₂ :=
calc g₁ = g₁ ∘ f ∘ g₂ : by rw [h₂.comp_eq_id, comp.right_id]
    ... = g₂          : by rw [← comp.assoc, h₁.comp_eq_id, comp.left_id]

local attribute [instance, priority 10] classical.prop_decidable

/-- We can use choice to construct explicitly a partial inverse for
  a given injective function `f`. -/
noncomputable def partial_inv {α β} (f : α → β) (b : β) : option α :=
if h : ∃ a, f a = b then some (classical.some h) else none

theorem partial_inv_of_injective {α β} {f : α → β} (I : injective f) :
  is_partial_inv f (partial_inv f) | a b :=
⟨λ h, if h' : ∃ a, f a = b then begin
    rw [partial_inv, dif_pos h'] at h,
    injection h with h, subst h,
    apply classical.some_spec h'
  end else by rw [partial_inv, dif_neg h'] at h; contradiction,
 λ e, e ▸ have h : ∃ a', f a' = f a, from ⟨_, rfl⟩,
   (dif_pos h).trans (congr_arg _ (I $ classical.some_spec h))⟩

theorem partial_inv_left {α β} {f : α → β} (I : injective f) : ∀ x, partial_inv f (f x) = some x :=
is_partial_inv_left (partial_inv_of_injective I)

end

section inv_fun
variables {α : Type u} [n : nonempty α] {β : Sort v} {f : α → β} {s : set α} {a : α} {b : β}
include n
local attribute [instance, priority 10] classical.prop_decidable

/-- Construct the inverse for a function `f` on domain `s`. This function is a right inverse of `f`
on `f '' s`. For a computable version, see `function.injective.inv_of_mem_range`. -/
noncomputable def inv_fun_on (f : α → β) (s : set α) (b : β) : α :=
if h : ∃a, a ∈ s ∧ f a = b then classical.some h else classical.choice n

theorem inv_fun_on_pos (h : ∃a∈s, f a = b) : inv_fun_on f s b ∈ s ∧ f (inv_fun_on f s b) = b :=
by rw [bex_def] at h; rw [inv_fun_on, dif_pos h]; exact classical.some_spec h

theorem inv_fun_on_mem (h : ∃a∈s, f a = b) : inv_fun_on f s b ∈ s := (inv_fun_on_pos h).left

theorem inv_fun_on_eq (h : ∃a∈s, f a = b) : f (inv_fun_on f s b) = b := (inv_fun_on_pos h).right

theorem inv_fun_on_eq' (h : ∀ (x ∈ s) (y ∈ s), f x = f y → x = y) (ha : a ∈ s) :
  inv_fun_on f s (f a) = a :=
have ∃a'∈s, f a' = f a, from ⟨a, ha, rfl⟩,
h _ (inv_fun_on_mem this) _ ha (inv_fun_on_eq this)

theorem inv_fun_on_neg (h : ¬ ∃a∈s, f a = b) : inv_fun_on f s b = classical.choice n :=
by rw [bex_def] at h; rw [inv_fun_on, dif_neg h]

/-- The inverse of a function (which is a left inverse if `f` is injective
  and a right inverse if `f` is surjective). -/
noncomputable def inv_fun (f : α → β) : β → α := inv_fun_on f set.univ

theorem inv_fun_eq (h : ∃a, f a = b) : f (inv_fun f b) = b :=
inv_fun_on_eq $ let ⟨a, ha⟩ := h in ⟨a, trivial, ha⟩

lemma inv_fun_neg (h : ¬ ∃ a, f a = b) : inv_fun f b = classical.choice n :=
by refine inv_fun_on_neg (mt _ h); exact assume ⟨a, _, ha⟩, ⟨a, ha⟩

theorem inv_fun_eq_of_injective_of_right_inverse {g : β → α}
  (hf : injective f) (hg : right_inverse g f) : inv_fun f = g :=
funext $ assume b,
hf begin rw [hg b], exact inv_fun_eq ⟨g b, hg b⟩ end

lemma right_inverse_inv_fun (hf : surjective f) : right_inverse (inv_fun f) f :=
assume b, inv_fun_eq $ hf b

lemma left_inverse_inv_fun (hf : injective f) : left_inverse (inv_fun f) f :=
assume b,
have f (inv_fun f (f b)) = f b,
  from inv_fun_eq ⟨b, rfl⟩,
hf this

lemma inv_fun_surjective (hf : injective f) : surjective (inv_fun f) :=
(left_inverse_inv_fun hf).surjective

lemma inv_fun_comp (hf : injective f) : inv_fun f ∘ f = id := funext $ left_inverse_inv_fun hf

end inv_fun

section inv_fun
variables {α : Type u} [i : nonempty α] {β : Sort v} {f : α → β}
include i

lemma injective.has_left_inverse (hf : injective f) : has_left_inverse f :=
⟨inv_fun f, left_inverse_inv_fun hf⟩

lemma injective_iff_has_left_inverse : injective f ↔ has_left_inverse f :=
⟨injective.has_left_inverse, has_left_inverse.injective⟩

end inv_fun

section surj_inv
variables {α : Sort u} {β : Sort v} {f : α → β}

/-- The inverse of a surjective function. (Unlike `inv_fun`, this does not require
  `α` to be inhabited.) -/
noncomputable def surj_inv {f : α → β} (h : surjective f) (b : β) : α := classical.some (h b)

lemma surj_inv_eq (h : surjective f) (b) : f (surj_inv h b) = b := classical.some_spec (h b)

lemma right_inverse_surj_inv (hf : surjective f) : right_inverse (surj_inv hf) f :=
surj_inv_eq hf

lemma left_inverse_surj_inv (hf : bijective f) : left_inverse (surj_inv hf.2) f :=
right_inverse_of_injective_of_left_inverse hf.1 (right_inverse_surj_inv hf.2)

lemma surjective.has_right_inverse (hf : surjective f) : has_right_inverse f :=
⟨_, right_inverse_surj_inv hf⟩

lemma surjective_iff_has_right_inverse : surjective f ↔ has_right_inverse f :=
⟨surjective.has_right_inverse, has_right_inverse.surjective⟩

lemma bijective_iff_has_inverse : bijective f ↔ ∃ g, left_inverse g f ∧ right_inverse g f :=
⟨λ hf, ⟨_, left_inverse_surj_inv hf, right_inverse_surj_inv hf.2⟩,
 λ ⟨g, gl, gr⟩, ⟨gl.injective,  gr.surjective⟩⟩

lemma injective_surj_inv (h : surjective f) : injective (surj_inv h) :=
(right_inverse_surj_inv h).injective

end surj_inv

section update
variables {α : Sort u} {β : α → Sort v} {α' : Sort w} [decidable_eq α] [decidable_eq α']

/-- Replacing the value of a function at a given point by a given value. -/
def update (f : Πa, β a) (a' : α) (v : β a') (a : α) : β a :=
if h : a = a' then eq.rec v h.symm else f a

/-- On non-dependent functions, `function.update` can be expressed as an `ite` -/
lemma update_apply {β : Sort*} (f : α → β) (a' : α) (b : β) (a : α) :
  update f a' b a = if a = a' then b else f a :=
begin
  dunfold update,
  congr,
  funext,
  rw eq_rec_constant,
end

@[simp] lemma update_same (a : α) (v : β a) (f : Πa, β a) : update f a v a = v :=
dif_pos rfl

lemma update_injective (f : Πa, β a) (a' : α) : injective (update f a') :=
λ v v' h, have _ := congr_fun h a', by rwa [update_same, update_same] at this

@[simp] lemma update_noteq {a a' : α} (h : a ≠ a') (v : β a') (f : Πa, β a) : update f a' v a = f a :=
dif_neg h

lemma forall_update_iff (f : Π a, β a) {a : α} {b : β a} (p : Π a, β a → Prop) :
  (∀ x, p x (update f a b x)) ↔ p a b ∧ ∀ x ≠ a, p x (f x) :=
calc (∀ x, p x (update f a b x)) ↔ ∀ x, (x = a ∨ x ≠ a) → p x (update f a b x) :
  by simp only [ne.def, classical.em, forall_prop_of_true]
... ↔ p a b ∧ ∀ x ≠ a, p x (f x) :
  by simp [or_imp_distrib, forall_and_distrib] { contextual := tt }

lemma update_eq_iff {a : α} {b : β a} {f g : Π a, β a} :
  update f a b = g ↔ b = g a ∧ ∀ x ≠ a, f x = g x :=
funext_iff.trans $ forall_update_iff _ (λ x y, y = g x)

lemma eq_update_iff {a : α} {b : β a} {f g : Π a, β a} :
  g = update f a b ↔ g a = b ∧ ∀ x ≠ a, g x = f x :=
funext_iff.trans $ forall_update_iff _ (λ x y, g x = y)

@[simp] lemma update_eq_self (a : α) (f : Πa, β a) : update f a (f a) = f :=
update_eq_iff.2 ⟨rfl, λ _ _, rfl⟩

lemma update_comp_eq_of_forall_ne' {α'} (g : Π a, β a) {f : α' → α} {i : α} (a : β i)
  (h : ∀ x, f x ≠ i) :
  (λ j, (update g i a) (f j)) = (λ j, g (f j)) :=
funext $ λ x, update_noteq (h _) _ _

/-- Non-dependent version of `function.update_comp_eq_of_forall_ne'` -/
lemma update_comp_eq_of_forall_ne {α β : Sort*} (g : α' → β) {f : α → α'} {i : α'} (a : β)
  (h : ∀ x, f x ≠ i) :
  (update g i a) ∘ f = g ∘ f :=
update_comp_eq_of_forall_ne' g a h

lemma update_comp_eq_of_injective' (g : Π a, β a) {f : α' → α} (hf : function.injective f)
  (i : α') (a : β (f i)) :
  (λ j, update g (f i) a (f j)) = update (λ i, g (f i)) i a :=
eq_update_iff.2 ⟨update_same _ _ _, λ j hj, update_noteq (hf.ne hj) _ _⟩

/-- Non-dependent version of `function.update_comp_eq_of_injective'` -/
lemma update_comp_eq_of_injective {β : Sort*} (g : α' → β) {f : α → α'}
  (hf : function.injective f) (i : α) (a : β) :
  (function.update g (f i) a) ∘ f = function.update (g ∘ f) i a :=
update_comp_eq_of_injective' g hf i a

lemma apply_update {ι : Sort*} [decidable_eq ι] {α β : ι → Sort*}
  (f : Π i, α i → β i) (g : Π i, α i) (i : ι) (v : α i) (j : ι) :
  f j (update g i v j) = update (λ k, f k (g k)) i (f i v) j :=
begin
  by_cases h : j = i,
  { subst j, simp },
  { simp [h] }
end

lemma comp_update {α' : Sort*} {β : Sort*} (f : α' → β) (g : α → α') (i : α) (v : α') :
  f ∘ (update g i v) = update (f ∘ g) i (f v) :=
funext $ apply_update _ _ _ _

theorem update_comm {α} [decidable_eq α] {β : α → Sort*}
  {a b : α} (h : a ≠ b) (v : β a) (w : β b) (f : Πa, β a) :
  update (update f a v) b w = update (update f b w) a v :=
begin
  funext c, simp only [update],
  by_cases h₁ : c = b; by_cases h₂ : c = a; try {simp [h₁, h₂]},
  cases h (h₂.symm.trans h₁),
end

@[simp] theorem update_idem {α} [decidable_eq α] {β : α → Sort*}
  {a : α} (v w : β a) (f : Πa, β a) : update (update f a v) a w = update f a w :=
by {funext b, by_cases b = a; simp [update, h]}

end update

section extend

noncomputable theory
local attribute [instance, priority 10] classical.prop_decidable

variables {α β γ : Type*} {f : α → β}

/-- `extend f g e'` extends a function `g : α → γ`
along a function `f : α → β` to a function `β → γ`,
by using the values of `g` on the range of `f`
and the values of an auxiliary function `e' : β → γ` elsewhere.

Mostly useful when `f` is injective. -/
def extend (f : α → β) (g : α → γ) (e' : β → γ) : β → γ :=
λ b, if h : ∃ a, f a = b then g (classical.some h) else e' b

lemma extend_def (f : α → β) (g : α → γ) (e' : β → γ) (b : β) :
  extend f g e' b = if h : ∃ a, f a = b then g (classical.some h) else e' b := rfl

@[simp] lemma extend_apply (hf : injective f) (g : α → γ) (e' : β → γ) (a : α) :
  extend f g e' (f a) = g a :=
begin
  simp only [extend_def, dif_pos, exists_apply_eq_apply],
  exact congr_arg g (hf $ classical.some_spec (exists_apply_eq_apply f a))
end

@[simp] lemma extend_comp (hf : injective f) (g : α → γ) (e' : β → γ) :
  extend f g e' ∘ f = g :=
funext $ λ a, extend_apply hf g e' a

end extend

lemma uncurry_def {α β γ} (f : α → β → γ) : uncurry f = (λp, f p.1 p.2) :=
rfl

@[simp] lemma uncurry_apply_pair {α β γ} (f : α → β → γ) (x : α) (y : β) :
  uncurry f (x, y) = f x y :=
rfl

@[simp] lemma curry_apply {α β γ} (f : α × β → γ) (x : α) (y : β) :
  curry f x y = f (x, y) :=
rfl

section bicomp
variables {α β γ δ ε : Type*}

/-- Compose a binary function `f` with a pair of unary functions `g` and `h`.
If both arguments of `f` have the same type and `g = h`, then `bicompl f g g = f on g`. -/
def bicompl (f : γ → δ → ε) (g : α → γ) (h : β → δ) (a b) :=
f (g a) (h b)

/-- Compose an unary function `f` with a binary function `g`. -/
def bicompr (f : γ → δ) (g : α → β → γ) (a b) :=
f (g a b)

-- Suggested local notation:
local notation f `∘₂` g := bicompr f g

lemma uncurry_bicompr (f : α → β → γ) (g : γ → δ) :
  uncurry (g ∘₂ f) = (g ∘ uncurry f) := rfl

lemma uncurry_bicompl (f : γ → δ → ε) (g : α → γ) (h : β → δ) :
  uncurry (bicompl f g h) = (uncurry f) ∘ (prod.map g h) :=
rfl

end bicomp

section uncurry

variables {α β γ δ : Type*}

/-- Records a way to turn an element of `α` into a function from `β` to `γ`. The most generic use
is to recursively uncurry. For instance `f : α → β → γ → δ` will be turned into
`↿f : α × β × γ → δ`. One can also add instances for bundled maps. -/
class has_uncurry (α : Type*) (β : out_param Type*) (γ : out_param Type*) := (uncurry : α → (β → γ))

/-- Uncurrying operator. The most generic use is to recursively uncurry. For instance
`f : α → β → γ → δ` will be turned into `↿f : α × β × γ → δ`. One can also add instances
for bundled maps.-/
add_decl_doc has_uncurry.uncurry

notation `↿`:max x:max := has_uncurry.uncurry x

instance has_uncurry_base : has_uncurry (α → β) α β := ⟨id⟩

instance has_uncurry_induction [has_uncurry β γ δ] : has_uncurry (α → β) (α × γ) δ :=
⟨λ f p, ↿(f p.1) p.2⟩

end uncurry

/-- A function is involutive, if `f ∘ f = id`. -/
def involutive {α} (f : α → α) : Prop := ∀ x, f (f x) = x

lemma involutive_iff_iter_2_eq_id {α} {f : α → α} : involutive f ↔ (f^[2] = id) :=
funext_iff.symm

namespace involutive
variables {α : Sort u} {f : α → α} (h : involutive f)
include h

@[simp]
lemma comp_self : f ∘ f = id := funext h

protected lemma left_inverse : left_inverse f f := h
protected lemma right_inverse : right_inverse f f := h

protected lemma injective : injective f := h.left_inverse.injective
protected lemma surjective : surjective f := λ x, ⟨f x, h x⟩
protected lemma bijective : bijective f := ⟨h.injective, h.surjective⟩

/-- Involuting an `ite` of an involuted value `x : α` negates the `Prop` condition in the `ite`. -/
protected lemma ite_not (P : Prop) [decidable P] (x : α) :
  f (ite P x (f x)) = ite (¬ P) x (f x) :=
by rw [apply_ite f, h, ite_not]

end involutive

/-- The property of a binary function `f : α → β → γ` being injective.
  Mathematically this should be thought of as the corresponding function `α × β → γ` being injective.
-/
@[reducible] def injective2 {α β γ} (f : α → β → γ) : Prop :=
∀ ⦃a₁ a₂ b₁ b₂⦄, f a₁ b₁ = f a₂ b₂ → a₁ = a₂ ∧ b₁ = b₂

namespace injective2
variables {α β γ : Type*} (f : α → β → γ)

protected lemma left (hf : injective2 f) ⦃a₁ a₂ b₁ b₂⦄ (h : f a₁ b₁ = f a₂ b₂) : a₁ = a₂ :=
(hf h).1

protected lemma right (hf : injective2 f) ⦃a₁ a₂ b₁ b₂⦄ (h : f a₁ b₁ = f a₂ b₂) : b₁ = b₂ :=
(hf h).2

lemma eq_iff (hf : injective2 f) ⦃a₁ a₂ b₁ b₂⦄ : f a₁ b₁ = f a₂ b₂ ↔ a₁ = a₂ ∧ b₁ = b₂ :=
⟨λ h, hf h, λ⟨h1, h2⟩, congr_arg2 f h1 h2⟩

end injective2

section sometimes
local attribute [instance, priority 10] classical.prop_decidable

/-- `sometimes f` evaluates to some value of `f`, if it exists. This function is especially
interesting in the case where `α` is a proposition, in which case `f` is necessarily a
constant function, so that `sometimes f = f a` for all `a`. -/
noncomputable def sometimes {α β} [nonempty β] (f : α → β) : β :=
if h : nonempty α then f (classical.choice h) else classical.choice ‹_›

theorem sometimes_eq {p : Prop} {α} [nonempty α] (f : p → α) (a : p) : sometimes f = f a :=
dif_pos ⟨a⟩

theorem sometimes_spec {p : Prop} {α} [nonempty α]
  (P : α → Prop) (f : p → α) (a : p) (h : P (f a)) : P (sometimes f) :=
by rwa sometimes_eq

end sometimes

end function

/-- `s.piecewise f g` is the function equal to `f` on the set `s`, and to `g` on its complement. -/
def set.piecewise {α : Type u} {β : α → Sort v} (s : set α) (f g : Πi, β i) [∀j, decidable (j ∈ s)] :
  Πi, β i :=
λi, if i ∈ s then f i else g i

/-- A set of functions "separates points"
if for each pair of distinct points there is a function taking different values on them. -/
def separates_points {α β : Type*} (A : set (α → β)) : Prop :=
∀ x y : α, x ≠ y → ∃ f ∈ A, (f x : β) ≠ f y

/-- A set of functions "separates points strongly"
<<<<<<< HEAD
if for each pair of distinct points there is a function specified values on them.  -/
=======
if for each pair of distinct points there is a function with specified values on them.  -/
>>>>>>> 30592d09
def separates_points_strongly {α β : Type*} (A : set (α → β)) : Prop :=
∀ (x y : α), x ≠ y → ∀ (a b : β), ∃ f ∈ A, (f x : β) = a ∧ f y = b<|MERGE_RESOLUTION|>--- conflicted
+++ resolved
@@ -614,10 +614,6 @@
 ∀ x y : α, x ≠ y → ∃ f ∈ A, (f x : β) ≠ f y
 
 /-- A set of functions "separates points strongly"
-<<<<<<< HEAD
-if for each pair of distinct points there is a function specified values on them.  -/
-=======
 if for each pair of distinct points there is a function with specified values on them.  -/
->>>>>>> 30592d09
 def separates_points_strongly {α β : Type*} (A : set (α → β)) : Prop :=
 ∀ (x y : α), x ≠ y → ∀ (a b : β), ∃ f ∈ A, (f x : β) = a ∧ f y = b