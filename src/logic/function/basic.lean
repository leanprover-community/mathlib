--- conflicted
+++ resolved
@@ -84,26 +84,13 @@
   (hf : function.injective f) (hf' : function.injective f')
   (im_disj : ∀ {x x' : α} {hx : p x} {hx' : ¬ p x'}, f ⟨x, hx⟩ ≠ f' ⟨x', hx'⟩) :
   function.injective (λ x, if h : p x then f ⟨x, h⟩ else f' ⟨x, h⟩) :=
-<<<<<<< HEAD
-begin
-  intros x₁ x₂ h,
-
-    /-intros (h : dite _ _ _ = dite _ _ _),
-    split_ifs at h,
-    { injection (hf h), },
-    { exact (im_disj h).elim, },
-    { exact (im_disj h.symm).elim, },
-    { injection (hf' h), }, },-/
-  sorry,
-=======
 λ x₁ x₂ h, begin
   dsimp only at h,
   by_cases h₁ : p x₁; by_cases h₂ : p x₂,
   { rw [dif_pos h₁, dif_pos h₂] at h, injection (hf h), },
   { rw [dif_pos h₁, dif_neg h₂] at h, exact (im_disj h).elim, },
   { rw [dif_neg h₁, dif_pos h₂] at h, exact (im_disj h.symm).elim, },
-  { rw [dif_neg h₁, dif_neg h₂] at h, injection (hf' h), }, 
->>>>>>> 8313a39f
+  { rw [dif_neg h₁, dif_neg h₂] at h, injection (hf' h), },
 end
 
 lemma surjective.of_comp {g : γ → α} (S : surjective (f ∘ g)) : surjective f :=
