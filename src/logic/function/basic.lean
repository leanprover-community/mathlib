--- conflicted
+++ resolved
@@ -691,13 +691,10 @@
 protected lemma right (hf : injective2 f) (a : α) : function.injective (f a) :=
 λ a₁ a₂ h, (hf h).right
 
-<<<<<<< HEAD
-=======
 protected lemma uncurry {α β γ : Type*} {f : α → β → γ} (hf : injective2 f) :
   function.injective (uncurry f) :=
 λ ⟨a₁, b₁⟩ ⟨a₂, b₂⟩ h, and.elim (hf h) (congr_arg2 _)
 
->>>>>>> 4f14d4d4
 /-- As a map from the left argument to a unary function, `f` is injective. -/
 lemma left' (hf : injective2 f) [nonempty β] : function.injective f :=
 λ a₁ a₂ h, let ⟨b⟩ := ‹nonempty β› in hf.left b $ (congr_fun h b : _)
