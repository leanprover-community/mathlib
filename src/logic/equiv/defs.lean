--- conflicted
+++ resolved
@@ -121,11 +121,7 @@
 @[trans] protected def trans (e₁ : α ≃ β) (e₂ : β ≃ γ) : α ≃ γ :=
 ⟨e₂ ∘ e₁, e₁.symm ∘ e₂.symm, e₂.left_inv.comp e₁.left_inv, e₂.right_inv.comp e₁.right_inv⟩
 
-<<<<<<< HEAD
-@[simp, mfld_simps]
-=======
 @[simp, transport_simps, mfld_simps]
->>>>>>> e7ac51a1
 lemma to_fun_as_coe (e : α ≃ β) : e.to_fun = e := rfl
 
 @[simp, mfld_simps]
