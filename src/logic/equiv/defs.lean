/-
Copyright (c) 2015 Microsoft Corporation. All rights reserved.
Released under Apache 2.0 license as described in the file LICENSE.
Authors: Leonardo de Moura, Mario Carneiro
-/
import data.fun_like.equiv
import logic.unique

/-!
# Equivalence between types

> THIS FILE IS SYNCHRONIZED WITH MATHLIB4.
<<<<<<< HEAD
> https://github.com/leanprover-community/mathlib4/pull/550
=======
>>>>>>> dbde88c8
> Any changes to this file require a corresponding PR to mathlib4.

In this file we define two types:

* `equiv α β` a.k.a. `α ≃ β`: a bijective map `α → β` bundled with its inverse map; we use this (and
  not equality!) to express that various `Type`s or `Sort`s are equivalent.

* `equiv.perm α`: the group of permutations `α ≃ α`. More lemmas about `equiv.perm` can be found in
  `group_theory/perm`.

Then we define

* canonical isomorphisms between various types: e.g.,

  - `equiv.refl α` is the identity map interpreted as `α ≃ α`;

* operations on equivalences: e.g.,

  - `equiv.symm e : β ≃ α` is the inverse of `e : α ≃ β`;

  - `equiv.trans e₁ e₂ : α ≃ γ` is the composition of `e₁ : α ≃ β` and `e₂ : β ≃ γ` (note the order
    of the arguments!);

* definitions that transfer some instances along an equivalence. By convention, we transfer
  instances from right to left.

  - `equiv.inhabited` takes `e : α ≃ β` and `[inhabited β]` and returns `inhabited α`;
  - `equiv.unique` takes `e : α ≃ β` and `[unique β]` and returns `unique α`;
  - `equiv.decidable_eq` takes `e : α ≃ β` and `[decidable_eq β]` and returns `decidable_eq α`.

  More definitions of this kind can be found in other files. E.g., `data/equiv/transfer_instance`
  does it for many algebraic type classes like `group`, `module`, etc.

Many more such isomorphisms and operations are defined in `logic/equiv/basic`.

## Tags

equivalence, congruence, bijective map
-/

open function

universes u v w z
variables {α : Sort u} {β : Sort v} {γ : Sort w}

/-- `α ≃ β` is the type of functions from `α → β` with a two-sided inverse. -/
structure equiv (α : Sort*) (β : Sort*) :=
(to_fun    : α → β)
(inv_fun   : β → α)
(left_inv  : left_inverse inv_fun to_fun)
(right_inv : right_inverse inv_fun to_fun)

infix ` ≃ `:25 := equiv

instance {F} [equiv_like F α β] : has_coe_t F (α ≃ β) :=
⟨λ f, { to_fun := f, inv_fun := equiv_like.inv f, left_inv := equiv_like.left_inv f,
  right_inv := equiv_like.right_inv f }⟩

/-- `perm α` is the type of bijections from `α` to itself. -/
@[reducible] def equiv.perm (α : Sort*) := equiv α α

namespace equiv

instance : equiv_like (α ≃ β) α β :=
{ coe := to_fun, inv := inv_fun, left_inv := left_inv, right_inv := right_inv,
  coe_injective' := λ e₁ e₂ h₁ h₂, by { cases e₁, cases e₂, congr' } }

instance : has_coe_to_fun (α ≃ β) (λ _, α → β) := ⟨to_fun⟩

@[simp] theorem coe_fn_mk (f : α → β) (g l r) : (equiv.mk f g l r : α → β) = f :=
rfl

/-- The map `coe_fn : (r ≃ s) → (r → s)` is injective. -/
theorem coe_fn_injective : @function.injective (α ≃ β) (α → β) coe_fn := fun_like.coe_injective
protected lemma coe_inj {e₁ e₂ : α ≃ β} : (e₁ : α → β) = e₂ ↔ e₁ = e₂ := fun_like.coe_fn_eq
@[ext] lemma ext {f g : equiv α β} (H : ∀ x, f x = g x) : f = g := fun_like.ext f g H
protected lemma congr_arg {f : equiv α β} {x x' : α} : x = x' → f x = f x' := fun_like.congr_arg f
protected lemma congr_fun {f g : equiv α β} (h : f = g) (x : α) : f x = g x :=
fun_like.congr_fun h x
lemma ext_iff {f g : equiv α β} : f = g ↔ ∀ x, f x = g x := fun_like.ext_iff

@[ext] lemma perm.ext {σ τ : equiv.perm α} (H : ∀ x, σ x = τ x) : σ = τ :=
equiv.ext H

protected lemma perm.congr_arg {f : equiv.perm α} {x x' : α} : x = x' → f x = f x' :=
equiv.congr_arg

protected lemma perm.congr_fun {f g : equiv.perm α} (h : f = g) (x : α) : f x = g x :=
equiv.congr_fun h x

lemma perm.ext_iff {σ τ : equiv.perm α} : σ = τ ↔ ∀ x, σ x = τ x :=
ext_iff

/-- Any type is equivalent to itself. -/
@[refl] protected def refl (α : Sort*) : α ≃ α := ⟨id, id, λ x, rfl, λ x, rfl⟩

instance inhabited' : inhabited (α ≃ α) := ⟨equiv.refl α⟩

/-- Inverse of an equivalence `e : α ≃ β`. -/
@[symm] protected def symm (e : α ≃ β) : β ≃ α := ⟨e.inv_fun, e.to_fun, e.right_inv, e.left_inv⟩

/-- See Note [custom simps projection] -/
def simps.symm_apply (e : α ≃ β) : β → α := e.symm

initialize_simps_projections equiv (to_fun → apply, inv_fun → symm_apply)

/-- Composition of equivalences `e₁ : α ≃ β` and `e₂ : β ≃ γ`. -/
@[trans] protected def trans (e₁ : α ≃ β) (e₂ : β ≃ γ) : α ≃ γ :=
⟨e₂ ∘ e₁, e₁.symm ∘ e₂.symm, e₂.left_inv.comp e₁.left_inv, e₂.right_inv.comp e₁.right_inv⟩

@[simp]
lemma to_fun_as_coe (e : α ≃ β) : e.to_fun = e := rfl

@[simp]
lemma inv_fun_as_coe (e : α ≃ β) : e.inv_fun = e.symm := rfl

protected theorem injective (e : α ≃ β) : injective e := equiv_like.injective e
protected theorem surjective (e : α ≃ β) : surjective e := equiv_like.surjective e
protected theorem bijective (e : α ≃ β) : bijective e := equiv_like.bijective e

protected theorem subsingleton (e : α ≃ β) [subsingleton β] : subsingleton α :=
e.injective.subsingleton

protected theorem subsingleton.symm (e : α ≃ β) [subsingleton α] : subsingleton β :=
e.symm.injective.subsingleton

lemma subsingleton_congr (e : α ≃ β) : subsingleton α ↔ subsingleton β :=
⟨λ h, by exactI e.symm.subsingleton, λ h, by exactI e.subsingleton⟩

instance equiv_subsingleton_cod [subsingleton β] : subsingleton (α ≃ β) :=
fun_like.subsingleton_cod

instance equiv_subsingleton_dom [subsingleton α] : subsingleton (α ≃ β) :=
equiv_like.subsingleton_dom

instance perm_unique [subsingleton α] : unique (perm α) :=
unique_of_subsingleton (equiv.refl α)

lemma perm.subsingleton_eq_refl [subsingleton α] (e : perm α) :
  e = equiv.refl α := subsingleton.elim _ _

/-- Transfer `decidable_eq` across an equivalence. -/
protected def decidable_eq (e : α ≃ β) [decidable_eq β] : decidable_eq α :=
e.injective.decidable_eq

lemma nonempty_congr (e : α ≃ β) : nonempty α ↔ nonempty β :=
nonempty.congr e e.symm

protected lemma nonempty (e : α ≃ β) [nonempty β] : nonempty α :=
e.nonempty_congr.mpr ‹_›

/-- If `α ≃ β` and `β` is inhabited, then so is `α`. -/
protected def inhabited [inhabited β] (e : α ≃ β) : inhabited α :=
⟨e.symm default⟩

/-- If `α ≃ β` and `β` is a singleton type, then so is `α`. -/
protected def unique [unique β] (e : α ≃ β) : unique α :=
e.symm.surjective.unique

/-- Equivalence between equal types. -/
protected def cast {α β : Sort*} (h : α = β) : α ≃ β :=
⟨cast h, cast h.symm, λ x, by { cases h, refl }, λ x, by { cases h, refl }⟩

@[simp] theorem coe_fn_symm_mk (f : α → β) (g l r) : ((equiv.mk f g l r).symm : β → α) = g :=
rfl

@[simp] theorem coe_refl : ⇑(equiv.refl α) = id := rfl

/-- This cannot be a `simp` lemmas as it incorrectly matches against `e : α ≃ synonym α`, when
`synonym α` is semireducible. This makes a mess of `multiplicative.of_add` etc. -/
theorem perm.coe_subsingleton {α : Type*} [subsingleton α] (e : perm α) : ⇑(e) = id :=
by rw [perm.subsingleton_eq_refl e, coe_refl]

theorem refl_apply (x : α) : equiv.refl α x = x := rfl

@[simp] theorem coe_trans (f : α ≃ β) (g : β ≃ γ) : ⇑(f.trans g) = g ∘ f := rfl

theorem trans_apply (f : α ≃ β) (g : β ≃ γ) (a : α) : (f.trans g) a = g (f a) := rfl

@[simp] theorem apply_symm_apply  (e : α ≃ β) (x : β) : e (e.symm x) = x :=
e.right_inv x

@[simp] theorem symm_apply_apply (e : α ≃ β) (x : α) : e.symm (e x) = x :=
e.left_inv x

@[simp] theorem symm_comp_self (e : α ≃ β) : e.symm ∘ e = id := funext e.symm_apply_apply

@[simp] theorem self_comp_symm (e : α ≃ β) : e ∘ e.symm = id := funext e.apply_symm_apply

@[simp] lemma symm_trans_apply (f : α ≃ β) (g : β ≃ γ) (a : γ) :
  (f.trans g).symm a = f.symm (g.symm a) := rfl

-- The `simp` attribute is needed to make this a `dsimp` lemma.
-- `simp` will always rewrite with `equiv.symm_symm` before this has a chance to fire.
@[simp, nolint simp_nf] theorem symm_symm_apply (f : α ≃ β) (b : α) : f.symm.symm b = f b := rfl

theorem apply_eq_iff_eq (f : α ≃ β) {x y : α} : f x = f y ↔ x = y := equiv_like.apply_eq_iff_eq f

theorem apply_eq_iff_eq_symm_apply {α β : Sort*} (f : α ≃ β) {x : α} {y : β} :
  f x = y ↔ x = f.symm y :=
begin
  conv_lhs { rw ←apply_symm_apply f y, },
  rw apply_eq_iff_eq,
end

@[simp] theorem cast_apply {α β} (h : α = β) (x : α) : equiv.cast h x = cast h x := rfl

@[simp] theorem cast_symm {α β} (h : α = β) : (equiv.cast h).symm = equiv.cast h.symm := rfl

@[simp] theorem cast_refl {α} (h : α = α := rfl) : equiv.cast h = equiv.refl α := rfl

@[simp] theorem cast_trans {α β γ} (h : α = β) (h2 : β = γ) :
  (equiv.cast h).trans (equiv.cast h2) = equiv.cast (h.trans h2) :=
ext $ λ x, by { substs h h2, refl }

lemma cast_eq_iff_heq {α β} (h : α = β) {a : α} {b : β} : equiv.cast h a = b ↔ a == b :=
by { subst h, simp }

lemma symm_apply_eq {α β} (e : α ≃ β) {x y} : e.symm x = y ↔ x = e y :=
⟨λ H, by simp [H.symm], λ H, by simp [H]⟩

lemma eq_symm_apply {α β} (e : α ≃ β) {x y} : y = e.symm x ↔ e y = x :=
(eq_comm.trans e.symm_apply_eq).trans eq_comm

@[simp] theorem symm_symm (e : α ≃ β) : e.symm.symm = e := by { cases e, refl }

@[simp] theorem trans_refl (e : α ≃ β) : e.trans (equiv.refl β) = e := by { cases e, refl }

@[simp] theorem refl_symm : (equiv.refl α).symm = equiv.refl α := rfl

@[simp] theorem refl_trans (e : α ≃ β) : (equiv.refl α).trans e = e := by { cases e, refl }

@[simp] theorem symm_trans_self (e : α ≃ β) : e.symm.trans e = equiv.refl β := ext (by simp)

@[simp] theorem self_trans_symm (e : α ≃ β) : e.trans e.symm = equiv.refl α := ext (by simp)

lemma trans_assoc {δ} (ab : α ≃ β) (bc : β ≃ γ) (cd : γ ≃ δ) :
  (ab.trans bc).trans cd = ab.trans (bc.trans cd) :=
equiv.ext $ assume a, rfl

theorem left_inverse_symm (f : equiv α β) : left_inverse f.symm f := f.left_inv

theorem right_inverse_symm (f : equiv α β) : function.right_inverse f.symm f := f.right_inv

lemma injective_comp (e : α ≃ β) (f : β → γ) : injective (f ∘ e) ↔ injective f :=
equiv_like.injective_comp e f

lemma comp_injective (f : α → β) (e : β ≃ γ) : injective (e ∘ f) ↔ injective f :=
equiv_like.comp_injective f e

lemma surjective_comp (e : α ≃ β) (f : β → γ) : surjective (f ∘ e) ↔ surjective f :=
equiv_like.surjective_comp e f

lemma comp_surjective (f : α → β) (e : β ≃ γ) : surjective (e ∘ f) ↔ surjective f :=
equiv_like.comp_surjective f e

lemma bijective_comp (e : α ≃ β) (f : β → γ) : bijective (f ∘ e) ↔ bijective f :=
equiv_like.bijective_comp e f

lemma comp_bijective (f : α → β) (e : β ≃ γ) : bijective (e ∘ f) ↔ bijective f :=
equiv_like.comp_bijective f e

/-- If `α` is equivalent to `β` and `γ` is equivalent to `δ`, then the type of equivalences `α ≃ γ`
is equivalent to the type of equivalences `β ≃ δ`. -/
def equiv_congr {δ} (ab : α ≃ β) (cd : γ ≃ δ) : (α ≃ γ) ≃ (β ≃ δ) :=
⟨ λac, (ab.symm.trans ac).trans cd, λbd, ab.trans $ bd.trans $ cd.symm,
  assume ac, by { ext x, simp }, assume ac, by { ext x, simp } ⟩

@[simp] lemma equiv_congr_refl {α β} :
  (equiv.refl α).equiv_congr (equiv.refl β) = equiv.refl (α ≃ β) := by { ext, refl }

@[simp] lemma equiv_congr_symm {δ} (ab : α ≃ β) (cd : γ ≃ δ) :
  (ab.equiv_congr cd).symm = ab.symm.equiv_congr cd.symm := by { ext, refl }

@[simp] lemma equiv_congr_trans {δ ε ζ} (ab : α ≃ β) (de : δ ≃ ε) (bc : β ≃ γ) (ef : ε ≃ ζ) :
  (ab.equiv_congr de).trans (bc.equiv_congr ef) = (ab.trans bc).equiv_congr (de.trans ef) :=
by { ext, refl }

@[simp] lemma equiv_congr_refl_left {α β γ} (bg : β ≃ γ) (e : α ≃ β) :
  (equiv.refl α).equiv_congr bg e = e.trans bg := rfl

@[simp] lemma equiv_congr_refl_right {α β} (ab e : α ≃ β) :
  ab.equiv_congr (equiv.refl β) e = ab.symm.trans e := rfl

@[simp] lemma equiv_congr_apply_apply {δ} (ab : α ≃ β) (cd : γ ≃ δ) (e : α ≃ γ) (x) :
  ab.equiv_congr cd e x = cd (e (ab.symm x)) := rfl

section perm_congr

variables {α' β' : Type*} (e : α' ≃ β')

/-- If `α` is equivalent to `β`, then `perm α` is equivalent to `perm β`. -/
def perm_congr : perm α' ≃ perm β' :=
equiv_congr e e

lemma perm_congr_def (p : equiv.perm α') :
  e.perm_congr p = (e.symm.trans p).trans e := rfl

@[simp] lemma perm_congr_refl :
  e.perm_congr (equiv.refl _) = equiv.refl _ :=
by simp [perm_congr_def]

@[simp] lemma perm_congr_symm :
  e.perm_congr.symm = e.symm.perm_congr := rfl

@[simp] lemma perm_congr_apply (p : equiv.perm α') (x) :
  e.perm_congr p x = e (p (e.symm x)) := rfl

lemma perm_congr_symm_apply (p : equiv.perm β') (x) :
  e.perm_congr.symm p x = e.symm (p (e x)) := rfl

lemma perm_congr_trans (p p' : equiv.perm α') :
  (e.perm_congr p).trans (e.perm_congr p') = e.perm_congr (p.trans p') :=
by { ext, simp }

end perm_congr

/-- Two empty types are equivalent. -/
def equiv_of_is_empty  (α β : Sort*) [is_empty α] [is_empty β] : α ≃ β :=
⟨is_empty_elim, is_empty_elim, is_empty_elim, is_empty_elim⟩

/-- If `α` is an empty type, then it is equivalent to the `empty` type. -/
def equiv_empty (α : Sort u) [is_empty α] : α ≃ empty :=
equiv_of_is_empty  α _

/-- If `α` is an empty type, then it is equivalent to the `pempty` type in any universe. -/
def equiv_pempty (α : Sort v) [is_empty α] : α ≃ pempty.{u} :=
equiv_of_is_empty  α _

/-- `α` is equivalent to an empty type iff `α` is empty. -/
def equiv_empty_equiv (α : Sort u) : (α ≃ empty) ≃ is_empty α :=
⟨λ e, function.is_empty e, @equiv_empty α, λ e, ext $ λ x, (e x).elim, λ p, rfl⟩

/-- The `Sort` of proofs of a false proposition is equivalent to `pempty`. -/
def prop_equiv_pempty {p : Prop} (h : ¬p) : p ≃ pempty :=
@equiv_pempty p $ is_empty.prop_iff.2 h

/-- If both `α` and `β` have a unique element, then `α ≃ β`. -/
def equiv_of_unique (α β : Sort*) [unique α] [unique β] : α ≃ β :=
{ to_fun := default,
  inv_fun := default,
  left_inv := λ _, subsingleton.elim _ _,
  right_inv := λ _, subsingleton.elim _ _ }

/-- If `α` has a unique element, then it is equivalent to any `punit`. -/
def equiv_punit (α : Sort*) [unique α] : α ≃ punit.{v} :=
equiv_of_unique α _

/-- The `Sort` of proofs of a true proposition is equivalent to `punit`. -/
def prop_equiv_punit {p : Prop} (h : p) : p ≃ punit :=
@equiv_punit p $ unique_prop h

/-- `ulift α` is equivalent to `α`. -/
@[simps apply symm_apply {fully_applied := ff}]
protected def ulift {α : Type v} : ulift.{u} α ≃ α :=
⟨ulift.down, ulift.up, ulift.up_down, λ a, rfl⟩

/-- `plift α` is equivalent to `α`. -/
@[simps apply symm_apply {fully_applied := ff}]
protected def plift : plift α ≃ α :=
⟨plift.down, plift.up, plift.up_down, plift.down_up⟩

/-- equivalence of propositions is the same as iff -/
def of_iff {P Q : Prop} (h : P ↔ Q) : P ≃ Q :=
{ to_fun := h.mp,
  inv_fun := h.mpr,
  left_inv := λ x, rfl,
  right_inv := λ y, rfl }

/-- If `α₁` is equivalent to `α₂` and `β₁` is equivalent to `β₂`, then the type of maps `α₁ → β₁`
is equivalent to the type of maps `α₂ → β₂`. -/
@[congr, simps apply] def arrow_congr {α₁ β₁ α₂ β₂ : Sort*} (e₁ : α₁ ≃ α₂) (e₂ : β₁ ≃ β₂) :
  (α₁ → β₁) ≃ (α₂ → β₂) :=
{ to_fun := λ f, e₂ ∘ f ∘ e₁.symm,
  inv_fun := λ f, e₂.symm ∘ f ∘ e₁,
  left_inv := λ f, funext $ λ x, by simp,
  right_inv := λ f, funext $ λ x, by simp }

lemma arrow_congr_comp {α₁ β₁ γ₁ α₂ β₂ γ₂ : Sort*}
  (ea : α₁ ≃ α₂) (eb : β₁ ≃ β₂) (ec : γ₁ ≃ γ₂) (f : α₁ → β₁) (g : β₁ → γ₁) :
  arrow_congr ea ec (g ∘ f) = (arrow_congr eb ec g) ∘ (arrow_congr ea eb f) :=
by { ext, simp only [comp, arrow_congr_apply, eb.symm_apply_apply] }

@[simp] lemma arrow_congr_refl {α β : Sort*} :
  arrow_congr (equiv.refl α) (equiv.refl β) = equiv.refl (α → β) := rfl

@[simp] lemma arrow_congr_trans {α₁ β₁ α₂ β₂ α₃ β₃ : Sort*}
  (e₁ : α₁ ≃ α₂) (e₁' : β₁ ≃ β₂) (e₂ : α₂ ≃ α₃) (e₂' : β₂ ≃ β₃) :
  arrow_congr (e₁.trans e₂) (e₁'.trans e₂') = (arrow_congr e₁ e₁').trans (arrow_congr e₂ e₂') :=
rfl

@[simp] lemma arrow_congr_symm {α₁ β₁ α₂ β₂ : Sort*} (e₁ : α₁ ≃ α₂) (e₂ : β₁ ≃ β₂) :
  (arrow_congr e₁ e₂).symm = arrow_congr e₁.symm e₂.symm :=
rfl

/--
A version of `equiv.arrow_congr` in `Type`, rather than `Sort`.

The `equiv_rw` tactic is not able to use the default `Sort` level `equiv.arrow_congr`,
because Lean's universe rules will not unify `?l_1` with `imax (1 ?m_1)`.
-/
@[congr, simps apply]
def arrow_congr' {α₁ β₁ α₂ β₂ : Type*} (hα : α₁ ≃ α₂) (hβ : β₁ ≃ β₂) : (α₁ → β₁) ≃ (α₂ → β₂) :=
equiv.arrow_congr hα hβ

@[simp] lemma arrow_congr'_refl {α β : Type*} :
  arrow_congr' (equiv.refl α) (equiv.refl β) = equiv.refl (α → β) := rfl

@[simp] lemma arrow_congr'_trans {α₁ β₁ α₂ β₂ α₃ β₃ : Type*}
  (e₁ : α₁ ≃ α₂) (e₁' : β₁ ≃ β₂) (e₂ : α₂ ≃ α₃) (e₂' : β₂ ≃ β₃) :
  arrow_congr' (e₁.trans e₂) (e₁'.trans e₂') = (arrow_congr' e₁ e₁').trans (arrow_congr' e₂ e₂') :=
rfl

@[simp] lemma arrow_congr'_symm {α₁ β₁ α₂ β₂ : Type*} (e₁ : α₁ ≃ α₂) (e₂ : β₁ ≃ β₂) :
  (arrow_congr' e₁ e₂).symm = arrow_congr' e₁.symm e₂.symm :=
rfl

/-- Conjugate a map `f : α → α` by an equivalence `α ≃ β`. -/
@[simps apply]
def conj (e : α ≃ β) : (α → α) ≃ (β → β) := arrow_congr e e

@[simp] lemma conj_refl : conj (equiv.refl α) = equiv.refl (α → α) := rfl

@[simp] lemma conj_symm (e : α ≃ β) : e.conj.symm = e.symm.conj := rfl

@[simp] lemma conj_trans (e₁ : α ≃ β) (e₂ : β ≃ γ) :
  (e₁.trans e₂).conj = e₁.conj.trans e₂.conj :=
rfl

-- This should not be a simp lemma as long as `(∘)` is reducible:
-- when `(∘)` is reducible, Lean can unify `f₁ ∘ f₂` with any `g` using
-- `f₁ := g` and `f₂ := λ x, x`.  This causes nontermination.
lemma conj_comp (e : α ≃ β) (f₁ f₂ : α → α) :
  e.conj (f₁ ∘ f₂) = (e.conj f₁) ∘ (e.conj f₂) :=
by apply arrow_congr_comp

lemma eq_comp_symm {α β γ} (e : α ≃ β) (f : β → γ) (g : α → γ) :
  f = g ∘ e.symm ↔ f ∘ e = g :=
(e.arrow_congr (equiv.refl γ)).symm_apply_eq.symm

lemma comp_symm_eq {α β γ} (e : α ≃ β) (f : β → γ) (g : α → γ) :
  g ∘ e.symm = f ↔ g = f ∘ e :=
(e.arrow_congr (equiv.refl γ)).eq_symm_apply.symm

lemma eq_symm_comp {α β γ} (e : α ≃ β) (f : γ → α) (g : γ → β) :
  f = e.symm ∘ g ↔ e ∘ f = g :=
((equiv.refl γ).arrow_congr e).eq_symm_apply

lemma symm_comp_eq {α β γ} (e : α ≃ β) (f : γ → α) (g : γ → β) :
  e.symm ∘ g = f ↔ g = e ∘ f :=
((equiv.refl γ).arrow_congr e).symm_apply_eq

/-- `punit` sorts in any two universes are equivalent. -/
def punit_equiv_punit : punit.{v} ≃ punit.{w} :=
⟨λ _, punit.star, λ _, punit.star, λ u, by { cases u, refl }, λ u, by { cases u, reflexivity }⟩

/-- `Prop` is noncomputably equivalent to `bool`. -/
noncomputable def Prop_equiv_bool : Prop ≃ bool :=
⟨λ p, @to_bool p (classical.prop_decidable _),
 λ b, b, λ p, by simp, λ b, by simp⟩

section
/-- The sort of maps to `punit.{v}` is equivalent to `punit.{w}`. -/
def arrow_punit_equiv_punit (α : Sort*) : (α → punit.{v}) ≃ punit.{w} :=
⟨λ f, punit.star, λ u f, punit.star,
  λ f, by { funext x, cases f x, refl }, λ u, by { cases u, reflexivity }⟩

/-- If `α` is `subsingleton` and `a : α`, then the type of dependent functions `Π (i : α), β
i` is equivalent to `β i`. -/
@[simps]
def Pi_subsingleton {α} (β : α → Sort*) [subsingleton α] (a : α) : (Π a', β a') ≃ β a :=
{ to_fun := eval a,
  inv_fun := λ x b, cast (congr_arg β $ subsingleton.elim a b) x,
  left_inv := λ f, funext $ λ b, by { rw subsingleton.elim b a, reflexivity },
  right_inv := λ b, rfl }

/-- If `α` has a unique term, then the type of function `α → β` is equivalent to `β`. -/
@[simps { fully_applied := ff }] def fun_unique (α β) [unique α] : (α → β) ≃ β :=
Pi_subsingleton _ default

/-- The sort of maps from `punit` is equivalent to the codomain. -/
def punit_arrow_equiv (α : Sort*) : (punit.{u} → α) ≃ α :=
fun_unique _ _

/-- The sort of maps from `true` is equivalent to the codomain. -/
def true_arrow_equiv (α : Sort*) : (true → α) ≃ α :=
fun_unique _ _

/-- The sort of maps from a type that `is_empty` is equivalent to `punit`. -/
def arrow_punit_of_is_empty (α β : Sort*) [is_empty α] : (α → β) ≃ punit.{u} :=
⟨λ f, punit.star, λ u, is_empty_elim, λ f, funext is_empty_elim, λ u, by { cases u, refl }⟩

/-- The sort of maps from `empty` is equivalent to `punit`. -/
def empty_arrow_equiv_punit (α : Sort*) : (empty → α) ≃ punit.{u} :=
arrow_punit_of_is_empty _ _

/-- The sort of maps from `pempty` is equivalent to `punit`. -/
def pempty_arrow_equiv_punit (α : Sort*) : (pempty → α) ≃ punit.{u} :=
arrow_punit_of_is_empty _ _

/-- The sort of maps from `false` is equivalent to `punit`. -/
def false_arrow_equiv_punit (α : Sort*) : (false → α) ≃ punit.{u} :=
arrow_punit_of_is_empty _ _

end

section

/-- A `psigma`-type is equivalent to the corresponding `sigma`-type. -/
@[simps apply symm_apply] def psigma_equiv_sigma {α} (β : α → Type*) : (Σ' i, β i) ≃ Σ i, β i :=
⟨λ a, ⟨a.1, a.2⟩, λ a, ⟨a.1, a.2⟩, λ ⟨a, b⟩, rfl, λ ⟨a, b⟩, rfl⟩

/-- A `psigma`-type is equivalent to the corresponding `sigma`-type. -/
@[simps apply symm_apply] def psigma_equiv_sigma_plift {α} (β : α → Sort*) :
  (Σ' i, β i) ≃ Σ i : plift α, plift (β i.down) :=
⟨λ a, ⟨plift.up a.1, plift.up a.2⟩, λ a, ⟨a.1.down, a.2.down⟩, λ ⟨a, b⟩, rfl, λ ⟨⟨a⟩, ⟨b⟩⟩, rfl⟩

/-- A family of equivalences `Π a, β₁ a ≃ β₂ a` generates an equivalence between `Σ' a, β₁ a` and
`Σ' a, β₂ a`. -/
@[simps apply]
def psigma_congr_right {α} {β₁ β₂ : α → Sort*} (F : Π a, β₁ a ≃ β₂ a) : (Σ' a, β₁ a) ≃ Σ' a, β₂ a :=
⟨λ a, ⟨a.1, F a.1 a.2⟩, λ a, ⟨a.1, (F a.1).symm a.2⟩,
 λ ⟨a, b⟩, congr_arg (psigma.mk a) $ symm_apply_apply (F a) b,
 λ ⟨a, b⟩, congr_arg (psigma.mk a) $ apply_symm_apply (F a) b⟩

@[simp] lemma psigma_congr_right_trans {α} {β₁ β₂ β₃ : α → Sort*}
  (F : Π a, β₁ a ≃ β₂ a) (G : Π a, β₂ a ≃ β₃ a) :
  (psigma_congr_right F).trans (psigma_congr_right G) =
    psigma_congr_right (λ a, (F a).trans (G a)) :=
by { ext1 x, cases x, refl }

@[simp] lemma psigma_congr_right_symm {α} {β₁ β₂ : α → Sort*} (F : Π a, β₁ a ≃ β₂ a) :
  (psigma_congr_right F).symm = psigma_congr_right (λ a, (F a).symm) :=
by { ext1 x, cases x, refl }

@[simp] lemma psigma_congr_right_refl {α} {β : α → Sort*} :
  (psigma_congr_right (λ a, equiv.refl (β a))) = equiv.refl (Σ' a, β a) :=
by { ext1 x, cases x, refl }

/-- A family of equivalences `Π a, β₁ a ≃ β₂ a` generates an equivalence between `Σ a, β₁ a` and
`Σ a, β₂ a`. -/
@[simps apply]
def sigma_congr_right {α} {β₁ β₂ : α → Type*} (F : Π a, β₁ a ≃ β₂ a) : (Σ a, β₁ a) ≃ Σ a, β₂ a :=
⟨λ a, ⟨a.1, F a.1 a.2⟩, λ a, ⟨a.1, (F a.1).symm a.2⟩,
 λ ⟨a, b⟩, congr_arg (sigma.mk a) $ symm_apply_apply (F a) b,
 λ ⟨a, b⟩, congr_arg (sigma.mk a) $ apply_symm_apply (F a) b⟩

@[simp] lemma sigma_congr_right_trans {α} {β₁ β₂ β₃ : α → Type*}
  (F : Π a, β₁ a ≃ β₂ a) (G : Π a, β₂ a ≃ β₃ a) :
  (sigma_congr_right F).trans (sigma_congr_right G) = sigma_congr_right (λ a, (F a).trans (G a)) :=
by { ext1 x, cases x, refl }

@[simp] lemma sigma_congr_right_symm {α} {β₁ β₂ : α → Type*} (F : Π a, β₁ a ≃ β₂ a) :
  (sigma_congr_right F).symm = sigma_congr_right (λ a, (F a).symm) :=
by { ext1 x, cases x, refl }

@[simp] lemma sigma_congr_right_refl {α} {β : α → Type*} :
  (sigma_congr_right (λ a, equiv.refl (β a))) = equiv.refl (Σ a, β a) :=
by { ext1 x, cases x, refl }

/-- A `psigma` with `Prop` fibers is equivalent to the subtype.  -/
def psigma_equiv_subtype {α : Type v} (P : α → Prop) :
  (Σ' i, P i) ≃ subtype P :=
{ to_fun := λ x, ⟨x.1, x.2⟩,
  inv_fun := λ x, ⟨x.1, x.2⟩,
  left_inv := λ x, by { cases x, refl, },
  right_inv := λ x, by { cases x, refl, }, }

/-- A `sigma` with `plift` fibers is equivalent to the subtype. -/
def sigma_plift_equiv_subtype {α : Type v} (P : α → Prop) :
  (Σ i, plift (P i)) ≃ subtype P :=
((psigma_equiv_sigma _).symm.trans (psigma_congr_right (λ a, equiv.plift))).trans
  (psigma_equiv_subtype P)

/--
A `sigma` with `λ i, ulift (plift (P i))` fibers is equivalent to `{ x // P x }`.
Variant of `sigma_plift_equiv_subtype`.
-/
def sigma_ulift_plift_equiv_subtype {α : Type v} (P : α → Prop) :
  (Σ i, ulift (plift (P i))) ≃ subtype P :=
(sigma_congr_right (λ a, equiv.ulift)).trans (sigma_plift_equiv_subtype P)

namespace perm

/-- A family of permutations `Π a, perm (β a)` generates a permuation `perm (Σ a, β₁ a)`. -/
@[reducible]
def sigma_congr_right {α} {β : α → Sort*} (F : Π a, perm (β a)) : perm (Σ a, β a) :=
equiv.sigma_congr_right F

@[simp] lemma sigma_congr_right_trans {α} {β : α → Sort*}
  (F : Π a, perm (β a)) (G : Π a, perm (β a)) :
  (sigma_congr_right F).trans (sigma_congr_right G) = sigma_congr_right (λ a, (F a).trans (G a)) :=
equiv.sigma_congr_right_trans F G

@[simp] lemma sigma_congr_right_symm {α} {β : α → Sort*} (F : Π a, perm (β a)) :
  (sigma_congr_right F).symm = sigma_congr_right (λ a, (F a).symm) :=
equiv.sigma_congr_right_symm F

@[simp] lemma sigma_congr_right_refl {α} {β : α → Sort*} :
  (sigma_congr_right (λ a, equiv.refl (β a))) = equiv.refl (Σ a, β a) :=
equiv.sigma_congr_right_refl

end perm

/-- An equivalence `f : α₁ ≃ α₂` generates an equivalence between `Σ a, β (f a)` and `Σ a, β a`. -/
@[simps apply]
def sigma_congr_left {α₁ α₂} {β : α₂ → Sort*} (e : α₁ ≃ α₂) : (Σ a:α₁, β (e a)) ≃ (Σ a:α₂, β a) :=
⟨λ a, ⟨e a.1, a.2⟩, λ a, ⟨e.symm a.1, @@eq.rec β a.2 (e.right_inv a.1).symm⟩,
 λ ⟨a, b⟩, match e.symm (e a), e.left_inv a : ∀ a' (h : a' = a),
     @sigma.mk _ (β ∘ e) _ (@@eq.rec β b (congr_arg e h.symm)) = ⟨a, b⟩ with
   | _, rfl := rfl end,
 λ ⟨a, b⟩, match e (e.symm a), _ : ∀ a' (h : a' = a),
     sigma.mk a' (@@eq.rec β b h.symm) = ⟨a, b⟩ with
   | _, rfl := rfl end⟩

/-- Transporting a sigma type through an equivalence of the base -/
def sigma_congr_left' {α₁ α₂} {β : α₁ → Sort*} (f : α₁ ≃ α₂) :
  (Σ a:α₁, β a) ≃ (Σ a:α₂, β (f.symm a)) :=
(sigma_congr_left f.symm).symm

/-- Transporting a sigma type through an equivalence of the base and a family of equivalences
of matching fibers -/
def sigma_congr {α₁ α₂} {β₁ : α₁ → Sort*} {β₂ : α₂ → Sort*} (f : α₁ ≃ α₂)
  (F : ∀ a, β₁ a ≃ β₂ (f a)) :
  sigma β₁ ≃ sigma β₂ :=
(sigma_congr_right F).trans (sigma_congr_left f)

/-- `sigma` type with a constant fiber is equivalent to the product. -/
@[simps apply symm_apply] def sigma_equiv_prod (α β : Type*) : (Σ_:α, β) ≃ α × β :=
⟨λ a, ⟨a.1, a.2⟩, λ a, ⟨a.1, a.2⟩, λ ⟨a, b⟩, rfl, λ ⟨a, b⟩, rfl⟩

/-- If each fiber of a `sigma` type is equivalent to a fixed type, then the sigma type
is equivalent to the product. -/
def sigma_equiv_prod_of_equiv {α β} {β₁ : α → Sort*} (F : Π a, β₁ a ≃ β) : sigma β₁ ≃ α × β :=
(sigma_congr_right F).trans (sigma_equiv_prod α β)

/-- Dependent product of types is associative up to an equivalence. -/
def sigma_assoc {α : Type*} {β : α → Type*} (γ : Π (a : α), β a → Type*) :
  (Σ (ab : Σ (a : α), β a), γ ab.1 ab.2) ≃ Σ (a : α), (Σ (b : β a), γ a b) :=
{ to_fun := λ x, ⟨x.1.1, ⟨x.1.2, x.2⟩⟩,
  inv_fun := λ x, ⟨⟨x.1, x.2.1⟩, x.2.2⟩,
  left_inv := λ ⟨⟨a, b⟩, c⟩, rfl,
  right_inv := λ ⟨a, ⟨b, c⟩⟩, rfl }

end

protected lemma exists_unique_congr {p : α → Prop} {q : β → Prop} (f : α ≃ β)
  (h : ∀{x}, p x ↔ q (f x)) : (∃! x, p x) ↔ ∃! y, q y :=
begin
  split,
  { rintro ⟨a, ha₁, ha₂⟩,
    exact ⟨f a, h.1 ha₁, λ b hb, f.symm_apply_eq.1 (ha₂ (f.symm b) (h.2 (by simpa using hb)))⟩ },
  { rintro ⟨b, hb₁, hb₂⟩,
    exact ⟨f.symm b, h.2 (by simpa using hb₁), λ y hy, (eq_symm_apply f).2 (hb₂ _ (h.1 hy))⟩ }
end

protected lemma exists_unique_congr_left' {p : α → Prop} (f : α ≃ β) :
  (∃! x, p x) ↔ (∃! y, p (f.symm y)) :=
equiv.exists_unique_congr f (λx, by simp)

protected lemma exists_unique_congr_left {p : β → Prop} (f : α ≃ β) :
  (∃! x, p (f x)) ↔ (∃! y, p y) :=
(equiv.exists_unique_congr_left' f.symm).symm

protected lemma forall_congr {p : α → Prop} {q : β → Prop} (f : α ≃ β)
  (h : ∀{x}, p x ↔ q (f x)) : (∀x, p x) ↔ (∀y, q y) :=
begin
  split; intros h₂ x,
  { rw [←f.right_inv x], apply h.mp, apply h₂ },
  apply h.mpr, apply h₂
end
protected lemma forall_congr' {p : α → Prop} {q : β → Prop} (f : α ≃ β)
  (h : ∀{x}, p (f.symm x) ↔ q x) : (∀x, p x) ↔ (∀y, q y) :=
(equiv.forall_congr f.symm (λ x, h.symm)).symm

-- We next build some higher arity versions of `equiv.forall_congr`.
-- Although they appear to just be repeated applications of `equiv.forall_congr`,
-- unification of metavariables works better with these versions.
-- In particular, they are necessary in `equiv_rw`.
-- (Stopping at ternary functions seems reasonable: at least in 1-categorical mathematics,
-- it's rare to have axioms involving more than 3 elements at once.)
universes ua1 ua2 ub1 ub2 ug1 ug2
variables {α₁ : Sort ua1} {α₂ : Sort ua2}
          {β₁ : Sort ub1} {β₂ : Sort ub2}
          {γ₁ : Sort ug1} {γ₂ : Sort ug2}

protected lemma forall₂_congr {p : α₁ → β₁ → Prop} {q : α₂ → β₂ → Prop} (eα : α₁ ≃ α₂)
  (eβ : β₁ ≃ β₂) (h : ∀{x y}, p x y ↔ q (eα x) (eβ y)) :
  (∀x y, p x y) ↔ (∀x y, q x y) :=
begin
  apply equiv.forall_congr,
  intros,
  apply equiv.forall_congr,
  intros,
  apply h,
end
protected lemma forall₂_congr' {p : α₁ → β₁ → Prop} {q : α₂ → β₂ → Prop} (eα : α₁ ≃ α₂)
  (eβ : β₁ ≃ β₂) (h : ∀{x y}, p (eα.symm x) (eβ.symm y) ↔ q x y) :
  (∀x y, p x y) ↔ (∀x y, q x y) :=
(equiv.forall₂_congr eα.symm eβ.symm (λ x y, h.symm)).symm

protected lemma forall₃_congr {p : α₁ → β₁ → γ₁ → Prop} {q : α₂ → β₂ → γ₂ → Prop}
  (eα : α₁ ≃ α₂) (eβ : β₁ ≃ β₂) (eγ : γ₁ ≃ γ₂)
  (h : ∀{x y z}, p x y z ↔ q (eα x) (eβ y) (eγ z)) : (∀x y z, p x y z) ↔ (∀x y z, q x y z) :=
begin
  apply equiv.forall₂_congr,
  intros,
  apply equiv.forall_congr,
  intros,
  apply h,
end
protected lemma forall₃_congr' {p : α₁ → β₁ → γ₁ → Prop} {q : α₂ → β₂ → γ₂ → Prop}
  (eα : α₁ ≃ α₂) (eβ : β₁ ≃ β₂) (eγ : γ₁ ≃ γ₂)
  (h : ∀{x y z}, p (eα.symm x) (eβ.symm y) (eγ.symm z) ↔ q x y z) :
    (∀x y z, p x y z) ↔ (∀x y z, q x y z) :=
(equiv.forall₃_congr eα.symm eβ.symm eγ.symm (λ x y z, h.symm)).symm

protected lemma forall_congr_left' {p : α → Prop} (f : α ≃ β) :
  (∀x, p x) ↔ (∀y, p (f.symm y)) :=
equiv.forall_congr f (λx, by simp)

protected lemma forall_congr_left {p : β → Prop} (f : α ≃ β) :
  (∀x, p (f x)) ↔ (∀y, p y) :=
(equiv.forall_congr_left' f.symm).symm

protected lemma exists_congr_left {α β} (f : α ≃ β) {p : α → Prop} :
  (∃ a, p a) ↔ (∃ b, p (f.symm b)) :=
⟨λ ⟨a, h⟩, ⟨f a, by simpa using h⟩, λ ⟨b, h⟩, ⟨_, h⟩⟩

end equiv


namespace quot

/-- An equivalence `e : α ≃ β` generates an equivalence between quotient spaces,
if `ra a₁ a₂ ↔ rb (e a₁) (e a₂). -/
protected def congr {ra : α → α → Prop} {rb : β → β → Prop} (e : α ≃ β)
  (eq : ∀a₁ a₂, ra a₁ a₂ ↔ rb (e a₁) (e a₂)) :
  quot ra ≃ quot rb :=
{ to_fun := quot.map e (assume a₁ a₂, (eq a₁ a₂).1),
  inv_fun := quot.map e.symm
    (assume b₁ b₂ h,
     (eq (e.symm b₁) (e.symm b₂)).2
       ((e.apply_symm_apply b₁).symm ▸ (e.apply_symm_apply b₂).symm ▸ h)),
  left_inv := by { rintros ⟨a⟩, dunfold quot.map, simp only [equiv.symm_apply_apply] },
  right_inv := by { rintros ⟨a⟩, dunfold quot.map, simp only [equiv.apply_symm_apply] } }

@[simp]
lemma congr_mk {ra : α → α → Prop} {rb : β → β → Prop} (e : α ≃ β)
  (eq : ∀ (a₁ a₂ : α), ra a₁ a₂ ↔ rb (e a₁) (e a₂)) (a : α) :
  quot.congr e eq (quot.mk ra a) = quot.mk rb (e a) := rfl

/-- Quotients are congruent on equivalences under equality of their relation.
An alternative is just to use rewriting with `eq`, but then computational proofs get stuck. -/
protected def congr_right {r r' : α → α → Prop} (eq : ∀a₁ a₂, r a₁ a₂ ↔ r' a₁ a₂) :
  quot r ≃ quot r' :=
quot.congr (equiv.refl α) eq

/-- An equivalence `e : α ≃ β` generates an equivalence between the quotient space of `α`
by a relation `ra` and the quotient space of `β` by the image of this relation under `e`. -/
protected def congr_left {r : α → α → Prop} (e : α ≃ β) :
  quot r ≃ quot (λ b b', r (e.symm b) (e.symm b')) :=
@quot.congr α β r (λ b b', r (e.symm b) (e.symm b')) e (λ a₁ a₂, by simp only [e.symm_apply_apply])

end quot

namespace quotient
/-- An equivalence `e : α ≃ β` generates an equivalence between quotient spaces,
if `ra a₁ a₂ ↔ rb (e a₁) (e a₂). -/
protected def congr {ra : setoid α} {rb : setoid β} (e : α ≃ β)
  (eq : ∀a₁ a₂, @setoid.r α ra a₁ a₂ ↔ @setoid.r β rb (e a₁) (e a₂)) :
  quotient ra ≃ quotient rb :=
quot.congr e eq

@[simp]
lemma congr_mk {ra : setoid α} {rb : setoid β} (e : α ≃ β)
  (eq : ∀ (a₁ a₂ : α), setoid.r a₁ a₂ ↔ setoid.r (e a₁) (e a₂)) (a : α):
  quotient.congr e eq (quotient.mk a) = quotient.mk (e a) :=
rfl

/-- Quotients are congruent on equivalences under equality of their relation.
An alternative is just to use rewriting with `eq`, but then computational proofs get stuck. -/
protected def congr_right {r r' : setoid α}
  (eq : ∀a₁ a₂, @setoid.r α r a₁ a₂ ↔ @setoid.r α r' a₁ a₂) : quotient r ≃ quotient r' :=
quot.congr_right eq

end quotient<|MERGE_RESOLUTION|>--- conflicted
+++ resolved
@@ -10,10 +10,6 @@
 # Equivalence between types
 
 > THIS FILE IS SYNCHRONIZED WITH MATHLIB4.
-<<<<<<< HEAD
-> https://github.com/leanprover-community/mathlib4/pull/550
-=======
->>>>>>> dbde88c8
 > Any changes to this file require a corresponding PR to mathlib4.
 
 In this file we define two types:
