--- conflicted
+++ resolved
@@ -527,40 +527,8 @@
 
 lemma of_preimage_equiv_map {α β γ} {f : α → γ} {g : β → γ}
   (e : Π c, (f ⁻¹' {c}) ≃ (g ⁻¹' {c})) (a : α) : g (of_preimage_equiv e a) = f a :=
-<<<<<<< HEAD
-(_ : g ⁻¹' {_}).prop
-=======
 equiv.of_fiber_equiv_map e a
 
-/-- An equation in the target type gives an equivalence between the corresponding preimages. -/
-@[simps]
-def preimage_congr {α β : Type*} (f : α → β)
-  {s s' : set β} (h : s = s') : f ⁻¹' s ≃ f ⁻¹' s' :=
-equiv.set_congr $ h ▸ rfl
-
-lemma preimage_congr_apply
-  {α β γ : Type*} {f : α → γ} {g : β → γ} (e : Π c, (f ⁻¹' {c}) ≃ (g ⁻¹' {c}))
-  {c c' : γ} (h : c = c') (x : f ⁻¹' {c'}) :
-  (preimage_congr g (congr_arg singleton h)) (e c ⟨x.1, begin simpa [h] using x.2, end⟩) = e c' x :=
-by { ext, cases h, simp, }
-
-/--
-A family of equivalences between the preimages of two functions gives
-an equivalence of the domains.
--/
-@[simps] def equiv_of_preimage_equiv
-  {α β γ : Type*} {f : α → γ} {g : β → γ} (e : Π c, (f ⁻¹' {c}) ≃ (g ⁻¹' {c})) : α ≃ β :=
-{ to_fun := λ a, e (f a) ⟨a, rfl⟩,
-  inv_fun := λ b, (e (g b)).symm ⟨b, rfl⟩,
-  left_inv := λ a, by simp [←preimage_congr_apply e (e (f a) ⟨a, rfl⟩).prop],
-  right_inv := λ b, by simp [←preimage_congr_apply e ((e (g b)).symm ⟨b, rfl⟩).prop.symm], }
-
-lemma equiv_of_preimage_equiv_property
-  {α β γ : Type*} {f : α → γ} {g : β → γ} (e : Π c, (f ⁻¹' {c}) ≃ (g ⁻¹' {c})) (a : α) :
-    g (equiv_of_preimage_equiv e a) = f a :=
-by simpa using (e (f a) ⟨a, (by simp)⟩).2
-
->>>>>>> 5c1852d6
 end equiv
 
 /-- If a function is a bijection between two sets `s` and `t`, then it induces an
