/-
Copyright (c) 2020 Floris van Doorn. All rights reserved.
Released under Apache 2.0 license as described in the file LICENSE.
Authors: Floris van Doorn
-/
import data.finset.basic
import data.set.pairwise
import logic.encodable.basic

/-!
# Lattice operations on encodable types

Lemmas about lattice and set operations on encodable types

## Implementation Notes

This is a separate file, to avoid unnecessary imports in basic files.

Previously some of these results were in the `measure_theory` folder.
-/

open set

namespace encodable

variables {α : Type*} {β : Type*} [encodable β]

lemma supr_decode₂ [complete_lattice α] (f : β → α) :
  (⨆ (i : ℕ) (b ∈ decode₂ β i), f b) = (⨆ b, f b) :=
by { rw [supr_comm], simp [mem_decode₂] }

lemma Union_decode₂ (f : β → set α) : (⋃ (i : ℕ) (b ∈ decode₂ β i), f b) = (⋃ b, f b) :=
supr_decode₂ f

@[elab_as_eliminator] lemma Union_decode₂_cases
  {f : β → set α} {C : set α → Prop}
  (H0 : C ∅) (H1 : ∀ b, C (f b)) {n} :
  C (⋃ b ∈ decode₂ β n, f b) :=
match decode₂ β n with
| none := by { simp, apply H0 }
| (some b) := by { convert H1 b, simp [ext_iff] }
end

theorem Union_decode₂_disjoint_on {f : β → set α} (hd : pairwise (disjoint on f)) :
  pairwise (disjoint on λ i, ⋃ b ∈ decode₂ β i, f b) :=
begin
  rintro i j ij,
  refine disjoint_left.mpr (λ x, _),
  suffices : ∀ a, encode a = i → x ∈ f a → ∀ b, encode b = j → x ∉ f b, by simpa [decode₂_eq_some],
  rintro a rfl ha b rfl hb,
<<<<<<< HEAD
  exact (hd a b (mt (congr_arg encode) ij)).le_bot ⟨ha, hb⟩
=======
  exact hd (mt (congr_arg encode) ij) ⟨ha, hb⟩
>>>>>>> 7a5f20f4
end

end encodable<|MERGE_RESOLUTION|>--- conflicted
+++ resolved
@@ -48,11 +48,7 @@
   refine disjoint_left.mpr (λ x, _),
   suffices : ∀ a, encode a = i → x ∈ f a → ∀ b, encode b = j → x ∉ f b, by simpa [decode₂_eq_some],
   rintro a rfl ha b rfl hb,
-<<<<<<< HEAD
-  exact (hd a b (mt (congr_arg encode) ij)).le_bot ⟨ha, hb⟩
-=======
-  exact hd (mt (congr_arg encode) ij) ⟨ha, hb⟩
->>>>>>> 7a5f20f4
+  exact (hd (mt (congr_arg encode) ij)).le_bot ⟨ha, hb⟩
 end
 
 end encodable