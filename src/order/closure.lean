/-
Copyright (c) 2020 Bhavik Mehta. All rights reserved.
Released under Apache 2.0 license as described in the file LICENSE.
Authors: Bhavik Mehta, Yaël Dillies
-/
import data.set_like
import order.basic
import order.preorder_hom
import order.galois_connection
import tactic.monotonicity

/-!
# Closure operators between preorders

We define (bundled) closure operators on a preorder as monotone (increasing), extensive
(inflationary) and idempotent functions.
We define closed elements for the operator as elements which are fixed by it.

Lower adjoints to a function between preorders `u : β → α` allow to generalise closure operators to
situations where the closure operator we are dealing with naturally decomposes as `u ∘ l` where `l`
is a worthy function to have on its own. Typical examples include
`l : set G → subgroup G := subgroup.closure`, `u : subgroup G → set G := coe`, where `G` is a group.

This shows there is a close connection between closure operators, lower adjoints and Galois
connections/insertions: every Galois connection induces a lower adjoint which itself induces a
closure operator by composition (see `galois_connection.lower_adjoint` and
`lower_adjoint.closure_operator`), and every closure operator on a partial order induces a Galois
insertion from the set of closed elements to the underlying type (see `closure_operator.gi`).

## Main definitions

* `closure_operator`: A closure operator is a monotone function `f : α → α` such that
  `∀ x, x ≤ f x` and `∀ x, f (f x) = f x`.
* `lower_adjoint`: A lower adjoint to `u : β → α` is a function `l : α → β` such that `l` and `u`
  form a Galois connection.

## Implementation details

Although `lower_adjoint` is technically a generalisation of `closure_operator` (by defining
`to_fun := id`), it is diserable to have both as otherwise `id`s would be carried all over the
place when using concrete closure operators such as `convex_hull`.

`lower_adjoint` really is a semibundled `structure` version of `galois_connection`.

## References

* https://en.wikipedia.org/wiki/Closure_operator#Closure_operators_on_partially_ordered_sets
-/
<<<<<<< HEAD
universes u v
=======

universe u
>>>>>>> 19247422

/-! ### Closure operator -/

variable (α : Type*)

/-- A closure operator on the preorder `α` is a monotone function which is extensive (every `x`
is less than its closure) and idempotent. -/
structure closure_operator [preorder α] extends α →ₘ α :=
(le_closure' : ∀ x, x ≤ to_fun x)
(idempotent' : ∀ x, to_fun (to_fun x) = to_fun x)

namespace closure_operator

instance [preorder α] : has_coe_to_fun (closure_operator α) :=
{ F := _, coe := λ c, c.to_fun }

/-- See Note [custom simps projection] -/
def simps.apply [preorder α] (f : closure_operator α) : α → α := f

initialize_simps_projections closure_operator (to_preorder_hom_to_fun → apply, -to_preorder_hom)

section partial_order
variable [partial_order α]

/-- The identity function as a closure operator. -/
@[simps]
def id : closure_operator α :=
{ to_fun := λ x, x,
  monotone' := λ _ _ h, h,
  le_closure' := λ _, le_rfl,
  idempotent' := λ _, rfl }

instance : inhabited (closure_operator α) := ⟨id α⟩

variables {α} (c : closure_operator α)

@[ext] lemma ext :
  ∀ (c₁ c₂ : closure_operator α), (c₁ : α → α) = (c₂ : α → α) → c₁ = c₂
| ⟨⟨c₁, _⟩, _, _⟩ ⟨⟨c₂, _⟩, _, _⟩ h := by { congr, exact h }

/-- Constructor for a closure operator using the weaker idempotency axiom: `f (f x) ≤ f x`. -/
@[simps]
def mk' (f : α → α) (hf₁ : monotone f) (hf₂ : ∀ x, x ≤ f x) (hf₃ : ∀ x, f (f x) ≤ f x) :
  closure_operator α :=
{ to_fun := f,
  monotone' := hf₁,
  le_closure' := hf₂,
  idempotent' := λ x, (hf₃ x).antisymm (hf₁ (hf₂ x)) }

/-- Convenience constructor for a closure operator using the weaker minimality axiom:
`x ≤ f y → f x ≤ f y`, which is sometimes easier to prove in practice. -/
@[simps]
def mk₂ (f : α → α) (hf : ∀ x, x ≤ f x) (hmin : ∀ ⦃x y⦄, x ≤ f y → f x ≤ f y) :
  closure_operator α :=
{ to_fun := f,
<<<<<<< HEAD
  monotone' := λ x y hxy, hmin (le_trans hxy (hf y)),
  le_closure' := hf,
  idempotent' := λ x, le_antisymm (hmin (le_refl _)) (hf _) }
=======
  monotone' := λ x y hxy, hmin (hxy.trans (hf y)),
  le_closure' := hf,
  idempotent' := λ x, (hmin le_rfl).antisymm (hf _) }
>>>>>>> 19247422

/-- Expanded out version of `mk₂`. `p` implies being closed. This constructor should be used when
you already know a sufficient condition for being closed and using `mem_mk₃_closed` will avoid you
the (slight) hassle of having to prove it both inside and outside the constructor. -/
@[simps]
def mk₃ (f : α → α) (p : α → Prop) (hf : ∀ x, x ≤ f x) (hfp : ∀ x, p (f x))
  (hmin : ∀ ⦃x y⦄, x ≤ y → p y → f x ≤ y) :
  closure_operator α :=
mk₂ f hf (λ x y hxy, hmin hxy (hfp y))

/-- This lemma shows that the image of `x` of a closure operator built from the `mk₃` constructor
respects `p`, the property that was fed into it. -/
lemma closure_mem_mk₃ {f : α → α} {p : α → Prop} {hf : ∀ x, x ≤ f x} {hfp : ∀ x, p (f x)}
  {hmin : ∀ ⦃x y⦄, x ≤ y → p y → f x ≤ y} (x : α) :
  p (mk₃ f p hf hfp hmin x) :=
hfp x

/-- Analogue of `closure_le_closed_iff_le` but with the `p` that was fed into the `mk₃` constructor.
<<<<<<< HEAD
-/
lemma closure_le_mk₃_iff {f : α → α} {p : α → Prop} {hf : ∀ x, x ≤ f x} {hfp : ∀ x, p (f x)}
  {hmin : ∀ ⦃x y⦄, x ≤ y → p y → f x ≤ y} {x y : α} (hxy : x ≤ y) (hy : p y) :
  mk₃ f p hf hfp hmin x ≤ y :=
hmin hxy hy

@[mono] lemma monotone : monotone c := c.monotone'
/--
Every element is less than its closure. This property is sometimes referred to as extensivity or
inflationarity.
=======
>>>>>>> 19247422
-/
lemma closure_le_mk₃_iff {f : α → α} {p : α → Prop} {hf : ∀ x, x ≤ f x} {hfp : ∀ x, p (f x)}
  {hmin : ∀ ⦃x y⦄, x ≤ y → p y → f x ≤ y} {x y : α} (hxy : x ≤ y) (hy : p y) :
  mk₃ f p hf hfp hmin x ≤ y :=
hmin hxy hy

@[mono] lemma monotone : monotone c := c.monotone'

<<<<<<< HEAD
@[simp] lemma closure_top {α : Type u} [order_top α] (c : closure_operator α) : c ⊤ = ⊤ :=
le_antisymm le_top (c.le_closure _)

lemma closure_inf_le {α : Type u} [semilattice_inf α] (c : closure_operator α) (x y : α) :
  c (x ⊓ y) ≤ c x ⊓ c y :=
c.monotone.map_inf_le _ _

lemma closure_sup_closure_le {α : Type u} [semilattice_sup α] (c : closure_operator α) (x y : α) :
  c x ⊔ c y ≤ c (x ⊔ y) :=
c.monotone.le_map_sup _ _
=======
/-- Every element is less than its closure. This property is sometimes referred to as extensivity or
inflationarity. -/
lemma le_closure (x : α) : x ≤ c x := c.le_closure' x

@[simp] lemma idempotent (x : α) : c (c x) = c x := c.idempotent' x

lemma le_closure_iff (x y : α) : x ≤ c y ↔ c x ≤ c y :=
⟨λ h, c.idempotent y ▸ c.monotone h, λ h, (c.le_closure x).trans h⟩
>>>>>>> 19247422

/-- An element `x` is closed for the closure operator `c` if it is a fixed point for it. -/
def closed : set α := λ x, c x = x

lemma mem_closed_iff (x : α) : x ∈ c.closed ↔ c x = x := iff.rfl

lemma mem_closed_iff_closure_le (x : α) : x ∈ c.closed ↔ c x ≤ x :=
⟨le_of_eq, λ h, h.antisymm (c.le_closure x)⟩

lemma closure_eq_self_of_mem_closed {x : α} (h : x ∈ c.closed) : c x = x := h

@[simp] lemma closure_is_closed (x : α) : c x ∈ c.closed := c.idempotent x

/-- The set of closed elements for `c` is exactly its range. -/
lemma closed_eq_range_close : c.closed = set.range c :=
set.ext $ λ x, ⟨λ h, ⟨x, h⟩, by { rintro ⟨y, rfl⟩, apply c.idempotent }⟩

/-- Send an `x` to an element of the set of closed elements (by taking the closure). -/
def to_closed (x : α) : c.closed := ⟨c x, c.closure_is_closed x⟩

@[simp] lemma closure_le_closed_iff_le (x : α) {y : α} (hy : c.closed y) : c x ≤ y ↔ x ≤ y :=
by rw [←c.closure_eq_self_of_mem_closed hy, ←le_closure_iff]

/-- A closure operator is equal to the closure operator obtained by feeding `c.closed` into the
`mk₃` constructor. -/
lemma eq_mk₃_closed (c : closure_operator α) :
  c = mk₃ c c.closed c.le_closure c.closure_is_closed
  (λ x y hxy hy, (c.closure_le_closed_iff_le x hy).2 hxy) :=
by { ext, refl }

/-- The property `p` fed into the `mk₃` constructor implies being closed. -/
lemma mem_mk₃_closed {f : α → α} {p : α → Prop} {hf : ∀ x, x ≤ f x} {hfp : ∀ x, p (f x)}
  {hmin : ∀ ⦃x y⦄, x ≤ y → p y → f x ≤ y} {x : α} (hx : p x) :
  x ∈ (mk₃ f p hf hfp hmin).closed :=
(hmin (le_refl _) hx).antisymm (hf _)

end partial_order

variable {α}

section order_top
variables [order_top α] (c : closure_operator α)

@[simp] lemma closure_top : c ⊤ = ⊤ :=
le_top.antisymm (c.le_closure _)

lemma top_mem_closed : ⊤ ∈ c.closed :=
c.closure_top

<<<<<<< HEAD
@[simp] lemma closure_le_closed_iff_le (x : α) {y : α} (hy : c.closed y) : c x ≤ y ↔ x ≤ y :=
by rw [←c.closure_eq_self_of_mem_closed hy, ←le_closure_iff]

/-- A closure operator is equal to the closure operator obtained by feeding `c.closed` into the
`mk₃` constructor. -/
lemma eq_mk₃_closed (c : closure_operator α) :
  c = mk₃ c c.closed c.le_closure c.closure_is_closed
  (λ x y hxy hy, (c.closure_le_closed_iff_le x hy).2 hxy) :=
by { ext, refl }

/-- This lemma shows that the `p` fed into the `mk₃` constructor implies being closed. -/
lemma mem_mk₃_closed {f : α → α} {p : α → Prop} {hf : ∀ x, x ≤ f x} {hfp : ∀ x, p (f x)}
  {hmin : ∀ ⦃x y⦄, x ≤ y → p y → f x ≤ y} {x : α} (hx : p x) :
  x ∈ (mk₃ f p hf hfp hmin).closed :=
le_antisymm (hmin (le_refl _) hx) (hf _)

@[simp] lemma closure_sup_closure_left {α : Type u} [semilattice_sup α] (c : closure_operator α)
  (x y : α) :
  c (c x ⊔ y) = c (x ⊔ y) :=
le_antisymm ((le_closure_iff c _ _).1 (sup_le (c.monotone le_sup_left)
  (le_trans le_sup_right (le_closure _ _)))) (c.monotone (sup_le_sup_right (le_closure _ _) _))

@[simp] lemma closure_sup_closure_right {α : Type u} [semilattice_sup α] (c : closure_operator α)
  (x y : α) :
  c (x ⊔ c y) = c (x ⊔ y) :=
by rw [sup_comm, closure_sup_closure_left, sup_comm]

@[simp] lemma closure_sup_closure {α : Type u} [semilattice_sup α] (c : closure_operator α)
  (x y : α) :
  c (c x ⊔ c y) = c (x ⊔ y) :=
by rw [closure_sup_closure_left, closure_sup_closure_right]

@[simp] lemma closure_supr_closure {α : Type u} {ι : Type v} [complete_lattice α]
  (c : closure_operator α) (x : ι → α) :
  c (⨆ i, c (x i)) = c (⨆ i, x i) :=
le_antisymm ((le_closure_iff c _ _).1 (supr_le (λ i, c.monotone
  (le_supr _ _)))) (c.monotone (supr_le_supr (λ i, c.le_closure _)))

@[simp] lemma closure_bsupr_closure {α : Type u} [complete_lattice α] (c : closure_operator α)
  (p : α → Prop) :
  c (⨆ x (H : p x), c x) = c (⨆ x (H : p x), x) :=
le_antisymm ((le_closure_iff c _ _).1 (bsupr_le (λ x hx, c.monotone
  (le_bsupr_of_le x hx (le_refl x))))) (c.monotone (bsupr_le_bsupr (λ x hx, le_closure _ _)))

/-- The set of closed elements has a Galois insertion to the underlying type. -/
def gi : galois_insertion c.to_closed coe :=
{ choice := λ x hx, ⟨x, le_antisymm hx (c.le_closure x)⟩,
  gc := λ x y, (c.closure_le_closed_iff_le _ y.2),
  le_l_u := λ x, c.le_closure _,
  choice_eq := λ x hx, le_antisymm (c.le_closure x) hx }
=======
end order_top

lemma closure_inf_le [semilattice_inf α] (c : closure_operator α) (x y : α) :
  c (x ⊓ y) ≤ c x ⊓ c y :=
c.monotone.map_inf_le _ _

section semilattice_sup
variables [semilattice_sup α] (c : closure_operator α)

lemma closure_sup_closure_le (x y : α) :
  c x ⊔ c y ≤ c (x ⊔ y) :=
c.monotone.le_map_sup _ _
>>>>>>> 19247422

lemma closure_sup_closure_left (x y : α) :
  c (c x ⊔ y) = c (x ⊔ y) :=
((c.le_closure_iff _ _).1 (sup_le (c.monotone le_sup_left) (le_sup_right.trans
  (c.le_closure _)))).antisymm (c.monotone (sup_le_sup_right (c.le_closure _) _))

lemma closure_sup_closure_right (x y : α) :
  c (x ⊔ c y) = c (x ⊔ y) :=
by rw [sup_comm, closure_sup_closure_left, sup_comm]

lemma closure_sup_closure (x y : α) :
  c (c x ⊔ c y) = c (x ⊔ y) :=
by rw [closure_sup_closure_left, closure_sup_closure_right]

end semilattice_sup

section complete_lattice
variables [complete_lattice α] (c : closure_operator α)

lemma closure_supr_closure {ι : Type u} (x : ι → α) :
  c (⨆ i, c (x i)) = c (⨆ i, x i) :=
le_antisymm ((c.le_closure_iff _ _).1 (supr_le (λ i, c.monotone
  (le_supr x i)))) (c.monotone (supr_le_supr (λ i, c.le_closure _)))

lemma closure_bsupr_closure (p : α → Prop) :
  c (⨆ x (H : p x), c x) = c (⨆ x (H : p x), x) :=
le_antisymm ((c.le_closure_iff _ _).1 (bsupr_le (λ x hx, c.monotone
  (le_bsupr_of_le x hx (le_refl x))))) (c.monotone (bsupr_le_bsupr (λ x hx, c.le_closure x)))

end complete_lattice
end closure_operator

/-! ### Lower adjoint -/

variables {α} {β : Type*}

/-- A lower adjoint of `u` on the preorder `α` is a function `l` such that `l` and `u` form a Galois
connection. It allows us to define closure operators whose output does not match the input. In
practice, `u` is often `coe : β → α`. -/
structure lower_adjoint [preorder α] [preorder β] (u : β → α) :=
(to_fun : α → β)
(gc' : galois_connection to_fun u)

namespace lower_adjoint

variable (α)

/-- The identity function as a lower adjoint to itself. -/
@[simps]
protected def id [preorder α] : lower_adjoint (id : α → α) :=
{ to_fun := λ x, x,
  gc' := galois_connection.id }

variable {α}

instance [preorder α] : inhabited (lower_adjoint (id : α → α)) := ⟨lower_adjoint.id α⟩

section preorder
variables [preorder α] [preorder β] {u : β → α} (l : lower_adjoint u)

instance : has_coe_to_fun (lower_adjoint u) :=
{ F := λ _, α → β, coe := to_fun }

/-- See Note [custom simps projection] -/
def simps.apply : α → β := l

lemma gc : galois_connection l u := l.gc'

@[ext] lemma ext :
  ∀ (l₁ l₂ : lower_adjoint u), (l₁ : α → β) = (l₂ : α → β) → l₁ = l₂
| ⟨l₁, _⟩ ⟨l₂, _⟩ h := by { congr, exact h }

@[mono] lemma monotone : monotone (u ∘ l) := l.gc.monotone_u.comp l.gc.monotone_l

/-- Every element is less than its closure. This property is sometimes referred to as extensivity or
inflationarity. -/
lemma le_closure (x : α) : x ≤ u (l x) := l.gc.le_u_l _

end preorder

section partial_order
variables [partial_order α] [preorder β] {u : β → α} (l : lower_adjoint u)

/-- Every lower adjoint induces a closure operator given by the composition. This is the partial
order version of the statement that every adjunction induces a monad. -/
@[simps]
def closure_operator :
  closure_operator α :=
{ to_fun := λ x, u (l x),
  monotone' := l.monotone,
  le_closure' := l.le_closure,
  idempotent' := λ x, show (u ∘ l ∘ u) (l x) = u (l x), by rw l.gc.u_l_u_eq_u }

lemma idempotent (x : α) : u (l (u (l x))) = u (l x) :=
l.closure_operator.idempotent _

lemma le_closure_iff (x y : α) : x ≤ u (l y) ↔ u (l x) ≤ u (l y) :=
l.closure_operator.le_closure_iff _ _

end partial_order

section preorder
variables [preorder α] [preorder β] {u : β → α} (l : lower_adjoint u)

/-- An element `x` is closed for `l : lower_adjoint u` if it is a fixed point: `u (l x) = x` -/
def closed : set α := λ x, u (l x) = x

lemma mem_closed_iff (x : α) : x ∈ l.closed ↔ u (l x) = x := iff.rfl

lemma closure_eq_self_of_mem_closed {x : α} (h : x ∈ l.closed) : u (l x) = x := h

end preorder

section partial_order
variables [partial_order α] [partial_order β] {u : β → α} (l : lower_adjoint u)

lemma mem_closed_iff_closure_le (x : α) : x ∈ l.closed ↔ u (l x) ≤ x :=
l.closure_operator.mem_closed_iff_closure_le _

@[simp] lemma closure_is_closed (x : α) : u (l x) ∈ l.closed := l.idempotent x

/-- The set of closed elements for `l` is the range of `u ∘ l`. -/
lemma closed_eq_range_close : l.closed = set.range (u ∘ l) :=
l.closure_operator.closed_eq_range_close

/-- Send an `x` to an element of the set of closed elements (by taking the closure). -/
def to_closed (x : α) : l.closed := ⟨u (l x), l.closure_is_closed x⟩

@[simp] lemma closure_le_closed_iff_le (x : α) {y : α} (hy : l.closed y) : u (l x) ≤ y ↔ x ≤ y :=
l.closure_operator.closure_le_closed_iff_le x hy

end partial_order

lemma closure_top [order_top α] [preorder β] {u : β → α} (l : lower_adjoint u) :
  u (l ⊤) = ⊤ :=
l.closure_operator.closure_top

lemma closure_inf_le [semilattice_inf α] [preorder β] {u : β → α} (l : lower_adjoint u) (x y : α) :
  u (l (x ⊓ y)) ≤ u (l x) ⊓ u (l y) :=
l.closure_operator.closure_inf_le x y

section semilattice_sup
variables [semilattice_sup α] [preorder β] {u : β → α} (l : lower_adjoint u)

lemma closure_sup_closure_le (x y : α) :
  u (l x) ⊔ u (l y) ≤ u (l (x ⊔ y)) :=
l.closure_operator.closure_sup_closure_le x y

lemma closure_sup_closure_left (x y : α) :
  u (l (u (l x) ⊔ y)) = u (l (x ⊔ y)) :=
l.closure_operator.closure_sup_closure_left x y

lemma closure_sup_closure_right (x y : α) :
  u (l (x ⊔ u (l y))) = u (l (x ⊔ y)) :=
l.closure_operator.closure_sup_closure_right x y

lemma closure_sup_closure (x y : α) :
  u (l (u (l x) ⊔ u (l y))) = u (l (x ⊔ y)) :=
l.closure_operator.closure_sup_closure x y

end semilattice_sup

section complete_lattice
variables [complete_lattice α] [preorder β] {u : β → α} (l : lower_adjoint u)

lemma closure_supr_closure {ι : Type u} (x : ι → α) :
  u (l (⨆ i, u (l (x i)))) = u (l (⨆ i, x i)) :=
l.closure_operator.closure_supr_closure x

lemma closure_bsupr_closure (p : α → Prop) :
  u (l (⨆ x (H : p x), u (l x))) = u (l (⨆ x (H : p x), x)) :=
l.closure_operator.closure_bsupr_closure p

end complete_lattice

/- Lemmas for `lower_adjoint (coe : α → set β)`, where `set_like α β` -/
section coe_to_set
variables [set_like α β] (l : lower_adjoint (coe : α → set β))

lemma subset_closure (s : set β) : s ⊆ l s :=
l.le_closure s

lemma le_iff_subset (s : set β) (S : α) : l s ≤ S ↔ s ⊆ S :=
l.gc s S

lemma mem_iff (s : set β) (x : β) : x ∈ l s ↔ ∀ S : α, s ⊆ S → x ∈ S :=
by { simp_rw [←set_like.mem_coe, ←set.singleton_subset_iff, ←l.le_iff_subset],
  exact ⟨λ h S, h.trans, λ h, h _ le_rfl⟩ }

lemma eq_of_le {s : set β} {S : α} (h₁ : s ⊆ S) (h₂ : S ≤ l s) : l s = S :=
((l.le_iff_subset _ _).2 h₁).antisymm h₂

lemma closure_union_closure_subset (x y : α) :
  (l x : set β) ∪ (l y) ⊆ l (x ∪ y) :=
l.closure_sup_closure_le x y

@[simp] lemma closure_union_closure_left (x y : α) :
  (l ((l x) ∪ y) : set β) = l (x ∪ y) :=
l.closure_sup_closure_left x y

@[simp] lemma closure_union_closure_right (x y : α) :
  l (x ∪ (l y)) = l (x ∪ y) :=
set_like.coe_injective (l.closure_sup_closure_right x y)

@[simp] lemma closure_union_closure (x y : α) :
  l ((l x) ∪ (l y)) = l (x ∪ y) :=
set_like.coe_injective (l.closure_operator.closure_sup_closure x y)

@[simp] lemma closure_Union_closure {ι : Type u} (x : ι → α) :
  l (⋃ i, l (x i)) = l (⋃ i, x i) :=
set_like.coe_injective (l.closure_supr_closure (coe ∘ x))

@[simp] lemma closure_bUnion_closure (p : set β → Prop) :
  l (⋃ x (H : p x), l x) = l (⋃ x (H : p x), x) :=
set_like.coe_injective (l.closure_bsupr_closure p)

end coe_to_set

end lower_adjoint

/-! ### Translations between `galois_connection`, `lower_adjoint`, `closure_operator` -/

variable {α}

/-- Every Galois connection induces a lower adjoint. -/
@[simps]
def galois_connection.lower_adjoint [preorder α] [preorder β] {l : α → β} {u : β → α}
  (gc : galois_connection l u) :
  lower_adjoint u :=
{ to_fun := l,
  gc' := gc }

/-- Every Galois connection induces a closure operator given by the composition. This is the partial
order version of the statement that every adjunction induces a monad. -/
@[simps]
def galois_connection.closure_operator [partial_order α] [preorder β] {l : α → β} {u : β → α}
  (gc : galois_connection l u) :
  closure_operator α :=
gc.lower_adjoint.closure_operator

/-- The set of closed elements has a Galois insertion to the underlying type. -/
def closure_operator.gi [partial_order α] (c : closure_operator α) :
  galois_insertion c.to_closed coe :=
{ choice := λ x hx, ⟨x, hx.antisymm (c.le_closure x)⟩,
  gc := λ x y, (c.closure_le_closed_iff_le _ y.2),
  le_l_u := λ x, c.le_closure _,
  choice_eq := λ x hx, le_antisymm (c.le_closure x) hx }

/-- The Galois insertion associated to a closure operator can be used to reconstruct the closure
operator.
Note that the inverse in the opposite direction does not hold in general. -/
@[simp]
lemma closure_operator_gi_self [partial_order α] (c : closure_operator α) :
  c.gi.gc.closure_operator = c :=
by { ext x, refl }<|MERGE_RESOLUTION|>--- conflicted
+++ resolved
@@ -11,47 +11,33 @@
 
 /-!
 # Closure operators between preorders
-
 We define (bundled) closure operators on a preorder as monotone (increasing), extensive
 (inflationary) and idempotent functions.
 We define closed elements for the operator as elements which are fixed by it.
-
 Lower adjoints to a function between preorders `u : β → α` allow to generalise closure operators to
 situations where the closure operator we are dealing with naturally decomposes as `u ∘ l` where `l`
 is a worthy function to have on its own. Typical examples include
 `l : set G → subgroup G := subgroup.closure`, `u : subgroup G → set G := coe`, where `G` is a group.
-
 This shows there is a close connection between closure operators, lower adjoints and Galois
 connections/insertions: every Galois connection induces a lower adjoint which itself induces a
 closure operator by composition (see `galois_connection.lower_adjoint` and
 `lower_adjoint.closure_operator`), and every closure operator on a partial order induces a Galois
 insertion from the set of closed elements to the underlying type (see `closure_operator.gi`).
-
 ## Main definitions
-
 * `closure_operator`: A closure operator is a monotone function `f : α → α` such that
   `∀ x, x ≤ f x` and `∀ x, f (f x) = f x`.
 * `lower_adjoint`: A lower adjoint to `u : β → α` is a function `l : α → β` such that `l` and `u`
   form a Galois connection.
-
 ## Implementation details
-
 Although `lower_adjoint` is technically a generalisation of `closure_operator` (by defining
 `to_fun := id`), it is diserable to have both as otherwise `id`s would be carried all over the
 place when using concrete closure operators such as `convex_hull`.
-
 `lower_adjoint` really is a semibundled `structure` version of `galois_connection`.
-
 ## References
-
 * https://en.wikipedia.org/wiki/Closure_operator#Closure_operators_on_partially_ordered_sets
 -/
-<<<<<<< HEAD
-universes u v
-=======
 
 universe u
->>>>>>> 19247422
 
 /-! ### Closure operator -/
 
@@ -107,15 +93,9 @@
 def mk₂ (f : α → α) (hf : ∀ x, x ≤ f x) (hmin : ∀ ⦃x y⦄, x ≤ f y → f x ≤ f y) :
   closure_operator α :=
 { to_fun := f,
-<<<<<<< HEAD
-  monotone' := λ x y hxy, hmin (le_trans hxy (hf y)),
-  le_closure' := hf,
-  idempotent' := λ x, le_antisymm (hmin (le_refl _)) (hf _) }
-=======
   monotone' := λ x y hxy, hmin (hxy.trans (hf y)),
   le_closure' := hf,
   idempotent' := λ x, (hmin le_rfl).antisymm (hf _) }
->>>>>>> 19247422
 
 /-- Expanded out version of `mk₂`. `p` implies being closed. This constructor should be used when
 you already know a sufficient condition for being closed and using `mem_mk₃_closed` will avoid you
@@ -134,7 +114,6 @@
 hfp x
 
 /-- Analogue of `closure_le_closed_iff_le` but with the `p` that was fed into the `mk₃` constructor.
-<<<<<<< HEAD
 -/
 lemma closure_le_mk₃_iff {f : α → α} {p : α → Prop} {hf : ∀ x, x ≤ f x} {hfp : ∀ x, p (f x)}
   {hmin : ∀ ⦃x y⦄, x ≤ y → p y → f x ≤ y} {x y : α} (hxy : x ≤ y) (hy : p y) :
@@ -142,31 +121,7 @@
 hmin hxy hy
 
 @[mono] lemma monotone : monotone c := c.monotone'
-/--
-Every element is less than its closure. This property is sometimes referred to as extensivity or
-inflationarity.
-=======
->>>>>>> 19247422
--/
-lemma closure_le_mk₃_iff {f : α → α} {p : α → Prop} {hf : ∀ x, x ≤ f x} {hfp : ∀ x, p (f x)}
-  {hmin : ∀ ⦃x y⦄, x ≤ y → p y → f x ≤ y} {x y : α} (hxy : x ≤ y) (hy : p y) :
-  mk₃ f p hf hfp hmin x ≤ y :=
-hmin hxy hy
-
-@[mono] lemma monotone : monotone c := c.monotone'
-
-<<<<<<< HEAD
-@[simp] lemma closure_top {α : Type u} [order_top α] (c : closure_operator α) : c ⊤ = ⊤ :=
-le_antisymm le_top (c.le_closure _)
-
-lemma closure_inf_le {α : Type u} [semilattice_inf α] (c : closure_operator α) (x y : α) :
-  c (x ⊓ y) ≤ c x ⊓ c y :=
-c.monotone.map_inf_le _ _
-
-lemma closure_sup_closure_le {α : Type u} [semilattice_sup α] (c : closure_operator α) (x y : α) :
-  c x ⊔ c y ≤ c (x ⊔ y) :=
-c.monotone.le_map_sup _ _
-=======
+
 /-- Every element is less than its closure. This property is sometimes referred to as extensivity or
 inflationarity. -/
 lemma le_closure (x : α) : x ≤ c x := c.le_closure' x
@@ -175,7 +130,6 @@
 
 lemma le_closure_iff (x y : α) : x ≤ c y ↔ c x ≤ c y :=
 ⟨λ h, c.idempotent y ▸ c.monotone h, λ h, (c.le_closure x).trans h⟩
->>>>>>> 19247422
 
 /-- An element `x` is closed for the closure operator `c` if it is a fixed point for it. -/
 def closed : set α := λ x, c x = x
@@ -225,58 +179,6 @@
 lemma top_mem_closed : ⊤ ∈ c.closed :=
 c.closure_top
 
-<<<<<<< HEAD
-@[simp] lemma closure_le_closed_iff_le (x : α) {y : α} (hy : c.closed y) : c x ≤ y ↔ x ≤ y :=
-by rw [←c.closure_eq_self_of_mem_closed hy, ←le_closure_iff]
-
-/-- A closure operator is equal to the closure operator obtained by feeding `c.closed` into the
-`mk₃` constructor. -/
-lemma eq_mk₃_closed (c : closure_operator α) :
-  c = mk₃ c c.closed c.le_closure c.closure_is_closed
-  (λ x y hxy hy, (c.closure_le_closed_iff_le x hy).2 hxy) :=
-by { ext, refl }
-
-/-- This lemma shows that the `p` fed into the `mk₃` constructor implies being closed. -/
-lemma mem_mk₃_closed {f : α → α} {p : α → Prop} {hf : ∀ x, x ≤ f x} {hfp : ∀ x, p (f x)}
-  {hmin : ∀ ⦃x y⦄, x ≤ y → p y → f x ≤ y} {x : α} (hx : p x) :
-  x ∈ (mk₃ f p hf hfp hmin).closed :=
-le_antisymm (hmin (le_refl _) hx) (hf _)
-
-@[simp] lemma closure_sup_closure_left {α : Type u} [semilattice_sup α] (c : closure_operator α)
-  (x y : α) :
-  c (c x ⊔ y) = c (x ⊔ y) :=
-le_antisymm ((le_closure_iff c _ _).1 (sup_le (c.monotone le_sup_left)
-  (le_trans le_sup_right (le_closure _ _)))) (c.monotone (sup_le_sup_right (le_closure _ _) _))
-
-@[simp] lemma closure_sup_closure_right {α : Type u} [semilattice_sup α] (c : closure_operator α)
-  (x y : α) :
-  c (x ⊔ c y) = c (x ⊔ y) :=
-by rw [sup_comm, closure_sup_closure_left, sup_comm]
-
-@[simp] lemma closure_sup_closure {α : Type u} [semilattice_sup α] (c : closure_operator α)
-  (x y : α) :
-  c (c x ⊔ c y) = c (x ⊔ y) :=
-by rw [closure_sup_closure_left, closure_sup_closure_right]
-
-@[simp] lemma closure_supr_closure {α : Type u} {ι : Type v} [complete_lattice α]
-  (c : closure_operator α) (x : ι → α) :
-  c (⨆ i, c (x i)) = c (⨆ i, x i) :=
-le_antisymm ((le_closure_iff c _ _).1 (supr_le (λ i, c.monotone
-  (le_supr _ _)))) (c.monotone (supr_le_supr (λ i, c.le_closure _)))
-
-@[simp] lemma closure_bsupr_closure {α : Type u} [complete_lattice α] (c : closure_operator α)
-  (p : α → Prop) :
-  c (⨆ x (H : p x), c x) = c (⨆ x (H : p x), x) :=
-le_antisymm ((le_closure_iff c _ _).1 (bsupr_le (λ x hx, c.monotone
-  (le_bsupr_of_le x hx (le_refl x))))) (c.monotone (bsupr_le_bsupr (λ x hx, le_closure _ _)))
-
-/-- The set of closed elements has a Galois insertion to the underlying type. -/
-def gi : galois_insertion c.to_closed coe :=
-{ choice := λ x hx, ⟨x, le_antisymm hx (c.le_closure x)⟩,
-  gc := λ x y, (c.closure_le_closed_iff_le _ y.2),
-  le_l_u := λ x, c.le_closure _,
-  choice_eq := λ x hx, le_antisymm (c.le_closure x) hx }
-=======
 end order_top
 
 lemma closure_inf_le [semilattice_inf α] (c : closure_operator α) (x y : α) :
@@ -289,7 +191,6 @@
 lemma closure_sup_closure_le (x y : α) :
   c x ⊔ c y ≤ c (x ⊔ y) :=
 c.monotone.le_map_sup _ _
->>>>>>> 19247422
 
 lemma closure_sup_closure_left (x y : α) :
   c (c x ⊔ y) = c (x ⊔ y) :=
