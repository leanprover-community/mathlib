/-
Copyright (c) 2017 Johannes Hölzl. All rights reserved.
Released under Apache 2.0 license as described in the file LICENSE.
Authors: Johannes Hölzl
-/
import data.set.basic
<<<<<<< HEAD
=======
import order.lattice
>>>>>>> 445be96e
import order.max

/-!
# Directed indexed families and sets

This file defines directed indexed families and directed sets. An indexed family/set is
directed iff each pair of elements has a shared upper bound.

## Main declarations

* `directed r f`: Predicate stating that the indexed family `f` is `r`-directed.
* `directed_on r s`: Predicate stating that the set `s` is `r`-directed.
* `is_directed α r`: Prop-valued mixin stating that `α` is `r`-directed. Follows the style of the
  unbundled relation classes such as `is_total`.
-/

open function

universes u v w

variables {α : Type u} {β : Type v} {ι : Sort w} (r s : α → α → Prop)
local infix ` ≼ ` : 50 := r

/-- A family of elements of α is directed (with respect to a relation `≼` on α)
  if there is a member of the family `≼`-above any pair in the family.  -/
def directed (f : ι → α) := ∀ x y, ∃ z, f x ≼ f z ∧ f y ≼ f z

/-- A subset of α is directed if there is an element of the set `≼`-above any
  pair of elements in the set. -/
def directed_on (s : set α) := ∀ (x ∈ s) (y ∈ s), ∃ z ∈ s, x ≼ z ∧ y ≼ z

variables {r}

theorem directed_on_iff_directed {s} : @directed_on α r s ↔ directed r (coe : s → α) :=
by simp [directed, directed_on]; refine ball_congr (λ x hx, by simp; refl)

alias directed_on_iff_directed ↔ directed_on.directed_coe _

theorem directed_on_image {s} {f : β → α} :
  directed_on r (f '' s) ↔ directed_on (f ⁻¹'o r) s :=
by simp only [directed_on, set.ball_image_iff, set.bex_image_iff, order.preimage]

theorem directed_on.mono {s : set α} (h : directed_on r s)
  {r' : α → α → Prop} (H : ∀ {a b}, r a b → r' a b) :
  directed_on r' s :=
λ x hx y hy, let ⟨z, zs, xz, yz⟩ := h x hx y hy in ⟨z, zs, H xz, H yz⟩

theorem directed_comp {ι} {f : ι → β} {g : β → α} :
  directed r (g ∘ f) ↔ directed (g ⁻¹'o r) f := iff.rfl

theorem directed.mono {s : α → α → Prop} {ι} {f : ι → α}
  (H : ∀ a b, r a b → s a b) (h : directed r f) : directed s f :=
λ a b, let ⟨c, h₁, h₂⟩ := h a b in ⟨c, H _ _ h₁, H _ _ h₂⟩

theorem directed.mono_comp {ι} {rb : β → β → Prop} {g : α → β} {f : ι → α}
  (hg : ∀ ⦃x y⦄, x ≼ y → rb (g x) (g y)) (hf : directed r f) :
  directed rb (g ∘ f) :=
directed_comp.2 $ hf.mono hg

/-- A monotone function on a sup-semilattice is directed. -/
lemma directed_of_sup [semilattice_sup α] {f : α → β} {r : β → β → Prop}
  (H : ∀ ⦃i j⦄, i ≤ j → r (f i) (f j)) : directed r f :=
λ a b, ⟨a ⊔ b, H le_sup_left, H le_sup_right⟩

lemma monotone.directed_le [semilattice_sup α] [preorder β] {f : α → β} :
  monotone f → directed (≤) f :=
directed_of_sup

lemma directed.extend_bot [preorder α] [order_bot α] {e : ι → β} {f : ι → α}
  (hf : directed (≤) f) (he : function.injective e) :
  directed (≤) (function.extend e f ⊥) :=
begin
  intros a b,
  rcases (em (∃ i, e i = a)).symm with ha | ⟨i, rfl⟩,
  { use b, simp [function.extend_apply' _ _ _ ha] },
  rcases (em (∃ i, e i = b)).symm with hb | ⟨j, rfl⟩,
  { use e i, simp [function.extend_apply' _ _ _ hb] },
  rcases hf i j with ⟨k, hi, hj⟩,
  use (e k),
  simp only [function.extend_apply he, *, true_and]
end

/-- An antitone function on an inf-semilattice is directed. -/
lemma directed_of_inf [semilattice_inf α] {r : β → β → Prop} {f : α → β}
  (hf : ∀ a₁ a₂, a₁ ≤ a₂ → r (f a₂) (f a₁)) : directed r f :=
λ x y, ⟨x ⊓ y, hf _ _ inf_le_left, hf _ _ inf_le_right⟩

/-- `is_directed α r` states that for any elements `a`, `b` there exists an element `c` such that
`r a c` and `r b c`. -/
class is_directed (α : Type*) (r : α → α → Prop) : Prop :=
(directed (a b : α) : ∃ c, r a c ∧ r b c)

lemma directed_of (r : α → α → Prop) [is_directed α r] (a b : α) : ∃ c, r a c ∧ r b c :=
is_directed.directed _ _

lemma directed_id [is_directed α r] : directed r id := by convert directed_of r
lemma directed_id_iff : directed r id ↔ is_directed α r := ⟨λ h, ⟨h⟩, @directed_id _ _⟩

lemma directed_on_univ [is_directed α r] : directed_on r set.univ :=
λ a _ b _, let ⟨c, hc⟩ := directed_of r a b in ⟨c, trivial, hc⟩

lemma directed_on_univ_iff : directed_on r set.univ ↔ is_directed α r :=
⟨λ h, ⟨λ a b, let ⟨c, _, hc⟩ := h a trivial b trivial in ⟨c, hc⟩⟩, @directed_on_univ _ _⟩

@[priority 100]  -- see Note [lower instance priority]
instance is_total.to_is_directed [is_total α r] : is_directed α r :=
⟨λ a b, or.cases_on (total_of r a b) (λ h, ⟨b, h, refl _⟩) (λ h, ⟨a, refl _, h⟩)⟩

lemma is_directed_mono [is_directed α r] (h : ∀ ⦃a b⦄, r a b → s a b) : is_directed α s :=
⟨λ a b, let ⟨c, ha, hb⟩ := is_directed.directed a b in ⟨c, h ha, h hb⟩⟩

lemma exists_ge_ge [has_le α] [is_directed α (≤)] (a b : α) : ∃ c, a ≤ c ∧ b ≤ c :=
directed_of (≤) a b

lemma exists_le_le [has_le α] [is_directed α (swap (≤))] (a b : α) : ∃ c, c ≤ a ∧ c ≤ b :=
directed_of (swap (≤)) a b

instance order_dual.is_directed_ge [has_le α] [is_directed α (≤)] :
  is_directed (order_dual α) (swap (≤)) :=
by assumption

instance order_dual.is_directed_le [has_le α] [is_directed α (swap (≤))] :
  is_directed (order_dual α) (≤) :=
by assumption

section preorder
variables [preorder α] {a : α}

protected lemma is_min.is_bot [is_directed α (swap (≤))] (h : is_min a) : is_bot a :=
λ b, let ⟨c, hca, hcb⟩ := exists_le_le a b in (h hca).trans hcb

protected lemma is_max.is_top [is_directed α (≤)] (h : is_max a) : is_top a :=
λ b, let ⟨c, hac, hbc⟩ := exists_ge_ge a b in hbc.trans $ h hac

lemma is_bot_iff_is_min [is_directed α (swap (≤))] : is_bot a ↔ is_min a :=
⟨is_bot.is_min, is_min.is_bot⟩

lemma is_top_iff_is_max [is_directed α (≤)] : is_top a ↔ is_max a := ⟨is_top.is_max, is_max.is_top⟩

end preorder

@[priority 100]  -- see Note [lower instance priority]
instance semilattice_sup.to_is_directed_le [semilattice_sup α] : is_directed α (≤) :=
⟨λ a b, ⟨a ⊔ b, le_sup_left, le_sup_right⟩⟩

@[priority 100]  -- see Note [lower instance priority]
instance semilattice_inf.to_is_directed_ge [semilattice_inf α] : is_directed α (swap (≤)) :=
⟨λ a b, ⟨a ⊓ b, inf_le_left, inf_le_right⟩⟩

@[priority 100]  -- see Note [lower instance priority]
instance order_top.to_is_directed_le [has_le α] [order_top α] : is_directed α (≤) :=
⟨λ a b, ⟨⊤, le_top, le_top⟩⟩

@[priority 100]  -- see Note [lower instance priority]
instance order_bot.to_is_directed_ge [has_le α] [order_bot α] : is_directed α (swap (≤)) :=
⟨λ a b, ⟨⊥, bot_le, bot_le⟩⟩<|MERGE_RESOLUTION|>--- conflicted
+++ resolved
@@ -4,10 +4,7 @@
 Authors: Johannes Hölzl
 -/
 import data.set.basic
-<<<<<<< HEAD
-=======
 import order.lattice
->>>>>>> 445be96e
 import order.max
 
 /-!
