/-
Copyright (c) 2017 Johannes Hölzl. All rights reserved.
Released under Apache 2.0 license as described in the file LICENSE.
Authors: Johannes Hölzl

Zorn's lemmas.

Ported from Isabelle/HOL (written by Jacques D. Fleuriot, Tobias Nipkow, and Christian Sternagel).
-/
import data.set.lattice
noncomputable theory

universes u
open set classical
open_locale classical

namespace zorn

section chain
parameters {α : Type u} (r : α → α → Prop)
local infix ` ≺ `:50  := r

/-- A chain is a subset `c` satisfying
  `x ≺ y ∨ x = y ∨ y ≺ x` for all `x y ∈ c`. -/
def chain (c : set α) := pairwise_on c (λx y, x ≺ y ∨ y ≺ x)
parameters {r}

theorem chain.total_of_refl [is_refl α r]
  {c} (H : chain c) {x y} (hx : x ∈ c) (hy : y ∈ c) :
  x ≺ y ∨ y ≺ x :=
if e : x = y then or.inl (e ▸ refl _) else H _ hx _ hy e

theorem chain.mono {c c'} : c' ⊆ c → chain c → chain c' :=
pairwise_on.mono

theorem chain.directed_on [is_refl α r] {c} (H : chain c) : directed_on (≺) c :=
assume x hx y hy,
match H.total_of_refl hx hy with
| or.inl h := ⟨y, hy, h, refl _⟩
| or.inr h := ⟨x, hx, refl _, h⟩
end

theorem chain_insert {c : set α} {a : α} (hc : chain c) (ha : ∀ b∈c, b ≠ a → a ≺ b ∨ b ≺ a) :
  chain (insert a c) :=
forall_insert_of_forall
  (assume x hx, forall_insert_of_forall (hc x hx) (assume hneq, (ha x hx hneq).symm))
  (forall_insert_of_forall
    (assume x hx hneq, ha x hx $ assume h', hneq h'.symm) (assume h, (h rfl).rec _))

/-- `super_chain c₁ c₂` means that `c₂ is a chain that strictly includes `c₁`. -/
def super_chain (c₁ c₂ : set α) : Prop := chain c₂ ∧ c₁ ⊂ c₂

/-- A chain `c` is a maximal chain if there does not exists a chain strictly including `c`. -/
def is_max_chain (c : set α) := chain c ∧ ¬ (∃ c', super_chain c c')

/-- Given a set `c`, if there exists a chain `c'` strictly including `c`, then `succ_chain c`
is one of these chains. Otherwise it is `c`. -/
def succ_chain (c : set α) : set α :=
if h : ∃ c', chain c ∧ super_chain c c' then some h else c

theorem succ_spec {c : set α} (h : ∃ c', chain c ∧ super_chain c c') :
  super_chain c (succ_chain c) :=
let ⟨c', hc'⟩ := h in
have chain c ∧ super_chain c (some h),
  from @some_spec _ (λc', chain c ∧ super_chain c c') _,
by simp [succ_chain, dif_pos, h, this.right]

theorem chain_succ {c : set α} (hc : chain c) : chain (succ_chain c) :=
if h : ∃ c', chain c ∧ super_chain c c' then
  (succ_spec h).left
else
  by simp [succ_chain, dif_neg, h]; exact hc

theorem super_of_not_max {c : set α} (hc₁ : chain c) (hc₂ : ¬ is_max_chain c) :
  super_chain c (succ_chain c) :=
begin
  simp [is_max_chain, not_and_distrib, not_forall_not] at hc₂,
  cases hc₂.neg_resolve_left hc₁ with c' hc',
  exact succ_spec ⟨c', hc₁, hc'⟩
end

theorem succ_increasing {c : set α} : c ⊆ succ_chain c :=
if h : ∃ c', chain c ∧ super_chain c c' then
  have super_chain c (succ_chain c), from succ_spec h,
  this.right.left
else by simp [succ_chain, dif_neg, h, subset.refl]

/-- Set of sets reachable from `∅` using `succ_chain` and `⋃₀`. -/
inductive chain_closure : set α → Prop
| succ : ∀ {s}, chain_closure s → chain_closure (succ_chain s)
| union : ∀ {s}, (∀ a∈s, chain_closure a) → chain_closure (⋃₀ s)

theorem chain_closure_empty : chain_closure ∅ :=
have chain_closure (⋃₀ ∅),
  from chain_closure.union $ assume a h, h.rec _,
by simp at this; assumption

theorem chain_closure_closure : chain_closure (⋃₀ chain_closure) :=
chain_closure.union $ assume s hs, hs

variables {c c₁ c₂ c₃ : set α}

private lemma chain_closure_succ_total_aux (hc₁ : chain_closure c₁) (hc₂ : chain_closure c₂)
  (h : ∀ {c₃}, chain_closure c₃ → c₃ ⊆ c₂ → c₂ = c₃ ∨ succ_chain c₃ ⊆ c₂) :
  c₁ ⊆ c₂ ∨ succ_chain c₂ ⊆ c₁ :=
begin
  induction hc₁,
  case succ : c₃ hc₃ ih {
    cases ih with ih ih,
    { have h := h hc₃ ih,
      cases h with h h,
      { exact or.inr (h ▸ subset.refl _) },
      { exact or.inl h } },
    { exact or.inr (subset.trans ih succ_increasing) } },
  case union : s hs ih {
    refine (or_iff_not_imp_right.2 $ λ hn, sUnion_subset $ λ a ha, _),
    apply (ih a ha).resolve_right,
    apply mt (λ h, _) hn,
    exact subset.trans h (subset_sUnion_of_mem ha) }
end

private lemma chain_closure_succ_total (hc₁ : chain_closure c₁) (hc₂ : chain_closure c₂)
  (h : c₁ ⊆ c₂) :
  c₂ = c₁ ∨ succ_chain c₁ ⊆ c₂ :=
begin
  induction hc₂ generalizing c₁ hc₁ h,
  case succ : c₂ hc₂ ih {
    have h₁ : c₁ ⊆ c₂ ∨ @succ_chain α r c₂ ⊆ c₁ :=
      (chain_closure_succ_total_aux hc₁ hc₂ $ assume c₁, ih),
    cases h₁ with h₁ h₁,
    { have h₂ := ih hc₁ h₁,
      cases h₂ with h₂ h₂,
      { exact (or.inr $ h₂ ▸ subset.refl _) },
      { exact (or.inr $ subset.trans h₂ succ_increasing) } },
    { exact (or.inl $ subset.antisymm h₁ h) } },
  case union : s hs ih {
    apply or.imp_left (assume h', subset.antisymm h' h),
    apply classical.by_contradiction,
    simp [not_or_distrib, sUnion_subset_iff, not_forall],
    intros c₃ hc₃ h₁ h₂,
    have h := chain_closure_succ_total_aux hc₁ (hs c₃ hc₃) (assume c₄, ih _ hc₃),
    cases h with h h,
    { have h' := ih c₃ hc₃ hc₁ h,
      cases h' with h' h',
      { exact (h₁ $ h' ▸ subset.refl _) },
      { exact (h₂ $ subset.trans h' $ subset_sUnion_of_mem hc₃) } },
    { exact (h₁ $ subset.trans succ_increasing h) } }
end

theorem chain_closure_total (hc₁ : chain_closure c₁) (hc₂ : chain_closure c₂) : c₁ ⊆ c₂ ∨ c₂ ⊆ c₁ :=
have c₁ ⊆ c₂ ∨ succ_chain c₂ ⊆ c₁,
  from chain_closure_succ_total_aux hc₁ hc₂ $ assume c₃ hc₃, chain_closure_succ_total hc₃ hc₂,
or.imp_right (assume : succ_chain c₂ ⊆ c₁, subset.trans succ_increasing this) this

theorem chain_closure_succ_fixpoint (hc₁ : chain_closure c₁) (hc₂ : chain_closure c₂)
  (h_eq : succ_chain c₂ = c₂) : c₁ ⊆ c₂ :=
begin
  induction hc₁,
  case succ : c₁ hc₁ h {
    exact or.elim (chain_closure_succ_total hc₁ hc₂ h)
      (assume h, h ▸ h_eq.symm ▸ subset.refl c₂) id },
  case union : s hs ih {
    exact (sUnion_subset $ assume c₁ hc₁, ih c₁ hc₁) }
end

theorem chain_closure_succ_fixpoint_iff (hc : chain_closure c) :
  succ_chain c = c ↔ c = ⋃₀ chain_closure :=
⟨assume h, subset.antisymm
    (subset_sUnion_of_mem hc)
    (chain_closure_succ_fixpoint chain_closure_closure hc h),
  assume : c = ⋃₀{c : set α | chain_closure c},
  subset.antisymm
    (calc succ_chain c ⊆ ⋃₀{c : set α | chain_closure c} :
        subset_sUnion_of_mem $ chain_closure.succ hc
      ... = c : this.symm)
    succ_increasing⟩

theorem chain_chain_closure (hc : chain_closure c) : chain c :=
begin
  induction hc,
  case succ : c hc h {
    exact chain_succ h },
  case union : s hs h {
    have h : ∀ c∈s, zorn.chain c := h,
    exact assume c₁ ⟨t₁, ht₁, (hc₁ : c₁ ∈ t₁)⟩ c₂ ⟨t₂, ht₂, (hc₂ : c₂ ∈ t₂)⟩ hneq,
      have t₁ ⊆ t₂ ∨ t₂ ⊆ t₁, from chain_closure_total (hs _ ht₁) (hs _ ht₂),
      or.elim this
        (assume : t₁ ⊆ t₂, h t₂ ht₂ c₁ (this hc₁) c₂ hc₂ hneq)
        (assume : t₂ ⊆ t₁, h t₁ ht₁ c₁ hc₁ c₂ (this hc₂) hneq) }
end

/-- `max_chain` is the union of all sets in the chain closure. -/
def max_chain := ⋃₀ chain_closure

/-- Hausdorff's maximality principle

There exists a maximal totally ordered subset of `α`.
Note that we do not require `α` to be partially ordered by `r`. -/
theorem max_chain_spec : is_max_chain max_chain :=
classical.by_contradiction $
assume : ¬ is_max_chain (⋃₀ chain_closure),
have super_chain (⋃₀ chain_closure) (succ_chain (⋃₀ chain_closure)),
  from super_of_not_max (chain_chain_closure chain_closure_closure) this,
let ⟨h₁, H⟩ := this,
  ⟨h₂, (h₃ : (⋃₀ chain_closure) ≠ succ_chain (⋃₀ chain_closure))⟩ := ssubset_iff_subset_ne.1 H in
have succ_chain (⋃₀ chain_closure) = (⋃₀ chain_closure),
  from (chain_closure_succ_fixpoint_iff chain_closure_closure).mpr rfl,
h₃ this.symm

/-- Zorn's lemma

If every chain has an upper bound, then there is a maximal element -/
theorem exists_maximal_of_chains_bounded
  (h : ∀ c, chain c → ∃ ub, ∀ a∈c, a ≺ ub) (trans : ∀ {a b c}, a ≺ b → b ≺ c → a ≺ c) :
  ∃ m, ∀ a, m ≺ a → a ≺ m :=
have ∃ ub, ∀ a∈max_chain, a ≺ ub,
  from h _ $ max_chain_spec.left,
let ⟨ub, (hub : ∀ a∈max_chain, a ≺ ub)⟩ := this in
⟨ub, assume a ha,
  have chain (insert a max_chain),
    from chain_insert max_chain_spec.left $ assume b hb _, or.inr $ trans (hub b hb) ha,
  have a ∈ max_chain, from
    classical.by_contradiction $ assume h : a ∉ max_chain,
    max_chain_spec.right $ ⟨insert a max_chain, this, ssubset_insert h⟩,
  hub a this⟩

/--
If every nonempty chain of a nonempty type has an upper bound, then there is a maximal element.
(A variant of Zorn's lemma.)
-/
theorem exists_maximal_of_nonempty_chains_bounded [nonempty α]
  (h : ∀ c, chain c → c.nonempty → ∃ ub, ∀ a∈c, a ≺ ub) (trans : ∀ {a b c}, a ≺ b → b ≺ c → a ≺ c) :
  ∃ m, ∀ a, m ≺ a → a ≺ m :=
exists_maximal_of_chains_bounded
  (λ c hc,
    (eq_empty_or_nonempty c).elim
      (λ h, ⟨classical.arbitrary α, λ x hx, (h ▸ hx : x ∈ (∅ : set α)).elim⟩)
      (h c hc))
  (λ a b c, trans)

end chain

theorem zorn_partial_order {α : Type u} [partial_order α]
  (h : ∀ c:set α, chain (≤) c → ∃ ub, ∀ a∈c, a ≤ ub) : ∃ m:α, ∀ a, m ≤ a → a = m :=
let ⟨m, hm⟩ := @exists_maximal_of_chains_bounded α (≤) h (assume a b c, le_trans) in
⟨m, assume a ha, le_antisymm (hm a ha) ha⟩

theorem zorn_nonempty_partial_order {α : Type u} [partial_order α] [nonempty α]
  (h : ∀ (c : set α), chain (≤) c → c.nonempty → ∃ ub, ∀ a ∈ c, a ≤ ub) :
  ∃ (m : α), ∀ a, m ≤ a → a = m :=
let ⟨m, hm⟩ := @exists_maximal_of_nonempty_chains_bounded α (≤) _ h (λ a b c, le_trans) in
⟨m, λ a ha, le_antisymm (hm a ha) ha⟩

theorem zorn_partial_order₀ {α : Type u} [partial_order α] (s : set α)
  (ih : ∀ c ⊆ s, chain (≤) c → ∃ ub ∈ s, ∀ z ∈ c, z ≤ ub) :
  ∃ m ∈ s, ∀ z ∈ s, m ≤ z → z = m :=
let ⟨⟨m, hms⟩, h⟩ := @zorn_partial_order {m // m ∈ s} _
  (λ c hc,
    let ⟨ub, hubs, hub⟩ := ih (subtype.val '' c) (λ _ ⟨⟨x, hx⟩, _, h⟩, h ▸ hx)
      (by { rintro _ ⟨p, hpc, rfl⟩ _ ⟨q, hqc, rfl⟩ hpq;
        refine hc _ hpc _ hqc (λ t, hpq (subtype.ext_iff.1 t)) })
    in ⟨⟨ub, hubs⟩, λ ⟨y, hy⟩ hc, hub _ ⟨_, hc, rfl⟩⟩)
in ⟨m, hms, λ z hzs hmz, congr_arg subtype.val (h ⟨z, hzs⟩ hmz)⟩

theorem zorn_nonempty_partial_order₀ {α : Type u} [partial_order α] (s : set α)
  (ih : ∀ c ⊆ s, chain (≤) c → ∀ y ∈ c, ∃ ub ∈ s, ∀ z ∈ c, z ≤ ub)
  (x : α) (hxs : x ∈ s) : ∃ m ∈ s, x ≤ m ∧ ∀ z ∈ s, m ≤ z → z = m :=
let ⟨⟨m, hms, hxm⟩, h⟩ := @zorn_partial_order {m // m ∈ s ∧ x ≤ m} _
  (λ c hc, c.eq_empty_or_nonempty.elim
    (assume hce, hce.symm ▸ ⟨⟨x, hxs, le_refl _⟩, λ _, false.elim⟩)
    (assume ⟨m, hmc⟩,
      let ⟨ub, hubs, hub⟩ := ih (subtype.val '' c) (image_subset_iff.2 $ λ z hzc, z.2.1)
        (by rintro _ ⟨p, hpc, rfl⟩ _ ⟨q, hqc, rfl⟩ hpq;
          exact hc p hpc q hqc (mt (by rintro rfl; refl) hpq)) m.1 (mem_image_of_mem _ hmc) in
    ⟨⟨ub, hubs, le_trans m.2.2 $ hub m.1 $ mem_image_of_mem _ hmc⟩,
      λ a hac, hub a.1 ⟨a, hac, rfl⟩⟩)) in
⟨m, hms, hxm, λ z hzs hmz, congr_arg subtype.val $ h ⟨z, hzs, le_trans hxm hmz⟩ hmz⟩

theorem zorn_subset {α : Type u} (S : set (set α))
<<<<<<< HEAD
  (h : ∀ c ⊆ S, chain (⊆) c → ∃ ub ∈ S, ∀ s ∈ c, s ⊆ ub) :
  ∃ m ∈ S, ∀ a ∈ S, m ⊆ a → a = m :=
begin
  letI : partial_order S := partial_order.lift subtype.val (λ _ _, subtype.ext_val),
  suffices : ∀ c : set S, @chain S (≤) c → ∃ ub, ∀ a ∈ c, a ≤ ub,
  { obtain ⟨⟨m, mS⟩, hm⟩ := zorn_partial_order this,
    exact ⟨m, mS, λ a aS ha, congr_arg subtype.val (hm ⟨a, aS⟩ ha)⟩ },
  intros c hc,
  obtain ⟨s, sS, hs⟩ := h (subtype.val '' c) (image_subset_iff.2 _) _,
  { exact ⟨⟨s, sS⟩, λ ⟨x, hx⟩ H, hs _ (mem_image_of_mem _ H)⟩ },
  { exact λ ⟨x, hx⟩ _, hx },
  rintro _ ⟨x, cx, rfl⟩ _ ⟨y, cy, rfl⟩ xy,
  exact hc x cx y cy (mt (congr_arg _) xy),
end

theorem zorn_subset₀ {α : Type u} (S : set (set α))
  (H : ∀ c ⊆ S, chain (⊆) c → c.nonempty → ∃ ub ∈ S, ∀ s ∈ c, s ⊆ ub) (x) (hx : x ∈ S) :
  ∃ m ∈ S, x ⊆ m ∧ ∀ a ∈ S, m ⊆ a → a = m :=
begin
  let T := {s ∈ S | x ⊆ s},
  obtain ⟨m, ⟨mS, mx⟩, hm⟩ := zorn_subset T _,
  { exact ⟨m, mS, mx, λ a ha ha', hm a ⟨ha, subset.trans mx ha'⟩ ha'⟩ },
  intros c cT hc,
  cases c.eq_empty_or_nonempty with c0 c0,
  { rw c0, exact ⟨x, ⟨hx, subset.refl _⟩, λ _, false.elim⟩ },
  obtain ⟨ub, us, h⟩ := H _ (subset.trans cT (sep_subset _ _)) hc c0,
  obtain ⟨s, hs⟩ := c0,
  exact ⟨ub, ⟨us, subset.trans (cT hs).2 (h _ hs)⟩, h⟩,
end

theorem zorn_superset {α : Type*} (S : set (set α))
  (h : ∀ c ⊆ S, zorn.chain (⊆) c → ∃ lb ∈ S, ∀ s ∈ c, lb ⊆ s) :
  ∃ m ∈ S, ∀ a ∈ S, a ⊆ m → a = m :=
begin
  let rev : S → S → Prop := λ X Y, Y.1 ⊆ X.1,
  suffices hS : ∀ (c : set S), zorn.chain rev c → ∃ ub, ∀ a ∈ c, rev a ub,
  { obtain ⟨m, hm₁⟩ := zorn.exists_maximal_of_chains_bounded hS (λ x y z xy yz,
    set.subset.trans yz xy),
    exact ⟨m, m.prop, λ a ha ha₂, set.subset.antisymm ha₂ (hm₁ ⟨a, ha⟩ ha₂)⟩ },
  intros c hc,
  obtain ⟨t, ht₁, ht₂⟩ := h (coe '' c) (by simp)
    (by { rintro _ ⟨x, hx, rfl⟩ _ ⟨y, hy, rfl⟩ ne,
          exact (hc _ hx _ hy (λ t, ne (congr_arg coe t))).symm }),
  exact ⟨⟨_, ht₁⟩, λ a ha, ht₂ a ⟨_, ha, rfl⟩⟩,
end

theorem zorn_superset₀ {α : Type u} (S : set (set α))
  (H : ∀ c ⊆ S, chain (⊆) c → c.nonempty → ∃ lb ∈ S, ∀ s ∈ c, lb ⊆ s) (x) (hx : x ∈ S) :
  ∃ m ∈ S, m ⊆ x ∧ ∀ a ∈ S, a ⊆ m → a = m :=
begin
  let T := {s ∈ S | s ⊆ x},
  obtain ⟨m, ⟨mS, mx⟩, hm⟩ := zorn_superset T _,
  { exact ⟨m, mS, mx, λ a ha ha', hm a ⟨ha, subset.trans ha' mx⟩ ha'⟩ },
  intros c cT hc,
  cases c.eq_empty_or_nonempty with c0 c0,
  { rw c0, exact ⟨x, ⟨hx, subset.refl _⟩, λ _, false.elim⟩ },
  obtain ⟨lb, ls, h⟩ := H _ (subset.trans cT (sep_subset _ _)) hc c0,
  obtain ⟨s, hs⟩ := c0,
  exact ⟨lb, ⟨ls, subset.trans (h _ hs) (cT hs).2⟩, h⟩,
end
=======
  (h : ∀c ⊆ S, chain (⊆) c → ∃ub ∈ S, ∀ s ∈ c, s ⊆ ub) :
  ∃ m ∈ S, ∀a ∈ S, m ⊆ a → a = m :=
zorn_partial_order₀ S h

theorem zorn_subset_nonempty {α : Type u} (S : set (set α))
  (H : ∀c ⊆ S, chain (⊆) c → c.nonempty → ∃ub ∈ S, ∀ s ∈ c, s ⊆ ub) (x) (hx : x ∈ S) :
  ∃ m ∈ S, x ⊆ m ∧ ∀a ∈ S, m ⊆ a → a = m :=
zorn_nonempty_partial_order₀ _ (λ c cS hc y yc, H _ cS hc ⟨y, yc⟩) _ hx
>>>>>>> d052c527

theorem chain.total {α : Type u} [preorder α]
  {c : set α} (H : chain (≤) c) :
  ∀ {x y}, x ∈ c → y ∈ c → x ≤ y ∨ y ≤ x :=
λ x y, H.total_of_refl

theorem chain.image {α β : Type*} (r : α → α → Prop)
  (s : β → β → Prop) (f : α → β)
  (h : ∀ x y, r x y → s (f x) (f y))
  {c : set α} (hrc : chain r c) : chain s (f '' c) :=
λ x ⟨a, ha₁, ha₂⟩ y ⟨b, hb₁, hb₂⟩, ha₂ ▸ hb₂ ▸ λ hxy,
  (hrc a ha₁ b hb₁ (mt (congr_arg f) $ hxy)).elim
    (or.inl ∘ h _ _) (or.inr ∘ h _ _)

end zorn

theorem directed_of_chain {α β r} [is_refl β r] {f : α → β} {c : set α}
  (h : zorn.chain (f ⁻¹'o r) c) :
  directed r (λx:{a:α // a ∈ c}, f x) :=
assume ⟨a, ha⟩ ⟨b, hb⟩, classical.by_cases
  (assume : a = b, by simp only [this, exists_prop, and_self, subtype.exists];
    exact ⟨b, hb, refl _⟩)
  (assume : a ≠ b, (h a ha b hb this).elim
    (λ h : r (f a) (f b), ⟨⟨b, hb⟩, h, refl _⟩)
    (λ h : r (f b) (f a), ⟨⟨a, ha⟩, refl _, h⟩))<|MERGE_RESOLUTION|>--- conflicted
+++ resolved
@@ -277,36 +277,14 @@
 ⟨m, hms, hxm, λ z hzs hmz, congr_arg subtype.val $ h ⟨z, hzs, le_trans hxm hmz⟩ hmz⟩
 
 theorem zorn_subset {α : Type u} (S : set (set α))
-<<<<<<< HEAD
   (h : ∀ c ⊆ S, chain (⊆) c → ∃ ub ∈ S, ∀ s ∈ c, s ⊆ ub) :
   ∃ m ∈ S, ∀ a ∈ S, m ⊆ a → a = m :=
-begin
-  letI : partial_order S := partial_order.lift subtype.val (λ _ _, subtype.ext_val),
-  suffices : ∀ c : set S, @chain S (≤) c → ∃ ub, ∀ a ∈ c, a ≤ ub,
-  { obtain ⟨⟨m, mS⟩, hm⟩ := zorn_partial_order this,
-    exact ⟨m, mS, λ a aS ha, congr_arg subtype.val (hm ⟨a, aS⟩ ha)⟩ },
-  intros c hc,
-  obtain ⟨s, sS, hs⟩ := h (subtype.val '' c) (image_subset_iff.2 _) _,
-  { exact ⟨⟨s, sS⟩, λ ⟨x, hx⟩ H, hs _ (mem_image_of_mem _ H)⟩ },
-  { exact λ ⟨x, hx⟩ _, hx },
-  rintro _ ⟨x, cx, rfl⟩ _ ⟨y, cy, rfl⟩ xy,
-  exact hc x cx y cy (mt (congr_arg _) xy),
-end
-
-theorem zorn_subset₀ {α : Type u} (S : set (set α))
-  (H : ∀ c ⊆ S, chain (⊆) c → c.nonempty → ∃ ub ∈ S, ∀ s ∈ c, s ⊆ ub) (x) (hx : x ∈ S) :
-  ∃ m ∈ S, x ⊆ m ∧ ∀ a ∈ S, m ⊆ a → a = m :=
-begin
-  let T := {s ∈ S | x ⊆ s},
-  obtain ⟨m, ⟨mS, mx⟩, hm⟩ := zorn_subset T _,
-  { exact ⟨m, mS, mx, λ a ha ha', hm a ⟨ha, subset.trans mx ha'⟩ ha'⟩ },
-  intros c cT hc,
-  cases c.eq_empty_or_nonempty with c0 c0,
-  { rw c0, exact ⟨x, ⟨hx, subset.refl _⟩, λ _, false.elim⟩ },
-  obtain ⟨ub, us, h⟩ := H _ (subset.trans cT (sep_subset _ _)) hc c0,
-  obtain ⟨s, hs⟩ := c0,
-  exact ⟨ub, ⟨us, subset.trans (cT hs).2 (h _ hs)⟩, h⟩,
-end
+zorn_partial_order₀ S h
+
+theorem zorn_subset_nonempty {α : Type u} (S : set (set α))
+  (H : ∀c ⊆ S, chain (⊆) c → c.nonempty → ∃ub ∈ S, ∀ s ∈ c, s ⊆ ub) (x) (hx : x ∈ S) :
+  ∃ m ∈ S, x ⊆ m ∧ ∀a ∈ S, m ⊆ a → a = m :=
+zorn_nonempty_partial_order₀ _ (λ c cS hc y yc, H _ cS hc ⟨y, yc⟩) _ hx
 
 theorem zorn_superset {α : Type*} (S : set (set α))
   (h : ∀ c ⊆ S, zorn.chain (⊆) c → ∃ lb ∈ S, ∀ s ∈ c, lb ⊆ s) :
@@ -324,7 +302,7 @@
   exact ⟨⟨_, ht₁⟩, λ a ha, ht₂ a ⟨_, ha, rfl⟩⟩,
 end
 
-theorem zorn_superset₀ {α : Type u} (S : set (set α))
+theorem zorn_superset_nonempty {α : Type u} (S : set (set α))
   (H : ∀ c ⊆ S, chain (⊆) c → c.nonempty → ∃ lb ∈ S, ∀ s ∈ c, lb ⊆ s) (x) (hx : x ∈ S) :
   ∃ m ∈ S, m ⊆ x ∧ ∀ a ∈ S, a ⊆ m → a = m :=
 begin
@@ -338,16 +316,6 @@
   obtain ⟨s, hs⟩ := c0,
   exact ⟨lb, ⟨ls, subset.trans (h _ hs) (cT hs).2⟩, h⟩,
 end
-=======
-  (h : ∀c ⊆ S, chain (⊆) c → ∃ub ∈ S, ∀ s ∈ c, s ⊆ ub) :
-  ∃ m ∈ S, ∀a ∈ S, m ⊆ a → a = m :=
-zorn_partial_order₀ S h
-
-theorem zorn_subset_nonempty {α : Type u} (S : set (set α))
-  (H : ∀c ⊆ S, chain (⊆) c → c.nonempty → ∃ub ∈ S, ∀ s ∈ c, s ⊆ ub) (x) (hx : x ∈ S) :
-  ∃ m ∈ S, x ⊆ m ∧ ∀a ∈ S, m ⊆ a → a = m :=
-zorn_nonempty_partial_order₀ _ (λ c cS hc y yc, H _ cS hc ⟨y, yc⟩) _ hx
->>>>>>> d052c527
 
 theorem chain.total {α : Type u} [preorder α]
   {c : set α} (H : chain (≤) c) :
