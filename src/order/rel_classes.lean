/-
Copyright (c) 2020 Jeremy Avigad. All rights reserved.
Released under Apache 2.0 license as described in the file LICENSE.
Authors: Jeremy Avigad, Mario Carneiro, Yury G. Kudryashov
-/
import order.basic
import logic.is_empty

/-!
# Unbundled relation classes

In this file we prove some properties of `is_*` classes defined in `init.algebra.classes`. The main
difference between these classes and the usual order classes (`preorder` etc) is that usual classes
extend `has_le` and/or `has_lt` while these classes take a relation as an explicit argument.

-/

universes u v

variables {α : Type u} {β : Type v} {r : α → α → Prop} {s : β → β → Prop}

open function

lemma of_eq [is_refl α r] : ∀ {a b}, a = b → r a b | _ _ ⟨h⟩ := refl _

lemma comm [is_symm α r] {a b : α} : r a b ↔ r b a := ⟨symm, symm⟩
lemma antisymm' [is_antisymm α r] {a b : α} : r a b → r b a → b = a := λ h h', antisymm h' h

lemma antisymm_iff [is_refl α r] [is_antisymm α r] {a b : α} : r a b ∧ r b a ↔ a = b :=
⟨λ h, antisymm h.1 h.2, by { rintro rfl, exact ⟨refl _, refl _⟩ }⟩

/-- A version of `antisymm` with `r` explicit.

This lemma matches the lemmas from lean core in `init.algebra.classes`, but is missing there.  -/
@[elab_simple]
lemma antisymm_of (r : α → α → Prop) [is_antisymm α r] {a b : α} : r a b → r b a → a = b := antisymm

/-- A version of `antisymm'` with `r` explicit.

This lemma matches the lemmas from lean core in `init.algebra.classes`, but is missing there.  -/
@[elab_simple]
lemma antisymm_of' (r : α → α → Prop) [is_antisymm α r] {a b : α} : r a b → r b a → b = a :=
antisymm'

/-- A version of `comm` with `r` explicit.

This lemma matches the lemmas from lean core in `init.algebra.classes`, but is missing there.  -/
lemma comm_of (r : α → α → Prop) [is_symm α r] {a b : α} : r a b ↔ r b a := comm

theorem is_refl.swap (r) [is_refl α r] : is_refl α (swap r) := ⟨refl_of r⟩
theorem is_irrefl.swap (r) [is_irrefl α r] : is_irrefl α (swap r) := ⟨irrefl_of r⟩
theorem is_trans.swap (r) [is_trans α r] : is_trans α (swap r) :=
⟨λ a b c h₁ h₂, trans_of r h₂ h₁⟩
theorem is_antisymm.swap (r) [is_antisymm α r] : is_antisymm α (swap r) :=
⟨λ a b h₁ h₂, antisymm h₂ h₁⟩
theorem is_asymm.swap (r) [is_asymm α r] : is_asymm α (swap r) :=
⟨λ a b h₁ h₂, asymm_of r h₂ h₁⟩
theorem is_total.swap (r) [is_total α r] : is_total α (swap r) :=
⟨λ a b, (total_of r a b).swap⟩
theorem is_trichotomous.swap (r) [is_trichotomous α r] : is_trichotomous α (swap r) :=
⟨λ a b, by simpa [swap, or.comm, or.left_comm] using trichotomous_of r a b⟩
theorem is_preorder.swap (r) [is_preorder α r] : is_preorder α (swap r) :=
{..@is_refl.swap α r _, ..@is_trans.swap α r _}
theorem is_strict_order.swap (r) [is_strict_order α r] : is_strict_order α (swap r) :=
{..@is_irrefl.swap α r _, ..@is_trans.swap α r _}
theorem is_partial_order.swap (r) [is_partial_order α r] : is_partial_order α (swap r) :=
{..@is_preorder.swap α r _, ..@is_antisymm.swap α r _}
theorem is_total_preorder.swap (r) [is_total_preorder α r] : is_total_preorder α (swap r) :=
{..@is_preorder.swap α r _, ..@is_total.swap α r _}
theorem is_linear_order.swap (r) [is_linear_order α r] : is_linear_order α (swap r) :=
{..@is_partial_order.swap α r _, ..@is_total.swap α r _}

protected theorem is_asymm.is_antisymm (r) [is_asymm α r] : is_antisymm α r :=
⟨λ x y h₁ h₂, (asymm h₁ h₂).elim⟩
protected theorem is_asymm.is_irrefl [is_asymm α r] : is_irrefl α r :=
⟨λ a h, asymm h h⟩
protected theorem is_total.is_trichotomous (r) [is_total α r] : is_trichotomous α r :=
⟨λ a b, or.left_comm.1 (or.inr $ total_of r a b)⟩

@[priority 100]  -- see Note [lower instance priority]
instance is_total.to_is_refl (r) [is_total α r] : is_refl α r :=
⟨λ a, (or_self _).1 $ total_of r a a⟩

lemma ne_of_irrefl {r} [is_irrefl α r] : ∀ {x y : α}, r x y → x ≠ y | _ _ h rfl := irrefl _ h
lemma ne_of_irrefl' {r} [is_irrefl α r] : ∀ {x y : α}, r x y → y ≠ x | _ _ h rfl := irrefl _ h

lemma not_rel_of_subsingleton (r) [is_irrefl α r] [subsingleton α] (x y) : ¬ r x y :=
subsingleton.elim x y ▸ irrefl x

lemma rel_of_subsingleton (r) [is_refl α r] [subsingleton α] (x y) : r x y :=
subsingleton.elim x y ▸ refl x

@[simp] lemma empty_relation_apply (a b : α) : empty_relation a b ↔ false := iff.rfl

lemma eq_empty_relation (r) [is_irrefl α r] [subsingleton α] : r = empty_relation :=
funext₂ $ by simpa using not_rel_of_subsingleton r

instance : is_irrefl α empty_relation := ⟨λ a, id⟩

lemma trans_trichotomous_left [is_trans α r] [is_trichotomous α r] {a b c : α} :
  ¬r b a → r b c → r a c :=
begin
  intros h₁ h₂, rcases trichotomous_of r a b with h₃|h₃|h₃,
  exact trans h₃ h₂, rw h₃, exact h₂, exfalso, exact h₁ h₃
end

lemma trans_trichotomous_right [is_trans α r] [is_trichotomous α r] {a b c : α} :
  r a b → ¬r c b → r a c :=
begin
  intros h₁ h₂, rcases trichotomous_of r b c with h₃|h₃|h₃,
  exact trans h₁ h₃, rw ←h₃, exact h₁, exfalso, exact h₂ h₃
end

lemma transitive_of_trans (r : α → α → Prop) [is_trans α r] : transitive r := λ _ _ _, trans

/-- In a trichotomous irreflexive order, every element is determined by the set of predecessors. -/
lemma extensional_of_trichotomous_of_irrefl (r : α → α → Prop) [is_trichotomous α r] [is_irrefl α r]
  {a b : α} (H : ∀ x, r x a ↔ r x b) : a = b :=
((@trichotomous _ r _ a b)
  .resolve_left $ mt (H _).2 $ irrefl a)
  .resolve_right $ mt (H _).1 $ irrefl b

/-- Construct a partial order from a `is_strict_order` relation.

See note [reducible non-instances]. -/
@[reducible] def partial_order_of_SO (r) [is_strict_order α r] : partial_order α :=
{ le := λ x y, x = y ∨ r x y,
  lt := r,
  le_refl := λ x, or.inl rfl,
  le_trans := λ x y z h₁ h₂,
    match y, z, h₁, h₂ with
    | _, _, or.inl rfl, h₂ := h₂
    | _, _, h₁, or.inl rfl := h₁
    | _, _, or.inr h₁, or.inr h₂ := or.inr (trans h₁ h₂)
    end,
  le_antisymm := λ x y h₁ h₂,
    match y, h₁, h₂ with
    | _, or.inl rfl, h₂ := rfl
    | _, h₁, or.inl rfl := rfl
    | _, or.inr h₁, or.inr h₂ := (asymm h₁ h₂).elim
    end,
  lt_iff_le_not_le := λ x y,
    ⟨λ h, ⟨or.inr h, not_or
      (λ e, by rw e at h; exact irrefl _ h)
      (asymm h)⟩,
    λ ⟨h₁, h₂⟩, h₁.resolve_left (λ e, h₂ $ e ▸ or.inl rfl)⟩ }

/-- Construct a linear order from an `is_strict_total_order` relation.

See note [reducible non-instances]. -/
@[reducible]
def linear_order_of_STO (r) [is_strict_total_order α r] [Π x y, decidable (¬ r x y)] :
  linear_order α :=
{ le_total := λ x y,
    match y, trichotomous_of r x y with
    | y, or.inl h := or.inl (or.inr h)
    | _, or.inr (or.inl rfl) := or.inl (or.inl rfl)
    | _, or.inr (or.inr h) := or.inr (or.inr h)
    end,
  decidable_le := λ x y, decidable_of_iff (¬ r y x)
    ⟨λ h, ((trichotomous_of r y x).resolve_left h).imp eq.symm id,
      λ h, h.elim (λ h, h ▸ irrefl_of _ _) (asymm_of r)⟩,
  ..partial_order_of_SO r }

theorem is_strict_total_order.swap (r) [is_strict_total_order α r] :
  is_strict_total_order α (swap r) :=
{..is_trichotomous.swap r, ..is_strict_order.swap r}

/-! ### Order connection -/

/-- A connected order is one satisfying the condition `a < c → a < b ∨ b < c`.
  This is recognizable as an intuitionistic substitute for `a ≤ b ∨ b ≤ a` on
  the constructive reals, and is also known as negative transitivity,
  since the contrapositive asserts transitivity of the relation `¬ a < b`.  -/
@[algebra] class is_order_connected (α : Type u) (lt : α → α → Prop) : Prop :=
(conn : ∀ a b c, lt a c → lt a b ∨ lt b c)

theorem is_order_connected.neg_trans {r : α → α → Prop} [is_order_connected α r]
  {a b c} (h₁ : ¬ r a b) (h₂ : ¬ r b c) : ¬ r a c :=
mt (is_order_connected.conn a b c) $ by simp [h₁, h₂]

theorem is_strict_weak_order_of_is_order_connected [is_asymm α r]
  [is_order_connected α r] : is_strict_weak_order α r :=
{ trans := λ a b c h₁ h₂, (is_order_connected.conn _ c _ h₁).resolve_right (asymm h₂),
  incomp_trans := λ a b c ⟨h₁, h₂⟩ ⟨h₃, h₄⟩,
    ⟨is_order_connected.neg_trans h₁ h₃, is_order_connected.neg_trans h₄ h₂⟩,
  ..@is_asymm.is_irrefl α r _ }

@[priority 100] -- see Note [lower instance priority]
instance is_order_connected_of_is_strict_total_order
  [is_strict_total_order α r] : is_order_connected α r :=
⟨λ a b c h, (trichotomous _ _).imp_right (λ o,
  o.elim (λ e, e ▸ h) (λ h', trans h' h))⟩

@[priority 100] -- see Note [lower instance priority]
instance is_strict_weak_order_of_is_strict_total_order
  [is_strict_total_order α r] : is_strict_weak_order α r :=
{ ..is_strict_weak_order_of_is_order_connected }

/-! ### Well-order -/

/-- A well-founded relation. Not to be confused with `is_well_order`. -/
@[algebra, mk_iff] class is_well_founded (α : Type u) (r : α → α → Prop) : Prop :=
(wf : well_founded r)

instance has_well_founded.is_well_founded [h : has_well_founded α] :
  is_well_founded α has_well_founded.r := { ..h }

namespace is_well_founded
variables (r) [is_well_founded α r]

/-- Induction on a well-founded relation. -/
theorem induction {C : α → Prop} : ∀ a, (∀ x, (∀ y, r y x → C y) → C x) → C a :=
wf.induction

/-- All values are accessible under the well-founded relation. -/
theorem apply : ∀ a, acc r a := wf.apply

/-- Creates data, given a way to generate a value from all that compare as less under a well-founded
relation. See also `is_well_founded.fix_eq`. -/
def fix {C : α → Sort*} : (Π (x : α), (Π (y : α), r y x → C y) → C x) → Π (x : α), C x := wf.fix

/-- The value from `is_well_founded.fix` is built from the previous ones as specified. -/
theorem fix_eq {C : α → Sort*} (F : Π (x : α), (Π (y : α), r y x → C y) → C x) :
  ∀ x, fix r F x = F x (λ y h, fix r F y) :=
wf.fix_eq F

/-- Derive a `has_well_founded` instance from an `is_well_founded` instance. -/
def to_has_well_founded : has_well_founded α := ⟨r, is_well_founded.wf⟩

end is_well_founded

theorem well_founded.asymmetric {α : Sort*} {r : α → α → Prop} (h : well_founded r) :
  ∀ ⦃a b⦄, r a b → ¬ r b a
| a := λ b hab hba, well_founded.asymmetric hba hab
using_well_founded { rel_tac := λ _ _, `[exact ⟨_, h⟩],
                     dec_tac := tactic.assumption }

@[priority 100] -- see Note [lower instance priority]
instance is_well_founded.is_asymm (r : α → α → Prop) [is_well_founded α r] : is_asymm α r :=
⟨is_well_founded.wf.asymmetric⟩

@[priority 100] -- see Note [lower instance priority]
instance is_well_founded.is_irrefl (r : α → α → Prop) [is_well_founded α r] : is_irrefl α r :=
is_asymm.is_irrefl

/-- A class for a well founded relation `<`. -/
@[reducible] def well_founded_lt (α : Type*) [has_lt α] : Prop := is_well_founded α (<)

/-- A class for a well founded relation `>`. -/
@[reducible] def well_founded_gt (α : Type*) [has_lt α] : Prop := is_well_founded α (>)

@[priority 100] -- See note [lower instance priority]
instance (α : Type*) [has_lt α] [h : well_founded_lt α] : well_founded_gt αᵒᵈ := h
@[priority 100] -- See note [lower instance priority]
instance (α : Type*) [has_lt α] [h : well_founded_gt α] : well_founded_lt αᵒᵈ := h

theorem well_founded_gt_dual_iff (α : Type*) [has_lt α] : well_founded_gt αᵒᵈ ↔ well_founded_lt α :=
⟨λ h, ⟨h.wf⟩, λ h, ⟨h.wf⟩⟩
theorem well_founded_lt_dual_iff (α : Type*) [has_lt α] : well_founded_lt αᵒᵈ ↔ well_founded_gt α :=
⟨λ h, ⟨h.wf⟩, λ h, ⟨h.wf⟩⟩

/-- A well order is a well-founded linear order. -/
@[algebra] class is_well_order (α : Type u) (r : α → α → Prop)
<<<<<<< HEAD
  extends is_strict_total_order α r : Prop :=
(wf : well_founded r)
=======
  extends is_trichotomous α r, is_trans α r, is_well_founded α r : Prop
>>>>>>> 3f772d42

@[priority 100] -- see Note [lower instance priority]
instance is_well_order.is_strict_total_order' {α} (r : α → α → Prop) [is_well_order α r] :
  is_strict_total_order' α r := { }
@[priority 100] -- see Note [lower instance priority]
instance is_well_order.is_strict_total_order {α} (r : α → α → Prop) [is_well_order α r] :
  is_strict_total_order α r := by apply_instance
@[priority 100] -- see Note [lower instance priority]
instance is_well_order.is_trichotomous {α} (r : α → α → Prop) [is_well_order α r] :
  is_trichotomous α r := by apply_instance
@[priority 100] -- see Note [lower instance priority]
instance is_well_order.is_trans {α} (r : α → α → Prop) [is_well_order α r] :
  is_trans α r := by apply_instance
@[priority 100] -- see Note [lower instance priority]
instance is_well_order.is_irrefl {α} (r : α → α → Prop) [is_well_order α r] :
  is_irrefl α r := by apply_instance
@[priority 100] -- see Note [lower instance priority]
instance is_well_order.is_asymm {α} (r : α → α → Prop) [is_well_order α r] :
  is_asymm α r := by apply_instance

namespace well_founded_lt
variables [has_lt α] [well_founded_lt α]

/-- Inducts on a well-founded `<` relation. -/
theorem induction {C : α → Prop} : ∀ a, (∀ x, (∀ y, y < x → C y) → C x) → C a :=
is_well_founded.induction _

/-- All values are accessible under the well-founded `<`. -/
theorem apply : ∀ a : α, acc (<) a := is_well_founded.apply _

/-- Creates data, given a way to generate a value from all that compare as lesser. See also
`well_founded_lt.fix_eq`. -/
def fix {C : α → Sort*} : (Π (x : α), (Π (y : α), y < x → C y) → C x) → Π (x : α), C x :=
is_well_founded.fix (<)

/-- The value from `well_founded_lt.fix` is built from the previous ones as specified. -/
theorem fix_eq {C : α → Sort*} (F : Π (x : α), (Π (y : α), y < x → C y) → C x) :
  ∀ x, fix F x = F x (λ y h, fix F y) :=
is_well_founded.fix_eq _ F

/-- Derive a `has_well_founded` instance from a `well_founded_lt` instance. -/
def to_has_well_founded : has_well_founded α := is_well_founded.to_has_well_founded (<)

end well_founded_lt

namespace well_founded_gt
variables [has_lt α] [well_founded_gt α]

/-- Inducts on a well-founded `>` relation. -/
theorem induction {C : α → Prop} : ∀ a, (∀ x, (∀ y, x < y → C y) → C x) → C a :=
is_well_founded.induction _

/-- All values are accessible under the well-founded `>`. -/
theorem apply : ∀ a : α, acc (>) a := is_well_founded.apply _

/-- Creates data, given a way to generate a value from all that compare as greater. See also
`well_founded_gt.fix_eq`. -/
def fix {C : α → Sort*} : (Π (x : α), (Π (y : α), x < y → C y) → C x) → Π (x : α), C x :=
is_well_founded.fix (>)

/-- The value from `well_founded_gt.fix` is built from the successive ones as specified. -/
theorem fix_eq {C : α → Sort*} (F : Π (x : α), (Π (y : α), x < y → C y) → C x) :
  ∀ x, fix F x = F x (λ y h, fix F y) :=
is_well_founded.fix_eq _ F

/-- Derive a `has_well_founded` instance from a `well_founded_gt` instance. -/
def to_has_well_founded : has_well_founded α := is_well_founded.to_has_well_founded (>)

end well_founded_gt

/-- Construct a decidable linear order from a well-founded linear order. -/
noncomputable def is_well_order.linear_order (r : α → α → Prop) [is_well_order α r] :
  linear_order α :=
by { letI := λ x y, classical.dec (¬r x y), exact linear_order_of_STO r }

/-- Derive a `has_well_founded` instance from a `is_well_order` instance. -/
def is_well_order.to_has_well_founded [has_lt α] [hwo : is_well_order α (<)] :
  has_well_founded α := { r := (<), wf := hwo.wf }

-- This isn't made into an instance as it loops with `is_irrefl α r`.
theorem subsingleton.is_well_order [subsingleton α] (r : α → α → Prop) [hr : is_irrefl α r] :
  is_well_order α r :=
{ trichotomous := λ a b, or.inr $ or.inl $ subsingleton.elim a b,
  trans        := λ a b c h, (not_rel_of_subsingleton r a b h).elim,
  wf           := ⟨λ a, ⟨_, λ y h, (not_rel_of_subsingleton r y a h).elim⟩⟩,
  ..hr }

instance empty_relation.is_well_order [subsingleton α] : is_well_order α empty_relation :=
subsingleton.is_well_order _

@[priority 100]
instance is_empty.is_well_order [is_empty α] (r : α → α → Prop) : is_well_order α r :=
{ trichotomous := is_empty_elim,
  trans        := is_empty_elim,
  wf           := well_founded_of_empty r }

instance prod.lex.is_well_founded [is_well_founded α r] [is_well_founded β s] :
  is_well_founded (α × β) (prod.lex r s) :=
⟨prod.lex_wf is_well_founded.wf is_well_founded.wf⟩

instance prod.lex.is_well_order [is_well_order α r] [is_well_order β s] :
  is_well_order (α × β) (prod.lex r s) :=
{ trichotomous := λ ⟨a₁, a₂⟩ ⟨b₁, b₂⟩,
    match @trichotomous _ r _ a₁ b₁ with
    | or.inl h₁ := or.inl $ prod.lex.left _ _ h₁
    | or.inr (or.inr h₁) := or.inr $ or.inr $ prod.lex.left _ _ h₁
    | or.inr (or.inl e) := e ▸  match @trichotomous _ s _ a₂ b₂ with
      | or.inl h := or.inl $ prod.lex.right _ h
      | or.inr (or.inr h) := or.inr $ or.inr $ prod.lex.right _ h
      | or.inr (or.inl e) := e ▸ or.inr $ or.inl rfl
      end
    end,
  trans := λ a b c h₁ h₂, begin
    cases h₁ with a₁ a₂ b₁ b₂ ab a₁ b₁ b₂ ab;
    cases h₂ with _ _ c₁ c₂ bc _ _ c₂ bc,
    { exact prod.lex.left _ _ (trans ab bc) },
    { exact prod.lex.left _ _ ab },
    { exact prod.lex.left _ _ bc },
    { exact prod.lex.right _ (trans ab bc) }
  end,
  wf := prod.lex_wf is_well_founded.wf is_well_founded.wf }

instance inv_image.is_well_founded (r : α → α → Prop) [is_well_founded α r] (f : β → α) :
  is_well_founded _ (inv_image r f) :=
⟨inv_image.wf f is_well_founded.wf⟩

instance measure.is_well_founded (f : α → ℕ) : is_well_founded _ (measure f) := ⟨measure_wf f⟩

theorem subrelation.is_well_founded (r : α → α → Prop) [is_well_founded α r] {s : α → α → Prop}
  (h : subrelation s r) : is_well_founded α s :=
⟨h.wf is_well_founded.wf⟩

namespace set

/-- An unbounded or cofinal set. -/
def unbounded (r : α → α → Prop) (s : set α) : Prop := ∀ a, ∃ b ∈ s, ¬ r b a
/-- A bounded or final set. Not to be confused with `metric.bounded`. -/
def bounded (r : α → α → Prop) (s : set α) : Prop := ∃ a, ∀ b ∈ s, r b a

@[simp] lemma not_bounded_iff {r : α → α → Prop} (s : set α) : ¬bounded r s ↔ unbounded r s :=
by simp only [bounded, unbounded, not_forall, not_exists, exists_prop, not_and, not_not]

@[simp] lemma not_unbounded_iff {r : α → α → Prop} (s : set α) : ¬unbounded r s ↔ bounded r s :=
by rw [not_iff_comm, not_bounded_iff]

lemma unbounded_of_is_empty [is_empty α] {r : α → α → Prop} (s : set α) : unbounded r s :=
is_empty_elim

end set

namespace prod

instance is_refl_preimage_fst {r : α → α → Prop} [h : is_refl α r] :
  is_refl (α × α) (prod.fst ⁻¹'o r) := ⟨λ a, refl_of r a.1⟩

instance is_refl_preimage_snd {r : α → α → Prop} [h : is_refl α r] :
  is_refl (α × α) (prod.snd ⁻¹'o r) := ⟨λ a, refl_of r a.2⟩

instance is_trans_preimage_fst {r : α → α → Prop} [h : is_trans α r] :
  is_trans (α × α) (prod.fst ⁻¹'o r) := ⟨λ _ _ _, trans_of r⟩

instance is_trans_preimage_snd {r : α → α → Prop} [h : is_trans α r] :
  is_trans (α × α) (prod.snd ⁻¹'o r) := ⟨λ _ _ _, trans_of r⟩

end prod

/-! ### Strict-non strict relations -/

/-- An unbundled relation class stating that `r` is the nonstrict relation corresponding to the
strict relation `s`. Compare `preorder.lt_iff_le_not_le`. This is mostly meant to provide dot
notation on `(⊆)` and `(⊂)`. -/
class is_nonstrict_strict_order (α : Type*) (r s : α → α → Prop) :=
(right_iff_left_not_left (a b : α) : s a b ↔ r a b ∧ ¬ r b a)

lemma right_iff_left_not_left {r s : α → α → Prop} [is_nonstrict_strict_order α r s] {a b : α} :
  s a b ↔ r a b ∧ ¬ r b a :=
is_nonstrict_strict_order.right_iff_left_not_left _ _

/-- A version of `right_iff_left_not_left` with explicit `r` and `s`. -/
lemma right_iff_left_not_left_of (r s : α → α → Prop) [is_nonstrict_strict_order α r s] {a b : α} :
  s a b ↔ r a b ∧ ¬ r b a :=
right_iff_left_not_left

-- The free parameter `r` is strictly speaking not uniquely determined by `s`, but in practice it
-- always has a unique instance, so this is not dangerous.
@[priority 100, nolint dangerous_instance] -- see Note [lower instance priority]
instance is_nonstrict_strict_order.to_is_irrefl {r : α → α → Prop} {s : α → α → Prop}
  [is_nonstrict_strict_order α r s] :
  is_irrefl α s :=
⟨λ a h, ((right_iff_left_not_left_of r s).1 h).2 ((right_iff_left_not_left_of r s).1 h).1⟩

/-! #### `⊆` and `⊂` -/

section subset
variables [has_subset α] {a b c : α}

@[refl] lemma subset_refl [is_refl α (⊆)] (a : α) : a ⊆ a := refl _
lemma subset_rfl [is_refl α (⊆)] : a ⊆ a := refl _
lemma subset_of_eq [is_refl α (⊆)] : a = b → a ⊆ b := λ h, h ▸ subset_rfl
lemma superset_of_eq [is_refl α (⊆)] : a = b → b ⊆ a := λ h, h ▸ subset_rfl
lemma ne_of_not_subset [is_refl α (⊆)] : ¬ a ⊆ b → a ≠ b := mt subset_of_eq
lemma ne_of_not_superset [is_refl α (⊆)] : ¬ a ⊆ b → b ≠ a := mt superset_of_eq
@[trans] lemma subset_trans [is_trans α (⊆)] {a b c : α} : a ⊆ b → b ⊆ c → a ⊆ c := trans

lemma subset_antisymm [is_antisymm α (⊆)] (h : a ⊆ b) (h' : b ⊆ a) : a = b :=
antisymm h h'

lemma superset_antisymm [is_antisymm α (⊆)] (h : a ⊆ b) (h' : b ⊆ a) : b = a :=
antisymm' h h'

alias subset_of_eq ← eq.subset' --TODO: Fix it and kill `eq.subset`
alias superset_of_eq ← eq.superset
alias subset_trans      ← has_subset.subset.trans
alias subset_antisymm   ← has_subset.subset.antisymm
alias superset_antisymm ← has_subset.subset.antisymm'

lemma subset_antisymm_iff [is_refl α (⊆)] [is_antisymm α (⊆)] : a = b ↔ a ⊆ b ∧ b ⊆ a :=
⟨λ h, ⟨h.subset', h.superset⟩, λ h, h.1.antisymm h.2⟩

lemma superset_antisymm_iff [is_refl α (⊆)] [is_antisymm α (⊆)] : a = b ↔ b ⊆ a ∧ a ⊆ b :=
⟨λ h, ⟨h.superset, h.subset'⟩, λ h, h.1.antisymm' h.2⟩

end subset

section ssubset
variables [has_ssubset α]

lemma ssubset_irrefl [is_irrefl α (⊂)] (a : α) : ¬ a ⊂ a := irrefl _
lemma ssubset_irrfl [is_irrefl α (⊂)] {a : α} : ¬ a ⊂ a := irrefl _
lemma ne_of_ssubset [is_irrefl α (⊂)] {a b : α} : a ⊂ b → a ≠ b := ne_of_irrefl
lemma ne_of_ssuperset [is_irrefl α (⊂)] {a b : α} : a ⊂ b → b ≠ a := ne_of_irrefl'
@[trans] lemma ssubset_trans [is_trans α (⊂)] {a b c : α} : a ⊂ b → b ⊂ c → a ⊂ c := trans
lemma ssubset_asymm [is_asymm α (⊂)] {a b : α} (h : a ⊂ b) : ¬ b ⊂ a := asymm h

alias ssubset_irrfl   ← has_ssubset.ssubset.false
alias ne_of_ssubset   ← has_ssubset.ssubset.ne
alias ne_of_ssuperset ← has_ssubset.ssubset.ne'
alias ssubset_trans   ← has_ssubset.ssubset.trans
alias ssubset_asymm   ← has_ssubset.ssubset.asymm

end ssubset

section subset_ssubset
variables [has_subset α] [has_ssubset α] [is_nonstrict_strict_order α (⊆) (⊂)] {a b c : α}

lemma ssubset_iff_subset_not_subset : a ⊂ b ↔ a ⊆ b ∧ ¬ b ⊆ a := right_iff_left_not_left
lemma subset_of_ssubset (h : a ⊂ b) : a ⊆ b := (ssubset_iff_subset_not_subset.1 h).1
lemma not_subset_of_ssubset (h : a ⊂ b) : ¬ b ⊆ a := (ssubset_iff_subset_not_subset.1 h).2
lemma not_ssubset_of_subset (h : a ⊆ b) : ¬ b ⊂ a := λ h', not_subset_of_ssubset h' h

lemma ssubset_of_subset_not_subset (h₁ : a ⊆ b) (h₂ : ¬ b ⊆ a) : a ⊂ b :=
ssubset_iff_subset_not_subset.2 ⟨h₁, h₂⟩

alias subset_of_ssubset            ← has_ssubset.ssubset.subset
alias not_subset_of_ssubset        ← has_ssubset.ssubset.not_subset
alias not_ssubset_of_subset        ← has_subset.subset.not_ssubset
alias ssubset_of_subset_not_subset ← has_subset.subset.ssubset_of_not_subset

lemma ssubset_of_subset_of_ssubset [is_trans α (⊆)] (h₁ : a ⊆ b) (h₂ : b ⊂ c) : a ⊂ c :=
(h₁.trans h₂.subset).ssubset_of_not_subset $ λ h, h₂.not_subset $ h.trans h₁

lemma ssubset_of_ssubset_of_subset [is_trans α (⊆)] (h₁ : a ⊂ b) (h₂ : b ⊆ c) : a ⊂ c :=
(h₁.subset.trans h₂).ssubset_of_not_subset $ λ h, h₁.not_subset $ h₂.trans h

lemma ssubset_of_subset_of_ne [is_antisymm α (⊆)] (h₁ : a ⊆ b) (h₂ : a ≠ b) : a ⊂ b :=
h₁.ssubset_of_not_subset $ mt h₁.antisymm h₂

lemma ssubset_of_ne_of_subset [is_antisymm α (⊆)] (h₁ : a ≠ b) (h₂ : a ⊆ b) : a ⊂ b :=
ssubset_of_subset_of_ne h₂ h₁

lemma eq_or_ssubset_of_subset [is_antisymm α (⊆)] (h : a ⊆ b) : a = b ∨ a ⊂ b :=
(em (b ⊆ a)).imp h.antisymm h.ssubset_of_not_subset

lemma ssubset_or_eq_of_subset [is_antisymm α (⊆)] (h : a ⊆ b) : a ⊂ b ∨ a = b :=
(eq_or_ssubset_of_subset h).swap

alias ssubset_of_subset_of_ssubset ← has_subset.subset.trans_ssubset
alias ssubset_of_ssubset_of_subset ← has_ssubset.ssubset.trans_subset
alias ssubset_of_subset_of_ne      ← has_subset.subset.ssubset_of_ne
alias ssubset_of_ne_of_subset      ← ne.ssubset_of_subset
alias eq_or_ssubset_of_subset      ← has_subset.subset.eq_or_ssubset
alias ssubset_or_eq_of_subset      ← has_subset.subset.ssubset_or_eq

lemma ssubset_iff_subset_ne [is_antisymm α (⊆)] : a ⊂ b ↔ a ⊆ b ∧ a ≠ b :=
⟨λ h, ⟨h.subset, h.ne⟩, λ h, h.1.ssubset_of_ne h.2⟩

lemma subset_iff_ssubset_or_eq [is_refl α (⊆)] [is_antisymm α (⊆)] : a ⊆ b ↔ a ⊂ b ∨ a = b :=
⟨λ h, h.ssubset_or_eq, λ h, h.elim subset_of_ssubset subset_of_eq⟩

end subset_ssubset

/-! ### Conversion of bundled order typeclasses to unbundled relation typeclasses -/

instance [preorder α] : is_refl α (≤) := ⟨le_refl⟩
instance [preorder α] : is_refl α (≥) := is_refl.swap _
instance [preorder α] : is_trans α (≤) := ⟨@le_trans _ _⟩
instance [preorder α] : is_trans α (≥) := is_trans.swap _
instance [preorder α] : is_preorder α (≤) := {}
instance [preorder α] : is_preorder α (≥) := {}
instance [preorder α] : is_irrefl α (<) := ⟨lt_irrefl⟩
instance [preorder α] : is_irrefl α (>) := is_irrefl.swap _
instance [preorder α] : is_trans α (<) := ⟨@lt_trans _ _⟩
instance [preorder α] : is_trans α (>) := is_trans.swap _
instance [preorder α] : is_asymm α (<) := ⟨@lt_asymm _ _⟩
instance [preorder α] : is_asymm α (>) := is_asymm.swap _
instance [preorder α] : is_antisymm α (<) := is_asymm.is_antisymm _
instance [preorder α] : is_antisymm α (>) := is_asymm.is_antisymm _
instance [preorder α] : is_strict_order α (<) := {}
instance [preorder α] : is_strict_order α (>) := {}
instance [preorder α] : is_nonstrict_strict_order α (≤) (<) := ⟨@lt_iff_le_not_le _ _⟩
instance [partial_order α] : is_antisymm α (≤) := ⟨@le_antisymm _ _⟩
instance [partial_order α] : is_antisymm α (≥) := is_antisymm.swap _
instance [partial_order α] : is_partial_order α (≤) := {}
instance [partial_order α] : is_partial_order α (≥) := {}
instance [linear_order α] : is_total α (≤) := ⟨le_total⟩
instance [linear_order α] : is_total α (≥) := is_total.swap _
instance linear_order.is_total_preorder [linear_order α] : is_total_preorder α (≤) :=
  by apply_instance
instance [linear_order α] : is_total_preorder α (≥) := {}
instance [linear_order α] : is_linear_order α (≤) := {}
instance [linear_order α] : is_linear_order α (≥) := {}
instance [linear_order α] : is_trichotomous α (<) := ⟨lt_trichotomy⟩
instance [linear_order α] : is_trichotomous α (>) := is_trichotomous.swap _
instance [linear_order α] : is_trichotomous α (≤) := is_total.is_trichotomous _
instance [linear_order α] : is_trichotomous α (≥) := is_total.is_trichotomous _
instance [linear_order α] : is_strict_total_order α (<) := {}
instance [linear_order α] : is_order_connected α (<) := by apply_instance
instance [linear_order α] : is_incomp_trans α (<) := by apply_instance
instance [linear_order α] : is_strict_weak_order α (<) := by apply_instance

lemma transitive_le [preorder α] : transitive (@has_le.le α _) := transitive_of_trans _
lemma transitive_lt [preorder α] : transitive (@has_lt.lt α _) := transitive_of_trans _
lemma transitive_ge [preorder α] : transitive (@ge α _) := transitive_of_trans _
lemma transitive_gt [preorder α] : transitive (@gt α _) := transitive_of_trans _

instance order_dual.is_total_le [has_le α] [is_total α (≤)] : is_total αᵒᵈ (≤) :=
@is_total.swap α _ _

instance : well_founded_lt ℕ := ⟨nat.lt_wf⟩
instance nat.lt.is_well_order : is_well_order ℕ (<) := { }

instance [linear_order α] [h : is_well_order α (<)] : is_well_order αᵒᵈ (>) := h
instance [linear_order α] [h : is_well_order α (>)] : is_well_order αᵒᵈ (<) := h<|MERGE_RESOLUTION|>--- conflicted
+++ resolved
@@ -262,19 +262,11 @@
 
 /-- A well order is a well-founded linear order. -/
 @[algebra] class is_well_order (α : Type u) (r : α → α → Prop)
-<<<<<<< HEAD
-  extends is_strict_total_order α r : Prop :=
-(wf : well_founded r)
-=======
   extends is_trichotomous α r, is_trans α r, is_well_founded α r : Prop
->>>>>>> 3f772d42
-
-@[priority 100] -- see Note [lower instance priority]
-instance is_well_order.is_strict_total_order' {α} (r : α → α → Prop) [is_well_order α r] :
-  is_strict_total_order' α r := { }
+
 @[priority 100] -- see Note [lower instance priority]
 instance is_well_order.is_strict_total_order {α} (r : α → α → Prop) [is_well_order α r] :
-  is_strict_total_order α r := by apply_instance
+  is_strict_total_order α r := { }
 @[priority 100] -- see Note [lower instance priority]
 instance is_well_order.is_trichotomous {α} (r : α → α → Prop) [is_well_order α r] :
   is_trichotomous α r := by apply_instance
