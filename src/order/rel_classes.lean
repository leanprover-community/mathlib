--- conflicted
+++ resolved
@@ -20,16 +20,18 @@
 
 open function
 
-<<<<<<< HEAD
-lemma comm [is_symm α r] {a b : α} : r a b ↔ r b a := ⟨symm, symm⟩
-lemma comm_of (r : α → α → Prop) [is_symm α r] {a b : α} : r a b ↔ r b a := comm
-=======
 /-- A version of `antisymm` with `r` explicit.
 
 This lemma matches the lemmas from lean core in `init.algebra.classes`, but is missing there.  -/
 @[elab_simple]
 lemma antisymm_of (r : α → α → Prop) [is_antisymm α r] {a b : α} : r a b → r b a → a = b := antisymm
->>>>>>> ad4ea538
+
+lemma comm [is_symm α r] {a b : α} : r a b ↔ r b a := ⟨symm, symm⟩
+
+/-- A version of `comm` with `r` explicit.
+
+This lemma matches the lemmas from lean core in `init.algebra.classes`, but is missing there.  -/
+lemma comm_of (r : α → α → Prop) [is_symm α r] {a b : α} : r a b ↔ r b a := comm
 
 theorem is_refl.swap (r) [is_refl α r] : is_refl α (swap r) := ⟨refl_of r⟩
 theorem is_irrefl.swap (r) [is_irrefl α r] : is_irrefl α (swap r) := ⟨irrefl_of r⟩
