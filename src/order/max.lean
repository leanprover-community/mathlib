--- conflicted
+++ resolved
@@ -17,11 +17,8 @@
 * `is_top`: An element is *top* if all elements are less than it.
 * `is_min`: An element is *minimal* if no element is strictly less than it.
 * `is_max`: An element is *maximal* if no element is strictly greater than it.
-<<<<<<< HEAD
-=======
 
 See also `is_bot_iff_is_min` and `is_top_iff_is_max` for the equivalences in a (co)directed order.
->>>>>>> 445be96e
 
 ## Typeclasses
 
@@ -29,10 +26,6 @@
 * `no_top_order`: An order without top elements.
 * `no_min_order`: An order without minimal elements.
 * `no_max_order`: An order without maximal elements.
-
-## See also
-
-`is_bot_iff_is_min` and `is_top_iff_is_max` for the equivalences in a (co)directed order.
 -/
 
 open order_dual
@@ -106,13 +99,6 @@
 def is_top (a : α) : Prop := ∀ b, b ≤ a
 
 /-- `a` is a minimal element of `α` if no element is strictly less than it. We spell it without `<`
-<<<<<<< HEAD
-to avoid having to convert between `≤` and `<`. -/
-def is_min (a : α) : Prop := ∀ ⦃b⦄, b ≤ a → a ≤ b
-
-/-- `a` is a maximal element of `α` if no element is strictly greater than it. We spell it without
-`<` to avoid having to convert between `≤` and `<`. -/
-=======
 to avoid having to convert between `≤` and `<`. Instead, `is_min_iff_forall_not_lt` does the
 conversion. -/
 def is_min (a : α) : Prop := ∀ ⦃b⦄, b ≤ a → a ≤ b
@@ -120,7 +106,6 @@
 /-- `a` is a maximal element of `α` if no element is strictly greater than it. We spell it without
 `<` to avoid having to convert between `≤` and `<`. Instead, `is_max_iff_forall_not_lt` does the
 conversion. -/
->>>>>>> 445be96e
 def is_max (a : α) : Prop := ∀ ⦃b⦄, a ≤ b → b ≤ a
 
 @[simp] lemma not_is_bot [no_bot_order α] (a : α) : ¬is_bot a :=
@@ -159,14 +144,6 @@
 lemma is_top.mono (ha : is_top a) (h : a ≤ b) : is_top b := λ c, (ha _).trans h
 lemma is_min.mono (ha : is_min a) (h : b ≤ a) : is_min b := λ c hc, h.trans $ ha $ hc.trans h
 lemma is_max.mono (ha : is_max a) (h : a ≤ b) : is_max b := λ c hc, (ha $ h.trans hc).trans h
-<<<<<<< HEAD
-
-lemma is_min.not_lt (h : is_min a) : ¬ b < a := λ hb, hb.not_le $ h hb.le
-lemma is_max.not_lt (h : is_max a) : ¬ a < b := λ hb, hb.not_le $ h hb.le
-
-lemma is_min_iff_forall_not_lt : is_min a ↔ ∀ b, ¬ b < a :=
-⟨λ h _, h.not_lt, λ h b hba, of_not_not $ λ hab, h _ $ hba.lt_of_not_le hab⟩
-=======
 
 lemma is_min.not_lt (h : is_min a) : ¬ b < a := λ hb, hb.not_le $ h hb.le
 lemma is_max.not_lt (h : is_max a) : ¬ a < b := λ hb, hb.not_le $ h hb.le
@@ -196,54 +173,23 @@
 
 end subsingleton
 end preorder
->>>>>>> 445be96e
-
-lemma is_max_iff_forall_not_lt : is_max a ↔ ∀ b, ¬ a < b :=
-⟨λ h _, h.not_lt, λ h b hba, of_not_not $ λ hab, h _ $ hba.lt_of_not_le hab⟩
-
-@[simp] lemma not_is_min_iff : ¬ is_min a ↔ ∃ b, b < a :=
-by simp_rw [lt_iff_le_not_le, is_min, not_forall, exists_prop]
-
-@[simp] lemma not_is_max_iff : ¬ is_max a ↔ ∃ b, a < b :=
-by simp_rw [lt_iff_le_not_le, is_max, not_forall, exists_prop]
-
-<<<<<<< HEAD
-@[simp] lemma not_is_min [no_min_order α] (a : α) : ¬ is_min a := not_is_min_iff.2 $ exists_lt a
-@[simp] lemma not_is_max [no_max_order α] (a : α) : ¬ is_max a := not_is_max_iff.2 $ exists_gt a
-=======
-protected lemma is_min.eq_of_le (ha : is_min a) (h : b ≤ a) : b = a := h.antisymm $ ha h
-protected lemma is_min.eq_of_ge (ha : is_min a) (h : b ≤ a) : a = b := h.antisymm' $ ha h
-protected lemma is_max.eq_of_le (ha : is_max a) (h : a ≤ b) : a = b := h.antisymm $ ha h
-protected lemma is_max.eq_of_ge (ha : is_max a) (h : a ≤ b) : b = a := h.antisymm' $ ha h
-
---TODO: Delete in favor of the above
-lemma is_bot.unique (ha : is_bot a) (hb : b ≤ a) : a = b := (ha b).antisymm hb
-lemma is_top.unique (ha : is_top a) (hb : a ≤ b) : a = b := hb.antisymm (ha b)
->>>>>>> 445be96e
-
-namespace subsingleton
-variable [subsingleton α]
-
-protected lemma is_bot (a : α) : is_bot a := λ _, (subsingleton.elim _ _).le
-protected lemma is_top (a : α) : is_top a := λ _, (subsingleton.elim _ _).le
-protected lemma is_min (a : α) : is_min a := (subsingleton.is_bot _).is_min
-protected lemma is_max (a : α) : is_max a := (subsingleton.is_top _).is_max
-
-<<<<<<< HEAD
-end subsingleton
-end preorder
 
 section partial_order
 variables [partial_order α] {a b : α}
-=======
---TODO: Delete in favor of the directed version
-lemma is_top_or_exists_gt (a : α) : is_top a ∨ ∃ b, a < b :=
-by simpa only [or_iff_not_imp_left, is_top, not_forall, not_le] using id
->>>>>>> 445be96e
 
 protected lemma is_min.eq_of_le (ha : is_min a) (h : b ≤ a) : b = a := h.antisymm $ ha h
 protected lemma is_min.eq_of_ge (ha : is_min a) (h : b ≤ a) : a = b := h.antisymm' $ ha h
 protected lemma is_max.eq_of_le (ha : is_max a) (h : a ≤ b) : a = b := h.antisymm $ ha h
 protected lemma is_max.eq_of_ge (ha : is_max a) (h : a ≤ b) : b = a := h.antisymm' $ ha h
 
-end partial_order+end partial_order
+
+section linear_order
+variables [linear_order α]
+
+lemma is_top_or_exists_gt (a : α) : is_top a ∨ ∃ b, a < b :=
+by simpa only [or_iff_not_imp_left, is_top, not_forall, not_le] using id
+
+lemma is_bot_or_exists_lt (a : α) : is_bot a ∨ ∃ b, b < a := @is_top_or_exists_gt (order_dual α) _ a
+
+end linear_order