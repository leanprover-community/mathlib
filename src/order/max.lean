--- conflicted
+++ resolved
@@ -79,27 +79,6 @@
 instance no_max_order.to_no_top_order (α : Type*) [preorder α] [no_max_order α] : no_top_order α :=
 ⟨λ a, (exists_gt a).imp $ λ _, not_le_of_lt⟩
 
-<<<<<<< HEAD
-lemma no_bot_order.no_min_order (α : Type*) [linear_order α] [no_bot_order α] : no_min_order α :=
-begin
-  constructor,
-  by_contra h,
-  push_neg at h,
-  obtain ⟨bot, h_bot⟩ := h,
-  obtain ⟨a, ha⟩ := exists_not_ge bot,
-  exact ha (h_bot a),
-end
-
-lemma no_top_order.no_max_order (α : Type*) [linear_order α] [no_top_order α] : no_max_order α :=
-begin
-  constructor,
-  by_contra h,
-  push_neg at h,
-  obtain ⟨top, h_top⟩ := h,
-  obtain ⟨a, ha⟩ := exists_not_le top,
-  exact ha (h_top a),
-end
-=======
 lemma no_bot_order.to_no_min_order (α : Type*) [linear_order α] [no_bot_order α] : no_min_order α :=
 { exists_lt := by { convert λ a : α, exists_not_ge a, simp_rw not_le, } }
 
@@ -115,7 +94,6 @@
   no_top_order α ↔ no_max_order α :=
 ⟨λ h, by { haveI := h, exact no_top_order.to_no_max_order α },
   λ h, by { haveI := h, exact no_max_order.to_no_top_order α }⟩
->>>>>>> 5947fb69
 
 theorem no_min_order.not_acc [has_lt α] [no_min_order α] (a : α) : ¬ acc (<) a :=
 λ h, acc.rec_on h $ λ x _, (exists_lt x).rec_on
