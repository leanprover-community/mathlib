--- conflicted
+++ resolved
@@ -202,9 +202,6 @@
 
 namespace order_iso
 
-<<<<<<< HEAD
-instance : has_coe (r ≃o s) (r ≼o s) := ⟨λ f, ⟨f.to_equiv.to_embedding, f.ord'⟩⟩
-=======
 /-- Convert an `order_iso` to an `order_embedding`. This function is also available as a coercion
 but often it is easier to write `f.to_order_embedding` than to write explicitly `r` and `s`
 in the target type. -/
@@ -212,7 +209,6 @@
 ⟨f.to_equiv.to_embedding, f.ord'⟩
 
 instance : has_coe (r ≃o s) (r ≼o s) := ⟨to_order_embedding⟩
->>>>>>> 3ac8e674
 -- see Note [function coercion]
 instance : has_coe_to_fun (r ≃o s) := ⟨λ _, α → β, λ f, f⟩
 
