/-
Copyright (c) 2020 Yury Kudryashov. All rights reserved.
Released under Apache 2.0 license as described in the file LICENSE.
Authors: Yury Kudryashov, Johannes Hölzl, Mario Carneiro, Patrick Massot
-/
import order.filter.basic
import data.set.countable
import data.pprod

/-!
# Filter bases

A filter basis `B : filter_basis α` on a type `α` is a nonempty collection of sets of `α`
such that the intersection of two elements of this collection contains some element of
the collection. Compared to filters, filter bases do not require that any set containing
an element of `B` belongs to `B`.
A filter basis `B` can be used to construct `B.filter : filter α` such that a set belongs
to `B.filter` if and only if it contains an element of `B`.

Given an indexing type `ι`, a predicate `p : ι → Prop`, and a map `s : ι → set α`,
the proposition `h : filter.is_basis p s` makes sure the range of `s` bounded by `p`
(ie. `s '' set_of p`) defines a filter basis `h.filter_basis`.

If one already has a filter `l` on `α`, `filter.has_basis l p s` (where `p : ι → Prop`
and `s : ι → set α` as above) means that a set belongs to `l` if and
only if it contains some `s i` with `p i`. It implies `h : filter.is_basis p s`, and
`l = h.filter_basis.filter`. The point of this definition is that checking statements
involving elements of `l` often reduces to checking them on the basis elements.

We define a function `has_basis.index (h : filter.has_basis l p s) (t) (ht : t ∈ l)` that returns
some index `i` such that `p i` and `s i ⊆ t`. This function can be useful to avoid manual
destruction of `h.mem_iff.mpr ht` using `cases` or `let`.

This file also introduces more restricted classes of bases, involving monotonicity or
countability. In particular, for `l : filter α`, `l.is_countably_generated` means
there is a countable set of sets which generates `s`. This is reformulated in term of bases,
and consequences are derived.

## Main statements

* `has_basis.mem_iff`, `has_basis.mem_of_superset`, `has_basis.mem_of_mem` : restate `t ∈ f`
  in terms of a basis;
* `basis_sets` : all sets of a filter form a basis;
* `has_basis.inf`, `has_basis.inf_principal`, `has_basis.prod`, `has_basis.prod_self`,
  `has_basis.map`, `has_basis.comap` : combinators to construct filters of `l ⊓ l'`,
  `l ⊓ 𝓟 t`, `l ×ᶠ l'`, `l ×ᶠ l`, `l.map f`, `l.comap f` respectively;
* `has_basis.le_iff`, `has_basis.ge_iff`, has_basis.le_basis_iff` : restate `l ≤ l'` in terms
  of bases.
* `has_basis.tendsto_right_iff`, `has_basis.tendsto_left_iff`, `has_basis.tendsto_iff` : restate
  `tendsto f l l'` in terms of bases.
* `is_countably_generated_iff_exists_antitone_basis` : proves a filter is
<<<<<<< HEAD
  countably generated if and only if it admis a basis parametrized by a
=======
  countably generated if and only if it admits a basis parametrized by a
>>>>>>> 812d6bbd
  decreasing sequence of sets indexed by `ℕ`.
* `tendsto_iff_seq_tendsto ` : an abstract version of "sequentially continuous implies continuous".

## Implementation notes

As with `Union`/`bUnion`/`sUnion`, there are three different approaches to filter bases:

* `has_basis l s`, `s : set (set α)`;
* `has_basis l s`, `s : ι → set α`;
* `has_basis l p s`, `p : ι → Prop`, `s : ι → set α`.

We use the latter one because, e.g., `𝓝 x` in an `emetric_space` or in a `metric_space` has a basis
of this form. The other two can be emulated using `s = id` or `p = λ _, true`.

With this approach sometimes one needs to `simp` the statement provided by the `has_basis`
machinery, e.g., `simp only [exists_prop, true_and]` or `simp only [forall_const]` can help
with the case `p = λ _, true`.
-/

open set filter
open_locale filter classical

section sort

variables {α β γ : Type*} {ι ι' : Sort*}

/-- A filter basis `B` on a type `α` is a nonempty collection of sets of `α`
such that the intersection of two elements of this collection contains some element
of the collection. -/
structure filter_basis (α : Type*) :=
(sets                   : set (set α))
(nonempty               : sets.nonempty)
(inter_sets {x y}       : x ∈ sets → y ∈ sets → ∃ z ∈ sets, z ⊆ x ∩ y)

instance filter_basis.nonempty_sets (B : filter_basis α) : nonempty B.sets := B.nonempty.to_subtype

/-- If `B` is a filter basis on `α`, and `U` a subset of `α` then we can write `U ∈ B` as
on paper. -/
@[reducible]
instance {α : Type*}: has_mem (set α) (filter_basis α) := ⟨λ U B, U ∈ B.sets⟩

-- For illustration purposes, the filter basis defining (at_top : filter ℕ)
instance : inhabited (filter_basis ℕ) :=
⟨{ sets := range Ici,
  nonempty := ⟨Ici 0, mem_range_self 0⟩,
  inter_sets := begin
    rintros _ _ ⟨n, rfl⟩ ⟨m, rfl⟩,
    refine ⟨Ici (max n m), mem_range_self _, _⟩,
    rintros p p_in,
    split ; rw mem_Ici at *,
    exact le_of_max_le_left p_in,
    exact le_of_max_le_right p_in,
  end }⟩

/-- `is_basis p s` means the image of `s` bounded by `p` is a filter basis. -/
protected structure filter.is_basis (p : ι → Prop) (s : ι → set α) : Prop :=
(nonempty : ∃ i, p i)
(inter : ∀ {i j}, p i → p j → ∃ k, p k ∧ s k ⊆ s i ∩ s j)

namespace filter
namespace is_basis

/-- Constructs a filter basis from an indexed family of sets satisfying `is_basis`. -/
protected def filter_basis {p : ι → Prop} {s : ι → set α} (h : is_basis p s) : filter_basis α :=
{ sets := {t | ∃ i, p i ∧ s i = t},
  nonempty := let ⟨i, hi⟩ := h.nonempty in ⟨s i, ⟨i, hi, rfl⟩⟩,
  inter_sets := by { rintros _ _ ⟨i, hi, rfl⟩ ⟨j, hj, rfl⟩,
                     rcases h.inter hi hj with ⟨k, hk, hk'⟩,
                     exact ⟨_, ⟨k, hk, rfl⟩, hk'⟩ } }

variables {p : ι → Prop} {s : ι → set α} (h : is_basis p s)

lemma mem_filter_basis_iff {U : set α} : U ∈ h.filter_basis ↔ ∃ i, p i ∧ s i = U :=
iff.rfl
end is_basis
end filter

namespace filter_basis

/-- The filter associated to a filter basis. -/
protected def filter (B : filter_basis α) : filter α :=
{ sets := {s | ∃ t ∈ B, t ⊆ s},
  univ_sets := let ⟨s, s_in⟩ := B.nonempty in ⟨s, s_in, s.subset_univ⟩,
  sets_of_superset := λ x y ⟨s, s_in, h⟩ hxy, ⟨s, s_in, set.subset.trans h hxy⟩,
  inter_sets := λ x y ⟨s, s_in, hs⟩ ⟨t, t_in, ht⟩,
                let ⟨u, u_in, u_sub⟩ := B.inter_sets s_in t_in in
                ⟨u, u_in, set.subset.trans u_sub $ set.inter_subset_inter hs ht⟩ }

lemma mem_filter_iff (B : filter_basis α) {U : set α} : U ∈ B.filter ↔ ∃ s ∈ B, s ⊆ U :=
iff.rfl

lemma mem_filter_of_mem (B : filter_basis α) {U : set α} : U ∈ B → U ∈ B.filter:=
λ U_in, ⟨U, U_in, subset.refl _⟩

lemma eq_infi_principal (B : filter_basis α) : B.filter = ⨅ s : B.sets, 𝓟 s :=
begin
  have : directed (≥) (λ (s : B.sets), 𝓟 (s : set α)),
  { rintros ⟨U, U_in⟩ ⟨V, V_in⟩,
    rcases B.inter_sets U_in V_in with ⟨W, W_in, W_sub⟩,
    use [W, W_in],
    finish },
  ext U,
  simp [mem_filter_iff, mem_infi_of_directed this]
end

protected lemma generate (B : filter_basis α) : generate B.sets = B.filter :=
begin
  apply le_antisymm,
  { intros U U_in,
    rcases B.mem_filter_iff.mp U_in with ⟨V, V_in, h⟩,
    exact generate_sets.superset (generate_sets.basic V_in) h },
  { rw sets_iff_generate,
    apply mem_filter_of_mem }
end
end filter_basis

namespace filter
namespace is_basis
variables {p : ι → Prop} {s : ι → set α}

/-- Constructs a filter from an indexed family of sets satisfying `is_basis`. -/
protected def filter (h : is_basis p s) : filter α := h.filter_basis.filter

protected lemma mem_filter_iff (h : is_basis p s) {U : set α} :
  U ∈ h.filter ↔ ∃ i, p i ∧ s i ⊆ U :=
begin
  erw [h.filter_basis.mem_filter_iff],
  simp only [mem_filter_basis_iff h, exists_prop],
  split,
  { rintros ⟨_, ⟨i, pi, rfl⟩, h⟩,
    tauto },
  { tauto }
end

lemma filter_eq_generate (h : is_basis p s) : h.filter = generate {U | ∃ i, p i ∧ s i = U} :=
by erw h.filter_basis.generate ; refl
end is_basis

/-- We say that a filter `l` has a basis `s : ι → set α` bounded by `p : ι → Prop`,
if `t ∈ l` if and only if `t` includes `s i` for some `i` such that `p i`. -/
protected structure has_basis (l : filter α) (p : ι → Prop) (s : ι → set α) : Prop :=
(mem_iff' : ∀ (t : set α), t ∈ l ↔ ∃ i (hi : p i), s i ⊆ t)

section same_type

variables {l l' : filter α} {p : ι → Prop} {s : ι → set α} {t : set α} {i : ι}
  {p' : ι' → Prop} {s' : ι' → set α} {i' : ι'}

lemma has_basis_generate (s : set (set α)) :
  (generate s).has_basis (λ t, finite t ∧ t ⊆ s) (λ t, ⋂₀ t) :=
⟨begin
  intro U,
  rw mem_generate_iff,
  apply exists_congr,
  tauto
end⟩

/-- The smallest filter basis containing a given collection of sets. -/
def filter_basis.of_sets (s : set (set α)) : filter_basis α :=
{ sets := sInter '' { t | finite t ∧ t ⊆ s},
  nonempty := ⟨univ, ∅, ⟨⟨finite_empty, empty_subset s⟩, sInter_empty⟩⟩,
  inter_sets := begin
    rintros _ _ ⟨a, ⟨fina, suba⟩, rfl⟩ ⟨b, ⟨finb, subb⟩, rfl⟩,
    exact ⟨⋂₀ (a ∪ b), mem_image_of_mem _ ⟨fina.union finb, union_subset suba subb⟩,
           by rw sInter_union⟩,
  end }

/-- Definition of `has_basis` unfolded with implicit set argument. -/
lemma has_basis.mem_iff (hl : l.has_basis p s) : t ∈ l ↔ ∃ i (hi : p i), s i ⊆ t :=
hl.mem_iff' t

lemma has_basis.eq_of_same_basis (hl : l.has_basis p s) (hl' : l'.has_basis p s) : l = l' :=
begin
  ext t,
  rw [hl.mem_iff, hl'.mem_iff]
end

lemma has_basis_iff : l.has_basis p s ↔ ∀ t, t ∈ l ↔ ∃ i (hi : p i), s i ⊆ t :=
⟨λ ⟨h⟩, h, λ h, ⟨h⟩⟩

lemma has_basis.ex_mem (h : l.has_basis p s) : ∃ i, p i :=
let ⟨i, pi, h⟩ := h.mem_iff.mp univ_mem in ⟨i, pi⟩

protected lemma has_basis.nonempty (h : l.has_basis p s) : nonempty ι :=
nonempty_of_exists h.ex_mem

protected lemma is_basis.has_basis (h : is_basis p s) : has_basis h.filter p s :=
⟨λ t, by simp only [h.mem_filter_iff, exists_prop]⟩

lemma has_basis.mem_of_superset (hl : l.has_basis p s) (hi : p i) (ht : s i ⊆ t) : t ∈ l :=
(hl.mem_iff).2 ⟨i, hi, ht⟩

lemma has_basis.mem_of_mem (hl : l.has_basis p s) (hi : p i) : s i ∈ l :=
hl.mem_of_superset hi $ subset.refl _

/-- Index of a basis set such that `s i ⊆ t` as an element of `subtype p`. -/
noncomputable def has_basis.index (h : l.has_basis p s) (t : set α) (ht : t ∈ l) :
  {i : ι // p i} :=
⟨(h.mem_iff.1 ht).some, (h.mem_iff.1 ht).some_spec.fst⟩

lemma has_basis.property_index (h : l.has_basis p s) (ht : t ∈ l) : p (h.index t ht) :=
(h.index t ht).2

lemma has_basis.set_index_mem (h : l.has_basis p s) (ht : t ∈ l) : s (h.index t ht) ∈ l :=
h.mem_of_mem $ h.property_index _

lemma has_basis.set_index_subset (h : l.has_basis p s) (ht : t ∈ l) : s (h.index t ht) ⊆ t :=
(h.mem_iff.1 ht).some_spec.snd

lemma has_basis.is_basis (h : l.has_basis p s) : is_basis p s :=
{ nonempty := let ⟨i, hi, H⟩ := h.mem_iff.mp univ_mem in ⟨i, hi⟩,
  inter := λ i j hi hj, by simpa [h.mem_iff]
    using l.inter_sets (h.mem_of_mem hi) (h.mem_of_mem hj) }

lemma has_basis.filter_eq (h : l.has_basis p s) : h.is_basis.filter = l :=
by { ext U, simp [h.mem_iff, is_basis.mem_filter_iff] }

lemma has_basis.eq_generate (h : l.has_basis p s) : l = generate { U | ∃ i, p i ∧ s i = U } :=
by rw [← h.is_basis.filter_eq_generate, h.filter_eq]

lemma generate_eq_generate_inter (s : set (set α)) :
  generate s = generate (sInter '' { t | finite t ∧ t ⊆ s}) :=
by erw [(filter_basis.of_sets s).generate, ← (has_basis_generate s).filter_eq] ; refl

lemma of_sets_filter_eq_generate (s : set (set α)) : (filter_basis.of_sets s).filter = generate s :=
by rw [← (filter_basis.of_sets s).generate, generate_eq_generate_inter s] ; refl

lemma has_basis.to_has_basis' (hl : l.has_basis p s) (h : ∀ i, p i → ∃ i', p' i' ∧ s' i' ⊆ s i)
  (h' : ∀ i', p' i' → s' i' ∈ l) : l.has_basis p' s' :=
begin
  refine ⟨λ t, ⟨λ ht, _, λ ⟨i', hi', ht⟩, mem_of_superset (h' i' hi') ht⟩⟩,
  rcases hl.mem_iff.1 ht with ⟨i, hi, ht⟩,
  rcases h i hi with ⟨i', hi', hs's⟩,
  exact ⟨i', hi', subset.trans hs's ht⟩
end

lemma has_basis.to_has_basis (hl : l.has_basis p s) (h : ∀ i, p i → ∃ i', p' i' ∧ s' i' ⊆ s i)
  (h' : ∀ i', p' i' → ∃ i, p i ∧ s i ⊆ s' i') : l.has_basis p' s' :=
hl.to_has_basis' h $ λ i' hi', let ⟨i, hi, hss'⟩ := h' i' hi' in hl.mem_iff.2 ⟨i, hi, hss'⟩

lemma has_basis.to_subset (hl : l.has_basis p s) {t : ι → set α} (h : ∀ i, p i → t i ⊆ s i)
  (ht : ∀ i, p i → t i ∈ l) : l.has_basis p t :=
hl.to_has_basis' (λ i hi, ⟨i, hi, h i hi⟩) ht

lemma has_basis.eventually_iff (hl : l.has_basis p s) {q : α → Prop} :
  (∀ᶠ x in l, q x) ↔ ∃ i, p i ∧ ∀ ⦃x⦄, x ∈ s i → q x :=
by simpa using hl.mem_iff

lemma has_basis.frequently_iff (hl : l.has_basis p s) {q : α → Prop} :
  (∃ᶠ x in l, q x) ↔ ∀ i, p i → ∃ x ∈ s i, q x :=
by simp [filter.frequently, hl.eventually_iff]

lemma has_basis.exists_iff (hl : l.has_basis p s) {P : set α → Prop}
  (mono : ∀ ⦃s t⦄, s ⊆ t → P t → P s) :
  (∃ s ∈ l, P s) ↔ ∃ (i) (hi : p i), P (s i) :=
⟨λ ⟨s, hs, hP⟩, let ⟨i, hi, his⟩ := hl.mem_iff.1 hs in ⟨i, hi, mono his hP⟩,
  λ ⟨i, hi, hP⟩, ⟨s i, hl.mem_of_mem hi, hP⟩⟩

lemma has_basis.forall_iff (hl : l.has_basis p s) {P : set α → Prop}
  (mono : ∀ ⦃s t⦄, s ⊆ t → P s → P t) :
  (∀ s ∈ l, P s) ↔ ∀ i, p i → P (s i) :=
⟨λ H i hi, H (s i) $ hl.mem_of_mem hi,
  λ H s hs, let ⟨i, hi, his⟩ := hl.mem_iff.1 hs in mono his (H i hi)⟩

lemma has_basis.ne_bot_iff (hl : l.has_basis p s) :
  ne_bot l ↔ (∀ {i}, p i → (s i).nonempty) :=
forall_mem_nonempty_iff_ne_bot.symm.trans $ hl.forall_iff $ λ _ _, nonempty.mono

lemma has_basis.eq_bot_iff (hl : l.has_basis p s) :
  l = ⊥ ↔ ∃ i, p i ∧ s i = ∅ :=
not_iff_not.1 $ ne_bot_iff.symm.trans $ hl.ne_bot_iff.trans $
by simp only [not_exists, not_and, ← ne_empty_iff_nonempty]

lemma basis_sets (l : filter α) : l.has_basis (λ s : set α, s ∈ l) id :=
⟨λ t, exists_mem_subset_iff.symm⟩

lemma has_basis_self {l : filter α} {P : set α → Prop} :
  has_basis l (λ s, s ∈ l ∧ P s) id ↔ ∀ t ∈ l, ∃ r ∈ l, P r ∧ r ⊆ t :=
begin
  simp only [has_basis_iff, exists_prop, id, and_assoc],
  exact forall_congr (λ s, ⟨λ h, h.1, λ h, ⟨h, λ ⟨t, hl, hP, hts⟩, mem_of_superset hl hts⟩⟩)
end

/-- If `{s i | p i}` is a basis of a filter `l` and each `s i` includes `s j` such that
`p j ∧ q j`, then `{s j | p j ∧ q j}` is a basis of `l`. -/
lemma has_basis.restrict (h : l.has_basis p s) {q : ι → Prop}
  (hq : ∀ i, p i → ∃ j, p j ∧ q j ∧ s j ⊆ s i) :
  l.has_basis (λ i, p i ∧ q i) s :=
begin
  refine ⟨λ t, ⟨λ ht, _, λ ⟨i, hpi, hti⟩, h.mem_iff.2 ⟨i, hpi.1, hti⟩⟩⟩,
  rcases h.mem_iff.1 ht with ⟨i, hpi, hti⟩,
  rcases hq i hpi with ⟨j, hpj, hqj, hji⟩,
  exact ⟨j, ⟨hpj, hqj⟩, subset.trans hji hti⟩
end

/-- If `{s i | p i}` is a basis of a filter `l` and `V ∈ l`, then `{s i | p i ∧ s i ⊆ V}`
is a basis of `l`. -/
lemma has_basis.restrict_subset (h : l.has_basis p s) {V : set α} (hV : V ∈ l) :
  l.has_basis (λ i, p i ∧ s i ⊆ V) s :=
h.restrict $ λ i hi, (h.mem_iff.1 (inter_mem hV (h.mem_of_mem hi))).imp $
  λ j hj, ⟨hj.fst, subset_inter_iff.1 hj.snd⟩

lemma has_basis.has_basis_self_subset {p : set α → Prop} (h : l.has_basis (λ s, s ∈ l ∧ p s) id)
  {V : set α} (hV : V ∈ l) : l.has_basis (λ s, s ∈ l ∧ p s ∧ s ⊆ V) id :=
by simpa only [and_assoc] using h.restrict_subset hV

theorem has_basis.ge_iff (hl' : l'.has_basis p' s')  : l ≤ l' ↔ ∀ i', p' i' → s' i' ∈ l :=
⟨λ h i' hi', h $ hl'.mem_of_mem hi',
  λ h s hs, let ⟨i', hi', hs⟩ := hl'.mem_iff.1 hs in mem_of_superset (h _ hi') hs⟩

theorem has_basis.le_iff (hl : l.has_basis p s) : l ≤ l' ↔ ∀ t ∈ l', ∃ i (hi : p i), s i ⊆ t :=
by simp only [le_def, hl.mem_iff]

theorem has_basis.le_basis_iff (hl : l.has_basis p s) (hl' : l'.has_basis p' s') :
  l ≤ l' ↔ ∀ i', p' i' → ∃ i (hi : p i), s i ⊆ s' i' :=
by simp only [hl'.ge_iff, hl.mem_iff]

lemma has_basis.ext (hl : l.has_basis p s) (hl' : l'.has_basis p' s')
  (h : ∀ i, p i → ∃ i', p' i' ∧ s' i' ⊆ s i)
  (h' : ∀ i', p' i' → ∃ i, p i ∧ s i ⊆ s' i') : l = l' :=
begin
  apply le_antisymm,
  { rw hl.le_basis_iff hl',
    simpa using h' },
  { rw hl'.le_basis_iff hl,
    simpa using h },
end

lemma has_basis.inf' (hl : l.has_basis p s) (hl' : l'.has_basis p' s') :
  (l ⊓ l').has_basis (λ i : pprod ι ι', p i.1 ∧ p' i.2) (λ i, s i.1 ∩ s' i.2) :=
⟨begin
  intro t,
  split,
  { simp only [mem_inf_iff, exists_prop, hl.mem_iff, hl'.mem_iff],
    rintros ⟨t, ⟨i, hi, ht⟩, t', ⟨i', hi', ht'⟩, rfl⟩,
    use [⟨i, i'⟩, ⟨hi, hi'⟩, inter_subset_inter ht ht'] },
  { rintros ⟨⟨i, i'⟩, ⟨hi, hi'⟩, H⟩,
    exact mem_inf_of_inter (hl.mem_of_mem hi) (hl'.mem_of_mem hi') H }
end⟩

lemma has_basis.inf {ι ι' : Type*} {p : ι → Prop} {s : ι → set α} {p' : ι' → Prop}
  {s' : ι' → set α} (hl : l.has_basis p s) (hl' : l'.has_basis p' s') :
  (l ⊓ l').has_basis (λ i : ι × ι', p i.1 ∧ p' i.2) (λ i, s i.1 ∩ s' i.2) :=
(hl.inf' hl').to_has_basis (λ i hi, ⟨⟨i.1, i.2⟩, hi, subset.rfl⟩)
  (λ i hi, ⟨⟨i.1, i.2⟩, hi, subset.rfl⟩)

lemma has_basis_principal (t : set α) : (𝓟 t).has_basis (λ i : unit, true) (λ i, t) :=
⟨λ U, by simp⟩

lemma has_basis_pure (x : α) : (pure x : filter α).has_basis (λ i : unit, true) (λ i, {x}) :=
by simp only [← principal_singleton, has_basis_principal]

lemma has_basis.sup' (hl : l.has_basis p s) (hl' : l'.has_basis p' s') :
  (l ⊔ l').has_basis (λ i : pprod ι ι', p i.1 ∧ p' i.2) (λ i, s i.1 ∪ s' i.2) :=
⟨begin
  intros t,
  simp only [mem_sup, hl.mem_iff, hl'.mem_iff, pprod.exists, union_subset_iff, exists_prop,
    and_assoc, exists_and_distrib_left],
  simp only [← and_assoc, exists_and_distrib_right, and_comm]
end⟩

lemma has_basis.sup {ι ι' : Type*} {p : ι → Prop} {s : ι → set α} {p' : ι' → Prop}
  {s' : ι' → set α} (hl : l.has_basis p s) (hl' : l'.has_basis p' s') :
  (l ⊔ l').has_basis (λ i : ι × ι', p i.1 ∧ p' i.2) (λ i, s i.1 ∪ s' i.2) :=
(hl.sup' hl').to_has_basis (λ i hi, ⟨⟨i.1, i.2⟩, hi, subset.rfl⟩)
  (λ i hi, ⟨⟨i.1, i.2⟩, hi, subset.rfl⟩)

lemma has_basis_supr {ι : Sort*} {ι' : ι → Type*} {l : ι → filter α}
  {p : Π i, ι' i → Prop} {s : Π i, ι' i → set α} (hl : ∀ i, (l i).has_basis (p i) (s i)) :
  (⨆ i, l i).has_basis (λ f : Π i, ι' i, ∀ i, p i (f i)) (λ f : Π i, ι' i, ⋃ i, s i (f i)) :=
has_basis_iff.mpr $ λ t, by simp only [has_basis_iff, (hl _).mem_iff, classical.skolem,
  forall_and_distrib, Union_subset_iff, mem_supr]

lemma has_basis.sup_principal (hl : l.has_basis p s) (t : set α) :
  (l ⊔ 𝓟 t).has_basis p (λ i, s i ∪ t) :=
⟨λ u, by simp only [(hl.sup' (has_basis_principal t)).mem_iff, pprod.exists, exists_prop, and_true,
  unique.exists_iff]⟩

lemma has_basis.sup_pure (hl : l.has_basis p s) (x : α) :
  (l ⊔ pure x).has_basis p (λ i, s i ∪ {x}) :=
by simp only [← principal_singleton, hl.sup_principal]

lemma has_basis.inf_principal (hl : l.has_basis p s) (s' : set α) :
  (l ⊓ 𝓟 s').has_basis p (λ i, s i ∩ s') :=
⟨λ t, by simp only [mem_inf_principal, hl.mem_iff, subset_def, mem_set_of_eq,
  mem_inter_iff, and_imp]⟩

lemma has_basis.inf_basis_ne_bot_iff (hl : l.has_basis p s) (hl' : l'.has_basis p' s') :
  ne_bot (l ⊓ l') ↔ ∀ ⦃i⦄ (hi : p i) ⦃i'⦄ (hi' : p' i'), (s i ∩ s' i').nonempty :=
(hl.inf' hl').ne_bot_iff.trans $ by simp [@forall_swap _ ι']

lemma has_basis.inf_ne_bot_iff (hl : l.has_basis p s) :
  ne_bot (l ⊓ l') ↔ ∀ ⦃i⦄ (hi : p i) ⦃s'⦄ (hs' : s' ∈ l'), (s i ∩ s').nonempty :=
hl.inf_basis_ne_bot_iff l'.basis_sets

lemma has_basis.inf_principal_ne_bot_iff (hl : l.has_basis p s) {t : set α} :
  ne_bot (l ⊓ 𝓟 t) ↔ ∀ ⦃i⦄ (hi : p i), (s i ∩ t).nonempty :=
(hl.inf_principal t).ne_bot_iff

lemma inf_ne_bot_iff :
  ne_bot (l ⊓ l') ↔ ∀ ⦃s : set α⦄ (hs : s ∈ l) ⦃s'⦄ (hs' : s' ∈ l'), (s ∩ s').nonempty :=
l.basis_sets.inf_ne_bot_iff

lemma inf_principal_ne_bot_iff {s : set α} :
  ne_bot (l ⊓ 𝓟 s) ↔ ∀ U ∈ l, (U ∩ s).nonempty :=
l.basis_sets.inf_principal_ne_bot_iff

lemma inf_eq_bot_iff {f g : filter α} :
  f ⊓ g = ⊥ ↔ ∃ (U ∈ f) (V ∈ g), U ∩ V = ∅ :=
not_iff_not.1 $ ne_bot_iff.symm.trans $ inf_ne_bot_iff.trans $
by simp [← ne_empty_iff_nonempty]

protected lemma disjoint_iff {f g : filter α} :
  disjoint f g ↔ ∃ (U ∈ f) (V ∈ g), U ∩ V = ∅ :=
disjoint_iff.trans inf_eq_bot_iff

lemma mem_iff_inf_principal_compl {f : filter α} {s : set α} :
  s ∈ f ↔ f ⊓ 𝓟 sᶜ = ⊥ :=
begin
  refine not_iff_not.1 ((inf_principal_ne_bot_iff.trans _).symm.trans ne_bot_iff),
  exact ⟨λ h hs, by simpa [empty_not_nonempty] using h s hs,
    λ hs t ht, inter_compl_nonempty_iff.2 $ λ hts, hs $ mem_of_superset ht hts⟩,
end

lemma not_mem_iff_inf_principal_compl {f : filter α} {s : set α} :
  s ∉ f ↔ ne_bot (f ⊓ 𝓟 sᶜ) :=
(not_congr mem_iff_inf_principal_compl).trans ne_bot_iff.symm

lemma mem_iff_disjoint_principal_compl {f : filter α} {s : set α} :
  s ∈ f ↔ disjoint f (𝓟 sᶜ) :=
mem_iff_inf_principal_compl.trans disjoint_iff.symm

lemma le_iff_forall_disjoint_principal_compl {f g : filter α} :
  f ≤ g ↔ ∀ V ∈ g, disjoint f (𝓟 Vᶜ) :=
forall_congr $ λ _, forall_congr $ λ _, mem_iff_disjoint_principal_compl

lemma le_iff_forall_inf_principal_compl {f g : filter α} :
  f ≤ g ↔ ∀ V ∈ g, f ⊓ 𝓟 Vᶜ = ⊥ :=
forall_congr $ λ _, forall_congr $ λ _, mem_iff_inf_principal_compl

lemma inf_ne_bot_iff_frequently_left {f g : filter α} :
  ne_bot (f ⊓ g) ↔ ∀ {p : α → Prop}, (∀ᶠ x in f, p x) → ∃ᶠ x in g, p x :=
by simpa only [inf_ne_bot_iff, frequently_iff, exists_prop, and_comm]

lemma inf_ne_bot_iff_frequently_right {f g : filter α} :
  ne_bot (f ⊓ g) ↔ ∀ {p : α → Prop}, (∀ᶠ x in g, p x) → ∃ᶠ x in f, p x :=
by { rw inf_comm, exact inf_ne_bot_iff_frequently_left }

lemma has_basis.eq_binfi (h : l.has_basis p s) :
  l = ⨅ i (_ : p i), 𝓟 (s i) :=
eq_binfi_of_mem_iff_exists_mem $ λ t, by simp only [h.mem_iff, mem_principal]

lemma has_basis.eq_infi (h : l.has_basis (λ _, true) s) :
  l = ⨅ i, 𝓟 (s i) :=
by simpa only [infi_true] using h.eq_binfi

lemma has_basis_infi_principal {s : ι → set α} (h : directed (≥) s) [nonempty ι] :
  (⨅ i, 𝓟 (s i)).has_basis (λ _, true) s :=
⟨begin
  refine λ t, (mem_infi_of_directed (h.mono_comp _ _) t).trans $
    by simp only [exists_prop, true_and, mem_principal],
  exact λ _ _, principal_mono.2
end⟩

/-- If `s : ι → set α` is an indexed family of sets, then finite intersections of `s i` form a basis
of `⨅ i, 𝓟 (s i)`.  -/
lemma has_basis_infi_principal_finite {ι : Type*} (s : ι → set α) :
  (⨅ i, 𝓟 (s i)).has_basis (λ t : set ι, finite t) (λ t, ⋂ i ∈ t, s i) :=
begin
  refine ⟨λ U, (mem_infi_finite _).trans _⟩,
  simp only [infi_principal_finset, mem_Union, mem_principal, exists_prop,
    exists_finite_iff_finset, finset.set_bInter_coe]
end

lemma has_basis_binfi_principal {s : β → set α} {S : set β} (h : directed_on (s ⁻¹'o (≥)) S)
  (ne : S.nonempty) :
  (⨅ i ∈ S, 𝓟 (s i)).has_basis (λ i, i ∈ S) s :=
⟨begin
  refine λ t, (mem_binfi_of_directed _ ne).trans $ by simp only [mem_principal],
  rw [directed_on_iff_directed, ← directed_comp, (∘)] at h ⊢,
  apply h.mono_comp _ _,
  exact λ _ _, principal_mono.2
end⟩

lemma has_basis_binfi_principal' {ι : Type*} {p : ι → Prop} {s : ι → set α}
  (h : ∀ i, p i → ∀ j, p j → ∃ k (h : p k), s k ⊆ s i ∧ s k ⊆ s j) (ne : ∃ i, p i) :
  (⨅ i (h : p i), 𝓟 (s i)).has_basis p s :=
filter.has_basis_binfi_principal h ne

lemma has_basis.map (f : α → β) (hl : l.has_basis p s) :
  (l.map f).has_basis p (λ i, f '' (s i)) :=
⟨λ t, by simp only [mem_map, image_subset_iff, hl.mem_iff, preimage]⟩

lemma has_basis.comap (f : β → α) (hl : l.has_basis p s) :
  (l.comap f).has_basis p (λ i, f ⁻¹' (s i)) :=
⟨begin
  intro t,
  simp only [mem_comap, exists_prop, hl.mem_iff],
  split,
  { rintros ⟨t', ⟨i, hi, ht'⟩, H⟩,
    exact ⟨i, hi, subset.trans (preimage_mono ht') H⟩ },
  { rintros ⟨i, hi, H⟩,
    exact ⟨s i, ⟨i, hi, subset.refl _⟩, H⟩ }
end⟩

lemma comap_has_basis (f : α → β) (l : filter β) :
  has_basis (comap f l) (λ s : set β, s ∈ l) (λ s, f ⁻¹' s) :=
⟨λ t, mem_comap⟩

lemma has_basis.prod_self (hl : l.has_basis p s) :
  (l ×ᶠ l).has_basis p (λ i, (s i).prod (s i)) :=
⟨begin
  intro t,
  apply mem_prod_iff.trans,
  split,
  { rintros ⟨t₁, ht₁, t₂, ht₂, H⟩,
    rcases hl.mem_iff.1 (inter_mem ht₁ ht₂) with ⟨i, hi, ht⟩,
    exact ⟨i, hi, λ p ⟨hp₁, hp₂⟩, H ⟨(ht hp₁).1, (ht hp₂).2⟩⟩ },
  { rintros ⟨i, hi, H⟩,
    exact ⟨s i, hl.mem_of_mem hi, s i, hl.mem_of_mem hi, H⟩ }
end⟩

lemma mem_prod_self_iff {s} : s ∈ l ×ᶠ l ↔ ∃ t ∈ l, set.prod t t ⊆ s :=
l.basis_sets.prod_self.mem_iff

lemma has_basis.sInter_sets (h : has_basis l p s) :
  ⋂₀ l.sets = ⋂ i (hi : p i), s i :=
begin
  ext x,
  suffices : (∀ t ∈ l, x ∈ t) ↔ ∀ i, p i → x ∈ s i,
    by simpa only [mem_Inter, mem_set_of_eq, mem_sInter],
  simp_rw h.mem_iff,
  split,
  { intros h i hi,
    exact h (s i) ⟨i, hi, subset.refl _⟩ },
  { rintros h _ ⟨i, hi, sub⟩,
    exact sub (h i hi) },
end

variables {ι'' : Type*} [preorder ι''] (l) (p'' : ι'' → Prop) (s'' : ι'' → set α)

/-- `is_antitone_basis p s` means the image of `s` bounded by `p` is a filter basis
such that `s` is decreasing and `p` is increasing, ie `i ≤ j → p i → p j`. -/
structure is_antitone_basis extends is_basis p'' s'' : Prop :=
(decreasing : ∀ {i j}, p'' i → p'' j → i ≤ j → s'' j ⊆ s'' i)
(mono : monotone p'')

<<<<<<< HEAD
/-- We say that a filter `l` has a antitone basis `s : ι → set α` bounded by `p : ι → Prop`,
=======
/-- We say that a filter `l` has an antitone basis `s : ι → set α` bounded by `p : ι → Prop`,
>>>>>>> 812d6bbd
if `t ∈ l` if and only if `t` includes `s i` for some `i` such that `p i`,
and `s` is decreasing and `p` is increasing, ie `i ≤ j → p i → p j`. -/
structure has_antitone_basis (l : filter α) (p : ι'' → Prop) (s : ι'' → set α)
  extends has_basis l p s : Prop :=
(decreasing : ∀ {i j}, p i → p j → i ≤ j → s j ⊆ s i)
(mono : monotone p)

end same_type

section two_types

variables {la : filter α} {pa : ι → Prop} {sa : ι → set α}
  {lb : filter β} {pb : ι' → Prop} {sb : ι' → set β} {f : α → β}

lemma has_basis.tendsto_left_iff (hla : la.has_basis pa sa) :
  tendsto f la lb ↔ ∀ t ∈ lb, ∃ i (hi : pa i), maps_to f (sa i) t :=
by { simp only [tendsto, (hla.map f).le_iff, image_subset_iff], refl }

lemma has_basis.tendsto_right_iff (hlb : lb.has_basis pb sb) :
  tendsto f la lb ↔ ∀ i (hi : pb i), ∀ᶠ x in la, f x ∈ sb i :=
by simpa only [tendsto, hlb.ge_iff, mem_map, filter.eventually]

lemma has_basis.tendsto_iff (hla : la.has_basis pa sa) (hlb : lb.has_basis pb sb) :
  tendsto f la lb ↔ ∀ ib (hib : pb ib), ∃ ia (hia : pa ia), ∀ x ∈ sa ia, f x ∈ sb ib :=
by simp [hlb.tendsto_right_iff, hla.eventually_iff]

lemma tendsto.basis_left (H : tendsto f la lb) (hla : la.has_basis pa sa) :
  ∀ t ∈ lb, ∃ i (hi : pa i), maps_to f (sa i) t :=
hla.tendsto_left_iff.1 H

lemma tendsto.basis_right (H : tendsto f la lb) (hlb : lb.has_basis pb sb) :
  ∀ i (hi : pb i), ∀ᶠ x in la, f x ∈ sb i :=
hlb.tendsto_right_iff.1 H

lemma tendsto.basis_both (H : tendsto f la lb) (hla : la.has_basis pa sa)
  (hlb : lb.has_basis pb sb) :
  ∀ ib (hib : pb ib), ∃ ia (hia : pa ia), ∀ x ∈ sa ia, f x ∈ sb ib :=
(hla.tendsto_iff hlb).1 H

lemma has_basis.prod'' (hla : la.has_basis pa sa) (hlb : lb.has_basis pb sb) :
  (la ×ᶠ lb).has_basis (λ i : pprod ι ι', pa i.1 ∧ pb i.2) (λ i, (sa i.1).prod (sb i.2)) :=
(hla.comap prod.fst).inf' (hlb.comap prod.snd)

lemma has_basis.prod {ι ι' : Type*} {pa : ι → Prop} {sa : ι → set α} {pb : ι' → Prop}
  {sb : ι' → set β} (hla : la.has_basis pa sa) (hlb : lb.has_basis pb sb) :
  (la ×ᶠ lb).has_basis (λ i : ι × ι', pa i.1 ∧ pb i.2) (λ i, (sa i.1).prod (sb i.2)) :=
(hla.comap prod.fst).inf (hlb.comap prod.snd)

lemma has_basis.prod' {la : filter α} {lb : filter β} {ι : Type*} {p : ι → Prop}
  {sa : ι → set α} {sb : ι → set β}
  (hla : la.has_basis p sa) (hlb : lb.has_basis p sb)
  (h_dir : ∀ {i j}, p i → p j → ∃ k, p k ∧ sa k ⊆ sa i ∧ sb k ⊆ sb j) :
  (la ×ᶠ lb).has_basis p (λ i, (sa i).prod (sb i)) :=
begin
  simp only [has_basis_iff, (hla.prod hlb).mem_iff],
  refine λ t, ⟨_, _⟩,
  { rintros ⟨⟨i, j⟩, ⟨hi, hj⟩, hsub : (sa i).prod (sb j) ⊆ t⟩,
    rcases h_dir hi hj with ⟨k, hk, ki, kj⟩,
    exact ⟨k, hk, (set.prod_mono ki kj).trans hsub⟩ },
  { rintro ⟨i, hi, h⟩,
    exact ⟨⟨i, i⟩, ⟨hi, hi⟩, h⟩ },
end

end two_types

end filter

end sort

namespace filter

variables {α β γ ι ι' : Type*}

/-- `is_countably_generated f` means `f = generate s` for some countable `s`. -/
def is_countably_generated (f : filter α) : Prop :=
∃ s : set (set α), countable s ∧ f = generate s

/-- `is_countable_basis p s` means the image of `s` bounded by `p` is a countable filter basis. -/
structure is_countable_basis (p : ι → Prop) (s : ι → set α) extends is_basis p s : Prop :=
(countable : countable $ set_of p)

/-- We say that a filter `l` has a countable basis `s : ι → set α` bounded by `p : ι → Prop`,
if `t ∈ l` if and only if `t` includes `s i` for some `i` such that `p i`, and the set
defined by `p` is countable. -/
structure has_countable_basis (l : filter α) (p : ι → Prop) (s : ι → set α)
  extends has_basis l p s : Prop :=
(countable : countable $ set_of p)

/-- A countable filter basis `B` on a type `α` is a nonempty countable collection of sets of `α`
such that the intersection of two elements of this collection contains some element
of the collection. -/
structure countable_filter_basis (α : Type*) extends filter_basis α :=
(countable : countable sets)

-- For illustration purposes, the countable filter basis defining (at_top : filter ℕ)
instance nat.inhabited_countable_filter_basis : inhabited (countable_filter_basis ℕ) :=
⟨{ countable := countable_range (λ n, Ici n),
   ..(default $ filter_basis ℕ),}⟩

lemma antitone_seq_of_seq (s : ℕ → set α) :
  ∃ t : ℕ → set α, (∀ i j, i ≤ j → t j ⊆ t i) ∧ (⨅ i, 𝓟 $ s i) = ⨅ i, 𝓟 (t i) :=
begin
  use λ n, ⋂ m ≤ n, s m, split,
  { exact λ i j hij, bInter_mono' (Iic_subset_Iic.2 hij) (λ n hn, subset.refl _) },
  apply le_antisymm; rw le_infi_iff; intro i,
  { rw le_principal_iff, refine (bInter_mem (finite_le_nat _)).2 (λ j hji, _),
    rw ← le_principal_iff, apply infi_le_of_le j _, apply le_refl _ },
  { apply infi_le_of_le i _, rw principal_mono, intro a, simp, intro h, apply h, refl },
end

lemma countable_binfi_eq_infi_seq [complete_lattice α] {B : set ι} (Bcbl : countable B)
  (Bne : B.nonempty) (f : ι → α) :
  ∃ (x : ℕ → ι), (⨅ t ∈ B, f t) = ⨅ i, f (x i) :=
begin
  rw countable_iff_exists_surjective_to_subtype Bne at Bcbl,
  rcases Bcbl with ⟨g, gsurj⟩,
  rw infi_subtype',
  use (λ n, g n), apply le_antisymm; rw le_infi_iff,
  { intro i, apply infi_le_of_le (g i) _, apply le_refl _ },
  { intros a, rcases gsurj a with ⟨i, rfl⟩, apply infi_le }
end

lemma countable_binfi_eq_infi_seq' [complete_lattice α] {B : set ι} (Bcbl : countable B) (f : ι → α)
  {i₀ : ι} (h : f i₀ = ⊤) :
  ∃ (x : ℕ → ι), (⨅ t ∈ B, f t) = ⨅ i, f (x i) :=
begin
  cases B.eq_empty_or_nonempty with hB Bnonempty,
  { rw [hB, infi_emptyset],
    use λ n, i₀,
    simp [h] },
  { exact countable_binfi_eq_infi_seq Bcbl Bnonempty f }
end

lemma countable_binfi_principal_eq_seq_infi {B : set (set α)} (Bcbl : countable B) :
  ∃ (x : ℕ → set α), (⨅ t ∈ B, 𝓟 t) = ⨅ i, 𝓟 (x i) :=
countable_binfi_eq_infi_seq' Bcbl 𝓟 principal_univ

namespace is_countably_generated

/-- A set generating a countably generated filter. -/
def generating_set {f : filter α} (h : is_countably_generated f) :=
classical.some h

lemma countable_generating_set {f : filter α} (h : is_countably_generated f) :
  countable h.generating_set :=
(classical.some_spec h).1

lemma eq_generate {f : filter α} (h : is_countably_generated f) :
  f = generate h.generating_set :=
(classical.some_spec h).2

/-- A countable filter basis for a countably generated filter. -/
def countable_filter_basis {l : filter α} (h : is_countably_generated l) :
  countable_filter_basis α :=
{ countable := (countable_set_of_finite_subset h.countable_generating_set).image _,
  ..filter_basis.of_sets (h.generating_set) }

lemma filter_basis_filter {l : filter α} (h : is_countably_generated l) :
h.countable_filter_basis.to_filter_basis.filter = l :=
begin
  conv_rhs { rw h.eq_generate },
  apply of_sets_filter_eq_generate,
end

lemma has_countable_basis {l : filter α} (h : is_countably_generated l) :
  l.has_countable_basis (λ t, finite t ∧ t ⊆ h.generating_set) (λ t, ⋂₀ t) :=
⟨by convert has_basis_generate _ ; exact h.eq_generate,
 countable_set_of_finite_subset h.countable_generating_set⟩

lemma exists_countable_infi_principal {f : filter α} (h : f.is_countably_generated) :
  ∃ s : set (set α), countable s ∧ f = ⨅ t ∈ s, 𝓟 t :=
begin
  let B := h.countable_filter_basis,
  use [B.sets, B.countable],
  rw ← h.filter_basis_filter,
  rw B.to_filter_basis.eq_infi_principal,
  rw infi_subtype''
end

lemma exists_seq {f : filter α} (cblb : f.is_countably_generated) :
  ∃ x : ℕ → set α, f = ⨅ i, 𝓟 (x i) :=
begin
  rcases cblb.exists_countable_infi_principal with ⟨B, Bcbl, rfl⟩,
  exact countable_binfi_principal_eq_seq_infi Bcbl,
end

/-- If `f` is countably generated and `f.has_basis p s`, then `f` admits a decreasing basis
enumerated by natural numbers such that all sets have the form `s i`. More precisely, there is a
sequence `i n` such that `p (i n)` for all `n` and `s (i n)` is a decreasing sequence of sets which
forms a basis of `f`-/
lemma exists_antitone_subbasis {f : filter α} (cblb : f.is_countably_generated)
  {p : ι → Prop} {s : ι → set α} (hs : f.has_basis p s) :
  ∃ x : ℕ → ι, (∀ i, p (x i)) ∧ f.has_antitone_basis (λ _, true) (λ i, s (x i)) :=
begin
  rcases cblb.exists_seq with ⟨x', hx'⟩,
  have : ∀ i, x' i ∈ f := λ i, hx'.symm ▸ (infi_le (λ i, 𝓟 (x' i)) i) (mem_principal_self _),
  let x : ℕ → {i : ι // p i} := λ n, nat.rec_on n (hs.index _ $ this 0)
    (λ n xn, (hs.index _ $ inter_mem (this $ n + 1) (hs.mem_of_mem xn.coe_prop))),
  have x_mono : ∀ n : ℕ, s (x n.succ) ⊆ s (x n) :=
    λ n, subset.trans (hs.set_index_subset _) (inter_subset_right _ _),
  replace x_mono : ∀ ⦃i j⦄, i ≤ j → s (x j) ≤ s (x i),
  { refine @monotone_nat_of_le_succ (order_dual $ set α) _ _ _,
    exact x_mono },
  have x_subset : ∀ i, s (x i) ⊆ x' i,
  { rintro (_|i),
    exacts [hs.set_index_subset _, subset.trans (hs.set_index_subset _) (inter_subset_left _ _)] },
  refine ⟨λ i, x i, λ i, (x i).2, _⟩,
  have : (⨅ i, 𝓟 (s (x i))).has_antitone_basis (λ _, true) (λ i, s (x i)) :=
    ⟨has_basis_infi_principal (directed_of_sup x_mono), λ i j _ _ hij, x_mono hij, monotone_const⟩,
  convert this,
  exact le_antisymm (le_infi $ λ i, le_principal_iff.2 $ by cases i; apply hs.set_index_mem)
    (hx'.symm ▸ le_infi (λ i, le_principal_iff.2 $
      this.to_has_basis.mem_iff.2 ⟨i, trivial, x_subset i⟩))
end

<<<<<<< HEAD
/-- A countably generated filter admits a basis formed by a monotonically decreasing sequence of
sets. -/
=======
/-- A countably generated filter admits a basis formed by an antitone sequence of sets. -/
>>>>>>> 812d6bbd
lemma exists_antitone_basis {f : filter α} (cblb : f.is_countably_generated) :
  ∃ x : ℕ → set α, f.has_antitone_basis (λ _, true) x :=
let ⟨x, hxf, hx⟩ := cblb.exists_antitone_subbasis f.basis_sets in ⟨x, hx⟩

end is_countably_generated

lemma has_countable_basis.is_countably_generated {f : filter α} {p : ι → Prop} {s : ι → set α}
  (h : f.has_countable_basis p s) :
  f.is_countably_generated :=
⟨{t | ∃ i, p i ∧ s i = t}, h.countable.image s, h.to_has_basis.eq_generate⟩

lemma is_countably_generated_seq (x : ℕ → set α) : is_countably_generated (⨅ i, 𝓟 $ x i) :=
begin
<<<<<<< HEAD
  rcases antitone_seq_of_seq x with ⟨y, am, h⟩,
=======
  obtain ⟨y, am, h⟩ := antitone_seq_of_seq x,
>>>>>>> 812d6bbd
  rw h,
  use [range y, countable_range _],
  rw (has_basis_infi_principal _).eq_generate,
  { simp [range] },
  { exact directed_of_sup am },
  { use 0 },
end

lemma is_countably_generated_of_seq {f : filter α} (h : ∃ x : ℕ → set α, f = ⨅ i, 𝓟 $ x i) :
  f.is_countably_generated  :=
let ⟨x, h⟩ := h in by rw h ; apply is_countably_generated_seq

lemma is_countably_generated_binfi_principal {B : set $ set α} (h : countable B) :
  is_countably_generated (⨅ (s ∈ B), 𝓟 s) :=
is_countably_generated_of_seq (countable_binfi_principal_eq_seq_infi h)

lemma is_countably_generated_iff_exists_antitone_basis {f : filter α} :
  is_countably_generated f ↔ ∃ x : ℕ → set α, f.has_antitone_basis (λ _, true) x :=
begin
  split,
  { exact λ h, h.exists_antitone_basis },
  { rintros ⟨x, h⟩,
    rw h.to_has_basis.eq_infi,
    exact is_countably_generated_seq x },
end

lemma is_countably_generated_principal (s : set α) : is_countably_generated (𝓟 s) :=
begin
  rw show 𝓟 s = ⨅ i : ℕ, 𝓟 s, by simp,
  apply is_countably_generated_seq
end

namespace is_countably_generated

lemma inf {f g : filter α} (hf : is_countably_generated f) (hg : is_countably_generated g) :
  is_countably_generated (f ⊓ g) :=
begin
  rw is_countably_generated_iff_exists_antitone_basis at hf hg,
  rcases hf with ⟨s, hs⟩,
  rcases hg with ⟨t, ht⟩,
  exact has_countable_basis.is_countably_generated
    ⟨hs.to_has_basis.inf ht.to_has_basis, set.countable_encodable _⟩
end

lemma inf_principal {f : filter α} (h : is_countably_generated f) (s : set α) :
  is_countably_generated (f ⊓ 𝓟 s) :=
h.inf (filter.is_countably_generated_principal s)

lemma exists_antitone_seq' {f : filter α} (cblb : f.is_countably_generated) :
  ∃ x : ℕ → set α, (∀ i j, i ≤ j → x j ⊆ x i) ∧ ∀ {s}, (s ∈ f ↔ ∃ i, x i ⊆ s) :=
let ⟨x, hx⟩ := is_countably_generated_iff_exists_antitone_basis.mp cblb in
⟨x, λ i j, hx.decreasing trivial trivial, λ s, by simp [hx.to_has_basis.mem_iff]⟩

protected lemma comap {l : filter β} (h : l.is_countably_generated) (f : α → β) :
  (comap f l).is_countably_generated :=
let ⟨x, hx_mono⟩ := h.exists_antitone_basis in
is_countably_generated_of_seq ⟨_, (hx_mono.to_has_basis.comap _).eq_infi⟩

end is_countably_generated

end filter<|MERGE_RESOLUTION|>--- conflicted
+++ resolved
@@ -49,11 +49,7 @@
 * `has_basis.tendsto_right_iff`, `has_basis.tendsto_left_iff`, `has_basis.tendsto_iff` : restate
   `tendsto f l l'` in terms of bases.
 * `is_countably_generated_iff_exists_antitone_basis` : proves a filter is
-<<<<<<< HEAD
-  countably generated if and only if it admis a basis parametrized by a
-=======
   countably generated if and only if it admits a basis parametrized by a
->>>>>>> 812d6bbd
   decreasing sequence of sets indexed by `ℕ`.
 * `tendsto_iff_seq_tendsto ` : an abstract version of "sequentially continuous implies continuous".
 
@@ -601,11 +597,7 @@
 (decreasing : ∀ {i j}, p'' i → p'' j → i ≤ j → s'' j ⊆ s'' i)
 (mono : monotone p'')
 
-<<<<<<< HEAD
-/-- We say that a filter `l` has a antitone basis `s : ι → set α` bounded by `p : ι → Prop`,
-=======
 /-- We say that a filter `l` has an antitone basis `s : ι → set α` bounded by `p : ι → Prop`,
->>>>>>> 812d6bbd
 if `t ∈ l` if and only if `t` includes `s i` for some `i` such that `p i`,
 and `s` is decreasing and `p` is increasing, ie `i ≤ j → p i → p j`. -/
 structure has_antitone_basis (l : filter α) (p : ι'' → Prop) (s : ι'' → set α)
@@ -821,12 +813,7 @@
       this.to_has_basis.mem_iff.2 ⟨i, trivial, x_subset i⟩))
 end
 
-<<<<<<< HEAD
-/-- A countably generated filter admits a basis formed by a monotonically decreasing sequence of
-sets. -/
-=======
 /-- A countably generated filter admits a basis formed by an antitone sequence of sets. -/
->>>>>>> 812d6bbd
 lemma exists_antitone_basis {f : filter α} (cblb : f.is_countably_generated) :
   ∃ x : ℕ → set α, f.has_antitone_basis (λ _, true) x :=
 let ⟨x, hxf, hx⟩ := cblb.exists_antitone_subbasis f.basis_sets in ⟨x, hx⟩
@@ -840,11 +827,7 @@
 
 lemma is_countably_generated_seq (x : ℕ → set α) : is_countably_generated (⨅ i, 𝓟 $ x i) :=
 begin
-<<<<<<< HEAD
-  rcases antitone_seq_of_seq x with ⟨y, am, h⟩,
-=======
   obtain ⟨y, am, h⟩ := antitone_seq_of_seq x,
->>>>>>> 812d6bbd
   rw h,
   use [range y, countable_range _],
   rw (has_basis_infi_principal _).eq_generate,
