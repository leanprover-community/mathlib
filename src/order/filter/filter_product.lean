--- conflicted
+++ resolved
@@ -378,11 +378,7 @@
 
 /-- If `φ` is an ultrafilter then the ultraproduct is an ordered commutative group.
 This cannot be an instance, since it depends on `φ` being an ultrafilter. -/
-<<<<<<< HEAD
-protected def ordered_add_comm_group [ordered_add_comm_group β] (U : is_ultrafilter φ) : ordered_add_comm_group β* :=
-=======
 protected def ordered_add_comm_group [ordered_add_comm_group β] : ordered_add_comm_group β* :=
->>>>>>> 597704ac
 { add_le_add_left := λ x y hxy z, by revert hxy; exact quotient.induction_on₃' x y z
     (λ a b c hab, by filter_upwards [hab] λ i hi, by simpa),
   ..filter_product.partial_order, ..filter_product.add_comm_group }
@@ -392,11 +388,7 @@
 protected def ordered_ring [ordered_ring β] (U : is_ultrafilter φ) : ordered_ring β* :=
 { mul_pos := λ x y, quotient.induction_on₂' x y $
     λ a b ha hb, by rw lt_def U at ha hb ⊢; filter_upwards [ha, hb] λ i, mul_pos,
-<<<<<<< HEAD
-  ..filter_product.ring, ..filter_product.ordered_add_comm_group U,
-=======
   ..filter_product.ring, ..filter_product.ordered_add_comm_group,
->>>>>>> 597704ac
   ..filter_product.zero_ne_one_class U.1 }
 
 /-- If `φ` is an ultrafilter then the ultraproduct is a linear ordered ring.
@@ -430,11 +422,7 @@
 protected noncomputable def decidable_linear_ordered_add_comm_group
   [decidable_linear_ordered_add_comm_group β] (U : is_ultrafilter φ) :
   decidable_linear_ordered_add_comm_group β* :=
-<<<<<<< HEAD
-{ ..filter_product.ordered_add_comm_group U, ..filter_product.decidable_linear_order U }
-=======
 { ..filter_product.ordered_add_comm_group, ..filter_product.decidable_linear_order U }
->>>>>>> 597704ac
 
 /-- If `φ` is an ultrafilter then the ultraproduct is a decidable linear ordered commutative ring.
 This cannot be an instance, since it depends on `φ` being an ultrafilter. -/
