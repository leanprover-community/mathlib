/-
Copyright (c) 2020 Zhouhang Zhou. All rights reserved.
Released under Apache 2.0 license as described in the file LICENSE.
Authors: Zhouhang Zhou, Yury Kudryashov
-/
import algebra.indicator_function
import order.filter.at_top_bot

/-!
# Indicator function and filters

Properties of indicator functions involving `=ᶠ` and `≤ᶠ`.

## Tags
indicator, characteristic, filter
-/


variables {α β M E : Type*}

open set filter classical
open_locale filter classical

section has_zero
variables [has_zero M] {s t : set α} {f g : α → M} {a : α} {l : filter α}

lemma indicator_eventually_eq (hf : f =ᶠ[l ⊓ 𝓟 s] g) (hs : s =ᶠ[l] t) :
  indicator s f =ᶠ[l] indicator t g :=
(eventually_inf_principal.1 hf).mp $ hs.mem_iff.mono $ λ x hst hfg,
by_cases (λ hxs : x ∈ s, by simp only [*, hst.1 hxs, indicator_of_mem])
  (λ hxs, by simp only [indicator_of_not_mem hxs, indicator_of_not_mem (mt hst.2 hxs)])

end has_zero

section add_monoid
variables [add_monoid M] {s t : set α} {f g : α → M} {a : α} {l : filter α}

lemma indicator_union_eventually_eq (h : ∀ᶠ a in l, a ∉ s ∩ t) :
  indicator (s ∪ t) f =ᶠ[l] indicator s f + indicator t f :=
h.mono $ λ a ha, indicator_union_of_not_mem_inter ha _

end add_monoid

section order
variables [has_zero β] [preorder β] {s t : set α} {f g : α → β} {a : α} {l : filter α}

lemma indicator_eventually_le_indicator (h : f ≤ᶠ[l ⊓ 𝓟 s] g) :
  indicator s f ≤ᶠ[l] indicator s g :=
(eventually_inf_principal.1 h).mono $ assume a h,
indicator_rel_indicator (le_refl _) h

end order

lemma monotone.tendsto_indicator {ι} [preorder ι] [has_zero β]
  (s : ι → set α) (hs : monotone s) (f : α → β) (a : α) :
  tendsto (λi, indicator (s i) f a) at_top (pure $ indicator (⋃ i, s i) f a) :=
begin
  by_cases h : ∃i, a ∈ s i,
  { rcases h with ⟨i, hi⟩,
    refine tendsto_pure.2 ((eventually_ge_at_top i).mono $ assume n hn, _),
    rw [indicator_of_mem (hs hn hi) _, indicator_of_mem ((subset_Union _ _) hi) _] },
  { rw [not_exists] at h,
    simp only [indicator_of_not_mem (h _)],
    convert tendsto_const_pure,
    apply indicator_of_not_mem, simpa only [not_exists, mem_Union] }
end

lemma antitone.tendsto_indicator {ι} [preorder ι] [has_zero β]
<<<<<<< HEAD
  (s : ι → set α) (hs : antitone s) (f : α → β) (a : α) :
=======
  (s : ι → set α) (hs : ∀⦃i j⦄, i ≤ j → s j ⊆ s i) (f : α → β) (a : α) :
>>>>>>> 812d6bbd
  tendsto (λi, indicator (s i) f a) at_top (pure $ indicator (⋂ i, s i) f a) :=
begin
  by_cases h : ∃i, a ∉ s i,
  { rcases h with ⟨i, hi⟩,
    refine tendsto_pure.2 ((eventually_ge_at_top i).mono $ assume n hn, _),
    rw [indicator_of_not_mem _ _, indicator_of_not_mem _ _],
    { simp only [mem_Inter, not_forall], exact ⟨i, hi⟩ },
    { assume h, have := hs hn h, contradiction } },
  { push_neg at h,
    simp only [indicator_of_mem, h, (mem_Inter.2 h), tendsto_const_pure] }
end

lemma tendsto_indicator_bUnion_finset {ι} [has_zero β] (s : ι → set α) (f : α → β) (a : α) :
  tendsto (λ (n : finset ι), indicator (⋃i∈n, s i) f a) at_top (pure $ indicator (Union s) f a) :=
begin
  rw Union_eq_Union_finset s,
  refine monotone.tendsto_indicator (λ n : finset ι, ⋃ i ∈ n, s i) _ f a,
  exact λ t₁ t₂, bUnion_subset_bUnion_left
end<|MERGE_RESOLUTION|>--- conflicted
+++ resolved
@@ -66,11 +66,7 @@
 end
 
 lemma antitone.tendsto_indicator {ι} [preorder ι] [has_zero β]
-<<<<<<< HEAD
-  (s : ι → set α) (hs : antitone s) (f : α → β) (a : α) :
-=======
   (s : ι → set α) (hs : ∀⦃i j⦄, i ≤ j → s j ⊆ s i) (f : α → β) (a : α) :
->>>>>>> 812d6bbd
   tendsto (λi, indicator (s i) f a) at_top (pure $ indicator (⋂ i, s i) f a) :=
 begin
   by_cases h : ∃i, a ∉ s i,
