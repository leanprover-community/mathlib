--- conflicted
+++ resolved
@@ -72,11 +72,7 @@
 le_antisymm (le_pure_iff.2 $ mem_sets_of_superset (mem_at_top ⊤) $ λ b, top_unique)
   (le_infi $ λ b, le_principal_iff.2 le_top)
 
-<<<<<<< HEAD
-lemma order_top.tendsto_at_top {α} [order_top α] (f : α → β) :
-=======
 lemma tendsto_at_top_pure {α} [order_top α] (f : α → β) :
->>>>>>> 997025dc
   tendsto f at_top (pure $ f ⊤) :=
 (order_top.at_top_eq α).symm ▸ tendsto_pure_pure _ _
 
