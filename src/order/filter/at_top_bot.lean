--- conflicted
+++ resolved
@@ -524,23 +524,13 @@
 
 /-- If a monotone function `u : ι → α` tends to `at_top` along *some* non-trivial filter `l`, then
 it tends to `at_top` along `at_top`. -/
-<<<<<<< HEAD
-lemma tendsto_at_top_of_monotone_of_filter {ι α : Type*} [preorder ι] [preorder α] {l : filter ι}
+lemma tendsto_at_top_of_monotone_of_filter [preorder ι] [preorder α] {l : filter ι}
   {u : ι → α} (h : monotone u) [ne_bot l] (hu : tendsto u l at_top) :
-=======
-lemma tendsto_at_top_of_monotone_of_filter [preorder ι] [preorder α] {l : filter ι}
-  {u : ι → α} (h : monotone u) (hl : l ≠ ⊥) (hu : tendsto u l at_top) :
->>>>>>> bc278b7e
   tendsto u at_top at_top :=
 h.tendsto_at_top_at_top $ λ b, (hu.eventually (mem_at_top b)).exists
 
-<<<<<<< HEAD
-lemma tendsto_at_top_of_monotone_of_subseq {ι ι' α : Type*} [preorder ι] [preorder α] {u : ι → α}
+lemma tendsto_at_top_of_monotone_of_subseq [preorder ι] [preorder α] {u : ι → α}
   {φ : ι' → ι} (h : monotone u) {l : filter ι'} [ne_bot l]
-=======
-lemma tendsto_at_top_of_monotone_of_subseq [preorder ι] [preorder α] {u : ι → α}
-  {φ : ι' → ι} (h : monotone u) {l : filter ι'} (hl : l ≠ ⊥)
->>>>>>> bc278b7e
   (H : tendsto (u ∘ φ) l at_top) :
   tendsto u at_top at_top :=
 tendsto_at_top_of_monotone_of_filter h (tendsto_map' H)
