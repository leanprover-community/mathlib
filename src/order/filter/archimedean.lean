--- conflicted
+++ resolved
@@ -26,11 +26,7 @@
 
 lemma tendsto_coe_nat_at_top_at_top [ordered_semiring R] [archimedean R] :
   tendsto (coe : ℕ → R) at_top at_top :=
-<<<<<<< HEAD
-nat.mono_cast.
-=======
 nat.mono_cast.tendsto_at_top_at_top exists_nat_ge
->>>>>>> 990656e9
 
 lemma tendsto_coe_int_at_top_iff [ordered_ring R] [nontrivial R] [archimedean R]
   {f : α → ℤ} {l : filter α} :
