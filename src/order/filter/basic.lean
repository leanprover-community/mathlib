/-
Copyright (c) 2017 Johannes Hölzl. All rights reserved.
Released under Apache 2.0 license as described in the file LICENSE.
Authors: Johannes Hölzl, Jeremy Avigad
-/
import control.traversable.instances
import data.set.finite
import order.copy
import tactic.monotonicity

/-!
# Theory of filters on sets

## Main definitions

* `filter` : filters on a set;
* `at_top`, `at_bot`, `cofinite`, `principal` : specific filters;
* `map`, `comap`, `prod` : operations on filters;
* `tendsto` : limit with respect to filters;
* `eventually` : `f.eventually p` means `{x | p x} ∈ f`;
* `frequently` : `f.frequently p` means `{x | ¬p x} ∉ f`;
* `filter_upwards [h₁, ..., hₙ]` : takes a list of proofs `hᵢ : sᵢ ∈ f`, and replaces a goal `s ∈ f`
  with `∀ x, x ∈ s₁ → ... → x ∈ sₙ → x ∈ s`;
* `ne_bot f` : an utility class stating that `f` is a non-trivial filter.

Filters on a type `X` are sets of sets of `X` satisfying three conditions. They are mostly used to
abstract two related kinds of ideas:
* *limits*, including finite or infinite limits of sequences, finite or infinite limits of functions
  at a point or at infinity, etc...
* *things happening eventually*, including things happening for large enough `n : ℕ`, or near enough
  a point `x`, or for close enough pairs of points, or things happening almost everywhere in the
  sense of measure theory. Dually, filters can also express the idea of *things happening often*:
  for arbitrarily large `n`, or at a point in any neighborhood of given a point etc...

In this file, we define the type `filter X` of filters on `X`, and endow it with a complete lattice
structure. This structure is lifted from the lattice structure on `set (set X)` using the Galois
insertion which maps a filter to its elements in one direction, and an arbitrary set of sets to
the smallest filter containing it in the other direction.
We also prove `filter` is a monadic functor, with a push-forward operation
`filter.map` and a pull-back operation `filter.comap` that form a Galois connections for the
order on filters.
Finally we describe a product operation `filter X → filter Y → filter (X × Y)`.

The examples of filters appearing in the description of the two motivating ideas are:
* `(at_top : filter ℕ)` : made of sets of `ℕ` containing `{n | n ≥ N}` for some `N`
* `𝓝 x` : made of neighborhoods of `x` in a topological space (defined in topology.basic)
* `𝓤 X` : made of entourages of a uniform space (those space are generalizations of metric spaces
  defined in topology.uniform_space.basic)
* `μ.ae` : made of sets whose complement has zero measure with respect to `μ` (defined in
  `measure_theory.measure_space`)

The general notion of limit of a map with respect to filters on the source and target types
is `filter.tendsto`. It is defined in terms of the order and the push-forward operation.
The predicate "happening eventually" is `filter.eventually`, and "happening often" is
`filter.frequently`, whose definitions are immediate after `filter` is defined (but they come
rather late in this file in order to immediately relate them to the lattice structure).

For instance, anticipating on topology.basic, the statement: "if a sequence `u` converges to
some `x` and `u n` belongs to a set `M` for `n` large enough then `x` is in the closure of
`M`" is formalized as: `tendsto u at_top (𝓝 x) → (∀ᶠ n in at_top, u n ∈ M) → x ∈ closure M`,
which is a special case of `mem_closure_of_tendsto` from topology.basic.

## Notations

* `∀ᶠ x in f, p x` : `f.eventually p`;
* `∃ᶠ x in f, p x` : `f.frequently p`;
* `f =ᶠ[l] g` : `∀ᶠ x in l, f x = g x`;
* `f ≤ᶠ[l] g` : `∀ᶠ x in l, f x ≤ g x`;
* `f ×ᶠ g` : `filter.prod f g`, localized in `filter`;
* `𝓟 s` : `principal s`, localized in `filter`.

## References

*  [N. Bourbaki, *General Topology*][bourbaki1966]

Important note: Bourbaki requires that a filter on `X` cannot contain all sets of `X`, which
we do *not* require. This gives `filter X` better formal properties, in particular a bottom element
`⊥` for its lattice structure, at the cost of including the assumption
`[ne_bot f]` in a number of lemmas and definitions.
-/

open function set order

universes u v w x y

open_locale classical

/-- A filter `F` on a type `α` is a collection of sets of `α` which contains the whole `α`,
is upwards-closed, and is stable under intersection. We do not forbid this collection to be
all sets of `α`. -/
structure filter (α : Type*) :=
(sets                   : set (set α))
(univ_sets              : set.univ ∈ sets)
(sets_of_superset {x y} : x ∈ sets → x ⊆ y → y ∈ sets)
(inter_sets {x y}       : x ∈ sets → y ∈ sets → x ∩ y ∈ sets)

/-- If `F` is a filter on `α`, and `U` a subset of `α` then we can write `U ∈ F` as on paper. -/
instance {α : Type*}: has_mem (set α) (filter α) := ⟨λ U F, U ∈ F.sets⟩

namespace filter
variables {α : Type u} {f g : filter α} {s t : set α}

@[simp] protected lemma mem_mk {t : set (set α)} {h₁ h₂ h₃} : s ∈ mk t h₁ h₂ h₃ ↔ s ∈ t := iff.rfl

@[simp] protected lemma mem_sets : s ∈ f.sets ↔ s ∈ f := iff.rfl

instance inhabited_mem : inhabited {s : set α // s ∈ f} := ⟨⟨univ, f.univ_sets⟩⟩

lemma filter_eq : ∀ {f g : filter α}, f.sets = g.sets → f = g
| ⟨a, _, _, _⟩ ⟨._, _, _, _⟩ rfl := rfl

lemma filter_eq_iff : f = g ↔ f.sets = g.sets :=
⟨congr_arg _, filter_eq⟩

protected lemma ext_iff : f = g ↔ ∀ s, s ∈ f ↔ s ∈ g :=
by simp only [filter_eq_iff, ext_iff, filter.mem_sets]

@[ext]
protected lemma ext : (∀ s, s ∈ f ↔ s ∈ g) → f = g :=
filter.ext_iff.2

@[simp] lemma univ_mem : univ ∈ f :=
f.univ_sets

lemma mem_of_superset {x y : set α} (hx : x ∈ f) (hxy : x ⊆ y) : y ∈ f :=
f.sets_of_superset hx hxy

lemma inter_mem {s t : set α} (hs : s ∈ f) (ht : t ∈ f) : s ∩ t ∈ f :=
f.inter_sets hs ht

@[simp] lemma inter_mem_iff {s t : set α} : s ∩ t ∈ f ↔ s ∈ f ∧ t ∈ f :=
⟨λ h, ⟨mem_of_superset h (inter_subset_left s t),
  mem_of_superset h (inter_subset_right s t)⟩, and_imp.2 inter_mem⟩

lemma diff_mem {s t : set α} (hs : s ∈ f) (ht : tᶜ ∈ f) : s \ t ∈ f :=
inter_mem hs ht

lemma univ_mem' (h : ∀ a, a ∈ s) : s ∈ f :=
mem_of_superset univ_mem (λ x _, h x)

lemma mp_mem (hs : s ∈ f) (h : {x | x ∈ s → x ∈ t} ∈ f) : t ∈ f :=
mem_of_superset (inter_mem hs h) $ λ x ⟨h₁, h₂⟩, h₂ h₁

lemma congr_sets (h : {x | x ∈ s ↔ x ∈ t} ∈ f) : s ∈ f ↔ t ∈ f :=
⟨λ hs, mp_mem hs (mem_of_superset h (λ x, iff.mp)),
 λ hs, mp_mem hs (mem_of_superset h (λ x, iff.mpr))⟩

@[simp] lemma bInter_mem {β : Type v} {s : β → set α} {is : set β} (hf : finite is) :
  (⋂ i ∈ is, s i) ∈ f ↔ ∀ i ∈ is, s i ∈ f :=
finite.induction_on hf (by simp) (λ i s hi _ hs, by simp [hs])

@[simp] lemma bInter_finset_mem {β : Type v} {s : β → set α} (is : finset β) :
  (⋂ i ∈ is, s i) ∈ f ↔ ∀ i ∈ is, s i ∈ f :=
bInter_mem is.finite_to_set

alias bInter_finset_mem ← finset.Inter_mem_sets
attribute [protected] finset.Inter_mem_sets

@[simp] lemma sInter_mem {s : set (set α)} (hfin : finite s) :
  ⋂₀ s ∈ f ↔ ∀ U ∈ s, U ∈ f :=
by rw [sInter_eq_bInter, bInter_mem hfin]

@[simp] lemma Inter_mem {β : Type v} {s : β → set α} [fintype β] :
  (⋂ i, s i) ∈ f ↔ ∀ i, s i ∈ f :=
by simpa using bInter_mem finite_univ

lemma exists_mem_subset_iff : (∃ t ∈ f, t ⊆ s) ↔ s ∈ f :=
⟨λ ⟨t, ht, ts⟩, mem_of_superset ht ts, λ hs, ⟨s, hs, subset.rfl⟩⟩

lemma monotone_mem {f : filter α} : monotone (λ s, s ∈ f) :=
λ s t hst h, mem_of_superset h hst

lemma exists_mem_and_iff {P : set α → Prop} {Q : set α → Prop} (hP : antitone P) (hQ : antitone Q) :
  (∃ u ∈ f, P u) ∧ (∃ u ∈ f, Q u) ↔ (∃ u ∈ f, P u ∧ Q u) :=
begin
  split,
  { rintro ⟨⟨u, huf, hPu⟩, v, hvf, hQv⟩, exact ⟨u ∩ v, inter_mem huf hvf,
    hP (inter_subset_left _ _) hPu, hQ (inter_subset_right _ _) hQv⟩ },
  { rintro ⟨u, huf, hPu, hQu⟩, exact ⟨⟨u, huf, hPu⟩, u, huf, hQu⟩ }
end

end filter

namespace tactic.interactive

open tactic
setup_tactic_parser

/--
`filter_upwards [h₁, ⋯, hₙ]` replaces a goal of the form `s ∈ f` and terms
`h₁ : t₁ ∈ f, ⋯, hₙ : tₙ ∈ f` with `∀ x, x ∈ t₁ → ⋯ → x ∈ tₙ → x ∈ s`.
The list is an optional parameter, `[]` being its default value.

`filter_upwards [h₁, ⋯, hₙ] with a₁ a₂ ⋯ aₖ` is a short form for
`{ filter_upwards [h₁, ⋯, hₙ], intros a₁ a₂ ⋯ aₖ }`.

`filter_upwards [h₁, ⋯, hₙ] using e` is a short form for
`{ filter_upwards [h1, ⋯, hn], exact e }`.

Combining both shortcuts is done by writing `filter_upwards [h₁, ⋯, hₙ] with a₁ a₂ ⋯ aₖ using e`.
Note that in this case, the `aᵢ` terms can be used in `e`.
-/
meta def filter_upwards
  (s : parse types.pexpr_list?)
  (wth : parse with_ident_list?)
  (tgt : parse (tk "using" *> texpr)?) : tactic unit :=
do
  (s.get_or_else []).reverse.mmap (λ e, eapplyc `filter.mp_mem >> eapply e),
  eapplyc `filter.univ_mem',
  `[dsimp only [set.mem_set_of_eq]],
  let wth := wth.get_or_else [],
  if ¬wth.empty then intros wth else skip,
  match tgt with
  | some e := exact e
  | none   := skip
  end

add_tactic_doc
{ name := "filter_upwards",
  category := doc_category.tactic,
  decl_names := [`tactic.interactive.filter_upwards],
  tags := ["goal management", "lemma application"] }

end tactic.interactive

namespace filter
variables {α : Type u} {β : Type v} {γ : Type w} {ι : Sort x}

section principal

/-- The principal filter of `s` is the collection of all supersets of `s`. -/
def principal (s : set α) : filter α :=
{ sets             := {t | s ⊆ t},
  univ_sets        := subset_univ s,
  sets_of_superset := λ x y hx, subset.trans hx,
  inter_sets       := λ x y, subset_inter }

localized "notation `𝓟` := filter.principal" in filter

instance : inhabited (filter α) :=
⟨𝓟 ∅⟩

@[simp] lemma mem_principal {s t : set α} : s ∈ 𝓟 t ↔ t ⊆ s := iff.rfl

lemma mem_principal_self (s : set α) : s ∈ 𝓟 s := subset.rfl

end principal

open_locale filter

section join

/-- The join of a filter of filters is defined by the relation `s ∈ join f ↔ {t | s ∈ t} ∈ f`. -/
def join (f : filter (filter α)) : filter α :=
{ sets             := {s | {t : filter α | s ∈ t} ∈ f},
  univ_sets        := by simp only [mem_set_of_eq, univ_sets, ← filter.mem_sets, set_of_true],
  sets_of_superset := λ x y hx xy,
    mem_of_superset hx $ λ f h, mem_of_superset h xy,
  inter_sets       := λ x y hx hy,
    mem_of_superset (inter_mem hx hy) $ λ f ⟨h₁, h₂⟩, inter_mem h₁ h₂ }

@[simp] lemma mem_join {s : set α} {f : filter (filter α)} :
  s ∈ join f ↔ {t | s ∈ t} ∈ f := iff.rfl

end join

section lattice

instance : partial_order (filter α) :=
{ le            := λ f g, ∀ ⦃U : set α⦄, U ∈ g → U ∈ f,
  le_antisymm   := λ a b h₁ h₂, filter_eq $ subset.antisymm h₂ h₁,
  le_refl       := λ a, subset.rfl,
  le_trans      := λ a b c h₁ h₂, subset.trans h₂ h₁ }

theorem le_def {f g : filter α} : f ≤ g ↔ ∀ x ∈ g, x ∈ f := iff.rfl

/-- `generate_sets g s`: `s` is in the filter closure of `g`. -/
inductive generate_sets (g : set (set α)) : set α → Prop
| basic {s : set α}      : s ∈ g → generate_sets s
| univ                   : generate_sets univ
| superset {s t : set α} : generate_sets s → s ⊆ t → generate_sets t
| inter {s t : set α}    : generate_sets s → generate_sets t → generate_sets (s ∩ t)

/-- `generate g` is the largest filter containing the sets `g`. -/
def generate (g : set (set α)) : filter α :=
{ sets             := generate_sets g,
  univ_sets        := generate_sets.univ,
  sets_of_superset := λ x y, generate_sets.superset,
  inter_sets       := λ s t, generate_sets.inter }

lemma sets_iff_generate {s : set (set α)} {f : filter α} : f ≤ filter.generate s ↔ s ⊆ f.sets :=
iff.intro
  (λ h u hu, h $ generate_sets.basic $ hu)
  (λ h u hu, hu.rec_on h univ_mem
    (λ x y _ hxy hx, mem_of_superset hx hxy)
    (λ x y _ _ hx hy, inter_mem hx hy))

lemma mem_generate_iff {s : set $ set α} {U : set α} :
  U ∈ generate s ↔ ∃ t ⊆ s, finite t ∧ ⋂₀ t ⊆ U :=
begin
  split ; intro h,
  { induction h with V V_in V W V_in hVW hV V W V_in W_in hV hW,
    { use {V},
      simp [V_in] },
    { use ∅,
      simp [subset.refl, univ] },
    { rcases hV with ⟨t, hts, htfin, hinter⟩,
      exact ⟨t, hts, htfin, hinter.trans hVW⟩ },
    { rcases hV with ⟨t, hts, htfin, htinter⟩,
      rcases hW with ⟨z, hzs, hzfin, hzinter⟩,
      refine ⟨t ∪ z, union_subset hts hzs, htfin.union hzfin, _⟩,
      rw sInter_union,
      exact inter_subset_inter htinter hzinter } },
  { rcases h with ⟨t, ts, tfin, h⟩,
    apply generate_sets.superset _ h,
    revert ts,
    apply finite.induction_on tfin,
    { intro h,
      rw sInter_empty,
      exact generate_sets.univ },
    { intros V r hV rfin hinter h,
      cases insert_subset.mp h with V_in r_sub,
      rw [insert_eq V r, sInter_union],
      apply generate_sets.inter _ (hinter r_sub),
      rw sInter_singleton,
      exact generate_sets.basic V_in } },
end

/-- `mk_of_closure s hs` constructs a filter on `α` whose elements set is exactly
`s : set (set α)`, provided one gives the assumption `hs : (generate s).sets = s`. -/
protected def mk_of_closure (s : set (set α)) (hs : (generate s).sets = s) : filter α :=
{ sets             := s,
  univ_sets        := hs ▸ (univ_mem : univ ∈ generate s),
  sets_of_superset := λ x y, hs ▸ (mem_of_superset : x ∈ generate s → x ⊆ y → y ∈ generate s),
  inter_sets       := λ x y, hs ▸ (inter_mem : x ∈ generate s → y ∈ generate s →
                        x ∩ y ∈ generate s) }

lemma mk_of_closure_sets {s : set (set α)} {hs : (generate s).sets = s} :
  filter.mk_of_closure s hs = generate s :=
filter.ext $ λ u,
show u ∈ (filter.mk_of_closure s hs).sets ↔ u ∈ (generate s).sets, from hs.symm ▸ iff.rfl

/-- Galois insertion from sets of sets into filters. -/
def gi_generate (α : Type*) :
  @galois_insertion (set (set α)) (order_dual (filter α)) _ _ filter.generate filter.sets :=
{ gc        := λ s f, sets_iff_generate,
  le_l_u    := λ f u h, generate_sets.basic h,
  choice    := λ s hs, filter.mk_of_closure s (le_antisymm hs $ sets_iff_generate.1 $ le_rfl),
  choice_eq := λ s hs, mk_of_closure_sets }

/-- The infimum of filters is the filter generated by intersections
  of elements of the two filters. -/
instance : has_inf (filter α) := ⟨λf g : filter α,
{ sets             := {s | ∃ (a ∈ f) (b ∈ g), s = a ∩ b },
  univ_sets        := ⟨_, univ_mem, _, univ_mem, by simp⟩,
  sets_of_superset := begin
    rintro x y ⟨a, ha, b, hb, rfl⟩ xy,
    refine ⟨a ∪ y, mem_of_superset ha (subset_union_left a y),
            b ∪ y, mem_of_superset hb (subset_union_left b y), _⟩,
    rw [← inter_union_distrib_right, union_eq_self_of_subset_left xy]
  end,
  inter_sets       := begin
    rintro x y ⟨a, ha, b, hb, rfl⟩ ⟨c, hc, d, hd, rfl⟩,
    refine ⟨a ∩ c, inter_mem ha hc, b ∩ d, inter_mem hb hd, _⟩,
    ac_refl
  end }⟩

lemma mem_inf_iff {f g : filter α} {s : set α} :
  s ∈ f ⊓ g ↔ ∃ t₁ ∈ f, ∃ t₂ ∈ g, s = t₁ ∩ t₂ := iff.rfl

lemma mem_inf_of_left {f g : filter α} {s : set α} (h : s ∈ f) : s ∈ f ⊓ g :=
⟨s, h, univ, univ_mem, (inter_univ s).symm⟩

lemma mem_inf_of_right {f g : filter α} {s : set α} (h : s ∈ g) : s ∈ f ⊓ g :=
⟨univ, univ_mem, s, h, (univ_inter s).symm⟩

lemma inter_mem_inf {α : Type u} {f g : filter α} {s t : set α}
  (hs : s ∈ f) (ht : t ∈ g) : s ∩ t ∈ f ⊓ g :=
⟨s, hs, t, ht, rfl⟩

lemma mem_inf_of_inter {f g : filter α} {s t u : set α} (hs : s ∈ f) (ht : t ∈ g) (h : s ∩ t ⊆ u) :
  u ∈ f ⊓ g :=
mem_of_superset (inter_mem_inf hs ht) h

lemma mem_inf_iff_superset {f g : filter α} {s : set α} :
  s ∈ f ⊓ g ↔ ∃ t₁ ∈ f, ∃ t₂ ∈ g, t₁ ∩ t₂ ⊆ s :=
⟨λ ⟨t₁, h₁, t₂, h₂, eq⟩, ⟨t₁, h₁, t₂, h₂, eq ▸ subset.rfl⟩,
  λ ⟨t₁, h₁, t₂, h₂, sub⟩, mem_inf_of_inter h₁ h₂ sub⟩

instance : has_top (filter α) :=
⟨{ sets            := {s | ∀ x, x ∈ s},
  univ_sets        := λ x, mem_univ x,
  sets_of_superset := λ x y hx hxy a, hxy (hx a),
  inter_sets       := λ x y hx hy a, mem_inter (hx _) (hy _) }⟩

lemma mem_top_iff_forall {s : set α} : s ∈ (⊤ : filter α) ↔ (∀ x, x ∈ s) :=
iff.rfl

@[simp] lemma mem_top {s : set α} : s ∈ (⊤ : filter α) ↔ s = univ :=
by rw [mem_top_iff_forall, eq_univ_iff_forall]

section complete_lattice

/- We lift the complete lattice along the Galois connection `generate` / `sets`. Unfortunately,
  we want to have different definitional equalities for the lattice operations. So we define them
  upfront and change the lattice operations for the complete lattice instance. -/

private def original_complete_lattice : complete_lattice (filter α) :=
@order_dual.complete_lattice _ (gi_generate α).lift_complete_lattice

local attribute [instance] original_complete_lattice

instance : complete_lattice (filter α) := original_complete_lattice.copy
  /- le  -/ filter.partial_order.le rfl
  /- top -/ (filter.has_top).1
  (top_unique $ λ s hs, by simp [mem_top.1 hs])
  /- bot -/ _ rfl
  /- sup -/ _ rfl
  /- inf -/ (filter.has_inf).1
  begin
    ext f g : 2,
    exact le_antisymm
      (le_inf (λ s, mem_inf_of_left) (λ s, mem_inf_of_right))
      (begin
        rintro s ⟨a, ha, b, hb, rfl⟩,
        exact inter_sets _ (@inf_le_left (filter α) _ _ _ _ ha)
                           (@inf_le_right (filter α) _ _ _ _ hb)
       end)
  end
  /- Sup -/ (join ∘ 𝓟) (by { ext s x, exact mem_Inter₂.symm.trans
    (set.ext_iff.1 (sInter_image _ _) x).symm})
  /- Inf -/ _ rfl

end complete_lattice

/-- A filter is `ne_bot` if it is not equal to `⊥`, or equivalently the empty set
does not belong to the filter. Bourbaki include this assumption in the definition
of a filter but we prefer to have a `complete_lattice` structure on filter, so
we use a typeclass argument in lemmas instead. -/
class ne_bot (f : filter α) : Prop := (ne' : f ≠ ⊥)

lemma ne_bot_iff {f : filter α} : ne_bot f ↔ f ≠ ⊥ := ⟨λ h, h.1, λ h, ⟨h⟩⟩

lemma ne_bot.ne {f : filter α} (hf : ne_bot f) : f ≠ ⊥ := ne_bot.ne'

@[simp] lemma not_ne_bot {α : Type*} {f : filter α} : ¬ f.ne_bot ↔ f = ⊥ :=
not_iff_comm.1 ne_bot_iff.symm

lemma ne_bot.mono {f g : filter α} (hf : ne_bot f) (hg : f ≤ g) : ne_bot g :=
⟨ne_bot_of_le_ne_bot hf.1 hg⟩

lemma ne_bot_of_le {f g : filter α} [hf : ne_bot f] (hg : f ≤ g) : ne_bot g :=
hf.mono hg

@[simp] lemma sup_ne_bot {f g : filter α} : ne_bot (f ⊔ g) ↔ ne_bot f ∨ ne_bot g :=
by simp [ne_bot_iff, not_and_distrib]

lemma bot_sets_eq : (⊥ : filter α).sets = univ := rfl

lemma sup_sets_eq {f g : filter α} : (f ⊔ g).sets = f.sets ∩ g.sets :=
(gi_generate α).gc.u_inf

lemma Sup_sets_eq {s : set (filter α)} : (Sup s).sets = (⋂ f ∈ s, (f : filter α).sets) :=
(gi_generate α).gc.u_Inf

lemma supr_sets_eq {f : ι → filter α} : (supr f).sets = (⋂ i, (f i).sets) :=
(gi_generate α).gc.u_infi

lemma generate_empty : filter.generate ∅ = (⊤ : filter α) :=
(gi_generate α).gc.l_bot

lemma generate_univ : filter.generate univ = (⊥ : filter α) :=
mk_of_closure_sets.symm

lemma generate_union {s t : set (set α)} :
  filter.generate (s ∪ t) = filter.generate s ⊓ filter.generate t :=
(gi_generate α).gc.l_sup

lemma generate_Union {s : ι → set (set α)} :
  filter.generate (⋃ i, s i) = (⨅ i, filter.generate (s i)) :=
(gi_generate α).gc.l_supr

@[simp] lemma mem_bot {s : set α} : s ∈ (⊥ : filter α) :=
trivial

@[simp] lemma mem_sup {f g : filter α} {s : set α} :
  s ∈ f ⊔ g ↔ s ∈ f ∧ s ∈ g :=
iff.rfl

lemma union_mem_sup {f g : filter α} {s t : set α} (hs : s ∈ f) (ht : t ∈ g) :
  s ∪ t ∈ f ⊔ g :=
⟨mem_of_superset hs (subset_union_left s t), mem_of_superset ht (subset_union_right s t)⟩

@[simp] lemma mem_Sup {x : set α} {s : set (filter α)} :
  x ∈ Sup s ↔ (∀ f ∈ s, x ∈ (f : filter α)) :=
iff.rfl

@[simp] lemma mem_supr {x : set α} {f : ι → filter α} :
  x ∈ supr f ↔ (∀ i, x ∈ f i) :=
by simp only [← filter.mem_sets, supr_sets_eq, iff_self, mem_Inter]

@[simp] lemma supr_ne_bot {f : ι → filter α} : (⨆ i, f i).ne_bot ↔ ∃ i, (f i).ne_bot :=
by simp [ne_bot_iff]

lemma infi_eq_generate (s : ι → filter α) : infi s = generate (⋃ i, (s i).sets) :=
show generate _ = generate _, from congr_arg _ $ congr_arg Sup $ (range_comp _ _).symm

lemma mem_infi_of_mem {f : ι → filter α} (i : ι) : ∀ {s}, s ∈ f i → s ∈ ⨅ i, f i :=
show (⨅ i, f i) ≤ f i, from infi_le _ _

lemma mem_infi_of_Inter {ι} {s : ι → filter α} {U : set α} {I : set ι} (I_fin : finite I)
  {V : I → set α} (hV : ∀ i, V i ∈ s i) (hU : (⋂ i, V i) ⊆ U) : U ∈ ⨅ i, s i :=
begin
  haveI := I_fin.fintype,
  refine mem_of_superset (Inter_mem.2 $ λ i, _) hU,
  exact mem_infi_of_mem i (hV _)
end

lemma mem_infi {ι} {s : ι → filter α} {U : set α} : (U ∈ ⨅ i, s i) ↔
  ∃ I : set ι, finite I ∧ ∃ V : I → set α, (∀ i, V i ∈ s i) ∧ U = ⋂ i, V i :=
begin
  split,
  { rw [infi_eq_generate, mem_generate_iff],
    rintro ⟨t, tsub, tfin, tinter⟩,
    rcases eq_finite_Union_of_finite_subset_Union tfin tsub with ⟨I, Ifin, σ, σfin, σsub, rfl⟩,
    rw sInter_Union at tinter,
    set V := λ i, U ∪ ⋂₀ σ i with hV,
    have V_in : ∀ i, V i ∈ s i,
    { rintro i,
      have : (⋂₀ σ i) ∈ s i,
      { rw sInter_mem (σfin _),
        apply σsub },
      exact mem_of_superset this (subset_union_right _ _) },
    refine ⟨I, Ifin, V, V_in, _⟩,
    rwa [hV, ← union_Inter, union_eq_self_of_subset_right] },
  { rintro ⟨I, Ifin, V, V_in, rfl⟩,
    exact mem_infi_of_Inter Ifin V_in subset.rfl }
end

lemma mem_infi' {ι} {s : ι → filter α} {U : set α} : (U ∈ ⨅ i, s i) ↔
  ∃ I : set ι, finite I ∧ ∃ V : ι → set α, (∀ i, V i ∈ s i) ∧
    (∀ i ∉ I, V i = univ) ∧ (U = ⋂ i ∈ I, V i) ∧ U = ⋂ i, V i :=
begin
  simp only [mem_infi, set_coe.forall', bInter_eq_Inter],
  refine ⟨_, λ ⟨I, If, V, hVs, _, hVU, _⟩, ⟨I, If, λ i, V i, λ i, hVs i, hVU⟩⟩,
  rintro ⟨I, If, V, hV, rfl⟩,
  refine ⟨I, If, λ i, if hi : i ∈ I then V ⟨i, hi⟩ else univ, λ i, _, λ i hi, _, _⟩,
  { split_ifs, exacts [hV _, univ_mem] },
  { exact dif_neg hi },
  { simp only [Inter_dite, bInter_eq_Inter, dif_pos (subtype.coe_prop _), subtype.coe_eta,
      Inter_univ, inter_univ, eq_self_iff_true, true_and] }
end

lemma exists_Inter_of_mem_infi {ι : Type*} {α : Type*} {f : ι → filter α} {s}
  (hs : s ∈ ⨅ i, f i) : ∃ t : ι → set α, (∀ i, t i ∈ f i) ∧ s = ⋂ i, t i :=
let ⟨I, If, V, hVs, hV', hVU, hVU'⟩ := mem_infi'.1 hs in ⟨V, hVs, hVU'⟩

lemma mem_infi_of_fintype {ι : Type*} [fintype ι] {α : Type*} {f : ι → filter α} (s) :
  s ∈ (⨅ i, f i) ↔ ∃ t : ι → set α, (∀ i, t i ∈ f i) ∧ s = ⋂ i, t i :=
begin
  refine ⟨exists_Inter_of_mem_infi, _⟩,
  rintro ⟨t, ht, rfl⟩,
  exact Inter_mem.2 (λ i, mem_infi_of_mem i (ht i))
end

@[simp] lemma le_principal_iff {s : set α} {f : filter α} : f ≤ 𝓟 s ↔ s ∈ f :=
show (∀ {t}, s ⊆ t → t ∈ f) ↔ s ∈ f,
  from ⟨λ h, h (subset.refl s), λ hs t ht, mem_of_superset hs ht⟩

lemma principal_mono {s t : set α} : 𝓟 s ≤ 𝓟 t ↔ s ⊆ t :=
by simp only [le_principal_iff, iff_self, mem_principal]

@[mono] lemma monotone_principal : monotone (𝓟 : set α → filter α) :=
λ _ _, principal_mono.2

@[simp] lemma principal_eq_iff_eq {s t : set α} : 𝓟 s = 𝓟 t ↔ s = t :=
by simp only [le_antisymm_iff, le_principal_iff, mem_principal]; refl

@[simp] lemma join_principal_eq_Sup {s : set (filter α)} : join (𝓟 s) = Sup s := rfl

@[simp] lemma principal_univ : 𝓟 (univ : set α) = ⊤ :=
top_unique $ by simp only [le_principal_iff, mem_top, eq_self_iff_true]

@[simp] lemma principal_empty : 𝓟 (∅ : set α) = ⊥ :=
bot_unique $ λ s _, empty_subset _

lemma generate_eq_binfi (S : set (set α)) : generate S = ⨅ s ∈ S, 𝓟 s :=
eq_of_forall_le_iff $ λ f, by simp [sets_iff_generate, le_principal_iff, subset_def]

/-! ### Lattice equations -/

lemma empty_mem_iff_bot {f : filter α} : ∅ ∈ f ↔ f = ⊥ :=
⟨λ h, bot_unique $ λ s _, mem_of_superset h (empty_subset s),
  λ h, h.symm ▸ mem_bot⟩

lemma nonempty_of_mem {f : filter α} [hf : ne_bot f] {s : set α} (hs : s ∈ f) :
  s.nonempty :=
s.eq_empty_or_nonempty.elim (λ h, absurd hs (h.symm ▸ mt empty_mem_iff_bot.mp hf.1)) id

lemma ne_bot.nonempty_of_mem {f : filter α} (hf : ne_bot f) {s : set α} (hs : s ∈ f) :
  s.nonempty :=
@nonempty_of_mem α f hf s hs

@[simp] lemma empty_not_mem (f : filter α) [ne_bot f] : ¬(∅ ∈ f) :=
λ h, (nonempty_of_mem h).ne_empty rfl

lemma nonempty_of_ne_bot (f : filter α) [ne_bot f] : nonempty α :=
nonempty_of_exists $ nonempty_of_mem (univ_mem : univ ∈ f)

lemma compl_not_mem {f : filter α} {s : set α} [ne_bot f] (h : s ∈ f) : sᶜ ∉ f :=
λ hsc, (nonempty_of_mem (inter_mem h hsc)).ne_empty $ inter_compl_self s

lemma filter_eq_bot_of_is_empty [is_empty α] (f : filter α) : f = ⊥ :=
empty_mem_iff_bot.mp $ univ_mem' is_empty_elim

protected lemma disjoint_iff {f g : filter α} :
  disjoint f g ↔ ∃ (s ∈ f) (t ∈ g), disjoint s t :=
by simp only [disjoint_iff, ← empty_mem_iff_bot, mem_inf_iff,
  inf_eq_inter, bot_eq_empty, @eq_comm _ ∅]

lemma disjoint_of_disjoint_of_mem {f g : filter α} {s t : set α} (h : disjoint s t)
  (hs : s ∈ f) (ht : t ∈ g) : disjoint f g :=
filter.disjoint_iff.mpr ⟨s, hs, t, ht, h⟩

lemma inf_eq_bot_iff {f g : filter α} :
  f ⊓ g = ⊥ ↔ ∃ (U ∈ f) (V ∈ g), U ∩ V = ∅ :=
by simpa only [disjoint_iff] using filter.disjoint_iff

/-- There is exactly one filter on an empty type. --/
-- TODO[gh-6025]: make this globally an instance once safe to do so
local attribute [instance]
protected def unique [is_empty α] : unique (filter α) :=
{ default := ⊥, uniq := filter_eq_bot_of_is_empty }

/-- There are only two filters on a `subsingleton`: `⊥` and `⊤`. If the type is empty, then they are
equal. -/
lemma eq_top_of_ne_bot [subsingleton α] (l : filter α) [ne_bot l] : l = ⊤ :=
begin
  refine top_unique (λ s hs, _),
  obtain rfl : s = univ, from subsingleton.eq_univ_of_nonempty (nonempty_of_mem hs),
  exact univ_mem
end

lemma forall_mem_nonempty_iff_ne_bot {f : filter α} :
  (∀ (s : set α), s ∈ f → s.nonempty) ↔ ne_bot f :=
⟨λ h, ⟨λ hf, empty_not_nonempty (h ∅ $ hf.symm ▸ mem_bot)⟩, @nonempty_of_mem _ _⟩

lemma nontrivial_iff_nonempty : nontrivial (filter α) ↔ nonempty α :=
⟨λ ⟨⟨f, g, hfg⟩⟩, by_contra $
  λ h, hfg $ by haveI : is_empty α := not_nonempty_iff.1 h; exact subsingleton.elim _ _,
  λ ⟨x⟩, ⟨⟨⊤, ⊥, ne_bot.ne $ forall_mem_nonempty_iff_ne_bot.1 $ λ s hs,
    by rwa [mem_top.1 hs, ← nonempty_iff_univ_nonempty]⟩⟩⟩

lemma eq_Inf_of_mem_iff_exists_mem {S : set (filter α)} {l : filter α}
  (h : ∀ {s}, s ∈ l ↔ ∃ f ∈ S, s ∈ f) : l = Inf S :=
le_antisymm (le_Inf $ λ f hf s hs, h.2 ⟨f, hf, hs⟩)
  (λ s hs, let ⟨f, hf, hs⟩ := h.1 hs in (Inf_le hf : Inf S ≤ f) hs)

lemma eq_infi_of_mem_iff_exists_mem {f : ι → filter α} {l : filter α}
  (h : ∀ {s}, s ∈ l ↔ ∃ i, s ∈ f i) :
  l = infi f :=
eq_Inf_of_mem_iff_exists_mem $ λ s, h.trans exists_range_iff.symm

lemma eq_binfi_of_mem_iff_exists_mem {f : ι → filter α} {p : ι  → Prop} {l : filter α}
  (h : ∀ {s}, s ∈ l ↔ ∃ i (_ : p i), s ∈ f i) :
  l = ⨅ i (_ : p i), f i :=
begin
  rw [infi_subtype'],
  apply eq_infi_of_mem_iff_exists_mem,
  intro s,
  exact h.trans ⟨λ ⟨i, pi, si⟩, ⟨⟨i, pi⟩, si⟩, λ ⟨⟨i, pi⟩, si⟩, ⟨i, pi, si⟩⟩
end

lemma infi_sets_eq {f : ι → filter α} (h : directed (≥) f) [ne : nonempty ι] :
  (infi f).sets = (⋃ i, (f i).sets) :=
let ⟨i⟩ := ne, u := { filter .
    sets             := (⋃ i, (f i).sets),
    univ_sets        := by simp only [mem_Union]; exact ⟨i, univ_mem⟩,
    sets_of_superset := by simp only [mem_Union, exists_imp_distrib];
                        intros x y i hx hxy; exact ⟨i, mem_of_superset hx hxy⟩,
    inter_sets       :=
    begin
      simp only [mem_Union, exists_imp_distrib],
      intros x y a hx b hy,
      rcases h a b with ⟨c, ha, hb⟩,
      exact ⟨c, inter_mem (ha hx) (hb hy)⟩
    end } in
have u = infi f, from eq_infi_of_mem_iff_exists_mem
  (λ s, by simp only [filter.mem_mk, mem_Union, filter.mem_sets]),
congr_arg filter.sets this.symm

lemma mem_infi_of_directed {f : ι → filter α} (h : directed (≥) f) [nonempty ι] (s) :
  s ∈ infi f ↔ ∃ i, s ∈ f i :=
by simp only [← filter.mem_sets, infi_sets_eq h, mem_Union]

lemma mem_binfi_of_directed {f : β → filter α} {s : set β}
  (h : directed_on (f ⁻¹'o (≥)) s) (ne : s.nonempty) {t : set α} :
  t ∈ (⨅ i ∈ s, f i) ↔ ∃ i ∈ s, t ∈ f i :=
by haveI : nonempty {x // x  ∈ s} := ne.to_subtype;
  erw [infi_subtype', mem_infi_of_directed h.directed_coe, subtype.exists]; refl

lemma binfi_sets_eq {f : β → filter α} {s : set β}
  (h : directed_on (f ⁻¹'o (≥)) s) (ne : s.nonempty) :
  (⨅ i ∈ s, f i).sets = ⋃ i ∈ s, (f i).sets :=
ext $ λ t, by simp [mem_binfi_of_directed h ne]

lemma infi_sets_eq_finite {ι : Type*} (f : ι → filter α) :
  (⨅ i, f i).sets = (⋃ t : finset ι, (⨅ i ∈ t, f i).sets) :=
begin
  rw [infi_eq_infi_finset, infi_sets_eq],
  exact (directed_of_sup $ λ s₁ s₂ hs, infi_le_infi $ λ i, infi_le_infi_const $ λ h, hs h),
end

lemma infi_sets_eq_finite' (f : ι → filter α) :
  (⨅ i, f i).sets = (⋃ t : finset (plift ι), (⨅ i ∈ t, f (plift.down i)).sets) :=
by { rw [← infi_sets_eq_finite, ← equiv.plift.surjective.infi_comp], refl }

lemma mem_infi_finite {ι : Type*} {f : ι → filter α} (s) :
  s ∈ infi f ↔ ∃ t : finset ι, s ∈ ⨅ i ∈ t, f i :=
(set.ext_iff.1 (infi_sets_eq_finite f) s).trans mem_Union

lemma mem_infi_finite' {f : ι → filter α} (s) :
  s ∈ infi f ↔ ∃ t : finset (plift ι), s ∈ ⨅ i ∈ t, f (plift.down i) :=
(set.ext_iff.1 (infi_sets_eq_finite' f) s).trans mem_Union

@[simp] lemma sup_join {f₁ f₂ : filter (filter α)} : (join f₁ ⊔ join f₂) = join (f₁ ⊔ f₂) :=
filter.ext $ λ x, by simp only [mem_sup, mem_join]

@[simp] lemma supr_join {ι : Sort w} {f : ι → filter (filter α)} :
  (⨆ x, join (f x)) = join (⨆ x, f x) :=
filter.ext $ λ x, by simp only [mem_supr, mem_join]

instance : distrib_lattice (filter α) :=
{ le_sup_inf :=
  begin
    intros x y z s,
    simp only [and_assoc, mem_inf_iff, mem_sup, exists_prop, exists_imp_distrib, and_imp],
    rintro hs t₁ ht₁ t₂ ht₂ rfl,
    exact ⟨t₁, x.sets_of_superset hs (inter_subset_left t₁ t₂),
      ht₁,
      t₂,
      x.sets_of_superset hs (inter_subset_right t₁ t₂),
      ht₂,
      rfl⟩
  end,
  ..filter.complete_lattice }

-- The dual version does not hold! `filter α` is not a `complete_distrib_lattice`. -/
instance : coframe (filter α) :=
{ Inf := Inf,
  infi_sup_le_sup_Inf := λ f s, begin
    rw [Inf_eq_infi', infi_subtype'],
    rintro t ⟨h₁, h₂⟩,
    rw infi_sets_eq_finite' at h₂,
    simp only [mem_Union, (finset.inf_eq_infi _ _).symm] at h₂,
    obtain ⟨u, hu⟩ := h₂,
    suffices : (⨅ i, f ⊔ ↑i) ≤ f ⊔ u.inf (λ i, ↑i.down),
    { exact this ⟨h₁, hu⟩ },
    refine finset.induction_on u (le_sup_of_le_right le_top) _,
    rintro ⟨i⟩ u _ ih,
    rw [finset.inf_insert, sup_inf_left],
    exact le_inf (infi_le _ _) ih,
  end,
  ..filter.complete_lattice }

lemma mem_infi_finset {s : finset α} {f : α → filter β} {t : set β} :
  t ∈ (⨅ a ∈ s, f a) ↔ (∃ p : α → set β, (∀ a ∈ s, p a ∈ f a) ∧ t = ⋂ a ∈ s, p a) :=
begin
  simp only [← finset.set_bInter_coe, bInter_eq_Inter, infi_subtype'],
  refine ⟨λ h, _, _⟩,
  { rcases (mem_infi_of_fintype _).1 h with ⟨p, hp, rfl⟩,
    refine ⟨λ a, if h : a ∈ s then p ⟨a, h⟩ else univ, λ a ha, by simpa [ha] using hp ⟨a, ha⟩, _⟩,
    refine Inter_congr_of_surjective id surjective_id _,
    rintro ⟨a, ha⟩, simp [ha] },
  { rintro ⟨p, hpf, rfl⟩,
    exact Inter_mem.2 (λ a, mem_infi_of_mem a (hpf a a.2)) }
end

/-- If `f : ι → filter α` is directed, `ι` is not empty, and `∀ i, f i ≠ ⊥`, then `infi f ≠ ⊥`.
See also `infi_ne_bot_of_directed` for a version assuming `nonempty α` instead of `nonempty ι`. -/
lemma infi_ne_bot_of_directed' {f : ι → filter α} [nonempty ι]
  (hd : directed (≥) f) (hb : ∀ i, ne_bot (f i)) : ne_bot (infi f) :=
⟨begin
  intro h,
  have he : ∅  ∈ (infi f), from h.symm ▸ (mem_bot : ∅ ∈ (⊥ : filter α)),
  obtain ⟨i, hi⟩ : ∃ i, ∅ ∈ f i,
    from (mem_infi_of_directed hd ∅).1 he,
  exact (hb i).ne (empty_mem_iff_bot.1 hi)
end⟩

/-- If `f : ι → filter α` is directed, `α` is not empty, and `∀ i, f i ≠ ⊥`, then `infi f ≠ ⊥`.
See also `infi_ne_bot_of_directed'` for a version assuming `nonempty ι` instead of `nonempty α`. -/
lemma infi_ne_bot_of_directed {f : ι → filter α}
  [hn : nonempty α] (hd : directed (≥) f) (hb : ∀ i, ne_bot (f i)) : ne_bot (infi f) :=
if hι : nonempty ι then @infi_ne_bot_of_directed' _ _ _ hι hd hb else
⟨λ h : infi f = ⊥,
  have univ ⊆ (∅ : set α),
  begin
    rw [←principal_mono, principal_univ, principal_empty, ←h],
    exact (le_infi $ λ i, false.elim $ hι ⟨i⟩)
  end,
  let ⟨x⟩ := hn in this (mem_univ x)⟩

lemma infi_ne_bot_iff_of_directed' {f : ι → filter α} [nonempty ι] (hd : directed (≥) f) :
  ne_bot (infi f) ↔ ∀ i, ne_bot (f i) :=
⟨λ H i, H.mono (infi_le _ i), infi_ne_bot_of_directed' hd⟩

lemma infi_ne_bot_iff_of_directed {f : ι → filter α} [nonempty α] (hd : directed (≥) f) :
  ne_bot (infi f) ↔ (∀ i, ne_bot (f i)) :=
⟨λ H i, H.mono (infi_le _ i), infi_ne_bot_of_directed hd⟩

@[elab_as_eliminator]
lemma infi_sets_induct {f : ι → filter α} {s : set α} (hs : s ∈ infi f) {p : set α → Prop}
  (uni : p univ)
  (ins : ∀ {i s₁ s₂}, s₁ ∈ f i → p s₂ → p (s₁ ∩ s₂)) : p s :=
begin
  rw [mem_infi_finite'] at hs,
  simp only [← finset.inf_eq_infi] at hs,
  rcases hs with ⟨is, his⟩,
  revert s,
  refine finset.induction_on is _ _,
  { intros s hs, rwa [mem_top.1 hs] },
  { rintro ⟨i⟩ js his ih s hs,
    rw [finset.inf_insert, mem_inf_iff] at hs,
    rcases hs with ⟨s₁, hs₁, s₂, hs₂, rfl⟩,
    exact ins hs₁ (ih hs₂) }
end

/-! #### `principal` equations -/

@[simp] lemma inf_principal {s t : set α} : 𝓟 s ⊓ 𝓟 t = 𝓟 (s ∩ t) :=
le_antisymm
  (by simp only [le_principal_iff, mem_inf_iff]; exact ⟨s, subset.rfl, t, subset.rfl, rfl⟩)
  (by simp [le_inf_iff, inter_subset_left, inter_subset_right])

@[simp] lemma sup_principal {s t : set α} : 𝓟 s ⊔ 𝓟 t = 𝓟 (s ∪ t) :=
filter.ext $ λ u, by simp only [union_subset_iff, mem_sup, mem_principal]

@[simp] lemma supr_principal {ι : Sort w} {s : ι → set α} : (⨆ x, 𝓟 (s x)) = 𝓟 (⋃ i, s i) :=
filter.ext $ λ x, by simp only [mem_supr, mem_principal, Union_subset_iff]

@[simp] lemma principal_eq_bot_iff {s : set α} : 𝓟 s = ⊥ ↔ s = ∅ :=
empty_mem_iff_bot.symm.trans $ mem_principal.trans subset_empty_iff

@[simp] lemma principal_ne_bot_iff {s : set α} : ne_bot (𝓟 s) ↔ s.nonempty :=
ne_bot_iff.trans $ (not_congr principal_eq_bot_iff).trans ne_empty_iff_nonempty

lemma is_compl_principal (s : set α) : is_compl (𝓟 s) (𝓟 sᶜ) :=
⟨by simp only [inf_principal, inter_compl_self, principal_empty, le_refl],
  by simp only [sup_principal, union_compl_self, principal_univ, le_refl]⟩

theorem mem_inf_principal' {f : filter α} {s t : set α} :
  s ∈ f ⊓ 𝓟 t ↔ tᶜ ∪ s ∈ f :=
by simp only [← le_principal_iff, (is_compl_principal s).le_left_iff, disjoint_assoc, inf_principal,
  ← (is_compl_principal (t ∩ sᶜ)).le_right_iff, compl_inter, compl_compl]

theorem mem_inf_principal {f : filter α} {s t : set α} :
  s ∈ f ⊓ 𝓟 t ↔ {x | x ∈ t → x ∈ s} ∈ f :=
by { simp only [mem_inf_principal', imp_iff_not_or], refl }

lemma supr_inf_principal (f : ι → filter α) (s : set α) :
  (⨆ i, f i ⊓ 𝓟 s) = (⨆ i, f i) ⊓ 𝓟 s :=
by { ext, simp only [mem_supr, mem_inf_principal] }

lemma inf_principal_eq_bot {f : filter α} {s : set α} : f ⊓ 𝓟 s = ⊥ ↔ sᶜ ∈ f :=
by { rw [← empty_mem_iff_bot, mem_inf_principal], refl }

lemma mem_of_eq_bot {f : filter α} {s : set α} (h : f ⊓ 𝓟 sᶜ = ⊥) : s ∈ f :=
by rwa [inf_principal_eq_bot, compl_compl] at h

lemma diff_mem_inf_principal_compl {f : filter α} {s : set α} (hs : s ∈ f) (t : set α) :
  s \ t ∈ f ⊓ 𝓟 tᶜ :=
inter_mem_inf hs $ mem_principal_self tᶜ

lemma principal_le_iff {s : set α} {f : filter α} :
  𝓟 s ≤ f ↔ ∀ V ∈ f, s ⊆ V :=
begin
  change (∀ V, V ∈ f → V ∈ _) ↔ _,
  simp_rw mem_principal,
end

@[simp] lemma infi_principal_finset {ι : Type w} (s : finset ι) (f : ι → set α) :
  (⨅ i ∈ s, 𝓟 (f i)) = 𝓟 (⋂ i ∈ s, f i) :=
begin
  induction s using finset.induction_on with i s hi hs,
  { simp },
  { rw [finset.infi_insert, finset.set_bInter_insert, hs, inf_principal] },
end

@[simp] lemma infi_principal_fintype {ι : Type w} [fintype ι] (f : ι → set α) :
  (⨅ i, 𝓟 (f i)) = 𝓟 (⋂ i, f i) :=
by simpa using infi_principal_finset finset.univ f

lemma infi_principal_finite {ι : Type w} {s : set ι} (hs : finite s) (f : ι → set α) :
  (⨅ i ∈ s, 𝓟 (f i)) = 𝓟 (⋂ i ∈ s, f i) :=
begin
  lift s to finset ι using hs,
  exact_mod_cast infi_principal_finset s f
end

end lattice

@[mono] lemma join_mono {f₁ f₂ : filter (filter α)} (h : f₁ ≤ f₂) :
  join f₁ ≤ join f₂ :=
λ s hs, h hs

/-! ### Eventually -/

/-- `f.eventually p` or `∀ᶠ x in f, p x` mean that `{x | p x} ∈ f`. E.g., `∀ᶠ x in at_top, p x`
means that `p` holds true for sufficiently large `x`. -/
protected def eventually (p : α → Prop) (f : filter α) : Prop := {x | p x} ∈ f

notation `∀ᶠ` binders ` in ` f `, ` r:(scoped p, filter.eventually p f) := r

lemma eventually_iff {f : filter α} {P : α → Prop} : (∀ᶠ x in f, P x) ↔ {x | P x} ∈ f :=
iff.rfl

@[simp] lemma eventually_mem_set {s : set α} {l : filter α} : (∀ᶠ x in l, x ∈ s) ↔ s ∈ l := iff.rfl

protected lemma ext' {f₁ f₂ : filter α}
  (h : ∀ p : α → Prop, (∀ᶠ x in f₁, p x) ↔ (∀ᶠ x in f₂, p x)) :
  f₁ = f₂ :=
filter.ext h

lemma eventually.filter_mono {f₁ f₂ : filter α} (h : f₁ ≤ f₂) {p : α → Prop}
  (hp : ∀ᶠ x in f₂, p x) :
  ∀ᶠ x in f₁, p x :=
h hp

lemma eventually_of_mem {f : filter α} {P : α → Prop} {U : set α} (hU : U ∈ f) (h : ∀ x ∈ U, P x) :
  ∀ᶠ x in f, P x :=
mem_of_superset hU h

protected lemma eventually.and {p q : α → Prop} {f : filter α} :
  f.eventually p → f.eventually q → ∀ᶠ x in f, p x ∧ q x :=
inter_mem

@[simp]
lemma eventually_true (f : filter α) : ∀ᶠ x in f, true := univ_mem

lemma eventually_of_forall {p : α → Prop} {f : filter α} (hp : ∀ x, p x) :
  ∀ᶠ x in f, p x :=
univ_mem' hp

@[simp] lemma eventually_false_iff_eq_bot {f : filter α} :
  (∀ᶠ x in f, false) ↔ f = ⊥ :=
empty_mem_iff_bot

@[simp] lemma eventually_const {f : filter α} [t : ne_bot f] {p : Prop} :
  (∀ᶠ x in f, p) ↔ p :=
classical.by_cases (λ h : p, by simp [h]) (λ h, by simpa [h] using t.ne)

lemma eventually_iff_exists_mem {p : α → Prop} {f : filter α} :
  (∀ᶠ x in f, p x) ↔ ∃ v ∈ f, ∀ y ∈ v, p y :=
exists_mem_subset_iff.symm

lemma eventually.exists_mem {p : α → Prop} {f : filter α} (hp : ∀ᶠ x in f, p x) :
  ∃ v ∈ f, ∀ y ∈ v, p y :=
eventually_iff_exists_mem.1 hp

lemma eventually.mp {p q : α → Prop} {f : filter α} (hp : ∀ᶠ x in f, p x)
  (hq : ∀ᶠ x in f, p x → q x) :
  ∀ᶠ x in f, q x :=
mp_mem hp hq

lemma eventually.mono {p q : α → Prop} {f : filter α} (hp : ∀ᶠ x in f, p x)
  (hq : ∀ x, p x → q x) :
  ∀ᶠ x in f, q x :=
hp.mp (eventually_of_forall hq)

@[simp] lemma eventually_and {p q : α → Prop} {f : filter α} :
  (∀ᶠ x in f, p x ∧ q x) ↔ (∀ᶠ x in f, p x) ∧ (∀ᶠ x in f, q x) :=
inter_mem_iff

lemma eventually.congr {f : filter α} {p q : α → Prop} (h' : ∀ᶠ x in f, p x)
  (h : ∀ᶠ x in f, p x ↔ q x) : ∀ᶠ x in f, q x :=
h'.mp (h.mono $ λ x hx, hx.mp)

lemma eventually_congr {f : filter α} {p q : α → Prop} (h : ∀ᶠ x in f, p x ↔ q x) :
  (∀ᶠ x in f, p x) ↔ (∀ᶠ x in f, q x) :=
⟨λ hp, hp.congr h, λ hq, hq.congr $ by simpa only [iff.comm] using h⟩

@[simp] lemma eventually_all {ι} [fintype ι] {l} {p : ι → α → Prop} :
  (∀ᶠ x in l, ∀ i, p i x) ↔ ∀ i, ∀ᶠ x in l, p i x :=
by simpa only [filter.eventually, set_of_forall] using Inter_mem

@[simp] lemma eventually_all_finite {ι} {I : set ι} (hI : I.finite) {l} {p : ι → α → Prop} :
  (∀ᶠ x in l, ∀ i ∈ I, p i x) ↔ (∀ i ∈ I, ∀ᶠ x in l, p i x) :=
by simpa only [filter.eventually, set_of_forall] using bInter_mem hI

alias eventually_all_finite ← set.finite.eventually_all
attribute [protected] set.finite.eventually_all

@[simp] lemma eventually_all_finset {ι} (I : finset ι) {l} {p : ι → α → Prop} :
  (∀ᶠ x in l, ∀ i ∈ I, p i x) ↔ ∀ i ∈ I, ∀ᶠ x in l, p i x :=
I.finite_to_set.eventually_all

alias eventually_all_finset ← finset.eventually_all
attribute [protected] finset.eventually_all

@[simp] lemma eventually_or_distrib_left {f : filter α} {p : Prop} {q : α → Prop} :
  (∀ᶠ x in f, p ∨ q x) ↔ (p ∨ ∀ᶠ x in f, q x) :=
classical.by_cases (λ h : p, by simp [h]) (λ h, by simp [h])

@[simp] lemma eventually_or_distrib_right {f : filter α} {p : α → Prop} {q : Prop} :
  (∀ᶠ x in f, p x ∨ q) ↔ ((∀ᶠ x in f, p x) ∨ q) :=
by simp only [or_comm _ q, eventually_or_distrib_left]

@[simp] lemma eventually_imp_distrib_left {f : filter α} {p : Prop} {q : α → Prop} :
  (∀ᶠ x in f, p → q x) ↔ (p → ∀ᶠ x in f, q x) :=
by simp only [imp_iff_not_or, eventually_or_distrib_left]

@[simp]
lemma eventually_bot {p : α → Prop} : ∀ᶠ x in ⊥, p x := ⟨⟩

@[simp]
lemma eventually_top {p : α → Prop} : (∀ᶠ x in ⊤, p x) ↔ (∀ x, p x) :=
iff.rfl

@[simp] lemma eventually_sup {p : α → Prop} {f g : filter α} :
  (∀ᶠ x in f ⊔ g, p x) ↔ (∀ᶠ x in f, p x) ∧ (∀ᶠ x in g, p x) :=
iff.rfl

@[simp]
lemma eventually_Sup {p : α → Prop} {fs : set (filter α)} :
  (∀ᶠ x in Sup fs, p x) ↔ (∀ f ∈ fs, ∀ᶠ x in f, p x) :=
iff.rfl

@[simp]
lemma eventually_supr {p : α → Prop} {fs : β → filter α} :
  (∀ᶠ x in (⨆ b, fs b), p x) ↔ (∀ b, ∀ᶠ x in fs b, p x) :=
mem_supr

@[simp]
lemma eventually_principal {a : set α} {p : α → Prop} :
  (∀ᶠ x in 𝓟 a, p x) ↔ (∀ x ∈ a, p x) :=
iff.rfl

lemma eventually_inf {f g : filter α} {p : α → Prop} :
  (∀ᶠ x in f ⊓ g, p x) ↔ ∃ (s ∈ f) (t ∈ g), ∀ x ∈ s ∩ t, p x :=
mem_inf_iff_superset

theorem eventually_inf_principal {f : filter α} {p : α → Prop} {s : set α} :
  (∀ᶠ x in f ⊓ 𝓟 s, p x) ↔ ∀ᶠ x in f, x ∈ s → p x :=
mem_inf_principal

/-! ### Frequently -/

/-- `f.frequently p` or `∃ᶠ x in f, p x` mean that `{x | ¬p x} ∉ f`. E.g., `∃ᶠ x in at_top, p x`
means that there exist arbitrarily large `x` for which `p` holds true. -/
protected def frequently (p : α → Prop) (f : filter α) : Prop := ¬∀ᶠ x in f, ¬p x

notation `∃ᶠ` binders ` in ` f `, ` r:(scoped p, filter.frequently p f) := r

lemma eventually.frequently {f : filter α} [ne_bot f] {p : α → Prop} (h : ∀ᶠ x in f, p x) :
  ∃ᶠ x in f, p x :=
compl_not_mem h

lemma frequently_of_forall {f : filter α} [ne_bot f] {p : α → Prop} (h : ∀ x, p x) :
  ∃ᶠ x in f, p x :=
eventually.frequently (eventually_of_forall h)

lemma frequently.mp {p q : α → Prop} {f : filter α} (h : ∃ᶠ x in f, p x)
  (hpq : ∀ᶠ x in f, p x → q x) :
  ∃ᶠ x in f, q x :=
mt (λ hq, hq.mp $ hpq.mono $ λ x, mt) h

lemma frequently.filter_mono {p : α → Prop} {f g : filter α} (h : ∃ᶠ x in f, p x) (hle : f ≤ g) :
  ∃ᶠ x in g, p x :=
mt (λ h', h'.filter_mono hle) h

lemma frequently.mono {p q : α → Prop} {f : filter α} (h : ∃ᶠ x in f, p x)
  (hpq : ∀ x, p x → q x) :
  ∃ᶠ x in f, q x :=
h.mp (eventually_of_forall hpq)

lemma frequently.and_eventually {p q : α → Prop} {f : filter α}
  (hp : ∃ᶠ x in f, p x) (hq : ∀ᶠ x in f, q x) :
  ∃ᶠ x in f, p x ∧ q x :=
begin
  refine mt (λ h, hq.mp $ h.mono _) hp,
  exact λ x hpq hq hp, hpq ⟨hp, hq⟩
end

lemma eventually.and_frequently {p q : α → Prop} {f : filter α}
  (hp : ∀ᶠ x in f, p x) (hq : ∃ᶠ x in f, q x) :
  ∃ᶠ x in f, p x ∧ q x :=
by simpa only [and.comm] using hq.and_eventually hp

lemma frequently.exists {p : α → Prop} {f : filter α} (hp : ∃ᶠ x in f, p x) : ∃ x, p x :=
begin
  by_contradiction H,
  replace H : ∀ᶠ x in f, ¬ p x, from eventually_of_forall (not_exists.1 H),
  exact hp H
end

lemma eventually.exists {p : α → Prop} {f : filter α} [ne_bot f] (hp : ∀ᶠ x in f, p x) :
  ∃ x, p x :=
hp.frequently.exists

lemma frequently_iff_forall_eventually_exists_and {p : α → Prop} {f : filter α} :
  (∃ᶠ x in f, p x) ↔ ∀ {q : α → Prop}, (∀ᶠ x in f, q x) → ∃ x, p x ∧ q x :=
⟨λ hp q hq, (hp.and_eventually hq).exists,
  λ H hp, by simpa only [and_not_self, exists_false] using H hp⟩

lemma frequently_iff {f : filter α} {P : α → Prop} :
  (∃ᶠ x in f, P x) ↔ ∀ {U}, U ∈ f → ∃ x ∈ U, P x :=
begin
  simp only [frequently_iff_forall_eventually_exists_and, exists_prop, and_comm (P _)],
  refl
end

@[simp] lemma not_eventually {p : α → Prop} {f : filter α} :
  (¬ ∀ᶠ x in f, p x) ↔ (∃ᶠ x in f, ¬ p x) :=
by simp [filter.frequently]

@[simp] lemma not_frequently {p : α → Prop} {f : filter α} :
  (¬ ∃ᶠ x in f, p x) ↔ (∀ᶠ x in f, ¬ p x) :=
by simp only [filter.frequently, not_not]

@[simp] lemma frequently_true_iff_ne_bot (f : filter α) : (∃ᶠ x in f, true) ↔ ne_bot f :=
by simp [filter.frequently, -not_eventually, eventually_false_iff_eq_bot, ne_bot_iff]

@[simp] lemma frequently_false (f : filter α) : ¬ ∃ᶠ x in f, false := by simp

@[simp] lemma frequently_const {f : filter α} [ne_bot f] {p : Prop} :
  (∃ᶠ x in f, p) ↔ p :=
classical.by_cases (λ h : p, by simpa [h]) (λ h, by simp [h])

@[simp] lemma frequently_or_distrib {f : filter α} {p q : α → Prop} :
  (∃ᶠ x in f, p x ∨ q x) ↔ (∃ᶠ x in f, p x) ∨ (∃ᶠ x in f, q x) :=
by simp only [filter.frequently, ← not_and_distrib, not_or_distrib, eventually_and]

lemma frequently_or_distrib_left {f : filter α} [ne_bot f] {p : Prop} {q : α → Prop} :
  (∃ᶠ x in f, p ∨ q x) ↔ (p ∨ ∃ᶠ x in f, q x) :=
by simp

lemma frequently_or_distrib_right {f : filter α} [ne_bot f] {p : α → Prop} {q : Prop} :
  (∃ᶠ x in f, p x ∨ q) ↔ (∃ᶠ x in f, p x) ∨ q :=
by simp

@[simp] lemma frequently_imp_distrib {f : filter α} {p q : α → Prop} :
  (∃ᶠ x in f, p x → q x) ↔ ((∀ᶠ x in f, p x) → ∃ᶠ x in f, q x) :=
by simp [imp_iff_not_or, not_eventually, frequently_or_distrib]

lemma frequently_imp_distrib_left {f : filter α} [ne_bot f] {p : Prop} {q : α → Prop} :
  (∃ᶠ x in f, p → q x) ↔ (p → ∃ᶠ x in f, q x) :=
by simp

lemma frequently_imp_distrib_right {f : filter α} [ne_bot f] {p : α → Prop} {q : Prop} :
  (∃ᶠ x in f, p x → q) ↔ ((∀ᶠ x in f, p x) → q) :=
by simp

@[simp] lemma eventually_imp_distrib_right {f : filter α} {p : α → Prop} {q : Prop} :
  (∀ᶠ x in f, p x → q) ↔ ((∃ᶠ x in f, p x) → q) :=
by simp only [imp_iff_not_or, eventually_or_distrib_right, not_frequently]

@[simp] lemma frequently_and_distrib_left {f : filter α} {p : Prop} {q : α → Prop} :
  (∃ᶠ x in f, p ∧ q x) ↔ (p ∧ ∃ᶠ x in f, q x) :=
by simp only [filter.frequently, not_and, eventually_imp_distrib_left, not_imp]

@[simp] lemma frequently_and_distrib_right {f : filter α} {p : α → Prop} {q : Prop} :
  (∃ᶠ x in f, p x ∧ q) ↔ ((∃ᶠ x in f, p x) ∧ q) :=
by simp only [and_comm _ q, frequently_and_distrib_left]

@[simp] lemma frequently_bot {p : α → Prop} : ¬ ∃ᶠ x in ⊥, p x := by simp

@[simp]
lemma frequently_top {p : α → Prop} : (∃ᶠ x in ⊤, p x) ↔ (∃ x, p x) :=
by simp [filter.frequently]

@[simp]
lemma frequently_principal {a : set α} {p : α → Prop} :
  (∃ᶠ x in 𝓟 a, p x) ↔ (∃ x ∈ a, p x) :=
by simp [filter.frequently, not_forall]

lemma frequently_sup {p : α → Prop} {f g : filter α} :
  (∃ᶠ x in f ⊔ g, p x) ↔ (∃ᶠ x in f, p x) ∨ (∃ᶠ x in g, p x) :=
by simp only [filter.frequently, eventually_sup, not_and_distrib]

@[simp]
lemma frequently_Sup {p : α → Prop} {fs : set (filter α)} :
  (∃ᶠ x in Sup fs, p x) ↔ (∃ f ∈ fs, ∃ᶠ x in f, p x) :=
by simp [filter.frequently, -not_eventually, not_forall]

@[simp]
lemma frequently_supr {p : α → Prop} {fs : β → filter α} :
  (∃ᶠ x in (⨆ b, fs b), p x) ↔ (∃ b, ∃ᶠ x in fs b, p x) :=
by simp [filter.frequently, -not_eventually, not_forall]

/-!
### Relation “eventually equal”
-/

/-- Two functions `f` and `g` are *eventually equal* along a filter `l` if the set of `x` such that
`f x = g x` belongs to `l`. -/
def eventually_eq (l : filter α) (f g : α → β) : Prop := ∀ᶠ x in l, f x = g x

notation f ` =ᶠ[`:50 l:50 `] `:0 g:50 := eventually_eq l f g

lemma eventually_eq.eventually {l : filter α} {f g : α → β} (h : f =ᶠ[l] g) :
  ∀ᶠ x in l, f x = g x :=
h

lemma eventually_eq.rw {l : filter α} {f g : α → β} (h : f =ᶠ[l] g) (p : α → β → Prop)
  (hf : ∀ᶠ x in l, p x (f x)) :
  ∀ᶠ x in l, p x (g x) :=
hf.congr $ h.mono $ λ x hx, hx ▸ iff.rfl

lemma eventually_eq_set {s t : set α} {l : filter α} :
   s =ᶠ[l] t ↔ ∀ᶠ x in l, x ∈ s ↔ x ∈ t :=
eventually_congr $ eventually_of_forall $ λ x, ⟨eq.to_iff, iff.to_eq⟩

alias eventually_eq_set ↔ filter.eventually_eq.mem_iff filter.eventually.set_eq

@[simp] lemma eventually_eq_univ {s : set α} {l : filter α} : s =ᶠ[l] univ ↔ s ∈ l :=
by simp [eventually_eq_set]

lemma eventually_eq.exists_mem {l : filter α} {f g : α → β} (h : f =ᶠ[l] g) :
  ∃ s ∈ l, eq_on f g s :=
h.exists_mem

lemma eventually_eq_of_mem {l : filter α} {f g : α → β} {s : set α}
  (hs : s ∈ l) (h : eq_on f g s) : f =ᶠ[l] g :=
eventually_of_mem hs h

lemma eventually_eq_iff_exists_mem {l : filter α} {f g : α → β} :
  (f =ᶠ[l] g) ↔ ∃ s ∈ l, eq_on f g s :=
eventually_iff_exists_mem

lemma eventually_eq.filter_mono {l l' : filter α} {f g : α → β} (h₁ : f =ᶠ[l] g) (h₂ : l' ≤ l) :
  f =ᶠ[l'] g :=
h₂ h₁

@[refl] lemma eventually_eq.refl (l : filter α) (f : α → β) :
  f =ᶠ[l] f :=
eventually_of_forall $ λ x, rfl

lemma eventually_eq.rfl {l : filter α} {f : α → β} : f =ᶠ[l] f := eventually_eq.refl l f

@[symm] lemma eventually_eq.symm {f g : α → β} {l : filter α} (H : f =ᶠ[l] g) :
  g =ᶠ[l] f :=
H.mono $ λ _, eq.symm

@[trans] lemma eventually_eq.trans {f g h : α → β} {l : filter α}
  (H₁ : f =ᶠ[l] g) (H₂ : g =ᶠ[l] h) :
  f =ᶠ[l] h :=
H₂.rw (λ x y, f x = y) H₁

lemma eventually_eq.prod_mk {l} {f f' : α → β} (hf : f =ᶠ[l] f') {g g' : α → γ} (hg : g =ᶠ[l] g') :
  (λ x, (f x, g x)) =ᶠ[l] (λ x, (f' x, g' x)) :=
hf.mp $ hg.mono $ by { intros, simp only * }

lemma eventually_eq.fun_comp {f g : α → β} {l : filter α} (H : f =ᶠ[l] g) (h : β → γ) :
  (h ∘ f) =ᶠ[l] (h ∘ g) :=
H.mono $ λ x hx, congr_arg h hx

lemma eventually_eq.comp₂ {δ} {f f' : α → β} {g g' : α → γ} {l} (Hf : f =ᶠ[l] f') (h : β → γ → δ)
  (Hg : g =ᶠ[l] g') :
  (λ x, h (f x) (g x)) =ᶠ[l] (λ x, h (f' x) (g' x)) :=
(Hf.prod_mk Hg).fun_comp (uncurry h)

@[to_additive]
lemma eventually_eq.mul [has_mul β] {f f' g g' : α → β} {l : filter α} (h : f =ᶠ[l] g)
  (h' : f' =ᶠ[l] g') :
  ((λ x, f x * f' x) =ᶠ[l] (λ x, g x * g' x)) :=
h.comp₂ (*) h'

@[to_additive]
lemma eventually_eq.inv [has_inv β] {f g : α → β} {l : filter α} (h : f =ᶠ[l] g) :
  ((λ x, (f x)⁻¹) =ᶠ[l] (λ x, (g x)⁻¹)) :=
h.fun_comp has_inv.inv

<<<<<<< HEAD
lemma eventually_eq.div₀ [group_with_zero β] {f f' g g' : α → β} {l : filter α} (h : f =ᶠ[l] g)
  (h' : f' =ᶠ[l] g') :
  ((λ x, f x / f' x) =ᶠ[l] (λ x, g x / g' x)) :=
by simpa only [div_eq_mul_inv] using h.mul h'.inv

@[to_additive] lemma eventually_eq.div [group β] {f f' g g' : α → β} {l : filter α} (h : f =ᶠ[l] g)
  (h' : f' =ᶠ[l] g') :
  ((λ x, f x / f' x) =ᶠ[l] (λ x, g x / g' x)) :=
by simpa only [div_eq_mul_inv] using h.mul h'.inv
=======
@[to_additive]
lemma eventually_eq.div [has_div β] {f f' g g' : α → β} {l : filter α} (h : f =ᶠ[l] g)
  (h' : f' =ᶠ[l] g') :
  ((λ x, f x / f' x) =ᶠ[l] (λ x, g x / g' x)) :=
h.comp₂ (/) h'
>>>>>>> 1f11f3f3

@[to_additive] lemma eventually_eq.const_smul {𝕜} [has_scalar 𝕜 β] {l : filter α} {f g : α → β}
  (h : f =ᶠ[l] g) (c : 𝕜) :
  (λ x, c • f x) =ᶠ[l] (λ x, c • g x) :=
h.fun_comp (λ x, c • x)

@[to_additive] lemma eventually_eq.smul {𝕜} [has_scalar 𝕜 β] {l : filter α} {f f' : α → 𝕜}
  {g g' : α → β} (hf : f =ᶠ[l] f') (hg : g =ᶠ[l] g') :
  (λ x, f x • g x) =ᶠ[l] λ x, f' x • g' x :=
hf.comp₂ (•) hg

lemma eventually_eq.sup [has_sup β] {l : filter α} {f f' g g' : α → β}
  (hf : f =ᶠ[l] f') (hg : g =ᶠ[l] g') :
  (λ x, f x ⊔ g x) =ᶠ[l] λ x, f' x ⊔ g' x :=
hf.comp₂ (⊔) hg

lemma eventually_eq.inf [has_inf β] {l : filter α} {f f' g g' : α → β}
  (hf : f =ᶠ[l] f') (hg : g =ᶠ[l] g') :
  (λ x, f x ⊓ g x) =ᶠ[l] λ x, f' x ⊓ g' x :=
hf.comp₂ (⊓) hg

lemma eventually_eq.inter {s t s' t' : set α} {l : filter α} (h : s =ᶠ[l] t) (h' : s' =ᶠ[l] t') :
  (s ∩ s' : set α) =ᶠ[l] (t ∩ t' : set α) :=
h.comp₂ (∧) h'

lemma eventually_eq.union {s t s' t' : set α} {l : filter α} (h : s =ᶠ[l] t) (h' : s' =ᶠ[l] t') :
  (s ∪ s' : set α) =ᶠ[l] (t ∪ t' : set α) :=
h.comp₂ (∨) h'

lemma eventually_eq.compl {s t : set α} {l : filter α} (h : s =ᶠ[l] t) :
  (sᶜ : set α) =ᶠ[l] (tᶜ : set α) :=
h.fun_comp not

lemma eventually_eq.diff {s t s' t' : set α} {l : filter α} (h : s =ᶠ[l] t) (h' : s' =ᶠ[l] t') :
  (s \ s' : set α) =ᶠ[l] (t \ t' : set α) :=
h.inter h'.compl

lemma eventually_eq_empty {s : set α} {l : filter α} :
  s =ᶠ[l] (∅ : set α) ↔ ∀ᶠ x in l, x ∉ s :=
eventually_eq_set.trans $ by simp

lemma inter_eventually_eq_left {s t : set α} {l : filter α} :
  (s ∩ t : set α) =ᶠ[l] s ↔ ∀ᶠ x in l, x ∈ s → x ∈ t :=
by simp only [eventually_eq_set, mem_inter_eq, and_iff_left_iff_imp]

lemma inter_eventually_eq_right {s t : set α} {l : filter α} :
  (s ∩ t : set α) =ᶠ[l] t ↔ ∀ᶠ x in l, x ∈ t → x ∈ s :=
by rw [inter_comm, inter_eventually_eq_left]

@[simp] lemma eventually_eq_principal {s : set α} {f g : α → β} :
  f =ᶠ[𝓟 s] g ↔ eq_on f g s :=
iff.rfl

lemma eventually_eq_inf_principal_iff {F : filter α} {s : set α} {f g : α → β} :
  (f =ᶠ[F ⊓ 𝓟 s] g) ↔ ∀ᶠ x in F, x ∈ s → f x = g x :=
eventually_inf_principal

lemma eventually_eq.sub_eq [add_group β] {f g : α → β} {l : filter α} (h : f =ᶠ[l] g) :
  f - g =ᶠ[l] 0 :=
by simpa using (eventually_eq.sub (eventually_eq.refl l f) h).symm

lemma eventually_eq_iff_sub [add_group β] {f g : α → β} {l : filter α} :
  f =ᶠ[l] g ↔ f - g =ᶠ[l] 0 :=
⟨λ h, h.sub_eq, λ h, by simpa using h.add (eventually_eq.refl l g)⟩

section has_le

variables [has_le β] {l : filter α}

/-- A function `f` is eventually less than or equal to a function `g` at a filter `l`. -/
def eventually_le (l : filter α) (f g : α → β) : Prop := ∀ᶠ x in l, f x ≤ g x

notation f ` ≤ᶠ[`:50 l:50 `] `:0 g:50 := eventually_le l f g

lemma eventually_le.congr {f f' g g' : α → β} (H : f ≤ᶠ[l] g) (hf : f =ᶠ[l] f') (hg : g =ᶠ[l] g') :
  f' ≤ᶠ[l] g' :=
H.mp $ hg.mp $ hf.mono $ λ x hf hg H, by rwa [hf, hg] at H

lemma eventually_le_congr {f f' g g' : α → β} (hf : f =ᶠ[l] f') (hg : g =ᶠ[l] g') :
  f ≤ᶠ[l] g ↔ f' ≤ᶠ[l] g' :=
⟨λ H, H.congr hf hg, λ H, H.congr hf.symm hg.symm⟩

end has_le

section preorder

variables [preorder β] {l : filter α} {f g h : α → β}

lemma eventually_eq.le (h : f =ᶠ[l] g) : f ≤ᶠ[l] g := h.mono $ λ x, le_of_eq

@[refl] lemma eventually_le.refl (l : filter α) (f : α → β) :
  f ≤ᶠ[l] f :=
eventually_eq.rfl.le

lemma eventually_le.rfl : f ≤ᶠ[l] f := eventually_le.refl l f

@[trans] lemma eventually_le.trans (H₁ : f ≤ᶠ[l] g) (H₂ : g ≤ᶠ[l] h) : f ≤ᶠ[l] h :=
H₂.mp $ H₁.mono $ λ x, le_trans

@[trans] lemma eventually_eq.trans_le (H₁ : f =ᶠ[l] g) (H₂ : g ≤ᶠ[l] h) : f ≤ᶠ[l] h :=
H₁.le.trans H₂

@[trans] lemma eventually_le.trans_eq (H₁ : f ≤ᶠ[l] g) (H₂ : g =ᶠ[l] h) : f ≤ᶠ[l] h :=
H₁.trans H₂.le

end preorder

lemma eventually_le.antisymm [partial_order β] {l : filter α} {f g : α → β}
  (h₁ : f ≤ᶠ[l] g) (h₂ : g ≤ᶠ[l] f) :
  f =ᶠ[l] g :=
h₂.mp $ h₁.mono $ λ x, le_antisymm

lemma eventually_le_antisymm_iff [partial_order β] {l : filter α} {f g : α → β} :
  f =ᶠ[l] g ↔ f ≤ᶠ[l] g ∧ g ≤ᶠ[l] f :=
by simp only [eventually_eq, eventually_le, le_antisymm_iff, eventually_and]

lemma eventually_le.le_iff_eq [partial_order β] {l : filter α} {f g : α → β} (h : f ≤ᶠ[l] g) :
  g ≤ᶠ[l] f ↔ g =ᶠ[l] f :=
⟨λ h', h'.antisymm h, eventually_eq.le⟩

lemma eventually.ne_of_lt [preorder β] {l : filter α} {f g : α → β}
  (h : ∀ᶠ x in l, f x < g x) : ∀ᶠ x in l, f x ≠ g x :=
h.mono (λ x hx, hx.ne)

lemma eventually.ne_top_of_lt [partial_order β] [order_top β] {l : filter α} {f g : α → β}
  (h : ∀ᶠ x in l, f x < g x) : ∀ᶠ x in l, f x ≠ ⊤ :=
h.mono (λ x hx, hx.ne_top)

lemma eventually.lt_top_of_ne [partial_order β] [order_top β] {l : filter α} {f : α → β}
  (h : ∀ᶠ x in l, f x ≠ ⊤) : ∀ᶠ x in l, f x < ⊤ :=
h.mono (λ x hx, hx.lt_top)

lemma eventually.lt_top_iff_ne_top [partial_order β] [order_top β] {l : filter α} {f : α → β} :
  (∀ᶠ x in l, f x < ⊤) ↔ ∀ᶠ x in l, f x ≠ ⊤ :=
⟨eventually.ne_of_lt, eventually.lt_top_of_ne⟩

@[mono] lemma eventually_le.inter {s t s' t' : set α} {l : filter α} (h : s ≤ᶠ[l] t)
  (h' : s' ≤ᶠ[l] t') :
  (s ∩ s' : set α) ≤ᶠ[l] (t ∩ t' : set α) :=
h'.mp $ h.mono $ λ x, and.imp

@[mono] lemma eventually_le.union {s t s' t' : set α} {l : filter α} (h : s ≤ᶠ[l] t)
  (h' : s' ≤ᶠ[l] t') :
  (s ∪ s' : set α) ≤ᶠ[l] (t ∪ t' : set α) :=
h'.mp $ h.mono $ λ x, or.imp

@[mono] lemma eventually_le.compl {s t : set α} {l : filter α} (h : s ≤ᶠ[l] t) :
  (tᶜ : set α) ≤ᶠ[l] (sᶜ : set α) :=
h.mono $ λ x, mt

@[mono] lemma eventually_le.diff {s t s' t' : set α} {l : filter α} (h : s ≤ᶠ[l] t)
  (h' : t' ≤ᶠ[l] s') :
  (s \ s' : set α) ≤ᶠ[l] (t \ t' : set α) :=
h.inter h'.compl

lemma join_le {f : filter (filter α)} {l : filter α} (h : ∀ᶠ m in f, m ≤ l) : join f ≤ l :=
λ s hs, h.mono $ λ m hm, hm hs

/-! ### Push-forwards, pull-backs, and the monad structure -/

section map

/-- The forward map of a filter -/
def map (m : α → β) (f : filter α) : filter β :=
{ sets             := preimage m ⁻¹' f.sets,
  univ_sets        := univ_mem,
  sets_of_superset := λ s t hs st, mem_of_superset hs $ preimage_mono st,
  inter_sets       := λ s t hs ht, inter_mem hs ht }

@[simp] lemma map_principal {s : set α} {f : α → β} :
  map f (𝓟 s) = 𝓟 (set.image f s) :=
filter.ext $ λ a, image_subset_iff.symm

variables {f : filter α} {m : α → β} {m' : β → γ} {s : set α} {t : set β}

@[simp] lemma eventually_map {P : β → Prop} :
  (∀ᶠ b in map m f, P b) ↔ ∀ᶠ a in f, P (m a) :=
iff.rfl

@[simp] lemma frequently_map {P : β → Prop} :
  (∃ᶠ b in map m f, P b) ↔ ∃ᶠ a in f, P (m a) :=
iff.rfl

@[simp] lemma mem_map : t ∈ map m f ↔ m ⁻¹' t ∈ f := iff.rfl

lemma mem_map' : t ∈ map m f ↔ {x | m x ∈ t} ∈ f := iff.rfl

lemma image_mem_map (hs : s ∈ f) : m '' s ∈ map m f :=
f.sets_of_superset hs $ subset_preimage_image m s

lemma image_mem_map_iff (hf : injective m) : m '' s ∈ map m f ↔ s ∈ f :=
⟨λ h, by rwa [← preimage_image_eq s hf], image_mem_map⟩

lemma range_mem_map : range m ∈ map m f :=
by { rw ←image_univ, exact image_mem_map univ_mem }

lemma mem_map_iff_exists_image : t ∈ map m f ↔ (∃ s ∈ f, m '' s ⊆ t) :=
⟨λ ht, ⟨m ⁻¹' t, ht, image_preimage_subset _ _⟩,
  λ ⟨s, hs, ht⟩, mem_of_superset (image_mem_map hs) ht⟩

@[simp] lemma map_id : filter.map id f = f :=
filter_eq $ rfl

@[simp] lemma map_id' : filter.map (λ x, x) f = f := map_id

@[simp] lemma map_compose : filter.map m' ∘ filter.map m = filter.map (m' ∘ m) :=
funext $ λ _, filter_eq $ rfl

@[simp] lemma map_map : filter.map m' (filter.map m f) = filter.map (m' ∘ m) f :=
congr_fun (@@filter.map_compose m m') f

/-- If functions `m₁` and `m₂` are eventually equal at a filter `f`, then
they map this filter to the same filter. -/
lemma map_congr {m₁ m₂ : α → β} {f : filter α} (h : m₁ =ᶠ[f] m₂) :
  map m₁ f = map m₂ f :=
filter.ext' $ λ p,
by { simp only [eventually_map], exact eventually_congr (h.mono $ λ x hx, hx ▸ iff.rfl) }

end map

section comap

/-- The inverse map of a filter -/
def comap (m : α → β) (f : filter β) : filter α :=
{ sets             := { s | ∃ t ∈ f, m ⁻¹' t ⊆ s },
  univ_sets        := ⟨univ, univ_mem, by simp only [subset_univ, preimage_univ]⟩,
  sets_of_superset := λ a b ⟨a', ha', ma'a⟩ ab, ⟨a', ha', ma'a.trans ab⟩,
  inter_sets       := λ a b ⟨a', ha₁, ha₂⟩ ⟨b', hb₁, hb₂⟩,
    ⟨a' ∩ b', inter_mem ha₁ hb₁, inter_subset_inter ha₂ hb₂⟩ }

lemma eventually_comap' {f : filter β} {φ : α → β} {p : β → Prop} (hf : ∀ᶠ b in f, p b) :
  ∀ᶠ a in comap φ f, p (φ a) :=
⟨_, hf, (λ a h, h)⟩

@[simp] lemma eventually_comap {f : filter β} {φ : α → β} {P : α → Prop} :
  (∀ᶠ a in comap φ f, P a) ↔ ∀ᶠ b in f, ∀ a, φ a = b → P a :=
begin
  split ; intro h,
  { rcases h with ⟨t, t_in, ht⟩,
    apply mem_of_superset t_in,
    rintro y y_in _ rfl,
    apply ht y_in },
  { exact ⟨_, h, λ _ x_in, x_in _ rfl⟩ }
end

@[simp] lemma frequently_comap {f : filter β} {φ : α → β} {P : α → Prop} :
  (∃ᶠ a in comap φ f, P a) ↔ ∃ᶠ b in f, ∃ a, φ a = b ∧ P a :=
by simp only [filter.frequently, eventually_comap, not_exists, not_and]

end comap

/-- The monadic bind operation on filter is defined the usual way in terms of `map` and `join`.

Unfortunately, this `bind` does not result in the expected applicative. See `filter.seq` for the
applicative instance. -/
def bind (f : filter α) (m : α → filter β) : filter β := join (map m f)

/-- The applicative sequentiation operation. This is not induced by the bind operation. -/
def seq (f : filter (α → β)) (g : filter α) : filter β :=
⟨{ s | ∃ u ∈ f, ∃ t ∈ g, (∀ m ∈ u, ∀ x ∈ t, (m : α → β) x ∈ s) },
  ⟨univ, univ_mem, univ, univ_mem,
    by simp only [forall_prop_of_true, mem_univ, forall_true_iff]⟩,
  λ s₀ s₁ ⟨t₀, t₁, h₀, h₁, h⟩ hst, ⟨t₀, t₁, h₀, h₁, λ x hx y hy, hst $ h _ hx _ hy⟩,
  λ s₀ s₁ ⟨t₀, ht₀, t₁, ht₁, ht⟩ ⟨u₀, hu₀, u₁, hu₁, hu⟩,
    ⟨t₀ ∩ u₀, inter_mem ht₀ hu₀, t₁ ∩ u₁, inter_mem ht₁ hu₁,
      λ x ⟨hx₀, hx₁⟩ x ⟨hy₀, hy₁⟩, ⟨ht _ hx₀ _ hy₀, hu _ hx₁ _ hy₁⟩⟩⟩

/-- `pure x` is the set of sets that contain `x`. It is equal to `𝓟 {x}` but
with this definition we have `s ∈ pure a` defeq `a ∈ s`. -/
instance : has_pure filter :=
⟨λ (α : Type u) x,
  { sets := {s | x ∈ s},
    inter_sets := λ s t, and.intro,
    sets_of_superset := λ s t hs hst, hst hs,
    univ_sets := trivial }⟩

instance : has_bind filter := ⟨@filter.bind⟩

instance : has_seq filter := ⟨@filter.seq⟩

instance : functor filter := { map := @filter.map }

lemma pure_sets (a : α) : (pure a : filter α).sets = {s | a ∈ s} := rfl

@[simp] lemma mem_pure {a : α} {s : set α} : s ∈ (pure a : filter α) ↔ a ∈ s := iff.rfl

@[simp] lemma eventually_pure {a : α} {p : α → Prop} :
  (∀ᶠ x in pure a, p x) ↔ p a :=
iff.rfl

@[simp] lemma principal_singleton (a : α) : 𝓟 {a} = pure a :=
filter.ext $ λ s, by simp only [mem_pure, mem_principal, singleton_subset_iff]

@[simp] lemma map_pure (f : α → β) (a : α) : map f (pure a) = pure (f a) :=
rfl

@[simp] lemma join_pure (f : filter α) : join (pure f) = f := filter.ext $ λ s, iff.rfl

@[simp] lemma pure_bind (a : α) (m : α → filter β) :
  bind (pure a) m = m a :=
by simp only [has_bind.bind, bind, map_pure, join_pure]

section
-- this section needs to be before applicative, otherwise the wrong instance will be chosen
/-- The monad structure on filters. -/
protected def monad : monad filter := { map := @filter.map }

local attribute [instance] filter.monad
protected lemma is_lawful_monad : is_lawful_monad filter :=
{ id_map     := λ α f, filter_eq rfl,
  pure_bind  := λ α β, pure_bind,
  bind_assoc := λ α β γ f m₁ m₂, filter_eq rfl,
  bind_pure_comp_eq_map := λ α β f x, filter.ext $ λ s,
    by simp only [has_bind.bind, bind, functor.map, mem_map', mem_join, mem_set_of_eq,
      comp, mem_pure] }
end

instance : applicative filter := { map := @filter.map, seq := @filter.seq }

instance : alternative filter :=
{ failure := λ α, ⊥,
  orelse  := λ α x y, x ⊔ y }

@[simp] lemma map_def {α β} (m : α → β) (f : filter α) : m <$> f = map m f := rfl

@[simp] lemma bind_def {α β} (f : filter α) (m : α → filter β) : f >>= m = bind f m := rfl

/-! #### `map` and `comap` equations -/
section map
variables {f f₁ f₂ : filter α} {g g₁ g₂ : filter β} {m : α → β} {m' : β → γ} {s : set α} {t : set β}

@[simp] theorem mem_comap : s ∈ comap m g ↔ ∃ t ∈ g, m ⁻¹' t ⊆ s := iff.rfl

theorem preimage_mem_comap (ht : t ∈ g) : m ⁻¹' t ∈ comap m g :=
⟨t, ht, subset.rfl⟩

lemma comap_id : comap id f = f :=
le_antisymm (λ s, preimage_mem_comap) (λ s ⟨t, ht, hst⟩, mem_of_superset ht hst)

lemma comap_const_of_not_mem {x : α} {f : filter α} {V : set α} (hV : V ∈ f) (hx : x ∉ V) :
  comap (λ y : α, x) f = ⊥ :=
begin
  ext W,
  suffices : ∃ t ∈ f, (λ (y : α), x) ⁻¹' t ⊆ W, by simpa,
  use [V, hV],
  simp [preimage_const_of_not_mem hx],
end

lemma comap_const_of_mem {x : α} {f : filter α} (h : ∀ V ∈ f, x ∈ V) : comap (λ y : α, x) f = ⊤ :=
begin
  ext W,
  suffices : (∃ (t : set α), t ∈ f ∧ (λ (y : α), x) ⁻¹' t ⊆ W) ↔ W = univ,
  by simpa,
  split,
  { rintro ⟨V, V_in, hW⟩,
    simpa [preimage_const_of_mem (h V V_in),  univ_subset_iff] using hW },
  { rintro rfl,
    use univ,
    simp [univ_mem] },
end

lemma map_const [ne_bot f] {c : α} : f.map (λ x, c) = pure c :=
by { ext s, by_cases h : c ∈ s; simp [h] }

lemma comap_comap {m : γ → β} {n : β → α} : comap m (comap n f) = comap (n ∘ m) f :=
le_antisymm
  (λ c ⟨b, hb, (h : preimage (n ∘ m) b ⊆ c)⟩, ⟨preimage n b, preimage_mem_comap hb, h⟩)
  (λ c ⟨b, ⟨a, ha, (h₁ : preimage n a ⊆ b)⟩, (h₂ : preimage m b ⊆ c)⟩,
    ⟨a, ha, show preimage m (preimage n a) ⊆ c, from (preimage_mono h₁).trans h₂⟩)

section comm
variables  {δ : Type*}

/-!
The variables in the following lemmas are used as in this diagram:
```
    φ
  α → β
θ ↓   ↓ ψ
  γ → δ
    ρ
```
-/
variables {φ : α → β} {θ : α → γ} {ψ : β → δ} {ρ : γ → δ} (H : ψ ∘ φ = ρ ∘ θ)
include H

lemma map_comm (F : filter α) : map ψ (map φ F) = map ρ (map θ F) :=
by rw [filter.map_map, H, ← filter.map_map]

lemma comap_comm (G : filter δ) : comap φ (comap ψ G) = comap θ (comap ρ G) :=
by rw [filter.comap_comap, H, ← filter.comap_comap]
end comm

@[simp] theorem comap_principal {t : set β} : comap m (𝓟 t) = 𝓟 (m ⁻¹' t) :=
filter.ext $ λ s,
  ⟨λ ⟨u, (hu : t ⊆ u), (b : preimage m u ⊆ s)⟩, (preimage_mono hu).trans b,
    λ h, ⟨t, subset.refl t, h⟩⟩

@[simp] theorem comap_pure {b : β} : comap m (pure b) = 𝓟 (m ⁻¹' {b}) :=
by rw [← principal_singleton, comap_principal]

lemma map_le_iff_le_comap : map m f ≤ g ↔ f ≤ comap m g :=
⟨λ h s ⟨t, ht, hts⟩, mem_of_superset (h ht) hts, λ h s ht, h ⟨_, ht, subset.rfl⟩⟩

lemma gc_map_comap (m : α → β) : galois_connection (map m) (comap m) :=
λ f g, map_le_iff_le_comap

@[mono] lemma map_mono : monotone (map m) := (gc_map_comap m).monotone_l
@[mono] lemma comap_mono : monotone (comap m) := (gc_map_comap m).monotone_u

@[simp] lemma map_bot : map m ⊥ = ⊥ := (gc_map_comap m).l_bot
@[simp] lemma map_sup : map m (f₁ ⊔ f₂) = map m f₁ ⊔ map m f₂ := (gc_map_comap m).l_sup
@[simp] lemma map_supr {f : ι → filter α} : map m (⨆ i, f i) = (⨆ i, map m (f i)) :=
(gc_map_comap m).l_supr

@[simp] lemma comap_top : comap m ⊤ = ⊤ := (gc_map_comap m).u_top
@[simp] lemma comap_inf : comap m (g₁ ⊓ g₂) = comap m g₁ ⊓ comap m g₂ := (gc_map_comap m).u_inf
@[simp] lemma comap_infi {f : ι → filter β} : comap m (⨅ i, f i) = (⨅ i, comap m (f i)) :=
(gc_map_comap m).u_infi

lemma le_comap_top (f : α → β) (l : filter α) : l ≤ comap f ⊤ :=
by { rw [comap_top], exact le_top }

lemma map_comap_le : map m (comap m g) ≤ g := (gc_map_comap m).l_u_le _
lemma le_comap_map : f ≤ comap m (map m f) := (gc_map_comap m).le_u_l _

@[simp] lemma comap_bot : comap m ⊥ = ⊥ :=
bot_unique $ λ s _, ⟨∅, by simp only [mem_bot], by simp only [empty_subset, preimage_empty]⟩

lemma disjoint_comap (h : disjoint g₁ g₂) : disjoint (comap m g₁) (comap m g₂) :=
by simp only [disjoint_iff, ← comap_inf, h.eq_bot, comap_bot]

lemma comap_supr {ι} {f : ι → filter β} {m : α → β} :
  comap m (supr f) = (⨆ i, comap m (f i)) :=
le_antisymm
  (λ s hs,
    have ∀ i, ∃ t, t ∈ f i ∧ m ⁻¹' t ⊆ s,
      by simpa only [mem_comap, exists_prop, mem_supr] using mem_supr.1 hs,
    let ⟨t, ht⟩ := classical.axiom_of_choice this in
    ⟨⋃ i, t i, mem_supr.2 $ λ i, (f i).sets_of_superset (ht i).1 (subset_Union _ _),
      begin
        rw [preimage_Union, Union_subset_iff],
        exact λ i, (ht i).2
      end⟩)
  (supr_le $ λ i, comap_mono $ le_supr _ _)

lemma comap_Sup {s : set (filter β)} {m : α → β} : comap m (Sup s) = (⨆ f ∈ s, comap m f) :=
by simp only [Sup_eq_supr, comap_supr, eq_self_iff_true]

lemma comap_sup : comap m (g₁ ⊔ g₂) = comap m g₁ ⊔ comap m g₂ :=
by rw [sup_eq_supr, comap_supr, supr_bool_eq, bool.cond_tt, bool.cond_ff]

lemma map_comap (f : filter β) (m : α → β) : (f.comap m).map m = f ⊓ 𝓟 (range m) :=
begin
  refine le_antisymm (le_inf map_comap_le $ le_principal_iff.2 range_mem_map) _,
  rintro t' ⟨t, ht, sub⟩,
  refine mem_inf_principal.2 (mem_of_superset ht _),
  rintro _ hxt ⟨x, rfl⟩,
  exact sub hxt
end

lemma map_comap_of_mem {f : filter β} {m : α → β} (hf : range m ∈ f) : (f.comap m).map m = f :=
by rw [map_comap, inf_eq_left.2 (le_principal_iff.2 hf)]

instance [can_lift α β] : can_lift (filter α) (filter β) :=
{ coe := map can_lift.coe,
  cond := λ f, ∀ᶠ x : α in f, can_lift.cond β x,
  prf := λ f hf, ⟨comap can_lift.coe f, map_comap_of_mem $ hf.mono can_lift.prf⟩ }

lemma comap_le_comap_iff {f g : filter β} {m : α → β} (hf : range m ∈ f) :
  comap m f ≤ comap m g ↔ f ≤ g :=
⟨λ h, map_comap_of_mem hf ▸ (map_mono h).trans map_comap_le, λ h, comap_mono h⟩

theorem map_comap_of_surjective {f : α → β} (hf : surjective f) (l : filter β) :
  map f (comap f l) = l :=
map_comap_of_mem $ by simp only [hf.range_eq, univ_mem]

lemma _root_.function.surjective.filter_map_top {f : α → β} (hf : surjective f) : map f ⊤ = ⊤ :=
(congr_arg _ comap_top).symm.trans $ map_comap_of_surjective hf ⊤

lemma subtype_coe_map_comap (s : set α) (f : filter α) :
  map (coe : s → α) (comap (coe : s → α) f) = f ⊓ 𝓟 s :=
by rw [map_comap, subtype.range_coe]

lemma subtype_coe_map_comap_prod (s : set α) (f : filter (α × α)) :
  map (coe : s × s → α × α) (comap (coe : s × s → α × α) f) = f ⊓ 𝓟 (s ×ˢ s) :=
have (coe : s × s → α × α) = (λ x, (x.1, x.2)), by ext ⟨x, y⟩; refl,
by simp [this, map_comap, ← prod_range_range_eq]

lemma image_mem_of_mem_comap {f : filter α} {c : β → α} (h : range c ∈ f) {W : set β}
  (W_in : W ∈ comap c f) : c '' W ∈ f :=
begin
  rw ← map_comap_of_mem h,
  exact image_mem_map W_in
end

lemma image_coe_mem_of_mem_comap {f : filter α} {U : set α} (h : U ∈ f) {W : set U}
  (W_in : W ∈ comap (coe : U → α) f) : coe '' W ∈ f :=
image_mem_of_mem_comap (by simp [h]) W_in

lemma comap_map {f : filter α} {m : α → β} (h : injective m) :
  comap m (map m f) = f :=
le_antisymm
  (λ s hs, mem_of_superset (preimage_mem_comap $ image_mem_map hs) $
    by simp only [preimage_image_eq s h])
  le_comap_map

lemma mem_comap_iff {f : filter β} {m : α → β} (inj : injective m)
  (large : set.range m ∈ f) {S : set α} : S ∈ comap m f ↔ m '' S ∈ f :=
by rw [← image_mem_map_iff inj, map_comap_of_mem large]

lemma le_of_map_le_map_inj' {f g : filter α} {m : α → β} {s : set α}
  (hsf : s ∈ f) (hsg : s ∈ g) (hm : ∀ x ∈ s, ∀ y ∈ s, m x = m y → x = y)
  (h : map m f ≤ map m g) : f ≤ g :=
λ t ht, by filter_upwards [hsf, h $ image_mem_map (inter_mem hsg ht)]
using λ _ has ⟨_, ⟨hbs, hb⟩, h⟩, hm _ hbs _ has h ▸ hb

lemma le_of_map_le_map_inj_iff {f g : filter α} {m : α → β} {s : set α}
  (hsf : s ∈ f) (hsg : s ∈ g) (hm : ∀ x ∈ s, ∀ y ∈ s, m x = m y → x = y) :
  map m f ≤ map m g ↔ f ≤ g :=
iff.intro (le_of_map_le_map_inj' hsf hsg hm) (λ h, map_mono h)

lemma eq_of_map_eq_map_inj' {f g : filter α} {m : α → β} {s : set α}
  (hsf : s ∈ f) (hsg : s ∈ g) (hm : ∀ x ∈ s, ∀ y ∈ s, m x = m y → x = y)
  (h : map m f = map m g) : f = g :=
le_antisymm
  (le_of_map_le_map_inj' hsf hsg hm $ le_of_eq h)
  (le_of_map_le_map_inj' hsg hsf hm $ le_of_eq h.symm)

lemma map_inj {f g : filter α} {m : α → β} (hm : injective m) (h : map m f = map m g) :
  f = g :=
have comap m (map m f) = comap m (map m g), by rw h,
by rwa [comap_map hm, comap_map hm] at this

lemma comap_ne_bot_iff {f : filter β} {m : α → β} : ne_bot (comap m f) ↔ ∀ t ∈ f, ∃ a, m a ∈ t :=
begin
  rw ← forall_mem_nonempty_iff_ne_bot,
  exact ⟨λ h t t_in, h (m ⁻¹' t) ⟨t, t_in, subset.rfl⟩,
         λ h s ⟨u, u_in, hu⟩, let ⟨x, hx⟩ := h u u_in in ⟨x, hu hx⟩⟩,
end

lemma comap_ne_bot {f : filter β} {m : α → β} (hm : ∀ t ∈ f, ∃ a, m a ∈ t) : ne_bot (comap m f) :=
comap_ne_bot_iff.mpr hm

lemma comap_ne_bot_iff_frequently {f : filter β} {m : α → β} :
  ne_bot (comap m f) ↔ ∃ᶠ y in f, y ∈ range m :=
by simp [comap_ne_bot_iff, frequently_iff, ← exists_and_distrib_left, and.comm]

lemma comap_ne_bot_iff_compl_range {f : filter β} {m : α → β} :
  ne_bot (comap m f) ↔ (range m)ᶜ ∉ f :=
comap_ne_bot_iff_frequently

lemma ne_bot.comap_of_range_mem {f : filter β} {m : α → β}
  (hf : ne_bot f) (hm : range m ∈ f) : ne_bot (comap m f) :=
comap_ne_bot_iff_frequently.2 $ eventually.frequently hm

@[simp] lemma comap_fst_ne_bot_iff {f : filter α} :
  (f.comap (prod.fst : α × β → α)).ne_bot ↔ f.ne_bot ∧ nonempty β :=
begin
  casesI is_empty_or_nonempty β,
  { rw [filter_eq_bot_of_is_empty (f.comap _), ← not_iff_not]; [simp *, apply_instance] },
  { simp [comap_ne_bot_iff_frequently, h] }
end

@[instance] lemma comap_fst_ne_bot [nonempty β] {f : filter α} [ne_bot f] :
  (f.comap (prod.fst : α × β → α)).ne_bot :=
comap_fst_ne_bot_iff.2 ⟨‹_›, ‹_›⟩

@[simp] lemma comap_snd_ne_bot_iff {f : filter β} :
  (f.comap (prod.snd : α × β → β)).ne_bot ↔ nonempty α ∧ f.ne_bot :=
begin
  casesI is_empty_or_nonempty α with hα hα,
  { rw [filter_eq_bot_of_is_empty (f.comap _), ← not_iff_not];
      [simpa using hα.elim, apply_instance] },
  { simp [comap_ne_bot_iff_frequently, hα] }
end

@[instance] lemma comap_snd_ne_bot [nonempty α] {f : filter β} [ne_bot f] :
  (f.comap (prod.snd : α × β → β)).ne_bot :=
comap_snd_ne_bot_iff.2 ⟨‹_›, ‹_›⟩

lemma comap_eval_ne_bot_iff' {ι : Type*} {α : ι → Type*} {i : ι} {f : filter (α i)} :
  (comap (eval i) f).ne_bot ↔ (∀ j, nonempty (α j)) ∧ ne_bot f :=
begin
  casesI is_empty_or_nonempty (Π j, α j) with H H,
  { rw [filter_eq_bot_of_is_empty (f.comap _), ← not_iff_not]; [skip, assumption],
    simpa [← classical.nonempty_pi] using H.elim },
  { haveI : ∀ j, nonempty (α j), from classical.nonempty_pi.1 H,
    simp [comap_ne_bot_iff_frequently, *] }
end

@[simp] lemma comap_eval_ne_bot_iff {ι : Type*} {α : ι → Type*} [∀ j, nonempty (α j)]
  {i : ι} {f : filter (α i)} :
  (comap (eval i) f).ne_bot ↔ ne_bot f :=
by simp [comap_eval_ne_bot_iff', *]

@[instance] lemma comap_eval_ne_bot {ι : Type*} {α : ι → Type*} [∀ j, nonempty (α j)]
  (i : ι) (f : filter (α i)) [ne_bot f] :
  (comap (eval i) f).ne_bot :=
comap_eval_ne_bot_iff.2 ‹_›

lemma comap_inf_principal_ne_bot_of_image_mem {f : filter β} {m : α → β}
  (hf : ne_bot f) {s : set α} (hs : m '' s ∈ f) :
  ne_bot (comap m f ⊓ 𝓟 s) :=
begin
  refine ⟨compl_compl s ▸ mt mem_of_eq_bot _⟩,
  rintro ⟨t, ht, hts⟩,
  rcases hf.nonempty_of_mem (inter_mem hs ht) with ⟨_, ⟨x, hxs, rfl⟩, hxt⟩,
  exact absurd hxs (hts hxt)
end

lemma comap_coe_ne_bot_of_le_principal {s : set γ} {l : filter γ} [h : ne_bot l] (h' : l ≤ 𝓟 s) :
  ne_bot (comap (coe : s → γ) l) :=
h.comap_of_range_mem $ (@subtype.range_coe γ s).symm ▸ h' (mem_principal_self s)

lemma ne_bot.comap_of_surj {f : filter β} {m : α → β}
  (hf : ne_bot f) (hm : surjective m) :
  ne_bot (comap m f) :=
hf.comap_of_range_mem $ univ_mem' hm

lemma ne_bot.comap_of_image_mem {f : filter β} {m : α → β} (hf : ne_bot f)
  {s : set α} (hs : m '' s ∈ f) :
  ne_bot (comap m f) :=
hf.comap_of_range_mem $ mem_of_superset hs (image_subset_range _ _)

@[simp] lemma map_eq_bot_iff : map m f = ⊥ ↔ f = ⊥ :=
⟨by { rw [←empty_mem_iff_bot, ←empty_mem_iff_bot], exact id },
  λ h, by simp only [h, map_bot]⟩

lemma map_ne_bot_iff (f : α → β) {F : filter α} : ne_bot (map f F) ↔ ne_bot F :=
by simp only [ne_bot_iff, ne, map_eq_bot_iff]

lemma ne_bot.map (hf : ne_bot f) (m : α → β) : ne_bot (map m f) :=
(map_ne_bot_iff m).2 hf

instance map_ne_bot [hf : ne_bot f] : ne_bot (f.map m) := hf.map m

lemma sInter_comap_sets (f : α → β) (F : filter β) :
  ⋂₀ (comap f F).sets = ⋂ U ∈ F, f ⁻¹' U :=
begin
  ext x,
  suffices : (∀ (A : set α) (B : set β), B ∈ F → f ⁻¹' B ⊆ A → x ∈ A) ↔
    ∀ (B : set β), B ∈ F → f x ∈ B,
  by simp only [mem_sInter, mem_Inter, filter.mem_sets, mem_comap, this, and_imp,
                exists_prop, mem_preimage, exists_imp_distrib],
  split,
  { intros h U U_in,
    simpa only [subset.refl, forall_prop_of_true, mem_preimage] using h (f ⁻¹' U) U U_in },
  { intros h V U U_in f_U_V,
    exact f_U_V (h U U_in) },
end
end map

-- this is a generic rule for monotone functions:
lemma map_infi_le {f : ι → filter α} {m : α → β} :
  map m (infi f) ≤ (⨅ i, map m (f i)) :=
le_infi $ λ i, map_mono $ infi_le _ _

lemma map_infi_eq {f : ι → filter α} {m : α → β} (hf : directed (≥) f) [nonempty ι] :
  map m (infi f) = (⨅ i, map m (f i)) :=
map_infi_le.antisymm
  (λ s (hs : preimage m s ∈ infi f),
    let ⟨i, hi⟩ := (mem_infi_of_directed hf _).1 hs in
    have (⨅ i, map m (f i)) ≤ 𝓟 s, from
      infi_le_of_le i $ by { simp only [le_principal_iff, mem_map], assumption },
    filter.le_principal_iff.1 this)

lemma map_binfi_eq {ι : Type w} {f : ι → filter α} {m : α → β} {p : ι → Prop}
  (h : directed_on (f ⁻¹'o (≥)) {x | p x}) (ne : ∃ i, p i) :
  map m (⨅ i (h : p i), f i) = (⨅ i (h : p i), map m (f i)) :=
begin
  haveI := nonempty_subtype.2 ne,
  simp only [infi_subtype'],
  exact map_infi_eq h.directed_coe
end

lemma map_inf_le {f g : filter α} {m : α → β} : map m (f ⊓ g) ≤ map m f ⊓ map m g :=
(@map_mono _ _ m).map_inf_le f g

lemma map_inf {f g : filter α} {m : α → β} (h : injective m) :
  map m (f ⊓ g) = map m f ⊓ map m g :=
begin
  refine map_inf_le.antisymm _,
  rintro t ⟨s₁, hs₁, s₂, hs₂, ht : m ⁻¹' t = s₁ ∩ s₂⟩,
  refine mem_inf_of_inter (image_mem_map hs₁) (image_mem_map hs₂) _,
  rw [image_inter h, image_subset_iff, ht]
end

lemma map_inf' {f g : filter α} {m : α → β} {t : set α} (htf : t ∈ f) (htg : t ∈ g)
  (h : inj_on m t) : map m (f ⊓ g) = map m f ⊓ map m g :=
begin
  lift f to filter t using htf, lift g to filter t using htg,
  replace h : injective (m ∘ coe) := h.injective,
  simp only [map_map, ← map_inf subtype.coe_injective, map_inf h],
end

lemma disjoint_map {m : α → β} (hm : injective m) {f₁ f₂ : filter α} :
  disjoint (map m f₁) (map m f₂) ↔ disjoint f₁ f₂ :=
by simp only [disjoint_iff, ← map_inf hm, map_eq_bot_iff]

lemma map_eq_comap_of_inverse {f : filter α} {m : α → β} {n : β → α}
  (h₁ : m ∘ n = id) (h₂ : n ∘ m = id) : map m f = comap n f :=
le_antisymm
  (λ b ⟨a, ha, (h : preimage n a ⊆ b)⟩, f.sets_of_superset ha $
    calc a = preimage (n ∘ m) a : by simp only [h₂, preimage_id, eq_self_iff_true]
      ... ⊆ preimage m b : preimage_mono h)
  (λ b (hb : preimage m b ∈ f),
    ⟨preimage m b, hb, show preimage (m ∘ n) b ⊆ b, by simp only [h₁]; apply subset.refl⟩)

lemma map_equiv_symm (e : α ≃ β) (f : filter β) :
  map e.symm f = comap e f :=
map_eq_comap_of_inverse e.symm_comp_self e.self_comp_symm

lemma comap_equiv_symm (e : α ≃ β) (f : filter α) :
  comap e.symm f = map e f :=
(map_eq_comap_of_inverse e.self_comp_symm e.symm_comp_self).symm

lemma map_swap_eq_comap_swap {f : filter (α × β)} : prod.swap <$> f = comap prod.swap f :=
map_eq_comap_of_inverse prod.swap_swap_eq prod.swap_swap_eq

lemma le_map {f : filter α} {m : α → β} {g : filter β} (h : ∀ s ∈ f, m '' s ∈ g) :
  g ≤ f.map m :=
λ s hs, mem_of_superset (h _ hs) $ image_preimage_subset _ _

protected lemma push_pull (f : α → β) (F : filter α) (G : filter β) :
  map f (F ⊓ comap f G) = map f F ⊓ G :=
begin
  apply le_antisymm,
  { calc map f (F ⊓ comap f G) ≤ map f F ⊓ (map f $ comap f G) : map_inf_le
      ... ≤ map f F ⊓ G : inf_le_inf_left (map f F) map_comap_le },
  { rintro U ⟨V, V_in, W, ⟨Z, Z_in, hZ⟩, h⟩,
    apply mem_inf_of_inter (image_mem_map V_in) Z_in,
    calc
      f '' V ∩ Z = f '' (V ∩ f ⁻¹' Z) : by rw image_inter_preimage
             ... ⊆ f '' (V ∩ W) :  image_subset _ (inter_subset_inter_right _ ‹_›)
             ... = f '' (f ⁻¹' U) : by rw h
             ... ⊆ U : image_preimage_subset f U }
end

protected lemma push_pull' (f : α → β) (F : filter α) (G : filter β) :
  map f (comap f G ⊓ F) = G ⊓ map f F :=
by simp only [filter.push_pull, inf_comm]

section applicative

lemma singleton_mem_pure {a : α} : {a} ∈ (pure a : filter α) :=
mem_singleton a

lemma pure_injective : injective (pure : α → filter α) :=
λ a b hab, (filter.ext_iff.1 hab {x | a = x}).1 rfl

instance pure_ne_bot {α : Type u} {a : α} : ne_bot (pure a) :=
⟨mt empty_mem_iff_bot.2 $ not_mem_empty a⟩

@[simp] lemma le_pure_iff {f : filter α} {a : α} : f ≤ pure a ↔ {a} ∈ f :=
⟨λ h, h singleton_mem_pure,
  λ h s hs, mem_of_superset h $ singleton_subset_iff.2 hs⟩

lemma mem_seq_def {f : filter (α → β)} {g : filter α} {s : set β} :
  s ∈ f.seq g ↔ (∃ u ∈ f, ∃ t ∈ g, ∀ x ∈ u, ∀ y ∈ t, (x : α → β) y ∈ s) :=
iff.rfl

lemma mem_seq_iff {f : filter (α → β)} {g : filter α} {s : set β} :
  s ∈ f.seq g ↔ (∃ u ∈ f, ∃ t ∈ g, set.seq u t ⊆ s) :=
by simp only [mem_seq_def, seq_subset, exists_prop, iff_self]

lemma mem_map_seq_iff {f : filter α} {g : filter β} {m : α → β → γ} {s : set γ} :
  s ∈ (f.map m).seq g ↔ (∃ t u, t ∈ g ∧ u ∈ f ∧ ∀ x ∈ u, ∀ y ∈ t, m x y ∈ s) :=
iff.intro
  (λ ⟨t, ht, s, hs, hts⟩, ⟨s, m ⁻¹' t, hs, ht, λ a, hts _⟩)
  (λ ⟨t, s, ht, hs, hts⟩, ⟨m '' s, image_mem_map hs, t, ht, λ f ⟨a, has, eq⟩, eq ▸ hts _ has⟩)

lemma seq_mem_seq {f : filter (α → β)} {g : filter α} {s : set (α → β)} {t : set α}
  (hs : s ∈ f) (ht : t ∈ g) : s.seq t ∈ f.seq g :=
⟨s, hs, t, ht, λ f hf a ha, ⟨f, hf, a, ha, rfl⟩⟩

lemma le_seq {f : filter (α → β)} {g : filter α} {h : filter β}
  (hh : ∀ t ∈ f, ∀ u ∈ g, set.seq t u ∈ h) : h ≤ seq f g :=
λ s ⟨t, ht, u, hu, hs⟩, mem_of_superset (hh _ ht _ hu) $
  λ b ⟨m, hm, a, ha, eq⟩, eq ▸ hs _ hm _ ha

@[mono] lemma seq_mono {f₁ f₂ : filter (α → β)} {g₁ g₂ : filter α}
  (hf : f₁ ≤ f₂) (hg : g₁ ≤ g₂) : f₁.seq g₁ ≤ f₂.seq g₂ :=
le_seq $ λ s hs t ht, seq_mem_seq (hf hs) (hg ht)

@[simp] lemma pure_seq_eq_map (g : α → β) (f : filter α) : seq (pure g) f = f.map g :=
begin
  refine le_antisymm (le_map $ λ s hs, _) (le_seq $ λ s hs t ht, _),
  { rw ← singleton_seq, apply seq_mem_seq _ hs,
    exact singleton_mem_pure },
  { refine sets_of_superset (map g f) (image_mem_map ht) _,
    rintro b ⟨a, ha, rfl⟩, exact ⟨g, hs, a, ha, rfl⟩ }
end

@[simp] lemma seq_pure (f : filter (α → β)) (a : α) : seq f (pure a) = map (λ g : α → β, g a) f :=
begin
  refine le_antisymm (le_map $ λ s hs, _) (le_seq $ λ s hs t ht, _),
  { rw ← seq_singleton,
    exact seq_mem_seq hs singleton_mem_pure },
  { refine sets_of_superset (map (λg:α→β, g a) f) (image_mem_map hs) _,
    rintro b ⟨g, hg, rfl⟩, exact ⟨g, hg, a, ht, rfl⟩ }
end

@[simp] lemma seq_assoc (x : filter α) (g : filter (α → β)) (h : filter (β → γ)) :
  seq h (seq g x) = seq (seq (map (∘) h) g) x :=
begin
  refine le_antisymm (le_seq $ λ s hs t ht, _) (le_seq $ λ s hs t ht, _),
  { rcases mem_seq_iff.1 hs with ⟨u, hu, v, hv, hs⟩,
    rcases mem_map_iff_exists_image.1 hu with ⟨w, hw, hu⟩,
    refine mem_of_superset _
      (set.seq_mono ((set.seq_mono hu subset.rfl).trans hs) subset.rfl),
    rw ← set.seq_seq,
    exact seq_mem_seq hw (seq_mem_seq hv ht) },
  { rcases mem_seq_iff.1 ht with ⟨u, hu, v, hv, ht⟩,
    refine mem_of_superset _ (set.seq_mono subset.rfl ht),
    rw set.seq_seq,
    exact seq_mem_seq (seq_mem_seq (image_mem_map hs) hu) hv }
end

lemma prod_map_seq_comm (f : filter α) (g : filter β) :
  (map prod.mk f).seq g = seq (map (λ b a, (a, b)) g) f :=
begin
  refine le_antisymm (le_seq $ λ s hs t ht, _) (le_seq $ λ s hs t ht, _),
  { rcases mem_map_iff_exists_image.1 hs with ⟨u, hu, hs⟩,
    refine mem_of_superset _ (set.seq_mono hs subset.rfl),
    rw ← set.prod_image_seq_comm,
    exact seq_mem_seq (image_mem_map ht) hu },
  { rcases mem_map_iff_exists_image.1 hs with ⟨u, hu, hs⟩,
    refine mem_of_superset _ (set.seq_mono hs subset.rfl),
    rw set.prod_image_seq_comm,
    exact seq_mem_seq (image_mem_map ht) hu }
end

instance : is_lawful_functor (filter : Type u → Type u) :=
{ id_map   := λ α f, map_id,
  comp_map := λ α β γ f g a, map_map.symm }

instance : is_lawful_applicative (filter : Type u → Type u) :=
{ pure_seq_eq_map := λ α β, pure_seq_eq_map,
  map_pure        := λ α β, map_pure,
  seq_pure        := λ α β, seq_pure,
  seq_assoc       := λ α β γ, seq_assoc }

instance : is_comm_applicative (filter : Type u → Type u) :=
⟨λ α β f g, prod_map_seq_comm f g⟩

lemma {l} seq_eq_filter_seq {α β : Type l} (f : filter (α → β)) (g : filter α) :
  f <*> g = seq f g := rfl

end applicative

/-! #### `bind` equations -/
section bind

@[simp] lemma eventually_bind {f : filter α} {m : α → filter β} {p : β → Prop} :
  (∀ᶠ y in bind f m, p y) ↔ ∀ᶠ x in f, ∀ᶠ y in m x, p y :=
iff.rfl

@[simp] lemma eventually_eq_bind {f : filter α} {m : α → filter β} {g₁ g₂ : β → γ} :
  (g₁ =ᶠ[bind f m] g₂) ↔ ∀ᶠ x in f, g₁ =ᶠ[m x] g₂ :=
iff.rfl

@[simp] lemma eventually_le_bind [has_le γ] {f : filter α} {m : α → filter β} {g₁ g₂ : β → γ} :
  (g₁ ≤ᶠ[bind f m] g₂) ↔ ∀ᶠ x in f, g₁ ≤ᶠ[m x] g₂ :=
iff.rfl

lemma mem_bind' {s : set β} {f : filter α} {m : α → filter β} :
  s ∈ bind f m ↔ {a | s ∈ m a} ∈ f :=
iff.rfl

@[simp] lemma mem_bind {s : set β} {f : filter α} {m : α → filter β} :
  s ∈ bind f m ↔ ∃ t ∈ f, ∀ x ∈ t, s ∈ m x :=
calc s ∈ bind f m ↔ {a | s ∈ m a} ∈ f           : iff.rfl
              ... ↔ (∃ t ∈ f, t ⊆ {a | s ∈ m a}) : exists_mem_subset_iff.symm
              ... ↔ (∃ t ∈ f, ∀ x ∈ t, s ∈ m x)   : iff.rfl

lemma bind_le {f : filter α} {g : α → filter β} {l : filter β} (h : ∀ᶠ x in f, g x ≤ l) :
  f.bind g ≤ l :=
join_le $ eventually_map.2 h

@[mono] lemma bind_mono {f₁ f₂ : filter α} {g₁ g₂ : α → filter β} (hf : f₁ ≤ f₂)
  (hg : g₁ ≤ᶠ[f₁] g₂) :
  bind f₁ g₁ ≤ bind f₂ g₂ :=
begin
  refine le_trans (λ s hs, _) (join_mono $ map_mono hf),
  simp only [mem_join, mem_bind', mem_map] at hs ⊢,
  filter_upwards [hg, hs] with _ hx hs using hx hs,
end

lemma bind_inf_principal {f : filter α} {g : α → filter β} {s : set β} :
  f.bind (λ x, g x ⊓ 𝓟 s) = (f.bind g) ⊓ 𝓟 s :=
filter.ext $ λ s, by simp only [mem_bind, mem_inf_principal]

lemma sup_bind {f g : filter α} {h : α → filter β} :
  bind (f ⊔ g) h = bind f h ⊔ bind g h :=
by simp only [bind, sup_join, map_sup, eq_self_iff_true]

lemma principal_bind {s : set α} {f : α → filter β} :
  (bind (𝓟 s) f) = (⨆ x ∈ s, f x) :=
show join (map f (𝓟 s)) = (⨆ x ∈ s, f x),
  by simp only [Sup_image, join_principal_eq_Sup, map_principal, eq_self_iff_true]

end bind

section list_traverse
/- This is a separate section in order to open `list`, but mostly because of universe
   equality requirements in `traverse` -/

open list

lemma sequence_mono :
  ∀ (as bs : list (filter α)), forall₂ (≤) as bs → sequence as ≤ sequence bs
| []        []        forall₂.nil         := le_rfl
| (a :: as) (b :: bs) (forall₂.cons h hs) := seq_mono (map_mono h) (sequence_mono as bs hs)

variables {α' β' γ' : Type u} {f : β' → filter α'} {s : γ' → set α'}

lemma mem_traverse :
  ∀ (fs : list β') (us : list γ'),
    forall₂ (λ b c, s c ∈ f b) fs us → traverse s us ∈ traverse f fs
| []        []        forall₂.nil         := mem_pure.2 $ mem_singleton _
| (f :: fs) (u :: us) (forall₂.cons h hs) := seq_mem_seq (image_mem_map h) (mem_traverse fs us hs)

lemma mem_traverse_iff (fs : list β') (t : set (list α')) :
  t ∈ traverse f fs ↔
    (∃ us : list (set α'), forall₂ (λ b (s : set α'), s ∈ f b) fs us ∧ sequence us ⊆ t) :=
begin
  split,
  { induction fs generalizing t,
    case nil { simp only [sequence, mem_pure, imp_self, forall₂_nil_left_iff,
      exists_eq_left, set.pure_def, singleton_subset_iff, traverse_nil] },
    case cons : b fs ih t
    { intro ht,
      rcases mem_seq_iff.1 ht with ⟨u, hu, v, hv, ht⟩,
      rcases mem_map_iff_exists_image.1 hu with ⟨w, hw, hwu⟩,
      rcases ih v hv with ⟨us, hus, hu⟩,
      exact ⟨w :: us, forall₂.cons hw hus, (set.seq_mono hwu hu).trans ht⟩ } },
  { rintro ⟨us, hus, hs⟩,
    exact mem_of_superset (mem_traverse _ _ hus) hs }
end

end list_traverse

/-! ### Limits -/

/-- `tendsto` is the generic "limit of a function" predicate.
  `tendsto f l₁ l₂` asserts that for every `l₂` neighborhood `a`,
  the `f`-preimage of `a` is an `l₁` neighborhood. -/
def tendsto (f : α → β) (l₁ : filter α) (l₂ : filter β) := l₁.map f ≤ l₂

lemma tendsto_def {f : α → β} {l₁ : filter α} {l₂ : filter β} :
  tendsto f l₁ l₂ ↔ ∀ s ∈ l₂, f ⁻¹' s ∈ l₁ := iff.rfl

lemma tendsto_iff_eventually {f : α → β} {l₁ : filter α} {l₂ : filter β} :
  tendsto f l₁ l₂ ↔ ∀ ⦃p : β → Prop⦄, (∀ᶠ y in l₂, p y) → ∀ᶠ x in l₁, p (f x) :=
iff.rfl

lemma tendsto.eventually {f : α → β} {l₁ : filter α} {l₂ : filter β} {p : β → Prop}
  (hf : tendsto f l₁ l₂) (h : ∀ᶠ y in l₂, p y) :
  ∀ᶠ x in l₁, p (f x) :=
hf h

lemma tendsto.frequently {f : α → β} {l₁ : filter α} {l₂ : filter β} {p : β → Prop}
  (hf : tendsto f l₁ l₂) (h : ∃ᶠ x in l₁, p (f x)) :
  ∃ᶠ y in l₂, p y :=
mt hf.eventually h

lemma tendsto.frequently_map {l₁ : filter α} {l₂ : filter β} {p : α → Prop} {q : β → Prop}
  (f : α → β) (c : filter.tendsto f l₁ l₂) (w : ∀ x, p x → q (f x)) (h : ∃ᶠ x in l₁, p x) :
  ∃ᶠ y in l₂, q y :=
c.frequently (h.mono w)

@[simp] lemma tendsto_bot {f : α → β} {l : filter β} : tendsto f ⊥ l := by simp [tendsto]
@[simp] lemma tendsto_top {f : α → β} {l : filter α} : tendsto f l ⊤ := le_top

lemma le_map_of_right_inverse {mab : α → β} {mba : β → α} {f : filter α} {g : filter β}
  (h₁ : mab ∘ mba =ᶠ[g] id) (h₂ : tendsto mba g f) :
  g ≤ map mab f :=
by { rw [← @map_id _ g, ← map_congr h₁, ← map_map], exact map_mono h₂ }

lemma tendsto_of_is_empty [is_empty α] {f : α → β} {la : filter α} {lb : filter β} :
  tendsto f la lb :=
by simp only [filter_eq_bot_of_is_empty la, tendsto_bot]

lemma eventually_eq_of_left_inv_of_right_inv {f : α → β} {g₁ g₂ : β → α} {fa : filter α}
  {fb : filter β} (hleft : ∀ᶠ x in fa, g₁ (f x) = x) (hright : ∀ᶠ y in fb, f (g₂ y) = y)
  (htendsto : tendsto g₂ fb fa) :
  g₁ =ᶠ[fb] g₂ :=
(htendsto.eventually hleft).mp $ hright.mono $ λ y hr hl, (congr_arg g₁ hr.symm).trans hl

lemma tendsto_iff_comap {f : α → β} {l₁ : filter α} {l₂ : filter β} :
  tendsto f l₁ l₂ ↔ l₁ ≤ l₂.comap f :=
map_le_iff_le_comap

alias tendsto_iff_comap ↔ filter.tendsto.le_comap _

protected lemma tendsto.disjoint {f : α → β} {la₁ la₂ : filter α} {lb₁ lb₂ : filter β}
  (h₁ : tendsto f la₁ lb₁) (hd : disjoint lb₁ lb₂) (h₂ : tendsto f la₂ lb₂) :
  disjoint la₁ la₂ :=
(disjoint_comap hd).mono h₁.le_comap h₂.le_comap

lemma tendsto_congr' {f₁ f₂ : α → β} {l₁ : filter α} {l₂ : filter β} (hl : f₁ =ᶠ[l₁] f₂) :
  tendsto f₁ l₁ l₂ ↔ tendsto f₂ l₁ l₂ :=
by rw [tendsto, tendsto, map_congr hl]

lemma tendsto.congr' {f₁ f₂ : α → β} {l₁ : filter α} {l₂ : filter β}
  (hl : f₁ =ᶠ[l₁] f₂) (h : tendsto f₁ l₁ l₂) : tendsto f₂ l₁ l₂ :=
(tendsto_congr' hl).1 h

theorem tendsto_congr {f₁ f₂ : α → β} {l₁ : filter α} {l₂ : filter β}
  (h : ∀ x, f₁ x = f₂ x) : tendsto f₁ l₁ l₂ ↔ tendsto f₂ l₁ l₂ :=
tendsto_congr' (univ_mem' h)

theorem tendsto.congr {f₁ f₂ : α → β} {l₁ : filter α} {l₂ : filter β}
  (h : ∀ x, f₁ x = f₂ x) : tendsto f₁ l₁ l₂ → tendsto f₂ l₁ l₂ :=
(tendsto_congr h).1

lemma tendsto_id' {x y : filter α} : x ≤ y → tendsto id x y :=
by simp only [tendsto, map_id, forall_true_iff] {contextual := tt}

lemma tendsto_id {x : filter α} : tendsto id x x := tendsto_id' $ le_refl x

lemma tendsto.comp {f : α → β} {g : β → γ} {x : filter α} {y : filter β} {z : filter γ}
  (hg : tendsto g y z) (hf : tendsto f x y) : tendsto (g ∘ f) x z :=
calc map (g ∘ f) x = map g (map f x) : by rw [map_map]
  ... ≤ map g y : map_mono hf
  ... ≤ z : hg

lemma tendsto.mono_left {f : α → β} {x y : filter α} {z : filter β}
  (hx : tendsto f x z) (h : y ≤ x) : tendsto f y z :=
(map_mono h).trans hx

lemma tendsto.mono_right {f : α → β} {x : filter α} {y z : filter β}
  (hy : tendsto f x y) (hz : y ≤ z) : tendsto f x z :=
le_trans hy hz

lemma tendsto.ne_bot {f : α → β} {x : filter α} {y : filter β} (h : tendsto f x y) [hx : ne_bot x] :
  ne_bot y :=
(hx.map _).mono h

lemma tendsto_map {f : α → β} {x : filter α} : tendsto f x (map f x) := le_refl (map f x)

lemma tendsto_map' {f : β → γ} {g : α → β} {x : filter α} {y : filter γ}
  (h : tendsto (f ∘ g) x y) : tendsto f (map g x) y :=
by rwa [tendsto, map_map]

@[simp] lemma tendsto_map'_iff {f : β → γ} {g : α → β} {x : filter α} {y : filter γ} :
  tendsto f (map g x) y ↔ tendsto (f ∘ g) x y :=
by { rw [tendsto, map_map], refl }

lemma tendsto_comap {f : α → β} {x : filter β} : tendsto f (comap f x) x :=
map_comap_le

@[simp] lemma tendsto_comap_iff {f : α → β} {g : β → γ} {a : filter α} {c : filter γ} :
  tendsto f a (c.comap g) ↔ tendsto (g ∘ f) a c :=
⟨λ h, tendsto_comap.comp h, λ h, map_le_iff_le_comap.mp $ by rwa [map_map]⟩

lemma tendsto_comap'_iff {m : α → β} {f : filter α} {g : filter β} {i : γ → α}
  (h : range i ∈ f) : tendsto (m ∘ i) (comap i f) g ↔ tendsto m f g :=
by { rw [tendsto, ← map_compose], simp only [(∘), map_comap_of_mem h, tendsto] }

lemma tendsto.of_tendsto_comp {f : α → β} {g : β → γ} {a : filter α} {b : filter β} {c : filter γ}
  (hfg : tendsto (g ∘ f) a c) (hg : comap g c ≤ b) :
  tendsto f a b :=
begin
  rw tendsto_iff_comap at hfg ⊢,
  calc a ≤ comap (g ∘ f) c : hfg
  ... ≤ comap f b : by simpa [comap_comap] using comap_mono hg
end

lemma comap_eq_of_inverse {f : filter α} {g : filter β} {φ : α → β} (ψ : β → α)
  (eq : ψ ∘ φ = id) (hφ : tendsto φ f g) (hψ : tendsto ψ g f) : comap φ g = f :=
begin
  refine ((comap_mono $ map_le_iff_le_comap.1 hψ).trans _).antisymm (map_le_iff_le_comap.1 hφ),
  rw [comap_comap, eq, comap_id],
  exact le_rfl
end

lemma map_eq_of_inverse {f : filter α} {g : filter β} {φ : α → β} (ψ : β → α)
  (eq : φ ∘ ψ = id) (hφ : tendsto φ f g) (hψ : tendsto ψ g f) : map φ f = g :=
begin
  refine le_antisymm hφ (le_trans _ (map_mono hψ)),
  rw [map_map, eq, map_id],
  exact le_rfl
end

lemma tendsto_inf {f : α → β} {x : filter α} {y₁ y₂ : filter β} :
  tendsto f x (y₁ ⊓ y₂) ↔ tendsto f x y₁ ∧ tendsto f x y₂ :=
by simp only [tendsto, le_inf_iff, iff_self]

lemma tendsto_inf_left {f : α → β} {x₁ x₂ : filter α} {y : filter β}
  (h : tendsto f x₁ y) : tendsto f (x₁ ⊓ x₂) y  :=
le_trans (map_mono inf_le_left) h

lemma tendsto_inf_right {f : α → β} {x₁ x₂ : filter α} {y : filter β}
  (h : tendsto f x₂ y) : tendsto f (x₁ ⊓ x₂) y  :=
le_trans (map_mono inf_le_right) h

lemma tendsto.inf {f : α → β} {x₁ x₂ : filter α} {y₁ y₂ : filter β}
  (h₁ : tendsto f x₁ y₁) (h₂ : tendsto f x₂ y₂) : tendsto f (x₁ ⊓ x₂) (y₁ ⊓ y₂) :=
tendsto_inf.2 ⟨tendsto_inf_left h₁, tendsto_inf_right h₂⟩

@[simp] lemma tendsto_infi {f : α → β} {x : filter α} {y : ι → filter β} :
  tendsto f x (⨅ i, y i) ↔ ∀ i, tendsto f x (y i) :=
by simp only [tendsto, iff_self, le_infi_iff]

lemma tendsto_infi' {f : α → β} {x : ι → filter α} {y : filter β} (i : ι) (hi : tendsto f (x i) y) :
  tendsto f (⨅ i, x i) y :=
hi.mono_left $ infi_le _ _

@[simp] lemma tendsto_sup {f : α → β} {x₁ x₂ : filter α} {y : filter β} :
  tendsto f (x₁ ⊔ x₂) y ↔ tendsto f x₁ y ∧ tendsto f x₂ y :=
by simp only [tendsto, map_sup, sup_le_iff]

lemma tendsto.sup {f : α → β} {x₁ x₂ : filter α} {y : filter β} :
  tendsto f x₁ y → tendsto f x₂ y → tendsto f (x₁ ⊔ x₂) y :=
λ h₁ h₂, tendsto_sup.mpr ⟨ h₁, h₂ ⟩

@[simp] lemma tendsto_supr {f : α → β} {x : ι → filter α} {y : filter β} :
  tendsto f (⨆ i, x i) y ↔ ∀ i, tendsto f (x i) y :=
by simp only [tendsto, map_supr, supr_le_iff]

@[simp] lemma tendsto_principal {f : α → β} {l : filter α} {s : set β} :
  tendsto f l (𝓟 s) ↔ ∀ᶠ a in l, f a ∈ s :=
by simp only [tendsto, le_principal_iff, mem_map', filter.eventually]

@[simp] lemma tendsto_principal_principal {f : α → β} {s : set α} {t : set β} :
  tendsto f (𝓟 s) (𝓟 t) ↔ ∀ a ∈ s, f a ∈ t :=
by simp only [tendsto_principal, eventually_principal]

@[simp] lemma tendsto_pure {f : α → β} {a : filter α} {b : β} :
  tendsto f a (pure b) ↔ ∀ᶠ x in a, f x = b :=
by simp only [tendsto, le_pure_iff, mem_map', mem_singleton_iff, filter.eventually]

lemma tendsto_pure_pure (f : α → β) (a : α) :
  tendsto f (pure a) (pure (f a)) :=
tendsto_pure.2 rfl

lemma tendsto_const_pure {a : filter α} {b : β} : tendsto (λ x, b) a (pure b) :=
tendsto_pure.2 $ univ_mem' $ λ _, rfl

lemma pure_le_iff {a : α} {l : filter α} : pure a ≤ l ↔ ∀ s ∈ l, a ∈ s :=
iff.rfl

lemma tendsto_pure_left {f : α → β} {a : α} {l : filter β} :
  tendsto f (pure a) l ↔ ∀ s ∈ l, f a ∈ s :=
iff.rfl

@[simp] lemma map_inf_principal_preimage {f : α → β} {s : set β} {l : filter α} :
  map f (l ⊓ 𝓟 (f ⁻¹' s)) = map f l ⊓ 𝓟 s :=
filter.ext $ λ t, by simp only [mem_map', mem_inf_principal, mem_set_of_eq, mem_preimage]

/-- If two filters are disjoint, then a function cannot tend to both of them along a non-trivial
filter. -/
lemma tendsto.not_tendsto {f : α → β} {a : filter α} {b₁ b₂ : filter β} (hf : tendsto f a b₁)
  [ne_bot a] (hb : disjoint b₁ b₂) :
  ¬ tendsto f a b₂ :=
λ hf', (tendsto_inf.2 ⟨hf, hf'⟩).ne_bot.ne hb.eq_bot

lemma tendsto.if {l₁ : filter α} {l₂ : filter β} {f g : α → β} {p : α → Prop} [∀ x, decidable (p x)]
  (h₀ : tendsto f (l₁ ⊓ 𝓟 {x | p x}) l₂) (h₁ : tendsto g (l₁ ⊓ 𝓟 { x | ¬ p x }) l₂) :
  tendsto (λ x, if p x then f x else g x) l₁ l₂ :=
begin
  simp only [tendsto_def, mem_inf_principal] at *,
  intros s hs,
  filter_upwards [h₀ s hs, h₁ s hs],
  simp only [mem_preimage],
  intros x hp₀ hp₁,
  split_ifs,
  exacts [hp₀ h, hp₁ h],
end

lemma tendsto.piecewise {l₁ : filter α} {l₂ : filter β} {f g : α → β}
  {s : set α} [∀ x, decidable (x ∈ s)]
  (h₀ : tendsto f (l₁ ⊓ 𝓟 s) l₂) (h₁ : tendsto g (l₁ ⊓ 𝓟 sᶜ) l₂) :
  tendsto (piecewise s f g) l₁ l₂ :=
h₀.if h₁

/-! ### Products of filters -/

section prod
variables {s : set α} {t : set β} {f : filter α} {g : filter β}
/- The product filter cannot be defined using the monad structure on filters. For example:

  F := do {x ← seq, y ← top, return (x, y)}
  hence:
    s ∈ F  ↔  ∃ n, [n..∞] × univ ⊆ s

  G := do {y ← top, x ← seq, return (x, y)}
  hence:
    s ∈ G  ↔  ∀ i:ℕ, ∃ n, [n..∞] × {i} ⊆ s

  Now ⋃ i, [i..∞] × {i}  is in G but not in F.

  As product filter we want to have F as result.
-/

/-- Product of filters. This is the filter generated by cartesian products
  of elements of the component filters. -/
protected def prod (f : filter α) (g : filter β) : filter (α × β) :=
f.comap prod.fst ⊓ g.comap prod.snd

localized "infix ` ×ᶠ `:60 := filter.prod" in filter

lemma prod_mem_prod {s : set α} {t : set β} {f : filter α} {g : filter β}
  (hs : s ∈ f) (ht : t ∈ g) : s ×ˢ t ∈ f ×ᶠ g :=
inter_mem_inf (preimage_mem_comap hs) (preimage_mem_comap ht)

lemma mem_prod_iff {s : set (α×β)} {f : filter α} {g : filter β} :
  s ∈ f ×ᶠ g ↔ (∃ t₁ ∈ f, ∃ t₂ ∈ g, t₁ ×ˢ t₂ ⊆ s) :=
begin
  simp only [filter.prod],
  split,
  { rintro ⟨t₁, ⟨s₁, hs₁, hts₁⟩, t₂, ⟨s₂, hs₂, hts₂⟩, rfl⟩,
    exact  ⟨s₁, hs₁, s₂, hs₂, λ p ⟨h, h'⟩, ⟨hts₁ h, hts₂ h'⟩⟩ },
  { rintro ⟨t₁, ht₁, t₂, ht₂, h⟩,
    exact mem_inf_of_inter (preimage_mem_comap ht₁) (preimage_mem_comap ht₂) h }
end

@[simp] lemma prod_mem_prod_iff {s : set α} {t : set β} {f : filter α} {g : filter β}
  [f.ne_bot] [g.ne_bot] :
  s ×ˢ t ∈ f ×ᶠ g ↔ s ∈ f ∧ t ∈ g :=
⟨λ h, let ⟨s', hs', t', ht', H⟩ := mem_prod_iff.1 h in (prod_subset_prod_iff.1 H).elim
  (λ ⟨hs's, ht't⟩, ⟨mem_of_superset hs' hs's, mem_of_superset ht' ht't⟩)
  (λ h, h.elim
    (λ hs'e, absurd hs'e (nonempty_of_mem hs').ne_empty)
    (λ ht'e, absurd ht'e (nonempty_of_mem ht').ne_empty)),
  λ h, prod_mem_prod h.1 h.2⟩

lemma mem_prod_principal {f : filter α} {s : set (α × β)} {t : set β}:
  s ∈ f ×ᶠ 𝓟 t ↔ {a | ∀ b ∈ t, (a, b) ∈ s} ∈ f :=
begin
  rw [← @exists_mem_subset_iff _ f, mem_prod_iff],
  refine exists₂_congr (λ u u_in, ⟨_, λ h, ⟨t, mem_principal_self t, _⟩⟩),
  { rintros ⟨v, v_in, hv⟩ a a_in b b_in,
    exact hv (mk_mem_prod a_in $ v_in b_in) },
  { rintro ⟨x, y⟩ ⟨hx, hy⟩,
    exact h hx y hy }
end

lemma mem_prod_top {f : filter α} {s : set (α × β)} :
  s ∈ f ×ᶠ (⊤ : filter β) ↔ {a | ∀ b, (a, b) ∈ s} ∈ f :=
begin
  rw [← principal_univ, mem_prod_principal],
  simp only [mem_univ, forall_true_left]
end

lemma comap_prod (f : α → β × γ) (b : filter β) (c : filter γ) :
  comap f (b ×ᶠ c) = (comap (prod.fst ∘ f) b) ⊓ (comap (prod.snd ∘ f) c) :=
by erw [comap_inf, filter.comap_comap, filter.comap_comap]

lemma prod_top {f : filter α} : f ×ᶠ (⊤ : filter β) = f.comap prod.fst :=
by rw [filter.prod, comap_top, inf_top_eq]

lemma sup_prod (f₁ f₂ : filter α) (g : filter β) : (f₁ ⊔ f₂) ×ᶠ g = (f₁ ×ᶠ g) ⊔ (f₂ ×ᶠ g) :=
by rw [filter.prod, comap_sup, inf_sup_right, ← filter.prod, ← filter.prod]

lemma prod_sup (f : filter α) (g₁ g₂ : filter β) : f ×ᶠ (g₁ ⊔ g₂) = (f ×ᶠ g₁) ⊔ (f ×ᶠ g₂) :=
by rw [filter.prod, comap_sup, inf_sup_left, ← filter.prod, ← filter.prod]

lemma eventually_prod_iff {p : α × β → Prop} {f : filter α} {g : filter β} :
  (∀ᶠ x in f ×ᶠ g, p x) ↔ ∃ (pa : α → Prop) (ha : ∀ᶠ x in f, pa x)
    (pb : β → Prop) (hb : ∀ᶠ y in g, pb y), ∀ {x}, pa x → ∀ {y}, pb y → p (x, y) :=
by simpa only [set.prod_subset_iff] using @mem_prod_iff α β p f g

lemma tendsto_fst {f : filter α} {g : filter β} : tendsto prod.fst (f ×ᶠ g) f :=
tendsto_inf_left tendsto_comap

lemma tendsto_snd {f : filter α} {g : filter β} : tendsto prod.snd (f ×ᶠ g) g :=
tendsto_inf_right tendsto_comap

lemma tendsto.prod_mk {f : filter α} {g : filter β} {h : filter γ} {m₁ : α → β} {m₂ : α → γ}
  (h₁ : tendsto m₁ f g) (h₂ : tendsto m₂ f h) : tendsto (λ x, (m₁ x, m₂ x)) f (g ×ᶠ h) :=
tendsto_inf.2 ⟨tendsto_comap_iff.2 h₁, tendsto_comap_iff.2 h₂⟩

lemma eventually.prod_inl {la : filter α} {p : α → Prop} (h : ∀ᶠ x in la, p x) (lb : filter β) :
  ∀ᶠ x in la ×ᶠ lb, p (x : α × β).1 :=
tendsto_fst.eventually h

lemma eventually.prod_inr {lb : filter β} {p : β → Prop} (h : ∀ᶠ x in lb, p x) (la : filter α) :
  ∀ᶠ x in la ×ᶠ lb, p (x : α × β).2 :=
tendsto_snd.eventually h

lemma eventually.prod_mk {la : filter α} {pa : α → Prop} (ha : ∀ᶠ x in la, pa x)
  {lb : filter β} {pb : β → Prop} (hb : ∀ᶠ y in lb, pb y) :
  ∀ᶠ p in la ×ᶠ lb, pa (p : α × β).1 ∧ pb p.2 :=
(ha.prod_inl lb).and (hb.prod_inr la)

lemma eventually.curry {la : filter α} {lb : filter β} {p : α × β → Prop}
  (h : ∀ᶠ x in la ×ᶠ lb, p x) :
  ∀ᶠ x in la, ∀ᶠ y in lb, p (x, y) :=
begin
  rcases eventually_prod_iff.1 h with ⟨pa, ha, pb, hb, h⟩,
  exact ha.mono (λ a ha, hb.mono $ λ b hb, h ha hb)
end

lemma prod_infi_left [nonempty ι] {f : ι → filter α} {g : filter β}:
  (⨅ i, f i) ×ᶠ g = (⨅ i, (f i) ×ᶠ g) :=
by { rw [filter.prod, comap_infi, infi_inf], simp only [filter.prod, eq_self_iff_true] }

lemma prod_infi_right [nonempty ι] {f : filter α} {g : ι → filter β} :
  f ×ᶠ (⨅ i, g i) = (⨅ i, f ×ᶠ (g i)) :=
by { rw [filter.prod, comap_infi, inf_infi], simp only [filter.prod, eq_self_iff_true] }

@[mono] lemma prod_mono {f₁ f₂ : filter α} {g₁ g₂ : filter β} (hf : f₁ ≤ f₂) (hg : g₁ ≤ g₂) :
  f₁ ×ᶠ g₁ ≤ f₂ ×ᶠ g₂ :=
inf_le_inf (comap_mono hf) (comap_mono hg)

lemma prod_comap_comap_eq {α₁ : Type u} {α₂ : Type v} {β₁ : Type w} {β₂ : Type x}
  {f₁ : filter α₁} {f₂ : filter α₂} {m₁ : β₁ → α₁} {m₂ : β₂ → α₂} :
  (comap m₁ f₁) ×ᶠ (comap m₂ f₂) = comap (λ p : β₁×β₂, (m₁ p.1, m₂ p.2)) (f₁ ×ᶠ f₂) :=
by simp only [filter.prod, comap_comap, eq_self_iff_true, comap_inf]

lemma prod_comm' : f ×ᶠ g = comap (prod.swap) (g ×ᶠ f) :=
by simp only [filter.prod, comap_comap, (∘), inf_comm, prod.fst_swap,
  eq_self_iff_true, prod.snd_swap, comap_inf]

lemma prod_comm : f ×ᶠ g = map (λ p : β×α, (p.2, p.1)) (g ×ᶠ f) :=
by { rw [prod_comm', ← map_swap_eq_comap_swap], refl }

lemma prod_map_map_eq {α₁ : Type u} {α₂ : Type v} {β₁ : Type w} {β₂ : Type x}
  {f₁ : filter α₁} {f₂ : filter α₂} {m₁ : α₁ → β₁} {m₂ : α₂ → β₂} :
  (map m₁ f₁) ×ᶠ (map m₂ f₂) = map (λ p : α₁×α₂, (m₁ p.1, m₂ p.2)) (f₁ ×ᶠ f₂) :=
le_antisymm
  (λ s hs,
    let ⟨s₁, hs₁, s₂, hs₂, h⟩ := mem_prod_iff.mp hs in
    filter.sets_of_superset _ (prod_mem_prod (image_mem_map hs₁) (image_mem_map hs₂)) $
      calc m₁ '' s₁ ×ˢ m₂ '' s₂ = (λ p : α₁×α₂, (m₁ p.1, m₂ p.2)) '' (s₁ ×ˢ s₂) :
          set.prod_image_image_eq
        ... ⊆ _ : by rwa [image_subset_iff])
  ((tendsto.comp le_rfl tendsto_fst).prod_mk (tendsto.comp le_rfl tendsto_snd))

lemma prod_map_map_eq' {α₁ : Type*} {α₂ : Type*} {β₁ : Type*} {β₂ : Type*}
  (f : α₁ → α₂) (g : β₁ → β₂) (F : filter α₁) (G : filter β₁) :
  (map f F) ×ᶠ (map g G) = map (prod.map f g) (F ×ᶠ G) :=
prod_map_map_eq

lemma le_prod_map_fst_snd {f : filter (α × β)} : f ≤ map prod.fst f ×ᶠ map prod.snd f :=
le_inf le_comap_map le_comap_map

lemma tendsto.prod_map {δ : Type*} {f : α → γ} {g : β → δ} {a : filter α} {b : filter β}
  {c : filter γ} {d : filter δ} (hf : tendsto f a c) (hg : tendsto g b d) :
  tendsto (prod.map f g) (a ×ᶠ b) (c ×ᶠ d) :=
begin
  erw [tendsto, ← prod_map_map_eq],
  exact filter.prod_mono hf hg,
end

protected lemma map_prod (m : α × β → γ) (f : filter α) (g : filter β) :
  map m (f ×ᶠ g) = (f.map (λ a b, m (a, b))).seq g :=
begin
  simp [filter.ext_iff, mem_prod_iff, mem_map_seq_iff],
  intro s,
  split,
  exact λ ⟨t, ht, s, hs, h⟩, ⟨s, hs, t, ht, λ x hx y hy, @h ⟨x, y⟩ ⟨hx, hy⟩⟩,
  exact λ ⟨s, hs, t, ht, h⟩, ⟨t, ht, s, hs, λ ⟨x, y⟩ ⟨hx, hy⟩, h x hx y hy⟩
end

lemma prod_eq {f : filter α} {g : filter β} : f ×ᶠ g = (f.map prod.mk).seq g  :=
have h : _ := f.map_prod id g, by rwa [map_id] at h

lemma prod_inf_prod {f₁ f₂ : filter α} {g₁ g₂ : filter β} :
  (f₁ ×ᶠ g₁) ⊓ (f₂ ×ᶠ g₂) = (f₁ ⊓ f₂) ×ᶠ (g₁ ⊓ g₂) :=
by simp only [filter.prod, comap_inf, inf_comm, inf_assoc, inf_left_comm]

@[simp] lemma prod_bot {f : filter α} : f ×ᶠ (⊥ : filter β) = ⊥ := by simp [filter.prod]
@[simp] lemma bot_prod {g : filter β} : (⊥ : filter α) ×ᶠ g = ⊥ := by simp [filter.prod]

@[simp] lemma prod_principal_principal {s : set α} {t : set β} :
  (𝓟 s) ×ᶠ (𝓟 t) = 𝓟 (s ×ˢ t) :=
by simp only [filter.prod, comap_principal, principal_eq_iff_eq, comap_principal, inf_principal];
  refl

@[simp] lemma pure_prod {a : α} {f : filter β} : pure a ×ᶠ f = map (prod.mk a) f :=
by rw [prod_eq, map_pure, pure_seq_eq_map]

lemma map_pure_prod (f : α → β → γ) (a : α) (B : filter β) :
  filter.map (function.uncurry f) (pure a ×ᶠ B) = filter.map (f a) B :=
by { rw filter.pure_prod, refl }

@[simp] lemma prod_pure {f : filter α} {b : β} : f ×ᶠ pure b = map (λ a, (a, b)) f :=
by rw [prod_eq, seq_pure, map_map]

lemma prod_pure_pure {a : α} {b : β} : (pure a) ×ᶠ (pure b) = pure (a, b) :=
by simp

lemma prod_eq_bot {f : filter α} {g : filter β} : f ×ᶠ g = ⊥ ↔ (f = ⊥ ∨ g = ⊥) :=
begin
  split,
  { intro h,
    rcases mem_prod_iff.1 (empty_mem_iff_bot.2 h) with ⟨s, hs, t, ht, hst⟩,
    rw [subset_empty_iff, set.prod_eq_empty_iff] at hst,
    cases hst with s_eq t_eq,
    { left, exact empty_mem_iff_bot.1 (s_eq ▸ hs) },
    { right, exact empty_mem_iff_bot.1 (t_eq ▸ ht) } },
  { rintro (rfl | rfl),
    exact bot_prod,
    exact prod_bot }
end

lemma prod_ne_bot {f : filter α} {g : filter β} : ne_bot (f ×ᶠ g) ↔ (ne_bot f ∧ ne_bot g) :=
by simp only [ne_bot_iff, ne, prod_eq_bot, not_or_distrib]

lemma ne_bot.prod {f : filter α} {g : filter β} (hf : ne_bot f) (hg : ne_bot g) :
  ne_bot (f ×ᶠ g) :=
prod_ne_bot.2 ⟨hf, hg⟩

instance prod_ne_bot' {f : filter α} {g : filter β} [hf : ne_bot f] [hg : ne_bot g] :
  ne_bot (f ×ᶠ g) :=
hf.prod hg

lemma tendsto_prod_iff {f : α × β → γ} {x : filter α} {y : filter β} {z : filter γ} :
  filter.tendsto f (x ×ᶠ y) z ↔
  ∀ W ∈ z, ∃ U ∈ x,  ∃ V ∈ y, ∀ x y, x ∈ U → y ∈ V → f (x, y) ∈ W :=
by simp only [tendsto_def, mem_prod_iff, prod_sub_preimage_iff, exists_prop, iff_self]

lemma tendsto_prod_iff' {f : filter α} {g : filter β} {g' : filter γ}
  {s : α → β × γ} :
  tendsto s f (g ×ᶠ g') ↔ tendsto (λ n, (s n).1) f g ∧ tendsto (λ n, (s n).2) f g' :=
by { unfold filter.prod, simp only [tendsto_inf, tendsto_comap_iff, iff_self] }

end prod

/-! ### Coproducts of filters -/

section coprod
variables {f : filter α} {g : filter β}

/-- Coproduct of filters. -/
protected def coprod (f : filter α) (g : filter β) : filter (α × β) :=
f.comap prod.fst ⊔ g.comap prod.snd

lemma mem_coprod_iff {s : set (α×β)} {f : filter α} {g : filter β} :
  s ∈ f.coprod g ↔ ((∃ t₁ ∈ f, prod.fst ⁻¹' t₁ ⊆ s) ∧ (∃ t₂ ∈ g, prod.snd ⁻¹' t₂ ⊆ s)) :=
by simp [filter.coprod]

@[mono] lemma coprod_mono {f₁ f₂ : filter α} {g₁ g₂ : filter β} (hf : f₁ ≤ f₂) (hg : g₁ ≤ g₂) :
  f₁.coprod g₁ ≤ f₂.coprod g₂ :=
sup_le_sup (comap_mono hf) (comap_mono hg)

lemma coprod_ne_bot_iff : (f.coprod g).ne_bot ↔ f.ne_bot ∧ nonempty β ∨ nonempty α ∧ g.ne_bot :=
by simp [filter.coprod]

@[instance] lemma coprod_ne_bot_left [ne_bot f] [nonempty β] : (f.coprod g).ne_bot :=
coprod_ne_bot_iff.2 (or.inl ⟨‹_›, ‹_›⟩)

@[instance] lemma coprod_ne_bot_right [ne_bot g] [nonempty α] : (f.coprod g).ne_bot :=
coprod_ne_bot_iff.2 (or.inr ⟨‹_›, ‹_›⟩)

lemma principal_coprod_principal (s : set α) (t : set β) :
  (𝓟 s).coprod (𝓟 t) = 𝓟 (sᶜ ×ˢ tᶜ)ᶜ :=
begin
  rw [filter.coprod, comap_principal, comap_principal, sup_principal],
  congr,
  ext x,
  simp ; tauto,
end

-- this inequality can be strict; see `map_const_principal_coprod_map_id_principal` and
-- `map_prod_map_const_id_principal_coprod_principal` below.
lemma map_prod_map_coprod_le {α₁ : Type u} {α₂ : Type v} {β₁ : Type w} {β₂ : Type x}
  {f₁ : filter α₁} {f₂ : filter α₂} {m₁ : α₁ → β₁} {m₂ : α₂ → β₂} :
  map (prod.map m₁ m₂) (f₁.coprod f₂) ≤ (map m₁ f₁).coprod (map m₂ f₂) :=
begin
  intros s,
  simp only [mem_map, mem_coprod_iff],
  rintro ⟨⟨u₁, hu₁, h₁⟩, u₂, hu₂, h₂⟩,
  refine ⟨⟨m₁ ⁻¹' u₁, hu₁, λ _ hx, h₁ _⟩, ⟨m₂ ⁻¹' u₂, hu₂, λ _ hx, h₂ _⟩⟩; convert hx
end

/-- Characterization of the coproduct of the `filter.map`s of two principal filters `𝓟 {a}` and
`𝓟 {i}`, the first under the constant function `λ a, b` and the second under the identity function.
Together with the next lemma, `map_prod_map_const_id_principal_coprod_principal`, this provides an
example showing that the inequality in the lemma `map_prod_map_coprod_le` can be strict. -/
lemma map_const_principal_coprod_map_id_principal {α β ι : Type*} (a : α) (b : β) (i : ι) :
  (map (λ _ : α, b) (𝓟 {a})).coprod (map id (𝓟 {i}))
  = 𝓟 (({b} : set β) ×ˢ (univ : set ι) ∪ (univ : set β) ×ˢ ({i} : set ι)) :=
begin
  rw [map_principal, map_principal, principal_coprod_principal],
  congr,
  ext ⟨b', i'⟩,
  simp,
  tauto,
end

/-- Characterization of the `filter.map` of the coproduct of two principal filters `𝓟 {a}` and
`𝓟 {i}`, under the `prod.map` of two functions, respectively the constant function `λ a, b` and the
identity function.  Together with the previous lemma,
`map_const_principal_coprod_map_id_principal`, this provides an example showing that the inequality
in the lemma `map_prod_map_coprod_le` can be strict. -/
lemma map_prod_map_const_id_principal_coprod_principal {α β ι : Type*} (a : α) (b : β) (i : ι) :
  map (prod.map (λ _ : α, b) id) ((𝓟 {a}).coprod (𝓟 {i}))
  = 𝓟 (({b} : set β) ×ˢ (univ : set ι)) :=
begin
  rw [principal_coprod_principal, map_principal],
  congr,
  ext ⟨b', i'⟩,
  split,
  { rintro ⟨⟨a'', i''⟩, h₁, h₂, h₃⟩,
    simp },
  { rintro ⟨h₁, h₂⟩,
    use (a, i'),
    simpa using h₁.symm }
end

lemma tendsto.prod_map_coprod {δ : Type*} {f : α → γ} {g : β → δ} {a : filter α} {b : filter β}
  {c : filter γ} {d : filter δ} (hf : tendsto f a c) (hg : tendsto g b d) :
  tendsto (prod.map f g) (a.coprod b) (c.coprod d) :=
map_prod_map_coprod_le.trans (coprod_mono hf hg)

end coprod

end filter

open_locale filter

lemma set.eq_on.eventually_eq {α β} {s : set α} {f g : α → β} (h : eq_on f g s) :
  f =ᶠ[𝓟 s] g :=
h

lemma set.eq_on.eventually_eq_of_mem {α β} {s : set α} {l : filter α} {f g : α → β}
  (h : eq_on f g s) (hl : s ∈ l) :
  f =ᶠ[l] g :=
h.eventually_eq.filter_mono $ filter.le_principal_iff.2 hl

lemma set.subset.eventually_le {α} {l : filter α} {s t : set α} (h : s ⊆ t) : s ≤ᶠ[l] t :=
filter.eventually_of_forall h

lemma set.maps_to.tendsto {α β} {s : set α} {t : set β} {f : α → β} (h : maps_to f s t) :
  filter.tendsto f (𝓟 s) (𝓟 t) :=
filter.tendsto_principal_principal.2 h<|MERGE_RESOLUTION|>--- conflicted
+++ resolved
@@ -1271,23 +1271,11 @@
   ((λ x, (f x)⁻¹) =ᶠ[l] (λ x, (g x)⁻¹)) :=
 h.fun_comp has_inv.inv
 
-<<<<<<< HEAD
-lemma eventually_eq.div₀ [group_with_zero β] {f f' g g' : α → β} {l : filter α} (h : f =ᶠ[l] g)
-  (h' : f' =ᶠ[l] g') :
-  ((λ x, f x / f' x) =ᶠ[l] (λ x, g x / g' x)) :=
-by simpa only [div_eq_mul_inv] using h.mul h'.inv
-
-@[to_additive] lemma eventually_eq.div [group β] {f f' g g' : α → β} {l : filter α} (h : f =ᶠ[l] g)
-  (h' : f' =ᶠ[l] g') :
-  ((λ x, f x / f' x) =ᶠ[l] (λ x, g x / g' x)) :=
-by simpa only [div_eq_mul_inv] using h.mul h'.inv
-=======
 @[to_additive]
 lemma eventually_eq.div [has_div β] {f f' g g' : α → β} {l : filter α} (h : f =ᶠ[l] g)
   (h' : f' =ᶠ[l] g') :
   ((λ x, f x / f' x) =ᶠ[l] (λ x, g x / g' x)) :=
 h.comp₂ (/) h'
->>>>>>> 1f11f3f3
 
 @[to_additive] lemma eventually_eq.const_smul {𝕜} [has_scalar 𝕜 β] {l : filter α} {f g : α → β}
   (h : f =ᶠ[l] g) (c : 𝕜) :
