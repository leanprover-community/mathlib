--- conflicted
+++ resolved
@@ -207,11 +207,7 @@
 begin
   refine ⟨λ t, (hf.mem_lift_iff _ (monotone_principal.comp hh)).trans _⟩,
   show ∀ i, (𝓟 (h (s i))).has_basis (λ j : unit, true) (λ (j : unit), h (s i)),
-<<<<<<< HEAD
-    from λ i, has_basis_principal,
-=======
     from λ i, has_basis_principal _,
->>>>>>> 9e868e1d
   simp only [exists_const]
 end
 
