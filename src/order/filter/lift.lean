/-
Copyright (c) 2019 Johannes Hölzl. All rights reserved.
Released under Apache 2.0 license as described in the file LICENSE.
Authors: Johannes Hölzl
-/
import order.filter.bases

/-!
# Lift filters along filter and set functions
-/

open set

open_locale classical filter

namespace filter
variables {α : Type*} {β : Type*} {γ : Type*} {ι : Sort*}

section lift

/-- A variant on `bind` using a function `g` taking a set instead of a member of `α`.
This is essentially a push-forward along a function mapping each set to a filter. -/
protected def lift (f : filter α) (g : set α → filter β) :=
⨅s ∈ f, g s

variables {f f₁ f₂ : filter α} {g g₁ g₂ : set α → filter β}

<<<<<<< HEAD
lemma has_basis.mem_lift_iff {ι} {p : ι → Prop} {s : ι → set α} {f : filter α} (hf : f.has_basis p s)
  {β : ι → Type*} {pg : Π i, β i → Prop} {sg : Π i, β i → set γ} {g : set α → filter γ}
  (hg : ∀ i, (g $ s i).has_basis (pg i) (sg i)) (gm : monotone g) {s : set γ} :
=======
/-- If `{s i | p i, i : ι}` is a basis of a filter `f`, `g` is a monotone function
`set α → filter γ`, and for each `i`, `{sg x | pg x, x : β i}` is a basis of the filter `g (s i)`,
then `{sg x | i : ι, x : β i, p i, pg i x}` is a basis of the filter `f.lift g`.

This basis is parametrized by `i : ι` and `x : β i`, so formulating this fact using `has_basis` uses
`Σ i, β i` as the index type, see `filter.has_basis.lift`. This lemma states the corresponding
`mem_iff` statement without using a sigma type. -/
lemma has_basis.mem_lift_iff {ι} {p : ι → Prop} {s : ι → set α} {f : filter α}
  (hf : f.has_basis p s) {β : ι → Type*} {pg : Π i, β i → Prop} {sg : Π i, β i → set γ}
  {g : set α → filter γ} (hg : ∀ i, (g $ s i).has_basis (pg i) (sg i)) (gm : monotone g)
  {s : set γ} :
>>>>>>> 2059f67c
  s ∈ f.lift g ↔ ∃ (i : ι) (hi : p i) (x : β i) (hx : pg i x), sg i x ⊆ s :=
begin
  refine (mem_binfi _ ⟨univ, univ_sets _⟩).trans _,
  { intros t₁ ht₁ t₂ ht₂,
    exact ⟨t₁ ∩ t₂, inter_mem_sets ht₁ ht₂, gm $ inter_subset_left _ _,
      gm $ inter_subset_right _ _⟩ },
  { simp only [← (hg _).mem_iff],
    exact hf.exists_iff (λ t₁ t₂ ht H, gm ht H) }
end

<<<<<<< HEAD
=======
/-- If `{s i | p i, i : ι}` is a basis of a filter `f`, `g` is a monotone function
`set α → filter γ`, and for each `i`, `{sg x | pg x, x : β i}` is a basis of the filter `g (s i)`,
then `{sg x | i : ι, x : β i, p i, pg i x}` is a basis of the filter `f.lift g`.

This basis is parametrized by `i : ι` and `x : β i`, so formulating this fact using `has_basis` uses
`Σ i, β i` as the index type. See also `filter.has_basis.mem_lift_iff` for the corresponding
`mem_iff` statement formulated without using a sigma type. -/
>>>>>>> 2059f67c
lemma has_basis.lift {ι} {p : ι → Prop} {s : ι → set α} {f : filter α} (hf : f.has_basis p s)
  {β : ι → Type*} {pg : Π i, β i → Prop} {sg : Π i, β i → set γ} {g : set α → filter γ}
  (hg : ∀ i, (g $ s i).has_basis (pg i) (sg i)) (gm : monotone g) :
  (f.lift g).has_basis (λ i : Σ i, β i, p i.1 ∧ pg i.1 i.2) (λ i : Σ i, β i, sg i.1 i.2) :=
begin
  refine ⟨λ t, (hf.mem_lift_iff hg gm).trans _⟩,
  simp [sigma.exists, and_assoc, exists_and_distrib_left]
end

lemma mem_lift_sets (hg : monotone g) {s : set β} :
  s ∈ f.lift g ↔ ∃t∈f, s ∈ g t :=
(f.basis_sets.mem_lift_iff (λ s, (g s).basis_sets) hg).trans $
  by simp only [id, ← exists_sets_subset_iff]

lemma mem_lift {s : set β} {t : set α} (ht : t ∈ f) (hs : s ∈ g t) :
  s ∈ f.lift g :=
le_principal_iff.mp $ show f.lift g ≤ 𝓟 s,
  from infi_le_of_le t $ infi_le_of_le ht $ le_principal_iff.mpr hs

lemma lift_le {f : filter α} {g : set α → filter β} {h : filter β} {s : set α}
  (hs : s ∈ f) (hg : g s ≤ h) : f.lift g ≤ h :=
infi_le_of_le s $ infi_le_of_le hs $ hg

lemma le_lift {f : filter α} {g : set α → filter β} {h : filter β}
  (hh : ∀s∈f, h ≤ g s) : h ≤ f.lift g :=
le_infi $ assume s, le_infi $ assume hs, hh s hs

lemma lift_mono (hf : f₁ ≤ f₂) (hg : g₁ ≤ g₂) : f₁.lift g₁ ≤ f₂.lift g₂ :=
infi_le_infi $ assume s, infi_le_infi2 $ assume hs, ⟨hf hs, hg s⟩

lemma lift_mono' (hg : ∀s∈f, g₁ s ≤ g₂ s) : f.lift g₁ ≤ f.lift g₂ :=
infi_le_infi $ assume s, infi_le_infi $ assume hs, hg s hs

lemma map_lift_eq {m : β → γ} (hg : monotone g) : map m (f.lift g) = f.lift (map m ∘ g) :=
have monotone (map m ∘ g),
  from map_mono.comp hg,
filter_eq $ set.ext $
  by simp only [mem_lift_sets hg, mem_lift_sets this, exists_prop, forall_const, mem_map, iff_self,
    function.comp_app]

lemma comap_lift_eq {m : γ → β} (hg : monotone g) : comap m (f.lift g) = f.lift (comap m ∘ g) :=
have monotone (comap m ∘ g),
  from comap_mono.comp hg,
filter_eq $ set.ext begin
  simp only [mem_lift_sets hg, mem_lift_sets this, comap, mem_lift_sets, mem_set_of_eq, exists_prop,
    function.comp_apply],
  exact λ s,
   ⟨λ ⟨b, ⟨a, ha, hb⟩, hs⟩, ⟨a, ha, b, hb, hs⟩,
    λ ⟨a, ha, b, hb, hs⟩, ⟨b, ⟨a, ha, hb⟩, hs⟩⟩
end

theorem comap_lift_eq2 {m : β → α} {g : set β → filter γ} (hg : monotone g) :
  (comap m f).lift g = f.lift (g ∘ preimage m) :=
le_antisymm
  (le_infi $ assume s, le_infi $ assume hs,
    infi_le_of_le (preimage m s) $ infi_le _ ⟨s, hs, subset.refl _⟩)
  (le_infi $ assume s, le_infi $ assume ⟨s', hs', (h_sub : preimage m s' ⊆ s)⟩,
    infi_le_of_le s' $ infi_le_of_le hs' $ hg h_sub)

lemma map_lift_eq2 {g : set β → filter γ} {m : α → β} (hg : monotone g) :
  (map m f).lift g = f.lift (g ∘ image m) :=
le_antisymm
  (infi_le_infi2 $ assume s, ⟨image m s,
    infi_le_infi2 $ assume hs, ⟨
      f.sets_of_superset hs $ assume a h, mem_image_of_mem _ h,
      le_refl _⟩⟩)
  (infi_le_infi2 $ assume t, ⟨preimage m t,
    infi_le_infi2 $ assume ht, ⟨ht,
      hg $ assume x, assume h : x ∈ m '' preimage m t,
        let ⟨y, hy, h_eq⟩ := h in
        show x ∈ t, from h_eq ▸ hy⟩⟩)

lemma lift_comm {g : filter β} {h : set α → set β → filter γ} :
  f.lift (λs, g.lift (h s)) = g.lift (λt, f.lift (λs, h s t)) :=
le_antisymm
  (le_infi $ assume i, le_infi $ assume hi, le_infi $ assume j, le_infi $ assume hj,
    infi_le_of_le j $ infi_le_of_le hj $ infi_le_of_le i $ infi_le _ hi)
  (le_infi $ assume i, le_infi $ assume hi, le_infi $ assume j, le_infi $ assume hj,
    infi_le_of_le j $ infi_le_of_le hj $ infi_le_of_le i $ infi_le _ hi)

lemma lift_assoc {h : set β → filter γ} (hg : monotone g)  :
  (f.lift g).lift h = f.lift (λs, (g s).lift h) :=
le_antisymm
  (le_infi $ assume s, le_infi $ assume hs, le_infi $ assume t, le_infi $ assume ht,
    infi_le_of_le t $ infi_le _ $ (mem_lift_sets hg).mpr ⟨_, hs, ht⟩)
  (le_infi $ assume t, le_infi $ assume ht,
    let ⟨s, hs, h'⟩ := (mem_lift_sets hg).mp ht in
    infi_le_of_le s $ infi_le_of_le hs $ infi_le_of_le t $ infi_le _ h')

lemma lift_lift_same_le_lift {g : set α → set α → filter β} :
  f.lift (λs, f.lift (g s)) ≤ f.lift (λs, g s s) :=
le_infi $ assume s, le_infi $ assume hs, infi_le_of_le s $ infi_le_of_le hs $ infi_le_of_le s $ infi_le _ hs

lemma lift_lift_same_eq_lift {g : set α → set α → filter β}
  (hg₁ : ∀s, monotone (λt, g s t)) (hg₂ : ∀t, monotone (λs, g s t)) :
  f.lift (λs, f.lift (g s)) = f.lift (λs, g s s) :=
le_antisymm
  lift_lift_same_le_lift
  (le_infi $ assume s, le_infi $ assume hs, le_infi $ assume t, le_infi $ assume ht,
    infi_le_of_le (s ∩ t) $
    infi_le_of_le (inter_mem_sets hs ht) $
    calc g (s ∩ t) (s ∩ t) ≤ g s (s ∩ t) : hg₂ (s ∩ t) (inter_subset_left _ _)
      ... ≤ g s t                        : hg₁ s (inter_subset_right _ _))

lemma lift_principal {s : set α} (hg : monotone g) :
  (𝓟 s).lift g = g s :=
le_antisymm
  (infi_le_of_le s $ infi_le _ $ subset.refl _)
  (le_infi $ assume t, le_infi $ assume hi, hg hi)

theorem monotone_lift [preorder γ] {f : γ → filter α} {g : γ → set α → filter β}
  (hf : monotone f) (hg : monotone g) : monotone (λc, (f c).lift (g c)) :=
assume a b h, lift_mono (hf h) (hg h)

lemma lift_ne_bot_iff (hm : monotone g) : (ne_bot $ f.lift g) ↔ (∀s∈f, ne_bot (g s)) :=
begin
  rw [filter.lift, infi_subtype', infi_ne_bot_iff_of_directed', subtype.forall'],
  { rintros ⟨s, hs⟩ ⟨t, ht⟩,
    exact ⟨⟨s ∩ t, inter_mem_sets hs ht⟩, hm (inter_subset_left s t), hm (inter_subset_right s t)⟩ }
end

@[simp] lemma lift_const {f : filter α} {g : filter β} : f.lift (λx, g) = g :=
le_antisymm (lift_le univ_mem_sets $ le_refl g) (le_lift $ assume s hs, le_refl g)

@[simp] lemma lift_inf {f : filter α} {g h : set α → filter β} :
  f.lift (λx, g x ⊓ h x) = f.lift g ⊓ f.lift h :=
by simp only [filter.lift, infi_inf_eq, eq_self_iff_true]

@[simp] lemma lift_principal2 {f : filter α} : f.lift 𝓟 = f :=
le_antisymm
  (assume s hs, mem_lift hs (mem_principal_self s))
  (le_infi $ assume s, le_infi $ assume hs, by simp only [hs, le_principal_iff])

lemma lift_infi {f : ι → filter α} {g : set α → filter β}
  [hι : nonempty ι] (hg : ∀{s t}, g s ⊓ g t = g (s ∩ t)) : (infi f).lift g = (⨅i, (f i).lift g) :=
le_antisymm
  (le_infi $ assume i, lift_mono (infi_le _ _) (le_refl _))
  (assume s,
    have g_mono : monotone g,
      from assume s t h, le_of_inf_eq $ eq.trans hg $ congr_arg g $ inter_eq_self_of_subset_left h,
    have ∀t∈(infi f), (⨅ (i : ι), filter.lift (f i) g) ≤ g t,
      from assume t ht, infi_sets_induct ht
        (let ⟨i⟩ := hι in infi_le_of_le i $ infi_le_of_le univ $ infi_le _ univ_mem_sets)
        (assume i s₁ s₂ hs₁ hs₂,
          @hg s₁ s₂ ▸ le_inf (infi_le_of_le i $ infi_le_of_le s₁ $ infi_le _ hs₁) hs₂)
        (assume s₁ s₂ hs₁ hs₂, le_trans hs₂ $ g_mono hs₁),
    begin
      simp only [mem_lift_sets g_mono,  exists_imp_distrib],
      exact assume t ht hs, this t ht hs
    end)

end lift

section lift'
/-- Specialize `lift` to functions `set α → set β`. This can be viewed as a generalization of `map`.
This is essentially a push-forward along a function mapping each set to a set. -/
protected def lift' (f : filter α) (h : set α → set β) :=
f.lift (𝓟 ∘ h)

variables {f f₁ f₂ : filter α} {h h₁ h₂ : set α → set β}

lemma mem_lift' {t : set α} (ht : t ∈ f) : h t ∈ (f.lift' h) :=
le_principal_iff.mp $ show f.lift' h ≤ 𝓟 (h t),
  from infi_le_of_le t $ infi_le_of_le ht $ le_refl _

lemma has_basis.lift' {ι} {p : ι → Prop} {s} (hf : f.has_basis p s) (hh : monotone h) :
  (f.lift' h).has_basis p (h ∘ s) :=
begin
  refine ⟨λ t, (hf.mem_lift_iff _ (monotone_principal.comp hh)).trans _⟩,
  show ∀ i, (𝓟 (h (s i))).has_basis (λ j : unit, true) (λ (j : unit), h (s i)),
    from λ i, has_basis_principal _,
  simp only [exists_const]
end

lemma mem_lift'_sets (hh : monotone h) {s : set β} : s ∈ (f.lift' h) ↔ (∃t∈f, h t ⊆ s) :=
mem_lift_sets $ monotone_principal.comp hh

lemma eventually_lift'_iff (hh : monotone h) {p : β → Prop} :
  (∀ᶠ y in f.lift' h, p y) ↔ (∃ t ∈ f, ∀ y ∈ h t, p y) :=
mem_lift'_sets hh

lemma lift'_le {f : filter α} {g : set α → set β} {h : filter β} {s : set α}
  (hs : s ∈ f) (hg : 𝓟 (g s) ≤ h) : f.lift' g ≤ h :=
lift_le hs hg

lemma lift'_mono (hf : f₁ ≤ f₂) (hh : h₁ ≤ h₂) : f₁.lift' h₁ ≤ f₂.lift' h₂ :=
lift_mono hf $ assume s, principal_mono.mpr $ hh s

lemma lift'_mono' (hh : ∀s∈f, h₁ s ⊆ h₂ s) : f.lift' h₁ ≤ f.lift' h₂ :=
infi_le_infi $ assume s, infi_le_infi $ assume hs, principal_mono.mpr $ hh s hs

lemma lift'_cong (hh : ∀s∈f, h₁ s = h₂ s) : f.lift' h₁ = f.lift' h₂ :=
le_antisymm (lift'_mono' $ assume s hs, le_of_eq $ hh s hs) (lift'_mono' $ assume s hs, le_of_eq $ (hh s hs).symm)

lemma map_lift'_eq {m : β → γ} (hh : monotone h) : map m (f.lift' h) = f.lift' (image m ∘ h) :=
calc map m (f.lift' h) = f.lift (map m ∘ 𝓟 ∘ h) :
    map_lift_eq $ monotone_principal.comp hh
  ... = f.lift' (image m ∘ h) : by simp only [(∘), filter.lift', map_principal, eq_self_iff_true]

lemma map_lift'_eq2 {g : set β → set γ} {m : α → β} (hg : monotone g) :
  (map m f).lift' g = f.lift' (g ∘ image m) :=
map_lift_eq2 $ monotone_principal.comp hg

theorem comap_lift'_eq {m : γ → β} (hh : monotone h) :
  comap m (f.lift' h) = f.lift' (preimage m ∘ h) :=
calc comap m (f.lift' h) = f.lift (comap m ∘ 𝓟 ∘ h) :
    comap_lift_eq $ monotone_principal.comp hh
  ... = f.lift' (preimage m ∘ h) : by simp only [(∘), filter.lift', comap_principal, eq_self_iff_true]

theorem comap_lift'_eq2 {m : β → α} {g : set β → set γ} (hg : monotone g) :
  (comap m f).lift' g = f.lift' (g ∘ preimage m) :=
comap_lift_eq2 $ monotone_principal.comp hg

lemma lift'_principal {s : set α} (hh : monotone h) :
  (𝓟 s).lift' h = 𝓟 (h s) :=
lift_principal $ monotone_principal.comp hh

lemma principal_le_lift' {t : set β} (hh : ∀s∈f, t ⊆ h s) :
  𝓟 t ≤ f.lift' h :=
le_infi $ assume s, le_infi $ assume hs, principal_mono.mpr (hh s hs)

theorem monotone_lift' [preorder γ] {f : γ → filter α} {g : γ → set α → set β}
  (hf : monotone f) (hg : monotone g) : monotone (λc, (f c).lift' (g c)) :=
assume a b h, lift'_mono (hf h) (hg h)

lemma lift_lift'_assoc {g : set α → set β} {h : set β → filter γ}
  (hg : monotone g) (hh : monotone h) :
  (f.lift' g).lift h = f.lift (λs, h (g s)) :=
calc (f.lift' g).lift h = f.lift (λs, (𝓟 (g s)).lift h) :
    lift_assoc (monotone_principal.comp hg)
  ... = f.lift (λs, h (g s)) : by simp only [lift_principal, hh, eq_self_iff_true]

lemma lift'_lift'_assoc {g : set α → set β} {h : set β → set γ}
  (hg : monotone g) (hh : monotone h) :
  (f.lift' g).lift' h = f.lift' (λs, h (g s)) :=
lift_lift'_assoc hg (monotone_principal.comp hh)

lemma lift'_lift_assoc {g : set α → filter β} {h : set β → set γ}
  (hg : monotone g) : (f.lift g).lift' h = f.lift (λs, (g s).lift' h) :=
lift_assoc hg

lemma lift_lift'_same_le_lift' {g : set α → set α → set β} :
  f.lift (λs, f.lift' (g s)) ≤ f.lift' (λs, g s s) :=
lift_lift_same_le_lift

lemma lift_lift'_same_eq_lift' {g : set α → set α → set β}
  (hg₁ : ∀s, monotone (λt, g s t)) (hg₂ : ∀t, monotone (λs, g s t)) :
  f.lift (λs, f.lift' (g s)) = f.lift' (λs, g s s) :=
lift_lift_same_eq_lift
  (assume s, monotone_principal.comp (hg₁ s))
  (assume t, monotone_principal.comp (hg₂ t))

lemma lift'_inf_principal_eq {h : set α → set β} {s : set β} :
  f.lift' h ⊓ 𝓟 s = f.lift' (λt, h t ∩ s) :=
by simp only [filter.lift', filter.lift, (∘), ← inf_principal, infi_subtype', ← infi_inf]

lemma lift'_ne_bot_iff (hh : monotone h) : (ne_bot (f.lift' h)) ↔ (∀s∈f, (h s).nonempty) :=
calc (ne_bot (f.lift' h)) ↔ (∀s∈f, ne_bot (𝓟 (h s))) :
    lift_ne_bot_iff (monotone_principal.comp hh)
  ... ↔ (∀s∈f, (h s).nonempty) : by simp only [principal_ne_bot_iff]

@[simp] lemma lift'_id {f : filter α} : f.lift' id = f :=
lift_principal2

lemma le_lift' {f : filter α} {h : set α → set β} {g : filter β}
  (h_le : ∀s∈f, h s ∈ g) : g ≤ f.lift' h :=
le_infi $ assume s, le_infi $ assume hs, by simp only [h_le, le_principal_iff, function.comp_app]; exact h_le s hs

lemma lift_infi' {f : ι → filter α} {g : set α → filter β}
  [nonempty ι] (hf : directed (≥) f) (hg : monotone g) : (infi f).lift g = (⨅i, (f i).lift g) :=
le_antisymm
  (le_infi $ assume i, lift_mono (infi_le _ _) (le_refl _))
  (assume s,
  begin
    rw mem_lift_sets hg,
    simp only [exists_imp_distrib, mem_infi hf],
    exact assume t i ht hs, mem_infi_sets i $ mem_lift ht hs
  end)

lemma lift'_infi {f : ι → filter α} {g : set α → set β}
  [nonempty ι] (hg : ∀{s t}, g s ∩ g t = g (s ∩ t)) : (infi f).lift' g = (⨅i, (f i).lift' g) :=
lift_infi $ by simp only [principal_eq_iff_eq, inf_principal, function.comp_app]; apply assume s t, hg

theorem comap_eq_lift' {f : filter β} {m : α → β} :
  comap m f = f.lift' (preimage m) :=
filter.ext $ λ s, (mem_lift'_sets monotone_preimage).symm

lemma eventually_lift'_powerset {f : filter α} {p : set α → Prop} :
  (∀ᶠ s in f.lift' powerset, p s) ↔ ∃ s ∈ f, ∀ t ⊆ s, p t :=
eventually_lift'_iff (λ _ _, powerset_mono.2)

lemma eventually_lift'_powerset' {f : filter α} {p : set α → Prop}
  (hp : ∀ ⦃s t⦄, s ⊆ t → p t → p s) :
  (∀ᶠ s in f.lift' powerset, p s) ↔ ∃ s ∈ f, p s :=
eventually_lift'_powerset.trans $ exists_congr $ λ s, exists_congr $
  λ hsf, ⟨λ H, H s (subset.refl s), λ hs t ht, hp ht hs⟩

instance lift'_powerset_ne_bot (f : filter α) : ne_bot (f.lift' powerset) :=
(lift'_ne_bot_iff (λ _ _, powerset_mono.2)).2 $ λ _ _, powerset_nonempty

@[simp] lemma eventually_lift'_powerset_forall {f : filter α} {p : α → Prop} :
  (∀ᶠ s in f.lift' powerset, ∀ x ∈ s, p x) ↔ ∀ᶠ x in f, p x :=
iff.trans (eventually_lift'_powerset' $ λ s t hst ht x hx, ht x (hst hx))
  exists_sets_subset_iff

alias eventually_lift'_powerset_forall ↔
  filter.eventually.of_lift'_powerset filter.eventually.lift'_powerset

@[simp] lemma eventually_lift'_powerset_eventually {f g : filter α} {p : α → Prop} :
  (∀ᶠ s in f.lift' powerset, ∀ᶠ x in g, x ∈ s → p x) ↔ ∀ᶠ x in f ⊓ g, p x :=
calc _ ↔ ∃ s ∈ f, ∀ᶠ x in g, x ∈ s → p x :
  eventually_lift'_powerset' $ λ s t hst ht, ht.mono $ λ x hx hs, hx (hst hs)
... ↔ ∃ (s ∈ f) (t ∈ g), ∀ x, x ∈ t → x ∈ s → p x :
  by simp only [eventually_iff_exists_mem]
... ↔ ∀ᶠ x in f ⊓ g, p x :
  by simp only [filter.eventually, mem_inf_sets, subset_def, mem_inter_iff,
    ← and_imp, and_comm, mem_set_of_eq]

end lift'

section prod
variables {f : filter α}

lemma prod_def {f : filter α} {g : filter β} : f.prod g = (f.lift $ λs, g.lift' $ set.prod s) :=
have ∀(s:set α) (t : set β),
    𝓟 (set.prod s t) = (𝓟 s).comap prod.fst ⊓ (𝓟 t).comap prod.snd,
  by simp only [principal_eq_iff_eq, comap_principal, inf_principal]; intros; refl,
begin
  simp only [filter.lift', function.comp, this, lift_inf, lift_const, lift_inf],
  rw [← comap_lift_eq monotone_principal, ← comap_lift_eq monotone_principal],
  simp only [filter.prod, lift_principal2, eq_self_iff_true]
end

lemma prod_same_eq : filter.prod f f = f.lift' (λt, set.prod t t) :=
by rw [prod_def];
from lift_lift'_same_eq_lift'
  (assume s, set.monotone_prod monotone_const monotone_id)
  (assume t, set.monotone_prod monotone_id monotone_const)

lemma mem_prod_same_iff {s : set (α×α)} :
  s ∈ filter.prod f f ↔ (∃t∈f, set.prod t t ⊆ s) :=
by rw [prod_same_eq, mem_lift'_sets]; exact set.monotone_prod monotone_id monotone_id

lemma tendsto_prod_self_iff {f : α × α → β} {x : filter α} {y : filter β} :
  filter.tendsto f (filter.prod x x) y ↔
  ∀ W ∈ y, ∃ U ∈ x, ∀ (x x' : α), x ∈ U → x' ∈ U → f (x, x') ∈ W :=
by simp only [tendsto_def, mem_prod_same_iff, prod_sub_preimage_iff, exists_prop, iff_self]

variables {α₁ : Type*} {α₂ : Type*} {β₁ : Type*} {β₂ : Type*}

lemma prod_lift_lift
  {f₁ : filter α₁} {f₂ : filter α₂} {g₁ : set α₁ → filter β₁} {g₂ : set α₂ → filter β₂}
  (hg₁ : monotone g₁) (hg₂ : monotone g₂) :
  filter.prod (f₁.lift g₁) (f₂.lift g₂) = f₁.lift (λs, f₂.lift (λt, filter.prod (g₁ s) (g₂ t))) :=
begin
  simp only [prod_def],
  rw [lift_assoc],
  apply congr_arg, funext x,
  rw [lift_comm],
  apply congr_arg, funext y,
  rw [lift'_lift_assoc],
  exact hg₂,
  exact hg₁
end

lemma prod_lift'_lift'
  {f₁ : filter α₁} {f₂ : filter α₂} {g₁ : set α₁ → set β₁} {g₂ : set α₂ → set β₂}
  (hg₁ : monotone g₁) (hg₂ : monotone g₂) :
  filter.prod (f₁.lift' g₁) (f₂.lift' g₂) = f₁.lift (λs, f₂.lift' (λt, set.prod (g₁ s) (g₂ t))) :=
begin
  rw [prod_def, lift_lift'_assoc],
  apply congr_arg, funext x,
  rw [lift'_lift'_assoc],
  exact hg₂,
  exact set.monotone_prod monotone_const monotone_id,
  exact hg₁,
  exact (monotone_lift' monotone_const $ monotone_lam $
    assume x, set.monotone_prod monotone_id monotone_const)
end

end prod

end filter<|MERGE_RESOLUTION|>--- conflicted
+++ resolved
@@ -25,11 +25,6 @@
 
 variables {f f₁ f₂ : filter α} {g g₁ g₂ : set α → filter β}
 
-<<<<<<< HEAD
-lemma has_basis.mem_lift_iff {ι} {p : ι → Prop} {s : ι → set α} {f : filter α} (hf : f.has_basis p s)
-  {β : ι → Type*} {pg : Π i, β i → Prop} {sg : Π i, β i → set γ} {g : set α → filter γ}
-  (hg : ∀ i, (g $ s i).has_basis (pg i) (sg i)) (gm : monotone g) {s : set γ} :
-=======
 /-- If `{s i | p i, i : ι}` is a basis of a filter `f`, `g` is a monotone function
 `set α → filter γ`, and for each `i`, `{sg x | pg x, x : β i}` is a basis of the filter `g (s i)`,
 then `{sg x | i : ι, x : β i, p i, pg i x}` is a basis of the filter `f.lift g`.
@@ -41,7 +36,6 @@
   (hf : f.has_basis p s) {β : ι → Type*} {pg : Π i, β i → Prop} {sg : Π i, β i → set γ}
   {g : set α → filter γ} (hg : ∀ i, (g $ s i).has_basis (pg i) (sg i)) (gm : monotone g)
   {s : set γ} :
->>>>>>> 2059f67c
   s ∈ f.lift g ↔ ∃ (i : ι) (hi : p i) (x : β i) (hx : pg i x), sg i x ⊆ s :=
 begin
   refine (mem_binfi _ ⟨univ, univ_sets _⟩).trans _,
@@ -52,8 +46,6 @@
     exact hf.exists_iff (λ t₁ t₂ ht H, gm ht H) }
 end
 
-<<<<<<< HEAD
-=======
 /-- If `{s i | p i, i : ι}` is a basis of a filter `f`, `g` is a monotone function
 `set α → filter γ`, and for each `i`, `{sg x | pg x, x : β i}` is a basis of the filter `g (s i)`,
 then `{sg x | i : ι, x : β i, p i, pg i x}` is a basis of the filter `f.lift g`.
@@ -61,7 +53,6 @@
 This basis is parametrized by `i : ι` and `x : β i`, so formulating this fact using `has_basis` uses
 `Σ i, β i` as the index type. See also `filter.has_basis.mem_lift_iff` for the corresponding
 `mem_iff` statement formulated without using a sigma type. -/
->>>>>>> 2059f67c
 lemma has_basis.lift {ι} {p : ι → Prop} {s : ι → set α} {f : filter α} (hf : f.has_basis p s)
   {β : ι → Type*} {pg : Π i, β i → Prop} {sg : Π i, β i → set γ} {g : set α → filter γ}
   (hg : ∀ i, (g $ s i).has_basis (pg i) (sg i)) (gm : monotone g) :
