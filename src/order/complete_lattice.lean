/-
Copyright (c) 2017 Johannes Hölzl. All rights reserved.
Released under Apache 2.0 license as described in the file LICENSE.
Authors: Johannes Hölzl
-/
import data.bool.set
import data.nat.basic
import order.bounds

/-!
# Theory of complete lattices

## Main definitions

* `Sup` and `Inf` are the supremum and the infimum of a set;
* `supr (f : ι → α)` and `infi (f : ι → α)` are indexed supremum and infimum of a function,
  defined as `Sup` and `Inf` of the range of this function;
* `class complete_lattice`: a bounded lattice such that `Sup s` is always the least upper boundary
  of `s` and `Inf s` is always the greatest lower boundary of `s`;
* `class complete_linear_order`: a linear ordered complete lattice.

## Naming conventions

We use `Sup`/`Inf`/`supr`/`infi` for the corresponding functions in the statement. Sometimes we
also use `bsupr`/`binfi` for "bounded" supremum or infimum, i.e. one of `⨆ i ∈ s, f i`,
`⨆ i (hi : p i), f i`, or more generally `⨆ i (hi : p i), f i hi`.

## Notation

* `⨆ i, f i` : `supr f`, the supremum of the range of `f`;
* `⨅ i, f i` : `infi f`, the infimum of the range of `f`.
-/

set_option old_structure_cmd true
open set function

variables {α β β₂ : Type*} {ι ι₂ : Sort*}

/-- class for the `Sup` operator -/
class has_Sup (α : Type*) := (Sup : set α → α)
/-- class for the `Inf` operator -/
class has_Inf (α : Type*) := (Inf : set α → α)

export has_Sup (Sup) has_Inf (Inf)

/-- Supremum of a set -/
add_decl_doc has_Sup.Sup
/-- Infimum of a set -/
add_decl_doc has_Inf.Inf

/-- Indexed supremum -/
def supr [has_Sup α] {ι} (s : ι → α) : α := Sup (range s)
/-- Indexed infimum -/
def infi [has_Inf α] {ι} (s : ι → α) : α := Inf (range s)

@[priority 50] instance has_Inf_to_nonempty (α) [has_Inf α] : nonempty α := ⟨Inf ∅⟩
@[priority 50] instance has_Sup_to_nonempty (α) [has_Sup α] : nonempty α := ⟨Sup ∅⟩

notation `⨆` binders `, ` r:(scoped f, supr f) := r
notation `⨅` binders `, ` r:(scoped f, infi f) := r

instance (α) [has_Inf α] : has_Sup (order_dual α) := ⟨(Inf : set α → α)⟩
instance (α) [has_Sup α] : has_Inf (order_dual α) := ⟨(Sup : set α → α)⟩

/--
Note that we rarely use `complete_semilattice_Sup`
(in fact, any such object is always a `complete_lattice`, so it's usually best to start there).

Nevertheless it is sometimes a useful intermediate step in constructions.
-/
@[ancestor partial_order has_Sup]
class complete_semilattice_Sup (α : Type*) extends partial_order α, has_Sup α :=
(le_Sup : ∀s, ∀a∈s, a ≤ Sup s)
(Sup_le : ∀s a, (∀b∈s, b ≤ a) → Sup s ≤ a)

section
variables [complete_semilattice_Sup α] {s t : set α} {a b : α}

@[ematch] theorem le_Sup : a ∈ s → a ≤ Sup s := complete_semilattice_Sup.le_Sup s a

theorem Sup_le : (∀b∈s, b ≤ a) → Sup s ≤ a := complete_semilattice_Sup.Sup_le s a

lemma is_lub_Sup (s : set α) : is_lub s (Sup s) := ⟨assume x, le_Sup, assume x, Sup_le⟩

lemma is_lub.Sup_eq (h : is_lub s a) : Sup s = a := (is_lub_Sup s).unique h

theorem le_Sup_of_le (hb : b ∈ s) (h : a ≤ b) : a ≤ Sup s :=
le_trans h (le_Sup hb)

theorem Sup_le_Sup (h : s ⊆ t) : Sup s ≤ Sup t :=
(is_lub_Sup s).mono (is_lub_Sup t) h

@[simp] theorem Sup_le_iff : Sup s ≤ a ↔ ∀b ∈ s, b ≤ a :=
is_lub_le_iff (is_lub_Sup s)

lemma le_Sup_iff : a ≤ Sup s ↔ ∀ b ∈ upper_bounds s, a ≤ b :=
⟨λ h b hb, le_trans h (Sup_le hb), λ hb, hb _ (λ x, le_Sup)⟩

lemma le_supr_iff {s : ι → α} : a ≤ supr s ↔ ∀ b, (∀ i, s i ≤ b) → a ≤ b :=
by simp [supr, le_Sup_iff, upper_bounds]

theorem Sup_le_Sup_of_forall_exists_le (h : ∀ x ∈ s, ∃ y ∈ t, x ≤ y) : Sup s ≤ Sup t :=
le_Sup_iff.2 $ λ b hb, Sup_le $ λ a ha, let ⟨c, hct, hac⟩ := h a ha in hac.trans (hb hct)

-- We will generalize this to conditionally complete lattices in `cSup_singleton`.
theorem Sup_singleton {a : α} : Sup {a} = a :=
is_lub_singleton.Sup_eq

end

/--
Note that we rarely use `complete_semilattice_Inf`
(in fact, any such object is always a `complete_lattice`, so it's usually best to start there).

Nevertheless it is sometimes a useful intermediate step in constructions.
-/
@[ancestor partial_order has_Inf]
class complete_semilattice_Inf (α : Type*) extends partial_order α, has_Inf α :=
(Inf_le : ∀s, ∀a∈s, Inf s ≤ a)
(le_Inf : ∀s a, (∀b∈s, a ≤ b) → a ≤ Inf s)


section
variables [complete_semilattice_Inf α] {s t : set α} {a b : α}

@[ematch] theorem Inf_le : a ∈ s → Inf s ≤ a := complete_semilattice_Inf.Inf_le s a

theorem le_Inf : (∀b∈s, a ≤ b) → a ≤ Inf s := complete_semilattice_Inf.le_Inf s a

lemma is_glb_Inf (s : set α) : is_glb s (Inf s) := ⟨assume a, Inf_le, assume a, le_Inf⟩

lemma is_glb.Inf_eq (h : is_glb s a) : Inf s = a := (is_glb_Inf s).unique h

theorem Inf_le_of_le (hb : b ∈ s) (h : b ≤ a) : Inf s ≤ a :=
le_trans (Inf_le hb) h

theorem Inf_le_Inf (h : s ⊆ t) : Inf t ≤ Inf s :=
(is_glb_Inf s).mono (is_glb_Inf t) h

@[simp] theorem le_Inf_iff : a ≤ Inf s ↔ (∀b ∈ s, a ≤ b) :=
le_is_glb_iff (is_glb_Inf s)

lemma Inf_le_iff :
  Inf s ≤ a ↔ (∀ b ∈ lower_bounds s, b ≤ a) :=
⟨λ h b hb, le_trans (le_Inf hb) h, λ hb, hb _ (λ x, Inf_le)⟩

lemma infi_le_iff {s : ι → α} : infi s ≤ a ↔ (∀ b, (∀ i, b ≤ s i) → b ≤ a) :=
by simp [infi, Inf_le_iff, lower_bounds]

theorem Inf_le_Inf_of_forall_exists_le (h : ∀ x ∈ s, ∃ y ∈ t, y ≤ x) : Inf t ≤ Inf s :=
le_of_forall_le begin
  simp only [le_Inf_iff],
  introv h₀ h₁,
  rcases h _ h₁ with ⟨y,hy,hy'⟩,
  solve_by_elim [le_trans _ hy']
end

-- We will generalize this to conditionally complete lattices in `cInf_singleton`.
theorem Inf_singleton {a : α} : Inf {a} = a :=
is_glb_singleton.Inf_eq

end

/-- A complete lattice is a bounded lattice which
  has suprema and infima for every subset. -/
@[protect_proj, ancestor lattice complete_semilattice_Sup complete_semilattice_Inf has_top has_bot]
class complete_lattice (α : Type*) extends
  lattice α, complete_semilattice_Sup α, complete_semilattice_Inf α, has_top α, has_bot α :=
(le_top : ∀ x : α, x ≤ ⊤)
(bot_le : ∀ x : α, ⊥ ≤ x)

@[priority 100]  -- see Note [lower instance priority]
instance complete_lattice.to_bounded_order [h : complete_lattice α] : bounded_order α :=
{ ..h }

/-- Create a `complete_lattice` from a `partial_order` and `Inf` function
that returns the greatest lower bound of a set. Usually this constructor provides
poor definitional equalities.  If other fields are known explicitly, they should be
provided; for example, if `inf` is known explicitly, construct the `complete_lattice`
instance as
```
instance : complete_lattice my_T :=
{ inf := better_inf,
  le_inf := ...,
  inf_le_right := ...,
  inf_le_left := ...
  -- don't care to fix sup, Sup, bot, top
  ..complete_lattice_of_Inf my_T _ }
```
-/
def complete_lattice_of_Inf (α : Type*) [H1 : partial_order α]
  [H2 : has_Inf α] (is_glb_Inf : ∀ s : set α, is_glb s (Inf s)) :
  complete_lattice α :=
{ bot := Inf univ,
  bot_le := λ x, (is_glb_Inf univ).1 trivial,
  top := Inf ∅,
  le_top := λ a, (is_glb_Inf ∅).2 $ by simp,
  sup := λ a b, Inf {x | a ≤ x ∧ b ≤ x},
  inf := λ a b, Inf {a, b},
  le_inf := λ a b c hab hac, by { apply (is_glb_Inf _).2, simp [*] },
  inf_le_right := λ a b, (is_glb_Inf _).1 $ mem_insert_of_mem _ $ mem_singleton _,
  inf_le_left := λ a b, (is_glb_Inf _).1 $ mem_insert _ _,
  sup_le := λ a b c hac hbc, (is_glb_Inf _).1 $ by simp [*],
  le_sup_left := λ a b, (is_glb_Inf _).2 $ λ x, and.left,
  le_sup_right := λ a b, (is_glb_Inf _).2 $ λ x, and.right,
  le_Inf := λ s a ha, (is_glb_Inf s).2 ha,
  Inf_le := λ s a ha, (is_glb_Inf s).1 ha,
  Sup := λ s, Inf (upper_bounds s),
  le_Sup := λ s a ha, (is_glb_Inf (upper_bounds s)).2 $ λ b hb, hb ha,
  Sup_le := λ s a ha, (is_glb_Inf (upper_bounds s)).1 ha,
  .. H1, .. H2 }

/--
Any `complete_semilattice_Inf` is in fact a `complete_lattice`.

Note that this construction has bad definitional properties:
see the doc-string on `complete_lattice_of_Inf`.
-/
def complete_lattice_of_complete_semilattice_Inf (α : Type*) [complete_semilattice_Inf α] :
  complete_lattice α :=
complete_lattice_of_Inf α (λ s, is_glb_Inf s)

/-- Create a `complete_lattice` from a `partial_order` and `Sup` function
that returns the least upper bound of a set. Usually this constructor provides
poor definitional equalities.  If other fields are known explicitly, they should be
provided; for example, if `inf` is known explicitly, construct the `complete_lattice`
instance as
```
instance : complete_lattice my_T :=
{ inf := better_inf,
  le_inf := ...,
  inf_le_right := ...,
  inf_le_left := ...
  -- don't care to fix sup, Inf, bot, top
  ..complete_lattice_of_Sup my_T _ }
```
-/
def complete_lattice_of_Sup (α : Type*) [H1 : partial_order α]
  [H2 : has_Sup α] (is_lub_Sup : ∀ s : set α, is_lub s (Sup s)) :
  complete_lattice α :=
{ top := Sup univ,
  le_top := λ x, (is_lub_Sup univ).1 trivial,
  bot := Sup ∅,
  bot_le := λ x, (is_lub_Sup ∅).2 $ by simp,
  sup := λ a b, Sup {a, b},
  sup_le := λ a b c hac hbc, (is_lub_Sup _).2 (by simp [*]),
  le_sup_left := λ a b, (is_lub_Sup _).1 $ mem_insert _ _,
  le_sup_right := λ a b, (is_lub_Sup _).1 $ mem_insert_of_mem _ $ mem_singleton _,
  inf := λ a b, Sup {x | x ≤ a ∧ x ≤ b},
  le_inf := λ a b c hab hac, (is_lub_Sup _).1 $ by simp [*],
  inf_le_left := λ a b, (is_lub_Sup _).2 (λ x, and.left),
  inf_le_right := λ a b, (is_lub_Sup _).2 (λ x, and.right),
  Inf := λ s, Sup (lower_bounds s),
  Sup_le := λ s a ha, (is_lub_Sup s).2 ha,
  le_Sup := λ s a ha, (is_lub_Sup s).1 ha,
  Inf_le := λ s a ha, (is_lub_Sup (lower_bounds s)).2 (λ b hb, hb ha),
  le_Inf := λ s a ha, (is_lub_Sup (lower_bounds s)).1 ha,
  .. H1, .. H2 }

/--
Any `complete_semilattice_Sup` is in fact a `complete_lattice`.

Note that this construction has bad definitional properties:
see the doc-string on `complete_lattice_of_Sup`.
-/
def complete_lattice_of_complete_semilattice_Sup (α : Type*) [complete_semilattice_Sup α] :
  complete_lattice α :=
complete_lattice_of_Sup α (λ s, is_lub_Sup s)

/-- A complete linear order is a linear order whose lattice structure is complete. -/
class complete_linear_order (α : Type*) extends complete_lattice α,
  linear_order α renaming max → sup min → inf

namespace order_dual
variable (α)

instance [complete_lattice α] : complete_lattice (order_dual α) :=
{ le_Sup := @complete_lattice.Inf_le α _,
  Sup_le := @complete_lattice.le_Inf α _,
  Inf_le := @complete_lattice.le_Sup α _,
  le_Inf := @complete_lattice.Sup_le α _,
  .. order_dual.lattice α, ..order_dual.has_Sup α, ..order_dual.has_Inf α,
  .. order_dual.bounded_order α }

instance [complete_linear_order α] : complete_linear_order (order_dual α) :=
{ .. order_dual.complete_lattice α, .. order_dual.linear_order α }

end order_dual

section
variables [complete_lattice α] {s t : set α} {a b : α}

theorem Inf_le_Sup (hs : s.nonempty) : Inf s ≤ Sup s :=
is_glb_le_is_lub (is_glb_Inf s) (is_lub_Sup s) hs

theorem Sup_union {s t : set α} : Sup (s ∪ t) = Sup s ⊔ Sup t :=
((is_lub_Sup s).union (is_lub_Sup t)).Sup_eq

theorem Sup_inter_le {s t : set α} : Sup (s ∩ t) ≤ Sup s ⊓ Sup t :=
Sup_le $ λ b hb, le_inf (le_Sup hb.1) (le_Sup hb.2)
/-
  Sup_le (assume a ⟨a_s, a_t⟩, le_inf (le_Sup a_s) (le_Sup a_t))
-/

theorem Inf_union {s t : set α} : Inf (s ∪ t) = Inf s ⊓ Inf t :=
((is_glb_Inf s).union (is_glb_Inf t)).Inf_eq

theorem le_Inf_inter {s t : set α} : Inf s ⊔ Inf t ≤ Inf (s ∩ t) :=
@Sup_inter_le (order_dual α) _ _ _

@[simp] theorem Sup_empty : Sup ∅ = (⊥ : α) :=
(@is_lub_empty α _ _).Sup_eq

@[simp] theorem Inf_empty : Inf ∅ = (⊤ : α) :=
(@is_glb_empty α _ _).Inf_eq

@[simp] theorem Sup_univ : Sup univ = (⊤ : α) :=
(@is_lub_univ α _ _).Sup_eq

@[simp] theorem Inf_univ : Inf univ = (⊥ : α) :=
(@is_glb_univ α _ _).Inf_eq

-- TODO(Jeremy): get this automatically
@[simp] theorem Sup_insert {a : α} {s : set α} : Sup (insert a s) = a ⊔ Sup s :=
((is_lub_Sup s).insert a).Sup_eq

@[simp] theorem Inf_insert {a : α} {s : set α} : Inf (insert a s) = a ⊓ Inf s :=
((is_glb_Inf s).insert a).Inf_eq

theorem Sup_le_Sup_of_subset_insert_bot (h : s ⊆ insert ⊥ t) : Sup s ≤ Sup t :=
le_trans (Sup_le_Sup h) (le_of_eq (trans Sup_insert bot_sup_eq))

theorem Inf_le_Inf_of_subset_insert_top (h : s ⊆ insert ⊤ t) : Inf t ≤ Inf s :=
le_trans (le_of_eq (trans top_inf_eq.symm Inf_insert.symm)) (Inf_le_Inf h)

theorem Sup_pair {a b : α} : Sup {a, b} = a ⊔ b :=
(@is_lub_pair α _ a b).Sup_eq

theorem Inf_pair {a b : α} : Inf {a, b} = a ⊓ b :=
(@is_glb_pair α _ a b).Inf_eq

@[simp] theorem Inf_eq_top : Inf s = ⊤ ↔ (∀a∈s, a = ⊤) :=
iff.intro
  (assume h a ha, top_unique $ h ▸ Inf_le ha)
  (assume h, top_unique $ le_Inf $ assume a ha, top_le_iff.2 $ h a ha)

lemma eq_singleton_top_of_Inf_eq_top_of_nonempty {s : set α}
  (h_inf : Inf s = ⊤) (hne : s.nonempty) : s = {⊤} :=
by { rw set.eq_singleton_iff_nonempty_unique_mem, rw Inf_eq_top at h_inf, exact ⟨hne, h_inf⟩, }

@[simp] theorem Sup_eq_bot : Sup s = ⊥ ↔ (∀a∈s, a = ⊥) :=
@Inf_eq_top (order_dual α) _ _

lemma eq_singleton_bot_of_Sup_eq_bot_of_nonempty {s : set α}
  (h_sup : Sup s = ⊥) (hne : s.nonempty) : s = {⊥} :=
by { rw set.eq_singleton_iff_nonempty_unique_mem, rw Sup_eq_bot at h_sup, exact ⟨hne, h_sup⟩, }

/--Introduction rule to prove that `b` is the supremum of `s`: it suffices to check that `b`
is larger than all elements of `s`, and that this is not the case of any `w < b`.
See `cSup_eq_of_forall_le_of_forall_lt_exists_gt` for a version in conditionally complete
lattices. -/
theorem Sup_eq_of_forall_le_of_forall_lt_exists_gt (_ : ∀a∈s, a ≤ b)
  (H : ∀w, w < b → (∃a∈s, w < a)) : Sup s = b :=
have h : (Sup s < b) ∨ (Sup s = b) := lt_or_eq_of_le (Sup_le ‹∀a∈s, a ≤ b›),
have ¬(Sup s < b) :=
  assume: Sup s < b,
  let ⟨a, _, _⟩ := (H (Sup s) ‹Sup s < b›) in  /- a ∈ s, Sup s < a-/
  have Sup s < Sup s := lt_of_lt_of_le ‹Sup s < a› (le_Sup ‹a ∈ s›),
  show false, from lt_irrefl _ this,
show Sup s = b, from or.resolve_left h this

/--Introduction rule to prove that `b` is the infimum of `s`: it suffices to check that `b`
is smaller than all elements of `s`, and that this is not the case of any `w > b`.
See `cInf_eq_of_forall_ge_of_forall_gt_exists_lt` for a version in conditionally complete
lattices. -/
theorem Inf_eq_of_forall_ge_of_forall_gt_exists_lt (_ : ∀a∈s, b ≤ a)
  (H : ∀w, b < w → (∃a∈s, a < w)) : Inf s = b :=
@Sup_eq_of_forall_le_of_forall_lt_exists_gt (order_dual α) _ _ ‹_› ‹_› ‹_›

end

section complete_linear_order
variables [complete_linear_order α] {s t : set α} {a b : α}

lemma Inf_lt_iff : Inf s < b ↔ (∃a∈s, a < b) :=
is_glb_lt_iff (is_glb_Inf s)

lemma lt_Sup_iff : b < Sup s ↔ (∃a∈s, b < a) :=
lt_is_lub_iff (is_lub_Sup s)

lemma Sup_eq_top : Sup s = ⊤ ↔ (∀b<⊤, ∃a∈s, b < a) :=
iff.intro
  (assume (h : Sup s = ⊤) b hb, by rwa [←h, lt_Sup_iff] at hb)
  (assume h, top_unique $ le_of_not_gt $ assume h',
    let ⟨a, ha, h⟩ := h _ h' in
    lt_irrefl a $ lt_of_le_of_lt (le_Sup ha) h)

lemma Inf_eq_bot : Inf s = ⊥ ↔ (∀b>⊥, ∃a∈s, a < b) :=
@Sup_eq_top (order_dual α) _ _

lemma lt_supr_iff {f : ι → α} : a < supr f ↔ (∃i, a < f i) :=
lt_Sup_iff.trans exists_range_iff

lemma infi_lt_iff {f : ι → α} : infi f < a ↔ (∃i, f i < a) :=
Inf_lt_iff.trans exists_range_iff

end complete_linear_order

/-
### supr & infi
-/

section
variables [complete_lattice α] {s t : ι → α} {a b : α}

-- TODO: this declaration gives error when starting smt state
--@[ematch]
theorem le_supr (s : ι → α) (i : ι) : s i ≤ supr s :=
le_Sup ⟨i, rfl⟩

@[ematch] theorem le_supr' (s : ι → α) (i : ι) : (: s i ≤ supr s :) :=
le_Sup ⟨i, rfl⟩

/- TODO: this version would be more powerful, but, alas, the pattern matcher
   doesn't accept it.
@[ematch] theorem le_supr' (s : ι → α) (i : ι) : (: s i :) ≤ (: supr s :) :=
le_Sup ⟨i, rfl⟩
-/

lemma is_lub_supr : is_lub (range s) (⨆j, s j) := is_lub_Sup _

lemma is_lub.supr_eq (h : is_lub (range s) a) : (⨆j, s j) = a := h.Sup_eq

lemma is_glb_infi : is_glb (range s) (⨅j, s j) := is_glb_Inf _

lemma is_glb.infi_eq (h : is_glb (range s) a) : (⨅j, s j) = a := h.Inf_eq

theorem le_supr_of_le (i : ι) (h : a ≤ s i) : a ≤ supr s :=
le_trans h (le_supr _ i)

theorem le_bsupr {p : ι → Prop} {f : Π i (h : p i), α} (i : ι) (hi : p i) :
  f i hi ≤ ⨆ i hi, f i hi :=
le_supr_of_le i $ le_supr (f i) hi

theorem le_bsupr_of_le {p : ι → Prop} {f : Π i (h : p i), α} (i : ι) (hi : p i) (h : a ≤ f i hi) :
  a ≤ ⨆ i hi, f i hi :=
le_trans h (le_bsupr i hi)

theorem supr_le (h : ∀i, s i ≤ a) : supr s ≤ a :=
Sup_le $ assume b ⟨i, eq⟩, eq ▸ h i

theorem bsupr_le {p : ι → Prop} {f : Π i (h : p i), α} (h : ∀ i hi, f i hi ≤ a) :
  (⨆ i (hi : p i), f i hi) ≤ a :=
supr_le $ λ i, supr_le $ h i

theorem bsupr_le_supr (p : ι → Prop) (f : ι → α) : (⨆ i (H : p i), f i) ≤ ⨆ i, f i :=
bsupr_le (λ i hi, le_supr f i)

theorem supr_le_supr (h : ∀i, s i ≤ t i) : supr s ≤ supr t :=
supr_le $ assume i, le_supr_of_le i (h i)

theorem supr_le_supr2 {t : ι₂ → α} (h : ∀i, ∃j, s i ≤ t j) : supr s ≤ supr t :=
supr_le $ assume j, exists.elim (h j) le_supr_of_le

theorem bsupr_le_bsupr {p : ι → Prop} {f g : Π i (hi : p i), α} (h : ∀ i hi, f i hi ≤ g i hi) :
  (⨆ i hi, f i hi) ≤ ⨆ i hi, g i hi :=
bsupr_le $ λ i hi, le_trans (h i hi) (le_bsupr i hi)

theorem supr_le_supr_const (h : ι → ι₂) : (⨆ i:ι, a) ≤ (⨆ j:ι₂, a) :=
supr_le $ le_supr _ ∘ h

theorem bsupr_le_bsupr' {p q : ι → Prop} (hpq : ∀ i, p i → q i) {f : ι → α} :
  (⨆ i (hpi : p i), f i) ≤ ⨆ i (hqi : q i), f i :=
supr_le_supr $ λ i, supr_le_supr_const (hpq i)

@[simp] theorem supr_le_iff : supr s ≤ a ↔ ∀ i, s i ≤ a :=
(is_lub_le_iff is_lub_supr).trans forall_range_iff

theorem supr_lt_iff : supr s < a ↔ ∃ b < a, ∀ i, s i ≤ b :=
⟨λ h, ⟨supr s, h, λ i, le_supr s i⟩, λ ⟨b, hba, hsb⟩, (supr_le hsb).trans_lt hba⟩

theorem Sup_eq_supr {s : set α} : Sup s = (⨆a ∈ s, a) :=
le_antisymm
  (Sup_le $ assume b h, le_supr_of_le b $ le_supr _ h)
  (supr_le $ assume b, supr_le $ assume h, le_Sup h)

lemma Sup_eq_supr' {α} [has_Sup α] (s : set α) : Sup s = ⨆ x : s, (x : α) :=
by rw [supr, subtype.range_coe]

lemma Sup_sUnion {s : set (set α)} :
  Sup (⋃₀ s) = ⨆ (t ∈ s), Sup t :=
begin
  apply le_antisymm,
  { apply Sup_le (λ b hb, _),
    rcases hb with ⟨t, ts, bt⟩,
    apply le_trans _ (le_supr _ t),
    exact le_trans (le_Sup bt) (le_supr _ ts), },
  { apply supr_le (λ t, _),
    exact supr_le (λ ts, Sup_le_Sup (λ x xt, ⟨t, ts, xt⟩)) }
end

lemma monotone.le_map_supr [complete_lattice β] {f : α → β} (hf : monotone f) :
  (⨆ i, f (s i)) ≤ f (supr s) :=
supr_le $ λ i, hf $ le_supr _ _

lemma monotone.le_map_supr2 [complete_lattice β] {f : α → β} (hf : monotone f)
  {ι' : ι → Sort*} (s : Π i, ι' i → α) :
  (⨆ i (h : ι' i), f (s i h)) ≤ f (⨆ i (h : ι' i), s i h) :=
calc (⨆ i h, f (s i h)) ≤ (⨆ i, f (⨆ h, s i h)) :
  supr_le_supr $ λ i, hf.le_map_supr
... ≤ f (⨆ i (h : ι' i), s i h) : hf.le_map_supr

lemma monotone.le_map_Sup [complete_lattice β] {s : set α} {f : α → β} (hf : monotone f) :
  (⨆a∈s, f a) ≤ f (Sup s) :=
by rw [Sup_eq_supr]; exact hf.le_map_supr2 _

lemma order_iso.map_supr [complete_lattice β] (f : α ≃o β) (x : ι → α) :
  f (⨆ i, x i) = ⨆ i, f (x i) :=
eq_of_forall_ge_iff $ f.surjective.forall.2 $ λ x,
  by simp only [f.le_iff_le, supr_le_iff]

lemma order_iso.map_Sup [complete_lattice β] (f : α ≃o β) (s : set α) :
  f (Sup s) = ⨆ a ∈ s, f a :=
by simp only [Sup_eq_supr, order_iso.map_supr]

lemma supr_comp_le {ι' : Sort*} (f : ι' → α) (g : ι → ι') :
  (⨆ x, f (g x)) ≤ ⨆ y, f y :=
supr_le_supr2 $ λ x, ⟨_, le_rfl⟩

lemma monotone.supr_comp_eq [preorder β] {f : β → α} (hf : monotone f)
  {s : ι → β} (hs : ∀ x, ∃ i, x ≤ s i) :
  (⨆ x, f (s x)) = ⨆ y, f y :=
le_antisymm (supr_comp_le _ _) (supr_le_supr2 $ λ x, (hs x).imp $ λ i hi, hf hi)

lemma function.surjective.supr_comp {α : Type*} [has_Sup α] {f : ι → ι₂}
  (hf : surjective f) (g : ι₂ → α) :
  (⨆ x, g (f x)) = ⨆ y, g y :=
by simp only [supr, hf.range_comp]

lemma supr_congr {α : Type*} [has_Sup α] {f : ι → α} {g : ι₂ → α} (h : ι → ι₂)
  (h1 : surjective h) (h2 : ∀ x, g (h x) = f x) : (⨆ x, f x) = ⨆ y, g y :=
by { convert h1.supr_comp g, exact (funext h2).symm }

-- TODO: finish doesn't do well here.
@[congr] theorem supr_congr_Prop {α : Type*} [has_Sup α] {p q : Prop} {f₁ : p → α} {f₂ : q → α}
  (pq : p ↔ q) (f : ∀x, f₁ (pq.mpr x) = f₂ x) : supr f₁ = supr f₂ :=
begin
  have := propext pq, subst this,
  congr' with x,
  apply f
end

theorem infi_le (s : ι → α) (i : ι) : infi s ≤ s i :=
Inf_le ⟨i, rfl⟩

@[ematch] theorem infi_le' (s : ι → α) (i : ι) : (: infi s ≤ s i :) :=
Inf_le ⟨i, rfl⟩

theorem infi_le_of_le (i : ι) (h : s i ≤ a) : infi s ≤ a :=
le_trans (infi_le _ i) h

theorem binfi_le {p : ι → Prop} {f : Π i (hi : p i), α} (i : ι) (hi : p i) :
  (⨅ i hi, f i hi) ≤ f i hi :=
infi_le_of_le i $ infi_le (f i) hi

theorem binfi_le_of_le {p : ι → Prop} {f : Π i (hi : p i), α} (i : ι) (hi : p i) (h : f i hi ≤ a) :
  (⨅ i hi, f i hi) ≤ a :=
le_trans (binfi_le i hi) h

theorem le_infi (h : ∀i, a ≤ s i) : a ≤ infi s :=
le_Inf $ assume b ⟨i, eq⟩, eq ▸ h i

theorem le_binfi {p : ι → Prop} {f : Π i (h : p i), α} (h : ∀ i hi, a ≤ f i hi) :
  a ≤ ⨅ i hi, f i hi :=
le_infi $ λ i, le_infi $ h i

theorem infi_le_binfi (p : ι → Prop) (f : ι → α) : (⨅ i, f i) ≤ ⨅ i (H : p i), f i :=
le_binfi (λ i hi, infi_le f i)

theorem infi_le_infi (h : ∀i, s i ≤ t i) : infi s ≤ infi t :=
le_infi $ assume i, infi_le_of_le i (h i)

theorem infi_le_infi2 {t : ι₂ → α} (h : ∀j, ∃i, s i ≤ t j) : infi s ≤ infi t :=
le_infi $ assume j, exists.elim (h j) infi_le_of_le

theorem binfi_le_binfi {p : ι → Prop} {f g : Π i (h : p i), α} (h : ∀ i hi, f i hi ≤ g i hi) :
  (⨅ i hi, f i hi) ≤ ⨅ i hi, g i hi :=
le_binfi $ λ i hi, le_trans (binfi_le i hi) (h i hi)

theorem infi_le_infi_const (h : ι₂ → ι) : (⨅ i:ι, a) ≤ (⨅ j:ι₂, a) :=
le_infi $ infi_le _ ∘ h

@[simp] theorem le_infi_iff : a ≤ infi s ↔ (∀i, a ≤ s i) :=
⟨assume : a ≤ infi s, assume i, le_trans this (infi_le _ _), le_infi⟩

theorem Inf_eq_infi {s : set α} : Inf s = (⨅a ∈ s, a) :=
@Sup_eq_supr (order_dual α) _ _

theorem Inf_eq_infi' {α} [has_Inf α] (s : set α) : Inf s = ⨅ a : s, a :=
@Sup_eq_supr' (order_dual α) _ _

lemma monotone.map_infi_le [complete_lattice β] {f : α → β} (hf : monotone f) :
  f (infi s) ≤ (⨅ i, f (s i)) :=
le_infi $ λ i, hf $ infi_le _ _

lemma monotone.map_infi2_le [complete_lattice β] {f : α → β} (hf : monotone f)
  {ι' : ι → Sort*} (s : Π i, ι' i → α) :
  f (⨅ i (h : ι' i), s i h) ≤ (⨅ i (h : ι' i), f (s i h)) :=
@monotone.le_map_supr2 (order_dual α) (order_dual β) _ _ _ f hf.dual _ _

lemma monotone.map_Inf_le [complete_lattice β] {s : set α} {f : α → β} (hf : monotone f) :
  f (Inf s) ≤ ⨅ a∈s, f a :=
by rw [Inf_eq_infi]; exact hf.map_infi2_le _

lemma order_iso.map_infi [complete_lattice β] (f : α ≃o β) (x : ι → α) :
  f (⨅ i, x i) = ⨅ i, f (x i) :=
order_iso.map_supr f.dual _

lemma order_iso.map_Inf [complete_lattice β] (f : α ≃o β) (s : set α) :
  f (Inf s) = ⨅ a ∈ s, f a :=
order_iso.map_Sup f.dual _

lemma le_infi_comp {ι' : Sort*} (f : ι' → α) (g : ι → ι') :
  (⨅ y, f y) ≤ ⨅ x, f (g x) :=
infi_le_infi2 $ λ x, ⟨_, le_rfl⟩

lemma monotone.infi_comp_eq [preorder β] {f : β → α} (hf : monotone f)
  {s : ι → β} (hs : ∀ x, ∃ i, s i ≤ x) :
  (⨅ x, f (s x)) = ⨅ y, f y :=
le_antisymm (infi_le_infi2 $ λ x, (hs x).imp $ λ i hi, hf hi) (le_infi_comp _ _)

lemma function.surjective.infi_comp {α : Type*} [has_Inf α] {f : ι → ι₂}
  (hf : surjective f) (g : ι₂ → α) :
  (⨅ x, g (f x)) = ⨅ y, g y :=
@function.surjective.supr_comp _ _ (order_dual α) _ f hf g

lemma infi_congr {α : Type*} [has_Inf α] {f : ι → α} {g : ι₂ → α} (h : ι → ι₂)
  (h1 : surjective h) (h2 : ∀ x, g (h x) = f x) : (⨅ x, f x) = ⨅ y, g y :=
@supr_congr _ _ (order_dual α) _ _ _ h h1 h2

@[congr] theorem infi_congr_Prop {α : Type*} [has_Inf α] {p q : Prop} {f₁ : p → α} {f₂ : q → α}
  (pq : p ↔ q) (f : ∀x, f₁ (pq.mpr x) = f₂ x) : infi f₁ = infi f₂ :=
@supr_congr_Prop (order_dual α) _ p q f₁ f₂ pq f

lemma supr_const_le {x : α} : (⨆ (h : ι), x) ≤ x :=
supr_le (λ _, le_rfl)

lemma le_infi_const {x : α} : x ≤ (⨅ (h : ι), x) :=
le_infi (λ _, le_rfl)

-- We will generalize this to conditionally complete lattices in `cinfi_const`.
theorem infi_const [nonempty ι] {a : α} : (⨅ b:ι, a) = a :=
by rw [infi, range_const, Inf_singleton]

-- We will generalize this to conditionally complete lattices in `csupr_const`.
theorem supr_const [nonempty ι] {a : α} : (⨆ b:ι, a) = a :=
@infi_const (order_dual α) _ _ _ _

@[simp] lemma infi_top : (⨅i:ι, ⊤ : α) = ⊤ :=
top_unique $ le_infi $ assume i, le_rfl

@[simp] lemma supr_bot : (⨆i:ι, ⊥ : α) = ⊥ :=
@infi_top (order_dual α) _ _

@[simp] lemma infi_eq_top : infi s = ⊤ ↔ (∀i, s i = ⊤) :=
Inf_eq_top.trans forall_range_iff

@[simp] lemma supr_eq_bot : supr s = ⊥ ↔ (∀i, s i = ⊥) :=
Sup_eq_bot.trans forall_range_iff

@[simp] lemma infi_pos {p : Prop} {f : p → α} (hp : p) : (⨅ h : p, f h) = f hp :=
le_antisymm (infi_le _ _) (le_infi $ assume h, le_rfl)

@[simp] lemma infi_neg {p : Prop} {f : p → α} (hp : ¬ p) : (⨅ h : p, f h) = ⊤ :=
le_antisymm le_top $ le_infi $ assume h, (hp h).elim

@[simp] lemma supr_pos {p : Prop} {f : p → α} (hp : p) : (⨆ h : p, f h) = f hp :=
le_antisymm (supr_le $ assume h, le_rfl) (le_supr _ _)

@[simp] lemma supr_neg {p : Prop} {f : p → α} (hp : ¬ p) : (⨆ h : p, f h) = ⊥ :=
le_antisymm (supr_le $ assume h, (hp h).elim) bot_le

/--Introduction rule to prove that `b` is the supremum of `f`: it suffices to check that `b`
is larger than `f i` for all `i`, and that this is not the case of any `w<b`.
See `csupr_eq_of_forall_le_of_forall_lt_exists_gt` for a version in conditionally complete
lattices. -/
theorem supr_eq_of_forall_le_of_forall_lt_exists_gt {f : ι → α} (h₁ : ∀ i, f i ≤ b)
  (h₂ : ∀ w, w < b → (∃ i, w < f i)) : (⨆ (i : ι), f i) = b :=
Sup_eq_of_forall_le_of_forall_lt_exists_gt (forall_range_iff.mpr h₁)
  (λ w hw, exists_range_iff.mpr $ h₂ w hw)

/--Introduction rule to prove that `b` is the infimum of `f`: it suffices to check that `b`
is smaller than `f i` for all `i`, and that this is not the case of any `w>b`.
See `cinfi_eq_of_forall_ge_of_forall_gt_exists_lt` for a version in conditionally complete
lattices. -/
theorem infi_eq_of_forall_ge_of_forall_gt_exists_lt {f : ι → α} (h₁ : ∀ i, b ≤ f i)
(h₂ : ∀ w, b < w → (∃ i, f i < w)) : (⨅ (i : ι), f i) = b :=
@supr_eq_of_forall_le_of_forall_lt_exists_gt (order_dual α) _ _ _ ‹_› ‹_› ‹_›

lemma supr_eq_dif {p : Prop} [decidable p] (a : p → α) :
  (⨆h:p, a h) = (if h : p then a h else ⊥) :=
by by_cases p; simp [h]

lemma supr_eq_if {p : Prop} [decidable p] (a : α) :
  (⨆h:p, a) = (if p then a else ⊥) :=
supr_eq_dif (λ _, a)

lemma infi_eq_dif {p : Prop} [decidable p] (a : p → α) :
  (⨅h:p, a h) = (if h : p then a h else ⊤) :=
@supr_eq_dif (order_dual α) _ _ _ _

lemma infi_eq_if {p : Prop} [decidable p] (a : α) :
  (⨅h:p, a) = (if p then a else ⊤) :=
infi_eq_dif (λ _, a)

-- TODO: should this be @[simp]?
theorem infi_comm {f : ι → ι₂ → α} : (⨅i, ⨅j, f i j) = (⨅j, ⨅i, f i j) :=
le_antisymm
  (le_infi $ assume i, le_infi $ assume j, infi_le_of_le j $ infi_le _ i)
  (le_infi $ assume j, le_infi $ assume i, infi_le_of_le i $ infi_le _ j)

/- TODO: this is strange. In the proof below, we get exactly the desired
   among the equalities, but close does not get it.
begin
  apply @le_antisymm,
    simp, intros,
    begin [smt]
      ematch, ematch, ematch, trace_state, have := le_refl (f i_1 i),
      trace_state, close
    end
end
-/

-- TODO: should this be @[simp]?
theorem supr_comm {f : ι → ι₂ → α} : (⨆i, ⨆j, f i j) = (⨆j, ⨆i, f i j) :=
@infi_comm (order_dual α) _ _ _ _

@[simp] theorem infi_infi_eq_left {b : β} {f : Πx:β, x = b → α} :
  (⨅x, ⨅h:x = b, f x h) = f b rfl :=
le_antisymm
  (infi_le_of_le b $ infi_le _ rfl)
  (le_infi $ assume b', le_infi $ assume eq, match b', eq with ._, rfl := le_rfl end)

@[simp] theorem infi_infi_eq_right {b : β} {f : Πx:β, b = x → α} :
  (⨅x, ⨅h:b = x, f x h) = f b rfl :=
le_antisymm
  (infi_le_of_le b $ infi_le _ rfl)
  (le_infi $ assume b', le_infi $ assume eq, match b', eq with ._, rfl := le_rfl end)

@[simp] theorem supr_supr_eq_left {b : β} {f : Πx:β, x = b → α} :
  (⨆x, ⨆h : x = b, f x h) = f b rfl :=
@infi_infi_eq_left (order_dual α) _ _ _ _

@[simp] theorem supr_supr_eq_right {b : β} {f : Πx:β, b = x → α} :
  (⨆x, ⨆h : b = x, f x h) = f b rfl :=
@infi_infi_eq_right (order_dual α) _ _ _ _

attribute [ematch] le_refl

theorem infi_subtype {p : ι → Prop} {f : subtype p → α} : (⨅ x, f x) = (⨅ i (h:p i), f ⟨i, h⟩) :=
le_antisymm
  (le_infi $ assume i, le_infi $ assume : p i, infi_le _ _)
  (le_infi $ assume ⟨i, h⟩, infi_le_of_le i $ infi_le _ _)

lemma infi_subtype' {p : ι → Prop} {f : ∀ i, p i → α} :
  (⨅ i (h : p i), f i h) = (⨅ x : subtype p, f x x.property) :=
(@infi_subtype _ _ _ p (λ x, f x.val x.property)).symm

lemma infi_subtype'' {ι} (s : set ι) (f : ι → α) :
  (⨅ i : s, f i) = ⨅ (t : ι) (H : t ∈ s), f t :=
infi_subtype

theorem infi_inf_eq {f g : ι → α} : (⨅ x, f x ⊓ g x) = (⨅ x, f x) ⊓ (⨅ x, g x) :=
le_antisymm
  (le_inf
    (le_infi $ assume i, infi_le_of_le i inf_le_left)
    (le_infi $ assume i, infi_le_of_le i inf_le_right))
  (le_infi $ assume i, le_inf
    (inf_le_of_left_le $ infi_le _ _)
    (inf_le_of_right_le $ infi_le _ _))

/- TODO: here is another example where more flexible pattern matching
   might help.

begin
  apply @le_antisymm,
  safe, pose h := f a ⊓ g a, begin [smt] ematch, ematch  end
end
-/

lemma infi_inf [h : nonempty ι] {f : ι → α} {a : α} : (⨅x, f x) ⊓ a = (⨅ x, f x ⊓ a) :=
by rw [infi_inf_eq, infi_const]

lemma inf_infi [nonempty ι] {f : ι → α} {a : α} : a ⊓ (⨅x, f x) = (⨅ x, a ⊓ f x) :=
by rw [inf_comm, infi_inf]; simp [inf_comm]

lemma binfi_inf {p : ι → Prop} {f : Π i (hi : p i), α} {a : α} (h : ∃ i, p i) :
  (⨅i (h : p i), f i h) ⊓ a = (⨅ i (h : p i), f i h ⊓ a) :=
by haveI : nonempty {i // p i} := (let ⟨i, hi⟩ := h in ⟨⟨i, hi⟩⟩);
  rw [infi_subtype', infi_subtype', infi_inf]

lemma inf_binfi {p : ι → Prop} {f : Π i (hi : p i), α} {a : α} (h : ∃ i, p i) :
  a ⊓ (⨅i (h : p i), f i h) = (⨅ i (h : p i), a ⊓ f i h) :=
by simpa only [inf_comm] using binfi_inf h

theorem supr_sup_eq {f g : ι → α} : (⨆ x, f x ⊔ g x) = (⨆ x, f x) ⊔ (⨆ x, g x) :=
@infi_inf_eq (order_dual α) ι _ _ _

lemma supr_sup [h : nonempty ι] {f : ι → α} {a : α} : (⨆ x, f x) ⊔ a = (⨆ x, f x ⊔ a) :=
@infi_inf (order_dual α) _ _ _ _ _

lemma sup_supr [nonempty ι] {f : ι → α} {a : α} : a ⊔ (⨆ x, f x) = (⨆ x, a ⊔ f x) :=
@inf_infi (order_dual α) _ _ _ _ _

/-! ### `supr` and `infi` under `Prop` -/

@[simp] theorem infi_false {s : false → α} : infi s = ⊤ :=
le_antisymm le_top (le_infi $ assume i, false.elim i)

@[simp] theorem supr_false {s : false → α} : supr s = ⊥ :=
le_antisymm (supr_le $ assume i, false.elim i) bot_le

theorem infi_true {s : true → α} : infi s = s trivial :=
infi_pos trivial

theorem supr_true {s : true → α} : supr s = s trivial :=
supr_pos trivial

@[simp] theorem infi_exists {p : ι → Prop} {f : Exists p → α} :
  (⨅ x, f x) = (⨅ i, ⨅ h:p i, f ⟨i, h⟩) :=
le_antisymm
  (le_infi $ assume i, le_infi $ assume : p i, infi_le _ _)
  (le_infi $ assume ⟨i, h⟩, infi_le_of_le i $ infi_le _ _)

@[simp] theorem supr_exists {p : ι → Prop} {f : Exists p → α} :
  (⨆ x, f x) = (⨆ i, ⨆ h:p i, f ⟨i, h⟩) :=
@infi_exists (order_dual α) _ _ _ _

theorem infi_and {p q : Prop} {s : p ∧ q → α} : infi s = (⨅ h₁ h₂, s ⟨h₁, h₂⟩) :=
le_antisymm
  (le_infi $ assume i, le_infi $ assume j, infi_le _ _)
  (le_infi $ assume ⟨i, h⟩, infi_le_of_le i $ infi_le _ _)

/-- The symmetric case of `infi_and`, useful for rewriting into a infimum over a conjunction -/
lemma infi_and' {p q : Prop} {s : p → q → α} :
  (⨅ (h₁ : p) (h₂ : q), s h₁ h₂) = ⨅ (h : p ∧ q), s h.1 h.2 :=
by { symmetry, exact infi_and }

theorem supr_and {p q : Prop} {s : p ∧ q → α} : supr s = (⨆ h₁ h₂, s ⟨h₁, h₂⟩) :=
@infi_and (order_dual α) _ _ _ _

/-- The symmetric case of `supr_and`, useful for rewriting into a supremum over a conjunction -/
lemma supr_and' {p q : Prop} {s : p → q → α} :
  (⨆ (h₁ : p) (h₂ : q), s h₁ h₂) = ⨆ (h : p ∧ q), s h.1 h.2 :=
by { symmetry, exact supr_and }

theorem infi_or {p q : Prop} {s : p ∨ q → α} :
  infi s = (⨅ h : p, s (or.inl h)) ⊓ (⨅ h : q, s (or.inr h)) :=
le_antisymm
  (le_inf
    (infi_le_infi2 $ assume j, ⟨_, le_rfl⟩)
    (infi_le_infi2 $ assume j, ⟨_, le_rfl⟩))
  (le_infi $ assume i, match i with
  | or.inl i := inf_le_of_left_le $ infi_le _ _
  | or.inr j := inf_le_of_right_le $ infi_le _ _
  end)

theorem supr_or {p q : Prop} {s : p ∨ q → α} :
  (⨆ x, s x) = (⨆ i, s (or.inl i)) ⊔ (⨆ j, s (or.inr j)) :=
@infi_or (order_dual α) _ _ _ _

section

variables (p : ι → Prop) [decidable_pred p]

lemma supr_dite (f : Π i, p i → α) (g : Π i, ¬p i → α) :
  (⨆ i, if h : p i then f i h else g i h) = (⨆ i (h : p i), f i h) ⊔ (⨆ i (h : ¬ p i), g i h) :=
begin
  rw ←supr_sup_eq,
  congr' 1 with i,
  split_ifs with h;
  simp [h],
end

lemma supr_ite (f g : ι → α) :
  (⨆ i, if p i then f i else g i) = (⨆ i (h : p i), f i) ⊔ (⨆ i (h : ¬ p i), g i) :=
supr_dite _ _ _

lemma infi_dite (f : Π i, p i → α) (g : Π i, ¬p i → α) :
  (⨅ i, if h : p i then f i h else g i h) = (⨅ i (h : p i), f i h) ⊓ (⨅ i (h : ¬ p i), g i h) :=
supr_dite p (show Π i, p i → order_dual α, from f) g

lemma infi_ite (f g : ι → α) :
  (⨅ i, if p i then f i else g i) = (⨅ i (h : p i), f i) ⊓ (⨅ i (h : ¬ p i), g i) :=
infi_dite _ _ _

end

lemma Sup_range {α : Type*} [has_Sup α] {f : ι → α} : Sup (range f) = supr f := rfl

lemma Inf_range {α : Type*} [has_Inf α] {f : ι → α} : Inf (range f) = infi f := rfl

lemma supr_range' {α} [has_Sup α] (g : β → α) (f : ι → β) :
  (⨆ b : range f, g b) = ⨆ i, g (f i) :=
by rw [supr, supr, ← image_eq_range, ← range_comp]

lemma infi_range' {α} [has_Inf α] (g : β → α) (f : ι → β) :
  (⨅ b : range f, g b) = ⨅ i, g (f i) :=
@supr_range' _ _ (order_dual α) _ _ _

lemma infi_range {g : β → α} {f : ι → β} : (⨅b∈range f, g b) = (⨅i, g (f i)) :=
by rw [← infi_subtype'', infi_range']

lemma supr_range {g : β → α} {f : ι → β} : (⨆b∈range f, g b) = (⨆i, g (f i)) :=
@infi_range (order_dual α) _ _ _ _ _

theorem Inf_image' {α} [has_Inf α] {s : set β} {f : β → α} :
  Inf (f '' s) = (⨅ a : s, f a) :=
by rw [infi, image_eq_range]

theorem Sup_image' {α} [has_Sup α] {s : set β} {f : β → α} :
  Sup (f '' s) = (⨆ a : s, f a) :=
@Inf_image' _ (order_dual α) _ _ _

theorem Inf_image {s : set β} {f : β → α} : Inf (f '' s) = (⨅ a ∈ s, f a) :=
by rw [← infi_subtype'', Inf_image']

theorem Sup_image {s : set β} {f : β → α} : Sup (f '' s) = (⨆ a ∈ s, f a) :=
@Inf_image (order_dual α) _ _ _ _

/-
### supr and infi under set constructions
-/

theorem infi_emptyset {f : β → α} : (⨅ x ∈ (∅ : set β), f x) = ⊤ :=
by simp

theorem supr_emptyset {f : β → α} : (⨆ x ∈ (∅ : set β), f x) = ⊥ :=
by simp

theorem infi_univ {f : β → α} : (⨅ x ∈ (univ : set β), f x) = (⨅ x, f x) :=
by simp

theorem supr_univ {f : β → α} : (⨆ x ∈ (univ : set β), f x) = (⨆ x, f x) :=
by simp

theorem infi_union {f : β → α} {s t : set β} : (⨅ x ∈ s ∪ t, f x) = (⨅x∈s, f x) ⊓ (⨅x∈t, f x) :=
by simp only [← infi_inf_eq, infi_or]

lemma infi_split (f : β → α) (p : β → Prop) :
  (⨅ i, f i) = (⨅ i (h : p i), f i) ⊓ (⨅ i (h : ¬ p i), f i) :=
by simpa [classical.em] using @infi_union _ _ _ f {i | p i} {i | ¬ p i}

lemma infi_split_single (f : β → α) (i₀ : β) :
  (⨅ i, f i) = f i₀ ⊓ (⨅ i (h : i ≠ i₀), f i) :=
by convert infi_split _ _; simp

theorem infi_le_infi_of_subset {f : β → α} {s t : set β} (h : s ⊆ t) :
  (⨅ x ∈ t, f x) ≤ (⨅ x ∈ s, f x) :=
by rw [(union_eq_self_of_subset_left h).symm, infi_union]; exact inf_le_left

theorem supr_union {f : β → α} {s t : set β} : (⨆ x ∈ s ∪ t, f x) = (⨆x∈s, f x) ⊔ (⨆x∈t, f x) :=
@infi_union (order_dual α) _ _ _ _ _

lemma supr_split (f : β → α) (p : β → Prop) :
  (⨆ i, f i) = (⨆ i (h : p i), f i) ⊔ (⨆ i (h : ¬ p i), f i) :=
@infi_split (order_dual α) _ _ _ _

lemma supr_split_single (f : β → α) (i₀ : β) :
  (⨆ i, f i) = f i₀ ⊔ (⨆ i (h : i ≠ i₀), f i) :=
@infi_split_single (order_dual α) _ _ _ _

theorem supr_le_supr_of_subset {f : β → α} {s t : set β} (h : s ⊆ t) :
  (⨆ x ∈ s, f x) ≤ (⨆ x ∈ t, f x) :=
@infi_le_infi_of_subset (order_dual α) _ _ _ _ _ h

theorem infi_insert {f : β → α} {s : set β} {b : β} :
  (⨅ x ∈ insert b s, f x) = f b ⊓ (⨅x∈s, f x) :=
eq.trans infi_union $ congr_arg (λx:α, x ⊓ (⨅x∈s, f x)) infi_infi_eq_left

theorem supr_insert {f : β → α} {s : set β} {b : β} :
  (⨆ x ∈ insert b s, f x) = f b ⊔ (⨆x∈s, f x) :=
eq.trans supr_union $ congr_arg (λx:α, x ⊔ (⨆x∈s, f x)) supr_supr_eq_left

theorem infi_singleton {f : β → α} {b : β} : (⨅ x ∈ (singleton b : set β), f x) = f b :=
by simp

theorem infi_pair {f : β → α} {a b : β} : (⨅ x ∈ ({a, b} : set β), f x) = f a ⊓ f b :=
by rw [infi_insert, infi_singleton]

theorem supr_singleton {f : β → α} {b : β} : (⨆ x ∈ (singleton b : set β), f x) = f b :=
@infi_singleton (order_dual α) _ _ _ _

theorem supr_pair {f : β → α} {a b : β} : (⨆ x ∈ ({a, b} : set β), f x) = f a ⊔ f b :=
by rw [supr_insert, supr_singleton]

lemma infi_image {γ} {f : β → γ} {g : γ → α} {t : set β} :
  (⨅ c ∈ f '' t, g c) = (⨅ b ∈ t, g (f b)) :=
by rw [← Inf_image, ← Inf_image, ← image_comp]

lemma supr_image {γ} {f : β → γ} {g : γ → α} {t : set β} :
  (⨆ c ∈ f '' t, g c) = (⨆ b ∈ t, g (f b)) :=
@infi_image (order_dual α) _ _ _ _ _ _

theorem supr_extend_bot {e : ι → β} (he : injective e) (f : ι → α) :
  (⨆ j, extend e f ⊥ j) = ⨆ i, f i :=
begin
  rw supr_split _ (λ j, ∃ i, e i = j),
  simp [extend_apply he, extend_apply', @supr_comm _ β ι] { contextual := tt }
end


/-!
### `supr` and `infi` under `Type`
-/

theorem supr_of_empty' {α ι} [has_Sup α] [is_empty ι] (f : ι → α) :
  supr f = Sup (∅ : set α) :=
congr_arg Sup (range_eq_empty f)

theorem supr_of_empty [is_empty ι] (f : ι → α) : supr f = ⊥ :=
(supr_of_empty' f).trans Sup_empty

theorem infi_of_empty' {α ι} [has_Inf α] [is_empty ι] (f : ι → α) :
  infi f = Inf (∅ : set α) :=
congr_arg Inf (range_eq_empty f)

theorem infi_of_empty [is_empty ι] (f : ι → α) : infi f = ⊤ :=
@supr_of_empty (order_dual α) _ _ _ f

lemma supr_bool_eq {f : bool → α} : (⨆b:bool, f b) = f tt ⊔ f ff :=
by rw [supr, bool.range_eq, Sup_pair, sup_comm]

lemma infi_bool_eq {f : bool → α} : (⨅b:bool, f b) = f tt ⊓ f ff :=
@supr_bool_eq (order_dual α) _ _

lemma sup_eq_supr (x y : α) : x ⊔ y = ⨆ b : bool, cond b x y :=
by rw [supr_bool_eq, bool.cond_tt, bool.cond_ff]

lemma inf_eq_infi (x y : α) : x ⊓ y = ⨅ b : bool, cond b x y :=
@sup_eq_supr (order_dual α) _ _ _

lemma is_glb_binfi {s : set β} {f : β → α} : is_glb (f '' s) (⨅ x ∈ s, f x) :=
by simpa only [range_comp, subtype.range_coe, infi_subtype'] using @is_glb_infi α s _ (f ∘ coe)

theorem supr_subtype {p : ι → Prop} {f : subtype p → α} : (⨆ x, f x) = (⨆ i (h:p i), f ⟨i, h⟩) :=
@infi_subtype (order_dual α) _ _ _ _

lemma supr_subtype' {p : ι → Prop} {f : ∀ i, p i → α} :
  (⨆ i (h : p i), f i h) = (⨆ x : subtype p, f x x.property) :=
(@supr_subtype _ _ _ p (λ x, f x.val x.property)).symm

lemma supr_subtype'' {ι} (s : set ι) (f : ι → α) :
  (⨆ i : s, f i) = ⨆ (t : ι) (H : t ∈ s), f t :=
supr_subtype

lemma is_lub_bsupr {s : set β} {f : β → α} : is_lub (f '' s) (⨆ x ∈ s, f x) :=
by simpa only [range_comp, subtype.range_coe, supr_subtype'] using @is_lub_supr α s _ (f ∘ coe)

theorem infi_sigma {p : β → Type*} {f : sigma p → α} : (⨅ x, f x) = (⨅ i (h:p i), f ⟨i, h⟩) :=
eq_of_forall_le_iff $ λ c, by simp only [le_infi_iff, sigma.forall]

theorem supr_sigma {p : β → Type*} {f : sigma p → α} : (⨆ x, f x) = (⨆ i (h:p i), f ⟨i, h⟩) :=
@infi_sigma (order_dual α) _ _ _ _

theorem infi_prod {γ : Type*} {f : β × γ → α} : (⨅ x, f x) = (⨅ i j, f (i, j)) :=
eq_of_forall_le_iff $ λ c, by simp only [le_infi_iff, prod.forall]

theorem supr_prod {γ : Type*} {f : β × γ → α} : (⨆ x, f x) = (⨆ i j, f (i, j)) :=
@infi_prod (order_dual α) _ _ _ _

theorem infi_sum {γ : Type*} {f : β ⊕ γ → α} :
  (⨅ x, f x) = (⨅ i, f (sum.inl i)) ⊓ (⨅ j, f (sum.inr j)) :=
eq_of_forall_le_iff $ λ c, by simp only [le_inf_iff, le_infi_iff, sum.forall]

theorem supr_sum {γ : Type*} {f : β ⊕ γ → α} :
  (⨆ x, f x) = (⨆ i, f (sum.inl i)) ⊔ (⨆ j, f (sum.inr j)) :=
@infi_sum (order_dual α) _ _ _ _

theorem supr_option (f : option β → α) :
  (⨆ o, f o) = f none ⊔ ⨆ b, f (option.some b) :=
eq_of_forall_ge_iff $ λ c, by simp only [supr_le_iff, sup_le_iff, option.forall]

theorem infi_option (f : option β → α) :
  (⨅ o, f o) = f none ⊓ ⨅ b, f (option.some b) :=
@supr_option (order_dual α) _ _ _

/-- A version of `supr_option` useful for rewriting right-to-left. -/
lemma supr_option_elim (a : α) (f : β → α) : (⨆ o : option β, o.elim a f) = a ⊔ ⨆ b, f b :=
by simp [supr_option]

/-- A version of `infi_option` useful for rewriting right-to-left. -/
lemma infi_option_elim (a : α) (f : β → α) : (⨅ o : option β, o.elim a f) = a ⊓ ⨅ b, f b :=
@supr_option_elim (order_dual α) _ _ _ _

/-- When taking the supremum of `f : ι → α`, the elements of `ι` on which `f` gives `⊥` can be
dropped, without changing the result. -/
lemma supr_ne_bot_subtype (f : ι → α) : (⨆ i : {i // f i ≠ ⊥}, f i) = ⨆ i, f i :=
begin
  by_cases htriv : ∀ i, f i = ⊥,
  { simp only [htriv, supr_bot] },
  refine le_antisymm (supr_comp_le f _) (supr_le_supr2 _),
  intros i,
  by_cases hi : f i = ⊥,
  { rw hi,
    obtain ⟨i₀, hi₀⟩ := not_forall.mp htriv,
    exact ⟨⟨i₀, hi₀⟩, bot_le⟩ },
  { exact ⟨⟨i, hi⟩, rfl.le⟩ },
end

/-- When taking the infimum of `f : ι → α`, the elements of `ι` on which `f` gives `⊤` can be
dropped, without changing the result. -/
lemma infi_ne_top_subtype (f : ι → α) : (⨅ i : {i // f i ≠ ⊤}, f i) = ⨅ i, f i :=
@supr_ne_bot_subtype (order_dual α) ι _ f

/-!
### `supr` and `infi` under `ℕ`
-/

lemma supr_ge_eq_supr_nat_add {u : ℕ → α} (n : ℕ) : (⨆ i ≥ n, u i) = ⨆ i, u (i + n) :=
begin
  apply le_antisymm;
  simp only [supr_le_iff],
  { exact λ i hi, le_Sup ⟨i - n, by { dsimp only, rw tsub_add_cancel_of_le hi }⟩ },
  { exact λ i, le_Sup ⟨i + n, supr_pos (nat.le_add_left _ _)⟩ }
end

lemma infi_ge_eq_infi_nat_add {u : ℕ → α} (n : ℕ) : (⨅ i ≥ n, u i) = ⨅ i, u (i + n) :=
@supr_ge_eq_supr_nat_add (order_dual α) _ _ _

lemma monotone.supr_nat_add {f : ℕ → α} (hf : monotone f) (k : ℕ) :
  (⨆ n, f (n + k)) = ⨆ n, f n :=
le_antisymm (supr_le (λ i, le_rfl.trans (le_supr _ (i + k))))
    (supr_le_supr (λ i, hf (nat.le_add_right i k)))

@[simp] lemma supr_infi_ge_nat_add (f : ℕ → α) (k : ℕ) :
  (⨆ n, ⨅ i ≥ n, f (i + k)) = ⨆ n, ⨅ i ≥ n, f i :=
begin
  have hf : monotone (λ n, ⨅ i ≥ n, f i),
    from λ n m hnm, le_infi (λ i, (infi_le _ i).trans (le_infi (λ h, infi_le _ (hnm.trans h)))),
  rw ←monotone.supr_nat_add hf k,
  { simp_rw [infi_ge_eq_infi_nat_add, ←nat.add_assoc], },
end

lemma sup_supr_nat_succ (u : ℕ → α) : u 0 ⊔ (⨆ i, u (i + 1)) = ⨆ i, u i :=
begin
  refine eq_of_forall_ge_iff (λ c, _),
  simp only [sup_le_iff, supr_le_iff],
  refine ⟨λ h, _, λ h, ⟨h _, λ i, h _⟩⟩,
  rintro (_|i),
  exacts [h.1, h.2 i]
end

lemma inf_infi_nat_succ (u : ℕ → α) : u 0 ⊓ (⨅ i, u (i + 1)) = ⨅ i, u i :=
@sup_supr_nat_succ (order_dual α) _ u

end

section complete_linear_order
variables [complete_linear_order α]

lemma supr_eq_top (f : ι → α) : supr f = ⊤ ↔ (∀b<⊤, ∃i, b < f i) :=
by simp only [← Sup_range, Sup_eq_top, set.exists_range_iff]

lemma infi_eq_bot (f : ι → α) : infi f = ⊥ ↔ (∀b>⊥, ∃i, f i < b) :=
by simp only [← Inf_range, Inf_eq_bot, set.exists_range_iff]

end complete_linear_order

/-!
### Instances
-/

instance Prop.complete_lattice : complete_lattice Prop :=
{ Sup    := λs, ∃a∈s, a,
  le_Sup := assume s a h p, ⟨a, h, p⟩,
  Sup_le := assume s a h ⟨b, h', p⟩, h b h' p,
  Inf    := λs, ∀a:Prop, a∈s → a,
  Inf_le := assume s a h p, p a h,
  le_Inf := assume s a h p b hb, h b hb p,
  .. Prop.bounded_order,
  .. Prop.distrib_lattice }

@[simp] lemma Inf_Prop_eq {s : set Prop} : Inf s = (∀p ∈ s, p) := rfl

@[simp] lemma Sup_Prop_eq {s : set Prop} : Sup s = (∃p ∈ s, p) := rfl

@[simp] lemma infi_Prop_eq {ι : Sort*} {p : ι → Prop} : (⨅i, p i) = (∀i, p i) :=
le_antisymm (assume h i, h _ ⟨i, rfl⟩ ) (assume h p ⟨i, eq⟩, eq ▸ h i)

@[simp] lemma supr_Prop_eq {ι : Sort*} {p : ι → Prop} : (⨆i, p i) = (∃i, p i) :=
le_antisymm (λ ⟨q, ⟨i, (eq : p i = q)⟩, hq⟩, ⟨i, eq.symm ▸ hq⟩) (λ ⟨i, hi⟩, ⟨p i, ⟨i, rfl⟩, hi⟩)

instance pi.has_Sup {α : Type*} {β : α → Type*} [Π i, has_Sup (β i)] : has_Sup (Π i, β i) :=
⟨λ s i, ⨆ f : s, (f : Π i, β i) i⟩

instance pi.has_Inf {α : Type*} {β : α → Type*} [Π i, has_Inf (β i)] : has_Inf (Π i, β i) :=
⟨λ s i, ⨅ f : s, (f : Π i, β i) i⟩

instance pi.complete_lattice {α : Type*} {β : α → Type*} [∀ i, complete_lattice (β i)] :
  complete_lattice (Π i, β i) :=
{ Sup := Sup,
  Inf := Inf,
  le_Sup := λ s f hf i, le_supr (λ f : s, (f : Π i, β i) i) ⟨f, hf⟩,
  Inf_le := λ s f hf i, infi_le (λ f : s, (f : Π i, β i) i) ⟨f, hf⟩,
  Sup_le := λ s f hf i, supr_le $ λ g, hf g g.2 i,
  le_Inf := λ s f hf i, le_infi $ λ g, hf g g.2 i,
  .. pi.bounded_order,
  .. pi.lattice }

lemma Inf_apply {α : Type*} {β : α → Type*} [Π i, has_Inf (β i)]
  {s : set (Πa, β a)} {a : α} :
  (Inf s) a = (⨅ f : s, (f : Πa, β a) a) :=
rfl

@[simp] lemma infi_apply {α : Type*} {β : α → Type*} {ι : Sort*} [Π i, has_Inf (β i)]
  {f : ι → Πa, β a} {a : α} :
  (⨅i, f i) a = (⨅i, f i a) :=
by rw [infi, Inf_apply, infi, infi, ← image_eq_range (λ f : Π i, β i, f a) (range f), ← range_comp]

lemma Sup_apply {α : Type*} {β : α → Type*} [Π i, has_Sup (β i)] {s : set (Πa, β a)} {a : α} :
  (Sup s) a = (⨆f:s, (f : Πa, β a) a) :=
rfl

lemma unary_relation_Sup_iff {α : Type*} (s : set (α → Prop)) {a : α} :
  Sup s a ↔ ∃ (r : α → Prop), r ∈ s ∧ r a :=
by { change (∃ _, _) ↔ _, simp [-eq_iff_iff] }

lemma binary_relation_Sup_iff {α β : Type*} (s : set (α → β → Prop)) {a : α} {b : β} :
  Sup s a b ↔ ∃ (r : α → β → Prop), r ∈ s ∧ r a b :=
by { change (∃ _, _) ↔ _, simp [-eq_iff_iff] }

@[simp] lemma supr_apply {α : Type*} {β : α → Type*} {ι : Sort*} [Π i, has_Sup (β i)]
  {f : ι → Πa, β a} {a : α} :
  (⨆i, f i) a = (⨆i, f i a) :=
@infi_apply α (λ i, order_dual (β i)) _ _ f a

section complete_lattice
variables [preorder α] [complete_lattice β]

theorem monotone_Sup_of_monotone {s : set (α → β)} (m_s : ∀f∈s, monotone f) : monotone (Sup s) :=
assume x y h, supr_le $ λ f, le_supr_of_le f $ m_s f f.2 h

theorem monotone_Inf_of_monotone {s : set (α → β)} (m_s : ∀f∈s, monotone f) : monotone (Inf s) :=
assume x y h, le_infi $ λ f, infi_le_of_le f $ m_s f f.2 h

end complete_lattice

namespace prod
variables (α β)

instance [has_Inf α] [has_Inf β] : has_Inf (α × β) :=
⟨λs, (Inf (prod.fst '' s), Inf (prod.snd '' s))⟩

instance [has_Sup α] [has_Sup β] : has_Sup (α × β) :=
⟨λs, (Sup (prod.fst '' s), Sup (prod.snd '' s))⟩

instance [complete_lattice α] [complete_lattice β] : complete_lattice (α × β) :=
{ le_Sup := assume s p hab, ⟨le_Sup $ mem_image_of_mem _ hab, le_Sup $ mem_image_of_mem _ hab⟩,
  Sup_le := assume s p h,
    ⟨ Sup_le $ ball_image_of_ball $ assume p hp, (h p hp).1,
      Sup_le $ ball_image_of_ball $ assume p hp, (h p hp).2⟩,
  Inf_le := assume s p hab, ⟨Inf_le $ mem_image_of_mem _ hab, Inf_le $ mem_image_of_mem _ hab⟩,
  le_Inf := assume s p h,
    ⟨ le_Inf $ ball_image_of_ball $ assume p hp, (h p hp).1,
      le_Inf $ ball_image_of_ball $ assume p hp, (h p hp).2⟩,
  .. prod.lattice α β,
  .. prod.bounded_order α β,
  .. prod.has_Sup α β,
  .. prod.has_Inf α β }

end prod

section complete_lattice
variables [complete_lattice α] {a : α} {s : set α}

/-- This is a weaker version of `sup_Inf_eq` -/
lemma sup_Inf_le_infi_sup :
  a ⊔ Inf s ≤ (⨅ b ∈ s, a ⊔ b) :=
le_infi $ assume i, le_infi $ assume h, sup_le_sup_left (Inf_le h) _

/-- This is a weaker version of `Inf_sup_eq` -/
lemma Inf_sup_le_infi_sup :
  Inf s ⊔ a ≤ (⨅ b ∈ s, b ⊔ a) :=
le_infi $ assume i, le_infi $ assume h, sup_le_sup_right (Inf_le h) _

/-- This is a weaker version of `inf_Sup_eq` -/
lemma supr_inf_le_inf_Sup :
  (⨆ b ∈ s, a ⊓ b) ≤ a ⊓ Sup s :=
supr_le $ assume i, supr_le $ assume h, inf_le_inf_left _ (le_Sup h)

/-- This is a weaker version of `Sup_inf_eq` -/
lemma supr_inf_le_Sup_inf :
  (⨆ b ∈ s, b ⊓ a) ≤ Sup s ⊓ a :=
supr_le $ assume i, supr_le $ assume h, inf_le_inf_right _ (le_Sup h)

lemma disjoint_Sup_left {a : set α} {b : α} (d : disjoint (Sup a) b) {i} (hi : i ∈ a) :
  disjoint i b :=
(supr_le_iff.mp (supr_le_iff.mp (supr_inf_le_Sup_inf.trans (d : _)) i : _) hi : _)

lemma disjoint_Sup_right {a : set α} {b : α} (d : disjoint b (Sup a)) {i} (hi : i ∈ a) :
  disjoint b i :=
(supr_le_iff.mp (supr_le_iff.mp (supr_inf_le_inf_Sup.trans (d : _)) i : _) hi : _)

end complete_lattice

/-- Pullback a `complete_lattice` along an injection. -/
@[reducible] -- See note [reducible non-instances]
protected def function.injective.complete_lattice [has_sup α] [has_inf α] [has_Sup α]
  [has_Inf α] [has_top α] [has_bot α] [complete_lattice β]
  (f : α → β) (hf : function.injective f) (map_sup : ∀ a b, f (a ⊔ b) = f a ⊔ f b)
  (map_inf : ∀ a b, f (a ⊓ b) = f a ⊓ f b) (map_Sup : ∀ s, f (Sup s) = ⨆ a ∈ s, f a)
  (map_Inf : ∀ s, f (Inf s) = ⨅ a ∈ s, f a) (map_top : f ⊤ = ⊤) (map_bot : f ⊥ = ⊥) :
  complete_lattice α :=
{ Sup := Sup,
  le_Sup := λ s a h, (le_bsupr a h).trans (map_Sup _).ge,
  Sup_le := λ s a h, (map_Sup _).trans_le $ bsupr_le h,
  Inf := Inf,
  Inf_le := λ s a h, (map_Inf _).trans_le $ binfi_le a h,
  le_Inf := λ s a h, (le_binfi h).trans (map_Inf _).ge,
  -- we cannot use bounded_order.lift here as the `has_le` instance doesn't exist yet
  top := ⊤,
  le_top := λ a, (@le_top β _ _ _).trans map_top.ge,
  bot := ⊥,
  bot_le := λ a, map_bot.le.trans bot_le,
  ..hf.lattice f map_sup map_inf }
<<<<<<< HEAD

/-! ### Supremum independence -/

namespace complete_lattice
variables [complete_lattice α]

/-- An independent set of elements in a complete lattice is one in which every element is disjoint
  from the `Sup` of the rest. -/
def set_independent (s : set α) : Prop := ∀ ⦃a⦄, a ∈ s → disjoint a (Sup (s \ {a}))

variables {s : set α} (hs : set_independent s)

@[simp]
lemma set_independent_empty : set_independent (∅ : set α) :=
λ x hx, (set.not_mem_empty x hx).elim

theorem set_independent.mono {t : set α} (hst : t ⊆ s) :
  set_independent t :=
λ a ha, (hs (hst ha)).mono_right (Sup_le_Sup (diff_subset_diff_left hst))

/-- If the elements of a set are independent, then any pair within that set is disjoint. -/
lemma set_independent.disjoint {x y : α} (hx : x ∈ s) (hy : y ∈ s) (h : x ≠ y) : disjoint x y :=
disjoint_Sup_right (hs hx) ((mem_diff y).mpr ⟨hy, by simp [h.symm]⟩)

lemma set_independent_pair {a b : α} (hab : a ≠ b) :
  set_independent ({a, b} : set α) ↔ disjoint a b :=
begin
  split,
  { intro h,
    exact h.disjoint (mem_insert _ _) (mem_insert_of_mem _ (mem_singleton _)) hab, },
  { rintros h c ((rfl : c = a) | (rfl : c = b)),
    { convert h using 1,
      simp [hab, Sup_singleton] },
    { convert h.symm using 1,
      simp [hab, Sup_singleton] }, },
end

include hs

/-- If the elements of a set are independent, then any element is disjoint from the `Sup` of some
subset of the rest. -/
lemma set_independent.disjoint_Sup {x : α} {y : set α} (hx : x ∈ s) (hy : y ⊆ s) (hxy : x ∉ y) :
  disjoint x (Sup y) :=
begin
  have := (hs.mono $ insert_subset.mpr ⟨hx, hy⟩) (mem_insert x _),
  rw [insert_diff_of_mem _ (mem_singleton _), diff_singleton_eq_self hxy] at this,
  exact this,
end

omit hs

/-- An independent indexed family of elements in a complete lattice is one in which every element
  is disjoint from the `supr` of the rest.

  Example: an indexed family of non-zero elements in a
  vector space is linearly independent iff the indexed family of subspaces they generate is
  independent in this sense.

  Example: an indexed family of submodules of a module is independent in this sense if
  and only the natural map from the direct sum of the submodules to the module is injective. -/
def independent {ι : Sort*} {α : Type*} [complete_lattice α] (t : ι → α) : Prop :=
∀ i : ι, disjoint (t i) (⨆ (j ≠ i), t j)

lemma set_independent_iff {α : Type*} [complete_lattice α] (s : set α) :
  set_independent s ↔ independent (coe : s → α) :=
begin
  simp_rw [independent, set_independent, set_coe.forall, Sup_eq_supr],
  refine forall₂_congr (λ a ha, _),
  congr' 2,
  convert supr_subtype.symm,
  simp [supr_and],
end

variables {t : ι → α} (ht : independent t)

theorem independent_def : independent t ↔ ∀ i : ι, disjoint (t i) (⨆ (j ≠ i), t j) :=
iff.rfl

theorem independent_def' {ι : Type*} {t : ι → α} :
  independent t ↔ ∀ i, disjoint (t i) (Sup (t '' {j | j ≠ i})) :=
by {simp_rw Sup_image, refl}

theorem independent_def'' {ι : Type*} {t : ι → α} :
  independent t ↔ ∀ i, disjoint (t i) (Sup {a | ∃ j ≠ i, t j = a}) :=
by {rw independent_def', tidy}

@[simp]
lemma independent_empty (t : empty → α) : independent t.

@[simp]
lemma independent_pempty (t : pempty → α) : independent t.

/-- If the elements of a set are independent, then any pair within that set is disjoint. -/
lemma independent.disjoint {x y : ι} (h : x ≠ y) : disjoint (t x) (t y) :=
disjoint_Sup_right (ht x) ⟨y, by simp [h.symm]⟩

lemma independent.mono {ι : Type*} {α : Type*} [complete_lattice α]
  {s t : ι → α} (hs : independent s) (hst : t ≤ s) :
  independent t :=
λ i, (hs i).mono (hst i) (supr_le_supr $ λ j, supr_le_supr $ λ _, hst j)

/-- Composing an independent indexed family with an injective function on the index results in
another indepedendent indexed family. -/
lemma independent.comp {ι ι' : Sort*} {α : Type*} [complete_lattice α]
  {s : ι → α} (hs : independent s) (f : ι' → ι) (hf : function.injective f) :
  independent (s ∘ f) :=
λ i, (hs (f i)).mono_right begin
  refine (supr_le_supr $ λ i, _).trans (supr_comp_le _ f),
  exact supr_le_supr_const hf.ne,
end

lemma independent_pair {i j : ι} (hij : i ≠ j) (huniv : ∀ k, k = i ∨ k = j):
  independent t ↔ disjoint (t i) (t j) :=
begin
  split,
  { intro h,
    exact h.disjoint hij, },
  { rintros h k,
    obtain rfl | rfl := huniv k,
    { refine h.mono_right (supr_le $ λ i, supr_le $ λ hi, eq.le _),
      rw (huniv i).resolve_left hi },
    { refine h.symm.mono_right (supr_le $ λ j, supr_le $ λ hj, eq.le _),
      rw (huniv j).resolve_right hj } },
end

/-- Composing an indepedent indexed family with an order isomorphism on the elements results in
another indepedendent indexed family. -/
lemma independent.map_order_iso {ι : Sort*} {α β : Type*}
  [complete_lattice α] [complete_lattice β] (f : α ≃o β) {a : ι → α} (ha : independent a) :
  independent (f ∘ a) :=
λ i, ((ha i).map_order_iso f).mono_right (f.monotone.le_map_supr2 _)

@[simp] lemma independent_map_order_iso_iff {ι : Sort*} {α β : Type*}
  [complete_lattice α] [complete_lattice β] (f : α ≃o β) {a : ι → α} :
  independent (f ∘ a) ↔ independent a :=
⟨ λ h, have hf : f.symm ∘ f ∘ a = a := congr_arg (∘ a) f.left_inv.comp_eq_id,
      hf ▸ h.map_order_iso f.symm,
  λ h, h.map_order_iso f⟩

/-- If the elements of a set are independent, then any element is disjoint from the `supr` of some
subset of the rest. -/
lemma independent.disjoint_bsupr {ι : Type*} {α : Type*} [complete_lattice α]
  {t : ι → α} (ht : independent t) {x : ι} {y : set ι} (hx : x ∉ y) :
  disjoint (t x) (⨆ i ∈ y, t i) :=
disjoint.mono_right (bsupr_le_bsupr' $ λ i hi, (ne_of_mem_of_not_mem hi hx : _)) (ht x)

end complete_lattice
=======
>>>>>>> d5861954
<|MERGE_RESOLUTION|>--- conflicted
+++ resolved
@@ -1323,154 +1323,4 @@
   le_top := λ a, (@le_top β _ _ _).trans map_top.ge,
   bot := ⊥,
   bot_le := λ a, map_bot.le.trans bot_le,
-  ..hf.lattice f map_sup map_inf }
-<<<<<<< HEAD
-
-/-! ### Supremum independence -/
-
-namespace complete_lattice
-variables [complete_lattice α]
-
-/-- An independent set of elements in a complete lattice is one in which every element is disjoint
-  from the `Sup` of the rest. -/
-def set_independent (s : set α) : Prop := ∀ ⦃a⦄, a ∈ s → disjoint a (Sup (s \ {a}))
-
-variables {s : set α} (hs : set_independent s)
-
-@[simp]
-lemma set_independent_empty : set_independent (∅ : set α) :=
-λ x hx, (set.not_mem_empty x hx).elim
-
-theorem set_independent.mono {t : set α} (hst : t ⊆ s) :
-  set_independent t :=
-λ a ha, (hs (hst ha)).mono_right (Sup_le_Sup (diff_subset_diff_left hst))
-
-/-- If the elements of a set are independent, then any pair within that set is disjoint. -/
-lemma set_independent.disjoint {x y : α} (hx : x ∈ s) (hy : y ∈ s) (h : x ≠ y) : disjoint x y :=
-disjoint_Sup_right (hs hx) ((mem_diff y).mpr ⟨hy, by simp [h.symm]⟩)
-
-lemma set_independent_pair {a b : α} (hab : a ≠ b) :
-  set_independent ({a, b} : set α) ↔ disjoint a b :=
-begin
-  split,
-  { intro h,
-    exact h.disjoint (mem_insert _ _) (mem_insert_of_mem _ (mem_singleton _)) hab, },
-  { rintros h c ((rfl : c = a) | (rfl : c = b)),
-    { convert h using 1,
-      simp [hab, Sup_singleton] },
-    { convert h.symm using 1,
-      simp [hab, Sup_singleton] }, },
-end
-
-include hs
-
-/-- If the elements of a set are independent, then any element is disjoint from the `Sup` of some
-subset of the rest. -/
-lemma set_independent.disjoint_Sup {x : α} {y : set α} (hx : x ∈ s) (hy : y ⊆ s) (hxy : x ∉ y) :
-  disjoint x (Sup y) :=
-begin
-  have := (hs.mono $ insert_subset.mpr ⟨hx, hy⟩) (mem_insert x _),
-  rw [insert_diff_of_mem _ (mem_singleton _), diff_singleton_eq_self hxy] at this,
-  exact this,
-end
-
-omit hs
-
-/-- An independent indexed family of elements in a complete lattice is one in which every element
-  is disjoint from the `supr` of the rest.
-
-  Example: an indexed family of non-zero elements in a
-  vector space is linearly independent iff the indexed family of subspaces they generate is
-  independent in this sense.
-
-  Example: an indexed family of submodules of a module is independent in this sense if
-  and only the natural map from the direct sum of the submodules to the module is injective. -/
-def independent {ι : Sort*} {α : Type*} [complete_lattice α] (t : ι → α) : Prop :=
-∀ i : ι, disjoint (t i) (⨆ (j ≠ i), t j)
-
-lemma set_independent_iff {α : Type*} [complete_lattice α] (s : set α) :
-  set_independent s ↔ independent (coe : s → α) :=
-begin
-  simp_rw [independent, set_independent, set_coe.forall, Sup_eq_supr],
-  refine forall₂_congr (λ a ha, _),
-  congr' 2,
-  convert supr_subtype.symm,
-  simp [supr_and],
-end
-
-variables {t : ι → α} (ht : independent t)
-
-theorem independent_def : independent t ↔ ∀ i : ι, disjoint (t i) (⨆ (j ≠ i), t j) :=
-iff.rfl
-
-theorem independent_def' {ι : Type*} {t : ι → α} :
-  independent t ↔ ∀ i, disjoint (t i) (Sup (t '' {j | j ≠ i})) :=
-by {simp_rw Sup_image, refl}
-
-theorem independent_def'' {ι : Type*} {t : ι → α} :
-  independent t ↔ ∀ i, disjoint (t i) (Sup {a | ∃ j ≠ i, t j = a}) :=
-by {rw independent_def', tidy}
-
-@[simp]
-lemma independent_empty (t : empty → α) : independent t.
-
-@[simp]
-lemma independent_pempty (t : pempty → α) : independent t.
-
-/-- If the elements of a set are independent, then any pair within that set is disjoint. -/
-lemma independent.disjoint {x y : ι} (h : x ≠ y) : disjoint (t x) (t y) :=
-disjoint_Sup_right (ht x) ⟨y, by simp [h.symm]⟩
-
-lemma independent.mono {ι : Type*} {α : Type*} [complete_lattice α]
-  {s t : ι → α} (hs : independent s) (hst : t ≤ s) :
-  independent t :=
-λ i, (hs i).mono (hst i) (supr_le_supr $ λ j, supr_le_supr $ λ _, hst j)
-
-/-- Composing an independent indexed family with an injective function on the index results in
-another indepedendent indexed family. -/
-lemma independent.comp {ι ι' : Sort*} {α : Type*} [complete_lattice α]
-  {s : ι → α} (hs : independent s) (f : ι' → ι) (hf : function.injective f) :
-  independent (s ∘ f) :=
-λ i, (hs (f i)).mono_right begin
-  refine (supr_le_supr $ λ i, _).trans (supr_comp_le _ f),
-  exact supr_le_supr_const hf.ne,
-end
-
-lemma independent_pair {i j : ι} (hij : i ≠ j) (huniv : ∀ k, k = i ∨ k = j):
-  independent t ↔ disjoint (t i) (t j) :=
-begin
-  split,
-  { intro h,
-    exact h.disjoint hij, },
-  { rintros h k,
-    obtain rfl | rfl := huniv k,
-    { refine h.mono_right (supr_le $ λ i, supr_le $ λ hi, eq.le _),
-      rw (huniv i).resolve_left hi },
-    { refine h.symm.mono_right (supr_le $ λ j, supr_le $ λ hj, eq.le _),
-      rw (huniv j).resolve_right hj } },
-end
-
-/-- Composing an indepedent indexed family with an order isomorphism on the elements results in
-another indepedendent indexed family. -/
-lemma independent.map_order_iso {ι : Sort*} {α β : Type*}
-  [complete_lattice α] [complete_lattice β] (f : α ≃o β) {a : ι → α} (ha : independent a) :
-  independent (f ∘ a) :=
-λ i, ((ha i).map_order_iso f).mono_right (f.monotone.le_map_supr2 _)
-
-@[simp] lemma independent_map_order_iso_iff {ι : Sort*} {α β : Type*}
-  [complete_lattice α] [complete_lattice β] (f : α ≃o β) {a : ι → α} :
-  independent (f ∘ a) ↔ independent a :=
-⟨ λ h, have hf : f.symm ∘ f ∘ a = a := congr_arg (∘ a) f.left_inv.comp_eq_id,
-      hf ▸ h.map_order_iso f.symm,
-  λ h, h.map_order_iso f⟩
-
-/-- If the elements of a set are independent, then any element is disjoint from the `supr` of some
-subset of the rest. -/
-lemma independent.disjoint_bsupr {ι : Type*} {α : Type*} [complete_lattice α]
-  {t : ι → α} (ht : independent t) {x : ι} {y : set ι} (hx : x ∉ y) :
-  disjoint (t x) (⨆ i ∈ y, t i) :=
-disjoint.mono_right (bsupr_le_bsupr' $ λ i hi, (ne_of_mem_of_not_mem hi hx : _)) (ht x)
-
-end complete_lattice
-=======
->>>>>>> d5861954
+  ..hf.lattice f map_sup map_inf }