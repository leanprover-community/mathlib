/-
Copyright (c) 2017 Johannes Hölzl. All rights reserved.
Released under Apache 2.0 license as described in the file LICENSE.
Authors: Johannes Hölzl
-/
import data.bool.set
import data.ulift
<<<<<<< HEAD
import data.nat.order
import order.bounds.basic
=======
import data.nat.set
import order.bounds
>>>>>>> 228404df

/-!
# Theory of complete lattices

## Main definitions

* `Sup` and `Inf` are the supremum and the infimum of a set;
* `supr (f : ι → α)` and `infi (f : ι → α)` are indexed supremum and infimum of a function,
  defined as `Sup` and `Inf` of the range of this function;
* `class complete_lattice`: a bounded lattice such that `Sup s` is always the least upper boundary
  of `s` and `Inf s` is always the greatest lower boundary of `s`;
* `class complete_linear_order`: a linear ordered complete lattice.

## Naming conventions

In lemma names,
* `Sup` is called `Sup`
* `Inf` is called `Inf`
* `⨆ i, s i` is called `supr`
* `⨅ i, s i` is called `infi`
* `⨆ i j, s i j` is called `supr₂`. This is a `supr` inside a `supr`.
* `⨅ i j, s i j` is called `infi₂`. This is an `infi` inside an `infi`.
* `⨆ i ∈ s, t i` is called `bsupr` for "bounded `supr`". This is the special case of `supr₂`
  where `j : i ∈ s`.
* `⨅ i ∈ s, t i` is called `binfi` for "bounded `infi`". This is the special case of `infi₂`
  where `j : i ∈ s`.

## Notation

* `⨆ i, f i` : `supr f`, the supremum of the range of `f`;
* `⨅ i, f i` : `infi f`, the infimum of the range of `f`.
-/

set_option old_structure_cmd true
open function order_dual set

variables {α β β₂ γ : Type*} {ι ι' : Sort*} {κ : ι → Sort*} {κ' : ι' → Sort*}

/-- class for the `Sup` operator -/
class has_Sup (α : Type*) := (Sup : set α → α)
/-- class for the `Inf` operator -/
class has_Inf (α : Type*) := (Inf : set α → α)

export has_Sup (Sup) has_Inf (Inf)

/-- Supremum of a set -/
add_decl_doc has_Sup.Sup
/-- Infimum of a set -/
add_decl_doc has_Inf.Inf

/-- Indexed supremum -/
def supr [has_Sup α] {ι} (s : ι → α) : α := Sup (range s)
/-- Indexed infimum -/
def infi [has_Inf α] {ι} (s : ι → α) : α := Inf (range s)

@[priority 50] instance has_Inf_to_nonempty (α) [has_Inf α] : nonempty α := ⟨Inf ∅⟩
@[priority 50] instance has_Sup_to_nonempty (α) [has_Sup α] : nonempty α := ⟨Sup ∅⟩

notation `⨆` binders `, ` r:(scoped f, supr f) := r
notation `⨅` binders `, ` r:(scoped f, infi f) := r

instance (α) [has_Inf α] : has_Sup αᵒᵈ := ⟨(Inf : set α → α)⟩
instance (α) [has_Sup α] : has_Inf αᵒᵈ := ⟨(Sup : set α → α)⟩

/--
Note that we rarely use `complete_semilattice_Sup`
(in fact, any such object is always a `complete_lattice`, so it's usually best to start there).

Nevertheless it is sometimes a useful intermediate step in constructions.
-/
@[ancestor partial_order has_Sup]
class complete_semilattice_Sup (α : Type*) extends partial_order α, has_Sup α :=
(le_Sup : ∀ s, ∀ a ∈ s, a ≤ Sup s)
(Sup_le : ∀ s a, (∀ b ∈ s, b ≤ a) → Sup s ≤ a)

section
variables [complete_semilattice_Sup α] {s t : set α} {a b : α}

@[ematch] theorem le_Sup : a ∈ s → a ≤ Sup s := complete_semilattice_Sup.le_Sup s a

theorem Sup_le : (∀ b ∈ s, b ≤ a) → Sup s ≤ a := complete_semilattice_Sup.Sup_le s a

lemma is_lub_Sup (s : set α) : is_lub s (Sup s) := ⟨λ x, le_Sup, λ x, Sup_le⟩

lemma is_lub.Sup_eq (h : is_lub s a) : Sup s = a := (is_lub_Sup s).unique h

theorem le_Sup_of_le (hb : b ∈ s) (h : a ≤ b) : a ≤ Sup s :=
le_trans h (le_Sup hb)

theorem Sup_le_Sup (h : s ⊆ t) : Sup s ≤ Sup t :=
(is_lub_Sup s).mono (is_lub_Sup t) h

@[simp] theorem Sup_le_iff : Sup s ≤ a ↔ ∀ b ∈ s, b ≤ a :=
is_lub_le_iff (is_lub_Sup s)

lemma le_Sup_iff : a ≤ Sup s ↔ ∀ b ∈ upper_bounds s, a ≤ b :=
⟨λ h b hb, le_trans h (Sup_le hb), λ hb, hb _ (λ x, le_Sup)⟩

lemma le_supr_iff {s : ι → α} : a ≤ supr s ↔ ∀ b, (∀ i, s i ≤ b) → a ≤ b :=
by simp [supr, le_Sup_iff, upper_bounds]

theorem Sup_le_Sup_of_forall_exists_le (h : ∀ x ∈ s, ∃ y ∈ t, x ≤ y) : Sup s ≤ Sup t :=
le_Sup_iff.2 $ λ b hb, Sup_le $ λ a ha, let ⟨c, hct, hac⟩ := h a ha in hac.trans (hb hct)

-- We will generalize this to conditionally complete lattices in `cSup_singleton`.
theorem Sup_singleton {a : α} : Sup {a} = a :=
is_lub_singleton.Sup_eq

end

/--
Note that we rarely use `complete_semilattice_Inf`
(in fact, any such object is always a `complete_lattice`, so it's usually best to start there).

Nevertheless it is sometimes a useful intermediate step in constructions.
-/
@[ancestor partial_order has_Inf]
class complete_semilattice_Inf (α : Type*) extends partial_order α, has_Inf α :=
(Inf_le : ∀ s, ∀ a ∈ s, Inf s ≤ a)
(le_Inf : ∀ s a, (∀ b ∈ s, a ≤ b) → a ≤ Inf s)


section
variables [complete_semilattice_Inf α] {s t : set α} {a b : α}

@[ematch] theorem Inf_le : a ∈ s → Inf s ≤ a := complete_semilattice_Inf.Inf_le s a

theorem le_Inf : (∀ b ∈ s, a ≤ b) → a ≤ Inf s := complete_semilattice_Inf.le_Inf s a

lemma is_glb_Inf (s : set α) : is_glb s (Inf s) := ⟨λ a, Inf_le, λ a, le_Inf⟩

lemma is_glb.Inf_eq (h : is_glb s a) : Inf s = a := (is_glb_Inf s).unique h

theorem Inf_le_of_le (hb : b ∈ s) (h : b ≤ a) : Inf s ≤ a :=
le_trans (Inf_le hb) h

theorem Inf_le_Inf (h : s ⊆ t) : Inf t ≤ Inf s :=
(is_glb_Inf s).mono (is_glb_Inf t) h

@[simp] theorem le_Inf_iff : a ≤ Inf s ↔ ∀ b ∈ s, a ≤ b :=
le_is_glb_iff (is_glb_Inf s)

lemma Inf_le_iff : Inf s ≤ a ↔ ∀ b ∈ lower_bounds s, b ≤ a :=
⟨λ h b hb, le_trans (le_Inf hb) h, λ hb, hb _ (λ x, Inf_le)⟩

lemma infi_le_iff {s : ι → α} : infi s ≤ a ↔ ∀ b, (∀ i, b ≤ s i) → b ≤ a :=
by simp [infi, Inf_le_iff, lower_bounds]

theorem Inf_le_Inf_of_forall_exists_le (h : ∀ x ∈ s, ∃ y ∈ t, y ≤ x) : Inf t ≤ Inf s :=
le_of_forall_le begin
  simp only [le_Inf_iff],
  introv h₀ h₁,
  rcases h _ h₁ with ⟨y, hy, hy'⟩,
  solve_by_elim [le_trans _ hy']
end

-- We will generalize this to conditionally complete lattices in `cInf_singleton`.
theorem Inf_singleton {a : α} : Inf {a} = a :=
is_glb_singleton.Inf_eq

end

/-- A complete lattice is a bounded lattice which has suprema and infima for every subset. -/
@[protect_proj, ancestor lattice complete_semilattice_Sup complete_semilattice_Inf has_top has_bot]
class complete_lattice (α : Type*) extends
  lattice α, complete_semilattice_Sup α, complete_semilattice_Inf α, has_top α, has_bot α :=
(le_top : ∀ x : α, x ≤ ⊤)
(bot_le : ∀ x : α, ⊥ ≤ x)

@[priority 100]  -- see Note [lower instance priority]
instance complete_lattice.to_bounded_order [h : complete_lattice α] : bounded_order α :=
{ ..h }

/-- Create a `complete_lattice` from a `partial_order` and `Inf` function
that returns the greatest lower bound of a set. Usually this constructor provides
poor definitional equalities.  If other fields are known explicitly, they should be
provided; for example, if `inf` is known explicitly, construct the `complete_lattice`
instance as
```
instance : complete_lattice my_T :=
{ inf := better_inf,
  le_inf := ...,
  inf_le_right := ...,
  inf_le_left := ...
  -- don't care to fix sup, Sup, bot, top
  ..complete_lattice_of_Inf my_T _ }
```
-/
def complete_lattice_of_Inf (α : Type*) [H1 : partial_order α]
  [H2 : has_Inf α] (is_glb_Inf : ∀ s : set α, is_glb s (Inf s)) :
  complete_lattice α :=
{ bot := Inf univ,
  bot_le := λ x, (is_glb_Inf univ).1 trivial,
  top := Inf ∅,
  le_top := λ a, (is_glb_Inf ∅).2 $ by simp,
  sup := λ a b, Inf {x | a ≤ x ∧ b ≤ x},
  inf := λ a b, Inf {a, b},
  le_inf := λ a b c hab hac, by { apply (is_glb_Inf _).2, simp [*] },
  inf_le_right := λ a b, (is_glb_Inf _).1 $ mem_insert_of_mem _ $ mem_singleton _,
  inf_le_left := λ a b, (is_glb_Inf _).1 $ mem_insert _ _,
  sup_le := λ a b c hac hbc, (is_glb_Inf _).1 $ by simp [*],
  le_sup_left := λ a b, (is_glb_Inf _).2 $ λ x, and.left,
  le_sup_right := λ a b, (is_glb_Inf _).2 $ λ x, and.right,
  le_Inf := λ s a ha, (is_glb_Inf s).2 ha,
  Inf_le := λ s a ha, (is_glb_Inf s).1 ha,
  Sup := λ s, Inf (upper_bounds s),
  le_Sup := λ s a ha, (is_glb_Inf (upper_bounds s)).2 $ λ b hb, hb ha,
  Sup_le := λ s a ha, (is_glb_Inf (upper_bounds s)).1 ha,
  .. H1, .. H2 }

/--
Any `complete_semilattice_Inf` is in fact a `complete_lattice`.

Note that this construction has bad definitional properties:
see the doc-string on `complete_lattice_of_Inf`.
-/
def complete_lattice_of_complete_semilattice_Inf (α : Type*) [complete_semilattice_Inf α] :
  complete_lattice α :=
complete_lattice_of_Inf α (λ s, is_glb_Inf s)

/-- Create a `complete_lattice` from a `partial_order` and `Sup` function
that returns the least upper bound of a set. Usually this constructor provides
poor definitional equalities.  If other fields are known explicitly, they should be
provided; for example, if `inf` is known explicitly, construct the `complete_lattice`
instance as
```
instance : complete_lattice my_T :=
{ inf := better_inf,
  le_inf := ...,
  inf_le_right := ...,
  inf_le_left := ...
  -- don't care to fix sup, Inf, bot, top
  ..complete_lattice_of_Sup my_T _ }
```
-/
def complete_lattice_of_Sup (α : Type*) [H1 : partial_order α]
  [H2 : has_Sup α] (is_lub_Sup : ∀ s : set α, is_lub s (Sup s)) :
  complete_lattice α :=
{ top := Sup univ,
  le_top := λ x, (is_lub_Sup univ).1 trivial,
  bot := Sup ∅,
  bot_le := λ x, (is_lub_Sup ∅).2 $ by simp,
  sup := λ a b, Sup {a, b},
  sup_le := λ a b c hac hbc, (is_lub_Sup _).2 (by simp [*]),
  le_sup_left := λ a b, (is_lub_Sup _).1 $ mem_insert _ _,
  le_sup_right := λ a b, (is_lub_Sup _).1 $ mem_insert_of_mem _ $ mem_singleton _,
  inf := λ a b, Sup {x | x ≤ a ∧ x ≤ b},
  le_inf := λ a b c hab hac, (is_lub_Sup _).1 $ by simp [*],
  inf_le_left := λ a b, (is_lub_Sup _).2 (λ x, and.left),
  inf_le_right := λ a b, (is_lub_Sup _).2 (λ x, and.right),
  Inf := λ s, Sup (lower_bounds s),
  Sup_le := λ s a ha, (is_lub_Sup s).2 ha,
  le_Sup := λ s a ha, (is_lub_Sup s).1 ha,
  Inf_le := λ s a ha, (is_lub_Sup (lower_bounds s)).2 (λ b hb, hb ha),
  le_Inf := λ s a ha, (is_lub_Sup (lower_bounds s)).1 ha,
  .. H1, .. H2 }

/--
Any `complete_semilattice_Sup` is in fact a `complete_lattice`.

Note that this construction has bad definitional properties:
see the doc-string on `complete_lattice_of_Sup`.
-/
def complete_lattice_of_complete_semilattice_Sup (α : Type*) [complete_semilattice_Sup α] :
  complete_lattice α :=
complete_lattice_of_Sup α (λ s, is_lub_Sup s)

/-- A complete linear order is a linear order whose lattice structure is complete. -/
class complete_linear_order (α : Type*) extends complete_lattice α,
  linear_order α renaming max → sup min → inf

namespace order_dual
variable (α)

instance [complete_lattice α] : complete_lattice αᵒᵈ :=
{ le_Sup := @complete_lattice.Inf_le α _,
  Sup_le := @complete_lattice.le_Inf α _,
  Inf_le := @complete_lattice.le_Sup α _,
  le_Inf := @complete_lattice.Sup_le α _,
  .. order_dual.lattice α, ..order_dual.has_Sup α, ..order_dual.has_Inf α,
  .. order_dual.bounded_order α }

instance [complete_linear_order α] : complete_linear_order αᵒᵈ :=
{ .. order_dual.complete_lattice α, .. order_dual.linear_order α }

end order_dual

open order_dual

section
variables [complete_lattice α] {s t : set α} {a b : α}

@[simp] lemma to_dual_Sup (s : set α) : to_dual (Sup s) = Inf (of_dual ⁻¹' s) := rfl
@[simp] lemma to_dual_Inf (s : set α) : to_dual (Inf s) = Sup (of_dual ⁻¹' s) := rfl
@[simp] lemma of_dual_Sup (s : set αᵒᵈ) : of_dual (Sup s) = Inf (to_dual ⁻¹' s) := rfl
@[simp] lemma of_dual_Inf (s : set αᵒᵈ) : of_dual (Inf s) = Sup (to_dual ⁻¹' s) := rfl
@[simp] lemma to_dual_supr (f : ι → α) : to_dual (⨆ i, f i) = ⨅ i, to_dual (f i) := rfl
@[simp] lemma to_dual_infi (f : ι → α) : to_dual (⨅ i, f i) = ⨆ i, to_dual (f i) := rfl
@[simp] lemma of_dual_supr (f : ι → αᵒᵈ) : of_dual (⨆ i, f i) = ⨅ i, of_dual (f i) := rfl
@[simp] lemma of_dual_infi (f : ι → αᵒᵈ) : of_dual (⨅ i, f i) = ⨆ i, of_dual (f i) := rfl

theorem Inf_le_Sup (hs : s.nonempty) : Inf s ≤ Sup s :=
is_glb_le_is_lub (is_glb_Inf s) (is_lub_Sup s) hs

theorem Sup_union {s t : set α} : Sup (s ∪ t) = Sup s ⊔ Sup t :=
((is_lub_Sup s).union (is_lub_Sup t)).Sup_eq

theorem Inf_union {s t : set α} : Inf (s ∪ t) = Inf s ⊓ Inf t :=
((is_glb_Inf s).union (is_glb_Inf t)).Inf_eq

theorem Sup_inter_le {s t : set α} : Sup (s ∩ t) ≤ Sup s ⊓ Sup t :=
Sup_le $ λ b hb, le_inf (le_Sup hb.1) (le_Sup hb.2)

theorem le_Inf_inter {s t : set α} : Inf s ⊔ Inf t ≤ Inf (s ∩ t) := @Sup_inter_le αᵒᵈ _ _ _

@[simp] theorem Sup_empty : Sup ∅ = (⊥ : α) :=
(@is_lub_empty α _ _).Sup_eq

@[simp] theorem Inf_empty : Inf ∅ = (⊤ : α) :=
(@is_glb_empty α _ _).Inf_eq

@[simp] theorem Sup_univ : Sup univ = (⊤ : α) :=
(@is_lub_univ α _ _).Sup_eq

@[simp] theorem Inf_univ : Inf univ = (⊥ : α) :=
(@is_glb_univ α _ _).Inf_eq

-- TODO(Jeremy): get this automatically
@[simp] theorem Sup_insert {a : α} {s : set α} : Sup (insert a s) = a ⊔ Sup s :=
((is_lub_Sup s).insert a).Sup_eq

@[simp] theorem Inf_insert {a : α} {s : set α} : Inf (insert a s) = a ⊓ Inf s :=
((is_glb_Inf s).insert a).Inf_eq

theorem Sup_le_Sup_of_subset_insert_bot (h : s ⊆ insert ⊥ t) : Sup s ≤ Sup t :=
le_trans (Sup_le_Sup h) (le_of_eq (trans Sup_insert bot_sup_eq))

theorem Inf_le_Inf_of_subset_insert_top (h : s ⊆ insert ⊤ t) : Inf t ≤ Inf s :=
le_trans (le_of_eq (trans top_inf_eq.symm Inf_insert.symm)) (Inf_le_Inf h)

@[simp] theorem Sup_diff_singleton_bot (s : set α) : Sup (s \ {⊥}) = Sup s :=
(Sup_le_Sup (diff_subset _ _)).antisymm $ Sup_le_Sup_of_subset_insert_bot $
  subset_insert_diff_singleton _ _

@[simp] theorem Inf_diff_singleton_top (s : set α) : Inf (s \ {⊤}) = Inf s :=
@Sup_diff_singleton_bot αᵒᵈ _ s

theorem Sup_pair {a b : α} : Sup {a, b} = a ⊔ b :=
(@is_lub_pair α _ a b).Sup_eq

theorem Inf_pair {a b : α} : Inf {a, b} = a ⊓ b :=
(@is_glb_pair α _ a b).Inf_eq

@[simp] lemma Sup_eq_bot : Sup s = ⊥ ↔ ∀ a ∈ s, a = ⊥ :=
⟨λ h a ha, bot_unique $ h ▸ le_Sup ha,
  λ h, bot_unique $ Sup_le $ λ a ha, le_bot_iff.2 $ h a ha⟩

@[simp] lemma Inf_eq_top : Inf s = ⊤ ↔ ∀ a ∈ s, a = ⊤ := @Sup_eq_bot αᵒᵈ _ _

lemma eq_singleton_bot_of_Sup_eq_bot_of_nonempty {s : set α}
  (h_sup : Sup s = ⊥) (hne : s.nonempty) : s = {⊥} :=
by { rw set.eq_singleton_iff_nonempty_unique_mem, rw Sup_eq_bot at h_sup, exact ⟨hne, h_sup⟩, }

lemma eq_singleton_top_of_Inf_eq_top_of_nonempty : Inf s = ⊤ → s.nonempty → s = {⊤} :=
@eq_singleton_bot_of_Sup_eq_bot_of_nonempty αᵒᵈ _ _

/--Introduction rule to prove that `b` is the supremum of `s`: it suffices to check that `b`
is larger than all elements of `s`, and that this is not the case of any `w < b`.
See `cSup_eq_of_forall_le_of_forall_lt_exists_gt` for a version in conditionally complete
lattices. -/
theorem Sup_eq_of_forall_le_of_forall_lt_exists_gt (h₁ : ∀ a ∈ s, a ≤ b)
  (h₂ : ∀ w, w < b → ∃ a ∈ s, w < a) : Sup s = b :=
(Sup_le h₁).eq_of_not_lt $ λ h, let ⟨a, ha, ha'⟩ := h₂ _ h in ((le_Sup ha).trans_lt ha').false

/--Introduction rule to prove that `b` is the infimum of `s`: it suffices to check that `b`
is smaller than all elements of `s`, and that this is not the case of any `w > b`.
See `cInf_eq_of_forall_ge_of_forall_gt_exists_lt` for a version in conditionally complete
lattices. -/
theorem Inf_eq_of_forall_ge_of_forall_gt_exists_lt :
  (∀ a ∈ s, b ≤ a) → (∀ w, b < w → ∃ a ∈ s, a < w) → Inf s = b :=
@Sup_eq_of_forall_le_of_forall_lt_exists_gt αᵒᵈ _ _ _

end

section complete_linear_order
variables [complete_linear_order α] {s t : set α} {a b : α}

lemma lt_Sup_iff : b < Sup s ↔ ∃ a ∈ s, b < a := lt_is_lub_iff $ is_lub_Sup s
lemma Inf_lt_iff : Inf s < b ↔ ∃ a ∈ s, a < b := is_glb_lt_iff $ is_glb_Inf s

lemma Sup_eq_top : Sup s = ⊤ ↔ ∀ b < ⊤, ∃ a ∈ s, b < a :=
⟨λ h b hb, lt_Sup_iff.1 $ hb.trans_eq h.symm,
  λ h, top_unique $ le_of_not_gt $ λ h', let ⟨a, ha, h⟩ := h _ h' in (h.trans_le $ le_Sup ha).false⟩

lemma Inf_eq_bot : Inf s = ⊥ ↔ ∀ b > ⊥, ∃ a ∈ s, a < b := @Sup_eq_top αᵒᵈ _ _

lemma lt_supr_iff {f : ι → α} : a < supr f ↔ ∃ i, a < f i := lt_Sup_iff.trans exists_range_iff
lemma infi_lt_iff {f : ι → α} : infi f < a ↔ ∃ i, f i < a := Inf_lt_iff.trans exists_range_iff

end complete_linear_order

/-
### supr & infi
-/

section has_Sup
variables [has_Sup α] {f g : ι → α}

lemma Sup_range : Sup (range f) = supr f := rfl
lemma Sup_eq_supr' (s : set α) : Sup s = ⨆ a : s, a := by rw [supr, subtype.range_coe]

lemma supr_congr (h : ∀ i, f i = g i) : (⨆ i, f i) = ⨆ i, g i := congr_arg _ $ funext h

lemma function.surjective.supr_comp {f : ι → ι'} (hf : surjective f) (g : ι' → α) :
  (⨆ x, g (f x)) = ⨆ y, g y :=
by simp only [supr, hf.range_comp]

lemma equiv.supr_comp {g : ι' → α} (e : ι ≃ ι') :
  (⨆ x, g (e x)) = ⨆ y, g y :=
e.surjective.supr_comp _

protected lemma function.surjective.supr_congr {g : ι' → α} (h : ι → ι') (h1 : surjective h)
  (h2 : ∀ x, g (h x) = f x) : (⨆ x, f x) = ⨆ y, g y :=
by { convert h1.supr_comp g, exact (funext h2).symm }

protected lemma equiv.supr_congr {g : ι' → α} (e : ι ≃ ι') (h : ∀ x, g (e x) = f x) :
  (⨆ x, f x) = ⨆ y, g y :=
e.surjective.supr_congr _ h

@[congr] lemma supr_congr_Prop {p q : Prop} {f₁ : p → α} {f₂ : q → α} (pq : p ↔ q)
  (f : ∀ x, f₁ (pq.mpr x) = f₂ x) : supr f₁ = supr f₂ :=
by { obtain rfl := propext pq, congr' with x, apply f }

lemma supr_plift_up (f : plift ι → α) : (⨆ i, f (plift.up i)) = ⨆ i, f i :=
plift.up_surjective.supr_congr _ $ λ _, rfl

lemma supr_plift_down (f : ι → α) : (⨆ i, f (plift.down i)) = ⨆ i, f i :=
plift.down_surjective.supr_congr _ $ λ _, rfl

lemma supr_range' (g : β → α) (f : ι → β) : (⨆ b : range f, g b) = ⨆ i, g (f i) :=
by rw [supr, supr, ← image_eq_range, ← range_comp]

lemma Sup_image' {s : set β} {f : β → α} : Sup (f '' s) = ⨆ a : s, f a :=
by rw [supr, image_eq_range]

end has_Sup

section has_Inf
variables [has_Inf α] {f g : ι → α}

lemma Inf_range : Inf (range f) = infi f := rfl
lemma Inf_eq_infi' (s : set α) : Inf s = ⨅ a : s, a := @Sup_eq_supr' αᵒᵈ _ _

lemma infi_congr (h : ∀ i, f i = g i) : (⨅ i, f i) = ⨅ i, g i := congr_arg _ $ funext h

lemma function.surjective.infi_comp {f : ι → ι'} (hf : surjective f) (g : ι' → α) :
  (⨅ x, g (f x)) = ⨅ y, g y :=
@function.surjective.supr_comp αᵒᵈ _ _  _ f hf g

lemma equiv.infi_comp {g : ι' → α} (e : ι ≃ ι') :
  (⨅ x, g (e x)) = ⨅ y, g y :=
@equiv.supr_comp αᵒᵈ _ _ _ _ e

protected lemma function.surjective.infi_congr {g : ι' → α} (h : ι → ι') (h1 : surjective h)
  (h2 : ∀ x, g (h x) = f x) : (⨅ x, f x) = ⨅ y, g y :=
@function.surjective.supr_congr αᵒᵈ _ _ _ _ _ h h1 h2

protected lemma equiv.infi_congr {g : ι' → α} (e : ι ≃ ι') (h : ∀ x, g (e x) = f x) :
  (⨅ x, f x) = ⨅ y, g y :=
@equiv.supr_congr αᵒᵈ _ _ _ _ _ e h

@[congr]lemma infi_congr_Prop {p q : Prop} {f₁ : p → α} {f₂ : q → α}
  (pq : p ↔ q) (f : ∀ x, f₁ (pq.mpr x) = f₂ x) : infi f₁ = infi f₂ :=
@supr_congr_Prop αᵒᵈ _ p q f₁ f₂ pq f

lemma infi_plift_up (f : plift ι → α) : (⨅ i, f (plift.up i)) = ⨅ i, f i :=
plift.up_surjective.infi_congr _ $ λ _, rfl

lemma infi_plift_down (f : ι → α) : (⨅ i, f (plift.down i)) = ⨅ i, f i :=
plift.down_surjective.infi_congr _ $ λ _, rfl

lemma infi_range' (g : β → α) (f : ι → β) : (⨅ b : range f, g b) = ⨅ i, g (f i) :=
@supr_range' αᵒᵈ _ _ _ _ _

lemma Inf_image' {s : set β} {f : β → α} : Inf (f '' s) = ⨅ a : s, f a := @Sup_image' αᵒᵈ _ _ _ _

end has_Inf

section
variables [complete_lattice α] {f g s t : ι → α} {a b : α}

-- TODO: this declaration gives error when starting smt state
--@[ematch]
lemma le_supr (f : ι → α) (i : ι) : f i ≤ supr f := le_Sup ⟨i, rfl⟩
lemma infi_le (f : ι → α) (i : ι) : infi f ≤ f i := Inf_le ⟨i, rfl⟩

@[ematch] lemma le_supr' (f : ι → α) (i : ι) : (: f i ≤ supr f :) := le_Sup ⟨i, rfl⟩
@[ematch] lemma infi_le' (f : ι → α) (i : ι) : (: infi f ≤ f i :) := Inf_le ⟨i, rfl⟩

/- TODO: this version would be more powerful, but, alas, the pattern matcher
   doesn't accept it.
@[ematch] lemma le_supr' (f : ι → α) (i : ι) : (: f i :) ≤ (: supr f :) :=
le_Sup ⟨i, rfl⟩
-/

lemma is_lub_supr : is_lub (range f) (⨆ j, f j) := is_lub_Sup _
lemma is_glb_infi : is_glb (range f) (⨅ j, f j) := is_glb_Inf _

lemma is_lub.supr_eq (h : is_lub (range f) a) : (⨆ j, f j) = a := h.Sup_eq
lemma is_glb.infi_eq (h : is_glb (range f) a) : (⨅ j, f j) = a := h.Inf_eq

lemma le_supr_of_le (i : ι) (h : a ≤ f i) : a ≤ supr f := h.trans $ le_supr _ i
lemma infi_le_of_le (i : ι) (h : f i ≤ a) : infi f ≤ a := (infi_le _ i).trans h

lemma le_supr₂ {f : Π i, κ i → α} (i : ι) (j : κ i) : f i j ≤ ⨆ i j, f i j :=
le_supr_of_le i $ le_supr (f i) j

lemma infi₂_le {f : Π i, κ i → α} (i : ι) (j : κ i) : (⨅ i j, f i j) ≤ f i j :=
infi_le_of_le i $ infi_le (f i) j

lemma le_supr₂_of_le {f : Π i, κ i → α} (i : ι) (j : κ i) (h : a ≤ f i j) : a ≤ ⨆ i j, f i j :=
h.trans $ le_supr₂ i j

lemma infi₂_le_of_le {f : Π i, κ i → α} (i : ι) (j : κ i) (h : f i j ≤ a) : (⨅ i j, f i j) ≤ a :=
(infi₂_le i j).trans h

lemma supr_le (h : ∀ i, f i ≤ a) : supr f ≤ a := Sup_le $ λ b ⟨i, eq⟩, eq ▸ h i
lemma le_infi (h : ∀ i, a ≤ f i) : a ≤ infi f := le_Inf $ λ b ⟨i, eq⟩, eq ▸ h i

lemma supr₂_le {f : Π i, κ i → α} (h : ∀ i j, f i j ≤ a) : (⨆ i j, f i j) ≤ a :=
supr_le $ λ i, supr_le $ h i

lemma le_infi₂ {f : Π i, κ i → α} (h : ∀ i j, a ≤ f i j) : a ≤ ⨅ i j, f i j :=
le_infi $ λ i, le_infi $ h i

lemma supr₂_le_supr (κ : ι → Sort*) (f : ι → α) : (⨆ i (j : κ i), f i) ≤ ⨆ i, f i :=
supr₂_le $ λ i j, le_supr f i

lemma infi_le_infi₂ (κ : ι → Sort*) (f : ι → α) : (⨅ i, f i) ≤ ⨅ i (j : κ i), f i :=
le_infi₂ $ λ i j, infi_le f i

lemma supr_mono (h : ∀ i, f i ≤ g i) : supr f ≤ supr g := supr_le $ λ i, le_supr_of_le i $ h i
lemma infi_mono (h : ∀ i, f i ≤ g i) : infi f ≤ infi g := le_infi $ λ i, infi_le_of_le i $ h i

lemma supr₂_mono {f g : Π i, κ i → α} (h : ∀ i j, f i j ≤ g i j) : (⨆ i j, f i j) ≤ ⨆ i j, g i j :=
supr_mono $ λ i, supr_mono $ h i

lemma infi₂_mono {f g : Π i, κ i → α} (h : ∀ i j, f i j ≤ g i j) : (⨅ i j, f i j) ≤ ⨅ i j, g i j :=
infi_mono $ λ i, infi_mono $ h i

lemma supr_mono' {g : ι' → α} (h : ∀ i, ∃ i', f i ≤ g i') : supr f ≤ supr g :=
supr_le $ λ i, exists.elim (h i) le_supr_of_le

lemma infi_mono' {g : ι' → α} (h : ∀ i', ∃ i, f i ≤ g i') : infi f ≤ infi g :=
le_infi $ λ i', exists.elim (h i') infi_le_of_le

lemma supr₂_mono' {f : Π i, κ i → α} {g : Π i', κ' i' → α} (h : ∀ i j, ∃ i' j', f i j ≤ g i' j') :
  (⨆ i j, f i j) ≤ ⨆ i j, g i j :=
supr₂_le $ λ i j, let ⟨i', j', h⟩ := h i j in le_supr₂_of_le i' j' h

lemma infi₂_mono' {f : Π i, κ i → α} {g : Π i', κ' i' → α} (h : ∀ i j, ∃ i' j', f i' j' ≤ g i j) :
  (⨅ i j, f i j) ≤ ⨅ i j, g i j :=
le_infi₂ $ λ i j, let ⟨i', j', h⟩ := h i j in infi₂_le_of_le i' j' h

lemma supr_const_mono (h : ι → ι') : (⨆ i : ι, a) ≤ ⨆ j : ι', a := supr_le $ le_supr _ ∘ h
lemma infi_const_mono (h : ι' → ι) : (⨅ i : ι, a) ≤ ⨅ j : ι', a := le_infi $ infi_le _ ∘ h

lemma supr_infi_le_infi_supr (f : ι → ι' → α) : (⨆ i, ⨅ j, f i j) ≤ (⨅ j, ⨆ i, f i j) :=
supr_le $ λ i, infi_mono $ λ j, le_supr _ i

lemma bsupr_mono {p q : ι → Prop} (hpq : ∀ i, p i → q i) :
  (⨆ i (h : p i), f i) ≤ ⨆ i (h : q i), f i :=
supr_mono $ λ i, supr_const_mono (hpq i)

lemma binfi_mono {p q : ι → Prop} (hpq : ∀ i, p i → q i) :
  (⨅ i (h : q i), f i) ≤ ⨅ i (h : p i), f i :=
infi_mono $ λ i, infi_const_mono (hpq i)

@[simp] lemma supr_le_iff : supr f ≤ a ↔ ∀ i, f i ≤ a :=
(is_lub_le_iff is_lub_supr).trans forall_range_iff

@[simp] lemma le_infi_iff : a ≤ infi f ↔ ∀ i, a ≤ f i :=
(le_is_glb_iff is_glb_infi).trans forall_range_iff

@[simp] lemma supr₂_le_iff {f : Π i, κ i → α} : (⨆ i j, f i j) ≤ a ↔ ∀ i j, f i j ≤ a :=
by simp_rw supr_le_iff

@[simp] lemma le_infi₂_iff {f : Π i, κ i → α} : a ≤ (⨅ i j, f i j) ↔ ∀ i j, a ≤ f i j :=
by simp_rw le_infi_iff

lemma supr_lt_iff : supr f < a ↔ ∃ b, b < a ∧ ∀ i, f i ≤ b :=
⟨λ h, ⟨supr f, h, le_supr f⟩, λ ⟨b, h, hb⟩, (supr_le hb).trans_lt h⟩

lemma lt_infi_iff : a < infi f ↔ ∃ b, a < b ∧ ∀ i, b ≤ f i :=
⟨λ h, ⟨infi f, h, infi_le f⟩, λ ⟨b, h, hb⟩, h.trans_le $ le_infi hb⟩

lemma Sup_eq_supr {s : set α} : Sup s = ⨆ a ∈ s, a :=
le_antisymm (Sup_le le_supr₂) (supr₂_le $ λ b, le_Sup)

lemma Inf_eq_infi {s : set α} : Inf s = ⨅ a ∈ s, a := @Sup_eq_supr αᵒᵈ _ _

lemma monotone.le_map_supr [complete_lattice β] {f : α → β} (hf : monotone f) :
  (⨆ i, f (s i)) ≤ f (supr s) :=
supr_le $ λ i, hf $ le_supr _ _

lemma antitone.le_map_infi [complete_lattice β] {f : α → β} (hf : antitone f) :
  (⨆ i, f (s i)) ≤ f (infi s) :=
hf.dual_left.le_map_supr

lemma monotone.le_map_supr₂ [complete_lattice β] {f : α → β} (hf : monotone f) (s : Π i, κ i → α) :
  (⨆ i j, f (s i j)) ≤ f (⨆ i j, s i j) :=
supr₂_le $ λ i j, hf $ le_supr₂ _ _

lemma antitone.le_map_infi₂ [complete_lattice β] {f : α → β} (hf : antitone f) (s : Π i, κ i → α) :
  (⨆ i j, f (s i j)) ≤ f (⨅ i j, s i j) :=
hf.dual_left.le_map_supr₂ _

lemma monotone.le_map_Sup [complete_lattice β] {s : set α} {f : α → β} (hf : monotone f) :
  (⨆ a ∈ s, f a) ≤ f (Sup s) :=
by rw [Sup_eq_supr]; exact hf.le_map_supr₂ _

lemma antitone.le_map_Inf [complete_lattice β] {s : set α} {f : α → β} (hf : antitone f) :
  (⨆ a ∈ s, f a) ≤ f (Inf s) :=
hf.dual_left.le_map_Sup

lemma order_iso.map_supr [complete_lattice β] (f : α ≃o β) (x : ι → α) :
  f (⨆ i, x i) = ⨆ i, f (x i) :=
eq_of_forall_ge_iff $ f.surjective.forall.2 $ λ x,
  by simp only [f.le_iff_le, supr_le_iff]

lemma order_iso.map_infi [complete_lattice β] (f : α ≃o β) (x : ι → α) :
  f (⨅ i, x i) = ⨅ i, f (x i) :=
order_iso.map_supr f.dual _

lemma order_iso.map_Sup [complete_lattice β] (f : α ≃o β) (s : set α) :
  f (Sup s) = ⨆ a ∈ s, f a :=
by simp only [Sup_eq_supr, order_iso.map_supr]

lemma order_iso.map_Inf [complete_lattice β] (f : α ≃o β) (s : set α) :
  f (Inf s) = ⨅ a ∈ s, f a :=
order_iso.map_Sup f.dual _

lemma supr_comp_le {ι' : Sort*} (f : ι' → α) (g : ι → ι') : (⨆ x, f (g x)) ≤ ⨆ y, f y :=
supr_mono' $ λ x, ⟨_, le_rfl⟩

lemma le_infi_comp {ι' : Sort*} (f : ι' → α) (g : ι → ι') : (⨅ y, f y) ≤ ⨅ x, f (g x) :=
infi_mono' $ λ x, ⟨_, le_rfl⟩

lemma monotone.supr_comp_eq [preorder β] {f : β → α} (hf : monotone f)
  {s : ι → β} (hs : ∀ x, ∃ i, x ≤ s i) : (⨆ x, f (s x)) = ⨆ y, f y :=
le_antisymm (supr_comp_le _ _) (supr_mono' $ λ x, (hs x).imp $ λ i hi, hf hi)

lemma monotone.infi_comp_eq [preorder β] {f : β → α} (hf : monotone f)
  {s : ι → β} (hs : ∀ x, ∃ i, s i ≤ x) : (⨅ x, f (s x)) = ⨅ y, f y :=
le_antisymm (infi_mono' $ λ x, (hs x).imp $ λ i hi, hf hi) (le_infi_comp _ _)

lemma antitone.map_supr_le [complete_lattice β] {f : α → β} (hf : antitone f) :
  f (supr s) ≤ ⨅ i, f (s i) :=
le_infi $ λ i, hf $ le_supr _ _

lemma monotone.map_infi_le [complete_lattice β] {f : α → β} (hf : monotone f) :
  f (infi s) ≤ (⨅ i, f (s i)) :=
hf.dual_left.map_supr_le

lemma antitone.map_supr₂_le [complete_lattice β] {f : α → β} (hf : antitone f) (s : Π i, κ i → α) :
  f (⨆ i j, s i j) ≤ ⨅ i j, f (s i j) :=
hf.dual.le_map_infi₂ _

lemma monotone.map_infi₂_le [complete_lattice β] {f : α → β} (hf : monotone f) (s : Π i, κ i → α) :
  f (⨅ i j, s i j) ≤ ⨅ i j, f (s i j) :=
hf.dual.le_map_supr₂ _

lemma antitone.map_Sup_le [complete_lattice β] {s : set α} {f : α → β} (hf : antitone f) :
  f (Sup s) ≤ ⨅ a ∈ s, f a :=
by { rw Sup_eq_supr, exact hf.map_supr₂_le _ }

lemma monotone.map_Inf_le [complete_lattice β] {s : set α} {f : α → β} (hf : monotone f) :
  f (Inf s) ≤ ⨅ a ∈ s, f a :=
hf.dual_left.map_Sup_le

lemma supr_const_le : (⨆ i : ι, a) ≤ a := supr_le $ λ _, le_rfl
lemma le_infi_const : a ≤ ⨅ i : ι, a := le_infi $ λ _, le_rfl

/- We generalize this to conditionally complete lattices in `csupr_const` and `cinfi_const`. -/
theorem supr_const [nonempty ι] : (⨆ b : ι, a) = a := by rw [supr, range_const, Sup_singleton]
theorem infi_const [nonempty ι] : (⨅ b : ι, a) = a := @supr_const αᵒᵈ _ _ a _

@[simp] lemma supr_bot : (⨆ i : ι, ⊥ : α) = ⊥ := bot_unique supr_const_le
@[simp] lemma infi_top : (⨅ i : ι, ⊤ : α) = ⊤ := top_unique le_infi_const

@[simp] lemma supr_eq_bot : supr s = ⊥ ↔ ∀ i, s i = ⊥ := Sup_eq_bot.trans forall_range_iff
@[simp] lemma infi_eq_top : infi s = ⊤ ↔ ∀ i, s i = ⊤ := Inf_eq_top.trans forall_range_iff

@[simp] lemma supr₂_eq_bot {f : Π i, κ i → α} : (⨆ i j, f i j) = ⊥ ↔ ∀ i j, f i j = ⊥ :=
by simp_rw supr_eq_bot

@[simp] lemma infi₂_eq_top {f : Π i, κ i → α} : (⨅ i j, f i j) = ⊤ ↔ ∀ i j, f i j = ⊤ :=
by simp_rw infi_eq_top

@[simp] lemma supr_pos {p : Prop} {f : p → α} (hp : p) : (⨆ h : p, f h) = f hp :=
le_antisymm (supr_le $ λ h, le_rfl) (le_supr _ _)

@[simp] lemma infi_pos {p : Prop} {f : p → α} (hp : p) : (⨅ h : p, f h) = f hp :=
le_antisymm (infi_le _ _) (le_infi $ λ h, le_rfl)

@[simp] lemma supr_neg {p : Prop} {f : p → α} (hp : ¬ p) : (⨆ h : p, f h) = ⊥ :=
le_antisymm (supr_le $ λ h, (hp h).elim) bot_le

@[simp] lemma infi_neg {p : Prop} {f : p → α} (hp : ¬ p) : (⨅ h : p, f h) = ⊤ :=
le_antisymm le_top $ le_infi $ λ h, (hp h).elim

/--Introduction rule to prove that `b` is the supremum of `f`: it suffices to check that `b`
is larger than `f i` for all `i`, and that this is not the case of any `w<b`.
See `csupr_eq_of_forall_le_of_forall_lt_exists_gt` for a version in conditionally complete
lattices. -/
theorem supr_eq_of_forall_le_of_forall_lt_exists_gt {f : ι → α} (h₁ : ∀ i, f i ≤ b)
  (h₂ : ∀ w, w < b → (∃ i, w < f i)) : (⨆ (i : ι), f i) = b :=
Sup_eq_of_forall_le_of_forall_lt_exists_gt (forall_range_iff.mpr h₁)
  (λ w hw, exists_range_iff.mpr $ h₂ w hw)

/--Introduction rule to prove that `b` is the infimum of `f`: it suffices to check that `b`
is smaller than `f i` for all `i`, and that this is not the case of any `w>b`.
See `cinfi_eq_of_forall_ge_of_forall_gt_exists_lt` for a version in conditionally complete
lattices. -/
theorem infi_eq_of_forall_ge_of_forall_gt_exists_lt :
  (∀ i, b ≤ f i) → (∀ w, b < w → ∃ i, f i < w) → (⨅ i, f i) = b :=
@supr_eq_of_forall_le_of_forall_lt_exists_gt αᵒᵈ _ _ _ _

lemma supr_eq_dif {p : Prop} [decidable p] (a : p → α) :
  (⨆ h : p, a h) = if h : p then a h else ⊥ :=
by by_cases p; simp [h]

lemma supr_eq_if {p : Prop} [decidable p] (a : α) :
  (⨆ h : p, a) = if p then a else ⊥ :=
supr_eq_dif (λ _, a)

lemma infi_eq_dif {p : Prop} [decidable p] (a : p → α) :
  (⨅ h : p, a h) = if h : p then a h else ⊤ :=
@supr_eq_dif αᵒᵈ _ _ _ _

lemma infi_eq_if {p : Prop} [decidable p] (a : α) :
  (⨅ h : p, a) = if p then a else ⊤ :=
infi_eq_dif (λ _, a)

lemma supr_comm {f : ι → ι' → α} : (⨆ i j, f i j) = ⨆ j i, f i j :=
le_antisymm
  (supr_le $ λ i, supr_mono $ λ j, le_supr _ i)
  (supr_le $ λ j, supr_mono $ λ i, le_supr _ _)

lemma infi_comm {f : ι → ι' → α} : (⨅ i j, f i j) = ⨅ j i, f i j := @supr_comm αᵒᵈ _ _ _ _

lemma supr₂_comm {ι₁ ι₂ : Sort*} {κ₁ : ι₁ → Sort*} {κ₂ : ι₂ → Sort*}
  (f : Π i₁, κ₁ i₁ → Π i₂, κ₂ i₂ → α) :
  (⨆ i₁ j₁ i₂ j₂, f i₁ j₁ i₂ j₂) = ⨆ i₂ j₂ i₁ j₁, f i₁ j₁ i₂ j₂ :=
by simp only [@supr_comm _ (κ₁ _), @supr_comm _ ι₁]

lemma infi₂_comm {ι₁ ι₂ : Sort*} {κ₁ : ι₁ → Sort*} {κ₂ : ι₂ → Sort*}
  (f : Π i₁, κ₁ i₁ → Π i₂, κ₂ i₂ → α) :
  (⨅ i₁ j₁ i₂ j₂, f i₁ j₁ i₂ j₂) = ⨅ i₂ j₂ i₁ j₁, f i₁ j₁ i₂ j₂ :=
by simp only [@infi_comm _ (κ₁ _), @infi_comm _ ι₁]

/- TODO: this is strange. In the proof below, we get exactly the desired
   among the equalities, but close does not get it.
begin
  apply @le_antisymm,
    simp, intros,
    begin [smt]
      ematch, ematch, ematch, trace_state, have := le_refl (f i_1 i),
      trace_state, close
    end
end
-/

@[simp] theorem supr_supr_eq_left {b : β} {f : Π x : β, x = b → α} :
  (⨆ x, ⨆ h : x = b, f x h) = f b rfl :=
(@le_supr₂ _ _ _ _ f b rfl).antisymm' (supr_le $ λ c, supr_le $ by { rintro rfl, refl })

@[simp] theorem infi_infi_eq_left {b : β} {f : Π x : β, x = b → α} :
  (⨅ x, ⨅ h : x = b, f x h) = f b rfl :=
@supr_supr_eq_left αᵒᵈ _ _ _ _

@[simp] theorem supr_supr_eq_right {b : β} {f : Π x : β, b = x → α} :
  (⨆ x, ⨆ h : b = x, f x h) = f b rfl :=
(le_supr₂ b rfl).antisymm' (supr₂_le $ λ c, by { rintro rfl, refl })

@[simp] theorem infi_infi_eq_right {b : β} {f : Π x : β, b = x → α} :
  (⨅ x, ⨅ h : b = x, f x h) = f b rfl :=
@supr_supr_eq_right αᵒᵈ _ _ _ _

attribute [ematch] le_refl

theorem supr_subtype {p : ι → Prop} {f : subtype p → α} : supr f = (⨆ i (h : p i), f ⟨i, h⟩) :=
le_antisymm (supr_le $ λ ⟨i, h⟩, le_supr₂ i h) (supr₂_le $ λ i h, le_supr _ _)

theorem infi_subtype : ∀ {p : ι → Prop} {f : subtype p → α}, infi f = (⨅ i (h : p i), f ⟨i, h⟩) :=
@supr_subtype αᵒᵈ _ _

lemma supr_subtype' {p : ι → Prop} {f : Π i, p i → α} :
  (⨆ i h, f i h) = ⨆ x : subtype p, f x x.property :=
(@supr_subtype _ _ _ p (λ x, f x.val x.property)).symm

lemma infi_subtype' {p : ι → Prop} {f : ∀ i, p i → α} :
  (⨅ i (h : p i), f i h) = (⨅ x : subtype p, f x x.property) :=
(@infi_subtype _ _ _ p (λ x, f x.val x.property)).symm

lemma supr_subtype'' {ι} (s : set ι) (f : ι → α) : (⨆ i : s, f i) = ⨆ (t : ι) (H : t ∈ s), f t :=
supr_subtype

lemma infi_subtype'' {ι} (s : set ι) (f : ι → α) : (⨅ i : s, f i) = ⨅ (t : ι) (H : t ∈ s), f t :=
infi_subtype

lemma bsupr_const {ι : Sort*} {a : α} {s : set ι} (hs : s.nonempty) : (⨆ i ∈ s, a) = a :=
begin
  haveI : nonempty s := set.nonempty_coe_sort.mpr hs,
  rw [← supr_subtype'', supr_const],
end

lemma binfi_const {ι : Sort*} {a : α} {s : set ι} (hs : s.nonempty) : (⨅ i ∈ s, a) = a :=
@bsupr_const αᵒᵈ _ ι _ s hs

theorem supr_sup_eq : (⨆ x, f x ⊔ g x) = (⨆ x, f x) ⊔ (⨆ x, g x) :=
le_antisymm
  (supr_le $ λ i, sup_le_sup (le_supr _ _) $ le_supr _ _)
  (sup_le (supr_mono $ λ i, le_sup_left) $ supr_mono $ λ i, le_sup_right)

theorem infi_inf_eq : (⨅ x, f x ⊓ g x) = (⨅ x, f x) ⊓ (⨅ x, g x) := @supr_sup_eq αᵒᵈ _ _ _ _

/- TODO: here is another example where more flexible pattern matching
   might help.

begin
  apply @le_antisymm,
  safe, pose h := f a ⊓ g a, begin [smt] ematch, ematch  end
end
-/

lemma supr_sup [nonempty ι] {f : ι → α} {a : α} : (⨆ x, f x) ⊔ a = ⨆ x, f x ⊔ a :=
by rw [supr_sup_eq, supr_const]

lemma infi_inf [nonempty ι] {f : ι → α} {a : α} : (⨅ x, f x) ⊓ a = ⨅ x, f x ⊓ a :=
by rw [infi_inf_eq, infi_const]

lemma sup_supr [nonempty ι] {f : ι → α} {a : α} : a ⊔ (⨆ x, f x) = ⨆ x, a ⊔ f x :=
by rw [supr_sup_eq, supr_const]

lemma inf_infi [nonempty ι] {f : ι → α} {a : α} : a ⊓ (⨅ x, f x) = ⨅ x, a ⊓ f x :=
by rw [infi_inf_eq, infi_const]

lemma bsupr_sup {p : ι → Prop} {f : Π i, p i → α} {a : α} (h : ∃ i, p i) :
  (⨆ i (h : p i), f i h) ⊔ a = ⨆ i (h : p i), f i h ⊔ a :=
by haveI : nonempty {i // p i} := (let ⟨i, hi⟩ := h in ⟨⟨i, hi⟩⟩);
  rw [supr_subtype', supr_subtype', supr_sup]

lemma sup_bsupr {p : ι → Prop} {f : Π i, p i → α} {a : α} (h : ∃ i, p i) :
  a ⊔ (⨆ i (h : p i), f i h) = ⨆ i (h : p i), a ⊔ f i h :=
by simpa only [sup_comm] using bsupr_sup h

lemma binfi_inf {p : ι → Prop} {f : Π i, p i → α} {a : α} (h : ∃ i, p i) :
  (⨅ i (h : p i), f i h) ⊓ a = ⨅ i (h : p i), f i h ⊓ a :=
@bsupr_sup αᵒᵈ ι _ p f _ h

lemma inf_binfi {p : ι → Prop} {f : Π i, p i → α} {a : α} (h : ∃ i, p i) :
  a ⊓ (⨅ i (h : p i), f i h) = ⨅ i (h : p i), a ⊓ f i h :=
@sup_bsupr αᵒᵈ ι _ p f _ h

/-! ### `supr` and `infi` under `Prop` -/

@[simp] theorem supr_false {s : false → α} : supr s = ⊥ :=
le_antisymm (supr_le $ λ i, false.elim i) bot_le

@[simp] theorem infi_false {s : false → α} : infi s = ⊤ :=
le_antisymm le_top (le_infi $ λ i, false.elim i)

lemma supr_true {s : true → α} : supr s = s trivial := supr_pos trivial
lemma infi_true {s : true → α} : infi s = s trivial := infi_pos trivial

@[simp] lemma supr_exists {p : ι → Prop} {f : Exists p → α} : (⨆ x, f x)  = ⨆ i h, f ⟨i, h⟩ :=
le_antisymm (supr_le $ λ ⟨i, h⟩, le_supr₂ i h) (supr₂_le $ λ i h, le_supr _ _)

@[simp] lemma infi_exists {p : ι → Prop} {f : Exists p → α} : (⨅ x, f x)  = ⨅ i h, f ⟨i, h⟩ :=
@supr_exists αᵒᵈ _ _ _ _

lemma supr_and {p q : Prop} {s : p ∧ q → α} : supr s = ⨆ h₁ h₂, s ⟨h₁, h₂⟩ :=
le_antisymm (supr_le $ λ ⟨i, h⟩, le_supr₂ i h) (supr₂_le $ λ i h, le_supr _ _)

lemma infi_and {p q : Prop} {s : p ∧ q → α} : infi s = ⨅ h₁ h₂, s ⟨h₁, h₂⟩ := @supr_and αᵒᵈ _ _ _ _

/-- The symmetric case of `supr_and`, useful for rewriting into a supremum over a conjunction -/
lemma supr_and' {p q : Prop} {s : p → q → α} :
  (⨆ (h₁ : p) (h₂ : q), s h₁ h₂) = ⨆ (h : p ∧ q), s h.1 h.2 :=
eq.symm supr_and

/-- The symmetric case of `infi_and`, useful for rewriting into a infimum over a conjunction -/
lemma infi_and' {p q : Prop} {s : p → q → α} :
  (⨅ (h₁ : p) (h₂ : q), s h₁ h₂) = ⨅ (h : p ∧ q), s h.1 h.2 :=
eq.symm infi_and

theorem supr_or {p q : Prop} {s : p ∨ q → α} :
  (⨆ x, s x) = (⨆ i, s (or.inl i)) ⊔ (⨆ j, s (or.inr j)) :=
le_antisymm
  (supr_le $ λ i, match i with
  | or.inl i := le_sup_of_le_left $ le_supr _ i
  | or.inr j := le_sup_of_le_right $ le_supr _ j
  end)
  (sup_le (supr_comp_le _ _) (supr_comp_le _ _))

theorem infi_or {p q : Prop} {s : p ∨ q → α} :
  (⨅ x, s x) = (⨅ i, s (or.inl i)) ⊓ (⨅ j, s (or.inr j)) :=
@supr_or αᵒᵈ _ _ _ _

section

variables (p : ι → Prop) [decidable_pred p]

lemma supr_dite (f : Π i, p i → α) (g : Π i, ¬p i → α) :
  (⨆ i, if h : p i then f i h else g i h) = (⨆ i (h : p i), f i h) ⊔ (⨆ i (h : ¬ p i), g i h) :=
begin
  rw ←supr_sup_eq,
  congr' 1 with i,
  split_ifs with h;
  simp [h],
end

lemma infi_dite (f : Π i, p i → α) (g : Π i, ¬p i → α) :
  (⨅ i, if h : p i then f i h else g i h) = (⨅ i (h : p i), f i h) ⊓ (⨅ i (h : ¬ p i), g i h) :=
supr_dite p (show Π i, p i → αᵒᵈ, from f) g

lemma supr_ite (f g : ι → α) :
  (⨆ i, if p i then f i else g i) = (⨆ i (h : p i), f i) ⊔ (⨆ i (h : ¬ p i), g i) :=
supr_dite _ _ _

lemma infi_ite (f g : ι → α) :
  (⨅ i, if p i then f i else g i) = (⨅ i (h : p i), f i) ⊓ (⨅ i (h : ¬ p i), g i) :=
infi_dite _ _ _

end

lemma supr_range {g : β → α} {f : ι → β} : (⨆ b ∈ range f, g b) = ⨆ i, g (f i) :=
by rw [← supr_subtype'', supr_range']

lemma infi_range : ∀ {g : β → α} {f : ι → β}, (⨅ b ∈ range f, g b) = ⨅ i, g (f i) :=
@supr_range αᵒᵈ _ _ _

theorem Sup_image {s : set β} {f : β → α} : Sup (f '' s) = ⨆ a ∈ s, f a :=
by rw [← supr_subtype'', Sup_image']

theorem Inf_image {s : set β} {f : β → α} : Inf (f '' s) = ⨅ a ∈ s, f a := @Sup_image αᵒᵈ _ _ _ _

/-
### supr and infi under set constructions
-/

theorem supr_emptyset {f : β → α} : (⨆ x ∈ (∅ : set β), f x) = ⊥ := by simp
theorem infi_emptyset {f : β → α} : (⨅ x ∈ (∅ : set β), f x) = ⊤ := by simp

theorem supr_univ {f : β → α} : (⨆ x ∈ (univ : set β), f x) = ⨆ x, f x := by simp
theorem infi_univ {f : β → α} : (⨅ x ∈ (univ : set β), f x) = ⨅ x, f x := by simp

theorem supr_union {f : β → α} {s t : set β} :
  (⨆ x ∈ s ∪ t, f x) = (⨆ x ∈ s, f x) ⊔ (⨆ x ∈ t, f x) :=
by simp_rw [mem_union, supr_or, supr_sup_eq]

theorem infi_union {f : β → α} {s t : set β} :
  (⨅ x ∈ s ∪ t, f x) = (⨅ x ∈ s, f x) ⊓ (⨅ x ∈ t, f x) :=
@supr_union αᵒᵈ _ _ _ _ _

lemma supr_split (f : β → α) (p : β → Prop) :
  (⨆ i, f i) = (⨆ i (h : p i), f i) ⊔ (⨆ i (h : ¬ p i), f i) :=
by simpa [classical.em] using @supr_union _ _ _ f {i | p i} {i | ¬ p i}

lemma infi_split : ∀ (f : β → α) (p : β → Prop),
  (⨅ i, f i) = (⨅ i (h : p i), f i) ⊓ (⨅ i (h : ¬ p i), f i) :=
@supr_split αᵒᵈ _ _

lemma supr_split_single (f : β → α) (i₀ : β) : (⨆ i, f i) = f i₀ ⊔ ⨆ i (h : i ≠ i₀), f i :=
by { convert supr_split _ _, simp }

lemma infi_split_single (f : β → α) (i₀ : β) : (⨅ i, f i) = f i₀ ⊓ ⨅ i (h : i ≠ i₀), f i :=
@supr_split_single αᵒᵈ _ _ _ _

lemma supr_le_supr_of_subset {f : β → α} {s t : set β} : s ⊆ t → (⨆ x ∈ s, f x) ≤ ⨆ x ∈ t, f x :=
bsupr_mono

lemma infi_le_infi_of_subset {f : β → α} {s t : set β} : s ⊆ t → (⨅ x ∈ t, f x) ≤ ⨅ x ∈ s, f x :=
binfi_mono

theorem supr_insert {f : β → α} {s : set β} {b : β} :
  (⨆ x ∈ insert b s, f x) = f b ⊔ (⨆ x ∈ s, f x) :=
eq.trans supr_union $ congr_arg (λ x, x ⊔ (⨆ x ∈ s, f x)) supr_supr_eq_left

theorem infi_insert {f : β → α} {s : set β} {b : β} :
  (⨅ x ∈ insert b s, f x) = f b ⊓ (⨅ x ∈ s, f x) :=
eq.trans infi_union $ congr_arg (λ x, x ⊓ (⨅ x ∈ s, f x)) infi_infi_eq_left

theorem supr_singleton {f : β → α} {b : β} : (⨆ x ∈ (singleton b : set β), f x) = f b :=
by simp

theorem infi_singleton {f : β → α} {b : β} : (⨅ x ∈ (singleton b : set β), f x) = f b :=
by simp

theorem supr_pair {f : β → α} {a b : β} : (⨆ x ∈ ({a, b} : set β), f x) = f a ⊔ f b :=
by rw [supr_insert, supr_singleton]

theorem infi_pair {f : β → α} {a b : β} : (⨅ x ∈ ({a, b} : set β), f x) = f a ⊓ f b :=
by rw [infi_insert, infi_singleton]

lemma supr_image {γ} {f : β → γ} {g : γ → α} {t : set β} :
  (⨆ c ∈ f '' t, g c) = (⨆ b ∈ t, g (f b)) :=
by rw [← Sup_image, ← Sup_image, ← image_comp]

lemma infi_image : ∀ {γ} {f : β → γ} {g : γ → α} {t : set β},
  (⨅ c ∈ f '' t, g c) = (⨅ b ∈ t, g (f b)) :=
@supr_image αᵒᵈ _ _

theorem supr_extend_bot {e : ι → β} (he : injective e) (f : ι → α) :
  (⨆ j, extend e f ⊥ j) = ⨆ i, f i :=
begin
  rw supr_split _ (λ j, ∃ i, e i = j),
  simp [extend_apply he, extend_apply', @supr_comm _ β ι] { contextual := tt }
end

lemma infi_extend_top {e : ι → β} (he : injective e) (f : ι → α) : (⨅ j, extend e f ⊤ j) = infi f :=
@supr_extend_bot αᵒᵈ _ _ _ _ he _

/-!
### `supr` and `infi` under `Type`
-/

theorem supr_of_empty' {α ι} [has_Sup α] [is_empty ι] (f : ι → α) :
  supr f = Sup (∅ : set α) :=
congr_arg Sup (range_eq_empty f)

theorem infi_of_empty' {α ι} [has_Inf α] [is_empty ι] (f : ι → α) :
  infi f = Inf (∅ : set α) :=
congr_arg Inf (range_eq_empty f)

theorem supr_of_empty [is_empty ι] (f : ι → α) : supr f = ⊥ :=
(supr_of_empty' f).trans Sup_empty

theorem infi_of_empty [is_empty ι] (f : ι → α) : infi f = ⊤ := @supr_of_empty αᵒᵈ _ _ _ f

lemma supr_bool_eq {f : bool → α} : (⨆b:bool, f b) = f tt ⊔ f ff :=
by rw [supr, bool.range_eq, Sup_pair, sup_comm]

lemma infi_bool_eq {f : bool → α} : (⨅b:bool, f b) = f tt ⊓ f ff := @supr_bool_eq αᵒᵈ _ _

lemma sup_eq_supr (x y : α) : x ⊔ y = ⨆ b : bool, cond b x y :=
by rw [supr_bool_eq, bool.cond_tt, bool.cond_ff]

lemma inf_eq_infi (x y : α) : x ⊓ y = ⨅ b : bool, cond b x y := @sup_eq_supr αᵒᵈ _ _ _

lemma is_glb_binfi {s : set β} {f : β → α} : is_glb (f '' s) (⨅ x ∈ s, f x) :=
by simpa only [range_comp, subtype.range_coe, infi_subtype'] using @is_glb_infi α s _ (f ∘ coe)

lemma is_lub_bsupr {s : set β} {f : β → α} : is_lub (f '' s) (⨆ x ∈ s, f x) :=
by simpa only [range_comp, subtype.range_coe, supr_subtype'] using @is_lub_supr α s _ (f ∘ coe)

theorem supr_sigma {p : β → Type*} {f : sigma p → α} : (⨆ x, f x) = ⨆ i j, f ⟨i, j⟩ :=
eq_of_forall_ge_iff $ λ c, by simp only [supr_le_iff, sigma.forall]

theorem infi_sigma {p : β → Type*} {f : sigma p → α} : (⨅ x, f x) = ⨅ i j, f ⟨i, j⟩ :=
@supr_sigma αᵒᵈ _ _ _ _

theorem supr_prod {f : β × γ → α} : (⨆ x, f x) = ⨆ i j, f (i, j) :=
eq_of_forall_ge_iff $ λ c, by simp only [supr_le_iff, prod.forall]

theorem infi_prod {f : β × γ → α} : (⨅ x, f x)  = ⨅ i j, f (i, j) := @supr_prod αᵒᵈ _ _ _ _

lemma bsupr_prod {f : β × γ → α} {s : set β} {t : set γ} :
  (⨆ x ∈ s ×ˢ t, f x) = ⨆ (a ∈ s) (b ∈ t), f (a, b) :=
by { simp_rw [supr_prod, mem_prod, supr_and], exact supr_congr (λ _, supr_comm) }

lemma binfi_prod {f : β × γ → α} {s : set β} {t : set γ} :
  (⨅ x ∈ s ×ˢ t, f x) = ⨅ (a ∈ s) (b ∈ t), f (a, b) :=
@bsupr_prod αᵒᵈ _ _ _ _ _ _

theorem supr_sum {f : β ⊕ γ → α} :
  (⨆ x, f x) = (⨆ i, f (sum.inl i)) ⊔ (⨆ j, f (sum.inr j)) :=
eq_of_forall_ge_iff $ λ c, by simp only [sup_le_iff, supr_le_iff, sum.forall]

theorem infi_sum {f : β ⊕ γ → α} : (⨅ x, f x) = (⨅ i, f (sum.inl i)) ⊓ (⨅ j, f (sum.inr j)) :=
@supr_sum αᵒᵈ _ _ _ _

theorem supr_option (f : option β → α) : (⨆ o, f o) = f none ⊔ ⨆ b, f (option.some b) :=
eq_of_forall_ge_iff $ λ c, by simp only [supr_le_iff, sup_le_iff, option.forall]

theorem infi_option (f : option β → α) : (⨅ o, f o) = f none ⊓ ⨅ b, f (option.some b) :=
@supr_option αᵒᵈ _ _ _

/-- A version of `supr_option` useful for rewriting right-to-left. -/
lemma supr_option_elim (a : α) (f : β → α) : (⨆ o : option β, o.elim a f) = a ⊔ ⨆ b, f b :=
by simp [supr_option]

/-- A version of `infi_option` useful for rewriting right-to-left. -/
lemma infi_option_elim (a : α) (f : β → α) : (⨅ o : option β, o.elim a f) = a ⊓ ⨅ b, f b :=
@supr_option_elim αᵒᵈ _ _ _ _

/-- When taking the supremum of `f : ι → α`, the elements of `ι` on which `f` gives `⊥` can be
dropped, without changing the result. -/
lemma supr_ne_bot_subtype (f : ι → α) : (⨆ i : {i // f i ≠ ⊥}, f i) = ⨆ i, f i :=
begin
  by_cases htriv : ∀ i, f i = ⊥,
  { simp only [supr_bot, (funext htriv : f = _)] },
  refine (supr_comp_le f _).antisymm (supr_mono' $ λ i, _),
  by_cases hi : f i = ⊥,
  { rw hi,
    obtain ⟨i₀, hi₀⟩ := not_forall.mp htriv,
    exact ⟨⟨i₀, hi₀⟩, bot_le⟩ },
  { exact ⟨⟨i, hi⟩, rfl.le⟩ },
end

/-- When taking the infimum of `f : ι → α`, the elements of `ι` on which `f` gives `⊤` can be
dropped, without changing the result. -/
lemma infi_ne_top_subtype (f : ι → α) : (⨅ i : {i // f i ≠ ⊤}, f i) = ⨅ i, f i :=
@supr_ne_bot_subtype αᵒᵈ ι _ f

lemma Sup_image2 {f : β → γ → α} {s : set β} {t : set γ} :
  Sup (image2 f s t) = ⨆ (a ∈ s) (b ∈ t), f a b :=
by rw [←image_prod, Sup_image, bsupr_prod]

lemma Inf_image2 {f : β → γ → α} {s : set β} {t : set γ} :
  Inf (image2 f s t) = ⨅ (a ∈ s) (b ∈ t), f a b :=
by rw [←image_prod, Inf_image, binfi_prod]

/-!
### `supr` and `infi` under `ℕ`
-/

lemma supr_ge_eq_supr_nat_add (u : ℕ → α) (n : ℕ) : (⨆ i ≥ n, u i) = ⨆ i, u (i + n) :=
begin
  apply le_antisymm;
  simp only [supr_le_iff],
  { exact λ i hi, le_Sup ⟨i - n, by { dsimp only, rw nat.sub_add_cancel hi }⟩ },
  { exact λ i, le_Sup ⟨i + n, supr_pos (nat.le_add_left _ _)⟩ }
end

lemma infi_ge_eq_infi_nat_add (u : ℕ → α) (n : ℕ) : (⨅ i ≥ n, u i) = ⨅ i, u (i + n) :=
@supr_ge_eq_supr_nat_add αᵒᵈ _ _ _

lemma monotone.supr_nat_add {f : ℕ → α} (hf : monotone f) (k : ℕ) :
  (⨆ n, f (n + k)) = ⨆ n, f n :=
le_antisymm (supr_le $ λ i, le_supr _ (i + k)) $ supr_mono $ λ i, hf $ nat.le_add_right i k

lemma antitone.infi_nat_add {f : ℕ → α} (hf : antitone f) (k : ℕ) :
  (⨅ n, f (n + k)) = ⨅ n, f n :=
hf.dual_right.supr_nat_add k

@[simp] lemma supr_infi_ge_nat_add (f : ℕ → α) (k : ℕ) :
  (⨆ n, ⨅ i ≥ n, f (i + k)) = ⨆ n, ⨅ i ≥ n, f i :=
begin
  have hf : monotone (λ n, ⨅ i ≥ n, f i) := λ n m h, binfi_mono (λ i, h.trans),
  rw ←monotone.supr_nat_add hf k,
  { simp_rw [infi_ge_eq_infi_nat_add, ←nat.add_assoc], },
end

@[simp] lemma infi_supr_ge_nat_add : ∀ (f : ℕ → α) (k : ℕ),
  (⨅ n, ⨆ i ≥ n, f (i + k)) = ⨅ n, ⨆ i ≥ n, f i :=
@supr_infi_ge_nat_add αᵒᵈ _

lemma sup_supr_nat_succ (u : ℕ → α) : u 0 ⊔ (⨆ i, u (i + 1)) = ⨆ i, u i :=
calc u 0 ⊔ (⨆ i, u (i + 1)) = (⨆ (x ∈ {0} ∪ range nat.succ), u x)
      : by rw [supr_union, supr_singleton, supr_range]
... = ⨆ i, u i
      : by rw [nat.zero_union_range_succ, supr_univ]

lemma inf_infi_nat_succ (u : ℕ → α) : u 0 ⊓ (⨅ i, u (i + 1)) = ⨅ i, u i :=
@sup_supr_nat_succ αᵒᵈ _ u

lemma infi_nat_gt_zero_eq (f : ℕ → α) :
  (⨅ (i > 0), f i) = ⨅ i, f (i + 1) :=
by { rw [←infi_range, nat.range_succ], simp only [mem_set_of] }

lemma supr_nat_gt_zero_eq (f : ℕ → α) :
  (⨆ (i > 0), f i) = ⨆ i, f (i + 1) :=
@infi_nat_gt_zero_eq αᵒᵈ _ f

end

section complete_linear_order
variables [complete_linear_order α]

lemma supr_eq_top (f : ι → α) : supr f = ⊤ ↔ ∀ b < ⊤, ∃ i, b < f i :=
by simp only [← Sup_range, Sup_eq_top, set.exists_range_iff]

lemma infi_eq_bot (f : ι → α) : infi f = ⊥ ↔ ∀ b > ⊥, ∃ i, f i < b :=
by simp only [← Inf_range, Inf_eq_bot, set.exists_range_iff]

end complete_linear_order

/-!
### Instances
-/

instance Prop.complete_lattice : complete_lattice Prop :=
{ Sup    := λ s, ∃ a ∈ s, a,
  le_Sup := λ s a h p, ⟨a, h, p⟩,
  Sup_le := λ s a h ⟨b, h', p⟩, h b h' p,
  Inf    := λ s, ∀ a, a ∈ s → a,
  Inf_le := λ s a h p, p a h,
  le_Inf := λ s a h p b hb, h b hb p,
  .. Prop.bounded_order,
  .. Prop.distrib_lattice }

noncomputable instance Prop.complete_linear_order : complete_linear_order Prop :=
{ ..Prop.complete_lattice, ..Prop.linear_order }

@[simp] lemma Sup_Prop_eq {s : set Prop} : Sup s = ∃ p ∈ s, p := rfl
@[simp] lemma Inf_Prop_eq {s : set Prop} : Inf s = ∀ p ∈ s, p := rfl

@[simp] lemma supr_Prop_eq {p : ι → Prop} : (⨆ i, p i) = ∃ i, p i :=
le_antisymm (λ ⟨q, ⟨i, (eq : p i = q)⟩, hq⟩, ⟨i, eq.symm ▸ hq⟩) (λ ⟨i, hi⟩, ⟨p i, ⟨i, rfl⟩, hi⟩)

@[simp] lemma infi_Prop_eq {p : ι → Prop} : (⨅ i, p i) = ∀ i, p i :=
le_antisymm (λ h i, h _ ⟨i, rfl⟩ ) (λ h p ⟨i, eq⟩, eq ▸ h i)

instance pi.has_Sup {α : Type*} {β : α → Type*} [Π i, has_Sup (β i)] : has_Sup (Π i, β i) :=
⟨λ s i, ⨆ f : s, (f : Π i, β i) i⟩

instance pi.has_Inf {α : Type*} {β : α → Type*} [Π i, has_Inf (β i)] : has_Inf (Π i, β i) :=
⟨λ s i, ⨅ f : s, (f : Π i, β i) i⟩

instance pi.complete_lattice {α : Type*} {β : α → Type*} [∀ i, complete_lattice (β i)] :
  complete_lattice (Π i, β i) :=
{ Sup := Sup,
  Inf := Inf,
  le_Sup := λ s f hf i, le_supr (λ f : s, (f : Π i, β i) i) ⟨f, hf⟩,
  Inf_le := λ s f hf i, infi_le (λ f : s, (f : Π i, β i) i) ⟨f, hf⟩,
  Sup_le := λ s f hf i, supr_le $ λ g, hf g g.2 i,
  le_Inf := λ s f hf i, le_infi $ λ g, hf g g.2 i,
  .. pi.bounded_order,
  .. pi.lattice }

lemma Sup_apply {α : Type*} {β : α → Type*} [Π i, has_Sup (β i)] {s : set (Π a, β a)} {a : α} :
  (Sup s) a = ⨆ f : s, (f : Π a, β a) a :=
rfl

lemma Inf_apply {α : Type*} {β : α → Type*} [Π i, has_Inf (β i)]
  {s : set (Π a, β a)} {a : α} : Inf s a = ⨅ f : s, (f : Π a, β a) a :=
rfl

@[simp] lemma supr_apply {α : Type*} {β : α → Type*} {ι : Sort*} [Π i, has_Sup (β i)]
  {f : ι → Π a, β a} {a : α} : (⨆ i, f i) a = ⨆ i, f i a :=
by rw [supr, Sup_apply, supr, supr, ← image_eq_range (λ f : Π i, β i, f a) (range f), ← range_comp]

@[simp] lemma infi_apply {α : Type*} {β : α → Type*} {ι : Sort*} [Π i, has_Inf (β i)]
  {f : ι → Π a, β a} {a : α} : (⨅ i, f i) a = ⨅ i, f i a :=
@supr_apply α (λ i, (β i)ᵒᵈ) _ _ _ _

lemma unary_relation_Sup_iff {α : Type*} (s : set (α → Prop)) {a : α} :
  Sup s a ↔ ∃ r : α → Prop, r ∈ s ∧ r a :=
by { unfold Sup, simp [←eq_iff_iff] }

lemma unary_relation_Inf_iff {α : Type*} (s : set (α → Prop)) {a : α} :
  Inf s a ↔ ∀ r : α → Prop, r ∈ s → r a :=
by { unfold Inf, simp [←eq_iff_iff] }

lemma binary_relation_Sup_iff {α β : Type*} (s : set (α → β → Prop)) {a : α} {b : β} :
  Sup s a b ↔ ∃ r : α → β → Prop, r ∈ s ∧ r a b :=
by { unfold Sup, simp [←eq_iff_iff] }

lemma binary_relation_Inf_iff {α β : Type*} (s : set (α → β → Prop)) {a : α} {b : β} :
  Inf s a b ↔ ∀ r : α → β → Prop, r ∈ s → r a b :=
by { unfold Inf, simp [←eq_iff_iff] }

section complete_lattice
variables [preorder α] [complete_lattice β]

theorem monotone_Sup_of_monotone {s : set (α → β)} (m_s : ∀ f ∈ s, monotone f) : monotone (Sup s) :=
λ x y h, supr_mono $ λ f, m_s f f.2 h

theorem monotone_Inf_of_monotone {s : set (α → β)} (m_s : ∀ f ∈ s, monotone f) : monotone (Inf s) :=
λ x y h, infi_mono $ λ f, m_s f f.2 h

end complete_lattice

namespace prod
variables (α β)

instance [has_Sup α] [has_Sup β] : has_Sup (α × β) :=
⟨λ s, (Sup (prod.fst '' s), Sup (prod.snd '' s))⟩

instance [has_Inf α] [has_Inf β] : has_Inf (α × β) :=
⟨λ s, (Inf (prod.fst '' s), Inf (prod.snd '' s))⟩

instance [complete_lattice α] [complete_lattice β] : complete_lattice (α × β) :=
{ le_Sup := λ s p hab, ⟨le_Sup $ mem_image_of_mem _ hab, le_Sup $ mem_image_of_mem _ hab⟩,
  Sup_le := λ s p h,
    ⟨ Sup_le $ ball_image_of_ball $ λ p hp, (h p hp).1,
      Sup_le $ ball_image_of_ball $ λ p hp, (h p hp).2⟩,
  Inf_le := λ s p hab, ⟨Inf_le $ mem_image_of_mem _ hab, Inf_le $ mem_image_of_mem _ hab⟩,
  le_Inf := λ s p h,
    ⟨ le_Inf $ ball_image_of_ball $ λ p hp, (h p hp).1,
      le_Inf $ ball_image_of_ball $ λ p hp, (h p hp).2⟩,
  .. prod.lattice α β,
  .. prod.bounded_order α β,
  .. prod.has_Sup α β,
  .. prod.has_Inf α β }

end prod

section complete_lattice
variables [complete_lattice α] {a : α} {s : set α}

/-- This is a weaker version of `sup_Inf_eq` -/
lemma sup_Inf_le_infi_sup : a ⊔ Inf s ≤ ⨅ b ∈ s, a ⊔ b :=
le_infi₂ $ λ i h, sup_le_sup_left (Inf_le h) _

/-- This is a weaker version of `inf_Sup_eq` -/
lemma supr_inf_le_inf_Sup : (⨆ b ∈ s, a ⊓ b) ≤ a ⊓ Sup s :=
@sup_Inf_le_infi_sup αᵒᵈ _ _ _

/-- This is a weaker version of `Inf_sup_eq` -/
lemma Inf_sup_le_infi_sup : Inf s ⊔ a ≤ ⨅ b ∈ s, b ⊔ a :=
le_infi₂ $ λ i h, sup_le_sup_right (Inf_le h) _

/-- This is a weaker version of `Sup_inf_eq` -/
lemma supr_inf_le_Sup_inf : (⨆ b ∈ s, b ⊓ a) ≤ Sup s ⊓ a :=
@Inf_sup_le_infi_sup αᵒᵈ _ _ _

lemma le_supr_inf_supr (f g : ι → α) : (⨆ i, f i ⊓ g i) ≤ (⨆ i, f i) ⊓ (⨆ i, g i) :=
le_inf (supr_mono $ λ i, inf_le_left) (supr_mono $ λ i, inf_le_right)

lemma infi_sup_infi_le (f g : ι → α) : (⨅ i, f i) ⊔ (⨅ i, g i) ≤ ⨅ i, f i ⊔ g i :=
@le_supr_inf_supr αᵒᵈ ι _ f g

lemma disjoint_Sup_left {a : set α} {b : α} (d : disjoint (Sup a) b) {i} (hi : i ∈ a) :
  disjoint i b :=
(supr₂_le_iff.1 (supr_inf_le_Sup_inf.trans d) i hi : _)

lemma disjoint_Sup_right {a : set α} {b : α} (d : disjoint b (Sup a)) {i} (hi : i ∈ a) :
  disjoint b i :=
(supr₂_le_iff.mp (supr_inf_le_inf_Sup.trans d) i hi : _)

end complete_lattice

/-- Pullback a `complete_lattice` along an injection. -/
@[reducible] -- See note [reducible non-instances]
protected def function.injective.complete_lattice [has_sup α] [has_inf α] [has_Sup α]
  [has_Inf α] [has_top α] [has_bot α] [complete_lattice β]
  (f : α → β) (hf : function.injective f) (map_sup : ∀ a b, f (a ⊔ b) = f a ⊔ f b)
  (map_inf : ∀ a b, f (a ⊓ b) = f a ⊓ f b) (map_Sup : ∀ s, f (Sup s) = ⨆ a ∈ s, f a)
  (map_Inf : ∀ s, f (Inf s) = ⨅ a ∈ s, f a) (map_top : f ⊤ = ⊤) (map_bot : f ⊥ = ⊥) :
  complete_lattice α :=
{ Sup := Sup,
  le_Sup := λ s a h, (le_supr₂ a h).trans (map_Sup _).ge,
  Sup_le := λ s a h, (map_Sup _).trans_le $ supr₂_le h,
  Inf := Inf,
  Inf_le := λ s a h, (map_Inf _).trans_le $ infi₂_le a h,
  le_Inf := λ s a h, (le_infi₂ h).trans (map_Inf _).ge,
  -- we cannot use bounded_order.lift here as the `has_le` instance doesn't exist yet
  top := ⊤,
  le_top := λ a, (@le_top β _ _ _).trans map_top.ge,
  bot := ⊥,
  bot_le := λ a, map_bot.le.trans bot_le,
  ..hf.lattice f map_sup map_inf }<|MERGE_RESOLUTION|>--- conflicted
+++ resolved
@@ -4,14 +4,11 @@
 Authors: Johannes Hölzl
 -/
 import data.bool.set
+import data.nat.set
 import data.ulift
-<<<<<<< HEAD
-import data.nat.order
 import order.bounds.basic
-=======
-import data.nat.set
-import order.bounds
->>>>>>> 228404df
+import order.hom.basic
+import algebra.char_zero.defs
 
 /-!
 # Theory of complete lattices
