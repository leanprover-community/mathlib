--- conflicted
+++ resolved
@@ -110,8 +110,6 @@
 
 @[simp] lemma covby_succ_of_nonempty_Ioi {a : α} (h : (set.Ioi a).nonempty) : a ⋖ succ a :=
 has_lt.lt.covby_succ h.some_mem
-<<<<<<< HEAD
-=======
 
 lemma lt_succ_of_not_is_max {a : α} (ha : ¬ is_max a) : a < succ_order.succ a :=
 (le_succ a).lt_of_not_le (λ h, not_exists.2 (maximal_of_succ_le h) (not_is_max_iff.mp ha))
@@ -121,7 +119,6 @@
 
 lemma succ_le_iff_of_not_is_max {a b : α} (ha : ¬ is_max a) : succ a ≤ b ↔ a < b :=
 ⟨(lt_succ_of_not_is_max ha).trans_le, succ_le_of_lt⟩
->>>>>>> 53578832
 
 section no_max_order
 variables [no_max_order α] {a b : α}
@@ -356,8 +353,6 @@
 
 @[simp] lemma pred_covby_of_nonempty_Iio {a : α} (h : (set.Iio a).nonempty) : pred a ⋖ a :=
 has_lt.lt.pred_covby h.some_mem
-<<<<<<< HEAD
-=======
 
 lemma pred_lt_of_not_is_min {a : α} (ha : ¬ is_min a) : pred_order.pred a < a :=
 (pred_le a).lt_of_not_le (λ h, not_exists.2 (minimal_of_le_pred h) (not_is_min_iff.mp ha))
@@ -367,7 +362,6 @@
 
 lemma le_pred_iff_of_not_is_min {a b : α} (hb : ¬ is_min b) : a ≤ pred b ↔ a < b :=
 ⟨λ h, h.trans_lt (pred_lt_of_not_is_min hb), le_pred_of_lt⟩
->>>>>>> 53578832
 
 section no_min_order
 variables [no_min_order α] {a b : α}
