--- conflicted
+++ resolved
@@ -1015,61 +1015,43 @@
 { bot := ⟨⊥, hbot⟩,
   bot_le := λ _, bot_le }
 
-<<<<<<< HEAD
+/-- A subtype remains a `⊤`-order if the property holds at `⊤`. -/
+@[reducible] -- See note [reducible non-instances]
+protected def order_top [has_le α] [order_top α] (htop : p ⊤) : order_top {x : α // p x} :=
+{ top := ⟨⊤, htop⟩,
+  le_top := λ _, le_top }
+
+/-- A subtype remains a bounded order if the property holds at `⊥` and `⊤`. -/
+@[reducible] -- See note [reducible non-instances]
+protected def bounded_order [has_le α] [bounded_order α] (hbot : p ⊥) (htop : p ⊤) :
+  bounded_order (subtype p) :=
+{ ..subtype.order_top htop, ..subtype.order_bot hbot }
+
+variables [partial_order α]
+
+@[simp] lemma mk_bot [order_bot α] [order_bot (subtype p)] (hbot : p ⊥) : mk ⊥ hbot = ⊥ :=
+le_bot_iff.1 $ coe_le_coe.1 bot_le
+
+@[simp] lemma mk_top [order_top α] [order_top (subtype p)] (htop : p ⊤) : mk ⊤ htop = ⊤ :=
+top_le_iff.1 $ coe_le_coe.1 le_top
+
+lemma coe_bot [order_bot α] [order_bot (subtype p)] (hbot : p ⊥) : ((⊥ : subtype p) : α) = ⊥ :=
+congr_arg coe (mk_bot hbot).symm
+
+lemma coe_top [order_top α] [order_top (subtype p)] (htop : p ⊤) : ((⊤ : subtype p) : α) = ⊤ :=
+congr_arg coe (mk_top htop).symm
+
 @[simp]
-lemma coe_bot [preorder α] [order_bot α] {P : α → Prop} (Pbot : P ⊥) :
-  ↑((by haveI := subtype.order_bot Pbot; exact ⊥) : {y : α // P y}) = (⊥ : α) := rfl
+lemma mem_subtype_eq_top_iff [preorder α] [order_top α] {P : α → Prop} (Ptop : P ⊤)
+  {x : α} (Px : P x) :
+  (⟨x, Px⟩ : {y : α // P y}) = (by haveI := subtype.order_top Ptop; exact ⊤) ↔ x = ⊤ :=
+subtype.ext_iff
 
 @[simp]
 lemma mem_subtype_eq_bot_iff [preorder α] [order_bot α] {P : α → Prop} (Pbot : P ⊥)
   {x : α} (Px : P x) :
   (⟨x, Px⟩ : {y : α // P y}) = (by haveI := subtype.order_bot Pbot; exact ⊥) ↔ x = ⊥ :=
 subtype.ext_iff
-
-/-- A subtype remains a `⊤`-order if the property holds at `⊤`.
-See note [reducible non-instances]. -/
-@[reducible]
-protected def order_top [preorder α] [order_top α] {P : α → Prop} (Ptop : P ⊤) :
-  order_top {x : α // P x} :=
-{ top := ⟨⊤, Ptop⟩,
-  le_top := λ _, le_top }
-
-@[simp]
-lemma coe_top [preorder α] [order_top α] {P : α → Prop} (Ptop : P ⊤) :
-  ↑((by haveI := subtype.order_top Ptop; exact ⊤) : ({y : α // P y})) = (⊤ : α) := rfl
-
-@[simp]
-lemma mem_subtype_eq_top_iff [preorder α] [order_top α] {P : α → Prop} (Ptop : P ⊤)
-  {x : α} (Px : P x) :
-  (⟨x, Px⟩ : {y : α // P y}) = (by haveI := subtype.order_top Ptop; exact ⊤) ↔ x = ⊤ :=
-subtype.ext_iff
-=======
-/-- A subtype remains a `⊤`-order if the property holds at `⊤`. -/
-@[reducible] -- See note [reducible non-instances]
-protected def order_top [has_le α] [order_top α] (htop : p ⊤) : order_top {x : α // p x} :=
-{ top := ⟨⊤, htop⟩,
-  le_top := λ _, le_top }
-
-/-- A subtype remains a bounded order if the property holds at `⊥` and `⊤`. -/
-@[reducible] -- See note [reducible non-instances]
-protected def bounded_order [has_le α] [bounded_order α] (hbot : p ⊥) (htop : p ⊤) :
-  bounded_order (subtype p) :=
-{ ..subtype.order_top htop, ..subtype.order_bot hbot }
-
-variables [partial_order α]
-
-@[simp] lemma mk_bot [order_bot α] [order_bot (subtype p)] (hbot : p ⊥) : mk ⊥ hbot = ⊥ :=
-le_bot_iff.1 $ coe_le_coe.1 bot_le
-
-@[simp] lemma mk_top [order_top α] [order_top (subtype p)] (htop : p ⊤) : mk ⊤ htop = ⊤ :=
-top_le_iff.1 $ coe_le_coe.1 le_top
-
-lemma coe_bot [order_bot α] [order_bot (subtype p)] (hbot : p ⊥) : ((⊥ : subtype p) : α) = ⊥ :=
-congr_arg coe (mk_bot hbot).symm
-
-lemma coe_top [order_top α] [order_top (subtype p)] (htop : p ⊤) : ((⊤ : subtype p) : α) = ⊤ :=
-congr_arg coe (mk_top htop).symm
->>>>>>> 5534e246
 
 end subtype
 
