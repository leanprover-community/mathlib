/-
Copyright (c) 2017 Johannes Hölzl. All rights reserved.
Released under Apache 2.0 license as described in the file LICENSE.
Authors: Johannes Hölzl
-/
import data.option.basic
import logic.nontrivial
import order.lattice
import order.max
import tactic.pi_instances

/-!
# ⊤ and ⊥, bounded lattices and variants

This file defines top and bottom elements (greatest and least elements) of a type, the bounded
variants of different kinds of lattices, sets up the typeclass hierarchy between them and provides
instances for `Prop` and `fun`.

## Main declarations

* `has_<top/bot> α`: Typeclasses to declare the `⊤`/`⊥` notation.
* `order_<top/bot> α`: Order with a top/bottom element.
* `bounded_order α`: Order with a top and bottom element.
* `with_<top/bot> α`: Equips `option α` with the order on `α` plus `none` as the top/bottom element.
* `is_compl x y`: In a bounded lattice, predicate for "`x` is a complement of `y`". Note that in a
  non distributive lattice, an element can have several complements.
* `is_complemented α`: Typeclass stating that any element of a lattice has a complement.

## Common lattices

* Distributive lattices with a bottom element. Notated by `[distrib_lattice α] [order_bot α]`
  It captures the properties of `disjoint` that are common to `generalized_boolean_algebra` and
  `distrib_lattice` when `order_bot`.
* Bounded and distributive lattice. Notated by `[distrib_lattice α] [bounded_order α]`.
  Typical examples include `Prop` and `set α`.

## Implementation notes

We didn't prove things about `[distrib_lattice α] [order_top α]` because the dual notion of
`disjoint` isn't really used anywhere.
-/

/-! ### Top, bottom element -/

set_option old_structure_cmd true

universes u v

variables {α : Type u} {β : Type v}

/-- Typeclass for the `⊤` (`\top`) notation -/
@[notation_class] class has_top (α : Type u) := (top : α)
/-- Typeclass for the `⊥` (`\bot`) notation -/
@[notation_class] class has_bot (α : Type u) := (bot : α)

notation `⊤` := has_top.top
notation `⊥` := has_bot.bot

@[priority 100] instance has_top_nonempty (α : Type u) [has_top α] : nonempty α := ⟨⊤⟩
@[priority 100] instance has_bot_nonempty (α : Type u) [has_bot α] : nonempty α := ⟨⊥⟩

attribute [pattern] has_bot.bot has_top.top

/-- An order is an `order_top` if it has a greatest element.
We state this using a data mixin, holding the value of `⊤` and the greatest element constraint. -/
@[ancestor has_top]
class order_top (α : Type u) [has_le α] extends has_top α :=
(le_top : ∀ a : α, a ≤ ⊤)

section order_top

@[simp] theorem le_top {α : Type u} [has_le α] [order_top α] {a : α} : a ≤ ⊤ :=
order_top.le_top a

<<<<<<< HEAD
section preorder
variables [preorder α] [order_top α] {a b : α}

lemma ne_top_of_lt (h : a < b) : a ≠ ⊤ := (h.trans_le le_top).ne

@[simp] lemma not_top_lt : ¬ ⊤ < a := λ h, lt_irrefl a (lt_of_le_of_lt le_top h)

end preorder

variables [partial_order α] [order_top α] {a b : α}
=======
@[simp] theorem not_top_lt {α : Type u} [preorder α] [order_top α] {a : α} : ¬ ⊤ < a :=
le_top.not_lt
>>>>>>> b1ad3012

theorem is_top_top {α : Type u} [has_le α] [order_top α] : is_top (⊤ : α) := λ _, le_top

@[simp] theorem is_top_iff_eq_top : is_top a ↔ a = ⊤ :=
⟨λ h, h.unique le_top, λ h b, h.symm ▸ le_top⟩

@[simp] lemma top_le_iff : ⊤ ≤ a ↔ a = ⊤ := le_top.le_iff_eq.trans eq_comm
lemma top_unique (h : ⊤ ≤ a) : a = ⊤ := le_top.antisymm h
lemma eq_top_iff : a = ⊤ ↔ ⊤ ≤ a := top_le_iff.symm
lemma eq_top_mono (h : a ≤ b) (h₂ : a = ⊤) : b = ⊤ := top_unique $ h₂ ▸ h
lemma lt_top_iff_ne_top : a < ⊤ ↔ a ≠ ⊤ := le_top.lt_iff_ne
<<<<<<< HEAD

lemma eq_top_or_lt_top (a : α) : a = ⊤ ∨ a < ⊤ :=
le_top.eq_or_lt
=======
lemma eq_top_or_lt_top (a : α) : a = ⊤ ∨ a < ⊤ := le_top.eq_or_lt
lemma ne_top_of_lt (h : a < b) : a ≠ ⊤ := (h.trans_le le_top).ne
lemma ne.lt_top (h : a ≠ ⊤) : a < ⊤ := lt_top_iff_ne_top.mpr h
lemma ne.lt_top' (h : ⊤ ≠ a) : a < ⊤ := h.symm.lt_top
lemma ne_top_of_le_ne_top (hb : b ≠ ⊤) (hab : a ≤ b) : a ≠ ⊤ := (hab.trans_lt hb.lt_top).ne
>>>>>>> b1ad3012

alias ne_top_of_lt ← has_lt.lt.ne_top

lemma eq_top_of_maximal (h : ∀ b, ¬ a < b) : a = ⊤ :=
or.elim (lt_or_eq_of_le le_top) (λ hlt, absurd hlt (h ⊤)) (λ he, he)

end order_top

lemma strict_mono.maximal_preimage_top [linear_order α] [preorder β] [order_top β]
  {f : α → β} (H : strict_mono f) {a} (h_top : f a = ⊤) (x : α) :
  x ≤ a :=
H.maximal_of_maximal_image (λ p, by { rw h_top, exact le_top }) x

theorem order_top.ext_top {α} {hA : partial_order α} (A : order_top α)
  {hB : partial_order α} (B : order_top α)
  (H : ∀ x y : α, (by haveI := hA; exact x ≤ y) ↔ x ≤ y) :
  (by haveI := A; exact ⊤ : α) = ⊤ :=
top_unique $ by rw ← H; apply le_top

theorem order_top.ext {α} [partial_order α] {A B : order_top α} : A = B :=
begin
  have tt := order_top.ext_top A B (λ _ _, iff.rfl),
  casesI A with _ ha, casesI B with _ hb,
  congr,
  exact le_antisymm (hb _) (ha _)
end

/-- An order is an `order_bot` if it has a least element.
We state this using a data mixin, holding the value of `⊥` and the least element constraint. -/
@[ancestor has_bot]
class order_bot (α : Type u) [has_le α] extends has_bot α :=
(bot_le : ∀ a : α, ⊥ ≤ a)

section order_bot

@[simp] theorem bot_le {α : Type u} [has_le α] [order_bot α] {a : α} : ⊥ ≤ a := order_bot.bot_le a

section preorder
variables [preorder α] [order_bot α] {a b : α}

@[simp] lemma not_lt_bot : ¬ a < ⊥ := λ h, lt_irrefl a (lt_of_lt_of_le h bot_le)

<<<<<<< HEAD
lemma ne_bot_of_gt (h : a < b) : b ≠ ⊥ := (bot_le.trans_lt h).ne'

alias ne_bot_of_gt ← has_lt.lt.ne_bot

end preorder

variables [partial_order α] [order_bot α] {a b : α}

theorem bot_unique (h : a ≤ ⊥) : a = ⊥ :=
h.antisymm bot_le

-- TODO: delete?
theorem eq_bot_iff : a = ⊥ ↔ a ≤ ⊥ :=
⟨λ eq, eq.symm ▸ le_refl ⊥, bot_unique⟩

@[simp] theorem le_bot_iff : a ≤ ⊥ ↔ a = ⊥ :=
⟨bot_unique, λ h, h.symm ▸ le_refl ⊥⟩
=======
@[simp] theorem not_lt_bot {α : Type u} [preorder α] [order_bot α] {a : α} : ¬ a < ⊥ :=
bot_le.not_lt
>>>>>>> b1ad3012

@[simp] theorem is_bot_iff_eq_bot : is_bot a ↔ a = ⊥ :=
⟨λ h, h.unique bot_le, λ h b, h.symm ▸ bot_le⟩

<<<<<<< HEAD
theorem ne_bot_of_le_ne_bot {a b : α} (hb : b ≠ ⊥) (hab : b ≤ a) : a ≠ ⊥ :=
λ ha, hb $ bot_unique $ ha ▸ hab

theorem eq_bot_mono (h : a ≤ b) (h₂ : b = ⊥) : a = ⊥ :=
le_bot_iff.1 $ h₂ ▸ h

lemma bot_lt_iff_ne_bot : ⊥ < a ↔ a ≠ ⊥ :=
begin
  haveI := classical.dec_eq α,
  haveI : decidable (a ≤ ⊥) := decidable_of_iff' _ le_bot_iff,
  simp only [lt_iff_le_not_le, not_iff_not.mpr le_bot_iff, true_and, bot_le],
end

lemma eq_bot_or_bot_lt (a : α) : a = ⊥ ∨ ⊥ < a :=
begin
  by_cases h : a = ⊥,
  { exact or.inl h },
  right,
  rw bot_lt_iff_ne_bot,
  exact h,
end

lemma eq_bot_of_minimal (h : ∀ b, ¬ b < a) : a = ⊥ :=
or.elim (lt_or_eq_of_le bot_le) (λ hlt, absurd hlt (h ⊥)) (λ he, he.symm)

=======
@[simp] lemma le_bot_iff : a ≤ ⊥ ↔ a = ⊥ := bot_le.le_iff_eq
lemma bot_unique (h : a ≤ ⊥) : a = ⊥ := h.antisymm bot_le
lemma eq_bot_iff : a = ⊥ ↔ a ≤ ⊥ := le_bot_iff.symm
lemma eq_bot_mono (h : a ≤ b) (h₂ : b = ⊥) : a = ⊥ := bot_unique $ h₂ ▸ h
lemma bot_lt_iff_ne_bot : ⊥ < a ↔ a ≠ ⊥ := bot_le.lt_iff_ne.trans ne_comm
lemma eq_bot_or_bot_lt (a : α) : a = ⊥ ∨ ⊥ < a := bot_le.eq_or_lt.imp_left eq.symm
lemma ne_bot_of_gt (h : a < b) : b ≠ ⊥ := (bot_le.trans_lt h).ne'
lemma eq_bot_of_minimal (h : ∀ b, ¬ b < a) : a = ⊥ := (eq_bot_or_bot_lt a).resolve_right (h ⊥)
>>>>>>> b1ad3012
lemma ne.bot_lt (h : a ≠ ⊥) : ⊥ < a := bot_lt_iff_ne_bot.mpr h
lemma ne.bot_lt' (h : ⊥ ≠ a) : ⊥ < a := h.symm.bot_lt
lemma ne_bot_of_le_ne_bot (hb : b ≠ ⊥) (hab : b ≤ a) : a ≠ ⊥ := (hb.bot_lt.trans_le hab).ne'

alias ne_bot_of_gt ← has_lt.lt.ne_bot

end order_bot

lemma strict_mono.minimal_preimage_bot [linear_order α] [partial_order β] [order_bot β]
  {f : α → β} (H : strict_mono f) {a} (h_bot : f a = ⊥) (x : α) :
  a ≤ x :=
H.minimal_of_minimal_image (λ p, by { rw h_bot, exact bot_le }) x

theorem order_bot.ext_bot {α} {hA : partial_order α} (A : order_bot α)
  {hB : partial_order α} (B : order_bot α)
  (H : ∀ x y : α, (by haveI := hA; exact x ≤ y) ↔ x ≤ y) :
  (by haveI := A; exact ⊥ : α) = ⊥ :=
bot_unique $ by rw ← H; apply bot_le

theorem order_bot.ext {α} [partial_order α] {A B : order_bot α} : A = B :=
begin
  have tt := order_bot.ext_bot A B (λ _ _, iff.rfl),
  casesI A with a ha, casesI B with b hb,
  congr,
  exact le_antisymm (ha _) (hb _)
end

section semilattice_sup_top
variables [semilattice_sup α] [order_top α] {a : α}

@[simp] theorem top_sup_eq : ⊤ ⊔ a = ⊤ :=
sup_of_le_left le_top

@[simp] theorem sup_top_eq : a ⊔ ⊤ = ⊤ :=
sup_of_le_right le_top

end semilattice_sup_top

section semilattice_sup_bot
variables [semilattice_sup α] [order_bot α] {a b : α}

@[simp] theorem bot_sup_eq : ⊥ ⊔ a = a :=
sup_of_le_right bot_le

@[simp] theorem sup_bot_eq : a ⊔ ⊥ = a :=
sup_of_le_left bot_le

@[simp] theorem sup_eq_bot_iff : a ⊔ b = ⊥ ↔ (a = ⊥ ∧ b = ⊥) :=
by rw [eq_bot_iff, sup_le_iff]; simp

end semilattice_sup_bot

section semilattice_inf_top
variables [semilattice_inf α] [order_top α] {a b : α}

@[simp] theorem top_inf_eq : ⊤ ⊓ a = a :=
inf_of_le_right le_top

@[simp] theorem inf_top_eq : a ⊓ ⊤ = a :=
inf_of_le_left le_top

@[simp] theorem inf_eq_top_iff : a ⊓ b = ⊤ ↔ (a = ⊤ ∧ b = ⊤) :=
by rw [eq_top_iff, le_inf_iff]; simp

end semilattice_inf_top

section semilattice_inf_bot
variables [semilattice_inf α] [order_bot α] {a : α}

@[simp] theorem bot_inf_eq : ⊥ ⊓ a = ⊥ :=
inf_of_le_left bot_le

@[simp] theorem inf_bot_eq : a ⊓ ⊥ = ⊥ :=
inf_of_le_right bot_le

end semilattice_inf_bot

/-! ### Bounded order -/

/-- A bounded order describes an order `(≤)` with a top and bottom element,
  denoted `⊤` and `⊥` respectively. -/
@[ancestor order_top order_bot]
class bounded_order (α : Type u) [has_le α] extends order_top α, order_bot α.

theorem bounded_order.ext {α} [partial_order α] {A B : bounded_order α} : A = B :=
begin
  have ht : @bounded_order.to_order_top α _ A = @bounded_order.to_order_top α _ B := order_top.ext,
  have hb : @bounded_order.to_order_bot α _ A = @bounded_order.to_order_bot α _ B := order_bot.ext,
  casesI A,
  casesI B,
  injection ht with h,
  injection hb with h',
  convert rfl,
  { exact h.symm },
  { exact h'.symm }
end

/-- Propositions form a distributive lattice. -/
instance Prop.distrib_lattice : distrib_lattice Prop :=
{ le           := λ a b, a → b,
  le_refl      := λ _, id,
  le_trans     := λ a b c f g, g ∘ f,
  le_antisymm  := λ a b Hab Hba, propext ⟨Hab, Hba⟩,

  sup          := or,
  le_sup_left  := @or.inl,
  le_sup_right := @or.inr,
  sup_le       := λ a b c, or.rec,

  inf          := and,
  inf_le_left  := @and.left,
  inf_le_right := @and.right,
  le_inf       := λ a b c Hab Hac Ha, and.intro (Hab Ha) (Hac Ha),
  le_sup_inf   := λ a b c H, or_iff_not_imp_left.2 $
    λ Ha, ⟨H.1.resolve_left Ha, H.2.resolve_left Ha⟩ }

/-- Propositions form a bounded order. -/
instance Prop.bounded_order : bounded_order Prop :=
{ top          := true,
  le_top       := λ a Ha, true.intro,
  bot          := false,
  bot_le       := @false.elim }

instance Prop.le_is_total : is_total Prop (≤) :=
⟨λ p q, by { change (p → q) ∨ (q → p), tauto! }⟩

noncomputable instance Prop.linear_order : linear_order Prop :=
by classical; exact lattice.to_linear_order Prop

@[simp] lemma le_Prop_eq : ((≤) : Prop → Prop → Prop) = (→) := rfl
@[simp] lemma sup_Prop_eq : (⊔) = (∨) := rfl
@[simp] lemma inf_Prop_eq : (⊓) = (∧) := rfl

section logic
variable [preorder α]

theorem monotone_and {p q : α → Prop} (m_p : monotone p) (m_q : monotone q) :
  monotone (λ x, p x ∧ q x) :=
λ a b h, and.imp (m_p h) (m_q h)
-- Note: by finish [monotone] doesn't work

theorem monotone_or {p q : α → Prop} (m_p : monotone p) (m_q : monotone q) :
  monotone (λ x, p x ∨ q x) :=
λ a b h, or.imp (m_p h) (m_q h)
end logic

/-! ### Function lattices -/

namespace pi
variables {ι : Type*} {α' : ι → Type*}

instance [Π i, has_bot (α' i)] : has_bot (Π i, α' i) := ⟨λ i, ⊥⟩

@[simp] lemma bot_apply [Π i, has_bot (α' i)] (i : ι) : (⊥ : Π i, α' i) i = ⊥ := rfl

lemma bot_def [Π i, has_bot (α' i)] : (⊥ : Π i, α' i) = λ i, ⊥ := rfl

instance [Π i, has_top (α' i)] : has_top (Π i, α' i) := ⟨λ i, ⊤⟩

@[simp] lemma top_apply [Π i, has_top (α' i)] (i : ι) : (⊤ : Π i, α' i) i = ⊤ := rfl

lemma top_def [Π i, has_top (α' i)] : (⊤ : Π i, α' i) = λ i, ⊤ := rfl

instance [Π i, has_le (α' i)] [Π i, order_top (α' i)] : order_top (Π i, α' i) :=
{ le_top := λ _ _, le_top, ..pi.has_top }

instance [Π i, has_le (α' i)] [Π i, order_bot (α' i)] : order_bot (Π i, α' i) :=
{ bot_le := λ _ _, bot_le, ..pi.has_bot }

instance [Π i, has_le (α' i)] [Π i, bounded_order (α' i)] :
  bounded_order (Π i, α' i) :=
{ ..pi.order_top, ..pi.order_bot }

end pi

section subsingleton

variables [partial_order α] [bounded_order α]

lemma eq_bot_of_bot_eq_top (hα : (⊥ : α) = ⊤) (x : α) :
  x = (⊥ : α) :=
eq_bot_mono le_top (eq.symm hα)

lemma eq_top_of_bot_eq_top (hα : (⊥ : α) = ⊤) (x : α) :
  x = (⊤ : α) :=
eq_top_mono bot_le hα

lemma subsingleton_of_top_le_bot (h : (⊤ : α) ≤ (⊥ : α)) :
  subsingleton α :=
⟨λ a b, le_antisymm (le_trans le_top $ le_trans h bot_le) (le_trans le_top $ le_trans h bot_le)⟩

lemma subsingleton_of_bot_eq_top (hα : (⊥ : α) = (⊤ : α)) :
  subsingleton α :=
subsingleton_of_top_le_bot (ge_of_eq hα)

lemma subsingleton_iff_bot_eq_top :
  (⊥ : α) = (⊤ : α) ↔ subsingleton α :=
⟨subsingleton_of_bot_eq_top, λ h, by exactI subsingleton.elim ⊥ ⊤⟩

end subsingleton

/-! ### `with_bot`, `with_top` -/

/-- Attach `⊥` to a type. -/
def with_bot (α : Type*) := option α

namespace with_bot

meta instance {α} [has_to_format α] : has_to_format (with_bot α) :=
{ to_format := λ x,
  match x with
  | none := "⊥"
  | (some x) := to_fmt x
  end }

instance : has_coe_t α (with_bot α) := ⟨some⟩
instance has_bot : has_bot (with_bot α) := ⟨none⟩

instance : inhabited (with_bot α) := ⟨⊥⟩

lemma none_eq_bot : (none : with_bot α) = (⊥ : with_bot α) := rfl
lemma some_eq_coe (a : α) : (some a : with_bot α) = (↑a : with_bot α) := rfl

@[simp] theorem bot_ne_coe (a : α) : ⊥ ≠ (a : with_bot α) .
@[simp] theorem coe_ne_bot (a : α) : (a : with_bot α) ≠ ⊥ .

/-- Recursor for `with_bot` using the preferred forms `⊥` and `↑a`. -/
@[elab_as_eliminator]
def rec_bot_coe {C : with_bot α → Sort*} (h₁ : C ⊥) (h₂ : Π (a : α), C a) :
  Π (n : with_bot α), C n :=
option.rec h₁ h₂

@[norm_cast]
theorem coe_eq_coe {a b : α} : (a : with_bot α) = b ↔ a = b :=
by rw [← option.some.inj_eq a b]; refl

lemma ne_bot_iff_exists {x : with_bot α} : x ≠ ⊥ ↔ ∃ (a : α), ↑a = x :=
option.ne_none_iff_exists

/-- Deconstruct a `x : with_bot α` to the underlying value in `α`, given a proof that `x ≠ ⊥`. -/
def unbot : Π (x : with_bot α), x ≠ ⊥ → α
| ⊥        h := absurd rfl h
| (some x) h := x

@[simp] lemma coe_unbot {α : Type*} (x : with_bot α) (h : x ≠ ⊥) :
  (x.unbot h : with_bot α) = x :=
by { cases x, simpa using h, refl, }

@[simp] lemma unbot_coe (x : α) (h : (x : with_bot α) ≠ ⊥ := coe_ne_bot _) :
  (x : with_bot α).unbot h = x := rfl

@[priority 10]
instance has_le [has_le α] : has_le (with_bot α) :=
{ le          := λ o₁ o₂ : option α, ∀ a ∈ o₁, ∃ b ∈ o₂, a ≤ b }

@[priority 10]
instance has_lt [has_lt α] : has_lt (with_bot α) :=
{ lt := λ o₁ o₂ : option α, ∃ b ∈ o₂, ∀ a ∈ o₁, a < b }

@[simp] theorem some_lt_some [has_lt α] {a b : α} :
  @has_lt.lt (with_bot α) _ (some a) (some b) ↔ a < b :=
by simp [(<)]

lemma none_lt_some [has_lt α] (a : α) :
  @has_lt.lt (with_bot α) _ none (some a) :=
⟨a, rfl, λ b hb, (option.not_mem_none _ hb).elim⟩

lemma not_lt_none [has_lt α] (a : option α) : ¬ @has_lt.lt (with_bot α) _ a none :=
λ ⟨_, h, _⟩, option.not_mem_none _ h

lemma bot_lt_coe [has_lt α] (a : α) : (⊥ : with_bot α) < a := none_lt_some a

instance : can_lift (with_bot α) α :=
{ coe := coe,
  cond := λ r, r ≠ ⊥,
  prf := λ x hx, ⟨option.get $ option.ne_none_iff_is_some.1 hx, option.some_get _⟩ }

instance [preorder α] : preorder (with_bot α) :=
{ le          := (≤),
  lt          := (<),
  lt_iff_le_not_le := by intros; cases a; cases b;
                         simp [lt_iff_le_not_le]; simp [(≤), (<)];
                         split; refl,
  le_refl     := λ o a ha, ⟨a, ha, le_refl _⟩,
  le_trans    := λ o₁ o₂ o₃ h₁ h₂ a ha,
    let ⟨b, hb, ab⟩ := h₁ a ha, ⟨c, hc, bc⟩ := h₂ b hb in
    ⟨c, hc, le_trans ab bc⟩ }

instance partial_order [partial_order α] : partial_order (with_bot α) :=
{ le_antisymm := λ o₁ o₂ h₁ h₂, begin
    cases o₁ with a,
    { cases o₂ with b, {refl},
      rcases h₂ b rfl with ⟨_, ⟨⟩, _⟩ },
    { rcases h₁ a rfl with ⟨b, ⟨⟩, h₁'⟩,
      rcases h₂ b rfl with ⟨_, ⟨⟩, h₂'⟩,
      rw le_antisymm h₁' h₂' }
  end,
  .. with_bot.preorder }

instance order_bot [has_le α] : order_bot (with_bot α) :=
{ bot_le := λ a a' h, option.no_confusion h,
  ..with_bot.has_bot }

@[simp, norm_cast] theorem coe_le_coe [has_le α] {a b : α} :
  (a : with_bot α) ≤ b ↔ a ≤ b :=
⟨λ h, by rcases h a rfl with ⟨_, ⟨⟩, h⟩; exact h,
 λ h a' e, option.some_inj.1 e ▸ ⟨b, rfl, h⟩⟩

@[simp] theorem some_le_some [has_le α] {a b : α} :
  @has_le.le (with_bot α) _ (some a) (some b) ↔ a ≤ b := coe_le_coe

theorem coe_le [has_le α] {a b : α} :
  ∀ {o : option α}, b ∈ o → ((a : with_bot α) ≤ o ↔ a ≤ b)
| _ rfl := coe_le_coe

@[norm_cast]
lemma coe_lt_coe [has_lt α] {a b : α} : (a : with_bot α) < b ↔ a < b := some_lt_some

lemma le_coe_get_or_else [preorder α] : ∀ (a : with_bot α) (b : α), a ≤ a.get_or_else b
| (some a) b := le_refl a
| none     b := λ _ h, option.no_confusion h

@[simp] lemma get_or_else_bot (a : α) : option.get_or_else (⊥ : with_bot α) a = a := rfl

lemma get_or_else_bot_le_iff [has_le α] [order_bot α] {a : with_bot α} {b : α} :
  a.get_or_else ⊥ ≤ b ↔ a ≤ b :=
by cases a; simp [none_eq_bot, some_eq_coe]

instance decidable_le [has_le α] [@decidable_rel α (≤)] : @decidable_rel (with_bot α) (≤)
| none x := is_true $ λ a h, option.no_confusion h
| (some x) (some y) :=
  if h : x ≤ y
  then is_true (some_le_some.2 h)
  else is_false $ by simp *
| (some x) none := is_false $ λ h, by rcases h x rfl with ⟨y, ⟨_⟩, _⟩

instance decidable_lt [has_lt α] [@decidable_rel α (<)] : @decidable_rel (with_bot α) (<)
| none (some x) := is_true $ by existsi [x,rfl]; rintros _ ⟨⟩
| (some x) (some y) :=
  if h : x < y
  then is_true $ by simp *
  else is_false $ by simp *
| x none := is_false $ by rintro ⟨a,⟨⟨⟩⟩⟩

instance [partial_order α] [is_total α (≤)] : is_total (with_bot α) (≤) :=
{ total := λ a b, match a, b with
  | none  , _      := or.inl bot_le
  | _     , none   := or.inr bot_le
  | some x, some y := by simp only [some_le_some, total_of]
  end }

instance semilattice_sup [semilattice_sup α] : semilattice_sup (with_bot α) :=
{ sup          := option.lift_or_get (⊔),
  le_sup_left  := λ o₁ o₂ a ha,
    by cases ha; cases o₂; simp [option.lift_or_get],
  le_sup_right := λ o₁ o₂ a ha,
    by cases ha; cases o₁; simp [option.lift_or_get],
  sup_le       := λ o₁ o₂ o₃ h₁ h₂ a ha, begin
    cases o₁ with b; cases o₂ with c; cases ha,
    { exact h₂ a rfl },
    { exact h₁ a rfl },
    { rcases h₁ b rfl with ⟨d, ⟨⟩, h₁'⟩,
      simp at h₂,
      exact ⟨d, rfl, sup_le h₁' h₂⟩ }
  end,
  ..with_bot.order_bot,
  ..with_bot.partial_order }

lemma coe_sup [semilattice_sup α] (a b : α) : ((a ⊔ b : α) : with_bot α) = a ⊔ b := rfl

instance semilattice_inf [semilattice_inf α] : semilattice_inf (with_bot α) :=
{ inf          := λ o₁ o₂, o₁.bind (λ a, o₂.map (λ b, a ⊓ b)),
  inf_le_left  := λ o₁ o₂ a ha, begin
    simp at ha, rcases ha with ⟨b, rfl, c, rfl, rfl⟩,
    exact ⟨_, rfl, inf_le_left⟩
  end,
  inf_le_right := λ o₁ o₂ a ha, begin
    simp at ha, rcases ha with ⟨b, rfl, c, rfl, rfl⟩,
    exact ⟨_, rfl, inf_le_right⟩
  end,
  le_inf       := λ o₁ o₂ o₃ h₁ h₂ a ha, begin
    cases ha,
    rcases h₁ a rfl with ⟨b, ⟨⟩, ab⟩,
    rcases h₂ a rfl with ⟨c, ⟨⟩, ac⟩,
    exact ⟨_, rfl, le_inf ab ac⟩
  end,
  ..with_bot.order_bot,
  ..with_bot.partial_order }

lemma coe_inf [semilattice_inf α] (a b : α) : ((a ⊓ b : α) : with_bot α) = a ⊓ b := rfl

instance lattice [lattice α] : lattice (with_bot α) :=
{ ..with_bot.semilattice_sup, ..with_bot.semilattice_inf }

instance le_is_total [preorder α] [is_total α (≤)] : is_total (with_bot α) (≤) :=
⟨λ o₁ o₂,
begin
  cases o₁ with a, {exact or.inl bot_le},
  cases o₂ with b, {exact or.inr bot_le},
  exact (total_of (≤) a b).imp some_le_some.mpr some_le_some.mpr,
end⟩

instance linear_order [linear_order α] : linear_order (with_bot α) :=
lattice.to_linear_order _

@[norm_cast] -- this is not marked simp because the corresponding with_top lemmas are used
lemma coe_min [linear_order α] (x y : α) : ((min x y : α) : with_bot α) = min x y := rfl

@[norm_cast] -- this is not marked simp because the corresponding with_top lemmas are used
lemma coe_max [linear_order α] (x y : α) : ((max x y : α) : with_bot α) = max x y := rfl

instance order_top [has_le α] [order_top α] : order_top (with_bot α) :=
{ top := some ⊤,
  le_top := λ o a ha, by cases ha; exact ⟨_, rfl, le_top⟩ }

instance bounded_order [has_le α] [order_top α] : bounded_order (with_bot α) :=
{ ..with_bot.order_top, ..with_bot.order_bot }

lemma well_founded_lt [preorder α] (h : well_founded ((<) : α → α → Prop)) :
  well_founded ((<) : with_bot α → with_bot α → Prop) :=
have acc_bot : acc ((<) : with_bot α → with_bot α → Prop) ⊥ :=
  acc.intro _ (λ a ha, (not_le_of_gt ha bot_le).elim),
⟨λ a, option.rec_on a acc_bot (λ a, acc.intro _ (λ b, option.rec_on b (λ _, acc_bot)
(λ b, well_founded.induction h b
  (show ∀ b : α, (∀ c, c < b → (c : with_bot α) < a →
      acc ((<) : with_bot α → with_bot α → Prop) c) → (b : with_bot α) < a →
        acc ((<) : with_bot α → with_bot α → Prop) b,
  from λ b ih hba, acc.intro _ (λ c, option.rec_on c (λ _, acc_bot)
    (λ c hc, ih _ (some_lt_some.1 hc) (lt_trans hc hba)))))))⟩

instance densely_ordered [has_lt α] [densely_ordered α] [no_min_order α] :
  densely_ordered (with_bot α) :=
⟨ λ a b,
  match a, b with
  | a,      none   := λ h : a < ⊥, (not_lt_none _ h).elim
  | none,   some b := λ h, let ⟨a, ha⟩ := exists_lt b in ⟨a, bot_lt_coe a, coe_lt_coe.2 ha⟩
  | some a, some b := λ h, let ⟨a, ha₁, ha₂⟩ := exists_between (coe_lt_coe.1 h) in
    ⟨a, coe_lt_coe.2 ha₁, coe_lt_coe.2 ha₂⟩
  end⟩

instance [has_lt α] [no_max_order α] [nonempty α] : no_max_order (with_bot α) :=
⟨begin
  apply with_bot.rec_bot_coe,
  { apply ‹nonempty α›.elim,
    exact λ a, ⟨a, with_bot.bot_lt_coe a⟩, },
  { intro a,
    obtain ⟨b, ha⟩ := exists_gt a,
    exact ⟨b, with_bot.coe_lt_coe.mpr ha⟩, }
end⟩

end with_bot

--TODO(Mario): Construct using order dual on with_bot
/-- Attach `⊤` to a type. -/
def with_top (α : Type*) := option α

namespace with_top

meta instance {α} [has_to_format α] : has_to_format (with_top α) :=
{ to_format := λ x,
  match x with
  | none := "⊤"
  | (some x) := to_fmt x
  end }

instance : has_coe_t α (with_top α) := ⟨some⟩
instance has_top : has_top (with_top α) := ⟨none⟩

instance : inhabited (with_top α) := ⟨⊤⟩

lemma none_eq_top : (none : with_top α) = (⊤ : with_top α) := rfl
lemma some_eq_coe (a : α) : (some a : with_top α) = (↑a : with_top α) := rfl

/-- Recursor for `with_top` using the preferred forms `⊤` and `↑a`. -/
@[elab_as_eliminator]
def rec_top_coe {C : with_top α → Sort*} (h₁ : C ⊤) (h₂ : Π (a : α), C a) :
  Π (n : with_top α), C n :=
option.rec h₁ h₂

@[norm_cast]
theorem coe_eq_coe {a b : α} : (a : with_top α) = b ↔ a = b :=
by rw [← option.some.inj_eq a b]; refl

@[simp] theorem top_ne_coe {a : α} : ⊤ ≠ (a : with_top α) .
@[simp] theorem coe_ne_top {a : α} : (a : with_top α) ≠ ⊤ .

lemma ne_top_iff_exists {x : with_top α} : x ≠ ⊤ ↔ ∃ (a : α), ↑a = x :=
option.ne_none_iff_exists

/-- Deconstruct a `x : with_top α` to the underlying value in `α`, given a proof that `x ≠ ⊤`. -/
def untop : Π (x : with_top α), x ≠ ⊤ → α :=
with_bot.unbot

@[simp] lemma coe_untop {α : Type*} (x : with_top α) (h : x ≠ ⊤) :
  (x.untop h : with_top α) = x :=
by { cases x, simpa using h, refl, }

@[simp] lemma untop_coe (x : α) (h : (x : with_top α) ≠ ⊤ := coe_ne_top) :
  (x : with_top α).untop h = x := rfl

@[priority 10]
instance has_lt [has_lt α] : has_lt (with_top α) :=
{ lt := λ o₁ o₂ : option α, ∃ b ∈ o₁, ∀ a ∈ o₂, b < a }

@[priority 10]
instance has_le [has_le α] : has_le (with_top α) :=
{ le          := λ o₁ o₂ : option α, ∀ a ∈ o₂, ∃ b ∈ o₁, b ≤ a }

@[simp] theorem some_lt_some [has_lt α] {a b : α} :
  @has_lt.lt (with_top α) _ (some a) (some b) ↔ a < b :=
by simp [(<)]

@[simp] theorem some_le_some [has_le α] {a b : α} :
  @has_le.le (with_top α) _ (some a) (some b) ↔ a ≤ b :=
by simp [(≤)]

@[simp] theorem le_none [has_le α] {a : with_top α} :
  @has_le.le (with_top α) _ a none :=
by simp [(≤)]

@[simp] theorem some_lt_none [has_lt α] (a : α) :
  @has_lt.lt (with_top α) _ (some a) none :=
by simp [(<)]; existsi a; refl

@[simp] theorem not_none_lt [has_lt α] (a : option α) : ¬ @has_lt.lt (with_top α) _ none a :=
λ ⟨_, h, _⟩, option.not_mem_none _ h

instance : can_lift (with_top α) α :=
{ coe := coe,
  cond := λ r, r ≠ ⊤,
  prf := λ x hx, ⟨option.get $ option.ne_none_iff_is_some.1 hx, option.some_get _⟩ }

instance [preorder α] : preorder (with_top α) :=
{ le          := λ o₁ o₂ : option α, ∀ a ∈ o₂, ∃ b ∈ o₁, b ≤ a,
  lt          := (<),
  lt_iff_le_not_le := by { intros; cases a; cases b;
                           simp [lt_iff_le_not_le]; simp [(<),(≤)] },
  le_refl     := λ o a ha, ⟨a, ha, le_refl _⟩,
  le_trans    := λ o₁ o₂ o₃ h₁ h₂ c hc,
    let ⟨b, hb, bc⟩ := h₂ c hc, ⟨a, ha, ab⟩ := h₁ b hb in
    ⟨a, ha, le_trans ab bc⟩, }

instance partial_order [partial_order α] : partial_order (with_top α) :=
{ le_antisymm := λ o₁ o₂ h₁ h₂, begin
    cases o₂ with b,
    { cases o₁ with a, {refl},
      rcases h₂ a rfl with ⟨_, ⟨⟩, _⟩ },
    { rcases h₁ b rfl with ⟨a, ⟨⟩, h₁'⟩,
      rcases h₂ a rfl with ⟨_, ⟨⟩, h₂'⟩,
      rw le_antisymm h₁' h₂' }
  end,
  .. with_top.preorder }

instance order_top [has_le α] : order_top (with_top α) :=
{ le_top := λ a a' h, option.no_confusion h,
  .. with_top.has_top }

@[simp, norm_cast] theorem coe_le_coe [has_le α] {a b : α} :
  (a : with_top α) ≤ b ↔ a ≤ b :=
⟨λ h, by rcases h b rfl with ⟨_, ⟨⟩, h⟩; exact h,
 λ h a' e, option.some_inj.1 e ▸ ⟨a, rfl, h⟩⟩

theorem le_coe [has_le α] {a b : α} :
  ∀ {o : option α}, a ∈ o →
  (@has_le.le (with_top α) _ o b ↔ a ≤ b)
| _ rfl := coe_le_coe

theorem le_coe_iff [partial_order α] {b : α} : ∀{x : with_top α}, x ≤ b ↔ (∃a:α, x = a ∧ a ≤ b)
| (some a) := by simp [some_eq_coe, coe_eq_coe]
| none     := by simp [none_eq_top]

theorem coe_le_iff [partial_order α] {a : α} : ∀{x : with_top α}, ↑a ≤ x ↔ (∀b:α, x = ↑b → a ≤ b)
| (some b) := by simp [some_eq_coe, coe_eq_coe]
| none     := by simp [none_eq_top]

theorem lt_iff_exists_coe [partial_order α] : ∀{a b : with_top α}, a < b ↔ (∃p:α, a = p ∧ ↑p < b)
| (some a) b := by simp [some_eq_coe, coe_eq_coe]
| none     b := by simp [none_eq_top]

@[norm_cast]
lemma coe_lt_coe [has_lt α] {a b : α} : (a : with_top α) < b ↔ a < b := some_lt_some

lemma coe_lt_top [has_lt α] (a : α) : (a : with_top α) < ⊤ := some_lt_none a

theorem coe_lt_iff [preorder α] {a : α} : ∀{x : with_top α}, ↑a < x ↔ (∀b:α, x = ↑b → a < b)
| (some b) := by simp [some_eq_coe, coe_eq_coe, coe_lt_coe]
| none     := by simp [none_eq_top, coe_lt_top]

lemma not_top_le_coe [preorder α] (a : α) : ¬ (⊤:with_top α) ≤ ↑a :=
λ h, (lt_irrefl ⊤ (lt_of_le_of_lt h (coe_lt_top a))).elim

instance decidable_le [has_le α] [@decidable_rel α (≤)] : @decidable_rel (with_top α) (≤) :=
λ x y, @with_bot.decidable_le (order_dual α) _ _ y x

instance decidable_lt [has_lt α] [@decidable_rel α (<)] : @decidable_rel (with_top α) (<) :=
λ x y, @with_bot.decidable_lt (order_dual α) _ _ y x

instance [partial_order α] [is_total α (≤)] : is_total (with_top α) (≤) :=
{ total := λ a b, match a, b with
  | none  , _      := or.inr le_top
  | _     , none   := or.inl le_top
  | some x, some y := by simp only [some_le_some, total_of]
  end }

instance semilattice_inf [semilattice_inf α] : semilattice_inf (with_top α) :=
{ inf          := option.lift_or_get (⊓),
  inf_le_left  := λ o₁ o₂ a ha,
    by cases ha; cases o₂; simp [option.lift_or_get],
  inf_le_right := λ o₁ o₂ a ha,
    by cases ha; cases o₁; simp [option.lift_or_get],
  le_inf       := λ o₁ o₂ o₃ h₁ h₂ a ha, begin
    cases o₂ with b; cases o₃ with c; cases ha,
    { exact h₂ a rfl },
    { exact h₁ a rfl },
    { rcases h₁ b rfl with ⟨d, ⟨⟩, h₁'⟩,
      simp at h₂,
      exact ⟨d, rfl, le_inf h₁' h₂⟩ }
  end,
  ..with_top.partial_order }

lemma coe_inf [semilattice_inf α] (a b : α) : ((a ⊓ b : α) : with_top α) = a ⊓ b := rfl

instance semilattice_sup [semilattice_sup α] : semilattice_sup (with_top α) :=
{ sup          := λ o₁ o₂, o₁.bind (λ a, o₂.map (λ b, a ⊔ b)),
  le_sup_left  := λ o₁ o₂ a ha, begin
    simp at ha, rcases ha with ⟨b, rfl, c, rfl, rfl⟩,
    exact ⟨_, rfl, le_sup_left⟩
  end,
  le_sup_right := λ o₁ o₂ a ha, begin
    simp at ha, rcases ha with ⟨b, rfl, c, rfl, rfl⟩,
    exact ⟨_, rfl, le_sup_right⟩
  end,
  sup_le       := λ o₁ o₂ o₃ h₁ h₂ a ha, begin
    cases ha,
    rcases h₁ a rfl with ⟨b, ⟨⟩, ab⟩,
    rcases h₂ a rfl with ⟨c, ⟨⟩, ac⟩,
    exact ⟨_, rfl, sup_le ab ac⟩
  end,
  ..with_top.partial_order }

lemma coe_sup [semilattice_sup α] (a b : α) : ((a ⊔ b : α) : with_top α) = a ⊔ b := rfl

instance lattice [lattice α] : lattice (with_top α) :=
{ ..with_top.semilattice_sup, ..with_top.semilattice_inf }

instance le_is_total [preorder α] [is_total α (≤)] : is_total (with_top α) (≤) :=
⟨λ o₁ o₂,
begin
  cases o₁ with a, {exact or.inr le_top},
  cases o₂ with b, {exact or.inl le_top},
  exact (total_of (≤) a b).imp some_le_some.mpr some_le_some.mpr,
end⟩

instance linear_order [linear_order α] : linear_order (with_top α) :=
lattice.to_linear_order _

@[simp, norm_cast]
lemma coe_min [linear_order α] (x y : α) : ((min x y : α) : with_top α) = min x y := rfl

@[simp, norm_cast]
lemma coe_max [linear_order α] (x y : α) : ((max x y : α) : with_top α) = max x y := rfl

instance order_bot [has_le α] [order_bot α] : order_bot (with_top α) :=
{ bot := some ⊥,
  bot_le := λ o a ha, by cases ha; exact ⟨_, rfl, bot_le⟩ }

instance bounded_order [has_le α] [order_bot α] : bounded_order (with_top α) :=
{ ..with_top.order_top, ..with_top.order_bot }

lemma well_founded_lt {α : Type*} [preorder α] (h : well_founded ((<) : α → α → Prop)) :
  well_founded ((<) : with_top α → with_top α → Prop) :=
have acc_some : ∀ a : α, acc ((<) : with_top α → with_top α → Prop) (some a) :=
λ a, acc.intro _ (well_founded.induction h a
  (show ∀ b, (∀ c, c < b → ∀ d : with_top α, d < some c → acc (<) d) →
    ∀ y : with_top α, y < some b → acc (<) y,
  from λ b ih c, option.rec_on c (λ hc, (not_lt_of_ge le_top hc).elim)
    (λ c hc, acc.intro _ (ih _ (some_lt_some.1 hc))))),
⟨λ a, option.rec_on a (acc.intro _ (λ y, option.rec_on y (λ h, (lt_irrefl _ h).elim)
  (λ _ _, acc_some _))) acc_some⟩

instance densely_ordered [has_lt α] [densely_ordered α] [no_max_order α] :
  densely_ordered (with_top α) :=
⟨ λ a b,
  match a, b with
  | none,   a   := λ h : ⊤ < a, (not_none_lt _ h).elim
  | some a, none := λ h, let ⟨b, hb⟩ := exists_gt a in ⟨b, coe_lt_coe.2 hb, coe_lt_top b⟩
  | some a, some b := λ h, let ⟨a, ha₁, ha₂⟩ := exists_between (coe_lt_coe.1 h) in
    ⟨a, coe_lt_coe.2 ha₁, coe_lt_coe.2 ha₂⟩
  end⟩

lemma lt_iff_exists_coe_btwn [partial_order α] [densely_ordered α] [no_max_order α]
  {a b : with_top α} :
  (a < b) ↔ (∃ x : α, a < ↑x ∧ ↑x < b) :=
⟨λ h, let ⟨y, hy⟩ := exists_between h, ⟨x, hx⟩ := lt_iff_exists_coe.1 hy.2 in ⟨x, hx.1 ▸ hy⟩,
 λ ⟨x, hx⟩, lt_trans hx.1 hx.2⟩

instance [has_lt α] [no_min_order α] [nonempty α] : no_min_order (with_top α) :=
⟨begin
  apply with_top.rec_top_coe,
  { apply ‹nonempty α›.elim,
    exact λ a, ⟨a, with_top.coe_lt_top a⟩, },
  { intro a,
    obtain ⟨b, ha⟩ := exists_lt a,
    exact ⟨b, with_top.coe_lt_coe.mpr ha⟩, }
end⟩

end with_top

/-! ### Subtype, order dual, product lattices -/

namespace subtype

/-- A subtype remains a `⊥`-order if the property holds at `⊥`.
See note [reducible non-instances]. -/
@[reducible]
protected def order_bot [preorder α] [order_bot α] {P : α → Prop} (Pbot : P ⊥) :
  order_bot {x : α // P x} :=
{ bot := ⟨⊥, Pbot⟩,
  bot_le := λ _, bot_le }

/-- A subtype remains a `⊤`-order if the property holds at `⊤`.
See note [reducible non-instances]. -/
@[reducible]
protected def order_top [preorder α] [order_top α] {P : α → Prop} (Ptop : P ⊤) :
  order_top {x : α // P x} :=
{ top := ⟨⊤, Ptop⟩,
  le_top := λ _, le_top }

end subtype

namespace order_dual
variable (α)

instance [has_bot α] : has_top (order_dual α) := ⟨(⊥ : α)⟩
instance [has_top α] : has_bot (order_dual α) := ⟨(⊤ : α)⟩

instance [has_le α] [order_bot α] : order_top (order_dual α) :=
{ le_top := @bot_le α _ _,
  .. order_dual.has_top α }

instance [has_le α] [order_top α] : order_bot (order_dual α) :=
{ bot_le := @le_top α _ _,
  .. order_dual.has_bot α }

instance [has_le α] [bounded_order α] : bounded_order (order_dual α) :=
{ .. order_dual.order_top α, .. order_dual.order_bot α }

end order_dual

namespace prod
variables (α β)

instance [has_top α] [has_top β] : has_top (α × β) := ⟨⟨⊤, ⊤⟩⟩
instance [has_bot α] [has_bot β] : has_bot (α × β) := ⟨⟨⊥, ⊥⟩⟩

instance [has_le α] [has_le β] [order_top α] [order_top β] : order_top (α × β) :=
{ le_top := λ a, ⟨le_top, le_top⟩,
  .. prod.has_top α β }

instance [has_le α] [has_le β] [order_bot α] [order_bot β] : order_bot (α × β) :=
{ bot_le := λ a, ⟨bot_le, bot_le⟩,
  .. prod.has_bot α β }

instance [has_le α] [has_le β] [bounded_order α] [bounded_order β] : bounded_order (α × β) :=
{ .. prod.order_top α β, .. prod.order_bot α β }


end prod

/-! ### Disjointness and complements -/

section disjoint
section semilattice_inf_bot
variables [semilattice_inf α] [order_bot α]

/-- Two elements of a lattice are disjoint if their inf is the bottom element.
  (This generalizes disjoint sets, viewed as members of the subset lattice.) -/
def disjoint (a b : α) : Prop := a ⊓ b ≤ ⊥

theorem disjoint.eq_bot {a b : α} (h : disjoint a b) : a ⊓ b = ⊥ :=
eq_bot_iff.2 h

theorem disjoint_iff {a b : α} : disjoint a b ↔ a ⊓ b = ⊥ :=
eq_bot_iff.symm

theorem disjoint.comm {a b : α} : disjoint a b ↔ disjoint b a :=
by rw [disjoint, disjoint, inf_comm]

@[symm] theorem disjoint.symm ⦃a b : α⦄ : disjoint a b → disjoint b a :=
disjoint.comm.1

lemma symmetric_disjoint : symmetric (disjoint : α → α → Prop) := disjoint.symm

@[simp] theorem disjoint_bot_left {a : α} : disjoint ⊥ a := inf_le_left
@[simp] theorem disjoint_bot_right {a : α} : disjoint a ⊥ := inf_le_right

theorem disjoint.mono {a b c d : α} (h₁ : a ≤ b) (h₂ : c ≤ d) :
  disjoint b d → disjoint a c := le_trans (inf_le_inf h₁ h₂)

theorem disjoint.mono_left {a b c : α} (h : a ≤ b) : disjoint b c → disjoint a c :=
disjoint.mono h (le_refl _)

theorem disjoint.mono_right {a b c : α} (h : b ≤ c) : disjoint a c → disjoint a b :=
disjoint.mono (le_refl _) h

@[simp] lemma disjoint_self {a : α} : disjoint a a ↔ a = ⊥ :=
by simp [disjoint]

lemma disjoint.ne {a b : α} (ha : a ≠ ⊥) (hab : disjoint a b) : a ≠ b :=
by { intro h, rw [←h, disjoint_self] at hab, exact ha hab }

lemma disjoint.eq_bot_of_le {a b : α} (hab : disjoint a b) (h : a ≤ b) : a = ⊥ :=
eq_bot_iff.2 (by rwa ←inf_eq_left.2 h)

lemma disjoint.of_disjoint_inf_of_le {a b c : α} (h : disjoint (a ⊓ b) c) (hle : a ≤ c) :
  disjoint a b := by rw [disjoint_iff, h.eq_bot_of_le (inf_le_left.trans hle)]

lemma disjoint.of_disjoint_inf_of_le' {a b c : α} (h : disjoint (a ⊓ b) c) (hle : b ≤ c) :
  disjoint a b := by rw [disjoint_iff, h.eq_bot_of_le (inf_le_right.trans hle)]

end semilattice_inf_bot

section bounded_order

variables [lattice α] [bounded_order α] {a : α}

@[simp] theorem disjoint_top : disjoint a ⊤ ↔ a = ⊥ := by simp [disjoint_iff]
@[simp] theorem top_disjoint : disjoint ⊤ a ↔ a = ⊥ := by simp [disjoint_iff]

lemma eq_bot_of_disjoint_absorbs
  {a b : α} (w : disjoint a b) (h : a ⊔ b = a) : b = ⊥ :=
begin
  rw disjoint_iff at w,
  rw [←w, right_eq_inf],
  rwa sup_eq_left at h,
end

end bounded_order

section linear_order

variables [linear_order α]

lemma min_top_left [order_top α] (a : α) : min (⊤ : α) a = a := min_eq_right le_top
lemma min_top_right [order_top α] (a : α) : min a ⊤ = a := min_eq_left le_top
lemma max_bot_left [order_bot α] (a : α) : max (⊥ : α) a = a := max_eq_right bot_le
lemma max_bot_right [order_bot α] (a : α) : max a ⊥ = a := max_eq_left bot_le

-- `simp` can prove these, so they shouldn't be simp-lemmas.
lemma min_bot_left [order_bot α] (a : α) : min ⊥ a = ⊥ := min_eq_left bot_le
lemma min_bot_right [order_bot α] (a : α) : min a ⊥ = ⊥ := min_eq_right bot_le
lemma max_top_left [order_top α] (a : α) : max ⊤ a = ⊤ := max_eq_left le_top
lemma max_top_right [order_top α] (a : α) : max a ⊤ = ⊤ := max_eq_right le_top

@[simp] lemma min_eq_bot [order_bot α] {a b : α} : min a b = ⊥ ↔ a = ⊥ ∨ b = ⊥ :=
by { symmetry, cases le_total a b; simpa [*, min_eq_left, min_eq_right] using eq_bot_mono h }

@[simp] lemma max_eq_top [order_top α] {a b : α} : max a b = ⊤ ↔ a = ⊤ ∨ b = ⊤ :=
@min_eq_bot (order_dual α) _ _ a b

@[simp] lemma max_eq_bot [order_bot α] {a b : α} : max a b = ⊥ ↔ a = ⊥ ∧ b = ⊥ := sup_eq_bot_iff
@[simp] lemma min_eq_top [order_top α] {a b : α} : min a b = ⊤ ↔ a = ⊤ ∧ b = ⊤ := inf_eq_top_iff

end linear_order

section distrib_lattice_bot
variables [distrib_lattice α] [order_bot α] {a b c : α}

@[simp] lemma disjoint_sup_left : disjoint (a ⊔ b) c ↔ disjoint a c ∧ disjoint b c :=
by simp only [disjoint_iff, inf_sup_right, sup_eq_bot_iff]

@[simp] lemma disjoint_sup_right : disjoint a (b ⊔ c) ↔ disjoint a b ∧ disjoint a c :=
by simp only [disjoint_iff, inf_sup_left, sup_eq_bot_iff]

lemma disjoint.sup_left (ha : disjoint a c) (hb : disjoint b c) : disjoint (a ⊔ b) c :=
disjoint_sup_left.2 ⟨ha, hb⟩

lemma disjoint.sup_right (hb : disjoint a b) (hc : disjoint a c) : disjoint a (b ⊔ c) :=
disjoint_sup_right.2 ⟨hb, hc⟩

lemma disjoint.left_le_of_le_sup_right {a b c : α} (h : a ≤ b ⊔ c) (hd : disjoint a c) : a ≤ b :=
(λ x, le_of_inf_le_sup_le x (sup_le h le_sup_right)) ((disjoint_iff.mp hd).symm ▸ bot_le)

lemma disjoint.left_le_of_le_sup_left {a b c : α} (h : a ≤ c ⊔ b) (hd : disjoint a c) : a ≤ b :=
@le_of_inf_le_sup_le _ _ a b c ((disjoint_iff.mp hd).symm ▸ bot_le)
  ((@sup_comm _ _ c b) ▸ (sup_le h le_sup_left))

end distrib_lattice_bot

section semilattice_inf_bot

variables [semilattice_inf α] [order_bot α] {a b : α} (c : α)

lemma disjoint.inf_left (h : disjoint a b) : disjoint (a ⊓ c) b :=
h.mono_left inf_le_left

lemma disjoint.inf_left' (h : disjoint a b) : disjoint (c ⊓ a) b :=
h.mono_left inf_le_right

lemma disjoint.inf_right (h : disjoint a b) : disjoint a (b ⊓ c) :=
h.mono_right inf_le_left

lemma disjoint.inf_right' (h : disjoint a b) : disjoint a (c ⊓ b) :=
h.mono_right inf_le_right

end semilattice_inf_bot

end disjoint

lemma inf_eq_bot_iff_le_compl [distrib_lattice α] [bounded_order α] {a b c : α}
  (h₁ : b ⊔ c = ⊤) (h₂ : b ⊓ c = ⊥) : a ⊓ b = ⊥ ↔ a ≤ c :=
⟨λ h,
  calc a ≤ a ⊓ (b ⊔ c) : by simp [h₁]
    ... = (a ⊓ b) ⊔ (a ⊓ c) : by simp [inf_sup_left]
    ... ≤ c : by simp [h, inf_le_right],
  λ h,
  bot_unique $
    calc a ⊓ b ≤ b ⊓ c : by { rw inf_comm, exact inf_le_inf_left _ h }
      ... = ⊥ : h₂⟩

section is_compl

/-- Two elements `x` and `y` are complements of each other if `x ⊔ y = ⊤` and `x ⊓ y = ⊥`. -/
structure is_compl [lattice α] [bounded_order α] (x y : α) : Prop :=
(inf_le_bot : x ⊓ y ≤ ⊥)
(top_le_sup : ⊤ ≤ x ⊔ y)

namespace is_compl

section bounded_order

variables [lattice α] [bounded_order α] {x y z : α}

protected lemma disjoint (h : is_compl x y) : disjoint x y := h.1

@[symm] protected lemma symm (h : is_compl x y) : is_compl y x :=
⟨by { rw inf_comm, exact h.1 }, by { rw sup_comm, exact h.2 }⟩

lemma of_eq (h₁ : x ⊓ y = ⊥) (h₂ : x ⊔ y = ⊤) : is_compl x y :=
⟨le_of_eq h₁, le_of_eq h₂.symm⟩

lemma inf_eq_bot (h : is_compl x y) : x ⊓ y = ⊥ := h.disjoint.eq_bot

lemma sup_eq_top (h : is_compl x y) : x ⊔ y = ⊤ := top_unique h.top_le_sup

open order_dual (to_dual)

lemma to_order_dual (h : is_compl x y) : is_compl (to_dual x) (to_dual y) := ⟨h.2, h.1⟩

end bounded_order

variables [distrib_lattice α] [bounded_order α] {a b x y z : α}

lemma inf_left_le_of_le_sup_right (h : is_compl x y) (hle : a ≤ b ⊔ y) : a ⊓ x ≤ b :=
calc a ⊓ x ≤ (b ⊔ y) ⊓ x : inf_le_inf hle le_rfl
... = (b ⊓ x) ⊔ (y ⊓ x) : inf_sup_right
... = b ⊓ x : by rw [h.symm.inf_eq_bot, sup_bot_eq]
... ≤ b : inf_le_left

lemma le_sup_right_iff_inf_left_le {a b} (h : is_compl x y) : a ≤ b ⊔ y ↔ a ⊓ x ≤ b :=
⟨h.inf_left_le_of_le_sup_right, h.symm.to_order_dual.inf_left_le_of_le_sup_right⟩

lemma inf_left_eq_bot_iff (h : is_compl y z) : x ⊓ y = ⊥ ↔ x ≤ z :=
by rw [← le_bot_iff, ← h.le_sup_right_iff_inf_left_le, bot_sup_eq]

lemma inf_right_eq_bot_iff (h : is_compl y z) : x ⊓ z = ⊥ ↔ x ≤ y :=
h.symm.inf_left_eq_bot_iff

lemma disjoint_left_iff (h : is_compl y z) : disjoint x y ↔ x ≤ z :=
by { rw disjoint_iff, exact h.inf_left_eq_bot_iff }

lemma disjoint_right_iff (h : is_compl y z) : disjoint x z ↔ x ≤ y :=
h.symm.disjoint_left_iff

lemma le_left_iff (h : is_compl x y) : z ≤ x ↔ disjoint z y :=
h.disjoint_right_iff.symm

lemma le_right_iff (h : is_compl x y) : z ≤ y ↔ disjoint z x :=
h.symm.le_left_iff

lemma left_le_iff (h : is_compl x y) : x ≤ z ↔ ⊤ ≤ z ⊔ y :=
h.to_order_dual.le_left_iff

lemma right_le_iff (h : is_compl x y) : y ≤ z ↔ ⊤ ≤ z ⊔ x :=
h.symm.left_le_iff

protected lemma antitone {x' y'} (h : is_compl x y) (h' : is_compl x' y') (hx : x ≤ x') :
  y' ≤ y :=
h'.right_le_iff.2 $ le_trans h.symm.top_le_sup (sup_le_sup_left hx _)

lemma right_unique (hxy : is_compl x y) (hxz : is_compl x z) :
  y = z :=
le_antisymm (hxz.antitone hxy $ le_refl x) (hxy.antitone hxz $ le_refl x)

lemma left_unique (hxz : is_compl x z) (hyz : is_compl y z) :
  x = y :=
hxz.symm.right_unique hyz.symm

lemma sup_inf {x' y'} (h : is_compl x y) (h' : is_compl x' y') :
  is_compl (x ⊔ x') (y ⊓ y') :=
of_eq
  (by rw [inf_sup_right, ← inf_assoc, h.inf_eq_bot, bot_inf_eq, bot_sup_eq, inf_left_comm,
    h'.inf_eq_bot, inf_bot_eq])
  (by rw [sup_inf_left, @sup_comm _ _ x, sup_assoc, h.sup_eq_top, sup_top_eq, top_inf_eq,
    sup_assoc, sup_left_comm, h'.sup_eq_top, sup_top_eq])

lemma inf_sup {x' y'} (h : is_compl x y) (h' : is_compl x' y') :
  is_compl (x ⊓ x') (y ⊔ y') :=
(h.symm.sup_inf h'.symm).symm

end is_compl

lemma is_compl_bot_top [lattice α] [bounded_order α] : is_compl (⊥ : α) ⊤ :=
is_compl.of_eq bot_inf_eq sup_top_eq

lemma is_compl_top_bot [lattice α] [bounded_order α] : is_compl (⊤ : α) ⊥ :=
is_compl.of_eq inf_bot_eq top_sup_eq

section
variables [lattice α] [bounded_order α] {x : α}

lemma eq_top_of_is_compl_bot (h : is_compl x ⊥) : x = ⊤ :=
sup_bot_eq.symm.trans h.sup_eq_top

lemma eq_top_of_bot_is_compl (h : is_compl ⊥ x) : x = ⊤ :=
eq_top_of_is_compl_bot h.symm

lemma eq_bot_of_is_compl_top (h : is_compl x ⊤) : x = ⊥ :=
eq_top_of_is_compl_bot h.to_order_dual

lemma eq_bot_of_top_is_compl (h : is_compl ⊤ x) : x = ⊥ :=
eq_top_of_bot_is_compl h.to_order_dual

end

/-- A complemented bounded lattice is one where every element has a (not necessarily unique)
complement. -/
class is_complemented (α) [lattice α] [bounded_order α] : Prop :=
(exists_is_compl : ∀ (a : α), ∃ (b : α), is_compl a b)

export is_complemented (exists_is_compl)

namespace is_complemented
variables [lattice α] [bounded_order α] [is_complemented α]

instance : is_complemented (order_dual α) :=
⟨λ a, let ⟨b, hb⟩ := exists_is_compl (show α, from a) in ⟨b, hb.to_order_dual⟩⟩

end is_complemented

end is_compl

section nontrivial

variables [partial_order α] [bounded_order α] [nontrivial α]

lemma bot_ne_top : (⊥ : α) ≠ ⊤ :=
λ H, not_nontrivial_iff_subsingleton.mpr (subsingleton_of_bot_eq_top H) ‹_›

lemma top_ne_bot : (⊤ : α) ≠ ⊥ := bot_ne_top.symm
lemma bot_lt_top : (⊥ : α) < ⊤ := lt_top_iff_ne_top.2 bot_ne_top

end nontrivial

namespace bool

-- TODO: is this comment relevant now that `bounded_order` is factored out?
-- Could be generalised to `bounded_distrib_lattice` and `is_complemented`
instance : bounded_order bool :=
{ top := tt,
  le_top := λ x, le_tt,
  bot := ff,
  bot_le := λ x, ff_le }

end bool

section bool

@[simp] lemma top_eq_tt : ⊤ = tt := rfl

@[simp] lemma bot_eq_ff : ⊥ = ff := rfl

end bool<|MERGE_RESOLUTION|>--- conflicted
+++ resolved
@@ -68,49 +68,46 @@
 (le_top : ∀ a : α, a ≤ ⊤)
 
 section order_top
-
-@[simp] theorem le_top {α : Type u} [has_le α] [order_top α] {a : α} : a ≤ ⊤ :=
-order_top.le_top a
-
-<<<<<<< HEAD
+section has_le
+variables [has_le α] [order_top α] {a : α}
+
+@[simp] lemma le_top : a ≤ ⊤ := order_top.le_top a
+@[simp] lemma is_top_top : is_top (⊤ : α) := λ _, le_top
+
+end has_le
+
 section preorder
 variables [preorder α] [order_top α] {a b : α}
 
+@[simp] lemma is_max_top : is_max (⊤ : α) := is_top_top.is_max
+@[simp] lemma not_top_lt : ¬ ⊤ < a := is_max_top.not_lt
+
 lemma ne_top_of_lt (h : a < b) : a ≠ ⊤ := (h.trans_le le_top).ne
 
-@[simp] lemma not_top_lt : ¬ ⊤ < a := λ h, lt_irrefl a (lt_of_le_of_lt le_top h)
+alias ne_top_of_lt ← has_lt.lt.ne_top
 
 end preorder
 
 variables [partial_order α] [order_top α] {a b : α}
-=======
-@[simp] theorem not_top_lt {α : Type u} [preorder α] [order_top α] {a : α} : ¬ ⊤ < a :=
-le_top.not_lt
->>>>>>> b1ad3012
-
-theorem is_top_top {α : Type u} [has_le α] [order_top α] : is_top (⊤ : α) := λ _, le_top
-
-@[simp] theorem is_top_iff_eq_top : is_top a ↔ a = ⊤ :=
-⟨λ h, h.unique le_top, λ h b, h.symm ▸ le_top⟩
+
+@[simp] lemma is_max_iff_eq_top : is_max a ↔ a = ⊤ :=
+⟨λ h, h.eq_of_le le_top, λ h b _, h.symm ▸ le_top⟩
+
+@[simp] lemma is_top_iff_eq_top : is_top a ↔ a = ⊤ :=
+⟨λ h, h.is_max.eq_of_le le_top, λ h b, h.symm ▸ le_top⟩
+
+alias is_max_iff_eq_top ↔ _ is_max.eq_top
+alias is_top_iff_eq_top ↔ _ is_top.eq_top
 
 @[simp] lemma top_le_iff : ⊤ ≤ a ↔ a = ⊤ := le_top.le_iff_eq.trans eq_comm
 lemma top_unique (h : ⊤ ≤ a) : a = ⊤ := le_top.antisymm h
 lemma eq_top_iff : a = ⊤ ↔ ⊤ ≤ a := top_le_iff.symm
 lemma eq_top_mono (h : a ≤ b) (h₂ : a = ⊤) : b = ⊤ := top_unique $ h₂ ▸ h
 lemma lt_top_iff_ne_top : a < ⊤ ↔ a ≠ ⊤ := le_top.lt_iff_ne
-<<<<<<< HEAD
-
-lemma eq_top_or_lt_top (a : α) : a = ⊤ ∨ a < ⊤ :=
-le_top.eq_or_lt
-=======
 lemma eq_top_or_lt_top (a : α) : a = ⊤ ∨ a < ⊤ := le_top.eq_or_lt
-lemma ne_top_of_lt (h : a < b) : a ≠ ⊤ := (h.trans_le le_top).ne
 lemma ne.lt_top (h : a ≠ ⊤) : a < ⊤ := lt_top_iff_ne_top.mpr h
 lemma ne.lt_top' (h : ⊤ ≠ a) : a < ⊤ := h.symm.lt_top
 lemma ne_top_of_le_ne_top (hb : b ≠ ⊤) (hab : a ≤ b) : a ≠ ⊤ := (hab.trans_lt hb.lt_top).ne
->>>>>>> b1ad3012
-
-alias ne_top_of_lt ← has_lt.lt.ne_top
 
 lemma eq_top_of_maximal (h : ∀ b, ¬ a < b) : a = ⊤ :=
 or.elim (lt_or_eq_of_le le_top) (λ hlt, absurd hlt (h ⊤)) (λ he, he)
@@ -143,15 +140,20 @@
 (bot_le : ∀ a : α, ⊥ ≤ a)
 
 section order_bot
-
-@[simp] theorem bot_le {α : Type u} [has_le α] [order_bot α] {a : α} : ⊥ ≤ a := order_bot.bot_le a
+section has_le
+variables [has_le α] [order_bot α] {a : α}
+
+@[simp] lemma bot_le : ⊥ ≤ a := order_bot.bot_le a
+@[simp] lemma is_bot_bot : is_bot (⊥ : α) := λ _, bot_le
+
+end has_le
 
 section preorder
 variables [preorder α] [order_bot α] {a b : α}
 
-@[simp] lemma not_lt_bot : ¬ a < ⊥ := λ h, lt_irrefl a (lt_of_lt_of_le h bot_le)
-
-<<<<<<< HEAD
+@[simp] lemma is_min_bot : is_min (⊥ : α) := is_bot_bot.is_min
+@[simp] lemma not_lt_bot : ¬ a < ⊥ := is_min_bot.not_lt
+
 lemma ne_bot_of_gt (h : a < b) : b ≠ ⊥ := (bot_le.trans_lt h).ne'
 
 alias ne_bot_of_gt ← has_lt.lt.ne_bot
@@ -160,64 +162,25 @@
 
 variables [partial_order α] [order_bot α] {a b : α}
 
-theorem bot_unique (h : a ≤ ⊥) : a = ⊥ :=
-h.antisymm bot_le
-
--- TODO: delete?
-theorem eq_bot_iff : a = ⊥ ↔ a ≤ ⊥ :=
-⟨λ eq, eq.symm ▸ le_refl ⊥, bot_unique⟩
-
-@[simp] theorem le_bot_iff : a ≤ ⊥ ↔ a = ⊥ :=
-⟨bot_unique, λ h, h.symm ▸ le_refl ⊥⟩
-=======
-@[simp] theorem not_lt_bot {α : Type u} [preorder α] [order_bot α] {a : α} : ¬ a < ⊥ :=
-bot_le.not_lt
->>>>>>> b1ad3012
-
-@[simp] theorem is_bot_iff_eq_bot : is_bot a ↔ a = ⊥ :=
-⟨λ h, h.unique bot_le, λ h b, h.symm ▸ bot_le⟩
-
-<<<<<<< HEAD
-theorem ne_bot_of_le_ne_bot {a b : α} (hb : b ≠ ⊥) (hab : b ≤ a) : a ≠ ⊥ :=
-λ ha, hb $ bot_unique $ ha ▸ hab
-
-theorem eq_bot_mono (h : a ≤ b) (h₂ : b = ⊥) : a = ⊥ :=
-le_bot_iff.1 $ h₂ ▸ h
-
-lemma bot_lt_iff_ne_bot : ⊥ < a ↔ a ≠ ⊥ :=
-begin
-  haveI := classical.dec_eq α,
-  haveI : decidable (a ≤ ⊥) := decidable_of_iff' _ le_bot_iff,
-  simp only [lt_iff_le_not_le, not_iff_not.mpr le_bot_iff, true_and, bot_le],
-end
-
-lemma eq_bot_or_bot_lt (a : α) : a = ⊥ ∨ ⊥ < a :=
-begin
-  by_cases h : a = ⊥,
-  { exact or.inl h },
-  right,
-  rw bot_lt_iff_ne_bot,
-  exact h,
-end
-
-lemma eq_bot_of_minimal (h : ∀ b, ¬ b < a) : a = ⊥ :=
-or.elim (lt_or_eq_of_le bot_le) (λ hlt, absurd hlt (h ⊥)) (λ he, he.symm)
-
-=======
+@[simp] lemma is_min_iff_eq_bot : is_min a ↔ a = ⊥ :=
+⟨λ h, h.eq_of_ge bot_le, λ h b _, h.symm ▸ bot_le⟩
+
+@[simp] lemma is_bot_iff_eq_bot : is_bot a ↔ a = ⊥ :=
+⟨λ h, h.is_min.eq_of_ge bot_le, λ h b, h.symm ▸ bot_le⟩
+
+alias is_min_iff_eq_bot ↔ _ is_min.eq_bot
+alias is_bot_iff_eq_bot ↔ _ is_bot.eq_bot
+
 @[simp] lemma le_bot_iff : a ≤ ⊥ ↔ a = ⊥ := bot_le.le_iff_eq
 lemma bot_unique (h : a ≤ ⊥) : a = ⊥ := h.antisymm bot_le
 lemma eq_bot_iff : a = ⊥ ↔ a ≤ ⊥ := le_bot_iff.symm
 lemma eq_bot_mono (h : a ≤ b) (h₂ : b = ⊥) : a = ⊥ := bot_unique $ h₂ ▸ h
 lemma bot_lt_iff_ne_bot : ⊥ < a ↔ a ≠ ⊥ := bot_le.lt_iff_ne.trans ne_comm
-lemma eq_bot_or_bot_lt (a : α) : a = ⊥ ∨ ⊥ < a := bot_le.eq_or_lt.imp_left eq.symm
-lemma ne_bot_of_gt (h : a < b) : b ≠ ⊥ := (bot_le.trans_lt h).ne'
+lemma eq_bot_or_bot_lt (a : α) : a = ⊥ ∨ ⊥ < a := bot_le.eq_or_gt
 lemma eq_bot_of_minimal (h : ∀ b, ¬ b < a) : a = ⊥ := (eq_bot_or_bot_lt a).resolve_right (h ⊥)
->>>>>>> b1ad3012
 lemma ne.bot_lt (h : a ≠ ⊥) : ⊥ < a := bot_lt_iff_ne_bot.mpr h
 lemma ne.bot_lt' (h : ⊥ ≠ a) : ⊥ < a := h.symm.bot_lt
 lemma ne_bot_of_le_ne_bot (hb : b ≠ ⊥) (hab : b ≤ a) : a ≠ ⊥ := (hb.bot_lt.trans_le hab).ne'
-
-alias ne_bot_of_gt ← has_lt.lt.ne_bot
 
 end order_bot
 
