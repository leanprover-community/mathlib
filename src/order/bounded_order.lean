--- conflicted
+++ resolved
@@ -916,8 +916,6 @@
 
 @[simp] lemma map_top (f : α → β) : map f ⊤ = ⊤ := rfl
 @[simp] lemma map_coe (f : α → β) (a : α) : map f a = f a := rfl
-<<<<<<< HEAD
-=======
 
 lemma map_to_dual (f : αᵒᵈ → βᵒᵈ) (a : with_bot α) :
   map f (with_bot.to_dual a) = a.map (to_dual ∘ f) := rfl
@@ -928,7 +926,6 @@
   with_top.to_dual (map f a) = with_bot.map (to_dual ∘ f ∘ of_dual) a.to_dual := rfl
 lemma of_dual_map (f : αᵒᵈ → βᵒᵈ) (a : with_top αᵒᵈ) :
   with_top.of_dual (map f a) = with_bot.map (of_dual ∘ f ∘ to_dual) a.of_dual := rfl
->>>>>>> a3e847c0
 
 lemma ne_top_iff_exists {x : with_top α} : x ≠ ⊤ ↔ ∃ (a : α), ↑a = x := option.ne_none_iff_exists
 
@@ -1292,26 +1289,11 @@
 
 variables [preorder α] [preorder β] {f : α → β}
 
-<<<<<<< HEAD
-protected lemma monotone.with_bot (hf : monotone f) : monotone (with_bot.map f)
-=======
 protected lemma monotone.with_bot_map (hf : monotone f) : monotone (with_bot.map f)
->>>>>>> a3e847c0
 | ⊥       _       h := bot_le
 | (a : α) ⊥       h := (with_bot.not_coe_le_bot _ h).elim
 | (a : α) (b : α) h := with_bot.coe_le_coe.2 (hf (with_bot.coe_le_coe.1 h))
 
-<<<<<<< HEAD
-protected lemma monotone.with_top (hf : monotone f) : monotone (with_top.map f) :=
-hf.dual.with_bot.dual
-
-protected lemma strict_mono.with_bot (hf : strict_mono f) : strict_mono (with_bot.map f)
-| ⊥       (a : α) h := with_bot.bot_lt_coe _
-| (a : α) (b : α) h := with_bot.coe_lt_coe.mpr (hf $ with_bot.coe_lt_coe.mp h)
-
-protected lemma strict_mono.with_top (hf : strict_mono f) : strict_mono (with_top.map f) :=
-hf.dual.with_bot.dual
-=======
 protected lemma monotone.with_top_map (hf : monotone f) : monotone (with_top.map f) :=
 hf.dual.with_bot_map.dual
 
@@ -1321,7 +1303,6 @@
 
 protected lemma strict_mono.with_top_map (hf : strict_mono f) : strict_mono (with_top.map f) :=
 hf.dual.with_bot_map.dual
->>>>>>> a3e847c0
 
 end mono
 
