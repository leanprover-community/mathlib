/-
Copyright (c) 2021 Yaël Dillies. All rights reserved.
Released under Apache 2.0 license as described in the file LICENSE.
Authors: Yaël Dillies
-/
<<<<<<< HEAD
import order.bounded_order
import order.galois_connection
=======
import order.complete_lattice
>>>>>>> db926f00
import order.iterate
import tactic.monotonicity
import order.bounded_lattice

/-!
# Successor and predecessor

This file defines successor and predecessor orders. `succ a`, the successor of an element `a : α` is
the least element greater than `a`. `pred a` is the greatest element less than `a`. Typical examples
include `ℕ`, `ℤ`, `ℕ+`, `fin n`, but also `enat`, the lexicographic order of a successor/predecessor
order...

## Typeclasses

* `succ_order`: Order equipped with a sensible successor function.
* `pred_order`: Order equipped with a sensible predecessor function.
* `is_succ_archimedean`: `succ_order` where `succ` iterated to an element gives all the greater
  ones.
* `is_pred_archimedean`: `pred_order` where `pred` iterated to an element gives all the greater
  ones.

## Implementation notes

Maximal elements don't have a sensible successor. Thus the naïve typeclass
```lean
class naive_succ_order (α : Type*) [preorder α] :=
(succ : α → α)
(succ_le_iff : ∀ {a b}, succ a ≤ b ↔ a < b)
(lt_succ_iff : ∀ {a b}, a < succ b ↔ a ≤ b)
```
can't apply to an `order_top` because plugging in `a = b = ⊤` into either of `succ_le_iff` and
`lt_succ_iff` yields `⊤ < ⊤` (or more generally `m < m` for a maximal element `m`).
The solution taken here is to remove the implications `≤ → <` and instead require that `a < succ a`
for all non maximal elements (enforced by the combination of `le_succ` and the contrapositive of
`maximal_of_succ_le`).
The stricter condition of every element having a sensible successor can be obtained through the
combination of `succ_order α` and `no_top_order α`.

## TODO

Is `galois_connection pred succ` always true? If not, we should introduce
```lean
class succ_pred_order (α : Type*) [preorder α] extends succ_order α, pred_order α :=
(pred_succ_gc : galois_connection (pred : α → α) succ)
```
This gives `succ (pred n) = n` and `pred (succ n)` for free when `no_bot_order α` and
`no_top_order α` respectively.
-/

open function

/-! ### Successor order -/

variables {α : Type*}

/-- Order equipped with a sensible successor function. -/
@[ext] class succ_order (α : Type*) [preorder α] :=
(succ : α → α)
(le_succ : ∀ a, a ≤ succ a)
(maximal_of_succ_le : ∀ ⦃a⦄, succ a ≤ a → ∀ ⦃b⦄, ¬a < b)
(succ_le_of_lt : ∀ {a b}, a < b → succ a ≤ b)
(le_of_lt_succ : ∀ {a b}, a < succ b → a ≤ b)

namespace succ_order
section preorder
variables [preorder α]

/-- A constructor for `succ_order α` usable when `α` has no maximal element. -/
def of_succ_le_iff_of_le_lt_succ (succ : α → α)
  (hsucc_le_iff : ∀ {a b}, succ a ≤ b ↔ a < b)
  (hle_of_lt_succ : ∀ {a b}, a < succ b → a ≤ b) :
  succ_order α :=
{ succ := succ,
  le_succ := λ a, (hsucc_le_iff.1 le_rfl).le,
  maximal_of_succ_le := λ a ha, (lt_irrefl a (hsucc_le_iff.1 ha)).elim,
  succ_le_of_lt := λ a b, hsucc_le_iff.2,
  le_of_lt_succ := λ a b, hle_of_lt_succ }

variables [succ_order α]

@[simp, mono] lemma succ_le_succ {a b : α} (h : a ≤ b) : succ a ≤ succ b :=
begin
  by_cases ha : ∀ ⦃c⦄, ¬a < c,
  { have hba : succ b ≤ a,
    { by_contra H,
      exact ha ((h.trans (le_succ b)).lt_of_not_le H) },
    by_contra H,
    exact ha ((h.trans (le_succ b)).trans_lt ((hba.trans (le_succ a)).lt_of_not_le H)) },
  { push_neg at ha,
    obtain ⟨c, hc⟩ := ha,
    exact succ_le_of_lt ((h.trans (le_succ b)).lt_of_not_le $ λ hba,
      maximal_of_succ_le (hba.trans h) (((le_succ b).trans hba).trans_lt hc)) }
end

lemma succ_mono : monotone (succ : α → α) := λ a b, succ_le_succ

lemma lt_succ_of_not_maximal {a b : α} (h : a < b) : a < succ a :=
(le_succ a).lt_of_not_le (λ ha, maximal_of_succ_le ha h)

section no_top_order
variables [no_top_order α] {a b : α}

lemma lt_succ (a : α) : a < succ a :=
(le_succ a).lt_of_not_le (λ h, not_exists.2 (maximal_of_succ_le h) (no_top a))

lemma lt_succ_iff : a < succ b ↔ a ≤ b :=
⟨le_of_lt_succ, λ h, h.trans_lt $ lt_succ b⟩

lemma succ_le_iff : succ a ≤ b ↔ a < b :=
⟨(lt_succ a).trans_le, succ_le_of_lt⟩

@[simp] lemma succ_le_succ_iff : succ a ≤ succ b ↔ a ≤ b :=
⟨λ h, le_of_lt_succ $ (lt_succ a).trans_le h, λ h, succ_le_of_lt $ h.trans_lt $ lt_succ b⟩

alias succ_le_succ_iff ↔ le_of_succ_le_succ _

lemma succ_lt_succ_iff : succ a < succ b ↔ a < b :=
by simp_rw [lt_iff_le_not_le, succ_le_succ_iff]

alias succ_lt_succ_iff ↔ lt_of_succ_lt_succ succ_lt_succ

lemma succ_strict_mono : strict_mono (succ : α → α) := λ a b, succ_lt_succ

end no_top_order

end preorder

section partial_order
variables [partial_order α]

/-- There is at most one way to define the successors in a `partial_order`. -/
instance : subsingleton (succ_order α) :=
begin
  refine subsingleton.intro (λ h₀ h₁, _),
  ext a,
  by_cases ha : @succ _ _ h₀ a ≤ a,
  { refine (ha.trans (@le_succ _ _ h₁ a)).antisymm _,
    by_contra H,
    exact @maximal_of_succ_le _ _ h₀ _ ha _
      ((@le_succ _ _ h₁ a).lt_of_not_le $ λ h, H $ h.trans $ @le_succ _ _ h₀ a) },
  { exact (@succ_le_of_lt _ _ h₀ _ _ $ (@le_succ _ _ h₁ a).lt_of_not_le $ λ h,
      @maximal_of_succ_le _ _ h₁ _ h _ $ (@le_succ _ _ h₀ a).lt_of_not_le ha).antisymm
      (@succ_le_of_lt _ _ h₁ _ _ $ (@le_succ _ _ h₀ a).lt_of_not_le ha) }
end

variables [succ_order α]

lemma le_le_succ_iff {a b : α} : a ≤ b ∧ b ≤ succ a ↔ b = a ∨ b = succ a :=
begin
  split,
  { rintro h,
    rw or_iff_not_imp_left,
    exact λ hba : b ≠ a, h.2.antisymm (succ_le_of_lt $ h.1.lt_of_ne $ hba.symm) },
  rintro (rfl | rfl),
  { exact ⟨le_rfl, le_succ b⟩ },
  { exact ⟨le_succ a, le_rfl⟩ }
end

section no_top_order
variables [no_top_order α] {a b : α}

lemma succ_injective : injective (succ : α → α) :=
begin
  rintro a b,
  simp_rw [eq_iff_le_not_lt, succ_le_succ_iff, succ_lt_succ_iff],
  exact id,
end

lemma succ_eq_succ_iff : succ a = succ b ↔ a = b :=
succ_injective.eq_iff

lemma succ_ne_succ_iff : succ a ≠ succ b ↔ a ≠ b :=
succ_injective.ne_iff

alias succ_ne_succ_iff ↔ ne_of_succ_ne_succ succ_ne_succ

lemma lt_succ_iff_lt_or_eq : a < succ b ↔ (a < b ∨ a = b) :=
lt_succ_iff.trans le_iff_lt_or_eq

lemma le_succ_iff_lt_or_eq : a ≤ succ b ↔ (a ≤ b ∨ a = succ b) :=
by rw [←lt_succ_iff, ←lt_succ_iff, lt_succ_iff_lt_or_eq]

end no_top_order

end partial_order

section order_top
variables [partial_order α] [order_top α] [succ_order α]

@[simp] lemma succ_top : succ (⊤ : α) = ⊤ :=
le_top.antisymm (le_succ _)

@[simp] lemma succ_le_iff_eq_top {a : α} : succ a ≤ a ↔ a = ⊤ :=
⟨λ h, eq_top_of_maximal (maximal_of_succ_le h), λ h, by rw [h, succ_top]⟩

@[simp] lemma lt_succ_iff_ne_top {a : α} : a < succ a ↔ a ≠ ⊤ :=
begin
  simp only [lt_iff_le_not_le, true_and, le_succ a],
  exact not_iff_not.2 succ_le_iff_eq_top,
end

end order_top

section order_bot
variables [partial_order α] [order_bot α] [succ_order α] [nontrivial α]

lemma bot_lt_succ (a : α) : ⊥ < succ a :=
begin
  obtain ⟨b, hb⟩ := exists_ne (⊥ : α),
  refine bot_lt_iff_ne_bot.2 (λ h, _),
  have := eq_bot_iff.2 ((le_succ a).trans h.le),
  rw this at h,
  exact maximal_of_succ_le h.le (bot_lt_iff_ne_bot.2 hb),
end

lemma succ_ne_bot (a : α) : succ a ≠ ⊥ :=
(bot_lt_succ a).ne'

end order_bot

section linear_order
variables [linear_order α]

/-- A constructor for `succ_order α` usable when `α` is a linear order with no maximal element. -/
def of_succ_le_iff (succ : α → α) (hsucc_le_iff : ∀ {a b}, succ a ≤ b ↔ a < b) :
  succ_order α :=
{ succ := succ,
  le_succ := λ a, (hsucc_le_iff.1 le_rfl).le,
  maximal_of_succ_le := λ a ha, (lt_irrefl a (hsucc_le_iff.1 ha)).elim,
  succ_le_of_lt := λ a b, hsucc_le_iff.2,
  le_of_lt_succ := λ a b h, le_of_not_lt ((not_congr hsucc_le_iff).1 h.not_le) }

end linear_order

section complete_lattice
variables [complete_lattice α] [succ_order α]

lemma succ_eq_infi (a : α) : succ a = ⨅ (b : α) (h : a < b), b :=
begin
  refine le_antisymm (le_infi (λ b, le_infi succ_le_of_lt)) _,
  obtain rfl | ha := eq_or_ne a ⊤,
  { rw succ_top,
    exact le_top },
  exact binfi_le _ (lt_succ_iff_ne_top.2 ha),
end

end complete_lattice
end succ_order

/-! ### Predecessor order -/

/-- Order equipped with a sensible predecessor function. -/
@[ext] class pred_order (α : Type*) [preorder α] :=
(pred : α → α)
(pred_le : ∀ a, pred a ≤ a)
(minimal_of_le_pred : ∀ ⦃a⦄, a ≤ pred a → ∀ ⦃b⦄, ¬b < a)
(le_pred_of_lt : ∀ {a b}, a < b → a ≤ pred b)
(le_of_pred_lt : ∀ {a b}, pred a < b → a ≤ b)

namespace pred_order
section preorder
variables [preorder α]

/-- A constructor for `pred_order α` usable when `α` has no minimal element. -/
def of_le_pred_iff_of_pred_le_pred (pred : α → α)
  (hle_pred_iff : ∀ {a b}, a ≤ pred b ↔ a < b)
  (hle_of_pred_lt : ∀ {a b}, pred a < b → a ≤ b) :
  pred_order α :=
{ pred := pred,
  pred_le := λ a, (hle_pred_iff.1 le_rfl).le,
  minimal_of_le_pred := λ a ha, (lt_irrefl a (hle_pred_iff.1 ha)).elim,
  le_pred_of_lt := λ a b, hle_pred_iff.2,
  le_of_pred_lt := λ a b, hle_of_pred_lt }

variables [pred_order α]

@[simp, mono] lemma pred_le_pred {a b : α} (h : a ≤ b) : pred a ≤ pred b :=
begin
  by_cases hb : ∀ ⦃c⦄, ¬c < b,
  { have hba : b ≤ pred a,
    { by_contra H,
      exact hb (((pred_le a).trans h).lt_of_not_le H) },
    by_contra H,
    exact hb ((((pred_le b).trans hba).lt_of_not_le H).trans_le ((pred_le a).trans h)) },
  { push_neg at hb,
    obtain ⟨c, hc⟩ := hb,
    exact le_pred_of_lt (((pred_le a).trans h).lt_of_not_le $ λ hba,
      minimal_of_le_pred (h.trans hba) $ hc.trans_le $ hba.trans $ pred_le a) }
end

lemma pred_mono : monotone (pred : α → α) := λ a b, pred_le_pred

lemma pred_lt_of_not_minimal {a b : α} (h : b < a) : pred a < a :=
(pred_le a).lt_of_not_le (λ ha, minimal_of_le_pred ha h)

section no_bot_order
variables [no_bot_order α] {a b : α}

lemma pred_lt (a : α) : pred a < a :=
(pred_le a).lt_of_not_le (λ h, not_exists.2 (minimal_of_le_pred h) (no_bot a))

lemma pred_lt_iff : pred a < b ↔ a ≤ b :=
⟨le_of_pred_lt, (pred_lt a).trans_le⟩

lemma le_pred_iff : a ≤ pred b ↔ a < b :=
⟨λ h, h.trans_lt (pred_lt b), le_pred_of_lt⟩

@[simp] lemma pred_le_pred_iff : pred a ≤ pred b ↔ a ≤ b :=
⟨λ h, le_of_pred_lt $ h.trans_lt (pred_lt b), λ h, le_pred_of_lt $ (pred_lt a).trans_le h⟩

alias pred_le_pred_iff ↔ le_of_pred_le_pred _

@[simp] lemma pred_lt_pred_iff : pred a < pred b ↔ a < b :=
by simp_rw [lt_iff_le_not_le, pred_le_pred_iff]

alias pred_lt_pred_iff ↔ lt_of_pred_lt_pred pred_lt_pred

lemma pred_strict_mono : strict_mono (pred : α → α) := λ a b, pred_lt_pred

end no_bot_order

end preorder

section partial_order
variables [partial_order α]

/-- There is at most one way to define the predecessors in a `partial_order`. -/
instance : subsingleton (pred_order α) :=
begin
  refine subsingleton.intro (λ h₀ h₁, _),
  ext a,
  by_cases ha : a ≤ @pred _ _ h₀ a,
  { refine le_antisymm _ ((@pred_le _ _ h₁ a).trans ha),
    by_contra H,
    exact @minimal_of_le_pred _ _ h₀ _ ha _
      ((@pred_le _ _ h₁ a).lt_of_not_le $ λ h, H $ (@pred_le _ _ h₀ a).trans h) },
  { exact (@le_pred_of_lt _ _ h₁ _ _ $ (@pred_le _ _ h₀ a).lt_of_not_le ha).antisymm
    (@le_pred_of_lt _ _ h₀ _ _ $ (@pred_le _ _ h₁ a).lt_of_not_le $ λ h,
    @minimal_of_le_pred _ _ h₁ _ h _ $ (@pred_le _ _ h₀ a).lt_of_not_le ha) }
end

variables [pred_order α]

lemma pred_le_le_iff {a b : α} : pred a ≤ b ∧ b ≤ a ↔ b = a ∨ b = pred a :=
begin
  split,
  { rintro h,
    rw or_iff_not_imp_left,
    exact λ hba, (le_pred_of_lt $ h.2.lt_of_ne hba).antisymm h.1 },
  rintro (rfl | rfl),
  { exact ⟨pred_le b, le_rfl⟩ },
  { exact ⟨le_rfl, pred_le a⟩ }
end

section no_bot_order
variables [no_bot_order α] {a b : α}

lemma pred_injective : injective (pred : α → α) :=
begin
  rintro a b,
  simp_rw [eq_iff_le_not_lt, pred_le_pred_iff, pred_lt_pred_iff],
  exact id,
end

lemma pred_eq_pred_iff : pred a = pred b ↔ a = b :=
pred_injective.eq_iff

lemma pred_ne_pred_iff : pred a ≠ pred b ↔ a ≠ b :=
pred_injective.ne_iff

lemma pred_lt_iff_lt_or_eq : pred a < b ↔ (a < b ∨ a = b) :=
pred_lt_iff.trans le_iff_lt_or_eq

lemma le_pred_iff_lt_or_eq : pred a ≤ b ↔ (a ≤ b ∨ pred a = b) :=
by rw [←pred_lt_iff, ←pred_lt_iff, pred_lt_iff_lt_or_eq]

end no_bot_order

end partial_order

section order_bot
variables [partial_order α] [order_bot α] [pred_order α]

@[simp] lemma pred_bot : pred (⊥ : α) = ⊥ :=
(pred_le _).antisymm bot_le

@[simp] lemma le_pred_iff_eq_bot {a : α} : a ≤ pred a ↔ a = ⊥ :=
⟨λ h, eq_bot_of_minimal (minimal_of_le_pred h), λ h, by rw [h, pred_bot]⟩

@[simp] lemma pred_lt_iff_ne_bot {a : α} : pred a < a ↔ a ≠ ⊥ :=
begin
  simp only [lt_iff_le_not_le, true_and, pred_le a],
  exact not_iff_not.2 le_pred_iff_eq_bot,
end

end order_bot

section order_top
variables [partial_order α] [order_top α] [pred_order α]

lemma pred_lt_top [nontrivial α] (a : α) : pred a < ⊤ :=
begin
  obtain ⟨b, hb⟩ := exists_ne (⊤ : α),
  refine lt_top_iff_ne_top.2 (λ h, _),
  have := eq_top_iff.2 (h.ge.trans (pred_le a)),
  rw this at h,
  exact minimal_of_le_pred h.ge (lt_top_iff_ne_top.2 hb),
end

lemma pred_ne_top [nontrivial α] (a : α) : pred a ≠ ⊤ :=
(pred_lt_top a).ne

end order_top

section linear_order
variables [linear_order α]

/-- A constructor for `pred_order α` usable when `α` is a linear order with no maximal element. -/
def of_le_pred_iff (pred : α → α) (hle_pred_iff : ∀ {a b}, a ≤ pred b ↔ a < b) :
  pred_order α :=
{ pred := pred,
  pred_le := λ a, (hle_pred_iff.1 le_rfl).le,
  minimal_of_le_pred := λ a ha, (lt_irrefl a (hle_pred_iff.1 ha)).elim,
  le_pred_of_lt := λ a b, hle_pred_iff.2,
  le_of_pred_lt := λ a b h, le_of_not_lt ((not_congr hle_pred_iff).1 h.not_le) }

end linear_order

section complete_lattice
variables [complete_lattice α] [pred_order α]

lemma pred_eq_supr (a : α) : pred a = ⨆ (b : α) (h : b < a), b :=
begin
  refine le_antisymm _ (supr_le (λ b, supr_le le_pred_of_lt)),
  obtain rfl | ha := eq_or_ne a ⊥,
  { rw pred_bot,
    exact bot_le },
  exact @le_bsupr _ _ _ (λ b, b < a) (λ a _, a) (pred a) (pred_lt_iff_ne_bot.2 ha),
end

end complete_lattice
end pred_order

open succ_order pred_order

/-! ### Dual order -/

section order_dual
variables [preorder α]

instance [pred_order α] : succ_order (order_dual α) :=
{ succ := (pred : α → α),
  le_succ := pred_le,
  maximal_of_succ_le := minimal_of_le_pred,
  succ_le_of_lt := λ a b h, le_pred_of_lt h,
  le_of_lt_succ := λ a b, le_of_pred_lt }

instance [succ_order α] : pred_order (order_dual α) :=
{ pred := (succ : α → α),
  pred_le := le_succ,
  minimal_of_le_pred := maximal_of_succ_le,
  le_pred_of_lt := λ a b h, succ_le_of_lt h,
  le_of_pred_lt := λ a b, le_of_lt_succ }

end order_dual

/-! ### `with_bot`, `with_top`
Adding a greatest/least element to a `succ_order` or to a `pred_order`.

As far as successors and predecessors are concerned, there are four ways to add a bottom or top
element to an order:
* Adding a `⊤` to an `order_top`: Preserves `succ` and `pred`.
* Adding a `⊤` to a `no_top_order`: Preserves `succ`. Never preserves `pred`.
* Adding a `⊥` to an `order_bot`: Preserves `succ` and `pred`.
* Adding a `⊥` to a `no_bot_order`: Preserves `pred`. Never preserves `succ`.
where "preserves `(succ/pred)`" means
`(succ/pred)_order α → (succ/pred)_order ((with_top/with_bot) α)`.
-/

section with_top
open with_top

/-! #### Adding a `⊤` to an `order_top` -/

instance [decidable_eq α] [partial_order α] [order_top α] [succ_order α] :
  succ_order (with_top α) :=
{ succ := λ a, match a with
    | ⊤        := ⊤
    | (some a) := ite (a = ⊤) ⊤ (some (succ a))
  end,
  le_succ := λ a, begin
    cases a,
    { exact le_top },
    change ((≤) : with_top α → with_top α → Prop) _ (ite _ _ _),
    split_ifs,
    { exact le_top },
    { exact some_le_some.2 (le_succ a) }
  end,
  maximal_of_succ_le := λ a ha b h, begin
    cases a,
    { exact not_top_lt h },
    change ((≤) : with_top α → with_top α → Prop) (ite _ _ _) _ at ha,
    split_ifs at ha with ha',
    { exact not_top_lt (ha.trans_lt h) },
    { rw [some_le_some, succ_le_iff_eq_top] at ha,
      exact ha' ha }
  end,
  succ_le_of_lt := λ a b h, begin
    cases b,
    { exact le_top },
    cases a,
    { exact (not_top_lt h).elim },
    rw some_lt_some at h,
    change ((≤) : with_top α → with_top α → Prop) (ite _ _ _) _,
    split_ifs with ha,
    { rw ha at h,
      exact (not_top_lt h).elim },
    { exact some_le_some.2 (succ_le_of_lt h) }
  end,
  le_of_lt_succ := λ a b h, begin
    cases a,
    { exact (not_top_lt h).elim },
    cases b,
    { exact le_top },
    change ((<) : with_top α → with_top α → Prop) _ (ite _ _ _) at h,
    rw some_le_some,
    split_ifs at h with hb,
    { rw hb,
      exact le_top },
    { exact le_of_lt_succ (some_lt_some.1 h) }
  end }

instance [partial_order α] [order_top α] [pred_order α] : pred_order (with_top α) :=
{ pred := λ a, match a with
    | ⊤        := some ⊤
    | (some a) := some (pred a)
  end,
  pred_le := λ a, match a with
    | ⊤        := le_top
    | (some a) := some_le_some.2 (pred_le a)
  end,
  minimal_of_le_pred := λ a ha b h, begin
    cases a,
    { exact (coe_lt_top (⊤ : α)).not_le ha },
    cases b,
    { exact h.not_le le_top },
    { exact minimal_of_le_pred (some_le_some.1 ha) (some_lt_some.1 h) }
  end,
  le_pred_of_lt := λ a b h, begin
    cases a,
    { exact ((le_top).not_lt h).elim },
    cases b,
    { exact some_le_some.2 le_top },
    exact some_le_some.2 (le_pred_of_lt $ some_lt_some.1 h),
  end,
  le_of_pred_lt := λ a b h, begin
    cases b,
    { exact le_top },
    cases a,
    { exact (not_top_lt $ some_lt_some.1 h).elim },
    { exact some_le_some.2 (le_of_pred_lt $ some_lt_some.1 h) }
  end }

/-! #### Adding a `⊤` to a `no_top_order` -/

instance of_no_top [partial_order α] [no_top_order α] [succ_order α] :
  succ_order (with_top α) :=
{ succ := λ a, match a with
    | ⊤        := ⊤
    | (some a) := some (succ a)
  end,
  le_succ := λ a, begin
    cases a,
    { exact le_top },
    { exact some_le_some.2 (le_succ a) }
  end,
  maximal_of_succ_le := λ a ha b h, begin
    cases a,
    { exact not_top_lt h },
    { exact not_exists.2 (maximal_of_succ_le (some_le_some.1 ha)) (no_top a) }
  end,
  succ_le_of_lt := λ a b h, begin
    cases a,
    { exact (not_top_lt h).elim },
    cases b,
    { exact le_top} ,
    { exact some_le_some.2 (succ_le_of_lt $ some_lt_some.1 h) }
  end,
  le_of_lt_succ := λ a b h, begin
    cases a,
    { exact (not_top_lt h).elim },
    cases b,
    { exact le_top },
    { exact some_le_some.2 (le_of_lt_succ $ some_lt_some.1 h) }
  end }

instance [partial_order α] [no_top_order α] [hα : nonempty α] :
  is_empty (pred_order (with_top α)) :=
⟨begin
  introI,
  set b := pred (⊤ : with_top α) with h,
  cases pred (⊤ : with_top α) with a ha; change b with pred ⊤ at h,
  { exact hα.elim (λ a, minimal_of_le_pred h.ge (coe_lt_top a)) },
  { obtain ⟨c, hc⟩ := no_top a,
    rw [←some_lt_some, ←h] at hc,
    exact (le_of_pred_lt hc).not_lt (some_lt_none _) }
end⟩

end with_top

section with_bot
open with_bot

/-! #### Adding a `⊥` to a `bot_order` -/

instance [preorder α] [order_bot α] [succ_order α] : succ_order (with_bot α) :=
{ succ := λ a, match a with
    | ⊥        := some ⊥
    | (some a) := some (succ a)
  end,
  le_succ := λ a, match a with
    | ⊥        := bot_le
    | (some a) := some_le_some.2 (le_succ a)
  end,
  maximal_of_succ_le := λ a ha b h, begin
    cases a,
    { exact (none_lt_some (⊥ : α)).not_le ha },
    cases b,
    { exact not_lt_bot h },
    { exact maximal_of_succ_le (some_le_some.1 ha) (some_lt_some.1 h) }
  end,
  succ_le_of_lt := λ a b h, begin
    cases b,
    { exact (not_lt_bot h).elim },
    cases a,
    { exact some_le_some.2 bot_le },
    { exact some_le_some.2 (succ_le_of_lt $ some_lt_some.1 h) }
  end,
  le_of_lt_succ := λ a b h, begin
    cases a,
    { exact bot_le },
    cases b,
    { exact (not_lt_bot $ some_lt_some.1 h).elim },
    { exact some_le_some.2 (le_of_lt_succ $ some_lt_some.1 h) }
  end }

instance [decidable_eq α] [partial_order α] [order_bot α] [pred_order α] :
  pred_order (with_bot α) :=
{ pred := λ a, match a with
    | ⊥        := ⊥
    | (some a) := ite (a = ⊥) ⊥ (some (pred a))
  end,
  pred_le := λ a, begin
    cases a,
    { exact bot_le },
    change (ite _ _ _ : with_bot α) ≤ some a,
    split_ifs,
    { exact bot_le },
    { exact some_le_some.2 (pred_le a) }
  end,
  minimal_of_le_pred := λ a ha b h, begin
    cases a,
    { exact not_lt_bot h },
    change ((≤) : with_bot α → with_bot α → Prop) _ (ite _ _ _) at ha,
    split_ifs at ha with ha',
    { exact not_lt_bot (h.trans_le ha) },
    { rw [some_le_some, le_pred_iff_eq_bot] at ha,
      exact ha' ha }
  end,
  le_pred_of_lt := λ a b h, begin
    cases a,
    { exact bot_le },
    cases b,
    { exact (not_lt_bot h).elim },
    rw some_lt_some at h,
    change ((≤) : with_bot α → with_bot α → Prop) _ (ite _ _ _),
    split_ifs with hb,
    { rw hb at h,
      exact (not_lt_bot h).elim },
    { exact some_le_some.2 (le_pred_of_lt h) }
  end,
  le_of_pred_lt := λ a b h, begin
    cases b,
    { exact (not_lt_bot h).elim },
    cases a,
    { exact bot_le },
    change ((<) : with_bot α → with_bot α → Prop) (ite _ _ _) _ at h,
    rw some_le_some,
    split_ifs at h with ha,
    { rw ha,
      exact bot_le },
    { exact le_of_pred_lt (some_lt_some.1 h) }
  end }

/-! #### Adding a `⊥` to a `no_bot_order` -/

instance [partial_order α] [no_bot_order α] [hα : nonempty α] :
  is_empty (succ_order (with_bot α)) :=
⟨begin
  introI,
  set b : with_bot α := succ ⊥ with h,
  cases succ (⊥ : with_bot α) with a ha; change b with succ ⊥ at h,
  { exact hα.elim (λ a, maximal_of_succ_le h.le (bot_lt_coe a)) },
  { obtain ⟨c, hc⟩ := no_bot a,
    rw [←some_lt_some, ←h] at hc,
    exact (le_of_lt_succ hc).not_lt (none_lt_some _) }
end⟩

instance of_no_bot [partial_order α] [no_bot_order α] [pred_order α] :
  pred_order (with_bot α) :=
{ pred := λ a, match a with
    | ⊥        := ⊥
    | (some a) := some (pred a)
  end,
  pred_le := λ a, begin
    cases a,
    { exact bot_le },
    { exact some_le_some.2 (pred_le a) }
  end,
  minimal_of_le_pred := λ a ha b h, begin
    cases a,
    { exact not_lt_bot h },
    { exact not_exists.2 (minimal_of_le_pred (some_le_some.1 ha)) (no_bot a) }
  end,
  le_pred_of_lt := λ a b h, begin
    cases b,
    { exact (not_lt_bot h).elim },
    cases a,
    { exact bot_le },
    { exact some_le_some.2 (le_pred_of_lt $ some_lt_some.1 h) }
  end,
  le_of_pred_lt := λ a b h, begin
    cases b,
    { exact (not_lt_bot h).elim },
    cases a,
    { exact bot_le },
    { exact some_le_some.2 (le_of_pred_lt $ some_lt_some.1 h) }
  end }

end with_bot

/-! ### Archimedeanness -/

/-- A `succ_order` is succ-archimedean if one can go from any two comparable elements by iterating
`succ` -/
class is_succ_archimedean (α : Type*) [preorder α] [succ_order α] : Prop :=
(exists_succ_iterate_of_le {a b : α} (h : a ≤ b) : ∃ n, succ^[n] a = b)

/-- A `pred_order` is pred-archimedean if one can go from any two comparable elements by iterating
`pred` -/
class is_pred_archimedean (α : Type*) [preorder α] [pred_order α] : Prop :=
(exists_pred_iterate_of_le {a b : α} (h : a ≤ b) : ∃ n, pred^[n] b = a)

export is_succ_archimedean (exists_succ_iterate_of_le)
export is_pred_archimedean (exists_pred_iterate_of_le)

section preorder
variables [preorder α]

section succ_order
variables [succ_order α] [is_succ_archimedean α] {a b : α}

instance : is_pred_archimedean (order_dual α) :=
{ exists_pred_iterate_of_le := λ a b h, by convert @exists_succ_iterate_of_le α _ _ _ _ _ h }

lemma has_le.le.exists_succ_iterate (h : a ≤ b) : ∃ n, succ^[n] a = b :=
exists_succ_iterate_of_le h

lemma exists_succ_iterate_iff_le : (∃ n, succ^[n] a = b) ↔ a ≤ b :=
begin
  refine ⟨_, exists_succ_iterate_of_le⟩,
  rintro ⟨n, rfl⟩,
  exact id_le_iterate_of_id_le le_succ n a,
end

lemma succ.rec {p : α → Prop} (hsucc : ∀ a, p a → p (succ a)) {a b : α} (h : a ≤ b) (ha : p a) :
  p b :=
begin
  obtain ⟨n, rfl⟩ := h.exists_succ_iterate,
  exact iterate.rec _ hsucc ha n,
end

lemma succ.rec_iff {p : α → Prop} (hsucc : ∀ a, p a ↔ p (succ a)) {a b : α} (h : a ≤ b) :
  p a ↔ p b :=
begin
  obtain ⟨n, rfl⟩ := h.exists_succ_iterate,
  exact iterate.rec (λ b, p a ↔ p b) (λ c hc, hc.trans (hsucc _)) iff.rfl n,
end

end succ_order

section pred_order
variables [pred_order α] [is_pred_archimedean α] {a b : α}

instance : is_succ_archimedean (order_dual α) :=
{ exists_succ_iterate_of_le := λ a b h, by convert @exists_pred_iterate_of_le α _ _ _ _ _ h }

lemma has_le.le.exists_pred_iterate (h : a ≤ b) : ∃ n, pred^[n] b = a :=
exists_pred_iterate_of_le h

lemma exists_pred_iterate_iff_le : (∃ n, pred^[n] b = a) ↔ a ≤ b :=
@exists_succ_iterate_iff_le (order_dual α) _ _ _ _ _

lemma pred.rec {p : α → Prop} (hsucc : ∀ a, p a → p (pred a)) {a b : α} (h : b ≤ a) (ha : p a) :
  p b :=
@succ.rec (order_dual α) _ _ _ _ hsucc _ _ h ha

lemma pred.rec_iff {p : α → Prop} (hsucc : ∀ a, p a ↔ p (pred a)) {a b : α} (h : a ≤ b) :
  p a ↔ p b :=
(@succ.rec_iff (order_dual α) _ _ _ _ hsucc _ _ h).symm

end pred_order
end preorder

section linear_order
variables [linear_order α]

section succ_order
variables [succ_order α] [is_succ_archimedean α] {a b : α}

lemma exists_succ_iterate_or : (∃ n, succ^[n] a = b) ∨ ∃ n, succ^[n] b = a :=
(le_total a b).imp exists_succ_iterate_of_le exists_succ_iterate_of_le

lemma succ.rec_linear {p : α → Prop} (hsucc : ∀ a, p a ↔ p (succ a)) (a b : α) : p a ↔ p b :=
(le_total a b).elim (succ.rec_iff hsucc) (λ h, (succ.rec_iff hsucc h).symm)

end succ_order

section pred_order
variables [pred_order α] [is_pred_archimedean α] {a b : α}

lemma exists_pred_iterate_or : (∃ n, pred^[n] b = a) ∨ ∃ n, pred^[n] a = b :=
(le_total a b).imp exists_pred_iterate_of_le exists_pred_iterate_of_le

lemma pred.rec_linear {p : α → Prop} (hsucc : ∀ a, p a ↔ p (pred a)) (a b : α) : p a ↔ p b :=
(le_total a b).elim (pred.rec_iff hsucc) (λ h, (pred.rec_iff hsucc h).symm)

end pred_order
end linear_order

section order_bot
variables [preorder α] [order_bot α] [succ_order α] [is_succ_archimedean α]

lemma succ.rec_bot (p : α → Prop) (hbot : p ⊥) (hsucc : ∀ a, p a → p (succ a)) (a : α) : p a :=
succ.rec hsucc bot_le hbot

end order_bot

section order_top
variables [preorder α] [order_top α] [pred_order α] [is_pred_archimedean α]

lemma pred.rec_top (p : α → Prop) (htop : p ⊤) (hpred : ∀ a, p a → p (pred a)) (a : α) : p a :=
pred.rec hpred le_top htop

end order_top<|MERGE_RESOLUTION|>--- conflicted
+++ resolved
@@ -3,12 +3,7 @@
 Released under Apache 2.0 license as described in the file LICENSE.
 Authors: Yaël Dillies
 -/
-<<<<<<< HEAD
-import order.bounded_order
-import order.galois_connection
-=======
 import order.complete_lattice
->>>>>>> db926f00
 import order.iterate
 import tactic.monotonicity
 import order.bounded_lattice
