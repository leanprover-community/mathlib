/-
Copyright (c) 2022 Junyan Xu. All rights reserved.
Released under Apache 2.0 license as described in the file LICENSE.
Authors: Junyan Xu
-/

import data.sym.sym2
import logic.relation

/-!
# Game addition relation

This file defines, given relations `rα : α → α → Prop` and `rβ : β → β → Prop`, a relation
`prod.game_add` on pairs, such that `game_add rα rβ x y` iff `x` can be reached from `y` by
decreasing either entry (with respect to `rα` and `rβ`). It is so called since it models the
subsequency relation on the addition of combinatorial games.

## Main definitions and results

- `prod.game_add`: the game addition relation on ordered pairs.
- `well_founded.prod_game_add`: formalizes induction on ordered pairs, where exactly one entry
  decreases at a time.

- `sym2.game_add`: the game addition relation on unordered pairs.
- `well_founded.sym2_game_add`: formalizes induction on unordered pairs, where exactly one entry
  decreases at a time.
-/

variables {α β : Type*} {rα : α → α → Prop} {rβ : β → β → Prop}

namespace prod

variables (rα rβ)

/-- `game_add rα rβ x y` means that `x` can be reached from `y` by decreasing either entry. -/
inductive game_add : α × β → α × β → Prop
| fst {a₁ a₂ b} : rα a₁ a₂ → game_add (a₁, b) (a₂, b)
| snd {a b₁ b₂} : rβ b₁ b₂ → game_add (a, b₁) (a, b₂)

lemma game_add_iff {rα rβ} {x y : α × β} :
  game_add rα rβ x y ↔ rα x.1 y.1 ∧ x.2 = y.2 ∨ rβ x.2 y.2 ∧ x.1 = y.1 :=
begin
  split,
  { rintro (⟨a₁, a₂, b, h⟩ | ⟨a, b₁, b₂, h⟩),
    exacts [or.inl ⟨h, rfl⟩, or.inr ⟨h, rfl⟩] },
  { revert x y,
    rintro ⟨a₁, b₁⟩ ⟨a₂, b₂⟩ (⟨h, rfl : b₁ = b₂⟩ | ⟨h, rfl : a₁ = a₂⟩),
    exacts [game_add.fst h, game_add.snd h] }
end

lemma game_add_mk_iff {rα rβ} {a₁ a₂ : α} {b₁ b₂ : β} :
  game_add rα rβ (a₁, b₁) (a₂, b₂) ↔ rα a₁ a₂ ∧ b₁ = b₂ ∨ rβ b₁ b₂ ∧ a₁ = a₂ :=
game_add_iff

@[simp] lemma game_add_swap_swap : ∀ a b : α × β,
  game_add rβ rα a.swap b.swap ↔ game_add rα rβ a b :=
λ ⟨a₁, b₁⟩ ⟨a₂, b₂⟩, begin
  split;
  { rintro (⟨_, _, _, rb⟩ | ⟨_, _, _, ra⟩),
    exacts [game_add.snd rb, game_add.fst ra] }
end

lemma game_add_swap_swap_mk (a₁ a₂ : α) (b₁ b₂ : β) :
  game_add rα rβ (a₁, b₁) (a₂, b₂) ↔ game_add rβ rα (b₁, a₁) (b₂, a₂) :=
game_add_swap_swap rβ rα (b₁, a₁) (b₂, a₂)

/-- `prod.game_add` is a `subrelation` of `prod.lex`. -/
lemma game_add_le_lex : game_add rα rβ ≤ prod.lex rα rβ :=
λ _ _ h, h.rec (λ _ _ b, prod.lex.left b b) (λ a _ _, prod.lex.right a)

/-- `prod.rprod` is a subrelation of the transitive closure of `prod.game_add`. -/
lemma rprod_le_trans_gen_game_add : rprod rα rβ ≤ relation.trans_gen (game_add rα rβ) :=
λ _ _ h, h.rec begin
  intros _ _ _ _ hα hβ,
  exact relation.trans_gen.tail (relation.trans_gen.single $ game_add.fst hα) (game_add.snd hβ),
end

end prod

/-- If `a` is accessible under `rα` and `b` is accessible under `rβ`, then `(a, b)` is
  accessible under `prod.game_add rα rβ`. Notice that `prod.lex_accessible` requires the
  stronger condition `∀ b, acc rβ b`. -/
lemma acc.prod_game_add {a b} (ha : acc rα a) (hb : acc rβ b) : acc (prod.game_add rα rβ) (a, b) :=
begin
  induction ha with a ha iha generalizing b,
  induction hb with b hb ihb,
  refine acc.intro _ (λ h, _),
  rintro (⟨_,_,_,ra⟩|⟨_,_,_,rb⟩),
  exacts [iha _ ra (acc.intro b hb), ihb _ rb],
end

/-- The `prod.game_add` relation is well-founded. -/
lemma well_founded.prod_game_add (hα : well_founded rα) (hβ : well_founded rβ) :
  well_founded (prod.game_add rα rβ) := ⟨λ ⟨a, b⟩, (hα.apply a).prod_game_add (hβ.apply b)⟩

namespace prod.game_add

/-- Recursion on the well-founded `prod.game_add` relation.

Note that it's strictly more general to recurse on the lexicographic order instead. -/
def fix {C : α → β → Sort*} (hα : well_founded rα) (hβ : well_founded rβ)
  (IH : Π a₁ b₁, (Π a₂ b₂, game_add rα rβ (a₂, b₂) (a₁, b₁) → C a₂ b₂) → C a₁ b₁) (a : α) (b : β) :
  C a b :=
@well_founded.fix (α × β) (λ x, C x.1 x.2) _ (hα.prod_game_add hβ)
  (λ ⟨x₁, x₂⟩ IH', IH x₁ x₂ $ λ a' b', IH' ⟨a', b'⟩) ⟨a, b⟩

lemma fix_eq {C : α → β → Sort*} (hα : well_founded rα) (hβ : well_founded rβ)
  (IH : Π a₁ b₁, (Π a₂ b₂, game_add rα rβ (a₂, b₂) (a₁, b₁) → C a₂ b₂) → C a₁ b₁) (a : α) (b : β) :
  game_add.fix hα hβ IH a b = IH a b (λ a' b' h, game_add.fix hα hβ IH a' b') :=
by { rw [game_add.fix, well_founded.fix_eq], refl }

/-- Induction on the well-founded `prod.game_add` relation.

Note that it's strictly more general to induct on the lexicographic order instead. -/
lemma induction {C : α → β → Prop} : well_founded rα → well_founded rβ →
  (∀ a₁ b₁, (∀ a₂ b₂, game_add rα rβ (a₂, b₂) (a₁, b₁) → C a₂ b₂) → C a₁ b₁) → ∀ a b, C a b :=
game_add.fix

<<<<<<< HEAD
end prod

namespace sym2

variables (rα rβ)

/-- `game_add rα x y` means that `x` can be reached from `y` by decreasing either entry. -/
def game_add : sym2 α → sym2 α → Prop :=
sym2.lift₂
⟨λ a₁ b₁ a₂ b₂, prod.game_add rα rα (a₁, b₁) (a₂, b₂) ∨ prod.game_add rα rα (b₁, a₁) (a₂, b₂),
  λ a₁ b₁ a₂ b₂, begin
    rw [prod.game_add_swap_swap_mk _ _ b₁ b₂ a₁ a₂, prod.game_add_swap_swap_mk _ _ a₁ b₂ b₁ a₂],
    simp [or_comm]
  end⟩

lemma game_add_mk_iff {rα} {a₁ a₂ b₁ b₂ : α} : game_add rα ⟦(a₁, b₁)⟧ ⟦(a₂, b₂)⟧ ↔
  prod.game_add rα rα (a₁, b₁) (a₂, b₂) ∨ prod.game_add rα rα (b₁, a₁) (a₂, b₂) :=
iff.rfl

lemma _root_.prod.game_add.to_sym2 {rα} {a₁ a₂ b₁ b₂ : α}
  (h : prod.game_add rα rα (a₁, b₁) (a₂, b₂)) : sym2.game_add rα ⟦(a₁, b₁)⟧ ⟦(a₂, b₂)⟧ :=
game_add_mk_iff.2 $ or.inl $ h

lemma game_add.fst {a₁ a₂ b : α} (h : rα a₁ a₂) : game_add rα ⟦(a₁, b)⟧ ⟦(a₂, b)⟧ :=
(prod.game_add.fst h).to_sym2

lemma game_add.snd {a b₁ b₂ : α} (h : rα b₁ b₂) : game_add rα ⟦(a, b₁)⟧ ⟦(a, b₂)⟧ :=
(prod.game_add.snd h).to_sym2

end sym2

private lemma acc_game_add_aux {a b} (ha : acc rα a) (hb : acc rα b) :
  acc (sym2.game_add rα) ⟦(a, b)⟧ ∧ acc (sym2.game_add rα) ⟦(b, a)⟧ :=
begin
  induction ha with a ha iha generalizing b,
  induction hb with b hb ihb,
  split; split; rintros ⟨c, d⟩ ((⟨_, _, _, rc⟩ | ⟨_, _, _, rd⟩) | (⟨_, _, _, rd⟩ | ⟨_, _, _, rc⟩)),
  exacts [(iha c rc ⟨b, hb⟩).1, (ihb d rd).1, (iha d rd ⟨b, hb⟩).2, (ihb c rc).2,
    (ihb c rc).2, (iha d rd ⟨b, hb⟩).2, (ihb d rd).1, (iha c rc ⟨b, hb⟩).1]
end

lemma _root_.acc.sym2_game_add {a b} (ha : acc rα a) (hb : acc rα b) :
  acc (sym2.game_add rα) ⟦(a, b)⟧ := (acc_game_add_aux ha hb).1

/-- The `sym2.game_add` relation is well-founded. -/
lemma _root_.well_founded.sym2_game_add (h : well_founded rα) : well_founded (sym2.game_add rα) :=
⟨λ i, sym2.induction_on i $ λ x y, (h.apply x).sym2_game_add (h.apply y)⟩


/-- Recursion on the well-founded `sym2.game_add` relation. -/
def game_add_swap.fix {C : α → α → Sort*} (hr : well_founded rα)
  (IH : Π a₁ b₁, (Π a₂ b₂, sym2.game_add rα ⟦(a₂, b₂)⟧ ⟦(a₁, b₁)⟧ → C a₂ b₂) → C a₁ b₁) (a b : α) :
  C a b :=
@well_founded.fix (α × α) (λ x, C x.1 x.2) _ hr.sym2_game_add.of_quotient_lift₂
  (λ ⟨x₁, x₂⟩ IH', IH x₁ x₂ $ λ a' b', IH' ⟨a', b'⟩) (a, b)

lemma game_add_swap.fix_eq {C : α → α → Sort*} (hr : well_founded rα)
  (IH : Π a₁ b₁, (Π a₂ b₂, sym2.game_add rα ⟦(a₂, b₂)⟧ ⟦(a₁, b₁)⟧ → C a₂ b₂) → C a₁ b₁) (a b : α) :
  game_add_swap.fix hr IH a b = IH a b (λ a' b' h, game_add_swap.fix hr IH a' b') :=
by { rw [game_add_swap.fix, well_founded.fix_eq], refl }

/-- Induction on the well-founded `sym2.game_add` relation. -/
lemma game_add_swap.induction {C : α → α → Prop} : well_founded rα →
  (∀ a₁ b₁, (∀ a₂ b₂, sym2.game_add rα ⟦(a₂, b₂)⟧ ⟦(a₁, b₁)⟧ → C a₂ b₂) → C a₁ b₁) → ∀ a b, C a b :=
game_add_swap.fix
=======
end prod.game_add
>>>>>>> 56c80acb
<|MERGE_RESOLUTION|>--- conflicted
+++ resolved
@@ -28,11 +28,13 @@
 
 variables {α β : Type*} {rα : α → α → Prop} {rβ : β → β → Prop}
 
+/-! ### `prod.game_add` -/
+
 namespace prod
 
 variables (rα rβ)
 
-/-- `game_add rα rβ x y` means that `x` can be reached from `y` by decreasing either entry. -/
+/-- `prod.game_add rα rβ x y` means that `x` can be reached from `y` by decreasing either entry. -/
 inductive game_add : α × β → α × β → Prop
 | fst {a₁ a₂ b} : rα a₁ a₂ → game_add (a₁, b) (a₂, b)
 | snd {a b₁ b₂} : rβ b₁ b₂ → game_add (a, b₁) (a, b₂)
@@ -116,14 +118,15 @@
   (∀ a₁ b₁, (∀ a₂ b₂, game_add rα rβ (a₂, b₂) (a₁, b₁) → C a₂ b₂) → C a₁ b₁) → ∀ a b, C a b :=
 game_add.fix
 
-<<<<<<< HEAD
-end prod
+end prod.game_add
+
+/-! ### `sym2.game_add` -/
 
 namespace sym2
 
 variables (rα rβ)
 
-/-- `game_add rα x y` means that `x` can be reached from `y` by decreasing either entry. -/
+/-- `sym2.game_add rα x y` means that `x` can be reached from `y` by decreasing either entry. -/
 def game_add : sym2 α → sym2 α → Prop :=
 sym2.lift₂
 ⟨λ a₁ b₁ a₂ b₂, prod.game_add rα rα (a₁, b₁) (a₂, b₂) ∨ prod.game_add rα rα (b₁, a₁) (a₂, b₂),
@@ -165,23 +168,23 @@
 lemma _root_.well_founded.sym2_game_add (h : well_founded rα) : well_founded (sym2.game_add rα) :=
 ⟨λ i, sym2.induction_on i $ λ x y, (h.apply x).sym2_game_add (h.apply y)⟩
 
+namespace sym2.game_add
 
 /-- Recursion on the well-founded `sym2.game_add` relation. -/
-def game_add_swap.fix {C : α → α → Sort*} (hr : well_founded rα)
+def fix {C : α → α → Sort*} (hr : well_founded rα)
   (IH : Π a₁ b₁, (Π a₂ b₂, sym2.game_add rα ⟦(a₂, b₂)⟧ ⟦(a₁, b₁)⟧ → C a₂ b₂) → C a₁ b₁) (a b : α) :
   C a b :=
 @well_founded.fix (α × α) (λ x, C x.1 x.2) _ hr.sym2_game_add.of_quotient_lift₂
   (λ ⟨x₁, x₂⟩ IH', IH x₁ x₂ $ λ a' b', IH' ⟨a', b'⟩) (a, b)
 
-lemma game_add_swap.fix_eq {C : α → α → Sort*} (hr : well_founded rα)
+lemma fix_eq {C : α → α → Sort*} (hr : well_founded rα)
   (IH : Π a₁ b₁, (Π a₂ b₂, sym2.game_add rα ⟦(a₂, b₂)⟧ ⟦(a₁, b₁)⟧ → C a₂ b₂) → C a₁ b₁) (a b : α) :
   game_add_swap.fix hr IH a b = IH a b (λ a' b' h, game_add_swap.fix hr IH a' b') :=
 by { rw [game_add_swap.fix, well_founded.fix_eq], refl }
 
 /-- Induction on the well-founded `sym2.game_add` relation. -/
-lemma game_add_swap.induction {C : α → α → Prop} : well_founded rα →
+lemma induction {C : α → α → Prop} : well_founded rα →
   (∀ a₁ b₁, (∀ a₂ b₂, sym2.game_add rα ⟦(a₂, b₂)⟧ ⟦(a₁, b₁)⟧ → C a₂ b₂) → C a₁ b₁) → ∀ a b, C a b :=
 game_add_swap.fix
-=======
-end prod.game_add
->>>>>>> 56c80acb
+
+end sym2.game_add