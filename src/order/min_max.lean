--- conflicted
+++ resolved
@@ -100,27 +100,6 @@
 /-- An instance asserting that `min a a = a` -/
 instance min_idem : is_idempotent α min := by apply_instance -- short-circuit type class inference
 
-<<<<<<< HEAD
-@[simp] lemma max_lt_iff : max a b < c ↔ (a < c ∧ b < c) :=
-sup_lt_iff
-
-@[simp] lemma lt_min_iff : a < min b c ↔ (a < b ∧ a < c) :=
-lt_inf_iff
-
-@[simp] lemma lt_max_iff : a < max b c ↔ a < b ∨ a < c :=
-lt_sup_iff
-
-@[simp] lemma min_lt_iff : min a b < c ↔ a < c ∨ b < c :=
-@lt_max_iff αᵒᵈ _ _ _ _
-
-@[simp] lemma min_le_iff : min a b ≤ c ↔ a ≤ c ∨ b ≤ c :=
-inf_le_iff
-
-@[simp] lemma le_max_iff : a ≤ max b c ↔ a ≤ b ∨ a ≤ c :=
-@min_le_iff αᵒᵈ _ _ _ _
-
-=======
->>>>>>> 40b59523
 lemma min_lt_max : min a b < max a b ↔ a ≠ b := inf_lt_sup
 
 lemma max_lt_max (h₁ : a < c) (h₂ : b < d) : max a b < max c d :=
