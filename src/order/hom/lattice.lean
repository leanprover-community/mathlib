/-
Copyright (c) 2022 Yaël Dillies. All rights reserved.
Released under Apache 2.0 license as described in the file LICENSE.
Authors: Yaël Dillies
-/
<<<<<<< HEAD
import order.hom.basic
import order.bounded_order
=======
import data.finset.lattice
import order.hom.bounded
>>>>>>> 5b0996f8

/-!
# Lattice homomorphisms

This file defines (bounded) lattice homomorphisms.

We use the `fun_like` design, so each type of morphisms has a companion typeclass which is meant to
be satisfied by itself and all stricter types.

## Types of morphisms

<<<<<<< HEAD
* `top_hom`: Maps which preserve `⊤`.
* `bot_hom`: Maps which preserve `⊥`.
* `sup_hom`: Maps which preserve `⊔`.
* `inf_hom`: Maps which preserve `⊓`.
=======
* `sup_hom`: Maps which preserve `⊔`.
* `inf_hom`: Maps which preserve `⊓`.
* `sup_bot_hom`: Finitary supremum homomorphisms. Maps which preserve `⊔` and `⊥`.
* `inf_top_hom`: Finitary infimum homomorphisms. Maps which preserve `⊓` and `⊤`.
>>>>>>> 5b0996f8
* `lattice_hom`: Lattice homomorphisms. Maps which preserve `⊔` and `⊓`.
* `bounded_lattice_hom`: Bounded lattice homomorphisms. Maps which preserve `⊤`, `⊥`, `⊔` and `⊓`.

## Typeclasses

<<<<<<< HEAD
* `top_hom_class`
* `bot_hom_class`
* `sup_hom_class`
* `inf_hom_class`
=======
* `sup_hom_class`
* `inf_hom_class`
* `sup_bot_hom_class`
* `inf_top_hom_class`
>>>>>>> 5b0996f8
* `lattice_hom_class`
* `bounded_lattice_hom_class`

## TODO

Do we need more intersections between `bot_hom`, `top_hom` and lattice homomorphisms?
-/

<<<<<<< HEAD
variables {F α β : Type*}

/-- The type of `⊤`-preserving functions from `α` to `β`. -/
structure top_hom (α β : Type*) [has_top α] [has_top β] :=
(to_fun   : α → β)
(map_top' : to_fun ⊤ = ⊤)

/-- The type of `⊥`-preserving functions from `α` to `β`. -/
structure bot_hom (α β : Type*) [has_bot α] [has_bot β] :=
(to_fun   : α → β)
(map_bot' : to_fun ⊥ = ⊥)
=======
open function order_dual

variables {F ι α β γ δ : Type*}
>>>>>>> 5b0996f8

/-- The type of `⊔`-preserving functions from `α` to `β`. -/
structure sup_hom (α β : Type*) [has_sup α] [has_sup β] :=
(to_fun   : α → β)
(map_sup' (a b : α) : to_fun (a ⊔ b) = to_fun a ⊔ to_fun b)

/-- The type of `⊓`-preserving functions from `α` to `β`. -/
structure inf_hom (α β : Type*) [has_inf α] [has_inf β] :=
(to_fun   : α → β)
(map_inf' (a b : α) : to_fun (a ⊓ b) = to_fun a ⊓ to_fun b)

<<<<<<< HEAD
=======
/-- The type of finitary supremum-preserving homomorphisms from `α` to `β`. -/
structure sup_bot_hom (α β : Type*) [has_sup α] [has_sup β] [has_bot α] [has_bot β]
  extends sup_hom α β :=
(map_bot' : to_fun ⊥ = ⊥)

/-- The type of finitary infimum-preserving homomorphisms from `α` to `β`. -/
structure inf_top_hom (α β : Type*) [has_inf α] [has_inf β] [has_top α] [has_top β]
  extends inf_hom α β :=
(map_top' : to_fun ⊤ = ⊤)

>>>>>>> 5b0996f8
/-- The type of lattice homomorphisms from `α` to `β`. -/
structure lattice_hom (α β : Type*) [lattice α] [lattice β] extends sup_hom α β :=
(map_inf' (a b : α) : to_fun (a ⊓ b) = to_fun a ⊓ to_fun b)

/-- The type of bounded lattice homomorphisms from `α` to `β`. -/
structure bounded_lattice_hom (α β : Type*) [lattice α] [lattice β] [bounded_order α]
  [bounded_order β]
  extends lattice_hom α β :=
(map_top' : to_fun ⊤ = ⊤)
(map_bot' : to_fun ⊥ = ⊥)

<<<<<<< HEAD
/-- `top_hom_class F α β` states that `F` is a type of `⊤`-preserving morphisms.

You should extend this class when you extend `sup_hom`. -/
class top_hom_class (F : Type*) (α β : out_param $ Type*) [has_top α] [has_top β]
  extends fun_like F α (λ _, β) :=
(map_top (f : F) : f ⊤ = ⊤)

/-- `bot_hom_class F α β` states that `F` is a type of `⊥`-preserving morphisms.

You should extend this class when you extend `sup_hom`. -/
class bot_hom_class (F : Type*) (α β : out_param $ Type*) [has_bot α] [has_bot β]
  extends fun_like F α (λ _, β) :=
(map_bot (f : F) : f ⊥ = ⊥)

=======
>>>>>>> 5b0996f8
/-- `sup_hom_class F α β` states that `F` is a type of `⊔`-preserving morphisms.

You should extend this class when you extend `sup_hom`. -/
class sup_hom_class (F : Type*) (α β : out_param $ Type*) [has_sup α] [has_sup β]
  extends fun_like F α (λ _, β) :=
(map_sup (f : F) (a b : α) : f (a ⊔ b) = f a ⊔ f b)

/-- `inf_hom_class F α β` states that `F` is a type of `⊓`-preserving morphisms.

You should extend this class when you extend `inf_hom`. -/
class inf_hom_class (F : Type*) (α β : out_param $ Type*) [has_inf α] [has_inf β]
  extends fun_like F α (λ _, β) :=
(map_inf (f : F) (a b : α) : f (a ⊓ b) = f a ⊓ f b)

<<<<<<< HEAD
=======
/-- `sup_bot_hom_class F α β` states that `F` is a type of finitary supremum-preserving morphisms.

You should extend this class when you extend `sup_bot_hom`. -/
class sup_bot_hom_class (F : Type*) (α β : out_param $ Type*) [has_sup α] [has_sup β] [has_bot α]
  [has_bot β] extends sup_hom_class F α β :=
(map_bot (f : F) : f ⊥ = ⊥)

/-- `inf_top_hom_class F α β` states that `F` is a type of finitary infimum-preserving morphisms.

You should extend this class when you extend `sup_bot_hom`. -/
class inf_top_hom_class (F : Type*) (α β : out_param $ Type*) [has_inf α]
  [has_inf β] [has_top α] [has_top β] extends inf_hom_class F α β :=
(map_top (f : F) : f ⊤ = ⊤)

>>>>>>> 5b0996f8
/-- `lattice_hom_class F α β` states that `F` is a type of lattice morphisms.

You should extend this class when you extend `sup_hom`. -/
class lattice_hom_class (F : Type*) (α β : out_param $ Type*) [lattice α] [lattice β]
  extends sup_hom_class F α β :=
(map_inf (f : F) (a b : α) : f (a ⊓ b) = f a ⊓ f b)

/-- `bounded_lattice_hom_class F α β` states that `F` is a type of bounded lattice morphisms.

You should extend this class when you extend `bounded_lattice_hom`. -/
class bounded_lattice_hom_class (F : Type*) (α β : out_param $ Type*) [lattice α] [lattice β]
  [bounded_order α] [bounded_order β]
  extends lattice_hom_class F α β :=
(map_top (f : F) : f ⊤ = ⊤)
(map_bot (f : F) : f ⊥ = ⊥)

<<<<<<< HEAD
export top_hom_class (map_top)
export bot_hom_class (map_bot)
=======
>>>>>>> 5b0996f8
export sup_hom_class (map_sup)
export inf_hom_class (map_inf)

attribute [simp] map_top map_bot map_sup map_inf

<<<<<<< HEAD
namespace top_hom
variables [has_top α]

section has_top
variables [has_top β]

instance : top_hom_class (top_hom α β) α β :=
{ coe := top_hom.to_fun,
  coe_injective' := λ f g h, by cases f; cases g; congr',
  map_top := top_hom.map_top' }

/-- Helper instance for when there's too many metavariables to apply `fun_like.has_coe_to_fun`
directly. -/
instance : has_coe_to_fun (top_hom α β) (λ _, α → β) := ⟨λ f, f.to_fun⟩

@[simp] lemma to_fun_eq_coe {f : top_hom α β} : f.to_fun = (f : α → β) := rfl

@[ext] lemma ext {f g : top_hom α β} (h : ∀ a, f a = g a) : f = g := fun_like.ext f g h

/-- Copy of a `top_hom` with a new `to_fun` equal to the old one. Useful to fix definitional
equalities. -/
protected def copy (f : top_hom α β) (f' : α → β) (h : f' = f) : top_hom α β :=
{ to_fun := f',
  map_top' := h.symm ▸ f.map_top' }

instance : inhabited (top_hom α β) := ⟨⟨λ _, ⊤, rfl⟩⟩

variables (α)

/-- `id` as a `top_hom`. -/
protected def id : top_hom α α := ⟨id, rfl⟩

@[simp] lemma coe_id : ⇑(top_hom.id α) = id := rfl

variables {α}

@[simp] lemma id_apply (a : α) : top_hom.id α a = a := rfl

end has_top

instance [preorder β] [has_top β] : preorder (top_hom α β) :=
preorder.lift (coe_fn : top_hom α β → α → β)

instance [partial_order β] [has_top β] : partial_order (top_hom α β) :=
partial_order.lift _ fun_like.coe_injective

section order_top
variables [preorder β] [order_top β]

instance : order_top (top_hom α β) := ⟨⟨⊤, rfl⟩, λ _, le_top⟩

@[simp] lemma coe_top : ⇑(⊤ : top_hom α β) = ⊤ := rfl
@[simp] lemma top_apply (a : α) : (⊤ : top_hom α β) a = ⊤ := rfl

end order_top

section semilattice_inf
variables [semilattice_inf β] [order_top β] (f g : top_hom α β)

instance : has_inf (top_hom α β) :=
⟨λ f g, ⟨f ⊓ g, by rw [pi.inf_apply, map_top, map_top, inf_top_eq]⟩⟩

instance : semilattice_inf (top_hom α β) := fun_like.coe_injective.semilattice_inf _ $ λ _ _, rfl

@[simp] lemma coe_inf : ⇑(f ⊓ g) = f ⊓ g := rfl
@[simp] lemma inf_apply (a : α) : (f ⊓ g) a = f a ⊓ g a := rfl

end semilattice_inf

section semilattice_sup
variables [semilattice_sup β] [order_top β] (f g : top_hom α β)

instance : has_sup (top_hom α β) :=
⟨λ f g, ⟨f ⊔ g, by rw [pi.sup_apply, map_top, map_top, sup_top_eq]⟩⟩

instance : semilattice_sup (top_hom α β) := fun_like.coe_injective.semilattice_sup _ $ λ _ _, rfl

@[simp] lemma coe_sup : ⇑(f ⊔ g) = f ⊔ g := rfl
@[simp] lemma sup_apply (a : α) : (f ⊔ g) a = f a ⊔ g a := rfl

end semilattice_sup

instance [lattice β] [order_top β] : lattice (top_hom α β) :=
fun_like.coe_injective.lattice _ (λ _ _, rfl) (λ _ _, rfl)

instance [distrib_lattice β] [order_top β] : distrib_lattice (top_hom α β) :=
fun_like.coe_injective.distrib_lattice _ (λ _ _, rfl) (λ _ _, rfl)

end top_hom

namespace bot_hom
variables [has_bot α]

section has_bot
variables [has_bot β]

instance : bot_hom_class (bot_hom α β) α β :=
{ coe := bot_hom.to_fun,
  coe_injective' := λ f g h, by cases f; cases g; congr',
  map_bot := bot_hom.map_bot' }

/-- Helper instance for when there's too many metavariables to apply `fun_like.has_coe_to_fun`
directly. -/
instance : has_coe_to_fun (bot_hom α β) (λ _, α → β) := ⟨λ f, f.to_fun⟩

@[simp] lemma to_fun_eq_coe {f : bot_hom α β} : f.to_fun = (f : α → β) := rfl

@[ext] lemma ext {f g : bot_hom α β} (h : ∀ a, f a = g a) : f = g := fun_like.ext f g h

/-- Copy of a `bot_hom` with a new `to_fun` equal to the old one. Useful to fix definitional
equalities. -/
protected def copy (f : bot_hom α β) (f' : α → β) (h : f' = f) : bot_hom α β :=
{ to_fun := f',
  map_bot' := h.symm ▸ f.map_bot' }

instance : inhabited (bot_hom α β) := ⟨⟨λ _, ⊥, rfl⟩⟩

variables (α)

/-- `id` as a `bot_hom`. -/
protected def id : bot_hom α α := ⟨id, rfl⟩

@[simp] lemma coe_id : ⇑(bot_hom.id α) = id := rfl

variables {α}

@[simp] lemma id_apply (a : α) : bot_hom.id α a = a := rfl

end has_bot

instance [preorder β] [has_bot β] : preorder (bot_hom α β) :=
preorder.lift (coe_fn : bot_hom α β → α → β)

instance [partial_order β] [has_bot β] : partial_order (bot_hom α β) :=
partial_order.lift _ fun_like.coe_injective

section order_bot
variables [preorder β] [order_bot β]

instance : order_bot (bot_hom α β) := ⟨⟨⊥, rfl⟩, λ _, bot_le⟩

@[simp] lemma coe_bot : ⇑(⊥ : bot_hom α β) = ⊥ := rfl
@[simp] lemma bot_apply (a : α) : (⊥ : bot_hom α β) a = ⊥ := rfl

end order_bot

section semilattice_inf
variables [semilattice_inf β] [order_bot β] (f g : bot_hom α β)

instance : has_inf (bot_hom α β) :=
⟨λ f g, ⟨f ⊓ g, by rw [pi.inf_apply, map_bot, map_bot, inf_bot_eq]⟩⟩

instance : semilattice_inf (bot_hom α β) := fun_like.coe_injective.semilattice_inf _ $ λ _ _, rfl

@[simp] lemma coe_inf : ⇑(f ⊓ g) = f ⊓ g := rfl
@[simp] lemma inf_apply (a : α) : (f ⊓ g) a = f a ⊓ g a := rfl

end semilattice_inf

section semilattice_sup
variables [semilattice_sup β] [order_bot β] (f g : bot_hom α β)

instance : has_sup (bot_hom α β) :=
⟨λ f g, ⟨f ⊔ g, by rw [pi.sup_apply, map_bot, map_bot, sup_bot_eq]⟩⟩

instance : semilattice_sup (bot_hom α β) := fun_like.coe_injective.semilattice_sup _ $ λ _ _, rfl

@[simp] lemma coe_sup : ⇑(f ⊔ g) = f ⊔ g := rfl
@[simp] lemma sup_apply (a : α) : (f ⊔ g) a = f a ⊔ g a := rfl

end semilattice_sup

instance [lattice β] [order_bot β] : lattice (bot_hom α β) :=
fun_like.coe_injective.lattice _ (λ _ _, rfl) (λ _ _, rfl)

instance [distrib_lattice β] [order_bot β] : distrib_lattice (bot_hom α β) :=
fun_like.coe_injective.distrib_lattice _ (λ _ _, rfl) (λ _ _, rfl)

end bot_hom

namespace sup_hom
variables [has_sup α]

section has_sup
variables [has_sup β]

instance : sup_hom_class (sup_hom α β) α β :=
{ coe := sup_hom.to_fun,
  coe_injective' := λ f g h, by cases f; cases g; congr',
  map_sup := sup_hom.map_sup' }

/-- Helper instance for when there's too many metavariables to apply `fun_like.has_coe_to_fun`
directly. -/
instance : has_coe_to_fun (sup_hom α β) (λ _, α → β) := ⟨λ f, f.to_fun⟩

@[simp] lemma to_fun_eq_coe {f : sup_hom α β} : f.to_fun = (f : α → β) := rfl

@[ext] lemma ext {f g : sup_hom α β} (h : ∀ a, f a = g a) : f = g := fun_like.ext f g h

/-- Copy of a `sup_hom` with a new `to_fun` equal to the old one. Useful to fix definitional
equalities. -/
protected def copy (f : sup_hom α β) (f' : α → β) (h : f' = f) : sup_hom α β :=
{ to_fun := f',
  map_sup' := h.symm ▸ f.map_sup' }

variables (α)

/-- `id` as a `sup_hom`. -/
protected def id : sup_hom α α := ⟨id, λ a b, rfl⟩

instance : inhabited (sup_hom α α) := ⟨sup_hom.id α⟩

@[simp] lemma coe_id : ⇑(sup_hom.id α) = id := rfl

variables {α}

@[simp] lemma id_apply (a : α) : sup_hom.id α a = a := rfl

end has_sup

variables [semilattice_sup β]

instance : has_sup (sup_hom α β) :=
⟨λ f g, ⟨f ⊔ g, λ a b, by { rw [pi.sup_apply, map_sup, map_sup], exact sup_sup_sup_comm _ _ _ _ }⟩⟩

instance : semilattice_sup (sup_hom α β) := fun_like.coe_injective.semilattice_sup _ $ λ f g, rfl

@[simp] lemma coe_sup (f g : sup_hom α β) : ⇑(f ⊔ g) = f ⊔ g := rfl
@[simp] lemma sup_apply (f g : sup_hom α β) (a : α): (f ⊔ g) a = f a ⊔ g a := rfl

variables (α)

/-- The constant function as an `sup_hom`. -/
def const (b : β) : sup_hom α β := ⟨λ _, b, λ _ _, sup_idem.symm⟩

@[simp] lemma coe_const (b : β) : ⇑(const α b) = function.const α b := rfl
@[simp] lemma const_apply (b : β) (a : α) : const α b a = b := rfl

end sup_hom

@[priority 100] -- See note [lower instance priority]
instance sup_hom_class.to_order_hom_class [semilattice_sup α] [semilattice_sup β]
  [sup_hom_class F α β] :
  order_hom_class F α β :=
⟨λ f a b h, by rw [←sup_eq_right, ←map_sup, sup_eq_right.2 h]⟩

namespace inf_hom
variables [has_inf α]

section has_inf
variables [has_inf β]

instance : inf_hom_class (inf_hom α β) α β :=
{ coe := inf_hom.to_fun,
  coe_injective' := λ f g h, by cases f; cases g; congr',
  map_inf := inf_hom.map_inf' }

/-- Helper instance for when there's too many metavariables to apply `fun_like.has_coe_to_fun`
directly. -/
instance : has_coe_to_fun (inf_hom α β) (λ _, α → β) := ⟨λ f, f.to_fun⟩

@[simp] lemma to_fun_eq_coe {f : inf_hom α β} : f.to_fun = (f : α → β) := rfl

@[ext] lemma ext {f g : inf_hom α β} (h : ∀ a, f a = g a) : f = g := fun_like.ext f g h

/-- Copy of a `inf_hom` with a new `to_fun` equal to the old one. Useful to fix definitional
equalities. -/
protected def copy (f : inf_hom α β) (f' : α → β) (h : f' = f) : inf_hom α β :=
{ to_fun := f',
  map_inf' := h.symm ▸ f.map_inf' }

variables (α)

/-- `id` as an `inf_hom`. -/
protected def id : inf_hom α α := ⟨id, λ a b, rfl⟩

instance : inhabited (inf_hom α α) := ⟨inf_hom.id α⟩

@[simp] lemma coe_id : ⇑(inf_hom.id α) = id := rfl

variables {α}

@[simp] lemma id_apply (a : α) : inf_hom.id α a = a := rfl

end has_inf

variables [semilattice_inf β]

instance : has_inf (inf_hom α β) :=
⟨λ f g, ⟨f ⊓ g, λ a b, by { rw [pi.inf_apply, map_inf, map_inf], exact inf_inf_inf_comm _ _ _ _ }⟩⟩

instance : semilattice_inf (inf_hom α β) := fun_like.coe_injective.semilattice_inf _ $ λ f g, rfl

@[simp] lemma coe_inf (f g : inf_hom α β) : ⇑(f ⊓ g) = f ⊓ g := rfl
@[simp] lemma inf_apply (f g : inf_hom α β) (a : α) : (f ⊓ g) a = f a ⊓ g a := rfl

variables (α)

/-- The constant function as an `inf_hom`. -/
def const (b : β) : inf_hom α β := ⟨λ _, b, λ _ _, inf_idem.symm⟩

@[simp] lemma coe_const (b : β) : ⇑(const α b) = function.const α b := rfl
@[simp] lemma const_apply (b : β) (a : α) : const α b a = b := rfl

end inf_hom

@[priority 100] -- See note [lower instance priority]
instance inf_hom_class.to_order_hom_class [semilattice_inf α] [semilattice_inf β]
  [inf_hom_class F α β] : order_hom_class F α β :=
⟨λ f a b h, by rw [←inf_eq_left, ←map_inf, inf_eq_left.2 h]⟩

namespace lattice_hom
variables [lattice α] [lattice β]
=======
@[priority 100] -- See note [lower instance priority]
instance sup_hom_class.to_order_hom_class [semilattice_sup α] [semilattice_sup β]
  [sup_hom_class F α β] :
  order_hom_class F α β :=
⟨λ f a b h, by rw [←sup_eq_right, ←map_sup, sup_eq_right.2 h]⟩

@[priority 100] -- See note [lower instance priority]
instance inf_hom_class.to_order_hom_class [semilattice_inf α] [semilattice_inf β]
  [inf_hom_class F α β] : order_hom_class F α β :=
⟨λ f a b h, by rw [←inf_eq_left, ←map_inf, inf_eq_left.2 h]⟩

@[priority 100] -- See note [lower instance priority]
instance sup_bot_hom_class.to_bot_hom_class [has_sup α] [has_sup β] [has_bot α] [has_bot β]
  [sup_bot_hom_class F α β] :
  bot_hom_class F α β :=
{ .. ‹sup_bot_hom_class F α β› }

@[priority 100] -- See note [lower instance priority]
instance inf_top_hom_class.to_top_hom_class [has_inf α] [has_inf β] [has_top α] [has_top β]
  [inf_top_hom_class F α β] :
  top_hom_class F α β :=
{ .. ‹inf_top_hom_class F α β› }

@[priority 100] -- See note [lower instance priority]
instance lattice_hom_class.to_inf_hom_class [lattice α] [lattice β] [lattice_hom_class F α β] :
  inf_hom_class F α β :=
{ .. ‹lattice_hom_class F α β› }

@[priority 100] -- See note [lower instance priority]
instance bounded_lattice_hom_class.to_sup_bot_hom_class [lattice α] [lattice β]
  [bounded_order α] [bounded_order β] [bounded_lattice_hom_class F α β] :
  sup_bot_hom_class F α β :=
{ .. ‹bounded_lattice_hom_class F α β› }

@[priority 100] -- See note [lower instance priority]
instance bounded_lattice_hom_class.to_inf_top_hom_class [lattice α] [lattice β]
  [bounded_order α] [bounded_order β] [bounded_lattice_hom_class F α β] :
  inf_top_hom_class F α β :=
{ .. ‹bounded_lattice_hom_class F α β› }

@[priority 100] -- See note [lower instance priority]
instance bounded_lattice_hom_class.to_bounded_order_hom_class [lattice α] [lattice β]
  [bounded_order α] [bounded_order β] [bounded_lattice_hom_class F α β] :
  bounded_order_hom_class F α β :=
{ .. ‹bounded_lattice_hom_class F α β› }

@[priority 100] -- See note [lower instance priority]
instance order_iso.sup_hom_class [semilattice_sup α] [semilattice_sup β] :
  sup_hom_class (α ≃o β) α β :=
{ map_sup := λ f, f.map_sup, ..rel_iso.rel_hom_class }

@[priority 100] -- See note [lower instance priority]
instance order_iso.inf_hom_class [semilattice_inf α] [semilattice_inf β] :
  inf_hom_class (α ≃o β) α β :=
{ map_inf := λ f, f.map_inf, ..rel_iso.rel_hom_class }

@[priority 100] -- See note [lower instance priority]
instance order_iso.lattice_hom_class [lattice α] [lattice β] : lattice_hom_class (α ≃o β) α β :=
{ ..order_iso.sup_hom_class, ..order_iso.inf_hom_class }

@[simp] lemma map_finset_sup [semilattice_sup α] [order_bot α] [semilattice_sup β] [order_bot β]
  [sup_bot_hom_class F α β] (f : F) (s : finset ι) (g : ι → α) :
  f (s.sup g) = s.sup (f ∘ g) :=
finset.cons_induction_on s (map_bot f) $ λ i s _ h,
  by rw [finset.sup_cons, finset.sup_cons, map_sup, h]

@[simp] lemma map_finset_inf [semilattice_inf α] [order_top α] [semilattice_inf β] [order_top β]
  [inf_top_hom_class F α β] (f : F) (s : finset ι) (g : ι → α) :
  f (s.inf g) = s.inf (f ∘ g) :=
finset.cons_induction_on s (map_top f) $ λ i s _ h,
  by rw [finset.inf_cons, finset.inf_cons, map_inf, h]

instance [has_sup α] [has_sup β] [sup_hom_class F α β] : has_coe_t F (sup_hom α β) :=
⟨λ f, ⟨f, map_sup f⟩⟩

instance [has_inf α] [has_inf β] [inf_hom_class F α β] : has_coe_t F (inf_hom α β) :=
⟨λ f, ⟨f, map_inf f⟩⟩

instance [has_sup α] [has_sup β] [has_bot α] [has_bot β] [sup_bot_hom_class F α β] :
  has_coe_t F (sup_bot_hom α β) :=
⟨λ f, ⟨f, map_bot f⟩⟩

instance [has_inf α] [has_inf β] [has_top α] [has_top β] [inf_top_hom_class F α β] :
  has_coe_t F (inf_top_hom α β) :=
⟨λ f, ⟨f, map_top f⟩⟩

instance [lattice α] [lattice β] [lattice_hom_class F α β] : has_coe_t F (lattice_hom α β) :=
⟨λ f, { to_fun := f, map_sup' := map_sup f, map_inf' := map_inf f }⟩

instance [lattice α] [lattice β] [bounded_order α] [bounded_order β]
  [bounded_lattice_hom_class F α β] : has_coe_t F (bounded_lattice_hom α β) :=
⟨λ f, { to_fun := f, map_top' := map_top f, map_bot' := map_bot f, ..(f : lattice_hom α β) }⟩

/-! ### Supremum homomorphisms -/

namespace sup_hom
variables [has_sup α]

section has_sup
variables [has_sup β] [has_sup γ] [has_sup δ]

instance : sup_hom_class (sup_hom α β) α β :=
{ coe := sup_hom.to_fun,
  coe_injective' := λ f g h, by cases f; cases g; congr',
  map_sup := sup_hom.map_sup' }

/-- Helper instance for when there's too many metavariables to apply `fun_like.has_coe_to_fun`
directly. -/
instance : has_coe_to_fun (sup_hom α β) (λ _, α → β) := ⟨λ f, f.to_fun⟩

@[simp] lemma to_fun_eq_coe {f : sup_hom α β} : f.to_fun = (f : α → β) := rfl

@[ext] lemma ext {f g : sup_hom α β} (h : ∀ a, f a = g a) : f = g := fun_like.ext f g h

/-- Copy of a `sup_hom` with a new `to_fun` equal to the old one. Useful to fix definitional
equalities. -/
protected def copy (f : sup_hom α β) (f' : α → β) (h : f' = f) : sup_hom α β :=
{ to_fun := f',
  map_sup' := h.symm ▸ f.map_sup' }

variables (α)

/-- `id` as a `sup_hom`. -/
protected def id : sup_hom α α := ⟨id, λ a b, rfl⟩

instance : inhabited (sup_hom α α) := ⟨sup_hom.id α⟩

@[simp] lemma coe_id : ⇑(sup_hom.id α) = id := rfl

variables {α}

@[simp] lemma id_apply (a : α) : sup_hom.id α a = a := rfl

/-- Composition of `sup_hom`s as a `sup_hom`. -/
def comp (f : sup_hom β γ) (g : sup_hom α β) : sup_hom α γ :=
{ to_fun := f ∘ g,
  map_sup' := λ a b, by rw [comp_apply, map_sup, map_sup] }

@[simp] lemma coe_comp (f : sup_hom β γ) (g : sup_hom α β) : (f.comp g : α → γ) = f ∘ g := rfl
@[simp] lemma comp_apply (f : sup_hom β γ) (g : sup_hom α β) (a : α) :
  (f.comp g) a = f (g a) := rfl
@[simp] lemma comp_assoc (f : sup_hom γ δ) (g : sup_hom β γ) (h : sup_hom α β) :
  (f.comp g).comp h = f.comp (g.comp h) := rfl
@[simp] lemma comp_id (f : sup_hom α β) : f.comp (sup_hom.id α) = f := sup_hom.ext $ λ a, rfl
@[simp] lemma id_comp (f : sup_hom α β) : (sup_hom.id β).comp f = f := sup_hom.ext $ λ a, rfl

lemma cancel_right {g₁ g₂ : sup_hom β γ} {f : sup_hom α β} (hf : surjective f) :
  g₁.comp f = g₂.comp f ↔ g₁ = g₂ :=
⟨λ h, sup_hom.ext $ hf.forall.2 $ fun_like.ext_iff.1 h, congr_arg _⟩

lemma cancel_left {g : sup_hom β γ} {f₁ f₂ : sup_hom α β} (hg : injective g) :
  g.comp f₁ = g.comp f₂ ↔ f₁ = f₂ :=
⟨λ h, sup_hom.ext $ λ a, hg $
  by rw [←sup_hom.comp_apply, h, sup_hom.comp_apply], congr_arg _⟩

end has_sup

variables (α) [semilattice_sup β]

/-- The constant function as a `sup_hom`. -/
def const (b : β) : sup_hom α β := ⟨λ _, b, λ _ _, sup_idem.symm⟩

@[simp] lemma coe_const (b : β) : ⇑(const α b) = function.const α b := rfl
@[simp] lemma const_apply (b : β) (a : α) : const α b a = b := rfl

variables {α}

instance : has_sup (sup_hom α β) :=
⟨λ f g, ⟨f ⊔ g, λ a b, by { rw [pi.sup_apply, map_sup, map_sup], exact sup_sup_sup_comm _ _ _ _ }⟩⟩

instance : semilattice_sup (sup_hom α β) := fun_like.coe_injective.semilattice_sup _ $ λ f g, rfl

instance [has_bot β] : has_bot (sup_hom α β) := ⟨sup_hom.const α ⊥⟩
instance [has_top β] : has_top (sup_hom α β) := ⟨sup_hom.const α ⊤⟩

instance [order_bot β] : order_bot (sup_hom α β) :=
order_bot.lift (coe_fn : _ → α → β) (λ _ _, id) rfl

instance [order_top β] : order_top (sup_hom α β) :=
order_top.lift (coe_fn : _ → α → β) (λ _ _, id) rfl

instance [bounded_order β] : bounded_order (sup_hom α β) :=
bounded_order.lift (coe_fn : _ → α → β) (λ _ _, id) rfl rfl

@[simp] lemma coe_sup (f g : sup_hom α β) : ⇑(f ⊔ g) = f ⊔ g := rfl
@[simp] lemma coe_bot [has_bot β] : ⇑(⊥ : sup_hom α β) = ⊥ := rfl
@[simp] lemma coe_top [has_top β] : ⇑(⊤ : sup_hom α β) = ⊤ := rfl
@[simp] lemma sup_apply (f g : sup_hom α β) (a : α) : (f ⊔ g) a = f a ⊔ g a := rfl
@[simp] lemma bot_apply [has_bot β] (a : α) : (⊥ : sup_hom α β) a = ⊥ := rfl
@[simp] lemma top_apply [has_top β] (a : α) : (⊤ : sup_hom α β) a = ⊤ := rfl

end sup_hom

/-! ### Infimum homomorphisms -/

namespace inf_hom
variables [has_inf α]

section has_inf
variables [has_inf β] [has_inf γ] [has_inf δ]

instance : inf_hom_class (inf_hom α β) α β :=
{ coe := inf_hom.to_fun,
  coe_injective' := λ f g h, by cases f; cases g; congr',
  map_inf := inf_hom.map_inf' }

/-- Helper instance for when there's too many metavariables to apply `fun_like.has_coe_to_fun`
directly. -/
instance : has_coe_to_fun (inf_hom α β) (λ _, α → β) := ⟨λ f, f.to_fun⟩

@[simp] lemma to_fun_eq_coe {f : inf_hom α β} : f.to_fun = (f : α → β) := rfl

@[ext] lemma ext {f g : inf_hom α β} (h : ∀ a, f a = g a) : f = g := fun_like.ext f g h

/-- Copy of an `inf_hom` with a new `to_fun` equal to the old one. Useful to fix definitional
equalities. -/
protected def copy (f : inf_hom α β) (f' : α → β) (h : f' = f) : inf_hom α β :=
{ to_fun := f',
  map_inf' := h.symm ▸ f.map_inf' }

variables (α)

/-- `id` as an `inf_hom`. -/
protected def id : inf_hom α α := ⟨id, λ a b, rfl⟩

instance : inhabited (inf_hom α α) := ⟨inf_hom.id α⟩

@[simp] lemma coe_id : ⇑(inf_hom.id α) = id := rfl

variables {α}

@[simp] lemma id_apply (a : α) : inf_hom.id α a = a := rfl

/-- Composition of `inf_hom`s as an `inf_hom`. -/
def comp (f : inf_hom β γ) (g : inf_hom α β) : inf_hom α γ :=
{ to_fun := f ∘ g,
  map_inf' := λ a b, by rw [comp_apply, map_inf, map_inf] }

@[simp] lemma coe_comp (f : inf_hom β γ) (g : inf_hom α β) : (f.comp g : α → γ) = f ∘ g := rfl
@[simp] lemma comp_apply (f : inf_hom β γ) (g : inf_hom α β) (a : α) :
  (f.comp g) a = f (g a) := rfl
@[simp] lemma comp_assoc (f : inf_hom γ δ) (g : inf_hom β γ) (h : inf_hom α β) :
  (f.comp g).comp h = f.comp (g.comp h) := rfl
@[simp] lemma comp_id (f : inf_hom α β) : f.comp (inf_hom.id α) = f := inf_hom.ext $ λ a, rfl
@[simp] lemma id_comp (f : inf_hom α β) : (inf_hom.id β).comp f = f := inf_hom.ext $ λ a, rfl

lemma cancel_right {g₁ g₂ : inf_hom β γ} {f : inf_hom α β} (hf : surjective f) :
  g₁.comp f = g₂.comp f ↔ g₁ = g₂ :=
⟨λ h, inf_hom.ext $ hf.forall.2 $ fun_like.ext_iff.1 h, congr_arg _⟩

lemma cancel_left {g : inf_hom β γ} {f₁ f₂ : inf_hom α β} (hg : injective g) :
  g.comp f₁ = g.comp f₂ ↔ f₁ = f₂ :=
⟨λ h, inf_hom.ext $ λ a, hg $
  by rw [←inf_hom.comp_apply, h, inf_hom.comp_apply], congr_arg _⟩

end has_inf

variables (α) [semilattice_inf β]

/-- The constant function as an `inf_hom`. -/
def const (b : β) : inf_hom α β := ⟨λ _, b, λ _ _, inf_idem.symm⟩

@[simp] lemma coe_const (b : β) : ⇑(const α b) = function.const α b := rfl
@[simp] lemma const_apply (b : β) (a : α) : const α b a = b := rfl

variables {α}

instance : has_inf (inf_hom α β) :=
⟨λ f g, ⟨f ⊓ g, λ a b, by { rw [pi.inf_apply, map_inf, map_inf], exact inf_inf_inf_comm _ _ _ _ }⟩⟩

instance : semilattice_inf (inf_hom α β) := fun_like.coe_injective.semilattice_inf _ $ λ f g, rfl

instance [has_bot β] : has_bot (inf_hom α β) := ⟨inf_hom.const α ⊥⟩
instance [has_top β] : has_top (inf_hom α β) := ⟨inf_hom.const α ⊤⟩

instance [order_bot β] : order_bot (inf_hom α β) :=
order_bot.lift (coe_fn : _ → α → β) (λ _ _, id) rfl

instance [order_top β] : order_top (inf_hom α β) :=
order_top.lift (coe_fn : _ → α → β) (λ _ _, id) rfl

instance [bounded_order β] : bounded_order (inf_hom α β) :=
bounded_order.lift (coe_fn : _ → α → β) (λ _ _, id) rfl rfl

@[simp] lemma coe_inf (f g : inf_hom α β) : ⇑(f ⊓ g) = f ⊓ g := rfl
@[simp] lemma coe_bot [has_bot β] : ⇑(⊥ : inf_hom α β) = ⊥ := rfl
@[simp] lemma coe_top [has_top β] : ⇑(⊤ : inf_hom α β) = ⊤ := rfl
@[simp] lemma inf_apply (f g : inf_hom α β) (a : α) : (f ⊓ g) a = f a ⊓ g a := rfl
@[simp] lemma bot_apply [has_bot β] (a : α) : (⊥ : inf_hom α β) a = ⊥ := rfl
@[simp] lemma top_apply [has_top β] (a : α) : (⊤ : inf_hom α β) a = ⊤ := rfl

end inf_hom

/-! ### Finitary supremum homomorphisms -/

namespace sup_bot_hom
variables [has_sup α] [has_bot α]

section has_sup
variables [has_sup β] [has_bot β] [has_sup γ] [has_bot γ] [has_sup δ] [has_bot δ]

/-- Reinterpret a `sup_bot_hom` as a `bot_hom`. -/
def to_bot_hom (f : sup_bot_hom α β) : bot_hom α β := { ..f }

instance : sup_bot_hom_class (sup_bot_hom α β) α β :=
{ coe :=  λ f, f.to_fun,
  coe_injective' := λ f g h, by { obtain ⟨⟨_, _⟩, _⟩ := f, obtain ⟨⟨_, _⟩, _⟩ := g, congr' },
  map_sup := λ f, f.map_sup',
  map_bot := λ f, f.map_bot' }

/-- Helper instance for when there's too many metavariables to apply `fun_like.has_coe_to_fun`
directly. -/
instance : has_coe_to_fun (sup_bot_hom α β) (λ _, α → β) := fun_like.has_coe_to_fun

@[simp] lemma to_fun_eq_coe {f : sup_bot_hom α β} : f.to_fun = (f : α → β) := rfl

@[ext] lemma ext {f g : sup_bot_hom α β} (h : ∀ a, f a = g a) : f = g := fun_like.ext f g h

/-- Copy of a `sup_bot_hom` with a new `to_fun` equal to the old one. Useful to fix definitional
equalities. -/
protected def copy (f : sup_bot_hom α β) (f' : α → β) (h : f' = f) : sup_bot_hom α β :=
{ to_sup_hom := f.to_sup_hom.copy f' h, ..f.to_bot_hom.copy f' h }

variables (α)

/-- `id` as a `sup_bot_hom`. -/
@[simps] protected def id : sup_bot_hom α α := ⟨sup_hom.id α, rfl⟩

instance : inhabited (sup_bot_hom α α) := ⟨sup_bot_hom.id α⟩

@[simp] lemma coe_id : ⇑(sup_bot_hom.id α) = id := rfl

variables {α}

@[simp] lemma id_apply (a : α) : sup_bot_hom.id α a = a := rfl

/-- Composition of `sup_bot_hom`s as a `sup_bot_hom`. -/
def comp (f : sup_bot_hom β γ) (g : sup_bot_hom α β) : sup_bot_hom α γ :=
{ ..f.to_sup_hom.comp g.to_sup_hom, ..f.to_bot_hom.comp g.to_bot_hom }

@[simp] lemma coe_comp (f : sup_bot_hom β γ) (g : sup_bot_hom α β) : (f.comp g : α → γ) = f ∘ g :=
rfl
@[simp] lemma comp_apply (f : sup_bot_hom β γ) (g : sup_bot_hom α β) (a : α) :
  (f.comp g) a = f (g a) := rfl
@[simp] lemma comp_assoc (f : sup_bot_hom γ δ) (g : sup_bot_hom β γ) (h : sup_bot_hom α β) :
  (f.comp g).comp h = f.comp (g.comp h) := rfl
@[simp] lemma comp_id (f : sup_bot_hom α β) : f.comp (sup_bot_hom.id α) = f := ext $ λ a, rfl
@[simp] lemma id_comp (f : sup_bot_hom α β) : (sup_bot_hom.id β).comp f = f := ext $ λ a, rfl

lemma cancel_right {g₁ g₂ : sup_bot_hom β γ} {f : sup_bot_hom α β} (hf : surjective f) :
  g₁.comp f = g₂.comp f ↔ g₁ = g₂ :=
⟨λ h, ext $ hf.forall.2 $ fun_like.ext_iff.1 h, congr_arg _⟩

lemma cancel_left {g : sup_bot_hom β γ} {f₁ f₂ : sup_bot_hom α β} (hg : injective g) :
  g.comp f₁ = g.comp f₂ ↔ f₁ = f₂ :=
⟨λ h, sup_bot_hom.ext $ λ a, hg $
  by rw [←comp_apply, h, comp_apply], congr_arg _⟩

end has_sup

variables [semilattice_sup β] [order_bot β]

instance : has_sup (sup_bot_hom α β) :=
⟨λ f g, { to_sup_hom := f.to_sup_hom ⊔ g.to_sup_hom, ..f.to_bot_hom ⊔ g.to_bot_hom }⟩

instance : semilattice_sup (sup_bot_hom α β) :=
fun_like.coe_injective.semilattice_sup _ $ λ f g, rfl

instance : order_bot (sup_bot_hom α β) := { bot := ⟨⊥, rfl⟩, bot_le := λ f, bot_le }

@[simp] lemma coe_sup (f g : sup_bot_hom α β) : ⇑(f ⊔ g) = f ⊔ g := rfl
@[simp] lemma coe_bot : ⇑(⊥ : sup_bot_hom α β) = ⊥ := rfl
@[simp] lemma sup_apply (f g : sup_bot_hom α β) (a : α) : (f ⊔ g) a = f a ⊔ g a := rfl
@[simp] lemma bot_apply (a : α) : (⊥ : sup_bot_hom α β) a = ⊥ := rfl

end sup_bot_hom

/-! ### Finitary infimum homomorphisms -/

namespace inf_top_hom
variables [has_inf α] [has_top α]

section has_inf
variables [has_inf β] [has_top β] [has_inf γ] [has_top γ] [has_inf δ] [has_top δ]

/-- Reinterpret an `inf_top_hom` as a `top_hom`. -/
def to_top_hom (f : inf_top_hom α β) : top_hom α β := { ..f }

instance : inf_top_hom_class (inf_top_hom α β) α β :=
{ coe :=  λ f, f.to_fun,
  coe_injective' := λ f g h, by { obtain ⟨⟨_, _⟩, _⟩ := f, obtain ⟨⟨_, _⟩, _⟩ := g, congr' },
  map_inf := λ f, f.map_inf',
  map_top := λ f, f.map_top' }

/-- Helper instance for when there's too many metavariables to apply `fun_like.has_coe_to_fun`
directly. -/
instance : has_coe_to_fun (inf_top_hom α β) (λ _, α → β) := fun_like.has_coe_to_fun

@[simp] lemma to_fun_eq_coe {f : inf_top_hom α β} : f.to_fun = (f : α → β) := rfl

@[ext] lemma ext {f g : inf_top_hom α β} (h : ∀ a, f a = g a) : f = g := fun_like.ext f g h

/-- Copy of an `inf_top_hom` with a new `to_fun` equal to the old one. Useful to fix definitional
equalities. -/
protected def copy (f : inf_top_hom α β) (f' : α → β) (h : f' = f) : inf_top_hom α β :=
{ to_inf_hom := f.to_inf_hom.copy f' h, ..f.to_top_hom.copy f' h }

variables (α)

/-- `id` as an `inf_top_hom`. -/
@[simps] protected def id : inf_top_hom α α := ⟨inf_hom.id α, rfl⟩

instance : inhabited (inf_top_hom α α) := ⟨inf_top_hom.id α⟩

@[simp] lemma coe_id : ⇑(inf_top_hom.id α) = id := rfl

variables {α}

@[simp] lemma id_apply (a : α) : inf_top_hom.id α a = a := rfl

/-- Composition of `inf_top_hom`s as an `inf_top_hom`. -/
def comp (f : inf_top_hom β γ) (g : inf_top_hom α β) : inf_top_hom α γ :=
{ ..f.to_inf_hom.comp g.to_inf_hom, ..f.to_top_hom.comp g.to_top_hom }

@[simp] lemma coe_comp (f : inf_top_hom β γ) (g : inf_top_hom α β) : (f.comp g : α → γ) = f ∘ g :=
rfl
@[simp] lemma comp_apply (f : inf_top_hom β γ) (g : inf_top_hom α β) (a : α) :
  (f.comp g) a = f (g a) := rfl
@[simp] lemma comp_assoc (f : inf_top_hom γ δ) (g : inf_top_hom β γ) (h : inf_top_hom α β) :
  (f.comp g).comp h = f.comp (g.comp h) := rfl
@[simp] lemma comp_id (f : inf_top_hom α β) : f.comp (inf_top_hom.id α) = f := ext $ λ a, rfl
@[simp] lemma id_comp (f : inf_top_hom α β) : (inf_top_hom.id β).comp f = f := ext $ λ a, rfl

lemma cancel_right {g₁ g₂ : inf_top_hom β γ} {f : inf_top_hom α β} (hf : surjective f) :
  g₁.comp f = g₂.comp f ↔ g₁ = g₂ :=
⟨λ h, ext $ hf.forall.2 $ fun_like.ext_iff.1 h, congr_arg _⟩

lemma cancel_left {g : inf_top_hom β γ} {f₁ f₂ : inf_top_hom α β} (hg : injective g) :
  g.comp f₁ = g.comp f₂ ↔ f₁ = f₂ :=
⟨λ h, inf_top_hom.ext $ λ a, hg $
  by rw [←comp_apply, h, comp_apply], congr_arg _⟩

end has_inf

variables [semilattice_inf β] [order_top β]

instance : has_inf (inf_top_hom α β) :=
⟨λ f g, { to_inf_hom := f.to_inf_hom ⊓ g.to_inf_hom, ..f.to_top_hom ⊓ g.to_top_hom }⟩

instance : semilattice_inf (inf_top_hom α β) :=
fun_like.coe_injective.semilattice_inf _ $ λ f g, rfl

instance : order_top (inf_top_hom α β) := { top := ⟨⊤, rfl⟩, le_top := λ f, le_top }

@[simp] lemma coe_inf (f g : inf_top_hom α β) : ⇑(f ⊓ g) = f ⊓ g := rfl
@[simp] lemma coe_top : ⇑(⊤ : inf_top_hom α β) = ⊤ := rfl
@[simp] lemma inf_apply (f g : inf_top_hom α β) (a : α) : (f ⊓ g) a = f a ⊓ g a := rfl
@[simp] lemma top_apply (a : α) : (⊤ : inf_top_hom α β) a = ⊤ := rfl

end inf_top_hom

/-! ### Lattice homomorphisms -/

namespace lattice_hom
variables [lattice α] [lattice β] [lattice γ] [lattice δ]
>>>>>>> 5b0996f8

/-- Reinterpret a `lattice_hom` as an `inf_hom`. -/
def to_inf_hom (f : lattice_hom α β) : inf_hom α β := { ..f }

instance : lattice_hom_class (lattice_hom α β) α β :=
{ coe := λ f, f.to_fun,
  coe_injective' := λ f g h, by obtain ⟨⟨_, _⟩, _⟩ := f; obtain ⟨⟨_, _⟩, _⟩ := g; congr',
  map_sup := λ f, f.map_sup',
  map_inf := λ f, f.map_inf' }

/-- Helper instance for when there's too many metavariables to apply `fun_like.has_coe_to_fun`
directly. -/
instance : has_coe_to_fun (lattice_hom α β) (λ _, α → β) := ⟨λ f, f.to_fun⟩

@[simp] lemma to_fun_eq_coe {f : lattice_hom α β} : f.to_fun = (f : α → β) := rfl

@[ext] lemma ext {f g : lattice_hom α β} (h : ∀ a, f a = g a) : f = g := fun_like.ext f g h

/-- Copy of a `lattice_hom` with a new `to_fun` equal to the old one. Useful to fix definitional
equalities. -/
protected def copy (f : lattice_hom α β) (f' : α → β) (h : f' = f) : lattice_hom α β :=
<<<<<<< HEAD
{ to_fun := f',
  .. f.to_sup_hom.copy f' $ by { ext, exact congr_fun h _ },
  .. f.to_inf_hom.copy f' $ by { ext, exact congr_fun h _ } }
=======
{ .. f.to_sup_hom.copy f' h, .. f.to_inf_hom.copy f' h }
>>>>>>> 5b0996f8

variables (α)

/-- `id` as a `lattice_hom`. -/
protected def id : lattice_hom α α :=
{ to_fun := id,
  map_sup' := λ _ _, rfl,
  map_inf' := λ _ _, rfl }

instance : inhabited (lattice_hom α α) := ⟨lattice_hom.id α⟩

@[simp] lemma coe_id : ⇑(lattice_hom.id α) = id := rfl

variables {α}

@[simp] lemma id_apply (a : α) : lattice_hom.id α a = a := rfl

<<<<<<< HEAD
end lattice_hom

@[priority 100] -- See note [lower instance priority]
instance lattice_hom_class.to_inf_hom_class [lattice α] [lattice β] [lattice_hom_class F α β] :
  inf_hom_class F α β :=
{ .. ‹lattice_hom_class F α β› }

namespace bounded_lattice_hom
variables [lattice α] [lattice β] [bounded_order α] [bounded_order β]

/-- Reinterpret a `bounded_lattice_hom` as a `top_hom`. -/
def to_top_hom (f : bounded_lattice_hom α β) : top_hom α β := { ..f }

/-- Reinterpret a `bounded_lattice_hom` as a `bot_hom`. -/
def to_bot_hom (f : bounded_lattice_hom α β) : bot_hom α β := { ..f }
=======
/-- Composition of `lattice_hom`s as a `lattice_hom`. -/
def comp (f : lattice_hom β γ) (g : lattice_hom α β) : lattice_hom α γ :=
{ ..f.to_sup_hom.comp g.to_sup_hom, ..f.to_inf_hom.comp g.to_inf_hom }

@[simp] lemma coe_comp (f : lattice_hom β γ) (g : lattice_hom α β) : (f.comp g : α → γ) = f ∘ g :=
rfl
@[simp] lemma comp_apply (f : lattice_hom β γ) (g : lattice_hom α β) (a : α) :
  (f.comp g) a = f (g a) := rfl
@[simp] lemma coe_comp_sup_hom (f : lattice_hom β γ) (g : lattice_hom α β) :
  (f.comp g : sup_hom α γ) = (f : sup_hom β γ).comp g := rfl
@[simp] lemma coe_comp_inf_hom (f : lattice_hom β γ) (g : lattice_hom α β) :
  (f.comp g : inf_hom α γ) = (f : inf_hom β γ).comp g := rfl
@[simp] lemma comp_assoc (f : lattice_hom γ δ) (g : lattice_hom β γ) (h : lattice_hom α β) :
  (f.comp g).comp h = f.comp (g.comp h) := rfl
@[simp] lemma comp_id (f : lattice_hom α β) : f.comp (lattice_hom.id α) = f :=
lattice_hom.ext $ λ a, rfl
@[simp] lemma id_comp (f : lattice_hom α β) : (lattice_hom.id β).comp f = f :=
lattice_hom.ext $ λ a, rfl

lemma cancel_right {g₁ g₂ : lattice_hom β γ} {f : lattice_hom α β} (hf : surjective f) :
  g₁.comp f = g₂.comp f ↔ g₁ = g₂ :=
⟨λ h, lattice_hom.ext $ hf.forall.2 $ fun_like.ext_iff.1 h, congr_arg _⟩

lemma cancel_left {g : lattice_hom β γ} {f₁ f₂ : lattice_hom α β} (hg : injective g) :
  g.comp f₁ = g.comp f₂ ↔ f₁ = f₂ :=
⟨λ h, lattice_hom.ext $ λ a, hg $
  by rw [←lattice_hom.comp_apply, h, lattice_hom.comp_apply], congr_arg _⟩

/-- Reinterpret a lattice homomorphism as a lattice homomorphism between the dual lattices. -/
@[simps] protected def dual :
   lattice_hom α β ≃ lattice_hom (order_dual α) (order_dual β) :=
{ to_fun := λ f, { to_fun := to_dual ∘ f ∘ of_dual,
                   map_sup' := λ _ _, congr_arg to_dual (map_inf f _ _),
                   map_inf' := λ _ _, congr_arg to_dual (map_sup f _ _) },
  inv_fun := λ f, { to_fun := of_dual ∘ f ∘ to_dual,
                   map_sup' := λ _ _, congr_arg of_dual (map_inf f _ _),
                   map_inf' := λ _ _, congr_arg of_dual (map_sup f _ _) },
  left_inv := λ f, ext $ λ a, rfl,
  right_inv := λ f, ext $ λ a, rfl }

end lattice_hom

namespace order_hom_class
variables (α β) [linear_order α] [lattice β] [order_hom_class F α β]

/-- An order homomorphism from a linear order is a lattice homomorphism. -/
@[reducible] def to_lattice_hom_class : lattice_hom_class F α β :=
{ map_sup := λ f a b, begin
    obtain h | h := le_total a b,
    { rw [sup_eq_right.2 h, sup_eq_right.2 (order_hom_class.mono f h : f a ≤ f b)] },
    { rw [sup_eq_left.2 h, sup_eq_left.2 (order_hom_class.mono f h : f b ≤ f a)] }
  end,
  map_inf := λ f a b, begin
    obtain h | h := le_total a b,
    { rw [inf_eq_left.2 h, inf_eq_left.2 (order_hom_class.mono f h : f a ≤ f b)] },
    { rw [inf_eq_right.2 h, inf_eq_right.2 (order_hom_class.mono f h : f b ≤ f a)] }
  end,
  .. ‹order_hom_class F α β› }

/-- Reinterpret an order homomorphism to a linear order as a `lattice_hom`. -/
def to_lattice_hom (f : F) : lattice_hom α β :=
by { haveI : lattice_hom_class F α β := order_hom_class.to_lattice_hom_class α β, exact f }

@[simp] lemma coe_to_lattice_hom (f : F) : ⇑(to_lattice_hom α β f) = f := rfl
@[simp] lemma to_lattice_hom_apply (f : F) (a : α) : to_lattice_hom α β f a = f a := rfl

end order_hom_class

/-! ### Bounded lattice homomorphisms -/

namespace bounded_lattice_hom
variables [lattice α] [lattice β] [lattice γ] [lattice δ] [bounded_order α] [bounded_order β]
  [bounded_order γ] [bounded_order δ]

/-- Reinterpret a `bounded_lattice_hom` as a `sup_bot_hom`. -/
def to_sup_bot_hom (f : bounded_lattice_hom α β) : sup_bot_hom α β := { ..f }

/-- Reinterpret a `bounded_lattice_hom` as an `inf_top_hom`. -/
def to_inf_top_hom (f : bounded_lattice_hom α β) : inf_top_hom α β := { ..f }

/-- Reinterpret a `bounded_lattice_hom` as a `bounded_order_hom`. -/
def to_bounded_order_hom (f : bounded_lattice_hom α β) : bounded_order_hom α β :=
{ ..f, ..(f.to_lattice_hom : α →o β) }
>>>>>>> 5b0996f8

instance : bounded_lattice_hom_class (bounded_lattice_hom α β) α β :=
{ coe := λ f, f.to_fun,
  coe_injective' := λ f g h, by obtain ⟨⟨⟨_, _⟩, _⟩, _⟩ := f; obtain ⟨⟨⟨_, _⟩, _⟩, _⟩ := g; congr',
  map_sup := λ f, f.map_sup',
  map_inf := λ f, f.map_inf',
  map_top := λ f, f.map_top',
  map_bot := λ f, f.map_bot' }

/-- Helper instance for when there's too many metavariables to apply `fun_like.has_coe_to_fun`
directly. -/
instance : has_coe_to_fun (bounded_lattice_hom α β) (λ _, α → β) := ⟨λ f, f.to_fun⟩

@[simp] lemma to_fun_eq_coe {f : bounded_lattice_hom α β} : f.to_fun = (f : α → β) := rfl

@[ext] lemma ext {f g : bounded_lattice_hom α β} (h : ∀ a, f a = g a) : f = g := fun_like.ext f g h

/-- Copy of a `bounded_lattice_hom` with a new `to_fun` equal to the old one. Useful to fix
definitional equalities. -/
protected def copy (f : bounded_lattice_hom α β) (f' : α → β) (h : f' = f) :
  bounded_lattice_hom α β :=
<<<<<<< HEAD
{ to_fun := f',
  .. f.to_lattice_hom.copy f' $ by { ext, exact congr_fun h _ },
  .. f.to_top_hom.copy f' $ by { ext, exact congr_fun h _ },
  .. f.to_bot_hom.copy f' $ by { ext, exact congr_fun h _ } }

variables (α)

/-- `id` as an `bounded_lattice_hom`. -/
protected def id : bounded_lattice_hom α α :=
{ to_fun := id,
  map_sup' := λ _ _, rfl,
  map_inf' := λ _ _, rfl,
  map_top' := rfl,
  map_bot' := rfl }
=======
{ .. f.to_lattice_hom.copy f' h, .. f.to_bounded_order_hom.copy f' h }

variables (α)

/-- `id` as a `bounded_lattice_hom`. -/
protected def id : bounded_lattice_hom α α := { ..lattice_hom.id α, ..bounded_order_hom.id α }
>>>>>>> 5b0996f8

instance : inhabited (bounded_lattice_hom α α) := ⟨bounded_lattice_hom.id α⟩

@[simp] lemma coe_id : ⇑(bounded_lattice_hom.id α) = id := rfl

variables {α}

@[simp] lemma id_apply (a : α) : bounded_lattice_hom.id α a = a := rfl

<<<<<<< HEAD
end bounded_lattice_hom

@[priority 100] -- See note [lower instance priority]
instance bounded_lattice_hom_class.to_top_hom_class [lattice α] [lattice β]
  [bounded_order α] [bounded_order β] [bounded_lattice_hom_class F α β] :
  top_hom_class F α β :=
{ .. ‹bounded_lattice_hom_class F α β› }

@[priority 100] -- See note [lower instance priority]
instance bounded_lattice_hom_class.to_bot_hom_class [lattice α] [lattice β]
  [bounded_order α] [bounded_order β] [bounded_lattice_hom_class F α β] :
  bot_hom_class F α β :=
{ .. ‹bounded_lattice_hom_class F α β› }
=======
/-- Composition of `bounded_lattice_hom`s as a `bounded_lattice_hom`. -/
def comp (f : bounded_lattice_hom β γ) (g : bounded_lattice_hom α β) : bounded_lattice_hom α γ :=
{ ..f.to_lattice_hom.comp g.to_lattice_hom, ..f.to_bounded_order_hom.comp g.to_bounded_order_hom }

@[simp] lemma coe_comp (f : bounded_lattice_hom β γ) (g : bounded_lattice_hom α β) :
  (f.comp g : α → γ) = f ∘ g := rfl
@[simp] lemma comp_apply (f : bounded_lattice_hom β γ) (g : bounded_lattice_hom α β) (a : α) :
  (f.comp g) a = f (g a) := rfl
@[simp] lemma coe_comp_lattice_hom (f : bounded_lattice_hom β γ) (g : bounded_lattice_hom α β) :
  (f.comp g : lattice_hom α γ) = (f : lattice_hom β γ).comp g := rfl
@[simp] lemma coe_comp_sup_hom (f : bounded_lattice_hom β γ) (g : bounded_lattice_hom α β) :
  (f.comp g : sup_hom α γ) = (f : sup_hom β γ).comp g := rfl
@[simp] lemma coe_comp_inf_hom (f : bounded_lattice_hom β γ) (g : bounded_lattice_hom α β) :
  (f.comp g : inf_hom α γ) = (f : inf_hom β γ).comp g := rfl
@[simp] lemma comp_assoc (f : bounded_lattice_hom γ δ) (g : bounded_lattice_hom β γ)
  (h : bounded_lattice_hom α β) :
  (f.comp g).comp h = f.comp (g.comp h) := rfl
@[simp] lemma comp_id (f : bounded_lattice_hom α β) : f.comp (bounded_lattice_hom.id α) = f :=
bounded_lattice_hom.ext $ λ a, rfl
@[simp] lemma id_comp (f : bounded_lattice_hom α β) : (bounded_lattice_hom.id β).comp f = f :=
bounded_lattice_hom.ext $ λ a, rfl

lemma cancel_right {g₁ g₂ : bounded_lattice_hom β γ} {f : bounded_lattice_hom α β}
  (hf : surjective f) :
  g₁.comp f = g₂.comp f ↔ g₁ = g₂ :=
⟨λ h, bounded_lattice_hom.ext $ hf.forall.2 $ fun_like.ext_iff.1 h, congr_arg _⟩

lemma cancel_left {g : bounded_lattice_hom β γ} {f₁ f₂ : bounded_lattice_hom α β}
  (hg : injective g) :
  g.comp f₁ = g.comp f₂ ↔ f₁ = f₂ :=
⟨λ h, bounded_lattice_hom.ext $ λ a, hg $
  by rw [←bounded_lattice_hom.comp_apply, h, bounded_lattice_hom.comp_apply], congr_arg _⟩

end bounded_lattice_hom
>>>>>>> 5b0996f8
<|MERGE_RESOLUTION|>--- conflicted
+++ resolved
@@ -3,13 +3,8 @@
 Released under Apache 2.0 license as described in the file LICENSE.
 Authors: Yaël Dillies
 -/
-<<<<<<< HEAD
-import order.hom.basic
-import order.bounded_order
-=======
 import data.finset.lattice
 import order.hom.bounded
->>>>>>> 5b0996f8
 
 /-!
 # Lattice homomorphisms
@@ -21,33 +16,19 @@
 
 ## Types of morphisms
 
-<<<<<<< HEAD
-* `top_hom`: Maps which preserve `⊤`.
-* `bot_hom`: Maps which preserve `⊥`.
-* `sup_hom`: Maps which preserve `⊔`.
-* `inf_hom`: Maps which preserve `⊓`.
-=======
 * `sup_hom`: Maps which preserve `⊔`.
 * `inf_hom`: Maps which preserve `⊓`.
 * `sup_bot_hom`: Finitary supremum homomorphisms. Maps which preserve `⊔` and `⊥`.
 * `inf_top_hom`: Finitary infimum homomorphisms. Maps which preserve `⊓` and `⊤`.
->>>>>>> 5b0996f8
 * `lattice_hom`: Lattice homomorphisms. Maps which preserve `⊔` and `⊓`.
 * `bounded_lattice_hom`: Bounded lattice homomorphisms. Maps which preserve `⊤`, `⊥`, `⊔` and `⊓`.
 
 ## Typeclasses
 
-<<<<<<< HEAD
-* `top_hom_class`
-* `bot_hom_class`
-* `sup_hom_class`
-* `inf_hom_class`
-=======
 * `sup_hom_class`
 * `inf_hom_class`
 * `sup_bot_hom_class`
 * `inf_top_hom_class`
->>>>>>> 5b0996f8
 * `lattice_hom_class`
 * `bounded_lattice_hom_class`
 
@@ -56,23 +37,9 @@
 Do we need more intersections between `bot_hom`, `top_hom` and lattice homomorphisms?
 -/
 
-<<<<<<< HEAD
-variables {F α β : Type*}
-
-/-- The type of `⊤`-preserving functions from `α` to `β`. -/
-structure top_hom (α β : Type*) [has_top α] [has_top β] :=
-(to_fun   : α → β)
-(map_top' : to_fun ⊤ = ⊤)
-
-/-- The type of `⊥`-preserving functions from `α` to `β`. -/
-structure bot_hom (α β : Type*) [has_bot α] [has_bot β] :=
-(to_fun   : α → β)
-(map_bot' : to_fun ⊥ = ⊥)
-=======
 open function order_dual
 
 variables {F ι α β γ δ : Type*}
->>>>>>> 5b0996f8
 
 /-- The type of `⊔`-preserving functions from `α` to `β`. -/
 structure sup_hom (α β : Type*) [has_sup α] [has_sup β] :=
@@ -84,8 +51,6 @@
 (to_fun   : α → β)
 (map_inf' (a b : α) : to_fun (a ⊓ b) = to_fun a ⊓ to_fun b)
 
-<<<<<<< HEAD
-=======
 /-- The type of finitary supremum-preserving homomorphisms from `α` to `β`. -/
 structure sup_bot_hom (α β : Type*) [has_sup α] [has_sup β] [has_bot α] [has_bot β]
   extends sup_hom α β :=
@@ -96,7 +61,6 @@
   extends inf_hom α β :=
 (map_top' : to_fun ⊤ = ⊤)
 
->>>>>>> 5b0996f8
 /-- The type of lattice homomorphisms from `α` to `β`. -/
 structure lattice_hom (α β : Type*) [lattice α] [lattice β] extends sup_hom α β :=
 (map_inf' (a b : α) : to_fun (a ⊓ b) = to_fun a ⊓ to_fun b)
@@ -108,23 +72,6 @@
 (map_top' : to_fun ⊤ = ⊤)
 (map_bot' : to_fun ⊥ = ⊥)
 
-<<<<<<< HEAD
-/-- `top_hom_class F α β` states that `F` is a type of `⊤`-preserving morphisms.
-
-You should extend this class when you extend `sup_hom`. -/
-class top_hom_class (F : Type*) (α β : out_param $ Type*) [has_top α] [has_top β]
-  extends fun_like F α (λ _, β) :=
-(map_top (f : F) : f ⊤ = ⊤)
-
-/-- `bot_hom_class F α β` states that `F` is a type of `⊥`-preserving morphisms.
-
-You should extend this class when you extend `sup_hom`. -/
-class bot_hom_class (F : Type*) (α β : out_param $ Type*) [has_bot α] [has_bot β]
-  extends fun_like F α (λ _, β) :=
-(map_bot (f : F) : f ⊥ = ⊥)
-
-=======
->>>>>>> 5b0996f8
 /-- `sup_hom_class F α β` states that `F` is a type of `⊔`-preserving morphisms.
 
 You should extend this class when you extend `sup_hom`. -/
@@ -139,8 +86,6 @@
   extends fun_like F α (λ _, β) :=
 (map_inf (f : F) (a b : α) : f (a ⊓ b) = f a ⊓ f b)
 
-<<<<<<< HEAD
-=======
 /-- `sup_bot_hom_class F α β` states that `F` is a type of finitary supremum-preserving morphisms.
 
 You should extend this class when you extend `sup_bot_hom`. -/
@@ -155,7 +100,6 @@
   [has_inf β] [has_top α] [has_top β] extends inf_hom_class F α β :=
 (map_top (f : F) : f ⊤ = ⊤)
 
->>>>>>> 5b0996f8
 /-- `lattice_hom_class F α β` states that `F` is a type of lattice morphisms.
 
 You should extend this class when you extend `sup_hom`. -/
@@ -172,331 +116,11 @@
 (map_top (f : F) : f ⊤ = ⊤)
 (map_bot (f : F) : f ⊥ = ⊥)
 
-<<<<<<< HEAD
-export top_hom_class (map_top)
-export bot_hom_class (map_bot)
-=======
->>>>>>> 5b0996f8
 export sup_hom_class (map_sup)
 export inf_hom_class (map_inf)
 
 attribute [simp] map_top map_bot map_sup map_inf
 
-<<<<<<< HEAD
-namespace top_hom
-variables [has_top α]
-
-section has_top
-variables [has_top β]
-
-instance : top_hom_class (top_hom α β) α β :=
-{ coe := top_hom.to_fun,
-  coe_injective' := λ f g h, by cases f; cases g; congr',
-  map_top := top_hom.map_top' }
-
-/-- Helper instance for when there's too many metavariables to apply `fun_like.has_coe_to_fun`
-directly. -/
-instance : has_coe_to_fun (top_hom α β) (λ _, α → β) := ⟨λ f, f.to_fun⟩
-
-@[simp] lemma to_fun_eq_coe {f : top_hom α β} : f.to_fun = (f : α → β) := rfl
-
-@[ext] lemma ext {f g : top_hom α β} (h : ∀ a, f a = g a) : f = g := fun_like.ext f g h
-
-/-- Copy of a `top_hom` with a new `to_fun` equal to the old one. Useful to fix definitional
-equalities. -/
-protected def copy (f : top_hom α β) (f' : α → β) (h : f' = f) : top_hom α β :=
-{ to_fun := f',
-  map_top' := h.symm ▸ f.map_top' }
-
-instance : inhabited (top_hom α β) := ⟨⟨λ _, ⊤, rfl⟩⟩
-
-variables (α)
-
-/-- `id` as a `top_hom`. -/
-protected def id : top_hom α α := ⟨id, rfl⟩
-
-@[simp] lemma coe_id : ⇑(top_hom.id α) = id := rfl
-
-variables {α}
-
-@[simp] lemma id_apply (a : α) : top_hom.id α a = a := rfl
-
-end has_top
-
-instance [preorder β] [has_top β] : preorder (top_hom α β) :=
-preorder.lift (coe_fn : top_hom α β → α → β)
-
-instance [partial_order β] [has_top β] : partial_order (top_hom α β) :=
-partial_order.lift _ fun_like.coe_injective
-
-section order_top
-variables [preorder β] [order_top β]
-
-instance : order_top (top_hom α β) := ⟨⟨⊤, rfl⟩, λ _, le_top⟩
-
-@[simp] lemma coe_top : ⇑(⊤ : top_hom α β) = ⊤ := rfl
-@[simp] lemma top_apply (a : α) : (⊤ : top_hom α β) a = ⊤ := rfl
-
-end order_top
-
-section semilattice_inf
-variables [semilattice_inf β] [order_top β] (f g : top_hom α β)
-
-instance : has_inf (top_hom α β) :=
-⟨λ f g, ⟨f ⊓ g, by rw [pi.inf_apply, map_top, map_top, inf_top_eq]⟩⟩
-
-instance : semilattice_inf (top_hom α β) := fun_like.coe_injective.semilattice_inf _ $ λ _ _, rfl
-
-@[simp] lemma coe_inf : ⇑(f ⊓ g) = f ⊓ g := rfl
-@[simp] lemma inf_apply (a : α) : (f ⊓ g) a = f a ⊓ g a := rfl
-
-end semilattice_inf
-
-section semilattice_sup
-variables [semilattice_sup β] [order_top β] (f g : top_hom α β)
-
-instance : has_sup (top_hom α β) :=
-⟨λ f g, ⟨f ⊔ g, by rw [pi.sup_apply, map_top, map_top, sup_top_eq]⟩⟩
-
-instance : semilattice_sup (top_hom α β) := fun_like.coe_injective.semilattice_sup _ $ λ _ _, rfl
-
-@[simp] lemma coe_sup : ⇑(f ⊔ g) = f ⊔ g := rfl
-@[simp] lemma sup_apply (a : α) : (f ⊔ g) a = f a ⊔ g a := rfl
-
-end semilattice_sup
-
-instance [lattice β] [order_top β] : lattice (top_hom α β) :=
-fun_like.coe_injective.lattice _ (λ _ _, rfl) (λ _ _, rfl)
-
-instance [distrib_lattice β] [order_top β] : distrib_lattice (top_hom α β) :=
-fun_like.coe_injective.distrib_lattice _ (λ _ _, rfl) (λ _ _, rfl)
-
-end top_hom
-
-namespace bot_hom
-variables [has_bot α]
-
-section has_bot
-variables [has_bot β]
-
-instance : bot_hom_class (bot_hom α β) α β :=
-{ coe := bot_hom.to_fun,
-  coe_injective' := λ f g h, by cases f; cases g; congr',
-  map_bot := bot_hom.map_bot' }
-
-/-- Helper instance for when there's too many metavariables to apply `fun_like.has_coe_to_fun`
-directly. -/
-instance : has_coe_to_fun (bot_hom α β) (λ _, α → β) := ⟨λ f, f.to_fun⟩
-
-@[simp] lemma to_fun_eq_coe {f : bot_hom α β} : f.to_fun = (f : α → β) := rfl
-
-@[ext] lemma ext {f g : bot_hom α β} (h : ∀ a, f a = g a) : f = g := fun_like.ext f g h
-
-/-- Copy of a `bot_hom` with a new `to_fun` equal to the old one. Useful to fix definitional
-equalities. -/
-protected def copy (f : bot_hom α β) (f' : α → β) (h : f' = f) : bot_hom α β :=
-{ to_fun := f',
-  map_bot' := h.symm ▸ f.map_bot' }
-
-instance : inhabited (bot_hom α β) := ⟨⟨λ _, ⊥, rfl⟩⟩
-
-variables (α)
-
-/-- `id` as a `bot_hom`. -/
-protected def id : bot_hom α α := ⟨id, rfl⟩
-
-@[simp] lemma coe_id : ⇑(bot_hom.id α) = id := rfl
-
-variables {α}
-
-@[simp] lemma id_apply (a : α) : bot_hom.id α a = a := rfl
-
-end has_bot
-
-instance [preorder β] [has_bot β] : preorder (bot_hom α β) :=
-preorder.lift (coe_fn : bot_hom α β → α → β)
-
-instance [partial_order β] [has_bot β] : partial_order (bot_hom α β) :=
-partial_order.lift _ fun_like.coe_injective
-
-section order_bot
-variables [preorder β] [order_bot β]
-
-instance : order_bot (bot_hom α β) := ⟨⟨⊥, rfl⟩, λ _, bot_le⟩
-
-@[simp] lemma coe_bot : ⇑(⊥ : bot_hom α β) = ⊥ := rfl
-@[simp] lemma bot_apply (a : α) : (⊥ : bot_hom α β) a = ⊥ := rfl
-
-end order_bot
-
-section semilattice_inf
-variables [semilattice_inf β] [order_bot β] (f g : bot_hom α β)
-
-instance : has_inf (bot_hom α β) :=
-⟨λ f g, ⟨f ⊓ g, by rw [pi.inf_apply, map_bot, map_bot, inf_bot_eq]⟩⟩
-
-instance : semilattice_inf (bot_hom α β) := fun_like.coe_injective.semilattice_inf _ $ λ _ _, rfl
-
-@[simp] lemma coe_inf : ⇑(f ⊓ g) = f ⊓ g := rfl
-@[simp] lemma inf_apply (a : α) : (f ⊓ g) a = f a ⊓ g a := rfl
-
-end semilattice_inf
-
-section semilattice_sup
-variables [semilattice_sup β] [order_bot β] (f g : bot_hom α β)
-
-instance : has_sup (bot_hom α β) :=
-⟨λ f g, ⟨f ⊔ g, by rw [pi.sup_apply, map_bot, map_bot, sup_bot_eq]⟩⟩
-
-instance : semilattice_sup (bot_hom α β) := fun_like.coe_injective.semilattice_sup _ $ λ _ _, rfl
-
-@[simp] lemma coe_sup : ⇑(f ⊔ g) = f ⊔ g := rfl
-@[simp] lemma sup_apply (a : α) : (f ⊔ g) a = f a ⊔ g a := rfl
-
-end semilattice_sup
-
-instance [lattice β] [order_bot β] : lattice (bot_hom α β) :=
-fun_like.coe_injective.lattice _ (λ _ _, rfl) (λ _ _, rfl)
-
-instance [distrib_lattice β] [order_bot β] : distrib_lattice (bot_hom α β) :=
-fun_like.coe_injective.distrib_lattice _ (λ _ _, rfl) (λ _ _, rfl)
-
-end bot_hom
-
-namespace sup_hom
-variables [has_sup α]
-
-section has_sup
-variables [has_sup β]
-
-instance : sup_hom_class (sup_hom α β) α β :=
-{ coe := sup_hom.to_fun,
-  coe_injective' := λ f g h, by cases f; cases g; congr',
-  map_sup := sup_hom.map_sup' }
-
-/-- Helper instance for when there's too many metavariables to apply `fun_like.has_coe_to_fun`
-directly. -/
-instance : has_coe_to_fun (sup_hom α β) (λ _, α → β) := ⟨λ f, f.to_fun⟩
-
-@[simp] lemma to_fun_eq_coe {f : sup_hom α β} : f.to_fun = (f : α → β) := rfl
-
-@[ext] lemma ext {f g : sup_hom α β} (h : ∀ a, f a = g a) : f = g := fun_like.ext f g h
-
-/-- Copy of a `sup_hom` with a new `to_fun` equal to the old one. Useful to fix definitional
-equalities. -/
-protected def copy (f : sup_hom α β) (f' : α → β) (h : f' = f) : sup_hom α β :=
-{ to_fun := f',
-  map_sup' := h.symm ▸ f.map_sup' }
-
-variables (α)
-
-/-- `id` as a `sup_hom`. -/
-protected def id : sup_hom α α := ⟨id, λ a b, rfl⟩
-
-instance : inhabited (sup_hom α α) := ⟨sup_hom.id α⟩
-
-@[simp] lemma coe_id : ⇑(sup_hom.id α) = id := rfl
-
-variables {α}
-
-@[simp] lemma id_apply (a : α) : sup_hom.id α a = a := rfl
-
-end has_sup
-
-variables [semilattice_sup β]
-
-instance : has_sup (sup_hom α β) :=
-⟨λ f g, ⟨f ⊔ g, λ a b, by { rw [pi.sup_apply, map_sup, map_sup], exact sup_sup_sup_comm _ _ _ _ }⟩⟩
-
-instance : semilattice_sup (sup_hom α β) := fun_like.coe_injective.semilattice_sup _ $ λ f g, rfl
-
-@[simp] lemma coe_sup (f g : sup_hom α β) : ⇑(f ⊔ g) = f ⊔ g := rfl
-@[simp] lemma sup_apply (f g : sup_hom α β) (a : α): (f ⊔ g) a = f a ⊔ g a := rfl
-
-variables (α)
-
-/-- The constant function as an `sup_hom`. -/
-def const (b : β) : sup_hom α β := ⟨λ _, b, λ _ _, sup_idem.symm⟩
-
-@[simp] lemma coe_const (b : β) : ⇑(const α b) = function.const α b := rfl
-@[simp] lemma const_apply (b : β) (a : α) : const α b a = b := rfl
-
-end sup_hom
-
-@[priority 100] -- See note [lower instance priority]
-instance sup_hom_class.to_order_hom_class [semilattice_sup α] [semilattice_sup β]
-  [sup_hom_class F α β] :
-  order_hom_class F α β :=
-⟨λ f a b h, by rw [←sup_eq_right, ←map_sup, sup_eq_right.2 h]⟩
-
-namespace inf_hom
-variables [has_inf α]
-
-section has_inf
-variables [has_inf β]
-
-instance : inf_hom_class (inf_hom α β) α β :=
-{ coe := inf_hom.to_fun,
-  coe_injective' := λ f g h, by cases f; cases g; congr',
-  map_inf := inf_hom.map_inf' }
-
-/-- Helper instance for when there's too many metavariables to apply `fun_like.has_coe_to_fun`
-directly. -/
-instance : has_coe_to_fun (inf_hom α β) (λ _, α → β) := ⟨λ f, f.to_fun⟩
-
-@[simp] lemma to_fun_eq_coe {f : inf_hom α β} : f.to_fun = (f : α → β) := rfl
-
-@[ext] lemma ext {f g : inf_hom α β} (h : ∀ a, f a = g a) : f = g := fun_like.ext f g h
-
-/-- Copy of a `inf_hom` with a new `to_fun` equal to the old one. Useful to fix definitional
-equalities. -/
-protected def copy (f : inf_hom α β) (f' : α → β) (h : f' = f) : inf_hom α β :=
-{ to_fun := f',
-  map_inf' := h.symm ▸ f.map_inf' }
-
-variables (α)
-
-/-- `id` as an `inf_hom`. -/
-protected def id : inf_hom α α := ⟨id, λ a b, rfl⟩
-
-instance : inhabited (inf_hom α α) := ⟨inf_hom.id α⟩
-
-@[simp] lemma coe_id : ⇑(inf_hom.id α) = id := rfl
-
-variables {α}
-
-@[simp] lemma id_apply (a : α) : inf_hom.id α a = a := rfl
-
-end has_inf
-
-variables [semilattice_inf β]
-
-instance : has_inf (inf_hom α β) :=
-⟨λ f g, ⟨f ⊓ g, λ a b, by { rw [pi.inf_apply, map_inf, map_inf], exact inf_inf_inf_comm _ _ _ _ }⟩⟩
-
-instance : semilattice_inf (inf_hom α β) := fun_like.coe_injective.semilattice_inf _ $ λ f g, rfl
-
-@[simp] lemma coe_inf (f g : inf_hom α β) : ⇑(f ⊓ g) = f ⊓ g := rfl
-@[simp] lemma inf_apply (f g : inf_hom α β) (a : α) : (f ⊓ g) a = f a ⊓ g a := rfl
-
-variables (α)
-
-/-- The constant function as an `inf_hom`. -/
-def const (b : β) : inf_hom α β := ⟨λ _, b, λ _ _, inf_idem.symm⟩
-
-@[simp] lemma coe_const (b : β) : ⇑(const α b) = function.const α b := rfl
-@[simp] lemma const_apply (b : β) (a : α) : const α b a = b := rfl
-
-end inf_hom
-
-@[priority 100] -- See note [lower instance priority]
-instance inf_hom_class.to_order_hom_class [semilattice_inf α] [semilattice_inf β]
-  [inf_hom_class F α β] : order_hom_class F α β :=
-⟨λ f a b h, by rw [←inf_eq_left, ←map_inf, inf_eq_left.2 h]⟩
-
-namespace lattice_hom
-variables [lattice α] [lattice β]
-=======
 @[priority 100] -- See note [lower instance priority]
 instance sup_hom_class.to_order_hom_class [semilattice_sup α] [semilattice_sup β]
   [sup_hom_class F α β] :
@@ -962,7 +586,6 @@
 
 namespace lattice_hom
 variables [lattice α] [lattice β] [lattice γ] [lattice δ]
->>>>>>> 5b0996f8
 
 /-- Reinterpret a `lattice_hom` as an `inf_hom`. -/
 def to_inf_hom (f : lattice_hom α β) : inf_hom α β := { ..f }
@@ -984,13 +607,7 @@
 /-- Copy of a `lattice_hom` with a new `to_fun` equal to the old one. Useful to fix definitional
 equalities. -/
 protected def copy (f : lattice_hom α β) (f' : α → β) (h : f' = f) : lattice_hom α β :=
-<<<<<<< HEAD
-{ to_fun := f',
-  .. f.to_sup_hom.copy f' $ by { ext, exact congr_fun h _ },
-  .. f.to_inf_hom.copy f' $ by { ext, exact congr_fun h _ } }
-=======
 { .. f.to_sup_hom.copy f' h, .. f.to_inf_hom.copy f' h }
->>>>>>> 5b0996f8
 
 variables (α)
 
@@ -1008,23 +625,6 @@
 
 @[simp] lemma id_apply (a : α) : lattice_hom.id α a = a := rfl
 
-<<<<<<< HEAD
-end lattice_hom
-
-@[priority 100] -- See note [lower instance priority]
-instance lattice_hom_class.to_inf_hom_class [lattice α] [lattice β] [lattice_hom_class F α β] :
-  inf_hom_class F α β :=
-{ .. ‹lattice_hom_class F α β› }
-
-namespace bounded_lattice_hom
-variables [lattice α] [lattice β] [bounded_order α] [bounded_order β]
-
-/-- Reinterpret a `bounded_lattice_hom` as a `top_hom`. -/
-def to_top_hom (f : bounded_lattice_hom α β) : top_hom α β := { ..f }
-
-/-- Reinterpret a `bounded_lattice_hom` as a `bot_hom`. -/
-def to_bot_hom (f : bounded_lattice_hom α β) : bot_hom α β := { ..f }
-=======
 /-- Composition of `lattice_hom`s as a `lattice_hom`. -/
 def comp (f : lattice_hom β γ) (g : lattice_hom α β) : lattice_hom α γ :=
 { ..f.to_sup_hom.comp g.to_sup_hom, ..f.to_inf_hom.comp g.to_inf_hom }
@@ -1108,7 +708,6 @@
 /-- Reinterpret a `bounded_lattice_hom` as a `bounded_order_hom`. -/
 def to_bounded_order_hom (f : bounded_lattice_hom α β) : bounded_order_hom α β :=
 { ..f, ..(f.to_lattice_hom : α →o β) }
->>>>>>> 5b0996f8
 
 instance : bounded_lattice_hom_class (bounded_lattice_hom α β) α β :=
 { coe := λ f, f.to_fun,
@@ -1130,29 +729,12 @@
 definitional equalities. -/
 protected def copy (f : bounded_lattice_hom α β) (f' : α → β) (h : f' = f) :
   bounded_lattice_hom α β :=
-<<<<<<< HEAD
-{ to_fun := f',
-  .. f.to_lattice_hom.copy f' $ by { ext, exact congr_fun h _ },
-  .. f.to_top_hom.copy f' $ by { ext, exact congr_fun h _ },
-  .. f.to_bot_hom.copy f' $ by { ext, exact congr_fun h _ } }
-
-variables (α)
-
-/-- `id` as an `bounded_lattice_hom`. -/
-protected def id : bounded_lattice_hom α α :=
-{ to_fun := id,
-  map_sup' := λ _ _, rfl,
-  map_inf' := λ _ _, rfl,
-  map_top' := rfl,
-  map_bot' := rfl }
-=======
 { .. f.to_lattice_hom.copy f' h, .. f.to_bounded_order_hom.copy f' h }
 
 variables (α)
 
 /-- `id` as a `bounded_lattice_hom`. -/
 protected def id : bounded_lattice_hom α α := { ..lattice_hom.id α, ..bounded_order_hom.id α }
->>>>>>> 5b0996f8
 
 instance : inhabited (bounded_lattice_hom α α) := ⟨bounded_lattice_hom.id α⟩
 
@@ -1162,21 +744,6 @@
 
 @[simp] lemma id_apply (a : α) : bounded_lattice_hom.id α a = a := rfl
 
-<<<<<<< HEAD
-end bounded_lattice_hom
-
-@[priority 100] -- See note [lower instance priority]
-instance bounded_lattice_hom_class.to_top_hom_class [lattice α] [lattice β]
-  [bounded_order α] [bounded_order β] [bounded_lattice_hom_class F α β] :
-  top_hom_class F α β :=
-{ .. ‹bounded_lattice_hom_class F α β› }
-
-@[priority 100] -- See note [lower instance priority]
-instance bounded_lattice_hom_class.to_bot_hom_class [lattice α] [lattice β]
-  [bounded_order α] [bounded_order β] [bounded_lattice_hom_class F α β] :
-  bot_hom_class F α β :=
-{ .. ‹bounded_lattice_hom_class F α β› }
-=======
 /-- Composition of `bounded_lattice_hom`s as a `bounded_lattice_hom`. -/
 def comp (f : bounded_lattice_hom β γ) (g : bounded_lattice_hom α β) : bounded_lattice_hom α γ :=
 { ..f.to_lattice_hom.comp g.to_lattice_hom, ..f.to_bounded_order_hom.comp g.to_bounded_order_hom }
@@ -1210,5 +777,4 @@
 ⟨λ h, bounded_lattice_hom.ext $ λ a, hg $
   by rw [←bounded_lattice_hom.comp_apply, h, bounded_lattice_hom.comp_apply], congr_arg _⟩
 
-end bounded_lattice_hom
->>>>>>> 5b0996f8
+end bounded_lattice_hom