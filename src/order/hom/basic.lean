--- conflicted
+++ resolved
@@ -365,15 +365,6 @@
 
 /-- Lift an order homomorphism `f : α →o β` to an order homomorphism `with_bot α →o with_bot β`. -/
 @[simps { fully_applied := ff }]
-<<<<<<< HEAD
-protected def with_bot (f : α →o β) : with_bot α →o with_bot β :=
-⟨with_bot.map f, f.mono.with_bot⟩
-
-/-- Lift an order homomorphism `f : α →o β` to an order homomorphism `with_top α →o with_top β`. -/
-@[simps { fully_applied := ff }]
-protected def with_top (f : α →o β) : with_top α →o with_top β :=
-⟨with_top.map f, f.mono.with_top⟩
-=======
 protected def with_bot_map (f : α →o β) : with_bot α →o with_bot β :=
 ⟨with_bot.map f, f.mono.with_bot_map⟩
 
@@ -381,7 +372,6 @@
 @[simps { fully_applied := ff }]
 protected def with_top_map (f : α →o β) : with_top α →o with_top β :=
 ⟨with_top.map f, f.mono.with_top_map⟩
->>>>>>> a3e847c0
 
 end order_hom
 
@@ -433,29 +423,16 @@
 
 /-- A version of `with_bot.map` for order embeddings. -/
 @[simps { fully_applied := ff }]
-<<<<<<< HEAD
-protected def with_bot (f : α ↪o β) : with_bot α ↪o with_bot β :=
-{ to_fun := with_bot.map f,
-  map_rel_iff' := λ a b, by cases a; cases b; simp [with_bot.none_eq_bot, with_bot.some_eq_coe,
-    with_bot.not_coe_le_bot],
-=======
 protected def with_bot_map (f : α ↪o β) : with_bot α ↪o with_bot β :=
 { to_fun := with_bot.map f,
   map_rel_iff' := with_bot.map_le_iff f (λ a b, f.map_rel_iff),
->>>>>>> a3e847c0
   .. f.to_embedding.option_map }
 
 /-- A version of `with_top.map` for order embeddings. -/
 @[simps { fully_applied := ff }]
-<<<<<<< HEAD
-protected def with_top (f : α ↪o β) : with_top α ↪o with_top β :=
-{ to_fun := with_top.map f,
-  .. f.dual.with_bot.dual }
-=======
 protected def with_top_map (f : α ↪o β) : with_top α ↪o with_top β :=
 { to_fun := with_top.map f,
   .. f.dual.with_bot_map.dual }
->>>>>>> a3e847c0
 
 /--
 To define an order embedding from a partial order to a preorder it suffices to give a function
@@ -824,16 +801,11 @@
   f (x ⊓ y) ≤ f x ⊓ f y :=
 f.monotone.map_inf_le x y
 
-<<<<<<< HEAD
-@[simp] lemma order_iso.map_inf [semilattice_inf α] [semilattice_inf β]
-  (f : α ≃o β) (x y : α) :
-=======
 lemma order_embedding.le_map_sup [semilattice_sup α] [semilattice_sup β] (f : α ↪o β) (x y : α) :
   f x ⊔ f y ≤ f (x ⊔ y) :=
 f.monotone.le_map_sup x y
 
 lemma order_iso.map_inf [semilattice_inf α] [semilattice_inf β] (f : α ≃o β) (x y : α) :
->>>>>>> a3e847c0
   f (x ⊓ y) = f x ⊓ f y :=
 begin
   refine (f.to_order_embedding.map_inf_le x y).antisymm _,
@@ -859,21 +831,9 @@
   [order_bot β] {a b : α} (f : α ≃o β) : disjoint (f a) (f b) ↔ disjoint a b :=
 ⟨λ h, f.symm_apply_apply a ▸ f.symm_apply_apply b ▸ h.map_order_iso f.symm, λ h, h.map_order_iso f⟩
 
-<<<<<<< HEAD
-lemma order_embedding.le_map_sup [semilattice_sup α] [semilattice_sup β]
-  (f : α ↪o β) (x y : α) :
-  f x ⊔ f y ≤ f (x ⊔ y) :=
-f.monotone.le_map_sup x y
-
-@[simp] lemma order_iso.map_sup [semilattice_sup α] [semilattice_sup β]
-  (f : α ≃o β) (x y : α) :
-  f (x ⊔ y) = f x ⊔ f y :=
-f.dual.map_inf x y
-=======
 @[simp] lemma codisjoint_map_order_iso_iff [semilattice_sup α] [order_top α] [semilattice_sup β]
   [order_top β] {a b : α} (f : α ≃o β) : codisjoint (f a) (f b) ↔ codisjoint a b :=
 ⟨λ h, f.symm_apply_apply a ▸ f.symm_apply_apply b ▸ h.map_order_iso f.symm, λ h, h.map_order_iso f⟩
->>>>>>> a3e847c0
 
 namespace with_bot
 
@@ -925,11 +885,7 @@
 @[simps apply]
 def with_top_congr (e : α ≃o β) : with_top α ≃o with_top β :=
 { to_equiv := e.to_equiv.option_congr,
-<<<<<<< HEAD
-  .. e.to_order_embedding.with_top }
-=======
   .. e.to_order_embedding.with_top_map }
->>>>>>> a3e847c0
 
 @[simp] lemma with_top_congr_refl : (order_iso.refl α).with_top_congr = order_iso.refl _ :=
 rel_iso.to_equiv_injective equiv.option_congr_refl
@@ -946,11 +902,7 @@
 def with_bot_congr (e : α ≃o β) :
   with_bot α ≃o with_bot β :=
 { to_equiv := e.to_equiv.option_congr,
-<<<<<<< HEAD
-  .. e.to_order_embedding.with_bot }
-=======
   .. e.to_order_embedding.with_bot_map }
->>>>>>> a3e847c0
 
 @[simp] lemma with_bot_congr_refl : (order_iso.refl α).with_bot_congr = order_iso.refl _ :=
 rel_iso.to_equiv_injective equiv.option_congr_refl
