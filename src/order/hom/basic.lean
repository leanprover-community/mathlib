/-
Copyright (c) 2020 Johan Commelin. All rights reserved.
Released under Apache 2.0 license as described in the file LICENSE.
Authors: Johan Commelin
-/
import order.rel_iso
import tactic.monotonicity.basic

/-!
# Order homomorphisms

This file defines order homomorphisms, which are bundled monotone functions. A preorder
homomorphism `f : α →o β` is a function `α → β` along with a proof that `∀ x y, x ≤ y → f x ≤ f y`.

## Main definitions

In this file we define the following bundled monotone maps:
 * `order_hom α β` a.k.a. `α →o β`: Preorder homomorphism.
    An `order_hom α β` is a function `f : α → β` such that `a₁ ≤ a₂ → f a₁ ≤ f a₂`
 * `order_embedding α β` a.k.a. `α ↪o β`: Relation embedding.
    An `order_embedding α β` is an embedding `f : α ↪ β` such that `a ≤ b ↔ f a ≤ f b`.
    Defined as an abbreviation of `@rel_embedding α β (≤) (≤)`.
* `order_iso`: Relation isomorphism.
    An `order_iso α β` is an equivalence `f : α ≃ β` such that `a ≤ b ↔ f a ≤ f b`.
    Defined as an abbreviation of `@rel_iso α β (≤) (≤)`.

We also define many `order_hom`s. In some cases we define two versions, one with `ₘ` suffix and
one without it (e.g., `order_hom.compₘ` and `order_hom.comp`). This means that the former
function is a "more bundled" version of the latter. We can't just drop the "less bundled" version
because the more bundled version usually does not work with dot notation.

* `order_hom.id`: identity map as `α →o α`;
* `order_hom.curry`: an order isomorphism between `α × β →o γ` and `α →o β →o γ`;
* `order_hom.comp`: composition of two bundled monotone maps;
* `order_hom.compₘ`: composition of bundled monotone maps as a bundled monotone map;
* `order_hom.const`: constant function as a bundled monotone map;
* `order_hom.prod`: combine `α →o β` and `α →o γ` into `α →o β × γ`;
* `order_hom.prodₘ`: a more bundled version of `order_hom.prod`;
* `order_hom.prod_iso`: order isomorphism between `α →o β × γ` and `(α →o β) × (α →o γ)`;
* `order_hom.diag`: diagonal embedding of `α` into `α × α` as a bundled monotone map;
* `order_hom.on_diag`: restrict a monotone map `α →o α →o β` to the diagonal;
* `order_hom.fst`: projection `prod.fst : α × β → α` as a bundled monotone map;
* `order_hom.snd`: projection `prod.snd : α × β → β` as a bundled monotone map;
* `order_hom.prod_map`: `prod.map f g` as a bundled monotone map;
* `pi.eval_order_hom`: evaluation of a function at a point `function.eval i` as a bundled
  monotone map;
* `order_hom.coe_fn_hom`: coercion to function as a bundled monotone map;
* `order_hom.apply`: application of a `order_hom` at a point as a bundled monotone map;
* `order_hom.pi`: combine a family of monotone maps `f i : α →o π i` into a monotone map
  `α →o Π i, π i`;
* `order_hom.pi_iso`: order isomorphism between `α →o Π i, π i` and `Π i, α →o π i`;
* `order_hom.subtyle.val`: embedding `subtype.val : subtype p → α` as a bundled monotone map;
* `order_hom.dual`: reinterpret a monotone map `α →o β` as a monotone map
  `order_dual α →o order_dual β`;
* `order_hom.dual_iso`: order isomorphism between `α →o β` and
  `order_dual (order_dual α →o order_dual β)`;
* `order_iso.compl`: order isomorphism `α ≃o order_dual α` given by taking complements in a
  boolean algebra;

We also define two functions to convert other bundled maps to `α →o β`:

* `order_embedding.to_order_hom`: convert `α ↪o β` to `α →o β`;
* `rel_hom.to_order_hom`: convert a `rel_hom` between strict orders to a `order_hom`.

## Tags

monotone map, bundled morphism
-/

open order_dual

variables {F α β γ δ : Type*}

/-- Bundled monotone (aka, increasing) function -/
structure order_hom (α β : Type*) [preorder α] [preorder β] :=
(to_fun   : α → β)
(monotone' : monotone to_fun)

infixr ` →o `:25 := order_hom

/-- An order embedding is an embedding `f : α ↪ β` such that `a ≤ b ↔ (f a) ≤ (f b)`.
This definition is an abbreviation of `rel_embedding (≤) (≤)`. -/
abbreviation order_embedding (α β : Type*) [has_le α] [has_le β] :=
@rel_embedding α β (≤) (≤)

infix ` ↪o `:25 := order_embedding

/-- An order isomorphism is an equivalence such that `a ≤ b ↔ (f a) ≤ (f b)`.
This definition is an abbreviation of `rel_iso (≤) (≤)`. -/
abbreviation order_iso (α β : Type*) [has_le α] [has_le β] := @rel_iso α β (≤) (≤)

infix ` ≃o `:25 := order_iso

/-- `order_hom_class F α b` asserts that `F` is a type of `≤`-preserving morphisms. -/
abbreviation order_hom_class (F : Type*) (α β : out_param Type*) [preorder α] [preorder β] :=
rel_hom_class F ((≤) : α → α → Prop) ((≤) : β → β → Prop)

/-- `order_iso_class F α β` states that `F` is a type of order isomorphisms.
<<<<<<< HEAD

You should extend this class when you extend `order_iso`. -/
class order_iso_class (F : Type*) (α β : out_param Type*) [has_le α] [has_le β]
  extends equiv_like F α β :=
(map_le_map_iff (f : F) {a b : α} : f a ≤ f b ↔ a ≤ b)

=======

You should extend this class when you extend `order_iso`. -/
class order_iso_class (F : Type*) (α β : out_param Type*) [has_le α] [has_le β]
  extends equiv_like F α β :=
(map_le_map_iff (f : F) {a b : α} : f a ≤ f b ↔ a ≤ b)

>>>>>>> 6bb8f229
export order_iso_class (map_le_map_iff)

attribute [simp] map_le_map_iff

instance [has_le α] [has_le β] [order_iso_class F α β] : has_coe_t F (α ≃o β) :=
⟨λ f, ⟨f, λ _ _, map_le_map_iff f⟩⟩

@[priority 100] -- See note [lower instance priority]
instance order_iso_class.to_order_hom_class [preorder α] [preorder β] [order_iso_class F α β] :
  order_hom_class F α β :=
{ map_rel := λ f a b, (map_le_map_iff f).2, ..equiv_like.to_embedding_like }

namespace order_hom_class
variables [preorder α] [preorder β] [order_hom_class F α β]

protected lemma monotone (f : F) : monotone (f : α → β) := λ _ _, map_rel f
protected lemma mono (f : F) : monotone (f : α → β) := λ _ _, map_rel f

instance : has_coe_t F (α →o β) := ⟨λ f, { to_fun := f, monotone' := order_hom_class.mono _ }⟩

end order_hom_class

namespace order_hom
variables [preorder α] [preorder β] [preorder γ] [preorder δ]

/-- Helper instance for when there's too many metavariables to apply `fun_like.has_coe_to_fun`
directly. -/
instance : has_coe_to_fun (α →o β) (λ _, α → β) := ⟨order_hom.to_fun⟩

initialize_simps_projections order_hom (to_fun → coe)

protected lemma monotone (f : α →o β) : monotone f := f.monotone'
protected lemma mono (f : α →o β) : monotone f := f.monotone

instance : order_hom_class (α →o β) α β :=
{ coe := to_fun,
  coe_injective' := λ f g h, by { cases f, cases g, congr' },
  map_rel := λ f, f.monotone }

@[simp] lemma to_fun_eq_coe {f : α →o β} : f.to_fun = f := rfl
@[simp] lemma coe_fun_mk {f : α → β} (hf : _root_.monotone f) : (mk f hf : α → β) = f := rfl

@[ext] -- See library note [partially-applied ext lemmas]
lemma ext (f g : α →o β) (h : (f : α → β) = g) : f = g := fun_like.coe_injective h

/-- One can lift an unbundled monotone function to a bundled one. -/
instance : can_lift (α → β) (α →o β) :=
{ coe := coe_fn,
  cond := monotone,
  prf := λ f h, ⟨⟨f, h⟩, rfl⟩ }

/-- Copy of an `order_hom` with a new `to_fun` equal to the old one. Useful to fix definitional
equalities. -/
protected def copy (f : α →o β) (f' : α → β) (h : f' = f) : α →o β := ⟨f', h.symm.subst f.monotone'⟩

/-- The identity function as bundled monotone function. -/
@[simps {fully_applied := ff}]
def id : α →o α := ⟨id, monotone_id⟩

instance : inhabited (α →o α) := ⟨id⟩

/-- The preorder structure of `α →o β` is pointwise inequality: `f ≤ g ↔ ∀ a, f a ≤ g a`. -/
instance : preorder (α →o β) :=
@preorder.lift (α →o β) (α → β) _ coe_fn

instance {β : Type*} [partial_order β] : partial_order (α →o β) :=
@partial_order.lift (α →o β) (α → β) _ coe_fn ext

lemma le_def {f g : α →o β} : f ≤ g ↔ ∀ x, f x ≤ g x := iff.rfl

@[simp, norm_cast] lemma coe_le_coe {f g : α →o β} : (f : α → β) ≤ g ↔ f ≤ g := iff.rfl

@[simp] lemma mk_le_mk {f g : α → β} {hf hg} : mk f hf ≤ mk g hg ↔ f ≤ g := iff.rfl

@[mono] lemma apply_mono {f g : α →o β} {x y : α} (h₁ : f ≤ g) (h₂ : x ≤ y) :
  f x ≤ g y :=
(h₁ x).trans $ g.mono h₂

/-- Curry/uncurry as an order isomorphism between `α × β →o γ` and `α →o β →o γ`. -/
def curry : (α × β →o γ) ≃o (α →o β →o γ) :=
{ to_fun := λ f, ⟨λ x, ⟨function.curry f x, λ y₁ y₂ h, f.mono ⟨le_rfl, h⟩⟩,
    λ x₁ x₂ h y, f.mono ⟨h, le_rfl⟩⟩,
  inv_fun := λ f, ⟨function.uncurry (λ x, f x), λ x y h, (f.mono h.1 x.2).trans $ (f y.1).mono h.2⟩,
  left_inv := λ f, by { ext ⟨x, y⟩, refl },
  right_inv := λ f, by { ext x y, refl },
  map_rel_iff' := λ f g, by simp [le_def] }

@[simp] lemma curry_apply (f : α × β →o γ) (x : α) (y : β) : curry f x y = f (x, y) := rfl

@[simp] lemma curry_symm_apply (f : α →o β →o γ) (x : α × β) : curry.symm f x = f x.1 x.2 := rfl

/-- The composition of two bundled monotone functions. -/
@[simps {fully_applied := ff}]
def comp (g : β →o γ) (f : α →o β) : α →o γ := ⟨g ∘ f, g.mono.comp f.mono⟩

@[mono] lemma comp_mono ⦃g₁ g₂ : β →o γ⦄ (hg : g₁ ≤ g₂) ⦃f₁ f₂ : α →o β⦄ (hf : f₁ ≤ f₂) :
  g₁.comp f₁ ≤ g₂.comp f₂ :=
λ x, (hg _).trans (g₂.mono $ hf _)

/-- The composition of two bundled monotone functions, a fully bundled version. -/
@[simps {fully_applied := ff}]
def compₘ : (β →o γ) →o (α →o β) →o α →o γ :=
curry ⟨λ f : (β →o γ) × (α →o β), f.1.comp f.2, λ f₁ f₂ h, comp_mono h.1 h.2⟩

@[simp] lemma comp_id (f : α →o β) : comp f id = f :=
by { ext, refl }

@[simp] lemma id_comp (f : α →o β) : comp id f = f :=
by { ext, refl }

/-- Constant function bundled as a `order_hom`. -/
@[simps {fully_applied := ff}]
def const (α : Type*) [preorder α] {β : Type*} [preorder β] : β →o α →o β :=
{ to_fun := λ b, ⟨function.const α b, λ _ _ _, le_rfl⟩,
  monotone' := λ b₁ b₂ h x, h }

@[simp] lemma const_comp (f : α →o β) (c : γ) : (const β c).comp f = const α c := rfl

@[simp] lemma comp_const (γ : Type*) [preorder γ] (f : α →o β) (c : α) :
  f.comp (const γ c) = const γ (f c) := rfl

/-- Given two bundled monotone maps `f`, `g`, `f.prod g` is the map `x ↦ (f x, g x)` bundled as a
`order_hom`. -/
@[simps] protected def prod (f : α →o β) (g : α →o γ) : α →o (β × γ) :=
⟨λ x, (f x, g x), λ x y h, ⟨f.mono h, g.mono h⟩⟩

@[mono] lemma prod_mono {f₁ f₂ : α →o β} (hf : f₁ ≤ f₂) {g₁ g₂ : α →o γ} (hg : g₁ ≤ g₂) :
  f₁.prod g₁ ≤ f₂.prod g₂ :=
λ x, prod.le_def.2 ⟨hf _, hg _⟩

lemma comp_prod_comp_same (f₁ f₂ : β →o γ) (g : α →o β) :
  (f₁.comp g).prod (f₂.comp g) = (f₁.prod f₂).comp g :=
rfl

/-- Given two bundled monotone maps `f`, `g`, `f.prod g` is the map `x ↦ (f x, g x)` bundled as a
`order_hom`. This is a fully bundled version. -/
@[simps] def prodₘ : (α →o β) →o (α →o γ) →o α →o β × γ :=
curry ⟨λ f : (α →o β) × (α →o γ), f.1.prod f.2, λ f₁ f₂ h, prod_mono h.1 h.2⟩

/-- Diagonal embedding of `α` into `α × α` as a `order_hom`. -/
@[simps] def diag : α →o α × α := id.prod id

/-- Restriction of `f : α →o α →o β` to the diagonal. -/
@[simps {simp_rhs := tt}] def on_diag (f : α →o α →o β) : α →o β := (curry.symm f).comp diag

/-- `prod.fst` as a `order_hom`. -/
@[simps] def fst : α × β →o α := ⟨prod.fst, λ x y h, h.1⟩

/-- `prod.snd` as a `order_hom`. -/
@[simps] def snd : α × β →o β := ⟨prod.snd, λ x y h, h.2⟩

@[simp] lemma fst_prod_snd : (fst : α × β →o α).prod snd = id :=
by { ext ⟨x, y⟩ : 2, refl }

@[simp] lemma fst_comp_prod (f : α →o β) (g : α →o γ) : fst.comp (f.prod g) = f := ext _ _ rfl

@[simp] lemma snd_comp_prod (f : α →o β) (g : α →o γ) : snd.comp (f.prod g) = g := ext _ _ rfl

/-- Order isomorphism between the space of monotone maps to `β × γ` and the product of the spaces
of monotone maps to `β` and `γ`. -/
@[simps] def prod_iso : (α →o β × γ) ≃o (α →o β) × (α →o γ) :=
{ to_fun := λ f, (fst.comp f, snd.comp f),
  inv_fun := λ f, f.1.prod f.2,
  left_inv := λ f, by ext; refl,
  right_inv := λ f, by ext; refl,
  map_rel_iff' := λ f g, forall_and_distrib.symm }

/-- `prod.map` of two `order_hom`s as a `order_hom`. -/
@[simps] def prod_map (f : α →o β) (g : γ →o δ) : α × γ →o β × δ :=
⟨prod.map f g, λ x y h, ⟨f.mono h.1, g.mono h.2⟩⟩

variables {ι : Type*} {π : ι → Type*} [Π i, preorder (π i)]

/-- Evaluation of an unbundled function at a point (`function.eval`) as a `order_hom`. -/
@[simps {fully_applied := ff}]
def _root_.pi.eval_order_hom (i : ι) : (Π j, π j) →o π i :=
⟨function.eval i, function.monotone_eval i⟩

/-- The "forgetful functor" from `α →o β` to `α → β` that takes the underlying function,
is monotone. -/
@[simps {fully_applied := ff}] def coe_fn_hom : (α →o β) →o (α → β) :=
{ to_fun := λ f, f,
  monotone' := λ x y h, h }

/-- Function application `λ f, f a` (for fixed `a`) is a monotone function from the
monotone function space `α →o β` to `β`. See also `pi.eval_order_hom`.  -/
@[simps {fully_applied := ff}] def apply (x : α) : (α →o β) →o β :=
(pi.eval_order_hom x).comp coe_fn_hom

/-- Construct a bundled monotone map `α →o Π i, π i` from a family of monotone maps
`f i : α →o π i`. -/
@[simps] def pi (f : Π i, α →o π i) : α →o (Π i, π i) :=
⟨λ x i, f i x, λ x y h i, (f i).mono h⟩

/-- Order isomorphism between bundled monotone maps `α →o Π i, π i` and families of bundled monotone
maps `Π i, α →o π i`. -/
@[simps] def pi_iso : (α →o Π i, π i) ≃o Π i, α →o π i :=
{ to_fun := λ f i, (pi.eval_order_hom i).comp f,
  inv_fun := pi,
  left_inv := λ f, by { ext x i, refl },
  right_inv := λ f, by { ext x i, refl },
  map_rel_iff' := λ f g, forall_swap }

/-- `subtype.val` as a bundled monotone function.  -/
@[simps {fully_applied := ff}]
def subtype.val (p : α → Prop) : subtype p →o α :=
⟨subtype.val, λ x y h, h⟩

-- TODO[gh-6025]: make this a global instance once safe to do so
/-- There is a unique monotone map from a subsingleton to itself. -/
local attribute [instance]
def unique [subsingleton α] : unique (α →o α) :=
{ default := order_hom.id, uniq := λ a, ext _ _ (subsingleton.elim _ _) }

lemma order_hom_eq_id [subsingleton α] (g : α →o α) : g = order_hom.id :=
subsingleton.elim _ _

/-- Reinterpret a bundled monotone function as a monotone function between dual orders. -/
@[simps] protected def dual : (α →o β) ≃ (order_dual α →o order_dual β) :=
{ to_fun := λ f, ⟨order_dual.to_dual ∘ f ∘ order_dual.of_dual, f.mono.dual⟩,
  inv_fun := λ f, ⟨order_dual.of_dual ∘ f ∘ order_dual.to_dual, f.mono.dual⟩,
  left_inv := λ f, ext _ _ rfl,
  right_inv := λ f, ext _ _ rfl }

/-- `order_hom.dual` as an order isomorphism. -/
def dual_iso (α β : Type*) [preorder α] [preorder β] :
  (α →o β) ≃o order_dual (order_dual α →o order_dual β) :=
{ to_equiv := order_hom.dual.trans order_dual.to_dual,
  map_rel_iff' := λ f g, iff.rfl }

end order_hom

/-- Embeddings of partial orders that preserve `<` also preserve `≤`. -/
def rel_embedding.order_embedding_of_lt_embedding [partial_order α] [partial_order β]
  (f : ((<) : α → α → Prop) ↪r ((<) : β → β → Prop)) :
  α ↪o β :=
{ map_rel_iff' := by { intros, simp [le_iff_lt_or_eq,f.map_rel_iff, f.injective.eq_iff] }, .. f }

@[simp]
lemma rel_embedding.order_embedding_of_lt_embedding_apply [partial_order α] [partial_order β]
  {f : ((<) : α → α → Prop) ↪r ((<) : β → β → Prop)} {x : α} :
  rel_embedding.order_embedding_of_lt_embedding f x = f x := rfl

namespace order_embedding

variables [preorder α] [preorder β] (f : α ↪o β)

/-- `<` is preserved by order embeddings of preorders. -/
def lt_embedding : ((<) : α → α → Prop) ↪r ((<) : β → β → Prop) :=
{ map_rel_iff' := by intros; simp [lt_iff_le_not_le, f.map_rel_iff], .. f }

@[simp] lemma lt_embedding_apply (x : α) : f.lt_embedding x = f x := rfl

@[simp] theorem le_iff_le {a b} : (f a) ≤ (f b) ↔ a ≤ b := f.map_rel_iff

@[simp] theorem lt_iff_lt {a b} : f a < f b ↔ a < b :=
f.lt_embedding.map_rel_iff

@[simp] lemma eq_iff_eq {a b} : f a = f b ↔ a = b := f.injective.eq_iff

protected theorem monotone : monotone f := order_hom_class.monotone f

protected theorem strict_mono : strict_mono f := λ x y, f.lt_iff_lt.2

protected theorem acc (a : α) : acc (<) (f a) → acc (<) a :=
f.lt_embedding.acc a

protected theorem well_founded :
  well_founded ((<) : β → β → Prop) → well_founded ((<) : α → α → Prop) :=
f.lt_embedding.well_founded

protected theorem is_well_order [is_well_order β (<)] : is_well_order α (<) :=
f.lt_embedding.is_well_order

/-- An order embedding is also an order embedding between dual orders. -/
protected def dual : order_dual α ↪o order_dual β :=
⟨f.to_embedding, λ a b, f.map_rel_iff⟩

/--
To define an order embedding from a partial order to a preorder it suffices to give a function
together with a proof that it satisfies `f a ≤ f b ↔ a ≤ b`.
-/
def of_map_le_iff {α β} [partial_order α] [preorder β] (f : α → β)
  (hf : ∀ a b, f a ≤ f b ↔ a ≤ b) : α ↪o β :=
rel_embedding.of_map_rel_iff f hf

@[simp] lemma coe_of_map_le_iff {α β} [partial_order α] [preorder β] {f : α → β} (h) :
  ⇑(of_map_le_iff f h) = f := rfl

/-- A strictly monotone map from a linear order is an order embedding. --/
def of_strict_mono {α β} [linear_order α] [preorder β] (f : α → β)
  (h : strict_mono f) : α ↪o β :=
of_map_le_iff f (λ _ _, h.le_iff_le)

@[simp] lemma coe_of_strict_mono {α β} [linear_order α] [preorder β] {f : α → β}
  (h : strict_mono f) : ⇑(of_strict_mono f h) = f := rfl

/-- Embedding of a subtype into the ambient type as an `order_embedding`. -/
@[simps {fully_applied := ff}] def subtype (p : α → Prop) : subtype p ↪o α :=
⟨function.embedding.subtype p, λ x y, iff.rfl⟩

/-- Convert an `order_embedding` to a `order_hom`. -/
@[simps {fully_applied := ff}]
def to_order_hom {X Y : Type*} [preorder X] [preorder Y] (f : X ↪o Y) : X →o Y :=
{ to_fun := f,
  monotone' := f.monotone }

end order_embedding
section rel_hom

variables [partial_order α] [preorder β]

namespace rel_hom

variables (f : ((<) : α → α → Prop) →r ((<) : β → β → Prop))

/-- A bundled expression of the fact that a map between partial orders that is strictly monotone
is weakly monotone. -/
@[simps {fully_applied := ff}]
def to_order_hom : α →o β :=
{ to_fun    := f,
  monotone' := strict_mono.monotone (λ x y, f.map_rel), }

end rel_hom

lemma rel_embedding.to_order_hom_injective (f : ((<) : α → α → Prop) ↪r ((<) : β → β → Prop)) :
  function.injective (f : ((<) : α → α → Prop) →r ((<) : β → β → Prop)).to_order_hom :=
λ _ _ h, f.injective h

end rel_hom

namespace order_iso

section has_le

variables [has_le α] [has_le β] [has_le γ]

instance : order_iso_class (α ≃o β) α β :=
{ coe := λ f, f.to_fun,
  inv := λ f, f.inv_fun,
  left_inv := λ f, f.left_inv,
  right_inv := λ f, f.right_inv,
  coe_injective' := λ f g h₁ h₂, by { obtain ⟨⟨_, _⟩, _⟩ := f, obtain ⟨⟨_, _⟩, _⟩ := g, congr' },
  map_le_map_iff := λ f, f.map_rel_iff' }

@[simp] lemma to_fun_eq_coe {f : α ≃o β} : f.to_fun = f := rfl

<<<<<<< HEAD
@[ext] lemma ext [has_le α] [has_le β] {f g : α ≃o β} (h : ∀ a, f a = g a) : f = g :=
fun_like.ext f g h
=======
@[ext] -- See library note [partially-applied ext lemmas]
lemma ext {f g : α ≃o β} (h : (f : α → β) = g) : f = g := fun_like.coe_injective h
>>>>>>> 6bb8f229

/-- Reinterpret an order isomorphism as an order embedding. -/
def to_order_embedding (e : α ≃o β) : α ↪o β :=
e.to_rel_embedding

@[simp] lemma coe_to_order_embedding (e : α ≃o β) :
  ⇑(e.to_order_embedding) = e := rfl

protected lemma bijective (e : α ≃o β) : function.bijective e := e.to_equiv.bijective
protected lemma injective (e : α ≃o β) : function.injective e := e.to_equiv.injective
protected lemma surjective (e : α ≃o β) : function.surjective e := e.to_equiv.surjective

@[simp] lemma range_eq (e : α ≃o β) : set.range e = set.univ := e.surjective.range_eq

@[simp] lemma apply_eq_iff_eq (e : α ≃o β) {x y : α} : e x = e y ↔ x = y :=
e.to_equiv.apply_eq_iff_eq

/-- Identity order isomorphism. -/
def refl (α : Type*) [has_le α] : α ≃o α := rel_iso.refl (≤)

@[simp] lemma coe_refl : ⇑(refl α) = id := rfl

lemma refl_apply (x : α) : refl α x = x := rfl

@[simp] lemma refl_to_equiv : (refl α).to_equiv = equiv.refl α := rfl

/-- Inverse of an order isomorphism. -/
def symm (e : α ≃o β) : β ≃o α := e.symm

@[simp] lemma apply_symm_apply (e : α ≃o β) (x : β) : e (e.symm x) = x :=
e.to_equiv.apply_symm_apply x

@[simp] lemma symm_apply_apply (e : α ≃o β) (x : α) : e.symm (e x) = x :=
e.to_equiv.symm_apply_apply x

@[simp] lemma symm_refl (α : Type*) [has_le α] : (refl α).symm = refl α := rfl

lemma apply_eq_iff_eq_symm_apply (e : α ≃o β) (x : α) (y : β) : e x = y ↔ x = e.symm y :=
e.to_equiv.apply_eq_iff_eq_symm_apply

theorem symm_apply_eq (e : α ≃o β) {x : α} {y : β} : e.symm y = x ↔ y = e x :=
e.to_equiv.symm_apply_eq

@[simp] lemma symm_symm (e : α ≃o β) : e.symm.symm = e := by { ext, refl }

lemma symm_injective : function.injective (symm : (α ≃o β) → (β ≃o α)) :=
λ e e' h, by rw [← e.symm_symm, h, e'.symm_symm]

@[simp] lemma to_equiv_symm (e : α ≃o β) : e.to_equiv.symm = e.symm.to_equiv := rfl

@[simp] lemma symm_image_image (e : α ≃o β) (s : set α) : e.symm '' (e '' s) = s :=
e.to_equiv.symm_image_image s

@[simp] lemma image_symm_image (e : α ≃o β) (s : set β) : e '' (e.symm '' s) = s :=
e.to_equiv.image_symm_image s

lemma image_eq_preimage (e : α ≃o β) (s : set α) : e '' s = e.symm ⁻¹' s :=
e.to_equiv.image_eq_preimage s

@[simp] lemma preimage_symm_preimage (e : α ≃o β) (s : set α) : e ⁻¹' (e.symm ⁻¹' s) = s :=
e.to_equiv.preimage_symm_preimage s

@[simp] lemma symm_preimage_preimage (e : α ≃o β) (s : set β) : e.symm ⁻¹' (e ⁻¹' s) = s :=
e.to_equiv.symm_preimage_preimage s

@[simp] lemma image_preimage (e : α ≃o β) (s : set β) : e '' (e ⁻¹' s) = s :=
e.to_equiv.image_preimage s

@[simp] lemma preimage_image (e : α ≃o β) (s : set α) : e ⁻¹' (e '' s) = s :=
e.to_equiv.preimage_image s

/-- Composition of two order isomorphisms is an order isomorphism. -/
@[trans] def trans (e : α ≃o β) (e' : β ≃o γ) : α ≃o γ := e.trans e'

@[simp] lemma coe_trans (e : α ≃o β) (e' : β ≃o γ) : ⇑(e.trans e') = e' ∘ e := rfl

lemma trans_apply (e : α ≃o β) (e' : β ≃o γ) (x : α) : e.trans e' x = e' (e x) := rfl

@[simp] lemma refl_trans (e : α ≃o β) : (refl α).trans e = e := by { ext x, refl }

@[simp] lemma trans_refl (e : α ≃o β) : e.trans (refl β) = e := by { ext x, refl }

variables (α)

/-- The order isomorphism between a type and its double dual. -/
def dual_dual : α ≃o order_dual (order_dual α) := refl α

@[simp] lemma coe_dual_dual : ⇑(dual_dual α) = to_dual ∘ to_dual := rfl
@[simp] lemma coe_dual_dual_symm : ⇑(dual_dual α).symm = of_dual ∘ of_dual := rfl

variables {α}

@[simp] lemma dual_dual_apply (a : α) : dual_dual α a = to_dual (to_dual a) := rfl

@[simp] lemma dual_dual_symm_apply (a : order_dual (order_dual α)) :
  (dual_dual α).symm a = of_dual (of_dual a) := rfl

end has_le

open set

section le

variables [has_le α] [has_le β] [has_le γ]

@[simp] lemma le_iff_le (e : α ≃o β) {x y : α} : e x ≤ e y ↔ x ≤ y := e.map_rel_iff

lemma le_symm_apply (e : α ≃o β) {x : α} {y : β} : x ≤ e.symm y ↔ e x ≤ y :=
e.rel_symm_apply

lemma symm_apply_le (e : α ≃o β) {x : α} {y : β} : e.symm y ≤ x ↔ y ≤ e x :=
e.symm_apply_rel

end le

variables [preorder α] [preorder β] [preorder γ]

protected lemma monotone (e : α ≃o β) : monotone e := e.to_order_embedding.monotone

protected lemma strict_mono (e : α ≃o β) : strict_mono e := e.to_order_embedding.strict_mono

@[simp] lemma lt_iff_lt (e : α ≃o β) {x y : α} : e x < e y ↔ x < y :=
e.to_order_embedding.lt_iff_lt

/-- To show that `f : α → β`, `g : β → α` make up an order isomorphism of linear orders,
    it suffices to prove `cmp a (g b) = cmp (f a) b`. --/
def of_cmp_eq_cmp {α β} [linear_order α] [linear_order β] (f : α → β) (g : β → α)
  (h : ∀ (a : α) (b : β), cmp a (g b) = cmp (f a) b) : α ≃o β :=
have gf : ∀ (a : α), a = g (f a) := by { intro, rw [←cmp_eq_eq_iff, h, cmp_self_eq_eq] },
{ to_fun := f,
  inv_fun := g,
  left_inv := λ a, (gf a).symm,
  right_inv := by { intro, rw [←cmp_eq_eq_iff, ←h, cmp_self_eq_eq] },
  map_rel_iff' := by { intros, apply le_iff_le_of_cmp_eq_cmp, convert (h _ _).symm, apply gf } }

/-- Order isomorphism between two equal sets. -/
def set_congr (s t : set α) (h : s = t) : s ≃o t :=
{ to_equiv := equiv.set_congr h,
  map_rel_iff' := λ x y, iff.rfl }

/-- Order isomorphism between `univ : set α` and `α`. -/
def set.univ : (set.univ : set α) ≃o α :=
{ to_equiv := equiv.set.univ α,
  map_rel_iff' := λ x y, iff.rfl }

/-- Order isomorphism between `α → β` and `β`, where `α` has a unique element. -/
@[simps to_equiv apply] def fun_unique (α β : Type*) [unique α] [preorder β] :
  (α → β) ≃o β :=
{ to_equiv := equiv.fun_unique α β,
  map_rel_iff' := λ f g, by simp [pi.le_def, unique.forall_iff] }

@[simp] lemma fun_unique_symm_apply {α β : Type*} [unique α] [preorder β] :
  ((fun_unique α β).symm : β → α → β) = function.const α := rfl

end order_iso

namespace equiv

variables [preorder α] [preorder β]

/-- If `e` is an equivalence with monotone forward and inverse maps, then `e` is an
order isomorphism. -/
def to_order_iso (e : α ≃ β) (h₁ : monotone e) (h₂ : monotone e.symm) :
  α ≃o β :=
⟨e, λ x y, ⟨λ h, by simpa only [e.symm_apply_apply] using h₂ h, λ h, h₁ h⟩⟩

@[simp] lemma coe_to_order_iso (e : α ≃ β) (h₁ : monotone e) (h₂ : monotone e.symm) :
  ⇑(e.to_order_iso h₁ h₂) = e := rfl

@[simp] lemma to_order_iso_to_equiv (e : α ≃ β) (h₁ : monotone e) (h₂ : monotone e.symm) :
  (e.to_order_iso h₁ h₂).to_equiv = e := rfl

end equiv

/-- If a function `f` is strictly monotone on a set `s`, then it defines an order isomorphism
between `s` and its image. -/
protected noncomputable def strict_mono_on.order_iso {α β} [linear_order α] [preorder β]
  (f : α → β) (s : set α) (hf : strict_mono_on f s) :
  s ≃o f '' s :=
{ to_equiv := hf.inj_on.bij_on_image.equiv _,
  map_rel_iff' := λ x y, hf.le_iff_le x.2 y.2 }

/-- A strictly monotone function from a linear order is an order isomorphism between its domain and
its range. -/
protected noncomputable def strict_mono.order_iso {α β} [linear_order α] [preorder β] (f : α → β)
  (h_mono : strict_mono f) : α ≃o set.range f :=
{ to_equiv := equiv.of_injective f h_mono.injective,
  map_rel_iff' := λ a b, h_mono.le_iff_le }

/-- A strictly monotone surjective function from a linear order is an order isomorphism. -/
noncomputable def strict_mono.order_iso_of_surjective {α β} [linear_order α] [preorder β]
  (f : α → β) (h_mono : strict_mono f) (h_surj : function.surjective f) : α ≃o β :=
(h_mono.order_iso f).trans $ (order_iso.set_congr _ _ h_surj.range_eq).trans order_iso.set.univ

/-- A strictly monotone function with a right inverse is an order isomorphism. -/
def strict_mono.order_iso_of_right_inverse {α β} [linear_order α] [preorder β]
  (f : α → β) (h_mono : strict_mono f) (g : β → α) (hg : function.right_inverse g f) : α ≃o β :=
{ to_fun := f,
  inv_fun := g,
  left_inv := λ x, h_mono.injective $ hg _,
  right_inv := hg,
  .. order_embedding.of_strict_mono f h_mono }

/-- An order isomorphism is also an order isomorphism between dual orders. -/
protected def order_iso.dual [has_le α] [has_le β] (f : α ≃o β) :
  order_dual α ≃o order_dual β := ⟨f.to_equiv, λ _ _, f.map_rel_iff⟩

section lattice_isos

lemma order_iso.map_bot' [has_le α] [partial_order β] (f : α ≃o β) {x : α} {y : β}
  (hx : ∀ x', x ≤ x') (hy : ∀ y', y ≤ y') : f x = y :=
by { refine le_antisymm _ (hy _), rw [← f.apply_symm_apply y, f.map_rel_iff], apply hx }

lemma order_iso.map_bot [has_le α] [partial_order β] [order_bot α] [order_bot β] (f : α ≃o β) :
  f ⊥ = ⊥ :=
f.map_bot' (λ _, bot_le) (λ _, bot_le)

lemma order_iso.map_top' [has_le α] [partial_order β] (f : α ≃o β) {x : α} {y : β}
  (hx : ∀ x', x' ≤ x) (hy : ∀ y', y' ≤ y) : f x = y :=
f.dual.map_bot' hx hy

lemma order_iso.map_top [has_le α] [partial_order β] [order_top α] [order_top β] (f : α ≃o β) :
  f ⊤ = ⊤ :=
f.dual.map_bot

lemma order_embedding.map_inf_le [semilattice_inf α] [semilattice_inf β]
  (f : α ↪o β) (x y : α) :
  f (x ⊓ y) ≤ f x ⊓ f y :=
f.monotone.map_inf_le x y

lemma order_iso.map_inf [semilattice_inf α] [semilattice_inf β]
  (f : α ≃o β) (x y : α) :
  f (x ⊓ y) = f x ⊓ f y :=
begin
  refine (f.to_order_embedding.map_inf_le x y).antisymm _,
  simpa [← f.symm.le_iff_le] using f.symm.to_order_embedding.map_inf_le (f x) (f y)
end

/-- Note that this goal could also be stated `(disjoint on f) a b` -/
lemma disjoint.map_order_iso [semilattice_inf α] [order_bot α] [semilattice_inf β] [order_bot β]
  {a b : α} (f : α ≃o β) (ha : disjoint a b) : disjoint (f a) (f b) :=
begin
  rw [disjoint, ←f.map_inf, ←f.map_bot],
  exact f.monotone ha,
end

@[simp] lemma disjoint_map_order_iso_iff [semilattice_inf α] [order_bot α] [semilattice_inf β]
  [order_bot β] {a b : α} (f : α ≃o β) : disjoint (f a) (f b) ↔ disjoint a b :=
⟨λ h, f.symm_apply_apply a ▸ f.symm_apply_apply b ▸ h.map_order_iso f.symm, λ h, h.map_order_iso f⟩

lemma order_embedding.le_map_sup [semilattice_sup α] [semilattice_sup β]
  (f : α ↪o β) (x y : α) :
  f x ⊔ f y ≤ f (x ⊔ y) :=
f.monotone.le_map_sup x y

lemma order_iso.map_sup [semilattice_sup α] [semilattice_sup β]
  (f : α ≃o β) (x y : α) :
  f (x ⊔ y) = f x ⊔ f y :=
f.dual.map_inf x y

section bounded_order

variables [lattice α] [lattice β] [bounded_order α] [bounded_order β] (f : α ≃o β)
include f

lemma order_iso.is_compl {x y : α} (h : is_compl x y) : is_compl (f x) (f y) :=
⟨by { rw [← f.map_bot, ← f.map_inf, f.map_rel_iff], exact h.1 },
  by { rw [← f.map_top, ← f.map_sup, f.map_rel_iff], exact h.2 }⟩

theorem order_iso.is_compl_iff {x y : α} :
  is_compl x y ↔ is_compl (f x) (f y) :=
⟨f.is_compl, λ h, begin
  rw [← f.symm_apply_apply x, ← f.symm_apply_apply y],
  exact f.symm.is_compl h,
end⟩

lemma order_iso.is_complemented
  [is_complemented α] : is_complemented β :=
⟨λ x, begin
  obtain ⟨y, hy⟩ := exists_is_compl (f.symm x),
  rw ← f.symm_apply_apply y at hy,
  refine ⟨f y, f.symm.is_compl_iff.2 hy⟩,
end⟩

theorem order_iso.is_complemented_iff :
  is_complemented α ↔ is_complemented β :=
⟨by { introI, exact f.is_complemented }, by { introI, exact f.symm.is_complemented }⟩

end bounded_order
end lattice_isos

section boolean_algebra
variables (α) [boolean_algebra α]

/-- Taking complements as an order isomorphism to the order dual. -/
@[simps]
def order_iso.compl : α ≃o order_dual α :=
{ to_fun := order_dual.to_dual ∘ compl,
  inv_fun := compl ∘ order_dual.of_dual,
  left_inv := compl_compl,
  right_inv := compl_compl,
  map_rel_iff' := λ x y, compl_le_compl_iff_le }

theorem compl_strict_anti : strict_anti (compl : α → α) :=
(order_iso.compl α).strict_mono

theorem compl_antitone : antitone (compl : α → α) :=
(order_iso.compl α).monotone

end boolean_algebra<|MERGE_RESOLUTION|>--- conflicted
+++ resolved
@@ -96,21 +96,12 @@
 rel_hom_class F ((≤) : α → α → Prop) ((≤) : β → β → Prop)
 
 /-- `order_iso_class F α β` states that `F` is a type of order isomorphisms.
-<<<<<<< HEAD
 
 You should extend this class when you extend `order_iso`. -/
 class order_iso_class (F : Type*) (α β : out_param Type*) [has_le α] [has_le β]
   extends equiv_like F α β :=
 (map_le_map_iff (f : F) {a b : α} : f a ≤ f b ↔ a ≤ b)
 
-=======
-
-You should extend this class when you extend `order_iso`. -/
-class order_iso_class (F : Type*) (α β : out_param Type*) [has_le α] [has_le β]
-  extends equiv_like F α β :=
-(map_le_map_iff (f : F) {a b : α} : f a ≤ f b ↔ a ≤ b)
-
->>>>>>> 6bb8f229
 export order_iso_class (map_le_map_iff)
 
 attribute [simp] map_le_map_iff
@@ -458,13 +449,8 @@
 
 @[simp] lemma to_fun_eq_coe {f : α ≃o β} : f.to_fun = f := rfl
 
-<<<<<<< HEAD
-@[ext] lemma ext [has_le α] [has_le β] {f g : α ≃o β} (h : ∀ a, f a = g a) : f = g :=
-fun_like.ext f g h
-=======
-@[ext] -- See library note [partially-applied ext lemmas]
+@[ext] -- See note [partially-applied ext lemmas]
 lemma ext {f g : α ≃o β} (h : (f : α → β) = g) : f = g := fun_like.coe_injective h
->>>>>>> 6bb8f229
 
 /-- Reinterpret an order isomorphism as an order embedding. -/
 def to_order_embedding (e : α ≃o β) : α ↪o β :=
