--- conflicted
+++ resolved
@@ -646,19 +646,10 @@
 end
 
 @[norm_cast] -- this is not marked simp because the corresponding with_top lemmas are used
-<<<<<<< HEAD
-lemma coe_min [linear_order α] (x y : α) : ((min x y : α) : with_bot α) = min x y :=
-by simp [min_def, ite_cast]
-
-@[norm_cast] -- this is not marked simp because the corresponding with_top lemmas are used
-lemma coe_max [linear_order α] (x y : α) : ((max x y : α) : with_bot α) = max x y :=
-by simp [max_def, ite_cast]
-=======
 lemma coe_min [linear_order α] (x y : α) : ((min x y : α) : with_bot α) = min x y := rfl
 
 @[norm_cast] -- this is not marked simp because the corresponding with_top lemmas are used
 lemma coe_max [linear_order α] (x y : α) : ((max x y : α) : with_bot α) = max x y := rfl
->>>>>>> 59cda6d0
 
 instance order_top [order_top α] : order_top (with_bot α) :=
 { top := some ⊤,
@@ -888,19 +879,10 @@
 end
 
 @[simp, norm_cast]
-<<<<<<< HEAD
-lemma coe_min [linear_order α] (x y : α) : ((min x y : α) : with_top α) = min x y :=
-by simp [min_def, ite_cast]
-
-@[simp, norm_cast]
-lemma coe_max [linear_order α] (x y : α) : ((max x y : α) : with_top α) = max x y :=
-by simp [max_def, ite_cast]
-=======
 lemma coe_min [linear_order α] (x y : α) : ((min x y : α) : with_top α) = min x y := rfl
 
 @[simp, norm_cast]
 lemma coe_max [linear_order α] (x y : α) : ((max x y : α) : with_top α) = max x y := rfl
->>>>>>> 59cda6d0
 
 instance order_bot [order_bot α] : order_bot (with_top α) :=
 { bot := some ⊥,
