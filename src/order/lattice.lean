--- conflicted
+++ resolved
@@ -682,20 +682,12 @@
 
 /-- Pointwise supremum of two monotone functions is a monotone function. -/
 protected lemma sup [preorder α] [semilattice_sup β] {f g : α → β} (hf : monotone f)
-<<<<<<< HEAD
-  (hg : monotone g) : monotone (λ x, f x ⊔ g x) :=
-=======
   (hg : monotone g) : monotone (f ⊔ g) :=
->>>>>>> 01adfd65
 λ x y h, sup_le_sup (hf h) (hg h)
 
 /-- Pointwise infimum of two monotone functions is a monotone function. -/
 protected lemma inf [preorder α] [semilattice_inf β] {f g : α → β} (hf : monotone f)
-<<<<<<< HEAD
-  (hg : monotone g) : monotone (λ x, f x ⊓ g x) :=
-=======
   (hg : monotone g) : monotone (f ⊓ g) :=
->>>>>>> 01adfd65
 λ x y h, inf_le_inf (hf h) (hg h)
 
 /-- Pointwise maximum of two monotone functions is a monotone function. -/
