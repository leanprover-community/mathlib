/-
Copyright (c) 2017 Johannes Hölzl. All rights reserved.
Released under Apache 2.0 license as described in the file LICENSE.
Authors: Johannes Hölzl
-/
import order.monotone
import order.rel_classes
import tactic.simps
import tactic.pi_instances

/-!
# (Semi-)lattices

Semilattices are partially ordered sets with join (greatest lower bound, or `sup`) or
meet (least upper bound, or `inf`) operations. Lattices are posets that are both
join-semilattices and meet-semilattices.

Distributive lattices are lattices which satisfy any of four equivalent distributivity properties,
of `sup` over `inf`, on the left or on the right.

## Main declarations

* `semilattice_sup`: a type class for join semilattices
* `semilattice_sup.mk'`: an alternative constructor for `semilattice_sup` via proofs that `⊔` is
  commutative, associative and idempotent.
* `semilattice_inf`: a type class for meet semilattices
* `semilattice_sup.mk'`: an alternative constructor for `semilattice_inf` via proofs that `⊓` is
  commutative, associative and idempotent.

* `lattice`: a type class for lattices
* `lattice.mk'`: an alternative constructor for `lattice` via profs that `⊔` and `⊓` are
  commutative, associative and satisfy a pair of "absorption laws".

* `distrib_lattice`: a type class for distributive lattices.

## Notations

* `a ⊔ b`: the supremum or join of `a` and `b`
* `a ⊓ b`: the infimum or meet of `a` and `b`

## TODO

* (Semi-)lattice homomorphisms
* Alternative constructors for distributive lattices from the other distributive properties

## Tags

semilattice, lattice

-/
set_option old_structure_cmd true

universes u v w

variables {α : Type u} {β : Type v}

-- TODO: move this eventually, if we decide to use them
attribute [ematch] le_trans lt_of_le_of_lt lt_of_lt_of_le lt_trans

section
-- TODO: this seems crazy, but it also seems to work reasonably well
@[ematch] theorem le_antisymm' [partial_order α] : ∀ {a b : α}, (: a ≤ b :) → b ≤ a → a = b :=
@le_antisymm _ _
end

/- TODO: automatic construction of dual definitions / theorems -/

/-!
### Join-semilattices
-/

/-- A `semilattice_sup` is a join-semilattice, that is, a partial order
  with a join (a.k.a. lub / least upper bound, sup / supremum) operation
  `⊔` which is the least element larger than both factors. -/
class semilattice_sup (α : Type u) extends has_sup α, partial_order α :=
(le_sup_left : ∀ a b : α, a ≤ a ⊔ b)
(le_sup_right : ∀ a b : α, b ≤ a ⊔ b)
(sup_le : ∀ a b c : α, a ≤ c → b ≤ c → a ⊔ b ≤ c)

/--
A type with a commutative, associative and idempotent binary `sup` operation has the structure of a
join-semilattice.

The partial order is defined so that `a ≤ b` unfolds to `a ⊔ b = b`; cf. `sup_eq_right`.
-/
def semilattice_sup.mk' {α : Type*} [has_sup α]
  (sup_comm : ∀ (a b : α), a ⊔ b = b ⊔ a)
  (sup_assoc : ∀ (a b c : α), a ⊔ b ⊔ c = a ⊔ (b ⊔ c))
  (sup_idem : ∀ (a : α), a ⊔ a = a) : semilattice_sup α :=
{ sup := (⊔),
  le := λ a b, a ⊔ b = b,
  le_refl := sup_idem,
  le_trans := λ a b c hab hbc,
    begin
      dsimp only [(≤)] at *,
      rwa [←hbc, ←sup_assoc, hab],
    end,
  le_antisymm := λ a b hab hba,
    begin
      dsimp only [(≤)] at *,
      rwa [←hba, sup_comm],
    end,
  le_sup_left  := λ a b, show a ⊔ (a ⊔ b) = (a ⊔ b), by rw [←sup_assoc, sup_idem],
  le_sup_right := λ a b, show b ⊔ (a ⊔ b) = (a ⊔ b), by rw [sup_comm, sup_assoc, sup_idem],
  sup_le := λ a b c hac hbc,
    begin
      dsimp only [(≤), preorder.le] at *,
      rwa [sup_assoc, hbc],
    end }

instance (α : Type*) [has_inf α] : has_sup αᵒᵈ := ⟨((⊓) : α → α → α)⟩
instance (α : Type*) [has_sup α] : has_inf αᵒᵈ := ⟨((⊔) : α → α → α)⟩

section semilattice_sup
variables [semilattice_sup α] {a b c d : α}

@[simp] theorem le_sup_left : a ≤ a ⊔ b :=
semilattice_sup.le_sup_left a b

@[ematch] theorem le_sup_left' : a ≤ (: a ⊔ b :) :=
le_sup_left

@[simp] theorem le_sup_right : b ≤ a ⊔ b :=
semilattice_sup.le_sup_right a b

@[ematch] theorem le_sup_right' : b ≤ (: a ⊔ b :) :=
le_sup_right

theorem le_sup_of_le_left (h : c ≤ a) : c ≤ a ⊔ b :=
le_trans h le_sup_left

theorem le_sup_of_le_right (h : c ≤ b) : c ≤ a ⊔ b :=
le_trans h le_sup_right

theorem lt_sup_of_lt_left (h : c < a) : c < a ⊔ b :=
h.trans_le le_sup_left

theorem lt_sup_of_lt_right (h : c < b) : c < a ⊔ b :=
h.trans_le le_sup_right

theorem sup_le : a ≤ c → b ≤ c → a ⊔ b ≤ c :=
semilattice_sup.sup_le a b c

@[simp] theorem sup_le_iff : a ⊔ b ≤ c ↔ a ≤ c ∧ b ≤ c :=
⟨assume h : a ⊔ b ≤ c, ⟨le_trans le_sup_left h, le_trans le_sup_right h⟩,
  assume ⟨h₁, h₂⟩, sup_le h₁ h₂⟩

@[simp] theorem sup_eq_left : a ⊔ b = a ↔ b ≤ a :=
le_antisymm_iff.trans $ by simp [le_refl]

theorem sup_of_le_left (h : b ≤ a) : a ⊔ b = a :=
sup_eq_left.2 h

@[simp] theorem left_eq_sup : a = a ⊔ b ↔ b ≤ a :=
eq_comm.trans sup_eq_left

@[simp] theorem left_lt_sup : a < a ⊔ b ↔ ¬b ≤ a :=
le_sup_left.lt_iff_ne.trans $ not_congr left_eq_sup

@[simp] theorem sup_eq_right : a ⊔ b = b ↔ a ≤ b :=
le_antisymm_iff.trans $ by simp [le_refl]

theorem sup_of_le_right (h : a ≤ b) : a ⊔ b = b :=
sup_eq_right.2 h

@[simp] theorem right_eq_sup : b = a ⊔ b ↔ a ≤ b :=
eq_comm.trans sup_eq_right

@[simp] theorem right_lt_sup : b < a ⊔ b ↔ ¬a ≤ b :=
le_sup_right.lt_iff_ne.trans $ not_congr right_eq_sup

lemma left_or_right_lt_sup (h : a ≠ b) : (a < a ⊔ b ∨ b < a ⊔ b) :=
h.not_le_or_not_le.symm.imp left_lt_sup.2 right_lt_sup.2

<<<<<<< HEAD
=======
theorem le_iff_exists_sup : a ≤ b ↔ ∃ c, b = a ⊔ c :=
begin
  split,
  { intro h, exact ⟨b, (sup_eq_right.mpr h).symm⟩ },
  { rintro ⟨c, (rfl : _ = _ ⊔ _)⟩,
    exact le_sup_left }
end

>>>>>>> a6b56ec2
theorem sup_le_sup (h₁ : a ≤ b) (h₂ : c ≤ d) : a ⊔ c ≤ b ⊔ d :=
sup_le (le_sup_of_le_left h₁) (le_sup_of_le_right h₂)

theorem sup_le_sup_left (h₁ : a ≤ b) (c) : c ⊔ a ≤ c ⊔ b :=
sup_le_sup le_rfl h₁

theorem sup_le_sup_right (h₁ : a ≤ b) (c) : a ⊔ c ≤ b ⊔ c :=
sup_le_sup h₁ le_rfl

theorem le_of_sup_eq (h : a ⊔ b = b) : a ≤ b :=
by { rw ← h, simp }

@[simp] theorem sup_idem : a ⊔ a = a :=
by apply le_antisymm; simp

instance sup_is_idempotent : is_idempotent α (⊔) := ⟨@sup_idem _ _⟩

theorem sup_comm : a ⊔ b = b ⊔ a :=
by apply le_antisymm; simp

instance sup_is_commutative : is_commutative α (⊔) := ⟨@sup_comm _ _⟩

theorem sup_assoc : a ⊔ b ⊔ c = a ⊔ (b ⊔ c) :=
eq_of_forall_ge_iff $ λ x, by simp only [sup_le_iff, and_assoc]

instance sup_is_associative : is_associative α (⊔) := ⟨@sup_assoc _ _⟩

lemma sup_left_right_swap (a b c : α) : a ⊔ b ⊔ c = c ⊔ b ⊔ a :=
by rw [sup_comm, @sup_comm _ _ a, sup_assoc]

@[simp] lemma sup_left_idem : a ⊔ (a ⊔ b) = a ⊔ b :=
by rw [← sup_assoc, sup_idem]

@[simp] lemma sup_right_idem : (a ⊔ b) ⊔ b = a ⊔ b :=
by rw [sup_assoc, sup_idem]

lemma sup_left_comm (a b c : α) : a ⊔ (b ⊔ c) = b ⊔ (a ⊔ c) :=
by rw [← sup_assoc, ← sup_assoc, @sup_comm α _ a]

lemma sup_right_comm (a b c : α) : a ⊔ b ⊔ c = a ⊔ c ⊔ b :=
by rw [sup_assoc, sup_assoc, @sup_comm _ _ b]

lemma sup_sup_sup_comm (a b c d : α) : a ⊔ b ⊔ (c ⊔ d) = a ⊔ c ⊔ (b ⊔ d) :=
by rw [sup_assoc, sup_left_comm b, ←sup_assoc]

lemma sup_sup_distrib_left (a b c : α) : a ⊔ (b ⊔ c) = (a ⊔ b) ⊔ (a ⊔ c) :=
by rw [sup_sup_sup_comm, sup_idem]

lemma sup_sup_distrib_right (a b c : α) : (a ⊔ b) ⊔ c = (a ⊔ c) ⊔ (b ⊔ c) :=
by rw [sup_sup_sup_comm, sup_idem]

<<<<<<< HEAD
lemma is_max.is_top {a : α} (ha : is_max a) : is_top a :=
λ b, of_not_not (λ hb,  ha.not_lt (left_lt_sup.2 hb))

lemma is_top_or_exists_gt (a : α) : is_top a ∨ (∃ b, a < b) :=
(em (is_max a)).imp is_max.is_top not_is_max_iff.mp
=======
lemma sup_congr_left (hb : b ≤ a ⊔ c) (hc : c ≤ a ⊔ b) : a ⊔ b = a ⊔ c :=
(sup_le le_sup_left hb).antisymm $ sup_le le_sup_left hc

lemma sup_congr_right (ha : a ≤ b ⊔ c) (hb : b ≤ a ⊔ c) : a ⊔ c = b ⊔ c :=
(sup_le ha le_sup_right).antisymm $ sup_le hb le_sup_right

lemma sup_eq_sup_iff_left : a ⊔ b = a ⊔ c ↔ b ≤ a ⊔ c ∧ c ≤ a ⊔ b :=
⟨λ h, ⟨h ▸ le_sup_right, h.symm ▸ le_sup_right⟩, λ h, sup_congr_left h.1 h.2⟩

lemma sup_eq_sup_iff_right : a ⊔ c = b ⊔ c ↔ a ≤ b ⊔ c ∧ b ≤ a ⊔ c :=
⟨λ h, ⟨h ▸ le_sup_left, h.symm ▸ le_sup_left⟩, λ h, sup_congr_right h.1 h.2⟩
>>>>>>> a6b56ec2

/-- If `f` is monotone, `g` is antitone, and `f ≤ g`, then for all `a`, `b` we have `f a ≤ g b`. -/
theorem monotone.forall_le_of_antitone {β : Type*} [preorder β] {f g : α → β}
  (hf : monotone f) (hg : antitone g) (h : f ≤ g) (m n : α) :
  f m ≤ g n :=
calc f m ≤ f (m ⊔ n) : hf le_sup_left
     ... ≤ g (m ⊔ n) : h _
     ... ≤ g n       : hg le_sup_right

theorem semilattice_sup.ext_sup {α} {A B : semilattice_sup α}
  (H : ∀ x y : α, (by haveI := A; exact x ≤ y) ↔ x ≤ y)
  (x y : α) : (by haveI := A; exact (x ⊔ y)) = x ⊔ y :=
eq_of_forall_ge_iff $ λ c,
by simp only [sup_le_iff]; rw [← H, @sup_le_iff α A, H, H]

theorem semilattice_sup.ext {α} {A B : semilattice_sup α}
  (H : ∀ x y : α, (by haveI := A; exact x ≤ y) ↔ x ≤ y) : A = B :=
begin
  have := partial_order.ext H,
  have ss := funext (λ x, funext $ semilattice_sup.ext_sup H x),
  casesI A, casesI B,
  injection this; congr'
end

<<<<<<< HEAD
theorem exists_lt_of_sup (α : Type*) [semilattice_sup α] [nontrivial α] : ∃ a b : α, a < b :=
begin
  rcases exists_pair_ne α with ⟨a, b, hne⟩,
  rcases left_or_right_lt_sup hne with h|h,
  exacts [⟨_, _, h⟩, ⟨_, _, h⟩]
end

=======
>>>>>>> a6b56ec2
lemma ite_le_sup (s s' : α) (P : Prop) [decidable P] : ite P s s' ≤ s ⊔ s' :=
if h : P then (if_pos h).trans_le le_sup_left else (if_neg h).trans_le le_sup_right

end semilattice_sup

/-!
### Meet-semilattices
-/

/-- A `semilattice_inf` is a meet-semilattice, that is, a partial order
  with a meet (a.k.a. glb / greatest lower bound, inf / infimum) operation
  `⊓` which is the greatest element smaller than both factors. -/
class semilattice_inf (α : Type u) extends has_inf α, partial_order α :=
(inf_le_left : ∀ a b : α, a ⊓ b ≤ a)
(inf_le_right : ∀ a b : α, a ⊓ b ≤ b)
(le_inf : ∀ a b c : α, a ≤ b → a ≤ c → a ≤ b ⊓ c)

instance (α) [semilattice_inf α] : semilattice_sup αᵒᵈ :=
{ le_sup_left  := semilattice_inf.inf_le_left,
  le_sup_right := semilattice_inf.inf_le_right,
  sup_le := assume a b c hca hcb, @semilattice_inf.le_inf α _ _ _ _ hca hcb,
  .. order_dual.partial_order α, .. order_dual.has_sup α }

instance (α) [semilattice_sup α] : semilattice_inf αᵒᵈ :=
{ inf_le_left  := @le_sup_left α _,
  inf_le_right := @le_sup_right α _,
  le_inf := assume a b c hca hcb, @sup_le α _ _ _ _ hca hcb,
  .. order_dual.partial_order α, .. order_dual.has_inf α }

theorem semilattice_sup.dual_dual (α : Type*) [H : semilattice_sup α] :
  order_dual.semilattice_sup αᵒᵈ = H :=
semilattice_sup.ext $ λ _ _, iff.rfl

section semilattice_inf
variables [semilattice_inf α] {a b c d : α}

@[simp] theorem inf_le_left : a ⊓ b ≤ a :=
semilattice_inf.inf_le_left a b

@[ematch] theorem inf_le_left' : (: a ⊓ b :) ≤ a :=
semilattice_inf.inf_le_left a b

@[simp] theorem inf_le_right : a ⊓ b ≤ b :=
semilattice_inf.inf_le_right a b

@[ematch] theorem inf_le_right' : (: a ⊓ b :) ≤ b :=
semilattice_inf.inf_le_right a b

theorem le_inf : a ≤ b → a ≤ c → a ≤ b ⊓ c :=
semilattice_inf.le_inf a b c

theorem inf_le_of_left_le (h : a ≤ c) : a ⊓ b ≤ c :=
le_trans inf_le_left h

theorem inf_le_of_right_le (h : b ≤ c) : a ⊓ b ≤ c :=
le_trans inf_le_right h

theorem inf_lt_of_left_lt (h : a < c) : a ⊓ b < c :=
lt_of_le_of_lt inf_le_left h

theorem inf_lt_of_right_lt (h : b < c) : a ⊓ b < c :=
lt_of_le_of_lt inf_le_right h

@[simp] theorem le_inf_iff : a ≤ b ⊓ c ↔ a ≤ b ∧ a ≤ c := @sup_le_iff αᵒᵈ _ _ _ _

@[simp] theorem inf_eq_left : a ⊓ b = a ↔ a ≤ b :=
le_antisymm_iff.trans $ by simp [le_refl]

@[simp] theorem inf_lt_left : a ⊓ b < a ↔ ¬a ≤ b := @left_lt_sup αᵒᵈ _ _ _

theorem inf_of_le_left (h : a ≤ b) : a ⊓ b = a :=
inf_eq_left.2 h

@[simp] theorem left_eq_inf : a = a ⊓ b ↔ a ≤ b :=
eq_comm.trans inf_eq_left

@[simp] theorem inf_eq_right : a ⊓ b = b ↔ b ≤ a :=
le_antisymm_iff.trans $ by simp [le_refl]

@[simp] theorem inf_lt_right : a ⊓ b < b ↔ ¬b ≤ a := @right_lt_sup αᵒᵈ _ _ _

<<<<<<< HEAD
=======
theorem inf_lt_left_or_right (h : a ≠ b) : a ⊓ b < a ∨ a ⊓ b < b :=
@left_or_right_lt_sup αᵒᵈ _ _ _ h

>>>>>>> a6b56ec2
theorem inf_of_le_right (h : b ≤ a) : a ⊓ b = b :=
inf_eq_right.2 h

@[simp] theorem right_eq_inf : b = a ⊓ b ↔ b ≤ a :=
eq_comm.trans inf_eq_right

theorem inf_le_inf (h₁ : a ≤ b) (h₂ : c ≤ d) : a ⊓ c ≤ b ⊓ d :=
@sup_le_sup αᵒᵈ _ _ _ _ _ h₁ h₂

lemma inf_le_inf_right (a : α) {b c : α} (h : b ≤ c) : b ⊓ a ≤ c ⊓ a := inf_le_inf h le_rfl

lemma inf_le_inf_left (a : α) {b c : α} (h : b ≤ c) : a ⊓ b ≤ a ⊓ c := inf_le_inf le_rfl h

theorem le_of_inf_eq (h : a ⊓ b = a) : a ≤ b := inf_eq_left.1 h

@[simp] lemma inf_idem : a ⊓ a = a := @sup_idem αᵒᵈ _ _

instance inf_is_idempotent : is_idempotent α (⊓) := ⟨@inf_idem _ _⟩

lemma inf_comm : a ⊓ b = b ⊓ a := @sup_comm αᵒᵈ _ _ _

instance inf_is_commutative : is_commutative α (⊓) := ⟨@inf_comm _ _⟩

lemma inf_assoc : a ⊓ b ⊓ c = a ⊓ (b ⊓ c) := @sup_assoc αᵒᵈ _ a b c

instance inf_is_associative : is_associative α (⊓) := ⟨@inf_assoc _ _⟩

lemma inf_left_right_swap (a b c : α) : a ⊓ b ⊓ c = c ⊓ b ⊓ a := @sup_left_right_swap αᵒᵈ _ _ _ _

@[simp] lemma inf_left_idem : a ⊓ (a ⊓ b) = a ⊓ b := @sup_left_idem αᵒᵈ _ a b

@[simp] lemma inf_right_idem : (a ⊓ b) ⊓ b = a ⊓ b := @sup_right_idem αᵒᵈ _ a b

lemma inf_left_comm (a b c : α) : a ⊓ (b ⊓ c) = b ⊓ (a ⊓ c) := @sup_left_comm αᵒᵈ _ a b c

lemma inf_right_comm (a b c : α) : a ⊓ b ⊓ c = a ⊓ c ⊓ b := @sup_right_comm αᵒᵈ _ a b c

lemma inf_inf_inf_comm (a b c d : α) : a ⊓ b ⊓ (c ⊓ d) = a ⊓ c ⊓ (b ⊓ d) :=
@sup_sup_sup_comm αᵒᵈ _ _ _ _ _

lemma inf_inf_distrib_left (a b c : α) : a ⊓ (b ⊓ c) = (a ⊓ b) ⊓ (a ⊓ c) :=
@sup_sup_distrib_left αᵒᵈ _ _ _ _

lemma inf_inf_distrib_right (a b c : α) : (a ⊓ b) ⊓ c = (a ⊓ c) ⊓ (b ⊓ c) :=
@sup_sup_distrib_right αᵒᵈ _ _ _ _

<<<<<<< HEAD
lemma is_min.is_bot {a : α} (ha : is_min a) : is_bot a := ha.to_dual.is_top

lemma is_bot_or_exists_lt (a : α) : is_bot a ∨ (∃ b, b < a) :=
@is_top_or_exists_gt αᵒᵈ _ a
=======
lemma inf_congr_left (hb : a ⊓ c ≤ b) (hc : a ⊓ b ≤ c) : a ⊓ b = a ⊓ c :=
@sup_congr_left αᵒᵈ _ _ _ _ hb hc

lemma inf_congr_right (h1 : b ⊓ c ≤ a) (h2 : a ⊓ c ≤ b) : a ⊓ c = b ⊓ c :=
@sup_congr_right αᵒᵈ _ _ _ _ h1 h2

lemma inf_eq_inf_iff_left : a ⊓ b = a ⊓ c ↔ a ⊓ c ≤ b ∧ a ⊓ b ≤ c :=
@sup_eq_sup_iff_left αᵒᵈ _ _ _ _

lemma inf_eq_inf_iff_right : a ⊓ c = b ⊓ c ↔ b ⊓ c ≤ a ∧ a ⊓ c ≤ b :=
@sup_eq_sup_iff_right αᵒᵈ _ _ _ _
>>>>>>> a6b56ec2

theorem semilattice_inf.ext_inf {α} {A B : semilattice_inf α}
  (H : ∀ x y : α, (by haveI := A; exact x ≤ y) ↔ x ≤ y)
  (x y : α) : (by haveI := A; exact (x ⊓ y)) = x ⊓ y :=
eq_of_forall_le_iff $ λ c,
by simp only [le_inf_iff]; rw [← H, @le_inf_iff α A, H, H]

theorem semilattice_inf.ext {α} {A B : semilattice_inf α}
  (H : ∀ x y : α, (by haveI := A; exact x ≤ y) ↔ x ≤ y) : A = B :=
begin
  have := partial_order.ext H,
  have ss := funext (λ x, funext $ semilattice_inf.ext_inf H x),
  casesI A, casesI B,
  injection this; congr'
end

theorem semilattice_inf.dual_dual (α : Type*) [H : semilattice_inf α] :
  order_dual.semilattice_inf αᵒᵈ = H :=
semilattice_inf.ext $ λ _ _, iff.rfl

lemma inf_le_ite (s s' : α) (P : Prop) [decidable P] : s ⊓ s' ≤ ite P s s' :=
@ite_le_sup αᵒᵈ _ _ _ _ _

end semilattice_inf

/--
A type with a commutative, associative and idempotent binary `inf` operation has the structure of a
meet-semilattice.

The partial order is defined so that `a ≤ b` unfolds to `b ⊓ a = a`; cf. `inf_eq_right`.
-/
def semilattice_inf.mk' {α : Type*} [has_inf α]
  (inf_comm : ∀ (a b : α), a ⊓ b = b ⊓ a)
  (inf_assoc : ∀ (a b c : α), a ⊓ b ⊓ c = a ⊓ (b ⊓ c))
  (inf_idem : ∀ (a : α), a ⊓ a = a) : semilattice_inf α :=
begin
  haveI : semilattice_sup αᵒᵈ := semilattice_sup.mk' inf_comm inf_assoc inf_idem,
  haveI i := order_dual.semilattice_inf αᵒᵈ,
  exact i,
end

/-!
### Lattices
-/

/-- A lattice is a join-semilattice which is also a meet-semilattice. -/
@[protect_proj] class lattice (α : Type u) extends semilattice_sup α, semilattice_inf α

instance (α) [lattice α] : lattice αᵒᵈ :=
{ .. order_dual.semilattice_sup α, .. order_dual.semilattice_inf α }

/-- The partial orders from `semilattice_sup_mk'` and `semilattice_inf_mk'` agree
if `sup` and `inf` satisfy the lattice absorption laws `sup_inf_self` (`a ⊔ a ⊓ b = a`)
and `inf_sup_self` (`a ⊓ (a ⊔ b) = a`). -/
lemma semilattice_sup_mk'_partial_order_eq_semilattice_inf_mk'_partial_order {α : Type*}
  [has_sup α] [has_inf α]
  (sup_comm : ∀ (a b : α), a ⊔ b = b ⊔ a)
  (sup_assoc : ∀ (a b c : α), a ⊔ b ⊔ c = a ⊔ (b ⊔ c))
  (sup_idem : ∀ (a : α), a ⊔ a = a)
  (inf_comm : ∀ (a b : α), a ⊓ b = b ⊓ a)
  (inf_assoc : ∀ (a b c : α), a ⊓ b ⊓ c = a ⊓ (b ⊓ c))
  (inf_idem : ∀ (a : α), a ⊓ a = a)
  (sup_inf_self : ∀ (a b : α), a ⊔ a ⊓ b = a)
  (inf_sup_self : ∀ (a b : α), a ⊓ (a ⊔ b) = a) :
  @semilattice_sup.to_partial_order _ (semilattice_sup.mk' sup_comm sup_assoc sup_idem) =
    @semilattice_inf.to_partial_order _ (semilattice_inf.mk' inf_comm inf_assoc inf_idem) :=
partial_order.ext $ λ a b, show a ⊔ b = b ↔ b ⊓ a = a, from
  ⟨λ h, by rw [←h, inf_comm, inf_sup_self],
   λ h, by rw [←h, sup_comm, sup_inf_self]⟩

/--
A type with a pair of commutative and associative binary operations which satisfy two absorption
laws relating the two operations has the structure of a lattice.

The partial order is defined so that `a ≤ b` unfolds to `a ⊔ b = b`; cf. `sup_eq_right`.
-/
def lattice.mk' {α : Type*} [has_sup α] [has_inf α]
  (sup_comm : ∀ (a b : α), a ⊔ b = b ⊔ a)
  (sup_assoc : ∀ (a b c : α), a ⊔ b ⊔ c = a ⊔ (b ⊔ c))
  (inf_comm : ∀ (a b : α), a ⊓ b = b ⊓ a)
  (inf_assoc : ∀ (a b c : α), a ⊓ b ⊓ c = a ⊓ (b ⊓ c))
  (sup_inf_self : ∀ (a b : α), a ⊔ a ⊓ b = a)
  (inf_sup_self : ∀ (a b : α), a ⊓ (a ⊔ b) = a) : lattice α :=
have sup_idem : ∀ (b : α), b ⊔ b = b := λ b,
  calc b ⊔ b = b ⊔ b ⊓ (b ⊔ b) : by rw inf_sup_self
         ... = b               : by rw sup_inf_self,
have inf_idem : ∀ (b : α), b ⊓ b = b := λ b,
  calc b ⊓ b = b ⊓ (b ⊔ b ⊓ b) : by rw sup_inf_self
         ... = b               : by rw inf_sup_self,
let semilatt_inf_inst := semilattice_inf.mk' inf_comm inf_assoc inf_idem,
    semilatt_sup_inst := semilattice_sup.mk' sup_comm sup_assoc sup_idem,
-- here we help Lean to see that the two partial orders are equal
  partial_order_inst := @semilattice_sup.to_partial_order _ semilatt_sup_inst in
have partial_order_eq :
  partial_order_inst = @semilattice_inf.to_partial_order _ semilatt_inf_inst :=
  semilattice_sup_mk'_partial_order_eq_semilattice_inf_mk'_partial_order _ _ _ _ _ _
    sup_inf_self inf_sup_self,
{ inf_le_left  := λ a b, by { rw partial_order_eq, apply inf_le_left },
  inf_le_right := λ a b, by { rw partial_order_eq, apply inf_le_right },
  le_inf := λ a b c, by { rw partial_order_eq, apply le_inf },
  ..partial_order_inst,
  ..semilatt_sup_inst,
  ..semilatt_inf_inst, }

section lattice
variables [lattice α] {a b c d : α}

lemma inf_le_sup : a ⊓ b ≤ a ⊔ b := inf_le_left.trans le_sup_left

@[simp] lemma inf_lt_sup : a ⊓ b < a ⊔ b ↔ a ≠ b :=
begin
  split,
  { rintro H rfl, simpa using H },
  { refine λ Hne, lt_iff_le_and_ne.2 ⟨inf_le_sup, λ Heq, Hne _⟩,
    refine le_antisymm _ _,
    exacts [le_sup_left.trans (Heq.symm.trans_le inf_le_right),
      le_sup_right.trans (Heq.symm.trans_le inf_le_left)] }
end

/-!
#### Distributivity laws
-/
/- TODO: better names? -/
theorem sup_inf_le : a ⊔ (b ⊓ c) ≤ (a ⊔ b) ⊓ (a ⊔ c) :=
le_inf (sup_le_sup_left inf_le_left _) (sup_le_sup_left inf_le_right _)

theorem le_inf_sup : (a ⊓ b) ⊔ (a ⊓ c) ≤ a ⊓ (b ⊔ c) :=
sup_le (inf_le_inf_left _ le_sup_left) (inf_le_inf_left _ le_sup_right)

theorem inf_sup_self : a ⊓ (a ⊔ b) = a :=
by simp

theorem sup_inf_self : a ⊔ (a ⊓ b) = a :=
by simp

theorem sup_eq_iff_inf_eq : a ⊔ b = b ↔ a ⊓ b = a :=
by rw [sup_eq_right, ←inf_eq_left]

theorem lattice.ext {α} {A B : lattice α}
  (H : ∀ x y : α, (by haveI := A; exact x ≤ y) ↔ x ≤ y) : A = B :=
begin
  have SS : @lattice.to_semilattice_sup α A =
            @lattice.to_semilattice_sup α B := semilattice_sup.ext H,
  have II := semilattice_inf.ext H,
  casesI A, casesI B,
  injection SS; injection II; congr'
end

end lattice

/-!
### Distributive lattices
-/

/-- A distributive lattice is a lattice that satisfies any of four
equivalent distributive properties (of `sup` over `inf` or `inf` over `sup`,
on the left or right).

The definition here chooses `le_sup_inf`: `(x ⊔ y) ⊓ (x ⊔ z) ≤ x ⊔ (y ⊓ z)`. To prove distributivity
from the dual law, use `distrib_lattice.of_inf_sup_le`.

A classic example of a distributive lattice
is the lattice of subsets of a set, and in fact this example is
generic in the sense that every distributive lattice is realizable
as a sublattice of a powerset lattice. -/
class distrib_lattice α extends lattice α :=
(le_sup_inf : ∀x y z : α, (x ⊔ y) ⊓ (x ⊔ z) ≤ x ⊔ (y ⊓ z))

section distrib_lattice
variables [distrib_lattice α] {x y z : α}

theorem le_sup_inf : ∀{x y z : α}, (x ⊔ y) ⊓ (x ⊔ z) ≤ x ⊔ (y ⊓ z) :=
distrib_lattice.le_sup_inf

theorem sup_inf_left : x ⊔ (y ⊓ z) = (x ⊔ y) ⊓ (x ⊔ z) :=
le_antisymm sup_inf_le le_sup_inf

theorem sup_inf_right : (y ⊓ z) ⊔ x = (y ⊔ x) ⊓ (z ⊔ x) :=
by simp only [sup_inf_left, λy:α, @sup_comm α _ y x, eq_self_iff_true]

theorem inf_sup_left : x ⊓ (y ⊔ z) = (x ⊓ y) ⊔ (x ⊓ z) :=
calc x ⊓ (y ⊔ z) = (x ⊓ (x ⊔ z)) ⊓ (y ⊔ z)       : by rw [inf_sup_self]
             ... = x ⊓ ((x ⊓ y) ⊔ z)             : by simp only [inf_assoc, sup_inf_right,
                                                                 eq_self_iff_true]
             ... = (x ⊔ (x ⊓ y)) ⊓ ((x ⊓ y) ⊔ z) : by rw [sup_inf_self]
             ... = ((x ⊓ y) ⊔ x) ⊓ ((x ⊓ y) ⊔ z) : by rw [sup_comm]
             ... = (x ⊓ y) ⊔ (x ⊓ z)             : by rw [sup_inf_left]

instance (α : Type*) [distrib_lattice α] : distrib_lattice αᵒᵈ :=
{ le_sup_inf := assume x y z, le_of_eq inf_sup_left.symm,
  .. order_dual.lattice α }

theorem inf_sup_right : (y ⊔ z) ⊓ x = (y ⊓ x) ⊔ (z ⊓ x) :=
by simp only [inf_sup_left, λy:α, @inf_comm α _ y x, eq_self_iff_true]

lemma le_of_inf_le_sup_le (h₁ : x ⊓ z ≤ y ⊓ z) (h₂ : x ⊔ z ≤ y ⊔ z) : x ≤ y :=
calc x ≤ (y ⊓ z) ⊔ x : le_sup_right
... = (y ⊔ x) ⊓ (x ⊔ z) : by rw [sup_inf_right, @sup_comm _ _ x]
... ≤ (y ⊔ x) ⊓ (y ⊔ z) : inf_le_inf_left _ h₂
... = y ⊔ (x ⊓ z) : sup_inf_left.symm
... ≤ y ⊔ (y ⊓ z) : sup_le_sup_left h₁ _
... ≤ _ : sup_le (le_refl y) inf_le_left

lemma eq_of_inf_eq_sup_eq {α : Type u} [distrib_lattice α] {a b c : α}
  (h₁ : b ⊓ a = c ⊓ a) (h₂ : b ⊔ a = c ⊔ a) : b = c :=
le_antisymm
  (le_of_inf_le_sup_le (le_of_eq h₁) (le_of_eq h₂))
  (le_of_inf_le_sup_le (le_of_eq h₁.symm) (le_of_eq h₂.symm))

end distrib_lattice

/-- Prove distributivity of an existing lattice from the dual distributive law. -/
@[reducible] -- See note [reducible non-instances]
def distrib_lattice.of_inf_sup_le [lattice α]
  (inf_sup_le : ∀ a b c : α, a ⊓ (b ⊔ c) ≤ (a ⊓ b) ⊔ (a ⊓ c)) : distrib_lattice α :=
{ ..‹lattice α›,
  ..@order_dual.distrib_lattice αᵒᵈ { le_sup_inf := inf_sup_le, ..order_dual.lattice _ } }

/-!
### Lattices derived from linear orders
-/

@[priority 100] -- see Note [lower instance priority]
instance linear_order.to_lattice {α : Type u} [o : linear_order α] :
  lattice α :=
{ sup          := max,
  le_sup_left  := le_max_left,
  le_sup_right := le_max_right,
  sup_le       := assume a b c, max_le,

  inf          := min,
  inf_le_left  := min_le_left,
  inf_le_right := min_le_right,
  le_inf       := assume a b c, le_min,
  ..o }

section linear_order
variables [linear_order α] {a b c : α}

lemma sup_eq_max : a ⊔ b = max a b := rfl
lemma inf_eq_min : a ⊓ b = min a b := rfl

lemma sup_ind (a b : α) {p : α → Prop} (ha : p a) (hb : p b) : p (a ⊔ b) :=
(is_total.total a b).elim (λ h : a ≤ b, by rwa sup_eq_right.2 h) (λ h, by rwa sup_eq_left.2 h)

@[simp] lemma le_sup_iff : a ≤ b ⊔ c ↔ a ≤ b ∨ a ≤ c :=
⟨λ h, (total_of (≤) c b).imp
  (λ bc, by rwa sup_eq_left.2 bc at h)
  (λ bc, by rwa sup_eq_right.2 bc at h),
 λ h, h.elim le_sup_of_le_left le_sup_of_le_right⟩

@[simp] lemma lt_sup_iff : a < b ⊔ c ↔ a < b ∨ a < c :=
⟨λ h, (total_of (≤) c b).imp
  (λ bc, by rwa sup_eq_left.2 bc at h)
  (λ bc, by rwa sup_eq_right.2 bc at h),
 λ h, h.elim lt_sup_of_lt_left lt_sup_of_lt_right⟩

@[simp] lemma sup_lt_iff : b ⊔ c < a ↔ b < a ∧ c < a :=
⟨λ h, ⟨le_sup_left.trans_lt h, le_sup_right.trans_lt h⟩, λ h, sup_ind b c h.1 h.2⟩

lemma inf_ind (a b : α) {p : α → Prop} : p a → p b → p (a ⊓ b) := @sup_ind αᵒᵈ _ _ _ _

@[simp] lemma inf_le_iff : b ⊓ c ≤ a ↔ b ≤ a ∨ c ≤ a := @le_sup_iff αᵒᵈ _ _ _ _
@[simp] lemma inf_lt_iff : b ⊓ c < a ↔ b < a ∨ c < a := @lt_sup_iff αᵒᵈ _ _ _ _
@[simp] lemma lt_inf_iff : a < b ⊓ c ↔ a < b ∧ a < c := @sup_lt_iff αᵒᵈ _ _ _ _

end linear_order

lemma sup_eq_max_default [semilattice_sup α] [decidable_rel ((≤) : α → α → Prop)]
  [is_total α (≤)] : (⊔) = (max_default : α → α → α) :=
begin
  ext x y,
  dunfold max_default,
  split_ifs with h',
  exacts [sup_of_le_left h', sup_of_le_right $ (total_of (≤) x y).resolve_right h']
end

lemma inf_eq_min_default [semilattice_inf α] [decidable_rel ((≤) : α → α → Prop)]
  [is_total α (≤)] : (⊓) = (min_default : α → α → α) :=
@sup_eq_max_default αᵒᵈ _ _ _

/-- A lattice with total order is a linear order.

See note [reducible non-instances]. -/
@[reducible] def lattice.to_linear_order (α : Type u) [lattice α] [decidable_eq α]
  [decidable_rel ((≤) : α → α → Prop)] [decidable_rel ((<) : α → α → Prop)]
  [is_total α (≤)] :
  linear_order α :=
{ decidable_le := ‹_›, decidable_eq := ‹_›, decidable_lt := ‹_›,
  le_total := total_of (≤),
  max := (⊔),
  max_def := sup_eq_max_default,
  min := (⊓),
  min_def := inf_eq_min_default,
  ..‹lattice α› }

@[priority 100] -- see Note [lower instance priority]
instance linear_order.to_distrib_lattice {α : Type u} [o : linear_order α] :
  distrib_lattice α :=
{ le_sup_inf := assume a b c,
    match le_total b c with
    | or.inl h := inf_le_of_left_le $ sup_le_sup_left (le_inf (le_refl b) h) _
    | or.inr h := inf_le_of_right_le $ sup_le_sup_left (le_inf h (le_refl c)) _
    end,
  ..linear_order.to_lattice }

instance nat.distrib_lattice : distrib_lattice ℕ :=
by apply_instance

/-! ### Dual order -/

open order_dual

@[simp] lemma of_dual_inf [has_sup α] (a b:  αᵒᵈ) : of_dual (a ⊓ b) = of_dual a ⊔ of_dual b := rfl
@[simp] lemma of_dual_sup [has_inf α] (a b : αᵒᵈ) : of_dual (a ⊔ b) = of_dual a ⊓ of_dual b := rfl
@[simp] lemma to_dual_inf [has_inf α] (a b : α) : to_dual (a ⊓ b) = to_dual a ⊔ to_dual b := rfl
@[simp] lemma to_dual_sup [has_sup α] (a b : α) : to_dual (a ⊔ b) = to_dual a ⊓ to_dual b := rfl

section linear_order
variables [linear_order α]

@[simp] lemma of_dual_min (a b : αᵒᵈ) : of_dual (min a b) = max (of_dual a) (of_dual b) := rfl
@[simp] lemma of_dual_max (a b : αᵒᵈ) : of_dual (max a b) = min (of_dual a) (of_dual b) := rfl
@[simp] lemma to_dual_min (a b : α) : to_dual (min a b) = max (to_dual a) (to_dual b) := rfl
@[simp] lemma to_dual_max (a b : α) : to_dual (max a b) = min (to_dual a) (to_dual b) := rfl

end linear_order

/-! ### Function lattices -/

namespace pi
variables {ι : Type*} {α' : ι → Type*}

instance [Π i, has_sup (α' i)] : has_sup (Π i, α' i) := ⟨λ f g i, f i ⊔ g i⟩

@[simp] lemma sup_apply [Π i, has_sup (α' i)] (f g : Π i, α' i) (i : ι) : (f ⊔ g) i = f i ⊔ g i :=
rfl

lemma sup_def [Π i, has_sup (α' i)] (f g : Π i, α' i) : f ⊔ g = λ i, f i ⊔ g i := rfl

instance [Π i, has_inf (α' i)] : has_inf (Π i, α' i) := ⟨λ f g i, f i ⊓ g i⟩

@[simp] lemma inf_apply [Π i, has_inf (α' i)] (f g : Π i, α' i) (i : ι) : (f ⊓ g) i = f i ⊓ g i :=
rfl

lemma inf_def [Π i, has_inf (α' i)] (f g : Π i, α' i) : f ⊓ g = λ i, f i ⊓ g i := rfl

instance [Π i, semilattice_sup (α' i)] : semilattice_sup (Π i, α' i) :=
by refine_struct { sup := (⊔), .. pi.partial_order }; tactic.pi_instance_derive_field

instance [Π i, semilattice_inf (α' i)] : semilattice_inf (Π i, α' i) :=
by refine_struct { inf := (⊓), .. pi.partial_order }; tactic.pi_instance_derive_field

instance [Π i, lattice (α' i)] : lattice (Π i, α' i) :=
{ .. pi.semilattice_sup, .. pi.semilattice_inf }

instance [Π i, distrib_lattice (α' i)] : distrib_lattice (Π i, α' i) :=
by refine_struct { .. pi.lattice }; tactic.pi_instance_derive_field

end pi

/-!
### Monotone functions and lattices
-/
namespace monotone

/-- Pointwise supremum of two monotone functions is a monotone function. -/
protected lemma sup [preorder α] [semilattice_sup β] {f g : α → β} (hf : monotone f)
  (hg : monotone g) : monotone (f ⊔ g) :=
λ x y h, sup_le_sup (hf h) (hg h)

/-- Pointwise infimum of two monotone functions is a monotone function. -/
protected lemma inf [preorder α] [semilattice_inf β] {f g : α → β} (hf : monotone f)
  (hg : monotone g) : monotone (f ⊓ g) :=
λ x y h, inf_le_inf (hf h) (hg h)

/-- Pointwise maximum of two monotone functions is a monotone function. -/
protected lemma max [preorder α] [linear_order β] {f g : α → β} (hf : monotone f)
  (hg : monotone g) : monotone (λ x, max (f x) (g x)) :=
hf.sup hg

/-- Pointwise minimum of two monotone functions is a monotone function. -/
protected lemma min [preorder α] [linear_order β] {f g : α → β} (hf : monotone f)
  (hg : monotone g) : monotone (λ x, min (f x) (g x)) :=
hf.inf hg

lemma le_map_sup [semilattice_sup α] [semilattice_sup β]
  {f : α → β} (h : monotone f) (x y : α) :
  f x ⊔ f y ≤ f (x ⊔ y) :=
sup_le (h le_sup_left) (h le_sup_right)

lemma map_inf_le [semilattice_inf α] [semilattice_inf β]
  {f : α → β} (h : monotone f) (x y : α) :
  f (x ⊓ y) ≤ f x ⊓ f y :=
le_inf (h inf_le_left) (h inf_le_right)

lemma of_map_inf [semilattice_inf α] [semilattice_inf β] {f : α → β}
  (h : ∀ x y, f (x ⊓ y) = f x ⊓ f y) : monotone f :=
λ x y hxy, inf_eq_left.1 $ by rw [← h, inf_eq_left.2 hxy]

lemma of_map_sup [semilattice_sup α] [semilattice_sup β] {f : α → β}
  (h : ∀ x y, f (x ⊔ y) = f x ⊔ f y) : monotone f :=
(@of_map_inf (order_dual α) (order_dual β) _ _ _ h).dual

variables [linear_order α]

lemma map_sup [semilattice_sup β] {f : α → β} (hf : monotone f) (x y : α) : f (x ⊔ y) = f x ⊔ f y :=
(is_total.total x y).elim
  (λ h : x ≤ y, by simp only [h, hf h, sup_of_le_right])
  (λ h, by simp only [h, hf h, sup_of_le_left])

lemma map_inf [semilattice_inf β] {f : α → β} (hf : monotone f) (x y : α) : f (x ⊓ y) = f x ⊓ f y :=
hf.dual.map_sup _ _

end monotone

namespace monotone_on

/-- Pointwise supremum of two monotone functions is a monotone function. -/
protected lemma sup [preorder α] [semilattice_sup β] {f g : α → β} {s : set α}
  (hf : monotone_on f s) (hg : monotone_on g s) : monotone_on (f ⊔ g) s :=
λ x hx y hy h, sup_le_sup (hf hx hy h) (hg hx hy h)

/-- Pointwise infimum of two monotone functions is a monotone function. -/
protected lemma inf [preorder α] [semilattice_inf β] {f g : α → β} {s : set α}
  (hf : monotone_on f s) (hg : monotone_on g s) : monotone_on (f ⊓ g) s :=
(hf.dual.sup hg.dual).dual

/-- Pointwise maximum of two monotone functions is a monotone function. -/
protected lemma max [preorder α] [linear_order β] {f g : α → β} {s : set α}
  (hf : monotone_on f s) (hg : monotone_on g s) : monotone_on (λ x, max (f x) (g x)) s :=
hf.sup hg

/-- Pointwise minimum of two monotone functions is a monotone function. -/
protected lemma min [preorder α] [linear_order β] {f g : α → β} {s : set α}
  (hf : monotone_on f s) (hg : monotone_on g s) : monotone_on (λ x, min (f x) (g x)) s :=
hf.inf hg

end monotone_on

namespace antitone

/-- Pointwise supremum of two monotone functions is a monotone function. -/
protected lemma sup [preorder α] [semilattice_sup β] {f g : α → β} (hf : antitone f)
  (hg : antitone g) : antitone (f ⊔ g) :=
λ x y h, sup_le_sup (hf h) (hg h)

/-- Pointwise infimum of two monotone functions is a monotone function. -/
protected lemma inf [preorder α] [semilattice_inf β] {f g : α → β} (hf : antitone f)
  (hg : antitone g) : antitone (f ⊓ g) :=
λ x y h, inf_le_inf (hf h) (hg h)

/-- Pointwise maximum of two monotone functions is a monotone function. -/
protected lemma max [preorder α] [linear_order β] {f g : α → β} (hf : antitone f)
  (hg : antitone g) : antitone (λ x, max (f x) (g x)) :=
hf.sup hg

/-- Pointwise minimum of two monotone functions is a monotone function. -/
protected lemma min [preorder α] [linear_order β] {f g : α → β} (hf : antitone f)
  (hg : antitone g) : antitone (λ x, min (f x) (g x)) :=
hf.inf hg

lemma map_sup_le [semilattice_sup α] [semilattice_inf β]
  {f : α → β} (h : antitone f) (x y : α) :
  f (x ⊔ y) ≤ f x ⊓ f y :=
h.dual_right.le_map_sup x y

lemma le_map_inf [semilattice_inf α] [semilattice_sup β]
  {f : α → β} (h : antitone f) (x y : α) :
  f x ⊔ f y ≤ f (x ⊓ y) :=
h.dual_right.map_inf_le x y

variables [linear_order α]

lemma map_sup [semilattice_inf β] {f : α → β} (hf : antitone f) (x y : α) : f (x ⊔ y) = f x ⊓ f y :=
hf.dual_right.map_sup x y

lemma map_inf [semilattice_sup β] {f : α → β} (hf : antitone f) (x y : α) : f (x ⊓ y) = f x ⊔ f y :=
hf.dual_right.map_inf x y

end antitone

namespace antitone_on

/-- Pointwise supremum of two antitone functions is a antitone function. -/
protected lemma sup [preorder α] [semilattice_sup β] {f g : α → β} {s : set α}
  (hf : antitone_on f s) (hg : antitone_on g s) : antitone_on (f ⊔ g) s :=
λ x hx y hy h, sup_le_sup (hf hx hy h) (hg hx hy h)

/-- Pointwise infimum of two antitone functions is a antitone function. -/
protected lemma inf [preorder α] [semilattice_inf β] {f g : α → β} {s : set α}
  (hf : antitone_on f s) (hg : antitone_on g s) : antitone_on (f ⊓ g) s :=
(hf.dual.sup hg.dual).dual

/-- Pointwise maximum of two antitone functions is a antitone function. -/
protected lemma max [preorder α] [linear_order β] {f g : α → β} {s : set α}
  (hf : antitone_on f s) (hg : antitone_on g s) : antitone_on (λ x, max (f x) (g x)) s :=
hf.sup hg

/-- Pointwise minimum of two antitone functions is a antitone function. -/
protected lemma min [preorder α] [linear_order β] {f g : α → β} {s : set α}
  (hf : antitone_on f s) (hg : antitone_on g s) : antitone_on (λ x, min (f x) (g x)) s :=
hf.inf hg

end antitone_on

/-!
### Products of (semi-)lattices
-/

namespace prod
variables (α β)

instance [has_sup α] [has_sup β] : has_sup (α × β) := ⟨λp q, ⟨p.1 ⊔ q.1, p.2 ⊔ q.2⟩⟩
instance [has_inf α] [has_inf β] : has_inf (α × β) := ⟨λp q, ⟨p.1 ⊓ q.1, p.2 ⊓ q.2⟩⟩

instance [semilattice_sup α] [semilattice_sup β] : semilattice_sup (α × β) :=
{ sup_le := assume a b c h₁ h₂, ⟨sup_le h₁.1 h₂.1, sup_le h₁.2 h₂.2⟩,
  le_sup_left  := assume a b, ⟨le_sup_left, le_sup_left⟩,
  le_sup_right := assume a b, ⟨le_sup_right, le_sup_right⟩,
  .. prod.partial_order α β, .. prod.has_sup α β }

instance [semilattice_inf α] [semilattice_inf β] : semilattice_inf (α × β) :=
{ le_inf := assume a b c h₁ h₂, ⟨le_inf h₁.1 h₂.1, le_inf h₁.2 h₂.2⟩,
  inf_le_left  := assume a b, ⟨inf_le_left, inf_le_left⟩,
  inf_le_right := assume a b, ⟨inf_le_right, inf_le_right⟩,
  .. prod.partial_order α β, .. prod.has_inf α β }

instance [lattice α] [lattice β] : lattice (α × β) :=
{ .. prod.semilattice_inf α β, .. prod.semilattice_sup α β }

instance [distrib_lattice α] [distrib_lattice β] : distrib_lattice (α × β) :=
{ le_sup_inf := assume a b c, ⟨le_sup_inf, le_sup_inf⟩,
  .. prod.lattice α β }

end prod

/-!
### Subtypes of (semi-)lattices
-/

namespace subtype

/-- A subtype forms a `⊔`-semilattice if `⊔` preserves the property.
See note [reducible non-instances]. -/
@[reducible]
protected def semilattice_sup [semilattice_sup α] {P : α → Prop}
  (Psup : ∀⦃x y⦄, P x → P y → P (x ⊔ y)) : semilattice_sup {x : α // P x} :=
{ sup := λ x y, ⟨x.1 ⊔ y.1, Psup x.2 y.2⟩,
  le_sup_left := λ x y, @le_sup_left _ _ (x : α) y,
  le_sup_right := λ x y, @le_sup_right _ _ (x : α) y,
  sup_le := λ x y z h1 h2, @sup_le α _ _ _ _ h1 h2,
  ..subtype.partial_order P }

/-- A subtype forms a `⊓`-semilattice if `⊓` preserves the property.
See note [reducible non-instances]. -/
@[reducible]
protected def semilattice_inf [semilattice_inf α] {P : α → Prop}
  (Pinf : ∀⦃x y⦄, P x → P y → P (x ⊓ y)) : semilattice_inf {x : α // P x} :=
{ inf := λ x y, ⟨x.1 ⊓ y.1, Pinf x.2 y.2⟩,
  inf_le_left := λ x y, @inf_le_left _ _ (x : α) y,
  inf_le_right := λ x y, @inf_le_right _ _ (x : α) y,
  le_inf := λ x y z h1 h2, @le_inf α _ _ _ _ h1 h2,
  ..subtype.partial_order P }

/-- A subtype forms a lattice if `⊔` and `⊓` preserve the property.
See note [reducible non-instances]. -/
@[reducible]
protected def lattice [lattice α] {P : α → Prop}
  (Psup : ∀⦃x y⦄, P x → P y → P (x ⊔ y)) (Pinf : ∀⦃x y⦄, P x → P y → P (x ⊓ y)) :
  lattice {x : α // P x} :=
{ ..subtype.semilattice_inf Pinf, ..subtype.semilattice_sup Psup }

@[simp, norm_cast] lemma coe_sup [semilattice_sup α] {P : α → Prop}
  (Psup : ∀⦃x y⦄, P x → P y → P (x ⊔ y)) (x y : subtype P) :
  (by {haveI := subtype.semilattice_sup Psup, exact (x ⊔ y : subtype P)} : α) = x ⊔ y := rfl

@[simp, norm_cast] lemma coe_inf [semilattice_inf α] {P : α → Prop}
  (Pinf : ∀⦃x y⦄, P x → P y → P (x ⊓ y)) (x y : subtype P) :
  (by {haveI := subtype.semilattice_inf Pinf, exact (x ⊓ y : subtype P)} : α) = x ⊓ y := rfl

@[simp] lemma mk_sup_mk [semilattice_sup α] {P : α → Prop} (Psup : ∀⦃x y⦄, P x → P y → P (x ⊔ y))
  {x y : α} (hx : P x) (hy : P y) :
  (by {haveI := subtype.semilattice_sup Psup, exact (⟨x, hx⟩ ⊔ ⟨y, hy⟩ : subtype P)}) =
    ⟨x ⊔ y, Psup hx hy⟩ := rfl

@[simp] lemma mk_inf_mk [semilattice_inf α] {P : α → Prop} (Pinf : ∀⦃x y⦄, P x → P y → P (x ⊓ y))
  {x y : α} (hx : P x) (hy : P y) :
  (by {haveI := subtype.semilattice_inf Pinf, exact (⟨x, hx⟩ ⊓ ⟨y, hy⟩ : subtype P)}) =
    ⟨x ⊓ y, Pinf hx hy⟩ := rfl

end subtype

section lift

/-- A type endowed with `⊔` is a `semilattice_sup`, if it admits an injective map that
preserves `⊔` to a `semilattice_sup`.
See note [reducible non-instances]. -/
@[reducible] protected def function.injective.semilattice_sup [has_sup α] [semilattice_sup β]
  (f : α → β) (hf_inj : function.injective f) (map_sup : ∀ a b, f (a ⊔ b) = f a ⊔ f b) :
  semilattice_sup α :=
{ sup := has_sup.sup,
  le_sup_left := λ a b, by { change f a ≤ f (a ⊔ b), rw map_sup, exact le_sup_left, },
  le_sup_right := λ a b, by { change f b ≤ f (a ⊔ b), rw map_sup, exact le_sup_right, },
  sup_le := λ a b c ha hb, by { change f (a ⊔ b) ≤ f c, rw map_sup, exact sup_le ha hb, },
  ..partial_order.lift f hf_inj}

/-- A type endowed with `⊓` is a `semilattice_inf`, if it admits an injective map that
preserves `⊓` to a `semilattice_inf`.
See note [reducible non-instances]. -/
@[reducible] protected def function.injective.semilattice_inf [has_inf α] [semilattice_inf β]
  (f : α → β) (hf_inj : function.injective f) (map_inf : ∀ a b, f (a ⊓ b) = f a ⊓ f b) :
  semilattice_inf α :=
{ inf := has_inf.inf,
  inf_le_left := λ a b,  by { change f (a ⊓ b) ≤ f a, rw map_inf, exact inf_le_left, },
  inf_le_right := λ a b, by { change f (a ⊓ b) ≤ f b, rw map_inf, exact inf_le_right, },
  le_inf := λ a b c ha hb, by { change f a ≤ f (b ⊓ c), rw map_inf, exact le_inf ha hb, },
  ..partial_order.lift f hf_inj}

/-- A type endowed with `⊔` and `⊓` is a `lattice`, if it admits an injective map that
preserves `⊔` and `⊓` to a `lattice`.
See note [reducible non-instances]. -/
@[reducible] protected def function.injective.lattice [has_sup α] [has_inf α] [lattice β]
  (f : α → β) (hf_inj : function.injective f) (map_sup : ∀ a b, f (a ⊔ b) = f a ⊔ f b)
  (map_inf : ∀ a b, f (a ⊓ b) = f a ⊓ f b) :
  lattice α :=
{ ..hf_inj.semilattice_sup f map_sup, ..hf_inj.semilattice_inf f map_inf}

/-- A type endowed with `⊔` and `⊓` is a `distrib_lattice`, if it admits an injective map that
preserves `⊔` and `⊓` to a `distrib_lattice`.
See note [reducible non-instances]. -/
@[reducible] protected def function.injective.distrib_lattice [has_sup α] [has_inf α]
  [distrib_lattice β] (f : α → β) (hf_inj : function.injective f)
  (map_sup : ∀ a b, f (a ⊔ b) = f a ⊔ f b) (map_inf : ∀ a b, f (a ⊓ b) = f a ⊓ f b) :
  distrib_lattice α :=
{ le_sup_inf := λ a b c, by { change f ((a ⊔ b) ⊓ (a ⊔ c)) ≤ f (a ⊔ b ⊓ c),
    rw [map_inf, map_sup, map_sup, map_sup, map_inf], exact le_sup_inf, },
  ..hf_inj.lattice f map_sup map_inf, }

end lift

--To avoid noncomputability poisoning from `bool.complete_boolean_algebra`
instance : distrib_lattice bool := linear_order.to_distrib_lattice<|MERGE_RESOLUTION|>--- conflicted
+++ resolved
@@ -172,8 +172,6 @@
 lemma left_or_right_lt_sup (h : a ≠ b) : (a < a ⊔ b ∨ b < a ⊔ b) :=
 h.not_le_or_not_le.symm.imp left_lt_sup.2 right_lt_sup.2
 
-<<<<<<< HEAD
-=======
 theorem le_iff_exists_sup : a ≤ b ↔ ∃ c, b = a ⊔ c :=
 begin
   split,
@@ -182,7 +180,6 @@
     exact le_sup_left }
 end
 
->>>>>>> a6b56ec2
 theorem sup_le_sup (h₁ : a ≤ b) (h₂ : c ≤ d) : a ⊔ c ≤ b ⊔ d :=
 sup_le (le_sup_of_le_left h₁) (le_sup_of_le_right h₂)
 
@@ -234,13 +231,6 @@
 lemma sup_sup_distrib_right (a b c : α) : (a ⊔ b) ⊔ c = (a ⊔ c) ⊔ (b ⊔ c) :=
 by rw [sup_sup_sup_comm, sup_idem]
 
-<<<<<<< HEAD
-lemma is_max.is_top {a : α} (ha : is_max a) : is_top a :=
-λ b, of_not_not (λ hb,  ha.not_lt (left_lt_sup.2 hb))
-
-lemma is_top_or_exists_gt (a : α) : is_top a ∨ (∃ b, a < b) :=
-(em (is_max a)).imp is_max.is_top not_is_max_iff.mp
-=======
 lemma sup_congr_left (hb : b ≤ a ⊔ c) (hc : c ≤ a ⊔ b) : a ⊔ b = a ⊔ c :=
 (sup_le le_sup_left hb).antisymm $ sup_le le_sup_left hc
 
@@ -252,7 +242,6 @@
 
 lemma sup_eq_sup_iff_right : a ⊔ c = b ⊔ c ↔ a ≤ b ⊔ c ∧ b ≤ a ⊔ c :=
 ⟨λ h, ⟨h ▸ le_sup_left, h.symm ▸ le_sup_left⟩, λ h, sup_congr_right h.1 h.2⟩
->>>>>>> a6b56ec2
 
 /-- If `f` is monotone, `g` is antitone, and `f ≤ g`, then for all `a`, `b` we have `f a ≤ g b`. -/
 theorem monotone.forall_le_of_antitone {β : Type*} [preorder β] {f g : α → β}
@@ -277,16 +266,6 @@
   injection this; congr'
 end
 
-<<<<<<< HEAD
-theorem exists_lt_of_sup (α : Type*) [semilattice_sup α] [nontrivial α] : ∃ a b : α, a < b :=
-begin
-  rcases exists_pair_ne α with ⟨a, b, hne⟩,
-  rcases left_or_right_lt_sup hne with h|h,
-  exacts [⟨_, _, h⟩, ⟨_, _, h⟩]
-end
-
-=======
->>>>>>> a6b56ec2
 lemma ite_le_sup (s s' : α) (P : Prop) [decidable P] : ite P s s' ≤ s ⊔ s' :=
 if h : P then (if_pos h).trans_le le_sup_left else (if_neg h).trans_le le_sup_right
 
@@ -368,12 +347,9 @@
 
 @[simp] theorem inf_lt_right : a ⊓ b < b ↔ ¬b ≤ a := @right_lt_sup αᵒᵈ _ _ _
 
-<<<<<<< HEAD
-=======
 theorem inf_lt_left_or_right (h : a ≠ b) : a ⊓ b < a ∨ a ⊓ b < b :=
 @left_or_right_lt_sup αᵒᵈ _ _ _ h
 
->>>>>>> a6b56ec2
 theorem inf_of_le_right (h : b ≤ a) : a ⊓ b = b :=
 inf_eq_right.2 h
 
@@ -420,12 +396,6 @@
 lemma inf_inf_distrib_right (a b c : α) : (a ⊓ b) ⊓ c = (a ⊓ c) ⊓ (b ⊓ c) :=
 @sup_sup_distrib_right αᵒᵈ _ _ _ _
 
-<<<<<<< HEAD
-lemma is_min.is_bot {a : α} (ha : is_min a) : is_bot a := ha.to_dual.is_top
-
-lemma is_bot_or_exists_lt (a : α) : is_bot a ∨ (∃ b, b < a) :=
-@is_top_or_exists_gt αᵒᵈ _ a
-=======
 lemma inf_congr_left (hb : a ⊓ c ≤ b) (hc : a ⊓ b ≤ c) : a ⊓ b = a ⊓ c :=
 @sup_congr_left αᵒᵈ _ _ _ _ hb hc
 
@@ -437,7 +407,6 @@
 
 lemma inf_eq_inf_iff_right : a ⊓ c = b ⊓ c ↔ b ⊓ c ≤ a ∧ a ⊓ c ≤ b :=
 @sup_eq_sup_iff_right αᵒᵈ _ _ _ _
->>>>>>> a6b56ec2
 
 theorem semilattice_inf.ext_inf {α} {A B : semilattice_inf α}
   (H : ∀ x y : α, (by haveI := A; exact x ≤ y) ↔ x ≤ y)
