/-
Copyright (c) 2017 Johannes Hölzl. All rights reserved.
Released under Apache 2.0 license as described in the file LICENSE.
Authors: Johannes Hölzl
-/
import order.monotone
import order.rel_classes
import tactic.simps
import tactic.pi_instances

/-!
# (Semi-)lattices

Semilattices are partially ordered sets with join (greatest lower bound, or `sup`) or
meet (least upper bound, or `inf`) operations. Lattices are posets that are both
join-semilattices and meet-semilattices.

Distributive lattices are lattices which satisfy any of four equivalent distributivity properties,
of `sup` over `inf`, on the left or on the right.

## Main declarations

* `has_sup`: type class for the `⊔` notation
* `has_inf`: type class for the `⊓` notation

* `semilattice_sup`: a type class for join semilattices
* `semilattice_sup.mk'`: an alternative constructor for `semilattice_sup` via proofs that `⊔` is
  commutative, associative and idempotent.
* `semilattice_inf`: a type class for meet semilattices
* `semilattice_sup.mk'`: an alternative constructor for `semilattice_inf` via proofs that `⊓` is
  commutative, associative and idempotent.

* `lattice`: a type class for lattices
* `lattice.mk'`: an alternative constructor for `lattice` via profs that `⊔` and `⊓` are
  commutative, associative and satisfy a pair of "absorption laws".

* `distrib_lattice`: a type class for distributive lattices.

## Notations

* `a ⊔ b`: the supremum or join of `a` and `b`
* `a ⊓ b`: the infimum or meet of `a` and `b`

## TODO

* (Semi-)lattice homomorphisms
* Alternative constructors for distributive lattices from the other distributive properties

## Tags

semilattice, lattice

-/
set_option old_structure_cmd true

universes u v w

variables {α : Type u} {β : Type v}

-- TODO: move this eventually, if we decide to use them
attribute [ematch] le_trans lt_of_le_of_lt lt_of_lt_of_le lt_trans

section
-- TODO: this seems crazy, but it also seems to work reasonably well
@[ematch] theorem le_antisymm' [partial_order α] : ∀ {a b : α}, (: a ≤ b :) → b ≤ a → a = b :=
@le_antisymm _ _
end

/- TODO: automatic construction of dual definitions / theorems -/

/-- Typeclass for the `⊔` (`\lub`) notation -/
@[notation_class] class has_sup (α : Type u) := (sup : α → α → α)
/-- Typeclass for the `⊓` (`\glb`) notation -/
@[notation_class] class has_inf (α : Type u) := (inf : α → α → α)

infix ⊔ := has_sup.sup
infix ⊓ := has_inf.inf

/-!
### Join-semilattices
-/

/-- A `semilattice_sup` is a join-semilattice, that is, a partial order
  with a join (a.k.a. lub / least upper bound, sup / supremum) operation
  `⊔` which is the least element larger than both factors. -/
class semilattice_sup (α : Type u) extends has_sup α, partial_order α :=
(le_sup_left : ∀ a b : α, a ≤ a ⊔ b)
(le_sup_right : ∀ a b : α, b ≤ a ⊔ b)
(sup_le : ∀ a b c : α, a ≤ c → b ≤ c → a ⊔ b ≤ c)

/--
A type with a commutative, associative and idempotent binary `sup` operation has the structure of a
join-semilattice.

The partial order is defined so that `a ≤ b` unfolds to `a ⊔ b = b`; cf. `sup_eq_right`.
-/
def semilattice_sup.mk' {α : Type*} [has_sup α]
  (sup_comm : ∀ (a b : α), a ⊔ b = b ⊔ a)
  (sup_assoc : ∀ (a b c : α), a ⊔ b ⊔ c = a ⊔ (b ⊔ c))
  (sup_idem : ∀ (a : α), a ⊔ a = a) : semilattice_sup α :=
{ sup := (⊔),
  le := λ a b, a ⊔ b = b,
  le_refl := sup_idem,
  le_trans := λ a b c hab hbc,
    begin
      dsimp only [(≤)] at *,
      rwa [←hbc, ←sup_assoc, hab],
    end,
  le_antisymm := λ a b hab hba,
    begin
      dsimp only [(≤)] at *,
      rwa [←hba, sup_comm],
    end,
  le_sup_left  := λ a b, show a ⊔ (a ⊔ b) = (a ⊔ b), by rw [←sup_assoc, sup_idem],
  le_sup_right := λ a b, show b ⊔ (a ⊔ b) = (a ⊔ b), by rw [sup_comm, sup_assoc, sup_idem],
  sup_le := λ a b c hac hbc,
    begin
      dsimp only [(≤), preorder.le] at *,
      rwa [sup_assoc, hbc],
    end }

instance (α : Type*) [has_inf α] : has_sup (order_dual α) := ⟨((⊓) : α → α → α)⟩
instance (α : Type*) [has_sup α] : has_inf (order_dual α) := ⟨((⊔) : α → α → α)⟩

section semilattice_sup
variables [semilattice_sup α] {a b c d : α}

@[simp] theorem le_sup_left : a ≤ a ⊔ b :=
semilattice_sup.le_sup_left a b

@[ematch] theorem le_sup_left' : a ≤ (: a ⊔ b :) :=
le_sup_left

@[simp] theorem le_sup_right : b ≤ a ⊔ b :=
semilattice_sup.le_sup_right a b

@[ematch] theorem le_sup_right' : b ≤ (: a ⊔ b :) :=
le_sup_right

theorem le_sup_of_le_left (h : c ≤ a) : c ≤ a ⊔ b :=
le_trans h le_sup_left

theorem le_sup_of_le_right (h : c ≤ b) : c ≤ a ⊔ b :=
le_trans h le_sup_right

theorem sup_le : a ≤ c → b ≤ c → a ⊔ b ≤ c :=
semilattice_sup.sup_le a b c

@[simp] theorem sup_le_iff : a ⊔ b ≤ c ↔ a ≤ c ∧ b ≤ c :=
⟨assume h : a ⊔ b ≤ c, ⟨le_trans le_sup_left h, le_trans le_sup_right h⟩,
  assume ⟨h₁, h₂⟩, sup_le h₁ h₂⟩

@[simp] theorem sup_eq_left : a ⊔ b = a ↔ b ≤ a :=
le_antisymm_iff.trans $ by simp [le_refl]

theorem sup_of_le_left (h : b ≤ a) : a ⊔ b = a :=
sup_eq_left.2 h

@[simp] theorem left_eq_sup : a = a ⊔ b ↔ b ≤ a :=
eq_comm.trans sup_eq_left

@[simp] theorem sup_eq_right : a ⊔ b = b ↔ a ≤ b :=
le_antisymm_iff.trans $ by simp [le_refl]

theorem sup_of_le_right (h : a ≤ b) : a ⊔ b = b :=
sup_eq_right.2 h

@[simp] theorem right_eq_sup : b = a ⊔ b ↔ a ≤ b :=
eq_comm.trans sup_eq_right

theorem sup_le_sup (h₁ : a ≤ b) (h₂ : c ≤ d) : a ⊔ c ≤ b ⊔ d :=
sup_le (le_sup_of_le_left h₁) (le_sup_of_le_right h₂)

theorem sup_le_sup_left (h₁ : a ≤ b) (c) : c ⊔ a ≤ c ⊔ b :=
sup_le_sup (le_refl _) h₁

theorem sup_le_sup_right (h₁ : a ≤ b) (c) : a ⊔ c ≤ b ⊔ c :=
sup_le_sup h₁ (le_refl _)

theorem le_of_sup_eq (h : a ⊔ b = b) : a ≤ b :=
by { rw ← h, simp }

lemma sup_ind [is_total α (≤)] (a b : α) {p : α → Prop} (ha : p a) (hb : p b) : p (a ⊔ b) :=
(is_total.total a b).elim (λ h : a ≤ b, by rwa sup_eq_right.2 h) (λ h, by rwa sup_eq_left.2 h)

@[simp] lemma sup_lt_iff [is_total α (≤)] {a b c : α} : b ⊔ c < a ↔ b < a ∧ c < a :=
⟨λ h, ⟨le_sup_left.trans_lt h, le_sup_right.trans_lt h⟩, λ h, sup_ind b c h.1 h.2⟩

@[simp] lemma le_sup_iff [is_total α (≤)] {a b c : α} : a ≤ b ⊔ c ↔ a ≤ b ∨ a ≤ c :=
⟨λ h, (total_of (≤) c b).imp
  (λ bc, by rwa sup_eq_left.2 bc at h)
  (λ bc, by rwa sup_eq_right.2 bc at h),
 λ h, h.elim le_sup_of_le_left le_sup_of_le_right⟩

@[simp] lemma lt_sup_iff [is_total α (≤)] {a b c : α} : a < b ⊔ c ↔ a < b ∨ a < c :=
⟨λ h, (total_of (≤) c b).imp
  (λ bc, by rwa sup_eq_left.2 bc at h)
  (λ bc, by rwa sup_eq_right.2 bc at h),
 λ h, h.elim (λ h, h.trans_le le_sup_left) (λ h, h.trans_le le_sup_right)⟩

@[simp] theorem sup_idem : a ⊔ a = a :=
by apply le_antisymm; simp

instance sup_is_idempotent : is_idempotent α (⊔) := ⟨@sup_idem _ _⟩

theorem sup_comm : a ⊔ b = b ⊔ a :=
by apply le_antisymm; simp

instance sup_is_commutative : is_commutative α (⊔) := ⟨@sup_comm _ _⟩

theorem sup_assoc : a ⊔ b ⊔ c = a ⊔ (b ⊔ c) :=
le_antisymm
  (sup_le
    (sup_le le_sup_left (le_sup_of_le_right le_sup_left))
    (le_sup_of_le_right le_sup_right))
  (sup_le
    (le_sup_of_le_left le_sup_left)
    (sup_le (le_sup_of_le_left le_sup_right) le_sup_right))

instance sup_is_associative : is_associative α (⊔) := ⟨@sup_assoc _ _⟩

lemma sup_left_right_swap (a b c : α) : a ⊔ b ⊔ c = c ⊔ b ⊔ a :=
by rw [sup_comm, @sup_comm _ _ a, sup_assoc]

@[simp] lemma sup_left_idem : a ⊔ (a ⊔ b) = a ⊔ b :=
by rw [← sup_assoc, sup_idem]

@[simp] lemma sup_right_idem : (a ⊔ b) ⊔ b = a ⊔ b :=
by rw [sup_assoc, sup_idem]

lemma sup_left_comm (a b c : α) : a ⊔ (b ⊔ c) = b ⊔ (a ⊔ c) :=
by rw [← sup_assoc, ← sup_assoc, @sup_comm α _ a]

lemma sup_right_comm (a b c : α) : a ⊔ b ⊔ c = a ⊔ c ⊔ b :=
by rw [sup_assoc, sup_assoc, @sup_comm _ _ b]

lemma sup_sup_sup_comm (a b c d : α) : a ⊔ b ⊔ (c ⊔ d) = a ⊔ c ⊔ (b ⊔ d) :=
by rw [sup_assoc, sup_left_comm b, ←sup_assoc]

lemma forall_le_or_exists_lt_sup (a : α) : (∀b, b ≤ a) ∨ (∃b, a < b) :=
suffices (∃b, ¬b ≤ a) → (∃b, a < b),
  by rwa [or_iff_not_imp_left, not_forall],
assume ⟨b, hb⟩,
⟨a ⊔ b, lt_of_le_of_ne le_sup_left $ mt left_eq_sup.1 hb⟩

/-- If `f` is monotone, `g` is antitone, and `f ≤ g`, then for all `a`, `b` we have `f a ≤ g b`. -/
theorem monotone.forall_le_of_antitone {β : Type*} [preorder β] {f g : α → β}
  (hf : monotone f) (hg : antitone g) (h : f ≤ g) (m n : α) :
  f m ≤ g n :=
calc f m ≤ f (m ⊔ n) : hf le_sup_left
     ... ≤ g (m ⊔ n) : h _
     ... ≤ g n       : hg le_sup_right

theorem semilattice_sup.ext_sup {α} {A B : semilattice_sup α}
  (H : ∀ x y : α, (by haveI := A; exact x ≤ y) ↔ x ≤ y)
  (x y : α) : (by haveI := A; exact (x ⊔ y)) = x ⊔ y :=
eq_of_forall_ge_iff $ λ c,
by simp only [sup_le_iff]; rw [← H, @sup_le_iff α A, H, H]

theorem semilattice_sup.ext {α} {A B : semilattice_sup α}
  (H : ∀ x y : α, (by haveI := A; exact x ≤ y) ↔ x ≤ y) : A = B :=
begin
  have := partial_order.ext H,
  have ss := funext (λ x, funext $ semilattice_sup.ext_sup H x),
  casesI A, casesI B,
  injection this; congr'
end

theorem exists_lt_of_sup (α : Type*) [semilattice_sup α] [nontrivial α] : ∃ a b : α, a < b :=
begin
  rcases exists_pair_ne α with ⟨a, b, hne⟩,
  rcases forall_le_or_exists_lt_sup b with (hb|H),
  exacts [⟨a, b, (hb a).lt_of_ne hne⟩, ⟨b, H⟩]
end

end semilattice_sup

/-!
### Meet-semilattices
-/

/-- A `semilattice_inf` is a meet-semilattice, that is, a partial order
  with a meet (a.k.a. glb / greatest lower bound, inf / infimum) operation
  `⊓` which is the greatest element smaller than both factors. -/
class semilattice_inf (α : Type u) extends has_inf α, partial_order α :=
(inf_le_left : ∀ a b : α, a ⊓ b ≤ a)
(inf_le_right : ∀ a b : α, a ⊓ b ≤ b)
(le_inf : ∀ a b c : α, a ≤ b → a ≤ c → a ≤ b ⊓ c)

instance (α) [semilattice_inf α] : semilattice_sup (order_dual α) :=
{ le_sup_left  := semilattice_inf.inf_le_left,
  le_sup_right := semilattice_inf.inf_le_right,
  sup_le := assume a b c hca hcb, @semilattice_inf.le_inf α _ _ _ _ hca hcb,
  .. order_dual.partial_order α, .. order_dual.has_sup α }

instance (α) [semilattice_sup α] : semilattice_inf (order_dual α) :=
{ inf_le_left  := @le_sup_left α _,
  inf_le_right := @le_sup_right α _,
  le_inf := assume a b c hca hcb, @sup_le α _ _ _ _ hca hcb,
  .. order_dual.partial_order α, .. order_dual.has_inf α }

theorem semilattice_sup.dual_dual (α : Type*) [H : semilattice_sup α] :
  order_dual.semilattice_sup (order_dual α) = H :=
semilattice_sup.ext $ λ _ _, iff.rfl

section semilattice_inf
variables [semilattice_inf α] {a b c d : α}

@[simp] theorem inf_le_left : a ⊓ b ≤ a :=
semilattice_inf.inf_le_left a b

@[ematch] theorem inf_le_left' : (: a ⊓ b :) ≤ a :=
semilattice_inf.inf_le_left a b

@[simp] theorem inf_le_right : a ⊓ b ≤ b :=
semilattice_inf.inf_le_right a b

@[ematch] theorem inf_le_right' : (: a ⊓ b :) ≤ b :=
semilattice_inf.inf_le_right a b

theorem le_inf : a ≤ b → a ≤ c → a ≤ b ⊓ c :=
semilattice_inf.le_inf a b c

theorem inf_le_of_left_le (h : a ≤ c) : a ⊓ b ≤ c :=
le_trans inf_le_left h

theorem inf_le_of_right_le (h : b ≤ c) : a ⊓ b ≤ c :=
le_trans inf_le_right h

@[simp] theorem le_inf_iff : a ≤ b ⊓ c ↔ a ≤ b ∧ a ≤ c :=
@sup_le_iff (order_dual α) _ _ _ _

@[simp] theorem inf_eq_left : a ⊓ b = a ↔ a ≤ b :=
le_antisymm_iff.trans $ by simp [le_refl]

theorem inf_of_le_left (h : a ≤ b) : a ⊓ b = a :=
inf_eq_left.2 h

@[simp] theorem left_eq_inf : a = a ⊓ b ↔ a ≤ b :=
eq_comm.trans inf_eq_left

@[simp] theorem inf_eq_right : a ⊓ b = b ↔ b ≤ a :=
le_antisymm_iff.trans $ by simp [le_refl]

theorem inf_of_le_right (h : b ≤ a) : a ⊓ b = b :=
inf_eq_right.2 h

@[simp] theorem right_eq_inf : b = a ⊓ b ↔ b ≤ a :=
eq_comm.trans inf_eq_right

theorem inf_le_inf (h₁ : a ≤ b) (h₂ : c ≤ d) : a ⊓ c ≤ b ⊓ d :=
le_inf (inf_le_of_left_le h₁) (inf_le_of_right_le h₂)

lemma inf_le_inf_right (a : α) {b c : α} (h : b ≤ c) : b ⊓ a ≤ c ⊓ a :=
inf_le_inf h (le_refl _)

lemma inf_le_inf_left (a : α) {b c : α} (h : b ≤ c) : a ⊓ b ≤ a ⊓ c :=
inf_le_inf (le_refl _) h

theorem le_of_inf_eq (h : a ⊓ b = a) : a ≤ b :=
by { rw ← h, simp }

lemma inf_ind [is_total α (≤)] (a b : α) {p : α → Prop} (ha : p a) (hb : p b) : p (a ⊓ b) :=
@sup_ind (order_dual α) _ _ _ _ _ ha hb

@[simp] lemma lt_inf_iff [is_total α (≤)] {a b c : α} : a < b ⊓ c ↔ a < b ∧ a < c :=
@sup_lt_iff (order_dual α) _ _ _ _ _

@[simp] lemma inf_le_iff [is_total α (≤)] {a b c : α} : b ⊓ c ≤ a ↔ b ≤ a ∨ c ≤ a :=
@le_sup_iff (order_dual α) _ _ _ _ _

@[simp] theorem inf_idem : a ⊓ a = a :=
@sup_idem (order_dual α) _ _

instance inf_is_idempotent : is_idempotent α (⊓) := ⟨@inf_idem _ _⟩

theorem inf_comm : a ⊓ b = b ⊓ a :=
@sup_comm (order_dual α) _ _ _

instance inf_is_commutative : is_commutative α (⊓) := ⟨@inf_comm _ _⟩

theorem inf_assoc : a ⊓ b ⊓ c = a ⊓ (b ⊓ c) :=
@sup_assoc (order_dual α) _ a b c

instance inf_is_associative : is_associative α (⊓) := ⟨@inf_assoc _ _⟩

lemma inf_left_right_swap (a b c : α) : a ⊓ b ⊓ c = c ⊓ b ⊓ a :=
by rw [inf_comm, @inf_comm _ _ a, inf_assoc]

@[simp] lemma inf_left_idem : a ⊓ (a ⊓ b) = a ⊓ b :=
@sup_left_idem (order_dual α) _ a b

@[simp] lemma inf_right_idem : (a ⊓ b) ⊓ b = a ⊓ b :=
@sup_right_idem (order_dual α) _ a b

lemma inf_left_comm (a b c : α) : a ⊓ (b ⊓ c) = b ⊓ (a ⊓ c) :=
@sup_left_comm (order_dual α) _ a b c

lemma inf_right_comm (a b c : α) : a ⊓ b ⊓ c = a ⊓ c ⊓ b :=
@sup_right_comm (order_dual α) _ a b c

lemma inf_inf_inf_comm (a b c d : α) : a ⊓ b ⊓ (c ⊓ d) = a ⊓ c ⊓ (b ⊓ d) :=
@sup_sup_sup_comm (order_dual α) _ _ _ _ _

lemma forall_le_or_exists_lt_inf (a : α) : (∀b, a ≤ b) ∨ (∃b, b < a) :=
@forall_le_or_exists_lt_sup (order_dual α) _ a

theorem semilattice_inf.ext_inf {α} {A B : semilattice_inf α}
  (H : ∀ x y : α, (by haveI := A; exact x ≤ y) ↔ x ≤ y)
  (x y : α) : (by haveI := A; exact (x ⊓ y)) = x ⊓ y :=
eq_of_forall_le_iff $ λ c,
by simp only [le_inf_iff]; rw [← H, @le_inf_iff α A, H, H]

theorem semilattice_inf.ext {α} {A B : semilattice_inf α}
  (H : ∀ x y : α, (by haveI := A; exact x ≤ y) ↔ x ≤ y) : A = B :=
begin
  have := partial_order.ext H,
  have ss := funext (λ x, funext $ semilattice_inf.ext_inf H x),
  casesI A, casesI B,
  injection this; congr'
end

theorem semilattice_inf.dual_dual (α : Type*) [H : semilattice_inf α] :
  order_dual.semilattice_inf (order_dual α) = H :=
semilattice_inf.ext $ λ _ _, iff.rfl

theorem exists_lt_of_inf (α : Type*) [semilattice_inf α] [nontrivial α] :
  ∃ a b : α, a < b :=
let ⟨a, b, h⟩ := exists_lt_of_sup (order_dual α) in ⟨b, a, h⟩

end semilattice_inf

/--
A type with a commutative, associative and idempotent binary `inf` operation has the structure of a
meet-semilattice.

The partial order is defined so that `a ≤ b` unfolds to `b ⊓ a = a`; cf. `inf_eq_right`.
-/
def semilattice_inf.mk' {α : Type*} [has_inf α]
  (inf_comm : ∀ (a b : α), a ⊓ b = b ⊓ a)
  (inf_assoc : ∀ (a b c : α), a ⊓ b ⊓ c = a ⊓ (b ⊓ c))
  (inf_idem : ∀ (a : α), a ⊓ a = a) : semilattice_inf α :=
begin
  haveI : semilattice_sup (order_dual α) := semilattice_sup.mk' inf_comm inf_assoc inf_idem,
  haveI i := order_dual.semilattice_inf (order_dual α),
  exact i,
end

/-!
### Lattices
-/

/-- A lattice is a join-semilattice which is also a meet-semilattice. -/
@[protect_proj] class lattice (α : Type u) extends semilattice_sup α, semilattice_inf α

instance (α) [lattice α] : lattice (order_dual α) :=
{ .. order_dual.semilattice_sup α, .. order_dual.semilattice_inf α }

/-- The partial orders from `semilattice_sup_mk'` and `semilattice_inf_mk'` agree
if `sup` and `inf` satisfy the lattice absorption laws `sup_inf_self` (`a ⊔ a ⊓ b = a`)
and `inf_sup_self` (`a ⊓ (a ⊔ b) = a`). -/
lemma semilattice_sup_mk'_partial_order_eq_semilattice_inf_mk'_partial_order {α : Type*}
  [has_sup α] [has_inf α]
  (sup_comm : ∀ (a b : α), a ⊔ b = b ⊔ a)
  (sup_assoc : ∀ (a b c : α), a ⊔ b ⊔ c = a ⊔ (b ⊔ c))
  (sup_idem : ∀ (a : α), a ⊔ a = a)
  (inf_comm : ∀ (a b : α), a ⊓ b = b ⊓ a)
  (inf_assoc : ∀ (a b c : α), a ⊓ b ⊓ c = a ⊓ (b ⊓ c))
  (inf_idem : ∀ (a : α), a ⊓ a = a)
  (sup_inf_self : ∀ (a b : α), a ⊔ a ⊓ b = a)
  (inf_sup_self : ∀ (a b : α), a ⊓ (a ⊔ b) = a) :
  @semilattice_sup.to_partial_order _ (semilattice_sup.mk' sup_comm sup_assoc sup_idem) =
    @semilattice_inf.to_partial_order _ (semilattice_inf.mk' inf_comm inf_assoc inf_idem) :=
partial_order.ext $ λ a b, show a ⊔ b = b ↔ b ⊓ a = a, from
  ⟨λ h, by rw [←h, inf_comm, inf_sup_self],
   λ h, by rw [←h, sup_comm, sup_inf_self]⟩

/--
A type with a pair of commutative and associative binary operations which satisfy two absorption
laws relating the two operations has the structure of a lattice.

The partial order is defined so that `a ≤ b` unfolds to `a ⊔ b = b`; cf. `sup_eq_right`.
-/
def lattice.mk' {α : Type*} [has_sup α] [has_inf α]
  (sup_comm : ∀ (a b : α), a ⊔ b = b ⊔ a)
  (sup_assoc : ∀ (a b c : α), a ⊔ b ⊔ c = a ⊔ (b ⊔ c))
  (inf_comm : ∀ (a b : α), a ⊓ b = b ⊓ a)
  (inf_assoc : ∀ (a b c : α), a ⊓ b ⊓ c = a ⊓ (b ⊓ c))
  (sup_inf_self : ∀ (a b : α), a ⊔ a ⊓ b = a)
  (inf_sup_self : ∀ (a b : α), a ⊓ (a ⊔ b) = a) : lattice α :=
have sup_idem : ∀ (b : α), b ⊔ b = b := λ b,
  calc b ⊔ b = b ⊔ b ⊓ (b ⊔ b) : by rw inf_sup_self
         ... = b               : by rw sup_inf_self,
have inf_idem : ∀ (b : α), b ⊓ b = b := λ b,
  calc b ⊓ b = b ⊓ (b ⊔ b ⊓ b) : by rw sup_inf_self
         ... = b               : by rw inf_sup_self,
let semilatt_inf_inst := semilattice_inf.mk' inf_comm inf_assoc inf_idem,
    semilatt_sup_inst := semilattice_sup.mk' sup_comm sup_assoc sup_idem,
-- here we help Lean to see that the two partial orders are equal
  partial_order_inst := @semilattice_sup.to_partial_order _ semilatt_sup_inst in
have partial_order_eq :
  partial_order_inst = @semilattice_inf.to_partial_order _ semilatt_inf_inst :=
  semilattice_sup_mk'_partial_order_eq_semilattice_inf_mk'_partial_order _ _ _ _ _ _
    sup_inf_self inf_sup_self,
{ inf_le_left  := λ a b, by { rw partial_order_eq, apply inf_le_left },
  inf_le_right := λ a b, by { rw partial_order_eq, apply inf_le_right },
  le_inf := λ a b c, by { rw partial_order_eq, apply le_inf },
  ..partial_order_inst,
  ..semilatt_sup_inst,
  ..semilatt_inf_inst, }

section lattice
variables [lattice α] {a b c d : α}

lemma inf_le_sup : a ⊓ b ≤ a ⊔ b := inf_le_left.trans le_sup_left

@[simp] lemma inf_lt_sup : a ⊓ b < a ⊔ b ↔ a ≠ b :=
begin
  split,
  { rintro H rfl, simpa using H },
  { refine λ Hne, lt_iff_le_and_ne.2 ⟨inf_le_sup, λ Heq, Hne _⟩,
    refine le_antisymm _ _,
    exacts [le_sup_left.trans (Heq.symm.trans_le inf_le_right),
      le_sup_right.trans (Heq.symm.trans_le inf_le_left)] }
end

/-!
#### Distributivity laws
-/
/- TODO: better names? -/
theorem sup_inf_le : a ⊔ (b ⊓ c) ≤ (a ⊔ b) ⊓ (a ⊔ c) :=
le_inf (sup_le_sup_left inf_le_left _) (sup_le_sup_left inf_le_right _)

theorem le_inf_sup : (a ⊓ b) ⊔ (a ⊓ c) ≤ a ⊓ (b ⊔ c) :=
sup_le (inf_le_inf_left _ le_sup_left) (inf_le_inf_left _ le_sup_right)

theorem inf_sup_self : a ⊓ (a ⊔ b) = a :=
by simp

theorem sup_inf_self : a ⊔ (a ⊓ b) = a :=
by simp

theorem sup_eq_iff_inf_eq : a ⊔ b = b ↔ a ⊓ b = a :=
by rw [sup_eq_right, ←inf_eq_left]

theorem lattice.ext {α} {A B : lattice α}
  (H : ∀ x y : α, (by haveI := A; exact x ≤ y) ↔ x ≤ y) : A = B :=
begin
  have SS : @lattice.to_semilattice_sup α A =
            @lattice.to_semilattice_sup α B := semilattice_sup.ext H,
  have II := semilattice_inf.ext H,
  casesI A, casesI B,
  injection SS; injection II; congr'
end

end lattice

/-!
### Distributive lattices
-/

/-- A distributive lattice is a lattice that satisfies any of four
equivalent distributive properties (of `sup` over `inf` or `inf` over `sup`,
on the left or right).

The definition here chooses `le_sup_inf`: `(x ⊔ y) ⊓ (x ⊔ z) ≤ x ⊔ (y ⊓ z)`.

A classic example of a distributive lattice
is the lattice of subsets of a set, and in fact this example is
generic in the sense that every distributive lattice is realizable
as a sublattice of a powerset lattice. -/
class distrib_lattice α extends lattice α :=
(le_sup_inf : ∀x y z : α, (x ⊔ y) ⊓ (x ⊔ z) ≤ x ⊔ (y ⊓ z))

/- TODO: alternative constructors from the other distributive properties,
and perhaps a `tfae` statement -/

section distrib_lattice
variables [distrib_lattice α] {x y z : α}

theorem le_sup_inf : ∀{x y z : α}, (x ⊔ y) ⊓ (x ⊔ z) ≤ x ⊔ (y ⊓ z) :=
distrib_lattice.le_sup_inf

theorem sup_inf_left : x ⊔ (y ⊓ z) = (x ⊔ y) ⊓ (x ⊔ z) :=
le_antisymm sup_inf_le le_sup_inf

theorem sup_inf_right : (y ⊓ z) ⊔ x = (y ⊔ x) ⊓ (z ⊔ x) :=
by simp only [sup_inf_left, λy:α, @sup_comm α _ y x, eq_self_iff_true]

theorem inf_sup_left : x ⊓ (y ⊔ z) = (x ⊓ y) ⊔ (x ⊓ z) :=
calc x ⊓ (y ⊔ z) = (x ⊓ (x ⊔ z)) ⊓ (y ⊔ z)       : by rw [inf_sup_self]
             ... = x ⊓ ((x ⊓ y) ⊔ z)             : by simp only [inf_assoc, sup_inf_right,
                                                                 eq_self_iff_true]
             ... = (x ⊔ (x ⊓ y)) ⊓ ((x ⊓ y) ⊔ z) : by rw [sup_inf_self]
             ... = ((x ⊓ y) ⊔ x) ⊓ ((x ⊓ y) ⊔ z) : by rw [sup_comm]
             ... = (x ⊓ y) ⊔ (x ⊓ z)             : by rw [sup_inf_left]

instance (α : Type*) [distrib_lattice α] : distrib_lattice (order_dual α) :=
{ le_sup_inf := assume x y z, le_of_eq inf_sup_left.symm,
  .. order_dual.lattice α }

theorem inf_sup_right : (y ⊔ z) ⊓ x = (y ⊓ x) ⊔ (z ⊓ x) :=
by simp only [inf_sup_left, λy:α, @inf_comm α _ y x, eq_self_iff_true]

lemma le_of_inf_le_sup_le (h₁ : x ⊓ z ≤ y ⊓ z) (h₂ : x ⊔ z ≤ y ⊔ z) : x ≤ y :=
calc x ≤ (y ⊓ z) ⊔ x : le_sup_right
... = (y ⊔ x) ⊓ (x ⊔ z) : by rw [sup_inf_right, @sup_comm _ _ x]
... ≤ (y ⊔ x) ⊓ (y ⊔ z) : inf_le_inf_left _ h₂
... = y ⊔ (x ⊓ z) : sup_inf_left.symm
... ≤ y ⊔ (y ⊓ z) : sup_le_sup_left h₁ _
... ≤ _ : sup_le (le_refl y) inf_le_left

lemma eq_of_inf_eq_sup_eq {α : Type u} [distrib_lattice α] {a b c : α}
  (h₁ : b ⊓ a = c ⊓ a) (h₂ : b ⊔ a = c ⊔ a) : b = c :=
le_antisymm
  (le_of_inf_le_sup_le (le_of_eq h₁) (le_of_eq h₂))
  (le_of_inf_le_sup_le (le_of_eq h₁.symm) (le_of_eq h₂.symm))

end distrib_lattice

/-!
### Lattices derived from linear orders
-/

@[priority 100] -- see Note [lower instance priority]
instance lattice_of_linear_order {α : Type u} [o : linear_order α] :
  lattice α :=
{ sup          := max,
  le_sup_left  := le_max_left,
  le_sup_right := le_max_right,
  sup_le       := assume a b c, max_le,

  inf          := min,
  inf_le_left  := min_le_left,
  inf_le_right := min_le_right,
  le_inf       := assume a b c, le_min,
  ..o }

theorem sup_eq_max [linear_order α] {x y : α} : x ⊔ y = max x y := rfl
theorem inf_eq_min [linear_order α] {x y : α} : x ⊓ y = min x y := rfl

/-- A lattice with total order is a linear order.

See note [reducible non-instances]. -/
@[reducible] def lattice.to_linear_order (α : Type u) [lattice α] [decidable_eq α]
  [decidable_rel ((≤) : α → α → Prop)] [decidable_rel ((<) : α → α → Prop)]
  (h : ∀ x y : α, x ≤ y ∨ y ≤ x) :
  linear_order α :=
{ decidable_le := ‹_›, decidable_eq := ‹_›, decidable_lt := ‹_›,
  le_total := h,
  max := (⊔),
  max_def := by
  { funext x y, dunfold max_default,
    split_ifs with h', exacts [sup_of_le_left h', sup_of_le_right $ (h x y).resolve_right h'] },
  min := (⊓),
  min_def := by
  { funext x y, dunfold min_default,
    split_ifs with h', exacts [inf_of_le_left h', inf_of_le_right $ (h x y).resolve_left h'] },
  .. ‹lattice α› }

@[priority 100] -- see Note [lower instance priority]
instance distrib_lattice_of_linear_order {α : Type u} [o : linear_order α] :
  distrib_lattice α :=
{ le_sup_inf := assume a b c,
    match le_total b c with
    | or.inl h := inf_le_of_left_le $ sup_le_sup_left (le_inf (le_refl b) h) _
    | or.inr h := inf_le_of_right_le $ sup_le_sup_left (le_inf h (le_refl c)) _
    end,
  ..lattice_of_linear_order }

instance nat.distrib_lattice : distrib_lattice ℕ :=
by apply_instance

/-! ### Function lattices -/

namespace pi
variables {ι : Type*} {α' : ι → Type*}

instance [Π i, has_sup (α' i)] : has_sup (Π i, α' i) := ⟨λ f g i, f i ⊔ g i⟩

@[simp] lemma sup_apply [Π i, has_sup (α' i)] (f g : Π i, α' i) (i : ι) : (f ⊔ g) i = f i ⊔ g i :=
rfl

lemma sup_def [Π i, has_sup (α' i)] (f g : Π i, α' i) : f ⊔ g = λ i, f i ⊔ g i := rfl

instance [Π i, has_inf (α' i)] : has_inf (Π i, α' i) := ⟨λ f g i, f i ⊓ g i⟩

@[simp] lemma inf_apply [Π i, has_inf (α' i)] (f g : Π i, α' i) (i : ι) : (f ⊓ g) i = f i ⊓ g i :=
rfl

lemma inf_def [Π i, has_inf (α' i)] (f g : Π i, α' i) : f ⊓ g = λ i, f i ⊓ g i := rfl

instance [Π i, semilattice_sup (α' i)] : semilattice_sup (Π i, α' i) :=
by refine_struct { sup := (⊔), .. pi.partial_order }; tactic.pi_instance_derive_field

instance [Π i, semilattice_inf (α' i)] : semilattice_inf (Π i, α' i) :=
by refine_struct { inf := (⊓), .. pi.partial_order }; tactic.pi_instance_derive_field

instance [Π i, lattice (α' i)] : lattice (Π i, α' i) :=
{ .. pi.semilattice_sup, .. pi.semilattice_inf }

instance [Π i, distrib_lattice (α' i)] : distrib_lattice (Π i, α' i) :=
by refine_struct { .. pi.lattice }; tactic.pi_instance_derive_field

end pi

/-!
### Monotone functions and lattices
-/
namespace monotone

/-- Pointwise supremum of two monotone functions is a monotone function. -/
protected lemma sup [preorder α] [semilattice_sup β] {f g : α → β} (hf : monotone f)
  (hg : monotone g) : monotone (f ⊔ g) :=
λ x y h, sup_le_sup (hf h) (hg h)

/-- Pointwise infimum of two monotone functions is a monotone function. -/
protected lemma inf [preorder α] [semilattice_inf β] {f g : α → β} (hf : monotone f)
  (hg : monotone g) : monotone (f ⊓ g) :=
λ x y h, inf_le_inf (hf h) (hg h)

/-- Pointwise maximum of two monotone functions is a monotone function. -/
protected lemma max [preorder α] [linear_order β] {f g : α → β} (hf : monotone f)
  (hg : monotone g) : monotone (λ x, max (f x) (g x)) :=
hf.sup hg

/-- Pointwise minimum of two monotone functions is a monotone function. -/
protected lemma min [preorder α] [linear_order β] {f g : α → β} (hf : monotone f)
  (hg : monotone g) : monotone (λ x, min (f x) (g x)) :=
hf.inf hg

lemma le_map_sup [semilattice_sup α] [semilattice_sup β]
  {f : α → β} (h : monotone f) (x y : α) :
  f x ⊔ f y ≤ f (x ⊔ y) :=
sup_le (h le_sup_left) (h le_sup_right)

lemma map_sup [semilattice_sup α] [is_total α (≤)] [semilattice_sup β] {f : α → β}
  (hf : monotone f) (x y : α) :
  f (x ⊔ y) = f x ⊔ f y :=
(is_total.total x y).elim
  (λ h : x ≤ y, by simp only [h, hf h, sup_of_le_right])
  (λ h, by simp only [h, hf h, sup_of_le_left])

lemma map_inf_le [semilattice_inf α] [semilattice_inf β]
  {f : α → β} (h : monotone f) (x y : α) :
  f (x ⊓ y) ≤ f x ⊓ f y :=
le_inf (h inf_le_left) (h inf_le_right)

lemma map_inf [semilattice_inf α] [is_total α (≤)] [semilattice_inf β] {f : α → β}
  (hf : monotone f) (x y : α) :
  f (x ⊓ y) = f x ⊓ f y :=
@monotone.map_sup (order_dual α) _ _ _ _ _ hf.dual x y

end monotone

/-!
### Products of (semi-)lattices
-/

namespace prod
variables (α β)

instance [has_sup α] [has_sup β] : has_sup (α × β) := ⟨λp q, ⟨p.1 ⊔ q.1, p.2 ⊔ q.2⟩⟩
instance [has_inf α] [has_inf β] : has_inf (α × β) := ⟨λp q, ⟨p.1 ⊓ q.1, p.2 ⊓ q.2⟩⟩

instance [semilattice_sup α] [semilattice_sup β] : semilattice_sup (α × β) :=
{ sup_le := assume a b c h₁ h₂, ⟨sup_le h₁.1 h₂.1, sup_le h₁.2 h₂.2⟩,
  le_sup_left  := assume a b, ⟨le_sup_left, le_sup_left⟩,
  le_sup_right := assume a b, ⟨le_sup_right, le_sup_right⟩,
  .. prod.partial_order α β, .. prod.has_sup α β }

instance [semilattice_inf α] [semilattice_inf β] : semilattice_inf (α × β) :=
{ le_inf := assume a b c h₁ h₂, ⟨le_inf h₁.1 h₂.1, le_inf h₁.2 h₂.2⟩,
  inf_le_left  := assume a b, ⟨inf_le_left, inf_le_left⟩,
  inf_le_right := assume a b, ⟨inf_le_right, inf_le_right⟩,
  .. prod.partial_order α β, .. prod.has_inf α β }

instance [lattice α] [lattice β] : lattice (α × β) :=
{ .. prod.semilattice_inf α β, .. prod.semilattice_sup α β }

instance [distrib_lattice α] [distrib_lattice β] : distrib_lattice (α × β) :=
{ le_sup_inf := assume a b c, ⟨le_sup_inf, le_sup_inf⟩,
  .. prod.lattice α β }

end prod

/-!
### Subtypes of (semi-)lattices
-/

namespace subtype

/-- A subtype forms a `⊔`-semilattice if `⊔` preserves the property.
See note [reducible non-instances]. -/
@[reducible]
protected def semilattice_sup [semilattice_sup α] {P : α → Prop}
  (Psup : ∀⦃x y⦄, P x → P y → P (x ⊔ y)) : semilattice_sup {x : α // P x} :=
{ sup := λ x y, ⟨x.1 ⊔ y.1, Psup x.2 y.2⟩,
  le_sup_left := λ x y, @le_sup_left _ _ (x : α) y,
  le_sup_right := λ x y, @le_sup_right _ _ (x : α) y,
  sup_le := λ x y z h1 h2, @sup_le α _ _ _ _ h1 h2,
  ..subtype.partial_order P }

/-- A subtype forms a `⊓`-semilattice if `⊓` preserves the property.
See note [reducible non-instances]. -/
@[reducible]
protected def semilattice_inf [semilattice_inf α] {P : α → Prop}
  (Pinf : ∀⦃x y⦄, P x → P y → P (x ⊓ y)) : semilattice_inf {x : α // P x} :=
{ inf := λ x y, ⟨x.1 ⊓ y.1, Pinf x.2 y.2⟩,
  inf_le_left := λ x y, @inf_le_left _ _ (x : α) y,
  inf_le_right := λ x y, @inf_le_right _ _ (x : α) y,
  le_inf := λ x y z h1 h2, @le_inf α _ _ _ _ h1 h2,
  ..subtype.partial_order P }

/-- A subtype forms a lattice if `⊔` and `⊓` preserve the property.
See note [reducible non-instances]. -/
@[reducible]
protected def lattice [lattice α] {P : α → Prop}
  (Psup : ∀⦃x y⦄, P x → P y → P (x ⊔ y)) (Pinf : ∀⦃x y⦄, P x → P y → P (x ⊓ y)) :
  lattice {x : α // P x} :=
{ ..subtype.semilattice_inf Pinf, ..subtype.semilattice_sup Psup }

end subtype

section lift

/-- A type endowed with `⊔` is a `semilattice_sup`, if it admits an injective map that
<<<<<<< HEAD
preserves `⊔` to a `semilatttice_sup`.
See note [reducible non-instances]. -/
@[reducible] protected def function.injective.semilattice_sup [has_sup α] [semilattice_sup β]
=======
preserves `⊔` to a `semilattice_sup`. -/
protected def function.injective.semilattice_sup {α β : Type*} [has_sup α] [semilattice_sup β]
>>>>>>> 527e07c7
  (f : α → β) (hf_inj : function.injective f) (map_sup : ∀ a b, f (a ⊔ b) = f a ⊔ f b) :
  semilattice_sup α :=
{ sup := has_sup.sup,
  le_sup_left := λ a b, by { change f a ≤ f (a ⊔ b), rw map_sup, exact le_sup_left, },
  le_sup_right := λ a b, by { change f b ≤ f (a ⊔ b), rw map_sup, exact le_sup_right, },
  sup_le := λ a b c ha hb, by { change f (a ⊔ b) ≤ f c, rw map_sup, exact sup_le ha hb, },
  ..partial_order.lift f hf_inj}

/-- A type endowed with `⊓` is a `semilattice_inf`, if it admits an injective map that
<<<<<<< HEAD
preserves `⊓` to a `semilatttice_inf`.
See note [reducible non-instances]. -/
@[reducible] protected def function.injective.semilattice_inf [has_inf α] [semilattice_inf β]
=======
preserves `⊓` to a `semilattice_inf`. -/
protected def function.injective.semilattice_inf {α β : Type*} [has_inf α] [semilattice_inf β]
>>>>>>> 527e07c7
  (f : α → β) (hf_inj : function.injective f) (map_inf : ∀ a b, f (a ⊓ b) = f a ⊓ f b) :
  semilattice_inf α :=
{ inf := has_inf.inf,
  inf_le_left := λ a b,  by { change f (a ⊓ b) ≤ f a, rw map_inf, exact inf_le_left, },
  inf_le_right := λ a b, by { change f (a ⊓ b) ≤ f b, rw map_inf, exact inf_le_right, },
  le_inf := λ a b c ha hb, by { change f a ≤ f (b ⊓ c), rw map_inf, exact le_inf ha hb, },
  ..partial_order.lift f hf_inj}

/-- A type endowed with `⊔` and `⊓` is a `lattice`, if it admits an injective map that
<<<<<<< HEAD
preserves `⊔` and `⊓` to a `latttice`.
See note [reducible non-instances]. -/
@[reducible] protected def function.injective.lattice [has_sup α] [has_inf α] [lattice β]
=======
preserves `⊔` and `⊓` to a `lattice`. -/
protected def function.injective.lattice {α β : Type*} [has_sup α] [has_inf α] [lattice β]
>>>>>>> 527e07c7
  (f : α → β) (hf_inj : function.injective f) (map_sup : ∀ a b, f (a ⊔ b) = f a ⊔ f b)
  (map_inf : ∀ a b, f (a ⊓ b) = f a ⊓ f b) :
  lattice α :=
{ ..hf_inj.semilattice_sup f map_sup, ..hf_inj.semilattice_inf f map_inf}

/-- A type endowed with `⊔` and `⊓` is a `distrib_lattice`, if it admits an injective map that
<<<<<<< HEAD
preserves `⊔` and `⊓` to a `distrib_latttice`.
See note [reducible non-instances]. -/
@[reducible] protected def function.injective.distrib_lattice [has_sup α] [has_inf α]
=======
preserves `⊔` and `⊓` to a `distrib_lattice`. -/
protected def function.injective.distrib_lattice {α β : Type*} [has_sup α] [has_inf α]
>>>>>>> 527e07c7
  [distrib_lattice β] (f : α → β) (hf_inj : function.injective f)
  (map_sup : ∀ a b, f (a ⊔ b) = f a ⊔ f b) (map_inf : ∀ a b, f (a ⊓ b) = f a ⊓ f b) :
  distrib_lattice α :=
{ le_sup_inf := λ a b c, by { change f ((a ⊔ b) ⊓ (a ⊔ c)) ≤ f (a ⊔ b ⊓ c),
    rw [map_inf, map_sup, map_sup, map_sup, map_inf], exact le_sup_inf, },
  ..hf_inj.lattice f map_sup map_inf, }

end lift<|MERGE_RESOLUTION|>--- conflicted
+++ resolved
@@ -825,14 +825,9 @@
 section lift
 
 /-- A type endowed with `⊔` is a `semilattice_sup`, if it admits an injective map that
-<<<<<<< HEAD
-preserves `⊔` to a `semilatttice_sup`.
+preserves `⊔` to a `semilattice_sup`.
 See note [reducible non-instances]. -/
 @[reducible] protected def function.injective.semilattice_sup [has_sup α] [semilattice_sup β]
-=======
-preserves `⊔` to a `semilattice_sup`. -/
-protected def function.injective.semilattice_sup {α β : Type*} [has_sup α] [semilattice_sup β]
->>>>>>> 527e07c7
   (f : α → β) (hf_inj : function.injective f) (map_sup : ∀ a b, f (a ⊔ b) = f a ⊔ f b) :
   semilattice_sup α :=
 { sup := has_sup.sup,
@@ -842,14 +837,9 @@
   ..partial_order.lift f hf_inj}
 
 /-- A type endowed with `⊓` is a `semilattice_inf`, if it admits an injective map that
-<<<<<<< HEAD
-preserves `⊓` to a `semilatttice_inf`.
+preserves `⊓` to a `semilattice_inf`.
 See note [reducible non-instances]. -/
 @[reducible] protected def function.injective.semilattice_inf [has_inf α] [semilattice_inf β]
-=======
-preserves `⊓` to a `semilattice_inf`. -/
-protected def function.injective.semilattice_inf {α β : Type*} [has_inf α] [semilattice_inf β]
->>>>>>> 527e07c7
   (f : α → β) (hf_inj : function.injective f) (map_inf : ∀ a b, f (a ⊓ b) = f a ⊓ f b) :
   semilattice_inf α :=
 { inf := has_inf.inf,
@@ -859,28 +849,18 @@
   ..partial_order.lift f hf_inj}
 
 /-- A type endowed with `⊔` and `⊓` is a `lattice`, if it admits an injective map that
-<<<<<<< HEAD
-preserves `⊔` and `⊓` to a `latttice`.
+preserves `⊔` and `⊓` to a `lattice`.
 See note [reducible non-instances]. -/
 @[reducible] protected def function.injective.lattice [has_sup α] [has_inf α] [lattice β]
-=======
-preserves `⊔` and `⊓` to a `lattice`. -/
-protected def function.injective.lattice {α β : Type*} [has_sup α] [has_inf α] [lattice β]
->>>>>>> 527e07c7
   (f : α → β) (hf_inj : function.injective f) (map_sup : ∀ a b, f (a ⊔ b) = f a ⊔ f b)
   (map_inf : ∀ a b, f (a ⊓ b) = f a ⊓ f b) :
   lattice α :=
 { ..hf_inj.semilattice_sup f map_sup, ..hf_inj.semilattice_inf f map_inf}
 
 /-- A type endowed with `⊔` and `⊓` is a `distrib_lattice`, if it admits an injective map that
-<<<<<<< HEAD
-preserves `⊔` and `⊓` to a `distrib_latttice`.
+preserves `⊔` and `⊓` to a `distrib_lattice`.
 See note [reducible non-instances]. -/
 @[reducible] protected def function.injective.distrib_lattice [has_sup α] [has_inf α]
-=======
-preserves `⊔` and `⊓` to a `distrib_lattice`. -/
-protected def function.injective.distrib_lattice {α β : Type*} [has_sup α] [has_inf α]
->>>>>>> 527e07c7
   [distrib_lattice β] (f : α → β) (hf_inj : function.injective f)
   (map_sup : ∀ a b, f (a ⊔ b) = f a ⊔ f b) (map_inf : ∀ a b, f (a ⊓ b) = f a ⊓ f b) :
   distrib_lattice α :=
