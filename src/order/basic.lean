/-
Copyright (c) 2014 Jeremy Avigad. All rights reserved.
Released under Apache 2.0 license as described in the file LICENSE.
Authors: Jeremy Avigad, Mario Carneiro
-/
import data.prod.basic
import data.subtype

/-!
# Basic definitions about `≤` and `<`

This file proves basic results about orders, provides extensive dot notation, defines useful order
classes and allows to transfer order instances.

## Type synonyms

* `order_dual α` : A type synonym reversing the meaning of all inequalities, with notation `αᵒᵈ`.
* `as_linear_order α`: A type synonym to promote `partial_order α` to `linear_order α` using
  `is_total α (≤)`.

### Transfering orders

- `order.preimage`, `preorder.lift`: Transfers a (pre)order on `β` to an order on `α`
  using a function `f : α → β`.
- `partial_order.lift`, `linear_order.lift`: Transfers a partial (resp., linear) order on `β` to a
  partial (resp., linear) order on `α` using an injective function `f`.

### Extra class

* `has_sup`: type class for the `⊔` notation
* `has_inf`: type class for the `⊓` notation
* `has_compl`: type class for the `ᶜ` notation
* `densely_ordered`: An order with no gap, i.e. for any two elements `a < b` there exists `c` such
  that `a < c < b`.

## Notes

`≤` and `<` are highly favored over `≥` and `>` in mathlib. The reason is that we can formulate all
lemmas using `≤`/`<`, and `rw` has trouble unifying `≤` and `≥`. Hence choosing one direction spares
us useless duplication. This is enforced by a linter. See Note [nolint_ge] for more infos.

Dot notation is particularly useful on `≤` (`has_le.le`) and `<` (`has_lt.lt`). To that end, we
provide many aliases to dot notation-less lemmas. For example, `le_trans` is aliased with
`has_le.le.trans` and can be used to construct `hab.trans hbc : a ≤ c` when `hab : a ≤ b`,
`hbc : b ≤ c`, `lt_of_le_of_lt` is aliased as `has_le.le.trans_lt` and can be used to construct
`hab.trans hbc : a < c` when `hab : a ≤ b`, `hbc : b < c`.

## TODO

- expand module docs
- automatic construction of dual definitions / theorems

## Tags

preorder, order, partial order, poset, linear order, chain
-/

open function

universes u v w
variables {ι : Type*} {α : Type u} {β : Type v} {γ : Type w} {π : ι → Type*} {r : α → α → Prop}

section preorder
variables [preorder α] {a b c : α}

lemma le_trans' : b ≤ c → a ≤ b → a ≤ c := flip le_trans
lemma lt_trans' : b < c → a < b → a < c := flip lt_trans
lemma lt_of_le_of_lt' : b ≤ c → a < b → a < c := flip lt_of_lt_of_le
lemma lt_of_lt_of_le' : b < c → a ≤ b → a < c := flip lt_of_le_of_lt

end preorder

section partial_order
variables [partial_order α] {a b : α}

lemma ge_antisymm : a ≤ b → b ≤ a → b = a := flip le_antisymm
lemma lt_of_le_of_ne' : a ≤ b → b ≠ a → a < b := λ h₁ h₂, lt_of_le_of_ne h₁ h₂.symm
lemma ne.lt_of_le : a ≠ b → a ≤ b → a < b := flip lt_of_le_of_ne
lemma ne.lt_of_le' : b ≠ a → a ≤ b → a < b := flip lt_of_le_of_ne'

end partial_order

attribute [simp] le_refl
attribute [ext] has_le

alias le_trans        ← has_le.le.trans
alias le_trans'       ← has_le.le.trans'
alias lt_of_le_of_lt  ← has_le.le.trans_lt
alias lt_of_le_of_lt' ← has_le.le.trans_lt'
alias le_antisymm     ← has_le.le.antisymm
alias ge_antisymm     ← has_le.le.antisymm'
alias lt_of_le_of_ne  ← has_le.le.lt_of_ne
alias lt_of_le_of_ne' ← has_le.le.lt_of_ne'
alias lt_of_le_not_le ← has_le.le.lt_of_not_le
alias lt_or_eq_of_le  ← has_le.le.lt_or_eq
alias decidable.lt_or_eq_of_le ← has_le.le.lt_or_eq_dec

alias le_of_lt        ← has_lt.lt.le
alias lt_trans        ← has_lt.lt.trans
alias lt_trans'       ← has_lt.lt.trans'
alias lt_of_lt_of_le  ← has_lt.lt.trans_le
alias lt_of_lt_of_le' ← has_lt.lt.trans_le'
alias ne_of_lt        ← has_lt.lt.ne
alias lt_asymm        ← has_lt.lt.asymm has_lt.lt.not_lt

alias le_of_eq        ← eq.le

attribute [nolint decidable_classical] has_le.le.lt_or_eq_dec

section
variables [preorder α] {a b c : α}

/-- A version of `le_refl` where the argument is implicit -/
lemma le_rfl : a ≤ a := le_refl a

@[simp] lemma lt_self_iff_false (x : α) : x < x ↔ false := ⟨lt_irrefl x, false.elim⟩

lemma le_of_le_of_eq (hab : a ≤ b) (hbc : b = c) : a ≤ c := hab.trans hbc.le
lemma le_of_eq_of_le (hab : a = b) (hbc : b ≤ c) : a ≤ c := hab.le.trans hbc
lemma lt_of_lt_of_eq (hab : a < b) (hbc : b = c) : a < c := hab.trans_le hbc.le
lemma lt_of_eq_of_lt (hab : a = b) (hbc : b < c) : a < c := hab.le.trans_lt hbc
lemma le_of_le_of_eq' : b ≤ c → a = b → a ≤ c := flip le_of_eq_of_le
lemma le_of_eq_of_le' : b = c → a ≤ b → a ≤ c := flip le_of_le_of_eq
lemma lt_of_lt_of_eq' : b < c → a = b → a < c := flip lt_of_eq_of_lt
lemma lt_of_eq_of_lt' : b = c → a < b → a < c := flip lt_of_lt_of_eq

alias le_of_le_of_eq  ← has_le.le.trans_eq
alias le_of_le_of_eq' ← has_le.le.trans_eq'
alias lt_of_lt_of_eq  ← has_lt.lt.trans_eq
alias lt_of_lt_of_eq' ← has_lt.lt.trans_eq'
alias le_of_eq_of_le  ← eq.trans_le
alias le_of_eq_of_le' ← eq.trans_ge
alias lt_of_eq_of_lt  ← eq.trans_lt
alias lt_of_eq_of_lt' ← eq.trans_gt

end

namespace eq
variables [preorder α] {x y z : α}

/-- If `x = y` then `y ≤ x`. Note: this lemma uses `y ≤ x` instead of `x ≥ y`, because `le` is used
almost exclusively in mathlib. -/
protected lemma ge (h : x = y) : y ≤ x := h.symm.le

lemma not_lt (h : x = y) : ¬ x < y := λ h', h'.ne h
lemma not_gt (h : x = y) : ¬ y < x := h.symm.not_lt

end eq

namespace has_le.le

@[nolint ge_or_gt] -- see Note [nolint_ge]
protected lemma ge [has_le α] {x y : α} (h : x ≤ y) : y ≥ x := h

lemma lt_iff_ne [partial_order α] {x y : α} (h : x ≤ y) : x < y ↔ x ≠ y := ⟨λ h, h.ne, h.lt_of_ne⟩

lemma le_iff_eq [partial_order α] {x y : α} (h : x ≤ y) : y ≤ x ↔ y = x :=
⟨λ h', h'.antisymm h, eq.le⟩

lemma lt_or_le [linear_order α] {a b : α} (h : a ≤ b) (c : α) : a < c ∨ c ≤ b :=
(lt_or_ge a c).imp id $ λ hc, le_trans hc h

lemma le_or_lt [linear_order α] {a b : α} (h : a ≤ b) (c : α) : a ≤ c ∨ c < b :=
(le_or_gt a c).imp id $ λ hc, lt_of_lt_of_le hc h

lemma le_or_le [linear_order α] {a b : α} (h : a ≤ b) (c : α) : a ≤ c ∨ c ≤ b :=
(h.le_or_lt c).elim or.inl (λ h, or.inr $ le_of_lt h)

end has_le.le

namespace has_lt.lt

@[nolint ge_or_gt] -- see Note [nolint_ge]
protected lemma gt [has_lt α] {x y : α} (h : x < y) : y > x := h
protected lemma false [preorder α] {x : α} : x < x → false := lt_irrefl x

lemma ne' [preorder α] {x y : α} (h : x < y) : y ≠ x := h.ne.symm

lemma lt_or_lt [linear_order α] {x y : α} (h : x < y) (z : α) : x < z ∨ z < y :=
(lt_or_ge z y).elim or.inr (λ hz, or.inl $ h.trans_le hz)

end has_lt.lt

@[nolint ge_or_gt] -- see Note [nolint_ge]
protected lemma ge.le [has_le α] {x y : α} (h : x ≥ y) : y ≤ x := h

@[nolint ge_or_gt] -- see Note [nolint_ge]
protected lemma gt.lt [has_lt α] {x y : α} (h : x > y) : y < x := h

@[nolint ge_or_gt] -- see Note [nolint_ge]
theorem ge_of_eq [preorder α] {a b : α} (h : a = b) : a ≥ b := h.ge

@[simp, nolint ge_or_gt] -- see Note [nolint_ge]
lemma ge_iff_le [has_le α] {a b : α} : a ≥ b ↔ b ≤ a := iff.rfl
@[simp, nolint ge_or_gt] -- see Note [nolint_ge]
lemma gt_iff_lt [has_lt α] {a b : α} : a > b ↔ b < a := iff.rfl

lemma not_le_of_lt [preorder α] {a b : α} (h : a < b) : ¬ b ≤ a := (le_not_le_of_lt h).right

alias not_le_of_lt ← has_lt.lt.not_le

lemma not_lt_of_le [preorder α] {a b : α} (h : a ≤ b) : ¬ b < a := λ hba, hba.not_le h

alias not_lt_of_le ← has_le.le.not_lt

lemma ne_of_not_le [preorder α] {a b : α} (h : ¬ a ≤ b) : a ≠ b :=
λ hab, h (le_of_eq hab)

-- See Note [decidable namespace]
protected lemma decidable.le_iff_eq_or_lt [partial_order α] [@decidable_rel α (≤)]
  {a b : α} : a ≤ b ↔ a = b ∨ a < b := decidable.le_iff_lt_or_eq.trans or.comm

lemma le_iff_eq_or_lt [partial_order α] {a b : α} : a ≤ b ↔ a = b ∨ a < b :=
le_iff_lt_or_eq.trans or.comm

lemma lt_iff_le_and_ne [partial_order α] {a b : α} : a < b ↔ a ≤ b ∧ a ≠ b :=
⟨λ h, ⟨le_of_lt h, ne_of_lt h⟩, λ ⟨h1, h2⟩, h1.lt_of_ne h2⟩

-- See Note [decidable namespace]
protected lemma decidable.eq_iff_le_not_lt [partial_order α] [@decidable_rel α (≤)]
  {a b : α} : a = b ↔ a ≤ b ∧ ¬ a < b :=
⟨λ h, ⟨h.le, h ▸ lt_irrefl _⟩, λ ⟨h₁, h₂⟩, h₁.antisymm $
  decidable.by_contradiction $ λ h₃, h₂ (h₁.lt_of_not_le h₃)⟩

lemma eq_iff_le_not_lt [partial_order α] {a b : α} : a = b ↔ a ≤ b ∧ ¬ a < b :=
by haveI := classical.dec; exact decidable.eq_iff_le_not_lt

lemma eq_or_lt_of_le [partial_order α] {a b : α} (h : a ≤ b) : a = b ∨ a < b := h.lt_or_eq.symm
lemma eq_or_gt_of_le [partial_order α] {a b : α} (h : a ≤ b) : b = a ∨ a < b :=
h.lt_or_eq.symm.imp eq.symm id

alias decidable.eq_or_lt_of_le ← has_le.le.eq_or_lt_dec
alias eq_or_lt_of_le ← has_le.le.eq_or_lt
alias eq_or_gt_of_le ← has_le.le.eq_or_gt

attribute [nolint decidable_classical] has_le.le.eq_or_lt_dec

lemma eq_of_le_of_not_lt [partial_order α] {a b : α} (hab : a ≤ b) (hba : ¬ a < b) : a = b :=
hab.eq_or_lt.resolve_right hba

lemma eq_of_ge_of_not_gt [partial_order α] {a b : α} (hab : a ≤ b) (hba : ¬ a < b) : b = a :=
(hab.eq_or_lt.resolve_right hba).symm

alias eq_of_le_of_not_lt ← has_le.le.eq_of_not_lt
alias eq_of_ge_of_not_gt ← has_le.le.eq_of_not_gt

lemma ne.le_iff_lt [partial_order α] {a b : α} (h : a ≠ b) : a ≤ b ↔ a < b :=
⟨λ h', lt_of_le_of_ne h' h, λ h, h.le⟩

lemma ne.not_le_or_not_le [partial_order α] {a b : α} (h : a ≠ b) : ¬ a ≤ b ∨ ¬ b ≤ a :=
not_and_distrib.1 $ le_antisymm_iff.not.1 h

-- See Note [decidable namespace]
protected lemma decidable.ne_iff_lt_iff_le [partial_order α] [decidable_eq α] {a b : α} :
  (a ≠ b ↔ a < b) ↔ a ≤ b :=
⟨λ h, decidable.by_cases le_of_eq (le_of_lt ∘ h.mp), λ h, ⟨lt_of_le_of_ne h, ne_of_lt⟩⟩

@[simp] lemma ne_iff_lt_iff_le [partial_order α] {a b : α} : (a ≠ b ↔ a < b) ↔ a ≤ b :=
by haveI := classical.dec; exact decidable.ne_iff_lt_iff_le

lemma lt_of_not_le [linear_order α] {a b : α} (h : ¬ b ≤ a) : a < b :=
((le_total _ _).resolve_right h).lt_of_not_le h

lemma lt_iff_not_le [linear_order α] {x y : α} : x < y ↔ ¬ y ≤ x := ⟨not_le_of_lt, lt_of_not_le⟩

lemma ne.lt_or_lt [linear_order α] {x y : α} (h : x ≠ y) : x < y ∨ y < x := lt_or_gt_of_ne h

/-- A version of `ne_iff_lt_or_gt` with LHS and RHS reversed. -/
@[simp] lemma lt_or_lt_iff_ne [linear_order α] {x y : α} : x < y ∨ y < x ↔ x ≠ y :=
ne_iff_lt_or_gt.symm

lemma not_lt_iff_eq_or_lt [linear_order α] {a b : α} : ¬ a < b ↔ a = b ∨ b < a :=
not_lt.trans $ decidable.le_iff_eq_or_lt.trans $ or_congr eq_comm iff.rfl

lemma exists_ge_of_linear [linear_order α] (a b : α) : ∃ c, a ≤ c ∧ b ≤ c :=
match le_total a b with
| or.inl h := ⟨_, h, le_rfl⟩
| or.inr h := ⟨_, le_rfl, h⟩
end

lemma lt_imp_lt_of_le_imp_le {β} [linear_order α] [preorder β] {a b : α} {c d : β}
  (H : a ≤ b → c ≤ d) (h : d < c) : b < a :=
lt_of_not_le $ λ h', (H h').not_lt h

lemma le_imp_le_iff_lt_imp_lt {β} [linear_order α] [linear_order β] {a b : α} {c d : β} :
  (a ≤ b → c ≤ d) ↔ (d < c → b < a) :=
⟨lt_imp_lt_of_le_imp_le, le_imp_le_of_lt_imp_lt⟩

lemma lt_iff_lt_of_le_iff_le' {β} [preorder α] [preorder β] {a b : α} {c d : β}
  (H : a ≤ b ↔ c ≤ d) (H' : b ≤ a ↔ d ≤ c) : b < a ↔ d < c :=
lt_iff_le_not_le.trans $ (and_congr H' (not_congr H)).trans lt_iff_le_not_le.symm

lemma lt_iff_lt_of_le_iff_le {β} [linear_order α] [linear_order β] {a b : α} {c d : β}
  (H : a ≤ b ↔ c ≤ d) : b < a ↔ d < c :=
not_le.symm.trans $ (not_congr H).trans $ not_le

lemma le_iff_le_iff_lt_iff_lt {β} [linear_order α] [linear_order β] {a b : α} {c d : β} :
  (a ≤ b ↔ c ≤ d) ↔ (b < a ↔ d < c) :=
⟨lt_iff_lt_of_le_iff_le, λ H, not_lt.symm.trans $ (not_congr H).trans $ not_lt⟩

lemma eq_of_forall_le_iff [partial_order α] {a b : α}
  (H : ∀ c, c ≤ a ↔ c ≤ b) : a = b :=
((H _).1 le_rfl).antisymm ((H _).2 le_rfl)

lemma le_of_forall_le [preorder α] {a b : α}
  (H : ∀ c, c ≤ a → c ≤ b) : a ≤ b :=
H _ le_rfl

lemma le_of_forall_le' [preorder α] {a b : α}
  (H : ∀ c, a ≤ c → b ≤ c) : b ≤ a :=
H _ le_rfl

lemma le_of_forall_lt [linear_order α] {a b : α}
  (H : ∀ c, c < a → c < b) : a ≤ b :=
le_of_not_lt $ λ h, lt_irrefl _ (H _ h)

lemma forall_lt_iff_le [linear_order α] {a b : α} :
  (∀ ⦃c⦄, c < a → c < b) ↔ a ≤ b :=
⟨le_of_forall_lt, λ h c hca, lt_of_lt_of_le hca h⟩

lemma le_of_forall_lt' [linear_order α] {a b : α}
  (H : ∀ c, a < c → b < c) : b ≤ a :=
le_of_not_lt $ λ h, lt_irrefl _ (H _ h)

lemma forall_lt_iff_le' [linear_order α] {a b : α} :
  (∀ ⦃c⦄, a < c → b < c) ↔ b ≤ a :=
⟨le_of_forall_lt', λ h c hac, lt_of_le_of_lt h hac⟩

lemma eq_of_forall_ge_iff [partial_order α] {a b : α}
  (H : ∀ c, a ≤ c ↔ b ≤ c) : a = b :=
((H _).2 le_rfl).antisymm ((H _).1 le_rfl)

lemma eq_of_forall_lt_iff [linear_order α] {a b : α} (h : ∀ c, c < a ↔ c < b) : a = b :=
(le_of_forall_lt $ λ _, (h _).1).antisymm $ le_of_forall_lt $ λ _, (h _).2

lemma eq_of_forall_gt_iff [linear_order α] {a b : α} (h : ∀ c, a < c ↔ b < c) : a = b :=
(le_of_forall_lt' $ λ _, (h _).2).antisymm $ le_of_forall_lt' $ λ _, (h _).1

/-- A symmetric relation implies two values are equal, when it implies they're less-equal.  -/
lemma rel_imp_eq_of_rel_imp_le [partial_order β] (r : α → α → Prop) [is_symm α r] {f : α → β}
  (h : ∀ a b, r a b → f a ≤ f b) {a b : α} : r a b → f a = f b :=
λ hab, le_antisymm (h a b hab) (h b a $ symm hab)

/-- monotonicity of `≤` with respect to `→` -/
lemma le_implies_le_of_le_of_le {a b c d : α} [preorder α] (hca : c ≤ a) (hbd : b ≤ d) :
  a ≤ b → c ≤ d :=
λ hab, (hca.trans hab).trans hbd

@[ext]
lemma preorder.to_has_le_injective {α : Type*} :
  function.injective (@preorder.to_has_le α) :=
λ A B h, begin
  cases A, cases B,
  injection h with h_le,
  have : A_lt = B_lt,
  { funext a b,
    dsimp [(≤)] at A_lt_iff_le_not_le B_lt_iff_le_not_le h_le,
    simp [A_lt_iff_le_not_le, B_lt_iff_le_not_le, h_le], },
  congr',
end

@[ext]
lemma partial_order.to_preorder_injective {α : Type*} :
  function.injective (@partial_order.to_preorder α) :=
λ A B h, by { cases A, cases B, injection h, congr' }

@[ext]
lemma linear_order.to_partial_order_injective {α : Type*} :
  function.injective (@linear_order.to_partial_order α) :=
begin
  intros A B h,
  cases A, cases B, injection h,
  obtain rfl : A_le = B_le := ‹_›, obtain rfl : A_lt = B_lt := ‹_›,
  obtain rfl : A_decidable_le = B_decidable_le := subsingleton.elim _ _,
  obtain rfl : A_max = B_max := A_max_def.trans B_max_def.symm,
  obtain rfl : A_min = B_min := A_min_def.trans B_min_def.symm,
  congr
end

theorem preorder.ext {α} {A B : preorder α}
  (H : ∀ x y : α, (by haveI := A; exact x ≤ y) ↔ x ≤ y) : A = B :=
by { ext x y, exact H x y }

theorem partial_order.ext {α} {A B : partial_order α}
  (H : ∀ x y : α, (by haveI := A; exact x ≤ y) ↔ x ≤ y) : A = B :=
by { ext x y, exact H x y }

theorem linear_order.ext {α} {A B : linear_order α}
  (H : ∀ x y : α, (by haveI := A; exact x ≤ y) ↔ x ≤ y) : A = B :=
by { ext x y, exact H x y }

/-- Given a relation `R` on `β` and a function `f : α → β`, the preimage relation on `α` is defined
by `x ≤ y ↔ f x ≤ f y`. It is the unique relation on `α` making `f` a `rel_embedding` (assuming `f`
is injective). -/
@[simp] def order.preimage {α β} (f : α → β) (s : β → β → Prop) (x y : α) : Prop := s (f x) (f y)

infix ` ⁻¹'o `:80 := order.preimage

/-- The preimage of a decidable order is decidable. -/
instance order.preimage.decidable {α β} (f : α → β) (s : β → β → Prop) [H : decidable_rel s] :
  decidable_rel (f ⁻¹'o s) :=
λ x y, H _ _

/-! ### Order dual -/

/-- Type synonym to equip a type with the dual order: `≤` means `≥` and `<` means `>`. `αᵒᵈ` is
notation for `order_dual α`. -/
def order_dual (α : Type*) : Type* := α

notation α `ᵒᵈ`:std.prec.max_plus := order_dual α

namespace order_dual

instance (α : Type*) [h : nonempty α] : nonempty αᵒᵈ := h
instance (α : Type*) [h : subsingleton α] : subsingleton αᵒᵈ := h
instance (α : Type*) [has_le α] : has_le αᵒᵈ := ⟨λ x y : α, y ≤ x⟩
instance (α : Type*) [has_lt α] : has_lt αᵒᵈ := ⟨λ x y : α, y < x⟩

instance (α : Type*) [preorder α] : preorder αᵒᵈ :=
{ le_refl          := le_refl,
  le_trans         := λ a b c hab hbc, hbc.trans hab,
  lt_iff_le_not_le := λ _ _, lt_iff_le_not_le,
  .. order_dual.has_le α,
  .. order_dual.has_lt α }

instance (α : Type*) [partial_order α] : partial_order αᵒᵈ :=
{ le_antisymm := λ a b hab hba, @le_antisymm α _ a b hba hab, .. order_dual.preorder α }

instance (α : Type*) [linear_order α] : linear_order αᵒᵈ :=
{ le_total     := λ a b : α, le_total b a,
  decidable_le := (infer_instance : decidable_rel (λ a b : α, b ≤ a)),
  decidable_lt := (infer_instance : decidable_rel (λ a b : α, b < a)),
  min := @max α _,
  max := @min α _,
  min_def := @linear_order.max_def α _,
  max_def := @linear_order.min_def α _,
  .. order_dual.partial_order α }

instance : Π [inhabited α], inhabited αᵒᵈ := id

theorem preorder.dual_dual (α : Type*) [H : preorder α] :
  order_dual.preorder αᵒᵈ = H :=
preorder.ext $ λ _ _, iff.rfl

theorem partial_order.dual_dual (α : Type*) [H : partial_order α] :
  order_dual.partial_order αᵒᵈ = H :=
partial_order.ext $ λ _ _, iff.rfl

theorem linear_order.dual_dual (α : Type*) [H : linear_order α] :
  order_dual.linear_order αᵒᵈ = H :=
linear_order.ext $ λ _ _, iff.rfl

end order_dual

/-! ### `has_compl` -/

/-- Set / lattice complement -/
@[notation_class] class has_compl (α : Type*) := (compl : α → α)

export has_compl (compl)

postfix `ᶜ`:(max+1) := compl

instance Prop.has_compl : has_compl Prop := ⟨not⟩

instance pi.has_compl {ι : Type u} {α : ι → Type v} [∀ i, has_compl (α i)] :
  has_compl (Π i, α i) :=
⟨λ x i, (x i)ᶜ⟩

lemma pi.compl_def {ι : Type u} {α : ι → Type v} [∀ i, has_compl (α i)] (x : Π i, α i) :
  xᶜ = λ i, (x i)ᶜ := rfl

@[simp]
lemma pi.compl_apply {ι : Type u} {α : ι → Type v} [∀ i, has_compl (α i)] (x : Π i, α i) (i : ι)  :
  xᶜ i = (x i)ᶜ := rfl

instance is_irrefl.compl (r) [is_irrefl α r] : is_refl α rᶜ := ⟨@irrefl α r _⟩
instance is_refl.compl (r) [is_refl α r] : is_irrefl α rᶜ := ⟨λ a, not_not_intro (refl a)⟩

/-! ### Order instances on the function space -/

instance pi.has_le {ι : Type u} {α : ι → Type v} [∀ i, has_le (α i)] : has_le (Π i, α i) :=
{ le       := λ x y, ∀ i, x i ≤ y i }

lemma pi.le_def {ι : Type u} {α : ι → Type v} [∀ i, has_le (α i)] {x y : Π i, α i} :
  x ≤ y ↔ ∀ i, x i ≤ y i :=
iff.rfl

instance pi.preorder {ι : Type u} {α : ι → Type v} [∀ i, preorder (α i)] : preorder (Π i, α i) :=
{ le_refl  := λ a i, le_refl (a i),
  le_trans := λ a b c h₁ h₂ i, le_trans (h₁ i) (h₂ i),
  ..pi.has_le }

lemma pi.lt_def {ι : Type u} {α : ι → Type v} [∀ i, preorder (α i)] {x y : Π i, α i} :
  x < y ↔ x ≤ y ∧ ∃ i, x i < y i :=
by simp [lt_iff_le_not_le, pi.le_def] {contextual := tt}

<<<<<<< HEAD
instance pi.partial_order [Π i, partial_order (π i)] : partial_order (Π i, π i) :=
{ le_antisymm := λ f g h1 h2, funext $ λ b, (h1 b).antisymm (h2 b),
  ..pi.preorder }

section function
variables [decidable_eq ι] [Π i, preorder (π i)] {x y : Π i, π i} {i : ι} {a b : π i}

lemma le_update_iff : x ≤ function.update y i a ↔ x i ≤ a ∧ ∀ j ≠ i, x j ≤ y j :=
=======
section pi
variables {ι : Type*} {π : ι → Type*}

/-- A function `a` is strongly less than a function `b`  if `a i < b i` for all `i`. -/
def strong_lt [Π i, has_lt (π i)] (a b : Π i, π i) : Prop := ∀ i, a i < b i

local infix ` ≺ `:50 := strong_lt

variables [Π i, preorder (π i)] {a b c : Π i, π i}

lemma le_of_strong_lt (h : a ≺ b) : a ≤ b := λ i, (h _).le

lemma lt_of_strong_lt [nonempty ι] (h : a ≺ b) : a < b :=
by { inhabit ι, exact pi.lt_def.2 ⟨le_of_strong_lt h, default, h _⟩ }

lemma strong_lt_of_strong_lt_of_le (hab : a ≺ b) (hbc : b ≤ c) : a ≺ c :=
λ i, (hab _).trans_le $ hbc _

lemma strong_lt_of_le_of_strong_lt (hab : a ≤ b) (hbc : b ≺ c) : a ≺ c :=
λ i, (hab _).trans_lt $ hbc _

alias le_of_strong_lt ← strong_lt.le
alias lt_of_strong_lt ← strong_lt.lt
alias strong_lt_of_strong_lt_of_le ← strong_lt.trans_le
alias strong_lt_of_le_of_strong_lt ← has_le.le.trans_strong_lt

end pi

lemma le_update_iff {ι : Type u} {α : ι → Type v} [∀ i, preorder (α i)] [decidable_eq ι]
  {x y : Π i, α i} {i : ι} {a : α i} :
  x ≤ function.update y i a ↔ x i ≤ a ∧ ∀ j ≠ i, x j ≤ y j :=
>>>>>>> f520632b
function.forall_update_iff _ (λ j z, x j ≤ z)

lemma update_le_iff : function.update x i a ≤ y ↔ a ≤ y i ∧ ∀ j ≠ i, x j ≤ y j :=
function.forall_update_iff _ (λ j z, z ≤ y j)

lemma update_le_update_iff :
  function.update x i a ≤ function.update y i b ↔ a ≤ b ∧ ∀ j ≠ i, x j ≤ y j :=
by simp [update_le_iff] {contextual := tt}

@[simp] lemma le_update_self_iff : x ≤ update x i a ↔ x i ≤ a := by simp [le_update_iff]
@[simp] lemma update_le_self_iff : update x i a ≤ x ↔ a ≤ x i := by simp [update_le_iff]
@[simp] lemma lt_update_self_iff : x < update x i a ↔ x i < a := by simp [lt_iff_le_not_le]
@[simp] lemma update_lt_self_iff : update x i a < x ↔ a < x i := by simp [lt_iff_le_not_le]

end function

instance pi.has_sdiff {ι : Type u} {α : ι → Type v} [∀ i, has_sdiff (α i)] :
  has_sdiff (Π i, α i) :=
⟨λ x y i, x i \ y i⟩

lemma pi.sdiff_def {ι : Type u} {α : ι → Type v} [∀ i, has_sdiff (α i)] (x y : Π i, α i) :
  (x \ y) = λ i, x i \ y i := rfl

@[simp]
lemma pi.sdiff_apply {ι : Type u} {α : ι → Type v} [∀ i, has_sdiff (α i)] (x y : Π i, α i) (i : ι) :
  (x \ y) i = x i \ y i := rfl

namespace function
variables [preorder α] [nonempty β] {a b : α}

@[simp] lemma const_le_const : const β a ≤ const β b ↔ a ≤ b := by simp [pi.le_def]
@[simp] lemma const_lt_const : const β a < const β b ↔ a < b := by simpa [pi.lt_def] using le_of_lt

end function

/-! ### `min`/`max` recursors -/

section min_max_rec

variables [linear_order α] {p : α → Prop} {x y : α}

lemma min_rec (hx : x ≤ y → p x) (hy : y ≤ x → p y) : p (min x y) :=
(le_total x y).rec (λ h, (min_eq_left h).symm.subst (hx h))
  (λ h, (min_eq_right h).symm.subst (hy h))

lemma max_rec (hx : y ≤ x → p x) (hy : x ≤ y → p y) : p (max x y) := @min_rec αᵒᵈ _ _ _ _ hx hy
lemma min_rec' (p : α → Prop) (hx : p x) (hy : p y) : p (min x y) := min_rec (λ _, hx) (λ _, hy)
lemma max_rec' (p : α → Prop) (hx : p x) (hy : p y) : p (max x y) := max_rec (λ _, hx) (λ _, hy)

lemma min_def' (x y : α) : min x y = if x < y then x else y :=
begin
  rw [min_comm, min_def, ← ite_not],
  simp only [not_le],
end

lemma max_def' (x y : α) : max x y = if y < x then x else y :=
begin
  rw [max_comm, max_def, ← ite_not],
  simp only [not_le],
end

end min_max_rec

/-! ### `has_sup` and `has_inf` -/

/-- Typeclass for the `⊔` (`\lub`) notation -/
@[notation_class] class has_sup (α : Type u) := (sup : α → α → α)
/-- Typeclass for the `⊓` (`\glb`) notation -/
@[notation_class] class has_inf (α : Type u) := (inf : α → α → α)

infix ` ⊔ ` := has_sup.sup
infix ` ⊓ ` := has_inf.inf

/-! ### Lifts of order instances -/

/-- Transfer a `preorder` on `β` to a `preorder` on `α` using a function `f : α → β`.
See note [reducible non-instances]. -/
@[reducible] def preorder.lift {α β} [preorder β] (f : α → β) : preorder α :=
{ le               := λ x y, f x ≤ f y,
  le_refl          := λ a, le_rfl,
  le_trans         := λ a b c, le_trans,
  lt               := λ x y, f x < f y,
  lt_iff_le_not_le := λ a b, lt_iff_le_not_le }

/-- Transfer a `partial_order` on `β` to a `partial_order` on `α` using an injective
function `f : α → β`. See note [reducible non-instances]. -/
@[reducible] def partial_order.lift {α β} [partial_order β] (f : α → β) (inj : injective f) :
  partial_order α :=
{ le_antisymm := λ a b h₁ h₂, inj (h₁.antisymm h₂), .. preorder.lift f }

/-- Transfer a `linear_order` on `β` to a `linear_order` on `α` using an injective
function `f : α → β`. This version takes `[has_sup α]` and `[has_inf α]` as arguments, then uses
them for `max` and `min` fields. See `linear_order.lift'` for a version that autogenerates `min` and
`max` fields. See note [reducible non-instances]. -/
@[reducible] def linear_order.lift {α β} [linear_order β] [has_sup α] [has_inf α] (f : α → β)
  (inj : injective f) (hsup : ∀ x y, f (x ⊔ y) = max (f x) (f y))
  (hinf : ∀ x y, f (x ⊓ y) = min (f x) (f y)) :
  linear_order α :=
{ le_total     := λ x y, le_total (f x) (f y),
  decidable_le := λ x y, (infer_instance : decidable (f x ≤ f y)),
  decidable_lt := λ x y, (infer_instance : decidable (f x < f y)),
  decidable_eq := λ x y, decidable_of_iff (f x = f y) inj.eq_iff,
  min := (⊓),
  max := (⊔),
  min_def := by { ext x y, apply inj, rw [hinf, min_def, min_default, apply_ite f], refl },
  max_def := by { ext x y, apply inj, rw [hsup, max_def, max_default, apply_ite f], refl },
  .. partial_order.lift f inj }

/-- Transfer a `linear_order` on `β` to a `linear_order` on `α` using an injective
function `f : α → β`. This version autogenerates `min` and `max` fields. See `linear_order.lift`
for a version that takes `[has_sup α]` and `[has_inf α]`, then uses them as `max` and `min`.
See note [reducible non-instances]. -/
@[reducible] def linear_order.lift' {α β} [linear_order β] (f : α → β) (inj : injective f) :
  linear_order α :=
@linear_order.lift α β _ ⟨λ x y, if f y ≤ f x then x else y⟩ ⟨λ x y, if f x ≤ f y then x else y⟩
  f inj (λ x y, (apply_ite f _ _ _).trans (max_def _ _).symm)
  (λ x y, (apply_ite f _ _ _).trans (min_def _ _).symm)

/-! ### Subtype of an order -/

namespace subtype

instance [has_le α] {p : α → Prop} : has_le (subtype p) := ⟨λ x y, (x : α) ≤ y⟩
instance [has_lt α] {p : α → Prop} : has_lt (subtype p) := ⟨λ x y, (x : α) < y⟩

@[simp] lemma mk_le_mk [has_le α] {p : α → Prop} {x y : α} {hx : p x} {hy : p y} :
  (⟨x, hx⟩ : subtype p) ≤ ⟨y, hy⟩ ↔ x ≤ y :=
iff.rfl

@[simp] lemma mk_lt_mk [has_lt α] {p : α → Prop} {x y : α} {hx : p x} {hy : p y} :
  (⟨x, hx⟩ : subtype p) < ⟨y, hy⟩ ↔ x < y :=
iff.rfl

@[simp, norm_cast]
lemma coe_le_coe [has_le α] {p : α → Prop} {x y : subtype p} : (x : α) ≤ y ↔ x ≤ y := iff.rfl

@[simp, norm_cast]
lemma coe_lt_coe [has_lt α] {p : α → Prop} {x y : subtype p} : (x : α) < y ↔ x < y := iff.rfl

instance [preorder α] (p : α → Prop) : preorder (subtype p) := preorder.lift (coe : subtype p → α)

instance partial_order [partial_order α] (p : α → Prop) :
  partial_order (subtype p) :=
partial_order.lift coe subtype.coe_injective

instance decidable_le [preorder α] [h : @decidable_rel α (≤)] {p : α → Prop} :
  @decidable_rel (subtype p) (≤) :=
λ a b, h a b

instance decidable_lt [preorder α] [h : @decidable_rel α (<)] {p : α → Prop} :
  @decidable_rel (subtype p) (<) :=
λ a b, h a b

/-- A subtype of a linear order is a linear order. We explicitly give the proofs of decidable
equality and decidable order in order to ensure the decidability instances are all definitionally
equal. -/
instance [linear_order α] (p : α → Prop) : linear_order (subtype p) :=
@linear_order.lift (subtype p) _ _ ⟨λ x y, ⟨max x y, max_rec' _ x.2 y.2⟩⟩
  ⟨λ x y, ⟨min x y, min_rec' _ x.2 y.2⟩⟩ coe subtype.coe_injective (λ _ _, rfl) (λ _ _, rfl)

end subtype

/-!
### Pointwise order on `α × β`

The lexicographic order is defined in `data.prod.lex`, and the instances are available via the
type synonym `α ×ₗ β = α × β`.
-/

namespace prod

instance (α : Type u) (β : Type v) [has_le α] [has_le β] : has_le (α × β) :=
⟨λ p q, p.1 ≤ q.1 ∧ p.2 ≤ q.2⟩

lemma le_def [has_le α] [has_le β] {x y : α × β} : x ≤ y ↔ x.1 ≤ y.1 ∧ x.2 ≤ y.2 := iff.rfl

@[simp] lemma mk_le_mk [has_le α] [has_le β] {x₁ x₂ : α} {y₁ y₂ : β} :
  (x₁, y₁) ≤ (x₂, y₂) ↔ x₁ ≤ x₂ ∧ y₁ ≤ y₂ :=
iff.rfl

@[simp] lemma swap_le_swap [has_le α] [has_le β] {x y : α × β} : x.swap ≤ y.swap ↔ x ≤ y :=
and_comm _ _

section preorder
variables [preorder α] [preorder β] {a a₁ a₂ : α} {b b₁ b₂ : β} {x y : α × β}

instance (α : Type u) (β : Type v) [preorder α] [preorder β] : preorder (α × β) :=
{ le_refl  := λ ⟨a, b⟩, ⟨le_refl a, le_refl b⟩,
  le_trans := λ ⟨a, b⟩ ⟨c, d⟩ ⟨e, f⟩ ⟨hac, hbd⟩ ⟨hce, hdf⟩,
    ⟨le_trans hac hce, le_trans hbd hdf⟩,
  .. prod.has_le α β }

@[simp] lemma swap_lt_swap : x.swap < y.swap ↔ x < y :=
and_congr swap_le_swap (not_congr swap_le_swap)

lemma mk_le_mk_iff_left : (a₁, b) ≤ (a₂, b) ↔ a₁ ≤ a₂ := and_iff_left le_rfl
lemma mk_le_mk_iff_right : (a, b₁) ≤ (a, b₂) ↔ b₁ ≤ b₂ := and_iff_right le_rfl

lemma mk_lt_mk_iff_left : (a₁, b) < (a₂, b) ↔ a₁ < a₂ :=
lt_iff_lt_of_le_iff_le' mk_le_mk_iff_left mk_le_mk_iff_left

lemma mk_lt_mk_iff_right : (a, b₁) < (a, b₂) ↔ b₁ < b₂ :=
lt_iff_lt_of_le_iff_le' mk_le_mk_iff_right mk_le_mk_iff_right

lemma lt_iff : x < y ↔ x.1 < y.1 ∧ x.2 ≤ y.2 ∨ x.1 ≤ y.1 ∧ x.2 < y.2 :=
begin
  refine ⟨λ h, _, _⟩,
  { by_cases h₁ : y.1 ≤ x.1,
    { exact or.inr ⟨h.1.1, h.1.2.lt_of_not_le $ λ h₂, h.2 ⟨h₁, h₂⟩⟩ },
    { exact or.inl ⟨h.1.1.lt_of_not_le h₁, h.1.2⟩ } },
  { rintro (⟨h₁, h₂⟩ | ⟨h₁, h₂⟩),
    { exact ⟨⟨h₁.le, h₂⟩, λ h, h₁.not_le h.1⟩ },
    { exact ⟨⟨h₁, h₂.le⟩, λ h, h₂.not_le h.2⟩ } }
end

@[simp] lemma mk_lt_mk : (a₁, b₁) < (a₂, b₂) ↔ a₁ < a₂ ∧ b₁ ≤ b₂ ∨ a₁ ≤ a₂ ∧ b₁ < b₂ := lt_iff

end preorder

/-- The pointwise partial order on a product.
    (The lexicographic ordering is defined in order/lexicographic.lean, and the instances are
    available via the type synonym `α ×ₗ β = α × β`.) -/
instance (α : Type u) (β : Type v) [partial_order α] [partial_order β] :
  partial_order (α × β) :=
{ le_antisymm := λ ⟨a, b⟩ ⟨c, d⟩ ⟨hac, hbd⟩ ⟨hca, hdb⟩,
    prod.ext (hac.antisymm hca) (hbd.antisymm hdb),
  .. prod.preorder α β }

end prod

/-! ### Additional order classes -/

/-- An order is dense if there is an element between any pair of distinct comparable elements. -/
class densely_ordered (α : Type u) [has_lt α] : Prop :=
(dense : ∀ a₁ a₂ : α, a₁ < a₂ → ∃ a, a₁ < a ∧ a < a₂)

lemma exists_between [has_lt α] [densely_ordered α] :
  ∀ {a₁ a₂ : α}, a₁ < a₂ → ∃ a, a₁ < a ∧ a < a₂ :=
densely_ordered.dense

instance order_dual.densely_ordered (α : Type u) [has_lt α] [densely_ordered α] :
  densely_ordered αᵒᵈ :=
⟨λ a₁ a₂ ha, (@exists_between α _ _ _ _ ha).imp $ λ a, and.symm⟩

@[simp] lemma densely_ordered_order_dual [has_lt α] : densely_ordered αᵒᵈ ↔ densely_ordered α :=
⟨by { convert @order_dual.densely_ordered αᵒᵈ _, casesI ‹has_lt α›, refl },
  @order_dual.densely_ordered α _⟩

instance [preorder α] [preorder β] [densely_ordered α] [densely_ordered β] :
  densely_ordered (α × β) :=
⟨λ a b, begin
  simp_rw prod.lt_iff,
  rintro (⟨h₁, h₂⟩ | ⟨h₁, h₂⟩),
  { obtain ⟨c, ha, hb⟩ := exists_between h₁,
    exact ⟨(c, _), or.inl ⟨ha, h₂⟩, or.inl ⟨hb, le_rfl⟩⟩ },
  { obtain ⟨c, ha, hb⟩ := exists_between h₂,
    exact ⟨(_, c), or.inr ⟨h₁, ha⟩, or.inr ⟨le_rfl, hb⟩⟩ }
end⟩

instance {α : ι → Type*} [Π i, preorder (α i)] [Π i, densely_ordered (α i)] :
  densely_ordered (Π i, α i) :=
⟨λ a b, begin
  classical,
  simp_rw pi.lt_def,
  rintro ⟨hab, i, hi⟩,
  obtain ⟨c, ha, hb⟩ := exists_between hi,
  exact ⟨a.update i c, ⟨le_update_iff.2 ⟨ha.le, λ _ _, le_rfl⟩, i, by rwa update_same⟩,
    update_le_iff.2 ⟨hb.le, λ _ _, hab _⟩, i, by rwa update_same⟩,
end⟩

lemma le_of_forall_le_of_dense [linear_order α] [densely_ordered α] {a₁ a₂ : α}
  (h : ∀ a, a₂ < a → a₁ ≤ a) :
  a₁ ≤ a₂ :=
le_of_not_gt $ λ ha,
  let ⟨a, ha₁, ha₂⟩ := exists_between ha in
  lt_irrefl a $ lt_of_lt_of_le ‹a < a₁› (h _ ‹a₂ < a›)

lemma eq_of_le_of_forall_le_of_dense [linear_order α] [densely_ordered α] {a₁ a₂ : α}
  (h₁ : a₂ ≤ a₁) (h₂ : ∀ a, a₂ < a → a₁ ≤ a) : a₁ = a₂ :=
le_antisymm (le_of_forall_le_of_dense h₂) h₁

lemma le_of_forall_ge_of_dense [linear_order α] [densely_ordered α] {a₁ a₂ : α}
  (h : ∀ a₃ < a₁, a₃ ≤ a₂) :
  a₁ ≤ a₂ :=
le_of_not_gt $ λ ha,
  let ⟨a, ha₁, ha₂⟩ := exists_between ha in
  lt_irrefl a $ lt_of_le_of_lt (h _ ‹a < a₁›) ‹a₂ < a›

lemma eq_of_le_of_forall_ge_of_dense [linear_order α] [densely_ordered α] {a₁ a₂ : α}
  (h₁ : a₂ ≤ a₁) (h₂ : ∀ a₃ < a₁, a₃ ≤ a₂) : a₁ = a₂ :=
(le_of_forall_ge_of_dense h₂).antisymm h₁

lemma dense_or_discrete [linear_order α] (a₁ a₂ : α) :
  (∃ a, a₁ < a ∧ a < a₂) ∨ ((∀ a, a₁ < a → a₂ ≤ a) ∧ (∀ a < a₂, a ≤ a₁)) :=
or_iff_not_imp_left.2 $ λ h,
  ⟨λ a ha₁, le_of_not_gt $ λ ha₂, h ⟨a, ha₁, ha₂⟩,
    λ a ha₂, le_of_not_gt $ λ ha₁, h ⟨a, ha₁, ha₂⟩⟩

namespace punit
variables (a b : punit.{u+1})

instance : linear_order punit :=
by refine_struct
{ le := λ _ _, true,
  lt := λ _ _, false,
  max := λ _ _, star,
  min := λ _ _, star,
  decidable_eq := punit.decidable_eq,
  decidable_le := λ _ _, decidable.true,
  decidable_lt := λ _ _, decidable.false };
    intros; trivial <|> simp only [eq_iff_true_of_subsingleton, not_true, and_false] <|>
      exact or.inl trivial

lemma max_eq : max a b = star := rfl
lemma min_eq : min a b = star := rfl
@[simp] protected lemma le : a ≤ b := trivial
@[simp] lemma not_lt : ¬ a < b := not_false

instance : densely_ordered punit := ⟨λ _ _, false.elim⟩

end punit

section prop

/-- Propositions form a complete boolean algebra, where the `≤` relation is given by implication. -/
instance Prop.has_le : has_le Prop := ⟨(→)⟩

@[simp] lemma le_Prop_eq : ((≤) : Prop → Prop → Prop) = (→) := rfl

lemma subrelation_iff_le {r s : α → α → Prop} : subrelation r s ↔ r ≤ s := iff.rfl

instance Prop.partial_order : partial_order Prop :=
{ le_refl      := λ _, id,
  le_trans     := λ a b c f g, g ∘ f,
  le_antisymm  := λ a b Hab Hba, propext ⟨Hab, Hba⟩,
  ..Prop.has_le }

end prop

variables {s : β → β → Prop} {t : γ → γ → Prop}

/-! ### Linear order from a total partial order -/

/-- Type synonym to create an instance of `linear_order` from a `partial_order` and
`is_total α (≤)` -/
def as_linear_order (α : Type u) := α

instance {α} [inhabited α] : inhabited (as_linear_order α) :=
⟨ (default : α) ⟩

noncomputable instance as_linear_order.linear_order {α} [partial_order α] [is_total α (≤)] :
  linear_order (as_linear_order α) :=
{ le_total     := @total_of α (≤) _,
  decidable_le := classical.dec_rel _,
  .. (_ : partial_order α) }<|MERGE_RESOLUTION|>--- conflicted
+++ resolved
@@ -495,18 +495,11 @@
   x < y ↔ x ≤ y ∧ ∃ i, x i < y i :=
 by simp [lt_iff_le_not_le, pi.le_def] {contextual := tt}
 
-<<<<<<< HEAD
 instance pi.partial_order [Π i, partial_order (π i)] : partial_order (Π i, π i) :=
 { le_antisymm := λ f g h1 h2, funext $ λ b, (h1 b).antisymm (h2 b),
   ..pi.preorder }
 
-section function
-variables [decidable_eq ι] [Π i, preorder (π i)] {x y : Π i, π i} {i : ι} {a b : π i}
-
-lemma le_update_iff : x ≤ function.update y i a ↔ x i ≤ a ∧ ∀ j ≠ i, x j ≤ y j :=
-=======
 section pi
-variables {ι : Type*} {π : ι → Type*}
 
 /-- A function `a` is strongly less than a function `b`  if `a i < b i` for all `i`. -/
 def strong_lt [Π i, has_lt (π i)] (a b : Π i, π i) : Prop := ∀ i, a i < b i
@@ -533,10 +526,10 @@
 
 end pi
 
-lemma le_update_iff {ι : Type u} {α : ι → Type v} [∀ i, preorder (α i)] [decidable_eq ι]
-  {x y : Π i, α i} {i : ι} {a : α i} :
-  x ≤ function.update y i a ↔ x i ≤ a ∧ ∀ j ≠ i, x j ≤ y j :=
->>>>>>> f520632b
+section function
+variables [decidable_eq ι] [Π i, preorder (π i)] {x y : Π i, π i} {i : ι} {a b : π i}
+
+lemma le_update_iff : x ≤ function.update y i a ↔ x i ≤ a ∧ ∀ j ≠ i, x j ≤ y j :=
 function.forall_update_iff _ (λ j z, x j ≤ z)
 
 lemma update_le_iff : function.update x i a ≤ y ↔ a ≤ y i ∧ ∀ j ≠ i, x j ≤ y j :=
