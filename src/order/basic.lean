--- conflicted
+++ resolved
@@ -895,7 +895,6 @@
   nonempty {x // a < x} :=
 nonempty_subtype.2 (no_top a)
 
-<<<<<<< HEAD
 /-- `a : α` is a top element of `α` if it is greater than or equal to any other element of `α`.
 This predicate is useful, e.g., to make some statements and proofs work in both cases
 `[order_top α]` and `[no_top_order α]`. -/
@@ -908,10 +907,7 @@
   a = b :=
 le_antisymm hb (ha b)
 
-/-- order without a bottom element; somtimes called coinitial or dense -/
-=======
 /-- Order without a minimal element. Sometimes called coinitial or dense. -/
->>>>>>> db6d8627
 class no_bot_order (α : Type u) [preorder α] : Prop :=
 (no_bot : ∀ a : α, ∃ a', a' < a)
 
