--- conflicted
+++ resolved
@@ -58,12 +58,8 @@
 - automatic construction of dual definitions / theorems
 
 ## See also
-<<<<<<< HEAD
-
-- `algebra.order` for basic lemmas about orders, and projection notation for orders
-=======
+
 - `algebra.order.basic` for basic lemmas about orders, and projection notation for orders
->>>>>>> 30617c7b
 
 ## Tags
 
