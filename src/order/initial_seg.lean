/-
Copyright (c) 2017 Johannes Hölzl. All rights reserved.
Released under Apache 2.0 license as described in the file LICENSE.
Authors: Mario Carneiro, Floris van Doorn
-/

import order.rel_iso.set
import order.well_founded

/-!
# Initial and principal segments

> THIS FILE IS SYNCHRONIZED WITH MATHLIB4.
> Any changes to this file require a corresponding PR to mathlib4.

This file defines initial and principal segments.

## Main definitions

* `initial_seg r s`: type of order embeddings of `r` into `s` for which the range is an initial
  segment (i.e., if `b` belongs to the range, then any `b' < b` also belongs to the range).
  It is denoted by `r ≼i s`.
* `principal_seg r s`: Type of order embeddings of `r` into `s` for which the range is a principal
  segment, i.e., an interval of the form `(-∞, top)` for some element `top`. It is denoted by
  `r ≺i s`.

## Notations

These notations belong to the `initial_seg` locale.

* `r ≼i s`: the type of initial segment embeddings of `r` into `s`.
* `r ≺i s`: the type of principal segment embeddings of `r` into `s`.

## Todo

Train `simps` so that it can automatically generate simp lemmas for initial and principal segments.
-/

/-!
### Initial segments

Order embeddings whose range is an initial segment of `s` (i.e., if `b` belongs to the range, then
any `b' < b` also belongs to the range). The type of these embeddings from `r` to `s` is called
`initial_seg r s`, and denoted by `r ≼i s`.
-/

variables {α β γ δ : Type*}
  {r : α → α → Prop} {s : β → β → Prop} {t : γ → γ → Prop} {u : δ → δ → Prop}

open function

/-- If `r` is a relation on `α` and `s` in a relation on `β`, then `f : r ≼i s` is an order
embedding whose range is an initial segment. That is, whenever `b < f a` in `β` then `b` is in the
range of `f`. -/
structure initial_seg {α β : Type*} (r : α → α → Prop) (s : β → β → Prop) extends r ↪r s :=
(init' : ∀ a b, s b (to_rel_embedding a) → ∃ a', to_rel_embedding a' = b)

localized "infix (name := initial_seg) ` ≼i `:25 := initial_seg" in initial_seg

namespace initial_seg

instance : has_coe (r ≼i s) (r ↪r s) := ⟨initial_seg.to_rel_embedding⟩

instance : embedding_like (r ≼i s) α β :=
{ coe := λ f, f.to_fun,
  coe_injective' :=
    begin
      rintro ⟨f, hf⟩ ⟨g, hg⟩ h,
      congr' with x,
      exact congr_fun h x
    end,
  injective' := λ f, f.inj' }

@[ext] lemma ext {f g : r ≼i s} (h : ∀ x, f x = g x) : f = g := fun_like.ext f g h

@[simp] theorem coe_fn_mk (f : r ↪r s) (o) :
  (@initial_seg.mk _ _ r s f o : α → β) = f := rfl

@[simp] theorem coe_fn_to_rel_embedding (f : r ≼i s) : (f.to_rel_embedding : α → β) = f := rfl

@[simp] theorem coe_coe_fn (f : r ≼i s) : ((f : r ↪r s) : α → β) = f := rfl

theorem init (f : r ≼i s) {a : α} {b : β} : s b (f a) → ∃ a', f a' = b :=
f.init' _ _

theorem map_rel_iff (f : r ≼i s) {a b : α} : s (f a) (f b) ↔ r a b := f.1.map_rel_iff

theorem init_iff (f : r ≼i s) {a : α} {b : β} : s b (f a) ↔ ∃ a', f a' = b ∧ r a' a :=
⟨λ h, let ⟨a', e⟩ := f.init h in ⟨a', e, f.map_rel_iff.1 (e.symm ▸ h)⟩,
 λ ⟨a', e, h⟩, e ▸ f.map_rel_iff.2 h⟩

/-- An order isomorphism is an initial segment -/
def of_iso (f : r ≃r s) : r ≼i s :=
⟨f, λ a b h, ⟨f.symm b, rel_iso.apply_symm_apply f _⟩⟩

/-- The identity function shows that `≼i` is reflexive -/
@[refl] protected def refl (r : α → α → Prop) : r ≼i r :=
⟨rel_embedding.refl _, λ a b h, ⟨_, rfl⟩⟩

instance (r : α → α → Prop) : inhabited (r ≼i r) := ⟨initial_seg.refl r⟩

/-- Composition of functions shows that `≼i` is transitive -/
@[trans] protected def trans (f : r ≼i s) (g : s ≼i t) : r ≼i t :=
⟨f.1.trans g.1, λ a c h, begin
  simp at h ⊢,
  rcases g.2 _ _ h with ⟨b, rfl⟩, have h := g.map_rel_iff.1 h,
  rcases f.2 _ _ h with ⟨a', rfl⟩, exact ⟨a', rfl⟩
end⟩

@[simp] theorem refl_apply (x : α) : initial_seg.refl r x = x := rfl

@[simp] theorem trans_apply (f : r ≼i s) (g : s ≼i t) (a : α) : (f.trans g) a = g (f a) := rfl

theorem unique_of_trichotomous_of_irrefl [is_trichotomous β s] [is_irrefl β s] :
  well_founded r → subsingleton (r ≼i s) | ⟨h⟩ :=
⟨λ f g, begin
  ext a,
  have := h a, induction this with a H IH,
  refine extensional_of_trichotomous_of_irrefl s (λ x, _),
  simp only [f.init_iff, g.init_iff],
  exact exists_congr (λ x, and_congr_left $ λ hx, IH _ hx ▸ iff.rfl)
end⟩

instance [is_well_order β s] : subsingleton (r ≼i s) :=
⟨λ a, @subsingleton.elim _ (unique_of_trichotomous_of_irrefl
  (@rel_embedding.well_founded _ _ r s a is_well_founded.wf)) a⟩

protected theorem eq [is_well_order β s] (f g : r ≼i s) (a) : f a = g a :=
by rw subsingleton.elim f g

theorem antisymm.aux [is_well_order α r] (f : r ≼i s) (g : s ≼i r) : left_inverse g f :=
initial_seg.eq (f.trans g) (initial_seg.refl _)

/-- If we have order embeddings between `α` and `β` whose images are initial segments, and `β`
is a well-order then `α` and `β` are order-isomorphic. -/
def antisymm [is_well_order β s] (f : r ≼i s) (g : s ≼i r) : r ≃r s :=
by haveI := f.to_rel_embedding.is_well_order; exact
⟨⟨f, g, antisymm.aux f g, antisymm.aux g f⟩, λ _ _, f.map_rel_iff'⟩

@[simp] theorem antisymm_to_fun [is_well_order β s]
  (f : r ≼i s) (g : s ≼i r) : (antisymm f g : α → β) = f := rfl

@[simp] theorem antisymm_symm [is_well_order α r] [is_well_order β s]
  (f : r ≼i s) (g : s ≼i r) : (antisymm f g).symm = antisymm g f :=
rel_iso.coe_fn_injective rfl

theorem eq_or_principal [is_well_order β s] (f : r ≼i s) :
  surjective f ∨ ∃ b, ∀ x, s x b ↔ ∃ y, f y = x :=
or_iff_not_imp_right.2 $ λ h b,
acc.rec_on (is_well_founded.wf.apply b : acc s b) $ λ x H IH,
not_forall_not.1 $ λ hn,
h ⟨x, λ y, ⟨(IH _), λ ⟨a, e⟩, by rw ← e; exact
  (trichotomous _ _).resolve_right
  (not_or (hn a) (λ hl, not_exists.2 hn (f.init hl)))⟩⟩

/-- Restrict the codomain of an initial segment -/
def cod_restrict (p : set β) (f : r ≼i s) (H : ∀ a, f a ∈ p) : r ≼i subrel s p :=
⟨rel_embedding.cod_restrict p f H, λ a ⟨b, m⟩ (h : s b (f a)),
  let ⟨a', e⟩ := f.init h in ⟨a', by clear _let_match; subst e; refl⟩⟩

@[simp] theorem cod_restrict_apply (p) (f : r ≼i s) (H a) : cod_restrict p f H a = ⟨f a, H a⟩ := rfl

/-- Initial segment from an empty type. -/
def of_is_empty (r : α → α → Prop) (s : β → β → Prop) [is_empty α] : r ≼i s :=
⟨rel_embedding.of_is_empty r s, is_empty_elim⟩

/-- `sum.inl` as an initial segment between `sum.lift_rel` relations. -/
def sum_lift_rel_inl (r : α → α → Prop) (s : β → β → Prop) : r ≼i sum.lift_rel r s :=
⟨rel_embedding.sum_lift_rel_inl r s,
  by { rintros a (a' | b), exacts [λ _, ⟨_, rfl⟩, false.elim ∘ sum.not_lift_rel_inr_inl] }⟩

@[simp] theorem sum_lift_rel_inl_apply (r : α → α → Prop) (s : β → β → Prop) (a) :
  sum_lift_rel_inl r s a = sum.inl a := rfl

/-- `sum.map` as an initial segment into `sum.lift_rel r s`. -/
def sum_lift_rel_map (f : r ≃r s) (g : t ≼i u) : sum.lift_rel r t ≼i sum.lift_rel s u :=
⟨rel_embedding.sum_lift_rel_map f g, begin
  rintros (a | c) (b | d),
  { refine λ h, ⟨sum.inl (f.symm b), _⟩,
    simp },
  { simp },
  { simp },
  { simpa using g.init c d }
end⟩

@[simp] theorem sum_lift_rel_map_apply (f : r ≃r s) (g : t ≼i u) (a) :
  sum_lift_rel_map f g a = sum.map f g a := rfl

/-- `sum.inl` as an initial segment into `sum.lex r s`. -/
def sum_lex_inl (r : α → α → Prop) (s : β → β → Prop) : r ≼i sum.lex r s :=
⟨rel_embedding.sum_lex_inl r s,
  by { rintros a (a' | b), exacts [λ _, ⟨_, rfl⟩, false.elim ∘ sum.lex_inr_inl] }⟩

@[simp] theorem sum_lex_inl_apply (r : α → α → Prop) (s : β → β → Prop) (a) :
  sum_lex_inl r s a = sum.inl a := rfl

/-- `sum.map` as an initial segment between `sum.lex` relations. -/
def sum_lex_map (f : r ≃r s) (g : t ≼i u) : sum.lex r t ≼i sum.lex s u :=
⟨rel_embedding.sum_lex_map f g, begin
  have H : ∀ b, ∃ a, f a = b := λ b, ⟨f.symm b, by simp⟩,
  rintros (a | c) (b | d),
  { simp [H] },
  { simp },
  { simp [H] },
  { simpa using g.init c d }
end⟩

@[simp] theorem sum_lex_map_apply (f : r ≃r s) (g : t ≼i u) (a) :
  sum_lex_map f g a = sum.map f g a := rfl

/-- `λ b, prod.mk a b` as an initial segment. You must provide a minimal element `a` under `r`. -/
@[simps] def prod_lex_mk (s : β → β → Prop) {a : α} (H : ∀ a', ¬ r a' a) : s ≼i prod.lex r s :=
⟨rel_embedding.prod_lex_mk_left s (H a), begin
  rintros b ⟨a', b'⟩,
  simp only [prod.lex_def, rel_embedding.prod_lex_mk_left_apply, prod.mk.inj_iff,
    exists_eq_right],
  rintro (h | ⟨rfl, -⟩),
  { exact (H a' h).elim },
  { exact rfl }
end⟩

protected theorem acc (f : r ≼i s) (a : α) : acc r a ↔ acc s (f a) :=
⟨begin
    refine λ h, acc.rec_on h (λ a _ ha, acc.intro _ (λ b hb, _)),
    obtain ⟨a', rfl⟩ := f.init hb,
    exact ha _ (f.map_rel_iff.mp hb),
  end, f.to_rel_embedding.acc a⟩

end initial_seg

/-!
### Principal segments

Order embeddings whose range is a principal segment of `s` (i.e., an interval of the form
`(-∞, top)` for some element `top` of `β`). The type of these embeddings from `r` to `s` is called
`principal_seg r s`, and denoted by `r ≺i s`. Principal segments are in particular initial
segments.
-/

/-- If `r` is a relation on `α` and `s` in a relation on `β`, then `f : r ≺i s` is an order
embedding whose range is an open interval `(-∞, top)` for some element `top` of `β`. Such order
embeddings are called principal segments -/
@[nolint has_nonempty_instance]
structure principal_seg {α β : Type*} (r : α → α → Prop) (s : β → β → Prop) extends r ↪r s :=
(top : β)
(down' : ∀ b, s b top ↔ ∃ a, to_rel_embedding a = b)

localized "infix (name := principal_seg) ` ≺i `:25 := principal_seg" in initial_seg

namespace principal_seg

instance : has_coe (r ≺i s) (r ↪r s) := ⟨principal_seg.to_rel_embedding⟩
instance : has_coe_to_fun (r ≺i s) (λ _, α → β) := ⟨λ f, f⟩

@[simp] theorem coe_fn_mk (f : r ↪r s) (t o) :
  (@principal_seg.mk _ _ r s f t o : α → β) = f := rfl

@[simp] theorem coe_fn_to_rel_embedding (f : r ≺i s) : (f.to_rel_embedding : α → β) = f := rfl

@[simp] theorem coe_coe_fn (f : r ≺i s) : ((f : r ↪r s) : α → β) = f := rfl

theorem down (f : r ≺i s) : ∀ {b : β}, s b f.top ↔ ∃ a, f a = b := f.down'

theorem lt_top (f : r ≺i s) (a : α) : s (f a) f.top := f.down.2 ⟨_, rfl⟩

theorem init [is_trans β s] (f : r ≺i s) {a : α} {b : β} (h : s b (f a)) : ∃ a', f a' = b :=
f.down.1 $ trans h $ f.lt_top _

/-- A principal segment is in particular an initial segment. -/
instance has_coe_initial_seg [is_trans β s] : has_coe (r ≺i s) (r ≼i s) :=
⟨λ f, ⟨f.to_rel_embedding, λ a b, f.init⟩⟩

theorem coe_coe_fn' [is_trans β s] (f : r ≺i s) : ((f : r ≼i s) : α → β) = f := rfl

theorem init_iff [is_trans β s] (f : r ≺i s) {a : α} {b : β} :
  s b (f a) ↔ ∃ a', f a' = b ∧ r a' a :=
@initial_seg.init_iff α β r s f a b

theorem irrefl {r : α → α → Prop} [is_well_order α r] (f : r ≺i r) : false :=
begin
  have := f.lt_top f.top,
  rw [show f f.top = f.top, from
      initial_seg.eq ↑f (initial_seg.refl r) f.top] at this,
  exact irrefl _ this
end

instance (r : α → α → Prop) [is_well_order α r] : is_empty (r ≺i r) := ⟨λ f, f.irrefl⟩

/-- Composition of a principal segment with an initial segment, as a principal segment -/
def lt_le (f : r ≺i s) (g : s ≼i t) : r ≺i t :=
⟨@rel_embedding.trans _ _ _ r s t f g, g f.top, λ a,
 by simp only [g.init_iff, f.down', exists_and_distrib_left.symm,
   exists_swap, rel_embedding.trans_apply, exists_eq_right']; refl⟩

@[simp] theorem lt_le_apply (f : r ≺i s) (g : s ≼i t) (a : α) : (f.lt_le g) a = g (f a) :=
rel_embedding.trans_apply _ _ _

@[simp] theorem lt_le_top (f : r ≺i s) (g : s ≼i t) : (f.lt_le g).top = g f.top := rfl

/-- Composition of two principal segments as a principal segment -/
@[trans] protected def trans [is_trans γ t] (f : r ≺i s) (g : s ≺i t) : r ≺i t :=
lt_le f g

@[simp] theorem trans_apply [is_trans γ t] (f : r ≺i s) (g : s ≺i t) (a : α) :
  (f.trans g) a = g (f a) :=
lt_le_apply _ _ _

@[simp] theorem trans_top [is_trans γ t] (f : r ≺i s) (g : s ≺i t) :
  (f.trans g).top = g f.top := rfl

/-- Composition of an order isomorphism with a principal segment, as a principal segment -/
def equiv_lt (f : r ≃r s) (g : s ≺i t) : r ≺i t :=
⟨@rel_embedding.trans _ _ _ r s t f g, g.top, λ c,
 suffices (∃ (a : β), g a = c) ↔ ∃ (a : α), g (f a) = c, by simpa [g.down],
 ⟨λ ⟨b, h⟩, ⟨f.symm b, by simp only [h, rel_iso.apply_symm_apply, rel_iso.coe_coe_fn]⟩,
  λ ⟨a, h⟩, ⟨f a, h⟩⟩⟩

/-- Composition of a principal segment with an order isomorphism, as a principal segment -/
def lt_equiv {r : α → α → Prop} {s : β → β → Prop} {t : γ → γ → Prop}
  (f : principal_seg r s) (g : s ≃r t) : principal_seg r t :=
⟨@rel_embedding.trans _ _ _ r s t f g, g f.top,
  begin
    intro x,
    rw [← g.apply_symm_apply x, g.map_rel_iff, f.down', exists_congr],
    intro y, exact ⟨congr_arg g, λ h, g.to_equiv.bijective.1 h⟩
  end⟩

@[simp] theorem equiv_lt_apply (f : r ≃r s) (g : s ≺i t) (a : α) : (equiv_lt f g) a = g (f a) :=
rel_embedding.trans_apply _ _ _

@[simp] theorem equiv_lt_top (f : r ≃r s) (g : s ≺i t) : (equiv_lt f g).top = g.top := rfl

/-- Given a well order `s`, there is a most one principal segment embedding of `r` into `s`. -/
instance [is_well_order β s] : subsingleton (r ≺i s) :=
⟨λ f g, begin
  have ef : (f : α → β) = g,
  { show ((f : r ≼i s) : α → β) = g,
    rw @subsingleton.elim _ _ (f : r ≼i s) g, refl },
  have et : f.top = g.top,
  { refine extensional_of_trichotomous_of_irrefl s (λ x, _),
    simp only [f.down, g.down, ef, coe_fn_to_rel_embedding] },
  cases f, cases g,
  have := rel_embedding.coe_fn_injective ef; congr'
end⟩

theorem top_eq [is_well_order γ t]
  (e : r ≃r s) (f : r ≺i t) (g : s ≺i t) : f.top = g.top :=
by rw subsingleton.elim f (principal_seg.equiv_lt e g); refl

lemma top_lt_top {r : α → α → Prop} {s : β → β → Prop} {t : γ → γ → Prop}
  [is_well_order γ t]
  (f : principal_seg r s) (g : principal_seg s t) (h : principal_seg r t) : t h.top g.top :=
by { rw [subsingleton.elim h (f.trans g)], apply principal_seg.lt_top }

/-- Any element of a well order yields a principal segment -/
def of_element {α : Type*} (r : α → α → Prop) (a : α) : subrel r {b | r b a} ≺i r :=
⟨subrel.rel_embedding _ _, a, λ b,
  ⟨λ h, ⟨⟨_, h⟩, rfl⟩, λ ⟨⟨_, h⟩, rfl⟩, h⟩⟩

@[simp] theorem of_element_apply {α : Type*} (r : α → α → Prop) (a : α) (b) :
  of_element r a b = b.1 := rfl

@[simp] theorem of_element_top {α : Type*} (r : α → α → Prop) (a : α) :
  (of_element r a).top = a := rfl

/-- Restrict the codomain of a principal segment -/
def cod_restrict (p : set β) (f : r ≺i s)
  (H : ∀ a, f a ∈ p) (H₂ : f.top ∈ p) : r ≺i subrel s p :=
⟨rel_embedding.cod_restrict p f H, ⟨f.top, H₂⟩, λ ⟨b, h⟩,
  f.down.trans $ exists_congr $ λ a,
  show (⟨f a, H a⟩ : p).1 = _ ↔ _, from ⟨subtype.eq, congr_arg _⟩⟩

@[simp]
theorem cod_restrict_apply (p) (f : r ≺i s) (H H₂ a) : cod_restrict p f H H₂ a = ⟨f a, H a⟩ := rfl

@[simp]
theorem cod_restrict_top (p) (f : r ≺i s) (H H₂) : (cod_restrict p f H H₂).top = ⟨f.top, H₂⟩ := rfl

/-- Principal segment from an empty type into a type with a minimal element. -/
def of_is_empty (r : α → α → Prop) [is_empty α] {b : β} (H : ∀ b', ¬ s b' b) : r ≺i s :=
{ top := b,
  down' := by simp [H],
  ..rel_embedding.of_is_empty r s }

@[simp] theorem of_is_empty_top (r : α → α → Prop) [is_empty α] {b : β} (H : ∀ b', ¬ s b' b) :
  (of_is_empty r H).top = b := rfl

/-- Principal segment from the empty relation on `pempty` to the empty relation on `punit`. -/
@[reducible] def pempty_to_punit : @empty_relation pempty ≺i @empty_relation punit :=
@of_is_empty _ _ empty_relation _ _ punit.star $ λ x, not_false

<<<<<<< HEAD
/-- `sum.inl` as a principal segment. You must provide a minimal element `b` under `s`. -/
def sum_lex_inl (r : α → α → Prop) {b : β} (H : ∀ b', ¬ s b' b) : r ≺i sum.lex r s :=
{ top := sum.inr b,
  down' := by rintro (a | b'); simp [H],
  ..rel_embedding.sum_lex_inl r s }

@[simp] theorem sum_lex_inl_apply (r : α → α → Prop) {b : β} (H : ∀ b', ¬ s b' b) (a) :
  sum_lex_inl r H a = sum.inl a := rfl

@[simp] theorem sum_lex_top (r : α → α → Prop) {b : β} (H : ∀ b', ¬ s b' b) :
  (sum_lex_inl r H).top = sum.inr b := rfl

/-- `sum.map` as a principal segment. -/
def sum_lex_map (f : r ≃r s) (g : t ≺i u) : sum.lex r t ≺i sum.lex s u :=
{ top := sum.inr g.top,
  down' := begin
    rintro (b | d),
    { simp [(⟨f.symm b, by simp⟩ : ∃ a, f a = b)] },
    { simp [g.down] }
  end,
  ..rel_embedding.sum_lex_map ↑f ↑g }

@[simp] theorem sum_lex_map_apply (f : r ≃r s) (g : t ≺i u) (a) :
  sum_lex_map f g a = sum.map f g a := rfl

@[simp] theorem sum_lex_map_top (f : r ≃r s) (g : t ≺i u) :
  (sum_lex_map f g).top = sum.inr g.top := rfl

/-- `λ b, prod.mk a b` as an initial segment. You must provide the least and next least elements
`a₀` and `a₁` under `r`, as well as a minimal element `b` under `s`. -/
def prod_lex_mk {a₀ a₁ : α} {b : β}
  (Ha₀ : ¬ r a₀ a₀) (Ha₁ : ∀ a', r a' a₁ ↔ a₀ = a') (Hb : ∀ b', ¬ s b' b) : s ≺i prod.lex r s :=
{ top := (a₁, b),
  down' := λ ⟨a', b'⟩, by simp [prod.lex_def, Hb, Ha₁],
  ..rel_embedding.prod_lex_mk_left s Ha₀ }

@[simp] theorem prod_lex_mk_apply {a₀ a₁ : α} {b : β}
  (Ha₀ : ¬ r a₀ a₀) (Ha₁ : ∀ a', r a' a₁ ↔ a₀ = a') (Hb : ∀ b', ¬ s b' b) (b') :
  prod_lex_mk Ha₀ Ha₁ Hb b' = (a₀, b') := rfl

@[simp] theorem prod_lex_mk_top {a₀ a₁ : α} {b : β}
  (Ha₀ : ¬ r a₀ a₀) (Ha₁ : ∀ a', r a' a₁ ↔ a₀ = a') (Hb : ∀ b', ¬ s b' b) :
  (prod_lex_mk Ha₀ Ha₁ Hb).top = (a₁, b) := rfl
=======
protected theorem acc [is_trans β s] (f : r ≺i s) (a : α) : acc r a ↔ acc s (f a) :=
(f : r ≼i s).acc a
>>>>>>> 474656fd

end principal_seg

/--
A relation is well-founded iff every principal segment of it is well-founded.

In this lemma we use `subrel` to indicate its principal segments because it's usually more
convenient to use.
-/
theorem well_founded_iff_well_founded_subrel {β : Type*} {s : β → β → Prop} [is_trans β s] :
  well_founded s ↔ (∀ b, well_founded (subrel s {b' | s b' b})) :=
begin
  refine ⟨λ wf b, ⟨λ b', ((principal_seg.of_element _ b).acc b').mpr (wf.apply b')⟩,
    λ wf, ⟨λ b, acc.intro _ (λ b' hb', _)⟩⟩,
  let f := principal_seg.of_element s b,
  obtain ⟨b', rfl⟩ := f.down.mp ((principal_seg.of_element_top s b).symm ▸ hb' : s b' f.top),
  exact (f.acc b').mp ((wf b).apply b'),
end

theorem {u} well_founded_iff_principal_seg {β : Type u} {s : β → β → Prop} [is_trans β s] :
  well_founded s ↔ (∀ (α : Type u) (r : α → α → Prop) (f : r ≺i s), well_founded r) :=
⟨λ wf α r f, rel_hom_class.well_founded f.to_rel_embedding wf,
  λ h, well_founded_iff_well_founded_subrel.mpr (λ b, h _ _ (principal_seg.of_element s b))⟩

/-! ### Properties of initial and principal segments -/

/-- To an initial segment taking values in a well order, one can associate either a principal
segment (if the range is not everything, hence one can take as top the minimum of the complement
of the range) or an order isomorphism (if the range is everything). -/
noncomputable def initial_seg.lt_or_eq [is_well_order β s] (f : r ≼i s) : (r ≺i s) ⊕ (r ≃r s) :=
begin
  by_cases h : surjective f,
  { exact sum.inr (rel_iso.of_surjective f h) },
  { have h' : _, from (initial_seg.eq_or_principal f).resolve_left h,
    exact sum.inl ⟨f, classical.some h', classical.some_spec h'⟩ }
end

theorem initial_seg.lt_or_eq_apply_left [is_well_order β s]
  (f : r ≼i s) (g : r ≺i s) (a : α) : g a = f a :=
@initial_seg.eq α β r s _ g f a

theorem initial_seg.lt_or_eq_apply_right [is_well_order β s]
  (f : r ≼i s) (g : r ≃r s) (a : α) : g a = f a :=
initial_seg.eq (initial_seg.of_iso g) f a

/-- Composition of an initial segment taking values in a well order and a principal segment. -/
noncomputable def initial_seg.le_lt [is_well_order β s] [is_trans γ t] (f : r ≼i s) (g : s ≺i t) :
  r ≺i t :=
match f.lt_or_eq with
| sum.inl f' := f'.trans g
| sum.inr f' := principal_seg.equiv_lt f' g
end

@[simp] theorem initial_seg.le_lt_apply [is_well_order β s] [is_trans γ t]
  (f : r ≼i s) (g : s ≺i t) (a : α) : (f.le_lt g) a = g (f a) :=
begin
  delta initial_seg.le_lt, cases h : f.lt_or_eq with f' f',
  { simp only [principal_seg.trans_apply, f.lt_or_eq_apply_left] },
  { simp only [principal_seg.equiv_lt_apply, f.lt_or_eq_apply_right] }
end

namespace rel_embedding

/-- Given an order embedding into a well order, collapse the order embedding by filling the
gaps, to obtain an initial segment. Here, we construct the collapsed order embedding pointwise,
but the proof of the fact that it is an initial segment will be given in `collapse`. -/
noncomputable def collapse_F [is_well_order β s] (f : r ↪r s) : Π a, {b // ¬ s (f a) b} :=
(rel_embedding.well_founded f $ is_well_founded.wf).fix $ λ a IH, begin
  let S := {b | ∀ a h, s (IH a h).1 b},
  have : f a ∈ S, from λ a' h, ((trichotomous _ _)
    .resolve_left $ λ h', (IH a' h).2 $ trans (f.map_rel_iff.2 h) h')
    .resolve_left $ λ h', (IH a' h).2 $ h' ▸ f.map_rel_iff.2 h,
  exact ⟨is_well_founded.wf.min S ⟨_, this⟩,
   is_well_founded.wf.not_lt_min _ _ this⟩
end

theorem collapse_F.lt [is_well_order β s] (f : r ↪r s) {a : α}
   : ∀ {a'}, r a' a → s (collapse_F f a').1 (collapse_F f a).1 :=
show (collapse_F f a).1 ∈ {b | ∀ a' (h : r a' a), s (collapse_F f a').1 b}, begin
  unfold collapse_F, rw well_founded.fix_eq,
  apply well_founded.min_mem _ _
end

theorem collapse_F.not_lt [is_well_order β s] (f : r ↪r s) (a : α)
   {b} (h : ∀ a' (h : r a' a), s (collapse_F f a').1 b) : ¬ s b (collapse_F f a).1 :=
begin
  unfold collapse_F, rw well_founded.fix_eq,
  exact well_founded.not_lt_min _ _ _
    (show b ∈ {b | ∀ a' (h : r a' a), s (collapse_F f a').1 b}, from h)
end

/-- Construct an initial segment from an order embedding into a well order, by collapsing it
to fill the gaps. -/
noncomputable def collapse [is_well_order β s] (f : r ↪r s) : r ≼i s :=
by haveI := rel_embedding.is_well_order f; exact
⟨rel_embedding.of_monotone
  (λ a, (collapse_F f a).1) (λ a b, collapse_F.lt f),
λ a b, acc.rec_on (is_well_founded.wf.apply b : acc s b) (λ b H IH a h, begin
  let S := {a | ¬ s (collapse_F f a).1 b},
  have : S.nonempty := ⟨_, asymm h⟩,
  existsi (is_well_founded.wf : well_founded r).min S this,
  refine ((@trichotomous _ s _ _ _).resolve_left _).resolve_right _,
  { exact (is_well_founded.wf : well_founded r).min_mem S this },
  { refine collapse_F.not_lt f _ (λ a' h', _),
    by_contradiction hn,
    exact is_well_founded.wf.not_lt_min S this hn h' }
end) a⟩

theorem collapse_apply [is_well_order β s] (f : r ↪r s)
  (a) : collapse f a = (collapse_F f a).1 := rfl

end rel_embedding<|MERGE_RESOLUTION|>--- conflicted
+++ resolved
@@ -180,7 +180,7 @@
     simp },
   { simp },
   { simp },
-  { simpa using g.init c d }
+  { simpa using g.init' c d }
 end⟩
 
 @[simp] theorem sum_lift_rel_map_apply (f : r ≃r s) (g : t ≼i u) (a) :
@@ -202,7 +202,7 @@
   { simp [H] },
   { simp },
   { simp [H] },
-  { simpa using g.init c d }
+  { simpa using g.init }
 end⟩
 
 @[simp] theorem sum_lex_map_apply (f : r ≃r s) (g : t ≼i u) (a) :
@@ -389,7 +389,6 @@
 @[reducible] def pempty_to_punit : @empty_relation pempty ≺i @empty_relation punit :=
 @of_is_empty _ _ empty_relation _ _ punit.star $ λ x, not_false
 
-<<<<<<< HEAD
 /-- `sum.inl` as a principal segment. You must provide a minimal element `b` under `s`. -/
 def sum_lex_inl (r : α → α → Prop) {b : β} (H : ∀ b', ¬ s b' b) : r ≺i sum.lex r s :=
 { top := sum.inr b,
@@ -433,10 +432,9 @@
 @[simp] theorem prod_lex_mk_top {a₀ a₁ : α} {b : β}
   (Ha₀ : ¬ r a₀ a₀) (Ha₁ : ∀ a', r a' a₁ ↔ a₀ = a') (Hb : ∀ b', ¬ s b' b) :
   (prod_lex_mk Ha₀ Ha₁ Hb).top = (a₁, b) := rfl
-=======
+
 protected theorem acc [is_trans β s] (f : r ≺i s) (a : α) : acc r a ↔ acc s (f a) :=
 (f : r ≼i s).acc a
->>>>>>> 474656fd
 
 end principal_seg
 
