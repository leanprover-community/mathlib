/-
Copyright (c) 2021 Oliver Nash. All rights reserved.
Released under Apache 2.0 license as described in the file LICENSE.
Authors: Oliver Nash
-/
import tactic.tfae
import order.atoms
import order.order_iso_nat
import order.sup_indep
import order.zorn
import data.finset.order

/-!
# Compactness properties for complete lattices

For complete lattices, there are numerous equivalent ways to express the fact that the relation `>`
is well-founded. In this file we define three especially-useful characterisations and provide
proofs that they are indeed equivalent to well-foundedness.

## Main definitions
 * `complete_lattice.is_sup_closed_compact`
 * `complete_lattice.is_Sup_finite_compact`
 * `complete_lattice.is_compact_element`
 * `complete_lattice.is_compactly_generated`

## Main results
The main result is that the following four conditions are equivalent for a complete lattice:
 * `well_founded (>)`
 * `complete_lattice.is_sup_closed_compact`
 * `complete_lattice.is_Sup_finite_compact`
 * `∀ k, complete_lattice.is_compact_element k`

This is demonstrated by means of the following four lemmas:
 * `complete_lattice.is_well_founded.is_Sup_finite_compact`
 * `complete_lattice.is_Sup_finite_compact.is_sup_closed_compact`
 * `complete_lattice.is_sup_closed_compact.well_founded`
 * `complete_lattice.is_Sup_finite_compact_iff_all_elements_compact`

 We also show well-founded lattices are compactly generated
 (`complete_lattice.compactly_generated_of_is_well_founded`).

## References
- [G. Călugăreanu, *Lattice Concepts of Module Theory*][calugareanu]

## Tags

complete lattice, well-founded, compact
-/

variables {α : Type*} [complete_lattice α]

namespace complete_lattice

variables (α)

/-- A compactness property for a complete lattice is that any `sup`-closed non-empty subset
contains its `Sup`. -/
def is_sup_closed_compact : Prop :=
  ∀ (s : set α) (h : s.nonempty), (∀ a b ∈ s, a ⊔ b ∈ s) → (Sup s) ∈ s

/-- A compactness property for a complete lattice is that any subset has a finite subset with the
same `Sup`. -/
def is_Sup_finite_compact : Prop :=
∀ (s : set α), ∃ (t : finset α), ↑t ⊆ s ∧ Sup s = t.sup id

/-- An element `k` of a complete lattice is said to be compact if any set with `Sup`
above `k` has a finite subset with `Sup` above `k`.  Such an element is also called
"finite" or "S-compact". -/
def is_compact_element {α : Type*} [complete_lattice α] (k : α) :=
∀ s : set α, k ≤ Sup s → ∃ t : finset α, ↑t ⊆ s ∧ k ≤ t.sup id

/-- An element `k` is compact if and only if any directed set with `Sup` above
`k` already got above `k` at some point in the set. -/
theorem is_compact_element_iff_le_of_directed_Sup_le (k : α) :
  is_compact_element k ↔
  ∀ s : set α, s.nonempty → directed_on (≤) s → k ≤ Sup s → ∃ x : α, x ∈ s ∧ k ≤ x :=
begin
  classical,
  split,
  { intros hk s hne hdir hsup,
    obtain ⟨t, ht⟩ := hk s hsup,
    -- certainly every element of t is below something in s, since ↑t ⊆ s.
    have t_below_s : ∀ x ∈ t, ∃ y ∈ s, x ≤ y, from λ x hxt, ⟨x, ht.left hxt, le_rfl⟩,
    obtain ⟨x, ⟨hxs, hsupx⟩⟩ := finset.sup_le_of_le_directed s hne hdir t t_below_s,
    exact ⟨x, ⟨hxs, le_trans ht.right hsupx⟩⟩, },
  { intros hk s hsup,
    -- Consider the set of finite joins of elements of the (plain) set s.
    let S : set α := { x | ∃ t : finset α, ↑t ⊆ s ∧ x = t.sup id },
    -- S is directed, nonempty, and still has sup above k.
    have dir_US : directed_on (≤) S,
    { rintros x ⟨c, hc⟩ y ⟨d, hd⟩,
      use x ⊔ y,
      split,
      { use c ∪ d,
        split,
        { simp only [hc.left, hd.left, set.union_subset_iff, finset.coe_union, and_self], },
        { simp only [hc.right, hd.right, finset.sup_union], }, },
      simp only [and_self, le_sup_left, le_sup_right], },
    have sup_S : Sup s ≤ Sup S,
    { apply Sup_le_Sup,
      intros x hx, use {x},
      simpa only [and_true, id.def, finset.coe_singleton, eq_self_iff_true, finset.sup_singleton,
        set.singleton_subset_iff], },
    have Sne : S.nonempty,
    { suffices : ⊥ ∈ S, from set.nonempty_of_mem this,
      use ∅,
      simp only [set.empty_subset, finset.coe_empty, finset.sup_empty,
        eq_self_iff_true, and_self], },
    -- Now apply the defn of compact and finish.
    obtain ⟨j, ⟨hjS, hjk⟩⟩ := hk S Sne dir_US (le_trans hsup sup_S),
    obtain ⟨t, ⟨htS, htsup⟩⟩ := hjS,
    use t, exact ⟨htS, by rwa ←htsup⟩, },
end

/-- A compact element `k` has the property that any directed set lying strictly below `k` has
its Sup strictly below `k`. -/
lemma is_compact_element.directed_Sup_lt_of_lt {α : Type*} [complete_lattice α] {k : α}
  (hk : is_compact_element k) {s : set α} (hemp : s.nonempty) (hdir : directed_on (≤) s)
  (hbelow : ∀ x ∈ s, x < k) : Sup s < k :=
begin
  rw is_compact_element_iff_le_of_directed_Sup_le at hk,
  by_contradiction,
  have sSup : Sup s ≤ k, from Sup_le (λ s hs, (hbelow s hs).le),
  replace sSup : Sup s = k := eq_iff_le_not_lt.mpr ⟨sSup, h⟩,
  obtain ⟨x, hxs, hkx⟩ := hk s hemp hdir sSup.symm.le,
  obtain hxk := hbelow x hxs,
  exact hxk.ne (hxk.le.antisymm hkx),
end

lemma finset_sup_compact_of_compact {α β : Type*} [complete_lattice α] {f : β → α}
  (s : finset β) (h : ∀ x ∈ s, is_compact_element (f x)) : is_compact_element (s.sup f) :=
begin
  classical,
  rw is_compact_element_iff_le_of_directed_Sup_le,
  intros d hemp hdir hsup,
  change f with id ∘ f, rw ←finset.sup_finset_image,
  apply finset.sup_le_of_le_directed d hemp hdir,
  rintros x hx,
  obtain ⟨p, ⟨hps, rfl⟩⟩ := finset.mem_image.mp hx,
  specialize h p hps,
  rw is_compact_element_iff_le_of_directed_Sup_le at h,
  specialize h d hemp hdir (le_trans (finset.le_sup hps) hsup),
  simpa only [exists_prop],
end

<<<<<<< HEAD
lemma well_founded_gt.is_Sup_finite_compact [well_founded_gt α] : is_Sup_finite_compact α :=
begin
  intros s,
  let p : set α := {x | ∃ (t : finset α), ↑t ⊆ s ∧ t.sup id = x},
  have hp : p.nonempty, { use [⊥, ∅], simp, },
  obtain ⟨m, ⟨t, ⟨ht₁, ht₂⟩⟩, hm⟩ := well_founded_gt.has_max p hp,
  use t, simp only [ht₁, ht₂, true_and], apply le_antisymm,
  { apply Sup_le (λ y hy, _), classical,
    have hy' : (insert y t).sup id ∈ p,
    { use insert y t, simp, rw set.insert_subset, exact ⟨hy, ht₁⟩, },
    have hm' : m ≤ (insert y t).sup id, { rw ← ht₂, exact finset.sup_mono (t.subset_insert y), },
    rw eq_of_le_of_not_lt hm' (hm _ hy'),
    simp, },
  { rw [← ht₂, finset.sup_id_eq_Sup], exact Sup_le_Sup ht₁, },
=======
lemma well_founded.is_Sup_finite_compact (h : well_founded ((>) : α → α → Prop)) :
  is_Sup_finite_compact α :=
λ s, begin
  obtain ⟨m, ⟨t, ⟨ht₁, rfl⟩⟩, hm⟩ := well_founded.well_founded_iff_has_min.mp h
    {x | ∃ t : finset α, ↑t ⊆ s ∧ t.sup id = x} ⟨⊥, ∅, by simp⟩,
  refine ⟨t, ht₁, (Sup_le (λ y hy, _)).antisymm _⟩,
  { classical,
    rw eq_of_le_of_not_lt (finset.sup_mono (t.subset_insert y))
      (hm _ ⟨insert y t, by simp [set.insert_subset, hy, ht₁]⟩),
    simp },
  { rw finset.sup_id_eq_Sup,
    exact Sup_le_Sup ht₁ },
>>>>>>> 9da92586
end

lemma is_Sup_finite_compact.is_sup_closed_compact (h : is_Sup_finite_compact α) :
  is_sup_closed_compact α :=
begin
  intros s hne hsc, obtain ⟨t, ht₁, ht₂⟩ := h s, clear h,
  cases t.eq_empty_or_nonempty with h h,
  { subst h, rw finset.sup_empty at ht₂, rw ht₂,
    simp [eq_singleton_bot_of_Sup_eq_bot_of_nonempty ht₂ hne], },
  { rw ht₂, exact t.sup_closed_of_sup_closed h ht₁ hsc, },
end

lemma is_sup_closed_compact.well_founded (h : is_sup_closed_compact α) : well_founded_gt α :=
begin
  refine rel_embedding.is_well_founded_iff_no_descending_seq.mpr ⟨λ a, _⟩,
  suffices : Sup (set.range a) ∈ set.range a,
  { obtain ⟨n, hn⟩ := set.mem_range.mp this,
    have h' : Sup (set.range a) < a (n+1), { change _ > _, simp [← hn, a.map_rel_iff], },
    apply lt_irrefl (a (n+1)), apply lt_of_le_of_lt _ h', apply le_Sup, apply set.mem_range_self, },
  apply h (set.range a),
  { use a 37, apply set.mem_range_self, },
  { rintros x ⟨m, hm⟩ y ⟨n, hn⟩, use m ⊔ n, rw [← hm, ← hn], apply rel_hom_class.map_sup a, },
end

lemma is_Sup_finite_compact_iff_all_elements_compact :
  is_Sup_finite_compact α ↔ (∀ k : α, is_compact_element k) :=
begin
  refine ⟨λ h k s hs, _, λ h s, _⟩,
  { obtain ⟨t, ⟨hts, htsup⟩⟩ := h s,
    use [t, hts],
    rwa ←htsup, },
  { obtain ⟨t, ⟨hts, htsup⟩⟩ := h (Sup s) s (by refl),
    have : Sup s = t.sup id,
    { suffices : t.sup id ≤ Sup s, by { apply le_antisymm; assumption },
      simp only [id.def, finset.sup_le_iff],
      intros x hx,
      exact le_Sup (hts hx) },
    use [t, hts, this] },
end

lemma well_founded_characterisations :
  tfae [well_founded_gt α,
        is_Sup_finite_compact α,
        is_sup_closed_compact α,
        ∀ k : α, is_compact_element k] :=
begin
  tfae_have : 1 → 2, by { introI h, exact well_founded_gt.is_Sup_finite_compact α, },
  tfae_have : 2 → 3, by { exact is_Sup_finite_compact.is_sup_closed_compact α, },
  tfae_have : 3 → 1, by { exact is_sup_closed_compact.well_founded α, },
  tfae_have : 2 ↔ 4, by { exact is_Sup_finite_compact_iff_all_elements_compact α },
  tfae_finish,
end

lemma well_founded_iff_is_Sup_finite_compact :
  well_founded_gt α ↔ is_Sup_finite_compact α :=
(well_founded_characterisations α).out 0 1

lemma is_Sup_finite_compact_iff_is_sup_closed_compact :
  is_Sup_finite_compact α ↔ is_sup_closed_compact α :=
(well_founded_characterisations α).out 1 2

lemma is_sup_closed_compact_iff_well_founded :
  is_sup_closed_compact α ↔ well_founded_gt α :=
(well_founded_characterisations α).out 2 0

alias well_founded_iff_is_Sup_finite_compact ↔ _ is_Sup_finite_compact.well_founded
alias is_Sup_finite_compact_iff_is_sup_closed_compact ↔
      _ is_sup_closed_compact.is_Sup_finite_compact
alias is_sup_closed_compact_iff_well_founded ↔ _ _root_.well_founded.is_sup_closed_compact

lemma well_founded.finite_of_set_independent [well_founded_gt α] {s : set α}
  (hs : set_independent s) : s.finite :=
begin
  classical,
  refine set.not_infinite.mp (λ contra, _),
  obtain ⟨t, ht₁, ht₂⟩ := well_founded_gt.is_Sup_finite_compact α s,
  replace contra : ∃ (x : α), x ∈ s ∧ x ≠ ⊥ ∧ x ∉ t,
  { have : (s \ (insert ⊥ t : finset α)).infinite := contra.diff (finset.finite_to_set _),
    obtain ⟨x, hx₁, hx₂⟩ := this.nonempty,
    exact ⟨x, hx₁, by simpa [not_or_distrib] using hx₂⟩, },
  obtain ⟨x, hx₀, hx₁, hx₂⟩ := contra,
  replace hs : x ⊓ Sup s = ⊥,
  { have := hs.mono (by simp [ht₁, hx₀, -set.union_singleton] : ↑t ∪ {x} ≤ s) (by simp : x ∈ _),
    simpa [disjoint, hx₂, ← t.sup_id_eq_Sup, ← ht₂] using this, },
  apply hx₁,
  rw [← hs, eq_comm, inf_eq_left],
  exact le_Sup hx₀,
end

end complete_lattice

/-- A complete lattice is said to be compactly generated if any
element is the `Sup` of compact elements. -/
class is_compactly_generated (α : Type*) [complete_lattice α] : Prop :=
(exists_Sup_eq :
  ∀ (x : α), ∃ (s : set α), (∀ x ∈ s, complete_lattice.is_compact_element x) ∧ Sup s = x)

section
variables {α} [is_compactly_generated α] {a b : α} {s : set α}

@[simp]
lemma Sup_compact_le_eq (b) : Sup {c : α | complete_lattice.is_compact_element c ∧ c ≤ b} = b :=
begin
  rcases is_compactly_generated.exists_Sup_eq b with ⟨s, hs, rfl⟩,
  exact le_antisymm (Sup_le (λ c hc, hc.2)) (Sup_le_Sup (λ c cs, ⟨hs c cs, le_Sup cs⟩)),
end

@[simp]
theorem Sup_compact_eq_top :
  Sup {a : α | complete_lattice.is_compact_element a} = ⊤ :=
begin
  refine eq.trans (congr rfl (set.ext (λ x, _))) (Sup_compact_le_eq ⊤),
  exact (and_iff_left le_top).symm,
end

theorem le_iff_compact_le_imp {a b : α} :
  a ≤ b ↔ ∀ c : α, complete_lattice.is_compact_element c → c ≤ a → c ≤ b :=
⟨λ ab c hc ca, le_trans ca ab, λ h, begin
  rw [← Sup_compact_le_eq a, ← Sup_compact_le_eq b],
  exact Sup_le_Sup (λ c hc, ⟨hc.1, h c hc.1 hc.2⟩),
end⟩

/-- This property is sometimes referred to as `α` being upper continuous. -/
theorem inf_Sup_eq_of_directed_on (h : directed_on (≤) s):
  a ⊓ Sup s = ⨆ b ∈ s, a ⊓ b :=
le_antisymm (begin
  rw le_iff_compact_le_imp,
  by_cases hs : s.nonempty,
  { intros c hc hcinf,
    rw le_inf_iff at hcinf,
    rw complete_lattice.is_compact_element_iff_le_of_directed_Sup_le at hc,
    rcases hc s hs h hcinf.2 with ⟨d, ds, cd⟩,
    exact (le_inf hcinf.1 cd).trans (le_supr₂ d ds) },
  { rw set.not_nonempty_iff_eq_empty at hs,
    simp [hs] }
end) supr_inf_le_inf_Sup

/-- This property is equivalent to `α` being upper continuous. -/
theorem inf_Sup_eq_supr_inf_sup_finset :
  a ⊓ Sup s = ⨆ (t : finset α) (H : ↑t ⊆ s), a ⊓ (t.sup id) :=
le_antisymm (begin
  rw le_iff_compact_le_imp,
  intros c hc hcinf,
  rw le_inf_iff at hcinf,
  rcases hc s hcinf.2 with ⟨t, ht1, ht2⟩,
  exact (le_inf hcinf.1 ht2).trans (le_supr₂ t ht1),
end)
  (supr_le $ λ t, supr_le $ λ h, inf_le_inf_left _ ((finset.sup_id_eq_Sup t).symm ▸ (Sup_le_Sup h)))

theorem complete_lattice.set_independent_iff_finite {s : set α} :
  complete_lattice.set_independent s ↔
    ∀ t : finset α, ↑t ⊆ s → complete_lattice.set_independent (↑t : set α) :=
⟨λ hs t ht, hs.mono ht, λ h a ha, begin
  rw [disjoint_iff, inf_Sup_eq_supr_inf_sup_finset, supr_eq_bot],
  intro t,
  rw [supr_eq_bot, finset.sup_id_eq_Sup],
  intro ht,
  classical,
  have h' := (h (insert a t) _ (t.mem_insert_self a)).eq_bot,
  { rwa [finset.coe_insert, set.insert_diff_self_of_not_mem] at h',
    exact λ con, ((set.mem_diff a).1 (ht con)).2 (set.mem_singleton a) },
  { rw [finset.coe_insert, set.insert_subset],
    exact ⟨ha, set.subset.trans ht (set.diff_subset _ _)⟩ }
end⟩

lemma complete_lattice.set_independent_Union_of_directed {η : Type*}
  {s : η → set α} (hs : directed (⊆) s)
  (h : ∀ i, complete_lattice.set_independent (s i)) :
  complete_lattice.set_independent (⋃ i, s i) :=
begin
  by_cases hη : nonempty η,
  { resetI,
    rw complete_lattice.set_independent_iff_finite,
    intros t ht,
    obtain ⟨I, fi, hI⟩ := set.finite_subset_Union t.finite_to_set ht,
    obtain ⟨i, hi⟩ := hs.finset_le fi.to_finset,
    exact (h i).mono (set.subset.trans hI $ set.Union₂_subset $
      λ j hj, hi j (fi.mem_to_finset.2 hj)) },
  { rintros a ⟨_, ⟨i, _⟩, _⟩,
    exfalso, exact hη ⟨i⟩, },
end

lemma complete_lattice.independent_sUnion_of_directed {s : set (set α)}
  (hs : directed_on (⊆) s)
  (h : ∀ a ∈ s, complete_lattice.set_independent a) :
  complete_lattice.set_independent (⋃₀ s) :=
by rw set.sUnion_eq_Union; exact
  complete_lattice.set_independent_Union_of_directed hs.directed_coe (by simpa using h)

end

namespace complete_lattice

lemma compactly_generated_of_well_founded_gt [h : well_founded_gt α] :
  is_compactly_generated α :=
begin
  rw [well_founded_iff_is_Sup_finite_compact, is_Sup_finite_compact_iff_all_elements_compact] at h,
  -- x is the join of the set of compact elements {x}
  exact ⟨λ x, ⟨{x}, ⟨λ x _, h x, Sup_singleton⟩⟩⟩,
end

/-- A compact element `k` has the property that any `b < k` lies below a "maximal element below
`k`", which is to say `[⊥, k]` is coatomic. -/
theorem Iic_coatomic_of_compact_element {k : α} (h : is_compact_element k) :
  is_coatomic (set.Iic k) :=
⟨λ ⟨b, hbk⟩, begin
  by_cases htriv : b = k,
  { left, ext, simp only [htriv, set.Iic.coe_top, subtype.coe_mk], },
  right,
  obtain ⟨a, a₀, ba, h⟩ := zorn_nonempty_partial_order₀ (set.Iio k) _ b (lt_of_le_of_ne hbk htriv),
  { refine ⟨⟨a, le_of_lt a₀⟩, ⟨ne_of_lt a₀, λ c hck, by_contradiction $ λ c₀, _⟩, ba⟩,
    cases h c.1 (lt_of_le_of_ne c.2 (λ con, c₀ (subtype.ext con))) hck.le,
    exact lt_irrefl _ hck, },
  { intros S SC cC I IS,
    by_cases hS : S.nonempty,
    { exact ⟨Sup S, h.directed_Sup_lt_of_lt hS cC.directed_on SC, λ _, le_Sup⟩, },
    exact ⟨b, lt_of_le_of_ne hbk htriv, by simp only [set.not_nonempty_iff_eq_empty.mp hS,
      set.mem_empty_eq, forall_const, forall_prop_of_false, not_false_iff]⟩, },
end⟩

lemma coatomic_of_top_compact (h : is_compact_element (⊤ : α)) : is_coatomic α :=
(@order_iso.Iic_top α _ _).is_coatomic_iff.mp (Iic_coatomic_of_compact_element h)

end complete_lattice

section
variables [is_modular_lattice α] [is_compactly_generated α]

@[priority 100]
instance is_atomic_of_is_complemented [is_complemented α] : is_atomic α :=
⟨λ b, begin
  by_cases h : {c : α | complete_lattice.is_compact_element c ∧ c ≤ b} ⊆ {⊥},
  { left,
    rw [← Sup_compact_le_eq b, Sup_eq_bot],
    exact h },
  { rcases set.not_subset.1 h with ⟨c, ⟨hc, hcb⟩, hcbot⟩,
    right,
    have hc' := complete_lattice.Iic_coatomic_of_compact_element hc,
    rw ← is_atomic_iff_is_coatomic at hc',
    haveI := hc',
    obtain con | ⟨a, ha, hac⟩ := eq_bot_or_exists_atom_le (⟨c, le_refl c⟩ : set.Iic c),
    { exfalso,
      apply hcbot,
      simp only [subtype.ext_iff, set.Iic.coe_bot, subtype.coe_mk] at con,
      exact con },
    rw [← subtype.coe_le_coe, subtype.coe_mk] at hac,
    exact ⟨a, ha.of_is_atom_coe_Iic, hac.trans hcb⟩ },
end⟩

/-- See Lemma 5.1, Călugăreanu -/
@[priority 100]
instance is_atomistic_of_is_complemented [is_complemented α] : is_atomistic α :=
⟨λ b, ⟨{a | is_atom a ∧ a ≤ b}, begin
  symmetry,
  have hle : Sup {a : α | is_atom a ∧ a ≤ b} ≤ b := (Sup_le $ λ _, and.right),
  apply (lt_or_eq_of_le hle).resolve_left (λ con, _),
  obtain ⟨c, hc⟩ := exists_is_compl (⟨Sup {a : α | is_atom a ∧ a ≤ b}, hle⟩ : set.Iic b),
  obtain rfl | ⟨a, ha, hac⟩ := eq_bot_or_exists_atom_le c,
  { exact ne_of_lt con (subtype.ext_iff.1 (eq_top_of_is_compl_bot hc)) },
  { apply ha.1,
    rw eq_bot_iff,
    apply le_trans (le_inf _ hac) hc.1,
    rw [← subtype.coe_le_coe, subtype.coe_mk],
    exact le_Sup ⟨ha.of_is_atom_coe_Iic, a.2⟩ }
end, λ _, and.left⟩⟩

/-- See Theorem 6.6, Călugăreanu -/
theorem is_complemented_of_Sup_atoms_eq_top (h : Sup {a : α | is_atom a} = ⊤) : is_complemented α :=
⟨λ b, begin
  obtain ⟨s, ⟨s_ind, b_inf_Sup_s, s_atoms⟩, s_max⟩ := zorn_subset
    {s : set α | complete_lattice.set_independent s ∧ b ⊓ Sup s = ⊥ ∧ ∀ a ∈ s, is_atom a} _,
  { refine ⟨Sup s, le_of_eq b_inf_Sup_s, _⟩,
    rw [← h, Sup_le_iff],
    intros a ha,
    rw ← inf_eq_left,
    refine (ha.le_iff.mp inf_le_left).resolve_left (λ con, ha.1 _),
    rw [eq_bot_iff, ← con],
    refine le_inf (le_refl a) ((le_Sup _).trans le_sup_right),
    rw ← disjoint_iff at *,
    have a_dis_Sup_s : disjoint a (Sup s) := con.mono_right le_sup_right,
    rw ← s_max (s ∪ {a}) ⟨λ x hx, _, ⟨_, λ x hx, _⟩⟩ (set.subset_union_left _ _),
    { exact set.mem_union_right _ (set.mem_singleton _) },
    { rw [set.mem_union, set.mem_singleton_iff] at hx,
      by_cases xa : x = a,
      { simp only [xa, set.mem_singleton, set.insert_diff_of_mem, set.union_singleton],
        exact con.mono_right (le_trans (Sup_le_Sup (set.diff_subset s {a})) le_sup_right) },
      { have h : (s ∪ {a}) \ {x} = (s \ {x}) ∪ {a},
        { simp only [set.union_singleton],
          rw set.insert_diff_of_not_mem,
          rw set.mem_singleton_iff,
          exact ne.symm xa },
        rw [h, Sup_union, Sup_singleton],
        apply (s_ind (hx.resolve_right xa)).disjoint_sup_right_of_disjoint_sup_left
          (a_dis_Sup_s.mono_right _).symm,
        rw [← Sup_insert, set.insert_diff_singleton,
          set.insert_eq_of_mem (hx.resolve_right xa)] } },
    { rw [Sup_union, Sup_singleton, ← disjoint_iff],
      exact b_inf_Sup_s.disjoint_sup_right_of_disjoint_sup_left con.symm },
    { rw [set.mem_union, set.mem_singleton_iff] at hx,
      cases hx,
      { exact s_atoms x hx },
      { rw hx,
        exact ha } } },
  { intros c hc1 hc2,
    refine ⟨⋃₀ c, ⟨complete_lattice.independent_sUnion_of_directed hc2.directed_on
      (λ s hs, (hc1 hs).1), _, λ a ha, _⟩, λ _, set.subset_sUnion_of_mem⟩,
    { rw [Sup_sUnion, ← Sup_image, inf_Sup_eq_of_directed_on, supr_eq_bot],
      { intro i,
        rw supr_eq_bot,
        intro hi,
        obtain ⟨x, xc, rfl⟩ := (set.mem_image _ _ _).1 hi,
        exact (hc1 xc).2.1 },
      { rw directed_on_image,
        refine hc2.directed_on.mono (λ s t, Sup_le_Sup) } },
    { rcases set.mem_sUnion.1 ha with ⟨s, sc, as⟩,
      exact (hc1 sc).2.2 a as } }
end⟩

/-- See Theorem 6.6, Călugăreanu -/
theorem is_complemented_of_is_atomistic [is_atomistic α] : is_complemented α :=
is_complemented_of_Sup_atoms_eq_top Sup_atoms_eq_top

theorem is_complemented_iff_is_atomistic : is_complemented α ↔ is_atomistic α :=
begin
  split; introsI,
  { exact is_atomistic_of_is_complemented },
  { exact is_complemented_of_is_atomistic }
end

end<|MERGE_RESOLUTION|>--- conflicted
+++ resolved
@@ -143,26 +143,9 @@
   simpa only [exists_prop],
 end
 
-<<<<<<< HEAD
 lemma well_founded_gt.is_Sup_finite_compact [well_founded_gt α] : is_Sup_finite_compact α :=
-begin
-  intros s,
-  let p : set α := {x | ∃ (t : finset α), ↑t ⊆ s ∧ t.sup id = x},
-  have hp : p.nonempty, { use [⊥, ∅], simp, },
-  obtain ⟨m, ⟨t, ⟨ht₁, ht₂⟩⟩, hm⟩ := well_founded_gt.has_max p hp,
-  use t, simp only [ht₁, ht₂, true_and], apply le_antisymm,
-  { apply Sup_le (λ y hy, _), classical,
-    have hy' : (insert y t).sup id ∈ p,
-    { use insert y t, simp, rw set.insert_subset, exact ⟨hy, ht₁⟩, },
-    have hm' : m ≤ (insert y t).sup id, { rw ← ht₂, exact finset.sup_mono (t.subset_insert y), },
-    rw eq_of_le_of_not_lt hm' (hm _ hy'),
-    simp, },
-  { rw [← ht₂, finset.sup_id_eq_Sup], exact Sup_le_Sup ht₁, },
-=======
-lemma well_founded.is_Sup_finite_compact (h : well_founded ((>) : α → α → Prop)) :
-  is_Sup_finite_compact α :=
 λ s, begin
-  obtain ⟨m, ⟨t, ⟨ht₁, rfl⟩⟩, hm⟩ := well_founded.well_founded_iff_has_min.mp h
+  obtain ⟨m, ⟨t, ⟨ht₁, rfl⟩⟩, hm⟩ := well_founded_gt.has_max
     {x | ∃ t : finset α, ↑t ⊆ s ∧ t.sup id = x} ⟨⊥, ∅, by simp⟩,
   refine ⟨t, ht₁, (Sup_le (λ y hy, _)).antisymm _⟩,
   { classical,
@@ -171,7 +154,6 @@
     simp },
   { rw finset.sup_id_eq_Sup,
     exact Sup_le_Sup ht₁ },
->>>>>>> 9da92586
 end
 
 lemma is_Sup_finite_compact.is_sup_closed_compact (h : is_Sup_finite_compact α) :
