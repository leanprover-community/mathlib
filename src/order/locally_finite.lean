--- conflicted
+++ resolved
@@ -464,9 +464,6 @@
 
 open order_dual
 
-<<<<<<< HEAD
-variables [locally_finite_order α]
-=======
 variables [locally_finite_order α] (a b : α)
 
 /-- Note we define `Icc (to_dual a) (to_dual b)` as `Icc α _ _ b a` (which has type `finset α` not
@@ -517,17 +514,6 @@
   rw [mem_Ioo, mem_Ioo],
   exact and_comm _ _,
 end
->>>>>>> 99a2d5bf
-
-instance : locally_finite_order (order_dual α) :=
-{ finset_Icc := λ a b, @Icc α _ _ (of_dual b) (of_dual a),
-  finset_Ico := λ a b, @Ioc α _ _ (of_dual b) (of_dual a),
-  finset_Ioc := λ a b, @Ico α _ _ (of_dual b) (of_dual a),
-  finset_Ioo := λ a b, @Ioo α _ _ (of_dual b) (of_dual a),
-  finset_mem_Icc := λ a b x, mem_Icc.trans (and_comm _ _),
-  finset_mem_Ico := λ a b x, mem_Ioc.trans (and_comm _ _),
-  finset_mem_Ioc := λ a b x, mem_Ico.trans (and_comm _ _),
-  finset_mem_Ioo := λ a b x, mem_Ioo.trans (and_comm _ _) }
 
 instance [decidable_rel ((≤) : α × β → α × β → Prop)] : locally_finite_order (α × β) :=
 locally_finite_order.of_Icc' (α × β)
