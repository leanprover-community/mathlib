--- conflicted
+++ resolved
@@ -73,8 +73,7 @@
 order isomorphism `α ≃ ℕ` or `α ≃ ℤ`, depending on whether we have `order_bot α` or
 `no_bot_order α` and `nonempty α`. When `order_bot α`, we can match `a : α` to `(Iio a).card`.
 
-Once we have the `succ_order` typeclass (any non-top element has a least greater element), we
-can provide `succ_order α` from `linear_order α` and `locally_finite_order α` using
+We can provide `succ_order α` from `linear_order α` and `locally_finite_order α` using
 
 ```lean
 lemma exists_min_greater [linear_order α] [locally_finite_order α] {x ub : α} (hx : x < ub) :
@@ -292,12 +291,6 @@
 
 /-- The multiset of elements `x` such that `a < x`. Basically `set.Ioi a` as a multiset. -/
 def Ioi (a : α) : multiset α := (finset.Ioi a).val
-<<<<<<< HEAD
-
-@[simp] lemma mem_Ici {a x : α} : x ∈ Ici a ↔ a ≤ x :=
-by rw [Ici, ←finset.mem_def, finset.mem_Ici]
-=======
->>>>>>> 0144b6ca
 
 @[simp] lemma mem_Ici {a x : α} : x ∈ Ici a ↔ a ≤ x := by rw [Ici, ←finset.mem_def, finset.mem_Ici]
 @[simp] lemma mem_Ioi {a x : α} : x ∈ Ioi a ↔ a < x := by rw [Ioi, ←finset.mem_def, finset.mem_Ioi]
@@ -314,7 +307,6 @@
 def Iio (b : α) : multiset α := (finset.Iio b).val
 
 @[simp] lemma mem_Iic {b x : α} : x ∈ Iic b ↔ x ≤ b := by rw [Iic, ←finset.mem_def, finset.mem_Iic]
-
 @[simp] lemma mem_Iio {b x : α} : x ∈ Iio b ↔ x < b := by rw [Iio, ←finset.mem_def, finset.mem_Iio]
 
 end order_bot
@@ -338,17 +330,10 @@
 instance fintype_Ioo : fintype (Ioo a b) :=
 fintype.of_finset (finset.Ioo a b) (λ x, by rw [finset.mem_Ioo, mem_Ioo])
 
-lemma finite_Icc : (Icc a b).finite :=
-⟨set.fintype_Icc a b⟩
-
-lemma finite_Ico : (Ico a b).finite :=
-⟨set.fintype_Ico a b⟩
-
-lemma finite_Ioc : (Ioc a b).finite :=
-⟨set.fintype_Ioc a b⟩
-
-lemma finite_Ioo : (Ioo a b).finite :=
-⟨set.fintype_Ioo a b⟩
+lemma finite_Icc : (Icc a b).finite := ⟨set.fintype_Icc a b⟩
+lemma finite_Ico : (Ico a b).finite := ⟨set.fintype_Ico a b⟩
+lemma finite_Ioc : (Ioc a b).finite := ⟨set.fintype_Ioc a b⟩
+lemma finite_Ioo : (Ioo a b).finite := ⟨set.fintype_Ioo a b⟩
 
 end preorder
 
@@ -362,7 +347,6 @@
 fintype.of_finset (finset.Ioi a) (λ x, by rw [finset.mem_Ioi, mem_Ioi])
 
 lemma finite_Ici : (Ici a).finite := ⟨set.fintype_Ici a⟩
-
 lemma finite_Ioi : (Ioi a).finite := ⟨set.fintype_Ioi a⟩
 
 end order_top
@@ -377,7 +361,6 @@
 fintype.of_finset (finset.Iio b) (λ x, by rw [finset.mem_Iio, mem_Iio])
 
 lemma finite_Iic : (Iic b).finite := ⟨set.fintype_Iic b⟩
-
 lemma finite_Iio : (Iio b).finite := ⟨set.fintype_Iio b⟩
 
 end order_bot
