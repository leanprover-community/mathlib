/-
Copyright (c) 2018 Sébastien Gouëzel. All rights reserved.
Released under Apache 2.0 license as described in the file LICENSE.
Authors: Sébastien Gouëzel
-/
import order.bounds
import data.set.intervals.basic
import data.set.finite
import data.set.lattice

/-!
# Theory of conditionally complete lattices.

A conditionally complete lattice is a lattice in which every non-empty bounded subset s
has a least upper bound and a greatest lower bound, denoted below by Sup s and Inf s.
Typical examples are real, nat, int with their usual orders.

The theory is very comparable to the theory of complete lattices, except that suitable
boundedness and nonemptiness assumptions have to be added to most statements.
We introduce two predicates bdd_above and bdd_below to express this boundedness, prove
their basic properties, and then go on to prove most useful properties of Sup and Inf
in conditionally complete lattices.

To differentiate the statements between complete lattices and conditionally complete
lattices, we prefix Inf and Sup in the statements by c, giving cInf and cSup. For instance,
Inf_le is a statement in complete lattices ensuring Inf s ≤ x, while cInf_le is the same
statement in conditionally complete lattices with an additional assumption that s is
bounded below.
-/

set_option old_structure_cmd true

open function order_dual set

variables {α β γ : Type*} {ι : Sort*}

section

/-!
Extension of Sup and Inf from a preorder `α` to `with_top α` and `with_bot α`
-/

open_locale classical

noncomputable instance {α : Type*} [preorder α] [has_Sup α] : has_Sup (with_top α) :=
⟨λ S, if ⊤ ∈ S then ⊤ else
  if bdd_above (coe ⁻¹' S : set α) then ↑(Sup (coe ⁻¹' S : set α)) else ⊤⟩

noncomputable instance {α : Type*} [has_Inf α] : has_Inf (with_top α) :=
⟨λ S, if S ⊆ {⊤} then ⊤ else ↑(Inf (coe ⁻¹' S : set α))⟩

noncomputable instance {α : Type*} [has_Sup α] : has_Sup (with_bot α) :=
⟨(@with_top.has_Inf αᵒᵈ _).Inf⟩

noncomputable instance {α : Type*} [preorder α] [has_Inf α] : has_Inf (with_bot α) :=
⟨(@with_top.has_Sup αᵒᵈ _ _).Sup⟩

@[simp]
theorem with_top.cInf_empty {α : Type*} [has_Inf α] : Inf (∅ : set (with_top α)) = ⊤ :=
if_pos $ set.empty_subset _

@[simp]
theorem with_bot.cSup_empty {α : Type*} [has_Sup α] : Sup (∅ : set (with_bot α)) = ⊥ :=
if_pos $ set.empty_subset _

end -- section

/-- A conditionally complete lattice is a lattice in which
every nonempty subset which is bounded above has a supremum, and
every nonempty subset which is bounded below has an infimum.
Typical examples are real numbers or natural numbers.

To differentiate the statements from the corresponding statements in (unconditional)
complete lattices, we prefix Inf and Sup by a c everywhere. The same statements should
hold in both worlds, sometimes with additional assumptions of nonemptiness or
boundedness.-/
class conditionally_complete_lattice (α : Type*) extends lattice α, has_Sup α, has_Inf α :=
(le_cSup : ∀ s a, bdd_above s → a ∈ s → a ≤ Sup s)
(cSup_le : ∀ s a, set.nonempty s → a ∈ upper_bounds s → Sup s ≤ a)
(cInf_le : ∀ s a, bdd_below s → a ∈ s → Inf s ≤ a)
(le_cInf : ∀ s a, set.nonempty s → a ∈ lower_bounds s → a ≤ Inf s)

/-- A conditionally complete linear order is a linear order in which
every nonempty subset which is bounded above has a supremum, and
every nonempty subset which is bounded below has an infimum.
Typical examples are real numbers or natural numbers.

To differentiate the statements from the corresponding statements in (unconditional)
complete linear orders, we prefix Inf and Sup by a c everywhere. The same statements should
hold in both worlds, sometimes with additional assumptions of nonemptiness or
boundedness.-/
class conditionally_complete_linear_order (α : Type*)
  extends conditionally_complete_lattice α, linear_order α renaming max → sup min → inf

/-- A conditionally complete linear order with `bot` is a linear order with least element, in which
every nonempty subset which is bounded above has a supremum, and every nonempty subset (necessarily
bounded below) has an infimum.  A typical example is the natural numbers.

To differentiate the statements from the corresponding statements in (unconditional)
complete linear orders, we prefix Inf and Sup by a c everywhere. The same statements should
hold in both worlds, sometimes with additional assumptions of nonemptiness or
boundedness.-/
@[ancestor conditionally_complete_linear_order has_bot]
class conditionally_complete_linear_order_bot (α : Type*)
  extends conditionally_complete_linear_order α, has_bot α :=
(bot_le : ∀ x : α, ⊥ ≤ x)
(cSup_empty : Sup ∅ = ⊥)

@[priority 100]  -- see Note [lower instance priority]
instance conditionally_complete_linear_order_bot.to_order_bot
  [h : conditionally_complete_linear_order_bot α] : order_bot α :=
{ ..h }

/-- A complete lattice is a conditionally complete lattice, as there are no restrictions
on the properties of Inf and Sup in a complete lattice.-/
@[priority 100] -- see Note [lower instance priority]
instance complete_lattice.to_conditionally_complete_lattice [complete_lattice α] :
  conditionally_complete_lattice α :=
{ le_cSup := by intros; apply le_Sup; assumption,
  cSup_le := by intros; apply Sup_le; assumption,
  cInf_le := by intros; apply Inf_le; assumption,
  le_cInf := by intros; apply le_Inf; assumption,
  ..‹complete_lattice α› }

@[priority 100] -- see Note [lower instance priority]
instance complete_linear_order.to_conditionally_complete_linear_order_bot {α : Type*}
  [complete_linear_order α] :
  conditionally_complete_linear_order_bot α :=
{ cSup_empty := Sup_empty,
  ..complete_lattice.to_conditionally_complete_lattice, .. ‹complete_linear_order α› }

section
open_locale classical

/-- A well founded linear order is conditionally complete, with a bottom element. -/
<<<<<<< HEAD
@[reducible] noncomputable def well_founded.conditionally_complete_linear_order_bot
=======
@[reducible] noncomputable def is_well_order.conditionally_complete_linear_order_bot
>>>>>>> ac2e9dbf
  (α : Type*) [i₁ : linear_order α] [i₂ : order_bot α] [h : is_well_order α (<)] :
  conditionally_complete_linear_order_bot α :=
{ Inf := λ s, if hs : s.nonempty then h.wf.min s hs else ⊥,
  cInf_le := λ s a hs has, begin
    have s_ne : s.nonempty := ⟨a, has⟩,
    simpa [s_ne] using not_lt.1 (h.wf.not_lt_min s s_ne has),
  end,
  le_cInf := λ s a hs has, begin
    simp only [hs, dif_pos],
    exact has (h.wf.min_mem s hs),
  end,
  Sup := λ s, if hs : (upper_bounds s).nonempty then h.wf.min _ hs else ⊥,
  le_cSup := λ s a hs has, begin
    have h's : (upper_bounds s).nonempty := hs,
    simp only [h's, dif_pos],
    exact h.wf.min_mem _ h's has,
  end,
  cSup_le := λ s a hs has, begin
    have h's : (upper_bounds s).nonempty := ⟨a, has⟩,
    simp only [h's, dif_pos],
    simpa using h.wf.not_lt_min _ h's has,
  end,
  cSup_empty := by simpa using eq_bot_iff.2 (not_lt.1 $ h.wf.not_lt_min _ _ $ mem_univ ⊥),
  ..i₁, ..i₂, ..linear_order.to_lattice }

end

section order_dual

instance (α : Type*) [conditionally_complete_lattice α] : conditionally_complete_lattice αᵒᵈ :=
{ le_cSup := @conditionally_complete_lattice.cInf_le α _,
  cSup_le := @conditionally_complete_lattice.le_cInf α _,
  le_cInf := @conditionally_complete_lattice.cSup_le α _,
  cInf_le := @conditionally_complete_lattice.le_cSup α _,
  ..order_dual.has_Inf α,
  ..order_dual.has_Sup α,
  ..order_dual.lattice α }

instance (α : Type*) [conditionally_complete_linear_order α] :
  conditionally_complete_linear_order αᵒᵈ :=
{ ..order_dual.conditionally_complete_lattice α,
  ..order_dual.linear_order α }

end order_dual

section conditionally_complete_lattice
variables [conditionally_complete_lattice α] {s t : set α} {a b : α}

theorem le_cSup (h₁ : bdd_above s) (h₂ : a ∈ s) : a ≤ Sup s :=
conditionally_complete_lattice.le_cSup s a h₁ h₂

theorem cSup_le (h₁ : s.nonempty) (h₂ : ∀ b ∈ s, b ≤ a) : Sup s ≤ a :=
conditionally_complete_lattice.cSup_le s a h₁ h₂

theorem cInf_le (h₁ : bdd_below s) (h₂ : a ∈ s) : Inf s ≤ a :=
conditionally_complete_lattice.cInf_le s a h₁ h₂

theorem le_cInf (h₁ : s.nonempty) (h₂ : ∀ b ∈ s, a ≤ b) : a ≤ Inf s :=
conditionally_complete_lattice.le_cInf s a h₁ h₂

theorem le_cSup_of_le (hs : bdd_above s) (hb : b ∈ s) (h : a ≤ b) : a ≤ Sup s :=
le_trans h (le_cSup hs hb)

theorem cInf_le_of_le (hs : bdd_below s) (hb : b ∈ s) (h : b ≤ a) : Inf s ≤ a :=
le_trans (cInf_le hs hb) h

theorem cSup_le_cSup (ht : bdd_above t) (hs : s.nonempty) (h : s ⊆ t) : Sup s ≤ Sup t :=
cSup_le hs (λ a ha, le_cSup ht (h ha))

theorem cInf_le_cInf (ht : bdd_below t) (hs : s.nonempty) (h : s ⊆ t) : Inf t ≤ Inf s :=
le_cInf hs (λ a ha, cInf_le ht (h ha))

theorem le_cSup_iff (h : bdd_above s) (hs : s.nonempty) :
  a ≤ Sup s ↔ ∀ b, b ∈ upper_bounds s → a ≤ b :=
⟨λ h b hb, le_trans h (cSup_le hs hb), λ hb, hb _ (λ x, le_cSup h)⟩

theorem cInf_le_iff (h : bdd_below s) (hs : s.nonempty) :
  Inf s ≤ a ↔ ∀ b ∈ lower_bounds s, b ≤ a :=
⟨λ h b hb, le_trans (le_cInf hs hb) h, λ hb, hb _ (λ x, cInf_le h)⟩

lemma is_lub_cSup (ne : s.nonempty) (H : bdd_above s) : is_lub s (Sup s) :=
⟨λ x, le_cSup H, λ x, cSup_le ne⟩

lemma is_lub_csupr [nonempty ι] {f : ι → α} (H : bdd_above (range f)) :
  is_lub (range f) (⨆ i, f i) :=
is_lub_cSup (range_nonempty f) H

lemma is_lub_csupr_set {f : β → α} {s : set β} (H : bdd_above (f '' s)) (Hne : s.nonempty) :
  is_lub (f '' s) (⨆ i : s, f i) :=
by { rw ← Sup_image', exact is_lub_cSup (Hne.image _) H }

lemma is_glb_cInf (ne : s.nonempty) (H : bdd_below s) : is_glb s (Inf s) :=
⟨λ x, cInf_le H, λ x, le_cInf ne⟩

lemma is_glb_cinfi [nonempty ι] {f : ι → α} (H : bdd_below (range f)) :
  is_glb (range f) (⨅ i, f i) :=
is_glb_cInf (range_nonempty f) H

lemma is_glb_cinfi_set {f : β → α} {s : set β} (H : bdd_below (f '' s)) (Hne : s.nonempty) :
  is_glb (f '' s) (⨅ i : s, f i) :=
@is_lub_csupr_set αᵒᵈ _ _ _ _ H Hne

lemma csupr_le_iff [nonempty ι] {f : ι → α} {a : α} (hf : bdd_above (range f)) :
  supr f ≤ a ↔ ∀ i, f i ≤ a :=
(is_lub_le_iff $ is_lub_csupr hf).trans forall_range_iff

lemma le_cinfi_iff [nonempty ι] {f : ι → α} {a : α} (hf : bdd_below (range f)) :
  a ≤ infi f ↔ ∀ i, a ≤ f i :=
(le_is_glb_iff $ is_glb_cinfi hf).trans forall_range_iff

lemma csupr_set_le_iff {ι : Type*} {s : set ι} {f : ι → α} {a : α} (hs : s.nonempty)
  (hf : bdd_above (f '' s)) :
  (⨆ i : s, f i) ≤ a ↔ ∀ i ∈ s, f i ≤ a :=
(is_lub_le_iff $ is_lub_csupr_set hf hs).trans ball_image_iff

lemma le_cinfi_set_iff {ι : Type*} {s : set ι} {f : ι → α} {a : α} (hs : s.nonempty)
  (hf : bdd_below (f '' s)) :
  a ≤ (⨅ i : s, f i) ↔ ∀ i ∈ s, a ≤ f i :=
(le_is_glb_iff $ is_glb_cinfi_set hf hs).trans ball_image_iff

lemma is_lub.cSup_eq (H : is_lub s a) (ne : s.nonempty) : Sup s = a :=
(is_lub_cSup ne ⟨a, H.1⟩).unique H

lemma is_lub.csupr_eq [nonempty ι] {f : ι → α} (H : is_lub (range f) a) : (⨆ i, f i) = a :=
H.cSup_eq (range_nonempty f)

lemma is_lub.csupr_set_eq {s : set β} {f : β → α} (H : is_lub (f '' s) a) (Hne : s.nonempty) :
  (⨆ i : s, f i) = a :=
is_lub.cSup_eq (image_eq_range f s ▸ H) (image_eq_range f s ▸ Hne.image f)

/-- A greatest element of a set is the supremum of this set. -/
lemma is_greatest.cSup_eq (H : is_greatest s a) : Sup s = a :=
H.is_lub.cSup_eq H.nonempty

lemma is_greatest.Sup_mem (H : is_greatest s a) : Sup s ∈ s :=
H.cSup_eq.symm ▸ H.1

lemma is_glb.cInf_eq (H : is_glb s a) (ne : s.nonempty) : Inf s = a :=
(is_glb_cInf ne ⟨a, H.1⟩).unique H

lemma is_glb.cinfi_eq [nonempty ι] {f : ι → α} (H : is_glb (range f) a) : (⨅ i, f i) = a :=
H.cInf_eq (range_nonempty f)

lemma is_glb.cinfi_set_eq {s : set β} {f : β → α} (H : is_glb (f '' s) a) (Hne : s.nonempty) :
  (⨅ i : s, f i) = a :=
is_glb.cInf_eq (image_eq_range f s ▸ H) (image_eq_range f s ▸ Hne.image f)

/-- A least element of a set is the infimum of this set. -/
lemma is_least.cInf_eq (H : is_least s a) : Inf s = a :=
H.is_glb.cInf_eq H.nonempty

lemma is_least.Inf_mem (H : is_least s a) : Inf s ∈ s :=
H.cInf_eq.symm ▸ H.1

lemma subset_Icc_cInf_cSup (hb : bdd_below s) (ha : bdd_above s) :
  s ⊆ Icc (Inf s) (Sup s) :=
λ x hx, ⟨cInf_le hb hx, le_cSup ha hx⟩

theorem cSup_le_iff (hb : bdd_above s) (hs : s.nonempty) : Sup s ≤ a ↔ ∀ b ∈ s, b ≤ a :=
is_lub_le_iff (is_lub_cSup hs hb)

theorem le_cInf_iff (hb : bdd_below s) (hs : s.nonempty) : a ≤ Inf s ↔ ∀ b ∈ s, a ≤ b :=
le_is_glb_iff (is_glb_cInf hs hb)

theorem csupr_le_iff [nonempty ι] {f : ι → α} {a : α} (hf : bdd_above (range f)) :
  supr f ≤ a ↔ ∀ i, f i ≤ a :=
(cSup_le_iff hf (range_nonempty f)).trans $ by simp

theorem le_cinfi_iff [nonempty ι] {f : ι → α} {a : α} (hf : bdd_below (range f)) :
  a ≤ infi f ↔ ∀ i, a ≤ f i :=
(le_cInf_iff hf (range_nonempty f)).trans $ by simp

lemma cSup_lower_bounds_eq_cInf {s : set α} (h : bdd_below s) (hs : s.nonempty) :
  Sup (lower_bounds s) = Inf s :=
(is_lub_cSup h $ hs.mono $ λ x hx y hy, hy hx).unique (is_glb_cInf hs h).is_lub

lemma cInf_upper_bounds_eq_cSup {s : set α} (h : bdd_above s) (hs : s.nonempty) :
  Inf (upper_bounds s) = Sup s :=
(is_glb_cInf h $ hs.mono $ λ x hx y hy, hy hx).unique (is_lub_cSup hs h).is_glb

lemma not_mem_of_lt_cInf {x : α} {s : set α} (h : x < Inf s) (hs : bdd_below s) : x ∉ s :=
λ hx, lt_irrefl _ (h.trans_le (cInf_le hs hx))

lemma not_mem_of_cSup_lt {x : α} {s : set α} (h : Sup s < x) (hs : bdd_above s) : x ∉ s :=
@not_mem_of_lt_cInf αᵒᵈ _ x s h hs

/--Introduction rule to prove that `b` is the supremum of `s`: it suffices to check that `b`
is larger than all elements of `s`, and that this is not the case of any `w<b`.
See `Sup_eq_of_forall_le_of_forall_lt_exists_gt` for a version in complete lattices. -/
theorem cSup_eq_of_forall_le_of_forall_lt_exists_gt (hs : s.nonempty)
  (H : ∀ a ∈ s, a ≤ b) (H' : ∀ w, w < b → ∃ a ∈ s, w < a) : Sup s = b :=
eq_of_le_of_not_lt (cSup_le hs H) $ λ hb, let ⟨a, ha, ha'⟩ := H' _ hb in
  lt_irrefl _ $ ha'.trans_le $ le_cSup ⟨b, H⟩ ha

/--Introduction rule to prove that `b` is the infimum of `s`: it suffices to check that `b`
is smaller than all elements of `s`, and that this is not the case of any `w>b`.
See `Inf_eq_of_forall_ge_of_forall_gt_exists_lt` for a version in complete lattices. -/
theorem cInf_eq_of_forall_ge_of_forall_gt_exists_lt : s.nonempty → (∀ a ∈ s, b ≤ a) →
  (∀ w, b < w → ∃ a ∈ s, a < w) → Inf s = b :=
@cSup_eq_of_forall_le_of_forall_lt_exists_gt αᵒᵈ _ _ _

/--b < Sup s when there is an element a in s with b < a, when s is bounded above.
This is essentially an iff, except that the assumptions for the two implications are
slightly different (one needs boundedness above for one direction, nonemptiness and linear
order for the other one), so we formulate separately the two implications, contrary to
the complete_lattice case.-/
lemma lt_cSup_of_lt (hs : bdd_above s) (ha : a ∈ s) (h : b < a) : b < Sup s :=
lt_of_lt_of_le h (le_cSup hs ha)

/--Inf s < b when there is an element a in s with a < b, when s is bounded below.
This is essentially an iff, except that the assumptions for the two implications are
slightly different (one needs boundedness below for one direction, nonemptiness and linear
order for the other one), so we formulate separately the two implications, contrary to
the complete_lattice case.-/
lemma cInf_lt_of_lt : bdd_below s → a ∈ s → a < b → Inf s < b :=
@lt_cSup_of_lt αᵒᵈ _ _ _ _

/-- If all elements of a nonempty set `s` are less than or equal to all elements
of a nonempty set `t`, then there exists an element between these sets. -/
lemma exists_between_of_forall_le (sne : s.nonempty) (tne : t.nonempty)
  (hst : ∀ (x ∈ s) (y ∈ t), x ≤ y) : (upper_bounds s ∩ lower_bounds t).nonempty :=
⟨Inf t, λ x hx, le_cInf tne $ hst x hx, λ y hy, cInf_le (sne.mono hst) hy⟩

/--The supremum of a singleton is the element of the singleton-/
@[simp] theorem cSup_singleton (a : α) : Sup {a} = a :=
is_greatest_singleton.cSup_eq

/--The infimum of a singleton is the element of the singleton-/
@[simp] theorem cInf_singleton (a : α) : Inf {a} = a :=
is_least_singleton.cInf_eq

@[simp] theorem cSup_pair (a b : α) : Sup {a, b} = a ⊔ b :=
(@is_lub_pair _ _ a b).cSup_eq (nonempty_insert _ _)

@[simp] theorem cInf_pair (a b : α) : Inf {a, b} = a ⊓ b :=
(@is_glb_pair _ _ a b).cInf_eq (nonempty_insert _ _)

/--If a set is bounded below and above, and nonempty, its infimum is less than or equal to
its supremum.-/
theorem cInf_le_cSup (hb : bdd_below s) (ha : bdd_above s) (ne : s.nonempty) : Inf s ≤ Sup s :=
is_glb_le_is_lub (is_glb_cInf ne hb) (is_lub_cSup ne ha) ne

/--The sup of a union of two sets is the max of the suprema of each subset, under the assumptions
that all sets are bounded above and nonempty.-/
theorem cSup_union (hs : bdd_above s) (sne : s.nonempty) (ht : bdd_above t) (tne : t.nonempty) :
  Sup (s ∪ t) = Sup s ⊔ Sup t :=
((is_lub_cSup sne hs).union (is_lub_cSup tne ht)).cSup_eq sne.inl

/--The inf of a union of two sets is the min of the infima of each subset, under the assumptions
that all sets are bounded below and nonempty.-/
theorem cInf_union (hs : bdd_below s) (sne : s.nonempty) (ht : bdd_below t) (tne : t.nonempty) :
  Inf (s ∪ t) = Inf s ⊓ Inf t :=
@cSup_union αᵒᵈ _ _ _ hs sne ht tne

/--The supremum of an intersection of two sets is bounded by the minimum of the suprema of each
set, if all sets are bounded above and nonempty.-/
theorem cSup_inter_le (hs : bdd_above s) (ht : bdd_above t) (hst : (s ∩ t).nonempty) :
  Sup (s ∩ t) ≤ Sup s ⊓ Sup t :=
cSup_le hst $ λ x hx, le_inf (le_cSup hs hx.1) (le_cSup ht hx.2)

/--The infimum of an intersection of two sets is bounded below by the maximum of the
infima of each set, if all sets are bounded below and nonempty.-/
theorem le_cInf_inter : bdd_below s → bdd_below t → (s ∩ t).nonempty →
  Inf s ⊔ Inf t ≤ Inf (s ∩ t) :=
@cSup_inter_le αᵒᵈ _ _ _

/-- The supremum of insert a s is the maximum of a and the supremum of s, if s is
nonempty and bounded above.-/
theorem cSup_insert (hs : bdd_above s) (sne : s.nonempty) : Sup (insert a s) = a ⊔ Sup s :=
((is_lub_cSup sne hs).insert a).cSup_eq (insert_nonempty a s)

/-- The infimum of insert a s is the minimum of a and the infimum of s, if s is
nonempty and bounded below.-/
theorem cInf_insert (hs : bdd_below s) (sne : s.nonempty) : Inf (insert a s) = a ⊓ Inf s :=
@cSup_insert αᵒᵈ _ _ _ hs sne

@[simp] lemma cInf_Icc (h : a ≤ b) : Inf (Icc a b) = a :=
(is_glb_Icc h).cInf_eq (nonempty_Icc.2 h)

@[simp] lemma cInf_Ici : Inf (Ici a) = a := is_least_Ici.cInf_eq

@[simp] lemma cInf_Ico (h : a < b) : Inf (Ico a b) = a :=
(is_glb_Ico h).cInf_eq (nonempty_Ico.2 h)

@[simp] lemma cInf_Ioc [densely_ordered α] (h : a < b) : Inf (Ioc a b) = a :=
(is_glb_Ioc h).cInf_eq (nonempty_Ioc.2 h)

@[simp] lemma cInf_Ioi [no_max_order α] [densely_ordered α] : Inf (Ioi a) = a :=
cInf_eq_of_forall_ge_of_forall_gt_exists_lt nonempty_Ioi (λ _, le_of_lt)
  (λ w hw, by simpa using exists_between hw)

@[simp] lemma cInf_Ioo [densely_ordered α] (h : a < b) : Inf (Ioo a b) = a :=
(is_glb_Ioo h).cInf_eq (nonempty_Ioo.2 h)

@[simp] lemma cSup_Icc (h : a ≤ b) : Sup (Icc a b) = b :=
(is_lub_Icc h).cSup_eq (nonempty_Icc.2 h)

@[simp] lemma cSup_Ico [densely_ordered α] (h : a < b) : Sup (Ico a b) = b :=
(is_lub_Ico h).cSup_eq (nonempty_Ico.2 h)

@[simp] lemma cSup_Iic : Sup (Iic a) = a := is_greatest_Iic.cSup_eq

@[simp] lemma cSup_Iio [no_min_order α] [densely_ordered α] : Sup (Iio a) = a :=
cSup_eq_of_forall_le_of_forall_lt_exists_gt nonempty_Iio (λ _, le_of_lt)
  (λ w hw, by simpa [and_comm] using exists_between hw)

@[simp] lemma cSup_Ioc (h : a < b) : Sup (Ioc a b) = b :=
(is_lub_Ioc h).cSup_eq (nonempty_Ioc.2 h)

@[simp] lemma cSup_Ioo [densely_ordered α] (h : a < b) : Sup (Ioo a b) = b :=
(is_lub_Ioo h).cSup_eq (nonempty_Ioo.2 h)

/--The indexed supremum of a function is bounded above by a uniform bound-/
lemma csupr_le [nonempty ι] {f : ι → α} {c : α} (H : ∀ x, f x ≤ c) : supr f ≤ c :=
cSup_le (range_nonempty f) (by rwa forall_range_iff)

/--The indexed supremum of a function is bounded below by the value taken at one point-/
lemma le_csupr {f : ι → α} (H : bdd_above (range f)) (c : ι) : f c ≤ supr f :=
le_cSup H (mem_range_self _)

lemma le_csupr_of_le {f : ι → α} (H : bdd_above (range f)) (c : ι) (h : a ≤ f c) : a ≤ supr f :=
le_trans h (le_csupr H c)

/--The indexed supremum of two functions are comparable if the functions are pointwise comparable-/
lemma csupr_mono {f g : ι → α} (B : bdd_above (range g)) (H : ∀ x, f x ≤ g x) :
  supr f ≤ supr g :=
begin
  casesI is_empty_or_nonempty ι,
  { rw [supr_of_empty', supr_of_empty'] },
  { exact csupr_le (λ x, le_csupr_of_le B x (H x)) },
end

lemma le_csupr_set {f : β → α} {s : set β}
  (H : bdd_above (f '' s)) {c : β} (hc : c ∈ s) : f c ≤ ⨆ i : s, f i :=
(le_cSup H $ mem_image_of_mem f hc).trans_eq Sup_image'

/--The indexed infimum of two functions are comparable if the functions are pointwise comparable-/
lemma cinfi_mono {f g : ι → α} (B : bdd_below (range f)) (H : ∀ x, f x ≤ g x) :
  infi f ≤ infi g :=
@csupr_mono αᵒᵈ _ _ _ _ B H

/--The indexed minimum of a function is bounded below by a uniform lower bound-/
lemma le_cinfi [nonempty ι] {f : ι → α} {c : α} (H : ∀ x, c ≤ f x) : c ≤ infi f :=
@csupr_le αᵒᵈ _ _ _ _ _ H

/--The indexed infimum of a function is bounded above by the value taken at one point-/
lemma cinfi_le {f : ι → α} (H : bdd_below (range f)) (c : ι) : infi f ≤ f c :=
@le_csupr αᵒᵈ _ _ _ H c

lemma cinfi_le_of_le {f : ι → α} (H : bdd_below (range f)) (c : ι) (h : f c ≤ a) : infi f ≤ a :=
@le_csupr_of_le αᵒᵈ _ _ _ _ H c h

lemma cinfi_set_le {f : β → α} {s : set β}
  (H : bdd_below (f '' s)) {c : β} (hc : c ∈ s) : (⨅ i : s, f i) ≤ f c :=
@le_csupr_set αᵒᵈ _ _ _ _ H _ hc

@[simp] theorem csupr_const [hι : nonempty ι] {a : α} : (⨆ b : ι, a) = a :=
by rw [supr, range_const, cSup_singleton]

@[simp] theorem cinfi_const [hι : nonempty ι] {a : α} : (⨅ b:ι, a) = a := @csupr_const αᵒᵈ _ _ _ _

@[simp] theorem supr_unique [unique ι] {s : ι → α} : (⨆ i, s i) = s default :=
have ∀ i, s i = s default := λ i, congr_arg s (unique.eq_default i),
by simp only [this, csupr_const]

@[simp] theorem infi_unique [unique ι] {s : ι → α} : (⨅ i, s i) = s default :=
@supr_unique αᵒᵈ _ _ _ _

@[simp] lemma csupr_pos {p : Prop} {f : p → α} (hp : p) : (⨆ h : p, f h) = f hp :=
by haveI := unique_prop hp; exact supr_unique

@[simp] lemma cinfi_pos {p : Prop} {f : p → α} (hp : p) : (⨅ h : p, f h) = f hp :=
@csupr_pos αᵒᵈ _ _ _ hp

lemma csupr_set {s : set β} {f : β → α} : (⨆ x : s, f x) = Sup (f '' s) :=
begin
  rw supr,
  congr,
  ext,
  rw [mem_image, mem_range, set_coe.exists],
  simp_rw [subtype.coe_mk, exists_prop],
end

lemma cinfi_set {s : set β} {f : β → α} : (⨅ x : s, f x) = Inf (f '' s) := @csupr_set αᵒᵈ _ _ _ _

/--Introduction rule to prove that `b` is the supremum of `f`: it suffices to check that `b`
is larger than `f i` for all `i`, and that this is not the case of any `w<b`.
See `supr_eq_of_forall_le_of_forall_lt_exists_gt` for a version in complete lattices. -/
theorem csupr_eq_of_forall_le_of_forall_lt_exists_gt [nonempty ι] {f : ι → α} (h₁ : ∀ i, f i ≤ b)
  (h₂ : ∀ w, w < b → (∃ i, w < f i)) : (⨆ (i : ι), f i) = b :=
cSup_eq_of_forall_le_of_forall_lt_exists_gt (range_nonempty f) (forall_range_iff.mpr h₁)
  (λ w hw, exists_range_iff.mpr $ h₂ w hw)

/--Introduction rule to prove that `b` is the infimum of `f`: it suffices to check that `b`
is smaller than `f i` for all `i`, and that this is not the case of any `w>b`.
See `infi_eq_of_forall_ge_of_forall_gt_exists_lt` for a version in complete lattices. -/
theorem cinfi_eq_of_forall_ge_of_forall_gt_exists_lt [nonempty ι] {f : ι → α} (h₁ : ∀ i, b ≤ f i)
  (h₂ : ∀ w, b < w → (∃ i, f i < w)) : (⨅ (i : ι), f i) = b :=
@csupr_eq_of_forall_le_of_forall_lt_exists_gt αᵒᵈ _ _ _ _ ‹_› ‹_› ‹_›

/-- Nested intervals lemma: if `f` is a monotone sequence, `g` is an antitone sequence, and
`f n ≤ g n` for all `n`, then `⨆ n, f n` belongs to all the intervals `[f n, g n]`. -/
lemma monotone.csupr_mem_Inter_Icc_of_antitone [semilattice_sup β]
  {f g : β → α} (hf : monotone f) (hg : antitone g) (h : f ≤ g) :
  (⨆ n, f n) ∈ ⋂ n, Icc (f n) (g n) :=
begin
  refine mem_Inter.2 (λ n, _),
  haveI : nonempty β := ⟨n⟩,
  have : ∀ m, f m ≤ g n := λ m, hf.forall_le_of_antitone hg h m n,
  exact ⟨le_csupr ⟨g $ n, forall_range_iff.2 this⟩ _, csupr_le this⟩
end

/-- Nested intervals lemma: if `[f n, g n]` is an antitone sequence of nonempty
closed intervals, then `⨆ n, f n` belongs to all the intervals `[f n, g n]`. -/
lemma csupr_mem_Inter_Icc_of_antitone_Icc [semilattice_sup β]
  {f g : β → α} (h : antitone (λ n, Icc (f n) (g n))) (h' : ∀ n, f n ≤ g n) :
  (⨆ n, f n) ∈ ⋂ n, Icc (f n) (g n) :=
monotone.csupr_mem_Inter_Icc_of_antitone (λ m n hmn, ((Icc_subset_Icc_iff (h' n)).1 (h hmn)).1)
  (λ m n hmn, ((Icc_subset_Icc_iff (h' n)).1 (h hmn)).2) h'

lemma finset.nonempty.sup'_eq_cSup_image {s : finset β} (hs : s.nonempty) (f : β → α) :
  s.sup' hs f = Sup (f '' s) :=
eq_of_forall_ge_iff $ λ a,
  by simp [cSup_le_iff (s.finite_to_set.image f).bdd_above (hs.to_set.image f)]

lemma finset.nonempty.sup'_id_eq_cSup {s : finset α} (hs : s.nonempty) :
  s.sup' hs id = Sup s :=
by rw [hs.sup'_eq_cSup_image, image_id]

/--Introduction rule to prove that b is the supremum of s: it suffices to check that
1) b is an upper bound
2) every other upper bound b' satisfies b ≤ b'.-/
theorem cSup_eq_of_is_forall_le_of_forall_le_imp_ge (hs : s.nonempty)
  (h_is_ub : ∀ a ∈ s, a ≤ b) (h_b_le_ub : ∀ub, (∀ a ∈ s, a ≤ ub) → (b ≤ ub)) : Sup s = b :=
(cSup_le hs h_is_ub).antisymm (h_b_le_ub _ $ λ a, le_cSup ⟨b, h_is_ub⟩)

end conditionally_complete_lattice

instance pi.conditionally_complete_lattice {ι : Type*} {α : Π i : ι, Type*}
  [Π i, conditionally_complete_lattice (α i)] :
  conditionally_complete_lattice (Π i, α i) :=
{ le_cSup := λ s f ⟨g, hg⟩ hf i, le_cSup ⟨g i, set.forall_range_iff.2 $ λ ⟨f', hf'⟩, hg hf' i⟩
    ⟨⟨f, hf⟩, rfl⟩,
  cSup_le := λ s f hs hf i, cSup_le (by haveI := hs.to_subtype; apply range_nonempty) $
    λ b ⟨⟨g, hg⟩, hb⟩, hb ▸ hf hg i,
  cInf_le := λ s f ⟨g, hg⟩ hf i, cInf_le ⟨g i, set.forall_range_iff.2 $ λ ⟨f', hf'⟩, hg hf' i⟩
    ⟨⟨f, hf⟩, rfl⟩,
  le_cInf := λ s f hs hf i, le_cInf (by haveI := hs.to_subtype; apply range_nonempty) $
    λ b ⟨⟨g, hg⟩, hb⟩, hb ▸ hf hg i,
  .. pi.lattice, .. pi.has_Sup, .. pi.has_Inf }

section conditionally_complete_linear_order
variables [conditionally_complete_linear_order α] {s t : set α} {a b : α}

lemma finset.nonempty.cSup_eq_max' {s : finset α} (h : s.nonempty) : Sup ↑s = s.max' h :=
eq_of_forall_ge_iff $ λ a, (cSup_le_iff s.bdd_above h.to_set).trans (s.max'_le_iff h).symm

lemma finset.nonempty.cInf_eq_min' {s : finset α} (h : s.nonempty) : Inf ↑s = s.min' h :=
@finset.nonempty.cSup_eq_max' αᵒᵈ _ s h

lemma finset.nonempty.cSup_mem {s : finset α} (h : s.nonempty) : Sup (s : set α) ∈ s :=
by { rw h.cSup_eq_max', exact s.max'_mem _ }

lemma finset.nonempty.cInf_mem {s : finset α} (h : s.nonempty) : Inf (s : set α) ∈ s :=
@finset.nonempty.cSup_mem αᵒᵈ _ _ h

lemma set.nonempty.cSup_mem (h : s.nonempty) (hs : s.finite) : Sup s ∈ s :=
by { lift s to finset α using hs, exact finset.nonempty.cSup_mem h }

lemma set.nonempty.cInf_mem (h : s.nonempty) (hs : s.finite) : Inf s ∈ s :=
@set.nonempty.cSup_mem αᵒᵈ _ _ h hs

lemma set.finite.cSup_lt_iff (hs : s.finite) (h : s.nonempty) : Sup s < a ↔ ∀ x ∈ s, x < a :=
⟨λ h x hx, (le_cSup hs.bdd_above hx).trans_lt h, λ H, H _ $ h.cSup_mem hs⟩

lemma set.finite.lt_cInf_iff (hs : s.finite) (h : s.nonempty) : a < Inf s ↔ ∀ x ∈ s, a < x :=
@set.finite.cSup_lt_iff αᵒᵈ _ _ _ hs h

/-- When b < Sup s, there is an element a in s with b < a, if s is nonempty and the order is
a linear order. -/
lemma exists_lt_of_lt_cSup (hs : s.nonempty) (hb : b < Sup s) : ∃ a ∈ s, b < a :=
by { contrapose! hb, exact cSup_le hs hb }

/--
Indexed version of the above lemma `exists_lt_of_lt_cSup`.
When `b < supr f`, there is an element `i` such that `b < f i`.
-/
lemma exists_lt_of_lt_csupr [nonempty ι] {f : ι → α} (h : b < supr f) : ∃ i, b < f i :=
let ⟨_, ⟨i, rfl⟩, h⟩ := exists_lt_of_lt_cSup (range_nonempty f) h in ⟨i, h⟩

/--When Inf s < b, there is an element a in s with a < b, if s is nonempty and the order is
a linear order.-/
lemma exists_lt_of_cInf_lt (hs : s.nonempty) (hb : Inf s < b) : ∃ a ∈ s, a < b :=
@exists_lt_of_lt_cSup αᵒᵈ _ _ _ hs hb

/--
Indexed version of the above lemma `exists_lt_of_cInf_lt`
When `infi f < a`, there is an element `i` such that `f i < a`.
-/
lemma exists_lt_of_cinfi_lt [nonempty ι] {f : ι → α} (h : infi f < a) : ∃ i, f i < a :=
@exists_lt_of_lt_csupr αᵒᵈ _ _ _ _ _ h

open function
variables [is_well_order α (<)]

lemma Inf_eq_argmin_on (hs : s.nonempty) : Inf s = argmin_on id (@is_well_order.wf α (<) _) s hs :=
is_least.cInf_eq ⟨argmin_on_mem _ _ _ _, λ a ha, argmin_on_le id _ _ ha⟩

lemma is_least_Inf (hs : s.nonempty) : is_least s (Inf s) :=
by { rw Inf_eq_argmin_on hs, exact ⟨argmin_on_mem _ _ _ _, λ a ha, argmin_on_le id _ _ ha⟩ }

lemma le_cInf_iff' (hs : s.nonempty) : b ≤ Inf s ↔ b ∈ lower_bounds s :=
le_is_glb_iff (is_least_Inf hs).is_glb

lemma Inf_mem (hs : s.nonempty) : Inf s ∈ s := (is_least_Inf hs).1

lemma infi_mem [nonempty ι] (f : ι → α) : infi f ∈ range f := Inf_mem (range_nonempty f)

lemma monotone_on.map_Inf {β : Type*} [conditionally_complete_lattice β] {f : α → β}
  (hf : monotone_on f s) (hs : s.nonempty) : f (Inf s) = Inf (f '' s) :=
(hf.map_is_least (is_least_Inf hs)).cInf_eq.symm

lemma monotone.map_Inf {β : Type*} [conditionally_complete_lattice β] {f : α → β} (hf : monotone f)
  (hs : s.nonempty) : f (Inf s) = Inf (f '' s) :=
(hf.map_is_least (is_least_Inf hs)).cInf_eq.symm

end conditionally_complete_linear_order

/-!
### Lemmas about a conditionally complete linear order with bottom element

In this case we have `Sup ∅ = ⊥`, so we can drop some `nonempty`/`set.nonempty` assumptions.
-/

section conditionally_complete_linear_order_bot

variables [conditionally_complete_linear_order_bot α]

@[simp] lemma cSup_empty : (Sup ∅ : α) = ⊥ :=
conditionally_complete_linear_order_bot.cSup_empty

@[simp] lemma csupr_of_empty [is_empty ι] (f : ι → α) : (⨆ i, f i) = ⊥ :=
by rw [supr_of_empty', cSup_empty]

@[simp] lemma csupr_false (f : false → α) : (⨆ i, f i) = ⊥ := csupr_of_empty f

@[simp] lemma cInf_univ : Inf (univ : set α) = ⊥ := is_least_univ.cInf_eq

lemma is_lub_cSup' {s : set α} (hs : bdd_above s) : is_lub s (Sup s) :=
begin
  rcases eq_empty_or_nonempty s with (rfl|hne),
  { simp only [cSup_empty, is_lub_empty] },
  { exact is_lub_cSup hne hs }
end

lemma cSup_le_iff' {s : set α} (hs : bdd_above s) {a : α} : Sup s ≤ a ↔ ∀ x ∈ s, x ≤ a :=
is_lub_le_iff (is_lub_cSup' hs)

lemma cSup_le' {s : set α} {a : α} (h : a ∈ upper_bounds s) : Sup s ≤ a :=
(cSup_le_iff' ⟨a, h⟩).2 h

theorem le_cSup_iff' {s : set α} {a : α} (h : bdd_above s) :
  a ≤ Sup s ↔ ∀ b, b ∈ upper_bounds s → a ≤ b :=
⟨λ h b hb, le_trans h (cSup_le' hb), λ hb, hb _ (λ x, le_cSup h)⟩

theorem le_cInf_iff'' {s : set α} {a : α} (ne : s.nonempty) :
  a ≤ Inf s ↔ ∀ (b : α), b ∈ s → a ≤ b :=
le_cInf_iff ⟨⊥, λ a _, bot_le⟩ ne

theorem le_cinfi_iff' [nonempty ι] {f : ι → α} {a : α} :
  a ≤ infi f ↔ ∀ i, a ≤ f i :=
le_cinfi_iff ⟨⊥, λ a _, bot_le⟩

theorem cInf_le' {s : set α} {a : α} (h : a ∈ s) : Inf s ≤ a :=
cInf_le ⟨⊥, λ a _, bot_le⟩ h

theorem cinfi_le' (f : ι → α) (i : ι) : infi f ≤ f i :=
cinfi_le ⟨⊥, λ a _, bot_le⟩ _

lemma exists_lt_of_lt_cSup' {s : set α} {a : α} (h : a < Sup s) : ∃ b ∈ s, a < b :=
by { contrapose! h, exact cSup_le' h }

lemma csupr_le_iff' {f : ι → α} (h : bdd_above (range f)) {a : α} :
  (⨆ i, f i) ≤ a ↔ ∀ i, f i ≤ a :=
(cSup_le_iff' h).trans forall_range_iff

lemma csupr_le' {f : ι → α} {a : α} (h : ∀ i, f i ≤ a) : (⨆ i, f i) ≤ a :=
cSup_le' $ forall_range_iff.2 h

lemma exists_lt_of_lt_csupr' {f : ι → α} {a : α} (h : a < ⨆ i, f i) : ∃ i, a < f i :=
by { contrapose! h, exact csupr_le' h }

lemma cInf_le_cInf' {s t : set α} (h₁ : t.nonempty) (h₂ : t ⊆ s) : Inf s ≤ Inf t :=
cInf_le_cInf (order_bot.bdd_below s) h₁ h₂

end conditionally_complete_linear_order_bot

namespace with_top
open_locale classical

variables [conditionally_complete_linear_order_bot α]

/-- The Sup of a non-empty set is its least upper bound for a conditionally
complete lattice with a top. -/
lemma is_lub_Sup' {β : Type*} [conditionally_complete_lattice β]
  {s : set (with_top β)} (hs : s.nonempty) : is_lub s (Sup s) :=
begin
  split,
  { show ite _ _ _ ∈ _,
    split_ifs,
    { intros _ _, exact le_top },
    { rintro (⟨⟩|a) ha,
      { contradiction },
      apply some_le_some.2,
      exact le_cSup h_1 ha },
    { intros _ _, exact le_top } },
  { show ite _ _ _ ∈ _,
    split_ifs,
    { rintro (⟨⟩|a) ha,
      { exact le_rfl },
      { exact false.elim (not_top_le_coe a (ha h)) } },
    { rintro (⟨⟩|b) hb,
      { exact le_top },
      refine some_le_some.2 (cSup_le _ _),
      { rcases hs with ⟨⟨⟩|b, hb⟩,
        { exact absurd hb h },
        { exact ⟨b, hb⟩ } },
      { intros a ha, exact some_le_some.1 (hb ha) } },
    { rintro (⟨⟩|b) hb,
      { exact le_rfl },
      { exfalso, apply h_1, use b, intros a ha, exact some_le_some.1 (hb ha) } } }
end

lemma is_lub_Sup (s : set (with_top α)) : is_lub s (Sup s) :=
begin
  cases s.eq_empty_or_nonempty with hs hs,
  { rw hs,
    show is_lub ∅ (ite _ _ _),
    split_ifs,
    { cases h },
    { rw [preimage_empty, cSup_empty], exact is_lub_empty },
    { exfalso, apply h_1, use ⊥, rintro a ⟨⟩ } },
  exact is_lub_Sup' hs,
end

/-- The Inf of a bounded-below set is its greatest lower bound for a conditionally
complete lattice with a top. -/
lemma is_glb_Inf' {β : Type*} [conditionally_complete_lattice β]
  {s : set (with_top β)} (hs : bdd_below s) : is_glb s (Inf s) :=
begin
  split,
  { show ite _ _ _ ∈ _,
    split_ifs,
    { intros a ha, exact top_le_iff.2 (set.mem_singleton_iff.1 (h ha)) },
    { rintro (⟨⟩|a) ha,
      { exact le_top },
      refine some_le_some.2 (cInf_le _ ha),
      rcases hs with ⟨⟨⟩|b, hb⟩,
      { exfalso,
        apply h,
        intros c hc,
        rw [mem_singleton_iff, ←top_le_iff],
        exact hb hc },
      use b,
      intros c hc,
      exact some_le_some.1 (hb hc) } },
  { show ite _ _ _ ∈ _,
    split_ifs,
    { intros _ _, exact le_top },
    { rintro (⟨⟩|a) ha,
      { exfalso, apply h, intros b hb, exact set.mem_singleton_iff.2 (top_le_iff.1 (ha hb)) },
      { refine some_le_some.2 (le_cInf _ _),
        { classical, contrapose! h,
          rintros (⟨⟩|a) ha,
          { exact mem_singleton ⊤ },
          { exact (h ⟨a, ha⟩).elim }},
        { intros b hb,
          rw ←some_le_some,
          exact ha hb } } } }
end

lemma is_glb_Inf (s : set (with_top α)) : is_glb s (Inf s) :=
begin
  by_cases hs : bdd_below s,
  { exact is_glb_Inf' hs },
  { exfalso, apply hs, use ⊥, intros _ _, exact bot_le },
end

noncomputable instance : complete_linear_order (with_top α) :=
{ Sup := Sup, le_Sup := λ s, (is_lub_Sup s).1, Sup_le := λ s, (is_lub_Sup s).2,
  Inf := Inf, le_Inf := λ s, (is_glb_Inf s).2, Inf_le := λ s, (is_glb_Inf s).1,
  .. with_top.linear_order, ..with_top.lattice, ..with_top.order_top, ..with_top.order_bot }

lemma coe_Sup {s : set α} (hb : bdd_above s) : (↑(Sup s) : with_top α) = ⨆ a ∈ s, ↑a :=
begin
  cases s.eq_empty_or_nonempty with hs hs,
  { rw [hs, cSup_empty], simp only [set.mem_empty_eq, supr_bot, supr_false], refl },
  apply le_antisymm,
  { refine (coe_le_iff.2 $ λ b hb, cSup_le hs $ λ a has, coe_le_coe.1 $ hb ▸ _),
    exact le_supr₂_of_le a has le_rfl },
  { exact supr₂_le (λ a ha, coe_le_coe.2 $ le_cSup hb ha) }
end

lemma coe_Inf {s : set α} (hs : s.nonempty) : (↑(Inf s) : with_top α) = ⨅ a ∈ s, ↑a :=
begin
  obtain ⟨x, hx⟩ := hs,
  have : (⨅ a ∈ s, ↑a : with_top α) ≤ x := infi₂_le_of_le x hx le_rfl,
  rcases le_coe_iff.1 this with ⟨r, r_eq, hr⟩,
  refine le_antisymm
    (le_infi₂ $ λ a ha, coe_le_coe.2 $ cInf_le (order_bot.bdd_below s) ha) _,
  { rw r_eq,
    apply coe_le_coe.2 (le_cInf ⟨x, hx⟩ (λ a has, coe_le_coe.1 _)),
    rw ←r_eq,
    exact infi₂_le_of_le a has le_rfl }
end

end with_top

namespace monotone
variables [preorder α] [conditionally_complete_lattice β] {f : α → β} (h_mono : monotone f)

/-! A monotone function into a conditionally complete lattice preserves the ordering properties of
`Sup` and `Inf`. -/

lemma le_cSup_image {s : set α} {c : α} (hcs : c ∈ s) (h_bdd : bdd_above s) :
  f c ≤ Sup (f '' s) :=
le_cSup (map_bdd_above h_mono h_bdd) (mem_image_of_mem f hcs)

lemma cSup_image_le {s : set α} (hs : s.nonempty) {B : α} (hB: B ∈ upper_bounds s) :
  Sup (f '' s) ≤ f B :=
cSup_le (nonempty.image f hs) (h_mono.mem_upper_bounds_image hB)

lemma cInf_image_le {s : set α} {c : α} (hcs : c ∈ s) (h_bdd : bdd_below s) :
  Inf (f '' s) ≤ f c :=
@le_cSup_image αᵒᵈ βᵒᵈ _ _ _ (λ x y hxy, h_mono hxy) _ _ hcs h_bdd

lemma le_cInf_image {s : set α} (hs : s.nonempty) {B : α} (hB: B ∈ lower_bounds s) :
  f B ≤ Inf (f '' s) :=
@cSup_image_le αᵒᵈ βᵒᵈ _ _ _ (λ x y hxy, h_mono hxy) _ hs _ hB

end monotone

namespace galois_connection
variables [conditionally_complete_lattice α] [conditionally_complete_lattice β] [nonempty ι]
  {l : α → β} {u : β → α}

lemma l_cSup (gc : galois_connection l u) {s : set α} (hne : s.nonempty)
  (hbdd : bdd_above s) :
  l (Sup s) = ⨆ x : s, l x :=
eq.symm $ is_lub.csupr_set_eq (gc.is_lub_l_image $ is_lub_cSup hne hbdd) hne

lemma l_cSup' (gc : galois_connection l u) {s : set α} (hne : s.nonempty) (hbdd : bdd_above s) :
  l (Sup s) = Sup (l '' s) :=
by rw [gc.l_cSup hne hbdd, csupr_set]

lemma l_csupr (gc : galois_connection l u) {f : ι → α}
  (hf : bdd_above (range f)) :
  l (⨆ i, f i) = ⨆ i, l (f i) :=
by rw [supr, gc.l_cSup (range_nonempty _) hf, supr_range']

lemma l_csupr_set (gc : galois_connection l u) {s : set γ} {f : γ → α}
  (hf : bdd_above (f '' s)) (hne : s.nonempty) :
  l (⨆ i : s, f i) = ⨆ i : s, l (f i) :=
by { haveI := hne.to_subtype, rw image_eq_range at hf, exact gc.l_csupr hf }

lemma u_cInf (gc : galois_connection l u) {s : set β} (hne : s.nonempty)
  (hbdd : bdd_below s) :
  u (Inf s) = ⨅ x : s, u x :=
gc.dual.l_cSup hne hbdd

lemma u_cInf' (gc : galois_connection l u) {s : set β} (hne : s.nonempty) (hbdd : bdd_below s) :
  u (Inf s) = Inf (u '' s) :=
gc.dual.l_cSup' hne hbdd

lemma u_cinfi (gc : galois_connection l u) {f : ι → β}
  (hf : bdd_below (range f)) :
  u (⨅ i, f i) = ⨅ i, u (f i) :=
gc.dual.l_csupr hf

lemma u_cinfi_set (gc : galois_connection l u) {s : set γ} {f : γ → β}
  (hf : bdd_below (f '' s)) (hne : s.nonempty) :
  u (⨅ i : s, f i) = ⨅ i : s, u (f i) :=
gc.dual.l_csupr_set hf hne

end galois_connection

namespace order_iso
variables [conditionally_complete_lattice α] [conditionally_complete_lattice β] [nonempty ι]

lemma map_cSup (e : α ≃o β) {s : set α} (hne : s.nonempty) (hbdd : bdd_above s) :
  e (Sup s) = ⨆ x : s, e x :=
e.to_galois_connection.l_cSup hne hbdd

lemma map_cSup' (e : α ≃o β) {s : set α} (hne : s.nonempty) (hbdd : bdd_above s) :
  e (Sup s) = Sup (e '' s) :=
e.to_galois_connection.l_cSup' hne hbdd

lemma map_csupr (e : α ≃o β) {f : ι → α} (hf : bdd_above (range f)) :
  e (⨆ i, f i) = ⨆ i, e (f i) :=
e.to_galois_connection.l_csupr hf

lemma map_csupr_set (e : α ≃o β) {s : set γ} {f : γ → α}
  (hf : bdd_above (f '' s)) (hne : s.nonempty) :
  e (⨆ i : s, f i) = ⨆ i : s, e (f i) :=
e.to_galois_connection.l_csupr_set hf hne

lemma map_cInf (e : α ≃o β) {s : set α} (hne : s.nonempty) (hbdd : bdd_below s) :
  e (Inf s) = ⨅ x : s, e x :=
e.dual.map_cSup hne hbdd

lemma map_cInf' (e : α ≃o β) {s : set α} (hne : s.nonempty) (hbdd : bdd_below s) :
  e (Inf s) = Inf (e '' s) :=
e.dual.map_cSup' hne hbdd

lemma map_cinfi (e : α ≃o β) {f : ι → α} (hf : bdd_below (range f)) :
  e (⨅ i, f i) = ⨅ i, e (f i) :=
e.dual.map_csupr hf

lemma map_cinfi_set (e : α ≃o β) {s : set γ} {f : γ → α}
  (hf : bdd_below (f '' s)) (hne : s.nonempty) :
  e (⨅ i : s, f i) = ⨅ i : s, e (f i) :=
e.dual.map_csupr_set hf hne

end order_iso

/-!
### Supremum/infimum of `set.image2`

A collection of lemmas showing what happens to the suprema/infima of `s` and `t` when mapped under
a binary function whose partial evaluations are lower/upper adjoints of Galois connections.
-/

section
variables [conditionally_complete_lattice α] [conditionally_complete_lattice β]
  [conditionally_complete_lattice γ] {f : α → β → γ} {s : set α} {t : set β}

variables {l u : α → β → γ} {l₁ u₁ : β → γ → α} {l₂ u₂ : α → γ → β}

lemma cSup_image2_eq_cSup_cSup (h₁ : ∀ b, galois_connection (swap l b) (u₁ b))
  (h₂ : ∀ a, galois_connection (l a) (u₂ a))
  (hs₀ : s.nonempty) (hs₁ : bdd_above s) (ht₀ : t.nonempty) (ht₁ : bdd_above t) :
  Sup (image2 l s t) = l (Sup s) (Sup t) :=
begin
  refine eq_of_forall_ge_iff (λ c, _),
  rw [cSup_le_iff (hs₁.image2 (λ _, (h₁ _).monotone_l) (λ _, (h₂ _).monotone_l) ht₁)
    (hs₀.image2 ht₀), forall_image2_iff, forall₂_swap, (h₂ _).le_iff_le, cSup_le_iff ht₁ ht₀],
  simp_rw [←(h₂ _).le_iff_le, (h₁ _).le_iff_le, cSup_le_iff hs₁ hs₀],
end

lemma cSup_image2_eq_cSup_cInf (h₁ : ∀ b, galois_connection (swap l b) (u₁ b))
  (h₂ : ∀ a, galois_connection (l a ∘ of_dual) (to_dual ∘ u₂ a)) :
  s.nonempty → bdd_above s → t.nonempty → bdd_below t → Sup (image2 l s t) = l (Sup s) (Inf t) :=
@cSup_image2_eq_cSup_cSup _ βᵒᵈ _ _ _ _ _ _ _ _ _ h₁ h₂

lemma cSup_image2_eq_cInf_cSup (h₁ : ∀ b, galois_connection (swap l b ∘ of_dual) (to_dual ∘ u₁ b))
  (h₂ : ∀ a, galois_connection (l a) (u₂ a)) :
  s.nonempty → bdd_below s → t.nonempty → bdd_above t → Sup (image2 l s t) = l (Inf s) (Sup t) :=
@cSup_image2_eq_cSup_cSup αᵒᵈ _ _ _ _ _ _ _ _ _ _ h₁ h₂

lemma cSup_image2_eq_cInf_cInf (h₁ : ∀ b, galois_connection (swap l b ∘ of_dual) (to_dual ∘ u₁ b))
  (h₂ : ∀ a, galois_connection (l a ∘ of_dual) (to_dual ∘ u₂ a)) :
  s.nonempty → bdd_below s → t.nonempty → bdd_below t → Sup (image2 l s t) = l (Inf s) (Inf t) :=
@cSup_image2_eq_cSup_cSup αᵒᵈ βᵒᵈ _ _ _ _ _ _ _ _ _ h₁ h₂

lemma cInf_image2_eq_cInf_cInf (h₁ : ∀ b, galois_connection (l₁ b) (swap u b))
  (h₂ : ∀ a, galois_connection (l₂ a) (u a)) :
  s.nonempty → bdd_below s → t.nonempty → bdd_below t →
  Inf (image2 u s t) = u (Inf s) (Inf t) :=
@cSup_image2_eq_cSup_cSup αᵒᵈ βᵒᵈ γᵒᵈ _ _ _ _ _ _ l₁ l₂ (λ _, (h₁ _).dual) (λ _, (h₂ _).dual)

lemma cInf_image2_eq_cInf_cSup (h₁ : ∀ b, galois_connection (l₁ b) (swap u b))
  (h₂ : ∀ a, galois_connection (to_dual ∘ l₂ a) (u a ∘ of_dual)) :
  s.nonempty → bdd_below s → t.nonempty → bdd_above t → Inf (image2 u s t) = u (Inf s) (Sup t) :=
@cInf_image2_eq_cInf_cInf _ βᵒᵈ _ _ _ _ _ _ _ _ _ h₁ h₂

lemma cInf_image2_eq_cSup_cInf (h₁ : ∀ b, galois_connection (to_dual ∘ l₁ b) (swap u b ∘ of_dual))
  (h₂ : ∀ a, galois_connection (l₂ a) (u a)) :
  s.nonempty → bdd_above s → t.nonempty → bdd_below t → Inf (image2 u s t) = u (Sup s) (Inf t) :=
@cInf_image2_eq_cInf_cInf αᵒᵈ _ _ _ _ _ _ _ _ _ _ h₁ h₂

lemma cInf_image2_eq_cSup_cSup (h₁ : ∀ b, galois_connection (to_dual ∘ l₁ b) (swap u b ∘ of_dual))
  (h₂ : ∀ a, galois_connection (to_dual ∘ l₂ a) (u a ∘ of_dual)) :
  s.nonempty →  bdd_above s → t.nonempty → bdd_above t → Inf (image2 u s t) = u (Sup s) (Sup t) :=
@cInf_image2_eq_cInf_cInf αᵒᵈ βᵒᵈ _ _ _ _ _ _ _ _ _ h₁ h₂

end

/-!
### Relation between `Sup` / `Inf` and `finset.sup'` / `finset.inf'`

Like the `Sup` of a `conditionally_complete_lattice`, `finset.sup'` also requires the set to be
non-empty. As a result, we can translate between the two.
-/

namespace finset

lemma sup'_eq_cSup_image [conditionally_complete_lattice β] (s : finset α) (H) (f : α → β) :
  s.sup' H f = Sup (f '' s) :=
begin
  apply le_antisymm,
  { refine (finset.sup'_le _ _ $ λ a ha, _),
    refine le_cSup ⟨s.sup' H f, _⟩ ⟨a, ha, rfl⟩,
    rintros i ⟨j, hj, rfl⟩,
    exact finset.le_sup' _ hj },
  { apply cSup_le ((coe_nonempty.mpr H).image _),
    rintros _ ⟨a, ha, rfl⟩,
    exact finset.le_sup' _ ha, }
end

lemma inf'_eq_cInf_image [conditionally_complete_lattice β] (s : finset α) (H) (f : α → β) :
  s.inf' H f = Inf (f '' s) :=
@sup'_eq_cSup_image _ βᵒᵈ _ _ _ _

lemma sup'_id_eq_cSup [conditionally_complete_lattice α] (s : finset α) (H) :
  s.sup' H id = Sup s :=
by rw [sup'_eq_cSup_image s H, set.image_id]

lemma inf'_id_eq_cInf [conditionally_complete_lattice α] (s : finset α) (H) :
  s.inf' H id = Inf s :=
@sup'_id_eq_cSup αᵒᵈ _ _ _

end finset

section with_top_bot

/-!
### Complete lattice structure on `with_top (with_bot α)`

If `α` is a `conditionally_complete_lattice`, then we show that `with_top α` and `with_bot α`
also inherit the structure of conditionally complete lattices. Furthermore, we show
that `with_top (with_bot α)` naturally inherits the structure of a complete lattice. Note that
for α a conditionally complete lattice, `Sup` and `Inf` both return junk values
for sets which are empty or unbounded. The extension of `Sup` to `with_top α` fixes
the unboundedness problem and the extension to `with_bot α` fixes the problem with
the empty set.

This result can be used to show that the extended reals [-∞, ∞] are a complete lattice.
-/

open_locale classical

/-- Adding a top element to a conditionally complete lattice
gives a conditionally complete lattice -/
noncomputable instance with_top.conditionally_complete_lattice
  {α : Type*} [conditionally_complete_lattice α] :
  conditionally_complete_lattice (with_top α) :=
{ le_cSup := λ S a hS haS, (with_top.is_lub_Sup' ⟨a, haS⟩).1 haS,
  cSup_le := λ S a hS haS, (with_top.is_lub_Sup' hS).2 haS,
  cInf_le := λ S a hS haS, (with_top.is_glb_Inf' hS).1 haS,
  le_cInf := λ S a hS haS, (with_top.is_glb_Inf' ⟨a, haS⟩).2 haS,
  ..with_top.lattice,
  ..with_top.has_Sup,
  ..with_top.has_Inf }

/-- Adding a bottom element to a conditionally complete lattice
gives a conditionally complete lattice -/
noncomputable instance with_bot.conditionally_complete_lattice
  {α : Type*} [conditionally_complete_lattice α] :
  conditionally_complete_lattice (with_bot α) :=
{ le_cSup := (@with_top.conditionally_complete_lattice αᵒᵈ _).cInf_le,
  cSup_le := (@with_top.conditionally_complete_lattice αᵒᵈ _).le_cInf,
  cInf_le := (@with_top.conditionally_complete_lattice αᵒᵈ _).le_cSup,
  le_cInf := (@with_top.conditionally_complete_lattice αᵒᵈ _).cSup_le,
  ..with_bot.lattice,
  ..with_bot.has_Sup,
  ..with_bot.has_Inf }

noncomputable instance with_top.with_bot.complete_lattice {α : Type*}
  [conditionally_complete_lattice α] : complete_lattice (with_top (with_bot α)) :=
{ le_Sup := λ S a haS, (with_top.is_lub_Sup' ⟨a, haS⟩).1 haS,
  Sup_le := λ S a ha,
    begin
      cases S.eq_empty_or_nonempty with h,
      { show ite _ _ _ ≤ a,
        split_ifs,
        { rw h at h_1, cases h_1 },
        { convert bot_le, convert with_bot.cSup_empty, rw h, refl },
        { exfalso, apply h_2, use ⊥, rw h, rintro b ⟨⟩ } },
      { refine (with_top.is_lub_Sup' h).2 ha }
    end,
  Inf_le := λ S a haS,
    show ite _ _ _ ≤ a,
    begin
      split_ifs,
      { cases a with a, exact le_rfl,
        cases (h haS); tauto },
      { cases a,
        { exact le_top },
        { apply with_top.some_le_some.2, refine cInf_le _ haS, use ⊥, intros b hb, exact bot_le } }
    end,
  le_Inf := λ S a haS, (with_top.is_glb_Inf' ⟨a, haS⟩).2 haS,
  ..with_top.has_Inf,
  ..with_top.has_Sup,
  ..with_top.bounded_order,
  ..with_top.lattice }

noncomputable instance with_top.with_bot.complete_linear_order {α : Type*}
  [conditionally_complete_linear_order α] : complete_linear_order (with_top (with_bot α)) :=
{ .. with_top.with_bot.complete_lattice,
  .. with_top.linear_order }

end with_top_bot

section group

variables {ι' : Sort*} [nonempty ι] [nonempty ι'] [conditionally_complete_lattice α] [group α]

@[to_additive]
lemma le_mul_cinfi [covariant_class α α (*) (≤)] {a : α} {g : α} {h : ι → α}
  (H : ∀ j, a ≤ g * h j) : a ≤ g * infi h :=
inv_mul_le_iff_le_mul.mp $ le_cinfi $ λ hi, inv_mul_le_iff_le_mul.mpr $ H _

@[to_additive]
lemma mul_csupr_le [covariant_class α α (*) (≤)] {a : α} {g : α} {h : ι → α}
  (H : ∀ j, g * h j ≤ a) : g * supr h ≤ a :=
@le_mul_cinfi αᵒᵈ _ _ _ _ _ _ _ _ H

@[to_additive]
lemma le_cinfi_mul [covariant_class α α (function.swap (*)) (≤)] {a : α} {g : ι → α} {h : α}
  (H : ∀ i, a ≤ g i * h) : a ≤ infi g * h :=
mul_inv_le_iff_le_mul.mp $ le_cinfi $ λ gi, mul_inv_le_iff_le_mul.mpr $ H _

@[to_additive]
lemma csupr_mul_le [covariant_class α α (function.swap (*)) (≤)] {a : α} {g : ι → α} {h : α}
  (H : ∀ i, g i * h ≤ a) : supr g * h ≤ a :=
@le_cinfi_mul αᵒᵈ _ _ _ _ _ _ _ _ H

@[to_additive]
lemma le_cinfi_mul_cinfi [covariant_class α α (*) (≤)] [covariant_class α α (function.swap (*)) (≤)]
  {a : α} {g : ι → α} {h : ι' → α} (H : ∀ i j, a ≤ g i * h j) : a ≤ infi g * infi h :=
le_cinfi_mul $ λ i, le_mul_cinfi $ H _

@[to_additive]
lemma csupr_mul_csupr_le [covariant_class α α (*) (≤)] [covariant_class α α (function.swap (*)) (≤)]
  {a : α} {g : ι → α} {h : ι' → α} (H : ∀ i j, g i * h j ≤ a) : supr g * supr h ≤ a :=
csupr_mul_le $ λ i, mul_csupr_le $ H _

end group<|MERGE_RESOLUTION|>--- conflicted
+++ resolved
@@ -133,11 +133,7 @@
 open_locale classical
 
 /-- A well founded linear order is conditionally complete, with a bottom element. -/
-<<<<<<< HEAD
-@[reducible] noncomputable def well_founded.conditionally_complete_linear_order_bot
-=======
 @[reducible] noncomputable def is_well_order.conditionally_complete_linear_order_bot
->>>>>>> ac2e9dbf
   (α : Type*) [i₁ : linear_order α] [i₂ : order_bot α] [h : is_well_order α (<)] :
   conditionally_complete_linear_order_bot α :=
 { Inf := λ s, if hs : s.nonempty then h.wf.min s hs else ⊥,
