/-
Copyright (c) 2018 Sébastien Gouëzel. All rights reserved.
Released under Apache 2.0 license as described in the file LICENSE.
Authors: Sébastien Gouëzel
-/
import order.bounds
import data.set.intervals.basic
import data.set.finite
import data.set.lattice

/-!
# Theory of conditionally complete lattices.

A conditionally complete lattice is a lattice in which every non-empty bounded subset s
has a least upper bound and a greatest lower bound, denoted below by Sup s and Inf s.
Typical examples are real, nat, int with their usual orders.

The theory is very comparable to the theory of complete lattices, except that suitable
boundedness and nonemptiness assumptions have to be added to most statements.
We introduce two predicates bdd_above and bdd_below to express this boundedness, prove
their basic properties, and then go on to prove most useful properties of Sup and Inf
in conditionally complete lattices.

To differentiate the statements between complete lattices and conditionally complete
lattices, we prefix Inf and Sup in the statements by c, giving cInf and cSup. For instance,
Inf_le is a statement in complete lattices ensuring Inf s ≤ x, while cInf_le is the same
statement in conditionally complete lattices with an additional assumption that s is
bounded below.
-/

set_option old_structure_cmd true

open set

variables {α β : Type*} {ι : Sort*}

section

/-!
Extension of Sup and Inf from a preorder `α` to `with_top α` and `with_bot α`
-/

open_locale classical

noncomputable instance {α : Type*} [preorder α] [has_Sup α] : has_Sup (with_top α) :=
⟨λ S, if ⊤ ∈ S then ⊤ else
  if bdd_above (coe ⁻¹' S : set α) then ↑(Sup (coe ⁻¹' S : set α)) else ⊤⟩

noncomputable instance {α : Type*} [has_Inf α] : has_Inf (with_top α) :=
⟨λ S, if S ⊆ {⊤} then ⊤ else ↑(Inf (coe ⁻¹' S : set α))⟩

noncomputable instance {α : Type*} [has_Sup α] : has_Sup (with_bot α) :=
⟨(@with_top.has_Inf (order_dual α) _).Inf⟩

noncomputable instance {α : Type*} [preorder α] [has_Inf α] : has_Inf (with_bot α) :=
⟨(@with_top.has_Sup (order_dual α) _ _).Sup⟩

@[simp]
theorem with_top.cInf_empty {α : Type*} [has_Inf α] : Inf (∅ : set (with_top α)) = ⊤ :=
if_pos $ set.empty_subset _

@[simp]
theorem with_bot.cSup_empty {α : Type*} [has_Sup α] : Sup (∅ : set (with_bot α)) = ⊥ :=
if_pos $ set.empty_subset _

end -- section

/-- A conditionally complete lattice is a lattice in which
every nonempty subset which is bounded above has a supremum, and
every nonempty subset which is bounded below has an infimum.
Typical examples are real numbers or natural numbers.

To differentiate the statements from the corresponding statements in (unconditional)
complete lattices, we prefix Inf and Sup by a c everywhere. The same statements should
hold in both worlds, sometimes with additional assumptions of nonemptiness or
boundedness.-/
class conditionally_complete_lattice (α : Type*) extends lattice α, has_Sup α, has_Inf α :=
(le_cSup : ∀s a, bdd_above s → a ∈ s → a ≤ Sup s)
(cSup_le : ∀ s a, set.nonempty s → a ∈ upper_bounds s → Sup s ≤ a)
(cInf_le : ∀s a, bdd_below s → a ∈ s → Inf s ≤ a)
(le_cInf : ∀s a, set.nonempty s → a ∈ lower_bounds s → a ≤ Inf s)

/-- A conditionally complete linear order is a linear order in which
every nonempty subset which is bounded above has a supremum, and
every nonempty subset which is bounded below has an infimum.
Typical examples are real numbers or natural numbers.

To differentiate the statements from the corresponding statements in (unconditional)
complete linear orders, we prefix Inf and Sup by a c everywhere. The same statements should
hold in both worlds, sometimes with additional assumptions of nonemptiness or
boundedness.-/
class conditionally_complete_linear_order (α : Type*)
  extends conditionally_complete_lattice α, linear_order α renaming max → sup min → inf

/-- A conditionally complete linear order with `bot` is a linear order with least element, in which
every nonempty subset which is bounded above has a supremum, and every nonempty subset (necessarily
bounded below) has an infimum.  A typical example is the natural numbers.

To differentiate the statements from the corresponding statements in (unconditional)
complete linear orders, we prefix Inf and Sup by a c everywhere. The same statements should
hold in both worlds, sometimes with additional assumptions of nonemptiness or
boundedness.-/
@[ancestor conditionally_complete_linear_order has_bot]
class conditionally_complete_linear_order_bot (α : Type*)
  extends conditionally_complete_linear_order α, has_bot α :=
(bot_le : ∀ x : α, ⊥ ≤ x)
(cSup_empty : Sup ∅ = ⊥)

@[priority 100]  -- see Note [lower instance priority]
instance conditionally_complete_linear_order_bot.to_order_bot
  [h : conditionally_complete_linear_order_bot α] : order_bot α :=
{ ..h }

/-- A complete lattice is a conditionally complete lattice, as there are no restrictions
on the properties of Inf and Sup in a complete lattice.-/
@[priority 100] -- see Note [lower instance priority]
instance complete_lattice.to_conditionally_complete_lattice [complete_lattice α] :
  conditionally_complete_lattice α :=
{ le_cSup := by intros; apply le_Sup; assumption,
  cSup_le := by intros; apply Sup_le; assumption,
  cInf_le := by intros; apply Inf_le; assumption,
  le_cInf := by intros; apply le_Inf; assumption,
  ..‹complete_lattice α› }

@[priority 100] -- see Note [lower instance priority]
instance complete_linear_order.to_conditionally_complete_linear_order_bot {α : Type*}
  [complete_linear_order α] :
  conditionally_complete_linear_order_bot α :=
{ cSup_empty := Sup_empty,
  ..complete_lattice.to_conditionally_complete_lattice, .. ‹complete_linear_order α› }

section
open_locale classical

/-- A well founded linear order is conditionally complete, with a bottom element. -/
@[reducible] noncomputable def well_founded.conditionally_complete_linear_order_with_bot
  {α : Type*} [i : linear_order α] (h : well_founded ((<) : α → α → Prop))
  (c : α) (hc : c = h.min set.univ ⟨c, mem_univ c⟩) :
  conditionally_complete_linear_order_bot α :=
{ sup := max,
  le_sup_left := le_max_left,
  le_sup_right := le_max_right,
  sup_le := λ a b c, max_le,
  inf := min,
  inf_le_left := min_le_left,
  inf_le_right := min_le_right,
  le_inf := λ a b c, le_min,
  Inf := λ s, if hs : s.nonempty then h.min s hs else c,
  cInf_le := begin
    assume s a hs has,
    have s_ne : s.nonempty := ⟨a, has⟩,
    simpa [s_ne] using not_lt.1 (h.not_lt_min s s_ne has),
  end,
  le_cInf := begin
    assume s a hs has,
    simp only [hs, dif_pos],
    exact has (h.min_mem s hs),
  end,
  Sup := λ s, if hs : (upper_bounds s).nonempty then h.min _ hs else c,
  le_cSup := begin
    assume s a hs has,
    have h's : (upper_bounds s).nonempty := hs,
    simp only [h's, dif_pos],
    exact h.min_mem _ h's has,
  end,
  cSup_le := begin
    assume s a hs has,
    have h's : (upper_bounds s).nonempty := ⟨a, has⟩,
    simp only [h's, dif_pos],
    simpa using h.not_lt_min _ h's has,
  end,
  bot := c,
  bot_le := λ x, by convert not_lt.1 (h.not_lt_min set.univ ⟨c, mem_univ c⟩ (mem_univ x)),
  cSup_empty := begin
    have : (set.univ : set α).nonempty := ⟨c, mem_univ c⟩,
    simp only [this, dif_pos, upper_bounds_empty],
    exact hc.symm
  end,
  .. i }

end

section order_dual

instance (α : Type*) [conditionally_complete_lattice α] :
  conditionally_complete_lattice (order_dual α) :=
{ le_cSup := @conditionally_complete_lattice.cInf_le α _,
  cSup_le := @conditionally_complete_lattice.le_cInf α _,
  le_cInf := @conditionally_complete_lattice.cSup_le α _,
  cInf_le := @conditionally_complete_lattice.le_cSup α _,
  ..order_dual.has_Inf α,
  ..order_dual.has_Sup α,
  ..order_dual.lattice α }

instance (α : Type*) [conditionally_complete_linear_order α] :
  conditionally_complete_linear_order (order_dual α) :=
{ ..order_dual.conditionally_complete_lattice α,
  ..order_dual.linear_order α }

end order_dual

section conditionally_complete_lattice
variables [conditionally_complete_lattice α] {s t : set α} {a b : α}

theorem le_cSup (h₁ : bdd_above s) (h₂ : a ∈ s) : a ≤ Sup s :=
conditionally_complete_lattice.le_cSup s a h₁ h₂

theorem cSup_le (h₁ : s.nonempty) (h₂ : ∀b∈s, b ≤ a) : Sup s ≤ a :=
conditionally_complete_lattice.cSup_le s a h₁ h₂

theorem cInf_le (h₁ : bdd_below s) (h₂ : a ∈ s) : Inf s ≤ a :=
conditionally_complete_lattice.cInf_le s a h₁ h₂

theorem le_cInf (h₁ : s.nonempty) (h₂ : ∀b∈s, a ≤ b) : a ≤ Inf s :=
conditionally_complete_lattice.le_cInf s a h₁ h₂

theorem le_cSup_of_le (_ : bdd_above s) (hb : b ∈ s) (h : a ≤ b) : a ≤ Sup s :=
le_trans h (le_cSup ‹bdd_above s› hb)

theorem cInf_le_of_le (_ : bdd_below s) (hb : b ∈ s) (h : b ≤ a) : Inf s ≤ a :=
le_trans (cInf_le ‹bdd_below s› hb) h

theorem cSup_le_cSup (_ : bdd_above t) (_ : s.nonempty) (h : s ⊆ t) : Sup s ≤ Sup t :=
cSup_le ‹_› (assume (a) (ha : a ∈ s), le_cSup ‹bdd_above t› (h ha))

theorem cInf_le_cInf (_ : bdd_below t) (_ : s.nonempty) (h : s ⊆ t) : Inf t ≤ Inf s :=
le_cInf ‹_› (assume (a) (ha : a ∈ s), cInf_le ‹bdd_below t› (h ha))

lemma is_lub_cSup (ne : s.nonempty) (H : bdd_above s) : is_lub s (Sup s) :=
⟨assume x, le_cSup H, assume x, cSup_le ne⟩

lemma is_lub_csupr [nonempty ι] {f : ι → α} (H : bdd_above (range f)) :
  is_lub (range f) (⨆ i, f i) :=
is_lub_cSup (range_nonempty f) H

lemma is_lub_csupr_set {f : β → α} {s : set β} (H : bdd_above (f '' s)) (Hne : s.nonempty) :
  is_lub (f '' s) (⨆ i : s, f i) :=
by { rw ← Sup_image', exact is_lub_cSup (Hne.image _) H }

lemma is_glb_cInf (ne : s.nonempty) (H : bdd_below s) : is_glb s (Inf s) :=
⟨assume x, cInf_le H, assume x, le_cInf ne⟩

lemma is_glb_cinfi [nonempty ι] {f : ι → α} (H : bdd_below (range f)) :
  is_glb (range f) (⨅ i, f i) :=
is_glb_cInf (range_nonempty f) H

lemma is_glb_cinfi_set {f : β → α} {s : set β} (H : bdd_below (f '' s)) (Hne : s.nonempty) :
  is_glb (f '' s) (⨅ i : s, f i) :=
@is_lub_csupr_set (order_dual α) _ _ _ _ H Hne

lemma is_lub.cSup_eq (H : is_lub s a) (ne : s.nonempty) : Sup s = a :=
(is_lub_cSup ne ⟨a, H.1⟩).unique H

lemma is_lub.csupr_eq [nonempty ι] {f : ι → α} (H : is_lub (range f) a) : (⨆ i, f i) = a :=
H.cSup_eq (range_nonempty f)

lemma is_lub.csupr_set_eq {s : set β} {f : β → α} (H : is_lub (f '' s) a) (Hne : s.nonempty) :
  (⨆ i : s, f i) = a :=
is_lub.cSup_eq (image_eq_range f s ▸ H) (image_eq_range f s ▸ Hne.image f)

/-- A greatest element of a set is the supremum of this set. -/
lemma is_greatest.cSup_eq (H : is_greatest s a) : Sup s = a :=
H.is_lub.cSup_eq H.nonempty

lemma is_greatest.Sup_mem (H : is_greatest s a) : Sup s ∈ s :=
H.cSup_eq.symm ▸ H.1

lemma is_glb.cInf_eq (H : is_glb s a) (ne : s.nonempty) : Inf s = a :=
(is_glb_cInf ne ⟨a, H.1⟩).unique H

lemma is_glb.cinfi_eq [nonempty ι] {f : ι → α} (H : is_glb (range f) a) : (⨅ i, f i) = a :=
H.cInf_eq (range_nonempty f)

lemma is_glb.cinfi_set_eq {s : set β} {f : β → α} (H : is_glb (f '' s) a) (Hne : s.nonempty) :
  (⨅ i : s, f i) = a :=
is_glb.cInf_eq (image_eq_range f s ▸ H) (image_eq_range f s ▸ Hne.image f)

/-- A least element of a set is the infimum of this set. -/
lemma is_least.cInf_eq (H : is_least s a) : Inf s = a :=
H.is_glb.cInf_eq H.nonempty

lemma is_least.Inf_mem (H : is_least s a) : Inf s ∈ s :=
H.cInf_eq.symm ▸ H.1

lemma subset_Icc_cInf_cSup (hb : bdd_below s) (ha : bdd_above s) :
  s ⊆ Icc (Inf s) (Sup s) :=
λ x hx, ⟨cInf_le hb hx, le_cSup ha hx⟩

theorem cSup_le_iff (hb : bdd_above s) (ne : s.nonempty) : Sup s ≤ a ↔ (∀b ∈ s, b ≤ a) :=
is_lub_le_iff (is_lub_cSup ne hb)

theorem le_cInf_iff (hb : bdd_below s) (ne : s.nonempty) : a ≤ Inf s ↔ (∀b ∈ s, a ≤ b) :=
le_is_glb_iff (is_glb_cInf ne hb)

lemma cSup_lower_bounds_eq_cInf {s : set α} (h : bdd_below s) (hs : s.nonempty) :
  Sup (lower_bounds s) = Inf s :=
(is_lub_cSup h $ hs.mono $ λ x hx y hy, hy hx).unique (is_glb_cInf hs h).is_lub

lemma cInf_upper_bounds_eq_cSup {s : set α} (h : bdd_above s) (hs : s.nonempty) :
  Inf (upper_bounds s) = Sup s :=
(is_glb_cInf h $ hs.mono $ λ x hx y hy, hy hx).unique (is_lub_cSup hs h).is_glb

lemma not_mem_of_lt_cInf {x : α} {s : set α} (h : x < Inf s) (hs : bdd_below s) : x ∉ s :=
λ hx, lt_irrefl _ (h.trans_le (cInf_le hs hx))

lemma not_mem_of_cSup_lt {x : α} {s : set α} (h : Sup s < x) (hs : bdd_above s) : x ∉ s :=
@not_mem_of_lt_cInf (order_dual α) _ x s h hs

/--Introduction rule to prove that `b` is the supremum of `s`: it suffices to check that `b`
is larger than all elements of `s`, and that this is not the case of any `w<b`.
See `Sup_eq_of_forall_le_of_forall_lt_exists_gt` for a version in complete lattices. -/
theorem cSup_eq_of_forall_le_of_forall_lt_exists_gt (_ : s.nonempty)
  (_ : ∀a∈s, a ≤ b) (H : ∀w, w < b → (∃a∈s, w < a)) : Sup s = b :=
have bdd_above s := ⟨b, by assumption⟩,
have (Sup s < b) ∨ (Sup s = b) := lt_or_eq_of_le (cSup_le ‹_› ‹∀a∈s, a ≤ b›),
have h : ¬(Sup s < b) :=
  assume: Sup s < b,
  let ⟨a, _, _⟩ := (H (Sup s) ‹Sup s < b›) in  /- a ∈ s, Sup s < a-/
  have Sup s < Sup s := lt_of_lt_of_le ‹Sup s < a› (le_cSup ‹bdd_above s› ‹a ∈ s›),
  show false, by { exact lt_irrefl (Sup s) this },
show Sup s = b, by { cases this with h1, { cases h h1 }, { assumption } }

/--Introduction rule to prove that `b` is the infimum of `s`: it suffices to check that `b`
is smaller than all elements of `s`, and that this is not the case of any `w>b`.
See `Inf_eq_of_forall_ge_of_forall_gt_exists_lt` for a version in complete lattices. -/
theorem cInf_eq_of_forall_ge_of_forall_gt_exists_lt (_ : s.nonempty) (_ : ∀a∈s, b ≤ a)
  (H : ∀w, b < w → (∃a∈s, a < w)) : Inf s = b :=
@cSup_eq_of_forall_le_of_forall_lt_exists_gt (order_dual α) _ _ _ ‹_› ‹_› ‹_›

/--b < Sup s when there is an element a in s with b < a, when s is bounded above.
This is essentially an iff, except that the assumptions for the two implications are
slightly different (one needs boundedness above for one direction, nonemptiness and linear
order for the other one), so we formulate separately the two implications, contrary to
the complete_lattice case.-/
lemma lt_cSup_of_lt (_ : bdd_above s) (_ : a ∈ s) (_ : b < a) : b < Sup s :=
lt_of_lt_of_le ‹b < a› (le_cSup ‹bdd_above s› ‹a ∈ s›)

/--Inf s < b when there is an element a in s with a < b, when s is bounded below.
This is essentially an iff, except that the assumptions for the two implications are
slightly different (one needs boundedness below for one direction, nonemptiness and linear
order for the other one), so we formulate separately the two implications, contrary to
the complete_lattice case.-/
lemma cInf_lt_of_lt (_ : bdd_below s) (_ : a ∈ s) (_ : a < b) : Inf s < b :=
@lt_cSup_of_lt (order_dual α) _ _ _ _ ‹_› ‹_› ‹_›

/-- If all elements of a nonempty set `s` are less than or equal to all elements
of a nonempty set `t`, then there exists an element between these sets. -/
lemma exists_between_of_forall_le (sne : s.nonempty) (tne : t.nonempty)
  (hst : ∀ (x ∈ s) (y ∈ t), x ≤ y) :
  (upper_bounds s ∩ lower_bounds t).nonempty :=
⟨Inf t, λ x hx, le_cInf tne $ hst x hx, λ y hy, cInf_le (sne.mono hst) hy⟩

/--The supremum of a singleton is the element of the singleton-/
@[simp] theorem cSup_singleton (a : α) : Sup {a} = a :=
is_greatest_singleton.cSup_eq

/--The infimum of a singleton is the element of the singleton-/
@[simp] theorem cInf_singleton (a : α) : Inf {a} = a :=
is_least_singleton.cInf_eq

@[simp] theorem cSup_pair (a b : α) : Sup {a, b} = a ⊔ b :=
(@is_lub_pair _ _ a b).cSup_eq (nonempty_insert _ _)

@[simp] theorem cInf_pair (a b : α) : Inf {a, b} = a ⊓ b :=
(@is_glb_pair _ _ a b).cInf_eq (nonempty_insert _ _)

/--If a set is bounded below and above, and nonempty, its infimum is less than or equal to
its supremum.-/
theorem cInf_le_cSup (hb : bdd_below s) (ha : bdd_above s) (ne : s.nonempty) : Inf s ≤ Sup s :=
is_glb_le_is_lub (is_glb_cInf ne hb) (is_lub_cSup ne ha) ne

/--The sup of a union of two sets is the max of the suprema of each subset, under the assumptions
that all sets are bounded above and nonempty.-/
theorem cSup_union (hs : bdd_above s) (sne : s.nonempty) (ht : bdd_above t) (tne : t.nonempty) :
  Sup (s ∪ t) = Sup s ⊔ Sup t :=
((is_lub_cSup sne hs).union (is_lub_cSup tne ht)).cSup_eq sne.inl

/--The inf of a union of two sets is the min of the infima of each subset, under the assumptions
that all sets are bounded below and nonempty.-/
theorem cInf_union (hs : bdd_below s) (sne : s.nonempty) (ht : bdd_below t) (tne : t.nonempty) :
  Inf (s ∪ t) = Inf s ⊓ Inf t :=
@cSup_union (order_dual α) _ _ _ hs sne ht tne

/--The supremum of an intersection of two sets is bounded by the minimum of the suprema of each
set, if all sets are bounded above and nonempty.-/
theorem cSup_inter_le (_ : bdd_above s) (_ : bdd_above t) (hst : (s ∩ t).nonempty) :
  Sup (s ∩ t) ≤ Sup s ⊓ Sup t :=
begin
  apply cSup_le hst, simp only [le_inf_iff, and_imp, set.mem_inter_eq], intros b _ _, split,
  apply le_cSup ‹bdd_above s› ‹b ∈ s›,
  apply le_cSup ‹bdd_above t› ‹b ∈ t›
end

/--The infimum of an intersection of two sets is bounded below by the maximum of the
infima of each set, if all sets are bounded below and nonempty.-/
theorem le_cInf_inter (_ : bdd_below s) (_ : bdd_below t) (hst : (s ∩ t).nonempty) :
  Inf s ⊔ Inf t ≤ Inf (s ∩ t) :=
@cSup_inter_le (order_dual α) _ _ _ ‹_› ‹_› hst

/-- The supremum of insert a s is the maximum of a and the supremum of s, if s is
nonempty and bounded above.-/
theorem cSup_insert (hs : bdd_above s) (sne : s.nonempty) : Sup (insert a s) = a ⊔ Sup s :=
((is_lub_cSup sne hs).insert a).cSup_eq (insert_nonempty a s)

/-- The infimum of insert a s is the minimum of a and the infimum of s, if s is
nonempty and bounded below.-/
theorem cInf_insert (hs : bdd_below s) (sne : s.nonempty) : Inf (insert a s) = a ⊓ Inf s :=
@cSup_insert (order_dual α) _ _ _ hs sne

@[simp] lemma cInf_Icc (h : a ≤ b) : Inf (Icc a b) = a :=
(is_glb_Icc h).cInf_eq (nonempty_Icc.2 h)

@[simp] lemma cInf_Ici : Inf (Ici a) = a := is_least_Ici.cInf_eq

@[simp] lemma cInf_Ico (h : a < b) : Inf (Ico a b) = a :=
(is_glb_Ico h).cInf_eq (nonempty_Ico.2 h)

@[simp] lemma cInf_Ioc [densely_ordered α] (h : a < b) : Inf (Ioc a b) = a :=
(is_glb_Ioc h).cInf_eq (nonempty_Ioc.2 h)

@[simp] lemma cInf_Ioi [no_max_order α] [densely_ordered α] : Inf (Ioi a) = a :=
cInf_eq_of_forall_ge_of_forall_gt_exists_lt nonempty_Ioi (λ _, le_of_lt)
  (λ w hw, by simpa using exists_between hw)

@[simp] lemma cInf_Ioo [densely_ordered α] (h : a < b) : Inf (Ioo a b) = a :=
(is_glb_Ioo h).cInf_eq (nonempty_Ioo.2 h)

@[simp] lemma cSup_Icc (h : a ≤ b) : Sup (Icc a b) = b :=
(is_lub_Icc h).cSup_eq (nonempty_Icc.2 h)

@[simp] lemma cSup_Ico [densely_ordered α] (h : a < b) : Sup (Ico a b) = b :=
(is_lub_Ico h).cSup_eq (nonempty_Ico.2 h)

@[simp] lemma cSup_Iic : Sup (Iic a) = a := is_greatest_Iic.cSup_eq

@[simp] lemma cSup_Iio [no_min_order α] [densely_ordered α] : Sup (Iio a) = a :=
cSup_eq_of_forall_le_of_forall_lt_exists_gt nonempty_Iio (λ _, le_of_lt)
  (λ w hw, by simpa [and_comm] using exists_between hw)

@[simp] lemma cSup_Ioc (h : a < b) : Sup (Ioc a b) = b :=
(is_lub_Ioc h).cSup_eq (nonempty_Ioc.2 h)

@[simp] lemma cSup_Ioo [densely_ordered α] (h : a < b) : Sup (Ioo a b) = b :=
(is_lub_Ioo h).cSup_eq (nonempty_Ioo.2 h)

/--The indexed supremum of a function is bounded above by a uniform bound-/
lemma csupr_le [nonempty ι] {f : ι → α} {c : α} (H : ∀x, f x ≤ c) : supr f ≤ c :=
cSup_le (range_nonempty f) (by rwa forall_range_iff)

/--The indexed supremum of a function is bounded below by the value taken at one point-/
lemma le_csupr {f : ι → α} (H : bdd_above (range f)) (c : ι) : f c ≤ supr f :=
le_cSup H (mem_range_self _)

lemma le_csupr_of_le {f : ι → α} (H : bdd_above (range f)) (c : ι) (h : a ≤ f c) : a ≤ supr f :=
le_trans h (le_csupr H c)

/--The indexed supremum of two functions are comparable if the functions are pointwise comparable-/
lemma csupr_le_csupr {f g : ι → α} (B : bdd_above (range g)) (H : ∀x, f x ≤ g x) :
  supr f ≤ supr g :=
begin
  casesI is_empty_or_nonempty ι,
  { rw [supr_of_empty', supr_of_empty'] },
  { exact csupr_le (λ x, le_csupr_of_le B x (H x)) },
end

/--The indexed infimum of two functions are comparable if the functions are pointwise comparable-/
lemma cinfi_le_cinfi {f g : ι → α} (B : bdd_below (range f)) (H : ∀x, f x ≤ g x) :
  infi f ≤ infi g :=
@csupr_le_csupr (order_dual α) _ _ _ _ B H

/--The indexed minimum of a function is bounded below by a uniform lower bound-/
lemma le_cinfi [nonempty ι] {f : ι → α} {c : α} (H : ∀x, c ≤ f x) : c ≤ infi f :=
@csupr_le (order_dual α) _ _ _ _ _ H

/--The indexed infimum of a function is bounded above by the value taken at one point-/
lemma cinfi_le {f : ι → α} (H : bdd_below (range f)) (c : ι) : infi f ≤ f c :=
@le_csupr (order_dual α) _ _ _ H c

lemma cinfi_le_of_le {f : ι → α} (H : bdd_below (range f)) (c : ι) (h : f c ≤ a) : infi f ≤ a :=
@le_csupr_of_le (order_dual α) _ _ _ _ H c h

@[simp] theorem csupr_const [hι : nonempty ι] {a : α} : (⨆ b:ι, a) = a :=
by rw [supr, range_const, cSup_singleton]

@[simp] theorem cinfi_const [hι : nonempty ι] {a : α} : (⨅ b:ι, a) = a :=
@csupr_const (order_dual α) _ _ _ _

theorem supr_unique [unique ι] {s : ι → α} : (⨆ i, s i) = s default :=
have ∀ i, s i = s default := λ i, congr_arg s (unique.eq_default i),
by simp only [this, csupr_const]

theorem infi_unique [unique ι] {s : ι → α} : (⨅ i, s i) = s default :=
@supr_unique (order_dual α) _ _ _ _

@[simp] theorem supr_unit {f : unit → α} : (⨆ x, f x) = f () :=
by { convert supr_unique, apply_instance }

@[simp] theorem infi_unit {f : unit → α} : (⨅ x, f x) = f () :=
@supr_unit (order_dual α) _ _

@[simp] lemma csupr_pos {p : Prop} {f : p → α} (hp : p) : (⨆ h : p, f h) = f hp :=
by haveI := unique_prop hp; exact supr_unique

@[simp] lemma cinfi_pos {p : Prop} {f : p → α} (hp : p) : (⨅ h : p, f h) = f hp :=
@csupr_pos (order_dual α) _ _ _ hp

lemma csupr_set {s : set β} {f : β → α} : (⨆ x : s, f x) = Sup (f '' s) :=
begin
  rw supr,
  congr,
  ext,
  rw [mem_image, mem_range, set_coe.exists],
  simp_rw [subtype.coe_mk, exists_prop],
end

lemma cinfi_set {s : set β} {f : β → α} : (⨅ x : s, f x) = Inf (f '' s) :=
@csupr_set (order_dual α) _ _ _ _

/--Introduction rule to prove that `b` is the supremum of `f`: it suffices to check that `b`
is larger than `f i` for all `i`, and that this is not the case of any `w<b`.
See `supr_eq_of_forall_le_of_forall_lt_exists_gt` for a version in complete lattices. -/
theorem csupr_eq_of_forall_le_of_forall_lt_exists_gt [nonempty ι] {f : ι → α} (h₁ : ∀ i, f i ≤ b)
  (h₂ : ∀ w, w < b → (∃ i, w < f i)) : (⨆ (i : ι), f i) = b :=
cSup_eq_of_forall_le_of_forall_lt_exists_gt (range_nonempty f) (forall_range_iff.mpr h₁)
  (λ w hw, exists_range_iff.mpr $ h₂ w hw)

/--Introduction rule to prove that `b` is the infimum of `f`: it suffices to check that `b`
is smaller than `f i` for all `i`, and that this is not the case of any `w>b`.
See `infi_eq_of_forall_ge_of_forall_gt_exists_lt` for a version in complete lattices. -/
theorem cinfi_eq_of_forall_ge_of_forall_gt_exists_lt [nonempty ι] {f : ι → α} (h₁ : ∀ i, b ≤ f i)
  (h₂ : ∀ w, b < w → (∃ i, f i < w)) : (⨅ (i : ι), f i) = b :=
@csupr_eq_of_forall_le_of_forall_lt_exists_gt (order_dual α) _ _ _ _ ‹_› ‹_› ‹_›

/-- Nested intervals lemma: if `f` is a monotone sequence, `g` is an antitone sequence, and
`f n ≤ g n` for all `n`, then `⨆ n, f n` belongs to all the intervals `[f n, g n]`. -/
lemma monotone.csupr_mem_Inter_Icc_of_antitone [semilattice_sup β]
  {f g : β → α} (hf : monotone f) (hg : antitone g) (h : f ≤ g) :
  (⨆ n, f n) ∈ ⋂ n, Icc (f n) (g n) :=
begin
  refine mem_Inter.2 (λ n, _),
  haveI : nonempty β := ⟨n⟩,
  have : ∀ m, f m ≤ g n := λ m, hf.forall_le_of_antitone hg h m n,
  exact ⟨le_csupr ⟨g $ n, forall_range_iff.2 this⟩ _, csupr_le this⟩
end

/-- Nested intervals lemma: if `[f n, g n]` is an antitone sequence of nonempty
closed intervals, then `⨆ n, f n` belongs to all the intervals `[f n, g n]`. -/
lemma csupr_mem_Inter_Icc_of_antitone_Icc [semilattice_sup β]
  {f g : β → α} (h : antitone (λ n, Icc (f n) (g n))) (h' : ∀ n, f n ≤ g n) :
  (⨆ n, f n) ∈ ⋂ n, Icc (f n) (g n) :=
monotone.csupr_mem_Inter_Icc_of_antitone (λ m n hmn, ((Icc_subset_Icc_iff (h' n)).1 (h hmn)).1)
  (λ m n hmn, ((Icc_subset_Icc_iff (h' n)).1 (h hmn)).2) h'

lemma finset.nonempty.sup'_eq_cSup_image {s : finset β} (hs : s.nonempty) (f : β → α) :
  s.sup' hs f = Sup (f '' s) :=
eq_of_forall_ge_iff $ λ a,
  by simp [cSup_le_iff (s.finite_to_set.image f).bdd_above (hs.to_set.image f)]

lemma finset.nonempty.sup'_id_eq_cSup {s : finset α} (hs : s.nonempty) :
  s.sup' hs id = Sup s :=
by rw [hs.sup'_eq_cSup_image, image_id]

end conditionally_complete_lattice

instance pi.conditionally_complete_lattice {ι : Type*} {α : Π i : ι, Type*}
  [Π i, conditionally_complete_lattice (α i)] :
  conditionally_complete_lattice (Π i, α i) :=
{ le_cSup := λ s f ⟨g, hg⟩ hf i, le_cSup ⟨g i, set.forall_range_iff.2 $ λ ⟨f', hf'⟩, hg hf' i⟩
    ⟨⟨f, hf⟩, rfl⟩,
  cSup_le := λ s f hs hf i, cSup_le (by haveI := hs.to_subtype; apply range_nonempty) $
    λ b ⟨⟨g, hg⟩, hb⟩, hb ▸ hf hg i,
  cInf_le := λ s f ⟨g, hg⟩ hf i, cInf_le ⟨g i, set.forall_range_iff.2 $ λ ⟨f', hf'⟩, hg hf' i⟩
    ⟨⟨f, hf⟩, rfl⟩,
  le_cInf := λ s f hs hf i, le_cInf (by haveI := hs.to_subtype; apply range_nonempty) $
    λ b ⟨⟨g, hg⟩, hb⟩, hb ▸ hf hg i,
  .. pi.lattice, .. pi.has_Sup, .. pi.has_Inf }

section conditionally_complete_linear_order
variables [conditionally_complete_linear_order α] {s t : set α} {a b : α}

lemma finset.nonempty.cSup_eq_max' {s : finset α} (h : s.nonempty) : Sup ↑s = s.max' h :=
eq_of_forall_ge_iff $ λ a, (cSup_le_iff s.bdd_above h.to_set).trans (s.max'_le_iff h).symm

lemma finset.nonempty.cInf_eq_min' {s : finset α} (h : s.nonempty) : Inf ↑s = s.min' h :=
@finset.nonempty.cSup_eq_max' (order_dual α) _ s h

lemma finset.nonempty.cSup_mem {s : finset α} (h : s.nonempty) : Sup (s : set α) ∈ s :=
by { rw h.cSup_eq_max', exact s.max'_mem _ }

lemma finset.nonempty.cInf_mem {s : finset α} (h : s.nonempty) : Inf (s : set α) ∈ s :=
@finset.nonempty.cSup_mem (order_dual α) _ _ h

lemma set.nonempty.cSup_mem (h : s.nonempty) (hs : finite s) : Sup s ∈ s :=
by { lift s to finset α using hs, exact finset.nonempty.cSup_mem h }

lemma set.nonempty.cInf_mem (h : s.nonempty) (hs : finite s) : Inf s ∈ s :=
@set.nonempty.cSup_mem (order_dual α) _ _ h hs

lemma set.finite.cSup_lt_iff (hs : finite s) (h : s.nonempty) : Sup s < a ↔ ∀ x ∈ s, x < a :=
⟨λ h x hx, (le_cSup hs.bdd_above hx).trans_lt h, λ H, H _ $ h.cSup_mem hs⟩

lemma set.finite.lt_cInf_iff (hs : finite s) (h : s.nonempty) : a < Inf s ↔ ∀ x ∈ s, a < x :=
@set.finite.cSup_lt_iff (order_dual α) _ _ _ hs h

/-- When b < Sup s, there is an element a in s with b < a, if s is nonempty and the order is
a linear order. -/
lemma exists_lt_of_lt_cSup (hs : s.nonempty) (hb : b < Sup s) : ∃a∈s, b < a :=
begin
  classical, contrapose! hb,
  exact cSup_le hs hb
end

/--
Indexed version of the above lemma `exists_lt_of_lt_cSup`.
When `b < supr f`, there is an element `i` such that `b < f i`.
-/
lemma exists_lt_of_lt_csupr [nonempty ι] {f : ι → α} (h : b < supr f) :
  ∃i, b < f i :=
let ⟨_, ⟨i, rfl⟩, h⟩ := exists_lt_of_lt_cSup (range_nonempty f) h in ⟨i, h⟩

/--When Inf s < b, there is an element a in s with a < b, if s is nonempty and the order is
a linear order.-/
lemma exists_lt_of_cInf_lt (hs : s.nonempty) (hb : Inf s < b) : ∃a∈s, a < b :=
@exists_lt_of_lt_cSup (order_dual α) _ _ _ hs hb

/--
Indexed version of the above lemma `exists_lt_of_cInf_lt`
When `infi f < a`, there is an element `i` such that `f i < a`.
-/
lemma exists_lt_of_cinfi_lt [nonempty ι] {f : ι → α} (h : infi f < a) :
  (∃i, f i < a) :=
@exists_lt_of_lt_csupr (order_dual α) _ _ _ _ _ h

/--Introduction rule to prove that b is the supremum of s: it suffices to check that
1) b is an upper bound
2) every other upper bound b' satisfies b ≤ b'.-/
theorem cSup_eq_of_is_forall_le_of_forall_le_imp_ge (_ : s.nonempty)
  (h_is_ub : ∀ a ∈ s, a ≤ b) (h_b_le_ub : ∀ub, (∀ a ∈ s, a ≤ ub) → (b ≤ ub)) : Sup s = b :=
le_antisymm
  (show Sup s ≤ b, from cSup_le ‹s.nonempty› h_is_ub)
  (show b ≤ Sup s, from h_b_le_ub _ $ assume a, le_cSup ⟨b, h_is_ub⟩)

open function
variables [is_well_order α (<)]

lemma Inf_eq_argmin_on (hs : s.nonempty) : Inf s = argmin_on id (@is_well_order.wf α (<) _) s hs :=
is_least.cInf_eq ⟨argmin_on_mem _ _ _ _, λ a ha, argmin_on_le id _ _ ha⟩

lemma is_least_Inf (hs : s.nonempty) : is_least s (Inf s) :=
by { rw Inf_eq_argmin_on hs, exact ⟨argmin_on_mem _ _ _ _, λ a ha, argmin_on_le id _ _ ha⟩ }

lemma le_cInf_iff' (hs : s.nonempty) : b ≤ Inf s ↔ b ∈ lower_bounds s :=
le_is_glb_iff (is_least_Inf hs).is_glb

lemma Inf_mem (hs : s.nonempty) : Inf s ∈ s := (is_least_Inf hs).1

end conditionally_complete_linear_order

/-!
### Lemmas about a conditionally complete linear order with bottom element

In this case we have `Sup ∅ = ⊥`, so we can drop some `nonempty`/`set.nonempty` assumptions.
-/

section conditionally_complete_linear_order_bot

variables [conditionally_complete_linear_order_bot α]

lemma cSup_empty : (Sup ∅ : α) = ⊥ :=
conditionally_complete_linear_order_bot.cSup_empty

lemma csupr_of_empty [is_empty ι] (f : ι → α) : (⨆ i, f i) = ⊥ :=
by rw [supr_of_empty', cSup_empty]

@[simp] lemma csupr_false (f : false → α) : (⨆ i, f i) = ⊥ := csupr_of_empty f

lemma is_lub_cSup' {s : set α} (hs : bdd_above s) : is_lub s (Sup s) :=
begin
  rcases eq_empty_or_nonempty s with (rfl|hne),
  { simp only [cSup_empty, is_lub_empty] },
  { exact is_lub_cSup hne hs }
end

lemma cSup_le_iff' {s : set α} (hs : bdd_above s) {a : α} : Sup s ≤ a ↔ ∀ x ∈ s, x ≤ a :=
is_lub_le_iff (is_lub_cSup' hs)

lemma cSup_le' {s : set α} {a : α} (h : a ∈ upper_bounds s) : Sup s ≤ a :=
(cSup_le_iff' ⟨a, h⟩).2 h

theorem le_cInf_iff'' {s : set α} {a : α} (ne : s.nonempty) :
  a ≤ Inf s ↔ ∀ (b : α), b ∈ s → a ≤ b :=
le_cInf_iff ⟨⊥, λ a _, bot_le⟩ ne

theorem cInf_le' {s : set α} {a : α} (h : a ∈ s) : Inf s ≤ a :=
cInf_le ⟨⊥, λ a _, bot_le⟩ h

lemma exists_lt_of_lt_cSup' {s : set α} {a : α} (h : a < Sup s) : ∃ b ∈ s, a < b :=
by { contrapose! h, exact cSup_le' h }

lemma csupr_le_iff' {f : ι → α} (h : bdd_above (range f)) {a : α} :
  (⨆ i, f i) ≤ a ↔ ∀ i, f i ≤ a :=
(cSup_le_iff' h).trans forall_range_iff

lemma csupr_le' {f : ι → α} {a : α} (h : ∀ i, f i ≤ a) : (⨆ i, f i) ≤ a :=
cSup_le' $ forall_range_iff.2 h

lemma exists_lt_of_lt_csupr' {f : ι → α} {a : α} (h : a < ⨆ i, f i) : ∃ i, a < f i :=
by { contrapose! h, exact csupr_le' h }

end conditionally_complete_linear_order_bot

namespace with_top
open_locale classical

variables [conditionally_complete_linear_order_bot α]

/-- The Sup of a non-empty set is its least upper bound for a conditionally
complete lattice with a top. -/
lemma is_lub_Sup' {β : Type*} [conditionally_complete_lattice β]
  {s : set (with_top β)} (hs : s.nonempty) : is_lub s (Sup s) :=
begin
  split,
  { show ite _ _ _ ∈ _,
    split_ifs,
    { intros _ _, exact le_top },
    { rintro (⟨⟩|a) ha,
      { contradiction },
      apply some_le_some.2,
      exact le_cSup h_1 ha },
    { intros _ _, exact le_top } },
  { show ite _ _ _ ∈ _,
    split_ifs,
    { rintro (⟨⟩|a) ha,
      { exact _root_.le_rfl },
      { exact false.elim (not_top_le_coe a (ha h)) } },
    { rintro (⟨⟩|b) hb,
      { exact le_top },
      refine some_le_some.2 (cSup_le _ _),
      { rcases hs with ⟨⟨⟩|b, hb⟩,
        { exact absurd hb h },
        { exact ⟨b, hb⟩ } },
      { intros a ha, exact some_le_some.1 (hb ha) } },
    { rintro (⟨⟩|b) hb,
      { exact _root_.le_rfl },
      { exfalso, apply h_1, use b, intros a ha, exact some_le_some.1 (hb ha) } } }
end

lemma is_lub_Sup (s : set (with_top α)) : is_lub s (Sup s) :=
begin
  cases s.eq_empty_or_nonempty with hs hs,
  { rw hs,
    show is_lub ∅ (ite _ _ _),
    split_ifs,
    { cases h },
    { rw [preimage_empty, cSup_empty], exact is_lub_empty },
    { exfalso, apply h_1, use ⊥, rintro a ⟨⟩ } },
  exact is_lub_Sup' hs,
end

/-- The Inf of a bounded-below set is its greatest lower bound for a conditionally
complete lattice with a top. -/
lemma is_glb_Inf' {β : Type*} [conditionally_complete_lattice β]
  {s : set (with_top β)} (hs : bdd_below s) : is_glb s (Inf s) :=
begin
  split,
  { show ite _ _ _ ∈ _,
    split_ifs,
    { intros a ha, exact top_le_iff.2 (set.mem_singleton_iff.1 (h ha)) },
    { rintro (⟨⟩|a) ha,
      { exact le_top },
      refine some_le_some.2 (cInf_le _ ha),
      rcases hs with ⟨⟨⟩|b, hb⟩,
      { exfalso,
        apply h,
        intros c hc,
        rw [mem_singleton_iff, ←top_le_iff],
        exact hb hc },
      use b,
      intros c hc,
      exact some_le_some.1 (hb hc) } },
  { show ite _ _ _ ∈ _,
    split_ifs,
    { intros _ _, exact le_top },
    { rintro (⟨⟩|a) ha,
      { exfalso, apply h, intros b hb, exact set.mem_singleton_iff.2 (top_le_iff.1 (ha hb)) },
      { refine some_le_some.2 (le_cInf _ _),
        { classical, contrapose! h,
          rintros (⟨⟩|a) ha,
          { exact mem_singleton ⊤ },
          { exact (h ⟨a, ha⟩).elim }},
        { intros b hb,
          rw ←some_le_some,
          exact ha hb } } } }
end

lemma is_glb_Inf (s : set (with_top α)) : is_glb s (Inf s) :=
begin
  by_cases hs : bdd_below s,
  { exact is_glb_Inf' hs },
  { exfalso, apply hs, use ⊥, intros _ _, exact bot_le },
end

noncomputable instance : complete_linear_order (with_top α) :=
{ Sup := Sup, le_Sup := assume s, (is_lub_Sup s).1, Sup_le := assume s, (is_lub_Sup s).2,
  Inf := Inf, le_Inf := assume s, (is_glb_Inf s).2, Inf_le := assume s, (is_glb_Inf s).1,
  .. with_top.linear_order, ..with_top.lattice, ..with_top.order_top, ..with_top.order_bot }

lemma coe_Sup {s : set α} (hb : bdd_above s) : (↑(Sup s) : with_top α) = (⨆a∈s, ↑a) :=
begin
  cases s.eq_empty_or_nonempty with hs hs,
  { rw [hs, cSup_empty], simp only [set.mem_empty_eq, supr_bot, supr_false], refl },
  apply le_antisymm,
  { refine (coe_le_iff.2 $ assume b hb, cSup_le hs $ assume a has, coe_le_coe.1 $ hb ▸ _),
    exact (le_supr_of_le a $ le_supr_of_le has $ _root_.le_rfl) },
  { exact (supr_le $ assume a, supr_le $ assume ha, coe_le_coe.2 $ le_cSup hb ha) }
end

lemma coe_Inf {s : set α} (hs : s.nonempty) : (↑(Inf s) : with_top α) = (⨅a∈s, ↑a) :=
let ⟨x, hx⟩ := hs in
have (⨅a∈s, ↑a : with_top α) ≤ x, from infi_le_of_le x $ infi_le_of_le hx $ _root_.le_rfl,
let ⟨r, r_eq, hr⟩ := le_coe_iff.1 this in
le_antisymm
  (le_infi $ assume a, le_infi $ assume ha, coe_le_coe.2 $ cInf_le (order_bot.bdd_below s) ha)
  begin
    refine (r_eq.symm ▸ coe_le_coe.2 $ le_cInf hs $ assume a has, coe_le_coe.1 $ _),
    refine (r_eq ▸ infi_le_of_le a _),
    exact (infi_le_of_le has $ _root_.le_rfl),
  end

end with_top

namespace monotone
variables [preorder α] [conditionally_complete_lattice β] {f : α → β} (h_mono : monotone f)

/-! A monotone function into a conditionally complete lattice preserves the ordering properties of
`Sup` and `Inf`. -/

lemma le_cSup_image {s : set α} {c : α} (hcs : c ∈ s) (h_bdd : bdd_above s) :
  f c ≤ Sup (f '' s) :=
le_cSup (map_bdd_above h_mono h_bdd) (mem_image_of_mem f hcs)

lemma cSup_image_le {s : set α} (hs : s.nonempty) {B : α} (hB: B ∈ upper_bounds s) :
  Sup (f '' s) ≤ f B :=
cSup_le (nonempty.image f hs) (h_mono.mem_upper_bounds_image hB)

lemma cInf_image_le {s : set α} {c : α} (hcs : c ∈ s) (h_bdd : bdd_below s) :
  Inf (f '' s) ≤ f c :=
@le_cSup_image (order_dual α) (order_dual β) _ _ _ (λ x y hxy, h_mono hxy) _ _ hcs h_bdd

lemma le_cInf_image {s : set α} (hs : s.nonempty) {B : α} (hB: B ∈ lower_bounds s) :
  f B ≤ Inf (f '' s) :=
@cSup_image_le (order_dual α) (order_dual β) _ _ _ (λ x y hxy, h_mono hxy) _ hs _ hB

end monotone

namespace galois_connection

variables {γ : Type*} [conditionally_complete_lattice α] [conditionally_complete_lattice β]
  [nonempty ι] {l : α → β} {u : β → α}

lemma l_cSup (gc : galois_connection l u) {s : set α} (hne : s.nonempty)
  (hbdd : bdd_above s) :
  l (Sup s) = ⨆ x : s, l x :=
eq.symm $ is_lub.csupr_set_eq (gc.is_lub_l_image $ is_lub_cSup hne hbdd) hne

lemma l_cSup' (gc : galois_connection l u) {s : set α} (hne : s.nonempty) (hbdd : bdd_above s) :
  l (Sup s) = Sup (l '' s) :=
by rw [gc.l_cSup hne hbdd, csupr_set]

lemma l_csupr (gc : galois_connection l u) {f : ι → α}
  (hf : bdd_above (range f)) :
  l (⨆ i, f i) = ⨆ i, l (f i) :=
by rw [supr, gc.l_cSup (range_nonempty _) hf, supr_range']

lemma l_csupr_set (gc : galois_connection l u) {s : set γ} {f : γ → α}
  (hf : bdd_above (f '' s)) (hne : s.nonempty) :
  l (⨆ i : s, f i) = ⨆ i : s, l (f i) :=
by { haveI := hne.to_subtype, rw image_eq_range at hf, exact gc.l_csupr hf }

lemma u_cInf (gc : galois_connection l u) {s : set β} (hne : s.nonempty)
  (hbdd : bdd_below s) :
  u (Inf s) = ⨅ x : s, u x :=
gc.dual.l_cSup hne hbdd

lemma u_cInf' (gc : galois_connection l u) {s : set β} (hne : s.nonempty) (hbdd : bdd_below s) :
  u (Inf s) = Inf (u '' s) :=
gc.dual.l_cSup' hne hbdd

lemma u_cinfi (gc : galois_connection l u) {f : ι → β}
  (hf : bdd_below (range f)) :
  u (⨅ i, f i) = ⨅ i, u (f i) :=
gc.dual.l_csupr hf

lemma u_cinfi_set (gc : galois_connection l u) {s : set γ} {f : γ → β}
  (hf : bdd_below (f '' s)) (hne : s.nonempty) :
  u (⨅ i : s, f i) = ⨅ i : s, u (f i) :=
gc.dual.l_csupr_set hf hne

end galois_connection

namespace order_iso

variables {γ : Type*} [conditionally_complete_lattice α] [conditionally_complete_lattice β]
  [nonempty ι]

lemma map_cSup (e : α ≃o β) {s : set α} (hne : s.nonempty) (hbdd : bdd_above s) :
  e (Sup s) = ⨆ x : s, e x :=
e.to_galois_connection.l_cSup hne hbdd

lemma map_cSup' (e : α ≃o β) {s : set α} (hne : s.nonempty) (hbdd : bdd_above s) :
  e (Sup s) = Sup (e '' s) :=
e.to_galois_connection.l_cSup' hne hbdd

lemma map_csupr (e : α ≃o β) {f : ι → α} (hf : bdd_above (range f)) :
  e (⨆ i, f i) = ⨆ i, e (f i) :=
e.to_galois_connection.l_csupr hf

lemma map_csupr_set (e : α ≃o β) {s : set γ} {f : γ → α}
  (hf : bdd_above (f '' s)) (hne : s.nonempty) :
  e (⨆ i : s, f i) = ⨆ i : s, e (f i) :=
e.to_galois_connection.l_csupr_set hf hne

lemma map_cInf (e : α ≃o β) {s : set α} (hne : s.nonempty) (hbdd : bdd_below s) :
  e (Inf s) = ⨅ x : s, e x :=
e.dual.map_cSup hne hbdd

lemma map_cInf' (e : α ≃o β) {s : set α} (hne : s.nonempty) (hbdd : bdd_below s) :
  e (Inf s) = Inf (e '' s) :=
e.dual.map_cSup' hne hbdd

lemma map_cinfi (e : α ≃o β) {f : ι → α} (hf : bdd_below (range f)) :
  e (⨅ i, f i) = ⨅ i, e (f i) :=
e.dual.map_csupr hf

lemma map_cinfi_set (e : α ≃o β) {s : set γ} {f : γ → α}
  (hf : bdd_below (f '' s)) (hne : s.nonempty) :
  e (⨅ i : s, f i) = ⨅ i : s, e (f i) :=
e.dual.map_csupr_set hf hne

end order_iso

/-!
### Relation between `Sup` / `Inf` and `finset.sup'` / `finset.inf'`

Like the `Sup` of a `conditionally_complete_lattice`, `finset.sup'` also requires the set to be
non-empty. As a result, we can translate between the two.
-/

namespace finset

lemma sup'_eq_cSup_image [conditionally_complete_lattice β] (s : finset α) (H) (f : α → β) :
  s.sup' H f = Sup (f '' s) :=
begin
  apply le_antisymm,
  { refine (finset.sup'_le _ _ $ λ a ha, _),
    refine le_cSup ⟨s.sup' H f, _⟩ ⟨a, ha, rfl⟩,
    rintros i ⟨j, hj, rfl⟩,
    exact finset.le_sup' _ hj },
  { apply cSup_le ((coe_nonempty.mpr H).image _),
    rintros _ ⟨a, ha, rfl⟩,
    exact finset.le_sup' _ ha, }
end

lemma inf'_eq_cInf_image [conditionally_complete_lattice β] (s : finset α) (H) (f : α → β) :
  s.inf' H f = Inf (f '' s) :=
@sup'_eq_cSup_image _ (order_dual β) _ _ _ _

lemma sup'_id_eq_cSup [conditionally_complete_lattice α] (s : finset α) (H) :
  s.sup' H id = Sup s :=
by rw [sup'_eq_cSup_image s H, set.image_id]

lemma inf'_id_eq_cInf [conditionally_complete_lattice α] (s : finset α) (H) :
  s.inf' H id = Inf s :=
@sup'_id_eq_cSup (order_dual α) _ _ _

end finset

section with_top_bot

/-!
### Complete lattice structure on `with_top (with_bot α)`

If `α` is a `conditionally_complete_lattice`, then we show that `with_top α` and `with_bot α`
also inherit the structure of conditionally complete lattices. Furthermore, we show
that `with_top (with_bot α)` naturally inherits the structure of a complete lattice. Note that
for α a conditionally complete lattice, `Sup` and `Inf` both return junk values
for sets which are empty or unbounded. The extension of `Sup` to `with_top α` fixes
the unboundedness problem and the extension to `with_bot α` fixes the problem with
the empty set.

This result can be used to show that the extended reals [-∞, ∞] are a complete lattice.
-/

open_locale classical

/-- Adding a top element to a conditionally complete lattice
gives a conditionally complete lattice -/
noncomputable instance with_top.conditionally_complete_lattice
  {α : Type*} [conditionally_complete_lattice α] :
  conditionally_complete_lattice (with_top α) :=
{ le_cSup := λ S a hS haS, (with_top.is_lub_Sup' ⟨a, haS⟩).1 haS,
  cSup_le := λ S a hS haS, (with_top.is_lub_Sup' hS).2 haS,
  cInf_le := λ S a hS haS, (with_top.is_glb_Inf' hS).1 haS,
  le_cInf := λ S a hS haS, (with_top.is_glb_Inf' ⟨a, haS⟩).2 haS,
  ..with_top.lattice,
  ..with_top.has_Sup,
  ..with_top.has_Inf }

/-- Adding a bottom element to a conditionally complete lattice
gives a conditionally complete lattice -/
noncomputable instance with_bot.conditionally_complete_lattice
  {α : Type*} [conditionally_complete_lattice α] :
  conditionally_complete_lattice (with_bot α) :=
{ le_cSup := (@with_top.conditionally_complete_lattice (order_dual α) _).cInf_le,
  cSup_le := (@with_top.conditionally_complete_lattice (order_dual α) _).le_cInf,
  cInf_le := (@with_top.conditionally_complete_lattice (order_dual α) _).le_cSup,
  le_cInf := (@with_top.conditionally_complete_lattice (order_dual α) _).cSup_le,
  ..with_bot.lattice,
  ..with_bot.has_Sup,
  ..with_bot.has_Inf }

noncomputable instance with_top.with_bot.complete_lattice {α : Type*}
  [conditionally_complete_lattice α] : complete_lattice (with_top (with_bot α)) :=
{ le_Sup := λ S a haS, (with_top.is_lub_Sup' ⟨a, haS⟩).1 haS,
  Sup_le := λ S a ha,
    begin
      cases S.eq_empty_or_nonempty with h,
      { show ite _ _ _ ≤ a,
        split_ifs,
        { rw h at h_1, cases h_1 },
        { convert bot_le, convert with_bot.cSup_empty, rw h, refl },
        { exfalso, apply h_2, use ⊥, rw h, rintro b ⟨⟩ } },
      { refine (with_top.is_lub_Sup' h).2 ha }
    end,
  Inf_le := λ S a haS,
    show ite _ _ _ ≤ a,
    begin
      split_ifs,
      { cases a with a, exact _root_.le_rfl,
        cases (h haS); tauto },
      { cases a,
        { exact le_top },
        { apply with_top.some_le_some.2, refine cInf_le _ haS, use ⊥, intros b hb, exact bot_le } }
    end,
  le_Inf := λ S a haS, (with_top.is_glb_Inf' ⟨a, haS⟩).2 haS,
  ..with_top.has_Inf,
  ..with_top.has_Sup,
  ..with_top.bounded_order,
  ..with_top.lattice }

noncomputable instance with_top.with_bot.complete_linear_order {α : Type*}
  [conditionally_complete_linear_order α] : complete_linear_order (with_top (with_bot α)) :=
{ .. with_top.with_bot.complete_lattice,
  .. with_top.linear_order }

end with_top_bot

<<<<<<< HEAD

section comm_group

variables [conditionally_complete_lattice α] [comm_group α] [covariant_class α α (*) (≤)]
          [nonempty ι]

@[to_additive]
lemma le_cinfi_mul_cinfi {a : α} {g h : ι → α} (H : ∀ i j, a ≤ g i * h j) : a ≤ infi g * infi h :=
(mul_comm (infi h) (infi g)) ▸
  div_le_iff_le_mul.mp (le_cinfi (λ u, div_le''.mp (le_cinfi (λ v, div_le_iff_le_mul.mpr (H v u)))))

@[to_additive]
lemma csupr_mul_csupr_le {a : α} {g h : ι → α} (H : ∀ i j, g i * h j ≤ a) : supr g * supr h ≤ a:=
@le_cinfi_mul_cinfi (order_dual α) _ _ _ _ _ _ _ _ H

end comm_group
=======
section group

variables [nonempty ι] [conditionally_complete_lattice α] [group α]

@[to_additive]
lemma le_mul_cinfi [covariant_class α α (*) (≤)] {a : α} {g : α} {h : ι → α}
  (H : ∀ j, a ≤ g * h j) : a ≤ g * infi h :=
inv_mul_le_iff_le_mul.mp $ le_cinfi $ λ hi, inv_mul_le_iff_le_mul.mpr $ H _

@[to_additive]
lemma mul_csupr_le [covariant_class α α (*) (≤)] {a : α} {g : α} {h : ι → α}
  (H : ∀ j, g * h j ≤ a) : g * supr h ≤ a :=
@le_mul_cinfi (order_dual α) _ _ _ _ _ _ _ _ H

@[to_additive]
lemma le_cinfi_mul [covariant_class α α (function.swap (*)) (≤)] {a : α} {g : ι → α} {h : α}
  (H : ∀ i, a ≤ g i * h) : a ≤ infi g * h :=
mul_inv_le_iff_le_mul.mp $ le_cinfi $ λ gi, mul_inv_le_iff_le_mul.mpr $ H _

@[to_additive]
lemma csupr_mul_le [covariant_class α α (function.swap (*)) (≤)] {a : α} {g : ι → α} {h : α}
  (H : ∀ i, g i * h ≤ a) : supr g * h ≤ a :=
@le_cinfi_mul (order_dual α) _ _ _ _ _ _ _ _ H

@[to_additive]
lemma le_cinfi_mul_cinfi [covariant_class α α (*) (≤)] [covariant_class α α (function.swap (*)) (≤)]
  {a : α} {g h : ι → α} (H : ∀ i j, a ≤ g i * h j) : a ≤ infi g * infi h :=
le_cinfi_mul $ λ i, le_mul_cinfi $ H _

@[to_additive]
lemma csupr_mul_csupr_le [covariant_class α α (*) (≤)] [covariant_class α α (function.swap (*)) (≤)]
  {a : α} {g h : ι → α} (H : ∀ i j, g i * h j ≤ a) : supr g * supr h ≤ a :=
csupr_mul_le $ λ i, mul_csupr_le $ H _

end group
>>>>>>> 80591d65
<|MERGE_RESOLUTION|>--- conflicted
+++ resolved
@@ -1055,24 +1055,6 @@
 
 end with_top_bot
 
-<<<<<<< HEAD
-
-section comm_group
-
-variables [conditionally_complete_lattice α] [comm_group α] [covariant_class α α (*) (≤)]
-          [nonempty ι]
-
-@[to_additive]
-lemma le_cinfi_mul_cinfi {a : α} {g h : ι → α} (H : ∀ i j, a ≤ g i * h j) : a ≤ infi g * infi h :=
-(mul_comm (infi h) (infi g)) ▸
-  div_le_iff_le_mul.mp (le_cinfi (λ u, div_le''.mp (le_cinfi (λ v, div_le_iff_le_mul.mpr (H v u)))))
-
-@[to_additive]
-lemma csupr_mul_csupr_le {a : α} {g h : ι → α} (H : ∀ i j, g i * h j ≤ a) : supr g * supr h ≤ a:=
-@le_cinfi_mul_cinfi (order_dual α) _ _ _ _ _ _ _ _ H
-
-end comm_group
-=======
 section group
 
 variables [nonempty ι] [conditionally_complete_lattice α] [group α]
@@ -1107,5 +1089,4 @@
   {a : α} {g h : ι → α} (H : ∀ i j, g i * h j ≤ a) : supr g * supr h ≤ a :=
 csupr_mul_le $ λ i, mul_csupr_le $ H _
 
-end group
->>>>>>> 80591d65
+end group