--- conflicted
+++ resolved
@@ -505,11 +505,7 @@
 /-- Nested intervals lemma: if `f` is a monotone sequence, `g` is an antitone sequence, and
 `f n ≤ g n` for all `n`, then `⨆ n, f n` belongs to all the intervals `[f n, g n]`. -/
 lemma monotone.csupr_mem_Inter_Icc_of_antitone [nonempty β] [semilattice_sup β]
-<<<<<<< HEAD
-  {f g : β → α} (hf : monotone f) (hg : antitone g) (h : ∀ n, f n ≤ g n) :
-=======
-  {f g : β → α} (hf : monotone f) (hg : ∀ ⦃m n⦄, m ≤ n → g n ≤ g m) (h : ∀ n, f n ≤ g n) :
->>>>>>> 2fd713a7
+  {f g : β → α} (hf : monotone f) (hg : antitone g) (h : f ≤ g) :
   (⨆ n, f n) ∈ ⋂ n, Icc (f n) (g n) :=
 begin
   inhabit β,
