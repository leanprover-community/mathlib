--- conflicted
+++ resolved
@@ -30,11 +30,7 @@
 
 ## References
 
-<<<<<<< HEAD
-* [Wikipedia, *Complete Heyting algebra*][https://en.wikipedia.org/wiki/Complete_Heyting_algebra]
-=======
 * [Wikipedia, *Complete Heyting algebra*](https://en.wikipedia.org/wiki/Complete_Heyting_algebra)
->>>>>>> 53578832
 * [Francis Borceux, *Handbook of Categorical Algebra III*][borceux-vol3]
 -/
 
@@ -64,7 +60,6 @@
 @[priority 100] -- See note [lower instance priority]
 instance complete_distrib_lattice.to_coframe [complete_distrib_lattice α] : coframe α :=
 { .. ‹complete_distrib_lattice α› }
-<<<<<<< HEAD
 
 section frame
 variables [frame α] {s t : set α} {a b : α}
@@ -132,107 +127,6 @@
 
 theorem infi_sup_eq (f : ι → α) (a : α) : (⨅ i, f i) ⊔ a = ⨅ i, f i ⊔ a :=
 @supr_inf_eq (order_dual α) _ _ _ _
-=======
-
-section frame
-variables [frame α] {s t : set α} {a b : α}
-
-instance order_dual.coframe : coframe (order_dual α) :=
-{ infi_sup_le_sup_Inf := frame.inf_Sup_le_supr_inf, ..order_dual.complete_lattice α }
-
-lemma inf_Sup_eq : a ⊓ Sup s = ⨆ b ∈ s, a ⊓ b :=
-(frame.inf_Sup_le_supr_inf _ _).antisymm supr_inf_le_inf_Sup
-
-lemma Sup_inf_eq : Sup s ⊓ b = ⨆ a ∈ s, a ⊓ b :=
-by simpa only [inf_comm] using @inf_Sup_eq α _ s b
-
-lemma supr_inf_eq (f : ι → α) (a : α) : (⨆ i, f i) ⊓ a = ⨆ i, f i ⊓ a :=
-by rw [supr, Sup_inf_eq, supr_range]
->>>>>>> 53578832
-
-lemma inf_supr_eq (a : α) (f : ι → α) : a ⊓ (⨆ i, f i) = ⨆ i, a ⊓ f i :=
-by simpa only [inf_comm] using supr_inf_eq f a
-
-<<<<<<< HEAD
-theorem binfi_sup_eq {p : α → Prop} {f : Π i (hi : p i), α} (a : α) :
-  (⨅ i hi, f i hi) ⊔ a = ⨅ i hi, f i hi ⊔ a :=
-@bsupr_inf_eq (order_dual α) _ _ _ _ _
-
-theorem sup_binfi_eq (a : α) {p : α → Prop} {f : Π i (hi : p i), α} :
-  a ⊔ (⨅ i hi, f i hi) = ⨅ i hi, a ⊔ f i hi :=
-@inf_bsupr_eq (order_dual α) _ _ _ _ _
-
-lemma infi_sup_infi {ι ι' : Type*} {f : ι → α} {g : ι' → α} :
-  (⨅ i, f i) ⊔ (⨅ i, g i) = ⨅ i : ι × ι', f i.1 ⊔ g i.2 :=
-@supr_inf_supr (order_dual α) _ _ _ _ _
-
-lemma binfi_sup_binfi {ι ι' : Type*} {f : ι → α} {g : ι' → α} {s : set ι} {t : set ι'} :
-  (⨅ i ∈ s, f i) ⊔ (⨅ j ∈ t, g j) = ⨅ p ∈ s ×ˢ t, f (p : ι × ι').1 ⊔ g p.2 :=
-@bsupr_inf_bsupr (order_dual α) _ _ _ _ _ _ _
-
-theorem Inf_sup_Inf : Inf s ⊔ Inf t = (⨅ p ∈ s ×ˢ t, (p : α × α).1 ⊔ p.2) :=
-@Sup_inf_Sup (order_dual α) _ _ _
-
-instance pi.coframe {ι : Type*} {π : ι → Type*} [Π i, coframe (π i)] : coframe (Π i, π i) :=
-{ Inf := Inf,
-  infi_sup_le_sup_Inf := λ a s i,
-    by simp only [←sup_infi_eq, Inf_apply, ←infi_subtype'', infi_apply, pi.sup_apply],
-  ..pi.complete_lattice }
-=======
-lemma bsupr_inf_eq {f : Π i, κ i → α} (a : α) : (⨆ i j, f i j) ⊓ a = ⨆ i j, f i j ⊓ a :=
-by simp only [supr_inf_eq]
-
-lemma inf_bsupr_eq {f : Π i, κ i → α} (a : α) : a ⊓ (⨆ i j, f i j) = ⨆ i j, a ⊓ f i j :=
-by simp only [inf_supr_eq]
-
-lemma supr_inf_supr {ι ι' : Type*} {f : ι → α} {g : ι' → α} :
-  (⨆ i, f i) ⊓ (⨆ j, g j) = ⨆ i : ι × ι', f i.1 ⊓ g i.2 :=
-by simp only [inf_supr_eq, supr_inf_eq, supr_prod]
-
-lemma bsupr_inf_bsupr {ι ι' : Type*} {f : ι → α} {g : ι' → α} {s : set ι} {t : set ι'} :
-  (⨆ i ∈ s, f i) ⊓ (⨆ j ∈ t, g j) = ⨆ p ∈ s ×ˢ t, f (p : ι × ι').1 ⊓ g p.2 :=
-begin
-  simp only [supr_subtype', supr_inf_supr],
-  exact supr_congr (equiv.set.prod s t).symm (equiv.surjective _) (λ x, rfl)
-end
-
-lemma Sup_inf_Sup : Sup s ⊓ Sup t = ⨆ p ∈ s ×ˢ t, (p : α × α).1 ⊓ p.2 :=
-by simp only [Sup_eq_supr, bsupr_inf_bsupr]
->>>>>>> 53578832
-
-end coframe
-
-section complete_distrib_lattice
-variables [complete_distrib_lattice α] {a b : α} {s t : set α}
-
-instance : complete_distrib_lattice (order_dual α) := { ..order_dual.frame, ..order_dual.coframe }
-
-instance pi.complete_distrib_lattice {ι : Type*} {π : ι → Type*}
-  [Π i, complete_distrib_lattice (π i)] : complete_distrib_lattice (Π i, π i) :=
-{ ..pi.frame, ..pi.coframe }
-
-instance pi.frame {ι : Type*} {π : ι → Type*} [Π i, frame (π i)] : frame (Π i, π i) :=
-{ inf_Sup_le_supr_inf := λ a s i,
-    by simp only [complete_lattice.Sup, Sup_apply, supr_apply, pi.inf_apply, inf_supr_eq,
-      ← supr_subtype''],
-  ..pi.complete_lattice }
-
-end frame
-
-section coframe
-variables [coframe α] {s t : set α} {a b : α}
-
-instance order_dual.frame : frame (order_dual α) :=
-{ inf_Sup_le_supr_inf := coframe.infi_sup_le_sup_Inf, ..order_dual.complete_lattice α }
-
-theorem sup_Inf_eq : a ⊔ Inf s = (⨅ b ∈ s, a ⊔ b) :=
-@inf_Sup_eq (order_dual α) _ _ _
-
-theorem Inf_sup_eq : Inf s ⊔ b = (⨅ a ∈ s, a ⊔ b) :=
-@Sup_inf_eq (order_dual α) _ _ _
-
-theorem infi_sup_eq (f : ι → α) (a : α) : (⨅ i, f i) ⊔ a = ⨅ i, f i ⊔ a :=
-@supr_inf_eq (order_dual α) _ _ _ _
 
 theorem sup_infi_eq (a : α) (f : ι → α) : a ⊔ (⨅ i, f i) = ⨅ i, a ⊔ f i :=
 @inf_supr_eq (order_dual α) _ _ _ _
