/-
Copyright (c) 2021 Aaron Anderson, Yaël Dillies. All rights reserved.
Released under Apache 2.0 license as described in the file LICENSE.
Authors: Aaron Anderson, Kevin Buzzard, Yaël Dillies, Eric Wieser
-/
import data.finset.pairwise
import data.set.finite

/-!
# Supremum independence

In this file, we define supremum independence of indexed sets. An indexed family `f : ι → α` is
sup-independent if, for all `a`, `f a` and the supremum of the rest are disjoint.

## Main definitions

* `finset.sup_indep s f`: a family of elements `f` are supremum independent on the finite set `s`.
* `complete_lattice.set_independent s`: a set of elements are supremum independent.
* `complete_lattice.independent f`: a family of elements are supremum independent.

## Main statements

* In a distributive lattice, supremum independence is equivalent to pairwise disjointness:
  * `finset.sup_indep_iff_pairwise_disjoint`
  * `complete_lattice.set_independent_iff_pairwise_disjoint`
  * `complete_lattice.independent_iff_pairwise_disjoint`
* Otherwise, supremum independence is stronger than pairwise disjointness:
  * `finset.sup_indep.pairwise_disjoint`
  * `complete_lattice.set_independent.pairwise_disjoint`
  * `complete_lattice.independent.pairwise_disjoint`

## Implementation notes

For the finite version, we avoid the "obvious" definition
`∀ i ∈ s, disjoint (f i) ((s.erase i).sup f)` because `erase` would require decidable equality on
`ι`.
-/

variables {α β ι ι' : Type*}

/-! ### On lattices with a bottom element, via `finset.sup` -/

namespace finset
section lattice
variables [lattice α] [order_bot α]

/-- Supremum independence of finite sets. We avoid the "obvious" definition using `s.erase i`
because `erase` would require decidable equality on `ι`. -/
def sup_indep (s : finset ι) (f : ι → α) : Prop :=
∀ ⦃t⦄, t ⊆ s → ∀ ⦃i⦄, i ∈ s → i ∉ t → disjoint (f i) (t.sup f)

variables {s t : finset ι} {f : ι → α} {i : ι}

instance [decidable_eq ι] [decidable_eq α] : decidable (sup_indep s f) :=
begin
  apply @finset.decidable_forall_of_decidable_subsets _ _ _ _,
  intros t ht,
  apply @finset.decidable_dforall_finset _ _ _ _,
  exact λ i hi, @implies.decidable _ _ _ (decidable_of_iff' (_ = ⊥) disjoint_iff),
end

lemma sup_indep.subset (ht : t.sup_indep f) (h : s ⊆ t) : s.sup_indep f :=
λ u hu i hi, ht (hu.trans h) (h hi)

lemma sup_indep_empty (f : ι → α) : (∅ : finset ι).sup_indep f := λ _ _ a ha, ha.elim

lemma sup_indep_singleton (i : ι) (f : ι → α) : ({i} : finset ι).sup_indep f :=
λ s hs j hji hj, begin
  rw [eq_empty_of_ssubset_singleton ⟨hs, λ h, hj (h hji)⟩, sup_empty],
  exact disjoint_bot_right,
end

lemma sup_indep.pairwise_disjoint (hs : s.sup_indep f) : (s : set ι).pairwise_disjoint f :=
λ a ha b hb hab, sup_singleton.subst $ hs (singleton_subset_iff.2 hb) ha $ not_mem_singleton.2 hab

/-- The RHS looks like the definition of `complete_lattice.independent`. -/
lemma sup_indep_iff_disjoint_erase [decidable_eq ι] :
  s.sup_indep f ↔ ∀ i ∈ s, disjoint (f i) ((s.erase i).sup f) :=
⟨λ hs i hi, hs (erase_subset _ _) hi (not_mem_erase _ _), λ hs t ht i hi hit,
  (hs i hi).mono_right (sup_mono $ λ j hj, mem_erase.2 ⟨ne_of_mem_of_not_mem hj hit, ht hj⟩)⟩

@[simp] lemma sup_indep_pair [decidable_eq ι] {i j : ι} (hij : i ≠ j) :
  ({i, j} : finset ι).sup_indep f ↔ disjoint (f i) (f j) :=
⟨λ h, h.pairwise_disjoint (by simp) (by simp) hij, λ h, begin
  rw sup_indep_iff_disjoint_erase,
  intros k hk,
  rw [finset.mem_insert, finset.mem_singleton] at hk,
  obtain rfl | rfl := hk,
  { convert h using 1,
    rw [finset.erase_insert, finset.sup_singleton],
    simpa using hij },
  { convert h.symm using 1,
    have : ({i, k} : finset ι).erase k = {i},
    { ext,
      rw [mem_erase, mem_insert, mem_singleton, mem_singleton, and_or_distrib_left,
        ne.def, not_and_self, or_false, and_iff_right_of_imp],
      rintro rfl,
      exact hij },
    rw [this, finset.sup_singleton] }
end⟩

lemma sup_indep_univ_bool (f : bool → α) :
  (finset.univ : finset bool).sup_indep f ↔ disjoint (f ff) (f tt) :=
begin
  have : tt ≠ ff := by simp only [ne.def, not_false_iff],
  exact (sup_indep_pair this).trans disjoint.comm,
end

@[simp] lemma sup_indep_univ_fin_two (f : fin 2 → α) :
  (finset.univ : finset (fin 2)).sup_indep f ↔ disjoint (f 0) (f 1) :=
begin
  have : (0 : fin 2) ≠ 1 := by simp,
  exact sup_indep_pair this,
end

lemma sup_indep.attach (hs : s.sup_indep f) : s.attach.sup_indep (f ∘ subtype.val) :=
begin
  intros t ht i _ hi,
  classical,
  rw ←finset.sup_image,
  refine hs (image_subset_iff.2 $ λ (j : {x // x ∈ s}) _, j.2) i.2 (λ hi', hi _),
  rw mem_image at hi',
  obtain ⟨j, hj, hji⟩ := hi',
  rwa subtype.ext hji at hj,
end

end lattice

section distrib_lattice
variables [distrib_lattice α] [order_bot α] {s : finset ι} {f : ι → α}

lemma sup_indep_iff_pairwise_disjoint : s.sup_indep f ↔ (s : set ι).pairwise_disjoint f :=
⟨sup_indep.pairwise_disjoint, λ hs t ht i hi hit,
  disjoint_sup_right.2 $ λ j hj, hs hi (ht hj) (ne_of_mem_of_not_mem hj hit).symm⟩

alias sup_indep_iff_pairwise_disjoint ↔ sup_indep.pairwise_disjoint
  _root_.set.pairwise_disjoint.sup_indep

/-- Bind operation for `sup_indep`. -/
lemma sup_indep.sup [decidable_eq ι] {s : finset ι'} {g : ι' → finset ι} {f : ι → α}
  (hs : s.sup_indep (λ i, (g i).sup f)) (hg : ∀ i' ∈ s, (g i').sup_indep f) :
  (s.sup g).sup_indep f :=
begin
  simp_rw sup_indep_iff_pairwise_disjoint at ⊢ hs hg,
  rw [sup_eq_bUnion, coe_bUnion],
  exact hs.bUnion_finset hg,
end

/-- Bind operation for `sup_indep`. -/
lemma sup_indep.bUnion [decidable_eq ι] {s : finset ι'} {g : ι' → finset ι} {f : ι → α}
  (hs : s.sup_indep (λ i, (g i).sup f)) (hg : ∀ i' ∈ s, (g i').sup_indep f) :
  (s.bUnion g).sup_indep f :=
by { rw ←sup_eq_bUnion, exact hs.sup hg }

end distrib_lattice
end finset


/-! ### On complete lattices via `has_Sup.Sup` -/

namespace complete_lattice
variables [complete_lattice α]

open set function

/-- An independent set of elements in a complete lattice is one in which every element is disjoint
  from the `Sup` of the rest. -/
def set_independent (s : set α) : Prop := ∀ ⦃a⦄, a ∈ s → disjoint a (Sup (s \ {a}))

variables {s : set α} (hs : set_independent s)

@[simp]
lemma set_independent_empty : set_independent (∅ : set α) :=
λ x hx, (set.not_mem_empty x hx).elim

theorem set_independent.mono {t : set α} (hst : t ⊆ s) :
  set_independent t :=
λ a ha, (hs (hst ha)).mono_right (Sup_le_Sup (diff_subset_diff_left hst))

/-- If the elements of a set are independent, then any pair within that set is disjoint. -/
lemma set_independent.pairwise_disjoint : s.pairwise_disjoint id :=
λ x hx y hy h, disjoint_Sup_right (hs hx) ((mem_diff y).mpr ⟨hy, h.symm⟩)

lemma set_independent_pair {a b : α} (hab : a ≠ b) :
  set_independent ({a, b} : set α) ↔ disjoint a b :=
begin
  split,
  { intro h,
    exact h.pairwise_disjoint (mem_insert _ _) (mem_insert_of_mem _ (mem_singleton _)) hab, },
  { rintros h c ((rfl : c = a) | (rfl : c = b)),
    { convert h using 1,
      simp [hab, Sup_singleton] },
    { convert h.symm using 1,
      simp [hab, Sup_singleton] }, },
end

include hs

/-- If the elements of a set are independent, then any element is disjoint from the `Sup` of some
subset of the rest. -/
lemma set_independent.disjoint_Sup {x : α} {y : set α} (hx : x ∈ s) (hy : y ⊆ s) (hxy : x ∉ y) :
  disjoint x (Sup y) :=
begin
  have := (hs.mono $ insert_subset.mpr ⟨hx, hy⟩) (mem_insert x _),
  rw [insert_diff_of_mem _ (mem_singleton _), diff_singleton_eq_self hxy] at this,
  exact this,
end

omit hs

/-- An independent indexed family of elements in a complete lattice is one in which every element
  is disjoint from the `supr` of the rest.

  Example: an indexed family of non-zero elements in a
  vector space is linearly independent iff the indexed family of subspaces they generate is
  independent in this sense.

  Example: an indexed family of submodules of a module is independent in this sense if
  and only the natural map from the direct sum of the submodules to the module is injective. -/
def independent {ι : Sort*} {α : Type*} [complete_lattice α] (t : ι → α) : Prop :=
∀ i : ι, disjoint (t i) (⨆ (j ≠ i), t j)

lemma set_independent_iff {α : Type*} [complete_lattice α] (s : set α) :
  set_independent s ↔ independent (coe : s → α) :=
begin
  simp_rw [independent, set_independent, set_coe.forall, Sup_eq_supr],
  refine forall₂_congr (λ a ha, _),
  congr' 2,
  convert supr_subtype.symm,
  simp [supr_and],
end

variables {t : ι → α} (ht : independent t)

theorem independent_def : independent t ↔ ∀ i : ι, disjoint (t i) (⨆ (j ≠ i), t j) :=
iff.rfl

theorem independent_def' :
  independent t ↔ ∀ i, disjoint (t i) (Sup (t '' {j | j ≠ i})) :=
by {simp_rw Sup_image, refl}

theorem independent_def'' :
  independent t ↔ ∀ i, disjoint (t i) (Sup {a | ∃ j ≠ i, t j = a}) :=
by {rw independent_def', tidy}

@[simp]
lemma independent_empty (t : empty → α) : independent t.

@[simp]
lemma independent_pempty (t : pempty → α) : independent t.

/-- If the elements of a set are independent, then any pair within that set is disjoint. -/
lemma independent.pairwise_disjoint : pairwise (disjoint on t) :=
λ x y h, disjoint_Sup_right (ht x) ⟨y, supr_pos h.symm⟩

lemma independent.mono
  {s t : ι → α} (hs : independent s) (hst : t ≤ s) :
  independent t :=
λ i, (hs i).mono (hst i) $ supr₂_mono $ λ j _, hst j

/-- Composing an independent indexed family with an injective function on the index results in
another indepedendent indexed family. -/
<<<<<<< HEAD
lemma independent.comp
  (f : ι' → ι) (hf : injective f) :
  independent $ t ∘ f :=
=======
lemma independent.comp {ι ι' : Sort*}
  {t : ι → α} {f : ι' → ι} (ht : independent t) (hf : injective f) :
  independent (t ∘ f) :=
>>>>>>> 119e166b
λ i, (ht (f i)).mono_right $ begin
  refine (supr_mono $ λ i, _).trans (supr_comp_le _ f),
  exact supr_const_mono hf.ne,
end

<<<<<<< HEAD
lemma independent.comp'
  {f : ι' → ι} (hf : surjective f) (ht : independent $ t ∘ f) :
=======
lemma independent.comp' {ι ι' : Sort*}
  {t : ι → α} {f : ι' → ι} (ht : independent $ t ∘ f) (hf : surjective f) :
>>>>>>> 119e166b
  independent t :=
begin
  intros i,
  obtain ⟨i', rfl⟩ := hf i,
  rw ← hf.supr_comp,
  exact (ht i').mono_right (bsupr_mono $ λ j' hij, mt (congr_arg f) hij),
end

<<<<<<< HEAD
lemma independent.set_indepdent_range (ht : independent t) :
=======
lemma independent.set_independent_range (ht : independent t) :
>>>>>>> 119e166b
  set_independent $ range t :=
begin
  rw set_independent_iff,
  rw ← coe_comp_range_factorization t at ht,
  exact ht.comp' surjective_onto_range,
end

lemma independent.injective (ht : independent t) (h_ne_bot : ∀ i, t i ≠ ⊥) : injective t :=
begin
  intros i j h,
  by_contra' contra,
  apply h_ne_bot j,
  suffices : t j ≤ ⨆ k (hk : k ≠ i), t k,
  { replace ht := (ht i).mono_right this,
    rwa [h, disjoint_self] at ht, },
  replace contra : j ≠ i, { exact ne.symm contra, },
  exact le_supr₂ j contra,
end

lemma independent_pair {i j : ι} (hij : i ≠ j) (huniv : ∀ k, k = i ∨ k = j):
  independent t ↔ disjoint (t i) (t j) :=
begin
  split,
  { intro h,
    exact h.pairwise_disjoint _ _ hij, },
  { rintros h k,
    obtain rfl | rfl := huniv k,
    { refine h.mono_right (supr_le $ λ i, supr_le $ λ hi, eq.le _),
      rw (huniv i).resolve_left hi },
    { refine h.symm.mono_right (supr_le $ λ j, supr_le $ λ hj, eq.le _),
      rw (huniv j).resolve_right hj } },
end

/-- Composing an indepedent indexed family with an order isomorphism on the elements results in
another indepedendent indexed family. -/
lemma independent.map_order_iso {ι : Sort*} {α β : Type*}
  [complete_lattice α] [complete_lattice β] (f : α ≃o β) {a : ι → α} (ha : independent a) :
  independent (f ∘ a) :=
λ i, ((ha i).map_order_iso f).mono_right (f.monotone.le_map_supr₂ _)

@[simp] lemma independent_map_order_iso_iff {ι : Sort*} {α β : Type*}
  [complete_lattice α] [complete_lattice β] (f : α ≃o β) {a : ι → α} :
  independent (f ∘ a) ↔ independent a :=
⟨ λ h, have hf : f.symm ∘ f ∘ a = a := congr_arg (∘ a) f.left_inv.comp_eq_id,
      hf ▸ h.map_order_iso f.symm,
  λ h, h.map_order_iso f⟩

/-- If the elements of a set are independent, then any element is disjoint from the `supr` of some
subset of the rest. -/
lemma independent.disjoint_bsupr {ι : Type*} {α : Type*} [complete_lattice α]
  {t : ι → α} (ht : independent t) {x : ι} {y : set ι} (hx : x ∉ y) :
  disjoint (t x) (⨆ i ∈ y, t i) :=
disjoint.mono_right (bsupr_mono $ λ i hi, (ne_of_mem_of_not_mem hi hx : _)) (ht x)

end complete_lattice

lemma complete_lattice.independent_iff_sup_indep [complete_lattice α] {s : finset ι} {f : ι → α} :
  complete_lattice.independent (f ∘ (coe : s → ι)) ↔ s.sup_indep f :=
begin
  classical,
  rw finset.sup_indep_iff_disjoint_erase,
  refine subtype.forall.trans (forall₂_congr $ λ a b, _),
  rw finset.sup_eq_supr,
  congr' 2,
  refine supr_subtype.trans _,
  congr' 1 with x,
  simp [supr_and, @supr_comm _ (x ∈ s)],
end

alias complete_lattice.independent_iff_sup_indep ↔ complete_lattice.independent.sup_indep
  finset.sup_indep.independent

/-- A variant of `complete_lattice.independent_iff_sup_indep` for `fintype`s. -/
lemma complete_lattice.independent_iff_sup_indep_univ [complete_lattice α] [fintype ι] {f : ι → α} :
  complete_lattice.independent f ↔ finset.univ.sup_indep f :=
begin
  classical,
  simp [finset.sup_indep_iff_disjoint_erase, complete_lattice.independent, finset.sup_eq_supr],
end

alias complete_lattice.independent_iff_sup_indep_univ ↔ complete_lattice.independent.sup_indep_univ
  finset.sup_indep.independent_of_univ

section frame

namespace complete_lattice
variables [order.frame α]

lemma set_independent_iff_pairwise_disjoint {s : set α} :
  set_independent s ↔ s.pairwise_disjoint id :=
⟨set_independent.pairwise_disjoint, λ hs i hi, disjoint_Sup_iff.2 $ λ j hj,
  hs hi hj.1 $ ne.symm hj.2⟩

alias set_independent_iff_pairwise_disjoint ↔ _ _root_.set.pairwise_disjoint.set_independent

lemma independent_iff_pairwise_disjoint {f : ι → α} : independent f ↔ pairwise (disjoint on f) :=
⟨independent.pairwise_disjoint, λ hs i, disjoint_supr_iff.2 $ λ j, disjoint_supr_iff.2 $ λ hij,
  hs _ _ hij.symm⟩

end complete_lattice

end frame<|MERGE_RESOLUTION|>--- conflicted
+++ resolved
@@ -260,27 +260,16 @@
 
 /-- Composing an independent indexed family with an injective function on the index results in
 another indepedendent indexed family. -/
-<<<<<<< HEAD
-lemma independent.comp
-  (f : ι' → ι) (hf : injective f) :
-  independent $ t ∘ f :=
-=======
 lemma independent.comp {ι ι' : Sort*}
   {t : ι → α} {f : ι' → ι} (ht : independent t) (hf : injective f) :
   independent (t ∘ f) :=
->>>>>>> 119e166b
 λ i, (ht (f i)).mono_right $ begin
   refine (supr_mono $ λ i, _).trans (supr_comp_le _ f),
   exact supr_const_mono hf.ne,
 end
 
-<<<<<<< HEAD
-lemma independent.comp'
-  {f : ι' → ι} (hf : surjective f) (ht : independent $ t ∘ f) :
-=======
 lemma independent.comp' {ι ι' : Sort*}
   {t : ι → α} {f : ι' → ι} (ht : independent $ t ∘ f) (hf : surjective f) :
->>>>>>> 119e166b
   independent t :=
 begin
   intros i,
@@ -289,11 +278,7 @@
   exact (ht i').mono_right (bsupr_mono $ λ j' hij, mt (congr_arg f) hij),
 end
 
-<<<<<<< HEAD
-lemma independent.set_indepdent_range (ht : independent t) :
-=======
 lemma independent.set_independent_range (ht : independent t) :
->>>>>>> 119e166b
   set_independent $ range t :=
 begin
   rw set_independent_iff,
