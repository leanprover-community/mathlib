/-
Copyright (c) 2017 Johannes Hölzl. All rights reserved.
Released under Apache 2.0 license as described in the file LICENSE.
Authors: Johannes Hölzl, Bryan Gin-ge Chen
-/
import order.bounded_order
/-!
# (Generalized) Boolean algebras

A Boolean algebra is a bounded distributive lattice with a complement operator. Boolean algebras
generalize the (classical) logic of propositions and the lattice of subsets of a set.

Generalized Boolean algebras may be less familiar, but they are essentially Boolean algebras which
do not necessarily have a top element (`⊤`) (and hence not all elements may have complements). One
example in mathlib is `finset α`, the type of all finite subsets of an arbitrary
(not-necessarily-finite) type `α`.

`generalized_boolean_algebra α` is defined to be a distributive lattice with bottom (`⊥`) admitting
a *relative* complement operator, written using "set difference" notation as `x \ y` (`sdiff x y`).
For convenience, the `boolean_algebra` type class is defined to extend `generalized_boolean_algebra`
so that it is also bundled with a `\` operator.

(A terminological point: `x \ y` is the complement of `y` relative to the interval `[⊥, x]`. We do
not yet have relative complements for arbitrary intervals, as we do not even have lattice
intervals.)

## Main declarations

* `has_compl`: a type class for the complement operator
* `generalized_boolean_algebra`: a type class for generalized Boolean algebras
* `boolean_algebra.core`: a type class with the minimal assumptions for a Boolean algebras
* `boolean_algebra`: the main type class for Boolean algebras; it extends both
  `generalized_boolean_algebra` and `boolean_algebra.core`. An instance of `boolean_algebra` can be
  obtained from one of `boolean_algebra.core` using `boolean_algebra.of_core`.
* `Prop.boolean_algebra`: the Boolean algebra instance on `Prop`

## Implementation notes

The `sup_inf_sdiff` and `inf_inf_sdiff` axioms for the relative complement operator in
`generalized_boolean_algebra` are taken from
[Wikipedia](https://en.wikipedia.org/wiki/Boolean_algebra_(structure)#Generalizations).

[Stone's paper introducing generalized Boolean algebras][Stone1935] does not define a relative
complement operator `a \ b` for all `a`, `b`. Instead, the postulates there amount to an assumption
that for all `a, b : α` where `a ≤ b`, the equations `x ⊔ a = b` and `x ⊓ a = ⊥` have a solution
`x`. `disjoint.sdiff_unique` proves that this `x` is in fact `b \ a`.

## Notations

* `xᶜ` is notation for `compl x`
* `x \ y` is notation for `sdiff x y`.

## References

* <https://en.wikipedia.org/wiki/Boolean_algebra_(structure)#Generalizations>
* [*Postulates for Boolean Algebras and Generalized Boolean Algebras*, M.H. Stone][Stone1935]
* [*Lattice Theory: Foundation*, George Grätzer][Gratzer2011]

## Tags

generalized Boolean algebras, Boolean algebras, lattices, sdiff, compl
-/
set_option old_structure_cmd true

open function order_dual

universes u v
variables {α : Type u} {β : Type*} {w x y z : α}

/-!
### Generalized Boolean algebras

Some of the lemmas in this section are from:

* [*Lattice Theory: Foundation*, George Grätzer][Gratzer2011]
* <https://ncatlab.org/nlab/show/relative+complement>
* <https://people.math.gatech.edu/~mccuan/courses/4317/symmetricdifference.pdf>

-/

export has_sdiff (sdiff)

/-- A generalized Boolean algebra is a distributive lattice with `⊥` and a relative complement
operation `\` (called `sdiff`, after "set difference") satisfying `(a ⊓ b) ⊔ (a \ b) = a` and
`(a ⊓ b) ⊓ (a \ b) = ⊥`, i.e. `a \ b` is the complement of `b` in `a`.

This is a generalization of Boolean algebras which applies to `finset α` for arbitrary
(not-necessarily-`fintype`) `α`. -/
class generalized_boolean_algebra (α : Type u) extends distrib_lattice α, has_sdiff α, has_bot α :=
(sup_inf_sdiff : ∀a b:α, (a ⊓ b) ⊔ (a \ b) = a)
(inf_inf_sdiff : ∀a b:α, (a ⊓ b) ⊓ (a \ b) = ⊥)

-- We might want a `is_compl_of` predicate (for relative complements) generalizing `is_compl`,
-- however we'd need another type class for lattices with bot, and all the API for that.

section generalized_boolean_algebra
variables [generalized_boolean_algebra α]

@[simp] theorem sup_inf_sdiff (x y : α) : (x ⊓ y) ⊔ (x \ y) = x :=
generalized_boolean_algebra.sup_inf_sdiff _ _
@[simp] theorem inf_inf_sdiff (x y : α) : (x ⊓ y) ⊓ (x \ y) = ⊥ :=
generalized_boolean_algebra.inf_inf_sdiff _ _

@[simp] theorem sup_sdiff_inf (x y : α) : (x \ y) ⊔ (x ⊓ y) = x :=
by rw [sup_comm, sup_inf_sdiff]
@[simp] theorem inf_sdiff_inf (x y : α) : (x \ y) ⊓ (x ⊓ y) = ⊥ :=
by rw [inf_comm, inf_inf_sdiff]

@[priority 100]  -- see Note [lower instance priority]
instance generalized_boolean_algebra.to_order_bot : order_bot α :=
{ bot_le := λ a, by { rw [←inf_inf_sdiff a a, inf_assoc], exact inf_le_left },
  ..generalized_boolean_algebra.to_has_bot α }

theorem disjoint_inf_sdiff : disjoint (x ⊓ y) (x \ y) := (inf_inf_sdiff x y).le

-- TODO: in distributive lattices, relative complements are unique when they exist
theorem sdiff_unique (s : (x ⊓ y) ⊔ z = x) (i : (x ⊓ y) ⊓ z = ⊥) : x \ y = z :=
begin
  conv_rhs at s { rw [←sup_inf_sdiff x y, sup_comm] },
  rw sup_comm at s,
  conv_rhs at i { rw [←inf_inf_sdiff x y, inf_comm] },
  rw inf_comm at i,
  exact (eq_of_inf_eq_sup_eq i s).symm,
end

lemma sdiff_le : x \ y ≤ x :=
calc x \ y ≤ (x ⊓ y) ⊔ (x \ y) : le_sup_right
       ... = x                 : sup_inf_sdiff x y

@[simp] lemma bot_sdiff : ⊥ \ x = ⊥ := le_bot_iff.1 sdiff_le

lemma inf_sdiff_right : x ⊓ (x \ y) = x \ y := by rw [inf_of_le_right (@sdiff_le _ x y _)]
lemma inf_sdiff_left : (x \ y) ⊓ x = x \ y := by rw [inf_comm, inf_sdiff_right]

-- cf. `is_compl_top_bot`
@[simp] lemma sdiff_self : x \ x = ⊥ :=
by rw [←inf_inf_sdiff, inf_idem, inf_of_le_right (@sdiff_le _ x x _)]

@[simp] theorem sup_sdiff_self_right : x ⊔ (y \ x) = x ⊔ y :=
calc x ⊔ (y \ x) = (x ⊔ (x ⊓ y)) ⊔ (y \ x) : by rw sup_inf_self
             ... = x ⊔ ((y ⊓ x) ⊔ (y \ x)) : by ac_refl
             ... = x ⊔ y                   : by rw sup_inf_sdiff

@[simp] theorem sup_sdiff_self_left : (y \ x) ⊔ x = y ⊔ x :=
by rw [sup_comm, sup_sdiff_self_right, sup_comm]

lemma sup_sdiff_symm : x ⊔ (y \ x) = y ⊔ (x \ y) :=
by rw [sup_sdiff_self_right, sup_sdiff_self_right, sup_comm]

lemma sup_sdiff_cancel_right (h : x ≤ y) : x ⊔ (y \ x) = y :=
by conv_rhs { rw [←sup_inf_sdiff y x, inf_eq_right.2 h] }

lemma sdiff_sup_cancel (h : y ≤ x) : x \ y ⊔ y = x := by rw [sup_comm, sup_sdiff_cancel_right h]

lemma sup_le_of_le_sdiff_left (h : y ≤ z \ x) (hxz : x ≤ z) : x ⊔ y ≤ z :=
(sup_le_sup_left h x).trans (sup_sdiff_cancel_right hxz).le

lemma sup_le_of_le_sdiff_right (h : x ≤ z \ y) (hyz : y ≤ z) : x ⊔ y ≤ z :=
(sup_le_sup_right h y).trans (sdiff_sup_cancel hyz).le

@[simp] lemma sup_sdiff_left : x ⊔ (x \ y) = x := by { rw sup_eq_left, exact sdiff_le }
lemma sup_sdiff_right : (x \ y) ⊔ x = x := by rw [sup_comm, sup_sdiff_left]

@[simp] lemma sdiff_inf_sdiff : x \ y ⊓ (y \ x) = ⊥ :=
eq.symm $
  calc ⊥ = (x ⊓ y) ⊓ (x \ y)                           : by rw inf_inf_sdiff
     ... = (x ⊓ (y ⊓ x ⊔ y \ x)) ⊓ (x \ y)             : by rw sup_inf_sdiff
     ... = (x ⊓ (y ⊓ x) ⊔ x ⊓ (y \ x)) ⊓ (x \ y)       : by rw inf_sup_left
     ... = (y ⊓ (x ⊓ x) ⊔ x ⊓ (y \ x)) ⊓ (x \ y)       : by ac_refl
     ... = (y ⊓ x ⊔ x ⊓ (y \ x)) ⊓ (x \ y)             : by rw inf_idem
     ... = (x ⊓ y ⊓ (x \ y)) ⊔ (x ⊓ (y \ x) ⊓ (x \ y)) : by rw [inf_sup_right, @inf_comm _ _ x y]
     ... = x ⊓ (y \ x) ⊓ (x \ y)                       : by rw [inf_inf_sdiff, bot_sup_eq]
     ... = x ⊓ (x \ y) ⊓ (y \ x)                       : by ac_refl
     ... = (x \ y) ⊓ (y \ x)                           : by rw inf_sdiff_right

lemma disjoint_sdiff_sdiff : disjoint (x \ y) (y \ x) := sdiff_inf_sdiff.le

theorem le_sup_sdiff : y ≤ x ⊔ (y \ x) :=
by { rw [sup_sdiff_self_right], exact le_sup_right }

theorem le_sdiff_sup : y ≤ (y \ x) ⊔ x :=
by { rw [sup_comm], exact le_sup_sdiff }

@[simp] theorem inf_sdiff_self_right : x ⊓ (y \ x) = ⊥ :=
calc x ⊓ (y \ x) = ((x ⊓ y) ⊔ (x \ y)) ⊓ (y \ x)         : by rw sup_inf_sdiff
             ... = (x ⊓ y) ⊓ (y \ x) ⊔ (x \ y) ⊓ (y \ x) : by rw inf_sup_right
             ... = ⊥         : by rw [@inf_comm _ _ x y, inf_inf_sdiff, sdiff_inf_sdiff, bot_sup_eq]
@[simp] theorem inf_sdiff_self_left : (y \ x) ⊓ x = ⊥ := by rw [inf_comm, inf_sdiff_self_right]

theorem disjoint_sdiff_self_left : disjoint (y \ x) x := inf_sdiff_self_left.le
theorem disjoint_sdiff_self_right : disjoint x (y \ x) := inf_sdiff_self_right.le

lemma disjoint.disjoint_sdiff_left (h : disjoint x y) : disjoint (x \ z) y := h.mono_left sdiff_le
lemma disjoint.disjoint_sdiff_right (h : disjoint x y) : disjoint x (y \ z) := h.mono_right sdiff_le

/- TODO: we could make an alternative constructor for `generalized_boolean_algebra` using
`disjoint x (y \ x)` and `x ⊔ (y \ x) = y` as axioms. -/
theorem disjoint.sdiff_eq_of_sup_eq (hi : disjoint x z) (hs : x ⊔ z = y) : y \ x = z :=
have h : y ⊓ x = x := inf_eq_right.2 $ le_sup_left.trans hs.le,
sdiff_unique (by rw [h, hs]) (by rw [h, hi.eq_bot])

lemma disjoint.sup_sdiff_cancel_left (h : disjoint x y) : (x ⊔ y) \ x = y :=
h.sdiff_eq_of_sup_eq rfl
lemma disjoint.sup_sdiff_cancel_right (h : disjoint x y) : (x ⊔ y) \ y = x :=
h.symm.sdiff_eq_of_sup_eq sup_comm

protected theorem disjoint.sdiff_unique (hd : disjoint x z) (hz : z ≤ y) (hs : y ≤ x ⊔ z) :
  y \ x = z :=
sdiff_unique
  (begin
    rw ←inf_eq_right at hs,
    rwa [sup_inf_right, inf_sup_right, @sup_comm _ _ x, inf_sup_self, inf_comm, @sup_comm _ _ z,
      hs, sup_eq_left],
  end)
  (by rw [inf_assoc, hd.eq_bot, inf_bot_eq])

-- cf. `is_compl.disjoint_left_iff` and `is_compl.disjoint_right_iff`
lemma disjoint_sdiff_iff_le (hz : z ≤ y) (hx : x ≤ y) : disjoint z (y \ x) ↔ z ≤ x :=
⟨λ H, le_of_inf_le_sup_le
    (le_trans H bot_le)
    (begin
      rw sup_sdiff_cancel_right hx,
      refine le_trans (sup_le_sup_left sdiff_le z) _,
      rw sup_eq_right.2 hz,
    end),
 λ H, disjoint_sdiff_self_right.mono_left H⟩

-- cf. `is_compl.le_left_iff` and `is_compl.le_right_iff`
lemma le_iff_disjoint_sdiff (hz : z ≤ y) (hx : x ≤ y) : z ≤ x ↔ disjoint z (y \ x) :=
(disjoint_sdiff_iff_le hz hx).symm

-- cf. `is_compl.inf_left_eq_bot_iff` and `is_compl.inf_right_eq_bot_iff`
lemma inf_sdiff_eq_bot_iff (hz : z ≤ y) (hx : x ≤ y) : z ⊓ (y \ x) = ⊥ ↔ z ≤ x :=
by { rw ←disjoint_iff, exact disjoint_sdiff_iff_le hz hx }

-- cf. `is_compl.left_le_iff` and `is_compl.right_le_iff`
lemma le_iff_eq_sup_sdiff (hz : z ≤ y) (hx : x ≤ y) : x ≤ z ↔ y = z ⊔ (y \ x) :=
⟨λ H,
  begin
    apply le_antisymm,
    { conv_lhs { rw ←sup_inf_sdiff y x, },
      apply sup_le_sup_right,
      rwa inf_eq_right.2 hx, },
    { apply le_trans,
      { apply sup_le_sup_right hz, },
      { rw sup_sdiff_left, } }
  end,
 λ H,
  begin
    conv_lhs at H { rw ←sup_sdiff_cancel_right hx, },
    refine le_of_inf_le_sup_le _ H.le,
    rw inf_sdiff_self_right,
    exact bot_le,
  end⟩

-- cf. `set.union_diff_cancel'`
lemma sup_sdiff_cancel' (hx : x ≤ z) (hz : z ≤ y) : z ⊔ (y \ x) = y :=
((le_iff_eq_sup_sdiff hz (hx.trans hz)).1 hx).symm

-- cf. `is_compl.sup_inf`
lemma sdiff_sup : y \ (x ⊔ z) = (y \ x) ⊓ (y \ z) :=
sdiff_unique
  (calc y ⊓ (x ⊔ z) ⊔ y \ x ⊓ (y \ z) =
        (y ⊓ (x ⊔ z) ⊔ y \ x) ⊓ (y ⊓ (x ⊔ z) ⊔ (y \ z))         : by rw sup_inf_left
  ... = (y ⊓ x ⊔ y ⊓ z ⊔ y \ x) ⊓ (y ⊓ x ⊔ y ⊓ z ⊔ (y \ z))     : by rw @inf_sup_left _ _ y
  ... = (y ⊓ z ⊔ (y ⊓ x ⊔ y \ x)) ⊓ (y ⊓ x ⊔ (y ⊓ z ⊔ (y \ z))) : by ac_refl
  ... = (y ⊓ z ⊔ y) ⊓ (y ⊓ x ⊔ y)                             : by rw [sup_inf_sdiff, sup_inf_sdiff]
  ... = (y ⊔ y ⊓ z) ⊓ (y ⊔ y ⊓ x)                               : by ac_refl
  ... = y                                            : by rw [sup_inf_self, sup_inf_self, inf_idem])
  (calc y ⊓ (x ⊔ z) ⊓ ((y \ x) ⊓ (y \ z)) =
        (y ⊓ x ⊔ y ⊓ z) ⊓ ((y \ x) ⊓ (y \ z))                             : by rw inf_sup_left
  ... = ((y ⊓ x) ⊓ ((y \ x) ⊓ (y \ z))) ⊔ ((y ⊓ z) ⊓ ((y \ x) ⊓ (y \ z))) : by rw inf_sup_right
  ... = ((y ⊓ x) ⊓ (y \ x) ⊓ (y \ z)) ⊔ ((y \ x) ⊓ ((y \ z) ⊓ (y ⊓ z)))   : by ac_refl
  ... = ⊥ : by rw [inf_inf_sdiff, bot_inf_eq, bot_sup_eq, @inf_comm _ _ (y \ z), inf_inf_sdiff,
              inf_bot_eq])

-- cf. `is_compl.inf_sup`
lemma sdiff_inf : y \ (x ⊓ z) = y \ x ⊔ y \ z :=
sdiff_unique
  (calc y ⊓ (x ⊓ z) ⊔ (y \ x ⊔ y \ z) =
        (z ⊓ (y ⊓ x)) ⊔ (y \ x ⊔ y \ z)                     : by ac_refl
  ... = (z ⊔ (y \ x ⊔ y \ z)) ⊓ ((y ⊓ x) ⊔ (y \ x ⊔ y \ z)) : by rw sup_inf_right
  ... = (y \ x ⊔ (y \ z ⊔ z)) ⊓ (y ⊓ x ⊔ (y \ x ⊔ y \ z))   : by ac_refl
  ... = (y ⊔ z) ⊓ ((y ⊓ x) ⊔ (y \ x ⊔ y \ z)) :
                                            by rw [sup_sdiff_self_left, ←sup_assoc, sup_sdiff_right]
  ... = (y ⊔ z) ⊓ y                              : by rw [←sup_assoc, sup_inf_sdiff, sup_sdiff_left]
  ... = y                                                   : by rw [inf_comm, inf_sup_self])
  (calc y ⊓ (x ⊓ z) ⊓ ((y \ x) ⊔ (y \ z)) =
        (y ⊓ (x ⊓ z) ⊓ (y \ x)) ⊔ (y ⊓ (x ⊓ z) ⊓ (y \ z)) : by rw inf_sup_left
  ... = z ⊓ (y ⊓ x ⊓ (y \ x)) ⊔ z ⊓ (y ⊓ x) ⊓ (y \ z)     : by ac_refl
  ... = z ⊓ (y ⊓ x) ⊓ (y \ z)                        : by rw [inf_inf_sdiff, inf_bot_eq, bot_sup_eq]
  ... = x ⊓ ((y ⊓ z) ⊓ (y \ z))                           : by ac_refl
  ... = ⊥                                                 : by rw [inf_inf_sdiff, inf_bot_eq])

@[simp] lemma sdiff_inf_self_right : y \ (x ⊓ y) = y \ x :=
by rw [sdiff_inf, sdiff_self, sup_bot_eq]
@[simp] lemma sdiff_inf_self_left : y \ (y ⊓ x) = y \ x := by rw [inf_comm, sdiff_inf_self_right]

lemma sdiff_eq_sdiff_iff_inf_eq_inf : y \ x = y \ z ↔ y ⊓ x = y ⊓ z :=
⟨λ h, eq_of_inf_eq_sup_eq
  (by rw [inf_inf_sdiff, h, inf_inf_sdiff])
  (by rw [sup_inf_sdiff, h, sup_inf_sdiff]),
 λ h, by rw [←sdiff_inf_self_right, ←@sdiff_inf_self_right _ z y, inf_comm, h, inf_comm]⟩

theorem disjoint.sdiff_eq_left (h : disjoint x y) : x \ y = x :=
by conv_rhs { rw [←sup_inf_sdiff x y, h.eq_bot, bot_sup_eq] }
theorem disjoint.sdiff_eq_right (h : disjoint x y) : y \ x = y := h.symm.sdiff_eq_left

-- cf. `is_compl_bot_top`
@[simp] theorem sdiff_bot : x \ ⊥ = x := disjoint_bot_right.sdiff_eq_left

theorem sdiff_eq_self_iff_disjoint : x \ y = x ↔ disjoint y x :=
calc x \ y = x ↔ x \ y = x \ ⊥ : by rw sdiff_bot
           ... ↔ x ⊓ y = x ⊓ ⊥ : sdiff_eq_sdiff_iff_inf_eq_inf
           ... ↔ disjoint y x  : by rw [inf_bot_eq, inf_comm, disjoint_iff]

theorem sdiff_eq_self_iff_disjoint' : x \ y = x ↔ disjoint x y :=
by rw [sdiff_eq_self_iff_disjoint, disjoint.comm]

lemma sdiff_lt (hx : y ≤ x) (hy : y ≠ ⊥) :
  x \ y < x :=
begin
  refine sdiff_le.lt_of_ne (λ h, hy _),
  rw [sdiff_eq_self_iff_disjoint', disjoint_iff] at h,
  rw [←h, inf_eq_right.mpr hx],
end

-- cf. `is_compl.antitone`
lemma sdiff_le_sdiff_left (h : z ≤ x) : w \ x ≤ w \ z :=
le_of_inf_le_sup_le
  (calc (w \ x) ⊓ (w ⊓ z) ≤ (w \ x) ⊓ (w ⊓ x) : inf_le_inf le_rfl (inf_le_inf le_rfl h)
              ... = ⊥                         : by rw [inf_comm, inf_inf_sdiff]
              ... ≤ (w \ z) ⊓ (w ⊓ z)         : bot_le)
  (calc w \ x ⊔ (w ⊓ z) ≤ w \ x ⊔ (w ⊓ x)   : sup_le_sup le_rfl (inf_le_inf le_rfl h)
                    ... ≤ w                 : by rw [sup_comm, sup_inf_sdiff]
                    ... = (w \ z) ⊔ (w ⊓ z) : by rw [sup_comm, sup_inf_sdiff])

lemma sdiff_le_iff : y \ x ≤ z ↔ y ≤ x ⊔ z :=
⟨λ h, le_of_inf_le_sup_le
  (le_of_eq
    (calc y ⊓ (y \ x) = y \ x                         : inf_sdiff_right
                  ... = (x ⊓ (y \ x)) ⊔ (z ⊓ (y \ x)) :
                                          by rw [inf_eq_right.2 h, inf_sdiff_self_right, bot_sup_eq]
                  ... = (x ⊔ z) ⊓ (y \ x)             : inf_sup_right.symm))
  (calc y ⊔ y \ x = y                 : sup_sdiff_left
              ... ≤ y ⊔ (x ⊔ z)       : le_sup_left
              ... = ((y \ x) ⊔ x) ⊔ z : by rw [←sup_assoc, ←@sup_sdiff_self_left _ x y]
              ... = x ⊔ z ⊔ y \ x     : by ac_refl),
 λ h, le_of_inf_le_sup_le
  (calc y \ x ⊓ x = ⊥     : inf_sdiff_self_left
              ... ≤ z ⊓ x : bot_le)
  (calc y \ x ⊔ x = y ⊔ x       : sup_sdiff_self_left
              ... ≤ (x ⊔ z) ⊔ x : sup_le_sup_right h x
              ... ≤ z ⊔ x       : by rw [sup_assoc, sup_comm, sup_assoc, sup_idem])⟩

lemma sdiff_sdiff_le : x \ (x \ y) ≤ y := sdiff_le_iff.2 le_sdiff_sup

lemma sdiff_triangle (x y z : α) : x \ z ≤ x \ y ⊔ y \ z :=
begin
  rw [sdiff_le_iff, sup_left_comm, ←sdiff_le_iff],
  exact sdiff_sdiff_le.trans (sdiff_le_iff.1 le_rfl),
end

@[simp] lemma le_sdiff_iff : x ≤ y \ x ↔ x = ⊥ :=
⟨λ h, disjoint_self.1 (disjoint_sdiff_self_right.mono_right h), λ h, h.le.trans bot_le⟩

@[simp] lemma sdiff_eq_bot_iff : y \ x = ⊥ ↔ y ≤ x :=
by rw [←le_bot_iff, sdiff_le_iff, sup_bot_eq]

lemma sdiff_le_comm : x \ y ≤ z ↔ x \ z ≤ y :=
by rw [sdiff_le_iff, sup_comm, sdiff_le_iff]

lemma sdiff_le_sdiff_right (h : w ≤ y) : w \ x ≤ y \ x :=
le_of_inf_le_sup_le
  (calc (w \ x) ⊓ (w ⊓ x) = ⊥                 : by rw [inf_comm, inf_inf_sdiff]
                      ... ≤ (y \ x) ⊓ (w ⊓ x) : bot_le)
  (calc w \ x ⊔ (w ⊓ x) = w                       : by rw [sup_comm, sup_inf_sdiff]
                    ... ≤ (y ⊓ (y \ x)) ⊔ w       : le_sup_right
                    ... = (y ⊓ (y \ x)) ⊔ (y ⊓ w) : by rw inf_eq_right.2 h
                    ... = y ⊓ ((y \ x) ⊔ w)       : by rw inf_sup_left
                    ... = ((y \ x) ⊔ (y ⊓ x)) ⊓ ((y \ x) ⊔ w) :
                                                by rw [@sup_comm _ _ (y \ x) (y ⊓ x), sup_inf_sdiff]
                    ... = (y \ x) ⊔ ((y ⊓ x) ⊓ w) : by rw ←sup_inf_left
                    ... = (y \ x) ⊔ ((w ⊓ y) ⊓ x) : by ac_refl
                    ... = (y \ x) ⊔ (w ⊓ x)       : by rw inf_eq_left.2 h)

theorem sdiff_le_sdiff (h₁ : w ≤ y) (h₂ : z ≤ x) : w \ x ≤ y \ z :=
calc w \ x ≤ w \ z : sdiff_le_sdiff_left h₂
       ... ≤ y \ z : sdiff_le_sdiff_right h₁

lemma sdiff_lt_sdiff_right (h : x < y) (hz : z ≤ x) : x \ z < y \ z :=
(sdiff_le_sdiff_right h.le).lt_of_not_le $ λ h', h.not_le $
  le_sdiff_sup.trans $ sup_le_of_le_sdiff_right h' hz

lemma sup_inf_inf_sdiff : (x ⊓ y) ⊓ z ⊔ (y \ z) = (x ⊓ y) ⊔ (y \ z) :=
calc (x ⊓ y) ⊓ z ⊔ (y \ z) = x ⊓ (y ⊓ z) ⊔ (y \ z) : by rw inf_assoc
                       ... = (x ⊔ (y \ z)) ⊓ y     : by rw [sup_inf_right, sup_inf_sdiff]
                       ... = (x ⊓ y) ⊔ (y \ z)     : by rw [inf_sup_right, inf_sdiff_left]

@[simp] lemma inf_sdiff_sup_left : (x \ z) ⊓ (x ⊔ y) = x \ z :=
by rw [inf_sup_left, inf_sdiff_left, sup_inf_self]
@[simp] lemma inf_sdiff_sup_right : (x \ z) ⊓ (y ⊔ x) = x \ z :=
by rw [sup_comm, inf_sdiff_sup_left]

lemma sdiff_sdiff_right : x \ (y \ z) = (x \ y) ⊔ (x ⊓ y ⊓ z) :=
begin
  rw [sup_comm, inf_comm, ←inf_assoc, sup_inf_inf_sdiff],
  apply sdiff_unique,
  { calc x ⊓ (y \ z) ⊔ (z ⊓ x ⊔ x \ y) =
          (x ⊔ (z ⊓ x ⊔ x \ y)) ⊓ (y \ z ⊔ (z ⊓ x ⊔ x \ y)) : by rw sup_inf_right
    ... = (x ⊔ x ⊓ z ⊔ x \ y) ⊓ (y \ z ⊔ (x ⊓ z ⊔ x \ y))   : by ac_refl
    ... = x ⊓ (y \ z ⊔ x ⊓ z ⊔ x \ y)             : by rw [sup_inf_self, sup_sdiff_left, ←sup_assoc]
    ... = x ⊓ (y \ z ⊓ (z ⊔ y) ⊔ x ⊓ (z ⊔ y) ⊔ x \ y) :
                           by rw [sup_inf_left, sup_sdiff_self_left, inf_sup_right, @sup_comm _ _ y]
    ... = x ⊓ (y \ z ⊔ (x ⊓ z ⊔ x ⊓ y) ⊔ x \ y) :
                                                by rw [inf_sdiff_sup_right, @inf_sup_left _ _ x z y]
    ... = x ⊓ (y \ z ⊔ (x ⊓ z ⊔ (x ⊓ y ⊔ x \ y)))           : by ac_refl
    ... = x ⊓ (y \ z ⊔ (x ⊔ x ⊓ z))                   : by rw [sup_inf_sdiff, @sup_comm _ _ (x ⊓ z)]
    ... = x                                        : by rw [sup_inf_self, sup_comm, inf_sup_self] },
  { calc x ⊓ (y \ z) ⊓ (z ⊓ x ⊔ x \ y) =
          x ⊓ (y \ z) ⊓ (z ⊓ x) ⊔ x ⊓ (y \ z) ⊓ (x \ y) : by rw inf_sup_left
    ... = x ⊓ (y \ z ⊓ z ⊓ x) ⊔ x ⊓ (y \ z) ⊓ (x \ y)   : by ac_refl
    ... = x ⊓ (y \ z) ⊓ (x \ y) :    by rw [inf_sdiff_self_left, bot_inf_eq, inf_bot_eq, bot_sup_eq]
    ... = x ⊓ (y \ z ⊓ y) ⊓ (x \ y)                     : by conv_lhs { rw ←inf_sdiff_left }
    ... = x ⊓ (y \ z ⊓ (y ⊓ (x \ y)))                   : by ac_refl
    ... = ⊥                                 : by rw [inf_sdiff_self_right, inf_bot_eq, inf_bot_eq] }
end

lemma sdiff_sdiff_right' : x \ (y \ z) = (x \ y) ⊔ (x ⊓ z) :=
calc  x \ (y \ z) = (x \ y) ⊔ (x ⊓ y ⊓ z) : sdiff_sdiff_right
              ... = z ⊓ x ⊓ y ⊔ (x \ y)   : by ac_refl
              ... = (x \ y) ⊔ (x ⊓ z)     : by rw [sup_inf_inf_sdiff, sup_comm, inf_comm]

lemma sdiff_sdiff_eq_sdiff_sup (h : z ≤ x) : x \ (y \ z) = x \ y ⊔ z :=
by rw [sdiff_sdiff_right', inf_eq_right.2 h]

@[simp] lemma sdiff_sdiff_right_self : x \ (x \ y) = x ⊓ y :=
by rw [sdiff_sdiff_right, inf_idem, sdiff_self, bot_sup_eq]

lemma sdiff_sdiff_eq_self (h : y ≤ x) : x \ (x \ y) = y :=
by rw [sdiff_sdiff_right_self, inf_of_le_right h]

lemma sdiff_eq_symm (hy : y ≤ x) (h : x \ y = z) : x \ z = y := by rw [←h, sdiff_sdiff_eq_self hy]
lemma sdiff_eq_comm (hy : y ≤ x) (hz : z ≤ x) : x \ y = z ↔ x \ z = y :=
⟨sdiff_eq_symm hy, sdiff_eq_symm hz⟩

lemma eq_of_sdiff_eq_sdiff (hxz : x ≤ z) (hyz : y ≤ z) (h : z \ x = z \ y) : x = y :=
by rw [←sdiff_sdiff_eq_self hxz, h, sdiff_sdiff_eq_self hyz]

lemma sdiff_sdiff_left : (x \ y) \ z = x \ (y ⊔ z) :=
begin
  rw sdiff_sup,
  apply sdiff_unique,
  { rw [←inf_sup_left, sup_sdiff_self_right, inf_sdiff_sup_right] },
  { rw [inf_assoc, @inf_comm _ _ z, inf_assoc, inf_sdiff_self_left, inf_bot_eq, inf_bot_eq] }
end

lemma sdiff_sdiff_left' : (x \ y) \ z = (x \ y) ⊓ (x \ z) :=
by rw [sdiff_sdiff_left, sdiff_sup]

lemma sdiff_sdiff_comm : (x \ y) \ z = (x \ z) \ y :=
by rw [sdiff_sdiff_left, sup_comm, sdiff_sdiff_left]

@[simp] lemma sdiff_idem : x \ y \ y = x \ y := by rw [sdiff_sdiff_left, sup_idem]

@[simp] lemma sdiff_sdiff_self : x \ y \ x = ⊥ := by rw [sdiff_sdiff_comm, sdiff_self, bot_sdiff]

lemma sdiff_sdiff_sup_sdiff : z \ (x \ y ⊔ y \ x) = z ⊓ (z \ x ⊔ y) ⊓ (z \ y ⊔ x) :=
calc z \ (x \ y ⊔ y \ x) = (z \ x ⊔ z ⊓ x ⊓ y) ⊓ (z \ y ⊔ z ⊓ y ⊓ x) :
                                             by rw [sdiff_sup, sdiff_sdiff_right, sdiff_sdiff_right]
... = z ⊓ (z \ x ⊔ y) ⊓ (z \ y ⊔ z ⊓ y ⊓ x) : by rw [sup_inf_left, sup_comm, sup_inf_sdiff]
... = z ⊓ (z \ x ⊔ y) ⊓ (z ⊓ (z \ y ⊔ x)) :
                                          by rw [sup_inf_left, @sup_comm _ _ (z \ y), sup_inf_sdiff]
... = z ⊓ z ⊓ (z \ x ⊔ y) ⊓ (z \ y ⊔ x)     : by ac_refl
... = z ⊓ (z \ x ⊔ y) ⊓ (z \ y ⊔ x)         : by rw inf_idem

lemma sdiff_sdiff_sup_sdiff' : z \ (x \ y ⊔ y \ x) = z ⊓ x ⊓ y ⊔ ((z \ x) ⊓ (z \ y)) :=
calc z \ (x \ y ⊔ y \ x) =
      z \ (x \ y) ⊓ (z \ (y \ x))               : sdiff_sup
... = (z \ x ⊔ z ⊓ x ⊓ y) ⊓ (z \ y ⊔ z ⊓ y ⊓ x) : by rw [sdiff_sdiff_right, sdiff_sdiff_right]
... = (z \ x ⊔ z ⊓ y ⊓ x) ⊓ (z \ y ⊔ z ⊓ y ⊓ x) : by ac_refl
... = (z \ x) ⊓ (z \ y) ⊔ z ⊓ y ⊓ x             : sup_inf_right.symm
... = z ⊓ x ⊓ y ⊔ ((z \ x) ⊓ (z \ y))           : by ac_refl

lemma sup_sdiff : (x ⊔ y) \ z = (x \ z) ⊔ (y \ z) :=
sdiff_unique
  (calc (x ⊔ y) ⊓ z ⊔ (x \ z ⊔ y \ z) =
        (x ⊓ z ⊔ y ⊓ z) ⊔ (x \ z ⊔ y \ z) : by rw inf_sup_right
  ... = x ⊓ z ⊔ x \ z ⊔ y \ z ⊔ y ⊓ z     : by ac_refl
  ... = x ⊔ (y ⊓ z ⊔ y \ z)               : by rw [sup_inf_sdiff, sup_assoc, @sup_comm _ _ (y \ z)]
  ... = x ⊔ y                             : by rw sup_inf_sdiff)
  (calc (x ⊔ y) ⊓ z ⊓ (x \ z ⊔ y \ z) =
        (x ⊓ z ⊔ y ⊓ z) ⊓ (x \ z ⊔ y \ z)                       : by rw inf_sup_right
  ... = (x ⊓ z ⊔ y ⊓ z) ⊓ (x \ z) ⊔ ((x ⊓ z ⊔ y ⊓ z) ⊓ (y \ z)) :
                                                           by rw [@inf_sup_left _ _ (x ⊓ z ⊔ y ⊓ z)]
  ... = (y ⊓ z ⊓ (x \ z)) ⊔ ((x ⊓ z ⊔ y ⊓ z) ⊓ (y \ z)) :
                                                    by rw [inf_sup_right, inf_inf_sdiff, bot_sup_eq]
  ... = (x ⊓ z ⊔ y ⊓ z) ⊓ (y \ z)  : by rw [inf_assoc, inf_sdiff_self_right, inf_bot_eq, bot_sup_eq]
  ... = x ⊓ z ⊓ (y \ z)                           : by rw [inf_sup_right, inf_inf_sdiff, sup_bot_eq]
  ... = ⊥                                     : by rw [inf_assoc, inf_sdiff_self_right, inf_bot_eq])

lemma sup_sdiff_right_self : (x ⊔ y) \ y = x \ y :=
by rw [sup_sdiff, sdiff_self, sup_bot_eq]

lemma sup_sdiff_left_self : (x ⊔ y) \ x = y \ x :=
by rw [sup_comm, sup_sdiff_right_self]

lemma inf_sdiff : (x ⊓ y) \ z = (x \ z) ⊓ (y \ z) :=
sdiff_unique
  (calc (x ⊓ y) ⊓ z ⊔ ((x \ z) ⊓ (y \ z)) =
        ((x ⊓ y) ⊓ z ⊔ (x \ z)) ⊓ ((x ⊓ y) ⊓ z ⊔ (y \ z)) : by rw [sup_inf_left]
  ... = (x ⊓ y ⊓ (z ⊔ x) ⊔ x \ z) ⊓ (x ⊓ y ⊓ z ⊔ y \ z) :
                     by rw [sup_inf_right, sup_sdiff_self_right, inf_sup_right, inf_sdiff_sup_right]
  ... = (y ⊓ (x ⊓ (x ⊔ z)) ⊔ x \ z) ⊓ (x ⊓ y ⊓ z ⊔ y \ z) : by ac_refl
  ... = ((y ⊓ x) ⊔ (x \ z)) ⊓ ((x ⊓ y) ⊔ (y \ z))         : by rw [inf_sup_self, sup_inf_inf_sdiff]
  ... = (x ⊓ y) ⊔ ((x \ z) ⊓ (y \ z))                     : by rw [@inf_comm _ _ y, sup_inf_left]
  ... = x ⊓ y                                        : sup_eq_left.2 (inf_le_inf sdiff_le sdiff_le))
  (calc (x ⊓ y) ⊓ z ⊓ ((x \ z) ⊓ (y \ z)) =
        x ⊓ y ⊓ (z ⊓ (x \ z)) ⊓ (y \ z) : by ac_refl
  ... = ⊥                               : by rw [inf_sdiff_self_right, inf_bot_eq, bot_inf_eq])

lemma inf_sdiff_assoc : (x ⊓ y) \ z = x ⊓ (y \ z) :=
sdiff_unique
  (calc x ⊓ y ⊓ z ⊔ x ⊓ (y \ z) = x ⊓ (y ⊓ z) ⊔ x ⊓ (y \ z) : by rw inf_assoc
                            ... = x ⊓ ((y ⊓ z) ⊔ y \ z)     : inf_sup_left.symm
                            ... = x ⊓ y                     : by rw sup_inf_sdiff)
  (calc x ⊓ y ⊓ z ⊓ (x ⊓ (y \ z)) = x ⊓ x ⊓ ((y ⊓ z) ⊓ (y \ z)) : by ac_refl
                              ... = ⊥                           : by rw [inf_inf_sdiff, inf_bot_eq])

lemma inf_sdiff_right_comm : x \ z ⊓ y = (x ⊓ y) \ z :=
by rw [@inf_comm _ _ x, inf_comm, inf_sdiff_assoc]

lemma inf_sdiff_distrib_left (a b c : α) : a ⊓ b \ c = (a ⊓ b) \ (a ⊓ c) :=
by rw [sdiff_inf, sdiff_eq_bot_iff.2 inf_le_left, bot_sup_eq, inf_sdiff_assoc]

lemma inf_sdiff_distrib_right (a b c : α) : a \ b ⊓ c = (a ⊓ c) \ (b ⊓ c) :=
by simp_rw [@inf_comm _ _ _ c, inf_sdiff_distrib_left]

lemma sdiff_sup_sdiff_cancel (hyx : y ≤ x) (hzy : z ≤ y) : x \ y ⊔ y \ z = x \ z :=
by rw [←sup_sdiff_inf (x \ z) y, sdiff_sdiff_left, sup_eq_right.2 hzy, inf_sdiff_right_comm,
  inf_eq_right.2 hyx]

lemma sup_eq_sdiff_sup_sdiff_sup_inf : x ⊔ y = (x \ y) ⊔ (y \ x) ⊔ (x ⊓ y) :=
eq.symm $
  calc (x \ y) ⊔ (y \ x) ⊔ (x ⊓ y) =
        ((x \ y) ⊔ (y \ x) ⊔ x) ⊓ ((x \ y) ⊔ (y \ x) ⊔ y)   : by rw sup_inf_left
  ... = ((x \ y) ⊔ x ⊔ (y \ x)) ⊓ ((x \ y) ⊔ ((y \ x) ⊔ y)) : by ac_refl
  ... = (x ⊔ (y \ x)) ⊓ ((x \ y) ⊔ y)                     : by rw [sup_sdiff_right, sup_sdiff_right]
  ... = x ⊔ y                          : by rw [sup_sdiff_self_right, sup_sdiff_self_left, inf_idem]

lemma sdiff_le_sdiff_of_sup_le_sup_left (h : z ⊔ x ≤ z ⊔ y) : x \ z ≤ y \ z :=
begin
  rw [←sup_sdiff_left_self, ←@sup_sdiff_left_self _ _ y],
  exact sdiff_le_sdiff_right h,
end

lemma sdiff_le_sdiff_of_sup_le_sup_right (h : x ⊔ z ≤ y ⊔ z) : x \ z ≤ y \ z :=
begin
  rw [←sup_sdiff_right_self, ←@sup_sdiff_right_self _ y],
  exact sdiff_le_sdiff_right h,
end

lemma sup_lt_of_lt_sdiff_left (h : y < z \ x) (hxz : x ≤ z) : x ⊔ y < z :=
begin
  rw ←sup_sdiff_cancel_right hxz,
  refine (sup_le_sup_left h.le _).lt_of_not_le (λ h', h.not_le _),
  rw ←sdiff_idem,
  exact (sdiff_le_sdiff_of_sup_le_sup_left h').trans sdiff_le,
end

lemma sup_lt_of_lt_sdiff_right (h : x < z \ y) (hyz : y ≤ z) : x ⊔ y < z :=
begin
  rw ←sdiff_sup_cancel hyz,
  refine (sup_le_sup_right h.le _).lt_of_not_le (λ h', h.not_le _),
  rw ←sdiff_idem,
  exact (sdiff_le_sdiff_of_sup_le_sup_right h').trans sdiff_le,
end

instance pi.generalized_boolean_algebra {α : Type u} {β : Type v} [generalized_boolean_algebra β] :
  generalized_boolean_algebra (α → β) :=
by pi_instance

end generalized_boolean_algebra

/-!
### Boolean algebras
-/


/-- Set / lattice complement -/
@[notation_class] class has_compl (α : Type*) := (compl : α → α)

export has_compl (compl)

postfix `ᶜ`:(max+1) := compl

/-- This class contains the core axioms of a Boolean algebra. The `boolean_algebra` class extends
both this class and `generalized_boolean_algebra`, see Note [forgetful inheritance].

Since `bounded_order`, `order_bot`, and `order_top` are mixins that require `has_le`
to be present at define-time, the `extends` mechanism does not work with them.
Instead, we extend using the underlying `has_bot` and `has_top` data typeclasses, and replicate the
order axioms of those classes here. A "forgetful" instance back to `bounded_order` is provided.
-/
class boolean_algebra.core (α : Type u) extends distrib_lattice α, has_compl α,
  has_top α, has_bot α :=
(inf_compl_le_bot : ∀x:α, x ⊓ xᶜ ≤ ⊥)
(top_le_sup_compl : ∀x:α, ⊤ ≤ x ⊔ xᶜ)
(le_top : ∀ a : α, a ≤ ⊤)
(bot_le : ∀ a : α, ⊥ ≤ a)

@[priority 100]  -- see Note [lower instance priority]
instance boolean_algebra.core.to_bounded_order [h : boolean_algebra.core α] : bounded_order α :=
{ ..h }

section boolean_algebra_core
variables [boolean_algebra.core α]

@[simp] theorem inf_compl_eq_bot : x ⊓ xᶜ = ⊥ :=
bot_unique $ boolean_algebra.core.inf_compl_le_bot x

@[simp] theorem compl_inf_eq_bot : xᶜ ⊓ x = ⊥ :=
eq.trans inf_comm inf_compl_eq_bot

@[simp] theorem sup_compl_eq_top : x ⊔ xᶜ = ⊤ :=
top_unique $ boolean_algebra.core.top_le_sup_compl x

@[simp] theorem compl_sup_eq_top : xᶜ ⊔ x = ⊤ :=
eq.trans sup_comm sup_compl_eq_top

theorem is_compl_compl : is_compl x xᶜ :=
is_compl.of_eq inf_compl_eq_bot sup_compl_eq_top

theorem is_compl.eq_compl (h : is_compl x y) : x = yᶜ :=
h.left_unique is_compl_compl.symm

theorem is_compl.compl_eq (h : is_compl x y) : xᶜ = y :=
(h.right_unique is_compl_compl).symm

theorem eq_compl_iff_is_compl : x = yᶜ ↔ is_compl x y :=
⟨λ h, by { rw h, exact is_compl_compl.symm }, is_compl.eq_compl⟩

theorem compl_eq_iff_is_compl : xᶜ = y ↔ is_compl x y :=
⟨λ h, by { rw ←h, exact is_compl_compl }, is_compl.compl_eq⟩

theorem compl_eq_comm : xᶜ = y ↔ yᶜ = x :=
by rw [eq_comm, compl_eq_iff_is_compl, eq_compl_iff_is_compl]

theorem eq_compl_comm : x = yᶜ ↔ y = xᶜ :=
by rw [eq_comm, compl_eq_iff_is_compl, eq_compl_iff_is_compl]

theorem disjoint_compl_right : disjoint x xᶜ := is_compl_compl.disjoint
theorem disjoint_compl_left : disjoint xᶜ x := disjoint_compl_right.symm

theorem compl_unique (i : x ⊓ y = ⊥) (s : x ⊔ y = ⊤) : xᶜ = y :=
(is_compl.of_eq i s).compl_eq

@[simp] theorem compl_top : ⊤ᶜ = (⊥:α) :=
is_compl_top_bot.compl_eq

@[simp] theorem compl_bot : ⊥ᶜ = (⊤:α) :=
is_compl_bot_top.compl_eq

@[simp] theorem compl_compl (x : α) : xᶜᶜ = x :=
is_compl_compl.symm.compl_eq

theorem compl_comp_compl : compl ∘ compl = @id α := funext compl_compl

@[simp] theorem compl_involutive : function.involutive (compl : α → α) := compl_compl

theorem compl_bijective : function.bijective (compl : α → α) :=
compl_involutive.bijective

theorem compl_surjective : function.surjective (compl : α → α) :=
compl_involutive.surjective

theorem compl_injective : function.injective (compl : α → α) :=
compl_involutive.injective

@[simp] theorem compl_inj_iff : xᶜ = yᶜ ↔ x = y :=
compl_injective.eq_iff

theorem is_compl.compl_eq_iff (h : is_compl x y) : zᶜ = y ↔ z = x :=
h.compl_eq ▸ compl_inj_iff

@[simp] theorem compl_eq_top : xᶜ = ⊤ ↔ x = ⊥ :=
is_compl_bot_top.compl_eq_iff

@[simp] theorem compl_eq_bot : xᶜ = ⊥ ↔ x = ⊤ :=
is_compl_top_bot.compl_eq_iff

@[simp] theorem compl_inf : (x ⊓ y)ᶜ = xᶜ ⊔ yᶜ :=
(is_compl_compl.inf_sup is_compl_compl).compl_eq

@[simp] theorem compl_sup : (x ⊔ y)ᶜ = xᶜ ⊓ yᶜ :=
(is_compl_compl.sup_inf is_compl_compl).compl_eq

theorem compl_le_compl (h : y ≤ x) : xᶜ ≤ yᶜ :=
is_compl_compl.antitone is_compl_compl h

@[simp] theorem compl_le_compl_iff_le : yᶜ ≤ xᶜ ↔ x ≤ y :=
⟨assume h, by have h := compl_le_compl h; simp at h; assumption,
  compl_le_compl⟩

theorem le_compl_of_le_compl (h : y ≤ xᶜ) : x ≤ yᶜ :=
by simpa only [compl_compl] using compl_le_compl h

theorem compl_le_of_compl_le (h : yᶜ ≤ x) : xᶜ ≤ y :=
by simpa only [compl_compl] using compl_le_compl h

theorem le_compl_iff_le_compl : y ≤ xᶜ ↔ x ≤ yᶜ :=
⟨le_compl_of_le_compl, le_compl_of_le_compl⟩

theorem compl_le_iff_compl_le : xᶜ ≤ y ↔ yᶜ ≤ x :=
⟨compl_le_of_compl_le, compl_le_of_compl_le⟩

lemma le_compl_iff_disjoint_right : x ≤ yᶜ ↔ disjoint x y := is_compl_compl.le_right_iff
lemma le_compl_iff_disjoint_left : y ≤ xᶜ ↔ disjoint x y :=
le_compl_iff_disjoint_right.trans disjoint.comm
<<<<<<< HEAD

lemma disjoint_compl_left_iff : disjoint xᶜ y ↔ y ≤ x :=
by rw [←le_compl_iff_disjoint_left, compl_compl]

lemma disjoint_compl_right_iff : disjoint x yᶜ ↔ x ≤ y :=
by rw [←le_compl_iff_disjoint_right, compl_compl]

=======

lemma disjoint_compl_left_iff : disjoint xᶜ y ↔ y ≤ x :=
by rw [←le_compl_iff_disjoint_left, compl_compl]

lemma disjoint_compl_right_iff : disjoint x yᶜ ↔ x ≤ y :=
by rw [←le_compl_iff_disjoint_right, compl_compl]

>>>>>>> 08b07a64
alias le_compl_iff_disjoint_right ↔ _ disjoint.le_compl_right
alias le_compl_iff_disjoint_left ↔ _ disjoint.le_compl_left
alias disjoint_compl_left_iff ↔ _ has_le.le.disjoint_compl_left
alias disjoint_compl_right_iff ↔ _ has_le.le.disjoint_compl_right

namespace boolean_algebra

@[priority 100]
instance : is_complemented α := ⟨λ x, ⟨xᶜ, is_compl_compl⟩⟩

end boolean_algebra

end boolean_algebra_core

/-- A Boolean algebra is a bounded distributive lattice with
a complement operator `ᶜ` such that `x ⊓ xᶜ = ⊥` and `x ⊔ xᶜ = ⊤`.
For convenience, it must also provide a set difference operation `\`
satisfying `x \ y = x ⊓ yᶜ`.

This is a generalization of (classical) logic of propositions, or
the powerset lattice. -/
-- Lean complains about metavariables in the type if the universe is not specified
class boolean_algebra (α : Type u) extends generalized_boolean_algebra α, boolean_algebra.core α :=
(sdiff_eq : ∀x y:α, x \ y = x ⊓ yᶜ)
-- TODO: is there a way to automatically fill in the proofs of sup_inf_sdiff and inf_inf_sdiff given
-- everything in `boolean_algebra.core` and `sdiff_eq`? The following doesn't work:
-- (sup_inf_sdiff := λ a b, by rw [sdiff_eq, ←inf_sup_left, sup_compl_eq_top, inf_top_eq])


section of_core

/-- Create a `has_sdiff` instance from a `boolean_algebra.core` instance, defining `x \ y` to
be `x ⊓ yᶜ`.

For some types, it may be more convenient to create the `boolean_algebra` instance by hand in order
to have a simpler `sdiff` operation.

See note [reducible non-instances]. -/
@[reducible]
def boolean_algebra.core.sdiff [boolean_algebra.core α] : has_sdiff α := ⟨λ x y, x ⊓ yᶜ⟩

local attribute [instance] boolean_algebra.core.sdiff

lemma boolean_algebra.core.sdiff_eq [boolean_algebra.core α] (a b : α) :
  a \ b = a ⊓ bᶜ := rfl

/-- Create a `boolean_algebra` instance from a `boolean_algebra.core` instance, defining `x \ y` to
be `x ⊓ yᶜ`.

For some types, it may be more convenient to create the `boolean_algebra` instance by hand in order
to have a simpler `sdiff` operation. -/
def boolean_algebra.of_core (B : boolean_algebra.core α) :
  boolean_algebra α :=
{ sdiff := λ x y, x ⊓ yᶜ,
  sdiff_eq := λ _ _, rfl,
  sup_inf_sdiff := λ a b, by rw [←inf_sup_left, sup_compl_eq_top, inf_top_eq],
  inf_inf_sdiff := λ a b, by { rw [inf_left_right_swap, boolean_algebra.core.sdiff_eq,
    @inf_assoc _ _ _ _ b, compl_inf_eq_bot, inf_bot_eq, bot_inf_eq], congr },
  ..B }

end of_core

section boolean_algebra
variables [boolean_algebra α]

--TODO@Yaël: Once we have co-Heyting algebras, we won't need to go through `boolean_algebra.of_core`
instance : boolean_algebra αᵒᵈ :=
boolean_algebra.of_core
{ compl := λ a, to_dual (of_dual a)ᶜ,
  inf_compl_le_bot := λ _, sup_compl_eq_top.ge,
  top_le_sup_compl := λ _, inf_compl_eq_bot.ge,
  ..order_dual.distrib_lattice α, ..order_dual.bounded_order α }

@[simp] lemma of_dual_compl (a : αᵒᵈ) : of_dual aᶜ = (of_dual a)ᶜ := rfl
@[simp] lemma to_dual_compl (a : α) : to_dual aᶜ = (to_dual a)ᶜ := rfl

theorem sdiff_eq : x \ y = x ⊓ yᶜ := boolean_algebra.sdiff_eq x y

@[simp] theorem sdiff_compl : x \ yᶜ = x ⊓ y := by rw [sdiff_eq, compl_compl]

@[simp] theorem top_sdiff : ⊤ \ x = xᶜ := by rw [sdiff_eq, top_inf_eq]
@[simp] theorem sdiff_top : x \ ⊤ = ⊥ := by rw [sdiff_eq, compl_top, inf_bot_eq]

@[simp] lemma sup_inf_inf_compl : (x ⊓ y) ⊔ (x ⊓ yᶜ) = x :=
by rw [← sdiff_eq, sup_inf_sdiff _ _]

@[simp] lemma compl_sdiff : (x \ y)ᶜ = xᶜ ⊔ y :=
by rw [sdiff_eq, compl_inf, compl_compl]

end boolean_algebra

instance Prop.boolean_algebra : boolean_algebra Prop :=
boolean_algebra.of_core
{ compl := not,
  inf_compl_le_bot := λ p ⟨Hp, Hpc⟩, Hpc Hp,
  top_le_sup_compl := λ p H, classical.em p,
  .. Prop.distrib_lattice,
  .. Prop.bounded_order }

instance pi.has_sdiff {ι : Type u} {α : ι → Type v} [∀ i, has_sdiff (α i)] :
  has_sdiff (Π i, α i) :=
⟨λ x y i, x i \ y i⟩

lemma pi.sdiff_def {ι : Type u} {α : ι → Type v} [∀ i, has_sdiff (α i)] (x y : Π i, α i) :
  (x \ y) = λ i, x i \ y i := rfl

@[simp]
lemma pi.sdiff_apply {ι : Type u} {α : ι → Type v} [∀ i, has_sdiff (α i)] (x y : Π i, α i) (i : ι) :
  (x \ y) i = x i \ y i := rfl

instance pi.has_compl {ι : Type u} {α : ι → Type v} [∀ i, has_compl (α i)] :
  has_compl (Π i, α i) :=
⟨λ x i, (x i)ᶜ⟩

lemma pi.compl_def {ι : Type u} {α : ι → Type v} [∀ i, has_compl (α i)] (x : Π i, α i) :
  xᶜ = λ i, (x i)ᶜ := rfl

instance is_irrefl.compl (r) [is_irrefl α r] : is_refl α rᶜ := ⟨@irrefl α r _⟩
instance is_refl.compl (r) [is_refl α r] : is_irrefl α rᶜ := ⟨λ a, not_not_intro (refl a)⟩

@[simp]
lemma pi.compl_apply {ι : Type u} {α : ι → Type v} [∀ i, has_compl (α i)] (x : Π i, α i) (i : ι)  :
  xᶜ i = (x i)ᶜ := rfl

instance pi.boolean_algebra {ι : Type u} {α : ι → Type v} [∀ i, boolean_algebra (α i)] :
  boolean_algebra (Π i, α i) :=
{ sdiff_eq := λ x y, funext $ λ i, sdiff_eq,
  sup_inf_sdiff := λ x y, funext $ λ i, sup_inf_sdiff (x i) (y i),
  inf_inf_sdiff := λ x y, funext $ λ i, inf_inf_sdiff (x i) (y i),
  inf_compl_le_bot := λ _ _, boolean_algebra.inf_compl_le_bot _,
  top_le_sup_compl := λ _ _, boolean_algebra.top_le_sup_compl _,
  .. pi.has_sdiff,
  .. pi.has_compl,
  .. pi.bounded_order,
  .. pi.distrib_lattice }

instance : boolean_algebra bool := boolean_algebra.of_core
{ sup := bor,
  le_sup_left := bool.left_le_bor,
  le_sup_right := bool.right_le_bor,
  sup_le := λ _ _ _, bool.bor_le,
  inf := band,
  inf_le_left := bool.band_le_left,
  inf_le_right := bool.band_le_right,
  le_inf := λ _ _ _, bool.le_band,
  le_sup_inf := dec_trivial,
  compl := bnot,
  inf_compl_le_bot := λ a, a.band_bnot_self.le,
  top_le_sup_compl := λ a, a.bor_bnot_self.ge,
  ..bool.linear_order, ..bool.bounded_order }

@[simp] lemma bool.sup_eq_bor : (⊔) = bor := rfl
@[simp] lemma bool.inf_eq_band : (⊓) = band := rfl
@[simp] lemma bool.compl_eq_bnot : has_compl.compl = bnot := rfl

section lift

/-- Pullback a `generalized_boolean_algebra` along an injection. -/
@[reducible] -- See note [reducible non-instances]
protected def function.injective.generalized_boolean_algebra [has_sup α] [has_inf α] [has_bot α]
  [has_sdiff α] [generalized_boolean_algebra β] (f : α → β) (hf : injective f)
  (map_sup : ∀ a b, f (a ⊔ b) = f a ⊔ f b) (map_inf : ∀ a b, f (a ⊓ b) = f a ⊓ f b)
  (map_bot : f ⊥ = ⊥) (map_sdiff : ∀ a b, f (a \ b) = f a \ f b) :
  generalized_boolean_algebra α :=
{ sdiff := (\),
  bot := ⊥,
  sup_inf_sdiff := λ a b, hf $ (map_sup _ _).trans begin
    rw map_sdiff,
    convert sup_inf_sdiff _ _,
    exact map_inf _ _,
  end,
  inf_inf_sdiff := λ a b, hf $ (map_inf _ _).trans begin
    rw map_sdiff,
    convert inf_inf_sdiff _ _,
    exact map_inf _ _,
  end,
  le_sup_inf := λ a b c, (map_inf _ _).le.trans $ by { convert le_sup_inf, exact map_sup _ _,
    exact map_sup _ _, convert map_sup _ _, exact (map_inf _ _).symm },
  ..hf.lattice f map_sup map_inf }

/-- Pullback a `boolean_algebra` along an injection. -/
@[reducible] -- See note [reducible non-instances]
protected def function.injective.boolean_algebra [has_sup α] [has_inf α] [has_top α] [has_bot α]
  [has_compl α] [has_sdiff α] [boolean_algebra β] (f : α → β) (hf : injective f)
  (map_sup : ∀ a b, f (a ⊔ b) = f a ⊔ f b) (map_inf : ∀ a b, f (a ⊓ b) = f a ⊓ f b)
  (map_top : f ⊤ = ⊤) (map_bot : f ⊥ = ⊥) (map_compl : ∀ a, f aᶜ = (f a)ᶜ)
  (map_sdiff : ∀ a b, f (a \ b) = f a \ f b) :
  boolean_algebra α :=
{ compl := compl,
  top := ⊤,
  le_top := λ a, (@le_top β _ _ _).trans map_top.ge,
  bot_le := λ a, map_bot.le.trans bot_le,
  inf_compl_le_bot := λ a, ((map_inf _ _).trans $ by rw [map_compl, inf_compl_eq_bot, map_bot]).le,
  top_le_sup_compl := λ a, ((map_sup _ _).trans $ by rw [map_compl, sup_compl_eq_top, map_top]).ge,
  sdiff_eq := λ a b, hf $ (map_sdiff _ _).trans $ sdiff_eq.trans $
    by { convert (map_inf _ _).symm, exact (map_compl _).symm },
  ..hf.generalized_boolean_algebra f map_sup map_inf map_bot map_sdiff }

end lift<|MERGE_RESOLUTION|>--- conflicted
+++ resolved
@@ -717,7 +717,6 @@
 lemma le_compl_iff_disjoint_right : x ≤ yᶜ ↔ disjoint x y := is_compl_compl.le_right_iff
 lemma le_compl_iff_disjoint_left : y ≤ xᶜ ↔ disjoint x y :=
 le_compl_iff_disjoint_right.trans disjoint.comm
-<<<<<<< HEAD
 
 lemma disjoint_compl_left_iff : disjoint xᶜ y ↔ y ≤ x :=
 by rw [←le_compl_iff_disjoint_left, compl_compl]
@@ -725,15 +724,6 @@
 lemma disjoint_compl_right_iff : disjoint x yᶜ ↔ x ≤ y :=
 by rw [←le_compl_iff_disjoint_right, compl_compl]
 
-=======
-
-lemma disjoint_compl_left_iff : disjoint xᶜ y ↔ y ≤ x :=
-by rw [←le_compl_iff_disjoint_left, compl_compl]
-
-lemma disjoint_compl_right_iff : disjoint x yᶜ ↔ x ≤ y :=
-by rw [←le_compl_iff_disjoint_right, compl_compl]
-
->>>>>>> 08b07a64
 alias le_compl_iff_disjoint_right ↔ _ disjoint.le_compl_right
 alias le_compl_iff_disjoint_left ↔ _ disjoint.le_compl_left
 alias disjoint_compl_left_iff ↔ _ has_le.le.disjoint_compl_left
