/-
Copyright (c) 2021 Kevin Buzzard. All rights reserved.
Released under Apache 2.0 license as described in the file LICENSE.
Authors: Kevin Buzzard, David Kurniadi Angdinata
-/

import algebra.cubic_discriminant
import tactic.linear_combination

/-!
# The category of elliptic curves (over a field or a PID)

We give a working definition of elliptic curves which is mathematically accurate
in many cases, and also good for computation.

## Mathematical background

Let `S` be a scheme. The actual category of elliptic curves over `S` is a large category,
whose objects are schemes `E` equipped with a map `E → S`, a section `S → E`, and some
axioms (the map is smooth and proper and the fibres are geometrically connected group varieties
of dimension one). In the special case where `S` is `Spec R` for some commutative ring `R`
whose Picard group is trivial (this includes all fields, all principal ideal domains, and many
other commutative rings) then it can be shown (using rather a lot of algebro-geometric machinery)
that every elliptic curve is, up to isomorphism, a projective plane cubic defined by
the equation `y² + a₁xy + a₃y = x³ + a₂x² + a₄x + a₆`, with `aᵢ : R`, and such that
the discriminant of the aᵢ is a unit in `R`.

Some more details of the construction can be found on pages 66-69 of
[N. Katz and B. Mazur, *Arithmetic moduli of elliptic curves*][katz_mazur] or pages
53-56 of [P. Deligne, *Courbes elliptiques: formulaire d'après J. Tate*][deligne_formulaire].

## Warning

The definition in this file makes sense for all commutative rings `R`, but it only gives
a type which can be beefed up to a category which is equivalent to the category of elliptic
curves over `Spec R` in the case that `R` has trivial Picard group `Pic R` or, slightly more
generally, when its `12`-torsion is trivial. The issue is that for a general ring `R`, there
might be elliptic curves over `Spec R` in the sense of algebraic geometry which are not
globally defined by a cubic equation valid over the entire base.

## TODO

Define the `R`-points (or even `A`-points if `A` is an `R`-algebra). Care will be needed at infinity
if `R` is not a field. Define the group law on the `R`-points. Prove associativity (hard).
-/

universes u v

/-- The discriminant of an elliptic curve given by the long Weierstrass equation
  `y² + a₁xy + a₃y = x³ + a₂x² + a₄x + a₆`. If `R` is a field, then this polynomial vanishes iff the
  cubic curve cut out by this equation is singular. Sometimes only defined up to sign in the
  literature; we choose the sign used by the LMFDB. For more discussion, see
  [the LMFDB page on discriminants](https://www.lmfdb.org/knowledge/show/ec.discriminant). -/
@[simp] def EllipticCurve.Δ_aux {R : Type u} [comm_ring R] (a₁ a₂ a₃ a₄ a₆ : R) : R :=
let b₂ : R := a₁ ^ 2 + 4 * a₂,
    b₄ : R := 2 * a₄ + a₁ * a₃,
    b₆ : R := a₃ ^ 2 + 4 * a₆,
    b₈ : R := a₁ ^ 2 * a₆ + 4 * a₂ * a₆ - a₁ * a₃ * a₄ + a₂ * a₃ ^ 2 - a₄ ^ 2
in  -b₂ ^ 2 * b₈ - 8 * b₄ ^ 3 - 27 * b₆ ^ 2 + 9 * b₂ * b₄ * b₆

/-- The category of elliptic curves over `R` (note that this definition is only mathematically
  correct for certain rings `R` with `Pic(R)[12] = 0`, for example if `R` is a field or a PID). -/
structure EllipticCurve (R : Type u) [comm_ring R] :=
(a₁ a₂ a₃ a₄ a₆ : R) (Δ : Rˣ) (Δ_eq : ↑Δ = EllipticCurve.Δ_aux a₁ a₂ a₃ a₄ a₆)

namespace EllipticCurve

instance : inhabited (EllipticCurve ℚ) :=
⟨⟨0, 0, 1, -1, 0, ⟨37, 37⁻¹, by norm_num1, by norm_num1⟩, show (37 : ℚ) = _ + _, by norm_num1 ⟩⟩

variables {R : Type u} [comm_ring R] (E : EllipticCurve R)

section quantity

/-! ### Standard quantities -/

/-- The `b₂` coefficient of an elliptic curve. -/
@[simp] def b₂ : R := E.a₁ ^ 2 + 4 * E.a₂

/-- The `b₄` coefficient of an elliptic curve. -/
@[simp] def b₄ : R := 2 * E.a₄ + E.a₁ * E.a₃

/-- The `b₆` coefficient of an elliptic curve. -/
@[simp] def b₆ : R := E.a₃ ^ 2 + 4 * E.a₆

/-- The `b₈` coefficient of an elliptic curve. -/
@[simp] def b₈ : R :=
E.a₁ ^ 2 * E.a₆ + 4 * E.a₂ * E.a₆ - E.a₁ * E.a₃ * E.a₄ + E.a₂ * E.a₃ ^ 2 - E.a₄ ^ 2

lemma b_relation : 4 * E.b₈ = E.b₂ * E.b₆ - E.b₄ ^ 2 := by { simp, ring1 }

/-- The `c₄` coefficient of an elliptic curve. -/
@[simp] def c₄ : R := E.b₂ ^ 2 - 24 * E.b₄

/-- The `c₆` coefficient of an elliptic curve. -/
@[simp] def c₆ : R := -E.b₂ ^ 3 + 36 * E.b₂ * E.b₄ - 216 * E.b₆

@[simp] lemma coe_Δ :
  ↑E.Δ = -E.b₂ ^ 2 * E.b₈ - 8 * E.b₄ ^ 3 - 27 * E.b₆ ^ 2 + 9 * E.b₂ * E.b₄ * E.b₆ :=
E.Δ_eq

lemma c_relation : 1728 * ↑E.Δ = E.c₄ ^ 3 - E.c₆ ^ 2 := by { simp, ring1 }

/-- The j-invariant of an elliptic curve, which is invariant under isomorphisms over `R`. -/
@[simp] def j : R := ↑E.Δ⁻¹ * E.c₄ ^ 3

end quantity

section torsion_polynomial

/-! ### `2`-torsion polynomials -/

/-- The polynomial whose roots over a splitting field of `R` are the `2`-torsion points of the
  elliptic curve when `R` is a field of characteristic different from `2`, and whose discriminant
  happens to be a multiple of the discriminant of the elliptic curve. -/
def two_torsion_polynomial : cubic R := ⟨4, E.b₂, 2 * E.b₄, E.b₆⟩

lemma two_torsion_polynomial.disc_eq : E.two_torsion_polynomial.disc = 16 * E.Δ :=
by { simp only [two_torsion_polynomial, cubic.disc, coe_Δ, b₂, b₄, b₆, b₈], ring1 }

<<<<<<< HEAD
lemma two_torsion_polynomial.disc_ne_zero {K : Type u} [field K] [invertible (2 : K)]
  (E : EllipticCurve K) : E.two_torsion_polynomial.disc ≠ 0 :=
λ hdisc, E.Δ.ne_zero $ mul_left_cancel₀ (pow_ne_zero 4 $ nonzero_of_invertible (2 : K)) $
=======
lemma two_torsion_polynomial.disc_ne_zero [nontrivial R] [invertible (2 : R)] :
  E.two_torsion_polynomial.disc ≠ 0 :=
λ hdisc, E.Δ.ne_zero $ (is_unit_of_invertible $ 2 ^ 4).mul_left_cancel $
>>>>>>> 2aa04f65
by linear_combination hdisc - two_torsion_polynomial.disc_eq E
    with { normalization_tactic := `[ring1] }

end torsion_polynomial

section base_change

<<<<<<< HEAD
/-! ### Base change -/
=======
/-! ### Base changes -/
>>>>>>> 2aa04f65

variables (A : Type v) [comm_ring A] [algebra R A]

private meta def simp_map : tactic unit :=
`[simp only [map_one, map_bit0, map_bit1, map_neg, map_add, map_sub, map_mul, map_pow]]

/-- The elliptic curve over `R` base changed to `A`. -/
<<<<<<< HEAD
def base_change : EllipticCurve A :=
=======
@[simps] def base_change : EllipticCurve A :=
>>>>>>> 2aa04f65
{ a₁   := algebra_map R A E.a₁,
  a₂   := algebra_map R A E.a₂,
  a₃   := algebra_map R A E.a₃,
  a₄   := algebra_map R A E.a₄,
  a₆   := algebra_map R A E.a₆,
  Δ    := units.map ↑(algebra_map R A) E.Δ,
  Δ_eq := by { simp only [units.coe_map, ring_hom.coe_monoid_hom, Δ_eq, Δ_aux], simp_map } }

<<<<<<< HEAD
namespace base_change

@[simp] lemma a₁_eq : (E.base_change A).a₁ = algebra_map R A E.a₁ := rfl

@[simp] lemma a₂_eq : (E.base_change A).a₂ = algebra_map R A E.a₂ := rfl

@[simp] lemma a₃_eq : (E.base_change A).a₃ = algebra_map R A E.a₃ := rfl

@[simp] lemma a₄_eq : (E.base_change A).a₄ = algebra_map R A E.a₄ := rfl

@[simp] lemma a₆_eq : (E.base_change A).a₆ = algebra_map R A E.a₆ := rfl

@[simp] lemma b₂_eq : (E.base_change A).b₂ = algebra_map R A E.b₂ :=
by { simp only [b₂, a₁_eq, a₂_eq], simp_map }

@[simp] lemma b₄_eq : (E.base_change A).b₄ = algebra_map R A E.b₄ :=
by { simp only [b₄, a₁_eq, a₃_eq, a₄_eq], simp_map }

@[simp] lemma b₆_eq : (E.base_change A).b₆ = algebra_map R A E.b₆ :=
by { simp only [b₆, a₃_eq, a₆_eq], simp_map }

@[simp] lemma b₈_eq : (E.base_change A).b₈ = algebra_map R A E.b₈ :=
by { simp only [b₈, a₁_eq, a₂_eq, a₃_eq, a₄_eq, a₆_eq], simp_map }

@[simp] lemma c₄_eq : (E.base_change A).c₄ = algebra_map R A E.c₄ :=
by { simp only [c₄, b₂_eq, b₄_eq], simp_map }

@[simp] lemma c₆_eq : (E.base_change A).c₆ = algebra_map R A E.c₆ :=
by { simp only [c₆, b₂_eq, b₄_eq, b₆_eq], simp_map }

lemma Δ_coe_eq : ↑(E.base_change A).Δ = algebra_map R A E.Δ := rfl

lemma Δ_coe_inv_eq : ↑(E.base_change A).Δ⁻¹ = algebra_map R A ↑E.Δ⁻¹ := rfl

@[simp] lemma j_eq : (E.base_change A).j = algebra_map R A E.j :=
by { simp only [j, c₄_eq, Δ_coe_inv_eq], simp_map }

end base_change

end base_change

section change_of_variable

/-! ### Changes of variables -/
=======
@[simp] lemma base_change_b₂ : (E.base_change A).b₂ = algebra_map R A E.b₂ :=
by { simp only [b₂, base_change_a₁, base_change_a₂], simp_map }

@[simp] lemma base_change_b₄ : (E.base_change A).b₄ = algebra_map R A E.b₄ :=
by { simp only [b₄, base_change_a₁, base_change_a₃, base_change_a₄], simp_map }

@[simp] lemma base_change_b₆ : (E.base_change A).b₆ = algebra_map R A E.b₆ :=
by { simp only [b₆, base_change_a₃, base_change_a₆], simp_map }

@[simp] lemma base_change_b₈ : (E.base_change A).b₈ = algebra_map R A E.b₈ :=
by { simp only [b₈, base_change_a₁, base_change_a₂, base_change_a₃, base_change_a₄, base_change_a₆],
     simp_map }

@[simp] lemma base_change_c₄ : (E.base_change A).c₄ = algebra_map R A E.c₄ :=
by { simp only [c₄, base_change_b₂, base_change_b₄], simp_map }

@[simp] lemma base_change_c₆ : (E.base_change A).c₆ = algebra_map R A E.c₆ :=
by { simp only [c₆, base_change_b₂, base_change_b₄, base_change_b₆], simp_map }

lemma base_change_Δ_coe : ↑(E.base_change A).Δ = algebra_map R A E.Δ := rfl

lemma base_change_Δ_inv_coe : ↑(E.base_change A).Δ⁻¹ = algebra_map R A ↑E.Δ⁻¹ := rfl

@[simp] lemma base_change_j : (E.base_change A).j = algebra_map R A E.j :=
by { simp only [j, base_change_c₄, base_change_Δ_inv_coe], simp_map }

end base_change

section variable_change

/-! ### Variable changes -/
>>>>>>> 2aa04f65

variables (u : Rˣ) (r s t : R)

/-- The elliptic curve over `R` induced by an admissible linear change of variables
  `(x, y) ↦ (u²x + r, u³y + u²sx + t)` for some `u ∈ Rˣ` and some `r, s, t ∈ R`.
  When `R` is a field, any two isomorphic long Weierstrass equations are related by this. -/
@[simps] def variable_change : EllipticCurve R :=
{ a₁   := ↑u⁻¹ * (E.a₁ + 2 * s),
  a₂   := ↑u⁻¹ ^ 2 * (E.a₂ - s * E.a₁ + 3 * r - s ^ 2),
  a₃   := ↑u⁻¹ ^ 3 * (E.a₃ + r * E.a₁ + 2 * t),
  a₄   := ↑u⁻¹ ^ 4 * (E.a₄ - s * E.a₃ + 2 * r * E.a₂ - (t + r * s) * E.a₁ + 3 * r ^ 2 - 2 * s * t),
  a₆   := ↑u⁻¹ ^ 6 * (E.a₆ + r * E.a₄ + r ^ 2 * E.a₂ + r ^ 3 - t * E.a₃ - t ^ 2 - r * t * E.a₁),
  Δ    := u⁻¹ ^ 12 * E.Δ,
  Δ_eq := by { simp [-inv_pow], ring1 } }

@[simp] lemma variable_change_b₂ : (E.variable_change u r s t).b₂ = ↑u⁻¹ ^ 2 * (E.b₂ + 12 * r) :=
by { simp only [b₂, variable_change_a₁, variable_change_a₂], ring1 }

@[simp] lemma variable_change_b₄ :
  (E.variable_change u r s t).b₄ = ↑u⁻¹ ^ 4 * (E.b₄ + r * E.b₂ + 6 * r ^ 2) :=
by { simp only [b₂, b₄, variable_change_a₁, variable_change_a₃, variable_change_a₄], ring1 }

@[simp] lemma variable_change_b₆ :
  (E.variable_change u r s t).b₆ = ↑u⁻¹ ^ 6 * (E.b₆ + 2 * r * E.b₄ + r ^ 2 * E.b₂ + 4 * r ^ 3) :=
by { simp only [b₂, b₄, b₆, variable_change_a₃, variable_change_a₆], ring1 }

@[simp] lemma variable_change_b₈ :
  (E.variable_change u r s t).b₈
    = ↑u⁻¹ ^ 8 * (E.b₈ + 3 * r * E.b₆ + 3 * r ^ 2 * E.b₄ + r ^ 3 * E.b₂ + 3 * r ^ 4) :=
by { simp only [b₂, b₄, b₆, b₈, variable_change_a₁, variable_change_a₂, variable_change_a₃,
                variable_change_a₄, variable_change_a₆], ring1 }

@[simp] lemma variable_change_c₄ : (E.variable_change u r s t).c₄ = ↑u⁻¹ ^ 4 * E.c₄ :=
by { simp only [c₄, variable_change_b₂, variable_change_b₄], ring1 }

@[simp] lemma variable_change_c₆ : (E.variable_change u r s t).c₆ = ↑u⁻¹ ^ 6 * E.c₆ :=
by { simp only [c₆, variable_change_b₂, variable_change_b₄, variable_change_b₆], ring1 }

lemma variable_change_Δ_coe : (↑(E.variable_change u r s t).Δ : R) = ↑u⁻¹ ^ 12 * E.Δ :=
by rw [variable_change_Δ, units.coe_mul, units.coe_pow]

lemma variable_change_Δ_inv_coe : (↑(E.variable_change u r s t).Δ⁻¹ : R) = u ^ 12 * ↑E.Δ⁻¹ :=
by rw [variable_change_Δ, mul_inv, inv_pow, inv_inv, units.coe_mul, units.coe_pow]

@[simp] lemma variable_change_j : (E.variable_change u r s t).j = E.j :=
begin
<<<<<<< HEAD
  simp only [b₂, b₄, c₄, j, c₄_eq, Δ_eq, inv_inv, inv_pow, mul_inv_rev, units.coe_mul, u.coe_pow],
=======
  simp only [b₂, b₄, c₄, j, variable_change_c₄, variable_change_Δ, mul_inv, inv_pow, inv_inv,
             units.coe_mul, u.coe_pow],
>>>>>>> 2aa04f65
  have hu : (u * ↑u⁻¹ : R) ^ 12 = 1 := by rw [u.mul_inv, one_pow],
  linear_combination ↑E.Δ⁻¹ * ((E.a₁ ^ 2 + 4 * E.a₂) ^ 2 - 24 * (2 * E.a₄ + E.a₁ * E.a₃)) ^ 3 * hu
    with { normalization_tactic := `[ring1] }
end

end variable_change

end change_of_variable

end EllipticCurve<|MERGE_RESOLUTION|>--- conflicted
+++ resolved
@@ -118,15 +118,9 @@
 lemma two_torsion_polynomial.disc_eq : E.two_torsion_polynomial.disc = 16 * E.Δ :=
 by { simp only [two_torsion_polynomial, cubic.disc, coe_Δ, b₂, b₄, b₆, b₈], ring1 }
 
-<<<<<<< HEAD
-lemma two_torsion_polynomial.disc_ne_zero {K : Type u} [field K] [invertible (2 : K)]
-  (E : EllipticCurve K) : E.two_torsion_polynomial.disc ≠ 0 :=
-λ hdisc, E.Δ.ne_zero $ mul_left_cancel₀ (pow_ne_zero 4 $ nonzero_of_invertible (2 : K)) $
-=======
 lemma two_torsion_polynomial.disc_ne_zero [nontrivial R] [invertible (2 : R)] :
   E.two_torsion_polynomial.disc ≠ 0 :=
 λ hdisc, E.Δ.ne_zero $ (is_unit_of_invertible $ 2 ^ 4).mul_left_cancel $
->>>>>>> 2aa04f65
 by linear_combination hdisc - two_torsion_polynomial.disc_eq E
     with { normalization_tactic := `[ring1] }
 
@@ -134,11 +128,7 @@
 
 section base_change
 
-<<<<<<< HEAD
-/-! ### Base change -/
-=======
 /-! ### Base changes -/
->>>>>>> 2aa04f65
 
 variables (A : Type v) [comm_ring A] [algebra R A]
 
@@ -146,11 +136,7 @@
 `[simp only [map_one, map_bit0, map_bit1, map_neg, map_add, map_sub, map_mul, map_pow]]
 
 /-- The elliptic curve over `R` base changed to `A`. -/
-<<<<<<< HEAD
-def base_change : EllipticCurve A :=
-=======
 @[simps] def base_change : EllipticCurve A :=
->>>>>>> 2aa04f65
 { a₁   := algebra_map R A E.a₁,
   a₂   := algebra_map R A E.a₂,
   a₃   := algebra_map R A E.a₃,
@@ -159,52 +145,6 @@
   Δ    := units.map ↑(algebra_map R A) E.Δ,
   Δ_eq := by { simp only [units.coe_map, ring_hom.coe_monoid_hom, Δ_eq, Δ_aux], simp_map } }
 
-<<<<<<< HEAD
-namespace base_change
-
-@[simp] lemma a₁_eq : (E.base_change A).a₁ = algebra_map R A E.a₁ := rfl
-
-@[simp] lemma a₂_eq : (E.base_change A).a₂ = algebra_map R A E.a₂ := rfl
-
-@[simp] lemma a₃_eq : (E.base_change A).a₃ = algebra_map R A E.a₃ := rfl
-
-@[simp] lemma a₄_eq : (E.base_change A).a₄ = algebra_map R A E.a₄ := rfl
-
-@[simp] lemma a₆_eq : (E.base_change A).a₆ = algebra_map R A E.a₆ := rfl
-
-@[simp] lemma b₂_eq : (E.base_change A).b₂ = algebra_map R A E.b₂ :=
-by { simp only [b₂, a₁_eq, a₂_eq], simp_map }
-
-@[simp] lemma b₄_eq : (E.base_change A).b₄ = algebra_map R A E.b₄ :=
-by { simp only [b₄, a₁_eq, a₃_eq, a₄_eq], simp_map }
-
-@[simp] lemma b₆_eq : (E.base_change A).b₆ = algebra_map R A E.b₆ :=
-by { simp only [b₆, a₃_eq, a₆_eq], simp_map }
-
-@[simp] lemma b₈_eq : (E.base_change A).b₈ = algebra_map R A E.b₈ :=
-by { simp only [b₈, a₁_eq, a₂_eq, a₃_eq, a₄_eq, a₆_eq], simp_map }
-
-@[simp] lemma c₄_eq : (E.base_change A).c₄ = algebra_map R A E.c₄ :=
-by { simp only [c₄, b₂_eq, b₄_eq], simp_map }
-
-@[simp] lemma c₆_eq : (E.base_change A).c₆ = algebra_map R A E.c₆ :=
-by { simp only [c₆, b₂_eq, b₄_eq, b₆_eq], simp_map }
-
-lemma Δ_coe_eq : ↑(E.base_change A).Δ = algebra_map R A E.Δ := rfl
-
-lemma Δ_coe_inv_eq : ↑(E.base_change A).Δ⁻¹ = algebra_map R A ↑E.Δ⁻¹ := rfl
-
-@[simp] lemma j_eq : (E.base_change A).j = algebra_map R A E.j :=
-by { simp only [j, c₄_eq, Δ_coe_inv_eq], simp_map }
-
-end base_change
-
-end base_change
-
-section change_of_variable
-
-/-! ### Changes of variables -/
-=======
 @[simp] lemma base_change_b₂ : (E.base_change A).b₂ = algebra_map R A E.b₂ :=
 by { simp only [b₂, base_change_a₁, base_change_a₂], simp_map }
 
@@ -236,7 +176,6 @@
 section variable_change
 
 /-! ### Variable changes -/
->>>>>>> 2aa04f65
 
 variables (u : Rˣ) (r s t : R)
 
@@ -283,12 +222,8 @@
 
 @[simp] lemma variable_change_j : (E.variable_change u r s t).j = E.j :=
 begin
-<<<<<<< HEAD
-  simp only [b₂, b₄, c₄, j, c₄_eq, Δ_eq, inv_inv, inv_pow, mul_inv_rev, units.coe_mul, u.coe_pow],
-=======
   simp only [b₂, b₄, c₄, j, variable_change_c₄, variable_change_Δ, mul_inv, inv_pow, inv_inv,
              units.coe_mul, u.coe_pow],
->>>>>>> 2aa04f65
   have hu : (u * ↑u⁻¹ : R) ^ 12 = 1 := by rw [u.mul_inv, one_pow],
   linear_combination ↑E.Δ⁻¹ * ((E.a₁ ^ 2 + 4 * E.a₂) ^ 2 - 24 * (2 * E.a₄ + E.a₁ * E.a₃)) ^ 3 * hu
     with { normalization_tactic := `[ring1] }
@@ -296,6 +231,4 @@
 
 end variable_change
 
-end change_of_variable
-
 end EllipticCurve