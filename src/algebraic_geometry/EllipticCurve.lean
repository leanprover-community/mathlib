--- conflicted
+++ resolved
@@ -4,13 +4,8 @@
 Authors: Kevin Buzzard, David Kurniadi Angdinata
 -/
 
-<<<<<<< HEAD
 import algebra.cubic_discriminant
 import tactic.linear_combination
-=======
-import data.rat.defs
-import tactic.ring
->>>>>>> 1e72fb3f
 
 /-!
 # The category of elliptic curves (over a field or a PID)
@@ -49,89 +44,96 @@
 if `R` is not a field. Define the group law on the `R`-points. Prove associativity (hard).
 -/
 
-<<<<<<< HEAD
-universe u
+universes u v
 
 /-- The discriminant of an elliptic curve given by the long Weierstrass equation
   `y² + a₁xy + a₃y = x³ + a₂x² + a₄x + a₆`. If `R` is a field, then this polynomial vanishes iff the
   cubic curve cut out by this equation is singular. Sometimes only defined up to sign in the
   literature; we choose the sign used by the LMFDB. For more discussion, see
   [the LMFDB page on discriminants](https://www.lmfdb.org/knowledge/show/ec.discriminant). -/
-def EllipticCurve.disc_aux {R : Type u} [comm_ring R] (a₁ a₂ a₃ a₄ a₆ : R) : R :=
--(a₁ ^ 2 + 4 * a₂) ^ 2 * (a₁ ^ 2 * a₆ + 4 * a₂ * a₆ - a₁ * a₃ * a₄ + a₂ * a₃ ^ 2 - a₄ ^ 2)
-  - 8 * (2 * a₄ + a₁ * a₃) ^ 3 - 27 * (a₃ ^ 2 + 4 * a₆) ^ 2
-  + 9 * (a₁ ^ 2 + 4 * a₂) * (2 * a₄ + a₁ * a₃) * (a₃ ^ 2 + 4 * a₆)
-=======
-/-- The discriminant of the plane cubic `Y^2+a1*X*Y+a3*Y=X^3+a2*X^2+a4*X+a6`. If `R` is a field
-then this polynomial vanishes iff the cubic curve cut out by this equation is singular. -/
-def EllipticCurve.disc_aux {R : Type*} [comm_ring R] (a1 a2 a3 a4 a6 : R) : R :=
-let b2 := a1^2 + 4*a2,
-    b4 := 2*a4 + a1*a3,
-    b6 := a3^2 + 4*a6,
-    b8 := b2*a6 - a1*a3*a4 + a2*a3^2 - a4^2 in
--b2^2*b8 - 8*b4^3 - 27*b6^2 + 9*b2*b4*b6
+@[simp] def EllipticCurve.Δ_aux {R : Type u} [comm_ring R] (a₁ a₂ a₃ a₄ a₆ : R) : R :=
+let b₂ : R := a₁ ^ 2 + 4 * a₂,
+    b₄ : R := 2 * a₄ + a₁ * a₃,
+    b₆ : R := a₃ ^ 2 + 4 * a₆,
+    b₈ : R := a₁ ^ 2 * a₆ + 4 * a₂ * a₆ - a₁ * a₃ * a₄ + a₂ * a₃ ^ 2 - a₄ ^ 2
+in  -b₂ ^ 2 * b₈ - 8 * b₄ ^ 3 - 27 * b₆ ^ 2 + 9 * b₂ * b₄ * b₆
 
-theorem EllipticCurve.disc_aux_def {R : Type*} [comm_ring R] (a1 a2 a3 a4 a6 : R) :
-  EllipticCurve.disc_aux a1 a2 a3 a4 a6 =
-  -27*a3^4 + a1^5*a3*a4 + 16*a2^2*a4^2 - 64*a4^3 - a1^6*a6 - 216*a3^2*a6 - 432*a6^2 -
-  16*a2^3*(a3^2 + 4*a6) + 72*a2*a4*(a3^2 + 4*a6) + a1^3*a3*(a3^2 + 8*a2*a4 + 36*a6) +
-  4*a1*a3*(4*a2^2*a4 - 24*a4^2 + 9*a2*(a3^2 + 4*a6)) +
-  a1^2*(-30*a3^2*a4 + 8*a2*a4^2 + 72*a4*a6 - 8*a2^2*(a3^2 + 6*a6)) +
-  a1^4*(a4^2 - a2*(a3^2 + 12*a6)) :=
-by dsimp only [EllipticCurve.disc_aux]; ring
->>>>>>> 1e72fb3f
-
--- If Pic(R)[12] = 0 then this definition is mathematically correct
 /-- The category of elliptic curves over `R` (note that this definition is only mathematically
-  correct for certain rings, for example if `R` is a field or a PID). -/
+  correct for certain rings `R` with `Pic(R)[12] = 0`, for example if `R` is a field or a PID). -/
 structure EllipticCurve (R : Type u) [comm_ring R] :=
-(a₁ a₂ a₃ a₄ a₆ : R) (disc : Rˣ) (disc_eq : ↑disc = EllipticCurve.disc_aux a₁ a₂ a₃ a₄ a₆)
+(a₁ a₂ a₃ a₄ a₆ : R) (Δ : Rˣ) (Δ_eq : ↑Δ = EllipticCurve.Δ_aux a₁ a₂ a₃ a₄ a₆)
 
 namespace EllipticCurve
 
-<<<<<<< HEAD
 instance : inhabited (EllipticCurve ℚ) :=
 ⟨⟨0, 0, 1, -1, 0, ⟨37, 37⁻¹, by norm_num1, by norm_num1⟩, show (37 : ℚ) = _ + _, by norm_num1 ⟩⟩
 
 variables {R : Type u} [comm_ring R] (E : EllipticCurve R)
 
-@[simp] lemma coe_disc : (E.disc : R) = disc_aux E.a₁ E.a₂ E.a₃ E.a₄ E.a₆ := E.disc_eq
+/-! ### Standard quantities -/
 
-/-- The j-invariant of an elliptic curve given by the long Weierstrass equation
-  `y² + a₁xy + a₃y = x³ + a₂x² + a₄x + a₆`, which is invariant under isomorphisms over `R`. -/
-def j : R := ↑E.disc⁻¹
-  * (-48 * E.a₄ - 24 * E.a₁ * E.a₃ + 16 * E.a₂ ^ 2 + 8 * E.a₁ ^ 2 * E.a₂ + E.a₁ ^ 4) ^ 3
+section quantity
+
+/-- The `b₂` coefficient of an elliptic curve. -/
+@[simp] def b₂ : R := E.a₁ ^ 2 + 4 * E.a₂
+
+/-- The `b₄` coefficient of an elliptic curve. -/
+@[simp] def b₄ : R := 2 * E.a₄ + E.a₁ * E.a₃
+
+/-- The `b₆` coefficient of an elliptic curve. -/
+@[simp] def b₆ : R := E.a₃ ^ 2 + 4 * E.a₆
+
+/-- The `b₈` coefficient of an elliptic curve. -/
+@[simp] def b₈ : R :=
+E.a₁ ^ 2 * E.a₆ + 4 * E.a₂ * E.a₆ - E.a₁ * E.a₃ * E.a₄ + E.a₂ * E.a₃ ^ 2 - E.a₄ ^ 2
+
+lemma b_relation : 4 * E.b₈ = E.b₂ * E.b₆ - E.b₄ ^ 2 := by { simp, ring1 }
+
+/-- The `c₄` coefficient of an elliptic curve. -/
+@[simp] def c₄ : R := E.b₂ ^ 2 - 24 * E.b₄
+
+/-- The `c₆` coefficient of an elliptic curve. -/
+@[simp] def c₆ : R := -E.b₂ ^ 3 + 36 * E.b₂ * E.b₄ - 216 * E.b₆
+
+@[simp] lemma coe_Δ :
+  ↑E.Δ = -E.b₂ ^ 2 * E.b₈ - 8 * E.b₄ ^ 3 - 27 * E.b₆ ^ 2 + 9 * E.b₂ * E.b₄ * E.b₆ :=
+E.Δ_eq
+
+lemma c_relation : 1728 * ↑E.Δ = E.c₄ ^ 3 - E.c₆ ^ 2 := by { simp, ring1 }
+
+/-- The j-invariant of an elliptic curve, which is invariant under isomorphisms over `R`. -/
+@[simp] def j : R := ↑E.Δ⁻¹ * E.c₄ ^ 3
+
+end quantity
 
 /-! ### `2`-torsion polynomials -/
 
 section torsion_polynomial
 
-variables (A : Type u) [comm_ring A] [algebra R A]
+variables (A : Type v) [comm_ring A] [algebra R A]
 
 /-- The polynomial whose roots over a splitting field of `R` are the `2`-torsion points of the
   elliptic curve when `R` is a field of characteristic different from `2`, and whose discriminant
   happens to be a multiple of the discriminant of the elliptic curve. -/
 def two_torsion_polynomial : cubic A :=
-⟨4, algebra_map R A E.a₁ ^ 2 + 4 * algebra_map R A E.a₂,
-  4 * algebra_map R A E.a₄ + 2 * algebra_map R A E.a₁ * algebra_map R A E.a₃,
-  algebra_map R A E.a₃ ^ 2 + 4 * algebra_map R A E.a₆⟩
+⟨4, algebra_map R A E.b₂, 2 * algebra_map R A E.b₄, algebra_map R A E.b₆⟩
 
-lemma two_torsion_polynomial.disc_eq_disc :
-  (two_torsion_polynomial E A).disc = 16 * algebra_map R A E.disc :=
+lemma two_torsion_polynomial.disc_eq_Δ :
+  (two_torsion_polynomial E A).disc = 16 * algebra_map R A E.Δ :=
 begin
-  simp only [cubic.disc, two_torsion_polynomial, coe_disc, disc_aux, map_neg, map_add, map_sub,
+  simp only [two_torsion_polynomial, cubic.disc, coe_Δ, b₂, b₄, b₆, b₈, map_neg, map_add, map_sub,
              map_mul, map_pow, map_one, map_bit0, map_bit1],
   ring1
 end
 
 lemma two_torsion_polynomial.disc_ne_zero {K : Type u} [field K] [invertible (2 : K)]
-  (E : EllipticCurve K) (A : Type u) [comm_ring A] [nontrivial A] [no_zero_divisors A]
-  [algebra K A] : (two_torsion_polynomial E A).disc ≠ 0 :=
-λ hdisc, E.disc.ne_zero $ mul_left_cancel₀ (pow_ne_zero 4 $ nonzero_of_invertible (2 : K)) $
+  (E : EllipticCurve K) (A : Type v) [comm_ring A] [nontrivial A] [algebra K A] :
+  (two_torsion_polynomial E A).disc ≠ 0 :=
+λ hdisc, E.Δ.ne_zero $ mul_left_cancel₀ (pow_ne_zero 4 $ nonzero_of_invertible (2 : K)) $
   (algebra_map K A).injective
 begin
   simp only [map_mul, map_pow, map_bit0, map_one, map_zero],
-  linear_combination hdisc - two_torsion_polynomial.disc_eq_disc E A
+  linear_combination hdisc - two_torsion_polynomial.disc_eq_Δ E A
 end
 
 end torsion_polynomial
@@ -139,65 +141,28 @@
 /-! ### Changes of variables -/
 
 section change_of_variables
-=======
-instance : inhabited (EllipticCurve ℚ) := ⟨⟨0,0,1,-1,0, units.mk0 37 (by norm_num),
-  by simp only [units.coe_mk, disc_aux_def]; norm_num⟩⟩
->>>>>>> 1e72fb3f
 
 variables (u : Rˣ) (r s t : R)
 
-<<<<<<< HEAD
 /-- The elliptic curve over `R` induced by an admissible linear change of variables
   `(x, y) ↦ (u²x + r, u³y + u²sx + t)` for some `u ∈ Rˣ` and some `r, s, t ∈ R`.
   When `R` is a field, any two isomorphic long Weierstrass equations are related by this. -/
 def change_of_variable : EllipticCurve R :=
-{ a₁      := ↑u⁻¹ * (E.a₁ + 2 * s),
-  a₂      := ↑u⁻¹ ^ 2 * (E.a₂ - s * E.a₁ + 3 * r - s ^ 2),
-  a₃      := ↑u⁻¹ ^ 3 * (E.a₃ + r * E.a₁ + 2 * t),
-  a₄      := ↑u⁻¹ ^ 4 * (E.a₄ - s * E.a₃ + 2 * r * E.a₂ - (t + r * s) * E.a₁ + 3 * r ^ 2
-                    - 2 * s * t),
-  a₆      := ↑u⁻¹ ^ 6 * (E.a₆ + r * E.a₄ + r ^ 2 * E.a₂ + r ^ 3 - t * E.a₃ - t ^ 2 - r * t * E.a₁),
-  disc    := u⁻¹ ^ 12 * E.disc,
-  disc_eq := by { simp only [units.coe_mul, units.coe_pow, disc_eq, disc_aux], ring1 } }
+{ a₁   := ↑u⁻¹ * (E.a₁ + 2 * s),
+  a₂   := ↑u⁻¹ ^ 2 * (E.a₂ - s * E.a₁ + 3 * r - s ^ 2),
+  a₃   := ↑u⁻¹ ^ 3 * (E.a₃ + r * E.a₁ + 2 * t),
+  a₄   := ↑u⁻¹ ^ 4 * (E.a₄ - s * E.a₃ + 2 * r * E.a₂ - (t + r * s) * E.a₁ + 3 * r ^ 2 - 2 * s * t),
+  a₆   := ↑u⁻¹ ^ 6 * (E.a₆ + r * E.a₄ + r ^ 2 * E.a₂ + r ^ 3 - t * E.a₃ - t ^ 2 - r * t * E.a₁),
+  Δ    := u⁻¹ ^ 12 * E.Δ,
+  Δ_eq := by { simp [-inv_pow], ring1 } }
 
 lemma change_of_variable.j_eq_j : (E.change_of_variable u r s t).j = E.j :=
-=======
-/-- The `b_2` coefficient of an elliptic curve. -/
-def b2 : R := E.a1^2 + 4*E.a2
-/-- The `b_4` coefficient of an elliptic curve. -/
-def b4 : R := 2*E.a4 + E.a1*E.a3
-/-- The `b_6` coefficient of an elliptic curve. -/
-def b6 : R := E.a3^2 + 4*E.a6
-/-- The `b_8` coefficient of an elliptic curve. -/
-def b8 : R := E.b2*E.a6 - E.a1*E.a3*E.a4 + E.a2*E.a3^2 - E.a4^2
-/-- The `c_4` coefficient of an elliptic curve. -/
-def c4 : R := E.b2^2 - 24*E.b4
-
-theorem c4_def : E.c4 = E.a1^4 + 8*E.a1^2*E.a2 + 16*E.a2^2 - 24*E.a1*E.a3 - 48*E.a4 :=
-by { unfold c4 b2 b4, ring }
-
-/-- The discriminant of an elliptic curve. Sometimes only defined up to sign in the literature;
-  we choose the sign used by the LMFDB. See
-  [the LMFDB page on discriminants](https://www.lmfdb.org/knowledge/show/ec.discriminant)
-  for more discussion. -/
-def disc : R := disc_aux E.a1 E.a2 E.a3 E.a4 E.a6
-
-lemma disc_def : E.disc = -E.b2^2*E.b8 - 8*E.b4^3 - 27*E.b6^2 + 9*E.b2*E.b4*E.b6 := rfl
-
-lemma disc_is_unit : is_unit E.disc :=
->>>>>>> 1e72fb3f
 begin
-  simp only [change_of_variable, j, mul_inv, units.coe_mul, inv_pow, inv_inv, units.coe_pow],
-  have hvi : (u * ↑u⁻¹ : R) ^ 12 = 1 := by rw [u.mul_inv, one_pow],
-  linear_combination ↑E.disc⁻¹
-    * (-48 * E.a₄ - 24 * E.a₁ * E.a₃ + 16 * E.a₂ ^ 2 + 8 * E.a₁ ^ 2 * E.a₂ + E.a₁ ^ 4) ^ 3 * hvi
+  simp [change_of_variable],
+  have hu : (u * ↑u⁻¹ : R) ^ 12 = 1 := by rw [u.mul_inv, one_pow],
+  linear_combination ↑E.Δ⁻¹ * ((E.a₁ ^ 2 + 4 * E.a₂) ^ 2 - 24 * (2 * E.a₄ + E.a₁ * E.a₃)) ^ 3 * hu
 end
 
-<<<<<<< HEAD
 end change_of_variables
-=======
-/-- The j-invariant of an elliptic curve. -/
-def j := E.c4^3 /ₚ E.disc_unit
->>>>>>> 1e72fb3f
 
 end EllipticCurve