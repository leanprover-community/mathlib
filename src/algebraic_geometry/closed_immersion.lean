--- conflicted
+++ resolved
@@ -20,13 +20,7 @@
 set_option pp.universes true
 
 /-! Let C be a concrete category, X a topological space. -/
-<<<<<<< HEAD
-variables {C : Type u} [category.{v} C]
-   [concrete_category.{v} C]
-   {X : Top.{v}}
-=======
 variables {C : Type u} [category.{v} C] [concrete_category.{v} C] {X : Top.{v}}
->>>>>>> f6be8e05
 
 /-! Let ℱ, 𝒢 : (opens X)ᵒᵖ -> C be C-valued presheaves on X. -/
 variables {ℱ : X.presheaf C} {𝒢 : X.presheaf C}
@@ -80,11 +74,6 @@
 surjective is for all the induced maps on stalks to be surjective. -/
 def is_surjective_on_stalks (T : ℱ ⟶ 𝒢) :=
    ∀ (x : X), function.surjective (T _ₛₜ x)
-
-<<<<<<< HEAD
-variable [category_theory.limits.preserves_filtered_colimits (forget C)]
-=======
->>>>>>> f6be8e05
 
 lemma locally_surjective_iff_surjective_on_stalks (T : ℱ ⟶ 𝒢) :
    is_locally_surjective T ↔ is_surjective_on_stalks T :=
@@ -134,11 +123,10 @@
     obtain ⟨V, hxV, s, rfl⟩ := ℱ.germ_exist x s_x,
    --  -- rfl : ℱ.germ x s = s_x
     have key_W := 𝒢.germ_eq x hxV hxU (T _* s) t
-      (by {
-         convert hs_x,
-         symmetry,
-         exact Top.presheaf.stalk_functor_map_germ_apply
-            V ⟨x, hxV⟩ T s, }),
+      (by { convert hs_x,
+            symmetry,
+            exact Top.presheaf.stalk_functor_map_germ_apply
+              V ⟨x, hxV⟩ T s, }),
    obtain ⟨W, hxW, hWV, hWU, h_eq⟩ := key_W,
    refine ⟨W, hWU, hxW, ⟨s |_ hWV, _⟩⟩,
    convert h_eq,
