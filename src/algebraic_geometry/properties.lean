--- conflicted
+++ resolved
@@ -647,14 +647,11 @@
   exact (@@LocallyRingedSpace.component_nontrivial X.to_LocallyRingedSpace U hU).1,
 end
 
-<<<<<<< HEAD
-=======
 lemma is_integral_iff_is_irreducible_and_is_reduced :
   is_integral X ↔ irreducible_space X.carrier ∧ is_reduced X :=
 ⟨λ _, by exactI ⟨infer_instance, infer_instance⟩,
   λ ⟨_, _⟩, by exactI is_integral_of_is_irreducible_is_reduced X⟩
 
->>>>>>> 5cbfddd3
 lemma is_integral_of_open_immersion {X Y : Scheme} (f : X ⟶ Y) [H : is_open_immersion f]
   [is_integral Y] [nonempty X.carrier] : is_integral X :=
 begin
@@ -671,41 +668,6 @@
     Y.presheaf.obj _ ≅ _).symm.CommRing_iso_to_ring_equiv.is_domain _
 end
 
-<<<<<<< HEAD
-
-universes u v
-
-/-- The function field of an integral scheme is the local ring at its generic point. -/
-noncomputable
-abbreviation Scheme.function_field [is_integral X] : CommRing :=
-X.presheaf.stalk (generic_point X.carrier)
-
-noncomputable
-abbreviation Scheme.germ_to_function_field [is_integral X] (U : opens X.carrier) [h : nonempty U] :
-  X.presheaf.obj (op U) ⟶ X.function_field :=
-X.presheaf.germ ⟨generic_point X.carrier,
-  ((generic_point_spec X.carrier).mem_open_set_iff U.prop).mpr (by simpa using h)⟩
-
-noncomputable
-instance [is_integral X] : field X.function_field :=
-begin
-  apply field_of_is_unit_or_eq_zero,
-  intro a,
-  obtain ⟨U, m, s, rfl⟩ := Top.presheaf.germ_exist _ _ a,
-  rw [or_iff_not_imp_right, ← (X.presheaf.germ ⟨_, m⟩).map_zero],
-  intro ha,
-  replace ha := ne_of_apply_ne _ ha,
-  have hs : generic_point X.carrier ∈ RingedSpace.basic_open _ s,
-  { rw [← opens.mem_coe, (generic_point_spec X.carrier).mem_open_set_iff, set.top_eq_univ,
-      set.univ_inter, ← set.ne_empty_iff_nonempty, ne.def, ← opens.coe_bot,
-      subtype.coe_injective.eq_iff, ← opens.empty_eq],
-    erw basic_open_eq_bot_iff,
-    exacts [ha, (RingedSpace.basic_open _ _).prop] },
-  have := (X.presheaf.germ ⟨_, hs⟩).is_unit_map (RingedSpace.is_unit_res_basic_open _ s),
-  rwa Top.presheaf.germ_res_apply at this
-end
-
-=======
 instance {R : CommRing} [H : is_domain R] : is_integral (Scheme.Spec.obj $ op R) :=
 begin
   apply_with is_integral_of_is_irreducible_is_reduced { instances := ff },
@@ -719,7 +681,6 @@
 ⟨λ h, by exactI ring_equiv.is_domain ((Scheme.Spec.obj $ op R).presheaf.obj _)
   (as_iso $ to_Spec_Γ R).CommRing_iso_to_ring_equiv, λ h, by exactI infer_instance⟩
 
->>>>>>> 5cbfddd3
 lemma map_injective_of_is_integral [is_integral X] {U V : opens X.carrier} (i : U ⟶ V)
   [H : nonempty U] :
   function.injective (X.presheaf.map i.op) :=
@@ -735,7 +696,6 @@
   simpa using H
 end
 
-<<<<<<< HEAD
 lemma germ_injective_of_is_integral [is_integral X] {U : opens X.carrier} (x : U) :
   function.injective (X.presheaf.germ x) :=
 begin
@@ -973,6 +933,4 @@
   refl,
 end
 
-=======
->>>>>>> 5cbfddd3
 end algebraic_geometry