--- conflicted
+++ resolved
@@ -31,24 +31,11 @@
 
 instance : t0_space X.carrier :=
 begin
-<<<<<<< HEAD
-  rw t0_space_iff_inseparable,
-  intros x y h,
-  obtain ⟨U, R, ⟨e⟩⟩ := X.local_affine x,
-  have hy : y ∈ U.val := (h.mem_open_iff U.1.2).1 U.2,
-  erw ← subtype_inseparable_iff (⟨x, U.2⟩ : U.1.1) (⟨y, hy⟩ : U.1.1) at h,
-  let e' : U.1 ≃ₜ prime_spectrum R :=
-    homeo_of_iso ((LocallyRingedSpace.forget_to_SheafedSpace ⋙ SheafedSpace.forget _).map_iso e),
-  have := t0_space_of_injective_of_continuous e'.injective e'.continuous,
-  rw t0_space_iff_inseparable at this,
-  by simpa only [subtype.mk_eq_mk] using this ⟨x, U.2⟩ ⟨y, hy⟩ h
-=======
   refine t0_space.of_open_cover (λ x, _),
   obtain ⟨U, R, ⟨e⟩⟩ := X.local_affine x,
   let e' : U.1 ≃ₜ prime_spectrum R :=
     homeo_of_iso ((LocallyRingedSpace.forget_to_SheafedSpace ⋙ SheafedSpace.forget _).map_iso e),
   exact ⟨U.1.1, U.2, U.1.2, e'.embedding.t0_space⟩
->>>>>>> 0a3e8d38
 end
 
 instance : quasi_sober X.carrier :=
