--- conflicted
+++ resolved
@@ -123,11 +123,7 @@
     ((as_iso $ to_Spec_Γ R).CommRing_iso_to_ring_equiv.injective)
 end
 
-<<<<<<< HEAD
-lemma is_integral_of_is_affine_is_reduced [is_affine X]
-=======
 lemma is_reduced_of_is_affine_is_reduced [is_affine X]
->>>>>>> 8fbc009a
   [h : _root_.is_reduced (X.presheaf.obj (op ⊤))] : is_reduced X :=
 begin
   haveI : is_reduced (Scheme.Spec.obj (op (Scheme.Γ.obj (op X)))),
