--- conflicted
+++ resolved
@@ -274,27 +274,6 @@
 lemma is_integral_of_is_irreducible_is_reduced [is_reduced X] [H : irreducible_space X.carrier] :
   is_integral X :=
 begin
-<<<<<<< HEAD
-  split,
-  intros U hU,
-  split,
-  { intros a b e,
-    simp_rw [← basic_open_eq_bot_iff, ← opens.not_nonempty_iff_eq_bot],
-    by_contra' h,
-    exfalso,
-    obtain ⟨_, ⟨x, hx₁, rfl⟩, ⟨x, hx₂, e'⟩⟩ := @@nonempty_preirreducible_inter _ H.1
-      (X.basic_open a).2 (X.basic_open b).2
-      h.1 h.2,
-    replace e' := subtype.eq e',
-    subst e',
-    replace e := congr_arg (X.presheaf.germ x) e,
-    rw [ring_hom.map_mul, ring_hom.map_zero] at e,
-    apply @zero_ne_one (X.presheaf.stalk x.1),
-    rw ← is_unit_zero_iff,
-    convert hx₁.mul hx₂,
-    exact e.symm },
-  exact (@@LocallyRingedSpace.component_nontrivial X.to_LocallyRingedSpace U hU).1,
-=======
   split, refine λ U hU, ⟨λ a b e, _,
     (@@LocallyRingedSpace.component_nontrivial X.to_LocallyRingedSpace U hU).1⟩,
   simp_rw [← basic_open_eq_bot_iff, ← opens.not_nonempty_iff_eq_bot],
@@ -309,7 +288,6 @@
   refine @zero_ne_one (X.presheaf.stalk x.1) _ _ (is_unit_zero_iff.1 _),
   convert hx₁.mul hx₂,
   exact e.symm
->>>>>>> d0027691
 end
 
 lemma is_integral_iff_is_irreducible_and_is_reduced :
