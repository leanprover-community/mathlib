--- conflicted
+++ resolved
@@ -87,11 +87,7 @@
 We can then glue the spaces `U i` together by identifying `V i j` with `V j i`, such
 that the `U i`'s are open subspaces of the glued space.
 -/
-<<<<<<< HEAD
-@[nolint has_inhabited_instance]
-=======
 @[nolint has_nonempty_instance]
->>>>>>> 0a3e8d38
 structure glue_data extends glue_data (PresheafedSpace.{v} C) :=
 (f_open : ∀ i j, is_open_immersion (f i j))
 
@@ -492,11 +488,7 @@
 We can then glue the spaces `U i` together by identifying `V i j` with `V j i`, such
 that the `U i`'s are open subspaces of the glued space.
 -/
-<<<<<<< HEAD
-@[nolint has_inhabited_instance]
-=======
 @[nolint has_nonempty_instance]
->>>>>>> 0a3e8d38
 structure glue_data extends glue_data (SheafedSpace.{v} C) :=
 (f_open : ∀ i j, SheafedSpace.is_open_immersion (f i j))
 
