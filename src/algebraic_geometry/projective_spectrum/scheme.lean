--- conflicted
+++ resolved
@@ -194,17 +194,10 @@
   erw [one_mul, one_mul] at eq1,
   change f^_ * f^_ = f^_ * _ at eq1,
   rw set.not_disjoint_iff_nonempty_inter,
-<<<<<<< HEAD
   refine ⟨f^M * f^N, eq1.symm ▸ mul_mem_left _ _
     (sum_mem _ (λ i hi, mul_mem_left _ _ _)), ⟨M + N, by rw pow_add⟩⟩,
-  generalize_proofs h,
-  exact (classical.some_spec h).1,
-=======
-  refine ⟨f^N * f^M, eq1.symm ▸ mul_mem_right _ _
-    (sum_mem _ (λ i hi, mul_mem_left _ _ _)), ⟨N+M, by rw pow_add⟩⟩,
   generalize_proofs h₁ h₂,
   exact (classical.some_spec h₂).1,
->>>>>>> 7c523cb7
 end
 
 variable (f)
@@ -240,15 +233,9 @@
     exact ideal.mul_mem_right _ _ (ideal.subset_span ⟨_, h2, rfl⟩), },
   { exact false.elim (x.2 (x.1.is_prime.mem_of_pow_mem N rid1)), },
   { exact false.elim (x.2 (x.1.is_prime.mem_of_pow_mem M rid2)), },
-<<<<<<< HEAD
   { rw [←mul_comm (f^M), ←mul_comm (f^N), eq1],
     refine mul_mem_left _ _ (mul_mem_left _ _ (sum_mem _ (λ i hi, mul_mem_left _ _ _))),
-    generalize_proofs h, exact (classical.some_spec h).1 },
-=======
-  { rw [mul_comm _ (f^N), eq1],
-    refine mul_mem_right _ _ (mul_mem_right _ _ (sum_mem _ (λ i hi, mul_mem_left _ _ _))),
     generalize_proofs h₁ h₂, exact (classical.some_spec h₂).1 },
->>>>>>> 7c523cb7
 end⟩
 
 /-
@@ -293,15 +280,9 @@
     { exact hy2 H1, },
     { exact y.2 (y.1.is_prime.mem_of_pow_mem N H2), },
     { exact y.2 (y.1.is_prime.mem_of_pow_mem M H3), },
-<<<<<<< HEAD
     { rw [mul_comm _ (f^N), mul_comm _ (f^M), eq1],
       refine mul_mem_left _ _ (mul_mem_left _ _ (sum_mem _ (λ i hi, mul_mem_left _ _ _))),
-      generalize_proofs h, exact (classical.some_spec h).1, }, },
-=======
-    { rw [mul_comm _ (f^N), eq1],
-      refine mul_mem_right _ _ (mul_mem_right _ _ (sum_mem _ (λ i hi, mul_mem_left _ _ _))),
       generalize_proofs h₁ h₂, exact (classical.some_spec h₂).1, }, },
->>>>>>> 7c523cb7
 end
 
 end to_Spec
