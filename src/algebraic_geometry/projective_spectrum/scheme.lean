/-
Copyright (c) 2022 Jujian Zhang. All rights reserved.
Released under Apache 2.0 license as described in the file LICENSE.
Authors: Jujian Zhang
-/
import algebraic_geometry.projective_spectrum.structure_sheaf
import algebraic_geometry.Spec
import ring_theory.graded_algebra.radical

/-!
# Proj as a scheme

This file is to prove that `Proj` is a scheme.

## Notation

* `Proj`      : `Proj` as a locally ringed space
* `Proj.T`    : the underlying topological space of `Proj`
* `Proj| U`   : `Proj` restricted to some open set `U`
* `Proj.T| U` : the underlying topological space of `Proj` restricted to open set `U`
* `pbo f`     : basic open set at `f` in `Proj`
* `Spec`      : `Spec` as a locally ringed space
* `Spec.T`    : the underlying topological space of `Spec`
* `sbo g`     : basic open set at `g` in `Spec`
* `A⁰_x`      : the degree zero part of localized ring `Aₓ`

## Implementation

In `src/algebraic_geometry/projective_spectrum/structure_sheaf.lean`, we have given `Proj` a
structure sheaf so that `Proj` is a locally ringed space. In this file we will prove that `Proj`
equipped with this structure sheaf is a scheme. We achieve this by using an affine cover by basic
open sets in `Proj`, more specifically:

1. We prove that `Proj` can be covered by basic open sets at homogeneous element of positive degree.
2. We prove that for any homogeneous element `f : A` of positive degree `m`, `Proj.T | (pbo f)` is
    homeomorphic to `Spec.T A⁰_f`:
  - forward direction `to_Spec`:
    for any `x : pbo f`, i.e. a relevant homogeneous prime ideal `x`, send it to
    `A⁰_f ∩ span {g / 1 | g ∈ x}` (see `Proj_iso_Spec_Top_component.to_Spec.carrier`). This ideal is
    prime, the proof is in `Proj_iso_Spec_Top_component.to_Spec.to_fun`. The fact that this function
    is continuous is found in `Proj_iso_Spec_Top_component.to_Spec`
  - backward direction `from_Spec`:
    for any `q : Spec A⁰_f`, we send it to `{a | ∀ i, aᵢᵐ/fⁱ ∈ q}`; we need this to be a
    homogeneous prime ideal that is relevant.
    * This is in fact an ideal, the proof can be found in
      `Proj_iso_Spec_Top_component.from_Spec.carrier.as_ideal`;
    * This ideal is also homogeneous, the proof can be found in
      `Proj_iso_Spec_Top_component.from_Spec.carrier.as_ideal.homogeneous`;
    * This ideal is relevant, the proof can be found in
      `Proj_iso_Spec_Top_component.from_Spec.carrier.relevant`;
    * This ideal is prime, the proof can be found in
      `Proj_iso_Spec_Top_component.from_Spec.carrier.prime`.
    Hence we have a well defined function `Spec.T A⁰_f → Proj.T | (pbo f)`, this function is called
    `Proj_iso_Spec_Top_component.from_Spec.to_fun`. But to prove the continuity of this function,
    we need to prove `from_Spec ∘ to_Spec` and `to_Spec ∘ from_Spec` are both identities (TBC).

## Main Definitions and Statements

* `degree_zero_part`: the degree zero part of the localized ring `Aₓ` where `x` is a homogeneous
  element of degree `n` is the subring of elements of the form `a/f^m` where `a` has degree `mn`.

For a homogeneous element `f` of degree `n`
* `Proj_iso_Spec_Top_component.to_Spec`: `forward f` is the
  continuous map between `Proj.T| pbo f` and `Spec.T A⁰_f`
* `Proj_iso_Spec_Top_component.to_Spec.preimage_eq`: for any `a: A`, if `a/f^m` has degree zero,
  then the preimage of `sbo a/f^m` under `to_Spec f` is `pbo f ∩ pbo a`.

* [Robin Hartshorne, *Algebraic Geometry*][Har77]: Chapter II.2 Proposition 2.5
-/

noncomputable theory

namespace algebraic_geometry

open_locale direct_sum big_operators pointwise big_operators
open direct_sum set_like.graded_monoid localization finset (hiding mk_zero)

variables {R A : Type*}
variables [comm_ring R] [comm_ring A] [algebra R A]

variables (𝒜 : ℕ → submodule R A)
variables [graded_algebra 𝒜]

open Top topological_space
open category_theory opposite
open projective_spectrum.structure_sheaf
open _root_.homogeneous_localization localization is_localization

local notation `Proj` := Proj.to_LocallyRingedSpace 𝒜
-- `Proj` as a locally ringed space
local notation `Proj.T` := Proj .1.1.1
-- the underlying topological space of `Proj`
local notation `Proj| ` U := Proj .restrict (opens.open_embedding (U : opens Proj.T))
-- `Proj` restrict to some open set
local notation `Proj.T| ` U :=
  (Proj .restrict (opens.open_embedding (U : opens Proj.T))).to_SheafedSpace.to_PresheafedSpace.1
-- the underlying topological space of `Proj` restricted to some open set
local notation `pbo ` x := projective_spectrum.basic_open 𝒜 x
-- basic open sets in `Proj`
local notation `sbo ` f := prime_spectrum.basic_open f
-- basic open sets in `Spec`
local notation `Spec ` ring := Spec.LocallyRingedSpace_obj (CommRing.of ring)
-- `Spec` as a locally ringed space
local notation `Spec.T ` ring :=
  (Spec.LocallyRingedSpace_obj (CommRing.of ring)).to_SheafedSpace.to_PresheafedSpace.1
-- the underlying topological space of `Spec`
local notation `A⁰_ ` f := homogeneous_localization.away 𝒜 f

namespace Proj_iso_Spec_Top_component

/-
This section is to construct the homeomorphism between `Proj` restricted at basic open set at
a homogeneous element `x` and `Spec A⁰ₓ` where `A⁰ₓ` is the degree zero part of the localized
ring `Aₓ`.
-/

namespace to_Spec

open ideal

-- This section is to construct the forward direction :
-- So for any `x` in `Proj| (pbo f)`, we need some point in `Spec A⁰_f`, i.e. a prime ideal,
-- and we need this correspondence to be continuous in their Zariski topology.

variables {𝒜} {f : A} {m : ℕ} (f_deg : f ∈ 𝒜 m) (x : Proj| (pbo f))

/--For any `x` in `Proj| (pbo f)`, the corresponding ideal in `Spec A⁰_f`. This fact that this ideal
is prime is proven in `Top_component.forward.to_fun`-/
def carrier : ideal (A⁰_ f) :=
ideal.comap (algebra_map (A⁰_ f) (away f))
  (ideal.span $ algebra_map A (away f) '' x.val.as_homogeneous_ideal)

lemma mem_carrier_iff (z : A⁰_ f) :
  z ∈ carrier 𝒜 x ↔
  z.val ∈ ideal.span (algebra_map A (away f) '' x.1.as_homogeneous_ideal) :=
iff.rfl

lemma mem_carrier.clear_denominator' [decidable_eq (away f)]
<<<<<<< HEAD
  {z : localization.away f} (hz : z ∈ span (⇑(algebra_map A (away f)) '' x.val.as_homogeneous_ideal)) :
  ∃ (c : algebra_map A (away f) '' x.1.as_homogeneous_ideal →₀ away f)
    (N : ℕ)
    (acd : Π y ∈ c.support.image c, A),
    f ^ N • z =
    algebra_map A (away f) (∑ i in c.support.attach,
      acd (c i) (finset.mem_image.mpr ⟨i, ⟨i.2, rfl⟩⟩) * classical.some i.1.2) :=
=======
  {z : localization.away f}
  (hz : z ∈ span ((algebra_map A (away f)) '' x.val.as_homogeneous_ideal)) :
  ∃ (c : algebra_map A (away f) '' x.1.as_homogeneous_ideal →₀ away f)
    (N : ℕ) (acd : Π y ∈ c.support.image c, A),
    f ^ N • z = algebra_map A (away f)
      (∑ i in c.support.attach, acd (c i) (finset.mem_image.mpr ⟨i, ⟨i.2, rfl⟩⟩) * i.1.2.some) :=
>>>>>>> 7c0ff89b
begin
  rw [←submodule_span_eq, finsupp.span_eq_range_total, linear_map.mem_range] at hz,
  rcases hz with ⟨c, eq1⟩,
  rw [finsupp.total_apply, finsupp.sum] at eq1,
  obtain ⟨⟨_, N, rfl⟩, hN⟩ := is_localization.exist_integer_multiples_of_finset (submonoid.powers f)
    (c.support.image c),
  choose acd hacd using hN,

  refine ⟨c, N, acd, _⟩,
  rw [← eq1, smul_sum, map_sum, ← sum_attach],
  congr' 1,
  ext i,
  rw [_root_.map_mul, hacd, (classical.some_spec i.1.2).2, smul_eq_mul, smul_mul_assoc],
  refl
end

lemma mem_carrier.clear_denominator [decidable_eq (away f)]
  {z : A⁰_ f} (hz : z ∈ carrier 𝒜 x) :
  ∃ (c : algebra_map A (away f) '' x.1.as_homogeneous_ideal →₀ away f)
<<<<<<< HEAD
    (N : ℕ)
    (acd : Π y ∈ c.support.image c, A),
    f ^ N • z.val =
    algebra_map A (away f) (∑ i in c.support.attach,
      acd (c i) (finset.mem_image.mpr ⟨i, ⟨i.2, rfl⟩⟩) * classical.some i.1.2) :=
mem_carrier.clear_denominator' x $ (mem_carrier_iff 𝒜 x z).mpr hz


section carrier'

include f_deg

def carrier' : ideal (A⁰_ f) :=
ideal.span { z | ∃ ⦃s F : A⦄ (hs : s ∈ x.1.as_homogeneous_ideal) (n : ℕ)
  (s_mem : s ∈ 𝒜 n) (F_mem1 : F ∈ 𝒜 n) (F_mem2 : F ∈ submonoid.powers f),
  z = quotient.mk' ⟨_, ⟨s, s_mem⟩, ⟨F, F_mem1⟩, F_mem2⟩ }

lemma carrier_eq_carrier' :
  carrier 𝒜 x = carrier' f_deg x :=
begin
  classical, ext z, split; intros hz,
  { rw mem_carrier_iff at hz,
    change z ∈ ideal.span _,
    let k : ℕ := z.denom_wd.some, have hk : f^k = z.denom := z.denom_wd.some_spec,
    erw [←ideal.submodule_span_eq, finsupp.span_eq_range_total, set.mem_range] at hz,
    obtain ⟨c, eq1⟩ := hz, erw [finsupp.total_apply, finsupp.sum] at eq1,

    suffices mem1 : z.num ∈ x.1.as_homogeneous_ideal,
    { apply ideal.subset_span _,
      refine ⟨_, _, mem1, _, z.num_mem, z.denom_mem, z.denom_wd, _⟩,
      rw [ext_iff_val, val_mk', eq_num_div_denom], refl },

    obtain ⟨⟨_, N, rfl⟩, hN⟩ := exist_integer_multiples_of_finset (submonoid.powers f)
      (finset.image (λ i, c i * i.1) c.support),
    choose acd hacd using hN,
    change ∀ _ _, localization.mk (acd _ _) _ = _ at hacd,
    have prop1 : ∀ i, i ∈ c.support → c i * i.1 ∈ (finset.image (λ i, c i * i.1) c.support),
    { intros i hi, rw finset.mem_image, refine ⟨_, hi, rfl⟩, },
    have eq3 : (mk (num z * f ^ N) 1 : localization.away f) =
    mk (∑ i in c.support.attach,
       f ^ k * acd (c i.val * i.val.val) (prop1 i.1 i.2)) 1,
    { rw [mk_sum], rw [z.eq_num_div_denom] at eq1, simp_rw [←hk] at eq1,
      convert_to _ = ∑ i in c.support.attach, (localization.mk _ 1 : localization.away f) * mk _ 1,
      { refine finset.sum_congr rfl (λ i hi, _), work_on_goal 3
        { rw [mk_mul, show (1 * 1 : submonoid.powers f) = 1, from one_mul _], }, },
      simp_rw [←finset.mul_sum, hacd, subtype.coe_mk, ←finset.smul_sum],
      rw [algebra.smul_def, ←mul_assoc],
      have eq1' := congr_arg ((*) (mk (f^k * f^N) 1) : localization.away f → localization.away f) eq1,
      rw [mk_mul, one_mul] at eq1', convert eq1'.symm using 1,
      { rw [mk_eq_mk', is_localization.eq], refine ⟨1, _⟩,
        simp only [submonoid.coe_one, one_mul, mul_one, subtype.coe_mk], ring1, },
      { congr' 1, swap, { nth_rewrite 1 [←finset.sum_attach], refl, },
        change localization.mk _ _ * mk (f^N) 1 = _,
        rw [mk_mul, mk_eq_mk', is_localization.eq], refine ⟨1, _⟩,
        simp only [submonoid.coe_one, one_mul, mul_one, subtype.coe_mk], }, },
    simp only [localization.mk_eq_mk', is_localization.eq] at eq3,
    obtain ⟨⟨_, ⟨l, rfl⟩⟩, eq3⟩ := eq3,
    erw [mul_one, subtype.coe_mk, mul_one] at eq3,
    suffices : (∑ i in c.support.attach, (f^k * (acd (c i.1 * i.1.1) (prop1 i.1 i.2)))) * f^l ∈
      x.1.as_homogeneous_ideal,
    { erw ←eq3 at this,
      rcases x.1.is_prime.mem_or_mem this with H1 | H3,
      rcases x.1.is_prime.mem_or_mem H1 with H1 | H2,
      exacts [H1, false.elim ((projective_spectrum.mem_basic_open 𝒜 _ _).mp x.2
        (x.1.is_prime.mem_of_pow_mem _ H2)), false.elim
        ((projective_spectrum.mem_basic_open 𝒜 _ _).mp x.2 (x.1.is_prime.mem_of_pow_mem _ H3))], },

    refine ideal.mul_mem_right _ _ (ideal.sum_mem _ (λ j hj, ideal.mul_mem_left _ _ _)),
    set g := classical.some j.1.2 with g_eq,
    have mem3 : g ∈ x.1.as_homogeneous_ideal := (classical.some_spec j.1.2).1,
    have eq3 : j.1.1 = localization.mk g 1 := (classical.some_spec j.1.2).2.symm,
    have eq4 := (hacd (c j.1 * j.1.1) (prop1 j.1 j.2)),
    simp_rw [algebra.smul_def] at eq4,
    have eq5 : ∃ (a : A) (z : ℕ), c j.1 = mk a ⟨f^z, ⟨z, rfl⟩⟩,
    { induction (c j.1) using localization.induction_on with data,
      rcases data with ⟨a, ⟨_, ⟨z, rfl⟩⟩⟩,
      refine ⟨a, z, rfl⟩, },
    obtain ⟨α, z, hz⟩ := eq5,
    have eq6 : (mk (acd (c j.1 * j.1.1) (prop1 j.1 j.2)) 1 : localization.away f) =
      mk (α * g * f^N) ⟨f^z, ⟨z, rfl⟩⟩,
    { erw [eq4, subtype.coe_mk, hz, eq3, mk_mul, mk_mul, one_mul, mul_one], congr' 1,
      change (f^N) * _ = _, ring1, },
    simp only [localization.mk_eq_mk', is_localization.eq] at eq6,
    obtain ⟨⟨_, ⟨v, rfl⟩⟩, eq6⟩ := eq6,
    simp only [subtype.coe_mk, submonoid.coe_one, mul_one] at eq6,

    have mem4 : α * g * f ^ N * f ^ v ∈ x.1.as_homogeneous_ideal,
    { refine ideal.mul_mem_right _ _ (ideal.mul_mem_right _ _ (ideal.mul_mem_left _ _ mem3)) },
    erw ←eq6 at mem4,

    rcases x.1.is_prime.mem_or_mem mem4 with H1 | H3,
    rcases x.1.is_prime.mem_or_mem H1 with H1 | H2,
    exacts [H1, false.elim ((projective_spectrum.mem_basic_open 𝒜 _ _).mp x.2
      (x.1.is_prime.mem_of_pow_mem _ H2)), false.elim
      ((projective_spectrum.mem_basic_open 𝒜 _ _).mp x.2 (x.1.is_prime.mem_of_pow_mem _ H3))], },

  { change z ∈ ideal.span _ at hz, rw mem_carrier_iff,
    erw [←ideal.submodule_span_eq, finsupp.span_eq_range_total, set.mem_range] at hz,
    obtain ⟨c, eq1⟩ := hz, erw [finsupp.total_apply, finsupp.sum] at eq1,
    erw [←eq1, homogeneous_localization.sum_val], convert submodule.sum_mem _ (λ j hj, _),
    rw [smul_eq_mul, mul_val],
    obtain ⟨s, _, hs, n, s_mem, F_mem1, ⟨l, rfl⟩, hj2⟩ := j.2,
    convert ideal.mul_mem_left _ _ _,
    rw [←subtype.val_eq_coe, hj2, val_mk'],
    erw show (mk s ⟨f ^ l, ⟨_, rfl⟩⟩ : localization.away f) = mk 1 ⟨f^l, ⟨_, rfl⟩⟩ * mk s 1,
    { rw [mk_mul, one_mul, mul_one], },
    convert ideal.mul_mem_left _ _ _,
    apply ideal.subset_span, exact ⟨s, hs, rfl⟩, },
end

end carrier'

=======
    (N : ℕ) (acd : Π y ∈ c.support.image c, A),
    f ^ N • z.val = algebra_map A (away f)
      (∑ i in c.support.attach, acd (c i) (finset.mem_image.mpr ⟨i, ⟨i.2, rfl⟩⟩) * i.1.2.some) :=
mem_carrier.clear_denominator' x $ (mem_carrier_iff 𝒜 x z).mpr hz

>>>>>>> 7c0ff89b
lemma disjoint :
  (disjoint (x.1.as_homogeneous_ideal.to_ideal : set A) (submonoid.powers f : set A)) :=
begin
  by_contra rid,
  rw [set.not_disjoint_iff] at rid,
  choose g hg using rid,
  obtain ⟨hg1, ⟨k, rfl⟩⟩ := hg,
  by_cases k_ineq : 0 < k,
  { erw x.1.is_prime.pow_mem_iff_mem _ k_ineq at hg1,
    exact x.2 hg1 },
  { erw [show k = 0, by linarith, pow_zero, ←ideal.eq_top_iff_one] at hg1,
    apply x.1.is_prime.1,
    exact hg1 },
end

lemma carrier_ne_top :
  carrier 𝒜 x ≠ ⊤ :=
begin
  have eq_top := disjoint x,
  classical,
  contrapose! eq_top,
  obtain ⟨c, N, acd, eq1⟩ := mem_carrier.clear_denominator _ x ((ideal.eq_top_iff_one _).mp eq_top),
  rw [algebra.smul_def, homogeneous_localization.one_val, mul_one] at eq1,
  change localization.mk (f ^ N) 1 = mk (∑ _, _) 1 at eq1,
  simp only [mk_eq_mk', is_localization.eq] at eq1,
  rcases eq1 with ⟨⟨_, ⟨M, rfl⟩⟩, eq1⟩,
  erw [mul_one, mul_one] at eq1,
  change f^_ * f^_ = _ * f^_ at eq1,
  rw set.not_disjoint_iff_nonempty_inter,
  refine ⟨f^N * f^M, eq1.symm ▸ mul_mem_right _ _
    (sum_mem _ (λ i hi, mul_mem_left _ _ _)), ⟨N+M, by rw pow_add⟩⟩,
  generalize_proofs h,
  exact (classical.some_spec h).1,
end

variable (f)
/--The function between the basic open set `D(f)` in `Proj` to the corresponding basic open set in
`Spec A⁰_f`. This is bundled into a continuous map in `Top_component.forward`.
-/
def to_fun (x : Proj.T| (pbo f)) : (Spec.T (A⁰_ f)) :=
⟨carrier 𝒜 x, carrier_ne_top x, λ x1 x2 hx12, begin
  classical, simp only [mem_carrier_iff] at hx12 ⊢,
  let J := span (⇑(algebra_map A (away f)) '' x.val.as_homogeneous_ideal),
  suffices h : ∀ (x y : localization.away f), x * y ∈ J → x ∈ J ∨ y ∈ J,
  { rw [homogeneous_localization.mul_val] at hx12, exact h x1.val x2.val hx12, },
  clear' x1 x2 hx12, intros x1 x2 hx12,
  induction x1 using localization.induction_on with data_x1,
  induction x2 using localization.induction_on with data_x2,
  rcases ⟨data_x1, data_x2⟩ with ⟨⟨a1, _, ⟨n1, rfl⟩⟩, ⟨a2, _, ⟨n2, rfl⟩⟩⟩,
  rcases mem_carrier.clear_denominator' x hx12 with ⟨c, N, acd, eq1⟩,
  simp only [algebra.smul_def] at eq1,
  change localization.mk (f ^ N) 1 * (mk _ _ * mk _ _) = mk (∑ _, _) _ at eq1,
  simp only [localization.mk_mul, one_mul] at eq1,
  simp only [mk_eq_mk', is_localization.eq] at eq1,
  rcases eq1 with ⟨⟨_, ⟨M, rfl⟩⟩, eq1⟩,
  rw [submonoid.coe_one, mul_one] at eq1,
  change _ * _ * f^_ = _ * (f^_ * f^_) * f^_ at eq1,

  rcases x.1.is_prime.mem_or_mem (show a1 * a2 * f ^ N * f ^ M ∈ _, from _) with h1|rid2,
  rcases x.1.is_prime.mem_or_mem h1 with h1|rid1,
  rcases x.1.is_prime.mem_or_mem h1 with h1|h2,
<<<<<<< HEAD
  { left, simp only [show (mk a1 ⟨f ^ n1, _⟩ : localization.away f) = mk a1 1 * mk 1 ⟨f^n1, ⟨n1, rfl⟩⟩,
      by rw [mk_mul, mul_one, one_mul]],
    exact ideal.mul_mem_right _ _ (ideal.subset_span ⟨_, h1, rfl⟩), },
  { right, simp only [show (mk a2 ⟨f ^ n2, _⟩ : localization.away f) = mk a2 1 * mk 1 ⟨f^n2, ⟨n2, rfl⟩⟩,
=======
  { left, simp only [show (mk a1 ⟨f ^ n1, _⟩ : away f) = mk a1 1 * mk 1 ⟨f^n1, ⟨n1, rfl⟩⟩,
      by rw [localization.mk_mul, mul_one, one_mul]],
    exact ideal.mul_mem_right _ _ (ideal.subset_span ⟨_, h1, rfl⟩), },
  { right, simp only [show (mk a2 ⟨f ^ n2, _⟩ : away f) = mk a2 1 * mk 1 ⟨f^n2, ⟨n2, rfl⟩⟩,
>>>>>>> 7c0ff89b
      by rw [localization.mk_mul, mul_one, one_mul]],
    exact ideal.mul_mem_right _ _ (ideal.subset_span ⟨_, h2, rfl⟩), },
  { exact false.elim (x.2 (x.1.is_prime.mem_of_pow_mem N rid1)), },
  { exact false.elim (x.2 (x.1.is_prime.mem_of_pow_mem M rid2)), },
  { rw [mul_comm _ (f^N), eq1],
    refine mul_mem_right _ _ (mul_mem_right _ _ (sum_mem _ (λ i hi, mul_mem_left _ _ _))),
    generalize_proofs h, exact (classical.some_spec h).1 },
end⟩

instance : comm_ring (quotient
  (setoid.ker (homogeneous_localization.num_denom_same_deg.embedding 𝒜 (submonoid.powers f)))) :=
homogeneous_localization.homogenous_localization_comm_ring

/-
The preimage of basic open set `D(a/f^n)` in `Spec A⁰_f` under the forward map from `Proj A` to
`Spec A⁰_f` is the basic open set `D(a) ∩ D(f)` in  `Proj A`. This lemma is used to prove that the
forward map is continuous.
-/
<<<<<<< HEAD
lemma preimage_eq' (a b : A) (k : ℕ) (a_mem : a ∈ 𝒜 k) (b_mem1 : b ∈ 𝒜 k)
=======
lemma preimage_eq (a b : A) (k : ℕ) (a_mem : a ∈ 𝒜 k) (b_mem1 : b ∈ 𝒜 k)
>>>>>>> 7c0ff89b
  (b_mem2 : b ∈ submonoid.powers f) : to_fun 𝒜 f ⁻¹'
    ((@prime_spectrum.basic_open (A⁰_ f) _
      (quotient.mk' ⟨k, ⟨a, a_mem⟩, ⟨b, b_mem1⟩, b_mem2⟩)) :
        set (prime_spectrum (homogeneous_localization.away 𝒜 f)))
  = {x | x.1 ∈ (pbo f) ⊓ (pbo a)} :=
begin
  classical,
  ext1 y, split; intros hy,
  { refine ⟨y.2, _⟩,
    rw [set.mem_preimage, opens.mem_coe, prime_spectrum.mem_basic_open] at hy,
    rw projective_spectrum.mem_coe_basic_open,
    intro a_mem_y,
    apply hy,
    rw [to_fun, mem_carrier_iff, homogeneous_localization.val_mk', subtype.coe_mk],
    dsimp, rcases b_mem2 with ⟨k, hk⟩,
<<<<<<< HEAD
    simp only [show (mk a ⟨b, ⟨k, hk⟩⟩ : localization.away f) = mk 1 ⟨f^k, ⟨_, rfl⟩⟩ * mk a 1,
=======
    simp only [show (mk a ⟨b, ⟨k, hk⟩⟩ : away f) = mk 1 ⟨f^k, ⟨_, rfl⟩⟩ * mk a 1,
>>>>>>> 7c0ff89b
      by { rw [mk_mul, one_mul, mul_one], congr, rw hk }],
    exact ideal.mul_mem_left _ _ (ideal.subset_span ⟨_, a_mem_y, rfl⟩), },
  { change y.1 ∈ _ at hy,
    rcases hy with ⟨hy1, hy2⟩,
    rw projective_spectrum.mem_coe_basic_open at hy1 hy2,
    rw [set.mem_preimage, to_fun, opens.mem_coe, prime_spectrum.mem_basic_open],
    intro rid, dsimp at rid,
    rcases mem_carrier.clear_denominator 𝒜 _ rid with ⟨c, N, acd, eq1⟩,
    rw [algebra.smul_def] at eq1,
    change localization.mk (f^N) 1 * mk _ _ = mk (∑ _, _) _ at eq1,
    rw [mk_mul, one_mul, mk_eq_mk', is_localization.eq] at eq1,
    rcases eq1 with ⟨⟨_, ⟨M, rfl⟩⟩, eq1⟩,
    rw [submonoid.coe_one, mul_one] at eq1,
    simp only [subtype.coe_mk] at eq1,

    rcases y.1.is_prime.mem_or_mem (show a * f ^ N * f ^ M ∈ _, from _) with H1 | H3,
    rcases y.1.is_prime.mem_or_mem H1 with H1 | H2,
    { exact hy2 H1, },
    { exact y.2 (y.1.is_prime.mem_of_pow_mem N H2), },
    { exact y.2 (y.1.is_prime.mem_of_pow_mem M H3), },
    { rw [mul_comm _ (f^N), eq1],
      refine mul_mem_right _ _ (mul_mem_right _ _ (sum_mem _ (λ i hi, mul_mem_left _ _ _))),
      generalize_proofs h, exact (classical.some_spec h).1, }, },
end

end to_Spec

section

variable {𝒜}

/--The continuous function between the basic open set `D(f)` in `Proj` to the corresponding basic
open set in `Spec A⁰_f`.
-/
def to_Spec {f : A} : (Proj.T| (pbo f)) ⟶ (Spec.T (A⁰_ f)) :=
{ to_fun := to_Spec.to_fun 𝒜 f,
  continuous_to_fun := begin
    apply is_topological_basis.continuous (prime_spectrum.is_topological_basis_basic_opens),
    rintros _ ⟨⟨k, ⟨a, ha⟩, ⟨b, hb1⟩, ⟨k', hb2⟩⟩, rfl⟩, dsimp,
<<<<<<< HEAD
    erw to_Spec.preimage_eq' f a b k ha hb1 ⟨k', hb2⟩,
=======
    erw to_Spec.preimage_eq f a b k ha hb1 ⟨k', hb2⟩,
>>>>>>> 7c0ff89b
    refine is_open_induced_iff.mpr ⟨(pbo f).1 ⊓ (pbo a).1, is_open.inter (pbo f).2 (pbo a).2, _⟩,
    ext z, split; intros hz; simpa [set.mem_preimage],
  end }

end

namespace from_Spec

open graded_algebra set_like finset (hiding mk_zero)
open _root_.homogeneous_localization

variables {𝒜} {f : A} {m : ℕ} (f_deg : f ∈ 𝒜 m)

private meta def mem_tac : tactic unit :=
let b : tactic unit :=
  `[exact pow_mem_graded _ (submodule.coe_mem _) <|> exact nat_cast_mem_graded _ _ <|>
    exact pow_mem_graded _ f_deg] in
b <|> `[by repeat { all_goals { apply graded_monoid.mul_mem } }; b]

include f_deg
/--The function from `Spec A⁰_f` to `Proj|D(f)` is defined by `q ↦ {a | aᵢᵐ/fⁱ ∈ q}`, i.e. sending
`q` a prime ideal in `A⁰_f` to the homogeneous prime relevant ideal containing only and all the
elements `a : A` such that for every `i`, the degree 0 element formed by dividing the `m`-th power
of the `i`-th projection of `a` by the `i`-th power of the degree-`m` homogeneous element `f`,
lies in `q`.

The set `{a | aᵢᵐ/fⁱ ∈ q}`
* is an ideal, as proved in `carrier.as_ideal`;
* is homogeneous, as proved in `carrier.as_homogeneous_ideal`;
* is prime, as proved in `carrier.as_ideal.prime`;
* is relevant, as proved in `carrier.relevant`.
-/
def carrier (q : Spec.T (A⁰_ f)) : set A :=
{a | ∀ i, (quotient.mk' ⟨m * i, ⟨proj 𝒜 i a ^ m, by mem_tac⟩,
  ⟨f^i, by rw mul_comm; mem_tac⟩, ⟨_, rfl⟩⟩ : A⁰_ f) ∈ q.1}

lemma mem_carrier_iff (q : Spec.T (A⁰_ f)) (a : A) :
  a ∈ carrier f_deg q ↔
  ∀ i, (quotient.mk' ⟨m * i, ⟨proj 𝒜 i a ^ m, by mem_tac⟩, ⟨f^i, by rw mul_comm; mem_tac⟩, ⟨_, rfl⟩⟩
    : A⁰_ f) ∈ q.1 :=
iff.rfl

lemma mem_carrier_iff' (q : Spec.T (A⁰_ f)) (a : A) :
  a ∈ carrier f_deg q ↔
  ∀ i, (localization.mk (proj 𝒜 i a ^ m) ⟨f^i, ⟨i, rfl⟩⟩ : localization.away f) ∈
    (algebra_map (homogeneous_localization.away 𝒜 f) (localization.away f)) '' q.1.1 :=
(mem_carrier_iff f_deg q a).trans begin
  split; intros h i; specialize h i,
  { rw set.mem_image, refine ⟨_, h, rfl⟩, },
  { rw set.mem_image at h, rcases h with ⟨x, h, hx⟩,
    convert h, rw [ext_iff_val, val_mk'], dsimp only [subtype.coe_mk], rw ←hx, refl, },
end

lemma carrier.add_mem (q : Spec.T (A⁰_ f)) {a b : A} (ha : a ∈ carrier f_deg q)
  (hb : b ∈ carrier f_deg q) :
  a + b ∈ carrier f_deg q :=
begin
  refine λ i, (q.2.mem_or_mem _).elim id id,
  change (quotient.mk' ⟨_, _, _, _⟩ : A⁰_ f) ∈ q.1, dsimp only [subtype.coe_mk],
  simp_rw [←pow_add, map_add, add_pow, mul_comm, ← nsmul_eq_mul],
  let g : ℕ → A⁰_ f := λ j, (m + m).choose j • if h2 : m + m < j then 0 else if h1 : j ≤ m
    then quotient.mk' ⟨m * i, ⟨proj 𝒜 i a^j * proj 𝒜 i b ^ (m - j), _⟩,
      ⟨_, by rw mul_comm; mem_tac⟩, ⟨i, rfl⟩⟩ *
      quotient.mk' ⟨m * i, ⟨proj 𝒜 i b ^ m, by mem_tac⟩, ⟨_, by rw mul_comm; mem_tac⟩, ⟨i, rfl⟩⟩
<<<<<<< HEAD
    else quotient.mk' ⟨m * i, ⟨proj 𝒜 i a ^ m, by mem_tac⟩, ⟨_, by rw mul_comm; mem_tac⟩, ⟨i, rfl⟩⟩ *
      quotient.mk' ⟨m * i, ⟨proj 𝒜 i a ^ (j - m) * proj 𝒜 i b ^ (m + m - j), _⟩,
      ⟨_, by rw mul_comm; mem_tac⟩, ⟨i, rfl⟩⟩,
=======
    else quotient.mk' ⟨m * i, ⟨proj 𝒜 i a ^ m, by mem_tac⟩,
      ⟨_, by rw mul_comm; mem_tac⟩, ⟨i, rfl⟩⟩ * quotient.mk' ⟨m * i, ⟨proj 𝒜 i a ^ (j - m) *
        proj 𝒜 i b ^ (m + m - j), _⟩, ⟨_, by rw mul_comm; mem_tac⟩, ⟨i, rfl⟩⟩,
>>>>>>> 7c0ff89b
  rotate,
  { rw (_ : m*i = _), mem_tac, rw [← add_smul, nat.add_sub_of_le h1], refl },
  { rw (_ : m*i = _), mem_tac, rw ←add_smul, congr, zify [le_of_not_lt h2, le_of_not_le h1], abel },
  convert_to ∑ i in range (m + m + 1), g i ∈ q.1, swap,
  { refine q.1.sum_mem (λ j hj, nsmul_mem _ _), split_ifs,
    exacts [q.1.zero_mem, q.1.mul_mem_left _ (hb i), q.1.mul_mem_right _ (ha i)] },
  rw [ext_iff_val, val_mk'],
  change _ = (algebra_map (homogeneous_localization.away 𝒜 f) (localization.away f)) _,
  dsimp only [subtype.coe_mk], rw [map_sum, mk_sum],
  apply finset.sum_congr rfl (λ j hj, _),
  change _ = homogeneous_localization.val _,
  rw [homogeneous_localization.smul_val],
  split_ifs with h2 h1,
  { exact ((finset.mem_range.1 hj).not_le h2).elim },
  all_goals { simp only [mul_val, zero_val, val_mk', subtype.coe_mk, mk_mul, ←smul_mk], congr' 2 },
  { rw [mul_assoc, ←pow_add, add_comm (m-j), nat.add_sub_assoc h1] }, { simp_rw [pow_add], refl },
  { rw [← mul_assoc, ←pow_add, nat.add_sub_of_le (le_of_not_le h1)] }, { simp_rw [pow_add], refl },
end

variables (hm : 0 < m) (q : Spec.T (A⁰_ f))
include hm

lemma carrier.zero_mem : (0 : A) ∈ carrier f_deg q := λ i, begin
  convert submodule.zero_mem q.1 using 1,
  rw [ext_iff_val, val_mk', zero_val], simp_rw [map_zero, zero_pow hm],
  convert localization.mk_zero _ using 1,
end
<<<<<<< HEAD

=======
>>>>>>> 7c0ff89b

lemma carrier.smul_mem (c x : A) (hx : x ∈ carrier f_deg q) : c • x ∈ carrier f_deg q :=
begin
  revert c,
  refine direct_sum.decomposition.induction_on 𝒜 _ _ _,
  { rw zero_smul, exact carrier.zero_mem f_deg hm _ },
  { rintros n ⟨a, ha⟩ i,
    simp_rw [subtype.coe_mk, proj_apply, smul_eq_mul, coe_decompose_mul_of_left_mem 𝒜 i ha],
    split_ifs,
<<<<<<< HEAD
    { convert_to (quotient.mk' ⟨_, ⟨a^m, pow_mem_graded m ha⟩, ⟨_, _⟩, ⟨n, rfl⟩⟩ : A⁰_ f) *
        quotient.mk' ⟨_, ⟨proj 𝒜 (i - n) x ^ m, by mem_tac⟩, ⟨_, _⟩, ⟨i - n, rfl⟩⟩ ∈ q.1,
      { rw [ext_iff_val, val_mk', mul_val, val_mk', val_mk', subtype.coe_mk],
        simp_rw [mul_pow, subtype.coe_mk],
        rw [localization.mk_mul],
        congr, erw [← pow_add, nat.add_sub_of_le h] },
      { exact ideal.mul_mem_left _ _ (hx _), rw [smul_eq_mul, mul_comm], mem_tac, } },
    { simp_rw [zero_pow hm], convert carrier.zero_mem f_deg hm q i, rw [map_zero, zero_pow hm], } },
=======
    { convert_to (quotient.mk' ⟨_, ⟨a^m, pow_mem_graded m ha⟩, ⟨_, _⟩, ⟨n, rfl⟩⟩ * quotient.mk'
         ⟨_, ⟨proj 𝒜 (i - n) x ^ m, by mem_tac⟩, ⟨_, _⟩, ⟨i - n, rfl⟩⟩ : A⁰_ f) ∈ q.1,
      { erw [ext_iff_val, val_mk', mul_val, val_mk', val_mk', subtype.coe_mk],
        simp_rw [mul_pow, subtype.coe_mk], rw [localization.mk_mul],
        congr, erw [← pow_add, nat.add_sub_of_le h] },
      { exact ideal.mul_mem_left _ _ (hx _), rw [smul_eq_mul, mul_comm], mem_tac, } },
    { simp_rw [zero_pow hm], convert carrier.zero_mem f_deg hm q i, rw [map_zero, zero_pow hm] } },
>>>>>>> 7c0ff89b
  { simp_rw add_smul, exact λ _ _, carrier.add_mem f_deg q },
end

/--
For a prime ideal `q` in `A⁰_f`, the set `{a | aᵢᵐ/fⁱ ∈ q}` as an ideal.
-/
def carrier.as_ideal : ideal A :=
{ carrier := carrier f_deg q,
  zero_mem' := carrier.zero_mem f_deg hm q,
  add_mem' := λ a b, carrier.add_mem f_deg q,
  smul_mem' := carrier.smul_mem f_deg hm q }

lemma carrier.as_ideal.homogeneous : (carrier.as_ideal f_deg hm q).is_homogeneous 𝒜 :=
λ i a ha j, (em (i = j)).elim
  (λ h, h ▸ by simpa only [proj_apply, decompose_coe, of_eq_same] using ha _)
  (λ h, begin
    simp only [proj_apply, decompose_of_mem_ne 𝒜 (submodule.coe_mem (decompose 𝒜 a i)) h,
      zero_pow hm], convert carrier.zero_mem f_deg hm q j, rw [map_zero, zero_pow hm],
  end)

/--
For a prime ideal `q` in `A⁰_f`, the set `{a | aᵢᵐ/fⁱ ∈ q}` as a homogeneous ideal.
-/
def carrier.as_homogeneous_ideal : homogeneous_ideal 𝒜 :=
⟨carrier.as_ideal f_deg hm q, carrier.as_ideal.homogeneous f_deg hm q⟩

lemma carrier.denom_not_mem : f ∉ carrier.as_ideal f_deg hm q :=
λ rid, q.is_prime.ne_top $ (ideal.eq_top_iff_one _).mpr
begin
  convert rid m,
  simpa only [ext_iff_val, one_val, proj_apply, decompose_of_mem_same _ f_deg, val_mk'] using
    (mk_self (⟨_, m, rfl⟩ : submonoid.powers f)).symm,
end

lemma carrier.relevant :
  ¬homogeneous_ideal.irrelevant 𝒜 ≤ carrier.as_homogeneous_ideal f_deg hm q :=
λ rid, carrier.denom_not_mem f_deg hm q $ rid $ direct_sum.decompose_of_mem_ne 𝒜 f_deg hm.ne'

lemma carrier.as_ideal.ne_top : (carrier.as_ideal f_deg hm q) ≠ ⊤ :=
λ rid, carrier.denom_not_mem f_deg hm q (rid.symm ▸ submodule.mem_top)

lemma carrier.as_ideal.prime : (carrier.as_ideal f_deg hm q).is_prime :=
(carrier.as_ideal.homogeneous f_deg hm q).is_prime_of_homogeneous_mem_or_mem
  (carrier.as_ideal.ne_top f_deg hm q) $ λ x y ⟨nx, hnx⟩ ⟨ny, hny⟩ hxy,
show (∀ i, _ ∈ _) ∨ ∀ i, _ ∈ _, begin
  rw [← and_forall_ne nx, and_iff_left, ← and_forall_ne ny, and_iff_left],
  { apply q.2.mem_or_mem, convert hxy (nx + ny) using 1,
    simp_rw [proj_apply, decompose_of_mem_same 𝒜 hnx, decompose_of_mem_same 𝒜 hny,
      decompose_of_mem_same 𝒜 (mul_mem hnx hny), mul_pow, pow_add],
    simpa only [ext_iff_val, val_mk', mul_val, mk_mul], },
  all_goals { intros n hn, convert q.1.zero_mem using 1,
    rw [ext_iff_val, val_mk', zero_val], simp_rw [proj_apply, subtype.coe_mk],
    convert mk_zero _, rw [decompose_of_mem_ne 𝒜 _ hn.symm, zero_pow hm],
    { exact hnx <|> exact hny } },
end

variable (f_deg)
/--
The function `Spec A⁰_f → Proj|D(f)` by sending `q` to `{a | aᵢᵐ/fⁱ ∈ q}`.
-/
def to_fun : (Spec.T (A⁰_ f)) → (Proj.T| (pbo f)) :=
λ q, ⟨⟨carrier.as_homogeneous_ideal f_deg hm q, carrier.as_ideal.prime f_deg hm q,
  carrier.relevant f_deg hm q⟩,
  (projective_spectrum.mem_basic_open _ f _).mp $ carrier.denom_not_mem f_deg hm q⟩

end from_Spec

end Proj_iso_Spec_Top_component

end algebraic_geometry<|MERGE_RESOLUTION|>--- conflicted
+++ resolved
@@ -136,22 +136,12 @@
 iff.rfl
 
 lemma mem_carrier.clear_denominator' [decidable_eq (away f)]
-<<<<<<< HEAD
-  {z : localization.away f} (hz : z ∈ span (⇑(algebra_map A (away f)) '' x.val.as_homogeneous_ideal)) :
-  ∃ (c : algebra_map A (away f) '' x.1.as_homogeneous_ideal →₀ away f)
-    (N : ℕ)
-    (acd : Π y ∈ c.support.image c, A),
-    f ^ N • z =
-    algebra_map A (away f) (∑ i in c.support.attach,
-      acd (c i) (finset.mem_image.mpr ⟨i, ⟨i.2, rfl⟩⟩) * classical.some i.1.2) :=
-=======
   {z : localization.away f}
   (hz : z ∈ span ((algebra_map A (away f)) '' x.val.as_homogeneous_ideal)) :
   ∃ (c : algebra_map A (away f) '' x.1.as_homogeneous_ideal →₀ away f)
     (N : ℕ) (acd : Π y ∈ c.support.image c, A),
     f ^ N • z = algebra_map A (away f)
       (∑ i in c.support.attach, acd (c i) (finset.mem_image.mpr ⟨i, ⟨i.2, rfl⟩⟩) * i.1.2.some) :=
->>>>>>> 7c0ff89b
 begin
   rw [←submodule_span_eq, finsupp.span_eq_range_total, linear_map.mem_range] at hz,
   rcases hz with ⟨c, eq1⟩,
@@ -171,11 +161,8 @@
 lemma mem_carrier.clear_denominator [decidable_eq (away f)]
   {z : A⁰_ f} (hz : z ∈ carrier 𝒜 x) :
   ∃ (c : algebra_map A (away f) '' x.1.as_homogeneous_ideal →₀ away f)
-<<<<<<< HEAD
-    (N : ℕ)
-    (acd : Π y ∈ c.support.image c, A),
-    f ^ N • z.val =
-    algebra_map A (away f) (∑ i in c.support.attach,
+    (N : ℕ) (acd : Π y ∈ c.support.image c, A),
+    f ^ N • z.val = algebra_map A (away f) (∑ i in c.support.attach,
       acd (c i) (finset.mem_image.mpr ⟨i, ⟨i.2, rfl⟩⟩) * classical.some i.1.2) :=
 mem_carrier.clear_denominator' x $ (mem_carrier_iff 𝒜 x z).mpr hz
 
@@ -284,13 +271,11 @@
 
 end carrier'
 
-=======
     (N : ℕ) (acd : Π y ∈ c.support.image c, A),
     f ^ N • z.val = algebra_map A (away f)
       (∑ i in c.support.attach, acd (c i) (finset.mem_image.mpr ⟨i, ⟨i.2, rfl⟩⟩) * i.1.2.some) :=
 mem_carrier.clear_denominator' x $ (mem_carrier_iff 𝒜 x z).mpr hz
 
->>>>>>> 7c0ff89b
 lemma disjoint :
   (disjoint (x.1.as_homogeneous_ideal.to_ideal : set A) (submonoid.powers f : set A)) :=
 begin
@@ -352,17 +337,10 @@
   rcases x.1.is_prime.mem_or_mem (show a1 * a2 * f ^ N * f ^ M ∈ _, from _) with h1|rid2,
   rcases x.1.is_prime.mem_or_mem h1 with h1|rid1,
   rcases x.1.is_prime.mem_or_mem h1 with h1|h2,
-<<<<<<< HEAD
-  { left, simp only [show (mk a1 ⟨f ^ n1, _⟩ : localization.away f) = mk a1 1 * mk 1 ⟨f^n1, ⟨n1, rfl⟩⟩,
-      by rw [mk_mul, mul_one, one_mul]],
-    exact ideal.mul_mem_right _ _ (ideal.subset_span ⟨_, h1, rfl⟩), },
-  { right, simp only [show (mk a2 ⟨f ^ n2, _⟩ : localization.away f) = mk a2 1 * mk 1 ⟨f^n2, ⟨n2, rfl⟩⟩,
-=======
   { left, simp only [show (mk a1 ⟨f ^ n1, _⟩ : away f) = mk a1 1 * mk 1 ⟨f^n1, ⟨n1, rfl⟩⟩,
       by rw [localization.mk_mul, mul_one, one_mul]],
     exact ideal.mul_mem_right _ _ (ideal.subset_span ⟨_, h1, rfl⟩), },
   { right, simp only [show (mk a2 ⟨f ^ n2, _⟩ : away f) = mk a2 1 * mk 1 ⟨f^n2, ⟨n2, rfl⟩⟩,
->>>>>>> 7c0ff89b
       by rw [localization.mk_mul, mul_one, one_mul]],
     exact ideal.mul_mem_right _ _ (ideal.subset_span ⟨_, h2, rfl⟩), },
   { exact false.elim (x.2 (x.1.is_prime.mem_of_pow_mem N rid1)), },
@@ -381,11 +359,7 @@
 `Spec A⁰_f` is the basic open set `D(a) ∩ D(f)` in  `Proj A`. This lemma is used to prove that the
 forward map is continuous.
 -/
-<<<<<<< HEAD
-lemma preimage_eq' (a b : A) (k : ℕ) (a_mem : a ∈ 𝒜 k) (b_mem1 : b ∈ 𝒜 k)
-=======
 lemma preimage_eq (a b : A) (k : ℕ) (a_mem : a ∈ 𝒜 k) (b_mem1 : b ∈ 𝒜 k)
->>>>>>> 7c0ff89b
   (b_mem2 : b ∈ submonoid.powers f) : to_fun 𝒜 f ⁻¹'
     ((@prime_spectrum.basic_open (A⁰_ f) _
       (quotient.mk' ⟨k, ⟨a, a_mem⟩, ⟨b, b_mem1⟩, b_mem2⟩)) :
@@ -401,11 +375,7 @@
     apply hy,
     rw [to_fun, mem_carrier_iff, homogeneous_localization.val_mk', subtype.coe_mk],
     dsimp, rcases b_mem2 with ⟨k, hk⟩,
-<<<<<<< HEAD
-    simp only [show (mk a ⟨b, ⟨k, hk⟩⟩ : localization.away f) = mk 1 ⟨f^k, ⟨_, rfl⟩⟩ * mk a 1,
-=======
     simp only [show (mk a ⟨b, ⟨k, hk⟩⟩ : away f) = mk 1 ⟨f^k, ⟨_, rfl⟩⟩ * mk a 1,
->>>>>>> 7c0ff89b
       by { rw [mk_mul, one_mul, mul_one], congr, rw hk }],
     exact ideal.mul_mem_left _ _ (ideal.subset_span ⟨_, a_mem_y, rfl⟩), },
   { change y.1 ∈ _ at hy,
@@ -445,11 +415,7 @@
   continuous_to_fun := begin
     apply is_topological_basis.continuous (prime_spectrum.is_topological_basis_basic_opens),
     rintros _ ⟨⟨k, ⟨a, ha⟩, ⟨b, hb1⟩, ⟨k', hb2⟩⟩, rfl⟩, dsimp,
-<<<<<<< HEAD
-    erw to_Spec.preimage_eq' f a b k ha hb1 ⟨k', hb2⟩,
-=======
     erw to_Spec.preimage_eq f a b k ha hb1 ⟨k', hb2⟩,
->>>>>>> 7c0ff89b
     refine is_open_induced_iff.mpr ⟨(pbo f).1 ⊓ (pbo a).1, is_open.inter (pbo f).2 (pbo a).2, _⟩,
     ext z, split; intros hz; simpa [set.mem_preimage],
   end }
@@ -514,15 +480,9 @@
     then quotient.mk' ⟨m * i, ⟨proj 𝒜 i a^j * proj 𝒜 i b ^ (m - j), _⟩,
       ⟨_, by rw mul_comm; mem_tac⟩, ⟨i, rfl⟩⟩ *
       quotient.mk' ⟨m * i, ⟨proj 𝒜 i b ^ m, by mem_tac⟩, ⟨_, by rw mul_comm; mem_tac⟩, ⟨i, rfl⟩⟩
-<<<<<<< HEAD
-    else quotient.mk' ⟨m * i, ⟨proj 𝒜 i a ^ m, by mem_tac⟩, ⟨_, by rw mul_comm; mem_tac⟩, ⟨i, rfl⟩⟩ *
-      quotient.mk' ⟨m * i, ⟨proj 𝒜 i a ^ (j - m) * proj 𝒜 i b ^ (m + m - j), _⟩,
-      ⟨_, by rw mul_comm; mem_tac⟩, ⟨i, rfl⟩⟩,
-=======
     else quotient.mk' ⟨m * i, ⟨proj 𝒜 i a ^ m, by mem_tac⟩,
       ⟨_, by rw mul_comm; mem_tac⟩, ⟨i, rfl⟩⟩ * quotient.mk' ⟨m * i, ⟨proj 𝒜 i a ^ (j - m) *
         proj 𝒜 i b ^ (m + m - j), _⟩, ⟨_, by rw mul_comm; mem_tac⟩, ⟨i, rfl⟩⟩,
->>>>>>> 7c0ff89b
   rotate,
   { rw (_ : m*i = _), mem_tac, rw [← add_smul, nat.add_sub_of_le h1], refl },
   { rw (_ : m*i = _), mem_tac, rw ←add_smul, congr, zify [le_of_not_lt h2, le_of_not_le h1], abel },
@@ -550,10 +510,6 @@
   rw [ext_iff_val, val_mk', zero_val], simp_rw [map_zero, zero_pow hm],
   convert localization.mk_zero _ using 1,
 end
-<<<<<<< HEAD
-
-=======
->>>>>>> 7c0ff89b
 
 lemma carrier.smul_mem (c x : A) (hx : x ∈ carrier f_deg q) : c • x ∈ carrier f_deg q :=
 begin
@@ -563,16 +519,6 @@
   { rintros n ⟨a, ha⟩ i,
     simp_rw [subtype.coe_mk, proj_apply, smul_eq_mul, coe_decompose_mul_of_left_mem 𝒜 i ha],
     split_ifs,
-<<<<<<< HEAD
-    { convert_to (quotient.mk' ⟨_, ⟨a^m, pow_mem_graded m ha⟩, ⟨_, _⟩, ⟨n, rfl⟩⟩ : A⁰_ f) *
-        quotient.mk' ⟨_, ⟨proj 𝒜 (i - n) x ^ m, by mem_tac⟩, ⟨_, _⟩, ⟨i - n, rfl⟩⟩ ∈ q.1,
-      { rw [ext_iff_val, val_mk', mul_val, val_mk', val_mk', subtype.coe_mk],
-        simp_rw [mul_pow, subtype.coe_mk],
-        rw [localization.mk_mul],
-        congr, erw [← pow_add, nat.add_sub_of_le h] },
-      { exact ideal.mul_mem_left _ _ (hx _), rw [smul_eq_mul, mul_comm], mem_tac, } },
-    { simp_rw [zero_pow hm], convert carrier.zero_mem f_deg hm q i, rw [map_zero, zero_pow hm], } },
-=======
     { convert_to (quotient.mk' ⟨_, ⟨a^m, pow_mem_graded m ha⟩, ⟨_, _⟩, ⟨n, rfl⟩⟩ * quotient.mk'
          ⟨_, ⟨proj 𝒜 (i - n) x ^ m, by mem_tac⟩, ⟨_, _⟩, ⟨i - n, rfl⟩⟩ : A⁰_ f) ∈ q.1,
       { erw [ext_iff_val, val_mk', mul_val, val_mk', val_mk', subtype.coe_mk],
@@ -580,7 +526,6 @@
         congr, erw [← pow_add, nat.add_sub_of_le h] },
       { exact ideal.mul_mem_left _ _ (hx _), rw [smul_eq_mul, mul_comm], mem_tac, } },
     { simp_rw [zero_pow hm], convert carrier.zero_mem f_deg hm q i, rw [map_zero, zero_pow hm] } },
->>>>>>> 7c0ff89b
   { simp_rw add_smul, exact λ _ _, carrier.add_mem f_deg q },
 end
 
