/-
Copyright (c) 2021 Andrew Yang. All rights reserved.
Released under Apache 2.0 license as described in the file LICENSE.
Authors: Andrew Yang
-/
import algebraic_geometry.presheafed_space.has_colimits
import category_theory.limits.shapes.binary_products
import category_theory.limits.preserves.shapes.pullbacks
import topology.sheaves.functors
import algebraic_geometry.Scheme
import category_theory.limits.shapes.strict_initial
import algebra.category.Ring.instances

/-!
# Open immersions of structured spaces

We say that a morphism of presheafed spaces `f : X ⟶ Y` is an open immersions if
the underlying map of spaces is an open embedding `f : X ⟶ U ⊆ Y`,
and the sheaf map `Y(V) ⟶ f _* X(V)` is an iso for each `V ⊆ U`.

Abbreviations are also provided for `SheafedSpace`, `LocallyRingedSpace` and `Scheme`.

## Main definitions

* `algebraic_geometry.PresheafedSpace.is_open_immersion`: the `Prop`-valued typeclass asserting
  that a PresheafedSpace hom `f` is an open_immersion.
* `algebraic_geometry.is_open_immersion`: the `Prop`-valued typeclass asserting
  that a Scheme morphism `f` is an open_immersion.
* `algebraic_geometry.PresheafedSpace.is_open_immersion.iso_restrict`: The source of an
  open immersion is isomorphic to the restriction of the target onto the image.
* `algebraic_geometry.PresheafedSpace.is_open_immersion.lift`: Any morphism whose range is
  contained in an open immersion factors though the open immersion.
* `algebraic_geometry.PresheafedSpace.is_open_immersion.to_SheafedSpace`: If `f : X ⟶ Y` is an
  open immersion of presheafed spaces, and `Y` is a sheafed space, then `X` is also a sheafed
  space. The morphism as morphisms of sheafed spaces is given by `to_SheafedSpace_hom`.
* `algebraic_geometry.PresheafedSpace.is_open_immersion.to_LocallyRingedSpace`: If `f : X ⟶ Y` is
  an open immersion of presheafed spaces, and `Y` is a locally ringed space, then `X` is also a
  locally ringed space. The morphism as morphisms of locally ringed spaces is given by
  `to_LocallyRingedSpace_hom`.

## Main results

* `algebraic_geometry.PresheafedSpace.is_open_immersion.comp`: The composition of two open
  immersions is an open immersion.
* `algebraic_geometry.PresheafedSpace.is_open_immersion.of_iso`: An iso is an open immersion.
* `algebraic_geometry.PresheafedSpace.is_open_immersion.to_iso`:
  A surjective open immersion is an isomorphism.
* `algebraic_geometry.PresheafedSpace.is_open_immersion.stalk_iso`: An open immersion induces
  an isomorphism on stalks.
* `algebraic_geometry.PresheafedSpace.is_open_immersion.has_pullback_of_left`: If `f` is an open
  immersion, then the pullback `(f, g)` exists (and the forgetful functor to `Top` preserves it).
* `algebraic_geometry.PresheafedSpace.is_open_immersion.pullback_snd_of_left`: Open immersions
  are stable under pullbacks.
* `algebraic_geometry.SheafedSpace.is_open_immersion.of_stalk_iso` An (topological) open embedding
  between two sheafed spaces is an open immersion if all the stalk maps are isomorphisms.

-/

open topological_space category_theory opposite
open category_theory.limits
namespace algebraic_geometry

universes v v₁ v₂ u

variables {C : Type u} [category.{v} C]

/--
An open immersion of PresheafedSpaces is an open embedding `f : X ⟶ U ⊆ Y` of the underlying
spaces, such that the sheaf map `Y(V) ⟶ f _* X(V)` is an iso for each `V ⊆ U`.
-/
class PresheafedSpace.is_open_immersion {X Y : PresheafedSpace.{v} C} (f : X ⟶ Y) : Prop :=
(base_open : open_embedding f.base)
(c_iso : ∀ U : opens X, is_iso (f.c.app (op (base_open.is_open_map.functor.obj U))))

/--
A morphism of SheafedSpaces is an open immersion if it is an open immersion as a morphism
of PresheafedSpaces
-/
abbreviation SheafedSpace.is_open_immersion
  [has_products.{v} C] {X Y : SheafedSpace.{v} C} (f : X ⟶ Y) : Prop :=
PresheafedSpace.is_open_immersion f

/--
A morphism of LocallyRingedSpaces is an open immersion if it is an open immersion as a morphism
of SheafedSpaces
-/
abbreviation LocallyRingedSpace.is_open_immersion {X Y : LocallyRingedSpace} (f : X ⟶ Y) : Prop :=
SheafedSpace.is_open_immersion f.1

/--
A morphism of Schemes is an open immersion if it is an open immersion as a morphism
of LocallyRingedSpaces
-/
abbreviation is_open_immersion {X Y : Scheme} (f : X ⟶ Y) : Prop :=
LocallyRingedSpace.is_open_immersion f

namespace PresheafedSpace.is_open_immersion

open PresheafedSpace

local notation `is_open_immersion` := PresheafedSpace.is_open_immersion

attribute [instance] is_open_immersion.c_iso

section

variables {X Y : PresheafedSpace.{v} C} {f : X ⟶ Y} (H : is_open_immersion f)

/-- The functor `opens X ⥤ opens Y` associated with an open immersion `f : X ⟶ Y`. -/
abbreviation open_functor := H.base_open.is_open_map.functor

/-- An open immersion `f : X ⟶ Y` induces an isomorphism `X ≅ Y|_{f(X)}`. -/
@[simps] noncomputable
def iso_restrict : X ≅ Y.restrict H.base_open :=
PresheafedSpace.iso_of_components (iso.refl _)
begin
  symmetry,
  fapply nat_iso.of_components,
  intro U,
  refine as_iso (f.c.app (op (H.open_functor.obj (unop U)))) ≪≫ X.presheaf.map_iso (eq_to_iso _),
  { induction U using opposite.rec,
    cases U,
    dsimp only [is_open_map.functor, functor.op, opens.map],
    congr' 2,
    erw set.preimage_image_eq _ H.base_open.inj,
    refl },
  { intros U V i,
    simp only [category_theory.eq_to_iso.hom, Top.presheaf.pushforward_obj_map, category.assoc,
      functor.op_map, iso.trans_hom, as_iso_hom, functor.map_iso_hom, ←X.presheaf.map_comp],
    erw [f.c.naturality_assoc, ←X.presheaf.map_comp],
    congr }
end

@[simp] lemma iso_restrict_hom_of_restrict : H.iso_restrict.hom ≫ Y.of_restrict _ = f :=
begin
  ext,
  { simp only [comp_c_app, iso_restrict_hom_c_app, nat_trans.comp_app,
      eq_to_hom_refl, of_restrict_c_app, category.assoc, whisker_right_id'],
    erw [category.comp_id, f.c.naturality_assoc, ←X.presheaf.map_comp],
    transitivity f.c.app x ≫ X.presheaf.map (𝟙 _),
    { congr },
    { erw [X.presheaf.map_id, category.comp_id] } },
  { simp }
end

@[simp] lemma iso_restrict_inv_of_restrict : H.iso_restrict.inv ≫ f = Y.of_restrict _ :=
by { rw iso.inv_comp_eq, simp }

instance mono [H : is_open_immersion f] : mono f :=
by { rw ← H.iso_restrict_hom_of_restrict, apply mono_comp }

/-- The composition of two open immersions is an open immersion. -/
instance comp {Z : PresheafedSpace C} (f : X ⟶ Y) [hf : is_open_immersion f] (g : Y ⟶ Z)
  [hg : is_open_immersion g] :
  is_open_immersion (f ≫ g) :=
{ base_open := hg.base_open.comp hf.base_open,
  c_iso := λ U,
  begin
    generalize_proofs h,
    dsimp only [algebraic_geometry.PresheafedSpace.comp_c_app, unop_op, functor.op, comp_base,
      Top.presheaf.pushforward_obj_obj, opens.map_comp_obj],
    apply_with is_iso.comp_is_iso { instances := ff },
    swap,
    { have : (opens.map g.base).obj (h.functor.obj U) = hf.open_functor.obj U,
      { dsimp only [opens.map, is_open_map.functor, PresheafedSpace.comp_base],
        congr' 1,
        rw [coe_comp, ←set.image_image, set.preimage_image_eq _ hg.base_open.inj] },
      rw this,
      apply_instance },
    { have : h.functor.obj U = hg.open_functor.obj (hf.open_functor.obj U),
      { dsimp only [is_open_map.functor],
        congr' 1,
        rw [comp_base, coe_comp, ←set.image_image],
        congr },
      rw this,
      apply_instance }
  end }

/-- For an open immersion `f : X ⟶ Y` and an open set `U ⊆ X`, we have the map `X(U) ⟶ Y(U)`. -/
noncomputable
def inv_app (U : opens X) : X.presheaf.obj (op U) ⟶ Y.presheaf.obj (op (H.open_functor.obj U)) :=
X.presheaf.map (eq_to_hom (by simp [opens.map, set.preimage_image_eq _ H.base_open.inj])) ≫
  inv (f.c.app (op (H.open_functor.obj U)))

@[simp, reassoc] lemma inv_naturality {U V : (opens X)ᵒᵖ} (i : U ⟶ V) :
  X.presheaf.map i ≫ H.inv_app (unop V) = H.inv_app (unop U) ≫
    Y.presheaf.map (H.open_functor.op.map i) :=
begin
  simp only [inv_app, ←category.assoc],
  rw [is_iso.comp_inv_eq],
  simp only [category.assoc, f.c.naturality, is_iso.inv_hom_id_assoc, ← X.presheaf.map_comp],
  erw ← X.presheaf.map_comp,
  congr
end

instance (U : opens X) : is_iso (H.inv_app U) := by { delta inv_app, apply_instance }

lemma inv_inv_app (U : opens X) :
  inv (H.inv_app U) = f.c.app (op (H.open_functor.obj U)) ≫
    X.presheaf.map (eq_to_hom (by simp [opens.map, set.preimage_image_eq _ H.base_open.inj])) :=
begin
  rw ← cancel_epi (H.inv_app U),
  rw is_iso.hom_inv_id,
  delta inv_app,
  simp [← functor.map_comp]
end

@[simp, reassoc, elementwise] lemma inv_app_app (U : opens X) :
  H.inv_app U ≫ f.c.app (op (H.open_functor.obj U)) =
    X.presheaf.map (eq_to_hom (by simp [opens.map, set.preimage_image_eq _ H.base_open.inj])) :=
by rw [inv_app, category.assoc, is_iso.inv_hom_id, category.comp_id]

@[simp, reassoc] lemma app_inv_app (U : opens Y) :
  f.c.app (op U) ≫ H.inv_app ((opens.map f.base).obj U) =
  Y.presheaf.map ((hom_of_le (by exact set.image_preimage_subset f.base U)).op :
    op U ⟶ op (H.open_functor.obj ((opens.map f.base).obj U))) :=
by { erw ← category.assoc, rw [is_iso.comp_inv_eq, f.c.naturality], congr }

/-- A variant of `app_inv_app` that gives an `eq_to_hom` instead of `hom_of_le`. -/
@[reassoc] lemma app_inv_app' (U : opens Y) (hU : (U : set Y) ⊆ set.range f.base) :
  f.c.app (op U) ≫ H.inv_app ((opens.map f.base).obj U) =
  Y.presheaf.map (eq_to_hom (by
    { apply has_le.le.antisymm,
      { exact set.image_preimage_subset f.base U.1 },
      { change U ⊆ _,
        refine has_le.le.trans_eq _ (@set.image_preimage_eq_inter_range _ _ f.base U.1).symm,
        exact set.subset_inter_iff.mpr ⟨λ _ h, h, hU⟩ } })).op :=
by { erw ← category.assoc, rw [is_iso.comp_inv_eq, f.c.naturality], congr }

/-- An isomorphism is an open immersion. -/
instance of_iso {X Y : PresheafedSpace.{v} C} (H : X ≅ Y) : is_open_immersion H.hom :=
{ base_open := (Top.homeo_of_iso ((forget C).map_iso H)).open_embedding,
  c_iso := λ _, infer_instance }

@[priority 100]
instance of_is_iso {X Y : PresheafedSpace.{v} C} (f : X ⟶ Y) [is_iso f] : is_open_immersion f :=
algebraic_geometry.PresheafedSpace.is_open_immersion.of_iso (as_iso f)

instance of_restrict {X : Top} (Y : PresheafedSpace C) {f : X ⟶ Y.carrier}
  (hf : open_embedding f) : is_open_immersion (Y.of_restrict hf) :=
{ base_open := hf,
  c_iso := λ U,
  begin
    dsimp,
    have : (opens.map f).obj (hf.is_open_map.functor.obj U) = U,
    { cases U,
      dsimp only [opens.map, is_open_map.functor],
      congr' 1,
      rw set.preimage_image_eq _ hf.inj,
      refl },
    convert (show is_iso (Y.presheaf.map (𝟙 _)), from infer_instance),
    { apply subsingleton.helim,
      rw this },
    { rw Y.presheaf.map_id,
      apply_instance }
  end }

@[elementwise, simp]
lemma of_restrict_inv_app {C : Type*} [category C] (X : PresheafedSpace C) {Y : Top}
  {f : Y ⟶ Top.of X.carrier}
  (h : open_embedding f) (U : opens (X.restrict h).carrier) :
  (PresheafedSpace.is_open_immersion.of_restrict X h).inv_app U = 𝟙 _ :=
begin
  delta PresheafedSpace.is_open_immersion.inv_app,
  rw [is_iso.comp_inv_eq, category.id_comp],
  change X.presheaf.map _ = X.presheaf.map _,
  congr
end

/-- An open immersion is an iso if the underlying continuous map is epi. -/
lemma to_iso (f : X ⟶ Y) [h : is_open_immersion f] [h' : epi f.base] : is_iso f :=
begin
  apply_with is_iso_of_components { instances := ff },
  { let : X ≃ₜ Y := (homeomorph.of_embedding _ h.base_open.to_embedding).trans
    { to_fun := subtype.val, inv_fun := λ x, ⟨x,
      by { rw set.range_iff_surjective.mpr ((Top.epi_iff_surjective _).mp h'), trivial }⟩,
      left_inv := λ ⟨_,_⟩, rfl, right_inv := λ _, rfl },
    convert is_iso.of_iso (Top.iso_of_homeo this),
    { ext, refl } },
  { apply_with nat_iso.is_iso_of_is_iso_app { instances := ff },
    intro U,
    have : U = op (h.open_functor.obj ((opens.map f.base).obj (unop U))),
    { induction U using opposite.rec,
      cases U,
      dsimp only [functor.op, opens.map],
      congr,
      exact (set.image_preimage_eq _ ((Top.epi_iff_surjective _).mp h')).symm },
    convert @@is_open_immersion.c_iso _ h ((opens.map f.base).obj (unop U)) }
end

instance stalk_iso [has_colimits C] [H : is_open_immersion f] (x : X) : is_iso (stalk_map f x) :=
begin
  rw ← H.iso_restrict_hom_of_restrict,
  rw PresheafedSpace.stalk_map.comp,
  apply_instance
end

end

section pullback

noncomputable theory

variables {X Y Z : PresheafedSpace.{v} C} (f : X ⟶ Z) [hf : is_open_immersion f] (g : Y ⟶ Z)

include hf

/--
  (Implementation.) The projection map when constructing the pullback along an open immersion.
-/
def pullback_cone_of_left_fst :
  Y.restrict (Top.snd_open_embedding_of_left_open_embedding hf.base_open g.base) ⟶ X :=
{ base := pullback.fst,
  c :=
  { app := λ U, hf.inv_app (unop U) ≫
      g.c.app (op (hf.base_open.is_open_map.functor.obj (unop U))) ≫
      Y.presheaf.map (eq_to_hom
      (begin
        simp only [is_open_map.functor, subtype.mk_eq_mk, unop_op, op_inj_iff, opens.map,
        subtype.coe_mk, functor.op_obj, subtype.val_eq_coe],
        apply has_le.le.antisymm,
          { rintros _ ⟨_, h₁, h₂⟩,
            use (Top.pullback_iso_prod_subtype _ _).inv ⟨⟨_, _⟩, h₂⟩,
            simpa using h₁ },
          { rintros _ ⟨x, h₁, rfl⟩,
            exact ⟨_, h₁, concrete_category.congr_hom pullback.condition x⟩ }
      end)),
    naturality' :=
    begin
      intros U V i,
      induction U using opposite.rec,
      induction V using opposite.rec,
      simp only [quiver.hom.unop_op, Top.presheaf.pushforward_obj_map, category.assoc,
        nat_trans.naturality_assoc, functor.op_map, inv_naturality_assoc, ← Y.presheaf.map_comp],
      erw ← Y.presheaf.map_comp,
      congr
    end } }

lemma pullback_cone_of_left_condition :
  pullback_cone_of_left_fst f g ≫ f = Y.of_restrict _ ≫ g :=
begin
  ext U,
  { induction U using opposite.rec,
    dsimp only [comp_c_app, nat_trans.comp_app, unop_op,
      whisker_right_app, pullback_cone_of_left_fst],
    simp only [quiver.hom.unop_op, Top.presheaf.pushforward_obj_map, app_inv_app_assoc,
      eq_to_hom_app, eq_to_hom_unop, category.assoc, nat_trans.naturality_assoc, functor.op_map],
    erw [← Y.presheaf.map_comp, ← Y.presheaf.map_comp],
    congr },
  { simpa using pullback.condition }
end

/--
We construct the pullback along an open immersion via restricting along the pullback of the
maps of underlying spaces (which is also an open embedding).
-/
def pullback_cone_of_left : pullback_cone f g :=
pullback_cone.mk (pullback_cone_of_left_fst f g) (Y.of_restrict _)
  (pullback_cone_of_left_condition f g)

variable (s : pullback_cone f g)

/--
  (Implementation.) Any cone over `cospan f g` indeed factors through the constructed cone.
-/
def pullback_cone_of_left_lift : s.X ⟶ (pullback_cone_of_left f g).X :=
{ base := pullback.lift s.fst.base s.snd.base
    (congr_arg (λ x, PresheafedSpace.hom.base x) s.condition),
  c :=
  { app := λ U, s.snd.c.app _ ≫ s.X.presheaf.map (eq_to_hom (begin
      dsimp only [opens.map, is_open_map.functor, functor.op],
      congr' 2,
      let s' : pullback_cone f.base g.base := pullback_cone.mk s.fst.base s.snd.base _,
      have : _ = s.snd.base := limit.lift_π s' walking_cospan.right,
      conv_lhs { erw ← this, rw coe_comp, erw ← set.preimage_preimage },
      erw set.preimage_image_eq _
        (Top.snd_open_embedding_of_left_open_embedding hf.base_open g.base).inj,
      simp,
    end)),
    naturality' := λ U V i,
    begin
      erw s.snd.c.naturality_assoc,
      rw category.assoc,
      erw [← s.X.presheaf.map_comp, ← s.X.presheaf.map_comp],
      congr
    end } }

-- this lemma is not a `simp` lemma, because it is an implementation detail
lemma pullback_cone_of_left_lift_fst :
  pullback_cone_of_left_lift f g s ≫ (pullback_cone_of_left f g).fst = s.fst :=
begin
  ext x,
  { induction x using opposite.rec,
    change ((_ ≫ _) ≫ _ ≫ _) ≫ _ = _,
    simp_rw [category.assoc],
    erw ← s.X.presheaf.map_comp,
    erw s.snd.c.naturality_assoc,
    have := congr_app s.condition (op (hf.open_functor.obj x)),
    dsimp only [comp_c_app, unop_op] at this,
    rw ← is_iso.comp_inv_eq at this,
    reassoc! this,
    erw [← this, hf.inv_app_app_assoc, s.fst.c.naturality_assoc],
    simpa [eq_to_hom_map], },
  { change pullback.lift _ _ _ ≫ pullback.fst = _,
    simp }
end

-- this lemma is not a `simp` lemma, because it is an implementation detail
lemma pullback_cone_of_left_lift_snd :
  pullback_cone_of_left_lift f g s ≫ (pullback_cone_of_left f g).snd = s.snd :=
begin
  ext x,
  { change (_ ≫ _ ≫ _) ≫ _ = _,
    simp_rw category.assoc,
    erw s.snd.c.naturality_assoc,
    erw [← s.X.presheaf.map_comp, ← s.X.presheaf.map_comp],
    transitivity s.snd.c.app x ≫ s.X.presheaf.map (𝟙 _),
    { congr },
    { rw s.X.presheaf.map_id, erw category.comp_id } },
  { change pullback.lift _ _ _ ≫ pullback.snd = _,
    simp }
end

instance pullback_cone_snd_is_open_immersion :
  is_open_immersion (pullback_cone_of_left f g).snd :=
begin
  erw category_theory.limits.pullback_cone.mk_snd,
  apply_instance
end

/-- The constructed pullback cone is indeed the pullback. -/
def pullback_cone_of_left_is_limit :
  is_limit (pullback_cone_of_left f g) :=
begin
  apply pullback_cone.is_limit_aux',
  intro s,
  use pullback_cone_of_left_lift f g s,
  use pullback_cone_of_left_lift_fst f g s,
  use pullback_cone_of_left_lift_snd f g s,
  intros m h₁ h₂,
  rw ← cancel_mono (pullback_cone_of_left f g).snd,
  exact (h₂.trans (pullback_cone_of_left_lift_snd f g s).symm)
end

instance has_pullback_of_left :
  has_pullback f g :=
⟨⟨⟨_, pullback_cone_of_left_is_limit f g⟩⟩⟩

instance has_pullback_of_right :
  has_pullback g f := has_pullback_symmetry f g

/-- Open immersions are stable under base-change. -/
instance pullback_snd_of_left :
  is_open_immersion (pullback.snd : pullback f g ⟶ _) :=
begin
  delta pullback.snd,
  rw ← limit.iso_limit_cone_hom_π ⟨_, pullback_cone_of_left_is_limit f g⟩ walking_cospan.right,
  apply_instance
end

/-- Open immersions are stable under base-change. -/
instance pullback_fst_of_right :
  is_open_immersion (pullback.fst : pullback g f ⟶ _) :=
begin
  rw ← pullback_symmetry_hom_comp_snd,
  apply_instance
end

instance pullback_to_base_is_open_immersion [is_open_immersion g] :
  is_open_immersion (limit.π (cospan f g) walking_cospan.one) :=
begin
  rw [←limit.w (cospan f g) walking_cospan.hom.inl, cospan_map_inl],
  apply_instance
end

instance forget_preserves_limits_of_left : preserves_limit (cospan f g) (forget C) :=
preserves_limit_of_preserves_limit_cone (pullback_cone_of_left_is_limit f g)
begin
  apply (is_limit.postcompose_hom_equiv (diagram_iso_cospan.{v} _) _).to_fun,
  refine (is_limit.equiv_iso_limit _).to_fun (limit.is_limit (cospan f.base g.base)),
  fapply cones.ext,
  exact (iso.refl _),
  change ∀ j, _ = 𝟙 _ ≫ _ ≫ _,
  simp_rw category.id_comp,
  rintros (_|_|_); symmetry,
  { erw category.comp_id,
    exact limit.w (cospan f.base g.base) walking_cospan.hom.inl },
  { exact category.comp_id _ },
  { exact category.comp_id _ },
end

instance forget_preserves_limits_of_right : preserves_limit (cospan g f) (forget C) :=
preserves_pullback_symmetry (forget C) f g

lemma pullback_snd_is_iso_of_range_subset (H : set.range g.base ⊆ set.range f.base) :
  is_iso (pullback.snd : pullback f g ⟶ _) :=
begin
  haveI := Top.snd_iso_of_left_embedding_range_subset hf.base_open.to_embedding g.base H,
  haveI : is_iso (pullback.snd : pullback f g ⟶ _).base,
  { delta pullback.snd,
    rw ← limit.iso_limit_cone_hom_π ⟨_, pullback_cone_of_left_is_limit f g⟩ walking_cospan.right,
    change is_iso (_ ≫ pullback.snd),
    apply_instance },
  apply to_iso
end

/--
The universal property of open immersions:
For an open immersion `f : X ⟶ Z`, given any morphism of schemes `g : Y ⟶ Z` whose topological
image is contained in the image of `f`, we can lift this morphism to a unique `Y ⟶ X` that
commutes with these maps.
-/
def lift (H : set.range g.base ⊆ set.range f.base) : Y ⟶ X :=
begin
  haveI := pullback_snd_is_iso_of_range_subset f g H,
  exact inv (pullback.snd : pullback f g ⟶ _) ≫ pullback.fst,
end

@[simp, reassoc] lemma lift_fac (H : set.range g.base ⊆ set.range f.base) :
  lift f g H ≫ f = g :=
by { erw category.assoc, rw is_iso.inv_comp_eq, exact pullback.condition }

lemma lift_uniq (H : set.range g.base ⊆ set.range f.base) (l : Y ⟶ X)
  (hl : l ≫ f = g) : l = lift f g H :=
by rw [← cancel_mono f, hl, lift_fac]

/-- Two open immersions with equal range is isomorphic. -/
@[simps] def iso_of_range_eq [is_open_immersion g] (e : set.range f.base = set.range g.base) :
  X ≅ Y :=
{ hom := lift g f (le_of_eq e),
  inv := lift f g (le_of_eq e.symm),
  hom_inv_id' := by { rw ← cancel_mono f, simp },
  inv_hom_id' := by { rw ← cancel_mono g, simp } }

end pullback

open category_theory.limits.walking_cospan

section to_SheafedSpace

variables [has_products.{v} C] {X : PresheafedSpace.{v} C} (Y : SheafedSpace C)
variables (f : X ⟶ Y.to_PresheafedSpace) [H : is_open_immersion f]

include H

/-- If `X ⟶ Y` is an open immersion, and `Y` is a SheafedSpace, then so is `X`. -/
def to_SheafedSpace : SheafedSpace C :=
{ is_sheaf :=
  begin
    apply Top.presheaf.is_sheaf_of_iso (sheaf_iso_of_iso H.iso_restrict.symm).symm,
    apply Top.sheaf.pushforward_sheaf_of_sheaf,
    exact (Y.restrict H.base_open).is_sheaf
  end,
  to_PresheafedSpace := X }

@[simp] lemma to_SheafedSpace_to_PresheafedSpace : (to_SheafedSpace Y f).to_PresheafedSpace = X :=
rfl

/--
If `X ⟶ Y` is an open immersion of PresheafedSpaces, and `Y` is a SheafedSpace, we can
upgrade it into a morphism of SheafedSpaces.
-/
def to_SheafedSpace_hom : to_SheafedSpace Y f ⟶ Y := f

@[simp] lemma to_SheafedSpace_hom_base : (to_SheafedSpace_hom Y f).base = f.base := rfl

@[simp] lemma to_SheafedSpace_hom_c : (to_SheafedSpace_hom Y f).c = f.c := rfl

instance to_SheafedSpace_is_open_immersion :
  SheafedSpace.is_open_immersion (to_SheafedSpace_hom Y f) := H

omit H

@[simp] lemma SheafedSpace_to_SheafedSpace {X Y : SheafedSpace.{v} C} (f : X ⟶ Y)
  [is_open_immersion f] : to_SheafedSpace Y f = X := by unfreezingI { cases X, refl }

end to_SheafedSpace

section to_LocallyRingedSpace

variables {X : PresheafedSpace.{u} CommRing.{u}} (Y : LocallyRingedSpace.{u})
variables (f : X ⟶ Y.to_PresheafedSpace) [H : is_open_immersion f]

include H

/-- If `X ⟶ Y` is an open immersion, and `Y` is a LocallyRingedSpace, then so is `X`. -/
def to_LocallyRingedSpace : LocallyRingedSpace :=
{ to_SheafedSpace := to_SheafedSpace Y.to_SheafedSpace f,
  local_ring := λ x, begin
    haveI : local_ring (Y.to_SheafedSpace.to_PresheafedSpace.stalk (f.base x)) := Y.local_ring _,
    exact (as_iso (stalk_map f x)).CommRing_iso_to_ring_equiv.local_ring
  end }

@[simp] lemma to_LocallyRingedSpace_to_SheafedSpace :
  (to_LocallyRingedSpace Y f).to_SheafedSpace = (to_SheafedSpace Y.1 f) := rfl

/--
If `X ⟶ Y` is an open immersion of PresheafedSpaces, and `Y` is a LocallyRingedSpace, we can
upgrade it into a morphism of LocallyRingedSpace.
-/
def to_LocallyRingedSpace_hom : to_LocallyRingedSpace Y f ⟶ Y := ⟨f, λ x, infer_instance⟩

@[simp] lemma to_LocallyRingedSpace_hom_val :
  (to_LocallyRingedSpace_hom Y f).val = f := rfl

instance to_LocallyRingedSpace_is_open_immersion :
  LocallyRingedSpace.is_open_immersion (to_LocallyRingedSpace_hom Y f) := H

omit H

@[simp] lemma LocallyRingedSpace_to_LocallyRingedSpace {X Y : LocallyRingedSpace} (f : X ⟶ Y)
  [LocallyRingedSpace.is_open_immersion f] :
  @to_LocallyRingedSpace X.to_PresheafedSpace Y (@@coe (@@coe_to_lift (@@coe_base coe_subtype)) f)
    (show is_open_immersion f.val, by apply_instance) = X :=
by unfreezingI { cases X, delta to_LocallyRingedSpace, simp }

end to_LocallyRingedSpace

lemma is_iso_of_subset {X Y : PresheafedSpace.{v} C} (f : X ⟶ Y)
  [H : PresheafedSpace.is_open_immersion f] (U : opens Y.carrier)
  (hU : (U : set Y.carrier) ⊆ set.range f.base) : is_iso (f.c.app $ op U) :=
begin
  have : U = H.base_open.is_open_map.functor.obj ((opens.map f.base).obj U),
  { ext1,
    exact (set.inter_eq_left_iff_subset.mpr hU).symm.trans set.image_preimage_eq_inter_range.symm },
  convert PresheafedSpace.is_open_immersion.c_iso ((opens.map f.base).obj U),
end

end PresheafedSpace.is_open_immersion

namespace SheafedSpace.is_open_immersion

variables [has_products.{v} C]

@[priority 100]
instance of_is_iso {X Y : SheafedSpace.{v} C} (f : X ⟶ Y) [is_iso f] :
  SheafedSpace.is_open_immersion f :=
@@PresheafedSpace.is_open_immersion.of_is_iso _ f
(SheafedSpace.forget_to_PresheafedSpace.map_is_iso _)

instance comp {X Y Z : SheafedSpace C} (f : X ⟶ Y) (g : Y ⟶ Z)
  [SheafedSpace.is_open_immersion f] [SheafedSpace.is_open_immersion g] :
  SheafedSpace.is_open_immersion (f ≫ g) := PresheafedSpace.is_open_immersion.comp f g

section pullback

variables {X Y Z : SheafedSpace C} (f : X ⟶ Z) (g : Y ⟶ Z)
variable [H : SheafedSpace.is_open_immersion f]

include H

local notation `forget` := SheafedSpace.forget_to_PresheafedSpace
open category_theory.limits.walking_cospan

instance : mono f :=
forget .mono_of_mono_map (show @mono (PresheafedSpace C) _ _ _ f, by apply_instance)

instance forget_map_is_open_immersion :
  PresheafedSpace.is_open_immersion (forget .map f) := ⟨H.base_open, H.c_iso⟩

instance has_limit_cospan_forget_of_left : has_limit (cospan f g ⋙ forget) :=
begin
  apply has_limit_of_iso (diagram_iso_cospan.{v} _).symm,
  change has_limit (cospan (forget .map f) (forget .map g)),
  apply_instance
end

instance has_limit_cospan_forget_of_left' : has_limit (cospan ((cospan f g ⋙ forget).map hom.inl)
  ((cospan f g ⋙ forget).map hom.inr)) :=
show has_limit (cospan (forget .map f) (forget .map g)), from infer_instance

instance has_limit_cospan_forget_of_right : has_limit (cospan g f ⋙ forget) :=
begin
  apply has_limit_of_iso (diagram_iso_cospan.{v} _).symm,
  change has_limit (cospan (forget .map g) (forget .map f)),
  apply_instance
end

instance has_limit_cospan_forget_of_right' : has_limit (cospan ((cospan g f ⋙ forget).map hom.inl)
  ((cospan g f ⋙ forget).map hom.inr)) :=
show has_limit (cospan (forget .map g) (forget .map f)), from infer_instance


instance forget_creates_pullback_of_left : creates_limit (cospan f g) forget :=
creates_limit_of_fully_faithful_of_iso
  (PresheafedSpace.is_open_immersion.to_SheafedSpace Y
    (@pullback.snd (PresheafedSpace C) _ _ _ _ f g _))
  (eq_to_iso (show pullback _ _ = pullback _ _, by congr)
    ≪≫ has_limit.iso_of_nat_iso (diagram_iso_cospan _).symm)

instance forget_creates_pullback_of_right : creates_limit (cospan g f) forget :=
creates_limit_of_fully_faithful_of_iso
  (PresheafedSpace.is_open_immersion.to_SheafedSpace Y
    (@pullback.fst (PresheafedSpace C) _ _ _ _ g f _))
  (eq_to_iso (show pullback _ _ = pullback _ _, by congr)
    ≪≫ has_limit.iso_of_nat_iso (diagram_iso_cospan _).symm)

instance SheafedSpace_forget_preserves_of_left :
  preserves_limit (cospan f g) (SheafedSpace.forget C) :=
@@limits.comp_preserves_limit _ _ _ _ forget (PresheafedSpace.forget C) _
begin
  apply_with (preserves_limit_of_iso_diagram _ (diagram_iso_cospan.{v} _).symm) { instances := tt },
  dsimp,
  apply_instance
end

instance SheafedSpace_forget_preserves_of_right :
  preserves_limit (cospan g f) (SheafedSpace.forget C) :=
preserves_pullback_symmetry _ _ _

instance SheafedSpace_has_pullback_of_left : has_pullback f g :=
  has_limit_of_created (cospan f g) forget

instance SheafedSpace_has_pullback_of_right : has_pullback g f :=
  has_limit_of_created (cospan g f) forget

/-- Open immersions are stable under base-change. -/
instance SheafedSpace_pullback_snd_of_left :
  SheafedSpace.is_open_immersion (pullback.snd : pullback f g ⟶ _) :=
begin
  delta pullback.snd,
  have : _ = limit.π (cospan f g) right := preserves_limits_iso_hom_π
      forget (cospan f g) right,
  rw ← this,
  have := has_limit.iso_of_nat_iso_hom_π
    (diagram_iso_cospan.{v} (cospan f g ⋙ forget))
    right,
  erw category.comp_id at this,
  rw ← this,
  dsimp,
  apply_instance
end

instance SheafedSpace_pullback_fst_of_right :
  SheafedSpace.is_open_immersion (pullback.fst : pullback g f ⟶ _) :=
begin
  delta pullback.fst,
  have : _ = limit.π (cospan g f) left := preserves_limits_iso_hom_π
      forget (cospan g f) left,
  rw ← this,
  have := has_limit.iso_of_nat_iso_hom_π
    (diagram_iso_cospan.{v} (cospan g f ⋙ forget)) left,
  erw category.comp_id at this,
  rw ← this,
  dsimp,
  apply_instance
end

instance SheafedSpace_pullback_to_base_is_open_immersion [SheafedSpace.is_open_immersion g] :
  SheafedSpace.is_open_immersion (limit.π (cospan f g) one : pullback f g ⟶ Z) :=
begin
  rw [←limit.w (cospan f g) hom.inl, cospan_map_inl],
  apply_instance
end

end pullback

section of_stalk_iso
variables [has_limits C] [has_colimits C] [concrete_category.{v} C]
variables [reflects_isomorphisms (forget C)] [preserves_limits (forget C)]
variables [preserves_filtered_colimits (forget C)]

/--
Suppose `X Y : SheafedSpace C`, where `C` is a concrete category,
whose forgetful functor reflects isomorphisms, preserves limits and filtered colimits.
Then a morphism `X ⟶ Y` that is a topological open embedding
is an open immersion iff every stalk map is an iso.
-/
lemma of_stalk_iso {X Y : SheafedSpace C} (f : X ⟶ Y)
  (hf : open_embedding f.base) [H : ∀ x : X, is_iso (PresheafedSpace.stalk_map f x)] :
  SheafedSpace.is_open_immersion f :=
{ base_open := hf,
  c_iso := λ U, begin
    apply_with (Top.presheaf.app_is_iso_of_stalk_functor_map_iso
      (show Y.sheaf ⟶ (Top.sheaf.pushforward f.base).obj X.sheaf, from ⟨f.c⟩)) { instances := ff },
    rintros ⟨_, y, hy, rfl⟩,
    specialize H y,
    delta PresheafedSpace.stalk_map at H,
    haveI H' := Top.presheaf.stalk_pushforward.stalk_pushforward_iso_of_open_embedding
      C hf X.presheaf y,
    have := @@is_iso.comp_is_iso _ H (@@is_iso.inv_is_iso _ H'),
    rw [category.assoc, is_iso.hom_inv_id, category.comp_id] at this,
    exact this
  end }

end of_stalk_iso

section prod

variables [has_limits C] {ι : Type v} (F : discrete ι ⥤ SheafedSpace C) [has_colimit F]
  (i : discrete ι)

lemma sigma_ι_open_embedding : open_embedding (colimit.ι F i).base :=
begin
  rw ← (show _ = (colimit.ι F i).base,
    from ι_preserves_colimits_iso_inv (SheafedSpace.forget C) F i),
  have : _ = _ ≫ colimit.ι (discrete.functor ((F ⋙ SheafedSpace.forget C).obj ∘ discrete.mk)) i :=
    has_colimit.iso_of_nat_iso_ι_hom discrete.nat_iso_functor i,
  rw ← iso.eq_comp_inv at this,
  rw this,
  have : colimit.ι _ _ ≫ _ = _ :=
    Top.sigma_iso_sigma_hom_ι.{v v} ((F ⋙ SheafedSpace.forget C).obj ∘ discrete.mk) i.as,
  rw ← iso.eq_comp_inv at this,
  cases i,
  rw this,
  simp_rw [← category.assoc, Top.open_embedding_iff_comp_is_iso,
    Top.open_embedding_iff_is_iso_comp],
  dsimp,
  exact open_embedding_sigma_mk
end

lemma image_preimage_is_empty (j : discrete ι) (h : i ≠ j) (U : opens (F.obj i)) :
  (opens.map (colimit.ι (F ⋙ SheafedSpace.forget_to_PresheafedSpace) j).base).obj
    ((opens.map (preserves_colimit_iso SheafedSpace.forget_to_PresheafedSpace F).inv.base).obj
    ((sigma_ι_open_embedding F i).is_open_map.functor.obj U)) = ∅ :=
begin
  ext,
  apply iff_false_intro,
  rintro ⟨y, hy, eq⟩,
  replace eq := concrete_category.congr_arg
    (preserves_colimit_iso (SheafedSpace.forget C) F ≪≫
      has_colimit.iso_of_nat_iso discrete.nat_iso_functor ≪≫ Top.sigma_iso_sigma.{v} _).hom eq,
  simp_rw [category_theory.iso.trans_hom, ← Top.comp_app, ← PresheafedSpace.comp_base] at eq,
  rw ι_preserves_colimits_iso_inv at eq,
  change ((SheafedSpace.forget C).map (colimit.ι F i) ≫ _) y =
    ((SheafedSpace.forget C).map (colimit.ι F j) ≫ _) x at eq,
  cases i, cases j,
  rw [ι_preserves_colimits_iso_hom_assoc, ι_preserves_colimits_iso_hom_assoc,
    has_colimit.iso_of_nat_iso_ι_hom_assoc, has_colimit.iso_of_nat_iso_ι_hom_assoc,
    Top.sigma_iso_sigma_hom_ι.{v}, Top.sigma_iso_sigma_hom_ι.{v}] at eq,
  exact h (congr_arg discrete.mk (congr_arg sigma.fst eq)),
end

instance sigma_ι_is_open_immersion [has_strict_terminal_objects C] :
  SheafedSpace.is_open_immersion (colimit.ι F i) :=
{ base_open := sigma_ι_open_embedding F i,
  c_iso := λ U, begin
    have e : colimit.ι F i = _ :=
      (ι_preserves_colimits_iso_inv SheafedSpace.forget_to_PresheafedSpace F i).symm,
    have H : open_embedding (colimit.ι (F ⋙ SheafedSpace.forget_to_PresheafedSpace) i ≫
      (preserves_colimit_iso SheafedSpace.forget_to_PresheafedSpace F).inv).base :=
      e ▸ sigma_ι_open_embedding F i,
    suffices : is_iso ((colimit.ι (F ⋙ SheafedSpace.forget_to_PresheafedSpace) i ≫
      (preserves_colimit_iso SheafedSpace.forget_to_PresheafedSpace F).inv).c.app
        (op (H.is_open_map.functor.obj U))),
    { convert this },
    rw [PresheafedSpace.comp_c_app,
      ← PresheafedSpace.colimit_presheaf_obj_iso_componentwise_limit_hom_π],
    suffices : is_iso (limit.π (PresheafedSpace.componentwise_diagram
      (F ⋙ SheafedSpace.forget_to_PresheafedSpace)
      ((opens.map (preserves_colimit_iso SheafedSpace.forget_to_PresheafedSpace F).inv.base).obj
      (unop $ op $ H.is_open_map.functor.obj U))) (op i)),
    { resetI, apply_instance },
    apply limit_π_is_iso_of_is_strict_terminal,
    intros j hj,
    induction j using opposite.rec,
    dsimp,
    convert (F.obj j).sheaf.is_terminal_of_empty,
    convert image_preimage_is_empty F i j (λ h, hj (congr_arg op h.symm)) U,
    exact (congr_arg PresheafedSpace.hom.base e).symm
  end }

end prod

end SheafedSpace.is_open_immersion

namespace LocallyRingedSpace.is_open_immersion

section pullback

variables {X Y Z : LocallyRingedSpace.{u}} (f : X ⟶ Z) (g : Y ⟶ Z)
variable [H : LocallyRingedSpace.is_open_immersion f]

@[priority 100]
instance of_is_iso [is_iso g] :
  LocallyRingedSpace.is_open_immersion g :=
@@PresheafedSpace.is_open_immersion.of_is_iso _ g.1 ⟨⟨(inv g).1,
  by { erw ← LocallyRingedSpace.comp_val, rw is_iso.hom_inv_id,
    erw ← LocallyRingedSpace.comp_val, rw is_iso.inv_hom_id, split; simpa }⟩⟩

include H

instance comp (g : Z ⟶ Y) [LocallyRingedSpace.is_open_immersion g] :
  LocallyRingedSpace.is_open_immersion (f ≫ g) := PresheafedSpace.is_open_immersion.comp f.1 g.1

instance mono : mono f :=
LocallyRingedSpace.forget_to_SheafedSpace.mono_of_mono_map (show mono f.1, by apply_instance)

instance : SheafedSpace.is_open_immersion (LocallyRingedSpace.forget_to_SheafedSpace.map f) := H

/-- An explicit pullback cone over `cospan f g` if `f` is an open immersion. -/
def pullback_cone_of_left : pullback_cone f g :=
begin
  refine pullback_cone.mk _
    (Y.of_restrict (Top.snd_open_embedding_of_left_open_embedding H.base_open g.1.base)) _,
  { use PresheafedSpace.is_open_immersion.pullback_cone_of_left_fst f.1 g.1,
    intro x,
    have := PresheafedSpace.stalk_map.congr_hom _ _
      (PresheafedSpace.is_open_immersion.pullback_cone_of_left_condition f.1 g.1) x,
    rw [PresheafedSpace.stalk_map.comp, PresheafedSpace.stalk_map.comp] at this,
    rw ← is_iso.eq_inv_comp at this,
    rw this,
    apply_instance },
  { exact subtype.eq (PresheafedSpace.is_open_immersion.pullback_cone_of_left_condition _ _) },
end

instance : LocallyRingedSpace.is_open_immersion (pullback_cone_of_left f g).snd :=
show PresheafedSpace.is_open_immersion (Y.to_PresheafedSpace.of_restrict _), by apply_instance

/-- The constructed `pullback_cone_of_left` is indeed limiting. -/
def pullback_cone_of_left_is_limit : is_limit (pullback_cone_of_left f g) :=
pullback_cone.is_limit_aux' _ $ λ s,
begin
  use PresheafedSpace.is_open_immersion.pullback_cone_of_left_lift f.1 g.1
    (pullback_cone.mk s.fst.1 s.snd.1 (congr_arg subtype.val s.condition)),
  { intro x,
    have := PresheafedSpace.stalk_map.congr_hom _ _
      (PresheafedSpace.is_open_immersion.pullback_cone_of_left_lift_snd f.1 g.1
        (pullback_cone.mk s.fst.1 s.snd.1 (congr_arg subtype.val s.condition))) x,
    change _ = _ ≫ PresheafedSpace.stalk_map s.snd.1 x at this,
    rw [PresheafedSpace.stalk_map.comp, ← is_iso.eq_inv_comp] at this,
    rw this,
    apply_instance },
  split,
  exact subtype.eq (PresheafedSpace.is_open_immersion.pullback_cone_of_left_lift_fst f.1 g.1 _),
  split,
  exact subtype.eq (PresheafedSpace.is_open_immersion.pullback_cone_of_left_lift_snd f.1 g.1 _),
  intros m h₁ h₂,
  rw ← cancel_mono (pullback_cone_of_left f g).snd,
  exact (h₂.trans (subtype.eq
    (PresheafedSpace.is_open_immersion.pullback_cone_of_left_lift_snd f.1 g.1
      (pullback_cone.mk s.fst.1 s.snd.1 (congr_arg subtype.val s.condition))).symm))
end

instance has_pullback_of_left :
  has_pullback f g :=
⟨⟨⟨_, pullback_cone_of_left_is_limit f g⟩⟩⟩

instance has_pullback_of_right :
  has_pullback g f := has_pullback_symmetry f g

/-- Open immersions are stable under base-change. -/
instance pullback_snd_of_left :
  LocallyRingedSpace.is_open_immersion (pullback.snd : pullback f g ⟶ _) :=
begin
  delta pullback.snd,
  rw ← limit.iso_limit_cone_hom_π ⟨_, pullback_cone_of_left_is_limit f g⟩ walking_cospan.right,
  apply_instance
end

/-- Open immersions are stable under base-change. -/
instance pullback_fst_of_right :
LocallyRingedSpace.is_open_immersion (pullback.fst : pullback g f ⟶ _) :=
begin
  rw ← pullback_symmetry_hom_comp_snd,
  apply_instance
end

instance pullback_to_base_is_open_immersion [LocallyRingedSpace.is_open_immersion g] :
  LocallyRingedSpace.is_open_immersion (limit.π (cospan f g) walking_cospan.one) :=
begin
  rw [←limit.w (cospan f g) walking_cospan.hom.inl, cospan_map_inl],
  apply_instance
end

instance forget_preserves_pullback_of_left :
  preserves_limit (cospan f g) LocallyRingedSpace.forget_to_SheafedSpace :=
preserves_limit_of_preserves_limit_cone (pullback_cone_of_left_is_limit f g)
begin
  apply (is_limit_map_cone_pullback_cone_equiv _ _).symm.to_fun,
  apply is_limit_of_is_limit_pullback_cone_map SheafedSpace.forget_to_PresheafedSpace,
  exact PresheafedSpace.is_open_immersion.pullback_cone_of_left_is_limit f.1 g.1
end

instance forget_to_PresheafedSpace_preserves_pullback_of_left :
  preserves_limit (cospan f g)
    (LocallyRingedSpace.forget_to_SheafedSpace ⋙ SheafedSpace.forget_to_PresheafedSpace) :=
preserves_limit_of_preserves_limit_cone (pullback_cone_of_left_is_limit f g)
begin
  apply (is_limit_map_cone_pullback_cone_equiv _ _).symm.to_fun,
  exact PresheafedSpace.is_open_immersion.pullback_cone_of_left_is_limit f.1 g.1
end

instance forget_to_PresheafedSpace_preserves_open_immersion :
  PresheafedSpace.is_open_immersion ((LocallyRingedSpace.forget_to_SheafedSpace ⋙
    SheafedSpace.forget_to_PresheafedSpace).map f) := H

instance forget_to_Top_preserves_pullback_of_left :
  preserves_limit (cospan f g)
    (LocallyRingedSpace.forget_to_SheafedSpace ⋙ SheafedSpace.forget _) :=
begin
  change preserves_limit _
    ((LocallyRingedSpace.forget_to_SheafedSpace ⋙ SheafedSpace.forget_to_PresheafedSpace)
      ⋙ PresheafedSpace.forget _),
  apply_with limits.comp_preserves_limit { instances := ff },
  apply_instance,
  apply preserves_limit_of_iso_diagram _ (diagram_iso_cospan.{u} _).symm,
  dsimp [SheafedSpace.forget_to_PresheafedSpace, -subtype.val_eq_coe],
  apply_instance,
end

instance forget_reflects_pullback_of_left :
  reflects_limit (cospan f g) LocallyRingedSpace.forget_to_SheafedSpace :=
reflects_limit_of_reflects_isomorphisms _ _

instance forget_preserves_pullback_of_right :
  preserves_limit (cospan g f) LocallyRingedSpace.forget_to_SheafedSpace :=
preserves_pullback_symmetry _ _ _

instance forget_to_PresheafedSpace_preserves_pullback_of_right :
  preserves_limit (cospan g f) (LocallyRingedSpace.forget_to_SheafedSpace ⋙
    SheafedSpace.forget_to_PresheafedSpace) :=
preserves_pullback_symmetry _ _ _

instance forget_reflects_pullback_of_right :
  reflects_limit (cospan g f) LocallyRingedSpace.forget_to_SheafedSpace :=
reflects_limit_of_reflects_isomorphisms _ _

instance forget_to_PresheafedSpace_reflects_pullback_of_left :
  reflects_limit (cospan f g)
    (LocallyRingedSpace.forget_to_SheafedSpace ⋙ SheafedSpace.forget_to_PresheafedSpace) :=
reflects_limit_of_reflects_isomorphisms _ _

instance forget_to_PresheafedSpace_reflects_pullback_of_right :
  reflects_limit (cospan g f)
    (LocallyRingedSpace.forget_to_SheafedSpace ⋙ SheafedSpace.forget_to_PresheafedSpace) :=
reflects_limit_of_reflects_isomorphisms _ _

lemma pullback_snd_is_iso_of_range_subset (H' : set.range g.1.base ⊆ set.range f.1.base) :
  is_iso (pullback.snd : pullback f g ⟶ _) :=
begin
  apply_with (reflects_isomorphisms.reflects LocallyRingedSpace.forget_to_SheafedSpace)
    { instances := ff },
  apply_with (reflects_isomorphisms.reflects SheafedSpace.forget_to_PresheafedSpace)
    { instances := ff },
  erw ← preserves_pullback.iso_hom_snd
    (LocallyRingedSpace.forget_to_SheafedSpace ⋙ SheafedSpace.forget_to_PresheafedSpace) f g,
  haveI := PresheafedSpace.is_open_immersion.pullback_snd_is_iso_of_range_subset _ _ H',
  apply_instance,
  apply_instance
end

/--
The universal property of open immersions:
For an open immersion `f : X ⟶ Z`, given any morphism of schemes `g : Y ⟶ Z` whose topological
image is contained in the image of `f`, we can lift this morphism to a unique `Y ⟶ X` that
commutes with these maps.
-/
def lift (H' : set.range g.1.base ⊆ set.range f.1.base) : Y ⟶ X :=
begin
  haveI := pullback_snd_is_iso_of_range_subset f g H',
  exact inv (pullback.snd : pullback f g ⟶ _) ≫ pullback.fst,
end

@[simp, reassoc] lemma lift_fac (H' : set.range g.1.base ⊆ set.range f.1.base) :
  lift f g H' ≫ f = g :=
by { erw category.assoc, rw is_iso.inv_comp_eq, exact pullback.condition }

lemma lift_uniq (H' : set.range g.1.base ⊆ set.range f.1.base) (l : Y ⟶ X)
  (hl : l ≫ f = g) : l = lift f g H' :=
by rw [← cancel_mono f, hl, lift_fac]

lemma lift_range (H' : set.range g.1.base ⊆ set.range f.1.base) :
  set.range (lift f g H').1.base = f.1.base ⁻¹' (set.range g.1.base) :=
begin
  haveI := pullback_snd_is_iso_of_range_subset f g H',
  dsimp only [lift],
  have : _ = (pullback.fst : pullback f g ⟶ _).val.base := preserves_pullback.iso_hom_fst
    (LocallyRingedSpace.forget_to_SheafedSpace ⋙ SheafedSpace.forget _) f g,
  rw [LocallyRingedSpace.comp_val, SheafedSpace.comp_base, ← this, ← category.assoc, coe_comp],
  rw [set.range_comp, set.range_iff_surjective.mpr, set.image_univ, Top.pullback_fst_range],
  ext,
  split,
  { rintros ⟨y, eq⟩, exact ⟨y, eq.symm⟩ },
  { rintros ⟨y, eq⟩, exact ⟨y, eq.symm⟩ },
  { rw ← Top.epi_iff_surjective,
    rw (show (inv (pullback.snd : pullback f g ⟶ _)).val.base = _, from
      (LocallyRingedSpace.forget_to_SheafedSpace ⋙ SheafedSpace.forget _).map_inv _),
    apply_instance }
end

end pullback

/-- An open immersion is isomorphic to the induced open subscheme on its image. -/
def iso_restrict {X Y : LocallyRingedSpace} {f : X ⟶ Y}
  (H : LocallyRingedSpace.is_open_immersion f) : X ≅ Y.restrict H.base_open :=
begin
  apply LocallyRingedSpace.iso_of_SheafedSpace_iso,
  refine SheafedSpace.forget_to_PresheafedSpace.preimage_iso _,
  exact H.iso_restrict
end

/-- To show that a locally ringed space is a scheme, it suffices to show that it has a jointly
surjective family of open immersions from affine schemes. -/
protected def Scheme (X : LocallyRingedSpace)
  (h : ∀ (x : X), ∃ (R : CommRing) (f : Spec.to_LocallyRingedSpace.obj (op R) ⟶ X),
    (x ∈ set.range f.1.base : _) ∧ LocallyRingedSpace.is_open_immersion f) : Scheme :=
{ to_LocallyRingedSpace := X,
  local_affine :=
  begin
    intro x,
    obtain ⟨R, f, h₁, h₂⟩ := h x,
    refine ⟨⟨⟨_, h₂.base_open.open_range⟩, h₁⟩, R, ⟨_⟩⟩,
    apply LocallyRingedSpace.iso_of_SheafedSpace_iso,
    refine SheafedSpace.forget_to_PresheafedSpace.preimage_iso _,
    resetI,
    apply PresheafedSpace.is_open_immersion.iso_of_range_eq (PresheafedSpace.of_restrict _ _) f.1,
    { exact subtype.range_coe_subtype },
    { apply_instance }
  end }

end LocallyRingedSpace.is_open_immersion

lemma is_open_immersion.open_range {X Y : Scheme} (f : X ⟶ Y) [H : is_open_immersion f] :
  is_open (set.range f.1.base) := H.base_open.open_range

section open_cover

namespace Scheme

/-- An open cover of `X` consists of a family of open immersions into `X`,
and for each `x : X` an open immersion (indexed by `f x`) that covers `x`.

This is merely a coverage in the Zariski pretopology, and it would be optimal
if we could reuse the existing API about pretopologies, However, the definitions of sieves and
grothendieck topologies uses `Prop`s, so that the actual open sets and immersions are hard to
obtain. Also, since such a coverage in the pretopology usually contains a proper class of
immersions, it is quite hard to glue them, reason about finite covers, etc.
-/
-- TODO: provide API to and from a presieve.
structure open_cover (X : Scheme.{u}) :=
(J : Type v)
(obj : Π (j : J), Scheme)
(map : Π (j : J), obj j ⟶ X)
(f : X.carrier → J)
(covers : ∀ x, x ∈ set.range ((map (f x)).1.base))
(is_open : ∀ x, is_open_immersion (map x) . tactic.apply_instance)

attribute [instance] open_cover.is_open

variables {X Y Z : Scheme.{u}} (𝒰 : open_cover X) (f : X ⟶ Z) (g : Y ⟶ Z)
variables [∀ x, has_pullback (𝒰.map x ≫ f) g]

/-- The affine cover of a scheme. -/
def affine_cover (X : Scheme) : open_cover X :=
{ J := X.carrier,
  obj := λ x, Spec.obj $ opposite.op (X.local_affine x).some_spec.some,
  map := λ x, ((X.local_affine x).some_spec.some_spec.some.inv ≫
    X.to_LocallyRingedSpace.of_restrict _ : _),
  f := λ x, x,
  is_open := λ x, begin
    apply_with PresheafedSpace.is_open_immersion.comp { instances := ff },
    apply_instance,
    apply PresheafedSpace.is_open_immersion.of_restrict,
  end,
  covers :=
  begin
    intro x,
    erw coe_comp,
    rw [set.range_comp, set.range_iff_surjective.mpr, set.image_univ],
    erw subtype.range_coe_subtype,
    exact (X.local_affine x).some.2,
    rw ← Top.epi_iff_surjective,
    change epi ((SheafedSpace.forget _).map (LocallyRingedSpace.forget_to_SheafedSpace.map _)),
    apply_instance
  end }

instance : inhabited X.open_cover := ⟨X.affine_cover⟩

/-- Given an open cover `{ Uᵢ }` of `X`, and for each `Uᵢ` an open cover, we may combine these
open covers to form an open cover of `X`.  -/
@[simps J obj map]
def open_cover.bind (f : Π (x : 𝒰.J), open_cover (𝒰.obj x)) : open_cover X :=
{ J := Σ (i : 𝒰.J), (f i).J,
  obj := λ x, (f x.1).obj x.2,
  map := λ x, (f x.1).map x.2 ≫ 𝒰.map x.1,
  f := λ x, ⟨_, (f _).f (𝒰.covers x).some⟩,
  covers := λ x,
  begin
    let y := (𝒰.covers x).some,
    have hy : (𝒰.map (𝒰.f x)).val.base y = x := (𝒰.covers x).some_spec,
    rcases (f (𝒰.f x)).covers y with ⟨z, hz⟩,
    change x ∈ set.range (((f (𝒰.f x)).map ((f (𝒰.f x)).f y) ≫ 𝒰.map (𝒰.f x)).1.base),
    use z,
    erw comp_apply,
    rw [hz, hy],
  end }

/-- An isomorphism `X ⟶ Y` is an open cover of `Y`. -/
@[simps J obj map]
def open_cover_of_is_iso {X Y : Scheme.{u}} (f : X ⟶ Y) [is_iso f] :
  open_cover Y :=
{ J := punit.{v+1},
  obj := λ _, X,
  map := λ _, f,
  f := λ _, punit.star,
  covers := λ x, by { rw set.range_iff_surjective.mpr, { trivial }, rw ← Top.epi_iff_surjective,
    apply_instance } }

/-- We construct an open cover from another, by providing the needed fields and showing that the
provided fields are isomorphic with the original open cover. -/
@[simps J obj map]
def open_cover.copy {X : Scheme} (𝒰 : open_cover X)
  (J : Type*) (obj : J → Scheme) (map : ∀ i, obj i ⟶ X)
  (e₁ : J ≃ 𝒰.J) (e₂ : ∀ i, obj i ≅ 𝒰.obj (e₁ i))
  (e₂ : ∀ i, map i = (e₂ i).hom ≫ 𝒰.map (e₁ i)) : open_cover X :=
{ J := J,
  obj := obj,
  map := map,
  f := λ x, e₁.symm (𝒰.f x),
  covers := λ x, begin
    rw [e₂, Scheme.comp_val_base, coe_comp, set.range_comp, set.range_iff_surjective.mpr,
      set.image_univ,  e₁.right_inverse_symm],
    { exact 𝒰.covers x },
    { rw ← Top.epi_iff_surjective, apply_instance }
  end,
  is_open := λ i, by { rw e₂, apply_instance } }

/-- The pushforward of an open cover along an isomorphism. -/
@[simps J obj map]
def open_cover.pushforward_iso {X Y : Scheme} (𝒰 : open_cover X)
  (f : X ⟶ Y) [is_iso f] :
  open_cover Y :=
((open_cover_of_is_iso f).bind (λ _, 𝒰)).copy 𝒰.J _ _
  ((equiv.punit_prod _).symm.trans (equiv.sigma_equiv_prod punit 𝒰.J).symm)
  (λ _, iso.refl _)
  (λ _, (category.id_comp _).symm)

/-- Adding an open immersion into an open cover gives another open cover. -/
@[simps]
def open_cover.add {X : Scheme} (𝒰 : X.open_cover) {Y : Scheme} (f : Y ⟶ X)
  [is_open_immersion f] : X.open_cover :=
{ J := option 𝒰.J,
  obj := λ i, option.rec Y 𝒰.obj i,
  map := λ i, option.rec f 𝒰.map i,
  f := λ x, some (𝒰.f x),
  covers := 𝒰.covers,
  is_open := by rintro (_|_); dsimp; apply_instance }

-- Related result : `open_cover.pullback_cover`, where we pullback an open cover on `X` along a
-- morphism `W ⟶ X`. This is provided at the end of the file since it needs some more results
-- about open immersion (which in turn needs the open cover API).

local attribute [reducible] CommRing.of CommRing.of_hom

instance val_base_is_iso {X Y : Scheme} (f : X ⟶ Y) [is_iso f] : is_iso f.1.base :=
Scheme.forget_to_Top.map_is_iso f

instance basic_open_is_open_immersion {R : CommRing} (f : R) :
algebraic_geometry.is_open_immersion (Scheme.Spec.map (CommRing.of_hom
  (algebra_map R (localization.away f))).op) :=
begin
  apply_with SheafedSpace.is_open_immersion.of_stalk_iso { instances := ff },
  any_goals { apply_instance },
  any_goals { apply_instance },
  exact (prime_spectrum.localization_away_open_embedding (localization.away f) f : _),
  intro x,
  exact Spec_map_localization_is_iso R (submonoid.powers f) x,
end

/-- The basic open sets form an affine open cover of `Spec R`. -/
def affine_basis_cover_of_affine (R : CommRing) : open_cover (Spec.obj (opposite.op R)) :=
{ J := R,
  obj := λ r, Spec.obj (opposite.op $ CommRing.of $ localization.away r),
  map := λ r, Spec.map (quiver.hom.op (algebra_map R (localization.away r) : _)),
  f := λ x, 1,
  covers := λ r,
  begin
    rw set.range_iff_surjective.mpr ((Top.epi_iff_surjective _).mp _),
    { exact trivial },
    { apply_instance }
  end,
  is_open := λ x, algebraic_geometry.Scheme.basic_open_is_open_immersion x }

/-- We may bind the basic open sets of an open affine cover to form a affine cover that is also
a basis. -/
def affine_basis_cover (X : Scheme) : open_cover X :=
X.affine_cover.bind (λ x, affine_basis_cover_of_affine _)

/-- The coordinate ring of a component in the `affine_basis_cover`. -/
def affine_basis_cover_ring (X : Scheme) (i : X.affine_basis_cover.J) : CommRing :=
CommRing.of $ @localization.away (X.local_affine i.1).some_spec.some _ i.2

lemma affine_basis_cover_obj (X : Scheme) (i : X.affine_basis_cover.J) :
  X.affine_basis_cover.obj i = Spec.obj (op $ X.affine_basis_cover_ring i) := rfl

lemma affine_basis_cover_map_range (X : Scheme)
  (x : X.carrier) (r : (X.local_affine x).some_spec.some) :
  set.range (X.affine_basis_cover.map ⟨x, r⟩).1.base =
    (X.affine_cover.map x).1.base '' (prime_spectrum.basic_open r).1 :=
begin
  erw [coe_comp, set.range_comp],
  congr,
  exact (prime_spectrum.localization_away_comap_range (localization.away r) r : _)
end

lemma affine_basis_cover_is_basis (X : Scheme) :
  topological_space.is_topological_basis
    { x : set X.carrier | ∃ a : X.affine_basis_cover.J, x =
      set.range ((X.affine_basis_cover.map a).1.base) } :=
begin
  apply topological_space.is_topological_basis_of_open_of_nhds,
  { rintros _ ⟨a, rfl⟩,
    exact is_open_immersion.open_range (X.affine_basis_cover.map a) },
  { rintros a U haU hU,
    rcases X.affine_cover.covers a with ⟨x, e⟩,
    let U' := (X.affine_cover.map (X.affine_cover.f a)).1.base ⁻¹' U,
    have hxU' : x ∈ U' := by { rw ← e at haU, exact haU },
    rcases prime_spectrum.is_basis_basic_opens.exists_subset_of_mem_open hxU'
      ((X.affine_cover.map (X.affine_cover.f a)).1.base.continuous_to_fun.is_open_preimage _ hU)
      with ⟨_,⟨_,⟨s,rfl⟩,rfl⟩,hxV,hVU⟩,
    refine ⟨_,⟨⟨_,s⟩,rfl⟩,_,_⟩; erw affine_basis_cover_map_range,
    { exact ⟨x,hxV,e⟩ },
    { rw set.image_subset_iff, exact hVU } }
end

/--
Every open cover of a quasi-compact scheme can be refined into a finite subcover.
-/
@[simps obj map]
def open_cover.finite_subcover {X : Scheme} (𝒰 : open_cover X) [H : compact_space X.carrier] :
  open_cover X :=
begin
  have := @@compact_space.elim_nhds_subcover _ H
    (λ (x : X.carrier), set.range ((𝒰.map (𝒰.f x)).1.base))
    (λ x, (is_open_immersion.open_range (𝒰.map (𝒰.f x))).mem_nhds (𝒰.covers x)),
  let t := this.some,
  have h : ∀ (x : X.carrier), ∃ (y : t), x ∈ set.range ((𝒰.map (𝒰.f y)).1.base),
  { intro x,
    have h' : x ∈ (⊤ : set X.carrier) := trivial,
    rw [← classical.some_spec this, set.mem_Union] at h',
    rcases h' with ⟨y,_,⟨hy,rfl⟩,hy'⟩,
    exact ⟨⟨y,hy⟩,hy'⟩ },
  exact
  { J := t,
    obj := λ x, 𝒰.obj (𝒰.f x.1),
    map := λ x, 𝒰.map (𝒰.f x.1),
    f := λ x, (h x).some,
    covers := λ x, (h x).some_spec }
end

instance [H : compact_space X.carrier] : fintype 𝒰.finite_subcover.J :=
by { delta open_cover.finite_subcover, apply_instance }

end Scheme

end open_cover

namespace PresheafedSpace.is_open_immersion

section to_Scheme

variables {X : PresheafedSpace.{u} CommRing.{u}} (Y : Scheme.{u})
variables (f : X ⟶ Y.to_PresheafedSpace) [H : PresheafedSpace.is_open_immersion f]

include H

/-- If `X ⟶ Y` is an open immersion, and `Y` is a scheme, then so is `X`. -/
def to_Scheme : Scheme :=
begin
  apply LocallyRingedSpace.is_open_immersion.Scheme (to_LocallyRingedSpace _ f),
  intro x,
  obtain ⟨_,⟨i,rfl⟩,hx,hi⟩ := Y.affine_basis_cover_is_basis.exists_subset_of_mem_open
      (set.mem_range_self x) H.base_open.open_range,
  use Y.affine_basis_cover_ring i,
  use LocallyRingedSpace.is_open_immersion.lift (to_LocallyRingedSpace_hom _ f) _ hi,
  split,
  { rw LocallyRingedSpace.is_open_immersion.lift_range, exact hx },
  { delta LocallyRingedSpace.is_open_immersion.lift, apply_instance }
end

@[simp] lemma to_Scheme_to_LocallyRingedSpace :
  (to_Scheme Y f).to_LocallyRingedSpace = (to_LocallyRingedSpace Y.1 f) := rfl

/--
If `X ⟶ Y` is an open immersion of PresheafedSpaces, and `Y` is a Scheme, we can
upgrade it into a morphism of Schemes.
-/
def to_Scheme_hom : to_Scheme Y f ⟶ Y := to_LocallyRingedSpace_hom _ f

@[simp] lemma to_Scheme_hom_val :
  (to_Scheme_hom Y f).val = f := rfl

instance to_Scheme_hom_is_open_immersion :
  is_open_immersion (to_Scheme_hom Y f) := H

omit H

lemma Scheme_eq_of_LocallyRingedSpace_eq {X Y : Scheme}
  (H : X.to_LocallyRingedSpace = Y.to_LocallyRingedSpace) : X = Y :=
by { cases X, cases Y, congr, exact H }

lemma Scheme_to_Scheme {X Y : Scheme} (f : X ⟶ Y) [is_open_immersion f] :
  to_Scheme Y f.1 = X :=
begin
  apply Scheme_eq_of_LocallyRingedSpace_eq,
  exact LocallyRingedSpace_to_LocallyRingedSpace f
end

end to_Scheme

end PresheafedSpace.is_open_immersion

/-- The restriction of a Scheme along an open embedding. -/
@[simps]
def Scheme.restrict {U : Top} (X : Scheme) {f : U ⟶ Top.of X.carrier} (h : open_embedding f) :
  Scheme :=
{ to_PresheafedSpace := X.to_PresheafedSpace.restrict h,
  ..(PresheafedSpace.is_open_immersion.to_Scheme X (X.to_PresheafedSpace.of_restrict h)) }

/-- The canonical map from the restriction to the supspace. -/
@[simps]
def Scheme.of_restrict {U : Top} (X : Scheme) {f : U ⟶ Top.of X.carrier} (h : open_embedding f) :
  X.restrict h ⟶ X :=
X.to_LocallyRingedSpace.of_restrict h

instance is_open_immersion.of_restrict {U : Top} (X : Scheme) {f : U ⟶ Top.of X.carrier}
  (h : open_embedding f) : is_open_immersion (X.of_restrict h) :=
show PresheafedSpace.is_open_immersion (X.to_PresheafedSpace.of_restrict h), by apply_instance

namespace is_open_immersion

variables {X Y Z : Scheme.{u}} (f : X ⟶ Z) (g : Y ⟶ Z)
variable [H : is_open_immersion f]

@[priority 100]
instance of_is_iso [is_iso g] :
  is_open_immersion g := @@LocallyRingedSpace.is_open_immersion.of_is_iso _
(show is_iso ((induced_functor _).map g), by apply_instance)

/-- A open immersion induces an isomorphism from the domain onto the image -/
def iso_restrict : X ≅ (Z.restrict H.base_open : _) :=
⟨H.iso_restrict.hom, H.iso_restrict.inv, H.iso_restrict.hom_inv_id, H.iso_restrict.inv_hom_id⟩

include H

local notation `forget` := Scheme.forget_to_LocallyRingedSpace

instance mono : mono f :=
(induced_functor _).mono_of_mono_map (show @mono LocallyRingedSpace _ _ _ f, by apply_instance)

instance forget_map_is_open_immersion : LocallyRingedSpace.is_open_immersion (forget .map f) :=
⟨H.base_open, H.c_iso⟩

instance has_limit_cospan_forget_of_left :
  has_limit (cospan f g ⋙ Scheme.forget_to_LocallyRingedSpace) :=
begin
  apply has_limit_of_iso (diagram_iso_cospan.{u} _).symm,
  change has_limit (cospan (forget .map f) (forget .map g)),
  apply_instance
end

open category_theory.limits.walking_cospan

instance has_limit_cospan_forget_of_left' :
  has_limit (cospan ((cospan f g ⋙ forget).map hom.inl)
  ((cospan f g ⋙ forget).map hom.inr)) :=
show has_limit (cospan (forget .map f) (forget .map g)), from infer_instance

instance has_limit_cospan_forget_of_right : has_limit (cospan g f ⋙ forget) :=
begin
  apply has_limit_of_iso (diagram_iso_cospan.{u} _).symm,
  change has_limit (cospan (forget .map g) (forget .map f)),
  apply_instance
end

instance has_limit_cospan_forget_of_right' :
  has_limit (cospan ((cospan g f ⋙ forget).map hom.inl)
  ((cospan g f ⋙ forget).map hom.inr)) :=
show has_limit (cospan (forget .map g) (forget .map f)), from infer_instance

instance forget_creates_pullback_of_left : creates_limit (cospan f g) forget :=
creates_limit_of_fully_faithful_of_iso
  (PresheafedSpace.is_open_immersion.to_Scheme Y
    (@pullback.snd LocallyRingedSpace _ _ _ _ f g _).1)
  (eq_to_iso (by simp) ≪≫ has_limit.iso_of_nat_iso (diagram_iso_cospan _).symm)

instance forget_creates_pullback_of_right : creates_limit (cospan g f) forget :=
creates_limit_of_fully_faithful_of_iso
  (PresheafedSpace.is_open_immersion.to_Scheme Y
    (@pullback.fst LocallyRingedSpace _ _ _ _ g f _).1)
  (eq_to_iso (by simp) ≪≫ has_limit.iso_of_nat_iso (diagram_iso_cospan _).symm)

instance forget_preserves_of_left : preserves_limit (cospan f g) forget :=
category_theory.preserves_limit_of_creates_limit_and_has_limit _ _

instance forget_preserves_of_right : preserves_limit (cospan g f) forget :=
preserves_pullback_symmetry _ _ _

instance has_pullback_of_left : has_pullback f g :=
has_limit_of_created (cospan f g) forget

instance has_pullback_of_right : has_pullback g f :=
has_limit_of_created (cospan g f) forget

instance pullback_snd_of_left : is_open_immersion (pullback.snd : pullback f g ⟶ _) :=
begin
  have := preserves_pullback.iso_hom_snd forget f g,
  dsimp only [Scheme.forget_to_LocallyRingedSpace, induced_functor_map] at this,
  rw ← this,
  change LocallyRingedSpace.is_open_immersion _,
  apply_instance
end

instance pullback_fst_of_right : is_open_immersion (pullback.fst : pullback g f ⟶ _) :=
begin
  rw ← pullback_symmetry_hom_comp_snd,
  apply_instance
end

instance pullback_to_base [is_open_immersion g] :
  is_open_immersion (limit.π (cospan f g) walking_cospan.one) :=
begin
  rw ← limit.w (cospan f g) walking_cospan.hom.inl,
  change is_open_immersion (_ ≫ f),
  apply_instance
end

instance forget_to_Top_preserves_of_left :
  preserves_limit (cospan f g) Scheme.forget_to_Top :=
begin
  apply_with limits.comp_preserves_limit { instances := ff },
  apply_instance,
  apply preserves_limit_of_iso_diagram _ (diagram_iso_cospan.{u} _).symm,
  dsimp [LocallyRingedSpace.forget_to_Top],
  apply_instance
end

instance forget_to_Top_preserves_of_right :
  preserves_limit (cospan g f) Scheme.forget_to_Top := preserves_pullback_symmetry _ _ _

lemma range_pullback_snd_of_left :
  set.range (pullback.snd : pullback f g ⟶ Y).1.base =
    (opens.map g.1.base).obj ⟨set.range f.1.base, H.base_open.open_range⟩ :=
begin
  rw [← (show _ = (pullback.snd : pullback f g ⟶ _).1.base,
    from preserves_pullback.iso_hom_snd Scheme.forget_to_Top f g), coe_comp, set.range_comp,
    set.range_iff_surjective.mpr,
    ← @set.preimage_univ _ _ (pullback.fst : pullback f.1.base g.1.base ⟶ _),
    Top.pullback_snd_image_fst_preimage, set.image_univ],
  refl,
  rw ← Top.epi_iff_surjective,
  apply_instance
end

lemma range_pullback_fst_of_right :
  set.range (pullback.fst : pullback g f ⟶ Y).1.base =
    (opens.map g.1.base).obj ⟨set.range f.1.base, H.base_open.open_range⟩ :=
begin
  rw [← (show _ = (pullback.fst : pullback g f ⟶ _).1.base,
    from preserves_pullback.iso_hom_fst Scheme.forget_to_Top g f), coe_comp, set.range_comp,
    set.range_iff_surjective.mpr,
    ← @set.preimage_univ _ _ (pullback.snd : pullback g.1.base f.1.base ⟶ _),
    Top.pullback_fst_image_snd_preimage, set.image_univ],
  refl,
  rw ← Top.epi_iff_surjective,
  apply_instance
end

lemma range_pullback_to_base_of_left :
    set.range (pullback.fst ≫ f : pullback f g ⟶ Z).1.base =
      set.range f.1.base ∩ set.range g.1.base :=
begin
  rw [pullback.condition, Scheme.comp_val_base, coe_comp, set.range_comp,
    range_pullback_snd_of_left, opens.map_obj, subtype.coe_mk, set.image_preimage_eq_inter_range,
    set.inter_comm],
end

lemma range_pullback_to_base_of_right :
    set.range (pullback.fst ≫ g : pullback g f ⟶ Z).1.base =
      set.range g.1.base ∩ set.range f.1.base :=
begin
  rw [Scheme.comp_val_base, coe_comp, set.range_comp, range_pullback_fst_of_right, opens.map_obj,
    subtype.coe_mk, set.image_preimage_eq_inter_range, set.inter_comm],
end

/--
The universal property of open immersions:
For an open immersion `f : X ⟶ Z`, given any morphism of schemes `g : Y ⟶ Z` whose topological
image is contained in the image of `f`, we can lift this morphism to a unique `Y ⟶ X` that
commutes with these maps.
-/
def lift (H' : set.range g.1.base ⊆ set.range f.1.base) : Y ⟶ X :=
LocallyRingedSpace.is_open_immersion.lift f g H'

@[simp, reassoc] lemma lift_fac (H' : set.range g.1.base ⊆ set.range f.1.base) :
  lift f g H' ≫ f = g :=
LocallyRingedSpace.is_open_immersion.lift_fac f g H'

lemma lift_uniq (H' : set.range g.1.base ⊆ set.range f.1.base) (l : Y ⟶ X)
  (hl : l ≫ f = g) : l = lift f g H' :=
LocallyRingedSpace.is_open_immersion.lift_uniq f g H' l hl

/-- Two open immersions with equal range are isomorphic. -/
@[simps] def iso_of_range_eq [is_open_immersion g] (e : set.range f.1.base = set.range g.1.base) :
  X ≅ Y :=
{ hom := lift g f (le_of_eq e),
  inv := lift f g (le_of_eq e.symm),
  hom_inv_id' := by { rw ← cancel_mono f, simp },
  inv_hom_id' := by { rw ← cancel_mono g, simp } }

lemma image_basic_open {X Y : Scheme} (f : X ⟶ Y) [H : is_open_immersion f]
  {U : opens X.carrier} (r : X.presheaf.obj (op U)) :
  H.base_open.is_open_map.functor.obj (X.basic_open r) = Y.basic_open (H.inv_app U r) :=
begin
  have e := Scheme.preimage_basic_open f (H.inv_app U r),
  rw [PresheafedSpace.is_open_immersion.inv_app_app_apply, Scheme.basic_open_res,
    opens.inter_eq, inf_eq_right.mpr _] at e,
  rw ← e,
  ext1,
  refine set.image_preimage_eq_inter_range.trans _,
  erw set.inter_eq_left_iff_subset,
  refine set.subset.trans (Scheme.basic_open_subset _ _) (set.image_subset_range _ _),
  refine le_trans (Scheme.basic_open_subset _ _) (le_of_eq _),
  ext1,
  exact (set.preimage_image_eq _ H.base_open.inj).symm
end

<<<<<<< HEAD
=======
/-- The image of an open immersion as an open set. -/
@[simps]
def opens_range (f : X ⟶ Y) [H : is_open_immersion f] : opens Y.carrier :=
  ⟨_, H.base_open.open_range⟩

>>>>>>> 0a3e8d38
end is_open_immersion

/-- The functor taking open subsets of `X` to open subschemes of `X`. -/
@[simps obj_left obj_hom map_left]
def Scheme.restrict_functor (X : Scheme) : opens X.carrier ⥤ over X :=
{ obj := λ U, over.mk (X.of_restrict U.open_embedding),
  map := λ U V i, over.hom_mk (is_open_immersion.lift (X.of_restrict _) (X.of_restrict _)
    (by { change set.range coe ⊆ set.range coe, simp_rw [subtype.range_coe], exact i.le }))
    (is_open_immersion.lift_fac _ _ _),
  map_id' := λ U, by begin
    ext1,
    dsimp only [over.hom_mk_left, over.id_left],
    rw [← cancel_mono (X.of_restrict U.open_embedding), category.id_comp,
      is_open_immersion.lift_fac],
  end,
  map_comp' := λ U V W i j, begin
    ext1,
    dsimp only [over.hom_mk_left, over.comp_left],
    rw [← cancel_mono (X.of_restrict W.open_embedding), category.assoc],
    iterate 3 { rw [is_open_immersion.lift_fac] }
  end }

/-- The restriction of an isomorphism onto an open set. -/
noncomputable
abbreviation Scheme.restrict_map_iso {X Y : Scheme} (f : X ⟶ Y) [is_iso f] (U : opens Y.carrier) :
  X.restrict ((opens.map f.1.base).obj U).open_embedding ≅ Y.restrict U.open_embedding :=
begin
  refine is_open_immersion.iso_of_range_eq (X.of_restrict _ ≫ f) (Y.of_restrict _) _,
  dsimp [opens.inclusion],
  rw [coe_comp, set.range_comp],
  dsimp,
  rw [subtype.range_coe, subtype.range_coe],
  refine @set.image_preimage_eq _ _ f.1.base U.1 _,
  rw ← Top.epi_iff_surjective,
  apply_instance
end

/-- Given an open cover on `X`, we may pull them back along a morphism `W ⟶ X` to obtain
an open cover of `W`. -/
@[simps]
def Scheme.open_cover.pullback_cover {X : Scheme} (𝒰 : X.open_cover) {W : Scheme} (f : W ⟶ X) :
  W.open_cover :=
{ J := 𝒰.J,
  obj := λ x, pullback f (𝒰.map x),
  map := λ x, pullback.fst,
  f := λ x, 𝒰.f (f.1.base x),
  covers := λ x, begin
    rw ← (show _ = (pullback.fst : pullback f (𝒰.map (𝒰.f (f.1.base x))) ⟶ _).1.base,
      from preserves_pullback.iso_hom_fst Scheme.forget_to_Top f
      (𝒰.map (𝒰.f (f.1.base x)))),
    rw [coe_comp, set.range_comp, set.range_iff_surjective.mpr, set.image_univ,
      Top.pullback_fst_range],
    obtain ⟨y, h⟩ := 𝒰.covers (f.1.base x),
    exact ⟨y, h.symm⟩,
    { rw ← Top.epi_iff_surjective, apply_instance }
  end }

<<<<<<< HEAD
=======
lemma Scheme.open_cover.Union_range {X : Scheme} (𝒰 : X.open_cover) :
  (⋃ i, set.range (𝒰.map i).1.base) = set.univ :=
begin
  rw set.eq_univ_iff_forall,
  intros x,
  rw set.mem_Union,
  exact ⟨𝒰.f x, 𝒰.covers x⟩
end

lemma Scheme.open_cover.compact_space {X : Scheme} (𝒰 : X.open_cover) [finite 𝒰.J]
  [H : ∀ i, compact_space (𝒰.obj i).carrier] : compact_space X.carrier :=
begin
  casesI nonempty_fintype 𝒰.J,
  rw [← is_compact_univ_iff, ← 𝒰.Union_range],
  apply compact_Union,
  intro i,
  rw is_compact_iff_compact_space,
  exact @@homeomorph.compact_space _ _ (H i)
    (Top.homeo_of_iso (as_iso (is_open_immersion.iso_of_range_eq (𝒰.map i)
    (X.of_restrict (opens.open_embedding ⟨_, (𝒰.is_open i).base_open.open_range⟩))
    subtype.range_coe.symm).hom.1.base))
end

>>>>>>> 0a3e8d38
/-- Given open covers `{ Uᵢ }` and `{ Uⱼ }`, we may form the open cover `{ Uᵢ ∩ Uⱼ }`. -/
def Scheme.open_cover.inter {X : Scheme.{u}} (𝒰₁ : Scheme.open_cover.{v₁} X)
  (𝒰₂ : Scheme.open_cover.{v₂} X) : X.open_cover :=
{ J := 𝒰₁.J × 𝒰₂.J,
  obj := λ ij, pullback (𝒰₁.map ij.1) (𝒰₂.map ij.2),
  map := λ ij, pullback.fst ≫ 𝒰₁.map ij.1,
  f := λ x, ⟨𝒰₁.f x, 𝒰₂.f x⟩,
  covers := λ x, by { rw is_open_immersion.range_pullback_to_base_of_left,
    exact ⟨𝒰₁.covers x, 𝒰₂.covers x⟩ } }

<<<<<<< HEAD
=======
/-- If `U` is a family of open sets that covers `X`, then `X.restrict U` forms an `X.open_cover`. -/
@[simps J obj map]
def Scheme.open_cover_of_supr_eq_top {s : Type*} (X : Scheme) (U : s → opens X.carrier)
  (hU : (⨆ i, U i) = ⊤) : X.open_cover :=
{ J := s,
  obj := λ i, X.restrict (U i).open_embedding,
  map := λ i, X.of_restrict (U i).open_embedding,
  f := λ x, begin
    have : x ∈ ⨆ i, U i := hU.symm ▸ (show x ∈ (⊤ : opens X.carrier), by triv),
    exact (opens.mem_supr.mp this).some,
  end,
  covers := λ x, begin
    erw subtype.range_coe,
    have : x ∈ ⨆ i, U i := hU.symm ▸ (show x ∈ (⊤ : opens X.carrier), by triv),
    exact (opens.mem_supr.mp this).some_spec,
  end }

>>>>>>> 0a3e8d38
section morphism_restrict

/-- Given a morphism `f : X ⟶ Y` and an open set `U ⊆ Y`, we have `X ×[Y] U ≅ X |_{f ⁻¹ U}` -/
def pullback_restrict_iso_restrict {X Y : Scheme} (f : X ⟶ Y) (U : opens Y.carrier) :
  pullback f (Y.of_restrict U.open_embedding) ≅
    X.restrict ((opens.map f.1.base).obj U).open_embedding :=
begin
  refine is_open_immersion.iso_of_range_eq pullback.fst (X.of_restrict _) _,
  rw is_open_immersion.range_pullback_fst_of_right,
  dsimp [opens.inclusion],
  rw [subtype.range_coe, subtype.range_coe],
  refl,
end

@[simp, reassoc]
lemma pullback_restrict_iso_restrict_inv_fst {X Y : Scheme} (f : X ⟶ Y) (U : opens Y.carrier) :
  (pullback_restrict_iso_restrict f U).inv ≫ pullback.fst = X.of_restrict _ :=
by { delta pullback_restrict_iso_restrict, simp }

@[simp, reassoc]
lemma pullback_restrict_iso_restrict_hom_restrict {X Y : Scheme} (f : X ⟶ Y) (U : opens Y.carrier) :
  (pullback_restrict_iso_restrict f U).hom ≫ X.of_restrict _ = pullback.fst :=
by { delta pullback_restrict_iso_restrict, simp }

/-- The restriction of a morphism `X ⟶ Y` onto `X |_{f ⁻¹ U} ⟶ Y |_ U`. -/
def morphism_restrict {X Y : Scheme} (f : X ⟶ Y) (U : opens Y.carrier) :
  X.restrict ((opens.map f.1.base).obj U).open_embedding ⟶ Y.restrict U.open_embedding :=
(pullback_restrict_iso_restrict f U).inv ≫ pullback.snd

infix ` ∣_ `: 80 := morphism_restrict

@[simp, reassoc]
lemma pullback_restrict_iso_restrict_hom_morphism_restrict {X Y : Scheme} (f : X ⟶ Y)
  (U : opens Y.carrier) :
  (pullback_restrict_iso_restrict f U).hom ≫ f ∣_ U = pullback.snd :=
iso.hom_inv_id_assoc _ _

@[simp, reassoc]
lemma morphism_restrict_ι  {X Y : Scheme} (f : X ⟶ Y) (U : opens Y.carrier) :
  f ∣_ U ≫ Y.of_restrict U.open_embedding = X.of_restrict _ ≫ f :=
by { delta morphism_restrict,
  rw [category.assoc, pullback.condition.symm, pullback_restrict_iso_restrict_inv_fst_assoc] }

lemma morphism_restrict_comp {X Y Z : Scheme} (f : X ⟶ Y) (g : Y ⟶ Z) (U : opens Z.carrier) :
  (f ≫ g) ∣_ U = (f ∣_ ((opens.map g.val.base).obj U) ≫ g ∣_ U : _) :=
begin
  delta morphism_restrict,
  rw ← pullback_right_pullback_fst_iso_inv_snd_snd,
  simp_rw ← category.assoc,
  congr' 1,
  rw ← cancel_mono pullback.fst,
  simp_rw category.assoc,
  rw [pullback_restrict_iso_restrict_inv_fst, pullback_right_pullback_fst_iso_inv_snd_fst,
    ← pullback.condition, pullback_restrict_iso_restrict_inv_fst_assoc,
    pullback_restrict_iso_restrict_inv_fst_assoc],
  refl,
  apply_instance
end

instance {X Y : Scheme} (f : X ⟶ Y) [is_iso f] (U : opens Y.carrier) : is_iso (f ∣_ U) :=
by { delta morphism_restrict, apply_instance }

lemma morphism_restrict_base_coe {X Y : Scheme} (f : X ⟶ Y) (U : opens Y.carrier) (x) :
  @coe U Y.carrier _ ((f ∣_ U).1.base x) = f.1.base x.1 :=
congr_arg (λ f, PresheafedSpace.hom.base (subtype.val f) x) (morphism_restrict_ι f U)

lemma image_morphism_restrict_preimage {X Y : Scheme} (f : X ⟶ Y) (U : opens Y.carrier)
  (V : opens U) :
  ((opens.map f.val.base).obj U).open_embedding.is_open_map.functor.obj
    ((opens.map (f ∣_ U).val.base).obj V) =
    (opens.map f.val.base).obj (U.open_embedding.is_open_map.functor.obj V) :=
begin
  ext1,
  ext x,
  split,
  { rintro ⟨⟨x, hx⟩, (hx' : (f ∣_ U).1.base _ ∈ _), rfl⟩,
    refine ⟨⟨_, hx⟩, _, rfl⟩,
    convert hx',
    ext1,
    exact (morphism_restrict_base_coe f U ⟨x, hx⟩).symm },
  { rintro ⟨⟨x, hx⟩, hx', (rfl : x = _)⟩,
    refine ⟨⟨_, hx⟩, (_: ((f ∣_ U).1.base ⟨x, hx⟩) ∈ V.1), rfl⟩,
    convert hx',
    ext1,
    exact morphism_restrict_base_coe f U ⟨x, hx⟩ }
end

lemma morphism_restrict_c_app {X Y : Scheme} (f : X ⟶ Y) (U : opens Y.carrier) (V : opens U) :
   (f ∣_ U).1.c.app (op V) = f.1.c.app (op (U.open_embedding.is_open_map.functor.obj V)) ≫
    X.presheaf.map (eq_to_hom (image_morphism_restrict_preimage f U V)).op :=
begin
  have := Scheme.congr_app (morphism_restrict_ι f U)
    (op (U.open_embedding.is_open_map.functor.obj V)),
  rw [Scheme.comp_val_c_app, Scheme.comp_val_c_app_assoc] at this,
  have e : (opens.map U.inclusion).obj (U.open_embedding.is_open_map.functor.obj V) = V,
  { ext1, exact set.preimage_image_eq _ subtype.coe_injective },
  have : _ ≫ X.presheaf.map _ = _ :=
    (((f ∣_ U).1.c.naturality (eq_to_hom e).op).symm.trans _).trans this,
  swap, { change Y.presheaf.map _ ≫ _ = Y.presheaf.map _ ≫ _, congr,  },
  rw [← is_iso.eq_comp_inv, ← functor.map_inv, category.assoc] at this,
  rw this,
  congr' 1,
  erw [← X.presheaf.map_comp, ← X.presheaf.map_comp],
  congr' 1,
end

lemma Γ_map_morphism_restrict {X Y : Scheme} (f : X ⟶ Y) (U : opens Y.carrier) :
  Scheme.Γ.map (f ∣_ U).op = Y.presheaf.map (eq_to_hom $ U.open_embedding_obj_top.symm).op ≫
    f.1.c.app (op U) ≫
      X.presheaf.map (eq_to_hom $ ((opens.map f.val.base).obj U).open_embedding_obj_top).op :=
begin
  rw [Scheme.Γ_map_op, morphism_restrict_c_app f U ⊤, f.val.c.naturality_assoc],
  erw ← X.presheaf.map_comp,
  congr,
end

<<<<<<< HEAD
=======
/-- Restricting a morphism onto the the image of an open immersion is isomorphic to the base change
along the immersion. -/
def morphism_restrict_opens_range
  {X Y U : Scheme} (f : X ⟶ Y) (g : U ⟶ Y) [hg : is_open_immersion g] :
  arrow.mk (f ∣_ is_open_immersion.opens_range g) ≅ arrow.mk (pullback.snd : pullback f g ⟶ _) :=
begin
  let V : opens Y.carrier := is_open_immersion.opens_range g,
  let e := is_open_immersion.iso_of_range_eq g (Y.of_restrict V.open_embedding)
    (by exact subtype.range_coe.symm),
  let t : pullback f g ⟶ pullback f (Y.of_restrict V.open_embedding) :=
    pullback.map _ _ _ _ (𝟙 _) e.hom (𝟙 _) (by rw [category.comp_id, category.id_comp])
      (by rw [category.comp_id, is_open_immersion.iso_of_range_eq_hom, is_open_immersion.lift_fac]),
  symmetry,
  refine arrow.iso_mk (as_iso t ≪≫ pullback_restrict_iso_restrict f V) e _,
  rw [iso.trans_hom, as_iso_hom, ← iso.comp_inv_eq, ← cancel_mono g, arrow.mk_hom, arrow.mk_hom,
    is_open_immersion.iso_of_range_eq_inv, category.assoc, category.assoc, category.assoc,
    is_open_immersion.lift_fac, ← pullback.condition, morphism_restrict_ι,
    pullback_restrict_iso_restrict_hom_restrict_assoc, pullback.lift_fst_assoc, category.comp_id],
end

/-- The restrictions onto two equal open sets are isomorphic. This currently has bad defeqs when
unfolded, but it should not matter for now. Replace this definition if better defeqs are needed. -/
def morphism_restrict_eq {X Y : Scheme} (f : X ⟶ Y) {U V : opens Y.carrier} (e : U = V) :
  arrow.mk (f ∣_ U) ≅ arrow.mk (f ∣_ V) := eq_to_iso (by subst e)

/-- Restricting a morphism twice is isomorpic to one restriction. -/
def morphism_restrict_restrict {X Y : Scheme} (f : X ⟶ Y) (U : opens Y.carrier) (V : opens U) :
  arrow.mk (f ∣_ U ∣_ V) ≅ arrow.mk (f ∣_ (U.open_embedding.is_open_map.functor.obj V)) :=
begin
  have : (f ∣_ U ∣_ V) ≫ (iso.refl _).hom =
    (as_iso $ (pullback_restrict_iso_restrict (f ∣_ U) V).inv ≫ (pullback_symmetry _ _).hom ≫
    pullback.map _ _ _ _ (𝟙 _)
    ((pullback_restrict_iso_restrict f U).inv ≫ (pullback_symmetry _ _).hom) (𝟙 _)
    ((category.comp_id _).trans (category.id_comp _).symm) (by simpa) ≫
    (pullback_right_pullback_fst_iso _ _ _).hom ≫ (pullback_symmetry _ _).hom).hom ≫ pullback.snd,
  { simpa only [category.comp_id, pullback_right_pullback_fst_iso_hom_fst, iso.refl_hom,
      category.assoc, pullback_symmetry_hom_comp_snd, as_iso_hom, pullback.lift_fst,
      pullback_symmetry_hom_comp_fst] },
  refine arrow.iso_mk' _ _ _ _ this.symm ≪≫ (morphism_restrict_opens_range _ _).symm ≪≫
    morphism_restrict_eq _ _,
  ext1,
  dsimp,
  rw [coe_comp, set.range_comp],
  congr,
  exact subtype.range_coe,
end

/-- Restricting a morphism twice onto a basic open set is isomorphic to one restriction.  -/
def morphism_restrict_restrict_basic_open {X Y : Scheme} (f : X ⟶ Y) (U : opens Y.carrier)
  (r : Y.presheaf.obj (op U)) :
  arrow.mk (f ∣_ U ∣_ (Y.restrict _).basic_open
    (Y.presheaf.map (eq_to_hom U.open_embedding_obj_top).op r)) ≅ arrow.mk (f ∣_ Y.basic_open r) :=
begin
  refine morphism_restrict_restrict _ _ _ ≪≫ morphism_restrict_eq _ _,
  have e := Scheme.preimage_basic_open (Y.of_restrict U.open_embedding) r,
  erw [Scheme.of_restrict_coe_c_app, opens.adjunction_counit_app_self, eq_to_hom_op] at e,
  rw [← (Y.restrict U.open_embedding).basic_open_res_eq _
    (eq_to_hom U.inclusion_map_eq_top).op, ← comp_apply],
  erw ← Y.presheaf.map_comp,
  rw [eq_to_hom_op, eq_to_hom_op, eq_to_hom_map, eq_to_hom_trans],
  erw ← e,
  ext1, dsimp [opens.map, opens.inclusion],
  rw [set.image_preimage_eq_inter_range, set.inter_eq_left_iff_subset, subtype.range_coe],
  exact Y.basic_open_subset r
end

instance {X Y : Scheme} (f : X ⟶ Y) (U : opens Y.carrier) [is_open_immersion f] :
  is_open_immersion (f ∣_ U) :=
by { delta morphism_restrict, apply_instance }

>>>>>>> 0a3e8d38
end morphism_restrict

end algebraic_geometry<|MERGE_RESOLUTION|>--- conflicted
+++ resolved
@@ -1616,14 +1616,11 @@
   exact (set.preimage_image_eq _ H.base_open.inj).symm
 end
 
-<<<<<<< HEAD
-=======
 /-- The image of an open immersion as an open set. -/
 @[simps]
 def opens_range (f : X ⟶ Y) [H : is_open_immersion f] : opens Y.carrier :=
   ⟨_, H.base_open.open_range⟩
 
->>>>>>> 0a3e8d38
 end is_open_immersion
 
 /-- The functor taking open subsets of `X` to open subschemes of `X`. -/
@@ -1681,8 +1678,6 @@
     { rw ← Top.epi_iff_surjective, apply_instance }
   end }
 
-<<<<<<< HEAD
-=======
 lemma Scheme.open_cover.Union_range {X : Scheme} (𝒰 : X.open_cover) :
   (⋃ i, set.range (𝒰.map i).1.base) = set.univ :=
 begin
@@ -1706,7 +1701,6 @@
     subtype.range_coe.symm).hom.1.base))
 end
 
->>>>>>> 0a3e8d38
 /-- Given open covers `{ Uᵢ }` and `{ Uⱼ }`, we may form the open cover `{ Uᵢ ∩ Uⱼ }`. -/
 def Scheme.open_cover.inter {X : Scheme.{u}} (𝒰₁ : Scheme.open_cover.{v₁} X)
   (𝒰₂ : Scheme.open_cover.{v₂} X) : X.open_cover :=
@@ -1717,8 +1711,6 @@
   covers := λ x, by { rw is_open_immersion.range_pullback_to_base_of_left,
     exact ⟨𝒰₁.covers x, 𝒰₂.covers x⟩ } }
 
-<<<<<<< HEAD
-=======
 /-- If `U` is a family of open sets that covers `X`, then `X.restrict U` forms an `X.open_cover`. -/
 @[simps J obj map]
 def Scheme.open_cover_of_supr_eq_top {s : Type*} (X : Scheme) (U : s → opens X.carrier)
@@ -1736,7 +1728,6 @@
     exact (opens.mem_supr.mp this).some_spec,
   end }
 
->>>>>>> 0a3e8d38
 section morphism_restrict
 
 /-- Given a morphism `f : X ⟶ Y` and an open set `U ⊆ Y`, we have `X ×[Y] U ≅ X |_{f ⁻¹ U}` -/
@@ -1853,8 +1844,6 @@
   congr,
 end
 
-<<<<<<< HEAD
-=======
 /-- Restricting a morphism onto the the image of an open immersion is isomorphic to the base change
 along the immersion. -/
 def morphism_restrict_opens_range
@@ -1925,7 +1914,6 @@
   is_open_immersion (f ∣_ U) :=
 by { delta morphism_restrict, apply_instance }
 
->>>>>>> 0a3e8d38
 end morphism_restrict
 
 end algebraic_geometry