--- conflicted
+++ resolved
@@ -123,19 +123,10 @@
 instance : faithful forget_to_SheafedSpace := {}
 
 /--
-<<<<<<< HEAD
-Given two locally ringed spaces `X` and `Y`, an isomorphism between `X` and `Y` as _presheafed_
-spaces can be lifted to a morphism `X ⟶ Y` as locally ringed spaces.
-
-This is related to the property that the functor `forget_to_SheafedSpace` reflects isomorphisms.
-In fact, it is slightly stronger as we do not require `f` to come from a morphism between
-_locally_ ringed spaces.
-=======
 Given two locally ringed spaces `X` and `Y`, an isomorphism between `X` and `Y` as _sheafed_
 spaces can be lifted to a morphism `X ⟶ Y` as locally ringed spaces.
 
 See also `iso_of_SheafedSpace_iso`.
->>>>>>> 6b63c034
 -/
 @[simps]
 def hom_of_SheafedSpace_hom_of_is_iso {X Y : LocallyRingedSpace}
@@ -149,17 +140,12 @@
 by apply_instance
 
 /--
-<<<<<<< HEAD
-Given two locally ringed spaces `X` and `Y`, an isomorphism between `X` and `Y` as _presheafed_
-spaces can be lifted to an isomorphism `X ⟶ Y` as locally ringed spaces.
-=======
 Given two locally ringed spaces `X` and `Y`, an isomorphism between `X` and `Y` as _sheafed_
 spaces can be lifted to an isomorphism `X ⟶ Y` as locally ringed spaces.
 
 This is related to the property that the functor `forget_to_SheafedSpace` reflects isomorphisms.
 In fact, it is slightly stronger as we do not require `f` to come from a morphism between
 _locally_ ringed spaces.
->>>>>>> 6b63c034
 -/
 def iso_of_SheafedSpace_iso {X Y : LocallyRingedSpace}
   (f : X.to_SheafedSpace ≅ Y.to_SheafedSpace) : X ≅ Y :=
@@ -178,13 +164,8 @@
 The restriction of a locally ringed space along an open embedding.
 -/
 @[simps]
-<<<<<<< HEAD
-noncomputable def restrict {U : Top} (X : LocallyRingedSpace)
-  (f : U ⟶ X.to_Top) (h : open_embedding f) : LocallyRingedSpace :=
-=======
 noncomputable def restrict {U : Top} (X : LocallyRingedSpace) (f : U ⟶ X.to_Top)
   (h : open_embedding f) : LocallyRingedSpace :=
->>>>>>> 6b63c034
 { local_ring :=
   begin
     intro x,
@@ -194,7 +175,6 @@
     exact (X.to_PresheafedSpace.restrict_stalk_iso f h x).symm.CommRing_iso_to_ring_equiv,
   end,
   .. X.to_SheafedSpace.restrict f h }
-<<<<<<< HEAD
 
 /--
 The restriction of a locally ringed space `X` to the top subspace is isomorphic to `X` itself.
@@ -203,8 +183,6 @@
   X.restrict (opens.inclusion ⊤) (opens.open_embedding ⊤) ≅ X :=
 @iso_of_SheafedSpace_iso (X.restrict (opens.inclusion ⊤) (opens.open_embedding ⊤)) X
   X.to_SheafedSpace.restrict_top_iso
-=======
->>>>>>> 6b63c034
 
 /--
 The global sections, notated Gamma.
