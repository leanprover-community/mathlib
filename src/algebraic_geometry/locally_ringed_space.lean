--- conflicted
+++ resolved
@@ -14,10 +14,6 @@
 We define (bundled) locally ringed spaces (as `SheafedSpace CommRing` along with the fact that the
 stalks are local rings), and morphisms between these (morphisms in `SheafedSpace` with
 `is_local_ring_hom` on the stalk maps).
-<<<<<<< HEAD
-
-=======
->>>>>>> ebdbe6b0
 -/
 
 universes v u
