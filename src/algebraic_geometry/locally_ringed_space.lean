--- conflicted
+++ resolved
@@ -8,12 +8,7 @@
 import algebra.category.CommRing.limits
 import algebra.category.CommRing.colimits
 import algebraic_geometry.stalks
-<<<<<<< HEAD
-import ring_theory.ideal.local_ring
-=======
-import ring_theory.ideal.basic
 import data.equiv.transfer_instance
->>>>>>> eada658e
 
 /-!
 # The category of locally ringed spaces
@@ -127,7 +122,6 @@
 
 instance : faithful forget_to_SheafedSpace := {}
 
-<<<<<<< HEAD
 instance : reflects_isomorphisms forget_to_SheafedSpace :=
 { reflects := λ X Y f i,
   { out :=
@@ -147,17 +141,11 @@
     apply_instance,
   end } }
 
--- PROJECT: once we have `PresheafedSpace.restrict_stalk_iso`
--- (that restriction doesn't change stalks) we can uncomment this.
-/-
-def restrict {U : Top} (X : LocallyRingedSpace)
-=======
 /--
 The restriction of a locally ringed space along an open embedding.
 -/
 @[simps]
 noncomputable def restrict {U : Top} (X : LocallyRingedSpace)
->>>>>>> eada658e
   (f : U ⟶ X.to_Top) (h : open_embedding f) : LocallyRingedSpace :=
 { local_ring :=
   begin
