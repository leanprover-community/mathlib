/-
Copyright (c) 2020 Johan Commelin. All rights reserved.
Released under Apache 2.0 license as described in the file LICENSE.
Authors: Johan Commelin
-/

import algebraic_geometry.sheafed_space
import algebra.category.CommRing.limits
import algebra.category.CommRing.colimits
import algebraic_geometry.stalks
import data.equiv.transfer_instance

/-!
# The category of locally ringed spaces

We define (bundled) locally ringed spaces (as `SheafedSpace CommRing` along with the fact that the
stalks are local rings), and morphisms between these (morphisms in `SheafedSpace` with
`is_local_ring_hom` on the stalk maps).

## Future work
* Define the restriction along an open embedding
-/

universes v u

open category_theory
open Top
open topological_space
open opposite
open category_theory.category category_theory.functor

namespace algebraic_geometry

/-- A `LocallyRingedSpace` is a topological space equipped with a sheaf of commutative rings
such that all the stalks are local rings.

A morphism of locally ringed spaces is a morphism of ringed spaces
such that the morphims induced on stalks are local ring homomorphisms. -/
@[nolint has_inhabited_instance]
structure LocallyRingedSpace extends SheafedSpace CommRing :=
(local_ring : ∀ x, local_ring (presheaf.stalk x))

attribute [instance] LocallyRingedSpace.local_ring

namespace LocallyRingedSpace

variables (X : LocallyRingedSpace)

/-- The underlying topological space of a locally ringed space. -/
def to_Top : Top := X.1.carrier

instance : has_coe_to_sort LocallyRingedSpace :=
{ S := Type u,
  coe := λ X : LocallyRingedSpace, (X.to_Top : Type u), }

-- PROJECT: how about a typeclass "has_structure_sheaf" to mediate the 𝒪 notation, rather
-- than defining it over and over for PresheafedSpace, LRS, Scheme, etc.

/-- The structure sheaf of a locally ringed space. -/
def 𝒪 : sheaf CommRing X.to_Top := X.to_SheafedSpace.sheaf

/-- A morphism of locally ringed spaces is a morphism of ringed spaces
 such that the morphims induced on stalks are local ring homomorphisms. -/
def hom (X Y : LocallyRingedSpace) : Type* :=
{ f : X.to_SheafedSpace ⟶ Y.to_SheafedSpace //
    ∀ x, is_local_ring_hom (PresheafedSpace.stalk_map f x) }

instance : quiver LocallyRingedSpace := ⟨hom⟩

@[ext] lemma hom_ext {X Y : LocallyRingedSpace} (f g : hom X Y) (w : f.1 = g.1) : f = g :=
subtype.eq w

/--
The stalk of a locally ringed space, just as a `CommRing`.
-/
-- TODO perhaps we should make a bundled `LocalRing` and return one here?
-- TODO define `sheaf.stalk` so we can write `X.𝒪.stalk` here?
noncomputable
def stalk (X : LocallyRingedSpace) (x : X) : CommRing := X.presheaf.stalk x

/--
A morphism of locally ringed spaces `f : X ⟶ Y` induces
a local ring homomorphism from `Y.stalk (f x)` to `X.stalk x` for any `x : X`.
-/
noncomputable
def stalk_map {X Y : LocallyRingedSpace} (f : X ⟶ Y) (x : X) :
  Y.stalk (f.1.1 x) ⟶ X.stalk x :=
PresheafedSpace.stalk_map f.1 x

instance {X Y : LocallyRingedSpace} (f : X ⟶ Y) (x : X) :
  is_local_ring_hom (stalk_map f x) := f.2 x

/-- The identity morphism on a locally ringed space. -/
@[simps]
def id (X : LocallyRingedSpace) : hom X X :=
⟨𝟙 _, λ x, by { erw PresheafedSpace.stalk_map.id, apply is_local_ring_hom_id, }⟩

instance (X : LocallyRingedSpace) : inhabited (hom X X) := ⟨id X⟩

/-- Composition of morphisms of locally ringed spaces. -/
@[simps]
def comp {X Y Z : LocallyRingedSpace} (f : hom X Y) (g : hom Y Z) : hom X Z :=
⟨f.val ≫ g.val, λ x,
begin
  erw PresheafedSpace.stalk_map.comp,
  exact @is_local_ring_hom_comp _ _ _ _ _ _ _ _ (f.2 _) (g.2 _),
end⟩

/-- The category of locally ringed spaces. -/
instance : category LocallyRingedSpace :=
{ hom := hom,
  id := id,
  comp := λ X Y Z f g, comp f g,
  comp_id' := by { intros, ext1, simp, },
  id_comp' := by { intros, ext1, simp, },
  assoc' := by { intros, ext1, simp, }, }.

/-- The forgetful functor from `LocallyRingedSpace` to `SheafedSpace CommRing`. -/
def forget_to_SheafedSpace : LocallyRingedSpace ⥤ SheafedSpace CommRing :=
{ obj := λ X, X.to_SheafedSpace,
  map := λ X Y f, f.1, }

instance : faithful forget_to_SheafedSpace := {}

<<<<<<< HEAD
instance : reflects_isomorphisms forget_to_SheafedSpace :=
{ reflects := λ X Y f i,
  { out :=
  begin
    resetI,
    -- Let `g` be the inverse of `f`, as a map of sheafed spaces.
    let g := category_theory.inv (forget_to_SheafedSpace.map f),
    refine ⟨⟨g, _⟩, hom_ext _ _ (is_iso.hom_inv_id _), hom_ext _ _ (is_iso.inv_hom_id _)⟩,
    intro x,
    -- The only thing left to show is that `g` is really a map between _locally_ ringed spaces.
    -- This can be solved by typeclass resolution, because
    -- (1) `g` is an isomorphism, as a map of presheafed spaces,
    -- (2) Stalk maps of isomorphisms are isomorphisms (see `algebraic_geometry/stalks`)
    -- (3) Isomorphisms are local ring homs (see ???)
    show is_local_ring_hom (PresheafedSpace.stalk_map
      (SheafedSpace.forget_to_PresheafedSpace.map g) x),
    apply_instance,
  end } }

/--
The restriction of a locally ringed space along an open embedding.
-/
@[simps]
noncomputable def restrict {U : Top} (X : LocallyRingedSpace)
=======
/--
Given two locally ringed spaces `X` and `Y`, an isomorphism between `X` and `Y` as _presheafed_
spaces can be lifted to a morphism `X ⟶ Y` as locally ringed spaces.
-/
@[simps]
def hom_of_SheafedSpace_hom_of_is_iso {X Y : LocallyRingedSpace}
  (f : X.to_SheafedSpace ⟶ Y.to_SheafedSpace) [is_iso f] : X ⟶ Y :=
subtype.mk f $ λ x,
-- Here we need to see that the stalk maps are really local ring homomorphisms.
-- This can be solved by type class inference, because stalk maps of isomorphisms are isomorphisms
-- and isomorphisms are local ring homomorphisms.
show is_local_ring_hom (PresheafedSpace.stalk_map
  (SheafedSpace.forget_to_PresheafedSpace.map f) x),
by apply_instance

/--
Given two locally ringed spaces `X` and `Y`, an isomorphism between `X` and `Y` as _presheafed_
spaces can be lifted to an isomorphism `X ⟶ Y` as locally ringed spaces.
-/
def iso_of_SheafedSpace_iso {X Y : LocallyRingedSpace}
  (f : X.to_SheafedSpace ≅ Y.to_SheafedSpace) : X ≅ Y :=
{ hom := hom_of_SheafedSpace_hom_of_is_iso f.hom,
  inv := hom_of_SheafedSpace_hom_of_is_iso f.inv,
  hom_inv_id' := hom_ext _ _ f.hom_inv_id,
  inv_hom_id' := hom_ext _ _ f.inv_hom_id }

instance : reflects_isomorphisms forget_to_SheafedSpace :=
{ reflects := λ X Y f i,
  { out := by exactI
    ⟨hom_of_SheafedSpace_hom_of_is_iso (category_theory.inv (forget_to_SheafedSpace.map f)),
      hom_ext _ _ (is_iso.hom_inv_id _), hom_ext _ _ (is_iso.inv_hom_id _)⟩ } }

-- PROJECT: once we have `PresheafedSpace.restrict_stalk_iso`
-- (that restriction doesn't change stalks) we can uncomment this.
/-
def restrict {U : Top} (X : LocallyRingedSpace)
>>>>>>> 48dd9d8b
  (f : U ⟶ X.to_Top) (h : open_embedding f) : LocallyRingedSpace :=
{ local_ring :=
  begin
    intro x,
    dsimp at *,
    -- We show that the stalk of the restriction is isomorphic to the original stalk,
    apply @ring_equiv.local_ring _ _ _ (X.local_ring (f x)),
    exact (X.to_PresheafedSpace.restrict_stalk_iso f h x).symm.CommRing_iso_to_ring_equiv,
  end,
  .. X.to_SheafedSpace.restrict f h }

/--
The global sections, notated Gamma.
-/
def Γ : LocallyRingedSpaceᵒᵖ ⥤ CommRing :=
forget_to_SheafedSpace.op ⋙ SheafedSpace.Γ

lemma Γ_def : Γ = forget_to_SheafedSpace.op ⋙ SheafedSpace.Γ := rfl

@[simp] lemma Γ_obj (X : LocallyRingedSpaceᵒᵖ) : Γ.obj X = (unop X).presheaf.obj (op ⊤) := rfl

lemma Γ_obj_op (X : LocallyRingedSpace) : Γ.obj (op X) = X.presheaf.obj (op ⊤) := rfl

@[simp] lemma Γ_map {X Y : LocallyRingedSpaceᵒᵖ} (f : X ⟶ Y) :
  Γ.map f = f.unop.1.c.app (op ⊤) ≫ (unop Y).presheaf.map (opens.le_map_top _ _).op := rfl

lemma Γ_map_op {X Y : LocallyRingedSpace} (f : X ⟶ Y) :
  Γ.map f.op = f.1.c.app (op ⊤) ≫ X.presheaf.map (opens.le_map_top _ _).op := rfl

end LocallyRingedSpace

end algebraic_geometry<|MERGE_RESOLUTION|>--- conflicted
+++ resolved
@@ -122,32 +122,6 @@
 
 instance : faithful forget_to_SheafedSpace := {}
 
-<<<<<<< HEAD
-instance : reflects_isomorphisms forget_to_SheafedSpace :=
-{ reflects := λ X Y f i,
-  { out :=
-  begin
-    resetI,
-    -- Let `g` be the inverse of `f`, as a map of sheafed spaces.
-    let g := category_theory.inv (forget_to_SheafedSpace.map f),
-    refine ⟨⟨g, _⟩, hom_ext _ _ (is_iso.hom_inv_id _), hom_ext _ _ (is_iso.inv_hom_id _)⟩,
-    intro x,
-    -- The only thing left to show is that `g` is really a map between _locally_ ringed spaces.
-    -- This can be solved by typeclass resolution, because
-    -- (1) `g` is an isomorphism, as a map of presheafed spaces,
-    -- (2) Stalk maps of isomorphisms are isomorphisms (see `algebraic_geometry/stalks`)
-    -- (3) Isomorphisms are local ring homs (see ???)
-    show is_local_ring_hom (PresheafedSpace.stalk_map
-      (SheafedSpace.forget_to_PresheafedSpace.map g) x),
-    apply_instance,
-  end } }
-
-/--
-The restriction of a locally ringed space along an open embedding.
--/
-@[simps]
-noncomputable def restrict {U : Top} (X : LocallyRingedSpace)
-=======
 /--
 Given two locally ringed spaces `X` and `Y`, an isomorphism between `X` and `Y` as _presheafed_
 spaces can be lifted to a morphism `X ⟶ Y` as locally ringed spaces.
@@ -180,11 +154,11 @@
     ⟨hom_of_SheafedSpace_hom_of_is_iso (category_theory.inv (forget_to_SheafedSpace.map f)),
       hom_ext _ _ (is_iso.hom_inv_id _), hom_ext _ _ (is_iso.inv_hom_id _)⟩ } }
 
--- PROJECT: once we have `PresheafedSpace.restrict_stalk_iso`
--- (that restriction doesn't change stalks) we can uncomment this.
-/-
-def restrict {U : Top} (X : LocallyRingedSpace)
->>>>>>> 48dd9d8b
+/--
+The restriction of a locally ringed space along an open embedding.
+-/
+@[simps]
+noncomputable def restrict {U : Top} (X : LocallyRingedSpace)
   (f : U ⟶ X.to_Top) (h : open_embedding f) : LocallyRingedSpace :=
 { local_ring :=
   begin
