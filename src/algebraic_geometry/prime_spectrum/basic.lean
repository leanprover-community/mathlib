--- conflicted
+++ resolved
@@ -535,18 +535,11 @@
 (is_closed_singleton_iff_is_maximal _).2 (ideal.is_maximal_comap_of_is_integral_of_is_maximal'
   f hf x.as_ideal $ (is_closed_singleton_iff_is_maximal x).1 hx)
 
-<<<<<<< HEAD
-lemma localization_comap_inducing (f : R →+* S) (M : submonoid R)
-  [@@is_localization _ M S _ f.to_algebra] : inducing (comap f) :=
-begin
-  letI := f.to_algebra,
-=======
 variable S
 
 lemma localization_comap_inducing [algebra R S] (M : submonoid R)
   [is_localization M S] : inducing (comap (algebra_map R S)) :=
 begin
->>>>>>> 5cbfddd3
   constructor,
   rw topological_space_eq_iff,
   intro U,
@@ -555,48 +548,24 @@
   simp_rw [is_closed_induced_iff, is_closed_iff_zero_locus],
   split,
   { rintro ⟨s, rfl⟩,
-<<<<<<< HEAD
-    refine ⟨_,⟨f ⁻¹' (ideal.span s),rfl⟩,_⟩,
-=======
     refine ⟨_,⟨(algebra_map R S) ⁻¹' (ideal.span s),rfl⟩,_⟩,
->>>>>>> 5cbfddd3
     rw [preimage_comap_zero_locus, ← zero_locus_span, ← zero_locus_span s],
     congr' 1,
     exact congr_arg submodule.carrier (is_localization.map_comap M S (ideal.span s)) },
   { rintro ⟨_, ⟨t, rfl⟩, rfl⟩, simp }
 end
 
-<<<<<<< HEAD
-lemma localization_comap_injective (f : R →+* S) (M : submonoid R)
-  [@@is_localization _ M S _ f.to_algebra] : function.injective (comap f) :=
-begin
-  letI := f.to_algebra,
-  intros p q h,
-  replace h := congr_arg (λ (x : prime_spectrum R), ideal.map f x.as_ideal) h,
-=======
 lemma localization_comap_injective [algebra R S] (M : submonoid R)
   [is_localization M S] : function.injective (comap (algebra_map R S)) :=
 begin
   intros p q h,
   replace h := congr_arg (λ (x : prime_spectrum R), ideal.map (algebra_map R S) x.as_ideal) h,
->>>>>>> 5cbfddd3
   dsimp only at h,
   erw [is_localization.map_comap M S, is_localization.map_comap M S] at h,
   ext1,
   exact h
 end
 
-<<<<<<< HEAD
-lemma localization_comap_embedding (f : R →+* S) (M : submonoid R)
-  [@@is_localization _ M S _ f.to_algebra] : embedding (comap f) :=
-⟨localization_comap_inducing f M, localization_comap_injective f M⟩
-
-lemma localization_comap_range (f : R →+* S) (M : submonoid R)
-  [@@is_localization _ M S _ f.to_algebra] :
-  set.range (comap f) = { p | disjoint (M : set R) p.as_ideal } :=
-begin
-  letI := f.to_algebra,
-=======
 lemma localization_comap_embedding [algebra R S] (M : submonoid R)
   [is_localization M S] : embedding (comap (algebra_map R S)) :=
 ⟨localization_comap_inducing S M, localization_comap_injective S M⟩
@@ -605,19 +574,14 @@
   [is_localization M S] :
   set.range (comap (algebra_map R S)) = { p | disjoint (M : set R) p.as_ideal } :=
 begin
->>>>>>> 5cbfddd3
   ext x,
   split,
   { rintro ⟨p, rfl⟩ x ⟨hx₁, hx₂⟩,
     exact (p.2.1 : ¬ _)
       (p.as_ideal.eq_top_of_is_unit_mem hx₂ (is_localization.map_units S ⟨x, hx₁⟩)) },
   { intro h,
-<<<<<<< HEAD
-    use ⟨x.as_ideal.map f, is_localization.is_prime_of_is_prime_disjoint M S _ x.2 h⟩,
-=======
     use ⟨x.as_ideal.map (algebra_map R S),
       is_localization.is_prime_of_is_prime_disjoint M S _ x.2 h⟩,
->>>>>>> 5cbfddd3
     ext1,
     exact is_localization.comap_map_of_is_prime_disjoint M S _ x.2 h }
 end
@@ -710,12 +674,6 @@
   exact ⟨n, hs⟩
 end
 
-<<<<<<< HEAD
-lemma localization_away_comap_range {S : Type v} [comm_ring S] (f : R →+* S) (r : R)
-  [@@is_localization.away _ r S _ f.to_algebra] : set.range (comap f) = basic_open r :=
-begin
-  rw localization_comap_range f (submonoid.powers r),
-=======
 @[simp]
 lemma basic_open_eq_bot_iff (f : R) :
   basic_open f = ⊥ ↔ is_nilpotent f :=
@@ -731,7 +689,6 @@
   [is_localization.away r S] : set.range (comap (algebra_map R S)) = basic_open r :=
 begin
   rw localization_comap_range S (submonoid.powers r),
->>>>>>> 5cbfddd3
   ext,
   simp only [mem_zero_locus, basic_open_eq_zero_locus_compl, set_like.mem_coe, set.mem_set_of_eq,
     set.singleton_subset_iff, set.mem_compl_eq],
@@ -742,17 +699,10 @@
     exact h₁ (x.2.mem_of_pow_mem _ h₃) },
 end
 
-<<<<<<< HEAD
-lemma localization_away_open_embedding {S : Type v} [comm_ring S] (f : R →+* S) (r : R)
-  [@@is_localization.away _ r S _ f.to_algebra] : open_embedding (comap f) :=
-{ to_embedding := localization_comap_embedding f (submonoid.powers r),
-  open_range := by { rw localization_away_comap_range f r, exact is_open_basic_open } }
-=======
 lemma localization_away_open_embedding (S : Type v) [comm_ring S] [algebra R S] (r : R)
   [is_localization.away r S] : open_embedding (comap (algebra_map R S)) :=
 { to_embedding := localization_comap_embedding S (submonoid.powers r),
   open_range := by { rw localization_away_comap_range S r, exact is_open_basic_open } }
->>>>>>> 5cbfddd3
 
 end basic_open
 
