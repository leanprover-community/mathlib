--- conflicted
+++ resolved
@@ -65,11 +65,7 @@
 variables {R S}
 
 instance [nontrivial R] : nonempty $ prime_spectrum R :=
-<<<<<<< HEAD
-⟨⟨(ideal.exists_maximal R).some, (ideal.exists_maximal R).some_spec.is_prime⟩⟩
-=======
 let ⟨I, hI⟩ := ideal.exists_maximal R in ⟨⟨I, hI.is_prime⟩⟩
->>>>>>> b9a4b826
 
 /-- The prime spectrum of the zero ring is empty. -/
 lemma punit (x : prime_spectrum punit) : false :=
