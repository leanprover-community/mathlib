--- conflicted
+++ resolved
@@ -122,11 +122,6 @@
   { intro h, exact ⟨x, h, rfl⟩ },
 end
 
-<<<<<<< HEAD
-lemma basic_open_subset {U : opens X} (f : X.presheaf.obj (op U)) : X.basic_open f ⊆ U :=
-by { rintros _ ⟨x, hx, rfl⟩, exact x.2 }
-
-=======
 @[simp]
 lemma mem_top_basic_open (f : X.presheaf.obj (op ⊤)) (x : X) :
   x ∈ X.basic_open f ↔ is_unit (X.presheaf.germ ⟨x, show x ∈ (⊤ : opens X), by trivial⟩ f) :=
@@ -135,7 +130,6 @@
 lemma basic_open_subset {U : opens X} (f : X.presheaf.obj (op U)) : X.basic_open f ⊆ U :=
 by { rintros _ ⟨x, hx, rfl⟩, exact x.2 }
 
->>>>>>> 5cbfddd3
 /-- The restriction of a section `f` to the basic open of `f` is a unit. -/
 lemma is_unit_res_basic_open {U : opens X} (f : X.presheaf.obj (op U)) :
   is_unit (X.presheaf.map (@hom_of_le (opens X) _ _ _ (X.basic_open_subset f)).op f) :=
