/-
Copyright (c) 2020 Hanting Zhang. All rights reserved.
Released under Apache 2.0 license as described in the file LICENSE.
Authors: Hanting Zhang, Johan Commelin
-/
import data.mv_polynomial.rename
import data.mv_polynomial.comm_ring
import algebra.algebra.subalgebra.basic

/-!
# Symmetric Polynomials and Elementary Symmetric Polynomials

> THIS FILE IS SYNCHRONIZED WITH MATHLIB4.
> Any changes to this file require a corresponding PR to mathlib4.

This file defines symmetric `mv_polynomial`s and elementary symmetric `mv_polynomial`s.
We also prove some basic facts about them.

## Main declarations

* `mv_polynomial.is_symmetric`

* `mv_polynomial.symmetric_subalgebra`

* `mv_polynomial.esymm`

## Notation

+ `esymm σ R n`, is the `n`th elementary symmetric polynomial in `mv_polynomial σ R`.

As in other polynomial files, we typically use the notation:

+ `σ τ : Type*` (indexing the variables)

+ `R S : Type*` `[comm_semiring R]` `[comm_semiring S]` (the coefficients)

+ `r : R` elements of the coefficient ring

+ `i : σ`, with corresponding monomial `X i`, often denoted `X_i` by mathematicians

+ `φ ψ : mv_polynomial σ R`

-/

open equiv (perm)
open_locale big_operators
noncomputable theory

namespace multiset

variables {R : Type*} [comm_semiring R]

/-- The `n`th elementary symmetric function evaluated at the elements of `s` -/
def esymm (s : multiset R) (n : ℕ) : R := ((s.powerset_len n).map multiset.prod).sum

lemma _root_.finset.esymm_map_val {σ} (f : σ → R) (s : finset σ) (n : ℕ) :
  (s.val.map f).esymm n = (s.powerset_len n).sum (λ t, t.prod f) :=
by simpa only [esymm, powerset_len_map, ← finset.map_val_val_powerset_len, map_map]

end multiset

namespace mv_polynomial

variables {σ : Type*} {R : Type*}
variables {τ : Type*} {S : Type*}

/-- A `mv_polynomial φ` is symmetric if it is invariant under
permutations of its variables by the  `rename` operation -/
def is_symmetric [comm_semiring R] (φ : mv_polynomial σ R) : Prop :=
∀ e : perm σ, rename e φ = φ

variables (σ R)

/-- The subalgebra of symmetric `mv_polynomial`s. -/
def symmetric_subalgebra [comm_semiring R] : subalgebra R (mv_polynomial σ R) :=
{ carrier := set_of is_symmetric,
  algebra_map_mem' := λ r e, rename_C e r,
  mul_mem' := λ a b ha hb e, by rw [alg_hom.map_mul, ha, hb],
  add_mem' := λ a b ha hb e, by rw [alg_hom.map_add, ha, hb] }

variables {σ R}

@[simp] lemma mem_symmetric_subalgebra [comm_semiring R] (p : mv_polynomial σ R) :
  p ∈ symmetric_subalgebra σ R ↔ p.is_symmetric := iff.rfl

namespace is_symmetric

section comm_semiring
variables [comm_semiring R] [comm_semiring S] {φ ψ : mv_polynomial σ R}

@[simp]
lemma C (r : R) : is_symmetric (C r : mv_polynomial σ R) :=
(symmetric_subalgebra σ R).algebra_map_mem r

@[simp]
lemma zero : is_symmetric (0 : mv_polynomial σ R) :=
(symmetric_subalgebra σ R).zero_mem

@[simp]
lemma one : is_symmetric (1 : mv_polynomial σ R) :=
(symmetric_subalgebra σ R).one_mem

lemma add (hφ : is_symmetric φ) (hψ : is_symmetric ψ) : is_symmetric (φ + ψ) :=
(symmetric_subalgebra σ R).add_mem hφ hψ

lemma mul (hφ : is_symmetric φ) (hψ : is_symmetric ψ) : is_symmetric (φ * ψ) :=
(symmetric_subalgebra σ R).mul_mem hφ hψ

lemma smul (r : R) (hφ : is_symmetric φ) : is_symmetric (r • φ) :=
(symmetric_subalgebra σ R).smul_mem hφ r

@[simp]
lemma map (hφ : is_symmetric φ) (f : R →+* S) : is_symmetric (map f φ) :=
λ e, by rw [← map_rename, hφ]

end comm_semiring

section comm_ring
variables [comm_ring R] {φ ψ : mv_polynomial σ R}

lemma neg (hφ : is_symmetric φ) : is_symmetric (-φ) :=
(symmetric_subalgebra σ R).neg_mem hφ

lemma sub (hφ : is_symmetric φ) (hψ : is_symmetric ψ) : is_symmetric (φ - ψ) :=
(symmetric_subalgebra σ R).sub_mem hφ hψ

end comm_ring

end is_symmetric

section elementary_symmetric
open finset
variables (σ R) [comm_semiring R] [comm_semiring S] [fintype σ] [fintype τ]

/-- The `n`th elementary symmetric `mv_polynomial σ R`. -/
def esymm (n : ℕ) : mv_polynomial σ R :=
∑ t in powerset_len n univ, ∏ i in t, X i

/-- The `n`th elementary symmetric `mv_polynomial σ R` is obtained by evaluating the
`n`th elementary symmetric at the `multiset` of the monomials -/
lemma esymm_eq_multiset_esymm : esymm σ R = (finset.univ.val.map X).esymm :=
funext $ λ n, (finset.univ.esymm_map_val X n).symm

lemma aeval_esymm_eq_multiset_esymm [algebra R S] (f : σ → S) (n : ℕ) :
  aeval f (esymm σ R n) = (finset.univ.val.map f).esymm n :=
by simp_rw [esymm, aeval_sum, aeval_prod, aeval_X, esymm_map_val]

/-- We can define `esymm σ R n` by summing over a subtype instead of over `powerset_len`. -/
lemma esymm_eq_sum_subtype (n : ℕ) : esymm σ R n =
  ∑ t : {s : finset σ // s.card = n}, ∏ i in (t : finset σ), X i :=
sum_subtype _ (λ _, mem_powerset_len_univ_iff) _

/-- We can define `esymm σ R n` as a sum over explicit monomials -/
lemma esymm_eq_sum_monomial (n : ℕ) : esymm σ R n =
  ∑ t in powerset_len n univ, monomial (∑ i in t, finsupp.single i 1) 1 :=
begin
  simp_rw monomial_sum_one,
  refl,
end

@[simp] lemma esymm_zero : esymm σ R 0 = 1 :=
by simp only [esymm, powerset_len_zero, sum_singleton, prod_empty]

lemma map_esymm (n : ℕ) (f : R →+* S) : map f (esymm σ R n) = esymm σ S n :=
by simp_rw [esymm, map_sum, map_prod, map_X]

lemma rename_esymm (n : ℕ) (e : σ ≃ τ) : rename e (esymm σ R n) = esymm τ R n :=
calc rename e (esymm σ R n)
     = ∑ x in powerset_len n univ, ∏ i in x, X (e i)
       : by simp_rw [esymm, map_sum, map_prod, rename_X]
 ... = ∑ t in powerset_len n (univ.map e.to_embedding), ∏ i in t, X i
       : by simp [finset.powerset_len_map, -finset.map_univ_equiv]
 ... = ∑ t in powerset_len n univ, ∏ i in t, X i : by rw finset.map_univ_equiv

lemma esymm_is_symmetric (n : ℕ) : is_symmetric (esymm σ R n) :=
by { intro, rw rename_esymm }

lemma support_esymm'' (n : ℕ) [decidable_eq σ] [nontrivial R] :
  (esymm σ R n).support = (powerset_len n (univ : finset σ)).bUnion
    (λ t, (finsupp.single (∑ (i : σ) in t, finsupp.single i 1) (1:R)).support) :=
begin
  rw esymm_eq_sum_monomial,
  simp only [← single_eq_monomial],
  convert finsupp.support_sum_eq_bUnion (powerset_len n (univ : finset σ)) _,
  intros s t hst,
  rw finset.disjoint_left,
  simp only [finsupp.support_single_ne_zero _ one_ne_zero, mem_singleton],
  rintro a h rfl,
  have := congr_arg finsupp.support h,
  rw [finsupp.support_sum_eq_bUnion, finsupp.support_sum_eq_bUnion] at this,
  { simp only [finsupp.support_single_ne_zero _ one_ne_zero, bUnion_singleton_eq_self] at this,
    exact absurd this hst.symm },
  all_goals { intros x y, simp [finsupp.support_single_disjoint] }
end

lemma support_esymm' (n : ℕ) [decidable_eq σ] [nontrivial R] :
  (esymm σ R n).support =
  (powerset_len n (univ : finset σ)).bUnion (λ t, {∑ (i : σ) in t, finsupp.single i 1}) :=
begin
  rw support_esymm'',
  congr,
  funext,
  exact finsupp.support_single_ne_zero _ one_ne_zero
end

lemma support_esymm (n : ℕ) [decidable_eq σ] [nontrivial R] :
  (esymm σ R n).support =
  (powerset_len n (univ : finset σ)).image (λ t, ∑ (i : σ) in t, finsupp.single i 1) :=
by { rw support_esymm', exact bUnion_singleton }

lemma degrees_esymm [nontrivial R]
  (n : ℕ) (hpos : 0 < n) (hn : n ≤ fintype.card σ) :
  (esymm σ R n).degrees = (univ : finset σ).val :=
begin
  classical,
  have : (finsupp.to_multiset ∘ λ (t : finset σ), ∑ (i : σ) in t, finsupp.single i 1) = finset.val,
  { funext, simp [finsupp.to_multiset_sum_single] },
<<<<<<< HEAD
  rw [degrees_def, support_esymm, sup_finset_image, this, ←comp_sup_eq_sup_comp],
=======
  rw [degrees, support_esymm, sup_image, this, ←comp_sup_eq_sup_comp],
>>>>>>> cc5dd624
  { obtain ⟨k, rfl⟩ := nat.exists_eq_succ_of_ne_zero hpos.ne',
    simpa using powerset_len_sup _ _ (nat.lt_of_succ_le hn) },
  { intros,
    simp only [union_val, sup_eq_union],
    congr },
  { refl }
end

end elementary_symmetric

end mv_polynomial<|MERGE_RESOLUTION|>--- conflicted
+++ resolved
@@ -215,11 +215,7 @@
   classical,
   have : (finsupp.to_multiset ∘ λ (t : finset σ), ∑ (i : σ) in t, finsupp.single i 1) = finset.val,
   { funext, simp [finsupp.to_multiset_sum_single] },
-<<<<<<< HEAD
-  rw [degrees_def, support_esymm, sup_finset_image, this, ←comp_sup_eq_sup_comp],
-=======
-  rw [degrees, support_esymm, sup_image, this, ←comp_sup_eq_sup_comp],
->>>>>>> cc5dd624
+  rw [degrees_def, support_esymm, sup_image, this, ←comp_sup_eq_sup_comp],
   { obtain ⟨k, rfl⟩ := nat.exists_eq_succ_of_ne_zero hpos.ne',
     simpa using powerset_len_sup _ _ (nat.lt_of_succ_le hn) },
   { intros,
