--- conflicted
+++ resolved
@@ -217,17 +217,6 @@
 section group
 variables [linear_ordered_comm_group_with_zero Γ₀] {R} {Γ₀} (v : valuation R Γ₀) {x y z : R}
 
-<<<<<<< HEAD
-@[simp] lemma map_inv (v : valuation K Γ₀) {x : K} :
-  v x⁻¹ = (v x)⁻¹ :=
-v.to_monoid_with_zero_hom.map_inv x
-
-@[simp] lemma map_zpow (v : valuation K Γ₀) {x : K} {n : ℤ} :
-  v (x^n) = (v x)^n :=
-v.to_monoid_with_zero_hom.map_zpow x n
-
-=======
->>>>>>> 90dc6175
 @[simp] lemma map_neg (x : R) : v (-x) = v x :=
 v.to_monoid_with_zero_hom.to_monoid_hom.map_neg x
 
@@ -705,12 +694,6 @@
   v x⁻¹ = - (v x) :=
 map_inv₀ v.valuation x
 
-<<<<<<< HEAD
-=======
-lemma map_units_inv (x : Rˣ) : v (x⁻¹ : Rˣ) = - (v x) :=
-map_units_inv v.valuation x
-
->>>>>>> 90dc6175
 @[simp] lemma map_neg (x : R) : v (-x) = v x :=
 v.map_neg x
 
