/-
Copyright (c) 2020 Johan Commelin. All rights reserved.
Released under Apache 2.0 license as described in the file LICENSE.
Authors: Kevin Buzzard, Johan Commelin, Patrick Massot
-/

import algebra.order.with_zero
import algebra.punit_instances
import ring_theory.ideal.operations

/-!

# The basics of valuation theory.

The basic theory of valuations (non-archimedean norms) on a commutative ring,
following T. Wedhorn's unpublished notes “Adic Spaces” ([wedhorn_adic]).

The definition of a valuation we use here is Definition 1.22 of [wedhorn_adic].
A valuation on a ring `R` is a monoid homomorphism `v` to a linearly ordered
commutative monoid with zero, that in addition satisfies the following two axioms:
 * `v 0 = 0`
 * `∀ x y, v (x + y) ≤ max (v x) (v y)`

`valuation R Γ₀`is the type of valuations `R → Γ₀`, with a coercion to the underlying
function. If `v` is a valuation from `R` to `Γ₀` then the induced group
homomorphism `units(R) → Γ₀` is called `unit_map v`.

The equivalence "relation" `is_equiv v₁ v₂ : Prop` defined in 1.27 of [wedhorn_adic] is not strictly
speaking a relation, because `v₁ : valuation R Γ₁` and `v₂ : valuation R Γ₂` might
not have the same type. This corresponds in ZFC to the set-theoretic difficulty
that the class of all valuations (as `Γ₀` varies) on a ring `R` is not a set.
The "relation" is however reflexive, symmetric and transitive in the obvious
sense. Note that we use 1.27(iii) of [wedhorn_adic] as the definition of equivalence.

The support of a valuation `v : valuation R Γ₀` is `supp v`. If `J` is an ideal of `R`
with `h : J ⊆ supp v` then the induced valuation
on R / J = `ideal.quotient J` is `on_quot v h`.

## Main definitions

* `valuation R Γ₀`, the type of valuations on `R` with values in `Γ₀`
* `valuation.is_equiv`, the heterogeneous equivalence relation on valuations
* `valuation.supp`, the support of a valuation

* `add_valuation R Γ₀`, the type of additive valuations on `R` with values in a
  linearly ordered additive commutative group with a top element, `Γ₀`.

## Implementation Details

`add_valuation R Γ₀` is implemented as `valuation R (multiplicative Γ₀)ᵒᵈ`.

## Notation

In the `discrete_valuation` locale:

 * `ℕₘ₀` is a shorthand for `with_zero (multiplicative ℕ)`
 * `ℤₘ₀` is a shorthand for `with_zero (multiplicative ℤ)`

## TODO

If ever someone extends `valuation`, we should fully comply to the `fun_like` by migrating the
boilerplate lemmas to `valuation_class`.
-/

open_locale classical big_operators
noncomputable theory

open function ideal

variables {K F R : Type*} [division_ring K]

section
variables (F R) (Γ₀ : Type*) [linear_ordered_comm_monoid_with_zero Γ₀] [ring R]

/-- The type of `Γ₀`-valued valuations on `R`.

When you extend this structure, make sure to extend `valuation_class`. -/
@[nolint has_inhabited_instance]
structure valuation extends R →*₀ Γ₀ :=
(map_add_le_max' : ∀ x y, to_fun (x + y) ≤ max (to_fun x) (to_fun y))

/-- `valuation_class F α β` states that `F` is a type of valuations.

You should also extend this typeclass when you extend `valuation`. -/
class valuation_class extends monoid_with_zero_hom_class F R Γ₀ :=
(map_add_le_max (f : F) (x y : R) : f (x + y) ≤ max (f x) (f y))

export valuation_class (map_add_le_max)

instance [valuation_class F R Γ₀] : has_coe_t F (valuation R Γ₀) :=
⟨λ f, { to_fun := f, map_one' := map_one f, map_zero' := map_zero f, map_mul' := map_mul f,
  map_add_le_max' := map_add_le_max f }⟩

end

namespace valuation

variables {Γ₀   : Type*}
variables {Γ'₀  : Type*}
variables {Γ''₀ : Type*} [linear_ordered_comm_monoid_with_zero Γ''₀]

section basic
variables [ring R]

section monoid
variables [linear_ordered_comm_monoid_with_zero Γ₀] [linear_ordered_comm_monoid_with_zero Γ'₀]

instance : valuation_class (valuation R Γ₀) R Γ₀ :=
{ coe := λ f, f.to_fun,
  coe_injective' := λ f g h, by { obtain ⟨⟨_, _⟩, _⟩ := f, obtain ⟨⟨_, _⟩, _⟩ := g, congr' },
  map_mul := λ f, f.map_mul',
  map_one := λ f, f.map_one',
  map_zero := λ f, f.map_zero',
  map_add_le_max := λ f, f.map_add_le_max' }

/-- Helper instance for when there's too many metavariables to apply `fun_like.has_coe_to_fun`
directly. -/
instance : has_coe_to_fun (valuation R Γ₀) (λ _, R → Γ₀) := fun_like.has_coe_to_fun

@[simp] lemma to_fun_eq_coe (v : valuation R Γ₀) : v.to_fun = v := rfl
@[ext] lemma ext {v₁ v₂ : valuation R Γ₀} (h : ∀ r, v₁ r = v₂ r) : v₁ = v₂ := fun_like.ext _ _ h

variables (v : valuation R Γ₀) {x y z : R}

@[simp, norm_cast] lemma coe_coe : ⇑(v : R →*₀ Γ₀) = v := rfl

@[simp] lemma map_zero : v 0 = 0 := v.map_zero'
@[simp] lemma map_one  : v 1 = 1 := v.map_one'
@[simp] lemma map_mul  : ∀ x y, v (x * y) = v x * v y := v.map_mul'
@[simp] lemma map_add  : ∀ x y, v (x + y) ≤ max (v x) (v y) := v.map_add_le_max'

lemma map_add_le {x y g} (hx : v x ≤ g) (hy : v y ≤ g) : v (x + y) ≤ g :=
le_trans (v.map_add x y) $ max_le hx hy

lemma map_add_lt {x y g} (hx : v x < g) (hy : v y < g) : v (x + y) < g :=
lt_of_le_of_lt (v.map_add x y) $ max_lt hx hy

lemma map_sum_le {ι : Type*} {s : finset ι} {f : ι → R} {g : Γ₀} (hf : ∀ i ∈ s, v (f i) ≤ g) :
  v (∑ i in s, f i) ≤ g :=
begin
  refine finset.induction_on s
    (λ _, trans_rel_right (≤) v.map_zero zero_le') (λ a s has ih hf, _) hf,
  rw finset.forall_mem_insert at hf, rw finset.sum_insert has,
  exact v.map_add_le hf.1 (ih hf.2)
end

lemma map_sum_lt {ι : Type*} {s : finset ι} {f : ι → R} {g : Γ₀} (hg : g ≠ 0)
  (hf : ∀ i ∈ s, v (f i) < g) : v (∑ i in s, f i) < g :=
begin
  refine finset.induction_on s
    (λ _, trans_rel_right (<) v.map_zero (zero_lt_iff.2 hg)) (λ a s has ih hf, _) hf,
  rw finset.forall_mem_insert at hf, rw finset.sum_insert has,
  exact v.map_add_lt hf.1 (ih hf.2)
end

lemma map_sum_lt' {ι : Type*} {s : finset ι} {f : ι → R} {g : Γ₀} (hg : 0 < g)
  (hf : ∀ i ∈ s, v (f i) < g) : v (∑ i in s, f i) < g :=
v.map_sum_lt (ne_of_gt hg) hf

@[simp] lemma map_pow  : ∀ x (n:ℕ), v (x^n) = (v x)^n :=
v.to_monoid_with_zero_hom.to_monoid_hom.map_pow

/-- Deprecated. Use `fun_like.ext_iff`. -/
lemma ext_iff {v₁ v₂ : valuation R Γ₀} : v₁ = v₂ ↔ ∀ r, v₁ r = v₂ r := fun_like.ext_iff

-- The following definition is not an instance, because we have more than one `v` on a given `R`.
-- In addition, type class inference would not be able to infer `v`.

/-- A valuation gives a preorder on the underlying ring. -/
def to_preorder : preorder R := preorder.lift v

/-- If `v` is a valuation on a division ring then `v(x) = 0` iff `x = 0`. -/
@[simp] lemma zero_iff [nontrivial Γ₀] (v : valuation K Γ₀) {x : K} :
  v x = 0 ↔ x = 0 :=
v.to_monoid_with_zero_hom.map_eq_zero

lemma ne_zero_iff [nontrivial Γ₀] (v : valuation K Γ₀) {x : K} :
  v x ≠ 0 ↔ x ≠ 0 :=
v.to_monoid_with_zero_hom.map_ne_zero

theorem unit_map_eq (u : Rˣ) :
  (units.map (v : R →* Γ₀) u : Γ₀) = v u := rfl

/-- A ring homomorphism `S → R` induces a map `valuation R Γ₀ → valuation S Γ₀`. -/
def comap {S : Type*} [ring S] (f : S →+* R) (v : valuation R Γ₀) :
  valuation S Γ₀ :=
{ to_fun := v ∘ f,
  map_add_le_max' := λ x y, by simp only [comp_app, map_add, f.map_add],
  .. v.to_monoid_with_zero_hom.comp f.to_monoid_with_zero_hom, }

@[simp]
lemma comap_apply {S : Type*} [ring S] (f : S →+* R) (v : valuation R Γ₀) (s : S) :
  v.comap f s = v (f s) := rfl

@[simp] lemma comap_id : v.comap (ring_hom.id R) = v := ext $ λ r, rfl

lemma comap_comp {S₁ : Type*} {S₂ : Type*} [ring S₁] [ring S₂] (f : S₁ →+* S₂) (g : S₂ →+* R) :
  v.comap (g.comp f) = (v.comap g).comap f :=
ext $ λ r, rfl

/-- A `≤`-preserving group homomorphism `Γ₀ → Γ'₀` induces a map `valuation R Γ₀ → valuation R Γ'₀`.
-/
def map (f : Γ₀ →*₀ Γ'₀) (hf : monotone f) (v : valuation R Γ₀) :
  valuation R Γ'₀ :=
{ to_fun := f ∘ v,
  map_add_le_max' := λ r s,
    calc f (v (r + s)) ≤ f (max (v r) (v s))     : hf (v.map_add r s)
                   ... = max (f (v r)) (f (v s)) : hf.map_max,
  .. monoid_with_zero_hom.comp f v.to_monoid_with_zero_hom }

/-- Two valuations on `R` are defined to be equivalent if they induce the same preorder on `R`. -/
def is_equiv (v₁ : valuation R Γ₀) (v₂ : valuation R Γ'₀) : Prop :=
∀ r s, v₁ r ≤ v₁ s ↔ v₂ r ≤ v₂ s

end monoid

section group
variables [linear_ordered_comm_group_with_zero Γ₀] {R} {Γ₀} (v : valuation R Γ₀) {x y z : R}

@[simp] lemma map_inv (v : valuation K Γ₀) {x : K} :
  v x⁻¹ = (v x)⁻¹ :=
v.to_monoid_with_zero_hom.map_inv x

@[simp] lemma map_zpow (v : valuation K Γ₀) {x : K} {n : ℤ} :
  v (x^n) = (v x)^n :=
v.to_monoid_with_zero_hom.map_zpow x n

lemma map_units_inv (x : Rˣ) : v (x⁻¹ : Rˣ) = (v x)⁻¹ :=
v.to_monoid_with_zero_hom.to_monoid_hom.map_units_inv x

@[simp] lemma map_neg (x : R) : v (-x) = v x :=
v.to_monoid_with_zero_hom.to_monoid_hom.map_neg x

lemma map_sub_swap (x y : R) : v (x - y) = v (y - x) :=
v.to_monoid_with_zero_hom.to_monoid_hom.map_sub_swap x y

lemma map_sub (x y : R) : v (x - y) ≤ max (v x) (v y) :=
calc v (x - y) = v (x + -y)         : by rw [sub_eq_add_neg]
           ... ≤ max (v x) (v $ -y) : v.map_add _ _
           ... = max (v x) (v y)    : by rw map_neg

lemma map_sub_le {x y g} (hx : v x ≤ g) (hy : v y ≤ g) : v (x - y) ≤ g :=
begin
  rw sub_eq_add_neg,
  exact v.map_add_le hx (le_trans (le_of_eq (v.map_neg y)) hy)
end

lemma map_add_of_distinct_val (h : v x ≠ v y) : v (x + y) = max (v x) (v y) :=
begin
  suffices : ¬v (x + y) < max (v x) (v y),
    from or_iff_not_imp_right.1 (le_iff_eq_or_lt.1 (v.map_add x y)) this,
  intro h',
  wlog vyx : v y < v x using x y,
  { apply lt_or_gt_of_ne h.symm },
  { rw max_eq_left_of_lt vyx at h',
    apply lt_irrefl (v x),
    calc v x = v ((x+y) - y)         : by simp
         ... ≤ max (v $ x + y) (v y) : map_sub _ _ _
         ... < v x                   : max_lt h' vyx },
  { apply this h.symm,
    rwa [add_comm, max_comm] at h' }
end

lemma map_add_eq_of_lt_right (h : v x < v y) : v (x + y) = v y :=
begin
  convert v.map_add_of_distinct_val _,
  { symmetry, rw max_eq_right_iff, exact le_of_lt h },
  { exact ne_of_lt h }
end

lemma map_add_eq_of_lt_left (h : v y < v x) : v (x + y) = v x :=
begin
  rw add_comm, exact map_add_eq_of_lt_right _ h,
end

lemma map_eq_of_sub_lt (h : v (y - x) < v x) : v y = v x :=
begin
  have := valuation.map_add_of_distinct_val v (ne_of_gt h).symm,
  rw max_eq_right (le_of_lt h) at this,
  simpa using this
end

lemma map_one_add_of_lt (h : v x < 1) : v (1 + x) = 1 :=
begin
  rw ← v.map_one at h,
  simpa only [v.map_one] using v.map_add_eq_of_lt_left h
end

lemma map_one_sub_of_lt (h : v x < 1) : v (1 - x) = 1 :=
begin
  rw [← v.map_one, ← v.map_neg] at h,
  rw sub_eq_add_neg 1 x,
  simpa only [v.map_one, v.map_neg] using v.map_add_eq_of_lt_left h
end

<<<<<<< HEAD
lemma one_lt_val_iff
  {K : Type*} [division_ring K] (v : valuation K Γ₀) {x : K} (h : x ≠ 0) :
  1 < v x ↔ v x⁻¹ < 1 :=
begin
  simpa using (inv_lt_inv₀ (v.ne_zero_iff.2 h) one_ne_zero).symm,
end
=======
lemma one_lt_val_iff (v : valuation K Γ₀) {x : K} (h : x ≠ 0) :
  1 < v x ↔ v x⁻¹ < 1 :=
by simpa using (inv_lt_inv₀ (v.ne_zero_iff.2 h) one_ne_zero).symm
>>>>>>> fd77cbf2

/-- The subgroup of elements whose valuation is less than a certain unit.-/
def lt_add_subgroup (v : valuation R Γ₀) (γ : Γ₀ˣ) : add_subgroup R :=
{ carrier   := {x | v x < γ},
  zero_mem' := by { have h := units.ne_zero γ, contrapose! h, simpa using h },
  add_mem'  := λ x y x_in y_in, lt_of_le_of_lt (v.map_add x y) (max_lt x_in y_in),
  neg_mem'  := λ x x_in, by rwa [set.mem_set_of_eq, map_neg] }

end group
end basic -- end of section

namespace is_equiv
variables [ring R]
variables [linear_ordered_comm_monoid_with_zero Γ₀] [linear_ordered_comm_monoid_with_zero Γ'₀]
variables {v : valuation R Γ₀}
variables {v₁ : valuation R Γ₀} {v₂ : valuation R Γ'₀} {v₃ : valuation R Γ''₀}

@[refl] lemma refl : v.is_equiv v :=
λ _ _, iff.refl _

@[symm] lemma symm (h : v₁.is_equiv v₂) : v₂.is_equiv v₁ :=
λ _ _, iff.symm (h _ _)

@[trans] lemma trans (h₁₂ : v₁.is_equiv v₂) (h₂₃ : v₂.is_equiv v₃) : v₁.is_equiv v₃ :=
λ _ _, iff.trans (h₁₂ _ _) (h₂₃ _ _)

lemma of_eq {v' : valuation R Γ₀} (h : v = v') : v.is_equiv v' :=
by { subst h }

lemma map {v' : valuation R Γ₀} (f : Γ₀ →*₀ Γ'₀) (hf : monotone f)
  (inf : injective f) (h : v.is_equiv v') :
  (v.map f hf).is_equiv (v'.map f hf) :=
let H : strict_mono f := hf.strict_mono_of_injective inf in
λ r s,
calc f (v r) ≤ f (v s) ↔ v r ≤ v s   : by rw H.le_iff_le
                   ... ↔ v' r ≤ v' s : h r s
                   ... ↔ f (v' r) ≤ f (v' s) : by rw H.le_iff_le

/-- `comap` preserves equivalence. -/
lemma comap {S : Type*} [ring S] (f : S →+* R) (h : v₁.is_equiv v₂) :
  (v₁.comap f).is_equiv (v₂.comap f) :=
λ r s, h (f r) (f s)

lemma val_eq (h : v₁.is_equiv v₂) {r s : R} :
  v₁ r = v₁ s ↔ v₂ r = v₂ s :=
by simpa only [le_antisymm_iff] using and_congr (h r s) (h s r)

lemma ne_zero (h : v₁.is_equiv v₂) {r : R} :
  v₁ r ≠ 0 ↔ v₂ r ≠ 0 :=
begin
  have : v₁ r ≠ v₁ 0 ↔ v₂ r ≠ v₂ 0 := not_iff_not_of_iff h.val_eq,
  rwa [v₁.map_zero, v₂.map_zero] at this,
end

end is_equiv -- end of namespace

section

lemma is_equiv_of_map_strict_mono [linear_ordered_comm_monoid_with_zero Γ₀]
  [linear_ordered_comm_monoid_with_zero Γ'₀] [ring R] {v : valuation R Γ₀} (f : Γ₀ →*₀ Γ'₀)
  (H : strict_mono f) :
  is_equiv (v.map f (H.monotone)) v :=
λ x y, ⟨H.le_iff_le.mp, λ h, H.monotone h⟩

lemma is_equiv_of_val_le_one [linear_ordered_comm_group_with_zero Γ₀]
  [linear_ordered_comm_group_with_zero Γ'₀]
  (v : valuation K Γ₀) (v' : valuation K Γ'₀) (h : ∀ {x:K}, v x ≤ 1 ↔ v' x ≤ 1) :
  v.is_equiv v' :=
begin
  intros x y,
  by_cases hy : y = 0, { simp [hy, zero_iff], },
  rw show y = 1 * y, by rw one_mul,
  rw [← (inv_mul_cancel_right₀ hy x)],
  iterate 2 {rw [v.map_mul _ y, v'.map_mul _ y]},
  rw [v.map_one, v'.map_one],
  split; intro H,
  { apply mul_le_mul_right',
    replace hy := v.ne_zero_iff.mpr hy,
    replace H := le_of_le_mul_right hy H,
    rwa h at H, },
  { apply mul_le_mul_right',
    replace hy := v'.ne_zero_iff.mpr hy,
    replace H := le_of_le_mul_right hy H,
    rwa h, },
end

lemma is_equiv_iff_val_le_one
  [linear_ordered_comm_group_with_zero Γ₀]
  [linear_ordered_comm_group_with_zero Γ'₀]
  (v : valuation K Γ₀) (v' : valuation K Γ'₀) :
  v.is_equiv v' ↔ ∀ {x : K}, v x ≤ 1 ↔ v' x ≤ 1 :=
⟨λ h x, by  simpa using h x 1, is_equiv_of_val_le_one _ _⟩

lemma is_equiv_iff_val_eq_one
  [linear_ordered_comm_group_with_zero Γ₀]
  [linear_ordered_comm_group_with_zero Γ'₀]
  (v : valuation K Γ₀) (v' : valuation K Γ'₀) :
  v.is_equiv v' ↔ ∀ {x : K}, v x = 1 ↔ v' x = 1 :=
begin
  split,
  { intros h x,
    simpa using @is_equiv.val_eq _ _ _ _ _ _ v v' h x 1 },
  { intros h, apply is_equiv_of_val_le_one, intros x,
    split,
    { intros hx,
      cases lt_or_eq_of_le hx with hx' hx',
      { have : v (1 + x) = 1,
        { rw ← v.map_one, apply map_add_eq_of_lt_left, simpa },
        rw h at this,
        rw (show x = (-1) + (1 + x), by simp),
        refine le_trans (v'.map_add _ _) _,
        simp [this] },
      { rw h at hx', exact le_of_eq hx' } },
    { intros hx,
      cases lt_or_eq_of_le hx with hx' hx',
      { have : v' (1 + x) = 1,
        { rw ← v'.map_one, apply map_add_eq_of_lt_left, simpa },
        rw ← h at this,
        rw (show x = (-1) + (1 + x), by simp),
        refine le_trans (v.map_add _ _) _,
        simp [this] },
      { rw ← h at hx', exact le_of_eq hx' } } }
end

lemma is_equiv_iff_val_lt_one
  [linear_ordered_comm_group_with_zero Γ₀]
  [linear_ordered_comm_group_with_zero Γ'₀]
<<<<<<< HEAD
  {K : Type*} [division_ring K]
=======
>>>>>>> fd77cbf2
  (v : valuation K Γ₀) (v' : valuation K Γ'₀) :
  v.is_equiv v' ↔ ∀ {x : K}, v x < 1 ↔ v' x < 1 :=
begin
  split,
  { intros h x,
    simp only [lt_iff_le_and_ne, and_congr ((is_equiv_iff_val_le_one _ _).1 h)
      ((is_equiv_iff_val_eq_one _ _).1 h).not] },
  { rw is_equiv_iff_val_eq_one,
    intros h x,
    by_cases hx : x = 0, { simp only [(zero_iff _).2 hx, zero_ne_one] },
    split,
    { intro hh,
      by_contra h_1,
      cases ne_iff_lt_or_gt.1 h_1,
      { simpa [hh, lt_self_iff_false] using h.2 h_2 },
      { rw [← inv_one, eq_inv_iff_eq_inv, ← map_inv] at hh,
        exact hh.le.not_lt (h.2 ((one_lt_val_iff v' hx).1 h_2)) } },
    { intro hh,
      by_contra h_1,
      cases ne_iff_lt_or_gt.1 h_1,
      { simpa [hh, lt_self_iff_false] using h.1 h_2 },
      { rw [← inv_one, eq_inv_iff_eq_inv, ← map_inv] at hh,
        exact hh.le.not_lt (h.1 ((one_lt_val_iff v hx).1 h_2)) } } }
end

lemma is_equiv_iff_val_sub_one_lt_one
  [linear_ordered_comm_group_with_zero Γ₀]
  [linear_ordered_comm_group_with_zero Γ'₀]
<<<<<<< HEAD
  {K : Type*} [division_ring K]
=======
>>>>>>> fd77cbf2
  (v : valuation K Γ₀) (v' : valuation K Γ'₀) :
  v.is_equiv v' ↔ ∀ {x : K}, v (x - 1) < 1 ↔ v' (x - 1) < 1 :=
begin
  rw is_equiv_iff_val_lt_one,
  exact (equiv.sub_right 1).surjective.forall
end

lemma is_equiv_tfae
  [linear_ordered_comm_group_with_zero Γ₀]
  [linear_ordered_comm_group_with_zero Γ'₀]
<<<<<<< HEAD
  {K : Type*} [division_ring K]
  (v : valuation K Γ₀) (v' : valuation K Γ'₀) :
  [ v.is_equiv v'
  , ∀ {x}, v x ≤ 1 ↔ v' x ≤ 1
  , ∀ {x}, v x = 1 ↔ v' x = 1
  , ∀ {x}, v x < 1 ↔ v' x < 1
  , ∀ {x}, v (x-1) < 1 ↔ v' (x-1) < 1].tfae :=
=======
  (v : valuation K Γ₀) (v' : valuation K Γ'₀) :
  [v.is_equiv v',
   ∀ {x}, v x ≤ 1 ↔ v' x ≤ 1,
   ∀ {x}, v x = 1 ↔ v' x = 1,
   ∀ {x}, v x < 1 ↔ v' x < 1,
   ∀ {x}, v (x-1) < 1 ↔ v' (x-1) < 1].tfae :=
>>>>>>> fd77cbf2
begin
  tfae_have : 1 ↔ 2, { apply is_equiv_iff_val_le_one },
  tfae_have : 1 ↔ 3, { apply is_equiv_iff_val_eq_one },
  tfae_have : 1 ↔ 4, { apply is_equiv_iff_val_lt_one },
  tfae_have : 1 ↔ 5, { apply is_equiv_iff_val_sub_one_lt_one },
  tfae_finish
end

end

section supp
variables [comm_ring R]
variables [linear_ordered_comm_monoid_with_zero Γ₀] [linear_ordered_comm_monoid_with_zero Γ'₀]
variables (v : valuation R Γ₀)

/-- The support of a valuation `v : R → Γ₀` is the ideal of `R` where `v` vanishes. -/
def supp : ideal R :=
{ carrier   := {x | v x = 0},
  zero_mem' := map_zero v,
  add_mem'  := λ x y hx hy, le_zero_iff.mp $
    calc v (x + y) ≤ max (v x) (v y) : v.map_add x y
               ... ≤ 0               : max_le (le_zero_iff.mpr hx) (le_zero_iff.mpr hy),
  smul_mem' := λ c x hx, calc v (c * x)
                        = v c * v x : map_mul v c x
                    ... = v c * 0 : congr_arg _ hx
                    ... = 0 : mul_zero _ }

@[simp] lemma mem_supp_iff (x : R) : x ∈ supp v ↔ v x = 0 := iff.rfl
-- @[simp] lemma mem_supp_iff' (x : R) : x ∈ (supp v : set R) ↔ v x = 0 := iff.rfl

/-- The support of a valuation is a prime ideal. -/
instance [nontrivial Γ₀] [no_zero_divisors Γ₀] : ideal.is_prime (supp v) :=
⟨λ (h : v.supp = ⊤), one_ne_zero $ show (1 : Γ₀) = 0,
from calc 1 = v 1 : v.map_one.symm
        ... = 0   : show (1:R) ∈ supp v, by { rw h, trivial },
 λ x y hxy, begin
    show v x = 0 ∨ v y = 0,
    change v (x * y) = 0 at hxy,
    rw [v.map_mul x y] at hxy,
    exact eq_zero_or_eq_zero_of_mul_eq_zero hxy
  end⟩

lemma map_add_supp (a : R) {s : R} (h : s ∈ supp v) : v (a + s) = v a :=
begin
  have aux : ∀ a s, v s = 0 → v (a + s) ≤ v a,
  { intros a' s' h', refine le_trans (v.map_add a' s') (max_le le_rfl _), simp [h'], },
  apply le_antisymm (aux a s h),
  calc v a = v (a + s + -s) : by simp
       ... ≤ v (a + s)      : aux (a + s) (-s) (by rwa ←ideal.neg_mem_iff at h)
end

/-- If `hJ : J ⊆ supp v` then `on_quot_val hJ` is the induced function on R/J as a function.
Note: it's just the function; the valuation is `on_quot hJ`. -/
def on_quot_val {J : ideal R} (hJ : J ≤ supp v) :
  R ⧸ J → Γ₀ :=
λ q, quotient.lift_on' q v $ λ a b h,
calc v a = v (b + -(-a + b)) : by simp
     ... = v b             :
      v.map_add_supp b $ (ideal.neg_mem_iff _).2 $ hJ $ quotient_add_group.left_rel_apply.mp h

/-- The extension of valuation v on R to valuation on R/J if J ⊆ supp v -/
def on_quot {J : ideal R} (hJ : J ≤ supp v) :
  valuation (R ⧸ J) Γ₀ :=
{ to_fun := v.on_quot_val hJ,
  map_zero' := v.map_zero,
  map_one'  := v.map_one,
  map_mul'  := λ xbar ybar, quotient.ind₂' v.map_mul xbar ybar,
  map_add_le_max'  := λ xbar ybar, quotient.ind₂' v.map_add xbar ybar }

@[simp] lemma on_quot_comap_eq {J : ideal R} (hJ : J ≤ supp v) :
  (v.on_quot hJ).comap (ideal.quotient.mk J) = v :=
ext $ λ r, rfl

lemma comap_supp {S : Type*} [comm_ring S] (f : S →+* R) :
  supp (v.comap f) = ideal.comap f v.supp :=
ideal.ext $ λ x,
begin
  rw [mem_supp_iff, ideal.mem_comap, mem_supp_iff],
  refl,
end

lemma self_le_supp_comap (J : ideal R) (v : valuation (R ⧸ J) Γ₀) :
  J ≤ (v.comap (ideal.quotient.mk J)).supp :=
by { rw [comap_supp, ← ideal.map_le_iff_le_comap], simp }

@[simp] lemma comap_on_quot_eq (J : ideal R) (v : valuation (R ⧸ J) Γ₀) :
  (v.comap (ideal.quotient.mk J)).on_quot (v.self_le_supp_comap J) = v :=
ext $ by { rintro ⟨x⟩, refl }

/-- The quotient valuation on R/J has support supp(v)/J if J ⊆ supp v. -/
lemma supp_quot {J : ideal R} (hJ : J ≤ supp v) :
  supp (v.on_quot hJ) = (supp v).map (ideal.quotient.mk J) :=
begin
  apply le_antisymm,
  { rintro ⟨x⟩ hx,
    apply ideal.subset_span,
    exact ⟨x, hx, rfl⟩ },
  { rw ideal.map_le_iff_le_comap,
    intros x hx, exact hx }
end

lemma supp_quot_supp : supp (v.on_quot le_rfl) = 0 :=
by { rw supp_quot, exact ideal.map_quotient_self _ }

end supp -- end of section

end valuation

section add_monoid

variables (R) [ring R] (Γ₀ : Type*) [linear_ordered_add_comm_monoid_with_top Γ₀]

/-- The type of `Γ₀`-valued additive valuations on `R`. -/
@[nolint has_inhabited_instance]
def add_valuation := valuation R (multiplicative Γ₀ᵒᵈ)

end add_monoid

namespace add_valuation
variables {Γ₀ : Type*} {Γ'₀ : Type*}

section basic

section monoid

variables [linear_ordered_add_comm_monoid_with_top Γ₀] [linear_ordered_add_comm_monoid_with_top Γ'₀]
variables (R) (Γ₀) [ring R]

/-- A valuation is coerced to the underlying function `R → Γ₀`. -/
instance : has_coe_to_fun (add_valuation R Γ₀) (λ _, R → Γ₀) :=
{ coe := λ v, v.to_monoid_with_zero_hom.to_fun }

variables {R} {Γ₀} (v : add_valuation R Γ₀) {x y z : R}

section

variables (f : R → Γ₀) (h0 : f 0 = ⊤) (h1 : f 1 = 0)
variables (hadd : ∀ x y, min (f x) (f y) ≤ f (x + y)) (hmul : ∀ x y, f (x * y) = f x + f y)

/-- An alternate constructor of `add_valuation`, that doesn't reference `multiplicative Γ₀ᵒᵈ` -/
def of : add_valuation R Γ₀ :=
{ to_fun := f,
  map_one' := h1,
  map_zero' := h0,
  map_add_le_max' := hadd,
  map_mul' := hmul }

variables {h0} {h1} {hadd} {hmul} {r : R}

@[simp]
theorem of_apply : (of f h0 h1 hadd hmul) r = f r := rfl

/-- The `valuation` associated to an `add_valuation` (useful if the latter is constructed using
`add_valuation.of`). -/
def valuation : valuation R (multiplicative Γ₀ᵒᵈ) := v

@[simp] lemma valuation_apply (r : R) :
  v.valuation r = multiplicative.of_add (order_dual.to_dual (v r)) := rfl

end

@[simp] lemma map_zero : v 0 = ⊤ := v.map_zero
@[simp] lemma map_one  : v 1 = 0 := v.map_one
@[simp] lemma map_mul  : ∀ x y, v (x * y) = v x + v y := v.map_mul
@[simp] lemma map_add  : ∀ x y, min (v x) (v y) ≤ v (x + y) := v.map_add

lemma map_le_add {x y g} (hx : g ≤ v x) (hy : g ≤ v y) : g ≤ v (x + y) := v.map_add_le hx hy

lemma map_lt_add {x y g} (hx : g < v x) (hy : g < v y) : g < v (x + y) := v.map_add_lt hx hy

lemma map_le_sum {ι : Type*} {s : finset ι} {f : ι → R} {g : Γ₀} (hf : ∀ i ∈ s, g ≤ v (f i)) :
  g ≤ v (∑ i in s, f i) := v.map_sum_le hf

lemma map_lt_sum {ι : Type*} {s : finset ι} {f : ι → R} {g : Γ₀} (hg : g ≠ ⊤)
  (hf : ∀ i ∈ s, g < v (f i)) : g < v (∑ i in s, f i) := v.map_sum_lt hg hf

lemma map_lt_sum' {ι : Type*} {s : finset ι} {f : ι → R} {g : Γ₀} (hg : g < ⊤)
  (hf : ∀ i ∈ s, g < v (f i)) : g < v (∑ i in s, f i) := v.map_sum_lt' hg hf

@[simp] lemma map_pow  : ∀ x (n:ℕ), v (x^n) = n • (v x) := v.map_pow

@[ext] lemma ext {v₁ v₂ : add_valuation R Γ₀} (h : ∀ r, v₁ r = v₂ r) : v₁ = v₂ :=
valuation.ext h

lemma ext_iff {v₁ v₂ : add_valuation R Γ₀} : v₁ = v₂ ↔ ∀ r, v₁ r = v₂ r :=
valuation.ext_iff

-- The following definition is not an instance, because we have more than one `v` on a given `R`.
-- In addition, type class inference would not be able to infer `v`.

/-- A valuation gives a preorder on the underlying ring. -/
def to_preorder : preorder R := preorder.lift v

/-- If `v` is an additive valuation on a division ring then `v(x) = ⊤` iff `x = 0`. -/
@[simp] lemma top_iff [nontrivial Γ₀] (v : add_valuation K Γ₀) {x : K} :
  v x = ⊤ ↔ x = 0 :=
v.zero_iff

lemma ne_top_iff [nontrivial Γ₀] (v : add_valuation K Γ₀) {x : K} :
  v x ≠ ⊤ ↔ x ≠ 0 :=
v.ne_zero_iff

/-- A ring homomorphism `S → R` induces a map `add_valuation R Γ₀ → add_valuation S Γ₀`. -/
def comap {S : Type*} [ring S] (f : S →+* R) (v : add_valuation R Γ₀) :
  add_valuation S Γ₀ :=
v.comap f

@[simp] lemma comap_id : v.comap (ring_hom.id R) = v := v.comap_id

lemma comap_comp {S₁ : Type*} {S₂ : Type*} [ring S₁] [ring S₂] (f : S₁ →+* S₂) (g : S₂ →+* R) :
  v.comap (g.comp f) = (v.comap g).comap f :=
v.comap_comp f g

/-- A `≤`-preserving, `⊤`-preserving group homomorphism `Γ₀ → Γ'₀` induces a map
  `add_valuation R Γ₀ → add_valuation R Γ'₀`.
-/
def map (f : Γ₀ →+ Γ'₀) (ht : f ⊤ = ⊤) (hf : monotone f) (v : add_valuation R Γ₀) :
  add_valuation R Γ'₀ :=
v.map
{ to_fun := f,
  map_mul' := f.map_add,
  map_one' := f.map_zero,
  map_zero' := ht } (λ x y h, hf h)

/-- Two additive valuations on `R` are defined to be equivalent if they induce the same
  preorder on `R`. -/
def is_equiv (v₁ : add_valuation R Γ₀) (v₂ : add_valuation R Γ'₀) : Prop :=
v₁.is_equiv v₂

end monoid

section group
variables [linear_ordered_add_comm_group_with_top Γ₀] [ring R] (v : add_valuation R Γ₀) {x y z : R}

@[simp] lemma map_inv (v : add_valuation K Γ₀) {x : K} :
  v x⁻¹ = - (v x) :=
v.map_inv

lemma map_units_inv (x : Rˣ) : v (x⁻¹ : Rˣ) = - (v x) :=
v.map_units_inv x

@[simp] lemma map_neg (x : R) : v (-x) = v x :=
v.map_neg x

lemma map_sub_swap (x y : R) : v (x - y) = v (y - x) :=
v.map_sub_swap x y

lemma map_sub (x y : R) : min (v x) (v y) ≤ v (x - y) :=
v.map_sub x y

lemma map_le_sub {x y g} (hx : g ≤ v x) (hy : g ≤ v y) : g ≤ v (x - y) := v.map_sub_le hx hy

lemma map_add_of_distinct_val (h : v x ≠ v y) : v (x + y) = min (v x) (v y) :=
v.map_add_of_distinct_val h

lemma map_eq_of_lt_sub (h : v x < v (y - x)) : v y = v x :=
v.map_eq_of_sub_lt h

end group

end basic

namespace is_equiv
variables [linear_ordered_add_comm_monoid_with_top Γ₀] [linear_ordered_add_comm_monoid_with_top Γ'₀]
variables [ring R]
variables {Γ''₀ : Type*} [linear_ordered_add_comm_monoid_with_top Γ''₀]
variables {v : add_valuation R Γ₀}
variables {v₁ : add_valuation R Γ₀} {v₂ : add_valuation R Γ'₀} {v₃ : add_valuation R Γ''₀}

@[refl] lemma refl : v.is_equiv v := valuation.is_equiv.refl

@[symm] lemma symm (h : v₁.is_equiv v₂) : v₂.is_equiv v₁ := h.symm

@[trans] lemma trans (h₁₂ : v₁.is_equiv v₂) (h₂₃ : v₂.is_equiv v₃) : v₁.is_equiv v₃ :=
h₁₂.trans h₂₃

lemma of_eq {v' : add_valuation R Γ₀} (h : v = v') : v.is_equiv v' :=
valuation.is_equiv.of_eq h

lemma map {v' : add_valuation R Γ₀} (f : Γ₀ →+ Γ'₀) (ht : f ⊤ = ⊤) (hf : monotone f)
  (inf : injective f) (h : v.is_equiv v') :
  (v.map f ht hf).is_equiv (v'.map f ht hf) :=
h.map
{ to_fun := f,
  map_mul' := f.map_add,
  map_one' := f.map_zero,
  map_zero' := ht } (λ x y h, hf h) inf

/-- `comap` preserves equivalence. -/
lemma comap {S : Type*} [ring S] (f : S →+* R) (h : v₁.is_equiv v₂) :
  (v₁.comap f).is_equiv (v₂.comap f) :=
h.comap f

lemma val_eq (h : v₁.is_equiv v₂) {r s : R} :
  v₁ r = v₁ s ↔ v₂ r = v₂ s :=
h.val_eq

lemma ne_top (h : v₁.is_equiv v₂) {r : R} :
  v₁ r ≠ ⊤ ↔ v₂ r ≠ ⊤ :=
h.ne_zero

end is_equiv

section supp
variables [linear_ordered_add_comm_monoid_with_top Γ₀] [linear_ordered_add_comm_monoid_with_top Γ'₀]
variables [comm_ring R]
variables (v : add_valuation R Γ₀)

/-- The support of an additive valuation `v : R → Γ₀` is the ideal of `R` where `v x = ⊤` -/
def supp : ideal R := v.supp

@[simp] lemma mem_supp_iff (x : R) : x ∈ supp v ↔ v x = ⊤ := v.mem_supp_iff x

lemma map_add_supp (a : R) {s : R} (h : s ∈ supp v) : v (a + s) = v a :=
v.map_add_supp a h

/-- If `hJ : J ⊆ supp v` then `on_quot_val hJ` is the induced function on R/J as a function.
Note: it's just the function; the valuation is `on_quot hJ`. -/
def on_quot_val {J : ideal R} (hJ : J ≤ supp v) : (R ⧸ J) → Γ₀ := v.on_quot_val hJ

/-- The extension of valuation v on R to valuation on R/J if J ⊆ supp v -/
def on_quot {J : ideal R} (hJ : J ≤ supp v) :
  add_valuation (R ⧸ J) Γ₀ :=
v.on_quot hJ

@[simp] lemma on_quot_comap_eq {J : ideal R} (hJ : J ≤ supp v) :
  (v.on_quot hJ).comap (ideal.quotient.mk J) = v :=
v.on_quot_comap_eq hJ

lemma comap_supp {S : Type*} [comm_ring S] (f : S →+* R) :
  supp (v.comap f) = ideal.comap f v.supp :=
v.comap_supp f

lemma self_le_supp_comap (J : ideal R) (v : add_valuation (R ⧸ J) Γ₀) :
  J ≤ (v.comap (ideal.quotient.mk J)).supp :=
v.self_le_supp_comap J

@[simp] lemma comap_on_quot_eq (J : ideal R) (v : add_valuation (R ⧸ J) Γ₀) :
  (v.comap (ideal.quotient.mk J)).on_quot (v.self_le_supp_comap J) = v :=
v.comap_on_quot_eq J

/-- The quotient valuation on R/J has support supp(v)/J if J ⊆ supp v. -/
lemma supp_quot {J : ideal R} (hJ : J ≤ supp v) :
  supp (v.on_quot hJ) = (supp v).map (ideal.quotient.mk J) :=
v.supp_quot hJ

lemma supp_quot_supp : supp (v.on_quot le_rfl) = 0 :=
v.supp_quot_supp

end supp -- end of section

attribute [irreducible] add_valuation

end add_valuation

section valuation_notation

localized "notation `ℕₘ₀` := with_zero (multiplicative ℕ)" in discrete_valuation
localized "notation `ℤₘ₀` := with_zero (multiplicative ℤ)" in discrete_valuation

end valuation_notation<|MERGE_RESOLUTION|>--- conflicted
+++ resolved
@@ -293,18 +293,9 @@
   simpa only [v.map_one, v.map_neg] using v.map_add_eq_of_lt_left h
 end
 
-<<<<<<< HEAD
-lemma one_lt_val_iff
-  {K : Type*} [division_ring K] (v : valuation K Γ₀) {x : K} (h : x ≠ 0) :
-  1 < v x ↔ v x⁻¹ < 1 :=
-begin
-  simpa using (inv_lt_inv₀ (v.ne_zero_iff.2 h) one_ne_zero).symm,
-end
-=======
 lemma one_lt_val_iff (v : valuation K Γ₀) {x : K} (h : x ≠ 0) :
   1 < v x ↔ v x⁻¹ < 1 :=
 by simpa using (inv_lt_inv₀ (v.ne_zero_iff.2 h) one_ne_zero).symm
->>>>>>> fd77cbf2
 
 /-- The subgroup of elements whose valuation is less than a certain unit.-/
 def lt_add_subgroup (v : valuation R Γ₀) (γ : Γ₀ˣ) : add_subgroup R :=
@@ -432,10 +423,6 @@
 lemma is_equiv_iff_val_lt_one
   [linear_ordered_comm_group_with_zero Γ₀]
   [linear_ordered_comm_group_with_zero Γ'₀]
-<<<<<<< HEAD
-  {K : Type*} [division_ring K]
-=======
->>>>>>> fd77cbf2
   (v : valuation K Γ₀) (v' : valuation K Γ'₀) :
   v.is_equiv v' ↔ ∀ {x : K}, v x < 1 ↔ v' x < 1 :=
 begin
@@ -464,10 +451,6 @@
 lemma is_equiv_iff_val_sub_one_lt_one
   [linear_ordered_comm_group_with_zero Γ₀]
   [linear_ordered_comm_group_with_zero Γ'₀]
-<<<<<<< HEAD
-  {K : Type*} [division_ring K]
-=======
->>>>>>> fd77cbf2
   (v : valuation K Γ₀) (v' : valuation K Γ'₀) :
   v.is_equiv v' ↔ ∀ {x : K}, v (x - 1) < 1 ↔ v' (x - 1) < 1 :=
 begin
@@ -478,22 +461,12 @@
 lemma is_equiv_tfae
   [linear_ordered_comm_group_with_zero Γ₀]
   [linear_ordered_comm_group_with_zero Γ'₀]
-<<<<<<< HEAD
-  {K : Type*} [division_ring K]
-  (v : valuation K Γ₀) (v' : valuation K Γ'₀) :
-  [ v.is_equiv v'
-  , ∀ {x}, v x ≤ 1 ↔ v' x ≤ 1
-  , ∀ {x}, v x = 1 ↔ v' x = 1
-  , ∀ {x}, v x < 1 ↔ v' x < 1
-  , ∀ {x}, v (x-1) < 1 ↔ v' (x-1) < 1].tfae :=
-=======
   (v : valuation K Γ₀) (v' : valuation K Γ'₀) :
   [v.is_equiv v',
    ∀ {x}, v x ≤ 1 ↔ v' x ≤ 1,
    ∀ {x}, v x = 1 ↔ v' x = 1,
    ∀ {x}, v x < 1 ↔ v' x < 1,
    ∀ {x}, v (x-1) < 1 ↔ v' (x-1) < 1].tfae :=
->>>>>>> fd77cbf2
 begin
   tfae_have : 1 ↔ 2, { apply is_equiv_iff_val_le_one },
   tfae_have : 1 ↔ 3, { apply is_equiv_iff_val_eq_one },
