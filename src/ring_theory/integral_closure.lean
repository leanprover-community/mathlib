/-
Copyright (c) 2019 Kenny Lau. All rights reserved.
Released under Apache 2.0 license as described in the file LICENSE.
Authors: Kenny Lau
-/
import data.polynomial.expand
import linear_algebra.finite_dimensional
import linear_algebra.matrix.determinant
import ring_theory.adjoin.fg
import ring_theory.polynomial.scale_roots
import ring_theory.polynomial.tower
import ring_theory.tensor_product

/-!
# Integral closure of a subring.

If A is an R-algebra then `a : A` is integral over R if it is a root of a monic polynomial
with coefficients in R. Enough theory is developed to prove that integral elements
form a sub-R-algebra of A.

## Main definitions

Let `R` be a `comm_ring` and let `A` be an R-algebra.

* `ring_hom.is_integral_elem (f : R →+* A) (x : A)` : `x` is integral with respect to the map `f`,

* `is_integral (x : A)`  : `x` is integral over `R`, i.e., is a root of a monic polynomial with
                           coefficients in `R`.
* `integral_closure R A` : the integral closure of `R` in `A`, regarded as a sub-`R`-algebra of `A`.
-/

open_locale classical
open_locale big_operators polynomial
open polynomial submodule

section ring
variables {R S A : Type*}
variables [comm_ring R] [ring A] [ring S] (f : R →+* S)

/-- An element `x` of `A` is said to be integral over `R` with respect to `f`
if it is a root of a monic polynomial `p : R[X]` evaluated under `f` -/
def ring_hom.is_integral_elem (f : R →+* A) (x : A) :=
∃ p : R[X], monic p ∧ eval₂ f x p = 0

/-- A ring homomorphism `f : R →+* A` is said to be integral
if every element `A` is integral with respect to the map `f` -/
def ring_hom.is_integral (f : R →+* A) :=
∀ x : A, f.is_integral_elem x

variables [algebra R A] (R)

/-- An element `x` of an algebra `A` over a commutative ring `R` is said to be *integral*,
if it is a root of some monic polynomial `p : R[X]`.
Equivalently, the element is integral over `R` with respect to the induced `algebra_map` -/
def is_integral (x : A) : Prop :=
(algebra_map R A).is_integral_elem x

variable (A)

/-- An algebra is integral if every element of the extension is integral over the base ring -/
def algebra.is_integral : Prop :=
(algebra_map R A).is_integral

variables {R A}

lemma ring_hom.is_integral_map {x : R} : f.is_integral_elem (f x) :=
⟨X - C x, monic_X_sub_C _, by simp⟩

theorem is_integral_algebra_map {x : R} : is_integral R (algebra_map R A x) :=
(algebra_map R A).is_integral_map

theorem is_integral_of_noetherian (H : is_noetherian R A) (x : A) :
  is_integral R x :=
begin
  let leval : (R[X] →ₗ[R] A) := (aeval x).to_linear_map,
  let D : ℕ → submodule R A := λ n, (degree_le R n).map leval,
  let M := well_founded.min (is_noetherian_iff_well_founded.1 H)
    (set.range D) ⟨_, ⟨0, rfl⟩⟩,
  have HM : M ∈ set.range D := well_founded.min_mem _ _ _,
  cases HM with N HN,
  have HM : ¬M < D (N+1) := well_founded.not_lt_min
    (is_noetherian_iff_well_founded.1 H) (set.range D) _ ⟨N+1, rfl⟩,
  rw ← HN at HM,
  have HN2 : D (N+1) ≤ D N := classical.by_contradiction (λ H, HM
    (lt_of_le_not_le (map_mono (degree_le_mono
      (with_bot.coe_le_coe.2 (nat.le_succ N)))) H)),
  have HN3 : leval (X^(N+1)) ∈ D N,
  { exact HN2 (mem_map_of_mem (mem_degree_le.2 (degree_X_pow_le _))) },
  rcases HN3 with ⟨p, hdp, hpe⟩,
  refine ⟨X^(N+1) - p, monic_X_pow_sub (mem_degree_le.1 hdp), _⟩,
  show leval (X ^ (N + 1) - p) = 0,
  rw [linear_map.map_sub, hpe, sub_self]
end

theorem is_integral_of_submodule_noetherian (S : subalgebra R A)
  (H : is_noetherian R S.to_submodule) (x : A) (hx : x ∈ S) :
  is_integral R x :=
begin
  suffices : is_integral R (show S, from ⟨x, hx⟩),
  { rcases this with ⟨p, hpm, hpx⟩,
    replace hpx := congr_arg S.val hpx,
    refine ⟨p, hpm, eq.trans _ hpx⟩,
    simp only [aeval_def, eval₂, sum_def],
    rw S.val.map_sum,
    refine finset.sum_congr rfl (λ n hn, _),
    rw [S.val.map_mul, S.val.map_pow, S.val.commutes, S.val_apply, subtype.coe_mk], },
  refine is_integral_of_noetherian H ⟨x, hx⟩
end

end ring

section
variables {R A B S : Type*}
variables [comm_ring R] [comm_ring A] [comm_ring B] [comm_ring S]
variables [algebra R A] [algebra R B] (f : R →+* S)

<<<<<<< HEAD
lemma is_integral_alg_hom {C F : Type*} [comm_ring C] [algebra A B] [algebra R C]
  [is_scalar_tower R A B] [algebra A C] [is_scalar_tower R A C] {b : B} [alg_hom_class F A B C]
  (f : F) (hb : is_integral R b) : is_integral R (f b) :=
begin
  obtain ⟨P, hP⟩ := hb,
  refine ⟨P, hP.1, _⟩,
  rw [← aeval_def, show (aeval (f b)) P = (aeval (f b)) (P.map (algebra_map R A)), by simp,
    aeval_alg_hom_apply, aeval_map_algebra_map, aeval_def, hP.2, _root_.map_zero]
end
=======
theorem is_integral_alg_hom {A B : Type*} [ring A] [ring B] [algebra R A] [algebra R B]
  (f : A →ₐ[R] B) {x : A} (hx : is_integral R x) : is_integral R (f x) :=
let ⟨p, hp, hpx⟩ :=
hx in ⟨p, hp, by rw [← aeval_def, aeval_alg_hom_apply, aeval_def, hpx, f.map_zero]⟩
>>>>>>> b381419c

theorem is_integral_alg_hom_iff {A B : Type*} [ring A] [ring B] [algebra R A] [algebra R B]
  (f : A →ₐ[R] B) (hf : function.injective f) {x : A} : is_integral R (f x) ↔ is_integral R x :=
begin
  refine ⟨_, is_integral_alg_hom f⟩,
  rintros ⟨p, hp, hx⟩,
  use [p, hp],
  rwa [← f.comp_algebra_map, ← alg_hom.coe_to_ring_hom, ← polynomial.hom_eval₂,
    alg_hom.coe_to_ring_hom, map_eq_zero_iff f hf] at hx
end

@[simp]
theorem is_integral_alg_equiv {A B : Type*} [ring A] [ring B] [algebra R A] [algebra R B]
  (f : A ≃ₐ[R] B) {x : A} : is_integral R (f x) ↔ is_integral R x :=
⟨λ h, by simpa using is_integral_alg_hom f.symm.to_alg_hom h, is_integral_alg_hom f.to_alg_hom⟩

theorem is_integral_of_is_scalar_tower [algebra A B] [is_scalar_tower R A B]
  {x : B} (hx : is_integral R x) : is_integral A x :=
let ⟨p, hp, hpx⟩ := hx in
⟨p.map $ algebra_map R A, hp.map _,
  by rw [← aeval_def, aeval_map_algebra_map, aeval_def, hpx]⟩

lemma is_integral_int_alg_hom_class {C F : Type*} [comm_ring C] [algebra A B] [algebra A C] {b : B}
  [alg_hom_class F A B C] (f : F) (hb : is_integral ℤ b) :
  is_integral ℤ (f b) :=
is_integral_alg_hom f hb

theorem is_integral_of_subring {x : A} (T : subring R)
  (hx : is_integral T x) : is_integral R x :=
is_integral_of_is_scalar_tower hx

lemma is_integral.algebra_map [algebra A B] [is_scalar_tower R A B]
  {x : A} (h : is_integral R x) :
  is_integral R (algebra_map A B x) :=
begin
  rcases h with ⟨f, hf, hx⟩,
  use [f, hf],
  rw [is_scalar_tower.algebra_map_eq R A B, ← hom_eval₂, hx, ring_hom.map_zero]
end

lemma is_integral_algebra_map_iff [algebra A B] [is_scalar_tower R A B]
  {x : A} (hAB : function.injective (algebra_map A B)) :
  is_integral R (algebra_map A B x) ↔ is_integral R x :=
is_integral_alg_hom_iff (is_scalar_tower.to_alg_hom R A B) hAB

theorem is_integral_iff_is_integral_closure_finite {r : A} :
  is_integral R r ↔ ∃ s : set R, s.finite ∧ is_integral (subring.closure s) r :=
begin
  split; intro hr,
  { rcases hr with ⟨p, hmp, hpr⟩,
    refine ⟨_, finset.finite_to_set _, p.restriction, monic_restriction.2 hmp, _⟩,
    rw [← aeval_def, ← aeval_map_algebra_map R r p.restriction,
      map_restriction, aeval_def, hpr], },
  rcases hr with ⟨s, hs, hsr⟩,
  exact is_integral_of_subring _ hsr
end

theorem fg_adjoin_singleton_of_integral (x : A) (hx : is_integral R x) :
  (algebra.adjoin R ({x} : set A)).to_submodule.fg :=
begin
  rcases hx with ⟨f, hfm, hfx⟩,
  existsi finset.image ((^) x) (finset.range (nat_degree f + 1)),
  apply le_antisymm,
  { rw span_le, intros s hs, rw finset.mem_coe at hs,
    rcases finset.mem_image.1 hs with ⟨k, hk, rfl⟩, clear hk,
    exact (algebra.adjoin R {x}).pow_mem (algebra.subset_adjoin (set.mem_singleton _)) k },
  intros r hr, change r ∈ algebra.adjoin R ({x} : set A) at hr,
  rw algebra.adjoin_singleton_eq_range_aeval at hr,
  rcases (aeval x).mem_range.mp hr with ⟨p, rfl⟩,
  rw ← mod_by_monic_add_div p hfm,
  rw ← aeval_def at hfx,
  rw [alg_hom.map_add, alg_hom.map_mul, hfx, zero_mul, add_zero],
  have : degree (p %ₘ f) ≤ degree f := degree_mod_by_monic_le p hfm,
  generalize_hyp : p %ₘ f = q at this ⊢,
  rw [← sum_C_mul_X_eq q, aeval_def, eval₂_sum, sum_def],
  refine sum_mem (λ k hkq, _),
  rw [eval₂_mul, eval₂_C, eval₂_pow, eval₂_X, ← algebra.smul_def],
  refine smul_mem _ _ (subset_span _),
  rw finset.mem_coe, refine finset.mem_image.2 ⟨_, _, rfl⟩,
  rw [finset.mem_range, nat.lt_succ_iff], refine le_of_not_lt (λ hk, _),
  rw [degree_le_iff_coeff_zero] at this,
  rw [mem_support_iff] at hkq, apply hkq, apply this,
  exact lt_of_le_of_lt degree_le_nat_degree (with_bot.coe_lt_coe.2 hk)
end

theorem fg_adjoin_of_finite {s : set A} (hfs : s.finite)
  (his : ∀ x ∈ s, is_integral R x) : (algebra.adjoin R s).to_submodule.fg :=
set.finite.induction_on hfs (λ _, ⟨{1}, submodule.ext $ λ x,
  by { erw [algebra.adjoin_empty, finset.coe_singleton, ← one_eq_span, one_eq_range,
            linear_map.mem_range, algebra.mem_bot], refl }⟩)
(λ a s has hs ih his, by rw [← set.union_singleton, algebra.adjoin_union_coe_submodule]; exact
  fg.mul (ih $ λ i hi, his i $ set.mem_insert_of_mem a hi)
    (fg_adjoin_singleton_of_integral _ $ his a $ set.mem_insert a s)) his

lemma is_noetherian_adjoin_finset [is_noetherian_ring R] (s : finset A)
  (hs : ∀ x ∈ s, is_integral R x) :
  is_noetherian R (algebra.adjoin R (↑s : set A)) :=
is_noetherian_of_fg_of_noetherian _ (fg_adjoin_of_finite s.finite_to_set hs)

/-- If `S` is a sub-`R`-algebra of `A` and `S` is finitely-generated as an `R`-module,
  then all elements of `S` are integral over `R`. -/
theorem is_integral_of_mem_of_fg (S : subalgebra R A)
  (HS : S.to_submodule.fg) (x : A) (hx : x ∈ S) : is_integral R x :=
begin
  -- say `x ∈ S`. We want to prove that `x` is integral over `R`.
  -- Say `S` is generated as an `R`-module by the set `y`.
  cases HS with y hy,
  -- We can write `x` as `∑ rᵢ yᵢ` for `yᵢ ∈ Y`.
  obtain ⟨lx, hlx1, hlx2⟩ :
    ∃ (l : A →₀ R) (H : l ∈ finsupp.supported R R ↑y), (finsupp.total A A R id) l = x,
  { rwa [←(@finsupp.mem_span_image_iff_total A A R _ _ _ id ↑y x), set.image_id ↑y, hy] },
  -- Note that `y ⊆ S`.
  have hyS : ∀ {p}, p ∈ y → p ∈ S := λ p hp, show p ∈ S.to_submodule,
    by { rw ← hy, exact subset_span hp },
  -- Now `S` is a subalgebra so the product of two elements of `y` is also in `S`.
  have : ∀ (jk : (↑(y ×ˢ y) : set (A × A))), jk.1.1 * jk.1.2 ∈ S.to_submodule :=
    λ jk, S.mul_mem (hyS (finset.mem_product.1 jk.2).1) (hyS (finset.mem_product.1 jk.2).2),
  rw [← hy, ← set.image_id ↑y] at this, simp only [finsupp.mem_span_image_iff_total] at this,
  -- Say `yᵢyⱼ = ∑rᵢⱼₖ yₖ`
  choose ly hly1 hly2,
  -- Now let `S₀` be the subring of `R` generated by the `rᵢ` and the `rᵢⱼₖ`.
  let S₀ : subring R :=
    subring.closure ↑(lx.frange ∪ finset.bUnion finset.univ (finsupp.frange ∘ ly)),
  -- It suffices to prove that `x` is integral over `S₀`.
  refine is_integral_of_subring S₀ _,
  letI : comm_ring S₀ := subring_class.to_comm_ring S₀,
  letI : algebra S₀ A := algebra.of_subring S₀,
  -- Claim: the `S₀`-module span (in `A`) of the set `y ∪ {1}` is closed under
  -- multiplication (indeed, this is the motivation for the definition of `S₀`).
  have :
    span S₀ (insert 1 ↑y : set A) * span S₀ (insert 1 ↑y : set A) ≤ span S₀ (insert 1 ↑y : set A),
  { rw span_mul_span, refine span_le.2 (λ z hz, _),
    rcases set.mem_mul.1 hz with ⟨p, q, rfl | hp, hq, rfl⟩,
    { rw one_mul, exact subset_span hq },
    rcases hq with rfl | hq,
    { rw mul_one, exact subset_span (or.inr hp) },
    erw ← hly2 ⟨(p, q), finset.mem_product.2 ⟨hp, hq⟩⟩,
    rw [finsupp.total_apply, finsupp.sum],
    refine (span S₀ (insert 1 ↑y : set A)).sum_mem (λ t ht, _),
    have : ly ⟨(p, q), finset.mem_product.2 ⟨hp, hq⟩⟩ t ∈ S₀ :=
    subring.subset_closure (finset.mem_union_right _ $ finset.mem_bUnion.2
      ⟨⟨(p, q), finset.mem_product.2 ⟨hp, hq⟩⟩, finset.mem_univ _,
        finsupp.mem_frange.2 ⟨finsupp.mem_support_iff.1 ht, _, rfl⟩⟩),
    change (⟨_, this⟩ : S₀) • t ∈ _, exact smul_mem _ _ (subset_span $ or.inr $ hly1 _ ht) },
  -- Hence this span is a subring. Call this subring `S₁`.
  let S₁ : subring A :=
  { carrier := span S₀ (insert 1 ↑y : set A),
    one_mem' := subset_span $ or.inl rfl,
    mul_mem' := λ p q hp hq, this $ mul_mem_mul hp hq,
    zero_mem' := (span S₀ (insert 1 ↑y : set A)).zero_mem,
    add_mem' := λ _ _, (span S₀ (insert 1 ↑y : set A)).add_mem,
    neg_mem' := λ _, (span S₀ (insert 1 ↑y : set A)).neg_mem },
  have : S₁ = subalgebra.to_subring (algebra.adjoin S₀ (↑y : set A)),
  { ext z,
    suffices : z ∈ span ↥S₀ (insert 1 ↑y : set A) ↔
      z ∈ (algebra.adjoin ↥S₀ (y : set A)).to_submodule,
    { simpa },
    split; intro hz,
    { exact (span_le.2
        (set.insert_subset.2 ⟨(algebra.adjoin S₀ ↑y).one_mem, algebra.subset_adjoin⟩)) hz },
    { rw [subalgebra.mem_to_submodule, algebra.mem_adjoin_iff] at hz,
      suffices : subring.closure (set.range ⇑(algebra_map ↥S₀ A) ∪ ↑y) ≤ S₁,
      { exact this hz },
      refine subring.closure_le.2 (set.union_subset _ (λ t ht, subset_span $ or.inr ht)),
      rw set.range_subset_iff,
      intro y,
      rw algebra.algebra_map_eq_smul_one,
      exact smul_mem _ y (subset_span (or.inl rfl)) } },
  have foo : ∀ z, z ∈ S₁ ↔ z ∈ algebra.adjoin ↥S₀ (y : set A),
    simp [this],
  haveI : is_noetherian_ring ↥S₀ := is_noetherian_subring_closure _ (finset.finite_to_set _),
  refine is_integral_of_submodule_noetherian (algebra.adjoin S₀ ↑y)
    (is_noetherian_of_fg_of_noetherian _ ⟨insert 1 y,
      by { rw [finset.coe_insert], ext z, simp [S₁], convert foo z}⟩) _ _,
  rw [← hlx2, finsupp.total_apply, finsupp.sum], refine subalgebra.sum_mem _ (λ r hr, _),
  have : lx r ∈ S₀ :=
    subring.subset_closure (finset.mem_union_left _ (finset.mem_image_of_mem _ hr)),
  change (⟨_, this⟩ : S₀) • r ∈ _,
  rw finsupp.mem_supported at hlx1,
  exact subalgebra.smul_mem _ (algebra.subset_adjoin $ hlx1 hr) _
end

variables {f}

lemma ring_hom.finite.to_is_integral (h : f.finite) : f.is_integral :=
by { letI := f.to_algebra, exact λ x, is_integral_of_mem_of_fg ⊤ h.1 _ trivial }

alias ring_hom.finite.to_is_integral ← ring_hom.is_integral.of_finite

lemma ring_hom.is_integral.to_finite (h : f.is_integral) (h' : f.finite_type) : f.finite :=
begin
  letI := f.to_algebra,
  unfreezingI { obtain ⟨s, hs⟩ := h' },
  constructor,
  change (⊤ : subalgebra R S).to_submodule.fg,
  rw ← hs,
  exact fg_adjoin_of_finite (set.to_finite _) (λ x _, h x)
end

alias ring_hom.is_integral.to_finite ← ring_hom.finite.of_is_integral_of_finite_type

/-- finite = integral + finite type -/
lemma ring_hom.finite_iff_is_integral_and_finite_type :
  f.finite ↔ f.is_integral ∧ f.finite_type :=
⟨λ h, ⟨h.to_is_integral, h.to_finite_type⟩, λ ⟨h, h'⟩, h.to_finite h'⟩

lemma algebra.is_integral.finite (h : algebra.is_integral R A) [h' : algebra.finite_type R A] :
  module.finite R A :=
begin
  have := h.to_finite
    (by { delta ring_hom.finite_type, convert h', ext, exact (algebra.smul_def _ _).symm }),
  delta ring_hom.finite at this, convert this, ext, exact algebra.smul_def _ _,
end

lemma algebra.is_integral.of_finite [h : module.finite R A] : algebra.is_integral R A :=
begin
  apply ring_hom.finite.to_is_integral,
  delta ring_hom.finite, convert h, ext, exact (algebra.smul_def _ _).symm,
end

/-- finite = integral + finite type -/
lemma algebra.finite_iff_is_integral_and_finite_type :
  module.finite R A ↔ algebra.is_integral R A ∧ algebra.finite_type R A :=
⟨λ h, by exactI ⟨algebra.is_integral.of_finite, infer_instance⟩, λ ⟨h, h'⟩, by exactI h.finite⟩

variables (f)

lemma ring_hom.is_integral_of_mem_closure {x y z : S}
  (hx : f.is_integral_elem x) (hy : f.is_integral_elem y)
  (hz : z ∈ subring.closure ({x, y} : set S)) :
  f.is_integral_elem z :=
begin
  letI : algebra R S := f.to_algebra,
  have := (fg_adjoin_singleton_of_integral x hx).mul (fg_adjoin_singleton_of_integral y hy),
  rw [← algebra.adjoin_union_coe_submodule, set.singleton_union] at this,
  exact is_integral_of_mem_of_fg (algebra.adjoin R {x, y}) this z
    (algebra.mem_adjoin_iff.2 $ subring.closure_mono (set.subset_union_right _ _) hz),
end

theorem is_integral_of_mem_closure {x y z : A}
  (hx : is_integral R x) (hy : is_integral R y)
  (hz : z ∈ subring.closure ({x, y} : set A)) :
  is_integral R z :=
(algebra_map R A).is_integral_of_mem_closure hx hy hz

lemma ring_hom.is_integral_zero : f.is_integral_elem 0 :=
f.map_zero ▸ f.is_integral_map

theorem is_integral_zero : is_integral R (0:A) :=
(algebra_map R A).is_integral_zero

lemma ring_hom.is_integral_one : f.is_integral_elem 1 :=
f.map_one ▸ f.is_integral_map

theorem is_integral_one : is_integral R (1:A) :=
(algebra_map R A).is_integral_one

lemma ring_hom.is_integral_add {x y : S}
  (hx : f.is_integral_elem x) (hy : f.is_integral_elem y) :
  f.is_integral_elem (x + y) :=
f.is_integral_of_mem_closure hx hy $ subring.add_mem _
  (subring.subset_closure (or.inl rfl)) (subring.subset_closure (or.inr rfl))

theorem is_integral_add {x y : A}
  (hx : is_integral R x) (hy : is_integral R y) :
  is_integral R (x + y) :=
(algebra_map R A).is_integral_add hx hy

lemma ring_hom.is_integral_neg {x : S}
  (hx : f.is_integral_elem x) : f.is_integral_elem (-x) :=
f.is_integral_of_mem_closure hx hx (subring.neg_mem _ (subring.subset_closure (or.inl rfl)))

theorem is_integral_neg {x : A}
  (hx : is_integral R x) : is_integral R (-x) :=
(algebra_map R A).is_integral_neg hx

lemma ring_hom.is_integral_sub {x y : S}
  (hx : f.is_integral_elem x) (hy : f.is_integral_elem y) : f.is_integral_elem (x - y) :=
by simpa only [sub_eq_add_neg] using f.is_integral_add hx (f.is_integral_neg hy)

theorem is_integral_sub {x y : A}
  (hx : is_integral R x) (hy : is_integral R y) : is_integral R (x - y) :=
(algebra_map R A).is_integral_sub hx hy

lemma ring_hom.is_integral_mul {x y : S}
  (hx : f.is_integral_elem x) (hy : f.is_integral_elem y) : f.is_integral_elem (x * y) :=
f.is_integral_of_mem_closure hx hy (subring.mul_mem _
  (subring.subset_closure (or.inl rfl)) (subring.subset_closure (or.inr rfl)))

theorem is_integral_mul {x y : A}
  (hx : is_integral R x) (hy : is_integral R y) : is_integral R (x * y) :=
(algebra_map R A).is_integral_mul hx hy

lemma is_integral_smul [algebra S A] [algebra R S] [is_scalar_tower R S A] {x : A} (r : R)
  (hx : is_integral S x) : is_integral S (r • x) :=
begin
  rw [algebra.smul_def, is_scalar_tower.algebra_map_apply R S A],
  exact is_integral_mul is_integral_algebra_map hx,
end

lemma is_integral_of_pow {x : A} {n : ℕ} (hn : 0 < n) (hx : is_integral R $ x ^ n) :
  is_integral R x :=
begin
  rcases hx with ⟨p, ⟨hmonic, heval⟩⟩,
  exact ⟨expand R n p, monic.expand hn hmonic,
         by rwa [eval₂_eq_eval_map, map_expand, expand_eval, ← eval₂_eq_eval_map]⟩
end

variables (R A)

/-- The integral closure of R in an R-algebra A. -/
def integral_closure : subalgebra R A :=
{ carrier := { r | is_integral R r },
  zero_mem' := is_integral_zero,
  one_mem' := is_integral_one,
  add_mem' := λ _ _, is_integral_add,
  mul_mem' := λ _ _, is_integral_mul,
  algebra_map_mem' := λ x, is_integral_algebra_map }

theorem mem_integral_closure_iff_mem_fg {r : A} :
  r ∈ integral_closure R A ↔ ∃ M : subalgebra R A, M.to_submodule.fg ∧ r ∈ M :=
⟨λ hr, ⟨algebra.adjoin R {r}, fg_adjoin_singleton_of_integral _ hr, algebra.subset_adjoin rfl⟩,
λ ⟨M, Hf, hrM⟩, is_integral_of_mem_of_fg M Hf _ hrM⟩

variables {R} {A}

lemma adjoin_le_integral_closure {x : A} (hx : is_integral R x) :
  algebra.adjoin R {x} ≤ integral_closure R A :=
begin
  rw [algebra.adjoin_le_iff],
  simp only [set_like.mem_coe, set.singleton_subset_iff],
  exact hx
end

lemma le_integral_closure_iff_is_integral {S : subalgebra R A} :
  S ≤ integral_closure R A ↔ algebra.is_integral R S :=
set_like.forall.symm.trans (forall_congr (λ x, show is_integral R (algebra_map S A x)
  ↔ is_integral R x, from is_integral_algebra_map_iff subtype.coe_injective))

lemma is_integral_sup {S T : subalgebra R A} :
  algebra.is_integral R ↥(S ⊔ T) ↔ algebra.is_integral R S ∧ algebra.is_integral R T :=
by simp only [←le_integral_closure_iff_is_integral, sup_le_iff]

/-- Mapping an integral closure along an `alg_equiv` gives the integral closure. -/
lemma integral_closure_map_alg_equiv (f : A ≃ₐ[R] B) :
  (integral_closure R A).map (f : A →ₐ[R] B) = integral_closure R B :=
begin
  ext y,
  rw subalgebra.mem_map,
  split,
  { rintros ⟨x, hx, rfl⟩,
    exact is_integral_alg_hom f hx },
  { intro hy,
    use [f.symm y, is_integral_alg_hom (f.symm : B →ₐ[R] A) hy],
    simp }
end

lemma integral_closure.is_integral (x : integral_closure R A) : is_integral R x :=
let ⟨p, hpm, hpx⟩ := x.2 in ⟨p, hpm, subtype.eq $
by rwa [← aeval_def, subtype.val_eq_coe, ← subalgebra.val_apply, aeval_alg_hom_apply] at hpx⟩

lemma ring_hom.is_integral_of_is_integral_mul_unit (x y : S) (r : R) (hr : f r * y = 1)
  (hx : f.is_integral_elem (x * y)) : f.is_integral_elem x :=
begin
  obtain ⟨p, ⟨p_monic, hp⟩⟩ := hx,
  refine ⟨scale_roots p r, ⟨(monic_scale_roots_iff r).2 p_monic, _⟩⟩,
  convert scale_roots_eval₂_eq_zero f hp,
  rw [mul_comm x y, ← mul_assoc, hr, one_mul],
end

theorem is_integral_of_is_integral_mul_unit {x y : A} {r : R} (hr : algebra_map R A r * y = 1)
  (hx : is_integral R (x * y)) : is_integral R x :=
(algebra_map R A).is_integral_of_is_integral_mul_unit x y r hr hx

/-- Generalization of `is_integral_of_mem_closure` bootstrapped up from that lemma -/
lemma is_integral_of_mem_closure' (G : set A) (hG : ∀ x ∈ G, is_integral R x) :
  ∀ x ∈ (subring.closure G), is_integral R x :=
λ x hx, subring.closure_induction hx hG is_integral_zero is_integral_one
  (λ _ _, is_integral_add) (λ _, is_integral_neg) (λ _ _, is_integral_mul)

lemma is_integral_of_mem_closure'' {S : Type*} [comm_ring S] {f : R →+* S} (G : set S)
  (hG : ∀ x ∈ G, f.is_integral_elem x) : ∀ x ∈ (subring.closure G), f.is_integral_elem x :=
λ x hx, @is_integral_of_mem_closure' R S _ _ f.to_algebra G hG x hx

lemma is_integral.pow {x : A} (h : is_integral R x) (n : ℕ) : is_integral R (x ^ n) :=
(integral_closure R A).pow_mem h n

lemma is_integral.nsmul {x : A} (h : is_integral R x) (n : ℕ) : is_integral R (n • x) :=
(integral_closure R A).nsmul_mem h n

lemma is_integral.zsmul {x : A} (h : is_integral R x) (n : ℤ) : is_integral R (n • x) :=
(integral_closure R A).zsmul_mem h n

lemma is_integral.multiset_prod {s : multiset A} (h : ∀ x ∈ s, is_integral R x) :
  is_integral R s.prod :=
(integral_closure R A).multiset_prod_mem h

lemma is_integral.multiset_sum {s : multiset A} (h : ∀ x ∈ s, is_integral R x) :
  is_integral R s.sum :=
(integral_closure R A).multiset_sum_mem h

lemma is_integral.prod {α : Type*} {s : finset α} (f : α → A) (h : ∀ x ∈ s, is_integral R (f x)) :
  is_integral R (∏ x in s, f x) :=
(integral_closure R A).prod_mem h

lemma is_integral.sum {α : Type*} {s : finset α} (f : α → A) (h : ∀ x ∈ s, is_integral R (f x)) :
  is_integral R (∑ x in s, f x) :=
(integral_closure R A).sum_mem h

lemma is_integral.det {n : Type*} [fintype n] [decidable_eq n] {M : matrix n n A}
  (h : ∀ i j, is_integral R (M i j)) :
  is_integral R M.det :=
begin
  rw [matrix.det_apply],
  exact is_integral.sum _ (λ σ hσ, is_integral.zsmul (is_integral.prod _ (λ i hi, h _ _)) _)
end

@[simp] lemma is_integral.pow_iff {x : A} {n : ℕ} (hn : 0 < n) :
  is_integral R (x ^ n) ↔ is_integral R x :=
⟨is_integral_of_pow hn, λ hx, is_integral.pow hx n⟩

open_locale tensor_product

lemma is_integral.tmul (x : A) {y : B} (h : is_integral R y) : is_integral A (x ⊗ₜ[R] y) :=
begin
  obtain ⟨p, hp, hp'⟩ := h,
  refine ⟨(p.map (algebra_map R A)).scale_roots x, _, _⟩,
  { rw polynomial.monic_scale_roots_iff, exact hp.map _ },
  convert @polynomial.scale_roots_eval₂_mul (A ⊗[R] B) A _ _ _
    algebra.tensor_product.include_left.to_ring_hom (1 ⊗ₜ y) x using 2,
  { simp only [alg_hom.to_ring_hom_eq_coe, alg_hom.coe_to_ring_hom, mul_one, one_mul,
      algebra.tensor_product.include_left_apply, algebra.tensor_product.tmul_mul_tmul] },
  convert (mul_zero _).symm,
  rw [polynomial.eval₂_map, algebra.tensor_product.include_left_comp_algebra_map,
    ← polynomial.eval₂_map],
  convert polynomial.eval₂_at_apply algebra.tensor_product.include_right.to_ring_hom y,
  rw [polynomial.eval_map, hp', _root_.map_zero],
end

section

variables (p : R[X]) (x : S)

/--  The monic polynomial whose roots are `p.leading_coeff * x` for roots `x` of `p`. -/
noncomputable
def normalize_scale_roots (p : R[X]) : R[X] :=
∑ i in p.support, monomial i
  (if i = p.nat_degree then 1 else p.coeff i * p.leading_coeff ^ (p.nat_degree - 1 - i))

lemma normalize_scale_roots_coeff_mul_leading_coeff_pow (i : ℕ) (hp : 1 ≤ nat_degree p) :
  (normalize_scale_roots p).coeff i * p.leading_coeff ^ i =
    p.coeff i * p.leading_coeff ^ (p.nat_degree - 1) :=
begin
  simp only [normalize_scale_roots, finset_sum_coeff, coeff_monomial, finset.sum_ite_eq', one_mul,
    zero_mul, mem_support_iff, ite_mul, ne.def, ite_not],
  split_ifs with h₁ h₂,
  { simp [h₁], },
  { rw [h₂, leading_coeff, ← pow_succ, tsub_add_cancel_of_le hp], },
  { rw [mul_assoc, ← pow_add, tsub_add_cancel_of_le],
    apply nat.le_pred_of_lt,
    rw lt_iff_le_and_ne,
    exact ⟨le_nat_degree_of_ne_zero h₁, h₂⟩, },
end

lemma leading_coeff_smul_normalize_scale_roots (p : R[X]) :
  p.leading_coeff • normalize_scale_roots p = scale_roots p p.leading_coeff :=
begin
  ext,
  simp only [coeff_scale_roots, normalize_scale_roots, coeff_monomial, coeff_smul, finset.smul_sum,
    ne.def, finset.sum_ite_eq', finset_sum_coeff, smul_ite, smul_zero, mem_support_iff],
  split_ifs with h₁ h₂,
  { simp [*] },
  { simp [*] },
  { rw [algebra.id.smul_eq_mul, mul_comm, mul_assoc, ← pow_succ', tsub_right_comm,
      tsub_add_cancel_of_le],
    rw nat.succ_le_iff,
    exact tsub_pos_of_lt (lt_of_le_of_ne (le_nat_degree_of_ne_zero h₁) h₂) },
end

lemma normalize_scale_roots_support :
  (normalize_scale_roots p).support ≤ p.support :=
begin
  intro x,
  contrapose,
  simp only [not_mem_support_iff, normalize_scale_roots, finset_sum_coeff, coeff_monomial,
    finset.sum_ite_eq', mem_support_iff, ne.def, not_not, ite_eq_right_iff],
  intros h₁ h₂,
  exact (h₂ h₁).rec _,
end

lemma normalize_scale_roots_degree :
  (normalize_scale_roots p).degree = p.degree :=
begin
  apply le_antisymm,
  { exact finset.sup_mono (normalize_scale_roots_support p) },
  { rw [← degree_scale_roots, ← leading_coeff_smul_normalize_scale_roots],
    exact degree_smul_le _ _ }
end

lemma normalize_scale_roots_eval₂_leading_coeff_mul (h : 1 ≤ p.nat_degree) (f : R →+* S) (x : S) :
  (normalize_scale_roots p).eval₂ f (f p.leading_coeff * x) =
    f p.leading_coeff ^ (p.nat_degree - 1) * (p.eval₂ f x) :=
begin
  rw [eval₂_eq_sum_range, eval₂_eq_sum_range, finset.mul_sum],
  apply finset.sum_congr,
  { rw nat_degree_eq_of_degree_eq (normalize_scale_roots_degree p) },
  intros n hn,
  rw [mul_pow, ← mul_assoc, ← f.map_pow, ← f.map_mul,
    normalize_scale_roots_coeff_mul_leading_coeff_pow _ _ h, f.map_mul, f.map_pow],
  ring,
end

lemma normalize_scale_roots_monic (h : p ≠ 0) : (normalize_scale_roots p).monic :=
begin
  delta monic leading_coeff,
  rw nat_degree_eq_of_degree_eq (normalize_scale_roots_degree p),
  suffices : p = 0 → (0 : R) = 1,
  { simpa [normalize_scale_roots, coeff_monomial] },
  exact λ h', (h h').rec _,
end

/-- Given a `p : R[X]` and a `x : S` such that `p.eval₂ f x = 0`,
`f p.leading_coeff * x` is integral. -/
lemma ring_hom.is_integral_elem_leading_coeff_mul (h : p.eval₂ f x = 0) :
  f.is_integral_elem (f p.leading_coeff * x) :=
begin
  by_cases h' : 1 ≤ p.nat_degree,
  { use normalize_scale_roots p,
    have : p ≠ 0 := λ h'', by { rw [h'', nat_degree_zero] at h', exact nat.not_succ_le_zero 0 h' },
    use normalize_scale_roots_monic p this,
    rw [normalize_scale_roots_eval₂_leading_coeff_mul p h' f x, h, mul_zero] },
  { by_cases hp : p.map f = 0,
    { apply_fun (λ q, coeff q p.nat_degree) at hp,
      rw [coeff_map, coeff_zero, coeff_nat_degree] at hp,
      rw [hp, zero_mul],
      exact f.is_integral_zero },
    { rw [nat.one_le_iff_ne_zero, not_not] at h',
      rw [eq_C_of_nat_degree_eq_zero h', eval₂_C] at h,
      suffices : p.map f = 0,
      { exact (hp this).rec _ },
      rw [eq_C_of_nat_degree_eq_zero h', map_C, h, C_eq_zero] } }
end

/-- Given a `p : R[X]` and a root `x : S`,
then `p.leading_coeff • x : S` is integral over `R`. -/
lemma is_integral_leading_coeff_smul [algebra R S] (h : aeval x p = 0) :
  is_integral R (p.leading_coeff • x) :=
begin
  rw aeval_def at h,
  rw algebra.smul_def,
  exact (algebra_map R S).is_integral_elem_leading_coeff_mul p x h,
end

end

end

section is_integral_closure

/-- `is_integral_closure A R B` is the characteristic predicate stating `A` is
the integral closure of `R` in `B`,
i.e. that an element of `B` is integral over `R` iff it is an element of (the image of) `A`.
-/
class is_integral_closure (A R B : Type*) [comm_ring R] [comm_semiring A] [comm_ring B]
  [algebra R B] [algebra A B] : Prop :=
(algebra_map_injective [] : function.injective (algebra_map A B))
(is_integral_iff : ∀ {x : B}, is_integral R x ↔ ∃ y, algebra_map A B y = x)

instance integral_closure.is_integral_closure (R A : Type*) [comm_ring R] [comm_ring A]
  [algebra R A] : is_integral_closure (integral_closure R A) R A :=
⟨subtype.coe_injective, λ x, ⟨λ h, ⟨⟨x, h⟩, rfl⟩, by { rintro ⟨⟨_, h⟩, rfl⟩, exact h }⟩⟩

namespace is_integral_closure

variables {R A B : Type*} [comm_ring R] [comm_ring A] [comm_ring B]
variables [algebra R B] [algebra A B] [is_integral_closure A R B]

variables (R) {A} (B)
protected theorem is_integral [algebra R A] [is_scalar_tower R A B] (x : A) : is_integral R x :=
(is_integral_algebra_map_iff (algebra_map_injective A R B)).mp $
show is_integral R (algebra_map A B x), from is_integral_iff.mpr ⟨x, rfl⟩

theorem is_integral_algebra [algebra R A] [is_scalar_tower R A B] :
  algebra.is_integral R A :=
λ x, is_integral_closure.is_integral R B x

variables {R} (A) {B}

/-- If `x : B` is integral over `R`, then it is an element of the integral closure of `R` in `B`. -/
noncomputable def mk' (x : B) (hx : is_integral R x) : A :=
classical.some (is_integral_iff.mp hx)

@[simp] lemma algebra_map_mk' (x : B) (hx : is_integral R x) :
  algebra_map A B (mk' A x hx) = x :=
classical.some_spec (is_integral_iff.mp hx)

@[simp] lemma mk'_one (h : is_integral R (1 : B) := is_integral_one) :
  mk' A 1 h = 1 :=
algebra_map_injective A R B $ by rw [algebra_map_mk', ring_hom.map_one]

@[simp] lemma mk'_zero (h : is_integral R (0 : B) := is_integral_zero) :
  mk' A 0 h = 0 :=
algebra_map_injective A R B $ by rw [algebra_map_mk', ring_hom.map_zero]

@[simp] lemma mk'_add (x y : B) (hx : is_integral R x) (hy : is_integral R y) :
  mk' A (x + y) (is_integral_add hx hy) = mk' A x hx + mk' A y hy :=
algebra_map_injective A R B $ by simp only [algebra_map_mk', ring_hom.map_add]

@[simp] lemma mk'_mul (x y : B) (hx : is_integral R x) (hy : is_integral R y) :
  mk' A (x * y) (is_integral_mul hx hy) = mk' A x hx * mk' A y hy :=
algebra_map_injective A R B $ by simp only [algebra_map_mk', ring_hom.map_mul]

@[simp] lemma mk'_algebra_map [algebra R A] [is_scalar_tower R A B] (x : R)
  (h : is_integral R (algebra_map R B x) := is_integral_algebra_map) :
  is_integral_closure.mk' A (algebra_map R B x) h = algebra_map R A x :=
algebra_map_injective A R B $ by rw [algebra_map_mk', ← is_scalar_tower.algebra_map_apply]

section lift

variables {R} (A B) {S : Type*} [comm_ring S] [algebra R S] [algebra S B] [is_scalar_tower R S B]
variables [algebra R A] [is_scalar_tower R A B] (h : algebra.is_integral R S)

/-- If `B / S / R` is a tower of ring extensions where `S` is integral over `R`,
then `S` maps (uniquely) into an integral closure `B / A / R`. -/
noncomputable def lift : S →ₐ[R] A :=
{ to_fun := λ x, mk' A (algebra_map S B x) (is_integral.algebra_map (h x)),
  map_one' := by simp only [ring_hom.map_one, mk'_one],
  map_zero' := by simp only [ring_hom.map_zero, mk'_zero],
  map_add' := λ x y, by simp_rw [← mk'_add, ring_hom.map_add],
  map_mul' := λ x y, by simp_rw [← mk'_mul, ring_hom.map_mul],
  commutes' := λ x, by simp_rw [← is_scalar_tower.algebra_map_apply, mk'_algebra_map] }

@[simp] lemma algebra_map_lift (x : S) : algebra_map A B (lift A B h x) = algebra_map S B x :=
algebra_map_mk' _ _ _

end lift

section equiv

variables (R A B) (A' : Type*) [comm_ring A'] [algebra A' B] [is_integral_closure A' R B]
variables [algebra R A] [algebra R A'] [is_scalar_tower R A B] [is_scalar_tower R A' B]

/-- Integral closures are all isomorphic to each other. -/
noncomputable def equiv : A ≃ₐ[R] A' :=
alg_equiv.of_alg_hom (lift _ B (is_integral_algebra R B)) (lift _ B (is_integral_algebra R B))
  (by { ext x, apply algebra_map_injective A' R B, simp })
  (by { ext x, apply algebra_map_injective A R B, simp })

@[simp] lemma algebra_map_equiv (x : A) : algebra_map A' B (equiv R A B A' x) = algebra_map A B x :=
algebra_map_lift _ _ _ _

end equiv

end is_integral_closure

end is_integral_closure

section algebra
open algebra
variables {R A B S T : Type*}
variables [comm_ring R] [comm_ring A] [comm_ring B] [comm_ring S] [comm_ring T]
variables [algebra A B] [algebra R B] (f : R →+* S) (g : S →+* T)

lemma is_integral_trans_aux (x : B) {p : A[X]} (pmonic : monic p) (hp : aeval x p = 0) :
  is_integral (adjoin R (↑(p.map $ algebra_map A B).frange : set B)) x :=
begin
  generalize hS : (↑(p.map $ algebra_map A B).frange : set B) = S,
  have coeffs_mem : ∀ i, (p.map $ algebra_map A B).coeff i ∈ adjoin R S,
  { intro i, by_cases hi : (p.map $ algebra_map A B).coeff i = 0,
    { rw hi, exact subalgebra.zero_mem _ },
    rw ← hS,
    exact subset_adjoin (coeff_mem_frange _ _ hi) },
  obtain ⟨q, hq⟩ : ∃ q : (adjoin R S)[X], q.map (algebra_map (adjoin R S) B) =
      (p.map $ algebra_map A B),
  { rw ← set.mem_range, exact (polynomial.mem_map_range _).2 (λ i, ⟨⟨_, coeffs_mem i⟩, rfl⟩) },
  use q,
  split,
  { suffices h : (q.map (algebra_map (adjoin R S) B)).monic,
    { refine monic_of_injective _ h,
      exact subtype.val_injective },
    { rw hq, exact pmonic.map _ } },
  { convert hp using 1,
    replace hq := congr_arg (eval x) hq,
    convert hq using 1; symmetry; apply eval_map },
end

variables [algebra R A] [is_scalar_tower R A B]

/-- If A is an R-algebra all of whose elements are integral over R,
and x is an element of an A-algebra that is integral over A, then x is integral over R.-/
lemma is_integral_trans (A_int : is_integral R A) (x : B) (hx : is_integral A x) :
  is_integral R x :=
begin
  rcases hx with ⟨p, pmonic, hp⟩,
  let S : set B := ↑(p.map $ algebra_map A B).frange,
  refine is_integral_of_mem_of_fg (adjoin R (S ∪ {x})) _ _ (subset_adjoin $ or.inr rfl),
  refine fg_trans (fg_adjoin_of_finite (finset.finite_to_set _) (λ x hx, _)) _,
  { rw [finset.mem_coe, frange, finset.mem_image] at hx,
    rcases hx with ⟨i, _, rfl⟩,
    rw coeff_map,
    exact is_integral_alg_hom (is_scalar_tower.to_alg_hom R A B) (A_int _) },
  { apply fg_adjoin_singleton_of_integral,
    exact is_integral_trans_aux _ pmonic hp }
end

/-- If A is an R-algebra all of whose elements are integral over R,
and B is an A-algebra all of whose elements are integral over A,
then all elements of B are integral over R.-/
lemma algebra.is_integral_trans (hA : is_integral R A) (hB : is_integral A B) : is_integral R B :=
λ x, is_integral_trans hA x (hB x)

lemma ring_hom.is_integral_trans (hf : f.is_integral) (hg : g.is_integral) :
  (g.comp f).is_integral :=
@algebra.is_integral_trans R S T _ _ _ g.to_algebra (g.comp f).to_algebra f.to_algebra
  (@is_scalar_tower.of_algebra_map_eq R S T _ _ _ f.to_algebra g.to_algebra (g.comp f).to_algebra
  (ring_hom.comp_apply g f)) hf hg

lemma ring_hom.is_integral_of_surjective (hf : function.surjective f) : f.is_integral :=
λ x, (hf x).rec_on (λ y hy, (hy ▸ f.is_integral_map : f.is_integral_elem x))

lemma is_integral_of_surjective (h : function.surjective (algebra_map R A)) : is_integral R A :=
(algebra_map R A).is_integral_of_surjective h

/-- If `R → A → B` is an algebra tower with `A → B` injective,
then if the entire tower is an integral extension so is `R → A` -/
lemma is_integral_tower_bot_of_is_integral (H : function.injective (algebra_map A B))
  {x : A} (h : is_integral R (algebra_map A B x)) : is_integral R x :=
begin
  rcases h with ⟨p, ⟨hp, hp'⟩⟩,
  refine ⟨p, ⟨hp, _⟩⟩,
  rw [is_scalar_tower.algebra_map_eq R A B, ← eval₂_map,
      eval₂_hom, ← ring_hom.map_zero (algebra_map A B)] at hp',
  rw [eval₂_eq_eval_map],
  exact H hp',
end

lemma ring_hom.is_integral_tower_bot_of_is_integral (hg : function.injective g)
  (hfg : (g.comp f).is_integral) : f.is_integral :=
λ x,
  @is_integral_tower_bot_of_is_integral R S T _ _ _ g.to_algebra (g.comp f).to_algebra f.to_algebra
  (@is_scalar_tower.of_algebra_map_eq R S T _ _ _ f.to_algebra g.to_algebra (g.comp f).to_algebra
  (ring_hom.comp_apply g f))  hg x (hfg (g x))

lemma is_integral_tower_bot_of_is_integral_field {R A B : Type*} [comm_ring R] [field A]
  [comm_ring B] [nontrivial B] [algebra R A] [algebra A B] [algebra R B] [is_scalar_tower R A B]
  {x : A} (h : is_integral R (algebra_map A B x)) : is_integral R x :=
is_integral_tower_bot_of_is_integral (algebra_map A B).injective h

lemma ring_hom.is_integral_elem_of_is_integral_elem_comp {x : T}
  (h : (g.comp f).is_integral_elem x) : g.is_integral_elem x :=
let ⟨p, ⟨hp, hp'⟩⟩ := h in ⟨p.map f, hp.map f, by rwa ← eval₂_map at hp'⟩

lemma ring_hom.is_integral_tower_top_of_is_integral (h : (g.comp f).is_integral) : g.is_integral :=
λ x, ring_hom.is_integral_elem_of_is_integral_elem_comp f g (h x)

/-- If `R → A → B` is an algebra tower,
then if the entire tower is an integral extension so is `A → B`. -/
lemma is_integral_tower_top_of_is_integral {x : B} (h : is_integral R x) : is_integral A x :=
begin
  rcases h with ⟨p, ⟨hp, hp'⟩⟩,
  refine ⟨p.map (algebra_map R A), ⟨hp.map (algebra_map R A), _⟩⟩,
  rw [is_scalar_tower.algebra_map_eq R A B, ← eval₂_map] at hp',
  exact hp',
end

lemma ring_hom.is_integral_quotient_of_is_integral {I : ideal S} (hf : f.is_integral) :
  (ideal.quotient_map I f le_rfl).is_integral :=
begin
  rintros ⟨x⟩,
  obtain ⟨p, ⟨p_monic, hpx⟩⟩ := hf x,
  refine ⟨p.map (ideal.quotient.mk _), ⟨p_monic.map _, _⟩⟩,
  simpa only [hom_eval₂, eval₂_map] using congr_arg (ideal.quotient.mk I) hpx
end

lemma is_integral_quotient_of_is_integral {I : ideal A} (hRA : is_integral R A) :
  is_integral (R ⧸ I.comap (algebra_map R A)) (A ⧸ I) :=
(algebra_map R A).is_integral_quotient_of_is_integral hRA

lemma is_integral_quotient_map_iff {I : ideal S} :
  (ideal.quotient_map I f le_rfl).is_integral ↔
    ((ideal.quotient.mk I).comp f : R →+* S ⧸ I).is_integral :=
begin
  let g := ideal.quotient.mk (I.comap f),
  have := ideal.quotient_map_comp_mk le_rfl,
  refine ⟨λ h, _, λ h, ring_hom.is_integral_tower_top_of_is_integral g _ (this ▸ h)⟩,
  refine this ▸ ring_hom.is_integral_trans g (ideal.quotient_map I f le_rfl) _ h,
  exact ring_hom.is_integral_of_surjective g ideal.quotient.mk_surjective,
end

/-- If the integral extension `R → S` is injective, and `S` is a field, then `R` is also a field. -/
lemma is_field_of_is_integral_of_is_field
  {R S : Type*} [comm_ring R] [nontrivial R] [comm_ring S] [is_domain S]
  [algebra R S] (H : is_integral R S) (hRS : function.injective (algebra_map R S))
  (hS : is_field S) : is_field R :=
begin
  refine ⟨⟨0, 1, zero_ne_one⟩, mul_comm, λ a ha, _⟩,
  -- Let `a_inv` be the inverse of `algebra_map R S a`,
  -- then we need to show that `a_inv` is of the form `algebra_map R S b`.
  obtain ⟨a_inv, ha_inv⟩ := hS.mul_inv_cancel (λ h, ha (hRS (trans h (ring_hom.map_zero _).symm))),

  -- Let `p : R[X]` be monic with root `a_inv`,
  -- and `q` be `p` with coefficients reversed (so `q(a) = q'(a) * a + 1`).
  -- We claim that `q(a) = 0`, so `-q'(a)` is the inverse of `a`.
  obtain ⟨p, p_monic, hp⟩ := H a_inv,
  use -∑ (i : ℕ) in finset.range p.nat_degree, (p.coeff i) * a ^ (p.nat_degree - i - 1),

  -- `q(a) = 0`, because multiplying everything with `a_inv^n` gives `p(a_inv) = 0`.
  -- TODO: this could be a lemma for `polynomial.reverse`.
  have hq : ∑ (i : ℕ) in finset.range (p.nat_degree + 1), (p.coeff i) * a ^ (p.nat_degree - i) = 0,
  { apply (injective_iff_map_eq_zero (algebra_map R S)).mp hRS,
    have a_inv_ne_zero : a_inv ≠ 0 := right_ne_zero_of_mul (mt ha_inv.symm.trans one_ne_zero),
    refine (mul_eq_zero.mp _).resolve_right (pow_ne_zero p.nat_degree a_inv_ne_zero),
    rw [eval₂_eq_sum_range] at hp,
    rw [ring_hom.map_sum, finset.sum_mul],
    refine (finset.sum_congr rfl (λ i hi, _)).trans hp,
    rw [ring_hom.map_mul, mul_assoc],
    congr,
    have : a_inv ^ p.nat_degree = a_inv ^ (p.nat_degree - i) * a_inv ^ i,
    { rw [← pow_add a_inv, tsub_add_cancel_of_le (nat.le_of_lt_succ (finset.mem_range.mp hi))] },
    rw [ring_hom.map_pow, this, ← mul_assoc, ← mul_pow, ha_inv, one_pow, one_mul] },

  -- Since `q(a) = 0` and `q(a) = q'(a) * a + 1`, we have `a * -q'(a) = 1`.
  -- TODO: we could use a lemma for `polynomial.div_X` here.
  rw [finset.sum_range_succ_comm, p_monic.coeff_nat_degree, one_mul, tsub_self, pow_zero,
      add_eq_zero_iff_eq_neg, eq_comm] at hq,
  rw [mul_comm, neg_mul, finset.sum_mul],
  convert hq using 2,
  refine finset.sum_congr rfl (λ i hi, _),
  have : 1 ≤ p.nat_degree - i := le_tsub_of_add_le_left (finset.mem_range.mp hi),
  rw [mul_assoc, ← pow_succ', tsub_add_cancel_of_le this]
end

lemma is_field_of_is_integral_of_is_field'
  {R S : Type*} [comm_ring R] [comm_ring S] [is_domain S] [algebra R S]
  (H : algebra.is_integral R S) (hR : is_field R) :
  is_field S :=
begin
  letI := hR.to_field,
  refine ⟨⟨0, 1, zero_ne_one⟩, mul_comm, λ x hx, _⟩,
  let A := algebra.adjoin R ({x} : set S),
  haveI : is_noetherian R A :=
  is_noetherian_of_fg_of_noetherian A.to_submodule (fg_adjoin_singleton_of_integral x (H x)),
  haveI : module.finite R A := module.is_noetherian.finite R A,
  obtain ⟨y, hy⟩ := linear_map.surjective_of_injective (@linear_map.mul_left_injective R A _ _ _ _
    ⟨x, subset_adjoin (set.mem_singleton x)⟩ (λ h, hx (subtype.ext_iff.mp h))) 1,
  exact ⟨y, subtype.ext_iff.mp hy⟩,
end

lemma algebra.is_integral.is_field_iff_is_field
  {R S : Type*} [comm_ring R] [nontrivial R] [comm_ring S] [is_domain S] [algebra R S]
  (H : algebra.is_integral R S) (hRS : function.injective (algebra_map R S)) :
  is_field R ↔ is_field S :=
⟨is_field_of_is_integral_of_is_field' H, is_field_of_is_integral_of_is_field H hRS⟩

end algebra

theorem integral_closure_idem {R : Type*} {A : Type*} [comm_ring R] [comm_ring A] [algebra R A] :
  integral_closure (integral_closure R A : set A) A = ⊥ :=
eq_bot_iff.2 $ λ x hx, algebra.mem_bot.2
⟨⟨x, @is_integral_trans _ _ _ _ _ _ _ _ (integral_closure R A).algebra
     _ integral_closure.is_integral x hx⟩, rfl⟩

section is_domain
variables {R S : Type*} [comm_ring R] [comm_ring S] [is_domain S] [algebra R S]

instance : is_domain (integral_closure R S) :=
infer_instance

end is_domain<|MERGE_RESOLUTION|>--- conflicted
+++ resolved
@@ -114,7 +114,6 @@
 variables [comm_ring R] [comm_ring A] [comm_ring B] [comm_ring S]
 variables [algebra R A] [algebra R B] (f : R →+* S)
 
-<<<<<<< HEAD
 lemma is_integral_alg_hom {C F : Type*} [comm_ring C] [algebra A B] [algebra R C]
   [is_scalar_tower R A B] [algebra A C] [is_scalar_tower R A C] {b : B} [alg_hom_class F A B C]
   (f : F) (hb : is_integral R b) : is_integral R (f b) :=
@@ -124,12 +123,6 @@
   rw [← aeval_def, show (aeval (f b)) P = (aeval (f b)) (P.map (algebra_map R A)), by simp,
     aeval_alg_hom_apply, aeval_map_algebra_map, aeval_def, hP.2, _root_.map_zero]
 end
-=======
-theorem is_integral_alg_hom {A B : Type*} [ring A] [ring B] [algebra R A] [algebra R B]
-  (f : A →ₐ[R] B) {x : A} (hx : is_integral R x) : is_integral R (f x) :=
-let ⟨p, hp, hpx⟩ :=
-hx in ⟨p, hp, by rw [← aeval_def, aeval_alg_hom_apply, aeval_def, hpx, f.map_zero]⟩
->>>>>>> b381419c
 
 theorem is_integral_alg_hom_iff {A B : Type*} [ring A] [ring B] [algebra R A] [algebra R B]
   (f : A →ₐ[R] B) (hf : function.injective f) {x : A} : is_integral R (f x) ↔ is_integral R x :=
