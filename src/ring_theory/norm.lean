/-
Copyright (c) 2021 Anne Baanen. All rights reserved.
Released under Apache 2.0 license as described in the file LICENSE.
Authors: Anne Baanen
-/

import field_theory.primitive_element
import linear_algebra.determinant
import linear_algebra.finite_dimensional
import linear_algebra.matrix.charpoly.minpoly
import linear_algebra.matrix.to_linear_equiv
import field_theory.is_alg_closed.algebraic_closure
import field_theory.galois

/-!
# Norm for (finite) ring extensions

Suppose we have an `R`-algebra `S` with a finite basis. For each `s : S`,
the determinant of the linear map given by multiplying by `s` gives information
about the roots of the minimal polynomial of `s` over `R`.

## Implementation notes

Typically, the norm is defined specifically for finite field extensions.
The current definition is as general as possible and the assumption that we have
fields or that the extension is finite is added to the lemmas as needed.

We only define the norm for left multiplication (`algebra.left_mul_matrix`,
i.e. `linear_map.mul_left`).
For now, the definitions assume `S` is commutative, so the choice doesn't
matter anyway.

See also `algebra.trace`, which is defined similarly as the trace of
`algebra.left_mul_matrix`.

## References

 * https://en.wikipedia.org/wiki/Field_norm

-/

universes u v w

variables {R S T : Type*} [comm_ring R] [ring S]
variables [algebra R S]
variables {K L F : Type*} [field K] [field L] [field F]
variables [algebra K L] [algebra K F]
variables {ι : Type w}

open finite_dimensional
open linear_map
open matrix polynomial

open_locale big_operators
open_locale matrix

namespace algebra

variables (R)

/-- The norm of an element `s` of an `R`-algebra is the determinant of `(*) s`. -/
noncomputable def norm : S →* R :=
linear_map.det.comp (lmul R S).to_ring_hom.to_monoid_hom

lemma norm_apply (x : S) : norm R x = linear_map.det (lmul R S x) := rfl

lemma norm_eq_one_of_not_exists_basis
  (h : ¬ ∃ (s : finset S), nonempty (basis s R S)) (x : S) : norm R x = 1 :=
by { rw [norm_apply, linear_map.det], split_ifs with h, refl }

variables {R}

-- Can't be a `simp` lemma because it depends on a choice of basis
lemma norm_eq_matrix_det [fintype ι] [decidable_eq ι] (b : basis ι R S) (s : S) :
  norm R s = matrix.det (algebra.left_mul_matrix b s) :=
by { rwa [norm_apply, ← linear_map.det_to_matrix b, ← to_matrix_lmul_eq], refl }

/-- If `x` is in the base ring `K`, then the norm is `x ^ [L : K]`. -/
lemma norm_algebra_map_of_basis [fintype ι] (b : basis ι R S) (x : R) :
  norm R (algebra_map R S x) = x ^ fintype.card ι :=
begin
  haveI := classical.dec_eq ι,
  rw [norm_apply, ← det_to_matrix b, lmul_algebra_map],
  convert @det_diagonal _ _ _ _ _ (λ (i : ι), x),
  { ext i j, rw [to_matrix_lsmul, matrix.diagonal] },
  { rw [finset.prod_const, finset.card_univ] }
end

/-- If `x` is in the base field `K`, then the norm is `x ^ [L : K]`.

(If `L` is not finite-dimensional over `K`, then `norm = 1 = x ^ 0 = x ^ (finrank L K)`.)
-/
@[simp]
protected lemma norm_algebra_map {L : Type*} [ring L] [algebra K L] (x : K) :
  norm K (algebra_map K L x) = x ^ finrank K L :=
begin
  by_cases H : ∃ (s : finset L), nonempty (basis s K L),
  { rw [norm_algebra_map_of_basis H.some_spec.some, finrank_eq_card_basis H.some_spec.some] },
  { rw [norm_eq_one_of_not_exists_basis K H, finrank_eq_zero_of_not_exists_basis, pow_zero],
    rintros ⟨s, ⟨b⟩⟩,
    exact H ⟨s, ⟨b⟩⟩ },
end

section eq_prod_roots

/-- Given `pb : power_basis K S`, then the norm of `pb.gen` is
`(-1) ^ pb.dim * coeff (minpoly K pb.gen) 0`. -/
lemma power_basis.norm_gen_eq_coeff_zero_minpoly (pb : power_basis R S) :
  norm R pb.gen = (-1) ^ pb.dim * coeff (minpoly R pb.gen) 0 :=
by rw [norm_eq_matrix_det pb.basis, det_eq_sign_charpoly_coeff,
       charpoly_left_mul_matrix, fintype.card_fin]

/-- Given `pb : power_basis R S`, then the norm of `pb.gen` is
`((minpoly R pb.gen).map (algebra_map R F)).roots.prod`. -/
lemma power_basis.norm_gen_eq_prod_roots [algebra R F] (pb : power_basis R S)
  (hf : (minpoly R pb.gen).splits (algebra_map R F)) :
  algebra_map R F (norm R pb.gen) =
    ((minpoly R pb.gen).map (algebra_map R F)).roots.prod :=
begin
  haveI := module.nontrivial R F,
  have := minpoly.monic pb.is_integral_gen,
  rw [power_basis.norm_gen_eq_coeff_zero_minpoly, ← pb.nat_degree_minpoly, ring_hom.map_mul,
    ← coeff_map, prod_roots_eq_coeff_zero_of_monic_of_split (this.map _)
      ((splits_id_iff_splits _).2 hf), this.nat_degree_map, map_pow, ← mul_assoc, ← mul_pow],
  { simp only [map_neg, _root_.map_one, neg_mul, neg_neg, one_pow, one_mul] }, apply_instance,
end

end eq_prod_roots

section eq_zero_iff
variables [finite ι]

lemma norm_eq_zero_iff_of_basis [is_domain R] [is_domain S] (b : basis ι R S) {x : S} :
  algebra.norm R x = 0 ↔ x = 0 :=
begin
  casesI nonempty_fintype ι,
  have hι : nonempty ι := b.index_nonempty,
  letI := classical.dec_eq ι,
  rw algebra.norm_eq_matrix_det b,
  split,
  { rw ← matrix.exists_mul_vec_eq_zero_iff,
    rintros ⟨v, v_ne, hv⟩,
    rw [← b.equiv_fun.apply_symm_apply v, b.equiv_fun_symm_apply, b.equiv_fun_apply,
        algebra.left_mul_matrix_mul_vec_repr] at hv,
    refine (mul_eq_zero.mp (b.ext_elem $ λ i, _)).resolve_right (show ∑ i, v i • b i ≠ 0, from _),
    { simpa only [linear_equiv.map_zero, pi.zero_apply] using congr_fun hv i },
    { contrapose! v_ne with sum_eq,
      apply b.equiv_fun.symm.injective,
      rw [b.equiv_fun_symm_apply, sum_eq, linear_equiv.map_zero] } },
  { rintro rfl,
    rw [alg_hom.map_zero, matrix.det_zero hι] },
end

lemma norm_ne_zero_iff_of_basis [is_domain R] [is_domain S] (b : basis ι R S) {x : S} :
  algebra.norm R x ≠ 0 ↔ x ≠ 0 :=
not_iff_not.mpr (algebra.norm_eq_zero_iff_of_basis b)

/-- See also `algebra.norm_eq_zero_iff'` if you already have rewritten with `algebra.norm_apply`. -/
@[simp]
lemma norm_eq_zero_iff {K L : Type*} [field K] [comm_ring L] [algebra K L] [is_domain L]
  [finite_dimensional K L] {x : L} : algebra.norm K x = 0 ↔ x = 0 :=
algebra.norm_eq_zero_iff_of_basis (basis.of_vector_space K L)

/-- This is `algebra.norm_eq_zero_iff` composed with `algebra.norm_apply`. -/
@[simp]
lemma norm_eq_zero_iff' {K L : Type*} [field K] [comm_ring L] [algebra K L] [is_domain L]
  [finite_dimensional K L] {x : L} : linear_map.det (linear_map.mul K L x) = 0 ↔ x = 0 :=
algebra.norm_eq_zero_iff_of_basis (basis.of_vector_space K L)

end eq_zero_iff

open intermediate_field

variable (K)

lemma norm_eq_norm_adjoin [finite_dimensional K L] [is_separable K L] (x : L) :
  norm K x = norm K (adjoin_simple.gen K x) ^ finrank K⟮x⟯ L :=
begin
  letI := is_separable_tower_top_of_is_separable K K⟮x⟯ L,
  let pbL := field.power_basis_of_finite_of_separable K⟮x⟯ L,
  let pbx := intermediate_field.adjoin.power_basis (is_separable.is_integral K x),
  rw [← adjoin_simple.algebra_map_gen K x, norm_eq_matrix_det (pbx.basis.smul pbL.basis) _,
    smul_left_mul_matrix_algebra_map, det_block_diagonal, norm_eq_matrix_det pbx.basis],
  simp only [finset.card_fin, finset.prod_const],
  congr,
  rw [← power_basis.finrank, adjoin_simple.algebra_map_gen K x]
end

variable {K}

section intermediate_field

lemma _root_.intermediate_field.adjoin_simple.norm_gen_eq_one {x : L}
  (hx : ¬is_integral K x) : norm K (adjoin_simple.gen K x) = 1 :=
begin
  rw [norm_eq_one_of_not_exists_basis],
  contrapose! hx,
  obtain ⟨s, ⟨b⟩⟩ := hx,
  refine is_integral_of_mem_of_fg (K⟮x⟯).to_subalgebra _ x _,
  { exact (submodule.fg_iff_finite_dimensional _).mpr (of_fintype_basis b) },
  { exact intermediate_field.subset_adjoin K _ (set.mem_singleton x) }
end

lemma _root_.intermediate_field.adjoin_simple.norm_gen_eq_prod_roots (x : L)
  (hf : (minpoly K x).splits (algebra_map K F)) :
  (algebra_map K F) (norm K (adjoin_simple.gen K x)) =
    ((minpoly K x).map (algebra_map K F)).roots.prod :=
begin
  have injKxL := (algebra_map K⟮x⟯ L).injective,
  by_cases hx : is_integral K x, swap,
  { simp [minpoly.eq_zero hx, intermediate_field.adjoin_simple.norm_gen_eq_one hx] },
  have hx' : is_integral K (adjoin_simple.gen K x),
  { rwa [← is_integral_algebra_map_iff injKxL, adjoin_simple.algebra_map_gen],
    apply_instance },
  rw [← adjoin.power_basis_gen hx, power_basis.norm_gen_eq_prod_roots];
    rw [adjoin.power_basis_gen hx, minpoly.eq_of_algebra_map_eq injKxL hx'];
    try { simp only [adjoin_simple.algebra_map_gen _ _] },
  exact hf
end

end intermediate_field

section eq_prod_embeddings

open intermediate_field intermediate_field.adjoin_simple polynomial

variables (F) (E : Type*) [field E] [algebra K E]

lemma norm_eq_prod_embeddings_gen [algebra R F] (pb : power_basis R S)
  (hE : (minpoly R pb.gen).splits (algebra_map R F)) (hfx : (minpoly R pb.gen).separable) :
  algebra_map R F (norm R pb.gen) = (@@finset.univ pb^.alg_hom.fintype).prod (λ σ, σ pb.gen) :=
begin
  letI := classical.dec_eq F,
  rw [pb.norm_gen_eq_prod_roots hE, fintype.prod_equiv pb.lift_equiv',
    finset.prod_mem_multiset, finset.prod_eq_multiset_prod, multiset.to_finset_val,
    multiset.dedup_eq_self.mpr, multiset.map_id],
  { exact nodup_roots hfx.map },
  { intro x, refl },
  { intro σ, rw [pb.lift_equiv'_apply_coe, id.def] }
end

lemma norm_eq_prod_roots [is_separable K L] [finite_dimensional K L]
  {x : L} (hF : (minpoly K x).splits (algebra_map K F)) :
  algebra_map K F (norm K x) = ((minpoly K x).map (algebra_map K F)).roots.prod ^ finrank K⟮x⟯ L :=
by rw [norm_eq_norm_adjoin K x, map_pow,
  intermediate_field.adjoin_simple.norm_gen_eq_prod_roots _ hF]

lemma prod_embeddings_eq_finrank_pow [algebra L F] [is_scalar_tower K L F] [is_alg_closed E]
  [is_separable K F] [finite_dimensional K F] (pb : power_basis K L) :
  ∏ σ : F →ₐ[K] E, σ (algebra_map L F pb.gen) =
  ((@@finset.univ pb^.alg_hom.fintype).prod (λ σ : L →ₐ[K] E, σ pb.gen)) ^ finrank L F :=
begin
  haveI : finite_dimensional L F := finite_dimensional.right K L F,
  haveI : is_separable L F := is_separable_tower_top_of_is_separable K L F,
  letI : fintype (L →ₐ[K] E) := power_basis.alg_hom.fintype pb,
  letI : ∀ (f : L →ₐ[K] E), fintype (@@alg_hom L F E _ _ _ _ f.to_ring_hom.to_algebra) := _,
  rw [fintype.prod_equiv alg_hom_equiv_sigma (λ (σ : F →ₐ[K] E), _) (λ σ, σ.1 pb.gen),
     ← finset.univ_sigma_univ, finset.prod_sigma, ← finset.prod_pow],
  refine finset.prod_congr rfl (λ σ _, _),
  { letI : algebra L E := σ.to_ring_hom.to_algebra,
    simp only [finset.prod_const, finset.card_univ],
    congr,
    rw alg_hom.card L F E },
  { intros σ,
    simp only [alg_hom_equiv_sigma, equiv.coe_fn_mk, alg_hom.restrict_domain, alg_hom.comp_apply,
         is_scalar_tower.coe_to_alg_hom'] }
end

variable (K)

/-- For `L/K` a finite separable extension of fields and `E` an algebraically closed extension
of `K`, the norm (down to `K`) of an element `x` of `L` is equal to the product of the images
of `x` over all the `K`-embeddings `σ`  of `L` into `E`. -/
lemma norm_eq_prod_embeddings [finite_dimensional K L] [is_separable K L] [is_alg_closed E]
  {x : L} : algebra_map K E (norm K x) = ∏ σ : L →ₐ[K] E, σ x :=
begin
  have hx := is_separable.is_integral K x,
  rw [norm_eq_norm_adjoin K x, ring_hom.map_pow, ← adjoin.power_basis_gen hx,
    norm_eq_prod_embeddings_gen E (adjoin.power_basis hx) (is_alg_closed.splits_codomain _)],
  { exact (prod_embeddings_eq_finrank_pow L E (adjoin.power_basis hx)).symm },
  { haveI := is_separable_tower_bot_of_is_separable K K⟮x⟯ L,
    exact is_separable.separable K _ }
end

lemma norm_eq_prod_automorphisms [finite_dimensional K L] [is_galois K L] (x : L) :
  algebra_map K L (norm K x) = ∏ (σ : L ≃ₐ[K] L), σ x :=
begin
  apply no_zero_smul_divisors.algebra_map_injective L (algebraic_closure L),
  rw map_prod (algebra_map L (algebraic_closure L)),
  rw ← fintype.prod_equiv (normal.alg_hom_equiv_aut K (algebraic_closure L) L),
  { rw ← norm_eq_prod_embeddings,
    simp only [algebra_map_eq_smul_one, smul_one_smul] },
  { intro σ,
    simp only [normal.alg_hom_equiv_aut, alg_hom.restrict_normal', equiv.coe_fn_mk,
               alg_equiv.coe_of_bijective, alg_hom.restrict_normal_commutes, id.map_eq_id,
               ring_hom.id_apply] },
end

<<<<<<< HEAD
lemma is_integral_norm [algebra S L] [algebra S K] [is_scalar_tower S K L]
  [is_separable K L] [finite_dimensional K L] {x : L} (hx : is_integral S x) :
  is_integral S (norm K x) :=
=======
lemma is_integral_norm [algebra R L] [algebra R K] [is_scalar_tower R K L]
  [is_separable K L] [finite_dimensional K L] {x : L} (hx : _root_.is_integral R x) :
  _root_.is_integral R (norm K x) :=
>>>>>>> 966e0cf0
begin
  have hx' : is_integral K x := is_integral_of_is_scalar_tower hx,
  rw [← is_integral_algebra_map_iff (algebra_map K (algebraic_closure L)).injective,
      norm_eq_prod_roots],
  { refine (is_integral.multiset_prod (λ y hy, _)).pow _,
    rw mem_roots_map (minpoly.ne_zero hx') at hy,
    use [minpoly R x, minpoly.monic hx],
    rw ← aeval_def at ⊢ hy,
    exact minpoly.aeval_of_is_scalar_tower R x y hy },
  { apply is_alg_closed.splits_codomain },
  { apply_instance }
end

end eq_prod_embeddings

end algebra<|MERGE_RESOLUTION|>--- conflicted
+++ resolved
@@ -296,15 +296,9 @@
                ring_hom.id_apply] },
 end
 
-<<<<<<< HEAD
-lemma is_integral_norm [algebra S L] [algebra S K] [is_scalar_tower S K L]
-  [is_separable K L] [finite_dimensional K L] {x : L} (hx : is_integral S x) :
-  is_integral S (norm K x) :=
-=======
 lemma is_integral_norm [algebra R L] [algebra R K] [is_scalar_tower R K L]
-  [is_separable K L] [finite_dimensional K L] {x : L} (hx : _root_.is_integral R x) :
-  _root_.is_integral R (norm K x) :=
->>>>>>> 966e0cf0
+  [is_separable K L] [finite_dimensional K L] {x : L} (hx : is_integral R x) :
+  is_integral R (norm K x) :=
 begin
   have hx' : is_integral K x := is_integral_of_is_scalar_tower hx,
   rw [← is_integral_algebra_map_iff (algebra_map K (algebraic_closure L)).injective,
