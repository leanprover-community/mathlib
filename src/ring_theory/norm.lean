--- conflicted
+++ resolved
@@ -37,14 +37,8 @@
 
 universes u v w
 
-<<<<<<< HEAD
-variables {R S T : Type*} [comm_ring R] [is_domain R] [comm_ring S] [is_domain S]
-variables [comm_ring T] [is_domain T]
-variables [algebra R S] [algebra R T]
-=======
-variables {R S T : Type*} [comm_ring R] [integral_domain R] [comm_ring S]
+variables {R S T : Type*} [comm_ring R] [is_domain R] [comm_ring S]
 variables [algebra R S]
->>>>>>> 26a0eebc
 variables {K L F : Type*} [field K] [field L] [field F]
 variables [algebra K L] [algebra L F] [algebra K F]
 variables {ι : Type w} [fintype ι]
