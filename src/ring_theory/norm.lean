--- conflicted
+++ resolved
@@ -163,11 +163,7 @@
 /-- This is `algebra.norm_eq_zero_iff` composed with `algebra.norm_apply`. -/
 @[simp]
 lemma norm_eq_zero_iff' {K L : Type*} [field K] [comm_ring L] [algebra K L] [is_domain L]
-<<<<<<< HEAD
-  [finite_dimensional K L] {x : L} : linear_map.det (algebra.lmul K L x) = 0 ↔ x = 0 :=
-=======
   [finite_dimensional K L] {x : L} : linear_map.det (linear_map.mul K L x) = 0 ↔ x = 0 :=
->>>>>>> 0a3e8d38
 algebra.norm_eq_zero_iff_of_basis (basis.of_vector_space K L)
 
 end eq_zero_iff
