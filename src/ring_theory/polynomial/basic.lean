/-
Copyright (c) 2019 Kenny Lau. All rights reserved.
Released under Apache 2.0 license as described in the file LICENSE.
Authors: Kenny Lau
-/

import algebra.char_p.basic
import data.mv_polynomial.comm_ring
import data.mv_polynomial.equiv
import ring_theory.polynomial.content
import ring_theory.unique_factorization_domain

/-!
# Ring-theoretic supplement of data.polynomial.

## Main results
* `mv_polynomial.is_domain`:
  If a ring is an integral domain, then so is its polynomial ring over finitely many variables.
* `polynomial.is_noetherian_ring`:
  Hilbert basis theorem, that if a ring is noetherian then so is its polynomial ring.
* `polynomial.wf_dvd_monoid`:
  If an integral domain is a `wf_dvd_monoid`, then so is its polynomial ring.
* `polynomial.unique_factorization_monoid`, `mv_polynomial.unique_factorization_monoid`:
  If an integral domain is a `unique_factorization_monoid`, then so is its polynomial ring (of any
  number of variables).
-/

noncomputable theory
open_locale classical big_operators polynomial
open finset

universes u v w
variables {R : Type u} {S : Type*}

namespace polynomial

section semiring
variables [semiring R]

instance (p : ℕ) [h : char_p R p] : char_p R[X] p :=
let ⟨h⟩ := h in ⟨λ n, by rw [← map_nat_cast C, ← C_0, C_inj, h]⟩

variables (R)

/-- The `R`-submodule of `R[X]` consisting of polynomials of degree ≤ `n`. -/
def degree_le (n : with_bot ℕ) : submodule R R[X] :=
⨅ k : ℕ, ⨅ h : ↑k > n, (lcoeff R k).ker

/-- The `R`-submodule of `R[X]` consisting of polynomials of degree < `n`. -/
def degree_lt (n : ℕ) : submodule R R[X] :=
⨅ k : ℕ, ⨅ h : k ≥ n, (lcoeff R k).ker

variable {R}

theorem mem_degree_le {n : with_bot ℕ} {f : R[X]} :
  f ∈ degree_le R n ↔ degree f ≤ n :=
by simp only [degree_le, submodule.mem_infi, degree_le_iff_coeff_zero, linear_map.mem_ker]; refl

@[mono] theorem degree_le_mono {m n : with_bot ℕ} (H : m ≤ n) :
  degree_le R m ≤ degree_le R n :=
λ f hf, mem_degree_le.2 (le_trans (mem_degree_le.1 hf) H)

theorem degree_le_eq_span_X_pow {n : ℕ} :
  degree_le R n = submodule.span R ↑((finset.range (n+1)).image (λ n, (X : R[X])^n)) :=
begin
  apply le_antisymm,
  { intros p hp, replace hp := mem_degree_le.1 hp,
    rw [← polynomial.sum_monomial_eq p, polynomial.sum],
    refine submodule.sum_mem _ (λ k hk, _),
    show monomial _ _ ∈ _,
    have := with_bot.coe_le_coe.1 (finset.sup_le_iff.1 hp k hk),
    rw [monomial_eq_C_mul_X, C_mul'],
    refine submodule.smul_mem _ _ (submodule.subset_span $ finset.mem_coe.2 $
      finset.mem_image.2 ⟨_, finset.mem_range.2 (nat.lt_succ_of_le this), rfl⟩) },
  rw [submodule.span_le, finset.coe_image, set.image_subset_iff],
  intros k hk, apply mem_degree_le.2,
  exact (degree_X_pow_le _).trans
    (with_bot.coe_le_coe.2 $ nat.le_of_lt_succ $ finset.mem_range.1 hk)
end

theorem mem_degree_lt {n : ℕ} {f : R[X]} :
  f ∈ degree_lt R n ↔ degree f < n :=
<<<<<<< HEAD
by { simp_rw [degree_lt, submodule.mem_infi, linear_map.mem_ker, degree,
=======
by { simp_rw [degree_lt, submodule.mem_infi, linear_map.mem_ker, degree, finset.max_eq_sup_coe,
>>>>>>> 0a3e8d38
    finset.sup_lt_iff (with_bot.bot_lt_coe n), mem_support_iff,
    with_bot.coe_lt_coe, lt_iff_not_le, ne, not_imp_not], refl }

@[mono] theorem degree_lt_mono {m n : ℕ} (H : m ≤ n) :
  degree_lt R m ≤ degree_lt R n :=
λ f hf, mem_degree_lt.2 (lt_of_lt_of_le (mem_degree_lt.1 hf) $ with_bot.coe_le_coe.2 H)

theorem degree_lt_eq_span_X_pow {n : ℕ} :
  degree_lt R n = submodule.span R ↑((finset.range n).image (λ n, X^n) : finset R[X]) :=
begin
  apply le_antisymm,
  { intros p hp, replace hp := mem_degree_lt.1 hp,
    rw [← polynomial.sum_monomial_eq p, polynomial.sum],
    refine submodule.sum_mem _ (λ k hk, _),
    show monomial _ _ ∈ _,
    have := with_bot.coe_lt_coe.1 ((finset.sup_lt_iff $ with_bot.bot_lt_coe n).1 hp k hk),
    rw [monomial_eq_C_mul_X, C_mul'],
    refine submodule.smul_mem _ _ (submodule.subset_span $ finset.mem_coe.2 $
      finset.mem_image.2 ⟨_, finset.mem_range.2 this, rfl⟩) },
  rw [submodule.span_le, finset.coe_image, set.image_subset_iff],
  intros k hk, apply mem_degree_lt.2,
  exact lt_of_le_of_lt (degree_X_pow_le _) (with_bot.coe_lt_coe.2 $ finset.mem_range.1 hk)
end

/-- The first `n` coefficients on `degree_lt n` form a linear equivalence with `fin n → R`. -/
def degree_lt_equiv (R) [semiring R] (n : ℕ) : degree_lt R n ≃ₗ[R] (fin n → R) :=
{ to_fun := λ p n, (↑p : R[X]).coeff n,
  inv_fun := λ f, ⟨∑ i : fin n, monomial i (f i),
    (degree_lt R n).sum_mem (λ i _, mem_degree_lt.mpr (lt_of_le_of_lt
      (degree_monomial_le i (f i)) (with_bot.coe_lt_coe.mpr i.is_lt)))⟩,
  map_add' := λ p q, by { ext, rw [submodule.coe_add, coeff_add], refl },
  map_smul' := λ x p, by { ext, rw [submodule.coe_smul, coeff_smul], refl },
  left_inv :=
  begin
    rintro ⟨p, hp⟩, ext1,
    simp only [submodule.coe_mk],
    by_cases hp0 : p = 0,
    { subst hp0, simp only [coeff_zero, linear_map.map_zero, finset.sum_const_zero] },
    rw [mem_degree_lt, degree_eq_nat_degree hp0, with_bot.coe_lt_coe] at hp,
    conv_rhs { rw [p.as_sum_range' n hp, ← fin.sum_univ_eq_sum_range] },
  end,
  right_inv :=
  begin
    intro f, ext i,
    simp only [finset_sum_coeff, submodule.coe_mk],
    rw [finset.sum_eq_single i, coeff_monomial, if_pos rfl],
    { rintro j - hji, rw [coeff_monomial, if_neg], rwa [← subtype.ext_iff] },
    { intro h, exact (h (finset.mem_univ _)).elim }
  end }

@[simp] theorem degree_lt_equiv_eq_zero_iff_eq_zero {n : ℕ} {p : R[X]} (hp : p ∈ degree_lt R n) :
  degree_lt_equiv _ _ ⟨p, hp⟩ = 0 ↔ p = 0 :=
by rw [linear_equiv.map_eq_zero_iff, submodule.mk_eq_zero]

theorem eval_eq_sum_degree_lt_equiv {n : ℕ} {p : R[X]} (hp : p ∈ degree_lt R n) (x : R) :
  p.eval x = ∑ i, degree_lt_equiv _ _ ⟨p, hp⟩ i * (x ^ (i : ℕ)) :=
begin
  simp_rw [eval_eq_sum],
  exact (sum_fin _ (by simp_rw [zero_mul, forall_const]) (mem_degree_lt.mp hp)).symm
end

/-- The finset of nonzero coefficients of a polynomial. -/
def frange (p : R[X]) : finset R :=
finset.image (λ n, p.coeff n) p.support

lemma frange_zero : frange (0 : R[X]) = ∅ :=
rfl

lemma mem_frange_iff {p : R[X]} {c : R} :
  c ∈ p.frange ↔ ∃ n ∈ p.support, c = p.coeff n :=
by simp [frange, eq_comm]

lemma frange_one : frange (1 : R[X]) ⊆ {1} :=
begin
  simp [frange, finset.image_subset_iff],
  simp only [← C_1, coeff_C],
  assume n hn,
  simp only [exists_prop, ite_eq_right_iff, not_forall] at hn,
  simp [hn],
end

lemma coeff_mem_frange (p : R[X]) (n : ℕ) (h : p.coeff n ≠ 0) :
  p.coeff n ∈ p.frange :=
begin
  simp only [frange, exists_prop, mem_support_iff, finset.mem_image, ne.def],
  exact ⟨n, h, rfl⟩,
end

lemma geom_sum_X_comp_X_add_one_eq_sum (n : ℕ) :
  (∑ i in range n, (X : R[X]) ^ i).comp (X + 1) =
  (finset.range n).sum (λ (i : ℕ), (n.choose (i + 1) : R[X]) * X ^ i) :=
begin
  ext i,
  transitivity (n.choose (i + 1) : R), swap,
  { simp only [finset_sum_coeff, ← C_eq_nat_cast, coeff_C_mul_X_pow],
    rw [finset.sum_eq_single i, if_pos rfl],
    { simp only [@eq_comm _ i, if_false, eq_self_iff_true, implies_true_iff] {contextual := tt}, },
    { simp only [nat.lt_add_one_iff, nat.choose_eq_zero_of_lt, nat.cast_zero, finset.mem_range,
        not_lt, eq_self_iff_true, if_true, implies_true_iff] {contextual := tt}, } },
  induction n with n ih generalizing i,
  { simp only [geom_sum_zero, zero_comp, coeff_zero, nat.choose_zero_succ, nat.cast_zero], },
  simp only [geom_sum_succ', ih, add_comp, X_pow_comp, coeff_add, nat.choose_succ_succ,
    nat.cast_add, coeff_X_add_one_pow],
end

lemma monic.geom_sum {P : R[X]}
  (hP : P.monic) (hdeg : 0 < P.nat_degree) {n : ℕ} (hn : n ≠ 0) : (∑ i in range n, P ^ i).monic :=
begin
  nontriviality R,
  cases n, { exact (hn rfl).elim },
  rw [geom_sum_succ'],
  refine (hP.pow _).add_of_left _,
  refine lt_of_le_of_lt (degree_sum_le _ _) _,
  rw [finset.sup_lt_iff],
  { simp only [finset.mem_range, degree_eq_nat_degree (hP.pow _).ne_zero,
      with_bot.coe_lt_coe, hP.nat_degree_pow],
    intro k, exact nsmul_lt_nsmul hdeg },
  { rw [bot_lt_iff_ne_bot, ne.def, degree_eq_bot],
    exact (hP.pow _).ne_zero }
end

lemma monic.geom_sum' {P : R[X]}
  (hP : P.monic) (hdeg : 0 < P.degree) {n : ℕ} (hn : n ≠ 0) : (∑ i in range n, P ^ i).monic :=
hP.geom_sum (nat_degree_pos_iff_degree_pos.2 hdeg) hn

lemma monic_geom_sum_X {n : ℕ} (hn : n ≠ 0) :
  (∑ i in range n, (X : R[X]) ^ i).monic :=
begin
  nontriviality R,
  apply monic_X.geom_sum _ hn,
  simpa only [nat_degree_X] using zero_lt_one
end

end semiring

section ring
variables [ring R]

/-- Given a polynomial, return the polynomial whose coefficients are in
the ring closure of the original coefficients. -/
def restriction (p : R[X]) : polynomial (subring.closure (↑p.frange : set R)) :=
∑ i in p.support, monomial i (⟨p.coeff i,
  if H : p.coeff i = 0 then H.symm ▸ (subring.closure _).zero_mem
  else subring.subset_closure (p.coeff_mem_frange _ H)⟩ : (subring.closure (↑p.frange : set R)))

@[simp] theorem coeff_restriction {p : R[X]} {n : ℕ} :
  ↑(coeff (restriction p) n) = coeff p n :=
begin
  simp only [restriction, coeff_monomial, finset_sum_coeff, mem_support_iff, finset.sum_ite_eq',
    ne.def, ite_not],
  split_ifs,
  { rw h, refl },
  { refl }
end

@[simp] theorem coeff_restriction' {p : R[X]} {n : ℕ} :
  (coeff (restriction p) n).1 = coeff p n :=
coeff_restriction

@[simp] lemma support_restriction (p : R[X]) :
  support (restriction p) = support p :=
begin
  ext i,
  simp only [mem_support_iff, not_iff_not, ne.def],
  conv_rhs { rw [← coeff_restriction] },
  exact ⟨λ H, by { rw H, refl }, λ H, subtype.coe_injective H⟩
end

@[simp] theorem map_restriction {R : Type u} [comm_ring R]
  (p : R[X]) : p.restriction.map (algebra_map _ _) = p :=
ext $ λ n, by rw [coeff_map, algebra.algebra_map_of_subring_apply, coeff_restriction]

@[simp] theorem degree_restriction {p : R[X]} : (restriction p).degree = p.degree :=
by simp [degree]

@[simp] theorem nat_degree_restriction {p : R[X]} :
  (restriction p).nat_degree = p.nat_degree :=
by simp [nat_degree]

@[simp] theorem monic_restriction {p : R[X]} : monic (restriction p) ↔ monic p :=
begin
  simp only [monic, leading_coeff, nat_degree_restriction],
  rw [←@coeff_restriction _ _ p],
  exact ⟨λ H, by { rw H, refl }, λ H, subtype.coe_injective H⟩
end

@[simp] theorem restriction_zero : restriction (0 : R[X]) = 0 :=
by simp only [restriction, finset.sum_empty, support_zero]

@[simp] theorem restriction_one : restriction (1 : R[X]) = 1 :=
ext $ λ i, subtype.eq $ by rw [coeff_restriction', coeff_one, coeff_one]; split_ifs; refl

variables [semiring S] {f : R →+* S} {x : S}

theorem eval₂_restriction {p : R[X]} :
  eval₂ f x p =
  eval₂ (f.comp (subring.subtype (subring.closure (p.frange : set R)))) x p.restriction :=
begin
  simp only [eval₂_eq_sum, sum, support_restriction, ←@coeff_restriction _ _ p],
  refl,
end

section to_subring

variables (p : R[X]) (T : subring R)

/-- Given a polynomial `p` and a subring `T` that contains the coefficients of `p`,
return the corresponding polynomial whose coefficients are in `T`. -/
def to_subring (hp : (↑p.frange : set R) ⊆ T) : T[X] :=
∑ i in p.support, monomial i (⟨p.coeff i,
  if H : p.coeff i = 0 then H.symm ▸ T.zero_mem
  else hp (p.coeff_mem_frange _ H)⟩ : T)

variables (hp : (↑p.frange : set R) ⊆ T)
include hp

@[simp] theorem coeff_to_subring {n : ℕ} : ↑(coeff (to_subring p T hp) n) = coeff p n :=
begin
  simp only [to_subring, coeff_monomial, finset_sum_coeff, mem_support_iff, finset.sum_ite_eq',
    ne.def, ite_not],
  split_ifs,
  { rw h, refl },
  { refl }
end

@[simp] theorem coeff_to_subring' {n : ℕ} : (coeff (to_subring p T hp) n).1 = coeff p n :=
coeff_to_subring _ _ hp

@[simp] lemma support_to_subring :
  support (to_subring p T hp) = support p :=
begin
  ext i,
  simp only [mem_support_iff, not_iff_not, ne.def],
  conv_rhs { rw [← coeff_to_subring p T hp] },
  exact ⟨λ H, by { rw H, refl }, λ H, subtype.coe_injective H⟩
end

@[simp] theorem degree_to_subring : (to_subring p T hp).degree = p.degree :=
by simp [degree]

@[simp] theorem nat_degree_to_subring : (to_subring p T hp).nat_degree = p.nat_degree :=
by simp [nat_degree]

@[simp] theorem monic_to_subring : monic (to_subring p T hp) ↔ monic p :=
begin
  simp_rw [monic, leading_coeff, nat_degree_to_subring, ← coeff_to_subring p T hp],
  exact ⟨λ H, by { rw H, refl }, λ H, subtype.coe_injective H⟩
end

omit hp

@[simp] theorem to_subring_zero : to_subring (0 : R[X]) T (by simp [frange_zero]) = 0 :=
by { ext i, simp }

@[simp] theorem to_subring_one : to_subring (1 : R[X]) T
  (set.subset.trans frange_one $finset.singleton_subset_set_iff.2 T.one_mem) = 1 :=
ext $ λ i, subtype.eq $ by rw [coeff_to_subring', coeff_one, coeff_one]; split_ifs; refl

@[simp] theorem map_to_subring : (p.to_subring T hp).map (subring.subtype T) = p :=
by { ext n, simp [coeff_map] }

end to_subring

variables (T : subring R)

/-- Given a polynomial whose coefficients are in some subring, return
the corresponding polynomial whose coefficients are in the ambient ring. -/
def of_subring (p : T[X]) : R[X] :=
∑ i in p.support, monomial i (p.coeff i : R)

lemma coeff_of_subring (p : T[X]) (n : ℕ) :
  coeff (of_subring T p) n = (coeff p n : T) :=
begin
  simp only [of_subring, coeff_monomial, finset_sum_coeff, mem_support_iff, finset.sum_ite_eq',
    ite_eq_right_iff, ne.def, ite_not, not_not, ite_eq_left_iff],
  assume h,
  rw h,
  refl
end

@[simp] theorem frange_of_subring {p : T[X]} :
  (↑(p.of_subring T).frange : set R) ⊆ T :=
begin
  assume i hi,
  simp only [frange, set.mem_image, mem_support_iff, ne.def, finset.mem_coe, finset.coe_image]
    at hi,
  rcases hi with ⟨n, hn, h'n⟩,
  rw [← h'n, coeff_of_subring],
  exact subtype.mem (coeff p n : T)
end

end ring

section comm_ring
variables [comm_ring R]

section mod_by_monic

variables {q : R[X]}

lemma mem_ker_mod_by_monic (hq : q.monic) {p : R[X]} :
  p ∈ (mod_by_monic_hom q).ker ↔ q ∣ p :=
linear_map.mem_ker.trans (dvd_iff_mod_by_monic_eq_zero hq)

@[simp] lemma ker_mod_by_monic_hom (hq : q.monic) :
  (polynomial.mod_by_monic_hom q).ker = (ideal.span {q}).restrict_scalars R :=
submodule.ext (λ f, (mem_ker_mod_by_monic hq).trans ideal.mem_span_singleton.symm)

end mod_by_monic

end comm_ring

end polynomial

namespace ideal
open polynomial

section semiring
variables [semiring R]

/-- Transport an ideal of `R[X]` to an `R`-submodule of `R[X]`. -/
def of_polynomial (I : ideal R[X]) : submodule R R[X] :=
{ carrier := I.carrier,
  zero_mem' := I.zero_mem,
  add_mem' := λ _ _, I.add_mem,
  smul_mem' := λ c x H, by { rw [← C_mul'], exact I.mul_mem_left _ H } }

variables {I : ideal R[X]}
theorem mem_of_polynomial (x) : x ∈ I.of_polynomial ↔ x ∈ I := iff.rfl
variables (I)

/-- Given an ideal `I` of `R[X]`, make the `R`-submodule of `I`
consisting of polynomials of degree ≤ `n`. -/
def degree_le (n : with_bot ℕ) : submodule R R[X] :=
degree_le R n ⊓ I.of_polynomial

/-- Given an ideal `I` of `R[X]`, make the ideal in `R` of
leading coefficients of polynomials in `I` with degree ≤ `n`. -/
def leading_coeff_nth (n : ℕ) : ideal R :=
(I.degree_le n).map $ lcoeff R n

/-- Given an ideal `I` in `R[X]`, make the ideal in `R` of the
leading coefficients in `I`. -/
def leading_coeff : ideal R :=
⨆ n : ℕ, I.leading_coeff_nth n

end semiring

section comm_semiring
variables [comm_semiring R] [semiring S]

/-- If every coefficient of a polynomial is in an ideal `I`, then so is the polynomial itself -/
lemma polynomial_mem_ideal_of_coeff_mem_ideal (I : ideal R[X]) (p : R[X])
  (hp : ∀ (n : ℕ), (p.coeff n) ∈ I.comap (C : R →+* R[X])) : p ∈ I :=
sum_C_mul_X_eq p ▸ submodule.sum_mem I (λ n hn, I.mul_mem_right _ (hp n))

/-- The push-forward of an ideal `I` of `R` to `polynomial R` via inclusion
 is exactly the set of polynomials whose coefficients are in `I` -/
theorem mem_map_C_iff {I : ideal R} {f : R[X]} :
  f ∈ (ideal.map (C : R →+* R[X]) I : ideal R[X]) ↔ ∀ n : ℕ, f.coeff n ∈ I :=
begin
  split,
  { intros hf,
    apply submodule.span_induction hf,
    { intros f hf n,
      cases (set.mem_image _ _ _).mp hf with x hx,
      rw [← hx.right, coeff_C],
      by_cases (n = 0),
      { simpa [h] using hx.left },
      { simp [h] } },
    { simp },
    { exact λ f g hf hg n, by simp [I.add_mem (hf n) (hg n)] },
    { refine λ f g hg n, _,
      rw [smul_eq_mul, coeff_mul],
      exact I.sum_mem (λ c hc, I.mul_mem_left (f.coeff c.fst) (hg c.snd)) } },
  { intros hf,
    rw ← sum_monomial_eq f,
    refine (I.map C : ideal R[X]).sum_mem (λ n hn, _),
    simp [monomial_eq_C_mul_X],
    rw mul_comm,
    exact (I.map C : ideal R[X]).mul_mem_left _ (mem_map_of_mem _ (hf n)) }
end

lemma _root_.polynomial.ker_map_ring_hom (f : R →+* S) :
  (polynomial.map_ring_hom f).ker = f.ker.map (C : R →+* R[X]) :=
begin
  ext,
  rw [mem_map_C_iff, ring_hom.mem_ker, polynomial.ext_iff],
  simp_rw [coe_map_ring_hom, coeff_map, coeff_zero, ring_hom.mem_ker],
end

variable (I : ideal R[X])

theorem mem_leading_coeff_nth (n : ℕ) (x) :
  x ∈ I.leading_coeff_nth n ↔ ∃ p ∈ I, degree p ≤ n ∧ p.leading_coeff = x :=
begin
  simp only [leading_coeff_nth, degree_le, submodule.mem_map, lcoeff_apply, submodule.mem_inf,
    mem_degree_le],
  split,
  { rintro ⟨p, ⟨hpdeg, hpI⟩, rfl⟩,
    cases lt_or_eq_of_le hpdeg with hpdeg hpdeg,
    { refine ⟨0, I.zero_mem, bot_le, _⟩,
      rw [leading_coeff_zero, eq_comm],
      exact coeff_eq_zero_of_degree_lt hpdeg },
    { refine ⟨p, hpI, le_of_eq hpdeg, _⟩,
      rw [polynomial.leading_coeff, nat_degree, hpdeg], refl } },
  { rintro ⟨p, hpI, hpdeg, rfl⟩,
    have : nat_degree p + (n - nat_degree p) = n,
    { exact add_tsub_cancel_of_le (nat_degree_le_of_degree_le hpdeg) },
    refine ⟨p * X ^ (n - nat_degree p), ⟨_, I.mul_mem_right _ hpI⟩, _⟩,
    { apply le_trans (degree_mul_le _ _) _,
      apply le_trans (add_le_add (degree_le_nat_degree) (degree_X_pow_le _)) _,
      rw [← with_bot.coe_add, this],
      exact le_rfl },
    { rw [polynomial.leading_coeff, ← coeff_mul_X_pow p (n - nat_degree p), this] } }
end

theorem mem_leading_coeff_nth_zero (x) :
  x ∈ I.leading_coeff_nth 0 ↔ C x ∈ I :=
(mem_leading_coeff_nth _ _ _).trans
⟨λ ⟨p, hpI, hpdeg, hpx⟩, by rwa [← hpx, polynomial.leading_coeff,
  nat.eq_zero_of_le_zero (nat_degree_le_of_degree_le hpdeg),
  ← eq_C_of_degree_le_zero hpdeg],
λ hx, ⟨C x, hx, degree_C_le, leading_coeff_C x⟩⟩

theorem leading_coeff_nth_mono {m n : ℕ} (H : m ≤ n) :
  I.leading_coeff_nth m ≤ I.leading_coeff_nth n :=
begin
  intros r hr,
  simp only [set_like.mem_coe, mem_leading_coeff_nth] at hr ⊢,
  rcases hr with ⟨p, hpI, hpdeg, rfl⟩,
  refine ⟨p * X ^ (n - m), I.mul_mem_right _ hpI, _, leading_coeff_mul_X_pow⟩,
  refine le_trans (degree_mul_le _ _) _,
  refine le_trans (add_le_add hpdeg (degree_X_pow_le _)) _,
  rw [← with_bot.coe_add, add_tsub_cancel_of_le H],
  exact le_rfl
end

theorem mem_leading_coeff (x) :
  x ∈ I.leading_coeff ↔ ∃ p ∈ I, polynomial.leading_coeff p = x :=
begin
  rw [leading_coeff, submodule.mem_supr_of_directed],
  simp only [mem_leading_coeff_nth],
  { split, { rintro ⟨i, p, hpI, hpdeg, rfl⟩, exact ⟨p, hpI, rfl⟩ },
    rintro ⟨p, hpI, rfl⟩, exact ⟨nat_degree p, p, hpI, degree_le_nat_degree, rfl⟩ },
  intros i j, exact ⟨i + j, I.leading_coeff_nth_mono (nat.le_add_right _ _),
    I.leading_coeff_nth_mono (nat.le_add_left _ _)⟩
end

/--
If `I` is an ideal, and `pᵢ` is a finite family of polynomials each satisfying
`∀ k, (pᵢ)ₖ ∈ Iⁿⁱ⁻ᵏ` for some `nᵢ`, then `p = ∏ pᵢ` also satisfies `∀ k, pₖ ∈ Iⁿ⁻ᵏ` with `n = ∑ nᵢ`.
-/
lemma _root_.polynomial.coeff_prod_mem_ideal_pow_tsub {ι : Type*} (s : finset ι) (f : ι → R[X])
  (I : ideal R) (n : ι → ℕ) (h : ∀ (i ∈ s) k, (f i).coeff k ∈ I ^ (n i - k)) (k : ℕ) :
  (s.prod f).coeff k ∈ I ^ (s.sum n - k) :=
begin
  classical,
  induction s using finset.induction with a s ha hs generalizing k,
  { rw [sum_empty, prod_empty, coeff_one, zero_tsub, pow_zero, ideal.one_eq_top],
    exact submodule.mem_top },
  { rw [sum_insert ha, prod_insert ha, coeff_mul],
    apply sum_mem,
    rintro ⟨i, j⟩ e,
    obtain rfl : i + j = k := nat.mem_antidiagonal.mp e,
    apply ideal.pow_le_pow add_tsub_add_le_tsub_add_tsub,
    rw pow_add,
    exact ideal.mul_mem_mul (h _ (finset.mem_insert.mpr $ or.inl rfl) _)
      (hs (λ i hi k, h _ (finset.mem_insert.mpr $ or.inr hi) _) j) }
end

end comm_semiring

section ring
variables [ring R]

/-- `polynomial R` is never a field for any ring `R`. -/
lemma polynomial_not_is_field : ¬ is_field R[X] :=
begin
  nontriviality R,
  intro hR,
  obtain ⟨p, hp⟩ := hR.mul_inv_cancel X_ne_zero,
  have hp0 : p ≠ 0,
  { rintro rfl,
    rw [mul_zero] at hp,
    exact zero_ne_one hp },
  have := degree_lt_degree_mul_X hp0,
  rw [←X_mul, congr_arg degree hp, degree_one, nat.with_bot.lt_zero_iff, degree_eq_bot] at this,
  exact hp0 this,
end

/-- The only constant in a maximal ideal over a field is `0`. -/
lemma eq_zero_of_constant_mem_of_maximal (hR : is_field R)
  (I : ideal R[X]) [hI : I.is_maximal] (x : R) (hx : C x ∈ I) : x = 0 :=
begin
  refine classical.by_contradiction (λ hx0, hI.ne_top ((eq_top_iff_one I).2 _)),
  obtain ⟨y, hy⟩ := hR.mul_inv_cancel hx0,
  convert I.mul_mem_left (C y) hx,
  rw [← C.map_mul, hR.mul_comm y x, hy, ring_hom.map_one],
end

end ring

section comm_ring
variables [comm_ring R]

lemma quotient_map_C_eq_zero {I : ideal R} :
  ∀ a ∈ I, ((quotient.mk (map (C : R →+* R[X]) I : ideal R[X])).comp C) a = 0 :=
begin
  intros a ha,
  rw [ring_hom.comp_apply, quotient.eq_zero_iff_mem],
  exact mem_map_of_mem _ ha,
end

lemma eval₂_C_mk_eq_zero {I : ideal R} :
  ∀ f ∈ (map (C : R →+* R[X]) I : ideal R[X]), eval₂_ring_hom (C.comp (quotient.mk I)) X f = 0 :=
begin
  intros a ha,
  rw ← sum_monomial_eq a,
  dsimp,
  rw eval₂_sum,
  refine finset.sum_eq_zero (λ n hn, _),
  dsimp,
  rw eval₂_monomial (C.comp (quotient.mk I)) X,
  refine mul_eq_zero_of_left (polynomial.ext (λ m, _)) (X ^ n),
  erw coeff_C,
  by_cases h : m = 0,
  { simpa [h] using quotient.eq_zero_iff_mem.2 ((mem_map_C_iff.1 ha) n) },
  { simp [h] }
end

/-- If `I` is an ideal of `R`, then the ring polynomials over the quotient ring `I.quotient` is
isomorphic to the quotient of `polynomial R` by the ideal `map C I`,
where `map C I` contains exactly the polynomials whose coefficients all lie in `I` -/
def polynomial_quotient_equiv_quotient_polynomial (I : ideal R) :
  polynomial (R ⧸ I) ≃+* R[X] ⧸ (map C I : ideal R[X]) :=
{ to_fun := eval₂_ring_hom
    (quotient.lift I ((quotient.mk (map C I : ideal R[X])).comp C) quotient_map_C_eq_zero)
    ((quotient.mk (map C I : ideal R[X]) X)),
  inv_fun := quotient.lift (map C I : ideal R[X])
    (eval₂_ring_hom (C.comp (quotient.mk I)) X) eval₂_C_mk_eq_zero,
  map_mul' := λ f g, by simp only [coe_eval₂_ring_hom, eval₂_mul],
  map_add' := λ f g, by simp only [eval₂_add, coe_eval₂_ring_hom],
  left_inv := begin
    intro f,
    apply polynomial.induction_on' f,
    { intros p q hp hq,
      simp only [coe_eval₂_ring_hom] at hp,
      simp only [coe_eval₂_ring_hom] at hq,
      simp only [coe_eval₂_ring_hom, hp, hq, ring_hom.map_add] },
    { rintros n ⟨x⟩,
      simp only [monomial_eq_smul_X, C_mul', quotient.lift_mk, submodule.quotient.quot_mk_eq_mk,
        quotient.mk_eq_mk, eval₂_X_pow, eval₂_smul, coe_eval₂_ring_hom, ring_hom.map_pow,
        eval₂_C, ring_hom.coe_comp, ring_hom.map_mul, eval₂_X] }
  end,
  right_inv := begin
    rintro ⟨f⟩,
    apply polynomial.induction_on' f,
    { simp_intros p q hp hq,
      rw [hp, hq] },
    { intros n a,
      simp only [monomial_eq_smul_X, ← C_mul' a (X ^ n), quotient.lift_mk,
        submodule.quotient.quot_mk_eq_mk, quotient.mk_eq_mk, eval₂_X_pow,
        eval₂_smul, coe_eval₂_ring_hom, ring_hom.map_pow, eval₂_C, ring_hom.coe_comp,
        ring_hom.map_mul, eval₂_X] },
  end, }

@[simp]
lemma polynomial_quotient_equiv_quotient_polynomial_symm_mk (I : ideal R) (f : R[X]) :
  I.polynomial_quotient_equiv_quotient_polynomial.symm (quotient.mk _ f) = f.map (quotient.mk I) :=
by rw [polynomial_quotient_equiv_quotient_polynomial, ring_equiv.symm_mk, ring_equiv.coe_mk,
  ideal.quotient.lift_mk, coe_eval₂_ring_hom, eval₂_eq_eval_map, ←polynomial.map_map,
  ←eval₂_eq_eval_map, polynomial.eval₂_C_X]

@[simp]
lemma polynomial_quotient_equiv_quotient_polynomial_map_mk (I : ideal R) (f : R[X]) :
  I.polynomial_quotient_equiv_quotient_polynomial (f.map I^.quotient.mk) = quotient.mk _ f :=
begin
  apply (polynomial_quotient_equiv_quotient_polynomial I).symm.injective,
  rw [ring_equiv.symm_apply_apply, polynomial_quotient_equiv_quotient_polynomial_symm_mk],
end

/-- If `P` is a prime ideal of `R`, then `R[x]/(P)` is an integral domain. -/
lemma is_domain_map_C_quotient {P : ideal R} (H : is_prime P) :
  is_domain (R[X] ⧸ (map (C : R →+* R[X]) P : ideal R[X])) :=
ring_equiv.is_domain (polynomial (R ⧸ P))
  (polynomial_quotient_equiv_quotient_polynomial P).symm

/-- If `P` is a prime ideal of `R`, then `P.R[x]` is a prime ideal of `R[x]`. -/
lemma is_prime_map_C_of_is_prime {P : ideal R} (H : is_prime P) :
  is_prime (map (C : R →+* R[X]) P : ideal R[X]) :=
(quotient.is_domain_iff_prime (map C P : ideal R[X])).mp
  (is_domain_map_C_quotient H)

/-- Given any ring `R` and an ideal `I` of `polynomial R`, we get a map `R → R[x] → R[x]/I`.
  If we let `R` be the image of `R` in `R[x]/I` then we also have a map `R[x] → R'[x]`.
  In particular we can map `I` across this map, to get `I'` and a new map `R' → R'[x] → R'[x]/I`.
  This theorem shows `I'` will not contain any non-zero constant polynomials
  -/
lemma eq_zero_of_polynomial_mem_map_range (I : ideal R[X])
  (x : ((quotient.mk I).comp C).range)
  (hx : C x ∈ (I.map (polynomial.map_ring_hom ((quotient.mk I).comp C).range_restrict))) :
  x = 0 :=
begin
  let i := ((quotient.mk I).comp C).range_restrict,
  have hi' : (polynomial.map_ring_hom i).ker ≤ I,
  { refine λ f hf, polynomial_mem_ideal_of_coeff_mem_ideal I f (λ n, _),
    rw [mem_comap, ← quotient.eq_zero_iff_mem, ← ring_hom.comp_apply],
    rw [ring_hom.mem_ker, coe_map_ring_hom] at hf,
    replace hf := congr_arg (λ (f : polynomial _), f.coeff n) hf,
    simp only [coeff_map, coeff_zero] at hf,
    rwa [subtype.ext_iff, ring_hom.coe_range_restrict] at hf },
  obtain ⟨x, hx'⟩ := x,
  obtain ⟨y, rfl⟩ := (ring_hom.mem_range).1 hx',
  refine subtype.eq _,
  simp only [ring_hom.comp_apply, quotient.eq_zero_iff_mem, add_submonoid_class.coe_zero,
    subtype.val_eq_coe],
  suffices : C (i y) ∈ (I.map (polynomial.map_ring_hom i)),
  { obtain ⟨f, hf⟩ := mem_image_of_mem_map_of_surjective (polynomial.map_ring_hom i)
      (polynomial.map_surjective _ (((quotient.mk I).comp C).range_restrict_surjective)) this,
    refine sub_add_cancel (C y) f ▸ I.add_mem (hi' _ : (C y - f) ∈ I) hf.1,
    rw [ring_hom.mem_ker, ring_hom.map_sub, hf.2, sub_eq_zero, coe_map_ring_hom, map_C] },
  exact hx,
end

theorem is_fg_degree_le [is_noetherian_ring R] (I : ideal R[X]) (n : ℕ) :
  submodule.fg (I.degree_le n) :=
is_noetherian_submodule_left.1 (is_noetherian_of_fg_of_noetherian _
  ⟨_, degree_le_eq_span_X_pow.symm⟩) _

end comm_ring

end ideal

variables {σ : Type v} {M : Type w}
variables [comm_ring R] [comm_ring S] [add_comm_group M] [module R M]

section prime
variables (σ) {r : R}

namespace polynomial
lemma prime_C_iff : prime (C r) ↔ prime r :=
⟨ comap_prime C (eval_ring_hom (0 : R)) (λ r, eval_C),
  λ hr, by { have := hr.1,
    rw ← ideal.span_singleton_prime at hr ⊢,
    { convert ideal.is_prime_map_C_of_is_prime hr using 1,
      rw [ideal.map_span, set.image_singleton] },
    exacts [λ h, this (C_eq_zero.1 h), this] } ⟩
end polynomial

namespace mv_polynomial

private lemma prime_C_iff_of_fintype [fintype σ] : prime (C r : mv_polynomial σ R) ↔ prime r :=
begin
  rw (rename_equiv R (fintype.equiv_fin σ)).to_mul_equiv.prime_iff,
  convert_to prime (C r) ↔ _, { congr, apply rename_C },
  { symmetry, induction fintype.card σ with d hd,
    { exact (is_empty_alg_equiv R (fin 0)).to_mul_equiv.symm.prime_iff },
    { rw [hd, ← polynomial.prime_C_iff],
      convert (fin_succ_equiv R d).to_mul_equiv.symm.prime_iff,
      rw ← fin_succ_equiv_comp_C_eq_C, refl } },
end

lemma prime_C_iff : prime (C r : mv_polynomial σ R) ↔ prime r :=
⟨ comap_prime C constant_coeff constant_coeff_C,
  λ hr, ⟨ λ h, hr.1 $ by { rw [← C_inj, h], simp },
    λ h, hr.2.1 $ by { rw ← constant_coeff_C r, exact h.map _ },
    λ a b hd, begin
      obtain ⟨s,a',b',rfl,rfl⟩ := exists_finset_rename₂ a b,
      rw ← algebra_map_eq at hd, have : algebra_map R _ r ∣ a' * b',
      { convert (kill_compl subtype.coe_injective).to_ring_hom.map_dvd hd, simpa, simp },
      rw ← rename_C (coe : s → σ), let f := (rename (coe : s → σ)).to_ring_hom,
      exact (((prime_C_iff_of_fintype s).2 hr).2.2 a' b' this).imp f.map_dvd f.map_dvd,
    end ⟩ ⟩

variable {σ}
lemma prime_rename_iff (s : set σ) {p : mv_polynomial s R} :
  prime (rename (coe : s → σ) p) ↔ prime p :=
begin
  classical, symmetry, let eqv := (sum_alg_equiv R _ _).symm.trans
    (rename_equiv R $ (equiv.sum_comm ↥sᶜ s).trans $ equiv.set.sum_compl s),
  rw [← prime_C_iff ↥sᶜ, eqv.to_mul_equiv.prime_iff], convert iff.rfl,
  suffices : (rename coe).to_ring_hom = eqv.to_alg_hom.to_ring_hom.comp C,
  { apply ring_hom.congr_fun this },
  { apply ring_hom_ext,
    { intro, dsimp [eqv], erw [iter_to_sum_C_C, rename_C, rename_C] },
    { intro, dsimp [eqv], erw [iter_to_sum_C_X, rename_X, rename_X], refl } },
end

end mv_polynomial

end prime

namespace polynomial

@[priority 100]
instance {R : Type*} [comm_ring R] [is_domain R] [wf_dvd_monoid R] :
  wf_dvd_monoid R[X] :=
{ well_founded_dvd_not_unit := begin
    classical,
    refine rel_hom_class.well_founded (⟨λ (p : R[X]),
        ((if p = 0 then ⊤ else ↑p.degree : with_top (with_bot ℕ)), p.leading_coeff), _⟩ :
        dvd_not_unit →r prod.lex (<) dvd_not_unit)
      (prod.lex_wf (with_top.well_founded_lt $ with_bot.well_founded_lt nat.lt_wf)
        ‹wf_dvd_monoid R›.well_founded_dvd_not_unit),
    rintros a b ⟨ane0, ⟨c, ⟨not_unit_c, rfl⟩⟩⟩,
    rw [polynomial.degree_mul, if_neg ane0],
    split_ifs with hac,
    { rw [hac, polynomial.leading_coeff_zero],
      apply prod.lex.left,
      exact lt_of_le_of_ne le_top with_top.coe_ne_top },
    have cne0 : c ≠ 0 := right_ne_zero_of_mul hac,
    simp only [cne0, ane0, polynomial.leading_coeff_mul],
    by_cases hdeg : c.degree = 0,
    { simp only [hdeg, add_zero],
      refine prod.lex.right _ ⟨_, ⟨c.leading_coeff, (λ unit_c, not_unit_c _), rfl⟩⟩,
      { rwa [ne, polynomial.leading_coeff_eq_zero] },
      rw [polynomial.is_unit_iff, polynomial.eq_C_of_degree_eq_zero hdeg],
      use [c.leading_coeff, unit_c],
      rw [polynomial.leading_coeff, polynomial.nat_degree_eq_of_degree_eq_some hdeg] },
    { apply prod.lex.left,
      rw polynomial.degree_eq_nat_degree cne0 at *,
      rw [with_top.coe_lt_coe, polynomial.degree_eq_nat_degree ane0,
          ← with_bot.coe_add, with_bot.coe_lt_coe],
      exact lt_add_of_pos_right _ (nat.pos_of_ne_zero (λ h, hdeg (h.symm ▸ with_bot.coe_zero))) },
  end }

end polynomial

/-- Hilbert basis theorem: a polynomial ring over a noetherian ring is a noetherian ring. -/
protected theorem polynomial.is_noetherian_ring [is_noetherian_ring R] :
  is_noetherian_ring R[X] :=
is_noetherian_ring_iff.2 ⟨assume I : ideal R[X],
let M := well_founded.min (is_noetherian_iff_well_founded.1 (by apply_instance))
  (set.range I.leading_coeff_nth) ⟨_, ⟨0, rfl⟩⟩ in
have hm : M ∈ set.range I.leading_coeff_nth := well_founded.min_mem _ _ _,
let ⟨N, HN⟩ := hm, ⟨s, hs⟩ := I.is_fg_degree_le N in
have hm2 : ∀ k, I.leading_coeff_nth k ≤ M := λ k, or.cases_on (le_or_lt k N)
  (λ h, HN ▸ I.leading_coeff_nth_mono h)
  (λ h x hx, classical.by_contradiction $ λ hxm,
    have ¬M < I.leading_coeff_nth k, by refine well_founded.not_lt_min
      (well_founded_submodule_gt _ _) _ _ _; exact ⟨k, rfl⟩,
    this ⟨HN ▸ I.leading_coeff_nth_mono (le_of_lt h), λ H, hxm (H hx)⟩),
have hs2 : ∀ {x}, x ∈ I.degree_le N → x ∈ ideal.span (↑s : set R[X]),
from hs ▸ λ x hx, submodule.span_induction hx (λ _ hx, ideal.subset_span hx) (ideal.zero_mem _)
  (λ _ _, ideal.add_mem _) (λ c f hf, f.C_mul' c ▸ ideal.mul_mem_left _ _ hf),
⟨s, le_antisymm
  (ideal.span_le.2 $ λ x hx, have x ∈ I.degree_le N, from hs ▸ submodule.subset_span hx, this.2) $
begin
  have : submodule.span R[X] ↑s = ideal.span ↑s, by refl,
  rw this,
  intros p hp, generalize hn : p.nat_degree = k,
  induction k using nat.strong_induction_on with k ih generalizing p,
  cases le_or_lt k N,
  { subst k, refine hs2 ⟨polynomial.mem_degree_le.2
      (le_trans polynomial.degree_le_nat_degree $ with_bot.coe_le_coe.2 h), hp⟩ },
  { have hp0 : p ≠ 0,
    { rintro rfl, cases hn, exact nat.not_lt_zero _ h },
    have : (0 : R) ≠ 1,
    { intro h, apply hp0, ext i, refine (mul_one _).symm.trans _,
      rw [← h, mul_zero], refl },
    haveI : nontrivial R := ⟨⟨0, 1, this⟩⟩,
    have : p.leading_coeff ∈ I.leading_coeff_nth N,
    { rw HN, exact hm2 k ((I.mem_leading_coeff_nth _ _).2
        ⟨_, hp, hn ▸ polynomial.degree_le_nat_degree, rfl⟩) },
    rw I.mem_leading_coeff_nth at this,
    rcases this with ⟨q, hq, hdq, hlqp⟩,
    have hq0 : q ≠ 0,
    { intro H, rw [← polynomial.leading_coeff_eq_zero] at H,
      rw [hlqp, polynomial.leading_coeff_eq_zero] at H, exact hp0 H },
    have h1 : p.degree = (q * polynomial.X ^ (k - q.nat_degree)).degree,
    { rw [polynomial.degree_mul', polynomial.degree_X_pow],
      rw [polynomial.degree_eq_nat_degree hp0, polynomial.degree_eq_nat_degree hq0],
      rw [← with_bot.coe_add, add_tsub_cancel_of_le, hn],
      { refine le_trans (polynomial.nat_degree_le_of_degree_le hdq) (le_of_lt h) },
      rw [polynomial.leading_coeff_X_pow, mul_one],
      exact mt polynomial.leading_coeff_eq_zero.1 hq0 },
    have h2 : p.leading_coeff = (q * polynomial.X ^ (k - q.nat_degree)).leading_coeff,
    { rw [← hlqp, polynomial.leading_coeff_mul_X_pow] },
    have := polynomial.degree_sub_lt h1 hp0 h2,
    rw [polynomial.degree_eq_nat_degree hp0] at this,
    rw ← sub_add_cancel p (q * polynomial.X ^ (k - q.nat_degree)),
    refine (ideal.span ↑s).add_mem _ ((ideal.span ↑s).mul_mem_right _ _),
    { by_cases hpq : p - q * polynomial.X ^ (k - q.nat_degree) = 0,
      { rw hpq, exact ideal.zero_mem _ },
      refine ih _ _ (I.sub_mem hp (I.mul_mem_right _ hq)) rfl,
      rwa [polynomial.degree_eq_nat_degree hpq, with_bot.coe_lt_coe, hn] at this },
    exact hs2 ⟨polynomial.mem_degree_le.2 hdq, hq⟩ }
end⟩⟩

attribute [instance] polynomial.is_noetherian_ring

namespace polynomial

theorem exists_irreducible_of_degree_pos
  {R : Type u} [comm_ring R] [is_domain R] [wf_dvd_monoid R]
  {f : R[X]} (hf : 0 < f.degree) : ∃ g, irreducible g ∧ g ∣ f :=
wf_dvd_monoid.exists_irreducible_factor
  (λ huf, ne_of_gt hf $ degree_eq_zero_of_is_unit huf)
  (λ hf0, not_lt_of_lt hf $ hf0.symm ▸ (@degree_zero R _).symm ▸ with_bot.bot_lt_coe _)

theorem exists_irreducible_of_nat_degree_pos
  {R : Type u} [comm_ring R] [is_domain R] [wf_dvd_monoid R]
  {f : R[X]} (hf : 0 < f.nat_degree) : ∃ g, irreducible g ∧ g ∣ f :=
exists_irreducible_of_degree_pos $ by { contrapose! hf, exact nat_degree_le_of_degree_le hf }

theorem exists_irreducible_of_nat_degree_ne_zero
  {R : Type u} [comm_ring R] [is_domain R] [wf_dvd_monoid R]
  {f : R[X]} (hf : f.nat_degree ≠ 0) : ∃ g, irreducible g ∧ g ∣ f :=
exists_irreducible_of_nat_degree_pos $ nat.pos_of_ne_zero hf

lemma linear_independent_powers_iff_aeval
  (f : M →ₗ[R] M) (v : M) :
  linear_independent R (λ n : ℕ, (f ^ n) v)
    ↔ ∀ (p : R[X]), aeval f p v = 0 → p = 0 :=
begin
  rw linear_independent_iff,
  simp only [finsupp.total_apply, aeval_endomorphism, forall_iff_forall_finsupp, sum, support,
    coeff, of_finsupp_eq_zero],
  exact iff.rfl,
end

lemma disjoint_ker_aeval_of_coprime
  (f : M →ₗ[R] M) {p q : R[X]} (hpq : is_coprime p q) :
  disjoint (aeval f p).ker (aeval f q).ker :=
begin
  intros v hv,
  rcases hpq with ⟨p', q', hpq'⟩,
  simpa [linear_map.mem_ker.1 (submodule.mem_inf.1 hv).1,
         linear_map.mem_ker.1 (submodule.mem_inf.1 hv).2]
    using congr_arg (λ p : R[X], aeval f p v) hpq'.symm,
end

lemma sup_aeval_range_eq_top_of_coprime
  (f : M →ₗ[R] M) {p q : R[X]} (hpq : is_coprime p q) :
  (aeval f p).range ⊔ (aeval f q).range = ⊤ :=
begin
  rw eq_top_iff,
  intros v hv,
  rw submodule.mem_sup,
  rcases hpq with ⟨p', q', hpq'⟩,
  use aeval f (p * p') v,
  use linear_map.mem_range.2 ⟨aeval f p' v, by simp only [linear_map.mul_apply, aeval_mul]⟩,
  use aeval f (q * q') v,
  use linear_map.mem_range.2 ⟨aeval f q' v, by simp only [linear_map.mul_apply, aeval_mul]⟩,
  simpa only [mul_comm p p', mul_comm q q', aeval_one, aeval_add]
    using congr_arg (λ p : R[X], aeval f p v) hpq'
end

lemma sup_ker_aeval_le_ker_aeval_mul {f : M →ₗ[R] M} {p q : R[X]} :
  (aeval f p).ker ⊔ (aeval f q).ker ≤ (aeval f (p * q)).ker :=
begin
  intros v hv,
  rcases submodule.mem_sup.1 hv with ⟨x, hx, y, hy, hxy⟩,
  have h_eval_x : aeval f (p * q) x = 0,
  { rw [mul_comm, aeval_mul, linear_map.mul_apply, linear_map.mem_ker.1 hx, linear_map.map_zero] },
  have h_eval_y : aeval f (p * q) y = 0,
  { rw [aeval_mul, linear_map.mul_apply, linear_map.mem_ker.1 hy, linear_map.map_zero] },
  rw [linear_map.mem_ker, ←hxy, linear_map.map_add, h_eval_x, h_eval_y, add_zero],
end

lemma sup_ker_aeval_eq_ker_aeval_mul_of_coprime
  (f : M →ₗ[R] M) {p q : R[X]} (hpq : is_coprime p q) :
  (aeval f p).ker ⊔ (aeval f q).ker = (aeval f (p * q)).ker :=
begin
  apply le_antisymm sup_ker_aeval_le_ker_aeval_mul,
  intros v hv,
  rw submodule.mem_sup,
  rcases hpq with ⟨p', q', hpq'⟩,
  have h_eval₂_qpp' := calc
    aeval f (q * (p * p')) v = aeval f (p' * (p * q)) v :
      by rw [mul_comm, mul_assoc, mul_comm, mul_assoc, mul_comm q p]
    ... = 0 :
      by rw [aeval_mul, linear_map.mul_apply, linear_map.mem_ker.1 hv, linear_map.map_zero],
  have h_eval₂_pqq' := calc
    aeval f (p * (q * q')) v = aeval f (q' * (p * q)) v :
      by rw [←mul_assoc, mul_comm]
    ... = 0 :
      by rw [aeval_mul, linear_map.mul_apply, linear_map.mem_ker.1 hv, linear_map.map_zero],
  rw aeval_mul at h_eval₂_qpp' h_eval₂_pqq',
  refine ⟨aeval f (q * q') v, linear_map.mem_ker.1 h_eval₂_pqq',
          aeval f (p * p') v, linear_map.mem_ker.1 h_eval₂_qpp', _⟩,
  rw [add_comm, mul_comm p p', mul_comm q q'],
  simpa using congr_arg (λ p : R[X], aeval f p v) hpq'
end

end polynomial

namespace mv_polynomial

lemma is_noetherian_ring_fin_0 [is_noetherian_ring R] :
  is_noetherian_ring (mv_polynomial (fin 0) R) :=
is_noetherian_ring_of_ring_equiv R
  ((mv_polynomial.is_empty_ring_equiv R pempty).symm.trans
   (rename_equiv R fin_zero_equiv'.symm).to_ring_equiv)

theorem is_noetherian_ring_fin [is_noetherian_ring R] :
  ∀ {n : ℕ}, is_noetherian_ring (mv_polynomial (fin n) R)
| 0 := is_noetherian_ring_fin_0
| (n+1) :=
  @is_noetherian_ring_of_ring_equiv (polynomial (mv_polynomial (fin n) R)) _ _ _
    (mv_polynomial.fin_succ_equiv _ n).to_ring_equiv.symm
    (@polynomial.is_noetherian_ring (mv_polynomial (fin n) R) _ (is_noetherian_ring_fin))

/-- The multivariate polynomial ring in finitely many variables over a noetherian ring
is itself a noetherian ring. -/
instance is_noetherian_ring [fintype σ] [is_noetherian_ring R] :
  is_noetherian_ring (mv_polynomial σ R) :=
@is_noetherian_ring_of_ring_equiv (mv_polynomial (fin (fintype.card σ)) R) _ _ _
  (rename_equiv R (fintype.equiv_fin σ).symm).to_ring_equiv is_noetherian_ring_fin

lemma is_domain_fin_zero (R : Type u) [comm_ring R] [is_domain R] :
  is_domain (mv_polynomial (fin 0) R) :=
ring_equiv.is_domain R
  ((rename_equiv R fin_zero_equiv').to_ring_equiv.trans
    (mv_polynomial.is_empty_ring_equiv R pempty))

/-- Auxiliary lemma:
Multivariate polynomials over an integral domain
with variables indexed by `fin n` form an integral domain.
This fact is proven inductively,
and then used to prove the general case without any finiteness hypotheses.
See `mv_polynomial.is_domain` for the general case. -/
lemma is_domain_fin (R : Type u) [comm_ring R] [is_domain R] :
  ∀ (n : ℕ), is_domain (mv_polynomial (fin n) R)
| 0 := is_domain_fin_zero R
| (n+1) :=
  begin
    haveI := is_domain_fin n,
    exact ring_equiv.is_domain
      (polynomial (mv_polynomial (fin n) R))
      (mv_polynomial.fin_succ_equiv _ n).to_ring_equiv
  end

/-- Auxiliary definition:
Multivariate polynomials in finitely many variables over an integral domain form an integral domain.
This fact is proven by transport of structure from the `mv_polynomial.is_domain_fin`,
and then used to prove the general case without finiteness hypotheses.
See `mv_polynomial.is_domain` for the general case. -/
lemma is_domain_fintype (R : Type u) (σ : Type v) [comm_ring R] [fintype σ]
  [is_domain R] : is_domain (mv_polynomial σ R) :=
@ring_equiv.is_domain _ (mv_polynomial (fin $ fintype.card σ) R) _ _
  (mv_polynomial.is_domain_fin _ _)
  (rename_equiv R (fintype.equiv_fin σ)).to_ring_equiv

protected theorem eq_zero_or_eq_zero_of_mul_eq_zero
  {R : Type u} [comm_ring R] [is_domain R] {σ : Type v}
  (p q : mv_polynomial σ R) (h : p * q = 0) : p = 0 ∨ q = 0 :=
begin
  obtain ⟨s, p, rfl⟩ := exists_finset_rename p,
  obtain ⟨t, q, rfl⟩ := exists_finset_rename q,
  have :
    rename (subtype.map id (finset.subset_union_left s t) : {x // x ∈ s} → {x // x ∈ s ∪ t}) p *
    rename (subtype.map id (finset.subset_union_right s t) : {x // x ∈ t} → {x // x ∈ s ∪ t}) q = 0,
  { apply rename_injective _ subtype.val_injective, simpa using h },
  letI := mv_polynomial.is_domain_fintype R {x // x ∈ (s ∪ t)},
  rw mul_eq_zero at this,
  cases this; [left, right],
  all_goals { simpa using congr_arg (rename subtype.val) this }
end

/-- The multivariate polynomial ring over an integral domain is an integral domain. -/
instance {R : Type u} {σ : Type v} [comm_ring R] [is_domain R] :
  is_domain (mv_polynomial σ R) :=
{ eq_zero_or_eq_zero_of_mul_eq_zero := mv_polynomial.eq_zero_or_eq_zero_of_mul_eq_zero,
  exists_pair_ne := ⟨0, 1, λ H,
  begin
    have : eval₂ (ring_hom.id _) (λ s, (0:R)) (0 : mv_polynomial σ R) =
      eval₂ (ring_hom.id _) (λ s, (0:R)) (1 : mv_polynomial σ R),
    { congr, exact H },
    simpa,
  end⟩,
  .. (by apply_instance : comm_ring (mv_polynomial σ R)) }

lemma map_mv_polynomial_eq_eval₂ {S : Type*} [comm_ring S] [fintype σ]
  (ϕ : mv_polynomial σ R →+* S) (p : mv_polynomial σ R) :
  ϕ p = mv_polynomial.eval₂ (ϕ.comp mv_polynomial.C) (λ s, ϕ (mv_polynomial.X s)) p :=
begin
  refine trans (congr_arg ϕ (mv_polynomial.as_sum p)) _,
  rw [mv_polynomial.eval₂_eq', ϕ.map_sum],
  congr,
  ext,
  simp only [monomial_eq, ϕ.map_pow, ϕ.map_prod, ϕ.comp_apply, ϕ.map_mul, finsupp.prod_pow],
end

lemma quotient_map_C_eq_zero {I : ideal R} {i : R} (hi : i ∈ I) :
  (ideal.quotient.mk (ideal.map (C : R →+* mv_polynomial σ R) I :
  ideal (mv_polynomial σ R))).comp C i = 0 :=
begin
  simp only [function.comp_app, ring_hom.coe_comp, ideal.quotient.eq_zero_iff_mem],
  exact ideal.mem_map_of_mem _ hi
end

/-- If every coefficient of a polynomial is in an ideal `I`, then so is the polynomial itself,
multivariate version. -/
lemma mem_ideal_of_coeff_mem_ideal (I : ideal (mv_polynomial σ R)) (p : mv_polynomial σ R)
  (hcoe : ∀ (m : σ →₀ ℕ), p.coeff m ∈ I.comap (C : R →+* mv_polynomial σ R)) : p ∈ I :=
begin
  rw as_sum p,
  suffices : ∀ m ∈ p.support, monomial m (mv_polynomial.coeff m p) ∈ I,
  { exact submodule.sum_mem I this },
  intros m hm,
  rw [← mul_one (coeff m p), ← C_mul_monomial],
  suffices : C (coeff m p) ∈ I,
  { exact I.mul_mem_right (monomial m 1) this },
  simpa [ideal.mem_comap] using hcoe m
end

/-- The push-forward of an ideal `I` of `R` to `mv_polynomial σ R` via inclusion
 is exactly the set of polynomials whose coefficients are in `I` -/
theorem mem_map_C_iff {I : ideal R} {f : mv_polynomial σ R} :
  f ∈ (ideal.map (C : R →+* mv_polynomial σ R) I :
  ideal (mv_polynomial σ R)) ↔ ∀ (m : σ →₀ ℕ), f.coeff m ∈ I :=
begin
  split,
  { intros hf,
    apply submodule.span_induction hf,
    { intros f hf n,
      cases (set.mem_image _ _ _).mp hf with x hx,
      rw [← hx.right, coeff_C],
      by_cases (n = 0),
      { simpa [h] using hx.left },
      { simp [ne.symm h] } },
    { simp },
    { exact λ f g hf hg n, by simp [I.add_mem (hf n) (hg n)] },
    { refine λ f g hg n, _,
      rw [smul_eq_mul, coeff_mul],
      exact I.sum_mem (λ c hc, I.mul_mem_left (f.coeff c.fst) (hg c.snd)) } },
  { intros hf,
    rw as_sum f,
    suffices : ∀ m ∈ f.support, monomial m (coeff m f) ∈
      (ideal.map C I : ideal (mv_polynomial σ R)),
    { exact submodule.sum_mem _ this },
    intros m hm,
    rw [← mul_one (coeff m f), ← C_mul_monomial],
    suffices : C (coeff m f) ∈ (ideal.map C I : ideal (mv_polynomial σ R)),
    { exact ideal.mul_mem_right _ _ this },
    apply ideal.mem_map_of_mem _,
    exact hf m }
end

lemma ker_map (f : R →+* S) :
  (map f : mv_polynomial σ R →+* mv_polynomial σ S).ker = f.ker.map (C : R →+* mv_polynomial σ R) :=
begin
  ext,
  rw [mv_polynomial.mem_map_C_iff, ring_hom.mem_ker, mv_polynomial.ext_iff],
  simp_rw [coeff_map, coeff_zero, ring_hom.mem_ker],
end

lemma eval₂_C_mk_eq_zero {I : ideal R} {a : mv_polynomial σ R}
  (ha : a ∈ (ideal.map (C : R →+* mv_polynomial σ R) I : ideal (mv_polynomial σ R))) :
  eval₂_hom (C.comp (ideal.quotient.mk I)) X a = 0 :=
begin
  rw as_sum a,
  rw [coe_eval₂_hom, eval₂_sum],
  refine finset.sum_eq_zero (λ n hn, _),
  simp only [eval₂_monomial, function.comp_app, ring_hom.coe_comp],
  refine mul_eq_zero_of_left _ _,
  suffices : coeff n a ∈ I,
  { rw [← @ideal.mk_ker R _ I, ring_hom.mem_ker] at this,
    simp only [this, C_0] },
  exact mem_map_C_iff.1 ha n
end

/-- If `I` is an ideal of `R`, then the ring `mv_polynomial σ I.quotient` is isomorphic as an
`R`-algebra to the quotient of `mv_polynomial σ R` by the ideal generated by `I`. -/
def quotient_equiv_quotient_mv_polynomial (I : ideal R) :
  mv_polynomial σ (R ⧸ I) ≃ₐ[R]
    mv_polynomial σ R ⧸ (ideal.map C I : ideal (mv_polynomial σ R)) :=
{ to_fun := eval₂_hom (ideal.quotient.lift I ((ideal.quotient.mk (ideal.map C I : ideal
    (mv_polynomial σ R))).comp C) (λ i hi, quotient_map_C_eq_zero hi))
    (λ i, ideal.quotient.mk (ideal.map C I : ideal (mv_polynomial σ R)) (X i)),
  inv_fun := ideal.quotient.lift (ideal.map C I : ideal (mv_polynomial σ R))
    (eval₂_hom (C.comp (ideal.quotient.mk I)) X) (λ a ha, eval₂_C_mk_eq_zero ha),
  map_mul' := ring_hom.map_mul _,
  map_add' := ring_hom.map_add _,
  left_inv := begin
    intro f,
    apply induction_on f,
    { rintro ⟨r⟩,
      rw [coe_eval₂_hom, eval₂_C],
      simp only [eval₂_hom_eq_bind₂, submodule.quotient.quot_mk_eq_mk, ideal.quotient.lift_mk,
        ideal.quotient.mk_eq_mk, bind₂_C_right, ring_hom.coe_comp] },
    { simp_intros p q hp hq only [ring_hom.map_add, mv_polynomial.coe_eval₂_hom, coe_eval₂_hom,
        mv_polynomial.eval₂_add, mv_polynomial.eval₂_hom_eq_bind₂, eval₂_hom_eq_bind₂],
      rw [hp, hq] },
    { simp_intros p i hp only [eval₂_hom_eq_bind₂, coe_eval₂_hom],
      simp only [hp, eval₂_hom_eq_bind₂, coe_eval₂_hom, ideal.quotient.lift_mk, bind₂_X_right,
        eval₂_mul, ring_hom.map_mul, eval₂_X] }
  end,
  right_inv := begin
    rintro ⟨f⟩,
    apply induction_on f,
    { intros r,
      simp only [submodule.quotient.quot_mk_eq_mk, ideal.quotient.lift_mk, ideal.quotient.mk_eq_mk,
        ring_hom.coe_comp, eval₂_hom_C] },
    { simp_intros p q hp hq only [eval₂_hom_eq_bind₂, submodule.quotient.quot_mk_eq_mk, eval₂_add,
        ring_hom.map_add, coe_eval₂_hom, ideal.quotient.lift_mk, ideal.quotient.mk_eq_mk],
      rw [hp, hq] },
    { simp_intros p i hp only [eval₂_hom_eq_bind₂, submodule.quotient.quot_mk_eq_mk, coe_eval₂_hom,
        ideal.quotient.lift_mk, ideal.quotient.mk_eq_mk, bind₂_X_right, eval₂_mul, ring_hom.map_mul,
        eval₂_X],
      simp only [hp] }
  end,
  commutes' := λ r, eval₂_hom_C _ _ (ideal.quotient.mk I r) }

end mv_polynomial

section unique_factorization_domain
variables {D : Type u} [comm_ring D] [is_domain D] [unique_factorization_monoid D] (σ)
open unique_factorization_monoid

namespace polynomial

@[priority 100]
instance unique_factorization_monoid : unique_factorization_monoid (polynomial D) :=
begin
  haveI := arbitrary (normalization_monoid D),
  haveI := to_normalized_gcd_monoid D,
  exact ufm_of_gcd_of_wf_dvd_monoid
end

end polynomial

namespace mv_polynomial

private lemma unique_factorization_monoid_of_fintype [fintype σ] :
  unique_factorization_monoid (mv_polynomial σ D) :=
(rename_equiv D (fintype.equiv_fin σ)).to_mul_equiv.symm.unique_factorization_monoid $
begin
  induction fintype.card σ with d hd,
  { apply (is_empty_alg_equiv D (fin 0)).to_mul_equiv.symm.unique_factorization_monoid,
    apply_instance },
  { apply (fin_succ_equiv D d).to_mul_equiv.symm.unique_factorization_monoid,
    exactI polynomial.unique_factorization_monoid },
end

@[priority 100]
instance : unique_factorization_monoid (mv_polynomial σ D) :=
begin
  rw iff_exists_prime_factors,
  intros a ha, obtain ⟨s,a',rfl⟩ := exists_finset_rename a,
  obtain ⟨w,h,u,hw⟩ := iff_exists_prime_factors.1
    (unique_factorization_monoid_of_fintype s) a' (λ h, ha $ by simp [h]),
  exact ⟨ w.map (rename coe),
    λ b hb, let ⟨b',hb',he⟩ := multiset.mem_map.1 hb in he ▸ (prime_rename_iff ↑s).2 (h b' hb'),
    units.map (@rename s σ D _ coe).to_ring_hom.to_monoid_hom u,
    by erw [multiset.prod_hom, ← map_mul, hw] ⟩,
end

end mv_polynomial
end unique_factorization_domain<|MERGE_RESOLUTION|>--- conflicted
+++ resolved
@@ -80,11 +80,7 @@
 
 theorem mem_degree_lt {n : ℕ} {f : R[X]} :
   f ∈ degree_lt R n ↔ degree f < n :=
-<<<<<<< HEAD
-by { simp_rw [degree_lt, submodule.mem_infi, linear_map.mem_ker, degree,
-=======
 by { simp_rw [degree_lt, submodule.mem_infi, linear_map.mem_ker, degree, finset.max_eq_sup_coe,
->>>>>>> 0a3e8d38
     finset.sup_lt_iff (with_bot.bot_lt_coe n), mem_support_iff,
     with_bot.coe_lt_coe, lt_iff_not_le, ne, not_imp_not], refl }
 
