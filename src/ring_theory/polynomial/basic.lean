--- conflicted
+++ resolved
@@ -330,13 +330,8 @@
   exact hx,
 end
 
-<<<<<<< HEAD
 /-- `polynomial R` is never a field for any ring `R`. -/
 lemma polynomial_not_is_field : ¬ is_field (polynomial R) :=
-=======
-/-- `polynomial R` is never a field unless `R` is the trivial ring. -/
-lemma polynomial_not_is_field [nontrivial R] : ¬ is_field (polynomial R) :=
->>>>>>> 7746ebc0
 begin
   by_contradiction hR,
   by_cases hR' : ∃ (x y : R), x ≠ y,
