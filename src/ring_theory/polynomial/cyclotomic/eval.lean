/-
Copyright (c) 2021 Eric Rodriguez. All rights reserved.
Released under Apache 2.0 license as described in the file LICENSE.
Authors: Eric Rodriguez
-/

import ring_theory.polynomial.cyclotomic.basic
import tactic.by_contra
import topology.algebra.polynomial
import number_theory.padics.padic_val
import analysis.complex.arg

/-!
# Evaluating cyclotomic polynomials
This file states some results about evaluating cyclotomic polynomials in various different ways.
## Main definitions
* `polynomial.eval(₂)_one_cyclotomic_prime(_pow)`: `eval 1 (cyclotomic p^k R) = p`.
* `polynomial.eval_one_cyclotomic_not_prime_pow`: Otherwise, `eval 1 (cyclotomic n R) = 1`.
* `polynomial.cyclotomic_pos` : `∀ x, 0 < eval x (cyclotomic n R)` if `2 < n`.
-/

namespace polynomial

open finset nat
open_locale big_operators

@[simp] lemma eval_one_cyclotomic_prime {R : Type*} [comm_ring R] {p : ℕ} [hn : fact p.prime] :
  eval 1 (cyclotomic p R) = p :=
by simp only [cyclotomic_eq_geom_sum hn.out, eval_X, one_pow, finset.sum_const, eval_pow,
              eval_finset_sum, finset.card_range, smul_one_eq_coe]

@[simp] lemma eval₂_one_cyclotomic_prime {R S : Type*} [comm_ring R] [semiring S] (f : R →+* S)
  {p : ℕ} [fact p.prime] : eval₂ f 1 (cyclotomic p R) = p :=
by simp

@[simp] lemma eval_one_cyclotomic_prime_pow {R : Type*} [comm_ring R] {p : ℕ} (k : ℕ)
  [hn : fact p.prime] : eval 1 (cyclotomic (p ^ (k + 1)) R) = p :=
by simp only [cyclotomic_prime_pow_eq_geom_sum hn.out, eval_X, one_pow, finset.sum_const,
              eval_pow, eval_finset_sum, finset.card_range, smul_one_eq_coe]

@[simp] lemma eval₂_one_cyclotomic_prime_pow {R S : Type*} [comm_ring R] [semiring S] (f : R →+* S)
  {p : ℕ} (k : ℕ) [fact p.prime] : eval₂ f 1 (cyclotomic (p ^ (k + 1)) R) = p :=
by simp

private lemma cyclotomic_neg_one_pos {n : ℕ} (hn : 2 < n) {R} [linear_ordered_comm_ring R] :
  0 < eval (-1 : R) (cyclotomic n R) :=
begin
  haveI := ne_zero.of_gt hn,
  rw [←map_cyclotomic_int, ←int.cast_one, ←int.cast_neg, eval_int_cast_map,
      int.coe_cast_ring_hom, int.cast_pos],
  suffices : 0 < eval ↑(-1 : ℤ) (cyclotomic n ℝ),
  { rw [←map_cyclotomic_int n ℝ, eval_int_cast_map, int.coe_cast_ring_hom] at this,
    exact_mod_cast this },
  simp only [int.cast_one, int.cast_neg],
  have h0 := cyclotomic_coeff_zero ℝ hn.le,
  rw coeff_zero_eq_eval_zero at h0,
  by_contra' hx,
  have := intermediate_value_univ (-1) 0 (cyclotomic n ℝ).continuous,
  obtain ⟨y, hy : is_root _ y⟩ := this (show (0 : ℝ) ∈ set.Icc _ _, by simpa [h0] using hx),
  rw is_root_cyclotomic_iff at hy,
  rw hy.eq_order_of at hn,
  exact hn.not_le linear_ordered_ring.order_of_le_two,
end

lemma cyclotomic_pos {n : ℕ} (hn : 2 < n) {R} [linear_ordered_comm_ring R] (x : R) :
  0 < eval x (cyclotomic n R) :=
begin
  induction n using nat.strong_induction_on with n ih,
  have hn'  : 0 < n := pos_of_gt hn,
  have hn'' : 1 < n := one_lt_two.trans hn,
  dsimp at ih,
  have := prod_cyclotomic_eq_geom_sum hn' R,
  apply_fun eval x at this,
  rw [divisors_eq_proper_divisors_insert_self_of_pos hn', finset.insert_sdiff_of_not_mem,
      finset.prod_insert, eval_mul, eval_geom_sum] at this,
  rotate,
  { simp only [lt_self_iff_false, finset.mem_sdiff, not_false_iff, mem_proper_divisors, and_false,
      false_and]},
<<<<<<< HEAD
  { simpa only [finset.mem_singleton] using hn''.ne' },
  rcases lt_trichotomy 0 (∑ i in finset.range n, x ^ i) with h | h | h,
  { apply pos_of_mul_pos_right,
=======
  { simpa only [mem_singleton] using hn''.ne' },
  rcases lt_trichotomy 0 (∑ i in range n, x ^ i) with h | h | h,
  { apply pos_of_mul_pos_left,
>>>>>>> f3fac409
    { rwa this },
    rw eval_prod,
    refine finset.prod_nonneg (λ i hi, _),
    simp only [finset.mem_sdiff, mem_proper_divisors, finset.mem_singleton] at hi,
    rw geom_sum_pos_iff hn'' at h,
    cases h with hk hx,
    { refine (ih _ hi.1.2 (nat.two_lt_of_ne _ hi.2 _)).le; rintro rfl,
      { exact hn'.ne' (zero_dvd_iff.mp hi.1.1) },
      { exact even_iff_not_odd.mp (even_iff_two_dvd.mpr hi.1.1) hk } },
    { rcases eq_or_ne i 2 with rfl | hk,
      { simpa only [eval_X, eval_one, cyclotomic_two, eval_add] using hx.le },
      refine (ih _ hi.1.2 (nat.two_lt_of_ne _ hi.2 hk)).le,
      rintro rfl,
      exact (hn'.ne' $ zero_dvd_iff.mp hi.1.1) } },
  { rw [eq_comm, geom_sum_eq_zero_iff_neg_one hn''] at h,
    exact h.1.symm ▸ cyclotomic_neg_one_pos hn },
  { apply pos_of_mul_neg_left,
    { rwa this },
    rw [geom_sum_neg_iff hn''] at h,
    have h2 : {2} ⊆ n.proper_divisors \ {1},
    { rw [finset.singleton_subset_iff, finset.mem_sdiff, mem_proper_divisors,
        finset.not_mem_singleton],
      exact ⟨⟨even_iff_two_dvd.mp h.1, hn⟩, (nat.one_lt_bit0 one_ne_zero).ne'⟩ },
    rw [eval_prod, ←finset.prod_sdiff h2, finset.prod_singleton]; try { apply_instance },
    apply mul_nonpos_of_nonneg_of_nonpos,
    { refine finset.prod_nonneg (λ i hi, le_of_lt _),
      simp only [finset.mem_sdiff, mem_proper_divisors, finset.mem_singleton] at hi,
      refine ih _ hi.1.1.2 (nat.two_lt_of_ne _ hi.1.2 hi.2),
      rintro rfl,
      rw zero_dvd_iff at hi,
      exact hn'.ne' hi.1.1.1 },
    { simpa only [eval_X, eval_one, cyclotomic_two, eval_add] using h.right.le } }
end

lemma cyclotomic_pos_and_nonneg (n : ℕ) {R} [linear_ordered_comm_ring R] (x : R) :
  (1 < x → 0 < eval x (cyclotomic n R)) ∧ (1 ≤ x → 0 ≤ eval x (cyclotomic n R)) :=
begin
  rcases n with _ | _ | _ | n;
  simp only [cyclotomic_zero, cyclotomic_one, cyclotomic_two, succ_eq_add_one,
    eval_X, eval_one, eval_add, eval_sub, sub_nonneg, sub_pos,
    zero_lt_one, zero_le_one, implies_true_iff, imp_self, and_self],
  { split; intro; linarith, },
  { have : 2 < n + 3 := dec_trivial,
    split; intro; [skip, apply le_of_lt]; apply cyclotomic_pos this, },
end

/-- Cyclotomic polynomials are always positive on inputs larger than one.
Similar to `cyclotomic_pos` but with the condition on the input rather than index of the
cyclotomic polynomial. -/
lemma cyclotomic_pos' (n : ℕ) {R} [linear_ordered_comm_ring R] {x : R} (hx : 1 < x) :
  0 < eval x (cyclotomic n R) :=
(cyclotomic_pos_and_nonneg n x).1 hx

/-- Cyclotomic polynomials are always nonnegative on inputs one or more. -/
lemma cyclotomic_nonneg (n : ℕ) {R} [linear_ordered_comm_ring R] {x : R} (hx : 1 ≤ x) :
  0 ≤ eval x (cyclotomic n R) :=
(cyclotomic_pos_and_nonneg n x).2 hx

lemma eval_one_cyclotomic_not_prime_pow {R : Type*} [ring R] {n : ℕ}
  (h : ∀ {p : ℕ}, p.prime → ∀ k : ℕ, p ^ k ≠ n) : eval 1 (cyclotomic n R) = 1 :=
begin
  rcases n.eq_zero_or_pos with rfl | hn',
  { simp },
  have hn : 1 < n := one_lt_iff_ne_zero_and_ne_one.mpr ⟨hn'.ne', (h nat.prime_two 0).symm⟩,
  suffices : eval 1 (cyclotomic n ℤ) = 1 ∨ eval 1 (cyclotomic n ℤ) = -1,
  { cases this with h h,
    { have := eval_int_cast_map (int.cast_ring_hom R) (cyclotomic n ℤ) 1,
      simpa only [map_cyclotomic, int.cast_one, h, ring_hom.eq_int_cast] using this },
    { exfalso,
      linarith [cyclotomic_nonneg n (le_refl (1 : ℤ))] }, },
  rw [←int.nat_abs_eq_nat_abs_iff, int.nat_abs_one, nat.eq_one_iff_not_exists_prime_dvd],
  intros p hp hpe,
  haveI := fact.mk hp,

  have hpn : p ∣ n,
  { apply hpe.trans,
    nth_rewrite 1 ←int.nat_abs_of_nat n,
    rw [int.nat_abs_dvd_iff_dvd, ←one_geom_sum, ←eval_geom_sum, ←prod_cyclotomic_eq_geom_sum hn'],
    apply eval_dvd,
    apply finset.dvd_prod_of_mem,
    simpa using and.intro hn'.ne' hn.ne' },

  have := prod_cyclotomic_eq_geom_sum hn' ℤ,
  apply_fun eval 1 at this,
  rw [eval_geom_sum, one_geom_sum, eval_prod, eq_comm,
      ←finset.prod_sdiff $ range_pow_padic_val_nat_subset_divisors' p, finset.prod_image] at this,
  simp_rw [eval_one_cyclotomic_prime_pow, finset.prod_const, finset.card_range, mul_comm] at this,
  rw [←finset.prod_sdiff $ show {n} ⊆ _, from _] at this,
  any_goals {apply_instance},
  swap,
  { simp only [not_exists, true_and, exists_prop, dvd_rfl, finset.mem_image, finset.mem_range,
    finset.mem_singleton, finset.singleton_subset_iff, finset.mem_sdiff, nat.mem_divisors, not_and],
    exact ⟨⟨hn'.ne', hn.ne'⟩, λ t _, h hp _⟩ },
  rw [←int.nat_abs_of_nat p, int.nat_abs_dvd_iff_dvd] at hpe,
  obtain ⟨t, ht⟩ := hpe,
  rw [finset.prod_singleton, ht, mul_left_comm, mul_comm, ←mul_assoc, mul_assoc] at this,
  have : (p ^ (padic_val_nat p n) * p : ℤ) ∣ n := ⟨_, this⟩,
  simp only [←pow_succ', ←int.nat_abs_dvd_iff_dvd, int.nat_abs_of_nat, int.nat_abs_pow] at this,
  exact pow_succ_padic_val_nat_not_dvd hn' this,
  { rintro x - y - hxy,
    apply nat.succ_injective,
    exact nat.pow_right_injective hp.two_le hxy }
end

lemma sub_one_pow_totient_lt_cyclotomic_eval {n : ℕ} {q : ℝ} (hn' : 2 ≤ n) (hq' : 1 < q) :
  (q - 1) ^ totient n < (cyclotomic n ℝ).eval q :=
begin
  have hn : 0 < n := pos_of_gt hn',
  have hq := zero_lt_one.trans hq',
  have hfor : ∀ ζ' ∈ primitive_roots n ℂ, q - 1 ≤ ∥↑q - ζ'∥,
  { intros ζ' hζ',
    rw mem_primitive_roots hn at hζ',
    convert norm_sub_norm_le (↑q) ζ',
    { rw [complex.norm_real, real.norm_of_nonneg hq.le], },
    { rw [hζ'.norm'_eq_one hn.ne'] } },
  let ζ := complex.exp (2 * ↑real.pi * complex.I / ↑n),
  have hζ : is_primitive_root ζ n := complex.is_primitive_root_exp n hn.ne',
  have hex : ∃ ζ' ∈ primitive_roots n ℂ, q - 1 < ∥↑q - ζ'∥,
  { refine ⟨ζ, (mem_primitive_roots hn).mpr hζ, _⟩,
    suffices : ¬ same_ray ℝ (q : ℂ) ζ,
    { convert lt_norm_sub_of_not_same_ray this;
      simp [real.norm_of_nonneg hq.le, hζ.norm'_eq_one hn.ne'] },
    rw complex.same_ray_iff,
    push_neg,
    refine ⟨by exact_mod_cast hq.ne', hζ.ne_zero hn.ne', _⟩,
    rw [complex.arg_of_real_of_nonneg hq.le, ne.def, eq_comm, hζ.arg_eq_zero_iff hn.ne'],
    clear_value ζ,
    rintro rfl,
    linarith [hζ.unique is_primitive_root.one] },
  have : ¬eval ↑q (cyclotomic n ℂ) = 0,
  { erw cyclotomic.eval_apply q n (algebra_map ℝ ℂ),
    simpa using (cyclotomic_pos' n hq').ne' },
  suffices : (units.mk0 (real.to_nnreal (q - 1)) (by simp [hq'])) ^ totient n
              < units.mk0 (∥(cyclotomic n ℂ).eval q∥₊) (by simp [this]),
  { simp only [←units.coe_lt_coe, units.coe_pow, units.coe_mk0, ← nnreal.coe_lt_coe, hq'.le,
               real.to_nnreal_lt_to_nnreal_iff_of_nonneg, coe_nnnorm, complex.norm_eq_abs,
               nnreal.coe_pow, real.coe_to_nnreal', max_eq_left, sub_nonneg] at this,
    convert this,
    erw [(cyclotomic.eval_apply q n (algebra_map ℝ ℂ)), eq_comm],
    simp [cyclotomic_nonneg n hq'.le], },
  simp only [cyclotomic_eq_prod_X_sub_primitive_roots hζ, eval_prod, eval_C,
             eval_X, eval_sub, nnnorm_prod, units.mk0_prod],
  convert finset.prod_lt_prod' _ _,
  swap, { exact λ _, units.mk0 (real.to_nnreal (q - 1)) (by simp [hq']) },
  { simp [complex.card_primitive_roots] },
  { simp only [subtype.coe_mk, finset.mem_attach, forall_true_left, subtype.forall,
      ←units.coe_le_coe, ← nnreal.coe_le_coe, complex.abs_nonneg, hq'.le, units.coe_mk0,
      real.coe_to_nnreal', coe_nnnorm, complex.norm_eq_abs, max_le_iff, tsub_le_iff_right],
    intros x hx,
    simpa using hfor x hx, },
  { simp only [subtype.coe_mk, finset.mem_attach, exists_true_left, subtype.exists,
      ← nnreal.coe_lt_coe, ← units.coe_lt_coe, units.coe_mk0 _, coe_nnnorm],
    simpa [hq'.le] using hex, },
end

lemma cyclotomic_eval_lt_sub_one_pow_totient {n : ℕ} {q : ℝ} (hn' : 3 ≤ n) (hq' : 1 < q) :
  (cyclotomic n ℝ).eval q < (q + 1) ^ totient n :=
begin
  have hn : 0 < n := pos_of_gt hn',
  have hq := zero_lt_one.trans hq',
  have hfor : ∀ ζ' ∈ primitive_roots n ℂ, ∥↑q - ζ'∥ ≤ q + 1,
  { intros ζ' hζ',
    rw mem_primitive_roots hn at hζ',
    convert norm_sub_le (↑q) ζ',
    { rw [complex.norm_real, real.norm_of_nonneg (zero_le_one.trans_lt hq').le], },
    { rw [hζ'.norm'_eq_one hn.ne'] }, },
  let ζ := complex.exp (2 * ↑real.pi * complex.I / ↑n),
  have hζ : is_primitive_root ζ n := complex.is_primitive_root_exp n hn.ne',
  have hex : ∃ ζ' ∈ primitive_roots n ℂ, ∥↑q - ζ'∥ < q + 1,
  { refine ⟨ζ, (mem_primitive_roots hn).mpr hζ, _⟩,
    suffices : ¬ same_ray ℝ (q : ℂ) (-ζ),
    { convert norm_add_lt_of_not_same_ray this;
      simp [real.norm_of_nonneg hq.le, hζ.norm'_eq_one hn.ne', -complex.norm_eq_abs] },
    rw complex.same_ray_iff,
    push_neg,
    refine ⟨by exact_mod_cast hq.ne', neg_ne_zero.mpr $ hζ.ne_zero hn.ne', _⟩,
    rw [complex.arg_of_real_of_nonneg hq.le, ne.def, eq_comm],
    intro h,
    rw [complex.arg_eq_zero_iff, complex.neg_re, neg_nonneg, complex.neg_im, neg_eq_zero] at h,
    have hζ₀ : ζ ≠ 0,
    { clear_value ζ,
      rintro rfl,
      exact hn.ne' (hζ.unique is_primitive_root.zero) },
    have : ζ.re < 0 ∧ ζ.im = 0 := ⟨h.1.lt_of_ne _, h.2⟩,
    rw [←complex.arg_eq_pi_iff, hζ.arg_eq_pi_iff hn.ne'] at this,
    rw this at hζ,
    linarith [hζ.unique $ is_primitive_root.neg_one 0 two_ne_zero.symm],
    { contrapose! hζ₀,
      ext; simp [hζ₀, h.2] } },
  have : ¬eval ↑q (cyclotomic n ℂ) = 0,
  { erw cyclotomic.eval_apply q n (algebra_map ℝ ℂ),
    simp only [complex.coe_algebra_map, complex.of_real_eq_zero],
    exact (cyclotomic_pos' n hq').ne.symm, },
  suffices : units.mk0 (∥(cyclotomic n ℂ).eval q∥₊) (by simp [this])
           < (units.mk0 (real.to_nnreal (q + 1)) (by simp; linarith)) ^ totient n,
  { simp only [←units.coe_lt_coe, units.coe_pow, units.coe_mk0, ← nnreal.coe_lt_coe, hq'.le,
               real.to_nnreal_lt_to_nnreal_iff_of_nonneg, coe_nnnorm, complex.norm_eq_abs,
               nnreal.coe_pow, real.coe_to_nnreal', max_eq_left, sub_nonneg] at this,
    convert this,
    { erw [(cyclotomic.eval_apply q n (algebra_map ℝ ℂ)), eq_comm],
      simp [cyclotomic_nonneg n hq'.le] },
    rw [eq_comm, max_eq_left_iff],
    linarith },
  simp only [cyclotomic_eq_prod_X_sub_primitive_roots hζ, eval_prod, eval_C,
             eval_X, eval_sub, nnnorm_prod, units.mk0_prod],
  convert finset.prod_lt_prod' _ _,
  swap, { exact λ _, units.mk0 (real.to_nnreal (q + 1)) (by simp; linarith only [hq']) },
  { simp [complex.card_primitive_roots], },
  { simp only [subtype.coe_mk, finset.mem_attach, forall_true_left, subtype.forall,
      ←units.coe_le_coe, ← nnreal.coe_le_coe, complex.abs_nonneg, hq'.le, units.coe_mk0,
      real.coe_to_nnreal, coe_nnnorm, complex.norm_eq_abs, max_le_iff],
    intros x hx,
    have : complex.abs _ ≤ _ := hfor x hx,
    simp [this], },
  { simp only [subtype.coe_mk, finset.mem_attach, exists_true_left, subtype.exists,
      ← nnreal.coe_lt_coe, ← units.coe_lt_coe, units.coe_mk0 _, coe_nnnorm],
    obtain ⟨ζ, hζ, hhζ : complex.abs _ < _⟩ := hex,
    exact ⟨ζ, hζ, by simp [hhζ]⟩ },
end

lemma sub_one_lt_nat_abs_cyclotomic_eval {n : ℕ} {q : ℕ} (hn' : 1 < n) (hq' : q ≠ 1) :
  q - 1 < ((cyclotomic n ℤ).eval ↑q).nat_abs :=
begin
  rcases q with _ | _ | q,
  iterate 2
  { rw [pos_iff_ne_zero, ne.def, int.nat_abs_eq_zero],
    intro h,
    have := degree_eq_one_of_irreducible_of_root (cyclotomic.irreducible (pos_of_gt hn')) h,
    rw [degree_cyclotomic, with_top.coe_eq_one, totient_eq_one_iff] at this,
    rcases this with rfl|rfl; simpa using h },
  suffices : (q.succ : ℝ) < (eval (↑q + 1 + 1) (cyclotomic n ℤ)).nat_abs,
  { exact_mod_cast this },
  calc _ ≤ ((q + 2 - 1) ^ n.totient : ℝ) : _
    ...  < _ : _,
  { norm_num,
    convert pow_mono (by simp : 1 ≤ (q : ℝ) + 1) (totient_pos (pos_of_gt hn') : 1 ≤ n.totient),
    { simp },
    { ring }, },
  convert sub_one_pow_totient_lt_cyclotomic_eval (show 2 ≤ n, by linarith)
                          (show (1 : ℝ) < q + 2, by {norm_cast, linarith}),
  norm_cast,
  erw cyclotomic.eval_apply (q + 2 : ℤ) n (algebra_map ℤ ℝ),
  simp only [int.coe_nat_succ, ring_hom.eq_int_cast],
  norm_cast,
  rw [int.coe_nat_abs_eq_normalize, int.normalize_of_nonneg],
  simp only [int.coe_nat_succ],
  exact cyclotomic_nonneg n (by linarith),
end

end polynomial<|MERGE_RESOLUTION|>--- conflicted
+++ resolved
@@ -76,15 +76,9 @@
   rotate,
   { simp only [lt_self_iff_false, finset.mem_sdiff, not_false_iff, mem_proper_divisors, and_false,
       false_and]},
-<<<<<<< HEAD
   { simpa only [finset.mem_singleton] using hn''.ne' },
   rcases lt_trichotomy 0 (∑ i in finset.range n, x ^ i) with h | h | h,
-  { apply pos_of_mul_pos_right,
-=======
-  { simpa only [mem_singleton] using hn''.ne' },
-  rcases lt_trichotomy 0 (∑ i in range n, x ^ i) with h | h | h,
   { apply pos_of_mul_pos_left,
->>>>>>> f3fac409
     { rwa this },
     rw eval_prod,
     refine finset.prod_nonneg (λ i hi, _),
