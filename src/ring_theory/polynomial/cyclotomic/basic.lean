/-
Copyright (c) 2020 Riccardo Brasca. All rights reserved.
Released under Apache 2.0 license as described in the file LICENSE.
Authors: Riccardo Brasca
-/

import algebra.polynomial.big_operators
import analysis.complex.roots_of_unity
import data.polynomial.lifts
import field_theory.separable
import field_theory.splitting_field
import number_theory.arithmetic_function
import ring_theory.roots_of_unity
import field_theory.ratfunc

/-!
# Cyclotomic polynomials.

For `n : ℕ` and an integral domain `R`, we define a modified version of the `n`-th cyclotomic
polynomial with coefficients in `R`, denoted `cyclotomic' n R`, as `∏ (X - μ)`, where `μ` varies
over the primitive `n`th roots of unity. If there is a primitive `n`th root of unity in `R` then
this the standard definition. We then define the standard cyclotomic polynomial `cyclotomic n R`
with coefficients in any ring `R`.

## Main definition

* `cyclotomic n R` : the `n`-th cyclotomic polynomial with coefficients in `R`.

## Main results

* `int_coeff_of_cycl` : If there is a primitive `n`-th root of unity in `K`, then `cyclotomic' n K`
comes from a polynomial with integer coefficients.
* `deg_of_cyclotomic` : The degree of `cyclotomic n` is `totient n`.
* `prod_cyclotomic_eq_X_pow_sub_one` : `X ^ n - 1 = ∏ (cyclotomic i)`, where `i` divides `n`.
* `cyclotomic_eq_prod_X_pow_sub_one_pow_moebius` : The Möbius inversion formula for
  `cyclotomic n R` over an abstract fraction field for `polynomial R`.
* `cyclotomic.irreducible` : `cyclotomic n ℤ` is irreducible.

## Implementation details

Our definition of `cyclotomic' n R` makes sense in any integral domain `R`, but the interesting
results hold if there is a primitive `n`-th root of unity in `R`. In particular, our definition is
not the standard one unless there is a primitive `n`th root of unity in `R`. For example,
`cyclotomic' 3 ℤ = 1`, since there are no primitive cube roots of unity in `ℤ`. The main example is
`R = ℂ`, we decided to work in general since the difficulties are essentially the same.
To get the standard cyclotomic polynomials, we use `int_coeff_of_cycl`, with `R = ℂ`, to get a
polynomial with integer coefficients and then we map it to `polynomial R`, for any ring `R`.
To prove `cyclotomic.irreducible`, the irreducibility of `cyclotomic n ℤ`, we show in
`cyclotomic_eq_minpoly` that `cyclotomic n ℤ` is the minimal polynomial of any `n`-th primitive root
of unity `μ : K`, where `K` is a field of characteristic `0`.
-/

open_locale classical big_operators
noncomputable theory

universe u

namespace polynomial

section cyclotomic'

section is_domain

variables {R : Type*} [comm_ring R] [is_domain R]

/-- The modified `n`-th cyclotomic polynomial with coefficients in `R`, it is the usual cyclotomic
polynomial if there is a primitive `n`-th root of unity in `R`. -/
def cyclotomic' (n : ℕ) (R : Type*) [comm_ring R] [is_domain R] : polynomial R :=
∏ μ in primitive_roots n R, (X - C μ)

/-- The zeroth modified cyclotomic polyomial is `1`. -/
@[simp] lemma cyclotomic'_zero
  (R : Type*) [comm_ring R] [is_domain R] : cyclotomic' 0 R = 1 :=
by simp only [cyclotomic', finset.prod_empty, is_primitive_root.primitive_roots_zero]

/-- The first modified cyclotomic polyomial is `X - 1`. -/
@[simp] lemma cyclotomic'_one
  (R : Type*) [comm_ring R] [is_domain R] : cyclotomic' 1 R = X - 1 :=
begin
  simp only [cyclotomic', finset.prod_singleton, ring_hom.map_one,
  is_primitive_root.primitive_roots_one]
end

/-- The second modified cyclotomic polyomial is `X + 1` if the characteristic of `R` is not `2`. -/
@[simp] lemma cyclotomic'_two
  (R : Type*) [comm_ring R] [is_domain R] (p : ℕ) [char_p R p] (hp : p ≠ 2) :
  cyclotomic' 2 R = X + 1 :=
begin
  rw [cyclotomic'],
  have prim_root_two : primitive_roots 2 R = {(-1 : R)},
  { apply finset.eq_singleton_iff_unique_mem.2,
    split,
    { simp only [is_primitive_root.neg_one p hp, nat.succ_pos', mem_primitive_roots] },
    { intros x hx,
      rw [mem_primitive_roots zero_lt_two] at hx,
      exact is_primitive_root.eq_neg_one_of_two_right hx } },
  simp only [prim_root_two, finset.prod_singleton, ring_hom.map_neg, ring_hom.map_one,
  sub_neg_eq_add]
end

/-- `cyclotomic' n R` is monic. -/
lemma cyclotomic'.monic
  (n : ℕ) (R : Type*) [comm_ring R] [is_domain R] : (cyclotomic' n R).monic :=
monic_prod_of_monic _ _ $ λ z hz, monic_X_sub_C _

/-- `cyclotomic' n R` is different from `0`. -/
lemma cyclotomic'_ne_zero
  (n : ℕ) (R : Type*) [comm_ring R] [is_domain R] : cyclotomic' n R ≠ 0 :=
(cyclotomic'.monic n R).ne_zero

/-- The natural degree of `cyclotomic' n R` is `totient n` if there is a primitive root of
unity in `R`. -/
lemma nat_degree_cyclotomic' {ζ : R} {n : ℕ} (h : is_primitive_root ζ n) :
  (cyclotomic' n R).nat_degree = nat.totient n :=
begin
  rw [cyclotomic'],
  rw nat_degree_prod (primitive_roots n R) (λ (z : R), (X - C z)),
  simp only [is_primitive_root.card_primitive_roots h, mul_one,
  nat_degree_X_sub_C,
  nat.cast_id, finset.sum_const, nsmul_eq_mul],
  intros z hz,
  exact X_sub_C_ne_zero z
end

/-- The degree of `cyclotomic' n R` is `totient n` if there is a primitive root of unity in `R`. -/
lemma degree_cyclotomic' {ζ : R} {n : ℕ} (h : is_primitive_root ζ n) :
  (cyclotomic' n R).degree = nat.totient n :=
by simp only [degree_eq_nat_degree (cyclotomic'_ne_zero n R), nat_degree_cyclotomic' h]

/-- The roots of `cyclotomic' n R` are the primitive `n`-th roots of unity. -/
lemma roots_of_cyclotomic (n : ℕ) (R : Type*) [comm_ring R] [is_domain R] :
  (cyclotomic' n R).roots = (primitive_roots n R).val :=
by { rw cyclotomic', exact roots_prod_X_sub_C (primitive_roots n R) }

/-- If there is a primitive `n`th root of unity in `K`, then `X ^ n - 1 = ∏ (X - μ)`, where `μ`
varies over the `n`-th roots of unity. -/
lemma X_pow_sub_one_eq_prod {ζ : R} {n : ℕ} (hpos : 0 < n) (h : is_primitive_root ζ n) :
  X ^ n - 1 = ∏ ζ in nth_roots_finset n R, (X - C ζ) :=
begin
  rw [nth_roots_finset, ← multiset.to_finset_eq (is_primitive_root.nth_roots_nodup h)],
  simp only [finset.prod_mk, ring_hom.map_one],
  rw [nth_roots],
  have hmonic : (X ^ n - C (1 : R)).monic := monic_X_pow_sub_C (1 : R) (ne_of_lt hpos).symm,
  symmetry,
  apply prod_multiset_X_sub_C_of_monic_of_roots_card_eq hmonic,
  rw [@nat_degree_X_pow_sub_C R _ _ n 1, ← nth_roots],
  exact is_primitive_root.card_nth_roots h
end

end is_domain

section field

variables {K : Type*} [field K]

/-- `cyclotomic' n K` splits. -/
lemma cyclotomic'_splits (n : ℕ) : splits (ring_hom.id K) (cyclotomic' n K) :=
begin
  apply splits_prod (ring_hom.id K),
  intros z hz,
  simp only [splits_X_sub_C (ring_hom.id K)]
end

/-- If there is a primitive `n`-th root of unity in `K`, then `X ^ n - 1`splits. -/
lemma X_pow_sub_one_splits {ζ : K} {n : ℕ} (h : is_primitive_root ζ n) :
  splits (ring_hom.id K) (X ^ n - C (1 : K)) :=
by rw [splits_iff_card_roots, ← nth_roots, is_primitive_root.card_nth_roots h,
    nat_degree_X_pow_sub_C]

/-- If there is a primitive `n`-th root of unity in `K`, then
`∏ i in nat.divisors n, cyclotomic' i K = X ^ n - 1`. -/
lemma prod_cyclotomic'_eq_X_pow_sub_one {K : Type*} [comm_ring K] [is_domain K] {ζ : K} {n : ℕ}
  (hpos : 0 < n) (h : is_primitive_root ζ n) : ∏ i in nat.divisors n, cyclotomic' i K = X ^ n - 1 :=
begin
  rw [X_pow_sub_one_eq_prod hpos h],
  have rwcyc : ∀ i ∈ nat.divisors n, cyclotomic' i K = ∏ μ in primitive_roots i K, (X - C μ),
  { intros i hi,
    simp only [cyclotomic'] },
  conv_lhs { apply_congr,
             skip,
             simp [rwcyc, H] },
  rw ← finset.prod_bUnion,
  { simp only [is_primitive_root.nth_roots_one_eq_bUnion_primitive_roots h] },
  intros x hx y hy hdiff,
  exact is_primitive_root.disjoint hdiff,
end

/-- If there is a primitive `n`-th root of unity in `K`, then
`cyclotomic' n K = (X ^ k - 1) /ₘ (∏ i in nat.proper_divisors k, cyclotomic' i K)`. -/
lemma cyclotomic'_eq_X_pow_sub_one_div {K : Type*} [comm_ring K] [is_domain K] {ζ : K} {n : ℕ}
  (hpos : 0 < n) (h : is_primitive_root ζ n) :
  cyclotomic' n K = (X ^ n - 1) /ₘ (∏ i in nat.proper_divisors n, cyclotomic' i K) :=
begin
  rw [←prod_cyclotomic'_eq_X_pow_sub_one hpos h,
  nat.divisors_eq_proper_divisors_insert_self_of_pos hpos,
  finset.prod_insert nat.proper_divisors.not_self_mem],
  have prod_monic : (∏ i in nat.proper_divisors n, cyclotomic' i K).monic,
  { apply monic_prod_of_monic,
    intros i hi,
    exact cyclotomic'.monic i K },
  rw (div_mod_by_monic_unique (cyclotomic' n K) 0 prod_monic _).1,
  simp only [degree_zero, zero_add],
  refine ⟨by rw mul_comm, _⟩,
  rw [bot_lt_iff_ne_bot],
  intro h,
  exact monic.ne_zero prod_monic (degree_eq_bot.1 h)
end

/-- If there is a primitive `n`-th root of unity in `K`, then `cyclotomic' n K` comes from a
monic polynomial with integer coefficients. -/
lemma int_coeff_of_cyclotomic' {K : Type*} [comm_ring K] [is_domain K] {ζ : K} {n : ℕ}
  (h : is_primitive_root ζ n) :
  (∃ (P : polynomial ℤ), map (int.cast_ring_hom K) P = cyclotomic' n K ∧
    P.degree = (cyclotomic' n K).degree ∧ P.monic) :=
begin
  refine lifts_and_degree_eq_and_monic _ (cyclotomic'.monic n K),
  induction n using nat.strong_induction_on with k hk generalizing ζ h,
  cases nat.eq_zero_or_pos k with hzero hpos,
  { use 1,
    simp only [hzero, cyclotomic'_zero, set.mem_univ, subsemiring.coe_top, eq_self_iff_true,
    coe_map_ring_hom, map_one, and_self] },
  let B : polynomial K := ∏ i in nat.proper_divisors k, cyclotomic' i K,
  have Bmo : B.monic,
  { apply monic_prod_of_monic,
    intros i hi,
    exact (cyclotomic'.monic i K) },
  have Bint : B ∈ lifts (int.cast_ring_hom K),
  { refine subsemiring.prod_mem (lifts (int.cast_ring_hom K)) _,
    intros x hx,
    have xsmall := (nat.mem_proper_divisors.1 hx).2,
    obtain ⟨d, hd⟩ := (nat.mem_proper_divisors.1 hx).1,
    rw [mul_comm] at hd,
    exact hk x xsmall (is_primitive_root.pow hpos h hd) },
  replace Bint := lifts_and_degree_eq_and_monic Bint Bmo,
  obtain ⟨B₁, hB₁, hB₁deg, hB₁mo⟩ := Bint,
  let Q₁ : polynomial ℤ := (X ^ k - 1) /ₘ B₁,
  have huniq : 0 + B * cyclotomic' k K = X ^ k - 1 ∧ (0 : polynomial K).degree < B.degree,
  { split,
    { rw [zero_add, mul_comm, ←(prod_cyclotomic'_eq_X_pow_sub_one hpos h),
      nat.divisors_eq_proper_divisors_insert_self_of_pos hpos],
      simp only [true_and, finset.prod_insert, not_lt, nat.mem_proper_divisors, dvd_refl] },
    rw [degree_zero, bot_lt_iff_ne_bot],
    intro habs,
    exact (monic.ne_zero Bmo) (degree_eq_bot.1 habs) },
  replace huniq := div_mod_by_monic_unique (cyclotomic' k K) (0 : polynomial K) Bmo huniq,
  simp only [lifts, ring_hom.mem_srange],
  use Q₁,
  rw [coe_map_ring_hom, (map_div_by_monic (int.cast_ring_hom K) hB₁mo), hB₁, ← huniq.1],
  simp
end

/-- If `K` is of characteristic `0` and there is a primitive `n`-th root of unity in `K`,
then `cyclotomic n K` comes from a unique polynomial with integer coefficients. -/
lemma unique_int_coeff_of_cycl {K : Type*} [comm_ring K] [is_domain K] [char_zero K] {ζ : K}
  {n : ℕ+} (h : is_primitive_root ζ n) :
  (∃! (P : polynomial ℤ), map (int.cast_ring_hom K) P = cyclotomic' n K) :=
begin
  obtain ⟨P, hP⟩ := int_coeff_of_cyclotomic' h,
  refine ⟨P, hP.1, λ Q hQ, _⟩,
  apply (map_injective (int.cast_ring_hom K) int.cast_injective),
  rw [hP.1, hQ]
end

end field

end cyclotomic'

section cyclotomic

/-- The `n`-th cyclotomic polynomial with coefficients in `R`. -/
def cyclotomic (n : ℕ) (R : Type*) [ring R] : polynomial R :=
if h : n = 0 then 1 else
  map (int.cast_ring_hom R) ((int_coeff_of_cyclotomic' (complex.is_primitive_root_exp n h)).some)

lemma int_cyclotomic_rw {n : ℕ} (h : n ≠ 0) :
  cyclotomic n ℤ = (int_coeff_of_cyclotomic' (complex.is_primitive_root_exp n h)).some :=
begin
  simp only [cyclotomic, h, dif_neg, not_false_iff],
  ext i,
  simp only [coeff_map, int.cast_id, ring_hom.eq_int_cast]
end

/-- `cyclotomic n R` comes from `cyclotomic n ℤ`. -/
lemma map_cyclotomic_int (n : ℕ) (R : Type*) [ring R] :
  map (int.cast_ring_hom R) (cyclotomic n ℤ) = cyclotomic n R :=
begin
  by_cases hzero : n = 0,
  { simp only [hzero, cyclotomic, dif_pos, map_one] },
  simp only [cyclotomic, int_cyclotomic_rw, hzero, ne.def, dif_neg, not_false_iff]
end

lemma int_cyclotomic_spec (n : ℕ) : map (int.cast_ring_hom ℂ) (cyclotomic n ℤ) = cyclotomic' n ℂ ∧
  (cyclotomic n ℤ).degree = (cyclotomic' n ℂ).degree ∧ (cyclotomic n ℤ).monic  :=
begin
  by_cases hzero : n = 0,
  { simp only [hzero, cyclotomic, degree_one, monic_one, cyclotomic'_zero, dif_pos,
  eq_self_iff_true, map_one, and_self] },
  rw int_cyclotomic_rw hzero,
  exact (int_coeff_of_cyclotomic' (complex.is_primitive_root_exp n hzero)).some_spec
end

lemma int_cyclotomic_unique {n : ℕ} {P : polynomial ℤ} (h : map (int.cast_ring_hom ℂ) P =
  cyclotomic' n ℂ) : P = cyclotomic n ℤ :=
begin
  apply map_injective (int.cast_ring_hom ℂ) int.cast_injective,
  rw [h, (int_cyclotomic_spec n).1]
end

/-- The definition of `cyclotomic n R` commutes with any ring homomorphism. -/
@[simp] lemma map_cyclotomic (n : ℕ) {R S : Type*} [ring R] [ring S] (f : R →+* S) :
  map f (cyclotomic n R) = cyclotomic n S :=
begin
  rw [←map_cyclotomic_int n R, ←map_cyclotomic_int n S],
  ext i,
  simp only [coeff_map, ring_hom.eq_int_cast, ring_hom.map_int_cast]
end

/-- The zeroth cyclotomic polyomial is `1`. -/
@[simp] lemma cyclotomic_zero (R : Type*) [ring R] : cyclotomic 0 R = 1 :=
by simp only [cyclotomic, dif_pos]

/-- The first cyclotomic polyomial is `X - 1`. -/
@[simp] lemma cyclotomic_one (R : Type*) [ring R] : cyclotomic 1 R = X - 1 :=
begin
  have hspec : map (int.cast_ring_hom ℂ) (X - 1) = cyclotomic' 1 ℂ,
  { simp only [cyclotomic'_one, pnat.one_coe, map_X, map_one, map_sub] },
  symmetry,
  rw [←map_cyclotomic_int, ←(int_cyclotomic_unique hspec)],
  simp only [map_X, map_one, map_sub]
end

/-- The second cyclotomic polyomial is `X + 1`. -/
@[simp] lemma cyclotomic_two (R : Type*) [ring R] : cyclotomic 2 R = X + 1 :=
begin
  have hspec : map (int.cast_ring_hom ℂ) (X + 1) = cyclotomic' 2 ℂ,
  { simp only [cyclotomic'_two ℂ 0 two_ne_zero.symm, map_add, map_X, map_one] },
  symmetry,
  rw [←map_cyclotomic_int, ←(int_cyclotomic_unique hspec)],
  simp only [map_add, map_X, map_one]
end

/-- `cyclotomic n` is monic. -/
lemma cyclotomic.monic (n : ℕ) (R : Type*) [ring R] : (cyclotomic n R).monic :=
begin
  rw ←map_cyclotomic_int,
  apply monic_map,
  exact (int_cyclotomic_spec n).2.2
end

/-- `cyclotomic n` is primitive. -/
lemma cyclotomic.is_primitive (n : ℕ) (R : Type*) [comm_ring R] : (cyclotomic n R).is_primitive :=
(cyclotomic.monic n R).is_primitive

/-- `cyclotomic n R` is different from `0`. -/
lemma cyclotomic_ne_zero (n : ℕ) (R : Type*) [ring R] [nontrivial R] : cyclotomic n R ≠ 0 :=
monic.ne_zero (cyclotomic.monic n R)

/-- The degree of `cyclotomic n` is `totient n`. -/
lemma degree_cyclotomic (n : ℕ) (R : Type*) [ring R] [nontrivial R] :
  (cyclotomic n R).degree = nat.totient n :=
begin
  rw ←map_cyclotomic_int,
  rw degree_map_eq_of_leading_coeff_ne_zero (int.cast_ring_hom R) _,
  { cases n with k,
    { simp only [cyclotomic, degree_one, dif_pos, nat.totient_zero, with_top.coe_zero]},
      rw [←degree_cyclotomic' (complex.is_primitive_root_exp k.succ (nat.succ_ne_zero k))],
      exact (int_cyclotomic_spec k.succ).2.1 },
  simp only [(int_cyclotomic_spec n).right.right, ring_hom.eq_int_cast, monic.leading_coeff,
  int.cast_one, ne.def, not_false_iff, one_ne_zero]
end

/-- The natural degree of `cyclotomic n` is `totient n`. -/
lemma nat_degree_cyclotomic (n : ℕ) (R : Type*) [ring R] [nontrivial R] :
  (cyclotomic n R).nat_degree = nat.totient n :=
begin
  have hdeg := degree_cyclotomic n R,
  rw degree_eq_nat_degree (cyclotomic_ne_zero n R) at hdeg,
  exact_mod_cast hdeg
end

/-- The degree of `cyclotomic n R` is positive. -/
lemma degree_cyclotomic_pos (n : ℕ) (R : Type*) (hpos : 0 < n) [ring R] [nontrivial R] :
  0 < (cyclotomic n R).degree := by
{ rw degree_cyclotomic n R, exact_mod_cast (nat.totient_pos hpos) }

/-- `∏ i in nat.divisors n, cyclotomic i R = X ^ n - 1`. -/
lemma prod_cyclotomic_eq_X_pow_sub_one {n : ℕ} (hpos : 0 < n) (R : Type*) [comm_ring R] :
  ∏ i in nat.divisors n, cyclotomic i R = X ^ n - 1 :=
begin
  have integer : ∏ i in nat.divisors n, cyclotomic i ℤ = X ^ n - 1,
  { apply map_injective (int.cast_ring_hom ℂ) int.cast_injective,
    rw map_prod (int.cast_ring_hom ℂ) (λ i, cyclotomic i ℤ),
    simp only [int_cyclotomic_spec, polynomial.map_pow, nat.cast_id, map_X, map_one, map_sub],
    exact prod_cyclotomic'_eq_X_pow_sub_one hpos
          (complex.is_primitive_root_exp n (ne_of_lt hpos).symm) },
  have coerc : X ^ n - 1 = map (int.cast_ring_hom R) (X ^ n - 1),
  { simp only [polynomial.map_pow, polynomial.map_X, polynomial.map_one, polynomial.map_sub] },
  have h : ∀ i ∈ n.divisors, cyclotomic i R = map (int.cast_ring_hom R) (cyclotomic i ℤ),
  { intros i hi,
    exact (map_cyclotomic_int i R).symm },
  rw [finset.prod_congr (refl n.divisors) h, coerc, ←map_prod (int.cast_ring_hom R)
                                                    (λ i, cyclotomic i ℤ), integer]
end

lemma cyclotomic.dvd_X_pow_sub_one (n : ℕ) (R : Type*) [comm_ring R] :
  (cyclotomic n R) ∣ X ^ n - 1 :=
begin
  rcases n.eq_zero_or_pos with rfl | hn,
  { simp },
  refine ⟨∏ i in n.proper_divisors, cyclotomic i R, _⟩,
  rw [←prod_cyclotomic_eq_X_pow_sub_one hn,
      nat.divisors_eq_proper_divisors_insert_self_of_pos hn, finset.prod_insert],
  exact nat.proper_divisors.not_self_mem
end

lemma prod_cyclotomic_eq_geom_sum {n : ℕ} (h : 0 < n) (R) [comm_ring R] [is_domain R] :
  ∏ i in n.divisors \ {1}, cyclotomic i R = geom_sum X n :=
begin
  apply_fun (* cyclotomic 1 R) using mul_left_injective₀ (cyclotomic_ne_zero 1 R),
  have : ∏ i in {1}, cyclotomic i R = cyclotomic 1 R := finset.prod_singleton,
  simp_rw [←this, finset.prod_sdiff $ show {1} ⊆ n.divisors, by simp [h.ne'], this, cyclotomic_one,
           geom_sum_mul, prod_cyclotomic_eq_X_pow_sub_one h]
end

lemma _root_.is_root_of_unity_iff {n : ℕ} (h : 0 < n) (R : Type*) [comm_ring R] [is_domain R]
  {ζ : R} : ζ ^ n = 1 ↔ ∃ i ∈ n.divisors, (cyclotomic i R).is_root ζ :=
by rw [←mem_nth_roots h, nth_roots, mem_roots $ X_pow_sub_C_ne_zero h _,
       C_1, ←prod_cyclotomic_eq_X_pow_sub_one h, is_root_prod]; apply_instance

section arithmetic_function
open nat.arithmetic_function
open_locale arithmetic_function

/-- `cyclotomic n R` can be expressed as a product in a fraction field of `polynomial R`
  using Möbius inversion. -/
lemma cyclotomic_eq_prod_X_pow_sub_one_pow_moebius {n : ℕ} (R : Type*) [comm_ring R] [is_domain R] :
  algebra_map _ (ratfunc R) (cyclotomic n R) =
    ∏ i in n.divisors_antidiagonal, (algebra_map (polynomial R) _ (X ^ i.snd - 1)) ^ μ i.fst :=
begin
  rcases n.eq_zero_or_pos with rfl | hpos,
  { simp },
  have h : ∀ (n : ℕ), 0 < n →
    ∏ i in nat.divisors n, algebra_map _ (ratfunc R) (cyclotomic i R) = algebra_map _ _ (X ^ n - 1),
  { intros n hn,
    rw [← prod_cyclotomic_eq_X_pow_sub_one hn R, ring_hom.map_prod] },
  rw (prod_eq_iff_prod_pow_moebius_eq_of_nonzero (λ n hn, _) (λ n hn, _)).1 h n hpos;
  rw [ne.def, is_fraction_ring.to_map_eq_zero_iff],
  { apply cyclotomic_ne_zero },
  { apply monic.ne_zero,
    apply monic_X_pow_sub_C _ (ne_of_gt hn) }
end

end arithmetic_function

/-- We have
`cyclotomic n R = (X ^ k - 1) /ₘ (∏ i in nat.proper_divisors k, cyclotomic i K)`. -/
lemma cyclotomic_eq_X_pow_sub_one_div {R : Type*} [comm_ring R] {n : ℕ}
  (hpos: 0 < n) : cyclotomic n R = (X ^ n - 1) /ₘ (∏ i in nat.proper_divisors n, cyclotomic i R) :=
begin
  nontriviality R,
  rw [←prod_cyclotomic_eq_X_pow_sub_one hpos,
  nat.divisors_eq_proper_divisors_insert_self_of_pos hpos,
  finset.prod_insert nat.proper_divisors.not_self_mem],
  have prod_monic : (∏ i in nat.proper_divisors n, cyclotomic i R).monic,
  { apply monic_prod_of_monic,
    intros i hi,
    exact cyclotomic.monic i R },
  rw (div_mod_by_monic_unique (cyclotomic n R) 0 prod_monic _).1,
  simp only [degree_zero, zero_add],
  split,
  { rw mul_comm },
  rw [bot_lt_iff_ne_bot],
  intro h,
  exact monic.ne_zero prod_monic (degree_eq_bot.1 h)
end

/-- If `m` is a proper divisor of `n`, then `X ^ m - 1` divides
`∏ i in nat.proper_divisors n, cyclotomic i R`. -/
lemma X_pow_sub_one_dvd_prod_cyclotomic (R : Type*) [comm_ring R] {n m : ℕ} (hpos : 0 < n)
  (hm : m ∣ n) (hdiff : m ≠ n) : X ^ m - 1 ∣ ∏ i in nat.proper_divisors n, cyclotomic i R :=
begin
  replace hm := nat.mem_proper_divisors.2 ⟨hm, lt_of_le_of_ne (nat.divisor_le (nat.mem_divisors.2
    ⟨hm, (ne_of_lt hpos).symm⟩)) hdiff⟩,
  rw [← finset.sdiff_union_of_subset (nat.divisors_subset_proper_divisors (ne_of_lt hpos).symm
    (nat.mem_proper_divisors.1 hm).1 (ne_of_lt (nat.mem_proper_divisors.1 hm).2)),
    finset.prod_union finset.sdiff_disjoint, prod_cyclotomic_eq_X_pow_sub_one
    (nat.pos_of_mem_proper_divisors hm)],
  exact ⟨(∏ (x : ℕ) in n.proper_divisors \ m.divisors, cyclotomic x R), by rw mul_comm⟩
end

/-- If there is a primitive `n`-th root of unity in `K`, then
`cyclotomic n K = ∏ μ in primitive_roots n R, (X - C μ)`. In particular,
`cyclotomic n K = cyclotomic' n K` -/
lemma cyclotomic_eq_prod_X_sub_primitive_roots {K : Type*} [comm_ring K] [is_domain K] {ζ : K}
  {n : ℕ} (hz : is_primitive_root ζ n) :
  cyclotomic n K = ∏ μ in primitive_roots n K, (X - C μ) :=
begin
  rw ←cyclotomic',
  induction n using nat.strong_induction_on with k hk generalizing ζ hz,
  obtain hzero | hpos := k.eq_zero_or_pos,
  { simp only [hzero, cyclotomic'_zero, cyclotomic_zero] },
  have h : ∀ i ∈ k.proper_divisors, cyclotomic i K = cyclotomic' i K,
  { intros i hi,
    obtain ⟨d, hd⟩ := (nat.mem_proper_divisors.1 hi).1,
    rw mul_comm at hd,
    exact hk i (nat.mem_proper_divisors.1 hi).2 (is_primitive_root.pow hpos hz hd) },
  rw [@cyclotomic_eq_X_pow_sub_one_div _ _ _ hpos,
      cyclotomic'_eq_X_pow_sub_one_div hpos hz, finset.prod_congr (refl k.proper_divisors) h]
end

/-- Any `n`-th primitive root of unity is a root of `cyclotomic n K`.-/
lemma is_root_cyclotomic {n : ℕ} {K : Type*} [comm_ring K] [is_domain K] (hpos : 0 < n) {μ : K}
  (h : is_primitive_root μ n) : is_root (cyclotomic n K) μ :=
begin
  rw [← mem_roots (cyclotomic_ne_zero n K),
      cyclotomic_eq_prod_X_sub_primitive_roots h, roots_prod_X_sub_C, ← finset.mem_def],
  rwa [← mem_primitive_roots hpos] at h,
end

private lemma is_root_cyclotomic_iff' {n : ℕ} {K : Type*} [field K] {μ : K} (hn : (n : K) ≠ 0) :
  is_root (cyclotomic n K) μ ↔ is_primitive_root μ n :=
begin
  -- in this proof, `o` stands for `order_of μ`
  have hnpos : 0 < n := (show n ≠ 0, by { rintro rfl, contradiction }).bot_lt,
  refine ⟨λ hμ, _, is_root_cyclotomic hnpos⟩,
  have hμn : μ ^ n = 1,
  { rw is_root_of_unity_iff hnpos,
    exact ⟨n, n.mem_divisors_self hnpos.ne', hμ⟩ },
  by_contra hnμ,
  have ho : 0 < order_of μ,
  { apply order_of_pos',
    rw is_of_fin_order_iff_pow_eq_one,
    exact ⟨n, hnpos, hμn⟩ },
  have := pow_order_of_eq_one μ,
  rw is_root_of_unity_iff ho at this,
  obtain ⟨i, hio, hiμ⟩ := this,
  replace hio := nat.dvd_of_mem_divisors hio,
  rw is_primitive_root.not_iff at hnμ,
  rw ←order_of_dvd_iff_pow_eq_one at hμn,
  have key  : i < n := (nat.le_of_dvd ho hio).trans_lt ((nat.le_of_dvd hnpos hμn).lt_of_ne hnμ),
  have key' : i ∣ n := hio.trans hμn,
  rw ←polynomial.dvd_iff_is_root at hμ hiμ,
  have hni : {i, n} ⊆ n.divisors,
  { simpa [finset.insert_subset, key'] using hnpos.ne' },
  obtain ⟨k, hk⟩ := hiμ,
  obtain ⟨j, hj⟩ := hμ,
  have := prod_cyclotomic_eq_X_pow_sub_one hnpos K,
  rw [←finset.prod_sdiff hni, finset.prod_pair key.ne, hk, hj] at this,
  replace hn := (X_pow_sub_one_separable_iff.mpr hn).squarefree,
  rw [←this, squarefree] at hn,
  contrapose! hn,
  refine ⟨X - C μ, ⟨(∏ x in n.divisors \ {i, n}, cyclotomic x K) * k * j, by ring⟩, _⟩,
  simp [polynomial.is_unit_iff_degree_eq_zero]
end

lemma is_root_cyclotomic_iff {n : ℕ} {R : Type*} [comm_ring R] [is_domain R]
  {μ : R} (hn : (n : R) ≠ 0) : is_root (cyclotomic n R) μ ↔ is_primitive_root μ n  :=
begin
  let f := algebra_map R (fraction_ring R),
  have hf : function.injective f := is_localization.injective _ le_rfl,
  rw [←is_root_map_iff hf, ←is_primitive_root.map_iff_of_injective hf, map_cyclotomic,
      ←is_root_cyclotomic_iff' $ by simpa only [f.map_nat_cast, hn] using f.injective_iff.mp hf n]
end

lemma cyclotomic_injective {R : Type*} [comm_ring R] [char_zero R] :
  function.injective (λ n, cyclotomic n R) :=
begin
  intros n m hnm,
  simp only at hnm,
  by_cases hzero : n = 0,
  { rw [hzero] at hnm ⊢,
    rw [cyclotomic_zero] at hnm,
    replace hnm := congr_arg nat_degree hnm,
    rw [nat_degree_one, nat_degree_cyclotomic] at hnm,
    by_contra,
    exact (nat.totient_pos (zero_lt_iff.2 (ne.symm h))).ne hnm },
  { rw [← map_cyclotomic_int _ R, ← map_cyclotomic_int _ R] at hnm,
    replace hnm := map_injective (int.cast_ring_hom R) int.cast_injective hnm,
    replace hnm := congr_arg (map (int.cast_ring_hom ℂ)) hnm,
    rw [map_cyclotomic_int, map_cyclotomic_int] at hnm,
    have hprim := complex.is_primitive_root_exp _ hzero,
    have hroot := (is_root_cyclotomic_iff (by exact_mod_cast hzero)).2 hprim,
    rw [hnm] at hroot,
    have hmzero : m ≠ 0 := λ h, by simpa [h] using hroot,
    rw [is_root_cyclotomic_iff] at hroot,
    { replace hprim := is_primitive_root.eq_order_of hprim,
      rwa [← is_primitive_root.eq_order_of hroot] at hprim },
    { exact nat.cast_ne_zero.mpr hmzero } }
end

lemma eq_cyclotomic_iff {R : Type*} [comm_ring R] {n : ℕ} (hpos: 0 < n)
  (P : polynomial R) :
  P = cyclotomic n R ↔ P * (∏ i in nat.proper_divisors n, polynomial.cyclotomic i R) = X ^ n - 1 :=
begin
  nontriviality R,
  refine ⟨λ hcycl, _, λ hP, _⟩,
  { rw [hcycl, ← finset.prod_insert (@nat.proper_divisors.not_self_mem n),
      ← nat.divisors_eq_proper_divisors_insert_self_of_pos hpos],
    exact prod_cyclotomic_eq_X_pow_sub_one hpos R },
  { have prod_monic : (∏ i in nat.proper_divisors n, cyclotomic i R).monic,
    { apply monic_prod_of_monic,
      intros i hi,
      exact cyclotomic.monic i R },
    rw [@cyclotomic_eq_X_pow_sub_one_div R _ _ hpos,
      (div_mod_by_monic_unique P 0 prod_monic _).1],
    refine ⟨by rwa [zero_add, mul_comm], _⟩,
    rw [degree_zero, bot_lt_iff_ne_bot],
    intro h,
    exact monic.ne_zero prod_monic (degree_eq_bot.1 h) },
end

/-- If `p` is prime, then `cyclotomic p R = geom_sum X p`. -/
lemma cyclotomic_eq_geom_sum {R : Type*} [comm_ring R] {p : ℕ}
  (hp : nat.prime p) : cyclotomic p R = geom_sum X p :=
begin
  refine ((eq_cyclotomic_iff hp.pos _).mpr _).symm,
  simp only [nat.prime.proper_divisors hp, geom_sum_mul, finset.prod_singleton, cyclotomic_one],
end

lemma cyclotomic_prime_mul_X_sub_one (R : Type*) [comm_ring R] (p : ℕ) [hn : fact (nat.prime p)] :
  (cyclotomic p R) * (X - 1) = X ^ p - 1 :=
by rw [cyclotomic_eq_geom_sum hn.out, geom_sum_mul]

/-- If `p ^ k` is a prime power, then `cyclotomic (p ^ (n + 1)) R = geom_sum (X ^ p ^ n) p`. -/
lemma cyclotomic_prime_pow_eq_geom_sum {R : Type*} [comm_ring R] {p n : ℕ} (hp : nat.prime p) :
  cyclotomic (p ^ (n + 1)) R = geom_sum (X ^ p ^ n) p :=
begin
  have : ∀ m, cyclotomic (p ^ (m + 1)) R = geom_sum (X ^ (p ^ m)) p ↔
    geom_sum (X ^ p ^ m) p * ∏ (x : ℕ) in finset.range (m + 1),
      cyclotomic (p ^ x) R = X ^ p ^ (m + 1) - 1,
  { intro m,
    have := eq_cyclotomic_iff (pow_pos hp.pos (m + 1)) _,
    rw eq_comm at this,
    rw [this, nat.prod_proper_divisors_prime_pow hp], },
  induction n with n_n n_ih,
  { simp [cyclotomic_eq_geom_sum hp], },
  rw ((eq_cyclotomic_iff (pow_pos hp.pos (n_n.succ + 1)) _).mpr _).symm,
  rw [nat.prod_proper_divisors_prime_pow hp, finset.prod_range_succ, n_ih],
  rw this at n_ih,
  rw [mul_comm _ (geom_sum _ _), n_ih, geom_sum_mul, sub_left_inj, ← pow_mul, pow_add, pow_one],
end

/-- The constant term of `cyclotomic n R` is `1` if `2 ≤ n`. -/
lemma cyclotomic_coeff_zero (R : Type*) [comm_ring R] {n : ℕ} (hn : 2 ≤ n) :
  (cyclotomic n R).coeff 0 = 1 :=
begin
  induction n using nat.strong_induction_on with n hi,
  have hprod : (∏ i in nat.proper_divisors n, (polynomial.cyclotomic i R).coeff 0) = -1,
  { rw [←finset.insert_erase (nat.one_mem_proper_divisors_iff_one_lt.2
      (lt_of_lt_of_le one_lt_two hn)), finset.prod_insert (finset.not_mem_erase 1 _),
      cyclotomic_one R],
    have hleq : ∀ j ∈ n.proper_divisors.erase 1, 2 ≤ j,
    { intros j hj,
      apply nat.succ_le_of_lt,
      exact (ne.le_iff_lt ((finset.mem_erase.1 hj).1).symm).mp
              (nat.succ_le_of_lt (nat.pos_of_mem_proper_divisors (finset.mem_erase.1 hj).2)) },
    have hcongr : ∀ j ∈ n.proper_divisors.erase 1, (cyclotomic j R).coeff 0 = 1,
    { intros j hj,
      exact hi j (nat.mem_proper_divisors.1 (finset.mem_erase.1 hj).2).2 (hleq j hj) },
    have hrw : ∏ (x : ℕ) in n.proper_divisors.erase 1, (cyclotomic x R).coeff 0 = 1,
    { rw finset.prod_congr (refl (n.proper_divisors.erase 1)) hcongr,
      simp only [finset.prod_const_one] },
    simp only [hrw, mul_one, zero_sub, coeff_one_zero, coeff_X_zero, coeff_sub] },
  have heq : (X ^ n - 1).coeff 0 = -(cyclotomic n R).coeff 0,
  { rw [←prod_cyclotomic_eq_X_pow_sub_one (lt_of_lt_of_le zero_lt_two hn),
        nat.divisors_eq_proper_divisors_insert_self_of_pos (lt_of_lt_of_le zero_lt_two hn),
        finset.prod_insert nat.proper_divisors.not_self_mem, mul_coeff_zero, coeff_zero_prod, hprod,
        mul_neg_eq_neg_mul_symm, mul_one] },
  have hzero : (X ^ n - 1).coeff 0 = (-1 : R),
  { rw coeff_zero_eq_eval_zero _,
    simp only [zero_pow (lt_of_lt_of_le zero_lt_two hn), eval_X, eval_one, zero_sub, eval_pow,
              eval_sub] },
  rw hzero at heq,
  exact neg_inj.mp (eq.symm heq)
end

/-- If `(a : ℕ)` is a root of `cyclotomic n (zmod p)`, where `p` is a prime, then `a` and `p` are
coprime. -/
lemma coprime_of_root_cyclotomic {n : ℕ} (hpos : 0 < n) {p : ℕ} [hprime : fact p.prime] {a : ℕ}
  (hroot : is_root (cyclotomic n (zmod p)) (nat.cast_ring_hom (zmod p) a)) :
  a.coprime p :=
begin
  apply nat.coprime.symm,
  rw [hprime.1.coprime_iff_not_dvd],
  intro h,
  replace h := (zmod.nat_coe_zmod_eq_zero_iff_dvd a p).2 h,
  rw [is_root.def, ring_hom.eq_nat_cast, h, ← coeff_zero_eq_eval_zero] at hroot,
  by_cases hone : n = 1,
  { simp only [hone, cyclotomic_one, zero_sub, coeff_one_zero, coeff_X_zero, neg_eq_zero,
    one_ne_zero, coeff_sub] at hroot,
    exact hroot },
  rw [cyclotomic_coeff_zero (zmod p) (nat.succ_le_of_lt (lt_of_le_of_ne
        (nat.succ_le_of_lt hpos) (ne.symm hone)))] at hroot,
  exact one_ne_zero hroot
end

end cyclotomic

section order

/-- If `(a : ℕ)` is a root of `cyclotomic n (zmod p)`, then the multiplicative order of `a` modulo
`p` divides `n`. -/
lemma order_of_root_cyclotomic_dvd {n : ℕ} (hpos : 0 < n) {p : ℕ} [fact p.prime]
  {a : ℕ} (hroot : is_root (cyclotomic n (zmod p)) (nat.cast_ring_hom (zmod p) a)) :
  order_of (zmod.unit_of_coprime a (coprime_of_root_cyclotomic hpos hroot)) ∣ n :=
begin
  apply order_of_dvd_of_pow_eq_one,
  suffices hpow : eval (nat.cast_ring_hom (zmod p) a) (X ^ n - 1 : polynomial (zmod p)) = 0,
  { simp only [eval_X, eval_one, eval_pow, eval_sub, ring_hom.eq_nat_cast] at hpow,
    apply units.coe_eq_one.1,
    simp only [sub_eq_zero.mp hpow, zmod.coe_unit_of_coprime, units.coe_pow] },
  rw [is_root.def] at hroot,
  rw [← prod_cyclotomic_eq_X_pow_sub_one hpos (zmod p),
    nat.divisors_eq_proper_divisors_insert_self_of_pos hpos,
    finset.prod_insert nat.proper_divisors.not_self_mem, eval_mul, hroot, zero_mul]
end

end order

section minpoly

open is_primitive_root complex

/-- The minimal polynomial of a primitive `n`-th root of unity `μ` divides `cyclotomic n ℤ`. -/
lemma _root_.minpoly_dvd_cyclotomic {n : ℕ} {K : Type*} [field K] {μ : K}
  (h : is_primitive_root μ n) (hpos : 0 < n) [char_zero K] :
  minpoly ℤ μ ∣ cyclotomic n ℤ :=
begin
  apply minpoly.gcd_domain_dvd ℚ (is_integral h hpos) (cyclotomic.monic n ℤ).is_primitive,
  simpa [aeval_def, eval₂_eq_eval_map, is_root.def] using is_root_cyclotomic hpos h
end

/-- `cyclotomic n ℤ` is the minimal polynomial of a primitive `n`-th root of unity `μ`. -/
lemma cyclotomic_eq_minpoly {n : ℕ} {K : Type*} [field K] {μ : K}
  (h : is_primitive_root μ n) (hpos : 0 < n) [char_zero K] :
  cyclotomic n ℤ = minpoly ℤ μ :=
begin
  refine eq_of_monic_of_dvd_of_nat_degree_le (minpoly.monic (is_integral h hpos))
    (cyclotomic.monic n ℤ) (minpoly_dvd_cyclotomic h hpos) _,
  simpa [nat_degree_cyclotomic n ℤ] using totient_le_degree_minpoly h
end

/-- `cyclotomic n ℚ` is the minimal polynomial of a primitive `n`-th root of unity `μ`. -/
lemma cyclotomic_eq_minpoly_rat {n : ℕ} {K : Type*} [field K] {μ : K}
  (h : is_primitive_root μ n) (hpos : 0 < n) [char_zero K] :
  cyclotomic n ℚ = minpoly ℚ μ :=
begin
  rw [← map_cyclotomic_int, cyclotomic_eq_minpoly h hpos],
  exact (minpoly.gcd_domain_eq_field_fractions _ (is_integral h hpos)).symm
end

/-- `cyclotomic n ℤ` is irreducible. -/
lemma cyclotomic.irreducible {n : ℕ} (hpos : 0 < n) : irreducible (cyclotomic n ℤ) :=
begin
  rw [cyclotomic_eq_minpoly (is_primitive_root_exp n hpos.ne') hpos],
  apply minpoly.irreducible,
  exact (is_primitive_root_exp n hpos.ne').is_integral hpos,
end

/-- `cyclotomic n ℚ` is irreducible. -/
lemma cyclotomic.irreducible_rat {n : ℕ} (hpos : 0 < n) : irreducible (cyclotomic n ℚ) :=
begin
  rw [← map_cyclotomic_int],
  exact (is_primitive.int.irreducible_iff_irreducible_map_cast (cyclotomic.is_primitive n ℤ)).1
    (cyclotomic.irreducible hpos),
end

/-- If `n ≠ m`, then `(cyclotomic n ℚ)` and `(cyclotomic m ℚ)` are coprime. -/
lemma cyclotomic.is_coprime_rat {n m : ℕ} (h : n ≠ m) :
  is_coprime (cyclotomic n ℚ) (cyclotomic m ℚ) :=
begin
  rcases n.eq_zero_or_pos with rfl | hnzero,
  { exact is_coprime_one_left },
  rcases m.eq_zero_or_pos with rfl | hmzero,
  { exact is_coprime_one_right },
  rw (irreducible.coprime_iff_not_dvd $ cyclotomic.irreducible_rat $ hnzero),
  exact (λ hdiv, h $ cyclotomic_injective $ eq_of_monic_of_associated (cyclotomic.monic n ℚ)
    (cyclotomic.monic m ℚ) $ irreducible.associated_of_dvd (cyclotomic.irreducible_rat
    hnzero) (cyclotomic.irreducible_rat hmzero) hdiv),
end

end minpoly

section expand

<<<<<<< HEAD
/-- If `p` is a prime such that `¬ p ∣ n`, then
`expand R p (cyclotomic n R) = (cyclotomic (n * p) R) * (cyclotomic n R)`. -/
@[simp] lemma cyclotomic_expand_eq_cyclotomic_mul {p n : ℕ} (hp : nat.prime p) (hdiv : ¬p ∣ n)
  (R : Type*) [comm_ring R] :
  expand R p (cyclotomic n R) = (cyclotomic (n * p) R) * (cyclotomic n R) :=
begin
  cases nat.eq_zero_or_pos n with hzero hnpos,
  { simp [hzero] },
  suffices : expand ℤ p (cyclotomic n ℤ) = (cyclotomic (n * p) ℤ) * (cyclotomic n ℤ),
  { rw [← map_cyclotomic_int, ← map_expand, this, map_mul, map_cyclotomic_int] },
  refine eq_of_monic_of_dvd_of_nat_degree_le (monic_mul (cyclotomic.monic _ _)
    (cyclotomic.monic _ _)) ((cyclotomic.monic n ℤ).expand hp.pos) _ _,
  { refine (is_primitive.int.dvd_iff_map_cast_dvd_map_cast _ _ (is_primitive.mul
      (cyclotomic.is_primitive (n * p) ℤ) (cyclotomic.is_primitive n ℤ))
      ((cyclotomic.monic n ℤ).expand hp.pos).is_primitive).2 _,
    rw [map_mul, map_cyclotomic_int, map_cyclotomic_int, map_expand, map_cyclotomic_int],
    refine is_coprime.mul_dvd (cyclotomic.is_coprime_rat (λ h, _)) _ _,
    { replace h : n * p = n * 1 := by simp [h],
      exact nat.prime.ne_one hp (nat.eq_of_mul_eq_mul_left hnpos h) },
    { have hpos : 0 < n * p := mul_pos hnpos hp.pos,
      have hprim := complex.is_primitive_root_exp _ hpos.ne',
      rw [cyclotomic_eq_minpoly_rat hprim hpos],
      refine @minpoly.dvd ℚ ℂ _ _ algebra_rat _ _ _,
      rw [aeval_def, ← eval_map, map_expand, map_cyclotomic, expand_eval, ← is_root.def,
        is_root_cyclotomic_iff],
      { convert is_primitive_root.pow_of_div hprim hp.ne_zero (dvd_mul_left p n),
        rw [nat.mul_div_cancel _ (nat.prime.pos hp)] },
      { exact_mod_cast hnpos.ne' } },
    { have hprim := complex.is_primitive_root_exp _ hnpos.ne.symm,
      rw [cyclotomic_eq_minpoly_rat hprim hnpos],
      refine @minpoly.dvd ℚ ℂ _ _ algebra_rat _ _ _,
      rw [aeval_def, ← eval_map, map_expand, expand_eval, ← is_root.def,
        ← cyclotomic_eq_minpoly_rat hprim hnpos, map_cyclotomic, is_root_cyclotomic_iff],
      { exact is_primitive_root.pow_of_prime hprim hp hdiv },
      { exact_mod_cast hnpos.ne' } } },
  { rw [nat_degree_expand, nat_degree_cyclotomic, nat_degree_mul (cyclotomic_ne_zero _ ℤ)
      (cyclotomic_ne_zero _ ℤ), nat_degree_cyclotomic, nat_degree_cyclotomic, mul_comm n,
      nat.totient_mul ((nat.prime.coprime_iff_not_dvd hp).2 hdiv),
      nat.totient_prime hp, mul_comm (p - 1), ← nat.mul_succ, nat.sub_one,
      nat.succ_pred_eq_of_pos hp.pos] }
=======
/-- If `p` is a prime such that `p ∣ n`, then
`expand R p (cyclotomic n R) = cyclotomic (p * n) R`. -/
@[simp] lemma cyclotomic_expand_eq_cyclotomic {p n : ℕ} (hp : nat.prime p) (hdiv : p ∣ n)
  (R : Type*) [comm_ring R] : expand R p (cyclotomic n R) = cyclotomic (n * p) R :=
begin
  by_cases hzero : n = 0,
  { simp [hzero] },
  suffices : expand ℤ p (cyclotomic n ℤ) = cyclotomic (n * p) ℤ,
  { rw [← map_cyclotomic_int, ← map_expand, this, map_cyclotomic_int] },
  refine eq_of_monic_of_dvd_of_nat_degree_le (cyclotomic.monic _ _)
    ((cyclotomic.monic n ℤ).expand (zero_lt_iff.2 (nat.prime.ne_zero hp))) _ _,
  { have hpos := nat.mul_pos (zero_lt_iff.mpr hzero) (nat.prime.pos hp),
    have hprim := complex.is_primitive_root_exp _ hpos.ne.symm,
    rw [cyclotomic_eq_minpoly hprim hpos],
    refine @minpoly.gcd_domain_dvd ℤ ℂ ℚ _ _ _ _ _ _ _ _ complex.algebra (algebra_int ℂ) _ _
      (is_primitive_root.is_integral hprim hpos) _ ((cyclotomic.monic n ℤ).expand
      (nat.prime.pos hp)).is_primitive _,
    rw [aeval_def, ← eval_map, map_expand, map_cyclotomic, expand_eval, ← is_root.def,
      is_root_cyclotomic_iff],
    { convert is_primitive_root.pow_of_dvd hprim (nat.prime.ne_zero hp) (dvd_mul_left p n),
      rw [nat.mul_div_cancel _ (nat.prime.pos hp)] },
    { exact_mod_cast hzero } },
  { rw [nat_degree_expand, nat_degree_cyclotomic, nat_degree_cyclotomic, mul_comm n,
      nat.totient_mul_of_prime_of_dvd hp hdiv, mul_comm] }
>>>>>>> f0ca4338
end

end expand

end polynomial<|MERGE_RESOLUTION|>--- conflicted
+++ resolved
@@ -783,7 +783,6 @@
 
 section expand
 
-<<<<<<< HEAD
 /-- If `p` is a prime such that `¬ p ∣ n`, then
 `expand R p (cyclotomic n R) = (cyclotomic (n * p) R) * (cyclotomic n R)`. -/
 @[simp] lemma cyclotomic_expand_eq_cyclotomic_mul {p n : ℕ} (hp : nat.prime p) (hdiv : ¬p ∣ n)
@@ -809,7 +808,7 @@
       refine @minpoly.dvd ℚ ℂ _ _ algebra_rat _ _ _,
       rw [aeval_def, ← eval_map, map_expand, map_cyclotomic, expand_eval, ← is_root.def,
         is_root_cyclotomic_iff],
-      { convert is_primitive_root.pow_of_div hprim hp.ne_zero (dvd_mul_left p n),
+      { convert is_primitive_root.pow_of_dvd hprim hp.ne_zero (dvd_mul_left p n),
         rw [nat.mul_div_cancel _ (nat.prime.pos hp)] },
       { exact_mod_cast hnpos.ne' } },
     { have hprim := complex.is_primitive_root_exp _ hnpos.ne.symm,
@@ -824,7 +823,8 @@
       nat.totient_mul ((nat.prime.coprime_iff_not_dvd hp).2 hdiv),
       nat.totient_prime hp, mul_comm (p - 1), ← nat.mul_succ, nat.sub_one,
       nat.succ_pred_eq_of_pos hp.pos] }
-=======
+end
+
 /-- If `p` is a prime such that `p ∣ n`, then
 `expand R p (cyclotomic n R) = cyclotomic (p * n) R`. -/
 @[simp] lemma cyclotomic_expand_eq_cyclotomic {p n : ℕ} (hp : nat.prime p) (hdiv : p ∣ n)
@@ -849,7 +849,6 @@
     { exact_mod_cast hzero } },
   { rw [nat_degree_expand, nat_degree_cyclotomic, nat_degree_cyclotomic, mul_comm n,
       nat.totient_mul_of_prime_of_dvd hp hdiv, mul_comm] }
->>>>>>> f0ca4338
 end
 
 end expand
