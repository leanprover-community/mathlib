/-
Copyright (c) 2020 Riccardo Brasca. All rights reserved.
Released under Apache 2.0 license as described in the file LICENSE.
Authors: Riccardo Brasca
-/

import algebra.ne_zero
import algebra.polynomial.big_operators
import ring_theory.roots_of_unity.complex
import data.polynomial.lifts
import data.polynomial.splits
import data.zmod.algebra
import field_theory.ratfunc
import field_theory.separable
import number_theory.arithmetic_function
import ring_theory.roots_of_unity.basic

/-!
# Cyclotomic polynomials.

> THIS FILE IS SYNCHRONIZED WITH MATHLIB4.
> Any changes to this file require a corresponding PR to mathlib4.

For `n : ℕ` and an integral domain `R`, we define a modified version of the `n`-th cyclotomic
polynomial with coefficients in `R`, denoted `cyclotomic' n R`, as `∏ (X - μ)`, where `μ` varies
over the primitive `n`th roots of unity. If there is a primitive `n`th root of unity in `R` then
this the standard definition. We then define the standard cyclotomic polynomial `cyclotomic n R`
with coefficients in any ring `R`.

## Main definition

* `cyclotomic n R` : the `n`-th cyclotomic polynomial with coefficients in `R`.

## Main results

* `polynomial.degree_cyclotomic` : The degree of `cyclotomic n` is `totient n`.
* `polynomial.prod_cyclotomic_eq_X_pow_sub_one` : `X ^ n - 1 = ∏ (cyclotomic i)`, where `i`
  divides `n`.
* `polynomial.cyclotomic_eq_prod_X_pow_sub_one_pow_moebius` : The Möbius inversion formula for
  `cyclotomic n R` over an abstract fraction field for `R[X]`.

## Implementation details

Our definition of `cyclotomic' n R` makes sense in any integral domain `R`, but the interesting
results hold if there is a primitive `n`-th root of unity in `R`. In particular, our definition is
not the standard one unless there is a primitive `n`th root of unity in `R`. For example,
`cyclotomic' 3 ℤ = 1`, since there are no primitive cube roots of unity in `ℤ`. The main example is
`R = ℂ`, we decided to work in general since the difficulties are essentially the same.
To get the standard cyclotomic polynomials, we use `int_coeff_of_cycl`, with `R = ℂ`, to get a
polynomial with integer coefficients and then we map it to `R[X]`, for any ring `R`.
To prove `cyclotomic.irreducible`, the irreducibility of `cyclotomic n ℤ`, we show in
`cyclotomic_eq_minpoly` that `cyclotomic n ℤ` is the minimal polynomial of any `n`-th primitive root
of unity `μ : K`, where `K` is a field of characteristic `0`.
-/

open_locale classical big_operators polynomial
noncomputable theory

universe u

namespace polynomial

section cyclotomic'

section is_domain

variables {R : Type*} [comm_ring R] [is_domain R]

/-- The modified `n`-th cyclotomic polynomial with coefficients in `R`, it is the usual cyclotomic
polynomial if there is a primitive `n`-th root of unity in `R`. -/
def cyclotomic' (n : ℕ) (R : Type*) [comm_ring R] [is_domain R] : R[X] :=
∏ μ in primitive_roots n R, (X - C μ)

/-- The zeroth modified cyclotomic polyomial is `1`. -/
@[simp] lemma cyclotomic'_zero
  (R : Type*) [comm_ring R] [is_domain R] : cyclotomic' 0 R = 1 :=
by simp only [cyclotomic', finset.prod_empty, primitive_roots_zero]

/-- The first modified cyclotomic polyomial is `X - 1`. -/
@[simp] lemma cyclotomic'_one
  (R : Type*) [comm_ring R] [is_domain R] : cyclotomic' 1 R = X - 1 :=
begin
  simp only [cyclotomic', finset.prod_singleton, ring_hom.map_one,
  is_primitive_root.primitive_roots_one]
end

/-- The second modified cyclotomic polyomial is `X + 1` if the characteristic of `R` is not `2`. -/
@[simp] lemma cyclotomic'_two
  (R : Type*) [comm_ring R] [is_domain R] (p : ℕ) [char_p R p] (hp : p ≠ 2) :
  cyclotomic' 2 R = X + 1 :=
begin
  rw [cyclotomic'],
  have prim_root_two : primitive_roots 2 R = {(-1 : R)},
  { simp only [finset.eq_singleton_iff_unique_mem, mem_primitive_roots two_pos],
    exact ⟨is_primitive_root.neg_one p hp, λ x, is_primitive_root.eq_neg_one_of_two_right⟩ },
  simp only [prim_root_two, finset.prod_singleton, ring_hom.map_neg, ring_hom.map_one,
  sub_neg_eq_add]
end

/-- `cyclotomic' n R` is monic. -/
lemma cyclotomic'.monic
  (n : ℕ) (R : Type*) [comm_ring R] [is_domain R] : (cyclotomic' n R).monic :=
monic_prod_of_monic _ _ $ λ z hz, monic_X_sub_C _

/-- `cyclotomic' n R` is different from `0`. -/
lemma cyclotomic'_ne_zero
  (n : ℕ) (R : Type*) [comm_ring R] [is_domain R] : cyclotomic' n R ≠ 0 :=
(cyclotomic'.monic n R).ne_zero

/-- The natural degree of `cyclotomic' n R` is `totient n` if there is a primitive root of
unity in `R`. -/
lemma nat_degree_cyclotomic' {ζ : R} {n : ℕ} (h : is_primitive_root ζ n) :
  (cyclotomic' n R).nat_degree = nat.totient n :=
begin
  rw [cyclotomic'],
  rw nat_degree_prod (primitive_roots n R) (λ (z : R), (X - C z)),
  simp only [is_primitive_root.card_primitive_roots h, mul_one,
  nat_degree_X_sub_C,
  nat.cast_id, finset.sum_const, nsmul_eq_mul],
  intros z hz,
  exact X_sub_C_ne_zero z
end

/-- The degree of `cyclotomic' n R` is `totient n` if there is a primitive root of unity in `R`. -/
lemma degree_cyclotomic' {ζ : R} {n : ℕ} (h : is_primitive_root ζ n) :
  (cyclotomic' n R).degree = nat.totient n :=
by simp only [degree_eq_nat_degree (cyclotomic'_ne_zero n R), nat_degree_cyclotomic' h]

/-- The roots of `cyclotomic' n R` are the primitive `n`-th roots of unity. -/
lemma roots_of_cyclotomic (n : ℕ) (R : Type*) [comm_ring R] [is_domain R] :
  (cyclotomic' n R).roots = (primitive_roots n R).val :=
by { rw cyclotomic', exact roots_prod_X_sub_C (primitive_roots n R) }

/-- If there is a primitive `n`th root of unity in `K`, then `X ^ n - 1 = ∏ (X - μ)`, where `μ`
varies over the `n`-th roots of unity. -/
lemma X_pow_sub_one_eq_prod {ζ : R} {n : ℕ} (hpos : 0 < n) (h : is_primitive_root ζ n) :
  X ^ n - 1 = ∏ ζ in nth_roots_finset n R, (X - C ζ) :=
begin
  rw [nth_roots_finset, ← multiset.to_finset_eq (is_primitive_root.nth_roots_nodup h)],
  simp only [finset.prod_mk, ring_hom.map_one],
  rw [nth_roots],
  have hmonic : (X ^ n - C (1 : R)).monic := monic_X_pow_sub_C (1 : R) (ne_of_lt hpos).symm,
  symmetry,
  apply prod_multiset_X_sub_C_of_monic_of_roots_card_eq hmonic,
  rw [@nat_degree_X_pow_sub_C R _ _ n 1, ← nth_roots],
  exact is_primitive_root.card_nth_roots h
end

end is_domain

section field

variables {K : Type*} [field K]

/-- `cyclotomic' n K` splits. -/
lemma cyclotomic'_splits (n : ℕ) : splits (ring_hom.id K) (cyclotomic' n K) :=
begin
  apply splits_prod (ring_hom.id K),
  intros z hz,
  simp only [splits_X_sub_C (ring_hom.id K)]
end

/-- If there is a primitive `n`-th root of unity in `K`, then `X ^ n - 1`splits. -/
lemma X_pow_sub_one_splits {ζ : K} {n : ℕ} (h : is_primitive_root ζ n) :
  splits (ring_hom.id K) (X ^ n - C (1 : K)) :=
by rw [splits_iff_card_roots, ← nth_roots, is_primitive_root.card_nth_roots h,
    nat_degree_X_pow_sub_C]

/-- If there is a primitive `n`-th root of unity in `K`, then
`∏ i in nat.divisors n, cyclotomic' i K = X ^ n - 1`. -/
lemma prod_cyclotomic'_eq_X_pow_sub_one {K : Type*} [comm_ring K] [is_domain K] {ζ : K} {n : ℕ}
  (hpos : 0 < n) (h : is_primitive_root ζ n) : ∏ i in nat.divisors n, cyclotomic' i K = X ^ n - 1 :=
have hd : (n.divisors : set ℕ).pairwise_disjoint (λ k, primitive_roots k K),
  from λ x hx y hy hne, is_primitive_root.disjoint hne,
by simp only [X_pow_sub_one_eq_prod hpos h, cyclotomic', ← finset.prod_bUnion hd,
    h.nth_roots_one_eq_bUnion_primitive_roots]

/-- If there is a primitive `n`-th root of unity in `K`, then
`cyclotomic' n K = (X ^ k - 1) /ₘ (∏ i in nat.proper_divisors k, cyclotomic' i K)`. -/
lemma cyclotomic'_eq_X_pow_sub_one_div {K : Type*} [comm_ring K] [is_domain K] {ζ : K} {n : ℕ}
  (hpos : 0 < n) (h : is_primitive_root ζ n) :
  cyclotomic' n K = (X ^ n - 1) /ₘ (∏ i in nat.proper_divisors n, cyclotomic' i K) :=
begin
  rw [←prod_cyclotomic'_eq_X_pow_sub_one hpos h, ← nat.cons_self_proper_divisors hpos.ne',
    finset.prod_cons],
  have prod_monic : (∏ i in nat.proper_divisors n, cyclotomic' i K).monic,
  { apply monic_prod_of_monic,
    intros i hi,
    exact cyclotomic'.monic i K },
  rw (div_mod_by_monic_unique (cyclotomic' n K) 0 prod_monic _).1,
  simp only [degree_zero, zero_add],
  refine ⟨by rw mul_comm, _⟩,
  rw [bot_lt_iff_ne_bot],
  intro h,
  exact monic.ne_zero prod_monic (degree_eq_bot.1 h)
end

/-- If there is a primitive `n`-th root of unity in `K`, then `cyclotomic' n K` comes from a
monic polynomial with integer coefficients. -/
lemma int_coeff_of_cyclotomic' {K : Type*} [comm_ring K] [is_domain K] {ζ : K} {n : ℕ}
  (h : is_primitive_root ζ n) :
  (∃ (P : ℤ[X]), map (int.cast_ring_hom K) P = cyclotomic' n K ∧
    P.degree = (cyclotomic' n K).degree ∧ P.monic) :=
begin
  refine lifts_and_degree_eq_and_monic _ (cyclotomic'.monic n K),
  induction n using nat.strong_induction_on with k ihk generalizing ζ h,
  rcases k.eq_zero_or_pos with rfl|hpos,
  { use 1,
    simp only [cyclotomic'_zero, coe_map_ring_hom, polynomial.map_one] },
  let B : K[X] := ∏ i in nat.proper_divisors k, cyclotomic' i K,
  have Bmo : B.monic,
  { apply monic_prod_of_monic,
    intros i hi,
    exact (cyclotomic'.monic i K) },
  have Bint : B ∈ lifts (int.cast_ring_hom K),
  { refine subsemiring.prod_mem (lifts (int.cast_ring_hom K)) _,
    intros x hx,
    have xsmall := (nat.mem_proper_divisors.1 hx).2,
    obtain ⟨d, hd⟩ := (nat.mem_proper_divisors.1 hx).1,
    rw [mul_comm] at hd,
    exact ihk x xsmall (h.pow hpos hd) },
  replace Bint := lifts_and_degree_eq_and_monic Bint Bmo,
  obtain ⟨B₁, hB₁, hB₁deg, hB₁mo⟩ := Bint,
  let Q₁ : ℤ[X] := (X ^ k - 1) /ₘ B₁,
  have huniq : 0 + B * cyclotomic' k K = X ^ k - 1 ∧ (0 : K[X]).degree < B.degree,
  { split,
    { rw [zero_add, mul_comm, ← prod_cyclotomic'_eq_X_pow_sub_one hpos h,
         ← nat.cons_self_proper_divisors hpos.ne', finset.prod_cons] },
    { simpa only [degree_zero, bot_lt_iff_ne_bot, ne.def, degree_eq_bot] using Bmo.ne_zero } },
  replace huniq := div_mod_by_monic_unique (cyclotomic' k K) (0 : K[X]) Bmo huniq,
  simp only [lifts, ring_hom.mem_srange],
  use Q₁,
  rw [coe_map_ring_hom, (map_div_by_monic (int.cast_ring_hom K) hB₁mo), hB₁, ← huniq.1],
  simp
end

/-- If `K` is of characteristic `0` and there is a primitive `n`-th root of unity in `K`,
then `cyclotomic n K` comes from a unique polynomial with integer coefficients. -/
lemma unique_int_coeff_of_cycl {K : Type*} [comm_ring K] [is_domain K] [char_zero K] {ζ : K}
  {n : ℕ+} (h : is_primitive_root ζ n) :
  (∃! (P : ℤ[X]), map (int.cast_ring_hom K) P = cyclotomic' n K) :=
begin
  obtain ⟨P, hP⟩ := int_coeff_of_cyclotomic' h,
  refine ⟨P, hP.1, λ Q hQ, _⟩,
  apply (map_injective (int.cast_ring_hom K) int.cast_injective),
  rw [hP.1, hQ]
end

end field

end cyclotomic'

section cyclotomic

/-- The `n`-th cyclotomic polynomial with coefficients in `R`. -/
def cyclotomic (n : ℕ) (R : Type*) [ring R] : R[X] :=
if h : n = 0 then 1 else
  map (int.cast_ring_hom R) ((int_coeff_of_cyclotomic' (complex.is_primitive_root_exp n h)).some)

lemma int_cyclotomic_rw {n : ℕ} (h : n ≠ 0) :
  cyclotomic n ℤ = (int_coeff_of_cyclotomic' (complex.is_primitive_root_exp n h)).some :=
begin
  simp only [cyclotomic, h, dif_neg, not_false_iff],
  ext i,
  simp only [coeff_map, int.cast_id, eq_int_cast]
end

/-- `cyclotomic n R` comes from `cyclotomic n ℤ`. -/
lemma map_cyclotomic_int (n : ℕ) (R : Type*) [ring R] :
  map (int.cast_ring_hom R) (cyclotomic n ℤ) = cyclotomic n R :=
begin
  by_cases hzero : n = 0,
  { simp only [hzero, cyclotomic, dif_pos, polynomial.map_one] },
  simp only [cyclotomic, int_cyclotomic_rw, hzero, ne.def, dif_neg, not_false_iff]
end

lemma int_cyclotomic_spec (n : ℕ) : map (int.cast_ring_hom ℂ) (cyclotomic n ℤ) = cyclotomic' n ℂ ∧
  (cyclotomic n ℤ).degree = (cyclotomic' n ℂ).degree ∧ (cyclotomic n ℤ).monic  :=
begin
  by_cases hzero : n = 0,
  { simp only [hzero, cyclotomic, degree_one, monic_one, cyclotomic'_zero, dif_pos,
  eq_self_iff_true, polynomial.map_one, and_self] },
  rw int_cyclotomic_rw hzero,
  exact (int_coeff_of_cyclotomic' (complex.is_primitive_root_exp n hzero)).some_spec
end

lemma int_cyclotomic_unique {n : ℕ} {P : ℤ[X]} (h : map (int.cast_ring_hom ℂ) P =
  cyclotomic' n ℂ) : P = cyclotomic n ℤ :=
begin
  apply map_injective (int.cast_ring_hom ℂ) int.cast_injective,
  rw [h, (int_cyclotomic_spec n).1]
end

/-- The definition of `cyclotomic n R` commutes with any ring homomorphism. -/
@[simp] lemma map_cyclotomic (n : ℕ) {R S : Type*} [ring R] [ring S] (f : R →+* S) :
  map f (cyclotomic n R) = cyclotomic n S :=
begin
  rw [←map_cyclotomic_int n R, ←map_cyclotomic_int n S, map_map],
  congr
end

lemma cyclotomic.eval_apply {R S : Type*} (q : R) (n : ℕ) [ring R] [ring S] (f : R →+* S) :
  eval (f q) (cyclotomic n S) = f (eval q (cyclotomic n R)) :=
by rw [← map_cyclotomic n f, eval_map, eval₂_at_apply]

/-- The zeroth cyclotomic polyomial is `1`. -/
@[simp] lemma cyclotomic_zero (R : Type*) [ring R] : cyclotomic 0 R = 1 :=
by simp only [cyclotomic, dif_pos]

/-- The first cyclotomic polyomial is `X - 1`. -/
@[simp] lemma cyclotomic_one (R : Type*) [ring R] : cyclotomic 1 R = X - 1 :=
begin
  have hspec : map (int.cast_ring_hom ℂ) (X - 1) = cyclotomic' 1 ℂ,
  { simp only [cyclotomic'_one, pnat.one_coe, map_X, polynomial.map_one, polynomial.map_sub] },
  symmetry,
  rw [←map_cyclotomic_int, ←(int_cyclotomic_unique hspec)],
  simp only [map_X, polynomial.map_one, polynomial.map_sub]
end

/-- `cyclotomic n` is monic. -/
lemma cyclotomic.monic (n : ℕ) (R : Type*) [ring R] : (cyclotomic n R).monic :=
begin
  rw ←map_cyclotomic_int,
  exact (int_cyclotomic_spec n).2.2.map _,
end

/-- `cyclotomic n` is primitive. -/
lemma cyclotomic.is_primitive (n : ℕ) (R : Type*) [comm_ring R] : (cyclotomic n R).is_primitive :=
(cyclotomic.monic n R).is_primitive

/-- `cyclotomic n R` is different from `0`. -/
lemma cyclotomic_ne_zero (n : ℕ) (R : Type*) [ring R] [nontrivial R] : cyclotomic n R ≠ 0 :=
(cyclotomic.monic n R).ne_zero

/-- The degree of `cyclotomic n` is `totient n`. -/
lemma degree_cyclotomic (n : ℕ) (R : Type*) [ring R] [nontrivial R] :
  (cyclotomic n R).degree = nat.totient n :=
begin
  rw ←map_cyclotomic_int,
  rw degree_map_eq_of_leading_coeff_ne_zero (int.cast_ring_hom R) _,
  { cases n with k,
    { simp only [cyclotomic, degree_one, dif_pos, nat.totient_zero, with_top.coe_zero]},
      rw [←degree_cyclotomic' (complex.is_primitive_root_exp k.succ (nat.succ_ne_zero k))],
      exact (int_cyclotomic_spec k.succ).2.1 },
  simp only [(int_cyclotomic_spec n).right.right, eq_int_cast, monic.leading_coeff,
  int.cast_one, ne.def, not_false_iff, one_ne_zero]
end

/-- The natural degree of `cyclotomic n` is `totient n`. -/
lemma nat_degree_cyclotomic (n : ℕ) (R : Type*) [ring R] [nontrivial R] :
  (cyclotomic n R).nat_degree = nat.totient n :=
by rw [nat_degree, degree_cyclotomic, with_bot.unbot'_coe]

/-- The degree of `cyclotomic n R` is positive. -/
lemma degree_cyclotomic_pos (n : ℕ) (R : Type*) (hpos : 0 < n) [ring R] [nontrivial R] :
  0 < (cyclotomic n R).degree := by
{ rw degree_cyclotomic n R, exact_mod_cast (nat.totient_pos hpos) }

open finset

/-- `∏ i in nat.divisors n, cyclotomic i R = X ^ n - 1`. -/
lemma prod_cyclotomic_eq_X_pow_sub_one {n : ℕ} (hpos : 0 < n) (R : Type*) [comm_ring R] :
  ∏ i in nat.divisors n, cyclotomic i R = X ^ n - 1 :=
begin
  have integer : ∏ i in nat.divisors n, cyclotomic i ℤ = X ^ n - 1,
  { apply map_injective (int.cast_ring_hom ℂ) int.cast_injective,
    simp only [polynomial.map_prod, int_cyclotomic_spec, polynomial.map_pow, map_X,
               polynomial.map_one, polynomial.map_sub],
    exact prod_cyclotomic'_eq_X_pow_sub_one hpos (complex.is_primitive_root_exp n hpos.ne') },
  simpa only [polynomial.map_prod, map_cyclotomic_int, polynomial.map_sub, polynomial.map_one,
    polynomial.map_pow, polynomial.map_X] using congr_arg (map (int.cast_ring_hom R)) integer
end

lemma cyclotomic.dvd_X_pow_sub_one (n : ℕ) (R : Type*) [ring R] :
  (cyclotomic n R) ∣ X ^ n - 1 :=
begin
  suffices : cyclotomic n ℤ ∣ X ^ n - 1,
  { simpa only [map_cyclotomic_int, polynomial.map_sub, polynomial.map_one, polynomial.map_pow,
      polynomial.map_X] using map_dvd (int.cast_ring_hom R) this },
  rcases n.eq_zero_or_pos with rfl | hn,
  { simp },
  rw [← prod_cyclotomic_eq_X_pow_sub_one hn],
  exact finset.dvd_prod_of_mem _ (n.mem_divisors_self hn.ne')
end

lemma prod_cyclotomic_eq_geom_sum {n : ℕ} (h : 0 < n) (R) [comm_ring R] :
  ∏ i in n.divisors.erase 1, cyclotomic i R = ∑ i in finset.range n, X ^ i :=
suffices ∏ i in n.divisors.erase 1, cyclotomic i ℤ = ∑ i in finset.range n, X ^ i,
by simpa only [polynomial.map_prod, map_cyclotomic_int, polynomial.map_sum, polynomial.map_pow,
  polynomial.map_X] using congr_arg (map (int.cast_ring_hom R)) this,
by rw [← mul_left_inj' (cyclotomic_ne_zero 1 ℤ), prod_erase_mul _ _ (nat.one_mem_divisors.2 h.ne'),
  cyclotomic_one, geom_sum_mul, prod_cyclotomic_eq_X_pow_sub_one h]

/-- If `p` is prime, then `cyclotomic p R = ∑ i in range p, X ^ i`. -/
lemma cyclotomic_prime (R : Type*) [ring R] (p : ℕ) [hp : fact p.prime] :
  cyclotomic p R = ∑ i in finset.range p, X ^ i :=
begin
  suffices : cyclotomic p ℤ = ∑ i in range p, X ^ i,
  { simpa only [map_cyclotomic_int, polynomial.map_sum, polynomial.map_pow, polynomial.map_X]
      using congr_arg (map (int.cast_ring_hom R)) this },
  rw [← prod_cyclotomic_eq_geom_sum hp.out.pos, hp.out.divisors,
    erase_insert (mem_singleton.not.2 hp.out.ne_one.symm), prod_singleton]
end

lemma cyclotomic_prime_mul_X_sub_one (R : Type*) [ring R] (p : ℕ) [hn : fact (nat.prime p)] :
  (cyclotomic p R) * (X - 1) = X ^ p - 1 :=
by rw [cyclotomic_prime, geom_sum_mul]

@[simp] lemma cyclotomic_two (R : Type*) [ring R] : cyclotomic 2 R = X + 1 :=
by simp [cyclotomic_prime]

@[simp] lemma cyclotomic_three (R : Type*) [ring R] : cyclotomic 3 R = X ^ 2 + X + 1 :=
by simp [cyclotomic_prime, sum_range_succ']

lemma cyclotomic_dvd_geom_sum_of_dvd (R) [ring R] {d n : ℕ} (hdn : d ∣ n)
  (hd : d ≠ 1) : cyclotomic d R ∣ ∑ i in finset.range n, X ^ i :=
begin
  suffices : cyclotomic d ℤ ∣ ∑ i in finset.range n, X ^ i,
  { simpa only [map_cyclotomic_int, polynomial.map_sum, polynomial.map_pow, polynomial.map_X]
      using map_dvd (int.cast_ring_hom R) this },
  rcases n.eq_zero_or_pos with rfl | hn,
  { simp },
  rw ←prod_cyclotomic_eq_geom_sum hn,
  apply finset.dvd_prod_of_mem,
  simp [hd, hdn, hn.ne']
end

lemma X_pow_sub_one_mul_prod_cyclotomic_eq_X_pow_sub_one_of_dvd (R) [comm_ring R] {d n : ℕ}
  (h : d ∈ n.proper_divisors) :
  (X ^ d - 1) * ∏ x in n.divisors \ d.divisors, cyclotomic x R = X ^ n - 1 :=
begin
  obtain ⟨hd, hdn⟩ := nat.mem_proper_divisors.mp h,
  have h0n : 0 < n := pos_of_gt hdn,
  have h0d : 0 < d := nat.pos_of_dvd_of_pos hd h0n,
  rw [←prod_cyclotomic_eq_X_pow_sub_one h0d, ←prod_cyclotomic_eq_X_pow_sub_one h0n,
      mul_comm, finset.prod_sdiff (nat.divisors_subset_of_dvd h0n.ne' hd)]
end

lemma X_pow_sub_one_mul_cyclotomic_dvd_X_pow_sub_one_of_dvd (R) [comm_ring R] {d n : ℕ}
  (h : d ∈ n.proper_divisors) : (X ^ d - 1) * cyclotomic n R ∣ X ^ n - 1 :=
begin
  have hdn := (nat.mem_proper_divisors.mp h).2,
  use ∏ x in n.proper_divisors \ d.divisors, cyclotomic x R,
  symmetry,
  convert X_pow_sub_one_mul_prod_cyclotomic_eq_X_pow_sub_one_of_dvd R h using 1,
  rw mul_assoc,
  congr' 1,
  rw [← nat.insert_self_proper_divisors hdn.ne_bot, insert_sdiff_of_not_mem, prod_insert],
  { exact finset.not_mem_sdiff_of_not_mem_left nat.proper_divisors.not_self_mem },
  { exact λ hk, hdn.not_le $ nat.divisor_le hk }
end

section arithmetic_function
open nat.arithmetic_function
open_locale arithmetic_function

/-- `cyclotomic n R` can be expressed as a product in a fraction field of `R[X]`
  using Möbius inversion. -/
lemma cyclotomic_eq_prod_X_pow_sub_one_pow_moebius {n : ℕ} (R : Type*) [comm_ring R] [is_domain R] :
  algebra_map _ (ratfunc R) (cyclotomic n R) =
    ∏ i in n.divisors_antidiagonal, (algebra_map R[X] _ (X ^ i.snd - 1)) ^ μ i.fst :=
begin
  rcases n.eq_zero_or_pos with rfl | hpos,
  { simp },
  have h : ∀ (n : ℕ), 0 < n →
    ∏ i in nat.divisors n, algebra_map _ (ratfunc R) (cyclotomic i R) = algebra_map _ _ (X ^ n - 1),
  { intros n hn,
    rw [← prod_cyclotomic_eq_X_pow_sub_one hn R, ring_hom.map_prod] },
  rw (prod_eq_iff_prod_pow_moebius_eq_of_nonzero (λ n hn, _) (λ n hn, _)).1 h n hpos;
  rw [ne.def, is_fraction_ring.to_map_eq_zero_iff],
  { apply cyclotomic_ne_zero },
  { apply monic.ne_zero,
    apply monic_X_pow_sub_C _ (ne_of_gt hn) }
end

end arithmetic_function

/-- We have
`cyclotomic n R = (X ^ k - 1) /ₘ (∏ i in nat.proper_divisors k, cyclotomic i K)`. -/
lemma cyclotomic_eq_X_pow_sub_one_div {R : Type*} [comm_ring R] {n : ℕ}
  (hpos: 0 < n) : cyclotomic n R = (X ^ n - 1) /ₘ (∏ i in nat.proper_divisors n, cyclotomic i R) :=
begin
  nontriviality R,
  rw [←prod_cyclotomic_eq_X_pow_sub_one hpos, ← nat.cons_self_proper_divisors hpos.ne',
    finset.prod_cons],
  have prod_monic : (∏ i in nat.proper_divisors n, cyclotomic i R).monic,
  { apply monic_prod_of_monic,
    intros i hi,
    exact cyclotomic.monic i R },
  rw (div_mod_by_monic_unique (cyclotomic n R) 0 prod_monic _).1,
  simp only [degree_zero, zero_add],
  split,
  { rw mul_comm },
  rw [bot_lt_iff_ne_bot],
  intro h,
  exact monic.ne_zero prod_monic (degree_eq_bot.1 h)
end

/-- If `m` is a proper divisor of `n`, then `X ^ m - 1` divides
`∏ i in nat.proper_divisors n, cyclotomic i R`. -/
lemma X_pow_sub_one_dvd_prod_cyclotomic (R : Type*) [comm_ring R] {n m : ℕ} (hpos : 0 < n)
  (hm : m ∣ n) (hdiff : m ≠ n) : X ^ m - 1 ∣ ∏ i in nat.proper_divisors n, cyclotomic i R :=
begin
  replace hm := nat.mem_proper_divisors.2 ⟨hm, lt_of_le_of_ne (nat.divisor_le (nat.mem_divisors.2
    ⟨hm, hpos.ne'⟩)) hdiff⟩,
  rw [← finset.sdiff_union_of_subset (nat.divisors_subset_proper_divisors (ne_of_lt hpos).symm
    (nat.mem_proper_divisors.1 hm).1 (ne_of_lt (nat.mem_proper_divisors.1 hm).2)),
    finset.prod_union finset.sdiff_disjoint,
    prod_cyclotomic_eq_X_pow_sub_one (nat.pos_of_mem_proper_divisors hm)],
  exact ⟨(∏ (x : ℕ) in n.proper_divisors \ m.divisors, cyclotomic x R), by rw mul_comm⟩
end

/-- If there is a primitive `n`-th root of unity in `K`, then
`cyclotomic n K = ∏ μ in primitive_roots n R, (X - C μ)`. In particular,
`cyclotomic n K = cyclotomic' n K` -/
lemma cyclotomic_eq_prod_X_sub_primitive_roots {K : Type*} [comm_ring K] [is_domain K] {ζ : K}
  {n : ℕ} (hz : is_primitive_root ζ n) :
  cyclotomic n K = ∏ μ in primitive_roots n K, (X - C μ) :=
begin
  rw ←cyclotomic',
  induction n using nat.strong_induction_on with k hk generalizing ζ hz,
  obtain hzero | hpos := k.eq_zero_or_pos,
  { simp only [hzero, cyclotomic'_zero, cyclotomic_zero] },
  have h : ∀ i ∈ k.proper_divisors, cyclotomic i K = cyclotomic' i K,
  { intros i hi,
    obtain ⟨d, hd⟩ := (nat.mem_proper_divisors.1 hi).1,
    rw mul_comm at hd,
    exact hk i (nat.mem_proper_divisors.1 hi).2 (is_primitive_root.pow hpos hz hd) },
  rw [@cyclotomic_eq_X_pow_sub_one_div _ _ _ hpos,
      cyclotomic'_eq_X_pow_sub_one_div hpos hz, finset.prod_congr (refl k.proper_divisors) h]
end

lemma eq_cyclotomic_iff {R : Type*} [comm_ring R] {n : ℕ} (hpos: 0 < n)
  (P : R[X]) :
  P = cyclotomic n R ↔ P * (∏ i in nat.proper_divisors n, polynomial.cyclotomic i R) = X ^ n - 1 :=
begin
  nontriviality R,
  refine ⟨λ hcycl, _, λ hP, _⟩,
  { rw [hcycl, ← prod_cyclotomic_eq_X_pow_sub_one hpos R, ← nat.cons_self_proper_divisors hpos.ne',
        finset.prod_cons] },
  { have prod_monic : (∏ i in nat.proper_divisors n, cyclotomic i R).monic,
    { apply monic_prod_of_monic,
      intros i hi,
      exact cyclotomic.monic i R },
    rw [@cyclotomic_eq_X_pow_sub_one_div R _ _ hpos,
      (div_mod_by_monic_unique P 0 prod_monic _).1],
    refine ⟨by rwa [zero_add, mul_comm], _⟩,
    rw [degree_zero, bot_lt_iff_ne_bot],
    intro h,
    exact monic.ne_zero prod_monic (degree_eq_bot.1 h) },
end

/-- If `p ^ k` is a prime power, then
`cyclotomic (p ^ (n + 1)) R = ∑ i in range p, (X ^ (p ^ n)) ^ i`. -/
lemma cyclotomic_prime_pow_eq_geom_sum {R : Type*} [comm_ring R] {p n : ℕ} (hp : p.prime) :
  cyclotomic (p ^ (n + 1)) R = ∑ i in finset.range p, (X ^ (p ^ n)) ^ i :=
begin
  have : ∀ m, cyclotomic (p ^ (m + 1)) R = ∑ i in finset.range p, (X ^ (p ^ m)) ^ i ↔
    (∑ i in finset.range p, (X ^ (p ^ m)) ^ i) * ∏ (x : ℕ) in finset.range (m + 1),
      cyclotomic (p ^ x) R = X ^ p ^ (m + 1) - 1,
  { intro m,
    have := eq_cyclotomic_iff (pow_pos hp.pos (m + 1)) _,
    rw eq_comm at this,
    rw [this, nat.prod_proper_divisors_prime_pow hp], },
  induction n with n_n n_ih,
  { haveI := fact.mk hp, simp [cyclotomic_prime], },
  rw ((eq_cyclotomic_iff (pow_pos hp.pos (n_n.succ + 1)) _).mpr _).symm,
  rw [nat.prod_proper_divisors_prime_pow hp, finset.prod_range_succ, n_ih],
  rw this at n_ih,
  rw [mul_comm _ (∑ i in _, _), n_ih, geom_sum_mul, sub_left_inj, ← pow_mul, pow_add, pow_one],
end

lemma cyclotomic_prime_pow_mul_X_pow_sub_one (R : Type*) [comm_ring R] (p k : ℕ)
  [hn : fact (nat.prime p)] :
  (cyclotomic (p ^ (k + 1)) R) * (X ^ (p ^ k) - 1) = X ^ (p ^ (k + 1)) - 1 :=
by rw [cyclotomic_prime_pow_eq_geom_sum hn.out, geom_sum_mul, ← pow_mul, pow_succ, mul_comm]

/-- The constant term of `cyclotomic n R` is `1` if `2 ≤ n`. -/
lemma cyclotomic_coeff_zero (R : Type*) [comm_ring R] {n : ℕ} (hn : 1 < n) :
  (cyclotomic n R).coeff 0 = 1 :=
begin
  induction n using nat.strong_induction_on with n hi,
  have hprod : (∏ i in nat.proper_divisors n, (polynomial.cyclotomic i R).coeff 0) = -1,
  { rw [←finset.insert_erase (nat.one_mem_proper_divisors_iff_one_lt.2
      (lt_of_lt_of_le one_lt_two hn)), finset.prod_insert (finset.not_mem_erase 1 _),
      cyclotomic_one R],
    have hleq : ∀ j ∈ n.proper_divisors.erase 1, 2 ≤ j,
    { intros j hj,
      apply nat.succ_le_of_lt,
      exact (ne.le_iff_lt ((finset.mem_erase.1 hj).1).symm).mp
              (nat.succ_le_of_lt (nat.pos_of_mem_proper_divisors (finset.mem_erase.1 hj).2)) },
    have hcongr : ∀ j ∈ n.proper_divisors.erase 1, (cyclotomic j R).coeff 0 = 1,
    { intros j hj,
      exact hi j (nat.mem_proper_divisors.1 (finset.mem_erase.1 hj).2).2 (hleq j hj) },
    have hrw : ∏ (x : ℕ) in n.proper_divisors.erase 1, (cyclotomic x R).coeff 0 = 1,
    { rw finset.prod_congr (refl (n.proper_divisors.erase 1)) hcongr,
      simp only [finset.prod_const_one] },
    simp only [hrw, mul_one, zero_sub, coeff_one_zero, coeff_X_zero, coeff_sub] },
  have heq : (X ^ n - 1).coeff 0 = -(cyclotomic n R).coeff 0,
  { rw [← prod_cyclotomic_eq_X_pow_sub_one (zero_le_one.trans_lt hn),
        ← nat.cons_self_proper_divisors hn.ne_bot, finset.prod_cons, mul_coeff_zero,
        coeff_zero_prod, hprod, mul_neg, mul_one] },
  have hzero : (X ^ n - 1).coeff 0 = (-1 : R),
  { rw coeff_zero_eq_eval_zero _,
    simp only [zero_pow (lt_of_lt_of_le zero_lt_two hn), eval_X, eval_one, zero_sub, eval_pow,
              eval_sub] },
  rw hzero at heq,
  exact neg_inj.mp (eq.symm heq)
end

/-- If `(a : ℕ)` is a root of `cyclotomic n (zmod p)`, where `p` is a prime, then `a` and `p` are
coprime. -/
lemma coprime_of_root_cyclotomic {n : ℕ} (hpos : 0 < n) {p : ℕ} [hprime : fact p.prime] {a : ℕ}
  (hroot : is_root (cyclotomic n (zmod p)) (nat.cast_ring_hom (zmod p) a)) :
  a.coprime p :=
begin
  apply nat.coprime.symm,
  rw [hprime.1.coprime_iff_not_dvd],
  intro h,
  replace h := (zmod.nat_coe_zmod_eq_zero_iff_dvd a p).2 h,
  rw [is_root.def, eq_nat_cast, h, ← coeff_zero_eq_eval_zero] at hroot,
  by_cases hone : n = 1,
  { simp only [hone, cyclotomic_one, zero_sub, coeff_one_zero, coeff_X_zero, neg_eq_zero,
    one_ne_zero, coeff_sub] at hroot,
    exact hroot },
  rw [cyclotomic_coeff_zero (zmod p) (nat.succ_le_of_lt (lt_of_le_of_ne
        (nat.succ_le_of_lt hpos) (ne.symm hone)))] at hroot,
  exact one_ne_zero hroot
end

end cyclotomic

section order

/-- If `(a : ℕ)` is a root of `cyclotomic n (zmod p)`, then the multiplicative order of `a` modulo
`p` divides `n`. -/
lemma order_of_root_cyclotomic_dvd {n : ℕ} (hpos : 0 < n) {p : ℕ} [fact p.prime]
  {a : ℕ} (hroot : is_root (cyclotomic n (zmod p)) (nat.cast_ring_hom (zmod p) a)) :
  order_of (zmod.unit_of_coprime a (coprime_of_root_cyclotomic hpos hroot)) ∣ n :=
begin
  apply order_of_dvd_of_pow_eq_one,
  suffices hpow : eval (nat.cast_ring_hom (zmod p) a) (X ^ n - 1 : (zmod p)[X]) = 0,
  { simp only [eval_X, eval_one, eval_pow, eval_sub, eq_nat_cast] at hpow,
    apply units.coe_eq_one.1,
    simp only [sub_eq_zero.mp hpow, zmod.coe_unit_of_coprime, units.coe_pow] },
  rw [is_root.def] at hroot,
  rw [← prod_cyclotomic_eq_X_pow_sub_one hpos (zmod p), ← nat.cons_self_proper_divisors hpos.ne',
    finset.prod_cons, eval_mul, hroot, zero_mul]
end

end order

<<<<<<< HEAD
section minpoly

open is_primitive_root complex

/-- The minimal polynomial of a primitive `n`-th root of unity `μ` divides `cyclotomic n ℤ`. -/
lemma _root_.is_primitive_root.minpoly_dvd_cyclotomic {n : ℕ} {K : Type*} [field K] {μ : K}
  (h : is_primitive_root μ n) (hpos : 0 < n) [char_zero K] :
  minpoly ℤ μ ∣ cyclotomic n ℤ :=
begin
  apply minpoly.gcd_domain_dvd (is_integral h hpos) (cyclotomic_ne_zero n ℤ),
  simpa [aeval_def, eval₂_eq_eval_map, is_root.def] using is_root_cyclotomic hpos h
end

lemma _root_.is_primitive_root.minpoly_eq_cyclotomic_of_irreducible {K : Type*} [field K]
  {R : Type*} [comm_ring R] [is_domain R] {μ : R} {n : ℕ} [algebra K R] (hμ : is_primitive_root μ n)
  (h : irreducible $ cyclotomic n K) [ne_zero (n : K)] : cyclotomic n K = minpoly K μ :=
begin
  haveI := ne_zero.of_no_zero_smul_divisors K R n,
  refine minpoly.eq_of_irreducible_of_monic h _ (cyclotomic.monic n K),
  rwa [aeval_def, eval₂_eq_eval_map, map_cyclotomic, ←is_root.def, is_root_cyclotomic_iff]
end

/-- `cyclotomic n ℤ` is the minimal polynomial of a primitive `n`-th root of unity `μ`. -/
lemma cyclotomic_eq_minpoly {n : ℕ} {K : Type*} [field K] {μ : K}
  (h : is_primitive_root μ n) (hpos : 0 < n) [char_zero K] :
  cyclotomic n ℤ = minpoly ℤ μ :=
begin
  refine eq_of_monic_of_dvd_of_nat_degree_le (minpoly.monic (is_integral h hpos))
    (cyclotomic.monic n ℤ) (h.minpoly_dvd_cyclotomic hpos) _,
  simpa [nat_degree_cyclotomic n ℤ] using totient_le_degree_minpoly h
end

/-- `cyclotomic n ℚ` is the minimal polynomial of a primitive `n`-th root of unity `μ`. -/
lemma cyclotomic_eq_minpoly_rat {n : ℕ} {K : Type*} [field K] {μ : K}
  (h : is_primitive_root μ n) (hpos : 0 < n) [char_zero K] :
  cyclotomic n ℚ = minpoly ℚ μ :=
begin
  rw [← map_cyclotomic_int, cyclotomic_eq_minpoly h hpos],
  exact (minpoly.gcd_domain_eq_field_fractions' _ (is_integral h hpos)).symm
end

/-- `cyclotomic n ℤ` is irreducible. -/
lemma cyclotomic.irreducible {n : ℕ} (hpos : 0 < n) : irreducible (cyclotomic n ℤ) :=
begin
  rw [cyclotomic_eq_minpoly (is_primitive_root_exp n hpos.ne') hpos],
  apply minpoly.irreducible,
  exact (is_primitive_root_exp n hpos.ne').is_integral hpos,
end

/-- `cyclotomic n ℚ` is irreducible. -/
lemma cyclotomic.irreducible_rat {n : ℕ} (hpos : 0 < n) : irreducible (cyclotomic n ℚ) :=
begin
  rw [← map_cyclotomic_int],
  exact (is_primitive.int.irreducible_iff_irreducible_map_cast (cyclotomic.is_primitive n ℤ)).1
    (cyclotomic.irreducible hpos),
end

/-- If `n ≠ m`, then `(cyclotomic n ℚ)` and `(cyclotomic m ℚ)` are coprime. -/
lemma cyclotomic.is_coprime_rat {n m : ℕ} (h : n ≠ m) :
  is_coprime (cyclotomic n ℚ) (cyclotomic m ℚ) :=
begin
  rcases n.eq_zero_or_pos with rfl | hnzero,
  { exact is_coprime_one_left },
  rcases m.eq_zero_or_pos with rfl | hmzero,
  { exact is_coprime_one_right },
  rw (irreducible.coprime_iff_not_dvd $ cyclotomic.irreducible_rat $ hnzero),
  exact (λ hdiv, h $ cyclotomic_injective $ eq_of_monic_of_associated (cyclotomic.monic n ℚ)
    (cyclotomic.monic m ℚ) $ irreducible.associated_of_dvd (cyclotomic.irreducible_rat
    hnzero) (cyclotomic.irreducible_rat hmzero) hdiv),
end

end minpoly

section expand

/-- If `p` is a prime such that `¬ p ∣ n`, then
`expand R p (cyclotomic n R) = (cyclotomic (n * p) R) * (cyclotomic n R)`. -/
@[simp] lemma cyclotomic_expand_eq_cyclotomic_mul {p n : ℕ} (hp : nat.prime p) (hdiv : ¬p ∣ n)
  (R : Type*) [comm_ring R] :
  expand R p (cyclotomic n R) = (cyclotomic (n * p) R) * (cyclotomic n R) :=
begin
  rcases nat.eq_zero_or_pos n with rfl | hnpos,
  { simp },
  haveI := ne_zero.of_pos hnpos,
  suffices : expand ℤ p (cyclotomic n ℤ) = (cyclotomic (n * p) ℤ) * (cyclotomic n ℤ),
  { rw [← map_cyclotomic_int, ← map_expand, this, polynomial.map_mul, map_cyclotomic_int] },
  refine eq_of_monic_of_dvd_of_nat_degree_le ((cyclotomic.monic _ _).mul
    (cyclotomic.monic _ _)) ((cyclotomic.monic n ℤ).expand hp.pos) _ _,
  { refine (is_primitive.int.dvd_iff_map_cast_dvd_map_cast _ _ (is_primitive.mul
      (cyclotomic.is_primitive (n * p) ℤ) (cyclotomic.is_primitive n ℤ))
      ((cyclotomic.monic n ℤ).expand hp.pos).is_primitive).2 _,
    rw [polynomial.map_mul, map_cyclotomic_int, map_cyclotomic_int, map_expand, map_cyclotomic_int],
    refine is_coprime.mul_dvd (cyclotomic.is_coprime_rat (λ h, _)) _ _,
    { replace h : n * p = n * 1 := by simp [h],
      exact nat.prime.ne_one hp (nat.eq_of_mul_eq_mul_left hnpos h) },
    { have hpos : 0 < n * p := mul_pos hnpos hp.pos,
      have hprim := complex.is_primitive_root_exp _ hpos.ne',
      rw [cyclotomic_eq_minpoly_rat hprim hpos],
      refine @minpoly.dvd ℚ ℂ _ _ algebra_rat _ _ _,
      rw [aeval_def, ← eval_map, map_expand, map_cyclotomic, expand_eval, ← is_root.def,
        is_root_cyclotomic_iff],
      convert is_primitive_root.pow_of_dvd hprim hp.ne_zero (dvd_mul_left p n),
      rw [nat.mul_div_cancel _ (nat.prime.pos hp)] },
    { have hprim := complex.is_primitive_root_exp _ hnpos.ne.symm,
      rw [cyclotomic_eq_minpoly_rat hprim hnpos],
      refine @minpoly.dvd ℚ ℂ _ _ algebra_rat _ _ _,
      rw [aeval_def, ← eval_map, map_expand, expand_eval, ← is_root.def,
        ← cyclotomic_eq_minpoly_rat hprim hnpos, map_cyclotomic, is_root_cyclotomic_iff],
      exact is_primitive_root.pow_of_prime hprim hp hdiv,} },
  { rw [nat_degree_expand, nat_degree_cyclotomic, nat_degree_mul (cyclotomic_ne_zero _ ℤ)
      (cyclotomic_ne_zero _ ℤ), nat_degree_cyclotomic, nat_degree_cyclotomic, mul_comm n,
      nat.totient_mul ((nat.prime.coprime_iff_not_dvd hp).2 hdiv),
      nat.totient_prime hp, mul_comm (p - 1), ← nat.mul_succ, nat.sub_one,
      nat.succ_pred_eq_of_pos hp.pos] }
end

/-- If `p` is a prime such that `p ∣ n`, then
`expand R p (cyclotomic n R) = cyclotomic (p * n) R`. -/
@[simp] lemma cyclotomic_expand_eq_cyclotomic {p n : ℕ} (hp : nat.prime p) (hdiv : p ∣ n)
  (R : Type*) [comm_ring R] : expand R p (cyclotomic n R) = cyclotomic (n * p) R :=
begin
  rcases n.eq_zero_or_pos with rfl | hzero,
  { simp },
  haveI := ne_zero.of_pos hzero,
  suffices : expand ℤ p (cyclotomic n ℤ) = cyclotomic (n * p) ℤ,
  { rw [← map_cyclotomic_int, ← map_expand, this, map_cyclotomic_int] },
  refine eq_of_monic_of_dvd_of_nat_degree_le (cyclotomic.monic _ _)
    ((cyclotomic.monic n ℤ).expand hp.pos) _ _,
  { have hpos := nat.mul_pos hzero hp.pos,
    have hprim := complex.is_primitive_root_exp _ hpos.ne.symm,
    rw [cyclotomic_eq_minpoly hprim hpos],
    letI alg' := algebra_int ℂ, -- this avoids a mismatch between synthesized and inferred instances
    refine minpoly.gcd_domain_dvd (hprim.is_integral hpos)
      ((cyclotomic.monic n ℤ).expand hp.pos).ne_zero _,
    rw [aeval_def, ← eval_map, map_expand, map_cyclotomic, expand_eval,
        ← is_root.def, is_root_cyclotomic_iff],
    { convert is_primitive_root.pow_of_dvd hprim hp.ne_zero (dvd_mul_left p n),
      rw [nat.mul_div_cancel _ hp.pos] } },
  { rw [nat_degree_expand, nat_degree_cyclotomic, nat_degree_cyclotomic, mul_comm n,
        nat.totient_mul_of_prime_of_dvd hp hdiv, mul_comm] }
end

/-- If the `p ^ n`th cyclotomic polynomial is irreducible, so is the `p ^ m`th, for `m ≤ n`. -/
lemma cyclotomic_irreducible_pow_of_irreducible_pow {p : ℕ} (hp : nat.prime p)
  {R} [comm_ring R] [is_domain R] {n m : ℕ} (hmn : m ≤ n)
  (h : irreducible (cyclotomic (p ^ n) R)) : irreducible (cyclotomic (p ^ m) R) :=
begin
  unfreezingI
  { rcases m.eq_zero_or_pos with rfl | hm,
    { simpa using irreducible_X_sub_C (1 : R) },
    obtain ⟨k, rfl⟩ := nat.exists_eq_add_of_le hmn,
    induction k with k hk },
  { simpa using h },
  have : m + k ≠ 0 := (add_pos_of_pos_of_nonneg hm k.zero_le).ne',
  rw [nat.add_succ, pow_succ', ←cyclotomic_expand_eq_cyclotomic hp $ dvd_pow_self p this] at h,
  exact hk (by linarith) (of_irreducible_expand hp.ne_zero h)
end

/-- If `irreducible (cyclotomic (p ^ n) R)` then `irreducible (cyclotomic p R).` -/
lemma cyclotomic_irreducible_of_irreducible_pow {p : ℕ} (hp : nat.prime p) {R} [comm_ring R]
  [is_domain R] {n : ℕ} (hn : n ≠ 0) (h : irreducible (cyclotomic (p ^ n) R)) :
  irreducible (cyclotomic p R) :=
pow_one p ▸ cyclotomic_irreducible_pow_of_irreducible_pow hp hn.bot_lt h

end expand

section char_p

/-- If `R` is of characteristic `p` and `¬p ∣ n`, then
`cyclotomic (n * p) R = (cyclotomic n R) ^ (p - 1)`. -/
lemma cyclotomic_mul_prime_eq_pow_of_not_dvd (R : Type*) {p n : ℕ} [hp : fact (nat.prime p)]
  [ring R] [char_p R p] (hn : ¬p ∣ n) : cyclotomic (n * p) R = (cyclotomic n R) ^ (p - 1) :=
begin
  suffices : cyclotomic (n * p) (zmod p) = (cyclotomic n (zmod p)) ^ (p - 1),
  { rw [← map_cyclotomic _ (algebra_map (zmod p) R), ← map_cyclotomic _ (algebra_map (zmod p) R),
      this, polynomial.map_pow] },
  apply mul_right_injective₀ (cyclotomic_ne_zero n $ zmod p),
  rw [←pow_succ, tsub_add_cancel_of_le hp.out.one_lt.le, mul_comm, ← zmod.expand_card],
  nth_rewrite 2 [← map_cyclotomic_int],
  rw [← map_expand, cyclotomic_expand_eq_cyclotomic_mul hp.out hn, polynomial.map_mul,
    map_cyclotomic, map_cyclotomic]
end

/-- If `R` is of characteristic `p` and `p ∣ n`, then
`cyclotomic (n * p) R = (cyclotomic n R) ^ p`. -/
lemma cyclotomic_mul_prime_dvd_eq_pow (R : Type*) {p n : ℕ} [hp : fact (nat.prime p)] [ring R]
  [char_p R p] (hn : p ∣ n) : cyclotomic (n * p) R = (cyclotomic n R) ^ p :=
begin
  suffices : cyclotomic (n * p) (zmod p) = (cyclotomic n (zmod p)) ^ p,
  { rw [← map_cyclotomic _ (algebra_map (zmod p) R), ← map_cyclotomic _ (algebra_map (zmod p) R),
      this, polynomial.map_pow] },
  rw [← zmod.expand_card, ← map_cyclotomic_int n, ← map_expand, cyclotomic_expand_eq_cyclotomic
    hp.out hn, map_cyclotomic, mul_comm]
end

/-- If `R` is of characteristic `p` and `¬p ∣ m`, then
`cyclotomic (p ^ k * m) R = (cyclotomic m R) ^ (p ^ k - p ^ (k - 1))`. -/
lemma cyclotomic_mul_prime_pow_eq (R : Type*) {p m : ℕ} [fact (nat.prime p)]
  [ring R] [char_p R p] (hm : ¬p ∣ m) :
  ∀ {k}, 0 < k → cyclotomic (p ^ k * m) R = (cyclotomic m R) ^ (p ^ k - p ^ (k - 1))
| 1 _ := by rw [pow_one, nat.sub_self, pow_zero, mul_comm,
  cyclotomic_mul_prime_eq_pow_of_not_dvd R hm]
| (a + 2) _ :=
begin
  have hdiv : p ∣ p ^ a.succ * m := ⟨p ^ a * m, by rw [← mul_assoc, pow_succ]⟩,
  rw [pow_succ, mul_assoc, mul_comm, cyclotomic_mul_prime_dvd_eq_pow R hdiv,
      cyclotomic_mul_prime_pow_eq a.succ_pos, ← pow_mul],
  congr' 1,
  simp only [tsub_zero, nat.succ_sub_succ_eq_sub],
  rw [nat.mul_sub_right_distrib, mul_comm, pow_succ']
end

/-- If `R` is of characteristic `p` and `¬p ∣ m`, then `ζ` is a root of `cyclotomic (p ^ k * m) R`
 if and only if it is a primitive `m`-th root of unity. -/
lemma is_root_cyclotomic_prime_pow_mul_iff_of_char_p {m k p : ℕ} {R : Type*} [comm_ring R]
  [is_domain R] [hp : fact (nat.prime p)] [hchar : char_p R p] {μ : R} [ne_zero (m : R)] :
  (polynomial.cyclotomic (p ^ k * m) R).is_root μ ↔ is_primitive_root μ m :=
begin
  rcases k.eq_zero_or_pos with rfl | hk,
  { rw [pow_zero, one_mul, is_root_cyclotomic_iff] },
  refine ⟨λ h, _, λ h, _⟩,
  { rw [is_root.def, cyclotomic_mul_prime_pow_eq R (ne_zero.not_char_dvd R p m) hk, eval_pow] at h,
    replace h := pow_eq_zero h,
    rwa [← is_root.def, is_root_cyclotomic_iff] at h },
  { rw [← is_root_cyclotomic_iff, is_root.def] at h,
    rw [cyclotomic_mul_prime_pow_eq R (ne_zero.not_char_dvd R p m) hk,
        is_root.def, eval_pow, h, zero_pow],
    simp only [tsub_pos_iff_lt],
    apply strict_mono_pow hp.out.one_lt (nat.pred_lt hk.ne') }
end

end char_p

=======
>>>>>>> 573eea92
end polynomial<|MERGE_RESOLUTION|>--- conflicted
+++ resolved
@@ -650,240 +650,4 @@
 
 end order
 
-<<<<<<< HEAD
-section minpoly
-
-open is_primitive_root complex
-
-/-- The minimal polynomial of a primitive `n`-th root of unity `μ` divides `cyclotomic n ℤ`. -/
-lemma _root_.is_primitive_root.minpoly_dvd_cyclotomic {n : ℕ} {K : Type*} [field K] {μ : K}
-  (h : is_primitive_root μ n) (hpos : 0 < n) [char_zero K] :
-  minpoly ℤ μ ∣ cyclotomic n ℤ :=
-begin
-  apply minpoly.gcd_domain_dvd (is_integral h hpos) (cyclotomic_ne_zero n ℤ),
-  simpa [aeval_def, eval₂_eq_eval_map, is_root.def] using is_root_cyclotomic hpos h
-end
-
-lemma _root_.is_primitive_root.minpoly_eq_cyclotomic_of_irreducible {K : Type*} [field K]
-  {R : Type*} [comm_ring R] [is_domain R] {μ : R} {n : ℕ} [algebra K R] (hμ : is_primitive_root μ n)
-  (h : irreducible $ cyclotomic n K) [ne_zero (n : K)] : cyclotomic n K = minpoly K μ :=
-begin
-  haveI := ne_zero.of_no_zero_smul_divisors K R n,
-  refine minpoly.eq_of_irreducible_of_monic h _ (cyclotomic.monic n K),
-  rwa [aeval_def, eval₂_eq_eval_map, map_cyclotomic, ←is_root.def, is_root_cyclotomic_iff]
-end
-
-/-- `cyclotomic n ℤ` is the minimal polynomial of a primitive `n`-th root of unity `μ`. -/
-lemma cyclotomic_eq_minpoly {n : ℕ} {K : Type*} [field K] {μ : K}
-  (h : is_primitive_root μ n) (hpos : 0 < n) [char_zero K] :
-  cyclotomic n ℤ = minpoly ℤ μ :=
-begin
-  refine eq_of_monic_of_dvd_of_nat_degree_le (minpoly.monic (is_integral h hpos))
-    (cyclotomic.monic n ℤ) (h.minpoly_dvd_cyclotomic hpos) _,
-  simpa [nat_degree_cyclotomic n ℤ] using totient_le_degree_minpoly h
-end
-
-/-- `cyclotomic n ℚ` is the minimal polynomial of a primitive `n`-th root of unity `μ`. -/
-lemma cyclotomic_eq_minpoly_rat {n : ℕ} {K : Type*} [field K] {μ : K}
-  (h : is_primitive_root μ n) (hpos : 0 < n) [char_zero K] :
-  cyclotomic n ℚ = minpoly ℚ μ :=
-begin
-  rw [← map_cyclotomic_int, cyclotomic_eq_minpoly h hpos],
-  exact (minpoly.gcd_domain_eq_field_fractions' _ (is_integral h hpos)).symm
-end
-
-/-- `cyclotomic n ℤ` is irreducible. -/
-lemma cyclotomic.irreducible {n : ℕ} (hpos : 0 < n) : irreducible (cyclotomic n ℤ) :=
-begin
-  rw [cyclotomic_eq_minpoly (is_primitive_root_exp n hpos.ne') hpos],
-  apply minpoly.irreducible,
-  exact (is_primitive_root_exp n hpos.ne').is_integral hpos,
-end
-
-/-- `cyclotomic n ℚ` is irreducible. -/
-lemma cyclotomic.irreducible_rat {n : ℕ} (hpos : 0 < n) : irreducible (cyclotomic n ℚ) :=
-begin
-  rw [← map_cyclotomic_int],
-  exact (is_primitive.int.irreducible_iff_irreducible_map_cast (cyclotomic.is_primitive n ℤ)).1
-    (cyclotomic.irreducible hpos),
-end
-
-/-- If `n ≠ m`, then `(cyclotomic n ℚ)` and `(cyclotomic m ℚ)` are coprime. -/
-lemma cyclotomic.is_coprime_rat {n m : ℕ} (h : n ≠ m) :
-  is_coprime (cyclotomic n ℚ) (cyclotomic m ℚ) :=
-begin
-  rcases n.eq_zero_or_pos with rfl | hnzero,
-  { exact is_coprime_one_left },
-  rcases m.eq_zero_or_pos with rfl | hmzero,
-  { exact is_coprime_one_right },
-  rw (irreducible.coprime_iff_not_dvd $ cyclotomic.irreducible_rat $ hnzero),
-  exact (λ hdiv, h $ cyclotomic_injective $ eq_of_monic_of_associated (cyclotomic.monic n ℚ)
-    (cyclotomic.monic m ℚ) $ irreducible.associated_of_dvd (cyclotomic.irreducible_rat
-    hnzero) (cyclotomic.irreducible_rat hmzero) hdiv),
-end
-
-end minpoly
-
-section expand
-
-/-- If `p` is a prime such that `¬ p ∣ n`, then
-`expand R p (cyclotomic n R) = (cyclotomic (n * p) R) * (cyclotomic n R)`. -/
-@[simp] lemma cyclotomic_expand_eq_cyclotomic_mul {p n : ℕ} (hp : nat.prime p) (hdiv : ¬p ∣ n)
-  (R : Type*) [comm_ring R] :
-  expand R p (cyclotomic n R) = (cyclotomic (n * p) R) * (cyclotomic n R) :=
-begin
-  rcases nat.eq_zero_or_pos n with rfl | hnpos,
-  { simp },
-  haveI := ne_zero.of_pos hnpos,
-  suffices : expand ℤ p (cyclotomic n ℤ) = (cyclotomic (n * p) ℤ) * (cyclotomic n ℤ),
-  { rw [← map_cyclotomic_int, ← map_expand, this, polynomial.map_mul, map_cyclotomic_int] },
-  refine eq_of_monic_of_dvd_of_nat_degree_le ((cyclotomic.monic _ _).mul
-    (cyclotomic.monic _ _)) ((cyclotomic.monic n ℤ).expand hp.pos) _ _,
-  { refine (is_primitive.int.dvd_iff_map_cast_dvd_map_cast _ _ (is_primitive.mul
-      (cyclotomic.is_primitive (n * p) ℤ) (cyclotomic.is_primitive n ℤ))
-      ((cyclotomic.monic n ℤ).expand hp.pos).is_primitive).2 _,
-    rw [polynomial.map_mul, map_cyclotomic_int, map_cyclotomic_int, map_expand, map_cyclotomic_int],
-    refine is_coprime.mul_dvd (cyclotomic.is_coprime_rat (λ h, _)) _ _,
-    { replace h : n * p = n * 1 := by simp [h],
-      exact nat.prime.ne_one hp (nat.eq_of_mul_eq_mul_left hnpos h) },
-    { have hpos : 0 < n * p := mul_pos hnpos hp.pos,
-      have hprim := complex.is_primitive_root_exp _ hpos.ne',
-      rw [cyclotomic_eq_minpoly_rat hprim hpos],
-      refine @minpoly.dvd ℚ ℂ _ _ algebra_rat _ _ _,
-      rw [aeval_def, ← eval_map, map_expand, map_cyclotomic, expand_eval, ← is_root.def,
-        is_root_cyclotomic_iff],
-      convert is_primitive_root.pow_of_dvd hprim hp.ne_zero (dvd_mul_left p n),
-      rw [nat.mul_div_cancel _ (nat.prime.pos hp)] },
-    { have hprim := complex.is_primitive_root_exp _ hnpos.ne.symm,
-      rw [cyclotomic_eq_minpoly_rat hprim hnpos],
-      refine @minpoly.dvd ℚ ℂ _ _ algebra_rat _ _ _,
-      rw [aeval_def, ← eval_map, map_expand, expand_eval, ← is_root.def,
-        ← cyclotomic_eq_minpoly_rat hprim hnpos, map_cyclotomic, is_root_cyclotomic_iff],
-      exact is_primitive_root.pow_of_prime hprim hp hdiv,} },
-  { rw [nat_degree_expand, nat_degree_cyclotomic, nat_degree_mul (cyclotomic_ne_zero _ ℤ)
-      (cyclotomic_ne_zero _ ℤ), nat_degree_cyclotomic, nat_degree_cyclotomic, mul_comm n,
-      nat.totient_mul ((nat.prime.coprime_iff_not_dvd hp).2 hdiv),
-      nat.totient_prime hp, mul_comm (p - 1), ← nat.mul_succ, nat.sub_one,
-      nat.succ_pred_eq_of_pos hp.pos] }
-end
-
-/-- If `p` is a prime such that `p ∣ n`, then
-`expand R p (cyclotomic n R) = cyclotomic (p * n) R`. -/
-@[simp] lemma cyclotomic_expand_eq_cyclotomic {p n : ℕ} (hp : nat.prime p) (hdiv : p ∣ n)
-  (R : Type*) [comm_ring R] : expand R p (cyclotomic n R) = cyclotomic (n * p) R :=
-begin
-  rcases n.eq_zero_or_pos with rfl | hzero,
-  { simp },
-  haveI := ne_zero.of_pos hzero,
-  suffices : expand ℤ p (cyclotomic n ℤ) = cyclotomic (n * p) ℤ,
-  { rw [← map_cyclotomic_int, ← map_expand, this, map_cyclotomic_int] },
-  refine eq_of_monic_of_dvd_of_nat_degree_le (cyclotomic.monic _ _)
-    ((cyclotomic.monic n ℤ).expand hp.pos) _ _,
-  { have hpos := nat.mul_pos hzero hp.pos,
-    have hprim := complex.is_primitive_root_exp _ hpos.ne.symm,
-    rw [cyclotomic_eq_minpoly hprim hpos],
-    letI alg' := algebra_int ℂ, -- this avoids a mismatch between synthesized and inferred instances
-    refine minpoly.gcd_domain_dvd (hprim.is_integral hpos)
-      ((cyclotomic.monic n ℤ).expand hp.pos).ne_zero _,
-    rw [aeval_def, ← eval_map, map_expand, map_cyclotomic, expand_eval,
-        ← is_root.def, is_root_cyclotomic_iff],
-    { convert is_primitive_root.pow_of_dvd hprim hp.ne_zero (dvd_mul_left p n),
-      rw [nat.mul_div_cancel _ hp.pos] } },
-  { rw [nat_degree_expand, nat_degree_cyclotomic, nat_degree_cyclotomic, mul_comm n,
-        nat.totient_mul_of_prime_of_dvd hp hdiv, mul_comm] }
-end
-
-/-- If the `p ^ n`th cyclotomic polynomial is irreducible, so is the `p ^ m`th, for `m ≤ n`. -/
-lemma cyclotomic_irreducible_pow_of_irreducible_pow {p : ℕ} (hp : nat.prime p)
-  {R} [comm_ring R] [is_domain R] {n m : ℕ} (hmn : m ≤ n)
-  (h : irreducible (cyclotomic (p ^ n) R)) : irreducible (cyclotomic (p ^ m) R) :=
-begin
-  unfreezingI
-  { rcases m.eq_zero_or_pos with rfl | hm,
-    { simpa using irreducible_X_sub_C (1 : R) },
-    obtain ⟨k, rfl⟩ := nat.exists_eq_add_of_le hmn,
-    induction k with k hk },
-  { simpa using h },
-  have : m + k ≠ 0 := (add_pos_of_pos_of_nonneg hm k.zero_le).ne',
-  rw [nat.add_succ, pow_succ', ←cyclotomic_expand_eq_cyclotomic hp $ dvd_pow_self p this] at h,
-  exact hk (by linarith) (of_irreducible_expand hp.ne_zero h)
-end
-
-/-- If `irreducible (cyclotomic (p ^ n) R)` then `irreducible (cyclotomic p R).` -/
-lemma cyclotomic_irreducible_of_irreducible_pow {p : ℕ} (hp : nat.prime p) {R} [comm_ring R]
-  [is_domain R] {n : ℕ} (hn : n ≠ 0) (h : irreducible (cyclotomic (p ^ n) R)) :
-  irreducible (cyclotomic p R) :=
-pow_one p ▸ cyclotomic_irreducible_pow_of_irreducible_pow hp hn.bot_lt h
-
-end expand
-
-section char_p
-
-/-- If `R` is of characteristic `p` and `¬p ∣ n`, then
-`cyclotomic (n * p) R = (cyclotomic n R) ^ (p - 1)`. -/
-lemma cyclotomic_mul_prime_eq_pow_of_not_dvd (R : Type*) {p n : ℕ} [hp : fact (nat.prime p)]
-  [ring R] [char_p R p] (hn : ¬p ∣ n) : cyclotomic (n * p) R = (cyclotomic n R) ^ (p - 1) :=
-begin
-  suffices : cyclotomic (n * p) (zmod p) = (cyclotomic n (zmod p)) ^ (p - 1),
-  { rw [← map_cyclotomic _ (algebra_map (zmod p) R), ← map_cyclotomic _ (algebra_map (zmod p) R),
-      this, polynomial.map_pow] },
-  apply mul_right_injective₀ (cyclotomic_ne_zero n $ zmod p),
-  rw [←pow_succ, tsub_add_cancel_of_le hp.out.one_lt.le, mul_comm, ← zmod.expand_card],
-  nth_rewrite 2 [← map_cyclotomic_int],
-  rw [← map_expand, cyclotomic_expand_eq_cyclotomic_mul hp.out hn, polynomial.map_mul,
-    map_cyclotomic, map_cyclotomic]
-end
-
-/-- If `R` is of characteristic `p` and `p ∣ n`, then
-`cyclotomic (n * p) R = (cyclotomic n R) ^ p`. -/
-lemma cyclotomic_mul_prime_dvd_eq_pow (R : Type*) {p n : ℕ} [hp : fact (nat.prime p)] [ring R]
-  [char_p R p] (hn : p ∣ n) : cyclotomic (n * p) R = (cyclotomic n R) ^ p :=
-begin
-  suffices : cyclotomic (n * p) (zmod p) = (cyclotomic n (zmod p)) ^ p,
-  { rw [← map_cyclotomic _ (algebra_map (zmod p) R), ← map_cyclotomic _ (algebra_map (zmod p) R),
-      this, polynomial.map_pow] },
-  rw [← zmod.expand_card, ← map_cyclotomic_int n, ← map_expand, cyclotomic_expand_eq_cyclotomic
-    hp.out hn, map_cyclotomic, mul_comm]
-end
-
-/-- If `R` is of characteristic `p` and `¬p ∣ m`, then
-`cyclotomic (p ^ k * m) R = (cyclotomic m R) ^ (p ^ k - p ^ (k - 1))`. -/
-lemma cyclotomic_mul_prime_pow_eq (R : Type*) {p m : ℕ} [fact (nat.prime p)]
-  [ring R] [char_p R p] (hm : ¬p ∣ m) :
-  ∀ {k}, 0 < k → cyclotomic (p ^ k * m) R = (cyclotomic m R) ^ (p ^ k - p ^ (k - 1))
-| 1 _ := by rw [pow_one, nat.sub_self, pow_zero, mul_comm,
-  cyclotomic_mul_prime_eq_pow_of_not_dvd R hm]
-| (a + 2) _ :=
-begin
-  have hdiv : p ∣ p ^ a.succ * m := ⟨p ^ a * m, by rw [← mul_assoc, pow_succ]⟩,
-  rw [pow_succ, mul_assoc, mul_comm, cyclotomic_mul_prime_dvd_eq_pow R hdiv,
-      cyclotomic_mul_prime_pow_eq a.succ_pos, ← pow_mul],
-  congr' 1,
-  simp only [tsub_zero, nat.succ_sub_succ_eq_sub],
-  rw [nat.mul_sub_right_distrib, mul_comm, pow_succ']
-end
-
-/-- If `R` is of characteristic `p` and `¬p ∣ m`, then `ζ` is a root of `cyclotomic (p ^ k * m) R`
- if and only if it is a primitive `m`-th root of unity. -/
-lemma is_root_cyclotomic_prime_pow_mul_iff_of_char_p {m k p : ℕ} {R : Type*} [comm_ring R]
-  [is_domain R] [hp : fact (nat.prime p)] [hchar : char_p R p] {μ : R} [ne_zero (m : R)] :
-  (polynomial.cyclotomic (p ^ k * m) R).is_root μ ↔ is_primitive_root μ m :=
-begin
-  rcases k.eq_zero_or_pos with rfl | hk,
-  { rw [pow_zero, one_mul, is_root_cyclotomic_iff] },
-  refine ⟨λ h, _, λ h, _⟩,
-  { rw [is_root.def, cyclotomic_mul_prime_pow_eq R (ne_zero.not_char_dvd R p m) hk, eval_pow] at h,
-    replace h := pow_eq_zero h,
-    rwa [← is_root.def, is_root_cyclotomic_iff] at h },
-  { rw [← is_root_cyclotomic_iff, is_root.def] at h,
-    rw [cyclotomic_mul_prime_pow_eq R (ne_zero.not_char_dvd R p m) hk,
-        is_root.def, eval_pow, h, zero_pow],
-    simp only [tsub_pos_iff_lt],
-    apply strict_mono_pow hp.out.one_lt (nat.pred_lt hk.ne') }
-end
-
-end char_p
-
-=======
->>>>>>> 573eea92
 end polynomial