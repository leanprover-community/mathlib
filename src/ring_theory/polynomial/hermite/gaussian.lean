/-
Copyright (c) 2023 Luke Mantle. All rights reserved.
Released under Apache 2.0 license as described in the file LICENSE.
Authors: Luke Mantle, Jake Levinson
-/

import ring_theory.polynomial.hermite.basic
import analysis.special_functions.exp
import analysis.special_functions.exp_deriv

/-!
# Hermite polynomials and Gaussians

This file shows that the Hermite polynomial `hermite n` is (up to sign) the
polynomial factor occurring in the `n`th derivative of a gaussian.

## Results

* `polynomial.deriv_gaussian_eq_hermite_mul_gaussian`:
  The Hermite polynomial is (up to sign) the polynomial factor occurring in the
  `n`th derivative of a gaussian.

## References

* [Hermite Polynomials](https://en.wikipedia.org/wiki/Hermite_polynomials)

-/

noncomputable theory
open polynomial

namespace polynomial

/-- `hermite n` is (up to sign) the factor appearing in `deriv^[n]` of a gaussian -/
lemma deriv_gaussian_eq_hermite_mul_gaussian (n : ℕ) (x : ℝ) :
  deriv^[n] (λ y, real.exp (-(y^2 / 2))) x =
  (-1 : ℝ)^n * aeval x (hermite n) * real.exp (-(x^2 / 2)) :=
begin
  rw mul_assoc,
  induction n with n ih generalizing x,
<<<<<<< HEAD
  { by simp },
  { replace ih : (deriv^[n] _) = _ := function.funext_iff.mpr ih,
    have deriv_gaussian : deriv (λ y, real.exp (-(y^2 / 2))) x = (-x) * real.exp (-(x^2 / 2)) :=
      by simp [mul_comm, ← neg_mul],
    rw [function.iterate_succ_apply', ih, deriv_const_mul_field, deriv_mul, pow_succ (-1 : ℝ),
=======
  { rw [function.iterate_zero_apply, pow_zero, one_mul, hermite_zero, C_1, map_one, one_mul] },
  { replace ih : (deriv^[n] _) = _ := _root_.funext ih,
    have deriv_gaussian : deriv (λ y, real.exp (-(y^2 / 2))) x = (-x) * real.exp (-(x^2 / 2)),
    { simp [mul_comm, ← neg_mul] },
    rw [function.iterate_succ_apply', ih, deriv_mul, deriv_const_mul, pow_succ (-1 : ℝ),
>>>>>>> a7b25eb8
        deriv_gaussian, hermite_succ, map_sub, map_mul, aeval_X, polynomial.deriv_aeval],
    ring,
    { simp_rw [aeval_def, eval₂_eq_eval_map],
      apply polynomial.differentiable },
    { simp } }
end

lemma hermite_eq_deriv_gaussian (n : ℕ) (x : ℝ) :
  aeval x (hermite n) =
  (-1 : ℝ)^n * (deriv^[n] (λ y, real.exp (-(y^2 / 2))) x) / real.exp (-(x^2 / 2)) :=
begin
  rw deriv_gaussian_eq_hermite_mul_gaussian,
  field_simp [real.exp_ne_zero],
  rw [← @smul_eq_mul ℝ _ ((-1)^n), ← inv_smul_eq_iff₀, mul_assoc, smul_eq_mul,
      ← inv_pow, ← neg_inv, inv_one],
  exact pow_ne_zero _ (by norm_num),
end

lemma hermite_eq_deriv_gaussian' (n : ℕ) (x : ℝ) :
  aeval x (hermite n) =
  (-1 : ℝ)^n * (deriv^[n] (λ y, real.exp (-(y^2 / 2))) x) * real.exp (x^2 / 2) :=
begin
  rw [hermite_eq_deriv_gaussian, real.exp_neg],
  field_simp [real.exp_ne_zero],
end

end polynomial<|MERGE_RESOLUTION|>--- conflicted
+++ resolved
@@ -38,19 +38,11 @@
 begin
   rw mul_assoc,
   induction n with n ih generalizing x,
-<<<<<<< HEAD
-  { by simp },
-  { replace ih : (deriv^[n] _) = _ := function.funext_iff.mpr ih,
-    have deriv_gaussian : deriv (λ y, real.exp (-(y^2 / 2))) x = (-x) * real.exp (-(x^2 / 2)) :=
-      by simp [mul_comm, ← neg_mul],
-    rw [function.iterate_succ_apply', ih, deriv_const_mul_field, deriv_mul, pow_succ (-1 : ℝ),
-=======
   { rw [function.iterate_zero_apply, pow_zero, one_mul, hermite_zero, C_1, map_one, one_mul] },
   { replace ih : (deriv^[n] _) = _ := _root_.funext ih,
     have deriv_gaussian : deriv (λ y, real.exp (-(y^2 / 2))) x = (-x) * real.exp (-(x^2 / 2)),
     { simp [mul_comm, ← neg_mul] },
-    rw [function.iterate_succ_apply', ih, deriv_mul, deriv_const_mul, pow_succ (-1 : ℝ),
->>>>>>> a7b25eb8
+    rw [function.iterate_succ_apply', ih, deriv_const_mul_field, deriv_mul, pow_succ (-1 : ℝ),
         deriv_gaussian, hermite_succ, map_sub, map_mul, aeval_X, polynomial.deriv_aeval],
     ring,
     { simp_rw [aeval_def, eval₂_eq_eval_map],
