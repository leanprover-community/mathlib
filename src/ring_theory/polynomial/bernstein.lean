/-
Copyright (c) 2020 Scott Morrison. All rights reserved.
Released under Apache 2.0 license as described in the file LICENSE.
Authors: Scott Morrison
-/
import data.polynomial.derivative
import data.nat.choose.sum
import ring_theory.polynomial.pochhammer
import data.polynomial.algebra_map
import linear_algebra.linear_independent
import data.mv_polynomial.pderiv

/-!
# Bernstein polynomials

The definition of the Bernstein polynomials
```
bernstein_polynomial (R : Type*) [comm_ring R] (n ν : ℕ) : R[X] :=
(choose n ν) * X^ν * (1 - X)^(n - ν)
```
and the fact that for `ν : fin (n+1)` these are linearly independent over `ℚ`.

We prove the basic identities
* `(finset.range (n + 1)).sum (λ ν, bernstein_polynomial R n ν) = 1`
* `(finset.range (n + 1)).sum (λ ν, ν • bernstein_polynomial R n ν) = n • X`
* `(finset.range (n + 1)).sum (λ ν, (ν * (ν-1)) • bernstein_polynomial R n ν) = (n * (n-1)) • X^2`

## Notes

See also `analysis.special_functions.bernstein`, which defines the Bernstein approximations
of a continuous function `f : C([0,1], ℝ)`, and shows that these converge uniformly to `f`.
-/

noncomputable theory

open nat (choose)
open polynomial (X)
open_locale big_operators polynomial

variables (R : Type*) [comm_ring R]

/--
`bernstein_polynomial R n ν` is `(choose n ν) * X^ν * (1 - X)^(n - ν)`.

Although the coefficients are integers, it is convenient to work over an arbitrary commutative ring.
-/
def bernstein_polynomial (n ν : ℕ) : R[X] := choose n ν * X^ν * (1 - X)^(n - ν)

example : bernstein_polynomial ℤ 3 2 = 3 * X^2 - 3 * X^3 :=
begin
  norm_num [bernstein_polynomial, choose],
  ring,
end

namespace bernstein_polynomial

lemma eq_zero_of_lt {n ν : ℕ} (h : n < ν) : bernstein_polynomial R n ν = 0 :=
by simp [bernstein_polynomial, nat.choose_eq_zero_of_lt h]

section
variables {R} {S : Type*} [comm_ring S]

@[simp] lemma map (f : R →+* S) (n ν : ℕ) :
  (bernstein_polynomial R n ν).map f = bernstein_polynomial S n ν :=
by simp [bernstein_polynomial]

end

lemma flip (n ν : ℕ) (h : ν ≤ n) :
  (bernstein_polynomial R n ν).comp (1-X) = bernstein_polynomial R n (n-ν) :=
by simp [bernstein_polynomial, h, tsub_tsub_assoc, mul_right_comm]

lemma flip' (n ν : ℕ) (h : ν ≤ n) :
  bernstein_polynomial R n ν = (bernstein_polynomial R n (n-ν)).comp (1-X) :=
by simp [←flip _ _ _ h, polynomial.comp_assoc]

lemma eval_at_0 (n ν : ℕ) : (bernstein_polynomial R n ν).eval 0 = if ν = 0 then 1 else 0 :=
begin
  rw [bernstein_polynomial],
  split_ifs,
  { subst h, simp, },
  { simp [zero_pow (nat.pos_of_ne_zero h)], },
end

lemma eval_at_1 (n ν : ℕ) : (bernstein_polynomial R n ν).eval 1 = if ν = n then 1 else 0 :=
begin
  rw [bernstein_polynomial],
  split_ifs,
  { subst h, simp, },
  { obtain w | w := (n - ν).eq_zero_or_pos,
    { simp [nat.choose_eq_zero_of_lt ((tsub_eq_zero_iff_le.mp w).lt_of_ne (ne.symm h))] },
    { simp [zero_pow w] } },
end.

lemma derivative_succ_aux (n ν : ℕ) :
  (bernstein_polynomial R (n+1) (ν+1)).derivative =
    (n+1) * (bernstein_polynomial R n ν - bernstein_polynomial R n (ν + 1)) :=
begin
  rw [bernstein_polynomial],
  suffices :
    ↑((n + 1).choose (ν + 1)) * ((↑ν + 1) * X ^ ν) * (1 - X) ^ (n - ν)
      -(↑((n + 1).choose (ν + 1)) * X ^ (ν + 1) * (↑(n - ν) * (1 - X) ^ (n - ν - 1))) =
    (↑n + 1) * (↑(n.choose ν) * X ^ ν * (1 - X) ^ (n - ν) -
         ↑(n.choose (ν + 1)) * X ^ (ν + 1) * (1 - X) ^ (n - (ν + 1))),
  { simpa only [polynomial.derivative_pow, ←sub_eq_add_neg, nat.succ_sub_succ_eq_sub,
      polynomial.derivative_mul, polynomial.derivative_nat_cast, zero_mul, nat.cast_add,
      algebra_map.coe_one, polynomial.derivative_X, mul_one, zero_add,
      polynomial.derivative_sub, polynomial.derivative_one, zero_sub, mul_neg] },
  conv_rhs { rw mul_sub, },
  -- We'll prove the two terms match up separately.
  refine congr (congr_arg has_sub.sub _) _,
  { simp only [←mul_assoc],
    refine congr (congr_arg (*) (congr (congr_arg (*) _) rfl)) rfl,
    -- Now it's just about binomial coefficients
    exact_mod_cast congr_arg (λ m : ℕ, (m : R[X])) (nat.succ_mul_choose_eq n ν).symm, },
<<<<<<< HEAD
  { move_mul [← ↑(nat.choose _ _), ← ↑(n - ν)],
=======
  { rw [← tsub_add_eq_tsub_tsub, ← mul_assoc, ← mul_assoc], congr' 1,
    rw [mul_comm, ←mul_assoc, ←mul_assoc], congr' 1,
>>>>>>> dad7ecf9
    norm_cast,
    congr' 2,
    rw [← nat.succ_sub_succ_eq_sub n, ← nat.choose_mul_succ_eq n (ν + 1)] },
end

lemma derivative_succ (n ν : ℕ) :
  (bernstein_polynomial R n (ν+1)).derivative =
    n * (bernstein_polynomial R (n-1) ν - bernstein_polynomial R (n-1) (ν+1)) :=
begin
  cases n,
  { simp [bernstein_polynomial], },
  { rw nat.cast_succ, apply derivative_succ_aux, }
end

lemma derivative_zero (n : ℕ) :
  (bernstein_polynomial R n 0).derivative = -n * bernstein_polynomial R (n-1) 0 :=
by simp [bernstein_polynomial, polynomial.derivative_pow]

lemma iterate_derivative_at_0_eq_zero_of_lt (n : ℕ) {ν k : ℕ} :
  k < ν → (polynomial.derivative^[k] (bernstein_polynomial R n ν)).eval 0 = 0 :=
begin
  cases ν,
  { rintro ⟨⟩, },
  { rw nat.lt_succ_iff,
    induction k with k ih generalizing n ν,
    { simp [eval_at_0], },
    { simp only [derivative_succ, int.coe_nat_eq_zero, mul_eq_zero,
        function.comp_app, function.iterate_succ,
        polynomial.iterate_derivative_sub, polynomial.iterate_derivative_nat_cast_mul,
        polynomial.eval_mul, polynomial.eval_nat_cast, polynomial.eval_sub],
      intro h,
      apply mul_eq_zero_of_right,
      rw [ih _ _ (nat.le_of_succ_le h), sub_zero],
      convert ih _ _ (nat.pred_le_pred h),
      exact (nat.succ_pred_eq_of_pos (k.succ_pos.trans_le h)).symm } },
end

@[simp]
lemma iterate_derivative_succ_at_0_eq_zero (n ν : ℕ) :
  (polynomial.derivative^[ν] (bernstein_polynomial R n (ν+1))).eval 0 = 0 :=
iterate_derivative_at_0_eq_zero_of_lt R n (lt_add_one ν)

open polynomial

@[simp]
lemma iterate_derivative_at_0 (n ν : ℕ) :
  (polynomial.derivative^[ν] (bernstein_polynomial R n ν)).eval 0 =
    (pochhammer R ν).eval (n - (ν - 1) : ℕ) :=
begin
  by_cases h : ν ≤ n,
  { induction ν with ν ih generalizing n h,
    { simp [eval_at_0], },
    { have h' : ν ≤ n-1 := le_tsub_of_add_le_right h,
      simp only [derivative_succ, ih (n-1) h', iterate_derivative_succ_at_0_eq_zero,
        nat.succ_sub_succ_eq_sub, tsub_zero, sub_zero,
        iterate_derivative_sub, iterate_derivative_nat_cast_mul,
        eval_one, eval_mul, eval_add, eval_sub, eval_X, eval_comp, eval_nat_cast,
        function.comp_app, function.iterate_succ, pochhammer_succ_left],
      obtain rfl | h'' := ν.eq_zero_or_pos,
      { simp },
      { have : n - 1 - (ν - 1) = n - ν,
        { rw ←nat.succ_le_iff at h'',
          rw [← tsub_add_eq_tsub_tsub, add_comm, tsub_add_cancel_of_le h''] },
        rw [this, pochhammer_eval_succ],
        rw_mod_cast tsub_add_cancel_of_le (h'.trans n.pred_le) } } },
  { simp only [not_le] at h,
    rw [tsub_eq_zero_iff_le.mpr (nat.le_pred_of_lt h), eq_zero_of_lt R h],
    simp [pos_iff_ne_zero.mp (pos_of_gt h)] },
end

lemma iterate_derivative_at_0_ne_zero [char_zero R] (n ν : ℕ) (h : ν ≤ n) :
  (polynomial.derivative^[ν] (bernstein_polynomial R n ν)).eval 0 ≠ 0 :=
begin
  simp only [int.coe_nat_eq_zero, bernstein_polynomial.iterate_derivative_at_0, ne.def,
    nat.cast_eq_zero],
  simp only [←pochhammer_eval_cast],
  norm_cast,
  apply ne_of_gt,
  obtain rfl|h' := nat.eq_zero_or_pos ν,
  { simp, },
  { rw ← nat.succ_pred_eq_of_pos h' at h,
    exact pochhammer_pos _ _ (tsub_pos_of_lt (nat.lt_of_succ_le h)) }
end

/-!
Rather than redoing the work of evaluating the derivatives at 1,
we use the symmetry of the Bernstein polynomials.
-/
lemma iterate_derivative_at_1_eq_zero_of_lt (n : ℕ) {ν k : ℕ} :
  k < n - ν → (polynomial.derivative^[k] (bernstein_polynomial R n ν)).eval 1 = 0 :=
begin
  intro w,
  rw flip' _ _ _ (tsub_pos_iff_lt.mp (pos_of_gt w)).le,
  simp [polynomial.eval_comp, iterate_derivative_at_0_eq_zero_of_lt R n w],
end

@[simp]
lemma iterate_derivative_at_1 (n ν : ℕ) (h : ν ≤ n) :
  (polynomial.derivative^[n-ν] (bernstein_polynomial R n ν)).eval 1 =
    (-1)^(n-ν) * (pochhammer R (n - ν)).eval (ν + 1) :=
begin
  rw flip' _ _ _ h,
  simp [polynomial.eval_comp, h],
  obtain rfl | h' := h.eq_or_lt,
  { simp, },
  { congr,
    norm_cast,
    rw [← tsub_add_eq_tsub_tsub, tsub_tsub_cancel_of_le (nat.succ_le_iff.mpr h')] },
end

lemma iterate_derivative_at_1_ne_zero [char_zero R] (n ν : ℕ) (h : ν ≤ n) :
  (polynomial.derivative^[n-ν] (bernstein_polynomial R n ν)).eval 1 ≠ 0 :=
begin
  rw [bernstein_polynomial.iterate_derivative_at_1 _ _ _ h, ne.def, neg_one_pow_mul_eq_zero_iff,
    ←nat.cast_succ, ←pochhammer_eval_cast, ←nat.cast_zero, nat.cast_inj],
  exact (pochhammer_pos _ _ (nat.succ_pos ν)).ne',
end

open submodule

lemma linear_independent_aux (n k : ℕ) (h : k ≤ n + 1):
  linear_independent ℚ (λ ν : fin k, bernstein_polynomial ℚ n ν) :=
begin
  induction k with k ih,
  { apply linear_independent_empty_type, },
  { apply linear_independent_fin_succ'.mpr,
    fsplit,
    { exact ih (le_of_lt h), },
    { -- The actual work!
      -- We show that the (n-k)-th derivative at 1 doesn't vanish,
      -- but vanishes for everything in the span.
      clear ih,
      simp only [nat.succ_eq_add_one, add_le_add_iff_right] at h,
      simp only [fin.coe_last, fin.init_def],
      dsimp,
      apply not_mem_span_of_apply_not_mem_span_image ((@polynomial.derivative ℚ _)^(n-k)),
      simp only [not_exists, not_and, submodule.mem_map, submodule.span_image],
      intros p m,
      apply_fun (polynomial.eval (1 : ℚ)),
      simp only [linear_map.pow_apply],
      -- The right hand side is nonzero,
      -- so it will suffice to show the left hand side is always zero.
      suffices : (polynomial.derivative^[n-k] p).eval 1 = 0,
      { rw [this],
        exact (iterate_derivative_at_1_ne_zero ℚ n k h).symm, },
      apply span_induction m,
      { simp,
        rintro ⟨a, w⟩, simp only [fin.coe_mk],
        rw [iterate_derivative_at_1_eq_zero_of_lt ℚ n ((tsub_lt_tsub_iff_left_of_le h).mpr w)] },
      { simp, },
      { intros x y hx hy, simp [hx, hy], },
      { intros a x h, simp [h], }, }, },
end

/--
The Bernstein polynomials are linearly independent.

We prove by induction that the collection of `bernstein_polynomial n ν` for `ν = 0, ..., k`
are linearly independent.
The inductive step relies on the observation that the `(n-k)`-th derivative, evaluated at 1,
annihilates `bernstein_polynomial n ν` for `ν < k`, but has a nonzero value at `ν = k`.
-/

lemma linear_independent (n : ℕ) :
  linear_independent ℚ (λ ν : fin (n+1), bernstein_polynomial ℚ n ν) :=
linear_independent_aux n (n+1) le_rfl

lemma sum (n : ℕ) : ∑ ν in finset.range (n + 1), bernstein_polynomial R n ν = 1 :=
calc ∑ ν in finset.range (n + 1), bernstein_polynomial R n ν = (X + (1 - X)) ^ n :
  by { rw add_pow, simp only [bernstein_polynomial, mul_comm, mul_assoc, mul_left_comm] }
... = 1 : by simp

open polynomial
open mv_polynomial

lemma sum_smul (n : ℕ) :
  ∑ ν in finset.range (n + 1), ν • bernstein_polynomial R n ν = n • X :=
begin

  -- We calculate the `x`-derivative of `(x+y)^n`, evaluated at `y=(1-x)`,
  -- either directly or by using the binomial theorem.

  -- We'll work in `mv_polynomial bool R`.
  let x : mv_polynomial bool R := mv_polynomial.X tt,
  let y : mv_polynomial bool R := mv_polynomial.X ff,

  have pderiv_tt_x : pderiv tt x = 1, { rw [pderiv_X], refl, },
  have pderiv_tt_y : pderiv tt y = 0, { rw [pderiv_X], refl, },

  let e : bool → R[X] := λ i, cond i X (1-X),

  -- Start with `(x+y)^n = (x+y)^n`,
  -- take the `x`-derivative, evaluate at `x=X, y=1-X`, and multiply by `X`:
  transitivity aeval e (pderiv tt ((x + y) ^ n)) * X,

  -- On the left hand side we'll use the binomial theorem, then simplify.

  { -- We first prepare a tedious rewrite:
    have w : ∀ k : ℕ,
      k • bernstein_polynomial R n k =
        ↑k * polynomial.X ^ (k - 1) * (1 - polynomial.X) ^ (n - k) * ↑(n.choose k) * polynomial.X,
    { rintro (_|k),
      { simp, },
      { rw [bernstein_polynomial],
        simp only [←nat_cast_mul, nat.succ_eq_add_one, nat.add_succ_sub_one, add_zero, pow_succ],
        push_cast,
        ring, }, },

    rw [add_pow, (pderiv tt).map_sum, (mv_polynomial.aeval e).map_sum, finset.sum_mul],
    -- Step inside the sum:
    refine finset.sum_congr rfl (λ k hk, (w k).trans _),
    simp only [pderiv_tt_x, pderiv_tt_y, algebra.id.smul_eq_mul, nsmul_eq_mul,
      e, bool.cond_tt, bool.cond_ff, add_zero, mul_one, mul_zero, smul_zero,
      mv_polynomial.aeval_X, mv_polynomial.pderiv_mul,
      derivation.leibniz_pow, derivation.map_coe_nat,
      map_nat_cast, map_pow, map_mul], },

  { rw [(pderiv tt).leibniz_pow, (pderiv tt).map_add, pderiv_tt_x, pderiv_tt_y],
    simp only [algebra.id.smul_eq_mul, nsmul_eq_mul,
      map_nat_cast, map_pow, map_add, map_mul, e, bool.cond_tt, bool.cond_ff,
      mv_polynomial.aeval_X, add_sub_cancel'_right, one_pow, add_zero, mul_one] },
end

lemma sum_mul_smul (n : ℕ) :
  ∑ ν in finset.range (n + 1), (ν * (ν-1)) • bernstein_polynomial R n ν = (n * (n-1)) • X^2 :=
begin
  -- We calculate the second `x`-derivative of `(x+y)^n`, evaluated at `y=(1-x)`,
  -- either directly or by using the binomial theorem.

  -- We'll work in `mv_polynomial bool R`.
  let x : mv_polynomial bool R := mv_polynomial.X tt,
  let y : mv_polynomial bool R := mv_polynomial.X ff,

  have pderiv_tt_x : pderiv tt x = 1, { rw [pderiv_X], refl, },
  have pderiv_tt_y : pderiv tt y = 0, { rw [pderiv_X], refl, },

  let e : bool → R[X] := λ i, cond i X (1-X),

  -- Start with `(x+y)^n = (x+y)^n`,
  -- take the second `x`-derivative, evaluate at `x=X, y=1-X`, and multiply by `X`:
  transitivity aeval e (pderiv tt (pderiv tt ((x + y) ^ n))) * X ^ 2,

  -- On the left hand side we'll use the binomial theorem, then simplify.
  { -- We first prepare a tedious rewrite:
    have w : ∀ k : ℕ,
      (k * (k-1)) • bernstein_polynomial R n k =
        ↑(n.choose k) * ((1 - polynomial.X) ^ (n - k) *
          (↑k * (↑(k-1) * polynomial.X ^ (k - 1 - 1)))) * polynomial.X^2,
    { rintro (_|_|k),
      { simp, },
      { simp, },
      { rw [bernstein_polynomial],
        simp only [←nat_cast_mul, nat.succ_eq_add_one, nat.add_succ_sub_one, add_zero, pow_succ],
        push_cast,
        ring, }, },

    rw [add_pow, (pderiv tt).map_sum, (pderiv tt).map_sum, (mv_polynomial.aeval e).map_sum,
      finset.sum_mul],
    -- Step inside the sum:
    refine finset.sum_congr rfl (λ k hk, (w k).trans _),
    simp only [pderiv_tt_x, pderiv_tt_y, algebra.id.smul_eq_mul, nsmul_eq_mul,
      e, bool.cond_tt, bool.cond_ff, add_zero, zero_add, mul_zero, smul_zero, mul_one,
      mv_polynomial.aeval_X, mv_polynomial.pderiv_X_self, mv_polynomial.pderiv_X_of_ne,
      derivation.leibniz_pow, derivation.leibniz, derivation.map_coe_nat,
      map_nat_cast, map_pow, map_mul, map_add], },

  -- On the right hand side, we'll just simplify.
  { simp only [pderiv_one, pderiv_mul, (pderiv _).leibniz_pow, (pderiv _).map_coe_nat,
      (pderiv tt).map_add, pderiv_tt_x, pderiv_tt_y, algebra.id.smul_eq_mul, add_zero, mul_one,
      derivation.map_smul_of_tower, map_nsmul, map_pow, map_add, e, bool.cond_tt, bool.cond_ff,
      mv_polynomial.aeval_X, add_sub_cancel'_right, one_pow, smul_smul, smul_one_mul] },
end

/--
A certain linear combination of the previous three identities,
which we'll want later.
-/
lemma variance (n : ℕ) :
  ∑ ν in finset.range (n+1), (n • polynomial.X - ν)^2 * bernstein_polynomial R n ν =
    n • polynomial.X * (1 - polynomial.X) :=
begin
  have p :
    (finset.range (n+1)).sum (λ ν, (ν * (ν-1)) • bernstein_polynomial R n ν) +
    (1 - (2 * n) • polynomial.X) * (finset.range (n+1)).sum (λ ν, ν • bernstein_polynomial R n ν) +
    (n^2 • X^2) * (finset.range (n+1)).sum (λ ν, bernstein_polynomial R n ν) = _ := rfl,
  conv at p { to_lhs,
    rw [finset.mul_sum, finset.mul_sum, ←finset.sum_add_distrib, ←finset.sum_add_distrib],
    simp only [←nat_cast_mul],
    simp only [←mul_assoc],
    simp only [←add_mul], },
  conv at p { to_rhs,
    rw [sum, sum_smul, sum_mul_smul, ←nat_cast_mul], },
  calc _ = _ : finset.sum_congr rfl (λ k m, _)
     ... = _ : p
     ... = _ : _,
  { congr' 1, simp only [←nat_cast_mul] with push_cast,
    cases k; { simp, ring, }, },
  { simp only [←nat_cast_mul] with push_cast,
    cases n,
    { simp, },
    { simp, ring, }, },
end

end bernstein_polynomial<|MERGE_RESOLUTION|>--- conflicted
+++ resolved
@@ -9,6 +9,7 @@
 import data.polynomial.algebra_map
 import linear_algebra.linear_independent
 import data.mv_polynomial.pderiv
+import tactic.move_add
 
 /-!
 # Bernstein polynomials
@@ -108,20 +109,17 @@
       polynomial.derivative_sub, polynomial.derivative_one, zero_sub, mul_neg] },
   conv_rhs { rw mul_sub, },
   -- We'll prove the two terms match up separately.
-  refine congr (congr_arg has_sub.sub _) _,
+  congrm _ - _,
   { simp only [←mul_assoc],
-    refine congr (congr_arg (*) (congr (congr_arg (*) _) rfl)) rfl,
+    congrm _ * _ * _,
     -- Now it's just about binomial coefficients
     exact_mod_cast congr_arg (λ m : ℕ, (m : R[X])) (nat.succ_mul_choose_eq n ν).symm, },
-<<<<<<< HEAD
-  { move_mul [← ↑(nat.choose _ _), ← ↑(n - ν)],
-=======
-  { rw [← tsub_add_eq_tsub_tsub, ← mul_assoc, ← mul_assoc], congr' 1,
-    rw [mul_comm, ←mul_assoc, ←mul_assoc], congr' 1,
->>>>>>> dad7ecf9
+  { move_mul X ^_,
     norm_cast,
-    congr' 2,
-    rw [← nat.succ_sub_succ_eq_sub n, ← nat.choose_mul_succ_eq n (ν + 1)] },
+    congrm ↑_ * _ * _,
+    convert (nat.choose_mul_succ_eq n (ν + 1)).symm using 1,
+    rw (nat.succ_sub_succ n ν),
+    exact mul_comm (n + 1) (choose n (ν + 1)) },
 end
 
 lemma derivative_succ (n ν : ℕ) :
