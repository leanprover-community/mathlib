--- conflicted
+++ resolved
@@ -634,13 +634,8 @@
   left_inv := λ I, by { rw [←map_comp, alg_equiv.symm_comp, map_id] },
   right_inv := λ I, by { rw [←map_comp, alg_equiv.comp_symm, map_id] } }
 
-<<<<<<< HEAD
-@[simp] lemma coe_fun_map_equiv (g : f.codomain ≃ₐ[R] f'.codomain) :
-  (map_equiv g : fractional_ideal f → fractional_ideal f') = map g :=
-=======
 @[simp] lemma coe_fun_map_equiv (g : P ≃ₐ[R] P') :
   (map_equiv g : fractional_ideal S P → fractional_ideal S P') = map g :=
->>>>>>> 6823886c
 rfl
 
 @[simp] lemma map_equiv_apply (g : P ≃ₐ[R] P') (I : fractional_ideal S P) :
