/-
Copyright (c) 2022 Anne Baanen. All rights reserved.
Released under Apache 2.0 license as described in the file LICENSE.
Authors: Anne Baanen, Alex J. Best
-/

import data.finsupp.fintype
import data.int.absolute_value
import data.int.associated
import number_theory.ramification_inertia
import linear_algebra.free_module.determinant
import linear_algebra.free_module.ideal_quotient
import ring_theory.dedekind_domain.pid
import ring_theory.local_properties
import ring_theory.localization.norm

/-!

# Ideal norms

This file defines the absolute ideal norm `ideal.abs_norm (I : ideal R) : ℕ` as the cardinality of
the quotient `R ⧸ I` (setting it to 0 if the cardinality is infinite),
and the relative ideal norm `ideal.span_norm R (I : ideal S) : ideal S` as the ideal spanned by
the norms of elements in `I`.

## Main definitions

 * `submodule.card_quot (S : submodule R M)`: the cardinality of the quotient `M ⧸ S`, in `ℕ`.
   This maps `⊥` to `0` and `⊤` to `1`.
 * `ideal.abs_norm (I : ideal R)`: the absolute ideal norm, defined as
   the cardinality of the quotient `R ⧸ I`, as a bundled monoid-with-zero homomorphism.
 * `ideal.span_norm R (I : ideal S)`: the ideal spanned by the norms of elements in `I`.
    This is used to define `ideal.rel_norm`.
 * `ideal.rel_norm R (I : ideal S)`: the relative ideal norm, defined as
   the ideal spanned by the norms of elements in `I`.

## Main results

 * `map_mul ideal.abs_norm`: multiplicativity of the ideal norm is bundled in
   the definition of `ideal.abs_norm`
 * `ideal.nat_abs_det_basis_change`: the ideal norm is given by the determinant
   of the basis change matrix
 * `ideal.abs_norm_span_singleton`: the ideal norm of a principal ideal is the
   norm of its generator
 * `map_mul ideal.rel_norm`: multiplicativity of the relative ideal norm
-/

open_locale big_operators
open_locale non_zero_divisors

section abs_norm

namespace submodule

variables {R M : Type*} [ring R] [add_comm_group M] [module R M]

section

/-- The cardinality of `(M ⧸ S)`, if `(M ⧸ S)` is finite, and `0` otherwise.
This is used to define the absolute ideal norm `ideal.abs_norm`.
-/
noncomputable def card_quot (S : submodule R M) : ℕ :=
add_subgroup.index S.to_add_subgroup

@[simp] lemma card_quot_apply (S : submodule R M) [fintype (M ⧸ S)] :
  card_quot S = fintype.card (M ⧸ S) :=
add_subgroup.index_eq_card _

variables (R M)

@[simp] lemma card_quot_bot [infinite M] : card_quot (⊥ : submodule R M) = 0 :=
add_subgroup.index_bot.trans nat.card_eq_zero_of_infinite

@[simp] lemma card_quot_top : card_quot (⊤ : submodule R M) = 1 :=
add_subgroup.index_top

variables {R M}

@[simp] lemma card_quot_eq_one_iff {P : submodule R M} : card_quot P = 1 ↔ P = ⊤ :=
add_subgroup.index_eq_one.trans (by simp [set_like.ext_iff])

end

end submodule

section ring_of_integers

variables {S : Type*} [comm_ring S] [is_domain S]

open submodule

/-- Multiplicity of the ideal norm, for coprime ideals.
This is essentially just a repackaging of the Chinese Remainder Theorem.
-/
lemma card_quot_mul_of_coprime [is_dedekind_domain S] [module.free ℤ S] [module.finite ℤ S]
  {I J : ideal S} (coprime : I ⊔ J = ⊤) : card_quot (I * J) = card_quot I * card_quot J :=
begin
  let b := module.free.choose_basis ℤ S,
  casesI is_empty_or_nonempty (module.free.choose_basis_index ℤ S),
  { haveI : subsingleton S := function.surjective.subsingleton b.repr.to_equiv.symm.surjective,
    nontriviality S,
    exfalso,
    exact not_nontrivial_iff_subsingleton.mpr ‹subsingleton S› ‹nontrivial S› },
  haveI : infinite S := infinite.of_surjective _ b.repr.to_equiv.surjective,
  by_cases hI : I = ⊥,
  { rw [hI, submodule.bot_mul, card_quot_bot, zero_mul] },
  by_cases hJ : J = ⊥,
  { rw [hJ, submodule.mul_bot, card_quot_bot, mul_zero] },
  have hIJ : I * J ≠ ⊥ := mt ideal.mul_eq_bot.mp (not_or hI hJ),

  letI := classical.dec_eq (module.free.choose_basis_index ℤ S),
  letI := I.fintype_quotient_of_free_of_ne_bot hI,
  letI := J.fintype_quotient_of_free_of_ne_bot hJ,
  letI := (I * J).fintype_quotient_of_free_of_ne_bot hIJ,

  rw [card_quot_apply, card_quot_apply, card_quot_apply,
      fintype.card_eq.mpr ⟨(ideal.quotient_mul_equiv_quotient_prod I J coprime).to_equiv⟩,
      fintype.card_prod]
end

/-- If the `d` from `ideal.exists_mul_add_mem_pow_succ` is unique, up to `P`,
then so are the `c`s, up to `P ^ (i + 1)`.
Inspired by [Neukirch], proposition 6.1 -/
lemma ideal.mul_add_mem_pow_succ_inj
  (P : ideal S) {i : ℕ} (a d d' e e' : S) (a_mem : a ∈ P ^ i)
  (e_mem : e ∈ P ^ (i + 1)) (e'_mem : e' ∈ P ^ (i + 1))
  (h : d - d' ∈ P) : (a * d + e) - (a * d' + e') ∈ P ^ (i + 1) :=
begin
  have : a * d - a * d' ∈ P ^ (i + 1),
  { convert ideal.mul_mem_mul a_mem h; simp [mul_sub, pow_succ, mul_comm] },
  convert ideal.add_mem _ this (ideal.sub_mem _ e_mem e'_mem),
  ring,
end

section P_prime

variables {P : ideal S} [P_prime : P.is_prime] (hP : P ≠ ⊥)
include P_prime hP

/-- If `a ∈ P^i \ P^(i+1)` and `c ∈ P^i`, then `a * d + e = c` for `e ∈ P^(i+1)`.
`ideal.mul_add_mem_pow_succ_unique` shows the choice of `d` is unique, up to `P`.
Inspired by [Neukirch], proposition 6.1 -/
lemma ideal.exists_mul_add_mem_pow_succ [is_dedekind_domain S] {i : ℕ}
  (a c : S) (a_mem : a ∈ P ^ i) (a_not_mem : a ∉ P ^ (i + 1)) (c_mem : c ∈ P ^ i) :
  ∃ (d : S) (e ∈ P ^ (i + 1)), a * d + e = c :=
begin
  suffices eq_b : P ^ i = ideal.span {a} ⊔ P ^ (i + 1),
  { rw eq_b at c_mem,
    simp only [mul_comm a],
    exact ideal.mem_span_singleton_sup.mp c_mem },
  refine (ideal.eq_prime_pow_of_succ_lt_of_le hP
    (lt_of_le_of_ne le_sup_right _)
    (sup_le (ideal.span_le.mpr (set.singleton_subset_iff.mpr a_mem))
      (ideal.pow_succ_lt_pow hP i).le)).symm,
  contrapose! a_not_mem with this,
  rw this,
  exact mem_sup.mpr ⟨a, mem_span_singleton_self a, 0, by simp, by simp⟩
end

lemma ideal.mem_prime_of_mul_mem_pow [is_dedekind_domain S]
  {P : ideal S} [P_prime : P.is_prime] (hP : P ≠ ⊥) {i : ℕ}
  {a b : S} (a_not_mem : a ∉ P ^ (i + 1))
  (ab_mem : a * b ∈ P ^ (i + 1)) : b ∈ P :=
begin
  simp only [← ideal.span_singleton_le_iff_mem, ← ideal.dvd_iff_le, pow_succ,
       ← ideal.span_singleton_mul_span_singleton] at a_not_mem ab_mem ⊢,
  exact (prime_pow_succ_dvd_mul (ideal.prime_of_is_prime hP P_prime) ab_mem).resolve_left a_not_mem
end

/-- The choice of `d` in `ideal.exists_mul_add_mem_pow_succ` is unique, up to `P`.
Inspired by [Neukirch], proposition 6.1 -/
lemma ideal.mul_add_mem_pow_succ_unique [is_dedekind_domain S] {i : ℕ}
  (a d d' e e' : S) (a_not_mem : a ∉ P ^ (i + 1))
  (e_mem : e ∈ P ^ (i + 1)) (e'_mem : e' ∈ P ^ (i + 1))
  (h : (a * d + e) - (a * d' + e') ∈ P ^ (i + 1)) : d - d' ∈ P :=
begin
  have : e' - e ∈ P ^ (i + 1) := ideal.sub_mem _ e'_mem e_mem,
  have h' : a * (d - d') ∈ P ^ (i + 1),
  { convert ideal.add_mem _ h (ideal.sub_mem _ e'_mem e_mem),
    ring },
  exact ideal.mem_prime_of_mul_mem_pow hP a_not_mem h'
end

/-- Multiplicity of the ideal norm, for powers of prime ideals. -/
lemma card_quot_pow_of_prime [is_dedekind_domain S] [module.finite ℤ S] [module.free ℤ S] {i : ℕ} :
  card_quot (P ^ i) = card_quot P ^ i :=
begin
  let b := module.free.choose_basis ℤ S,
  classical,
  induction i with i ih,
  { simp },
  letI := ideal.fintype_quotient_of_free_of_ne_bot (P ^ i.succ) (pow_ne_zero _ hP),
  letI := ideal.fintype_quotient_of_free_of_ne_bot (P ^ i) (pow_ne_zero _ hP),
  letI := ideal.fintype_quotient_of_free_of_ne_bot P hP,
  have : P ^ (i + 1) < P ^ i := ideal.pow_succ_lt_pow hP i,
  suffices hquot : map (P ^ i.succ).mkq (P ^ i) ≃ S ⧸ P,
  { rw [pow_succ (card_quot P), ← ih, card_quot_apply (P ^ i.succ),
      ← card_quotient_mul_card_quotient (P ^ i) (P ^ i.succ) this.le,
      card_quot_apply (P ^ i), card_quot_apply P],
    congr' 1,
    rw fintype.card_eq,
    exact ⟨hquot⟩ },
  choose a a_mem a_not_mem using set_like.exists_of_lt this,
  choose f g hg hf using λ c (hc : c ∈ P ^ i),
    ideal.exists_mul_add_mem_pow_succ hP a c a_mem a_not_mem hc,
  choose k hk_mem hk_eq using λ c' (hc' : c' ∈ (map (mkq (P ^ i.succ)) (P ^ i))),
    submodule.mem_map.mp hc',
  refine equiv.of_bijective (λ c', quotient.mk' (f (k c' c'.prop) (hk_mem c' c'.prop))) ⟨_, _⟩,
  { rintros ⟨c₁', hc₁'⟩ ⟨c₂', hc₂'⟩ h,
    rw [subtype.mk_eq_mk, ← hk_eq _ hc₁', ← hk_eq _ hc₂', mkq_apply, mkq_apply,
        submodule.quotient.eq, ← hf _ (hk_mem _ hc₁'), ← hf _ (hk_mem _ hc₂')],
    refine ideal.mul_add_mem_pow_succ_inj _ _ _ _ _ _ a_mem (hg _ _) (hg _ _) _,
    simpa only [submodule.quotient.mk'_eq_mk, submodule.quotient.mk'_eq_mk, submodule.quotient.eq]
      using h, },
  { intros d',
    refine quotient.induction_on' d' (λ d, _),
    have hd' := mem_map.mpr ⟨a * d, ideal.mul_mem_right d _ a_mem, rfl⟩,
    refine ⟨⟨_, hd'⟩, _⟩,
    simp only [submodule.quotient.mk'_eq_mk, ideal.quotient.mk_eq_mk, ideal.quotient.eq,
        subtype.coe_mk],
    refine ideal.mul_add_mem_pow_succ_unique hP a _ _ _ _ a_not_mem
      (hg _ (hk_mem _ hd'))
      (zero_mem _)
      _,
    rw [hf, add_zero],
    exact (submodule.quotient.eq _).mp (hk_eq _ hd') }
end

end P_prime

/-- Multiplicativity of the ideal norm in number rings. -/
theorem card_quot_mul [is_dedekind_domain S] [module.free ℤ S] [module.finite ℤ S] (I J : ideal S) :
  card_quot (I * J) = card_quot I * card_quot J :=
begin
  let b := module.free.choose_basis ℤ S,
  casesI is_empty_or_nonempty (module.free.choose_basis_index ℤ S),
  { haveI : subsingleton S := function.surjective.subsingleton b.repr.to_equiv.symm.surjective,
    nontriviality S,
    exfalso,
    exact not_nontrivial_iff_subsingleton.mpr ‹subsingleton S› ‹nontrivial S›, },
  haveI : infinite S := infinite.of_surjective _ b.repr.to_equiv.surjective,
  exact unique_factorization_monoid.multiplicative_of_coprime card_quot I J
    (card_quot_bot _ _)
    (λ I J hI, by simp [ideal.is_unit_iff.mp hI, ideal.mul_top])
    (λ I i hI, have ideal.is_prime I := ideal.is_prime_of_prime hI,
              by exactI card_quot_pow_of_prime hI.ne_zero)
    (λ I J hIJ, card_quot_mul_of_coprime (ideal.is_unit_iff.mp (hIJ _
      (ideal.dvd_iff_le.mpr le_sup_left)
      (ideal.dvd_iff_le.mpr le_sup_right))))
end

/-- The absolute norm of the ideal `I : ideal R` is the cardinality of the quotient `R ⧸ I`. -/
noncomputable def ideal.abs_norm [infinite S] [is_dedekind_domain S]
  [module.free ℤ S] [module.finite ℤ S] :
  ideal S →*₀ ℕ :=
{ to_fun := submodule.card_quot,
  map_mul' := λ I J, by rw card_quot_mul,
  map_one' := by rw [ideal.one_eq_top, card_quot_top],
  map_zero' := by rw [ideal.zero_eq_bot, card_quot_bot] }

namespace ideal

variables [infinite S] [is_dedekind_domain S] [module.free ℤ S] [module.finite ℤ S]

lemma abs_norm_apply (I : ideal S) : abs_norm I = card_quot I := rfl

@[simp] lemma abs_norm_bot : abs_norm (⊥ : ideal S) = 0 :=
by rw [← ideal.zero_eq_bot, _root_.map_zero]

@[simp] lemma abs_norm_top : abs_norm (⊤ : ideal S) = 1 :=
by rw [← ideal.one_eq_top, _root_.map_one]

@[simp] lemma abs_norm_eq_one_iff {I : ideal S} : abs_norm I = 1 ↔ I = ⊤ :=
by rw [abs_norm_apply, card_quot_eq_one_iff]

/-- Let `e : S ≃ I` be an additive isomorphism (therefore a `ℤ`-linear equiv).
Then an alternative way to compute the norm of `I` is given by taking the determinant of `e`.
See `nat_abs_det_basis_change` for a more familiar formulation of this result. -/
theorem nat_abs_det_equiv (I : ideal S) {E : Type*} [add_equiv_class E S I] (e : E) :
  int.nat_abs (linear_map.det
      ((submodule.subtype I).restrict_scalars ℤ ∘ₗ add_monoid_hom.to_int_linear_map (e : S →+ I))) =
  ideal.abs_norm I :=
begin
  -- `S ⧸ I` might be infinite if `I = ⊥`, but then `e` can't be an equiv.
  by_cases hI : I = ⊥,
  { unfreezingI { subst hI },
    have : (1 : S) ≠ 0 := one_ne_zero,
    have : (1 : S) = 0 := equiv_like.injective e (subsingleton.elim _ _),
    contradiction },

  let ι := module.free.choose_basis_index ℤ S,
  let b := module.free.choose_basis ℤ S,
  casesI is_empty_or_nonempty ι,
  { nontriviality S,
    exact (not_nontrivial_iff_subsingleton.mpr
      (function.surjective.subsingleton b.repr.to_equiv.symm.surjective)
      (by apply_instance)).elim },

  -- Thus `(S ⧸ I)` is isomorphic to a product of `zmod`s, so it is a fintype.
  letI := ideal.fintype_quotient_of_free_of_ne_bot I hI,
  -- Use the Smith normal form to choose a nice basis for `I`.
  letI := classical.dec_eq ι,
  let a := I.smith_coeffs b hI,
  let b' := I.ring_basis b hI,
  let ab := I.self_basis b hI,
  have ab_eq := I.self_basis_def b hI,
  let e' : S ≃ₗ[ℤ] I := b'.equiv ab (equiv.refl _),
  let f : S →ₗ[ℤ] S := (I.subtype.restrict_scalars ℤ).comp (e' : S →ₗ[ℤ] I),
  let f_apply : ∀ x, f x = b'.equiv ab (equiv.refl _) x := λ x, rfl,
  suffices : (linear_map.det f).nat_abs = ideal.abs_norm I,
  { calc  (linear_map.det ((submodule.subtype I).restrict_scalars ℤ ∘ₗ _)).nat_abs
        = (linear_map.det ((submodule.subtype I).restrict_scalars ℤ ∘ₗ
            (↑(add_equiv.to_int_linear_equiv ↑e) : S →ₗ[ℤ] I))).nat_abs : rfl
    ... = (linear_map.det ((submodule.subtype I).restrict_scalars ℤ ∘ₗ _)).nat_abs :
      int.nat_abs_eq_iff_associated.mpr (linear_map.associated_det_comp_equiv _ _ _)
    ... = abs_norm I : this },

  have ha : ∀ i, f (b' i) = a i • b' i,
  { intro i, rw [f_apply, b'.equiv_apply, equiv.refl_apply, ab_eq] },
  have mem_I_iff : ∀ x, x ∈ I ↔ ∀ i, a i ∣ b'.repr x i,
  { intro x, simp_rw [ab.mem_ideal_iff', ab_eq],
    have : ∀ (c : ι → ℤ) i, b'.repr (∑ (j : ι), c j • a j • b' j) i = a i * c i,
    { intros c i,
      simp only [← mul_action.mul_smul, b'.repr_sum_self, mul_comm] },
    split,
    { rintro ⟨c, rfl⟩ i, exact ⟨c i, this c i⟩ },
    { rintros ha,
      choose c hc using ha, exact ⟨c, b'.ext_elem (λ i, trans (hc i) (this c i).symm)⟩ } },

  -- `det f` is equal to `∏ i, a i`,
  letI := classical.dec_eq ι,
  calc  int.nat_abs (linear_map.det f)
      = int.nat_abs (linear_map.to_matrix b' b' f).det : by rw linear_map.det_to_matrix
  ... = int.nat_abs (matrix.diagonal a).det : _
  ... = int.nat_abs (∏ i, a i) : by rw matrix.det_diagonal
  ... = ∏ i, int.nat_abs (a i) : map_prod int.nat_abs_hom a finset.univ
  ... = fintype.card (S ⧸ I) : _
  ... = abs_norm I : (submodule.card_quot_apply _).symm,
  -- since `linear_map.to_matrix b' b' f` is the diagonal matrix with `a` along the diagonal.
  { congr, ext i j,
    rw [linear_map.to_matrix_apply, ha, linear_equiv.map_smul, basis.repr_self, finsupp.smul_single,
        smul_eq_mul, mul_one],
    by_cases h : i = j,
    { rw [h, matrix.diagonal_apply_eq, finsupp.single_eq_same] },
    { rw [matrix.diagonal_apply_ne _ h, finsupp.single_eq_of_ne (ne.symm h)] } },

  -- Now we map everything through the linear equiv `S ≃ₗ (ι → ℤ)`,
  -- which maps `(S ⧸ I)` to `Π i, zmod (a i).nat_abs`.
  haveI : ∀ i, ne_zero ((a i).nat_abs) := λ i,
    ⟨int.nat_abs_ne_zero_of_ne_zero (ideal.smith_coeffs_ne_zero b I hI i)⟩,
  simp_rw [fintype.card_eq.mpr ⟨(ideal.quotient_equiv_pi_zmod I b hI).to_equiv⟩, fintype.card_pi,
           zmod.card] ,
end

/-- Let `b` be a basis for `S` over `ℤ` and `bI` a basis for `I` over `ℤ` of the same dimension.
Then an alternative way to compute the norm of `I` is given by taking the determinant of `bI`
over `b`. -/
theorem nat_abs_det_basis_change {ι : Type*} [fintype ι] [decidable_eq ι]
  (b : basis ι ℤ S) (I : ideal S) (bI : basis ι ℤ I) :
  (b.det (coe ∘ bI)).nat_abs = ideal.abs_norm I :=
begin
  let e := b.equiv bI (equiv.refl _),
  calc (b.det ((submodule.subtype I).restrict_scalars ℤ ∘ bI)).nat_abs
      = (linear_map.det ((submodule.subtype I).restrict_scalars ℤ ∘ₗ (e : S →ₗ[ℤ] I))).nat_abs
    : by rw basis.det_comp_basis
  ... = _ : nat_abs_det_equiv I e
end

@[simp]
lemma abs_norm_span_singleton (r : S) :
  abs_norm (span ({r} : set S)) = (algebra.norm ℤ r).nat_abs :=
begin
  rw algebra.norm_apply,
  by_cases hr : r = 0,
  { simp only [hr, ideal.span_zero, algebra.coe_lmul_eq_mul, eq_self_iff_true, ideal.abs_norm_bot,
      linear_map.det_zero'', set.singleton_zero, _root_.map_zero, int.nat_abs_zero] },
  letI := ideal.fintype_quotient_of_free_of_ne_bot (span {r}) (mt span_singleton_eq_bot.mp hr),
  let b := module.free.choose_basis ℤ S,
  rw [← nat_abs_det_equiv _ (b.equiv (basis_span_singleton b hr) (equiv.refl _))],
  swap, apply_instance,
  congr,
  refine b.ext (λ i, _),
  simp
end

lemma abs_norm_dvd_abs_norm_of_le {I J : ideal S} (h : J ≤ I) : I.abs_norm ∣ J.abs_norm :=
map_dvd abs_norm (dvd_iff_le.mpr h)

lemma abs_norm_dvd_norm_of_mem {I : ideal S} {x : S} (h : x ∈ I) : ↑I.abs_norm ∣ algebra.norm ℤ x :=
begin
  rw [← int.dvd_nat_abs, ← abs_norm_span_singleton x, int.coe_nat_dvd],
  exact abs_norm_dvd_abs_norm_of_le ((span_singleton_le_iff_mem _).mpr h)
end

@[simp]
lemma abs_norm_span_insert (r : S) (s : set S) :
  abs_norm (span (insert r s)) ∣ gcd (abs_norm (span s)) (algebra.norm ℤ r).nat_abs :=
(dvd_gcd_iff _ _ _).mpr
  ⟨abs_norm_dvd_abs_norm_of_le (span_mono (set.subset_insert _ _)),
  trans
    (abs_norm_dvd_abs_norm_of_le (span_mono (set.singleton_subset_iff.mpr (set.mem_insert _ _))))
    (by rw abs_norm_span_singleton)⟩

lemma irreducible_of_irreducible_abs_norm {I : ideal S} (hI : irreducible I.abs_norm) :
  irreducible I :=
irreducible_iff.mpr
  ⟨λ h, hI.not_unit (by simpa only [ideal.is_unit_iff, nat.is_unit_iff, abs_norm_eq_one_iff]
      using h),
   by rintro a b rfl; simpa only [ideal.is_unit_iff, nat.is_unit_iff, abs_norm_eq_one_iff]
      using hI.is_unit_or_is_unit (_root_.map_mul abs_norm a b)⟩

lemma is_prime_of_irreducible_abs_norm {I : ideal S} (hI : irreducible I.abs_norm) :
  I.is_prime :=
is_prime_of_prime (unique_factorization_monoid.irreducible_iff_prime.mp
  (irreducible_of_irreducible_abs_norm hI))

lemma prime_of_irreducible_abs_norm_span {a : S} (ha : a ≠ 0)
  (hI : irreducible (ideal.span ({a} : set S)).abs_norm) :
  prime a :=
(ideal.span_singleton_prime ha).mp (is_prime_of_irreducible_abs_norm hI)

lemma quotient.index_eq_zero {S : Type*} [comm_ring S] (I : ideal S) :
  (I.to_add_subgroup.index : S ⧸ I) = 0 :=
begin
  rw [add_subgroup.index, nat.card_eq],
  split_ifs with hq, swap, simp,
  by_contra h,
  -- TODO: can we avoid rewriting the `I.to_add_subgroup` here?
  letI : fintype (S ⧸ I) := @fintype.of_finite _ hq,
  have h : (fintype.card (S ⧸ I) : S ⧸ I) ≠ 0 := h,
  simpa using h
end

lemma abs_norm_mem (I : ideal S) : ↑I.abs_norm ∈ I :=
by rw [abs_norm_apply, card_quot, ← ideal.quotient.eq_zero_iff_mem, map_nat_cast,
       quotient.index_eq_zero]

end ideal

end ring_of_integers

end abs_norm

section span_norm

namespace ideal

open submodule

variables (R : Type*) [comm_ring R] {S : Type*} [comm_ring S] [algebra R S]

/-- `ideal.span_norm R (I : ideal S)` is the ideal generated by mapping `algebra.norm R` over `I`.

See also `ideal.rel_norm`.
-/
def span_norm (I : ideal S) : ideal R :=
ideal.span (algebra.norm R '' (I : set S))

@[simp] lemma span_norm_bot
  [nontrivial S] [module.free R S] [module.finite R S] :
  span_norm R (⊥ : ideal S) = ⊥ :=
span_eq_bot.mpr (λ x hx, by simpa using hx)

variables {R}

@[simp] lemma span_norm_eq_bot_iff [is_domain R] [is_domain S]
  [module.free R S] [module.finite R S] {I : ideal S} :
  span_norm R I = ⊥ ↔ I = ⊥ :=
begin
  simp only [span_norm, ideal.span_eq_bot, set.mem_image, set_like.mem_coe, forall_exists_index,
    and_imp, forall_apply_eq_imp_iff₂,
    algebra.norm_eq_zero_iff_of_basis (module.free.choose_basis R S), @eq_bot_iff _ _ _ I,
    set_like.le_def],
  refl
end

variables (R)

lemma norm_mem_span_norm {I : ideal S} (x : S) (hx : x ∈ I) : algebra.norm R x ∈ I.span_norm R :=
subset_span (set.mem_image_of_mem _ hx)

@[simp] lemma span_norm_singleton {r : S} :
  span_norm R (span ({r} : set S)) = span {algebra.norm R r} :=
le_antisymm
  (span_le.mpr (λ x hx, mem_span_singleton.mpr begin
    obtain ⟨x, hx', rfl⟩ := (set.mem_image _ _ _).mp hx,
    exact map_dvd _ (mem_span_singleton.mp hx')
  end))
  ((span_singleton_le_iff_mem _).mpr (norm_mem_span_norm _ _ (mem_span_singleton_self _)))

@[simp] lemma span_norm_top : span_norm R (⊤ : ideal S) = ⊤ :=
by simp [← ideal.span_singleton_one]

lemma map_span_norm (I : ideal S) {T : Type*} [comm_ring T] (f : R →+* T) :
  map f (span_norm R I) = span ((f ∘ algebra.norm R) '' (I : set S)) :=
by rw [span_norm, map_span, set.image_image]

@[mono]
lemma span_norm_mono {I J : ideal S} (h : I ≤ J) : span_norm R I ≤ span_norm R J :=
ideal.span_mono (set.monotone_image h)

lemma span_norm_localization (I : ideal S) [module.finite R S] [module.free R S]
<<<<<<< HEAD
  {M : submonoid R} {Rₘ : Type*} (Sₘ : Type*)
=======
  (M : submonoid R) {Rₘ Sₘ : Type*}
>>>>>>> 2e59a6de
  [comm_ring Rₘ] [algebra R Rₘ] [comm_ring Sₘ] [algebra S Sₘ]
  [algebra Rₘ Sₘ] [algebra R Sₘ] [is_scalar_tower R Rₘ Sₘ] [is_scalar_tower R S Sₘ]
  [is_localization M Rₘ] [is_localization (algebra.algebra_map_submonoid S M) Sₘ] :
  span_norm Rₘ (I.map (algebra_map S Sₘ)) = (span_norm R I).map (algebra_map R Rₘ) :=
begin
  casesI h : subsingleton_or_nontrivial R,
  { haveI := is_localization.unique R Rₘ M,
    simp },
  let b := module.free.choose_basis R S,
  rw map_span_norm,
  refine span_eq_span (set.image_subset_iff.mpr _) (set.image_subset_iff.mpr _),
  { rintros a' ha',
    simp only [set.mem_preimage, submodule_span_eq, ← map_span_norm, set_like.mem_coe,
        is_localization.mem_map_algebra_map_iff (algebra.algebra_map_submonoid S M) Sₘ,
        is_localization.mem_map_algebra_map_iff M Rₘ, prod.exists]
      at ⊢ ha',
    obtain ⟨⟨a, ha⟩, ⟨_, ⟨s, hs, rfl⟩⟩, has⟩ := ha',
    refine ⟨⟨algebra.norm R a, norm_mem_span_norm _ _ ha⟩,
            ⟨s ^ fintype.card (module.free.choose_basis_index R S), pow_mem hs _⟩, _⟩,
    swap,
    simp only [submodule.coe_mk, subtype.coe_mk, map_pow] at ⊢ has,
    apply_fun algebra.norm Rₘ at has,
    rwa [_root_.map_mul, ← is_scalar_tower.algebra_map_apply,
        is_scalar_tower.algebra_map_apply R Rₘ,
        algebra.norm_algebra_map_of_basis (b.localization_localization Rₘ M Sₘ),
        algebra.norm_localization R M a] at has,
    all_goals { apply_instance } },
  { intros a ha,
    rw [set.mem_preimage, function.comp_app, ← algebra.norm_localization R M a],
    exact subset_span (set.mem_image_of_mem _ (mem_map_of_mem _ ha)),
    all_goals { apply_instance } },
end

lemma span_norm_mul_span_norm_le (I J : ideal S) :
  span_norm R I * span_norm R J ≤ span_norm R (I * J) :=
begin
  rw [span_norm, span_norm, span_norm, ideal.span_mul_span', ← set.image_mul],
  refine ideal.span_mono (set.monotone_image _),
  rintros _ ⟨x, y, hxI, hyJ, rfl⟩,
  exact ideal.mul_mem_mul hxI hyJ
end

/-- This condition `eq_bot_or_top` is equivalent to being a field.
However, `span_norm_mul_of_field` is harder to apply since we'd need to upgrade a `comm_ring R`
instance to a `field R` instance. -/
lemma span_norm_mul_of_bot_or_top [is_domain R] [is_domain S]
  [module.free R S] [module.finite R S]
  (eq_bot_or_top : ∀ I : ideal R, I = ⊥ ∨ I = ⊤)
  (I J : ideal S) :
  span_norm R (I * J) = span_norm R I * span_norm R J :=
begin
  refine le_antisymm _ (span_norm_mul_span_norm_le _ _ _),
  cases eq_bot_or_top (span_norm R I) with hI hI,
  { rw [hI, span_norm_eq_bot_iff.mp hI, bot_mul, span_norm_bot],
    exact bot_le },
  rw [hI, ideal.top_mul],
  cases eq_bot_or_top (span_norm R J) with hJ hJ,
  { rw [hJ, span_norm_eq_bot_iff.mp hJ, mul_bot, span_norm_bot],
    exact bot_le },
  rw hJ,
  exact le_top
end

@[simp] lemma span_norm_mul_of_field {K : Type*} [field K] [algebra K S] [is_domain S]
  [module.finite K S] (I J : ideal S) :
  span_norm K (I * J) = span_norm K I * span_norm K J :=
span_norm_mul_of_bot_or_top K eq_bot_or_top I J

variables [is_domain R] [is_domain S] [is_dedekind_domain R] [is_dedekind_domain S]
variables [module.finite R S] [module.free R S]

/-- Multiplicativity of `ideal.span_norm`. simp-normal form is `map_mul (ideal.rel_norm R)`. -/
lemma span_norm_mul (I J : ideal S) : span_norm R (I * J) = span_norm R I * span_norm R J :=
begin
  nontriviality R,
  casesI subsingleton_or_nontrivial S,
  { have : ∀ I : ideal S, I = ⊤ := λ I, subsingleton.elim I ⊤,
    simp [this I, this J, this (I * J)] },
  refine eq_of_localization_maximal _,
  unfreezingI { intros P hP },
  by_cases hP0 : P = ⊥,
  { unfreezingI { subst hP0 },
    rw span_norm_mul_of_bot_or_top,
    intros I,
    refine or_iff_not_imp_right.mpr (λ hI, _),
    exact (hP.eq_of_le hI bot_le).symm },
  let P' := algebra.algebra_map_submonoid S P.prime_compl,
  letI : algebra (localization.at_prime P) (localization P') :=
    localization_algebra P.prime_compl S,
  haveI : is_scalar_tower R (localization.at_prime P) (localization P') :=
    is_scalar_tower.of_algebra_map_eq (λ x, (is_localization.map_eq _ _).symm),
  have h : P' ≤ S⁰ :=
    map_le_non_zero_divisors_of_injective _ (no_zero_smul_divisors.algebra_map_injective _ _)
      P.prime_compl_le_non_zero_divisors,
  haveI : is_domain (localization P') := is_localization.is_domain_localization h,
  haveI : is_dedekind_domain (localization P') := is_localization.is_dedekind_domain S h _,
  letI := classical.dec_eq (ideal (localization P')),
  haveI : is_principal_ideal_ring (localization P') :=
    is_dedekind_domain.is_principal_ideal_ring_localization_over_prime S P hP0,
  rw [ideal.map_mul, ← span_norm_localization R I (localization P') h,
    ← span_norm_localization R J (localization P') h,
    ← span_norm_localization R (I * J) (localization P') h, ideal.map_mul,
    ← (I.map _).span_singleton_generator, ← (J.map _).span_singleton_generator,
    span_singleton_mul_span_singleton, span_norm_singleton, span_norm_singleton,
    span_norm_singleton, span_singleton_mul_span_singleton, _root_.map_mul],
  repeat { apply_instance },
  repeat { assumption },
end

/-- The relative norm `ideal.rel_norm R (I : ideal S)`, where `R` and `S` are Dedekind domains,
and `S` is an extension of `R` that is finite and free as a module. -/
def rel_norm : ideal S →*₀ ideal R :=
{ to_fun := span_norm R,
  map_zero' := span_norm_bot R,
  map_one' := by rw [one_eq_top, span_norm_top R, one_eq_top],
  map_mul' := span_norm_mul R }

lemma rel_norm_apply (I : ideal S) :
  rel_norm R I = span (algebra.norm R '' (I : set S) : set R) :=
rfl

@[simp] lemma span_norm_eq (I : ideal S) : span_norm R I = rel_norm R I := rfl

@[simp] lemma rel_norm_bot : rel_norm R (⊥ : ideal S) = ⊥ :=
by simpa only [zero_eq_bot] using map_zero (rel_norm R : ideal S →*₀ _)

@[simp] lemma rel_norm_top : rel_norm R (⊤ : ideal S) = ⊤ :=
by simpa only [one_eq_top] using map_one (rel_norm R : ideal S →*₀ _)

variables {R}

@[simp] lemma rel_norm_eq_bot_iff {I : ideal S} : rel_norm R I = ⊥ ↔ I = ⊥ :=
span_norm_eq_bot_iff

variables (R)

lemma norm_mem_rel_norm (I : ideal S) (x : S) (hx : x ∈ I) : algebra.norm R x ∈ rel_norm R I :=
norm_mem_span_norm R x hx

@[simp] lemma rel_norm_singleton (r : S) :
  rel_norm R (span ({r} : set S)) = span {algebra.norm R r} :=
span_norm_singleton R

lemma map_rel_norm (I : ideal S) {T : Type*} [comm_ring T] (f : R →+* T) :
  map f (rel_norm R I) = span ((f ∘ algebra.norm R) '' (I : set S)) :=
map_span_norm R I f

@[mono]
lemma rel_norm_mono {I J : ideal S} (h : I ≤ J) : rel_norm R I ≤ rel_norm R J :=
span_norm_mono R h

end ideal

end span_norm<|MERGE_RESOLUTION|>--- conflicted
+++ resolved
@@ -500,11 +500,7 @@
 ideal.span_mono (set.monotone_image h)
 
 lemma span_norm_localization (I : ideal S) [module.finite R S] [module.free R S]
-<<<<<<< HEAD
-  {M : submonoid R} {Rₘ : Type*} (Sₘ : Type*)
-=======
-  (M : submonoid R) {Rₘ Sₘ : Type*}
->>>>>>> 2e59a6de
+  (M : submonoid R) {Rₘ : Type*} (Sₘ : Type*)
   [comm_ring Rₘ] [algebra R Rₘ] [comm_ring Sₘ] [algebra S Sₘ]
   [algebra Rₘ Sₘ] [algebra R Sₘ] [is_scalar_tower R Rₘ Sₘ] [is_scalar_tower R S Sₘ]
   [is_localization M Rₘ] [is_localization (algebra.algebra_map_submonoid S M) Sₘ] :
@@ -604,9 +600,9 @@
   letI := classical.dec_eq (ideal (localization P')),
   haveI : is_principal_ideal_ring (localization P') :=
     is_dedekind_domain.is_principal_ideal_ring_localization_over_prime S P hP0,
-  rw [ideal.map_mul, ← span_norm_localization R I (localization P') h,
-    ← span_norm_localization R J (localization P') h,
-    ← span_norm_localization R (I * J) (localization P') h, ideal.map_mul,
+  rw [ideal.map_mul, ← span_norm_localization R I P.prime_compl (localization P'),
+    ← span_norm_localization R J P.prime_compl (localization P'),
+    ← span_norm_localization R (I * J) P.prime_compl (localization P'), ideal.map_mul,
     ← (I.map _).span_singleton_generator, ← (J.map _).span_singleton_generator,
     span_singleton_mul_span_singleton, span_norm_singleton, span_norm_singleton,
     span_norm_singleton, span_singleton_mul_span_singleton, _root_.map_mul],
