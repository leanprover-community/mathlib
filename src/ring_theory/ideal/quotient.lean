/-
Copyright (c) 2018 Kenny Lau. All rights reserved.
Released under Apache 2.0 license as described in the file LICENSE.
Authors: Kenny Lau, Chris Hughes, Mario Carneiro, Anne Baanen
-/
import linear_algebra.quotient
import ring_theory.ideal.basic
/-!
# Ideal quotients

This file defines ideal quotients as a special case of submodule quotients and proves some basic
results about these quotients.

See `algebra.ring_quot` for quotients of non-commutative rings.

## Main definitions

 - `ideal.quotient`: the quotient of a commutative ring `R` by an ideal `I : ideal R`

## Main results

 - `ideal.quotient_inf_ring_equiv_pi_quotient`: the **Chinese Remainder Theorem**
-/

universes u v w

namespace ideal

open set
open_locale big_operators

variables {R : Type u} [comm_ring R] (I : ideal R) {a b : R}
variables {S : Type v}

/-- The quotient `R/I` of a ring `R` by an ideal `I`.

The ideal quotient of `I` is defined to equal the quotient of `I` as an `R`-submodule of `R`.
This definition is marked `reducible` so that typeclass instances can be shared between
`ideal.quotient I` and `submodule.quotient I`.
-/
-- Note that at present `ideal` means a left-ideal,
-- so this quotient is only useful in a commutative ring.
-- We should develop quotients by two-sided ideals as well.
@[reducible]
instance : has_quotient R (ideal R) := submodule.has_quotient

namespace quotient
variables {I} {x y : R}

instance has_one (I : ideal R) : has_one (R ⧸ I) := ⟨submodule.quotient.mk 1⟩

instance has_mul (I : ideal R) : has_mul (R ⧸ I) :=
⟨λ a b, quotient.lift_on₂' a b (λ a b, submodule.quotient.mk (a * b)) $
 λ a₁ a₂ b₁ b₂ h₁ h₂, quot.sound $ begin
  rw submodule.quotient_rel_r_def at h₁ h₂ ⊢,
  have F := I.add_mem (I.mul_mem_left a₂ h₁) (I.mul_mem_right b₁ h₂),
  have : a₁ * a₂ - b₁ * b₂ = a₂ * (a₁ - b₁) + (a₂ - b₂) * b₁,
  { rw [mul_sub, sub_mul, sub_add_sub_cancel, mul_comm, mul_comm b₁] },
  rw ← this at F,
  change _ ∈ _, convert F,
end⟩

instance comm_ring (I : ideal R) : comm_ring (R ⧸ I) :=
{ mul := (*),
  one := 1,
  nat_cast := λ n, submodule.quotient.mk n,
  nat_cast_zero := by simp [nat.cast],
  nat_cast_succ := by simp [nat.cast]; refl,
  mul_assoc := λ a b c, quotient.induction_on₃' a b c $
    λ a b c, congr_arg submodule.quotient.mk (mul_assoc a b c),
  mul_comm := λ a b, quotient.induction_on₂' a b $
    λ a b, congr_arg submodule.quotient.mk (mul_comm a b),
  one_mul := λ a, quotient.induction_on' a $
    λ a, congr_arg submodule.quotient.mk (one_mul a),
  mul_one := λ a, quotient.induction_on' a $
    λ a, congr_arg submodule.quotient.mk (mul_one a),
  left_distrib := λ a b c, quotient.induction_on₃' a b c $
    λ a b c, congr_arg submodule.quotient.mk (left_distrib a b c),
  right_distrib := λ a b c, quotient.induction_on₃' a b c $
    λ a b c, congr_arg submodule.quotient.mk (right_distrib a b c),
  ..submodule.quotient.add_comm_group I }

/-- The ring homomorphism from a ring `R` to a quotient ring `R/I`. -/
def mk (I : ideal R) : R →+* (R ⧸ I) :=
⟨λ a, submodule.quotient.mk a, rfl, λ _ _, rfl, rfl, λ _ _, rfl⟩

/- Two `ring_homs`s from the quotient by an ideal are equal if their
compositions with `ideal.quotient.mk'` are equal.

See note [partially-applied ext lemmas]. -/
@[ext]
lemma ring_hom_ext [non_assoc_semiring S] ⦃f g : R ⧸ I →+* S⦄
  (h : f.comp (mk I) = g.comp (mk I)) : f = g :=
ring_hom.ext $ λ x, quotient.induction_on' x $ (ring_hom.congr_fun h : _)

instance inhabited : inhabited (R ⧸ I) := ⟨mk I 37⟩

protected theorem eq : mk I x = mk I y ↔ x - y ∈ I := submodule.quotient.eq I

@[simp] theorem mk_eq_mk (x : R) : (submodule.quotient.mk x : R ⧸ I) = mk I x := rfl

lemma eq_zero_iff_mem {I : ideal R} : mk I a = 0 ↔ a ∈ I :=
submodule.quotient.mk_eq_zero _

theorem zero_eq_one_iff {I : ideal R} : (0 : R ⧸ I) = 1 ↔ I = ⊤ :=
eq_comm.trans $ eq_zero_iff_mem.trans (eq_top_iff_one _).symm

theorem zero_ne_one_iff {I : ideal R} : (0 : R ⧸ I) ≠ 1 ↔ I ≠ ⊤ :=
not_congr zero_eq_one_iff

protected theorem nontrivial {I : ideal R} (hI : I ≠ ⊤) : nontrivial (R ⧸ I) :=
⟨⟨0, 1, zero_ne_one_iff.2 hI⟩⟩

lemma subsingleton_iff {I : ideal R} : subsingleton (R ⧸ I) ↔ I = ⊤ :=
by rw [eq_top_iff_one, ← subsingleton_iff_zero_eq_one, eq_comm,
       ← I^.quotient.mk^.map_one, quotient.eq_zero_iff_mem]

instance : unique (R ⧸ (⊤ : ideal R)) :=
⟨⟨0⟩, by rintro ⟨x⟩; exact quotient.eq_zero_iff_mem.mpr submodule.mem_top⟩

lemma mk_surjective : function.surjective (mk I) :=
λ y, quotient.induction_on' y (λ x, exists.intro x rfl)

/-- If `I` is an ideal of a commutative ring `R`, if `q : R → R/I` is the quotient map, and if
`s ⊆ R` is a subset, then `q⁻¹(q(s)) = ⋃ᵢ(i + s)`, the union running over all `i ∈ I`. -/
lemma quotient_ring_saturate (I : ideal R) (s : set R) :
  mk I ⁻¹' (mk I '' s) = (⋃ x : I, (λ y, x.1 + y) '' s) :=
begin
  ext x,
  simp only [mem_preimage, mem_image, mem_Union, ideal.quotient.eq],
  exact ⟨λ ⟨a, a_in, h⟩, ⟨⟨_, I.neg_mem h⟩, a, a_in, by simp⟩,
         λ ⟨⟨i, hi⟩, a, ha, eq⟩,
           ⟨a, ha, by rw [← eq, sub_add_eq_sub_sub_swap, sub_self, zero_sub]; exact I.neg_mem hi⟩⟩
end

instance is_domain (I : ideal R) [hI : I.is_prime] : is_domain (R ⧸ I) :=
{ eq_zero_or_eq_zero_of_mul_eq_zero := λ a b,
    quotient.induction_on₂' a b $ λ a b hab,
      (hI.mem_or_mem (eq_zero_iff_mem.1 hab)).elim
        (or.inl ∘ eq_zero_iff_mem.2)
        (or.inr ∘ eq_zero_iff_mem.2),
  .. quotient.nontrivial hI.1 }

lemma is_domain_iff_prime (I : ideal R) : is_domain (R ⧸ I) ↔ I.is_prime :=
⟨ λ ⟨h1, h2⟩, ⟨zero_ne_one_iff.1 $ @zero_ne_one _ _ ⟨h2⟩, λ x y h,
    by { simp only [←eq_zero_iff_mem, (mk I).map_mul] at ⊢ h, exact h1 h}⟩,
  λ h, by { resetI, apply_instance }⟩

lemma exists_inv {I : ideal R} [hI : I.is_maximal] :
  ∀ {a : (R ⧸ I)}, a ≠ 0 → ∃ b : (R ⧸ I), a * b = 1 :=
begin
  rintro ⟨a⟩ h,
  rcases hI.exists_inv (mt eq_zero_iff_mem.2 h) with ⟨b, c, hc, abc⟩,
  rw [mul_comm] at abc,
  refine ⟨mk _ b, quot.sound _⟩, --quot.sound hb
  rw ← eq_sub_iff_add_eq' at abc,
  rw [abc, ← neg_mem_iff, neg_sub] at hc,
  rw submodule.quotient_rel_r_def,
  convert hc,
end

open_locale classical

/-- quotient by maximal ideal is a field. def rather than instance, since users will have
computable inverses in some applications.
See note [reducible non-instances]. -/
@[reducible]
protected noncomputable def field (I : ideal R) [hI : I.is_maximal] : field (R ⧸ I) :=
{ inv := λ a, if ha : a = 0 then 0 else classical.some (exists_inv ha),
  mul_inv_cancel := λ a (ha : a ≠ 0), show a * dite _ _ _ = _,
    by rw dif_neg ha;
    exact classical.some_spec (exists_inv ha),
  inv_zero := dif_pos rfl,
  ..quotient.comm_ring I,
  ..quotient.is_domain I }

/-- If the quotient by an ideal is a field, then the ideal is maximal. -/
theorem maximal_of_is_field (I : ideal R)
  (hqf : is_field (R ⧸ I)) : I.is_maximal :=
begin
  apply ideal.is_maximal_iff.2,
  split,
  { intro h,
    rcases hqf.exists_pair_ne with ⟨⟨x⟩, ⟨y⟩, hxy⟩,
    exact hxy (ideal.quotient.eq.2 (mul_one (x - y) ▸ I.mul_mem_left _ h)) },
  { intros J x hIJ hxnI hxJ,
    rcases hqf.mul_inv_cancel (mt ideal.quotient.eq_zero_iff_mem.1 hxnI) with ⟨⟨y⟩, hy⟩,
    rw [← zero_add (1 : R), ← sub_self (x * y), sub_add],
    refine J.sub_mem (J.mul_mem_right _ hxJ) (hIJ (ideal.quotient.eq.1 hy)) }
end

/-- The quotient of a ring by an ideal is a field iff the ideal is maximal. -/
theorem maximal_ideal_iff_is_field_quotient (I : ideal R) : I.is_maximal ↔ is_field (R ⧸ I) :=
⟨λ h, by { letI := @quotient.field _ _ I h, exact field.to_is_field _ }, maximal_of_is_field _⟩

variable [comm_ring S]

/-- Given a ring homomorphism `f : R →+* S` sending all elements of an ideal to zero,
lift it to the quotient by this ideal. -/
def lift (I : ideal R) (f : R →+* S) (H : ∀ (a : R), a ∈ I → f a = 0) :
  R ⧸ I →+* S :=
{ map_one' := f.map_one,
  map_zero' := f.map_zero,
  map_add' := λ a₁ a₂, quotient.induction_on₂' a₁ a₂ f.map_add,
  map_mul' := λ a₁ a₂, quotient.induction_on₂' a₁ a₂ f.map_mul,
  .. quotient_add_group.lift I.to_add_subgroup f.to_add_monoid_hom H }

@[simp] lemma lift_mk (I : ideal R) (f : R →+* S) (H : ∀ (a : R), a ∈ I → f a = 0) :
  lift I f H (mk I a) = f a := rfl

/-- The ring homomorphism from the quotient by a smaller ideal to the quotient by a larger ideal.

This is the `ideal.quotient` version of `quot.factor` -/
def factor (S T : ideal R) (H : S ≤ T) : R ⧸ S →+* R ⧸ T :=
ideal.quotient.lift S (T^.quotient.mk) (λ x hx, eq_zero_iff_mem.2 (H hx))

@[simp] lemma factor_mk (S T : ideal R) (H : S ≤ T) (x : R) :
  factor S T H (mk S x) = mk T x := rfl

@[simp] lemma factor_comp_mk (S T : ideal R) (H : S ≤ T) : (factor S T H).comp (mk S) = mk T :=
by { ext x, rw [ring_hom.comp_apply, factor_mk] }

end quotient

/-- Quotienting by equal ideals gives equivalent rings.

See also `submodule.quot_equiv_of_eq`.
-/
def quot_equiv_of_eq {R : Type*} [comm_ring R] {I J : ideal R} (h : I = J) :
  (R ⧸ I) ≃+* R ⧸ J :=
{ map_mul' := by { rintro ⟨x⟩ ⟨y⟩, refl },
  .. submodule.quot_equiv_of_eq I J h }

@[simp]
lemma quot_equiv_of_eq_mk {R : Type*} [comm_ring R] {I J : ideal R} (h : I = J) (x : R) :
  quot_equiv_of_eq h (ideal.quotient.mk I x) = ideal.quotient.mk J x :=
rfl

<<<<<<< HEAD
@[simp] lemma ideal.quot_equiv_of_eq_symm {R : Type*} [comm_ring R] {I J : ideal R} (h : I = J) :
=======
@[simp]
lemma quot_equiv_of_eq_symm {R : Type*} [comm_ring R] {I J : ideal R} (h : I = J) :
>>>>>>> 90dc6175
  (ideal.quot_equiv_of_eq h).symm = ideal.quot_equiv_of_eq h.symm :=
by ext; refl

section pi
variables (ι : Type v)

/-- `R^n/I^n` is a `R/I`-module. -/
instance module_pi : module (R ⧸ I) ((ι → R) ⧸ I.pi ι) :=
{ smul := λ c m, quotient.lift_on₂' c m (λ r m, submodule.quotient.mk $ r • m) begin
    intros c₁ m₁ c₂ m₂ hc hm,
    apply ideal.quotient.eq.2,
    rw submodule.quotient_rel_r_def at hc hm,
    intro i,
    exact I.mul_sub_mul_mem hc (hm i),
  end,
  one_smul := begin
    rintro ⟨a⟩,
    change ideal.quotient.mk _ _ = ideal.quotient.mk _ _,
    congr' with i, exact one_mul (a i),
  end,
  mul_smul := begin
    rintro ⟨a⟩ ⟨b⟩ ⟨c⟩,
    change ideal.quotient.mk _ _ = ideal.quotient.mk _ _,
    simp only [(•)],
    congr' with i, exact mul_assoc a b (c i),
  end,
  smul_add := begin
    rintro ⟨a⟩ ⟨b⟩ ⟨c⟩,
    change ideal.quotient.mk _ _ = ideal.quotient.mk _ _,
    congr' with i, exact mul_add a (b i) (c i),
  end,
  smul_zero := begin
    rintro ⟨a⟩,
    change ideal.quotient.mk _ _ = ideal.quotient.mk _ _,
    congr' with i, exact mul_zero a,
  end,
  add_smul := begin
    rintro ⟨a⟩ ⟨b⟩ ⟨c⟩,
    change ideal.quotient.mk _ _ = ideal.quotient.mk _ _,
    congr' with i, exact add_mul a b (c i),
  end,
  zero_smul := begin
    rintro ⟨a⟩,
    change ideal.quotient.mk _ _ = ideal.quotient.mk _ _,
    congr' with i, exact zero_mul (a i),
  end, }

/-- `R^n/I^n` is isomorphic to `(R/I)^n` as an `R/I`-module. -/
noncomputable def pi_quot_equiv : ((ι → R) ⧸ I.pi ι) ≃ₗ[(R ⧸ I)] (ι → (R ⧸ I)) :=
{ to_fun := λ x, quotient.lift_on' x (λ f i, ideal.quotient.mk I (f i)) $
    λ a b hab, funext (λ i, (submodule.quotient.eq' _).2
      (quotient_add_group.left_rel_apply.mp hab i)),
  map_add' := by { rintros ⟨_⟩ ⟨_⟩, refl },
  map_smul' := by { rintros ⟨_⟩ ⟨_⟩, refl },
  inv_fun := λ x, ideal.quotient.mk (I.pi ι) $ λ i, quotient.out' (x i),
  left_inv :=
  begin
    rintro ⟨x⟩,
    exact ideal.quotient.eq.2 (λ i, ideal.quotient.eq.1 (quotient.out_eq' _))
  end,
  right_inv :=
  begin
    intro x,
    ext i,
    obtain ⟨r, hr⟩ := @quot.exists_rep _ _ (x i),
    simp_rw ←hr,
    convert quotient.out_eq' _
  end }

/-- If `f : R^n → R^m` is an `R`-linear map and `I ⊆ R` is an ideal, then the image of `I^n` is
    contained in `I^m`. -/
lemma map_pi {ι} [fintype ι] {ι' : Type w} (x : ι → R) (hi : ∀ i, x i ∈ I)
  (f : (ι → R) →ₗ[R] (ι' → R)) (i : ι') : f x i ∈ I :=
begin
  classical,
  rw pi_eq_sum_univ x,
  simp only [finset.sum_apply, smul_eq_mul, linear_map.map_sum, pi.smul_apply, linear_map.map_smul],
  exact I.sum_mem (λ j hj, I.mul_mem_right _ (hi j))
end

end pi

section chinese_remainder
variables {ι : Type v}

theorem exists_sub_one_mem_and_mem (s : finset ι) {f : ι → ideal R}
  (hf : ∀ i ∈ s, ∀ j ∈ s, i ≠ j → f i ⊔ f j = ⊤) (i : ι) (his : i ∈ s) :
  ∃ r : R, r - 1 ∈ f i ∧ ∀ j ∈ s, j ≠ i → r ∈ f j :=
begin
  have : ∀ j ∈ s, j ≠ i → ∃ r : R, ∃ H : r - 1 ∈ f i, r ∈ f j,
  { intros j hjs hji, specialize hf i his j hjs hji.symm,
    rw [eq_top_iff_one, submodule.mem_sup] at hf,
    rcases hf with ⟨r, hri, s, hsj, hrs⟩, refine ⟨1 - r, _, _⟩,
    { rw [sub_right_comm, sub_self, zero_sub], exact (f i).neg_mem hri },
    { rw [← hrs, add_sub_cancel'], exact hsj } },
  classical,
  have : ∃ g : ι → R, (∀ j, g j - 1 ∈ f i) ∧ ∀ j ∈ s, j ≠ i → g j ∈ f j,
  { choose g hg1 hg2,
    refine ⟨λ j, if H : j ∈ s ∧ j ≠ i then g j H.1 H.2 else 1, λ j, _, λ j, _⟩,
    { split_ifs with h, { apply hg1 }, rw sub_self, exact (f i).zero_mem },
    { intros hjs hji, rw dif_pos, { apply hg2 }, exact ⟨hjs, hji⟩ } },
  rcases this with ⟨g, hgi, hgj⟩, use (∏ x in s.erase i, g x), split,
  { rw [← quotient.eq, ring_hom.map_one, ring_hom.map_prod],
    apply finset.prod_eq_one, intros, rw [← ring_hom.map_one, quotient.eq], apply hgi },
  intros j hjs hji, rw [← quotient.eq_zero_iff_mem, ring_hom.map_prod],
  refine finset.prod_eq_zero (finset.mem_erase_of_ne_of_mem hji hjs) _,
  rw quotient.eq_zero_iff_mem, exact hgj j hjs hji
end

theorem exists_sub_mem [fintype ι] {f : ι → ideal R}
  (hf : ∀ i j, i ≠ j → f i ⊔ f j = ⊤) (g : ι → R) :
  ∃ r : R, ∀ i, r - g i ∈ f i :=
begin
  have : ∃ φ : ι → R, (∀ i, φ i - 1 ∈ f i) ∧ (∀ i j, i ≠ j → φ i ∈ f j),
  { have := exists_sub_one_mem_and_mem (finset.univ : finset ι) (λ i _ j _ hij, hf i j hij),
    choose φ hφ,
    existsi λ i, φ i (finset.mem_univ i),
    exact ⟨λ i, (hφ i _).1, λ i j hij, (hφ i _).2 j (finset.mem_univ j) hij.symm⟩ },
  rcases this with ⟨φ, hφ1, hφ2⟩,
  use ∑ i, g i * φ i,
  intros i,
  rw [← quotient.eq, ring_hom.map_sum],
  refine eq.trans (finset.sum_eq_single i _ _) _,
  { intros j _ hji, rw quotient.eq_zero_iff_mem, exact (f i).mul_mem_left _ (hφ2 j i hji) },
  { intros hi, exact (hi $ finset.mem_univ i).elim },
  specialize hφ1 i, rw [← quotient.eq, ring_hom.map_one] at hφ1,
  rw [ring_hom.map_mul, hφ1, mul_one]
end

/-- The homomorphism from `R/(⋂ i, f i)` to `∏ i, (R / f i)` featured in the Chinese
  Remainder Theorem. It is bijective if the ideals `f i` are comaximal. -/
def quotient_inf_to_pi_quotient (f : ι → ideal R) :
  R ⧸ (⨅ i, f i) →+* Π i, R ⧸ f i :=
quotient.lift (⨅ i, f i)
  (pi.ring_hom (λ i : ι, (quotient.mk (f i) : _))) $
  λ r hr, begin
    rw submodule.mem_infi at hr,
    ext i,
    exact quotient.eq_zero_iff_mem.2 (hr i)
  end

theorem quotient_inf_to_pi_quotient_bijective [fintype ι] {f : ι → ideal R}
  (hf : ∀ i j, i ≠ j → f i ⊔ f j = ⊤) :
  function.bijective (quotient_inf_to_pi_quotient f) :=
⟨λ x y, quotient.induction_on₂' x y $ λ r s hrs, quotient.eq.2 $
  (submodule.mem_infi _).2 $ λ i, quotient.eq.1 $
  show quotient_inf_to_pi_quotient f (quotient.mk' r) i = _, by rw hrs; refl,
λ g, let ⟨r, hr⟩ := exists_sub_mem hf (λ i, quotient.out' (g i)) in
⟨quotient.mk _ r, funext $ λ i, quotient.out_eq' (g i) ▸ quotient.eq.2 (hr i)⟩⟩

/-- Chinese Remainder Theorem. Eisenbud Ex.2.6. Similar to Atiyah-Macdonald 1.10 and Stacks 00DT -/
noncomputable def quotient_inf_ring_equiv_pi_quotient [fintype ι] (f : ι → ideal R)
  (hf : ∀ i j, i ≠ j → f i ⊔ f j = ⊤) :
  R ⧸ (⨅ i, f i) ≃+* Π i, R ⧸ f i :=
{ .. equiv.of_bijective _ (quotient_inf_to_pi_quotient_bijective hf),
  .. quotient_inf_to_pi_quotient f }

end chinese_remainder

end ideal<|MERGE_RESOLUTION|>--- conflicted
+++ resolved
@@ -236,12 +236,8 @@
   quot_equiv_of_eq h (ideal.quotient.mk I x) = ideal.quotient.mk J x :=
 rfl
 
-<<<<<<< HEAD
-@[simp] lemma ideal.quot_equiv_of_eq_symm {R : Type*} [comm_ring R] {I J : ideal R} (h : I = J) :
-=======
 @[simp]
 lemma quot_equiv_of_eq_symm {R : Type*} [comm_ring R] {I J : ideal R} (h : I = J) :
->>>>>>> 90dc6175
   (ideal.quot_equiv_of_eq h).symm = ideal.quot_equiv_of_eq h.symm :=
 by ext; refl
 
