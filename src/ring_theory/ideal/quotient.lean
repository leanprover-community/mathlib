--- conflicted
+++ resolved
@@ -69,7 +69,6 @@
   .. quotient_add_group.con I.to_add_subgroup }
 
 instance comm_ring (I : ideal R) : comm_ring (R ⧸ I) :=
-<<<<<<< HEAD
 { mul := (*),
   one := 1,
   nat_cast := λ n, submodule.quotient.mk n,
@@ -101,10 +100,6 @@
   right_distrib := λ a b c, quotient.induction_on₃' a b c $
     λ a b c, congr_arg submodule.quotient.mk (right_distrib a b c),
   ..submodule.quotient.add_comm_group I }
-=======
-{ ..submodule.quotient.add_comm_group I,  -- to help with unification
-  ..(quotient.ring_con I)^.quotient.comm_ring }
->>>>>>> 10ee9413
 
 /-- The ring homomorphism from a ring `R` to a quotient ring `R/I`. -/
 def mk (I : ideal R) : R →+* (R ⧸ I) :=
