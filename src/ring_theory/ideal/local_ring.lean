--- conflicted
+++ resolved
@@ -243,31 +243,6 @@
   exact local_ring.nonunits_add
 end
 
-<<<<<<< HEAD
-section
-open category_theory
-
-lemma is_local_ring_hom_of_iso {R S : CommRing} (f : R ≅ S) : is_local_ring_hom f.hom :=
-{ map_nonunit := λ a ha,
-  begin
-    convert f.inv.is_unit_map ha,
-    rw category_theory.iso.hom_inv_id_apply,
-  end }
-
-@[priority 100] -- see Note [lower instance priority]
-instance is_local_ring_hom_of_is_iso {R S : CommRing} (f : R ⟶ S) [is_iso f] :
-  is_local_ring_hom f :=
-is_local_ring_hom_of_iso (as_iso f)
-
-@[priority 100]
-instance is_local_ring_hom_of_field {R S : Type*} [field R] [comm_ring S] [nontrivial S]
-  (f : R →+* S) : is_local_ring_hom f :=
-⟨λ a ha, is_unit_iff_ne_zero.mpr (λ e, @not_is_unit_zero S _ _ $ by rwa [← map_zero f, ← e])⟩
-
-end
-
-=======
->>>>>>> 47b51515
 end
 
 section
