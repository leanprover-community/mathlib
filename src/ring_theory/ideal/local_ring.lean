--- conflicted
+++ resolved
@@ -354,8 +354,6 @@
 lemma ker_eq_maximal_ideal [field K] (φ : R →+* K) (hφ : function.surjective φ) :
   φ.ker = maximal_ideal R :=
 local_ring.eq_maximal_ideal $ (ring_hom.ker_is_maximal_of_surjective φ) hφ
-<<<<<<< HEAD
-=======
 
 lemma is_local_ring_hom_residue :
   is_local_ring_hom (local_ring.residue R) :=
@@ -366,7 +364,6 @@
   erw ideal.quotient.eq_zero_iff_mem.mpr ((local_ring.mem_maximal_ideal _).mpr h) at ha,
   exact ha.ne_zero rfl,
 end
->>>>>>> 0a3e8d38
 
 end
 
