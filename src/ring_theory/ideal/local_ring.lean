/-
Copyright (c) 2018 Kenny Lau. All rights reserved.
Released under Apache 2.0 license as described in the file LICENSE.
Authors: Kenny Lau, Chris Hughes, Mario Carneiro
-/

import algebra.algebra.basic
import algebra.category.CommRing.basic
import ring_theory.ideal.operations

/-!

# Local rings

Define local rings as commutative rings having a unique maximal ideal.

## Main definitions

* `local_ring`: A predicate on commutative rings, stating that every element `a` is either a unit
  or `1 - a` is a unit. This is shown to be equivalent to the condition that there exists a unique
  maximal ideal.
* `local_ring.maximal_ideal`: The unique maximal ideal for a local rings. Its carrier set is the set
  of non units.
* `is_local_ring_hom`: A predicate on semiring homomorphisms, requiring that it maps nonunits
  to nonunits. For local rings, this means that the image of the unique maximal ideal is again
  contained in the unique maximal ideal.
* `local_ring.residue_field`: The quotient of a local ring by its maximal ideal.

-/

universes u v w

/-- A commutative ring is local if it has a unique maximal ideal. Note that
  `local_ring` is a predicate. -/
class local_ring (R : Type u) [comm_ring R] extends nontrivial R : Prop :=
(is_local : ∀ (a : R), (is_unit a) ∨ (is_unit (1 - a)))

namespace local_ring

variables {R : Type u} [comm_ring R] [local_ring R]

lemma is_unit_or_is_unit_one_sub_self (a : R) :
  (is_unit a) ∨ (is_unit (1 - a)) :=
is_local a

lemma is_unit_of_mem_nonunits_one_sub_self (a : R) (h : (1 - a) ∈ nonunits R) :
  is_unit a :=
or_iff_not_imp_right.1 (is_local a) h

lemma is_unit_one_sub_self_of_mem_nonunits (a : R) (h : a ∈ nonunits R) :
  is_unit (1 - a) :=
or_iff_not_imp_left.1 (is_local a) h

lemma nonunits_add {x y} (hx : x ∈ nonunits R) (hy : y ∈ nonunits R) :
  x + y ∈ nonunits R :=
begin
  rintros ⟨u, hu⟩,
  apply hy,
  suffices : is_unit ((↑u⁻¹ : R) * y),
  { rcases this with ⟨s, hs⟩,
    use u * s,
    convert congr_arg (λ z, (u : R) * z) hs,
    rw ← mul_assoc, simp },
  rw show (↑u⁻¹ * y) = (1 - ↑u⁻¹ * x),
  { rw eq_sub_iff_add_eq,
    replace hu := congr_arg (λ z, (↑u⁻¹ : R) * z) hu.symm,
    simpa [mul_add, add_comm] using hu },
  apply is_unit_one_sub_self_of_mem_nonunits,
  exact mul_mem_nonunits_right hx
end

variable (R)

/-- The ideal of elements that are not units. -/
def maximal_ideal : ideal R :=
{ carrier := nonunits R,
  zero_mem' := zero_mem_nonunits.2 $ zero_ne_one,
  add_mem' := λ x y hx hy, nonunits_add hx hy,
  smul_mem' := λ a x, mul_mem_nonunits_right }

instance maximal_ideal.is_maximal : (maximal_ideal R).is_maximal :=
begin
  rw ideal.is_maximal_iff,
  split,
  { intro h, apply h, exact is_unit_one },
  { intros I x hI hx H,
    erw not_not at hx,
    rcases hx with ⟨u,rfl⟩,
    simpa using I.mul_mem_left ↑u⁻¹ H }
end

lemma maximal_ideal_unique :
  ∃! I : ideal R, I.is_maximal :=
⟨maximal_ideal R, maximal_ideal.is_maximal R,
  λ I hI, hI.eq_of_le (maximal_ideal.is_maximal R).1.1 $
  λ x hx, hI.1.1 ∘ I.eq_top_of_is_unit_mem hx⟩

variable {R}

lemma eq_maximal_ideal {I : ideal R} (hI : I.is_maximal) : I = maximal_ideal R :=
unique_of_exists_unique (maximal_ideal_unique R) hI $ maximal_ideal.is_maximal R

lemma le_maximal_ideal {J : ideal R} (hJ : J ≠ ⊤) : J ≤ maximal_ideal R :=
begin
  rcases ideal.exists_le_maximal J hJ with ⟨M, hM1, hM2⟩,
  rwa ←eq_maximal_ideal hM1
end

@[simp] lemma mem_maximal_ideal (x) :
  x ∈ maximal_ideal R ↔ x ∈ nonunits R := iff.rfl

end local_ring

variables {R : Type u} {S : Type v} {T : Type w}

lemma local_of_nonunits_ideal [comm_ring R] (hnze : (0:R) ≠ 1)
  (h : ∀ x y ∈ nonunits R, x + y ∈ nonunits R) : local_ring R :=
{ exists_pair_ne := ⟨0, 1, hnze⟩,
  is_local := λ x, or_iff_not_imp_left.mpr $ λ hx,
  begin
    by_contra H,
    apply h _ _ hx H,
    simp [-sub_eq_add_neg, add_sub_cancel'_right]
  end }

lemma local_of_unique_max_ideal [comm_ring R] (h : ∃! I : ideal R, I.is_maximal) :
  local_ring R :=
local_of_nonunits_ideal
(let ⟨I, Imax, _⟩ := h in (λ (H : 0 = 1), Imax.1.1 $ I.eq_top_iff_one.2 $ H ▸ I.zero_mem))
$ λ x y hx hy H,
let ⟨I, Imax, Iuniq⟩ := h in
let ⟨Ix, Ixmax, Hx⟩ := exists_max_ideal_of_mem_nonunits hx in
let ⟨Iy, Iymax, Hy⟩ := exists_max_ideal_of_mem_nonunits hy in
have xmemI : x ∈ I, from ((Iuniq Ix Ixmax) ▸ Hx),
have ymemI : y ∈ I, from ((Iuniq Iy Iymax) ▸ Hy),
Imax.1.1 $ I.eq_top_of_is_unit_mem (I.add_mem xmemI ymemI) H

lemma local_of_unique_nonzero_prime (R : Type u) [comm_ring R]
  (h : ∃! P : ideal R, P ≠ ⊥ ∧ ideal.is_prime P) : local_ring R :=
local_of_unique_max_ideal begin
  rcases h with ⟨P, ⟨hPnonzero, hPnot_top, _⟩, hPunique⟩,
  refine ⟨P, ⟨⟨hPnot_top, _⟩⟩, λ M hM, hPunique _ ⟨_, ideal.is_maximal.is_prime hM⟩⟩,
  { refine ideal.maximal_of_no_maximal (λ M hPM hM, ne_of_lt hPM _),
    exact (hPunique _ ⟨ne_bot_of_gt hPM, ideal.is_maximal.is_prime hM⟩).symm },
  { rintro rfl,
    exact hPnot_top (hM.1.2 P (bot_lt_iff_ne_bot.2 hPnonzero)) },
end

lemma local_of_surjective [comm_ring R] [local_ring R] [comm_ring S] [nontrivial S]
  (f : R →+* S) (hf : function.surjective f) :
  local_ring S :=
{ is_local :=
  begin
    intros b,
    obtain ⟨a, rfl⟩ := hf b,
    apply (local_ring.is_unit_or_is_unit_one_sub_self a).imp f.is_unit_map _,
    rw [← f.map_one, ← f.map_sub],
    apply f.is_unit_map,
  end,
  .. ‹nontrivial S› }

/-- A local ring homomorphism is a homomorphism between local rings
  such that the image of the maximal ideal of the source is contained within
  the maximal ideal of the target. -/
class is_local_ring_hom [semiring R] [semiring S] (f : R →+* S) : Prop :=
(map_nonunit : ∀ a, is_unit (f a) → is_unit a)

instance is_local_ring_hom_id (R : Type*) [semiring R] : is_local_ring_hom (ring_hom.id R) :=
{ map_nonunit := λ a, id }

@[simp] lemma is_unit_map_iff [semiring R] [semiring S] (f : R →+* S)
  [is_local_ring_hom f] (a) :
  is_unit (f a) ↔ is_unit a :=
⟨is_local_ring_hom.map_nonunit a, f.is_unit_map⟩

instance is_local_ring_hom_comp [semiring R] [semiring S] [semiring T]
  (g : S →+* T) (f : R →+* S) [is_local_ring_hom g] [is_local_ring_hom f] :
  is_local_ring_hom (g.comp f) :=
{ map_nonunit := λ a, is_local_ring_hom.map_nonunit a ∘ is_local_ring_hom.map_nonunit (f a) }

instance _root_.CommRing.is_local_ring_hom_comp {R S T : CommRing} (f : R ⟶ S) (g : S ⟶ T)
<<<<<<< HEAD
  [is_local_ring_hom f] [is_local_ring_hom g] : is_local_ring_hom (f ≫ g) :=
is_local_ring_hom_comp _ _
=======
  [is_local_ring_hom g] [is_local_ring_hom f] :
  is_local_ring_hom (f ≫ g) := is_local_ring_hom_comp _ _

/-- If `f : R →+* S` is a local ring hom, then `R` is a local ring if `S` is. -/
lemma _root_.ring_hom.domain_local_ring {R S : Type*} [comm_ring R] [comm_ring S]
  [H : _root_.local_ring S] (f : R →+* S)
  [is_local_ring_hom f] : _root_.local_ring R :=
begin
  haveI : nontrivial R := pullback_nonzero f f.map_zero f.map_one,
  constructor,
  intro x,
  rw [← is_unit_map_iff f, ← is_unit_map_iff f, f.map_sub, f.map_one],
  exact _root_.local_ring.is_local (f x)
end

lemma is_local_ring_hom_of_comp {R S T: Type*} [comm_ring R] [comm_ring S] [comm_ring T]
  (f : R →+* S) (g : S →+* T) [is_local_ring_hom (g.comp f)] : is_local_ring_hom f :=
⟨λ a ha, (is_unit_map_iff (g.comp f) _).mp (g.is_unit_map ha)⟩
>>>>>>> 5cbfddd3

instance is_local_ring_hom_equiv [semiring R] [semiring S] (f : R ≃+* S) :
  is_local_ring_hom f.to_ring_hom :=
{ map_nonunit := λ a ha,
  begin
    convert f.symm.to_ring_hom.is_unit_map ha,
    rw ring_equiv.symm_to_ring_hom_apply_to_ring_hom_apply,
  end }

@[simp] lemma is_unit_of_map_unit [semiring R] [semiring S] (f : R →+* S) [is_local_ring_hom f]
  (a) (h : is_unit (f a)) : is_unit a :=
is_local_ring_hom.map_nonunit a h

theorem of_irreducible_map [semiring R] [semiring S] (f : R →+* S) [h : is_local_ring_hom f] {x : R}
  (hfx : irreducible (f x)) : irreducible x :=
⟨λ h, hfx.not_unit $ is_unit.map f.to_monoid_hom h, λ p q hx, let ⟨H⟩ := h in
or.imp (H p) (H q) $ hfx.is_unit_or_is_unit $ f.map_mul p q ▸ congr_arg f hx⟩

section
open category_theory

lemma is_local_ring_hom_of_iso {R S : CommRing} (f : R ≅ S) : is_local_ring_hom f.hom :=
{ map_nonunit := λ a ha,
  begin
    convert f.inv.is_unit_map ha,
    rw category_theory.coe_hom_inv_id,
  end }

@[priority 100] -- see Note [lower instance priority]
instance is_local_ring_hom_of_is_iso {R S : CommRing} (f : R ⟶ S) [is_iso f] :
  is_local_ring_hom f :=
is_local_ring_hom_of_iso (as_iso f)

end

section
open local_ring
variables [comm_ring R] [local_ring R] [comm_ring S] [local_ring S]
variables (f : R →+* S) [is_local_ring_hom f]

lemma map_nonunit (a : R) (h : a ∈ maximal_ideal R) : f a ∈ maximal_ideal S :=
λ H, h $ is_unit_of_map_unit f a H

end

namespace local_ring
variables [comm_ring R] [local_ring R] [comm_ring S] [local_ring S]

/--
A ring homomorphism between local rings is a local ring hom iff it reflects units,
i.e. any preimage of a unit is still a unit. https://stacks.math.columbia.edu/tag/07BJ
-/
theorem local_hom_tfae (f : R →+* S) :
  tfae [is_local_ring_hom f,
        f '' (maximal_ideal R).1 ⊆ maximal_ideal S,
        (maximal_ideal R).map f ≤ maximal_ideal S,
        maximal_ideal R ≤ (maximal_ideal S).comap f,
        (maximal_ideal S).comap f = maximal_ideal R] :=
begin
  tfae_have : 1 → 2, rintros _ _ ⟨a,ha,rfl⟩,
    resetI, exact map_nonunit f a ha,
  tfae_have : 2 → 4, exact set.image_subset_iff.1,
  tfae_have : 3 ↔ 4, exact ideal.map_le_iff_le_comap,
  tfae_have : 4 → 1, intro h, fsplit, exact λ x, not_imp_not.1 (@h x),
  tfae_have : 1 → 5, intro, resetI, ext,
    exact not_iff_not.2 (is_unit_map_iff f x),
  tfae_have : 5 → 4, exact λ h, le_of_eq h.symm,
  tfae_finish,
end

variable (R)
/-- The residue field of a local ring is the quotient of the ring by its maximal ideal. -/
def residue_field := R ⧸ maximal_ideal R

noncomputable instance residue_field.field : field (residue_field R) :=
ideal.quotient.field (maximal_ideal R)

noncomputable instance : inhabited (residue_field R) := ⟨37⟩

/-- The quotient map from a local ring to its residue field. -/
def residue : R →+* (residue_field R) :=
ideal.quotient.mk _

noncomputable instance residue_field.algebra : algebra R (residue_field R) := (residue R).to_algebra

namespace residue_field


variables {R S}
/-- The map on residue fields induced by a local homomorphism between local rings -/
noncomputable def map (f : R →+* S) [is_local_ring_hom f] :
  residue_field R →+* residue_field S :=
ideal.quotient.lift (maximal_ideal R) ((ideal.quotient.mk _).comp f) $
λ a ha,
begin
  erw ideal.quotient.eq_zero_iff_mem,
  exact map_nonunit f a ha
end

end residue_field

variables {R}

lemma ker_eq_maximal_ideal {K : Type*} [field K]
  (φ : R →+* K) (hφ : function.surjective φ) : φ.ker = maximal_ideal R :=
local_ring.eq_maximal_ideal $ φ.ker_is_maximal_of_surjective hφ

end local_ring

namespace field
variables [field R]

open_locale classical

@[priority 100] -- see Note [lower instance priority]
instance : local_ring R :=
{ is_local := λ a,
  if h : a = 0
  then or.inr (by rw [h, sub_zero]; exact is_unit_one)
  else or.inl $ is_unit.mk0 a h }

end field<|MERGE_RESOLUTION|>--- conflicted
+++ resolved
@@ -179,10 +179,6 @@
 { map_nonunit := λ a, is_local_ring_hom.map_nonunit a ∘ is_local_ring_hom.map_nonunit (f a) }
 
 instance _root_.CommRing.is_local_ring_hom_comp {R S T : CommRing} (f : R ⟶ S) (g : S ⟶ T)
-<<<<<<< HEAD
-  [is_local_ring_hom f] [is_local_ring_hom g] : is_local_ring_hom (f ≫ g) :=
-is_local_ring_hom_comp _ _
-=======
   [is_local_ring_hom g] [is_local_ring_hom f] :
   is_local_ring_hom (f ≫ g) := is_local_ring_hom_comp _ _
 
@@ -201,7 +197,6 @@
 lemma is_local_ring_hom_of_comp {R S T: Type*} [comm_ring R] [comm_ring S] [comm_ring T]
   (f : R →+* S) (g : S →+* T) [is_local_ring_hom (g.comp f)] : is_local_ring_hom f :=
 ⟨λ a ha, (is_unit_map_iff (g.comp f) _).mp (g.is_unit_map ha)⟩
->>>>>>> 5cbfddd3
 
 instance is_local_ring_hom_equiv [semiring R] [semiring S] (f : R ≃+* S) :
   is_local_ring_hom f.to_ring_hom :=
