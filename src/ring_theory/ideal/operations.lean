/-
Copyright (c) 2018 Kenny Lau. All rights reserved.
Released under Apache 2.0 license as described in the file LICENSE.
Authors: Kenny Lau
-/
import algebra.algebra.operations
import algebra.ring.equiv
import data.nat.choose.sum
import ring_theory.coprime.lemmas
import ring_theory.ideal.quotient
import ring_theory.non_zero_divisors
/-!
# More operations on modules and ideals
-/
universes u v w x

open_locale big_operators pointwise

namespace submodule

variables {R : Type u} {M : Type v} {F : Type*} {G : Type*}

section comm_semiring
variables [comm_semiring R] [add_comm_monoid M] [module R M]

open_locale pointwise

instance has_smul' : has_smul (ideal R) (submodule R M) :=
⟨submodule.map₂ (linear_map.lsmul R M)⟩

/-- This duplicates the global `smul_eq_mul`, but doesn't have to unfold anywhere near as much to
apply. -/
protected lemma _root_.ideal.smul_eq_mul (I J : ideal R) : I • J = I * J := rfl

/-- `N.annihilator` is the ideal of all elements `r : R` such that `r • N = 0`. -/
def annihilator (N : submodule R M) : ideal R :=
(linear_map.lsmul R N).ker

variables {I J : ideal R} {N P : submodule R M}

theorem mem_annihilator {r} : r ∈ N.annihilator ↔ ∀ n ∈ N, r • n = (0:M) :=
⟨λ hr n hn, congr_arg subtype.val (linear_map.ext_iff.1 (linear_map.mem_ker.1 hr) ⟨n, hn⟩),
λ h, linear_map.mem_ker.2 $ linear_map.ext $ λ n, subtype.eq $ h n.1 n.2⟩

theorem mem_annihilator' {r} : r ∈ N.annihilator ↔ N ≤ comap (r • (linear_map.id : M →ₗ[R] M)) ⊥ :=
mem_annihilator.trans ⟨λ H n hn, (mem_bot R).2 $ H n hn, λ H n hn, (mem_bot R).1 $ H hn⟩

lemma mem_annihilator_span (s : set M) (r : R) :
  r ∈ (submodule.span R s).annihilator ↔ ∀ n : s, r • (n : M) = 0 :=
begin
  rw submodule.mem_annihilator,
  split,
  { intros h n, exact h _ (submodule.subset_span n.prop) },
  { intros h n hn,
    apply submodule.span_induction hn,
    { intros x hx, exact h ⟨x, hx⟩ },
    { exact smul_zero _ },
    { intros x y hx hy, rw [smul_add, hx, hy, zero_add] },
    { intros a x hx, rw [smul_comm, hx, smul_zero] } }
end

lemma mem_annihilator_span_singleton (g : M) (r : R) :
  r ∈ (submodule.span R ({g} : set M)).annihilator ↔ r • g = 0 :=
by simp [mem_annihilator_span]

theorem annihilator_bot : (⊥ : submodule R M).annihilator = ⊤ :=
(ideal.eq_top_iff_one _).2 $ mem_annihilator'.2 bot_le

theorem annihilator_eq_top_iff : N.annihilator = ⊤ ↔ N = ⊥ :=
⟨λ H, eq_bot_iff.2 $ λ (n:M) hn, (mem_bot R).2 $
  one_smul R n ▸ mem_annihilator.1 ((ideal.eq_top_iff_one _).1 H) n hn,
  λ H, H.symm ▸ annihilator_bot⟩

theorem annihilator_mono (h : N ≤ P) : P.annihilator ≤ N.annihilator :=
λ r hrp, mem_annihilator.2 $ λ n hn, mem_annihilator.1 hrp n $ h hn

theorem annihilator_supr (ι : Sort w) (f : ι → submodule R M) :
  (annihilator ⨆ i, f i) = ⨅ i, annihilator (f i) :=
le_antisymm (le_infi $ λ i, annihilator_mono $ le_supr _ _)
(λ r H, mem_annihilator'.2 $ supr_le $ λ i,
  have _ := (mem_infi _).1 H i, mem_annihilator'.1 this)

theorem smul_mem_smul {r} {n} (hr : r ∈ I) (hn : n ∈ N) : r • n ∈ I • N := apply_mem_map₂ _ hr hn

theorem smul_le {P : submodule R M} : I • N ≤ P ↔ ∀ (r ∈ I) (n ∈ N), r • n ∈ P := map₂_le

@[elab_as_eliminator]
theorem smul_induction_on {p : M → Prop} {x} (H : x ∈ I • N)
  (Hb : ∀ (r ∈ I) (n ∈ N), p (r • n))
  (H1 : ∀ x y, p x → p y → p (x + y)) : p x :=
begin
  have H0 : p 0 := by simpa only [zero_smul] using Hb 0 I.zero_mem 0 N.zero_mem,
  refine submodule.supr_induction _ H _ H0 H1,
  rintros ⟨i, hi⟩ m ⟨j, hj, (rfl : i • _ = m) ⟩,
  exact Hb _ hi _ hj,
end

/-- Dependent version of `submodule.smul_induction_on`. -/
@[elab_as_eliminator]
theorem smul_induction_on' {x : M} (hx : x ∈ I • N)
  {p : Π x, x ∈ I • N → Prop}
  (Hb : ∀ (r : R) (hr : r ∈ I) (n : M) (hn : n ∈ N),
    p (r • n) (smul_mem_smul hr hn))
  (H1 : ∀ x hx y hy, p x hx → p y hy → p (x + y) (submodule.add_mem _ ‹_› ‹_›)) :
  p x hx :=
begin
  refine exists.elim _ (λ (h : x ∈ I • N) (H : p x h), H),
  exact smul_induction_on hx
    (λ a ha x hx, ⟨_, Hb _ ha _ hx⟩)
    (λ x y ⟨_, hx⟩ ⟨_, hy⟩, ⟨_, H1 _ _ _ _ hx hy⟩),
end

theorem mem_smul_span_singleton {I : ideal R} {m : M} {x : M} :
  x ∈ I • span R ({m} : set M) ↔ ∃ y ∈ I, y • m = x :=
⟨λ hx, smul_induction_on hx
  (λ r hri n hnm,
    let ⟨s, hs⟩ := mem_span_singleton.1 hnm in ⟨r * s, I.mul_mem_right _ hri, hs ▸ mul_smul r s m⟩)
  (λ m1 m2 ⟨y1, hyi1, hy1⟩ ⟨y2, hyi2, hy2⟩,
    ⟨y1 + y2, I.add_mem hyi1 hyi2, by rw [add_smul, hy1, hy2]⟩),
λ ⟨y, hyi, hy⟩, hy ▸ smul_mem_smul hyi (subset_span $ set.mem_singleton m)⟩

theorem smul_le_right : I • N ≤ N :=
smul_le.2 $ λ r hr n, N.smul_mem r

theorem smul_mono (hij : I ≤ J) (hnp : N ≤ P) : I • N ≤ J • P := map₂_le_map₂ hij hnp

theorem smul_mono_left (h : I ≤ J) : I • N ≤ J • N := map₂_le_map₂_left h

theorem smul_mono_right (h : N ≤ P) : I • N ≤ I • P := map₂_le_map₂_right h

lemma map_le_smul_top (I : ideal R) (f : R →ₗ[R] M) :
  submodule.map f I ≤ I • (⊤ : submodule R M) :=
begin
  rintros _ ⟨y, hy, rfl⟩,
  rw [← mul_one y, ← smul_eq_mul, f.map_smul],
  exact smul_mem_smul hy mem_top
end

@[simp] theorem annihilator_smul (N : submodule R M) : annihilator N • N = ⊥ :=
eq_bot_iff.2 (smul_le.2 (λ r, mem_annihilator.1))

@[simp] theorem annihilator_mul (I : ideal R) : annihilator I * I = ⊥ :=
annihilator_smul I

@[simp] theorem mul_annihilator (I : ideal R) : I * annihilator I = ⊥ :=
by rw [mul_comm, annihilator_mul]

variables (I J N P)
@[simp] theorem smul_bot : I • (⊥ : submodule R M) = ⊥ := map₂_bot_right _ _

@[simp] theorem bot_smul : (⊥ : ideal R) • N = ⊥ := map₂_bot_left _ _

@[simp] theorem top_smul : (⊤ : ideal R) • N = N :=
le_antisymm smul_le_right $ λ r hri, one_smul R r ▸ smul_mem_smul mem_top hri

theorem smul_sup : I • (N ⊔ P) = I • N ⊔ I • P := map₂_sup_right _ _ _ _

theorem sup_smul : (I ⊔ J) • N = I • N ⊔ J • N := map₂_sup_left _ _ _ _

protected theorem smul_assoc : (I • J) • N = I • (J • N) :=
le_antisymm (smul_le.2 $ λ rs hrsij t htn,
  smul_induction_on hrsij
  (λ r hr s hs,
    (@smul_eq_mul R _ r s).symm ▸ smul_smul r s t ▸ smul_mem_smul hr (smul_mem_smul hs htn))
  (λ x y, (add_smul x y t).symm ▸ submodule.add_mem _))
(smul_le.2 $ λ r hr sn hsn,
  suffices J • N ≤ submodule.comap (r • (linear_map.id : M →ₗ[R] M)) ((I • J) • N),
  from this hsn,
smul_le.2 $ λ s hs n hn, show r • (s • n) ∈ (I • J) • N,
  from mul_smul r s n ▸ smul_mem_smul (smul_mem_smul hr hs) hn)

lemma smul_inf_le (M₁ M₂ : submodule R M) : I • (M₁ ⊓ M₂) ≤ I • M₁ ⊓ I • M₂ :=
le_inf (submodule.smul_mono_right inf_le_left) (submodule.smul_mono_right inf_le_right)

lemma smul_supr {ι : Sort*} {I : ideal R} {t : ι → submodule R M} :
  I • supr t = ⨆ i, I • t i :=
map₂_supr_right _ _ _

lemma smul_infi_le {ι : Sort*} {I : ideal R} {t : ι → submodule R M} :
  I • infi t ≤ ⨅ i, I • t i :=
le_infi (λ i, smul_mono_right (infi_le _ _))

variables (S : set R) (T : set M)

theorem span_smul_span : (ideal.span S) • (span R T) =
  span R (⋃ (s ∈ S) (t ∈ T), {s • t}) :=
(map₂_span_span _ _ _ _).trans $ congr_arg _ $ set.image2_eq_Union _ _ _

lemma ideal_span_singleton_smul (r : R) (N : submodule R M) :
  (ideal.span {r} : ideal R) • N = r • N :=
begin
  have : span R (⋃ (t : M) (x : t ∈ N), {r • t}) = r • N,
  { convert span_eq _, exact (set.image_eq_Union _ (N : set M)).symm },
  conv_lhs { rw [← span_eq N, span_smul_span] },
  simpa
end

lemma mem_of_span_top_of_smul_mem (M' : submodule R M)
  (s : set R) (hs : ideal.span s = ⊤) (x : M) (H : ∀ r : s, (r : R) • x ∈ M') : x ∈ M' :=
begin
  suffices : (⊤ : ideal R) • (span R ({x} : set M)) ≤ M',
  { rw top_smul at this, exact this (subset_span (set.mem_singleton x)) },
  rw [← hs, span_smul_span, span_le],
  simpa using H
end

/-- Given `s`, a generating set of `R`, to check that an `x : M` falls in a
submodule `M'` of `x`, we only need to show that `r ^ n • x ∈ M'` for some `n` for each `r : s`. -/
lemma mem_of_span_eq_top_of_smul_pow_mem (M' : submodule R M)
  (s : set R) (hs : ideal.span s = ⊤) (x : M)
  (H : ∀ r : s, ∃ (n : ℕ), (r ^ n : R) • x ∈ M') : x ∈ M' :=
begin
  obtain ⟨s', hs₁, hs₂⟩ := (ideal.span_eq_top_iff_finite _).mp hs,
  replace H : ∀ r : s', ∃ (n : ℕ), (r ^ n : R) • x ∈ M' := λ r, H ⟨_, hs₁ r.prop⟩,
  choose n₁ n₂ using H,
  let N := s'.attach.sup n₁,
  have hs' := ideal.span_pow_eq_top (s' : set R) hs₂ N,
  apply M'.mem_of_span_top_of_smul_mem _ hs',
  rintro ⟨_, r, hr, rfl⟩,
  convert M'.smul_mem (r ^ (N - n₁ ⟨r, hr⟩)) (n₂ ⟨r, hr⟩) using 1,
  simp only [subtype.coe_mk, smul_smul, ← pow_add],
  rw tsub_add_cancel_of_le (finset.le_sup (s'.mem_attach _) : n₁ ⟨r, hr⟩ ≤ N),
end

variables {M' : Type w} [add_comm_monoid M'] [module R M']

theorem map_smul'' (f : M →ₗ[R] M') : (I • N).map f = I • N.map f :=
le_antisymm (map_le_iff_le_comap.2 $ smul_le.2 $ λ r hr n hn, show f (r • n) ∈ I • N.map f,
    from (f.map_smul r n).symm ▸ smul_mem_smul hr (mem_map_of_mem hn)) $
smul_le.2 $ λ r hr n hn, let ⟨p, hp, hfp⟩ := mem_map.1 hn in
hfp ▸ f.map_smul r p ▸ mem_map_of_mem (smul_mem_smul hr hp)

variables {I}

lemma mem_smul_span {s : set M} {x : M} :
  x ∈ I • submodule.span R s ↔ x ∈ submodule.span R (⋃ (a ∈ I) (b ∈ s), ({a • b} : set M)) :=
by rw [← I.span_eq, submodule.span_smul_span, I.span_eq]; refl

variables (I)

/-- If `x` is an `I`-multiple of the submodule spanned by `f '' s`,
then we can write `x` as an `I`-linear combination of the elements of `f '' s`. -/
lemma mem_ideal_smul_span_iff_exists_sum {ι : Type*} (f : ι → M) (x : M) :
  x ∈ I • span R (set.range f) ↔
  ∃ (a : ι →₀ R) (ha : ∀ i, a i ∈ I), a.sum (λ i c, c • f i) = x :=
begin
  split, swap,
  { rintro ⟨a, ha, rfl⟩,
    exact submodule.sum_mem _ (λ c _, smul_mem_smul (ha c) $ subset_span $ set.mem_range_self _) },
  refine λ hx, span_induction (mem_smul_span.mp hx) _ _ _ _,
  { simp only [set.mem_Union, set.mem_range, set.mem_singleton_iff],
    rintros x ⟨y, hy, x, ⟨i, rfl⟩, rfl⟩,
    refine ⟨finsupp.single i y, λ j, _, _⟩,
    { letI := classical.dec_eq ι,
      rw finsupp.single_apply, split_ifs, { assumption }, { exact I.zero_mem } },
    refine @finsupp.sum_single_index ι R M _ _ i _ (λ i y, y • f i) _,
    simp },
  { exact ⟨0, λ i, I.zero_mem, finsupp.sum_zero_index⟩ },
  { rintros x y ⟨ax, hax, rfl⟩ ⟨ay, hay, rfl⟩,
    refine ⟨ax + ay, λ i, I.add_mem (hax i) (hay i), finsupp.sum_add_index _ _⟩;
      intros; simp only [zero_smul, add_smul] },
  { rintros c x ⟨a, ha, rfl⟩,
    refine ⟨c • a, λ i, I.mul_mem_left c (ha i), _⟩,
    rw [finsupp.sum_smul_index, finsupp.smul_sum];
      intros; simp only [zero_smul, mul_smul] },
end

theorem mem_ideal_smul_span_iff_exists_sum' {ι : Type*} (s : set ι) (f : ι → M) (x : M) :
  x ∈ I • span R (f '' s) ↔
  ∃ (a : s →₀ R) (ha : ∀ i, a i ∈ I), a.sum (λ i c, c • f i) = x :=
by rw [← submodule.mem_ideal_smul_span_iff_exists_sum, ← set.image_eq_range]

lemma mem_smul_top_iff  (N : submodule R M) (x : N) :
  x ∈ I • (⊤ : submodule R N) ↔ (x : M) ∈ I • N :=
begin
  change _ ↔ N.subtype x ∈ I • N,
  have : submodule.map N.subtype (I • ⊤) = I • N,
  { rw [submodule.map_smul'', submodule.map_top, submodule.range_subtype] },
  rw ← this,
  convert (function.injective.mem_set_image N.injective_subtype).symm using 1,
  refl,
end

@[simp] lemma smul_comap_le_comap_smul (f : M →ₗ[R] M') (S : submodule R M') (I : ideal R) :
  I • S.comap f ≤ (I • S).comap f :=
begin
  refine (submodule.smul_le.mpr (λ r hr x hx, _)),
  rw [submodule.mem_comap] at ⊢ hx,
  rw f.map_smul,
  exact submodule.smul_mem_smul hr hx
end

end comm_semiring

section comm_ring

variables [comm_ring R] [add_comm_group M] [module R M]
variables {N N₁ N₂ P P₁ P₂ : submodule R M}

/-- `N.colon P` is the ideal of all elements `r : R` such that `r • P ⊆ N`. -/
def colon (N P : submodule R M) : ideal R :=
annihilator (P.map N.mkq)

theorem mem_colon {r} : r ∈ N.colon P ↔ ∀ p ∈ P, r • p ∈ N :=
mem_annihilator.trans ⟨λ H p hp, (quotient.mk_eq_zero N).1 (H (quotient.mk p) (mem_map_of_mem hp)),
λ H m ⟨p, hp, hpm⟩, hpm ▸ (N.mkq).map_smul r p ▸ (quotient.mk_eq_zero N).2 $ H p hp⟩

theorem mem_colon' {r} : r ∈ N.colon P ↔ P ≤ comap (r • (linear_map.id : M →ₗ[R] M)) N :=
mem_colon

theorem colon_mono (hn : N₁ ≤ N₂) (hp : P₁ ≤ P₂) : N₁.colon P₂ ≤ N₂.colon P₁ :=
λ r hrnp, mem_colon.2 $ λ p₁ hp₁, hn $ mem_colon.1 hrnp p₁ $ hp hp₁

theorem infi_colon_supr (ι₁ : Sort w) (f : ι₁ → submodule R M)
  (ι₂ : Sort x) (g : ι₂ → submodule R M) :
  (⨅ i, f i).colon (⨆ j, g j) = ⨅ i j, (f i).colon (g j) :=
le_antisymm (le_infi $ λ i, le_infi $ λ j, colon_mono (infi_le _ _) (le_supr _ _))
(λ r H, mem_colon'.2 $ supr_le $ λ j, map_le_iff_le_comap.1 $ le_infi $ λ i,
  map_le_iff_le_comap.2 $ mem_colon'.1 $ have _ := ((mem_infi _).1 H i),
  have _ := ((mem_infi _).1 this j), this)

end comm_ring

end submodule

namespace ideal

section add

variables {R : Type u} [semiring R]

@[simp] lemma add_eq_sup {I J : ideal R} : I + J = I ⊔ J := rfl
@[simp] lemma zero_eq_bot : (0 : ideal R) = ⊥ := rfl

@[simp] lemma sum_eq_sup {ι : Type*} (s : finset ι) (f : ι → ideal R) : s.sum f = s.sup f := rfl

end add

section mul_and_radical
variables {R : Type u} {ι : Type*} [comm_semiring R]
variables {I J K L : ideal R}

instance : has_mul (ideal R) := ⟨(•)⟩

@[simp] lemma one_eq_top : (1 : ideal R) = ⊤ :=
by erw [submodule.one_eq_range, linear_map.range_id]

theorem mul_mem_mul {r s} (hr : r ∈ I) (hs : s ∈ J) : r * s ∈ I * J :=
submodule.smul_mem_smul hr hs

theorem mul_mem_mul_rev {r s} (hr : r ∈ I) (hs : s ∈ J) : s * r ∈ I * J :=
mul_comm r s ▸ mul_mem_mul hr hs

lemma pow_mem_pow {x : R} (hx : x ∈ I) (n : ℕ) : x ^ n ∈ I ^ n :=
submodule.pow_mem_pow _ hx _

lemma prod_mem_prod {ι : Type*} {s : finset ι} {I : ι → ideal R} {x : ι → R} :
  (∀ i ∈ s, x i ∈ I i) → ∏ i in s, x i ∈ ∏ i in s, I i :=
begin
  classical,
  apply finset.induction_on s,
  { intro _, rw [finset.prod_empty, finset.prod_empty, one_eq_top], exact submodule.mem_top },
  { intros a s ha IH h,
    rw [finset.prod_insert ha, finset.prod_insert ha],
    exact mul_mem_mul (h a $ finset.mem_insert_self a s)
      (IH $ λ i hi, h i $ finset.mem_insert_of_mem hi) }
end

theorem mul_le : I * J ≤ K ↔ ∀ (r ∈ I) (s ∈ J), r * s ∈ K :=
submodule.smul_le

lemma mul_le_left : I * J ≤ J :=
ideal.mul_le.2 (λ r hr s, J.mul_mem_left _)

lemma mul_le_right : I * J ≤ I :=
ideal.mul_le.2 (λ r hr s hs, I.mul_mem_right _ hr)

@[simp] lemma sup_mul_right_self : I ⊔ (I * J) = I :=
sup_eq_left.2 ideal.mul_le_right

@[simp] lemma sup_mul_left_self : I ⊔ (J * I) = I :=
sup_eq_left.2 ideal.mul_le_left

@[simp] lemma mul_right_self_sup : (I * J) ⊔ I = I :=
sup_eq_right.2 ideal.mul_le_right

@[simp] lemma mul_left_self_sup : (J * I) ⊔ I = I :=
sup_eq_right.2 ideal.mul_le_left

variables (I J K)
protected theorem mul_comm : I * J = J * I :=
le_antisymm (mul_le.2 $ λ r hrI s hsJ, mul_mem_mul_rev hsJ hrI)
  (mul_le.2 $ λ r hrJ s hsI, mul_mem_mul_rev hsI hrJ)

protected theorem mul_assoc : (I * J) * K = I * (J * K) :=
submodule.smul_assoc I J K

theorem span_mul_span (S T : set R) : span S * span T =
  span ⋃ (s ∈ S) (t ∈ T), {s * t} :=
submodule.span_smul_span S T
variables {I J K}

lemma span_mul_span' (S T : set R) : span S * span T = span (S*T) :=
by { unfold span, rw submodule.span_mul_span, }

lemma span_singleton_mul_span_singleton (r s : R) :
  span {r} * span {s} = (span {r * s} : ideal R) :=
by { unfold span, rw [submodule.span_mul_span, set.singleton_mul_singleton], }

lemma span_singleton_pow (s : R) (n : ℕ):
  span {s} ^ n = (span {s ^ n} : ideal R) :=
begin
  induction n with n ih, { simp [set.singleton_one], },
  simp only [pow_succ, ih, span_singleton_mul_span_singleton],
end

lemma mem_mul_span_singleton {x y : R} {I : ideal R} :
  x ∈ I * span {y} ↔ ∃ z ∈ I, z * y = x :=
submodule.mem_smul_span_singleton

lemma mem_span_singleton_mul {x y : R} {I : ideal R} :
  x ∈ span {y} * I ↔ ∃ z ∈ I, y * z = x :=
by simp only [mul_comm, mem_mul_span_singleton]

lemma le_span_singleton_mul_iff {x : R} {I J : ideal R} :
  I ≤ span {x} * J ↔ ∀ zI ∈ I, ∃ zJ ∈ J, x * zJ = zI :=
show (∀ {zI} (hzI : zI ∈ I), zI ∈ span {x} * J) ↔ ∀ zI ∈ I, ∃ zJ ∈ J, x * zJ = zI,
by simp only [mem_span_singleton_mul]

lemma span_singleton_mul_le_iff {x : R} {I J : ideal R} :
  span {x} * I ≤ J ↔ ∀ z ∈ I, x * z ∈ J :=
begin
  simp only [mul_le, mem_span_singleton_mul, mem_span_singleton],
  split,
  { intros h zI hzI,
    exact h x (dvd_refl x) zI hzI },
  { rintros h _ ⟨z, rfl⟩ zI hzI,
    rw [mul_comm x z, mul_assoc],
    exact J.mul_mem_left _ (h zI hzI) },
end

lemma span_singleton_mul_le_span_singleton_mul {x y : R} {I J : ideal R} :
  span {x} * I ≤ span {y} * J ↔ ∀ zI ∈ I, ∃ zJ ∈ J, x * zI = y * zJ :=
by simp only [span_singleton_mul_le_iff, mem_span_singleton_mul, eq_comm]

lemma eq_span_singleton_mul {x : R} (I J : ideal R) :
  I = span {x} * J ↔ ((∀ zI ∈ I, ∃ zJ ∈ J, x * zJ = zI) ∧ (∀ z ∈ J, x * z ∈ I)) :=
by simp only [le_antisymm_iff, le_span_singleton_mul_iff, span_singleton_mul_le_iff]

lemma span_singleton_mul_eq_span_singleton_mul {x y : R} (I J : ideal R) :
  span {x} * I = span {y} * J ↔
    ((∀ zI ∈ I, ∃ zJ ∈ J, x * zI = y * zJ) ∧
     (∀ zJ ∈ J, ∃ zI ∈ I, x * zI = y * zJ)) :=
by simp only [le_antisymm_iff, span_singleton_mul_le_span_singleton_mul, eq_comm]

lemma prod_span {ι : Type*} (s : finset ι) (I : ι → set R) :
  (∏ i in s, ideal.span (I i)) = ideal.span (∏ i in s, I i) :=
submodule.prod_span s I

lemma prod_span_singleton {ι : Type*} (s : finset ι) (I : ι → R) :
  (∏ i in s, ideal.span ({I i} : set R)) = ideal.span {∏ i in s, I i} :=
submodule.prod_span_singleton s I

lemma finset_inf_span_singleton {ι : Type*} (s : finset ι) (I : ι → R)
  (hI : set.pairwise ↑s (is_coprime on I)) :
  (s.inf $ λ i, ideal.span ({I i} : set R)) = ideal.span {∏ i in s, I i} :=
begin
  ext x,
  simp only [submodule.mem_finset_inf, ideal.mem_span_singleton],
  exact ⟨finset.prod_dvd_of_coprime hI,
    λ h i hi, (finset.dvd_prod_of_mem _ hi).trans h⟩
end

lemma infi_span_singleton {ι : Type*} [fintype ι] (I : ι → R)
  (hI : ∀ i j (hij : i ≠ j), is_coprime (I i) (I j)):
  (⨅ i, ideal.span ({I i} : set R)) = ideal.span {∏ i, I i} :=
begin
  rw [← finset.inf_univ_eq_infi, finset_inf_span_singleton],
  rwa [finset.coe_univ, set.pairwise_univ]
end

lemma sup_eq_top_iff_is_coprime {R : Type*} [comm_semiring R] (x y : R) :
  span ({x} : set R) ⊔ span {y} = ⊤ ↔ is_coprime x y :=
begin
  rw [eq_top_iff_one, submodule.mem_sup],
  split,
  { rintro ⟨u, hu, v, hv, h1⟩,
    rw mem_span_singleton' at hu hv,
    rw [← hu.some_spec, ← hv.some_spec] at h1,
    exact ⟨_, _, h1⟩ },
  { exact λ ⟨u, v, h1⟩,
      ⟨_, mem_span_singleton'.mpr ⟨_, rfl⟩, _, mem_span_singleton'.mpr ⟨_, rfl⟩, h1⟩ },
end

theorem mul_le_inf : I * J ≤ I ⊓ J :=
mul_le.2 $ λ r hri s hsj, ⟨I.mul_mem_right s hri, J.mul_mem_left r hsj⟩

theorem multiset_prod_le_inf {s : multiset (ideal R)} :
  s.prod ≤ s.inf :=
begin
  classical, refine s.induction_on _ _,
  { rw [multiset.inf_zero], exact le_top },
  intros a s ih,
  rw [multiset.prod_cons, multiset.inf_cons],
  exact le_trans mul_le_inf (inf_le_inf le_rfl ih)
end

theorem prod_le_inf {s : finset ι} {f : ι → ideal R} : s.prod f ≤ s.inf f :=
multiset_prod_le_inf

theorem mul_eq_inf_of_coprime (h : I ⊔ J = ⊤) : I * J = I ⊓ J :=
le_antisymm mul_le_inf $ λ r ⟨hri, hrj⟩,
let ⟨s, hsi, t, htj, hst⟩ := submodule.mem_sup.1 ((eq_top_iff_one _).1 h) in
mul_one r ▸ hst ▸ (mul_add r s t).symm ▸ ideal.add_mem (I * J) (mul_mem_mul_rev hsi hrj)
  (mul_mem_mul hri htj)

lemma sup_mul_eq_of_coprime_left (h : I ⊔ J = ⊤) : I ⊔ (J * K) = I ⊔ K :=
le_antisymm (sup_le_sup_left mul_le_left _) $ λ i hi,
begin
  rw eq_top_iff_one at h, rw submodule.mem_sup at h hi ⊢,
  obtain ⟨i1, hi1, j, hj, h⟩ := h, obtain ⟨i', hi', k, hk, hi⟩ := hi,
  refine ⟨_, add_mem hi' (mul_mem_right k _ hi1), _, mul_mem_mul hj hk, _⟩,
  rw [add_assoc, ← add_mul, h, one_mul, hi]
end

lemma sup_mul_eq_of_coprime_right (h : I ⊔ K = ⊤) : I ⊔ (J * K) = I ⊔ J :=
by { rw mul_comm, exact sup_mul_eq_of_coprime_left h }

lemma mul_sup_eq_of_coprime_left (h : I ⊔ J = ⊤) : (I * K) ⊔ J = K ⊔ J :=
by { rw sup_comm at h, rw [sup_comm, sup_mul_eq_of_coprime_left h, sup_comm] }

lemma mul_sup_eq_of_coprime_right (h : K ⊔ J = ⊤) : (I * K) ⊔ J = I ⊔ J :=
by { rw sup_comm at h, rw [sup_comm, sup_mul_eq_of_coprime_right h, sup_comm] }

lemma sup_prod_eq_top {s : finset ι} {J : ι → ideal R} (h : ∀ i, i ∈ s → I ⊔ J i = ⊤) :
  I ⊔ ∏ i in s, J i = ⊤ :=
finset.prod_induction _ (λ J, I ⊔ J = ⊤) (λ J K hJ hK, (sup_mul_eq_of_coprime_left hJ).trans hK)
(by rw [one_eq_top, sup_top_eq]) h

lemma sup_infi_eq_top {s : finset ι} {J : ι → ideal R} (h : ∀ i, i ∈ s → I ⊔ J i = ⊤) :
  I ⊔ (⨅ i ∈ s, J i) = ⊤ :=
eq_top_iff.mpr $ le_of_eq_of_le (sup_prod_eq_top h).symm $ sup_le_sup_left
  (le_of_le_of_eq prod_le_inf $ finset.inf_eq_infi _ _) _

lemma prod_sup_eq_top {s : finset ι} {J : ι → ideal R} (h : ∀ i, i ∈ s → J i ⊔ I = ⊤) :
  (∏ i in s, J i) ⊔ I = ⊤ :=
sup_comm.trans (sup_prod_eq_top $ λ i hi, sup_comm.trans $ h i hi)

lemma infi_sup_eq_top {s : finset ι} {J : ι → ideal R} (h : ∀ i, i ∈ s → J i ⊔ I = ⊤) :
  (⨅ i ∈ s, J i) ⊔ I = ⊤ :=
sup_comm.trans (sup_infi_eq_top $ λ i hi, sup_comm.trans $ h i hi)

lemma sup_pow_eq_top {n : ℕ} (h : I ⊔ J = ⊤) : I ⊔ (J ^ n) = ⊤ :=
by { rw [← finset.card_range n, ← finset.prod_const], exact sup_prod_eq_top (λ _ _, h) }

lemma pow_sup_eq_top {n : ℕ} (h : I ⊔ J = ⊤) : (I ^ n) ⊔ J = ⊤ :=
by { rw [← finset.card_range n, ← finset.prod_const], exact prod_sup_eq_top (λ _ _, h) }

lemma pow_sup_pow_eq_top {m n : ℕ} (h : I ⊔ J = ⊤) : (I ^ m) ⊔ (J ^ n) = ⊤ :=
sup_pow_eq_top (pow_sup_eq_top h)

variables (I)
@[simp] theorem mul_bot : I * ⊥ = ⊥ :=
submodule.smul_bot I

@[simp] theorem bot_mul : ⊥ * I = ⊥ :=
submodule.bot_smul I

@[simp] theorem mul_top : I * ⊤ = I :=
ideal.mul_comm ⊤ I ▸ submodule.top_smul I

@[simp] theorem top_mul : ⊤ * I = I :=
submodule.top_smul I
variables {I}

theorem mul_mono (hik : I ≤ K) (hjl : J ≤ L) : I * J ≤ K * L :=
submodule.smul_mono hik hjl

theorem mul_mono_left (h : I ≤ J) : I * K ≤ J * K :=
submodule.smul_mono_left h

theorem mul_mono_right (h : J ≤ K) : I * J ≤ I * K :=
submodule.smul_mono_right h

variables (I J K)
theorem mul_sup : I * (J ⊔ K) = I * J ⊔ I * K :=
submodule.smul_sup I J K

theorem sup_mul : (I ⊔ J) * K = I * K ⊔ J * K :=
submodule.sup_smul I J K
variables {I J K}

lemma pow_le_pow {m n : ℕ} (h : m ≤ n) :
  I^n ≤ I^m :=
begin
  cases nat.exists_eq_add_of_le h with k hk,
  rw [hk, pow_add],
  exact le_trans (mul_le_inf) (inf_le_left)
end

lemma pow_le_self {n : ℕ} (hn : n ≠ 0) : I^n ≤ I :=
calc I^n ≤ I ^ 1 : pow_le_pow (nat.pos_of_ne_zero hn)
     ... = I : pow_one _

lemma pow_mono {I J : ideal R} (e : I ≤ J) (n : ℕ) : I ^ n ≤ J ^ n :=
begin
  induction n,
  { rw [pow_zero, pow_zero], exact rfl.le },
  { rw [pow_succ, pow_succ], exact ideal.mul_mono e n_ih }
end

lemma mul_eq_bot {R : Type*} [comm_semiring R] [no_zero_divisors R] {I J : ideal R} :
  I * J = ⊥ ↔ I = ⊥ ∨ J = ⊥ :=
⟨λ hij, or_iff_not_imp_left.mpr (λ I_ne_bot, J.eq_bot_iff.mpr (λ j hj,
  let ⟨i, hi, ne0⟩ := I.ne_bot_iff.mp I_ne_bot in
    or.resolve_left (mul_eq_zero.mp ((I * J).eq_bot_iff.mp hij _ (mul_mem_mul hi hj))) ne0)),
 λ h, by cases h; rw [← ideal.mul_bot, h, ideal.mul_comm]⟩

instance {R : Type*} [comm_semiring R] [no_zero_divisors R] : no_zero_divisors (ideal R) :=
{ eq_zero_or_eq_zero_of_mul_eq_zero := λ I J, mul_eq_bot.1 }

/-- A product of ideals in an integral domain is zero if and only if one of the terms is zero. -/
lemma prod_eq_bot {R : Type*} [comm_ring R] [is_domain R]
  {s : multiset (ideal R)} : s.prod = ⊥ ↔ ∃ I ∈ s, I = ⊥ :=
prod_zero_iff_exists_zero

/-- The radical of an ideal `I` consists of the elements `r` such that `r^n ∈ I` for some `n`. -/
def radical (I : ideal R) : ideal R :=
{ carrier := { r | ∃ n : ℕ, r ^ n ∈ I },
  zero_mem' := ⟨1, (pow_one (0:R)).symm ▸ I.zero_mem⟩,
  add_mem' := λ x y ⟨m, hxmi⟩ ⟨n, hyni⟩, ⟨m + n,
    (add_pow x y (m + n)).symm ▸ I.sum_mem $
    show ∀ c ∈ finset.range (nat.succ (m + n)),
      x ^ c * y ^ (m + n - c) * (nat.choose (m + n) c) ∈ I,
    from λ c hc, or.cases_on (le_total c m)
      (λ hcm, I.mul_mem_right _ $ I.mul_mem_left _ $ nat.add_comm n m ▸
        (add_tsub_assoc_of_le hcm n).symm ▸
        (pow_add y n (m-c)).symm ▸ I.mul_mem_right _ hyni)
      (λ hmc, I.mul_mem_right _ $ I.mul_mem_right _ $ add_tsub_cancel_of_le hmc ▸
        (pow_add x m (c-m)).symm ▸ I.mul_mem_right _ hxmi)⟩,
  smul_mem' := λ r s ⟨n, hsni⟩, ⟨n, (mul_pow r s n).symm ▸ I.mul_mem_left (r^n) hsni⟩ }

/-- An ideal is radical if it contains its radical. -/
def is_radical (I : ideal R) : Prop := I.radical ≤ I

theorem le_radical : I ≤ radical I :=
λ r hri, ⟨1, (pow_one r).symm ▸ hri⟩

/-- An ideal is radical iff it is equal to its radical. -/
theorem radical_eq_iff : I.radical = I ↔ I.is_radical :=
by rw [le_antisymm_iff, and_iff_left le_radical, is_radical]

alias radical_eq_iff ↔ _ is_radical.radical

variables (R)
theorem radical_top : (radical ⊤ : ideal R) = ⊤ :=
(eq_top_iff_one _).2 ⟨0, submodule.mem_top⟩
variables {R}

theorem radical_mono (H : I ≤ J) : radical I ≤ radical J :=
λ r ⟨n, hrni⟩, ⟨n, H hrni⟩

variables (I)

theorem radical_is_radical : (radical I).is_radical :=
λ r ⟨n, k, hrnki⟩, ⟨n * k, (pow_mul r n k).symm ▸ hrnki⟩

@[simp] theorem radical_idem : radical (radical I) = radical I :=
(radical_is_radical I).radical

variables {I}

theorem is_radical.radical_le_iff (hJ : J.is_radical) : radical I ≤ J ↔ I ≤ J :=
⟨le_trans le_radical, λ h, hJ.radical ▸ radical_mono h⟩

theorem radical_le_radical_iff : radical I ≤ radical J ↔ I ≤ radical J :=
(radical_is_radical J).radical_le_iff

theorem radical_eq_top : radical I = ⊤ ↔ I = ⊤ :=
⟨λ h, (eq_top_iff_one _).2 $ let ⟨n, hn⟩ := (eq_top_iff_one _).1 h in
  @one_pow R _ n ▸ hn, λ h, h.symm ▸ radical_top R⟩

theorem is_prime.is_radical (H : is_prime I) : I.is_radical :=
λ r ⟨n, hrni⟩, H.mem_of_pow_mem n hrni

theorem is_prime.radical (H : is_prime I) : radical I = I := H.is_radical.radical

variables (I J)
theorem radical_sup : radical (I ⊔ J) = radical (radical I ⊔ radical J) :=
le_antisymm (radical_mono $ sup_le_sup le_radical le_radical) $
  radical_le_radical_iff.2 $ sup_le (radical_mono le_sup_left) (radical_mono le_sup_right)

theorem radical_inf : radical (I ⊓ J) = radical I ⊓ radical J :=
le_antisymm (le_inf (radical_mono inf_le_left) (radical_mono inf_le_right))
(λ r ⟨⟨m, hrm⟩, ⟨n, hrn⟩⟩, ⟨m + n, (pow_add r m n).symm ▸ I.mul_mem_right _ hrm,
(pow_add r m n).symm ▸ J.mul_mem_left _ hrn⟩)

theorem radical_mul : radical (I * J) = radical I ⊓ radical J :=
le_antisymm (radical_inf I J ▸ radical_mono $ @mul_le_inf _ _ I J)
(λ r ⟨⟨m, hrm⟩, ⟨n, hrn⟩⟩, ⟨m + n, (pow_add r m n).symm ▸ mul_mem_mul hrm hrn⟩)

variables {I J}

theorem is_prime.radical_le_iff (hJ : is_prime J) :
  radical I ≤ J ↔ I ≤ J := hJ.is_radical.radical_le_iff

theorem radical_eq_Inf (I : ideal R) :
  radical I = Inf { J : ideal R | I ≤ J ∧ is_prime J } :=
le_antisymm (le_Inf $ λ J hJ, hJ.2.radical_le_iff.2 hJ.1) $
λ r hr, classical.by_contradiction $ λ hri,
let ⟨m, (hrm : r ∉ radical m), him, hm⟩ := zorn_nonempty_partial_order₀
  {K : ideal R | r ∉ radical K}
  (λ c hc hcc y hyc, ⟨Sup c, λ ⟨n, hrnc⟩, let ⟨y, hyc, hrny⟩ :=
      (submodule.mem_Sup_of_directed ⟨y, hyc⟩ hcc.directed_on).1 hrnc in hc hyc ⟨n, hrny⟩,
    λ z, le_Sup⟩) I hri in
have ∀ x ∉ m, r ∈ radical (m ⊔ span {x}) := λ x hxm, classical.by_contradiction $ λ hrmx, hxm $
  hm (m ⊔ span {x}) hrmx le_sup_left ▸ (le_sup_right : _ ≤ m ⊔ span {x})
    (subset_span $ set.mem_singleton _),
have is_prime m, from ⟨by rintro rfl; rw radical_top at hrm; exact hrm trivial,
  λ x y hxym, or_iff_not_imp_left.2 $ λ hxm, classical.by_contradiction $ λ hym,
  let ⟨n, hrn⟩ := this _ hxm,
      ⟨p, hpm, q, hq, hpqrn⟩ := submodule.mem_sup.1 hrn,
      ⟨c, hcxq⟩ := mem_span_singleton'.1 hq in
  let ⟨k, hrk⟩ := this _ hym,
      ⟨f, hfm, g, hg, hfgrk⟩ := submodule.mem_sup.1 hrk,
      ⟨d, hdyg⟩ := mem_span_singleton'.1 hg in
  hrm ⟨n + k, by rw [pow_add, ← hpqrn, ← hcxq, ← hfgrk, ← hdyg, add_mul, mul_add (c*x),
                     mul_assoc c x (d*y), mul_left_comm x, ← mul_assoc];
    refine m.add_mem (m.mul_mem_right _ hpm) (m.add_mem (m.mul_mem_left _ hfm)
      (m.mul_mem_left _ hxym))⟩⟩,
hrm $ this.radical.symm ▸ (Inf_le ⟨him, this⟩ : Inf {J : ideal R | I ≤ J ∧ is_prime J} ≤ m) hr

lemma is_radical_bot_of_no_zero_divisors {R} [comm_semiring R] [no_zero_divisors R] :
  (⊥ : ideal R).is_radical := λ x hx, hx.rec_on (λ n hn, pow_eq_zero hn)

@[simp] lemma radical_bot_of_no_zero_divisors {R : Type u} [comm_semiring R] [no_zero_divisors R] :
  radical (⊥ : ideal R) = ⊥ :=
eq_bot_iff.2 is_radical_bot_of_no_zero_divisors

instance : comm_semiring (ideal R) := submodule.comm_semiring

variables (R)
theorem top_pow (n : ℕ) : (⊤ ^ n : ideal R) = ⊤ :=
nat.rec_on n one_eq_top $ λ n ih, by rw [pow_succ, ih, top_mul]
variables {R}

variables (I)
theorem radical_pow (n : ℕ) (H : n > 0) : radical (I^n) = radical I :=
nat.rec_on n (not.elim dec_trivial) (λ n ih H,
or.cases_on (lt_or_eq_of_le $ nat.le_of_lt_succ H)
  (λ H, calc radical (I^(n+1))
           = radical I ⊓ radical (I^n) : by { rw pow_succ, exact radical_mul _ _ }
       ... = radical I ⊓ radical I : by rw ih H
       ... = radical I : inf_idem)
  (λ H, H ▸ (pow_one I).symm ▸ rfl)) H

theorem is_prime.mul_le {I J P : ideal R} (hp : is_prime P) :
  I * J ≤ P ↔ I ≤ P ∨ J ≤ P :=
⟨λ h, or_iff_not_imp_left.2 $ λ hip j hj, let ⟨i, hi, hip⟩ := set.not_subset.1 hip in
  (hp.mem_or_mem $ h $ mul_mem_mul hi hj).resolve_left hip,
λ h, or.cases_on h (le_trans $ le_trans mul_le_inf inf_le_left)
  (le_trans $ le_trans mul_le_inf inf_le_right)⟩

theorem is_prime.inf_le {I J P : ideal R} (hp : is_prime P) :
  I ⊓ J ≤ P ↔ I ≤ P ∨ J ≤ P :=
⟨λ h, hp.mul_le.1 $ le_trans mul_le_inf h,
λ h, or.cases_on h (le_trans inf_le_left) (le_trans inf_le_right)⟩

theorem is_prime.multiset_prod_le {s : multiset (ideal R)} {P : ideal R}
  (hp : is_prime P) (hne : s ≠ 0) :
  s.prod ≤ P ↔ ∃ I ∈ s, I ≤ P :=
suffices s.prod ≤ P → ∃ I ∈ s, I ≤ P,
  from ⟨this, λ ⟨i, his, hip⟩, le_trans multiset_prod_le_inf $
    le_trans (multiset.inf_le his) hip⟩,
begin
  classical,
  obtain ⟨b, hb⟩ : ∃ b, b ∈ s := multiset.exists_mem_of_ne_zero hne,
  obtain ⟨t, rfl⟩ : ∃ t, s = b ::ₘ t,
  from ⟨s.erase b, (multiset.cons_erase hb).symm⟩,
  refine t.induction_on _ _,
  { simp only [exists_prop, multiset.cons_zero, multiset.prod_singleton,
      multiset.mem_singleton, exists_eq_left, imp_self] },
  intros a s ih h,
  rw [multiset.cons_swap, multiset.prod_cons, hp.mul_le] at h,
  rw multiset.cons_swap,
  cases h,
  { exact ⟨a, multiset.mem_cons_self a _, h⟩ },
  obtain ⟨I, hI, ih⟩ : ∃ I ∈ b ::ₘ s, I ≤ P := ih h,
  exact ⟨I, multiset.mem_cons_of_mem hI, ih⟩
end

theorem is_prime.multiset_prod_map_le {s : multiset ι} (f : ι → ideal R) {P : ideal R}
  (hp : is_prime P) (hne : s ≠ 0) :
  (s.map f).prod ≤ P ↔ ∃ i ∈ s, f i ≤ P :=
begin
  rw hp.multiset_prod_le (mt multiset.map_eq_zero.mp hne),
  simp_rw [exists_prop, multiset.mem_map, exists_exists_and_eq_and],
end

theorem is_prime.prod_le {s : finset ι} {f : ι → ideal R} {P : ideal R}
  (hp : is_prime P) (hne : s.nonempty) :
  s.prod f ≤ P ↔ ∃ i ∈ s, f i ≤ P :=
hp.multiset_prod_map_le f (mt finset.val_eq_zero.mp hne.ne_empty)

theorem is_prime.inf_le' {s : finset ι} {f : ι → ideal R} {P : ideal R} (hp : is_prime P)
  (hsne: s.nonempty) :
  s.inf f ≤ P ↔ ∃ i ∈ s, f i ≤ P :=
⟨λ h, (hp.prod_le hsne).1 $ le_trans prod_le_inf h,
  λ ⟨i, his, hip⟩, le_trans (finset.inf_le his) hip⟩

theorem subset_union {R : Type u} [ring R] {I J K : ideal R} :
  (I : set R) ⊆ J ∪ K ↔ I ≤ J ∨ I ≤ K :=
⟨λ h, or_iff_not_imp_left.2 $ λ hij s hsi,
  let ⟨r, hri, hrj⟩ := set.not_subset.1 hij in classical.by_contradiction $ λ hsk,
  or.cases_on (h $ I.add_mem hri hsi)
    (λ hj, hrj $ add_sub_cancel r s ▸ J.sub_mem hj ((h hsi).resolve_right hsk))
    (λ hk, hsk $ add_sub_cancel' r s ▸ K.sub_mem hk ((h hri).resolve_left hrj)),
λ h, or.cases_on h (λ h, set.subset.trans h $ set.subset_union_left J K)
  (λ h, set.subset.trans h $ set.subset_union_right J K)⟩

theorem subset_union_prime' {R : Type u} [comm_ring R] {s : finset ι} {f : ι → ideal R} {a b : ι}
  (hp : ∀ i ∈ s, is_prime (f i)) {I : ideal R} :
  (I : set R) ⊆ f a ∪ f b ∪ (⋃ i ∈ (↑s : set ι), f i) ↔ I ≤ f a ∨ I ≤ f b ∨ ∃ i ∈ s, I ≤ f i :=
suffices (I : set R) ⊆ f a ∪ f b ∪ (⋃ i ∈ (↑s : set ι), f i) →
  I ≤ f a ∨ I ≤ f b ∨ ∃ i ∈ s, I ≤ f i,
  from ⟨this, λ h, or.cases_on h (λ h, set.subset.trans h $ set.subset.trans
      (set.subset_union_left _ _) (set.subset_union_left _ _)) $
    λ h, or.cases_on h (λ h, set.subset.trans h $ set.subset.trans
      (set.subset_union_right _ _) (set.subset_union_left _ _)) $
    λ ⟨i, his, hi⟩, by refine (set.subset.trans hi $ set.subset.trans _ $
        set.subset_union_right _ _);
      exact set.subset_bUnion_of_mem (finset.mem_coe.2 his)⟩,
begin
  generalize hn : s.card = n, intros h,
  unfreezingI { induction n with n ih generalizing a b s },
  { clear hp,
    rw finset.card_eq_zero at hn, subst hn,
    rw [finset.coe_empty, set.bUnion_empty, set.union_empty, subset_union] at h,
    simpa only [exists_prop, finset.not_mem_empty, false_and, exists_false, or_false] },
  classical,
  replace hn : ∃ (i : ι) (t : finset ι), i ∉ t ∧ insert i t = s ∧ t.card = n :=
  finset.card_eq_succ.1 hn,
  unfreezingI { rcases hn with ⟨i, t, hit, rfl, hn⟩ },
  replace hp : is_prime (f i) ∧ ∀ x ∈ t, is_prime (f x) := (t.forall_mem_insert _ _).1 hp,
  by_cases Ht : ∃ j ∈ t, f j ≤ f i,
  { obtain ⟨j, hjt, hfji⟩ : ∃ j ∈ t, f j ≤ f i := Ht,
    obtain ⟨u, hju, rfl⟩ : ∃ u, j ∉ u ∧ insert j u = t,
    { exact ⟨t.erase j, t.not_mem_erase j, finset.insert_erase hjt⟩ },
    have hp' : ∀ k ∈ insert i u, is_prime (f k),
    { rw finset.forall_mem_insert at hp ⊢, exact ⟨hp.1, hp.2.2⟩ },
    have hiu : i ∉ u := mt finset.mem_insert_of_mem hit,
    have hn' : (insert i u).card = n,
    { rwa finset.card_insert_of_not_mem at hn ⊢, exacts [hiu, hju] },
    have h' : (I : set R) ⊆ f a ∪ f b ∪ (⋃ k ∈ (↑(insert i u) : set ι), f k),
    { rw finset.coe_insert at h ⊢, rw finset.coe_insert at h,
      simp only [set.bUnion_insert] at h ⊢,
      rw [← set.union_assoc ↑(f i)] at h,
      erw [set.union_eq_self_of_subset_right hfji] at h,
      exact h },
    specialize @ih a b (insert i u) hp' hn' h',
    refine ih.imp id (or.imp id (exists_imp_exists $ λ k, _)), simp only [exists_prop],
    exact and.imp (λ hk, finset.insert_subset_insert i (finset.subset_insert j u) hk) id },
  by_cases Ha : f a ≤ f i,
  { have h' : (I : set R) ⊆ f i ∪ f b ∪ (⋃ j ∈ (↑t : set ι), f j),
    { rw [finset.coe_insert, set.bUnion_insert, ← set.union_assoc,
          set.union_right_comm ↑(f a)] at h,
      erw [set.union_eq_self_of_subset_left Ha] at h,
      exact h },
    specialize @ih i b t hp.2 hn h', right,
    rcases ih with ih | ih | ⟨k, hkt, ih⟩,
    { exact or.inr ⟨i, finset.mem_insert_self i t, ih⟩ },
    { exact or.inl ih },
    { exact or.inr ⟨k, finset.mem_insert_of_mem hkt, ih⟩ } },
  by_cases Hb : f b ≤ f i,
  { have h' : (I : set R) ⊆ f a ∪ f i ∪ (⋃ j ∈ (↑t : set ι), f j),
    { rw [finset.coe_insert, set.bUnion_insert, ← set.union_assoc, set.union_assoc ↑(f a)] at h,
      erw [set.union_eq_self_of_subset_left Hb] at h,
      exact h },
    specialize @ih a i t hp.2 hn h',
    rcases ih with ih | ih | ⟨k, hkt, ih⟩,
    { exact or.inl ih },
    { exact or.inr (or.inr ⟨i, finset.mem_insert_self i t, ih⟩) },
    { exact or.inr (or.inr ⟨k, finset.mem_insert_of_mem hkt, ih⟩) } },
  by_cases Hi : I ≤ f i,
  { exact or.inr (or.inr ⟨i, finset.mem_insert_self i t, Hi⟩) },
  have : ¬I ⊓ f a ⊓ f b ⊓ t.inf f ≤ f i,
  { rcases t.eq_empty_or_nonempty with (rfl | hsne),
    { rw [finset.inf_empty, inf_top_eq, hp.1.inf_le, hp.1.inf_le, not_or_distrib, not_or_distrib],
      exact ⟨⟨Hi, Ha⟩, Hb⟩ },
    simp only [hp.1.inf_le, hp.1.inf_le' hsne, not_or_distrib],
    exact ⟨⟨⟨Hi, Ha⟩, Hb⟩, Ht⟩ },
  rcases set.not_subset.1 this with ⟨r, ⟨⟨⟨hrI, hra⟩, hrb⟩, hr⟩, hri⟩,
  by_cases HI : (I : set R) ⊆ f a ∪ f b ∪ ⋃ j ∈ (↑t : set ι), f j,
  { specialize ih hp.2 hn HI, rcases ih with ih | ih | ⟨k, hkt, ih⟩,
    { left, exact ih }, { right, left, exact ih },
    { right, right, exact ⟨k, finset.mem_insert_of_mem hkt, ih⟩ } },
  exfalso, rcases set.not_subset.1 HI with ⟨s, hsI, hs⟩,
  rw [finset.coe_insert, set.bUnion_insert] at h,
  have hsi : s ∈ f i := ((h hsI).resolve_left (mt or.inl hs)).resolve_right (mt or.inr hs),
  rcases h (I.add_mem hrI hsI) with ⟨ha | hb⟩ | hi | ht,
  { exact hs (or.inl $ or.inl $ add_sub_cancel' r s ▸ (f a).sub_mem ha hra) },
  { exact hs (or.inl $ or.inr $ add_sub_cancel' r s ▸ (f b).sub_mem hb hrb) },
  { exact hri (add_sub_cancel r s ▸ (f i).sub_mem hi hsi) },
  { rw set.mem_Union₂ at ht, rcases ht with ⟨j, hjt, hj⟩,
    simp only [finset.inf_eq_infi, set_like.mem_coe, submodule.mem_infi] at hr,
    exact hs (or.inr $ set.mem_bUnion hjt $ add_sub_cancel' r s ▸ (f j).sub_mem hj $ hr j hjt) }
end

/-- Prime avoidance. Atiyah-Macdonald 1.11, Eisenbud 3.3, Stacks 00DS, Matsumura Ex.1.6. -/
theorem subset_union_prime {R : Type u} [comm_ring R] {s : finset ι} {f : ι → ideal R} (a b : ι)
  (hp : ∀ i ∈ s, i ≠ a → i ≠ b → is_prime (f i)) {I : ideal R} :
  (I : set R) ⊆ (⋃ i ∈ (↑s : set ι), f i) ↔ ∃ i ∈ s, I ≤ f i :=
suffices (I : set R) ⊆ (⋃ i ∈ (↑s : set ι), f i) → ∃ i, i ∈ s ∧ I ≤ f i,
  from ⟨λ h, bex_def.2 $ this h, λ ⟨i, his, hi⟩, set.subset.trans hi $ set.subset_bUnion_of_mem $
    show i ∈ (↑s : set ι), from his⟩,
assume h : (I : set R) ⊆ (⋃ i ∈ (↑s : set ι), f i),
begin
  classical,
  by_cases has : a ∈ s,
  { unfreezingI { obtain ⟨t, hat, rfl⟩ : ∃ t, a ∉ t ∧ insert a t = s :=
      ⟨s.erase a, finset.not_mem_erase a s, finset.insert_erase has⟩ },
    by_cases hbt : b ∈ t,
    { unfreezingI { obtain ⟨u, hbu, rfl⟩ : ∃ u, b ∉ u ∧ insert b u = t :=
        ⟨t.erase b, finset.not_mem_erase b t, finset.insert_erase hbt⟩ },
      have hp' : ∀ i ∈ u, is_prime (f i),
      { intros i hiu, refine hp i (finset.mem_insert_of_mem (finset.mem_insert_of_mem hiu)) _ _;
        unfreezingI { rintro rfl }; solve_by_elim only [finset.mem_insert_of_mem, *], },
      rw [finset.coe_insert, finset.coe_insert, set.bUnion_insert, set.bUnion_insert,
          ← set.union_assoc, subset_union_prime' hp', bex_def] at h,
      rwa [finset.exists_mem_insert, finset.exists_mem_insert] },
    { have hp' : ∀ j ∈ t, is_prime (f j),
      { intros j hj, refine hp j (finset.mem_insert_of_mem hj) _ _;
        unfreezingI { rintro rfl }; solve_by_elim only [finset.mem_insert_of_mem, *], },
      rw [finset.coe_insert, set.bUnion_insert, ← set.union_self (f a : set R),
          subset_union_prime' hp', ← or_assoc, or_self, bex_def] at h,
      rwa finset.exists_mem_insert } },
  { by_cases hbs : b ∈ s,
    { unfreezingI { obtain ⟨t, hbt, rfl⟩ : ∃ t, b ∉ t ∧ insert b t = s :=
        ⟨s.erase b, finset.not_mem_erase b s, finset.insert_erase hbs⟩ },
      have hp' : ∀ j ∈ t, is_prime (f j),
      { intros j hj, refine hp j (finset.mem_insert_of_mem hj) _ _;
        unfreezingI { rintro rfl }; solve_by_elim only [finset.mem_insert_of_mem, *], },
      rw [finset.coe_insert, set.bUnion_insert, ← set.union_self (f b : set R),
          subset_union_prime' hp', ← or_assoc, or_self, bex_def] at h,
      rwa finset.exists_mem_insert },
    cases s.eq_empty_or_nonempty with hse hsne,
    { substI hse, rw [finset.coe_empty, set.bUnion_empty, set.subset_empty_iff] at h,
      have : (I : set R) ≠ ∅ := set.nonempty.ne_empty (set.nonempty_of_mem I.zero_mem),
      exact absurd h this },
    { cases hsne.bex with i his,
      unfreezingI { obtain ⟨t, hit, rfl⟩ : ∃ t, i ∉ t ∧ insert i t = s :=
        ⟨s.erase i, finset.not_mem_erase i s, finset.insert_erase his⟩ },
      have hp' : ∀ j ∈ t, is_prime (f j),
      { intros j hj, refine hp j (finset.mem_insert_of_mem hj) _ _;
        unfreezingI { rintro rfl }; solve_by_elim only [finset.mem_insert_of_mem, *], },
      rw [finset.coe_insert, set.bUnion_insert, ← set.union_self (f i : set R),
          subset_union_prime' hp', ← or_assoc, or_self, bex_def] at h,
      rwa finset.exists_mem_insert } }
end

section dvd

/-- If `I` divides `J`, then `I` contains `J`.

In a Dedekind domain, to divide and contain are equivalent, see `ideal.dvd_iff_le`.
-/
lemma le_of_dvd {I J : ideal R} : I ∣ J → J ≤ I
| ⟨K, h⟩ := h.symm ▸ le_trans mul_le_inf inf_le_left

lemma is_unit_iff {I : ideal R} :
  is_unit I ↔ I = ⊤ :=
is_unit_iff_dvd_one.trans ((@one_eq_top R _).symm ▸
 ⟨λ h, eq_top_iff.mpr (ideal.le_of_dvd h), λ h, ⟨⊤, by rw [mul_top, h]⟩⟩)

instance unique_units : unique ((ideal R)ˣ) :=
{ default := 1,
  uniq := λ u, units.ext
    (show (u : ideal R) = 1, by rw [is_unit_iff.mp u.is_unit, one_eq_top]) }

end dvd

end mul_and_radical

section map_and_comap

variables {R : Type u} {S : Type v}

section semiring
variables {F : Type*} [semiring R] [semiring S]
variables [rc : ring_hom_class F R S]
variables (f : F)
variables {I J : ideal R} {K L : ideal S}

include rc
/-- `I.map f` is the span of the image of the ideal `I` under `f`, which may be bigger than
  the image itself. -/
def map (I : ideal R) : ideal S :=
span (f '' I)

/-- `I.comap f` is the preimage of `I` under `f`. -/
def comap (I : ideal S) : ideal R :=
{ carrier := f ⁻¹' I,
  add_mem' := λ x y hx hy, by simp only [set.mem_preimage, set_like.mem_coe,
                                         map_add, add_mem hx hy] at *,
  zero_mem' := by simp only [set.mem_preimage, map_zero, set_like.mem_coe, submodule.zero_mem],
  smul_mem' := λ c x hx, by { simp only [smul_eq_mul, set.mem_preimage, map_mul,
                                         set_like.mem_coe] at *,
                              exact mul_mem_left I _ hx } }

variables {f}
theorem map_mono (h : I ≤ J) : map f I ≤ map f J :=
span_mono $ set.image_subset _ h

theorem mem_map_of_mem (f : F) {I : ideal R} {x : R} (h : x ∈ I) : f x ∈ map f I :=
subset_span ⟨x, h, rfl⟩

lemma apply_coe_mem_map (f : F) (I : ideal R) (x : I) : f x ∈ I.map f :=
mem_map_of_mem f x.prop

theorem map_le_iff_le_comap :
  map f I ≤ K ↔ I ≤ comap f K :=
span_le.trans set.image_subset_iff

@[simp] theorem mem_comap {x} : x ∈ comap f K ↔ f x ∈ K := iff.rfl

theorem comap_mono (h : K ≤ L) : comap f K ≤ comap f L :=
set.preimage_mono (λ x hx, h hx)
variables (f)

theorem comap_ne_top (hK : K ≠ ⊤) : comap f K ≠ ⊤ :=
(ne_top_iff_one _).2 $ by rw [mem_comap, map_one];
  exact (ne_top_iff_one _).1 hK

variables {G : Type*} [rcg : ring_hom_class G S R]

include rcg
lemma map_le_comap_of_inv_on (g : G) (I : ideal R) (hf : set.left_inv_on g f I) :
  I.map f ≤ I.comap g :=
begin
  refine ideal.span_le.2 _,
  rintros x ⟨x, hx, rfl⟩,
  rw [set_like.mem_coe, mem_comap, hf hx],
  exact hx,
end

lemma comap_le_map_of_inv_on (g : G) (I : ideal S) (hf : set.left_inv_on g f (f ⁻¹' I)) :
  I.comap f ≤ I.map g :=
λ x (hx : f x ∈ I), hf hx ▸ ideal.mem_map_of_mem g hx

/-- The `ideal` version of `set.image_subset_preimage_of_inverse`. -/
lemma map_le_comap_of_inverse (g : G) (I : ideal R) (h : function.left_inverse g f) :
  I.map f ≤ I.comap g :=
map_le_comap_of_inv_on _ _ _ $ h.left_inv_on _

/-- The `ideal` version of `set.preimage_subset_image_of_inverse`. -/
lemma comap_le_map_of_inverse (g : G) (I : ideal S) (h : function.left_inverse g f) :
  I.comap f ≤ I.map g :=
comap_le_map_of_inv_on _ _ _ $ h.left_inv_on _
omit rcg

instance is_prime.comap [hK : K.is_prime] : (comap f K).is_prime :=
⟨comap_ne_top _ hK.1, λ x y,
  by simp only [mem_comap, map_mul]; apply hK.2⟩

variables (I J K L)

theorem map_top : map f ⊤ = ⊤ :=
(eq_top_iff_one _).2 $ subset_span ⟨1, trivial, map_one f⟩

variable (f)
lemma gc_map_comap : galois_connection (ideal.map f) (ideal.comap f) :=
λ I J, ideal.map_le_iff_le_comap
omit rc

@[simp] lemma comap_id : I.comap (ring_hom.id R) = I :=
ideal.ext $ λ _, iff.rfl

@[simp] lemma map_id : I.map (ring_hom.id R) = I :=
(gc_map_comap (ring_hom.id R)).l_unique galois_connection.id comap_id

lemma comap_comap {T : Type*} [semiring T] {I : ideal T} (f : R →+* S)
  (g : S →+* T) : (I.comap g).comap f = I.comap (g.comp f) := rfl

lemma map_map {T : Type*} [semiring T] {I : ideal R} (f : R →+* S)
  (g : S →+* T) : (I.map f).map g = I.map (g.comp f) :=
((gc_map_comap f).compose (gc_map_comap g)).l_unique
  (gc_map_comap (g.comp f)) (λ _, comap_comap _ _)

include rc
lemma map_span (f : F) (s : set R) :
  map f (span s) = span (f '' s) :=
symm $ submodule.span_eq_of_le _
  (λ y ⟨x, hy, x_eq⟩, x_eq ▸ mem_map_of_mem f (subset_span hy))
  (map_le_iff_le_comap.2 $ span_le.2 $ set.image_subset_iff.1 subset_span)

variables {f I J K L}

lemma map_le_of_le_comap : I ≤ K.comap f → I.map f ≤ K :=
(gc_map_comap f).l_le

lemma le_comap_of_map_le : I.map f ≤ K → I ≤ K.comap f :=
(gc_map_comap f).le_u

lemma le_comap_map : I ≤ (I.map f).comap f :=
(gc_map_comap f).le_u_l _

lemma map_comap_le : (K.comap f).map f ≤ K :=
(gc_map_comap f).l_u_le _

@[simp] lemma comap_top : (⊤ : ideal S).comap f = ⊤ :=
(gc_map_comap f).u_top

@[simp] lemma comap_eq_top_iff {I : ideal S} : I.comap f = ⊤ ↔ I = ⊤ :=
⟨ λ h, I.eq_top_iff_one.mpr (map_one f ▸ mem_comap.mp ((I.comap f).eq_top_iff_one.mp h)),
  λ h, by rw [h, comap_top] ⟩

@[simp] lemma map_bot : (⊥ : ideal R).map f = ⊥ :=
(gc_map_comap f).l_bot

variables (f I J K L)

@[simp] lemma map_comap_map : ((I.map f).comap f).map f = I.map f :=
(gc_map_comap f).l_u_l_eq_l I

@[simp] lemma comap_map_comap : ((K.comap f).map f).comap f = K.comap f :=
(gc_map_comap f).u_l_u_eq_u K

lemma map_sup : (I ⊔ J).map f = I.map f ⊔ J.map f :=
(gc_map_comap f : galois_connection (map f) (comap f)).l_sup

theorem comap_inf : comap f (K ⊓ L) = comap f K ⊓ comap f L := rfl

variables {ι : Sort*}

lemma map_supr (K : ι → ideal R) : (supr K).map f = ⨆ i, (K i).map f :=
(gc_map_comap f : galois_connection (map f) (comap f)).l_supr

lemma comap_infi (K : ι → ideal S) : (infi K).comap f = ⨅ i, (K i).comap f :=
(gc_map_comap f : galois_connection (map f) (comap f)).u_infi

lemma map_Sup (s : set (ideal R)): (Sup s).map f = ⨆ I ∈ s, (I : ideal R).map f :=
(gc_map_comap f : galois_connection (map f) (comap f)).l_Sup

lemma comap_Inf (s : set (ideal S)): (Inf s).comap f = ⨅ I ∈ s, (I : ideal S).comap f :=
(gc_map_comap f : galois_connection (map f) (comap f)).u_Inf

lemma comap_Inf' (s : set (ideal S)) : (Inf s).comap f = ⨅ I ∈ (comap f '' s), I :=
trans (comap_Inf f s) (by rw infi_image)

theorem comap_is_prime [H : is_prime K] : is_prime (comap f K) :=
⟨comap_ne_top f H.ne_top,
  λ x y h, H.mem_or_mem $ by rwa [mem_comap, map_mul] at h⟩

variables {I J K L}

theorem map_inf_le : map f (I ⊓ J) ≤ map f I ⊓ map f J :=
(gc_map_comap f : galois_connection (map f) (comap f)).monotone_l.map_inf_le _ _

theorem le_comap_sup : comap f K ⊔ comap f L ≤ comap f (K ⊔ L) :=
(gc_map_comap f : galois_connection (map f) (comap f)).monotone_u.le_map_sup _ _
omit rc

@[simp] lemma smul_top_eq_map {R S : Type*} [comm_semiring R] [comm_semiring S] [algebra R S]
  (I : ideal R) : I • (⊤ : submodule R S) = (I.map (algebra_map R S)).restrict_scalars R :=
begin
  refine le_antisymm (submodule.smul_le.mpr (λ r hr y _, _) )
      (λ x hx, submodule.span_induction hx _ _ _ _),
  { rw algebra.smul_def,
     exact mul_mem_right _ _ (mem_map_of_mem _ hr) },

  { rintros _ ⟨x, hx, rfl⟩,
    rw [← mul_one (algebra_map R S x), ← algebra.smul_def],
    exact submodule.smul_mem_smul hx submodule.mem_top },
  { exact submodule.zero_mem _ },
  { intros x y, exact submodule.add_mem _ },
  intros a x hx,
  refine submodule.smul_induction_on hx _ _,
  { intros r hr s hs,
    rw smul_comm,
    exact submodule.smul_mem_smul hr submodule.mem_top },
  { intros x y hx hy,
    rw smul_add, exact submodule.add_mem _ hx hy },
end

@[simp] lemma coe_restrict_scalars {R S : Type*} [comm_semiring R] [semiring S] [algebra R S]
  (I : ideal S) : ((I.restrict_scalars R) : set S) = ↑I :=
rfl

/-- The smallest `S`-submodule that contains all `x ∈ I * y ∈ J`
is also the smallest `R`-submodule that does so. -/
@[simp] lemma restrict_scalars_mul {R S : Type*} [comm_semiring R] [comm_semiring S] [algebra R S]
  (I J : ideal S) : (I * J).restrict_scalars R = I.restrict_scalars R * J.restrict_scalars R :=
le_antisymm (λ x hx, submodule.mul_induction_on hx
    (λ x hx y hy, submodule.mul_mem_mul hx hy)
    (λ x y, submodule.add_mem _))
  (submodule.mul_le.mpr (λ x hx y hy, ideal.mul_mem_mul hx hy))

section surjective
variables (hf : function.surjective f)
include hf

open function

theorem map_comap_of_surjective (I : ideal S) :
  map f (comap f I) = I :=
le_antisymm (map_le_iff_le_comap.2 le_rfl)
(λ s hsi, let ⟨r, hfrs⟩ := hf s in
  hfrs ▸ (mem_map_of_mem f $ show f r ∈ I, from hfrs.symm ▸ hsi))

/-- `map` and `comap` are adjoint, and the composition `map f ∘ comap f` is the
  identity -/
def gi_map_comap : galois_insertion (map f) (comap f) :=
galois_insertion.monotone_intro
  ((gc_map_comap f).monotone_u)
  ((gc_map_comap f).monotone_l)
  (λ _, le_comap_map)
  (map_comap_of_surjective _ hf)

lemma map_surjective_of_surjective : surjective (map f) :=
(gi_map_comap f hf).l_surjective

lemma comap_injective_of_surjective : injective (comap f) :=
(gi_map_comap f hf).u_injective

lemma map_sup_comap_of_surjective (I J : ideal S) : (I.comap f ⊔ J.comap f).map f = I ⊔ J :=
(gi_map_comap f hf).l_sup_u _ _

lemma map_supr_comap_of_surjective (K : ι → ideal S) : (⨆i, (K i).comap f).map f = supr K :=
(gi_map_comap f hf).l_supr_u _

lemma map_inf_comap_of_surjective (I J : ideal S) : (I.comap f ⊓ J.comap f).map f = I ⊓ J :=
(gi_map_comap f hf).l_inf_u _ _

lemma map_infi_comap_of_surjective (K : ι → ideal S) : (⨅i, (K i).comap f).map f = infi K :=
(gi_map_comap f hf).l_infi_u _

theorem mem_image_of_mem_map_of_surjective {I : ideal R} {y}
  (H : y ∈ map f I) : y ∈ f '' I :=
submodule.span_induction H (λ _, id) ⟨0, I.zero_mem, map_zero f⟩
(λ y1 y2 ⟨x1, hx1i, hxy1⟩ ⟨x2, hx2i, hxy2⟩,
  ⟨x1 + x2, I.add_mem hx1i hx2i, hxy1 ▸ hxy2 ▸ map_add f _ _⟩)
(λ c y ⟨x, hxi, hxy⟩,
  let ⟨d, hdc⟩ := hf c in ⟨d * x, I.mul_mem_left _ hxi, hdc ▸ hxy ▸ map_mul f _ _⟩)

lemma mem_map_iff_of_surjective {I : ideal R} {y} :
  y ∈ map f I ↔ ∃ x, x ∈ I ∧ f x = y :=
⟨λ h, (set.mem_image _ _ _).2 (mem_image_of_mem_map_of_surjective f hf h),
  λ ⟨x, hx⟩, hx.right ▸ (mem_map_of_mem f hx.left)⟩

lemma le_map_of_comap_le_of_surjective : comap f K ≤ I → K ≤ map f I :=
λ h, (map_comap_of_surjective f hf K) ▸ map_mono h

omit hf

lemma map_eq_submodule_map (f : R →+* S) [h : ring_hom_surjective f] (I : ideal R) :
  I.map f = submodule.map f.to_semilinear_map I :=
submodule.ext (λ x, mem_map_iff_of_surjective f h.1)

end surjective

section injective
variables (hf : function.injective f)
include hf

lemma comap_bot_le_of_injective : comap f ⊥ ≤ I :=
begin
  refine le_trans (λ x hx, _) bot_le,
  rw [mem_comap, submodule.mem_bot, ← map_zero f] at hx,
  exact eq.symm (hf hx) ▸ (submodule.zero_mem ⊥)
end

end injective

end semiring

section ring
variables {F : Type*} [ring R] [ring S]
variables [ring_hom_class F R S] (f : F) {I : ideal R}

section surjective

variables (hf : function.surjective f)
include hf

theorem comap_map_of_surjective (I : ideal R) : comap f (map f I) = I ⊔ comap f ⊥ :=
le_antisymm (assume r h, let ⟨s, hsi, hfsr⟩ := mem_image_of_mem_map_of_surjective f hf h in
  submodule.mem_sup.2 ⟨s, hsi, r - s, (submodule.mem_bot S).2 $ by rw [map_sub, hfsr, sub_self],
  add_sub_cancel'_right s r⟩)
(sup_le (map_le_iff_le_comap.1 le_rfl) (comap_mono bot_le))


/-- Correspondence theorem -/
def rel_iso_of_surjective : ideal S ≃o { p : ideal R // comap f ⊥ ≤ p } :=
{ to_fun := λ J, ⟨comap f J, comap_mono bot_le⟩,
  inv_fun := λ I, map f I.1,
  left_inv := λ J, map_comap_of_surjective f hf J,
  right_inv := λ I, subtype.eq $ show comap f (map f I.1) = I.1,
    from (comap_map_of_surjective f hf I).symm ▸ le_antisymm
      (sup_le le_rfl I.2) le_sup_left,
  map_rel_iff' := λ I1 I2, ⟨λ H, map_comap_of_surjective f hf I1 ▸
    map_comap_of_surjective f hf I2 ▸ map_mono H, comap_mono⟩ }

/-- The map on ideals induced by a surjective map preserves inclusion. -/
def order_embedding_of_surjective : ideal S ↪o ideal R :=
(rel_iso_of_surjective f hf).to_rel_embedding.trans (subtype.rel_embedding _ _)

theorem map_eq_top_or_is_maximal_of_surjective {I : ideal R} (H : is_maximal I) :
  (map f I) = ⊤ ∨ is_maximal (map f I) :=
begin
  refine or_iff_not_imp_left.2 (λ ne_top, ⟨⟨λ h, ne_top h, λ J hJ, _⟩⟩),
  { refine (rel_iso_of_surjective f hf).injective
      (subtype.ext_iff.2 (eq.trans (H.1.2 (comap f J) (lt_of_le_of_ne _ _)) comap_top.symm)),
    { exact (map_le_iff_le_comap).1 (le_of_lt hJ) },
    { exact λ h, hJ.right (le_map_of_comap_le_of_surjective f hf (le_of_eq h.symm)) } }
end

theorem comap_is_maximal_of_surjective {K : ideal S} [H : is_maximal K] : is_maximal (comap f K) :=
begin
  refine ⟨⟨comap_ne_top _ H.1.1, λ J hJ, _⟩⟩,
  suffices : map f J = ⊤,
  { replace this := congr_arg (comap f) this,
    rw [comap_top, comap_map_of_surjective _ hf, eq_top_iff] at this,
    rw eq_top_iff,
    exact le_trans this (sup_le (le_of_eq rfl) (le_trans (comap_mono (bot_le)) (le_of_lt hJ))) },
  refine H.1.2 (map f J) (lt_of_le_of_ne (le_map_of_comap_le_of_surjective _ hf (le_of_lt hJ))
    (λ h, ne_of_lt hJ (trans (congr_arg (comap f) h) _))),
  rw [comap_map_of_surjective _ hf, sup_eq_left],
  exact le_trans (comap_mono bot_le) (le_of_lt hJ)
end

theorem comap_le_comap_iff_of_surjective (I J : ideal S) : comap f I ≤ comap f J ↔ I ≤ J :=
⟨λ h, (map_comap_of_surjective f hf I).symm.le.trans (map_le_of_le_comap h),
  λ h, le_comap_of_map_le ((map_comap_of_surjective f hf I).le.trans h)⟩

end surjective

/-- If `f : R ≃+* S` is a ring isomorphism and `I : ideal R`, then `map f (map f.symm) = I`. -/
@[simp]
lemma map_of_equiv (I : ideal R) (f : R ≃+* S) : (I.map (f : R →+* S)).map (f.symm : S →+* R) = I :=
by simp [← ring_equiv.to_ring_hom_eq_coe, map_map]

/-- If `f : R ≃+* S` is a ring isomorphism and `I : ideal R`, then `comap f.symm (comap f) = I`. -/
@[simp]
lemma comap_of_equiv (I : ideal R) (f : R ≃+* S) :
  (I.comap (f.symm : S →+* R)).comap (f : R →+* S) = I :=
by simp [← ring_equiv.to_ring_hom_eq_coe, comap_comap]

/-- If `f : R ≃+* S` is a ring isomorphism and `I : ideal R`, then `map f I = comap f.symm I`. -/
lemma map_comap_of_equiv (I : ideal R) (f : R ≃+* S) : I.map (f : R →+* S) = I.comap f.symm :=
le_antisymm (le_comap_of_map_le (map_of_equiv I f).le)
  (le_map_of_comap_le_of_surjective _ f.surjective (comap_of_equiv I f).le)

section bijective
variables (hf : function.bijective f)
include hf

/-- Special case of the correspondence theorem for isomorphic rings -/
def rel_iso_of_bijective : ideal S ≃o ideal R :=
{ to_fun := comap f,
  inv_fun := map f,
  left_inv := (rel_iso_of_surjective f hf.right).left_inv,
  right_inv := λ J, subtype.ext_iff.1
    ((rel_iso_of_surjective f hf.right).right_inv ⟨J, comap_bot_le_of_injective f hf.left⟩),
  map_rel_iff' := λ _ _, (rel_iso_of_surjective f hf.right).map_rel_iff' }

lemma comap_le_iff_le_map {I : ideal R} {K : ideal S} : comap f K ≤ I ↔ K ≤ map f I :=
⟨λ h, le_map_of_comap_le_of_surjective f hf.right h,
 λ h, ((rel_iso_of_bijective f hf).right_inv I) ▸ comap_mono h⟩

theorem map.is_maximal {I : ideal R} (H : is_maximal I) : is_maximal (map f I) :=
by refine or_iff_not_imp_left.1
  (map_eq_top_or_is_maximal_of_surjective f hf.right H) (λ h, H.1.1 _);
calc I = comap f (map f I) : ((rel_iso_of_bijective f hf).right_inv I).symm
   ... = comap f ⊤ : by rw h
   ... = ⊤ : by rw comap_top

end bijective

lemma ring_equiv.bot_maximal_iff (e : R ≃+* S) :
  (⊥ : ideal R).is_maximal ↔ (⊥ : ideal S).is_maximal :=
⟨λ h, (@map_bot _ _ _ _ _ _ e.to_ring_hom) ▸ map.is_maximal e.to_ring_hom e.bijective h,
  λ h, (@map_bot _ _ _ _ _ _ e.symm.to_ring_hom) ▸ map.is_maximal e.symm.to_ring_hom
          e.symm.bijective h⟩

end ring

section comm_ring

variables {F : Type*} [comm_ring R] [comm_ring S]
variables [rc : ring_hom_class F R S]
variables (f : F)
variables {I J : ideal R} {K L : ideal S}

variables (I J K L)

include rc
theorem map_mul : map f (I * J) = map f I * map f J :=
le_antisymm (map_le_iff_le_comap.2 $ mul_le.2 $ λ r hri s hsj,
  show f (r * s) ∈ _, by rw map_mul;
  exact mul_mem_mul (mem_map_of_mem f hri) (mem_map_of_mem f hsj))
(trans_rel_right _ (span_mul_span _ _) $ span_le.2 $
  set.Union₂_subset $ λ i ⟨r, hri, hfri⟩,
  set.Union₂_subset $ λ j ⟨s, hsj, hfsj⟩,
  set.singleton_subset_iff.2 $ hfri ▸ hfsj ▸
  by rw [← map_mul];
  exact mem_map_of_mem f (mul_mem_mul hri hsj))

/-- The pushforward `ideal.map` as a monoid-with-zero homomorphism. -/
@[simps]
def map_hom : ideal R →*₀ ideal S :=
{ to_fun := map f,
  map_mul' := λ I J, ideal.map_mul f I J,
  map_one' := by convert ideal.map_top f; exact one_eq_top,
  map_zero' := ideal.map_bot }

protected theorem map_pow (n : ℕ) : map f (I^n) = (map f I)^n :=
map_pow (map_hom f) I n

theorem comap_radical : comap f (radical K) = radical (comap f K) :=
by { ext, simpa only [radical, mem_comap, map_pow] }

variable {K}
theorem is_radical.comap (hK : K.is_radical) : (comap f K).is_radical :=
by { rw [←hK.radical, comap_radical], apply radical_is_radical }

omit rc

@[simp] lemma map_quotient_self :
  map (quotient.mk I) I = ⊥ :=
eq_bot_iff.2 $ ideal.map_le_iff_le_comap.2 $ λ x hx,
(submodule.mem_bot (R ⧸ I)).2 $ ideal.quotient.eq_zero_iff_mem.2 hx

variables {I J L}

include rc
theorem map_radical_le : map f (radical I) ≤ radical (map f I) :=
map_le_iff_le_comap.2 $ λ r ⟨n, hrni⟩, ⟨n, map_pow f r n ▸ mem_map_of_mem f hrni⟩

theorem le_comap_mul : comap f K * comap f L ≤ comap f (K * L) :=
map_le_iff_le_comap.1 $ (map_mul f (comap f K) (comap f L)).symm ▸
mul_mono (map_le_iff_le_comap.2 $ le_rfl) (map_le_iff_le_comap.2 $ le_rfl)

lemma le_comap_pow (n : ℕ) :
  (K.comap f) ^ n ≤ (K ^ n).comap f :=
begin
  induction n,
  { rw [pow_zero, pow_zero, ideal.one_eq_top, ideal.one_eq_top], exact rfl.le },
  { rw [pow_succ, pow_succ], exact (ideal.mul_mono_right n_ih).trans (ideal.le_comap_mul f) }
end

omit rc

end comm_ring

end map_and_comap

section is_primary
variables {R : Type u} [comm_semiring R]

/-- A proper ideal `I` is primary iff `xy ∈ I` implies `x ∈ I` or `y ∈ radical I`. -/
def is_primary (I : ideal R) : Prop :=
I ≠ ⊤ ∧ ∀ {x y : R}, x * y ∈ I → x ∈ I ∨ y ∈ radical I

theorem is_prime.is_primary {I : ideal R} (hi : is_prime I) : is_primary I :=
⟨hi.1, λ x y hxy, (hi.mem_or_mem hxy).imp id $ λ hyi, le_radical hyi⟩

theorem mem_radical_of_pow_mem {I : ideal R} {x : R} {m : ℕ} (hx : x ^ m ∈ radical I) :
  x ∈ radical I :=
radical_idem I ▸ ⟨m, hx⟩

theorem is_prime_radical {I : ideal R} (hi : is_primary I) : is_prime (radical I) :=
⟨mt radical_eq_top.1 hi.1, λ x y ⟨m, hxy⟩, begin
  rw mul_pow at hxy, cases hi.2 hxy,
  { exact or.inl ⟨m, h⟩ },
  { exact or.inr (mem_radical_of_pow_mem h) }
end⟩

theorem is_primary_inf {I J : ideal R} (hi : is_primary I) (hj : is_primary J)
  (hij : radical I = radical J) : is_primary (I ⊓ J) :=
⟨ne_of_lt $ lt_of_le_of_lt inf_le_left (lt_top_iff_ne_top.2 hi.1), λ x y ⟨hxyi, hxyj⟩,
begin
  rw [radical_inf, hij, inf_idem],
  cases hi.2 hxyi with hxi hyi, cases hj.2 hxyj with hxj hyj,
  { exact or.inl ⟨hxi, hxj⟩ },
  { exact or.inr hyj },
  { rw hij at hyi, exact or.inr hyi }
end⟩

end is_primary

section total

variables (ι : Type*)
variables (M : Type*) [add_comm_group M] {R : Type*} [comm_ring R] [module R M] (I : ideal R)
variables (v : ι → M) (hv : submodule.span R (set.range v) = ⊤)


open_locale big_operators

/-- A variant of `finsupp.total` that takes in vectors valued in `I`. -/
noncomputable
def finsupp_total : (ι →₀ I) →ₗ[R] M :=
(finsupp.total ι M R v).comp (finsupp.map_range.linear_map I.subtype)

variables {ι M v}

lemma finsupp_total_apply (f : ι →₀ I) :
  finsupp_total ι M I v f = f.sum (λ i x, (x : R) • v i) :=
begin
  dsimp [finsupp_total],
  rw [finsupp.total_apply, finsupp.sum_map_range_index],
  exact λ _, zero_smul _ _
end

lemma finsupp_total_apply_eq_of_fintype [fintype ι] (f : ι →₀ I) :
  finsupp_total ι M I v f = ∑ i, (f i : R) • v i :=
by { rw [finsupp_total_apply, finsupp.sum_fintype], exact λ _, zero_smul _ _ }

lemma range_finsupp_total :
  (finsupp_total ι M I v).range = I • (submodule.span R (set.range v)) :=
begin
  ext,
  rw submodule.mem_ideal_smul_span_iff_exists_sum,
  refine ⟨λ ⟨f, h⟩, ⟨finsupp.map_range.linear_map I.subtype f, λ i, (f i).2, h⟩, _⟩,
  rintro ⟨a, ha, rfl⟩,
  classical,
  refine ⟨a.map_range (λ r, if h : r ∈ I then ⟨r, h⟩ else 0) (by split_ifs; refl), _⟩,
  rw [finsupp_total_apply, finsupp.sum_map_range_index],
  { apply finsupp.sum_congr, intros i _, rw dif_pos (ha i), refl },
  { exact λ _, zero_smul _ _ },
end

end total

section basis

variables {ι R S : Type*} [comm_semiring R] [comm_ring S] [is_domain S] [algebra R S]

/-- A basis on `S` gives a basis on `ideal.span {x}`, by multiplying everything by `x`. -/
noncomputable def basis_span_singleton (b : basis ι R S) {x : S} (hx : x ≠ 0) :
  basis ι R (span ({x} : set S)) :=
b.map $ ((linear_equiv.of_injective (algebra.lmul R S x) (linear_map.mul_injective hx)) ≪≫ₗ
  (linear_equiv.of_eq _ _ (by { ext, simp [mem_span_singleton', mul_comm] })) ≪≫ₗ
  ((submodule.restrict_scalars_equiv R S S (ideal.span ({x} : set S))).restrict_scalars R))

@[simp] lemma basis_span_singleton_apply (b : basis ι R S) {x : S} (hx : x ≠ 0) (i : ι) :
  (basis_span_singleton b hx i : S) = x * b i :=
begin
  simp only [basis_span_singleton, basis.map_apply, linear_equiv.trans_apply,
    submodule.restrict_scalars_equiv_apply, linear_equiv.of_injective_apply,
    linear_equiv.coe_of_eq_apply, linear_equiv.restrict_scalars_apply,
    algebra.coe_lmul_eq_mul, linear_map.mul_apply']
end

@[simp] lemma constr_basis_span_singleton
  {N : Type*} [semiring N] [module N S] [smul_comm_class R N S]
  (b : basis ι R S) {x : S} (hx : x ≠ 0) :
  b.constr N (coe ∘ basis_span_singleton b hx) = algebra.lmul R S x :=
b.ext (λ i, by erw [basis.constr_basis, function.comp_app, basis_span_singleton_apply,
                   linear_map.mul_apply'])

end basis

end ideal

lemma associates.mk_ne_zero' {R : Type*} [comm_semiring R] {r : R} :
  (associates.mk (ideal.span {r} : ideal R)) ≠ 0 ↔ (r ≠ 0):=
by rw [associates.mk_ne_zero, ideal.zero_eq_bot, ne.def, ideal.span_singleton_eq_bot]

/-- If `I : ideal S` has a basis over `R`,
`x ∈ I` iff it is a linear combination of basis vectors. -/
lemma basis.mem_ideal_iff {ι R S : Type*} [comm_ring R] [comm_ring S] [algebra R S]
  {I : ideal S} (b : basis ι R I) {x : S} :
  x ∈ I ↔ ∃ (c : ι →₀ R), x = finsupp.sum c (λ i x, x • b i) :=
(b.map ((I.restrict_scalars_equiv R _ _).restrict_scalars R).symm).mem_submodule_iff

/-- If `I : ideal S` has a finite basis over `R`,
`x ∈ I` iff it is a linear combination of basis vectors. -/
lemma basis.mem_ideal_iff' {ι R S : Type*} [fintype ι] [comm_ring R] [comm_ring S] [algebra R S]
  {I : ideal S} (b : basis ι R I) {x : S} :
  x ∈ I ↔ ∃ (c : ι → R), x = ∑ i, c i • b i :=
(b.map ((I.restrict_scalars_equiv R _ _).restrict_scalars R).symm).mem_submodule_iff'

namespace ring_hom

variables {R : Type u} {S : Type v} {T : Type w}

section semiring
variables {F : Type*} {G : Type*} [semiring R] [semiring S] [semiring T]
variables [rcf : ring_hom_class F R S] [rcg : ring_hom_class G T S]
(f : F) (g : G)

include rcf
/-- Kernel of a ring homomorphism as an ideal of the domain. -/
def ker : ideal R := ideal.comap f ⊥

/-- An element is in the kernel if and only if it maps to zero.-/
lemma mem_ker {r} : r ∈ ker f ↔ f r = 0 :=
by rw [ker, ideal.mem_comap, submodule.mem_bot]

lemma ker_eq : ((ker f) : set R) = set.preimage f {0} := rfl

lemma ker_eq_comap_bot (f : F) : ker f = ideal.comap f ⊥ := rfl
omit rcf

lemma comap_ker (f : S →+* R) (g : T →+* S) : f.ker.comap g = (f.comp g).ker :=
by rw [ring_hom.ker_eq_comap_bot, ideal.comap_comap, ring_hom.ker_eq_comap_bot]

include rcf
/-- If the target is not the zero ring, then one is not in the kernel.-/
lemma not_one_mem_ker [nontrivial S] (f : F) : (1:R) ∉ ker f :=
by { rw [mem_ker, map_one], exact one_ne_zero }

lemma ker_ne_top [nontrivial S] (f : F) : ker f ≠ ⊤ :=
(ideal.ne_top_iff_one _).mpr $ not_one_mem_ker f
omit rcf

end semiring

section ring
variables {F : Type*} [ring R] [semiring S] [rc : ring_hom_class F R S] (f : F)

include rc
lemma injective_iff_ker_eq_bot : function.injective f ↔ ker f = ⊥ :=
by { rw [set_like.ext'_iff, ker_eq, set.ext_iff], exact injective_iff_map_eq_zero' f }

lemma ker_eq_bot_iff_eq_zero : ker f = ⊥ ↔ ∀ x, f x = 0 → x = 0 :=
by { rw [← injective_iff_map_eq_zero f, injective_iff_ker_eq_bot] }

omit rc

@[simp] lemma ker_coe_equiv (f : R ≃+* S) :
  ker (f : R →+* S) = ⊥ :=
by simpa only [←injective_iff_ker_eq_bot] using equiv_like.injective f

@[simp] lemma ker_equiv {F' : Type*} [ring_equiv_class F' R S] (f : F') :
  ker f = ⊥ :=
by simpa only [←injective_iff_ker_eq_bot] using equiv_like.injective f

end ring

section ring_ring

variables {F : Type*} [ring R] [ring S] [rc : ring_hom_class F R S] (f : F)
include rc

theorem sub_mem_ker_iff {x y} : x - y ∈ ker f ↔ f x = f y :=
by rw [mem_ker, map_sub, sub_eq_zero]

end ring_ring

section comm_ring
variables [comm_ring R] [comm_ring S] (f : R →+* S)

/-- The induced map from the quotient by the kernel to the codomain.

This is an isomorphism if `f` has a right inverse (`quotient_ker_equiv_of_right_inverse`) /
is surjective (`quotient_ker_equiv_of_surjective`).
-/
def ker_lift (f : R →+* S) : R ⧸ f.ker →+* S :=
ideal.quotient.lift _ f $ λ r, f.mem_ker.mp

@[simp]
lemma ker_lift_mk (f : R →+* S) (r : R) : ker_lift f (ideal.quotient.mk f.ker r) = f r :=
ideal.quotient.lift_mk _ _ _

/-- The induced map from the quotient by the kernel is injective. -/
lemma ker_lift_injective (f : R →+* S) : function.injective (ker_lift f) :=
assume a b, quotient.induction_on₂' a b $
  assume a b (h : f a = f b), ideal.quotient.eq.2 $
show a - b ∈ ker f, by rw [mem_ker, map_sub, h, sub_self]

<<<<<<< HEAD
lemma lift_injective_of_ker_le_ideal (I : ideal R) (f : R →+* S)
  (H : ∀ (a : R), a ∈ I → f a = 0) (hI : ring_hom.ker f ≤ I) :
  function.injective (ideal.quotient.lift I f H) :=
begin
    rw [ring_hom.injective_iff_ker_eq_bot, ring_hom.ker_eq_bot_iff_eq_zero],
    intros u hu,
    obtain ⟨v, rfl⟩ := ideal.quotient.mk_surjective u,
    rw ideal.quotient.lift_mk at hu,
    rw [ideal.quotient.eq_zero_iff_mem],
    exact hI ((ring_hom.mem_ker f).mpr hu),
=======
lemma lift_injective_of_ker_le_ideal (I : ideal R) {f : R →+* S}
  (H : ∀ (a : R), a ∈ I → f a = 0) (hI : f.ker ≤ I) :
  function.injective (ideal.quotient.lift I f H) :=
begin
  rw [ring_hom.injective_iff_ker_eq_bot, ring_hom.ker_eq_bot_iff_eq_zero],
  intros u hu,
  obtain ⟨v, rfl⟩ := ideal.quotient.mk_surjective u,
  rw ideal.quotient.lift_mk at hu,
  rw [ideal.quotient.eq_zero_iff_mem],
  exact hI ((ring_hom.mem_ker f).mpr hu),
>>>>>>> 3a1f0172
end

variable {f}

/-- The **first isomorphism theorem** for commutative rings, computable version. -/
def quotient_ker_equiv_of_right_inverse
  {g : S → R} (hf : function.right_inverse g f) :
  R ⧸ f.ker ≃+* S :=
{ to_fun := ker_lift f,
  inv_fun := (ideal.quotient.mk f.ker) ∘ g,
  left_inv := begin
    rintro ⟨x⟩,
    apply ker_lift_injective,
    simp [hf (f x)],
  end,
  right_inv := hf,
  ..ker_lift f}

@[simp]
lemma quotient_ker_equiv_of_right_inverse.apply {g : S → R} (hf : function.right_inverse g f)
  (x : R ⧸ f.ker) : quotient_ker_equiv_of_right_inverse hf x = ker_lift f x := rfl

@[simp]
lemma quotient_ker_equiv_of_right_inverse.symm.apply {g : S → R} (hf : function.right_inverse g f)
  (x : S) : (quotient_ker_equiv_of_right_inverse hf).symm x = ideal.quotient.mk f.ker (g x) := rfl

/-- The **first isomorphism theorem** for commutative rings. -/
noncomputable def quotient_ker_equiv_of_surjective (hf : function.surjective f) :
  R ⧸ f.ker ≃+* S :=
quotient_ker_equiv_of_right_inverse (classical.some_spec hf.has_right_inverse)

end comm_ring

/-- The kernel of a homomorphism to a domain is a prime ideal. -/
lemma ker_is_prime {F : Type*} [ring R] [ring S] [is_domain S] [ring_hom_class F R S]
  (f : F) : (ker f).is_prime :=
⟨by { rw [ne.def, ideal.eq_top_iff_one], exact not_one_mem_ker f },
λ x y, by simpa only [mem_ker, map_mul] using @eq_zero_or_eq_zero_of_mul_eq_zero S _ _ _ _ _⟩

/-- The kernel of a homomorphism to a field is a maximal ideal. -/
lemma ker_is_maximal_of_surjective {R K F : Type*} [ring R] [field K] [ring_hom_class F R K]
  (f : F) (hf : function.surjective f) :
  (ker f).is_maximal :=
begin
  refine ideal.is_maximal_iff.mpr
    ⟨λ h1, one_ne_zero' K $ map_one f ▸ (mem_ker f).mp h1,
    λ J x hJ hxf hxJ, _⟩,
  obtain ⟨y, hy⟩ := hf (f x)⁻¹,
  have H : 1 = y * x - (y * x - 1) := (sub_sub_cancel _ _).symm,
  rw H,
  refine J.sub_mem (J.mul_mem_left _ hxJ) (hJ _),
  rw mem_ker,
  simp only [hy, map_sub, map_one, map_mul,
    inv_mul_cancel (mt (mem_ker f).mpr hxf), sub_self],
end

end ring_hom

namespace ideal

variables {R : Type*} {S : Type*} {F : Type*}

section semiring
variables [semiring R] [semiring S] [rc : ring_hom_class F R S]

include rc
lemma map_eq_bot_iff_le_ker {I : ideal R} (f : F) : I.map f = ⊥ ↔ I ≤ (ring_hom.ker f) :=
by rw [ring_hom.ker, eq_bot_iff, map_le_iff_le_comap]

lemma ker_le_comap {K : ideal S} (f : F) : ring_hom.ker f ≤ comap f K :=
λ x hx, mem_comap.2 (((ring_hom.mem_ker f).1 hx).symm ▸ K.zero_mem)

end semiring

section ring
variables [ring R] [ring S] [rc : ring_hom_class F R S]

include rc
lemma map_Inf {A : set (ideal R)} {f : F} (hf : function.surjective f) :
  (∀ J ∈ A, ring_hom.ker f ≤ J) → map f (Inf A) = Inf (map f '' A) :=
begin
  refine λ h, le_antisymm (le_Inf _) _,
  { intros j hj y hy,
    cases (mem_map_iff_of_surjective f hf).1 hy with x hx,
    cases (set.mem_image _ _ _).mp hj with J hJ,
    rw [← hJ.right, ← hx.right],
    exact mem_map_of_mem f (Inf_le_of_le hJ.left (le_of_eq rfl) hx.left) },
  { intros y hy,
    cases hf y with x hx,
    refine hx ▸ (mem_map_of_mem f _),
    have : ∀ I ∈ A, y ∈ map f I, by simpa using hy,
    rw [submodule.mem_Inf],
    intros J hJ,
    rcases (mem_map_iff_of_surjective f hf).1 (this J hJ) with ⟨x', hx', rfl⟩,
    have : x - x' ∈ J,
    { apply h J hJ,
      rw [ring_hom.mem_ker, map_sub, hx, sub_self] },
    simpa only [sub_add_cancel] using J.add_mem this hx' }
end

theorem map_is_prime_of_surjective {f : F} (hf : function.surjective f) {I : ideal R}
  [H : is_prime I] (hk : ring_hom.ker f ≤ I) : is_prime (map f I) :=
begin
  refine ⟨λ h, H.ne_top (eq_top_iff.2 _), λ x y, _⟩,
  { replace h := congr_arg (comap f) h,
    rw [comap_map_of_surjective _ hf, comap_top] at h,
    exact h ▸ sup_le (le_of_eq rfl) hk },
  { refine λ hxy, (hf x).rec_on (λ a ha, (hf y).rec_on (λ b hb, _)),
    rw [← ha, ← hb, ← _root_.map_mul f, mem_map_iff_of_surjective _ hf] at hxy,
    rcases hxy with ⟨c, hc, hc'⟩,
    rw [← sub_eq_zero, ← map_sub] at hc',
    have : a * b ∈ I,
    { convert I.sub_mem hc (hk (hc' : c - a * b ∈ ring_hom.ker f)),
      abel },
    exact (H.mem_or_mem this).imp (λ h, ha ▸ mem_map_of_mem f h) (λ h, hb ▸ mem_map_of_mem f h) }
end

lemma map_eq_bot_iff_of_injective {I : ideal R} {f : F} (hf : function.injective f) :
  I.map f = ⊥ ↔ I = ⊥ :=
by rw [map_eq_bot_iff_le_ker, (ring_hom.injective_iff_ker_eq_bot f).mp hf, le_bot_iff]

omit rc

theorem map_is_prime_of_equiv {F' : Type*} [ring_equiv_class F' R S]
  (f : F') {I : ideal R} [is_prime I] :
  is_prime (map f I) :=
map_is_prime_of_surjective (equiv_like.surjective f) $ by simp only [ring_hom.ker_equiv, bot_le]

end ring

section comm_ring
variables [comm_ring R] [comm_ring S]

@[simp] lemma mk_ker {I : ideal R} : (quotient.mk I).ker = I :=
by ext; rw [ring_hom.ker, mem_comap, submodule.mem_bot, quotient.eq_zero_iff_mem]

lemma map_mk_eq_bot_of_le {I J : ideal R} (h : I ≤ J) : I.map (J^.quotient.mk) = ⊥ :=
by { rw [map_eq_bot_iff_le_ker, mk_ker], exact h }

lemma ker_quotient_lift {S : Type v} [comm_ring S] {I : ideal R} (f : R →+* S) (H : I ≤ f.ker) :
  (ideal.quotient.lift I f H).ker = (f.ker).map I^.quotient.mk :=
begin
  ext x,
  split,
  { intro hx,
    obtain ⟨y, hy⟩ := quotient.mk_surjective x,
    rw [ring_hom.mem_ker, ← hy, ideal.quotient.lift_mk, ← ring_hom.mem_ker] at hx,
    rw [← hy, mem_map_iff_of_surjective I^.quotient.mk quotient.mk_surjective],
    exact ⟨y, hx, rfl⟩ },
  { intro hx,
    rw mem_map_iff_of_surjective I^.quotient.mk quotient.mk_surjective at hx,
    obtain ⟨y, hy⟩ := hx,
    rw [ring_hom.mem_ker, ← hy.right, ideal.quotient.lift_mk, ← (ring_hom.mem_ker f)],
    exact hy.left },
end

theorem map_eq_iff_sup_ker_eq_of_surjective {I J : ideal R} (f : R →+* S)
  (hf : function.surjective f) : map f I = map f J ↔ I ⊔ f.ker = J ⊔ f.ker :=
by rw [← (comap_injective_of_surjective f hf).eq_iff, comap_map_of_surjective f hf,
  comap_map_of_surjective f hf, ring_hom.ker_eq_comap_bot]

theorem map_radical_of_surjective {f : R →+* S} (hf : function.surjective f) {I : ideal R}
  (h : ring_hom.ker f ≤ I) : map f (I.radical) = (map f I).radical :=
begin
  rw [radical_eq_Inf, radical_eq_Inf],
  have : ∀ J ∈ {J : ideal R | I ≤ J ∧ J.is_prime}, f.ker ≤ J := λ J hJ, le_trans h hJ.left,
  convert map_Inf hf this,
  refine funext (λ j, propext ⟨_, _⟩),
  { rintros ⟨hj, hj'⟩,
    haveI : j.is_prime := hj',
    exact ⟨comap f j, ⟨⟨map_le_iff_le_comap.1 hj, comap_is_prime f j⟩,
      map_comap_of_surjective f hf j⟩⟩ },
  { rintro ⟨J, ⟨hJ, hJ'⟩⟩,
    haveI : J.is_prime := hJ.right,
    refine ⟨hJ' ▸ map_mono hJ.left, hJ' ▸ map_is_prime_of_surjective hf (le_trans h hJ.left)⟩ },
end

@[simp] lemma bot_quotient_is_maximal_iff (I : ideal R) :
  (⊥ : ideal (R ⧸ I)).is_maximal ↔ I.is_maximal :=
⟨λ hI, (@mk_ker _ _ I) ▸
  @comap_is_maximal_of_surjective _ _ _ _ _ _ (quotient.mk I) quotient.mk_surjective ⊥ hI,
 λ hI, @bot_is_maximal _ (@field.to_division_ring _ (@quotient.field _ _ I hI)) ⟩

/-- See also `ideal.mem_quotient_iff_mem` in case `I ≤ J`. -/
@[simp]
lemma mem_quotient_iff_mem_sup {I J : ideal R} {x : R} :
  quotient.mk I x ∈ J.map (quotient.mk I) ↔ x ∈ J ⊔ I :=
by rw [← mem_comap, comap_map_of_surjective (quotient.mk I) quotient.mk_surjective,
       ← ring_hom.ker_eq_comap_bot, mk_ker]

/-- See also `ideal.mem_quotient_iff_mem_sup` if the assumption `I ≤ J` is not available. -/
lemma mem_quotient_iff_mem {I J : ideal R} (hIJ : I ≤ J) {x : R} :
  quotient.mk I x ∈ J.map (quotient.mk I) ↔ x ∈ J :=
by rw [mem_quotient_iff_mem_sup, sup_eq_left.mpr hIJ]

section quotient_algebra

variables (R₁ R₂ : Type*) {A B : Type*}
variables [comm_semiring R₁] [comm_semiring R₂] [comm_ring A] [comm_ring B]
variables [algebra R₁ A] [algebra R₂ A] [algebra R₁ B]

/-- The `R₁`-algebra structure on `A/I` for an `R₁`-algebra `A` -/
instance quotient.algebra {I : ideal A} : algebra R₁ (A ⧸ I) :=
{ to_fun := λ x, ideal.quotient.mk I (algebra_map R₁ A x),
  smul := (•),
  smul_def' := λ r x, quotient.induction_on' x $ λ x,
      ((quotient.mk I).congr_arg $ algebra.smul_def _ _).trans (ring_hom.map_mul _ _ _),
  commutes' := λ _ _, mul_comm _ _,
  .. ring_hom.comp (ideal.quotient.mk I) (algebra_map R₁ A) }

-- Lean can struggle to find this instance later if we don't provide this shortcut
instance quotient.is_scalar_tower [has_smul R₁ R₂] [is_scalar_tower R₁ R₂ A] (I : ideal A) :
  is_scalar_tower R₁ R₂ (A ⧸ I) :=
by apply_instance

/-- The canonical morphism `A →ₐ[R₁] A ⧸ I` as morphism of `R₁`-algebras, for `I` an ideal of
`A`, where `A` is an `R₁`-algebra. -/
def quotient.mkₐ (I : ideal A) : A →ₐ[R₁] A ⧸ I :=
⟨λ a, submodule.quotient.mk a, rfl, λ _ _, rfl, rfl, λ _ _, rfl, λ _, rfl⟩

lemma quotient.alg_hom_ext {I : ideal A} {S} [semiring S] [algebra R₁ S] ⦃f g : A ⧸ I →ₐ[R₁] S⦄
  (h : f.comp (quotient.mkₐ R₁ I) = g.comp (quotient.mkₐ R₁ I)) : f = g :=
alg_hom.ext $ λ x, quotient.induction_on' x $ alg_hom.congr_fun h

lemma quotient.alg_map_eq (I : ideal A) :
  algebra_map R₁ (A ⧸ I) = (algebra_map A (A ⧸ I)).comp (algebra_map R₁ A) :=
rfl

lemma quotient.mkₐ_to_ring_hom (I : ideal A) :
  (quotient.mkₐ R₁ I).to_ring_hom = ideal.quotient.mk I := rfl

@[simp] lemma quotient.mkₐ_eq_mk (I : ideal A) :
  ⇑(quotient.mkₐ R₁ I) = ideal.quotient.mk I := rfl

@[simp] lemma quotient.algebra_map_eq (I : ideal R) :
  algebra_map R (R ⧸ I) = I^.quotient.mk :=
rfl

@[simp] lemma quotient.mk_comp_algebra_map (I : ideal A) :
  (quotient.mk I).comp (algebra_map R₁ A) = algebra_map R₁ (A ⧸ I) :=
rfl

@[simp] lemma quotient.mk_algebra_map (I : ideal A) (x : R₁) :
  quotient.mk I (algebra_map R₁ A x) = algebra_map R₁ (A ⧸ I) x :=
rfl

/-- The canonical morphism `A →ₐ[R₁] I.quotient` is surjective. -/
lemma quotient.mkₐ_surjective (I : ideal A) : function.surjective (quotient.mkₐ R₁ I) :=
surjective_quot_mk _

/-- The kernel of `A →ₐ[R₁] I.quotient` is `I`. -/
@[simp]
lemma quotient.mkₐ_ker (I : ideal A) : (quotient.mkₐ R₁ I : A →+* A ⧸ I).ker = I :=
ideal.mk_ker

variables {R₁}

/-- `ideal.quotient.lift` as an `alg_hom`. -/
def quotient.liftₐ (I : ideal A) (f : A →ₐ[R₁] B) (hI : ∀ (a : A), a ∈ I → f a = 0) :
  A ⧸ I →ₐ[R₁] B :=
{ commutes' := λ r, begin
    -- this is is_scalar_tower.algebra_map_apply R₁ A (A ⧸ I) but the file `algebra.algebra.tower`
    -- imports this file.
    have : algebra_map R₁ (A ⧸ I) r = algebra_map A (A ⧸ I) (algebra_map R₁ A r),
    { simp_rw [algebra.algebra_map_eq_smul_one, smul_assoc, one_smul] },
    rw [this, ideal.quotient.algebra_map_eq,
      ring_hom.to_fun_eq_coe, ideal.quotient.lift_mk, alg_hom.coe_to_ring_hom,
      algebra.algebra_map_eq_smul_one, algebra.algebra_map_eq_smul_one, map_smul, map_one],
  end
  ..(ideal.quotient.lift I (f : A →+* B) hI) }

@[simp]
lemma quotient.liftₐ_apply (I : ideal A) (f : A →ₐ[R₁] B) (hI : ∀ (a : A), a ∈ I → f a = 0) (x) :
  ideal.quotient.liftₐ I f hI x = ideal.quotient.lift I (f : A →+* B) hI x :=
rfl

lemma quotient.liftₐ_comp (I : ideal A) (f : A →ₐ[R₁] B) (hI : ∀ (a : A), a ∈ I → f a = 0) :
  (ideal.quotient.liftₐ I f hI).comp (ideal.quotient.mkₐ R₁ I) = f :=
alg_hom.ext (λ x, (ideal.quotient.lift_mk I (f : A →+* B) hI : _))


lemma ker_lift.map_smul (f : A →ₐ[R₁] B) (r : R₁) (x : A ⧸ f.to_ring_hom.ker) :
  f.to_ring_hom.ker_lift (r • x) = r • f.to_ring_hom.ker_lift x :=
begin
  obtain ⟨a, rfl⟩ := quotient.mkₐ_surjective R₁ _ x,
  rw [← alg_hom.map_smul, quotient.mkₐ_eq_mk, ring_hom.ker_lift_mk],
  exact f.map_smul _ _
end

/-- The induced algebras morphism from the quotient by the kernel to the codomain.

This is an isomorphism if `f` has a right inverse (`quotient_ker_alg_equiv_of_right_inverse`) /
is surjective (`quotient_ker_alg_equiv_of_surjective`).
-/
def ker_lift_alg (f : A →ₐ[R₁] B) : (A ⧸ f.to_ring_hom.ker) →ₐ[R₁] B :=
alg_hom.mk' f.to_ring_hom.ker_lift (λ _ _, ker_lift.map_smul f _ _)

@[simp]
lemma ker_lift_alg_mk (f : A →ₐ[R₁] B) (a : A) :
  ker_lift_alg f (quotient.mk f.to_ring_hom.ker a) = f a := rfl

@[simp]
lemma ker_lift_alg_to_ring_hom (f : A →ₐ[R₁] B) :
  (ker_lift_alg f).to_ring_hom = ring_hom.ker_lift f := rfl

/-- The induced algebra morphism from the quotient by the kernel is injective. -/
lemma ker_lift_alg_injective (f : A →ₐ[R₁] B) : function.injective (ker_lift_alg f) :=
ring_hom.ker_lift_injective f

/-- The **first isomorphism** theorem for algebras, computable version. -/
def quotient_ker_alg_equiv_of_right_inverse
  {f : A →ₐ[R₁] B} {g : B → A} (hf : function.right_inverse g f) :
  (A ⧸ f.to_ring_hom.ker) ≃ₐ[R₁] B :=
{ ..ring_hom.quotient_ker_equiv_of_right_inverse (λ x, show f.to_ring_hom (g x) = x, from hf x),
  ..ker_lift_alg f}

@[simp]
lemma quotient_ker_alg_equiv_of_right_inverse.apply {f : A →ₐ[R₁] B} {g : B → A}
  (hf : function.right_inverse g f) (x : A ⧸ f.to_ring_hom.ker) :
  quotient_ker_alg_equiv_of_right_inverse hf x = ker_lift_alg f x := rfl

@[simp]
lemma quotient_ker_alg_equiv_of_right_inverse_symm.apply {f : A →ₐ[R₁] B} {g : B → A}
  (hf : function.right_inverse g f) (x : B) :
  (quotient_ker_alg_equiv_of_right_inverse hf).symm x = quotient.mkₐ R₁ f.to_ring_hom.ker (g x) :=
  rfl

/-- The **first isomorphism theorem** for algebras. -/
noncomputable def quotient_ker_alg_equiv_of_surjective
  {f : A →ₐ[R₁] B} (hf : function.surjective f) : (A ⧸ f.to_ring_hom.ker) ≃ₐ[R₁] B :=
quotient_ker_alg_equiv_of_right_inverse (classical.some_spec hf.has_right_inverse)

/-- The ring hom `R/I →+* S/J` induced by a ring hom `f : R →+* S` with `I ≤ f⁻¹(J)` -/
def quotient_map {I : ideal R} (J : ideal S) (f : R →+* S) (hIJ : I ≤ J.comap f) :
  R ⧸ I →+* S ⧸ J :=
(quotient.lift I ((quotient.mk J).comp f) (λ _ ha,
  by simpa [function.comp_app, ring_hom.coe_comp, quotient.eq_zero_iff_mem] using hIJ ha))

@[simp]
lemma quotient_map_mk {J : ideal R} {I : ideal S} {f : R →+* S} {H : J ≤ I.comap f}
  {x : R} : quotient_map I f H (quotient.mk J x) = quotient.mk I (f x) :=
quotient.lift_mk J _ _

@[simp]
lemma quotient_map_algebra_map {J : ideal A} {I : ideal S} {f : A →+* S} {H : J ≤ I.comap f}
  {x : R₁} :
  quotient_map I f H (algebra_map R₁ (A ⧸ J) x) = quotient.mk I (f (algebra_map _ _ x)) :=
quotient.lift_mk J _ _

lemma quotient_map_comp_mk {J : ideal R} {I : ideal S} {f : R →+* S} (H : J ≤ I.comap f) :
  (quotient_map I f H).comp (quotient.mk J) = (quotient.mk I).comp f :=
ring_hom.ext (λ x, by simp only [function.comp_app, ring_hom.coe_comp, ideal.quotient_map_mk])

/-- The ring equiv `R/I ≃+* S/J` induced by a ring equiv `f : R ≃+** S`,  where `J = f(I)`. -/
@[simps]
def quotient_equiv (I : ideal R) (J : ideal S) (f : R ≃+* S) (hIJ : J = I.map (f : R →+* S)) :
  R ⧸ I ≃+* S ⧸ J :=
{ inv_fun := quotient_map I ↑f.symm (by {rw hIJ, exact le_of_eq (map_comap_of_equiv I f)}),
  left_inv := by {rintro ⟨r⟩, simp },
  right_inv := by {rintro ⟨s⟩, simp },
  ..quotient_map J ↑f (by {rw hIJ, exact @le_comap_map _ S _ _ _ _ _ _}) }

@[simp]
lemma quotient_equiv_mk (I : ideal R) (J : ideal S) (f : R ≃+* S) (hIJ : J = I.map (f : R →+* S))
  (x : R) : quotient_equiv I J f hIJ (ideal.quotient.mk I x) = ideal.quotient.mk J (f x) := rfl

@[simp]
lemma quotient_equiv_symm_mk (I : ideal R) (J : ideal S) (f : R ≃+* S)
  (hIJ : J = I.map (f : R →+* S)) (x : S) :
  (quotient_equiv I J f hIJ).symm (ideal.quotient.mk J x) = ideal.quotient.mk I (f.symm x) := rfl

/-- `H` and `h` are kept as separate hypothesis since H is used in constructing the quotient map. -/
lemma quotient_map_injective' {J : ideal R} {I : ideal S} {f : R →+* S} {H : J ≤ I.comap f}
  (h : I.comap f ≤ J) : function.injective (quotient_map I f H) :=
begin
  refine (injective_iff_map_eq_zero (quotient_map I f H)).2 (λ a ha, _),
  obtain ⟨r, rfl⟩ := quotient.mk_surjective a,
  rw [quotient_map_mk, quotient.eq_zero_iff_mem] at ha,
  exact (quotient.eq_zero_iff_mem).mpr (h ha),
end

/-- If we take `J = I.comap f` then `quotient_map` is injective automatically. -/
lemma quotient_map_injective {I : ideal S} {f : R →+* S} :
  function.injective (quotient_map I f le_rfl) :=
quotient_map_injective' le_rfl

lemma quotient_map_surjective {J : ideal R} {I : ideal S} {f : R →+* S} {H : J ≤ I.comap f}
  (hf : function.surjective f) : function.surjective (quotient_map I f H) :=
λ x, let ⟨x, hx⟩ := quotient.mk_surjective x in
  let ⟨y, hy⟩ := hf x in ⟨(quotient.mk J) y, by simp [hx, hy]⟩

/-- Commutativity of a square is preserved when taking quotients by an ideal. -/
lemma comp_quotient_map_eq_of_comp_eq {R' S' : Type*} [comm_ring R'] [comm_ring S']
  {f : R →+* S} {f' : R' →+* S'} {g : R →+* R'} {g' : S →+* S'} (hfg : f'.comp g = g'.comp f)
  (I : ideal S') : (quotient_map I g' le_rfl).comp (quotient_map (I.comap g') f le_rfl) =
    (quotient_map I f' le_rfl).comp (quotient_map (I.comap f') g
      (le_of_eq (trans (comap_comap f g') (hfg ▸ (comap_comap g f'))))) :=
begin
  refine ring_hom.ext (λ a, _),
  obtain ⟨r, rfl⟩ := quotient.mk_surjective a,
  simp only [ring_hom.comp_apply, quotient_map_mk],
  exact congr_arg (quotient.mk I) (trans (g'.comp_apply f r).symm (hfg ▸ (f'.comp_apply g r))),
end

/-- The algebra hom `A/I →+* B/J` induced by an algebra hom `f : A →ₐ[R₁] B` with `I ≤ f⁻¹(J)`. -/
def quotient_mapₐ {I : ideal A} (J : ideal B) (f : A →ₐ[R₁] B) (hIJ : I ≤ J.comap f) :
  A ⧸ I →ₐ[R₁] B ⧸ J :=
{ commutes' := λ r, by simp,
  ..quotient_map J (f : A →+* B) hIJ }

@[simp]
lemma quotient_map_mkₐ {I : ideal A} (J : ideal B) (f : A →ₐ[R₁] B) (H : I ≤ J.comap f)
  {x : A} : quotient_mapₐ J f H (quotient.mk I x) = quotient.mkₐ R₁ J (f x) := rfl

lemma quotient_map_comp_mkₐ {I : ideal A} (J : ideal B) (f : A →ₐ[R₁] B) (H : I ≤ J.comap f) :
  (quotient_mapₐ J f H).comp (quotient.mkₐ R₁ I) = (quotient.mkₐ R₁ J).comp f :=
alg_hom.ext (λ x, by simp only [quotient_map_mkₐ, quotient.mkₐ_eq_mk, alg_hom.comp_apply])

/-- The algebra equiv `A/I ≃ₐ[R] B/J` induced by an algebra equiv `f : A ≃ₐ[R] B`,
where`J = f(I)`. -/
def quotient_equiv_alg (I : ideal A) (J : ideal B) (f : A ≃ₐ[R₁] B)
  (hIJ : J = I.map (f : A →+* B)) :
  (A ⧸ I) ≃ₐ[R₁] B ⧸ J :=
{ commutes' := λ r, by simp,
  ..quotient_equiv I J (f : A ≃+* B) hIJ }

@[priority 100]
instance quotient_algebra {I : ideal A} [algebra R A] :
  algebra (R ⧸ I.comap (algebra_map R A)) (A ⧸ I) :=
(quotient_map I (algebra_map R A) (le_of_eq rfl)).to_algebra

lemma algebra_map_quotient_injective {I : ideal A} [algebra R A]:
  function.injective (algebra_map (R ⧸ I.comap (algebra_map R A)) (A ⧸ I)) :=
begin
  rintros ⟨a⟩ ⟨b⟩ hab,
  replace hab := quotient.eq.mp hab,
  rw ← ring_hom.map_sub at hab,
  exact quotient.eq.mpr hab
end

end quotient_algebra

end comm_ring

end ideal

namespace submodule

variables {R : Type u} {M : Type v}
variables [comm_semiring R] [add_comm_monoid M] [module R M]

-- TODO: show `[algebra R A] : algebra (ideal R) A` too

instance module_submodule : module (ideal R) (submodule R M) :=
{ smul_add := smul_sup,
  add_smul := sup_smul,
  mul_smul := submodule.smul_assoc,
  one_smul := by simp,
  zero_smul := bot_smul,
  smul_zero := smul_bot }

end submodule

namespace ring_hom
variables {A B C : Type*} [ring A] [ring B] [ring C]
variables (f : A →+* B) (f_inv : B → A)

/-- Auxiliary definition used to define `lift_of_right_inverse` -/
def lift_of_right_inverse_aux
  (hf : function.right_inverse f_inv f) (g : A →+* C) (hg : f.ker ≤ g.ker) :
  B →+* C :=
{ to_fun := λ b, g (f_inv b),
  map_one' :=
  begin
    rw [← g.map_one, ← sub_eq_zero, ← g.map_sub, ← g.mem_ker],
    apply hg,
    rw [f.mem_ker, f.map_sub, sub_eq_zero, f.map_one],
    exact hf 1
  end,
  map_mul' :=
  begin
    intros x y,
    rw [← g.map_mul, ← sub_eq_zero, ← g.map_sub, ← g.mem_ker],
    apply hg,
    rw [f.mem_ker, f.map_sub, sub_eq_zero, f.map_mul],
    simp only [hf _],
  end,
  .. add_monoid_hom.lift_of_right_inverse f.to_add_monoid_hom f_inv hf ⟨g.to_add_monoid_hom, hg⟩ }

@[simp] lemma lift_of_right_inverse_aux_comp_apply
  (hf : function.right_inverse f_inv f) (g : A →+* C) (hg : f.ker ≤ g.ker) (a : A) :
  (f.lift_of_right_inverse_aux f_inv hf g hg) (f a) = g a :=
f.to_add_monoid_hom.lift_of_right_inverse_comp_apply f_inv hf ⟨g.to_add_monoid_hom, hg⟩ a

/-- `lift_of_right_inverse f hf g hg` is the unique ring homomorphism `φ`

* such that `φ.comp f = g` (`ring_hom.lift_of_right_inverse_comp`),
* where `f : A →+* B` is has a right_inverse `f_inv` (`hf`),
* and `g : B →+* C` satisfies `hg : f.ker ≤ g.ker`.

See `ring_hom.eq_lift_of_right_inverse` for the uniqueness lemma.

```
   A .
   |  \
 f |   \ g
   |    \
   v     \⌟
   B ----> C
      ∃!φ
```
-/
def lift_of_right_inverse
  (hf : function.right_inverse f_inv f) : {g : A →+* C // f.ker ≤ g.ker} ≃ (B →+* C) :=
{ to_fun := λ g, f.lift_of_right_inverse_aux f_inv hf g.1 g.2,
  inv_fun := λ φ, ⟨φ.comp f, λ x hx, (mem_ker _).mpr $ by simp [(mem_ker _).mp hx]⟩,
  left_inv := λ g, by
  { ext,
    simp only [comp_apply, lift_of_right_inverse_aux_comp_apply, subtype.coe_mk,
      subtype.val_eq_coe], },
  right_inv := λ φ, by
  { ext b,
    simp [lift_of_right_inverse_aux, hf b], } }

/-- A non-computable version of `ring_hom.lift_of_right_inverse` for when no computable right
inverse is available, that uses `function.surj_inv`. -/
@[simp]
noncomputable abbreviation lift_of_surjective
  (hf : function.surjective f) : {g : A →+* C // f.ker ≤ g.ker} ≃ (B →+* C) :=
f.lift_of_right_inverse (function.surj_inv hf) (function.right_inverse_surj_inv hf)

lemma lift_of_right_inverse_comp_apply
  (hf : function.right_inverse f_inv f) (g : {g : A →+* C // f.ker ≤ g.ker}) (x : A) :
  (f.lift_of_right_inverse f_inv hf g) (f x) = g x :=
f.lift_of_right_inverse_aux_comp_apply f_inv hf g.1 g.2 x

lemma lift_of_right_inverse_comp (hf : function.right_inverse f_inv f)
  (g : {g : A →+* C // f.ker ≤ g.ker}) :
  (f.lift_of_right_inverse f_inv hf g).comp f = g :=
ring_hom.ext $ f.lift_of_right_inverse_comp_apply f_inv hf g

lemma eq_lift_of_right_inverse (hf : function.right_inverse f_inv f) (g : A →+* C)
  (hg : f.ker ≤ g.ker) (h : B →+* C) (hh : h.comp f = g) :
  h = (f.lift_of_right_inverse f_inv hf ⟨g, hg⟩) :=
begin
  simp_rw ←hh,
  exact ((f.lift_of_right_inverse f_inv hf).apply_symm_apply _).symm,
end

end ring_hom

namespace double_quot
open ideal
variable {R : Type u}

section

variables [comm_ring R] (I J : ideal R)

/-- The obvious ring hom `R/I → R/(I ⊔ J)` -/
def quot_left_to_quot_sup : R ⧸ I →+* R ⧸ (I ⊔ J) :=
ideal.quotient.factor I (I ⊔ J) le_sup_left

/-- The kernel of `quot_left_to_quot_sup` -/
lemma ker_quot_left_to_quot_sup :
  (quot_left_to_quot_sup I J).ker = J.map (ideal.quotient.mk I) :=
by simp only [mk_ker, sup_idem, sup_comm, quot_left_to_quot_sup, quotient.factor, ker_quotient_lift,
    map_eq_iff_sup_ker_eq_of_surjective I^.quotient.mk quotient.mk_surjective, ← sup_assoc]

/-- The ring homomorphism `(R/I)/J' -> R/(I ⊔ J)` induced by `quot_left_to_quot_sup` where `J'`
  is the image of `J` in `R/I`-/
def quot_quot_to_quot_sup : (R ⧸ I) ⧸ J.map (ideal.quotient.mk I) →+* R ⧸ I ⊔ J :=
by exact ideal.quotient.lift (J.map (ideal.quotient.mk I)) (quot_left_to_quot_sup I J)
  (ker_quot_left_to_quot_sup I J).symm.le

/-- The composite of the maps `R → (R/I)` and `(R/I) → (R/I)/J'` -/
def quot_quot_mk : R →+* ((R ⧸ I) ⧸ J.map I^.quotient.mk) :=
by exact ((J.map I^.quotient.mk)^.quotient.mk).comp I^.quotient.mk

/-- The kernel of `quot_quot_mk` -/
lemma ker_quot_quot_mk : (quot_quot_mk I J).ker = I ⊔ J :=
by rw [ring_hom.ker_eq_comap_bot, quot_quot_mk, ← comap_comap, ← ring_hom.ker, mk_ker,
  comap_map_of_surjective (ideal.quotient.mk I) (quotient.mk_surjective), ← ring_hom.ker, mk_ker,
  sup_comm]

/-- The ring homomorphism `R/(I ⊔ J) → (R/I)/J' `induced by `quot_quot_mk` -/
def lift_sup_quot_quot_mk (I J : ideal R) :
  R ⧸ (I ⊔ J) →+* (R ⧸ I) ⧸ J.map (ideal.quotient.mk I) :=
ideal.quotient.lift (I ⊔ J) (quot_quot_mk I J) (ker_quot_quot_mk I J).symm.le

/-- `quot_quot_to_quot_add` and `lift_sup_double_qot_mk` are inverse isomorphisms. In the case where
    `I ≤ J`, this is the Third Isomorphism Theorem (see `quot_quot_equiv_quot_of_le`)-/
def quot_quot_equiv_quot_sup : (R ⧸ I) ⧸ J.map (ideal.quotient.mk I) ≃+* R ⧸ I ⊔ J :=
ring_equiv.of_hom_inv (quot_quot_to_quot_sup I J) (lift_sup_quot_quot_mk I J)
  (by { ext z, refl }) (by { ext z, refl })

@[simp]
lemma quot_quot_equiv_quot_sup_quot_quot_mk (x : R) :
  quot_quot_equiv_quot_sup I J (quot_quot_mk I J x) = ideal.quotient.mk (I ⊔ J) x :=
rfl

@[simp]
lemma quot_quot_equiv_quot_sup_symm_quot_quot_mk (x : R) :
  (quot_quot_equiv_quot_sup I J).symm (ideal.quotient.mk (I ⊔ J) x) = quot_quot_mk I J x :=
rfl

/-- The obvious isomorphism `(R/I)/J' → (R/J)/I' `   -/
def quot_quot_equiv_comm :
  (R ⧸ I) ⧸ J.map I^.quotient.mk ≃+* (R ⧸ J) ⧸ I.map J^.quotient.mk :=
((quot_quot_equiv_quot_sup I J).trans (quot_equiv_of_eq sup_comm)).trans
  (quot_quot_equiv_quot_sup J I).symm

@[simp]
lemma quot_quot_equiv_comm_quot_quot_mk (x : R) :
  quot_quot_equiv_comm I J (quot_quot_mk I J x) = quot_quot_mk J I x :=
rfl

@[simp]
lemma quot_quot_equiv_comm_comp_quot_quot_mk :
  ring_hom.comp ↑(quot_quot_equiv_comm I J) (quot_quot_mk I J) = quot_quot_mk J I :=
ring_hom.ext $ quot_quot_equiv_comm_quot_quot_mk I J

@[simp]
lemma quot_quot_equiv_comm_symm :
  (quot_quot_equiv_comm I J).symm = quot_quot_equiv_comm J I :=
rfl

variables {I J}

/-- **The Third Isomorphism theorem** for rings. See `quot_quot_equiv_quot_sup` for a version
    that does not assume an inclusion of ideals. -/
def quot_quot_equiv_quot_of_le (h : I ≤ J) : (R ⧸ I) ⧸ (J.map I^.quotient.mk) ≃+* R ⧸ J :=
    (quot_quot_equiv_quot_sup I J).trans (ideal.quot_equiv_of_eq $ sup_eq_right.mpr h)

@[simp]
lemma quot_quot_equiv_quot_of_le_quot_quot_mk (x : R) (h : I ≤ J) :
  quot_quot_equiv_quot_of_le h (quot_quot_mk I J x) = J^.quotient.mk x := rfl

@[simp]
lemma quot_quot_equiv_quot_of_le_symm_mk (x : R) (h : I ≤ J) :
  (quot_quot_equiv_quot_of_le h).symm (J^.quotient.mk x) = (quot_quot_mk I J x) := rfl

lemma quot_quot_equiv_quot_of_le_comp_quot_quot_mk (h : I ≤ J) :
  ring_hom.comp ↑(quot_quot_equiv_quot_of_le h) (quot_quot_mk I J) = J^.quotient.mk :=
by ext ; refl

lemma quot_quot_equiv_quot_of_le_symm_comp_mk (h : I ≤ J) :
  ring_hom.comp ↑(quot_quot_equiv_quot_of_le h).symm J^.quotient.mk = quot_quot_mk I J :=
by ext ; refl

end

section algebra

@[simp]
lemma quot_quot_equiv_comm_mk_mk [comm_ring R] (I J : ideal R) (x : R) :
  quot_quot_equiv_comm I J (ideal.quotient.mk _ (ideal.quotient.mk _ x)) =
    algebra_map R _ x := rfl

variables [comm_semiring R] {A : Type v} [comm_ring A] [algebra R A] (I J : ideal A)

@[simp]
lemma quot_quot_equiv_quot_sup_quot_quot_algebra_map (x : R) :
  double_quot.quot_quot_equiv_quot_sup I J (algebra_map R _ x) = algebra_map _ _ x :=
rfl

@[simp]
lemma quot_quot_equiv_comm_algebra_map (x : R) :
  quot_quot_equiv_comm I J (algebra_map R _ x) = algebra_map _ _ x := rfl

end algebra

end double_quot<|MERGE_RESOLUTION|>--- conflicted
+++ resolved
@@ -1670,18 +1670,6 @@
   assume a b (h : f a = f b), ideal.quotient.eq.2 $
 show a - b ∈ ker f, by rw [mem_ker, map_sub, h, sub_self]
 
-<<<<<<< HEAD
-lemma lift_injective_of_ker_le_ideal (I : ideal R) (f : R →+* S)
-  (H : ∀ (a : R), a ∈ I → f a = 0) (hI : ring_hom.ker f ≤ I) :
-  function.injective (ideal.quotient.lift I f H) :=
-begin
-    rw [ring_hom.injective_iff_ker_eq_bot, ring_hom.ker_eq_bot_iff_eq_zero],
-    intros u hu,
-    obtain ⟨v, rfl⟩ := ideal.quotient.mk_surjective u,
-    rw ideal.quotient.lift_mk at hu,
-    rw [ideal.quotient.eq_zero_iff_mem],
-    exact hI ((ring_hom.mem_ker f).mpr hu),
-=======
 lemma lift_injective_of_ker_le_ideal (I : ideal R) {f : R →+* S}
   (H : ∀ (a : R), a ∈ I → f a = 0) (hI : f.ker ≤ I) :
   function.injective (ideal.quotient.lift I f H) :=
@@ -1692,7 +1680,6 @@
   rw ideal.quotient.lift_mk at hu,
   rw [ideal.quotient.eq_zero_iff_mem],
   exact hI ((ring_hom.mem_ker f).mpr hu),
->>>>>>> 3a1f0172
 end
 
 variable {f}
