/-
Copyright (c) 2018 Kenny Lau. All rights reserved.
Released under Apache 2.0 license as described in the file LICENSE.
Authors: Kenny Lau
-/
import algebra.algebra.operations
import algebra.ring.equiv
import data.nat.choose.sum
import linear_algebra.basis.bilinear
import ring_theory.coprime.lemmas
import ring_theory.ideal.basic
import ring_theory.non_zero_divisors
/-!
# More operations on modules and ideals

> THIS FILE IS SYNCHRONIZED WITH MATHLIB4.
> Any changes to this file require a corresponding PR to mathlib4.
-/
universes u v w x

open_locale big_operators pointwise

namespace submodule

variables {R : Type u} {M : Type v} {F : Type*} {G : Type*}

section comm_semiring
variables [comm_semiring R] [add_comm_monoid M] [module R M]

open_locale pointwise

instance has_smul' : has_smul (ideal R) (submodule R M) :=
⟨submodule.map₂ (linear_map.lsmul R M)⟩

/-- This duplicates the global `smul_eq_mul`, but doesn't have to unfold anywhere near as much to
apply. -/
protected lemma _root_.ideal.smul_eq_mul (I J : ideal R) : I • J = I * J := rfl

/-- `N.annihilator` is the ideal of all elements `r : R` such that `r • N = 0`. -/
def annihilator (N : submodule R M) : ideal R :=
(linear_map.lsmul R N).ker

variables {I J : ideal R} {N P : submodule R M}

theorem mem_annihilator {r} : r ∈ N.annihilator ↔ ∀ n ∈ N, r • n = (0:M) :=
⟨λ hr n hn, congr_arg subtype.val (linear_map.ext_iff.1 (linear_map.mem_ker.1 hr) ⟨n, hn⟩),
λ h, linear_map.mem_ker.2 $ linear_map.ext $ λ n, subtype.eq $ h n.1 n.2⟩

theorem mem_annihilator' {r} : r ∈ N.annihilator ↔ N ≤ comap (r • (linear_map.id : M →ₗ[R] M)) ⊥ :=
mem_annihilator.trans ⟨λ H n hn, (mem_bot R).2 $ H n hn, λ H n hn, (mem_bot R).1 $ H hn⟩

lemma mem_annihilator_span (s : set M) (r : R) :
  r ∈ (submodule.span R s).annihilator ↔ ∀ n : s, r • (n : M) = 0 :=
begin
  rw submodule.mem_annihilator,
  split,
  { intros h n, exact h _ (submodule.subset_span n.prop) },
  { intros h n hn,
    apply submodule.span_induction hn,
    { intros x hx, exact h ⟨x, hx⟩ },
    { exact smul_zero _ },
    { intros x y hx hy, rw [smul_add, hx, hy, zero_add] },
    { intros a x hx, rw [smul_comm, hx, smul_zero] } }
end

lemma mem_annihilator_span_singleton (g : M) (r : R) :
  r ∈ (submodule.span R ({g} : set M)).annihilator ↔ r • g = 0 :=
by simp [mem_annihilator_span]

theorem annihilator_bot : (⊥ : submodule R M).annihilator = ⊤ :=
(ideal.eq_top_iff_one _).2 $ mem_annihilator'.2 bot_le

theorem annihilator_eq_top_iff : N.annihilator = ⊤ ↔ N = ⊥ :=
⟨λ H, eq_bot_iff.2 $ λ (n:M) hn, (mem_bot R).2 $
  one_smul R n ▸ mem_annihilator.1 ((ideal.eq_top_iff_one _).1 H) n hn,
  λ H, H.symm ▸ annihilator_bot⟩

theorem annihilator_mono (h : N ≤ P) : P.annihilator ≤ N.annihilator :=
λ r hrp, mem_annihilator.2 $ λ n hn, mem_annihilator.1 hrp n $ h hn

theorem annihilator_supr (ι : Sort w) (f : ι → submodule R M) :
  (annihilator ⨆ i, f i) = ⨅ i, annihilator (f i) :=
le_antisymm (le_infi $ λ i, annihilator_mono $ le_supr _ _)
(λ r H, mem_annihilator'.2 $ supr_le $ λ i,
  have _ := (mem_infi _).1 H i, mem_annihilator'.1 this)

theorem smul_mem_smul {r} {n} (hr : r ∈ I) (hn : n ∈ N) : r • n ∈ I • N := apply_mem_map₂ _ hr hn

theorem smul_le {P : submodule R M} : I • N ≤ P ↔ ∀ (r ∈ I) (n ∈ N), r • n ∈ P := map₂_le

@[elab_as_eliminator]
theorem smul_induction_on {p : M → Prop} {x} (H : x ∈ I • N)
  (Hb : ∀ (r ∈ I) (n ∈ N), p (r • n))
  (H1 : ∀ x y, p x → p y → p (x + y)) : p x :=
begin
  have H0 : p 0 := by simpa only [zero_smul] using Hb 0 I.zero_mem 0 N.zero_mem,
  refine submodule.supr_induction _ H _ H0 H1,
  rintros ⟨i, hi⟩ m ⟨j, hj, (rfl : i • _ = m) ⟩,
  exact Hb _ hi _ hj,
end

/-- Dependent version of `submodule.smul_induction_on`. -/
@[elab_as_eliminator]
theorem smul_induction_on' {x : M} (hx : x ∈ I • N)
  {p : Π x, x ∈ I • N → Prop}
  (Hb : ∀ (r : R) (hr : r ∈ I) (n : M) (hn : n ∈ N),
    p (r • n) (smul_mem_smul hr hn))
  (H1 : ∀ x hx y hy, p x hx → p y hy → p (x + y) (submodule.add_mem _ ‹_› ‹_›)) :
  p x hx :=
begin
  refine exists.elim _ (λ (h : x ∈ I • N) (H : p x h), H),
  exact smul_induction_on hx
    (λ a ha x hx, ⟨_, Hb _ ha _ hx⟩)
    (λ x y ⟨_, hx⟩ ⟨_, hy⟩, ⟨_, H1 _ _ _ _ hx hy⟩),
end

theorem mem_smul_span_singleton {I : ideal R} {m : M} {x : M} :
  x ∈ I • span R ({m} : set M) ↔ ∃ y ∈ I, y • m = x :=
⟨λ hx, smul_induction_on hx
  (λ r hri n hnm,
    let ⟨s, hs⟩ := mem_span_singleton.1 hnm in ⟨r * s, I.mul_mem_right _ hri, hs ▸ mul_smul r s m⟩)
  (λ m1 m2 ⟨y1, hyi1, hy1⟩ ⟨y2, hyi2, hy2⟩,
    ⟨y1 + y2, I.add_mem hyi1 hyi2, by rw [add_smul, hy1, hy2]⟩),
λ ⟨y, hyi, hy⟩, hy ▸ smul_mem_smul hyi (subset_span $ set.mem_singleton m)⟩

theorem smul_le_right : I • N ≤ N :=
smul_le.2 $ λ r hr n, N.smul_mem r

theorem smul_mono (hij : I ≤ J) (hnp : N ≤ P) : I • N ≤ J • P := map₂_le_map₂ hij hnp

theorem smul_mono_left (h : I ≤ J) : I • N ≤ J • N := map₂_le_map₂_left h

theorem smul_mono_right (h : N ≤ P) : I • N ≤ I • P := map₂_le_map₂_right h

lemma map_le_smul_top (I : ideal R) (f : R →ₗ[R] M) :
  submodule.map f I ≤ I • (⊤ : submodule R M) :=
begin
  rintros _ ⟨y, hy, rfl⟩,
  rw [← mul_one y, ← smul_eq_mul, f.map_smul],
  exact smul_mem_smul hy mem_top
end

@[simp] theorem annihilator_smul (N : submodule R M) : annihilator N • N = ⊥ :=
eq_bot_iff.2 (smul_le.2 (λ r, mem_annihilator.1))

@[simp] theorem annihilator_mul (I : ideal R) : annihilator I * I = ⊥ :=
annihilator_smul I

@[simp] theorem mul_annihilator (I : ideal R) : I * annihilator I = ⊥ :=
by rw [mul_comm, annihilator_mul]

variables (I J N P)
@[simp] theorem smul_bot : I • (⊥ : submodule R M) = ⊥ := map₂_bot_right _ _

@[simp] theorem bot_smul : (⊥ : ideal R) • N = ⊥ := map₂_bot_left _ _

@[simp] theorem top_smul : (⊤ : ideal R) • N = N :=
le_antisymm smul_le_right $ λ r hri, one_smul R r ▸ smul_mem_smul mem_top hri

theorem smul_sup : I • (N ⊔ P) = I • N ⊔ I • P := map₂_sup_right _ _ _ _

theorem sup_smul : (I ⊔ J) • N = I • N ⊔ J • N := map₂_sup_left _ _ _ _

protected theorem smul_assoc : (I • J) • N = I • (J • N) :=
le_antisymm (smul_le.2 $ λ rs hrsij t htn,
  smul_induction_on hrsij
  (λ r hr s hs,
    (@smul_eq_mul R _ r s).symm ▸ smul_smul r s t ▸ smul_mem_smul hr (smul_mem_smul hs htn))
  (λ x y, (add_smul x y t).symm ▸ submodule.add_mem _))
(smul_le.2 $ λ r hr sn hsn,
  suffices J • N ≤ submodule.comap (r • (linear_map.id : M →ₗ[R] M)) ((I • J) • N),
  from this hsn,
smul_le.2 $ λ s hs n hn, show r • (s • n) ∈ (I • J) • N,
  from mul_smul r s n ▸ smul_mem_smul (smul_mem_smul hr hs) hn)

lemma smul_inf_le (M₁ M₂ : submodule R M) : I • (M₁ ⊓ M₂) ≤ I • M₁ ⊓ I • M₂ :=
le_inf (submodule.smul_mono_right inf_le_left) (submodule.smul_mono_right inf_le_right)

lemma smul_supr {ι : Sort*} {I : ideal R} {t : ι → submodule R M} :
  I • supr t = ⨆ i, I • t i :=
map₂_supr_right _ _ _

lemma smul_infi_le {ι : Sort*} {I : ideal R} {t : ι → submodule R M} :
  I • infi t ≤ ⨅ i, I • t i :=
le_infi (λ i, smul_mono_right (infi_le _ _))

variables (S : set R) (T : set M)

theorem span_smul_span : (ideal.span S) • (span R T) =
  span R (⋃ (s ∈ S) (t ∈ T), {s • t}) :=
(map₂_span_span _ _ _ _).trans $ congr_arg _ $ set.image2_eq_Union _ _ _

lemma ideal_span_singleton_smul (r : R) (N : submodule R M) :
  (ideal.span {r} : ideal R) • N = r • N :=
begin
  have : span R (⋃ (t : M) (x : t ∈ N), {r • t}) = r • N,
  { convert span_eq _, exact (set.image_eq_Union _ (N : set M)).symm },
  conv_lhs { rw [← span_eq N, span_smul_span] },
  simpa
end

lemma mem_of_span_top_of_smul_mem (M' : submodule R M)
  (s : set R) (hs : ideal.span s = ⊤) (x : M) (H : ∀ r : s, (r : R) • x ∈ M') : x ∈ M' :=
begin
  suffices : (⊤ : ideal R) • (span R ({x} : set M)) ≤ M',
  { rw top_smul at this, exact this (subset_span (set.mem_singleton x)) },
  rw [← hs, span_smul_span, span_le],
  simpa using H
end

/-- Given `s`, a generating set of `R`, to check that an `x : M` falls in a
submodule `M'` of `x`, we only need to show that `r ^ n • x ∈ M'` for some `n` for each `r : s`. -/
lemma mem_of_span_eq_top_of_smul_pow_mem (M' : submodule R M)
  (s : set R) (hs : ideal.span s = ⊤) (x : M)
  (H : ∀ r : s, ∃ (n : ℕ), (r ^ n : R) • x ∈ M') : x ∈ M' :=
begin
  obtain ⟨s', hs₁, hs₂⟩ := (ideal.span_eq_top_iff_finite _).mp hs,
  replace H : ∀ r : s', ∃ (n : ℕ), (r ^ n : R) • x ∈ M' := λ r, H ⟨_, hs₁ r.prop⟩,
  choose n₁ n₂ using H,
  let N := s'.attach.sup n₁,
  have hs' := ideal.span_pow_eq_top (s' : set R) hs₂ N,
  apply M'.mem_of_span_top_of_smul_mem _ hs',
  rintro ⟨_, r, hr, rfl⟩,
  convert M'.smul_mem (r ^ (N - n₁ ⟨r, hr⟩)) (n₂ ⟨r, hr⟩) using 1,
  simp only [subtype.coe_mk, smul_smul, ← pow_add],
  rw tsub_add_cancel_of_le (finset.le_sup (s'.mem_attach _) : n₁ ⟨r, hr⟩ ≤ N),
end

variables {M' : Type w} [add_comm_monoid M'] [module R M']

theorem map_smul'' (f : M →ₗ[R] M') : (I • N).map f = I • N.map f :=
le_antisymm (map_le_iff_le_comap.2 $ smul_le.2 $ λ r hr n hn, show f (r • n) ∈ I • N.map f,
    from (f.map_smul r n).symm ▸ smul_mem_smul hr (mem_map_of_mem hn)) $
smul_le.2 $ λ r hr n hn, let ⟨p, hp, hfp⟩ := mem_map.1 hn in
hfp ▸ f.map_smul r p ▸ mem_map_of_mem (smul_mem_smul hr hp)

variables {I}

lemma mem_smul_span {s : set M} {x : M} :
  x ∈ I • submodule.span R s ↔ x ∈ submodule.span R (⋃ (a ∈ I) (b ∈ s), ({a • b} : set M)) :=
by rw [← I.span_eq, submodule.span_smul_span, I.span_eq]; refl

variables (I)

/-- If `x` is an `I`-multiple of the submodule spanned by `f '' s`,
then we can write `x` as an `I`-linear combination of the elements of `f '' s`. -/
lemma mem_ideal_smul_span_iff_exists_sum {ι : Type*} (f : ι → M) (x : M) :
  x ∈ I • span R (set.range f) ↔
  ∃ (a : ι →₀ R) (ha : ∀ i, a i ∈ I), a.sum (λ i c, c • f i) = x :=
begin
  split, swap,
  { rintro ⟨a, ha, rfl⟩,
    exact submodule.sum_mem _ (λ c _, smul_mem_smul (ha c) $ subset_span $ set.mem_range_self _) },
  refine λ hx, span_induction (mem_smul_span.mp hx) _ _ _ _,
  { simp only [set.mem_Union, set.mem_range, set.mem_singleton_iff],
    rintros x ⟨y, hy, x, ⟨i, rfl⟩, rfl⟩,
    refine ⟨finsupp.single i y, λ j, _, _⟩,
    { letI := classical.dec_eq ι,
      rw finsupp.single_apply, split_ifs, { assumption }, { exact I.zero_mem } },
    refine @finsupp.sum_single_index ι R M _ _ i _ (λ i y, y • f i) _,
    simp },
  { exact ⟨0, λ i, I.zero_mem, finsupp.sum_zero_index⟩ },
  { rintros x y ⟨ax, hax, rfl⟩ ⟨ay, hay, rfl⟩,
    refine ⟨ax + ay, λ i, I.add_mem (hax i) (hay i), finsupp.sum_add_index' _ _⟩;
      intros; simp only [zero_smul, add_smul] },
  { rintros c x ⟨a, ha, rfl⟩,
    refine ⟨c • a, λ i, I.mul_mem_left c (ha i), _⟩,
    rw [finsupp.sum_smul_index, finsupp.smul_sum];
      intros; simp only [zero_smul, mul_smul] },
end

theorem mem_ideal_smul_span_iff_exists_sum' {ι : Type*} (s : set ι) (f : ι → M) (x : M) :
  x ∈ I • span R (f '' s) ↔
  ∃ (a : s →₀ R) (ha : ∀ i, a i ∈ I), a.sum (λ i c, c • f i) = x :=
by rw [← submodule.mem_ideal_smul_span_iff_exists_sum, ← set.image_eq_range]

lemma mem_smul_top_iff  (N : submodule R M) (x : N) :
  x ∈ I • (⊤ : submodule R N) ↔ (x : M) ∈ I • N :=
begin
  change _ ↔ N.subtype x ∈ I • N,
  have : submodule.map N.subtype (I • ⊤) = I • N,
  { rw [submodule.map_smul'', submodule.map_top, submodule.range_subtype] },
  rw ← this,
  convert (function.injective.mem_set_image N.injective_subtype).symm using 1,
  refl,
end

@[simp] lemma smul_comap_le_comap_smul (f : M →ₗ[R] M') (S : submodule R M') (I : ideal R) :
  I • S.comap f ≤ (I • S).comap f :=
begin
  refine (submodule.smul_le.mpr (λ r hr x hx, _)),
  rw [submodule.mem_comap] at ⊢ hx,
  rw f.map_smul,
  exact submodule.smul_mem_smul hr hx
end

end comm_semiring

section comm_ring

variables [comm_ring R] [add_comm_group M] [module R M]
variables {N N₁ N₂ P P₁ P₂ : submodule R M}

/-- `N.colon P` is the ideal of all elements `r : R` such that `r • P ⊆ N`. -/
def colon (N P : submodule R M) : ideal R :=
annihilator (P.map N.mkq)

theorem mem_colon {r} : r ∈ N.colon P ↔ ∀ p ∈ P, r • p ∈ N :=
mem_annihilator.trans ⟨λ H p hp, (quotient.mk_eq_zero N).1 (H (quotient.mk p) (mem_map_of_mem hp)),
λ H m ⟨p, hp, hpm⟩, hpm ▸ (N.mkq).map_smul r p ▸ (quotient.mk_eq_zero N).2 $ H p hp⟩

theorem mem_colon' {r} : r ∈ N.colon P ↔ P ≤ comap (r • (linear_map.id : M →ₗ[R] M)) N :=
mem_colon

theorem colon_mono (hn : N₁ ≤ N₂) (hp : P₁ ≤ P₂) : N₁.colon P₂ ≤ N₂.colon P₁ :=
λ r hrnp, mem_colon.2 $ λ p₁ hp₁, hn $ mem_colon.1 hrnp p₁ $ hp hp₁

theorem infi_colon_supr (ι₁ : Sort w) (f : ι₁ → submodule R M)
  (ι₂ : Sort x) (g : ι₂ → submodule R M) :
  (⨅ i, f i).colon (⨆ j, g j) = ⨅ i j, (f i).colon (g j) :=
le_antisymm (le_infi $ λ i, le_infi $ λ j, colon_mono (infi_le _ _) (le_supr _ _))
(λ r H, mem_colon'.2 $ supr_le $ λ j, map_le_iff_le_comap.1 $ le_infi $ λ i,
  map_le_iff_le_comap.2 $ mem_colon'.1 $ have _ := ((mem_infi _).1 H i),
  have _ := ((mem_infi _).1 this j), this)

@[simp] lemma mem_colon_singleton {N : submodule R M} {x : M} {r : R} :
  r ∈ N.colon (submodule.span R {x}) ↔ r • x ∈ N :=
calc r ∈ N.colon (submodule.span R {x}) ↔ ∀ (a : R), r • (a • x) ∈ N :
  by simp [submodule.mem_colon, submodule.mem_span_singleton]
                                    ... ↔ r • x ∈ N :
  by { simp_rw [smul_comm r]; exact set_like.forall_smul_mem_iff }

@[simp] lemma _root_.ideal.mem_colon_singleton {I : ideal R} {x r : R} :
  r ∈ I.colon (ideal.span {x}) ↔ r * x ∈ I :=
by simp [← ideal.submodule_span_eq, submodule.mem_colon_singleton, smul_eq_mul]

end comm_ring

end submodule

namespace ideal

section add

variables {R : Type u} [semiring R]

@[simp] lemma add_eq_sup {I J : ideal R} : I + J = I ⊔ J := rfl
@[simp] lemma zero_eq_bot : (0 : ideal R) = ⊥ := rfl

@[simp] lemma sum_eq_sup {ι : Type*} (s : finset ι) (f : ι → ideal R) : s.sum f = s.sup f := rfl

end add

section mul_and_radical
variables {R : Type u} {ι : Type*} [comm_semiring R]
variables {I J K L : ideal R}

instance : has_mul (ideal R) := ⟨(•)⟩

@[simp] lemma one_eq_top : (1 : ideal R) = ⊤ :=
by erw [submodule.one_eq_range, linear_map.range_id]

theorem mul_mem_mul {r s} (hr : r ∈ I) (hs : s ∈ J) : r * s ∈ I * J :=
submodule.smul_mem_smul hr hs

theorem mul_mem_mul_rev {r s} (hr : r ∈ I) (hs : s ∈ J) : s * r ∈ I * J :=
mul_comm r s ▸ mul_mem_mul hr hs

lemma pow_mem_pow {x : R} (hx : x ∈ I) (n : ℕ) : x ^ n ∈ I ^ n :=
submodule.pow_mem_pow _ hx _

lemma prod_mem_prod {ι : Type*} {s : finset ι} {I : ι → ideal R} {x : ι → R} :
  (∀ i ∈ s, x i ∈ I i) → ∏ i in s, x i ∈ ∏ i in s, I i :=
begin
  classical,
  apply finset.induction_on s,
  { intro _, rw [finset.prod_empty, finset.prod_empty, one_eq_top], exact submodule.mem_top },
  { intros a s ha IH h,
    rw [finset.prod_insert ha, finset.prod_insert ha],
    exact mul_mem_mul (h a $ finset.mem_insert_self a s)
      (IH $ λ i hi, h i $ finset.mem_insert_of_mem hi) }
end

theorem mul_le : I * J ≤ K ↔ ∀ (r ∈ I) (s ∈ J), r * s ∈ K :=
submodule.smul_le

lemma mul_le_left : I * J ≤ J :=
ideal.mul_le.2 (λ r hr s, J.mul_mem_left _)

lemma mul_le_right : I * J ≤ I :=
ideal.mul_le.2 (λ r hr s hs, I.mul_mem_right _ hr)

@[simp] lemma sup_mul_right_self : I ⊔ (I * J) = I :=
sup_eq_left.2 ideal.mul_le_right

@[simp] lemma sup_mul_left_self : I ⊔ (J * I) = I :=
sup_eq_left.2 ideal.mul_le_left

@[simp] lemma mul_right_self_sup : (I * J) ⊔ I = I :=
sup_eq_right.2 ideal.mul_le_right

@[simp] lemma mul_left_self_sup : (J * I) ⊔ I = I :=
sup_eq_right.2 ideal.mul_le_left

variables (I J K)
protected theorem mul_comm : I * J = J * I :=
le_antisymm (mul_le.2 $ λ r hrI s hsJ, mul_mem_mul_rev hsJ hrI)
  (mul_le.2 $ λ r hrJ s hsI, mul_mem_mul_rev hsI hrJ)

protected theorem mul_assoc : (I * J) * K = I * (J * K) :=
submodule.smul_assoc I J K

theorem span_mul_span (S T : set R) : span S * span T =
  span ⋃ (s ∈ S) (t ∈ T), {s * t} :=
submodule.span_smul_span S T
variables {I J K}

lemma span_mul_span' (S T : set R) : span S * span T = span (S*T) :=
by { unfold span, rw submodule.span_mul_span, }

lemma span_singleton_mul_span_singleton (r s : R) :
  span {r} * span {s} = (span {r * s} : ideal R) :=
by { unfold span, rw [submodule.span_mul_span, set.singleton_mul_singleton], }

lemma span_singleton_pow (s : R) (n : ℕ):
  span {s} ^ n = (span {s ^ n} : ideal R) :=
begin
  induction n with n ih, { simp [set.singleton_one], },
  simp only [pow_succ, ih, span_singleton_mul_span_singleton],
end

lemma mem_mul_span_singleton {x y : R} {I : ideal R} :
  x ∈ I * span {y} ↔ ∃ z ∈ I, z * y = x :=
submodule.mem_smul_span_singleton

lemma mem_span_singleton_mul {x y : R} {I : ideal R} :
  x ∈ span {y} * I ↔ ∃ z ∈ I, y * z = x :=
by simp only [mul_comm, mem_mul_span_singleton]

lemma le_span_singleton_mul_iff {x : R} {I J : ideal R} :
  I ≤ span {x} * J ↔ ∀ zI ∈ I, ∃ zJ ∈ J, x * zJ = zI :=
show (∀ {zI} (hzI : zI ∈ I), zI ∈ span {x} * J) ↔ ∀ zI ∈ I, ∃ zJ ∈ J, x * zJ = zI,
by simp only [mem_span_singleton_mul]

lemma span_singleton_mul_le_iff {x : R} {I J : ideal R} :
  span {x} * I ≤ J ↔ ∀ z ∈ I, x * z ∈ J :=
begin
  simp only [mul_le, mem_span_singleton_mul, mem_span_singleton],
  split,
  { intros h zI hzI,
    exact h x (dvd_refl x) zI hzI },
  { rintros h _ ⟨z, rfl⟩ zI hzI,
    rw [mul_comm x z, mul_assoc],
    exact J.mul_mem_left _ (h zI hzI) },
end

lemma span_singleton_mul_le_span_singleton_mul {x y : R} {I J : ideal R} :
  span {x} * I ≤ span {y} * J ↔ ∀ zI ∈ I, ∃ zJ ∈ J, x * zI = y * zJ :=
by simp only [span_singleton_mul_le_iff, mem_span_singleton_mul, eq_comm]

lemma span_singleton_mul_right_mono [is_domain R] {x : R} (hx : x ≠ 0) :
  span {x} * I ≤ span {x} * J ↔ I ≤ J :=
by simp_rw [span_singleton_mul_le_span_singleton_mul, mul_right_inj' hx, exists_prop,
            exists_eq_right', set_like.le_def]

lemma span_singleton_mul_left_mono [is_domain R] {x : R} (hx : x ≠ 0) :
  I * span {x} ≤ J * span {x} ↔ I ≤ J :=
by simpa only [mul_comm I, mul_comm J] using span_singleton_mul_right_mono hx

lemma span_singleton_mul_right_inj [is_domain R] {x : R} (hx : x ≠ 0) :
  span {x} * I = span {x} * J ↔ I = J :=
by simp only [le_antisymm_iff, span_singleton_mul_right_mono hx]

lemma span_singleton_mul_left_inj [is_domain R] {x : R} (hx : x ≠ 0) :
  I * span {x} = J * span {x} ↔ I = J :=
by simp only [le_antisymm_iff, span_singleton_mul_left_mono hx]

lemma span_singleton_mul_right_injective [is_domain R] {x : R} (hx : x ≠ 0) :
  function.injective ((*) (span {x} : ideal R)) :=
λ _ _, (span_singleton_mul_right_inj hx).mp

lemma span_singleton_mul_left_injective [is_domain R] {x : R} (hx : x ≠ 0) :
  function.injective (λ I : ideal R, I * span {x}) :=
λ _ _, (span_singleton_mul_left_inj hx).mp

lemma eq_span_singleton_mul {x : R} (I J : ideal R) :
  I = span {x} * J ↔ ((∀ zI ∈ I, ∃ zJ ∈ J, x * zJ = zI) ∧ (∀ z ∈ J, x * z ∈ I)) :=
by simp only [le_antisymm_iff, le_span_singleton_mul_iff, span_singleton_mul_le_iff]

lemma span_singleton_mul_eq_span_singleton_mul {x y : R} (I J : ideal R) :
  span {x} * I = span {y} * J ↔
    ((∀ zI ∈ I, ∃ zJ ∈ J, x * zI = y * zJ) ∧
     (∀ zJ ∈ J, ∃ zI ∈ I, x * zI = y * zJ)) :=
by simp only [le_antisymm_iff, span_singleton_mul_le_span_singleton_mul, eq_comm]

lemma prod_span {ι : Type*} (s : finset ι) (I : ι → set R) :
  (∏ i in s, ideal.span (I i)) = ideal.span (∏ i in s, I i) :=
submodule.prod_span s I

lemma prod_span_singleton {ι : Type*} (s : finset ι) (I : ι → R) :
  (∏ i in s, ideal.span ({I i} : set R)) = ideal.span {∏ i in s, I i} :=
submodule.prod_span_singleton s I

@[simp] lemma multiset_prod_span_singleton (m : multiset R) :
  (m.map (λ x, ideal.span {x})).prod = ideal.span ({multiset.prod m} : set R) :=
multiset.induction_on m (by simp)
  (λ a m ih, by simp only [multiset.map_cons, multiset.prod_cons, ih,
                           ← ideal.span_singleton_mul_span_singleton])

lemma finset_inf_span_singleton {ι : Type*} (s : finset ι) (I : ι → R)
  (hI : set.pairwise ↑s (is_coprime on I)) :
  (s.inf $ λ i, ideal.span ({I i} : set R)) = ideal.span {∏ i in s, I i} :=
begin
  ext x,
  simp only [submodule.mem_finset_inf, ideal.mem_span_singleton],
  exact ⟨finset.prod_dvd_of_coprime hI,
    λ h i hi, (finset.dvd_prod_of_mem _ hi).trans h⟩
end

lemma infi_span_singleton {ι : Type*} [fintype ι] (I : ι → R)
  (hI : ∀ i j (hij : i ≠ j), is_coprime (I i) (I j)):
  (⨅ i, ideal.span ({I i} : set R)) = ideal.span {∏ i, I i} :=
begin
  rw [← finset.inf_univ_eq_infi, finset_inf_span_singleton],
  rwa [finset.coe_univ, set.pairwise_univ]
end

lemma sup_eq_top_iff_is_coprime {R : Type*} [comm_semiring R] (x y : R) :
  span ({x} : set R) ⊔ span {y} = ⊤ ↔ is_coprime x y :=
begin
  rw [eq_top_iff_one, submodule.mem_sup],
  split,
  { rintro ⟨u, hu, v, hv, h1⟩,
    rw mem_span_singleton' at hu hv,
    rw [← hu.some_spec, ← hv.some_spec] at h1,
    exact ⟨_, _, h1⟩ },
  { exact λ ⟨u, v, h1⟩,
      ⟨_, mem_span_singleton'.mpr ⟨_, rfl⟩, _, mem_span_singleton'.mpr ⟨_, rfl⟩, h1⟩ },
end

theorem mul_le_inf : I * J ≤ I ⊓ J :=
mul_le.2 $ λ r hri s hsj, ⟨I.mul_mem_right s hri, J.mul_mem_left r hsj⟩

theorem multiset_prod_le_inf {s : multiset (ideal R)} :
  s.prod ≤ s.inf :=
begin
  classical, refine s.induction_on _ _,
  { rw [multiset.inf_zero], exact le_top },
  intros a s ih,
  rw [multiset.prod_cons, multiset.inf_cons],
  exact le_trans mul_le_inf (inf_le_inf le_rfl ih)
end

theorem prod_le_inf {s : finset ι} {f : ι → ideal R} : s.prod f ≤ s.inf f :=
multiset_prod_le_inf

theorem mul_eq_inf_of_coprime (h : I ⊔ J = ⊤) : I * J = I ⊓ J :=
le_antisymm mul_le_inf $ λ r ⟨hri, hrj⟩,
let ⟨s, hsi, t, htj, hst⟩ := submodule.mem_sup.1 ((eq_top_iff_one _).1 h) in
mul_one r ▸ hst ▸ (mul_add r s t).symm ▸ ideal.add_mem (I * J) (mul_mem_mul_rev hsi hrj)
  (mul_mem_mul hri htj)

lemma sup_mul_eq_of_coprime_left (h : I ⊔ J = ⊤) : I ⊔ (J * K) = I ⊔ K :=
le_antisymm (sup_le_sup_left mul_le_left _) $ λ i hi,
begin
  rw eq_top_iff_one at h, rw submodule.mem_sup at h hi ⊢,
  obtain ⟨i1, hi1, j, hj, h⟩ := h, obtain ⟨i', hi', k, hk, hi⟩ := hi,
  refine ⟨_, add_mem hi' (mul_mem_right k _ hi1), _, mul_mem_mul hj hk, _⟩,
  rw [add_assoc, ← add_mul, h, one_mul, hi]
end

lemma sup_mul_eq_of_coprime_right (h : I ⊔ K = ⊤) : I ⊔ (J * K) = I ⊔ J :=
by { rw mul_comm, exact sup_mul_eq_of_coprime_left h }

lemma mul_sup_eq_of_coprime_left (h : I ⊔ J = ⊤) : (I * K) ⊔ J = K ⊔ J :=
by { rw sup_comm at h, rw [sup_comm, sup_mul_eq_of_coprime_left h, sup_comm] }

lemma mul_sup_eq_of_coprime_right (h : K ⊔ J = ⊤) : (I * K) ⊔ J = I ⊔ J :=
by { rw sup_comm at h, rw [sup_comm, sup_mul_eq_of_coprime_right h, sup_comm] }

lemma sup_prod_eq_top {s : finset ι} {J : ι → ideal R} (h : ∀ i, i ∈ s → I ⊔ J i = ⊤) :
  I ⊔ ∏ i in s, J i = ⊤ :=
finset.prod_induction _ (λ J, I ⊔ J = ⊤) (λ J K hJ hK, (sup_mul_eq_of_coprime_left hJ).trans hK)
(by rw [one_eq_top, sup_top_eq]) h

lemma sup_infi_eq_top {s : finset ι} {J : ι → ideal R} (h : ∀ i, i ∈ s → I ⊔ J i = ⊤) :
  I ⊔ (⨅ i ∈ s, J i) = ⊤ :=
eq_top_iff.mpr $ le_of_eq_of_le (sup_prod_eq_top h).symm $ sup_le_sup_left
  (le_of_le_of_eq prod_le_inf $ finset.inf_eq_infi _ _) _

lemma prod_sup_eq_top {s : finset ι} {J : ι → ideal R} (h : ∀ i, i ∈ s → J i ⊔ I = ⊤) :
  (∏ i in s, J i) ⊔ I = ⊤ :=
sup_comm.trans (sup_prod_eq_top $ λ i hi, sup_comm.trans $ h i hi)

lemma infi_sup_eq_top {s : finset ι} {J : ι → ideal R} (h : ∀ i, i ∈ s → J i ⊔ I = ⊤) :
  (⨅ i ∈ s, J i) ⊔ I = ⊤ :=
sup_comm.trans (sup_infi_eq_top $ λ i hi, sup_comm.trans $ h i hi)

lemma sup_pow_eq_top {n : ℕ} (h : I ⊔ J = ⊤) : I ⊔ (J ^ n) = ⊤ :=
by { rw [← finset.card_range n, ← finset.prod_const], exact sup_prod_eq_top (λ _ _, h) }

lemma pow_sup_eq_top {n : ℕ} (h : I ⊔ J = ⊤) : (I ^ n) ⊔ J = ⊤ :=
by { rw [← finset.card_range n, ← finset.prod_const], exact prod_sup_eq_top (λ _ _, h) }

lemma pow_sup_pow_eq_top {m n : ℕ} (h : I ⊔ J = ⊤) : (I ^ m) ⊔ (J ^ n) = ⊤ :=
sup_pow_eq_top (pow_sup_eq_top h)

variables (I)
@[simp] theorem mul_bot : I * ⊥ = ⊥ :=
submodule.smul_bot I

@[simp] theorem bot_mul : ⊥ * I = ⊥ :=
submodule.bot_smul I

@[simp] theorem mul_top : I * ⊤ = I :=
ideal.mul_comm ⊤ I ▸ submodule.top_smul I

@[simp] theorem top_mul : ⊤ * I = I :=
submodule.top_smul I
variables {I}

theorem mul_mono (hik : I ≤ K) (hjl : J ≤ L) : I * J ≤ K * L :=
submodule.smul_mono hik hjl

theorem mul_mono_left (h : I ≤ J) : I * K ≤ J * K :=
submodule.smul_mono_left h

theorem mul_mono_right (h : J ≤ K) : I * J ≤ I * K :=
submodule.smul_mono_right h

variables (I J K)
theorem mul_sup : I * (J ⊔ K) = I * J ⊔ I * K :=
submodule.smul_sup I J K

theorem sup_mul : (I ⊔ J) * K = I * K ⊔ J * K :=
submodule.sup_smul I J K
variables {I J K}

lemma pow_le_pow {m n : ℕ} (h : m ≤ n) :
  I^n ≤ I^m :=
begin
  cases nat.exists_eq_add_of_le h with k hk,
  rw [hk, pow_add],
  exact le_trans (mul_le_inf) (inf_le_left)
end

lemma pow_le_self {n : ℕ} (hn : n ≠ 0) : I^n ≤ I :=
calc I^n ≤ I ^ 1 : pow_le_pow (nat.pos_of_ne_zero hn)
     ... = I : pow_one _

lemma pow_mono {I J : ideal R} (e : I ≤ J) (n : ℕ) : I ^ n ≤ J ^ n :=
begin
  induction n,
  { rw [pow_zero, pow_zero], exact rfl.le },
  { rw [pow_succ, pow_succ], exact ideal.mul_mono e n_ih }
end

lemma mul_eq_bot {R : Type*} [comm_semiring R] [no_zero_divisors R] {I J : ideal R} :
  I * J = ⊥ ↔ I = ⊥ ∨ J = ⊥ :=
⟨λ hij, or_iff_not_imp_left.mpr (λ I_ne_bot, J.eq_bot_iff.mpr (λ j hj,
  let ⟨i, hi, ne0⟩ := I.ne_bot_iff.mp I_ne_bot in
    or.resolve_left (mul_eq_zero.mp ((I * J).eq_bot_iff.mp hij _ (mul_mem_mul hi hj))) ne0)),
 λ h, by cases h; rw [← ideal.mul_bot, h, ideal.mul_comm]⟩

instance {R : Type*} [comm_semiring R] [no_zero_divisors R] : no_zero_divisors (ideal R) :=
{ eq_zero_or_eq_zero_of_mul_eq_zero := λ I J, mul_eq_bot.1 }

/-- A product of ideals in an integral domain is zero if and only if one of the terms is zero. -/
lemma prod_eq_bot {R : Type*} [comm_ring R] [is_domain R]
  {s : multiset (ideal R)} : s.prod = ⊥ ↔ ∃ I ∈ s, I = ⊥ :=
prod_zero_iff_exists_zero

lemma span_pair_mul_span_pair (w x y z : R) :
  (span {w, x} : ideal R) * span {y, z} = span {w * y, w * z, x * y, x * z} :=
by simp_rw [span_insert, sup_mul, mul_sup, span_singleton_mul_span_singleton, sup_assoc]

/-- The radical of an ideal `I` consists of the elements `r` such that `r^n ∈ I` for some `n`. -/
def radical (I : ideal R) : ideal R :=
{ carrier := { r | ∃ n : ℕ, r ^ n ∈ I },
  zero_mem' := ⟨1, (pow_one (0:R)).symm ▸ I.zero_mem⟩,
  add_mem' := λ x y ⟨m, hxmi⟩ ⟨n, hyni⟩, ⟨m + n,
    (add_pow x y (m + n)).symm ▸ I.sum_mem $
    show ∀ c ∈ finset.range (nat.succ (m + n)),
      x ^ c * y ^ (m + n - c) * (nat.choose (m + n) c) ∈ I,
    from λ c hc, or.cases_on (le_total c m)
      (λ hcm, I.mul_mem_right _ $ I.mul_mem_left _ $ nat.add_comm n m ▸
        (add_tsub_assoc_of_le hcm n).symm ▸
        (pow_add y n (m-c)).symm ▸ I.mul_mem_right _ hyni)
      (λ hmc, I.mul_mem_right _ $ I.mul_mem_right _ $ add_tsub_cancel_of_le hmc ▸
        (pow_add x m (c-m)).symm ▸ I.mul_mem_right _ hxmi)⟩,
  smul_mem' := λ r s ⟨n, hsni⟩, ⟨n, (mul_pow r s n).symm ▸ I.mul_mem_left (r^n) hsni⟩ }

/-- An ideal is radical if it contains its radical. -/
def is_radical (I : ideal R) : Prop := I.radical ≤ I

theorem le_radical : I ≤ radical I :=
λ r hri, ⟨1, (pow_one r).symm ▸ hri⟩

/-- An ideal is radical iff it is equal to its radical. -/
theorem radical_eq_iff : I.radical = I ↔ I.is_radical :=
by rw [le_antisymm_iff, and_iff_left le_radical, is_radical]

alias radical_eq_iff ↔ _ is_radical.radical

variables (R)
theorem radical_top : (radical ⊤ : ideal R) = ⊤ :=
(eq_top_iff_one _).2 ⟨0, submodule.mem_top⟩
variables {R}

theorem radical_mono (H : I ≤ J) : radical I ≤ radical J :=
λ r ⟨n, hrni⟩, ⟨n, H hrni⟩

variables (I)

theorem radical_is_radical : (radical I).is_radical :=
λ r ⟨n, k, hrnki⟩, ⟨n * k, (pow_mul r n k).symm ▸ hrnki⟩

@[simp] theorem radical_idem : radical (radical I) = radical I :=
(radical_is_radical I).radical

variables {I}

theorem is_radical.radical_le_iff (hJ : J.is_radical) : radical I ≤ J ↔ I ≤ J :=
⟨le_trans le_radical, λ h, hJ.radical ▸ radical_mono h⟩

theorem radical_le_radical_iff : radical I ≤ radical J ↔ I ≤ radical J :=
(radical_is_radical J).radical_le_iff

theorem radical_eq_top : radical I = ⊤ ↔ I = ⊤ :=
⟨λ h, (eq_top_iff_one _).2 $ let ⟨n, hn⟩ := (eq_top_iff_one _).1 h in
  @one_pow R _ n ▸ hn, λ h, h.symm ▸ radical_top R⟩

theorem is_prime.is_radical (H : is_prime I) : I.is_radical :=
λ r ⟨n, hrni⟩, H.mem_of_pow_mem n hrni

theorem is_prime.radical (H : is_prime I) : radical I = I := H.is_radical.radical

variables (I J)
theorem radical_sup : radical (I ⊔ J) = radical (radical I ⊔ radical J) :=
le_antisymm (radical_mono $ sup_le_sup le_radical le_radical) $
  radical_le_radical_iff.2 $ sup_le (radical_mono le_sup_left) (radical_mono le_sup_right)

theorem radical_inf : radical (I ⊓ J) = radical I ⊓ radical J :=
le_antisymm (le_inf (radical_mono inf_le_left) (radical_mono inf_le_right))
(λ r ⟨⟨m, hrm⟩, ⟨n, hrn⟩⟩, ⟨m + n, (pow_add r m n).symm ▸ I.mul_mem_right _ hrm,
(pow_add r m n).symm ▸ J.mul_mem_left _ hrn⟩)

theorem radical_mul : radical (I * J) = radical I ⊓ radical J :=
le_antisymm (radical_inf I J ▸ radical_mono $ @mul_le_inf _ _ I J)
(λ r ⟨⟨m, hrm⟩, ⟨n, hrn⟩⟩, ⟨m + n, (pow_add r m n).symm ▸ mul_mem_mul hrm hrn⟩)

variables {I J}

theorem is_prime.radical_le_iff (hJ : is_prime J) :
  radical I ≤ J ↔ I ≤ J := hJ.is_radical.radical_le_iff

theorem radical_eq_Inf (I : ideal R) :
  radical I = Inf { J : ideal R | I ≤ J ∧ is_prime J } :=
le_antisymm (le_Inf $ λ J hJ, hJ.2.radical_le_iff.2 hJ.1) $
λ r hr, classical.by_contradiction $ λ hri,
let ⟨m, (hrm : r ∉ radical m), him, hm⟩ := zorn_nonempty_partial_order₀
  {K : ideal R | r ∉ radical K}
  (λ c hc hcc y hyc, ⟨Sup c, λ ⟨n, hrnc⟩, let ⟨y, hyc, hrny⟩ :=
      (submodule.mem_Sup_of_directed ⟨y, hyc⟩ hcc.directed_on).1 hrnc in hc hyc ⟨n, hrny⟩,
    λ z, le_Sup⟩) I hri in
have ∀ x ∉ m, r ∈ radical (m ⊔ span {x}) := λ x hxm, classical.by_contradiction $ λ hrmx, hxm $
  hm (m ⊔ span {x}) hrmx le_sup_left ▸ (le_sup_right : _ ≤ m ⊔ span {x})
    (subset_span $ set.mem_singleton _),
have is_prime m, from ⟨by rintro rfl; rw radical_top at hrm; exact hrm trivial,
  λ x y hxym, or_iff_not_imp_left.2 $ λ hxm, classical.by_contradiction $ λ hym,
  let ⟨n, hrn⟩ := this _ hxm,
      ⟨p, hpm, q, hq, hpqrn⟩ := submodule.mem_sup.1 hrn,
      ⟨c, hcxq⟩ := mem_span_singleton'.1 hq in
  let ⟨k, hrk⟩ := this _ hym,
      ⟨f, hfm, g, hg, hfgrk⟩ := submodule.mem_sup.1 hrk,
      ⟨d, hdyg⟩ := mem_span_singleton'.1 hg in
  hrm ⟨n + k, by rw [pow_add, ← hpqrn, ← hcxq, ← hfgrk, ← hdyg, add_mul, mul_add (c*x),
                     mul_assoc c x (d*y), mul_left_comm x, ← mul_assoc];
    refine m.add_mem (m.mul_mem_right _ hpm) (m.add_mem (m.mul_mem_left _ hfm)
      (m.mul_mem_left _ hxym))⟩⟩,
hrm $ this.radical.symm ▸ (Inf_le ⟨him, this⟩ : Inf {J : ideal R | I ≤ J ∧ is_prime J} ≤ m) hr

lemma is_radical_bot_of_no_zero_divisors {R} [comm_semiring R] [no_zero_divisors R] :
  (⊥ : ideal R).is_radical := λ x hx, hx.rec_on (λ n hn, pow_eq_zero hn)

@[simp] lemma radical_bot_of_no_zero_divisors {R : Type u} [comm_semiring R] [no_zero_divisors R] :
  radical (⊥ : ideal R) = ⊥ :=
eq_bot_iff.2 is_radical_bot_of_no_zero_divisors

instance : idem_comm_semiring (ideal R) := submodule.idem_comm_semiring

variables (R)
theorem top_pow (n : ℕ) : (⊤ ^ n : ideal R) = ⊤ :=
nat.rec_on n one_eq_top $ λ n ih, by rw [pow_succ, ih, top_mul]
variables {R}

variables (I)
theorem radical_pow (n : ℕ) (H : n > 0) : radical (I^n) = radical I :=
nat.rec_on n (not.elim dec_trivial) (λ n ih H,
or.cases_on (lt_or_eq_of_le $ nat.le_of_lt_succ H)
  (λ H, calc radical (I^(n+1))
           = radical I ⊓ radical (I^n) : by { rw pow_succ, exact radical_mul _ _ }
       ... = radical I ⊓ radical I : by rw ih H
       ... = radical I : inf_idem)
  (λ H, H ▸ (pow_one I).symm ▸ rfl)) H

theorem is_prime.mul_le {I J P : ideal R} (hp : is_prime P) :
  I * J ≤ P ↔ I ≤ P ∨ J ≤ P :=
⟨λ h, or_iff_not_imp_left.2 $ λ hip j hj, let ⟨i, hi, hip⟩ := set.not_subset.1 hip in
  (hp.mem_or_mem $ h $ mul_mem_mul hi hj).resolve_left hip,
λ h, or.cases_on h (le_trans $ le_trans mul_le_inf inf_le_left)
  (le_trans $ le_trans mul_le_inf inf_le_right)⟩

theorem is_prime.inf_le {I J P : ideal R} (hp : is_prime P) :
  I ⊓ J ≤ P ↔ I ≤ P ∨ J ≤ P :=
⟨λ h, hp.mul_le.1 $ le_trans mul_le_inf h,
λ h, or.cases_on h (le_trans inf_le_left) (le_trans inf_le_right)⟩

theorem is_prime.multiset_prod_le {s : multiset (ideal R)} {P : ideal R}
  (hp : is_prime P) (hne : s ≠ 0) :
  s.prod ≤ P ↔ ∃ I ∈ s, I ≤ P :=
suffices s.prod ≤ P → ∃ I ∈ s, I ≤ P,
  from ⟨this, λ ⟨i, his, hip⟩, le_trans multiset_prod_le_inf $
    le_trans (multiset.inf_le his) hip⟩,
begin
  classical,
  obtain ⟨b, hb⟩ : ∃ b, b ∈ s := multiset.exists_mem_of_ne_zero hne,
  obtain ⟨t, rfl⟩ : ∃ t, s = b ::ₘ t,
  from ⟨s.erase b, (multiset.cons_erase hb).symm⟩,
  refine t.induction_on _ _,
  { simp only [exists_prop, multiset.cons_zero, multiset.prod_singleton,
      multiset.mem_singleton, exists_eq_left, imp_self] },
  intros a s ih h,
  rw [multiset.cons_swap, multiset.prod_cons, hp.mul_le] at h,
  rw multiset.cons_swap,
  cases h,
  { exact ⟨a, multiset.mem_cons_self a _, h⟩ },
  obtain ⟨I, hI, ih⟩ : ∃ I ∈ b ::ₘ s, I ≤ P := ih h,
  exact ⟨I, multiset.mem_cons_of_mem hI, ih⟩
end

theorem is_prime.multiset_prod_map_le {s : multiset ι} (f : ι → ideal R) {P : ideal R}
  (hp : is_prime P) (hne : s ≠ 0) :
  (s.map f).prod ≤ P ↔ ∃ i ∈ s, f i ≤ P :=
begin
  rw hp.multiset_prod_le (mt multiset.map_eq_zero.mp hne),
  simp_rw [exists_prop, multiset.mem_map, exists_exists_and_eq_and],
end

theorem is_prime.prod_le {s : finset ι} {f : ι → ideal R} {P : ideal R}
  (hp : is_prime P) (hne : s.nonempty) :
  s.prod f ≤ P ↔ ∃ i ∈ s, f i ≤ P :=
hp.multiset_prod_map_le f (mt finset.val_eq_zero.mp hne.ne_empty)

theorem is_prime.inf_le' {s : finset ι} {f : ι → ideal R} {P : ideal R} (hp : is_prime P)
  (hsne: s.nonempty) :
  s.inf f ≤ P ↔ ∃ i ∈ s, f i ≤ P :=
⟨λ h, (hp.prod_le hsne).1 $ le_trans prod_le_inf h,
  λ ⟨i, his, hip⟩, le_trans (finset.inf_le his) hip⟩

theorem subset_union {R : Type u} [ring R] {I J K : ideal R} :
  (I : set R) ⊆ J ∪ K ↔ I ≤ J ∨ I ≤ K :=
⟨λ h, or_iff_not_imp_left.2 $ λ hij s hsi,
  let ⟨r, hri, hrj⟩ := set.not_subset.1 hij in classical.by_contradiction $ λ hsk,
  or.cases_on (h $ I.add_mem hri hsi)
    (λ hj, hrj $ add_sub_cancel r s ▸ J.sub_mem hj ((h hsi).resolve_right hsk))
    (λ hk, hsk $ add_sub_cancel' r s ▸ K.sub_mem hk ((h hri).resolve_left hrj)),
λ h, or.cases_on h (λ h, set.subset.trans h $ set.subset_union_left J K)
  (λ h, set.subset.trans h $ set.subset_union_right J K)⟩

theorem subset_union_prime' {R : Type u} [comm_ring R] {s : finset ι} {f : ι → ideal R} {a b : ι}
  (hp : ∀ i ∈ s, is_prime (f i)) {I : ideal R} :
  (I : set R) ⊆ f a ∪ f b ∪ (⋃ i ∈ (↑s : set ι), f i) ↔ I ≤ f a ∨ I ≤ f b ∨ ∃ i ∈ s, I ≤ f i :=
suffices (I : set R) ⊆ f a ∪ f b ∪ (⋃ i ∈ (↑s : set ι), f i) →
  I ≤ f a ∨ I ≤ f b ∨ ∃ i ∈ s, I ≤ f i,
  from ⟨this, λ h, or.cases_on h (λ h, set.subset.trans h $ set.subset.trans
      (set.subset_union_left _ _) (set.subset_union_left _ _)) $
    λ h, or.cases_on h (λ h, set.subset.trans h $ set.subset.trans
      (set.subset_union_right _ _) (set.subset_union_left _ _)) $
    λ ⟨i, his, hi⟩, by refine (set.subset.trans hi $ set.subset.trans _ $
        set.subset_union_right _ _);
      exact set.subset_bUnion_of_mem (finset.mem_coe.2 his)⟩,
begin
  generalize hn : s.card = n, intros h,
  unfreezingI { induction n with n ih generalizing a b s },
  { clear hp,
    rw finset.card_eq_zero at hn, subst hn,
    rw [finset.coe_empty, set.bUnion_empty, set.union_empty, subset_union] at h,
    simpa only [exists_prop, finset.not_mem_empty, false_and, exists_false, or_false] },
  classical,
  replace hn : ∃ (i : ι) (t : finset ι), i ∉ t ∧ insert i t = s ∧ t.card = n :=
  finset.card_eq_succ.1 hn,
  unfreezingI { rcases hn with ⟨i, t, hit, rfl, hn⟩ },
  replace hp : is_prime (f i) ∧ ∀ x ∈ t, is_prime (f x) := (t.forall_mem_insert _ _).1 hp,
  by_cases Ht : ∃ j ∈ t, f j ≤ f i,
  { obtain ⟨j, hjt, hfji⟩ : ∃ j ∈ t, f j ≤ f i := Ht,
    obtain ⟨u, hju, rfl⟩ : ∃ u, j ∉ u ∧ insert j u = t,
    { exact ⟨t.erase j, t.not_mem_erase j, finset.insert_erase hjt⟩ },
    have hp' : ∀ k ∈ insert i u, is_prime (f k),
    { rw finset.forall_mem_insert at hp ⊢, exact ⟨hp.1, hp.2.2⟩ },
    have hiu : i ∉ u := mt finset.mem_insert_of_mem hit,
    have hn' : (insert i u).card = n,
    { rwa finset.card_insert_of_not_mem at hn ⊢, exacts [hiu, hju] },
    have h' : (I : set R) ⊆ f a ∪ f b ∪ (⋃ k ∈ (↑(insert i u) : set ι), f k),
    { rw finset.coe_insert at h ⊢, rw finset.coe_insert at h,
      simp only [set.bUnion_insert] at h ⊢,
      rw [← set.union_assoc ↑(f i)] at h,
      erw [set.union_eq_self_of_subset_right hfji] at h,
      exact h },
    specialize @ih a b (insert i u) hp' hn' h',
    refine ih.imp id (or.imp id (exists_imp_exists $ λ k, _)), simp only [exists_prop],
    exact and.imp (λ hk, finset.insert_subset_insert i (finset.subset_insert j u) hk) id },
  by_cases Ha : f a ≤ f i,
  { have h' : (I : set R) ⊆ f i ∪ f b ∪ (⋃ j ∈ (↑t : set ι), f j),
    { rw [finset.coe_insert, set.bUnion_insert, ← set.union_assoc,
          set.union_right_comm ↑(f a)] at h,
      erw [set.union_eq_self_of_subset_left Ha] at h,
      exact h },
    specialize @ih i b t hp.2 hn h', right,
    rcases ih with ih | ih | ⟨k, hkt, ih⟩,
    { exact or.inr ⟨i, finset.mem_insert_self i t, ih⟩ },
    { exact or.inl ih },
    { exact or.inr ⟨k, finset.mem_insert_of_mem hkt, ih⟩ } },
  by_cases Hb : f b ≤ f i,
  { have h' : (I : set R) ⊆ f a ∪ f i ∪ (⋃ j ∈ (↑t : set ι), f j),
    { rw [finset.coe_insert, set.bUnion_insert, ← set.union_assoc, set.union_assoc ↑(f a)] at h,
      erw [set.union_eq_self_of_subset_left Hb] at h,
      exact h },
    specialize @ih a i t hp.2 hn h',
    rcases ih with ih | ih | ⟨k, hkt, ih⟩,
    { exact or.inl ih },
    { exact or.inr (or.inr ⟨i, finset.mem_insert_self i t, ih⟩) },
    { exact or.inr (or.inr ⟨k, finset.mem_insert_of_mem hkt, ih⟩) } },
  by_cases Hi : I ≤ f i,
  { exact or.inr (or.inr ⟨i, finset.mem_insert_self i t, Hi⟩) },
  have : ¬I ⊓ f a ⊓ f b ⊓ t.inf f ≤ f i,
  { rcases t.eq_empty_or_nonempty with (rfl | hsne),
    { rw [finset.inf_empty, inf_top_eq, hp.1.inf_le, hp.1.inf_le, not_or_distrib, not_or_distrib],
      exact ⟨⟨Hi, Ha⟩, Hb⟩ },
    simp only [hp.1.inf_le, hp.1.inf_le' hsne, not_or_distrib],
    exact ⟨⟨⟨Hi, Ha⟩, Hb⟩, Ht⟩ },
  rcases set.not_subset.1 this with ⟨r, ⟨⟨⟨hrI, hra⟩, hrb⟩, hr⟩, hri⟩,
  by_cases HI : (I : set R) ⊆ f a ∪ f b ∪ ⋃ j ∈ (↑t : set ι), f j,
  { specialize ih hp.2 hn HI, rcases ih with ih | ih | ⟨k, hkt, ih⟩,
    { left, exact ih }, { right, left, exact ih },
    { right, right, exact ⟨k, finset.mem_insert_of_mem hkt, ih⟩ } },
  exfalso, rcases set.not_subset.1 HI with ⟨s, hsI, hs⟩,
  rw [finset.coe_insert, set.bUnion_insert] at h,
  have hsi : s ∈ f i := ((h hsI).resolve_left (mt or.inl hs)).resolve_right (mt or.inr hs),
  rcases h (I.add_mem hrI hsI) with ⟨ha | hb⟩ | hi | ht,
  { exact hs (or.inl $ or.inl $ add_sub_cancel' r s ▸ (f a).sub_mem ha hra) },
  { exact hs (or.inl $ or.inr $ add_sub_cancel' r s ▸ (f b).sub_mem hb hrb) },
  { exact hri (add_sub_cancel r s ▸ (f i).sub_mem hi hsi) },
  { rw set.mem_Union₂ at ht, rcases ht with ⟨j, hjt, hj⟩,
    simp only [finset.inf_eq_infi, set_like.mem_coe, submodule.mem_infi] at hr,
    exact hs (or.inr $ set.mem_bUnion hjt $ add_sub_cancel' r s ▸ (f j).sub_mem hj $ hr j hjt) }
end

/-- Prime avoidance. Atiyah-Macdonald 1.11, Eisenbud 3.3, Stacks 00DS, Matsumura Ex.1.6. -/
theorem subset_union_prime {R : Type u} [comm_ring R] {s : finset ι} {f : ι → ideal R} (a b : ι)
  (hp : ∀ i ∈ s, i ≠ a → i ≠ b → is_prime (f i)) {I : ideal R} :
  (I : set R) ⊆ (⋃ i ∈ (↑s : set ι), f i) ↔ ∃ i ∈ s, I ≤ f i :=
suffices (I : set R) ⊆ (⋃ i ∈ (↑s : set ι), f i) → ∃ i, i ∈ s ∧ I ≤ f i,
  from ⟨λ h, bex_def.2 $ this h, λ ⟨i, his, hi⟩, set.subset.trans hi $ set.subset_bUnion_of_mem $
    show i ∈ (↑s : set ι), from his⟩,
assume h : (I : set R) ⊆ (⋃ i ∈ (↑s : set ι), f i),
begin
  classical,
  by_cases has : a ∈ s,
  { unfreezingI { obtain ⟨t, hat, rfl⟩ : ∃ t, a ∉ t ∧ insert a t = s :=
      ⟨s.erase a, finset.not_mem_erase a s, finset.insert_erase has⟩ },
    by_cases hbt : b ∈ t,
    { unfreezingI { obtain ⟨u, hbu, rfl⟩ : ∃ u, b ∉ u ∧ insert b u = t :=
        ⟨t.erase b, finset.not_mem_erase b t, finset.insert_erase hbt⟩ },
      have hp' : ∀ i ∈ u, is_prime (f i),
      { intros i hiu, refine hp i (finset.mem_insert_of_mem (finset.mem_insert_of_mem hiu)) _ _;
        unfreezingI { rintro rfl }; solve_by_elim only [finset.mem_insert_of_mem, *], },
      rw [finset.coe_insert, finset.coe_insert, set.bUnion_insert, set.bUnion_insert,
          ← set.union_assoc, subset_union_prime' hp', bex_def] at h,
      rwa [finset.exists_mem_insert, finset.exists_mem_insert] },
    { have hp' : ∀ j ∈ t, is_prime (f j),
      { intros j hj, refine hp j (finset.mem_insert_of_mem hj) _ _;
        unfreezingI { rintro rfl }; solve_by_elim only [finset.mem_insert_of_mem, *], },
      rw [finset.coe_insert, set.bUnion_insert, ← set.union_self (f a : set R),
          subset_union_prime' hp', ← or_assoc, or_self, bex_def] at h,
      rwa finset.exists_mem_insert } },
  { by_cases hbs : b ∈ s,
    { unfreezingI { obtain ⟨t, hbt, rfl⟩ : ∃ t, b ∉ t ∧ insert b t = s :=
        ⟨s.erase b, finset.not_mem_erase b s, finset.insert_erase hbs⟩ },
      have hp' : ∀ j ∈ t, is_prime (f j),
      { intros j hj, refine hp j (finset.mem_insert_of_mem hj) _ _;
        unfreezingI { rintro rfl }; solve_by_elim only [finset.mem_insert_of_mem, *], },
      rw [finset.coe_insert, set.bUnion_insert, ← set.union_self (f b : set R),
          subset_union_prime' hp', ← or_assoc, or_self, bex_def] at h,
      rwa finset.exists_mem_insert },
    cases s.eq_empty_or_nonempty with hse hsne,
    { substI hse, rw [finset.coe_empty, set.bUnion_empty, set.subset_empty_iff] at h,
      have : (I : set R) ≠ ∅ := set.nonempty.ne_empty (set.nonempty_of_mem I.zero_mem),
      exact absurd h this },
    { cases hsne.bex with i his,
      unfreezingI { obtain ⟨t, hit, rfl⟩ : ∃ t, i ∉ t ∧ insert i t = s :=
        ⟨s.erase i, finset.not_mem_erase i s, finset.insert_erase his⟩ },
      have hp' : ∀ j ∈ t, is_prime (f j),
      { intros j hj, refine hp j (finset.mem_insert_of_mem hj) _ _;
        unfreezingI { rintro rfl }; solve_by_elim only [finset.mem_insert_of_mem, *], },
      rw [finset.coe_insert, set.bUnion_insert, ← set.union_self (f i : set R),
          subset_union_prime' hp', ← or_assoc, or_self, bex_def] at h,
      rwa finset.exists_mem_insert } }
end

section dvd

/-- If `I` divides `J`, then `I` contains `J`.

In a Dedekind domain, to divide and contain are equivalent, see `ideal.dvd_iff_le`.
-/
lemma le_of_dvd {I J : ideal R} : I ∣ J → J ≤ I
| ⟨K, h⟩ := h.symm ▸ le_trans mul_le_inf inf_le_left

lemma is_unit_iff {I : ideal R} :
  is_unit I ↔ I = ⊤ :=
is_unit_iff_dvd_one.trans ((@one_eq_top R _).symm ▸
 ⟨λ h, eq_top_iff.mpr (ideal.le_of_dvd h), λ h, ⟨⊤, by rw [mul_top, h]⟩⟩)

instance unique_units : unique ((ideal R)ˣ) :=
{ default := 1,
  uniq := λ u, units.ext
    (show (u : ideal R) = 1, by rw [is_unit_iff.mp u.is_unit, one_eq_top]) }

end dvd

end mul_and_radical

section map_and_comap

variables {R : Type u} {S : Type v}

section semiring
variables {F : Type*} [semiring R] [semiring S]
variables [rc : ring_hom_class F R S]
variables (f : F)
variables {I J : ideal R} {K L : ideal S}

include rc
/-- `I.map f` is the span of the image of the ideal `I` under `f`, which may be bigger than
  the image itself. -/
def map (I : ideal R) : ideal S :=
span (f '' I)

/-- `I.comap f` is the preimage of `I` under `f`. -/
def comap (I : ideal S) : ideal R :=
{ carrier := f ⁻¹' I,
  add_mem' := λ x y hx hy, by simp only [set.mem_preimage, set_like.mem_coe,
                                         map_add, add_mem hx hy] at *,
  zero_mem' := by simp only [set.mem_preimage, map_zero, set_like.mem_coe, submodule.zero_mem],
  smul_mem' := λ c x hx, by { simp only [smul_eq_mul, set.mem_preimage, map_mul,
                                         set_like.mem_coe] at *,
                              exact mul_mem_left I _ hx } }

variables {f}
theorem map_mono (h : I ≤ J) : map f I ≤ map f J :=
span_mono $ set.image_subset _ h

theorem mem_map_of_mem (f : F) {I : ideal R} {x : R} (h : x ∈ I) : f x ∈ map f I :=
subset_span ⟨x, h, rfl⟩

lemma apply_coe_mem_map (f : F) (I : ideal R) (x : I) : f x ∈ I.map f :=
mem_map_of_mem f x.prop

theorem map_le_iff_le_comap :
  map f I ≤ K ↔ I ≤ comap f K :=
span_le.trans set.image_subset_iff

@[simp] theorem mem_comap {x} : x ∈ comap f K ↔ f x ∈ K := iff.rfl

theorem comap_mono (h : K ≤ L) : comap f K ≤ comap f L :=
set.preimage_mono (λ x hx, h hx)
variables (f)

theorem comap_ne_top (hK : K ≠ ⊤) : comap f K ≠ ⊤ :=
(ne_top_iff_one _).2 $ by rw [mem_comap, map_one];
  exact (ne_top_iff_one _).1 hK

variables {G : Type*} [rcg : ring_hom_class G S R]

include rcg
lemma map_le_comap_of_inv_on (g : G) (I : ideal R) (hf : set.left_inv_on g f I) :
  I.map f ≤ I.comap g :=
begin
  refine ideal.span_le.2 _,
  rintros x ⟨x, hx, rfl⟩,
  rw [set_like.mem_coe, mem_comap, hf hx],
  exact hx,
end

lemma comap_le_map_of_inv_on (g : G) (I : ideal S) (hf : set.left_inv_on g f (f ⁻¹' I)) :
  I.comap f ≤ I.map g :=
λ x (hx : f x ∈ I), hf hx ▸ ideal.mem_map_of_mem g hx

/-- The `ideal` version of `set.image_subset_preimage_of_inverse`. -/
lemma map_le_comap_of_inverse (g : G) (I : ideal R) (h : function.left_inverse g f) :
  I.map f ≤ I.comap g :=
map_le_comap_of_inv_on _ _ _ $ h.left_inv_on _

/-- The `ideal` version of `set.preimage_subset_image_of_inverse`. -/
lemma comap_le_map_of_inverse (g : G) (I : ideal S) (h : function.left_inverse g f) :
  I.comap f ≤ I.map g :=
comap_le_map_of_inv_on _ _ _ $ h.left_inv_on _
omit rcg

instance is_prime.comap [hK : K.is_prime] : (comap f K).is_prime :=
⟨comap_ne_top _ hK.1, λ x y,
  by simp only [mem_comap, map_mul]; apply hK.2⟩

variables (I J K L)

theorem map_top : map f ⊤ = ⊤ :=
(eq_top_iff_one _).2 $ subset_span ⟨1, trivial, map_one f⟩

variable (f)
lemma gc_map_comap : galois_connection (ideal.map f) (ideal.comap f) :=
λ I J, ideal.map_le_iff_le_comap
omit rc

@[simp] lemma comap_id : I.comap (ring_hom.id R) = I :=
ideal.ext $ λ _, iff.rfl

@[simp] lemma map_id : I.map (ring_hom.id R) = I :=
(gc_map_comap (ring_hom.id R)).l_unique galois_connection.id comap_id

lemma comap_comap {T : Type*} [semiring T] {I : ideal T} (f : R →+* S)
  (g : S →+* T) : (I.comap g).comap f = I.comap (g.comp f) := rfl

lemma map_map {T : Type*} [semiring T] {I : ideal R} (f : R →+* S)
  (g : S →+* T) : (I.map f).map g = I.map (g.comp f) :=
((gc_map_comap f).compose (gc_map_comap g)).l_unique
  (gc_map_comap (g.comp f)) (λ _, comap_comap _ _)

include rc
lemma map_span (f : F) (s : set R) :
  map f (span s) = span (f '' s) :=
symm $ submodule.span_eq_of_le _
  (λ y ⟨x, hy, x_eq⟩, x_eq ▸ mem_map_of_mem f (subset_span hy))
  (map_le_iff_le_comap.2 $ span_le.2 $ set.image_subset_iff.1 subset_span)

variables {f I J K L}

lemma map_le_of_le_comap : I ≤ K.comap f → I.map f ≤ K :=
(gc_map_comap f).l_le

lemma le_comap_of_map_le : I.map f ≤ K → I ≤ K.comap f :=
(gc_map_comap f).le_u

lemma le_comap_map : I ≤ (I.map f).comap f :=
(gc_map_comap f).le_u_l _

lemma map_comap_le : (K.comap f).map f ≤ K :=
(gc_map_comap f).l_u_le _

@[simp] lemma comap_top : (⊤ : ideal S).comap f = ⊤ :=
(gc_map_comap f).u_top

@[simp] lemma comap_eq_top_iff {I : ideal S} : I.comap f = ⊤ ↔ I = ⊤ :=
⟨ λ h, I.eq_top_iff_one.mpr (map_one f ▸ mem_comap.mp ((I.comap f).eq_top_iff_one.mp h)),
  λ h, by rw [h, comap_top] ⟩

@[simp] lemma map_bot : (⊥ : ideal R).map f = ⊥ :=
(gc_map_comap f).l_bot

variables (f I J K L)

@[simp] lemma map_comap_map : ((I.map f).comap f).map f = I.map f :=
(gc_map_comap f).l_u_l_eq_l I

@[simp] lemma comap_map_comap : ((K.comap f).map f).comap f = K.comap f :=
(gc_map_comap f).u_l_u_eq_u K

lemma map_sup : (I ⊔ J).map f = I.map f ⊔ J.map f :=
(gc_map_comap f : galois_connection (map f) (comap f)).l_sup

theorem comap_inf : comap f (K ⊓ L) = comap f K ⊓ comap f L := rfl

variables {ι : Sort*}

lemma map_supr (K : ι → ideal R) : (supr K).map f = ⨆ i, (K i).map f :=
(gc_map_comap f : galois_connection (map f) (comap f)).l_supr

lemma comap_infi (K : ι → ideal S) : (infi K).comap f = ⨅ i, (K i).comap f :=
(gc_map_comap f : galois_connection (map f) (comap f)).u_infi

lemma map_Sup (s : set (ideal R)): (Sup s).map f = ⨆ I ∈ s, (I : ideal R).map f :=
(gc_map_comap f : galois_connection (map f) (comap f)).l_Sup

lemma comap_Inf (s : set (ideal S)): (Inf s).comap f = ⨅ I ∈ s, (I : ideal S).comap f :=
(gc_map_comap f : galois_connection (map f) (comap f)).u_Inf

lemma comap_Inf' (s : set (ideal S)) : (Inf s).comap f = ⨅ I ∈ (comap f '' s), I :=
trans (comap_Inf f s) (by rw infi_image)

theorem comap_is_prime [H : is_prime K] : is_prime (comap f K) :=
⟨comap_ne_top f H.ne_top,
  λ x y h, H.mem_or_mem $ by rwa [mem_comap, map_mul] at h⟩

variables {I J K L}

theorem map_inf_le : map f (I ⊓ J) ≤ map f I ⊓ map f J :=
(gc_map_comap f : galois_connection (map f) (comap f)).monotone_l.map_inf_le _ _

theorem le_comap_sup : comap f K ⊔ comap f L ≤ comap f (K ⊔ L) :=
(gc_map_comap f : galois_connection (map f) (comap f)).monotone_u.le_map_sup _ _
omit rc

@[simp] lemma smul_top_eq_map {R S : Type*} [comm_semiring R] [comm_semiring S] [algebra R S]
  (I : ideal R) : I • (⊤ : submodule R S) = (I.map (algebra_map R S)).restrict_scalars R :=
begin
  refine le_antisymm (submodule.smul_le.mpr (λ r hr y _, _) )
      (λ x hx, submodule.span_induction hx _ _ _ _),
  { rw algebra.smul_def,
     exact mul_mem_right _ _ (mem_map_of_mem _ hr) },

  { rintros _ ⟨x, hx, rfl⟩,
    rw [← mul_one (algebra_map R S x), ← algebra.smul_def],
    exact submodule.smul_mem_smul hx submodule.mem_top },
  { exact submodule.zero_mem _ },
  { intros x y, exact submodule.add_mem _ },
  intros a x hx,
  refine submodule.smul_induction_on hx _ _,
  { intros r hr s hs,
    rw smul_comm,
    exact submodule.smul_mem_smul hr submodule.mem_top },
  { intros x y hx hy,
    rw smul_add, exact submodule.add_mem _ hx hy },
end

@[simp] lemma coe_restrict_scalars {R S : Type*} [comm_semiring R] [semiring S] [algebra R S]
  (I : ideal S) : ((I.restrict_scalars R) : set S) = ↑I :=
rfl

/-- The smallest `S`-submodule that contains all `x ∈ I * y ∈ J`
is also the smallest `R`-submodule that does so. -/
@[simp] lemma restrict_scalars_mul {R S : Type*} [comm_semiring R] [comm_semiring S] [algebra R S]
  (I J : ideal S) : (I * J).restrict_scalars R = I.restrict_scalars R * J.restrict_scalars R :=
le_antisymm (λ x hx, submodule.mul_induction_on hx
    (λ x hx y hy, submodule.mul_mem_mul hx hy)
    (λ x y, submodule.add_mem _))
  (submodule.mul_le.mpr (λ x hx y hy, ideal.mul_mem_mul hx hy))

section surjective
variables (hf : function.surjective f)
include hf

open function

theorem map_comap_of_surjective (I : ideal S) :
  map f (comap f I) = I :=
le_antisymm (map_le_iff_le_comap.2 le_rfl)
(λ s hsi, let ⟨r, hfrs⟩ := hf s in
  hfrs ▸ (mem_map_of_mem f $ show f r ∈ I, from hfrs.symm ▸ hsi))

/-- `map` and `comap` are adjoint, and the composition `map f ∘ comap f` is the
  identity -/
def gi_map_comap : galois_insertion (map f) (comap f) :=
galois_insertion.monotone_intro
  ((gc_map_comap f).monotone_u)
  ((gc_map_comap f).monotone_l)
  (λ _, le_comap_map)
  (map_comap_of_surjective _ hf)

lemma map_surjective_of_surjective : surjective (map f) :=
(gi_map_comap f hf).l_surjective

lemma comap_injective_of_surjective : injective (comap f) :=
(gi_map_comap f hf).u_injective

lemma map_sup_comap_of_surjective (I J : ideal S) : (I.comap f ⊔ J.comap f).map f = I ⊔ J :=
(gi_map_comap f hf).l_sup_u _ _

lemma map_supr_comap_of_surjective (K : ι → ideal S) : (⨆i, (K i).comap f).map f = supr K :=
(gi_map_comap f hf).l_supr_u _

lemma map_inf_comap_of_surjective (I J : ideal S) : (I.comap f ⊓ J.comap f).map f = I ⊓ J :=
(gi_map_comap f hf).l_inf_u _ _

lemma map_infi_comap_of_surjective (K : ι → ideal S) : (⨅i, (K i).comap f).map f = infi K :=
(gi_map_comap f hf).l_infi_u _

theorem mem_image_of_mem_map_of_surjective {I : ideal R} {y}
  (H : y ∈ map f I) : y ∈ f '' I :=
submodule.span_induction H (λ _, id) ⟨0, I.zero_mem, map_zero f⟩
(λ y1 y2 ⟨x1, hx1i, hxy1⟩ ⟨x2, hx2i, hxy2⟩,
  ⟨x1 + x2, I.add_mem hx1i hx2i, hxy1 ▸ hxy2 ▸ map_add f _ _⟩)
(λ c y ⟨x, hxi, hxy⟩,
  let ⟨d, hdc⟩ := hf c in ⟨d * x, I.mul_mem_left _ hxi, hdc ▸ hxy ▸ map_mul f _ _⟩)

lemma mem_map_iff_of_surjective {I : ideal R} {y} :
  y ∈ map f I ↔ ∃ x, x ∈ I ∧ f x = y :=
⟨λ h, (set.mem_image _ _ _).2 (mem_image_of_mem_map_of_surjective f hf h),
  λ ⟨x, hx⟩, hx.right ▸ (mem_map_of_mem f hx.left)⟩

lemma le_map_of_comap_le_of_surjective : comap f K ≤ I → K ≤ map f I :=
λ h, (map_comap_of_surjective f hf K) ▸ map_mono h

omit hf

lemma map_eq_submodule_map (f : R →+* S) [h : ring_hom_surjective f] (I : ideal R) :
  I.map f = submodule.map f.to_semilinear_map I :=
submodule.ext (λ x, mem_map_iff_of_surjective f h.1)

end surjective

section injective
variables (hf : function.injective f)
include hf

lemma comap_bot_le_of_injective : comap f ⊥ ≤ I :=
begin
  refine le_trans (λ x hx, _) bot_le,
  rw [mem_comap, submodule.mem_bot, ← map_zero f] at hx,
  exact eq.symm (hf hx) ▸ (submodule.zero_mem ⊥)
end

lemma comap_bot_of_injective : ideal.comap f ⊥ = ⊥ :=
le_bot_iff.mp (ideal.comap_bot_le_of_injective f hf)

end injective

end semiring

section ring
variables {F : Type*} [ring R] [ring S]
variables [ring_hom_class F R S] (f : F) {I : ideal R}

section surjective

variables (hf : function.surjective f)
include hf

theorem comap_map_of_surjective (I : ideal R) : comap f (map f I) = I ⊔ comap f ⊥ :=
le_antisymm (assume r h, let ⟨s, hsi, hfsr⟩ := mem_image_of_mem_map_of_surjective f hf h in
  submodule.mem_sup.2 ⟨s, hsi, r - s, (submodule.mem_bot S).2 $ by rw [map_sub, hfsr, sub_self],
  add_sub_cancel'_right s r⟩)
(sup_le (map_le_iff_le_comap.1 le_rfl) (comap_mono bot_le))


/-- Correspondence theorem -/
def rel_iso_of_surjective : ideal S ≃o { p : ideal R // comap f ⊥ ≤ p } :=
{ to_fun := λ J, ⟨comap f J, comap_mono bot_le⟩,
  inv_fun := λ I, map f I.1,
  left_inv := λ J, map_comap_of_surjective f hf J,
  right_inv := λ I, subtype.eq $ show comap f (map f I.1) = I.1,
    from (comap_map_of_surjective f hf I).symm ▸ le_antisymm
      (sup_le le_rfl I.2) le_sup_left,
  map_rel_iff' := λ I1 I2, ⟨λ H, map_comap_of_surjective f hf I1 ▸
    map_comap_of_surjective f hf I2 ▸ map_mono H, comap_mono⟩ }

/-- The map on ideals induced by a surjective map preserves inclusion. -/
def order_embedding_of_surjective : ideal S ↪o ideal R :=
(rel_iso_of_surjective f hf).to_rel_embedding.trans (subtype.rel_embedding _ _)

theorem map_eq_top_or_is_maximal_of_surjective {I : ideal R} (H : is_maximal I) :
  (map f I) = ⊤ ∨ is_maximal (map f I) :=
begin
  refine or_iff_not_imp_left.2 (λ ne_top, ⟨⟨λ h, ne_top h, λ J hJ, _⟩⟩),
  { refine (rel_iso_of_surjective f hf).injective
      (subtype.ext_iff.2 (eq.trans (H.1.2 (comap f J) (lt_of_le_of_ne _ _)) comap_top.symm)),
    { exact (map_le_iff_le_comap).1 (le_of_lt hJ) },
    { exact λ h, hJ.right (le_map_of_comap_le_of_surjective f hf (le_of_eq h.symm)) } }
end

theorem comap_is_maximal_of_surjective {K : ideal S} [H : is_maximal K] : is_maximal (comap f K) :=
begin
  refine ⟨⟨comap_ne_top _ H.1.1, λ J hJ, _⟩⟩,
  suffices : map f J = ⊤,
  { replace this := congr_arg (comap f) this,
    rw [comap_top, comap_map_of_surjective _ hf, eq_top_iff] at this,
    rw eq_top_iff,
    exact le_trans this (sup_le (le_of_eq rfl) (le_trans (comap_mono (bot_le)) (le_of_lt hJ))) },
  refine H.1.2 (map f J) (lt_of_le_of_ne (le_map_of_comap_le_of_surjective _ hf (le_of_lt hJ))
    (λ h, ne_of_lt hJ (trans (congr_arg (comap f) h) _))),
  rw [comap_map_of_surjective _ hf, sup_eq_left],
  exact le_trans (comap_mono bot_le) (le_of_lt hJ)
end

theorem comap_le_comap_iff_of_surjective (I J : ideal S) : comap f I ≤ comap f J ↔ I ≤ J :=
⟨λ h, (map_comap_of_surjective f hf I).symm.le.trans (map_le_of_le_comap h),
  λ h, le_comap_of_map_le ((map_comap_of_surjective f hf I).le.trans h)⟩

end surjective

/-- If `f : R ≃+* S` is a ring isomorphism and `I : ideal R`, then `map f (map f.symm) = I`. -/
@[simp]
lemma map_of_equiv (I : ideal R) (f : R ≃+* S) : (I.map (f : R →+* S)).map (f.symm : S →+* R) = I :=
by simp [← ring_equiv.to_ring_hom_eq_coe, map_map]

/-- If `f : R ≃+* S` is a ring isomorphism and `I : ideal R`, then `comap f.symm (comap f) = I`. -/
@[simp]
lemma comap_of_equiv (I : ideal R) (f : R ≃+* S) :
  (I.comap (f.symm : S →+* R)).comap (f : R →+* S) = I :=
by simp [← ring_equiv.to_ring_hom_eq_coe, comap_comap]

/-- If `f : R ≃+* S` is a ring isomorphism and `I : ideal R`, then `map f I = comap f.symm I`. -/
lemma map_comap_of_equiv (I : ideal R) (f : R ≃+* S) : I.map (f : R →+* S) = I.comap f.symm :=
le_antisymm (le_comap_of_map_le (map_of_equiv I f).le)
  (le_map_of_comap_le_of_surjective _ f.surjective (comap_of_equiv I f).le)

section bijective
variables (hf : function.bijective f)
include hf

/-- Special case of the correspondence theorem for isomorphic rings -/
def rel_iso_of_bijective : ideal S ≃o ideal R :=
{ to_fun := comap f,
  inv_fun := map f,
  left_inv := (rel_iso_of_surjective f hf.right).left_inv,
  right_inv := λ J, subtype.ext_iff.1
    ((rel_iso_of_surjective f hf.right).right_inv ⟨J, comap_bot_le_of_injective f hf.left⟩),
  map_rel_iff' := λ _ _, (rel_iso_of_surjective f hf.right).map_rel_iff' }

lemma comap_le_iff_le_map {I : ideal R} {K : ideal S} : comap f K ≤ I ↔ K ≤ map f I :=
⟨λ h, le_map_of_comap_le_of_surjective f hf.right h,
 λ h, ((rel_iso_of_bijective f hf).right_inv I) ▸ comap_mono h⟩

theorem map.is_maximal {I : ideal R} (H : is_maximal I) : is_maximal (map f I) :=
by refine or_iff_not_imp_left.1
  (map_eq_top_or_is_maximal_of_surjective f hf.right H) (λ h, H.1.1 _);
calc I = comap f (map f I) : ((rel_iso_of_bijective f hf).right_inv I).symm
   ... = comap f ⊤ : by rw h
   ... = ⊤ : by rw comap_top

end bijective

lemma ring_equiv.bot_maximal_iff (e : R ≃+* S) :
  (⊥ : ideal R).is_maximal ↔ (⊥ : ideal S).is_maximal :=
⟨λ h, (@map_bot _ _ _ _ _ _ e.to_ring_hom) ▸ map.is_maximal e.to_ring_hom e.bijective h,
  λ h, (@map_bot _ _ _ _ _ _ e.symm.to_ring_hom) ▸ map.is_maximal e.symm.to_ring_hom
          e.symm.bijective h⟩

end ring

section comm_ring

variables {F : Type*} [comm_ring R] [comm_ring S]
variables [rc : ring_hom_class F R S]
variables (f : F)
variables {I J : ideal R} {K L : ideal S}

variables (I J K L)

include rc
theorem map_mul : map f (I * J) = map f I * map f J :=
le_antisymm (map_le_iff_le_comap.2 $ mul_le.2 $ λ r hri s hsj,
  show f (r * s) ∈ _, by rw map_mul;
  exact mul_mem_mul (mem_map_of_mem f hri) (mem_map_of_mem f hsj))
(trans_rel_right _ (span_mul_span _ _) $ span_le.2 $
  set.Union₂_subset $ λ i ⟨r, hri, hfri⟩,
  set.Union₂_subset $ λ j ⟨s, hsj, hfsj⟩,
  set.singleton_subset_iff.2 $ hfri ▸ hfsj ▸
  by rw [← map_mul];
  exact mem_map_of_mem f (mul_mem_mul hri hsj))

/-- The pushforward `ideal.map` as a monoid-with-zero homomorphism. -/
@[simps]
def map_hom : ideal R →*₀ ideal S :=
{ to_fun := map f,
  map_mul' := λ I J, ideal.map_mul f I J,
  map_one' := by convert ideal.map_top f; exact one_eq_top,
  map_zero' := ideal.map_bot }

protected theorem map_pow (n : ℕ) : map f (I^n) = (map f I)^n :=
map_pow (map_hom f) I n

theorem comap_radical : comap f (radical K) = radical (comap f K) :=
by { ext, simpa only [radical, mem_comap, map_pow] }

variable {K}
theorem is_radical.comap (hK : K.is_radical) : (comap f K).is_radical :=
by { rw [←hK.radical, comap_radical], apply radical_is_radical }

variables {I J L}

theorem map_radical_le : map f (radical I) ≤ radical (map f I) :=
map_le_iff_le_comap.2 $ λ r ⟨n, hrni⟩, ⟨n, map_pow f r n ▸ mem_map_of_mem f hrni⟩

theorem le_comap_mul : comap f K * comap f L ≤ comap f (K * L) :=
map_le_iff_le_comap.1 $ (map_mul f (comap f K) (comap f L)).symm ▸
mul_mono (map_le_iff_le_comap.2 $ le_rfl) (map_le_iff_le_comap.2 $ le_rfl)

lemma le_comap_pow (n : ℕ) :
  (K.comap f) ^ n ≤ (K ^ n).comap f :=
begin
  induction n,
  { rw [pow_zero, pow_zero, ideal.one_eq_top, ideal.one_eq_top], exact rfl.le },
  { rw [pow_succ, pow_succ], exact (ideal.mul_mono_right n_ih).trans (ideal.le_comap_mul f) }
end

omit rc

end comm_ring

end map_and_comap

section is_primary
variables {R : Type u} [comm_semiring R]

/-- A proper ideal `I` is primary iff `xy ∈ I` implies `x ∈ I` or `y ∈ radical I`. -/
def is_primary (I : ideal R) : Prop :=
I ≠ ⊤ ∧ ∀ {x y : R}, x * y ∈ I → x ∈ I ∨ y ∈ radical I

theorem is_prime.is_primary {I : ideal R} (hi : is_prime I) : is_primary I :=
⟨hi.1, λ x y hxy, (hi.mem_or_mem hxy).imp id $ λ hyi, le_radical hyi⟩

theorem mem_radical_of_pow_mem {I : ideal R} {x : R} {m : ℕ} (hx : x ^ m ∈ radical I) :
  x ∈ radical I :=
radical_idem I ▸ ⟨m, hx⟩

theorem is_prime_radical {I : ideal R} (hi : is_primary I) : is_prime (radical I) :=
⟨mt radical_eq_top.1 hi.1, λ x y ⟨m, hxy⟩, begin
  rw mul_pow at hxy, cases hi.2 hxy,
  { exact or.inl ⟨m, h⟩ },
  { exact or.inr (mem_radical_of_pow_mem h) }
end⟩

theorem is_primary_inf {I J : ideal R} (hi : is_primary I) (hj : is_primary J)
  (hij : radical I = radical J) : is_primary (I ⊓ J) :=
⟨ne_of_lt $ lt_of_le_of_lt inf_le_left (lt_top_iff_ne_top.2 hi.1), λ x y ⟨hxyi, hxyj⟩,
begin
  rw [radical_inf, hij, inf_idem],
  cases hi.2 hxyi with hxi hyi, cases hj.2 hxyj with hxj hyj,
  { exact or.inl ⟨hxi, hxj⟩ },
  { exact or.inr hyj },
  { rw hij at hyi, exact or.inr hyi }
end⟩

end is_primary

section total

variables (ι : Type*)
variables (M : Type*) [add_comm_group M] {R : Type*} [comm_ring R] [module R M] (I : ideal R)
variables (v : ι → M) (hv : submodule.span R (set.range v) = ⊤)


open_locale big_operators

/-- A variant of `finsupp.total` that takes in vectors valued in `I`. -/
noncomputable
def finsupp_total : (ι →₀ I) →ₗ[R] M :=
(finsupp.total ι M R v).comp (finsupp.map_range.linear_map I.subtype)

variables {ι M v}

lemma finsupp_total_apply (f : ι →₀ I) :
  finsupp_total ι M I v f = f.sum (λ i x, (x : R) • v i) :=
begin
  dsimp [finsupp_total],
  rw [finsupp.total_apply, finsupp.sum_map_range_index],
  exact λ _, zero_smul _ _
end

lemma finsupp_total_apply_eq_of_fintype [fintype ι] (f : ι →₀ I) :
  finsupp_total ι M I v f = ∑ i, (f i : R) • v i :=
by { rw [finsupp_total_apply, finsupp.sum_fintype], exact λ _, zero_smul _ _ }

lemma range_finsupp_total :
  (finsupp_total ι M I v).range = I • (submodule.span R (set.range v)) :=
begin
  ext,
  rw submodule.mem_ideal_smul_span_iff_exists_sum,
  refine ⟨λ ⟨f, h⟩, ⟨finsupp.map_range.linear_map I.subtype f, λ i, (f i).2, h⟩, _⟩,
  rintro ⟨a, ha, rfl⟩,
  classical,
  refine ⟨a.map_range (λ r, if h : r ∈ I then ⟨r, h⟩ else 0) (by split_ifs; refl), _⟩,
  rw [finsupp_total_apply, finsupp.sum_map_range_index],
  { apply finsupp.sum_congr, intros i _, rw dif_pos (ha i), refl },
  { exact λ _, zero_smul _ _ },
end

end total

section basis

variables {ι R S : Type*} [comm_semiring R] [comm_ring S] [is_domain S] [algebra R S]

/-- A basis on `S` gives a basis on `ideal.span {x}`, by multiplying everything by `x`. -/
noncomputable def basis_span_singleton (b : basis ι R S) {x : S} (hx : x ≠ 0) :
  basis ι R (span ({x} : set S)) :=
b.map $ ((linear_equiv.of_injective (algebra.lmul R S x) (linear_map.mul_injective hx)) ≪≫ₗ
  (linear_equiv.of_eq _ _ (by { ext, simp [mem_span_singleton', mul_comm] })) ≪≫ₗ
  ((submodule.restrict_scalars_equiv R S S (ideal.span ({x} : set S))).restrict_scalars R))

@[simp] lemma basis_span_singleton_apply (b : basis ι R S) {x : S} (hx : x ≠ 0) (i : ι) :
  (basis_span_singleton b hx i : S) = x * b i :=
begin
  simp only [basis_span_singleton, basis.map_apply, linear_equiv.trans_apply,
    submodule.restrict_scalars_equiv_apply, linear_equiv.of_injective_apply,
    linear_equiv.coe_of_eq_apply, linear_equiv.restrict_scalars_apply,
    algebra.coe_lmul_eq_mul, linear_map.mul_apply']
end

@[simp] lemma constr_basis_span_singleton
  {N : Type*} [semiring N] [module N S] [smul_comm_class R N S]
  (b : basis ι R S) {x : S} (hx : x ≠ 0) :
  b.constr N (coe ∘ basis_span_singleton b hx) = algebra.lmul R S x :=
b.ext (λ i, by erw [basis.constr_basis, function.comp_app, basis_span_singleton_apply,
                   linear_map.mul_apply'])

end basis

end ideal

lemma associates.mk_ne_zero' {R : Type*} [comm_semiring R] {r : R} :
  (associates.mk (ideal.span {r} : ideal R)) ≠ 0 ↔ (r ≠ 0):=
by rw [associates.mk_ne_zero, ideal.zero_eq_bot, ne.def, ideal.span_singleton_eq_bot]

/-- If `I : ideal S` has a basis over `R`,
`x ∈ I` iff it is a linear combination of basis vectors. -/
lemma basis.mem_ideal_iff {ι R S : Type*} [comm_ring R] [comm_ring S] [algebra R S]
  {I : ideal S} (b : basis ι R I) {x : S} :
  x ∈ I ↔ ∃ (c : ι →₀ R), x = finsupp.sum c (λ i x, x • b i) :=
(b.map ((I.restrict_scalars_equiv R _ _).restrict_scalars R).symm).mem_submodule_iff

/-- If `I : ideal S` has a finite basis over `R`,
`x ∈ I` iff it is a linear combination of basis vectors. -/
lemma basis.mem_ideal_iff' {ι R S : Type*} [fintype ι] [comm_ring R] [comm_ring S] [algebra R S]
  {I : ideal S} (b : basis ι R I) {x : S} :
  x ∈ I ↔ ∃ (c : ι → R), x = ∑ i, c i • b i :=
(b.map ((I.restrict_scalars_equiv R _ _).restrict_scalars R).symm).mem_submodule_iff'

namespace ring_hom

variables {R : Type u} {S : Type v} {T : Type w}

section semiring
variables {F : Type*} {G : Type*} [semiring R] [semiring S] [semiring T]
variables [rcf : ring_hom_class F R S] [rcg : ring_hom_class G T S]
(f : F) (g : G)

include rcf
/-- Kernel of a ring homomorphism as an ideal of the domain. -/
def ker : ideal R := ideal.comap f ⊥

/-- An element is in the kernel if and only if it maps to zero.-/
lemma mem_ker {r} : r ∈ ker f ↔ f r = 0 :=
by rw [ker, ideal.mem_comap, submodule.mem_bot]

lemma ker_eq : ((ker f) : set R) = set.preimage f {0} := rfl

lemma ker_eq_comap_bot (f : F) : ker f = ideal.comap f ⊥ := rfl
omit rcf

lemma comap_ker (f : S →+* R) (g : T →+* S) : f.ker.comap g = (f.comp g).ker :=
by rw [ring_hom.ker_eq_comap_bot, ideal.comap_comap, ring_hom.ker_eq_comap_bot]

include rcf
/-- If the target is not the zero ring, then one is not in the kernel.-/
lemma not_one_mem_ker [nontrivial S] (f : F) : (1:R) ∉ ker f :=
by { rw [mem_ker, map_one], exact one_ne_zero }

lemma ker_ne_top [nontrivial S] (f : F) : ker f ≠ ⊤ :=
(ideal.ne_top_iff_one _).mpr $ not_one_mem_ker f
omit rcf

end semiring

section ring
variables {F : Type*} [ring R] [semiring S] [rc : ring_hom_class F R S] (f : F)

include rc
lemma injective_iff_ker_eq_bot : function.injective f ↔ ker f = ⊥ :=
by { rw [set_like.ext'_iff, ker_eq, set.ext_iff], exact injective_iff_map_eq_zero' f }

lemma ker_eq_bot_iff_eq_zero : ker f = ⊥ ↔ ∀ x, f x = 0 → x = 0 :=
by { rw [← injective_iff_map_eq_zero f, injective_iff_ker_eq_bot] }

omit rc

@[simp] lemma ker_coe_equiv (f : R ≃+* S) :
  ker (f : R →+* S) = ⊥ :=
by simpa only [←injective_iff_ker_eq_bot] using equiv_like.injective f

@[simp] lemma ker_equiv {F' : Type*} [ring_equiv_class F' R S] (f : F') :
  ker f = ⊥ :=
by simpa only [←injective_iff_ker_eq_bot] using equiv_like.injective f

end ring

section ring_ring

variables {F : Type*} [ring R] [ring S] [rc : ring_hom_class F R S] (f : F)
include rc

theorem sub_mem_ker_iff {x y} : x - y ∈ ker f ↔ f x = f y :=
by rw [mem_ker, map_sub, sub_eq_zero]

end ring_ring

/-- The kernel of a homomorphism to a domain is a prime ideal. -/
lemma ker_is_prime {F : Type*} [ring R] [ring S] [is_domain S] [ring_hom_class F R S]
  (f : F) : (ker f).is_prime :=
⟨by { rw [ne.def, ideal.eq_top_iff_one], exact not_one_mem_ker f },
λ x y, by simpa only [mem_ker, map_mul] using @eq_zero_or_eq_zero_of_mul_eq_zero S _ _ _ _ _⟩

/-- The kernel of a homomorphism to a field is a maximal ideal. -/
lemma ker_is_maximal_of_surjective {R K F : Type*} [ring R] [field K] [ring_hom_class F R K]
  (f : F) (hf : function.surjective f) :
  (ker f).is_maximal :=
begin
  refine ideal.is_maximal_iff.mpr
    ⟨λ h1, one_ne_zero' K $ map_one f ▸ (mem_ker f).mp h1,
    λ J x hJ hxf hxJ, _⟩,
  obtain ⟨y, hy⟩ := hf (f x)⁻¹,
  have H : 1 = y * x - (y * x - 1) := (sub_sub_cancel _ _).symm,
  rw H,
  refine J.sub_mem (J.mul_mem_left _ hxJ) (hJ _),
  rw mem_ker,
  simp only [hy, map_sub, map_one, map_mul,
    inv_mul_cancel (mt (mem_ker f).mpr hxf), sub_self],
end

end ring_hom

namespace ideal

variables {R : Type*} {S : Type*} {F : Type*}

section semiring
variables [semiring R] [semiring S] [rc : ring_hom_class F R S]

include rc
lemma map_eq_bot_iff_le_ker {I : ideal R} (f : F) : I.map f = ⊥ ↔ I ≤ (ring_hom.ker f) :=
by rw [ring_hom.ker, eq_bot_iff, map_le_iff_le_comap]

lemma ker_le_comap {K : ideal S} (f : F) : ring_hom.ker f ≤ comap f K :=
λ x hx, mem_comap.2 (((ring_hom.mem_ker f).1 hx).symm ▸ K.zero_mem)

end semiring

section ring
variables [ring R] [ring S] [rc : ring_hom_class F R S]

include rc
lemma map_Inf {A : set (ideal R)} {f : F} (hf : function.surjective f) :
  (∀ J ∈ A, ring_hom.ker f ≤ J) → map f (Inf A) = Inf (map f '' A) :=
begin
  refine λ h, le_antisymm (le_Inf _) _,
  { intros j hj y hy,
    cases (mem_map_iff_of_surjective f hf).1 hy with x hx,
    cases (set.mem_image _ _ _).mp hj with J hJ,
    rw [← hJ.right, ← hx.right],
    exact mem_map_of_mem f (Inf_le_of_le hJ.left (le_of_eq rfl) hx.left) },
  { intros y hy,
    cases hf y with x hx,
    refine hx ▸ (mem_map_of_mem f _),
    have : ∀ I ∈ A, y ∈ map f I, by simpa using hy,
    rw [submodule.mem_Inf],
    intros J hJ,
    rcases (mem_map_iff_of_surjective f hf).1 (this J hJ) with ⟨x', hx', rfl⟩,
    have : x - x' ∈ J,
    { apply h J hJ,
      rw [ring_hom.mem_ker, map_sub, hx, sub_self] },
    simpa only [sub_add_cancel] using J.add_mem this hx' }
end

theorem map_is_prime_of_surjective {f : F} (hf : function.surjective f) {I : ideal R}
  [H : is_prime I] (hk : ring_hom.ker f ≤ I) : is_prime (map f I) :=
begin
  refine ⟨λ h, H.ne_top (eq_top_iff.2 _), λ x y, _⟩,
  { replace h := congr_arg (comap f) h,
    rw [comap_map_of_surjective _ hf, comap_top] at h,
    exact h ▸ sup_le (le_of_eq rfl) hk },
  { refine λ hxy, (hf x).rec_on (λ a ha, (hf y).rec_on (λ b hb, _)),
    rw [← ha, ← hb, ← _root_.map_mul f, mem_map_iff_of_surjective _ hf] at hxy,
    rcases hxy with ⟨c, hc, hc'⟩,
    rw [← sub_eq_zero, ← map_sub] at hc',
    have : a * b ∈ I,
    { convert I.sub_mem hc (hk (hc' : c - a * b ∈ ring_hom.ker f)),
      abel },
    exact (H.mem_or_mem this).imp (λ h, ha ▸ mem_map_of_mem f h) (λ h, hb ▸ mem_map_of_mem f h) }
end

lemma map_eq_bot_iff_of_injective {I : ideal R} {f : F} (hf : function.injective f) :
  I.map f = ⊥ ↔ I = ⊥ :=
by rw [map_eq_bot_iff_le_ker, (ring_hom.injective_iff_ker_eq_bot f).mp hf, le_bot_iff]

omit rc

theorem map_is_prime_of_equiv {F' : Type*} [ring_equiv_class F' R S]
  (f : F') {I : ideal R} [is_prime I] :
  is_prime (map f I) :=
map_is_prime_of_surjective (equiv_like.surjective f) $ by simp only [ring_hom.ker_equiv, bot_le]

end ring

section comm_ring
variables [comm_ring R] [comm_ring S]

theorem map_eq_iff_sup_ker_eq_of_surjective {I J : ideal R} (f : R →+* S)
  (hf : function.surjective f) : map f I = map f J ↔ I ⊔ f.ker = J ⊔ f.ker :=
by rw [← (comap_injective_of_surjective f hf).eq_iff, comap_map_of_surjective f hf,
  comap_map_of_surjective f hf, ring_hom.ker_eq_comap_bot]

theorem map_radical_of_surjective {f : R →+* S} (hf : function.surjective f) {I : ideal R}
  (h : ring_hom.ker f ≤ I) : map f (I.radical) = (map f I).radical :=
begin
  rw [radical_eq_Inf, radical_eq_Inf],
  have : ∀ J ∈ {J : ideal R | I ≤ J ∧ J.is_prime}, f.ker ≤ J := λ J hJ, le_trans h hJ.left,
  convert map_Inf hf this,
  refine funext (λ j, propext ⟨_, _⟩),
  { rintros ⟨hj, hj'⟩,
    haveI : j.is_prime := hj',
    exact ⟨comap f j, ⟨⟨map_le_iff_le_comap.1 hj, comap_is_prime f j⟩,
      map_comap_of_surjective f hf j⟩⟩ },
  { rintro ⟨J, ⟨hJ, hJ'⟩⟩,
    haveI : J.is_prime := hJ.right,
    refine ⟨hJ' ▸ map_mono hJ.left, hJ' ▸ map_is_prime_of_surjective hf (le_trans h hJ.left)⟩ },
end

<<<<<<< HEAD
@[simp] lemma bot_quotient_is_maximal_iff (I : ideal R) :
  (⊥ : ideal (R ⧸ I)).is_maximal ↔ I.is_maximal :=
⟨λ hI, (@mk_ker _ _ I) ▸
  @comap_is_maximal_of_surjective _ _ _ _ _ _ (quotient.mk I) quotient.mk_surjective ⊥ hI,
 λ hI, @bot_is_maximal _ (@field.to_division_ring _ (@quotient.field _ _ I hI)) ⟩

/-- See also `ideal.mem_quotient_iff_mem` in case `I ≤ J`. -/
@[simp]
lemma mem_quotient_iff_mem_sup {I J : ideal R} {x : R} :
  quotient.mk I x ∈ J.map (quotient.mk I) ↔ x ∈ J ⊔ I :=
by rw [← mem_comap, comap_map_of_surjective (quotient.mk I) quotient.mk_surjective,
       ← ring_hom.ker_eq_comap_bot, mk_ker]

/-- See also `ideal.mem_quotient_iff_mem_sup` if the assumption `I ≤ J` is not available. -/
lemma mem_quotient_iff_mem {I J : ideal R} (hIJ : I ≤ J) {x : R} :
  quotient.mk I x ∈ J.map (quotient.mk I) ↔ x ∈ J :=
by rw [mem_quotient_iff_mem_sup, sup_eq_left.mpr hIJ]

section quotient_algebra

variables (R₁ R₂ : Type*) {A B : Type*}
variables [comm_semiring R₁] [comm_semiring R₂] [comm_ring A] [comm_ring B]
variables [algebra R₁ A] [algebra R₂ A] [algebra R₁ B]

/-- The `R₁`-algebra structure on `A/I` for an `R₁`-algebra `A` -/
instance quotient.algebra {I : ideal A} : algebra R₁ (A ⧸ I) :=
{ to_fun := λ x, ideal.quotient.mk I (algebra_map R₁ A x),
  smul := (•),
  smul_def' := λ r x, quotient.induction_on' x $ λ x,
      ((quotient.mk I).congr_arg $ algebra.smul_def _ _).trans (ring_hom.map_mul _ _ _),
  op_smul_def' := λ x r, quotient.induction_on' x $ λ x,
      ((quotient.mk I).congr_arg $ algebra.op_smul_def _ _).trans (ring_hom.map_mul _ _ _),
  commutes' := λ _ _, mul_comm _ _,
  .. ring_hom.comp (ideal.quotient.mk I) (algebra_map R₁ A) }

-- Lean can struggle to find this instance later if we don't provide this shortcut
instance quotient.is_scalar_tower [has_smul R₁ R₂] [is_scalar_tower R₁ R₂ A] (I : ideal A) :
  is_scalar_tower R₁ R₂ (A ⧸ I) :=
by apply_instance

/-- The canonical morphism `A →ₐ[R₁] A ⧸ I` as morphism of `R₁`-algebras, for `I` an ideal of
`A`, where `A` is an `R₁`-algebra. -/
def quotient.mkₐ (I : ideal A) : A →ₐ[R₁] A ⧸ I :=
⟨λ a, submodule.quotient.mk a, rfl, λ _ _, rfl, rfl, λ _ _, rfl, λ _, rfl⟩

lemma quotient.alg_map_eq (I : ideal A) :
  algebra_map R₁ (A ⧸ I) = (algebra_map A (A ⧸ I)).comp (algebra_map R₁ A) :=
rfl

lemma quotient.mkₐ_to_ring_hom (I : ideal A) :
  (quotient.mkₐ R₁ I).to_ring_hom = ideal.quotient.mk I := rfl

@[simp] lemma quotient.mkₐ_eq_mk (I : ideal A) :
  ⇑(quotient.mkₐ R₁ I) = ideal.quotient.mk I := rfl

@[simp] lemma quotient.algebra_map_eq (I : ideal R) :
  algebra_map R (R ⧸ I) = I^.quotient.mk :=
rfl

@[simp] lemma quotient.mk_comp_algebra_map (I : ideal A) :
  (quotient.mk I).comp (algebra_map R₁ A) = algebra_map R₁ (A ⧸ I) :=
rfl

@[simp] lemma quotient.mk_algebra_map (I : ideal A) (x : R₁) :
  quotient.mk I (algebra_map R₁ A x) = algebra_map R₁ (A ⧸ I) x :=
rfl

/-- The canonical morphism `A →ₐ[R₁] I.quotient` is surjective. -/
lemma quotient.mkₐ_surjective (I : ideal A) : function.surjective (quotient.mkₐ R₁ I) :=
surjective_quot_mk _

/-- The kernel of `A →ₐ[R₁] I.quotient` is `I`. -/
@[simp]
lemma quotient.mkₐ_ker (I : ideal A) : (quotient.mkₐ R₁ I : A →+* A ⧸ I).ker = I :=
ideal.mk_ker

variables {R₁}

lemma ker_lift.map_smul (f : A →ₐ[R₁] B) (r : R₁) (x : A ⧸ f.to_ring_hom.ker) :
  f.to_ring_hom.ker_lift (r • x) = r • f.to_ring_hom.ker_lift x :=
begin
  obtain ⟨a, rfl⟩ := quotient.mkₐ_surjective R₁ _ x,
  rw [← alg_hom.map_smul, quotient.mkₐ_eq_mk, ring_hom.ker_lift_mk],
  exact f.map_smul _ _
end

/-- The induced algebras morphism from the quotient by the kernel to the codomain.

This is an isomorphism if `f` has a right inverse (`quotient_ker_alg_equiv_of_right_inverse`) /
is surjective (`quotient_ker_alg_equiv_of_surjective`).
-/
def ker_lift_alg (f : A →ₐ[R₁] B) : (A ⧸ f.to_ring_hom.ker) →ₐ[R₁] B :=
alg_hom.mk' f.to_ring_hom.ker_lift (λ _ _, ker_lift.map_smul f _ _)

@[simp]
lemma ker_lift_alg_mk (f : A →ₐ[R₁] B) (a : A) :
  ker_lift_alg f (quotient.mk f.to_ring_hom.ker a) = f a := rfl

@[simp]
lemma ker_lift_alg_to_ring_hom (f : A →ₐ[R₁] B) :
  (ker_lift_alg f).to_ring_hom = ring_hom.ker_lift f := rfl

/-- The induced algebra morphism from the quotient by the kernel is injective. -/
lemma ker_lift_alg_injective (f : A →ₐ[R₁] B) : function.injective (ker_lift_alg f) :=
ring_hom.ker_lift_injective f

/-- The **first isomorphism** theorem for algebras, computable version. -/
def quotient_ker_alg_equiv_of_right_inverse
  {f : A →ₐ[R₁] B} {g : B → A} (hf : function.right_inverse g f) :
  (A ⧸ f.to_ring_hom.ker) ≃ₐ[R₁] B :=
{ ..ring_hom.quotient_ker_equiv_of_right_inverse (λ x, show f.to_ring_hom (g x) = x, from hf x),
  ..ker_lift_alg f}

@[simp]
lemma quotient_ker_alg_equiv_of_right_inverse.apply {f : A →ₐ[R₁] B} {g : B → A}
  (hf : function.right_inverse g f) (x : A ⧸ f.to_ring_hom.ker) :
  quotient_ker_alg_equiv_of_right_inverse hf x = ker_lift_alg f x := rfl

@[simp]
lemma quotient_ker_alg_equiv_of_right_inverse_symm.apply {f : A →ₐ[R₁] B} {g : B → A}
  (hf : function.right_inverse g f) (x : B) :
  (quotient_ker_alg_equiv_of_right_inverse hf).symm x = quotient.mkₐ R₁ f.to_ring_hom.ker (g x) :=
  rfl

/-- The **first isomorphism theorem** for algebras. -/
noncomputable def quotient_ker_alg_equiv_of_surjective
  {f : A →ₐ[R₁] B} (hf : function.surjective f) : (A ⧸ f.to_ring_hom.ker) ≃ₐ[R₁] B :=
quotient_ker_alg_equiv_of_right_inverse (classical.some_spec hf.has_right_inverse)

/-- The ring hom `R/I →+* S/J` induced by a ring hom `f : R →+* S` with `I ≤ f⁻¹(J)` -/
def quotient_map {I : ideal R} (J : ideal S) (f : R →+* S) (hIJ : I ≤ J.comap f) :
  R ⧸ I →+* S ⧸ J :=
(quotient.lift I ((quotient.mk J).comp f) (λ _ ha,
  by simpa [function.comp_app, ring_hom.coe_comp, quotient.eq_zero_iff_mem] using hIJ ha))

@[simp]
lemma quotient_map_mk {J : ideal R} {I : ideal S} {f : R →+* S} {H : J ≤ I.comap f}
  {x : R} : quotient_map I f H (quotient.mk J x) = quotient.mk I (f x) :=
quotient.lift_mk J _ _

@[simp]
lemma quotient_map_algebra_map {J : ideal A} {I : ideal S} {f : A →+* S} {H : J ≤ I.comap f}
  {x : R₁} :
  quotient_map I f H (algebra_map R₁ (A ⧸ J) x) = quotient.mk I (f (algebra_map _ _ x)) :=
quotient.lift_mk J _ _

lemma quotient_map_comp_mk {J : ideal R} {I : ideal S} {f : R →+* S} (H : J ≤ I.comap f) :
  (quotient_map I f H).comp (quotient.mk J) = (quotient.mk I).comp f :=
ring_hom.ext (λ x, by simp only [function.comp_app, ring_hom.coe_comp, ideal.quotient_map_mk])

/-- The ring equiv `R/I ≃+* S/J` induced by a ring equiv `f : R ≃+** S`,  where `J = f(I)`. -/
@[simps]
def quotient_equiv (I : ideal R) (J : ideal S) (f : R ≃+* S) (hIJ : J = I.map (f : R →+* S)) :
  R ⧸ I ≃+* S ⧸ J :=
{ inv_fun := quotient_map I ↑f.symm (by {rw hIJ, exact le_of_eq (map_comap_of_equiv I f)}),
  left_inv := by {rintro ⟨r⟩, simp },
  right_inv := by {rintro ⟨s⟩, simp },
  ..quotient_map J ↑f (by {rw hIJ, exact @le_comap_map _ S _ _ _ _ _ _}) }

@[simp]
lemma quotient_equiv_mk (I : ideal R) (J : ideal S) (f : R ≃+* S) (hIJ : J = I.map (f : R →+* S))
  (x : R) : quotient_equiv I J f hIJ (ideal.quotient.mk I x) = ideal.quotient.mk J (f x) := rfl

@[simp]
lemma quotient_equiv_symm_mk (I : ideal R) (J : ideal S) (f : R ≃+* S)
  (hIJ : J = I.map (f : R →+* S)) (x : S) :
  (quotient_equiv I J f hIJ).symm (ideal.quotient.mk J x) = ideal.quotient.mk I (f.symm x) := rfl

/-- `H` and `h` are kept as separate hypothesis since H is used in constructing the quotient map. -/
lemma quotient_map_injective' {J : ideal R} {I : ideal S} {f : R →+* S} {H : J ≤ I.comap f}
  (h : I.comap f ≤ J) : function.injective (quotient_map I f H) :=
begin
  refine (injective_iff_map_eq_zero (quotient_map I f H)).2 (λ a ha, _),
  obtain ⟨r, rfl⟩ := quotient.mk_surjective a,
  rw [quotient_map_mk, quotient.eq_zero_iff_mem] at ha,
  exact (quotient.eq_zero_iff_mem).mpr (h ha),
end

/-- If we take `J = I.comap f` then `quotient_map` is injective automatically. -/
lemma quotient_map_injective {I : ideal S} {f : R →+* S} :
  function.injective (quotient_map I f le_rfl) :=
quotient_map_injective' le_rfl

lemma quotient_map_surjective {J : ideal R} {I : ideal S} {f : R →+* S} {H : J ≤ I.comap f}
  (hf : function.surjective f) : function.surjective (quotient_map I f H) :=
λ x, let ⟨x, hx⟩ := quotient.mk_surjective x in
  let ⟨y, hy⟩ := hf x in ⟨(quotient.mk J) y, by simp [hx, hy]⟩

/-- Commutativity of a square is preserved when taking quotients by an ideal. -/
lemma comp_quotient_map_eq_of_comp_eq {R' S' : Type*} [comm_ring R'] [comm_ring S']
  {f : R →+* S} {f' : R' →+* S'} {g : R →+* R'} {g' : S →+* S'} (hfg : f'.comp g = g'.comp f)
  (I : ideal S') : (quotient_map I g' le_rfl).comp (quotient_map (I.comap g') f le_rfl) =
    (quotient_map I f' le_rfl).comp (quotient_map (I.comap f') g
      (le_of_eq (trans (comap_comap f g') (hfg ▸ (comap_comap g f'))))) :=
begin
  refine ring_hom.ext (λ a, _),
  obtain ⟨r, rfl⟩ := quotient.mk_surjective a,
  simp only [ring_hom.comp_apply, quotient_map_mk],
  exact congr_arg (quotient.mk I) (trans (g'.comp_apply f r).symm (hfg ▸ (f'.comp_apply g r))),
end

/-- The algebra hom `A/I →+* B/J` induced by an algebra hom `f : A →ₐ[R₁] B` with `I ≤ f⁻¹(J)`. -/
def quotient_mapₐ {I : ideal A} (J : ideal B) (f : A →ₐ[R₁] B) (hIJ : I ≤ J.comap f) :
  A ⧸ I →ₐ[R₁] B ⧸ J :=
{ commutes' := λ r, by simp,
  ..quotient_map J (f : A →+* B) hIJ }

@[simp]
lemma quotient_map_mkₐ {I : ideal A} (J : ideal B) (f : A →ₐ[R₁] B) (H : I ≤ J.comap f)
  {x : A} : quotient_mapₐ J f H (quotient.mk I x) = quotient.mkₐ R₁ J (f x) := rfl

lemma quotient_map_comp_mkₐ {I : ideal A} (J : ideal B) (f : A →ₐ[R₁] B) (H : I ≤ J.comap f) :
  (quotient_mapₐ J f H).comp (quotient.mkₐ R₁ I) = (quotient.mkₐ R₁ J).comp f :=
alg_hom.ext (λ x, by simp only [quotient_map_mkₐ, quotient.mkₐ_eq_mk, alg_hom.comp_apply])

/-- The algebra equiv `A/I ≃ₐ[R] B/J` induced by an algebra equiv `f : A ≃ₐ[R] B`,
where`J = f(I)`. -/
def quotient_equiv_alg (I : ideal A) (J : ideal B) (f : A ≃ₐ[R₁] B)
  (hIJ : J = I.map (f : A →+* B)) :
  (A ⧸ I) ≃ₐ[R₁] B ⧸ J :=
{ commutes' := λ r, by simp,
  ..quotient_equiv I J (f : A ≃+* B) hIJ }

@[priority 100]
instance quotient_algebra {I : ideal A} [algebra R A] :
  algebra (R ⧸ I.comap (algebra_map R A)) (A ⧸ I) :=
(quotient_map I (algebra_map R A) (le_of_eq rfl)).to_algebra

lemma algebra_map_quotient_injective {I : ideal A} [algebra R A]:
  function.injective (algebra_map (R ⧸ I.comap (algebra_map R A)) (A ⧸ I)) :=
begin
  rintros ⟨a⟩ ⟨b⟩ hab,
  replace hab := quotient.eq.mp hab,
  rw ← ring_hom.map_sub at hab,
  exact quotient.eq.mpr hab
end

end quotient_algebra

=======
>>>>>>> 573eea92
end comm_ring

end ideal

namespace submodule

variables {R : Type u} {M : Type v}
variables [comm_semiring R] [add_comm_monoid M] [module R M]

-- TODO: show `[algebra R A] : algebra (ideal R) A` too

instance module_submodule : module (ideal R) (submodule R M) :=
{ smul_add := smul_sup,
  add_smul := sup_smul,
  mul_smul := submodule.smul_assoc,
  one_smul := by simp,
  zero_smul := bot_smul,
  smul_zero := smul_bot }

end submodule

namespace ring_hom
variables {A B C : Type*} [ring A] [ring B] [ring C]
variables (f : A →+* B) (f_inv : B → A)

/-- Auxiliary definition used to define `lift_of_right_inverse` -/
def lift_of_right_inverse_aux
  (hf : function.right_inverse f_inv f) (g : A →+* C) (hg : f.ker ≤ g.ker) :
  B →+* C :=
{ to_fun := λ b, g (f_inv b),
  map_one' :=
  begin
    rw [← g.map_one, ← sub_eq_zero, ← g.map_sub, ← g.mem_ker],
    apply hg,
    rw [f.mem_ker, f.map_sub, sub_eq_zero, f.map_one],
    exact hf 1
  end,
  map_mul' :=
  begin
    intros x y,
    rw [← g.map_mul, ← sub_eq_zero, ← g.map_sub, ← g.mem_ker],
    apply hg,
    rw [f.mem_ker, f.map_sub, sub_eq_zero, f.map_mul],
    simp only [hf _],
  end,
  .. add_monoid_hom.lift_of_right_inverse f.to_add_monoid_hom f_inv hf ⟨g.to_add_monoid_hom, hg⟩ }

@[simp] lemma lift_of_right_inverse_aux_comp_apply
  (hf : function.right_inverse f_inv f) (g : A →+* C) (hg : f.ker ≤ g.ker) (a : A) :
  (f.lift_of_right_inverse_aux f_inv hf g hg) (f a) = g a :=
f.to_add_monoid_hom.lift_of_right_inverse_comp_apply f_inv hf ⟨g.to_add_monoid_hom, hg⟩ a

/-- `lift_of_right_inverse f hf g hg` is the unique ring homomorphism `φ`

* such that `φ.comp f = g` (`ring_hom.lift_of_right_inverse_comp`),
* where `f : A →+* B` is has a right_inverse `f_inv` (`hf`),
* and `g : B →+* C` satisfies `hg : f.ker ≤ g.ker`.

See `ring_hom.eq_lift_of_right_inverse` for the uniqueness lemma.

```
   A .
   |  \
 f |   \ g
   |    \
   v     \⌟
   B ----> C
      ∃!φ
```
-/
def lift_of_right_inverse
  (hf : function.right_inverse f_inv f) : {g : A →+* C // f.ker ≤ g.ker} ≃ (B →+* C) :=
{ to_fun := λ g, f.lift_of_right_inverse_aux f_inv hf g.1 g.2,
  inv_fun := λ φ, ⟨φ.comp f, λ x hx, (mem_ker _).mpr $ by simp [(mem_ker _).mp hx]⟩,
  left_inv := λ g, by
  { ext,
    simp only [comp_apply, lift_of_right_inverse_aux_comp_apply, subtype.coe_mk,
      subtype.val_eq_coe], },
  right_inv := λ φ, by
  { ext b,
    simp [lift_of_right_inverse_aux, hf b], } }

/-- A non-computable version of `ring_hom.lift_of_right_inverse` for when no computable right
inverse is available, that uses `function.surj_inv`. -/
@[simp]
noncomputable abbreviation lift_of_surjective
  (hf : function.surjective f) : {g : A →+* C // f.ker ≤ g.ker} ≃ (B →+* C) :=
f.lift_of_right_inverse (function.surj_inv hf) (function.right_inverse_surj_inv hf)

lemma lift_of_right_inverse_comp_apply
  (hf : function.right_inverse f_inv f) (g : {g : A →+* C // f.ker ≤ g.ker}) (x : A) :
  (f.lift_of_right_inverse f_inv hf g) (f x) = g x :=
f.lift_of_right_inverse_aux_comp_apply f_inv hf g.1 g.2 x

lemma lift_of_right_inverse_comp (hf : function.right_inverse f_inv f)
  (g : {g : A →+* C // f.ker ≤ g.ker}) :
  (f.lift_of_right_inverse f_inv hf g).comp f = g :=
ring_hom.ext $ f.lift_of_right_inverse_comp_apply f_inv hf g

lemma eq_lift_of_right_inverse (hf : function.right_inverse f_inv f) (g : A →+* C)
  (hg : f.ker ≤ g.ker) (h : B →+* C) (hh : h.comp f = g) :
  h = (f.lift_of_right_inverse f_inv hf ⟨g, hg⟩) :=
begin
  simp_rw ←hh,
  exact ((f.lift_of_right_inverse f_inv hf).apply_symm_apply _).symm,
end

end ring_hom<|MERGE_RESOLUTION|>--- conflicted
+++ resolved
@@ -1815,248 +1815,6 @@
     refine ⟨hJ' ▸ map_mono hJ.left, hJ' ▸ map_is_prime_of_surjective hf (le_trans h hJ.left)⟩ },
 end
 
-<<<<<<< HEAD
-@[simp] lemma bot_quotient_is_maximal_iff (I : ideal R) :
-  (⊥ : ideal (R ⧸ I)).is_maximal ↔ I.is_maximal :=
-⟨λ hI, (@mk_ker _ _ I) ▸
-  @comap_is_maximal_of_surjective _ _ _ _ _ _ (quotient.mk I) quotient.mk_surjective ⊥ hI,
- λ hI, @bot_is_maximal _ (@field.to_division_ring _ (@quotient.field _ _ I hI)) ⟩
-
-/-- See also `ideal.mem_quotient_iff_mem` in case `I ≤ J`. -/
-@[simp]
-lemma mem_quotient_iff_mem_sup {I J : ideal R} {x : R} :
-  quotient.mk I x ∈ J.map (quotient.mk I) ↔ x ∈ J ⊔ I :=
-by rw [← mem_comap, comap_map_of_surjective (quotient.mk I) quotient.mk_surjective,
-       ← ring_hom.ker_eq_comap_bot, mk_ker]
-
-/-- See also `ideal.mem_quotient_iff_mem_sup` if the assumption `I ≤ J` is not available. -/
-lemma mem_quotient_iff_mem {I J : ideal R} (hIJ : I ≤ J) {x : R} :
-  quotient.mk I x ∈ J.map (quotient.mk I) ↔ x ∈ J :=
-by rw [mem_quotient_iff_mem_sup, sup_eq_left.mpr hIJ]
-
-section quotient_algebra
-
-variables (R₁ R₂ : Type*) {A B : Type*}
-variables [comm_semiring R₁] [comm_semiring R₂] [comm_ring A] [comm_ring B]
-variables [algebra R₁ A] [algebra R₂ A] [algebra R₁ B]
-
-/-- The `R₁`-algebra structure on `A/I` for an `R₁`-algebra `A` -/
-instance quotient.algebra {I : ideal A} : algebra R₁ (A ⧸ I) :=
-{ to_fun := λ x, ideal.quotient.mk I (algebra_map R₁ A x),
-  smul := (•),
-  smul_def' := λ r x, quotient.induction_on' x $ λ x,
-      ((quotient.mk I).congr_arg $ algebra.smul_def _ _).trans (ring_hom.map_mul _ _ _),
-  op_smul_def' := λ x r, quotient.induction_on' x $ λ x,
-      ((quotient.mk I).congr_arg $ algebra.op_smul_def _ _).trans (ring_hom.map_mul _ _ _),
-  commutes' := λ _ _, mul_comm _ _,
-  .. ring_hom.comp (ideal.quotient.mk I) (algebra_map R₁ A) }
-
--- Lean can struggle to find this instance later if we don't provide this shortcut
-instance quotient.is_scalar_tower [has_smul R₁ R₂] [is_scalar_tower R₁ R₂ A] (I : ideal A) :
-  is_scalar_tower R₁ R₂ (A ⧸ I) :=
-by apply_instance
-
-/-- The canonical morphism `A →ₐ[R₁] A ⧸ I` as morphism of `R₁`-algebras, for `I` an ideal of
-`A`, where `A` is an `R₁`-algebra. -/
-def quotient.mkₐ (I : ideal A) : A →ₐ[R₁] A ⧸ I :=
-⟨λ a, submodule.quotient.mk a, rfl, λ _ _, rfl, rfl, λ _ _, rfl, λ _, rfl⟩
-
-lemma quotient.alg_map_eq (I : ideal A) :
-  algebra_map R₁ (A ⧸ I) = (algebra_map A (A ⧸ I)).comp (algebra_map R₁ A) :=
-rfl
-
-lemma quotient.mkₐ_to_ring_hom (I : ideal A) :
-  (quotient.mkₐ R₁ I).to_ring_hom = ideal.quotient.mk I := rfl
-
-@[simp] lemma quotient.mkₐ_eq_mk (I : ideal A) :
-  ⇑(quotient.mkₐ R₁ I) = ideal.quotient.mk I := rfl
-
-@[simp] lemma quotient.algebra_map_eq (I : ideal R) :
-  algebra_map R (R ⧸ I) = I^.quotient.mk :=
-rfl
-
-@[simp] lemma quotient.mk_comp_algebra_map (I : ideal A) :
-  (quotient.mk I).comp (algebra_map R₁ A) = algebra_map R₁ (A ⧸ I) :=
-rfl
-
-@[simp] lemma quotient.mk_algebra_map (I : ideal A) (x : R₁) :
-  quotient.mk I (algebra_map R₁ A x) = algebra_map R₁ (A ⧸ I) x :=
-rfl
-
-/-- The canonical morphism `A →ₐ[R₁] I.quotient` is surjective. -/
-lemma quotient.mkₐ_surjective (I : ideal A) : function.surjective (quotient.mkₐ R₁ I) :=
-surjective_quot_mk _
-
-/-- The kernel of `A →ₐ[R₁] I.quotient` is `I`. -/
-@[simp]
-lemma quotient.mkₐ_ker (I : ideal A) : (quotient.mkₐ R₁ I : A →+* A ⧸ I).ker = I :=
-ideal.mk_ker
-
-variables {R₁}
-
-lemma ker_lift.map_smul (f : A →ₐ[R₁] B) (r : R₁) (x : A ⧸ f.to_ring_hom.ker) :
-  f.to_ring_hom.ker_lift (r • x) = r • f.to_ring_hom.ker_lift x :=
-begin
-  obtain ⟨a, rfl⟩ := quotient.mkₐ_surjective R₁ _ x,
-  rw [← alg_hom.map_smul, quotient.mkₐ_eq_mk, ring_hom.ker_lift_mk],
-  exact f.map_smul _ _
-end
-
-/-- The induced algebras morphism from the quotient by the kernel to the codomain.
-
-This is an isomorphism if `f` has a right inverse (`quotient_ker_alg_equiv_of_right_inverse`) /
-is surjective (`quotient_ker_alg_equiv_of_surjective`).
--/
-def ker_lift_alg (f : A →ₐ[R₁] B) : (A ⧸ f.to_ring_hom.ker) →ₐ[R₁] B :=
-alg_hom.mk' f.to_ring_hom.ker_lift (λ _ _, ker_lift.map_smul f _ _)
-
-@[simp]
-lemma ker_lift_alg_mk (f : A →ₐ[R₁] B) (a : A) :
-  ker_lift_alg f (quotient.mk f.to_ring_hom.ker a) = f a := rfl
-
-@[simp]
-lemma ker_lift_alg_to_ring_hom (f : A →ₐ[R₁] B) :
-  (ker_lift_alg f).to_ring_hom = ring_hom.ker_lift f := rfl
-
-/-- The induced algebra morphism from the quotient by the kernel is injective. -/
-lemma ker_lift_alg_injective (f : A →ₐ[R₁] B) : function.injective (ker_lift_alg f) :=
-ring_hom.ker_lift_injective f
-
-/-- The **first isomorphism** theorem for algebras, computable version. -/
-def quotient_ker_alg_equiv_of_right_inverse
-  {f : A →ₐ[R₁] B} {g : B → A} (hf : function.right_inverse g f) :
-  (A ⧸ f.to_ring_hom.ker) ≃ₐ[R₁] B :=
-{ ..ring_hom.quotient_ker_equiv_of_right_inverse (λ x, show f.to_ring_hom (g x) = x, from hf x),
-  ..ker_lift_alg f}
-
-@[simp]
-lemma quotient_ker_alg_equiv_of_right_inverse.apply {f : A →ₐ[R₁] B} {g : B → A}
-  (hf : function.right_inverse g f) (x : A ⧸ f.to_ring_hom.ker) :
-  quotient_ker_alg_equiv_of_right_inverse hf x = ker_lift_alg f x := rfl
-
-@[simp]
-lemma quotient_ker_alg_equiv_of_right_inverse_symm.apply {f : A →ₐ[R₁] B} {g : B → A}
-  (hf : function.right_inverse g f) (x : B) :
-  (quotient_ker_alg_equiv_of_right_inverse hf).symm x = quotient.mkₐ R₁ f.to_ring_hom.ker (g x) :=
-  rfl
-
-/-- The **first isomorphism theorem** for algebras. -/
-noncomputable def quotient_ker_alg_equiv_of_surjective
-  {f : A →ₐ[R₁] B} (hf : function.surjective f) : (A ⧸ f.to_ring_hom.ker) ≃ₐ[R₁] B :=
-quotient_ker_alg_equiv_of_right_inverse (classical.some_spec hf.has_right_inverse)
-
-/-- The ring hom `R/I →+* S/J` induced by a ring hom `f : R →+* S` with `I ≤ f⁻¹(J)` -/
-def quotient_map {I : ideal R} (J : ideal S) (f : R →+* S) (hIJ : I ≤ J.comap f) :
-  R ⧸ I →+* S ⧸ J :=
-(quotient.lift I ((quotient.mk J).comp f) (λ _ ha,
-  by simpa [function.comp_app, ring_hom.coe_comp, quotient.eq_zero_iff_mem] using hIJ ha))
-
-@[simp]
-lemma quotient_map_mk {J : ideal R} {I : ideal S} {f : R →+* S} {H : J ≤ I.comap f}
-  {x : R} : quotient_map I f H (quotient.mk J x) = quotient.mk I (f x) :=
-quotient.lift_mk J _ _
-
-@[simp]
-lemma quotient_map_algebra_map {J : ideal A} {I : ideal S} {f : A →+* S} {H : J ≤ I.comap f}
-  {x : R₁} :
-  quotient_map I f H (algebra_map R₁ (A ⧸ J) x) = quotient.mk I (f (algebra_map _ _ x)) :=
-quotient.lift_mk J _ _
-
-lemma quotient_map_comp_mk {J : ideal R} {I : ideal S} {f : R →+* S} (H : J ≤ I.comap f) :
-  (quotient_map I f H).comp (quotient.mk J) = (quotient.mk I).comp f :=
-ring_hom.ext (λ x, by simp only [function.comp_app, ring_hom.coe_comp, ideal.quotient_map_mk])
-
-/-- The ring equiv `R/I ≃+* S/J` induced by a ring equiv `f : R ≃+** S`,  where `J = f(I)`. -/
-@[simps]
-def quotient_equiv (I : ideal R) (J : ideal S) (f : R ≃+* S) (hIJ : J = I.map (f : R →+* S)) :
-  R ⧸ I ≃+* S ⧸ J :=
-{ inv_fun := quotient_map I ↑f.symm (by {rw hIJ, exact le_of_eq (map_comap_of_equiv I f)}),
-  left_inv := by {rintro ⟨r⟩, simp },
-  right_inv := by {rintro ⟨s⟩, simp },
-  ..quotient_map J ↑f (by {rw hIJ, exact @le_comap_map _ S _ _ _ _ _ _}) }
-
-@[simp]
-lemma quotient_equiv_mk (I : ideal R) (J : ideal S) (f : R ≃+* S) (hIJ : J = I.map (f : R →+* S))
-  (x : R) : quotient_equiv I J f hIJ (ideal.quotient.mk I x) = ideal.quotient.mk J (f x) := rfl
-
-@[simp]
-lemma quotient_equiv_symm_mk (I : ideal R) (J : ideal S) (f : R ≃+* S)
-  (hIJ : J = I.map (f : R →+* S)) (x : S) :
-  (quotient_equiv I J f hIJ).symm (ideal.quotient.mk J x) = ideal.quotient.mk I (f.symm x) := rfl
-
-/-- `H` and `h` are kept as separate hypothesis since H is used in constructing the quotient map. -/
-lemma quotient_map_injective' {J : ideal R} {I : ideal S} {f : R →+* S} {H : J ≤ I.comap f}
-  (h : I.comap f ≤ J) : function.injective (quotient_map I f H) :=
-begin
-  refine (injective_iff_map_eq_zero (quotient_map I f H)).2 (λ a ha, _),
-  obtain ⟨r, rfl⟩ := quotient.mk_surjective a,
-  rw [quotient_map_mk, quotient.eq_zero_iff_mem] at ha,
-  exact (quotient.eq_zero_iff_mem).mpr (h ha),
-end
-
-/-- If we take `J = I.comap f` then `quotient_map` is injective automatically. -/
-lemma quotient_map_injective {I : ideal S} {f : R →+* S} :
-  function.injective (quotient_map I f le_rfl) :=
-quotient_map_injective' le_rfl
-
-lemma quotient_map_surjective {J : ideal R} {I : ideal S} {f : R →+* S} {H : J ≤ I.comap f}
-  (hf : function.surjective f) : function.surjective (quotient_map I f H) :=
-λ x, let ⟨x, hx⟩ := quotient.mk_surjective x in
-  let ⟨y, hy⟩ := hf x in ⟨(quotient.mk J) y, by simp [hx, hy]⟩
-
-/-- Commutativity of a square is preserved when taking quotients by an ideal. -/
-lemma comp_quotient_map_eq_of_comp_eq {R' S' : Type*} [comm_ring R'] [comm_ring S']
-  {f : R →+* S} {f' : R' →+* S'} {g : R →+* R'} {g' : S →+* S'} (hfg : f'.comp g = g'.comp f)
-  (I : ideal S') : (quotient_map I g' le_rfl).comp (quotient_map (I.comap g') f le_rfl) =
-    (quotient_map I f' le_rfl).comp (quotient_map (I.comap f') g
-      (le_of_eq (trans (comap_comap f g') (hfg ▸ (comap_comap g f'))))) :=
-begin
-  refine ring_hom.ext (λ a, _),
-  obtain ⟨r, rfl⟩ := quotient.mk_surjective a,
-  simp only [ring_hom.comp_apply, quotient_map_mk],
-  exact congr_arg (quotient.mk I) (trans (g'.comp_apply f r).symm (hfg ▸ (f'.comp_apply g r))),
-end
-
-/-- The algebra hom `A/I →+* B/J` induced by an algebra hom `f : A →ₐ[R₁] B` with `I ≤ f⁻¹(J)`. -/
-def quotient_mapₐ {I : ideal A} (J : ideal B) (f : A →ₐ[R₁] B) (hIJ : I ≤ J.comap f) :
-  A ⧸ I →ₐ[R₁] B ⧸ J :=
-{ commutes' := λ r, by simp,
-  ..quotient_map J (f : A →+* B) hIJ }
-
-@[simp]
-lemma quotient_map_mkₐ {I : ideal A} (J : ideal B) (f : A →ₐ[R₁] B) (H : I ≤ J.comap f)
-  {x : A} : quotient_mapₐ J f H (quotient.mk I x) = quotient.mkₐ R₁ J (f x) := rfl
-
-lemma quotient_map_comp_mkₐ {I : ideal A} (J : ideal B) (f : A →ₐ[R₁] B) (H : I ≤ J.comap f) :
-  (quotient_mapₐ J f H).comp (quotient.mkₐ R₁ I) = (quotient.mkₐ R₁ J).comp f :=
-alg_hom.ext (λ x, by simp only [quotient_map_mkₐ, quotient.mkₐ_eq_mk, alg_hom.comp_apply])
-
-/-- The algebra equiv `A/I ≃ₐ[R] B/J` induced by an algebra equiv `f : A ≃ₐ[R] B`,
-where`J = f(I)`. -/
-def quotient_equiv_alg (I : ideal A) (J : ideal B) (f : A ≃ₐ[R₁] B)
-  (hIJ : J = I.map (f : A →+* B)) :
-  (A ⧸ I) ≃ₐ[R₁] B ⧸ J :=
-{ commutes' := λ r, by simp,
-  ..quotient_equiv I J (f : A ≃+* B) hIJ }
-
-@[priority 100]
-instance quotient_algebra {I : ideal A} [algebra R A] :
-  algebra (R ⧸ I.comap (algebra_map R A)) (A ⧸ I) :=
-(quotient_map I (algebra_map R A) (le_of_eq rfl)).to_algebra
-
-lemma algebra_map_quotient_injective {I : ideal A} [algebra R A]:
-  function.injective (algebra_map (R ⧸ I.comap (algebra_map R A)) (A ⧸ I)) :=
-begin
-  rintros ⟨a⟩ ⟨b⟩ hab,
-  replace hab := quotient.eq.mp hab,
-  rw ← ring_hom.map_sub at hab,
-  exact quotient.eq.mpr hab
-end
-
-end quotient_algebra
-
-=======
->>>>>>> 573eea92
 end comm_ring
 
 end ideal
