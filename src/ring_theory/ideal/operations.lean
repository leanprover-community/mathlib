--- conflicted
+++ resolved
@@ -442,12 +442,8 @@
     refine m.add_mem (m.mul_mem_right hpm) (m.add_mem (m.mul_mem_left hfm) (m.mul_mem_left hxym))⟩⟩,
 hrm $ this.radical.symm ▸ (Inf_le ⟨him, this⟩ : Inf {J : ideal R | I ≤ J ∧ is_prime J} ≤ m) hr
 
-<<<<<<< HEAD
-lemma radical_bot_of_integral_domain {R : Type u} [integral_domain R] : radical (⊥ : ideal R) = ⊥ :=
-=======
 @[simp] lemma radical_bot_of_integral_domain {R : Type u} [integral_domain R] :
   radical (⊥ : ideal R) = ⊥ :=
->>>>>>> 434a34de
 eq_bot_iff.2 (λ x hx, hx.rec_on (λ n hn, pow_eq_zero hn))
 
 instance : comm_semiring (ideal R) := submodule.comm_semiring
@@ -1130,18 +1126,11 @@
     refine ⟨hJ' ▸ map_mono hJ.left, hJ' ▸ map_is_prime_of_surjective hf (le_trans h hJ.left)⟩ },
 end
 
-<<<<<<< HEAD
-lemma is_maximal_iff_bot_quotient_is_maximal (I : ideal R) :
-  I.is_maximal ↔ (⊥ : ideal I.quotient).is_maximal :=
-⟨λ hI, @bot_is_maximal _ (@quotient.field _ _ I hI), λ hI, (@mk_ker _ _ I) ▸
-  @comap_is_maximal_of_surjective _ _ _ _ (quotient.mk I) ⊥ quotient.mk_surjective hI⟩
-=======
 @[simp] lemma bot_quotient_is_maximal_iff (I : ideal R) :
   (⊥ : ideal I.quotient).is_maximal ↔ I.is_maximal :=
 ⟨λ hI, (@mk_ker _ _ I) ▸
   @comap_is_maximal_of_surjective _ _ _ _ (quotient.mk I) ⊥ quotient.mk_surjective hI,
  λ hI, @bot_is_maximal _ (@quotient.field _ _ I hI) ⟩
->>>>>>> 434a34de
 
 section quotient_algebra
 
