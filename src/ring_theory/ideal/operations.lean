/-
Copyright (c) 2018 Kenny Lau. All rights reserved.
Released under Apache 2.0 license as described in the file LICENSE.
Authors: Kenny Lau
-/
import algebra.algebra.operations
import algebra.ring.equiv
import data.nat.choose.sum
import ring_theory.coprime.lemmas
import ring_theory.ideal.quotient
import ring_theory.non_zero_divisors
/-!
# More operations on modules and ideals
-/
universes u v w x

open_locale big_operators pointwise

namespace submodule

variables {R : Type u} {M : Type v} {F : Type*} {G : Type*}

section comm_semiring
variables [comm_semiring R] [add_comm_monoid M] [module R M]

open_locale pointwise

instance has_smul' : has_smul (ideal R) (submodule R M) :=
⟨submodule.map₂ (linear_map.lsmul R M)⟩

/-- This duplicates the global `smul_eq_mul`, but doesn't have to unfold anywhere near as much to
apply. -/
protected lemma _root_.ideal.smul_eq_mul (I J : ideal R) : I • J = I * J := rfl

/-- `N.annihilator` is the ideal of all elements `r : R` such that `r • N = 0`. -/
def annihilator (N : submodule R M) : ideal R :=
(linear_map.lsmul R N).ker

variables {I J : ideal R} {N P : submodule R M}

theorem mem_annihilator {r} : r ∈ N.annihilator ↔ ∀ n ∈ N, r • n = (0:M) :=
⟨λ hr n hn, congr_arg subtype.val (linear_map.ext_iff.1 (linear_map.mem_ker.1 hr) ⟨n, hn⟩),
λ h, linear_map.mem_ker.2 $ linear_map.ext $ λ n, subtype.eq $ h n.1 n.2⟩

theorem mem_annihilator' {r} : r ∈ N.annihilator ↔ N ≤ comap (r • (linear_map.id : M →ₗ[R] M)) ⊥ :=
mem_annihilator.trans ⟨λ H n hn, (mem_bot R).2 $ H n hn, λ H n hn, (mem_bot R).1 $ H hn⟩

lemma mem_annihilator_span (s : set M) (r : R) :
  r ∈ (submodule.span R s).annihilator ↔ ∀ n : s, r • (n : M) = 0 :=
begin
  rw submodule.mem_annihilator,
  split,
  { intros h n, exact h _ (submodule.subset_span n.prop) },
  { intros h n hn,
    apply submodule.span_induction hn,
    { intros x hx, exact h ⟨x, hx⟩ },
    { exact smul_zero _ },
    { intros x y hx hy, rw [smul_add, hx, hy, zero_add] },
    { intros a x hx, rw [smul_comm, hx, smul_zero] } }
end

lemma mem_annihilator_span_singleton (g : M) (r : R) :
  r ∈ (submodule.span R ({g} : set M)).annihilator ↔ r • g = 0 :=
by simp [mem_annihilator_span]

theorem annihilator_bot : (⊥ : submodule R M).annihilator = ⊤ :=
(ideal.eq_top_iff_one _).2 $ mem_annihilator'.2 bot_le

theorem annihilator_eq_top_iff : N.annihilator = ⊤ ↔ N = ⊥ :=
⟨λ H, eq_bot_iff.2 $ λ (n:M) hn, (mem_bot R).2 $
  one_smul R n ▸ mem_annihilator.1 ((ideal.eq_top_iff_one _).1 H) n hn,
  λ H, H.symm ▸ annihilator_bot⟩

theorem annihilator_mono (h : N ≤ P) : P.annihilator ≤ N.annihilator :=
λ r hrp, mem_annihilator.2 $ λ n hn, mem_annihilator.1 hrp n $ h hn

theorem annihilator_supr (ι : Sort w) (f : ι → submodule R M) :
  (annihilator ⨆ i, f i) = ⨅ i, annihilator (f i) :=
le_antisymm (le_infi $ λ i, annihilator_mono $ le_supr _ _)
(λ r H, mem_annihilator'.2 $ supr_le $ λ i,
  have _ := (mem_infi _).1 H i, mem_annihilator'.1 this)

theorem smul_mem_smul {r} {n} (hr : r ∈ I) (hn : n ∈ N) : r • n ∈ I • N := apply_mem_map₂ _ hr hn

theorem smul_le {P : submodule R M} : I • N ≤ P ↔ ∀ (r ∈ I) (n ∈ N), r • n ∈ P := map₂_le

@[elab_as_eliminator]
theorem smul_induction_on {p : M → Prop} {x} (H : x ∈ I • N)
  (Hb : ∀ (r ∈ I) (n ∈ N), p (r • n))
  (H1 : ∀ x y, p x → p y → p (x + y)) : p x :=
begin
  have H0 : p 0 := by simpa only [zero_smul] using Hb 0 I.zero_mem 0 N.zero_mem,
  refine submodule.supr_induction _ H _ H0 H1,
  rintros ⟨i, hi⟩ m ⟨j, hj, (rfl : i • _ = m) ⟩,
  exact Hb _ hi _ hj,
end

theorem mem_smul_span_singleton {I : ideal R} {m : M} {x : M} :
  x ∈ I • span R ({m} : set M) ↔ ∃ y ∈ I, y • m = x :=
⟨λ hx, smul_induction_on hx
  (λ r hri n hnm,
    let ⟨s, hs⟩ := mem_span_singleton.1 hnm in ⟨r * s, I.mul_mem_right _ hri, hs ▸ mul_smul r s m⟩)
  (λ m1 m2 ⟨y1, hyi1, hy1⟩ ⟨y2, hyi2, hy2⟩,
    ⟨y1 + y2, I.add_mem hyi1 hyi2, by rw [add_smul, hy1, hy2]⟩),
λ ⟨y, hyi, hy⟩, hy ▸ smul_mem_smul hyi (subset_span $ set.mem_singleton m)⟩

theorem smul_le_right : I • N ≤ N :=
smul_le.2 $ λ r hr n, N.smul_mem r

theorem smul_mono (hij : I ≤ J) (hnp : N ≤ P) : I • N ≤ J • P := map₂_le_map₂ hij hnp

theorem smul_mono_left (h : I ≤ J) : I • N ≤ J • N := map₂_le_map₂_left h

theorem smul_mono_right (h : N ≤ P) : I • N ≤ I • P := map₂_le_map₂_right h

lemma map_le_smul_top (I : ideal R) (f : R →ₗ[R] M) :
  submodule.map f I ≤ I • (⊤ : submodule R M) :=
begin
  rintros _ ⟨y, hy, rfl⟩,
  rw [← mul_one y, ← smul_eq_mul, f.map_smul],
  exact smul_mem_smul hy mem_top
end

@[simp] theorem annihilator_smul (N : submodule R M) : annihilator N • N = ⊥ :=
eq_bot_iff.2 (smul_le.2 (λ r, mem_annihilator.1))

@[simp] theorem annihilator_mul (I : ideal R) : annihilator I * I = ⊥ :=
annihilator_smul I

@[simp] theorem mul_annihilator (I : ideal R) : I * annihilator I = ⊥ :=
by rw [mul_comm, annihilator_mul]

variables (I J N P)
@[simp] theorem smul_bot : I • (⊥ : submodule R M) = ⊥ := map₂_bot_right _ _

@[simp] theorem bot_smul : (⊥ : ideal R) • N = ⊥ := map₂_bot_left _ _

@[simp] theorem top_smul : (⊤ : ideal R) • N = N :=
le_antisymm smul_le_right $ λ r hri, one_smul R r ▸ smul_mem_smul mem_top hri

theorem smul_sup : I • (N ⊔ P) = I • N ⊔ I • P := map₂_sup_right _ _ _ _

theorem sup_smul : (I ⊔ J) • N = I • N ⊔ J • N := map₂_sup_left _ _ _ _

protected theorem smul_assoc : (I • J) • N = I • (J • N) :=
le_antisymm (smul_le.2 $ λ rs hrsij t htn,
  smul_induction_on hrsij
  (λ r hr s hs,
    (@smul_eq_mul R _ r s).symm ▸ smul_smul r s t ▸ smul_mem_smul hr (smul_mem_smul hs htn))
  (λ x y, (add_smul x y t).symm ▸ submodule.add_mem _))
(smul_le.2 $ λ r hr sn hsn,
  suffices J • N ≤ submodule.comap (r • (linear_map.id : M →ₗ[R] M)) ((I • J) • N),
  from this hsn,
smul_le.2 $ λ s hs n hn, show r • (s • n) ∈ (I • J) • N,
  from mul_smul r s n ▸ smul_mem_smul (smul_mem_smul hr hs) hn)

lemma smul_inf_le (M₁ M₂ : submodule R M) : I • (M₁ ⊓ M₂) ≤ I • M₁ ⊓ I • M₂ :=
le_inf (submodule.smul_mono_right inf_le_left) (submodule.smul_mono_right inf_le_right)

lemma smul_supr {ι : Sort*} {I : ideal R} {t : ι → submodule R M} :
  I • supr t = ⨆ i, I • t i :=
map₂_supr_right _ _ _

lemma smul_infi_le {ι : Sort*} {I : ideal R} {t : ι → submodule R M} :
  I • infi t ≤ ⨅ i, I • t i :=
le_infi (λ i, smul_mono_right (infi_le _ _))

variables (S : set R) (T : set M)

theorem span_smul_span : (ideal.span S) • (span R T) =
  span R (⋃ (s ∈ S) (t ∈ T), {s • t}) :=
(map₂_span_span _ _ _ _).trans $ congr_arg _ $ set.image2_eq_Union _ _ _

lemma ideal_span_singleton_smul (r : R) (N : submodule R M) :
  (ideal.span {r} : ideal R) • N = r • N :=
begin
  have : span R (⋃ (t : M) (x : t ∈ N), {r • t}) = r • N,
  { convert span_eq _, exact (set.image_eq_Union _ (N : set M)).symm },
  conv_lhs { rw [← span_eq N, span_smul_span] },
  simpa
end

lemma span_smul_eq (r : R) (s : set M) : span R (r • s) = r • span R s :=
by rw [← ideal_span_singleton_smul, span_smul_span, ←set.image2_eq_Union,
    set.image2_singleton_left, set.image_smul]

lemma mem_of_span_top_of_smul_mem (M' : submodule R M)
  (s : set R) (hs : ideal.span s = ⊤) (x : M) (H : ∀ r : s, (r : R) • x ∈ M') : x ∈ M' :=
begin
  suffices : (⊤ : ideal R) • (span R ({x} : set M)) ≤ M',
  { rw top_smul at this, exact this (subset_span (set.mem_singleton x)) },
  rw [← hs, span_smul_span, span_le],
  simpa using H
end

/-- Given `s`, a generating set of `R`, to check that an `x : M` falls in a
submodule `M'` of `x`, we only need to show that `r ^ n • x ∈ M'` for some `n` for each `r : s`. -/
lemma mem_of_span_eq_top_of_smul_pow_mem (M' : submodule R M)
  (s : set R) (hs : ideal.span s = ⊤) (x : M)
  (H : ∀ r : s, ∃ (n : ℕ), (r ^ n : R) • x ∈ M') : x ∈ M' :=
begin
  obtain ⟨s', hs₁, hs₂⟩ := (ideal.span_eq_top_iff_finite _).mp hs,
  replace H : ∀ r : s', ∃ (n : ℕ), (r ^ n : R) • x ∈ M' := λ r, H ⟨_, hs₁ r.prop⟩,
  choose n₁ n₂ using H,
  let N := s'.attach.sup n₁,
  have hs' := ideal.span_pow_eq_top (s' : set R) hs₂ N,
  apply M'.mem_of_span_top_of_smul_mem _ hs',
  rintro ⟨_, r, hr, rfl⟩,
  convert M'.smul_mem (r ^ (N - n₁ ⟨r, hr⟩)) (n₂ ⟨r, hr⟩) using 1,
  simp only [subtype.coe_mk, smul_smul, ← pow_add],
  rw tsub_add_cancel_of_le (finset.le_sup (s'.mem_attach _) : n₁ ⟨r, hr⟩ ≤ N),
end

variables {M' : Type w} [add_comm_monoid M'] [module R M']

theorem map_smul'' (f : M →ₗ[R] M') : (I • N).map f = I • N.map f :=
le_antisymm (map_le_iff_le_comap.2 $ smul_le.2 $ λ r hr n hn, show f (r • n) ∈ I • N.map f,
    from (f.map_smul r n).symm ▸ smul_mem_smul hr (mem_map_of_mem hn)) $
smul_le.2 $ λ r hr n hn, let ⟨p, hp, hfp⟩ := mem_map.1 hn in
hfp ▸ f.map_smul r p ▸ mem_map_of_mem (smul_mem_smul hr hp)

variables {I}

lemma mem_smul_span {s : set M} {x : M} :
  x ∈ I • submodule.span R s ↔ x ∈ submodule.span R (⋃ (a ∈ I) (b ∈ s), ({a • b} : set M)) :=
by rw [← I.span_eq, submodule.span_smul_span, I.span_eq]; refl

variables (I)

/-- If `x` is an `I`-multiple of the submodule spanned by `f '' s`,
then we can write `x` as an `I`-linear combination of the elements of `f '' s`. -/
lemma mem_ideal_smul_span_iff_exists_sum {ι : Type*} (f : ι → M) (x : M) :
  x ∈ I • span R (set.range f) ↔
  ∃ (a : ι →₀ R) (ha : ∀ i, a i ∈ I), a.sum (λ i c, c • f i) = x :=
begin
  split, swap,
  { rintro ⟨a, ha, rfl⟩,
    exact submodule.sum_mem _ (λ c _, smul_mem_smul (ha c) $ subset_span $ set.mem_range_self _) },
  refine λ hx, span_induction (mem_smul_span.mp hx) _ _ _ _,
  { simp only [set.mem_Union, set.mem_range, set.mem_singleton_iff],
    rintros x ⟨y, hy, x, ⟨i, rfl⟩, rfl⟩,
    refine ⟨finsupp.single i y, λ j, _, _⟩,
    { letI := classical.dec_eq ι,
      rw finsupp.single_apply, split_ifs, { assumption }, { exact I.zero_mem } },
    refine @finsupp.sum_single_index ι R M _ _ i _ (λ i y, y • f i) _,
    simp },
  { exact ⟨0, λ i, I.zero_mem, finsupp.sum_zero_index⟩ },
  { rintros x y ⟨ax, hax, rfl⟩ ⟨ay, hay, rfl⟩,
    refine ⟨ax + ay, λ i, I.add_mem (hax i) (hay i), finsupp.sum_add_index _ _⟩;
      intros; simp only [zero_smul, add_smul] },
  { rintros c x ⟨a, ha, rfl⟩,
    refine ⟨c • a, λ i, I.mul_mem_left c (ha i), _⟩,
    rw [finsupp.sum_smul_index, finsupp.smul_sum];
      intros; simp only [zero_smul, mul_smul] },
end

theorem mem_ideal_smul_span_iff_exists_sum' {ι : Type*} (s : set ι) (f : ι → M) (x : M) :
  x ∈ I • span R (f '' s) ↔
  ∃ (a : s →₀ R) (ha : ∀ i, a i ∈ I), a.sum (λ i c, c • f i) = x :=
by rw [← submodule.mem_ideal_smul_span_iff_exists_sum, ← set.image_eq_range]

@[simp] lemma smul_comap_le_comap_smul (f : M →ₗ[R] M') (S : submodule R M') (I : ideal R) :
  I • S.comap f ≤ (I • S).comap f :=
begin
  refine (submodule.smul_le.mpr (λ r hr x hx, _)),
  rw [submodule.mem_comap] at ⊢ hx,
  rw f.map_smul,
  exact submodule.smul_mem_smul hr hx
end

end comm_semiring

section comm_ring

variables [comm_ring R] [add_comm_group M] [module R M]
variables {N N₁ N₂ P P₁ P₂ : submodule R M}

/-- `N.colon P` is the ideal of all elements `r : R` such that `r • P ⊆ N`. -/
def colon (N P : submodule R M) : ideal R :=
annihilator (P.map N.mkq)

theorem mem_colon {r} : r ∈ N.colon P ↔ ∀ p ∈ P, r • p ∈ N :=
mem_annihilator.trans ⟨λ H p hp, (quotient.mk_eq_zero N).1 (H (quotient.mk p) (mem_map_of_mem hp)),
λ H m ⟨p, hp, hpm⟩, hpm ▸ (N.mkq).map_smul r p ▸ (quotient.mk_eq_zero N).2 $ H p hp⟩

theorem mem_colon' {r} : r ∈ N.colon P ↔ P ≤ comap (r • (linear_map.id : M →ₗ[R] M)) N :=
mem_colon

theorem colon_mono (hn : N₁ ≤ N₂) (hp : P₁ ≤ P₂) : N₁.colon P₂ ≤ N₂.colon P₁ :=
λ r hrnp, mem_colon.2 $ λ p₁ hp₁, hn $ mem_colon.1 hrnp p₁ $ hp hp₁

theorem infi_colon_supr (ι₁ : Sort w) (f : ι₁ → submodule R M)
  (ι₂ : Sort x) (g : ι₂ → submodule R M) :
  (⨅ i, f i).colon (⨆ j, g j) = ⨅ i j, (f i).colon (g j) :=
le_antisymm (le_infi $ λ i, le_infi $ λ j, colon_mono (infi_le _ _) (le_supr _ _))
(λ r H, mem_colon'.2 $ supr_le $ λ j, map_le_iff_le_comap.1 $ le_infi $ λ i,
  map_le_iff_le_comap.2 $ mem_colon'.1 $ have _ := ((mem_infi _).1 H i),
  have _ := ((mem_infi _).1 this j), this)

end comm_ring

end submodule

namespace ideal

section add

variables {R : Type u} [semiring R]

@[simp] lemma add_eq_sup {I J : ideal R} : I + J = I ⊔ J := rfl
@[simp] lemma zero_eq_bot : (0 : ideal R) = ⊥ := rfl

end add

section mul_and_radical
variables {R : Type u} {ι : Type*} [comm_semiring R]
variables {I J K L : ideal R}

instance : has_mul (ideal R) := ⟨(•)⟩

@[simp] lemma one_eq_top : (1 : ideal R) = ⊤ :=
by erw [submodule.one_eq_range, linear_map.range_id]

theorem mul_mem_mul {r s} (hr : r ∈ I) (hs : s ∈ J) : r * s ∈ I * J :=
submodule.smul_mem_smul hr hs

theorem mul_mem_mul_rev {r s} (hr : r ∈ I) (hs : s ∈ J) : s * r ∈ I * J :=
mul_comm r s ▸ mul_mem_mul hr hs

lemma pow_mem_pow {x : R} (hx : x ∈ I) (n : ℕ) : x ^ n ∈ I ^ n :=
submodule.pow_mem_pow _ hx _

lemma prod_mem_prod {ι : Type*} {s : finset ι} {I : ι → ideal R} {x : ι → R} :
  (∀ i ∈ s, x i ∈ I i) → ∏ i in s, x i ∈ ∏ i in s, I i :=
begin
  classical,
  apply finset.induction_on s,
  { intro _, rw [finset.prod_empty, finset.prod_empty, one_eq_top], exact submodule.mem_top },
  { intros a s ha IH h,
    rw [finset.prod_insert ha, finset.prod_insert ha],
    exact mul_mem_mul (h a $ finset.mem_insert_self a s)
      (IH $ λ i hi, h i $ finset.mem_insert_of_mem hi) }
end

theorem mul_le : I * J ≤ K ↔ ∀ (r ∈ I) (s ∈ J), r * s ∈ K :=
submodule.smul_le

lemma mul_le_left : I * J ≤ J :=
ideal.mul_le.2 (λ r hr s, J.mul_mem_left _)

lemma mul_le_right : I * J ≤ I :=
ideal.mul_le.2 (λ r hr s hs, I.mul_mem_right _ hr)

@[simp] lemma sup_mul_right_self : I ⊔ (I * J) = I :=
sup_eq_left.2 ideal.mul_le_right

@[simp] lemma sup_mul_left_self : I ⊔ (J * I) = I :=
sup_eq_left.2 ideal.mul_le_left

@[simp] lemma mul_right_self_sup : (I * J) ⊔ I = I :=
sup_eq_right.2 ideal.mul_le_right

@[simp] lemma mul_left_self_sup : (J * I) ⊔ I = I :=
sup_eq_right.2 ideal.mul_le_left

variables (I J K)
protected theorem mul_comm : I * J = J * I :=
le_antisymm (mul_le.2 $ λ r hrI s hsJ, mul_mem_mul_rev hsJ hrI)
  (mul_le.2 $ λ r hrJ s hsI, mul_mem_mul_rev hsI hrJ)

protected theorem mul_assoc : (I * J) * K = I * (J * K) :=
submodule.smul_assoc I J K

theorem span_mul_span (S T : set R) : span S * span T =
  span ⋃ (s ∈ S) (t ∈ T), {s * t} :=
submodule.span_smul_span S T
variables {I J K}

lemma span_mul_span' (S T : set R) : span S * span T = span (S*T) :=
by { unfold span, rw submodule.span_mul_span, }

lemma span_singleton_mul_span_singleton (r s : R) :
  span {r} * span {s} = (span {r * s} : ideal R) :=
by { unfold span, rw [submodule.span_mul_span, set.singleton_mul_singleton], }

lemma span_singleton_pow (s : R) (n : ℕ):
  span {s} ^ n = (span {s ^ n} : ideal R) :=
begin
  induction n with n ih, { simp [set.singleton_one], },
  simp only [pow_succ, ih, span_singleton_mul_span_singleton],
end

lemma mem_mul_span_singleton {x y : R} {I : ideal R} :
  x ∈ I * span {y} ↔ ∃ z ∈ I, z * y = x :=
submodule.mem_smul_span_singleton

lemma mem_span_singleton_mul {x y : R} {I : ideal R} :
  x ∈ span {y} * I ↔ ∃ z ∈ I, y * z = x :=
by simp only [mul_comm, mem_mul_span_singleton]

lemma le_span_singleton_mul_iff {x : R} {I J : ideal R} :
  I ≤ span {x} * J ↔ ∀ zI ∈ I, ∃ zJ ∈ J, x * zJ = zI :=
show (∀ {zI} (hzI : zI ∈ I), zI ∈ span {x} * J) ↔ ∀ zI ∈ I, ∃ zJ ∈ J, x * zJ = zI,
by simp only [mem_span_singleton_mul]

lemma span_singleton_mul_le_iff {x : R} {I J : ideal R} :
  span {x} * I ≤ J ↔ ∀ z ∈ I, x * z ∈ J :=
begin
  simp only [mul_le, mem_span_singleton_mul, mem_span_singleton],
  split,
  { intros h zI hzI,
    exact h x (dvd_refl x) zI hzI },
  { rintros h _ ⟨z, rfl⟩ zI hzI,
    rw [mul_comm x z, mul_assoc],
    exact J.mul_mem_left _ (h zI hzI) },
end

lemma span_singleton_mul_le_span_singleton_mul {x y : R} {I J : ideal R} :
  span {x} * I ≤ span {y} * J ↔ ∀ zI ∈ I, ∃ zJ ∈ J, x * zI = y * zJ :=
by simp only [span_singleton_mul_le_iff, mem_span_singleton_mul, eq_comm]

lemma eq_span_singleton_mul {x : R} (I J : ideal R) :
  I = span {x} * J ↔ ((∀ zI ∈ I, ∃ zJ ∈ J, x * zJ = zI) ∧ (∀ z ∈ J, x * z ∈ I)) :=
by simp only [le_antisymm_iff, le_span_singleton_mul_iff, span_singleton_mul_le_iff]

lemma span_singleton_mul_eq_span_singleton_mul {x y : R} (I J : ideal R) :
  span {x} * I = span {y} * J ↔
    ((∀ zI ∈ I, ∃ zJ ∈ J, x * zI = y * zJ) ∧
     (∀ zJ ∈ J, ∃ zI ∈ I, x * zI = y * zJ)) :=
by simp only [le_antisymm_iff, span_singleton_mul_le_span_singleton_mul, eq_comm]

lemma prod_span {ι : Type*} (s : finset ι) (I : ι → set R) :
  (∏ i in s, ideal.span (I i)) = ideal.span (∏ i in s, I i) :=
submodule.prod_span s I

lemma prod_span_singleton {ι : Type*} (s : finset ι) (I : ι → R) :
  (∏ i in s, ideal.span ({I i} : set R)) = ideal.span {∏ i in s, I i} :=
submodule.prod_span_singleton s I

lemma finset_inf_span_singleton {ι : Type*} (s : finset ι) (I : ι → R)
  (hI : set.pairwise ↑s (is_coprime on I)) :
  (s.inf $ λ i, ideal.span ({I i} : set R)) = ideal.span {∏ i in s, I i} :=
begin
  ext x,
  simp only [submodule.mem_finset_inf, ideal.mem_span_singleton],
  exact ⟨finset.prod_dvd_of_coprime hI,
    λ h i hi, (finset.dvd_prod_of_mem _ hi).trans h⟩
end

lemma infi_span_singleton {ι : Type*} [fintype ι] (I : ι → R)
  (hI : ∀ i j (hij : i ≠ j), is_coprime (I i) (I j)):
  (⨅ i, ideal.span ({I i} : set R)) = ideal.span {∏ i, I i} :=
begin
  rw [← finset.inf_univ_eq_infi, finset_inf_span_singleton],
  rwa [finset.coe_univ, set.pairwise_univ]
end

lemma sup_eq_top_iff_is_coprime {R : Type*} [comm_semiring R] (x y : R) :
  span ({x} : set R) ⊔ span {y} = ⊤ ↔ is_coprime x y :=
begin
  rw [eq_top_iff_one, submodule.mem_sup],
  split,
  { rintro ⟨u, hu, v, hv, h1⟩,
    rw mem_span_singleton' at hu hv,
    rw [← hu.some_spec, ← hv.some_spec] at h1,
    exact ⟨_, _, h1⟩ },
  { exact λ ⟨u, v, h1⟩,
      ⟨_, mem_span_singleton'.mpr ⟨_, rfl⟩, _, mem_span_singleton'.mpr ⟨_, rfl⟩, h1⟩ },
end

theorem mul_le_inf : I * J ≤ I ⊓ J :=
mul_le.2 $ λ r hri s hsj, ⟨I.mul_mem_right s hri, J.mul_mem_left r hsj⟩

theorem multiset_prod_le_inf {s : multiset (ideal R)} :
  s.prod ≤ s.inf :=
begin
  classical, refine s.induction_on _ _,
  { rw [multiset.inf_zero], exact le_top },
  intros a s ih,
  rw [multiset.prod_cons, multiset.inf_cons],
  exact le_trans mul_le_inf (inf_le_inf le_rfl ih)
end

theorem prod_le_inf {s : finset ι} {f : ι → ideal R} : s.prod f ≤ s.inf f :=
multiset_prod_le_inf

theorem mul_eq_inf_of_coprime (h : I ⊔ J = ⊤) : I * J = I ⊓ J :=
le_antisymm mul_le_inf $ λ r ⟨hri, hrj⟩,
let ⟨s, hsi, t, htj, hst⟩ := submodule.mem_sup.1 ((eq_top_iff_one _).1 h) in
mul_one r ▸ hst ▸ (mul_add r s t).symm ▸ ideal.add_mem (I * J) (mul_mem_mul_rev hsi hrj)
  (mul_mem_mul hri htj)

lemma sup_mul_eq_of_coprime_left (h : I ⊔ J = ⊤) : I ⊔ (J * K) = I ⊔ K :=
le_antisymm (sup_le_sup_left mul_le_left _) $ λ i hi,
begin
  rw eq_top_iff_one at h, rw submodule.mem_sup at h hi ⊢,
  obtain ⟨i1, hi1, j, hj, h⟩ := h, obtain ⟨i', hi', k, hk, hi⟩ := hi,
  refine ⟨_, add_mem hi' (mul_mem_right k _ hi1), _, mul_mem_mul hj hk, _⟩,
  rw [add_assoc, ← add_mul, h, one_mul, hi]
end

lemma sup_mul_eq_of_coprime_right (h : I ⊔ K = ⊤) : I ⊔ (J * K) = I ⊔ J :=
by { rw mul_comm, exact sup_mul_eq_of_coprime_left h }

lemma mul_sup_eq_of_coprime_left (h : I ⊔ J = ⊤) : (I * K) ⊔ J = K ⊔ J :=
by { rw sup_comm at h, rw [sup_comm, sup_mul_eq_of_coprime_left h, sup_comm] }

lemma mul_sup_eq_of_coprime_right (h : K ⊔ J = ⊤) : (I * K) ⊔ J = I ⊔ J :=
by { rw sup_comm at h, rw [sup_comm, sup_mul_eq_of_coprime_right h, sup_comm] }

lemma sup_prod_eq_top {s : finset ι} {J : ι → ideal R} (h : ∀ i, i ∈ s → I ⊔ J i = ⊤) :
  I ⊔ ∏ i in s, J i = ⊤ :=
finset.prod_induction _ (λ J, I ⊔ J = ⊤) (λ J K hJ hK, (sup_mul_eq_of_coprime_left hJ).trans hK)
(by rw [one_eq_top, sup_top_eq]) h

lemma sup_infi_eq_top {s : finset ι} {J : ι → ideal R} (h : ∀ i, i ∈ s → I ⊔ J i = ⊤) :
  I ⊔ (⨅ i ∈ s, J i) = ⊤ :=
eq_top_iff.mpr $ le_of_eq_of_le (sup_prod_eq_top h).symm $ sup_le_sup_left
  (le_of_le_of_eq prod_le_inf $ finset.inf_eq_infi _ _) _

lemma prod_sup_eq_top {s : finset ι} {J : ι → ideal R} (h : ∀ i, i ∈ s → J i ⊔ I = ⊤) :
  (∏ i in s, J i) ⊔ I = ⊤ :=
sup_comm.trans (sup_prod_eq_top $ λ i hi, sup_comm.trans $ h i hi)

lemma infi_sup_eq_top {s : finset ι} {J : ι → ideal R} (h : ∀ i, i ∈ s → J i ⊔ I = ⊤) :
  (⨅ i ∈ s, J i) ⊔ I = ⊤ :=
sup_comm.trans (sup_infi_eq_top $ λ i hi, sup_comm.trans $ h i hi)

lemma sup_pow_eq_top {n : ℕ} (h : I ⊔ J = ⊤) : I ⊔ (J ^ n) = ⊤ :=
by { rw [← finset.card_range n, ← finset.prod_const], exact sup_prod_eq_top (λ _ _, h) }

lemma pow_sup_eq_top {n : ℕ} (h : I ⊔ J = ⊤) : (I ^ n) ⊔ J = ⊤ :=
by { rw [← finset.card_range n, ← finset.prod_const], exact prod_sup_eq_top (λ _ _, h) }

lemma pow_sup_pow_eq_top {m n : ℕ} (h : I ⊔ J = ⊤) : (I ^ m) ⊔ (J ^ n) = ⊤ :=
sup_pow_eq_top (pow_sup_eq_top h)

variables (I)
@[simp] theorem mul_bot : I * ⊥ = ⊥ :=
submodule.smul_bot I

@[simp] theorem bot_mul : ⊥ * I = ⊥ :=
submodule.bot_smul I

@[simp] theorem mul_top : I * ⊤ = I :=
ideal.mul_comm ⊤ I ▸ submodule.top_smul I

@[simp] theorem top_mul : ⊤ * I = I :=
submodule.top_smul I
variables {I}

theorem mul_mono (hik : I ≤ K) (hjl : J ≤ L) : I * J ≤ K * L :=
submodule.smul_mono hik hjl

theorem mul_mono_left (h : I ≤ J) : I * K ≤ J * K :=
submodule.smul_mono_left h

theorem mul_mono_right (h : J ≤ K) : I * J ≤ I * K :=
submodule.smul_mono_right h

variables (I J K)
theorem mul_sup : I * (J ⊔ K) = I * J ⊔ I * K :=
submodule.smul_sup I J K

theorem sup_mul : (I ⊔ J) * K = I * K ⊔ J * K :=
submodule.sup_smul I J K
variables {I J K}

lemma pow_le_pow {m n : ℕ} (h : m ≤ n) :
  I^n ≤ I^m :=
begin
  cases nat.exists_eq_add_of_le h with k hk,
  rw [hk, pow_add],
  exact le_trans (mul_le_inf) (inf_le_left)
end

lemma pow_le_self {n : ℕ} (hn : n ≠ 0) : I^n ≤ I :=
calc I^n ≤ I ^ 1 : pow_le_pow (nat.pos_of_ne_zero hn)
     ... = I : pow_one _

lemma pow_mono {I J : ideal R} (e : I ≤ J) (n : ℕ) : I ^ n ≤ J ^ n :=
begin
  induction n,
  { rw [pow_zero, pow_zero], exact rfl.le },
  { rw [pow_succ, pow_succ], exact ideal.mul_mono e n_ih }
end

lemma mul_eq_bot {R : Type*} [comm_semiring R] [no_zero_divisors R] {I J : ideal R} :
  I * J = ⊥ ↔ I = ⊥ ∨ J = ⊥ :=
⟨λ hij, or_iff_not_imp_left.mpr (λ I_ne_bot, J.eq_bot_iff.mpr (λ j hj,
  let ⟨i, hi, ne0⟩ := I.ne_bot_iff.mp I_ne_bot in
    or.resolve_left (mul_eq_zero.mp ((I * J).eq_bot_iff.mp hij _ (mul_mem_mul hi hj))) ne0)),
 λ h, by cases h; rw [← ideal.mul_bot, h, ideal.mul_comm]⟩

instance {R : Type*} [comm_semiring R] [no_zero_divisors R] : no_zero_divisors (ideal R) :=
{ eq_zero_or_eq_zero_of_mul_eq_zero := λ I J, mul_eq_bot.1 }

/-- A product of ideals in an integral domain is zero if and only if one of the terms is zero. -/
lemma prod_eq_bot {R : Type*} [comm_ring R] [is_domain R]
  {s : multiset (ideal R)} : s.prod = ⊥ ↔ ∃ I ∈ s, I = ⊥ :=
prod_zero_iff_exists_zero

/-- The radical of an ideal `I` consists of the elements `r` such that `r^n ∈ I` for some `n`. -/
def radical (I : ideal R) : ideal R :=
{ carrier := { r | ∃ n : ℕ, r ^ n ∈ I },
  zero_mem' := ⟨1, (pow_one (0:R)).symm ▸ I.zero_mem⟩,
  add_mem' := λ x y ⟨m, hxmi⟩ ⟨n, hyni⟩, ⟨m + n,
    (add_pow x y (m + n)).symm ▸ I.sum_mem $
    show ∀ c ∈ finset.range (nat.succ (m + n)),
      x ^ c * y ^ (m + n - c) * (nat.choose (m + n) c) ∈ I,
    from λ c hc, or.cases_on (le_total c m)
      (λ hcm, I.mul_mem_right _ $ I.mul_mem_left _ $ nat.add_comm n m ▸
        (add_tsub_assoc_of_le hcm n).symm ▸
        (pow_add y n (m-c)).symm ▸ I.mul_mem_right _ hyni)
      (λ hmc, I.mul_mem_right _ $ I.mul_mem_right _ $ add_tsub_cancel_of_le hmc ▸
        (pow_add x m (c-m)).symm ▸ I.mul_mem_right _ hxmi)⟩,
  smul_mem' := λ r s ⟨n, hsni⟩, ⟨n, (mul_pow r s n).symm ▸ I.mul_mem_left (r^n) hsni⟩ }

theorem le_radical : I ≤ radical I :=
λ r hri, ⟨1, (pow_one r).symm ▸ hri⟩

variables (R)
theorem radical_top : (radical ⊤ : ideal R) = ⊤ :=
(eq_top_iff_one _).2 ⟨0, submodule.mem_top⟩
variables {R}

theorem radical_mono (H : I ≤ J) : radical I ≤ radical J :=
λ r ⟨n, hrni⟩, ⟨n, H hrni⟩

variables (I)
@[simp] theorem radical_idem : radical (radical I) = radical I :=
le_antisymm (λ r ⟨n, k, hrnki⟩, ⟨n * k, (pow_mul r n k).symm ▸ hrnki⟩) le_radical
variables {I}

theorem radical_le_radical_iff : radical I ≤ radical J ↔ I ≤ radical J :=
⟨λ h, le_trans le_radical h, λ h, radical_idem J ▸ radical_mono h⟩

theorem radical_eq_top : radical I = ⊤ ↔ I = ⊤ :=
⟨λ h, (eq_top_iff_one _).2 $ let ⟨n, hn⟩ := (eq_top_iff_one _).1 h in
  @one_pow R _ n ▸ hn, λ h, h.symm ▸ radical_top R⟩

theorem is_prime.radical (H : is_prime I) : radical I = I :=
le_antisymm (λ r ⟨n, hrni⟩, H.mem_of_pow_mem n hrni) le_radical

variables (I J)
theorem radical_sup : radical (I ⊔ J) = radical (radical I ⊔ radical J) :=
le_antisymm (radical_mono $ sup_le_sup le_radical le_radical) $
λ r ⟨n, hrnij⟩, let ⟨s, hs, t, ht, hst⟩ := submodule.mem_sup.1 hrnij in
@radical_idem _ _ (I ⊔ J) ▸ ⟨n, hst ▸ ideal.add_mem _
  (radical_mono le_sup_left hs) (radical_mono le_sup_right ht)⟩

theorem radical_inf : radical (I ⊓ J) = radical I ⊓ radical J :=
le_antisymm (le_inf (radical_mono inf_le_left) (radical_mono inf_le_right))
(λ r ⟨⟨m, hrm⟩, ⟨n, hrn⟩⟩, ⟨m + n, (pow_add r m n).symm ▸ I.mul_mem_right _ hrm,
(pow_add r m n).symm ▸ J.mul_mem_left _ hrn⟩)

theorem radical_mul : radical (I * J) = radical I ⊓ radical J :=
le_antisymm (radical_inf I J ▸ radical_mono $ @mul_le_inf _ _ I J)
(λ r ⟨⟨m, hrm⟩, ⟨n, hrn⟩⟩, ⟨m + n, (pow_add r m n).symm ▸ mul_mem_mul hrm hrn⟩)
variables {I J}

theorem is_prime.radical_le_iff (hj : is_prime J) :
  radical I ≤ J ↔ I ≤ J :=
⟨le_trans le_radical, λ hij r ⟨n, hrni⟩, hj.mem_of_pow_mem n $ hij hrni⟩

theorem radical_eq_Inf (I : ideal R) :
  radical I = Inf { J : ideal R | I ≤ J ∧ is_prime J } :=
le_antisymm (le_Inf $ λ J hJ, hJ.2.radical_le_iff.2 hJ.1) $
λ r hr, classical.by_contradiction $ λ hri,
let ⟨m, (hrm : r ∉ radical m), him, hm⟩ := zorn_nonempty_partial_order₀
  {K : ideal R | r ∉ radical K}
  (λ c hc hcc y hyc, ⟨Sup c, λ ⟨n, hrnc⟩, let ⟨y, hyc, hrny⟩ :=
      (submodule.mem_Sup_of_directed ⟨y, hyc⟩ hcc.directed_on).1 hrnc in hc hyc ⟨n, hrny⟩,
    λ z, le_Sup⟩) I hri in
have ∀ x ∉ m, r ∈ radical (m ⊔ span {x}) := λ x hxm, classical.by_contradiction $ λ hrmx, hxm $
  hm (m ⊔ span {x}) hrmx le_sup_left ▸ (le_sup_right : _ ≤ m ⊔ span {x})
    (subset_span $ set.mem_singleton _),
have is_prime m, from ⟨by rintro rfl; rw radical_top at hrm; exact hrm trivial,
  λ x y hxym, or_iff_not_imp_left.2 $ λ hxm, classical.by_contradiction $ λ hym,
  let ⟨n, hrn⟩ := this _ hxm,
      ⟨p, hpm, q, hq, hpqrn⟩ := submodule.mem_sup.1 hrn,
      ⟨c, hcxq⟩ := mem_span_singleton'.1 hq in
  let ⟨k, hrk⟩ := this _ hym,
      ⟨f, hfm, g, hg, hfgrk⟩ := submodule.mem_sup.1 hrk,
      ⟨d, hdyg⟩ := mem_span_singleton'.1 hg in
  hrm ⟨n + k, by rw [pow_add, ← hpqrn, ← hcxq, ← hfgrk, ← hdyg, add_mul, mul_add (c*x),
                     mul_assoc c x (d*y), mul_left_comm x, ← mul_assoc];
    refine m.add_mem (m.mul_mem_right _ hpm) (m.add_mem (m.mul_mem_left _ hfm)
      (m.mul_mem_left _ hxym))⟩⟩,
hrm $ this.radical.symm ▸ (Inf_le ⟨him, this⟩ : Inf {J : ideal R | I ≤ J ∧ is_prime J} ≤ m) hr

@[simp] lemma radical_bot_of_is_domain {R : Type u} [comm_semiring R] [no_zero_divisors R] :
  radical (⊥ : ideal R) = ⊥ :=
eq_bot_iff.2 (λ x hx, hx.rec_on (λ n hn, pow_eq_zero hn))

instance : comm_semiring (ideal R) := submodule.comm_semiring

variables (R)
theorem top_pow (n : ℕ) : (⊤ ^ n : ideal R) = ⊤ :=
nat.rec_on n one_eq_top $ λ n ih, by rw [pow_succ, ih, top_mul]
variables {R}

variables (I)
theorem radical_pow (n : ℕ) (H : n > 0) : radical (I^n) = radical I :=
nat.rec_on n (not.elim dec_trivial) (λ n ih H,
or.cases_on (lt_or_eq_of_le $ nat.le_of_lt_succ H)
  (λ H, calc radical (I^(n+1))
           = radical I ⊓ radical (I^n) : by { rw pow_succ, exact radical_mul _ _ }
       ... = radical I ⊓ radical I : by rw ih H
       ... = radical I : inf_idem)
  (λ H, H ▸ (pow_one I).symm ▸ rfl)) H

theorem is_prime.mul_le {I J P : ideal R} (hp : is_prime P) :
  I * J ≤ P ↔ I ≤ P ∨ J ≤ P :=
⟨λ h, or_iff_not_imp_left.2 $ λ hip j hj, let ⟨i, hi, hip⟩ := set.not_subset.1 hip in
  (hp.mem_or_mem $ h $ mul_mem_mul hi hj).resolve_left hip,
λ h, or.cases_on h (le_trans $ le_trans mul_le_inf inf_le_left)
  (le_trans $ le_trans mul_le_inf inf_le_right)⟩

theorem is_prime.inf_le {I J P : ideal R} (hp : is_prime P) :
  I ⊓ J ≤ P ↔ I ≤ P ∨ J ≤ P :=
⟨λ h, hp.mul_le.1 $ le_trans mul_le_inf h,
λ h, or.cases_on h (le_trans inf_le_left) (le_trans inf_le_right)⟩

theorem is_prime.multiset_prod_le {s : multiset (ideal R)} {P : ideal R}
  (hp : is_prime P) (hne : s ≠ 0) :
  s.prod ≤ P ↔ ∃ I ∈ s, I ≤ P :=
suffices s.prod ≤ P → ∃ I ∈ s, I ≤ P,
  from ⟨this, λ ⟨i, his, hip⟩, le_trans multiset_prod_le_inf $
    le_trans (multiset.inf_le his) hip⟩,
begin
  classical,
  obtain ⟨b, hb⟩ : ∃ b, b ∈ s := multiset.exists_mem_of_ne_zero hne,
  obtain ⟨t, rfl⟩ : ∃ t, s = b ::ₘ t,
  from ⟨s.erase b, (multiset.cons_erase hb).symm⟩,
  refine t.induction_on _ _,
  { simp only [exists_prop, multiset.cons_zero, multiset.prod_singleton,
      multiset.mem_singleton, exists_eq_left, imp_self] },
  intros a s ih h,
  rw [multiset.cons_swap, multiset.prod_cons, hp.mul_le] at h,
  rw multiset.cons_swap,
  cases h,
  { exact ⟨a, multiset.mem_cons_self a _, h⟩ },
  obtain ⟨I, hI, ih⟩ : ∃ I ∈ b ::ₘ s, I ≤ P := ih h,
  exact ⟨I, multiset.mem_cons_of_mem hI, ih⟩
end

theorem is_prime.multiset_prod_map_le {s : multiset ι} (f : ι → ideal R) {P : ideal R}
  (hp : is_prime P) (hne : s ≠ 0) :
  (s.map f).prod ≤ P ↔ ∃ i ∈ s, f i ≤ P :=
begin
  rw hp.multiset_prod_le (mt multiset.map_eq_zero.mp hne),
  simp_rw [exists_prop, multiset.mem_map, exists_exists_and_eq_and],
end

theorem is_prime.prod_le {s : finset ι} {f : ι → ideal R} {P : ideal R}
  (hp : is_prime P) (hne : s.nonempty) :
  s.prod f ≤ P ↔ ∃ i ∈ s, f i ≤ P :=
hp.multiset_prod_map_le f (mt finset.val_eq_zero.mp hne.ne_empty)

theorem is_prime.inf_le' {s : finset ι} {f : ι → ideal R} {P : ideal R} (hp : is_prime P)
  (hsne: s.nonempty) :
  s.inf f ≤ P ↔ ∃ i ∈ s, f i ≤ P :=
⟨λ h, (hp.prod_le hsne).1 $ le_trans prod_le_inf h,
  λ ⟨i, his, hip⟩, le_trans (finset.inf_le his) hip⟩

theorem subset_union {R : Type u} [ring R] {I J K : ideal R} :
  (I : set R) ⊆ J ∪ K ↔ I ≤ J ∨ I ≤ K :=
⟨λ h, or_iff_not_imp_left.2 $ λ hij s hsi,
  let ⟨r, hri, hrj⟩ := set.not_subset.1 hij in classical.by_contradiction $ λ hsk,
  or.cases_on (h $ I.add_mem hri hsi)
    (λ hj, hrj $ add_sub_cancel r s ▸ J.sub_mem hj ((h hsi).resolve_right hsk))
    (λ hk, hsk $ add_sub_cancel' r s ▸ K.sub_mem hk ((h hri).resolve_left hrj)),
λ h, or.cases_on h (λ h, set.subset.trans h $ set.subset_union_left J K)
  (λ h, set.subset.trans h $ set.subset_union_right J K)⟩

theorem subset_union_prime' {R : Type u} [comm_ring R] {s : finset ι} {f : ι → ideal R} {a b : ι}
  (hp : ∀ i ∈ s, is_prime (f i)) {I : ideal R} :
  (I : set R) ⊆ f a ∪ f b ∪ (⋃ i ∈ (↑s : set ι), f i) ↔ I ≤ f a ∨ I ≤ f b ∨ ∃ i ∈ s, I ≤ f i :=
suffices (I : set R) ⊆ f a ∪ f b ∪ (⋃ i ∈ (↑s : set ι), f i) →
  I ≤ f a ∨ I ≤ f b ∨ ∃ i ∈ s, I ≤ f i,
  from ⟨this, λ h, or.cases_on h (λ h, set.subset.trans h $ set.subset.trans
      (set.subset_union_left _ _) (set.subset_union_left _ _)) $
    λ h, or.cases_on h (λ h, set.subset.trans h $ set.subset.trans
      (set.subset_union_right _ _) (set.subset_union_left _ _)) $
    λ ⟨i, his, hi⟩, by refine (set.subset.trans hi $ set.subset.trans _ $
        set.subset_union_right _ _);
      exact set.subset_bUnion_of_mem (finset.mem_coe.2 his)⟩,
begin
  generalize hn : s.card = n, intros h,
  unfreezingI { induction n with n ih generalizing a b s },
  { clear hp,
    rw finset.card_eq_zero at hn, subst hn,
    rw [finset.coe_empty, set.bUnion_empty, set.union_empty, subset_union] at h,
    simpa only [exists_prop, finset.not_mem_empty, false_and, exists_false, or_false] },
  classical,
  replace hn : ∃ (i : ι) (t : finset ι), i ∉ t ∧ insert i t = s ∧ t.card = n :=
  finset.card_eq_succ.1 hn,
  unfreezingI { rcases hn with ⟨i, t, hit, rfl, hn⟩ },
  replace hp : is_prime (f i) ∧ ∀ x ∈ t, is_prime (f x) := (t.forall_mem_insert _ _).1 hp,
  by_cases Ht : ∃ j ∈ t, f j ≤ f i,
  { obtain ⟨j, hjt, hfji⟩ : ∃ j ∈ t, f j ≤ f i := Ht,
    obtain ⟨u, hju, rfl⟩ : ∃ u, j ∉ u ∧ insert j u = t,
    { exact ⟨t.erase j, t.not_mem_erase j, finset.insert_erase hjt⟩ },
    have hp' : ∀ k ∈ insert i u, is_prime (f k),
    { rw finset.forall_mem_insert at hp ⊢, exact ⟨hp.1, hp.2.2⟩ },
    have hiu : i ∉ u := mt finset.mem_insert_of_mem hit,
    have hn' : (insert i u).card = n,
    { rwa finset.card_insert_of_not_mem at hn ⊢, exacts [hiu, hju] },
    have h' : (I : set R) ⊆ f a ∪ f b ∪ (⋃ k ∈ (↑(insert i u) : set ι), f k),
    { rw finset.coe_insert at h ⊢, rw finset.coe_insert at h,
      simp only [set.bUnion_insert] at h ⊢,
      rw [← set.union_assoc ↑(f i)] at h,
      erw [set.union_eq_self_of_subset_right hfji] at h,
      exact h },
    specialize @ih a b (insert i u) hp' hn' h',
    refine ih.imp id (or.imp id (exists_imp_exists $ λ k, _)), simp only [exists_prop],
    exact and.imp (λ hk, finset.insert_subset_insert i (finset.subset_insert j u) hk) id },
  by_cases Ha : f a ≤ f i,
  { have h' : (I : set R) ⊆ f i ∪ f b ∪ (⋃ j ∈ (↑t : set ι), f j),
    { rw [finset.coe_insert, set.bUnion_insert, ← set.union_assoc,
          set.union_right_comm ↑(f a)] at h,
      erw [set.union_eq_self_of_subset_left Ha] at h,
      exact h },
    specialize @ih i b t hp.2 hn h', right,
    rcases ih with ih | ih | ⟨k, hkt, ih⟩,
    { exact or.inr ⟨i, finset.mem_insert_self i t, ih⟩ },
    { exact or.inl ih },
    { exact or.inr ⟨k, finset.mem_insert_of_mem hkt, ih⟩ } },
  by_cases Hb : f b ≤ f i,
  { have h' : (I : set R) ⊆ f a ∪ f i ∪ (⋃ j ∈ (↑t : set ι), f j),
    { rw [finset.coe_insert, set.bUnion_insert, ← set.union_assoc, set.union_assoc ↑(f a)] at h,
      erw [set.union_eq_self_of_subset_left Hb] at h,
      exact h },
    specialize @ih a i t hp.2 hn h',
    rcases ih with ih | ih | ⟨k, hkt, ih⟩,
    { exact or.inl ih },
    { exact or.inr (or.inr ⟨i, finset.mem_insert_self i t, ih⟩) },
    { exact or.inr (or.inr ⟨k, finset.mem_insert_of_mem hkt, ih⟩) } },
  by_cases Hi : I ≤ f i,
  { exact or.inr (or.inr ⟨i, finset.mem_insert_self i t, Hi⟩) },
  have : ¬I ⊓ f a ⊓ f b ⊓ t.inf f ≤ f i,
  { rcases t.eq_empty_or_nonempty with (rfl | hsne),
    { rw [finset.inf_empty, inf_top_eq, hp.1.inf_le, hp.1.inf_le, not_or_distrib, not_or_distrib],
      exact ⟨⟨Hi, Ha⟩, Hb⟩ },
    simp only [hp.1.inf_le, hp.1.inf_le' hsne, not_or_distrib],
    exact ⟨⟨⟨Hi, Ha⟩, Hb⟩, Ht⟩ },
  rcases set.not_subset.1 this with ⟨r, ⟨⟨⟨hrI, hra⟩, hrb⟩, hr⟩, hri⟩,
  by_cases HI : (I : set R) ⊆ f a ∪ f b ∪ ⋃ j ∈ (↑t : set ι), f j,
  { specialize ih hp.2 hn HI, rcases ih with ih | ih | ⟨k, hkt, ih⟩,
    { left, exact ih }, { right, left, exact ih },
    { right, right, exact ⟨k, finset.mem_insert_of_mem hkt, ih⟩ } },
  exfalso, rcases set.not_subset.1 HI with ⟨s, hsI, hs⟩,
  rw [finset.coe_insert, set.bUnion_insert] at h,
  have hsi : s ∈ f i := ((h hsI).resolve_left (mt or.inl hs)).resolve_right (mt or.inr hs),
  rcases h (I.add_mem hrI hsI) with ⟨ha | hb⟩ | hi | ht,
  { exact hs (or.inl $ or.inl $ add_sub_cancel' r s ▸ (f a).sub_mem ha hra) },
  { exact hs (or.inl $ or.inr $ add_sub_cancel' r s ▸ (f b).sub_mem hb hrb) },
  { exact hri (add_sub_cancel r s ▸ (f i).sub_mem hi hsi) },
  { rw set.mem_Union₂ at ht, rcases ht with ⟨j, hjt, hj⟩,
    simp only [finset.inf_eq_infi, set_like.mem_coe, submodule.mem_infi] at hr,
    exact hs (or.inr $ set.mem_bUnion hjt $ add_sub_cancel' r s ▸ (f j).sub_mem hj $ hr j hjt) }
end

/-- Prime avoidance. Atiyah-Macdonald 1.11, Eisenbud 3.3, Stacks 00DS, Matsumura Ex.1.6. -/
theorem subset_union_prime {R : Type u} [comm_ring R] {s : finset ι} {f : ι → ideal R} (a b : ι)
  (hp : ∀ i ∈ s, i ≠ a → i ≠ b → is_prime (f i)) {I : ideal R} :
  (I : set R) ⊆ (⋃ i ∈ (↑s : set ι), f i) ↔ ∃ i ∈ s, I ≤ f i :=
suffices (I : set R) ⊆ (⋃ i ∈ (↑s : set ι), f i) → ∃ i, i ∈ s ∧ I ≤ f i,
  from ⟨λ h, bex_def.2 $ this h, λ ⟨i, his, hi⟩, set.subset.trans hi $ set.subset_bUnion_of_mem $
    show i ∈ (↑s : set ι), from his⟩,
assume h : (I : set R) ⊆ (⋃ i ∈ (↑s : set ι), f i),
begin
  classical,
  by_cases has : a ∈ s,
  { unfreezingI { obtain ⟨t, hat, rfl⟩ : ∃ t, a ∉ t ∧ insert a t = s :=
      ⟨s.erase a, finset.not_mem_erase a s, finset.insert_erase has⟩ },
    by_cases hbt : b ∈ t,
    { unfreezingI { obtain ⟨u, hbu, rfl⟩ : ∃ u, b ∉ u ∧ insert b u = t :=
        ⟨t.erase b, finset.not_mem_erase b t, finset.insert_erase hbt⟩ },
      have hp' : ∀ i ∈ u, is_prime (f i),
      { intros i hiu, refine hp i (finset.mem_insert_of_mem (finset.mem_insert_of_mem hiu)) _ _;
        unfreezingI { rintro rfl }; solve_by_elim only [finset.mem_insert_of_mem, *], },
      rw [finset.coe_insert, finset.coe_insert, set.bUnion_insert, set.bUnion_insert,
          ← set.union_assoc, subset_union_prime' hp', bex_def] at h,
      rwa [finset.exists_mem_insert, finset.exists_mem_insert] },
    { have hp' : ∀ j ∈ t, is_prime (f j),
      { intros j hj, refine hp j (finset.mem_insert_of_mem hj) _ _;
        unfreezingI { rintro rfl }; solve_by_elim only [finset.mem_insert_of_mem, *], },
      rw [finset.coe_insert, set.bUnion_insert, ← set.union_self (f a : set R),
          subset_union_prime' hp', ← or_assoc, or_self, bex_def] at h,
      rwa finset.exists_mem_insert } },
  { by_cases hbs : b ∈ s,
    { unfreezingI { obtain ⟨t, hbt, rfl⟩ : ∃ t, b ∉ t ∧ insert b t = s :=
        ⟨s.erase b, finset.not_mem_erase b s, finset.insert_erase hbs⟩ },
      have hp' : ∀ j ∈ t, is_prime (f j),
      { intros j hj, refine hp j (finset.mem_insert_of_mem hj) _ _;
        unfreezingI { rintro rfl }; solve_by_elim only [finset.mem_insert_of_mem, *], },
      rw [finset.coe_insert, set.bUnion_insert, ← set.union_self (f b : set R),
          subset_union_prime' hp', ← or_assoc, or_self, bex_def] at h,
      rwa finset.exists_mem_insert },
    cases s.eq_empty_or_nonempty with hse hsne,
    { substI hse, rw [finset.coe_empty, set.bUnion_empty, set.subset_empty_iff] at h,
      have : (I : set R) ≠ ∅ := set.nonempty.ne_empty (set.nonempty_of_mem I.zero_mem),
      exact absurd h this },
    { cases hsne.bex with i his,
      unfreezingI { obtain ⟨t, hit, rfl⟩ : ∃ t, i ∉ t ∧ insert i t = s :=
        ⟨s.erase i, finset.not_mem_erase i s, finset.insert_erase his⟩ },
      have hp' : ∀ j ∈ t, is_prime (f j),
      { intros j hj, refine hp j (finset.mem_insert_of_mem hj) _ _;
        unfreezingI { rintro rfl }; solve_by_elim only [finset.mem_insert_of_mem, *], },
      rw [finset.coe_insert, set.bUnion_insert, ← set.union_self (f i : set R),
          subset_union_prime' hp', ← or_assoc, or_self, bex_def] at h,
      rwa finset.exists_mem_insert } }
end

section dvd

/-- If `I` divides `J`, then `I` contains `J`.

In a Dedekind domain, to divide and contain are equivalent, see `ideal.dvd_iff_le`.
-/
lemma le_of_dvd {I J : ideal R} : I ∣ J → J ≤ I
| ⟨K, h⟩ := h.symm ▸ le_trans mul_le_inf inf_le_left

lemma is_unit_iff {I : ideal R} :
  is_unit I ↔ I = ⊤ :=
is_unit_iff_dvd_one.trans ((@one_eq_top R _).symm ▸
 ⟨λ h, eq_top_iff.mpr (ideal.le_of_dvd h), λ h, ⟨⊤, by rw [mul_top, h]⟩⟩)

instance unique_units : unique ((ideal R)ˣ) :=
{ default := 1,
  uniq := λ u, units.ext
    (show (u : ideal R) = 1, by rw [is_unit_iff.mp u.is_unit, one_eq_top]) }

end dvd

end mul_and_radical

section map_and_comap

variables {R : Type u} {S : Type v}

section semiring
variables {F : Type*} [semiring R] [semiring S]
variables [rc : ring_hom_class F R S]
variables (f : F)
variables {I J : ideal R} {K L : ideal S}

include rc
/-- `I.map f` is the span of the image of the ideal `I` under `f`, which may be bigger than
  the image itself. -/
def map (I : ideal R) : ideal S :=
span (f '' I)

/-- `I.comap f` is the preimage of `I` under `f`. -/
def comap (I : ideal S) : ideal R :=
{ carrier := f ⁻¹' I,
  add_mem' := λ x y hx hy, by simp only [set.mem_preimage, set_like.mem_coe,
                                         map_add, add_mem hx hy] at *,
  zero_mem' := by simp only [set.mem_preimage, map_zero, set_like.mem_coe, submodule.zero_mem],
  smul_mem' := λ c x hx, by { simp only [smul_eq_mul, set.mem_preimage, map_mul,
                                         set_like.mem_coe] at *,
                              exact mul_mem_left I _ hx } }

variables {f}
theorem map_mono (h : I ≤ J) : map f I ≤ map f J :=
span_mono $ set.image_subset _ h

theorem mem_map_of_mem (f : F) {I : ideal R} {x : R} (h : x ∈ I) : f x ∈ map f I :=
subset_span ⟨x, h, rfl⟩

lemma apply_coe_mem_map (f : F) (I : ideal R) (x : I) : f x ∈ I.map f :=
mem_map_of_mem f x.prop

theorem map_le_iff_le_comap :
  map f I ≤ K ↔ I ≤ comap f K :=
span_le.trans set.image_subset_iff

@[simp] theorem mem_comap {x} : x ∈ comap f K ↔ f x ∈ K := iff.rfl

theorem comap_mono (h : K ≤ L) : comap f K ≤ comap f L :=
set.preimage_mono (λ x hx, h hx)
variables (f)

theorem comap_ne_top (hK : K ≠ ⊤) : comap f K ≠ ⊤ :=
(ne_top_iff_one _).2 $ by rw [mem_comap, map_one];
  exact (ne_top_iff_one _).1 hK

variables {G : Type*} [rcg : ring_hom_class G S R]

include rcg
lemma map_le_comap_of_inv_on (g : G) (I : ideal R) (hf : set.left_inv_on g f I) :
  I.map f ≤ I.comap g :=
begin
  refine ideal.span_le.2 _,
  rintros x ⟨x, hx, rfl⟩,
  rw [set_like.mem_coe, mem_comap, hf hx],
  exact hx,
end

lemma comap_le_map_of_inv_on (g : G) (I : ideal S) (hf : set.left_inv_on g f (f ⁻¹' I)) :
  I.comap f ≤ I.map g :=
λ x (hx : f x ∈ I), hf hx ▸ ideal.mem_map_of_mem g hx

/-- The `ideal` version of `set.image_subset_preimage_of_inverse`. -/
lemma map_le_comap_of_inverse (g : G) (I : ideal R) (h : function.left_inverse g f) :
  I.map f ≤ I.comap g :=
map_le_comap_of_inv_on _ _ _ $ h.left_inv_on _

/-- The `ideal` version of `set.preimage_subset_image_of_inverse`. -/
lemma comap_le_map_of_inverse (g : G) (I : ideal S) (h : function.left_inverse g f) :
  I.comap f ≤ I.map g :=
comap_le_map_of_inv_on _ _ _ $ h.left_inv_on _
omit rcg

instance is_prime.comap [hK : K.is_prime] : (comap f K).is_prime :=
⟨comap_ne_top _ hK.1, λ x y,
  by simp only [mem_comap, map_mul]; apply hK.2⟩

variables (I J K L)

theorem map_top : map f ⊤ = ⊤ :=
(eq_top_iff_one _).2 $ subset_span ⟨1, trivial, map_one f⟩

variable (f)
lemma gc_map_comap : galois_connection (ideal.map f) (ideal.comap f) :=
λ I J, ideal.map_le_iff_le_comap
omit rc

@[simp] lemma comap_id : I.comap (ring_hom.id R) = I :=
ideal.ext $ λ _, iff.rfl

@[simp] lemma map_id : I.map (ring_hom.id R) = I :=
(gc_map_comap (ring_hom.id R)).l_unique galois_connection.id comap_id

lemma comap_comap {T : Type*} [semiring T] {I : ideal T} (f : R →+* S)
  (g : S →+* T) : (I.comap g).comap f = I.comap (g.comp f) := rfl

lemma map_map {T : Type*} [semiring T] {I : ideal R} (f : R →+* S)
  (g : S →+* T) : (I.map f).map g = I.map (g.comp f) :=
((gc_map_comap f).compose (gc_map_comap g)).l_unique
  (gc_map_comap (g.comp f)) (λ _, comap_comap _ _)

include rc
lemma map_span (f : F) (s : set R) :
  map f (span s) = span (f '' s) :=
symm $ submodule.span_eq_of_le _
  (λ y ⟨x, hy, x_eq⟩, x_eq ▸ mem_map_of_mem f (subset_span hy))
  (map_le_iff_le_comap.2 $ span_le.2 $ set.image_subset_iff.1 subset_span)

variables {f I J K L}

lemma map_le_of_le_comap : I ≤ K.comap f → I.map f ≤ K :=
(gc_map_comap f).l_le

lemma le_comap_of_map_le : I.map f ≤ K → I ≤ K.comap f :=
(gc_map_comap f).le_u

lemma le_comap_map : I ≤ (I.map f).comap f :=
(gc_map_comap f).le_u_l _

lemma map_comap_le : (K.comap f).map f ≤ K :=
(gc_map_comap f).l_u_le _

@[simp] lemma comap_top : (⊤ : ideal S).comap f = ⊤ :=
(gc_map_comap f).u_top

@[simp] lemma comap_eq_top_iff {I : ideal S} : I.comap f = ⊤ ↔ I = ⊤ :=
⟨ λ h, I.eq_top_iff_one.mpr (map_one f ▸ mem_comap.mp ((I.comap f).eq_top_iff_one.mp h)),
  λ h, by rw [h, comap_top] ⟩

@[simp] lemma map_bot : (⊥ : ideal R).map f = ⊥ :=
(gc_map_comap f).l_bot

variables (f I J K L)

@[simp] lemma map_comap_map : ((I.map f).comap f).map f = I.map f :=
(gc_map_comap f).l_u_l_eq_l I

@[simp] lemma comap_map_comap : ((K.comap f).map f).comap f = K.comap f :=
(gc_map_comap f).u_l_u_eq_u K

lemma map_sup : (I ⊔ J).map f = I.map f ⊔ J.map f :=
(gc_map_comap f : galois_connection (map f) (comap f)).l_sup

theorem comap_inf : comap f (K ⊓ L) = comap f K ⊓ comap f L := rfl

variables {ι : Sort*}

lemma map_supr (K : ι → ideal R) : (supr K).map f = ⨆ i, (K i).map f :=
(gc_map_comap f : galois_connection (map f) (comap f)).l_supr

lemma comap_infi (K : ι → ideal S) : (infi K).comap f = ⨅ i, (K i).comap f :=
(gc_map_comap f : galois_connection (map f) (comap f)).u_infi

lemma map_Sup (s : set (ideal R)): (Sup s).map f = ⨆ I ∈ s, (I : ideal R).map f :=
(gc_map_comap f : galois_connection (map f) (comap f)).l_Sup

lemma comap_Inf (s : set (ideal S)): (Inf s).comap f = ⨅ I ∈ s, (I : ideal S).comap f :=
(gc_map_comap f : galois_connection (map f) (comap f)).u_Inf

lemma comap_Inf' (s : set (ideal S)) : (Inf s).comap f = ⨅ I ∈ (comap f '' s), I :=
trans (comap_Inf f s) (by rw infi_image)

theorem comap_is_prime [H : is_prime K] : is_prime (comap f K) :=
⟨comap_ne_top f H.ne_top,
  λ x y h, H.mem_or_mem $ by rwa [mem_comap, map_mul] at h⟩

variables {I J K L}

theorem map_inf_le : map f (I ⊓ J) ≤ map f I ⊓ map f J :=
(gc_map_comap f : galois_connection (map f) (comap f)).monotone_l.map_inf_le _ _

theorem le_comap_sup : comap f K ⊔ comap f L ≤ comap f (K ⊔ L) :=
(gc_map_comap f : galois_connection (map f) (comap f)).monotone_u.le_map_sup _ _
omit rc

@[simp] lemma smul_top_eq_map {R S : Type*} [comm_semiring R] [comm_semiring S] [algebra R S]
  (I : ideal R) : I • (⊤ : submodule R S) = (I.map (algebra_map R S)).restrict_scalars R :=
begin
  refine le_antisymm (submodule.smul_le.mpr (λ r hr y _, _) )
      (λ x hx, submodule.span_induction hx _ _ _ _),
  { rw algebra.smul_def,
     exact mul_mem_right _ _ (mem_map_of_mem _ hr) },

  { rintros _ ⟨x, hx, rfl⟩,
    rw [← mul_one (algebra_map R S x), ← algebra.smul_def],
    exact submodule.smul_mem_smul hx submodule.mem_top },
  { exact submodule.zero_mem _ },
  { intros x y, exact submodule.add_mem _ },
  intros a x hx,
  refine submodule.smul_induction_on hx _ _,
  { intros r hr s hs,
    rw smul_comm,
    exact submodule.smul_mem_smul hr submodule.mem_top },
  { intros x y hx hy,
    rw smul_add, exact submodule.add_mem _ hx hy },
end

@[simp] lemma coe_restrict_scalars {R S : Type*} [comm_semiring R] [semiring S] [algebra R S]
  (I : ideal S) : ((I.restrict_scalars R) : set S) = ↑I :=
rfl

/-- The smallest `S`-submodule that contains all `x ∈ I * y ∈ J`
is also the smallest `R`-submodule that does so. -/
@[simp] lemma restrict_scalars_mul {R S : Type*} [comm_semiring R] [comm_semiring S] [algebra R S]
  (I J : ideal S) : (I * J).restrict_scalars R = I.restrict_scalars R * J.restrict_scalars R :=
le_antisymm (λ x hx, submodule.mul_induction_on hx
    (λ x hx y hy, submodule.mul_mem_mul hx hy)
    (λ x y, submodule.add_mem _))
  (submodule.mul_le.mpr (λ x hx y hy, ideal.mul_mem_mul hx hy))

section surjective
variables (hf : function.surjective f)
include hf

open function

theorem map_comap_of_surjective (I : ideal S) :
  map f (comap f I) = I :=
le_antisymm (map_le_iff_le_comap.2 le_rfl)
(λ s hsi, let ⟨r, hfrs⟩ := hf s in
  hfrs ▸ (mem_map_of_mem f $ show f r ∈ I, from hfrs.symm ▸ hsi))

/-- `map` and `comap` are adjoint, and the composition `map f ∘ comap f` is the
  identity -/
def gi_map_comap : galois_insertion (map f) (comap f) :=
galois_insertion.monotone_intro
  ((gc_map_comap f).monotone_u)
  ((gc_map_comap f).monotone_l)
  (λ _, le_comap_map)
  (map_comap_of_surjective _ hf)

lemma map_surjective_of_surjective : surjective (map f) :=
(gi_map_comap f hf).l_surjective

lemma comap_injective_of_surjective : injective (comap f) :=
(gi_map_comap f hf).u_injective

lemma map_sup_comap_of_surjective (I J : ideal S) : (I.comap f ⊔ J.comap f).map f = I ⊔ J :=
(gi_map_comap f hf).l_sup_u _ _

lemma map_supr_comap_of_surjective (K : ι → ideal S) : (⨆i, (K i).comap f).map f = supr K :=
(gi_map_comap f hf).l_supr_u _

lemma map_inf_comap_of_surjective (I J : ideal S) : (I.comap f ⊓ J.comap f).map f = I ⊓ J :=
(gi_map_comap f hf).l_inf_u _ _

lemma map_infi_comap_of_surjective (K : ι → ideal S) : (⨅i, (K i).comap f).map f = infi K :=
(gi_map_comap f hf).l_infi_u _

theorem mem_image_of_mem_map_of_surjective {I : ideal R} {y}
  (H : y ∈ map f I) : y ∈ f '' I :=
submodule.span_induction H (λ _, id) ⟨0, I.zero_mem, map_zero f⟩
(λ y1 y2 ⟨x1, hx1i, hxy1⟩ ⟨x2, hx2i, hxy2⟩,
  ⟨x1 + x2, I.add_mem hx1i hx2i, hxy1 ▸ hxy2 ▸ map_add f _ _⟩)
(λ c y ⟨x, hxi, hxy⟩,
  let ⟨d, hdc⟩ := hf c in ⟨d * x, I.mul_mem_left _ hxi, hdc ▸ hxy ▸ map_mul f _ _⟩)

lemma mem_map_iff_of_surjective {I : ideal R} {y} :
  y ∈ map f I ↔ ∃ x, x ∈ I ∧ f x = y :=
⟨λ h, (set.mem_image _ _ _).2 (mem_image_of_mem_map_of_surjective f hf h),
  λ ⟨x, hx⟩, hx.right ▸ (mem_map_of_mem f hx.left)⟩

lemma le_map_of_comap_le_of_surjective : comap f K ≤ I → K ≤ map f I :=
λ h, (map_comap_of_surjective f hf K) ▸ map_mono h

end surjective

section injective
variables (hf : function.injective f)
include hf

lemma comap_bot_le_of_injective : comap f ⊥ ≤ I :=
begin
  refine le_trans (λ x hx, _) bot_le,
  rw [mem_comap, submodule.mem_bot, ← map_zero f] at hx,
  exact eq.symm (hf hx) ▸ (submodule.zero_mem ⊥)
end

end injective

end semiring

section ring
variables {F : Type*} [ring R] [ring S]
variables [ring_hom_class F R S] (f : F) {I : ideal R}

section surjective

variables (hf : function.surjective f)
include hf

theorem comap_map_of_surjective (I : ideal R) : comap f (map f I) = I ⊔ comap f ⊥ :=
le_antisymm (assume r h, let ⟨s, hsi, hfsr⟩ := mem_image_of_mem_map_of_surjective f hf h in
  submodule.mem_sup.2 ⟨s, hsi, r - s, (submodule.mem_bot S).2 $ by rw [map_sub, hfsr, sub_self],
  add_sub_cancel'_right s r⟩)
(sup_le (map_le_iff_le_comap.1 le_rfl) (comap_mono bot_le))


/-- Correspondence theorem -/
def rel_iso_of_surjective : ideal S ≃o { p : ideal R // comap f ⊥ ≤ p } :=
{ to_fun := λ J, ⟨comap f J, comap_mono bot_le⟩,
  inv_fun := λ I, map f I.1,
  left_inv := λ J, map_comap_of_surjective f hf J,
  right_inv := λ I, subtype.eq $ show comap f (map f I.1) = I.1,
    from (comap_map_of_surjective f hf I).symm ▸ le_antisymm
      (sup_le le_rfl I.2) le_sup_left,
  map_rel_iff' := λ I1 I2, ⟨λ H, map_comap_of_surjective f hf I1 ▸
    map_comap_of_surjective f hf I2 ▸ map_mono H, comap_mono⟩ }

/-- The map on ideals induced by a surjective map preserves inclusion. -/
def order_embedding_of_surjective : ideal S ↪o ideal R :=
(rel_iso_of_surjective f hf).to_rel_embedding.trans (subtype.rel_embedding _ _)

theorem map_eq_top_or_is_maximal_of_surjective {I : ideal R} (H : is_maximal I) :
  (map f I) = ⊤ ∨ is_maximal (map f I) :=
begin
  refine or_iff_not_imp_left.2 (λ ne_top, ⟨⟨λ h, ne_top h, λ J hJ, _⟩⟩),
  { refine (rel_iso_of_surjective f hf).injective
      (subtype.ext_iff.2 (eq.trans (H.1.2 (comap f J) (lt_of_le_of_ne _ _)) comap_top.symm)),
    { exact (map_le_iff_le_comap).1 (le_of_lt hJ) },
    { exact λ h, hJ.right (le_map_of_comap_le_of_surjective f hf (le_of_eq h.symm)) } }
end

theorem comap_is_maximal_of_surjective {K : ideal S} [H : is_maximal K] : is_maximal (comap f K) :=
begin
  refine ⟨⟨comap_ne_top _ H.1.1, λ J hJ, _⟩⟩,
  suffices : map f J = ⊤,
  { replace this := congr_arg (comap f) this,
    rw [comap_top, comap_map_of_surjective _ hf, eq_top_iff] at this,
    rw eq_top_iff,
    exact le_trans this (sup_le (le_of_eq rfl) (le_trans (comap_mono (bot_le)) (le_of_lt hJ))) },
  refine H.1.2 (map f J) (lt_of_le_of_ne (le_map_of_comap_le_of_surjective _ hf (le_of_lt hJ))
    (λ h, ne_of_lt hJ (trans (congr_arg (comap f) h) _))),
  rw [comap_map_of_surjective _ hf, sup_eq_left],
  exact le_trans (comap_mono bot_le) (le_of_lt hJ)
end

theorem comap_le_comap_iff_of_surjective (I J : ideal S) : comap f I ≤ comap f J ↔ I ≤ J :=
⟨λ h, (map_comap_of_surjective f hf I).symm.le.trans (map_le_of_le_comap h),
  λ h, le_comap_of_map_le ((map_comap_of_surjective f hf I).le.trans h)⟩

end surjective

/-- If `f : R ≃+* S` is a ring isomorphism and `I : ideal R`, then `map f (map f.symm) = I`. -/
@[simp]
lemma map_of_equiv (I : ideal R) (f : R ≃+* S) : (I.map (f : R →+* S)).map (f.symm : S →+* R) = I :=
by simp [← ring_equiv.to_ring_hom_eq_coe, map_map]

/-- If `f : R ≃+* S` is a ring isomorphism and `I : ideal R`, then `comap f.symm (comap f) = I`. -/
@[simp]
lemma comap_of_equiv (I : ideal R) (f : R ≃+* S) :
  (I.comap (f.symm : S →+* R)).comap (f : R →+* S) = I :=
by simp [← ring_equiv.to_ring_hom_eq_coe, comap_comap]

/-- If `f : R ≃+* S` is a ring isomorphism and `I : ideal R`, then `map f I = comap f.symm I`. -/
lemma map_comap_of_equiv (I : ideal R) (f : R ≃+* S) : I.map (f : R →+* S) = I.comap f.symm :=
le_antisymm (le_comap_of_map_le (map_of_equiv I f).le)
  (le_map_of_comap_le_of_surjective _ f.surjective (comap_of_equiv I f).le)

section bijective
variables (hf : function.bijective f)
include hf

/-- Special case of the correspondence theorem for isomorphic rings -/
def rel_iso_of_bijective : ideal S ≃o ideal R :=
{ to_fun := comap f,
  inv_fun := map f,
  left_inv := (rel_iso_of_surjective f hf.right).left_inv,
  right_inv := λ J, subtype.ext_iff.1
    ((rel_iso_of_surjective f hf.right).right_inv ⟨J, comap_bot_le_of_injective f hf.left⟩),
  map_rel_iff' := λ _ _, (rel_iso_of_surjective f hf.right).map_rel_iff' }

lemma comap_le_iff_le_map {I : ideal R} {K : ideal S} : comap f K ≤ I ↔ K ≤ map f I :=
⟨λ h, le_map_of_comap_le_of_surjective f hf.right h,
 λ h, ((rel_iso_of_bijective f hf).right_inv I) ▸ comap_mono h⟩

theorem map.is_maximal {I : ideal R} (H : is_maximal I) : is_maximal (map f I) :=
by refine or_iff_not_imp_left.1
  (map_eq_top_or_is_maximal_of_surjective f hf.right H) (λ h, H.1.1 _);
calc I = comap f (map f I) : ((rel_iso_of_bijective f hf).right_inv I).symm
   ... = comap f ⊤ : by rw h
   ... = ⊤ : by rw comap_top

end bijective

lemma ring_equiv.bot_maximal_iff (e : R ≃+* S) :
  (⊥ : ideal R).is_maximal ↔ (⊥ : ideal S).is_maximal :=
⟨λ h, (@map_bot _ _ _ _ _ _ e.to_ring_hom) ▸ map.is_maximal e.to_ring_hom e.bijective h,
  λ h, (@map_bot _ _ _ _ _ _ e.symm.to_ring_hom) ▸ map.is_maximal e.symm.to_ring_hom
          e.symm.bijective h⟩

end ring

section comm_ring

variables {F : Type*} [comm_ring R] [comm_ring S]
variables [rc : ring_hom_class F R S]
variables (f : F)
variables {I J : ideal R} {K L : ideal S}

variables (I J K L)

include rc
theorem map_mul : map f (I * J) = map f I * map f J :=
le_antisymm (map_le_iff_le_comap.2 $ mul_le.2 $ λ r hri s hsj,
  show f (r * s) ∈ _, by rw map_mul;
  exact mul_mem_mul (mem_map_of_mem f hri) (mem_map_of_mem f hsj))
(trans_rel_right _ (span_mul_span _ _) $ span_le.2 $
  set.Union₂_subset $ λ i ⟨r, hri, hfri⟩,
  set.Union₂_subset $ λ j ⟨s, hsj, hfsj⟩,
  set.singleton_subset_iff.2 $ hfri ▸ hfsj ▸
  by rw [← map_mul];
  exact mem_map_of_mem f (mul_mem_mul hri hsj))

/-- The pushforward `ideal.map` as a monoid-with-zero homomorphism. -/
@[simps]
def map_hom : ideal R →*₀ ideal S :=
{ to_fun := map f,
  map_mul' := λ I J, ideal.map_mul f I J,
  map_one' := by convert ideal.map_top f; exact one_eq_top,
  map_zero' := ideal.map_bot }

protected theorem map_pow (n : ℕ) : map f (I^n) = (map f I)^n :=
map_pow (map_hom f) I n

theorem comap_radical : comap f (radical K) = radical (comap f K) :=
le_antisymm (λ r ⟨n, hfrnk⟩, ⟨n, show f (r ^ n) ∈ K,
  from (map_pow f r n).symm ▸ hfrnk⟩)
(λ r ⟨n, hfrnk⟩, ⟨n, map_pow f r n ▸ hfrnk⟩)
omit rc

@[simp] lemma map_quotient_self :
  map (quotient.mk I) I = ⊥ :=
eq_bot_iff.2 $ ideal.map_le_iff_le_comap.2 $ λ x hx,
(submodule.mem_bot (R ⧸ I)).2 $ ideal.quotient.eq_zero_iff_mem.2 hx

variables {I J K L}

include rc
theorem map_radical_le : map f (radical I) ≤ radical (map f I) :=
map_le_iff_le_comap.2 $ λ r ⟨n, hrni⟩, ⟨n, map_pow f r n ▸ mem_map_of_mem f hrni⟩

theorem le_comap_mul : comap f K * comap f L ≤ comap f (K * L) :=
map_le_iff_le_comap.1 $ (map_mul f (comap f K) (comap f L)).symm ▸
mul_mono (map_le_iff_le_comap.2 $ le_rfl) (map_le_iff_le_comap.2 $ le_rfl)

lemma le_comap_pow (n : ℕ) :
  (K.comap f) ^ n ≤ (K ^ n).comap f :=
begin
  induction n,
  { rw [pow_zero, pow_zero, ideal.one_eq_top, ideal.one_eq_top], exact rfl.le },
  { rw [pow_succ, pow_succ], exact (ideal.mul_mono_right n_ih).trans (ideal.le_comap_mul f) }
end

omit rc

end comm_ring

end map_and_comap

section is_primary
variables {R : Type u} [comm_semiring R]

/-- A proper ideal `I` is primary iff `xy ∈ I` implies `x ∈ I` or `y ∈ radical I`. -/
def is_primary (I : ideal R) : Prop :=
I ≠ ⊤ ∧ ∀ {x y : R}, x * y ∈ I → x ∈ I ∨ y ∈ radical I

theorem is_prime.is_primary {I : ideal R} (hi : is_prime I) : is_primary I :=
⟨hi.1, λ x y hxy, (hi.mem_or_mem hxy).imp id $ λ hyi, le_radical hyi⟩

theorem mem_radical_of_pow_mem {I : ideal R} {x : R} {m : ℕ} (hx : x ^ m ∈ radical I) :
  x ∈ radical I :=
radical_idem I ▸ ⟨m, hx⟩

theorem is_prime_radical {I : ideal R} (hi : is_primary I) : is_prime (radical I) :=
⟨mt radical_eq_top.1 hi.1, λ x y ⟨m, hxy⟩, begin
  rw mul_pow at hxy, cases hi.2 hxy,
  { exact or.inl ⟨m, h⟩ },
  { exact or.inr (mem_radical_of_pow_mem h) }
end⟩

theorem is_primary_inf {I J : ideal R} (hi : is_primary I) (hj : is_primary J)
  (hij : radical I = radical J) : is_primary (I ⊓ J) :=
⟨ne_of_lt $ lt_of_le_of_lt inf_le_left (lt_top_iff_ne_top.2 hi.1), λ x y ⟨hxyi, hxyj⟩,
begin
  rw [radical_inf, hij, inf_idem],
  cases hi.2 hxyi with hxi hyi, cases hj.2 hxyj with hxj hyj,
  { exact or.inl ⟨hxi, hxj⟩ },
  { exact or.inr hyj },
  { rw hij at hyi, exact or.inr hyi }
end⟩

end is_primary

section total

variables (ι : Type*)
variables (M : Type*) [add_comm_group M] {R : Type*} [comm_ring R] [module R M] (I : ideal R)
variables (v : ι → M) (hv : submodule.span R (set.range v) = ⊤)


open_locale big_operators

/-- A variant of `finsupp.total` that takes in vectors valued in `I`. -/
noncomputable
def finsupp_total : (ι →₀ I) →ₗ[R] M :=
(finsupp.total ι M R v).comp (finsupp.map_range.linear_map I.subtype)

variables {ι M v}

lemma finsupp_total_apply (f : ι →₀ I) :
  finsupp_total ι M I v f = f.sum (λ i x, (x : R) • v i) :=
begin
  dsimp [finsupp_total],
  rw [finsupp.total_apply, finsupp.sum_map_range_index],
  exact λ _, zero_smul _ _
end

lemma finsupp_total_apply_eq_of_fintype [fintype ι] (f : ι →₀ I) :
  finsupp_total ι M I v f = ∑ i, (f i : R) • v i :=
by { rw [finsupp_total_apply, finsupp.sum_fintype], exact λ _, zero_smul _ _ }

lemma range_finsupp_total :
  (finsupp_total ι M I v).range = I • (submodule.span R (set.range v)) :=
begin
  ext,
  rw submodule.mem_ideal_smul_span_iff_exists_sum,
  refine ⟨λ ⟨f, h⟩, ⟨finsupp.map_range.linear_map I.subtype f, λ i, (f i).2, h⟩, _⟩,
  rintro ⟨a, ha, rfl⟩,
  classical,
  refine ⟨a.map_range (λ r, if h : r ∈ I then ⟨r, h⟩ else 0) (by split_ifs; refl), _⟩,
  rw [finsupp_total_apply, finsupp.sum_map_range_index],
  { apply finsupp.sum_congr, intros i _, rw dif_pos (ha i), refl },
  { exact λ _, zero_smul _ _ },
end

end total

end ideal

lemma associates.mk_ne_zero' {R : Type*} [comm_semiring R] {r : R} :
  (associates.mk (ideal.span {r} : ideal R)) ≠ 0 ↔ (r ≠ 0):=
by rw [associates.mk_ne_zero, ideal.zero_eq_bot, ne.def, ideal.span_singleton_eq_bot]

namespace ring_hom

variables {R : Type u} {S : Type v} {T : Type v}

section semiring
variables {F : Type*} {G : Type*} [semiring R] [semiring S] [semiring T]
variables [rcf : ring_hom_class F R S] [rcg : ring_hom_class G T S]
(f : F) (g : G)

include rcf
/-- Kernel of a ring homomorphism as an ideal of the domain. -/
def ker : ideal R := ideal.comap f ⊥

/-- An element is in the kernel if and only if it maps to zero.-/
lemma mem_ker {r} : r ∈ ker f ↔ f r = 0 :=
by rw [ker, ideal.mem_comap, submodule.mem_bot]

lemma ker_eq : ((ker f) : set R) = set.preimage f {0} := rfl

lemma ker_eq_comap_bot (f : F) : ker f = ideal.comap f ⊥ := rfl
omit rcf

lemma comap_ker (f : S →+* R) (g : T →+* S) : f.ker.comap g = (f.comp g).ker :=
by rw [ring_hom.ker_eq_comap_bot, ideal.comap_comap, ring_hom.ker_eq_comap_bot]

include rcf
/-- If the target is not the zero ring, then one is not in the kernel.-/
lemma not_one_mem_ker [nontrivial S] (f : F) : (1:R) ∉ ker f :=
by { rw [mem_ker, map_one], exact one_ne_zero }

lemma ker_ne_top [nontrivial S] (f : F) : ker f ≠ ⊤ :=
(ideal.ne_top_iff_one _).mpr $ not_one_mem_ker f
omit rcf

end semiring

section ring
variables {F : Type*} [ring R] [semiring S] [rc : ring_hom_class F R S] (f : F)

include rc
lemma injective_iff_ker_eq_bot : function.injective f ↔ ker f = ⊥ :=
by { rw [set_like.ext'_iff, ker_eq, set.ext_iff], exact injective_iff_map_eq_zero' f }

lemma ker_eq_bot_iff_eq_zero : ker f = ⊥ ↔ ∀ x, f x = 0 → x = 0 :=
by { rw [← injective_iff_map_eq_zero f, injective_iff_ker_eq_bot] }
omit rc

@[simp] lemma ker_coe_equiv (f : R ≃+* S) :
  ker (f : R →+* S) = ⊥ :=
by simpa only [←injective_iff_ker_eq_bot] using equiv_like.injective f

@[simp] lemma ker_equiv {F' : Type*} [ring_equiv_class F' R S] (f : F') :
  ker f = ⊥ :=
by simpa only [←injective_iff_ker_eq_bot] using equiv_like.injective f

end ring

section comm_ring
variables [comm_ring R] [comm_ring S] (f : R →+* S)

/-- The induced map from the quotient by the kernel to the codomain.

This is an isomorphism if `f` has a right inverse (`quotient_ker_equiv_of_right_inverse`) /
is surjective (`quotient_ker_equiv_of_surjective`).
-/
def ker_lift (f : R →+* S) : R ⧸ f.ker →+* S :=
ideal.quotient.lift _ f $ λ r, f.mem_ker.mp

@[simp]
lemma ker_lift_mk (f : R →+* S) (r : R) : ker_lift f (ideal.quotient.mk f.ker r) = f r :=
ideal.quotient.lift_mk _ _ _

/-- The induced map from the quotient by the kernel is injective. -/
lemma ker_lift_injective (f : R →+* S) : function.injective (ker_lift f) :=
assume a b, quotient.induction_on₂' a b $
  assume a b (h : f a = f b), ideal.quotient.eq.2 $
show a - b ∈ ker f, by rw [mem_ker, map_sub, h, sub_self]

variable {f}

/-- The **first isomorphism theorem** for commutative rings, computable version. -/
def quotient_ker_equiv_of_right_inverse
  {g : S → R} (hf : function.right_inverse g f) :
  R ⧸ f.ker ≃+* S :=
{ to_fun := ker_lift f,
  inv_fun := (ideal.quotient.mk f.ker) ∘ g,
  left_inv := begin
    rintro ⟨x⟩,
    apply ker_lift_injective,
    simp [hf (f x)],
  end,
  right_inv := hf,
  ..ker_lift f}

@[simp]
lemma quotient_ker_equiv_of_right_inverse.apply {g : S → R} (hf : function.right_inverse g f)
  (x : R ⧸ f.ker) : quotient_ker_equiv_of_right_inverse hf x = ker_lift f x := rfl

@[simp]
lemma quotient_ker_equiv_of_right_inverse.symm.apply {g : S → R} (hf : function.right_inverse g f)
  (x : S) : (quotient_ker_equiv_of_right_inverse hf).symm x = ideal.quotient.mk f.ker (g x) := rfl

/-- The **first isomorphism theorem** for commutative rings. -/
noncomputable def quotient_ker_equiv_of_surjective (hf : function.surjective f) :
  R ⧸ f.ker ≃+* S :=
quotient_ker_equiv_of_right_inverse (classical.some_spec hf.has_right_inverse)

end comm_ring

/-- The kernel of a homomorphism to a domain is a prime ideal. -/
lemma ker_is_prime {F : Type*} [ring R] [ring S] [is_domain S] [ring_hom_class F R S]
  (f : F) : (ker f).is_prime :=
⟨by { rw [ne.def, ideal.eq_top_iff_one], exact not_one_mem_ker f },
λ x y, by simpa only [mem_ker, map_mul] using @eq_zero_or_eq_zero_of_mul_eq_zero S _ _ _ _ _⟩

/-- The kernel of a homomorphism to a field is a maximal ideal. -/
lemma ker_is_maximal_of_surjective {R K F : Type*} [ring R] [field K] [ring_hom_class F R K]
  (f : F) (hf : function.surjective f) :
  (ker f).is_maximal :=
begin
  refine ideal.is_maximal_iff.mpr
    ⟨λ h1, @one_ne_zero K _ _ $ map_one f ▸ (mem_ker f).mp h1,
    λ J x hJ hxf hxJ, _⟩,
  obtain ⟨y, hy⟩ := hf (f x)⁻¹,
  have H : 1 = y * x - (y * x - 1) := (sub_sub_cancel _ _).symm,
  rw H,
  refine J.sub_mem (J.mul_mem_left _ hxJ) (hJ _),
  rw mem_ker,
  simp only [hy, map_sub, map_one, map_mul,
    inv_mul_cancel (mt (mem_ker f).mpr hxf), sub_self],
end

end ring_hom

namespace ideal

variables {R : Type*} {S : Type*} {F : Type*}

section semiring
variables [semiring R] [semiring S] [rc : ring_hom_class F R S]

include rc
lemma map_eq_bot_iff_le_ker {I : ideal R} (f : F) : I.map f = ⊥ ↔ I ≤ (ring_hom.ker f) :=
by rw [ring_hom.ker, eq_bot_iff, map_le_iff_le_comap]

lemma ker_le_comap {K : ideal S} (f : F) : ring_hom.ker f ≤ comap f K :=
λ x hx, mem_comap.2 (((ring_hom.mem_ker f).1 hx).symm ▸ K.zero_mem)

end semiring

section ring
variables [ring R] [ring S] [rc : ring_hom_class F R S]

include rc
lemma map_Inf {A : set (ideal R)} {f : F} (hf : function.surjective f) :
  (∀ J ∈ A, ring_hom.ker f ≤ J) → map f (Inf A) = Inf (map f '' A) :=
begin
  refine λ h, le_antisymm (le_Inf _) _,
  { intros j hj y hy,
    cases (mem_map_iff_of_surjective f hf).1 hy with x hx,
    cases (set.mem_image _ _ _).mp hj with J hJ,
    rw [← hJ.right, ← hx.right],
    exact mem_map_of_mem f (Inf_le_of_le hJ.left (le_of_eq rfl) hx.left) },
  { intros y hy,
    cases hf y with x hx,
    refine hx ▸ (mem_map_of_mem f _),
    have : ∀ I ∈ A, y ∈ map f I, by simpa using hy,
    rw [submodule.mem_Inf],
    intros J hJ,
    rcases (mem_map_iff_of_surjective f hf).1 (this J hJ) with ⟨x', hx', rfl⟩,
    have : x - x' ∈ J,
    { apply h J hJ,
      rw [ring_hom.mem_ker, map_sub, hx, sub_self] },
    simpa only [sub_add_cancel] using J.add_mem this hx' }
end

theorem map_is_prime_of_surjective {f : F} (hf : function.surjective f) {I : ideal R}
  [H : is_prime I] (hk : ring_hom.ker f ≤ I) : is_prime (map f I) :=
begin
  refine ⟨λ h, H.ne_top (eq_top_iff.2 _), λ x y, _⟩,
  { replace h := congr_arg (comap f) h,
    rw [comap_map_of_surjective _ hf, comap_top] at h,
    exact h ▸ sup_le (le_of_eq rfl) hk },
  { refine λ hxy, (hf x).rec_on (λ a ha, (hf y).rec_on (λ b hb, _)),
    rw [← ha, ← hb, ← _root_.map_mul f, mem_map_iff_of_surjective _ hf] at hxy,
    rcases hxy with ⟨c, hc, hc'⟩,
    rw [← sub_eq_zero, ← map_sub] at hc',
    have : a * b ∈ I,
    { convert I.sub_mem hc (hk (hc' : c - a * b ∈ ring_hom.ker f)),
      abel },
    exact (H.mem_or_mem this).imp (λ h, ha ▸ mem_map_of_mem f h) (λ h, hb ▸ mem_map_of_mem f h) }
end
omit rc

theorem map_is_prime_of_equiv {F' : Type*} [ring_equiv_class F' R S]
  (f : F') {I : ideal R} [is_prime I] :
  is_prime (map f I) :=
map_is_prime_of_surjective (equiv_like.surjective f) $ by simp only [ring_hom.ker_equiv, bot_le]

end ring

section comm_ring
variables [comm_ring R] [comm_ring S]

@[simp] lemma mk_ker {I : ideal R} : (quotient.mk I).ker = I :=
by ext; rw [ring_hom.ker, mem_comap, submodule.mem_bot, quotient.eq_zero_iff_mem]

lemma map_mk_eq_bot_of_le {I J : ideal R} (h : I ≤ J) : I.map (J^.quotient.mk) = ⊥ :=
by { rw [map_eq_bot_iff_le_ker, mk_ker], exact h }

lemma ker_quotient_lift {S : Type v} [comm_ring S] {I : ideal R} (f : R →+* S) (H : I ≤ f.ker) :
  (ideal.quotient.lift I f H).ker = (f.ker).map I^.quotient.mk :=
begin
  ext x,
  split,
  { intro hx,
    obtain ⟨y, hy⟩ := quotient.mk_surjective x,
    rw [ring_hom.mem_ker, ← hy, ideal.quotient.lift_mk, ← ring_hom.mem_ker] at hx,
    rw [← hy, mem_map_iff_of_surjective I^.quotient.mk quotient.mk_surjective],
    exact ⟨y, hx, rfl⟩ },
  { intro hx,
    rw mem_map_iff_of_surjective I^.quotient.mk quotient.mk_surjective at hx,
    obtain ⟨y, hy⟩ := hx,
    rw [ring_hom.mem_ker, ← hy.right, ideal.quotient.lift_mk, ← (ring_hom.mem_ker f)],
    exact hy.left },
end

theorem map_eq_iff_sup_ker_eq_of_surjective {I J : ideal R} (f : R →+* S)
  (hf : function.surjective f) : map f I = map f J ↔ I ⊔ f.ker = J ⊔ f.ker :=
by rw [← (comap_injective_of_surjective f hf).eq_iff, comap_map_of_surjective f hf,
  comap_map_of_surjective f hf, ring_hom.ker_eq_comap_bot]

theorem map_radical_of_surjective {f : R →+* S} (hf : function.surjective f) {I : ideal R}
  (h : ring_hom.ker f ≤ I) : map f (I.radical) = (map f I).radical :=
begin
  rw [radical_eq_Inf, radical_eq_Inf],
  have : ∀ J ∈ {J : ideal R | I ≤ J ∧ J.is_prime}, f.ker ≤ J := λ J hJ, le_trans h hJ.left,
  convert map_Inf hf this,
  refine funext (λ j, propext ⟨_, _⟩),
  { rintros ⟨hj, hj'⟩,
    haveI : j.is_prime := hj',
    exact ⟨comap f j, ⟨⟨map_le_iff_le_comap.1 hj, comap_is_prime f j⟩,
      map_comap_of_surjective f hf j⟩⟩ },
  { rintro ⟨J, ⟨hJ, hJ'⟩⟩,
    haveI : J.is_prime := hJ.right,
    refine ⟨hJ' ▸ map_mono hJ.left, hJ' ▸ map_is_prime_of_surjective hf (le_trans h hJ.left)⟩ },
end

@[simp] lemma bot_quotient_is_maximal_iff (I : ideal R) :
  (⊥ : ideal (R ⧸ I)).is_maximal ↔ I.is_maximal :=
⟨λ hI, (@mk_ker _ _ I) ▸
  @comap_is_maximal_of_surjective _ _ _ _ _ _ (quotient.mk I) quotient.mk_surjective ⊥ hI,
 λ hI, @bot_is_maximal _ (@field.to_division_ring _ (@quotient.field _ _ I hI)) ⟩

/-- See also `ideal.mem_quotient_iff_mem` in case `I ≤ J`. -/
@[simp]
lemma mem_quotient_iff_mem_sup {I J : ideal R} {x : R} :
  quotient.mk I x ∈ J.map (quotient.mk I) ↔ x ∈ J ⊔ I :=
by rw [← mem_comap, comap_map_of_surjective (quotient.mk I) quotient.mk_surjective,
       ← ring_hom.ker_eq_comap_bot, mk_ker]

/-- See also `ideal.mem_quotient_iff_mem_sup` if the assumption `I ≤ J` is not available. -/
lemma mem_quotient_iff_mem {I J : ideal R} (hIJ : I ≤ J) {x : R} :
  quotient.mk I x ∈ J.map (quotient.mk I) ↔ x ∈ J :=
by rw [mem_quotient_iff_mem_sup, sup_eq_left.mpr hIJ]

section quotient_algebra

variables (R₁ R₂ : Type*) {A B : Type*}
variables [comm_semiring R₁] [comm_semiring R₂] [comm_ring A] [comm_ring B]
variables [algebra R₁ A] [algebra R₂ A] [algebra R₁ B]

/-- The `R₁`-algebra structure on `A/I` for an `R₁`-algebra `A` -/
instance quotient.algebra {I : ideal A} : algebra R₁ (A ⧸ I) :=
{ to_fun := λ x, ideal.quotient.mk I (algebra_map R₁ A x),
  smul := (•),
  smul_def' := λ r x, quotient.induction_on' x $ λ x,
      ((quotient.mk I).congr_arg $ algebra.smul_def _ _).trans (ring_hom.map_mul _ _ _),
  commutes' := λ _ _, mul_comm _ _,
  .. ring_hom.comp (ideal.quotient.mk I) (algebra_map R₁ A) }

-- Lean can struggle to find this instance later if we don't provide this shortcut
instance quotient.is_scalar_tower [has_smul R₁ R₂] [is_scalar_tower R₁ R₂ A] (I : ideal A) :
  is_scalar_tower R₁ R₂ (A ⧸ I) :=
by apply_instance

/-- The canonical morphism `A →ₐ[R₁] A ⧸ I` as morphism of `R₁`-algebras, for `I` an ideal of
`A`, where `A` is an `R₁`-algebra. -/
def quotient.mkₐ (I : ideal A) : A →ₐ[R₁] A ⧸ I :=
⟨λ a, submodule.quotient.mk a, rfl, λ _ _, rfl, rfl, λ _ _, rfl, λ _, rfl⟩

lemma quotient.alg_hom_ext {I : ideal A} {S} [semiring S] [algebra R₁ S] ⦃f g : A ⧸ I →ₐ[R₁] S⦄
  (h : f.comp (quotient.mkₐ R₁ I) = g.comp (quotient.mkₐ R₁ I)) : f = g :=
alg_hom.ext $ λ x, quotient.induction_on' x $ alg_hom.congr_fun h

lemma quotient.alg_map_eq (I : ideal A) :
  algebra_map R₁ (A ⧸ I) = (algebra_map A (A ⧸ I)).comp (algebra_map R₁ A) :=
rfl

lemma quotient.mkₐ_to_ring_hom (I : ideal A) :
  (quotient.mkₐ R₁ I).to_ring_hom = ideal.quotient.mk I := rfl

@[simp] lemma quotient.mkₐ_eq_mk (I : ideal A) :
  ⇑(quotient.mkₐ R₁ I) = ideal.quotient.mk I := rfl

@[simp] lemma quotient.algebra_map_eq (I : ideal R) :
  algebra_map R (R ⧸ I) = I^.quotient.mk :=
rfl

@[simp] lemma quotient.mk_comp_algebra_map (I : ideal A) :
  (quotient.mk I).comp (algebra_map R₁ A) = algebra_map R₁ (A ⧸ I) :=
rfl

@[simp] lemma quotient.mk_algebra_map (I : ideal A) (x : R₁) :
  quotient.mk I (algebra_map R₁ A x) = algebra_map R₁ (A ⧸ I) x :=
rfl

/-- The canonical morphism `A →ₐ[R₁] I.quotient` is surjective. -/
lemma quotient.mkₐ_surjective (I : ideal A) : function.surjective (quotient.mkₐ R₁ I) :=
surjective_quot_mk _

/-- The kernel of `A →ₐ[R₁] I.quotient` is `I`. -/
@[simp]
lemma quotient.mkₐ_ker (I : ideal A) : (quotient.mkₐ R₁ I : A →+* A ⧸ I).ker = I :=
ideal.mk_ker

variables {R₁}

/-- `ideal.quotient.lift` as an `alg_hom`. -/
def quotient.liftₐ (I : ideal A) (f : A →ₐ[R₁] B) (hI : ∀ (a : A), a ∈ I → f a = 0) :
  A ⧸ I →ₐ[R₁] B :=
{ commutes' := λ r, begin
    -- this is is_scalar_tower.algebra_map_apply R₁ A (A ⧸ I) but the file `algebra.algebra.tower`
    -- imports this file.
    have : algebra_map R₁ (A ⧸ I) r = algebra_map A (A ⧸ I) (algebra_map R₁ A r),
    { simp_rw [algebra.algebra_map_eq_smul_one, smul_assoc, one_smul] },
    rw [this, ideal.quotient.algebra_map_eq,
      ring_hom.to_fun_eq_coe, ideal.quotient.lift_mk, alg_hom.coe_to_ring_hom,
      algebra.algebra_map_eq_smul_one, algebra.algebra_map_eq_smul_one, map_smul, map_one],
  end
  ..(ideal.quotient.lift I (f : A →+* B) hI) }

@[simp]
lemma quotient.liftₐ_apply (I : ideal A) (f : A →ₐ[R₁] B) (hI : ∀ (a : A), a ∈ I → f a = 0) (x) :
  ideal.quotient.liftₐ I f hI x = ideal.quotient.lift I (f : A →+* B) hI x :=
rfl

lemma quotient.liftₐ_comp (I : ideal A) (f : A →ₐ[R₁] B) (hI : ∀ (a : A), a ∈ I → f a = 0) :
  (ideal.quotient.liftₐ I f hI).comp (ideal.quotient.mkₐ R₁ I) = f :=
alg_hom.ext (λ x, (ideal.quotient.lift_mk I (f : A →+* B) hI : _))


lemma ker_lift.map_smul (f : A →ₐ[R₁] B) (r : R₁) (x : A ⧸ f.to_ring_hom.ker) :
  f.to_ring_hom.ker_lift (r • x) = r • f.to_ring_hom.ker_lift x :=
begin
  obtain ⟨a, rfl⟩ := quotient.mkₐ_surjective R₁ _ x,
  rw [← alg_hom.map_smul, quotient.mkₐ_eq_mk, ring_hom.ker_lift_mk],
  exact f.map_smul _ _
end

/-- The induced algebras morphism from the quotient by the kernel to the codomain.

This is an isomorphism if `f` has a right inverse (`quotient_ker_alg_equiv_of_right_inverse`) /
is surjective (`quotient_ker_alg_equiv_of_surjective`).
-/
def ker_lift_alg (f : A →ₐ[R₁] B) : (A ⧸ f.to_ring_hom.ker) →ₐ[R₁] B :=
alg_hom.mk' f.to_ring_hom.ker_lift (λ _ _, ker_lift.map_smul f _ _)

@[simp]
lemma ker_lift_alg_mk (f : A →ₐ[R₁] B) (a : A) :
  ker_lift_alg f (quotient.mk f.to_ring_hom.ker a) = f a := rfl

@[simp]
lemma ker_lift_alg_to_ring_hom (f : A →ₐ[R₁] B) :
  (ker_lift_alg f).to_ring_hom = ring_hom.ker_lift f := rfl

/-- The induced algebra morphism from the quotient by the kernel is injective. -/
lemma ker_lift_alg_injective (f : A →ₐ[R₁] B) : function.injective (ker_lift_alg f) :=
ring_hom.ker_lift_injective f

/-- The **first isomorphism** theorem for algebras, computable version. -/
def quotient_ker_alg_equiv_of_right_inverse
  {f : A →ₐ[R₁] B} {g : B → A} (hf : function.right_inverse g f) :
  (A ⧸ f.to_ring_hom.ker) ≃ₐ[R₁] B :=
{ ..ring_hom.quotient_ker_equiv_of_right_inverse (λ x, show f.to_ring_hom (g x) = x, from hf x),
  ..ker_lift_alg f}

@[simp]
lemma quotient_ker_alg_equiv_of_right_inverse.apply {f : A →ₐ[R₁] B} {g : B → A}
  (hf : function.right_inverse g f) (x : A ⧸ f.to_ring_hom.ker) :
  quotient_ker_alg_equiv_of_right_inverse hf x = ker_lift_alg f x := rfl

@[simp]
lemma quotient_ker_alg_equiv_of_right_inverse_symm.apply {f : A →ₐ[R₁] B} {g : B → A}
  (hf : function.right_inverse g f) (x : B) :
  (quotient_ker_alg_equiv_of_right_inverse hf).symm x = quotient.mkₐ R₁ f.to_ring_hom.ker (g x) :=
  rfl

/-- The **first isomorphism theorem** for algebras. -/
noncomputable def quotient_ker_alg_equiv_of_surjective
  {f : A →ₐ[R₁] B} (hf : function.surjective f) : (A ⧸ f.to_ring_hom.ker) ≃ₐ[R₁] B :=
quotient_ker_alg_equiv_of_right_inverse (classical.some_spec hf.has_right_inverse)

/-- The ring hom `R/I →+* S/J` induced by a ring hom `f : R →+* S` with `I ≤ f⁻¹(J)` -/
def quotient_map {I : ideal R} (J : ideal S) (f : R →+* S) (hIJ : I ≤ J.comap f) :
  R ⧸ I →+* S ⧸ J :=
(quotient.lift I ((quotient.mk J).comp f) (λ _ ha,
  by simpa [function.comp_app, ring_hom.coe_comp, quotient.eq_zero_iff_mem] using hIJ ha))

@[simp]
lemma quotient_map_mk {J : ideal R} {I : ideal S} {f : R →+* S} {H : J ≤ I.comap f}
  {x : R} : quotient_map I f H (quotient.mk J x) = quotient.mk I (f x) :=
quotient.lift_mk J _ _

@[simp]
lemma quotient_map_algebra_map {J : ideal A} {I : ideal S} {f : A →+* S} {H : J ≤ I.comap f}
  {x : R₁} :
  quotient_map I f H (algebra_map R₁ (A ⧸ J) x) = quotient.mk I (f (algebra_map _ _ x)) :=
quotient.lift_mk J _ _

lemma quotient_map_comp_mk {J : ideal R} {I : ideal S} {f : R →+* S} (H : J ≤ I.comap f) :
  (quotient_map I f H).comp (quotient.mk J) = (quotient.mk I).comp f :=
ring_hom.ext (λ x, by simp only [function.comp_app, ring_hom.coe_comp, ideal.quotient_map_mk])

/-- The ring equiv `R/I ≃+* S/J` induced by a ring equiv `f : R ≃+** S`,  where `J = f(I)`. -/
@[simps]
def quotient_equiv (I : ideal R) (J : ideal S) (f : R ≃+* S) (hIJ : J = I.map (f : R →+* S)) :
  R ⧸ I ≃+* S ⧸ J :=
{ inv_fun := quotient_map I ↑f.symm (by {rw hIJ, exact le_of_eq (map_comap_of_equiv I f)}),
  left_inv := by {rintro ⟨r⟩, simp },
  right_inv := by {rintro ⟨s⟩, simp },
  ..quotient_map J ↑f (by {rw hIJ, exact @le_comap_map _ S _ _ _ _ _ _}) }

@[simp]
lemma quotient_equiv_mk (I : ideal R) (J : ideal S) (f : R ≃+* S) (hIJ : J = I.map (f : R →+* S))
  (x : R) : quotient_equiv I J f hIJ (ideal.quotient.mk I x) = ideal.quotient.mk J (f x) := rfl

@[simp]
lemma quotient_equiv_symm_mk (I : ideal R) (J : ideal S) (f : R ≃+* S)
  (hIJ : J = I.map (f : R →+* S)) (x : S) :
  (quotient_equiv I J f hIJ).symm (ideal.quotient.mk J x) = ideal.quotient.mk I (f.symm x) := rfl

/-- `H` and `h` are kept as separate hypothesis since H is used in constructing the quotient map. -/
lemma quotient_map_injective' {J : ideal R} {I : ideal S} {f : R →+* S} {H : J ≤ I.comap f}
  (h : I.comap f ≤ J) : function.injective (quotient_map I f H) :=
begin
  refine (injective_iff_map_eq_zero (quotient_map I f H)).2 (λ a ha, _),
  obtain ⟨r, rfl⟩ := quotient.mk_surjective a,
  rw [quotient_map_mk, quotient.eq_zero_iff_mem] at ha,
  exact (quotient.eq_zero_iff_mem).mpr (h ha),
end

/-- If we take `J = I.comap f` then `quotient_map` is injective automatically. -/
lemma quotient_map_injective {I : ideal S} {f : R →+* S} :
  function.injective (quotient_map I f le_rfl) :=
quotient_map_injective' le_rfl

lemma quotient_map_surjective {J : ideal R} {I : ideal S} {f : R →+* S} {H : J ≤ I.comap f}
  (hf : function.surjective f) : function.surjective (quotient_map I f H) :=
λ x, let ⟨x, hx⟩ := quotient.mk_surjective x in
  let ⟨y, hy⟩ := hf x in ⟨(quotient.mk J) y, by simp [hx, hy]⟩

/-- Commutativity of a square is preserved when taking quotients by an ideal. -/
lemma comp_quotient_map_eq_of_comp_eq {R' S' : Type*} [comm_ring R'] [comm_ring S']
  {f : R →+* S} {f' : R' →+* S'} {g : R →+* R'} {g' : S →+* S'} (hfg : f'.comp g = g'.comp f)
  (I : ideal S') : (quotient_map I g' le_rfl).comp (quotient_map (I.comap g') f le_rfl) =
    (quotient_map I f' le_rfl).comp (quotient_map (I.comap f') g
      (le_of_eq (trans (comap_comap f g') (hfg ▸ (comap_comap g f'))))) :=
begin
  refine ring_hom.ext (λ a, _),
  obtain ⟨r, rfl⟩ := quotient.mk_surjective a,
  simp only [ring_hom.comp_apply, quotient_map_mk],
  exact congr_arg (quotient.mk I) (trans (g'.comp_apply f r).symm (hfg ▸ (f'.comp_apply g r))),
end

/-- The algebra hom `A/I →+* B/J` induced by an algebra hom `f : A →ₐ[R₁] B` with `I ≤ f⁻¹(J)`. -/
def quotient_mapₐ {I : ideal A} (J : ideal B) (f : A →ₐ[R₁] B) (hIJ : I ≤ J.comap f) :
  A ⧸ I →ₐ[R₁] B ⧸ J :=
{ commutes' := λ r, by simp,
  ..quotient_map J (f : A →+* B) hIJ }

@[simp]
lemma quotient_map_mkₐ {I : ideal A} (J : ideal B) (f : A →ₐ[R₁] B) (H : I ≤ J.comap f)
  {x : A} : quotient_mapₐ J f H (quotient.mk I x) = quotient.mkₐ R₁ J (f x) := rfl

lemma quotient_map_comp_mkₐ {I : ideal A} (J : ideal B) (f : A →ₐ[R₁] B) (H : I ≤ J.comap f) :
  (quotient_mapₐ J f H).comp (quotient.mkₐ R₁ I) = (quotient.mkₐ R₁ J).comp f :=
alg_hom.ext (λ x, by simp only [quotient_map_mkₐ, quotient.mkₐ_eq_mk, alg_hom.comp_apply])

/-- The algebra equiv `A/I ≃ₐ[R] B/J` induced by an algebra equiv `f : A ≃ₐ[R] B`,
where`J = f(I)`. -/
def quotient_equiv_alg (I : ideal A) (J : ideal B) (f : A ≃ₐ[R₁] B)
  (hIJ : J = I.map (f : A →+* B)) :
  (A ⧸ I) ≃ₐ[R₁] B ⧸ J :=
{ commutes' := λ r, by simp,
  ..quotient_equiv I J (f : A ≃+* B) hIJ }

@[priority 100]
instance quotient_algebra {I : ideal A} [algebra R A] :
  algebra (R ⧸ I.comap (algebra_map R A)) (A ⧸ I) :=
(quotient_map I (algebra_map R A) (le_of_eq rfl)).to_algebra

lemma algebra_map_quotient_injective {I : ideal A} [algebra R A]:
  function.injective (algebra_map (R ⧸ I.comap (algebra_map R A)) (A ⧸ I)) :=
begin
  rintros ⟨a⟩ ⟨b⟩ hab,
  replace hab := quotient.eq.mp hab,
  rw ← ring_hom.map_sub at hab,
  exact quotient.eq.mpr hab
end

end quotient_algebra

end comm_ring

end ideal

namespace submodule

variables {R : Type u} {M : Type v}
variables [comm_semiring R] [add_comm_monoid M] [module R M]

-- TODO: show `[algebra R A] : algebra (ideal R) A` too

instance module_submodule : module (ideal R) (submodule R M) :=
{ smul_add := smul_sup,
  add_smul := sup_smul,
  mul_smul := submodule.smul_assoc,
  one_smul := by simp,
  zero_smul := bot_smul,
  smul_zero := smul_bot }

end submodule

namespace ring_hom
variables {A B C : Type*} [ring A] [ring B] [ring C]
variables (f : A →+* B) (f_inv : B → A)

/-- Auxiliary definition used to define `lift_of_right_inverse` -/
def lift_of_right_inverse_aux
  (hf : function.right_inverse f_inv f) (g : A →+* C) (hg : f.ker ≤ g.ker) :
  B →+* C :=
{ to_fun := λ b, g (f_inv b),
  map_one' :=
  begin
    rw [← g.map_one, ← sub_eq_zero, ← g.map_sub, ← g.mem_ker],
    apply hg,
    rw [f.mem_ker, f.map_sub, sub_eq_zero, f.map_one],
    exact hf 1
  end,
  map_mul' :=
  begin
    intros x y,
    rw [← g.map_mul, ← sub_eq_zero, ← g.map_sub, ← g.mem_ker],
    apply hg,
    rw [f.mem_ker, f.map_sub, sub_eq_zero, f.map_mul],
    simp only [hf _],
  end,
  .. add_monoid_hom.lift_of_right_inverse f.to_add_monoid_hom f_inv hf ⟨g.to_add_monoid_hom, hg⟩ }

@[simp] lemma lift_of_right_inverse_aux_comp_apply
  (hf : function.right_inverse f_inv f) (g : A →+* C) (hg : f.ker ≤ g.ker) (a : A) :
  (f.lift_of_right_inverse_aux f_inv hf g hg) (f a) = g a :=
f.to_add_monoid_hom.lift_of_right_inverse_comp_apply f_inv hf ⟨g.to_add_monoid_hom, hg⟩ a

/-- `lift_of_right_inverse f hf g hg` is the unique ring homomorphism `φ`

* such that `φ.comp f = g` (`ring_hom.lift_of_right_inverse_comp`),
* where `f : A →+* B` is has a right_inverse `f_inv` (`hf`),
* and `g : B →+* C` satisfies `hg : f.ker ≤ g.ker`.

See `ring_hom.eq_lift_of_right_inverse` for the uniqueness lemma.

```
   A .
   |  \
 f |   \ g
   |    \
   v     \⌟
   B ----> C
      ∃!φ
```
-/
def lift_of_right_inverse
  (hf : function.right_inverse f_inv f) : {g : A →+* C // f.ker ≤ g.ker} ≃ (B →+* C) :=
{ to_fun := λ g, f.lift_of_right_inverse_aux f_inv hf g.1 g.2,
  inv_fun := λ φ, ⟨φ.comp f, λ x hx, (mem_ker _).mpr $ by simp [(mem_ker _).mp hx]⟩,
  left_inv := λ g, by
  { ext,
    simp only [comp_apply, lift_of_right_inverse_aux_comp_apply, subtype.coe_mk,
      subtype.val_eq_coe], },
  right_inv := λ φ, by
  { ext b,
    simp [lift_of_right_inverse_aux, hf b], } }

/-- A non-computable version of `ring_hom.lift_of_right_inverse` for when no computable right
inverse is available, that uses `function.surj_inv`. -/
@[simp]
noncomputable abbreviation lift_of_surjective
  (hf : function.surjective f) : {g : A →+* C // f.ker ≤ g.ker} ≃ (B →+* C) :=
f.lift_of_right_inverse (function.surj_inv hf) (function.right_inverse_surj_inv hf)

lemma lift_of_right_inverse_comp_apply
  (hf : function.right_inverse f_inv f) (g : {g : A →+* C // f.ker ≤ g.ker}) (x : A) :
  (f.lift_of_right_inverse f_inv hf g) (f x) = g x :=
f.lift_of_right_inverse_aux_comp_apply f_inv hf g.1 g.2 x

lemma lift_of_right_inverse_comp (hf : function.right_inverse f_inv f)
  (g : {g : A →+* C // f.ker ≤ g.ker}) :
  (f.lift_of_right_inverse f_inv hf g).comp f = g :=
ring_hom.ext $ f.lift_of_right_inverse_comp_apply f_inv hf g

lemma eq_lift_of_right_inverse (hf : function.right_inverse f_inv f) (g : A →+* C)
  (hg : f.ker ≤ g.ker) (h : B →+* C) (hh : h.comp f = g) :
  h = (f.lift_of_right_inverse f_inv hf ⟨g, hg⟩) :=
begin
  simp_rw ←hh,
  exact ((f.lift_of_right_inverse f_inv hf).apply_symm_apply _).symm,
end

end ring_hom

namespace double_quot
open ideal
<<<<<<< HEAD
variables {R : Type u}
=======
variable {R : Type u}
>>>>>>> e7fcfc99

section

variables [comm_ring R] (I J : ideal R)

/-- The obvious ring hom `R/I → R/(I ⊔ J)` -/
def quot_left_to_quot_sup : R ⧸ I →+* R ⧸ (I ⊔ J) :=
ideal.quotient.factor I (I ⊔ J) le_sup_left

/-- The kernel of `quot_left_to_quot_sup` -/
lemma ker_quot_left_to_quot_sup :
  (quot_left_to_quot_sup I J).ker = J.map (ideal.quotient.mk I) :=
by simp only [mk_ker, sup_idem, sup_comm, quot_left_to_quot_sup, quotient.factor, ker_quotient_lift,
    map_eq_iff_sup_ker_eq_of_surjective I^.quotient.mk quotient.mk_surjective, ← sup_assoc]

/-- The ring homomorphism `(R/I)/J' -> R/(I ⊔ J)` induced by `quot_left_to_quot_sup` where `J'`
  is the image of `J` in `R/I`-/
def quot_quot_to_quot_sup : (R ⧸ I) ⧸ J.map (ideal.quotient.mk I) →+* R ⧸ I ⊔ J :=
by exact ideal.quotient.lift (J.map (ideal.quotient.mk I)) (quot_left_to_quot_sup I J)
  (ker_quot_left_to_quot_sup I J).symm.le

/-- The composite of the maps `R → (R/I)` and `(R/I) → (R/I)/J'` -/
def quot_quot_mk : R →+* ((R ⧸ I) ⧸ J.map I^.quotient.mk) :=
by exact ((J.map I^.quotient.mk)^.quotient.mk).comp I^.quotient.mk

@[simp] lemma quot_quot_mk_apply (x : R) :
  quot_quot_mk I J x = (ideal.quotient.mk (J.map I^.quotient.mk)) (ideal.quotient.mk I x) := rfl

/-- The kernel of `quot_quot_mk` -/
lemma ker_quot_quot_mk : (quot_quot_mk I J).ker = I ⊔ J :=
by rw [ring_hom.ker_eq_comap_bot, quot_quot_mk, ← comap_comap, ← ring_hom.ker, mk_ker,
  comap_map_of_surjective (ideal.quotient.mk I) (quotient.mk_surjective), ← ring_hom.ker, mk_ker,
  sup_comm]

/-- The ring homomorphism `R/(I ⊔ J) → (R/I)/J' `induced by `quot_quot_mk` -/
def lift_sup_quot_quot_mk (I J : ideal R) :
  R ⧸ (I ⊔ J) →+* (R ⧸ I) ⧸ J.map (ideal.quotient.mk I) :=
ideal.quotient.lift (I ⊔ J) (quot_quot_mk I J) (ker_quot_quot_mk I J).symm.le

/-- `quot_quot_to_quot_add` and `lift_sup_double_qot_mk` are inverse isomorphisms -/
def quot_quot_equiv_quot_sup : (R ⧸ I) ⧸ J.map (ideal.quotient.mk I) ≃+* R ⧸ I ⊔ J :=
ring_equiv.of_hom_inv (quot_quot_to_quot_sup I J) (lift_sup_quot_quot_mk I J)
  (by { ext z, refl }) (by { ext z, refl })

@[simp]
lemma quot_quot_equiv_quot_sup_quot_quot_mk (x : R) :
  quot_quot_equiv_quot_sup I J (quot_quot_mk I J x) = ideal.quotient.mk (I ⊔ J) x :=
rfl

@[simp]
lemma quot_quot_equiv_quot_sup_symm_quot_quot_mk (x : R) :
  (quot_quot_equiv_quot_sup I J).symm (ideal.quotient.mk (I ⊔ J) x) = quot_quot_mk I J x :=
rfl

/-- The obvious isomorphism `(R/I)/J' → (R/J)/I' `   -/
def quot_quot_equiv_comm :
  (R ⧸ I) ⧸ J.map I^.quotient.mk ≃+* (R ⧸ J) ⧸ I.map J^.quotient.mk :=
((quot_quot_equiv_quot_sup I J).trans (quot_equiv_of_eq sup_comm)).trans
  (quot_quot_equiv_quot_sup J I).symm

@[simp]
lemma quot_quot_equiv_comm_quot_quot_mk (x : R) :
  quot_quot_equiv_comm I J (quot_quot_mk I J x) = quot_quot_mk J I x :=
rfl

@[simp]
lemma quot_quot_equiv_comm_comp_quot_quot_mk :
  ring_hom.comp ↑(quot_quot_equiv_comm I J) (quot_quot_mk I J) = quot_quot_mk J I :=
ring_hom.ext $ quot_quot_equiv_comm_quot_quot_mk I J

@[simp]
lemma quot_quot_equiv_comm_symm :
  (quot_quot_equiv_comm I J).symm = quot_quot_equiv_comm J I :=
rfl

end

<<<<<<< HEAD
=======
section algebra

@[simp]
lemma quot_quot_equiv_comm_mk_mk [comm_ring R] (I J : ideal R) (x : R) :
  quot_quot_equiv_comm I J (ideal.quotient.mk _ (ideal.quotient.mk _ x)) =
    algebra_map R _ x := rfl

variables [comm_semiring R] {A : Type v} [comm_ring A] [algebra R A] (I J : ideal A)

@[simp]
lemma quot_quot_equiv_quot_sup_quot_quot_algebra_map (x : R) :
  double_quot.quot_quot_equiv_quot_sup I J (algebra_map R _ x) = algebra_map _ _ x :=
rfl

@[simp]
lemma quot_quot_equiv_comm_algebra_map (x : R) :
  quot_quot_equiv_comm I J (algebra_map R _ x) = algebra_map _ _ x := rfl

end algebra

>>>>>>> e7fcfc99
end double_quot<|MERGE_RESOLUTION|>--- conflicted
+++ resolved
@@ -2109,11 +2109,7 @@
 
 namespace double_quot
 open ideal
-<<<<<<< HEAD
-variables {R : Type u}
-=======
 variable {R : Type u}
->>>>>>> e7fcfc99
 
 section
 
@@ -2139,9 +2135,6 @@
 def quot_quot_mk : R →+* ((R ⧸ I) ⧸ J.map I^.quotient.mk) :=
 by exact ((J.map I^.quotient.mk)^.quotient.mk).comp I^.quotient.mk
 
-@[simp] lemma quot_quot_mk_apply (x : R) :
-  quot_quot_mk I J x = (ideal.quotient.mk (J.map I^.quotient.mk)) (ideal.quotient.mk I x) := rfl
-
 /-- The kernel of `quot_quot_mk` -/
 lemma ker_quot_quot_mk : (quot_quot_mk I J).ker = I ⊔ J :=
 by rw [ring_hom.ker_eq_comap_bot, quot_quot_mk, ← comap_comap, ← ring_hom.ker, mk_ker,
@@ -2191,8 +2184,6 @@
 
 end
 
-<<<<<<< HEAD
-=======
 section algebra
 
 @[simp]
@@ -2213,5 +2204,4 @@
 
 end algebra
 
->>>>>>> e7fcfc99
 end double_quot