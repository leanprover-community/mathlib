/-
Copyright (c) 2018 Kenny Lau. All rights reserved.
Released under Apache 2.0 license as described in the file LICENSE.
Authors: Kenny Lau
-/
import algebra.algebra.operations
import algebra.ring.equiv
import data.nat.choose.sum
import ring_theory.coprime.lemmas
import ring_theory.ideal.quotient
import ring_theory.non_zero_divisors
/-!
# More operations on modules and ideals
-/
universes u v w x

open_locale big_operators pointwise

namespace submodule

variables {R : Type u} {M : Type v}

section comm_semiring
variables [comm_semiring R] [add_comm_monoid M] [module R M]

open_locale pointwise

instance has_scalar' : has_scalar (ideal R) (submodule R M) :=
⟨submodule.map₂ (linear_map.lsmul R M)⟩

/-- This duplicates the global `smul_eq_mul`, but doesn't have to unfold anywhere near as much to
apply. -/
protected lemma _root_.ideal.smul_eq_mul (I J : ideal R) : I • J = I * J := rfl

/-- `N.annihilator` is the ideal of all elements `r : R` such that `r • N = 0`. -/
def annihilator (N : submodule R M) : ideal R :=
(linear_map.lsmul R N).ker

variables {I J : ideal R} {N P : submodule R M}

theorem mem_annihilator {r} : r ∈ N.annihilator ↔ ∀ n ∈ N, r • n = (0:M) :=
⟨λ hr n hn, congr_arg subtype.val (linear_map.ext_iff.1 (linear_map.mem_ker.1 hr) ⟨n, hn⟩),
λ h, linear_map.mem_ker.2 $ linear_map.ext $ λ n, subtype.eq $ h n.1 n.2⟩

theorem mem_annihilator' {r} : r ∈ N.annihilator ↔ N ≤ comap (r • linear_map.id) ⊥ :=
mem_annihilator.trans ⟨λ H n hn, (mem_bot R).2 $ H n hn, λ H n hn, (mem_bot R).1 $ H hn⟩

lemma mem_annihilator_span (s : set M) (r : R) :
  r ∈ (submodule.span R s).annihilator ↔ ∀ n : s, r • (n : M) = 0 :=
begin
  rw submodule.mem_annihilator,
  split,
  { intros h n, exact h _ (submodule.subset_span n.prop) },
  { intros h n hn,
    apply submodule.span_induction hn,
    { intros x hx, exact h ⟨x, hx⟩ },
    { exact smul_zero _ },
    { intros x y hx hy, rw [smul_add, hx, hy, zero_add] },
    { intros a x hx, rw [smul_comm, hx, smul_zero] } }
end

lemma mem_annihilator_span_singleton (g : M) (r : R) :
  r ∈ (submodule.span R ({g} : set M)).annihilator ↔ r • g = 0 :=
by simp [mem_annihilator_span]

theorem annihilator_bot : (⊥ : submodule R M).annihilator = ⊤ :=
(ideal.eq_top_iff_one _).2 $ mem_annihilator'.2 bot_le

theorem annihilator_eq_top_iff : N.annihilator = ⊤ ↔ N = ⊥ :=
⟨λ H, eq_bot_iff.2 $ λ (n:M) hn, (mem_bot R).2 $
  one_smul R n ▸ mem_annihilator.1 ((ideal.eq_top_iff_one _).1 H) n hn,
  λ H, H.symm ▸ annihilator_bot⟩

theorem annihilator_mono (h : N ≤ P) : P.annihilator ≤ N.annihilator :=
λ r hrp, mem_annihilator.2 $ λ n hn, mem_annihilator.1 hrp n $ h hn

theorem annihilator_supr (ι : Sort w) (f : ι → submodule R M) :
  (annihilator ⨆ i, f i) = ⨅ i, annihilator (f i) :=
le_antisymm (le_infi $ λ i, annihilator_mono $ le_supr _ _)
(λ r H, mem_annihilator'.2 $ supr_le $ λ i,
  have _ := (mem_infi _).1 H i, mem_annihilator'.1 this)

theorem smul_mem_smul {r} {n} (hr : r ∈ I) (hn : n ∈ N) : r • n ∈ I • N := apply_mem_map₂ _ hr hn

theorem smul_le {P : submodule R M} : I • N ≤ P ↔ ∀ (r ∈ I) (n ∈ N), r • n ∈ P := map₂_le

@[elab_as_eliminator]
theorem smul_induction_on {p : M → Prop} {x} (H : x ∈ I • N)
  (Hb : ∀ (r ∈ I) (n ∈ N), p (r • n))
  (H1 : ∀ x y, p x → p y → p (x + y)) : p x :=
begin
  have H0 : p 0 := by simpa only [zero_smul] using Hb 0 I.zero_mem 0 N.zero_mem,
  refine submodule.supr_induction _ H _ H0 H1,
  rintros ⟨i, hi⟩ m ⟨j, hj, (rfl : i • _ = m) ⟩,
  exact Hb _ hi _ hj,
end

theorem mem_smul_span_singleton {I : ideal R} {m : M} {x : M} :
  x ∈ I • span R ({m} : set M) ↔ ∃ y ∈ I, y • m = x :=
⟨λ hx, smul_induction_on hx
  (λ r hri n hnm,
    let ⟨s, hs⟩ := mem_span_singleton.1 hnm in ⟨r * s, I.mul_mem_right _ hri, hs ▸ mul_smul r s m⟩)
  (λ m1 m2 ⟨y1, hyi1, hy1⟩ ⟨y2, hyi2, hy2⟩,
    ⟨y1 + y2, I.add_mem hyi1 hyi2, by rw [add_smul, hy1, hy2]⟩),
λ ⟨y, hyi, hy⟩, hy ▸ smul_mem_smul hyi (subset_span $ set.mem_singleton m)⟩

theorem smul_le_right : I • N ≤ N :=
smul_le.2 $ λ r hr n, N.smul_mem r

theorem smul_mono (hij : I ≤ J) (hnp : N ≤ P) : I • N ≤ J • P := map₂_le_map₂ hij hnp

theorem smul_mono_left (h : I ≤ J) : I • N ≤ J • N := map₂_le_map₂_left h

theorem smul_mono_right (h : N ≤ P) : I • N ≤ I • P := map₂_le_map₂_right h

lemma map_le_smul_top (I : ideal R) (f : R →ₗ[R] M) :
  submodule.map f I ≤ I • (⊤ : submodule R M) :=
begin
  rintros _ ⟨y, hy, rfl⟩,
  rw [← mul_one y, ← smul_eq_mul, f.map_smul],
  exact smul_mem_smul hy mem_top
end

@[simp] theorem annihilator_smul (N : submodule R M) : annihilator N • N = ⊥ :=
eq_bot_iff.2 (smul_le.2 (λ r, mem_annihilator.1))

@[simp] theorem annihilator_mul (I : ideal R) : annihilator I * I = ⊥ :=
annihilator_smul I

@[simp] theorem mul_annihilator (I : ideal R) : I * annihilator I = ⊥ :=
by rw [mul_comm, annihilator_mul]

variables (I J N P)
@[simp] theorem smul_bot : I • (⊥ : submodule R M) = ⊥ := map₂_bot_right _ _

@[simp] theorem bot_smul : (⊥ : ideal R) • N = ⊥ := map₂_bot_left _ _

@[simp] theorem top_smul : (⊤ : ideal R) • N = N :=
le_antisymm smul_le_right $ λ r hri, one_smul R r ▸ smul_mem_smul mem_top hri

theorem smul_sup : I • (N ⊔ P) = I • N ⊔ I • P := map₂_sup_right _ _ _ _

theorem sup_smul : (I ⊔ J) • N = I • N ⊔ J • N := map₂_sup_left _ _ _ _

protected theorem smul_assoc : (I • J) • N = I • (J • N) :=
le_antisymm (smul_le.2 $ λ rs hrsij t htn,
  smul_induction_on hrsij
  (λ r hr s hs,
    (@smul_eq_mul R _ r s).symm ▸ smul_smul r s t ▸ smul_mem_smul hr (smul_mem_smul hs htn))
  (λ x y, (add_smul x y t).symm ▸ submodule.add_mem _))
(smul_le.2 $ λ r hr sn hsn, suffices J • N ≤ submodule.comap (r • linear_map.id) ((I • J) • N),
  from this hsn,
smul_le.2 $ λ s hs n hn, show r • (s • n) ∈ (I • J) • N,
  from mul_smul r s n ▸ smul_mem_smul (smul_mem_smul hr hs) hn)

variables (S : set R) (T : set M)

theorem span_smul_span : (ideal.span S) • (span R T) =
  span R (⋃ (s ∈ S) (t ∈ T), {s • t}) :=
(map₂_span_span _ _ _ _).trans $ congr_arg _ $ set.image2_eq_Union _ _ _

lemma ideal_span_singleton_smul (r : R) (N : submodule R M) :
  (ideal.span {r} : ideal R) • N = r • N :=
begin
  have : span R (⋃ (t : M) (x : t ∈ N), {r • t}) = r • N,
  { convert span_eq _, exact (set.image_eq_Union _ (N : set M)).symm },
  conv_lhs { rw [← span_eq N, span_smul_span] },
  simpa
end

lemma span_smul_eq (r : R) (s : set M) : span R (r • s) = r • span R s :=
by rw [← ideal_span_singleton_smul, span_smul_span, ←set.image2_eq_Union,
    set.image2_singleton_left, set.image_smul]

lemma mem_of_span_top_of_smul_mem (M' : submodule R M)
  (s : set R) (hs : ideal.span s = ⊤) (x : M) (H : ∀ r : s, (r : R) • x ∈ M') : x ∈ M' :=
begin
  suffices : (⊤ : ideal R) • (span R ({x} : set M)) ≤ M',
  { rw top_smul at this, exact this (subset_span (set.mem_singleton x)) },
  rw [← hs, span_smul_span, span_le],
  simpa using H
end

/-- Given `s`, a generating set of `R`, to check that an `x : M` falls in a
submodule `M'` of `x`, we only need to show that `r ^ n • x ∈ M'` for some `n` for each `r : s`. -/
lemma mem_of_span_eq_top_of_smul_pow_mem (M' : submodule R M)
  (s : set R) (hs : ideal.span s = ⊤) (x : M)
  (H : ∀ r : s, ∃ (n : ℕ), (r ^ n : R) • x ∈ M') : x ∈ M' :=
begin
  obtain ⟨s', hs₁, hs₂⟩ := (ideal.span_eq_top_iff_finite _).mp hs,
  replace H : ∀ r : s', ∃ (n : ℕ), (r ^ n : R) • x ∈ M' := λ r, H ⟨_, hs₁ r.prop⟩,
  choose n₁ n₂ using H,
  let N := s'.attach.sup n₁,
  have hs' := ideal.span_pow_eq_top (s' : set R) hs₂ N,
  apply M'.mem_of_span_top_of_smul_mem _ hs',
  rintro ⟨_, r, hr, rfl⟩,
  convert M'.smul_mem (r ^ (N - n₁ ⟨r, hr⟩)) (n₂ ⟨r, hr⟩) using 1,
  simp only [subtype.coe_mk, smul_smul, ← pow_add],
  rw tsub_add_cancel_of_le (finset.le_sup (s'.mem_attach _) : n₁ ⟨r, hr⟩ ≤ N),
end

variables {M' : Type w} [add_comm_monoid M'] [module R M']

theorem map_smul'' (f : M →ₗ[R] M') : (I • N).map f = I • N.map f :=
le_antisymm (map_le_iff_le_comap.2 $ smul_le.2 $ λ r hr n hn, show f (r • n) ∈ I • N.map f,
    from (f.map_smul r n).symm ▸ smul_mem_smul hr (mem_map_of_mem hn)) $
smul_le.2 $ λ r hr n hn, let ⟨p, hp, hfp⟩ := mem_map.1 hn in
hfp ▸ f.map_smul r p ▸ mem_map_of_mem (smul_mem_smul hr hp)

variables {I}

lemma mem_smul_span {s : set M} {x : M} :
  x ∈ I • submodule.span R s ↔ x ∈ submodule.span R (⋃ (a ∈ I) (b ∈ s), ({a • b} : set M)) :=
by rw [← I.span_eq, submodule.span_smul_span, I.span_eq]; refl

variables (I)

/-- If `x` is an `I`-multiple of the submodule spanned by `f '' s`,
then we can write `x` as an `I`-linear combination of the elements of `f '' s`. -/
lemma exists_sum_of_mem_ideal_smul_span {ι : Type*} (s : set ι) (f : ι → M) (x : M)
  (hx : x ∈ I • span R (f '' s)) :
  ∃ (a : s →₀ R) (ha : ∀ i, a i ∈ I), a.sum (λ i c, c • f i) = x :=
begin
  refine span_induction (mem_smul_span.mp hx) _ _ _ _,
  { simp only [set.mem_Union, set.mem_range, set.mem_singleton_iff],
    rintros x ⟨y, hy, x, ⟨i, hi, rfl⟩, rfl⟩,
    refine ⟨finsupp.single ⟨i, hi⟩ y, λ j, _, _⟩,
    { letI := classical.dec_eq s,
      rw finsupp.single_apply, split_ifs, { assumption }, { exact I.zero_mem } },
    refine @finsupp.sum_single_index s R M _ _ ⟨i, hi⟩ _ (λ i y, y • f i) _,
    simp },
  { exact ⟨0, λ i, I.zero_mem, finsupp.sum_zero_index⟩ },
  { rintros x y ⟨ax, hax, rfl⟩ ⟨ay, hay, rfl⟩,
    refine ⟨ax + ay, λ i, I.add_mem (hax i) (hay i), finsupp.sum_add_index _ _⟩;
      intros; simp only [zero_smul, add_smul] },
  { rintros c x ⟨a, ha, rfl⟩,
    refine ⟨c • a, λ i, I.mul_mem_left c (ha i), _⟩,
    rw [finsupp.sum_smul_index, finsupp.smul_sum];
      intros; simp only [zero_smul, mul_smul] },
end

@[simp] lemma smul_comap_le_comap_smul (f : M →ₗ[R] M') (S : submodule R M') (I : ideal R) :
  I • S.comap f ≤ (I • S).comap f :=
begin
  refine (submodule.smul_le.mpr (λ r hr x hx, _)),
  rw [submodule.mem_comap] at ⊢ hx,
  rw f.map_smul,
  exact submodule.smul_mem_smul hr hx
end

end comm_semiring

section comm_ring

variables [comm_ring R] [add_comm_group M] [module R M]
variables {N N₁ N₂ P P₁ P₂ : submodule R M}

/-- `N.colon P` is the ideal of all elements `r : R` such that `r • P ⊆ N`. -/
def colon (N P : submodule R M) : ideal R :=
annihilator (P.map N.mkq)

theorem mem_colon {r} : r ∈ N.colon P ↔ ∀ p ∈ P, r • p ∈ N :=
mem_annihilator.trans ⟨λ H p hp, (quotient.mk_eq_zero N).1 (H (quotient.mk p) (mem_map_of_mem hp)),
λ H m ⟨p, hp, hpm⟩, hpm ▸ (N.mkq).map_smul r p ▸ (quotient.mk_eq_zero N).2 $ H p hp⟩

theorem mem_colon' {r} : r ∈ N.colon P ↔ P ≤ comap (r • linear_map.id) N :=
mem_colon

theorem colon_mono (hn : N₁ ≤ N₂) (hp : P₁ ≤ P₂) : N₁.colon P₂ ≤ N₂.colon P₁ :=
λ r hrnp, mem_colon.2 $ λ p₁ hp₁, hn $ mem_colon.1 hrnp p₁ $ hp hp₁

theorem infi_colon_supr (ι₁ : Sort w) (f : ι₁ → submodule R M)
  (ι₂ : Sort x) (g : ι₂ → submodule R M) :
  (⨅ i, f i).colon (⨆ j, g j) = ⨅ i j, (f i).colon (g j) :=
le_antisymm (le_infi $ λ i, le_infi $ λ j, colon_mono (infi_le _ _) (le_supr _ _))
(λ r H, mem_colon'.2 $ supr_le $ λ j, map_le_iff_le_comap.1 $ le_infi $ λ i,
  map_le_iff_le_comap.2 $ mem_colon'.1 $ have _ := ((mem_infi _).1 H i),
  have _ := ((mem_infi _).1 this j), this)

end comm_ring

end submodule

namespace ideal

section mul_and_radical
variables {R : Type u} {ι : Type*} [comm_semiring R]
variables {I J K L : ideal R}

instance : has_mul (ideal R) := ⟨(•)⟩

@[simp] lemma add_eq_sup : I + J = I ⊔ J := rfl
@[simp] lemma zero_eq_bot : (0 : ideal R) = ⊥ := rfl
@[simp] lemma one_eq_top : (1 : ideal R) = ⊤ :=
by erw [submodule.one_eq_range, linear_map.range_id]

theorem mul_mem_mul {r s} (hr : r ∈ I) (hs : s ∈ J) : r * s ∈ I * J :=
submodule.smul_mem_smul hr hs

theorem mul_mem_mul_rev {r s} (hr : r ∈ I) (hs : s ∈ J) : s * r ∈ I * J :=
mul_comm r s ▸ mul_mem_mul hr hs

lemma pow_mem_pow {x : R} (hx : x ∈ I) (n : ℕ) : x ^ n ∈ I ^ n :=
begin
  induction n with n ih, { simp only [pow_zero, ideal.one_eq_top], },
  simpa only [pow_succ] using mul_mem_mul hx ih,
end

lemma prod_mem_prod {ι : Type*} {s : finset ι} {I : ι → ideal R} {x : ι → R} :
  (∀ i ∈ s, x i ∈ I i) → ∏ i in s, x i ∈ ∏ i in s, I i :=
begin
  classical,
  apply finset.induction_on s,
  { intro _, rw [finset.prod_empty, finset.prod_empty, one_eq_top], exact submodule.mem_top },
  { intros a s ha IH h,
    rw [finset.prod_insert ha, finset.prod_insert ha],
<<<<<<< HEAD
    apply mul_mem_mul,
    exact h a (finset.mem_insert_self a s),
    exact IH (λ i hi, h i $ finset.mem_insert_of_mem hi) }
=======
    exact mul_mem_mul (h a $ finset.mem_insert_self a s)
      (IH $ λ i hi, h i $ finset.mem_insert_of_mem hi) }
>>>>>>> e9d25648
end

theorem mul_le : I * J ≤ K ↔ ∀ (r ∈ I) (s ∈ J), r * s ∈ K :=
submodule.smul_le

lemma mul_le_left : I * J ≤ J :=
ideal.mul_le.2 (λ r hr s, J.mul_mem_left _)

lemma mul_le_right : I * J ≤ I :=
ideal.mul_le.2 (λ r hr s hs, I.mul_mem_right _ hr)

@[simp] lemma sup_mul_right_self : I ⊔ (I * J) = I :=
sup_eq_left.2 ideal.mul_le_right

@[simp] lemma sup_mul_left_self : I ⊔ (J * I) = I :=
sup_eq_left.2 ideal.mul_le_left

@[simp] lemma mul_right_self_sup : (I * J) ⊔ I = I :=
sup_eq_right.2 ideal.mul_le_right

@[simp] lemma mul_left_self_sup : (J * I) ⊔ I = I :=
sup_eq_right.2 ideal.mul_le_left

variables (I J K)
protected theorem mul_comm : I * J = J * I :=
le_antisymm (mul_le.2 $ λ r hrI s hsJ, mul_mem_mul_rev hsJ hrI)
  (mul_le.2 $ λ r hrJ s hsI, mul_mem_mul_rev hsI hrJ)

protected theorem mul_assoc : (I * J) * K = I * (J * K) :=
submodule.smul_assoc I J K

theorem span_mul_span (S T : set R) : span S * span T =
  span ⋃ (s ∈ S) (t ∈ T), {s * t} :=
submodule.span_smul_span S T
variables {I J K}

lemma span_mul_span' (S T : set R) : span S * span T = span (S*T) :=
by { unfold span, rw submodule.span_mul_span, }

lemma span_singleton_mul_span_singleton (r s : R) :
  span {r} * span {s} = (span {r * s} : ideal R) :=
by { unfold span, rw [submodule.span_mul_span, set.singleton_mul_singleton], }

lemma span_singleton_pow (s : R) (n : ℕ):
  span {s} ^ n = (span {s ^ n} : ideal R) :=
begin
  induction n with n ih, { simp [set.singleton_one], },
  simp only [pow_succ, ih, span_singleton_mul_span_singleton],
end

lemma mem_mul_span_singleton {x y : R} {I : ideal R} :
  x ∈ I * span {y} ↔ ∃ z ∈ I, z * y = x :=
submodule.mem_smul_span_singleton

lemma mem_span_singleton_mul {x y : R} {I : ideal R} :
  x ∈ span {y} * I ↔ ∃ z ∈ I, y * z = x :=
by simp only [mul_comm, mem_mul_span_singleton]

lemma le_span_singleton_mul_iff {x : R} {I J : ideal R} :
  I ≤ span {x} * J ↔ ∀ zI ∈ I, ∃ zJ ∈ J, x * zJ = zI :=
show (∀ {zI} (hzI : zI ∈ I), zI ∈ span {x} * J) ↔ ∀ zI ∈ I, ∃ zJ ∈ J, x * zJ = zI,
by simp only [mem_span_singleton_mul]

lemma span_singleton_mul_le_iff {x : R} {I J : ideal R} :
  span {x} * I ≤ J ↔ ∀ z ∈ I, x * z ∈ J :=
begin
  simp only [mul_le, mem_span_singleton_mul, mem_span_singleton],
  split,
  { intros h zI hzI,
    exact h x (dvd_refl x) zI hzI },
  { rintros h _ ⟨z, rfl⟩ zI hzI,
    rw [mul_comm x z, mul_assoc],
    exact J.mul_mem_left _ (h zI hzI) },
end

lemma span_singleton_mul_le_span_singleton_mul {x y : R} {I J : ideal R} :
  span {x} * I ≤ span {y} * J ↔ ∀ zI ∈ I, ∃ zJ ∈ J, x * zI = y * zJ :=
by simp only [span_singleton_mul_le_iff, mem_span_singleton_mul, eq_comm]

lemma eq_span_singleton_mul {x : R} (I J : ideal R) :
  I = span {x} * J ↔ ((∀ zI ∈ I, ∃ zJ ∈ J, x * zJ = zI) ∧ (∀ z ∈ J, x * z ∈ I)) :=
by simp only [le_antisymm_iff, le_span_singleton_mul_iff, span_singleton_mul_le_iff]

lemma span_singleton_mul_eq_span_singleton_mul {x y : R} (I J : ideal R) :
  span {x} * I = span {y} * J ↔
    ((∀ zI ∈ I, ∃ zJ ∈ J, x * zI = y * zJ) ∧
     (∀ zJ ∈ J, ∃ zI ∈ I, x * zI = y * zJ)) :=
by simp only [le_antisymm_iff, span_singleton_mul_le_span_singleton_mul, eq_comm]

lemma prod_span {ι : Type*} (s : finset ι) (I : ι → set R) :
  (∏ i in s, ideal.span (I i)) = ideal.span (∏ i in s, I i) :=
submodule.prod_span s I

lemma prod_span_singleton {ι : Type*} (s : finset ι) (I : ι → R) :
  (∏ i in s, ideal.span ({I i} : set R)) = ideal.span {∏ i in s, I i} :=
submodule.prod_span_singleton s I

lemma finset_inf_span_singleton {ι : Type*} (s : finset ι) (I : ι → R)
  (hI : set.pairwise ↑s (is_coprime on I)) :
  (s.inf $ λ i, ideal.span ({I i} : set R)) = ideal.span {∏ i in s, I i} :=
begin
  ext x,
  simp only [submodule.mem_finset_inf, ideal.mem_span_singleton],
  exact ⟨finset.prod_dvd_of_coprime hI,
    λ h i hi, (finset.dvd_prod_of_mem _ hi).trans h⟩
end

lemma infi_span_singleton {ι : Type*} [fintype ι] (I : ι → R)
  (hI : ∀ i j (hij : i ≠ j), is_coprime (I i) (I j)):
  (⨅ i, ideal.span ({I i} : set R)) = ideal.span {∏ i, I i} :=
begin
  rw [← finset.inf_univ_eq_infi, finset_inf_span_singleton],
  rwa [finset.coe_univ, set.pairwise_univ]
end

theorem mul_le_inf : I * J ≤ I ⊓ J :=
mul_le.2 $ λ r hri s hsj, ⟨I.mul_mem_right s hri, J.mul_mem_left r hsj⟩

theorem multiset_prod_le_inf {s : multiset (ideal R)} :
  s.prod ≤ s.inf :=
begin
  classical, refine s.induction_on _ _,
  { rw [multiset.inf_zero], exact le_top },
  intros a s ih,
  rw [multiset.prod_cons, multiset.inf_cons],
  exact le_trans mul_le_inf (inf_le_inf le_rfl ih)
end

theorem prod_le_inf {s : finset ι} {f : ι → ideal R} : s.prod f ≤ s.inf f :=
multiset_prod_le_inf

theorem mul_eq_inf_of_coprime (h : I ⊔ J = ⊤) : I * J = I ⊓ J :=
le_antisymm mul_le_inf $ λ r ⟨hri, hrj⟩,
let ⟨s, hsi, t, htj, hst⟩ := submodule.mem_sup.1 ((eq_top_iff_one _).1 h) in
mul_one r ▸ hst ▸ (mul_add r s t).symm ▸ ideal.add_mem (I * J) (mul_mem_mul_rev hsi hrj)
  (mul_mem_mul hri htj)

lemma sup_mul_eq_of_coprime_left (h : I ⊔ J = ⊤) : I ⊔ (J * K) = I ⊔ K :=
le_antisymm (sup_le_sup_left mul_le_left _) $ λ i hi,
begin
  rw eq_top_iff_one at h, rw submodule.mem_sup at h hi ⊢,
  obtain ⟨i1, hi1, j, hj, h⟩ := h, obtain ⟨i', hi', k, hk, hi⟩ := hi,
  refine ⟨_, add_mem hi' (mul_mem_right k _ hi1), _, mul_mem_mul hj hk, _⟩,
  rw [add_assoc, ← add_mul, h, one_mul, hi]
end

lemma sup_mul_eq_of_coprime_right (h : I ⊔ K = ⊤) : I ⊔ (J * K) = I ⊔ J :=
by { rw mul_comm, exact sup_mul_eq_of_coprime_left h }

lemma mul_sup_eq_of_coprime_left (h : I ⊔ J = ⊤) : (I * K) ⊔ J = K ⊔ J :=
by { rw sup_comm at h, rw [sup_comm, sup_mul_eq_of_coprime_left h, sup_comm] }

lemma mul_sup_eq_of_coprime_right (h : K ⊔ J = ⊤) : (I * K) ⊔ J = I ⊔ J :=
by { rw sup_comm at h, rw [sup_comm, sup_mul_eq_of_coprime_right h, sup_comm] }

lemma sup_prod_eq_top {s : finset ι} {J : ι → ideal R} (h : ∀ i, i ∈ s → I ⊔ J i = ⊤) :
  I ⊔ ∏ i in s, J i = ⊤ :=
finset.prod_induction _ (λ J, I ⊔ J = ⊤) (λ J K hJ hK, (sup_mul_eq_of_coprime_left hJ).trans hK)
(by rw [one_eq_top, sup_top_eq]) h

lemma sup_infi_eq_top {s : finset ι} {J : ι → ideal R} (h : ∀ i, i ∈ s → I ⊔ J i = ⊤) :
  I ⊔ (⨅ i ∈ s, J i) = ⊤ :=
eq_top_iff.mpr $ le_of_eq_of_le (sup_prod_eq_top h).symm $ sup_le_sup_left
  (le_of_le_of_eq prod_le_inf $ finset.inf_eq_infi _ _) _

lemma prod_sup_eq_top {s : finset ι} {J : ι → ideal R} (h : ∀ i, i ∈ s → J i ⊔ I = ⊤) :
  (∏ i in s, J i) ⊔ I = ⊤ :=
sup_comm.trans (sup_prod_eq_top $ λ i hi, sup_comm.trans $ h i hi)

lemma infi_sup_eq_top {s : finset ι} {J : ι → ideal R} (h : ∀ i, i ∈ s → J i ⊔ I = ⊤) :
  (⨅ i ∈ s, J i) ⊔ I = ⊤ :=
sup_comm.trans (sup_infi_eq_top $ λ i hi, sup_comm.trans $ h i hi)

lemma sup_pow_eq_top {n : ℕ} (h : I ⊔ J = ⊤) : I ⊔ (J ^ n) = ⊤ :=
by { rw [← finset.card_range n, ← finset.prod_const], exact sup_prod_eq_top (λ _ _, h) }

lemma pow_sup_eq_top {n : ℕ} (h : I ⊔ J = ⊤) : (I ^ n) ⊔ J = ⊤ :=
by { rw [← finset.card_range n, ← finset.prod_const], exact prod_sup_eq_top (λ _ _, h) }

lemma pow_sup_pow_eq_top {m n : ℕ} (h : I ⊔ J = ⊤) : (I ^ m) ⊔ (J ^ n) = ⊤ :=
sup_pow_eq_top (pow_sup_eq_top h)

variables (I)
@[simp] theorem mul_bot : I * ⊥ = ⊥ :=
submodule.smul_bot I

@[simp] theorem bot_mul : ⊥ * I = ⊥ :=
submodule.bot_smul I

@[simp] theorem mul_top : I * ⊤ = I :=
ideal.mul_comm ⊤ I ▸ submodule.top_smul I

@[simp] theorem top_mul : ⊤ * I = I :=
submodule.top_smul I
variables {I}

theorem mul_mono (hik : I ≤ K) (hjl : J ≤ L) : I * J ≤ K * L :=
submodule.smul_mono hik hjl

theorem mul_mono_left (h : I ≤ J) : I * K ≤ J * K :=
submodule.smul_mono_left h

theorem mul_mono_right (h : J ≤ K) : I * J ≤ I * K :=
submodule.smul_mono_right h

variables (I J K)
theorem mul_sup : I * (J ⊔ K) = I * J ⊔ I * K :=
submodule.smul_sup I J K

theorem sup_mul : (I ⊔ J) * K = I * K ⊔ J * K :=
submodule.sup_smul I J K
variables {I J K}

lemma pow_le_pow {m n : ℕ} (h : m ≤ n) :
  I^n ≤ I^m :=
begin
  cases nat.exists_eq_add_of_le h with k hk,
  rw [hk, pow_add],
  exact le_trans (mul_le_inf) (inf_le_left)
end

lemma pow_le_self {n : ℕ} (hn : n ≠ 0) : I^n ≤ I :=
calc I^n ≤ I ^ 1 : pow_le_pow (nat.pos_of_ne_zero hn)
     ... = I : pow_one _

lemma mul_eq_bot {R : Type*} [comm_ring R] [is_domain R] {I J : ideal R} :
  I * J = ⊥ ↔ I = ⊥ ∨ J = ⊥ :=
⟨λ hij, or_iff_not_imp_left.mpr (λ I_ne_bot, J.eq_bot_iff.mpr (λ j hj,
  let ⟨i, hi, ne0⟩ := I.ne_bot_iff.mp I_ne_bot in
    or.resolve_left (mul_eq_zero.mp ((I * J).eq_bot_iff.mp hij _ (mul_mem_mul hi hj))) ne0)),
 λ h, by cases h; rw [← ideal.mul_bot, h, ideal.mul_comm]⟩

instance {R : Type*} [comm_ring R] [is_domain R] : no_zero_divisors (ideal R) :=
{ eq_zero_or_eq_zero_of_mul_eq_zero := λ I J, mul_eq_bot.1 }

/-- A product of ideals in an integral domain is zero if and only if one of the terms is zero. -/
lemma prod_eq_bot {R : Type*} [comm_ring R] [is_domain R]
  {s : multiset (ideal R)} : s.prod = ⊥ ↔ ∃ I ∈ s, I = ⊥ :=
prod_zero_iff_exists_zero

/-- The radical of an ideal `I` consists of the elements `r` such that `r^n ∈ I` for some `n`. -/
def radical (I : ideal R) : ideal R :=
{ carrier := { r | ∃ n : ℕ, r ^ n ∈ I },
  zero_mem' := ⟨1, (pow_one (0:R)).symm ▸ I.zero_mem⟩,
  add_mem' := λ x y ⟨m, hxmi⟩ ⟨n, hyni⟩, ⟨m + n,
    (add_pow x y (m + n)).symm ▸ I.sum_mem $
    show ∀ c ∈ finset.range (nat.succ (m + n)),
      x ^ c * y ^ (m + n - c) * (nat.choose (m + n) c) ∈ I,
    from λ c hc, or.cases_on (le_total c m)
      (λ hcm, I.mul_mem_right _ $ I.mul_mem_left _ $ nat.add_comm n m ▸
        (add_tsub_assoc_of_le hcm n).symm ▸
        (pow_add y n (m-c)).symm ▸ I.mul_mem_right _ hyni)
      (λ hmc, I.mul_mem_right _ $ I.mul_mem_right _ $ add_tsub_cancel_of_le hmc ▸
        (pow_add x m (c-m)).symm ▸ I.mul_mem_right _ hxmi)⟩,
  smul_mem' := λ r s ⟨n, hsni⟩, ⟨n, (mul_pow r s n).symm ▸ I.mul_mem_left (r^n) hsni⟩ }

theorem le_radical : I ≤ radical I :=
λ r hri, ⟨1, (pow_one r).symm ▸ hri⟩

variables (R)
theorem radical_top : (radical ⊤ : ideal R) = ⊤ :=
(eq_top_iff_one _).2 ⟨0, submodule.mem_top⟩
variables {R}

theorem radical_mono (H : I ≤ J) : radical I ≤ radical J :=
λ r ⟨n, hrni⟩, ⟨n, H hrni⟩

variables (I)
@[simp] theorem radical_idem : radical (radical I) = radical I :=
le_antisymm (λ r ⟨n, k, hrnki⟩, ⟨n * k, (pow_mul r n k).symm ▸ hrnki⟩) le_radical
variables {I}

theorem radical_le_radical_iff : radical I ≤ radical J ↔ I ≤ radical J :=
⟨λ h, le_trans le_radical h, λ h, radical_idem J ▸ radical_mono h⟩

theorem radical_eq_top : radical I = ⊤ ↔ I = ⊤ :=
⟨λ h, (eq_top_iff_one _).2 $ let ⟨n, hn⟩ := (eq_top_iff_one _).1 h in
  @one_pow R _ n ▸ hn, λ h, h.symm ▸ radical_top R⟩

theorem is_prime.radical (H : is_prime I) : radical I = I :=
le_antisymm (λ r ⟨n, hrni⟩, H.mem_of_pow_mem n hrni) le_radical

variables (I J)
theorem radical_sup : radical (I ⊔ J) = radical (radical I ⊔ radical J) :=
le_antisymm (radical_mono $ sup_le_sup le_radical le_radical) $
λ r ⟨n, hrnij⟩, let ⟨s, hs, t, ht, hst⟩ := submodule.mem_sup.1 hrnij in
@radical_idem _ _ (I ⊔ J) ▸ ⟨n, hst ▸ ideal.add_mem _
  (radical_mono le_sup_left hs) (radical_mono le_sup_right ht)⟩

theorem radical_inf : radical (I ⊓ J) = radical I ⊓ radical J :=
le_antisymm (le_inf (radical_mono inf_le_left) (radical_mono inf_le_right))
(λ r ⟨⟨m, hrm⟩, ⟨n, hrn⟩⟩, ⟨m + n, (pow_add r m n).symm ▸ I.mul_mem_right _ hrm,
(pow_add r m n).symm ▸ J.mul_mem_left _ hrn⟩)

theorem radical_mul : radical (I * J) = radical I ⊓ radical J :=
le_antisymm (radical_inf I J ▸ radical_mono $ @mul_le_inf _ _ I J)
(λ r ⟨⟨m, hrm⟩, ⟨n, hrn⟩⟩, ⟨m + n, (pow_add r m n).symm ▸ mul_mem_mul hrm hrn⟩)
variables {I J}

theorem is_prime.radical_le_iff (hj : is_prime J) :
  radical I ≤ J ↔ I ≤ J :=
⟨le_trans le_radical, λ hij r ⟨n, hrni⟩, hj.mem_of_pow_mem n $ hij hrni⟩

theorem radical_eq_Inf (I : ideal R) :
  radical I = Inf { J : ideal R | I ≤ J ∧ is_prime J } :=
le_antisymm (le_Inf $ λ J hJ, hJ.2.radical_le_iff.2 hJ.1) $
λ r hr, classical.by_contradiction $ λ hri,
let ⟨m, (hrm : r ∉ radical m), him, hm⟩ := zorn_nonempty_partial_order₀
  {K : ideal R | r ∉ radical K}
  (λ c hc hcc y hyc, ⟨Sup c, λ ⟨n, hrnc⟩, let ⟨y, hyc, hrny⟩ :=
      (submodule.mem_Sup_of_directed ⟨y, hyc⟩ hcc.directed_on).1 hrnc in hc hyc ⟨n, hrny⟩,
    λ z, le_Sup⟩) I hri in
have ∀ x ∉ m, r ∈ radical (m ⊔ span {x}) := λ x hxm, classical.by_contradiction $ λ hrmx, hxm $
  hm (m ⊔ span {x}) hrmx le_sup_left ▸ (le_sup_right : _ ≤ m ⊔ span {x})
    (subset_span $ set.mem_singleton _),
have is_prime m, from ⟨by rintro rfl; rw radical_top at hrm; exact hrm trivial,
  λ x y hxym, or_iff_not_imp_left.2 $ λ hxm, classical.by_contradiction $ λ hym,
  let ⟨n, hrn⟩ := this _ hxm,
      ⟨p, hpm, q, hq, hpqrn⟩ := submodule.mem_sup.1 hrn,
      ⟨c, hcxq⟩ := mem_span_singleton'.1 hq in
  let ⟨k, hrk⟩ := this _ hym,
      ⟨f, hfm, g, hg, hfgrk⟩ := submodule.mem_sup.1 hrk,
      ⟨d, hdyg⟩ := mem_span_singleton'.1 hg in
  hrm ⟨n + k, by rw [pow_add, ← hpqrn, ← hcxq, ← hfgrk, ← hdyg, add_mul, mul_add (c*x),
                     mul_assoc c x (d*y), mul_left_comm x, ← mul_assoc];
    refine m.add_mem (m.mul_mem_right _ hpm) (m.add_mem (m.mul_mem_left _ hfm)
      (m.mul_mem_left _ hxym))⟩⟩,
hrm $ this.radical.symm ▸ (Inf_le ⟨him, this⟩ : Inf {J : ideal R | I ≤ J ∧ is_prime J} ≤ m) hr

@[simp] lemma radical_bot_of_is_domain {R : Type u} [comm_ring R] [is_domain R] :
  radical (⊥ : ideal R) = ⊥ :=
eq_bot_iff.2 (λ x hx, hx.rec_on (λ n hn, pow_eq_zero hn))

instance : comm_semiring (ideal R) := submodule.comm_semiring

variables (R)
theorem top_pow (n : ℕ) : (⊤ ^ n : ideal R) = ⊤ :=
nat.rec_on n one_eq_top $ λ n ih, by rw [pow_succ, ih, top_mul]
variables {R}

variables (I)
theorem radical_pow (n : ℕ) (H : n > 0) : radical (I^n) = radical I :=
nat.rec_on n (not.elim dec_trivial) (λ n ih H,
or.cases_on (lt_or_eq_of_le $ nat.le_of_lt_succ H)
  (λ H, calc radical (I^(n+1))
           = radical I ⊓ radical (I^n) : by { rw pow_succ, exact radical_mul _ _ }
       ... = radical I ⊓ radical I : by rw ih H
       ... = radical I : inf_idem)
  (λ H, H ▸ (pow_one I).symm ▸ rfl)) H

theorem is_prime.mul_le {I J P : ideal R} (hp : is_prime P) :
  I * J ≤ P ↔ I ≤ P ∨ J ≤ P :=
⟨λ h, or_iff_not_imp_left.2 $ λ hip j hj, let ⟨i, hi, hip⟩ := set.not_subset.1 hip in
  (hp.mem_or_mem $ h $ mul_mem_mul hi hj).resolve_left hip,
λ h, or.cases_on h (le_trans $ le_trans mul_le_inf inf_le_left)
  (le_trans $ le_trans mul_le_inf inf_le_right)⟩

theorem is_prime.inf_le {I J P : ideal R} (hp : is_prime P) :
  I ⊓ J ≤ P ↔ I ≤ P ∨ J ≤ P :=
⟨λ h, hp.mul_le.1 $ le_trans mul_le_inf h,
λ h, or.cases_on h (le_trans inf_le_left) (le_trans inf_le_right)⟩

theorem is_prime.multiset_prod_le {s : multiset (ideal R)} {P : ideal R}
  (hp : is_prime P) (hne : s ≠ 0) :
  s.prod ≤ P ↔ ∃ I ∈ s, I ≤ P :=
suffices s.prod ≤ P → ∃ I ∈ s, I ≤ P,
  from ⟨this, λ ⟨i, his, hip⟩, le_trans multiset_prod_le_inf $
    le_trans (multiset.inf_le his) hip⟩,
begin
  classical,
  obtain ⟨b, hb⟩ : ∃ b, b ∈ s := multiset.exists_mem_of_ne_zero hne,
  obtain ⟨t, rfl⟩ : ∃ t, s = b ::ₘ t,
  from ⟨s.erase b, (multiset.cons_erase hb).symm⟩,
  refine t.induction_on _ _,
  { simp only [exists_prop, ←multiset.singleton_eq_cons, multiset.prod_singleton,
      multiset.mem_singleton, exists_eq_left, imp_self] },
  intros a s ih h,
  rw [multiset.cons_swap, multiset.prod_cons, hp.mul_le] at h,
  rw multiset.cons_swap,
  cases h,
  { exact ⟨a, multiset.mem_cons_self a _, h⟩ },
  obtain ⟨I, hI, ih⟩ : ∃ I ∈ b ::ₘ s, I ≤ P := ih h,
  exact ⟨I, multiset.mem_cons_of_mem hI, ih⟩
end

theorem is_prime.multiset_prod_map_le {s : multiset ι} (f : ι → ideal R) {P : ideal R}
  (hp : is_prime P) (hne : s ≠ 0) :
  (s.map f).prod ≤ P ↔ ∃ i ∈ s, f i ≤ P :=
begin
  rw hp.multiset_prod_le (mt multiset.map_eq_zero.mp hne),
  simp_rw [exists_prop, multiset.mem_map, exists_exists_and_eq_and],
end

theorem is_prime.prod_le {s : finset ι} {f : ι → ideal R} {P : ideal R}
  (hp : is_prime P) (hne : s.nonempty) :
  s.prod f ≤ P ↔ ∃ i ∈ s, f i ≤ P :=
hp.multiset_prod_map_le f (mt finset.val_eq_zero.mp hne.ne_empty)

theorem is_prime.inf_le' {s : finset ι} {f : ι → ideal R} {P : ideal R} (hp : is_prime P)
  (hsne: s.nonempty) :
  s.inf f ≤ P ↔ ∃ i ∈ s, f i ≤ P :=
⟨λ h, (hp.prod_le hsne).1 $ le_trans prod_le_inf h,
  λ ⟨i, his, hip⟩, le_trans (finset.inf_le his) hip⟩

theorem subset_union {R : Type u} [comm_ring R] {I J K : ideal R} :
  (I : set R) ⊆ J ∪ K ↔ I ≤ J ∨ I ≤ K :=
⟨λ h, or_iff_not_imp_left.2 $ λ hij s hsi,
  let ⟨r, hri, hrj⟩ := set.not_subset.1 hij in classical.by_contradiction $ λ hsk,
  or.cases_on (h $ I.add_mem hri hsi)
    (λ hj, hrj $ add_sub_cancel r s ▸ J.sub_mem hj ((h hsi).resolve_right hsk))
    (λ hk, hsk $ add_sub_cancel' r s ▸ K.sub_mem hk ((h hri).resolve_left hrj)),
λ h, or.cases_on h (λ h, set.subset.trans h $ set.subset_union_left J K)
  (λ h, set.subset.trans h $ set.subset_union_right J K)⟩

theorem subset_union_prime' {R : Type u} [comm_ring R] {s : finset ι} {f : ι → ideal R} {a b : ι}
  (hp : ∀ i ∈ s, is_prime (f i)) {I : ideal R} :
  (I : set R) ⊆ f a ∪ f b ∪ (⋃ i ∈ (↑s : set ι), f i) ↔ I ≤ f a ∨ I ≤ f b ∨ ∃ i ∈ s, I ≤ f i :=
suffices (I : set R) ⊆ f a ∪ f b ∪ (⋃ i ∈ (↑s : set ι), f i) →
  I ≤ f a ∨ I ≤ f b ∨ ∃ i ∈ s, I ≤ f i,
  from ⟨this, λ h, or.cases_on h (λ h, set.subset.trans h $ set.subset.trans
      (set.subset_union_left _ _) (set.subset_union_left _ _)) $
    λ h, or.cases_on h (λ h, set.subset.trans h $ set.subset.trans
      (set.subset_union_right _ _) (set.subset_union_left _ _)) $
    λ ⟨i, his, hi⟩, by refine (set.subset.trans hi $ set.subset.trans _ $
        set.subset_union_right _ _);
      exact set.subset_bUnion_of_mem (finset.mem_coe.2 his)⟩,
begin
  generalize hn : s.card = n, intros h,
  unfreezingI { induction n with n ih generalizing a b s },
  { clear hp,
    rw finset.card_eq_zero at hn, subst hn,
    rw [finset.coe_empty, set.bUnion_empty, set.union_empty, subset_union] at h,
    simpa only [exists_prop, finset.not_mem_empty, false_and, exists_false, or_false] },
  classical,
  replace hn : ∃ (i : ι) (t : finset ι), i ∉ t ∧ insert i t = s ∧ t.card = n :=
  finset.card_eq_succ.1 hn,
  unfreezingI { rcases hn with ⟨i, t, hit, rfl, hn⟩ },
  replace hp : is_prime (f i) ∧ ∀ x ∈ t, is_prime (f x) := (t.forall_mem_insert _ _).1 hp,
  by_cases Ht : ∃ j ∈ t, f j ≤ f i,
  { obtain ⟨j, hjt, hfji⟩ : ∃ j ∈ t, f j ≤ f i := Ht,
    obtain ⟨u, hju, rfl⟩ : ∃ u, j ∉ u ∧ insert j u = t,
    { exact ⟨t.erase j, t.not_mem_erase j, finset.insert_erase hjt⟩ },
    have hp' : ∀ k ∈ insert i u, is_prime (f k),
    { rw finset.forall_mem_insert at hp ⊢, exact ⟨hp.1, hp.2.2⟩ },
    have hiu : i ∉ u := mt finset.mem_insert_of_mem hit,
    have hn' : (insert i u).card = n,
    { rwa finset.card_insert_of_not_mem at hn ⊢, exacts [hiu, hju] },
    have h' : (I : set R) ⊆ f a ∪ f b ∪ (⋃ k ∈ (↑(insert i u) : set ι), f k),
    { rw finset.coe_insert at h ⊢, rw finset.coe_insert at h,
      simp only [set.bUnion_insert] at h ⊢,
      rw [← set.union_assoc ↑(f i)] at h,
      erw [set.union_eq_self_of_subset_right hfji] at h,
      exact h },
    specialize @ih a b (insert i u) hp' hn' h',
    refine ih.imp id (or.imp id (exists_imp_exists $ λ k, _)), simp only [exists_prop],
    exact and.imp (λ hk, finset.insert_subset_insert i (finset.subset_insert j u) hk) id },
  by_cases Ha : f a ≤ f i,
  { have h' : (I : set R) ⊆ f i ∪ f b ∪ (⋃ j ∈ (↑t : set ι), f j),
    { rw [finset.coe_insert, set.bUnion_insert, ← set.union_assoc,
          set.union_right_comm ↑(f a)] at h,
      erw [set.union_eq_self_of_subset_left Ha] at h,
      exact h },
    specialize @ih i b t hp.2 hn h', right,
    rcases ih with ih | ih | ⟨k, hkt, ih⟩,
    { exact or.inr ⟨i, finset.mem_insert_self i t, ih⟩ },
    { exact or.inl ih },
    { exact or.inr ⟨k, finset.mem_insert_of_mem hkt, ih⟩ } },
  by_cases Hb : f b ≤ f i,
  { have h' : (I : set R) ⊆ f a ∪ f i ∪ (⋃ j ∈ (↑t : set ι), f j),
    { rw [finset.coe_insert, set.bUnion_insert, ← set.union_assoc, set.union_assoc ↑(f a)] at h,
      erw [set.union_eq_self_of_subset_left Hb] at h,
      exact h },
    specialize @ih a i t hp.2 hn h',
    rcases ih with ih | ih | ⟨k, hkt, ih⟩,
    { exact or.inl ih },
    { exact or.inr (or.inr ⟨i, finset.mem_insert_self i t, ih⟩) },
    { exact or.inr (or.inr ⟨k, finset.mem_insert_of_mem hkt, ih⟩) } },
  by_cases Hi : I ≤ f i,
  { exact or.inr (or.inr ⟨i, finset.mem_insert_self i t, Hi⟩) },
  have : ¬I ⊓ f a ⊓ f b ⊓ t.inf f ≤ f i,
  { rcases t.eq_empty_or_nonempty with (rfl | hsne),
    { rw [finset.inf_empty, inf_top_eq, hp.1.inf_le, hp.1.inf_le, not_or_distrib, not_or_distrib],
      exact ⟨⟨Hi, Ha⟩, Hb⟩ },
    simp only [hp.1.inf_le, hp.1.inf_le' hsne, not_or_distrib],
    exact ⟨⟨⟨Hi, Ha⟩, Hb⟩, Ht⟩ },
  rcases set.not_subset.1 this with ⟨r, ⟨⟨⟨hrI, hra⟩, hrb⟩, hr⟩, hri⟩,
  by_cases HI : (I : set R) ⊆ f a ∪ f b ∪ ⋃ j ∈ (↑t : set ι), f j,
  { specialize ih hp.2 hn HI, rcases ih with ih | ih | ⟨k, hkt, ih⟩,
    { left, exact ih }, { right, left, exact ih },
    { right, right, exact ⟨k, finset.mem_insert_of_mem hkt, ih⟩ } },
  exfalso, rcases set.not_subset.1 HI with ⟨s, hsI, hs⟩,
  rw [finset.coe_insert, set.bUnion_insert] at h,
  have hsi : s ∈ f i := ((h hsI).resolve_left (mt or.inl hs)).resolve_right (mt or.inr hs),
  rcases h (I.add_mem hrI hsI) with ⟨ha | hb⟩ | hi | ht,
  { exact hs (or.inl $ or.inl $ add_sub_cancel' r s ▸ (f a).sub_mem ha hra) },
  { exact hs (or.inl $ or.inr $ add_sub_cancel' r s ▸ (f b).sub_mem hb hrb) },
  { exact hri (add_sub_cancel r s ▸ (f i).sub_mem hi hsi) },
  { rw set.mem_Union₂ at ht, rcases ht with ⟨j, hjt, hj⟩,
    simp only [finset.inf_eq_infi, set_like.mem_coe, submodule.mem_infi] at hr,
    exact hs (or.inr $ set.mem_bUnion hjt $ add_sub_cancel' r s ▸ (f j).sub_mem hj $ hr j hjt) }
end

/-- Prime avoidance. Atiyah-Macdonald 1.11, Eisenbud 3.3, Stacks 00DS, Matsumura Ex.1.6. -/
theorem subset_union_prime {R : Type u} [comm_ring R] {s : finset ι} {f : ι → ideal R} (a b : ι)
  (hp : ∀ i ∈ s, i ≠ a → i ≠ b → is_prime (f i)) {I : ideal R} :
  (I : set R) ⊆ (⋃ i ∈ (↑s : set ι), f i) ↔ ∃ i ∈ s, I ≤ f i :=
suffices (I : set R) ⊆ (⋃ i ∈ (↑s : set ι), f i) → ∃ i, i ∈ s ∧ I ≤ f i,
  from ⟨λ h, bex_def.2 $ this h, λ ⟨i, his, hi⟩, set.subset.trans hi $ set.subset_bUnion_of_mem $
    show i ∈ (↑s : set ι), from his⟩,
assume h : (I : set R) ⊆ (⋃ i ∈ (↑s : set ι), f i),
begin
  classical,
  by_cases has : a ∈ s,
  { unfreezingI { obtain ⟨t, hat, rfl⟩ : ∃ t, a ∉ t ∧ insert a t = s :=
      ⟨s.erase a, finset.not_mem_erase a s, finset.insert_erase has⟩ },
    by_cases hbt : b ∈ t,
    { unfreezingI { obtain ⟨u, hbu, rfl⟩ : ∃ u, b ∉ u ∧ insert b u = t :=
        ⟨t.erase b, finset.not_mem_erase b t, finset.insert_erase hbt⟩ },
      have hp' : ∀ i ∈ u, is_prime (f i),
      { intros i hiu, refine hp i (finset.mem_insert_of_mem (finset.mem_insert_of_mem hiu)) _ _;
        unfreezingI { rintro rfl }; solve_by_elim only [finset.mem_insert_of_mem, *], },
      rw [finset.coe_insert, finset.coe_insert, set.bUnion_insert, set.bUnion_insert,
          ← set.union_assoc, subset_union_prime' hp', bex_def] at h,
      rwa [finset.exists_mem_insert, finset.exists_mem_insert] },
    { have hp' : ∀ j ∈ t, is_prime (f j),
      { intros j hj, refine hp j (finset.mem_insert_of_mem hj) _ _;
        unfreezingI { rintro rfl }; solve_by_elim only [finset.mem_insert_of_mem, *], },
      rw [finset.coe_insert, set.bUnion_insert, ← set.union_self (f a : set R),
          subset_union_prime' hp', ← or_assoc, or_self, bex_def] at h,
      rwa finset.exists_mem_insert } },
  { by_cases hbs : b ∈ s,
    { unfreezingI { obtain ⟨t, hbt, rfl⟩ : ∃ t, b ∉ t ∧ insert b t = s :=
        ⟨s.erase b, finset.not_mem_erase b s, finset.insert_erase hbs⟩ },
      have hp' : ∀ j ∈ t, is_prime (f j),
      { intros j hj, refine hp j (finset.mem_insert_of_mem hj) _ _;
        unfreezingI { rintro rfl }; solve_by_elim only [finset.mem_insert_of_mem, *], },
      rw [finset.coe_insert, set.bUnion_insert, ← set.union_self (f b : set R),
          subset_union_prime' hp', ← or_assoc, or_self, bex_def] at h,
      rwa finset.exists_mem_insert },
    cases s.eq_empty_or_nonempty with hse hsne,
    { substI hse, rw [finset.coe_empty, set.bUnion_empty, set.subset_empty_iff] at h,
      have : (I : set R) ≠ ∅ := set.nonempty.ne_empty (set.nonempty_of_mem I.zero_mem),
      exact absurd h this },
    { cases hsne.bex with i his,
      unfreezingI { obtain ⟨t, hit, rfl⟩ : ∃ t, i ∉ t ∧ insert i t = s :=
        ⟨s.erase i, finset.not_mem_erase i s, finset.insert_erase his⟩ },
      have hp' : ∀ j ∈ t, is_prime (f j),
      { intros j hj, refine hp j (finset.mem_insert_of_mem hj) _ _;
        unfreezingI { rintro rfl }; solve_by_elim only [finset.mem_insert_of_mem, *], },
      rw [finset.coe_insert, set.bUnion_insert, ← set.union_self (f i : set R),
          subset_union_prime' hp', ← or_assoc, or_self, bex_def] at h,
      rwa finset.exists_mem_insert } }
end

section dvd

/-- If `I` divides `J`, then `I` contains `J`.

In a Dedekind domain, to divide and contain are equivalent, see `ideal.dvd_iff_le`.
-/
lemma le_of_dvd {I J : ideal R} : I ∣ J → J ≤ I
| ⟨K, h⟩ := h.symm ▸ le_trans mul_le_inf inf_le_left

lemma is_unit_iff {I : ideal R} :
  is_unit I ↔ I = ⊤ :=
is_unit_iff_dvd_one.trans ((@one_eq_top R _).symm ▸
 ⟨λ h, eq_top_iff.mpr (ideal.le_of_dvd h), λ h, ⟨⊤, by rw [mul_top, h]⟩⟩)

instance unique_units : unique ((ideal R)ˣ) :=
{ default := 1,
  uniq := λ u, units.ext
    (show (u : ideal R) = 1, by rw [is_unit_iff.mp u.is_unit, one_eq_top]) }

end dvd

end mul_and_radical

section map_and_comap

variables {R : Type u} {S : Type v}

section semiring
variables [semiring R] [semiring S]
variables (f : R →+* S)
variables {I J : ideal R} {K L : ideal S}

/-- `I.map f` is the span of the image of the ideal `I` under `f`, which may be bigger than
  the image itself. -/
def map (I : ideal R) : ideal S :=
span (f '' I)

/-- `I.comap f` is the preimage of `I` under `f`. -/
def comap (I : ideal S) : ideal R :=
{ carrier := f ⁻¹' I,
  .. I.comap f.to_semilinear_map }

variables {f}
theorem map_mono (h : I ≤ J) : map f I ≤ map f J :=
span_mono $ set.image_subset _ h

theorem mem_map_of_mem (f : R →+* S) {I : ideal R} {x : R} (h : x ∈ I) : f x ∈ map f I :=
subset_span ⟨x, h, rfl⟩

lemma apply_coe_mem_map (f : R →+* S) (I : ideal R) (x : I) : f x ∈ I.map f :=
mem_map_of_mem f x.prop

theorem map_le_iff_le_comap :
  map f I ≤ K ↔ I ≤ comap f K :=
span_le.trans set.image_subset_iff

@[simp] theorem mem_comap {x} : x ∈ comap f K ↔ f x ∈ K := iff.rfl

theorem comap_mono (h : K ≤ L) : comap f K ≤ comap f L :=
set.preimage_mono (λ x hx, h hx)
variables (f)

theorem comap_ne_top (hK : K ≠ ⊤) : comap f K ≠ ⊤ :=
(ne_top_iff_one _).2 $ by rw [mem_comap, f.map_one];
  exact (ne_top_iff_one _).1 hK

lemma map_le_comap_of_inv_on (g : S →+* R) (I : ideal R) (hf : set.left_inv_on g f I) :
  I.map f ≤ I.comap g :=
begin
  refine ideal.span_le.2 _,
  rintros x ⟨x, hx, rfl⟩,
  rw [set_like.mem_coe, mem_comap, hf hx],
  exact hx,
end

lemma comap_le_map_of_inv_on (g : S →+* R) (I : ideal S) (hf : set.left_inv_on g f (f ⁻¹' I)) :
  I.comap f ≤ I.map g :=
λ x (hx : f x ∈ I), hf hx ▸ ideal.mem_map_of_mem g hx

/-- The `ideal` version of `set.image_subset_preimage_of_inverse`. -/
lemma map_le_comap_of_inverse (g : S →+* R) (I : ideal R) (h : function.left_inverse g f) :
  I.map f ≤ I.comap g :=
map_le_comap_of_inv_on _ _ _ $ h.left_inv_on _

/-- The `ideal` version of `set.preimage_subset_image_of_inverse`. -/
lemma comap_le_map_of_inverse (g : S →+* R) (I : ideal S) (h : function.left_inverse g f) :
  I.comap f ≤ I.map g :=
comap_le_map_of_inv_on _ _ _ $ h.left_inv_on _

instance is_prime.comap [hK : K.is_prime] : (comap f K).is_prime :=
⟨comap_ne_top _ hK.1, λ x y,
  by simp only [mem_comap, f.map_mul]; apply hK.2⟩

variables (I J K L)

theorem map_top : map f ⊤ = ⊤ :=
(eq_top_iff_one _).2 $ subset_span ⟨1, trivial, f.map_one⟩

variable (f)
lemma gc_map_comap : galois_connection (ideal.map f) (ideal.comap f) :=
λ I J, ideal.map_le_iff_le_comap

@[simp] lemma comap_id : I.comap (ring_hom.id R) = I :=
ideal.ext $ λ _, iff.rfl

@[simp] lemma map_id : I.map (ring_hom.id R) = I :=
(gc_map_comap (ring_hom.id R)).l_unique galois_connection.id comap_id

lemma comap_comap {T : Type*} [semiring T] {I : ideal T} (f : R →+* S)
  (g : S →+* T) : (I.comap g).comap f = I.comap (g.comp f) := rfl

lemma map_map {T : Type*} [semiring T] {I : ideal R} (f : R →+* S)
  (g : S →+* T) : (I.map f).map g = I.map (g.comp f) :=
((gc_map_comap f).compose (gc_map_comap g)).l_unique
  (gc_map_comap (g.comp f)) (λ _, comap_comap _ _)

lemma map_span (f : R →+* S) (s : set R) :
  map f (span s) = span (f '' s) :=
symm $ submodule.span_eq_of_le _
  (λ y ⟨x, hy, x_eq⟩, x_eq ▸ mem_map_of_mem f (subset_span hy))
  (map_le_iff_le_comap.2 $ span_le.2 $ set.image_subset_iff.1 subset_span)

variables {f I J K L}

lemma map_le_of_le_comap : I ≤ K.comap f → I.map f ≤ K :=
(gc_map_comap f).l_le

lemma le_comap_of_map_le : I.map f ≤ K → I ≤ K.comap f :=
(gc_map_comap f).le_u

lemma le_comap_map : I ≤ (I.map f).comap f :=
(gc_map_comap f).le_u_l _

lemma map_comap_le : (K.comap f).map f ≤ K :=
(gc_map_comap f).l_u_le _

@[simp] lemma comap_top : (⊤ : ideal S).comap f = ⊤ :=
(gc_map_comap f).u_top

@[simp] lemma comap_eq_top_iff {I : ideal S} : I.comap f = ⊤ ↔ I = ⊤ :=
⟨ λ h, I.eq_top_iff_one.mpr (f.map_one ▸ mem_comap.mp ((I.comap f).eq_top_iff_one.mp h)),
  λ h, by rw [h, comap_top] ⟩

@[simp] lemma map_bot : (⊥ : ideal R).map f = ⊥ :=
(gc_map_comap f).l_bot

variables (f I J K L)

@[simp] lemma map_comap_map : ((I.map f).comap f).map f = I.map f :=
(gc_map_comap f).l_u_l_eq_l I

@[simp] lemma comap_map_comap : ((K.comap f).map f).comap f = K.comap f :=
(gc_map_comap f).u_l_u_eq_u K

lemma map_sup : (I ⊔ J).map f = I.map f ⊔ J.map f :=
(gc_map_comap f).l_sup

theorem comap_inf : comap f (K ⊓ L) = comap f K ⊓ comap f L := rfl

variables {ι : Sort*}

lemma map_supr (K : ι → ideal R) : (supr K).map f = ⨆ i, (K i).map f :=
(gc_map_comap f).l_supr

lemma comap_infi (K : ι → ideal S) : (infi K).comap f = ⨅ i, (K i).comap f :=
(gc_map_comap f).u_infi

lemma map_Sup (s : set (ideal R)): (Sup s).map f = ⨆ I ∈ s, (I : ideal R).map f :=
(gc_map_comap f).l_Sup

lemma comap_Inf (s : set (ideal S)): (Inf s).comap f = ⨅ I ∈ s, (I : ideal S).comap f :=
(gc_map_comap f).u_Inf

lemma comap_Inf' (s : set (ideal S)) : (Inf s).comap f = ⨅ I ∈ (comap f '' s), I :=
trans (comap_Inf f s) (by rw infi_image)

theorem comap_is_prime [H : is_prime K] : is_prime (comap f K) :=
⟨comap_ne_top f H.ne_top,
  λ x y h, H.mem_or_mem $ by rwa [mem_comap, ring_hom.map_mul] at h⟩

variables {I J K L}

theorem map_inf_le : map f (I ⊓ J) ≤ map f I ⊓ map f J :=
(gc_map_comap f).monotone_l.map_inf_le _ _

theorem le_comap_sup : comap f K ⊔ comap f L ≤ comap f (K ⊔ L) :=
(gc_map_comap f).monotone_u.le_map_sup _ _

@[simp] lemma smul_top_eq_map {R S : Type*} [comm_semiring R] [comm_semiring S] [algebra R S]
  (I : ideal R) : I • (⊤ : submodule R S) = (I.map (algebra_map R S)).restrict_scalars R :=
begin
  refine le_antisymm (submodule.smul_le.mpr (λ r hr y _, _) )
      (λ x hx, submodule.span_induction hx _ _ _ _),
  { rw algebra.smul_def,
     exact mul_mem_right _ _ (mem_map_of_mem _ hr) },

  { rintros _ ⟨x, hx, rfl⟩,
    rw [← mul_one (algebra_map R S x), ← algebra.smul_def],
    exact submodule.smul_mem_smul hx submodule.mem_top },
  { exact submodule.zero_mem _ },
  { intros x y, exact submodule.add_mem _ },
  intros a x hx,
  refine submodule.smul_induction_on hx _ _,
  { intros r hr s hs,
    rw smul_comm,
    exact submodule.smul_mem_smul hr submodule.mem_top },
  { intros x y hx hy,
    rw smul_add, exact submodule.add_mem _ hx hy },
end

section surjective
variables (hf : function.surjective f)
include hf

open function

theorem map_comap_of_surjective (I : ideal S) :
  map f (comap f I) = I :=
le_antisymm (map_le_iff_le_comap.2 le_rfl)
(λ s hsi, let ⟨r, hfrs⟩ := hf s in
  hfrs ▸ (mem_map_of_mem f $ show f r ∈ I, from hfrs.symm ▸ hsi))

/-- `map` and `comap` are adjoint, and the composition `map f ∘ comap f` is the
  identity -/
def gi_map_comap : galois_insertion (map f) (comap f) :=
galois_insertion.monotone_intro
  ((gc_map_comap f).monotone_u)
  ((gc_map_comap f).monotone_l)
  (λ _, le_comap_map)
  (map_comap_of_surjective _ hf)

lemma map_surjective_of_surjective : surjective (map f) :=
(gi_map_comap f hf).l_surjective

lemma comap_injective_of_surjective : injective (comap f) :=
(gi_map_comap f hf).u_injective

lemma map_sup_comap_of_surjective (I J : ideal S) : (I.comap f ⊔ J.comap f).map f = I ⊔ J :=
(gi_map_comap f hf).l_sup_u _ _

lemma map_supr_comap_of_surjective (K : ι → ideal S) : (⨆i, (K i).comap f).map f = supr K :=
(gi_map_comap f hf).l_supr_u _

lemma map_inf_comap_of_surjective (I J : ideal S) : (I.comap f ⊓ J.comap f).map f = I ⊓ J :=
(gi_map_comap f hf).l_inf_u _ _

lemma map_infi_comap_of_surjective (K : ι → ideal S) : (⨅i, (K i).comap f).map f = infi K :=
(gi_map_comap f hf).l_infi_u _

theorem mem_image_of_mem_map_of_surjective {I : ideal R} {y}
  (H : y ∈ map f I) : y ∈ f '' I :=
submodule.span_induction H (λ _, id) ⟨0, I.zero_mem, f.map_zero⟩
(λ y1 y2 ⟨x1, hx1i, hxy1⟩ ⟨x2, hx2i, hxy2⟩,
  ⟨x1 + x2, I.add_mem hx1i hx2i, hxy1 ▸ hxy2 ▸ f.map_add _ _⟩)
(λ c y ⟨x, hxi, hxy⟩,
  let ⟨d, hdc⟩ := hf c in ⟨d * x, I.mul_mem_left _ hxi, hdc ▸ hxy ▸ f.map_mul _ _⟩)

lemma mem_map_iff_of_surjective {I : ideal R} {y} :
  y ∈ map f I ↔ ∃ x, x ∈ I ∧ f x = y :=
⟨λ h, (set.mem_image _ _ _).2 (mem_image_of_mem_map_of_surjective f hf h),
  λ ⟨x, hx⟩, hx.right ▸ (mem_map_of_mem f hx.left)⟩

lemma le_map_of_comap_le_of_surjective : comap f K ≤ I → K ≤ map f I :=
λ h, (map_comap_of_surjective f hf K) ▸ map_mono h

end surjective

section injective
variables (hf : function.injective f)
include hf

lemma comap_bot_le_of_injective : comap f ⊥ ≤ I :=
begin
  refine le_trans (λ x hx, _) bot_le,
  rw [mem_comap, submodule.mem_bot, ← ring_hom.map_zero f] at hx,
  exact eq.symm (hf hx) ▸ (submodule.zero_mem ⊥)
end

end injective

end semiring

section ring
variables [ring R] [ring S] (f : R →+* S) {I : ideal R}

section surjective

variables (hf : function.surjective f)
include hf

theorem comap_map_of_surjective (I : ideal R) : comap f (map f I) = I ⊔ comap f ⊥ :=
le_antisymm (assume r h, let ⟨s, hsi, hfsr⟩ := mem_image_of_mem_map_of_surjective f hf h in
  submodule.mem_sup.2 ⟨s, hsi, r - s, (submodule.mem_bot S).2 $ by rw [f.map_sub, hfsr, sub_self],
  add_sub_cancel'_right s r⟩)
(sup_le (map_le_iff_le_comap.1 le_rfl) (comap_mono bot_le))


/-- Correspondence theorem -/
def rel_iso_of_surjective : ideal S ≃o { p : ideal R // comap f ⊥ ≤ p } :=
{ to_fun := λ J, ⟨comap f J, comap_mono bot_le⟩,
  inv_fun := λ I, map f I.1,
  left_inv := λ J, map_comap_of_surjective f hf J,
  right_inv := λ I, subtype.eq $ show comap f (map f I.1) = I.1,
    from (comap_map_of_surjective f hf I).symm ▸ le_antisymm
      (sup_le le_rfl I.2) le_sup_left,
  map_rel_iff' := λ I1 I2, ⟨λ H, map_comap_of_surjective f hf I1 ▸
    map_comap_of_surjective f hf I2 ▸ map_mono H, comap_mono⟩ }

/-- The map on ideals induced by a surjective map preserves inclusion. -/
def order_embedding_of_surjective : ideal S ↪o ideal R :=
(rel_iso_of_surjective f hf).to_rel_embedding.trans (subtype.rel_embedding _ _)

theorem map_eq_top_or_is_maximal_of_surjective {I : ideal R} (H : is_maximal I) :
  (map f I) = ⊤ ∨ is_maximal (map f I) :=
begin
  refine or_iff_not_imp_left.2 (λ ne_top, ⟨⟨λ h, ne_top h, λ J hJ, _⟩⟩),
  { refine (rel_iso_of_surjective f hf).injective
      (subtype.ext_iff.2 (eq.trans (H.1.2 (comap f J) (lt_of_le_of_ne _ _)) comap_top.symm)),
    { exact (map_le_iff_le_comap).1 (le_of_lt hJ) },
    { exact λ h, hJ.right (le_map_of_comap_le_of_surjective f hf (le_of_eq h.symm)) } }
end

theorem comap_is_maximal_of_surjective {K : ideal S} [H : is_maximal K] : is_maximal (comap f K) :=
begin
  refine ⟨⟨comap_ne_top _ H.1.1, λ J hJ, _⟩⟩,
  suffices : map f J = ⊤,
  { replace this := congr_arg (comap f) this,
    rw [comap_top, comap_map_of_surjective _ hf, eq_top_iff] at this,
    rw eq_top_iff,
    exact le_trans this (sup_le (le_of_eq rfl) (le_trans (comap_mono (bot_le)) (le_of_lt hJ))) },
  refine H.1.2 (map f J) (lt_of_le_of_ne (le_map_of_comap_le_of_surjective _ hf (le_of_lt hJ))
    (λ h, ne_of_lt hJ (trans (congr_arg (comap f) h) _))),
  rw [comap_map_of_surjective _ hf, sup_eq_left],
  exact le_trans (comap_mono bot_le) (le_of_lt hJ)
end

theorem comap_le_comap_iff_of_surjective (I J : ideal S) : comap f I ≤ comap f J ↔ I ≤ J :=
⟨λ h, (map_comap_of_surjective f hf I).symm.le.trans (map_le_of_le_comap h),
  λ h, le_comap_of_map_le ((map_comap_of_surjective f hf I).le.trans h)⟩

end surjective

/-- If `f : R ≃+* S` is a ring isomorphism and `I : ideal R`, then `map f (map f.symm) = I`. -/
@[simp]
lemma map_of_equiv (I : ideal R) (f : R ≃+* S) : (I.map (f : R →+* S)).map (f.symm : S →+* R) = I :=
by simp [← ring_equiv.to_ring_hom_eq_coe, map_map]

/-- If `f : R ≃+* S` is a ring isomorphism and `I : ideal R`, then `comap f.symm (comap f) = I`. -/
@[simp]
lemma comap_of_equiv (I : ideal R) (f : R ≃+* S) :
  (I.comap (f.symm : S →+* R)).comap (f : R →+* S) = I :=
by simp [← ring_equiv.to_ring_hom_eq_coe, comap_comap]

/-- If `f : R ≃+* S` is a ring isomorphism and `I : ideal R`, then `map f I = comap f.symm I`. -/
lemma map_comap_of_equiv (I : ideal R) (f : R ≃+* S) : I.map (f : R →+* S) = I.comap f.symm :=
le_antisymm (le_comap_of_map_le (map_of_equiv I f).le)
  (le_map_of_comap_le_of_surjective _ f.surjective (comap_of_equiv I f).le)

section bijective
variables (hf : function.bijective f)
include hf

/-- Special case of the correspondence theorem for isomorphic rings -/
def rel_iso_of_bijective : ideal S ≃o ideal R :=
{ to_fun := comap f,
  inv_fun := map f,
  left_inv := (rel_iso_of_surjective f hf.right).left_inv,
  right_inv := λ J, subtype.ext_iff.1
    ((rel_iso_of_surjective f hf.right).right_inv ⟨J, comap_bot_le_of_injective f hf.left⟩),
  map_rel_iff' := (rel_iso_of_surjective f hf.right).map_rel_iff' }

lemma comap_le_iff_le_map {I : ideal R} {K : ideal S} : comap f K ≤ I ↔ K ≤ map f I :=
⟨λ h, le_map_of_comap_le_of_surjective f hf.right h,
 λ h, ((rel_iso_of_bijective f hf).right_inv I) ▸ comap_mono h⟩

theorem map.is_maximal {I : ideal R} (H : is_maximal I) : is_maximal (map f I) :=
by refine or_iff_not_imp_left.1
  (map_eq_top_or_is_maximal_of_surjective f hf.right H) (λ h, H.1.1 _);
calc I = comap f (map f I) : ((rel_iso_of_bijective f hf).right_inv I).symm
   ... = comap f ⊤ : by rw h
   ... = ⊤ : by rw comap_top

end bijective

lemma ring_equiv.bot_maximal_iff (e : R ≃+* S) :
  (⊥ : ideal R).is_maximal ↔ (⊥ : ideal S).is_maximal :=
⟨λ h, (@map_bot _ _ _ _ e.to_ring_hom) ▸ map.is_maximal e.to_ring_hom e.bijective h,
  λ h, (@map_bot _ _ _ _ e.symm.to_ring_hom) ▸ map.is_maximal e.symm.to_ring_hom e.symm.bijective h⟩

end ring

section comm_ring

variables [comm_ring R] [comm_ring S]
variables (f : R →+* S)
variables {I J : ideal R} {K L : ideal S}

variables (I J K L)

theorem map_mul : map f (I * J) = map f I * map f J :=
le_antisymm (map_le_iff_le_comap.2 $ mul_le.2 $ λ r hri s hsj,
  show f (r * s) ∈ _, by rw f.map_mul;
  exact mul_mem_mul (mem_map_of_mem f hri) (mem_map_of_mem f hsj))
(trans_rel_right _ (span_mul_span _ _) $ span_le.2 $
  set.Union₂_subset $ λ i ⟨r, hri, hfri⟩,
  set.Union₂_subset $ λ j ⟨s, hsj, hfsj⟩,
  set.singleton_subset_iff.2 $ hfri ▸ hfsj ▸
  by rw [← f.map_mul];
  exact mem_map_of_mem f (mul_mem_mul hri hsj))

/-- The pushforward `ideal.map` as a monoid-with-zero homomorphism. -/
@[simps]
def map_hom : ideal R →*₀ ideal S :=
{ to_fun := map f,
  map_mul' := λ I J, ideal.map_mul f I J,
  map_one' := by convert ideal.map_top f; exact one_eq_top,
  map_zero' := ideal.map_bot }

protected theorem map_pow (n : ℕ) : map f (I^n) = (map f I)^n :=
map_pow (map_hom f) I n

theorem comap_radical : comap f (radical K) = radical (comap f K) :=
le_antisymm (λ r ⟨n, hfrnk⟩, ⟨n, show f (r ^ n) ∈ K,
  from (f.map_pow r n).symm ▸ hfrnk⟩)
(λ r ⟨n, hfrnk⟩, ⟨n, f.map_pow r n ▸ hfrnk⟩)

@[simp] lemma map_quotient_self :
  map (quotient.mk I) I = ⊥ :=
eq_bot_iff.2 $ ideal.map_le_iff_le_comap.2 $ λ x hx,
(submodule.mem_bot (R ⧸ I)).2 $ ideal.quotient.eq_zero_iff_mem.2 hx

variables {I J K L}

theorem map_radical_le : map f (radical I) ≤ radical (map f I) :=
map_le_iff_le_comap.2 $ λ r ⟨n, hrni⟩, ⟨n, f.map_pow r n ▸ mem_map_of_mem f hrni⟩

theorem le_comap_mul : comap f K * comap f L ≤ comap f (K * L) :=
map_le_iff_le_comap.1 $ (map_mul f (comap f K) (comap f L)).symm ▸
mul_mono (map_le_iff_le_comap.2 $ le_rfl) (map_le_iff_le_comap.2 $ le_rfl)

end comm_ring

end map_and_comap

section is_primary
variables {R : Type u} [comm_semiring R]

/-- A proper ideal `I` is primary iff `xy ∈ I` implies `x ∈ I` or `y ∈ radical I`. -/
def is_primary (I : ideal R) : Prop :=
I ≠ ⊤ ∧ ∀ {x y : R}, x * y ∈ I → x ∈ I ∨ y ∈ radical I

theorem is_prime.is_primary {I : ideal R} (hi : is_prime I) : is_primary I :=
⟨hi.1, λ x y hxy, (hi.mem_or_mem hxy).imp id $ λ hyi, le_radical hyi⟩

theorem mem_radical_of_pow_mem {I : ideal R} {x : R} {m : ℕ} (hx : x ^ m ∈ radical I) :
  x ∈ radical I :=
radical_idem I ▸ ⟨m, hx⟩

theorem is_prime_radical {I : ideal R} (hi : is_primary I) : is_prime (radical I) :=
⟨mt radical_eq_top.1 hi.1, λ x y ⟨m, hxy⟩, begin
  rw mul_pow at hxy, cases hi.2 hxy,
  { exact or.inl ⟨m, h⟩ },
  { exact or.inr (mem_radical_of_pow_mem h) }
end⟩

theorem is_primary_inf {I J : ideal R} (hi : is_primary I) (hj : is_primary J)
  (hij : radical I = radical J) : is_primary (I ⊓ J) :=
⟨ne_of_lt $ lt_of_le_of_lt inf_le_left (lt_top_iff_ne_top.2 hi.1), λ x y ⟨hxyi, hxyj⟩,
begin
  rw [radical_inf, hij, inf_idem],
  cases hi.2 hxyi with hxi hyi, cases hj.2 hxyj with hxj hyj,
  { exact or.inl ⟨hxi, hxj⟩ },
  { exact or.inr hyj },
  { rw hij at hyi, exact or.inr hyi }
end⟩

end is_primary

end ideal

lemma associates.mk_ne_zero' {R : Type*} [comm_ring R] {r : R} :
  (associates.mk (ideal.span {r} : ideal R)) ≠ 0 ↔ (r ≠ 0):=
by rw [associates.mk_ne_zero, ideal.zero_eq_bot, ne.def, ideal.span_singleton_eq_bot]

namespace ring_hom

variables {R : Type u} {S : Type v} {T : Type v}

section semiring
variables [semiring R] [semiring S] [semiring T] (f : R →+* S) (g : T →+* S)

/-- Kernel of a ring homomorphism as an ideal of the domain. -/
def ker : ideal R := ideal.comap f ⊥

/-- An element is in the kernel if and only if it maps to zero.-/
lemma mem_ker {r} : r ∈ ker f ↔ f r = 0 :=
by rw [ker, ideal.mem_comap, submodule.mem_bot]

lemma ker_eq : ((ker f) : set R) = set.preimage f {0} := rfl

lemma ker_eq_comap_bot (f : R →+* S) : f.ker = ideal.comap f ⊥ := rfl

lemma comap_ker (f : S →+* R) : f.ker.comap g = (f.comp g).ker :=
by rw [ring_hom.ker_eq_comap_bot, ideal.comap_comap, ring_hom.ker_eq_comap_bot]

/-- If the target is not the zero ring, then one is not in the kernel.-/
lemma not_one_mem_ker [nontrivial S] (f : R →+* S) : (1:R) ∉ ker f :=
by { rw [mem_ker, f.map_one], exact one_ne_zero }

lemma ker_ne_top [nontrivial S] (f : R →+* S) : f.ker ≠ ⊤ :=
(ideal.ne_top_iff_one _).mpr $ not_one_mem_ker f

end semiring

section ring
variables [ring R] [semiring S] (f : R →+* S)

lemma injective_iff_ker_eq_bot : function.injective f ↔ ker f = ⊥ :=
by { rw [set_like.ext'_iff, ker_eq, set.ext_iff], exact injective_iff_map_eq_zero' f }

lemma ker_eq_bot_iff_eq_zero : ker f = ⊥ ↔ ∀ x, f x = 0 → x = 0 :=
by { rw [← injective_iff_map_eq_zero f, injective_iff_ker_eq_bot] }

@[simp] lemma ker_coe_equiv (f : R ≃+* S) : ker (f : R →+* S) = ⊥ :=
by simpa only [←injective_iff_ker_eq_bot] using f.injective

end ring

section comm_ring
variables [comm_ring R] [comm_ring S] (f : R →+* S)

/-- The induced map from the quotient by the kernel to the codomain.

This is an isomorphism if `f` has a right inverse (`quotient_ker_equiv_of_right_inverse`) /
is surjective (`quotient_ker_equiv_of_surjective`).
-/
def ker_lift (f : R →+* S) : R ⧸ f.ker →+* S :=
ideal.quotient.lift _ f $ λ r, f.mem_ker.mp

@[simp]
lemma ker_lift_mk (f : R →+* S) (r : R) : ker_lift f (ideal.quotient.mk f.ker r) = f r :=
ideal.quotient.lift_mk _ _ _

/-- The induced map from the quotient by the kernel is injective. -/
lemma ker_lift_injective (f : R →+* S) : function.injective (ker_lift f) :=
assume a b, quotient.induction_on₂' a b $
  assume a b (h : f a = f b), ideal.quotient.eq.2 $
show a - b ∈ ker f, by rw [mem_ker, map_sub, h, sub_self]

variable {f}

/-- The **first isomorphism theorem** for commutative rings, computable version. -/
def quotient_ker_equiv_of_right_inverse
  {g : S → R} (hf : function.right_inverse g f) :
  R ⧸ f.ker ≃+* S :=
{ to_fun := ker_lift f,
  inv_fun := (ideal.quotient.mk f.ker) ∘ g,
  left_inv := begin
    rintro ⟨x⟩,
    apply ker_lift_injective,
    simp [hf (f x)],
  end,
  right_inv := hf,
  ..ker_lift f}

@[simp]
lemma quotient_ker_equiv_of_right_inverse.apply {g : S → R} (hf : function.right_inverse g f)
  (x : R ⧸ f.ker) : quotient_ker_equiv_of_right_inverse hf x = ker_lift f x := rfl

@[simp]
lemma quotient_ker_equiv_of_right_inverse.symm.apply {g : S → R} (hf : function.right_inverse g f)
  (x : S) : (quotient_ker_equiv_of_right_inverse hf).symm x = ideal.quotient.mk f.ker (g x) := rfl

/-- The **first isomorphism theorem** for commutative rings. -/
noncomputable def quotient_ker_equiv_of_surjective (hf : function.surjective f) :
  R ⧸ f.ker ≃+* S :=
quotient_ker_equiv_of_right_inverse (classical.some_spec hf.has_right_inverse)

end comm_ring

/-- The kernel of a homomorphism to a domain is a prime ideal. -/
lemma ker_is_prime [ring R] [ring S] [is_domain S] (f : R →+* S) :
  (ker f).is_prime :=
⟨by { rw [ne.def, ideal.eq_top_iff_one], exact not_one_mem_ker f },
λ x y, by simpa only [mem_ker, f.map_mul] using @eq_zero_or_eq_zero_of_mul_eq_zero S _ _ _ _ _⟩

/-- The kernel of a homomorphism to a field is a maximal ideal. -/
lemma ker_is_maximal_of_surjective {R K : Type*} [ring R] [field K]
  (f : R →+* K) (hf : function.surjective f) :
  f.ker.is_maximal :=
begin
  refine ideal.is_maximal_iff.mpr
    ⟨λ h1, @one_ne_zero K _ _ $ f.map_one ▸ f.mem_ker.mp h1,
    λ J x hJ hxf hxJ, _⟩,
  obtain ⟨y, hy⟩ := hf (f x)⁻¹,
  have H : 1 = y * x - (y * x - 1) := (sub_sub_cancel _ _).symm,
  rw H,
  refine J.sub_mem (J.mul_mem_left _ hxJ) (hJ _),
  rw f.mem_ker,
  simp only [hy, ring_hom.map_sub, ring_hom.map_one, ring_hom.map_mul,
    inv_mul_cancel (mt f.mem_ker.mpr hxf), sub_self],
end

end ring_hom

namespace ideal

variables {R : Type*} {S : Type*}

section semiring
variables [semiring R] [semiring S]

lemma map_eq_bot_iff_le_ker {I : ideal R} (f : R →+* S) : I.map f = ⊥ ↔ I ≤ f.ker :=
by rw [ring_hom.ker, eq_bot_iff, map_le_iff_le_comap]

lemma ker_le_comap {K : ideal S} (f : R →+* S) : f.ker ≤ comap f K :=
λ x hx, mem_comap.2 (((ring_hom.mem_ker f).1 hx).symm ▸ K.zero_mem)

end semiring

section ring
variables [ring R] [ring S]

lemma map_Inf {A : set (ideal R)} {f : R →+* S} (hf : function.surjective f) :
  (∀ J ∈ A, ring_hom.ker f ≤ J) → map f (Inf A) = Inf (map f '' A) :=
begin
  refine λ h, le_antisymm (le_Inf _) _,
  { intros j hj y hy,
    cases (mem_map_iff_of_surjective f hf).1 hy with x hx,
    cases (set.mem_image _ _ _).mp hj with J hJ,
    rw [← hJ.right, ← hx.right],
    exact mem_map_of_mem f (Inf_le_of_le hJ.left (le_of_eq rfl) hx.left) },
  { intros y hy,
    cases hf y with x hx,
    refine hx ▸ (mem_map_of_mem f _),
    have : ∀ I ∈ A, y ∈ map f I, by simpa using hy,
    rw [submodule.mem_Inf],
    intros J hJ,
    rcases (mem_map_iff_of_surjective f hf).1 (this J hJ) with ⟨x', hx', rfl⟩,
    have : x - x' ∈ J,
    { apply h J hJ,
      rw [ring_hom.mem_ker, ring_hom.map_sub, hx, sub_self] },
    simpa only [sub_add_cancel] using J.add_mem this hx' }
end

theorem map_is_prime_of_surjective {f : R →+* S} (hf : function.surjective f) {I : ideal R}
  [H : is_prime I] (hk : ring_hom.ker f ≤ I) : is_prime (map f I) :=
begin
  refine ⟨λ h, H.ne_top (eq_top_iff.2 _), λ x y, _⟩,
  { replace h := congr_arg (comap f) h,
    rw [comap_map_of_surjective _ hf, comap_top] at h,
    exact h ▸ sup_le (le_of_eq rfl) hk },
  { refine λ hxy, (hf x).rec_on (λ a ha, (hf y).rec_on (λ b hb, _)),
    rw [← ha, ← hb, ← ring_hom.map_mul, mem_map_iff_of_surjective _ hf] at hxy,
    rcases hxy with ⟨c, hc, hc'⟩,
    rw [← sub_eq_zero, ← ring_hom.map_sub] at hc',
    have : a * b ∈ I,
    { convert I.sub_mem hc (hk (hc' : c - a * b ∈ f.ker)),
      abel },
    exact (H.mem_or_mem this).imp (λ h, ha ▸ mem_map_of_mem f h) (λ h, hb ▸ mem_map_of_mem f h) }
end

theorem map_is_prime_of_equiv (f : R ≃+* S) {I : ideal R} [is_prime I] :
  is_prime (map (f : R →+* S) I) :=
map_is_prime_of_surjective f.surjective $ by simp only [ring_hom.ker_coe_equiv, bot_le]

end ring

section comm_ring
variables [comm_ring R] [comm_ring S]

@[simp] lemma mk_ker {I : ideal R} : (quotient.mk I).ker = I :=
by ext; rw [ring_hom.ker, mem_comap, submodule.mem_bot, quotient.eq_zero_iff_mem]

lemma map_mk_eq_bot_of_le {I J : ideal R} (h : I ≤ J) : I.map (J^.quotient.mk) = ⊥ :=
by { rw [map_eq_bot_iff_le_ker, mk_ker], exact h }

lemma ker_quotient_lift {S : Type v} [comm_ring S] {I : ideal R} (f : R →+* S) (H : I ≤ f.ker) :
  (ideal.quotient.lift I f H).ker = (f.ker).map I^.quotient.mk :=
begin
  ext x,
  split,
  { intro hx,
    obtain ⟨y, hy⟩ := quotient.mk_surjective x,
    rw [ring_hom.mem_ker, ← hy, ideal.quotient.lift_mk, ← ring_hom.mem_ker] at hx,
    rw [← hy, mem_map_iff_of_surjective I^.quotient.mk quotient.mk_surjective],
    exact ⟨y, hx, rfl⟩ },
  { intro hx,
    rw mem_map_iff_of_surjective I^.quotient.mk quotient.mk_surjective at hx,
    obtain ⟨y, hy⟩ := hx,
    rw [ring_hom.mem_ker, ← hy.right, ideal.quotient.lift_mk, ← (ring_hom.mem_ker f)],
    exact hy.left },
end

theorem map_eq_iff_sup_ker_eq_of_surjective {I J : ideal R} (f : R →+* S)
  (hf : function.surjective f) : map f I = map f J ↔ I ⊔ f.ker = J ⊔ f.ker :=
by rw [← (comap_injective_of_surjective f hf).eq_iff, comap_map_of_surjective f hf,
  comap_map_of_surjective f hf, ring_hom.ker_eq_comap_bot]

theorem map_radical_of_surjective {f : R →+* S} (hf : function.surjective f) {I : ideal R}
  (h : ring_hom.ker f ≤ I) : map f (I.radical) = (map f I).radical :=
begin
  rw [radical_eq_Inf, radical_eq_Inf],
  have : ∀ J ∈ {J : ideal R | I ≤ J ∧ J.is_prime}, f.ker ≤ J := λ J hJ, le_trans h hJ.left,
  convert map_Inf hf this,
  refine funext (λ j, propext ⟨_, _⟩),
  { rintros ⟨hj, hj'⟩,
    haveI : j.is_prime := hj',
    exact ⟨comap f j, ⟨⟨map_le_iff_le_comap.1 hj, comap_is_prime f j⟩,
      map_comap_of_surjective f hf j⟩⟩ },
  { rintro ⟨J, ⟨hJ, hJ'⟩⟩,
    haveI : J.is_prime := hJ.right,
    refine ⟨hJ' ▸ map_mono hJ.left, hJ' ▸ map_is_prime_of_surjective hf (le_trans h hJ.left)⟩ },
end

@[simp] lemma bot_quotient_is_maximal_iff (I : ideal R) :
  (⊥ : ideal (R ⧸ I)).is_maximal ↔ I.is_maximal :=
⟨λ hI, (@mk_ker _ _ I) ▸
  @comap_is_maximal_of_surjective _ _ _ _ (quotient.mk I) quotient.mk_surjective ⊥ hI,
 λ hI, @bot_is_maximal _ (@field.to_division_ring _ (@quotient.field _ _ I hI)) ⟩

/-- See also `ideal.mem_quotient_iff_mem` in case `I ≤ J`. -/
@[simp]
lemma mem_quotient_iff_mem_sup {I J : ideal R} {x : R} :
  quotient.mk I x ∈ J.map (quotient.mk I) ↔ x ∈ J ⊔ I :=
by rw [← mem_comap, comap_map_of_surjective _ quotient.mk_surjective, ← ring_hom.ker_eq_comap_bot,
  mk_ker]

/-- See also `ideal.mem_quotient_iff_mem_sup` if the assumption `I ≤ J` is not available. -/
lemma mem_quotient_iff_mem {I J : ideal R} (hIJ : I ≤ J) {x : R} :
  quotient.mk I x ∈ J.map (quotient.mk I) ↔ x ∈ J :=
by rw [mem_quotient_iff_mem_sup, sup_eq_left.mpr hIJ]

section quotient_algebra

variables (R₁ R₂ : Type*) {A B : Type*}
variables [comm_semiring R₁] [comm_semiring R₂] [comm_ring A] [comm_ring B]
variables [algebra R₁ A] [algebra R₂ A] [algebra R₁ B]

/-- The `R₁`-algebra structure on `A/I` for an `R₁`-algebra `A` -/
instance quotient.algebra {I : ideal A} : algebra R₁ (A ⧸ I) :=
{ to_fun := λ x, ideal.quotient.mk I (algebra_map R₁ A x),
  smul := (•),
  smul_def' := λ r x, quotient.induction_on' x $ λ x,
      ((quotient.mk I).congr_arg $ algebra.smul_def _ _).trans (ring_hom.map_mul _ _ _),
  commutes' := λ _ _, mul_comm _ _,
  .. ring_hom.comp (ideal.quotient.mk I) (algebra_map R₁ A) }

-- Lean can struggle to find this instance later if we don't provide this shortcut
instance quotient.is_scalar_tower [has_scalar R₁ R₂] [is_scalar_tower R₁ R₂ A] (I : ideal A) :
  is_scalar_tower R₁ R₂ (A ⧸ I) :=
by apply_instance

/-- The canonical morphism `A →ₐ[R₁] A ⧸ I` as morphism of `R₁`-algebras, for `I` an ideal of
`A`, where `A` is an `R₁`-algebra. -/
def quotient.mkₐ (I : ideal A) : A →ₐ[R₁] A ⧸ I :=
⟨λ a, submodule.quotient.mk a, rfl, λ _ _, rfl, rfl, λ _ _, rfl, λ _, rfl⟩

lemma quotient.alg_map_eq (I : ideal A) :
  algebra_map R₁ (A ⧸ I) = (algebra_map A (A ⧸ I)).comp (algebra_map R₁ A) :=
rfl

lemma quotient.mkₐ_to_ring_hom (I : ideal A) :
  (quotient.mkₐ R₁ I).to_ring_hom = ideal.quotient.mk I := rfl

@[simp] lemma quotient.mkₐ_eq_mk (I : ideal A) :
  ⇑(quotient.mkₐ R₁ I) = ideal.quotient.mk I := rfl

@[simp] lemma quotient.algebra_map_eq (I : ideal R) :
  algebra_map R (R ⧸ I) = I^.quotient.mk :=
rfl

@[simp] lemma quotient.mk_comp_algebra_map (I : ideal A) :
  (quotient.mk I).comp (algebra_map R₁ A) = algebra_map R₁ (A ⧸ I) :=
rfl

@[simp] lemma quotient.mk_algebra_map (I : ideal A) (x : R₁) :
  quotient.mk I (algebra_map R₁ A x) = algebra_map R₁ (A ⧸ I) x :=
rfl

/-- The canonical morphism `A →ₐ[R₁] I.quotient` is surjective. -/
lemma quotient.mkₐ_surjective (I : ideal A) : function.surjective (quotient.mkₐ R₁ I) :=
surjective_quot_mk _

/-- The kernel of `A →ₐ[R₁] I.quotient` is `I`. -/
@[simp]
lemma quotient.mkₐ_ker (I : ideal A) : (quotient.mkₐ R₁ I : A →+* A ⧸ I).ker = I :=
ideal.mk_ker

variables {R₁}

lemma ker_lift.map_smul (f : A →ₐ[R₁] B) (r : R₁) (x : A ⧸ f.to_ring_hom.ker) :
  f.to_ring_hom.ker_lift (r • x) = r • f.to_ring_hom.ker_lift x :=
begin
  obtain ⟨a, rfl⟩ := quotient.mkₐ_surjective R₁ _ x,
  rw [← alg_hom.map_smul, quotient.mkₐ_eq_mk, ring_hom.ker_lift_mk],
  exact f.map_smul _ _
end

/-- The induced algebras morphism from the quotient by the kernel to the codomain.

This is an isomorphism if `f` has a right inverse (`quotient_ker_alg_equiv_of_right_inverse`) /
is surjective (`quotient_ker_alg_equiv_of_surjective`).
-/
def ker_lift_alg (f : A →ₐ[R₁] B) : (A ⧸ f.to_ring_hom.ker) →ₐ[R₁] B :=
alg_hom.mk' f.to_ring_hom.ker_lift (λ _ _, ker_lift.map_smul f _ _)

@[simp]
lemma ker_lift_alg_mk (f : A →ₐ[R₁] B) (a : A) :
  ker_lift_alg f (quotient.mk f.to_ring_hom.ker a) = f a := rfl

@[simp]
lemma ker_lift_alg_to_ring_hom (f : A →ₐ[R₁] B) :
  (ker_lift_alg f).to_ring_hom = ring_hom.ker_lift f := rfl

/-- The induced algebra morphism from the quotient by the kernel is injective. -/
lemma ker_lift_alg_injective (f : A →ₐ[R₁] B) : function.injective (ker_lift_alg f) :=
ring_hom.ker_lift_injective f

/-- The **first isomorphism** theorem for algebras, computable version. -/
def quotient_ker_alg_equiv_of_right_inverse
  {f : A →ₐ[R₁] B} {g : B → A} (hf : function.right_inverse g f) :
  (A ⧸ f.to_ring_hom.ker) ≃ₐ[R₁] B :=
{ ..ring_hom.quotient_ker_equiv_of_right_inverse (λ x, show f.to_ring_hom (g x) = x, from hf x),
  ..ker_lift_alg f}

@[simp]
lemma quotient_ker_alg_equiv_of_right_inverse.apply {f : A →ₐ[R₁] B} {g : B → A}
  (hf : function.right_inverse g f) (x : A ⧸ f.to_ring_hom.ker) :
  quotient_ker_alg_equiv_of_right_inverse hf x = ker_lift_alg f x := rfl

@[simp]
lemma quotient_ker_alg_equiv_of_right_inverse_symm.apply {f : A →ₐ[R₁] B} {g : B → A}
  (hf : function.right_inverse g f) (x : B) :
  (quotient_ker_alg_equiv_of_right_inverse hf).symm x = quotient.mkₐ R₁ f.to_ring_hom.ker (g x) :=
  rfl

/-- The **first isomorphism theorem** for algebras. -/
noncomputable def quotient_ker_alg_equiv_of_surjective
  {f : A →ₐ[R₁] B} (hf : function.surjective f) : (A ⧸ f.to_ring_hom.ker) ≃ₐ[R₁] B :=
quotient_ker_alg_equiv_of_right_inverse (classical.some_spec hf.has_right_inverse)

/-- The ring hom `R/I →+* S/J` induced by a ring hom `f : R →+* S` with `I ≤ f⁻¹(J)` -/
def quotient_map {I : ideal R} (J : ideal S) (f : R →+* S) (hIJ : I ≤ J.comap f) :
  R ⧸ I →+* S ⧸ J :=
(quotient.lift I ((quotient.mk J).comp f) (λ _ ha,
  by simpa [function.comp_app, ring_hom.coe_comp, quotient.eq_zero_iff_mem] using hIJ ha))

@[simp]
lemma quotient_map_mk {J : ideal R} {I : ideal S} {f : R →+* S} {H : J ≤ I.comap f}
  {x : R} : quotient_map I f H (quotient.mk J x) = quotient.mk I (f x) :=
quotient.lift_mk J _ _

@[simp]
lemma quotient_map_algebra_map {J : ideal A} {I : ideal S} {f : A →+* S} {H : J ≤ I.comap f}
  {x : R₁} :
  quotient_map I f H (algebra_map R₁ (A ⧸ J) x) = quotient.mk I (f (algebra_map _ _ x)) :=
quotient.lift_mk J _ _

lemma quotient_map_comp_mk {J : ideal R} {I : ideal S} {f : R →+* S} (H : J ≤ I.comap f) :
  (quotient_map I f H).comp (quotient.mk J) = (quotient.mk I).comp f :=
ring_hom.ext (λ x, by simp only [function.comp_app, ring_hom.coe_comp, ideal.quotient_map_mk])

/-- The ring equiv `R/I ≃+* S/J` induced by a ring equiv `f : R ≃+** S`,  where `J = f(I)`. -/
@[simps]
def quotient_equiv (I : ideal R) (J : ideal S) (f : R ≃+* S) (hIJ : J = I.map (f : R →+* S)) :
  R ⧸ I ≃+* S ⧸ J :=
{ inv_fun := quotient_map I ↑f.symm (by {rw hIJ, exact le_of_eq (map_comap_of_equiv I f)}),
  left_inv := by {rintro ⟨r⟩, simp },
  right_inv := by {rintro ⟨s⟩, simp },
  ..quotient_map J ↑f (by {rw hIJ, exact @le_comap_map _ S _ _ _ _}) }

@[simp]
lemma quotient_equiv_mk (I : ideal R) (J : ideal S) (f : R ≃+* S) (hIJ : J = I.map (f : R →+* S))
  (x : R) : quotient_equiv I J f hIJ (ideal.quotient.mk I x) = ideal.quotient.mk J (f x) := rfl

@[simp]
lemma quotient_equiv_symm_mk (I : ideal R) (J : ideal S) (f : R ≃+* S)
  (hIJ : J = I.map (f : R →+* S)) (x : S) :
  (quotient_equiv I J f hIJ).symm (ideal.quotient.mk J x) = ideal.quotient.mk I (f.symm x) := rfl

/-- `H` and `h` are kept as separate hypothesis since H is used in constructing the quotient map. -/
lemma quotient_map_injective' {J : ideal R} {I : ideal S} {f : R →+* S} {H : J ≤ I.comap f}
  (h : I.comap f ≤ J) : function.injective (quotient_map I f H) :=
begin
  refine (injective_iff_map_eq_zero (quotient_map I f H)).2 (λ a ha, _),
  obtain ⟨r, rfl⟩ := quotient.mk_surjective a,
  rw [quotient_map_mk, quotient.eq_zero_iff_mem] at ha,
  exact (quotient.eq_zero_iff_mem).mpr (h ha),
end

/-- If we take `J = I.comap f` then `quotient_map` is injective automatically. -/
lemma quotient_map_injective {I : ideal S} {f : R →+* S} :
  function.injective (quotient_map I f le_rfl) :=
quotient_map_injective' le_rfl

lemma quotient_map_surjective {J : ideal R} {I : ideal S} {f : R →+* S} {H : J ≤ I.comap f}
  (hf : function.surjective f) : function.surjective (quotient_map I f H) :=
λ x, let ⟨x, hx⟩ := quotient.mk_surjective x in
  let ⟨y, hy⟩ := hf x in ⟨(quotient.mk J) y, by simp [hx, hy]⟩

/-- Commutativity of a square is preserved when taking quotients by an ideal. -/
lemma comp_quotient_map_eq_of_comp_eq {R' S' : Type*} [comm_ring R'] [comm_ring S']
  {f : R →+* S} {f' : R' →+* S'} {g : R →+* R'} {g' : S →+* S'} (hfg : f'.comp g = g'.comp f)
  (I : ideal S') : (quotient_map I g' le_rfl).comp (quotient_map (I.comap g') f le_rfl) =
    (quotient_map I f' le_rfl).comp (quotient_map (I.comap f') g
      (le_of_eq (trans (comap_comap f g') (hfg ▸ (comap_comap g f'))))) :=
begin
  refine ring_hom.ext (λ a, _),
  obtain ⟨r, rfl⟩ := quotient.mk_surjective a,
  simp only [ring_hom.comp_apply, quotient_map_mk],
  exact congr_arg (quotient.mk I) (trans (g'.comp_apply f r).symm (hfg ▸ (f'.comp_apply g r))),
end

/-- The algebra hom `A/I →+* B/J` induced by an algebra hom `f : A →ₐ[R₁] B` with `I ≤ f⁻¹(J)`. -/
def quotient_mapₐ {I : ideal A} (J : ideal B) (f : A →ₐ[R₁] B) (hIJ : I ≤ J.comap f) :
  A ⧸ I →ₐ[R₁] B ⧸ J :=
{ commutes' := λ r, by simp,
  ..quotient_map J ↑f hIJ }

@[simp]
lemma quotient_map_mkₐ {I : ideal A} (J : ideal B) (f : A →ₐ[R₁] B) (H : I ≤ J.comap f)
  {x : A} : quotient_mapₐ J f H (quotient.mk I x) = quotient.mkₐ R₁ J (f x) := rfl

lemma quotient_map_comp_mkₐ {I : ideal A} (J : ideal B) (f : A →ₐ[R₁] B) (H : I ≤ J.comap f) :
  (quotient_mapₐ J f H).comp (quotient.mkₐ R₁ I) = (quotient.mkₐ R₁ J).comp f :=
alg_hom.ext (λ x, by simp only [quotient_map_mkₐ, quotient.mkₐ_eq_mk, alg_hom.comp_apply])

/-- The algebra equiv `A/I ≃ₐ[R] B/J` induced by an algebra equiv `f : A ≃ₐ[R] B`,
where`J = f(I)`. -/
def quotient_equiv_alg (I : ideal A) (J : ideal B) (f : A ≃ₐ[R₁] B)
  (hIJ : J = I.map (f : A →+* B)) :
  (A ⧸ I) ≃ₐ[R₁] B ⧸ J :=
{ commutes' := λ r, by simp,
  ..quotient_equiv I J (f : A ≃+* B) hIJ }

@[priority 100]
instance quotient_algebra {I : ideal A} [algebra R A] :
  algebra (R ⧸ I.comap (algebra_map R A)) (A ⧸ I) :=
(quotient_map I (algebra_map R A) (le_of_eq rfl)).to_algebra

lemma algebra_map_quotient_injective {I : ideal A} [algebra R A]:
  function.injective (algebra_map (R ⧸ I.comap (algebra_map R A)) (A ⧸ I)) :=
begin
  rintros ⟨a⟩ ⟨b⟩ hab,
  replace hab := quotient.eq.mp hab,
  rw ← ring_hom.map_sub at hab,
  exact quotient.eq.mpr hab
end

end quotient_algebra

end comm_ring

end ideal

namespace submodule

variables {R : Type u} {M : Type v}
variables [comm_semiring R] [add_comm_monoid M] [module R M]

-- TODO: show `[algebra R A] : algebra (ideal R) A` too

instance module_submodule : module (ideal R) (submodule R M) :=
{ smul_add := smul_sup,
  add_smul := sup_smul,
  mul_smul := submodule.smul_assoc,
  one_smul := by simp,
  zero_smul := bot_smul,
  smul_zero := smul_bot }

end submodule

namespace ring_hom
variables {A B C : Type*} [ring A] [ring B] [ring C]
variables (f : A →+* B) (f_inv : B → A)

/-- Auxiliary definition used to define `lift_of_right_inverse` -/
def lift_of_right_inverse_aux
  (hf : function.right_inverse f_inv f) (g : A →+* C) (hg : f.ker ≤ g.ker) :
  B →+* C :=
{ to_fun := λ b, g (f_inv b),
  map_one' :=
  begin
    rw [← g.map_one, ← sub_eq_zero, ← g.map_sub, ← g.mem_ker],
    apply hg,
    rw [f.mem_ker, f.map_sub, sub_eq_zero, f.map_one],
    exact hf 1
  end,
  map_mul' :=
  begin
    intros x y,
    rw [← g.map_mul, ← sub_eq_zero, ← g.map_sub, ← g.mem_ker],
    apply hg,
    rw [f.mem_ker, f.map_sub, sub_eq_zero, f.map_mul],
    simp only [hf _],
  end,
  .. add_monoid_hom.lift_of_right_inverse f.to_add_monoid_hom f_inv hf ⟨g.to_add_monoid_hom, hg⟩ }

@[simp] lemma lift_of_right_inverse_aux_comp_apply
  (hf : function.right_inverse f_inv f) (g : A →+* C) (hg : f.ker ≤ g.ker) (a : A) :
  (f.lift_of_right_inverse_aux f_inv hf g hg) (f a) = g a :=
f.to_add_monoid_hom.lift_of_right_inverse_comp_apply f_inv hf ⟨g.to_add_monoid_hom, hg⟩ a

/-- `lift_of_right_inverse f hf g hg` is the unique ring homomorphism `φ`

* such that `φ.comp f = g` (`ring_hom.lift_of_right_inverse_comp`),
* where `f : A →+* B` is has a right_inverse `f_inv` (`hf`),
* and `g : B →+* C` satisfies `hg : f.ker ≤ g.ker`.

See `ring_hom.eq_lift_of_right_inverse` for the uniqueness lemma.

```
   A .
   |  \
 f |   \ g
   |    \
   v     \⌟
   B ----> C
      ∃!φ
```
-/
def lift_of_right_inverse
  (hf : function.right_inverse f_inv f) : {g : A →+* C // f.ker ≤ g.ker} ≃ (B →+* C) :=
{ to_fun := λ g, f.lift_of_right_inverse_aux f_inv hf g.1 g.2,
  inv_fun := λ φ, ⟨φ.comp f, λ x hx, (mem_ker _).mpr $ by simp [(mem_ker _).mp hx]⟩,
  left_inv := λ g, by
  { ext,
    simp only [comp_apply, lift_of_right_inverse_aux_comp_apply, subtype.coe_mk,
      subtype.val_eq_coe], },
  right_inv := λ φ, by
  { ext b,
    simp [lift_of_right_inverse_aux, hf b], } }

/-- A non-computable version of `ring_hom.lift_of_right_inverse` for when no computable right
inverse is available, that uses `function.surj_inv`. -/
@[simp]
noncomputable abbreviation lift_of_surjective
  (hf : function.surjective f) : {g : A →+* C // f.ker ≤ g.ker} ≃ (B →+* C) :=
f.lift_of_right_inverse (function.surj_inv hf) (function.right_inverse_surj_inv hf)

lemma lift_of_right_inverse_comp_apply
  (hf : function.right_inverse f_inv f) (g : {g : A →+* C // f.ker ≤ g.ker}) (x : A) :
  (f.lift_of_right_inverse f_inv hf g) (f x) = g x :=
f.lift_of_right_inverse_aux_comp_apply f_inv hf g.1 g.2 x

lemma lift_of_right_inverse_comp (hf : function.right_inverse f_inv f)
  (g : {g : A →+* C // f.ker ≤ g.ker}) :
  (f.lift_of_right_inverse f_inv hf g).comp f = g :=
ring_hom.ext $ f.lift_of_right_inverse_comp_apply f_inv hf g

lemma eq_lift_of_right_inverse (hf : function.right_inverse f_inv f) (g : A →+* C)
  (hg : f.ker ≤ g.ker) (h : B →+* C) (hh : h.comp f = g) :
  h = (f.lift_of_right_inverse f_inv hf ⟨g, hg⟩) :=
begin
  simp_rw ←hh,
  exact ((f.lift_of_right_inverse f_inv hf).apply_symm_apply _).symm,
end

end ring_hom

namespace double_quot
open ideal
variables {R : Type u} [comm_ring R] (I J : ideal R)

/-- The obvious ring hom `R/I → R/(I ⊔ J)` -/
def quot_left_to_quot_sup : R ⧸ I →+* R ⧸ (I ⊔ J) :=
ideal.quotient.factor I (I ⊔ J) le_sup_left

/-- The kernel of `quot_left_to_quot_sup` -/
lemma ker_quot_left_to_quot_sup :
  (quot_left_to_quot_sup I J).ker = J.map (ideal.quotient.mk I) :=
by simp only [mk_ker, sup_idem, sup_comm, quot_left_to_quot_sup, quotient.factor, ker_quotient_lift,
    map_eq_iff_sup_ker_eq_of_surjective I^.quotient.mk quotient.mk_surjective, ← sup_assoc]

/-- The ring homomorphism `(R/I)/J' -> R/(I ⊔ J)` induced by `quot_left_to_quot_sup` where `J'`
  is the image of `J` in `R/I`-/
def quot_quot_to_quot_sup : (R ⧸ I) ⧸ J.map (ideal.quotient.mk I) →+* R ⧸ I ⊔ J :=
ideal.quotient.lift (ideal.map (ideal.quotient.mk I) J) (quot_left_to_quot_sup I J)
  (ker_quot_left_to_quot_sup I J).symm.le

/-- The composite of the maps `R → (R/I)` and `(R/I) → (R/I)/J'` -/
def quot_quot_mk : R →+* ((R ⧸ I) ⧸ J.map I^.quotient.mk) :=
((J.map I^.quotient.mk)^.quotient.mk).comp I^.quotient.mk

/-- The kernel of `quot_quot_mk` -/
lemma ker_quot_quot_mk : (quot_quot_mk I J).ker = I ⊔ J :=
by rw [ring_hom.ker_eq_comap_bot, quot_quot_mk, ← comap_comap, ← ring_hom.ker, mk_ker,
  comap_map_of_surjective (ideal.quotient.mk I) (quotient.mk_surjective), ← ring_hom.ker, mk_ker,
  sup_comm]

/-- The ring homomorphism `R/(I ⊔ J) → (R/I)/J' `induced by `quot_quot_mk` -/
def lift_sup_quot_quot_mk (I J : ideal R) :
  R ⧸ (I ⊔ J) →+* (R ⧸ I) ⧸ J.map (ideal.quotient.mk I) :=
ideal.quotient.lift (I ⊔ J) (quot_quot_mk I J) (ker_quot_quot_mk I J).symm.le

/-- `quot_quot_to_quot_add` and `lift_sup_double_qot_mk` are inverse isomorphisms -/
def quot_quot_equiv_quot_sup : (R ⧸ I) ⧸ J.map (ideal.quotient.mk I) ≃+* R ⧸ I ⊔ J :=
ring_equiv.of_hom_inv (quot_quot_to_quot_sup I J) (lift_sup_quot_quot_mk I J)
  (by { ext z, refl }) (by { ext z, refl })

@[simp]
lemma quot_quot_equiv_quot_sup_quot_quot_mk (x : R) :
  quot_quot_equiv_quot_sup I J (quot_quot_mk I J x) = ideal.quotient.mk (I ⊔ J) x :=
rfl

@[simp]
lemma quot_quot_equiv_quot_sup_symm_quot_quot_mk (x : R) :
  (quot_quot_equiv_quot_sup I J).symm (ideal.quotient.mk (I ⊔ J) x) = quot_quot_mk I J x :=
rfl

/-- The obvious isomorphism `(R/I)/J' → (R/J)/I' `   -/
def quot_quot_equiv_comm :
  (R ⧸ I) ⧸ J.map I^.quotient.mk ≃+* (R ⧸ J) ⧸ I.map J^.quotient.mk :=
((quot_quot_equiv_quot_sup I J).trans (quot_equiv_of_eq sup_comm)).trans
  (quot_quot_equiv_quot_sup J I).symm

@[simp]
lemma quot_quot_equiv_comm_quot_quot_mk (x : R) :
  quot_quot_equiv_comm I J (quot_quot_mk I J x) = quot_quot_mk J I x :=
rfl

@[simp]
lemma quot_quot_equiv_comm_comp_quot_quot_mk :
  ring_hom.comp ↑(quot_quot_equiv_comm I J) (quot_quot_mk I J) = quot_quot_mk J I :=
ring_hom.ext $ quot_quot_equiv_comm_quot_quot_mk I J

@[simp]
lemma quot_quot_equiv_comm_symm :
  (quot_quot_equiv_comm I J).symm = quot_quot_equiv_comm J I :=
rfl

end double_quot<|MERGE_RESOLUTION|>--- conflicted
+++ resolved
@@ -314,14 +314,8 @@
   { intro _, rw [finset.prod_empty, finset.prod_empty, one_eq_top], exact submodule.mem_top },
   { intros a s ha IH h,
     rw [finset.prod_insert ha, finset.prod_insert ha],
-<<<<<<< HEAD
-    apply mul_mem_mul,
-    exact h a (finset.mem_insert_self a s),
-    exact IH (λ i hi, h i $ finset.mem_insert_of_mem hi) }
-=======
     exact mul_mem_mul (h a $ finset.mem_insert_self a s)
       (IH $ λ i hi, h i $ finset.mem_insert_of_mem hi) }
->>>>>>> e9d25648
 end
 
 theorem mul_le : I * J ≤ K ↔ ∀ (r ∈ I) (s ∈ J), r * s ∈ K :=
@@ -435,6 +429,19 @@
 begin
   rw [← finset.inf_univ_eq_infi, finset_inf_span_singleton],
   rwa [finset.coe_univ, set.pairwise_univ]
+end
+
+lemma sup_eq_top_iff_is_coprime {R : Type*} [comm_semiring R] (x y : R) :
+  span ({x} : set R) ⊔ span {y} = ⊤ ↔ is_coprime x y :=
+begin
+  rw [eq_top_iff_one, submodule.mem_sup],
+  split,
+  { rintro ⟨u, hu, v, hv, h1⟩,
+    rw mem_span_singleton' at hu hv,
+    rw [← hu.some_spec, ← hv.some_spec] at h1,
+    exact ⟨_, _, h1⟩ },
+  { exact λ ⟨u, v, h1⟩,
+      ⟨_, mem_span_singleton'.mpr ⟨_, rfl⟩, _, mem_span_singleton'.mpr ⟨_, rfl⟩, h1⟩ },
 end
 
 theorem mul_le_inf : I * J ≤ I ⊓ J :=
