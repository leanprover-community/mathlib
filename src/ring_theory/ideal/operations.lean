/-
Copyright (c) 2018 Kenny Lau. All rights reserved.
Released under Apache 2.0 license as described in the file LICENSE.
Authors: Kenny Lau
-/
import algebra.algebra.operations
import algebra.algebra.tower
import data.equiv.ring
import data.nat.choose.sum
import ring_theory.ideal.basic
import ring_theory.non_zero_divisors
/-!
# More operations on modules and ideals
-/
universes u v w x

open_locale big_operators

namespace submodule

variables {R : Type u} {M : Type v}
variables [comm_ring R] [add_comm_group M] [module R M]

instance has_scalar' : has_scalar (ideal R) (submodule R M) :=
⟨λ I N, ⨆ r : I, N.map (r.1 • linear_map.id)⟩

/-- `N.annihilator` is the ideal of all elements `r : R` such that `r • N = 0`. -/
def annihilator (N : submodule R M) : ideal R :=
(linear_map.lsmul R N).ker

/-- `N.colon P` is the ideal of all elements `r : R` such that `r • P ⊆ N`. -/
def colon (N P : submodule R M) : ideal R :=
annihilator (P.map N.mkq)

variables {I J : ideal R} {N N₁ N₂ P P₁ P₂ : submodule R M}

theorem mem_annihilator {r} : r ∈ N.annihilator ↔ ∀ n ∈ N, r • n = (0:M) :=
⟨λ hr n hn, congr_arg subtype.val (linear_map.ext_iff.1 (linear_map.mem_ker.1 hr) ⟨n, hn⟩),
λ h, linear_map.mem_ker.2 $ linear_map.ext $ λ n, subtype.eq $ h n.1 n.2⟩

theorem mem_annihilator' {r} : r ∈ N.annihilator ↔ N ≤ comap (r • linear_map.id) ⊥ :=
mem_annihilator.trans ⟨λ H n hn, (mem_bot R).2 $ H n hn, λ H n hn, (mem_bot R).1 $ H hn⟩

theorem annihilator_bot : (⊥ : submodule R M).annihilator = ⊤ :=
(ideal.eq_top_iff_one _).2 $ mem_annihilator'.2 bot_le

theorem annihilator_eq_top_iff : N.annihilator = ⊤ ↔ N = ⊥ :=
⟨λ H, eq_bot_iff.2 $ λ (n:M) hn, (mem_bot R).2 $
  one_smul R n ▸ mem_annihilator.1 ((ideal.eq_top_iff_one _).1 H) n hn,
  λ H, H.symm ▸ annihilator_bot⟩

theorem annihilator_mono (h : N ≤ P) : P.annihilator ≤ N.annihilator :=
λ r hrp, mem_annihilator.2 $ λ n hn, mem_annihilator.1 hrp n $ h hn

theorem annihilator_supr (ι : Sort w) (f : ι → submodule R M) :
  (annihilator ⨆ i, f i) = ⨅ i, annihilator (f i) :=
le_antisymm (le_infi $ λ i, annihilator_mono $ le_supr _ _)
(λ r H, mem_annihilator'.2 $ supr_le $ λ i,
  have _ := (mem_infi _).1 H i, mem_annihilator'.1 this)

theorem mem_colon {r} : r ∈ N.colon P ↔ ∀ p ∈ P, r • p ∈ N :=
mem_annihilator.trans ⟨λ H p hp, (quotient.mk_eq_zero N).1 (H (quotient.mk p) (mem_map_of_mem hp)),
λ H m ⟨p, hp, hpm⟩, hpm ▸ (N.mkq).map_smul r p ▸ (quotient.mk_eq_zero N).2 $ H p hp⟩

theorem mem_colon' {r} : r ∈ N.colon P ↔ P ≤ comap (r • linear_map.id) N :=
mem_colon

theorem colon_mono (hn : N₁ ≤ N₂) (hp : P₁ ≤ P₂) : N₁.colon P₂ ≤ N₂.colon P₁ :=
λ r hrnp, mem_colon.2 $ λ p₁ hp₁, hn $ mem_colon.1 hrnp p₁ $ hp hp₁

theorem infi_colon_supr (ι₁ : Sort w) (f : ι₁ → submodule R M)
  (ι₂ : Sort x) (g : ι₂ → submodule R M) :
  (⨅ i, f i).colon (⨆ j, g j) = ⨅ i j, (f i).colon (g j) :=
le_antisymm (le_infi $ λ i, le_infi $ λ j, colon_mono (infi_le _ _) (le_supr _ _))
(λ r H, mem_colon'.2 $ supr_le $ λ j, map_le_iff_le_comap.1 $ le_infi $ λ i,
  map_le_iff_le_comap.2 $ mem_colon'.1 $ have _ := ((mem_infi _).1 H i),
  have _ := ((mem_infi _).1 this j), this)

theorem smul_mem_smul {r} {n} (hr : r ∈ I) (hn : n ∈ N) : r • n ∈ I • N :=
(le_supr _ ⟨r, hr⟩ : _ ≤ I • N) ⟨n, hn, rfl⟩

theorem smul_le {P : submodule R M} : I • N ≤ P ↔ ∀ (r ∈ I) (n ∈ N), r • n ∈ P :=
⟨λ H r hr n hn, H $ smul_mem_smul hr hn,
λ H, supr_le $ λ r, map_le_iff_le_comap.2 $ λ n hn, H r.1 r.2 n hn⟩

@[elab_as_eliminator]
theorem smul_induction_on {p : M → Prop} {x} (H : x ∈ I • N)
  (Hb : ∀ (r ∈ I) (n ∈ N), p (r • n)) (H0 : p 0)
  (H1 : ∀ x y, p x → p y → p (x + y))
  (H2 : ∀ (c:R) n, p n → p (c • n)) : p x :=
(@smul_le _ _ _ _ _ _ _ ⟨p, H0, H1, H2⟩).2 Hb H

theorem mem_smul_span_singleton {I : ideal R} {m : M} {x : M} :
  x ∈ I • span R ({m} : set M) ↔ ∃ y ∈ I, y • m = x :=
⟨λ hx, smul_induction_on hx
  (λ r hri n hnm,
    let ⟨s, hs⟩ := mem_span_singleton.1 hnm in ⟨r * s, I.mul_mem_right _ hri, hs ▸ mul_smul r s m⟩)
  ⟨0, I.zero_mem, by rw [zero_smul]⟩
  (λ m1 m2 ⟨y1, hyi1, hy1⟩ ⟨y2, hyi2, hy2⟩,
    ⟨y1 + y2, I.add_mem hyi1 hyi2, by rw [add_smul, hy1, hy2]⟩)
  (λ c r ⟨y, hyi, hy⟩, ⟨c * y, I.mul_mem_left _ hyi, by rw [mul_smul, hy]⟩),
λ ⟨y, hyi, hy⟩, hy ▸ smul_mem_smul hyi (subset_span $ set.mem_singleton m)⟩

theorem smul_le_right : I • N ≤ N :=
smul_le.2 $ λ r hr n, N.smul_mem r

theorem smul_mono (hij : I ≤ J) (hnp : N ≤ P) : I • N ≤ J • P :=
smul_le.2 $ λ r hr n hn, smul_mem_smul (hij hr) (hnp hn)

theorem smul_mono_left (h : I ≤ J) : I • N ≤ J • N :=
smul_mono h (le_refl N)

theorem smul_mono_right (h : N ≤ P) : I • N ≤ I • P :=
smul_mono (le_refl I) h

variables (I J N P)
@[simp] theorem smul_bot : I • (⊥ : submodule R M) = ⊥ :=
eq_bot_iff.2 $ smul_le.2 $ λ r hri s hsb,
(submodule.mem_bot R).2 $ ((submodule.mem_bot R).1 hsb).symm ▸ smul_zero r

@[simp] theorem bot_smul : (⊥ : ideal R) • N = ⊥ :=
eq_bot_iff.2 $ smul_le.2 $ λ r hrb s hsi,
(submodule.mem_bot R).2 $ ((submodule.mem_bot R).1 hrb).symm ▸ zero_smul _ s

@[simp] theorem top_smul : (⊤ : ideal R) • N = N :=
le_antisymm smul_le_right $ λ r hri, one_smul R r ▸ smul_mem_smul mem_top hri

theorem smul_sup : I • (N ⊔ P) = I • N ⊔ I • P :=
le_antisymm (smul_le.2 $ λ r hri m hmnp, let ⟨n, hn, p, hp, hnpm⟩ := mem_sup.1 hmnp in
  mem_sup.2 ⟨_, smul_mem_smul hri hn, _, smul_mem_smul hri hp, hnpm ▸ (smul_add _ _ _).symm⟩)
(sup_le (smul_mono_right le_sup_left)
  (smul_mono_right le_sup_right))

theorem sup_smul : (I ⊔ J) • N = I • N ⊔ J • N :=
le_antisymm (smul_le.2 $ λ r hrij n hn, let ⟨ri, hri, rj, hrj, hrijr⟩ := mem_sup.1 hrij in
  mem_sup.2 ⟨_, smul_mem_smul hri hn, _, smul_mem_smul hrj hn, hrijr ▸ (add_smul _ _ _).symm⟩)
(sup_le (smul_mono_left le_sup_left)
  (smul_mono_left le_sup_right))

protected theorem smul_assoc : (I • J) • N = I • (J • N) :=
le_antisymm (smul_le.2 $ λ rs hrsij t htn,
  smul_induction_on hrsij
  (λ r hr s hs,
    (@smul_eq_mul R _ r s).symm ▸ smul_smul r s t ▸ smul_mem_smul hr (smul_mem_smul hs htn))
  ((zero_smul R t).symm ▸ submodule.zero_mem _)
  (λ x y, (add_smul x y t).symm ▸ submodule.add_mem _)
  (λ r s h, (@smul_eq_mul R _ r s).symm ▸ smul_smul r s t ▸ submodule.smul_mem _ _ h))
(smul_le.2 $ λ r hr sn hsn, suffices J • N ≤ submodule.comap (r • linear_map.id) ((I • J) • N),
  from this hsn,
smul_le.2 $ λ s hs n hn, show r • (s • n) ∈ (I • J) • N,
  from mul_smul r s n ▸ smul_mem_smul (smul_mem_smul hr hs) hn)

variables (S : set R) (T : set M)

theorem span_smul_span : (ideal.span S) • (span R T) =
  span R (⋃ (s ∈ S) (t ∈ T), {s • t}) :=
le_antisymm (smul_le.2 $ λ r hrS n hnT, span_induction hrS
  (λ r hrS, span_induction hnT
    (λ n hnT, subset_span $ set.mem_bUnion hrS $
      set.mem_bUnion hnT $ set.mem_singleton _)
    ((smul_zero r : r • 0 = (0:M)).symm ▸ submodule.zero_mem _)
    (λ x y, (smul_add r x y).symm ▸ submodule.add_mem _)
    (λ c m, by rw [smul_smul, mul_comm, mul_smul]; exact submodule.smul_mem _ _))
  ((zero_smul R n).symm ▸ submodule.zero_mem _)
  (λ r s, (add_smul r s n).symm ▸ submodule.add_mem _)
  (λ c r, by rw [smul_eq_mul, mul_smul]; exact submodule.smul_mem _ _)) $
span_le.2 $ set.bUnion_subset $ λ r hrS, set.bUnion_subset $ λ n hnT, set.singleton_subset_iff.2 $
smul_mem_smul (subset_span hrS) (subset_span hnT)

variables {M' : Type w} [add_comm_group M'] [module R M']

theorem map_smul'' (f : M →ₗ[R] M') : (I • N).map f = I • N.map f :=
le_antisymm (map_le_iff_le_comap.2 $ smul_le.2 $ λ r hr n hn, show f (r • n) ∈ I • N.map f,
    from (f.map_smul r n).symm ▸ smul_mem_smul hr (mem_map_of_mem hn)) $
smul_le.2 $ λ r hr n hn, let ⟨p, hp, hfp⟩ := mem_map.1 hn in
hfp ▸ f.map_smul r p ▸ mem_map_of_mem (smul_mem_smul hr hp)

end submodule

namespace ideal

section chinese_remainder
variables {R : Type u} [comm_ring R] {ι : Type v}

theorem exists_sub_one_mem_and_mem (s : finset ι) {f : ι → ideal R}
  (hf : ∀ i ∈ s, ∀ j ∈ s, i ≠ j → f i ⊔ f j = ⊤) (i : ι) (his : i ∈ s) :
  ∃ r : R, r - 1 ∈ f i ∧ ∀ j ∈ s, j ≠ i → r ∈ f j :=
begin
  have : ∀ j ∈ s, j ≠ i → ∃ r : R, ∃ H : r - 1 ∈ f i, r ∈ f j,
  { intros j hjs hji, specialize hf i his j hjs hji.symm,
    rw [eq_top_iff_one, submodule.mem_sup] at hf,
    rcases hf with ⟨r, hri, s, hsj, hrs⟩, refine ⟨1 - r, _, _⟩,
    { rw [sub_right_comm, sub_self, zero_sub], exact (f i).neg_mem hri },
    { rw [← hrs, add_sub_cancel'], exact hsj } },
  classical,
  have : ∃ g : ι → R, (∀ j, g j - 1 ∈ f i) ∧ ∀ j ∈ s, j ≠ i → g j ∈ f j,
  { choose g hg1 hg2,
    refine ⟨λ j, if H : j ∈ s ∧ j ≠ i then g j H.1 H.2 else 1, λ j, _, λ j, _⟩,
    { split_ifs with h, { apply hg1 }, rw sub_self, exact (f i).zero_mem },
    { intros hjs hji, rw dif_pos, { apply hg2 }, exact ⟨hjs, hji⟩ } },
  rcases this with ⟨g, hgi, hgj⟩, use (∏ x in s.erase i, g x), split,
  { rw [← quotient.eq, ring_hom.map_one, ring_hom.map_prod],
    apply finset.prod_eq_one, intros, rw [← ring_hom.map_one, quotient.eq], apply hgi },
  intros j hjs hji, rw [← quotient.eq_zero_iff_mem, ring_hom.map_prod],
  refine finset.prod_eq_zero (finset.mem_erase_of_ne_of_mem hji hjs) _,
  rw quotient.eq_zero_iff_mem, exact hgj j hjs hji
end

theorem exists_sub_mem [fintype ι] {f : ι → ideal R}
  (hf : ∀ i j, i ≠ j → f i ⊔ f j = ⊤) (g : ι → R) :
  ∃ r : R, ∀ i, r - g i ∈ f i :=
begin
  have : ∃ φ : ι → R, (∀ i, φ i - 1 ∈ f i) ∧ (∀ i j, i ≠ j → φ i ∈ f j),
  { have := exists_sub_one_mem_and_mem (finset.univ : finset ι) (λ i _ j _ hij, hf i j hij),
    choose φ hφ,
    existsi λ i, φ i (finset.mem_univ i),
    exact ⟨λ i, (hφ i _).1, λ i j hij, (hφ i _).2 j (finset.mem_univ j) hij.symm⟩ },
  rcases this with ⟨φ, hφ1, hφ2⟩,
  use ∑ i, g i * φ i,
  intros i,
  rw [← quotient.eq, ring_hom.map_sum],
  refine eq.trans (finset.sum_eq_single i _ _) _,
  { intros j _ hji, rw quotient.eq_zero_iff_mem, exact (f i).mul_mem_left _ (hφ2 j i hji) },
  { intros hi, exact (hi $ finset.mem_univ i).elim },
  specialize hφ1 i, rw [← quotient.eq, ring_hom.map_one] at hφ1,
  rw [ring_hom.map_mul, hφ1, mul_one]
end

/-- The homomorphism from `R/(⋂ i, f i)` to `∏ i, (R / f i)` featured in the Chinese
  Remainder Theorem. It is bijective if the ideals `f i` are comaximal. -/
def quotient_inf_to_pi_quotient (f : ι → ideal R) :
  (⨅ i, f i).quotient →+* Π i, (f i).quotient :=
quotient.lift (⨅ i, f i)
  (pi.ring_hom (λ i : ι, (quotient.mk (f i) : _))) $
  λ r hr, begin
    rw submodule.mem_infi at hr,
    ext i,
    exact quotient.eq_zero_iff_mem.2 (hr i)
  end

theorem quotient_inf_to_pi_quotient_bijective [fintype ι] {f : ι → ideal R}
  (hf : ∀ i j, i ≠ j → f i ⊔ f j = ⊤) :
  function.bijective (quotient_inf_to_pi_quotient f) :=
⟨λ x y, quotient.induction_on₂' x y $ λ r s hrs, quotient.eq.2 $
  (submodule.mem_infi _).2 $ λ i, quotient.eq.1 $
  show quotient_inf_to_pi_quotient f (quotient.mk' r) i = _, by rw hrs; refl,
λ g, let ⟨r, hr⟩ := exists_sub_mem hf (λ i, quotient.out' (g i)) in
⟨quotient.mk _ r, funext $ λ i, quotient.out_eq' (g i) ▸ quotient.eq.2 (hr i)⟩⟩

/-- Chinese Remainder Theorem. Eisenbud Ex.2.6. Similar to Atiyah-Macdonald 1.10 and Stacks 00DT -/
noncomputable def quotient_inf_ring_equiv_pi_quotient [fintype ι] (f : ι → ideal R)
  (hf : ∀ i j, i ≠ j → f i ⊔ f j = ⊤) :
  (⨅ i, f i).quotient ≃+* Π i, (f i).quotient :=
{ .. equiv.of_bijective _ (quotient_inf_to_pi_quotient_bijective hf),
  .. quotient_inf_to_pi_quotient f }

end chinese_remainder

section mul_and_radical
variables {R : Type u} {ι : Type*} [comm_ring R]
variables {I J K L : ideal R}

instance : has_mul (ideal R) := ⟨(•)⟩

@[simp] lemma add_eq_sup : I + J = I ⊔ J := rfl
@[simp] lemma zero_eq_bot : (0 : ideal R) = ⊥ := rfl
@[simp] lemma one_eq_top : (1 : ideal R) = ⊤ :=
by erw [submodule.one_eq_range, linear_map.range_id]

theorem mul_mem_mul {r s} (hr : r ∈ I) (hs : s ∈ J) : r * s ∈ I * J :=
submodule.smul_mem_smul hr hs

theorem mul_mem_mul_rev {r s} (hr : r ∈ I) (hs : s ∈ J) : s * r ∈ I * J :=
mul_comm r s ▸ mul_mem_mul hr hs

theorem mul_le : I * J ≤ K ↔ ∀ (r ∈ I) (s ∈ J), r * s ∈ K :=
submodule.smul_le

lemma mul_le_left : I * J ≤ J :=
ideal.mul_le.2 (λ r hr s, J.mul_mem_left _)

lemma mul_le_right : I * J ≤ I :=
ideal.mul_le.2 (λ r hr s hs, I.mul_mem_right _ hr)

@[simp] lemma sup_mul_right_self : I ⊔ (I * J) = I :=
sup_eq_left.2 ideal.mul_le_right

@[simp] lemma sup_mul_left_self : I ⊔ (J * I) = I :=
sup_eq_left.2 ideal.mul_le_left

@[simp] lemma mul_right_self_sup : (I * J) ⊔ I = I :=
sup_eq_right.2 ideal.mul_le_right

@[simp] lemma mul_left_self_sup : (J * I) ⊔ I = I :=
sup_eq_right.2 ideal.mul_le_left

variables (I J K)
protected theorem mul_comm : I * J = J * I :=
le_antisymm (mul_le.2 $ λ r hrI s hsJ, mul_mem_mul_rev hsJ hrI)
  (mul_le.2 $ λ r hrJ s hsI, mul_mem_mul_rev hsI hrJ)

protected theorem mul_assoc : (I * J) * K = I * (J * K) :=
submodule.smul_assoc I J K

theorem span_mul_span (S T : set R) : span S * span T =
  span ⋃ (s ∈ S) (t ∈ T), {s * t} :=
submodule.span_smul_span S T
variables {I J K}

lemma span_mul_span' (S T : set R) : span S * span T = span (S*T) :=
by { unfold span, rw submodule.span_mul_span, }

lemma span_singleton_mul_span_singleton (r s : R) :
  span {r} * span {s} = (span {r * s} : ideal R) :=
by { unfold span, rw [submodule.span_mul_span, set.singleton_mul_singleton], }

lemma span_singleton_pow (s : R) (n : ℕ):
  span {s} ^ n = (span {s ^ n} : ideal R) :=
begin
  induction n with n ih, { simp [set.singleton_one], },
  simp only [pow_succ, ih, span_singleton_mul_span_singleton],
end

theorem mul_le_inf : I * J ≤ I ⊓ J :=
mul_le.2 $ λ r hri s hsj, ⟨I.mul_mem_right s hri, J.mul_mem_left r hsj⟩

theorem multiset_prod_le_inf {s : multiset (ideal R)} :
  s.prod ≤ s.inf :=
begin
  classical, refine s.induction_on _ _,
  { rw [multiset.inf_zero], exact le_top },
  intros a s ih,
  rw [multiset.prod_cons, multiset.inf_cons],
  exact le_trans mul_le_inf (inf_le_inf (le_refl _) ih)
end

theorem prod_le_inf {s : finset ι} {f : ι → ideal R} : s.prod f ≤ s.inf f :=
multiset_prod_le_inf

theorem mul_eq_inf_of_coprime (h : I ⊔ J = ⊤) : I * J = I ⊓ J :=
le_antisymm mul_le_inf $ λ r ⟨hri, hrj⟩,
let ⟨s, hsi, t, htj, hst⟩ := submodule.mem_sup.1 ((eq_top_iff_one _).1 h) in
mul_one r ▸ hst ▸ (mul_add r s t).symm ▸ ideal.add_mem (I * J) (mul_mem_mul_rev hsi hrj)
  (mul_mem_mul hri htj)

variables (I)
theorem mul_bot : I * ⊥ = ⊥ :=
submodule.smul_bot I

theorem bot_mul : ⊥ * I = ⊥ :=
submodule.bot_smul I

theorem mul_top : I * ⊤ = I :=
ideal.mul_comm ⊤ I ▸ submodule.top_smul I

theorem top_mul : ⊤ * I = I :=
submodule.top_smul I
variables {I}

theorem mul_mono (hik : I ≤ K) (hjl : J ≤ L) : I * J ≤ K * L :=
submodule.smul_mono hik hjl

theorem mul_mono_left (h : I ≤ J) : I * K ≤ J * K :=
submodule.smul_mono_left h

theorem mul_mono_right (h : J ≤ K) : I * J ≤ I * K :=
submodule.smul_mono_right h

variables (I J K)
theorem mul_sup : I * (J ⊔ K) = I * J ⊔ I * K :=
submodule.smul_sup I J K

theorem sup_mul : (I ⊔ J) * K = I * K ⊔ J * K :=
submodule.sup_smul I J K
variables {I J K}

lemma pow_le_pow {m n : ℕ} (h : m ≤ n) :
  I^n ≤ I^m :=
begin
  cases nat.exists_eq_add_of_le h with k hk,
  rw [hk, pow_add],
  exact le_trans (mul_le_inf) (inf_le_left)
end

lemma mul_eq_bot {R : Type*} [integral_domain R] {I J : ideal R} :
  I * J = ⊥ ↔ I = ⊥ ∨ J = ⊥ :=
⟨λ hij, or_iff_not_imp_left.mpr (λ I_ne_bot, J.eq_bot_iff.mpr (λ j hj,
  let ⟨i, hi, ne0⟩ := I.ne_bot_iff.mp I_ne_bot in
    or.resolve_left (mul_eq_zero.mp ((I * J).eq_bot_iff.mp hij _ (mul_mem_mul hi hj))) ne0)),
 λ h, by cases h; rw [← ideal.mul_bot, h, ideal.mul_comm]⟩

instance {R : Type*} [integral_domain R] : no_zero_divisors (ideal R) :=
{ eq_zero_or_eq_zero_of_mul_eq_zero := λ I J, mul_eq_bot.1 }

/-- A product of ideals in an integral domain is zero if and only if one of the terms is zero. -/
lemma prod_eq_bot {R : Type*} [integral_domain R]
  {s : multiset (ideal R)} : s.prod = ⊥ ↔ ∃ I ∈ s, I = ⊥ :=
prod_zero_iff_exists_zero

/-- The radical of an ideal `I` consists of the elements `r` such that `r^n ∈ I` for some `n`. -/
def radical (I : ideal R) : ideal R :=
{ carrier := { r | ∃ n : ℕ, r ^ n ∈ I },
  zero_mem' := ⟨1, (pow_one (0:R)).symm ▸ I.zero_mem⟩,
  add_mem' := λ x y ⟨m, hxmi⟩ ⟨n, hyni⟩, ⟨m + n,
    (add_pow x y (m + n)).symm ▸ I.sum_mem $
    show ∀ c ∈ finset.range (nat.succ (m + n)),
      x ^ c * y ^ (m + n - c) * (nat.choose (m + n) c) ∈ I,
    from λ c hc, or.cases_on (le_total c m)
      (λ hcm, I.mul_mem_right _ $ I.mul_mem_left _ $ nat.add_comm n m ▸
        (nat.add_sub_assoc hcm n).symm ▸
        (pow_add y n (m-c)).symm ▸ I.mul_mem_right _ hyni)
      (λ hmc, I.mul_mem_right _ $ I.mul_mem_right _ $ nat.add_sub_cancel' hmc ▸
        (pow_add x m (c-m)).symm ▸ I.mul_mem_right _ hxmi)⟩,
  smul_mem' := λ r s ⟨n, hsni⟩, ⟨n, (mul_pow r s n).symm ▸ I.mul_mem_left (r^n) hsni⟩ }

theorem le_radical : I ≤ radical I :=
λ r hri, ⟨1, (pow_one r).symm ▸ hri⟩

variables (R)
theorem radical_top : (radical ⊤ : ideal R) = ⊤ :=
(eq_top_iff_one _).2 ⟨0, submodule.mem_top⟩
variables {R}

theorem radical_mono (H : I ≤ J) : radical I ≤ radical J :=
λ r ⟨n, hrni⟩, ⟨n, H hrni⟩

variables (I)
@[simp] theorem radical_idem : radical (radical I) = radical I :=
le_antisymm (λ r ⟨n, k, hrnki⟩, ⟨n * k, (pow_mul r n k).symm ▸ hrnki⟩) le_radical
variables {I}

theorem radical_le_radical_iff : radical I ≤ radical J ↔ I ≤ radical J :=
⟨λ h, le_trans le_radical h, λ h, radical_idem J ▸ radical_mono h⟩

theorem radical_eq_top : radical I = ⊤ ↔ I = ⊤ :=
⟨λ h, (eq_top_iff_one _).2 $ let ⟨n, hn⟩ := (eq_top_iff_one _).1 h in
  @one_pow R _ n ▸ hn, λ h, h.symm ▸ radical_top R⟩

theorem is_prime.radical (H : is_prime I) : radical I = I :=
le_antisymm (λ r ⟨n, hrni⟩, H.mem_of_pow_mem n hrni) le_radical

variables (I J)
theorem radical_sup : radical (I ⊔ J) = radical (radical I ⊔ radical J) :=
le_antisymm (radical_mono $ sup_le_sup le_radical le_radical) $
λ r ⟨n, hrnij⟩, let ⟨s, hs, t, ht, hst⟩ := submodule.mem_sup.1 hrnij in
@radical_idem _ _ (I ⊔ J) ▸ ⟨n, hst ▸ ideal.add_mem _
  (radical_mono le_sup_left hs) (radical_mono le_sup_right ht)⟩

theorem radical_inf : radical (I ⊓ J) = radical I ⊓ radical J :=
le_antisymm (le_inf (radical_mono inf_le_left) (radical_mono inf_le_right))
(λ r ⟨⟨m, hrm⟩, ⟨n, hrn⟩⟩, ⟨m + n, (pow_add r m n).symm ▸ I.mul_mem_right _ hrm,
(pow_add r m n).symm ▸ J.mul_mem_left _ hrn⟩)

theorem radical_mul : radical (I * J) = radical I ⊓ radical J :=
le_antisymm (radical_inf I J ▸ radical_mono $ @mul_le_inf _ _ I J)
(λ r ⟨⟨m, hrm⟩, ⟨n, hrn⟩⟩, ⟨m + n, (pow_add r m n).symm ▸ mul_mem_mul hrm hrn⟩)
variables {I J}

theorem is_prime.radical_le_iff (hj : is_prime J) :
  radical I ≤ J ↔ I ≤ J :=
⟨le_trans le_radical, λ hij r ⟨n, hrni⟩, hj.mem_of_pow_mem n $ hij hrni⟩

theorem radical_eq_Inf (I : ideal R) :
  radical I = Inf { J : ideal R | I ≤ J ∧ is_prime J } :=
le_antisymm (le_Inf $ λ J hJ, hJ.2.radical_le_iff.2 hJ.1) $
λ r hr, classical.by_contradiction $ λ hri,
let ⟨m, (hrm : r ∉ radical m), him, hm⟩ := zorn.zorn_nonempty_partial_order₀
  {K : ideal R | r ∉ radical K}
  (λ c hc hcc y hyc, ⟨Sup c, λ ⟨n, hrnc⟩, let ⟨y, hyc, hrny⟩ :=
      (submodule.mem_Sup_of_directed ⟨y, hyc⟩ hcc.directed_on).1 hrnc in hc hyc ⟨n, hrny⟩,
    λ z, le_Sup⟩) I hri in
have ∀ x ∉ m, r ∈ radical (m ⊔ span {x}) := λ x hxm, classical.by_contradiction $ λ hrmx, hxm $
  hm (m ⊔ span {x}) hrmx le_sup_left ▸ (le_sup_right : _ ≤ m ⊔ span {x})
    (subset_span $ set.mem_singleton _),
have is_prime m, from ⟨by rintro rfl; rw radical_top at hrm; exact hrm trivial,
  λ x y hxym, or_iff_not_imp_left.2 $ λ hxm, classical.by_contradiction $ λ hym,
  let ⟨n, hrn⟩ := this _ hxm,
      ⟨p, hpm, q, hq, hpqrn⟩ := submodule.mem_sup.1 hrn,
      ⟨c, hcxq⟩ := mem_span_singleton'.1 hq in
  let ⟨k, hrk⟩ := this _ hym,
      ⟨f, hfm, g, hg, hfgrk⟩ := submodule.mem_sup.1 hrk,
      ⟨d, hdyg⟩ := mem_span_singleton'.1 hg in
  hrm ⟨n + k, by rw [pow_add, ← hpqrn, ← hcxq, ← hfgrk, ← hdyg, add_mul, mul_add (c*x),
                     mul_assoc c x (d*y), mul_left_comm x, ← mul_assoc];
    refine m.add_mem (m.mul_mem_right _ hpm) (m.add_mem (m.mul_mem_left _ hfm)
      (m.mul_mem_left _ hxym))⟩⟩,
hrm $ this.radical.symm ▸ (Inf_le ⟨him, this⟩ : Inf {J : ideal R | I ≤ J ∧ is_prime J} ≤ m) hr

@[simp] lemma radical_bot_of_integral_domain {R : Type u} [integral_domain R] :
  radical (⊥ : ideal R) = ⊥ :=
eq_bot_iff.2 (λ x hx, hx.rec_on (λ n hn, pow_eq_zero hn))

instance : comm_semiring (ideal R) := submodule.comm_semiring

variables (R)
theorem top_pow (n : ℕ) : (⊤ ^ n : ideal R) = ⊤ :=
nat.rec_on n one_eq_top $ λ n ih, by rw [pow_succ, ih, top_mul]
variables {R}

variables (I)
theorem radical_pow (n : ℕ) (H : n > 0) : radical (I^n) = radical I :=
nat.rec_on n (not.elim dec_trivial) (λ n ih H,
or.cases_on (lt_or_eq_of_le $ nat.le_of_lt_succ H)
  (λ H, calc radical (I^(n+1))
           = radical I ⊓ radical (I^n) : by { rw pow_succ, exact radical_mul _ _ }
       ... = radical I ⊓ radical I : by rw ih H
       ... = radical I : inf_idem)
  (λ H, H ▸ (pow_one I).symm ▸ rfl)) H

theorem is_prime.mul_le {I J P : ideal R} (hp : is_prime P) :
  I * J ≤ P ↔ I ≤ P ∨ J ≤ P :=
⟨λ h, or_iff_not_imp_left.2 $ λ hip j hj, let ⟨i, hi, hip⟩ := set.not_subset.1 hip in
  (hp.mem_or_mem $ h $ mul_mem_mul hi hj).resolve_left hip,
λ h, or.cases_on h (le_trans $ le_trans mul_le_inf inf_le_left)
  (le_trans $ le_trans mul_le_inf inf_le_right)⟩

theorem is_prime.inf_le {I J P : ideal R} (hp : is_prime P) :
  I ⊓ J ≤ P ↔ I ≤ P ∨ J ≤ P :=
⟨λ h, hp.mul_le.1 $ le_trans mul_le_inf h,
λ h, or.cases_on h (le_trans inf_le_left) (le_trans inf_le_right)⟩

theorem is_prime.multiset_prod_le {s : multiset (ideal R)} {P : ideal R}
  (hp : is_prime P) (hne : s ≠ 0) :
  s.prod ≤ P ↔ ∃ I ∈ s, I ≤ P :=
suffices s.prod ≤ P → ∃ I ∈ s, I ≤ P,
  from ⟨this, λ ⟨i, his, hip⟩, le_trans multiset_prod_le_inf $
    le_trans (multiset.inf_le his) hip⟩,
begin
  classical,
  obtain ⟨b, hb⟩ : ∃ b, b ∈ s := multiset.exists_mem_of_ne_zero hne,
  obtain ⟨t, rfl⟩ : ∃ t, s = b ::ₘ t,
  from ⟨s.erase b, (multiset.cons_erase hb).symm⟩,
  refine t.induction_on _ _,
  { simp only [mul_top, exists_prop, imp_self, multiset.prod_cons, one_eq_top, exists_eq_left,
      multiset.prod_zero, multiset.mem_singleton] },
  intros a s ih h,
  rw [multiset.cons_swap, multiset.prod_cons, hp.mul_le] at h,
  rw multiset.cons_swap,
  cases h,
  { exact ⟨a, multiset.mem_cons_self a _, h⟩ },
  obtain ⟨I, hI, ih⟩ : ∃ I ∈ b ::ₘ s, I ≤ P := ih h,
  exact ⟨I, multiset.mem_cons_of_mem hI, ih⟩
end

theorem is_prime.multiset_prod_map_le {s : multiset ι} (f : ι → ideal R) {P : ideal R}
  (hp : is_prime P) (hne : s ≠ 0) :
  (s.map f).prod ≤ P ↔ ∃ i ∈ s, f i ≤ P :=
begin
  rw hp.multiset_prod_le (mt multiset.map_eq_zero.mp hne),
  simp_rw [exists_prop, multiset.mem_map, exists_exists_and_eq_and],
end

theorem is_prime.prod_le {s : finset ι} {f : ι → ideal R} {P : ideal R}
  (hp : is_prime P) (hne : s.nonempty) :
  s.prod f ≤ P ↔ ∃ i ∈ s, f i ≤ P :=
hp.multiset_prod_map_le f (mt finset.val_eq_zero.mp hne.ne_empty)

theorem is_prime.inf_le' {s : finset ι} {f : ι → ideal R} {P : ideal R} (hp : is_prime P)
  (hsne: s.nonempty) :
  s.inf f ≤ P ↔ ∃ i ∈ s, f i ≤ P :=
⟨λ h, (hp.prod_le hsne).1 $ le_trans prod_le_inf h,
  λ ⟨i, his, hip⟩, le_trans (finset.inf_le his) hip⟩

theorem subset_union {I J K : ideal R} : (I : set R) ⊆ J ∪ K ↔ I ≤ J ∨ I ≤ K :=
⟨λ h, or_iff_not_imp_left.2 $ λ hij s hsi,
  let ⟨r, hri, hrj⟩ := set.not_subset.1 hij in classical.by_contradiction $ λ hsk,
  or.cases_on (h $ I.add_mem hri hsi)
    (λ hj, hrj $ add_sub_cancel r s ▸ J.sub_mem hj ((h hsi).resolve_right hsk))
    (λ hk, hsk $ add_sub_cancel' r s ▸ K.sub_mem hk ((h hri).resolve_left hrj)),
λ h, or.cases_on h (λ h, set.subset.trans h $ set.subset_union_left J K)
  (λ h, set.subset.trans h $ set.subset_union_right J K)⟩

theorem subset_union_prime' {s : finset ι} {f : ι → ideal R} {a b : ι}
  (hp : ∀ i ∈ s, is_prime (f i)) {I : ideal R} :
  (I : set R) ⊆ f a ∪ f b ∪ (⋃ i ∈ (↑s : set ι), f i) ↔ I ≤ f a ∨ I ≤ f b ∨ ∃ i ∈ s, I ≤ f i :=
suffices (I : set R) ⊆ f a ∪ f b ∪ (⋃ i ∈ (↑s : set ι), f i) →
  I ≤ f a ∨ I ≤ f b ∨ ∃ i ∈ s, I ≤ f i,
  from ⟨this, λ h, or.cases_on h (λ h, set.subset.trans h $ set.subset.trans
      (set.subset_union_left _ _) (set.subset_union_left _ _)) $
    λ h, or.cases_on h (λ h, set.subset.trans h $ set.subset.trans
      (set.subset_union_right _ _) (set.subset_union_left _ _)) $
    λ ⟨i, his, hi⟩, by refine (set.subset.trans hi $ set.subset.trans _ $
        set.subset_union_right _ _);
      exact set.subset_bUnion_of_mem (finset.mem_coe.2 his)⟩,
begin
  generalize hn : s.card = n, intros h,
  unfreezingI { induction n with n ih generalizing a b s },
  { clear hp,
    rw finset.card_eq_zero at hn, subst hn,
    rw [finset.coe_empty, set.bUnion_empty, set.union_empty, subset_union] at h,
    simpa only [exists_prop, finset.not_mem_empty, false_and, exists_false, or_false] },
  classical,
  replace hn : ∃ (i : ι) (t : finset ι), i ∉ t ∧ insert i t = s ∧ t.card = n :=
  finset.card_eq_succ.1 hn,
  unfreezingI { rcases hn with ⟨i, t, hit, rfl, hn⟩ },
  replace hp : is_prime (f i) ∧ ∀ x ∈ t, is_prime (f x) := (t.forall_mem_insert _ _).1 hp,
  by_cases Ht : ∃ j ∈ t, f j ≤ f i,
  { obtain ⟨j, hjt, hfji⟩ : ∃ j ∈ t, f j ≤ f i := Ht,
    obtain ⟨u, hju, rfl⟩ : ∃ u, j ∉ u ∧ insert j u = t,
    { exact ⟨t.erase j, t.not_mem_erase j, finset.insert_erase hjt⟩ },
    have hp' : ∀ k ∈ insert i u, is_prime (f k),
    { rw finset.forall_mem_insert at hp ⊢, exact ⟨hp.1, hp.2.2⟩ },
    have hiu : i ∉ u := mt finset.mem_insert_of_mem hit,
    have hn' : (insert i u).card = n,
    { rwa finset.card_insert_of_not_mem at hn ⊢, exacts [hiu, hju] },
    have h' : (I : set R) ⊆ f a ∪ f b ∪ (⋃ k ∈ (↑(insert i u) : set ι), f k),
    { rw finset.coe_insert at h ⊢, rw finset.coe_insert at h,
      simp only [set.bUnion_insert] at h ⊢,
      rw [← set.union_assoc ↑(f i)] at h,
      erw [set.union_eq_self_of_subset_right hfji] at h,
      exact h },
    specialize @ih a b (insert i u) hp' hn' h',
    refine ih.imp id (or.imp id (exists_imp_exists $ λ k, _)), simp only [exists_prop],
    exact and.imp (λ hk, finset.insert_subset_insert i (finset.subset_insert j u) hk) id },
  by_cases Ha : f a ≤ f i,
  { have h' : (I : set R) ⊆ f i ∪ f b ∪ (⋃ j ∈ (↑t : set ι), f j),
    { rw [finset.coe_insert, set.bUnion_insert, ← set.union_assoc,
          set.union_right_comm ↑(f a)] at h,
      erw [set.union_eq_self_of_subset_left Ha] at h,
      exact h },
    specialize @ih i b t hp.2 hn h', right,
    rcases ih with ih | ih | ⟨k, hkt, ih⟩,
    { exact or.inr ⟨i, finset.mem_insert_self i t, ih⟩ },
    { exact or.inl ih },
    { exact or.inr ⟨k, finset.mem_insert_of_mem hkt, ih⟩ } },
  by_cases Hb : f b ≤ f i,
  { have h' : (I : set R) ⊆ f a ∪ f i ∪ (⋃ j ∈ (↑t : set ι), f j),
    { rw [finset.coe_insert, set.bUnion_insert, ← set.union_assoc, set.union_assoc ↑(f a)] at h,
      erw [set.union_eq_self_of_subset_left Hb] at h,
      exact h },
    specialize @ih a i t hp.2 hn h',
    rcases ih with ih | ih | ⟨k, hkt, ih⟩,
    { exact or.inl ih },
    { exact or.inr (or.inr ⟨i, finset.mem_insert_self i t, ih⟩) },
    { exact or.inr (or.inr ⟨k, finset.mem_insert_of_mem hkt, ih⟩) } },
  by_cases Hi : I ≤ f i,
  { exact or.inr (or.inr ⟨i, finset.mem_insert_self i t, Hi⟩) },
  have : ¬I ⊓ f a ⊓ f b ⊓ t.inf f ≤ f i,
  { rcases t.eq_empty_or_nonempty with (rfl | hsne),
    { rw [finset.inf_empty, inf_top_eq, hp.1.inf_le, hp.1.inf_le, not_or_distrib, not_or_distrib],
      exact ⟨⟨Hi, Ha⟩, Hb⟩ },
    simp only [hp.1.inf_le, hp.1.inf_le' hsne, not_or_distrib],
    exact ⟨⟨⟨Hi, Ha⟩, Hb⟩, Ht⟩ },
  rcases set.not_subset.1 this with ⟨r, ⟨⟨⟨hrI, hra⟩, hrb⟩, hr⟩, hri⟩,
  by_cases HI : (I : set R) ⊆ f a ∪ f b ∪ ⋃ j ∈ (↑t : set ι), f j,
  { specialize ih hp.2 hn HI, rcases ih with ih | ih | ⟨k, hkt, ih⟩,
    { left, exact ih }, { right, left, exact ih },
    { right, right, exact ⟨k, finset.mem_insert_of_mem hkt, ih⟩ } },
  exfalso, rcases set.not_subset.1 HI with ⟨s, hsI, hs⟩,
  rw [finset.coe_insert, set.bUnion_insert] at h,
  have hsi : s ∈ f i := ((h hsI).resolve_left (mt or.inl hs)).resolve_right (mt or.inr hs),
  rcases h (I.add_mem hrI hsI) with ⟨ha | hb⟩ | hi | ht,
  { exact hs (or.inl $ or.inl $ add_sub_cancel' r s ▸ (f a).sub_mem ha hra) },
  { exact hs (or.inl $ or.inr $ add_sub_cancel' r s ▸ (f b).sub_mem hb hrb) },
  { exact hri (add_sub_cancel r s ▸ (f i).sub_mem hi hsi) },
  { rw set.mem_bUnion_iff at ht, rcases ht with ⟨j, hjt, hj⟩,
    simp only [finset.inf_eq_infi, set_like.mem_coe, submodule.mem_infi] at hr,
    exact hs (or.inr $ set.mem_bUnion hjt $ add_sub_cancel' r s ▸ (f j).sub_mem hj $ hr j hjt) }
end

/-- Prime avoidance. Atiyah-Macdonald 1.11, Eisenbud 3.3, Stacks 00DS, Matsumura Ex.1.6. -/
theorem subset_union_prime {s : finset ι} {f : ι → ideal R} (a b : ι)
  (hp : ∀ i ∈ s, i ≠ a → i ≠ b → is_prime (f i)) {I : ideal R} :
  (I : set R) ⊆ (⋃ i ∈ (↑s : set ι), f i) ↔ ∃ i ∈ s, I ≤ f i :=
suffices (I : set R) ⊆ (⋃ i ∈ (↑s : set ι), f i) → ∃ i, i ∈ s ∧ I ≤ f i,
  from ⟨λ h, bex_def.2 $ this h, λ ⟨i, his, hi⟩, set.subset.trans hi $ set.subset_bUnion_of_mem $
    show i ∈ (↑s : set ι), from his⟩,
assume h : (I : set R) ⊆ (⋃ i ∈ (↑s : set ι), f i),
begin
  classical, tactic.unfreeze_local_instances,
  by_cases has : a ∈ s,
  { obtain ⟨t, hat, rfl⟩ : ∃ t, a ∉ t ∧ insert a t = s :=
      ⟨s.erase a, finset.not_mem_erase a s, finset.insert_erase has⟩,
    by_cases hbt : b ∈ t,
    { obtain ⟨u, hbu, rfl⟩ : ∃ u, b ∉ u ∧ insert b u = t :=
        ⟨t.erase b, finset.not_mem_erase b t, finset.insert_erase hbt⟩,
      have hp' : ∀ i ∈ u, is_prime (f i),
      { intros i hiu, refine hp i (finset.mem_insert_of_mem (finset.mem_insert_of_mem hiu)) _ _;
        rintro rfl; solve_by_elim only [finset.mem_insert_of_mem, *], },
      rw [finset.coe_insert, finset.coe_insert, set.bUnion_insert, set.bUnion_insert,
          ← set.union_assoc, subset_union_prime' hp', bex_def] at h,
      rwa [finset.exists_mem_insert, finset.exists_mem_insert] },
    { have hp' : ∀ j ∈ t, is_prime (f j),
      { intros j hj, refine hp j (finset.mem_insert_of_mem hj) _ _;
        rintro rfl; solve_by_elim only [finset.mem_insert_of_mem, *], },
      rw [finset.coe_insert, set.bUnion_insert, ← set.union_self (f a : set R),
          subset_union_prime' hp', ← or_assoc, or_self, bex_def] at h,
      rwa finset.exists_mem_insert } },
  { by_cases hbs : b ∈ s,
    { obtain ⟨t, hbt, rfl⟩ : ∃ t, b ∉ t ∧ insert b t = s :=
        ⟨s.erase b, finset.not_mem_erase b s, finset.insert_erase hbs⟩,
      have hp' : ∀ j ∈ t, is_prime (f j),
      { intros j hj, refine hp j (finset.mem_insert_of_mem hj) _ _;
        rintro rfl; solve_by_elim only [finset.mem_insert_of_mem, *], },
      rw [finset.coe_insert, set.bUnion_insert, ← set.union_self (f b : set R),
          subset_union_prime' hp', ← or_assoc, or_self, bex_def] at h,
      rwa finset.exists_mem_insert },
    cases s.eq_empty_or_nonempty with hse hsne,
    { subst hse, rw [finset.coe_empty, set.bUnion_empty, set.subset_empty_iff] at h,
      have : (I : set R) ≠ ∅ := set.nonempty.ne_empty (set.nonempty_of_mem I.zero_mem),
      exact absurd h this },
    { cases hsne.bex with i his,
      obtain ⟨t, hit, rfl⟩ : ∃ t, i ∉ t ∧ insert i t = s :=
        ⟨s.erase i, finset.not_mem_erase i s, finset.insert_erase his⟩,
      have hp' : ∀ j ∈ t, is_prime (f j),
      { intros j hj, refine hp j (finset.mem_insert_of_mem hj) _ _;
        rintro rfl; solve_by_elim only [finset.mem_insert_of_mem, *], },
      rw [finset.coe_insert, set.bUnion_insert, ← set.union_self (f i : set R),
          subset_union_prime' hp', ← or_assoc, or_self, bex_def] at h,
      rwa finset.exists_mem_insert } }
end

section dvd

/-- If `I` divides `J`, then `I` contains `J`.

In a Dedekind domain, to divide and contain are equivalent, see `ideal.dvd_iff_le`.
-/
lemma le_of_dvd {I J : ideal R} : I ∣ J → J ≤ I
| ⟨K, h⟩ := h.symm ▸ le_trans mul_le_inf inf_le_left

lemma is_unit_iff {I : ideal R} :
  is_unit I ↔ I = ⊤ :=
is_unit_iff_dvd_one.trans ((@one_eq_top R _).symm ▸
 ⟨λ h, eq_top_iff.mpr (ideal.le_of_dvd h), λ h, ⟨⊤, by rw [mul_top, h]⟩⟩)

instance unique_units : unique (units (ideal R)) :=
{ default := 1,
  uniq := λ u, units.ext
    (show (u : ideal R) = 1, by rw [is_unit_iff.mp u.is_unit, one_eq_top]) }

end dvd

end mul_and_radical

section map_and_comap
variables {R : Type u} {S : Type v} [ring R] [ring S]
variables (f : R →+* S)
variables {I J : ideal R} {K L : ideal S}

/-- `I.map f` is the span of the image of the ideal `I` under `f`, which may be bigger than
  the image itself. -/
def map (I : ideal R) : ideal S :=
span (f '' I)

/-- `I.comap f` is the preimage of `I` under `f`. -/
def comap (I : ideal S) : ideal R :=
{ carrier := f ⁻¹' I,
  smul_mem' := λ c x hx, show f (c * x) ∈ I, by { rw f.map_mul, exact I.mul_mem_left _ hx },
  .. I.to_add_submonoid.comap (f : R →+ S) }

variables {f}
theorem map_mono (h : I ≤ J) : map f I ≤ map f J :=
span_mono $ set.image_subset _ h

theorem mem_map_of_mem (f : R →+* S) {I : ideal R} {x : R} (h : x ∈ I) : f x ∈ map f I :=
subset_span ⟨x, h, rfl⟩

lemma apply_coe_mem_map (f : R →+* S) (I : ideal R) (x : I) : f x ∈ I.map f :=
mem_map_of_mem f x.prop

theorem map_le_iff_le_comap :
  map f I ≤ K ↔ I ≤ comap f K :=
span_le.trans set.image_subset_iff

@[simp] theorem mem_comap {x} : x ∈ comap f K ↔ f x ∈ K := iff.rfl

theorem comap_mono (h : K ≤ L) : comap f K ≤ comap f L :=
set.preimage_mono (λ x hx, h hx)
variables (f)

theorem comap_ne_top (hK : K ≠ ⊤) : comap f K ≠ ⊤ :=
(ne_top_iff_one _).2 $ by rw [mem_comap, f.map_one];
  exact (ne_top_iff_one _).1 hK

instance is_prime.comap [hK : K.is_prime] : (comap f K).is_prime :=
⟨comap_ne_top _ hK.1, λ x y,
  by simp only [mem_comap, f.map_mul]; apply hK.2⟩

variables (I J K L)

theorem map_top : map f ⊤ = ⊤ :=
(eq_top_iff_one _).2 $ subset_span ⟨1, trivial, f.map_one⟩

variable (f)
lemma gc_map_comap : galois_connection (ideal.map f) (ideal.comap f) :=
λ I J, ideal.map_le_iff_le_comap

@[simp] lemma comap_id : I.comap (ring_hom.id R) = I :=
ideal.ext $ λ _, iff.rfl

@[simp] lemma map_id : I.map (ring_hom.id R) = I :=
(gc_map_comap (ring_hom.id R)).l_unique galois_connection.id comap_id

lemma comap_comap {T : Type*} [ring T] {I : ideal T} (f : R →+* S)
  (g : S →+*T) : (I.comap g).comap f = I.comap (g.comp f) := rfl

lemma map_map {T : Type*} [ring T] {I : ideal R} (f : R →+* S)
  (g : S →+*T) : (I.map f).map g = I.map (g.comp f) :=
((gc_map_comap f).compose _ _ _ _ (gc_map_comap g)).l_unique
  (gc_map_comap (g.comp f)) (λ _, comap_comap _ _)

variables {f I J K L}

lemma map_le_of_le_comap : I ≤ K.comap f → I.map f ≤ K :=
(gc_map_comap f).l_le

lemma le_comap_of_map_le : I.map f ≤ K → I ≤ K.comap f :=
(gc_map_comap f).le_u

lemma le_comap_map : I ≤ (I.map f).comap f :=
(gc_map_comap f).le_u_l _

lemma map_comap_le : (K.comap f).map f ≤ K :=
(gc_map_comap f).l_u_le _

@[simp] lemma comap_top : (⊤ : ideal S).comap f = ⊤ :=
(gc_map_comap f).u_top

@[simp] lemma comap_eq_top_iff {I : ideal S} : I.comap f = ⊤ ↔ I = ⊤ :=
⟨ λ h, I.eq_top_iff_one.mpr (f.map_one ▸ mem_comap.mp ((I.comap f).eq_top_iff_one.mp h)),
  λ h, by rw [h, comap_top] ⟩

@[simp] lemma map_bot : (⊥ : ideal R).map f = ⊥ :=
(gc_map_comap f).l_bot

variables (f I J K L)

@[simp] lemma map_comap_map : ((I.map f).comap f).map f = I.map f :=
congr_fun (gc_map_comap f).l_u_l_eq_l I

@[simp] lemma comap_map_comap : ((K.comap f).map f).comap f = K.comap f :=
congr_fun (gc_map_comap f).u_l_u_eq_u K

lemma map_sup : (I ⊔ J).map f = I.map f ⊔ J.map f :=
(gc_map_comap f).l_sup

theorem comap_inf : comap f (K ⊓ L) = comap f K ⊓ comap f L := rfl

variables {ι : Sort*}

lemma map_supr (K : ι → ideal R) : (supr K).map f = ⨆ i, (K i).map f :=
(gc_map_comap f).l_supr

lemma comap_infi (K : ι → ideal S) : (infi K).comap f = ⨅ i, (K i).comap f :=
(gc_map_comap f).u_infi

lemma map_Sup (s : set (ideal R)): (Sup s).map f = ⨆ I ∈ s, (I : ideal R).map f :=
(gc_map_comap f).l_Sup

lemma comap_Inf (s : set (ideal S)): (Inf s).comap f = ⨅ I ∈ s, (I : ideal S).comap f :=
(gc_map_comap f).u_Inf

lemma comap_Inf' (s : set (ideal S)) : (Inf s).comap f = ⨅ I ∈ (comap f '' s), I :=
trans (comap_Inf f s) (by rw infi_image)

theorem comap_is_prime [H : is_prime K] : is_prime (comap f K) :=
⟨comap_ne_top f H.ne_top,
  λ x y h, H.mem_or_mem $ by rwa [mem_comap, ring_hom.map_mul] at h⟩

variables {I J K L}

theorem map_inf_le : map f (I ⊓ J) ≤ map f I ⊓ map f J :=
(gc_map_comap f).monotone_l.map_inf_le _ _

theorem le_comap_sup : comap f K ⊔ comap f L ≤ comap f (K ⊔ L) :=
(gc_map_comap f).monotone_u.le_map_sup _ _


section surjective
variables (hf : function.surjective f)
include hf

open function

theorem map_comap_of_surjective (I : ideal S) :
  map f (comap f I) = I :=
le_antisymm (map_le_iff_le_comap.2 (le_refl _))
(λ s hsi, let ⟨r, hfrs⟩ := hf s in
  hfrs ▸ (mem_map_of_mem f $ show f r ∈ I, from hfrs.symm ▸ hsi))

/-- `map` and `comap` are adjoint, and the composition `map f ∘ comap f` is the
  identity -/
def gi_map_comap : galois_insertion (map f) (comap f) :=
galois_insertion.monotone_intro
  ((gc_map_comap f).monotone_u)
  ((gc_map_comap f).monotone_l)
  (λ _, le_comap_map)
  (map_comap_of_surjective _ hf)

lemma map_surjective_of_surjective : surjective (map f) :=
(gi_map_comap f hf).l_surjective

lemma comap_injective_of_surjective : injective (comap f) :=
(gi_map_comap f hf).u_injective

lemma map_sup_comap_of_surjective (I J : ideal S) : (I.comap f ⊔ J.comap f).map f = I ⊔ J :=
(gi_map_comap f hf).l_sup_u _ _

lemma map_supr_comap_of_surjective (K : ι → ideal S) : (⨆i, (K i).comap f).map f = supr K :=
(gi_map_comap f hf).l_supr_u _

lemma map_inf_comap_of_surjective (I J : ideal S) : (I.comap f ⊓ J.comap f).map f = I ⊓ J :=
(gi_map_comap f hf).l_inf_u _ _

lemma map_infi_comap_of_surjective (K : ι → ideal S) : (⨅i, (K i).comap f).map f = infi K :=
(gi_map_comap f hf).l_infi_u _

theorem mem_image_of_mem_map_of_surjective {I : ideal R} {y}
  (H : y ∈ map f I) : y ∈ f '' I :=
submodule.span_induction H (λ _, id) ⟨0, I.zero_mem, f.map_zero⟩
(λ y1 y2 ⟨x1, hx1i, hxy1⟩ ⟨x2, hx2i, hxy2⟩,
  ⟨x1 + x2, I.add_mem hx1i hx2i, hxy1 ▸ hxy2 ▸ f.map_add _ _⟩)
(λ c y ⟨x, hxi, hxy⟩, let ⟨d, hdc⟩ := hf c in ⟨d • x, I.smul_mem _ hxi, hdc ▸ hxy ▸ f.map_mul _ _⟩)

lemma mem_map_iff_of_surjective {I : ideal R} {y} :
  y ∈ map f I ↔ ∃ x, x ∈ I ∧ f x = y :=
⟨λ h, (set.mem_image _ _ _).2 (mem_image_of_mem_map_of_surjective f hf h),
  λ ⟨x, hx⟩, hx.right ▸ (mem_map_of_mem f hx.left)⟩

theorem comap_map_of_surjective (I : ideal R) :
  comap f (map f I) = I ⊔ comap f ⊥ :=
le_antisymm (assume r h, let ⟨s, hsi, hfsr⟩ := mem_image_of_mem_map_of_surjective f hf h in
  submodule.mem_sup.2 ⟨s, hsi, r - s, (submodule.mem_bot S).2 $ by rw [f.map_sub, hfsr, sub_self],
  add_sub_cancel'_right s r⟩)
(sup_le (map_le_iff_le_comap.1 (le_refl _)) (comap_mono bot_le))

lemma le_map_of_comap_le_of_surjective : comap f K ≤ I → K ≤ map f I :=
λ h, (map_comap_of_surjective f hf K) ▸ map_mono h

/-- Correspondence theorem -/
def rel_iso_of_surjective :
  ideal S ≃o { p : ideal R // comap f ⊥ ≤ p } :=
{ to_fun := λ J, ⟨comap f J, comap_mono bot_le⟩,
  inv_fun := λ I, map f I.1,
  left_inv := λ J, map_comap_of_surjective f hf J,
  right_inv := λ I, subtype.eq $ show comap f (map f I.1) = I.1,
    from (comap_map_of_surjective f hf I).symm ▸ le_antisymm
      (sup_le (le_refl _) I.2) le_sup_left,
  map_rel_iff' := λ I1 I2, ⟨λ H, map_comap_of_surjective f hf I1 ▸
    map_comap_of_surjective f hf I2 ▸ map_mono H, comap_mono⟩ }

/-- The map on ideals induced by a surjective map preserves inclusion. -/
def order_embedding_of_surjective : ideal S ↪o ideal R :=
(rel_iso_of_surjective f hf).to_rel_embedding.trans (subtype.rel_embedding _ _)

theorem map_eq_top_or_is_maximal_of_surjective (H : is_maximal I) :
  (map f I) = ⊤ ∨ is_maximal (map f I) :=
begin
  refine or_iff_not_imp_left.2 (λ ne_top, ⟨⟨λ h, ne_top h, λ J hJ, _⟩⟩),
  { refine (rel_iso_of_surjective f hf).injective
      (subtype.ext_iff.2 (eq.trans (H.1.2 (comap f J) (lt_of_le_of_ne _ _)) comap_top.symm)),
    { exact (map_le_iff_le_comap).1 (le_of_lt hJ) },
    { exact λ h, hJ.right (le_map_of_comap_le_of_surjective f hf (le_of_eq h.symm)) } }
end

theorem comap_is_maximal_of_surjective [H : is_maximal K] : is_maximal (comap f K) :=
begin
  refine ⟨⟨comap_ne_top _ H.1.1, λ J hJ, _⟩⟩,
  suffices : map f J = ⊤,
  { replace this := congr_arg (comap f) this,
    rw [comap_top, comap_map_of_surjective _ hf, eq_top_iff] at this,
    rw eq_top_iff,
    exact le_trans this (sup_le (le_of_eq rfl) (le_trans (comap_mono (bot_le)) (le_of_lt hJ))) },
  refine H.1.2 (map f J) (lt_of_le_of_ne (le_map_of_comap_le_of_surjective _ hf (le_of_lt hJ))
    (λ h, ne_of_lt hJ (trans (congr_arg (comap f) h) _))),
  rw [comap_map_of_surjective _ hf, sup_eq_left],
  exact le_trans (comap_mono bot_le) (le_of_lt hJ)
end

end surjective

/-- If `f : R ≃+* S` is a ring isomorphism and `I : ideal R`, then `map f (map f.symm) = I`. -/
@[simp]
lemma map_of_equiv (I : ideal R) (f : R ≃+* S) : (I.map (f : R →+* S)).map (f.symm : S →+* R) = I :=
by simp [← ring_equiv.to_ring_hom_eq_coe, map_map]

/-- If `f : R ≃+* S` is a ring isomorphism and `I : ideal R`, then `comap f.symm (comap f) = I`. -/
@[simp]
lemma comap_of_equiv (I : ideal R) (f : R ≃+* S) :
  (I.comap (f.symm : S →+* R)).comap (f : R →+* S) = I :=
by simp [← ring_equiv.to_ring_hom_eq_coe, comap_comap]

/-- If `f : R ≃+* S` is a ring isomorphism and `I : ideal R`, then `map f I = comap f.symm I`. -/
lemma map_comap_of_equiv (I : ideal R) (f : R ≃+* S) : I.map (f : R →+* S) = I.comap f.symm :=
le_antisymm (le_comap_of_map_le (map_of_equiv I f).le)
  (le_map_of_comap_le_of_surjective _ f.surjective (comap_of_equiv I f).le)

section injective
variables (hf : function.injective f)
include hf

open function

lemma comap_bot_le_of_injective : comap f ⊥ ≤ I :=
begin
  refine le_trans (λ x hx, _) bot_le,
  rw [mem_comap, submodule.mem_bot, ← ring_hom.map_zero f] at hx,
  exact eq.symm (hf hx) ▸ (submodule.zero_mem ⊥)
end

end injective

section bijective
variables (hf : function.bijective f)
include hf

open function

/-- Special case of the correspondence theorem for isomorphic rings -/
def rel_iso_of_bijective : ideal S ≃o ideal R :=
{ to_fun := comap f,
  inv_fun := map f,
  left_inv := (rel_iso_of_surjective f hf.right).left_inv,
  right_inv := λ J, subtype.ext_iff.1
    ((rel_iso_of_surjective f hf.right).right_inv ⟨J, comap_bot_le_of_injective f hf.left⟩),
  map_rel_iff' := (rel_iso_of_surjective f hf.right).map_rel_iff' }

lemma comap_le_iff_le_map : comap f K ≤ I ↔ K ≤ map f I :=
⟨λ h, le_map_of_comap_le_of_surjective f hf.right h,
 λ h, ((rel_iso_of_bijective f hf).right_inv I) ▸ comap_mono h⟩

theorem map.is_maximal (H : is_maximal I) : is_maximal (map f I) :=
by refine or_iff_not_imp_left.1
  (map_eq_top_or_is_maximal_of_surjective f hf.right H) (λ h, H.1.1 _);
calc I = comap f (map f I) : ((rel_iso_of_bijective f hf).right_inv I).symm
   ... = comap f ⊤ : by rw h
   ... = ⊤ : by rw comap_top

end bijective

lemma ring_equiv.bot_maximal_iff (e : R ≃+* S) :
  (⊥ : ideal R).is_maximal ↔ (⊥ : ideal S).is_maximal :=
⟨λ h, (@map_bot _ _ _ _ e.to_ring_hom) ▸ map.is_maximal e.to_ring_hom e.bijective h,
  λ h, (@map_bot _ _ _ _ e.symm.to_ring_hom) ▸ map.is_maximal e.symm.to_ring_hom e.symm.bijective h⟩

end map_and_comap

section map_and_comap

variables {R : Type u} {S : Type v} [comm_ring R] [comm_ring S]
variables (f : R →+* S)
variables {I J : ideal R} {K L : ideal S}

lemma mem_quotient_iff_mem (hIJ : I ≤ J) {x : R} :
  quotient.mk I x ∈ J.map (quotient.mk I) ↔ x ∈ J :=
begin
  refine iff.trans (mem_map_iff_of_surjective _ quotient.mk_surjective) _,
  split,
  { rintros ⟨x, x_mem, x_eq⟩,
    simpa using J.add_mem (hIJ (quotient.eq.mp x_eq.symm)) x_mem },
  { intro x_mem,
    exact ⟨x, x_mem, rfl⟩ }
end

variables (I J K L)

theorem map_mul : map f (I * J) = map f I * map f J :=
le_antisymm (map_le_iff_le_comap.2 $ mul_le.2 $ λ r hri s hsj,
  show f (r * s) ∈ _, by rw f.map_mul;
  exact mul_mem_mul (mem_map_of_mem f hri) (mem_map_of_mem f hsj))
(trans_rel_right _ (span_mul_span _ _) $ span_le.2 $
  set.bUnion_subset $ λ i ⟨r, hri, hfri⟩,
  set.bUnion_subset $ λ j ⟨s, hsj, hfsj⟩,
  set.singleton_subset_iff.2 $ hfri ▸ hfsj ▸
  by rw [← f.map_mul];
  exact mem_map_of_mem f (mul_mem_mul hri hsj))

theorem comap_radical : comap f (radical K) = radical (comap f K) :=
le_antisymm (λ r ⟨n, hfrnk⟩, ⟨n, show f (r ^ n) ∈ K,
  from (f.map_pow r n).symm ▸ hfrnk⟩)
(λ r ⟨n, hfrnk⟩, ⟨n, f.map_pow r n ▸ hfrnk⟩)

@[simp] lemma map_quotient_self :
  map (quotient.mk I) I = ⊥ :=
eq_bot_iff.2 $ ideal.map_le_iff_le_comap.2 $ λ x hx,
(submodule.mem_bot I.quotient).2 $ ideal.quotient.eq_zero_iff_mem.2 hx

variables {I J K L}

lemma map_mk_eq_bot_of_le (h : I ≤ J) : I.map (J^.quotient.mk) = ⊥ :=
begin
  simp_rw [ideal.map, ideal.span_eq_bot, set.mem_image],
  rintros y ⟨x, hx, rfl⟩,
  exact ideal.quotient.eq_zero_iff_mem.2 (h hx),
end

theorem map_radical_le : map f (radical I) ≤ radical (map f I) :=
map_le_iff_le_comap.2 $ λ r ⟨n, hrni⟩, ⟨n, f.map_pow r n ▸ mem_map_of_mem f hrni⟩

theorem le_comap_mul : comap f K * comap f L ≤ comap f (K * L) :=
map_le_iff_le_comap.1 $ (map_mul f (comap f K) (comap f L)).symm ▸
mul_mono (map_le_iff_le_comap.2 $ le_refl _) (map_le_iff_le_comap.2 $ le_refl _)

end map_and_comap

section is_primary
variables {R : Type u} [comm_ring R]

/-- A proper ideal `I` is primary iff `xy ∈ I` implies `x ∈ I` or `y ∈ radical I`. -/
def is_primary (I : ideal R) : Prop :=
I ≠ ⊤ ∧ ∀ {x y : R}, x * y ∈ I → x ∈ I ∨ y ∈ radical I

theorem is_primary.to_is_prime (I : ideal R) (hi : is_prime I) : is_primary I :=
⟨hi.1, λ x y hxy, (hi.mem_or_mem hxy).imp id $ λ hyi, le_radical hyi⟩

theorem mem_radical_of_pow_mem {I : ideal R} {x : R} {m : ℕ} (hx : x ^ m ∈ radical I) :
  x ∈ radical I :=
radical_idem I ▸ ⟨m, hx⟩

theorem is_prime_radical {I : ideal R} (hi : is_primary I) : is_prime (radical I) :=
⟨mt radical_eq_top.1 hi.1, λ x y ⟨m, hxy⟩, begin
  rw mul_pow at hxy, cases hi.2 hxy,
  { exact or.inl ⟨m, h⟩ },
  { exact or.inr (mem_radical_of_pow_mem h) }
end⟩

theorem is_primary_inf {I J : ideal R} (hi : is_primary I) (hj : is_primary J)
  (hij : radical I = radical J) : is_primary (I ⊓ J) :=
⟨ne_of_lt $ lt_of_le_of_lt inf_le_left (lt_top_iff_ne_top.2 hi.1), λ x y ⟨hxyi, hxyj⟩,
begin
  rw [radical_inf, hij, inf_idem],
  cases hi.2 hxyi with hxi hyi, cases hj.2 hxyj with hxj hyj,
  { exact or.inl ⟨hxi, hxj⟩ },
  { exact or.inr hyj },
  { rw hij at hyi, exact or.inr hyi }
end⟩

end is_primary

end ideal

namespace ring_hom

variables {R : Type u} {S : Type v}

section ring
variables [ring R] [ring S] (f : R →+* S)

/-- Kernel of a ring homomorphism as an ideal of the domain. -/
def ker : ideal R := ideal.comap f ⊥

/-- An element is in the kernel if and only if it maps to zero.-/
lemma mem_ker {r} : r ∈ ker f ↔ f r = 0 :=
by rw [ker, ideal.mem_comap, submodule.mem_bot]

lemma ker_eq : ((ker f) : set R) = set.preimage f {0} := rfl

lemma ker_eq_comap_bot (f : R →+* S) : f.ker = ideal.comap f ⊥ := rfl

lemma injective_iff_ker_eq_bot : function.injective f ↔ ker f = ⊥ :=
by { rw [set_like.ext'_iff, ker_eq, set.ext_iff], exact f.injective_iff' }

lemma ker_eq_bot_iff_eq_zero : ker f = ⊥ ↔ ∀ x, f x = 0 → x = 0 :=
by { rw [← f.injective_iff, injective_iff_ker_eq_bot] }

/-- If the target is not the zero ring, then one is not in the kernel.-/
lemma not_one_mem_ker [nontrivial S] (f : R →+* S) : (1:R) ∉ ker f :=
by { rw [mem_ker, f.map_one], exact one_ne_zero }

@[simp] lemma ker_coe_equiv (f : R ≃+* S) : ker (f : R →+* S) = ⊥ :=
by simpa only [←injective_iff_ker_eq_bot] using f.injective

end ring

section comm_ring
variables [comm_ring R] [comm_ring S] (f : R →+* S)

/-- The induced map from the quotient by the kernel to the codomain.

This is an isomorphism if `f` has a right inverse (`quotient_ker_equiv_of_right_inverse`) /
is surjective (`quotient_ker_equiv_of_surjective`).
-/
def ker_lift (f : R →+* S) : f.ker.quotient →+* S :=
ideal.quotient.lift _ f $ λ r, f.mem_ker.mp

@[simp]
lemma ker_lift_mk (f : R →+* S) (r : R) : ker_lift f (ideal.quotient.mk f.ker r) = f r :=
ideal.quotient.lift_mk _ _ _

/-- The induced map from the quotient by the kernel is injective. -/
lemma ker_lift_injective (f : R →+* S) : function.injective (ker_lift f) :=
assume a b, quotient.induction_on₂' a b $
  assume a b (h : f a = f b), quotient.sound' $
show a - b ∈ ker f, by rw [mem_ker, map_sub, h, sub_self]

variable {f}

/-- The first isomorphism theorem for commutative rings, computable version. -/
def quotient_ker_equiv_of_right_inverse
  {g : S → R} (hf : function.right_inverse g f) :
  f.ker.quotient ≃+* S :=
{ to_fun := ker_lift f,
  inv_fun := (ideal.quotient.mk f.ker) ∘ g,
  left_inv := begin
    rintro ⟨x⟩,
    apply ker_lift_injective,
    simp [hf (f x)],
  end,
  right_inv := hf,
  ..ker_lift f}

@[simp]
lemma quotient_ker_equiv_of_right_inverse.apply {g : S → R} (hf : function.right_inverse g f)
  (x : f.ker.quotient) : quotient_ker_equiv_of_right_inverse hf x = ker_lift f x := rfl

@[simp]
lemma quotient_ker_equiv_of_right_inverse.symm.apply {g : S → R} (hf : function.right_inverse g f)
  (x : S) : (quotient_ker_equiv_of_right_inverse hf).symm x = ideal.quotient.mk f.ker (g x) := rfl

/-- The first isomorphism theorem for commutative rings. -/
noncomputable def quotient_ker_equiv_of_surjective (hf : function.surjective f) :
  f.ker.quotient ≃+* S :=
quotient_ker_equiv_of_right_inverse (classical.some_spec hf.has_right_inverse)

end comm_ring

/-- The kernel of a homomorphism to an integral domain is a prime ideal.-/
lemma ker_is_prime [ring R] [integral_domain S] (f : R →+* S) :
  (ker f).is_prime :=
⟨by { rw [ne.def, ideal.eq_top_iff_one], exact not_one_mem_ker f },
λ x y, by simpa only [mem_ker, f.map_mul] using @eq_zero_or_eq_zero_of_mul_eq_zero S _ _ _ _ _⟩

end ring_hom

namespace ideal

variables {R : Type*} {S : Type*}

section ring
variables [ring R] [ring S]

lemma map_eq_bot_iff_le_ker {I : ideal R} (f : R →+* S) : I.map f = ⊥ ↔ I ≤ f.ker :=
by rw [ring_hom.ker, eq_bot_iff, map_le_iff_le_comap]

lemma ker_le_comap {K : ideal S} (f : R →+* S) : f.ker ≤ comap f K :=
λ x hx, mem_comap.2 (((ring_hom.mem_ker f).1 hx).symm ▸ K.zero_mem)

lemma map_Inf {A : set (ideal R)} {f : R →+* S} (hf : function.surjective f) :
  (∀ J ∈ A, ring_hom.ker f ≤ J) → map f (Inf A) = Inf (map f '' A) :=
begin
  refine λ h, le_antisymm (le_Inf _) _,
  { intros j hj y hy,
    cases (mem_map_iff_of_surjective f hf).1 hy with x hx,
    cases (set.mem_image _ _ _).mp hj with J hJ,
    rw [← hJ.right, ← hx.right],
    exact mem_map_of_mem f (Inf_le_of_le hJ.left (le_of_eq rfl) hx.left) },
  { intros y hy,
    cases hf y with x hx,
    refine hx ▸ (mem_map_of_mem f _),
    have : ∀ I ∈ A, y ∈ map f I, by simpa using hy,
    rw [submodule.mem_Inf],
    intros J hJ,
    rcases (mem_map_iff_of_surjective f hf).1 (this J hJ) with ⟨x', hx', rfl⟩,
    have : x - x' ∈ J,
    { apply h J hJ,
      rw [ring_hom.mem_ker, ring_hom.map_sub, hx, sub_self] },
    simpa only [sub_add_cancel] using J.add_mem this hx' }
end

theorem map_is_prime_of_surjective {f : R →+* S} (hf : function.surjective f) {I : ideal R}
  [H : is_prime I] (hk : ring_hom.ker f ≤ I) : is_prime (map f I) :=
begin
  refine ⟨λ h, H.ne_top (eq_top_iff.2 _), λ x y, _⟩,
  { replace h := congr_arg (comap f) h,
    rw [comap_map_of_surjective _ hf, comap_top] at h,
    exact h ▸ sup_le (le_of_eq rfl) hk },
  { refine λ hxy, (hf x).rec_on (λ a ha, (hf y).rec_on (λ b hb, _)),
    rw [← ha, ← hb, ← ring_hom.map_mul, mem_map_iff_of_surjective _ hf] at hxy,
    rcases hxy with ⟨c, hc, hc'⟩,
    rw [← sub_eq_zero, ← ring_hom.map_sub] at hc',
    have : a * b ∈ I,
    { convert I.sub_mem hc (hk (hc' : c - a * b ∈ f.ker)),
      abel },
    exact (H.mem_or_mem this).imp (λ h, ha ▸ mem_map_of_mem f h) (λ h, hb ▸ mem_map_of_mem f h) }
end

theorem map_is_prime_of_equiv (f : R ≃+* S) {I : ideal R} [is_prime I] :
  is_prime (map (f : R →+* S) I) :=
map_is_prime_of_surjective f.surjective $ by simp

end ring

section comm_ring
variables [comm_ring R] [comm_ring S]

@[simp] lemma mk_ker {I : ideal R} : (quotient.mk I).ker = I :=
by ext; rw [ring_hom.ker, mem_comap, submodule.mem_bot, quotient.eq_zero_iff_mem]

theorem map_radical_of_surjective {f : R →+* S} (hf : function.surjective f) {I : ideal R}
  (h : ring_hom.ker f ≤ I) : map f (I.radical) = (map f I).radical :=
begin
  rw [radical_eq_Inf, radical_eq_Inf],
  have : ∀ J ∈ {J : ideal R | I ≤ J ∧ J.is_prime}, f.ker ≤ J := λ J hJ, le_trans h hJ.left,
  convert map_Inf hf this,
  refine funext (λ j, propext ⟨_, _⟩),
  { rintros ⟨hj, hj'⟩,
    haveI : j.is_prime := hj',
    exact ⟨comap f j, ⟨⟨map_le_iff_le_comap.1 hj, comap_is_prime f j⟩,
      map_comap_of_surjective f hf j⟩⟩ },
  { rintro ⟨J, ⟨hJ, hJ'⟩⟩,
    haveI : J.is_prime := hJ.right,
    refine ⟨hJ' ▸ map_mono hJ.left, hJ' ▸ map_is_prime_of_surjective hf (le_trans h hJ.left)⟩ },
end

@[simp] lemma bot_quotient_is_maximal_iff (I : ideal R) :
  (⊥ : ideal I.quotient).is_maximal ↔ I.is_maximal :=
⟨λ hI, (@mk_ker _ _ I) ▸
  @comap_is_maximal_of_surjective _ _ _ _ (quotient.mk I) ⊥ quotient.mk_surjective hI,
 λ hI, @bot_is_maximal _ (@field.to_division_ring _ (@quotient.field _ _ I hI)) ⟩

section quotient_algebra

variables (R) {A : Type*} [comm_ring A] [algebra R A]

/-- The `R`-algebra structure on `A/I` for an `R`-algebra `A` -/
instance {I : ideal A} : algebra R (ideal.quotient I) :=
(ring_hom.comp (ideal.quotient.mk I) (algebra_map R A)).to_algebra

/-- The canonical morphism `A →ₐ[R] I.quotient` as morphism of `R`-algebras, for `I` an ideal of
`A`, where `A` is an `R`-algebra. -/
def quotient.mkₐ (I : ideal A) : A →ₐ[R] I.quotient :=
⟨λ a, submodule.quotient.mk a, rfl, λ _ _, rfl, rfl, λ _ _, rfl, λ _, rfl⟩

lemma quotient.alg_map_eq (I : ideal A) :
  algebra_map R I.quotient = (algebra_map A I.quotient).comp (algebra_map R A) :=
by simp only [ring_hom.algebra_map_to_algebra, ring_hom.comp_id]

instance [algebra S A] [algebra S R] [is_scalar_tower S R A]
  {I : ideal A} : is_scalar_tower S R (ideal.quotient I) :=
is_scalar_tower.of_algebra_map_eq' $ by
  rw [quotient.alg_map_eq R, quotient.alg_map_eq S, ring_hom.comp_assoc,
    is_scalar_tower.algebra_map_eq S R A]

lemma quotient.mkₐ_to_ring_hom (I : ideal A) :
  (quotient.mkₐ R I).to_ring_hom = ideal.quotient.mk I := rfl

@[simp] lemma quotient.mkₐ_eq_mk (I : ideal A) :
  ⇑(quotient.mkₐ R I) = ideal.quotient.mk I := rfl

/-- The canonical morphism `A →ₐ[R] I.quotient` is surjective. -/
lemma quotient.mkₐ_surjective (I : ideal A) : function.surjective (quotient.mkₐ R I) :=
surjective_quot_mk _

/-- The kernel of `A →ₐ[R] I.quotient` is `I`. -/
@[simp]
lemma quotient.mkₐ_ker (I : ideal A) : (quotient.mkₐ R I : A →+* I.quotient).ker = I :=
ideal.mk_ker

variables {R} {B : Type*} [comm_ring B] [algebra R B]

lemma ker_lift.map_smul (f : A →ₐ[R] B) (r : R) (x : f.to_ring_hom.ker.quotient) :
  f.to_ring_hom.ker_lift (r • x) = r • f.to_ring_hom.ker_lift x :=
begin
  obtain ⟨a, rfl⟩ := quotient.mkₐ_surjective R _ x,
  rw [← alg_hom.map_smul, quotient.mkₐ_eq_mk, ring_hom.ker_lift_mk],
  exact f.map_smul _ _
end

/-- The induced algebras morphism from the quotient by the kernel to the codomain.

This is an isomorphism if `f` has a right inverse (`quotient_ker_alg_equiv_of_right_inverse`) /
is surjective (`quotient_ker_alg_equiv_of_surjective`).
-/
def ker_lift_alg (f : A →ₐ[R] B) : f.to_ring_hom.ker.quotient →ₐ[R] B :=
alg_hom.mk' f.to_ring_hom.ker_lift (λ _ _, ker_lift.map_smul f _ _)

@[simp]
lemma ker_lift_alg_mk (f : A →ₐ[R] B) (a : A) :
  ker_lift_alg f (quotient.mk f.to_ring_hom.ker a) = f a := rfl

@[simp]
lemma ker_lift_alg_to_ring_hom (f : A →ₐ[R] B) :
  (ker_lift_alg f).to_ring_hom = ring_hom.ker_lift f := rfl

/-- The induced algebra morphism from the quotient by the kernel is injective. -/
lemma ker_lift_alg_injective (f : A →ₐ[R] B) : function.injective (ker_lift_alg f) :=
ring_hom.ker_lift_injective f

/-- The first isomorphism theorem for agebras, computable version. -/
def quotient_ker_alg_equiv_of_right_inverse
  {f : A →ₐ[R] B} {g : B → A} (hf : function.right_inverse g f) :
  f.to_ring_hom.ker.quotient ≃ₐ[R] B :=
{ ..ring_hom.quotient_ker_equiv_of_right_inverse (λ x, show f.to_ring_hom (g x) = x, from hf x),
  ..ker_lift_alg f}

@[simp]
lemma quotient_ker_alg_equiv_of_right_inverse.apply {f : A →ₐ[R] B} {g : B → A}
  (hf : function.right_inverse g f) (x : f.to_ring_hom.ker.quotient) :
  quotient_ker_alg_equiv_of_right_inverse hf x = ker_lift_alg f x := rfl

@[simp]
lemma quotient_ker_alg_equiv_of_right_inverse_symm.apply {f : A →ₐ[R] B} {g : B → A}
  (hf : function.right_inverse g f) (x : B) :
  (quotient_ker_alg_equiv_of_right_inverse hf).symm x = quotient.mkₐ R f.to_ring_hom.ker (g x) :=
  rfl

/-- The first isomorphism theorem for algebras. -/
noncomputable def quotient_ker_alg_equiv_of_surjective
  {f : A →ₐ[R] B} (hf : function.surjective f) : f.to_ring_hom.ker.quotient ≃ₐ[R] B :=
quotient_ker_alg_equiv_of_right_inverse (classical.some_spec hf.has_right_inverse)

/-- The ring hom `R/I →+* S/J` induced by a ring hom `f : R →+* S` with `I ≤ f⁻¹(J)` -/
def quotient_map {I : ideal R} (J : ideal S) (f : R →+* S) (hIJ : I ≤ J.comap f) :
  I.quotient →+* J.quotient :=
(quotient.lift I ((quotient.mk J).comp f) (λ _ ha,
  by simpa [function.comp_app, ring_hom.coe_comp, quotient.eq_zero_iff_mem] using hIJ ha))

@[simp]
lemma quotient_map_mk {J : ideal R} {I : ideal S} {f : R →+* S} {H : J ≤ I.comap f}
  {x : R} : quotient_map I f H (quotient.mk J x) = quotient.mk I (f x) :=
quotient.lift_mk J _ _

lemma quotient_map_comp_mk {J : ideal R} {I : ideal S} {f : R →+* S} (H : J ≤ I.comap f) :
  (quotient_map I f H).comp (quotient.mk J) = (quotient.mk I).comp f :=
ring_hom.ext (λ x, by simp only [function.comp_app, ring_hom.coe_comp, ideal.quotient_map_mk])

/-- The ring equiv `R/I ≃+* S/J` induced by a ring equiv `f : R ≃+** S`,  where `J = f(I)`. -/
@[simps]
def quotient_equiv (I : ideal R) (J : ideal S) (f : R ≃+* S) (hIJ : J = I.map (f : R →+* S)) :
  I.quotient ≃+* J.quotient :=
{ inv_fun := quotient_map I ↑f.symm (by {rw hIJ, exact le_of_eq (map_comap_of_equiv I f)}),
  left_inv := by {rintro ⟨r⟩, simp },
  right_inv := by {rintro ⟨s⟩, simp },
  ..quotient_map J ↑f (by {rw hIJ, exact @le_comap_map _ S _ _ _ _}) }

/-- `H` and `h` are kept as separate hypothesis since H is used in constructing the quotient map. -/
lemma quotient_map_injective' {J : ideal R} {I : ideal S} {f : R →+* S} {H : J ≤ I.comap f}
  (h : I.comap f ≤ J) : function.injective (quotient_map I f H) :=
begin
  refine (quotient_map I f H).injective_iff.2 (λ a ha, _),
  obtain ⟨r, rfl⟩ := quotient.mk_surjective a,
  rw [quotient_map_mk, quotient.eq_zero_iff_mem] at ha,
  exact (quotient.eq_zero_iff_mem).mpr (h ha),
end

/-- If we take `J = I.comap f` then `quotient_map` is injective automatically. -/
lemma quotient_map_injective {I : ideal S} {f : R →+* S} :
  function.injective (quotient_map I f le_rfl) :=
quotient_map_injective' le_rfl

lemma quotient_map_surjective {J : ideal R} {I : ideal S} {f : R →+* S} {H : J ≤ I.comap f}
  (hf : function.surjective f) : function.surjective (quotient_map I f H) :=
λ x, let ⟨x, hx⟩ := quotient.mk_surjective x in
  let ⟨y, hy⟩ := hf x in ⟨(quotient.mk J) y, by simp [hx, hy]⟩

/-- Commutativity of a square is preserved when taking quotients by an ideal. -/
lemma comp_quotient_map_eq_of_comp_eq {R' S' : Type*} [comm_ring R'] [comm_ring S']
  {f : R →+* S} {f' : R' →+* S'} {g : R →+* R'} {g' : S →+* S'} (hfg : f'.comp g = g'.comp f)
  (I : ideal S') : (quotient_map I g' le_rfl).comp (quotient_map (I.comap g') f le_rfl) =
    (quotient_map I f' le_rfl).comp (quotient_map (I.comap f') g
      (le_of_eq (trans (comap_comap f g') (hfg ▸ (comap_comap g f'))))) :=
begin
  refine ring_hom.ext (λ a, _),
  obtain ⟨r, rfl⟩ := quotient.mk_surjective a,
  simp only [ring_hom.comp_apply, quotient_map_mk],
  exact congr_arg (quotient.mk I) (trans (g'.comp_apply f r).symm (hfg ▸ (f'.comp_apply g r))),
end

variables {I : ideal R} {J: ideal S} [algebra R S]

/-- The algebra hom `A/I →+* S/J` induced by an algebra hom `f : A →ₐ[R] S` with `I ≤ f⁻¹(J)`. -/
def quotient_mapₐ {I : ideal A} (J : ideal S) (f : A →ₐ[R] S) (hIJ : I ≤ J.comap f) :
  I.quotient →ₐ[R] J.quotient :=
{ commutes' := λ r,
  begin
    have h : (algebra_map R I.quotient) r = (quotient.mk I) (algebra_map R A r) := rfl,
    simpa [h]
  end
  ..quotient_map J ↑f hIJ }

@[simp]
lemma quotient_map_mkₐ {I : ideal A} (J : ideal S) (f : A →ₐ[R] S) (H : I ≤ J.comap f)
  {x : A} : quotient_mapₐ J f H (quotient.mk I x) = quotient.mkₐ R J (f x) := rfl

lemma quotient_map_comp_mkₐ {I : ideal A} (J : ideal S) (f : A →ₐ[R] S) (H : I ≤ J.comap f) :
  (quotient_mapₐ J f H).comp (quotient.mkₐ R I) = (quotient.mkₐ R J).comp f :=
alg_hom.ext (λ x, by simp only [quotient_map_mkₐ, quotient.mkₐ_eq_mk, alg_hom.comp_apply])

/-- The algebra equiv `A/I ≃ₐ[R] S/J` induced by an algebra equiv `f : A ≃ₐ[R] S`,
where`J = f(I)`. -/
def quotient_equiv_alg (I : ideal A) (J : ideal S) (f : A ≃ₐ[R] S) (hIJ : J = I.map (f : A →+* S)) :
  I.quotient ≃ₐ[R] J.quotient :=
{ commutes' := λ r,
  begin
    have h : (algebra_map R I.quotient) r = (quotient.mk I) (algebra_map R A r) := rfl,
    simpa [h]
  end,
  ..quotient_equiv I J (f : A ≃+* S) hIJ }

@[priority 100]
instance quotient_algebra : algebra (J.comap (algebra_map R S)).quotient J.quotient :=
(quotient_map J (algebra_map R S) (le_of_eq rfl)).to_algebra

lemma algebra_map_quotient_injective :
  function.injective (algebra_map (J.comap (algebra_map R S)).quotient J.quotient) :=
begin
  rintros ⟨a⟩ ⟨b⟩ hab,
  replace hab := quotient.eq.mp hab,
  rw ← ring_hom.map_sub at hab,
  exact quotient.eq.mpr hab
end

end quotient_algebra

end comm_ring

end ideal

namespace submodule

variables {R : Type u} {M : Type v}
variables [comm_ring R] [add_comm_group M] [module R M]

-- TODO: show `[algebra R A] : algebra (ideal R) A` too

instance module_submodule : module (ideal R) (submodule R M) :=
{ smul_add := smul_sup,
  add_smul := sup_smul,
  mul_smul := submodule.smul_assoc,
  one_smul := by simp,
  zero_smul := bot_smul,
  smul_zero := smul_bot }

end submodule

namespace ring_hom
variables {A B C : Type*} [ring A] [ring B] [ring C]
variables (f : A →+* B) (f_inv : B → A)

/-- Auxiliary definition used to define `lift_of_right_inverse` -/
def lift_of_right_inverse_aux
  (hf : function.right_inverse f_inv f) (g : A →+* C) (hg : f.ker ≤ g.ker) :
  B →+* C :=
{ to_fun := λ b, g (f_inv b),
  map_one' :=
  begin
    rw [← g.map_one, ← sub_eq_zero, ← g.map_sub, ← g.mem_ker],
    apply hg,
    rw [f.mem_ker, f.map_sub, sub_eq_zero, f.map_one],
    exact hf 1
  end,
  map_mul' :=
  begin
    intros x y,
    rw [← g.map_mul, ← sub_eq_zero, ← g.map_sub, ← g.mem_ker],
    apply hg,
    rw [f.mem_ker, f.map_sub, sub_eq_zero, f.map_mul],
    simp only [hf _],
  end,
  .. add_monoid_hom.lift_of_right_inverse f.to_add_monoid_hom f_inv hf ⟨g.to_add_monoid_hom, hg⟩ }

@[simp] lemma lift_of_right_inverse_aux_comp_apply
  (hf : function.right_inverse f_inv f) (g : A →+* C) (hg : f.ker ≤ g.ker) (a : A) :
  (f.lift_of_right_inverse_aux f_inv hf g hg) (f a) = g a :=
f.to_add_monoid_hom.lift_of_right_inverse_comp_apply f_inv hf ⟨g.to_add_monoid_hom, hg⟩ a

/-- `lift_of_right_inverse f hf g hg` is the unique ring homomorphism `φ`

* such that `φ.comp f = g` (`ring_hom.lift_of_right_inverse_comp`),
* where `f : A →+* B` is has a right_inverse `f_inv` (`hf`),
* and `g : B →+* C` satisfies `hg : f.ker ≤ g.ker`.

See `ring_hom.eq_lift_of_right_inverse` for the uniqueness lemma.

```
   A .
   |  \
 f |   \ g
   |    \
   v     \⌟
   B ----> C
      ∃!φ
```
-/
def lift_of_right_inverse
  (hf : function.right_inverse f_inv f) : {g : A →+* C // f.ker ≤ g.ker} ≃ (B →+* C) :=
{ to_fun := λ g, f.lift_of_right_inverse_aux f_inv hf g.1 g.2,
  inv_fun := λ φ, ⟨φ.comp f, λ x hx, (mem_ker _).mpr $ by simp [(mem_ker _).mp hx]⟩,
  left_inv := λ g, by {
    ext,
    simp only [comp_apply, lift_of_right_inverse_aux_comp_apply, subtype.coe_mk,
      subtype.val_eq_coe], },
  right_inv := λ φ, by {
    ext b,
    simp [lift_of_right_inverse_aux, hf b], } }

/-- A non-computable version of `ring_hom.lift_of_right_inverse` for when no computable right
inverse is available, that uses `function.surj_inv`. -/
@[simp]
noncomputable abbreviation lift_of_surjective
  (hf : function.surjective f) : {g : A →+* C // f.ker ≤ g.ker} ≃ (B →+* C) :=
f.lift_of_right_inverse (function.surj_inv hf) (function.right_inverse_surj_inv hf)

lemma lift_of_right_inverse_comp_apply
  (hf : function.right_inverse f_inv f) (g : {g : A →+* C // f.ker ≤ g.ker}) (x : A) :
  (f.lift_of_right_inverse f_inv hf g) (f x) = g x :=
f.lift_of_right_inverse_aux_comp_apply f_inv hf g.1 g.2 x

lemma lift_of_right_inverse_comp (hf : function.right_inverse f_inv f)
  (g : {g : A →+* C // f.ker ≤ g.ker}) :
  (f.lift_of_right_inverse f_inv hf g).comp f = g :=
ring_hom.ext $ f.lift_of_right_inverse_comp_apply f_inv hf g

lemma eq_lift_of_right_inverse (hf : function.right_inverse f_inv f) (g : A →+* C)
  (hg : f.ker ≤ g.ker) (h : B →+* C) (hh : h.comp f = g) :
  h = (f.lift_of_right_inverse f_inv hf ⟨g, hg⟩) :=
begin
  simp_rw ←hh,
  exact ((f.lift_of_right_inverse f_inv hf).apply_symm_apply _).symm,
end

end ring_hom

namespace double_quot
open ideal
variables {R : Type u} [comm_ring R] (I J : ideal R)

/-- define `quot_left_to_quot_sup` to be the obvious ring hom `R/I → R/(I ⊔ J)` -/
def quot_left_to_quot_sup : I.quotient →+* (I ⊔ J).quotient :=
  ideal.quotient.inclusion I (I ⊔ J) (le_sup_left)

/-- This will be used to lift `quot_left_to_quot_sup` to a map `(R/I)/J' → R/(I ⊔ J)`-/
lemma map_mk_le_ker_quot_left_to_quot_sum :
  J.map (ideal.quotient.mk I) ≤ (quot_left_to_quot_sup I J).ker :=
begin
  intros x hx,
  have hIJmap: ((quot_left_to_quot_sup I J).comp(ideal.quotient.mk I) '' J) =
    (ideal.quotient.mk (I ⊔ J) '' J),
   {apply set.ext,
    intro y,
    split,

     {intro hy,
      obtain ⟨z, hz⟩ := (set.mem_image ((quot_left_to_quot_sup I J).comp(ideal.quotient.mk I))
        J y).1 hy,
      unfold quot_left_to_quot_sup at hz,
      rw [ring_hom.comp_apply, ideal.quotient.inclusion, ideal.quotient.lift_mk] at hz,
      rw ← hz.right,
      exact set.mem_image_of_mem (ideal.quotient.mk (I ⊔ J)) hz.left},

     {intro hy,
      obtain ⟨z, hz⟩ := (set.mem_image (ideal.quotient.mk (I ⊔ J)) J y).1 hy,
      rw [quot_left_to_quot_sup, set.mem_image_eq],
      use z,
      rwa [ring_hom.comp_apply, ideal.quotient.inclusion, ideal.quotient.lift_mk]},
    },

  have hJ: (J.map (ideal.quotient.mk I)).map (quot_left_to_quot_sup I J) = J.map
    (ideal.quotient.mk (I ⊔ J))
    := by rw [ideal.map_map, ideal.map,hIJmap, ← ideal.map],

  have hmapx : quot_left_to_quot_sup I J x ∈ (J.map (ideal.quotient.mk I)).map
    (quot_left_to_quot_sup I J),
    {rw ideal.map,
    apply set.mem_of_subset_of_mem (ideal.subset_span),
    exact (set.mem_image_of_mem (quot_left_to_quot_sup I J) hx)},

  have : J.map(ideal.quotient.mk(I ⊔ J)) = ⊥ :=  map_mk_eq_bot_of_le le_sup_right,
  rwa [hJ,this] at hmapx,
end

/-- define `double_quot_to_quot_add` to be the induced ring hom `(R/I)/J' ->R/(I ⊔ J)`,
  where `J'` is the image of `J` in `R/I` -/
def double_quot_to_quot_sup : (J.map (ideal.quotient.mk I)).quotient →+* (I ⊔ J).quotient :=
ideal.quotient.lift (ideal.map (ideal.quotient.mk I) J) (quot_left_to_quot_sup I J)
 (λ x hx, (ring_hom.mem_ker (quot_left_to_quot_sup I J)).2
  (map_mk_le_ker_quot_left_to_quot_sum I J hx))

/-- define `double_quot_mk` to be the composite of the maps `R → (R/I) and (R/I) → (R/I)/J'` -/
def double_quot_mk : R →+* (J.map I^.quotient.mk).quotient:=
((J.map I^.quotient.mk)^.quotient.mk).comp I^.quotient.mk

-- Another short result for lifting map `ring_to_double_quot` to a map `R/(I ⊔ J) → (R/I)/J'`
lemma ker_double_quot_mk : (double_quot_mk I J).ker = I ⊔ J :=
begin
<<<<<<< HEAD
  apply sup_le _ _,
  { intros x hx,
    apply quotient.eq_zero_iff_mem.mpr,
    rw quotient.eq_zero_iff_mem.mpr hx,
    exact ideal.zero_mem _, },
  { intros x hx,
    apply quotient.eq_zero_iff_mem.mpr,
    exact ideal.mem_map_of_mem _ hx, },
=======
  ext,
  rw [sup_comm, submodule.mem_sup, ring_hom.mem_ker, double_quot_mk, ring_hom.comp_apply,
    quotient.eq_zero_iff_mem, mem_map_iff_of_surjective _ (quotient.mk_surjective)],
  simp_rw [ideal.quotient.eq, exists_prop],
  refine exists_congr (λ a, and_congr_right $ λ ha, _),
  sorry,
>>>>>>> bd3ea30c
end

/-- define `lift_add_double_quot_mk` to be the induced map `R/(I ⊔ J) → (R/I)/J' ` -/
def lift_sup_double_quot_mk (I J : ideal R) := ideal.quotient.lift (I ⊔ J) (double_quot_mk I J)
  (sup_le_ker_double_quot_mk I J)

/-- Then `double_quot_to_quot_add` and `lift_add_double_qot_mk` are inverse isomorphisms -/
def double_quot_equiv_quot_add : (J.map (ideal.quotient.mk I)).quotient ≃+* (I ⊔ J).quotient :=
ring_equiv.of_hom_inv (double_quot_to_quot_sup I J) (lift_sup_double_quot_mk I J)
  (by { ext z, refl }) (by { ext z, refl })

end double_quot<|MERGE_RESOLUTION|>--- conflicted
+++ resolved
@@ -1674,28 +1674,30 @@
 -- Another short result for lifting map `ring_to_double_quot` to a map `R/(I ⊔ J) → (R/I)/J'`
 lemma ker_double_quot_mk : (double_quot_mk I J).ker = I ⊔ J :=
 begin
-<<<<<<< HEAD
-  apply sup_le _ _,
-  { intros x hx,
-    apply quotient.eq_zero_iff_mem.mpr,
-    rw quotient.eq_zero_iff_mem.mpr hx,
-    exact ideal.zero_mem _, },
-  { intros x hx,
-    apply quotient.eq_zero_iff_mem.mpr,
-    exact ideal.mem_map_of_mem _ hx, },
-=======
   ext,
   rw [sup_comm, submodule.mem_sup, ring_hom.mem_ker, double_quot_mk, ring_hom.comp_apply,
     quotient.eq_zero_iff_mem, mem_map_iff_of_surjective _ (quotient.mk_surjective)],
   simp_rw [ideal.quotient.eq, exists_prop],
   refine exists_congr (λ a, and_congr_right $ λ ha, _),
-  sorry,
->>>>>>> bd3ea30c
+  split,
+  {intro ha,
+    use - (a - x),
+    split,
+    exact submodule.neg_mem _ ha,
+    ring},
+  intro hz,
+  obtain ⟨z, hz'⟩ := hz,
+  suffices hax : a - x = - z, {
+    rw hax,
+    exact submodule.neg_mem _ hz'.left},
+  rw ← hz'.right,
+  ring,
 end
 
 /-- define `lift_add_double_quot_mk` to be the induced map `R/(I ⊔ J) → (R/I)/J' ` -/
 def lift_sup_double_quot_mk (I J : ideal R) := ideal.quotient.lift (I ⊔ J) (double_quot_mk I J)
-  (sup_le_ker_double_quot_mk I J)
+  (λ x hx, (ring_hom.mem_ker (double_quot_mk I J)).1 ((set_like.ext_iff.1
+    (ker_double_quot_mk I J)  x).2 hx))
 
 /-- Then `double_quot_to_quot_add` and `lift_add_double_qot_mk` are inverse isomorphisms -/
 def double_quot_equiv_quot_add : (J.map (ideal.quotient.mk I)).quotient ≃+* (I ⊔ J).quotient :=
