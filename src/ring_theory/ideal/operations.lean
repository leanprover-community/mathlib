--- conflicted
+++ resolved
@@ -119,12 +119,9 @@
 @[simp] theorem annihilator_mul (I : ideal R) : annihilator I * I = ⊥ :=
 annihilator_smul I
 
-<<<<<<< HEAD
-=======
 @[simp] theorem mul_annihilator (I : ideal R) : I * annihilator I = ⊥ :=
 by rw [mul_comm, annihilator_mul]
 
->>>>>>> 91f053e1
 variables (I J N P)
 @[simp] theorem smul_bot : I • (⊥ : submodule R M) = ⊥ :=
 eq_bot_iff.2 $ smul_le.2 $ λ r hri s hsb,
