--- conflicted
+++ resolved
@@ -65,11 +65,7 @@
 mt is_coprime_zero_right.mp not_is_unit_zero
 
 /-- If a 2-vector `p` satisfies `is_coprime (p 0) (p 1)`, then `p ≠ 0`. -/
-<<<<<<< HEAD
-lemma ne_zero [nontrivial R] {p : fin 2 → R} (h : is_coprime (p 0) (p 1)) : p ≠ 0 :=
-=======
 lemma is_coprime.ne_zero [nontrivial R] {p : fin 2 → R} (h : is_coprime (p 0) (p 1)) : p ≠ 0 :=
->>>>>>> 3da0577f
 begin
   intros h',
   rw [h'] at h,
@@ -329,14 +325,8 @@
   a ^ 2 + b ^ 2 ≠ 0 :=
 begin
   intros h',
-<<<<<<< HEAD
-  have ha : a = 0 := by library_search,
-  have hb : b = 0 := by nlinarith,
-  simpa [ha, hb] using h
-=======
   refine @not_coprime_zero_zero R _ _ _,
   convert h; nlinarith
->>>>>>> 3da0577f
 end
 
 end is_coprime