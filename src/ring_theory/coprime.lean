/-
Copyright (c) 2020 Kenny Lau. All rights reserved.
Released under Apache 2.0 license as described in the file LICENSE.
Authors: Kenny Lau, Ken Lee, Chris Hughes
-/
import algebra.big_operators.basic
import data.fintype.basic
import data.int.gcd
import data.set.pairwise
<<<<<<< HEAD
=======
import tactic.ring
>>>>>>> 8a0d5e07

/-!
# Coprime elements of a ring

## Main definitions

* `is_coprime x y`: that `x` and `y` are coprime, defined to be the existence of `a` and `b` such
that `a * x + b * y = 1`. Note that elements with no common divisors are not necessarily coprime,
e.g., the multivariate polynomials `x₁` and `x₂` are not coprime.

-/

open_locale classical big_operators

universes u v

section comm_semiring

variables {R : Type u} [comm_semiring R] (x y z : R)

/-- The proposition that `x` and `y` are coprime, defined to be the existence of `a` and `b` such
that `a * x + b * y = 1`. Note that elements with no common divisors are not necessarily coprime,
e.g., the multivariate polynomials `x₁` and `x₂` are not coprime. -/
@[simp] def is_coprime : Prop :=
∃ a b, a * x + b * y = 1

theorem nat.is_coprime_iff_coprime {m n : ℕ} : is_coprime (m : ℤ) n ↔ nat.coprime m n :=
⟨λ ⟨a, b, H⟩, nat.eq_one_of_dvd_one $ int.coe_nat_dvd.1 $ by { rw [int.coe_nat_one, ← H],
  exact dvd_add (dvd_mul_of_dvd_right (int.coe_nat_dvd.2 $ nat.gcd_dvd_left m n) _)
    (dvd_mul_of_dvd_right (int.coe_nat_dvd.2 $ nat.gcd_dvd_right m n) _) },
λ H, ⟨nat.gcd_a m n, nat.gcd_b m n, by rw [mul_comm _ (m : ℤ), mul_comm _ (n : ℤ),
    ← nat.gcd_eq_gcd_ab, show _ = _, from H, int.coe_nat_one]⟩⟩

variables {x y z}

theorem is_coprime.symm (H : is_coprime x y) : is_coprime y x :=
let ⟨a, b, H⟩ := H in ⟨b, a, by rw [add_comm, H]⟩

theorem is_coprime_comm : is_coprime x y ↔ is_coprime y x :=
⟨is_coprime.symm, is_coprime.symm⟩

theorem is_coprime_self : is_coprime x x ↔ is_unit x :=
⟨λ ⟨a, b, h⟩, is_unit_of_mul_eq_one x (a + b) $ by rwa [mul_comm, add_mul],
λ h, let ⟨b, hb⟩ := is_unit_iff_exists_inv'.1 h in ⟨b, 0, by rwa [zero_mul, add_zero]⟩⟩

theorem is_coprime_zero_left : is_coprime 0 x ↔ is_unit x :=
⟨λ ⟨a, b, H⟩, is_unit_of_mul_eq_one x b $ by rwa [mul_zero, zero_add, mul_comm] at H,
λ H, let ⟨b, hb⟩ := is_unit_iff_exists_inv'.1 H in ⟨1, b, by rwa [one_mul, zero_add]⟩⟩

theorem is_coprime_zero_right : is_coprime x 0 ↔ is_unit x :=
is_coprime_comm.trans is_coprime_zero_left

lemma not_coprime_zero_zero [nontrivial R] : ¬ is_coprime (0 : R) 0 :=
mt is_coprime_zero_right.mp not_is_unit_zero

theorem is_coprime_one_left : is_coprime 1 x :=
⟨1, 0, by rw [one_mul, zero_mul, add_zero]⟩

theorem is_coprime_one_right : is_coprime x 1 :=
⟨0, 1, by rw [one_mul, zero_mul, zero_add]⟩

theorem is_coprime.dvd_of_dvd_mul_right (H1 : is_coprime x z) (H2 : x ∣ y * z) : x ∣ y :=
let ⟨a, b, H⟩ := H1 in by { rw [← mul_one y, ← H, mul_add, ← mul_assoc, mul_left_comm],
exact dvd_add (dvd_mul_left _ _) (dvd_mul_of_dvd_right H2 _) }

theorem is_coprime.dvd_of_dvd_mul_left (H1 : is_coprime x y) (H2 : x ∣ y * z) : x ∣ z :=
let ⟨a, b, H⟩ := H1 in by { rw [← one_mul z, ← H, add_mul, mul_right_comm, mul_assoc b],
exact dvd_add (dvd_mul_left _ _) (dvd_mul_of_dvd_right H2 _) }

theorem is_coprime.mul_left (H1 : is_coprime x z) (H2 : is_coprime y z) : is_coprime (x * y) z :=
let ⟨a, b, h1⟩ := H1, ⟨c, d, h2⟩ := H2 in
⟨a * c, a * x * d + b * c * y + b * d * z,
calc  a * c * (x * y) + (a * x * d + b * c * y + b * d * z) * z
    = (a * x + b * z) * (c * y + d * z) : by ring
... = 1 : by rw [h1, h2, mul_one]⟩

theorem is_coprime.mul_right (H1 : is_coprime x y) (H2 : is_coprime x z) : is_coprime x (y * z) :=
by { rw is_coprime_comm at H1 H2 ⊢, exact H1.mul_left H2 }

variables {I : Type v} {s : I → R} {t : finset I}

theorem is_coprime.prod_left : (∀ i ∈ t, is_coprime (s i) x) → is_coprime (∏ i in t, s i) x :=
finset.induction_on t (λ _, is_coprime_one_left) $ λ b t hbt ih H,
by { rw finset.prod_insert hbt, rw finset.forall_mem_insert at H, exact H.1.mul_left (ih H.2) }

theorem is_coprime.prod_right : (∀ i ∈ t, is_coprime x (s i)) → is_coprime x (∏ i in t, s i) :=
by simpa only [is_coprime_comm] using is_coprime.prod_left

theorem is_coprime.mul_dvd (H : is_coprime x y) (H1 : x ∣ z) (H2 : y ∣ z) : x * y ∣ z :=
begin
  obtain ⟨a, b, h⟩ := H,
  rw [← mul_one z, ← h, mul_add],
  apply dvd_add,
  { rw [mul_comm z, mul_assoc],
    exact dvd_mul_of_dvd_right (mul_dvd_mul_left _ H2) _ },
  { rw [mul_comm b, ← mul_assoc],
    exact dvd_mul_of_dvd_left (mul_dvd_mul_right H1 _) _ }
end

theorem finset.prod_dvd_of_coprime :
  ∀ (Hs : set.pairwise_on (↑t : set I) (is_coprime on s)) (Hs1 : ∀ i ∈ t, s i ∣ z),
  ∏ x in t, s x ∣ z :=
finset.induction_on t (λ _ _, one_dvd z)
begin
  intros a r har ih Hs Hs1,
  rw finset.prod_insert har,
  have aux1 : a ∈ (↑(insert a r) : set I) := finset.mem_insert_self a r,
  refine (is_coprime.prod_right $ λ i hir, Hs a aux1 i _ (by { rintro rfl, exact har hir })).mul_dvd
    (Hs1 a aux1) (ih (Hs.mono _) $ λ i hi, Hs1 i (finset.mem_insert_of_mem hi)),
  { exact finset.mem_insert_of_mem hir },
  { simp only [finset.coe_insert, set.subset_insert] }
end

theorem fintype.prod_dvd_of_coprime [fintype I] (Hs : pairwise (is_coprime on s))
  (Hs1 : ∀ i, s i ∣ z) : ∏ x, s x ∣ z :=
finset.prod_dvd_of_coprime (Hs.pairwise_on _) (λ i _, Hs1 i)

theorem is_coprime.of_mul_left_left (H : is_coprime (x * y) z) : is_coprime x z :=
let ⟨a, b, h⟩ := H in ⟨a * y, b, by rwa [mul_right_comm, mul_assoc]⟩

theorem is_coprime.of_mul_left_right (H : is_coprime (x * y) z) : is_coprime y z :=
by { rw mul_comm at H, exact H.of_mul_left_left }

theorem is_coprime.of_mul_right_left (H : is_coprime x (y * z)) : is_coprime x y :=
by { rw is_coprime_comm at H ⊢, exact H.of_mul_left_left }

theorem is_coprime.of_mul_right_right (H : is_coprime x (y * z)) : is_coprime x z :=
by { rw mul_comm at H, exact H.of_mul_right_left }

theorem is_coprime.mul_left_iff : is_coprime (x * y) z ↔ is_coprime x z ∧ is_coprime y z :=
⟨λ H, ⟨H.of_mul_left_left, H.of_mul_left_right⟩, λ ⟨H1, H2⟩, H1.mul_left H2⟩

theorem is_coprime.mul_right_iff : is_coprime x (y * z) ↔ is_coprime x y ∧ is_coprime x z :=
by rw [is_coprime_comm, is_coprime.mul_left_iff, is_coprime_comm, @is_coprime_comm _ _ z]

theorem is_coprime.prod_left_iff : is_coprime (∏ i in t, s i) x ↔ ∀ i ∈ t, is_coprime (s i) x :=
finset.induction_on t (iff_of_true is_coprime_one_left $ λ _, false.elim) $ λ b t hbt ih,
by rw [finset.prod_insert hbt, is_coprime.mul_left_iff, ih, finset.forall_mem_insert]

theorem is_coprime.prod_right_iff : is_coprime x (∏ i in t, s i) ↔ ∀ i ∈ t, is_coprime x (s i) :=
by simpa only [is_coprime_comm] using is_coprime.prod_left_iff

theorem is_coprime.of_prod_left (H1 : is_coprime (∏ i in t, s i) x) (i : I) (hit : i ∈ t) :
  is_coprime (s i) x :=
is_coprime.prod_left_iff.1 H1 i hit

theorem is_coprime.of_prod_right (H1 : is_coprime x (∏ i in t, s i)) (i : I) (hit : i ∈ t) :
  is_coprime x (s i) :=
is_coprime.prod_right_iff.1 H1 i hit

variables {m n : ℕ}

theorem is_coprime.pow_left (H : is_coprime x y) : is_coprime (x ^ m) y :=
by { rw [← finset.card_range m, ← finset.prod_const], exact is_coprime.prod_left (λ _ _, H) }

theorem is_coprime.pow_right (H : is_coprime x y) : is_coprime x (y ^ n) :=
by { rw [← finset.card_range n, ← finset.prod_const], exact is_coprime.prod_right (λ _ _, H) }

theorem is_coprime.pow (H : is_coprime x y) : is_coprime (x ^ m) (y ^ n) :=
H.pow_left.pow_right

theorem is_coprime.pow_left_iff (hm : 0 < m) : is_coprime (x ^ m) y ↔ is_coprime x y :=
begin
  refine ⟨λ h, _, is_coprime.pow_left⟩,
  rw [← finset.card_range m, ← finset.prod_const] at h,
  exact h.of_prod_left 0 (finset.mem_range.mpr hm),
end

theorem is_coprime.pow_right_iff (hm : 0 < m) : is_coprime x (y ^ m) ↔ is_coprime x y :=
is_coprime_comm.trans $ (is_coprime.pow_left_iff hm).trans $ is_coprime_comm

theorem is_coprime.pow_iff (hm : 0 < m) (hn : 0 < n) :
  is_coprime (x ^ m) (y ^ n) ↔ is_coprime x y :=
(is_coprime.pow_left_iff hm).trans $ is_coprime.pow_right_iff hn

theorem is_coprime.of_coprime_of_dvd_left (h : is_coprime y z) (hdvd : x ∣ y) : is_coprime x z :=
begin
  obtain ⟨d, rfl⟩ := hdvd,
  exact is_coprime.of_mul_left_left h
end

theorem is_coprime.of_coprime_of_dvd_right (h : is_coprime z y) (hdvd : x ∣ y) : is_coprime z x :=
(h.symm.of_coprime_of_dvd_left hdvd).symm

theorem is_coprime.is_unit_of_dvd (H : is_coprime x y) (d : x ∣ y) : is_unit x :=
let ⟨k, hk⟩ := d in is_coprime_self.1 $ is_coprime.of_mul_right_left $
show is_coprime x (x * k), from hk ▸ H

theorem is_coprime.is_unit_of_dvd' {a b x : R} (h : is_coprime a b) (ha : x ∣ a) (hb : x ∣ b) :
  is_unit x :=
(h.of_coprime_of_dvd_left ha).is_unit_of_dvd hb

theorem is_coprime.map (H : is_coprime x y) {S : Type v} [comm_semiring S] (f : R →+* S) :
  is_coprime (f x) (f y) :=
let ⟨a, b, h⟩ := H in ⟨f a, f b, by rw [← f.map_mul, ← f.map_mul, ← f.map_add, h, f.map_one]⟩

variables {x y z}

lemma is_coprime.of_add_mul_left_left (h : is_coprime (x + y * z) y) : is_coprime x y :=
let ⟨a, b, H⟩ := h in ⟨a, a * z + b, by simpa only [add_mul, mul_add,
    add_assoc, add_comm, add_left_comm, mul_assoc, mul_comm, mul_left_comm] using H⟩

lemma is_coprime.of_add_mul_right_left (h : is_coprime (x + z * y) y) : is_coprime x y :=
by { rw mul_comm at h, exact h.of_add_mul_left_left }

lemma is_coprime.of_add_mul_left_right (h : is_coprime x (y + x * z)) : is_coprime x y :=
by { rw is_coprime_comm at h ⊢, exact h.of_add_mul_left_left }

lemma is_coprime.of_add_mul_right_right (h : is_coprime x (y + z * x)) : is_coprime x y :=
by { rw mul_comm at h, exact h.of_add_mul_left_right }

lemma is_coprime.of_mul_add_left_left (h : is_coprime (y * z + x) y) : is_coprime x y :=
by { rw add_comm at h, exact h.of_add_mul_left_left }

lemma is_coprime.of_mul_add_right_left (h : is_coprime (z * y + x) y) : is_coprime x y :=
by { rw add_comm at h, exact h.of_add_mul_right_left }

lemma is_coprime.of_mul_add_left_right (h : is_coprime x (x * z + y)) : is_coprime x y :=
by { rw add_comm at h, exact h.of_add_mul_left_right }

lemma is_coprime.of_mul_add_right_right (h : is_coprime x (z * x + y)) : is_coprime x y :=
by { rw add_comm at h, exact h.of_add_mul_right_right }

end comm_semiring

namespace is_coprime

section comm_ring

variables {R : Type u} [comm_ring R]

lemma add_mul_left_left {x y : R} (h : is_coprime x y) (z : R) : is_coprime (x + y * z) y :=
@of_add_mul_left_left R _ _ _ (-z) $
by simpa only [mul_neg_eq_neg_mul_symm, add_neg_cancel_right] using h

lemma add_mul_right_left {x y : R} (h : is_coprime x y) (z : R) : is_coprime (x + z * y) y :=
by { rw mul_comm, exact h.add_mul_left_left z }

lemma add_mul_left_right {x y : R} (h : is_coprime x y) (z : R) : is_coprime x (y + x * z) :=
by { rw is_coprime_comm, exact h.symm.add_mul_left_left z }

lemma add_mul_right_right {x y : R} (h : is_coprime x y) (z : R) : is_coprime x (y + z * x) :=
by { rw is_coprime_comm, exact h.symm.add_mul_right_left z }

lemma mul_add_left_left {x y : R} (h : is_coprime x y) (z : R) : is_coprime (y * z + x) y :=
by { rw add_comm, exact h.add_mul_left_left z }

lemma mul_add_right_left {x y : R} (h : is_coprime x y) (z : R) : is_coprime (z * y + x) y :=
by { rw add_comm, exact h.add_mul_right_left z }

lemma mul_add_left_right {x y : R} (h : is_coprime x y) (z : R) : is_coprime x (x * z + y) :=
by { rw add_comm, exact h.add_mul_left_right z }

lemma mul_add_right_right {x y : R} (h : is_coprime x y) (z : R) : is_coprime x (z * x + y) :=
by { rw add_comm, exact h.add_mul_right_right z }

lemma add_mul_left_left_iff {x y z : R} : is_coprime (x + y * z) y ↔ is_coprime x y :=
⟨of_add_mul_left_left, λ h, h.add_mul_left_left z⟩

lemma add_mul_right_left_iff {x y z : R} : is_coprime (x + z * y) y ↔ is_coprime x y :=
⟨of_add_mul_right_left, λ h, h.add_mul_right_left z⟩

lemma add_mul_left_right_iff {x y z : R} : is_coprime x (y + x * z) ↔ is_coprime x y :=
⟨of_add_mul_left_right, λ h, h.add_mul_left_right z⟩

lemma add_mul_right_right_iff {x y z : R} : is_coprime x (y + z * x) ↔ is_coprime x y :=
⟨of_add_mul_right_right, λ h, h.add_mul_right_right z⟩

lemma mul_add_left_left_iff {x y z : R} : is_coprime (y * z + x) y ↔ is_coprime x y :=
⟨of_mul_add_left_left, λ h, h.mul_add_left_left z⟩

lemma mul_add_right_left_iff {x y z : R} : is_coprime (z * y + x) y ↔ is_coprime x y :=
⟨of_mul_add_right_left, λ h, h.mul_add_right_left z⟩

lemma mul_add_left_right_iff {x y z : R} : is_coprime x (x * z + y) ↔ is_coprime x y :=
⟨of_mul_add_left_right, λ h, h.mul_add_left_right z⟩

lemma mul_add_right_right_iff {x y z : R} : is_coprime x (z * x + y) ↔ is_coprime x y :=
⟨of_mul_add_right_right, λ h, h.mul_add_right_right z⟩

lemma neg_left {x y : R} (h : is_coprime x y) : is_coprime (-x) y :=
begin
  obtain ⟨a, b, h⟩ := h,
  use [-a, b],
  rwa neg_mul_neg,
end

lemma neg_left_iff (x y : R) : is_coprime (-x) y ↔ is_coprime x y :=
⟨λ h, neg_neg x ▸ h.neg_left, neg_left⟩

lemma neg_right {x y : R} (h : is_coprime x y) : is_coprime x (-y) :=
h.symm.neg_left.symm

lemma neg_right_iff (x y : R) : is_coprime x (-y) ↔ is_coprime x y :=
⟨λ h, neg_neg y ▸ h.neg_right, neg_right⟩

lemma neg_neg {x y : R} (h : is_coprime x y) : is_coprime (-x) (-y) :=
h.neg_left.neg_right

lemma neg_neg_iff (x y : R) : is_coprime (-x) (-y) ↔ is_coprime x y :=
(neg_left_iff _ _).trans (neg_right_iff _ _)

end comm_ring

end is_coprime<|MERGE_RESOLUTION|>--- conflicted
+++ resolved
@@ -7,10 +7,7 @@
 import data.fintype.basic
 import data.int.gcd
 import data.set.pairwise
-<<<<<<< HEAD
-=======
 import tactic.ring
->>>>>>> 8a0d5e07
 
 /-!
 # Coprime elements of a ring
