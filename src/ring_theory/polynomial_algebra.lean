/-
Copyright (c) 2020 Scott Morrison. All rights reserved.
Released under Apache 2.0 license as described in the file LICENSE.
Authors: Scott Morrison
-/
import ring_theory.matrix_algebra
import data.polynomial.algebra_map

/-!
# Algebra isomorphism between matrices of polynomials and polynomials of matrices

Given `[comm_ring R] [ring A] [algebra R A]`
we show `polynomial A ≃ₐ[R] (A ⊗[R] polynomial R)`.
Combining this with the isomorphism `matrix n n A ≃ₐ[R] (A ⊗[R] matrix n n R)` proved earlier
in `ring_theory.matrix_algebra`, we obtain the algebra isomorphism
```
def mat_poly_equiv :
  matrix n n (polynomial R) ≃ₐ[R] polynomial (matrix n n R)
```
which is characterized by
```
coeff (mat_poly_equiv m) k i j = coeff (m i j) k
```

We will use this algebra isomorphism to prove the Cayley-Hamilton theorem.
-/

universes u v w

open_locale tensor_product

open polynomial
open tensor_product
open algebra.tensor_product (alg_hom_of_linear_map_tensor_product include_left)

noncomputable theory

variables (R A : Type*)
variables [comm_semiring R]
variables [semiring A] [algebra R A]

namespace poly_equiv_tensor

/--
(Implementation detail).
The function underlying `A ⊗[R] polynomial R →ₐ[R] polynomial A`,
as a bilinear function of two arguments.
-/
<<<<<<< HEAD
def to_fun_bilinear : A →ₗ[R] polynomial R →ₗ[R] polynomial A :=
{ to_fun := to_fun_linear_right R A,
  map_smul' := λ c x, linear_map.ext $ λ y, by {
    dsimp only [to_fun_linear_right, linear_map.coe_mk, linear_map.smul_apply],
    simp_rw [to_fun, sum_def, finset.smul_sum, smul_monomial, ←smul_mul_assoc], },
  map_add' := λ x₁ x₂, linear_map.ext $ λ y, by {
    dsimp only [to_fun_linear_right, linear_map.coe_mk, linear_map.add_apply],
    simp_rw [to_fun, sum_def, ← finset.sum_add_distrib, ← monomial_add, ← add_mul], } }
=======
@[simps]
def to_fun_bilinear : A →ₗ[A] polynomial R →ₗ[R] polynomial A :=
linear_map.to_span_singleton A _ (aeval (polynomial.X : polynomial A)).to_linear_map

lemma to_fun_bilinear_apply_eq_sum (a : A) (p : polynomial R) :
  to_fun_bilinear R A a p = p.sum (λ n r, monomial n (a * algebra_map R A r)) :=
begin
  dsimp [to_fun_bilinear_apply_apply, aeval_def, eval₂_eq_sum, polynomial.sum],
  rw finset.smul_sum,
  congr' with i : 1,
  rw [←algebra.smul_def, ←C_mul', mul_smul_comm, C_mul_X_pow_eq_monomial, ←algebra.commutes,
    ←algebra.smul_def, smul_monomial],
end
>>>>>>> b9bf921c

/--
(Implementation detail).
The function underlying `A ⊗[R] polynomial R →ₐ[R] polynomial A`,
as a linear map.
-/
def to_fun_linear : A ⊗[R] polynomial R →ₗ[R] polynomial A :=
tensor_product.lift (to_fun_bilinear R A)

@[simp]
lemma to_fun_linear_tmul_apply (a : A) (p : polynomial R) :
  to_fun_linear R A (a ⊗ₜ[R] p) = to_fun_bilinear R A a p := lift.tmul _ _

-- We apparently need to provide the decidable instance here
-- in order to successfully rewrite by this lemma.
lemma to_fun_linear_mul_tmul_mul_aux_1
  (p : polynomial R) (k : ℕ) (h : decidable (¬p.coeff k = 0)) (a : A) :
  ite (¬coeff p k = 0) (a * (algebra_map R A) (coeff p k)) 0 = a * (algebra_map R A) (coeff p k) :=
by { classical, split_ifs; simp *, }

lemma to_fun_linear_mul_tmul_mul_aux_2 (k : ℕ) (a₁ a₂ : A) (p₁ p₂ : polynomial R) :
  a₁ * a₂ * (algebra_map R A) ((p₁ * p₂).coeff k) =
    (finset.nat.antidiagonal k).sum
      (λ x, a₁ * (algebra_map R A) (coeff p₁ x.1) * (a₂ * (algebra_map R A) (coeff p₂ x.2))) :=
begin
  simp_rw [mul_assoc, algebra.commutes, ←finset.mul_sum, mul_assoc, ←finset.mul_sum],
  congr,
  simp_rw [algebra.commutes (coeff p₂ _), coeff_mul, ring_hom.map_sum, ring_hom.map_mul],
end

lemma to_fun_linear_mul_tmul_mul (a₁ a₂ : A) (p₁ p₂ : polynomial R) :
  (to_fun_linear R A) ((a₁ * a₂) ⊗ₜ[R] (p₁ * p₂)) =
    (to_fun_linear R A) (a₁ ⊗ₜ[R] p₁) * (to_fun_linear R A) (a₂ ⊗ₜ[R] p₂) :=
begin
  simp only [to_fun_linear_tmul_apply, to_fun_bilinear_apply_eq_sum],
  ext k,
  simp_rw [coeff_sum, coeff_monomial, sum_def, finset.sum_ite_eq', mem_support_iff, ne.def],
  conv_rhs { rw [coeff_mul] },
  simp_rw [finset_sum_coeff, coeff_monomial,
    finset.sum_ite_eq', mem_support_iff, ne.def,
    mul_ite, mul_zero, ite_mul, zero_mul],
  simp_rw [ite_mul_zero_left (¬coeff p₁ _ = 0) (a₁ * (algebra_map R A) (coeff p₁ _))],
  simp_rw [ite_mul_zero_right (¬coeff p₂ _ = 0) _ (_ * _)],
  simp_rw [to_fun_linear_mul_tmul_mul_aux_1, to_fun_linear_mul_tmul_mul_aux_2],
end

lemma to_fun_linear_algebra_map_tmul_one (r : R) :
  (to_fun_linear R A) ((algebra_map R A) r ⊗ₜ[R] 1) = (algebra_map R (polynomial A)) r :=
by rw [to_fun_linear_tmul_apply, to_fun_bilinear_apply_apply, polynomial.aeval_one,
  algebra_map_smul, algebra.algebra_map_eq_smul_one]

/--
(Implementation detail).
The algebra homomorphism `A ⊗[R] polynomial R →ₐ[R] polynomial A`.
-/
def to_fun_alg_hom : A ⊗[R] polynomial R →ₐ[R] polynomial A :=
alg_hom_of_linear_map_tensor_product
  (to_fun_linear R A)
  (to_fun_linear_mul_tmul_mul R A)
  (to_fun_linear_algebra_map_tmul_one R A)

@[simp] lemma to_fun_alg_hom_apply_tmul (a : A) (p : polynomial R) :
  to_fun_alg_hom R A (a ⊗ₜ[R] p) = p.sum (λ n r, monomial n (a * (algebra_map R A) r)) :=
begin
  dsimp [to_fun_alg_hom],
  rw [to_fun_linear_tmul_apply, to_fun_bilinear_apply_eq_sum],
end

/--
(Implementation detail.)

The bare function `polynomial A → A ⊗[R] polynomial R`.
(We don't need to show that it's an algebra map, thankfully --- just that it's an inverse.)
-/
def inv_fun (p : polynomial A) : A ⊗[R] polynomial R :=
p.eval₂
  (include_left : A →ₐ[R] A ⊗[R] polynomial R)
  ((1 : A) ⊗ₜ[R] (X : polynomial R))

@[simp]
lemma inv_fun_add {p q} : inv_fun R A (p + q) = inv_fun R A p + inv_fun R A q :=
by simp only [inv_fun, eval₂_add]

lemma inv_fun_monomial (n : ℕ) (a : A) :
  inv_fun R A (monomial n a) = include_left a * ((1 : A) ⊗ₜ[R] (X : polynomial R)) ^ n :=
eval₂_monomial _ _

lemma left_inv (x : A ⊗ polynomial R) :
  inv_fun R A ((to_fun_alg_hom R A) x) = x :=
begin
  apply tensor_product.induction_on x,
  { simp [inv_fun], },
  { intros a p, dsimp only [inv_fun],
    rw [to_fun_alg_hom_apply_tmul, eval₂_sum],
    simp_rw [eval₂_monomial, alg_hom.coe_to_ring_hom, algebra.tensor_product.tmul_pow, one_pow,
      algebra.tensor_product.include_left_apply, algebra.tensor_product.tmul_mul_tmul,
      mul_one, one_mul, ←algebra.commutes, ←algebra.smul_def'', smul_tmul, sum_def, ←tmul_sum],
    conv_rhs { rw [←sum_C_mul_X_eq p], },
    simp only [algebra.smul_def''],
    refl, },
  { intros p q hp hq,
    simp only [alg_hom.map_add, inv_fun_add, hp, hq], },
end

lemma right_inv (x : polynomial A) :
  (to_fun_alg_hom R A) (inv_fun R A x) = x :=
begin
  apply polynomial.induction_on' x,
  { intros p q hp hq, simp only [inv_fun_add, alg_hom.map_add, hp, hq], },
  { intros n a,
    rw [inv_fun_monomial, algebra.tensor_product.include_left_apply,
      algebra.tensor_product.tmul_pow, one_pow, algebra.tensor_product.tmul_mul_tmul,
      mul_one, one_mul, to_fun_alg_hom_apply_tmul, X_pow_eq_monomial, sum_monomial_index];
    simp, }
end

/--
(Implementation detail)

The equivalence, ignoring the algebra structure, `(A ⊗[R] polynomial R) ≃ polynomial A`.
-/
def equiv : (A ⊗[R] polynomial R) ≃ polynomial A :=
{ to_fun := to_fun_alg_hom R A,
  inv_fun := inv_fun R A,
  left_inv := left_inv R A,
  right_inv := right_inv R A, }

end poly_equiv_tensor

open poly_equiv_tensor

/--
The `R`-algebra isomorphism `polynomial A ≃ₐ[R] (A ⊗[R] polynomial R)`.
-/
def poly_equiv_tensor : polynomial A ≃ₐ[R] (A ⊗[R] polynomial R) :=
alg_equiv.symm
{ ..(poly_equiv_tensor.to_fun_alg_hom R A), ..(poly_equiv_tensor.equiv R A) }

@[simp]
lemma poly_equiv_tensor_apply (p : polynomial A) :
  poly_equiv_tensor R A p =
    p.eval₂ (include_left : A →ₐ[R] A ⊗[R] polynomial R) ((1 : A) ⊗ₜ[R] (X : polynomial R)) :=
rfl

@[simp]
lemma poly_equiv_tensor_symm_apply_tmul (a : A) (p : polynomial R) :
  (poly_equiv_tensor R A).symm (a ⊗ₜ p) = p.sum (λ n r, monomial n (a * algebra_map R A r)) :=
to_fun_alg_hom_apply_tmul _ _ _ _

open dmatrix matrix
open_locale big_operators

variables {R}
variables {n : Type w} [decidable_eq n] [fintype n]

/--
The algebra isomorphism stating "matrices of polynomials are the same as polynomials of matrices".

(You probably shouldn't attempt to use this underlying definition ---
it's an algebra equivalence, and characterised extensionally by the lemma
`mat_poly_equiv_coeff_apply` below.)
-/
noncomputable def mat_poly_equiv :
  matrix n n (polynomial R) ≃ₐ[R] polynomial (matrix n n R) :=
(((matrix_equiv_tensor R (polynomial R) n)).trans
  (algebra.tensor_product.comm R _ _)).trans
  (poly_equiv_tensor R (matrix n n R)).symm

open finset

lemma mat_poly_equiv_coeff_apply_aux_1 (i j : n) (k : ℕ) (x : R) :
  mat_poly_equiv (std_basis_matrix i j $ monomial k x) =
    monomial k (std_basis_matrix i j x) :=
begin
  simp only [mat_poly_equiv, alg_equiv.trans_apply,
    matrix_equiv_tensor_apply_std_basis],
  apply (poly_equiv_tensor R (matrix n n R)).injective,
  simp only [alg_equiv.apply_symm_apply],
  convert algebra.tensor_product.comm_tmul _ _ _ _ _,
  simp only [poly_equiv_tensor_apply],
  convert eval₂_monomial _ _,
  simp only [algebra.tensor_product.tmul_mul_tmul, one_pow, one_mul, matrix.mul_one,
    algebra.tensor_product.tmul_pow, algebra.tensor_product.include_left_apply, mul_eq_mul],
  rw [monomial_eq_smul_X, ← tensor_product.smul_tmul],
  congr' with i' j'; simp
end

lemma mat_poly_equiv_coeff_apply_aux_2
  (i j : n) (p : polynomial R) (k : ℕ) :
  coeff (mat_poly_equiv (std_basis_matrix i j p)) k =
    std_basis_matrix i j (coeff p k) :=
begin
  apply polynomial.induction_on' p,
  { intros p q hp hq, ext,
    simp [hp, hq, coeff_add, add_apply, std_basis_matrix_add], },
  { intros k x,
    simp only [mat_poly_equiv_coeff_apply_aux_1, coeff_monomial],
    split_ifs; { funext, simp, }, }
end

@[simp] lemma mat_poly_equiv_coeff_apply
  (m : matrix n n (polynomial R)) (k : ℕ) (i j : n) :
  coeff (mat_poly_equiv m) k i j = coeff (m i j) k :=
begin
  apply matrix.induction_on' m,
  { simp, },
  { intros p q hp hq, simp [hp, hq], },
  { intros i' j' x,
    erw mat_poly_equiv_coeff_apply_aux_2,
    dsimp [std_basis_matrix],
    split_ifs,
    { rcases h with ⟨rfl, rfl⟩, simp [std_basis_matrix], },
    { simp [std_basis_matrix, h], }, },
end

@[simp] lemma mat_poly_equiv_symm_apply_coeff
  (p : polynomial (matrix n n R)) (i j : n) (k : ℕ) :
  coeff (mat_poly_equiv.symm p i j) k = coeff p k i j :=
begin
  have t : p = mat_poly_equiv
    (mat_poly_equiv.symm p) := by simp,
  conv_rhs { rw t, },
  simp only [mat_poly_equiv_coeff_apply],
end

lemma mat_poly_equiv_smul_one (p : polynomial R) :
  mat_poly_equiv (p • 1) = p.map (algebra_map R (matrix n n R)) :=
begin
  ext m i j,
  simp only [coeff_map, one_apply, algebra_map_matrix_apply, mul_boole,
    pi.smul_apply, mat_poly_equiv_coeff_apply],
  split_ifs; simp,
end

lemma support_subset_support_mat_poly_equiv
  (m : matrix n n (polynomial R)) (i j : n) :
  support (m i j) ⊆ support (mat_poly_equiv m) :=
begin
  assume k,
  contrapose,
  simp only [not_mem_support_iff],
  assume hk,
  rw [← mat_poly_equiv_coeff_apply, hk],
  refl
end<|MERGE_RESOLUTION|>--- conflicted
+++ resolved
@@ -46,16 +46,6 @@
 The function underlying `A ⊗[R] polynomial R →ₐ[R] polynomial A`,
 as a bilinear function of two arguments.
 -/
-<<<<<<< HEAD
-def to_fun_bilinear : A →ₗ[R] polynomial R →ₗ[R] polynomial A :=
-{ to_fun := to_fun_linear_right R A,
-  map_smul' := λ c x, linear_map.ext $ λ y, by {
-    dsimp only [to_fun_linear_right, linear_map.coe_mk, linear_map.smul_apply],
-    simp_rw [to_fun, sum_def, finset.smul_sum, smul_monomial, ←smul_mul_assoc], },
-  map_add' := λ x₁ x₂, linear_map.ext $ λ y, by {
-    dsimp only [to_fun_linear_right, linear_map.coe_mk, linear_map.add_apply],
-    simp_rw [to_fun, sum_def, ← finset.sum_add_distrib, ← monomial_add, ← add_mul], } }
-=======
 @[simps]
 def to_fun_bilinear : A →ₗ[A] polynomial R →ₗ[R] polynomial A :=
 linear_map.to_span_singleton A _ (aeval (polynomial.X : polynomial A)).to_linear_map
@@ -69,7 +59,6 @@
   rw [←algebra.smul_def, ←C_mul', mul_smul_comm, C_mul_X_pow_eq_monomial, ←algebra.commutes,
     ←algebra.smul_def, smul_monomial],
 end
->>>>>>> b9bf921c
 
 /--
 (Implementation detail).
