--- conflicted
+++ resolved
@@ -78,21 +78,13 @@
 section
 /--
 Let `x` be a submonoid of `A`, then `num_denom_same_deg 𝒜 x` is a structure with a numerator and a
-<<<<<<< HEAD
-denominator with same grading such that the denominator is not contained in `x`.
-=======
 denominator with same grading such that the denominator is contained in `x`.
->>>>>>> b40ce7d0
 -/
 @[nolint has_nonempty_instance]
 structure num_denom_same_deg :=
 (deg : ι)
 (num denom : 𝒜 deg)
-<<<<<<< HEAD
-(denom_wd : (denom : A) ∈ x)
-=======
 (denom_mem : (denom : A) ∈ x)
->>>>>>> b40ce7d0
 
 end
 
@@ -116,11 +108,7 @@
   { deg := 0,
     num := ⟨1, one_mem⟩,
     denom := ⟨1, one_mem⟩,
-<<<<<<< HEAD
-    denom_wd := submonoid.one_mem _ } }
-=======
     denom_mem := submonoid.one_mem _ } }
->>>>>>> b40ce7d0
 
 @[simp] lemma deg_one : (1 : num_denom_same_deg 𝒜 x).deg = 0 := rfl
 @[simp] lemma num_one : ((1 : num_denom_same_deg 𝒜 x).num : A) = 1 := rfl
@@ -138,11 +126,7 @@
   { deg := p.deg + q.deg,
     num := ⟨p.num * q.num, mul_mem p.num.prop q.num.prop⟩,
     denom := ⟨p.denom * q.denom, mul_mem p.denom.prop q.denom.prop⟩,
-<<<<<<< HEAD
-    denom_wd := submonoid.mul_mem _ p.denom_wd q.denom_wd } }
-=======
     denom_mem := submonoid.mul_mem _ p.denom_mem q.denom_mem } }
->>>>>>> b40ce7d0
 
 @[simp] lemma deg_mul (c1 c2 : num_denom_same_deg 𝒜 x) : (c1 * c2).deg = c1.deg + c2.deg := rfl
 @[simp] lemma num_mul (c1 c2 : num_denom_same_deg 𝒜 x) :
@@ -157,11 +141,7 @@
       add_mem (mul_mem c1.denom.2 c2.num.2)
         (add_comm c2.deg c1.deg ▸ mul_mem c2.denom.2 c1.num.2)⟩,
     denom := ⟨c1.denom * c2.denom, mul_mem c1.denom.2 c2.denom.2⟩,
-<<<<<<< HEAD
-    denom_wd := submonoid.mul_mem _ c1.denom_wd c2.denom_wd } }
-=======
     denom_mem := submonoid.mul_mem _ c1.denom_mem c2.denom_mem } }
->>>>>>> b40ce7d0
 
 @[simp] lemma deg_add (c1 c2 : num_denom_same_deg 𝒜 x) : (c1 + c2).deg = c1.deg + c2.deg := rfl
 @[simp] lemma num_add (c1 c2 : num_denom_same_deg 𝒜 x) :
@@ -170,11 +150,7 @@
   ((c1 + c2).denom : A) = c1.denom * c2.denom := rfl
 
 instance : has_neg (num_denom_same_deg 𝒜 x) :=
-<<<<<<< HEAD
-{ neg := λ c, ⟨c.deg, ⟨-c.num, neg_mem c.num.2⟩, c.denom, c.denom_wd⟩ }
-=======
 { neg := λ c, ⟨c.deg, ⟨-c.num, neg_mem c.num.2⟩, c.denom, c.denom_mem⟩ }
->>>>>>> b40ce7d0
 
 @[simp] lemma deg_neg (c : num_denom_same_deg 𝒜 x) : (-c).deg = c.deg := rfl
 @[simp] lemma num_neg (c : num_denom_same_deg 𝒜 x) : ((-c).num : A) = -c.num := rfl
@@ -195,11 +171,7 @@
     begin
       induction n with n ih,
       { simpa only [coe_gnpow, pow_zero] using submonoid.one_mem _ },
-<<<<<<< HEAD
-      { simpa only [pow_succ', coe_gnpow] using x.mul_mem ih c.denom_wd, },
-=======
       { simpa only [pow_succ', coe_gnpow] using x.mul_mem ih c.denom_mem, },
->>>>>>> b40ce7d0
     end⟩ }
 
 @[simp] lemma deg_pow (c : num_denom_same_deg 𝒜 x) (n : ℕ) : (c ^ n).deg = n • c.deg := rfl
@@ -211,11 +183,7 @@
 variables {α : Type*} [has_smul α R] [has_smul α A] [is_scalar_tower α R A]
 
 instance : has_smul α (num_denom_same_deg 𝒜 x) :=
-<<<<<<< HEAD
-{ smul := λ m c, ⟨c.deg, m • c.num, c.denom, c.denom_wd⟩ }
-=======
 { smul := λ m c, ⟨c.deg, m • c.num, c.denom, c.denom_mem⟩ }
->>>>>>> b40ce7d0
 
 @[simp] lemma deg_smul (c : num_denom_same_deg 𝒜 x) (m : α) : (m • c).deg = c.deg := rfl
 @[simp] lemma num_smul (c : num_denom_same_deg 𝒜 x) (m : α) : ((m • c).num : A) = m • c.num := rfl
@@ -231,11 +199,7 @@
 denominator of the same degree, we get an element `p.num / p.denom` of `Aₓ`.
 -/
 def embedding (p : num_denom_same_deg 𝒜 x) : at x :=
-<<<<<<< HEAD
-localization.mk p.num ⟨p.denom, p.denom_wd⟩
-=======
 localization.mk p.num ⟨p.denom, p.denom_mem⟩
->>>>>>> b40ce7d0
 
 end num_denom_same_deg
 
@@ -263,11 +227,7 @@
 quotient.lift_on' y (num_denom_same_deg.embedding 𝒜 x) $ λ _ _, id
 
 @[simp] lemma val_mk' (i : num_denom_same_deg 𝒜 x) :
-<<<<<<< HEAD
-  val (quotient.mk' i) = localization.mk i.num ⟨i.denom, i.denom_wd⟩ :=
-=======
   val (quotient.mk' i) = localization.mk i.num ⟨i.denom, i.denom_mem⟩ :=
->>>>>>> b40ce7d0
 rfl
 
 variable (x)
@@ -462,15 +422,9 @@
 def deg (f : homogeneous_localization 𝒜 x) : ι :=
 (quotient.out' f).deg
 
-<<<<<<< HEAD
-lemma denom_wd (f : homogeneous_localization 𝒜 x) :
-  f.denom ∈ x :=
-(quotient.out' f).denom_wd
-=======
 lemma denom_mem (f : homogeneous_localization 𝒜 x) :
   f.denom ∈ x :=
 (quotient.out' f).denom_mem
->>>>>>> b40ce7d0
 
 lemma num_mem_deg (f : homogeneous_localization 𝒜 x) : f.num ∈ 𝒜 f.deg :=
 (quotient.out' f).num.2
@@ -479,11 +433,7 @@
 (quotient.out' f).denom.2
 
 lemma eq_num_div_denom (f : homogeneous_localization 𝒜 x) :
-<<<<<<< HEAD
-  f.val = localization.mk f.num ⟨f.denom, f.denom_wd⟩ :=
-=======
   f.val = localization.mk f.num ⟨f.denom, f.denom_mem⟩ :=
->>>>>>> b40ce7d0
 begin
   have := (quotient.out_eq' f),
   apply_fun homogeneous_localization.val at this,
@@ -508,12 +458,7 @@
 variables (𝒜) (𝔭 : ideal A) [ideal.is_prime 𝔭]
 
 /--Localizing a ring homogeneously at a prime ideal-/
-<<<<<<< HEAD
-abbreviation at_prime  :=
-  homogeneous_localization 𝒜 𝔭.prime_compl
-=======
 abbreviation at_prime  := homogeneous_localization 𝒜 𝔭.prime_compl
->>>>>>> b40ce7d0
 
 lemma is_unit_iff_is_unit_val (f : homogeneous_localization.at_prime 𝒜 𝔭) :
   is_unit f.val ↔ is_unit f :=
@@ -525,11 +470,7 @@
   rcases data with ⟨a, ⟨b, hb⟩⟩,
   dsimp only at eq0 eq1,
   have b_f_denom_not_mem : b * f.denom ∈ 𝔭.prime_compl := λ r, or.elim
-<<<<<<< HEAD
-    (ideal.is_prime.mem_or_mem infer_instance r) (λ r2, hb r2) (λ r2, f.denom_wd r2),
-=======
     (ideal.is_prime.mem_or_mem infer_instance r) (λ r2, hb r2) (λ r2, f.denom_mem r2),
->>>>>>> b40ce7d0
   rw [f.eq_num_div_denom, localization.mk_mul,
     show (⟨b, hb⟩ : 𝔭.prime_compl) * ⟨f.denom, _⟩ = ⟨b * f.denom, _⟩, from rfl,
     show (1 : localization.at_prime 𝔭) = localization.mk 1 1, by erw localization.mk_self 1,
@@ -565,11 +506,7 @@
   simp only [homogeneous_localization.val_mk', ← subtype.val_eq_coe],
   by_cases mem1 : a.num.1 ∈ 𝔭,
   { right,
-<<<<<<< HEAD
-    have : a.denom.1 - a.num.1 ∈ 𝔭.prime_compl := λ h, a.denom_wd
-=======
     have : a.denom.1 - a.num.1 ∈ 𝔭.prime_compl := λ h, a.denom_mem
->>>>>>> b40ce7d0
       ((sub_add_cancel a.denom.val a.num.val) ▸ ideal.add_mem _ h mem1 : a.denom.1 ∈ 𝔭),
     apply is_unit_of_mul_eq_one _ (localization.mk a.denom.1 ⟨a.denom.1 - a.num.1, this⟩),
     simp only [sub_mul, localization.mk_mul, one_mul, localization.sub_mk, ← subtype.val_eq_coe,
@@ -591,12 +528,7 @@
 
 variables (𝒜) (f : A)
 
-<<<<<<< HEAD
-/--localising away from powers of `f` homogenously.
--/
-=======
 /--Localising away from powers of `f` homogeneously.-/
->>>>>>> b40ce7d0
 abbreviation away := homogeneous_localization 𝒜 (submonoid.powers f)
 
 end
