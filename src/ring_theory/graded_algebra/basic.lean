/-
Copyright (c) 2021 Eric Wieser. All rights reserved.
Released under Apache 2.0 license as described in the file LICENSE.
Authors: Eric Wieser, Kevin Buzzard, Jujian Zhang
-/
import algebra.direct_sum.algebra
import algebra.direct_sum.decomposition
import algebra.direct_sum.internal
import algebra.direct_sum.ring
import group_theory.subgroup.basic

/-!
# Internally-graded rings and algebras

This file defines the typeclass `graded_algebra 𝒜`, for working with an algebra `A` that is
internally graded by a collection of submodules `𝒜 : ι → submodule R A`.
See the docstring of that typeclass for more information.

## Main definitions

* `graded_ring 𝒜`: the typeclass, which is a combination of `set_like.graded_monoid`, and
  `direct_sum.decomposition 𝒜`.
* `graded_algebra 𝒜`: A convenience alias for `graded_ring` when `𝒜` is a family of submodules.
* `direct_sum.decompose_ring_equiv 𝒜 : A ≃ₐ[R] ⨁ i, 𝒜 i`, a more bundled version of
  `direct_sum.decompose 𝒜`.
* `direct_sum.decompose_alg_equiv 𝒜 : A ≃ₐ[R] ⨁ i, 𝒜 i`, a more bundled version of
  `direct_sum.decompose 𝒜`.
* `graded_algebra.proj 𝒜 i` is the linear map from `A` to its degree `i : ι` component, such that
  `proj 𝒜 i x = decompose 𝒜 x i`.

## Implementation notes

For now, we do not have internally-graded semirings and internally-graded rings; these can be
represented with `𝒜 : ι → submodule ℕ A` and `𝒜 : ι → submodule ℤ A` respectively, since all
`semiring`s are ℕ-algebras via `algebra_nat`, and all `ring`s are `ℤ`-algebras via `algebra_int`.

## Tags

graded algebra, graded ring, graded semiring, decomposition
-/

open_locale direct_sum big_operators

variables {ι R A σ : Type*}
section graded_ring
variables [decidable_eq ι] [add_monoid ι] [comm_semiring R] [semiring A] [algebra R A]
variables [set_like σ A] [add_submonoid_class σ A] (𝒜 : ι → σ)

include A

open direct_sum

/-- An internally-graded `R`-algebra `A` is one that can be decomposed into a collection
of `submodule R A`s indexed by `ι` such that the canonical map `A → ⨁ i, 𝒜 i` is bijective and
respects multiplication, i.e. the product of an element of degree `i` and an element of degree `j`
is an element of degree `i + j`.

Note that the fact that `A` is internally-graded, `graded_algebra 𝒜`, implies an externally-graded
algebra structure `direct_sum.galgebra R (λ i, ↥(𝒜 i))`, which in turn makes available an
`algebra R (⨁ i, 𝒜 i)` instance.
-/
class graded_ring (𝒜 : ι → σ) extends set_like.graded_monoid 𝒜, direct_sum.decomposition 𝒜.

variables [graded_ring 𝒜]
namespace direct_sum
<<<<<<< HEAD

/-- If `A` is graded by `ι` with degree `i` component `𝒜 i`, then it is isomorphic as
a ring to a direct sum of components. -/
def decompose_ring_equiv : A ≃+* ⨁ i, 𝒜 i := ring_equiv.symm
{ map_mul' := (coe_ring_hom 𝒜).map_mul,
  map_add' := (coe_ring_hom 𝒜).map_add,
  ..(decompose_add_equiv 𝒜).symm }

@[simp] lemma decompose_one : decompose 𝒜 (1 : A) = 1 := map_one (decompose_ring_equiv 𝒜)
@[simp] lemma decompose_symm_one : (decompose 𝒜).symm 1 = (1 : A) :=
map_one (decompose_ring_equiv 𝒜).symm

=======

/-- If `A` is graded by `ι` with degree `i` component `𝒜 i`, then it is isomorphic as
a ring to a direct sum of components. -/
def decompose_ring_equiv : A ≃+* ⨁ i, 𝒜 i := ring_equiv.symm
{ map_mul' := (coe_ring_hom 𝒜).map_mul,
  map_add' := (coe_ring_hom 𝒜).map_add,
  ..(decompose_add_equiv 𝒜).symm }

@[simp] lemma decompose_one : decompose 𝒜 (1 : A) = 1 := map_one (decompose_ring_equiv 𝒜)
@[simp] lemma decompose_symm_one : (decompose 𝒜).symm 1 = (1 : A) :=
map_one (decompose_ring_equiv 𝒜).symm

>>>>>>> 0a3e8d38
@[simp] lemma decompose_mul (x y : A) : decompose 𝒜 (x * y) = decompose 𝒜 x * decompose 𝒜 y :=
map_mul (decompose_ring_equiv 𝒜) x y
@[simp] lemma decompose_symm_mul (x y : ⨁ i, 𝒜 i) :
  (decompose 𝒜).symm (x * y) = (decompose 𝒜).symm x * (decompose 𝒜).symm y :=
map_mul (decompose_ring_equiv 𝒜).symm x y

end direct_sum

/-- The projection maps of a graded ring -/
def graded_ring.proj (i : ι) : A →+ A :=
(add_submonoid_class.subtype (𝒜 i)).comp $
  (dfinsupp.eval_add_monoid_hom i).comp $
  ring_hom.to_add_monoid_hom $ ring_equiv.to_ring_hom $ direct_sum.decompose_ring_equiv 𝒜

@[simp] lemma graded_ring.proj_apply (i : ι) (r : A) :
  graded_ring.proj 𝒜 i r = (decompose 𝒜 r : ⨁ i, 𝒜 i) i := rfl

lemma graded_ring.proj_recompose (a : ⨁ i, 𝒜 i) (i : ι) :
  graded_ring.proj 𝒜 i ((decompose 𝒜).symm a) =
  (decompose 𝒜).symm (direct_sum.of _ i (a i)) :=
by rw [graded_ring.proj_apply, decompose_symm_of, equiv.apply_symm_apply]

lemma graded_ring.mem_support_iff [Π i (x : 𝒜 i), decidable (x ≠ 0)] (r : A) (i : ι) :
  i ∈ (decompose 𝒜 r).support ↔ graded_ring.proj 𝒜 i r ≠ 0 :=
dfinsupp.mem_support_iff.trans add_submonoid_class.coe_eq_zero.not.symm

end graded_ring

<<<<<<< HEAD
=======
section add_cancel_monoid

open direct_sum dfinsupp finset function

lemma direct_sum.coe_decompose_mul_add_of_left_mem {ι σ A}
  [decidable_eq ι] [add_left_cancel_monoid ι] [semiring A]
  [set_like σ A] [add_submonoid_class σ A] (𝒜 : ι → σ) [graded_ring 𝒜]
  {a b : A} {i j : ι} (a_mem : a ∈ 𝒜 i) :
  (decompose 𝒜 (a * b) (i + j) : A) = a * decompose 𝒜 b j :=
begin
  obtain rfl | ha := eq_or_ne a 0,
  { simp },
  classical,
  lift a to (𝒜 i) using a_mem,
  erw [decompose_mul, coe_mul_apply, decompose_coe, support_of _ i a (λ r,by subst r; exact ha rfl),
    singleton_product, map_filter, sum_map],
  simp_rw [comp, embedding.coe_fn_mk, add_left_cancel_iff, filter_eq'],
  refine dite (decompose 𝒜 b j = 0) (λ h, by simp [if_neg (not_mem_support_iff.mpr h), h]) (λ h, _),
  erw [if_pos (mem_support_iff.mpr h), finset.sum_singleton, of_eq_same],
  refl,
end

lemma direct_sum.coe_decompose_mul_add_of_right_mem {ι σ A}
  [decidable_eq ι] [add_right_cancel_monoid ι] [semiring A]
  [set_like σ A] [add_submonoid_class σ A] (𝒜 : ι → σ) [graded_ring 𝒜]
  {a b : A} {i j : ι} (b_mem : b ∈ 𝒜 j) :
  (decompose 𝒜 (a * b) (i + j) : A) = (decompose 𝒜 a i) * b :=
begin
  obtain rfl | hb := eq_or_ne b 0,
  { simp },
  classical,
  lift b to (𝒜 j) using b_mem,
  erw [decompose_mul, coe_mul_apply, decompose_coe, support_of _ j b (λ r,by subst r; exact hb rfl),
    product_singleton, map_filter, sum_map],
  simp_rw [comp, embedding.coe_fn_mk, add_right_cancel_iff, filter_eq'],
  refine dite (decompose 𝒜 a i = 0) (λ h, by simp [if_neg (not_mem_support_iff.mpr h), h]) (λ h, _),
  erw [if_pos (mem_support_iff.mpr h), finset.sum_singleton, of_eq_same],
  refl,
end

lemma direct_sum.decompose_mul_add_left {ι σ A}
  [decidable_eq ι] [add_left_cancel_monoid ι] [semiring A]
  [set_like σ A] [add_submonoid_class σ A] (𝒜 : ι → σ) [graded_ring 𝒜]
  {i j : ι} (a : 𝒜 i) {b : A} :
  decompose 𝒜 (↑a * b) (i + j) =
    @graded_monoid.ghas_mul.mul ι (λ i, 𝒜 i) _ _ _ _ a (decompose 𝒜 b j) :=
subtype.ext $ direct_sum.coe_decompose_mul_add_of_left_mem 𝒜 a.2

lemma direct_sum.decompose_mul_add_right {ι σ A}
  [decidable_eq ι] [add_right_cancel_monoid ι] [semiring A]
  [set_like σ A] [add_submonoid_class σ A] (𝒜 : ι → σ) [graded_ring 𝒜]
  {i j : ι} {a : A} (b : 𝒜 j) :
  decompose 𝒜 (a * ↑b) (i + j) =
    @graded_monoid.ghas_mul.mul ι (λ i, 𝒜 i) _ _ _ _ (decompose 𝒜 a i) b :=
subtype.ext $ direct_sum.coe_decompose_mul_add_of_right_mem 𝒜 b.2

end add_cancel_monoid

>>>>>>> 0a3e8d38
section graded_algebra
variables [decidable_eq ι] [add_monoid ι] [comm_semiring R] [semiring A] [algebra R A]
variables (𝒜 : ι → submodule R A)

/-- A special case of `graded_ring` with `σ = submodule R A`. This is useful both because it
can avoid typeclass search, and because it provides a more concise name. -/
@[reducible]
def graded_algebra := graded_ring 𝒜

/-- A helper to construct a `graded_algebra` when the `set_like.graded_monoid` structure is already
available. This makes the `left_inv` condition easier to prove, and phrases the `right_inv`
condition in a way that allows custom `@[ext]` lemmas to apply.

See note [reducible non-instances]. -/
@[reducible]
def graded_algebra.of_alg_hom [set_like.graded_monoid 𝒜] (decompose : A →ₐ[R] ⨁ i, 𝒜 i)
  (right_inv : (direct_sum.coe_alg_hom 𝒜).comp decompose = alg_hom.id R A)
  (left_inv : ∀ i (x : 𝒜 i), decompose (x : A) = direct_sum.of (λ i, ↥(𝒜 i)) i x) :
  graded_algebra 𝒜 :=
{ decompose' := decompose,
  left_inv := alg_hom.congr_fun right_inv,
  right_inv := begin
    suffices : decompose.comp (direct_sum.coe_alg_hom 𝒜) = alg_hom.id _ _,
    from alg_hom.congr_fun this,
    ext i x : 2,
    exact (decompose.congr_arg $ direct_sum.coe_alg_hom_of _ _ _).trans (left_inv i x),
  end}

variable [graded_algebra 𝒜]

namespace direct_sum

/-- If `A` is graded by `ι` with degree `i` component `𝒜 i`, then it is isomorphic as
an algebra to a direct sum of components. -/
@[simps]
def decompose_alg_equiv : A ≃ₐ[R] ⨁ i, 𝒜 i := alg_equiv.symm
{ map_mul' := (coe_alg_hom 𝒜).map_mul,
  map_add' := (coe_alg_hom 𝒜).map_add,
  commutes' := (coe_alg_hom 𝒜).commutes,
  ..(decompose_add_equiv 𝒜).symm }

end direct_sum

open direct_sum

/-- The projection maps of graded algebra-/
def graded_algebra.proj (𝒜 : ι → submodule R A) [graded_algebra 𝒜] (i : ι) : A →ₗ[R] A :=
(𝒜 i).subtype.comp $
  (dfinsupp.lapply i).comp $
  (decompose_alg_equiv 𝒜).to_alg_hom.to_linear_map

@[simp] lemma graded_algebra.proj_apply (i : ι) (r : A) :
  graded_algebra.proj 𝒜 i r = (decompose 𝒜 r : ⨁ i, 𝒜 i) i := rfl

lemma graded_algebra.proj_recompose (a : ⨁ i, 𝒜 i) (i : ι) :
  graded_algebra.proj 𝒜 i ((decompose 𝒜).symm a) =
  (decompose 𝒜).symm (of _ i (a i)) :=
by rw [graded_algebra.proj_apply, decompose_symm_of, equiv.apply_symm_apply]

lemma graded_algebra.mem_support_iff [decidable_eq A] (r : A) (i : ι) :
  i ∈ (decompose 𝒜 r).support ↔ graded_algebra.proj 𝒜 i r ≠ 0 :=
dfinsupp.mem_support_iff.trans submodule.coe_eq_zero.not.symm

end graded_algebra

section canonical_order

open graded_ring set_like.graded_monoid direct_sum

variables [semiring A] [decidable_eq ι]
variables [canonically_ordered_add_monoid ι]
variables [set_like σ A] [add_submonoid_class σ A] (𝒜 : ι → σ) [graded_ring 𝒜]

/--
If `A` is graded by a canonically ordered add monoid, then the projection map `x ↦ x₀` is a ring
homomorphism.
-/
@[simps]
def graded_ring.proj_zero_ring_hom : A →+* A :=
{ to_fun := λ a, decompose 𝒜 a 0,
  map_one' := decompose_of_mem_same 𝒜 one_mem,
  map_zero' := by simp,
  map_add' := λ _ _, by simp,
  map_mul' := λ x y, begin
    -- Convert the abstract add_submonoid into a concrete one. This is necessary as there is no
    -- lattice structure on the abstract ones.
    let 𝒜' : ι → add_submonoid A :=
      λ i, (⟨𝒜 i, λ _ _, add_mem_class.add_mem, zero_mem_class.zero_mem _⟩ : add_submonoid A),
    letI : graded_ring 𝒜' :=
      { decompose' := (direct_sum.decompose 𝒜 : A → ⨁ i, 𝒜 i),
        left_inv := direct_sum.decomposition.left_inv,
        right_inv := direct_sum.decomposition.right_inv,
        ..(by apply_instance : set_like.graded_monoid 𝒜), },
    have m : ∀ x, x ∈ supr 𝒜',
    { intro x,
      rw direct_sum.is_internal.add_submonoid_supr_eq_top 𝒜'
        (direct_sum.decomposition.is_internal 𝒜'),
      exact add_submonoid.mem_top x },
    refine add_submonoid.supr_induction 𝒜' (m x) (λ i c hc, _) _ _,
    { refine add_submonoid.supr_induction 𝒜' (m y) (λ j c' hc', _) _ _,
      { by_cases h : i + j = 0,
        { rw [decompose_of_mem_same 𝒜 (show c * c' ∈ 𝒜 0, from h ▸ mul_mem hc hc'),
            decompose_of_mem_same 𝒜 (show c ∈ 𝒜 0, from (add_eq_zero_iff.mp h).1 ▸ hc),
            decompose_of_mem_same 𝒜 (show c' ∈ 𝒜 0, from (add_eq_zero_iff.mp h).2 ▸ hc')] },
        { rw [decompose_of_mem_ne 𝒜 (mul_mem hc hc') h],
          cases (show i ≠ 0 ∨ j ≠ 0, by rwa [add_eq_zero_iff, not_and_distrib] at h) with h' h',
          { simp only [decompose_of_mem_ne 𝒜 hc h', zero_mul] },
          { simp only [decompose_of_mem_ne 𝒜 hc' h', mul_zero] } } },
      { simp only [decompose_zero, zero_apply, add_submonoid_class.coe_zero, mul_zero], },
      { intros _ _ hd he,
        simp only [mul_add, decompose_add, add_apply, add_mem_class.coe_add, hd, he] } },
    { simp only [decompose_zero, zero_apply, add_submonoid_class.coe_zero, zero_mul] },
    { rintros _ _ ha hb,
      simp only [add_mul, decompose_add, add_apply, add_mem_class.coe_add, ha, hb] },
  end }

end canonical_order<|MERGE_RESOLUTION|>--- conflicted
+++ resolved
@@ -63,7 +63,6 @@
 
 variables [graded_ring 𝒜]
 namespace direct_sum
-<<<<<<< HEAD
 
 /-- If `A` is graded by `ι` with degree `i` component `𝒜 i`, then it is isomorphic as
 a ring to a direct sum of components. -/
@@ -76,20 +75,6 @@
 @[simp] lemma decompose_symm_one : (decompose 𝒜).symm 1 = (1 : A) :=
 map_one (decompose_ring_equiv 𝒜).symm
 
-=======
-
-/-- If `A` is graded by `ι` with degree `i` component `𝒜 i`, then it is isomorphic as
-a ring to a direct sum of components. -/
-def decompose_ring_equiv : A ≃+* ⨁ i, 𝒜 i := ring_equiv.symm
-{ map_mul' := (coe_ring_hom 𝒜).map_mul,
-  map_add' := (coe_ring_hom 𝒜).map_add,
-  ..(decompose_add_equiv 𝒜).symm }
-
-@[simp] lemma decompose_one : decompose 𝒜 (1 : A) = 1 := map_one (decompose_ring_equiv 𝒜)
-@[simp] lemma decompose_symm_one : (decompose 𝒜).symm 1 = (1 : A) :=
-map_one (decompose_ring_equiv 𝒜).symm
-
->>>>>>> 0a3e8d38
 @[simp] lemma decompose_mul (x y : A) : decompose 𝒜 (x * y) = decompose 𝒜 x * decompose 𝒜 y :=
 map_mul (decompose_ring_equiv 𝒜) x y
 @[simp] lemma decompose_symm_mul (x y : ⨁ i, 𝒜 i) :
@@ -118,8 +103,6 @@
 
 end graded_ring
 
-<<<<<<< HEAD
-=======
 section add_cancel_monoid
 
 open direct_sum dfinsupp finset function
@@ -178,7 +161,6 @@
 
 end add_cancel_monoid
 
->>>>>>> 0a3e8d38
 section graded_algebra
 variables [decidable_eq ι] [add_monoid ι] [comm_semiring R] [semiring A] [algebra R A]
 variables (𝒜 : ι → submodule R A)
