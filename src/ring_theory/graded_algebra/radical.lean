--- conflicted
+++ resolved
@@ -34,11 +34,7 @@
 homogeneous, radical
 -/
 
-<<<<<<< HEAD
-open graded_ring set_like finset
-=======
-open graded_algebra direct_sum set_like finset
->>>>>>> 4736ecb3
+open graded_ring direct_sum set_like finset
 open_locale big_operators
 
 variables {ι σ A : Type*}
