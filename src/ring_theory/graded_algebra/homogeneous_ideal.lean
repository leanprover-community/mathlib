--- conflicted
+++ resolved
@@ -250,7 +250,6 @@
   exact funext hs,
 end
 
-<<<<<<< HEAD
 protected lemma infi {κ : Sort*} {f : κ → ideal A} (h : ∀ i, (f i).is_homogeneous 𝒜) :
   (⨅ i, f i).is_homogeneous 𝒜 :=
 begin
@@ -258,22 +257,12 @@
   simp only [ideal.mem_infi] at ⊢ hx,
   exact λ j, h _ _ (hx j),
 end
-=======
-end ideal.is_homogeneous
-
-variables {𝒜}
-
-namespace homogeneous_ideal
-
-instance : partial_order (homogeneous_ideal 𝒜) := set_like.partial_order
->>>>>>> d199eb99
 
 lemma supr₂ {κ : Sort*} {κ' : κ → Sort*} {f : Π i, κ' i → ideal A}
   (h : ∀ i j, (f i j).is_homogeneous 𝒜) :
   (⨆ i j, f i j).is_homogeneous 𝒜 :=
 is_homogeneous.supr $ λ i, is_homogeneous.supr $ h i
 
-<<<<<<< HEAD
 lemma infi₂ {κ : Sort*} {κ' : κ → Sort*} {f : Π i, κ' i → ideal A}
   (h : ∀ i j, (f i j).is_homogeneous 𝒜) :
   (⨅ i j, f i j).is_homogeneous 𝒜 :=
@@ -282,18 +271,11 @@
 lemma Sup {ℐ : set (ideal A)} (h : ∀ I ∈ ℐ, ideal.is_homogeneous 𝒜 I) :
   (Sup ℐ).is_homogeneous 𝒜 :=
 by { rw Sup_eq_supr, exact supr₂ h }
-=======
-@[simp] lemma to_ideal_bot : (⊥ : homogeneous_ideal 𝒜).to_ideal = (⊥ : ideal A) := rfl
-
-@[simp] lemma eq_bot_iff (I : homogeneous_ideal 𝒜) : I = ⊥ ↔ I.to_ideal = ⊥ :=
-to_ideal_injective.eq_iff.symm
->>>>>>> d199eb99
 
 lemma Inf {ℐ : set (ideal A)} (h : ∀ I ∈ ℐ, ideal.is_homogeneous 𝒜 I) :
   (Inf ℐ).is_homogeneous 𝒜 :=
 by { rw Inf_eq_infi, exact infi₂ h }
 
-<<<<<<< HEAD
 end ideal.is_homogeneous
 
 variables {𝒜}
@@ -302,18 +284,6 @@
 
 instance : partial_order (homogeneous_ideal 𝒜) :=
 partial_order.lift _ subtype.coe_injective
-=======
-@[simp] lemma to_ideal_top : (⊤ : homogeneous_ideal 𝒜).to_ideal = (⊤ : ideal A) := rfl
-
-@[simp] lemma eq_top_iff (I : homogeneous_ideal 𝒜) : I = ⊤ ↔ I.to_ideal = ⊤ :=
-to_ideal_injective.eq_iff.symm
-
-instance : has_inf (homogeneous_ideal 𝒜) :=
-{ inf := λ I J, ⟨I.to_ideal ⊓ J.to_ideal, I.is_homogeneous.inf J.is_homogeneous⟩ }
-
-@[simp] lemma to_ideal_inf (I J : homogeneous_ideal 𝒜) :
-  (I ⊓ J).to_ideal = I.to_ideal ⊓ J.to_ideal := rfl
->>>>>>> d199eb99
 
 instance : has_top (homogeneous_ideal 𝒜) := ⟨⟨⊤, ideal.is_homogeneous.top 𝒜⟩⟩
 instance : has_bot (homogeneous_ideal 𝒜) := ⟨⟨⊥, ideal.is_homogeneous.bot 𝒜⟩⟩
@@ -322,7 +292,6 @@
 instance : has_Sup (homogeneous_ideal 𝒜) :=
 ⟨λ S, ⟨⨆ s ∈ S, ↑s, ideal.is_homogeneous.supr₂ $ λ s _, s.prop⟩⟩
 instance : has_Inf (homogeneous_ideal 𝒜) :=
-<<<<<<< HEAD
 ⟨λ S, ⟨⨅ s ∈ S, ↑s, ideal.is_homogeneous.infi₂ $ λ s _, s.prop⟩⟩
 
 @[simp] lemma coe_top : ((⊤ : homogeneous_ideal 𝒜) : ideal A) = ⊤ := rfl
@@ -350,32 +319,6 @@
 
 @[simp] lemma eq_top_iff (I : homogeneous_ideal 𝒜) : I = ⊤ ↔ (I : ideal A) = ⊤ := subtype.ext_iff
 @[simp] lemma eq_bot_iff (I : homogeneous_ideal 𝒜) : I = ⊥ ↔ (I : ideal A) = ⊥ := subtype.ext_iff
-=======
-⟨λ ℐ, ⟨Inf (to_ideal '' ℐ), ideal.is_homogeneous.Inf $ λ _ ⟨I, _, hI⟩, hI ▸ I.is_homogeneous⟩⟩
-
-@[simp] lemma to_ideal_Inf (ℐ : set (homogeneous_ideal 𝒜)) :
-  (Inf ℐ).to_ideal = Inf (to_ideal '' ℐ) := rfl
-
-@[simp] lemma to_ideal_infi {ι' : Sort*} (s : ι' → homogeneous_ideal 𝒜) :
-  (⨅ i, s i).to_ideal = ⨅ i, (s i).to_ideal :=
-by rw [infi, infi, to_ideal_Inf, ←set.range_comp]
-
-instance : has_sup (homogeneous_ideal 𝒜) :=
-{ sup := λ I J, ⟨I.to_ideal ⊔ J.to_ideal, I.is_homogeneous.sup J.is_homogeneous⟩ }
-
-@[simp] lemma to_ideal_sup (I J : homogeneous_ideal 𝒜) :
-  (I ⊔ J).to_ideal = I.to_ideal ⊔ J.to_ideal := rfl
-
-instance : has_Sup (homogeneous_ideal 𝒜) :=
-⟨λ ℐ, ⟨Sup (to_ideal '' ℐ), ideal.is_homogeneous.Sup $ λ _ ⟨I, _, hI⟩, hI ▸ I.is_homogeneous⟩⟩
-
-@[simp] lemma to_ideal_Sup (ℐ : set (homogeneous_ideal 𝒜)) :
-  (Sup ℐ).to_ideal = (Sup (to_ideal '' ℐ) : ideal A) := rfl
-
-@[simp] lemma coe_supr {ι' : Sort*} (s : ι' → homogeneous_ideal 𝒜) :
-  (⨆ i, s i).to_ideal = ⨆ i, (s i).to_ideal :=
-by rw [supr, supr, to_ideal_Sup, ←set.range_comp]
->>>>>>> d199eb99
 
 instance : complete_lattice (homogeneous_ideal 𝒜) :=
 to_ideal_injective.complete_lattice _ to_ideal_sup to_ideal_inf to_ideal_Sup to_ideal_Inf
