/-
Copyright (c) 2021 Jujian Zhang. All rights reserved.
Released under Apache 2.0 license as described in the file LICENSE.
Authors: Jujian Zhang, Eric Wieser
-/
import ring_theory.ideal.basic
import ring_theory.ideal.operations
import linear_algebra.finsupp
import ring_theory.graded_algebra.basic
/-!
# Homogeneous ideals of a graded algebra

This file defines homogeneous ideals of `graded_ring 𝒜` where `𝒜 : ι → submodule R A` and
operations on them.

## Main definitions

For any `I : ideal A`:
* `ideal.is_homogeneous 𝒜 I`: The property that an ideal is closed under `graded_ring.proj`.
* `homogeneous_ideal 𝒜`: The structure extending ideals which satisfy `ideal.is_homogeneous`
* `ideal.homogeneous_core I 𝒜`: The largest homogeneous ideal smaller than `I`.
* `ideal.homogeneous_hull I 𝒜`: The smallest homogeneous ideal larger than `I`.

## Main statements

* `homogeneous_ideal.complete_lattice`: `ideal.is_homogeneous` is preserved by `⊥`, `⊤`, `⊔`, `⊓`,
  `⨆`, `⨅`, and so the subtype of homogeneous ideals inherits a complete lattice structure.
* `ideal.homogeneous_core.gi`: `ideal.homogeneous_core` forms a galois insertion with coercion.
* `ideal.homogeneous_hull.gi`: `ideal.homogeneous_hull` forms a galois insertion with coercion.

## Implementation notes

We introduce `ideal.homogeneous_core'` earlier than might be expected so that we can get access
to `ideal.is_homogeneous.iff_exists` as quickly as possible.

## Tags

graded algebra, homogeneous
-/

open set_like direct_sum set
open_locale big_operators pointwise direct_sum

variables {ι σ R A : Type*}

section homogeneous_def

variables [semiring A]
variables [set_like σ A] [add_submonoid_class σ A] (𝒜 : ι → σ)
variables [decidable_eq ι] [add_monoid ι] [graded_ring 𝒜]
variable (I : ideal A)
include A

/--An `I : ideal A` is homogeneous if for every `r ∈ I`, all homogeneous components
  of `r` are in `I`.-/
def ideal.is_homogeneous : Prop :=
<<<<<<< HEAD
∀ (i : ι) ⦃r : A⦄, r ∈ I → (graded_ring.decompose 𝒜 r i : A) ∈ I
=======
∀ (i : ι) ⦃r : A⦄, r ∈ I → (direct_sum.decompose 𝒜 r i : A) ∈ I
>>>>>>> 4736ecb3

/-- For any `semiring A`, we collect the homogeneous ideals of `A` into a type. -/
structure homogeneous_ideal extends submodule A A :=
(is_homogeneous' : ideal.is_homogeneous 𝒜 to_submodule)

variable {𝒜}
/--Converting a homogeneous ideal to an ideal-/
def homogeneous_ideal.to_ideal (I : homogeneous_ideal 𝒜) : ideal A := I.to_submodule

lemma homogeneous_ideal.is_homogeneous (I : homogeneous_ideal 𝒜) :
  I.to_ideal.is_homogeneous 𝒜 := I.is_homogeneous'

lemma homogeneous_ideal.to_ideal_injective :
  function.injective (homogeneous_ideal.to_ideal : homogeneous_ideal 𝒜 → ideal A) :=
λ ⟨x, hx⟩ ⟨y, hy⟩ (h : x = y), by simp [h]

instance homogeneous_ideal.set_like : set_like (homogeneous_ideal 𝒜) A :=
{ coe := λ I, I.to_ideal,
  coe_injective' := λ I J h, homogeneous_ideal.to_ideal_injective $ set_like.coe_injective h }

@[ext] lemma homogeneous_ideal.ext {I J : homogeneous_ideal 𝒜}
  (h : I.to_ideal = J.to_ideal) : I = J := homogeneous_ideal.to_ideal_injective h

@[simp] lemma homogeneous_ideal.mem_iff {I : homogeneous_ideal 𝒜} {x : A} :
  x ∈ I.to_ideal ↔ x ∈ I := iff.rfl

end homogeneous_def

section homogeneous_core

variables [semiring A]
variables [set_like σ A]  (𝒜 : ι → σ)
variable (I : ideal A)
include A

/-- For any `I : ideal A`, not necessarily homogeneous, `I.homogeneous_core' 𝒜`
is the largest homogeneous ideal of `A` contained in `I`, as an ideal. -/
def ideal.homogeneous_core' (I : ideal A) : ideal A :=
ideal.span (coe '' ((coe : subtype (is_homogeneous 𝒜) → A) ⁻¹' I))

lemma ideal.homogeneous_core'_mono : monotone (ideal.homogeneous_core' 𝒜) :=
λ I J I_le_J, ideal.span_mono $ set.image_subset _ $ λ x, @I_le_J _

lemma ideal.homogeneous_core'_le : I.homogeneous_core' 𝒜 ≤ I :=
ideal.span_le.2 $ image_preimage_subset _ _

end homogeneous_core

section is_homogeneous_ideal_defs

variables [semiring A]
variables [set_like σ A] [add_submonoid_class σ A] (𝒜 : ι → σ)
variables [decidable_eq ι] [add_monoid ι] [graded_ring 𝒜]
variable (I : ideal A)
include A

lemma ideal.is_homogeneous_iff_forall_subset :
  I.is_homogeneous 𝒜 ↔ ∀ i, (I : set A) ⊆ graded_ring.proj 𝒜 i ⁻¹' I :=
iff.rfl

lemma ideal.is_homogeneous_iff_subset_Inter :
  I.is_homogeneous 𝒜 ↔ (I : set A) ⊆ ⋂ i, graded_ring.proj 𝒜 i ⁻¹' ↑I :=
subset_Inter_iff.symm

lemma ideal.mul_homogeneous_element_mem_of_mem
  {I : ideal A} (r x : A) (hx₁ : is_homogeneous 𝒜 x) (hx₂ : x ∈ I) (j : ι) :
  graded_ring.proj 𝒜 j (r * x) ∈ I :=
begin
<<<<<<< HEAD
  letI : Π (i : ι) (x : 𝒜 i), decidable (x ≠ 0) := λ _ _, classical.dec _,
  rw [←graded_ring.sum_support_decompose 𝒜 r, finset.sum_mul, map_sum],
  apply ideal.sum_mem,
  intros k hk,
  obtain ⟨i, hi⟩ := hx₁,
  have mem₁ : (graded_ring.decompose 𝒜 r k : A) * x ∈ 𝒜 (k + i) := graded_monoid.mul_mem
    (set_like.coe_mem _) hi,
  erw [graded_ring.proj_apply, graded_ring.decompose_of_mem 𝒜 mem₁,
    coe_of_apply, set_like.coe_mk],
=======
  classical,
  rw [←direct_sum.sum_support_decompose 𝒜 r, finset.sum_mul, linear_map.map_sum],
  apply ideal.sum_mem,
  intros k hk,
  obtain ⟨i, hi⟩ := hx₁,
  have mem₁ : (direct_sum.decompose 𝒜 r k : A) * x ∈ 𝒜 (k + i) := graded_monoid.mul_mem
    (submodule.coe_mem _) hi,
  erw [graded_algebra.proj_apply, direct_sum.decompose_of_mem 𝒜 mem₁,
    coe_of_apply, submodule.coe_mk],
>>>>>>> 4736ecb3
  split_ifs,
  { exact I.mul_mem_left _ hx₂ },
  { exact I.zero_mem },
end

lemma ideal.is_homogeneous_span (s : set A) (h : ∀ x ∈ s, is_homogeneous 𝒜 x) :
  (ideal.span s).is_homogeneous 𝒜 :=
begin
  rintros i r hr,
  rw [ideal.span, finsupp.span_eq_range_total] at hr,
  rw linear_map.mem_range at hr,
  obtain ⟨s, rfl⟩ := hr,
  rw [ finsupp.total_apply, finsupp.sum, map_sum, dfinsupp.finset_sum_apply,
    add_submonoid_class.coe_finset_sum],
  refine ideal.sum_mem _ _,
  rintros z hz1,
  rw [smul_eq_mul],
  refine ideal.mul_homogeneous_element_mem_of_mem 𝒜 (s z) z _ _ i,
  { rcases z with ⟨z, hz2⟩,
    apply h _ hz2, },
  { exact ideal.subset_span z.2 },
end

/--For any `I : ideal A`, not necessarily homogeneous, `I.homogeneous_core' 𝒜`
is the largest homogeneous ideal of `A` contained in `I`.-/
def ideal.homogeneous_core : homogeneous_ideal 𝒜 :=
⟨ideal.homogeneous_core' 𝒜 I,
  ideal.is_homogeneous_span _ _ (λ x h, by { rw [subtype.image_preimage_coe] at h, exact h.2 })⟩

lemma ideal.homogeneous_core_mono : monotone (ideal.homogeneous_core 𝒜) :=
ideal.homogeneous_core'_mono 𝒜

lemma ideal.to_ideal_homogeneous_core_le : (I.homogeneous_core 𝒜).to_ideal ≤ I :=
ideal.homogeneous_core'_le 𝒜 I

variables {𝒜 I}

lemma ideal.mem_homogeneous_core_of_is_homogeneous_of_mem {x : A}
  (h : set_like.is_homogeneous 𝒜 x) (hmem : x ∈ I) : x ∈ I.homogeneous_core 𝒜 :=
ideal.subset_span ⟨⟨x, h⟩, hmem, rfl⟩

lemma ideal.is_homogeneous.to_ideal_homogeneous_core_eq_self (h : I.is_homogeneous 𝒜) :
  (I.homogeneous_core 𝒜).to_ideal = I :=
begin
  apply le_antisymm (I.homogeneous_core'_le 𝒜) _,
  intros x hx,
<<<<<<< HEAD
  letI : Π (i : ι) (x : 𝒜 i), decidable (x ≠ 0) := λ _ _, classical.dec _,
  rw ←graded_ring.sum_support_decompose 𝒜 x,
=======
  classical,
  rw ←direct_sum.sum_support_decompose 𝒜 x,
>>>>>>> 4736ecb3
  exact ideal.sum_mem _ (λ j hj, ideal.subset_span ⟨⟨_, is_homogeneous_coe _⟩, h _ hx, rfl⟩)
end

@[simp] lemma homogeneous_ideal.to_ideal_homogeneous_core_eq_self (I : homogeneous_ideal 𝒜) :
  I.to_ideal.homogeneous_core 𝒜 = I :=
by ext1; convert ideal.is_homogeneous.to_ideal_homogeneous_core_eq_self I.is_homogeneous

variables (𝒜 I)

lemma ideal.is_homogeneous.iff_eq : I.is_homogeneous 𝒜 ↔ (I.homogeneous_core 𝒜).to_ideal = I :=
⟨ λ hI, hI.to_ideal_homogeneous_core_eq_self,
  λ hI, hI ▸ (ideal.homogeneous_core 𝒜 I).2 ⟩

lemma ideal.is_homogeneous.iff_exists :
  I.is_homogeneous 𝒜 ↔ ∃ (S : set (homogeneous_submonoid 𝒜)), I = ideal.span (coe '' S) :=
begin
  rw [ideal.is_homogeneous.iff_eq, eq_comm],
  exact ((set.image_preimage.compose (submodule.gi _ _).gc).exists_eq_l _).symm,
end

end is_homogeneous_ideal_defs

/-! ### Operations

In this section, we show that `ideal.is_homogeneous` is preserved by various notations, then use
these results to provide these notation typeclasses for `homogeneous_ideal`. -/

section operations

section semiring

variables [semiring A] [decidable_eq ι] [add_monoid ι]
variables [set_like σ A] [add_submonoid_class σ A] (𝒜 : ι → σ) [graded_ring 𝒜]
include A

namespace ideal.is_homogeneous

lemma bot : ideal.is_homogeneous 𝒜 ⊥ := λ i r hr,
begin
  simp only [ideal.mem_bot] at hr,
<<<<<<< HEAD
  rw [hr, map_zero, zero_apply],
=======
  rw [hr, decompose_zero, zero_apply],
>>>>>>> 4736ecb3
  apply ideal.zero_mem
end

lemma top : ideal.is_homogeneous 𝒜 ⊤ :=
λ i r hr, by simp only [submodule.mem_top]

variables {𝒜}

lemma inf {I J : ideal A} (HI : I.is_homogeneous 𝒜) (HJ : J.is_homogeneous 𝒜) :
  (I ⊓ J).is_homogeneous 𝒜 :=
λ i r hr, ⟨HI _ hr.1, HJ _ hr.2⟩

lemma sup {I J : ideal A} (HI : I.is_homogeneous 𝒜) (HJ : J.is_homogeneous 𝒜) :
  (I ⊔ J).is_homogeneous 𝒜 :=
begin
  rw iff_exists at HI HJ ⊢,
  obtain ⟨⟨s₁, rfl⟩, ⟨s₂, rfl⟩⟩ := ⟨HI, HJ⟩,
  refine ⟨s₁ ∪ s₂, _⟩,
  rw [set.image_union],
  exact (submodule.span_union _ _).symm,
end

protected lemma supr {κ : Sort*} {f : κ → ideal A} (h : ∀ i, (f i).is_homogeneous 𝒜) :
  (⨆ i, f i).is_homogeneous 𝒜 :=
begin
  simp_rw iff_exists at h ⊢,
  choose s hs using h,
  refine ⟨⋃ i, s i, _⟩,
  simp_rw [set.image_Union, ideal.span_Union],
  congr',
  exact funext hs,
end

protected lemma infi {κ : Sort*} {f : κ → ideal A} (h : ∀ i, (f i).is_homogeneous 𝒜) :
  (⨅ i, f i).is_homogeneous 𝒜 :=
begin
  intros i x hx,
  simp only [ideal.mem_infi] at ⊢ hx,
  exact λ j, h _ _ (hx j),
end

lemma supr₂ {κ : Sort*} {κ' : κ → Sort*} {f : Π i, κ' i → ideal A}
  (h : ∀ i j, (f i j).is_homogeneous 𝒜) :
  (⨆ i j, f i j).is_homogeneous 𝒜 :=
is_homogeneous.supr $ λ i, is_homogeneous.supr $ h i

lemma infi₂ {κ : Sort*} {κ' : κ → Sort*} {f : Π i, κ' i → ideal A}
  (h : ∀ i j, (f i j).is_homogeneous 𝒜) :
  (⨅ i j, f i j).is_homogeneous 𝒜 :=
is_homogeneous.infi $ λ i, is_homogeneous.infi $ h i

lemma Sup {ℐ : set (ideal A)} (h : ∀ I ∈ ℐ, ideal.is_homogeneous 𝒜 I) :
  (Sup ℐ).is_homogeneous 𝒜 :=
by { rw Sup_eq_supr, exact supr₂ h }

lemma Inf {ℐ : set (ideal A)} (h : ∀ I ∈ ℐ, ideal.is_homogeneous 𝒜 I) :
  (Inf ℐ).is_homogeneous 𝒜 :=
by { rw Inf_eq_infi, exact infi₂ h }

end ideal.is_homogeneous

variables {𝒜}

namespace homogeneous_ideal

instance : partial_order (homogeneous_ideal 𝒜) := set_like.partial_order

instance : has_top (homogeneous_ideal 𝒜) := ⟨⟨⊤, ideal.is_homogeneous.top 𝒜⟩⟩
instance : has_bot (homogeneous_ideal 𝒜) := ⟨⟨⊥, ideal.is_homogeneous.bot 𝒜⟩⟩
instance : has_sup (homogeneous_ideal 𝒜) := ⟨λ I J, ⟨_, I.is_homogeneous.sup J.is_homogeneous⟩⟩
instance : has_inf (homogeneous_ideal 𝒜) := ⟨λ I J, ⟨_, I.is_homogeneous.inf J.is_homogeneous⟩⟩
instance : has_Sup (homogeneous_ideal 𝒜) :=
⟨λ S, ⟨⨆ s ∈ S, to_ideal s, ideal.is_homogeneous.supr₂ $ λ s _, s.is_homogeneous⟩⟩
instance : has_Inf (homogeneous_ideal 𝒜) :=
⟨λ S, ⟨⨅ s ∈ S, to_ideal s, ideal.is_homogeneous.infi₂ $ λ s _, s.is_homogeneous⟩⟩

@[simp] lemma coe_top : ((⊤ : homogeneous_ideal 𝒜) : set A) = univ := rfl
@[simp] lemma coe_bot : ((⊥ : homogeneous_ideal 𝒜) : set A) = 0 := rfl
@[simp] lemma coe_sup (I J : homogeneous_ideal 𝒜) : ↑(I ⊔ J) = (I + J : set A) :=
submodule.coe_sup _ _
@[simp] lemma coe_inf (I J : homogeneous_ideal 𝒜) : (↑(I ⊓ J) : set A) = I ∩ J := rfl

@[simp] lemma to_ideal_top : (⊤ : homogeneous_ideal 𝒜).to_ideal = (⊤ : ideal A) := rfl
@[simp] lemma to_ideal_bot : (⊥ : homogeneous_ideal 𝒜).to_ideal = (⊥ : ideal A) := rfl

@[simp] lemma to_ideal_sup (I J : homogeneous_ideal 𝒜) :
  (I ⊔ J).to_ideal = I.to_ideal ⊔ J.to_ideal := rfl

@[simp] lemma to_ideal_inf (I J : homogeneous_ideal 𝒜) :
  (I ⊓ J).to_ideal = I.to_ideal ⊓ J.to_ideal := rfl

@[simp] lemma to_ideal_Sup (ℐ : set (homogeneous_ideal 𝒜)) :
  (Sup ℐ).to_ideal = ⨆ s ∈ ℐ, to_ideal s := rfl

@[simp] lemma to_ideal_Inf (ℐ : set (homogeneous_ideal 𝒜)) :
  (Inf ℐ).to_ideal = ⨅ s ∈ ℐ, to_ideal s := rfl

@[simp] lemma to_ideal_supr {κ : Sort*} (s : κ → homogeneous_ideal 𝒜) :
  (⨆ i, s i).to_ideal = ⨆ i, (s i).to_ideal :=
by rw [supr, to_ideal_Sup, supr_range]

@[simp] lemma to_ideal_infi {κ : Sort*} (s : κ → homogeneous_ideal 𝒜) :
  (⨅ i, s i).to_ideal = ⨅ i, (s i).to_ideal :=
by rw [infi, to_ideal_Inf, infi_range]

@[simp] lemma to_ideal_supr₂ {κ : Sort*} {κ' : κ → Sort*} (s : Π i, κ' i → homogeneous_ideal 𝒜) :
  (⨆ i j, s i j).to_ideal = ⨆ i j, (s i j).to_ideal :=
by simp_rw to_ideal_supr

@[simp] lemma to_ideal_infi₂ {κ : Sort*} {κ' : κ → Sort*} (s : Π i, κ' i → homogeneous_ideal 𝒜) :
  (⨅ i j, s i j).to_ideal = ⨅ i j, (s i j).to_ideal :=
by simp_rw to_ideal_infi

@[simp] lemma eq_top_iff (I : homogeneous_ideal 𝒜) : I = ⊤ ↔ I.to_ideal = ⊤ :=
to_ideal_injective.eq_iff.symm

@[simp] lemma eq_bot_iff (I : homogeneous_ideal 𝒜) : I = ⊥ ↔ I.to_ideal = ⊥ :=
to_ideal_injective.eq_iff.symm

instance : complete_lattice (homogeneous_ideal 𝒜) :=
to_ideal_injective.complete_lattice _ to_ideal_sup to_ideal_inf to_ideal_Sup to_ideal_Inf
  to_ideal_top to_ideal_bot

instance : has_add (homogeneous_ideal 𝒜) := ⟨(⊔)⟩

@[simp] lemma to_ideal_add (I J : homogeneous_ideal 𝒜) :
  (I + J).to_ideal = I.to_ideal + J.to_ideal := rfl

instance : inhabited (homogeneous_ideal 𝒜) := { default := ⊥ }

end homogeneous_ideal

end semiring

section comm_semiring
variables [comm_semiring A]
variables [decidable_eq ι] [add_monoid ι]
variables [set_like σ A] [add_submonoid_class σ A] {𝒜 : ι → σ} [graded_ring 𝒜]
variable (I : ideal A)
include A

lemma ideal.is_homogeneous.mul {I J : ideal A}
  (HI : I.is_homogeneous 𝒜) (HJ : J.is_homogeneous 𝒜) : (I * J).is_homogeneous 𝒜 :=
begin
  rw ideal.is_homogeneous.iff_exists at HI HJ ⊢,
  obtain ⟨⟨s₁, rfl⟩, ⟨s₂, rfl⟩⟩ := ⟨HI, HJ⟩,
  rw ideal.span_mul_span',
  exact ⟨s₁ * s₂, congr_arg _ $ (set.image_mul (homogeneous_submonoid 𝒜).subtype).symm⟩,
end

variables {𝒜}

instance : has_mul (homogeneous_ideal 𝒜) :=
{ mul := λ I J, ⟨I.to_ideal * J.to_ideal, I.is_homogeneous.mul J.is_homogeneous⟩ }

@[simp] lemma homogeneous_ideal.to_ideal_mul (I J : homogeneous_ideal 𝒜) :
  (I * J).to_ideal = I.to_ideal * J.to_ideal := rfl

end comm_semiring

end operations

/-! ### Homogeneous core

Note that many results about the homogeneous core came earlier in this file, as they are helpful
for building the lattice structure. -/

section homogeneous_core

open homogeneous_ideal

variables [semiring A] [decidable_eq ι] [add_monoid ι]
variables [set_like σ A] [add_submonoid_class σ A] (𝒜 : ι → σ) [graded_ring 𝒜]
variable (I : ideal A)
include A

lemma ideal.homogeneous_core.gc : galois_connection to_ideal (ideal.homogeneous_core 𝒜) :=
λ I J, ⟨
  λ H, I.to_ideal_homogeneous_core_eq_self ▸ ideal.homogeneous_core_mono 𝒜 H,
  λ H, le_trans H (ideal.homogeneous_core'_le _ _)⟩

/--`to_ideal : homogeneous_ideal 𝒜 → ideal A` and `ideal.homogeneous_core 𝒜` forms a galois
coinsertion-/
def ideal.homogeneous_core.gi : galois_coinsertion to_ideal (ideal.homogeneous_core 𝒜) :=
{ choice := λ I HI,
    ⟨I, le_antisymm (I.to_ideal_homogeneous_core_le 𝒜) HI ▸ homogeneous_ideal.is_homogeneous _⟩,
  gc := ideal.homogeneous_core.gc 𝒜,
  u_l_le := λ I, ideal.homogeneous_core'_le _ _,
  choice_eq := λ I H, le_antisymm H (I.to_ideal_homogeneous_core_le _) }

lemma ideal.homogeneous_core_eq_Sup :
  I.homogeneous_core 𝒜 = Sup {J : homogeneous_ideal 𝒜 | J.to_ideal ≤ I} :=
eq.symm $ is_lub.Sup_eq $ (ideal.homogeneous_core.gc 𝒜).is_greatest_u.is_lub

lemma ideal.homogeneous_core'_eq_Sup :
  I.homogeneous_core' 𝒜 = Sup {J : ideal A | J.is_homogeneous 𝒜 ∧ J ≤ I} :=
begin
  refine (is_lub.Sup_eq _).symm,
  apply is_greatest.is_lub,
  have coe_mono : monotone (to_ideal : homogeneous_ideal 𝒜 → ideal A) := λ x y, id,
  convert coe_mono.map_is_greatest (ideal.homogeneous_core.gc 𝒜).is_greatest_u using 1,
  ext,
  rw [mem_image, mem_set_of_eq],
  refine ⟨λ hI, ⟨⟨x, hI.1⟩, ⟨hI.2, rfl⟩⟩, by rintro ⟨x, ⟨hx, rfl⟩⟩; exact ⟨x.is_homogeneous, hx⟩⟩,
end

end homogeneous_core

/-! ### Homogeneous hulls -/

section homogeneous_hull

open homogeneous_ideal

variables [semiring A] [decidable_eq ι] [add_monoid ι]
variables [set_like σ A] [add_submonoid_class σ A] (𝒜 : ι → σ) [graded_ring 𝒜]
variable (I : ideal A)
include A

/--For any `I : ideal A`, not necessarily homogeneous, `I.homogeneous_hull 𝒜` is
the smallest homogeneous ideal containing `I`. -/
def ideal.homogeneous_hull : homogeneous_ideal 𝒜 :=
<<<<<<< HEAD
⟨ideal.span {r : A | ∃ (i : ι) (x : I), (graded_ring.decompose 𝒜 (x : A) i : A) = r}, begin
=======
⟨ideal.span {r : A | ∃ (i : ι) (x : I), (direct_sum.decompose 𝒜 (x : A) i : A) = r}, begin
>>>>>>> 4736ecb3
  refine ideal.is_homogeneous_span _ _ (λ x hx, _),
  obtain ⟨i, x, rfl⟩ := hx,
  apply set_like.is_homogeneous_coe
end⟩

lemma ideal.le_to_ideal_homogeneous_hull :
  I ≤ (ideal.homogeneous_hull 𝒜 I).to_ideal :=
begin
  intros r hr,
<<<<<<< HEAD
  letI : Π (i : ι) (x : 𝒜 i), decidable (x ≠ 0) := λ _ _, classical.dec _,
  rw [←graded_ring.sum_support_decompose 𝒜 r],
=======
  classical,
  rw [←direct_sum.sum_support_decompose 𝒜 r],
>>>>>>> 4736ecb3
  refine ideal.sum_mem _ _, intros j hj,
  apply ideal.subset_span, use j, use ⟨r, hr⟩, refl,
end

lemma ideal.homogeneous_hull_mono : monotone (ideal.homogeneous_hull 𝒜) := λ I J I_le_J,
begin
  apply ideal.span_mono,
  rintros r ⟨hr1, ⟨x, hx⟩, rfl⟩,
  refine ⟨hr1, ⟨⟨x, I_le_J hx⟩, rfl⟩⟩,
end

variables {I 𝒜}

lemma ideal.is_homogeneous.to_ideal_homogeneous_hull_eq_self (h : I.is_homogeneous 𝒜) :
  (ideal.homogeneous_hull 𝒜 I).to_ideal = I :=
begin
  apply le_antisymm _ (ideal.le_to_ideal_homogeneous_hull _ _),
  apply (ideal.span_le).2,
  rintros _ ⟨i, x, rfl⟩,
  exact h _ x.prop,
end

@[simp] lemma homogeneous_ideal.homogeneous_hull_to_ideal_eq_self (I : homogeneous_ideal 𝒜) :
  I.to_ideal.homogeneous_hull 𝒜 = I :=
homogeneous_ideal.to_ideal_injective $ I.is_homogeneous.to_ideal_homogeneous_hull_eq_self

variables (I 𝒜)

lemma ideal.to_ideal_homogeneous_hull_eq_supr :
  (I.homogeneous_hull 𝒜).to_ideal = ⨆ i, ideal.span (graded_ring.proj 𝒜 i '' I) :=
begin
  rw ←ideal.span_Union,
  apply congr_arg ideal.span _,
  ext1,
  simp only [set.mem_Union, set.mem_image, mem_set_of_eq, graded_ring.proj_apply,
    set_like.exists, exists_prop, subtype.coe_mk, set_like.mem_coe],
end

lemma ideal.homogeneous_hull_eq_supr :
  (I.homogeneous_hull 𝒜) =
  ⨆ i, ⟨ideal.span (graded_ring.proj 𝒜 i '' I), ideal.is_homogeneous_span 𝒜 _
    (by {rintros _ ⟨x, -, rfl⟩, apply set_like.is_homogeneous_coe})⟩ :=
by { ext1, rw [ideal.to_ideal_homogeneous_hull_eq_supr, to_ideal_supr], refl }

end homogeneous_hull

section galois_connection

open homogeneous_ideal

variables [semiring A] [decidable_eq ι] [add_monoid ι]
variables [set_like σ A] [add_submonoid_class σ A] (𝒜 : ι → σ) [graded_ring 𝒜]
include A

lemma ideal.homogeneous_hull.gc : galois_connection (ideal.homogeneous_hull 𝒜) to_ideal :=
λ I J, ⟨
  le_trans (ideal.le_to_ideal_homogeneous_hull _ _),
  λ H, J.homogeneous_hull_to_ideal_eq_self ▸ ideal.homogeneous_hull_mono 𝒜 H⟩

/-- `ideal.homogeneous_hull 𝒜` and `to_ideal : homogeneous_ideal 𝒜 → ideal A` form a galois
insertion-/
def ideal.homogeneous_hull.gi : galois_insertion (ideal.homogeneous_hull 𝒜) to_ideal :=
{ choice := λ I H, ⟨I, le_antisymm H (I.le_to_ideal_homogeneous_hull 𝒜) ▸ is_homogeneous _⟩,
  gc := ideal.homogeneous_hull.gc 𝒜,
  le_l_u := λ I, ideal.le_to_ideal_homogeneous_hull _ _,
  choice_eq := λ I H, le_antisymm (I.le_to_ideal_homogeneous_hull 𝒜) H}

lemma ideal.homogeneous_hull_eq_Inf (I : ideal A) :
  ideal.homogeneous_hull 𝒜 I = Inf { J : homogeneous_ideal 𝒜 | I ≤ J.to_ideal } :=
eq.symm $ is_glb.Inf_eq $ (ideal.homogeneous_hull.gc 𝒜).is_least_l.is_glb

end galois_connection

section irrelevant_ideal

variables [semiring A]
variables [decidable_eq ι]
variables [canonically_ordered_add_monoid ι]
variables [set_like σ A] [add_submonoid_class σ A] (𝒜 : ι → σ) [graded_ring 𝒜]
include A

open graded_ring set_like.graded_monoid direct_sum

/--
For a graded ring `⨁ᵢ 𝒜ᵢ` graded by a `canonically_ordered_add_monoid ι`, the irrelevant ideal
refers to `⨁_{i>0} 𝒜ᵢ`, or equivalently `{a | a₀ = 0}`. This definition is used in `Proj`
construction where `ι` is always `ℕ` so the irrelevant ideal is simply elements with `0` as
0-th coordinate.

# Future work
Here in the definition, `ι` is assumed to be `canonically_ordered_add_monoid`. However, the notion
of irrelevant ideal makes sense in a more general setting by defining it as the ideal of elements
with `0` as i-th coordinate for all `i ≤ 0`, i.e. `{a | ∀ (i : ι), i ≤ 0 → aᵢ = 0}`.
-/
def homogeneous_ideal.irrelevant : homogeneous_ideal 𝒜 :=
<<<<<<< HEAD
⟨(graded_ring.proj_zero_ring_hom 𝒜).ker, λ i r (hr : (decompose 𝒜 r 0 : A) = 0), begin
  change (decompose 𝒜 (decompose 𝒜 r _ : A) 0 : A) = 0,
  by_cases h : i = 0,
  { rw [h, hr, map_zero, zero_apply, add_submonoid_class.coe_zero] },
  { rw [decompose_of_mem_ne 𝒜 (set_like.coe_mem _) h] }
=======
⟨(graded_algebra.proj_zero_ring_hom 𝒜).ker, λ i r (hr : (decompose 𝒜 r 0 : A) = 0), begin
  change (decompose 𝒜 (decompose 𝒜 r _ : A) 0 : A) = 0,
  by_cases h : i = 0,
  { rw [h, hr, decompose_zero, zero_apply, submodule.coe_zero] },
  { rw [decompose_of_mem_ne 𝒜 (submodule.coe_mem _) h] }
>>>>>>> 4736ecb3
end⟩

@[simp] lemma homogeneous_ideal.mem_irrelevant_iff (a : A) :
  a ∈ homogeneous_ideal.irrelevant 𝒜 ↔ proj 𝒜 0 a = 0 := iff.rfl

@[simp] lemma homogeneous_ideal.to_ideal_irrelevant :
  (homogeneous_ideal.irrelevant 𝒜).to_ideal = (graded_ring.proj_zero_ring_hom 𝒜).ker := rfl

end irrelevant_ideal<|MERGE_RESOLUTION|>--- conflicted
+++ resolved
@@ -54,11 +54,7 @@
 /--An `I : ideal A` is homogeneous if for every `r ∈ I`, all homogeneous components
   of `r` are in `I`.-/
 def ideal.is_homogeneous : Prop :=
-<<<<<<< HEAD
-∀ (i : ι) ⦃r : A⦄, r ∈ I → (graded_ring.decompose 𝒜 r i : A) ∈ I
-=======
 ∀ (i : ι) ⦃r : A⦄, r ∈ I → (direct_sum.decompose 𝒜 r i : A) ∈ I
->>>>>>> 4736ecb3
 
 /-- For any `semiring A`, we collect the homogeneous ideals of `A` into a type. -/
 structure homogeneous_ideal extends submodule A A :=
@@ -127,27 +123,15 @@
   {I : ideal A} (r x : A) (hx₁ : is_homogeneous 𝒜 x) (hx₂ : x ∈ I) (j : ι) :
   graded_ring.proj 𝒜 j (r * x) ∈ I :=
 begin
-<<<<<<< HEAD
-  letI : Π (i : ι) (x : 𝒜 i), decidable (x ≠ 0) := λ _ _, classical.dec _,
-  rw [←graded_ring.sum_support_decompose 𝒜 r, finset.sum_mul, map_sum],
-  apply ideal.sum_mem,
-  intros k hk,
-  obtain ⟨i, hi⟩ := hx₁,
-  have mem₁ : (graded_ring.decompose 𝒜 r k : A) * x ∈ 𝒜 (k + i) := graded_monoid.mul_mem
-    (set_like.coe_mem _) hi,
-  erw [graded_ring.proj_apply, graded_ring.decompose_of_mem 𝒜 mem₁,
-    coe_of_apply, set_like.coe_mk],
-=======
   classical,
-  rw [←direct_sum.sum_support_decompose 𝒜 r, finset.sum_mul, linear_map.map_sum],
+  rw [←direct_sum.sum_support_decompose 𝒜 r, finset.sum_mul, map_sum],
   apply ideal.sum_mem,
   intros k hk,
   obtain ⟨i, hi⟩ := hx₁,
   have mem₁ : (direct_sum.decompose 𝒜 r k : A) * x ∈ 𝒜 (k + i) := graded_monoid.mul_mem
-    (submodule.coe_mem _) hi,
-  erw [graded_algebra.proj_apply, direct_sum.decompose_of_mem 𝒜 mem₁,
-    coe_of_apply, submodule.coe_mk],
->>>>>>> 4736ecb3
+    (set_like.coe_mem _) hi,
+  erw [graded_ring.proj_apply, direct_sum.decompose_of_mem 𝒜 mem₁,
+    coe_of_apply, set_like.coe_mk],
   split_ifs,
   { exact I.mul_mem_left _ hx₂ },
   { exact I.zero_mem },
@@ -160,7 +144,7 @@
   rw [ideal.span, finsupp.span_eq_range_total] at hr,
   rw linear_map.mem_range at hr,
   obtain ⟨s, rfl⟩ := hr,
-  rw [ finsupp.total_apply, finsupp.sum, map_sum, dfinsupp.finset_sum_apply,
+  rw [finsupp.total_apply, finsupp.sum, decompose_sum, dfinsupp.finset_sum_apply,
     add_submonoid_class.coe_finset_sum],
   refine ideal.sum_mem _ _,
   rintros z hz1,
@@ -194,13 +178,8 @@
 begin
   apply le_antisymm (I.homogeneous_core'_le 𝒜) _,
   intros x hx,
-<<<<<<< HEAD
-  letI : Π (i : ι) (x : 𝒜 i), decidable (x ≠ 0) := λ _ _, classical.dec _,
-  rw ←graded_ring.sum_support_decompose 𝒜 x,
-=======
   classical,
   rw ←direct_sum.sum_support_decompose 𝒜 x,
->>>>>>> 4736ecb3
   exact ideal.sum_mem _ (λ j hj, ideal.subset_span ⟨⟨_, is_homogeneous_coe _⟩, h _ hx, rfl⟩)
 end
 
@@ -241,11 +220,7 @@
 lemma bot : ideal.is_homogeneous 𝒜 ⊥ := λ i r hr,
 begin
   simp only [ideal.mem_bot] at hr,
-<<<<<<< HEAD
-  rw [hr, map_zero, zero_apply],
-=======
   rw [hr, decompose_zero, zero_apply],
->>>>>>> 4736ecb3
   apply ideal.zero_mem
 end
 
@@ -468,11 +443,7 @@
 /--For any `I : ideal A`, not necessarily homogeneous, `I.homogeneous_hull 𝒜` is
 the smallest homogeneous ideal containing `I`. -/
 def ideal.homogeneous_hull : homogeneous_ideal 𝒜 :=
-<<<<<<< HEAD
-⟨ideal.span {r : A | ∃ (i : ι) (x : I), (graded_ring.decompose 𝒜 (x : A) i : A) = r}, begin
-=======
 ⟨ideal.span {r : A | ∃ (i : ι) (x : I), (direct_sum.decompose 𝒜 (x : A) i : A) = r}, begin
->>>>>>> 4736ecb3
   refine ideal.is_homogeneous_span _ _ (λ x hx, _),
   obtain ⟨i, x, rfl⟩ := hx,
   apply set_like.is_homogeneous_coe
@@ -482,13 +453,8 @@
   I ≤ (ideal.homogeneous_hull 𝒜 I).to_ideal :=
 begin
   intros r hr,
-<<<<<<< HEAD
-  letI : Π (i : ι) (x : 𝒜 i), decidable (x ≠ 0) := λ _ _, classical.dec _,
-  rw [←graded_ring.sum_support_decompose 𝒜 r],
-=======
   classical,
   rw [←direct_sum.sum_support_decompose 𝒜 r],
->>>>>>> 4736ecb3
   refine ideal.sum_mem _ _, intros j hj,
   apply ideal.subset_span, use j, use ⟨r, hr⟩, refl,
 end
@@ -584,19 +550,11 @@
 with `0` as i-th coordinate for all `i ≤ 0`, i.e. `{a | ∀ (i : ι), i ≤ 0 → aᵢ = 0}`.
 -/
 def homogeneous_ideal.irrelevant : homogeneous_ideal 𝒜 :=
-<<<<<<< HEAD
 ⟨(graded_ring.proj_zero_ring_hom 𝒜).ker, λ i r (hr : (decompose 𝒜 r 0 : A) = 0), begin
   change (decompose 𝒜 (decompose 𝒜 r _ : A) 0 : A) = 0,
   by_cases h : i = 0,
-  { rw [h, hr, map_zero, zero_apply, add_submonoid_class.coe_zero] },
+  { rw [h, hr, decompose_zero, zero_apply, add_submonoid_class.coe_zero] },
   { rw [decompose_of_mem_ne 𝒜 (set_like.coe_mem _) h] }
-=======
-⟨(graded_algebra.proj_zero_ring_hom 𝒜).ker, λ i r (hr : (decompose 𝒜 r 0 : A) = 0), begin
-  change (decompose 𝒜 (decompose 𝒜 r _ : A) 0 : A) = 0,
-  by_cases h : i = 0,
-  { rw [h, hr, decompose_zero, zero_apply, submodule.coe_zero] },
-  { rw [decompose_of_mem_ne 𝒜 (submodule.coe_mem _) h] }
->>>>>>> 4736ecb3
 end⟩
 
 @[simp] lemma homogeneous_ideal.mem_irrelevant_iff (a : A) :
