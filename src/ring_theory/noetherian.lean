/-
Copyright (c) 2018 Mario Carneiro and Kevin Buzzard. All rights reserved.
Released under Apache 2.0 license as described in the file LICENSE.
Authors: Mario Carneiro, Kevin Buzzard
-/
import algebraic_geometry.prime_spectrum
import data.multiset.finset_ops
import linear_algebra.linear_independent
import order.order_iso_nat
import order.compactly_generated
import ring_theory.ideal.operations

/-!
# Noetherian rings and modules

The following are equivalent for a module M over a ring R:
1. Every increasing chain of submodule M₁ ⊆ M₂ ⊆ M₃ ⊆ ⋯ eventually stabilises.
2. Every submodule is finitely generated.

A module satisfying these equivalent conditions is said to be a *Noetherian* R-module.
A ring is a *Noetherian ring* if it is Noetherian as a module over itself.

## Main definitions

Let `R` be a ring and let `M` and `P` be `R`-modules. Let `N` be an `R`-submodule of `M`.

* `fg N : Prop` is the assertion that `N` is finitely generated as an `R`-module.

* `is_noetherian R M` is the proposition that `M` is a Noetherian `R`-module. It is a class,
  implemented as the predicate that all `R`-submodules of `M` are finitely generated.

## Main statements

* `exists_sub_one_mem_and_smul_eq_zero_of_fg_of_le_smul` is Nakayama's lemma, in the following form:
  if N is a finitely generated submodule of an ambient R-module M and I is an ideal of R
  such that N ⊆ IN, then there exists r ∈ 1 + I such that rN = 0.

* `is_noetherian_iff_well_founded` is the theorem that an R-module M is Noetherian iff
  `>` is well-founded on `submodule R M`.

Note that the Hilbert basis theorem, that if a commutative ring R is Noetherian then so is R[X],
is proved in `ring_theory.polynomial`.

## References

* [M. F. Atiyah and I. G. Macdonald, *Introduction to commutative algebra*][atiyah-macdonald]
* [samuel]

## Tags

Noetherian, noetherian, Noetherian ring, Noetherian module, noetherian ring, noetherian module

-/

open set
open_locale big_operators

namespace submodule
variables {R : Type*} {M : Type*} [semiring R] [add_comm_monoid M] [semimodule R M]

/-- A submodule of `M` is finitely generated if it is the span of a finite subset of `M`. -/
def fg (N : submodule R M) : Prop := ∃ S : finset M, submodule.span R ↑S = N

theorem fg_def {N : submodule R M} :
  N.fg ↔ ∃ S : set M, finite S ∧ span R S = N :=
⟨λ ⟨t, h⟩, ⟨_, finset.finite_to_set t, h⟩, begin
  rintro ⟨t', h, rfl⟩,
  rcases finite.exists_finset_coe h with ⟨t, rfl⟩,
  exact ⟨t, rfl⟩
end⟩

/-- Nakayama's Lemma. Atiyah-Macdonald 2.5, Eisenbud 4.7, Matsumura 2.2, Stacks 00DV -/
theorem exists_sub_one_mem_and_smul_eq_zero_of_fg_of_le_smul {R : Type*} [comm_ring R]
  {M : Type*} [add_comm_group M] [module R M]
  (I : ideal R) (N : submodule R M) (hn : N.fg) (hin : N ≤ I • N) :
  ∃ r : R, r - 1 ∈ I ∧ ∀ n ∈ N, r • n = (0 : M) :=
begin
  rw fg_def at hn, rcases hn with ⟨s, hfs, hs⟩,
  have : ∃ r : R, r - 1 ∈ I ∧ N ≤ (I • span R s).comap (linear_map.lsmul R M r) ∧ s ⊆ N,
  { refine ⟨1, _, _, _⟩,
    { rw sub_self, exact I.zero_mem },
    { rw [hs], intros n hn, rw [mem_comap], change (1:R) • n ∈ I • N, rw one_smul, exact hin hn },
    { rw [← span_le, hs], exact le_refl N } },
  clear hin hs, revert this,
  refine set.finite.dinduction_on hfs (λ H, _) (λ i s his hfs ih H, _),
  { rcases H with ⟨r, hr1, hrn, hs⟩, refine ⟨r, hr1, λ n hn, _⟩, specialize hrn hn,
    rwa [mem_comap, span_empty, smul_bot, mem_bot] at hrn },
  apply ih, rcases H with ⟨r, hr1, hrn, hs⟩,
  rw [← set.singleton_union, span_union, smul_sup] at hrn,
  rw [set.insert_subset] at hs,
  have : ∃ c : R, c - 1 ∈ I ∧ c • i ∈ I • span R s,
  { specialize hrn hs.1, rw [mem_comap, mem_sup] at hrn,
    rcases hrn with ⟨y, hy, z, hz, hyz⟩, change y + z = r • i at hyz,
    rw mem_smul_span_singleton at hy, rcases hy with ⟨c, hci, rfl⟩,
    use r-c, split,
    { rw [sub_right_comm], exact I.sub_mem hr1 hci },
    { rw [sub_smul, ← hyz, add_sub_cancel'], exact hz } },
  rcases this with ⟨c, hc1, hci⟩, refine ⟨c * r, _, _, hs.2⟩,
  { rw [← ideal.quotient.eq, ring_hom.map_one] at hr1 hc1 ⊢,
    rw [ring_hom.map_mul, hc1, hr1, mul_one] },
  { intros n hn, specialize hrn hn, rw [mem_comap, mem_sup] at hrn,
    rcases hrn with ⟨y, hy, z, hz, hyz⟩, change y + z = r • n at hyz,
    rw mem_smul_span_singleton at hy, rcases hy with ⟨d, hdi, rfl⟩,
    change _ • _ ∈ I • span R s,
    rw [mul_smul, ← hyz, smul_add, smul_smul, mul_comm, mul_smul],
    exact add_mem _ (smul_mem _ _ hci) (smul_mem _ _ hz) }
end

theorem fg_bot : (⊥ : submodule R M).fg :=
⟨∅, by rw [finset.coe_empty, span_empty]⟩

theorem fg_sup {N₁ N₂ : submodule R M}
  (hN₁ : N₁.fg) (hN₂ : N₂.fg) : (N₁ ⊔ N₂).fg :=
let ⟨t₁, ht₁⟩ := fg_def.1 hN₁, ⟨t₂, ht₂⟩ := fg_def.1 hN₂ in
fg_def.2 ⟨t₁ ∪ t₂, ht₁.1.union ht₂.1, by rw [span_union, ht₁.2, ht₂.2]⟩

variables {P : Type*} [add_comm_monoid P] [semimodule R P]
variables {f : M →ₗ[R] P}

theorem fg_map {N : submodule R M} (hs : N.fg) : (N.map f).fg :=
let ⟨t, ht⟩ := fg_def.1 hs in fg_def.2 ⟨f '' t, ht.1.image _, by rw [span_image, ht.2]⟩

lemma fg_of_fg_map {R M P : Type*} [ring R] [add_comm_group M] [module R M]
  [add_comm_group P] [module R P] (f : M →ₗ[R] P) (hf : f.ker = ⊥) {N : submodule R M}
  (hfn : (N.map f).fg) : N.fg :=
let ⟨t, ht⟩ := hfn in ⟨t.preimage f $ λ x _ y _ h, linear_map.ker_eq_bot.1 hf h,
linear_map.map_injective hf $ by { rw [map_span, finset.coe_preimage,
    set.image_preimage_eq_inter_range, set.inter_eq_self_of_subset_left, ht],
  rw [← linear_map.range_coe, ← span_le, ht, ← map_top], exact map_mono le_top }⟩

lemma fg_top {R M : Type*} [ring R] [add_comm_group M] [module R M]
  (N : submodule R M) : (⊤ : submodule R N).fg ↔ N.fg :=
⟨λ h, N.range_subtype ▸ map_top N.subtype ▸ fg_map h,
λ h, fg_of_fg_map N.subtype N.ker_subtype $ by rwa [map_top, range_subtype]⟩

lemma fg_of_linear_equiv (e : M ≃ₗ[R] P) (h : (⊤ : submodule R P).fg) :
  (⊤ : submodule R M).fg :=
e.symm.range ▸ map_top (e.symm : P →ₗ[R] M) ▸ fg_map h

theorem fg_prod {sb : submodule R M} {sc : submodule R P}
  (hsb : sb.fg) (hsc : sc.fg) : (sb.prod sc).fg :=
let ⟨tb, htb⟩ := fg_def.1 hsb, ⟨tc, htc⟩ := fg_def.1 hsc in
fg_def.2 ⟨linear_map.inl R M P '' tb ∪ linear_map.inr R M P '' tc,
  (htb.1.image _).union (htc.1.image _),
  by rw [linear_map.span_inl_union_inr, htb.2, htc.2]⟩

/-- If 0 → M' → M → M'' → 0 is exact and M' and M'' are
finitely generated then so is M. -/
theorem fg_of_fg_map_of_fg_inf_ker {R M P : Type*} [ring R] [add_comm_group M] [module R M]
  [add_comm_group P] [module R P] (f : M →ₗ[R] P)
  {s : submodule R M} (hs1 : (s.map f).fg) (hs2 : (s ⊓ f.ker).fg) : s.fg :=
begin
  haveI := classical.dec_eq R, haveI := classical.dec_eq M, haveI := classical.dec_eq P,
  cases hs1 with t1 ht1, cases hs2 with t2 ht2,
  have : ∀ y ∈ t1, ∃ x ∈ s, f x = y,
  { intros y hy,
    have : y ∈ map f s, { rw ← ht1, exact subset_span hy },
    rcases mem_map.1 this with ⟨x, hx1, hx2⟩,
    exact ⟨x, hx1, hx2⟩ },
  have : ∃ g : P → M, ∀ y ∈ t1, g y ∈ s ∧ f (g y) = y,
  { choose g hg1 hg2,
    existsi λ y, if H : y ∈ t1 then g y H else 0,
    intros y H, split,
    { simp only [dif_pos H], apply hg1 },
    { simp only [dif_pos H], apply hg2 } },
  cases this with g hg, clear this,
  existsi t1.image g ∪ t2,
  rw [finset.coe_union, span_union, finset.coe_image],
  apply le_antisymm,
  { refine sup_le (span_le.2 $ image_subset_iff.2 _) (span_le.2 _),
    { intros y hy, exact (hg y hy).1 },
    { intros x hx, have := subset_span hx,
      rw ht2 at this,
      exact this.1 } },
  intros x hx,
  have : f x ∈ map f s, { rw mem_map, exact ⟨x, hx, rfl⟩ },
  rw [← ht1,← set.image_id ↑t1, finsupp.mem_span_iff_total] at this,
  rcases this with ⟨l, hl1, hl2⟩,
  refine mem_sup.2 ⟨(finsupp.total M M R id).to_fun ((finsupp.lmap_domain R R g : (P →₀ R) → M →₀ R) l), _,
    x - finsupp.total M M R id ((finsupp.lmap_domain R R g : (P →₀ R) → M →₀ R) l),
    _, add_sub_cancel'_right _ _⟩,
  { rw [← set.image_id (g '' ↑t1), finsupp.mem_span_iff_total], refine ⟨_, _, rfl⟩,
    haveI : inhabited P := ⟨0⟩,
    rw [← finsupp.lmap_domain_supported _ _ g, mem_map],
    refine ⟨l, hl1, _⟩,
    refl, },
  rw [ht2, mem_inf], split,
  { apply s.sub_mem hx,
    rw [finsupp.total_apply, finsupp.lmap_domain_apply, finsupp.sum_map_domain_index],
    refine s.sum_mem _,
    { intros y hy, exact s.smul_mem _ (hg y (hl1 hy)).1 },
    { exact zero_smul _ }, { exact λ _ _ _, add_smul _ _ _ } },
  { rw [linear_map.mem_ker, f.map_sub, ← hl2],
    rw [finsupp.total_apply, finsupp.total_apply, finsupp.lmap_domain_apply],
    rw [finsupp.sum_map_domain_index, finsupp.sum, finsupp.sum, f.map_sum],
    rw sub_eq_zero,
    refine finset.sum_congr rfl (λ y hy, _),
    unfold id,
    rw [f.map_smul, (hg y (hl1 hy)).2],
    { exact zero_smul _ }, { exact λ _ _ _, add_smul _ _ _ } }
end

lemma singleton_span_is_compact_element (x : M) :
  complete_lattice.is_compact_element (span R {x} : submodule R M) :=
begin
  rw complete_lattice.is_compact_element_iff_le_of_directed_Sup_le,
  intros d hemp hdir hsup,
  have : x ∈ Sup d, from (le_def.mp hsup) (mem_span_singleton_self x),
  obtain ⟨y, ⟨hyd, hxy⟩⟩ := (mem_Sup_of_directed hemp hdir).mp this,
  exact ⟨y, ⟨hyd, by simpa only [span_le, singleton_subset_iff]⟩⟩,
end

/-- Finitely generated submodules are precisely compact elements in the submodule lattice -/
theorem fg_iff_compact (s : submodule R M) : s.fg ↔ complete_lattice.is_compact_element s :=
begin
  classical,
  -- Introduce shorthand for span of an element
  let sp : M → submodule R M := λ a, span R {a},
  -- Trivial rewrite lemma; a small hack since simp (only) & rw can't accomplish this smoothly.
  have supr_rw : ∀ t : finset M, (⨆ x ∈ t, sp x) = (⨆ x ∈ (↑t : set M), sp x), from λ t, by refl,
  split,
  { rintro ⟨t, rfl⟩,
    rw [span_eq_supr_of_singleton_spans, ←supr_rw, ←(finset.sup_eq_supr t sp)],
    apply complete_lattice.finset_sup_compact_of_compact,
    exact λ n _, singleton_span_is_compact_element n, },
  { intro h,
    -- s is the Sup of the spans of its elements.
    have sSup : s = Sup (sp '' ↑s),
    by rw [Sup_eq_supr, supr_image, ←span_eq_supr_of_singleton_spans, eq_comm, span_eq],
    -- by h, s is then below (and equal to) the sup of the spans of finitely many elements.
    obtain ⟨u, ⟨huspan, husup⟩⟩ := h (sp '' ↑s) (le_of_eq sSup),
    have ssup : s = u.sup id,
    { suffices : u.sup id ≤ s, from le_antisymm husup this,
      rw [sSup, finset.sup_eq_Sup], exact Sup_le_Sup huspan, },
    obtain ⟨t, ⟨hts, rfl⟩⟩ := finset.subset_image_iff.mp huspan,
    rw [←finset.sup_finset_image, function.comp.left_id, finset.sup_eq_supr, supr_rw,
      ←span_eq_supr_of_singleton_spans, eq_comm] at ssup,
    exact ⟨t, ssup⟩, },
end

instance : is_compactly_generated (submodule R M) :=
⟨λ s, ⟨(λ x, span R {x}) '' s, ⟨λ t ht, begin
  rcases (set.mem_image _ _ _).1 ht with ⟨x, hx, rfl⟩,
  apply singleton_span_is_compact_element,
<<<<<<< HEAD
end, by rw [Sup_eq_supr, supr_image, ←span_eq_supr_of_singleton_spans, span_eq] ⟩⟩⟩
=======
end, by rw [Sup_eq_supr, supr_image, ←span_eq_supr_of_singleton_spans, span_eq]⟩⟩⟩
>>>>>>> 2b2edc97

end submodule

/--
`is_noetherian R M` is the proposition that `M` is a Noetherian `R`-module,
implemented as the predicate that all `R`-submodules of `M` are finitely generated.
-/
class is_noetherian (R M) [semiring R] [add_comm_monoid M] [semimodule R M] : Prop :=
(noetherian : ∀ (s : submodule R M), s.fg)

section
variables {R : Type*} {M : Type*} {P : Type*}
variables [ring R] [add_comm_group M] [add_comm_group P]
variables [module R M] [module R P]
open is_noetherian
include R

theorem is_noetherian_submodule {N : submodule R M} :
  is_noetherian R N ↔ ∀ s : submodule R M, s ≤ N → s.fg :=
⟨λ ⟨hn⟩, λ s hs, have s ≤ N.subtype.range, from (N.range_subtype).symm ▸ hs,
  linear_map.map_comap_eq_self this ▸ submodule.fg_map (hn _),
λ h, ⟨λ s, submodule.fg_of_fg_map_of_fg_inf_ker N.subtype (h _ $ submodule.map_subtype_le _ _) $
  by rw [submodule.ker_subtype, inf_bot_eq]; exact submodule.fg_bot⟩⟩

theorem is_noetherian_submodule_left {N : submodule R M} :
  is_noetherian R N ↔ ∀ s : submodule R M, (N ⊓ s).fg :=
is_noetherian_submodule.trans
⟨λ H s, H _ inf_le_left, λ H s hs, (inf_of_le_right hs) ▸ H _⟩

theorem is_noetherian_submodule_right {N : submodule R M} :
  is_noetherian R N ↔ ∀ s : submodule R M, (s ⊓ N).fg :=
is_noetherian_submodule.trans
⟨λ H s, H _ inf_le_right, λ H s hs, (inf_of_le_left hs) ▸ H _⟩

instance is_noetherian_submodule' [is_noetherian R M] (N : submodule R M) : is_noetherian R N :=
is_noetherian_submodule.2 $ λ _ _, is_noetherian.noetherian _

variable (M)
theorem is_noetherian_of_surjective (f : M →ₗ[R] P) (hf : f.range = ⊤)
  [is_noetherian R M] : is_noetherian R P :=
⟨λ s, have (s.comap f).map f = s, from linear_map.map_comap_eq_self $ hf.symm ▸ le_top,
this ▸ submodule.fg_map $ noetherian _⟩
variable {M}

theorem is_noetherian_of_linear_equiv (f : M ≃ₗ[R] P)
  [is_noetherian R M] : is_noetherian R P :=
is_noetherian_of_surjective _ f.to_linear_map f.range

lemma is_noetherian_of_injective [is_noetherian R P] (f : M →ₗ[R] P) (hf : f.ker = ⊥) :
  is_noetherian R M :=
is_noetherian_of_linear_equiv (linear_equiv.of_injective f hf).symm

lemma fg_of_injective [is_noetherian R P] {N : submodule R M} (f : M →ₗ[R] P) (hf : f.ker = ⊥) :
  N.fg :=
@@is_noetherian.noetherian _ _ _ (is_noetherian_of_injective f hf) N

instance is_noetherian_prod [is_noetherian R M]
  [is_noetherian R P] : is_noetherian R (M × P) :=
⟨λ s, submodule.fg_of_fg_map_of_fg_inf_ker (linear_map.snd R M P) (noetherian _) $
have s ⊓ linear_map.ker (linear_map.snd R M P) ≤ linear_map.range (linear_map.inl R M P),
from λ x ⟨hx1, hx2⟩, ⟨x.1, trivial, prod.ext rfl $ eq.symm $ linear_map.mem_ker.1 hx2⟩,
linear_map.map_comap_eq_self this ▸ submodule.fg_map (noetherian _)⟩

instance is_noetherian_pi {R ι : Type*} {M : ι → Type*} [ring R]
  [Π i, add_comm_group (M i)] [Π i, module R (M i)] [fintype ι]
  [∀ i, is_noetherian R (M i)] : is_noetherian R (Π i, M i) :=
begin
  haveI := classical.dec_eq ι,
  suffices : ∀ s : finset ι, is_noetherian R (Π i : (↑s : set ι), M i),
  { letI := this finset.univ,
    refine @is_noetherian_of_linear_equiv _ _ _ _ _ _ _ _
      ⟨_, _, _, _, _, _⟩ (this finset.univ),
    { exact λ f i, f ⟨i, finset.mem_univ _⟩ },
    { intros, ext, refl },
    { intros, ext, refl },
    { exact λ f i, f i.1 },
    { intro, ext ⟨⟩, refl },
    { intro, ext i, refl } },
  intro s,
  induction s using finset.induction with a s has ih,
  { split, intro s, convert submodule.fg_bot, apply eq_bot_iff.2,
    intros x hx, refine (submodule.mem_bot R).2 _, ext i, cases i.2 },
  refine @is_noetherian_of_linear_equiv _ _ _ _ _ _ _ _
    ⟨_, _, _, _, _, _⟩ (@is_noetherian_prod _ (M a) _ _ _ _ _ _ _ ih),
  { exact λ f i, or.by_cases (finset.mem_insert.1 i.2)
      (λ h : i.1 = a, show M i.1, from (eq.rec_on h.symm f.1))
      (λ h : i.1 ∈ s, show M i.1, from f.2 ⟨i.1, h⟩) },
  { intros f g, ext i, unfold or.by_cases, cases i with i hi,
    rcases finset.mem_insert.1 hi with rfl | h,
    { change _ = _ + _, simp only [dif_pos], refl },
    { change _ = _ + _, have : ¬i = a, { rintro rfl, exact has h },
      simp only [dif_neg this, dif_pos h], refl } },
  { intros c f, ext i, unfold or.by_cases, cases i with i hi,
    rcases finset.mem_insert.1 hi with rfl | h,
    { change _ = c • _, simp only [dif_pos], refl },
    { change _ = c • _, have : ¬i = a, { rintro rfl, exact has h },
      simp only [dif_neg this, dif_pos h], refl } },
  { exact λ f, (f ⟨a, finset.mem_insert_self _ _⟩, λ i, f ⟨i.1, finset.mem_insert_of_mem i.2⟩) },
  { intro f, apply prod.ext,
    { simp only [or.by_cases, dif_pos] },
    { ext ⟨i, his⟩,
      have : ¬i = a, { rintro rfl, exact has his },
      dsimp only [or.by_cases], change i ∈ s at his,
      rw [dif_neg this, dif_pos his] } },
  { intro f, ext ⟨i, hi⟩,
    rcases finset.mem_insert.1 hi with rfl | h,
    { simp only [or.by_cases, dif_pos], refl },
    { have : ¬i = a, { rintro rfl, exact has h },
      simp only [or.by_cases, dif_neg this, dif_pos h], refl } }
end

end

open is_noetherian submodule function

theorem is_noetherian_iff_well_founded
  {R M} [ring R] [add_comm_group M] [module R M] :
  is_noetherian R M ↔ well_founded ((>) : submodule R M → submodule R M → Prop) :=
⟨λ h, begin
  refine rel_embedding.well_founded_iff_no_descending_seq.2 _,
  rintro ⟨⟨N, hN⟩⟩,
  let Q := ⨆ n, N n,
  resetI,
  rcases submodule.fg_def.1 (noetherian Q) with ⟨t, h₁, h₂⟩,
  have hN' : ∀ {a b}, a ≤ b → N a ≤ N b :=
    λ a b, (strict_mono.le_iff_le (λ _ _, hN.2)).2,
  have : t ⊆ ⋃ i, (N i : set M),
  { rw [← submodule.coe_supr_of_directed N _],
    { show t ⊆ Q, rw ← h₂,
      apply submodule.subset_span },
    { exact λ i j, ⟨max i j,
        hN' (le_max_left _ _),
        hN' (le_max_right _ _)⟩ } },
  simp [subset_def] at this,
  choose f hf using show ∀ x : t, ∃ (i : ℕ), x.1 ∈ N i, { simpa },
  cases h₁ with h₁,
  let A := finset.sup (@finset.univ t h₁) f,
  have : Q ≤ N A,
  { rw ← h₂, apply submodule.span_le.2,
    exact λ x h, hN' (finset.le_sup (@finset.mem_univ t h₁ _))
      (hf ⟨x, h⟩) },
  exact not_le_of_lt (hN.2 (nat.lt_succ_self A))
    (le_trans (le_supr _ _) this)
  end,
  begin
    assume h, split, assume N,
    suffices : ∀ P ≤ N, ∃ s, finite s ∧ P ⊔ submodule.span R s = N,
    { rcases this ⊥ bot_le with ⟨s, hs, e⟩,
      exact submodule.fg_def.2 ⟨s, hs, by simpa using e⟩ },
    refine λ P, h.induction P _, intros P IH PN,
    letI := classical.dec,
    by_cases h : ∀ x, x ∈ N → x ∈ P,
    { cases le_antisymm PN h, exact ⟨∅, by simp⟩ },
    { simp [not_forall] at h,
      rcases h with ⟨x, h, h₂⟩,
      have : ¬P ⊔ submodule.span R {x} ≤ P,
      { intro hn, apply h₂,
        have := le_trans le_sup_right hn,
        exact submodule.span_le.1 this (mem_singleton x) },
      rcases IH (P ⊔ submodule.span R {x})
        ⟨@le_sup_left _ _ P _, this⟩
        (sup_le PN (submodule.span_le.2 (by simpa))) with ⟨s, hs, hs₂⟩,
      refine ⟨insert x s, hs.insert x, _⟩,
      rw [← hs₂, sup_assoc, ← submodule.span_union], simp }
  end⟩

lemma well_founded_submodule_gt (R M) [ring R] [add_comm_group M] [module R M] :
  ∀ [is_noetherian R M], well_founded ((>) : submodule R M → submodule R M → Prop) :=
is_noetherian_iff_well_founded.mp

lemma finite_of_linear_independent {R M} [comm_ring R] [nontrivial R] [add_comm_group M] [module R M]
  [is_noetherian R M] {s : set M} (hs : linear_independent R (coe : s → M)) : s.finite :=
begin
  refine classical.by_contradiction (λ hf, rel_embedding.well_founded_iff_no_descending_seq.1
    (well_founded_submodule_gt R M) ⟨_⟩),
  have f : ℕ ↪ s, from @infinite.nat_embedding s ⟨λ f, hf ⟨f⟩⟩,
  have : ∀ n, (coe ∘ f) '' {m | m ≤ n} ⊆ s,
  { rintros n x ⟨y, hy₁, hy₂⟩, subst hy₂, exact (f y).2 },
  have : ∀ a b : ℕ, a ≤ b ↔
    span R ((coe ∘ f) '' {m | m ≤ a}) ≤ span R ((coe ∘ f) '' {m | m ≤ b}),
  { assume a b,
    rw [span_le_span_iff hs (this a) (this b),
      set.image_subset_image_iff (subtype.coe_injective.comp f.injective),
      set.subset_def],
    exact ⟨λ hab x (hxa : x ≤ a), le_trans hxa hab, λ hx, hx a (le_refl a)⟩ },
  exact ⟨⟨λ n, span R ((coe ∘ f) '' {m | m ≤ n}),
      λ x y, by simp [le_antisymm_iff, (this _ _).symm] {contextual := tt}⟩,
    by dsimp [gt]; simp only [lt_iff_le_not_le, (this _ _).symm]; tauto⟩
end

/-- A module is Noetherian iff every nonempty set of submodules has a maximal submodule among them. -/
theorem set_has_maximal_iff_noetherian {R M} [ring R] [add_comm_group M] [module R M] :
  (∀ a : set $ submodule R M, a.nonempty → ∃ M' ∈ a, ∀ I ∈ a, M' ≤ I → I = M') ↔ is_noetherian R M :=
by rw [is_noetherian_iff_well_founded, well_founded.well_founded_iff_has_max']

/-- If `∀ I > J, P I` implies `P J`, then `P` holds for all submodules. -/
lemma is_noetherian.induction {R M} [ring R] [add_comm_group M] [module R M] [is_noetherian R M]
  {P : submodule R M → Prop} (hgt : ∀ I, (∀ J > I, P J) → P I)
  (I : submodule R M) : P I :=
well_founded.recursion (well_founded_submodule_gt R M) I hgt

/--
A ring is Noetherian if it is Noetherian as a module over itself,
i.e. all its ideals are finitely generated.
-/
@[class] def is_noetherian_ring (R) [ring R] : Prop := is_noetherian R R

instance is_noetherian_ring.to_is_noetherian {R : Type*} [ring R] :
  ∀ [is_noetherian_ring R], is_noetherian R R := id

@[priority 80] -- see Note [lower instance priority]
instance ring.is_noetherian_of_fintype (R M) [fintype M] [ring R] [add_comm_group M] [module R M] :
  is_noetherian R M :=
by letI := classical.dec; exact
⟨assume s, ⟨to_finset s, by rw [set.coe_to_finset, submodule.span_eq]⟩⟩

theorem ring.is_noetherian_of_zero_eq_one {R} [ring R] (h01 : (0 : R) = 1) : is_noetherian_ring R :=
by haveI := subsingleton_of_zero_eq_one h01;
   haveI := fintype.of_subsingleton (0:R);
   exact ring.is_noetherian_of_fintype _ _

theorem is_noetherian_of_submodule_of_noetherian (R M) [ring R] [add_comm_group M] [module R M]
  (N : submodule R M) (h : is_noetherian R M) : is_noetherian R N :=
begin
  rw is_noetherian_iff_well_founded at h ⊢,
  exact order_embedding.well_founded (submodule.map_subtype.order_embedding N).dual h,
end

theorem is_noetherian_of_quotient_of_noetherian (R) [ring R] (M) [add_comm_group M] [module R M]
  (N : submodule R M) (h : is_noetherian R M) : is_noetherian R N.quotient :=
begin
  rw is_noetherian_iff_well_founded at h ⊢,
  exact order_embedding.well_founded (submodule.comap_mkq.order_embedding N).dual h,
end

theorem is_noetherian_of_fg_of_noetherian {R M} [ring R] [add_comm_group M] [module R M]
  (N : submodule R M) [is_noetherian_ring R] (hN : N.fg) : is_noetherian R N :=
let ⟨s, hs⟩ := hN in
begin
  haveI := classical.dec_eq M,
  haveI := classical.dec_eq R,
  letI : is_noetherian R R := by apply_instance,
  have : ∀ x ∈ s, x ∈ N, from λ x hx, hs ▸ submodule.subset_span hx,
  refine @@is_noetherian_of_surjective ((↑s : set M) → R) _ _ _ (pi.semimodule _ _ _)
    _ _ _ is_noetherian_pi,
  { fapply linear_map.mk,
    { exact λ f, ⟨∑ i in s.attach, f i • i.1, N.sum_mem (λ c _, N.smul_mem _ $ this _ c.2)⟩ },
    { intros f g, apply subtype.eq,
      change ∑ i in s.attach, (f i + g i) • _ = _,
      simp only [add_smul, finset.sum_add_distrib], refl },
    { intros c f, apply subtype.eq,
      change ∑ i in s.attach, (c • f i) • _ = _,
      simp only [smul_eq_mul, mul_smul],
      exact finset.smul_sum.symm } },
  rw linear_map.range_eq_top,
  rintro ⟨n, hn⟩, change n ∈ N at hn,
  rw [← hs, ← set.image_id ↑s, finsupp.mem_span_iff_total] at hn,
  rcases hn with ⟨l, hl1, hl2⟩,
  refine ⟨λ x, l x, subtype.ext _⟩,
  change ∑ i in s.attach, l i • (i : M) = n,
  rw [@finset.sum_attach M M s _ (λ i, l i • i), ← hl2,
      finsupp.total_apply, finsupp.sum, eq_comm],
  refine finset.sum_subset hl1 (λ x _ hx, _),
  rw [finsupp.not_mem_support_iff.1 hx, zero_smul]
end

lemma is_noetherian_of_fg_of_noetherian' {R M} [ring R] [add_comm_group M] [module R M]
  [is_noetherian_ring R] (h : (⊤ : submodule R M).fg) : is_noetherian R M :=
have is_noetherian R (⊤ : submodule R M), from is_noetherian_of_fg_of_noetherian _ h,
by exactI is_noetherian_of_linear_equiv (linear_equiv.of_top (⊤ : submodule R M) rfl)

/-- In a module over a noetherian ring, the submodule generated by finitely many vectors is
noetherian. -/
theorem is_noetherian_span_of_finite (R) {M} [ring R] [add_comm_group M] [module R M]
  [is_noetherian_ring R] {A : set M} (hA : finite A) : is_noetherian R (submodule.span R A) :=
is_noetherian_of_fg_of_noetherian _ (submodule.fg_def.mpr ⟨A, hA, rfl⟩)

theorem is_noetherian_ring_of_surjective (R) [comm_ring R] (S) [comm_ring S]
  (f : R →+* S) (hf : function.surjective f)
  [H : is_noetherian_ring R] : is_noetherian_ring S :=
begin
  rw [is_noetherian_ring, is_noetherian_iff_well_founded] at H ⊢,
  exact order_embedding.well_founded (ideal.order_embedding_of_surjective f hf).dual H,
end

section
local attribute [instance] subset.comm_ring

instance is_noetherian_ring_set_range {R} [comm_ring R] {S} [comm_ring S] (f : R →+* S)
  [is_noetherian_ring R] : is_noetherian_ring (set.range f) :=
is_noetherian_ring_of_surjective R (set.range f) (f.cod_restrict (set.range f) set.mem_range_self)
  set.surjective_onto_range

end

instance is_noetherian_ring_range {R} [comm_ring R] {S} [comm_ring S] (f : R →+* S)
  [is_noetherian_ring R] : is_noetherian_ring f.range :=
is_noetherian_ring_of_surjective R f.range (f.cod_restrict' f.range f.mem_range_self)
  f.surjective_onto_range

theorem is_noetherian_ring_of_ring_equiv (R) [comm_ring R] {S} [comm_ring S]
  (f : R ≃+* S) [is_noetherian_ring R] : is_noetherian_ring S :=
is_noetherian_ring_of_surjective R S f.to_ring_hom f.to_equiv.surjective

namespace submodule
variables {R : Type*} {A : Type*} [comm_ring R] [ring A] [algebra R A]
variables (M N : submodule R A)

theorem fg_mul (hm : M.fg) (hn : N.fg) : (M * N).fg :=
let ⟨m, hfm, hm⟩ := fg_def.1 hm, ⟨n, hfn, hn⟩ := fg_def.1 hn in
fg_def.2 ⟨m * n, hfm.mul hfn, span_mul_span R m n ▸ hm ▸ hn ▸ rfl⟩

lemma fg_pow (h : M.fg) (n : ℕ) : (M ^ n).fg :=
nat.rec_on n
(⟨{1}, by simp [one_eq_span]⟩)
(λ n ih, by simpa [pow_succ] using fg_mul _ _ h ih)

end submodule

section primes

variables {R : Type*} [comm_ring R] [is_noetherian_ring R]

/--In a noetherian ring, every ideal contains a product of prime ideals
([samuel, § 3.3, Lemma 3])-/

lemma exists_prime_spectrum_prod_le (I : ideal R) :
  ∃ (Z : multiset (prime_spectrum R)), multiset.prod (Z.map (coe : subtype _ → ideal R)) ≤ I :=
begin
  refine is_noetherian.induction (λ (M : ideal R) hgt, _) I,
  by_cases h_prM : M.is_prime,
  { use {⟨M, h_prM⟩},
    rw [multiset.map_singleton, multiset.singleton_eq_singleton, multiset.prod_singleton,
        subtype.coe_mk],
    exact le_rfl },
  by_cases htop : M = ⊤,
  { rw htop,
    exact ⟨0, le_top⟩ },
  have lt_add : ∀ z ∉ M, M < M + span R {z},
  { intros z hz,
    refine lt_of_le_of_ne le_sup_left (λ m_eq, hz _),
    rw m_eq,
    exact mem_sup_right (mem_span_singleton_self z) },
  obtain ⟨x, hx, y, hy, hxy⟩ := (ideal.not_is_prime_iff.mp h_prM).resolve_left htop,
  obtain ⟨Wx, h_Wx⟩ := hgt (M + span R {x}) (lt_add _ hx),
  obtain ⟨Wy, h_Wy⟩ := hgt (M + span R {y}) (lt_add _ hy),
  use Wx + Wy,
  rw [multiset.map_add, multiset.prod_add],
  apply le_trans (submodule.mul_le_mul h_Wx h_Wy),
  rw add_mul,
  apply sup_le (show M * (M + span R {y}) ≤ M, from ideal.mul_le_right),
  rw mul_add,
  apply sup_le (show span R {x} * M ≤ M, from ideal.mul_le_left),
  rwa [span_mul_span, singleton_mul_singleton, span_singleton_le_iff_mem],
end

variables {A : Type*} [integral_domain A] [is_noetherian_ring A]

/--In a noetherian integral domain which is not a field, every non-zero ideal contains a non-zero
  product of prime ideals; in a field, the whole ring is a non-zero ideal containing only 0 as product
  or prime ideals ([samuel, § 3.3, Lemma 3])
-/

lemma exists_prime_spectrum_prod_le_and_ne_bot_of_domain (h_fA : ¬ is_field A) {I : ideal A} (h_nzI: I ≠ ⊥) :
  ∃ (Z : multiset (prime_spectrum A)), multiset.prod (Z.map (coe : subtype _ → ideal A)) ≤ I ∧
    multiset.prod (Z.map (coe : subtype _ → ideal A)) ≠ ⊥ :=
begin
  revert h_nzI,
  refine is_noetherian.induction (λ (M : ideal A) hgt, _) I,
  intro h_nzM,
  have hA_nont : nontrivial A,
  apply is_integral_domain.to_nontrivial (integral_domain.to_is_integral_domain A),
  by_cases h_topM : M = ⊤,
  { rcases h_topM with rfl,
    obtain ⟨p_id, h_nzp, h_pp⟩ : ∃ (p : ideal A), p ≠ ⊥ ∧ p.is_prime,
    { apply ring.not_is_field_iff_exists_prime.mp h_fA },
    use [({⟨p_id, h_pp⟩} : multiset (prime_spectrum A)), le_top],
    rwa [multiset.map_singleton, multiset.singleton_eq_singleton, multiset.prod_singleton,
         subtype.coe_mk] },
  by_cases h_prM : M.is_prime,
  { use ({⟨M, h_prM⟩} : multiset (prime_spectrum A)),
    rw [multiset.map_singleton, multiset.singleton_eq_singleton, multiset.prod_singleton,
         subtype.coe_mk],
    exact ⟨le_rfl, h_nzM⟩ },
  obtain ⟨x, hx, y, hy, h_xy⟩ := (ideal.not_is_prime_iff.mp h_prM).resolve_left h_topM,
  have lt_add : ∀ z ∉ M, M < M + span A {z},
  { intros z hz,
    refine lt_of_le_of_ne le_sup_left (λ m_eq, hz _),
    rw m_eq,
    exact mem_sup_right (mem_span_singleton_self z) },
  obtain ⟨Wx, h_Wx_le, h_Wx_ne⟩ := hgt (M + span A {x}) (lt_add _ hx) (ne_bot_of_gt (lt_add _ hx)),
  obtain ⟨Wy, h_Wy_le, h_Wx_ne⟩ := hgt (M + span A {y}) (lt_add _ hy) (ne_bot_of_gt (lt_add _ hy)),
  use Wx + Wy,
  rw [multiset.map_add, multiset.prod_add],
  refine ⟨le_trans (submodule.mul_le_mul h_Wx_le h_Wy_le) _, mt ideal.mul_eq_bot.mp _⟩,
  { rw add_mul,
    apply sup_le (show M * (M + span A {y}) ≤ M, from ideal.mul_le_right),
    rw mul_add,
    apply sup_le (show span A {x} * M ≤ M, from ideal.mul_le_left),
    rwa [span_mul_span, singleton_mul_singleton, span_singleton_le_iff_mem] },
  { rintro (hx | hy); contradiction },
end

end primes<|MERGE_RESOLUTION|>--- conflicted
+++ resolved
@@ -242,11 +242,7 @@
 ⟨λ s, ⟨(λ x, span R {x}) '' s, ⟨λ t ht, begin
   rcases (set.mem_image _ _ _).1 ht with ⟨x, hx, rfl⟩,
   apply singleton_span_is_compact_element,
-<<<<<<< HEAD
-end, by rw [Sup_eq_supr, supr_image, ←span_eq_supr_of_singleton_spans, span_eq] ⟩⟩⟩
-=======
 end, by rw [Sup_eq_supr, supr_image, ←span_eq_supr_of_singleton_spans, span_eq]⟩⟩⟩
->>>>>>> 2b2edc97
 
 end submodule
 
