--- conflicted
+++ resolved
@@ -84,7 +84,6 @@
     exact submodule.to_add_submonoid_injective hS }
 end
 
-<<<<<<< HEAD
 lemma submodule_fg_iff_add_group.fg {G : Type*} [add_comm_group G] :
   (⊤ : submodule ℤ G).fg ↔ add_group.fg G :=
 begin
@@ -97,7 +96,8 @@
     refine ⟨S, _⟩,
     rw [← submodule.span_int_eq_add_subgroup_closure] at hS,
     exact submodule.to_add_subgroup_injective hS }
-=======
+end
+
 lemma fg_iff_exists_fin_generating_family {N : submodule R M} :
   N.fg ↔ ∃ (n : ℕ) (s : fin n → M), span R (range s) = N :=
 begin
@@ -108,7 +108,6 @@
     exact ⟨n, f, hS⟩, },
   { rintros ⟨n, s, hs⟩,
     refine ⟨range s, finite_range s, hs⟩ },
->>>>>>> d6566646
 end
 
 /-- Nakayama's Lemma. Atiyah-Macdonald 2.5, Eisenbud 4.7, Matsumura 2.2, Stacks 00DV -/
