/-
Copyright (c) 2019 Johan Commelin. All rights reserved.
Released under Apache 2.0 license as described in the file LICENSE.
Authors: Johan Commelin
-/

import linear_algebra.finite_dimensional
import ring_theory.integral_closure
import data.polynomial.integral_normalization

/-!
# Algebraic elements and algebraic extensions

An element of an R-algebra is algebraic over R if it is the root of a nonzero polynomial.
An R-algebra is algebraic over R if and only if all its elements are algebraic over R.
The main result in this file proves transitivity of algebraicity:
a tower of algebraic field extensions is algebraic.
-/

universes u v w

open_locale classical polynomial
open polynomial

section
variables (R : Type u) {A : Type v} [comm_ring R] [ring A] [algebra R A]

/-- An element of an R-algebra is algebraic over R if it is a root of a nonzero polynomial
with coefficients in R. -/
def is_algebraic (x : A) : Prop :=
∃ p : R[X], p ≠ 0 ∧ aeval x p = 0

/-- An element of an R-algebra is transcendental over R if it is not algebraic over R. -/
def transcendental (x : A) : Prop := ¬ is_algebraic R x

lemma is_transcendental_of_subsingleton [subsingleton R] (x : A) : transcendental R x :=
λ ⟨p, h, _⟩, h $ subsingleton.elim p 0

variables {R}

/-- A subalgebra is algebraic if all its elements are algebraic. -/
def subalgebra.is_algebraic (S : subalgebra R A) : Prop := ∀ x ∈ S, is_algebraic R x

variables (R A)

/-- An algebra is algebraic if all its elements are algebraic. -/
def algebra.is_algebraic : Prop := ∀ x : A, is_algebraic R x

variables {R A}

/-- A subalgebra is algebraic if and only if it is algebraic as an algebra. -/
lemma subalgebra.is_algebraic_iff (S : subalgebra R A) :
  S.is_algebraic ↔ @algebra.is_algebraic R S _ _ S.algebra :=
begin
  delta algebra.is_algebraic subalgebra.is_algebraic,
  rw subtype.forall',
  refine forall_congr (λ x, exists_congr (λ p, and_congr iff.rfl _)),
  have h : function.injective S.val := subtype.val_injective,
  conv_rhs { rw [← h.eq_iff, alg_hom.map_zero] },
  rw [← aeval_alg_hom_apply, S.val_apply]
end

/-- An algebra is algebraic if and only if it is algebraic as a subalgebra. -/
lemma algebra.is_algebraic_iff : algebra.is_algebraic R A ↔ (⊤ : subalgebra R A).is_algebraic :=
begin
  delta algebra.is_algebraic subalgebra.is_algebraic,
  simp only [algebra.mem_top, forall_prop_of_true, iff_self],
end

lemma is_algebraic_iff_not_injective {x : A} : is_algebraic R x ↔
  ¬ function.injective (polynomial.aeval x : R[X] →ₐ[R] A) :=
by simp only [is_algebraic, injective_iff_map_eq_zero, not_forall, and.comm, exists_prop]

end

section zero_ne_one
variables (R : Type u) {S : Type*} {A : Type v} [comm_ring R]
variables [comm_ring S] [ring A] [algebra R A] [algebra R S] [algebra S A]
variables [is_scalar_tower R S A]

/-- An integral element of an algebra is algebraic.-/
lemma is_integral.is_algebraic [nontrivial R] {x : A} : is_integral R x → is_algebraic R x :=
λ ⟨p, hp, hpx⟩, ⟨p, hp.ne_zero, hpx⟩

variables {R}

lemma is_algebraic_zero [nontrivial R] : is_algebraic R (0 : A) :=
⟨_, X_ne_zero, aeval_X 0⟩

/-- An element of `R` is algebraic, when viewed as an element of the `R`-algebra `A`. -/
lemma is_algebraic_algebra_map [nontrivial R] (x : R) : is_algebraic R (algebra_map R A x) :=
⟨_, X_sub_C_ne_zero x, by rw [_root_.map_sub, aeval_X, aeval_C, sub_self]⟩

lemma is_algebraic_one [nontrivial R] : is_algebraic R (1 : A) :=
by { rw ←_root_.map_one _, exact is_algebraic_algebra_map 1 }

lemma is_algebraic_nat [nontrivial R] (n : ℕ) : is_algebraic R (n : A) :=
by { rw ←map_nat_cast _, exact is_algebraic_algebra_map n }

lemma is_algebraic_int [nontrivial R] (n : ℤ) : is_algebraic R (n : A) :=
by { rw ←_root_.map_int_cast (algebra_map R A), exact is_algebraic_algebra_map n }

lemma is_algebraic_rat (R : Type u) {A : Type v} [division_ring A] [field R] [algebra R A] (n : ℚ) :
  is_algebraic R (n : A) :=
by { rw ←map_rat_cast (algebra_map R A), exact is_algebraic_algebra_map n }

lemma is_algebraic_of_mem_root_set {R : Type u} {A : Type v} [field R] [field A] [algebra R A]
  {p : R[X]} {x : A} (hx : x ∈ p.root_set A) : is_algebraic R x :=
⟨p, ne_zero_of_mem_root_set hx, aeval_eq_zero_of_mem_root_set hx⟩

open is_scalar_tower

lemma is_algebraic_algebra_map_of_is_algebraic {a : S} :
  is_algebraic R a → is_algebraic R (algebra_map S A a) :=
λ ⟨f, hf₁, hf₂⟩, ⟨f, hf₁, by rw [aeval_algebra_map_apply, hf₂, map_zero]⟩

/-- This is slightly more general than `is_algebraic_algebra_map_of_is_algebraic` in that it
  allows noncommutative intermediate rings `A`. -/
lemma is_algebraic_alg_hom_of_is_algebraic {B} [ring B] [algebra R B]
  (f : A →ₐ[R] B) {a : A} (h : is_algebraic R a) : is_algebraic R (f a) :=
let ⟨p, hp, ha⟩ := h in ⟨p, hp, by rw [aeval_alg_hom, f.comp_apply, ha, map_zero]⟩

/-- Transfer `algebra.is_algebraic` across an `alg_equiv`. -/
lemma _root_.alg_equiv.is_algebraic {B} [ring B] [algebra R B] (e : A ≃ₐ[R] B)
  (h : algebra.is_algebraic R A) : algebra.is_algebraic R B :=
λ b, by convert ← is_algebraic_alg_hom_of_is_algebraic e.to_alg_hom (h _); apply e.apply_symm_apply

lemma _root_.alg_equiv.is_algebraic_iff {B} [ring B] [algebra R B] (e : A ≃ₐ[R] B) :
  algebra.is_algebraic R A ↔ algebra.is_algebraic R B := ⟨e.is_algebraic, e.symm.is_algebraic⟩

lemma is_algebraic_algebra_map_iff {a : S} (h : function.injective (algebra_map S A)) :
  is_algebraic R (algebra_map S A a) ↔ is_algebraic R a :=
⟨λ ⟨p, hp0, hp⟩, ⟨p, hp0, h (by rwa [map_zero, ← aeval_algebra_map_apply])⟩,
  is_algebraic_algebra_map_of_is_algebraic⟩

lemma is_algebraic_of_pow {r : A} {n : ℕ} (hn : 0 < n) (ht : is_algebraic R (r ^ n)) :
  is_algebraic R r :=
begin
  obtain ⟨p, p_nonzero, hp⟩ := ht,
  refine ⟨polynomial.expand _ n p, _, _⟩,
  { rwa polynomial.expand_ne_zero hn },
  { rwa polynomial.expand_aeval n p r },
end

lemma transcendental.pow {r : A} (ht : transcendental R r) {n : ℕ} (hn : 0 < n) :
  transcendental R (r ^ n) :=
λ ht', ht $ is_algebraic_of_pow hn ht'

end zero_ne_one

section field
variables {K : Type u} {A : Type v} [field K] [ring A] [algebra K A]

/-- An element of an algebra over a field is algebraic if and only if it is integral.-/
lemma is_algebraic_iff_is_integral {x : A} :
  is_algebraic K x ↔ is_integral K x :=
begin
  refine ⟨_, is_integral.is_algebraic K⟩,
  rintro ⟨p, hp, hpx⟩,
  refine ⟨_, monic_mul_leading_coeff_inv hp, _⟩,
  rw [← aeval_def, alg_hom.map_mul, hpx, zero_mul],
end

protected lemma algebra.is_algebraic_iff_is_integral :
  algebra.is_algebraic K A ↔ algebra.is_integral K A :=
⟨λ h x, is_algebraic_iff_is_integral.mp (h x),
  λ h x, is_algebraic_iff_is_integral.mpr (h x)⟩

end field

namespace algebra
variables {K : Type*} {L : Type*} {R : Type*} {S : Type*} {A : Type*}
variables [field K] [field L] [comm_ring R] [comm_ring S] [comm_ring A]
variables [algebra K L] [algebra L A] [algebra K A] [is_scalar_tower K L A]
variables [algebra R S] [algebra S A] [algebra R A] [is_scalar_tower R S A]

/-- If L is an algebraic field extension of K and A is an algebraic algebra over L,
then A is algebraic over K. -/
lemma is_algebraic_trans (L_alg : is_algebraic K L) (A_alg : is_algebraic L A) :
  is_algebraic K A :=
begin
  simp only [is_algebraic, is_algebraic_iff_is_integral] at L_alg A_alg ⊢,
  exact is_integral_trans L_alg A_alg,
end

variables (K L)

/-- If x is algebraic over R, then x is algebraic over S when S is an extension of R,
  and the map from `R` to `S` is injective. -/
lemma _root_.is_algebraic_of_larger_base_of_injective (hinj : function.injective (algebra_map R S))
  {x : A} (A_alg : _root_.is_algebraic R x) : _root_.is_algebraic S x :=
let ⟨p, hp₁, hp₂⟩ := A_alg in
⟨p.map (algebra_map _ _),
  by rwa [ne.def, ← degree_eq_bot, degree_map_eq_of_injective hinj, degree_eq_bot],
  by simpa⟩

/-- If A is an algebraic algebra over R, then A is algebraic over S when S is an extension of R,
  and the map from `R` to `S` is injective. -/
lemma is_algebraic_of_larger_base_of_injective (hinj : function.injective (algebra_map R S))
  (A_alg : is_algebraic R A) : is_algebraic S A :=
λ x, is_algebraic_of_larger_base_of_injective hinj (A_alg x)

/-- If x is a algebraic over K, then x is algebraic over L when L is an extension of K -/
lemma _root_.is_algebraic_of_larger_base {x : A} (A_alg : _root_.is_algebraic K x) :
  _root_.is_algebraic L x :=
_root_.is_algebraic_of_larger_base_of_injective (algebra_map K L).injective A_alg

/-- If A is an algebraic algebra over K, then A is algebraic over L when L is an extension of K -/
lemma is_algebraic_of_larger_base (A_alg : is_algebraic K A) : is_algebraic L A :=
is_algebraic_of_larger_base_of_injective (algebra_map K L).injective A_alg

variables (K L)

/-- A field extension is integral if it is finite. -/
lemma is_integral_of_finite [finite_dimensional K L] : algebra.is_integral K L :=
λ x, is_integral_of_submodule_noetherian ⊤
  (is_noetherian.iff_fg.2 infer_instance) x algebra.mem_top

/-- A field extension is algebraic if it is finite. -/
lemma is_algebraic_of_finite [finite : finite_dimensional K L] : is_algebraic K L :=
algebra.is_algebraic_iff_is_integral.mpr (is_integral_of_finite K L)

variables {K L}

theorem is_algebraic.alg_hom_bijective
  (ha : algebra.is_algebraic K L) (f : L →ₐ[K] L) : function.bijective f :=
begin
  refine ⟨f.to_ring_hom.injective, λ b, _⟩,
  obtain ⟨p, hp, he⟩ := ha b,
  let f' : p.root_set L → p.root_set L := (root_set_maps_to' id f).restrict f _ _,
  have : function.surjective f' := finite.injective_iff_surjective.1
    (λ _ _ h, subtype.eq $ f.to_ring_hom.injective $ subtype.ext_iff.1 h),
<<<<<<< HEAD
  obtain ⟨a, ha⟩ := this ⟨b, mem_root_set_iff.2 ⟨hp, he⟩⟩,
=======
  obtain ⟨a, ha⟩ := this ⟨b, mem_root_set.2 ⟨hp, he⟩⟩,
>>>>>>> 672a155b
  exact ⟨a, subtype.ext_iff.1 ha⟩,
end

theorem _root_.alg_hom.bijective [finite_dimensional K L] (ϕ : L →ₐ[K] L) : function.bijective ϕ :=
(algebra.is_algebraic_of_finite K L).alg_hom_bijective ϕ

variables (K L)

/-- Bijection between algebra equivalences and algebra homomorphisms -/
@[simps] noncomputable
def is_algebraic.alg_equiv_equiv_alg_hom
  (ha : algebra.is_algebraic K L) : (L ≃ₐ[K] L) ≃* (L →ₐ[K] L) :=
{ to_fun := λ ϕ, ϕ.to_alg_hom,
  inv_fun := λ ϕ, alg_equiv.of_bijective ϕ (ha.alg_hom_bijective ϕ),
  left_inv := λ _, by {ext, refl},
  right_inv := λ _, by {ext, refl},
  map_mul' := λ _ _, rfl }

/-- Bijection between algebra equivalences and algebra homomorphisms -/
@[reducible] noncomputable def _root_.alg_equiv_equiv_alg_hom [finite_dimensional K L] :
  (L ≃ₐ[K] L) ≃* (L →ₐ[K] L) := (algebra.is_algebraic_of_finite K L).alg_equiv_equiv_alg_hom K L

end algebra

variables {R S : Type*} [comm_ring R] [is_domain R] [comm_ring S]

lemma exists_integral_multiple [algebra R S] {z : S} (hz : is_algebraic R z)
  (inj : ∀ x, algebra_map R S x = 0 → x = 0) :
  ∃ (x : integral_closure R S) (y ≠ (0 : R)),
    z * algebra_map R S y = x :=
begin
  rcases hz with ⟨p, p_ne_zero, px⟩,
  set a := p.leading_coeff with a_def,
  have a_ne_zero : a ≠ 0 := mt polynomial.leading_coeff_eq_zero.mp p_ne_zero,
  have y_integral : is_integral R (algebra_map R S a) := is_integral_algebra_map,
  have x_integral : is_integral R (z * algebra_map R S a) :=
    ⟨p.integral_normalization,
     monic_integral_normalization p_ne_zero,
     integral_normalization_aeval_eq_zero px inj⟩,
  exact ⟨⟨_, x_integral⟩, a, a_ne_zero, rfl⟩
end

/-- A fraction `(a : S) / (b : S)` can be reduced to `(c : S) / (d : R)`,
if `S` is the integral closure of `R` in an algebraic extension `L` of `R`. -/
lemma is_integral_closure.exists_smul_eq_mul {L : Type*} [field L]
  [algebra R S] [algebra S L] [algebra R L] [is_scalar_tower R S L] [is_integral_closure S R L]
  (h : algebra.is_algebraic R L) (inj : function.injective (algebra_map R L))
  (a : S) {b : S} (hb : b ≠ 0) : ∃ (c : S) (d ≠ (0 : R)), d • a = b * c :=
begin
  obtain ⟨c, d, d_ne, hx⟩ := exists_integral_multiple
    (h (algebra_map _ L a / algebra_map _ L b))
    ((injective_iff_map_eq_zero _).mp inj),
  refine ⟨is_integral_closure.mk' S (c : L) c.2, d, d_ne,
    is_integral_closure.algebra_map_injective S R L _⟩,
  simp only [algebra.smul_def, ring_hom.map_mul, is_integral_closure.algebra_map_mk', ← hx,
    ← is_scalar_tower.algebra_map_apply],
  rw [← mul_assoc _ (_ / _), mul_div_cancel' (algebra_map S L a), mul_comm],
  exact mt ((injective_iff_map_eq_zero _).mp (is_integral_closure.algebra_map_injective S R L) _) hb
end

section field

variables {K L : Type*} [field K] [field L] [algebra K L] (A : subalgebra K L)

lemma inv_eq_of_aeval_div_X_ne_zero {x : L} {p : K[X]}
  (aeval_ne : aeval x (div_X p) ≠ 0) :
  x⁻¹ = aeval x (div_X p) / (aeval x p - algebra_map _ _ (p.coeff 0)) :=
begin
  rw [inv_eq_iff_inv_eq, inv_div, div_eq_iff, sub_eq_iff_eq_add, mul_comm],
  conv_lhs { rw ← div_X_mul_X_add p },
  rw [alg_hom.map_add, alg_hom.map_mul, aeval_X, aeval_C],
  exact aeval_ne
end

lemma inv_eq_of_root_of_coeff_zero_ne_zero {x : L} {p : K[X]}
  (aeval_eq : aeval x p = 0) (coeff_zero_ne : p.coeff 0 ≠ 0) :
  x⁻¹ = - (aeval x (div_X p) / algebra_map _ _ (p.coeff 0)) :=
begin
  convert inv_eq_of_aeval_div_X_ne_zero (mt (λ h, (algebra_map K L).injective _) coeff_zero_ne),
  { rw [aeval_eq, zero_sub, div_neg] },
  rw ring_hom.map_zero,
  convert aeval_eq,
  conv_rhs { rw ← div_X_mul_X_add p },
  rw [alg_hom.map_add, alg_hom.map_mul, h, zero_mul, zero_add, aeval_C]
end

lemma subalgebra.inv_mem_of_root_of_coeff_zero_ne_zero {x : A} {p : K[X]}
  (aeval_eq : aeval x p = 0) (coeff_zero_ne : p.coeff 0 ≠ 0) : (x⁻¹ : L) ∈ A :=
begin
  suffices : (x⁻¹ : L) = (-p.coeff 0)⁻¹ • aeval x (div_X p),
  { rw [this], exact A.smul_mem (aeval x _).2 _ },
  have : aeval (x : L) p = 0, by rw [subalgebra.aeval_coe, aeval_eq, subalgebra.coe_zero],
  rw [inv_eq_of_root_of_coeff_zero_ne_zero this coeff_zero_ne, div_eq_inv_mul,
    algebra.smul_def, map_inv₀, map_neg, inv_neg, neg_mul, subalgebra.aeval_coe]
end

lemma subalgebra.inv_mem_of_algebraic {x : A} (hx : is_algebraic K (x : L)) : (x⁻¹ : L) ∈ A :=
begin
  obtain ⟨p, ne_zero, aeval_eq⟩ := hx,
  rw [subalgebra.aeval_coe, subalgebra.coe_eq_zero] at aeval_eq,
  revert ne_zero aeval_eq,
  refine p.rec_on_horner _ _ _,
  { intro h,
    contradiction },
  { intros p a hp ha ih ne_zero aeval_eq,
    refine A.inv_mem_of_root_of_coeff_zero_ne_zero aeval_eq _,
    rwa [coeff_add, hp, zero_add, coeff_C, if_pos rfl] },
  { intros p hp ih ne_zero aeval_eq,
    rw [alg_hom.map_mul, aeval_X, mul_eq_zero] at aeval_eq,
    cases aeval_eq with aeval_eq x_eq,
    { exact ih hp aeval_eq },
    { rw [x_eq, subalgebra.coe_zero, inv_zero],
      exact A.zero_mem } }
end

/-- In an algebraic extension L/K, an intermediate subalgebra is a field. -/
lemma subalgebra.is_field_of_algebraic (hKL : algebra.is_algebraic K L) : is_field A :=
{ mul_inv_cancel := λ a ha, ⟨
        ⟨a⁻¹, A.inv_mem_of_algebraic (hKL a)⟩,
        subtype.ext (mul_inv_cancel (mt (subalgebra.coe_eq_zero _).mp ha))⟩,
  .. show nontrivial A, by apply_instance,
  .. subalgebra.to_comm_ring A }

end field

section pi

variables (R' : Type u) (S' : Type v) (T' : Type w)

/-- This is not an instance as it forms a diamond with `pi.has_smul`.

See the `instance_diamonds` test for details. -/
def polynomial.has_smul_pi [semiring R'] [has_smul R' S'] :
  has_smul (R'[X]) (R' → S') :=
⟨λ p f x, eval x p • f x⟩

/-- This is not an instance as it forms a diamond with `pi.has_smul`.

See the `instance_diamonds` test for details. -/
noncomputable def polynomial.has_smul_pi' [comm_semiring R'] [semiring S'] [algebra R' S']
  [has_smul S' T'] :
  has_smul (R'[X]) (S' → T') :=
⟨λ p f x, aeval x p • f x⟩

variables {R} {S}

local attribute [instance] polynomial.has_smul_pi polynomial.has_smul_pi'

@[simp] lemma polynomial_smul_apply [semiring R'] [has_smul R' S']
  (p : R'[X]) (f : R' → S') (x : R') :
  (p • f) x = eval x p • f x := rfl

@[simp] lemma polynomial_smul_apply' [comm_semiring R'] [semiring S'] [algebra R' S']
  [has_smul S' T'] (p : R'[X]) (f : S' → T') (x : S') :
  (p • f) x = aeval x p • f x := rfl

variables [comm_semiring R'] [comm_semiring S'] [comm_semiring T'] [algebra R' S'] [algebra S' T']

/-- This is not an instance for the same reasons as `polynomial.has_smul_pi'`. -/
noncomputable def polynomial.algebra_pi :
  algebra (R'[X]) (S' → T') :=
{ to_fun := λ p z, algebra_map S' T' (aeval z p),
  map_one' := funext $ λ z, by simp only [polynomial.aeval_one, pi.one_apply, map_one],
  map_mul' := λ f g, funext $ λ z, by simp only [pi.mul_apply, map_mul],
  map_zero' := funext $ λ z, by simp only [polynomial.aeval_zero, pi.zero_apply, map_zero],
  map_add' := λ f g, funext $ λ z, by simp only [polynomial.aeval_add, pi.add_apply, map_add],
  commutes' := λ p f, funext $ λ z, mul_comm _ _,
  smul_def' := λ p f, funext $ λ z, by
    simp only [algebra.algebra_map_eq_smul_one, polynomial_smul_apply', one_mul,
      pi.mul_apply, algebra.smul_mul_assoc],
  ..polynomial.has_smul_pi' R' S' T' }

local attribute [instance] polynomial.algebra_pi

@[simp] lemma polynomial.algebra_map_pi_eq_aeval :
  (algebra_map (R'[X]) (S' → T') : R'[X] → (S' → T')) =
    λ p z, algebra_map _ _ (aeval z p) := rfl

@[simp] lemma polynomial.algebra_map_pi_self_eq_eval :
  (algebra_map (R'[X]) (R' → R') : R'[X] → (R' → R')) = λ p z, eval z p := rfl

end pi<|MERGE_RESOLUTION|>--- conflicted
+++ resolved
@@ -230,11 +230,7 @@
   let f' : p.root_set L → p.root_set L := (root_set_maps_to' id f).restrict f _ _,
   have : function.surjective f' := finite.injective_iff_surjective.1
     (λ _ _ h, subtype.eq $ f.to_ring_hom.injective $ subtype.ext_iff.1 h),
-<<<<<<< HEAD
-  obtain ⟨a, ha⟩ := this ⟨b, mem_root_set_iff.2 ⟨hp, he⟩⟩,
-=======
   obtain ⟨a, ha⟩ := this ⟨b, mem_root_set.2 ⟨hp, he⟩⟩,
->>>>>>> 672a155b
   exact ⟨a, subtype.ext_iff.1 ha⟩,
 end
 
