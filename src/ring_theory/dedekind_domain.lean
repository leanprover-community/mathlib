--- conflicted
+++ resolved
@@ -91,18 +91,10 @@
 In particular, this definition does not depend on the choice of this fraction field. -/
 lemma is_dedekind_domain_iff (K : Type*) [field K] [algebra A K] [is_fraction_ring A K] :
   is_dedekind_domain A ↔
-<<<<<<< HEAD
-    (¬ is_field A) ∧ is_noetherian_ring A ∧ dimension_le_one A ∧
-    integral_closure A K = ⊥ :=
-⟨λ ⟨hf, hr, hd, hi⟩, ⟨hf, hr, hd,
-  by rw [←integral_closure_map_alg_equiv (fraction_ring.alg_equiv A K), hi, algebra.map_bot]⟩,
- λ ⟨hf, hr, hd, hi⟩, ⟨hf, hr, hd,
-=======
     is_noetherian_ring A ∧ dimension_le_one A ∧ integral_closure A K = ⊥ :=
 ⟨λ ⟨hr, hd, hi⟩, ⟨hr, hd,
   by rw [←integral_closure_map_alg_equiv (fraction_ring.alg_equiv A K), hi, algebra.map_bot]⟩,
  λ ⟨hr, hd, hi⟩, ⟨hr, hd,
->>>>>>> 24b7290d
   by rw [←integral_closure_map_alg_equiv (fraction_ring.alg_equiv A K).symm, hi, algebra.map_bot]⟩⟩
 
 /--
@@ -234,33 +226,13 @@
 This is equivalent to `is_dedekind_domain`.
 TODO: prove the equivalence.
 -/
-<<<<<<< HEAD
-structure is_dedekind_domain_inv : Prop :=
-(not_is_field : ¬ is_field A)
-(mul_inv_cancel : ∀ I ≠ (⊥ : fractional_ideal A⁰ (fraction_ring A)), I * (1 / I) = 1)
-=======
 def is_dedekind_domain_inv : Prop :=
 ∀ I ≠ (⊥ : fractional_ideal A⁰ (fraction_ring A)), I * (1 / I) = 1
->>>>>>> 24b7290d
 
 open ring.fractional_ideal
 
 lemma is_dedekind_domain_inv_iff (K : Type*) [field K] [algebra A K] [is_fraction_ring A K] :
   is_dedekind_domain_inv A ↔
-<<<<<<< HEAD
-    (¬ is_field A) ∧ (∀ I ≠ (⊥ : fractional_ideal A⁰ K), I * I⁻¹ = 1) :=
-begin
-  set h : fraction_ring A ≃ₐ[A] K := fraction_ring.alg_equiv A K,
-  split; rintros ⟨hf, hi⟩; use hf; intros I hI,
-  { have := hi (map ↑h.symm I) (map_ne_zero _ hI),
-    convert congr_arg (map (h : fraction_ring A →ₐ[A] K)) this;
-      simp only [map_symm_map, map_one, fractional_ideal.map_mul, fractional_ideal.map_div,
-                 inv_eq] },
-  { have := hi (map ↑h I) (map_ne_zero _ hI),
-    convert congr_arg (map (h.symm : K →ₐ[A] fraction_ring A)) this;
-      simp only [map_map_symm, map_one, fractional_ideal.map_mul, fractional_ideal.map_div,
-                 inv_eq] },
-=======
     (∀ I ≠ (⊥ : fractional_ideal A⁰ K), I * I⁻¹ = 1) :=
 begin
   set h : fraction_ring A ≃ₐ[A] K := fraction_ring.alg_equiv A K,
@@ -275,7 +247,6 @@
     convert congr_arg (fractional_ideal.map h.symm.to_alg_hom) this;
       simp only [alg_equiv.to_alg_hom_eq_coe, map_map_symm, map_one,
                  fractional_ideal.map_mul, fractional_ideal.map_div, inv_eq] },
->>>>>>> 24b7290d
 end
 
 end inverse