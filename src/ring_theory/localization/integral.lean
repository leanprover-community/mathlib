--- conflicted
+++ resolved
@@ -152,11 +152,7 @@
   { refine ⟨p.map (algebra_map A K), λ h, hp (polynomial.ext (λ i, _)), _⟩,
     { have : algebra_map A K (p.coeff i) = 0 := trans (polynomial.coeff_map _ _).symm (by simp [h]),
       exact to_map_eq_zero_iff.mp this },
-<<<<<<< HEAD
-    { exact (polynomial.aeval_apply_algebra_map K _ _).trans px, } },
-=======
     { exact (polynomial.aeval_map_algebra_map K _ _).trans px, } },
->>>>>>> 7aebb349
   { exact ⟨integer_normalization _ p,
            mt integer_normalization_eq_zero_iff.mp hp,
            integer_normalization_aeval_eq_zero _ p px⟩ },
