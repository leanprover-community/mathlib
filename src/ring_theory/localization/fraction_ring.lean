--- conflicted
+++ resolved
@@ -57,11 +57,7 @@
     rw [eq_int_cast, eq_int_cast, int.cast_inj],
     refine ⟨by { rintro rfl, use 1 }, _⟩,
     rintro ⟨⟨c, hc⟩, h⟩,
-<<<<<<< HEAD
-    apply int.eq_of_mul_eq_mul_left _ h,
-=======
-    apply mul_right_cancel₀ _ h,
->>>>>>> 7c523cb7
+    apply mul_left_cancel₀ _ h,
     rwa mem_non_zero_divisors_iff_ne_zero at hc,
   end }
 
