/-
Copyright (c) 2020 Ashvni Narayanan. All rights reserved.
Released under Apache 2.0 license as described in the file LICENSE.
Authors: Ashvni Narayanan
-/

import group_theory.subgroup
import ring_theory.subsemiring

/-!
# Subrings

Let `R` be a ring. This file defines the "bundled" subring type `subring R`, a type
whose terms correspond to subrings of `R`. This is the preferred way to talk
about subrings in mathlib. Unbundled subrings (`s : set R` and `is_subring s`)
are not in this file, and they will ultimately be deprecated.

We prove that subrings are a complete lattice, and that you can `map` (pushforward) and
`comap` (pull back) them along ring homomorphisms.

We define the `closure` construction from `set R` to `subring R`, sending a subset of `R`
to the subring it generates, and prove that it is a Galois insertion.

## Main definitions

Notation used here:

`(R : Type u) [ring R] (S : Type u) [ring S] (f g : R →+* S)`
`(A : subring R) (B : subring S) (s : set R)`

* `subring R` : the type of subrings of a ring `R`.

* `instance : complete_lattice (subring R)` : the complete lattice structure on the subrings.

* `subring.closure` : subring closure of a set, i.e., the smallest subring that includes the set.

* `subring.gi` : `closure : set M → subring M` and coercion `coe : subring M → set M`
  form a `galois_insertion`.

* `comap f B : subring A` : the preimage of a subring `B` along the ring homomorphism `f`

* `map f A : subring B` : the image of a subring `A` along the ring homomorphism `f`.

* `prod A B : subring (R × S)` : the product of subrings

* `f.range : subring B` : the range of the ring homomorphism `f`.

* `eq_locus f g : subring R` : given ring homomorphisms `f g : R →+* S`,
     the subring of `R` where `f x = g x`

## Implementation notes

A subring is implemented as a subsemiring which is also an additive subgroup.
The initial PR was as a submonoid which is also an additive subgroup.

Lattice inclusion (e.g. `≤` and `⊓`) is used rather than set notation (`⊆` and `∩`), although
`∈` is defined as membership of a subring's underlying set.

## Tags
subring, subrings
-/

open_locale big_operators
universes u v w

variables {R : Type u} {S : Type v} {T : Type w} [ring R] [ring S] [ring T]

set_option old_structure_cmd true

/-- `subring R` is the type of subrings of `R`. A subring of `R` is a subset `s` that is a
  multiplicative submonoid and an additive subgroup. Note in particular that it shares the
  same 0 and 1 as R. -/
structure subring (R : Type u) [ring R] extends subsemiring R, add_subgroup R

/-- Reinterpret a `subring` as a `subsemiring`. -/
add_decl_doc subring.to_subsemiring

/-- Reinterpret a `subring` as an `add_subgroup`. -/
add_decl_doc subring.to_add_subgroup

namespace subring

/-- The underlying submonoid of a subring. -/
def to_submonoid (s : subring R) : submonoid R :=
{ carrier := s.carrier,
  ..s.to_subsemiring.to_submonoid }

instance : set_like (subring R) R :=
⟨subring.carrier, λ p q h, by cases p; cases q; congr'⟩

@[simp]
lemma mem_carrier {s : subring R} {x : R} : x ∈ s.carrier ↔ x ∈ s := iff.rfl

/-- Two subrings are equal if they have the same elements. -/
@[ext] theorem ext {S T : subring R} (h : ∀ x, x ∈ S ↔ x ∈ T) : S = T := set_like.ext h

/-- Copy of a subring with a new `carrier` equal to the old one. Useful to fix definitional
equalities. -/
protected def copy (S : subring R) (s : set R) (hs : s = ↑S) : subring R :=
{ carrier := s,
  neg_mem' := hs.symm ▸ S.neg_mem',
  ..S.to_subsemiring.copy s hs }

lemma to_subsemiring_injective : function.injective (to_subsemiring : subring R → subsemiring R)
| r s h := ext (set_like.ext_iff.mp h : _)

@[mono]
lemma to_subsemiring_strict_mono : strict_mono (to_subsemiring : subring R → subsemiring R) :=
λ _ _, id

@[mono]
lemma to_subsemiring_mono : monotone (to_subsemiring : subring R → subsemiring R) :=
to_subsemiring_strict_mono.monotone

lemma to_add_subgroup_injective : function.injective (to_add_subgroup : subring R → add_subgroup R)
| r s h := ext (set_like.ext_iff.mp h : _)

@[mono]
lemma to_add_subgroup_strict_mono : strict_mono (to_add_subgroup : subring R → add_subgroup R) :=
λ _ _, id

@[mono]
lemma to_add_subgroup_mono : monotone (to_add_subgroup : subring R → add_subgroup R) :=
to_add_subgroup_strict_mono.monotone

lemma to_submonoid_injective : function.injective (to_submonoid : subring R → submonoid R)
| r s h := ext (set_like.ext_iff.mp h : _)

@[mono]
lemma to_submonoid_strict_mono : strict_mono (to_submonoid : subring R → submonoid R) :=
λ _ _, id

@[mono]
lemma to_submonoid_mono : monotone (to_submonoid : subring R → submonoid R) :=
to_submonoid_strict_mono.monotone

/-- Construct a `subring R` from a set `s`, a submonoid `sm`, and an additive
subgroup `sa` such that `x ∈ s ↔ x ∈ sm ↔ x ∈ sa`. -/
protected def mk' (s : set R) (sm : submonoid R) (sa : add_subgroup R)
  (hm : ↑sm = s) (ha : ↑sa = s) :
  subring R :=
{ carrier := s,
  zero_mem' := ha ▸ sa.zero_mem,
  one_mem' := hm ▸ sm.one_mem,
  add_mem' := λ x y, by simpa only [← ha] using sa.add_mem,
  mul_mem' := λ x y, by simpa only [← hm] using sm.mul_mem,
  neg_mem' := λ x, by simpa only [← ha] using sa.neg_mem, }

@[simp] lemma coe_mk' {s : set R} {sm : submonoid R} (hm : ↑sm = s)
  {sa : add_subgroup R} (ha : ↑sa = s) :
  (subring.mk' s sm sa hm ha : set R) = s := rfl

@[simp] lemma mem_mk' {s : set R} {sm : submonoid R} (hm : ↑sm = s)
  {sa : add_subgroup R} (ha : ↑sa = s) {x : R} :
  x ∈ subring.mk' s sm sa hm ha ↔ x ∈ s :=
iff.rfl

@[simp] lemma mk'_to_submonoid {s : set R} {sm : submonoid R} (hm : ↑sm = s)
  {sa : add_subgroup R} (ha : ↑sa = s) :
  (subring.mk' s sm sa hm ha).to_submonoid = sm :=
set_like.coe_injective hm.symm

@[simp] lemma mk'_to_add_subgroup {s : set R} {sm : submonoid R} (hm : ↑sm = s)
  {sa : add_subgroup R} (ha : ↑sa  =s) :
  (subring.mk' s sm sa hm ha).to_add_subgroup = sa :=
set_like.coe_injective ha.symm

end subring

/-- A `subsemiring` containing -1 is a `subring`. -/
def subsemiring.to_subring (s : subsemiring R) (hneg : (-1 : R) ∈ s) : subring R :=
{ neg_mem' := by { rintros x, rw <-neg_one_mul, apply subsemiring.mul_mem, exact hneg, }
..s.to_submonoid, ..s.to_add_submonoid }

namespace subring

variables (s : subring R)

/-- A subring contains the ring's 1. -/
theorem one_mem : (1 : R) ∈ s := s.one_mem'

/-- A subring contains the ring's 0. -/
theorem zero_mem : (0 : R) ∈ s := s.zero_mem'

/-- A subring is closed under multiplication. -/
theorem mul_mem : ∀ {x y : R}, x ∈ s → y ∈ s → x * y ∈ s := s.mul_mem'

/-- A subring is closed under addition. -/
theorem add_mem : ∀ {x y : R}, x ∈ s → y ∈ s → x + y ∈ s := s.add_mem'

/-- A subring is closed under negation. -/
theorem neg_mem : ∀ {x : R}, x ∈ s → -x ∈ s := s.neg_mem'

/-- A subring is closed under subtraction -/
theorem sub_mem {x y : R} (hx : x ∈ s) (hy : y ∈ s) : x - y ∈ s :=
by { rw sub_eq_add_neg, exact s.add_mem hx (s.neg_mem hy) }

/-- Product of a list of elements in a subring is in the subring. -/
lemma list_prod_mem {l : list R} : (∀x ∈ l, x ∈ s) → l.prod ∈ s :=
s.to_submonoid.list_prod_mem

/-- Sum of a list of elements in a subring is in the subring. -/
lemma list_sum_mem {l : list R} : (∀x ∈ l, x ∈ s) → l.sum ∈ s :=
s.to_add_subgroup.list_sum_mem

/-- Product of a multiset of elements in a subring of a `comm_ring` is in the subring. -/
lemma multiset_prod_mem {R} [comm_ring R] (s : subring R) (m : multiset R) :
  (∀a ∈ m, a ∈ s) → m.prod ∈ s :=
s.to_submonoid.multiset_prod_mem m

/-- Sum of a multiset of elements in an `subring` of a `ring` is
in the `subring`. -/
lemma multiset_sum_mem {R} [ring R] (s : subring R) (m : multiset R) :
  (∀a ∈ m, a ∈ s) → m.sum ∈ s :=
s.to_add_subgroup.multiset_sum_mem m

/-- Product of elements of a subring of a `comm_ring` indexed by a `finset` is in the
    subring. -/
lemma prod_mem {R : Type*} [comm_ring R] (s : subring R)
  {ι : Type*} {t : finset ι} {f : ι → R} (h : ∀c ∈ t, f c ∈ s) :
  ∏ i in t, f i ∈ s :=
s.to_submonoid.prod_mem h

/-- Sum of elements in a `subring` of a `ring` indexed by a `finset`
is in the `subring`. -/
lemma sum_mem {R : Type*} [ring R] (s : subring R)
  {ι : Type*} {t : finset ι} {f : ι → R} (h : ∀c ∈ t, f c ∈ s) :
  ∑ i in t, f i ∈ s :=
s.to_add_subgroup.sum_mem h

lemma pow_mem {x : R} (hx : x ∈ s) (n : ℕ) : x^n ∈ s := s.to_submonoid.pow_mem hx n

lemma gsmul_mem {x : R} (hx : x ∈ s) (n : ℤ) :
  n • x ∈ s := s.to_add_subgroup.gsmul_mem hx n

lemma coe_int_mem (n : ℤ) : (n : R) ∈ s :=
by simp only [← gsmul_one, gsmul_mem, one_mem]

/-- A subring of a ring inherits a ring structure -/
instance to_ring : ring s :=
{ right_distrib := λ x y z, subtype.eq $ right_distrib x y z,
  left_distrib := λ x y z, subtype.eq $ left_distrib x y z,
  .. s.to_submonoid.to_monoid, .. s.to_add_subgroup.to_add_comm_group }

@[simp, norm_cast] lemma coe_add (x y : s) : (↑(x + y) : R) = ↑x + ↑y := rfl
@[simp, norm_cast] lemma coe_neg (x : s) : (↑(-x) : R) = -↑x := rfl
@[simp, norm_cast] lemma coe_mul (x y : s) : (↑(x * y) : R) = ↑x * ↑y := rfl
@[simp, norm_cast] lemma coe_zero : ((0 : s) : R) = 0 := rfl
@[simp, norm_cast] lemma coe_one : ((1 : s) : R) = 1 := rfl
@[simp, norm_cast] lemma coe_pow (x : s) (n : ℕ) : (↑(x ^ n) : R) = x ^ n :=
s.to_submonoid.coe_pow x n

@[simp] lemma coe_eq_zero_iff {x : s} : (x : R) = 0 ↔ x = 0 :=
⟨λ h, subtype.ext (trans h s.coe_zero.symm),
 λ h, h.symm ▸ s.coe_zero⟩

/-- A subring of a `comm_ring` is a `comm_ring`. -/
instance to_comm_ring {R} [comm_ring R] (s : subring R) : comm_ring s :=
{ mul_comm := λ _ _, subtype.eq $ mul_comm _ _, ..subring.to_ring s}

/-- A subring of a non-trivial ring is non-trivial. -/
instance {R} [ring R] [nontrivial R] (s : subring R) : nontrivial s :=
s.to_subsemiring.nontrivial

/-- A subring of a ring with no zero divisors has no zero divisors. -/
instance {R} [ring R] [no_zero_divisors R] (s : subring R) : no_zero_divisors s :=
s.to_subsemiring.no_zero_divisors

/-- A subring of an integral domain is an integral domain. -/
instance {R} [integral_domain R] (s : subring R) : integral_domain s :=
{ .. s.nontrivial, .. s.no_zero_divisors, .. s.to_comm_ring }

/-- A subring of an `ordered_ring` is an `ordered_ring`. -/
instance to_ordered_ring {R} [ordered_ring R] (s : subring R) : ordered_ring s :=
subtype.coe_injective.ordered_ring coe rfl rfl (λ _ _, rfl) (λ _ _, rfl) (λ _, rfl) (λ _ _, rfl)

/-- A subring of an `ordered_comm_ring` is an `ordered_comm_ring`. -/
instance to_ordered_comm_ring {R} [ordered_comm_ring R] (s : subring R) : ordered_comm_ring s :=
subtype.coe_injective.ordered_comm_ring coe rfl rfl
  (λ _ _, rfl) (λ _ _, rfl) (λ _, rfl) (λ _ _, rfl)

/-- A subring of a `linear_ordered_ring` is a `linear_ordered_ring`. -/
instance to_linear_ordered_ring {R} [linear_ordered_ring R] (s : subring R) :
  linear_ordered_ring s :=
subtype.coe_injective.linear_ordered_ring coe rfl rfl
  (λ _ _, rfl) (λ _ _, rfl) (λ _, rfl) (λ _ _, rfl)

/-- A subring of a `linear_ordered_comm_ring` is a `linear_ordered_comm_ring`. -/
instance to_linear_ordered_comm_ring {R} [linear_ordered_comm_ring R] (s : subring R) :
  linear_ordered_comm_ring s :=
subtype.coe_injective.linear_ordered_comm_ring coe rfl rfl
  (λ _ _, rfl) (λ _ _, rfl) (λ _, rfl) (λ _ _, rfl)

/-- The natural ring hom from a subring of ring `R` to `R`. -/
def subtype (s : subring R) : s →+* R :=
{ to_fun := coe,
 .. s.to_submonoid.subtype, .. s.to_add_subgroup.subtype }

@[simp] theorem coe_subtype : ⇑s.subtype = coe := rfl
@[simp, norm_cast] lemma coe_nat_cast (n : ℕ) : ((n : s) : R) = n :=
s.subtype.map_nat_cast n
@[simp, norm_cast] lemma coe_int_cast (n : ℤ) : ((n : s) : R) = n :=
s.subtype.map_int_cast n

/-! # Partial order -/

@[simp] lemma mem_to_submonoid {s : subring R} {x : R} : x ∈ s.to_submonoid ↔ x ∈ s := iff.rfl
@[simp] lemma coe_to_submonoid (s : subring R) : (s.to_submonoid : set R) = s := rfl
@[simp] lemma mem_to_add_subgroup {s : subring R} {x : R} :
  x ∈ s.to_add_subgroup ↔ x ∈ s := iff.rfl
@[simp] lemma coe_to_add_subgroup (s : subring R) : (s.to_add_subgroup : set R) = s := rfl

/-! # top -/

/-- The subring `R` of the ring `R`. -/
instance : has_top (subring R) :=
⟨{ .. (⊤ : submonoid R), .. (⊤ : add_subgroup R) }⟩

@[simp] lemma mem_top (x : R) : x ∈ (⊤ : subring R) := set.mem_univ x

@[simp] lemma coe_top : ((⊤ : subring R) : set R) = set.univ := rfl

/-! # comap -/

/-- The preimage of a subring along a ring homomorphism is a subring. -/
def comap {R : Type u} {S : Type v} [ring R] [ring S]
  (f : R →+* S) (s : subring S) : subring R :=
{ carrier := f ⁻¹' s.carrier,
 .. s.to_submonoid.comap (f : R →* S),
  .. s.to_add_subgroup.comap (f : R →+ S) }

@[simp] lemma coe_comap (s : subring S) (f : R →+* S) : (s.comap f : set R) = f ⁻¹' s := rfl

@[simp]
lemma mem_comap {s : subring S} {f : R →+* S} {x : R} : x ∈ s.comap f ↔ f x ∈ s := iff.rfl

lemma comap_comap (s : subring T) (g : S →+* T) (f : R →+* S) :
  (s.comap g).comap f = s.comap (g.comp f) :=
rfl

/-! # map -/

/-- The image of a subring along a ring homomorphism is a subring. -/
def map {R : Type u} {S : Type v} [ring R] [ring S]
  (f : R →+* S) (s : subring R) : subring S :=
  { carrier := f '' s.carrier,
.. s.to_submonoid.map (f : R →* S),
.. s.to_add_subgroup.map (f : R →+ S) }

@[simp] lemma coe_map (f : R →+* S) (s : subring R) : (s.map f : set S) = f '' s := rfl

@[simp] lemma mem_map {f : R →+* S} {s : subring R} {y : S} :
  y ∈ s.map f ↔ ∃ x ∈ s, f x = y :=
set.mem_image_iff_bex

lemma map_map (g : S →+* T) (f : R →+* S) : (s.map f).map g = s.map (g.comp f) :=
set_like.coe_injective $ set.image_image _ _ _

lemma map_le_iff_le_comap {f : R →+* S} {s : subring R} {t : subring S} :
  s.map f ≤ t ↔ s ≤ t.comap f :=
set.image_subset_iff

lemma gc_map_comap (f : R →+* S) : galois_connection (map f) (comap f) :=
λ S T, map_le_iff_le_comap

end subring

namespace ring_hom

variables (g : S →+* T) (f : R →+* S)

/-! # range -/

/-- The range of a ring homomorphism, as a subring of the target. See Note [range copy pattern]. -/
def range {R : Type u} {S : Type v} [ring R] [ring S] (f : R →+* S) : subring S :=
((⊤ : subring R).map f).copy (set.range f) set.image_univ.symm

@[simp] lemma coe_range : (f.range : set S) = set.range f := rfl

@[simp] lemma mem_range {f : R →+* S} {y : S} : y ∈ f.range ↔ ∃ x, f x = y := iff.rfl

lemma range_eq_map (f : R →+* S) : f.range = subring.map f ⊤ :=
by { ext, simp }

lemma mem_range_self (f : R →+* S) (x : R) : f x ∈ f.range :=
mem_range.mpr ⟨x, rfl⟩

lemma map_range : f.range.map g = (g.comp f).range :=
by simpa only [range_eq_map] using (⊤ : subring R).map_map g f

-- TODO -- rename to `cod_restrict` when is_ring_hom is deprecated
/-- Restrict the codomain of a ring homomorphism to a subring that includes the range. -/
def cod_restrict' {R : Type u} {S : Type v} [ring R] [ring S] (f : R →+* S)
  (s : subring S) (h : ∀ x, f x ∈ s) : R →+* s :=
{ to_fun := λ x, ⟨f x, h x⟩,
  map_add' := λ x y, subtype.eq $ f.map_add x y,
  map_zero' := subtype.eq f.map_zero,
  map_mul' := λ x y, subtype.eq $ f.map_mul x y,
  map_one' := subtype.eq f.map_one }

<<<<<<< HEAD
instance fintype_range [decidable_eq S] (f : R →+* S) [fintype R] : fintype (range f) :=
=======
/-- The range of a ring homomorphism is a fintype, if the domain is a fintype.
Note: this instance can form a diamond with `subtype.fintype` in the
  presence of `fintype S`. -/
instance fintype_range [fintype R] [decidable_eq S] (f : R →+* S) : fintype (range f) :=
>>>>>>> 8a0d5e07
set.fintype_range f

end ring_hom

namespace subring

/-! # bot -/

instance : has_bot (subring R) := ⟨(int.cast_ring_hom R).range⟩

instance : inhabited (subring R) := ⟨⊥⟩

lemma coe_bot : ((⊥ : subring R) : set R) = set.range (coe : ℤ → R) :=
ring_hom.coe_range (int.cast_ring_hom R)

lemma mem_bot {x : R} : x ∈ (⊥ : subring R) ↔ ∃ (n : ℤ), ↑n = x :=
ring_hom.mem_range

/-! # inf -/

/-- The inf of two subrings is their intersection. -/
instance : has_inf (subring R) :=
⟨λ s t,
  { carrier := s ∩ t,
    .. s.to_submonoid ⊓ t.to_submonoid,
    .. s.to_add_subgroup ⊓ t.to_add_subgroup }⟩

@[simp] lemma coe_inf (p p' : subring R) : ((p ⊓ p' : subring R) : set R) = p ∩ p' := rfl

@[simp] lemma mem_inf {p p' : subring R} {x : R} : x ∈ p ⊓ p' ↔ x ∈ p ∧ x ∈ p' := iff.rfl

instance : has_Inf (subring R) :=
⟨λ s, subring.mk' (⋂ t ∈ s, ↑t) (⨅ t ∈ s, subring.to_submonoid t )
  (⨅ t ∈ s, subring.to_add_subgroup t) (by simp) (by simp)⟩

@[simp, norm_cast] lemma coe_Inf (S : set (subring R)) :
  ((Inf S : subring R) : set R) = ⋂ s ∈ S, ↑s := rfl

lemma mem_Inf {S : set (subring R)} {x : R} : x ∈ Inf S ↔ ∀ p ∈ S, x ∈ p := set.mem_bInter_iff

@[simp] lemma Inf_to_submonoid (s : set (subring R)) :
  (Inf s).to_submonoid = ⨅ t ∈ s, subring.to_submonoid t := mk'_to_submonoid _ _

@[simp] lemma Inf_to_add_subgroup (s : set (subring R)) :
  (Inf s).to_add_subgroup = ⨅ t ∈ s, subring.to_add_subgroup t := mk'_to_add_subgroup _ _

/-- Subrings of a ring form a complete lattice. -/
instance : complete_lattice (subring R) :=
{ bot := (⊥),
  bot_le := λ s x hx, let ⟨n, hn⟩ := mem_bot.1 hx in hn ▸ s.coe_int_mem n,
  top := (⊤),
  le_top := λ s x hx, trivial,
  inf := (⊓),
  inf_le_left := λ s t x, and.left,
  inf_le_right := λ s t x, and.right,
  le_inf := λ s t₁ t₂ h₁ h₂ x hx, ⟨h₁ hx, h₂ hx⟩,
  .. complete_lattice_of_Inf (subring R)
    (λ s, is_glb.of_image (λ s t,
      show (s : set R) ≤ t ↔ s ≤ t, from set_like.coe_subset_coe) is_glb_binfi)}

lemma eq_top_iff' (A : subring R) : A = ⊤ ↔ ∀ x : R, x ∈ A :=
eq_top_iff.trans ⟨λ h m, h $ mem_top m, λ h m _, h m⟩

/-! # subring closure of a subset -/

/-- The `subring` generated by a set. -/
def closure (s : set R) : subring R := Inf {S | s ⊆ S}

lemma mem_closure {x : R} {s : set R} : x ∈ closure s ↔ ∀ S : subring R, s ⊆ S → x ∈ S :=
mem_Inf

/-- The subring generated by a set includes the set. -/
@[simp] lemma subset_closure {s : set R} : s ⊆ closure s := λ x hx, mem_closure.2 $ λ S hS, hS hx

/-- A subring `t` includes `closure s` if and only if it includes `s`. -/
@[simp]
lemma closure_le {s : set R} {t : subring R} : closure s ≤ t ↔ s ⊆ t :=
⟨set.subset.trans subset_closure, λ h, Inf_le h⟩

/-- Subring closure of a set is monotone in its argument: if `s ⊆ t`,
then `closure s ≤ closure t`. -/
lemma closure_mono ⦃s t : set R⦄ (h : s ⊆ t) : closure s ≤ closure t :=
closure_le.2 $ set.subset.trans h subset_closure

lemma closure_eq_of_le {s : set R} {t : subring R} (h₁ : s ⊆ t) (h₂ : t ≤ closure s) :
  closure s = t :=
le_antisymm (closure_le.2 h₁) h₂

/-- An induction principle for closure membership. If `p` holds for `0`, `1`, and all elements
of `s`, and is preserved under addition, negation, and multiplication, then `p` holds for all
elements of the closure of `s`. -/
@[elab_as_eliminator]
lemma closure_induction {s : set R} {p : R → Prop} {x} (h : x ∈ closure s)
  (Hs : ∀ x ∈ s, p x) (H0 : p 0) (H1 : p 1)
  (Hadd : ∀ x y, p x → p y → p (x + y))
  (Hneg : ∀ (x : R), p x → p (-x))
  (Hmul : ∀ x y, p x → p y → p (x * y)) : p x :=
(@closure_le _ _ _ ⟨p, H1, Hmul, H0, Hadd, Hneg⟩).2 Hs h

lemma mem_closure_iff {s : set R} {x} :
  x ∈ closure s ↔ x ∈ add_subgroup.closure (submonoid.closure s : set R) :=
⟨ λ h, closure_induction h (λ x hx, add_subgroup.subset_closure $ submonoid.subset_closure hx )
 (add_subgroup.zero_mem _)
 (add_subgroup.subset_closure ( submonoid.one_mem (submonoid.closure s)) )
 (λ x y hx hy, add_subgroup.add_mem _ hx hy )
 (λ x hx, add_subgroup.neg_mem _ hx )
 ( λ x y hx hy, add_subgroup.closure_induction hy
  (λ q hq, add_subgroup.closure_induction hx
    ( λ p hp, add_subgroup.subset_closure ((submonoid.closure s).mul_mem hp hq) )
    ( begin rw zero_mul q, apply add_subgroup.zero_mem _, end )
    ( λ p₁ p₂ ihp₁ ihp₂, begin rw add_mul p₁ p₂ q, apply add_subgroup.add_mem _ ihp₁ ihp₂, end )
    ( λ x hx, begin have f : -x * q = -(x*q) :=
      by simp, rw f, apply add_subgroup.neg_mem _ hx, end ) )
  ( begin rw mul_zero x, apply add_subgroup.zero_mem _, end )
  ( λ q₁ q₂ ihq₁ ihq₂, begin rw mul_add x q₁ q₂, apply add_subgroup.add_mem _ ihq₁ ihq₂ end )
  ( λ z hz, begin have f : x * -z = -(x*z) := by simp,
            rw f, apply add_subgroup.neg_mem _ hz, end ) ),
 λ h, add_subgroup.closure_induction h
 ( λ x hx, submonoid.closure_induction hx
  ( λ x hx, subset_closure hx )
  ( one_mem _ )
  ( λ x y hx hy, mul_mem _ hx hy ) )
 ( zero_mem _ )
 (λ x y hx hy, add_mem _ hx hy)
 ( λ x hx, neg_mem _ hx ) ⟩

theorem exists_list_of_mem_closure {s : set R} {x : R} (h : x ∈ closure s) :
  (∃ L : list (list R), (∀ t ∈ L, ∀ y ∈ t, y ∈ s ∨ y = (-1:R)) ∧ (L.map list.prod).sum = x) :=
add_subgroup.closure_induction (mem_closure_iff.1 h)
  (λ x hx, let ⟨l, hl, h⟩ :=submonoid.exists_list_of_mem_closure hx in ⟨[l], by simp [h];
    clear_aux_decl; tauto!⟩)
  ⟨[], by simp⟩
  (λ x y ⟨l, hl1, hl2⟩ ⟨m, hm1, hm2⟩, ⟨l ++ m, λ t ht, (list.mem_append.1 ht).elim (hl1 t) (hm1 t),
    by simp [hl2, hm2]⟩)
  (λ x ⟨L, hL⟩, ⟨L.map (list.cons (-1)), list.forall_mem_map_iff.2 $ λ j hj, list.forall_mem_cons.2
    ⟨or.inr rfl, hL.1 j hj⟩, hL.2 ▸ list.rec_on L (by simp)
      (by simp [list.map_cons, add_comm] {contextual := tt})⟩)

variable (R)
/-- `closure` forms a Galois insertion with the coercion to set. -/
protected def gi : galois_insertion (@closure R _) coe :=
{ choice := λ s _, closure s,
  gc := λ s t, closure_le,
  le_l_u := λ s, subset_closure,
  choice_eq := λ s h, rfl }

variable {R}

/-- Closure of a subring `S` equals `S`. -/
lemma closure_eq (s : subring R) : closure (s : set R) = s := (subring.gi R).l_u_eq s

@[simp] lemma closure_empty : closure (∅ : set R) = ⊥ := (subring.gi R).gc.l_bot

@[simp] lemma closure_univ : closure (set.univ : set R) = ⊤ := @coe_top R _ ▸ closure_eq ⊤

lemma closure_union (s t : set R) : closure (s ∪ t) = closure s ⊔ closure t :=
(subring.gi R).gc.l_sup

lemma closure_Union {ι} (s : ι → set R) : closure (⋃ i, s i) = ⨆ i, closure (s i) :=
(subring.gi R).gc.l_supr

lemma closure_sUnion (s : set (set R)) : closure (⋃₀ s) = ⨆ t ∈ s, closure t :=
(subring.gi R).gc.l_Sup

lemma map_sup (s t : subring R) (f : R →+* S) : (s ⊔ t).map f = s.map f ⊔ t.map f :=
(gc_map_comap f).l_sup

lemma map_supr {ι : Sort*} (f : R →+* S) (s : ι → subring R) :
  (supr s).map f = ⨆ i, (s i).map f :=
(gc_map_comap f).l_supr

lemma comap_inf (s t : subring S) (f : R →+* S) : (s ⊓ t).comap f = s.comap f ⊓ t.comap f :=
(gc_map_comap f).u_inf

lemma comap_infi {ι : Sort*} (f : R →+* S) (s : ι → subring S) :
  (infi s).comap f = ⨅ i, (s i).comap f :=
(gc_map_comap f).u_infi

@[simp] lemma map_bot (f : R →+* S) : (⊥ : subring R).map f = ⊥ :=
(gc_map_comap f).l_bot

@[simp] lemma comap_top (f : R →+* S) : (⊤ : subring S).comap f = ⊤ :=
(gc_map_comap f).u_top

/-- Given `subring`s `s`, `t` of rings `R`, `S` respectively, `s.prod t` is `s × t`
as a subring of `R × S`. -/
def prod (s : subring R) (t : subring S) : subring (R × S) :=
{ carrier := (s : set R).prod t,
  .. s.to_submonoid.prod t.to_submonoid, .. s.to_add_subgroup.prod t.to_add_subgroup}

@[norm_cast]
lemma coe_prod (s : subring R) (t : subring S) :
  (s.prod t : set (R × S)) = (s : set R).prod (t : set S) :=
rfl

lemma mem_prod {s : subring R} {t : subring S} {p : R × S} :
  p ∈ s.prod t ↔ p.1 ∈ s ∧ p.2 ∈ t := iff.rfl

@[mono] lemma prod_mono ⦃s₁ s₂ : subring R⦄ (hs : s₁ ≤ s₂) ⦃t₁ t₂ : subring S⦄
  (ht : t₁ ≤ t₂) : s₁.prod t₁ ≤ s₂.prod t₂ :=
set.prod_mono hs ht

lemma prod_mono_right (s : subring R) : monotone (λ t : subring S, s.prod t) :=
prod_mono (le_refl s)

lemma prod_mono_left (t : subring S) : monotone (λ s : subring R, s.prod t) :=
λ s₁ s₂ hs, prod_mono hs (le_refl t)

lemma prod_top (s : subring R) :
  s.prod (⊤ : subring S) = s.comap (ring_hom.fst R S) :=
ext $ λ x, by simp [mem_prod, monoid_hom.coe_fst]

lemma top_prod (s : subring S) :
  (⊤ : subring R).prod s = s.comap (ring_hom.snd R S) :=
ext $ λ x, by simp [mem_prod, monoid_hom.coe_snd]

@[simp]
lemma top_prod_top : (⊤ : subring R).prod (⊤ : subring S) = ⊤ :=
(top_prod _).trans $ comap_top _

/-- Product of subrings is isomorphic to their product as rings. -/
def prod_equiv (s : subring R) (t : subring S) : s.prod t ≃+* s × t :=
{ map_mul' := λ x y, rfl, map_add' := λ x y, rfl, .. equiv.set.prod ↑s ↑t }

/-- The underlying set of a non-empty directed Sup of subrings is just a union of the subrings.
  Note that this fails without the directedness assumption (the union of two subrings is
  typically not a subring) -/
lemma mem_supr_of_directed {ι} [hι : nonempty ι] {S : ι → subring R} (hS : directed (≤) S)
  {x : R} :
  x ∈ (⨆ i, S i) ↔ ∃ i, x ∈ S i :=
begin
  refine ⟨_, λ ⟨i, hi⟩, (set_like.le_def.1 $ le_supr S i) hi⟩,
  let U : subring R := subring.mk' (⋃ i, (S i : set R))
    (⨆ i, (S i).to_submonoid) (⨆ i, (S i).to_add_subgroup)
    (submonoid.coe_supr_of_directed $ hS.mono_comp _ (λ _ _, id))
    (add_subgroup.coe_supr_of_directed $ hS.mono_comp _ (λ _ _, id)),
  suffices : (⨆ i, S i) ≤ U, by simpa using @this x,
  exact supr_le (λ i x hx, set.mem_Union.2 ⟨i, hx⟩),
end

lemma coe_supr_of_directed {ι} [hι : nonempty ι] {S : ι → subring R} (hS : directed (≤) S) :
  ((⨆ i, S i : subring R) : set R) = ⋃ i, ↑(S i) :=
set.ext $ λ x, by simp [mem_supr_of_directed hS]

lemma mem_Sup_of_directed_on {S : set (subring R)} (Sne : S.nonempty)
  (hS : directed_on (≤) S) {x : R} :
  x ∈ Sup S ↔ ∃ s ∈ S, x ∈ s :=
begin
  haveI : nonempty S := Sne.to_subtype,
  simp only [Sup_eq_supr', mem_supr_of_directed hS.directed_coe, set_coe.exists, subtype.coe_mk]
end

lemma coe_Sup_of_directed_on {S : set (subring R)} (Sne : S.nonempty) (hS : directed_on (≤) S) :
  (↑(Sup S) : set R) = ⋃ s ∈ S, ↑s :=
set.ext $ λ x, by simp [mem_Sup_of_directed_on Sne hS]

end subring

namespace ring_hom

variables [ring T] {s : subring R}

open subring

/-- Restriction of a ring homomorphism to a subring of the domain. -/
def restrict (f : R →+* S) (s : subring R) : s →+* S := f.comp s.subtype

@[simp] lemma restrict_apply (f : R →+* S) (x : s) : f.restrict s x = f x := rfl

/-- Restriction of a ring homomorphism to its range interpreted as a subsemiring.

This is the bundled version of `set.range_factorization`. -/
def range_restrict (f : R →+* S) : R →+* f.range :=
f.cod_restrict' f.range $ λ x, ⟨x, rfl⟩

@[simp] lemma coe_range_restrict (f : R →+* S) (x : R) : (f.range_restrict x : S) = f x := rfl

lemma range_restrict_surjective (f : R →+* S) : function.surjective f.range_restrict :=
λ ⟨y, hy⟩, let ⟨x, hx⟩ := mem_range.mp hy in ⟨x, subtype.ext hx⟩

lemma range_top_iff_surjective {f : R →+* S} :
  f.range = (⊤ : subring S) ↔ function.surjective f :=
set_like.ext'_iff.trans $ iff.trans (by rw [coe_range, coe_top]) set.range_iff_surjective

/-- The range of a surjective ring homomorphism is the whole of the codomain. -/
lemma range_top_of_surjective (f : R →+* S) (hf : function.surjective f) :
  f.range = (⊤ : subring S) :=
range_top_iff_surjective.2 hf

/-- The subring of elements `x : R` such that `f x = g x`, i.e.,
  the equalizer of f and g as a subring of R -/
def eq_locus (f g : R →+* S) : subring R :=
{ carrier := {x | f x = g x}, .. (f : R →* S).eq_mlocus g, .. (f : R →+ S).eq_locus g }

/-- If two ring homomorphisms are equal on a set, then they are equal on its subring closure. -/
lemma eq_on_set_closure {f g : R →+* S} {s : set R} (h : set.eq_on f g s) :
  set.eq_on f g (closure s) :=
show closure s ≤ f.eq_locus g, from closure_le.2 h

lemma eq_of_eq_on_set_top {f g : R →+* S} (h : set.eq_on f g (⊤ : subring R)) :
  f = g :=
ext $ λ x, h trivial

lemma eq_of_eq_on_set_dense {s : set R} (hs : closure s = ⊤) {f g : R →+* S} (h : s.eq_on f g) :
  f = g :=
eq_of_eq_on_set_top $ hs ▸ eq_on_set_closure h

lemma closure_preimage_le (f : R →+* S) (s : set S) :
  closure (f ⁻¹' s) ≤ (closure s).comap f :=
closure_le.2 $ λ x hx, set_like.mem_coe.2 $ mem_comap.2 $ subset_closure hx

/-- The image under a ring homomorphism of the subring generated by a set equals
the subring generated by the image of the set. -/
lemma map_closure (f : R →+* S) (s : set R) :
  (closure s).map f = closure (f '' s) :=
le_antisymm
  (map_le_iff_le_comap.2 $ le_trans (closure_mono $ set.subset_preimage_image _ _)
    (closure_preimage_le _ _))
  (closure_le.2 $ set.image_subset _ subset_closure)

end ring_hom

namespace subring

open ring_hom

/-- The ring homomorphism associated to an inclusion of subrings. -/
def inclusion {S T : subring R} (h : S ≤ T) : S →* T :=
S.subtype.cod_restrict' _ (λ x, h x.2)

@[simp] lemma range_subtype (s : subring R) : s.subtype.range = s :=
set_like.coe_injective $ (coe_srange _).trans subtype.range_coe

@[simp]
lemma range_fst : (fst R S).srange = ⊤ :=
(fst R S).srange_top_of_surjective $ prod.fst_surjective

@[simp]
lemma range_snd : (snd R S).srange = ⊤ :=
(snd R S).srange_top_of_surjective $ prod.snd_surjective

@[simp]
lemma prod_bot_sup_bot_prod (s : subring R) (t : subring S) :
  (s.prod ⊥) ⊔ (prod ⊥ t) = s.prod t :=
le_antisymm (sup_le (prod_mono_right s bot_le) (prod_mono_left t bot_le)) $
assume p hp, prod.fst_mul_snd p ▸ mul_mem _
  ((le_sup_left : s.prod ⊥ ≤ s.prod ⊥ ⊔ prod ⊥ t) ⟨hp.1, set_like.mem_coe.2 $ one_mem ⊥⟩)
  ((le_sup_right : prod ⊥ t ≤ s.prod ⊥ ⊔ prod ⊥ t) ⟨set_like.mem_coe.2 $ one_mem ⊥, hp.2⟩)

end subring

namespace ring_equiv

variables {s t : subring R}

/-- Makes the identity isomorphism from a proof two subrings of a multiplicative
    monoid are equal. -/
def subring_congr (h : s = t) : s ≃+* t :=
{ map_mul' :=  λ _ _, rfl, map_add' := λ _ _, rfl, ..equiv.set_congr $ congr_arg _ h }

/-- Restrict a ring homomorphism with a left inverse to a ring isomorphism to its
`ring_hom.range`. -/
def of_left_inverse {g : S → R} {f : R →+* S} (h : function.left_inverse g f) :
  R ≃+* f.range :=
{ to_fun := λ x, f.range_restrict x,
  inv_fun := λ x, (g ∘ f.range.subtype) x,
  left_inv := h,
  right_inv := λ x, subtype.ext $
    let ⟨x', hx'⟩ := ring_hom.mem_range.mp x.prop in
    show f (g x) = x, by rw [←hx', h x'],
  ..f.range_restrict }

@[simp] lemma of_left_inverse_apply
  {g : S → R} {f : R →+* S} (h : function.left_inverse g f) (x : R) :
  ↑(of_left_inverse h x) = f x := rfl

@[simp] lemma of_left_inverse_symm_apply
  {g : S → R} {f : R →+* S} (h : function.left_inverse g f) (x : f.range) :
  (of_left_inverse h).symm x = g x := rfl

end ring_equiv

namespace subring

variables {s : set R}
local attribute [reducible] closure

@[elab_as_eliminator]
protected theorem in_closure.rec_on {C : R → Prop} {x : R} (hx : x ∈ closure s)
  (h1 : C 1) (hneg1 : C (-1)) (hs : ∀ z ∈ s, ∀ n, C n → C (z * n))
  (ha : ∀ {x y}, C x → C y → C (x + y)) : C x :=
begin
  have h0 : C 0 := add_neg_self (1:R) ▸ ha h1 hneg1,
  rcases exists_list_of_mem_closure hx with ⟨L, HL, rfl⟩, clear hx,
  induction L with hd tl ih, { exact h0 },
  rw list.forall_mem_cons at HL,
  suffices : C (list.prod hd),
  { rw [list.map_cons, list.sum_cons],
    exact ha this (ih HL.2) },
  replace HL := HL.1, clear ih tl,
  suffices : ∃ L : list R, (∀ x ∈ L, x ∈ s) ∧
    (list.prod hd = list.prod L ∨ list.prod hd = -list.prod L),
  { rcases this with ⟨L, HL', HP | HP⟩,
    { rw HP, clear HP HL hd, induction L with hd tl ih, { exact h1 },
      rw list.forall_mem_cons at HL',
      rw list.prod_cons,
      exact hs _ HL'.1 _ (ih HL'.2) },
    rw HP, clear HP HL hd, induction L with hd tl ih, { exact hneg1 },
    rw [list.prod_cons, neg_mul_eq_mul_neg],
    rw list.forall_mem_cons at HL',
    exact hs _ HL'.1 _ (ih HL'.2) },
  induction hd with hd tl ih,
  { exact ⟨[], list.forall_mem_nil _, or.inl rfl⟩ },
  rw list.forall_mem_cons at HL,
  rcases ih HL.2 with ⟨L, HL', HP | HP⟩; cases HL.1 with hhd hhd,
  { exact ⟨hd :: L, list.forall_mem_cons.2 ⟨hhd, HL'⟩, or.inl $
      by rw [list.prod_cons, list.prod_cons, HP]⟩ },
  { exact ⟨L, HL', or.inr $ by rw [list.prod_cons, hhd, neg_one_mul, HP]⟩ },
  { exact ⟨hd :: L, list.forall_mem_cons.2 ⟨hhd, HL'⟩, or.inr $
      by rw [list.prod_cons, list.prod_cons, HP, neg_mul_eq_mul_neg]⟩ },
  { exact ⟨L, HL', or.inl $ by rw [list.prod_cons, hhd, HP, neg_one_mul, neg_neg]⟩ }
end

lemma closure_preimage_le (f : R →+* S) (s : set S) :
  closure (f ⁻¹' s) ≤ (closure s).comap f :=
closure_le.2 $ λ x hx, set_like.mem_coe.2 $ mem_comap.2 $ subset_closure hx

end subring

lemma add_subgroup.int_mul_mem {G : add_subgroup R} (k : ℤ) {g : R} (h : g ∈ G) :
  (k : R) * g ∈ G :=
by { convert add_subgroup.gsmul_mem G h k, simp }


/-! ### Actions by `subring`s

These are just copies of the definitions about `subsemiring` starting from
`subsemiring.mul_action`.

When `R` is commutative, `algebra.of_subring` provides a stronger result than those found in
this file, which uses the same scalar action.
-/
section actions

namespace subring

variables {α β : Type*}

/-- The action by a subring is the action by the underlying ring. -/
instance [mul_action R α] (S : subring R) : mul_action S α :=
S.to_subsemiring.mul_action

lemma smul_def [mul_action R α] {S : subring R} (g : S) (m : α) : g • m = (g : R) • m := rfl

instance smul_comm_class_left
  [mul_action R β] [has_scalar α β] [smul_comm_class R α β] (S : subring R) :
  smul_comm_class S α β :=
S.to_subsemiring.smul_comm_class_left

instance smul_comm_class_right
  [has_scalar α β] [mul_action R β] [smul_comm_class α R β] (S : subring R) :
  smul_comm_class α S β :=
S.to_subsemiring.smul_comm_class_right

/-- Note that this provides `is_scalar_tower S R R` which is needed by `smul_mul_assoc`. -/
instance
  [has_scalar α β] [mul_action R α] [mul_action R β] [is_scalar_tower R α β] (S : subring R) :
  is_scalar_tower S α β :=
S.to_subsemiring.is_scalar_tower

/-- The action by a subring is the action by the underlying ring. -/
instance [add_monoid α] [distrib_mul_action R α] (S : subring R) : distrib_mul_action S α :=
S.to_subsemiring.distrib_mul_action

/-- The action by a subring is the action by the underlying ring. -/
instance [add_comm_monoid α] [module R α] (S : subring R) : module S α :=
S.to_subsemiring.module

end subring

end actions<|MERGE_RESOLUTION|>--- conflicted
+++ resolved
@@ -398,14 +398,10 @@
   map_mul' := λ x y, subtype.eq $ f.map_mul x y,
   map_one' := subtype.eq f.map_one }
 
-<<<<<<< HEAD
-instance fintype_range [decidable_eq S] (f : R →+* S) [fintype R] : fintype (range f) :=
-=======
 /-- The range of a ring homomorphism is a fintype, if the domain is a fintype.
 Note: this instance can form a diamond with `subtype.fintype` in the
   presence of `fintype S`. -/
 instance fintype_range [fintype R] [decidable_eq S] (f : R →+* S) : fintype (range f) :=
->>>>>>> 8a0d5e07
 set.fintype_range f
 
 end ring_hom
