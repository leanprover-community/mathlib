/-
Copyright (c) 2021 Oliver Nash. All rights reserved.
Released under Apache 2.0 license as described in the file LICENSE.
Authors: Oliver Nash
-/
import data.nat.choose.sum
import algebra.algebra.bilinear
import ring_theory.ideal.operations

/-!
# Nilpotent elements

## Main definitions

  * `is_nilpotent`
  * `is_nilpotent_neg_iff`
  * `commute.is_nilpotent_add`
  * `commute.is_nilpotent_mul_left`
  * `commute.is_nilpotent_mul_right`
  * `commute.is_nilpotent_sub`

-/

universes u v

variables {R S : Type u} {x y : R}

/-- An element is said to be nilpotent if some natural-number-power of it equals zero.

Note that we require only the bare minimum assumptions for the definition to make sense. Even
`monoid_with_zero` is too strong since nilpotency is important in the study of rings that are only
power-associative. -/
def is_nilpotent [has_zero R] [has_pow R ℕ] (x : R) : Prop := ∃ (n : ℕ), x^n = 0

lemma is_nilpotent.mk [has_zero R] [has_pow R ℕ] (x : R) (n : ℕ)
  (e : x ^ n = 0) : is_nilpotent x := ⟨n, e⟩

lemma is_nilpotent.zero [monoid_with_zero R] : is_nilpotent (0 : R) := ⟨1, pow_one 0⟩

lemma is_nilpotent.neg [ring R] (h : is_nilpotent x) : is_nilpotent (-x) :=
begin
  obtain ⟨n, hn⟩ := h,
  use n,
  rw [neg_pow, hn, mul_zero],
end

@[simp] lemma is_nilpotent_neg_iff [ring R] : is_nilpotent (-x) ↔ is_nilpotent x :=
⟨λ h, neg_neg x ▸ h.neg, λ h, h.neg⟩

lemma is_nilpotent.map [monoid_with_zero R] [monoid_with_zero S] {r : R}
  {F : Type*} [monoid_with_zero_hom_class F R S] (hr : is_nilpotent r) (f : F) :
    is_nilpotent (f r) :=
by { use hr.some, rw [← map_pow, hr.some_spec, map_zero] }

/-- A structure that has zero and pow is reduced if it has no nonzero nilpotent elements. -/
class is_reduced (R : Type*) [has_zero R] [has_pow R ℕ] : Prop :=
(eq_zero : ∀ (x : R), is_nilpotent x → x = 0)

@[priority 900]
instance is_reduced_of_no_zero_divisors [monoid_with_zero R] [no_zero_divisors R] : is_reduced R :=
⟨λ _ ⟨_, hn⟩, pow_eq_zero hn⟩

@[priority 900]
instance is_reduced_of_subsingleton [has_zero R] [has_pow R ℕ] [subsingleton R] :
  is_reduced R := ⟨λ _ _, subsingleton.elim _ _⟩

lemma is_nilpotent.eq_zero [has_zero R] [has_pow R ℕ] [is_reduced R]
  (h : is_nilpotent x) : x = 0 :=
is_reduced.eq_zero x h

@[simp] lemma is_nilpotent_iff_eq_zero [monoid_with_zero R] [is_reduced R] :
  is_nilpotent x ↔ x = 0 :=
⟨λ h, h.eq_zero, λ h, h.symm ▸ is_nilpotent.zero⟩

lemma is_reduced_of_injective [monoid_with_zero R] [monoid_with_zero S]
  {F : Type*} [monoid_with_zero_hom_class F R S] (f : F)
  (hf : function.injective f) [_root_.is_reduced S] : _root_.is_reduced R :=
begin
  constructor,
  intros x hx,
  apply hf,
  rw map_zero,
  exact (hx.map f).eq_zero,
end

namespace commute

section semiring

variables [semiring R] (h_comm : commute x y)

include h_comm

lemma is_nilpotent_add (hx : is_nilpotent x) (hy : is_nilpotent y) : is_nilpotent (x + y) :=
begin
  obtain ⟨n, hn⟩ := hx,
  obtain ⟨m, hm⟩ := hy,
  use n + m - 1,
  rw h_comm.add_pow',
  apply finset.sum_eq_zero,
  rintros ⟨i, j⟩ hij,
  suffices : x^i * y^j = 0, { simp only [this, nsmul_eq_mul, mul_zero], },
  cases nat.le_or_le_of_add_eq_add_pred (finset.nat.mem_antidiagonal.mp hij) with hi hj,
  { rw [pow_eq_zero_of_le hi hn, zero_mul], },
  { rw [pow_eq_zero_of_le hj hm, mul_zero], },
end

lemma is_nilpotent_mul_left (h : is_nilpotent x) : is_nilpotent (x * y) :=
begin
  obtain ⟨n, hn⟩ := h,
  use n,
  rw [h_comm.mul_pow, hn, zero_mul],
end

lemma is_nilpotent_mul_right (h : is_nilpotent y) : is_nilpotent (x * y) :=
by { rw h_comm.eq, exact h_comm.symm.is_nilpotent_mul_left h, }

end semiring

section ring

variables [ring R] (h_comm : commute x y)

include h_comm

lemma is_nilpotent_sub (hx : is_nilpotent x) (hy : is_nilpotent y) : is_nilpotent (x - y) :=
begin
  rw ← neg_right_iff at h_comm,
  rw ← is_nilpotent_neg_iff at hy,
  rw sub_eq_add_neg,
  exact h_comm.is_nilpotent_add hx hy,
end

end ring

end commute

section comm_semiring

variable [comm_semiring R]

/-- The nilradical of a commutative semiring is the ideal of nilpotent elements. -/
def nilradical (R : Type*) [comm_semiring R] : ideal R := (0 : ideal R).radical

lemma mem_nilradical : x ∈ nilradical R ↔ is_nilpotent x := iff.rfl

lemma nilradical_eq_Inf (R : Type*) [comm_semiring R] :
  nilradical R = Inf { J : ideal R | J.is_prime } :=
(ideal.radical_eq_Inf ⊥).trans $ by simp_rw and_iff_right bot_le

lemma nilpotent_iff_mem_prime : is_nilpotent x ↔ ∀ (J : ideal R), J.is_prime → x ∈ J :=
by { rw [← mem_nilradical, nilradical_eq_Inf, submodule.mem_Inf], refl }

lemma nilradical_le_prime (J : ideal R) [H : J.is_prime] : nilradical R ≤ J :=
(nilradical_eq_Inf R).symm ▸ Inf_le H

@[simp] lemma nilradical_eq_zero (R : Type*) [comm_semiring R] [is_reduced R] : nilradical R = 0 :=
ideal.ext $ λ _, is_nilpotent_iff_eq_zero

end comm_semiring

namespace linear_map

variables (R) {A : Type v} [comm_semiring R] [semiring A] [algebra R A]

@[simp] lemma is_nilpotent_mul_left_iff (a : A) :
  is_nilpotent (mul_left R a) ↔ is_nilpotent a :=
begin
  split; rintros ⟨n, hn⟩; use n;
  simp only [mul_left_eq_zero_iff, pow_mul_left] at ⊢ hn;
  exact hn,
end

@[simp] lemma is_nilpotent_mul_right_iff (a : A) :
  is_nilpotent (mul_right R a) ↔ is_nilpotent a :=
begin
  split; rintros ⟨n, hn⟩; use n;
  simp only [mul_right_eq_zero_iff, pow_mul_right] at ⊢ hn;
  exact hn,
end

end linear_map

namespace module.End

variables {M : Type v} [ring R] [add_comm_group M] [module R M]
variables {f : module.End R M} {p : submodule R M} (hp : p ≤ p.comap f)

lemma is_nilpotent.mapq (hnp : is_nilpotent f) : is_nilpotent (p.mapq p f hp) :=
begin
  obtain ⟨k, hk⟩ := hnp,
  use k,
  simp [← p.mapq_pow, hk],
end

end module.End

<<<<<<< HEAD
namespace ideal
=======
section ideal
>>>>>>> 0a3e8d38

variables [comm_semiring R] [comm_ring S] [algebra R S] (I : ideal S)

/-- Let `P` be a property on ideals. If `P` holds for square-zero ideals, and if
  `P I → P (J ⧸ I) → P J`, then `P` holds for all nilpotent ideals. -/
<<<<<<< HEAD
lemma is_nilpotent.induction_on
=======
lemma ideal.is_nilpotent.induction_on
>>>>>>> 0a3e8d38
  (hI : is_nilpotent I)
  {P : ∀ ⦃S : Type*⦄ [comm_ring S], by exactI ∀ I : ideal S, Prop}
  (h₁ : ∀ ⦃S : Type*⦄ [comm_ring S], by exactI ∀ I : ideal S, I ^ 2 = ⊥ → P I)
  (h₂ : ∀ ⦃S : Type*⦄ [comm_ring S], by exactI
    ∀ I J : ideal S, I ≤ J → P I → P (J.map (ideal.quotient.mk I)) → P J) : P I :=
begin
  obtain ⟨n, hI : I ^ n = ⊥⟩ := hI,
  unfreezingI { revert S },
  apply nat.strong_induction_on n,
  clear n,
  introsI n H S _ I hI,
  by_cases hI' : I = ⊥,
  { subst hI', apply h₁, rw [← ideal.zero_eq_bot, zero_pow], exact zero_lt_two },
  cases n,
  { rw [pow_zero, ideal.one_eq_top] at hI,
    haveI := subsingleton_of_bot_eq_top hI.symm,
    exact (hI' (subsingleton.elim _ _)).elim },
  cases n,
  { rw [pow_one] at hI,
    exact (hI' hI).elim },
  apply h₂ (I ^ 2) _ (ideal.pow_le_self two_ne_zero),
  { apply H n.succ _ (I ^ 2),
    { rw [← pow_mul, eq_bot_iff, ← hI, nat.succ_eq_add_one, nat.succ_eq_add_one],
      exact ideal.pow_le_pow (by linarith) },
    { exact le_refl n.succ.succ } },
  { apply h₁, rw [← ideal.map_pow, ideal.map_quotient_self] },
end

<<<<<<< HEAD
=======
lemma is_nilpotent.is_unit_quotient_mk_iff {R : Type*} [comm_ring R] {I : ideal R}
  (hI : is_nilpotent I) {x : R} : is_unit (ideal.quotient.mk I x) ↔ is_unit x :=
begin
  refine ⟨_, λ h, h.map I^.quotient.mk⟩,
  revert x,
  apply ideal.is_nilpotent.induction_on I hI; clear hI I,
  swap,
  { introv e h₁ h₂ h₃,
    apply h₁,
    apply h₂,
    exactI h₃.map ((double_quot.quot_quot_equiv_quot_sup I J).trans
      (ideal.quot_equiv_of_eq (sup_eq_right.mpr e))).symm.to_ring_hom },
  { introv e H,
    resetI,
    obtain ⟨y, hy⟩ := ideal.quotient.mk_surjective (↑(H.unit⁻¹) : S ⧸ I),
    have : ideal.quotient.mk I (x * y) = ideal.quotient.mk I 1,
    { rw [map_one, _root_.map_mul, hy, is_unit.mul_coe_inv] },
    rw ideal.quotient.eq at this,
    have : (x * y - 1) ^ 2 = 0,
    { rw [← ideal.mem_bot, ← e], exact ideal.pow_mem_pow this _ },
    have : x * (y * (2 - x * y)) = 1,
    { rw [eq_comm, ← sub_eq_zero, ← this], ring },
    exact is_unit_of_mul_eq_one _ _ this }
end

>>>>>>> 0a3e8d38
end ideal<|MERGE_RESOLUTION|>--- conflicted
+++ resolved
@@ -195,21 +195,13 @@
 
 end module.End
 
-<<<<<<< HEAD
-namespace ideal
-=======
 section ideal
->>>>>>> 0a3e8d38
 
 variables [comm_semiring R] [comm_ring S] [algebra R S] (I : ideal S)
 
 /-- Let `P` be a property on ideals. If `P` holds for square-zero ideals, and if
   `P I → P (J ⧸ I) → P J`, then `P` holds for all nilpotent ideals. -/
-<<<<<<< HEAD
-lemma is_nilpotent.induction_on
-=======
 lemma ideal.is_nilpotent.induction_on
->>>>>>> 0a3e8d38
   (hI : is_nilpotent I)
   {P : ∀ ⦃S : Type*⦄ [comm_ring S], by exactI ∀ I : ideal S, Prop}
   (h₁ : ∀ ⦃S : Type*⦄ [comm_ring S], by exactI ∀ I : ideal S, I ^ 2 = ⊥ → P I)
@@ -238,8 +230,6 @@
   { apply h₁, rw [← ideal.map_pow, ideal.map_quotient_self] },
 end
 
-<<<<<<< HEAD
-=======
 lemma is_nilpotent.is_unit_quotient_mk_iff {R : Type*} [comm_ring R] {I : ideal R}
   (hI : is_nilpotent I) {x : R} : is_unit (ideal.quotient.mk I x) ↔ is_unit x :=
 begin
@@ -265,5 +255,4 @@
     exact is_unit_of_mul_eq_one _ _ this }
 end
 
->>>>>>> 0a3e8d38
 end ideal