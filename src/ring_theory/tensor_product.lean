/-
Copyright (c) 2020 Scott Morrison. All rights reserved.
Released under Apache 2.0 license as described in the file LICENSE.
Authors: Scott Morrison, Johan Commelin
-/

import linear_algebra.tensor_product_basis
import ring_theory.adjoin.basic

/-!
# The tensor product of R-algebras

Let `R` be a (semi)ring and `A` an `R`-algebra.
In this file we:

- Define the `A`-module structure on `A ⊗ M`, for an `R`-module `M`.
- Define the `R`-algebra structure on `A ⊗ B`, for another `R`-algebra `B`.
  and provide the structure isomorphisms
  * `R ⊗[R] A ≃ₐ[R] A`
  * `A ⊗[R] R ≃ₐ[R] A`
  * `A ⊗[R] B ≃ₐ[R] B ⊗[R] A`
  * `((A ⊗[R] B) ⊗[R] C) ≃ₐ[R] (A ⊗[R] (B ⊗[R] C))`

## Main declaration

- `linear_map.base_change A f` is the `A`-linear map `A ⊗ f`, for an `R`-linear map `f`.

## Implementation notes

The heterobasic definitions below such as:
 * `tensor_product.algebra_tensor_module.curry`
 * `tensor_product.algebra_tensor_module.uncurry`
 * `tensor_product.algebra_tensor_module.lcurry`
 * `tensor_product.algebra_tensor_module.lift`
 * `tensor_product.algebra_tensor_module.lift.equiv`
 * `tensor_product.algebra_tensor_module.mk`
 * `tensor_product.algebra_tensor_module.assoc`

are just more general versions of the definitions already in `linear_algebra/tensor_product`. We
could thus consider replacing the less general definitions with these ones. If we do this, we
probably should still implement the less general ones as abbreviations to the more general ones with
fewer type arguments.
-/

universes u v₁ v₂ v₃ v₄

open_locale tensor_product
open tensor_product

namespace tensor_product

variables {R A M N P : Type*}

/-!
### The `A`-module structure on `A ⊗[R] M`
-/

open linear_map
open algebra (lsmul)

namespace algebra_tensor_module

section semiring
variables [comm_semiring R] [semiring A] [algebra R A]
variables [add_comm_monoid M] [module R M] [module A M] [is_scalar_tower R A M]
variables [add_comm_monoid N] [module R N]
variables [add_comm_monoid P] [module R P] [module A P] [is_scalar_tower R A P]

lemma smul_eq_lsmul_rtensor (a : A) (x : M ⊗[R] N) : a • x = (lsmul R M a).rtensor N x := rfl

/-- Heterobasic version of `tensor_product.curry`:

Given a linear map `M ⊗[R] N →[A] P`, compose it with the canonical
bilinear map `M →[A] N →[R] M ⊗[R] N` to form a bilinear map `M →[A] N →[R] P`. -/
@[simps] def curry (f : (M ⊗[R] N) →ₗ[A] P) : M →ₗ[A] (N →ₗ[R] P) :=
{ map_smul' := λ c x, linear_map.ext $ λ y, f.map_smul c (x ⊗ₜ y),
  .. curry (f.restrict_scalars R) }

lemma restrict_scalars_curry (f : (M ⊗[R] N) →ₗ[A] P) :
  restrict_scalars R (curry f) = curry (f.restrict_scalars R) :=
rfl

/-- Just as `tensor_product.ext` is marked `ext` instead of `tensor_product.ext'`, this is
a better `ext` lemma than `tensor_product.algebra_tensor_module.ext` below.

See note [partially-applied ext lemmas]. -/
@[ext] lemma curry_injective :
  function.injective (curry : (M ⊗ N →ₗ[A] P) → (M →ₗ[A] N →ₗ[R] P)) :=
λ x y h, linear_map.restrict_scalars_injective R $ curry_injective $
  (congr_arg (linear_map.restrict_scalars R) h : _)

theorem ext {g h : (M ⊗[R] N) →ₗ[A] P}
  (H : ∀ x y, g (x ⊗ₜ y) = h (x ⊗ₜ y)) : g = h :=
curry_injective $ linear_map.ext₂ H

end semiring

section comm_semiring
variables [comm_semiring R] [comm_semiring A] [algebra R A]
variables [add_comm_monoid M] [module R M] [module A M] [is_scalar_tower R A M]
variables [add_comm_monoid N] [module R N]
variables [add_comm_monoid P] [module R P] [module A P] [is_scalar_tower R A P]

/-- Heterobasic version of `tensor_product.lift`:

Constructing a linear map `M ⊗[R] N →[A] P` given a bilinear map `M →[A] N →[R] P` with the
property that its composition with the canonical bilinear map `M →[A] N →[R] M ⊗[R] N` is
the given bilinear map `M →[A] N →[R] P`. -/
@[simps] def lift (f : M →ₗ[A] (N →ₗ[R] P)) : (M ⊗[R] N) →ₗ[A] P :=
{ map_smul' := λ c, show ∀ x : M ⊗[R] N, (lift (f.restrict_scalars R)).comp (lsmul R _ c) x =
      (lsmul R _ c).comp (lift (f.restrict_scalars R)) x,
    from ext_iff.1 $ tensor_product.ext' $ λ x y,
    by simp only [comp_apply, algebra.lsmul_coe, smul_tmul', lift.tmul, coe_restrict_scalars_eq_coe,
        f.map_smul, smul_apply],
  .. lift (f.restrict_scalars R) }

@[simp] lemma lift_tmul (f : M →ₗ[A] (N →ₗ[R] P)) (x : M) (y : N) :
  lift f (x ⊗ₜ y) = f x y :=
lift.tmul' x y

variables (R A M N P)
/-- Heterobasic version of `tensor_product.uncurry`:

Linearly constructing a linear map `M ⊗[R] N →[A] P` given a bilinear map `M →[A] N →[R] P`
with the property that its composition with the canonical bilinear map `M →[A] N →[R] M ⊗[R] N` is
the given bilinear map `M →[A] N →[R] P`. -/
@[simps] def uncurry : (M →ₗ[A] (N →ₗ[R] P)) →ₗ[A] ((M ⊗[R] N) →ₗ[A] P) :=
{ to_fun := lift,
  map_add' := λ f g, ext $ λ x y, by simp only [lift_tmul, add_apply],
  map_smul' := λ c f, ext $ λ x y, by simp only [lift_tmul, smul_apply, ring_hom.id_apply] }

/-- Heterobasic version of `tensor_product.lcurry`:

Given a linear map `M ⊗[R] N →[A] P`, compose it with the canonical
bilinear map `M →[A] N →[R] M ⊗[R] N` to form a bilinear map `M →[A] N →[R] P`. -/
@[simps] def lcurry : ((M ⊗[R] N) →ₗ[A] P) →ₗ[A] (M →ₗ[A] (N →ₗ[R] P)) :=
{ to_fun := curry,
  map_add' := λ f g, rfl,
  map_smul' := λ c f, rfl }

/-- Heterobasic version of `tensor_product.lift.equiv`:

A linear equivalence constructing a linear map `M ⊗[R] N →[A] P` given a
bilinear map `M →[A] N →[R] P` with the property that its composition with the
canonical bilinear map `M →[A] N →[R] M ⊗[R] N` is the given bilinear map `M →[A] N →[R] P`. -/
def lift.equiv : (M →ₗ[A] (N →ₗ[R] P)) ≃ₗ[A] ((M ⊗[R] N) →ₗ[A] P) :=
linear_equiv.of_linear (uncurry R A M N P) (lcurry R A M N P)
  (linear_map.ext $ λ f, ext $ λ x y, lift_tmul _ x y)
  (linear_map.ext $ λ f, linear_map.ext $ λ x, linear_map.ext $ λ y, lift_tmul f x y)

variables (R A M N P)
/-- Heterobasic version of `tensor_product.mk`:

The canonical bilinear map `M →[A] N →[R] M ⊗[R] N`. -/
@[simps] def mk : M →ₗ[A] N →ₗ[R] M ⊗[R] N :=
{ map_smul' := λ c x, rfl,
  .. mk R M N }

local attribute [ext] tensor_product.ext

/-- Heterobasic version of `tensor_product.assoc`:

Linear equivalence between `(M ⊗[A] N) ⊗[R] P` and `M ⊗[A] (N ⊗[R] P)`. -/
def assoc : ((M ⊗[A] P) ⊗[R] N) ≃ₗ[A] (M ⊗[A] (P ⊗[R] N)) :=
linear_equiv.of_linear
  (lift $ tensor_product.uncurry A _ _ _ $ comp (lcurry R A _ _ _) $
    tensor_product.mk A M (P ⊗[R] N))
  (tensor_product.uncurry A _ _ _ $ comp (uncurry R A _ _ _) $
    by { apply tensor_product.curry, exact (mk R A _ _) })
  (by { ext, refl, })
  (by { ext, simp only [curry_apply, tensor_product.curry_apply, mk_apply, tensor_product.mk_apply,
              uncurry_apply, tensor_product.uncurry_apply, id_apply, lift_tmul, compr₂_apply,
              restrict_scalars_apply, function.comp_app, to_fun_eq_coe, lcurry_apply,
              linear_map.comp_apply] })

end comm_semiring

end algebra_tensor_module

end tensor_product

namespace linear_map
open tensor_product

/-!
### The base-change of a linear map of `R`-modules to a linear map of `A`-modules
-/

section semiring

variables {R A B M N : Type*} [comm_semiring R]
variables [semiring A] [algebra R A] [semiring B] [algebra R B]
variables [add_comm_monoid M] [module R M] [add_comm_monoid N] [module R N]
variables (r : R) (f g : M →ₗ[R] N)

variables (A)

/-- `base_change A f` for `f : M →ₗ[R] N` is the `A`-linear map `A ⊗[R] M →ₗ[A] A ⊗[R] N`. -/
def base_change (f : M →ₗ[R] N) : A ⊗[R] M →ₗ[A] A ⊗[R] N :=
{ to_fun := f.ltensor A,
  map_add' := (f.ltensor A).map_add,
  map_smul' := λ a x,
    show (f.ltensor A) (rtensor M (algebra.lmul R A a) x) =
      (rtensor N ((algebra.lmul R A) a)) ((ltensor A f) x),
    by { rw [← comp_apply, ← comp_apply],
      simp only [ltensor_comp_rtensor, rtensor_comp_ltensor] } }

variables {A}

@[simp] lemma base_change_tmul (a : A) (x : M) :
  f.base_change A (a ⊗ₜ x) = a ⊗ₜ (f x) := rfl

lemma base_change_eq_ltensor :
  (f.base_change A : A ⊗ M → A ⊗ N) = f.ltensor A := rfl

@[simp] lemma base_change_add :
  (f + g).base_change A = f.base_change A + g.base_change A :=
by { ext, simp [base_change_eq_ltensor], }

@[simp] lemma base_change_zero : base_change A (0 : M →ₗ[R] N) = 0 :=
by { ext, simp [base_change_eq_ltensor], }

@[simp] lemma base_change_smul : (r • f).base_change A = r • (f.base_change A) :=
by { ext, simp [base_change_tmul], }

variables (R A M N)
/-- `base_change` as a linear map. -/
@[simps] def base_change_hom : (M →ₗ[R] N) →ₗ[R] A ⊗[R] M →ₗ[A] A ⊗[R] N :=
{ to_fun := base_change A,
  map_add' := base_change_add,
  map_smul' := base_change_smul }

end semiring

section ring

variables {R A B M N : Type*} [comm_ring R]
variables [ring A] [algebra R A] [ring B] [algebra R B]
variables [add_comm_group M] [module R M] [add_comm_group N] [module R N]
variables (f g : M →ₗ[R] N)

@[simp] lemma base_change_sub :
  (f - g).base_change A = f.base_change A - g.base_change A :=
by { ext, simp [base_change_eq_ltensor], }

@[simp] lemma base_change_neg : (-f).base_change A = -(f.base_change A) :=
by { ext, simp [base_change_eq_ltensor], }

end ring

end linear_map

namespace algebra
namespace tensor_product

section semiring

variables {R : Type u} [comm_semiring R]
variables {A : Type v₁} [semiring A] [algebra R A]
variables {B : Type v₂} [semiring B] [algebra R B]

/-!
### The `R`-algebra structure on `A ⊗[R] B`
-/

/--
(Implementation detail)
The multiplication map on `A ⊗[R] B`,
for a fixed pure tensor in the first argument,
as an `R`-linear map.
-/
def mul_aux (a₁ : A) (b₁ : B) : (A ⊗[R] B) →ₗ[R] (A ⊗[R] B) :=
tensor_product.map (lmul_left R a₁) (lmul_left R b₁)

@[simp]
lemma mul_aux_apply (a₁ a₂ : A) (b₁ b₂ : B) :
  (mul_aux a₁ b₁) (a₂ ⊗ₜ[R] b₂) = (a₁ * a₂) ⊗ₜ[R] (b₁ * b₂) :=
rfl

/--
(Implementation detail)
The multiplication map on `A ⊗[R] B`,
as an `R`-bilinear map.
-/
def mul : (A ⊗[R] B) →ₗ[R] (A ⊗[R] B) →ₗ[R] (A ⊗[R] B) :=
tensor_product.lift $ linear_map.mk₂ R mul_aux
  (λ x₁ x₂ y, tensor_product.ext' $ λ x' y',
    by simp only [mul_aux_apply, linear_map.add_apply, add_mul, add_tmul])
  (λ c x y, tensor_product.ext' $ λ x' y',
    by simp only [mul_aux_apply, linear_map.smul_apply, smul_tmul', smul_mul_assoc])
  (λ x y₁ y₂, tensor_product.ext' $ λ x' y',
    by simp only [mul_aux_apply, linear_map.add_apply, add_mul, tmul_add])
  (λ c x y, tensor_product.ext' $ λ x' y',
    by simp only [mul_aux_apply, linear_map.smul_apply, smul_tmul, smul_tmul', smul_mul_assoc])

@[simp]
lemma mul_apply (a₁ a₂ : A) (b₁ b₂ : B) :
  mul (a₁ ⊗ₜ[R] b₁) (a₂ ⊗ₜ[R] b₂) = (a₁ * a₂) ⊗ₜ[R] (b₁ * b₂) :=
rfl

lemma mul_assoc' (mul : (A ⊗[R] B) →ₗ[R] (A ⊗[R] B) →ₗ[R] (A ⊗[R] B))
  (h : ∀ (a₁ a₂ a₃ : A) (b₁ b₂ b₃ : B),
    mul (mul (a₁ ⊗ₜ[R] b₁) (a₂ ⊗ₜ[R] b₂)) (a₃ ⊗ₜ[R] b₃) =
      mul (a₁ ⊗ₜ[R] b₁) (mul (a₂ ⊗ₜ[R] b₂) (a₃ ⊗ₜ[R] b₃))) :
  ∀ (x y z : A ⊗[R] B), mul (mul x y) z = mul x (mul y z) :=
begin
  intros,
  apply tensor_product.induction_on x,
  { simp only [linear_map.map_zero, linear_map.zero_apply], },
  apply tensor_product.induction_on y,
  { simp only [linear_map.map_zero, forall_const, linear_map.zero_apply], },
  apply tensor_product.induction_on z,
  { simp only [linear_map.map_zero, forall_const], },
  { intros, simp only [h], },
  { intros, simp only [linear_map.map_add, *], },
  { intros, simp only [linear_map.map_add, *, linear_map.add_apply], },
  { intros, simp only [linear_map.map_add, *, linear_map.add_apply], },
end

lemma mul_assoc (x y z : A ⊗[R] B) : mul (mul x y) z = mul x (mul y z) :=
mul_assoc' mul (by { intros, simp only [mul_apply, mul_assoc], }) x y z

lemma one_mul (x : A ⊗[R] B) : mul (1 ⊗ₜ 1) x = x :=
begin
  apply tensor_product.induction_on x;
  simp {contextual := tt},
end

lemma mul_one (x : A ⊗[R] B) : mul x (1 ⊗ₜ 1) = x :=
begin
  apply tensor_product.induction_on x;
  simp {contextual := tt},
end

instance : semiring (A ⊗[R] B) :=
{ zero := 0,
  add := (+),
  one := 1 ⊗ₜ 1,
  mul := λ a b, mul a b,
  one_mul := one_mul,
  mul_one := mul_one,
  mul_assoc := mul_assoc,
  zero_mul := by simp,
  mul_zero := by simp,
  left_distrib := by simp,
  right_distrib := by simp,
  .. (by apply_instance : add_comm_monoid (A ⊗[R] B)) }.

lemma one_def : (1 : A ⊗[R] B) = (1 : A) ⊗ₜ (1 : B) := rfl

@[simp]
lemma tmul_mul_tmul (a₁ a₂ : A) (b₁ b₂ : B) :
  (a₁ ⊗ₜ[R] b₁) * (a₂ ⊗ₜ[R] b₂) = (a₁ * a₂) ⊗ₜ[R] (b₁ * b₂) :=
rfl

@[simp]
lemma tmul_pow (a : A) (b : B) (k : ℕ) :
  (a ⊗ₜ[R] b)^k = (a^k) ⊗ₜ[R] (b^k) :=
begin
  induction k with k ih,
  { simp [one_def], },
  { simp [pow_succ, ih], }
end


/--
The algebra map `R →+* (A ⊗[R] B)` giving `A ⊗[R] B` the structure of an `R`-algebra.
-/
def tensor_algebra_map : R →+* (A ⊗[R] B) :=
{ to_fun := λ r, algebra_map R A r ⊗ₜ[R] 1,
  map_one' := by { simp, refl },
  map_mul' := by simp,
  map_zero' := by simp [zero_tmul],
  map_add' := by simp [add_tmul], }

instance : algebra R (A ⊗[R] B) :=
{ commutes' := λ r x,
  begin
    apply tensor_product.induction_on x,
    { simp, },
    { intros a b, simp [tensor_algebra_map, algebra.commutes], },
    { intros y y' h h', simp at h h', simp [mul_add, add_mul, h, h'], },
  end,
  smul_def' := λ r x,
  begin
    apply tensor_product.induction_on x,
    { simp [smul_zero], },
    { intros a b,
      rw [tensor_algebra_map, ←tmul_smul, ←smul_tmul, algebra.smul_def r a],
      simp, },
    { intros, dsimp, simp [smul_add, mul_add, *], },
  end,
  .. tensor_algebra_map,
  .. (by apply_instance : module R (A ⊗[R] B)) }.

@[simp]
lemma algebra_map_apply (r : R) :
  (algebra_map R (A ⊗[R] B)) r = ((algebra_map R A) r) ⊗ₜ[R] 1 := rfl

variables {C : Type v₃} [semiring C] [algebra R C]

@[ext]
theorem ext {g h : (A ⊗[R] B) →ₐ[R] C}
  (H : ∀ a b, g (a ⊗ₜ b) = h (a ⊗ₜ b)) : g = h :=
begin
  apply @alg_hom.to_linear_map_injective R (A ⊗[R] B) C _ _ _ _ _ _ _ _,
  ext,
  simp [H],
end

/-- The algebra morphism `A →ₐ[R] A ⊗[R] B` sending `a` to `a ⊗ₜ 1`. -/
def include_left : A →ₐ[R] A ⊗[R] B :=
{ to_fun := λ a, a ⊗ₜ 1,
  map_zero' := by simp,
  map_add' := by simp [add_tmul],
  map_one' := rfl,
  map_mul' := by simp,
  commutes' := by simp, }

@[simp]
lemma include_left_apply (a : A) : (include_left : A →ₐ[R] A ⊗[R] B) a = a ⊗ₜ 1 := rfl

/-- The algebra morphism `B →ₐ[R] A ⊗[R] B` sending `b` to `1 ⊗ₜ b`. -/
def include_right : B →ₐ[R] A ⊗[R] B :=
{ to_fun := λ b, 1 ⊗ₜ b,
  map_zero' := by simp,
  map_add' := by simp [tmul_add],
  map_one' := rfl,
  map_mul' := by simp,
  commutes' := λ r,
  begin
    simp only [algebra_map_apply],
    transitivity r • ((1 : A) ⊗ₜ[R] (1 : B)),
    { rw [←tmul_smul, algebra.smul_def], simp, },
    { simp [algebra.smul_def], },
  end, }

@[simp]
lemma include_right_apply (b : B) : (include_right : B →ₐ[R] A ⊗[R] B) b = 1 ⊗ₜ b := rfl

end semiring

section ring

variables {R : Type u} [comm_ring R]
variables {A : Type v₁} [ring A] [algebra R A]
variables {B : Type v₂} [ring B] [algebra R B]

instance : ring (A ⊗[R] B) :=
{ .. (by apply_instance : add_comm_group (A ⊗[R] B)),
  .. (by apply_instance : semiring (A ⊗[R] B)) }.

end ring

section comm_ring

variables {R : Type u} [comm_ring R]
variables {A : Type v₁} [comm_ring A] [algebra R A]
variables {B : Type v₂} [comm_ring B] [algebra R B]

instance : comm_ring (A ⊗[R] B) :=
{ mul_comm := λ x y,
  begin
    apply tensor_product.induction_on x,
    { simp, },
    { intros a₁ b₁,
      apply tensor_product.induction_on y,
      { simp, },
      { intros a₂ b₂,
        simp [mul_comm], },
      { intros a₂ b₂ ha hb,
        simp [mul_add, add_mul, ha, hb], }, },
    { intros x₁ x₂ h₁ h₂,
      simp [mul_add, add_mul, h₁, h₂], },
  end
  .. (by apply_instance : ring (A ⊗[R] B)) }.

end comm_ring

/--
Verify that typeclass search finds the ring structure on `A ⊗[ℤ] B`
when `A` and `B` are merely rings, by treating both as `ℤ`-algebras.
-/
example {A : Type v₁} [ring A] {B : Type v₂} [ring B] : ring (A ⊗[ℤ] B) :=
by apply_instance

/--
Verify that typeclass search finds the comm_ring structure on `A ⊗[ℤ] B`
when `A` and `B` are merely comm_rings, by treating both as `ℤ`-algebras.
-/
example {A : Type v₁} [comm_ring A] {B : Type v₂} [comm_ring B] : comm_ring (A ⊗[ℤ] B) :=
by apply_instance

/-!
We now build the structure maps for the symmetric monoidal category of `R`-algebras.
-/
section monoidal

section
variables {R : Type u} [comm_semiring R]
variables {A : Type v₁} [semiring A] [algebra R A]
variables {B : Type v₂} [semiring B] [algebra R B]
variables {C : Type v₃} [semiring C] [algebra R C]
variables {D : Type v₄} [semiring D] [algebra R D]

/--
Build an algebra morphism from a linear map out of a tensor product,
and evidence of multiplicativity on pure tensors.
-/
def alg_hom_of_linear_map_tensor_product
  (f : A ⊗[R] B →ₗ[R] C)
  (w₁ : ∀ (a₁ a₂ : A) (b₁ b₂ : B), f ((a₁ * a₂) ⊗ₜ (b₁ * b₂)) = f (a₁ ⊗ₜ b₁) * f (a₂ ⊗ₜ b₂))
  (w₂ : ∀ r, f ((algebra_map R A) r ⊗ₜ[R] 1) = (algebra_map R C) r):
  A ⊗[R] B →ₐ[R] C :=
{ map_one' := by rw [←(algebra_map R C).map_one, ←w₂, (algebra_map R A).map_one]; refl,
  map_zero' := by rw [linear_map.to_fun_eq_coe, map_zero],
  map_mul' := λ x y, by
  { rw linear_map.to_fun_eq_coe,
    apply tensor_product.induction_on x,
    { rw [zero_mul, map_zero, zero_mul] },
    { intros a₁ b₁,
      apply tensor_product.induction_on y,
      { rw [mul_zero, map_zero, mul_zero] },
      { intros a₂ b₂,
        rw [tmul_mul_tmul, w₁] },
      { intros x₁ x₂ h₁ h₂,
        rw [mul_add, map_add, map_add, mul_add, h₁, h₂] } },
    { intros x₁ x₂ h₁ h₂,
      rw [add_mul, map_add, map_add, add_mul, h₁, h₂] } },
  commutes' := λ r, by rw [linear_map.to_fun_eq_coe, algebra_map_apply, w₂],
  .. f }

@[simp]
lemma alg_hom_of_linear_map_tensor_product_apply (f w₁ w₂ x) :
  (alg_hom_of_linear_map_tensor_product f w₁ w₂ : A ⊗[R] B →ₐ[R] C) x = f x := rfl

/--
Build an algebra equivalence from a linear equivalence out of a tensor product,
and evidence of multiplicativity on pure tensors.
-/
def alg_equiv_of_linear_equiv_tensor_product
  (f : A ⊗[R] B ≃ₗ[R] C)
  (w₁ : ∀ (a₁ a₂ : A) (b₁ b₂ : B), f ((a₁ * a₂) ⊗ₜ (b₁ * b₂)) = f (a₁ ⊗ₜ b₁) * f (a₂ ⊗ₜ b₂))
  (w₂ : ∀ r, f ((algebra_map R A) r ⊗ₜ[R] 1) = (algebra_map R C) r):
  A ⊗[R] B ≃ₐ[R] C :=
{ .. alg_hom_of_linear_map_tensor_product (f : A ⊗[R] B →ₗ[R] C) w₁ w₂,
  .. f }

@[simp]
lemma alg_equiv_of_linear_equiv_tensor_product_apply (f w₁ w₂ x) :
  (alg_equiv_of_linear_equiv_tensor_product f w₁ w₂ : A ⊗[R] B ≃ₐ[R] C) x = f x := rfl

/--
Build an algebra equivalence from a linear equivalence out of a triple tensor product,
and evidence of multiplicativity on pure tensors.
-/
def alg_equiv_of_linear_equiv_triple_tensor_product
  (f : ((A ⊗[R] B) ⊗[R] C) ≃ₗ[R] D)
  (w₁ : ∀ (a₁ a₂ : A) (b₁ b₂ : B) (c₁ c₂ : C),
    f ((a₁ * a₂) ⊗ₜ (b₁ * b₂) ⊗ₜ (c₁ * c₂)) = f (a₁ ⊗ₜ b₁ ⊗ₜ c₁) * f (a₂ ⊗ₜ b₂ ⊗ₜ c₂))
  (w₂ : ∀ r, f (((algebra_map R A) r ⊗ₜ[R] (1 : B)) ⊗ₜ[R] (1 : C)) = (algebra_map R D) r) :
  (A ⊗[R] B) ⊗[R] C ≃ₐ[R] D :=
{ to_fun := f,
  map_mul' := λ x y,
  begin
    apply tensor_product.induction_on x,
    { simp only [map_zero, zero_mul] },
    { intros ab₁ c₁,
      apply tensor_product.induction_on y,
      { simp only [map_zero, mul_zero] },
      { intros ab₂ c₂,
        apply tensor_product.induction_on ab₁,
        { simp only [zero_tmul, map_zero, zero_mul] },
        { intros a₁ b₁,
          apply tensor_product.induction_on ab₂,
          { simp only [zero_tmul, map_zero, mul_zero] },
          { intros, simp only [tmul_mul_tmul, w₁] },
          { intros x₁ x₂ h₁ h₂,
            simp only [tmul_mul_tmul] at h₁ h₂,
            simp only [tmul_mul_tmul, mul_add, add_tmul, map_add, h₁, h₂] } },
        { intros x₁ x₂ h₁ h₂,
          simp only [tmul_mul_tmul] at h₁ h₂,
          simp only [tmul_mul_tmul, add_mul, add_tmul, map_add, h₁, h₂] } },
      { intros x₁ x₂ h₁ h₂,
        simp only [tmul_mul_tmul, map_add, mul_add, add_mul, h₁, h₂], }, },
    { intros x₁ x₂ h₁ h₂,
      simp only [tmul_mul_tmul, map_add, mul_add, add_mul, h₁, h₂], }
  end,
  commutes' := λ r, by simp [w₂],
  .. f }

@[simp]
lemma alg_equiv_of_linear_equiv_triple_tensor_product_apply (f w₁ w₂ x) :
  (alg_equiv_of_linear_equiv_triple_tensor_product f w₁ w₂ : (A ⊗[R] B) ⊗[R] C ≃ₐ[R] D) x = f x :=
rfl

end

variables {R : Type u} [comm_semiring R]
variables {A : Type v₁} [semiring A] [algebra R A]
variables {B : Type v₂} [semiring B] [algebra R B]
variables {C : Type v₃} [semiring C] [algebra R C]
variables {D : Type v₄} [semiring D] [algebra R D]

section
variables (R A)
/--
The base ring is a left identity for the tensor product of algebra, up to algebra isomorphism.
-/
protected def lid : R ⊗[R] A ≃ₐ[R] A :=
alg_equiv_of_linear_equiv_tensor_product (tensor_product.lid R A)
(by simp [mul_smul]) (by simp [algebra.smul_def])

@[simp] theorem lid_tmul (r : R) (a : A) :
  (tensor_product.lid R A : (R ⊗ A → A)) (r ⊗ₜ a) = r • a :=
by simp [tensor_product.lid]

/--
The base ring is a right identity for the tensor product of algebra, up to algebra isomorphism.
-/
protected def rid : A ⊗[R] R ≃ₐ[R] A :=
alg_equiv_of_linear_equiv_tensor_product (tensor_product.rid R A)
(by simp [mul_smul]) (by simp [algebra.smul_def])

@[simp] theorem rid_tmul (r : R) (a : A) :
  (tensor_product.rid R A : (A ⊗ R → A)) (a ⊗ₜ r) = r • a :=
by simp [tensor_product.rid]

section
variables (R A B)

/--
The tensor product of R-algebras is commutative, up to algebra isomorphism.
-/
protected def comm : A ⊗[R] B ≃ₐ[R] B ⊗[R] A :=
alg_equiv_of_linear_equiv_tensor_product (tensor_product.comm R A B)
(by simp)
(λ r, begin
  transitivity r • ((1 : B) ⊗ₜ[R] (1 : A)),
  { rw [←tmul_smul, algebra.smul_def], simp, },
  { simp [algebra.smul_def], },
end)

@[simp]
theorem comm_tmul (a : A) (b : B) :
  (tensor_product.comm R A B : (A ⊗[R] B → B ⊗[R] A)) (a ⊗ₜ b) = (b ⊗ₜ a) :=
by simp [tensor_product.comm]

lemma adjoin_tmul_eq_top : adjoin R {t : A ⊗[R] B | ∃ a b, a ⊗ₜ[R] b = t} = ⊤ :=
top_le_iff.mp $ (top_le_iff.mpr $ span_tmul_eq_top R A B).trans (span_le_adjoin R _)

end

section
variables {R A B C}

lemma assoc_aux_1 (a₁ a₂ : A) (b₁ b₂ : B) (c₁ c₂ : C) :
  (tensor_product.assoc R A B C) (((a₁ * a₂) ⊗ₜ[R] (b₁ * b₂)) ⊗ₜ[R] (c₁ * c₂)) =
    (tensor_product.assoc R A B C) ((a₁ ⊗ₜ[R] b₁) ⊗ₜ[R] c₁) *
      (tensor_product.assoc R A B C) ((a₂ ⊗ₜ[R] b₂) ⊗ₜ[R] c₂) :=
rfl

lemma assoc_aux_2 (r : R) :
  (tensor_product.assoc R A B C) (((algebra_map R A) r ⊗ₜ[R] 1) ⊗ₜ[R] 1) =
    (algebra_map R (A ⊗ (B ⊗ C))) r := rfl

variables (R A B C)

/-- The associator for tensor product of R-algebras, as an algebra isomorphism. -/
protected def assoc : ((A ⊗[R] B) ⊗[R] C) ≃ₐ[R] (A ⊗[R] (B ⊗[R] C)) :=
alg_equiv_of_linear_equiv_triple_tensor_product
  (tensor_product.assoc.{u v₁ v₂ v₃} R A B C : (A ⊗ B ⊗ C) ≃ₗ[R] (A ⊗ (B ⊗ C)))
  (@algebra.tensor_product.assoc_aux_1.{u v₁ v₂ v₃} R _ A _ _ B _ _ C _ _)
  (@algebra.tensor_product.assoc_aux_2.{u v₁ v₂ v₃} R _ A _ _ B _ _ C _ _)

variables {R A B C}

@[simp] theorem assoc_tmul (a : A) (b : B) (c : C) :
  ((tensor_product.assoc R A B C) :
  (A ⊗[R] B) ⊗[R] C → A ⊗[R] (B ⊗[R] C)) ((a ⊗ₜ b) ⊗ₜ c) = a ⊗ₜ (b ⊗ₜ c) :=
rfl

end

variables {R A B C D}

/-- The tensor product of a pair of algebra morphisms. -/
def map (f : A →ₐ[R] B) (g : C →ₐ[R] D) : A ⊗[R] C →ₐ[R] B ⊗[R] D :=
alg_hom_of_linear_map_tensor_product
  (tensor_product.map f.to_linear_map g.to_linear_map)
  (by simp)
  (by simp [alg_hom.commutes])

@[simp] theorem map_tmul (f : A →ₐ[R] B) (g : C →ₐ[R] D) (a : A) (c : C) :
  map f g (a ⊗ₜ c) = f a ⊗ₜ g c :=
rfl

@[simp] lemma map_comp_include_left (f : A →ₐ[R] B) (g : C →ₐ[R] D) :
  (map f g).comp include_left = include_left.comp f := alg_hom.ext $ by simp

@[simp] lemma map_comp_include_right (f : A →ₐ[R] B) (g : C →ₐ[R] D) :
  (map f g).comp include_right = include_right.comp g := alg_hom.ext $ by simp

lemma map_range (f : A →ₐ[R] B) (g : C →ₐ[R] D) :
  (map f g).range = (include_left.comp f).range ⊔ (include_right.comp g).range :=
begin
  apply le_antisymm,
  { rw [←map_top, ←adjoin_tmul_eq_top, ←adjoin_image, adjoin_le_iff],
    rintros _ ⟨_, ⟨a, b, rfl⟩, rfl⟩,
    rw [map_tmul, ←_root_.mul_one (f a), ←_root_.one_mul (g b), ←tmul_mul_tmul],
    exact mul_mem_sup (alg_hom.mem_range_self _ a) (alg_hom.mem_range_self _ b) },
  { rw [←map_comp_include_left f g, ←map_comp_include_right f g],
    exact sup_le (alg_hom.range_comp_le_range _ _) (alg_hom.range_comp_le_range _ _) },
end

/--
Construct an isomorphism between tensor products of R-algebras
from isomorphisms between the tensor factors.
-/
def congr (f : A ≃ₐ[R] B) (g : C ≃ₐ[R] D) : A ⊗[R] C ≃ₐ[R] B ⊗[R] D :=
alg_equiv.of_alg_hom (map f g) (map f.symm g.symm)
  (ext $ λ b d, by simp)
  (ext $ λ a c, by simp)

@[simp]
lemma congr_apply (f : A ≃ₐ[R] B) (g : C ≃ₐ[R] D) (x) :
  congr f g x = (map (f : A →ₐ[R] B) (g : C →ₐ[R] D)) x := rfl

@[simp]
lemma congr_symm_apply (f : A ≃ₐ[R] B) (g : C ≃ₐ[R] D) (x) :
  (congr f g).symm x = (map (f.symm : B →ₐ[R] A) (g.symm : D →ₐ[R] C)) x := rfl

end

end monoidal

section

variables {R A B S : Type*} [comm_semiring R] [semiring A] [semiring B] [comm_semiring S]
variables [algebra R A] [algebra R B] [algebra R S]
variables (f : A →ₐ[R] S) (g : B →ₐ[R] S)

variables (R)

/-- `algebra.lmul'` is an alg_hom on commutative rings. -/
def lmul' : S ⊗[R] S →ₐ[R] S :=
alg_hom_of_linear_map_tensor_product (algebra.lmul' R)
  (λ a₁ a₂ b₁ b₂, by simp only [algebra.lmul'_apply, mul_mul_mul_comm])
  (λ r, by simp only [algebra.lmul'_apply, _root_.mul_one])

variables {R}

lemma lmul'_to_linear_map : (lmul' R : _ →ₐ[R] S).to_linear_map = algebra.lmul' R := rfl

@[simp] lemma lmul'_apply_tmul (a b : S) : lmul' R (a ⊗ₜ[R] b) = a * b := lmul'_apply

@[simp]
lemma lmul'_comp_include_left : (lmul' R : _ →ₐ[R] S).comp include_left = alg_hom.id R S :=
alg_hom.ext $ λ _, (lmul'_apply_tmul _ _).trans (_root_.mul_one _)

@[simp]
lemma lmul'_comp_include_right : (lmul' R : _ →ₐ[R] S).comp include_right = alg_hom.id R S :=
alg_hom.ext $ λ _, (lmul'_apply_tmul _ _).trans (_root_.one_mul _)

/--
If `S` is commutative, for a pair of morphisms `f : A →ₐ[R] S`, `g : B →ₐ[R] S`,
We obtain a map `A ⊗[R] B →ₐ[R] S` that commutes with `f`, `g` via `a ⊗ b ↦ f(a) * g(b)`.
-/
def product_map : A ⊗[R] B →ₐ[R] S := (lmul' R).comp (tensor_product.map f g)

@[simp] lemma product_map_apply_tmul (a : A) (b : B) : product_map f g (a ⊗ₜ b) = f a * g b :=
by { unfold product_map lmul', simp }

lemma product_map_left_apply (a : A) : product_map f g (include_left a) = f a := by simp

@[simp] lemma product_map_left : (product_map f g).comp include_left = f := alg_hom.ext $ by simp

lemma product_map_right_apply (b : B) : product_map f g (include_right b) = g b := by simp

@[simp] lemma product_map_right : (product_map f g).comp include_right = g := alg_hom.ext $ by simp

lemma product_map_range : (product_map f g).range = f.range ⊔ g.range :=
by rw [product_map, alg_hom.range_comp, map_range, map_sup, ←alg_hom.range_comp,
    ←alg_hom.range_comp, ←alg_hom.comp_assoc, ←alg_hom.comp_assoc, lmul'_comp_include_left,
    lmul'_comp_include_right, alg_hom.id_comp, alg_hom.id_comp]

end

end tensor_product
end algebra

namespace module

variables {R M N : Type*} [comm_semiring R]
variables [add_comm_monoid M] [add_comm_monoid N]
variables [module R M] [module R N]

/-- The algebra homomorphism from `End M ⊗ End N` to `End (M ⊗ N)` sending `f ⊗ₜ g` to
the `tensor_product.map f g`, the tensor product of the two maps. -/
def End_tensor_End_alg_hom : (End R M) ⊗[R] (End R N) →ₐ[R] End R (M ⊗[R] N) :=
begin
  refine algebra.tensor_product.alg_hom_of_linear_map_tensor_product
<<<<<<< HEAD
  (hom_tensor_hom_map R M N M N) _ _,
=======
    (hom_tensor_hom_map R M N M N) _ _,
>>>>>>> caa1352a
  { intros f₁ f₂ g₁ g₂,
    simp only [hom_tensor_hom_map_apply, tensor_product.map_mul] },
  { intro r,
    simp only [hom_tensor_hom_map_apply],
    ext m n, simp [smul_tmul] }
end

lemma End_tensor_End_alg_hom_apply (f : End R M) (g : End R N) :
  End_tensor_End_alg_hom (f ⊗ₜ[R] g) = tensor_product.map f g :=
by simp only [End_tensor_End_alg_hom,
  algebra.tensor_product.alg_hom_of_linear_map_tensor_product_apply, hom_tensor_hom_map_apply]

end module

lemma subalgebra.finite_dimensional_sup {K L : Type*} [field K] [comm_ring L] [algebra K L]
  (E1 E2 : subalgebra K L) [finite_dimensional K E1] [finite_dimensional K E2] :
  finite_dimensional K ↥(E1 ⊔ E2) :=
begin
  rw [←E1.range_val, ←E2.range_val, ←algebra.tensor_product.product_map_range],
  exact (algebra.tensor_product.product_map E1.val E2.val).to_linear_map.finite_dimensional_range,
end<|MERGE_RESOLUTION|>--- conflicted
+++ resolved
@@ -800,11 +800,7 @@
 def End_tensor_End_alg_hom : (End R M) ⊗[R] (End R N) →ₐ[R] End R (M ⊗[R] N) :=
 begin
   refine algebra.tensor_product.alg_hom_of_linear_map_tensor_product
-<<<<<<< HEAD
-  (hom_tensor_hom_map R M N M N) _ _,
-=======
     (hom_tensor_hom_map R M N M N) _ _,
->>>>>>> caa1352a
   { intros f₁ f₂ g₁ g₂,
     simp only [hom_tensor_hom_map_apply, tensor_product.map_mul] },
   { intro r,
