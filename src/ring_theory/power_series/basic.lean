--- conflicted
+++ resolved
@@ -819,13 +819,10 @@
   map_add' := coe_add,
   map_mul' := coe_mul }
 
-<<<<<<< HEAD
-=======
 @[simp, norm_cast] lemma coe_pow (n : ℕ) :
   ((φ ^ n : mv_polynomial σ R) : mv_power_series σ R) = (φ : mv_power_series σ R) ^ n :=
 coe_to_mv_power_series.ring_hom.map_pow _ _
 
->>>>>>> a196f9be
 variables (φ ψ)
 
 @[simp] lemma coe_to_mv_power_series.ring_hom_apply : coe_to_mv_power_series.ring_hom φ = φ := rfl
@@ -1869,13 +1866,10 @@
 
 @[simp] lemma coe_to_power_series.ring_hom_apply : coe_to_power_series.ring_hom φ = φ := rfl
 
-<<<<<<< HEAD
-=======
 @[simp, norm_cast] lemma coe_pow (n : ℕ):
   ((φ ^ n : polynomial R) : power_series R) = (φ : power_series R) ^ n :=
 coe_to_power_series.ring_hom.map_pow _ _
 
->>>>>>> a196f9be
 variables (A : Type*) [semiring A] [algebra R A]
 
 /--
