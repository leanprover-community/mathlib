/-
Copyright (c) 2019 Johan Commelin. All rights reserved.
Released under Apache 2.0 license as described in the file LICENSE.
Authors: Johan Commelin, Kenny Lau
-/
import data.mv_polynomial
import linear_algebra.std_basis
import ring_theory.ideal.local_ring
import ring_theory.ideal.operations
import ring_theory.multiplicity
import ring_theory.algebra_tower
import tactic.linarith
import algebra.big_operators.nat_antidiagonal

/-!
# Formal power series

This file defines (multivariate) formal power series
and develops the basic properties of these objects.

A formal power series is to a polynomial like an infinite sum is to a finite sum.

We provide the natural inclusion from polynomials to formal power series.

## Generalities

The file starts with setting up the (semi)ring structure on multivariate power series.

`trunc n φ` truncates a formal power series to the polynomial
that has the same coefficients as `φ`, for all `m ≤ n`, and `0` otherwise.

If the constant coefficient of a formal power series is invertible,
then this formal power series is invertible.

Formal power series over a local ring form a local ring.

## Formal power series in one variable

We prove that if the ring of coefficients is an integral domain,
then formal power series in one variable form an integral domain.

The `order` of a formal power series `φ` is the multiplicity of the variable `X` in `φ`.

If the coefficients form an integral domain, then `order` is a valuation
(`order_mul`, `le_order_add`).

## Implementation notes

In this file we define multivariate formal power series with
variables indexed by `σ` and coefficients in `R` as
`mv_power_series σ R := (σ →₀ ℕ) → R`.
Unfortunately there is not yet enough API to show that they are the completion
of the ring of multivariate polynomials. However, we provide most of the infrastructure
that is needed to do this. Once I-adic completion (topological or algebraic) is available
it should not be hard to fill in the details.

Formal power series in one variable are defined as
`power_series R := mv_power_series unit R`.

This allows us to port a lot of proofs and properties
from the multivariate case to the single variable case.
However, it means that formal power series are indexed by `unit →₀ ℕ`,
which is of course canonically isomorphic to `ℕ`.
We then build some glue to treat formal power series as if they are indexed by `ℕ`.
Occasionally this leads to proofs that are uglier than expected.
-/

noncomputable theory
open_locale classical big_operators

/-- Multivariate formal power series, where `σ` is the index set of the variables
and `R` is the coefficient ring.-/
def mv_power_series (σ : Type*) (R : Type*) := (σ →₀ ℕ) → R

namespace mv_power_series
open finsupp
variables {σ R : Type*}

instance [inhabited R]       : inhabited       (mv_power_series σ R) := ⟨λ _, default _⟩
instance [has_zero R]        : has_zero        (mv_power_series σ R) := pi.has_zero
instance [add_monoid R]      : add_monoid      (mv_power_series σ R) := pi.add_monoid
instance [add_group R]       : add_group       (mv_power_series σ R) := pi.add_group
instance [add_comm_monoid R] : add_comm_monoid (mv_power_series σ R) := pi.add_comm_monoid
instance [add_comm_group R]  : add_comm_group  (mv_power_series σ R) := pi.add_comm_group
instance [nontrivial R]      : nontrivial      (mv_power_series σ R) := function.nontrivial

instance {A} [semiring R] [add_comm_monoid A] [module R A] :
  module R (mv_power_series σ A) := pi.module _ _ _

instance {A S} [semiring R] [semiring S] [add_comm_monoid A] [module R A] [module S A]
  [has_scalar R S] [is_scalar_tower R S A] :
  is_scalar_tower R S (mv_power_series σ A) :=
pi.is_scalar_tower

section semiring
variables (R) [semiring R]

/-- The `n`th monomial with coefficient `a` as multivariate formal power series.-/
def monomial (n : σ →₀ ℕ) : R →ₗ[R] mv_power_series σ R :=
linear_map.std_basis R _ n

/-- The `n`th coefficient of a multivariate formal power series.-/
def coeff (n : σ →₀ ℕ) : (mv_power_series σ R) →ₗ[R] R := linear_map.proj n

variables {R}

/-- Two multivariate formal power series are equal if all their coefficients are equal.-/
@[ext] lemma ext {φ ψ} (h : ∀ (n : σ →₀ ℕ), coeff R n φ = coeff R n ψ) :
  φ = ψ :=
funext h

/-- Two multivariate formal power series are equal
 if and only if all their coefficients are equal.-/
lemma ext_iff {φ ψ : mv_power_series σ R} :
  φ = ψ ↔ (∀ (n : σ →₀ ℕ), coeff R n φ = coeff R n ψ) :=
function.funext_iff

lemma monomial_def [decidable_eq σ] (n : σ →₀ ℕ) :
  monomial R n = linear_map.std_basis R _ n :=
by convert rfl -- unify the `decidable` arguments

lemma coeff_monomial [decidable_eq σ] (m n : σ →₀ ℕ) (a : R) :
  coeff R m (monomial R n a) = if m = n then a else 0 :=
by rw [coeff, monomial_def, linear_map.proj_apply, linear_map.std_basis_apply,
  function.update_apply, pi.zero_apply]

@[simp] lemma coeff_monomial_same (n : σ →₀ ℕ) (a : R) :
  coeff R n (monomial R n a) = a :=
linear_map.std_basis_same R _ n a

lemma coeff_monomial_ne {m n : σ →₀ ℕ} (h : m ≠ n) (a : R) :
  coeff R m (monomial R n a) = 0 :=
linear_map.std_basis_ne R _ _ _ h a

lemma eq_of_coeff_monomial_ne_zero {m n : σ →₀ ℕ} {a : R} (h : coeff R m (monomial R n a) ≠ 0) :
  m = n :=
by_contra $ λ h', h $ coeff_monomial_ne h' a

@[simp] lemma coeff_comp_monomial (n : σ →₀ ℕ) :
  (coeff R n).comp (monomial R n) = linear_map.id :=
linear_map.ext $ coeff_monomial_same n

@[simp] lemma coeff_zero (n : σ →₀ ℕ) : coeff R n (0 : mv_power_series σ R) = 0 := rfl

variables (m n : σ →₀ ℕ) (φ ψ : mv_power_series σ R)

instance : has_one (mv_power_series σ R) := ⟨monomial R (0 : σ →₀ ℕ) 1⟩

lemma coeff_one [decidable_eq σ] :
  coeff R n (1 : mv_power_series σ R) = if n = 0 then 1 else 0 :=
coeff_monomial _ _ _

lemma coeff_zero_one : coeff R (0 : σ →₀ ℕ) 1 = 1 :=
coeff_monomial_same 0 1

lemma monomial_zero_one : monomial R (0 : σ →₀ ℕ) 1 = 1 := rfl

instance : has_mul (mv_power_series σ R) :=
⟨λ φ ψ n, ∑ p in finsupp.antidiagonal n, coeff R p.1 φ * coeff R p.2 ψ⟩

lemma coeff_mul : coeff R n (φ * ψ) =
  ∑ p in finsupp.antidiagonal n, coeff R p.1 φ * coeff R p.2 ψ := rfl

protected lemma zero_mul : (0 : mv_power_series σ R) * φ = 0 :=
ext $ λ n, by simp [coeff_mul]

protected lemma mul_zero : φ * 0 = 0 :=
ext $ λ n, by simp [coeff_mul]

lemma coeff_monomial_mul (a : R) :
  coeff R m (monomial R n a * φ) = if n ≤ m then a * coeff R (m - n) φ else 0 :=
begin
  have : ∀ p ∈ antidiagonal m,
    coeff R (p : (σ →₀ ℕ) × (σ →₀ ℕ)).1 (monomial R n a) * coeff R p.2 φ ≠ 0 → p.1 = n :=
    λ p _ hp, eq_of_coeff_monomial_ne_zero (left_ne_zero_of_mul hp),
  rw [coeff_mul, ← finset.sum_filter_of_ne this, antidiagonal_filter_fst_eq,
    finset.sum_ite_index],
  simp only [finset.sum_singleton, coeff_monomial_same, finset.sum_empty]
end

lemma coeff_mul_monomial (a : R) :
  coeff R m (φ * monomial R n a) = if n ≤ m then coeff R (m - n) φ * a else 0 :=
begin
  have : ∀ p ∈ antidiagonal m,
    coeff R (p : (σ →₀ ℕ) × (σ →₀ ℕ)).1 φ * coeff R p.2 (monomial R n a) ≠ 0 → p.2 = n :=
    λ p _ hp, eq_of_coeff_monomial_ne_zero (right_ne_zero_of_mul hp),
  rw [coeff_mul, ← finset.sum_filter_of_ne this, antidiagonal_filter_snd_eq,
    finset.sum_ite_index],
  simp only [finset.sum_singleton, coeff_monomial_same, finset.sum_empty]
end

lemma coeff_add_monomial_mul (a : R) :
  coeff R (m + n) (monomial R m a * φ) = a * coeff R n φ :=
begin
  rw [coeff_monomial_mul, if_pos, add_tsub_cancel_left],
  exact le_add_right le_rfl
end

lemma coeff_add_mul_monomial (a : R) :
  coeff R (m + n) (φ * monomial R n a) = coeff R m φ * a :=
begin
  rw [coeff_mul_monomial, if_pos, add_tsub_cancel_right],
  exact le_add_left le_rfl
end

protected lemma one_mul : (1 : mv_power_series σ R) * φ = φ :=
ext $ λ n, by simpa using coeff_add_monomial_mul 0 n φ 1

protected lemma mul_one : φ * 1 = φ :=
ext $ λ n, by simpa using coeff_add_mul_monomial n 0 φ 1

protected lemma mul_add (φ₁ φ₂ φ₃ : mv_power_series σ R) :
  φ₁ * (φ₂ + φ₃) = φ₁ * φ₂ + φ₁ * φ₃ :=
ext $ λ n, by simp only [coeff_mul, mul_add, finset.sum_add_distrib, linear_map.map_add]

protected lemma add_mul (φ₁ φ₂ φ₃ : mv_power_series σ R) :
  (φ₁ + φ₂) * φ₃ = φ₁ * φ₃ + φ₂ * φ₃ :=
ext $ λ n, by simp only [coeff_mul, add_mul, finset.sum_add_distrib, linear_map.map_add]

protected lemma mul_assoc (φ₁ φ₂ φ₃ : mv_power_series σ R) :
  (φ₁ * φ₂) * φ₃ = φ₁ * (φ₂ * φ₃) :=
begin
  ext1 n,
  simp only [coeff_mul, finset.sum_mul, finset.mul_sum, finset.sum_sigma'],
  refine finset.sum_bij (λ p _, ⟨(p.2.1, p.2.2 + p.1.2), (p.2.2, p.1.2)⟩) _ _ _ _;
    simp only [mem_antidiagonal, finset.mem_sigma, heq_iff_eq, prod.mk.inj_iff, and_imp,
      exists_prop],
  { rintros ⟨⟨i,j⟩, ⟨k,l⟩⟩, dsimp only, rintro rfl rfl,
    simp [add_assoc] },
  { rintros ⟨⟨a, b⟩, ⟨c, d⟩⟩, dsimp only, rintro rfl rfl,
    apply mul_assoc },
  { rintros ⟨⟨a, b⟩, ⟨c, d⟩⟩ ⟨⟨i, j⟩, ⟨k, l⟩⟩, dsimp only, rintro rfl rfl - rfl rfl - rfl rfl,
    refl },
  { rintro ⟨⟨i, j⟩, ⟨k, l⟩⟩, dsimp only, rintro rfl rfl,
    refine ⟨⟨(i + k, l), (i, k)⟩, _, _⟩; simp [add_assoc] }
end

instance : semiring (mv_power_series σ R) :=
{ mul_one := mv_power_series.mul_one,
  one_mul := mv_power_series.one_mul,
  mul_assoc := mv_power_series.mul_assoc,
  mul_zero := mv_power_series.mul_zero,
  zero_mul := mv_power_series.zero_mul,
  left_distrib := mv_power_series.mul_add,
  right_distrib := mv_power_series.add_mul,
  .. mv_power_series.has_one,
  .. mv_power_series.has_mul,
  .. mv_power_series.add_comm_monoid }

end semiring

instance [comm_semiring R] : comm_semiring (mv_power_series σ R) :=
{ mul_comm := λ φ ψ, ext $ λ n, by simpa only [coeff_mul, mul_comm]
    using sum_antidiagonal_swap n (λ a b, coeff R a φ * coeff R b ψ),
  .. mv_power_series.semiring }

instance [ring R] : ring (mv_power_series σ R) :=
{ .. mv_power_series.semiring,
  .. mv_power_series.add_comm_group }

instance [comm_ring R] : comm_ring (mv_power_series σ R) :=
{ .. mv_power_series.comm_semiring,
  .. mv_power_series.add_comm_group }

section semiring
variables [semiring R]

lemma monomial_mul_monomial (m n : σ →₀ ℕ) (a b : R) :
  monomial R m a * monomial R n b = monomial R (m + n) (a * b) :=
begin
  ext k,
  simp only [coeff_mul_monomial, coeff_monomial],
  split_ifs with h₁ h₂ h₃ h₃ h₂; try { refl },
  { rw [← h₂, tsub_add_cancel_of_le h₁] at h₃, exact (h₃ rfl).elim },
  { rw [h₃, add_tsub_cancel_right] at h₂, exact (h₂ rfl).elim },
  { exact zero_mul b },
  { rw h₂ at h₁, exact (h₁ $ le_add_left le_rfl).elim }
end

variables (σ) (R)

/-- The constant multivariate formal power series.-/
def C : R →+* mv_power_series σ R :=
{ map_one' := rfl,
  map_mul' := λ a b, (monomial_mul_monomial 0 0 a b).symm,
  map_zero' := (monomial R (0 : _)).map_zero,
  .. monomial R (0 : σ →₀ ℕ) }

variables {σ} {R}

@[simp] lemma monomial_zero_eq_C : ⇑(monomial R (0 : σ →₀ ℕ)) = C σ R := rfl

lemma monomial_zero_eq_C_apply (a : R) : monomial R (0 : σ →₀ ℕ) a = C σ R a := rfl

lemma coeff_C [decidable_eq σ] (n : σ →₀ ℕ) (a : R) :
  coeff R n (C σ R a) = if n = 0 then a else 0 :=
coeff_monomial _ _ _

lemma coeff_zero_C (a : R) : coeff R (0 : σ →₀ℕ) (C σ R a) = a :=
coeff_monomial_same 0 a

/-- The variables of the multivariate formal power series ring.-/
def X (s : σ) : mv_power_series σ R := monomial R (single s 1) 1

lemma coeff_X [decidable_eq σ] (n : σ →₀ ℕ) (s : σ) :
  coeff R n (X s : mv_power_series σ R) = if n = (single s 1) then 1 else 0 :=
coeff_monomial _ _ _

lemma coeff_index_single_X [decidable_eq σ] (s t : σ) :
  coeff R (single t 1) (X s : mv_power_series σ R) = if t = s then 1 else 0 :=
by { simp only [coeff_X, single_left_inj one_ne_zero], split_ifs; refl }

@[simp] lemma coeff_index_single_self_X (s : σ) :
  coeff R (single s 1) (X s : mv_power_series σ R) = 1 :=
coeff_monomial_same _ _

lemma coeff_zero_X (s : σ) : coeff R (0 : σ →₀ ℕ) (X s : mv_power_series σ R) = 0 :=
by { rw [coeff_X, if_neg], intro h, exact one_ne_zero (single_eq_zero.mp h.symm) }

lemma X_def (s : σ) : X s = monomial R (single s 1) 1 := rfl

lemma X_pow_eq (s : σ) (n : ℕ) :
  (X s : mv_power_series σ R)^n = monomial R (single s n) 1 :=
begin
  induction n with n ih,
  { rw [pow_zero, finsupp.single_zero, monomial_zero_one] },
  { rw [pow_succ', ih, nat.succ_eq_add_one, finsupp.single_add, X, monomial_mul_monomial, one_mul] }
end

lemma coeff_X_pow [decidable_eq σ] (m : σ →₀ ℕ) (s : σ) (n : ℕ) :
  coeff R m ((X s : mv_power_series σ R)^n) = if m = single s n then 1 else 0 :=
by rw [X_pow_eq s n, coeff_monomial]

@[simp] lemma coeff_mul_C (n : σ →₀ ℕ) (φ : mv_power_series σ R) (a : R) :
  coeff R n (φ * C σ R a) = coeff R n φ * a :=
by simpa using coeff_add_mul_monomial n 0 φ a

@[simp] lemma coeff_C_mul (n : σ →₀ ℕ) (φ : mv_power_series σ R) (a : R) :
  coeff R n (C σ R a * φ) = a * coeff R n φ :=
by simpa using coeff_add_monomial_mul 0 n φ a

lemma coeff_zero_mul_X (φ : mv_power_series σ R) (s : σ) :
  coeff R (0 : σ →₀ ℕ) (φ * X s) = 0 :=
begin
  have : ¬single s 1 ≤ 0, from λ h, by simpa using h s,
  simp only [X, coeff_mul_monomial, if_neg this]
end

lemma coeff_zero_X_mul (φ : mv_power_series σ R) (s : σ) :
 coeff R (0 : σ →₀ ℕ) (X s * φ) = 0 :=
begin
  have : ¬single s 1 ≤ 0, from λ h, by simpa using h s,
  simp only [X, coeff_monomial_mul, if_neg this]
end

variables (σ) (R)

/-- The constant coefficient of a formal power series.-/
def constant_coeff : (mv_power_series σ R) →+* R :=
{ to_fun := coeff R (0 : σ →₀ ℕ),
  map_one' := coeff_zero_one,
  map_mul' := λ φ ψ, by simp [coeff_mul, support_single_ne_zero],
  map_zero' := linear_map.map_zero _,
  .. coeff R (0 : σ →₀ ℕ) }

variables {σ} {R}

@[simp] lemma coeff_zero_eq_constant_coeff :
  ⇑(coeff R (0 : σ →₀ ℕ)) = constant_coeff σ R := rfl

lemma coeff_zero_eq_constant_coeff_apply (φ : mv_power_series σ R) :
  coeff R (0 : σ →₀ ℕ) φ = constant_coeff σ R φ := rfl

@[simp] lemma constant_coeff_C (a : R) : constant_coeff σ R (C σ R a) = a := rfl
@[simp] lemma constant_coeff_comp_C :
  (constant_coeff σ R).comp (C σ R) = ring_hom.id R := rfl

@[simp] lemma constant_coeff_zero : constant_coeff σ R 0 = 0 := rfl
@[simp] lemma constant_coeff_one : constant_coeff σ R 1 = 1 := rfl
@[simp] lemma constant_coeff_X (s : σ) : constant_coeff σ R (X s) = 0 := coeff_zero_X s

/-- If a multivariate formal power series is invertible,
 then so is its constant coefficient.-/
lemma is_unit_constant_coeff (φ : mv_power_series σ R) (h : is_unit φ) :
  is_unit (constant_coeff σ R φ) :=
h.map (constant_coeff σ R).to_monoid_hom

@[simp]
lemma coeff_smul (f : mv_power_series σ R) (n) (a : R) :
  coeff _ n (a • f) = a * coeff _ n f :=
rfl

lemma X_inj [nontrivial R] {s t : σ} : (X s : mv_power_series σ R) = X t ↔ s = t :=
⟨begin
  intro h, replace h := congr_arg (coeff R (single s 1)) h, rw [coeff_X, if_pos rfl, coeff_X] at h,
  split_ifs at h with H,
  { rw finsupp.single_eq_single_iff at H,
    cases H, { exact H.1 }, { exfalso, exact one_ne_zero H.1 } },
  { exfalso, exact one_ne_zero h }
end, congr_arg X⟩

end semiring

section map
variables {S T : Type*} [semiring R] [semiring S] [semiring T]
variables (f : R →+* S) (g : S →+* T)

variable (σ)

/-- The map between multivariate formal power series induced by a map on the coefficients.-/
def map : mv_power_series σ R →+* mv_power_series σ S :=
{ to_fun := λ φ n, f $ coeff R n φ,
  map_zero' := ext $ λ n, f.map_zero,
  map_one' := ext $ λ n, show f ((coeff R n) 1) = (coeff S n) 1,
    by { rw [coeff_one, coeff_one], split_ifs; simp [f.map_one, f.map_zero] },
  map_add' := λ φ ψ, ext $ λ n,
    show f ((coeff R n) (φ + ψ)) = f ((coeff R n) φ) + f ((coeff R n) ψ), by simp,
  map_mul' := λ φ ψ, ext $ λ n, show f _ = _,
  begin
    rw [coeff_mul, f.map_sum, coeff_mul, finset.sum_congr rfl],
    rintros ⟨i,j⟩ hij, rw [f.map_mul], refl,
  end }

variable {σ}

@[simp] lemma map_id : map σ (ring_hom.id R) = ring_hom.id _ := rfl

lemma map_comp : map σ (g.comp f) = (map σ g).comp (map σ f) := rfl

@[simp] lemma coeff_map (n : σ →₀ ℕ) (φ : mv_power_series σ R) :
  coeff S n (map σ f φ) = f (coeff R n φ) := rfl

@[simp] lemma constant_coeff_map (φ : mv_power_series σ R) :
  constant_coeff σ S (map σ f φ) = f (constant_coeff σ R φ) := rfl

@[simp] lemma map_monomial (n : σ →₀ ℕ) (a : R) :
  map σ f (monomial R n a) = monomial S n (f a) :=
by { ext m, simp [coeff_monomial, apply_ite f] }

@[simp] lemma map_C (a : R) : map σ f (C σ R a) = C σ S (f a) :=
map_monomial _ _ _

@[simp] lemma map_X (s : σ) : map σ f (X s) = X s := by simp [X]

end map

section algebra
variables {A : Type*} [comm_semiring R] [semiring A] [algebra R A]

instance : algebra R (mv_power_series σ A) :=
{ commutes' := λ a φ, by { ext n, simp [algebra.commutes] },
  smul_def' := λ a σ, by { ext n, simp [(coeff A n).map_smul_of_tower a, algebra.smul_def] },
  to_ring_hom := (mv_power_series.map σ (algebra_map R A)).comp (C σ R),
  .. mv_power_series.module }

theorem C_eq_algebra_map : C σ R = (algebra_map R (mv_power_series σ R)) := rfl

theorem algebra_map_apply {r : R} :
  algebra_map R (mv_power_series σ A) r = C σ A (algebra_map R A r) :=
begin
  change (mv_power_series.map σ (algebra_map R A)).comp (C σ R) r = _,
  simp,
end

instance [nonempty σ] [nontrivial R] : nontrivial (subalgebra R (mv_power_series σ R)) :=
⟨⟨⊥, ⊤, begin
  rw [ne.def, set_like.ext_iff, not_forall],
  inhabit σ,
  refine ⟨X (default σ), _⟩,
  simp only [algebra.mem_bot, not_exists, set.mem_range, iff_true, algebra.mem_top],
  intros x,
  rw [ext_iff, not_forall],
  refine ⟨finsupp.single (default σ) 1, _⟩,
  simp [algebra_map_apply, coeff_C],
end⟩⟩

end algebra

section trunc
variables [comm_semiring R] (n : σ →₀ ℕ)

/-- Auxiliary definition for the truncation function. -/
def trunc_fun (φ : mv_power_series σ R) : mv_polynomial σ R :=
∑ m in Iic_finset n, mv_polynomial.monomial m (coeff R m φ)

lemma coeff_trunc_fun (m : σ →₀ ℕ) (φ : mv_power_series σ R) :
  (trunc_fun n φ).coeff m = if m ≤ n then coeff R m φ else 0 :=
by simp [trunc_fun, mv_polynomial.coeff_sum]

variable (R)

/-- The `n`th truncation of a multivariate formal power series to a multivariate polynomial -/
def trunc : mv_power_series σ R →+ mv_polynomial σ R :=
{ to_fun := trunc_fun n,
  map_zero' := by { ext, simp [coeff_trunc_fun] },
  map_add' := by { intros, ext, simp [coeff_trunc_fun, ite_add], split_ifs; refl } }

variable {R}

lemma coeff_trunc (m : σ →₀ ℕ) (φ : mv_power_series σ R) :
  (trunc R n φ).coeff m = if m ≤ n then coeff R m φ else 0 :=
by simp [trunc, coeff_trunc_fun]

@[simp] lemma trunc_one : trunc R n 1 = 1 :=
mv_polynomial.ext _ _ $ λ m,
begin
  rw [coeff_trunc, coeff_one],
  split_ifs with H H' H',
  { subst m, simp },
  { symmetry, rw mv_polynomial.coeff_one, exact if_neg (ne.symm H'), },
  { symmetry, rw mv_polynomial.coeff_one, refine if_neg _,
    intro H', apply H, subst m, intro s, exact nat.zero_le _ }
end

@[simp] lemma trunc_C (a : R) : trunc R n (C σ R a) = mv_polynomial.C a :=
mv_polynomial.ext _ _ $ λ m,
begin
  rw [coeff_trunc, coeff_C, mv_polynomial.coeff_C],
  split_ifs with H; refl <|> try {simp * at *},
  exfalso, apply H, subst m, intro s, exact nat.zero_le _
end

end trunc

section comm_semiring
variable [comm_semiring R]

lemma X_pow_dvd_iff {s : σ} {n : ℕ} {φ : mv_power_series σ R} :
  (X s : mv_power_series σ R)^n ∣ φ ↔ ∀ m : σ →₀ ℕ, m s < n → coeff R m φ = 0 :=
begin
  split,
  { rintros ⟨φ, rfl⟩ m h,
    rw [coeff_mul, finset.sum_eq_zero],
    rintros ⟨i,j⟩ hij, rw [coeff_X_pow, if_neg, zero_mul],
    contrapose! h, subst i, rw finsupp.mem_antidiagonal at hij,
    rw [← hij, finsupp.add_apply, finsupp.single_eq_same], exact nat.le_add_right n _ },
  { intro h, refine ⟨λ m, coeff R (m + (single s n)) φ, _⟩,
    ext m, by_cases H : m - single s n + single s n = m,
    { rw [coeff_mul, finset.sum_eq_single (single s n, m - single s n)],
      { rw [coeff_X_pow, if_pos rfl, one_mul],
        simpa using congr_arg (λ (m : σ →₀ ℕ), coeff R m φ) H.symm },
      { rintros ⟨i,j⟩ hij hne, rw finsupp.mem_antidiagonal at hij,
        rw coeff_X_pow, split_ifs with hi,
        { exfalso, apply hne, rw [← hij, ← hi, prod.mk.inj_iff], refine ⟨rfl, _⟩,
          ext t, simp only [nat.add_sub_cancel_left, finsupp.add_apply, finsupp.tsub_apply] },
        { exact zero_mul _ } },
        { intro hni, exfalso, apply hni, rwa [finsupp.mem_antidiagonal, add_comm] } },
    { rw [h, coeff_mul, finset.sum_eq_zero],
      { rintros ⟨i,j⟩ hij, rw finsupp.mem_antidiagonal at hij,
        rw coeff_X_pow, split_ifs with hi,
        { exfalso, apply H, rw [← hij, hi], ext,
          rw [coe_add, coe_add, pi.add_apply, pi.add_apply, add_tsub_cancel_left, add_comm], },
        { exact zero_mul _ } },
      { classical, contrapose! H, ext t,
        by_cases hst : s = t,
        { subst t, simpa using nat.sub_add_cancel H },
        { simp [finsupp.single_apply, hst] } } } }
end

lemma X_dvd_iff {s : σ} {φ : mv_power_series σ R} :
  (X s : mv_power_series σ R) ∣ φ ↔ ∀ m : σ →₀ ℕ, m s = 0 → coeff R m φ = 0 :=
begin
  rw [← pow_one (X s : mv_power_series σ R), X_pow_dvd_iff],
  split; intros h m hm,
  { exact h m (hm.symm ▸ zero_lt_one) },
  { exact h m (nat.eq_zero_of_le_zero $ nat.le_of_succ_le_succ hm) }
end
end comm_semiring

section ring
variables [ring R]

/-
The inverse of a multivariate formal power series is defined by
well-founded recursion on the coeffients of the inverse.
-/

/-- Auxiliary definition that unifies
 the totalised inverse formal power series `(_)⁻¹` and
 the inverse formal power series that depends on
 an inverse of the constant coefficient `inv_of_unit`.-/
protected noncomputable def inv.aux (a : R) (φ : mv_power_series σ R) : mv_power_series σ R
| n := if n = 0 then a else
- a * ∑ x in n.antidiagonal,
    if h : x.2 < n then coeff R x.1 φ * inv.aux x.2 else 0
using_well_founded
{ rel_tac := λ _ _, `[exact ⟨_, finsupp.lt_wf σ⟩],
  dec_tac := tactic.assumption }

lemma coeff_inv_aux [decidable_eq σ] (n : σ →₀ ℕ) (a : R) (φ : mv_power_series σ R) :
  coeff R n (inv.aux a φ) = if n = 0 then a else
  - a * ∑ x in n.antidiagonal,
    if x.2 < n then coeff R x.1 φ * coeff R x.2 (inv.aux a φ) else 0 :=
show inv.aux a φ n = _,
begin
  rw inv.aux,
  convert rfl -- unify `decidable` instances
end

/-- A multivariate formal power series is invertible if the constant coefficient is invertible.-/
def inv_of_unit (φ : mv_power_series σ R) (u : units R) : mv_power_series σ R :=
inv.aux (↑u⁻¹) φ

lemma coeff_inv_of_unit [decidable_eq σ] (n : σ →₀ ℕ) (φ : mv_power_series σ R) (u : units R) :
  coeff R n (inv_of_unit φ u) = if n = 0 then ↑u⁻¹ else
  - ↑u⁻¹ * ∑ x in n.antidiagonal,
    if x.2 < n then coeff R x.1 φ * coeff R x.2 (inv_of_unit φ u) else 0 :=
coeff_inv_aux n (↑u⁻¹) φ

@[simp] lemma constant_coeff_inv_of_unit (φ : mv_power_series σ R) (u : units R) :
  constant_coeff σ R (inv_of_unit φ u) = ↑u⁻¹ :=
by rw [← coeff_zero_eq_constant_coeff_apply, coeff_inv_of_unit, if_pos rfl]

lemma mul_inv_of_unit (φ : mv_power_series σ R) (u : units R) (h : constant_coeff σ R φ = u) :
  φ * inv_of_unit φ u = 1 :=
ext $ λ n, if H : n = 0 then by { rw H, simp [coeff_mul, support_single_ne_zero, h], }
else
begin
  have : ((0 : σ →₀ ℕ), n) ∈ n.antidiagonal,
  { rw [finsupp.mem_antidiagonal, zero_add] },
  rw [coeff_one, if_neg H, coeff_mul,
    ← finset.insert_erase this, finset.sum_insert (finset.not_mem_erase _ _),
    coeff_zero_eq_constant_coeff_apply, h, coeff_inv_of_unit, if_neg H,
    neg_mul_eq_neg_mul_symm, mul_neg_eq_neg_mul_symm, units.mul_inv_cancel_left,
    ← finset.insert_erase this, finset.sum_insert (finset.not_mem_erase _ _),
    finset.insert_erase this, if_neg (not_lt_of_ge $ le_refl _), zero_add, add_comm,
    ← sub_eq_add_neg, sub_eq_zero, finset.sum_congr rfl],
  rintros ⟨i,j⟩ hij, rw [finset.mem_erase, finsupp.mem_antidiagonal] at hij,
  cases hij with h₁ h₂,
  subst n, rw if_pos,
  suffices : (0 : _) + j < i + j, {simpa},
  apply add_lt_add_right,
  split,
  { intro s, exact nat.zero_le _ },
  { intro H, apply h₁,
    suffices : i = 0, {simp [this]},
    ext1 s, exact nat.eq_zero_of_le_zero (H s) }
end

end ring

section comm_ring
variable [comm_ring R]

/-- Multivariate formal power series over a local ring form a local ring. -/
instance is_local_ring [local_ring R] : local_ring (mv_power_series σ R) :=
{ is_local := by { intro φ, rcases local_ring.is_local (constant_coeff σ R φ) with ⟨u,h⟩|⟨u,h⟩;
    [left, right];
    { refine is_unit_of_mul_eq_one _ _ (mul_inv_of_unit _ u _),
      simpa using h.symm } } }

-- TODO(jmc): once adic topology lands, show that this is complete

end comm_ring

section local_ring
variables {S : Type*} [comm_ring R] [comm_ring S] (f : R →+* S)
  [is_local_ring_hom f]

-- Thanks to the linter for informing us that  this instance does
-- not actually need R and S to be local rings!

/-- The map `A[[X]] → B[[X]]` induced by a local ring hom `A → B` is local -/
instance map.is_local_ring_hom : is_local_ring_hom (map σ f) :=
⟨begin
  rintros φ ⟨ψ, h⟩,
  replace h := congr_arg (constant_coeff σ S) h,
  rw constant_coeff_map at h,
  have : is_unit (constant_coeff σ S ↑ψ) := @is_unit_constant_coeff σ S _ (↑ψ) ψ.is_unit,
  rw h at this,
  rcases is_unit_of_map_unit f _ this with ⟨c, hc⟩,
  exact is_unit_of_mul_eq_one φ (inv_of_unit φ c) (mul_inv_of_unit φ c hc.symm)
end⟩

variables [local_ring R] [local_ring S]

instance : local_ring (mv_power_series σ R) :=
{ is_local := local_ring.is_local }

end local_ring

section field
variables {k : Type*} [field k]

/-- The inverse `1/f` of a multivariable power series `f` over a field -/
protected def inv (φ : mv_power_series σ k) : mv_power_series σ k :=
inv.aux (constant_coeff σ k φ)⁻¹ φ

instance : has_inv (mv_power_series σ k) := ⟨mv_power_series.inv⟩

lemma coeff_inv [decidable_eq σ] (n : σ →₀ ℕ) (φ : mv_power_series σ k) :
  coeff k n (φ⁻¹) = if n = 0 then (constant_coeff σ k φ)⁻¹ else
  - (constant_coeff σ k φ)⁻¹ * ∑ x in n.antidiagonal,
    if x.2 < n then coeff k x.1 φ * coeff k x.2 (φ⁻¹) else 0 :=
coeff_inv_aux n _ φ

@[simp] lemma constant_coeff_inv (φ : mv_power_series σ k) :
  constant_coeff σ k (φ⁻¹) = (constant_coeff σ k φ)⁻¹ :=
by rw [← coeff_zero_eq_constant_coeff_apply, coeff_inv, if_pos rfl]

lemma inv_eq_zero {φ : mv_power_series σ k} :
  φ⁻¹ = 0 ↔ constant_coeff σ k φ = 0 :=
⟨λ h, by simpa using congr_arg (constant_coeff σ k) h,
 λ h, ext $ λ n, by { rw coeff_inv, split_ifs;
 simp only [h, mv_power_series.coeff_zero, zero_mul, inv_zero, neg_zero] }⟩

@[simp, priority 1100]
lemma inv_of_unit_eq (φ : mv_power_series σ k) (h : constant_coeff σ k φ ≠ 0) :
  inv_of_unit φ (units.mk0 _ h) = φ⁻¹ := rfl

@[simp]
lemma inv_of_unit_eq' (φ : mv_power_series σ k) (u : units k) (h : constant_coeff σ k φ = u) :
  inv_of_unit φ u = φ⁻¹ :=
begin
  rw ← inv_of_unit_eq φ (h.symm ▸ u.ne_zero),
  congr' 1, rw [units.ext_iff], exact h.symm,
end

@[simp] protected lemma mul_inv (φ : mv_power_series σ k) (h : constant_coeff σ k φ ≠ 0) :
  φ * φ⁻¹ = 1 :=
by rw [← inv_of_unit_eq φ h, mul_inv_of_unit φ (units.mk0 _ h) rfl]

@[simp] protected lemma inv_mul (φ : mv_power_series σ k) (h : constant_coeff σ k φ ≠ 0) :
  φ⁻¹ * φ = 1 :=
by rw [mul_comm, φ.mul_inv h]

protected lemma eq_mul_inv_iff_mul_eq {φ₁ φ₂ φ₃ : mv_power_series σ k}
  (h : constant_coeff σ k φ₃ ≠ 0) :
  φ₁ = φ₂ * φ₃⁻¹ ↔ φ₁ * φ₃ = φ₂ :=
⟨λ k, by simp [k, mul_assoc, mv_power_series.inv_mul _ h],
 λ k, by simp [← k, mul_assoc, mv_power_series.mul_inv _ h]⟩

protected lemma eq_inv_iff_mul_eq_one {φ ψ : mv_power_series σ k} (h : constant_coeff σ k ψ ≠ 0) :
  φ = ψ⁻¹ ↔ φ * ψ = 1 :=
by rw [← mv_power_series.eq_mul_inv_iff_mul_eq h, one_mul]

protected lemma inv_eq_iff_mul_eq_one {φ ψ : mv_power_series σ k} (h : constant_coeff σ k ψ ≠ 0) :
  ψ⁻¹ = φ ↔ φ * ψ = 1 :=
by rw [eq_comm, mv_power_series.eq_inv_iff_mul_eq_one h]

end field

end mv_power_series

namespace mv_polynomial
open finsupp
variables {σ : Type*} {R : Type*} [comm_semiring R]

/-- The natural inclusion from multivariate polynomials into multivariate formal power series.-/
instance coe_to_mv_power_series : has_coe (mv_polynomial σ R) (mv_power_series σ R) :=
⟨λ φ n, coeff n φ⟩

@[simp, norm_cast] lemma coeff_coe (φ : mv_polynomial σ R) (n : σ →₀ ℕ) :
mv_power_series.coeff R n ↑φ = coeff n φ := rfl

@[simp, norm_cast] lemma coe_monomial (n : σ →₀ ℕ) (a : R) :
  (monomial n a : mv_power_series σ R) = mv_power_series.monomial R n a :=
mv_power_series.ext $ λ m,
begin
  rw [coeff_coe, coeff_monomial, mv_power_series.coeff_monomial],
  split_ifs with h₁ h₂; refl <|> subst m; contradiction
end

@[simp, norm_cast] lemma coe_zero : ((0 : mv_polynomial σ R) : mv_power_series σ R) = 0 := rfl

@[simp, norm_cast] lemma coe_one : ((1 : mv_polynomial σ R) : mv_power_series σ R) = 1 :=
coe_monomial _ _

@[simp, norm_cast] lemma coe_add (φ ψ : mv_polynomial σ R) :
  ((φ + ψ : mv_polynomial σ R) : mv_power_series σ R) = φ + ψ := rfl

@[simp, norm_cast] lemma coe_mul (φ ψ : mv_polynomial σ R) :
  ((φ * ψ : mv_polynomial σ R) : mv_power_series σ R) = φ * ψ :=
mv_power_series.ext $ λ n,
by simp only [coeff_coe, mv_power_series.coeff_mul, coeff_mul]

@[simp, norm_cast] lemma coe_C (a : R) :
  ((C a : mv_polynomial σ R) : mv_power_series σ R) = mv_power_series.C σ R a :=
coe_monomial _ _

@[simp, norm_cast] lemma coe_X (s : σ) :
  ((X s : mv_polynomial σ R) : mv_power_series σ R) = mv_power_series.X s :=
coe_monomial _ _

/--
The coercion from multivariable polynomials to multivariable power series
as a ring homomorphism.
-/
-- TODO as an algebra homomorphism?
def coe_to_mv_power_series.ring_hom : mv_polynomial σ R →+* mv_power_series σ R :=
{ to_fun := (coe : mv_polynomial σ R → mv_power_series σ R),
  map_zero' := coe_zero,
  map_one' := coe_one,
  map_add' := coe_add,
  map_mul' := coe_mul }

end mv_polynomial

/-- Formal power series over the coefficient ring `R`.-/
def power_series (R : Type*) := mv_power_series unit R

namespace power_series
open finsupp (single)
variable {R : Type*}

section
local attribute [reducible] power_series

instance [inhabited R]       : inhabited       (power_series R) := by apply_instance
instance [add_monoid R]      : add_monoid      (power_series R) := by apply_instance
instance [add_group R]       : add_group       (power_series R) := by apply_instance
instance [add_comm_monoid R] : add_comm_monoid (power_series R) := by apply_instance
instance [add_comm_group R]  : add_comm_group  (power_series R) := by apply_instance
instance [semiring R]        : semiring        (power_series R) := by apply_instance
instance [comm_semiring R]   : comm_semiring   (power_series R) := by apply_instance
instance [ring R]            : ring            (power_series R) := by apply_instance
instance [comm_ring R]       : comm_ring       (power_series R) := by apply_instance
instance [nontrivial R]      : nontrivial      (power_series R) := by apply_instance

instance {A} [semiring R] [add_comm_monoid A] [module R A] :
  module R (power_series A) := by apply_instance

instance {A S} [semiring R] [semiring S] [add_comm_monoid A] [module R A] [module S A]
  [has_scalar R S] [is_scalar_tower R S A] :
  is_scalar_tower R S (power_series A) :=
pi.is_scalar_tower

instance {A} [semiring A] [comm_semiring R] [algebra R A] :
  algebra R (power_series A) := by apply_instance

end

section semiring
variables (R) [semiring R]

/-- The `n`th coefficient of a formal power series.-/
def coeff (n : ℕ) : power_series R →ₗ[R] R := mv_power_series.coeff R (single () n)

/-- The `n`th monomial with coefficient `a` as formal power series.-/
def monomial (n : ℕ) : R →ₗ[R] power_series R := mv_power_series.monomial R (single () n)

variables {R}

lemma coeff_def {s : unit →₀ ℕ} {n : ℕ} (h : s () = n) :
  coeff R n = mv_power_series.coeff R s :=
by erw [coeff, ← h, ← finsupp.unique_single s]

/-- Two formal power series are equal if all their coefficients are equal.-/
@[ext] lemma ext {φ ψ : power_series R} (h : ∀ n, coeff R n φ = coeff R n ψ) :
  φ = ψ :=
mv_power_series.ext $ λ n,
by { rw ← coeff_def, { apply h }, refl }

/-- Two formal power series are equal if all their coefficients are equal.-/
lemma ext_iff {φ ψ : power_series R} : φ = ψ ↔ (∀ n, coeff R n φ = coeff R n ψ) :=
⟨λ h n, congr_arg (coeff R n) h, ext⟩

/-- Constructor for formal power series.-/
def mk {R} (f : ℕ → R) : power_series R := λ s, f (s ())

@[simp] lemma coeff_mk (n : ℕ) (f : ℕ → R) : coeff R n (mk f) = f n :=
congr_arg f finsupp.single_eq_same

lemma coeff_monomial (m n : ℕ) (a : R) :
  coeff R m (monomial R n a) = if m = n then a else 0 :=
calc coeff R m (monomial R n a) = _ : mv_power_series.coeff_monomial _ _ _
    ... = if m = n then a else 0 :
by { simp only [finsupp.unique_single_eq_iff], split_ifs; refl }

lemma monomial_eq_mk (n : ℕ) (a : R) :
  monomial R n a = mk (λ m, if m = n then a else 0) :=
ext $ λ m, by { rw [coeff_monomial, coeff_mk] }

@[simp] lemma coeff_monomial_same (n : ℕ) (a : R) :
  coeff R n (monomial R n a) = a :=
mv_power_series.coeff_monomial_same _ _

@[simp] lemma coeff_comp_monomial (n : ℕ) :
  (coeff R n).comp (monomial R n) = linear_map.id :=
linear_map.ext $ coeff_monomial_same n

variable (R)

/--The constant coefficient of a formal power series. -/
def constant_coeff : power_series R →+* R := mv_power_series.constant_coeff unit R

/-- The constant formal power series.-/
def C : R →+* power_series R := mv_power_series.C unit R

variable {R}

/-- The variable of the formal power series ring.-/
def X : power_series R := mv_power_series.X ()

@[simp] lemma coeff_zero_eq_constant_coeff :
  ⇑(coeff R 0) = constant_coeff R :=
by { rw [coeff, finsupp.single_zero], refl }

lemma coeff_zero_eq_constant_coeff_apply (φ : power_series R) :
  coeff R 0 φ = constant_coeff R φ :=
by rw [coeff_zero_eq_constant_coeff]; refl

@[simp] lemma monomial_zero_eq_C : ⇑(monomial R 0) = C R :=
by rw [monomial, finsupp.single_zero, mv_power_series.monomial_zero_eq_C, C]

lemma monomial_zero_eq_C_apply (a : R) : monomial R 0 a = C R a :=
by simp

lemma coeff_C (n : ℕ) (a : R) :
  coeff R n (C R a : power_series R) = if n = 0 then a else 0 :=
by rw [← monomial_zero_eq_C_apply, coeff_monomial]

@[simp] lemma coeff_zero_C (a : R) : coeff R 0 (C R a) = a :=
by rw [← monomial_zero_eq_C_apply, coeff_monomial_same 0 a]

lemma X_eq : (X : power_series R) = monomial R 1 1 := rfl

lemma coeff_X (n : ℕ) :
  coeff R n (X : power_series R) = if n = 1 then 1 else 0 :=
by rw [X_eq, coeff_monomial]

@[simp] lemma coeff_zero_X : coeff R 0 (X : power_series R) = 0 :=
by rw [coeff, finsupp.single_zero, X, mv_power_series.coeff_zero_X]

@[simp] lemma coeff_one_X : coeff R 1 (X : power_series R) = 1 :=
by rw [coeff_X, if_pos rfl]

lemma X_pow_eq (n : ℕ) : (X : power_series R)^n = monomial R n 1 :=
mv_power_series.X_pow_eq _ n

lemma coeff_X_pow (m n : ℕ) :
  coeff R m ((X : power_series R)^n) = if m = n then 1 else 0 :=
by rw [X_pow_eq, coeff_monomial]

@[simp] lemma coeff_X_pow_self (n : ℕ) :
  coeff R n ((X : power_series R)^n) = 1 :=
by rw [coeff_X_pow, if_pos rfl]

@[simp] lemma coeff_one (n : ℕ) :
  coeff R n (1 : power_series R) = if n = 0 then 1 else 0 :=
coeff_C n 1

lemma coeff_zero_one : coeff R 0 (1 : power_series R) = 1 :=
coeff_zero_C 1

lemma coeff_mul (n : ℕ) (φ ψ : power_series R) :
  coeff R n (φ * ψ) = ∑ p in finset.nat.antidiagonal n, coeff R p.1 φ * coeff R p.2 ψ :=
begin
  symmetry,
  apply finset.sum_bij (λ (p : ℕ × ℕ) h, (single () p.1, single () p.2)),
  { rintros ⟨i,j⟩ hij, rw finset.nat.mem_antidiagonal at hij,
    rw [finsupp.mem_antidiagonal, ← finsupp.single_add, hij], },
  { rintros ⟨i,j⟩ hij, refl },
  { rintros ⟨i,j⟩ ⟨k,l⟩ hij hkl,
    simpa only [prod.mk.inj_iff, finsupp.unique_single_eq_iff] using id },
  { rintros ⟨f,g⟩ hfg,
    refine ⟨(f (), g ()), _, _⟩,
    { rw finsupp.mem_antidiagonal at hfg,
      rw [finset.nat.mem_antidiagonal, ← finsupp.add_apply, hfg, finsupp.single_eq_same] },
    { rw prod.mk.inj_iff, dsimp,
      exact ⟨finsupp.unique_single f, finsupp.unique_single g⟩ } }
end

@[simp] lemma coeff_mul_C (n : ℕ) (φ : power_series R) (a : R) :
  coeff R n (φ * C R a) = coeff R n φ * a :=
mv_power_series.coeff_mul_C _ φ a

@[simp] lemma coeff_C_mul (n : ℕ) (φ : power_series R) (a : R) :
  coeff R n (C R a * φ) = a * coeff R n φ :=
mv_power_series.coeff_C_mul _ φ a

@[simp] lemma coeff_smul (n : ℕ) (φ : power_series R) (a : R) :
  coeff R n (a • φ) = a * coeff R n φ :=
rfl

@[simp] lemma coeff_succ_mul_X (n : ℕ) (φ : power_series R) :
  coeff R (n+1) (φ * X) = coeff R n φ :=
begin
  simp only [coeff, finsupp.single_add],
  convert φ.coeff_add_mul_monomial (single () n) (single () 1) _,
  rw mul_one
end

@[simp] lemma coeff_succ_X_mul (n : ℕ) (φ : power_series R) :
  coeff R (n + 1) (X * φ) = coeff R n φ :=
begin
  simp only [coeff, finsupp.single_add, add_comm n 1],
  convert φ.coeff_add_monomial_mul (single () 1) (single () n) _,
  rw one_mul,
end

@[simp] lemma constant_coeff_C (a : R) : constant_coeff R (C R a) = a := rfl
@[simp] lemma constant_coeff_comp_C :
  (constant_coeff R).comp (C R) = ring_hom.id R := rfl

@[simp] lemma constant_coeff_zero : constant_coeff R 0 = 0 := rfl
@[simp] lemma constant_coeff_one : constant_coeff R 1 = 1 := rfl
@[simp] lemma constant_coeff_X : constant_coeff R X = 0 := mv_power_series.coeff_zero_X _

lemma coeff_zero_mul_X (φ : power_series R) : coeff R 0 (φ * X) = 0 := by simp

lemma coeff_zero_X_mul (φ : power_series R) : coeff R 0 (X * φ) = 0 := by simp

/-- If a formal power series is invertible, then so is its constant coefficient.-/
lemma is_unit_constant_coeff (φ : power_series R) (h : is_unit φ) :
  is_unit (constant_coeff R φ) :=
mv_power_series.is_unit_constant_coeff φ h

/-- Split off the constant coefficient. -/
lemma eq_shift_mul_X_add_const (φ : power_series R) :
  φ = mk (λ p, coeff R (p + 1) φ) * X + C R (constant_coeff R φ) :=
begin
  ext (_ | n),
  { simp only [ring_hom.map_add, constant_coeff_C, constant_coeff_X, coeff_zero_eq_constant_coeff,
      zero_add, mul_zero, ring_hom.map_mul], },
  { simp only [coeff_succ_mul_X, coeff_mk, linear_map.map_add, coeff_C, n.succ_ne_zero, sub_zero,
      if_false, add_zero], }
end

/-- Split off the constant coefficient. -/
lemma eq_X_mul_shift_add_const (φ : power_series R) :
  φ = X * mk (λ p, coeff R (p + 1) φ) + C R (constant_coeff R φ) :=
begin
  ext (_ | n),
  { simp only [ring_hom.map_add, constant_coeff_C, constant_coeff_X, coeff_zero_eq_constant_coeff,
      zero_add, zero_mul, ring_hom.map_mul], },
  { simp only [coeff_succ_X_mul, coeff_mk, linear_map.map_add, coeff_C, n.succ_ne_zero, sub_zero,
      if_false, add_zero], }
end

section map
variables {S : Type*} {T : Type*} [semiring S] [semiring T]
variables (f : R →+* S) (g : S →+* T)

/-- The map between formal power series induced by a map on the coefficients.-/
def map : power_series R →+* power_series S :=
mv_power_series.map _ f

@[simp] lemma map_id : (map (ring_hom.id R) :
  power_series R → power_series R) = id := rfl

lemma map_comp : map (g.comp f) = (map g).comp (map f) := rfl

@[simp] lemma coeff_map (n : ℕ) (φ : power_series R) :
  coeff S n (map f φ) = f (coeff R n φ) := rfl

end map

end semiring

section comm_semiring
variables [comm_semiring R]

lemma X_pow_dvd_iff {n : ℕ} {φ : power_series R} :
  (X : power_series R)^n ∣ φ ↔ ∀ m, m < n → coeff R m φ = 0 :=
begin
  convert @mv_power_series.X_pow_dvd_iff unit R _ () n φ, apply propext,
  classical, split; intros h m hm,
  { rw finsupp.unique_single m, convert h _ hm },
  { apply h, simpa only [finsupp.single_eq_same] using hm }
end

lemma X_dvd_iff {φ : power_series R} :
  (X : power_series R) ∣ φ ↔ constant_coeff R φ = 0 :=
begin
  rw [← pow_one (X : power_series R), X_pow_dvd_iff, ← coeff_zero_eq_constant_coeff_apply],
  split; intro h,
  { exact h 0 zero_lt_one },
  { intros m hm, rwa nat.eq_zero_of_le_zero (nat.le_of_succ_le_succ hm) }
end

open finset nat

/-- The ring homomorphism taking a power series `f(X)` to `f(aX)`. -/
noncomputable def rescale (a : R) : power_series R →+* power_series R :=
{ to_fun :=  λ f, power_series.mk $ λ n, a^n * (power_series.coeff R n f),
  map_zero' := by { ext, simp only [linear_map.map_zero, power_series.coeff_mk, mul_zero], },
  map_one' := by { ext1, simp only [mul_boole, power_series.coeff_mk, power_series.coeff_one],
                split_ifs, { rw [h, pow_zero], }, refl, },
  map_add' := by { intros, ext, exact mul_add _ _ _, },
  map_mul' := λ f g, by {
    ext,
    rw [power_series.coeff_mul, power_series.coeff_mk, power_series.coeff_mul, finset.mul_sum],
    apply sum_congr rfl,
    simp only [coeff_mk, prod.forall, nat.mem_antidiagonal],
    intros b c H,
    rw [←H, pow_add, mul_mul_mul_comm] }, }

@[simp] lemma coeff_rescale (f : power_series R) (a : R) (n : ℕ) :
  coeff R n (rescale a f) = a^n * coeff R n f := coeff_mk n _

@[simp] lemma rescale_zero : rescale 0 = (C R).comp (constant_coeff R) :=
begin
  ext,
  simp only [function.comp_app, ring_hom.coe_comp, rescale, ring_hom.coe_mk,
    power_series.coeff_mk _ _, coeff_C],
  split_ifs,
  { simp only [h, one_mul, coeff_zero_eq_constant_coeff, pow_zero], },
  { rw [zero_pow' n h, zero_mul], },
end

lemma rescale_zero_apply : rescale 0 X = C R (constant_coeff R X) :=
by simp

@[simp] lemma rescale_one : rescale 1 = ring_hom.id (power_series R) :=
by { ext, simp only [ring_hom.id_apply, rescale, one_pow, coeff_mk, one_mul,
  ring_hom.coe_mk], }

section trunc

/-- The `n`th truncation of a formal power series to a polynomial -/
def trunc (n : ℕ) (φ : power_series R) : polynomial R :=
∑ m in Ico 0 (n + 1), polynomial.monomial m (coeff R m φ)

lemma coeff_trunc (m) (n) (φ : power_series R) :
  (trunc n φ).coeff m = if m ≤ n then coeff R m φ else 0 :=
by simp [trunc, polynomial.coeff_sum, polynomial.coeff_monomial, nat.lt_succ_iff]

@[simp] lemma trunc_zero (n) : trunc n (0 : power_series R) = 0 :=
polynomial.ext $ λ m,
begin
  rw [coeff_trunc, linear_map.map_zero, polynomial.coeff_zero],
  split_ifs; refl
end

@[simp] lemma trunc_one (n) : trunc n (1 : power_series R) = 1 :=
polynomial.ext $ λ m,
begin
  rw [coeff_trunc, coeff_one],
  split_ifs with H H' H'; rw [polynomial.coeff_one],
  { subst m, rw [if_pos rfl] },
  { symmetry, exact if_neg (ne.elim (ne.symm H')) },
  { symmetry, refine if_neg _,
    intro H', apply H, subst m, exact nat.zero_le _ }
end

@[simp] lemma trunc_C (n) (a : R) : trunc n (C R a) = polynomial.C a :=
polynomial.ext $ λ m,

begin
  rw [coeff_trunc, coeff_C, polynomial.coeff_C],
  split_ifs with H; refl <|> try {simp * at *}
end

@[simp] lemma trunc_add (n) (φ ψ : power_series R) :
  trunc n (φ + ψ) = trunc n φ + trunc n ψ :=
polynomial.ext $ λ m,
begin
  simp only [coeff_trunc, add_monoid_hom.map_add, polynomial.coeff_add],
  split_ifs with H, {refl}, {rw [zero_add]}
end

end trunc

end comm_semiring

section ring
variables [ring R]

/-- Auxiliary function used for computing inverse of a power series -/
protected def inv.aux : R → power_series R → power_series R :=
mv_power_series.inv.aux

lemma coeff_inv_aux (n : ℕ) (a : R) (φ : power_series R) :
  coeff R n (inv.aux a φ) = if n = 0 then a else
  - a * ∑ x in finset.nat.antidiagonal n,
    if x.2 < n then coeff R x.1 φ * coeff R x.2 (inv.aux a φ) else 0 :=
begin
  rw [coeff, inv.aux, mv_power_series.coeff_inv_aux],
  simp only [finsupp.single_eq_zero],
  split_ifs, {refl},
  congr' 1,
  symmetry,
  apply finset.sum_bij (λ (p : ℕ × ℕ) h, (single () p.1, single () p.2)),
  { rintros ⟨i,j⟩ hij, rw finset.nat.mem_antidiagonal at hij,
    rw [finsupp.mem_antidiagonal, ← finsupp.single_add, hij], },
  { rintros ⟨i,j⟩ hij,
    by_cases H : j < n,
    { rw [if_pos H, if_pos], {refl},
      split,
      { rintro ⟨⟩, simpa [finsupp.single_eq_same] using le_of_lt H },
      { intro hh, rw lt_iff_not_ge at H, apply H,
        simpa [finsupp.single_eq_same] using hh () } },
    { rw [if_neg H, if_neg], rintro ⟨h₁, h₂⟩, apply h₂, rintro ⟨⟩,
     simpa [finsupp.single_eq_same] using not_lt.1 H } },
  { rintros ⟨i,j⟩ ⟨k,l⟩ hij hkl,
    simpa only [prod.mk.inj_iff, finsupp.unique_single_eq_iff] using id },
  { rintros ⟨f,g⟩ hfg,
    refine ⟨(f (), g ()), _, _⟩,
    { rw finsupp.mem_antidiagonal at hfg,
      rw [finset.nat.mem_antidiagonal, ← finsupp.add_apply, hfg, finsupp.single_eq_same] },
    { rw prod.mk.inj_iff, dsimp,
      exact ⟨finsupp.unique_single f, finsupp.unique_single g⟩ } }
end

/-- A formal power series is invertible if the constant coefficient is invertible.-/
def inv_of_unit (φ : power_series R) (u : units R) : power_series R :=
mv_power_series.inv_of_unit φ u

lemma coeff_inv_of_unit (n : ℕ) (φ : power_series R) (u : units R) :
  coeff R n (inv_of_unit φ u) = if n = 0 then ↑u⁻¹ else
  - ↑u⁻¹ * ∑ x in finset.nat.antidiagonal n,
    if x.2 < n then coeff R x.1 φ * coeff R x.2 (inv_of_unit φ u) else 0 :=
coeff_inv_aux n ↑u⁻¹ φ

@[simp] lemma constant_coeff_inv_of_unit (φ : power_series R) (u : units R) :
  constant_coeff R (inv_of_unit φ u) = ↑u⁻¹ :=
by rw [← coeff_zero_eq_constant_coeff_apply, coeff_inv_of_unit, if_pos rfl]

lemma mul_inv_of_unit (φ : power_series R) (u : units R) (h : constant_coeff R φ = u) :
  φ * inv_of_unit φ u = 1 :=
mv_power_series.mul_inv_of_unit φ u $ h

/-- Two ways of removing the constant coefficient of a power series are the same. -/
lemma sub_const_eq_shift_mul_X (φ : power_series R) :
  φ - C R (constant_coeff R φ) = power_series.mk (λ p, coeff R (p + 1) φ) * X :=
sub_eq_iff_eq_add.mpr (eq_shift_mul_X_add_const φ)

lemma sub_const_eq_X_mul_shift (φ : power_series R) :
  φ - C R (constant_coeff R φ) = X * power_series.mk (λ p, coeff R (p + 1) φ) :=
sub_eq_iff_eq_add.mpr (eq_X_mul_shift_add_const φ)

end ring

section comm_ring
variables {A : Type*} [comm_ring A]

@[simp] lemma rescale_neg_one_X : rescale (-1 : A) X = -X :=
begin
  ext, simp only [linear_map.map_neg, coeff_rescale, coeff_X],
  split_ifs with h; simp [h]
end

/-- The ring homomorphism taking a power series `f(X)` to `f(-X)`. -/
noncomputable def eval_neg_hom : power_series A →+* power_series A :=
rescale (-1 : A)

@[simp] lemma eval_neg_hom_X : eval_neg_hom (X : power_series A) = -X :=
rescale_neg_one_X

end comm_ring

section domain
<<<<<<< HEAD
variables [ring R] [is_domain R]
=======
variables [ring R] [domain R]
>>>>>>> 8366f932

lemma eq_zero_or_eq_zero_of_mul_eq_zero (φ ψ : power_series R) (h : φ * ψ = 0) :
  φ = 0 ∨ ψ = 0 :=
begin
    rw or_iff_not_imp_left, intro H,
    have ex : ∃ m, coeff R m φ ≠ 0, { contrapose! H, exact ext H },
    let m := nat.find ex,
    have hm₁ : coeff R m φ ≠ 0 := nat.find_spec ex,
    have hm₂ : ∀ k < m, ¬coeff R k φ ≠ 0 := λ k, nat.find_min ex,
    ext n, rw (coeff R n).map_zero, apply nat.strong_induction_on n,
    clear n, intros n ih,
    replace h := congr_arg (coeff R (m + n)) h,
    rw [linear_map.map_zero, coeff_mul, finset.sum_eq_single (m,n)] at h,
    { replace h := eq_zero_or_eq_zero_of_mul_eq_zero h,
      rw or_iff_not_imp_left at h, exact h hm₁ },
    { rintro ⟨i,j⟩ hij hne,
      by_cases hj : j < n, { rw [ih j hj, mul_zero] },
      by_cases hi : i < m,
      { specialize hm₂ _ hi, push_neg at hm₂, rw [hm₂, zero_mul] },
      rw finset.nat.mem_antidiagonal at hij,
      push_neg at hi hj,
      suffices : m < i,
      { have : m + n < i + j := add_lt_add_of_lt_of_le this hj,
        exfalso, exact ne_of_lt this hij.symm },
      contrapose! hne, have : i = m := le_antisymm hne hi, subst i, clear hi hne,
      simpa [ne.def, prod.mk.inj_iff] using (add_right_inj m).mp hij },
    { contrapose!, intro h, rw finset.nat.mem_antidiagonal }
end

<<<<<<< HEAD
instance : is_domain (power_series R) :=
=======
instance : domain (power_series R) :=
>>>>>>> 8366f932
{ eq_zero_or_eq_zero_of_mul_eq_zero := eq_zero_or_eq_zero_of_mul_eq_zero,
  .. power_series.nontrivial, }

end domain

<<<<<<< HEAD
section is_domain

variables [comm_ring R] [is_domain R]
=======
section integral_domain

variables [comm_ring R] [integral_domain R]

instance : integral_domain (power_series R) :=
{ .. power_series.domain, }
>>>>>>> 8366f932

/-- The ideal spanned by the variable in the power series ring
 over an integral domain is a prime ideal.-/
lemma span_X_is_prime : (ideal.span ({X} : set (power_series R))).is_prime :=
begin
  suffices : ideal.span ({X} : set (power_series R)) = (constant_coeff R).ker,
  { rw this, exact ring_hom.ker_is_prime _ },
  apply ideal.ext, intro φ,
  rw [ring_hom.mem_ker, ideal.mem_span_singleton, X_dvd_iff]
end

/-- The variable of the power series ring over an integral domain is prime.-/
lemma X_prime : prime (X : power_series R) :=
begin
  rw ← ideal.span_singleton_prime,
  { exact span_X_is_prime },
  { intro h, simpa using congr_arg (coeff R 1) h }
end

lemma rescale_injective {a : R} (ha : a ≠ 0) : function.injective (rescale a) :=
begin
  intros p q h,
  rw power_series.ext_iff at *,
  intros n,
  specialize h n,
  rw [coeff_rescale, coeff_rescale, mul_eq_mul_left_iff] at h,
  apply h.resolve_right,
  intro h',
  exact ha (pow_eq_zero h'),
end

end is_domain

section local_ring
variables {S : Type*} [comm_ring R] [comm_ring S]
  (f : R →+* S) [is_local_ring_hom f]

instance map.is_local_ring_hom : is_local_ring_hom (map f) :=
mv_power_series.map.is_local_ring_hom f

variables [local_ring R] [local_ring S]

instance : local_ring (power_series R) :=
mv_power_series.local_ring

end local_ring

section algebra
variables {A : Type*} [comm_semiring R] [semiring A] [algebra R A]

theorem C_eq_algebra_map {r : R} : C R r = (algebra_map R (power_series R)) r := rfl

theorem algebra_map_apply {r : R} :
  algebra_map R (power_series A) r = C A (algebra_map R A r) :=
mv_power_series.algebra_map_apply

instance [nontrivial R] : nontrivial (subalgebra R (power_series R)) :=
mv_power_series.subalgebra.nontrivial

end algebra

section field
variables {k : Type*} [field k]

/-- The inverse 1/f of a power series f defined over a field -/
protected def inv : power_series k → power_series k :=
mv_power_series.inv

instance : has_inv (power_series k) := ⟨power_series.inv⟩

lemma inv_eq_inv_aux (φ : power_series k) :
  φ⁻¹ = inv.aux (constant_coeff k φ)⁻¹ φ := rfl

lemma coeff_inv (n) (φ : power_series k) :
  coeff k n (φ⁻¹) = if n = 0 then (constant_coeff k φ)⁻¹ else
  - (constant_coeff k φ)⁻¹ * ∑ x in finset.nat.antidiagonal n,
    if x.2 < n then coeff k x.1 φ * coeff k x.2 (φ⁻¹) else 0 :=
by rw [inv_eq_inv_aux, coeff_inv_aux n (constant_coeff k φ)⁻¹ φ]

@[simp] lemma constant_coeff_inv (φ : power_series k) :
  constant_coeff k (φ⁻¹) = (constant_coeff k φ)⁻¹ :=
mv_power_series.constant_coeff_inv φ

lemma inv_eq_zero {φ : power_series k} :
  φ⁻¹ = 0 ↔ constant_coeff k φ = 0 :=
mv_power_series.inv_eq_zero

@[simp, priority 1100] lemma inv_of_unit_eq (φ : power_series k) (h : constant_coeff k φ ≠ 0) :
  inv_of_unit φ (units.mk0 _ h) = φ⁻¹ :=
mv_power_series.inv_of_unit_eq _ _

@[simp] lemma inv_of_unit_eq' (φ : power_series k) (u : units k) (h : constant_coeff k φ = u) :
  inv_of_unit φ u = φ⁻¹ :=
mv_power_series.inv_of_unit_eq' φ _ h

@[simp] protected lemma mul_inv (φ : power_series k) (h : constant_coeff k φ ≠ 0) :
  φ * φ⁻¹ = 1 :=
mv_power_series.mul_inv φ h

@[simp] protected lemma inv_mul (φ : power_series k) (h : constant_coeff k φ ≠ 0) :
  φ⁻¹ * φ = 1 :=
mv_power_series.inv_mul φ h

lemma eq_mul_inv_iff_mul_eq {φ₁ φ₂ φ₃ : power_series k} (h : constant_coeff k φ₃ ≠ 0) :
  φ₁ = φ₂ * φ₃⁻¹ ↔ φ₁ * φ₃ = φ₂ :=
mv_power_series.eq_mul_inv_iff_mul_eq h

lemma eq_inv_iff_mul_eq_one {φ ψ : power_series k} (h : constant_coeff k ψ ≠ 0) :
  φ = ψ⁻¹ ↔ φ * ψ = 1 :=
mv_power_series.eq_inv_iff_mul_eq_one h

lemma inv_eq_iff_mul_eq_one {φ ψ : power_series k} (h : constant_coeff k ψ ≠ 0) :
  ψ⁻¹ = φ ↔ φ * ψ = 1 :=
mv_power_series.inv_eq_iff_mul_eq_one h

end field

end power_series

namespace power_series
variable {R : Type*}

local attribute [instance, priority 1] classical.prop_decidable
noncomputable theory

section order_basic
open multiplicity
variables [comm_semiring R]

/-- The order of a formal power series `φ` is the greatest `n : enat`
such that `X^n` divides `φ`. The order is `⊤` if and only if `φ = 0`. -/
@[reducible] def order (φ : power_series R) : enat :=
multiplicity X φ

lemma order_finite_of_coeff_ne_zero (φ : power_series R) (h : ∃ n, coeff R n φ ≠ 0) :
  (order φ).dom :=
begin
  cases h with n h, refine ⟨n, _⟩, dsimp only,
  rw X_pow_dvd_iff, push_neg, exact ⟨n, lt_add_one n, h⟩
end

/-- If the order of a formal power series is finite,
then the coefficient indexed by the order is nonzero.-/
lemma coeff_order (φ : power_series R) (h : (order φ).dom) :
  coeff R (φ.order.get h) φ ≠ 0 :=
begin
  have H := nat.find_spec h, contrapose! H, rw X_pow_dvd_iff,
  intros m hm, by_cases Hm : m < nat.find h,
  { have := nat.find_min h Hm, push_neg at this,
    rw X_pow_dvd_iff at this, exact this m (lt_add_one m) },
  have : m = nat.find h, {linarith}, {rwa this}
end

/-- If the `n`th coefficient of a formal power series is nonzero,
then the order of the power series is less than or equal to `n`.-/
lemma order_le (φ : power_series R) (n : ℕ) (h : coeff R n φ ≠ 0) :
  order φ ≤ n :=
begin
  have h : ¬ X^(n+1) ∣ φ,
  { rw X_pow_dvd_iff, push_neg, exact ⟨n, lt_add_one n, h⟩ },
  have : (order φ).dom := ⟨n, h⟩,
  rw [← enat.coe_get this, enat.coe_le_coe],
  refine nat.find_min' this h
end

/-- The `n`th coefficient of a formal power series is `0` if `n` is strictly
smaller than the order of the power series.-/
lemma coeff_of_lt_order (φ : power_series R) (n : ℕ) (h: ↑n < order φ) :
  coeff R n φ = 0 :=
by { contrapose! h, exact order_le _ _ h }

/-- The order of the `0` power series is infinite.-/
@[simp] lemma order_zero : order (0 : power_series R) = ⊤ :=
multiplicity.zero _

/-- The `0` power series is the unique power series with infinite order.-/
@[simp] lemma order_eq_top {φ : power_series R} :
  φ.order = ⊤ ↔ φ = 0 :=
begin
  split,
  { intro h, ext n, rw [(coeff R n).map_zero, coeff_of_lt_order], simp [h] },
  { rintros rfl, exact order_zero }
end

/-- The order of a formal power series is at least `n` if
the `i`th coefficient is `0` for all `i < n`.-/
lemma nat_le_order (φ : power_series R) (n : ℕ) (h : ∀ i < n, coeff R i φ = 0) :
  ↑n ≤ order φ :=
begin
  by_contra H, rw not_le at H,
  have : (order φ).dom := enat.dom_of_le_coe H.le,
  rw [← enat.coe_get this, enat.coe_lt_coe] at H,
  exact coeff_order _ this (h _ H)
end

/-- The order of a formal power series is at least `n` if
the `i`th coefficient is `0` for all `i < n`.-/
lemma le_order (φ : power_series R) (n : enat) (h : ∀ i : ℕ, ↑i < n → coeff R i φ = 0) :
  n ≤ order φ :=
begin
  induction n using enat.cases_on,
  { show _ ≤ _, rw [top_le_iff, order_eq_top],
    ext i, exact h _ (enat.coe_lt_top i) },
  { apply nat_le_order, simpa only [enat.coe_lt_coe] using h }
end

/-- The order of a formal power series is exactly `n` if the `n`th coefficient is nonzero,
and the `i`th coefficient is `0` for all `i < n`.-/
lemma order_eq_nat {φ : power_series R} {n : ℕ} :
  order φ = n ↔ (coeff R n φ ≠ 0) ∧ (∀ i, i < n → coeff R i φ = 0) :=
begin
  simp only [eq_coe_iff, X_pow_dvd_iff], push_neg,
  split,
  { rintros ⟨h₁, m, hm₁, hm₂⟩, refine ⟨_, h₁⟩,
    suffices : n = m, { rwa this },
    suffices : m ≥ n, { linarith },
    contrapose! hm₂, exact h₁ _ hm₂ },
  { rintros ⟨h₁, h₂⟩, exact ⟨h₂, n, lt_add_one n, h₁⟩ }
end

/-- The order of a formal power series is exactly `n` if the `n`th coefficient is nonzero,
and the `i`th coefficient is `0` for all `i < n`.-/
lemma order_eq {φ : power_series R} {n : enat} :
  order φ = n ↔ (∀ i:ℕ, ↑i = n → coeff R i φ ≠ 0) ∧ (∀ i:ℕ, ↑i < n → coeff R i φ = 0) :=
begin
  induction n using enat.cases_on,
  { rw order_eq_top, split,
    { rintro rfl, split; intros,
      { exfalso, exact enat.coe_ne_top ‹_› ‹_› },
      { exact (coeff _ _).map_zero } },
    { rintro ⟨h₁, h₂⟩, ext i, exact h₂ i (enat.coe_lt_top i) } },
  { simpa [enat.coe_inj] using order_eq_nat }
end

/-- The order of the sum of two formal power series
 is at least the minimum of their orders.-/
lemma le_order_add (φ ψ : power_series R) :
  min (order φ) (order ψ) ≤ order (φ + ψ) :=
multiplicity.min_le_multiplicity_add

private lemma order_add_of_order_eq.aux (φ ψ : power_series R)
  (h : order φ ≠ order ψ) (H : order φ < order ψ) :
  order (φ + ψ) ≤ order φ ⊓ order ψ :=
begin
  suffices : order (φ + ψ) = order φ,
  { rw [le_inf_iff, this], exact ⟨le_refl _, le_of_lt H⟩ },
  { rw order_eq, split,
    { intros i hi, rw [(coeff _ _).map_add, coeff_of_lt_order ψ i (hi.symm ▸ H), add_zero],
      exact (order_eq_nat.1 hi.symm).1 },
    { intros i hi,
      rw [(coeff _ _).map_add, coeff_of_lt_order φ i hi,
        coeff_of_lt_order ψ i (lt_trans hi H), zero_add] } }
end

/-- The order of the sum of two formal power series
 is the minimum of their orders if their orders differ.-/
lemma order_add_of_order_eq (φ ψ : power_series R) (h : order φ ≠ order ψ) :
  order (φ + ψ) = order φ ⊓ order ψ :=
begin
  refine le_antisymm _ (le_order_add _ _),
  by_cases H₁ : order φ < order ψ,
  { apply order_add_of_order_eq.aux _ _ h H₁ },
  by_cases H₂ : order ψ < order φ,
  { simpa only [add_comm, inf_comm] using order_add_of_order_eq.aux _ _ h.symm H₂ },
  exfalso, exact h (le_antisymm (not_lt.1 H₂) (not_lt.1 H₁))
end

/-- The order of the product of two formal power series
 is at least the sum of their orders.-/
lemma order_mul_ge (φ ψ : power_series R) :
  order φ + order ψ ≤ order (φ * ψ) :=
begin
  apply le_order,
  intros n hn, rw [coeff_mul, finset.sum_eq_zero],
  rintros ⟨i,j⟩ hij,
  by_cases hi : ↑i < order φ,
  { rw [coeff_of_lt_order φ i hi, zero_mul] },
  by_cases hj : ↑j < order ψ,
  { rw [coeff_of_lt_order ψ j hj, mul_zero] },
  rw not_lt at hi hj, rw finset.nat.mem_antidiagonal at hij,
  exfalso,
  apply ne_of_lt (lt_of_lt_of_le hn $ add_le_add hi hj),
  rw [← nat.cast_add, hij]
end

/-- The order of the monomial `a*X^n` is infinite if `a = 0` and `n` otherwise.-/
lemma order_monomial (n : ℕ) (a : R) [decidable (a = 0)] :
  order (monomial R n a) = if a = 0 then ⊤ else n :=
begin
  split_ifs with h,
  { rw [h, order_eq_top, linear_map.map_zero] },
  { rw [order_eq], split; intros i hi,
    { rw [enat.coe_inj] at hi, rwa [hi, coeff_monomial_same] },
    { rw [enat.coe_lt_coe] at hi, rw [coeff_monomial, if_neg], exact ne_of_lt hi } }
end

/-- The order of the monomial `a*X^n` is `n` if `a ≠ 0`.-/
lemma order_monomial_of_ne_zero (n : ℕ) (a : R) (h : a ≠ 0) :
  order (monomial R n a) = n :=
by rw [order_monomial, if_neg h]

/-- If `n` is strictly smaller than the order of `ψ`, then the `n`th coefficient of its product
with any other power series is `0`. -/
lemma coeff_mul_of_lt_order {φ ψ : power_series R} {n : ℕ} (h : ↑n < ψ.order) :
  coeff R n (φ * ψ) = 0 :=
begin
  suffices : coeff R n (φ * ψ) = ∑ p in finset.nat.antidiagonal n, 0,
    rw [this, finset.sum_const_zero],
  rw [coeff_mul],
  apply finset.sum_congr rfl (λ x hx, _),
  refine mul_eq_zero_of_right (coeff R x.fst φ) (ψ.coeff_of_lt_order x.snd (lt_of_le_of_lt _ h)),
  rw finset.nat.mem_antidiagonal at hx,
  norm_cast,
  linarith,
end

lemma coeff_mul_one_sub_of_lt_order {R : Type*} [comm_ring R] {φ ψ : power_series R}
  (n : ℕ) (h : ↑n < ψ.order) :
  coeff R n (φ * (1 - ψ)) = coeff R n φ :=
by simp [coeff_mul_of_lt_order h, mul_sub]

lemma coeff_mul_prod_one_sub_of_lt_order {R ι : Type*} [comm_ring R] (k : ℕ) (s : finset ι)
  (φ : power_series R) (f : ι → power_series R) :
  (∀ i ∈ s, ↑k < (f i).order) → coeff R k (φ * ∏ i in s, (1 - f i)) = coeff R k φ :=
begin
  apply finset.induction_on s,
  { simp },
  { intros a s ha ih t,
    simp only [finset.mem_insert, forall_eq_or_imp] at t,
    rw [finset.prod_insert ha, ← mul_assoc, mul_right_comm, coeff_mul_one_sub_of_lt_order _ t.1],
    exact ih t.2 },
end

end order_basic

section order_zero_ne_one
variables [comm_semiring R] [nontrivial R]

/-- The order of the formal power series `1` is `0`.-/
@[simp] lemma order_one : order (1 : power_series R) = 0 :=
by simpa using order_monomial_of_ne_zero 0 (1:R) one_ne_zero

/-- The order of the formal power series `X` is `1`.-/
@[simp] lemma order_X : order (X : power_series R) = 1 :=
by simpa only [nat.cast_one] using order_monomial_of_ne_zero 1 (1:R) one_ne_zero

/-- The order of the formal power series `X^n` is `n`.-/
@[simp] lemma order_X_pow (n : ℕ) : order ((X : power_series R)^n) = n :=
by { rw [X_pow_eq, order_monomial_of_ne_zero], exact one_ne_zero }

end order_zero_ne_one

section order_is_domain
variables [comm_ring R] [is_domain R]

/-- The order of the product of two formal power series over an integral domain
 is the sum of their orders.-/
lemma order_mul (φ ψ : power_series R) :
  order (φ * ψ) = order φ + order ψ :=
multiplicity.mul (X_prime)

end order_is_domain

end power_series

namespace polynomial
open finsupp
variables {σ : Type*} {R : Type*} [comm_semiring R]

/-- The natural inclusion from polynomials into formal power series.-/
instance coe_to_power_series : has_coe (polynomial R) (power_series R) :=
⟨λ φ, power_series.mk $ λ n, coeff φ n⟩

@[simp, norm_cast] lemma coeff_coe (φ : polynomial R) (n) :
  power_series.coeff R n φ = coeff φ n :=
congr_arg (coeff φ) (finsupp.single_eq_same)

@[simp, norm_cast] lemma coe_monomial (n : ℕ) (a : R) :
  (monomial n a : power_series R) = power_series.monomial R n a :=
by { ext, simp [coeff_coe, power_series.coeff_monomial, polynomial.coeff_monomial, eq_comm] }

@[simp, norm_cast] lemma coe_zero : ((0 : polynomial R) : power_series R) = 0 := rfl

@[simp, norm_cast] lemma coe_one : ((1 : polynomial R) : power_series R) = 1 :=
begin
  have := coe_monomial 0 (1:R),
  rwa power_series.monomial_zero_eq_C_apply at this,
end

@[simp, norm_cast] lemma coe_add (φ ψ : polynomial R) :
  ((φ + ψ : polynomial R) : power_series R) = φ + ψ :=
by { ext, simp }

@[simp, norm_cast] lemma coe_mul (φ ψ : polynomial R) :
  ((φ * ψ : polynomial R) : power_series R) = φ * ψ :=
power_series.ext $ λ n,
by simp only [coeff_coe, power_series.coeff_mul, coeff_mul]

@[simp, norm_cast] lemma coe_C (a : R) :
  ((C a : polynomial R) : power_series R) = power_series.C R a :=
begin
  have := coe_monomial 0 a,
  rwa power_series.monomial_zero_eq_C_apply at this,
end

@[simp, norm_cast] lemma coe_X :
  ((X : polynomial R) : power_series R) = power_series.X :=
coe_monomial _ _

/--
The coercion from polynomials to power series
as a ring homomorphism.
-/
-- TODO as an algebra homomorphism?
def coe_to_power_series.ring_hom : polynomial R →+* power_series R  :=
{ to_fun := (coe : polynomial R → power_series R),
  map_zero' := coe_zero,
  map_one' := coe_one,
  map_add' := coe_add,
  map_mul' := coe_mul }

end polynomial<|MERGE_RESOLUTION|>--- conflicted
+++ resolved
@@ -1241,11 +1241,7 @@
 end comm_ring
 
 section domain
-<<<<<<< HEAD
 variables [ring R] [is_domain R]
-=======
-variables [ring R] [domain R]
->>>>>>> 8366f932
 
 lemma eq_zero_or_eq_zero_of_mul_eq_zero (φ ψ : power_series R) (h : φ * ψ = 0) :
   φ = 0 ∨ ψ = 0 :=
@@ -1275,28 +1271,15 @@
     { contrapose!, intro h, rw finset.nat.mem_antidiagonal }
 end
 
-<<<<<<< HEAD
 instance : is_domain (power_series R) :=
-=======
-instance : domain (power_series R) :=
->>>>>>> 8366f932
 { eq_zero_or_eq_zero_of_mul_eq_zero := eq_zero_or_eq_zero_of_mul_eq_zero,
   .. power_series.nontrivial, }
 
 end domain
 
-<<<<<<< HEAD
 section is_domain
 
 variables [comm_ring R] [is_domain R]
-=======
-section integral_domain
-
-variables [comm_ring R] [integral_domain R]
-
-instance : integral_domain (power_series R) :=
-{ .. power_series.domain, }
->>>>>>> 8366f932
 
 /-- The ideal spanned by the variable in the power series ring
  over an integral domain is a prime ideal.-/
