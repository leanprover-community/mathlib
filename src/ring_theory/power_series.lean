--- conflicted
+++ resolved
@@ -755,20 +755,6 @@
 open finsupp (single)
 variable {α : Type*}
 
-<<<<<<< HEAD
-instance [inhabited α]       : inhabited       (power_series α) := by delta power_series; apply_instance
-instance [add_monoid α]      : add_monoid      (power_series α) := by delta power_series; apply_instance
-instance [add_group α]       : add_group       (power_series α) := by delta power_series; apply_instance
-instance [add_comm_monoid α] : add_comm_monoid (power_series α) := by delta power_series; apply_instance
-instance [add_comm_group α]  : add_comm_group  (power_series α) := by delta power_series; apply_instance
-instance [semiring α]        : semiring        (power_series α) := by delta power_series; apply_instance
-instance [comm_semiring α]   : comm_semiring   (power_series α) := by delta power_series; apply_instance
-instance [ring α]            : ring            (power_series α) := by delta power_series; apply_instance
-instance [comm_ring α]       : comm_ring       (power_series α) := by delta power_series; apply_instance
-instance [semiring α] [nonzero α] : nonzero (power_series α) := by delta power_series; apply_instance
-instance [semiring α]        : semimodule α    (power_series α) := by delta power_series; apply_instance
-instance [comm_ring α]       : algebra α       (power_series α) := by delta power_series; apply_instance
-=======
 section
 local attribute [reducible] power_series
 
@@ -781,12 +767,11 @@
 instance [comm_semiring α]   : comm_semiring   (power_series α) := by apply_instance
 instance [ring α]            : ring            (power_series α) := by apply_instance
 instance [comm_ring α]       : comm_ring       (power_series α) := by apply_instance
-instance [semiring α] [nonzero α] : nonzero (power_series α)    := by apply_instance
+instance [semiring α] [nonzero α] : nonzero    (power_series α) := by apply_instance
 instance [semiring α]        : semimodule α    (power_series α) := by apply_instance
 instance [comm_ring α]       : algebra α       (power_series α) := by apply_instance
 
 end
->>>>>>> 593f731d
 
 section add_monoid
 variables (α) [add_monoid α]
