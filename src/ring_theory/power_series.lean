/-
Copyright (c) 2019 Johan Commelin. All rights reserved.
Released under Apache 2.0 license as described in the file LICENSE.
Authors: Johan Commelin, Kenny Lau
-/

import data.finsupp order.complete_lattice algebra.ordered_group data.mv_polynomial
import algebra.order_functions
import ring_theory.ideal_operations

/-!
# Formal power series

This file defines (multivariate) formal power series
and develops the basic properties of these objects.

A formal power series is to a polynomial like an infinite sum is to a finite sum.

We provide the natural inclusion from polynomials to formal power series.

`trunc n φ` truncates a formal power series to the polynomial
that has the same coefficients as φ, for all m ≤ n, and 0 otherwise.

If the constant coefficient of a formal power series is invertible,
then this formal power series is invertible.

Formal power series over a local ring form a local ring.

## Implementation notes

In this file we define multivariate formal power series with coefficients in `α` as
mv_power_series σ α := (σ →₀ ℕ) → α
Unfortunately there is not yet enough API to show that they are the completion
of the ring of multivariate polynomials. However, we provide most of the infrastructure
that is needed to do this. Once I-adic completion (topological or algebraic) is available
it should not be hard to fill in the details.

Formal power series in one variable are defined as
power_series α := mv_power_series unit α

This allows us to port a lot of proofs and properties
from the multivariate case to the single variable case.
However, it means that formal power series are indexed by (unit →₀ ℕ),
which is of course canonically isomorphic to ℕ.
We then build some glue to treat formal power series as if they are indexed by ℕ.
Occasionally this leads to proofs that are uglier than expected.

-/

/-- Multivariate formal power series, where `σ` is the index set of the variables
and `α` is the coefficient ring.-/
def mv_power_series (σ : Type*) (α : Type*) := (σ →₀ ℕ) → α

namespace mv_power_series
open finsupp
variables {σ : Type*} {α : Type*} [decidable_eq σ]

/-- The `n`th coefficient of a multivariate formal power series.-/
def coeff (n : σ →₀ ℕ) (φ : mv_power_series σ α) := φ n

/-- Two multivariate formal power series are equal if all their coefficients are equal.-/
@[extensionality] lemma ext {φ ψ : mv_power_series σ α} (h : ∀ n, coeff n φ = coeff n ψ) :
  φ = ψ :=
funext h

/-- Two multivariate formal power series are equal
 if and only if all their coefficients are equal.-/
lemma ext_iff {φ ψ : mv_power_series σ α} :
  φ = ψ ↔ (∀ n, coeff n φ = coeff n ψ) :=
⟨λ h n, congr_arg (coeff n) h, ext⟩

section semiring
variables [semiring α]

/-- The `n`th monimial with coefficient `a` as multivariate formal power series.-/
def monomial (n : σ →₀ ℕ) (a : α) : mv_power_series σ α :=
λ m, if m = n then a else 0

lemma coeff_monomial (m n : σ →₀ ℕ) (a : α) :
  coeff m (monomial n a) = if m = n then a else 0 := rfl

@[simp] lemma coeff_monomial' (n : σ →₀ ℕ) (a : α) :
  coeff n (monomial n a) = a := if_pos rfl

/-- The constant multivariate formal power series.-/
def C (a : α) : mv_power_series σ α := monomial 0 a

lemma coeff_C (n : σ →₀ ℕ) (a : α) :
  coeff n (C a : mv_power_series σ α) = if n = 0 then a else 0 := rfl

@[simp] lemma coeff_C_zero (a : α) : coeff 0 (C a : mv_power_series σ α) = a :=
coeff_monomial' 0 a

@[simp] lemma monomial_index_zero (a : α) : (monomial 0 a : mv_power_series σ α) = C a := rfl

lemma C_eq (a : α) : (C a : mv_power_series σ α) = monomial 0 a := rfl

/-- The variables of the multivariate formal power series ring.-/
def X (s : σ) : mv_power_series σ α := monomial (single s 1) 1

lemma coeff_X (n : σ →₀ ℕ) (s : σ) :
  coeff n (X s : mv_power_series σ α) = if n = (single s 1) then 1 else 0 := rfl

lemma coeff_X_index_single (s t : σ) :
  coeff (single t 1) (X s : mv_power_series σ α) = if t = s then 1 else 0 :=
by { simp only [coeff_X, single_right_inj one_ne_zero], split_ifs; refl }

@[simp] lemma coeff_X_index_single_self (s : σ) :
  coeff (single s 1) (X s : mv_power_series σ α) = 1 :=
by rw [coeff_X_index_single, if_pos rfl]

@[simp] lemma coeff_zero_X (s : σ) : coeff 0 (X s : mv_power_series σ α) = 0 :=
by { rw [coeff_X, if_neg], intro h, exact one_ne_zero (single_eq_zero.mp h.symm) }

lemma X_eq (s : σ) : X s = monomial (single s 1) 1 := rfl

section ring_structure
variables (σ) (α) (n : σ →₀ ℕ) (φ ψ : mv_power_series σ α)

protected def zero : mv_power_series σ α := λ n, 0

instance : has_zero (mv_power_series σ α) := ⟨mv_power_series.zero σ α⟩

@[simp] lemma coeff_zero : coeff n (0 : mv_power_series σ α) = 0 := rfl

@[simp] lemma C_zero : (C 0 : mv_power_series σ α) = 0 :=
ext $ λ n, if h : n = 0 then by simp [h] else by rw [coeff_C, if_neg h, coeff_zero]

protected def one : mv_power_series σ α := C 1

instance : has_one (mv_power_series σ α) := ⟨mv_power_series.one σ α⟩

@[simp] lemma coeff_one :
  coeff n (1 : mv_power_series σ α) = if n = 0 then 1 else 0 := rfl

@[simp] lemma coeff_one_zero : coeff 0 (1 : mv_power_series σ α) = 1 :=
coeff_C_zero 1

@[simp] lemma C_one : (C 1 : mv_power_series σ α) = 1 := rfl

protected def add (φ ψ : mv_power_series σ α) : mv_power_series σ α :=
λ n, coeff n φ + coeff n ψ

instance : has_add (mv_power_series σ α) := ⟨mv_power_series.add σ α⟩

variables {σ α}

@[simp] lemma monomial_coeff_zero (n : σ →₀ ℕ) :
  (monomial n 0 : mv_power_series σ α) = 0 :=
ext $ λ m, by { rw coeff_monomial, split_ifs; refl }

@[simp] lemma coeff_add : coeff n (φ + ψ) = coeff n φ + coeff n ψ := rfl

protected lemma zero_add : (0 : mv_power_series σ α) + φ = φ := ext $ λ n, zero_add _

protected lemma add_zero : φ + 0 = φ := ext $ λ n, add_zero _

protected lemma add_comm : φ + ψ = ψ + φ := ext $ λ n, add_comm _ _

protected lemma add_assoc (φ₁ φ₂ φ₃ : mv_power_series σ α) :
  (φ₁ + φ₂) + φ₃ = φ₁ + (φ₂ + φ₃) := ext $ λ n, add_assoc _ _ _

@[simp] lemma monomial_add (n : σ →₀ ℕ) (a b : α) :
  (monomial n (a + b) : mv_power_series σ α) = monomial n a + monomial n b :=
ext $ λ m, if h : m = n then by simp [h] else by simp [coeff_monomial, if_neg h]

@[simp] lemma C_add (a b : α) : (C (a + b) : mv_power_series σ α) = C a + C b :=
monomial_add 0 a b

variables (σ α)

protected def mul (φ ψ : mv_power_series σ α) : mv_power_series σ α :=
λ n, (finsupp.antidiagonal n).support.sum (λ p, coeff p.1 φ * coeff p.2 ψ)

instance : has_mul (mv_power_series σ α) := ⟨mv_power_series.mul σ α⟩

variables {σ α}

lemma coeff_mul :
  coeff n (φ * ψ) = (finsupp.antidiagonal n).support.sum (λ p, coeff p.1 φ * coeff p.2 ψ) := rfl

@[simp] lemma C_mul (a b : α) : (C (a * b) : mv_power_series σ α) = C a * C b :=
ext $ λ n,
begin
  rw [coeff_C, coeff_mul],
  split_ifs,
  { subst n, erw [antidiagonal_zero, finset.sum_singleton, coeff_C_zero, coeff_C_zero] },
  { rw finset.sum_eq_zero,
    rintros ⟨i,j⟩ hij,
    rw mem_antidiagonal_support at hij, rw [coeff_C, coeff_C],
    split_ifs; simp * at * }
end

protected lemma zero_mul : (0 : mv_power_series σ α) * φ = 0 :=
ext $ λ n, by simp [coeff_mul]

protected lemma mul_zero : φ * 0 = 0 :=
ext $ λ n, by simp [coeff_mul]

protected lemma one_mul : (1 : mv_power_series σ α) * φ = φ :=
ext $ λ n,
begin
  rw [coeff_mul, finset.sum_eq_single ((0 : σ →₀ ℕ), n)],
  { rw [coeff_one_zero, one_mul] },
  { rintros ⟨i,j⟩ hij h,
    suffices : i ≠ 0,
    { rw [coeff_one, if_neg this, zero_mul] },
    rw [mem_antidiagonal_support] at hij,
    rw [ne.def, prod.mk.inj_iff, not_and] at h,
    intro H, apply h H, rw [← hij, H, zero_add] },
  { intro H, exfalso, apply H,
    rw [mem_antidiagonal_support, zero_add] }
end

protected lemma mul_one : φ * 1 = φ :=
ext $ λ n,
begin
  rw [coeff_mul, finset.sum_eq_single (n, (0 : σ →₀ ℕ))],
  { rw [coeff_one_zero, mul_one] },
  { rintros ⟨i,j⟩ hij h,
    suffices : j ≠ 0,
    { rw [coeff_one, if_neg this, mul_zero] },
    rw [mem_antidiagonal_support] at hij,
    rw [ne.def, prod.mk.inj_iff, not_and] at h,
    intro H, apply h _ H, rw [← hij, H, add_zero] },
  { intro H, exfalso, apply H,
    rw [mem_antidiagonal_support, add_zero] }
end

protected lemma mul_add (φ₁ φ₂ φ₃ : mv_power_series σ α) :
  φ₁ * (φ₂ + φ₃) = φ₁ * φ₂ + φ₁ * φ₃ :=
ext $ λ n, by simp only [coeff_mul, coeff_add, mul_add, finset.sum_add_distrib]

protected lemma add_mul (φ₁ φ₂ φ₃ : mv_power_series σ α) :
  (φ₁ + φ₂) * φ₃ = φ₁ * φ₃ + φ₂ * φ₃ :=
ext $ λ n, by simp only [coeff_mul, coeff_add, add_mul, finset.sum_add_distrib]

protected lemma mul_assoc (φ₁ φ₂ φ₃ : mv_power_series σ α) :
  (φ₁ * φ₂) * φ₃ = φ₁ * (φ₂ * φ₃) :=
ext $ λ n,
begin
  simp only [coeff_mul],
  have := @finset.sum_sigma ((σ →₀ ℕ) × (σ →₀ ℕ)) α _ _ (antidiagonal n).support
    (λ p, (antidiagonal (p.1)).support) (λ x, coeff x.2.1 φ₁ * coeff x.2.2 φ₂ * coeff x.1.2 φ₃),
  convert this.symm using 1; clear this,
  { apply finset.sum_congr rfl,
    intros p hp, exact finset.sum_mul },
  have := @finset.sum_sigma ((σ →₀ ℕ) × (σ →₀ ℕ)) α _ _ (antidiagonal n).support
    (λ p, (antidiagonal (p.2)).support) (λ x, coeff x.1.1 φ₁ * (coeff x.2.1 φ₂ * coeff x.2.2 φ₃)),
  convert this.symm using 1; clear this,
  { apply finset.sum_congr rfl, intros p hp, rw finset.mul_sum },
  apply finset.sum_bij,
  swap 5,
  { rintros ⟨⟨i,j⟩, ⟨k,l⟩⟩ H, exact ⟨(k, l+j), (l, j)⟩ },
  { rintros ⟨⟨i,j⟩, ⟨k,l⟩⟩ H,
    simp only [finset.mem_sigma, mem_antidiagonal_support] at H ⊢, finish },
  { rintros ⟨⟨i,j⟩, ⟨k,l⟩⟩ H, rw mul_assoc },
  { rintros ⟨⟨a,b⟩, ⟨c,d⟩⟩ ⟨⟨i,j⟩, ⟨k,l⟩⟩ H₁ H₂,
    simp only [finset.mem_sigma, mem_antidiagonal_support,
      and_imp, prod.mk.inj_iff, add_comm, heq_iff_eq] at H₁ H₂ ⊢,
    finish },
  { rintros ⟨⟨i,j⟩, ⟨k,l⟩⟩ H, refine ⟨⟨(i+k, l), (i, k)⟩, _, _⟩;
    { simp only [finset.mem_sigma, mem_antidiagonal_support] at H ⊢, finish } }
end

instance : semiring (mv_power_series σ α) :=
{ mul_one := mv_power_series.mul_one,
  one_mul := mv_power_series.one_mul,
  add_assoc := mv_power_series.add_assoc,
  zero_add := mv_power_series.zero_add,
  add_zero := mv_power_series.add_zero,
  add_comm := mv_power_series.add_comm,
  mul_assoc := mv_power_series.mul_assoc,
  mul_zero := mv_power_series.mul_zero,
  zero_mul := mv_power_series.zero_mul,
  left_distrib := mv_power_series.mul_add,
  right_distrib := mv_power_series.add_mul,
  .. mv_power_series.has_zero σ α,
  .. mv_power_series.has_one σ α,
  .. mv_power_series.has_add σ α,
  .. mv_power_series.has_mul σ α }

end ring_structure

instance C.is_semiring_hom : is_semiring_hom (C : α → mv_power_series σ α) :=
{ map_zero := C_zero _ _,
  map_one := C_one _ _,
  map_add := C_add,
  map_mul := C_mul }

instance coeff.is_add_monoid_hom (n : σ →₀ ℕ) :
  is_add_monoid_hom (coeff n : mv_power_series σ α → α) :=
{ map_zero := coeff_zero _ _ _,
  map_add := coeff_add n }

instance coeff_zero.is_semiring_hom :
  is_semiring_hom (coeff 0 : mv_power_series σ α → α) :=
{ map_one := coeff_one_zero _ _,
  map_mul := λ φ ψ, by simp [coeff_mul, support_single_ne_zero],
  .. coeff.is_add_monoid_hom 0 }

<<<<<<< HEAD
=======
/-- If a multivariate formal power series is invertible,
 then so is its constant coefficient.-/
lemma is_unit_coeff_zero (φ : mv_power_series σ α) (h : is_unit φ) :
  is_unit (coeff 0 φ) :=
h.map' (coeff 0)

>>>>>>> 9a425726
instance : semimodule α (mv_power_series σ α) :=
{ smul := λ a φ, C a * φ,
  one_smul := λ φ, one_mul _,
  mul_smul := λ a b φ, by simp only [C_mul, mul_assoc],
  smul_add := λ a φ ψ, mul_add _ _ _,
  smul_zero := λ a, mul_zero _,
  add_smul := λ a b φ, by simp only [C_add, add_mul],
  zero_smul := λ φ, by simp only [zero_mul, C_zero] }

lemma monomial_mul_monomial (m n : σ →₀ ℕ) (a b : α) :
  monomial m a * monomial n b = monomial (m + n) (a * b) :=
begin
  ext k, rw [coeff_mul, coeff_monomial], split_ifs with h,
  { rw [h, finset.sum_eq_single (m,n)],
    { rw [coeff_monomial', coeff_monomial'] },
    { rintros ⟨i,j⟩ hij hne,
      rw [ne.def, prod.mk.inj_iff, not_and] at hne,
      by_cases H : i = m,
      { rw [coeff_monomial j n b, if_neg (hne H), mul_zero] },
      { rw [coeff_monomial, if_neg H, zero_mul] } },
    { intro H, rw finsupp.mem_antidiagonal_support at H,
      exfalso, exact H rfl } },
  { rw [finset.sum_eq_zero], rintros ⟨i,j⟩ hij,
    rw finsupp.mem_antidiagonal_support at hij,
    by_cases H : i = m,
    { subst i, have : j ≠ n, { rintro rfl, exact h hij.symm },
      { rw [coeff_monomial j n b, if_neg this, mul_zero] } },
    { rw [coeff_monomial, if_neg H, zero_mul] } }
end

lemma X_pow_eq (s : σ) (n : ℕ) :
  (X s : mv_power_series σ α)^n = monomial (single s n) 1 :=
begin
  induction n with n ih,
  { rw [pow_zero, finsupp.single_zero], refl },
  { rw [pow_succ', ih, nat.succ_eq_add_one, finsupp.single_add, X, monomial_mul_monomial, one_mul] }
end

lemma coeff_X_pow (m) (s : σ) (n : ℕ) :
  coeff m ((X s : mv_power_series σ α)^n) = if m = single s n then 1 else 0 :=
by rw [X_pow_eq s n, coeff_monomial]

/-- If a multivariate formal power series is invertible,
 then so is its constant coefficient.-/
lemma is_unit_coeff_zero (φ : mv_power_series σ α) (h : is_unit φ) :
  is_unit (coeff 0 φ) :=
by { rcases h with ⟨φ, rfl⟩, exact ⟨units.map (coeff 0) φ, rfl⟩ }

section map
variables {β : Type*} {γ : Type*} [semiring β] [semiring γ]
variables (f : α → β) (g : β → γ)

/-- The map between multivariate formal power series induced by a map on the coefficients.-/
def map : mv_power_series σ α → mv_power_series σ β :=
λ φ n, f $ coeff n φ

@[simp] lemma map_id : (map (id : α → α) :
  mv_power_series σ α → mv_power_series σ α) = id := rfl

lemma map_comp : (map (g ∘ f) :
  mv_power_series σ α → mv_power_series σ γ) = map g ∘ map f := rfl

@[simp] lemma coeff_map (n) (φ : mv_power_series σ α) :
  coeff n (map f φ) = f (coeff n φ) := rfl

variables [is_semiring_hom f] [is_semiring_hom g]

@[simp] lemma map_zero : map f (0 : mv_power_series σ α) = 0 :=
ext $ λ n, is_semiring_hom.map_zero f

@[simp] lemma map_one : map f (1 : mv_power_series σ α) = 1 :=
ext $ λ n, if h : n = 0
then by rw [coeff_map, h, coeff_one_zero, is_semiring_hom.map_one f, coeff_one_zero]
else by rw [coeff_map, coeff_one, if_neg h, is_semiring_hom.map_zero f, coeff_one, if_neg h]

@[simp] lemma map_add (φ ψ : mv_power_series σ α) : map f (φ + ψ) = map f φ + map f ψ :=
ext $ λ n, by rw [coeff_map, coeff_add, is_semiring_hom.map_add f, coeff_add, coeff_map, coeff_map]

@[simp] lemma map_mul (φ ψ : mv_power_series σ α) : map f (φ * ψ) = map f φ * map f ψ :=
ext $ λ n,
begin
  rw [coeff_map, coeff_mul, ← finset.sum_hom f, coeff_mul, finset.sum_congr rfl],
  rintros ⟨i,j⟩ hij, rw [is_semiring_hom.map_mul f, coeff_map, coeff_map]
end

instance map.is_semiring_hom :
  is_semiring_hom (map f : mv_power_series σ α → mv_power_series σ β) :=
{ map_zero := map_zero f,
  map_one := map_one f,
  map_add := map_add f,
  map_mul := map_mul f }

end map

end semiring

section comm_semiring
variables [comm_semiring α]
variables (φ ψ : mv_power_series σ α)

protected lemma mul_comm : φ * ψ = ψ * φ :=
ext $ λ n, finset.sum_bij (λ p hp, p.swap)
  (λ p hp, swap_mem_antidiagonal_support hp)
  (λ p hp, mul_comm _ _)
  (λ p q hp hq H, by simpa using congr_arg prod.swap H)
  (λ p hp, ⟨p.swap, swap_mem_antidiagonal_support hp, p.swap_swap.symm⟩)

instance : comm_semiring (mv_power_series σ α) :=
{ mul_comm := mv_power_series.mul_comm,
  .. mv_power_series.semiring }

section trunc
variables [decidable_eq α] (n : σ →₀ ℕ)

/-- The `n`th truncation of a multivariate formal power series to a multivariate polynomial -/
def trunc (φ : mv_power_series σ α) : mv_polynomial σ α :=
{ support := (n.antidiagonal.support.image prod.fst).filter (λ m, coeff m φ ≠ 0),
  to_fun := λ m, if m ≤ n then coeff m φ else 0,
  mem_support_to_fun := λ m,
  begin
    suffices : m ∈ finset.image prod.fst ((antidiagonal n).support) ↔ m ≤ n,
    { rw [finset.mem_filter, this], split,
      { intro h, rw [if_pos h.1], exact h.2 },
      { intro h, split_ifs at h with H H,
        { exact ⟨H, h⟩ },
        { exfalso, exact h rfl } } },
    rw finset.mem_image, split,
    { rintros ⟨⟨i,j⟩, h, rfl⟩ s,
      rw finsupp.mem_antidiagonal_support at h,
      rw ← h, exact nat.le_add_right _ _ },
    { intro h, refine ⟨(m, n-m), _, rfl⟩,
      rw finsupp.mem_antidiagonal_support, ext s, exact nat.add_sub_of_le (h s) }
  end }

lemma coeff_trunc (m) (φ : mv_power_series σ α) :
  mv_polynomial.coeff m (trunc n φ) =
  if m ≤ n then coeff m φ else 0 := rfl

@[simp] lemma trunc_zero : trunc n (0 : mv_power_series σ α) = 0 :=
mv_polynomial.ext _ _ $ λ m,
begin
  rw [coeff_trunc, coeff_zero, mv_polynomial.coeff_zero],
  split_ifs; refl
end

@[simp] lemma trunc_one : trunc n (1 : mv_power_series σ α) = 1 :=
mv_polynomial.ext _ _ $ λ m,
begin
  rw [coeff_trunc, coeff_one],
  split_ifs with H H' H',
  { subst m, exact rfl },
  { symmetry, exact if_neg (ne.elim (ne.symm H')) },
  { symmetry, refine if_neg _,
    intro H', apply H, subst m, intro s, exact nat.zero_le _ }
end

@[simp] lemma trunc_C (a : α) : trunc n (C a) = mv_polynomial.C a :=
mv_polynomial.ext _ _ $ λ m,
begin
  rw [coeff_trunc, coeff_C, mv_polynomial.coeff_C],
  split_ifs with H; refl <|> try {simp * at *},
  exfalso, apply H, subst m, intro s, exact nat.zero_le _
end

@[simp] lemma trunc_add (φ ψ : mv_power_series σ α) :
  trunc n (φ + ψ) = trunc n φ + trunc n ψ :=
mv_polynomial.ext _ _ $ λ m,
begin
  simp only [coeff_trunc, coeff_add, mv_polynomial.coeff_add],
  split_ifs with H, {refl}, {rw [zero_add]}
end

end trunc

lemma X_pow_dvd_iff {s : σ} {n : ℕ} {φ : mv_power_series σ α} :
  (X s : mv_power_series σ α)^n ∣ φ ↔ ∀ m : σ →₀ ℕ, m s < n → coeff m φ = 0 :=
begin
  split,
  { rintros ⟨φ, rfl⟩ m h,
    rw [coeff_mul, finset.sum_eq_zero],
    rintros ⟨i,j⟩ hij, rw [coeff_X_pow, if_neg, zero_mul],
    contrapose! h, subst i, rw finsupp.mem_antidiagonal_support at hij,
    rw [← hij, finsupp.add_apply, finsupp.single_eq_same], exact nat.le_add_right n _ },
  { intro h, refine ⟨λ m, coeff (m + (single s n)) φ, _⟩,
    ext m, by_cases H : m - single s n + single s n = m,
    { rw [coeff_mul, finset.sum_eq_single (single s n, m - single s n)],
      { rw [coeff_X_pow, if_pos rfl, one_mul], simp only [coeff, H] },
      { rintros ⟨i,j⟩ hij hne, rw finsupp.mem_antidiagonal_support at hij,
        rw coeff_X_pow, split_ifs with hi,
        { exfalso, apply hne, rw [← hij, ← hi, prod.mk.inj_iff], refine ⟨rfl, _⟩,
          ext t, simp only [nat.add_sub_cancel_left, finsupp.add_apply, finsupp.nat_sub_apply] },
        { exact zero_mul _ } },
        { intro hni, exfalso, apply hni, rwa [finsupp.mem_antidiagonal_support, add_comm] } },
    { rw [h, coeff_mul, finset.sum_eq_zero],
      { rintros ⟨i,j⟩ hij, rw finsupp.mem_antidiagonal_support at hij,
        rw coeff_X_pow, split_ifs with hi,
        { exfalso, apply H, rw [← hij, hi], ext t,
          simp only [nat.add_sub_cancel_left, add_comm,
            finsupp.add_apply, add_right_inj, finsupp.nat_sub_apply] },
        { exact zero_mul _ } },
      { classical, contrapose! H, ext t,
        by_cases hst : s = t,
        { subst t, simpa using nat.add_sub_cancel' H },
        { simp [finsupp.single_apply, hst] } } } }
end

lemma X_dvd_iff {s : σ} {φ : mv_power_series σ α} :
  (X s : mv_power_series σ α) ∣ φ ↔ ∀ m : σ →₀ ℕ, m s = 0 → coeff m φ = 0 :=
begin
  rw [← pow_one (X s : mv_power_series σ α), X_pow_dvd_iff],
  split; intros h m hm,
  { exact h m (hm.symm ▸ zero_lt_one) },
  { exact h m (nat.eq_zero_of_le_zero $ nat.le_of_succ_le_succ hm) }
end

end comm_semiring

section ring
variables [ring α]

protected def neg (φ : mv_power_series σ α) :
  mv_power_series σ α := λ n, - coeff n φ

instance : has_neg (mv_power_series σ α) := ⟨mv_power_series.neg⟩

@[simp] lemma coeff_neg (φ : mv_power_series σ α) (n) : coeff n (- φ) = - coeff n φ := rfl

protected lemma add_left_neg (φ : mv_power_series σ α) : (-φ) + φ = 0 :=
ext $ λ n, by rw [coeff_add, coeff_zero, coeff_neg, add_left_neg]

instance : ring (mv_power_series σ α) :=
{ add_left_neg := mv_power_series.add_left_neg,
  .. mv_power_series.has_neg, .. mv_power_series.semiring }

instance C.is_ring_hom : is_ring_hom (C : α → mv_power_series σ α) :=
{ map_one := C_one _ _,
  map_add := C_add,
  map_mul := C_mul }

instance coeff.is_add_group_hom (n : σ →₀ ℕ) :
  is_add_group_hom (coeff n : mv_power_series σ α → α) :=
{ map_add := coeff_add n }

instance coeff_zero.is_ring_hom :
  is_ring_hom (coeff 0 : mv_power_series σ α → α) :=
{ .. coeff_zero.is_semiring_hom }

instance map.is_ring_hom {β : Type*} [comm_ring β] (f : α → β) [is_ring_hom f] :
  is_ring_hom (map f : mv_power_series σ α → mv_power_series σ β) :=
{ .. map.is_semiring_hom f }

instance : module α (mv_power_series σ α) :=
{ ..mv_power_series.semimodule }

/-
The inverse of a multivariate formal power series is defined by
well-founded recursion on the coeffients of the inverse.
-/

/-- Auxiliary definition that unifies
 the totalised inverse formal power series `(_)⁻¹` and
 the inverse formal power series that depends on
 an inverse of the constant coefficient `inv_of_unit`.-/
protected def inv.aux (a : α) (φ : mv_power_series σ α) : mv_power_series σ α
| n := if n = 0 then a else
- a * n.antidiagonal.support.sum (λ (x : (σ →₀ ℕ) × (σ →₀ ℕ)),
    if h : x.2 < n then coeff x.1 φ * inv.aux x.2 else 0)
using_well_founded
{ rel_tac := λ _ _, `[exact ⟨_, finsupp.lt_wf σ⟩],
  dec_tac := tactic.assumption }

lemma coeff_inv_aux (n : σ →₀ ℕ) (a : α) (φ : mv_power_series σ α) :
  coeff n (inv.aux a φ) = if n = 0 then a else
  - a * n.antidiagonal.support.sum (λ (x : (σ →₀ ℕ) × (σ →₀ ℕ)),
    if x.2 < n then coeff x.1 φ * coeff x.2 (inv.aux a φ) else 0) :=
by rw [coeff, inv.aux]; refl

/-- A multivariate formal power series is invertible if the constant coefficient is invertible.-/
def inv_of_unit (φ : mv_power_series σ α) (u : units α) : mv_power_series σ α :=
inv.aux (↑u⁻¹) φ

lemma coeff_inv_of_unit (n : σ →₀ ℕ) (φ : mv_power_series σ α) (u : units α) :
  coeff n (inv_of_unit φ u) = if n = 0 then ↑u⁻¹ else
  - ↑u⁻¹ * n.antidiagonal.support.sum (λ (x : (σ →₀ ℕ) × (σ →₀ ℕ)),
    if x.2 < n then coeff x.1 φ * coeff x.2 (inv_of_unit φ u) else 0) :=
coeff_inv_aux n (↑u⁻¹) φ

@[simp] lemma coeff_zero_inv_of_unit (φ : mv_power_series σ α) (u : units α) :
  coeff (0 : σ →₀ ℕ) (inv_of_unit φ u) = ↑u⁻¹ :=
by rw [coeff_inv_of_unit, if_pos rfl]

lemma mul_inv_of_unit (φ : mv_power_series σ α) (u : units α) (h : coeff 0 φ = u) :
  φ * inv_of_unit φ u = 1 :=
ext $ λ n,
if H : n = 0 then
by erw [H, coeff_mul, coeff_one_zero, finsupp.antidiagonal_zero,
  finset.sum_singleton, coeff_zero_inv_of_unit, h, units.mul_inv]
else
begin
  have : ((0 : σ →₀ ℕ), n) ∈ n.antidiagonal.support,
  { rw [finsupp.mem_antidiagonal_support, zero_add] },
  rw [coeff_one, if_neg H, coeff_mul,
    ← finset.insert_erase this, finset.sum_insert (finset.not_mem_erase _ _),
    h, coeff_inv_of_unit, if_neg H,
    neg_mul_eq_neg_mul_symm, mul_neg_eq_neg_mul_symm, units.mul_inv_cancel_left,
    ← finset.insert_erase this, finset.sum_insert (finset.not_mem_erase _ _),
    finset.insert_erase this, if_neg (not_lt_of_ge $ le_refl _), zero_add, add_comm,
    ← sub_eq_add_neg, sub_eq_zero, finset.sum_congr rfl],
  rintros ⟨i,j⟩ hij, rw [finset.mem_erase, finsupp.mem_antidiagonal_support] at hij,
  cases hij with h₁ h₂,
  subst n, rw if_pos,
  suffices : (0 : _) + j < i + j, {simpa},
  apply add_lt_add_right,
  split,
  { intro s, exact nat.zero_le _ },
  { intro H, apply h₁,
    suffices : i = 0, {simp [this]},
    ext1 s, exact nat.eq_zero_of_le_zero (H s) }
end

end ring

section comm_ring
variables [comm_ring α]

instance : comm_ring (mv_power_series σ α) :=
{ .. mv_power_series.comm_semiring, .. mv_power_series.ring }

instance : algebra α (mv_power_series σ α) :=
{ to_fun := C,
  commutes' := λ _ _, mul_comm _ _,
  smul_def' := λ c p, rfl,
  .. mv_power_series.module }

/-- Multivariate formal power series over a local ring form a local ring.-/
def is_local_ring (h : is_local_ring α) : is_local_ring (mv_power_series σ α) :=
begin
  split,
  { intro H, apply ‹is_local_ring α›.1, simpa using congr_arg (coeff 0) H },
  { intro φ, have := ‹is_local_ring α›.2 (coeff 0 φ),
    cases this with h h; [left, right]; cases h with u h;
    { exact is_unit_of_mul_one _ _ (mul_inv_of_unit _ _ h) } }
end

-- TODO(jmc): once adic topology lands, show that this is complete

end comm_ring

section nonzero_comm_ring
variables [nonzero_comm_ring α]

instance : nonzero_comm_ring (mv_power_series σ α) :=
{ zero_ne_one := λ h,
  begin
    replace h := congr_arg (coeff 0) h,
    rw [coeff_zero, coeff_one_zero] at h,
    exact zero_ne_one h
  end,
  .. mv_power_series.comm_ring }

lemma X_inj {s t : σ} : (X s : mv_power_series σ α) = X t ↔ s = t :=
⟨begin
  intro h, replace h := congr_arg (coeff (single s 1)) h, rw [coeff_X, if_pos rfl, coeff_X] at h,
  split_ifs at h with H,
  { rw finsupp.single_eq_single_iff at H,
    cases H, { exact H.1 }, { exfalso, exact one_ne_zero H.1 } },
  { exfalso, exact one_ne_zero h }
end, congr_arg X⟩

end nonzero_comm_ring

section local_ring
variables {β : Type*} (f : α → β)
variables [local_ring α] [local_ring β] [is_local_ring_hom f]

instance : local_ring (mv_power_series σ α) :=
local_of_is_local_ring $ is_local_ring ⟨zero_ne_one, local_ring.is_local⟩

instance map.is_local_ring_hom :
  is_local_ring_hom (map f : mv_power_series σ α → mv_power_series σ β) :=
{ map_nonunit :=
  begin
    rintros φ ⟨ψ, h⟩,
    replace h := congr_arg (coeff 0) h,
    rw coeff_map at h,
    have : is_unit (coeff 0 ↑ψ) := @is_unit_coeff_zero σ β _ _ (↑ψ) (is_unit_unit ψ),
    rw ← h at this,
    rcases is_unit_of_map_unit f _ this with ⟨c, hc⟩,
    exact is_unit_of_mul_one φ (inv_of_unit φ c) (mul_inv_of_unit φ c hc)
  end,
  .. map.is_ring_hom f }

end local_ring

section discrete_field
variables [discrete_field α]

protected def inv (φ : mv_power_series σ α) : mv_power_series σ α :=
inv.aux (coeff 0 φ)⁻¹ φ

instance : has_inv (mv_power_series σ α) := ⟨mv_power_series.inv⟩

lemma coeff_inv (n) (φ : mv_power_series σ α) :
  coeff n (φ⁻¹) = if n = 0 then (coeff 0 φ)⁻¹ else
  - (coeff 0 φ)⁻¹ * n.antidiagonal.support.sum (λ (x : (σ →₀ ℕ) × (σ →₀ ℕ)),
    if x.2 < n then coeff x.1 φ * coeff x.2 (φ⁻¹) else 0) :=
coeff_inv_aux n _ φ

@[simp] lemma coeff_zero_inv (φ : mv_power_series σ α) :
  coeff 0 (φ⁻¹) = (coeff 0 φ)⁻¹ :=
by rw [coeff_inv, if_pos rfl]

lemma inv_eq_zero {φ : mv_power_series σ α} :
  φ⁻¹ = 0 ↔ coeff 0 φ = 0 :=
⟨λ h, by simpa using congr_arg (coeff 0) h,
 λ h, ext $ λ n, by { rw coeff_inv, split_ifs;
 simp only [h, mv_power_series.coeff_zero, zero_mul, inv_zero, neg_zero] }⟩

@[simp] lemma inv_of_unit_eq (φ : mv_power_series σ α) (h : coeff 0 φ ≠ 0) :
  inv_of_unit φ (units.mk0 _ h) = φ⁻¹ := rfl

@[simp] lemma inv_of_unit_eq' (φ : mv_power_series σ α) (u : units α) (h : coeff 0 φ = u) :
  inv_of_unit φ u = φ⁻¹ :=
begin
  rw ← inv_of_unit_eq φ (h.symm ▸ u.ne_zero),
  congr' 1, rw [units.ext_iff], exact h.symm,
end

@[simp] protected lemma mul_inv (φ : mv_power_series σ α) (h : coeff 0 φ ≠ 0) :
  φ * φ⁻¹ = 1 :=
by rw [← inv_of_unit_eq φ h, mul_inv_of_unit φ (units.mk0 _ h) rfl]

@[simp] protected lemma inv_mul (φ : mv_power_series σ α) (h : coeff 0 φ ≠ 0) :
  φ⁻¹ * φ = 1 :=
by rw [mul_comm, φ.mul_inv h]

end discrete_field

end mv_power_series

namespace mv_polynomial
open finsupp
variables {σ : Type*} {α : Type*} [decidable_eq σ] [decidable_eq α] [comm_semiring α]

/-- The natural inclusion from multivariate polynomials into multivariate formal power series.-/
instance coe_to_mv_power_series : has_coe (mv_polynomial σ α) (mv_power_series σ α) :=
⟨λ φ n, coeff n φ⟩

@[simp] lemma coeff_coe (φ : mv_polynomial σ α) (n) :
mv_power_series.coeff n ↑φ = coeff n φ := rfl

@[simp] lemma coe_monomial (n : σ →₀ ℕ) (a : α) :
  (monomial n a : mv_power_series σ α) = mv_power_series.monomial n a :=
mv_power_series.ext $ λ m,
begin
  rw [coeff_coe, coeff_monomial, mv_power_series.coeff_monomial],
  split_ifs with h₁ h₂; refl <|> subst m; contradiction
end

@[simp] lemma coe_zero : ((0 : mv_polynomial σ α) : mv_power_series σ α) = 0 := rfl

@[simp] lemma coe_one : ((1 : mv_polynomial σ α) : mv_power_series σ α) = 1 :=
coe_monomial _ _

@[simp] lemma coe_add (φ ψ : mv_polynomial σ α) :
  ((φ + ψ : mv_polynomial σ α) : mv_power_series σ α) = φ + ψ := rfl

@[simp] lemma coe_mul (φ ψ : mv_polynomial σ α) :
  ((φ * ψ : mv_polynomial σ α) : mv_power_series σ α) = φ * ψ :=
mv_power_series.ext $ λ n,
by simp only [coeff_coe, mv_power_series.coeff_mul, coeff_mul]

@[simp] lemma coe_C (a : α) :
  ((C a : mv_polynomial σ α) : mv_power_series σ α) = mv_power_series.C a :=
coe_monomial _ _

@[simp] lemma coe_X (s : σ) :
  ((X s : mv_polynomial σ α) : mv_power_series σ α) = mv_power_series.X s :=
coe_monomial _ _

namespace coe_to_mv_power_series

instance : is_semiring_hom (coe : mv_polynomial σ α → mv_power_series σ α) :=
{ map_zero := coe_zero,
  map_one := coe_one,
  map_add := coe_add,
  map_mul := coe_mul }

end coe_to_mv_power_series

end mv_polynomial

/-- Formal power series over the coefficient ring `α`.-/
def power_series (α : Type*) := mv_power_series unit α

namespace power_series
open finsupp (single)
variable {α : Type*}

/-- The `n`th coefficient of a formal power series.-/
def coeff (n : ℕ) : power_series α → α := mv_power_series.coeff (single () n)

/-- Two formal power series are equal if all their coefficients are equal.-/
@[extensionality] lemma ext {φ ψ : power_series α} (h : ∀ n, coeff n φ = coeff n ψ) :
  φ = ψ :=
mv_power_series.ext $ λ n,
have this : n = single () (n ()), from (finsupp.unique_single n),
by convert h (n ())

/-- Two formal power series are equal if all their coefficients are equal.-/
lemma ext_iff {φ ψ : power_series α} : φ = ψ ↔ (∀ n, coeff n φ = coeff n ψ) :=
⟨λ h n, congr_arg (coeff n) h, ext⟩

/-- Constructor for formal power series.-/
def mk (f : ℕ → α) : power_series α := λ s, f (s ())

@[simp] lemma coeff_mk (n : ℕ) (f : ℕ → α) : coeff n (mk f) = f n := rfl

instance [semiring α] :      semiring (power_series α) :=      by delta power_series; apply_instance
instance [comm_semiring α] : comm_semiring (power_series α) := by delta power_series; apply_instance
instance [ring α] :          ring (power_series α) :=          by delta power_series; apply_instance
instance [comm_ring α] :     comm_ring (power_series α) :=     by delta power_series; apply_instance
instance [nonzero_comm_ring α] : nonzero_comm_ring (power_series α) := by delta power_series; apply_instance

section semiring
variable [semiring α]

/-- The `n`th monimial with coefficient `a` as formal power series.-/
def monomial (n : ℕ) : α → power_series α := mv_power_series.monomial (single () n)

/-- The constant formal power series.-/
def C : α → power_series α := mv_power_series.C

/-- The variable of the formal power series ring.-/
def X : power_series α := mv_power_series.X ()

lemma coeff_monomial (m n : ℕ) (a : α) :
  coeff m (monomial n a) = if m = n then a else 0 :=
calc coeff m (monomial n a) = _ : mv_power_series.coeff_monomial _ _ _
    ... = if m = n then a else 0 :
by { simp only [finsupp.unique_single_eq_iff], split_ifs; refl }

lemma monomial_eq_mk (n : ℕ) (a : α) :
  monomial n a = mk (λ m, if m = n then a else 0) :=
ext $ λ m, coeff_monomial _ _ _

@[simp] lemma coeff_monomial' (n : ℕ) (a : α) :
  coeff n (monomial n a) = a := if_pos rfl

@[simp] lemma monomial_index_zero (a : α) : (monomial 0 a : power_series α) = C a := rfl

@[simp] lemma monomial_coeff_zero (n : ℕ) : (monomial n 0 : power_series α) = 0 :=
mv_power_series.monomial_coeff_zero _

lemma C_eq (a : α) : C a = monomial 0 a := rfl

lemma coeff_C (n : ℕ) (a : α) :
  coeff n (C a : power_series α) = if n = 0 then a else 0 :=
by rw [C_eq, coeff_monomial]

@[simp] lemma coeff_C_zero (a : α) : coeff 0 (C a) = a :=
coeff_monomial' 0 a

lemma X_eq : (X : power_series α) = monomial 1 1 := rfl

lemma coeff_X (n : ℕ) :
  coeff n (X : power_series α) = if n = 1 then 1 else 0 :=
by rw [X_eq, coeff_monomial]

@[simp] lemma coeff_zero_X : coeff 0 (X : power_series α) = 0 :=
mv_power_series.coeff_zero_X _

@[simp] lemma coeff_one_X : coeff 1 (X : power_series α) = 1 :=
by rw [coeff_X, if_pos rfl]

lemma X_pow_eq (n : ℕ) : (X : power_series α)^n = monomial n 1 :=
mv_power_series.X_pow_eq _ n

lemma coeff_X_pow (m n : ℕ) :
  coeff m ((X : power_series α)^n) = if m = n then 1 else 0 :=
by rw [X_pow_eq, coeff_monomial]

@[simp] lemma coeff_zero (n : ℕ) : coeff n (0 : power_series α) = 0 := rfl

@[simp] lemma C_zero : (C 0 : power_series α) = 0 := mv_power_series.C_zero _ _

@[simp] lemma coeff_one (n : ℕ) :
  coeff n (1 : power_series α) = if n = 0 then 1 else 0 :=
calc coeff n (1 : power_series α) = _ : mv_power_series.coeff_one _ _ _
    ... = if n = 0 then 1 else 0 :
by { simp only [finsupp.single_eq_zero], split_ifs; refl }

@[simp] lemma coeff_one_zero : coeff 0 (1 : power_series α) = 1 :=
coeff_C_zero 1

@[simp] lemma C_one : (C 1 : power_series α) = 1 := rfl

@[simp] lemma coeff_add (n : ℕ) (φ ψ : power_series α) :
  coeff n (φ + ψ) = coeff n φ + coeff n ψ := rfl

@[simp] lemma monomial_add (n : ℕ) (a b : α) :
  (monomial n (a + b) : power_series α) = monomial n a + monomial n b :=
mv_power_series.monomial_add _ _ _

@[simp] lemma C_add (a b : α) : (C (a + b) : power_series α) = C a + C b :=
monomial_add 0 a b

lemma coeff_mul (n : ℕ) (φ ψ : power_series α) :
  coeff n (φ * ψ) = (finset.nat.antidiagonal n).sum (λ p, coeff p.1 φ * coeff p.2 ψ) :=
begin
  symmetry,
  apply finset.sum_bij (λ (p : ℕ × ℕ) h, (single () p.1, single () p.2)),
  { rintros ⟨i,j⟩ hij, rw finset.nat.mem_antidiagonal at hij,
    rw [finsupp.mem_antidiagonal_support, ← finsupp.single_add, hij] },
  { rintros ⟨i,j⟩ hij, refl },
  { rintros ⟨i,j⟩ ⟨k,l⟩ hij hkl,
    simpa only [prod.mk.inj_iff, finsupp.unique_single_eq_iff] using id },
  { rintros ⟨f,g⟩ hfg,
    refine ⟨(f (), g ()), _, _⟩,
    { rw finsupp.mem_antidiagonal_support at hfg,
      rw [finset.nat.mem_antidiagonal, ← finsupp.add_apply, hfg, finsupp.single_eq_same] },
    { rw prod.mk.inj_iff, dsimp,
      exact ⟨finsupp.unique_single f, finsupp.unique_single g⟩ } }
end

@[simp] lemma C_mul (a b : α) : (C (a * b) : power_series α) = C a * C b :=
mv_power_series.C_mul _ _

instance C.is_semiring_hom : is_semiring_hom (C : α → power_series α) :=
mv_power_series.C.is_semiring_hom

instance coeff.is_add_monoid_hom (n : ℕ) :
  is_add_monoid_hom (coeff n : power_series α → α) :=
{ map_zero := coeff_zero n,
  map_add := coeff_add n }

instance coeff_zero.is_semiring_hom :
  is_semiring_hom (coeff 0 : power_series α → α) :=
mv_power_series.coeff_zero.is_semiring_hom

instance : semimodule α (power_series α) :=
mv_power_series.semimodule

/-- If a formal power series is invertible, then so is its constant coefficient.-/
lemma is_unit_coeff_zero (φ : power_series α) (h : is_unit φ) :
  is_unit (coeff 0 φ) :=
mv_power_series.is_unit_coeff_zero φ h

section map
variables {β : Type*} {γ : Type*} [semiring β] [semiring γ]
variables (f : α → β) (g : β → γ)

/-- The map between formal power series induced by a map on the coefficients.-/
def map : power_series α → power_series β :=
mv_power_series.map f

@[simp] lemma map_id : (map (id : α → α) :
  power_series α → power_series α) = id := rfl

lemma map_comp : (map (g ∘ f) :
  power_series α → power_series γ) = map g ∘ map f := rfl

@[simp] lemma coeff_map (n : ℕ) (φ : power_series α) :
  coeff n (map f φ) = f (coeff n φ) := rfl

variables [is_semiring_hom f] [is_semiring_hom g]

@[simp] lemma map_zero : map f (0 : power_series α) = 0 :=
mv_power_series.map_zero f

@[simp] lemma map_one : map f (1 : power_series α) = 1 :=
mv_power_series.map_one f

@[simp] lemma map_add (φ ψ : power_series α) : map f (φ + ψ) = map f φ + map f ψ :=
mv_power_series.map_add f φ ψ

@[simp] lemma map_mul (φ ψ : power_series α) : map f (φ * ψ) = map f φ * map f ψ :=
mv_power_series.map_mul f φ ψ

instance map.is_semiring_hom :
  is_semiring_hom (map f : power_series α → power_series β) :=
mv_power_series.map.is_semiring_hom f

end map

end semiring

section comm_semiring
variables [comm_semiring α]

lemma X_pow_dvd_iff {n : ℕ} {φ : power_series α} :
  (X : power_series α)^n ∣ φ ↔ ∀ m, m < n → coeff m φ = 0 :=
begin
  convert @mv_power_series.X_pow_dvd_iff unit α _ _ () n φ, apply propext,
  classical, split; intros h m hm,
  { rw finsupp.unique_single m, convert h _ hm },
  { apply h, simpa only [finsupp.single_eq_same] using hm }
end

lemma X_dvd_iff {φ : power_series α} :
  (X : power_series α) ∣ φ ↔ coeff 0 φ = 0 :=
begin
  rw [← pow_one (X : power_series α), X_pow_dvd_iff],
  split; intro h,
  { exact h 0 zero_lt_one },
  { intros m hm, rwa nat.eq_zero_of_le_zero (nat.le_of_succ_le_succ hm) }
end

section trunc

variables [decidable_eq α] (n : ℕ)

/-- The `n`th truncation of a formal power series to a polynomial -/
def trunc (φ : power_series α) : polynomial α :=
{ support := ((finset.nat.antidiagonal n).image prod.fst).filter (λ m, coeff m φ ≠ 0),
  to_fun := λ m, if m ≤ n then coeff m φ else 0,
  mem_support_to_fun := λ m,
  begin
    suffices : m ∈ ((finset.nat.antidiagonal n).image prod.fst) ↔ m ≤ n,
    { rw [finset.mem_filter, this], split,
      { intro h, rw [if_pos h.1], exact h.2 },
      { intro h, split_ifs at h with H H,
        { exact ⟨H, h⟩ },
        { exfalso, exact h rfl } } },
    rw finset.mem_image, split,
    { rintros ⟨⟨i,j⟩, h, rfl⟩,
      rw finset.nat.mem_antidiagonal at h,
      rw ← h, exact nat.le_add_right _ _ },
    { intro h, refine ⟨(m, n-m), _, rfl⟩,
      rw finset.nat.mem_antidiagonal, exact nat.add_sub_of_le h }
  end }

lemma coeff_trunc (m) (φ : power_series α) :
  polynomial.coeff (trunc n φ) m = if m ≤ n then coeff m φ else 0 := rfl

@[simp] lemma trunc_zero : trunc n (0 : power_series α) = 0 :=
polynomial.ext.2 $ λ m,
begin
  rw [coeff_trunc, coeff_zero, polynomial.coeff_zero],
  split_ifs; refl
end

@[simp] lemma trunc_one : trunc n (1 : power_series α) = 1 :=
polynomial.ext.2 $ λ m,
begin
  rw [coeff_trunc, coeff_one],
  split_ifs with H H' H',
  { subst m, exact rfl },
  { symmetry, exact if_neg (ne.elim (ne.symm H')) },
  { symmetry, refine if_neg _,
    intro H', apply H, subst m, exact nat.zero_le _ }
end

@[simp] lemma trunc_C (a : α) : trunc n (C a) = polynomial.C a :=
polynomial.ext.2 $ λ m,
begin
  rw [coeff_trunc, coeff_C, polynomial.coeff_C],
  split_ifs with H; refl <|> try {simp * at *}
end

@[simp] lemma trunc_add (φ ψ : power_series α) :
  trunc n (φ + ψ) = trunc n φ + trunc n ψ :=
polynomial.ext.2 $ λ m,
begin
  simp only [coeff_trunc, coeff_add, polynomial.coeff_add],
  split_ifs with H, {refl}, {rw [zero_add]}
end

end trunc

end comm_semiring

section ring
variables [ring α]

instance C.is_ring_hom : is_ring_hom (C : α → power_series α) :=
mv_power_series.C.is_ring_hom

instance coeff_zero.is_ring_hom :
  is_ring_hom (coeff 0 : power_series α → α) :=
{ .. coeff_zero.is_semiring_hom }

instance map.is_ring_hom {β : Type*} [comm_ring β] (f : α → β) [is_ring_hom f] :
  is_ring_hom (map f : power_series α → power_series β) :=
{ .. map.is_semiring_hom f }

instance : module α (power_series α) :=
mv_power_series.module

protected def inv.aux : α → power_series α → power_series α :=
mv_power_series.inv.aux

lemma coeff_inv_aux (n : ℕ) (a : α) (φ : power_series α) :
  coeff n (inv.aux a φ) = if n = 0 then a else
  - a * (finset.nat.antidiagonal n).sum (λ (x : ℕ × ℕ),
    if x.2 < n then coeff x.1 φ * coeff x.2 (inv.aux a φ) else 0) :=
begin
  rw [coeff, inv.aux, mv_power_series.coeff_inv_aux],
  simp only [finsupp.single_eq_zero],
  split_ifs, {refl},
  congr' 1,
  symmetry,
  apply finset.sum_bij (λ (p : ℕ × ℕ) h, (single () p.1, single () p.2)),
  { rintros ⟨i,j⟩ hij, rw finset.nat.mem_antidiagonal at hij,
    rw [finsupp.mem_antidiagonal_support, ← finsupp.single_add, hij] },
  { rintros ⟨i,j⟩ hij,
    by_cases H : j < n,
    { rw [if_pos H, if_pos], {refl},
      split,
      { rintro ⟨⟩, simpa [finsupp.single_eq_same] using le_of_lt H },
      { intro hh, rw lt_iff_not_ge at H, apply H,
        simpa [finsupp.single_eq_same] using hh () } },
    { rw [if_neg H, if_neg], rintro ⟨h₁, h₂⟩, apply h₂, rintro ⟨⟩,
     simpa [finsupp.single_eq_same] using not_lt.1 H } },
  { rintros ⟨i,j⟩ ⟨k,l⟩ hij hkl,
    simpa only [prod.mk.inj_iff, finsupp.unique_single_eq_iff] using id },
  { rintros ⟨f,g⟩ hfg,
    refine ⟨(f (), g ()), _, _⟩,
    { rw finsupp.mem_antidiagonal_support at hfg,
      rw [finset.nat.mem_antidiagonal, ← finsupp.add_apply, hfg, finsupp.single_eq_same] },
    { rw prod.mk.inj_iff, dsimp,
      exact ⟨finsupp.unique_single f, finsupp.unique_single g⟩ } }
end

/-- A formal power series is invertible if the constant coefficient is invertible.-/
def inv_of_unit (φ : power_series α) (u : units α) : power_series α :=
mv_power_series.inv_of_unit φ u

lemma coeff_inv_of_unit (n : ℕ) (φ : power_series α) (u : units α) :
  coeff n (inv_of_unit φ u) = if n = 0 then ↑u⁻¹ else
  - ↑u⁻¹ * (finset.nat.antidiagonal n).sum (λ (x : ℕ × ℕ),
    if x.2 < n then coeff x.1 φ * coeff x.2 (inv_of_unit φ u) else 0) :=
coeff_inv_aux n ↑u⁻¹ φ

@[simp] lemma coeff_zero_inv_of_unit (φ : power_series α) (u : units α) :
  coeff (0 : ℕ) (inv_of_unit φ u) = ↑u⁻¹ :=
by rw [coeff_inv_of_unit, if_pos rfl]

lemma mul_inv_of_unit (φ : power_series α) (u : units α) (h : coeff 0 φ = u) :
  φ * inv_of_unit φ u = 1 :=
mv_power_series.mul_inv_of_unit φ u h

end ring

instance [comm_ring α] : algebra α (power_series α) :=
mv_power_series.algebra

section integral_domain
variable [integral_domain α]

local attribute [instance, priority 1] classical.prop_decidable
noncomputable theory

instance : integral_domain (power_series α) :=
{ eq_zero_or_eq_zero_of_mul_eq_zero :=
  begin
    intros φ ψ h, rw classical.or_iff_not_imp_left, intro H,
    have ex : ∃ m, coeff m φ ≠ 0, { contrapose! H, exact ext H },
    let P : ℕ → Prop := λ k, coeff k φ ≠ 0,
    let m := nat.find ex,
    have hm₁ : coeff m φ ≠ 0 := nat.find_spec ex,
    have hm₂ : ∀ k < m, ¬coeff k φ ≠ 0 := λ k, nat.find_min ex,
    ext n, rw coeff_zero, apply nat.strong_induction_on n,
    clear n, intros n ih,
    replace h := congr_arg (coeff (m + n)) h,
    rw [coeff_zero, coeff_mul, finset.sum_eq_single (m,n)] at h,
    { replace h := eq_zero_or_eq_zero_of_mul_eq_zero h,
      rw or_iff_not_imp_left at h, exact h hm₁ },
    { rintro ⟨i,j⟩ hij hne,
      by_cases hj : j < n, { rw [ih j hj, mul_zero] },
      by_cases hi : i < m,
      { specialize hm₂ _ hi, push_neg at hm₂, rw [hm₂, zero_mul] },
      rw finset.nat.mem_antidiagonal at hij,
      push_neg at hi hj,
      suffices : m < i,
      { have : m + n < i + j := add_lt_add_of_lt_of_le this hj,
        exfalso, exact ne_of_lt this hij.symm },
      contrapose! hne, have : i = m := le_antisymm hne hi, subst i, clear hi hne,
      simpa [ne.def, prod.mk.inj_iff] using (add_left_inj m).mp hij },
    { contrapose!, intro h, rw finset.nat.mem_antidiagonal }
  end,
  .. mv_power_series.nonzero_comm_ring, .. mv_power_series.comm_ring }

/-- The ideal spanned by the variable in the power series ring
 over an integral domain is a prime ideal.-/
lemma span_X_is_prime : (ideal.span ({X} : set (power_series α))).is_prime :=
begin
  suffices : ideal.span ({X} : set (power_series α)) = is_ring_hom.ker (coeff 0),
  { rw this, exact is_ring_hom.ker_is_prime _ },
  apply ideal.ext, intro φ,
  rw [is_ring_hom.mem_ker, ideal.mem_span_singleton, X_dvd_iff]
end

/-- The variable of the power series ring over an integral domain is prime.-/
lemma X_prime : prime (X : power_series α) :=
begin
  rw ← ideal.span_singleton_prime,
  { exact span_X_is_prime },
  { intro h, simpa only [coeff_one_X, one_ne_zero, coeff_zero] using congr_arg (coeff 1) h }
end

end integral_domain

section local_ring
variables [comm_ring α]

lemma is_local_ring (h : is_local_ring α) :
  is_local_ring (power_series α) :=
mv_power_series.is_local_ring h

end local_ring

section local_ring
variables {β : Type*} (f : α → β)
variables [local_ring α] [local_ring β] [is_local_ring_hom f]

instance : local_ring (power_series α) :=
mv_power_series.local_ring

instance map.is_local_ring_hom :
  is_local_ring_hom (map f : power_series α → power_series β) :=
mv_power_series.map.is_local_ring_hom f

end local_ring

section discrete_field
variables [discrete_field α]

protected def inv : power_series α → power_series α :=
mv_power_series.inv

instance : has_inv (power_series α) := ⟨power_series.inv⟩

lemma coeff_inv (n) (φ : power_series α) :
  coeff n (φ⁻¹) = if n = 0 then (coeff 0 φ)⁻¹ else
  - (coeff 0 φ)⁻¹ * (finset.nat.antidiagonal n).sum (λ (x : ℕ × ℕ),
    if x.2 < n then coeff x.1 φ * coeff x.2 (φ⁻¹) else 0) :=
coeff_inv_aux n _ φ

@[simp] lemma coeff_zero_inv (φ : power_series α) :
  coeff 0 (φ⁻¹) = (coeff 0 φ)⁻¹ :=
mv_power_series.coeff_zero_inv φ

lemma inv_eq_zero {φ : power_series α} :
  φ⁻¹ = 0 ↔ coeff 0 φ = 0 :=
mv_power_series.inv_eq_zero

@[simp] lemma inv_of_unit_eq (φ : power_series α) (h : coeff 0 φ ≠ 0) :
  inv_of_unit φ (units.mk0 _ h) = φ⁻¹ := rfl

@[simp] lemma inv_of_unit_eq' (φ : power_series α) (u : units α) (h : coeff 0 φ = u) :
  inv_of_unit φ u = φ⁻¹ :=
mv_power_series.inv_of_unit_eq' φ u h

@[simp] protected lemma mul_inv (φ : power_series α) (h : coeff 0 φ ≠ 0) :
  φ * φ⁻¹ = 1 :=
mv_power_series.mul_inv φ h

@[simp] protected lemma inv_mul (φ : power_series α) (h : coeff 0 φ ≠ 0) :
  φ⁻¹ * φ = 1 :=
mv_power_series.inv_mul φ h

end discrete_field

end power_series

namespace power_series
variable {α : Type*}

local attribute [instance, priority 1] classical.prop_decidable
noncomputable theory

section order_basic
open multiplicity
variables [comm_semiring α]

/-- The order of a power series `φ` is the smallest `n : enat`
  such that `X^n` divides `φ`. The order is `⊤` if and only if `φ = 0`. -/
@[reducible] def order (φ : power_series α) : enat :=
multiplicity X φ

lemma order_finite_of_coeff_ne_zero (φ : power_series α) (h : ∃ n, coeff n φ ≠ 0) :
  (order φ).dom :=
begin
  cases h with n h, refine ⟨n, _⟩,
  rw X_pow_dvd_iff, push_neg, exact ⟨n, lt_add_one n, h⟩
end

lemma coeff_order (φ : power_series α) (h : (order φ).dom) :
  coeff (φ.order.get h) φ ≠ 0 :=
begin
  have H := nat.find_spec h, contrapose! H, rw X_pow_dvd_iff,
  intros m hm, by_cases Hm : m < nat.find h,
  { have := nat.find_min h Hm, push_neg at this,
    rw X_pow_dvd_iff at this, exact this m (lt_add_one m) },
  have : m = nat.find h, {linarith}, {rwa this}
end

lemma order_le (φ : power_series α) (n : ℕ) (h : coeff n φ ≠ 0) :
  order φ ≤ n :=
begin
  have h : ¬ X^(n+1) ∣ φ,
  { rw X_pow_dvd_iff, push_neg, exact ⟨n, lt_add_one n, h⟩ },
  have : (order φ).dom := ⟨n, h⟩,
  rw [← enat.coe_get this, enat.coe_le_coe],
  refine nat.find_min' this h
end

lemma coeff_of_lt_order (φ : power_series α) (n : ℕ) (h: ↑n < order φ) :
  coeff n φ = 0 :=
by { contrapose! h, exact order_le _ _ h }

lemma order_eq_top {φ : power_series α} :
  φ.order = ⊤ ↔ φ = 0 :=
begin
  rw eq_top_iff,
  split,
  { intro h, ext n, specialize h (n+1), rw X_pow_dvd_iff at h, exact h n (lt_add_one _) },
  { rintros rfl n, exact dvd_zero _ }
end

@[simp] lemma order_zero : order (0 : power_series α) = ⊤ :=
multiplicity.zero _

lemma order_ge_nat (φ : power_series α) (n : ℕ) (h : ∀ i < n, coeff i φ = 0) :
  order φ ≥ n :=
begin
  by_contra H, rw not_le at H,
  have : (order φ).dom := enat.dom_of_le_some (le_of_lt H),
  rw [← enat.coe_get this, enat.coe_lt_coe] at H,
  exact coeff_order _ this (h _ H)
end

lemma order_ge (φ : power_series α) (n : enat) (h : ∀ i : ℕ, ↑i < n → coeff i φ = 0) :
  order φ ≥ n :=
begin
  induction n using enat.cases_on,
  { show _ ≤ _, rw [lattice.top_le_iff, order_eq_top],
    ext i, exact h _ (enat.coe_lt_top i) },
  { apply order_ge_nat, simpa only [enat.coe_lt_coe] using h }
end

lemma order_eq_nat {φ : power_series α} {n : ℕ} :
  order φ = n ↔ (coeff n φ ≠ 0) ∧ (∀ i, i < n → coeff i φ = 0) :=
begin
  simp only [eq_some_iff, X_pow_dvd_iff], push_neg,
  split,
  { rintros ⟨h₁, m, hm₁, hm₂⟩, refine ⟨_, h₁⟩,
    suffices : n = m, { rwa this },
    suffices : m ≥ n, { linarith },
    contrapose! hm₂, exact h₁ _ hm₂ },
  { rintros ⟨h₁, h₂⟩, exact ⟨h₂, n, lt_add_one n, h₁⟩ }
end

lemma order_eq {φ : power_series α} {n : enat} :
  order φ = n ↔ (∀ i:ℕ, ↑i = n → coeff i φ ≠ 0) ∧ (∀ i:ℕ, ↑i < n → coeff i φ = 0) :=
begin
  induction n using enat.cases_on,
  { rw order_eq_top, split,
    { rintro rfl, split; intros,
      { exfalso, exact enat.coe_ne_top ‹_› ‹_› },
      { exact coeff_zero _ } },
    { rintro ⟨h₁, h₂⟩, ext i, exact h₂ i (enat.coe_lt_top i) } },
  { simpa [enat.coe_inj] using order_eq_nat }
end

/-- The order of the sum of two formal power series
 is at least the minimum of their orders.-/
lemma order_add_ge (φ ψ : power_series α) :
  order (φ + ψ) ≥ min (order φ) (order ψ) :=
multiplicity.min_le_multiplicity_add

private lemma order_add_of_order_eq.aux (φ ψ : power_series α)
  (h : order φ ≠ order ψ) (H : order φ < order ψ) :
  order (φ + ψ) ≤ order φ ⊓ order ψ :=
begin
  suffices : order (φ + ψ) = order φ,
  { rw [lattice.le_inf_iff, this], exact ⟨le_refl _, le_of_lt H⟩ },
  { rw order_eq, split,
    { intros i hi, rw [coeff_add, coeff_of_lt_order ψ i (hi.symm ▸ H), add_zero],
      exact (order_eq_nat.1 hi.symm).1 },
    { intros i hi,
      rw [coeff_add, coeff_of_lt_order φ i hi, coeff_of_lt_order ψ i (lt_trans hi H), zero_add] } }
end

/-- The order of the sum of two formal power series
 is the minimum of their orders if their orders differ.-/
lemma order_add_of_order_eq (φ ψ : power_series α) (h : order φ ≠ order ψ) :
  order (φ + ψ) = order φ ⊓ order ψ :=
begin
  refine le_antisymm _ (order_add_ge _ _),
  by_cases H₁ : order φ < order ψ,
  { apply order_add_of_order_eq.aux _ _ h H₁ },
  by_cases H₂ : order ψ < order φ,
  { simpa only [add_comm, lattice.inf_comm] using order_add_of_order_eq.aux _ _ h.symm H₂ },
  exfalso, exact h (le_antisymm (not_lt.1 H₂) (not_lt.1 H₁))
end

/-- The order of the product of two formal power series
 is at least the sum of their orders.-/
lemma order_mul_ge (φ ψ : power_series α) :
  order (φ * ψ) ≥ order φ + order ψ :=
begin
  apply order_ge,
  intros n hn, rw [coeff_mul, finset.sum_eq_zero],
  rintros ⟨i,j⟩ hij,
  by_cases hi : ↑i < order φ,
  { rw [coeff_of_lt_order φ i hi, zero_mul] },
  by_cases hj : ↑j < order ψ,
  { rw [coeff_of_lt_order ψ j hj, mul_zero] },
  rw not_lt at hi hj, rw finset.nat.mem_antidiagonal at hij,
  exfalso,
  apply ne_of_lt (lt_of_lt_of_le hn $ add_le_add' hi hj),
  rw [← enat.coe_add, hij]
end

/-- The order of the monomial a*X^n.-/
lemma order_monomial (n : ℕ) (a : α) :
  order (monomial n a) = if a = 0 then ⊤ else n :=
begin
  split_ifs with h,
  { rw [h, order_eq_top, monomial_coeff_zero] },
  { rw [order_eq], split; intros i hi,
    { rw [enat.coe_inj] at hi, rwa [hi, coeff_monomial'] },
    { rw [enat.coe_lt_coe] at hi, rw [coeff_monomial, if_neg], exact ne_of_lt hi } }
end

/-- The order of the monomial a*X^n is n if a ≠ 0.-/
lemma order_monomial_of_ne_zero (n : ℕ) (a : α) (h : a ≠ 0) :
  order (monomial n a) = n :=
by rw [order_monomial, if_neg h]

end order_basic

section order_zero_ne_one
variables [nonzero_comm_ring α]

/-- The order of the formal power series 1 is 0.-/
@[simp] lemma order_one : order (1 : power_series α) = 0 :=
order_monomial_of_ne_zero 0 (1:α) one_ne_zero

/-- The order of the formal power series X is 1.-/
@[simp] lemma order_X : order (X : power_series α) = 1 :=
order_monomial_of_ne_zero 1 (1:α) one_ne_zero

@[simp] lemma order_X_pow (n : ℕ) : order ((X : power_series α)^n) = n :=
by { rw [X_pow_eq, order_monomial_of_ne_zero], exact one_ne_zero }

end order_zero_ne_one

section order_integral_domain
variables [integral_domain α]

/-- The order of the product of two formal power series over an integral domain
 is the sum of their orders.-/
lemma order_mul (φ ψ : power_series α) :
  order (φ * ψ) = order φ + order ψ :=
multiplicity.mul (X_prime)

end order_integral_domain

end power_series

namespace polynomial
open finsupp
variables {σ : Type*} {α : Type*} [decidable_eq σ] [decidable_eq α] [comm_semiring α]

/-- The natural inclusion from polynomials into formal power series.-/
instance coe_to_power_series : has_coe (polynomial α) (power_series α) :=
⟨λ φ, power_series.mk $ λ n, coeff φ n⟩

@[simp] lemma coeff_coe (φ : polynomial α) (n) :
power_series.coeff n ↑φ = coeff φ n := rfl

@[reducible] def monomial (n : ℕ) (a : α) : polynomial α := single n a

@[simp] lemma coe_monomial (n : ℕ) (a : α) :
  (monomial n a : power_series α) = power_series.monomial n a :=
power_series.ext $ λ m,
begin
  rw [coeff_coe, power_series.coeff_monomial],
  calc coeff (monomial n a) m = if n = m then a else 0 : finsupp.single_apply
    ... = if m = n then a else 0 : by split_ifs with h₁ h₂; refl <|> subst m; contradiction
end

@[simp] lemma coe_zero : ((0 : polynomial α) : power_series α) = 0 := rfl

@[simp] lemma coe_one : ((1 : polynomial α) : power_series α) = 1 :=
coe_monomial _ _

@[simp] lemma coe_add (φ ψ : polynomial α) :
  ((φ + ψ : polynomial α) : power_series α) = φ + ψ := rfl

@[simp] lemma coe_mul (φ ψ : polynomial α) :
  ((φ * ψ : polynomial α) : power_series α) = φ * ψ :=
power_series.ext $ λ n,
by simp only [coeff_coe, power_series.coeff_mul, coeff_mul]

@[simp] lemma coe_C (a : α) :
  ((C a : polynomial α) : power_series α) = power_series.C a :=
coe_monomial _ _

@[simp] lemma coe_X :
  ((X : polynomial α) : power_series α) = power_series.X :=
coe_monomial _ _

namespace coe_to_mv_power_series

instance : is_semiring_hom (coe : polynomial α → power_series α) :=
{ map_zero := coe_zero,
  map_one := coe_one,
  map_add := coe_add,
  map_mul := coe_mul }

end coe_to_mv_power_series
end polynomial<|MERGE_RESOLUTION|>--- conflicted
+++ resolved
@@ -299,15 +299,12 @@
   map_mul := λ φ ψ, by simp [coeff_mul, support_single_ne_zero],
   .. coeff.is_add_monoid_hom 0 }
 
-<<<<<<< HEAD
-=======
 /-- If a multivariate formal power series is invertible,
  then so is its constant coefficient.-/
 lemma is_unit_coeff_zero (φ : mv_power_series σ α) (h : is_unit φ) :
   is_unit (coeff 0 φ) :=
 h.map' (coeff 0)
 
->>>>>>> 9a425726
 instance : semimodule α (mv_power_series σ α) :=
 { smul := λ a φ, C a * φ,
   one_smul := λ φ, one_mul _,
@@ -349,12 +346,6 @@
 lemma coeff_X_pow (m) (s : σ) (n : ℕ) :
   coeff m ((X s : mv_power_series σ α)^n) = if m = single s n then 1 else 0 :=
 by rw [X_pow_eq s n, coeff_monomial]
-
-/-- If a multivariate formal power series is invertible,
- then so is its constant coefficient.-/
-lemma is_unit_coeff_zero (φ : mv_power_series σ α) (h : is_unit φ) :
-  is_unit (coeff 0 φ) :=
-by { rcases h with ⟨φ, rfl⟩, exact ⟨units.map (coeff 0) φ, rfl⟩ }
 
 section map
 variables {β : Type*} {γ : Type*} [semiring β] [semiring γ]
