/-
Copyright © 2020 Nicolò Cavalleri. All rights reserved.
Released under Apache 2.0 license as described in the file LICENSE.
Authors: Nicolò Cavalleri
-/

import algebra.lie.of_associative
import ring_theory.algebra_tower

/-!
# Derivations

This file defines derivation. A derivation `D` from the `R`-algebra `A` to the `A`-module `M` is an
`R`-linear map that satisfy the Leibniz rule `D (a * b) = a * D b + D a * b`.

## Notation

The notation `⁅D1, D2⁆` is used for the commutator of two derivations.

TODO: this file is just a stub to go on with some PRs in the geometry section. It only
implements the definition of derivations in commutative algebra. This will soon change: as soon
as bimodules will be there in mathlib I will change this file to take into account the
non-commutative case. Any development on the theory of derivations is discouraged until the
definitive definition of derivation will be implemented.
-/

open algebra

-- to match `linear_map`
set_option old_structure_cmd true

/-- `D : derivation R A M` is an `R`-linear map from `A` to `M` that satisfies the `leibniz`
equality.
TODO: update this when bimodules are defined. -/
@[protect_proj]
structure derivation (R : Type*) (A : Type*) [comm_semiring R] [comm_semiring A]
  [algebra R A] (M : Type*) [add_cancel_comm_monoid M] [module A M] [module R M]
  [is_scalar_tower R A M]
  extends A →ₗ[R] M :=
(leibniz' (a b : A) : to_fun (a * b) = a • to_fun b + b • to_fun a)

/-- The `linear_map` underlying a `derivation`. -/
add_decl_doc derivation.to_linear_map

namespace derivation

section

variables {R : Type*} [comm_semiring R]
variables {A : Type*} [comm_semiring A] [algebra R A]
variables {M : Type*} [add_cancel_comm_monoid M] [module A M] [module R M]
variables [is_scalar_tower R A M]
variables (D : derivation R A M) {D1 D2 : derivation R A M} (r : R) (a b : A)

instance : has_coe_to_fun (derivation R A M) (λ _, A → M) := ⟨λ D, D.to_linear_map.to_fun⟩

@[simp] lemma to_fun_eq_coe : D.to_fun = ⇑D := rfl

instance has_coe_to_linear_map : has_coe (derivation R A M) (A →ₗ[R] M) :=
⟨λ D, D.to_linear_map⟩

@[simp] lemma to_linear_map_eq_coe : D.to_linear_map = D := rfl

@[simp] lemma mk_coe (f : A →ₗ[R] M) (h₁ h₂ h₃) :
  ((⟨f, h₁, h₂, h₃⟩ : derivation R A M) : A → M) = f := rfl

@[simp, norm_cast]
lemma coe_fn_coe (f : derivation R A M) : ⇑(f : A →ₗ[R] M) = f := rfl

<<<<<<< HEAD
lemma coe_injective (H : (D1 : A → M) = D2) : D1 = D2 :=
by { cases D1, cases D2, congr', exact linear_map.coe_injective H }
=======
lemma coe_injective : @function.injective (derivation R A M) (A → M) coe_fn :=
λ D1 D2 h, by { cases D1, cases D2, congr', }
>>>>>>> 6823886c

@[ext] theorem ext (H : ∀ a, D1 a = D2 a) : D1 = D2 :=
coe_injective $ funext H

lemma congr_fun (h : D1 = D2) (a : A) : D1 a = D2 a := congr_fun (congr_arg coe_fn h) a

@[simp] lemma map_add : D (a + b) = D a + D b := linear_map.map_add D a b
@[simp] lemma map_zero : D 0 = 0 := linear_map.map_zero D
@[simp] lemma map_smul : D (r • a) = r • D a := linear_map.map_smul D r a
@[simp] lemma leibniz : D (a * b) = a • D b + b • D a := D.leibniz' _ _

@[simp] lemma map_one_eq_zero : D 1 = 0 :=
begin
  have h : D 1 = D (1 * 1) := by rw mul_one,
  rwa [leibniz D 1 1, one_smul, self_eq_add_right] at h
end

@[simp] lemma map_algebra_map : D (algebra_map R A r) = 0 :=
by rw [←mul_one r, ring_hom.map_mul, ring_hom.map_one, ←smul_def, map_smul, map_one_eq_zero,
  smul_zero]

/- Data typeclasses -/

instance : has_zero (derivation R A M) :=
⟨{ leibniz' := λ a b, by simp only [add_zero, linear_map.zero_apply, linear_map.to_fun_eq_coe,
     smul_zero],
   ..(0 : A →ₗ[R] M) }⟩

@[simp] lemma coe_zero : ⇑(0 : derivation R A M) = 0 := rfl
@[simp] lemma coe_zero_linear_map : ↑(0 : derivation R A M) = (0 : A →ₗ[R] M) := rfl
lemma zero_apply (a : A) : (0 : derivation R A M) a = 0 := rfl

instance : has_add (derivation R A M) :=
⟨λ D1 D2, { leibniz' := λ a b, by simp only [leibniz, linear_map.add_apply,
              linear_map.to_fun_eq_coe, coe_fn_coe, smul_add, add_add_add_comm],
            ..(D1 + D2 : A →ₗ[R] M) }⟩

@[simp] lemma coe_add (D1 D2 : derivation R A M) : ⇑(D1 + D2) = D1 + D2 := rfl
@[simp] lemma coe_add_linear_map (D1 D2 : derivation R A M) : ↑(D1 + D2) = (D1 + D2 : A →ₗ[R] M) :=
rfl
lemma add_apply : (D1 + D2) a = D1 a + D2 a := rfl

instance Rscalar : has_scalar R (derivation R A M) :=
⟨λ r D, { leibniz' := λ a b, by simp only [linear_map.smul_apply, leibniz,
            linear_map.to_fun_eq_coe, smul_algebra_smul_comm, coe_fn_coe, smul_add, add_comm],
          ..(r • D : A →ₗ[R] M) }⟩

@[simp] lemma coe_Rsmul (r : R) (D : derivation R A M) : ⇑(r • D) = r • D := rfl
@[simp] lemma coe_Rsmul_linear_map (r : R) (D : derivation R A M) :
  ↑(r • D) = (r • D : A →ₗ[R] M) := rfl
lemma Rsmul_apply (r : R) (D : derivation R A M) : (r • D) a = r • D a := rfl

instance has_scalar : has_scalar A (derivation R A M) :=
⟨λ a D, { leibniz' := λ b c, by {
            dsimp, simp only [smul_add, leibniz, smul_comm a, add_comm] },
          ..(a • D : A →ₗ[R] M) }⟩

@[simp] lemma coe_smul (a : A) (D : derivation R A M) : ⇑(a • D) = a • D := rfl
@[simp] lemma coe_smul_linear_map (a : A) (D : derivation R A M) :
  ↑(a • D) = (a • D : A →ₗ[R] M) := rfl
lemma smul_apply (a : A) (D : derivation R A M) (b : A) : (a • D) b = a • D b := rfl

instance : inhabited (derivation R A M) := ⟨0⟩

instance : add_comm_monoid (derivation R A M) :=
coe_injective.add_comm_monoid _ coe_zero coe_add

/-- `coe_fn` as an `add_monoid_hom`. -/
def coe_fn_add_monoid_hom : derivation R A M →+ (A → M) :=
{ to_fun := coe_fn, map_zero' := coe_zero, map_add' := coe_add }

@[priority 100]
instance derivation.Rmodule : module R (derivation R A M) :=
function.injective.module R coe_fn_add_monoid_hom coe_injective coe_Rsmul

instance : module A (derivation R A M) :=
function.injective.module A coe_fn_add_monoid_hom coe_injective coe_smul

instance : is_scalar_tower R A (derivation R A M) :=
⟨λ x y z, ext (λ a, smul_assoc _ _ _)⟩

section push_forward

variables {N : Type*} [add_cancel_comm_monoid N] [module A N] [module R N] [is_scalar_tower R A N]
variables (f : M →ₗ[A] N)

/-- We can push forward derivations using linear maps, i.e., the composition of a derivation with a
linear map is a derivation. Furthermore, this operation is linear on the spaces of derivations. -/
def _root_.linear_map.comp_der : derivation R A M →ₗ[R] derivation R A N :=
{ to_fun    := λ D,
  { leibniz'  := λ a b, by simp only [coe_fn_coe, function.comp_app, linear_map.coe_comp,
                      linear_map.map_add, leibniz, linear_map.coe_coe_is_scalar_tower,
                      linear_map.map_smul, linear_map.to_fun_eq_coe],
    .. (f : M →ₗ[R] N).comp (D : A →ₗ[R] M), },
  map_add'  := λ D₁ D₂, by { ext, exact linear_map.map_add _ _ _, },
  map_smul' := λ r D, by { ext, exact linear_map.map_smul _ _ _, }, }

@[simp] lemma coe_to_linear_map_comp :
  (f.comp_der D : A →ₗ[R] N) = (f : M →ₗ[R] N).comp (D : A →ₗ[R] M) :=
rfl

@[simp] lemma coe_comp :
  (f.comp_der D : A → N) = (f : M →ₗ[R] N).comp (D : A →ₗ[R] M) :=
rfl

end push_forward

end

section

variables {R : Type*} [comm_ring R]
variables {A : Type*} [comm_ring A] [algebra R A]

section

variables {M : Type*} [add_comm_group M] [module A M] [module R M] [is_scalar_tower R A M]
variables (D : derivation R A M) {D1 D2 : derivation R A M} (r : R) (a b : A)

@[simp] lemma map_neg : D (-a) = -D a := linear_map.map_neg D a
@[simp] lemma map_sub : D (a - b) = D a - D b := linear_map.map_sub D a b

instance : has_neg (derivation R A M) :=
⟨λ D, { leibniz' := λ a b, by simp only [linear_map.neg_apply, smul_neg, neg_add_rev, leibniz,
          linear_map.to_fun_eq_coe, coe_fn_coe, add_comm],
        ..(-D : A →ₗ[R] M)}⟩

@[simp] lemma coe_neg (D : derivation R A M) : ⇑(-D) = -D := rfl
@[simp] lemma coe_neg_linear_map (D : derivation R A M) : ↑(-D) = (-D : A →ₗ[R] M) :=
rfl
lemma neg_apply : (-D) a = -D a := rfl

instance : has_sub (derivation R A M) :=
⟨λ D1 D2, { leibniz' := λ a b, by { simp only [linear_map.to_fun_eq_coe, linear_map.sub_apply,
              leibniz, coe_fn_coe, smul_sub], abel },
            ..(D1 - D2 : A →ₗ[R] M)}⟩

@[simp] lemma coe_sub (D1 D2 : derivation R A M) : ⇑(D1 - D2) = D1 - D2 := rfl
@[simp] lemma coe_sub_linear_map (D1 D2 : derivation R A M) : ↑(D1 - D2) = (D1 - D2 : A →ₗ[R] M) :=
rfl
lemma sub_apply : (D1 - D2) a = D1 a - D2 a := rfl

instance : add_comm_group (derivation R A M) :=
coe_injective.add_comm_group _ coe_zero coe_add coe_neg coe_sub

end

section lie_structures

/-! # Lie structures -/

variables (D : derivation R A A) {D1 D2 : derivation R A A} (r : R) (a b : A)

/-- The commutator of derivations is again a derivation. -/
instance : has_bracket (derivation R A A) (derivation R A A) :=
⟨λ D1 D2, { leibniz' := λ a b, by
            { simp only [ring.lie_def, map_add, id.smul_eq_mul, linear_map.mul_apply, leibniz,
                        linear_map.to_fun_eq_coe, coe_fn_coe, linear_map.sub_apply], ring, },
            ..⁅(D1 : module.End R A), (D2 : module.End R A)⁆, }⟩

@[simp] lemma commutator_coe_linear_map :
  ↑⁅D1, D2⁆ = ⁅(D1 : module.End R A), (D2 : module.End R A)⁆ := rfl

lemma commutator_apply : ⁅D1, D2⁆ a = D1 (D2 a) - D2 (D1 a) := rfl

instance : lie_ring (derivation R A A) :=
{ add_lie     := λ d e f, by { ext a, simp only [commutator_apply, add_apply, map_add], ring, },
  lie_add     := λ d e f, by { ext a, simp only [commutator_apply, add_apply, map_add], ring, },
  lie_self    := λ d, by { ext a, simp only [commutator_apply, add_apply, map_add], ring_nf, },
  leibniz_lie := λ d e f,
    by { ext a, simp only [commutator_apply, add_apply, sub_apply, map_sub], ring, } }

instance : lie_algebra R (derivation R A A) :=
{ lie_smul := λ r d e, by { ext a, simp only [commutator_apply, map_smul, smul_sub, Rsmul_apply]},
  ..derivation.Rmodule }

end lie_structures

end

end derivation<|MERGE_RESOLUTION|>--- conflicted
+++ resolved
@@ -67,13 +67,8 @@
 @[simp, norm_cast]
 lemma coe_fn_coe (f : derivation R A M) : ⇑(f : A →ₗ[R] M) = f := rfl
 
-<<<<<<< HEAD
-lemma coe_injective (H : (D1 : A → M) = D2) : D1 = D2 :=
-by { cases D1, cases D2, congr', exact linear_map.coe_injective H }
-=======
 lemma coe_injective : @function.injective (derivation R A M) (A → M) coe_fn :=
 λ D1 D2 h, by { cases D1, cases D2, congr', }
->>>>>>> 6823886c
 
 @[ext] theorem ext (H : ∀ a, D1 a = D2 a) : D1 = D2 :=
 coe_injective $ funext H
