/-
Copyright © 2020 Nicolò Cavalleri. All rights reserved.
Released under Apache 2.0 license as described in the file LICENSE.
Authors: Nicolò Cavalleri, Andrew Yang
-/

import ring_theory.adjoin.basic
import algebra.lie.of_associative
import ring_theory.tensor_product

/-!
# Derivations

This file defines derivation. A derivation `D` from the `R`-algebra `A` to the `A`-module `M` is an
`R`-linear map that satisfy the Leibniz rule `D (a * b) = a * D b + D a * b`.

## Notation

The notation `⁅D1, D2⁆` is used for the commutator of two derivations.

TODO: this file is just a stub to go on with some PRs in the geometry section. It only
implements the definition of derivations in commutative algebra. This will soon change: as soon
as bimodules will be there in mathlib I will change this file to take into account the
non-commutative case. Any development on the theory of derivations is discouraged until the
definitive definition of derivation will be implemented.
-/

open algebra
open_locale big_operators

/-- `D : derivation R A M` is an `R`-linear map from `A` to `M` that satisfies the `leibniz`
equality. We also require that `D 1 = 0`. See `derivation.mk'` for a constructor that deduces this
assumption from the Leibniz rule when `M` is cancellative.

TODO: update this when bimodules are defined. -/
@[protect_proj]
structure derivation (R : Type*) (A : Type*) [comm_semiring R] [comm_semiring A]
  [algebra R A] (M : Type*) [add_comm_monoid M] [module A M] [module R M]
  extends A →ₗ[R] M :=
(map_one_eq_zero' : to_linear_map 1 = 0)
(leibniz' (a b : A) : to_linear_map (a * b) = a • to_linear_map b + b • to_linear_map a)

/-- The `linear_map` underlying a `derivation`. -/
add_decl_doc derivation.to_linear_map

namespace derivation

section

variables {R : Type*} [comm_semiring R]
variables {A : Type*} [comm_semiring A] [algebra R A]
variables {M : Type*} [add_comm_monoid M] [module A M] [module R M]
variables (D : derivation R A M) {D1 D2 : derivation R A M} (r : R) (a b : A)

instance : add_monoid_hom_class (derivation R A M) A M :=
{ coe := λ D, D.to_fun,
  coe_injective' := λ D1 D2 h, by { cases D1, cases D2, congr, exact fun_like.coe_injective h },
  map_add := λ D, D.to_linear_map.map_add',
  map_zero := λ D, D.to_linear_map.map_zero }

/-- Helper instance for when there's too many metavariables to apply `fun_like.has_coe_to_fun`
directly. -/
instance : has_coe_to_fun (derivation R A M) (λ _, A → M) := ⟨λ D, D.to_linear_map.to_fun⟩

-- Not a simp lemma because it can be proved via `coe_fn_coe` + `to_linear_map_eq_coe`
lemma to_fun_eq_coe : D.to_fun = ⇑D := rfl

instance has_coe_to_linear_map : has_coe (derivation R A M) (A →ₗ[R] M) :=
⟨λ D, D.to_linear_map⟩

@[simp] lemma to_linear_map_eq_coe : D.to_linear_map = D := rfl

@[simp] lemma mk_coe (f : A →ₗ[R] M) (h₁ h₂) :
  ((⟨f, h₁, h₂⟩ : derivation R A M) : A → M) = f := rfl

@[simp, norm_cast]
lemma coe_fn_coe (f : derivation R A M) : ⇑(f : A →ₗ[R] M) = f := rfl

lemma coe_injective : @function.injective (derivation R A M) (A → M) coe_fn :=
fun_like.coe_injective

@[ext] theorem ext (H : ∀ a, D1 a = D2 a) : D1 = D2 :=
fun_like.ext _ _ H

lemma congr_fun (h : D1 = D2) (a : A) : D1 a = D2 a := fun_like.congr_fun h a

protected lemma map_add : D (a + b) = D a + D b := map_add D a b
protected lemma map_zero : D 0 = 0 := map_zero D
@[simp] lemma map_smul : D (r • a) = r • D a := D.to_linear_map.map_smul r a
@[simp] lemma leibniz : D (a * b) = a • D b + b • D a := D.leibniz' _ _

lemma map_sum {ι : Type*} (s : finset ι) (f : ι → A) : D (∑ i in s, f i) = ∑ i in s, D (f i) :=
D.to_linear_map.map_sum

@[simp, priority 900] lemma map_smul_of_tower {S : Type*} [has_smul S A] [has_smul S M]
  [linear_map.compatible_smul A M S R] (D : derivation R A M) (r : S) (a : A) :
  D (r • a) = r • D a :=
D.to_linear_map.map_smul_of_tower r a

@[simp] lemma map_one_eq_zero : D 1 = 0 := D.map_one_eq_zero'

@[simp] lemma map_algebra_map : D (algebra_map R A r) = 0 :=
by rw [←mul_one r, ring_hom.map_mul, ring_hom.map_one, ←smul_def, map_smul, map_one_eq_zero,
  smul_zero]

@[simp] lemma map_coe_nat (n : ℕ) : D (n : A) = 0 :=
by rw [← nsmul_one, D.map_smul_of_tower n, map_one_eq_zero, smul_zero]

@[simp] lemma leibniz_pow (n : ℕ) : D (a ^ n) = n • a ^ (n - 1) • D a :=
begin
  induction n with n ihn,
  { rw [pow_zero, map_one_eq_zero, zero_smul] },
  { rcases (zero_le n).eq_or_lt with (rfl|hpos),
    { rw [pow_one, one_smul, pow_zero, one_smul] },
    { have : a * a ^ (n - 1) = a ^ n, by rw [← pow_succ, nat.sub_add_cancel hpos],
      simp only [pow_succ, leibniz, ihn, smul_comm a n, smul_smul a, add_smul, this,
        nat.succ_eq_add_one, nat.add_succ_sub_one, add_zero, one_nsmul] } }
end

lemma eq_on_adjoin {s : set A} (h : set.eq_on D1 D2 s) : set.eq_on D1 D2 (adjoin R s) :=
λ x hx, algebra.adjoin_induction hx h
  (λ r, (D1.map_algebra_map r).trans (D2.map_algebra_map r).symm)
  (λ x y hx hy, by simp only [map_add, *])
  (λ x y hx hy, by simp only [leibniz, *])

/-- If adjoin of a set is the whole algebra, then any two derivations equal on this set are equal
on the whole algebra. -/
lemma ext_of_adjoin_eq_top (s : set A) (hs : adjoin R s = ⊤) (h : set.eq_on D1 D2 s) : D1 = D2 :=
ext $ λ a, eq_on_adjoin h $ hs.symm ▸ trivial

/- Data typeclasses -/

instance : has_zero (derivation R A M) :=
⟨{ to_linear_map := 0,
   map_one_eq_zero' := rfl,
   leibniz' := λ a b, by simp only [add_zero, linear_map.zero_apply, smul_zero] }⟩

@[simp] lemma coe_zero : ⇑(0 : derivation R A M) = 0 := rfl
@[simp] lemma coe_zero_linear_map : ↑(0 : derivation R A M) = (0 : A →ₗ[R] M) := rfl
lemma zero_apply (a : A) : (0 : derivation R A M) a = 0 := rfl

instance : has_add (derivation R A M) :=
⟨λ D1 D2,
  { to_linear_map := D1 + D2,
    map_one_eq_zero' := by simp,
    leibniz' := λ a b, by simp only [leibniz, linear_map.add_apply,
      coe_fn_coe, smul_add, add_add_add_comm] }⟩

@[simp] lemma coe_add (D1 D2 : derivation R A M) : ⇑(D1 + D2) = D1 + D2 := rfl
@[simp] lemma coe_add_linear_map (D1 D2 : derivation R A M) : ↑(D1 + D2) = (D1 + D2 : A →ₗ[R] M) :=
rfl
lemma add_apply : (D1 + D2) a = D1 a + D2 a := rfl

instance : inhabited (derivation R A M) := ⟨0⟩

section scalar

variables {S : Type*} [monoid S] [distrib_mul_action S M] [smul_comm_class R S M]
  [smul_comm_class S A M]

@[priority 100]
instance : has_smul S (derivation R A M) :=
⟨λ r D,
  { to_linear_map := r • D,
    map_one_eq_zero' := by rw [linear_map.smul_apply, coe_fn_coe, D.map_one_eq_zero, smul_zero],
    leibniz' := λ a b, by simp only [linear_map.smul_apply, coe_fn_coe, leibniz, smul_add,
      smul_comm r] }⟩

@[simp] lemma coe_smul (r : S) (D : derivation R A M) : ⇑(r • D) = r • D := rfl
@[simp] lemma coe_smul_linear_map (r : S) (D : derivation R A M) :
  ↑(r • D) = (r • D : A →ₗ[R] M) := rfl
lemma smul_apply (r : S) (D : derivation R A M) : (r • D) a = r • D a := rfl

instance : add_comm_monoid (derivation R A M) :=
coe_injective.add_comm_monoid _ coe_zero coe_add (λ _ _, rfl)

/-- `coe_fn` as an `add_monoid_hom`. -/
def coe_fn_add_monoid_hom : derivation R A M →+ (A → M) :=
{ to_fun := coe_fn, map_zero' := coe_zero, map_add' := coe_add }

@[priority 100]
instance : distrib_mul_action S (derivation R A M) :=
function.injective.distrib_mul_action coe_fn_add_monoid_hom coe_injective coe_smul

instance [distrib_mul_action Sᵐᵒᵖ M] [is_central_scalar S M] :
  is_central_scalar S (derivation R A M) :=
{ op_smul_eq_smul := λ _ _, ext $ λ _, op_smul_eq_smul _ _}

end scalar

@[priority 100]
instance {S : Type*} [semiring S] [module S M] [smul_comm_class R S M] [smul_comm_class S A M] :
  module S (derivation R A M) :=
function.injective.module S coe_fn_add_monoid_hom coe_injective coe_smul

instance [is_scalar_tower R A M] : is_scalar_tower R A (derivation R A M) :=
⟨λ x y z, ext (λ a, smul_assoc _ _ _)⟩

section push_forward

variables {N : Type*} [add_comm_monoid N] [module A N] [module R N] [is_scalar_tower R A M]
  [is_scalar_tower R A N]
variables (f : M →ₗ[A] N)

/-- We can push forward derivations using linear maps, i.e., the composition of a derivation with a
linear map is a derivation. Furthermore, this operation is linear on the spaces of derivations. -/
def _root_.linear_map.comp_der : derivation R A M →ₗ[R] derivation R A N :=
{ to_fun    := λ D,
  { to_linear_map := (f : M →ₗ[R] N).comp (D : A →ₗ[R] M),
    map_one_eq_zero' := by simp only [linear_map.comp_apply, coe_fn_coe, map_one_eq_zero, map_zero],
    leibniz'  := λ a b, by simp only [coe_fn_coe, linear_map.comp_apply, linear_map.map_add,
      leibniz, linear_map.coe_coe_is_scalar_tower, linear_map.map_smul] },
  map_add'  := λ D₁ D₂, by { ext, exact linear_map.map_add _ _ _, },
  map_smul' := λ r D, by { ext, exact linear_map.map_smul _ _ _, }, }

@[simp] lemma coe_to_linear_map_comp :
  (f.comp_der D : A →ₗ[R] N) = (f : M →ₗ[R] N).comp (D : A →ₗ[R] M) :=
rfl

@[simp] lemma coe_comp :
  (f.comp_der D : A → N) = (f : M →ₗ[R] N).comp (D : A →ₗ[R] M) :=
rfl

/-- The composition of a derivation with a linear map as a bilinear map -/
def llcomp : (M →ₗ[A] N) →ₗ[A] derivation R A M →ₗ[R] derivation R A N :=
{ to_fun := λ f, f.comp_der,
  map_add' := λ f₁ f₂, by { ext, refl },
  map_smul' := λ r D, by { ext, refl } }

end push_forward

end

section cancel

variables {R : Type*} [comm_semiring R] {A : Type*} [comm_semiring A] [algebra R A]
  {M : Type*} [add_cancel_comm_monoid M] [module R M] [module A M]

/-- Define `derivation R A M` from a linear map when `M` is cancellative by verifying the Leibniz
rule. -/
def mk' (D : A →ₗ[R] M) (h : ∀ a b, D (a * b) = a • D b + b • D a) : derivation R A M :=
{ to_linear_map := D,
  map_one_eq_zero' := add_right_eq_self.1 $ by simpa only [one_smul, one_mul] using (h 1 1).symm,
  leibniz' := h }

@[simp] lemma coe_mk' (D : A →ₗ[R] M) (h) : ⇑(mk' D h) = D := rfl
@[simp] lemma coe_mk'_linear_map (D : A →ₗ[R] M) (h) : (mk' D h : A →ₗ[R] M) = D := rfl

end cancel

section

variables {R : Type*} [comm_ring R]
variables {A : Type*} [comm_ring A] [algebra R A]

section

variables {M : Type*} [add_comm_group M] [module A M] [module R M]
variables (D : derivation R A M) {D1 D2 : derivation R A M} (r : R) (a b : A)

protected lemma map_neg : D (-a) = -D a := map_neg D a
protected lemma map_sub : D (a - b) = D a - D b := map_sub D a b

@[simp] lemma map_coe_int (n : ℤ) : D (n : A) = 0 :=
by rw [← zsmul_one, D.map_smul_of_tower n, map_one_eq_zero, smul_zero]

lemma leibniz_of_mul_eq_one {a b : A} (h : a * b = 1) : D a = -a^2 • D b :=
begin
  rw neg_smul,
  refine eq_neg_of_add_eq_zero_left _,
  calc D a + a ^ 2 • D b = a • b • D a + a • a • D b : by simp only [smul_smul, h, one_smul, sq]
                     ... = a • D (a * b)             : by rw [leibniz, smul_add, add_comm]
                     ... = 0                         : by rw [h, map_one_eq_zero, smul_zero]
end

lemma leibniz_inv_of [invertible a] : D (⅟a) = -⅟a^2 • D a :=
D.leibniz_of_mul_eq_one $ inv_of_mul_self a

lemma leibniz_inv {K : Type*} [field K] [module K M] [algebra R K] (D : derivation R K M) (a : K) :
  D (a⁻¹) = -a⁻¹ ^ 2 • D a :=
begin
  rcases eq_or_ne a 0 with (rfl|ha),
  { simp },
  { exact D.leibniz_of_mul_eq_one (inv_mul_cancel ha) }
end

instance : has_neg (derivation R A M) :=
⟨λ D, mk' (-D) $  λ a b,
  by simp only [linear_map.neg_apply, smul_neg, neg_add_rev, leibniz, coe_fn_coe, add_comm]⟩

@[simp] lemma coe_neg (D : derivation R A M) : ⇑(-D) = -D := rfl
@[simp] lemma coe_neg_linear_map (D : derivation R A M) : ↑(-D) = (-D : A →ₗ[R] M) :=
rfl
lemma neg_apply : (-D) a = -D a := rfl

instance : has_sub (derivation R A M) :=
⟨λ D1 D2, mk' (D1 - D2 : A →ₗ[R] M) $ λ a b,
  by simp only [linear_map.sub_apply, leibniz, coe_fn_coe, smul_sub, add_sub_add_comm]⟩

@[simp] lemma coe_sub (D1 D2 : derivation R A M) : ⇑(D1 - D2) = D1 - D2 := rfl
@[simp] lemma coe_sub_linear_map (D1 D2 : derivation R A M) : ↑(D1 - D2) = (D1 - D2 : A →ₗ[R] M) :=
rfl
lemma sub_apply : (D1 - D2) a = D1 a - D2 a := rfl

instance : add_comm_group (derivation R A M) :=
coe_injective.add_comm_group _ coe_zero coe_add coe_neg coe_sub (λ _ _, rfl) (λ _ _, rfl)

end

section lie_structures

/-! # Lie structures -/

variables (D : derivation R A A) {D1 D2 : derivation R A A} (r : R) (a b : A)

/-- The commutator of derivations is again a derivation. -/
instance : has_bracket (derivation R A A) (derivation R A A) :=
⟨λ D1 D2, mk' (⁅(D1 : module.End R A), (D2 : module.End R A)⁆) $ λ a b,
  by { simp only [ring.lie_def, map_add, id.smul_eq_mul, linear_map.mul_apply, leibniz, coe_fn_coe,
    linear_map.sub_apply], ring, }⟩

@[simp] lemma commutator_coe_linear_map :
  ↑⁅D1, D2⁆ = ⁅(D1 : module.End R A), (D2 : module.End R A)⁆ := rfl

lemma commutator_apply : ⁅D1, D2⁆ a = D1 (D2 a) - D2 (D1 a) := rfl

instance : lie_ring (derivation R A A) :=
{ add_lie     := λ d e f, by { ext a, simp only [commutator_apply, add_apply, map_add], ring, },
  lie_add     := λ d e f, by { ext a, simp only [commutator_apply, add_apply, map_add], ring, },
  lie_self    := λ d, by { ext a, simp only [commutator_apply, add_apply, map_add], ring_nf, },
  leibniz_lie := λ d e f,
    by { ext a, simp only [commutator_apply, add_apply, sub_apply, map_sub], ring, } }

instance : lie_algebra R (derivation R A A) :=
{ lie_smul := λ r d e, by { ext a, simp only [commutator_apply, map_smul, smul_sub, smul_apply]},
  ..derivation.module }

end lie_structures

end

end derivation

section to_square_zero

universes u v w

variables {R : Type u} {A : Type u} {B : Type w} [comm_semiring R] [comm_semiring A] [comm_ring B]
variables [algebra R A] [algebra R B] (I : ideal B) (hI : I ^ 2 = ⊥)

/-- If `f₁ f₂ : A →ₐ[R] B` are two lifts of the same `A →ₐ[R] B ⧸ I`,
  we may define a map `f₁ - f₂ : A →ₗ[R] I`. -/
def diff_to_ideal_of_quotient_comp_eq (f₁ f₂ : A →ₐ[R] B)
  (e : (ideal.quotient.mkₐ R I).comp f₁ = (ideal.quotient.mkₐ R I).comp f₂) :
  A →ₗ[R] I :=
linear_map.cod_restrict (I.restrict_scalars _) (f₁.to_linear_map - f₂.to_linear_map)
begin
  intro x,
  change f₁ x - f₂ x ∈ I,
  rw [← ideal.quotient.eq, ← ideal.quotient.mkₐ_eq_mk R, ← alg_hom.comp_apply, e],
  refl,
end

@[simp]
lemma diff_to_ideal_of_quotient_comp_eq_apply (f₁ f₂ : A →ₐ[R] B)
  (e : (ideal.quotient.mkₐ R I).comp f₁ = (ideal.quotient.mkₐ R I).comp f₂) (x : A) :
  ((diff_to_ideal_of_quotient_comp_eq I f₁ f₂ e) x : B) = f₁ x - f₂ x :=
rfl

variables [algebra A B] [is_scalar_tower R A B]

include hI

/-- Given a tower of algebras `R → A → B`, and a square-zero `I : ideal B`, each lift `A →ₐ[R] B`
of the canonical map `A →ₐ[R] B ⧸ I` corresponds to a `R`-derivation from `A` to `I`. -/
def derivation_to_square_zero_of_lift
  (f : A →ₐ[R] B) (e : (ideal.quotient.mkₐ R I).comp f = is_scalar_tower.to_alg_hom R A (B ⧸ I)) :
  derivation R A I :=
begin
  refine
  { map_one_eq_zero' := _,
    leibniz' := _,
    ..(diff_to_ideal_of_quotient_comp_eq I f (is_scalar_tower.to_alg_hom R A B) _) },
  { rw e, ext, refl },
  { ext, change f 1 - algebra_map A B 1 = 0, rw [map_one, map_one, sub_self] },
  { intros x y,
    let F := diff_to_ideal_of_quotient_comp_eq I f (is_scalar_tower.to_alg_hom R A B)
      (by { rw e, ext, refl }),
    have : (f x - algebra_map A B x) * (f y - algebra_map A B y) = 0,
    { rw [← ideal.mem_bot, ← hI, pow_two],
      convert (ideal.mul_mem_mul (F x).2 (F y).2) using 1 },
    ext,
    dsimp only [submodule.coe_add, submodule.coe_mk, linear_map.coe_mk,
      diff_to_ideal_of_quotient_comp_eq_apply, submodule.coe_smul_of_tower,
      is_scalar_tower.coe_to_alg_hom', linear_map.to_fun_eq_coe],
    simp only [map_mul, sub_mul, mul_sub, algebra.smul_def] at ⊢ this,
    rw [sub_eq_iff_eq_add, sub_eq_iff_eq_add] at this,
    rw this,
    ring }
end

lemma derivation_to_square_zero_of_lift_apply (f : A →ₐ[R] B)
  (e : (ideal.quotient.mkₐ R I).comp f = is_scalar_tower.to_alg_hom R A (B ⧸ I))
  (x : A) : (derivation_to_square_zero_of_lift I hI f e x : B) = f x - algebra_map A B x := rfl

/-- Given a tower of algebras `R → A → B`, and a square-zero `I : ideal B`, each `R`-derivation
from `A` to `I` corresponds to a lift `A →ₐ[R] B` of the canonical map `A →ₐ[R] B ⧸ I`. -/
def lift_of_derivation_to_square_zero (f : derivation R A I) :
  A →ₐ[R] B :=
{ map_one' := show (f 1 : B) + algebra_map A B 1 = 1,
   by rw [map_one, f.map_one_eq_zero, submodule.coe_zero, zero_add],
  map_mul' := λ x y, begin
    have : (f x : B) * (f y) = 0,
    { rw [← ideal.mem_bot, ← hI, pow_two], convert (ideal.mul_mem_mul (f x).2 (f y).2) using 1 },
    dsimp,
    simp only [map_mul, f.leibniz, add_mul, mul_add, submodule.coe_add,
      submodule.coe_smul_of_tower, algebra.smul_def, this],
    ring
  end,
  commutes' := λ r, by { dsimp, simp [← is_scalar_tower.algebra_map_apply R A B r] },
  map_zero' := ((I.restrict_scalars R).subtype.comp f.to_linear_map +
    (is_scalar_tower.to_alg_hom R A B).to_linear_map).map_zero,
  ..((I.restrict_scalars R).subtype.comp f.to_linear_map +
    (is_scalar_tower.to_alg_hom R A B).to_linear_map) }

lemma lift_of_derivation_to_square_zero_apply (f : derivation R A I) (x : A) :
  lift_of_derivation_to_square_zero I hI f x = f x + algebra_map A B x := rfl

@[simp] lemma lift_of_derivation_to_square_zero_mk_apply (d : derivation R A I) (x : A) :
    ideal.quotient.mk I (lift_of_derivation_to_square_zero I hI d x) = algebra_map A (B ⧸ I) x :=
by { rw [lift_of_derivation_to_square_zero_apply, map_add,
  ideal.quotient.eq_zero_iff_mem.mpr (d x).prop, zero_add], refl }

/-- Given a tower of algebras `R → A → B`, and a square-zero `I : ideal B`,
there is a 1-1 correspondance between `R`-derivations from `A` to `I` and
lifts `A →ₐ[R] B` of the canonical map `A →ₐ[R] B ⧸ I`. -/
@[simps]
def derivation_to_square_zero_equiv_lift :
  derivation R A I ≃
    { f : A →ₐ[R] B // (ideal.quotient.mkₐ R I).comp f = is_scalar_tower.to_alg_hom R A (B ⧸ I) } :=
begin
  refine ⟨λ d, ⟨lift_of_derivation_to_square_zero I hI d, _⟩, λ f,
    (derivation_to_square_zero_of_lift I hI f.1 f.2 : _), _, _⟩,
  { ext x, exact lift_of_derivation_to_square_zero_mk_apply I hI d x },
  { intro d, ext x, exact add_sub_cancel (d x : B) (algebra_map A B x) },
  { rintro ⟨f, hf⟩, ext x,  exact sub_add_cancel (f x) (algebra_map A B x) }
end

<<<<<<< HEAD
end to_square_zero
=======
end to_square_zero

section derivation_module

open_locale tensor_product

variables (R S : Type*) [comm_ring R] [comm_ring S] [algebra R S]

/-- The kernel of the multiplication map `S ⊗[R] S →ₐ[R] S`. -/
abbreviation derivation_module.ideal : ideal (S ⊗[R] S) :=
ring_hom.ker (tensor_product.lmul' R : S ⊗[R] S →ₐ[R] S)

variable {S}

lemma derivation_module.one_smul_sub_smul_one_mem_ideal (a : S) :
  (1 : S) ⊗ₜ[R] a - a ⊗ₜ[R] (1 : S) ∈ derivation_module.ideal R S :=
by simp [ring_hom.mem_ker]

variables {R}

variables {M : Type*} [add_comm_group M] [module R M] [module S M] [is_scalar_tower R S M]

/-- For a `R`-derivation `S → M`, this is the map `S ⊗[R] S →ₗ[S] M` sending `s ⊗ₜ t ↦ s • D t`. -/
def derivation.tensor_product_to (D : derivation R S M) : S ⊗[R] S →ₗ[S] M :=
tensor_product.algebra_tensor_module.lift ((linear_map.lsmul S (S →ₗ[R] M)).flip D.to_linear_map)

lemma derivation.tensor_product_to_tmul (D : derivation R S M) (s t : S) :
  D.tensor_product_to (s ⊗ₜ t) = s • D t :=
tensor_product.lift.tmul s t

lemma derivation.tensor_product_to_mul (D : derivation R S M) (x y : S ⊗[R] S) :
  D.tensor_product_to (x * y) = tensor_product.lmul' R x • D.tensor_product_to y +
    tensor_product.lmul' R y • D.tensor_product_to x :=
begin
  apply tensor_product.induction_on x,
  { rw [zero_mul, map_zero, map_zero, zero_smul, smul_zero, add_zero] },
  swap, { rintros, simp only [add_mul, map_add, add_smul, *, smul_add], rw add_add_add_comm },
  intros x₁ x₂,
  apply tensor_product.induction_on y,
  { rw [mul_zero, map_zero, map_zero, zero_smul, smul_zero, add_zero] },
  swap, { rintros, simp only [mul_add, map_add, add_smul, *, smul_add], rw add_add_add_comm },
  intros x y,
  simp only [tensor_product.tmul_mul_tmul, derivation.tensor_product_to,
    tensor_product.algebra_tensor_module.lift_apply, tensor_product.lift.tmul',
    tensor_product.lmul'_apply_tmul],
  dsimp,
  rw D.leibniz,
  simp only [smul_smul, smul_add, mul_comm (x * y) x₁, mul_right_comm x₁ x₂, ← mul_assoc],
end

variables (R S)

/-- The kernel of `S ⊗[R] S →ₐ[R] S` is generated by `1 ⊗ s - s ⊗ 1` as a `S`-module. -/
lemma derivation_module.submodule_span_range_eq_ideal :
  submodule.span S (set.range $ λ s : S, (1 : S) ⊗ₜ[R] s - s ⊗ₜ[R] (1 : S)) =
    (derivation_module.ideal R S).restrict_scalars S :=
begin
  apply le_antisymm,
  { rw submodule.span_le,
    rintros _ ⟨s, rfl⟩,
    exact derivation_module.one_smul_sub_smul_one_mem_ideal _ _ },
  { rintros x (hx : _ = _),
    have : x - (tensor_product.lmul' R x) ⊗ₜ[R] (1 : S)   = x,
    { rw [hx, tensor_product.zero_tmul, sub_zero] },
    rw ← this,
    clear this hx,
    apply tensor_product.induction_on x; clear x,
    { rw [map_zero, tensor_product.zero_tmul, sub_zero], exact zero_mem _ },
    { intros x y,
      convert_to x • (1 ⊗ₜ y - y ⊗ₜ 1) ∈ _,
      { rw [tensor_product.lmul'_apply_tmul, smul_sub, tensor_product.smul_tmul',
          tensor_product.smul_tmul', smul_eq_mul, smul_eq_mul, mul_one] },
      { refine submodule.smul_mem _ x _,
        apply submodule.subset_span,
        exact set.mem_range_self y } },
    { intros x y hx hy,
      rw [map_add, tensor_product.add_tmul, ← sub_add_sub_comm],
      exact add_mem hx hy } }
end

lemma derivation_module.span_range_eq_ideal :
  ideal.span (set.range $ λ s : S, (1 : S) ⊗ₜ[R] s - s ⊗ₜ[R] (1 : S)) =
    derivation_module.ideal R S :=
begin
  apply le_antisymm,
  { rw ideal.span_le,
    rintros _ ⟨s, rfl⟩,
    exact derivation_module.one_smul_sub_smul_one_mem_ideal _ _ },
  { change (derivation_module.ideal R S).restrict_scalars S ≤ (ideal.span _).restrict_scalars S,
    rw [← derivation_module.submodule_span_range_eq_ideal, ideal.span],
    conv_rhs { rw ← submodule.span_span_of_tower S },
    exact submodule.subset_span }
end

end derivation_module
>>>>>>> 0a3e8d38
<|MERGE_RESOLUTION|>--- conflicted
+++ resolved
@@ -446,9 +446,6 @@
   { rintro ⟨f, hf⟩, ext x,  exact sub_add_cancel (f x) (algebra_map A B x) }
 end
 
-<<<<<<< HEAD
-end to_square_zero
-=======
 end to_square_zero
 
 section derivation_module
@@ -543,5 +540,4 @@
     exact submodule.subset_span }
 end
 
-end derivation_module
->>>>>>> 0a3e8d38
+end derivation_module