--- conflicted
+++ resolved
@@ -851,7 +851,6 @@
   (kaehler_differential.ideal R S).cotangent_ideal_square).trans $
   kaehler_differential.End_equiv_aux_equiv R S
 
-<<<<<<< HEAD
 section presentation
 
 open kaehler_differential (D)
@@ -986,7 +985,7 @@
 end
 
 end presentation
-=======
+
 section exact_sequence
 
 local attribute [irreducible] kaehler_differential
@@ -1062,6 +1061,5 @@
 end
 
 end exact_sequence
->>>>>>> bf07fdbb
 
 end kaehler_differential