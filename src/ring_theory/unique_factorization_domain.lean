/-
Copyright (c) 2018 Johannes Hölzl. All rights reserved.
Released under Apache 2.0 license as described in the file LICENSE.
Authors: Johannes Hölzl, Jens Wagemaker, Aaron Anderson
-/

import algebra.gcd_monoid.basic
import ring_theory.integral_domain
import ring_theory.noetherian

/-!

# Unique factorization

## Main Definitions
* `wf_dvd_monoid` holds for `monoid`s for which a strict divisibility relation is
  well-founded.
* `unique_factorization_monoid` holds for `wf_dvd_monoid`s where
  `irreducible` is equivalent to `prime`

## To do
* set up the complete lattice structure on `factor_set`.

-/

variables {α : Type*}
local infix ` ~ᵤ ` : 50 := associated

/-- Well-foundedness of the strict version of |, which is equivalent to the descending chain
condition on divisibility and to the ascending chain condition on
principal ideals in an integral domain.
  -/
class wf_dvd_monoid (α : Type*) [comm_monoid_with_zero α] : Prop :=
(well_founded_dvd_not_unit : well_founded (@dvd_not_unit α _))

export wf_dvd_monoid (well_founded_dvd_not_unit)

@[priority 100]  -- see Note [lower instance priority]
instance is_noetherian_ring.wf_dvd_monoid [integral_domain α] [is_noetherian_ring α] :
  wf_dvd_monoid α :=
⟨by { convert inv_image.wf (λ a, ideal.span ({a} : set α)) (well_founded_submodule_gt _ _),
      ext,
      exact ideal.span_singleton_lt_span_singleton.symm }⟩

namespace wf_dvd_monoid

variables [comm_monoid_with_zero α]
open associates nat

theorem of_wf_dvd_monoid_associates (h : wf_dvd_monoid (associates α)): wf_dvd_monoid α :=
⟨begin
  haveI := h,
  refine (surjective.well_founded_iff mk_surjective _).2 wf_dvd_monoid.well_founded_dvd_not_unit,
  intros, rw mk_dvd_not_unit_mk_iff
end⟩

variables [wf_dvd_monoid α]

instance wf_dvd_monoid_associates : wf_dvd_monoid (associates α) :=
⟨begin
  refine (surjective.well_founded_iff mk_surjective _).1 wf_dvd_monoid.well_founded_dvd_not_unit,
  intros, rw mk_dvd_not_unit_mk_iff
end⟩

theorem well_founded_associates : well_founded ((<) : associates α → associates α → Prop) :=
subrelation.wf (λ x y, dvd_not_unit_of_lt) wf_dvd_monoid.well_founded_dvd_not_unit

local attribute [elab_as_eliminator] well_founded.fix

lemma exists_irreducible_factor {a : α} (ha : ¬ is_unit a) (ha0 : a ≠ 0) :
  ∃ i, irreducible i ∧ i ∣ a :=
(irreducible_or_factor a ha).elim (λ hai, ⟨a, hai, dvd_rfl⟩)
  (well_founded.fix
    wf_dvd_monoid.well_founded_dvd_not_unit
    (λ a ih ha ha0 ⟨x, y, hx, hy, hxy⟩,
      have hx0 : x ≠ 0, from λ hx0, ha0 (by rw [← hxy, hx0, zero_mul]),
      (irreducible_or_factor x hx).elim
        (λ hxi, ⟨x, hxi, hxy ▸ by simp⟩)
        (λ hxf, let ⟨i, hi⟩ := ih x ⟨hx0, y, hy, hxy.symm⟩ hx hx0 hxf in
          ⟨i, hi.1, hi.2.trans (hxy ▸ by simp)⟩)) a ha ha0)

@[elab_as_eliminator] lemma induction_on_irreducible {P : α → Prop} (a : α)
  (h0 : P 0) (hu : ∀ u : α, is_unit u → P u)
  (hi : ∀ a i : α, a ≠ 0 → irreducible i → P a → P (i * a)) :
  P a :=
by haveI := classical.dec; exact
well_founded.fix wf_dvd_monoid.well_founded_dvd_not_unit
  (λ a ih, if ha0 : a = 0 then ha0.symm ▸ h0
    else if hau : is_unit a then hu a hau
    else let ⟨i, hii, ⟨b, hb⟩⟩ := exists_irreducible_factor hau ha0 in
      have hb0 : b ≠ 0, from λ hb0, by simp * at *,
      hb.symm ▸ hi _ _ hb0 hii (ih _ ⟨hb0, i,
        hii.1, by rw [hb, mul_comm]⟩))
  a

lemma exists_factors (a : α) : a ≠ 0 →
  ∃f : multiset α, (∀b ∈ f, irreducible b) ∧ associated f.prod a :=
wf_dvd_monoid.induction_on_irreducible a
  (λ h, (h rfl).elim)
  (λ u hu _, ⟨0, ⟨by simp [hu], associated.symm (by simp [hu, associated_one_iff_is_unit])⟩⟩)
  (λ a i ha0 hii ih hia0,
    let ⟨s, hs⟩ := ih ha0 in
    ⟨i ::ₘ s, ⟨by clear _let_match; finish,
      by { rw multiset.prod_cons,
           exact hs.2.mul_left _ }⟩⟩)

end wf_dvd_monoid

theorem wf_dvd_monoid.of_well_founded_associates [comm_cancel_monoid_with_zero α]
  (h : well_founded ((<) : associates α → associates α → Prop)) : wf_dvd_monoid α :=
wf_dvd_monoid.of_wf_dvd_monoid_associates
  ⟨by { convert h, ext, exact associates.dvd_not_unit_iff_lt }⟩

theorem wf_dvd_monoid.iff_well_founded_associates [comm_cancel_monoid_with_zero α] :
  wf_dvd_monoid α ↔ well_founded ((<) : associates α → associates α → Prop) :=
⟨by apply wf_dvd_monoid.well_founded_associates, wf_dvd_monoid.of_well_founded_associates⟩
section prio
set_option default_priority 100 -- see Note [default priority]
/-- unique factorization monoids.

These are defined as `comm_cancel_monoid_with_zero`s with well-founded strict divisibility
relations, but this is equivalent to more familiar definitions:

Each element (except zero) is uniquely represented as a multiset of irreducible factors.
Uniqueness is only up to associated elements.

Each element (except zero) is non-uniquely represented as a multiset
of prime factors.

To define a UFD using the definition in terms of multisets
of irreducible factors, use the definition `of_exists_unique_irreducible_factors`

To define a UFD using the definition in terms of multisets
of prime factors, use the definition `of_exists_prime_factors`

-/
class unique_factorization_monoid (α : Type*) [comm_cancel_monoid_with_zero α]
  extends wf_dvd_monoid α : Prop :=
(irreducible_iff_prime : ∀ {a : α}, irreducible a ↔ prime a)

instance ufm_of_gcd_of_wf_dvd_monoid [nontrivial α] [comm_cancel_monoid_with_zero α]
  [wf_dvd_monoid α] [gcd_monoid α] : unique_factorization_monoid α :=
{ irreducible_iff_prime := λ _, gcd_monoid.irreducible_iff_prime
  .. ‹wf_dvd_monoid α› }

instance associates.ufm [comm_cancel_monoid_with_zero α]
  [unique_factorization_monoid α] : unique_factorization_monoid (associates α) :=
{ irreducible_iff_prime := by { rw ← associates.irreducible_iff_prime_iff,
    apply unique_factorization_monoid.irreducible_iff_prime, }
  .. (wf_dvd_monoid.wf_dvd_monoid_associates : wf_dvd_monoid (associates α)) }

end prio

namespace unique_factorization_monoid
variables [comm_cancel_monoid_with_zero α] [unique_factorization_monoid α]

theorem exists_prime_factors (a : α) : a ≠ 0 →
  ∃ f : multiset α, (∀b ∈ f, prime b) ∧ f.prod ~ᵤ a :=
by { simp_rw ← unique_factorization_monoid.irreducible_iff_prime,
     apply wf_dvd_monoid.exists_factors a }

@[elab_as_eliminator] lemma induction_on_prime {P : α → Prop}
  (a : α) (h₁ : P 0) (h₂ : ∀ x : α, is_unit x → P x)
  (h₃ : ∀ a p : α, a ≠ 0 → prime p → P a → P (p * a)) : P a :=
begin
  simp_rw ← unique_factorization_monoid.irreducible_iff_prime at h₃,
  exact wf_dvd_monoid.induction_on_irreducible a h₁ h₂ h₃,
end

lemma factors_unique : ∀{f g : multiset α},
  (∀x∈f, irreducible x) → (∀x∈g, irreducible x) → f.prod ~ᵤ g.prod →
  multiset.rel associated f g :=
by haveI := classical.dec_eq α; exact
λ f, multiset.induction_on f
  (λ g _ hg h,
    multiset.rel_zero_left.2 $
      multiset.eq_zero_of_forall_not_mem (λ x hx,
        have is_unit g.prod, by simpa [associated_one_iff_is_unit] using h.symm,
        (hg x hx).not_unit (is_unit_iff_dvd_one.2 ((multiset.dvd_prod hx).trans
          (is_unit_iff_dvd_one.1 this)))))
  (λ p f ih g hf hg hfg,
    let ⟨b, hbg, hb⟩ := exists_associated_mem_of_dvd_prod
      (irreducible_iff_prime.1 (hf p (by simp)))
      (λ q hq, irreducible_iff_prime.1 (hg _ hq)) $
        hfg.dvd_iff_dvd_right.1
          (show p ∣ (p ::ₘ f).prod, by simp) in
    begin
      rw ← multiset.cons_erase hbg,
      exact multiset.rel.cons hb (ih (λ q hq, hf _ (by simp [hq]))
        (λ q (hq : q ∈ g.erase b), hg q (multiset.mem_of_mem_erase hq))
        (associated.of_mul_left
          (by rwa [← multiset.prod_cons, ← multiset.prod_cons, multiset.cons_erase hbg]) hb
        (hf p (by simp)).ne_zero))
    end)

end unique_factorization_monoid

lemma prime_factors_unique [comm_cancel_monoid_with_zero α] : ∀ {f g : multiset α},
  (∀ x ∈ f, prime x) → (∀ x ∈ g, prime x) → f.prod ~ᵤ g.prod →
  multiset.rel associated f g :=
by haveI := classical.dec_eq α; exact
λ f, multiset.induction_on f
  (λ g _ hg h,
    multiset.rel_zero_left.2 $
    multiset.eq_zero_of_forall_not_mem $ λ x hx,
    have is_unit g.prod, by simpa [associated_one_iff_is_unit] using h.symm,
    (hg x hx).not_unit $ is_unit_iff_dvd_one.2 $
    (multiset.dvd_prod hx).trans (is_unit_iff_dvd_one.1 this))
  (λ p f ih g hf hg hfg,
    let ⟨b, hbg, hb⟩ := exists_associated_mem_of_dvd_prod
      (hf p (by simp)) (λ q hq, hg _ hq) $
        hfg.dvd_iff_dvd_right.1
          (show p ∣ (p ::ₘ f).prod, by simp) in
    begin
      rw ← multiset.cons_erase hbg,
      exact multiset.rel.cons hb (ih (λ q hq, hf _ (by simp [hq]))
        (λ q (hq : q ∈ g.erase b), hg q (multiset.mem_of_mem_erase hq))
        (associated.of_mul_left
          (by rwa [← multiset.prod_cons, ← multiset.prod_cons, multiset.cons_erase hbg]) hb
        (hf p (by simp)).ne_zero)),
    end)

/-- If an irreducible has a prime factorization,
  then it is an associate of one of its prime factors. -/
lemma prime_factors_irreducible [comm_cancel_monoid_with_zero α] {a : α} {f : multiset α}
  (ha : irreducible a) (pfa : (∀b ∈ f, prime b) ∧ f.prod ~ᵤ a) :
  ∃ p, a ~ᵤ p ∧ f = {p} :=
begin
  haveI := classical.dec_eq α,
  refine multiset.induction_on f (λ h, (ha.not_unit
    (associated_one_iff_is_unit.1 (associated.symm h))).elim) _ pfa.2 pfa.1,
  rintros p s _ ⟨u, hu⟩ hs,
  use p,
  have hs0 : s = 0,
  { by_contra hs0,
    obtain ⟨q, hq⟩ := multiset.exists_mem_of_ne_zero hs0,
    apply (hs q (by simp [hq])).2.1,
    refine (ha.is_unit_or_is_unit (_ : _ = ((p * ↑u) * (s.erase q).prod) * _)).resolve_left _,
    { rw [mul_right_comm _ _ q, mul_assoc, ← multiset.prod_cons, multiset.cons_erase hq, ← hu,
        mul_comm, mul_comm p _, mul_assoc],
      simp, },
    apply mt is_unit_of_mul_is_unit_left (mt is_unit_of_mul_is_unit_left _),
    apply (hs p (multiset.mem_cons_self _ _)).2.1 },
  simp only [mul_one, multiset.prod_cons, multiset.prod_zero, hs0] at *,
  exact ⟨associated.symm ⟨u, hu⟩, rfl⟩,
end

section exists_prime_factors

variables [comm_cancel_monoid_with_zero α]
variables (pf : ∀ (a : α), a ≠ 0 → ∃ f : multiset α, (∀b ∈ f, prime b) ∧ f.prod ~ᵤ a)

include pf

lemma wf_dvd_monoid.of_exists_prime_factors : wf_dvd_monoid α :=
⟨begin
  classical,
  apply rel_hom.well_founded (rel_hom.mk _ _) (with_top.well_founded_lt nat.lt_wf),
  { intro a,
    by_cases h : a = 0, { exact ⊤ },
    exact (classical.some (pf a h)).card },

  rintros a b ⟨ane0, ⟨c, hc, b_eq⟩⟩,
  rw dif_neg ane0,
  by_cases h : b = 0, { simp [h, lt_top_iff_ne_top] },
  rw [dif_neg h, with_top.coe_lt_coe],
  have cne0 : c ≠ 0, { refine mt (λ con, _) h, rw [b_eq, con, mul_zero] },
  calc multiset.card (classical.some (pf a ane0))
      < _ + multiset.card (classical.some (pf c cne0)) :
    lt_add_of_pos_right _ (multiset.card_pos.mpr (λ con, hc (associated_one_iff_is_unit.mp _)))
  ... = multiset.card (classical.some (pf a ane0) + classical.some (pf c cne0)) :
    (multiset.card_add _ _).symm
  ... = multiset.card (classical.some (pf b h)) :
    multiset.card_eq_card_of_rel (prime_factors_unique _ (classical.some_spec (pf _ h)).1 _),
  { convert (classical.some_spec (pf c cne0)).2.symm,
    rw [con, multiset.prod_zero] },
  { intros x hadd,
    rw multiset.mem_add at hadd,
    cases hadd; apply (classical.some_spec (pf _ _)).1 _ hadd },
  { rw multiset.prod_add,
    transitivity a * c,
    { apply associated.mul_mul; apply (classical.some_spec (pf _ _)).2 },
    { rw ← b_eq,
      apply (classical.some_spec (pf _ _)).2.symm, } }
end⟩

lemma irreducible_iff_prime_of_exists_prime_factors {p : α} : irreducible p ↔ prime p :=
begin
  by_cases hp0 : p = 0,
  { simp [hp0] },
  refine ⟨λ h, _, prime.irreducible⟩,
  obtain ⟨f, hf⟩ := pf p hp0,
  obtain ⟨q, hq, rfl⟩ := prime_factors_irreducible h hf,
  rw hq.prime_iff,
  exact hf.1 q (multiset.mem_singleton_self _)
end

theorem unique_factorization_monoid.of_exists_prime_factors :
  unique_factorization_monoid α :=
{ irreducible_iff_prime := λ _, irreducible_iff_prime_of_exists_prime_factors pf,
  .. wf_dvd_monoid.of_exists_prime_factors pf }

end exists_prime_factors

theorem unique_factorization_monoid.iff_exists_prime_factors [comm_cancel_monoid_with_zero α] :
  unique_factorization_monoid α ↔
    (∀ (a : α), a ≠ 0 → ∃ f : multiset α, (∀b ∈ f, prime b) ∧ f.prod ~ᵤ a) :=
⟨λ h, @unique_factorization_monoid.exists_prime_factors _ _ h,
  unique_factorization_monoid.of_exists_prime_factors⟩

theorem irreducible_iff_prime_of_exists_unique_irreducible_factors [comm_cancel_monoid_with_zero α]
  (eif : ∀ (a : α), a ≠ 0 → ∃ f : multiset α, (∀b ∈ f, irreducible b) ∧ f.prod ~ᵤ a)
  (uif : ∀ (f g : multiset α),
  (∀ x ∈ f, irreducible x) → (∀ x ∈ g, irreducible x) → f.prod ~ᵤ g.prod →
    multiset.rel associated f g)
  (p : α) : irreducible p ↔ prime p :=
⟨by letI := classical.dec_eq α; exact λ hpi,
    ⟨hpi.ne_zero, hpi.1,
      λ a b ⟨x, hx⟩,
      if hab0 : a * b = 0
      then (eq_zero_or_eq_zero_of_mul_eq_zero hab0).elim
        (λ ha0, by simp [ha0])
        (λ hb0, by simp [hb0])
      else
        have hx0 : x ≠ 0, from λ hx0, by simp * at *,
        have ha0 : a ≠ 0, from left_ne_zero_of_mul hab0,
        have hb0 : b ≠ 0, from right_ne_zero_of_mul hab0,
        begin
          cases eif x hx0 with fx hfx,
          cases eif a ha0 with fa hfa,
          cases eif b hb0 with fb hfb,
          have h : multiset.rel associated (p ::ₘ fx) (fa + fb),
          { apply uif,
            { exact λ i hi, (multiset.mem_cons.1 hi).elim (λ hip, hip.symm ▸ hpi) (hfx.1 _), },
            { exact λ i hi, (multiset.mem_add.1 hi).elim (hfa.1 _) (hfb.1 _), },
            calc multiset.prod (p ::ₘ fx)
                  ~ᵤ a * b : by rw [hx, multiset.prod_cons];
                    exact hfx.2.mul_left _
              ... ~ᵤ (fa).prod * (fb).prod :
                hfa.2.symm.mul_mul hfb.2.symm
              ... = _ : by rw multiset.prod_add, },
          exact let ⟨q, hqf, hq⟩ := multiset.exists_mem_of_rel_of_mem h
          (multiset.mem_cons_self p _) in
        (multiset.mem_add.1 hqf).elim
          (λ hqa, or.inl $ hq.dvd_iff_dvd_left.2 $
            hfa.2.dvd_iff_dvd_right.1
              (multiset.dvd_prod hqa))
          (λ hqb, or.inr $ hq.dvd_iff_dvd_left.2 $
            hfb.2.dvd_iff_dvd_right.1
              (multiset.dvd_prod hqb))
        end⟩, prime.irreducible⟩

theorem unique_factorization_monoid.of_exists_unique_irreducible_factors
  [comm_cancel_monoid_with_zero α]
  (eif : ∀ (a : α), a ≠ 0 → ∃ f : multiset α, (∀b ∈ f, irreducible b) ∧ f.prod ~ᵤ a)
  (uif : ∀ (f g : multiset α),
  (∀ x ∈ f, irreducible x) → (∀ x ∈ g, irreducible x) → f.prod ~ᵤ g.prod →
    multiset.rel associated f g) :
  unique_factorization_monoid α :=
unique_factorization_monoid.of_exists_prime_factors (by
  { convert eif,
    simp_rw irreducible_iff_prime_of_exists_unique_irreducible_factors eif uif })

namespace unique_factorization_monoid
variables [comm_cancel_monoid_with_zero α] [decidable_eq α] [nontrivial α] [normalization_monoid α]
variables [unique_factorization_monoid α]

/-- Noncomputably determines the multiset of prime factors. -/
noncomputable def factors (a : α) : multiset α := if h : a = 0 then 0 else
multiset.map normalize $ classical.some (unique_factorization_monoid.exists_prime_factors a h)

theorem factors_prod {a : α} (ane0 : a ≠ 0) : associated (factors a).prod a :=
begin
  rw [factors, dif_neg ane0],
  refine associated.trans _ (classical.some_spec (exists_prime_factors a ane0)).2,
  rw [← associates.mk_eq_mk_iff_associated, ← associates.prod_mk, ← associates.prod_mk,
      multiset.map_map],
  congr' 2,
  ext,
  rw [function.comp_apply, associates.mk_normalize],
end

theorem prime_of_factor {a : α} : ∀ (x : α), x ∈ factors a → prime x :=
begin
  rw [factors],
  split_ifs with ane0, { simp },
  intros x hx, rcases multiset.mem_map.1 hx with ⟨y, ⟨hy, rfl⟩⟩,
  rw (normalize_associated _).prime_iff,
  exact (classical.some_spec (unique_factorization_monoid.exists_prime_factors a ane0)).1 y hy,
end

theorem irreducible_of_factor {a : α} : ∀ (x : α), x ∈ factors a → irreducible x :=
λ x h, (prime_of_factor x h).irreducible

theorem normalize_factor {a : α} : ∀ (x : α), x ∈ factors a → normalize x = x :=
begin
  rw factors,
  split_ifs with h, { simp },
  intros x hx,
  obtain ⟨y, hy, rfl⟩ := multiset.mem_map.1 hx,
  apply normalize_idem
end

lemma factors_irreducible {a : α} (ha : irreducible a) :
  factors a = {normalize a} :=
begin
  obtain ⟨p, a_assoc, hp⟩ := prime_factors_irreducible ha
    ⟨prime_of_factor, factors_prod ha.ne_zero⟩,
  have p_mem : p ∈ factors a,
  { rw hp, exact multiset.mem_singleton_self _ },
  convert hp,
  rwa [← normalize_factor p p_mem, normalize_eq_normalize_iff, dvd_dvd_iff_associated]
end

lemma exists_mem_factors_of_dvd {a p : α} (ha0 : a ≠ 0) (hp : irreducible p) : p ∣ a →
  ∃ q ∈ factors a, p ~ᵤ q :=
λ ⟨b, hb⟩,
have hb0 : b ≠ 0, from λ hb0, by simp * at *,
have multiset.rel associated (p ::ₘ factors b) (factors a),
  from factors_unique
    (λ x hx, (multiset.mem_cons.1 hx).elim (λ h, h.symm ▸ hp)
      (irreducible_of_factor _))
    irreducible_of_factor
    (associated.symm $ calc multiset.prod (factors a) ~ᵤ a : factors_prod ha0
      ... = p * b : hb
      ... ~ᵤ multiset.prod (p ::ₘ factors b) :
        by rw multiset.prod_cons; exact (factors_prod hb0).symm.mul_left _),
multiset.exists_mem_of_rel_of_mem this (by simp)

@[simp] lemma factors_zero : factors (0 : α) = 0 := dif_pos rfl

@[simp] lemma factors_one : factors (1 : α) = 0 :=
begin
  rw ← multiset.rel_zero_right,
  apply factors_unique irreducible_of_factor,
  { intros x hx,
    exfalso,
    apply multiset.not_mem_zero x hx },
  { simp [factors_prod (@one_ne_zero α _ _)] },
  apply_instance
end

@[simp] lemma factors_mul {x y : α} (hx : x ≠ 0) (hy : y ≠ 0) :
  factors (x * y) = factors x + factors y :=
begin
  have h : (normalize : α → α) = associates.out ∘ associates.mk,
  { ext, rw [function.comp_apply, associates.out_mk], },
  rw [← multiset.map_id' (factors (x * y)), ← multiset.map_id' (factors x),
    ← multiset.map_id' (factors y), ← multiset.map_congr normalize_factor,
    ← multiset.map_congr normalize_factor, ← multiset.map_congr normalize_factor,
    ← multiset.map_add, h, ← multiset.map_map associates.out, eq_comm,
    ← multiset.map_map associates.out],
  refine congr rfl _,
  apply multiset.map_mk_eq_map_mk_of_rel,
  apply factors_unique,
  { intros x hx,
    rcases multiset.mem_add.1 hx with hx | hx;
    exact irreducible_of_factor x hx },
  { exact irreducible_of_factor },
  { rw multiset.prod_add,
    exact ((factors_prod hx).mul_mul (factors_prod hy)).trans
      (factors_prod (mul_ne_zero hx hy)).symm }
end

@[simp] lemma factors_pow {x : α} (n : ℕ) :
  factors (x ^ n) = n • factors x :=
begin
  induction n with n ih,
  { simp },
  by_cases h0 : x = 0,
  { simp [h0, zero_pow n.succ_pos, smul_zero] },
  rw [pow_succ, succ_nsmul, factors_mul h0 (pow_ne_zero _ h0), ih],
end

lemma dvd_iff_factors_le_factors {x y : α} (hx : x ≠ 0) (hy : y ≠ 0) :
  x ∣ y ↔ factors x ≤ factors y :=
begin
  split,
  { rintro ⟨c, rfl⟩,
    simp [hx, right_ne_zero_of_mul hy] },
  { rw [← (factors_prod hx).dvd_iff_dvd_left, ← (factors_prod hy).dvd_iff_dvd_right],
    apply multiset.prod_dvd_prod }
end

<<<<<<< HEAD
lemma zero_not_mem_factors (x : α) : (0 : α) ∉ factors x :=
λ h, prime.ne_zero (prime_of_factor _ h) rfl
=======
lemma dvd_of_mem_factors {a p : α} (H : p ∈ factors a) : p ∣ a :=
begin
  by_cases hcases : a = 0,
  { rw hcases,
    exact dvd_zero p },
  { exact dvd_trans (multiset.dvd_prod H) (associated.dvd (factors_prod hcases)) },
end
>>>>>>> 138d98b1

end unique_factorization_monoid

namespace unique_factorization_monoid

open_locale classical
open multiset associates
noncomputable theory

variables [comm_cancel_monoid_with_zero α] [nontrivial α] [unique_factorization_monoid α]

/-- Noncomputably defines a `normalization_monoid` structure on a `unique_factorization_monoid`. -/
protected def normalization_monoid : normalization_monoid α :=
normalization_monoid_of_monoid_hom_right_inverse {
  to_fun := λ a : associates α, if a = 0 then 0 else ((factors a).map
    (classical.some mk_surjective.has_right_inverse : associates α → α)).prod,
  map_one' := by simp,
  map_mul' := λ x y, by {
    by_cases hx : x = 0, { simp [hx] },
    by_cases hy : y = 0, { simp [hy] },
    simp [hx, hy] } } begin
  intro x,
  dsimp,
  by_cases hx : x = 0, { simp [hx] },
  have h : associates.mk_monoid_hom ∘ (classical.some mk_surjective.has_right_inverse) =
           (id : associates α → associates α),
  { ext x,
    rw [function.comp_apply, mk_monoid_hom_apply,
      classical.some_spec mk_surjective.has_right_inverse x],
    refl },
  rw [if_neg hx, ← mk_monoid_hom_apply, monoid_hom.map_multiset_prod, map_map, h, map_id,
      ← associated_iff_eq],
  apply factors_prod hx
end

instance : inhabited (normalization_monoid α) := ⟨unique_factorization_monoid.normalization_monoid⟩

end unique_factorization_monoid

namespace unique_factorization_monoid

variables {R : Type*} [comm_cancel_monoid_with_zero R] [unique_factorization_monoid R]

lemma no_factors_of_no_prime_factors {a b : R} (ha : a ≠ 0)
  (h : (∀ {d}, d ∣ a → d ∣ b → ¬ prime d)) : ∀ {d}, d ∣ a → d ∣ b → is_unit d :=
λ d, induction_on_prime d
  (by { simp only [zero_dvd_iff], intros, contradiction })
  (λ x hx _ _, hx)
  (λ d q hp hq ih dvd_a dvd_b,
    absurd hq (h (dvd_of_mul_right_dvd dvd_a) (dvd_of_mul_right_dvd dvd_b)))

/-- Euclid's lemma: if `a ∣ b * c` and `a` and `c` have no common prime factors, `a ∣ b`.
Compare `is_coprime.dvd_of_dvd_mul_left`. -/
lemma dvd_of_dvd_mul_left_of_no_prime_factors {a b c : R} (ha : a ≠ 0) :
  (∀ {d}, d ∣ a → d ∣ c → ¬ prime d) → a ∣ b * c → a ∣ b :=
begin
  refine induction_on_prime c _ _ _,
  { intro no_factors,
    simp only [dvd_zero, mul_zero, forall_prop_of_true],
    haveI := classical.prop_decidable,
    exact is_unit_iff_forall_dvd.mp
      (no_factors_of_no_prime_factors ha @no_factors (dvd_refl a) (dvd_zero a)) _ },
  { rintros _ ⟨x, rfl⟩ _ a_dvd_bx,
    apply units.dvd_mul_right.mp a_dvd_bx },
  { intros c p hc hp ih no_factors a_dvd_bpc,
    apply ih (λ q dvd_a dvd_c hq, no_factors dvd_a (dvd_c.mul_left _) hq),
    rw mul_left_comm at a_dvd_bpc,
    refine or.resolve_left (hp.left_dvd_or_dvd_right_of_dvd_mul a_dvd_bpc) (λ h, _),
    exact no_factors h (dvd_mul_right p c) hp }
end

/-- Euclid's lemma: if `a ∣ b * c` and `a` and `b` have no common prime factors, `a ∣ c`.
Compare `is_coprime.dvd_of_dvd_mul_right`. -/
lemma dvd_of_dvd_mul_right_of_no_prime_factors {a b c : R} (ha : a ≠ 0)
  (no_factors : ∀ {d}, d ∣ a → d ∣ b → ¬ prime d) : a ∣ b * c → a ∣ c :=
by simpa [mul_comm b c] using dvd_of_dvd_mul_left_of_no_prime_factors ha @no_factors

/-- If `a ≠ 0, b` are elements of a unique factorization domain, then dividing
out their common factor `c'` gives `a'` and `b'` with no factors in common. -/
lemma exists_reduced_factors : ∀ (a ≠ (0 : R)) b,
  ∃ a' b' c', (∀ {d}, d ∣ a' → d ∣ b' → is_unit d) ∧ c' * a' = a ∧ c' * b' = b :=
begin
  haveI := classical.prop_decidable,
  intros a,
  refine induction_on_prime a _ _ _,
  { intros, contradiction },
  { intros a a_unit a_ne_zero b,
    use [a, b, 1],
    split,
    { intros p p_dvd_a _,
      exact is_unit_of_dvd_unit p_dvd_a a_unit },
    { simp } },
  { intros a p a_ne_zero p_prime ih_a pa_ne_zero b,
    by_cases p ∣ b,
    { rcases h with ⟨b, rfl⟩,
      obtain ⟨a', b', c', no_factor, ha', hb'⟩ := ih_a a_ne_zero b,
      refine ⟨a', b', p * c', @no_factor, _, _⟩,
      { rw [mul_assoc, ha'] },
      { rw [mul_assoc, hb'] } },
    { obtain ⟨a', b', c', coprime, rfl, rfl⟩ := ih_a a_ne_zero b,
      refine ⟨p * a', b', c', _, mul_left_comm _ _ _, rfl⟩,
      intros q q_dvd_pa' q_dvd_b',
      cases p_prime.left_dvd_or_dvd_right_of_dvd_mul q_dvd_pa' with p_dvd_q q_dvd_a',
      { have : p ∣ c' * b' := dvd_mul_of_dvd_right (p_dvd_q.trans q_dvd_b') _,
        contradiction },
      exact coprime q_dvd_a' q_dvd_b' } }
end

lemma exists_reduced_factors' (a b : R) (hb : b ≠ 0) :
  ∃ a' b' c', (∀ {d}, d ∣ a' → d ∣ b' → is_unit d) ∧ c' * a' = a ∧ c' * b' = b :=
let ⟨b', a', c', no_factor, hb, ha⟩ := exists_reduced_factors b hb a
in ⟨a', b', c', λ _ hpb hpa, no_factor hpa hpb, ha, hb⟩

section multiplicity
variables [nontrivial R] [normalization_monoid R] [decidable_eq R]
variables [decidable_rel (has_dvd.dvd : R → R → Prop)]
open multiplicity multiset

lemma le_multiplicity_iff_repeat_le_factors {a b : R} {n : ℕ} (ha : irreducible a) (hb : b ≠ 0) :
  ↑n ≤ multiplicity a b ↔ repeat (normalize a) n ≤ factors b :=
begin
  rw ← pow_dvd_iff_le_multiplicity,
  revert b,
  induction n with n ih, { simp },
  intros b hb,
  split,
  { rintro ⟨c, rfl⟩,
    rw [ne.def, pow_succ, mul_assoc, mul_eq_zero, decidable.not_or_iff_and_not] at hb,
    rw [pow_succ, mul_assoc, factors_mul hb.1 hb.2, repeat_succ, factors_irreducible ha,
      singleton_add, cons_le_cons_iff, ← ih hb.2],
    apply dvd.intro _ rfl },
  { rw [multiset.le_iff_exists_add],
    rintro ⟨u, hu⟩,
    rw [← (factors_prod hb).dvd_iff_dvd_right, hu, prod_add, prod_repeat],
    exact (associated.pow_pow $ associated_normalize a).dvd.trans (dvd.intro u.prod rfl) }
end

lemma multiplicity_eq_count_factors {a b : R} (ha : irreducible a) (hb : b ≠ 0) :
  multiplicity a b = (factors b).count (normalize a) :=
begin
  apply le_antisymm,
  { apply enat.le_of_lt_add_one,
    rw [← nat.cast_one, ← nat.cast_add, lt_iff_not_ge, ge_iff_le,
      le_multiplicity_iff_repeat_le_factors ha hb, ← le_count_iff_repeat_le],
    simp },
  rw [le_multiplicity_iff_repeat_le_factors ha hb, ← le_count_iff_repeat_le],
end

end multiplicity

end unique_factorization_monoid


namespace associates
open unique_factorization_monoid associated multiset
variables [comm_cancel_monoid_with_zero α]

/-- `factor_set α` representation elements of unique factorization domain as multisets.
`multiset α` produced by `factors` are only unique up to associated elements, while the multisets in
`factor_set α` are unqiue by equality and restricted to irreducible elements. This gives us a
representation of each element as a unique multisets (or the added ⊤ for 0), which has a complete
lattice struture. Infimum is the greatest common divisor and supremum is the least common multiple.
-/
@[reducible] def {u} factor_set (α : Type u) [comm_cancel_monoid_with_zero α] :
  Type u :=
with_top (multiset { a : associates α // irreducible a })

local attribute [instance] associated.setoid

theorem factor_set.coe_add {a b : multiset { a : associates α // irreducible a }} :
  (↑(a + b) : factor_set α) = a + b :=
by norm_cast

lemma factor_set.sup_add_inf_eq_add [decidable_eq (associates α)] :
  ∀(a b : factor_set α), a ⊔ b + a ⊓ b = a + b
| none     b        := show ⊤ ⊔ b + ⊤ ⊓ b = ⊤ + b, by simp
| a        none     := show a ⊔ ⊤ + a ⊓ ⊤ = a + ⊤, by simp
| (some a) (some b) := show (a : factor_set α) ⊔ b + a ⊓ b = a + b, from
  begin
    rw [← with_top.coe_sup, ← with_top.coe_inf, ← with_top.coe_add, ← with_top.coe_add,
      with_top.coe_eq_coe],
    exact multiset.union_add_inter _ _
  end

/-- Evaluates the product of a `factor_set` to be the product of the corresponding multiset,
  or `0` if there is none. -/
def factor_set.prod : factor_set α → associates α
| none     := 0
| (some s) := (s.map coe).prod

@[simp] theorem prod_top : (⊤ : factor_set α).prod = 0 := rfl

@[simp] theorem prod_coe {s : multiset { a : associates α // irreducible a }} :
  (s : factor_set α).prod = (s.map coe).prod :=
rfl

@[simp] theorem prod_add : ∀(a b : factor_set α), (a + b).prod = a.prod * b.prod
| none b    := show (⊤ + b).prod = (⊤:factor_set α).prod * b.prod, by simp
| a    none := show (a + ⊤).prod = a.prod * (⊤:factor_set α).prod, by simp
| (some a) (some b) :=
  show (↑a + ↑b:factor_set α).prod = (↑a:factor_set α).prod * (↑b:factor_set α).prod,
    by rw [← factor_set.coe_add, prod_coe, prod_coe, prod_coe, multiset.map_add, multiset.prod_add]

theorem prod_mono : ∀{a b : factor_set α}, a ≤ b → a.prod ≤ b.prod
| none b h := have b = ⊤, from top_unique h, by rw [this, prod_top]; exact le_refl _
| a none h := show a.prod ≤ (⊤ : factor_set α).prod, by simp; exact le_top
| (some a) (some b) h := prod_le_prod $ multiset.map_le_map $ with_top.coe_le_coe.1 $ h

/-- `bcount p s` is the multiplicity of `p` in the factor_set `s` (with bundled `p`)-/
def bcount [decidable_eq (associates α)] (p : {a : associates α // irreducible a}) :
  factor_set α → ℕ
| none := 0
| (some s) := s.count p

variables [dec_irr : Π (p : associates α), decidable (irreducible p)]
include dec_irr

/-- `count p s` is the multiplicity of the irreducible `p` in the factor_set `s`.

If `p` is not irreducible, `count p s` is defined to be `0`. -/
def count [decidable_eq (associates α)] (p : associates α) :
  factor_set α → ℕ :=
if hp : irreducible p then bcount ⟨p, hp⟩  else 0

@[simp] lemma count_some [decidable_eq (associates α)] {p : associates α} (hp : irreducible p)
  (s : multiset _) : count p (some s) = s.count ⟨p, hp⟩:=
by { dunfold count, split_ifs, refl }

@[simp] lemma count_zero [decidable_eq (associates α)] {p : associates α} (hp : irreducible p) :
  count p (0 : factor_set α) = 0 :=
by { dunfold count, split_ifs, refl }

lemma count_reducible [decidable_eq (associates α)] {p : associates α} (hp : ¬ irreducible p) :
  count p = 0 := dif_neg hp

omit dec_irr

/-- membership in a factor_set (bundled version) -/
def bfactor_set_mem : {a : associates α // irreducible a} → (factor_set α) → Prop
| _ ⊤ := true
| p (some l) := p ∈ l

include dec_irr

/-- `factor_set_mem p s` is the predicate that the irreducible `p` is a member of
`s : factor_set α`.

If `p` is not irreducible, `p` is not a member of any `factor_set`. -/
def factor_set_mem (p : associates α) (s : factor_set α) : Prop :=
if hp : irreducible p then bfactor_set_mem ⟨p, hp⟩ s else false

instance : has_mem (associates α) (factor_set α) := ⟨factor_set_mem⟩

@[simp] lemma factor_set_mem_eq_mem (p : associates α) (s : factor_set α) :
  factor_set_mem p s = (p ∈ s) := rfl

lemma mem_factor_set_top {p : associates α} {hp : irreducible p} :
  p ∈ (⊤ : factor_set α) :=
begin
  dunfold has_mem.mem, dunfold factor_set_mem, split_ifs, exact trivial
end

lemma mem_factor_set_some {p : associates α} {hp : irreducible p}
   {l : multiset {a : associates α // irreducible a }} :
  p ∈ (l : factor_set α) ↔ subtype.mk p hp ∈ l :=
begin
  dunfold has_mem.mem, dunfold factor_set_mem, split_ifs, refl
end

lemma reducible_not_mem_factor_set {p : associates α} (hp : ¬ irreducible p)
  (s : factor_set α) : ¬ p ∈ s :=
λ (h : if hp : irreducible p then bfactor_set_mem ⟨p, hp⟩ s else false),
  by rwa [dif_neg hp] at h

omit dec_irr

variable [unique_factorization_monoid α]

theorem unique' {p q : multiset (associates α)} :
  (∀a∈p, irreducible a) → (∀a∈q, irreducible a) → p.prod = q.prod → p = q :=
begin
  apply multiset.induction_on_multiset_quot p,
  apply multiset.induction_on_multiset_quot q,
  assume s t hs ht eq,
  refine multiset.map_mk_eq_map_mk_of_rel (unique_factorization_monoid.factors_unique _ _ _),
  { exact assume a ha, ((irreducible_mk _).1 $ hs _ $ multiset.mem_map_of_mem _ ha) },
  { exact assume a ha, ((irreducible_mk _).1 $ ht _ $ multiset.mem_map_of_mem _ ha) },
  simpa [quot_mk_eq_mk, prod_mk, mk_eq_mk_iff_associated] using eq
end

variables [nontrivial α] [normalization_monoid α]

private theorem forall_map_mk_factors_irreducible [decidable_eq α] (x : α) (hx : x ≠ 0) :
  ∀(a : associates α), a ∈ multiset.map associates.mk (factors x) → irreducible a :=
begin
  assume a ha,
  rcases multiset.mem_map.1 ha with ⟨c, hc, rfl⟩,
  exact (irreducible_mk c).2 (irreducible_of_factor _ hc)
end

theorem prod_le_prod_iff_le {p q : multiset (associates α)}
  (hp : ∀a∈p, irreducible a) (hq : ∀a∈q, irreducible a) :
  p.prod ≤ q.prod ↔ p ≤ q :=
iff.intro
  begin
    classical,
    rintros ⟨⟨c⟩, eqc⟩,
    have : c ≠ 0, from (mt mk_eq_zero.2 $
      assume (hc : quot.mk setoid.r c = 0),
      have (0 : associates α) ∈ q, from prod_eq_zero_iff.1 $ eqc.symm ▸ hc.symm ▸ mul_zero _,
      not_irreducible_zero ((irreducible_mk 0).1 $ hq _ this)),
    have : associates.mk (factors c).prod = quot.mk setoid.r c,
      from mk_eq_mk_iff_associated.2 (factors_prod this),

    refine multiset.le_iff_exists_add.2 ⟨(factors c).map associates.mk, unique' hq _ _⟩,
    { assume x hx,
      rcases multiset.mem_add.1 hx with h | h,
      exact hp x h,
      exact forall_map_mk_factors_irreducible c ‹c ≠ 0› _ h },
    { simp [multiset.prod_add, prod_mk, *] at * }
  end
  prod_le_prod

variables [dec : decidable_eq α] [dec' : decidable_eq (associates α)]
include dec

/-- This returns the multiset of irreducible factors as a `factor_set`,
  a multiset of irreducible associates `with_top`. -/
noncomputable def factors' (a : α) :
  multiset { a : associates α // irreducible a } :=
(factors a).pmap (λa ha, ⟨associates.mk a, (irreducible_mk _).2 ha⟩)
  (irreducible_of_factor)

@[simp] theorem map_subtype_coe_factors' {a : α} :
  (factors' a).map coe = (factors a).map associates.mk :=
by simp [factors', multiset.map_pmap, multiset.pmap_eq_map]

theorem factors'_cong {a b : α} (ha : a ≠ 0) (hb : b ≠ 0) (h : a ~ᵤ b) :
  factors' a = factors' b :=
have multiset.rel associated (factors a) (factors b), from
  factors_unique irreducible_of_factor irreducible_of_factor
    ((factors_prod ha).trans $ h.trans $ (factors_prod hb).symm),
by simpa [(multiset.map_eq_map subtype.coe_injective).symm, rel_associated_iff_map_eq_map.symm]

include dec'

/-- This returns the multiset of irreducible factors of an associate as a `factor_set`,
  a multiset of irreducible associates `with_top`. -/
noncomputable def factors (a : associates α) :
  factor_set α :=
begin
  refine (if h : a = 0 then ⊤ else
    quotient.hrec_on a (λx h, some $ factors' x) _ h),
  assume a b hab,
  apply function.hfunext,
  { have : a ~ᵤ 0 ↔ b ~ᵤ 0, from
      iff.intro (assume ha0, hab.symm.trans ha0) (assume hb0, hab.trans hb0),
    simp only [associated_zero_iff_eq_zero] at this,
    simp only [quotient_mk_eq_mk, this, mk_eq_zero] },
  exact (assume ha hb eq, heq_of_eq $ congr_arg some $ factors'_cong
    (λ c, ha (mk_eq_zero.2 c)) (λ c, hb (mk_eq_zero.2 c)) hab)
end

@[simp] theorem factors_0 : (0 : associates α).factors = ⊤ :=
dif_pos rfl

@[simp] theorem factors_mk (a : α) (h : a ≠ 0) :
  (associates.mk a).factors = factors' a :=
by { classical, apply dif_neg, apply (mt mk_eq_zero.1 h) }

theorem prod_factors : ∀(s : factor_set α), s.prod.factors = s
| none     := by simp [factor_set.prod]; refl
| (some s) :=
  begin
    unfold factor_set.prod,
    generalize eq_a : (s.map coe).prod = a,
    rcases a with ⟨a⟩,
    rw quot_mk_eq_mk at *,

    have : (s.map (coe : _ → associates α)).prod ≠ 0, from assume ha,
      let ⟨⟨a, ha⟩, h, eq⟩ := multiset.mem_map.1 (prod_eq_zero_iff.1 ha) in
      have irreducible (0 : associates α), from eq ▸ ha,
      not_irreducible_zero ((irreducible_mk _).1 this),
    have ha : a ≠ 0, by simp [*] at *,
    suffices : (unique_factorization_monoid.factors a).map associates.mk = s.map coe,
    { rw [factors_mk a ha],
      apply congr_arg some _,
      simpa [(multiset.map_eq_map subtype.coe_injective).symm] },

    refine unique'
      (forall_map_mk_factors_irreducible _ ha)
      (assume a ha, let ⟨⟨x, hx⟩, ha, eq⟩ := multiset.mem_map.1 ha in eq ▸ hx)
      _,
    rw [prod_mk, eq_a, mk_eq_mk_iff_associated],
    exact factors_prod ha
  end

@[simp]
theorem factors_prod (a : associates α) : a.factors.prod = a :=
quotient.induction_on a $ assume a, decidable.by_cases
  (assume : associates.mk a = 0, by simp [quotient_mk_eq_mk, this])
  (assume : associates.mk a ≠ 0,
    have a ≠ 0, by simp * at *,
    by simp [this, quotient_mk_eq_mk, prod_mk, mk_eq_mk_iff_associated.2 (factors_prod this)])

theorem eq_of_factors_eq_factors {a b : associates α} (h : a.factors = b.factors) : a = b :=
have a.factors.prod = b.factors.prod, by rw h,
by rwa [factors_prod, factors_prod] at this

omit dec dec'

theorem eq_of_prod_eq_prod {a b : factor_set α} (h : a.prod = b.prod) : a = b :=
begin
  classical,
  have : a.prod.factors = b.prod.factors, by rw h,
  rwa [prod_factors, prod_factors] at this
end

include dec dec'

@[simp] theorem factors_mul (a b : associates α) : (a * b).factors = a.factors + b.factors :=
eq_of_prod_eq_prod $ eq_of_factors_eq_factors $
  by rw [prod_add, factors_prod, factors_prod, factors_prod]

theorem factors_mono : ∀{a b : associates α}, a ≤ b → a.factors ≤ b.factors
| s t ⟨d, rfl⟩ := by rw [factors_mul] ; exact le_add_of_nonneg_right bot_le

theorem factors_le {a b : associates α} : a.factors ≤ b.factors ↔ a ≤ b :=
iff.intro
  (assume h, have a.factors.prod ≤ b.factors.prod, from prod_mono h,
    by rwa [factors_prod, factors_prod] at this)
  factors_mono

omit dec dec'

theorem prod_le {a b : factor_set α} : a.prod ≤ b.prod ↔ a ≤ b :=
begin
  classical,
  exact iff.intro
  (assume h, have a.prod.factors ≤ b.prod.factors, from factors_mono h,
    by rwa [prod_factors, prod_factors] at this)
  prod_mono
end

include dec dec'

noncomputable instance : has_sup (associates α) := ⟨λa b, (a.factors ⊔ b.factors).prod⟩
noncomputable instance : has_inf (associates α) := ⟨λa b, (a.factors ⊓ b.factors).prod⟩

noncomputable instance : bounded_lattice (associates α) :=
{ sup          := (⊔),
  inf          := (⊓),
  sup_le       :=
    assume a b c hac hbc, factors_prod c ▸ prod_mono (sup_le (factors_mono hac) (factors_mono hbc)),
  le_sup_left  := assume a b,
    le_trans (le_of_eq (factors_prod a).symm) $ prod_mono $ le_sup_left,
  le_sup_right := assume a b,
    le_trans (le_of_eq (factors_prod b).symm) $ prod_mono $ le_sup_right,
  le_inf :=
    assume a b c hac hbc, factors_prod a ▸ prod_mono (le_inf (factors_mono hac) (factors_mono hbc)),
  inf_le_left  := assume a b,
    le_trans (prod_mono inf_le_left) (le_of_eq (factors_prod a)),
  inf_le_right := assume a b,
    le_trans (prod_mono inf_le_right) (le_of_eq (factors_prod b)),
  .. associates.partial_order,
  .. associates.order_top,
  .. associates.order_bot }

lemma sup_mul_inf (a b : associates α) : (a ⊔ b) * (a ⊓ b) = a * b :=
show (a.factors ⊔ b.factors).prod * (a.factors ⊓ b.factors).prod = a * b,
begin
  refine eq_of_factors_eq_factors _,
  rw [← prod_add, prod_factors, factors_mul, factor_set.sup_add_inf_eq_add]
end

include dec_irr

lemma dvd_of_mem_factors {a p : associates α} {hp : irreducible p}
  (hm : p ∈ factors a) : p ∣ a :=
begin
  by_cases ha0 : a = 0, { rw ha0, exact dvd_zero p },
  obtain ⟨a0, nza, ha'⟩ := exists_non_zero_rep ha0,
  rw [← associates.factors_prod a],
  rw [← ha', factors_mk a0 nza] at hm ⊢,
  erw prod_coe,
  apply multiset.dvd_prod, apply multiset.mem_map.mpr,
  exact ⟨⟨p, hp⟩, mem_factor_set_some.mp hm, rfl⟩
end

omit dec'

lemma dvd_of_mem_factors' {a : α} {p : associates α} {hp : irreducible p} {hz : a ≠ 0}
  (h_mem : subtype.mk p hp ∈ factors' a) : p ∣ associates.mk a :=
by { haveI := classical.dec_eq (associates α),
  apply @dvd_of_mem_factors _ _ _ _ _ _ _ _ _ _ hp,
  rw factors_mk _ hz,
  apply mem_factor_set_some.2 h_mem }

omit dec_irr

lemma mem_factors'_of_dvd {a p : α} (ha0 : a ≠ 0) (hp : irreducible p) (hd : p ∣ a) :
  subtype.mk (associates.mk p) ((irreducible_mk _).2 hp) ∈ factors' a :=
begin
  obtain ⟨q, hq, hpq⟩ := exists_mem_factors_of_dvd ha0 hp hd,
  apply multiset.mem_pmap.mpr, use q, use hq,
  exact subtype.eq (eq.symm (mk_eq_mk_iff_associated.mpr hpq))
end

include dec_irr

lemma mem_factors'_iff_dvd {a p : α} (ha0 : a ≠ 0) (hp : irreducible p) :
  subtype.mk (associates.mk p) ((irreducible_mk _).2 hp) ∈ factors' a ↔ p ∣ a :=
begin
  split,
  { rw ← mk_dvd_mk, apply dvd_of_mem_factors', apply ha0 },
  { apply mem_factors'_of_dvd ha0 }
end

include dec'

lemma mem_factors_of_dvd {a p : α} (ha0 : a ≠ 0) (hp : irreducible p) (hd : p ∣ a) :
  (associates.mk p) ∈ factors (associates.mk a) :=
begin
  rw factors_mk _ ha0, exact mem_factor_set_some.mpr (mem_factors'_of_dvd ha0 hp hd)
end

lemma mem_factors_iff_dvd {a p : α} (ha0 : a ≠ 0) (hp : irreducible p) :
  (associates.mk p) ∈ factors (associates.mk a) ↔ p ∣ a :=
begin
  split,
  { rw ← mk_dvd_mk, apply dvd_of_mem_factors, exact (irreducible_mk p).mpr hp },
  { apply mem_factors_of_dvd ha0 hp }
end

lemma exists_prime_dvd_of_not_inf_one {a b : α}
  (ha : a ≠ 0) (hb : b ≠ 0) (h : (associates.mk a) ⊓ (associates.mk b) ≠ 1)  :
  ∃ (p : α), prime p ∧ p ∣ a ∧ p ∣ b :=
begin
  have hz : (factors (associates.mk a)) ⊓ (factors (associates.mk b)) ≠ 0,
  { contrapose! h with hf,
    change ((factors (associates.mk a)) ⊓ (factors (associates.mk b))).prod = 1,
    rw hf,
    exact multiset.prod_zero },
  rw [factors_mk a ha, factors_mk b hb, ← with_top.coe_inf] at hz,
  obtain ⟨⟨p0, p0_irr⟩, p0_mem⟩ := multiset.exists_mem_of_ne_zero ((mt with_top.coe_eq_coe.mpr) hz),
  rw multiset.inf_eq_inter at p0_mem,
  obtain ⟨p, rfl⟩ : ∃ p, associates.mk p = p0 := quot.exists_rep p0,
  refine ⟨p, _, _, _⟩,
  { rw [← irreducible_iff_prime, ← irreducible_mk],
    exact p0_irr },
  { apply dvd_of_mk_le_mk,
    apply dvd_of_mem_factors' (multiset.mem_inter.mp p0_mem).left,
    apply ha, },
  { apply dvd_of_mk_le_mk,
    apply dvd_of_mem_factors' (multiset.mem_inter.mp p0_mem).right,
    apply hb }
end

theorem coprime_iff_inf_one {a b : α} (ha0 : a ≠ 0) (hb0 : b ≠ 0) :
  (associates.mk a) ⊓ (associates.mk b) = 1 ↔ ∀ {d : α}, d ∣ a → d ∣ b → ¬ prime d :=
begin
  split,
  { intros hg p ha hb hp,
    refine ((associates.prime_mk _).mpr hp).not_unit (is_unit_of_dvd_one _ _),
    rw ← hg,
    exact le_inf (mk_le_mk_of_dvd ha) (mk_le_mk_of_dvd hb) },
  { contrapose,
    intros hg hc,
    obtain ⟨p, hp, hpa, hpb⟩ := exists_prime_dvd_of_not_inf_one ha0 hb0 hg,
    exact hc hpa hpb hp }
end

omit dec_irr

theorem factors_prime_pow {p : associates α} (hp : irreducible p)
  (k : ℕ) : factors (p ^ k) = some (multiset.repeat ⟨p, hp⟩ k) :=
eq_of_prod_eq_prod (by rw [associates.factors_prod, factor_set.prod, multiset.map_repeat,
                           multiset.prod_repeat, subtype.coe_mk])

include dec_irr

theorem prime_pow_dvd_iff_le {m p : associates α} (h₁ : m ≠ 0)
  (h₂ : irreducible p) {k : ℕ} : p ^ k ≤ m ↔ k ≤ count p m.factors :=
begin
  obtain ⟨a, nz, rfl⟩ := associates.exists_non_zero_rep h₁,
  rw [factors_mk _ nz, ← with_top.some_eq_coe, count_some, multiset.le_count_iff_repeat_le,
      ← factors_le, factors_prime_pow h₂, factors_mk _ nz],
  exact with_top.coe_le_coe
end

theorem le_of_count_ne_zero {m p : associates α} (h0 : m ≠ 0)
  (hp : irreducible p) : count p m.factors ≠ 0 → p ≤ m :=
begin
  rw [← pos_iff_ne_zero],
  intro h,
  rw [← pow_one p],
  apply (prime_pow_dvd_iff_le h0 hp).2,
  simpa only
end

theorem count_mul {a : associates α} (ha : a ≠ 0) {b : associates α} (hb : b ≠ 0)
  {p : associates α} (hp : irreducible p) :
  count p (factors (a * b)) = count p a.factors + count p b.factors :=
begin
  obtain ⟨a0, nza, ha'⟩ := exists_non_zero_rep ha,
  obtain ⟨b0, nzb, hb'⟩ := exists_non_zero_rep hb,
  rw [factors_mul, ← ha', ← hb', factors_mk a0 nza, factors_mk b0 nzb, ← factor_set.coe_add,
      ← with_top.some_eq_coe, ← with_top.some_eq_coe, ← with_top.some_eq_coe, count_some hp,
      multiset.count_add, count_some hp, count_some hp]
end

theorem count_of_coprime {a : associates α} (ha : a ≠ 0) {b : associates α} (hb : b ≠ 0)
  (hab : ∀ d, d ∣ a → d ∣ b → ¬ prime d) {p : associates α} (hp : irreducible p) :
  count p a.factors = 0 ∨ count p b.factors = 0 :=
begin
  rw [or_iff_not_imp_left, ← ne.def],
  intro hca,
  contrapose! hab with hcb,
  exact ⟨p, le_of_count_ne_zero ha hp hca, le_of_count_ne_zero hb hp hcb,
    (irreducible_iff_prime.mp hp)⟩,
end

theorem count_mul_of_coprime {a : associates α} (ha : a ≠ 0) {b : associates α} (hb : b ≠ 0)
  {p : associates α} (hp : irreducible p) (hab : ∀ d, d ∣ a → d ∣ b → ¬ prime d) :
  count p a.factors = 0 ∨ count p a.factors = count p (a * b).factors :=
begin
  cases count_of_coprime ha hb hab hp with hz hb0, { tauto },
  apply or.intro_right,
  rw [count_mul ha hb hp, hb0, add_zero]
end

theorem count_mul_of_coprime' {a : associates α} (ha : a ≠ 0) {b : associates α} (hb : b ≠ 0)
  {p : associates α} (hp : irreducible p) (hab : ∀ d, d ∣ a → d ∣ b → ¬ prime d) :
  count p (a * b).factors = count p a.factors
  ∨ count p (a * b).factors = count p b.factors :=
begin
  rw [count_mul ha hb hp],
  cases count_of_coprime ha hb hab hp with ha0 hb0,
  { apply or.intro_right, rw [ha0, zero_add] },
  { apply or.intro_left, rw [hb0, add_zero] }
end

theorem dvd_count_of_dvd_count_mul {a b : associates α} (ha : a ≠ 0) (hb : b ≠ 0)
  {p : associates α} (hp : irreducible p) (hab : ∀ d, d ∣ a → d ∣ b → ¬ prime d)
  {k : ℕ} (habk : k ∣ count p (a * b).factors) : k ∣ count p a.factors :=
begin
  cases count_of_coprime ha hb hab hp with hz h,
  { rw hz, exact dvd_zero k },
  { rw [count_mul ha hb hp, h] at habk, exact habk }
end

omit dec_irr

@[simp] lemma factors_one : factors (1 : associates α) = 0 :=
begin
  apply eq_of_prod_eq_prod,
  rw associates.factors_prod,
  exact multiset.prod_zero,
end

@[simp] theorem pow_factors {a : associates α} {k : ℕ} : (a ^ k).factors = k • a.factors :=
begin
  induction k with n h,
  { rw [zero_nsmul, pow_zero], exact factors_one },
  { rw [pow_succ, succ_nsmul, factors_mul, h] }
end

include dec_irr

lemma count_pow {a : associates α} (ha : a ≠ 0) {p : associates α} (hp : irreducible p)
  (k : ℕ) : count p (a ^ k).factors = k * count p a.factors :=
begin
  induction k with n h,
  { rw [pow_zero, factors_one, zero_mul, count_zero hp] },
  { rw [pow_succ, count_mul ha (pow_ne_zero _ ha) hp, h, nat.succ_eq_add_one], ring }
end

theorem dvd_count_pow {a : associates α} (ha : a ≠ 0) {p : associates α} (hp : irreducible p)
  (k : ℕ) : k ∣ count p (a ^ k).factors := by { rw count_pow ha hp, apply dvd_mul_right }

theorem is_pow_of_dvd_count {a : associates α} (ha : a ≠ 0) {k : ℕ}
  (hk : ∀ (p : associates α) (hp : irreducible p), k ∣ count p a.factors) :
  ∃ (b : associates α), a = b ^ k :=
begin
  obtain ⟨a0, hz, rfl⟩ := exists_non_zero_rep ha,
  rw [factors_mk a0 hz] at hk,
  have hk' : ∀ p, p ∈ (factors' a0) → k ∣ (factors' a0).count p,
  { rintros p -,
    have pp : p = ⟨p.val, p.2⟩, { simp only [subtype.coe_eta, subtype.val_eq_coe] },
    rw [pp, ← count_some p.2], exact hk p.val p.2 },
  obtain ⟨u, hu⟩ := multiset.exists_smul_of_dvd_count _ hk',
  use (u : factor_set α).prod,
  apply eq_of_factors_eq_factors,
  rw [pow_factors, prod_factors, factors_mk a0 hz, ← with_top.some_eq_coe, hu],
  exact with_bot.coe_nsmul u k
end

omit dec
omit dec_irr
omit dec'

theorem eq_pow_of_mul_eq_pow {a b c : associates α} (ha : a ≠ 0) (hb : b ≠ 0)
  (hab : ∀ d, d ∣ a → d ∣ b → ¬ prime d) {k : ℕ} (h : a * b = c ^ k) :
  ∃ (d : associates α), a = d ^ k :=
begin
  classical,
  by_cases hk0 : k = 0,
  { use 1,
    rw [hk0, pow_zero] at h ⊢,
    apply (mul_eq_one_iff.1 h).1 },
  { refine is_pow_of_dvd_count ha _,
    intros p hp,
    apply dvd_count_of_dvd_count_mul ha hb hp hab,
    rw h,
    apply dvd_count_pow _ hp,
    rintros rfl,
    rw zero_pow' _ hk0 at h,
    cases mul_eq_zero.mp h; contradiction }
end

end associates

section
open associates unique_factorization_monoid

/-- `to_gcd_monoid` constructs a GCD monoid out of a normalization on a
  unique factorization domain. -/
noncomputable def unique_factorization_monoid.to_gcd_monoid
  (α : Type*) [comm_cancel_monoid_with_zero α] [nontrivial α] [unique_factorization_monoid α]
  [normalization_monoid α] [decidable_eq (associates α)] [decidable_eq α] : gcd_monoid α :=
{ gcd := λa b, (associates.mk a ⊓ associates.mk b).out,
  lcm := λa b, (associates.mk a ⊔ associates.mk b).out,
  gcd_dvd_left := assume a b, (out_dvd_iff a (associates.mk a ⊓ associates.mk b)).2 $ inf_le_left,
  gcd_dvd_right := assume a b, (out_dvd_iff b (associates.mk a ⊓ associates.mk b)).2 $ inf_le_right,
  dvd_gcd := assume a b c hac hab, show a ∣ (associates.mk c ⊓ associates.mk b).out,
    by rw [dvd_out_iff, le_inf_iff, mk_le_mk_iff_dvd_iff, mk_le_mk_iff_dvd_iff]; exact ⟨hac, hab⟩,
  lcm_zero_left := assume a, show (⊤ ⊔ associates.mk a).out = 0, by simp,
  lcm_zero_right := assume a, show (associates.mk a ⊔ ⊤).out = 0, by simp,
  gcd_mul_lcm := assume a b,
    show (associates.mk a ⊓ associates.mk b).out * (associates.mk a ⊔ associates.mk b).out =
      normalize (a * b),
    by rw [← out_mk, ← out_mul, mul_comm, sup_mul_inf]; refl,
  normalize_gcd := assume a b, by convert normalize_out _,
  .. ‹normalization_monoid α› }

end

namespace unique_factorization_monoid

/-- If `y` is a nonzero element of a unique factorization monoid with finitely
many units (e.g. `ℤ`, `ideal (ring_of_integers K)`), it has finitely many divisors. -/
noncomputable def fintype_subtype_dvd {M : Type*} [comm_cancel_monoid_with_zero M]
  [unique_factorization_monoid M] [fintype (units M)]
  (y : M) (hy : y ≠ 0) :
  fintype {x // x ∣ y} :=
begin
  haveI : nontrivial M := ⟨⟨y, 0, hy⟩⟩,
  haveI : normalization_monoid M := unique_factorization_monoid.normalization_monoid,
  haveI := classical.dec_eq M,
  haveI := classical.dec_eq (associates M),
  -- We'll show `λ (u : units M) (f ⊆ factors y) → u * Π f` is injective
  -- and has image exactly the divisors of `y`.
  refine fintype.of_finset
    (((factors y).powerset.to_finset.product (finset.univ : finset (units M))).image
      (λ s, (s.snd : M) * s.fst.prod))
    (λ x, _),
  simp only [exists_prop, finset.mem_image, finset.mem_product, finset.mem_univ, and_true,
    multiset.mem_to_finset, multiset.mem_powerset, exists_eq_right, multiset.mem_map],
  split,
  { rintros ⟨s, hs, rfl⟩,
    have prod_s_ne : s.fst.prod ≠ 0,
    { intro hz,
      apply hy (eq_zero_of_zero_dvd _),
      have hz := (@multiset.prod_eq_zero_iff M _ _ _ s.fst).mp hz,
      rw ← (factors_prod hy).dvd_iff_dvd_right,
      exact multiset.dvd_prod (multiset.mem_of_le hs hz) },
    show (s.snd : M) * s.fst.prod ∣ y,
    rw [(unit_associated_one.mul_right s.fst.prod).dvd_iff_dvd_left, one_mul,
        ← (factors_prod hy).dvd_iff_dvd_right],
    exact multiset.prod_dvd_prod hs },
  { rintro (h : x ∣ y),
    have hx : x ≠ 0, { refine mt (λ hx, _) hy, rwa [hx, zero_dvd_iff] at h },
    obtain ⟨u, hu⟩ := factors_prod hx,
    refine ⟨⟨factors x, u⟩, _, (mul_comm _ _).trans hu⟩,
    exact (dvd_iff_factors_le_factors hx hy).mp h }
end

end unique_factorization_monoid<|MERGE_RESOLUTION|>--- conflicted
+++ resolved
@@ -482,10 +482,9 @@
     apply multiset.prod_dvd_prod }
 end
 
-<<<<<<< HEAD
 lemma zero_not_mem_factors (x : α) : (0 : α) ∉ factors x :=
 λ h, prime.ne_zero (prime_of_factor _ h) rfl
-=======
+
 lemma dvd_of_mem_factors {a p : α} (H : p ∈ factors a) : p ∣ a :=
 begin
   by_cases hcases : a = 0,
@@ -493,7 +492,6 @@
     exact dvd_zero p },
   { exact dvd_trans (multiset.dvd_prod H) (associated.dvd (factors_prod hcases)) },
 end
->>>>>>> 138d98b1
 
 end unique_factorization_monoid
 
