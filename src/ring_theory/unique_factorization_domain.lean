--- conflicted
+++ resolved
@@ -1196,23 +1196,4 @@
   normalize_gcd := assume a b, by convert normalize_out _,
   .. ‹normalization_monoid α› }
 
-<<<<<<< HEAD
-end
-
-namespace polynomial
-
-open_locale classical
-open unique_factorization_monoid
-variables (α) [integral_domain α] [unique_factorization_monoid α]
-
-theorem unique_factorization_monoid : unique_factorization_monoid α :=
-begin
-  haveI := arbitrary (normalization_monoid α),
-  haveI := to_gcd_monoid α,
-  exact ufm_of_gcd_of_wf_dvd_monoid
-end
-
-end polynomial
-=======
-end
->>>>>>> f4844e8a
+end