--- conflicted
+++ resolved
@@ -1451,11 +1451,7 @@
 
 /-- For any `p`, the power of `p` in `x^n` is `n` times the power in `x` -/
 lemma factorization_pow {x : α} {n : ℕ} :
-<<<<<<< HEAD
-  factorization (x^n) = n • (factorization x) :=
-=======
   factorization (x^n) = n • factorization x :=
->>>>>>> 5cbfddd3
 by { ext, simp [factorization] }
 
 lemma associated_of_factorization_eq (a b: α) (ha: a ≠ 0) (hb: b ≠ 0)
