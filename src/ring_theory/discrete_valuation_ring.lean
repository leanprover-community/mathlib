--- conflicted
+++ resolved
@@ -469,44 +469,15 @@
 
 end
 
-<<<<<<< HEAD
--- TODO: fix this
-lemma enat.coe_eq_coe (n : ℕ) :
-  @eq enat
-    (@coe nat enat (@coe_to_lift nat enat (@nat.cast_coe enat (@add_zero_class.to_has_zero enat
-      (@add_monoid.to_add_zero_class enat
-        (@add_comm_monoid.to_add_monoid enat enat.add_comm_monoid)))
-        enat.has_one (@add_zero_class.to_has_add enat (@add_monoid.to_add_zero_class enat
-          (@add_comm_monoid.to_add_monoid enat enat.add_comm_monoid))))) n)
-    (@coe nat enat (@coe_to_lift nat enat (@coe_base nat enat enat.has_coe)) n) :=
-begin
-  induction n with n ih, { refl },
-  simp only [nat.succ_eq_add_one, enat.coe_one, enat.coe_add, nat.cast_add, nat.cast_one, ih],
-end
-
-=======
->>>>>>> 4222c322
 instance (R : Type*) [integral_domain R] [discrete_valuation_ring R] :
   is_Hausdorff (maximal_ideal R) R :=
 { haus' := λ x hx,
   begin
-<<<<<<< HEAD
-    simp only [← ideal.one_eq_top, smul_eq_mul, mul_one, smodeq.zero] at hx,
-    rw [← add_val_eq_top_iff, enat.eq_top_iff_forall_le],
-    intro n,
-    obtain ⟨ϖ, hϖ⟩ := exists_irreducible R,
-    have : add_val R (ϖ ^ n) = n,
-    { rw [add_val_pow, add_val_uniformizer hϖ, nsmul_one, enat.coe_eq_coe], },
-    rw irreducible_iff_uniformizer at hϖ,
-    rw [← this, add_val_le_iff_dvd, ← ideal.mem_span_singleton, ← ideal.span_singleton_pow, ← hϖ],
-    exact hx n,
-=======
     obtain ⟨ϖ, hϖ⟩ := exists_irreducible R,
     simp only [← ideal.one_eq_top, smul_eq_mul, mul_one, smodeq.zero,
       hϖ.maximal_ideal_eq, ideal.span_singleton_pow, ideal.mem_span_singleton,
       ← add_val_le_iff_dvd, hϖ.add_val_pow] at hx,
     rwa [← add_val_eq_top_iff, enat.eq_top_iff_forall_le],
->>>>>>> 4222c322
   end }
 
 end discrete_valuation_ring