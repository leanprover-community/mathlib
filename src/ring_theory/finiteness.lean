/-
Copyright (c) 2020 Johan Commelin. All rights reserved.
Released under Apache 2.0 license as described in the file LICENSE.
Authors: Johan Commelin
-/

import ring_theory.noetherian
import ring_theory.ideal.operations
import ring_theory.algebra_tower
import group_theory.finiteness

/-!
# Finiteness conditions in commutative algebra

In this file we define several notions of finiteness that are common in commutative algebra.

## Main declarations

- `module.finite`, `algebra.finite`, `ring_hom.finite`, `alg_hom.finite`
  all of these express that some object is finitely generated *as module* over some base ring.
- `algebra.finite_type`, `ring_hom.finite_type`, `alg_hom.finite_type`
  all of these express that some object is finitely generated *as algebra* over some base ring.
- `algebra.finite_presentation`, `ring_hom.finite_presentation`, `alg_hom.finite_presentation`
  all of these express that some object is finitely presented *as algebra* over some base ring.

-/

open function (surjective)
open_locale big_operators

section module_and_algebra

variables (R A B M N : Type*) [comm_ring R]
variables [comm_ring A] [algebra R A] [comm_ring B] [algebra R B]
variables [add_comm_group M] [module R M]
variables [add_comm_group N] [module R N]

/-- A module over a commutative ring is `finite` if it is finitely generated as a module. -/
class module.finite (R : Type*) (M : Type*) [comm_semiring R] [add_comm_monoid M] [module R M] :
  Prop := (out : (⊤ : submodule R M).fg)

/-- An algebra over a commutative ring is of `finite_type` if it is finitely generated
over the base ring as algebra. -/
class algebra.finite_type : Prop := (out : (⊤ : subalgebra R A).fg)

/-- An algebra over a commutative ring is `finite_presentation` if it is the quotient of a
polynomial ring in `n` variables by a finitely generated ideal. -/
def algebra.finite_presentation : Prop :=
∃ (n : ℕ) (f : mv_polynomial (fin n) R →ₐ[R] A),
  surjective f ∧ f.to_ring_hom.ker.fg

namespace module

lemma finite_def {R : Type*} {M : Type*} [comm_semiring R] [add_comm_monoid M] [module R M] :
  finite R M ↔ (⊤ : submodule R M).fg := ⟨λ h, h.1, λ h, ⟨h⟩⟩

@[priority 100] -- see Note [lower instance priority]
instance is_noetherian.finite [is_noetherian R M] : finite R M :=
⟨is_noetherian.noetherian ⊤⟩

namespace finite
open submodule set
<<<<<<< HEAD
=======

lemma iff_add_monoid_fg {M : Type*} [add_comm_monoid M] : module.finite ℕ M ↔ add_monoid.fg M :=
⟨λ h, add_monoid.fg_def.2 $ (fg_iff_add_submonoid_fg ⊤).1 (finite_def.1 h),
  λ h, finite_def.2 $ (fg_iff_add_submonoid_fg ⊤).2 (add_monoid.fg_def.1 h)⟩

lemma iff_add_group_fg {G : Type*} [add_comm_group G] : module.finite ℤ G ↔ add_group.fg G :=
⟨λ h, add_group.fg_def.2 $ (fg_iff_add_subgroup_fg ⊤).1 (finite_def.1 h),
  λ h, finite_def.2 $ (fg_iff_add_subgroup_fg ⊤).2 (add_group.fg_def.1 h)⟩
>>>>>>> de3fff81

variables {R M N}

lemma exists_fin [finite R M] : ∃ (n : ℕ) (s : fin n → M), span R (range s) = ⊤ :=
submodule.fg_iff_exists_fin_generating_family.mp out

lemma of_surjective [hM : finite R M] (f : M →ₗ[R] N) (hf : surjective f) :
  finite R N :=
⟨begin
  rw [← linear_map.range_eq_top.2 hf, ← submodule.map_top],
  exact submodule.fg_map hM.1
end⟩

lemma of_injective [is_noetherian R N] (f : M →ₗ[R] N)
  (hf : function.injective f) : finite R M :=
⟨fg_of_injective f $ linear_map.ker_eq_bot.2 hf⟩

variables (R)

instance self : finite R R :=
⟨⟨{1}, by simpa only [finset.coe_singleton] using ideal.span_singleton_one⟩⟩

variables {R}

instance prod [hM : finite R M] [hN : finite R N] : finite R (M × N) :=
⟨begin
  rw ← submodule.prod_top,
  exact submodule.fg_prod hM.1 hN.1
end⟩

lemma equiv [hM : finite R M] (e : M ≃ₗ[R] N) : finite R N :=
of_surjective (e : M →ₗ[R] N) e.surjective

section algebra

lemma trans [algebra A B] [is_scalar_tower R A B] :
  ∀ [finite R A] [finite A B], finite R B
| ⟨⟨s, hs⟩⟩ ⟨⟨t, ht⟩⟩ := ⟨submodule.fg_def.2
  ⟨set.image2 (•) (↑s : set A) (↑t : set B),
    set.finite.image2 _ s.finite_to_set t.finite_to_set,
    by rw [set.image2_smul, submodule.span_smul hs (↑t : set B),
      ht, submodule.restrict_scalars_top]⟩⟩

@[priority 100] -- see Note [lower instance priority]
instance finite_type [hRA : finite R A] : algebra.finite_type R A :=
⟨subalgebra.fg_of_submodule_fg hRA.1⟩

end algebra

end finite

end module

namespace algebra

namespace finite_type

lemma self : finite_type R R := ⟨⟨{1}, subsingleton.elim _ _⟩⟩

section
open_locale classical

protected lemma mv_polynomial (ι : Type*) [fintype ι] : finite_type R (mv_polynomial ι R) :=
⟨⟨finset.univ.image mv_polynomial.X, begin
  rw eq_top_iff, refine λ p, mv_polynomial.induction_on' p
    (λ u x, finsupp.induction u (subalgebra.algebra_map_mem _ x)
      (λ i n f hif hn ih, _))
    (λ p q ihp ihq, subalgebra.add_mem _ ihp ihq),
  rw [add_comm, mv_polynomial.monomial_add_single],
  exact subalgebra.mul_mem _ ih
    (subalgebra.pow_mem _ (subset_adjoin $ finset.mem_image_of_mem _ $ finset.mem_univ _) _)
end⟩⟩
end

variables {R A B}

lemma of_surjective (hRA : finite_type R A) (f : A →ₐ[R] B) (hf : surjective f) :
  finite_type R B :=
⟨begin
  convert subalgebra.fg_map _ f hRA.1,
  simpa only [map_top f, @eq_comm _ ⊤, eq_top_iff, alg_hom.mem_range] using hf
end⟩

lemma equiv (hRA : finite_type R A) (e : A ≃ₐ[R] B) : finite_type R B :=
hRA.of_surjective e e.surjective

lemma trans [algebra A B] [is_scalar_tower R A B] (hRA : finite_type R A) (hAB : finite_type A B) :
  finite_type R B :=
⟨fg_trans' hRA.1 hAB.1⟩

/-- An algebra is finitely generated if and only if it is a quotient
of a polynomial ring whose variables are indexed by a finset. -/
lemma iff_quotient_mv_polynomial : (finite_type R A) ↔ ∃ (s : finset A)
  (f : (mv_polynomial {x // x ∈ s} R) →ₐ[R] A), (surjective f) :=
begin
  split,
  { rintro ⟨s, hs⟩,
    use [s, mv_polynomial.aeval coe],
    intro x,
    have hrw : (↑s : set A) = (λ (x : A), x ∈ s.val) := rfl,
    rw [← set.mem_range, ← alg_hom.coe_range, ← adjoin_eq_range, ← hrw, hs],
    exact mem_top },
  { rintro ⟨s, ⟨f, hsur⟩⟩,
    exact finite_type.of_surjective (finite_type.mv_polynomial R {x // x ∈ s}) f hsur }
end

/-- An algebra is finitely generated if and only if it is a quotient
of a polynomial ring whose variables are indexed by a fintype. -/
lemma iff_quotient_mv_polynomial' : (finite_type R A) ↔ ∃ (ι : Type u_2) [fintype ι]
  (f : (mv_polynomial ι R) →ₐ[R] A), (surjective f) :=
begin
  split,
  { rw iff_quotient_mv_polynomial,
    rintro ⟨s, ⟨f, hsur⟩⟩,
    use [{x // x ∈ s}, by apply_instance, f, hsur] },
  { rintro ⟨ι, ⟨hfintype, ⟨f, hsur⟩⟩⟩,
    letI : fintype ι := hfintype,
    exact finite_type.of_surjective (finite_type.mv_polynomial R ι) f hsur }
end

/-- An algebra is finitely generated if and only if it is a quotient of a polynomial ring in `n`
variables. -/
lemma iff_quotient_mv_polynomial'' : (finite_type R A) ↔ ∃ (n : ℕ)
  (f : (mv_polynomial (fin n) R) →ₐ[R] A), (surjective f) :=
begin
  split,
  { rw iff_quotient_mv_polynomial',
    rintro ⟨ι, hfintype, ⟨f, hsur⟩⟩,
    obtain ⟨n, equiv⟩ := @fintype.exists_equiv_fin ι hfintype,
    replace equiv := mv_polynomial.rename_equiv R (nonempty.some equiv),
    exact ⟨n, alg_hom.comp f equiv.symm, function.surjective.comp hsur
      (alg_equiv.symm equiv).surjective⟩ },
  { rintro ⟨n, ⟨f, hsur⟩⟩,
    exact finite_type.of_surjective (finite_type.mv_polynomial R (fin n)) f hsur }
end

/-- A finitely presented algebra is of finite type. -/
lemma of_finite_presentation : finite_presentation R A → finite_type R A :=
begin
  rintro ⟨n, f, hf⟩,
  apply (finite_type.iff_quotient_mv_polynomial'').2,
  exact ⟨n, f, hf.1⟩
end

end finite_type

namespace finite_presentation

variables {R A B}

/-- An algebra over a Noetherian ring is finitely generated if and only if it is finitely
presented. -/
lemma of_finite_type [is_noetherian_ring R] : finite_type R A ↔ finite_presentation R A :=
begin
  refine ⟨λ h, _, algebra.finite_type.of_finite_presentation⟩,
  obtain ⟨n, f, hf⟩ := algebra.finite_type.iff_quotient_mv_polynomial''.1 h,
  refine ⟨n, f, hf, _⟩,
  have hnoet : is_noetherian_ring (mv_polynomial (fin n) R) := by apply_instance,
  replace hnoet := (is_noetherian_ring_iff.1 hnoet).noetherian,
  exact hnoet f.to_ring_hom.ker,
end

/-- If `e : A ≃ₐ[R] B` and `A` is finitely presented, then so is `B`. -/
lemma equiv (hfp : finite_presentation R A) (e : A ≃ₐ[R] B) : finite_presentation R B :=
begin
  obtain ⟨n, f, hf⟩ := hfp,
  use [n, alg_hom.comp ↑e f],
  split,
  { exact function.surjective.comp e.surjective hf.1 },
  suffices hker : (alg_hom.comp ↑e f).to_ring_hom.ker = f.to_ring_hom.ker,
  { rw hker, exact hf.2 },
  { have hco : (alg_hom.comp ↑e f).to_ring_hom = ring_hom.comp ↑e.to_ring_equiv f.to_ring_hom,
    { have h : (alg_hom.comp ↑e f).to_ring_hom = e.to_alg_hom.to_ring_hom.comp f.to_ring_hom := rfl,
      have h1 : ↑(e.to_ring_equiv) = (e.to_alg_hom).to_ring_hom := rfl,
      rw [h, h1] },
    rw [ring_hom.ker_eq_comap_bot, hco, ← ideal.comap_comap, ← ring_hom.ker_eq_comap_bot,
      ring_hom.ker_coe_equiv (alg_equiv.to_ring_equiv e), ring_hom.ker_eq_comap_bot] }
end

variable (R)

/-- The ring of polynomials in finitely many variables is finitely presented. -/
lemma mv_polynomial (ι : Type u_2) [fintype ι] : finite_presentation R (mv_polynomial ι R) :=
begin
  obtain ⟨n, equiv⟩ := @fintype.exists_equiv_fin ι _,
  replace equiv := mv_polynomial.rename_equiv R (nonempty.some equiv),
  use [n, alg_equiv.to_alg_hom equiv.symm],
  split,
  { exact (alg_equiv.symm equiv).surjective },
  suffices hinj : function.injective equiv.symm.to_alg_hom.to_ring_hom,
  { rw [(ring_hom.injective_iff_ker_eq_bot _).1 hinj],
    exact submodule.fg_bot },
  exact (alg_equiv.symm equiv).injective
end

/-- `R` is finitely presented as `R`-algebra. -/
lemma self : finite_presentation R R :=
equiv (mv_polynomial R pempty) (mv_polynomial.pempty_alg_equiv R)

variable {R}

/-- The quotient of a finitely presented algebra by a finitely generated ideal is finitely
presented. -/
lemma quotient {I : ideal A} (h : submodule.fg I) (hfp : finite_presentation R A) :
  finite_presentation R I.quotient :=
begin
  obtain ⟨n, f, hf⟩ := hfp,
  refine ⟨n, (ideal.quotient.mkₐ R I).comp f, _, _⟩,
  { exact (ideal.quotient.mkₐ_surjective R I).comp hf.1 },
  { refine submodule.fg_ker_ring_hom_comp _ _ hf.2 _ hf.1,
    rwa ideal.quotient.mkₐ_ker R I }
end

/-- If `f : A →ₐ[R] B` is surjective with finitely generated kernel and `A` is finitely presented,
then so is `B`. -/
lemma of_surjective {f : A →ₐ[R] B} (hf : function.surjective f) (hker : f.to_ring_hom.ker.fg)
  (hfp : finite_presentation R A) : finite_presentation R B :=
equiv (quotient hker hfp) (ideal.quotient_ker_alg_equiv_of_surjective hf)

lemma iff : finite_presentation R A ↔
  ∃ n (I : ideal (_root_.mv_polynomial (fin n) R)) (e : I.quotient ≃ₐ[R] A), I.fg :=
begin
  refine ⟨λ h,_, λ h, _⟩,
  { obtain ⟨n, f, hf⟩ := h,
    use [n, f.to_ring_hom.ker, ideal.quotient_ker_alg_equiv_of_surjective hf.1, hf.2] },
  { obtain ⟨n, I, e, hfg⟩ := h,
    exact equiv (quotient hfg (mv_polynomial R _)) e }
end

/-- An algebra is finitely presented if and only if it is a quotient of a polynomial ring whose
variables are indexed by a fintype by a finitely generated ideal. -/
lemma iff_quotient_mv_polynomial' : finite_presentation R A ↔ ∃ (ι : Type u_2) [fintype ι]
  (f : (_root_.mv_polynomial ι R) →ₐ[R] A), (surjective f) ∧ f.to_ring_hom.ker.fg :=
begin
  split,
  { rintro ⟨n, f, hfs, hfk⟩,
    set ulift_var := mv_polynomial.rename_equiv R equiv.ulift,
    refine ⟨ulift (fin n), infer_instance, f.comp ulift_var.to_alg_hom,
      hfs.comp ulift_var.surjective,
      submodule.fg_ker_ring_hom_comp _ _ _ hfk ulift_var.surjective⟩,
    convert submodule.fg_bot,
    exact ring_hom.ker_coe_equiv ulift_var.to_ring_equiv, },
  { rintro ⟨ι, hfintype, f, hf⟩,
    haveI : fintype ι := hfintype,
    obtain ⟨n, equiv⟩ := fintype.exists_equiv_fin ι,
    replace equiv := mv_polynomial.rename_equiv R (nonempty.some equiv),
    refine ⟨n, f.comp equiv.symm,
      hf.1.comp (alg_equiv.symm equiv).surjective,
      submodule.fg_ker_ring_hom_comp _ f _ hf.2 equiv.symm.surjective⟩,
    convert submodule.fg_bot,
    exact ring_hom.ker_coe_equiv (equiv.symm.to_ring_equiv), }
end

/-- If `A` is a finitely presented `R`-algebra, then `mv_polynomial (fin n) A` is finitely presented
as `R`-algebra. -/
lemma mv_polynomial_of_finite_presentation (hfp : finite_presentation R A) (ι : Type*)
  [fintype ι] : finite_presentation R (_root_.mv_polynomial ι A) :=
begin
  obtain ⟨n, e⟩ := fintype.exists_equiv_fin ι,
  replace e := (mv_polynomial.rename_equiv A (nonempty.some e)).restrict_scalars R,
  refine equiv _ e.symm,
  obtain ⟨m, I, e, hfg⟩ := iff.1 hfp,
  refine equiv _ (mv_polynomial.map_alg_equiv (fin n) e),
  -- typeclass inference seems to struggle to find this path
  letI : is_scalar_tower R
    (_root_.mv_polynomial (fin m) R) (_root_.mv_polynomial (fin m) R) :=
      is_scalar_tower.right,
  letI : is_scalar_tower R
    (_root_.mv_polynomial (fin m) R)
    (_root_.mv_polynomial (fin n) (_root_.mv_polynomial (fin m) R)) :=
      mv_polynomial.is_scalar_tower,

  refine equiv _ ((@mv_polynomial.quotient_equiv_quotient_mv_polynomial
    _ (fin n) _ I).restrict_scalars R).symm,
  refine quotient (submodule.map_fg_of_fg I hfg _) _,
  let := mv_polynomial.sum_alg_equiv R (fin n) (fin m),
  refine equiv _ this,
  exact equiv (mv_polynomial R (fin (n + m))) (mv_polynomial.rename_equiv R fin_sum_fin_equiv).symm
end


/-- If `A` is an `R`-algebra and `S` is an `A`-algebra, both finitely presented, then `S` is
  finitely presented as `R`-algebra. -/
lemma trans [algebra A B] [is_scalar_tower R A B] (hfpA : finite_presentation R A)
  (hfpB : finite_presentation A B) : finite_presentation R B :=
begin
  obtain ⟨n, I, e, hfg⟩ := iff.1 hfpB,
  exact equiv (quotient hfg (mv_polynomial_of_finite_presentation hfpA _)) (e.restrict_scalars R)
end

end finite_presentation

end algebra

end module_and_algebra

namespace ring_hom
variables {A B C : Type*} [comm_ring A] [comm_ring B] [comm_ring C]

/-- A ring morphism `A →+* B` is `finite` if `B` is finitely generated as `A`-module. -/
def finite (f : A →+* B) : Prop :=
by letI : algebra A B := f.to_algebra; exact module.finite A B

/-- A ring morphism `A →+* B` is of `finite_type` if `B` is finitely generated as `A`-algebra. -/
def finite_type (f : A →+* B) : Prop := @algebra.finite_type A B _ _ f.to_algebra

/-- A ring morphism `A →+* B` is of `finite_presentation` if `B` is finitely presented as
`A`-algebra. -/
def finite_presentation (f : A →+* B) : Prop := @algebra.finite_presentation A B _ _ f.to_algebra

namespace finite

variables (A)

lemma id : finite (ring_hom.id A) := module.finite.self A

variables {A}

lemma of_surjective (f : A →+* B) (hf : surjective f) : f.finite :=
begin
  letI := f.to_algebra,
  exact module.finite.of_surjective (algebra.of_id A B).to_linear_map hf
end

lemma comp {g : B →+* C} {f : A →+* B} (hg : g.finite) (hf : f.finite) : (g.comp f).finite :=
@module.finite.trans A B C _ _ f.to_algebra _ (g.comp f).to_algebra g.to_algebra
begin
  fconstructor,
  intros a b c,
  simp only [algebra.smul_def, ring_hom.map_mul, mul_assoc],
  refl
end
hf hg

lemma finite_type {f : A →+* B} (hf : f.finite) : finite_type f :=
@module.finite.finite_type _ _ _ _ f.to_algebra hf

end finite

namespace finite_type

variables (A)

lemma id : finite_type (ring_hom.id A) := algebra.finite_type.self A

variables {A}

lemma comp_surjective {f : A →+* B} {g : B →+* C} (hf : f.finite_type) (hg : surjective g) :
  (g.comp f).finite_type :=
@algebra.finite_type.of_surjective A B C _ _ f.to_algebra _ (g.comp f).to_algebra hf
{ to_fun := g, commutes' := λ a, rfl, .. g } hg

lemma of_surjective (f : A →+* B) (hf : surjective f) : f.finite_type :=
by { rw ← f.comp_id, exact (id A).comp_surjective hf }

lemma comp {g : B →+* C} {f : A →+* B} (hg : g.finite_type) (hf : f.finite_type) :
  (g.comp f).finite_type :=
@algebra.finite_type.trans A B C _ _ f.to_algebra _ (g.comp f).to_algebra g.to_algebra
begin
  fconstructor,
  intros a b c,
  simp only [algebra.smul_def, ring_hom.map_mul, mul_assoc],
  refl
end
hf hg

lemma of_finite_presentation {f : A →+* B} (hf : f.finite_presentation) : f.finite_type :=
@algebra.finite_type.of_finite_presentation A B _ _ f.to_algebra hf

end finite_type

namespace finite_presentation

variables (A)

lemma id : finite_presentation (ring_hom.id A) := algebra.finite_presentation.self A

variables {A}

lemma comp_surjective {f : A →+* B} {g : B →+* C} (hf : f.finite_presentation) (hg : surjective g)
  (hker : g.ker.fg) :  (g.comp f).finite_presentation :=
@algebra.finite_presentation.of_surjective A B C _ _ f.to_algebra _ (g.comp f).to_algebra
{ to_fun := g, commutes' := λ a, rfl, .. g } hg hker hf

lemma of_surjective (f : A →+* B) (hf : surjective f) (hker : f.ker.fg) : f.finite_presentation :=
by { rw ← f.comp_id, exact (id A).comp_surjective hf hker}

lemma of_finite_type [is_noetherian_ring A] {f : A →+* B} : f.finite_type ↔ f.finite_presentation :=
@algebra.finite_presentation.of_finite_type A B _ _ f.to_algebra _

lemma comp {g : B →+* C} {f : A →+* B} (hg : g.finite_presentation) (hf : f.finite_presentation) :
  (g.comp f).finite_presentation :=
@algebra.finite_presentation.trans A B C _ _ f.to_algebra _ (g.comp f).to_algebra g.to_algebra
{ smul_assoc := λ a b c, begin
    simp only [algebra.smul_def, ring_hom.map_mul, mul_assoc],
    refl
  end }
hf hg

end finite_presentation

end ring_hom

namespace alg_hom

variables {R A B C : Type*} [comm_ring R]
variables [comm_ring A] [comm_ring B] [comm_ring C]
variables [algebra R A] [algebra R B] [algebra R C]

/-- An algebra morphism `A →ₐ[R] B` is finite if it is finite as ring morphism.
In other words, if `B` is finitely generated as `A`-module. -/
def finite (f : A →ₐ[R] B) : Prop := f.to_ring_hom.finite

/-- An algebra morphism `A →ₐ[R] B` is of `finite_type` if it is of finite type as ring morphism.
In other words, if `B` is finitely generated as `A`-algebra. -/
def finite_type (f : A →ₐ[R] B) : Prop := f.to_ring_hom.finite_type

/-- An algebra morphism `A →ₐ[R] B` is of `finite_presentation` if it is of finite presentation as
ring morphism. In other words, if `B` is finitely presented as `A`-algebra. -/
def finite_presentation (f : A →ₐ[R] B) : Prop := f.to_ring_hom.finite_presentation

namespace finite

variables (R A)

lemma id : finite (alg_hom.id R A) := ring_hom.finite.id A

variables {R A}

lemma comp {g : B →ₐ[R] C} {f : A →ₐ[R] B} (hg : g.finite) (hf : f.finite) : (g.comp f).finite :=
ring_hom.finite.comp hg hf

lemma of_surjective (f : A →ₐ[R] B) (hf : surjective f) : f.finite :=
ring_hom.finite.of_surjective f hf

lemma finite_type {f : A →ₐ[R] B} (hf : f.finite) : finite_type f :=
ring_hom.finite.finite_type hf

end finite

namespace finite_type

variables (R A)

lemma id : finite_type (alg_hom.id R A) := ring_hom.finite_type.id A

variables {R A}

lemma comp {g : B →ₐ[R] C} {f : A →ₐ[R] B} (hg : g.finite_type) (hf : f.finite_type) :
  (g.comp f).finite_type :=
ring_hom.finite_type.comp hg hf

lemma comp_surjective {f : A →ₐ[R] B} {g : B →ₐ[R] C} (hf : f.finite_type) (hg : surjective g) :
  (g.comp f).finite_type :=
ring_hom.finite_type.comp_surjective hf hg

lemma of_surjective (f : A →ₐ[R] B) (hf : surjective f) : f.finite_type :=
ring_hom.finite_type.of_surjective f hf

lemma of_finite_presentation {f : A →ₐ[R] B} (hf : f.finite_presentation) : f.finite_type :=
ring_hom.finite_type.of_finite_presentation hf

end finite_type

namespace finite_presentation

variables (R A)

lemma id : finite_presentation (alg_hom.id R A) := ring_hom.finite_presentation.id A

variables {R A}

lemma comp {g : B →ₐ[R] C} {f : A →ₐ[R] B} (hg : g.finite_presentation)
  (hf : f.finite_presentation) : (g.comp f).finite_presentation :=
ring_hom.finite_presentation.comp hg hf

lemma comp_surjective {f : A →ₐ[R] B} {g : B →ₐ[R] C} (hf : f.finite_presentation)
  (hg : surjective g) (hker : g.to_ring_hom.ker.fg) : (g.comp f).finite_presentation :=
ring_hom.finite_presentation.comp_surjective hf hg hker

lemma of_surjective (f : A →ₐ[R] B) (hf : surjective f) (hker : f.to_ring_hom.ker.fg) :
  f.finite_presentation :=
ring_hom.finite_presentation.of_surjective f hf hker

lemma of_finite_type [is_noetherian_ring A] {f : A →ₐ[R] B} :
  f.finite_type ↔ f.finite_presentation :=
ring_hom.finite_presentation.of_finite_type

end finite_presentation

end alg_hom

section monoid_algebra

namespace add_monoid_algebra

open algebra add_submonoid

variables {R : Type*} {M : Type*} [add_comm_monoid M]

lemma mv_polynomial_aeval_of_surjective_of_closure [comm_semiring R] {S : set M}
  (hS : closure S = ⊤) : function.surjective (mv_polynomial.aeval
  (λ (s : S), of R M (multiplicative.of_add ↑s)) : mv_polynomial S R → add_monoid_algebra R M) :=
begin
  refine λ f, induction_on f (λ m, _) _ _,
  { have : m ∈ closure S := hS.symm ▸ mem_top _,
    refine closure_induction this (λ m hm, _) _ _,
    { exact ⟨mv_polynomial.X ⟨m, hm⟩, mv_polynomial.aeval_X _ _⟩ },
    { exact ⟨1, alg_hom.map_one _⟩ },
    { rintro m₁ m₂ ⟨P₁, hP₁⟩ ⟨P₂, hP₂⟩,
      exact ⟨P₁ * P₂, by rw [alg_hom.map_mul, hP₁, hP₂, of_apply, of_apply, of_apply,
        single_mul_single, one_mul]; refl⟩ } },
  { rintro f g ⟨P, rfl⟩ ⟨Q, rfl⟩,
    exact ⟨P + Q, alg_hom.map_add _ _ _⟩ },
  { rintro r f ⟨P, rfl⟩,
    exact ⟨r • P, alg_hom.map_smul _ _ _⟩ }
end

instance ft_of_fg [comm_ring R] [h : add_monoid.fg M] : finite_type R (add_monoid_algebra R M) :=
begin
  obtain ⟨S, hS⟩ := h.out,
  exact (finite_type.mv_polynomial R (S : set M)).of_surjective (mv_polynomial.aeval
    (λ (s : (S : set M)), of R M s.1)) (mv_polynomial_aeval_of_surjective_of_closure hS)
end

end add_monoid_algebra

namespace monoid_algebra

open algebra submonoid

variables {R : Type*} {M : Type*} [comm_monoid M]

lemma mv_polynomial_aeval_of_surjective_of_closure [comm_semiring R] {S : set M}
  (hS : closure S = ⊤) : function.surjective (mv_polynomial.aeval
  (λ (s : S), of R M ↑s) : mv_polynomial S R → monoid_algebra R M) :=
begin
  refine λ f, induction_on f (λ m, _) _ _,
  { have : m ∈ closure S := hS.symm ▸ mem_top _,
    refine closure_induction this (λ m hm, _) _ _,
    { exact ⟨mv_polynomial.X ⟨m, hm⟩, mv_polynomial.aeval_X _ _⟩ },
    { exact ⟨1, alg_hom.map_one _⟩ },
    { rintro m₁ m₂ ⟨P₁, hP₁⟩ ⟨P₂, hP₂⟩,
      exact ⟨P₁ * P₂, by rw [alg_hom.map_mul, hP₁, hP₂, of_apply, of_apply, of_apply,
        single_mul_single, one_mul]⟩ } },
  { rintro f g ⟨P, rfl⟩ ⟨Q, rfl⟩,
    exact ⟨P + Q, alg_hom.map_add _ _ _⟩ },
  { rintro r f ⟨P, rfl⟩,
    exact ⟨r • P, alg_hom.map_smul _ _ _⟩ }
end

instance ft_of_fg [comm_ring R] [monoid.fg M] : finite_type R (monoid_algebra R M) :=
add_monoid_algebra.ft_of_fg.equiv (monoid_algebra.to_additive_alg_equiv R M).symm

end monoid_algebra

end monoid_algebra<|MERGE_RESOLUTION|>--- conflicted
+++ resolved
@@ -60,8 +60,6 @@
 
 namespace finite
 open submodule set
-<<<<<<< HEAD
-=======
 
 lemma iff_add_monoid_fg {M : Type*} [add_comm_monoid M] : module.finite ℕ M ↔ add_monoid.fg M :=
 ⟨λ h, add_monoid.fg_def.2 $ (fg_iff_add_submonoid_fg ⊤).1 (finite_def.1 h),
@@ -70,7 +68,6 @@
 lemma iff_add_group_fg {G : Type*} [add_comm_group G] : module.finite ℤ G ↔ add_group.fg G :=
 ⟨λ h, add_group.fg_def.2 $ (fg_iff_add_subgroup_fg ⊤).1 (finite_def.1 h),
   λ h, finite_def.2 $ (fg_iff_add_subgroup_fg ⊤).2 (add_group.fg_def.1 h)⟩
->>>>>>> de3fff81
 
 variables {R M N}
 
