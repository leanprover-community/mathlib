--- conflicted
+++ resolved
@@ -714,11 +714,7 @@
 /-- An additive group `G` is finitely generated if and only if `add_monoid_algebra R G` is of
 finite type. -/
 lemma finite_type_iff_group_fg {G : Type*} [add_comm_group G] [comm_ring R] [nontrivial R] :
-<<<<<<< HEAD
   finite_type R (add_monoid_algebra R G) ↔ add_group.fg G :=
-=======
-  add_group.fg G ↔ finite_type R (add_monoid_algebra R G) :=
->>>>>>> a7deed97
 by simpa [add_group.fg_iff_add_monoid.fg] using finite_type_iff_fg
 
 end add_monoid_algebra
@@ -852,11 +848,7 @@
 
 /-- A group `G` is finitely generated if and only if `add_monoid_algebra R G` is of finite type. -/
 lemma finite_type_iff_group_fg {G : Type*} [comm_group G] [comm_ring R] [nontrivial R] :
-<<<<<<< HEAD
-finite_type R (monoid_algebra R G) ↔ group.fg G :=
-=======
-  group.fg G ↔ finite_type R (monoid_algebra R G) :=
->>>>>>> a7deed97
+  finite_type R (monoid_algebra R G) ↔ group.fg G :=
 by simpa [group.fg_iff_monoid.fg] using finite_type_iff_fg
 
 end monoid_algebra
