--- conflicted
+++ resolved
@@ -425,7 +425,6 @@
 
 open mv_polynomial
 
-<<<<<<< HEAD
 -- We follow the proof of https://stacks.math.columbia.edu/tag/0561
 -- TODO: extract out helper lemmas and tidy proof.
 lemma of_restrict_scalars_finite_presentation [algebra A B] [is_scalar_tower R A B]
@@ -502,8 +501,9 @@
     apply ideal.subset_span,
     apply set.mem_union_left,
     exact set.mem_image_of_mem _ hx }
-=======
+
 /-- This is used to prove the strictly stronger `ker_fg_of_surjective`. Use it instead. -/
+-- TODO: extract out helper lemmas and tidy proof.
 lemma ker_fg_of_mv_polynomial {n : ℕ} (f : mv_polynomial (fin n) R →ₐ[R] A)
   (hf : function.surjective f) (hfp : finite_presentation R A) : f.to_ring_hom.ker.fg :=
 begin
@@ -573,7 +573,6 @@
   convert (ker_fg_of_mv_polynomial (f.comp g) (hf.comp hg) hRB).map g.to_ring_hom,
   simp_rw [ring_hom.ker_eq_comap_bot, alg_hom.to_ring_hom_eq_coe, alg_hom.comp_to_ring_hom],
   rw [← ideal.comap_comap, ideal.map_comap_of_surjective (g : mv_polynomial (fin n) R →+* A) hg],
->>>>>>> 0c171f29
 end
 
 end finite_presentation
