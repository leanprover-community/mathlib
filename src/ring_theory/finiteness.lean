--- conflicted
+++ resolved
@@ -332,7 +332,6 @@
   exact equiv (mv_polynomial R (fin (n + m))) (mv_polynomial.rename_equiv R sum_fin_sum_equiv).symm
 end
 
-<<<<<<< HEAD
 /-- If `A` is an `R`-algebra and `S` is an `A`-algebra, both finitely presented, then `S` is
   finitely presented as `R`-algebra. -/
 lemma trans [algebra A B] [is_scalar_tower R A B] (hfpA : finite_presentation R A)
@@ -340,11 +339,9 @@
 begin
   obtain ⟨n, I, e, hfg⟩ := iff.1 hfpB,
   letI : is_scalar_tower R A I.quotient := is_scalar_tower.comap,
-  refine equiv (quotient hfg (mv_polynomial_of_finite_presentation hfpA _)) (e.restrict_scalars R)
-end
-
-=======
->>>>>>> 6669a285
+  exact equiv (quotient hfg (mv_polynomial_of_finite_presentation hfpA _)) (e.restrict_scalars R)
+end
+
 end finite_presentation
 
 end algebra
