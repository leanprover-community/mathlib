/-
Copyright (c) 2020 Johan Commelin. All rights reserved.
Released under Apache 2.0 license as described in the file LICENSE.
Authors: Johan Commelin
-/

import group_theory.finiteness
import ring_theory.algebra_tower
import ring_theory.ideal.quotient
import ring_theory.noetherian

/-!
# Finiteness conditions in commutative algebra

In this file we define several notions of finiteness that are common in commutative algebra.

## Main declarations

- `module.finite`, `algebra.finite`, `ring_hom.finite`, `alg_hom.finite`
  all of these express that some object is finitely generated *as module* over some base ring.
- `algebra.finite_type`, `ring_hom.finite_type`, `alg_hom.finite_type`
  all of these express that some object is finitely generated *as algebra* over some base ring.
- `algebra.finite_presentation`, `ring_hom.finite_presentation`, `alg_hom.finite_presentation`
  all of these express that some object is finitely presented *as algebra* over some base ring.

-/

open function (surjective)
open_locale big_operators

section module_and_algebra

variables (R A B M N : Type*)

/-- A module over a semiring is `finite` if it is finitely generated as a module. -/
class module.finite [semiring R] [add_comm_monoid M] [module R M] :
  Prop := (out : (⊤ : submodule R M).fg)

/-- An algebra over a commutative semiring is of `finite_type` if it is finitely generated
over the base ring as algebra. -/
class algebra.finite_type [comm_semiring R] [semiring A] [algebra R A] : Prop :=
(out : (⊤ : subalgebra R A).fg)

/-- An algebra over a commutative semiring is `finite_presentation` if it is the quotient of a
polynomial ring in `n` variables by a finitely generated ideal. -/
def algebra.finite_presentation [comm_semiring R] [semiring A] [algebra R A] : Prop :=
∃ (n : ℕ) (f : mv_polynomial (fin n) R →ₐ[R] A),
  surjective f ∧ f.to_ring_hom.ker.fg

namespace module

variables [semiring R] [add_comm_monoid M] [module R M] [add_comm_monoid N] [module R N]

lemma finite_def {R M} [semiring R] [add_comm_monoid M] [module R M] :
  finite R M ↔ (⊤ : submodule R M).fg := ⟨λ h, h.1, λ h, ⟨h⟩⟩

@[priority 100] -- see Note [lower instance priority]
instance is_noetherian.finite [is_noetherian R M] : finite R M :=
⟨is_noetherian.noetherian ⊤⟩

namespace finite
open _root_.submodule set

lemma iff_add_monoid_fg {M : Type*} [add_comm_monoid M] : module.finite ℕ M ↔ add_monoid.fg M :=
⟨λ h, add_monoid.fg_def.2 $ (fg_iff_add_submonoid_fg ⊤).1 (finite_def.1 h),
  λ h, finite_def.2 $ (fg_iff_add_submonoid_fg ⊤).2 (add_monoid.fg_def.1 h)⟩

lemma iff_add_group_fg {G : Type*} [add_comm_group G] : module.finite ℤ G ↔ add_group.fg G :=
⟨λ h, add_group.fg_def.2 $ (fg_iff_add_subgroup_fg ⊤).1 (finite_def.1 h),
  λ h, finite_def.2 $ (fg_iff_add_subgroup_fg ⊤).2 (add_group.fg_def.1 h)⟩

variables {R M N}

lemma exists_fin [finite R M] : ∃ (n : ℕ) (s : fin n → M), span R (range s) = ⊤ :=
submodule.fg_iff_exists_fin_generating_family.mp out

lemma of_surjective [hM : finite R M] (f : M →ₗ[R] N) (hf : surjective f) :
  finite R N :=
⟨begin
  rw [← linear_map.range_eq_top.2 hf, ← submodule.map_top],
  exact submodule.fg_map hM.1
end⟩

<<<<<<< HEAD
=======
--TODO: this should be true over semirings
>>>>>>> 183b8c8a
lemma of_injective {R M N : Type*} [ring R] [add_comm_group M] [module R M] [add_comm_group N]
  [module R N] [is_noetherian R N] (f : M →ₗ[R] N)
  (hf : function.injective f) : finite R M :=
⟨fg_of_injective f $ linear_map.ker_eq_bot_of_injective hf⟩

variables (R)

instance self : finite R R :=
⟨⟨{1}, by simpa only [finset.coe_singleton] using ideal.span_singleton_one⟩⟩

variable (M)

lemma of_restrict_scalars_finite (R A M : Type*) [comm_semiring R] [semiring A] [add_comm_monoid M]
  [module R M] [module A M] [algebra R A] [is_scalar_tower R A M] [hM : finite R M] :
  finite A M :=
begin
  rw [finite_def, fg_def] at hM ⊢,
  obtain ⟨S, hSfin, hSgen⟩ := hM,
  refine ⟨S, hSfin, eq_top_iff.2 _⟩,
  have := submodule.span_le_restrict_scalars R A M S,
  rw hSgen at this,
  exact this
end

variables {R M}

instance prod [hM : finite R M] [hN : finite R N] : finite R (M × N) :=
⟨begin
  rw ← submodule.prod_top,
  exact submodule.fg_prod hM.1 hN.1
end⟩

lemma equiv [hM : finite R M] (e : M ≃ₗ[R] N) : finite R N :=
of_surjective (e : M →ₗ[R] N) e.surjective

section algebra

lemma trans {R : Type*} (A B : Type*) [comm_semiring R] [comm_semiring A] [algebra R A]
  [semiring B] [algebra R B] [algebra A B] [is_scalar_tower R A B] :
  ∀ [finite R A] [finite A B], finite R B
| ⟨⟨s, hs⟩⟩ ⟨⟨t, ht⟩⟩ := ⟨submodule.fg_def.2
  ⟨set.image2 (•) (↑s : set A) (↑t : set B),
    set.finite.image2 _ s.finite_to_set t.finite_to_set,
    by rw [set.image2_smul, submodule.span_smul hs (↑t : set B),
      ht, submodule.restrict_scalars_top]⟩⟩

@[priority 100] -- see Note [lower instance priority]
instance finite_type {R : Type*} (A : Type*) [comm_semiring R] [comm_semiring A]
  [algebra R A] [hRA : finite R A] : algebra.finite_type R A :=
⟨subalgebra.fg_of_submodule_fg hRA.1⟩

end algebra

end finite

end module

namespace algebra

variables [comm_ring R] [comm_ring A] [algebra R A] [comm_ring B] [algebra R B]
variables [add_comm_group M] [module R M]
variables [add_comm_group N] [module R N]

namespace finite_type

lemma self : finite_type R R := ⟨⟨{1}, subsingleton.elim _ _⟩⟩

section
open_locale classical

protected lemma mv_polynomial (ι : Type*) [fintype ι] : finite_type R (mv_polynomial ι R) :=
⟨⟨finset.univ.image mv_polynomial.X, begin
  rw eq_top_iff, refine λ p, mv_polynomial.induction_on' p
    (λ u x, finsupp.induction u (subalgebra.algebra_map_mem _ x)
      (λ i n f hif hn ih, _))
    (λ p q ihp ihq, subalgebra.add_mem _ ihp ihq),
  rw [add_comm, mv_polynomial.monomial_add_single],
  exact subalgebra.mul_mem _ ih
    (subalgebra.pow_mem _ (subset_adjoin $ finset.mem_image_of_mem _ $ finset.mem_univ _) _)
end⟩⟩
end

lemma of_restrict_scalars_finite_type [algebra A B] [is_scalar_tower R A B] [hB : finite_type R B] :
  finite_type A B :=
begin
  obtain ⟨S, hS⟩ := hB.out,
  refine ⟨⟨S, eq_top_iff.2 (λ b, _)⟩⟩,
  have le : adjoin R (S : set B) ≤ subalgebra.restrict_scalars R (adjoin A S),
  { apply (algebra.adjoin_le _ : _ ≤ (subalgebra.restrict_scalars R (adjoin A ↑S))),
    simp only [subalgebra.coe_restrict_scalars],
    exact algebra.subset_adjoin, },
  exact le (eq_top_iff.1 hS b),
end

variables {R A B}

lemma of_surjective (hRA : finite_type R A) (f : A →ₐ[R] B) (hf : surjective f) :
  finite_type R B :=
⟨begin
  convert subalgebra.fg_map _ f hRA.1,
  simpa only [map_top f, @eq_comm _ ⊤, eq_top_iff, alg_hom.mem_range] using hf
end⟩

lemma equiv (hRA : finite_type R A) (e : A ≃ₐ[R] B) : finite_type R B :=
hRA.of_surjective e e.surjective

lemma trans [algebra A B] [is_scalar_tower R A B] (hRA : finite_type R A) (hAB : finite_type A B) :
  finite_type R B :=
⟨fg_trans' hRA.1 hAB.1⟩

/-- An algebra is finitely generated if and only if it is a quotient
of a polynomial ring whose variables are indexed by a finset. -/
lemma iff_quotient_mv_polynomial : (finite_type R A) ↔ ∃ (s : finset A)
  (f : (mv_polynomial {x // x ∈ s} R) →ₐ[R] A), (surjective f) :=
begin
  split,
  { rintro ⟨s, hs⟩,
    use [s, mv_polynomial.aeval coe],
    intro x,
    have hrw : (↑s : set A) = (λ (x : A), x ∈ s.val) := rfl,
    rw [← set.mem_range, ← alg_hom.coe_range, ← adjoin_eq_range, ← hrw, hs],
    exact set.mem_univ x },
  { rintro ⟨s, ⟨f, hsur⟩⟩,
    exact finite_type.of_surjective (finite_type.mv_polynomial R {x // x ∈ s}) f hsur }
end

/-- An algebra is finitely generated if and only if it is a quotient
of a polynomial ring whose variables are indexed by a fintype. -/
lemma iff_quotient_mv_polynomial' : (finite_type R A) ↔ ∃ (ι : Type u_2) (_ : fintype ι)
  (f : (mv_polynomial ι R) →ₐ[R] A), (surjective f) :=
begin
  split,
  { rw iff_quotient_mv_polynomial,
    rintro ⟨s, ⟨f, hsur⟩⟩,
    use [{x // x ∈ s}, by apply_instance, f, hsur] },
  { rintro ⟨ι, ⟨hfintype, ⟨f, hsur⟩⟩⟩,
    letI : fintype ι := hfintype,
    exact finite_type.of_surjective (finite_type.mv_polynomial R ι) f hsur }
end

/-- An algebra is finitely generated if and only if it is a quotient of a polynomial ring in `n`
variables. -/
lemma iff_quotient_mv_polynomial'' : (finite_type R A) ↔ ∃ (n : ℕ)
  (f : (mv_polynomial (fin n) R) →ₐ[R] A), (surjective f) :=
begin
  split,
  { rw iff_quotient_mv_polynomial',
    rintro ⟨ι, hfintype, ⟨f, hsur⟩⟩,
    letI := hfintype,
    obtain ⟨equiv⟩ := @fintype.trunc_equiv_fin ι (classical.dec_eq ι) hfintype,
    replace equiv := mv_polynomial.rename_equiv R equiv,
    exact ⟨fintype.card ι, alg_hom.comp f equiv.symm, function.surjective.comp hsur
      (alg_equiv.symm equiv).surjective⟩ },
  { rintro ⟨n, ⟨f, hsur⟩⟩,
    exact finite_type.of_surjective (finite_type.mv_polynomial R (fin n)) f hsur }
end

/-- A finitely presented algebra is of finite type. -/
lemma of_finite_presentation : finite_presentation R A → finite_type R A :=
begin
  rintro ⟨n, f, hf⟩,
  apply (finite_type.iff_quotient_mv_polynomial'').2,
  exact ⟨n, f, hf.1⟩
end

instance prod [hA : finite_type R A] [hB : finite_type R B] : finite_type R (A × B) :=
⟨begin
  rw ← subalgebra.prod_top,
  exact subalgebra.fg_prod hA.1 hB.1
end⟩

end finite_type

namespace finite_presentation

variables {R A B}

/-- An algebra over a Noetherian ring is finitely generated if and only if it is finitely
presented. -/
lemma of_finite_type [is_noetherian_ring R] : finite_type R A ↔ finite_presentation R A :=
begin
  refine ⟨λ h, _, algebra.finite_type.of_finite_presentation⟩,
  obtain ⟨n, f, hf⟩ := algebra.finite_type.iff_quotient_mv_polynomial''.1 h,
  refine ⟨n, f, hf, _⟩,
  have hnoet : is_noetherian_ring (mv_polynomial (fin n) R) := by apply_instance,
  replace hnoet := (is_noetherian_ring_iff.1 hnoet).noetherian,
  exact hnoet f.to_ring_hom.ker,
end

/-- If `e : A ≃ₐ[R] B` and `A` is finitely presented, then so is `B`. -/
lemma equiv (hfp : finite_presentation R A) (e : A ≃ₐ[R] B) : finite_presentation R B :=
begin
  obtain ⟨n, f, hf⟩ := hfp,
  use [n, alg_hom.comp ↑e f],
  split,
  { exact function.surjective.comp e.surjective hf.1 },
  suffices hker : (alg_hom.comp ↑e f).to_ring_hom.ker = f.to_ring_hom.ker,
  { rw hker, exact hf.2 },
  { have hco : (alg_hom.comp ↑e f).to_ring_hom = ring_hom.comp ↑e.to_ring_equiv f.to_ring_hom,
    { have h : (alg_hom.comp ↑e f).to_ring_hom = e.to_alg_hom.to_ring_hom.comp f.to_ring_hom := rfl,
      have h1 : ↑(e.to_ring_equiv) = (e.to_alg_hom).to_ring_hom := rfl,
      rw [h, h1] },
    rw [ring_hom.ker_eq_comap_bot, hco, ← ideal.comap_comap, ← ring_hom.ker_eq_comap_bot,
      ring_hom.ker_coe_equiv (alg_equiv.to_ring_equiv e), ring_hom.ker_eq_comap_bot] }
end

variable (R)

/-- The ring of polynomials in finitely many variables is finitely presented. -/
lemma mv_polynomial (ι : Type u_2) [fintype ι] : finite_presentation R (mv_polynomial ι R) :=
begin
  obtain ⟨equiv⟩ := @fintype.trunc_equiv_fin ι (classical.dec_eq ι) _,
  replace equiv := mv_polynomial.rename_equiv R equiv,
  refine ⟨_, alg_equiv.to_alg_hom equiv.symm, _⟩,
  split,
  { exact (alg_equiv.symm equiv).surjective },
  suffices hinj : function.injective equiv.symm.to_alg_hom.to_ring_hom,
  { rw [(ring_hom.injective_iff_ker_eq_bot _).1 hinj],
    exact submodule.fg_bot },
  exact (alg_equiv.symm equiv).injective
end

/-- `R` is finitely presented as `R`-algebra. -/
lemma self : finite_presentation R R :=
equiv (mv_polynomial R pempty) (mv_polynomial.is_empty_alg_equiv R pempty)

variable {R}

/-- The quotient of a finitely presented algebra by a finitely generated ideal is finitely
presented. -/
lemma quotient {I : ideal A} (h : submodule.fg I) (hfp : finite_presentation R A) :
  finite_presentation R I.quotient :=
begin
  obtain ⟨n, f, hf⟩ := hfp,
  refine ⟨n, (ideal.quotient.mkₐ R I).comp f, _, _⟩,
  { exact (ideal.quotient.mkₐ_surjective R I).comp hf.1 },
  { refine submodule.fg_ker_ring_hom_comp _ _ hf.2 _ hf.1,
    simp [h] }
end

/-- If `f : A →ₐ[R] B` is surjective with finitely generated kernel and `A` is finitely presented,
then so is `B`. -/
lemma of_surjective {f : A →ₐ[R] B} (hf : function.surjective f) (hker : f.to_ring_hom.ker.fg)
  (hfp : finite_presentation R A) : finite_presentation R B :=
equiv (quotient hker hfp) (ideal.quotient_ker_alg_equiv_of_surjective hf)

lemma iff : finite_presentation R A ↔
  ∃ n (I : ideal (_root_.mv_polynomial (fin n) R)) (e : I.quotient ≃ₐ[R] A), I.fg :=
begin
  split,
  { rintros ⟨n, f, hf⟩,
    exact ⟨n, f.to_ring_hom.ker, ideal.quotient_ker_alg_equiv_of_surjective hf.1, hf.2⟩ },
  { rintros ⟨n, I, e, hfg⟩,
    exact equiv (quotient hfg (mv_polynomial R _)) e }
end

/-- An algebra is finitely presented if and only if it is a quotient of a polynomial ring whose
variables are indexed by a fintype by a finitely generated ideal. -/
lemma iff_quotient_mv_polynomial' : finite_presentation R A ↔ ∃ (ι : Type u_2) (_ : fintype ι)
  (f : (_root_.mv_polynomial ι R) →ₐ[R] A), (surjective f) ∧ f.to_ring_hom.ker.fg :=
begin
  split,
  { rintro ⟨n, f, hfs, hfk⟩,
    set ulift_var := mv_polynomial.rename_equiv R equiv.ulift,
    refine ⟨ulift (fin n), infer_instance, f.comp ulift_var.to_alg_hom,
      hfs.comp ulift_var.surjective,
      submodule.fg_ker_ring_hom_comp _ _ _ hfk ulift_var.surjective⟩,
    convert submodule.fg_bot,
    exact ring_hom.ker_coe_equiv ulift_var.to_ring_equiv, },
  { rintro ⟨ι, hfintype, f, hf⟩,
    haveI : fintype ι := hfintype,
    obtain ⟨equiv⟩ := @fintype.trunc_equiv_fin ι (classical.dec_eq ι) _,
    replace equiv := mv_polynomial.rename_equiv R equiv,
    refine ⟨fintype.card ι, f.comp equiv.symm,
      hf.1.comp (alg_equiv.symm equiv).surjective,
      submodule.fg_ker_ring_hom_comp _ f _ hf.2 equiv.symm.surjective⟩,
    convert submodule.fg_bot,
    exact ring_hom.ker_coe_equiv (equiv.symm.to_ring_equiv), }
end

/-- If `A` is a finitely presented `R`-algebra, then `mv_polynomial (fin n) A` is finitely presented
as `R`-algebra. -/
lemma mv_polynomial_of_finite_presentation (hfp : finite_presentation R A) (ι : Type*)
  [fintype ι] : finite_presentation R (_root_.mv_polynomial ι A) :=
begin
  classical,
  let n := fintype.card ι,
  obtain ⟨e⟩ := fintype.trunc_equiv_fin ι,
  replace e := (mv_polynomial.rename_equiv A e).restrict_scalars R,
  refine equiv _ e.symm,
  obtain ⟨m, I, e, hfg⟩ := iff.1 hfp,
  refine equiv _ (mv_polynomial.map_alg_equiv (fin n) e),
  -- typeclass inference seems to struggle to find this path
  letI : is_scalar_tower R
    (_root_.mv_polynomial (fin m) R) (_root_.mv_polynomial (fin m) R) :=
      is_scalar_tower.right,
  letI : is_scalar_tower R
    (_root_.mv_polynomial (fin m) R)
    (_root_.mv_polynomial (fin n) (_root_.mv_polynomial (fin m) R)) :=
      mv_polynomial.is_scalar_tower,

  refine equiv _ ((@mv_polynomial.quotient_equiv_quotient_mv_polynomial
    _ (fin n) _ I).restrict_scalars R).symm,
  refine quotient (submodule.map_fg_of_fg I hfg _) _,
  let := mv_polynomial.sum_alg_equiv R (fin n) (fin m),
  refine equiv _ this,
  exact equiv (mv_polynomial R (fin (n + m))) (mv_polynomial.rename_equiv R fin_sum_fin_equiv).symm
end


/-- If `A` is an `R`-algebra and `S` is an `A`-algebra, both finitely presented, then `S` is
  finitely presented as `R`-algebra. -/
lemma trans [algebra A B] [is_scalar_tower R A B] (hfpA : finite_presentation R A)
  (hfpB : finite_presentation A B) : finite_presentation R B :=
begin
  obtain ⟨n, I, e, hfg⟩ := iff.1 hfpB,
  exact equiv (quotient hfg (mv_polynomial_of_finite_presentation hfpA _)) (e.restrict_scalars R)
end

end finite_presentation

end algebra

end module_and_algebra

namespace ring_hom
variables {A B C : Type*} [comm_ring A] [comm_ring B] [comm_ring C]

/-- A ring morphism `A →+* B` is `finite` if `B` is finitely generated as `A`-module. -/
def finite (f : A →+* B) : Prop :=
by letI : algebra A B := f.to_algebra; exact module.finite A B

/-- A ring morphism `A →+* B` is of `finite_type` if `B` is finitely generated as `A`-algebra. -/
def finite_type (f : A →+* B) : Prop := @algebra.finite_type A B _ _ f.to_algebra

/-- A ring morphism `A →+* B` is of `finite_presentation` if `B` is finitely presented as
`A`-algebra. -/
def finite_presentation (f : A →+* B) : Prop := @algebra.finite_presentation A B _ _ f.to_algebra

namespace finite

variables (A)

lemma id : finite (ring_hom.id A) := module.finite.self A

variables {A}

lemma of_surjective (f : A →+* B) (hf : surjective f) : f.finite :=
begin
  letI := f.to_algebra,
  exact module.finite.of_surjective (algebra.of_id A B).to_linear_map hf
end

lemma comp {g : B →+* C} {f : A →+* B} (hg : g.finite) (hf : f.finite) : (g.comp f).finite :=
@module.finite.trans A B C _ _ f.to_algebra _ (g.comp f).to_algebra g.to_algebra
begin
  fconstructor,
  intros a b c,
  simp only [algebra.smul_def, ring_hom.map_mul, mul_assoc],
  refl
end
hf hg

lemma finite_type {f : A →+* B} (hf : f.finite) : finite_type f :=
@module.finite.finite_type _ _ _ _ f.to_algebra hf

lemma of_comp_finite {f : A →+* B} {g : B →+* C} (h : (g.comp f).finite) : g.finite :=
begin
  letI := f.to_algebra,
  letI := g.to_algebra,
  letI := (g.comp f).to_algebra,
  letI : is_scalar_tower A B C := restrict_scalars.is_scalar_tower A B C,
  letI : module.finite A C := h,
  exact module.finite.of_restrict_scalars_finite A B C
end

end finite

namespace finite_type

variables (A)

lemma id : finite_type (ring_hom.id A) := algebra.finite_type.self A

variables {A}

lemma comp_surjective {f : A →+* B} {g : B →+* C} (hf : f.finite_type) (hg : surjective g) :
  (g.comp f).finite_type :=
@algebra.finite_type.of_surjective A B C _ _ f.to_algebra _ (g.comp f).to_algebra hf
{ to_fun := g, commutes' := λ a, rfl, .. g } hg

lemma of_surjective (f : A →+* B) (hf : surjective f) : f.finite_type :=
by { rw ← f.comp_id, exact (id A).comp_surjective hf }

lemma comp {g : B →+* C} {f : A →+* B} (hg : g.finite_type) (hf : f.finite_type) :
  (g.comp f).finite_type :=
@algebra.finite_type.trans A B C _ _ f.to_algebra _ (g.comp f).to_algebra g.to_algebra
begin
  fconstructor,
  intros a b c,
  simp only [algebra.smul_def, ring_hom.map_mul, mul_assoc],
  refl
end
hf hg

lemma of_finite_presentation {f : A →+* B} (hf : f.finite_presentation) : f.finite_type :=
@algebra.finite_type.of_finite_presentation A B _ _ f.to_algebra hf

lemma of_comp_finite_type {f : A →+* B} {g : B →+* C} (h : (g.comp f).finite_type) :
  g.finite_type :=
begin
  letI := f.to_algebra,
  letI := g.to_algebra,
  letI := (g.comp f).to_algebra,
  letI : is_scalar_tower A B C := restrict_scalars.is_scalar_tower A B C,
  letI : algebra.finite_type A C := h,
  exact algebra.finite_type.of_restrict_scalars_finite_type A B C
end

end finite_type

namespace finite_presentation

variables (A)

lemma id : finite_presentation (ring_hom.id A) := algebra.finite_presentation.self A

variables {A}

lemma comp_surjective {f : A →+* B} {g : B →+* C} (hf : f.finite_presentation) (hg : surjective g)
  (hker : g.ker.fg) :  (g.comp f).finite_presentation :=
@algebra.finite_presentation.of_surjective A B C _ _ f.to_algebra _ (g.comp f).to_algebra
{ to_fun := g, commutes' := λ a, rfl, .. g } hg hker hf

lemma of_surjective (f : A →+* B) (hf : surjective f) (hker : f.ker.fg) : f.finite_presentation :=
by { rw ← f.comp_id, exact (id A).comp_surjective hf hker}

lemma of_finite_type [is_noetherian_ring A] {f : A →+* B} : f.finite_type ↔ f.finite_presentation :=
@algebra.finite_presentation.of_finite_type A B _ _ f.to_algebra _

lemma comp {g : B →+* C} {f : A →+* B} (hg : g.finite_presentation) (hf : f.finite_presentation) :
  (g.comp f).finite_presentation :=
@algebra.finite_presentation.trans A B C _ _ f.to_algebra _ (g.comp f).to_algebra g.to_algebra
{ smul_assoc := λ a b c, begin
    simp only [algebra.smul_def, ring_hom.map_mul, mul_assoc],
    refl
  end }
hf hg

end finite_presentation

end ring_hom

namespace alg_hom

variables {R A B C : Type*} [comm_ring R]
variables [comm_ring A] [comm_ring B] [comm_ring C]
variables [algebra R A] [algebra R B] [algebra R C]

/-- An algebra morphism `A →ₐ[R] B` is finite if it is finite as ring morphism.
In other words, if `B` is finitely generated as `A`-module. -/
def finite (f : A →ₐ[R] B) : Prop := f.to_ring_hom.finite

/-- An algebra morphism `A →ₐ[R] B` is of `finite_type` if it is of finite type as ring morphism.
In other words, if `B` is finitely generated as `A`-algebra. -/
def finite_type (f : A →ₐ[R] B) : Prop := f.to_ring_hom.finite_type

/-- An algebra morphism `A →ₐ[R] B` is of `finite_presentation` if it is of finite presentation as
ring morphism. In other words, if `B` is finitely presented as `A`-algebra. -/
def finite_presentation (f : A →ₐ[R] B) : Prop := f.to_ring_hom.finite_presentation

namespace finite

variables (R A)

lemma id : finite (alg_hom.id R A) := ring_hom.finite.id A

variables {R A}

lemma comp {g : B →ₐ[R] C} {f : A →ₐ[R] B} (hg : g.finite) (hf : f.finite) : (g.comp f).finite :=
ring_hom.finite.comp hg hf

lemma of_surjective (f : A →ₐ[R] B) (hf : surjective f) : f.finite :=
ring_hom.finite.of_surjective f hf

lemma finite_type {f : A →ₐ[R] B} (hf : f.finite) : finite_type f :=
ring_hom.finite.finite_type hf

lemma of_comp_finite {f : A →ₐ[R] B} {g : B →ₐ[R] C} (h : (g.comp f).finite) : g.finite :=
ring_hom.finite.of_comp_finite h

end finite

namespace finite_type

variables (R A)

lemma id : finite_type (alg_hom.id R A) := ring_hom.finite_type.id A

variables {R A}

lemma comp {g : B →ₐ[R] C} {f : A →ₐ[R] B} (hg : g.finite_type) (hf : f.finite_type) :
  (g.comp f).finite_type :=
ring_hom.finite_type.comp hg hf

lemma comp_surjective {f : A →ₐ[R] B} {g : B →ₐ[R] C} (hf : f.finite_type) (hg : surjective g) :
  (g.comp f).finite_type :=
ring_hom.finite_type.comp_surjective hf hg

lemma of_surjective (f : A →ₐ[R] B) (hf : surjective f) : f.finite_type :=
ring_hom.finite_type.of_surjective f hf

lemma of_finite_presentation {f : A →ₐ[R] B} (hf : f.finite_presentation) : f.finite_type :=
ring_hom.finite_type.of_finite_presentation hf

lemma of_comp_finite_type {f : A →ₐ[R] B} {g : B →ₐ[R] C} (h : (g.comp f).finite_type) :
g.finite_type :=
ring_hom.finite_type.of_comp_finite_type h

end finite_type

namespace finite_presentation

variables (R A)

lemma id : finite_presentation (alg_hom.id R A) := ring_hom.finite_presentation.id A

variables {R A}

lemma comp {g : B →ₐ[R] C} {f : A →ₐ[R] B} (hg : g.finite_presentation)
  (hf : f.finite_presentation) : (g.comp f).finite_presentation :=
ring_hom.finite_presentation.comp hg hf

lemma comp_surjective {f : A →ₐ[R] B} {g : B →ₐ[R] C} (hf : f.finite_presentation)
  (hg : surjective g) (hker : g.to_ring_hom.ker.fg) : (g.comp f).finite_presentation :=
ring_hom.finite_presentation.comp_surjective hf hg hker

lemma of_surjective (f : A →ₐ[R] B) (hf : surjective f) (hker : f.to_ring_hom.ker.fg) :
  f.finite_presentation :=
ring_hom.finite_presentation.of_surjective f hf hker

lemma of_finite_type [is_noetherian_ring A] {f : A →ₐ[R] B} :
  f.finite_type ↔ f.finite_presentation :=
ring_hom.finite_presentation.of_finite_type

end finite_presentation

end alg_hom

section monoid_algebra

variables {R : Type*} {M : Type*}

namespace add_monoid_algebra

open algebra add_submonoid submodule

section span

section semiring

variables [comm_semiring R] [add_monoid M]

/-- An element of `add_monoid_algebra R M` is in the subalgebra generated by its support. -/
lemma mem_adjoin_support (f : add_monoid_algebra R M) : f ∈ adjoin R (of' R M '' f.support) :=
begin
  suffices : span R (of' R M '' f.support) ≤ (adjoin R (of' R M '' f.support)).to_submodule,
  { exact this (mem_span_support f) },
  rw submodule.span_le,
  exact subset_adjoin
end

/-- If a set `S` generates, as algebra, `add_monoid_algebra R M`, then the set of supports of
elements of `S` generates `add_monoid_algebra R M`. -/
lemma support_gen_of_gen {S : set (add_monoid_algebra R M)} (hS : algebra.adjoin R S = ⊤) :
  algebra.adjoin R (⋃ f ∈ S, (of' R M '' (f.support : set M))) = ⊤ :=
begin
  refine le_antisymm le_top _,
  rw [← hS, adjoin_le_iff],
  intros f hf,
  have hincl : of' R M '' f.support ⊆
    ⋃ (g : add_monoid_algebra R M) (H : g ∈ S), of' R M '' g.support,
  { intros s hs,
    exact set.mem_bUnion_iff.2 ⟨f, ⟨hf, hs⟩⟩ },
  exact adjoin_mono hincl (mem_adjoin_support f)
end

/-- If a set `S` generates, as algebra, `add_monoid_algebra R M`, then the image of the union of
the supports of elements of `S` generates `add_monoid_algebra R M`. -/
lemma support_gen_of_gen' {S : set (add_monoid_algebra R M)} (hS : algebra.adjoin R S = ⊤) :
  algebra.adjoin R (of' R M '' (⋃ f ∈ S, (f.support : set M))) = ⊤ :=
begin
  suffices : of' R M '' (⋃ f ∈ S, (f.support : set M)) = ⋃ f ∈ S, (of' R M '' (f.support : set M)),
  { rw this,
    exact support_gen_of_gen hS },
  simp only [set.image_Union]
end

end semiring

section ring

variables [comm_ring R] [add_comm_monoid M]

/-- If `add_monoid_algebra R M` is of finite type, there there is a `G : finset M` such that its
image generates, as algera, `add_monoid_algebra R M`. -/
lemma exists_finset_adjoin_eq_top [h : finite_type R (add_monoid_algebra R M)] :
  ∃ G : finset M, algebra.adjoin R (of' R M '' G) = ⊤ :=
begin
  unfreezingI { obtain ⟨S, hS⟩ := h },
  letI : decidable_eq M := classical.dec_eq M,
  use finset.bUnion S (λ f, f.support),
  have : (finset.bUnion S (λ f, f.support) : set M) = ⋃ f ∈ S, (f.support : set M),
  { simp only [finset.set_bUnion_coe, finset.coe_bUnion] },
  rw [this],
  exact support_gen_of_gen' hS
end

/-- The image of an element `m : M` in `add_monoid_algebra R M` belongs the submodule generated by
`S : set M` if and only if `m ∈ S`. -/
lemma of'_mem_span [nontrivial R] {m : M} {S : set M} :
  of' R M m ∈ span R (of' R M '' S) ↔ m ∈ S :=
begin
  refine ⟨λ h, _, λ h, submodule.subset_span $ set.mem_image_of_mem (of R M) h⟩,
  rw [of', ← finsupp.supported_eq_span_single, finsupp.mem_supported,
    finsupp.support_single_ne_zero (@one_ne_zero R _ (by apply_instance))] at h,
  simpa using h
end

/--If the image of an element `m : M` in `add_monoid_algebra R M` belongs the submodule generated by
the closure of some `S : set M` then `m ∈ closure S`. -/
lemma mem_closure_of_mem_span_closure [nontrivial R] {m : M} {S : set M}
  (h : of' R M m ∈ span R (submonoid.closure (of' R M '' S) : set (add_monoid_algebra R M))) :
  m ∈ closure S :=
begin
  suffices : multiplicative.of_add m ∈ submonoid.closure (multiplicative.to_add ⁻¹' S),
  { simpa [← to_submonoid_closure] },
  rw [set.image_congr' (show ∀ x, of' R M x = of R M x, from λ x, of'_eq_of x),
    ← monoid_hom.map_mclosure] at h,
  simpa using of'_mem_span.1 h
end

end ring

end span

variables [add_comm_monoid M]

/-- If a set `S` generates an additive monoid `M`, then the image of `M` generates, as algebra,
`add_monoid_algebra R M`. -/
lemma mv_polynomial_aeval_of_surjective_of_closure [comm_semiring R] {S : set M}
  (hS : closure S = ⊤) : function.surjective (mv_polynomial.aeval
  (λ (s : S), of' R M ↑s) : mv_polynomial S R → add_monoid_algebra R M) :=
begin
  refine λ f, induction_on f (λ m, _) _ _,
  { have : m ∈ closure S := hS.symm ▸ mem_top _,
    refine closure_induction this (λ m hm, _) _ _,
    { exact ⟨mv_polynomial.X ⟨m, hm⟩, mv_polynomial.aeval_X _ _⟩ },
    { exact ⟨1, alg_hom.map_one _⟩ },
    { rintro m₁ m₂ ⟨P₁, hP₁⟩ ⟨P₂, hP₂⟩,
      exact ⟨P₁ * P₂, by rw [alg_hom.map_mul, hP₁, hP₂, of_apply, of_apply, of_apply,
        single_mul_single, one_mul]; refl⟩ } },
  { rintro f g ⟨P, rfl⟩ ⟨Q, rfl⟩,
    exact ⟨P + Q, alg_hom.map_add _ _ _⟩ },
  { rintro r f ⟨P, rfl⟩,
    exact ⟨r • P, alg_hom.map_smul _ _ _⟩ }
end

variables (R M)

/-- If an additive monoid `M` is finitely generated then `add_monoid_algebra R M` is of finite
type. -/
instance finite_type_of_fg [comm_ring R] [h : add_monoid.fg M] :
  finite_type R (add_monoid_algebra R M) :=
begin
  obtain ⟨S, hS⟩ := h.out,
  exact (finite_type.mv_polynomial R (S : set M)).of_surjective (mv_polynomial.aeval
    (λ (s : (S : set M)), of' R M ↑s)) (mv_polynomial_aeval_of_surjective_of_closure hS)
end

variables {R M}

/-- An additive monoid `M` is finitely generated if and only if `add_monoid_algebra R M` is of
finite type. -/
lemma finite_type_iff_fg [comm_ring R] [nontrivial R] :
  finite_type R (add_monoid_algebra R M) ↔ add_monoid.fg M :=
begin
  refine ⟨λ h, _, λ h, @add_monoid_algebra.finite_type_of_fg _ _ _ _ h⟩,
  obtain ⟨S, hS⟩ := @exists_finset_adjoin_eq_top R M _ _ h,
  refine add_monoid.fg_def.2 ⟨S, (eq_top_iff' _).2 (λ m, _)⟩,
  have hm : of' R M m ∈ (adjoin R (of' R M '' ↑S)).to_submodule,
  { simp only [hS, top_to_submodule, submodule.mem_top], },
  rw [adjoin_eq_span] at hm,
  exact mem_closure_of_mem_span_closure hm
end

/-- If `add_monoid_algebra R M` is of finite type then `M` is finitely generated. -/
lemma fg_of_finite_type [comm_ring R] [nontrivial R] [h : finite_type R (add_monoid_algebra R M)] :
  add_monoid.fg M :=
finite_type_iff_fg.1 h

/-- An additive group `G` is finitely generated if and only if `add_monoid_algebra R G` is of
finite type. -/
lemma finite_type_iff_group_fg {G : Type*} [add_comm_group G] [comm_ring R] [nontrivial R] :
  finite_type R (add_monoid_algebra R G) ↔ add_group.fg G :=
by simpa [add_group.fg_iff_add_monoid.fg] using finite_type_iff_fg

end add_monoid_algebra

namespace monoid_algebra

open algebra submonoid submodule

section span

section semiring

variables [comm_semiring R] [monoid M]

/-- An element of `monoid_algebra R M` is in the subalgebra generated by its support. -/
lemma mem_adjoint_support (f : monoid_algebra R M) : f ∈ adjoin R (of R M '' f.support) :=
begin
  suffices : span R (of R M '' f.support) ≤ (adjoin R (of R M '' f.support)).to_submodule,
  { exact this (mem_span_support f) },
  rw submodule.span_le,
  exact subset_adjoin
end

/-- If a set `S` generates, as algebra, `monoid_algebra R M`, then the set of supports of elements
of `S` generates `monoid_algebra R M`. -/
lemma support_gen_of_gen {S : set (monoid_algebra R M)} (hS : algebra.adjoin R S = ⊤) :
  algebra.adjoin R (⋃ f ∈ S, (of R M '' (f.support : set M))) = ⊤ :=
begin
  refine le_antisymm le_top _,
  rw [← hS, adjoin_le_iff],
  intros f hf,
  have hincl : (of R M) '' f.support ⊆
    ⋃ (g : monoid_algebra R M) (H : g ∈ S), of R M '' g.support,
  { intros s hs,
    exact set.mem_bUnion_iff.2 ⟨f, ⟨hf, hs⟩⟩ },
  exact adjoin_mono hincl (mem_adjoint_support f)
end

/-- If a set `S` generates, as algebra, `monoid_algebra R M`, then the image of the union of the
supports of elements of `S` generates `monoid_algebra R M`. -/
lemma support_gen_of_gen' {S : set (monoid_algebra R M)} (hS : algebra.adjoin R S = ⊤) :
  algebra.adjoin R (of R M '' (⋃ f ∈ S, (f.support : set M))) = ⊤ :=
begin
  suffices : of R M '' (⋃ f ∈ S, (f.support : set M)) = ⋃ f ∈ S, (of R M '' (f.support : set M)),
  { rw this,
    exact support_gen_of_gen hS },
  simp only [set.image_Union]
end

end semiring

section ring

variables [comm_ring R] [comm_monoid M]

/-- If `monoid_algebra R M` is of finite type, there there is a `G : finset M` such that its image
generates, as algera, `monoid_algebra R M`. -/
lemma exists_finset_adjoin_eq_top [h :finite_type R (monoid_algebra R M)] :
  ∃ G : finset M, algebra.adjoin R (of R M '' G) = ⊤ :=
begin
  unfreezingI { obtain ⟨S, hS⟩ := h },
  letI : decidable_eq M := classical.dec_eq M,
  use finset.bUnion S (λ f, f.support),
  have : (finset.bUnion S (λ f, f.support) : set M) = ⋃ f ∈ S, (f.support : set M),
  { simp only [finset.set_bUnion_coe, finset.coe_bUnion] },
  rw [this],
  exact support_gen_of_gen' hS
end

/-- The image of an element `m : M` in `monoid_algebra R M` belongs the submodule generated by
`S : set M` if and only if `m ∈ S`. -/
lemma of_mem_span_of_iff [nontrivial R] {m : M} {S : set M} :
  of R M m ∈ span R (of R M '' S) ↔ m ∈ S :=
begin
  refine ⟨λ h, _, λ h, submodule.subset_span $ set.mem_image_of_mem (of R M) h⟩,
  rw [of, monoid_hom.coe_mk, ← finsupp.supported_eq_span_single, finsupp.mem_supported,
    finsupp.support_single_ne_zero (@one_ne_zero R _ (by apply_instance))] at h,
  simpa using h
end

/--If the image of an element `m : M` in `monoid_algebra R M` belongs the submodule generated by the
closure of some `S : set M` then `m ∈ closure S`. -/
lemma mem_closure_of_mem_span_closure [nontrivial R] {m : M} {S : set M}
  (h : of R M m ∈ span R (submonoid.closure (of R M '' S) : set (monoid_algebra R M))) :
  m ∈ closure S :=
begin
  rw ← monoid_hom.map_mclosure at h,
  simpa using of_mem_span_of_iff.1 h
end

end ring

end span

variables [comm_monoid M]

/-- If a set `S` generates a monoid `M`, then the image of `M` generates, as algebra,
`monoid_algebra R M`. -/
lemma mv_polynomial_aeval_of_surjective_of_closure [comm_semiring R] {S : set M}
  (hS : closure S = ⊤) : function.surjective (mv_polynomial.aeval
  (λ (s : S), of R M ↑s) : mv_polynomial S R → monoid_algebra R M) :=
begin
  refine λ f, induction_on f (λ m, _) _ _,
  { have : m ∈ closure S := hS.symm ▸ mem_top _,
    refine closure_induction this (λ m hm, _) _ _,
    { exact ⟨mv_polynomial.X ⟨m, hm⟩, mv_polynomial.aeval_X _ _⟩ },
    { exact ⟨1, alg_hom.map_one _⟩ },
    { rintro m₁ m₂ ⟨P₁, hP₁⟩ ⟨P₂, hP₂⟩,
      exact ⟨P₁ * P₂, by rw [alg_hom.map_mul, hP₁, hP₂, of_apply, of_apply, of_apply,
        single_mul_single, one_mul]⟩ } },
  { rintro f g ⟨P, rfl⟩ ⟨Q, rfl⟩,
    exact ⟨P + Q, alg_hom.map_add _ _ _⟩ },
  { rintro r f ⟨P, rfl⟩,
    exact ⟨r • P, alg_hom.map_smul _ _ _⟩ }
end

/-- If a monoid `M` is finitely generated then `monoid_algebra R M` is of finite type. -/
instance finite_type_of_fg [comm_ring R] [monoid.fg M] : finite_type R (monoid_algebra R M) :=
<<<<<<< HEAD
algebra.finite_type.equiv (@add_monoid_algebra.finite_type_of_fg R (additive M) _ _ _)
  (to_additive_alg_equiv R M).symm
=======
(add_monoid_algebra.finite_type_of_fg R (additive M)).equiv (to_additive_alg_equiv R M).symm
>>>>>>> 183b8c8a

/-- A monoid `M` is finitely generated if and only if `monoid_algebra R M` is of finite type. -/
lemma finite_type_iff_fg [comm_ring R] [nontrivial R] :
  finite_type R (monoid_algebra R M) ↔ monoid.fg M :=
⟨λ h, monoid.fg_iff_add_fg.2 $ add_monoid_algebra.finite_type_iff_fg.1 $ h.equiv $
  to_additive_alg_equiv R M, λ h, @monoid_algebra.finite_type_of_fg _ _ _ _ h⟩

/-- If `monoid_algebra R M` is of finite type then `M` is finitely generated. -/
lemma fg_of_finite_type [comm_ring R] [nontrivial R] [h : finite_type R (monoid_algebra R M)] :
  monoid.fg M :=
finite_type_iff_fg.1 h

/-- A group `G` is finitely generated if and only if `add_monoid_algebra R G` is of finite type. -/
lemma finite_type_iff_group_fg {G : Type*} [comm_group G] [comm_ring R] [nontrivial R] :
  finite_type R (monoid_algebra R G) ↔ group.fg G :=
by simpa [group.fg_iff_monoid.fg] using finite_type_iff_fg

end monoid_algebra

end monoid_algebra<|MERGE_RESOLUTION|>--- conflicted
+++ resolved
@@ -81,10 +81,6 @@
   exact submodule.fg_map hM.1
 end⟩
 
-<<<<<<< HEAD
-=======
---TODO: this should be true over semirings
->>>>>>> 183b8c8a
 lemma of_injective {R M N : Type*} [ring R] [add_comm_group M] [module R M] [add_comm_group N]
   [module R N] [is_noetherian R N] (f : M →ₗ[R] N)
   (hf : function.injective f) : finite R M :=
@@ -908,12 +904,7 @@
 
 /-- If a monoid `M` is finitely generated then `monoid_algebra R M` is of finite type. -/
 instance finite_type_of_fg [comm_ring R] [monoid.fg M] : finite_type R (monoid_algebra R M) :=
-<<<<<<< HEAD
-algebra.finite_type.equiv (@add_monoid_algebra.finite_type_of_fg R (additive M) _ _ _)
-  (to_additive_alg_equiv R M).symm
-=======
 (add_monoid_algebra.finite_type_of_fg R (additive M)).equiv (to_additive_alg_equiv R M).symm
->>>>>>> 183b8c8a
 
 /-- A monoid `M` is finitely generated if and only if `monoid_algebra R M` is of finite type. -/
 lemma finite_type_iff_fg [comm_ring R] [nontrivial R] :
