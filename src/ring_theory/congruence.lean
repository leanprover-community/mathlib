--- conflicted
+++ resolved
@@ -114,30 +114,6 @@
 -/
 section data
 
-<<<<<<< HEAD
-instance [add_zero_class R] [has_mul R] (c : ring_con R) :
-  has_zero c.quotient := c.to_add_con^.quotient.has_zero
-instance [has_add R] [mul_one_class R] (c : ring_con R) :
-  has_one c.quotient := c.to_con^.quotient.has_one
-instance [add_group R] [has_mul R] (c : ring_con R) :
-  has_neg c.quotient := c.to_add_con^.has_neg
-instance [add_group R] [has_mul R] (c : ring_con R) :
-  has_sub c.quotient := c.to_add_con^.has_sub
-instance has_nsmul [add_monoid R] [has_mul R] (c : ring_con R) :
-  has_smul ℕ c.quotient := c.to_add_con^.quotient.has_nsmul
-instance has_zsmul [add_group R] [has_mul R] (c : ring_con R) :
-  has_smul ℤ c.quotient := c.to_add_con^.quotient.has_zsmul
-instance [has_add R] [monoid R] (c : ring_con R) :
-  has_pow c.quotient ℕ := c.to_con^.nat.has_pow
-
-instance [has_add R] [mul_one_class R] [has_smul α R] [is_scalar_tower α R R] (c : ring_con R) :
-  has_smul α c.quotient := c.to_con.has_smul
-
-instance [add_monoid_with_one R] [has_mul R] (c : ring_con R) : has_nat_cast c.quotient :=
-⟨λ n, quotient.mk' n⟩
-instance [add_group_with_one R] [has_mul R] (c : ring_con R) : has_int_cast c.quotient :=
-⟨λ n, quotient.mk' n⟩
-=======
 section add_mul
 variables [has_add R] [has_mul R] (c : ring_con R)
 instance : has_add c.quotient := c.to_add_con.has_add
@@ -157,6 +133,12 @@
 instance : has_one c.quotient := c.to_con^.quotient.has_one
 @[simp, norm_cast] lemma coe_one : (↑(1 : R) : c.quotient) = 1 := rfl
 end one
+
+section smul
+variables [has_add R] [mul_one_class R] [has_smul α R] [is_scalar_tower α R R] (c : ring_con R)
+instance : has_smul α c.quotient := c.to_con.has_smul
+@[simp, norm_cast] lemma coe_smul (a : α) (x : R) : (↑(a • x) : c.quotient) = a • x := rfl
+end smul
 
 section neg_sub_zsmul
 variables [add_group R] [has_mul R] (c : ring_con R)
@@ -194,7 +176,6 @@
 
 instance [inhabited R] [has_add R] [has_mul R] (c : ring_con R) : inhabited c.quotient :=
 ⟨↑(default : R)⟩
->>>>>>> eac9fc2c
 
 end data
 
@@ -258,14 +239,6 @@
   rfl rfl (λ _ _, rfl) (λ _ _, rfl) (λ _, rfl) (λ _ _, rfl) (λ _ _, rfl) (λ _ _, rfl) (λ _ _, rfl)
   (λ _, rfl) (λ _, rfl)
 
-end algebraic
-
-/-- The natural homomorphism from a ring to its quotient by a congruence relation. -/
-def mk' [non_assoc_semiring R] (c : ring_con R) : R →+* c.quotient :=
-{ to_fun := quotient.mk', map_zero' := rfl, map_one' := rfl,
-  map_add' :=  λ _ _, rfl, map_mul' := λ _ _, rfl }
-
-<<<<<<< HEAD
 instance [monoid α] [non_assoc_semiring R] [distrib_mul_action α R] [is_scalar_tower α R R]
   (c : ring_con R) :
   distrib_mul_action α c.quotient :=
@@ -276,9 +249,11 @@
 
 end algebraic
 
-end ring_con
-=======
+/-- The natural homomorphism from a ring to its quotient by a congruence relation. -/
+def mk' [non_assoc_semiring R] (c : ring_con R) : R →+* c.quotient :=
+{ to_fun := quotient.mk', map_zero' := rfl, map_one' := rfl,
+  map_add' :=  λ _ _, rfl, map_mul' := λ _ _, rfl }
+
 end quotient
->>>>>>> eac9fc2c
 
 end ring_con