--- conflicted
+++ resolved
@@ -410,8 +410,6 @@
 
 section equiv
 
-<<<<<<< HEAD
-=======
 section minpoly
 
 variables [comm_ring R] [comm_ring S] [algebra R S] (x : S) (R)
@@ -448,7 +446,6 @@
 
 end minpoly
 
->>>>>>> 226b09ce
 section is_domain
 
 variables [comm_ring R] [is_domain R] [comm_ring S] [is_domain S] [algebra R S]
