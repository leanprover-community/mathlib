--- conflicted
+++ resolved
@@ -256,11 +256,7 @@
 end distrib_mul_action
 
 section module
-<<<<<<< HEAD
-variables [linear_order Γ] [semiring R] {V : Type*} [add_comm_monoid V] [module R V]
-=======
 variables [partial_order Γ] [semiring R] {V : Type*} [add_comm_monoid V] [module R V]
->>>>>>> de3fff81
 
 instance : module R (hahn_series Γ V) :=
 { zero_smul := λ _, by { ext, simp },
