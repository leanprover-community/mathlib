--- conflicted
+++ resolved
@@ -494,8 +494,6 @@
   exact hp this
 end
 
-<<<<<<< HEAD
-=======
 lemma multiplicity_eq_factorization {n p : ℕ} (pp : p.prime) (hn : n ≠ 0) :
   multiplicity p n = n.factorization p :=
 multiplicity.eq_coe_iff.mpr ⟨pow_factorization_dvd n p, pow_succ_factorization_not_dvd hn pp⟩
@@ -513,5 +511,4 @@
   { simp only [←support_factorization, factorization_gcd hn0 hm0, finsupp.support_inf] },
 end
 
->>>>>>> 05565f4d
 end nat