--- conflicted
+++ resolved
@@ -289,12 +289,7 @@
     eq.symm (unique ((dvd_neg _ _).2 (pow_multiplicity_dvd _))
       (mt (dvd_neg _ _).1 (is_greatest' _ (lt_succ_self _))))))
 
-<<<<<<< HEAD
-theorem int.nat_abs (a : ℕ) (b : ℤ) :
-    multiplicity a b.nat_abs = multiplicity (a : ℤ) b :=
-=======
 theorem int.nat_abs (a : ℕ) (b : ℤ) : multiplicity a b.nat_abs = multiplicity (a : ℤ) b :=
->>>>>>> 936eb7ee
 begin
   cases int.nat_abs_eq b with h h; conv_rhs { rw h },
   { rw [int.coe_nat_multiplicity], },
