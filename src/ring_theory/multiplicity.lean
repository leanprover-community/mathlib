/-
Copyright (c) 2018 Robert Y. Lewis. All rights reserved.
Released under Apache 2.0 license as described in the file LICENSE.
Authors: Robert Y. Lewis, Chris Hughes
-/
import algebra.associated
import algebra.big_operators.basic
import ring_theory.valuation.basic

/-!
# Multiplicity of a divisor

For a commutative monoid, this file introduces the notion of multiplicity of a divisor and proves
several basic results on it.

## Main definitions

* `multiplicity a b`: for two elements `a` and `b` of a commutative monoid returns the largest
  number `n` such that `a ^ n ∣ b` or infinity, written `⊤`, if `a ^ n ∣ b` for all natural numbers
  `n`.
* `multiplicity.finite a b`: a predicate denoting that the multiplicity of `a` in `b` is finite.
-/

variables {α : Type*}

open nat part
open_locale big_operators

/-- `multiplicity a b` returns the largest natural number `n` such that
  `a ^ n ∣ b`, as an `enat` or natural with infinity. If `∀ n, a ^ n ∣ b`,
  then it returns `⊤`-/
def multiplicity [comm_monoid α] [decidable_rel ((∣) : α → α → Prop)] (a b : α) : enat :=
enat.find $ λ n, ¬a ^ (n + 1) ∣ b

namespace multiplicity

section comm_monoid
variables [comm_monoid α]

/-- `multiplicity.finite a b` indicates that the multiplicity of `a` in `b` is finite. -/
@[reducible] def finite (a b : α) : Prop := ∃ n : ℕ, ¬a ^ (n + 1) ∣ b

lemma finite_iff_dom [decidable_rel ((∣) : α → α → Prop)] {a b : α} :
  finite a b ↔ (multiplicity a b).dom := iff.rfl

lemma finite_def {a b : α} : finite a b ↔ ∃ n : ℕ, ¬a ^ (n + 1) ∣ b := iff.rfl

@[norm_cast]
theorem int.coe_nat_multiplicity (a b : ℕ) :
    multiplicity (a : ℤ) (b : ℤ) = multiplicity a b :=
begin
<<<<<<< HEAD
    apply part.ext',
    { repeat {rw [← finite_iff_dom, finite_def]},
      norm_cast },
    { intros h1 h2,
      apply _root_.le_antisymm; { apply nat.find_mono, norm_cast, simp }}
=======
  apply part.ext',
  { repeat {rw [← finite_iff_dom, finite_def]},
    norm_cast },
  { intros h1 h2,
    apply _root_.le_antisymm; { apply nat.find_le, norm_cast, simp } }
>>>>>>> 75207e91
end

lemma not_finite_iff_forall {a b : α} : (¬ finite a b) ↔ ∀ n : ℕ, a ^ n ∣ b :=
⟨λ h n, nat.cases_on n (by { rw pow_zero, exact one_dvd _ }) (by simpa [finite, not_not] using h),
  by simp [finite, multiplicity, not_not]; tauto⟩

lemma not_unit_of_finite {a b : α} (h : finite a b) : ¬is_unit a :=
let ⟨n, hn⟩ := h in mt (is_unit_iff_forall_dvd.1 ∘ is_unit.pow (n + 1)) $
λ h, hn (h b)

lemma finite_of_finite_mul_left {a b c : α} : finite a (b * c) → finite a c :=
λ ⟨n, hn⟩, ⟨n, λ h, hn (h.trans (by simp [mul_pow]))⟩

lemma finite_of_finite_mul_right {a b c : α} : finite a (b * c) → finite a b :=
by rw mul_comm; exact finite_of_finite_mul_left

variable [decidable_rel ((∣) : α → α → Prop)]

lemma pow_dvd_of_le_multiplicity {a b : α} {k : ℕ} : (k : enat) ≤ multiplicity a b → a ^ k ∣ b :=
by { rw ← enat.some_eq_coe, exact
nat.cases_on k (λ _, by { rw pow_zero, exact one_dvd _ })
  (λ k ⟨h₁, h₂⟩, by_contradiction (λ hk, (nat.find_min _ (lt_of_succ_le (h₂ ⟨k, hk⟩)) hk))) }

lemma pow_multiplicity_dvd {a b : α} (h : finite a b) : a ^ get (multiplicity a b) h ∣ b :=
pow_dvd_of_le_multiplicity (by rw enat.coe_get)

lemma is_greatest  {a b : α} {m : ℕ} (hm : multiplicity a b < m) : ¬a ^ m ∣ b :=
λ h, by rw [enat.lt_coe_iff] at hm; exact nat.find_spec hm.fst ((pow_dvd_pow _ hm.snd).trans h)

lemma is_greatest' {a b : α} {m : ℕ} (h : finite a b) (hm : get (multiplicity a b) h < m) :
  ¬a ^ m ∣ b :=
is_greatest (by rwa [← enat.coe_lt_coe, enat.coe_get] at hm)

lemma unique {a b : α} {k : ℕ} (hk : a ^ k ∣ b) (hsucc : ¬a ^ (k + 1) ∣ b) :
  (k : enat) = multiplicity a b :=
le_antisymm (le_of_not_gt (λ hk', is_greatest hk' hk)) $
  have finite a b, from ⟨k, hsucc⟩,
  by { rw [enat.le_coe_iff], exact ⟨this, nat.find_min' _ hsucc⟩ }

lemma unique' {a b : α} {k : ℕ} (hk : a ^ k ∣ b) (hsucc : ¬ a ^ (k + 1) ∣ b) :
  k = get (multiplicity a b) ⟨k, hsucc⟩ :=
by rw [← enat.coe_inj, enat.coe_get, unique hk hsucc]

lemma le_multiplicity_of_pow_dvd {a b : α}
  {k : ℕ} (hk : a ^ k ∣ b) : (k : enat) ≤ multiplicity a b :=
le_of_not_gt $ λ hk', is_greatest hk' hk

lemma pow_dvd_iff_le_multiplicity {a b : α}
  {k : ℕ} : a ^ k ∣ b ↔ (k : enat) ≤ multiplicity a b :=
⟨le_multiplicity_of_pow_dvd, pow_dvd_of_le_multiplicity⟩

lemma multiplicity_lt_iff_neg_dvd {a b : α} {k : ℕ} :
  multiplicity a b < (k : enat) ↔ ¬ a ^ k ∣ b :=
by { rw [pow_dvd_iff_le_multiplicity, not_le] }

lemma eq_coe_iff {a b : α} {n : ℕ} :
  multiplicity a b = (n : enat) ↔ a ^ n ∣ b ∧ ¬a ^ (n + 1) ∣ b :=
begin
  rw [← enat.some_eq_coe],
  exact ⟨λ h, let ⟨h₁, h₂⟩ := eq_some_iff.1 h in
      h₂ ▸ ⟨pow_multiplicity_dvd _, is_greatest
        (by { rw [enat.lt_coe_iff], exact ⟨h₁, lt_succ_self _⟩ })⟩,
    λ h, eq_some_iff.2 ⟨⟨n, h.2⟩, eq.symm $ unique' h.1 h.2⟩⟩
end

lemma eq_top_iff {a b : α} :
  multiplicity a b = ⊤ ↔ ∀ n : ℕ, a ^ n ∣ b :=
(enat.find_eq_top_iff _).trans $
by { simp only [not_not],
     exact ⟨λ h n, nat.cases_on n (by { rw pow_zero, exact one_dvd _}) (λ n, h _), λ h n, h _⟩ }

@[simp] lemma is_unit_left {a : α} (b : α) (ha : is_unit a) : multiplicity a b = ⊤ :=
eq_top_iff.2 (λ _, is_unit_iff_forall_dvd.1 (ha.pow _) _)

lemma is_unit_right {a b : α} (ha : ¬is_unit a) (hb : is_unit b) :
  multiplicity a b = 0 :=
eq_coe_iff.2 ⟨show a ^ 0 ∣ b, by simp only [pow_zero, one_dvd],
  by { rw pow_one, exact λ h, mt (is_unit_of_dvd_unit h) ha hb }⟩

@[simp] lemma one_left (b : α) : multiplicity 1 b = ⊤ := is_unit_left b is_unit_one

lemma one_right {a : α} (ha : ¬is_unit a) : multiplicity a 1 = 0 := is_unit_right ha is_unit_one

@[simp] lemma get_one_right {a : α} (ha : finite a 1) : get (multiplicity a 1) ha = 0 :=
begin
  rw [enat.get_eq_iff_eq_coe, eq_coe_iff, pow_zero],
  simpa [is_unit_iff_dvd_one.symm] using not_unit_of_finite ha,
end

@[simp] lemma unit_left (a : α) (u : units α) : multiplicity (u : α) a = ⊤ :=
is_unit_left a u.is_unit

lemma unit_right {a : α} (ha : ¬is_unit a) (u : units α) : multiplicity a u = 0 :=
is_unit_right ha u.is_unit

lemma multiplicity_eq_zero_of_not_dvd {a b : α} (ha : ¬a ∣ b) : multiplicity a b = 0 :=
by { rw [← nat.cast_zero, eq_coe_iff], simpa }

lemma eq_top_iff_not_finite {a b : α} : multiplicity a b = ⊤ ↔ ¬ finite a b :=
part.eq_none_iff'

lemma ne_top_iff_finite {a b : α} : multiplicity a b ≠ ⊤ ↔ finite a b :=
by rw [ne.def, eq_top_iff_not_finite, not_not]

lemma lt_top_iff_finite {a b : α} : multiplicity a b < ⊤ ↔ finite a b :=
by rw [lt_top_iff_ne_top, ne_top_iff_finite]

open_locale classical

lemma multiplicity_le_multiplicity_iff {a b c d : α} : multiplicity a b ≤ multiplicity c d ↔
  (∀ n : ℕ, a ^ n ∣ b → c ^ n ∣ d) :=
⟨λ h n hab, (pow_dvd_of_le_multiplicity (le_trans (le_multiplicity_of_pow_dvd hab) h)),
  λ h, if hab : finite a b
    then by rw [← enat.coe_get (finite_iff_dom.1 hab)];
      exact le_multiplicity_of_pow_dvd (h _ (pow_multiplicity_dvd _))
    else
    have ∀ n : ℕ, c ^ n ∣ d, from λ n, h n (not_finite_iff_forall.1 hab _),
    by rw [eq_top_iff_not_finite.2 hab, eq_top_iff_not_finite.2
      (not_finite_iff_forall.2 this)]⟩

lemma multiplicity_le_multiplicity_of_dvd_left {a b c : α} (hdvd : a ∣ b) :
  multiplicity b c ≤ multiplicity a c :=
multiplicity_le_multiplicity_iff.2 $ λ n h, (pow_dvd_pow_of_dvd hdvd n).trans h

lemma eq_of_associated_left {a b c : α} (h : associated a b) :
  multiplicity b c = multiplicity a c :=
le_antisymm (multiplicity_le_multiplicity_of_dvd_left h.dvd)
  (multiplicity_le_multiplicity_of_dvd_left h.symm.dvd)

lemma multiplicity_le_multiplicity_of_dvd_right {a b c : α} (h : b ∣ c) :
  multiplicity a b ≤ multiplicity a c :=
multiplicity_le_multiplicity_iff.2 $ λ n hb, hb.trans h

lemma eq_of_associated_right {a b c : α} (h : associated b c) :
  multiplicity a b = multiplicity a c :=
le_antisymm (multiplicity_le_multiplicity_of_dvd_right h.dvd)
  (multiplicity_le_multiplicity_of_dvd_right h.symm.dvd)

lemma dvd_of_multiplicity_pos {a b : α} (h : (0 : enat) < multiplicity a b) : a ∣ b :=
begin
  rw ← pow_one a,
  apply pow_dvd_of_le_multiplicity,
  simpa only [nat.cast_one, enat.pos_iff_one_le] using h
end

lemma dvd_iff_multiplicity_pos {a b : α} : (0 : enat) < multiplicity a b ↔ a ∣ b :=
⟨dvd_of_multiplicity_pos,
  λ hdvd, lt_of_le_of_ne (zero_le _) (λ heq, is_greatest
    (show multiplicity a b < ↑1,
      by simpa only [heq, nat.cast_zero] using enat.coe_lt_coe.mpr zero_lt_one)
    (by rwa pow_one a))⟩

lemma finite_nat_iff {a b : ℕ} : finite a b ↔ (a ≠ 1 ∧ 0 < b) :=
begin
  rw [← not_iff_not, not_finite_iff_forall, not_and_distrib, ne.def,
    not_not, not_lt, nat.le_zero_iff],
  exact ⟨λ h, or_iff_not_imp_right.2 (λ hb,
    have ha : a ≠ 0, from λ ha, by simpa [ha] using h 1,
    by_contradiction (λ ha1 : a ≠ 1,
      have ha_gt_one : 1 < a, from
        lt_of_not_ge (λ ha', by { clear h, revert ha ha1, dec_trivial! }),
      not_lt_of_ge (le_of_dvd (nat.pos_of_ne_zero hb) (h b))
          (lt_pow_self ha_gt_one b))),
    λ h, by cases h; simp *⟩
end

end comm_monoid

section comm_monoid_with_zero

variable [comm_monoid_with_zero α]

lemma ne_zero_of_finite {a b : α} (h : finite a b) : b ≠ 0 :=
let ⟨n, hn⟩ := h in λ hb, by simpa [hb] using hn

variable [decidable_rel ((∣) : α → α → Prop)]

@[simp] protected lemma zero (a : α) : multiplicity a 0 = ⊤ :=
part.eq_none_iff.2 (λ n ⟨⟨k, hk⟩, _⟩, hk (dvd_zero _))

@[simp] lemma multiplicity_zero_eq_zero_of_ne_zero (a : α) (ha : a ≠ 0) : multiplicity 0 a = 0 :=
begin
  apply multiplicity.multiplicity_eq_zero_of_not_dvd,
  rwa zero_dvd_iff,
end


end comm_monoid_with_zero

section comm_semiring

variables [comm_semiring α] [decidable_rel ((∣) : α → α → Prop)]

lemma min_le_multiplicity_add {p a b : α} :
  min (multiplicity p a) (multiplicity p b) ≤ multiplicity p (a + b) :=
(le_total (multiplicity p a) (multiplicity p b)).elim
  (λ h, by rw [min_eq_left h, multiplicity_le_multiplicity_iff];
    exact λ n hn, dvd_add hn (multiplicity_le_multiplicity_iff.1 h n hn))
  (λ h, by rw [min_eq_right h, multiplicity_le_multiplicity_iff];
    exact λ n hn, dvd_add (multiplicity_le_multiplicity_iff.1 h n hn) hn)

end comm_semiring

section comm_ring

variables [comm_ring α] [decidable_rel ((∣) : α → α → Prop)]

open_locale classical

@[simp] protected lemma neg (a b : α) : multiplicity a (-b) = multiplicity a b :=
part.ext' (by simp only [multiplicity, enat.find, dvd_neg])
  (λ h₁ h₂, enat.coe_inj.1 (by rw [enat.coe_get]; exact
    eq.symm (unique ((dvd_neg _ _).2 (pow_multiplicity_dvd _))
      (mt (dvd_neg _ _).1 (is_greatest' _ (lt_succ_self _))))))

lemma multiplicity_add_of_gt {p a b : α} (h : multiplicity p b < multiplicity p a) :
  multiplicity p (a + b) = multiplicity p b :=
begin
  apply le_antisymm,
  { apply enat.le_of_lt_add_one,
    cases enat.ne_top_iff.mp (enat.ne_top_of_lt h) with k hk,
    rw [hk], rw_mod_cast [multiplicity_lt_iff_neg_dvd], intro h_dvd,
    rw [← dvd_add_iff_right] at h_dvd,
    apply multiplicity.is_greatest _ h_dvd, rw [hk], apply_mod_cast nat.lt_succ_self,
    rw [pow_dvd_iff_le_multiplicity, nat.cast_add, ← hk, nat.cast_one],
    exact enat.add_one_le_of_lt h },
  { convert min_le_multiplicity_add, rw [min_eq_right (le_of_lt h)] }
end

lemma multiplicity_sub_of_gt {p a b : α} (h : multiplicity p b < multiplicity p a) :
  multiplicity p (a - b) = multiplicity p b :=
by { rw [sub_eq_add_neg, multiplicity_add_of_gt]; rwa [multiplicity.neg] }

lemma multiplicity_add_eq_min {p a b : α} (h : multiplicity p a ≠ multiplicity p b) :
  multiplicity p (a + b) = min (multiplicity p a) (multiplicity p b) :=
begin
  rcases lt_trichotomy (multiplicity p a) (multiplicity p b) with hab|hab|hab,
  { rw [add_comm, multiplicity_add_of_gt hab, min_eq_left], exact le_of_lt hab },
  { contradiction },
  { rw [multiplicity_add_of_gt hab, min_eq_right], exact le_of_lt hab},
end

end comm_ring

section comm_cancel_monoid_with_zero

variables [comm_cancel_monoid_with_zero α]

lemma finite_mul_aux {p : α} (hp : prime p) : ∀ {n m : ℕ} {a b : α},
  ¬p ^ (n + 1) ∣ a → ¬p ^ (m + 1) ∣ b → ¬p ^ (n + m + 1) ∣ a * b
| n m := λ a b ha hb ⟨s, hs⟩,
  have p ∣ a * b, from ⟨p ^ (n + m) * s,
    by simp [hs, pow_add, mul_comm, mul_assoc, mul_left_comm]⟩,
  (hp.2.2 a b this).elim
    (λ ⟨x, hx⟩, have hn0 : 0 < n,
        from nat.pos_of_ne_zero (λ hn0, by clear _fun_match _fun_match; simpa [hx, hn0] using ha),
      have wf : (n - 1) < n, from tsub_lt_self hn0 dec_trivial,
      have hpx : ¬ p ^ (n - 1 + 1) ∣ x,
        from λ ⟨y, hy⟩, ha (hx.symm ▸ ⟨y, mul_right_cancel₀ hp.1
          $ by rw [tsub_add_cancel_of_le (succ_le_of_lt hn0)] at hy;
            simp [hy, pow_add, mul_comm, mul_assoc, mul_left_comm]⟩),
      have 1 ≤ n + m, from le_trans hn0 (nat.le_add_right n m),
      finite_mul_aux hpx hb ⟨s, mul_right_cancel₀ hp.1 begin
          rw [tsub_add_eq_add_tsub (succ_le_of_lt hn0), tsub_add_cancel_of_le this],
          clear _fun_match _fun_match finite_mul_aux,
          simp [*, mul_comm, mul_assoc, mul_left_comm, pow_add] at *
        end⟩)
    (λ ⟨x, hx⟩, have hm0 : 0 < m,
        from nat.pos_of_ne_zero (λ hm0, by clear _fun_match _fun_match; simpa [hx, hm0] using hb),
      have wf : (m - 1) < m, from tsub_lt_self hm0 dec_trivial,
      have hpx : ¬ p ^ (m - 1 + 1) ∣ x,
        from λ ⟨y, hy⟩, hb (hx.symm ▸ ⟨y, mul_right_cancel₀ hp.1
          $ by rw [tsub_add_cancel_of_le (succ_le_of_lt hm0)] at hy;
            simp [hy, pow_add, mul_comm, mul_assoc, mul_left_comm]⟩),
      finite_mul_aux ha hpx ⟨s, mul_right_cancel₀ hp.1 begin
          rw [add_assoc, tsub_add_cancel_of_le (succ_le_of_lt hm0)],
          clear _fun_match _fun_match finite_mul_aux,
          simp [*, mul_comm, mul_assoc, mul_left_comm, pow_add] at *
        end⟩)

lemma finite_mul {p a b : α} (hp : prime p) : finite p a → finite p b → finite p (a * b) :=
λ ⟨n, hn⟩ ⟨m, hm⟩, ⟨n + m, finite_mul_aux hp hn hm⟩

lemma finite_mul_iff {p a b : α} (hp : prime p) : finite p (a * b) ↔ finite p a ∧ finite p b :=
⟨λ h, ⟨finite_of_finite_mul_right h, finite_of_finite_mul_left h⟩,
  λ h, finite_mul hp h.1 h.2⟩

lemma finite_pow {p a : α} (hp : prime p) : Π {k : ℕ} (ha : finite p a), finite p (a ^ k)
| 0     ha := ⟨0, by simp [mt is_unit_iff_dvd_one.2 hp.2.1]⟩
| (k+1) ha := by rw [pow_succ]; exact finite_mul hp ha (finite_pow ha)

variable [decidable_rel ((∣) : α → α → Prop)]

@[simp] lemma multiplicity_self {a : α} (ha : ¬is_unit a) (ha0 : a ≠ 0) :
  multiplicity a a = 1 :=
by { rw ← nat.cast_one, exact
eq_coe_iff.2 ⟨by simp, λ ⟨b, hb⟩, ha (is_unit_iff_dvd_one.2
  ⟨b, mul_left_cancel₀ ha0 $ by { clear _fun_match,
    simpa [pow_succ, mul_assoc] using hb }⟩)⟩ }

@[simp] lemma get_multiplicity_self {a : α} (ha : finite a a) :
  get (multiplicity a a) ha = 1 :=
enat.get_eq_iff_eq_coe.2 (eq_coe_iff.2
  ⟨by simp, λ ⟨b, hb⟩,
    by rw [← mul_one a, pow_add, pow_one, mul_assoc, mul_assoc,
        mul_right_inj' (ne_zero_of_finite ha)] at hb;
      exact mt is_unit_iff_dvd_one.2 (not_unit_of_finite ha)
        ⟨b, by clear _fun_match; simp * at *⟩⟩)

protected lemma mul' {p a b : α} (hp : prime p)
  (h : (multiplicity p (a * b)).dom) :
  get (multiplicity p (a * b)) h =
  get (multiplicity p a) ((finite_mul_iff hp).1 h).1 +
  get (multiplicity p b) ((finite_mul_iff hp).1 h).2 :=
have hdiva : p ^ get (multiplicity p a) ((finite_mul_iff hp).1 h).1 ∣ a,
  from pow_multiplicity_dvd _,
have hdivb : p ^ get (multiplicity p b) ((finite_mul_iff hp).1 h).2 ∣ b,
  from pow_multiplicity_dvd _,
have hpoweq : p ^ (get (multiplicity p a) ((finite_mul_iff hp).1 h).1 +
    get (multiplicity p b) ((finite_mul_iff hp).1 h).2) =
    p ^ get (multiplicity p a) ((finite_mul_iff hp).1 h).1 *
    p ^ get (multiplicity p b) ((finite_mul_iff hp).1 h).2,
  by simp [pow_add],
have hdiv : p ^ (get (multiplicity p a) ((finite_mul_iff hp).1 h).1 +
    get (multiplicity p b) ((finite_mul_iff hp).1 h).2) ∣ a * b,
  by rw [hpoweq]; apply mul_dvd_mul; assumption,
have hsucc : ¬p ^ ((get (multiplicity p a) ((finite_mul_iff hp).1 h).1 +
    get (multiplicity p b) ((finite_mul_iff hp).1 h).2) + 1) ∣ a * b,
  from λ h, by exact
    not_or (is_greatest' _ (lt_succ_self _)) (is_greatest' _ (lt_succ_self _))
      (_root_.succ_dvd_or_succ_dvd_of_succ_sum_dvd_mul hp hdiva hdivb h),
by rw [← enat.coe_inj, enat.coe_get, eq_coe_iff];
  exact ⟨hdiv, hsucc⟩

open_locale classical

protected lemma mul {p a b : α} (hp : prime p) :
  multiplicity p (a * b) = multiplicity p a + multiplicity p b :=
if h : finite p a ∧ finite p b then
by rw [← enat.coe_get (finite_iff_dom.1 h.1), ← enat.coe_get (finite_iff_dom.1 h.2),
  ← enat.coe_get (finite_iff_dom.1 (finite_mul hp h.1 h.2)),
    ← nat.cast_add, enat.coe_inj, multiplicity.mul' hp]; refl
else begin
  rw [eq_top_iff_not_finite.2 (mt (finite_mul_iff hp).1 h)],
  cases not_and_distrib.1 h with h h;
    simp [eq_top_iff_not_finite.2 h]
end

lemma finset.prod {β : Type*} {p : α} (hp : prime p) (s : finset β) (f : β → α) :
  multiplicity p (∏ x in s, f x) = ∑ x in s, multiplicity p (f x) :=
begin
  classical,
  induction s using finset.induction with a s has ih h,
  { simp only [finset.sum_empty, finset.prod_empty],
    convert one_right hp.not_unit },
  { simp [has, ← ih],
    convert multiplicity.mul hp }
end

protected lemma pow' {p a : α} (hp : prime p) (ha : finite p a) : ∀ {k : ℕ},
  get (multiplicity p (a ^ k)) (finite_pow hp ha) = k * get (multiplicity p a) ha
| 0     := by simp [one_right hp.not_unit]
| (k+1) := have multiplicity p (a ^ (k + 1)) = multiplicity p (a * a ^ k), by rw pow_succ,
    by rw [get_eq_get_of_eq _ _ this, multiplicity.mul' hp, pow', add_mul, one_mul, add_comm]

lemma pow {p a : α} (hp : prime p) : ∀ {k : ℕ},
  multiplicity p (a ^ k) = k • (multiplicity p a)
| 0        := by simp [one_right hp.not_unit]
| (succ k) := by simp [pow_succ, succ_nsmul, pow, multiplicity.mul hp]

lemma multiplicity_pow_self {p : α} (h0 : p ≠ 0) (hu : ¬ is_unit p) (n : ℕ) :
  multiplicity p (p ^ n) = n :=
by { rw [eq_coe_iff], use dvd_rfl, rw [pow_dvd_pow_iff h0 hu], apply nat.not_succ_le_self }

lemma multiplicity_pow_self_of_prime {p : α} (hp : prime p) (n : ℕ) :
  multiplicity p (p ^ n) = n :=
multiplicity_pow_self hp.ne_zero hp.not_unit n


end comm_cancel_monoid_with_zero

section valuation

variables {R : Type*} [comm_ring R] [is_domain R] {p : R}
  [decidable_rel (has_dvd.dvd : R → R → Prop)]

/-- `multiplicity` of a prime inan integral domain as an additive valuation to `enat`. -/
noncomputable def add_valuation (hp : prime p) : add_valuation R enat :=
add_valuation.of (multiplicity p) (multiplicity.zero _) (one_right hp.not_unit)
  (λ _ _, min_le_multiplicity_add) (λ a b, multiplicity.mul hp)

@[simp]
lemma add_valuation_apply {hp : prime p} {r : R} : add_valuation hp r = multiplicity p r := rfl

end valuation

end multiplicity

section nat
open multiplicity

lemma multiplicity_eq_zero_of_coprime {p a b : ℕ} (hp : p ≠ 1)
  (hle : multiplicity p a ≤ multiplicity p b)
  (hab : nat.coprime a b) : multiplicity p a = 0 :=
begin
  rw [multiplicity_le_multiplicity_iff] at hle,
  rw [← nonpos_iff_eq_zero, ← not_lt, enat.pos_iff_one_le, ← nat.cast_one,
    ← pow_dvd_iff_le_multiplicity],
  assume h,
  have := nat.dvd_gcd h (hle _ h),
  rw [coprime.gcd_eq_one hab, nat.dvd_one, pow_one] at this,
  exact hp this
end

end nat<|MERGE_RESOLUTION|>--- conflicted
+++ resolved
@@ -49,19 +49,11 @@
 theorem int.coe_nat_multiplicity (a b : ℕ) :
     multiplicity (a : ℤ) (b : ℤ) = multiplicity a b :=
 begin
-<<<<<<< HEAD
     apply part.ext',
-    { repeat {rw [← finite_iff_dom, finite_def]},
+    { repeat { rw [← finite_iff_dom, finite_def] },
       norm_cast },
     { intros h1 h2,
-      apply _root_.le_antisymm; { apply nat.find_mono, norm_cast, simp }}
-=======
-  apply part.ext',
-  { repeat {rw [← finite_iff_dom, finite_def]},
-    norm_cast },
-  { intros h1 h2,
-    apply _root_.le_antisymm; { apply nat.find_le, norm_cast, simp } }
->>>>>>> 75207e91
+      apply _root_.le_antisymm; { apply nat.find_mono, norm_cast, simp } }
 end
 
 lemma not_finite_iff_forall {a b : α} : (¬ finite a b) ↔ ∀ n : ℕ, a ^ n ∣ b :=
