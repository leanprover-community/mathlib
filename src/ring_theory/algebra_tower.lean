/-
Copyright (c) 2020 Kenny Lau. All rights reserved.
Released under Apache 2.0 license as described in the file LICENSE.
Authors: Kenny Lau
-/

import algebra.invertible
import ring_theory.adjoin
import linear_algebra.basis
import algebra.algebra.basic

/-!
# Towers of algebras

We set up the basic theory of algebra towers.
An algebra tower A/S/R is expressed by having instances of `algebra A S`,
`algebra R S`, `algebra R A` and `is_scalar_tower R S A`, the later asserting the
compatibility condition `(r • s) • a = r • (s • a)`.

In `field_theory/tower.lean` we use this to prove the tower law for finite extensions,
that if `R` and `S` are both fields, then `[A:R] = [A:S] [S:A]`.

In this file we prepare the main lemma:
if `{bi | i ∈ I}` is an `R`-basis of `S` and `{cj | j ∈ J}` is a `S`-basis
of `A`, then `{bi cj | i ∈ I, j ∈ J}` is an `R`-basis of `A`. This statement does not require the
base rings to be a field, so we also generalize the lemma to rings in this file.
-/

universes u v w u₁

variables (R : Type u) (S : Type v) (A : Type w) (B : Type u₁)

namespace is_scalar_tower

section semimodule

variables [comm_semiring R] [semiring S] [add_comm_monoid A] [add_comm_monoid B]
variables [algebra R S] [semimodule S A] [semimodule R A] [semimodule S B] [semimodule R B]
variables [is_scalar_tower R S A] [is_scalar_tower R S B]

variables {R} (S) {A}
theorem algebra_map_smul (r : R) (x : A) : algebra_map R S r • x = r • x :=
by rw [algebra.algebra_map_eq_smul_one, smul_assoc, one_smul]

variables {R S A}
theorem smul_left_comm (r : R) (s : S) (x : A) : r • s • x = s • r • x :=
by rw [← smul_assoc, algebra.smul_def r s, algebra.commutes, mul_smul, algebra_map_smul]

end semimodule

section semiring
variables [comm_semiring R] [comm_semiring S] [semiring A] [semiring B]
variables [algebra R S] [algebra S A] [algebra S B]

variables {R S A}
theorem of_algebra_map_eq [algebra R A]
  (h : ∀ x, algebra_map R A x = algebra_map S A (algebra_map R S x)) :
  is_scalar_tower R S A :=
⟨λ x y z, by simp_rw [algebra.smul_def, ring_hom.map_mul, mul_assoc, h]⟩

variables (R S A)

instance subalgebra (S₀ : subalgebra R S) : is_scalar_tower S₀ S A :=
of_algebra_map_eq $ λ x, rfl

variables [algebra R A] [algebra R B]
variables [is_scalar_tower R S A] [is_scalar_tower R S B]

theorem algebra_map_eq :
  algebra_map R A = (algebra_map S A).comp (algebra_map R S) :=
ring_hom.ext $ λ x, by simp_rw [ring_hom.comp_apply, algebra.algebra_map_eq_smul_one,
    smul_assoc, one_smul]

theorem algebra_map_apply (x : R) : algebra_map R A x = algebra_map S A (algebra_map R S x) :=
by rw [algebra_map_eq R S A, ring_hom.comp_apply]

instance subalgebra' (S₀ : subalgebra R S) : is_scalar_tower R S₀ A :=
@is_scalar_tower.of_algebra_map_eq R S₀ A _ _ _ _ _ _ $ λ _,
(is_scalar_tower.algebra_map_apply R S A _ : _)

@[ext] lemma algebra.ext {S : Type u} {A : Type v} [comm_semiring S] [semiring A]
  (h1 h2 : algebra S A) (h : ∀ {r : S} {x : A}, (by haveI := h1; exact r • x) = r • x) : h1 = h2 :=
begin
  unfreezingI { cases h1 with f1 g1 h11 h12, cases h2 with f2 g2 h21 h22,
  cases f1, cases f2, congr', { ext r x, exact h },
  ext r, erw [← mul_one (g1 r), ← h12, ← mul_one (g2 r), ← h22, h], refl }
end

variables (R S A)
theorem algebra_comap_eq : algebra.comap.algebra R S A = ‹_› :=
algebra.ext _ _ $ λ x (z : A),
calc  algebra_map R S x • z
    = (x • 1 : S) • z : by rw algebra.algebra_map_eq_smul_one
... = x • (1 : S) • z : by rw smul_assoc
... = (by exact x • z : A) : by rw one_smul

/-- In a tower, the canonical map from the middle element to the top element is an
algebra homomorphism over the bottom element. -/
def to_alg_hom : S →ₐ[R] A :=
{ commutes' := λ _, (algebra_map_apply _ _ _ _).symm,
  .. algebra_map S A }

@[simp] lemma to_alg_hom_apply (y : S) : to_alg_hom R S A y = algebra_map S A y := rfl

variables (R) {S A B}
/-- R ⟶ S induces S-Alg ⥤ R-Alg -/
def restrict_base (f : A →ₐ[S] B) : A →ₐ[R] B :=
{ commutes' := λ r, by { rw [algebra_map_apply R S A, algebra_map_apply R S B],
    exact f.commutes (algebra_map R S r) },
  .. (f : A →+* B) }

@[simp] lemma restrict_base_apply (f : A →ₐ[S] B) (x : A) : restrict_base R f x = f x := rfl

instance right : is_scalar_tower R A A :=
⟨λ x y z, by simp only [algebra.smul_def, smul_eq_mul, mul_assoc]⟩

instance comap {R S A : Type*} [comm_semiring R] [comm_semiring S] [semiring A]
  [algebra R S] [algebra S A] : is_scalar_tower R S (algebra.comap R S A) :=
of_algebra_map_eq $ λ x, rfl

-- conflicts with is_scalar_tower.subalgebra
@[priority 999] instance subsemiring (U : subsemiring S) : is_scalar_tower U S A :=
of_algebra_map_eq $ λ x, rfl

section
local attribute [instance] algebra.of_is_subring subset.comm_ring
-- conflicts with is_scalar_tower.subalgebra
@[priority 999] instance subring {S A : Type*} [comm_ring S] [ring A] [algebra S A]
  (U : set S) [is_subring U] : is_scalar_tower U S A :=
of_algebra_map_eq $ λ x, rfl
end

@[nolint instance_priority]
instance of_ring_hom {R A B : Type*} [comm_semiring R] [comm_semiring A] [comm_semiring B]
  [algebra R A] [algebra R B] (f : A →ₐ[R] B) :
  @is_scalar_tower R A B _ (f.to_ring_hom.to_algebra.to_has_scalar) _ :=
by { letI := (f : A →+* B).to_algebra, exact of_algebra_map_eq (λ x, (f.commutes x).symm) }

instance polynomial : is_scalar_tower R S (polynomial A) :=
of_algebra_map_eq $ λ x, congr_arg polynomial.C $ algebra_map_apply R S A x

variables (R S A)
theorem aeval_apply (x : A) (p : polynomial R) : polynomial.aeval x p =
  polynomial.aeval x (polynomial.map (algebra_map R S) p) :=
by rw [polynomial.aeval_def, polynomial.aeval_def, polynomial.eval₂_map, algebra_map_eq R S A]

/-- Suppose that `R -> S -> A` is a tower of algebras.
If an element `r : R` is invertible in `S`, then it is invertible in `A`. -/
def invertible.algebra_tower (r : R) [invertible (algebra_map R S r)] :
  invertible (algebra_map R A r) :=
invertible.copy (invertible.map (algebra_map S A : S →* A) (algebra_map R S r)) (algebra_map R A r)
  (by rw [ring_hom.coe_monoid_hom, is_scalar_tower.algebra_map_apply R S A])

/-- A natural number that is invertible when coerced to `R` is also invertible
when coerced to any `R`-algebra. -/
def invertible_algebra_coe_nat (n : ℕ) [inv : invertible (n : R)] :
  invertible (n : A) :=
by { haveI : invertible (algebra_map ℕ R n) := inv, exact invertible.algebra_tower ℕ R A n }

end semiring

section comm_semiring
variables [comm_semiring R] [comm_semiring A] [comm_semiring B]
variables [algebra R A] [algebra A B] [algebra R B] [is_scalar_tower R A B]

lemma algebra_map_aeval (x : A) (p : polynomial R) :
  algebra_map A B (polynomial.aeval x p) = polynomial.aeval (algebra_map A B x) p :=
by rw [polynomial.aeval_def, polynomial.aeval_def, polynomial.hom_eval₂,
  ←is_scalar_tower.algebra_map_eq]

lemma aeval_eq_zero_of_aeval_algebra_map_eq_zero {x : A} {p : polynomial R}
  (h : function.injective (algebra_map A B)) (hp : polynomial.aeval (algebra_map A B x) p = 0) :
  polynomial.aeval x p = 0 :=
begin
  rw [← algebra_map_aeval, ← (algebra_map A B).map_zero] at hp,
  exact h hp,
end

lemma aeval_eq_zero_of_aeval_algebra_map_eq_zero_field {R A B : Type*} [comm_semiring R] [field A]
  [comm_semiring B] [nontrivial B] [algebra R A] [algebra R B] [algebra A B] [is_scalar_tower R A B]
  {x : A} {p : polynomial R} (h : polynomial.aeval (algebra_map A B x) p = 0) :
  polynomial.aeval x p = 0 :=
aeval_eq_zero_of_aeval_algebra_map_eq_zero R A B (algebra_map A B).injective h

instance linear_map (R : Type u) (A : Type v) (V : Type w)
  [comm_semiring R] [comm_semiring A] [add_comm_monoid V]
  [semimodule R V] [algebra R A] : is_scalar_tower R A (V →ₗ[R] A) :=
⟨λ x y f, linear_map.ext $ λ v, algebra.smul_mul_assoc x y (f v)⟩

end comm_semiring

section division_ring
variables [field R] [division_ring S] [algebra R S] [char_zero R] [char_zero S]

instance rat : is_scalar_tower ℚ R S :=
of_algebra_map_eq $ λ x, ((algebra_map R S).map_rat_cast x).symm

end division_ring

end is_scalar_tower

namespace algebra

theorem adjoin_algebra_map' {R : Type u} {S : Type v} {A : Type w}
  [comm_ring R] [comm_ring S] [comm_ring A] [algebra R S] [algebra S A] (s : set S) :
  adjoin R (algebra_map S (comap R S A) '' s) = subalgebra.map (adjoin R s) (to_comap R S A) :=
le_antisymm (adjoin_le $ set.image_subset_iff.2 $ λ y hy, ⟨y, subset_adjoin hy, rfl⟩)
  (subalgebra.map_le.2 $ adjoin_le $ λ y hy, subset_adjoin ⟨y, hy, rfl⟩)

theorem adjoin_algebra_map (R : Type u) (S : Type v) (A : Type w)
  [comm_ring R] [comm_ring S] [comm_ring A] [algebra R S] [algebra S A] [algebra R A]
  [is_scalar_tower R S A] (s : set S) :
  adjoin R (algebra_map S A '' s) = subalgebra.map (adjoin R s) (is_scalar_tower.to_alg_hom R S A) :=
le_antisymm (adjoin_le $ set.image_subset_iff.2 $ λ y hy, ⟨y, subset_adjoin hy, rfl⟩)
  (subalgebra.map_le.2 $ adjoin_le $ λ y hy, subset_adjoin ⟨y, hy, rfl⟩)

end algebra

namespace subalgebra

open is_scalar_tower

section semiring

variables (R) {S A} [comm_semiring R] [comm_semiring S] [semiring A]
variables [algebra R S] [algebra S A] [algebra R A] [is_scalar_tower R S A]

/-- If A/S/R is a tower of algebras then the `res`triction of a S-subalgebra of A is an R-subalgebra of A. -/
def res (U : subalgebra S A) : subalgebra R A :=
{ algebra_map_mem' := λ x, by { rw algebra_map_apply R S A, exact U.algebra_map_mem _ },
  .. U }

@[simp] lemma res_top : res R (⊤ : subalgebra S A) = ⊤ :=
algebra.eq_top_iff.2 $ λ _, show _ ∈ (⊤ : subalgebra S A), from algebra.mem_top

@[simp] lemma mem_res {U : subalgebra S A} {x : A} : x ∈ res R U ↔ x ∈ U := iff.rfl

lemma res_inj {U V : subalgebra S A} (H : res R U = res R V) : U = V :=
ext $ λ x, by rw [← mem_res R, H, mem_res]

/-- Produces a map from `subalgebra.under`. -/
def of_under {R A B : Type*} [comm_semiring R] [comm_semiring A] [semiring B]
  [algebra R A] [algebra R B] (S : subalgebra R A) (U : subalgebra S A)
  [algebra S B] [is_scalar_tower R S B] (f : U →ₐ[S] B) : S.under U →ₐ[R] B :=
{ commutes' := λ r, (f.commutes (algebra_map R S r)).trans (algebra_map_apply R S B r).symm,
  .. f }

end semiring

section comm_semiring

variables (R) {S A} [comm_semiring R] [comm_semiring S] [comm_semiring A]
variables [algebra R S] [algebra S A] [algebra R A] [is_scalar_tower R S A]

@[simp] lemma aeval_coe {S : subalgebra R A} {x : S} {p : polynomial R} :
  polynomial.aeval (x : A) p = polynomial.aeval x p :=
(algebra_map_aeval R S A x p).symm

end comm_semiring

end subalgebra

namespace is_scalar_tower

open subalgebra

variables [comm_semiring R] [comm_semiring S] [comm_semiring A]
variables [algebra R S] [algebra S A] [algebra R A] [is_scalar_tower R S A]

theorem range_under_adjoin (t : set A) :
  (to_alg_hom R S A).range.under (algebra.adjoin _ t) = res R (algebra.adjoin S t) :=
subalgebra.ext $ λ z,
show z ∈ subsemiring.closure (set.range (algebra_map (to_alg_hom R S A).range A) ∪ t : set A) ↔
  z ∈ subsemiring.closure (set.range (algebra_map S A) ∪ t : set A),
from suffices set.range (algebra_map (to_alg_hom R S A).range A) = set.range (algebra_map S A),
  by rw this,
by { ext z, exact ⟨λ ⟨⟨x, y, _, h1⟩, h2⟩, ⟨y, h2 ▸ h1⟩, λ ⟨y, hy⟩, ⟨⟨z, y, set.mem_univ _, hy⟩, rfl⟩⟩ }

end is_scalar_tower

section
open_locale classical
lemma algebra.fg_trans' {R S A : Type*} [comm_ring R] [comm_ring S] [comm_ring A]
  [algebra R S] [algebra S A] [algebra R A] [is_scalar_tower R S A]
  (hRS : (⊤ : subalgebra R S).fg) (hSA : (⊤ : subalgebra S A).fg) :
  (⊤ : subalgebra R A).fg :=
let ⟨s, hs⟩ := hRS, ⟨t, ht⟩ := hSA in ⟨s.image (algebra_map S A) ∪ t,
by rw [finset.coe_union, finset.coe_image, algebra.adjoin_union, algebra.adjoin_algebra_map, hs,
    algebra.map_top, is_scalar_tower.range_under_adjoin, ht, subalgebra.res_top]⟩
end

section semiring

variables {R S A}
variables [comm_semiring R] [semiring S] [add_comm_monoid A]
variables [algebra R S] [semimodule S A] [semimodule R A] [is_scalar_tower R S A]

namespace submodule

open is_scalar_tower

theorem smul_mem_span_smul_of_mem {s : set S} {t : set A} {k : S} (hks : k ∈ span R s)
  {x : A} (hx : x ∈ t) : k • x ∈ span R (s • t) :=
span_induction hks (λ c hc, subset_span $ set.mem_smul.2 ⟨c, x, hc, hx, rfl⟩)
  (by { rw zero_smul, exact zero_mem _ })
  (λ c₁ c₂ ih₁ ih₂, by { rw add_smul, exact add_mem _ ih₁ ih₂ })
  (λ b c hc, by { rw is_scalar_tower.smul_assoc, exact smul_mem _ _ hc })

theorem smul_mem_span_smul {s : set S} (hs : span R s = ⊤) {t : set A} {k : S}
  {x : A} (hx : x ∈ span R t) :
  k • x ∈ span R (s • t) :=
span_induction hx (λ x hx, smul_mem_span_smul_of_mem (hs.symm ▸ mem_top) hx)
  (by { rw smul_zero, exact zero_mem _ })
  (λ x y ihx ihy, by { rw smul_add, exact add_mem _ ihx ihy })
  (λ c x hx, smul_left_comm c k x ▸ smul_mem _ _ hx)

theorem smul_mem_span_smul' {s : set S} (hs : span R s = ⊤) {t : set A} {k : S}
  {x : A} (hx : x ∈ span R (s • t)) :
  k • x ∈ span R (s • t) :=
span_induction hx (λ x hx, let ⟨p, q, hp, hq, hpq⟩ := set.mem_smul.1 hx in
    by { rw [← hpq, smul_smul], exact smul_mem_span_smul_of_mem (hs.symm ▸ mem_top) hq })
  (by { rw smul_zero, exact zero_mem _ })
  (λ x y ihx ihy, by { rw smul_add, exact add_mem _ ihx ihy })
  (λ c x hx, smul_left_comm c k x ▸ smul_mem _ _ hx)

theorem span_smul {s : set S} (hs : span R s = ⊤) (t : set A) :
  span R (s • t) = (span S t).restrict_scalars R :=
le_antisymm (span_le.2 $ λ x hx, let ⟨p, q, hps, hqt, hpqx⟩ := set.mem_smul.1 hx in
  hpqx ▸ (span S t).smul_mem p (subset_span hqt)) $
λ p hp, span_induction hp (λ x hx, one_smul S x ▸ smul_mem_span_smul hs (subset_span hx))
  (zero_mem _)
  (λ _ _, add_mem _)
  (λ k x hx, smul_mem_span_smul' hs hx)

end submodule

end semiring

section ring

open finsupp
open_locale big_operators classical
universes v₁ w₁

variables {R S A}
variables [comm_ring R] [ring S] [add_comm_group A]
variables [algebra R S] [module S A] [module R A] [is_scalar_tower R S A]

theorem linear_independent_smul {ι : Type v₁} {b : ι → S} {ι' : Type w₁} {c : ι' → A}
  (hb : linear_independent R b) (hc : linear_independent S c) :
  linear_independent R (λ p : ι × ι', b p.1 • c p.2) :=
begin
  rw linear_independent_iff' at hb hc, rw linear_independent_iff'', rintros s g hg hsg ⟨i, k⟩,
  by_cases hik : (i, k) ∈ s,
  { have h1 : ∑ i in (s.image prod.fst).product (s.image prod.snd), g i • b i.1 • c i.2 = 0,
    { rw ← hsg, exact (finset.sum_subset finset.subset_product $ λ p _ hp,
        show g p • b p.1 • c p.2 = 0, by rw [hg p hp, zero_smul]).symm },
    rw [finset.sum_product, finset.sum_comm] at h1,
    simp_rw [← smul_assoc, ← finset.sum_smul] at h1,
    exact hb _ _ (hc _ _ h1 k (finset.mem_image_of_mem _ hik)) i (finset.mem_image_of_mem _ hik) },
  exact hg _ hik
end

theorem is_basis.smul {ι : Type v₁} {b : ι → S} {ι' : Type w₁} {c : ι' → A}
  (hb : is_basis R b) (hc : is_basis S c) : is_basis R (λ p : ι × ι', b p.1 • c p.2) :=
⟨linear_independent_smul hb.1 hc.1,
by rw [← set.range_smul_range, submodule.span_smul hb.2, ← submodule.restrict_scalars_top R S A,
    submodule.restrict_scalars_inj, hc.2]⟩

theorem is_basis.smul_repr
  {ι ι' : Type*} {b : ι → S} {c : ι' → A}
  (hb : is_basis R b) (hc : is_basis S c) (x : A) (ij : ι × ι') :
  (hb.smul hc).repr x ij = hb.repr (hc.repr x ij.2) ij.1 :=
begin
  apply (hb.smul hc).repr_apply_eq,
  { intros x y, ext, simp only [linear_map.map_add, add_apply, pi.add_apply] },
  { intros c x, ext,
    simp only [← is_scalar_tower.algebra_map_smul S c x, linear_map.map_smul, smul_eq_mul,
               ← algebra.smul_def, smul_apply, pi.smul_apply] },
  rintros ij,
  ext ij',
  rw single_apply,
  split_ifs with hij,
  { simp [hij] },
  rw [linear_map.map_smul, smul_apply, hc.repr_self_apply],
  split_ifs with hj,
  { simp [hj, show ¬ (ij.1 = ij'.1), from λ hi, hij (prod.ext hi hj)] },
  simp
end

theorem is_basis.smul_repr_mk
  {ι ι' : Type*} {b : ι → S} {c : ι' → A}
  (hb : is_basis R b) (hc : is_basis S c) (x : A) (i : ι) (j : ι') :
  (hb.smul hc).repr x (i, j) = hb.repr (hc.repr x j) i :=
by simp [is_basis.smul_repr]

end ring

section artin_tate

variables (C : Type*)
variables [comm_ring A] [comm_ring B] [comm_ring C]
variables [algebra A B] [algebra B C] [algebra A C] [is_scalar_tower A B C]

open finset submodule
open_locale classical

lemma exists_subalgebra_of_fg (hAC : (⊤ : subalgebra A C).fg) (hBC : (⊤ : submodule B C).fg) :
  ∃ B₀ : subalgebra A B, B₀.fg ∧ (⊤ : submodule B₀ C).fg :=
begin
  cases hAC with x hx,
  cases hBC with y hy, have := hy,
  simp_rw [eq_top_iff', mem_span_finset] at this, choose f hf,
  let s : finset B := (finset.product (x ∪ (y * y)) y).image (function.uncurry f),
  have hsx : ∀ (xi ∈ x) (yj ∈ y), f xi yj ∈ s := λ xi hxi yj hyj,
    show function.uncurry f (xi, yj) ∈ s,
    from mem_image_of_mem _ $ mem_product.2 ⟨mem_union_left _ hxi, hyj⟩,
  have hsy : ∀ (yi yj yk ∈ y), f (yi * yj) yk ∈ s := λ yi yj yk hyi hyj hyk,
    show function.uncurry f (yi * yj, yk) ∈ s,
    from mem_image_of_mem _ $ mem_product.2 ⟨mem_union_right _ $ finset.mul_mem_mul hyi hyj, hyk⟩,
  have hxy : ∀ xi ∈ x, xi ∈ span (algebra.adjoin A (↑s : set B)) (↑(insert 1 y : finset C) : set C) :=
    λ xi hxi, hf xi ▸ sum_mem _ (λ yj hyj, smul_mem
      (span (algebra.adjoin A (↑s : set B)) (↑(insert 1 y : finset C) : set C))
      ⟨f xi yj, algebra.subset_adjoin $ hsx xi hxi yj hyj⟩
      (subset_span $ mem_insert_of_mem hyj)),
  have hyy : span (algebra.adjoin A (↑s : set B)) (↑(insert 1 y : finset C) : set C) *
      span (algebra.adjoin A (↑s : set B)) (↑(insert 1 y : finset C) : set C) ≤
    span (algebra.adjoin A (↑s : set B)) (↑(insert 1 y : finset C) : set C),
  { rw [span_mul_span, span_le, coe_insert], rintros _ ⟨yi, yj, rfl | hyi, rfl | hyj, rfl⟩,
    { rw mul_one, exact subset_span (set.mem_insert _ _) },
    { rw one_mul, exact subset_span (set.mem_insert_of_mem _ hyj) },
    { rw mul_one, exact subset_span (set.mem_insert_of_mem _ hyi) },
    { rw ← hf (yi * yj), exact (submodule.mem_coe _).2 (sum_mem _ $ λ yk hyk, smul_mem
        (span (algebra.adjoin A (↑s : set B)) (insert 1 ↑y : set C))
        ⟨f (yi * yj) yk, algebra.subset_adjoin $ hsy yi yj yk hyi hyj hyk⟩
        (subset_span $ set.mem_insert_of_mem _ hyk : yk ∈ _)) } },
  refine ⟨algebra.adjoin A (↑s : set B), subalgebra.fg_adjoin_finset _, insert 1 y, _⟩,
  refine restrict_scalars_injective A _ _ _,
  rw [restrict_scalars_top, eq_top_iff, ← algebra.coe_top, ← hx, algebra.adjoin_eq_span, span_le],
  refine λ r hr, monoid.in_closure.rec_on hr hxy (subset_span $ mem_insert_self _ _)
      (λ p q _ _ hp hq, hyy $ submodule.mul_mem_mul hp hq)
end

/-- Artin--Tate lemma: if A ⊆ B ⊆ C is a chain of subrings of commutative rings, and
A is noetherian, and C is algebra-finite over A, and C is module-finite over B,
then B is algebra-finite over A.

References: Atiyah--Macdonald Proposition 7.8; Stacks 00IS; Altman--Kleiman 16.17. -/
theorem fg_of_fg_of_fg [is_noetherian_ring A]
  (hAC : (⊤ : subalgebra A C).fg) (hBC : (⊤ : submodule B C).fg)
  (hBCi : function.injective (algebra_map B C)) :
  (⊤ : subalgebra A B).fg :=
let ⟨B₀, hAB₀, hB₀C⟩ := exists_subalgebra_of_fg A B C hAC hBC in
algebra.fg_trans' (B₀.fg_top.2 hAB₀) $ subalgebra.fg_of_submodule_fg $
have is_noetherian_ring B₀, from is_noetherian_ring_of_fg hAB₀,
have is_noetherian B₀ C, by exactI is_noetherian_of_fg_of_noetherian' hB₀C,
by exactI fg_of_injective (is_scalar_tower.to_alg_hom B₀ B C).to_linear_map
  (linear_map.ker_eq_bot.2 hBCi)

end artin_tate

section alg_hom_tower

variables {A} {B} {C D : Type*} [comm_semiring A] [comm_semiring B] [comm_semiring C]
[comm_semiring D] [algebra A B] [algebra B C] [algebra A C] [algebra A D] [is_scalar_tower A B C]

<<<<<<< HEAD
def alg_hom_restrict (f : C →ₐ[A] D) : B →ₐ[A] D := f.comp (is_scalar_tower.to_alg_hom A B C)

=======
/-- Restrict the domain of an alg_hom -/
def alg_hom_restrict (f : C →ₐ[A] D) : B →ₐ[A] D := f.comp (is_scalar_tower.to_alg_hom A B C)

/-- Extend the scalars of an alg_hom -/
>>>>>>> 76b4b299
def alg_hom_extend_base (f : C →ₐ[A] D) :
  @alg_hom B C D _ _ _ _ (ring_hom.to_algebra ((alg_hom_restrict f).to_ring_hom)) :=
{ commutes' := λ _, rfl .. f }

<<<<<<< HEAD
=======
/-- Combine two alg_hom's that are in a tower -/
>>>>>>> 76b4b299
def alg_hom_compose (f : B →ₐ[A] D) (g : @alg_hom B C D _ _ _ _ (ring_hom.to_algebra f)) :
  C →ₐ[A] D :=
{ to_fun := g,
  map_one' := by simp only [alg_hom.map_one],
  map_zero' := by simp only [alg_hom.map_zero],
  map_mul' := by simp only [forall_const, eq_self_iff_true, alg_hom.map_mul],
  map_add' := by simp only [alg_hom.map_add, forall_const, eq_self_iff_true],
  commutes' :=
  begin
    intros r,
    have key := @alg_hom.commutes' B C D _ _ _ _ (ring_hom.to_algebra f) g (algebra_map A B r),
    rw ← is_scalar_tower.algebra_map_apply at key,
    rw ← is_scalar_tower.algebra_map_apply at key,
    exact key,
  end }

<<<<<<< HEAD
def alg_hom_equiv_sigma_subalgebra :
=======
/-- alg_hom's from the top of a tower are equivalent to a pair of alg_homs -/
def alg_hom_equiv_sigma :
>>>>>>> 76b4b299
  (C →ₐ[A] D) ≃ Σ (f : B →ₐ[A] D), @alg_hom B C D _ _ _ _ (ring_hom.to_algebra f) :=
{ to_fun := λ f, ⟨alg_hom_restrict f, alg_hom_extend_base f⟩,
  inv_fun := λ fg, alg_hom_compose fg.1 fg.2,
  left_inv := λ f, by {dsimp only, ext, refl},
  right_inv :=
  begin
    rintros ⟨⟨f, _, _, _, _, _⟩, g, _, _, _, _, hg⟩,
    have : f = λ x, g (algebra_map B C x) := by { ext, exact (hg x).symm },
    subst this,
    refl,
  end }

end alg_hom_tower<|MERGE_RESOLUTION|>--- conflicted
+++ resolved
@@ -464,23 +464,15 @@
 variables {A} {B} {C D : Type*} [comm_semiring A] [comm_semiring B] [comm_semiring C]
 [comm_semiring D] [algebra A B] [algebra B C] [algebra A C] [algebra A D] [is_scalar_tower A B C]
 
-<<<<<<< HEAD
-def alg_hom_restrict (f : C →ₐ[A] D) : B →ₐ[A] D := f.comp (is_scalar_tower.to_alg_hom A B C)
-
-=======
 /-- Restrict the domain of an alg_hom -/
 def alg_hom_restrict (f : C →ₐ[A] D) : B →ₐ[A] D := f.comp (is_scalar_tower.to_alg_hom A B C)
 
 /-- Extend the scalars of an alg_hom -/
->>>>>>> 76b4b299
 def alg_hom_extend_base (f : C →ₐ[A] D) :
   @alg_hom B C D _ _ _ _ (ring_hom.to_algebra ((alg_hom_restrict f).to_ring_hom)) :=
 { commutes' := λ _, rfl .. f }
 
-<<<<<<< HEAD
-=======
 /-- Combine two alg_hom's that are in a tower -/
->>>>>>> 76b4b299
 def alg_hom_compose (f : B →ₐ[A] D) (g : @alg_hom B C D _ _ _ _ (ring_hom.to_algebra f)) :
   C →ₐ[A] D :=
 { to_fun := g,
@@ -497,12 +489,8 @@
     exact key,
   end }
 
-<<<<<<< HEAD
-def alg_hom_equiv_sigma_subalgebra :
-=======
 /-- alg_hom's from the top of a tower are equivalent to a pair of alg_homs -/
 def alg_hom_equiv_sigma :
->>>>>>> 76b4b299
   (C →ₐ[A] D) ≃ Σ (f : B →ₐ[A] D), @alg_hom B C D _ _ _ _ (ring_hom.to_algebra f) :=
 { to_fun := λ f, ⟨alg_hom_restrict f, alg_hom_extend_base f⟩,
   inv_fun := λ fg, alg_hom_compose fg.1 fg.2,
