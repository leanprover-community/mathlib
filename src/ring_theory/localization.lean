/-
Copyright (c) 2018 Kenny Lau. All rights reserved.
Released under Apache 2.0 license as described in the file LICENSE.
Authors: Kenny Lau, Mario Carneiro, Johan Commelin, Amelia Livingston
-/

import data.equiv.ring
import group_theory.monoid_localization
import ring_theory.ideal.operations
import ring_theory.algebraic
import ring_theory.integral_closure
import ring_theory.non_zero_divisors

/-!
# Localizations of commutative rings

We characterize the localization of a commutative ring `R` at a submonoid `M` up to
isomorphism; that is, a commutative ring `S` is the localization of `R` at `M` iff we can find a
ring homomorphism `f : R →+* S` satisfying 3 properties:
1. For all `y ∈ M`, `f y` is a unit;
2. For all `z : S`, there exists `(x, y) : R × M` such that `z * f y = f x`;
3. For all `x, y : R`, `f x = f y` iff there exists `c ∈ M` such that `x * c = y * c`.

Given such a localization map `f : R →+* S`, we can define the surjection
`localization_map.mk'` sending `(x, y) : R × M` to `f x * (f y)⁻¹`, and
`localization_map.lift`, the homomorphism from `S` induced by a homomorphism from `R` which maps
elements of `M` to invertible elements of the codomain. Similarly, given commutative rings
`P, Q`, a submonoid `T` of `P` and a localization map for `T` from `P` to `Q`, then a homomorphism
`g : R →+* P` such that `g(M) ⊆ T` induces a homomorphism of localizations,
`localization_map.map`, from `S` to `Q`.
We treat the special case of localizing away from an element in the sections `away_map` and `away`.

We show the localization as a quotient type, defined in `group_theory.monoid_localization` as
`submonoid.localization`, is a `comm_ring` and that the natural ring hom
`of : R →+* localization M` is a localization map.

We show that a localization at the complement of a prime ideal is a local ring.

We prove some lemmas about the `R`-algebra structure of `S`.

When `R` is an integral domain, we define `fraction_map R K` as an abbreviation for
`localization (non_zero_divisors R) K`, the natural map to `R`'s field of fractions.

We show that a `comm_ring` `K` which is the localization of an integral domain `R` at `R \ {0}`
is a field. We use this to show the field of fractions as a quotient type, `fraction_ring`, is
a field.

## Implementation notes

In maths it is natural to reason up to isomorphism, but in Lean we cannot naturally `rewrite` one
structure with an isomorphic one; one way around this is to isolate a predicate characterizing
a structure up to isomorphism, and reason about things that satisfy the predicate.

A ring localization map is defined to be a localization map of the underlying `comm_monoid` (a
`submonoid.localization_map`) which is also a ring hom. To prove most lemmas about a
`localization_map` `f` in this file we invoke the corresponding proof for the underlying
`comm_monoid` localization map `f.to_localization_map`, which can be found in
`group_theory.monoid_localization` and the namespace `submonoid.localization_map`.

To apply a localization map `f` as a function, we use `f.to_map`, as coercions don't work well for
this structure.

To reason about the localization as a quotient type, use `mk_eq_of_mk'` and associated lemmas.
These show the quotient map `mk : R → M → localization M` equals the surjection
`localization_map.mk'` induced by the map `of : localization_map M (localization M)`
(where `of` establishes the localization as a quotient type satisfies the characteristic
predicate). The lemma `mk_eq_of_mk'` hence gives you access to the results in the rest of the file,
which are about the `localization_map.mk'` induced by any localization map.

We define a copy of the localization map `f`'s codomain `S` carrying the data of `f` so that
instances on `S` induced by `f` can 'know' the map needed to induce the instance.

The proof that "a `comm_ring` `K` which is the localization of an integral domain `R` at `R \ {0}`
is a field" is a `def` rather than an `instance`, so if you want to reason about a field of
fractions `K`, assume `[field K]` instead of just `[comm_ring K]`.

## Tags
localization, ring localization, commutative ring localization, characteristic predicate,
commutative ring, field of fractions
-/
variables {R : Type*} [comm_ring R] (M : submonoid R) (S : Type*) [comm_ring S]
          {P : Type*} [comm_ring P]

open function

set_option old_structure_cmd true

/-- The type of ring homomorphisms satisfying the characteristic predicate: if `f : R →+* S`
satisfies this predicate, then `S` is isomorphic to the localization of `R` at `M`.
We later define an instance coercing a localization map `f` to its codomain `S` so
that instances on `S` induced by `f` can 'know' the map needed to induce the instance. -/
@[nolint has_inhabited_instance] structure localization_map
extends ring_hom R S, submonoid.localization_map M S

/-- The ring hom underlying a `localization_map`. -/
add_decl_doc localization_map.to_ring_hom

/-- The `comm_monoid` `localization_map` underlying a `comm_ring` `localization_map`.
See `group_theory.monoid_localization` for its definition. -/
add_decl_doc localization_map.to_localization_map

variables {M S}

namespace ring_hom

/-- Makes a localization map from a `comm_ring` hom satisfying the characteristic predicate. -/
def to_localization_map (f : R →+* S) (H1 : ∀ y : M, is_unit (f y))
  (H2 : ∀ z, ∃ x : R × M, z * f x.2 = f x.1) (H3 : ∀ x y, f x = f y ↔ ∃ c : M, x * c = y * c) :
  localization_map M S :=
{ map_units' := H1,
  surj' := H2,
  eq_iff_exists' := H3,
  .. f }

end ring_hom

/-- Makes a `comm_ring` localization map from an additive `comm_monoid` localization map of
`comm_ring`s. -/
def submonoid.localization_map.to_ring_localization
  (f : submonoid.localization_map M S)
  (h : ∀ x y, f.to_map (x + y) = f.to_map x + f.to_map y) :
  localization_map M S :=
{ ..ring_hom.mk' f.to_monoid_hom h, ..f }

namespace localization_map

variables (f : localization_map M S)

/-- We define a copy of the localization map `f`'s codomain `S` carrying the data of `f` so that
instances on `S` induced by `f` can 'know` the map needed to induce the instance. -/
@[nolint unused_arguments has_inhabited_instance]
def codomain (f : localization_map M S) := S

instance : comm_ring f.codomain := by assumption
instance {K : Type*} [field K] (f : localization_map M K) : field f.codomain := by assumption

/-- Short for `to_ring_hom`; used for applying a localization map as a function. -/
abbreviation to_map := f.to_ring_hom

lemma map_units (y : M) : is_unit (f.to_map y) := f.6 y

lemma surj (z) : ∃ x : R × M, z * f.to_map x.2 = f.to_map x.1 := f.7 z

lemma eq_iff_exists {x y} : f.to_map x = f.to_map y ↔ ∃ c : M, x * c = y * c := f.8 x y

@[ext] lemma ext {f g : localization_map M S}
  (h : ∀ x, f.to_map x = g.to_map x) : f = g :=
begin
  cases f, cases g,
  simp only at *,
  exact funext h
end

lemma ext_iff {f g : localization_map M S} : f = g ↔ ∀ x, f.to_map x = g.to_map x :=
⟨λ h x, h ▸ rfl, ext⟩

lemma to_map_injective : injective (@localization_map.to_map _ _ M S _) :=
λ _ _ h, ext $ ring_hom.ext_iff.1 h

/-- Given `a : S`, `S` a localization of `R`, `is_integer a` iff `a` is in the image of
the localization map from `R` to `S`. -/
def is_integer (a : S) : Prop := a ∈ set.range f.to_map

-- TODO: define a subalgebra of `is_integer`s
lemma is_integer_zero : f.is_integer 0 := ⟨0, f.to_map.map_zero⟩

lemma is_integer_one : f.is_integer 1 := ⟨1, f.to_map.map_one⟩

variables {f}

lemma is_integer_add {a b} (ha : f.is_integer a) (hb : f.is_integer b) :
  f.is_integer (a + b) :=
begin
  rcases ha with ⟨a', ha⟩,
  rcases hb with ⟨b', hb⟩,
  use a' + b',
  rw [f.to_map.map_add, ha, hb]
end

lemma is_integer_mul {a b} (ha : f.is_integer a) (hb : f.is_integer b) :
  f.is_integer (a * b) :=
begin
  rcases ha with ⟨a', ha⟩,
  rcases hb with ⟨b', hb⟩,
  use a' * b',
  rw [f.to_map.map_mul, ha, hb]
end

lemma is_integer_smul {a : R} {b} (hb : f.is_integer b) :
  f.is_integer (f.to_map a * b) :=
begin
  rcases hb with ⟨b', hb⟩,
  use a * b',
  rw [←hb, f.to_map.map_mul]
end

variables (f)

/-- Each element `a : S` has an `M`-multiple which is an integer.

This version multiplies `a` on the right, matching the argument order in `localization_map.surj`.
-/
lemma exists_integer_multiple' (a : S) :
  ∃ (b : M), is_integer f (a * f.to_map b) :=
let ⟨⟨num, denom⟩, h⟩ := f.surj a in ⟨denom, set.mem_range.mpr ⟨num, h.symm⟩⟩

/-- Each element `a : S` has an `M`-multiple which is an integer.

This version multiplies `a` on the left, matching the argument order in the `has_scalar` instance.
-/
lemma exists_integer_multiple (a : S) :
  ∃ (b : M), is_integer f (f.to_map b * a) :=
by { simp_rw mul_comm _ a, apply exists_integer_multiple' }

/-- Given `z : S`, `f.to_localization_map.sec z` is defined to be a pair `(x, y) : R × M` such
that `z * f y = f x` (so this lemma is true by definition). -/
lemma sec_spec {f : localization_map M S} (z : S) :
  z * f.to_map (f.to_localization_map.sec z).2 = f.to_map (f.to_localization_map.sec z).1 :=
classical.some_spec $ f.surj z

/-- Given `z : S`, `f.to_localization_map.sec z` is defined to be a pair `(x, y) : R × M` such
that `z * f y = f x`, so this lemma is just an application of `S`'s commutativity. -/
lemma sec_spec' {f : localization_map M S} (z : S) :
  f.to_map (f.to_localization_map.sec z).1 = f.to_map (f.to_localization_map.sec z).2 * z :=
by rw [mul_comm, sec_spec]

open_locale big_operators

/-- We can clear the denominators of a finite set of fractions. -/
lemma exist_integer_multiples_of_finset (s : finset S) :
  ∃ (b : M), ∀ a ∈ s, is_integer f (f.to_map b * a) :=
begin
  haveI := classical.prop_decidable,
  use ∏ a in s, (f.to_localization_map.sec a).2,
  intros a ha,
  use (∏ x in s.erase a, (f.to_localization_map.sec x).2) * (f.to_localization_map.sec a).1,
  rw [ring_hom.map_mul, sec_spec', ←mul_assoc, ←f.to_map.map_mul],
  congr' 2,
  refine trans _ ((submonoid.subtype M).map_prod _ _).symm,
  rw [mul_comm, ←finset.prod_insert (s.not_mem_erase a), finset.insert_erase ha],
  refl,
end

lemma map_right_cancel {x y} {c : M} (h : f.to_map (c * x) = f.to_map (c * y)) :
  f.to_map x = f.to_map y :=
f.to_localization_map.map_right_cancel h

lemma map_left_cancel {x y} {c : M} (h : f.to_map (x * c) = f.to_map (y * c)) :
  f.to_map x = f.to_map y :=
f.to_localization_map.map_left_cancel h

lemma eq_zero_of_fst_eq_zero {z x} {y : M}
  (h : z * f.to_map y = f.to_map x) (hx : x = 0) : z = 0 :=
by rw [hx, f.to_map.map_zero] at h; exact (f.map_units y).mul_left_eq_zero.1 h

/-- Given a localization map `f : R →+* S`, the surjection sending `(x, y) : R × M` to
`f x * (f y)⁻¹`. -/
noncomputable def mk' (f : localization_map M S) (x : R) (y : M) : S :=
f.to_localization_map.mk' x y

@[simp] lemma mk'_sec (z : S) :
  f.mk' (f.to_localization_map.sec z).1 (f.to_localization_map.sec z).2 = z :=
f.to_localization_map.mk'_sec _

lemma mk'_mul (x₁ x₂ : R) (y₁ y₂ : M) :
  f.mk' (x₁ * x₂) (y₁ * y₂) = f.mk' x₁ y₁ * f.mk' x₂ y₂ :=
f.to_localization_map.mk'_mul _ _ _ _

lemma mk'_one (x) : f.mk' x (1 : M) = f.to_map x :=
f.to_localization_map.mk'_one _

@[simp]
lemma mk'_spec (x) (y : M) :
  f.mk' x y * f.to_map y = f.to_map x :=
f.to_localization_map.mk'_spec _ _

@[simp]
lemma mk'_spec' (x) (y : M) :
  f.to_map y * f.mk' x y = f.to_map x :=
f.to_localization_map.mk'_spec' _ _

theorem eq_mk'_iff_mul_eq {x} {y : M} {z} :
  z = f.mk' x y ↔ z * f.to_map y = f.to_map x :=
f.to_localization_map.eq_mk'_iff_mul_eq

theorem mk'_eq_iff_eq_mul {x} {y : M} {z} :
  f.mk' x y = z ↔ f.to_map x = z * f.to_map y :=
f.to_localization_map.mk'_eq_iff_eq_mul

lemma mk'_surjective (z : S) : ∃ x (y : M), f.mk' x y = z :=
let ⟨r, hr⟩ := f.surj z in ⟨r.1, r.2, (f.eq_mk'_iff_mul_eq.2 hr).symm⟩

lemma mk'_eq_iff_eq {x₁ x₂} {y₁ y₂ : M} :
  f.mk' x₁ y₁ = f.mk' x₂ y₂ ↔ f.to_map (x₁ * y₂) = f.to_map (x₂ * y₁) :=
f.to_localization_map.mk'_eq_iff_eq

lemma mk'_mem_iff {x} {y : M} {I : ideal S} : f.mk' x y ∈ I ↔ f.to_map x ∈ I :=
begin
  split;
  intro h,
  { rw [← mk'_spec f x y, mul_comm],
    exact I.mul_mem_left (f.to_map y) h },
  { rw ← mk'_spec f x y at h,
    obtain ⟨b, hb⟩ := is_unit_iff_exists_inv.1 (map_units f y),
    have := I.mul_mem_left b h,
    rwa [mul_comm, mul_assoc, hb, mul_one] at this }
end

protected lemma eq {a₁ b₁} {a₂ b₂ : M} :
  f.mk' a₁ a₂ = f.mk' b₁ b₂ ↔ ∃ c : M, a₁ * b₂ * c = b₁ * a₂ * c :=
f.to_localization_map.eq

lemma eq_iff_eq (g : localization_map M P) {x y} :
  f.to_map x = f.to_map y ↔ g.to_map x = g.to_map y :=
f.to_localization_map.eq_iff_eq g.to_localization_map

lemma mk'_eq_iff_mk'_eq (g : localization_map M P) {x₁ x₂}
  {y₁ y₂ : M} : f.mk' x₁ y₁ = f.mk' x₂ y₂ ↔ g.mk' x₁ y₁ = g.mk' x₂ y₂ :=
f.to_localization_map.mk'_eq_iff_mk'_eq g.to_localization_map

lemma mk'_eq_of_eq {a₁ b₁ : R} {a₂ b₂ : M} (H : b₁ * a₂ = a₁ * b₂) :
  f.mk' a₁ a₂ = f.mk' b₁ b₂ :=
f.to_localization_map.mk'_eq_of_eq H

@[simp] lemma mk'_self {x : R} (hx : x ∈ M) : f.mk' x ⟨x, hx⟩ = 1 :=
f.to_localization_map.mk'_self _ hx

@[simp] lemma mk'_self' {x : M} : f.mk' x x = 1 :=
f.to_localization_map.mk'_self' _

lemma mk'_self'' {x : M} : f.mk' x.1 x = 1 :=
f.mk'_self'

lemma mul_mk'_eq_mk'_of_mul (x y : R) (z : M) :
  f.to_map x * f.mk' y z = f.mk' (x * y) z :=
f.to_localization_map.mul_mk'_eq_mk'_of_mul _ _ _

lemma mk'_eq_mul_mk'_one (x : R) (y : M) :
  f.mk' x y = f.to_map x * f.mk' 1 y :=
(f.to_localization_map.mul_mk'_one_eq_mk' _ _).symm

@[simp] lemma mk'_mul_cancel_left (x : R) (y : M) :
  f.mk' (y * x) y = f.to_map x :=
f.to_localization_map.mk'_mul_cancel_left _ _

lemma mk'_mul_cancel_right (x : R) (y : M) :
  f.mk' (x * y) y = f.to_map x :=
f.to_localization_map.mk'_mul_cancel_right _ _

@[simp] lemma mk'_mul_mk'_eq_one (x y : M) :
  f.mk' x y * f.mk' y x = 1 :=
by rw [←f.mk'_mul, mul_comm]; exact f.mk'_self _

lemma mk'_mul_mk'_eq_one' (x : R) (y : M) (h : x ∈ M) :
  f.mk' x y * f.mk' y ⟨x, h⟩ = 1 :=
f.mk'_mul_mk'_eq_one ⟨x, h⟩ _

lemma is_unit_comp (j : S →+* P) (y : M) :
  is_unit (j.comp f.to_map y) :=
f.to_localization_map.is_unit_comp j.to_monoid_hom _

/-- Given a localization map `f : R →+* S` for a submonoid `M ⊆ R` and a map of `comm_ring`s
`g : R →+* P` such that `g(M) ⊆ units P`, `f x = f y → g x = g y` for all `x y : R`. -/
lemma eq_of_eq {g : R →+* P} (hg : ∀ y : M, is_unit (g y)) {x y} (h : f.to_map x = f.to_map y) :
  g x = g y :=
@submonoid.localization_map.eq_of_eq _ _ _ _ _ _ _
  f.to_localization_map g.to_monoid_hom hg _ _ h

lemma mk'_add (x₁ x₂ : R) (y₁ y₂ : M) :
  f.mk' (x₁ * y₂ + x₂ * y₁) (y₁ * y₂) = f.mk' x₁ y₁ + f.mk' x₂ y₂ :=
f.mk'_eq_iff_eq_mul.2 $ eq.symm
begin
  rw [mul_comm (_ + _), mul_add, mul_mk'_eq_mk'_of_mul, ←eq_sub_iff_add_eq, mk'_eq_iff_eq_mul,
      mul_comm _ (f.to_map _), mul_sub, eq_sub_iff_add_eq, ←eq_sub_iff_add_eq', ←mul_assoc,
      ←f.to_map.map_mul, mul_mk'_eq_mk'_of_mul, mk'_eq_iff_eq_mul],
  simp only [f.to_map.map_add, submonoid.coe_mul, f.to_map.map_mul],
  ring_exp,
end

/-- Given a localization map `f : R →+* S` for a submonoid `M ⊆ R` and a map of `comm_ring`s
`g : R →+* P` such that `g y` is invertible for all `y : M`, the homomorphism induced from
`S` to `P` sending `z : S` to `g x * (g y)⁻¹`, where `(x, y) : R × M` are such that
`z = f x * (f y)⁻¹`. -/
noncomputable def lift {g : R →+* P} (hg : ∀ y : M, is_unit (g y)) : S →+* P :=
ring_hom.mk' (@submonoid.localization_map.lift _ _ _ _ _ _ _
  f.to_localization_map g.to_monoid_hom hg) $
begin
  intros x y,
  rw [f.to_localization_map.lift_spec, mul_comm, add_mul, ←sub_eq_iff_eq_add, eq_comm,
      f.to_localization_map.lift_spec_mul, mul_comm _ (_ - _), sub_mul, eq_sub_iff_add_eq',
      ←eq_sub_iff_add_eq, mul_assoc, f.to_localization_map.lift_spec_mul],
  show g _ * (g _ * g _) = g _ * (g _ * g _ - g _ * g _),
  repeat {rw ←g.map_mul},
  rw [←g.map_sub, ←g.map_mul],
  apply f.eq_of_eq hg,
  erw [f.to_map.map_mul, sec_spec', mul_sub, f.to_map.map_sub],
  simp only [f.to_map.map_mul, sec_spec'],
  ring_exp,
end

variables {g : R →+* P} (hg : ∀ y : M, is_unit (g y))

/-- Given a localization map `f : R →+* S` for a submonoid `M ⊆ R` and a map of `comm_ring`s
`g : R →* P` such that `g y` is invertible for all `y : M`, the homomorphism induced from
`S` to `P` maps `f x * (f y)⁻¹` to `g x * (g y)⁻¹` for all `x : R, y ∈ M`. -/
lemma lift_mk' (x y) :
  f.lift hg (f.mk' x y) = g x * ↑(is_unit.lift_right (g.to_monoid_hom.mrestrict M) hg y)⁻¹ :=
f.to_localization_map.lift_mk' _ _ _

lemma lift_mk'_spec (x v) (y : M) :
  f.lift hg (f.mk' x y) = v ↔ g x = g y * v :=
f.to_localization_map.lift_mk'_spec _ _ _ _

@[simp] lemma lift_eq (x : R) :
  f.lift hg (f.to_map x) = g x :=
f.to_localization_map.lift_eq _ _

lemma lift_eq_iff {x y : R × M} :
  f.lift hg (f.mk' x.1 x.2) = f.lift hg (f.mk' y.1 y.2) ↔ g (x.1 * y.2) = g (y.1 * x.2) :=
f.to_localization_map.lift_eq_iff _

@[simp] lemma lift_comp : (f.lift hg).comp f.to_map = g :=
ring_hom.ext $ monoid_hom.ext_iff.1 $ f.to_localization_map.lift_comp _

@[simp] lemma lift_of_comp (j : S →+* P) :
  f.lift (f.is_unit_comp j) = j :=
ring_hom.ext $ monoid_hom.ext_iff.1 $ f.to_localization_map.lift_of_comp j.to_monoid_hom

lemma epic_of_localization_map {j k : S →+* P}
  (h : ∀ a, j.comp f.to_map a = k.comp f.to_map a) : j = k :=
ring_hom.ext $ monoid_hom.ext_iff.1 $ @submonoid.localization_map.epic_of_localization_map
  _ _ _ _ _ _ _ f.to_localization_map j.to_monoid_hom k.to_monoid_hom h

lemma lift_unique {j : S →+* P}
  (hj : ∀ x, j (f.to_map x) = g x) : f.lift hg = j :=
ring_hom.ext $ monoid_hom.ext_iff.1 $ @submonoid.localization_map.lift_unique
  _ _ _ _ _ _ _ f.to_localization_map g.to_monoid_hom hg j.to_monoid_hom hj

@[simp] lemma lift_id (x) : f.lift f.map_units x = x :=
f.to_localization_map.lift_id _

/-- Given two localization maps `f : R →+* S, k : R →+* P` for a submonoid `M ⊆ R`,
the hom from `P` to `S` induced by `f` is left inverse to the hom from `S` to `P`
induced by `k`. -/
@[simp] lemma lift_left_inverse {k : localization_map M S} (z : S) :
  k.lift f.map_units (f.lift k.map_units z) = z :=
f.to_localization_map.lift_left_inverse _

lemma lift_surjective_iff :
  surjective (f.lift hg) ↔ ∀ v : P, ∃ x : R × M, v * g x.2 = g x.1 :=
f.to_localization_map.lift_surjective_iff hg

lemma lift_injective_iff :
  injective (f.lift hg) ↔ ∀ x y, f.to_map x = f.to_map y ↔ g x = g y :=
f.to_localization_map.lift_injective_iff hg

variables {T : submonoid P} (hy : ∀ y : M, g y ∈ T) {Q : Type*} [comm_ring Q]
          (k : localization_map T Q)

/-- Given a `comm_ring` homomorphism `g : R →+* P` where for submonoids `M ⊆ R, T ⊆ P` we have
`g(M) ⊆ T`, the induced ring homomorphism from the localization of `R` at `M` to the
localization of `P` at `T`: if `f : R →+* S` and `k : P →+* Q` are localization maps for `M`
and `T` respectively, we send `z : S` to `k (g x) * (k (g y))⁻¹`, where `(x, y) : R × M` are
such that `z = f x * (f y)⁻¹`. -/
noncomputable def map : S →+* Q :=
@lift _ _ _ _ _ _ _ f (k.to_map.comp g) $ λ y, k.map_units ⟨g y, hy y⟩

variables {k}

lemma map_eq (x) :
  f.map hy k (f.to_map x) = k.to_map (g x) :=
f.lift_eq (λ y, k.map_units ⟨g y, hy y⟩) x

@[simp] lemma map_comp :
  (f.map hy k).comp f.to_map = k.to_map.comp g :=
f.lift_comp $ λ y, k.map_units ⟨g y, hy y⟩

lemma map_mk' (x) (y : M) :
  f.map hy k (f.mk' x y) = k.mk' (g x) ⟨g y, hy y⟩ :=
@submonoid.localization_map.map_mk' _ _ _ _ _ _ _ f.to_localization_map
g.to_monoid_hom _ hy _ _ k.to_localization_map _ _

@[simp] lemma map_id (z : S) :
  f.map (λ y, show ring_hom.id R y ∈ M, from y.2) f z = z :=
f.lift_id _

lemma map_unique {j : S →+* Q}
  (hj : ∀ x : R, j (f.to_map x) = k.to_map (g x)) : f.map hy k = j :=
f.lift_unique (λ y, k.map_units ⟨g y, hy y⟩) hj

/-- If `comm_ring` homs `g : R →+* P, l : P →+* A` induce maps of localizations, the composition
of the induced maps equals the map of localizations induced by `l ∘ g`. -/
lemma map_comp_map {A : Type*} [comm_ring A] {U : submonoid A} {W} [comm_ring W]
  (j : localization_map U W) {l : P →+* A} (hl : ∀ w : T, l w ∈ U) :
  (k.map hl j).comp (f.map hy k) = f.map (λ x, show l.comp g x ∈ U, from hl ⟨g x, hy x⟩) j :=
ring_hom.ext $ monoid_hom.ext_iff.1 $ @submonoid.localization_map.map_comp_map _ _ _ _ _ _ _
  f.to_localization_map g.to_monoid_hom _ hy _ _ k.to_localization_map
    _ _ _ _ _ j.to_localization_map l.to_monoid_hom hl

/-- If `comm_ring` homs `g : R →+* P, l : P →+* A` induce maps of localizations, the composition
of the induced maps equals the map of localizations induced by `l ∘ g`. -/
lemma map_map {A : Type*} [comm_ring A] {U : submonoid A} {W} [comm_ring W]
  (j : localization_map U W) {l : P →+* A} (hl : ∀ w : T, l w ∈ U) (x) :
  k.map hl j (f.map hy k x) = f.map (λ x, show l.comp g x ∈ U, from hl ⟨g x, hy x⟩) j x :=
by rw ←f.map_comp_map hy j hl; refl

/-- Given localization maps `f : R →+* S, k : P →+* Q` for submonoids `M, T` respectively, an
isomorphism `j : R ≃+* P` such that `j(M) = T` induces an isomorphism of localizations
`S ≃+* Q`. -/
noncomputable def ring_equiv_of_ring_equiv (k : localization_map T Q) (h : R ≃+* P)
  (H : M.map h.to_monoid_hom = T) :
  S ≃+* Q :=
(f.to_localization_map.mul_equiv_of_mul_equiv k.to_localization_map H).to_ring_equiv $
(@lift _ _ _ _ _ _ _ f (k.to_map.comp h.to_ring_hom)
  (λ y, k.map_units ⟨(h y), H ▸ set.mem_image_of_mem h y.2⟩)).map_add

@[simp] lemma ring_equiv_of_ring_equiv_eq_map_apply {j : R ≃+* P}
  (H : M.map j.to_monoid_hom = T) (x) :
  f.ring_equiv_of_ring_equiv k j H x =
    f.map (λ y : M, show j.to_monoid_hom y ∈ T, from H ▸ set.mem_image_of_mem j y.2) k x := rfl

lemma ring_equiv_of_ring_equiv_eq_map {j : R ≃+* P} (H : M.map j.to_monoid_hom = T) :
  (f.ring_equiv_of_ring_equiv k j H).to_monoid_hom =
    f.map (λ y : M, show j.to_monoid_hom y ∈ T, from H ▸ set.mem_image_of_mem j y.2) k := rfl

@[simp] lemma ring_equiv_of_ring_equiv_eq {j : R ≃+* P} (H : M.map j.to_monoid_hom = T) (x) :
  f.ring_equiv_of_ring_equiv k j H (f.to_map x) = k.to_map (j x) :=
f.to_localization_map.mul_equiv_of_mul_equiv_eq H _

lemma ring_equiv_of_ring_equiv_mk' {j : R ≃+* P} (H : M.map j.to_monoid_hom = T) (x y) :
  f.ring_equiv_of_ring_equiv k j H (f.mk' x y) =
    k.mk' (j x) ⟨j y, H ▸ set.mem_image_of_mem j y.2⟩ :=
f.to_localization_map.mul_equiv_of_mul_equiv_mk' H _ _

section away_map

variables (x : R)
/-- Given `x : R`, the type of homomorphisms `f : R →* S` such that `S`
is isomorphic to the localization of `R` at the submonoid generated by `x`. -/
@[reducible]
def away_map (S' : Type*) [comm_ring S'] :=
localization_map (submonoid.powers x) S'

variables (F : away_map x S)

/-- Given `x : R` and a localization map `F : R →+* S` away from `x`, `inv_self` is `(F x)⁻¹`. -/
noncomputable def away_map.inv_self : S :=
F.mk' 1 ⟨x, submonoid.mem_powers _⟩

/-- Given `x : R`, a localization map `F : R →+* S` away from `x`, and a map of `comm_ring`s
`g : R →+* P` such that `g x` is invertible, the homomorphism induced from `S` to `P` sending
`z : S` to `g y * (g x)⁻ⁿ`, where `y : R, n : ℕ` are such that `z = F y * (F x)⁻ⁿ`. -/
noncomputable def away_map.lift (hg : is_unit (g x)) : S →+* P :=
localization_map.lift F $ λ y, show is_unit (g y.1),
begin
  obtain ⟨n, hn⟩ := y.2,
  rw [←hn, g.map_pow],
  exact is_unit.map (monoid_hom.of $ ((^ n) : P → P)) hg,
end

@[simp] lemma away_map.lift_eq (hg : is_unit (g x)) (a : R) :
  F.lift x hg (F.to_map a) = g a := lift_eq _ _ _

@[simp] lemma away_map.lift_comp (hg : is_unit (g x)) :
  (F.lift x hg).comp F.to_map = g := lift_comp _ _

/-- Given `x y : R` and localization maps `F : R →+* S, G : R →+* P` away from `x` and `x * y`
respectively, the homomorphism induced from `S` to `P`. -/
noncomputable def away_to_away_right (y : R) (G : away_map (x * y) P) : S →* P :=
F.lift x $ show is_unit (G.to_map x), from
is_unit_of_mul_eq_one (G.to_map x) (G.mk' y ⟨x * y, submonoid.mem_powers _⟩) $
by rw [mul_mk'_eq_mk'_of_mul, mk'_self]

end away_map
end localization_map

namespace localization

variables {M}

instance : has_add (localization M) :=
⟨λ z w, con.lift_on₂ z w
  (λ x y : R × M, mk ((x.2 : R) * y.1 + y.2 * x.1) (x.2 * y.2)) $
λ r1 r2 r3 r4 h1 h2, (con.eq _).2
begin
  rw r_eq_r' at h1 h2 ⊢,
  cases h1 with t₅ ht₅,
  cases h2 with t₆ ht₆,
  use t₆ * t₅,
  calc ((r1.2 : R) * r2.1 + r2.2 * r1.1) * (r3.2 * r4.2) * (t₆ * t₅) =
      (r2.1 * r4.2 * t₆) * (r1.2 * r3.2 * t₅) + (r1.1 * r3.2 * t₅) * (r2.2 * r4.2 * t₆) : by ring
      ... = (r3.2 * r4.1 + r4.2 * r3.1) * (r1.2 * r2.2) * (t₆ * t₅) : by rw [ht₆, ht₅]; ring
end⟩

instance : has_neg (localization M) :=
⟨λ z, con.lift_on z (λ x : R × M, mk (-x.1) x.2) $
  λ r1 r2 h, (con.eq _).2
begin
  rw r_eq_r' at h ⊢,
  cases h with t ht,
  use t,
  rw [neg_mul_eq_neg_mul_symm, neg_mul_eq_neg_mul_symm, ht],
  ring_nf,
end⟩

instance : has_zero (localization M) :=
⟨mk 0 1⟩

private meta def tac := `[{
  intros,
  refine quotient.sound' (r_of_eq _),
  simp only [prod.snd_mul, prod.fst_mul, submonoid.coe_mul],
  ring }]

instance : comm_ring (localization M) :=
{ zero := 0,
  one  := 1,
  add  := (+),
  mul  := (*),
  add_assoc      := λ m n k, quotient.induction_on₃' m n k (by tac),
  zero_add       := λ y, quotient.induction_on' y (by tac),
  add_zero       := λ y, quotient.induction_on' y (by tac),
  neg            := has_neg.neg,
  sub            := λ x y, x + -y,
  sub_eq_add_neg := λ x y, rfl,
  add_left_neg   := λ y, by exact quotient.induction_on' y (by tac),
  add_comm       := λ y z, quotient.induction_on₂' z y (by tac),
  left_distrib   := λ m n k, quotient.induction_on₃' m n k (by tac),
  right_distrib  := λ m n k, quotient.induction_on₃' m n k (by tac),
   ..localization.comm_monoid M }

variables (M)
/-- Natural hom sending `x : R`, `R` a `comm_ring`, to the equivalence class of
`(x, 1)` in the localization of `R` at a submonoid. -/
def of : localization_map M (localization M) :=
(localization.monoid_of M).to_ring_localization $
  λ x y, (con.eq _).2 $ r_of_eq $ by simp [add_comm]

variables {M}

lemma monoid_of_eq_of (x) : (monoid_of M).to_map x = (of M).to_map x := rfl

lemma mk_one_eq_of (x) : mk x 1 = (of M).to_map x := rfl

lemma mk_eq_mk'_apply (x y) : mk x y = (of M).mk' x y :=
mk_eq_monoid_of_mk'_apply _ _

@[simp] lemma mk_eq_mk' : mk = (of M).mk' :=
mk_eq_monoid_of_mk'

variables (f : localization_map M S)
/-- Given a localization map `f : R →+* S` for a submonoid `M`, we get an isomorphism
between the localization of `R` at `M` as a quotient type and `S`. -/
noncomputable def ring_equiv_of_quotient :
  localization M ≃+* S :=
(mul_equiv_of_quotient f.to_localization_map).to_ring_equiv $
((of M).lift f.map_units).map_add

variables {f}

@[simp] lemma ring_equiv_of_quotient_apply (x) :
  ring_equiv_of_quotient f x = (of M).lift f.map_units x := rfl

@[simp] lemma ring_equiv_of_quotient_mk' (x y) :
  ring_equiv_of_quotient f ((of M).mk' x y) = f.mk' x y :=
mul_equiv_of_quotient_mk' _ _

lemma ring_equiv_of_quotient_mk (x y) :
  ring_equiv_of_quotient f (mk x y) = f.mk' x y :=
mul_equiv_of_quotient_mk _ _

@[simp] lemma ring_equiv_of_quotient_of (x) :
  ring_equiv_of_quotient f ((of M).to_map x) = f.to_map x :=
mul_equiv_of_quotient_monoid_of _

@[simp] lemma ring_equiv_of_quotient_symm_mk' (x y) :
  (ring_equiv_of_quotient f).symm (f.mk' x y) = (of M).mk' x y :=
mul_equiv_of_quotient_symm_mk' _ _

lemma ring_equiv_of_quotient_symm_mk (x y) :
  (ring_equiv_of_quotient f).symm (f.mk' x y) = mk x y :=
mul_equiv_of_quotient_symm_mk _ _

@[simp] lemma ring_equiv_of_quotient_symm_of (x) :
  (ring_equiv_of_quotient f).symm (f.to_map x) = (of M).to_map x :=
mul_equiv_of_quotient_symm_monoid_of _

section away

variables (x : R)

/-- Given `x : R`, the natural hom sending `y : R`, `R` a `comm_ring`, to the equivalence class
of `(y, 1)` in the localization of `R` at the submonoid generated by `x`. -/
@[reducible] def away.of : localization_map.away_map x (away x) := of (submonoid.powers x)

@[simp] lemma away.mk_eq_mk' : mk = (away.of x).mk' :=
mk_eq_mk'

/-- Given `x : R` and a localization map `f : R →+* S` away from `x`, we get an isomorphism between
the localization of `R` at the submonoid generated by `x` as a quotient type and `S`. -/
noncomputable def away.ring_equiv_of_quotient (f : localization_map.away_map x S) :
  away x ≃+* S :=
ring_equiv_of_quotient f

end away
end localization
variables {M}

section at_prime

variables (I : ideal R) [hp : I.is_prime]
include hp
namespace ideal

/-- The complement of a prime ideal `I ⊆ R` is a submonoid of `R`. -/
def prime_compl :
  submonoid R :=
{ carrier := (Iᶜ : set R),
  one_mem' := by convert I.ne_top_iff_one.1 hp.1; refl,
  mul_mem' := λ x y hnx hny hxy, or.cases_on (hp.mem_or_mem hxy) hnx hny }

end ideal

namespace localization_map
variables (S)

/-- A localization map from `R` to `S` where the submonoid is the complement of a prime
ideal of `R`. -/
@[reducible] def at_prime :=
localization_map I.prime_compl S

end localization_map
namespace localization

/-- The localization of `R` at the complement of a prime ideal, as a quotient type. -/
@[reducible] def at_prime :=
localization I.prime_compl

end localization
namespace localization_map

variables {I}

/-- When `f` is a localization map from `R` at the complement of a prime ideal `I`, we use a
copy of the localization map `f`'s codomain `S` carrying the data of `f` so that the `local_ring`
instance on `S` can 'know' the map needed to induce the instance. -/
instance at_prime.local_ring (f : at_prime S I) : local_ring f.codomain :=
local_of_nonunits_ideal
  (λ hze, begin
    rw [←f.to_map.map_one, ←f.to_map.map_zero] at hze,
    obtain ⟨t, ht⟩ := f.eq_iff_exists.1 hze,
    exact ((show (t : R) ∉ I, from t.2) (have htz : (t : R) = 0, by simpa using ht.symm,
      htz.symm ▸ I.zero_mem))
    end)
  (begin
    intros x y hx hy hu,
    cases is_unit_iff_exists_inv.1 hu with z hxyz,
    have : ∀ {r s}, f.mk' r s ∈ nonunits S → r ∈ I, from
      λ r s, not_imp_comm.1
        (λ nr, is_unit_iff_exists_inv.2 ⟨f.mk' s ⟨r, nr⟩, f.mk'_mul_mk'_eq_one' _ _ nr⟩),
    rcases f.mk'_surjective x with ⟨rx, sx, hrx⟩,
    rcases f.mk'_surjective y with ⟨ry, sy, hry⟩,
    rcases f.mk'_surjective z with ⟨rz, sz, hrz⟩,
    rw [←hrx, ←hry, ←hrz, ←f.mk'_add, ←f.mk'_mul,
        ←f.mk'_self I.prime_compl.one_mem] at hxyz,
    rw ←hrx at hx, rw ←hry at hy,
    cases f.eq.1 hxyz with t ht,
    simp only [mul_one, one_mul, submonoid.coe_mul, subtype.coe_mk] at ht,
    rw [←sub_eq_zero, ←sub_mul] at ht,
    have hr := (hp.mem_or_mem_of_mul_eq_zero ht).resolve_right t.2,
    rw sub_eq_add_neg at hr,
    have := I.neg_mem_iff.1 ((ideal.add_mem_iff_right _ _).1 hr),
    { exact not_or (mt hp.mem_or_mem (not_or sx.2 sy.2)) sz.2 (hp.mem_or_mem this)},
    { exact I.mul_mem_right _ (I.add_mem (I.mul_mem_right _ (this hx))
                                         (I.mul_mem_right _ (this hy)))}
  end)

end localization_map
namespace localization

/-- The localization of `R` at the complement of a prime ideal is a local ring. -/
instance at_prime.local_ring : local_ring (localization I.prime_compl) :=
localization_map.at_prime.local_ring (of I.prime_compl)

end localization
end at_prime
namespace localization_map
variables (f : localization_map M S)

section ideals

/-- Explicit characterization of the ideal given by `ideal.map f.to_map I`.
In practice, this ideal differs only in that the carrier set is defined explicitly.
This definition is only meant to be used in proving `mem_map_to_map_iff`,
and any proof that needs to refer to the explicit carrier set should use that theorem. -/
private def to_map_ideal (I : ideal R) : ideal S :=
{ carrier := { z : S | ∃ x : I × M, z * (f.to_map x.2) = f.to_map x.1},
  zero_mem' := ⟨⟨0, 1⟩, by simp⟩,
  add_mem' := begin
    rintros a b ⟨a', ha⟩ ⟨b', hb⟩,
    use ⟨a'.2 * b'.1 + b'.2 * a'.1, I.add_mem (I.mul_mem_left _ b'.1.2) (I.mul_mem_left _ a'.1.2)⟩,
    use a'.2 * b'.2,
    simp only [ring_hom.map_add, submodule.coe_mk, submonoid.coe_mul, ring_hom.map_mul],
    rw [add_mul, ← mul_assoc a, ha, mul_comm (f.to_map a'.2) (f.to_map b'.2), ← mul_assoc b, hb],
    ring
  end,
  smul_mem' := begin
    rintros c x ⟨x', hx⟩,
    obtain ⟨c', hc⟩ := localization_map.surj f c,
    use ⟨c'.1 * x'.1, I.mul_mem_left c'.1 x'.1.2⟩,
    use c'.2 * x'.2,
    simp only [←hx, ←hc, smul_eq_mul, submodule.coe_mk, submonoid.coe_mul, ring_hom.map_mul],
    ring
  end }

theorem mem_map_to_map_iff {I : ideal R} {z} :
  z ∈ ideal.map f.to_map I ↔ ∃ x : I × M, z * (f.to_map x.2) = f.to_map x.1 :=
begin
  split,
  { show _ → z ∈ to_map_ideal f I,
    refine λ h, ideal.mem_Inf.1 h (λ z hz, _),
    obtain ⟨y, hy⟩ := hz,
    use ⟨⟨⟨y, hy.left⟩, 1⟩, by simp [hy.right]⟩ },
  { rintros ⟨⟨a, s⟩, h⟩,
    rw [← ideal.unit_mul_mem_iff_mem _ (map_units f s), mul_comm],
    exact h.symm ▸ ideal.mem_map_of_mem a.2 }
end

theorem map_comap (J : ideal S) :
  ideal.map f.to_map (ideal.comap f.to_map J) = J :=
le_antisymm (ideal.map_le_iff_le_comap.2 (le_refl _)) $ λ x hJ,
begin
  obtain ⟨r, s, hx⟩ := f.mk'_surjective x,
  rw ←hx at ⊢ hJ,
  exact ideal.mul_mem_right _ _ (ideal.mem_map_of_mem (show f.to_map r ∈ J, from
    f.mk'_spec r s ▸ J.mul_mem_right (f.to_map s) hJ)),
end

theorem comap_map_of_is_prime_disjoint (I : ideal R) (hI : I.is_prime)
  (hM : disjoint (M : set R) I) : ideal.comap f.to_map (ideal.map f.to_map I) = I :=
begin
  refine le_antisymm (λ a ha, _) ideal.le_comap_map,
  rw [ideal.mem_comap, mem_map_to_map_iff] at ha,
  obtain ⟨⟨b, s⟩, h⟩ := ha,
  have : f.to_map (a * ↑s - b) = 0 := by simpa [sub_eq_zero] using h,
  rw [← f.to_map.map_zero, eq_iff_exists] at this,
  obtain ⟨c, hc⟩ := this,
  have : a * s ∈ I,
  { rw zero_mul at hc,
    let this : (a * ↑s - ↑b) * ↑c ∈ I := hc.symm ▸ I.zero_mem,
    cases hI.mem_or_mem this with h1 h2,
    { simpa using I.add_mem h1 b.2 },
    { exfalso,
      refine hM ⟨c.2, h2⟩ } },
  cases hI.mem_or_mem this with h1 h2,
  { exact h1 },
  { exfalso,
    refine hM ⟨s.2, h2⟩ }
end

/-- If `S` is the localization of `R` at a submonoid, the ordering of ideals of `S` is
embedded in the ordering of ideals of `R`. -/
def order_embedding : ideal S ↪o ideal R :=
{ to_fun := λ J, ideal.comap f.to_map J,
  inj'   := function.left_inverse.injective f.map_comap,
  map_rel_iff'   := λ J₁ J₂, ⟨λ hJ, f.map_comap J₁ ▸ f.map_comap J₂ ▸ ideal.map_mono hJ,
    ideal.comap_mono⟩ }

/-- If `R` is a ring, then prime ideals in the localization at `M`
correspond to prime ideals in the original ring `R` that are disjoint from `M`.
This lemma gives the particular case for an ideal and its comap,
see `le_rel_iso_of_prime` for the more general relation isomorphism -/
lemma is_prime_iff_is_prime_disjoint (J : ideal S) :
  J.is_prime ↔ (ideal.comap f.to_map J).is_prime ∧ disjoint (M : set R) ↑(ideal.comap f.to_map J) :=
begin
  split,
  { refine λ h, ⟨⟨_, _⟩, λ m hm,
      h.ne_top (ideal.eq_top_of_is_unit_mem _ hm.2 (map_units f ⟨m, hm.left⟩))⟩,
    { refine λ hJ, h.ne_top _,
      rw [eq_top_iff, ← f.order_embedding.le_iff_le],
      exact le_of_eq hJ.symm },
    { intros x y hxy,
      rw [ideal.mem_comap, ring_hom.map_mul] at hxy,
      exact h.mem_or_mem hxy } },
  { refine λ h, ⟨λ hJ, h.left.ne_top (eq_top_iff.2 _), _⟩,
    { rwa [eq_top_iff, ← f.order_embedding.le_iff_le] at hJ },
    { intros x y hxy,
      obtain ⟨a, s, ha⟩ := mk'_surjective f x,
      obtain ⟨b, t, hb⟩ := mk'_surjective f y,
      have : f.mk' (a * b) (s * t) ∈ J := by rwa [mk'_mul, ha, hb],
      rw [mk'_mem_iff, ← ideal.mem_comap] at this,
      replace this := h.left.mem_or_mem this,
      rw [ideal.mem_comap, ideal.mem_comap] at this,
      rwa [← ha, ← hb, mk'_mem_iff, mk'_mem_iff] } }
end

/-- If `R` is a ring, then prime ideals in the localization at `M`
correspond to prime ideals in the original ring `R` that are disjoint from `M`.
This lemma gives the particular case for an ideal and its map,
see `le_rel_iso_of_prime` for the more general relation isomorphism, and the reverse implication -/
lemma is_prime_of_is_prime_disjoint (I : ideal R) (hp : I.is_prime)
  (hd : disjoint (M : set R) ↑I) : (ideal.map f.to_map I).is_prime :=
begin
  rw [is_prime_iff_is_prime_disjoint f, comap_map_of_is_prime_disjoint f I hp hd],
  exact ⟨hp, hd⟩
end

/-- If `R` is a ring, then prime ideals in the localization at `M`
correspond to prime ideals in the original ring `R` that are disjoint from `M` -/
def order_iso_of_prime (f : localization_map M S) :
  {p : ideal S // p.is_prime} ≃o {p : ideal R // p.is_prime ∧ disjoint (M : set R) ↑p} :=
{ to_fun := λ p, ⟨ideal.comap f.to_map p.1, (is_prime_iff_is_prime_disjoint f p.1).1 p.2⟩,
  inv_fun := λ p, ⟨ideal.map f.to_map p.1, is_prime_of_is_prime_disjoint f p.1 p.2.1 p.2.2⟩,
  left_inv := λ J, subtype.eq (map_comap f J),
  right_inv := λ I, subtype.eq (comap_map_of_is_prime_disjoint f I.1 I.2.1 I.2.2),
  map_rel_iff' := λ I I', ⟨λ h, (show I.val ≤ I'.val,
    from (map_comap f I.val) ▸ (map_comap f I'.val) ▸ (ideal.map_mono h)), λ h x hx, h hx⟩ }

/-- `quotient_map` applied to maximal ideals of a localization is `surjective`.
  The quotient by a maximal ideal is a field, so inverses to elements already exist,
  and the localization necessarily maps the equivalence class of the inverse in the localization -/
lemma surjective_quotient_map_of_maximal_of_localization {f : localization_map M S} {I : ideal S}
  [I.is_prime] {J : ideal R} {H : J ≤ I.comap f.to_map} (hI : (I.comap f.to_map).is_maximal) :
  function.surjective (I.quotient_map f.to_map H) :=
begin
  intro s,
  obtain ⟨s, rfl⟩ := ideal.quotient.mk_surjective s,
  obtain ⟨r, ⟨m, hm⟩, rfl⟩ := f.mk'_surjective s,
  by_cases hM : (ideal.quotient.mk (I.comap f.to_map)) m = 0,
  { have : I = ⊤,
    { rw ideal.eq_top_iff_one,
      rw [ideal.quotient.eq_zero_iff_mem, ideal.mem_comap] at hM,
      convert I.mul_mem_right (f.mk' 1 ⟨m, hm⟩) hM,
      rw [← f.mk'_eq_mul_mk'_one, f.mk'_self] },
    exact ⟨0, eq_comm.1 (by simp [ideal.quotient.eq_zero_iff_mem, this])⟩ },
  { rw ideal.quotient.maximal_ideal_iff_is_field_quotient at hI,
    obtain ⟨n, hn⟩ := hI.3 hM,
    obtain ⟨rn, rfl⟩ := ideal.quotient.mk_surjective n,
    refine ⟨(ideal.quotient.mk J) (r * rn), _⟩,
    -- The rest of the proof is essentially just algebraic manipulations to prove the equality
    rw ← ring_hom.map_mul at hn,
    replace hn := congr_arg (ideal.quotient_map I f.to_map le_rfl) hn,
    simp only [ring_hom.map_one, ideal.quotient_map_mk, ring_hom.map_mul] at hn,
    rw [ideal.quotient_map_mk, ← sub_eq_zero, ← ring_hom.map_sub,
      ideal.quotient.eq_zero_iff_mem, ← ideal.quotient.eq_zero_iff_mem, ring_hom.map_sub,
      sub_eq_zero, localization_map.mk'_eq_mul_mk'_one],
    simp only [mul_eq_mul_left_iff, ring_hom.map_mul],
    exact or.inl (mul_left_cancel' (λ hn, hM (ideal.quotient.eq_zero_iff_mem.2
      (ideal.mem_comap.2 (ideal.quotient.eq_zero_iff_mem.1 hn)))) (trans hn
      (by rw [← ring_hom.map_mul, ← f.mk'_eq_mul_mk'_one, f.mk'_self, ring_hom.map_one]))) }
end

end ideals

/-!
### `algebra` section

Defines the `R`-algebra instance on a copy of `S` carrying the data of the localization map
`f` needed to induce the `R`-algebra structure. -/

/-- We use a copy of the localization map `f`'s codomain `S` carrying the data of `f` so that the
`R`-algebra instance on `S` can 'know' the map needed to induce the `R`-algebra structure. -/
instance algebra : algebra R f.codomain := f.to_map.to_algebra

end localization_map
namespace localization

instance : algebra R (localization M) := localization_map.algebra (of M)

end localization
namespace localization_map
variables (f : localization_map M S)

@[simp] lemma of_id (a : R) :
  (algebra.of_id R f.codomain) a = f.to_map a :=
rfl

@[simp] lemma algebra_map_eq : algebra_map R f.codomain = f.to_map := rfl

variables (f)
/-- Localization map `f` from `R` to `S` as an `R`-linear map. -/
def lin_coe : R →ₗ[R] f.codomain :=
{ to_fun    := f.to_map,
  map_add'  := f.to_map.map_add,
  map_smul' := f.to_map.map_mul }

/-- Map from ideals of `R` to submodules of `S` induced by `f`. -/
-- This was previously a `has_coe` instance, but if `f.codomain = R` then this will loop.
-- It could be a `has_coe_t` instance, but we keep it explicit here to avoid slowing down
-- the rest of the library.
def coe_submodule (I : ideal R) : submodule R f.codomain := submodule.map f.lin_coe I

variables {f}

lemma mem_coe_submodule (I : ideal R) {x : S} :
  x ∈ f.coe_submodule I ↔ ∃ y : R, y ∈ I ∧ f.to_map y = x :=
iff.rfl

@[simp] lemma lin_coe_apply {x} : f.lin_coe x = f.to_map x := rfl

variables {g : R →+* P}
variables {T : submonoid P} (hy : ∀ y : M, g y ∈ T) {Q : Type*} [comm_ring Q]
(k : localization_map T Q)

lemma map_smul (x : f.codomain) (z : R) :
  f.map hy k (z • x : f.codomain) = @has_scalar.smul P k.codomain _ (g z) (f.map hy k x) :=
show f.map hy k (f.to_map z * x) = k.to_map (g z) * f.map hy k x,
by rw [ring_hom.map_mul, map_eq]

lemma is_noetherian_ring (h : is_noetherian_ring R) : is_noetherian_ring f.codomain :=
begin
  rw [is_noetherian_ring_iff, is_noetherian_iff_well_founded] at h ⊢,
  exact order_embedding.well_founded (f.order_embedding.dual) h
end

end localization_map

namespace localization

variables (f : localization_map M S)

/-- Given a localization map `f : R →+* S` for a submonoid `M`, we get an `R`-preserving
isomorphism between the localization of `R` at `M` as a quotient type and `S`. -/
noncomputable def alg_equiv_of_quotient : localization M ≃ₐ[R] f.codomain :=
{ commutes' := ring_equiv_of_quotient_of,
  ..ring_equiv_of_quotient f }

lemma alg_equiv_of_quotient_apply (x : localization M) :
alg_equiv_of_quotient f x = ring_equiv_of_quotient f x := rfl

lemma alg_equiv_of_quotient_symm_apply (x : f.codomain) :
  (alg_equiv_of_quotient f).symm x = (ring_equiv_of_quotient f).symm x := rfl

end localization

namespace localization_map

section integer_normalization

variables {f : localization_map M S}

open finsupp polynomial
open_locale classical

/-- `coeff_integer_normalization p` gives the coefficients of the polynomial
`integer_normalization p` -/
noncomputable def coeff_integer_normalization (p : polynomial f.codomain) (i : ℕ) : R :=
if hi : i ∈ p.support
then classical.some (classical.some_spec
      (f.exist_integer_multiples_of_finset (p.support.image p.coeff))
      (p.coeff i)
      (finset.mem_image.mpr ⟨i, hi, rfl⟩))
else 0

lemma coeff_integer_normalization_mem_support (p : polynomial f.codomain) (i : ℕ)
  (h : coeff_integer_normalization p i ≠ 0) : i ∈ p.support :=
begin
  contrapose h,
  rw [ne.def, not_not, coeff_integer_normalization, dif_neg h]
end

/-- `integer_normalization g` normalizes `g` to have integer coefficients
by clearing the denominators -/
noncomputable def integer_normalization (f : localization_map M S) :
  polynomial f.codomain → polynomial R :=
λ p, on_finset p.support (coeff_integer_normalization p) (coeff_integer_normalization_mem_support p)

@[simp]
lemma integer_normalization_coeff (p : polynomial f.codomain) (i : ℕ) :
  (f.integer_normalization p).coeff i = coeff_integer_normalization p i := rfl

lemma integer_normalization_spec (p : polynomial f.codomain) :
  ∃ (b : M), ∀ i, f.to_map ((f.integer_normalization p).coeff i) = f.to_map b * p.coeff i :=
begin
  use classical.some (f.exist_integer_multiples_of_finset (p.support.image p.coeff)),
  intro i,
  rw [integer_normalization_coeff, coeff_integer_normalization],
  split_ifs with hi,
  { exact classical.some_spec (classical.some_spec
      (f.exist_integer_multiples_of_finset (p.support.image p.coeff))
      (p.coeff i)
      (finset.mem_image.mpr ⟨i, hi, rfl⟩)) },
  { convert (_root_.mul_zero (f.to_map _)).symm,
    { exact f.to_ring_hom.map_zero },
    { exact finsupp.not_mem_support_iff.mp hi } }
end

lemma integer_normalization_map_to_map (p : polynomial f.codomain) :
  ∃ (b : M), (f.integer_normalization p).map f.to_map = f.to_map b • p :=
let ⟨b, hb⟩ := integer_normalization_spec p in
⟨b, polynomial.ext (λ i, by { rw coeff_map, exact hb i })⟩

variables {R' : Type*} [comm_ring R']

lemma integer_normalization_eval₂_eq_zero (g : f.codomain →+* R') (p : polynomial f.codomain)
  {x : R'} (hx : eval₂ g x p = 0) : eval₂ (g.comp f.to_map) x (f.integer_normalization p) = 0 :=
let ⟨b, hb⟩ := integer_normalization_map_to_map p in
trans (eval₂_map f.to_map g x).symm (by rw [hb, eval₂_smul, hx, mul_zero])

lemma integer_normalization_aeval_eq_zero [algebra R R'] [algebra f.codomain R']
  [is_scalar_tower R f.codomain R'] (p : polynomial f.codomain)
  {x : R'} (hx : aeval x p = 0) : aeval x (f.integer_normalization p) = 0 :=
by rw [aeval_def, is_scalar_tower.algebra_map_eq R f.codomain R', algebra_map_eq,
    integer_normalization_eval₂_eq_zero _ _ hx]

end integer_normalization

variables {R} {A K : Type*} [integral_domain A]

lemma to_map_eq_zero_iff (f : localization_map M S) {x : R} (hM : M ≤ non_zero_divisors R) :
  f.to_map x = 0 ↔ x = 0 :=
begin
  rw ← f.to_map.map_zero,
  split; intro h,
  { cases f.eq_iff_exists.mp h with c hc,
    rw zero_mul at hc,
    exact hM c.2 x hc },
  { rw h },
end

lemma injective (f : localization_map M S) (hM : M ≤ non_zero_divisors R) :
  injective f.to_map :=
begin
  rw ring_hom.injective_iff f.to_map,
  intros a ha,
  rw [← f.to_map.map_zero, f.eq_iff_exists] at ha,
  cases ha with c hc,
  rw zero_mul at hc,
  exact hM c.2 a hc,
end

protected lemma to_map_ne_zero_of_mem_non_zero_divisors [nontrivial R] (f : localization_map M S)
  (hM : M ≤ non_zero_divisors R) (x : non_zero_divisors R) : f.to_map x ≠ 0 :=
map_ne_zero_of_mem_non_zero_divisors (f.injective hM)

/-- A `comm_ring` `S` which is the localization of an integral domain `R` at a subset of
non-zero elements is an integral domain. -/
def integral_domain_of_le_non_zero_divisors {M : submonoid A} (f : localization_map M S)
  (hM : M ≤ non_zero_divisors A) : integral_domain S :=
{ eq_zero_or_eq_zero_of_mul_eq_zero :=
    begin
      intros z w h,
      cases f.surj z with x hx,
      cases f.surj w with y hy,
      have : z * w * f.to_map y.2 * f.to_map x.2 = f.to_map x.1 * f.to_map y.1,
      by rw [mul_assoc z, hy, ←hx]; ac_refl,
      rw [h, zero_mul, zero_mul, ← f.to_map.map_mul] at this,
      cases eq_zero_or_eq_zero_of_mul_eq_zero ((to_map_eq_zero_iff f hM).mp this.symm) with H H,
      { exact or.inl (f.eq_zero_of_fst_eq_zero hx H) },
      { exact or.inr (f.eq_zero_of_fst_eq_zero hy H) },
    end,
  exists_pair_ne := ⟨f.to_map 0, f.to_map 1, λ h, zero_ne_one (f.injective hM h)⟩,
  ..(infer_instance : comm_ring S) }

/-- The localization at of an integral domain to a set of non-zero elements is an integral domain -/
def integral_domain_localization {M : submonoid A} (hM : M ≤ non_zero_divisors A) :
  integral_domain (localization M) :=
(localization.of M).integral_domain_of_le_non_zero_divisors hM

/--
The localization of an integral domain at the complement of a prime ideal is an integral domain.
-/
instance integral_domain_of_local_at_prime {P : ideal A} (hp : P.is_prime) :
  integral_domain (localization.at_prime P) :=
integral_domain_localization (le_non_zero_divisors_of_domain (by simpa only [] using P.zero_mem))

end localization_map

section at_prime

namespace localization_map

variables (I : ideal R) [hI : I.is_prime] (f : at_prime S I)
include hI

lemma at_prime.is_unit_to_map_iff (x : R) :
  is_unit (f.to_map x) ↔ x ∈ I.prime_compl :=
⟨λ h hx, (f.is_prime_of_is_prime_disjoint I hI disjoint_compl_left).ne_top $
  ideal.eq_top_of_is_unit_mem (ideal.map f.to_map I) (ideal.mem_map_of_mem hx) h,
λ h, f.map_units ⟨x, h⟩⟩

lemma at_prime.to_map_mem_maximal_iff (x : R) :
  f.to_map x ∈ local_ring.maximal_ideal (f.codomain) ↔ x ∈ I :=
not_iff_not.mp $ by
simpa only [@local_ring.mem_maximal_ideal (f.codomain), mem_nonunits_iff, not_not]
  using at_prime.is_unit_to_map_iff I f x

lemma at_prime.is_unit_mk'_iff (x : R) (y : I.prime_compl) :
  is_unit (f.mk' x y) ↔ x ∈ I.prime_compl :=
⟨λ h hx, (mk'_mem_iff f).mpr ((at_prime.to_map_mem_maximal_iff I f x).mpr hx) h,
λ h, is_unit_iff_exists_inv.mpr ⟨f.mk' y ⟨x, h⟩, f.mk'_mul_mk'_eq_one ⟨x, h⟩ y⟩⟩

lemma at_prime.mk'_mem_maximal_iff (x : R) (y : I.prime_compl) :
  f.mk' x y ∈ local_ring.maximal_ideal (f.codomain) ↔ x ∈ I :=
not_iff_not.mp $ by
simpa only [@local_ring.mem_maximal_ideal (f.codomain), mem_nonunits_iff, not_not]
  using at_prime.is_unit_mk'_iff I f x y

end localization_map

namespace localization
open localization_map

local attribute [instance] classical.prop_decidable

<<<<<<< HEAD
variables (f : P →+* R) (I : ideal R) [hI : I.is_prime]
include hI

/-- The unique maximal ideal of the localization at `I.prime_compl` lies over the ideal `I`. -/
lemma at_prime.comap_maximal_ideal :
  ideal.comap (localization.of I.prime_compl).to_map
  (local_ring.maximal_ideal (localization I.prime_compl)) = I :=
ideal.ext $ λ x, by
simpa only [ideal.mem_comap] using at_prime.to_map_mem_maximal_iff I _ x

/-- The image of `I` in the localization at `I.prime_compl` is a maximal ideal, and in particular
it is the unique maximal ideal given by the local ring structure `at_prime.local_ring` -/
lemma at_prime.map_eq_maximal_ideal :
  ideal.map (localization.of I.prime_compl).to_map I =
    (local_ring.maximal_ideal (localization I.prime_compl)) :=
begin
  convert congr_arg (ideal.map (localization.of _).to_map) (at_prime.comap_maximal_ideal I).symm,
  rw map_comap,
end

/-- For a ring hom `f : P →+* R` and a prime ideal `I` in `R`, the induced ring hom from the
localization of `P` at `ideal.comap f I` to the localization of `R` at `I` -/
noncomputable def local_ring_hom : at_prime (ideal.comap f I) →+* at_prime I :=
(localization.of _).map (λ y, show f y ∈ I.prime_compl, from y.2) (localization.of _)

lemma local_ring_hom_to_map (x : P) :
  local_ring_hom f I ((localization.of _).to_map x) = (localization.of _).to_map (f x) :=
map_eq _ _ _

lemma local_ring_hom_mk' (x : P) (y : (ideal.comap f I).prime_compl) :
  local_ring_hom f I ((localization.of _).mk' x y) = (localization.of _).mk' (f x) ⟨f y, y.2⟩ :=
map_mk' _ _ _ _

instance is_local_ring_hom_local_ring_hom : is_local_ring_hom (local_ring_hom f I) :=
begin
  constructor,
  intros x hx,
  rcases (localization.of _).mk'_surjective x with ⟨r, s, rfl⟩,
  rw local_ring_hom_mk' at hx,
  rw at_prime.is_unit_mk'_iff at hx ⊢,
  exact hx
=======
variables (I : ideal R) [hI : I.is_prime]
include hI

variables {I}
/-- The unique maximal ideal of the localization at `I.prime_compl` lies over the ideal `I`. -/
lemma at_prime.comap_maximal_ideal :
  ideal.comap (localization.of I.prime_compl).to_map
  (local_ring.maximal_ideal (localization I.prime_compl)) = I :=
ideal.ext $ λ x, by
simpa only [ideal.mem_comap] using at_prime.to_map_mem_maximal_iff I _ x

/-- The image of `I` in the localization at `I.prime_compl` is a maximal ideal, and in particular
it is the unique maximal ideal given by the local ring structure `at_prime.local_ring` -/
lemma at_prime.map_eq_maximal_ideal :
  ideal.map (localization.of I.prime_compl).to_map I =
    (local_ring.maximal_ideal (localization I.prime_compl)) :=
begin
  convert congr_arg (ideal.map (localization.of _).to_map) at_prime.comap_maximal_ideal.symm,
  rw map_comap,
>>>>>>> 9633b8ff
end

lemma local_ring_hom_unique {j : at_prime (ideal.comap f I) →+* at_prime I}
  (hj : ∀ x : P, j ((localization.of _).to_map x) = (localization.of _).to_map (f x)) :
  local_ring_hom f I = j :=
map_unique _ _ hj

end localization
end at_prime

/-- If `R` is a field, then localizing at a submonoid not containing `0` adds no new elements. -/
lemma localization_map_bijective_of_field {R Rₘ : Type*} [integral_domain R] [comm_ring Rₘ]
  {M : submonoid R} (hM : (0 : R) ∉ M) (hR : is_field R)
  (f : localization_map M Rₘ) : function.bijective f.to_map :=
begin
  refine ⟨f.injective (le_non_zero_divisors_of_domain hM), λ x, _⟩,
  obtain ⟨r, ⟨m, hm⟩, rfl⟩ := f.mk'_surjective x,
  obtain ⟨n, hn⟩ := hR.mul_inv_cancel (λ hm0, hM (hm0 ▸ hm) : m ≠ 0),
  exact ⟨r * n,
    by erw [f.eq_mk'_iff_mul_eq, ← f.to_map.map_mul, mul_assoc, mul_comm n, hn, mul_one]⟩
end

variables (R) {A : Type*} [integral_domain A]
variables (K : Type*)

/-- Localization map from an integral domain `R` to its field of fractions. -/
@[reducible] def fraction_map [comm_ring K] := localization_map (non_zero_divisors R) K

namespace fraction_map
open localization_map
variables {R K}

lemma to_map_eq_zero_iff [comm_ring K] (φ : fraction_map R K) {x : R} :
  φ.to_map x = 0 ↔ x = 0 :=
φ.to_map_eq_zero_iff (le_of_eq rfl)

protected theorem injective [comm_ring K] (φ : fraction_map R K) :
  function.injective φ.to_map :=
φ.injective (le_of_eq rfl)

protected lemma to_map_ne_zero_of_mem_non_zero_divisors [nontrivial R] [comm_ring K]
  (φ : fraction_map R K) (x : non_zero_divisors R) : φ.to_map x ≠ 0 :=
φ.to_map_ne_zero_of_mem_non_zero_divisors (le_of_eq rfl) x

/-- A `comm_ring` `K` which is the localization of an integral domain `R` at `R - {0}` is an
integral domain. -/
def to_integral_domain [comm_ring K] (φ : fraction_map A K) : integral_domain K :=
φ.integral_domain_of_le_non_zero_divisors (le_of_eq rfl)

local attribute [instance] classical.dec_eq

/-- The inverse of an element in the field of fractions of an integral domain. -/
protected noncomputable def inv [comm_ring K] (φ : fraction_map A K) (z : K) : K :=
if h : z = 0 then 0 else
φ.mk' (φ.to_localization_map.sec z).2 ⟨(φ.to_localization_map.sec z).1,
  mem_non_zero_divisors_iff_ne_zero.2 $ λ h0, h $ φ.eq_zero_of_fst_eq_zero (sec_spec z) h0⟩

protected lemma mul_inv_cancel [comm_ring K] (φ : fraction_map A K) (x : K) (hx : x ≠ 0) :
  x * φ.inv x = 1 :=
show x * dite _ _ _ = 1, by rw [dif_neg hx,
  ←is_unit.mul_left_inj (φ.map_units ⟨(φ.to_localization_map.sec x).1,
    mem_non_zero_divisors_iff_ne_zero.2 $ λ h0, hx $ φ.eq_zero_of_fst_eq_zero (sec_spec x) h0⟩),
  one_mul, mul_assoc, mk'_spec, ←eq_mk'_iff_mul_eq]; exact (φ.mk'_sec x).symm

/-- A `comm_ring` `K` which is the localization of an integral domain `R` at `R - {0}` is a
field. -/
noncomputable def to_field [comm_ring K] (φ : fraction_map A K) : field K :=
{ inv := φ.inv,
  mul_inv_cancel := φ.mul_inv_cancel,
  inv_zero := dif_pos rfl, ..φ.to_integral_domain }

variables {B : Type*} [integral_domain B] [field K] {L : Type*} [field L]
  (f : fraction_map A K) {g : A →+* L}

lemma mk'_eq_div {r s} : f.mk' r s = f.to_map r / f.to_map s :=
f.mk'_eq_iff_eq_mul.2 $ (div_mul_cancel _
    (f.to_map_ne_zero_of_mem_non_zero_divisors _)).symm

lemma is_unit_map_of_injective (hg : function.injective g)
  (y : non_zero_divisors A) : is_unit (g y) :=
is_unit.mk0 (g y) $ map_ne_zero_of_mem_non_zero_divisors hg

/-- Given an integral domain `A`, a localization map to its fields of fractions
`f : A →+* K`, and an injective ring hom `g : A →+* L` where `L` is a field, we get a
field hom sending `z : K` to `g x * (g y)⁻¹`, where `(x, y) : A × (non_zero_divisors A)` are
such that `z = f x * (f y)⁻¹`. -/
noncomputable def lift (hg : injective g) : K →+* L :=
f.lift $ is_unit_map_of_injective hg

/-- Given an integral domain `A`, a localization map to its fields of fractions
`f : A →+* K`, and an injective ring hom `g : A →+* L` where `L` is a field,
field hom induced from `K` to `L` maps `f x / f y` to `g x / g y` for all
`x : A, y ∈ non_zero_divisors A`. -/
@[simp] lemma lift_mk' (hg : injective g) (x y) :
  f.lift hg (f.mk' x y) = g x / g y :=
begin
  erw f.lift_mk' (is_unit_map_of_injective hg),
  erw submonoid.localization_map.mul_inv_left
  (λ y : non_zero_divisors A, show is_unit (g.to_monoid_hom y), from
    is_unit_map_of_injective hg y),
  exact (mul_div_cancel' _ (map_ne_zero_of_mem_non_zero_divisors hg)).symm,
end

/-- Given integral domains `A, B` and localization maps to their fields of fractions
`f : A →+* K, g : B →+* L` and an injective ring hom `j : A →+* B`, we get a field hom
sending `z : K` to `g (j x) * (g (j y))⁻¹`, where `(x, y) : A × (non_zero_divisors A)` are
such that `z = f x * (f y)⁻¹`. -/
noncomputable def map (g : fraction_map B L) {j : A →+* B} (hj : injective j) :
  K →+* L :=
f.map (λ y, mem_non_zero_divisors_iff_ne_zero.2 $
  map_ne_zero_of_mem_non_zero_divisors hj) g

/-- Given integral domains `A, B` and localization maps to their fields of fractions
`f : A →+* K, g : B →+* L`, an isomorphism `j : A ≃+* B` induces an isomorphism of
fields of fractions `K ≃+* L`. -/
noncomputable def field_equiv_of_ring_equiv (g : fraction_map B L) (h : A ≃+* B) :
  K ≃+* L :=
f.ring_equiv_of_ring_equiv g h
begin
  ext b,
  show b ∈ h.to_equiv '' _ ↔ _,
  erw [h.to_equiv.image_eq_preimage, set.preimage, set.mem_set_of_eq,
       mem_non_zero_divisors_iff_ne_zero, mem_non_zero_divisors_iff_ne_zero],
  exact h.symm.map_ne_zero_iff
end
/-- The cast from `int` to `rat` as a `fraction_map`. -/
def int.fraction_map : fraction_map ℤ ℚ :=
{ to_fun := coe,
  map_units' :=
  begin
    rintro ⟨x, hx⟩,
    rw mem_non_zero_divisors_iff_ne_zero at hx,
    simpa only [is_unit_iff_ne_zero, int.cast_eq_zero, ne.def, subtype.coe_mk] using hx,
  end,
  surj' :=
  begin
    rintro ⟨n, d, hd, h⟩,
    refine ⟨⟨n, ⟨d, _⟩⟩, rat.mul_denom_eq_num⟩,
    rwa [mem_non_zero_divisors_iff_ne_zero, int.coe_nat_ne_zero_iff_pos]
  end,
  eq_iff_exists' :=
  begin
    intros x y,
    rw [int.cast_inj],
    refine ⟨by { rintro rfl, use 1 }, _⟩,
    rintro ⟨⟨c, hc⟩, h⟩,
    apply int.eq_of_mul_eq_mul_right _ h,
    rwa mem_non_zero_divisors_iff_ne_zero at hc,
  end,
  ..int.cast_ring_hom ℚ }

lemma integer_normalization_eq_zero_iff {p : polynomial f.codomain} :
  f.integer_normalization p = 0 ↔ p = 0 :=
begin
  refine (polynomial.ext_iff.trans (polynomial.ext_iff.trans _).symm),
  obtain ⟨⟨b, nonzero⟩, hb⟩ := integer_normalization_spec p,
  split; intros h i,
  { apply f.to_map_eq_zero_iff.mp,
    rw [hb i, h i],
    exact _root_.mul_zero _ },
  { have hi := h i,
    rw [polynomial.coeff_zero, ← f.to_map_eq_zero_iff, hb i] at hi,
    apply or.resolve_left (eq_zero_or_eq_zero_of_mul_eq_zero hi),
    intro h,
    apply mem_non_zero_divisors_iff_ne_zero.mp nonzero,
    exact f.to_map_eq_zero_iff.mp h }
end

/-- A field is algebraic over the ring `A` iff it is algebraic over the field of fractions of `A`.
-/
lemma comap_is_algebraic_iff [algebra A L] [algebra f.codomain L] [is_scalar_tower A f.codomain L] :
  algebra.is_algebraic A L ↔ algebra.is_algebraic f.codomain L :=
begin
  split; intros h x; obtain ⟨p, hp, px⟩ := h x,
  { refine ⟨p.map f.to_map, λ h, hp (polynomial.ext (λ i, _)), _⟩,
  { have : f.to_map (p.coeff i) = 0 := trans (polynomial.coeff_map _ _).symm (by simp [h]),
    exact f.to_map_eq_zero_iff.mp this },
  { rwa [is_scalar_tower.aeval_apply _ f.codomain, algebra_map_eq] at px } },
  { exact ⟨f.integer_normalization p,
           mt f.integer_normalization_eq_zero_iff.mp hp,
           integer_normalization_aeval_eq_zero p px⟩ },
end

section num_denom

variables [unique_factorization_monoid A] (φ : fraction_map A K)

lemma exists_reduced_fraction (x : φ.codomain) :
  ∃ (a : A) (b : non_zero_divisors A),
  (∀ {d}, d ∣ a → d ∣ b → is_unit d) ∧ φ.mk' a b = x :=
begin
  obtain ⟨⟨b, b_nonzero⟩, a, hab⟩ := φ.exists_integer_multiple x,
  obtain ⟨a', b', c', no_factor, rfl, rfl⟩ :=
    unique_factorization_monoid.exists_reduced_factors' a b
      (mem_non_zero_divisors_iff_ne_zero.mp b_nonzero),
  obtain ⟨c'_nonzero, b'_nonzero⟩ := mul_mem_non_zero_divisors.mp b_nonzero,
  refine ⟨a', ⟨b', b'_nonzero⟩, @no_factor, _⟩,
  apply mul_left_cancel' (φ.to_map_ne_zero_of_mem_non_zero_divisors ⟨c' * b', b_nonzero⟩),
  simp only [subtype.coe_mk, φ.to_map.map_mul] at *,
  erw [←hab, mul_assoc, φ.mk'_spec' a' ⟨b', b'_nonzero⟩],
end

/-- `f.num x` is the numerator of `x : f.codomain` as a reduced fraction. -/
noncomputable def num (x : φ.codomain) : A :=
classical.some (φ.exists_reduced_fraction x)

/-- `f.num x` is the denominator of `x : f.codomain` as a reduced fraction. -/
noncomputable def denom (x : φ.codomain) : non_zero_divisors A :=
classical.some (classical.some_spec (φ.exists_reduced_fraction x))

lemma num_denom_reduced (x : φ.codomain) :
  ∀ {d}, d ∣ φ.num x → d ∣ φ.denom x → is_unit d :=
(classical.some_spec (classical.some_spec (φ.exists_reduced_fraction x))).1

@[simp] lemma mk'_num_denom (x : φ.codomain) : φ.mk' (φ.num x) (φ.denom x) = x :=
(classical.some_spec (classical.some_spec (φ.exists_reduced_fraction x))).2

lemma num_mul_denom_eq_num_iff_eq {x y : φ.codomain} :
  x * φ.to_map (φ.denom y) = φ.to_map (φ.num y) ↔ x = y :=
⟨ λ h, by simpa only [mk'_num_denom] using φ.eq_mk'_iff_mul_eq.mpr h,
  λ h, φ.eq_mk'_iff_mul_eq.mp (by rw [h, mk'_num_denom]) ⟩

lemma num_mul_denom_eq_num_iff_eq' {x y : φ.codomain} :
  y * φ.to_map (φ.denom x) = φ.to_map (φ.num x) ↔ x = y :=
⟨ λ h, by simpa only [eq_comm, mk'_num_denom] using φ.eq_mk'_iff_mul_eq.mpr h,
  λ h, φ.eq_mk'_iff_mul_eq.mp (by rw [h, mk'_num_denom]) ⟩

lemma num_mul_denom_eq_num_mul_denom_iff_eq {x y : φ.codomain} :
  φ.num y * φ.denom x = φ.num x * φ.denom y ↔ x = y :=
⟨ λ h, by simpa only [mk'_num_denom] using φ.mk'_eq_of_eq h,
  λ h, by rw h ⟩

lemma eq_zero_of_num_eq_zero {x : φ.codomain} (h : φ.num x = 0) : x = 0 :=
φ.num_mul_denom_eq_num_iff_eq'.mp (by rw [zero_mul, h, ring_hom.map_zero])

lemma is_integer_of_is_unit_denom {x : φ.codomain} (h : is_unit (φ.denom x : A)) : φ.is_integer x :=
begin
  cases h with d hd,
  have d_ne_zero : φ.to_map (φ.denom x) ≠ 0 :=
    φ.to_map_ne_zero_of_mem_non_zero_divisors (φ.denom x),
  use ↑d⁻¹ * φ.num x,
  refine trans _ (φ.mk'_num_denom x),
  rw [φ.to_map.map_mul, φ.to_map.map_units_inv, hd],
  apply mul_left_cancel' d_ne_zero,
  rw [←mul_assoc, mul_inv_cancel d_ne_zero, one_mul, φ.mk'_spec']
end

lemma is_unit_denom_of_num_eq_zero {x : φ.codomain} (h : φ.num x = 0) : is_unit (φ.denom x : A) :=
φ.num_denom_reduced x (h.symm ▸ dvd_zero _) (dvd_refl _)

end num_denom

end fraction_map

section algebra

section is_integral
variables {R S} {Rₘ Sₘ : Type*} [comm_ring Rₘ] [comm_ring Sₘ] [algebra R S]

/-- Definition of the natural algebra induced by the localization of an algebra.
Given an algebra `R → S`, a submonoid `R` of `M`, and a localization `Rₘ` for `M`,
let `Sₘ` be the localization of `S` to the image of `M` under `algebra_map R S`.
Then this is the natural algebra structure on `Rₘ → Sₘ`, such that the entire square commutes,
where `localization_map.map_comp` gives the commutativity of the underlying maps -/
noncomputable def localization_algebra (M : submonoid R) (f : localization_map M Rₘ)
  (g : localization_map (algebra.algebra_map_submonoid S M) Sₘ) : algebra Rₘ Sₘ :=
(f.map (@algebra.mem_algebra_map_submonoid_of_mem R S _ _ _ _) g).to_algebra

variables (f : localization_map M Rₘ)
variables (g : localization_map (algebra.algebra_map_submonoid S M) Sₘ)

lemma algebra_map_mk' (r : R) (m : M) :
  (@algebra_map Rₘ Sₘ _ _ (localization_algebra M f g)) (f.mk' r m) =
    g.mk' (algebra_map R S r) ⟨algebra_map R S m, algebra.mem_algebra_map_submonoid_of_mem m⟩ :=
localization_map.map_mk' f _ r m

/-- Injectivity of a map descends to the map induced on localizations. -/
lemma map_injective_of_injective {R S : Type*} [comm_ring R] [comm_ring S]
  (ϕ : R →+* S) (hϕ : function.injective ϕ) (M : submonoid R)
  (f : localization_map M Rₘ) (g : localization_map (M.map ϕ : submonoid S) Sₘ)
  (hM : (M.map ϕ : submonoid S) ≤ non_zero_divisors S) :
  function.injective (f.map (M.mem_map_of_mem (ϕ : R →* S)) g) :=
begin
  rintros x y hxy,
  obtain ⟨a, b, rfl⟩ := localization_map.mk'_surjective f x,
  obtain ⟨c, d, rfl⟩ := localization_map.mk'_surjective f y,
  rw [localization_map.map_mk' f _ a b, localization_map.map_mk' f _ c d,
    localization_map.mk'_eq_iff_eq] at hxy,
  refine (localization_map.mk'_eq_iff_eq f).2 (congr_arg f.to_map (hϕ _)),
  convert g.injective hM hxy; simp,
end

/-- Injectivity of the underlying `algebra_map` descends to the algebra induced by localization. -/
lemma localization_algebra_injective (hRS : function.injective (algebra_map R S))
  (hM : algebra.algebra_map_submonoid S M ≤ non_zero_divisors S) :
  function.injective (@algebra_map Rₘ Sₘ _ _ (localization_algebra M f g)) :=
map_injective_of_injective (algebra_map R S) hRS M f g hM

open polynomial

lemma ring_hom.is_integral_elem_localization_at_leading_coeff
  {R S : Type*} [comm_ring R] [comm_ring S] (f : R →+* S)
  (x : S) (p : polynomial R) (hf : p.eval₂ f x = 0) (M : submonoid R)
  (hM : p.leading_coeff ∈ M) {Rₘ Sₘ : Type*} [comm_ring Rₘ] [comm_ring Sₘ]
  (ϕ : localization_map M Rₘ) (ϕ' : localization_map (M.map ↑f : submonoid S) Sₘ) :
  (ϕ.map (M.mem_map_of_mem (f : R →* S)) ϕ').is_integral_elem (ϕ'.to_map x) :=
begin
  by_cases triv : (1 : Rₘ) = 0,
  { exact ⟨0, ⟨trans leading_coeff_zero triv.symm, eval₂_zero _ _⟩⟩ },
  haveI : nontrivial Rₘ := nontrivial_of_ne 1 0 triv,
  obtain ⟨b, hb⟩ := is_unit_iff_exists_inv.mp
    (localization_map.map_units ϕ ⟨p.leading_coeff, hM⟩),
  refine ⟨(p.map ϕ.to_map) * C b, ⟨_, _⟩⟩,
  { refine monic_mul_C_of_leading_coeff_mul_eq_one _,
    rwa leading_coeff_map_of_leading_coeff_ne_zero ϕ.to_map,
    refine λ hfp, zero_ne_one (trans (zero_mul b).symm (hfp ▸ hb) : (0 : Rₘ) = 1) },
  { refine eval₂_mul_eq_zero_of_left _ _ _ _,
    erw [eval₂_map, localization_map.map_comp, ← hom_eval₂ _ f ϕ'.to_map x],
    exact trans (congr_arg ϕ'.to_map hf) ϕ'.to_map.map_zero }
end

/-- Given a particular witness to an element being algebraic over an algebra `R → S`,
We can localize to a submonoid containing the leading coefficient to make it integral.
Explicitly, the map between the localizations will be an integral ring morphism -/
theorem is_integral_localization_at_leading_coeff {x : S} (p : polynomial R)
  (hp : aeval x p = 0) (hM : p.leading_coeff ∈ M) :
  (f.map (@algebra.mem_algebra_map_submonoid_of_mem R S _ _ _ _) g).is_integral_elem (g.to_map x) :=
(algebra_map R S).is_integral_elem_localization_at_leading_coeff x p hp M hM f g

/-- If `R → S` is an integral extension, `M` is a submonoid of `R`,
`Rₘ` is the localization of `R` at `M`,
and `Sₘ` is the localization of `S` at the image of `M` under the extension map,
then the induced map `Rₘ → Sₘ` is also an integral extension -/
theorem is_integral_localization (H : algebra.is_integral R S) :
  (f.map (@algebra.mem_algebra_map_submonoid_of_mem R S _ _ _ _) g).is_integral :=
begin
  intro x,
  by_cases triv : (1 : R) = 0,
  { have : (1 : Rₘ) = 0 := by convert congr_arg f.to_map triv; simp,
    exact ⟨0, ⟨trans leading_coeff_zero this.symm, eval₂_zero _ _⟩⟩ },
  { haveI : nontrivial R := nontrivial_of_ne 1 0 triv,
    obtain ⟨⟨s, ⟨u, hu⟩⟩, hx⟩ := g.surj x,
    obtain ⟨v, hv⟩ := hu,
    obtain ⟨v', hv'⟩ := is_unit_iff_exists_inv'.1 (f.map_units ⟨v, hv.1⟩),
    refine @is_integral_of_is_integral_mul_unit Rₘ _ _ _
      (localization_algebra M f g) x (g.to_map u) v' _ _,
    { replace hv' := congr_arg (@algebra_map Rₘ Sₘ _ _ (localization_algebra M f g)) hv',
      rw [ring_hom.map_mul, ring_hom.map_one, ← ring_hom.comp_apply _ f.to_map] at hv',
      erw localization_map.map_comp at hv',
      exact hv.2 ▸ hv' },
    { obtain ⟨p, hp⟩ := H s,
      exact hx.symm ▸ is_integral_localization_at_leading_coeff
        f g p hp.2 (hp.1.symm ▸ M.one_mem) } }
end

lemma is_integral_localization' {R S : Type*} [comm_ring R] [comm_ring S]
  {f : R →+* S} (hf : f.is_integral) (M : submonoid R) :
  ((localization.of M).map (M.mem_map_of_mem (f : R →* S))
  (localization.of (M.map ↑f))).is_integral :=
@is_integral_localization R _ M S _ _ _ _ _ f.to_algebra _ _ hf

end is_integral

namespace integral_closure

variables {L : Type*} [field K] [field L] (f : fraction_map A K)

open algebra

/-- If the field `L` is an algebraic extension of the integral domain `A`,
the integral closure of `A` in `L` has fraction field `L`. -/
def fraction_map_of_algebraic [algebra A L] (alg : is_algebraic A L)
  (inj : ∀ x, algebra_map A L x = 0 → x = 0) :
  fraction_map (integral_closure A L) L :=
(algebra_map (integral_closure A L) L).to_localization_map
  (λ ⟨⟨y, integral⟩, nonzero⟩,
    have y ≠ 0 := λ h, mem_non_zero_divisors_iff_ne_zero.mp nonzero (subtype.ext_iff_val.mpr h),
    show is_unit y, from ⟨⟨y, y⁻¹, mul_inv_cancel this, inv_mul_cancel this⟩, rfl⟩)
  (λ z, let ⟨x, y, hy, hxy⟩ := exists_integral_multiple (alg z) inj in
    ⟨⟨x, ⟨y, mem_non_zero_divisors_iff_ne_zero.mpr hy⟩⟩, hxy⟩)
  (λ x y, ⟨ λ (h : x.1 = y.1), ⟨1, by simpa using subtype.ext_iff_val.mpr h⟩,
            λ ⟨c, hc⟩, congr_arg (algebra_map _ L)
              (mul_right_cancel' (mem_non_zero_divisors_iff_ne_zero.mp c.2) hc) ⟩)

variables {K} (L)

/-- If the field `L` is a finite extension of the fraction field of the integral domain `A`,
the integral closure of `A` in `L` has fraction field `L`. -/
def fraction_map_of_finite_extension [algebra A L] [algebra f.codomain L]
  [is_scalar_tower A f.codomain L] [finite_dimensional f.codomain L] :
  fraction_map (integral_closure A L) L :=
fraction_map_of_algebraic
  (f.comap_is_algebraic_iff.mpr is_algebraic_of_finite)
  (λ x hx, f.to_map_eq_zero_iff.mp ((algebra_map f.codomain L).map_eq_zero.mp $
    (is_scalar_tower.algebra_map_apply _ _ _ _).symm.trans hx))

end integral_closure

end algebra

variables (A)

/-- The fraction field of an integral domain as a quotient type. -/
@[reducible] def fraction_ring := localization (non_zero_divisors A)

namespace fraction_ring

/-- Natural hom sending `x : A`, `A` an integral domain, to the equivalence class of
`(x, 1)` in the field of fractions of `A`. -/
def of : fraction_map A (localization (non_zero_divisors A)) :=
localization.of (non_zero_divisors A)

variables {A}

noncomputable instance : field (fraction_ring A) :=
(of A).to_field

@[simp] lemma mk_eq_div {r s} : (localization.mk r s : fraction_ring A) =
  ((of A).to_map r / (of A).to_map s : fraction_ring A) :=
by erw [localization.mk_eq_mk', (of A).mk'_eq_div]

/-- Given an integral domain `A` and a localization map to a field of fractions
`f : A →+* K`, we get an `A`-isomorphism between the field of fractions of `A` as a quotient
type and `K`. -/
noncomputable def alg_equiv_of_quotient {K : Type*} [field K] (f : fraction_map A K) :
  fraction_ring A ≃ₐ[A] f.codomain :=
localization.alg_equiv_of_quotient f

instance : algebra A (fraction_ring A) :=
(of A).to_map.to_algebra

end fraction_ring<|MERGE_RESOLUTION|>--- conflicted
+++ resolved
@@ -1203,49 +1203,6 @@
 
 local attribute [instance] classical.prop_decidable
 
-<<<<<<< HEAD
-variables (f : P →+* R) (I : ideal R) [hI : I.is_prime]
-include hI
-
-/-- The unique maximal ideal of the localization at `I.prime_compl` lies over the ideal `I`. -/
-lemma at_prime.comap_maximal_ideal :
-  ideal.comap (localization.of I.prime_compl).to_map
-  (local_ring.maximal_ideal (localization I.prime_compl)) = I :=
-ideal.ext $ λ x, by
-simpa only [ideal.mem_comap] using at_prime.to_map_mem_maximal_iff I _ x
-
-/-- The image of `I` in the localization at `I.prime_compl` is a maximal ideal, and in particular
-it is the unique maximal ideal given by the local ring structure `at_prime.local_ring` -/
-lemma at_prime.map_eq_maximal_ideal :
-  ideal.map (localization.of I.prime_compl).to_map I =
-    (local_ring.maximal_ideal (localization I.prime_compl)) :=
-begin
-  convert congr_arg (ideal.map (localization.of _).to_map) (at_prime.comap_maximal_ideal I).symm,
-  rw map_comap,
-end
-
-/-- For a ring hom `f : P →+* R` and a prime ideal `I` in `R`, the induced ring hom from the
-localization of `P` at `ideal.comap f I` to the localization of `R` at `I` -/
-noncomputable def local_ring_hom : at_prime (ideal.comap f I) →+* at_prime I :=
-(localization.of _).map (λ y, show f y ∈ I.prime_compl, from y.2) (localization.of _)
-
-lemma local_ring_hom_to_map (x : P) :
-  local_ring_hom f I ((localization.of _).to_map x) = (localization.of _).to_map (f x) :=
-map_eq _ _ _
-
-lemma local_ring_hom_mk' (x : P) (y : (ideal.comap f I).prime_compl) :
-  local_ring_hom f I ((localization.of _).mk' x y) = (localization.of _).mk' (f x) ⟨f y, y.2⟩ :=
-map_mk' _ _ _ _
-
-instance is_local_ring_hom_local_ring_hom : is_local_ring_hom (local_ring_hom f I) :=
-begin
-  constructor,
-  intros x hx,
-  rcases (localization.of _).mk'_surjective x with ⟨r, s, rfl⟩,
-  rw local_ring_hom_mk' at hx,
-  rw at_prime.is_unit_mk'_iff at hx ⊢,
-  exact hx
-=======
 variables (I : ideal R) [hI : I.is_prime]
 include hI
 
@@ -1265,12 +1222,36 @@
 begin
   convert congr_arg (ideal.map (localization.of _).to_map) at_prime.comap_maximal_ideal.symm,
   rw map_comap,
->>>>>>> 9633b8ff
+end
+
+variables (I) (f : P →+* R)
+
+/-- For a ring hom `f : P →+* R` and a prime ideal `I` in `R`, the induced ring hom from the
+localization of `P` at `ideal.comap f I` to the localization of `R` at `I` -/
+noncomputable def local_ring_hom : at_prime (ideal.comap f I) →+* at_prime I :=
+(localization.of _).map (λ y, show f y ∈ I.prime_compl, from y.2) (localization.of _)
+
+lemma local_ring_hom_to_map (x : P) :
+  local_ring_hom I f ((localization.of _).to_map x) = (localization.of _).to_map (f x) :=
+map_eq _ _ _
+
+lemma local_ring_hom_mk' (x : P) (y : (ideal.comap f I).prime_compl) :
+  local_ring_hom I f ((localization.of _).mk' x y) = (localization.of _).mk' (f x) ⟨f y, y.2⟩ :=
+map_mk' _ _ _ _
+
+instance is_local_ring_hom_local_ring_hom : is_local_ring_hom (local_ring_hom I f) :=
+begin
+  constructor,
+  intros x hx,
+  rcases (localization.of _).mk'_surjective x with ⟨r, s, rfl⟩,
+  rw local_ring_hom_mk' at hx,
+  rw at_prime.is_unit_mk'_iff at hx ⊢,
+  exact hx
 end
 
 lemma local_ring_hom_unique {j : at_prime (ideal.comap f I) →+* at_prime I}
   (hj : ∀ x : P, j ((localization.of _).to_map x) = (localization.of _).to_map (f x)) :
-  local_ring_hom f I = j :=
+  local_ring_hom I f = j :=
 map_unique _ _ hj
 
 end localization
