--- conflicted
+++ resolved
@@ -205,21 +205,6 @@
   (d : {l : associates M // l ≤ m} ≃o {l : associates N // l ≤ n}) :
   (d ⟨1, one_dvd m⟩ : associates N) = 1 :=
 begin
-<<<<<<< HEAD
-  simp_rw [ ← associates.bot_eq_one],
-  suffices : d ⟨1, one_dvd m⟩ = ⟨⊥, bot_le⟩,
-  { rwa [subtype.ext_iff, subtype.coe_mk] at this, },
-  haveI : order_bot {l : associates M // l ≤ m} := subtype.order_bot bot_le,
-  haveI : order_bot {l : associates N // l ≤ n} := subtype.order_bot bot_le,
-  rwa [subtype.mk_bot, map_eq_bot_iff d, subtype.mk_eq_bot_iff, associates.bot_eq_one,
-    ← associates.is_unit_iff_eq_one],
-  { exact is_unit_one },
-  { exact bot_le },
-end
-
-lemma coe_factor_order_iso_map_eq_one_iff {m u : associates M} {n : associates N}
-  (hu' : u ≤ m) (d : {l : associates M // l ≤ m} ≃o {l : associates N // l ≤ n}) :
-=======
   letI : order_bot {l : associates M // l ≤ m} := subtype.order_bot bot_le,
   letI : order_bot {l : associates N // l ≤ n} := subtype.order_bot bot_le,
   simp [←associates.bot_eq_one]
@@ -227,7 +212,6 @@
 
 lemma coe_factor_order_iso_map_eq_one_iff {m u : associates M} {n : associates N}
   (hu' : u ≤ m) (d : set.Iic m ≃o set.Iic n) :
->>>>>>> 9e701b98
   (d ⟨u, hu'⟩ : associates N) = 1 ↔ u = 1 :=
 ⟨λ hu, by { rw (show u = ↑(d.symm ⟨↑(d ⟨u, hu'⟩), (d ⟨u, hu'⟩).prop⟩), by simp only
     [subtype.coe_eta, order_iso.symm_apply_apply, subtype.coe_mk]),
@@ -272,11 +256,7 @@
   exact ne_zero_of_dvd_ne_zero hn (subtype.prop (d ⟨c₁ 1 ^ s, _⟩))
 end
 
-<<<<<<< HEAD
-lemma map_prime_of_monotone_equiv [decidable_eq (associates M)]
-=======
 lemma map_prime_of_factor_order_iso [decidable_eq (associates M)]
->>>>>>> 9e701b98
   {m p : associates M} {n : associates N} (hn : n ≠ 0) (hp : p ∈ normalized_factors m)
   (d : set.Iic m ≃o set.Iic n) : prime (d ⟨p, dvd_of_mem_normalized_factors hp⟩ : associates N) :=
 begin
@@ -284,16 +264,8 @@
   refine (associates.is_atom_iff $ ne_zero_of_dvd_ne_zero hn (d ⟨p, _⟩).prop).mp ⟨_, λ b hb, _⟩,
   { rw [ne.def, ← associates.is_unit_iff_eq_bot, associates.is_unit_iff_eq_one,
       coe_factor_order_iso_map_eq_one_iff _ d],
-<<<<<<< HEAD
-    suffices : ¬ (is_unit p),
-    { by_contra hc,
-      rw hc at this,
-      exact this is_unit_one },
-    exact prime.not_unit (prime_of_normalized_factor p (by convert hp)) },
-=======
     rintro rfl,
     exact (prime_of_normalized_factor 1 hp).not_unit is_unit_one },
->>>>>>> 9e701b98
   { obtain ⟨x, hx⟩ := d.surjective ⟨b, le_trans (le_of_lt hb)
       (d ⟨p, dvd_of_mem_normalized_factors hp⟩).prop⟩,
     rw [← subtype.coe_mk b _ , subtype.coe_lt_coe, ← hx] at hb,
@@ -307,11 +279,7 @@
     rw subtype.mk_eq_bot_iff,
     { exact ((associates.is_atom_iff $ prime.ne_zero $ prime_of_normalized_factor p hp).mpr $
       irreducible_of_normalized_factor p hp).right a (subtype.mk_lt_mk.mp $ d.lt_iff_lt.mp hb) },
-<<<<<<< HEAD
-    exact bot_le },
-=======
   exact bot_le }
->>>>>>> 9e701b98
 end
 
 lemma mem_normalized_factors_factor_order_iso_of_mem_normalized_factors
@@ -321,11 +289,7 @@
   ↑(d ⟨p, dvd_of_mem_normalized_factors hp⟩) ∈ normalized_factors n :=
 begin
   obtain ⟨q, hq, hq'⟩ := exists_mem_normalized_factors_of_dvd hn
-<<<<<<< HEAD
-    (map_prime_of_monotone_equiv hn hp d).irreducible
-=======
     (map_prime_of_factor_order_iso hn hp d).irreducible
->>>>>>> 9e701b98
     (d ⟨p, dvd_of_mem_normalized_factors hp⟩).prop,
   rw associated_iff_eq at hq',
   rwa hq'
@@ -371,13 +335,8 @@
   bijection between the factors of `m` and the factors of `n` that preserves `∣`. -/
 @[simps]
 def mk_factor_order_iso_of_factor_dvd_equiv
-<<<<<<< HEAD
-  {m : M} {n : N} (d : {l : M // l ∣ m} ≃ {l : N // l ∣ n}) (hd : ∀ l l',
-  ((d l) : N) ∣ (d l') ↔ (l : M) ∣ (l' : M)) :
-=======
   {m : M} {n : N} (d : {l : M // l ∣ m} ≃ {l : N // l ∣ n})
   (hd : ∀ l l', ((d l) : N) ∣ (d l') ↔ (l : M) ∣ (l' : M)) :
->>>>>>> 9e701b98
    set.Iic (associates.mk m) ≃o set.Iic (associates.mk n) :=
 { to_fun := λ l, ⟨associates.mk (d ⟨associates_equiv_of_unique_units ↑l,
     by { obtain ⟨x, hx⟩ := l, rw [subtype.coe_mk,  associates_equiv_of_unique_units_apply,
@@ -423,11 +382,7 @@
     simp only [subtype.coe_mk] },
   rw [ ← associates.prime_mk, this],
   letI := classical.dec_eq (associates M),
-<<<<<<< HEAD
-  refine map_prime_of_monotone_equiv (mk_ne_zero.mpr hn) _ _,
-=======
   refine map_prime_of_factor_order_iso (mk_ne_zero.mpr hn) _ _,
->>>>>>> 9e701b98
   obtain ⟨q, hq, hq'⟩ := exists_mem_normalized_factors_of_dvd (mk_ne_zero.mpr hm)
     ((prime_mk p).mpr (prime_of_normalized_factor p (by convert hp))).irreducible
       (mk_le_mk_of_dvd (dvd_of_mem_normalized_factors hp)),
@@ -445,14 +400,8 @@
     ↑(d ⟨associates_equiv_of_unique_units (associates_equiv_of_unique_units.symm p),
       by simp [dvd_of_mem_normalized_factors hp]⟩))
     (associates.mk n),
-<<<<<<< HEAD
-  { simp only [multiplicity_mk_eq_multiplicity, associates_equiv_of_unique_units_symm_apply,
-      associates_equiv_of_unique_units_apply, out_mk, normalize_eq] at this,
-      exact this },
-=======
   { simpa only [multiplicity_mk_eq_multiplicity, associates_equiv_of_unique_units_symm_apply,
       associates_equiv_of_unique_units_apply, out_mk, normalize_eq] using this },
->>>>>>> 9e701b98
   have : associates.mk ↑(d ⟨associates_equiv_of_unique_units
     (associates_equiv_of_unique_units.symm p), by simp only [dvd_of_mem_normalized_factors hp,
       associates_equiv_of_unique_units_symm_apply, associates_equiv_of_unique_units_apply,
