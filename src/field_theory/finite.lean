/-
Copyright (c) 2018 Chris Hughes. All rights reserved.
Released under Apache 2.0 license as described in the file LICENSE.
Authors: Chris Hughes, Joey van Langen, Casper Putz
-/

import data.polynomial
import data.equiv.ring
import data.zmod.basic
import group_theory.order_of_element
import linear_algebra.basis

universes u v
<<<<<<< HEAD
variables {R : Type u} {β : Type v}
=======
variables {K : Type u} {R : Type v}
>>>>>>> 8c5de868

open function finset polynomial nat

section

variables [integral_domain R] (S : set (units R)) [is_subgroup S] [fintype S]

lemma card_nth_roots_subgroup_units [decidable_eq R] {n : ℕ} (hn : 0 < n) (a : S) :
  (univ.filter (λ b : S, b ^ n = a)).card ≤ (nth_roots n ((a : units R) : R)).card :=
card_le_card_of_inj_on (λ a, ((a : units R) : R))
  (by simp [mem_nth_roots hn, (units.coe_pow _ _).symm, -units.coe_pow, units.ext_iff.symm, subtype.coe_ext])
  (by simp [units.ext_iff.symm, subtype.coe_ext.symm])

instance subgroup_units_cyclic : is_cyclic S :=
by haveI := classical.dec_eq R; exact
is_cyclic_of_card_pow_eq_one_le
  (λ n hn, le_trans (card_nth_roots_subgroup_units S hn 1) (card_nth_roots _ _))

end

namespace finite_field

def field_of_integral_domain [fintype R] [decidable_eq R] [integral_domain R] :
  field R :=
{ inv := λ a, if h : a = 0 then 0
    else fintype.bij_inv (show function.bijective (* a),
      from fintype.injective_iff_bijective.1 $ λ _ _, (domain.mul_right_inj h).1) 1,
  mul_inv_cancel := λ a ha, show a * dite _ _ _ = _, by rw [dif_neg ha, mul_comm];
    exact fintype.right_inverse_bij_inv (show function.bijective (* a), from _) 1,
  inv_zero := dif_pos rfl,
  ..show integral_domain R, by apply_instance }

section polynomial

variables [fintype R] [integral_domain R]

open finset polynomial

/-- The cardinality of a field is at most n times the cardinality of the image of a degree n
  polynomial -/
lemma card_image_polynomial_eval [decidable_eq R] {p : polynomial R} (hp : 0 < p.degree) :
  fintype.card R ≤ nat_degree p * (univ.image (λ x, eval x p)).card :=
finset.card_le_mul_card_image _ _
  (λ a _, calc _ = (p - C a).roots.card : congr_arg card
    (by simp [finset.ext, mem_roots_sub_C hp, -sub_eq_add_neg])
    ... ≤ _ : card_roots_sub_C' hp)

/-- If `f` and `g` are quadratic polynomials, then the `f.eval a + g.eval b = 0` has a solution. -/
lemma exists_root_sum_quadratic {f g : polynomial R} (hf2 : degree f = 2)
  (hg2 : degree g = 2) (hR : fintype.card R % 2 = 1) : ∃ a b, f.eval a + g.eval b = 0 :=
by letI := classical.dec_eq R; exact
suffices ¬ disjoint (univ.image (λ x : R, eval x f)) (univ.image (λ x : R, eval x (-g))),
begin
  simp only [disjoint_left, mem_image] at this,
  push_neg at this,
  rcases this with ⟨x, ⟨a, _, ha⟩, ⟨b, _, hb⟩⟩,
  exact ⟨a, b, by rw [ha, ← hb, eval_neg, neg_add_self]⟩
end,
assume hd : disjoint _ _,
lt_irrefl (2 * ((univ.image (λ x : R, eval x f)) ∪ (univ.image (λ x : R, eval x (-g)))).card) $
calc 2 * ((univ.image (λ x : R, eval x f)) ∪ (univ.image (λ x : R, eval x (-g)))).card
    ≤ 2 * fintype.card R : nat.mul_le_mul_left _ (finset.card_le_of_subset (subset_univ _))
... = fintype.card R + fintype.card R : two_mul _
... < nat_degree f * (univ.image (λ x : R, eval x f)).card +
      nat_degree (-g) * (univ.image (λ x : R, eval x (-g))).card :
    add_lt_add_of_lt_of_le
      (lt_of_le_of_ne
        (card_image_polynomial_eval (by rw hf2; exact dec_trivial))
        (mt (congr_arg (%2)) (by simp [nat_degree_eq_of_degree_eq_some hf2, hR])))
      (card_image_polynomial_eval (by rw [degree_neg, hg2]; exact dec_trivial))
... = 2 * (univ.image (λ x : R, eval x f) ∪ univ.image (λ x : R, eval x (-g))).card :
  by rw [card_disjoint_union hd]; simp [nat_degree_eq_of_degree_eq_some hf2,
    nat_degree_eq_of_degree_eq_some hg2, bit0, mul_add]

end polynomial

section
<<<<<<< HEAD
variables [field R] [fintype R]

lemma card_units : fintype.card (units R) = fintype.card R - 1 :=
begin
  classical,
  rw [eq_comm, nat.sub_eq_iff_eq_add (fintype.card_pos_iff.2 ⟨(0 : R)⟩)],
  haveI := set_fintype {a : R | a ≠ 0},
  haveI := set_fintype (@set.univ R),
  rw [fintype.card_congr (equiv.units_equiv_ne_zero _),
    ← @set.card_insert _ _ {a : R | a ≠ 0} _ (not_not.2 (eq.refl (0 : R)))
    (set.fintype_insert _ _), fintype.card_congr (equiv.set.univ R).symm],
  congr; simp [set.ext_iff, classical.em]
end

instance : is_cyclic (units R) :=
by haveI := classical.dec_eq R;
haveI := set_fintype (@set.univ (units R)); exact
let ⟨g, hg⟩ := is_cyclic.exists_generator (@set.univ (units R)) in
⟨⟨g, λ x, let ⟨n, hn⟩ := hg ⟨x, trivial⟩ in ⟨n, by rw [← is_subgroup.coe_gpow, hn]; refl⟩⟩⟩

lemma prod_univ_units_id_eq_neg_one :
  univ.prod (λ x, x) = (-1 : units R) :=
begin
  classical,
  have : ((@univ (units R) _).erase (-1)).prod (λ x, x) = 1,
=======
variables [field K] [fintype K]

lemma card_units : fintype.card (units K) = fintype.card K - 1 :=
begin
  classical,
  rw [eq_comm, nat.sub_eq_iff_eq_add (fintype.card_pos_iff.2 ⟨(0 : K)⟩)],
  haveI := set_fintype {a : K | a ≠ 0},
  haveI := set_fintype (@set.univ K),
  rw [fintype.card_congr (equiv.units_equiv_ne_zero _),
    ← @set.card_insert _ _ {a : K | a ≠ 0} _ (not_not.2 (eq.refl (0 : K)))
    (set.fintype_insert _ _), fintype.card_congr (equiv.set.univ K).symm],
  congr; simp [set.ext_iff, classical.em]
end

instance : is_cyclic (units K) :=
by haveI := classical.dec_eq K;
haveI := set_fintype (@set.univ (units K)); exact
let ⟨g, hg⟩ := is_cyclic.exists_generator (@set.univ (units K)) in
⟨⟨g, λ x, let ⟨n, hn⟩ := hg ⟨x, trivial⟩ in ⟨n, by rw [← is_subgroup.coe_gpow, hn]; refl⟩⟩⟩

lemma prod_univ_units_id_eq_neg_one :
  univ.prod (λ x, x) = (-1 : units K) :=
begin
  classical,
  have : ((@univ (units K) _).erase (-1)).prod (λ x, x) = 1,
>>>>>>> 8c5de868
  from prod_involution (λ x _, x⁻¹) (by simp)
    (λ a, by simp [units.inv_eq_self_iff] {contextual := tt})
    (λ a, by simp [@inv_eq_iff_inv_eq _ _ a, eq_comm] {contextual := tt})
    (by simp),
<<<<<<< HEAD
  rw [← insert_erase (mem_univ (-1 : units R)), prod_insert (not_mem_erase _ _),
=======
  rw [← insert_erase (mem_univ (-1 : units K)), prod_insert (not_mem_erase _ _),
>>>>>>> 8c5de868
      this, mul_one]
end

theorem card (p : ℕ) [char_p K p] : ∃ (n : ℕ+), nat.prime p ∧ fintype.card K = p^(n : ℕ) :=
begin
  haveI hp : fact p.prime := char_p.char_is_prime K p,
  have V : vector_space (zmod p) K, from { .. (zmod.cast_hom p K).to_module },
  obtain ⟨n, h⟩ := @vector_space.card_fintype _ _ _ _ V _ _,
  rw zmod.card at h,
  refine ⟨⟨n, _⟩, hp, h⟩,
  apply or.resolve_left (nat.eq_zero_or_pos n),
  rintro rfl,
  rw nat.pow_zero at h,
  have : (0 : K) = 1, { apply fintype.card_le_one_iff.mp (le_of_eq h) },
  exact absurd this zero_ne_one,
end

theorem card' : ∃ (p : ℕ) (n : ℕ+), nat.prime p ∧ fintype.card K = p^(n : ℕ) :=
let ⟨p, hc⟩ := char_p.exists K in ⟨p, @finite_field.card K _ _ p hc⟩

end

<<<<<<< HEAD
lemma pow_card_sub_one_eq_one [field R] [fintype R] (a : R) (ha : a ≠ 0) :
  a ^ (fintype.card R - 1) = 1 :=
calc a ^ (fintype.card R - 1) = (units.mk0 a ha ^ (fintype.card R - 1) : units R) :
=======
lemma pow_card_sub_one_eq_one [field K] [fintype K] (a : K) (ha : a ≠ 0) :
  a ^ (fintype.card K - 1) = 1 :=
calc a ^ (fintype.card K - 1) = (units.mk0 a ha ^ (fintype.card K - 1) : units K) :
>>>>>>> 8c5de868
    by rw [units.coe_pow, units.coe_mk0]
  ... = 1 : by { classical, rw [← card_units, pow_card_eq_one], refl }

end finite_field

namespace zmod

open finite_field

lemma sum_two_squares (p : ℕ) [hp : fact p.prime] (x : zmod p) :
  ∃ a b : zmod p, a^2 + b^2 = x :=
begin
  cases hp.eq_two_or_odd with hp2 hp_odd,
  { unfreezeI, subst p, revert x, exact dec_trivial },
  let f : polynomial (zmod p) := X^2,
  let g : polynomial (zmod p) := X^2 - C x,
  obtain ⟨a, b, hab⟩ : ∃ a b, f.eval a + g.eval b = 0 :=
    @exists_root_sum_quadratic _ _ _ f g
      (degree_X_pow 2) (degree_X_pow_sub_C dec_trivial _) (by rw [zmod.card, hp_odd]),
  refine ⟨a, b, _⟩,
  rw ← sub_eq_zero,
  simpa only [eval_C, eval_X, eval_pow, eval_sub, ← add_sub_assoc] using hab,
end

end zmod

namespace char_p

lemma sum_two_squares (R : Type*) [integral_domain R] (p : ℕ) [fact (0 < p)] [char_p R p] (x : ℤ) :
  ∃ a b : ℕ, (a^2 + b^2 : R) = x :=
begin
  haveI := char_is_prime_of_pos R p,
  obtain ⟨a, b, hab⟩ := zmod.sum_two_squares p x,
  refine ⟨a.val, b.val, _⟩,
  have := congr_arg (zmod.cast_hom p R) hab,
  simpa only [zmod.cast_int_cast, zmod.cast_hom_apply, zmod.cast_add,
    zmod.nat_cast_val, _root_.pow_two, zmod.cast_mul]
end

end char_p

open_locale nat
open zmod

/-- The Fermat-Euler totient theorem. `nat.modeq.pow_totient` is an alternative statement
  of the same theorem. -/
@[simp] lemma zmod.pow_totient {n : ℕ} [fact (0 < n)] (x : units (zmod n)) : x ^ φ n = 1 :=
by rw [← card_units_eq_totient, pow_card_eq_one]

/-- The Fermat-Euler totient theorem. `zmod.pow_totient` is an alternative statement
  of the same theorem. -/
lemma nat.modeq.pow_totient {x n : ℕ} (h : nat.coprime x n) : x ^ φ n ≡ 1 [MOD n] :=
begin
  cases n, {simp},
  rw ← zmod.eq_iff_modeq_nat,
  let x' : units (zmod (n+1)) := zmod.unit_of_coprime _ h,
  have := zmod.pow_totient x',
  apply_fun (coe : units (zmod (n+1)) → zmod (n+1)) at this,
  simpa only [-zmod.pow_totient, succ_eq_add_one, cast_pow, units.coe_one,
    nat.cast_one, cast_unit_of_coprime, units.coe_pow],
end<|MERGE_RESOLUTION|>--- conflicted
+++ resolved
@@ -11,11 +11,7 @@
 import linear_algebra.basis
 
 universes u v
-<<<<<<< HEAD
-variables {R : Type u} {β : Type v}
-=======
 variables {K : Type u} {R : Type v}
->>>>>>> 8c5de868
 
 open function finset polynomial nat
 
@@ -93,33 +89,6 @@
 end polynomial
 
 section
-<<<<<<< HEAD
-variables [field R] [fintype R]
-
-lemma card_units : fintype.card (units R) = fintype.card R - 1 :=
-begin
-  classical,
-  rw [eq_comm, nat.sub_eq_iff_eq_add (fintype.card_pos_iff.2 ⟨(0 : R)⟩)],
-  haveI := set_fintype {a : R | a ≠ 0},
-  haveI := set_fintype (@set.univ R),
-  rw [fintype.card_congr (equiv.units_equiv_ne_zero _),
-    ← @set.card_insert _ _ {a : R | a ≠ 0} _ (not_not.2 (eq.refl (0 : R)))
-    (set.fintype_insert _ _), fintype.card_congr (equiv.set.univ R).symm],
-  congr; simp [set.ext_iff, classical.em]
-end
-
-instance : is_cyclic (units R) :=
-by haveI := classical.dec_eq R;
-haveI := set_fintype (@set.univ (units R)); exact
-let ⟨g, hg⟩ := is_cyclic.exists_generator (@set.univ (units R)) in
-⟨⟨g, λ x, let ⟨n, hn⟩ := hg ⟨x, trivial⟩ in ⟨n, by rw [← is_subgroup.coe_gpow, hn]; refl⟩⟩⟩
-
-lemma prod_univ_units_id_eq_neg_one :
-  univ.prod (λ x, x) = (-1 : units R) :=
-begin
-  classical,
-  have : ((@univ (units R) _).erase (-1)).prod (λ x, x) = 1,
-=======
 variables [field K] [fintype K]
 
 lemma card_units : fintype.card (units K) = fintype.card K - 1 :=
@@ -145,16 +114,11 @@
 begin
   classical,
   have : ((@univ (units K) _).erase (-1)).prod (λ x, x) = 1,
->>>>>>> 8c5de868
   from prod_involution (λ x _, x⁻¹) (by simp)
     (λ a, by simp [units.inv_eq_self_iff] {contextual := tt})
     (λ a, by simp [@inv_eq_iff_inv_eq _ _ a, eq_comm] {contextual := tt})
     (by simp),
-<<<<<<< HEAD
-  rw [← insert_erase (mem_univ (-1 : units R)), prod_insert (not_mem_erase _ _),
-=======
   rw [← insert_erase (mem_univ (-1 : units K)), prod_insert (not_mem_erase _ _),
->>>>>>> 8c5de868
       this, mul_one]
 end
 
@@ -177,15 +141,9 @@
 
 end
 
-<<<<<<< HEAD
-lemma pow_card_sub_one_eq_one [field R] [fintype R] (a : R) (ha : a ≠ 0) :
-  a ^ (fintype.card R - 1) = 1 :=
-calc a ^ (fintype.card R - 1) = (units.mk0 a ha ^ (fintype.card R - 1) : units R) :
-=======
 lemma pow_card_sub_one_eq_one [field K] [fintype K] (a : K) (ha : a ≠ 0) :
   a ^ (fintype.card K - 1) = 1 :=
 calc a ^ (fintype.card K - 1) = (units.mk0 a ha ^ (fintype.card K - 1) : units K) :
->>>>>>> 8c5de868
     by rw [units.coe_pow, units.coe_mk0]
   ... = 1 : by { classical, rw [← card_units, pow_card_eq_one], refl }
 
@@ -246,4 +204,93 @@
   apply_fun (coe : units (zmod (n+1)) → zmod (n+1)) at this,
   simpa only [-zmod.pow_totient, succ_eq_add_one, cast_pow, units.coe_one,
     nat.cast_one, cast_unit_of_coprime, units.coe_pow],
+end
+
+section
+variables {G : Type*} {R : Type*} [group G] [integral_domain R]
+
+open_locale big_operators
+open finset
+
+def to_hom_units {G M : Type*} [group G] [monoid M] (f : G →* M) : G →* units M :=
+{ to_fun := λ g,
+    ⟨f g, f (g⁻¹),
+      by rw [← monoid_hom.map_mul, mul_inv_self, monoid_hom.map_one],
+      by rw [← monoid_hom.map_mul, inv_mul_self, monoid_hom.map_one]⟩,
+  map_one' := units.ext (monoid_hom.map_one _),
+  map_mul' := λ _ _, units.ext (monoid_hom.map_mul _ _ _) }
+
+@[simp] lemma coe_to_hom_units {G M : Type*} [group G] [monoid M] (f : G →* M) (g : G):
+  (to_hom_units f g : M) = f g := rfl
+
+lemma subtype.property' {α : Type*} {p : α → Prop} (a : subtype p) : p a := a.2
+
+def preimage_equiv {H : Type*} [group H] (f : G →* H) (x y : G) :
+  f ⁻¹' {f x} ≃ f ⁻¹' {f y} :=
+{ to_fun := λ a, ⟨a * x⁻¹ * y, by { have := a.property', simp * at * }⟩,
+  inv_fun := λ a, ⟨a * y⁻¹ * x, by { have := a.property', simp * at * }⟩,
+  left_inv := λ a, subtype.eq $ show (a : G) * x⁻¹ * y * y⁻¹ * x = a, by simp,
+  right_inv := λ a, subtype.eq $ show (a : G) * y⁻¹ * x * x⁻¹ * y = a, by simp }
+
+noncomputable def preimage_equiv_of_mem_range {H : Type*} [group H] (f : G →* H) {x y : H}
+  (hx : x ∈ set.range f) (hy : y ∈ set.range f) : f ⁻¹' {x} ≃ f ⁻¹' {y} :=
+begin
+  rw [← classical.some_spec hx, ← classical.some_spec hy],
+  exact preimage_equiv _ _ _
+end
+
+lemma sum_subtype {R M : Type*} [add_comm_monoid M]
+  {p : R → Prop} {F : fintype (subtype p)} {s : finset R} (h : ∀ x, x ∈ s ↔ p x) {f : R → M} :
+  ∑ a in s, f a = ∑ a : subtype p, f a :=
+have (∈ s) = p, from set.ext h,
+begin
+  rw ← sum_attach,
+  resetI,
+  subst p,
+  congr,
+  simp [finset.ext]
+end
+#print sum_subtype
+
+variables [fintype G] [decidable_eq G]
+variable (G)
+lemma is_cyclic.exists_monoid_generator [is_cyclic G] :
+  ∃ x : G, ∀ y : G, y ∈ powers x := sorry
+
+open_locale classical add_monoid
+
+lemma sum_units_subgroup (f : G →* R) (hf : f ≠ 1) : ∑ g : G, f g = 0 :=
+let ⟨x, hx⟩ := is_cyclic.exists_monoid_generator (set.range (to_hom_units f)) in
+have hx1 : (x : R) - 1 ≠ 0, from sorry,
+calc ∑ g : G, f g
+    = ∑ g : G, to_hom_units f g : rfl
+... = ∑ b : units R in univ.image (to_hom_units f),
+      (univ.filter (λ a, to_hom_units f a = b)).card • b :
+        sum_comp (coe : units R → R) (to_hom_units f)
+... = ∑ b : units R in univ.image (to_hom_units f),
+      fintype.card (to_hom_units f ⁻¹' {b}) • b :
+  sum_congr rfl (λ b hb, congr_arg2 _ (fintype.card_of_finset' _ (by simp)).symm rfl)
+... = ∑ b : units R in univ.image (to_hom_units f),
+      fintype.card (to_hom_units f ⁻¹' {x}) • b :
+  sum_congr rfl (λ b hb, congr_arg2 _
+    (fintype.card_congr (preimage_equiv_of_mem_range _ (by clear_aux_decl; finish) x.2)) rfl)
+... = ∑ b : set.range (to_hom_units f),
+      fintype.card (to_hom_units f ⁻¹' {x}) • ↑b : sum_subtype (by simp)
+... = fintype.card (to_hom_units f ⁻¹' {x}) * ∑ b : set.range (to_hom_units f), (b : R) :
+  by simp [mul_sum, add_monoid.smul_eq_mul]
+... = (fintype.card (to_hom_units f ⁻¹' {x}) : R) * 0 : (congr_arg2 _ rfl $
+  calc ∑ b : set.range (to_hom_units f), (b : R)
+      = ∑ n in range (order_of x), x ^ n :
+    eq.symm $ sum_bij (λ n _, x ^ n) (by simp) (by simp)
+      (λ m n hm hn, pow_injective_of_lt_order_of _ (by simpa using hm) (by simpa using hn))
+      (λ b hb, let ⟨n, hn⟩ := hx b in ⟨n % order_of x, mem_range.2 (nat.mod_lt _ (order_of_pos _)),
+        by rw [← pow_eq_mod_order_of, hn]⟩)
+  ... = 0 : begin
+    rw [← domain.mul_right_inj hx1, ← geom_series, geom_sum_mul, coe_coe],
+    norm_cast,
+    rw [pow_order_of_eq_one],
+    simp,
+   end)
+... = 0 : mul_zero _
+
 end