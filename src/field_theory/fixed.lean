/-
Copyright (c) 2020 Kenny Lau. All rights reserved.
Released under Apache 2.0 license as described in the file LICENSE.
Authors: Kenny Lau
-/

import algebra.polynomial.group_ring_action
import field_theory.normal
import field_theory.separable
import field_theory.tower
import ring_theory.polynomial

/-!
# Fixed field under a group action.

This is the basis of the Fundamental Theorem of Galois Theory.
Given a (finite) group `G` that acts on a field `F`, we define `fixed_points G F`,
the subfield consisting of elements of `F` fixed_points by every element of `G`.

This subfield is then normal and separable, and in addition (TODO) if `G` acts faithfully on `F`
then `finrank (fixed_points G F) F = fintype.card G`.

## Main Definitions

- `fixed_points G F`, the subfield consisting of elements of `F` fixed_points by every element of
`G`, where `G` is a group that acts on `F`.

-/

noncomputable theory
open_locale classical big_operators
open mul_action finset finite_dimensional

universes u v w

variables {M : Type u} [monoid M]
variables (G : Type u) [group G]
variables (F : Type v) [field F] [mul_semiring_action M F] [mul_semiring_action G F] (m : M)

/-- The subfield of F fixed by the field endomorphism `m`. -/
def fixed_by.subfield : subfield F :=
{ carrier := fixed_by M F m,
  zero_mem' := smul_zero m,
  add_mem' := λ x y hx hy, (smul_add m x y).trans $ congr_arg2 _ hx hy,
  neg_mem' := λ x hx, (smul_neg m x).trans $ congr_arg _ hx,
  one_mem' := smul_one m,
  mul_mem' := λ x y hx hy, (smul_mul' m x y).trans $ congr_arg2 _ hx hy,
  inv_mem' := λ x hx, (smul_inv'' m x).trans $ congr_arg _ hx }

section invariant_subfields

variables (M) {F}
/-- A typeclass for subrings invariant under a `mul_semiring_action`. -/
class is_invariant_subfield (S : subfield F) : Prop :=
(smul_mem : ∀ (m : M) {x : F}, x ∈ S → m • x ∈ S)

variable (S : subfield F)

instance is_invariant_subfield.to_mul_semiring_action [is_invariant_subfield M S] :
  mul_semiring_action M S :=
{ smul := λ m x, ⟨m • x, is_invariant_subfield.smul_mem m x.2⟩,
  one_smul := λ s, subtype.eq $ one_smul M s,
  mul_smul := λ m₁ m₂ s, subtype.eq $ mul_smul m₁ m₂ s,
  smul_add := λ m s₁ s₂, subtype.eq $ smul_add m s₁ s₂,
  smul_zero := λ m, subtype.eq $ smul_zero m,
  smul_one := λ m, subtype.eq $ smul_one m,
  smul_mul := λ m s₁ s₂, subtype.eq $ smul_mul' m s₁ s₂ }

instance [is_invariant_subfield M S] : is_invariant_subring M (S.to_subring) :=
{ smul_mem := is_invariant_subfield.smul_mem }

end invariant_subfields

namespace fixed_points

variable (M)

-- we use `subfield.copy` so that the underlying set is `fixed_points M F`
/-- The subfield of fixed points by a monoid action. -/
def subfield : subfield F :=
subfield.copy (⨅ (m : M), fixed_by.subfield F m) (fixed_points M F)
(by { ext z, simp [fixed_points, fixed_by.subfield, infi, subfield.mem_Inf] })

instance : is_invariant_subfield M (fixed_points.subfield M F) :=
{ smul_mem := λ g x hx g', by rw [hx, hx] }

instance : smul_comm_class M (fixed_points.subfield M F) F :=
{ smul_comm := λ m f f', show m • (↑f * f') = f * (m • f'), by rw [smul_mul', f.prop m] }

instance smul_comm_class' : smul_comm_class (fixed_points.subfield M F) M F :=
smul_comm_class.symm _ _ _

@[simp] theorem smul (m : M) (x : fixed_points.subfield M F) : m • x = x :=
subtype.eq $ x.2 m

-- Why is this so slow?
@[simp] theorem smul_polynomial (m : M) (p : polynomial (fixed_points.subfield M F)) : m • p = p :=
polynomial.induction_on p
  (λ x, by rw [polynomial.smul_C, smul])
  (λ p q ihp ihq, by rw [smul_add, ihp, ihq])
  (λ n x ih, by rw [smul_mul', polynomial.smul_C, smul, smul_pow', polynomial.smul_X])

instance : algebra (fixed_points.subfield M F) F :=
algebra.of_subring (fixed_points.subfield M F).to_subring

theorem coe_algebra_map :
  algebra_map (fixed_points.subfield M F) F = subfield.subtype (fixed_points.subfield M F) :=
rfl

lemma linear_independent_smul_of_linear_independent {s : finset F} :
  linear_independent (fixed_points.subfield G F) (λ i : (s : set F), (i : F)) →
  linear_independent F (λ i : (s : set F), mul_action.to_fun G F i) :=
begin
  haveI : is_empty ((∅ : finset F) : set F) := ⟨subtype.prop⟩,
  refine finset.induction_on s (λ _, linear_independent_empty_type)
    (λ a s has ih hs, _),
  rw coe_insert at hs ⊢,
  rw linear_independent_insert (mt mem_coe.1 has) at hs,
  rw linear_independent_insert' (mt mem_coe.1 has), refine ⟨ih hs.1, λ ha, _⟩,
  rw finsupp.mem_span_image_iff_total at ha, rcases ha with ⟨l, hl, hla⟩,
  rw [finsupp.total_apply_of_mem_supported F hl] at hla,
  suffices : ∀ i ∈ s, l i ∈ fixed_points.subfield G F,
  { replace hla := (sum_apply _ _ (λ i, l i • to_fun G F i)).symm.trans (congr_fun hla 1),
    simp_rw [pi.smul_apply, to_fun_apply, one_smul] at hla,
    refine hs.2 (hla ▸ submodule.sum_mem _ (λ c hcs, _)),
    change (⟨l c, this c hcs⟩ : fixed_points.subfield G F) • c ∈ _,
    exact submodule.smul_mem _ _ (submodule.subset_span $ mem_coe.2 hcs) },
  intros i his g,
  refine eq_of_sub_eq_zero (linear_independent_iff'.1 (ih hs.1) s.attach (λ i, g • l i - l i) _
    ⟨i, his⟩ (mem_attach _ _) : _),
  refine (@sum_attach _ _ s _ (λ i, (g • l i - l i) • (to_fun G F) i)).trans _, ext g', dsimp only,
  conv_lhs { rw sum_apply, congr, skip, funext, rw [pi.smul_apply, sub_smul, smul_eq_mul] },
  rw [sum_sub_distrib, pi.zero_apply, sub_eq_zero],
  conv_lhs { congr, skip, funext,
    rw [to_fun_apply, ← mul_inv_cancel_left g g', mul_smul, ← smul_mul', ← to_fun_apply _ x] },
  show ∑ x in s, g • (λ y, l y • to_fun G F y) x (g⁻¹ * g') =
    ∑ x in s, (λ y, l y • to_fun G F y) x g',
  rw [← smul_sum, ← sum_apply _ _ (λ y, l y • to_fun G F y),
      ← sum_apply _ _ (λ y, l y • to_fun G F y)], dsimp only,
  rw [hla, to_fun_apply, to_fun_apply, smul_smul, mul_inv_cancel_left]
end


variables [fintype G] (x : F)

/-- `minpoly G F x` is the minimal polynomial of `(x : F)` over `fixed_points G F`. -/
def minpoly : polynomial (fixed_points.subfield G F) :=
(prod_X_sub_smul G F x).to_subring (fixed_points.subfield G F).to_subring $ λ c hc g,
let ⟨n, hc0, hn⟩ := polynomial.mem_frange_iff.1 hc in hn.symm ▸ prod_X_sub_smul.coeff G F x g n

namespace minpoly

theorem monic : (minpoly G F x).monic :=
by { simp only [minpoly, polynomial.monic_to_subring], exact prod_X_sub_smul.monic G F x }

theorem eval₂ : polynomial.eval₂ (subring.subtype $ (fixed_points.subfield G F).to_subring) x
  (minpoly G F x) = 0 :=
begin
  rw [← prod_X_sub_smul.eval G F x, polynomial.eval₂_eq_eval_map],
  simp only [minpoly, polynomial.map_to_subring],
end

theorem eval₂' :
  polynomial.eval₂ (subfield.subtype $ (fixed_points.subfield G F)) x (minpoly G F x) = 0 :=
eval₂ G F x

theorem ne_one :
  minpoly G F x ≠ (1 : polynomial (fixed_points.subfield G F)) :=
λ H, have _ := eval₂ G F x,
(one_ne_zero : (1 : F) ≠ 0) $ by rwa [H, polynomial.eval₂_one] at this

theorem of_eval₂ (f : polynomial (fixed_points.subfield G F))
  (hf : polynomial.eval₂ (subfield.subtype $ fixed_points.subfield G F) x f = 0) :
  minpoly G F x ∣ f :=
begin
  erw [← polynomial.map_dvd_map' (subfield.subtype $ fixed_points.subfield G F),
      minpoly, polynomial.map_to_subring _ (subfield G F).to_subring, prod_X_sub_smul],
  refine fintype.prod_dvd_of_coprime
    (polynomial.pairwise_coprime_X_sub $ mul_action.injective_of_quotient_stabilizer G x)
    (λ y, quotient_group.induction_on y $ λ g, _),
  rw [polynomial.dvd_iff_is_root, polynomial.is_root.def, mul_action.of_quotient_stabilizer_mk,
      polynomial.eval_smul',
      ← subfield.to_subring.subtype_eq_subtype,
      ← is_invariant_subring.coe_subtype_hom' G (fixed_points.subfield G F).to_subring,
      ← mul_semiring_action_hom.coe_polynomial, ← mul_semiring_action_hom.map_smul,
      smul_polynomial, mul_semiring_action_hom.coe_polynomial,
      is_invariant_subring.coe_subtype_hom', polynomial.eval_map,
      subfield.to_subring.subtype_eq_subtype, hf, smul_zero]
end

/- Why is this so slow? -/
theorem irreducible_aux (f g : polynomial (fixed_points.subfield G F))
  (hf : f.monic) (hg : g.monic) (hfg : f * g = minpoly G F x) :
  f = 1 ∨ g = 1 :=
begin
  have hf2 : f ∣ minpoly G F x,
  { rw ← hfg, exact dvd_mul_right _ _ },
  have hg2 : g ∣ minpoly G F x,
  { rw ← hfg, exact dvd_mul_left _ _ },
  have := eval₂ G F x,
  rw [← hfg, polynomial.eval₂_mul, mul_eq_zero] at this,
  cases this,
  { right,
    have hf3 : f = minpoly G F x,
    { exact polynomial.eq_of_monic_of_associated hf (monic G F x)
        (associated_of_dvd_dvd hf2 $ @of_eval₂ G _ F _ _ _  x f this) },
    rwa [← mul_one (minpoly G F x), hf3,
        mul_right_inj' (monic G F x).ne_zero] at hfg },
  { left,
    have hg3 : g = minpoly G F x,
    { exact polynomial.eq_of_monic_of_associated hg (monic G F x)
        (associated_of_dvd_dvd hg2 $ @of_eval₂ G _ F _ _ _  x g this) },
    rwa [← one_mul (minpoly G F x), hg3,
        mul_left_inj' (monic G F x).ne_zero] at hfg }
end

theorem irreducible : irreducible (minpoly G F x) :=
(polynomial.irreducible_of_monic (monic G F x) (ne_one G F x)).2 (irreducible_aux G F x)

end minpoly

theorem is_integral : is_integral (fixed_points.subfield G F) x :=
⟨minpoly G F x, minpoly.monic G F x, minpoly.eval₂ G F x⟩

theorem minpoly_eq_minpoly :
  minpoly G F x = _root_.minpoly (fixed_points.subfield G F) x :=
minpoly.unique' (minpoly.irreducible G F x)
  (minpoly.eval₂ G F x) (minpoly.monic G F x)

instance normal : normal (fixed_points.subfield G F) F :=
⟨λ x, is_integral G F x, λ x, (polynomial.splits_id_iff_splits _).1 $
by { rw [← minpoly_eq_minpoly, minpoly,
    coe_algebra_map, ← subfield.to_subring.subtype_eq_subtype,
    polynomial.map_to_subring _ (fixed_points.subfield G F).to_subring, prod_X_sub_smul],
  exact polynomial.splits_prod _ (λ _ _, polynomial.splits_X_sub_C _) }⟩

instance separable : is_separable (fixed_points.subfield G F) F :=
⟨λ x, is_integral G F x,
 λ x, by {
  -- this was a plain rw when we were using unbundled subrings
  erw [← minpoly_eq_minpoly,
    ← polynomial.separable_map (fixed_points.subfield G F).subtype,
    minpoly, polynomial.map_to_subring _ ((subfield G F).to_subring) ],
  exact polynomial.separable_prod_X_sub_C_iff.2 (injective_of_quotient_stabilizer G x) }⟩

lemma dim_le_card : module.rank (fixed_points.subfield G F) F ≤ fintype.card G :=
begin
  refine dim_le (λ s hs, cardinal.nat_cast_le.1 _),
  rw [← @dim_fun' F G, ← cardinal.lift_nat_cast.{v (max u v)},
    cardinal.finset_card, ← cardinal.lift_id (module.rank F (G → F))],
  exact cardinal_lift_le_dim_of_linear_independent.{_ _ _ (max u v)}
    (linear_independent_smul_of_linear_independent G F hs)
end

instance : finite_dimensional (fixed_points.subfield G F) F :=
is_noetherian.iff_dim_lt_omega.2 $
lt_of_le_of_lt (dim_le_card G F) (cardinal.nat_lt_omega _)

lemma finrank_le_card : finrank (fixed_points.subfield G F) F ≤ fintype.card G :=
begin
  rw [← cardinal.nat_cast_le, finrank_eq_dim],
  apply dim_le_card,
end

end fixed_points

lemma linear_independent_to_linear_map (R : Type u) (A : Type v) (B : Type w)
<<<<<<< HEAD
  [comm_semiring R] [ring A] [domain A] [algebra R A]
=======
  [comm_semiring R] [comm_ring A] [algebra R A]
>>>>>>> 5041610a
  [comm_ring B] [integral_domain B] [algebra R B] :
  linear_independent B (alg_hom.to_linear_map : (A →ₐ[R] B) → (A →ₗ[R] B)) :=
have linear_independent B (linear_map.lto_fun R A B ∘ alg_hom.to_linear_map),
from ((linear_independent_monoid_hom A B).comp
  (coe : (A →ₐ[R] B) → (A →* B))
  (λ f g hfg, alg_hom.ext $ monoid_hom.ext_iff.1 hfg) : _),
this.of_comp _

lemma cardinal_mk_alg_hom (K : Type u) (V : Type v) (W : Type w)
  [field K] [field V] [algebra K V] [finite_dimensional K V]
            [field W] [algebra K W] [finite_dimensional K W] :
  cardinal.mk (V →ₐ[K] W) ≤ finrank W (V →ₗ[K] W) :=
cardinal_mk_le_finrank_of_linear_independent $ linear_independent_to_linear_map K V W

noncomputable instance alg_hom.fintype (K : Type u) (V : Type v) (W : Type w)
  [field K] [field V] [algebra K V] [finite_dimensional K V]
            [field W] [algebra K W] [finite_dimensional K W] :
  fintype (V →ₐ[K] W) :=
classical.choice $ cardinal.lt_omega_iff_fintype.1 $
lt_of_le_of_lt (cardinal_mk_alg_hom K V W) (cardinal.nat_lt_omega _)

noncomputable instance alg_equiv.fintype (K : Type u) (V : Type v)
  [field K] [field V] [algebra K V] [finite_dimensional K V] :
  fintype (V ≃ₐ[K] V) :=
fintype.of_equiv (V →ₐ[K] V) (alg_equiv_equiv_alg_hom K V).symm

lemma finrank_alg_hom (K : Type u) (V : Type v)
  [field K] [field V] [algebra K V] [finite_dimensional K V] :
  fintype.card (V →ₐ[K] V) ≤ finrank V (V →ₗ[K] V) :=
fintype_card_le_finrank_of_linear_independent $ linear_independent_to_linear_map K V V

namespace fixed_points

theorem finrank_eq_card (G : Type u) (F : Type v) [group G] [field F]
  [fintype G] [mul_semiring_action G F] [has_faithful_scalar G F] :
  finrank (fixed_points.subfield G F) F = fintype.card G :=
le_antisymm (fixed_points.finrank_le_card G F) $
calc  fintype.card G
    ≤ fintype.card (F →ₐ[fixed_points.subfield G F] F) :
        fintype.card_le_of_injective _ (mul_semiring_action.to_alg_hom_injective _ F)
... ≤ finrank F (F →ₗ[fixed_points.subfield G F] F) : finrank_alg_hom (fixed_points G F) F
... = finrank (fixed_points.subfield G F) F : finrank_linear_map' _ _ _

/-- `mul_semiring_action.to_alg_hom` is bijective. -/
theorem to_alg_hom_bijective (G : Type u) (F : Type v) [group G] [field F]
  [fintype G] [mul_semiring_action G F] [has_faithful_scalar G F] :
  function.bijective (mul_semiring_action.to_alg_hom _ _ : G → F →ₐ[subfield G F] F) :=
begin
  rw fintype.bijective_iff_injective_and_card,
  split,
  { exact mul_semiring_action.to_alg_hom_injective _ F },
  { apply le_antisymm,
    { exact fintype.card_le_of_injective _ (mul_semiring_action.to_alg_hom_injective _ F) },
    { rw ← finrank_eq_card G F,
      exact has_le.le.trans_eq (finrank_alg_hom _ F) (finrank_linear_map' _ _ _) } },
end

/-- Bijection between G and algebra homomorphisms that fix the fixed points -/
def to_alg_hom_equiv (G : Type u) (F : Type v) [group G] [field F]
  [fintype G] [mul_semiring_action G F] [has_faithful_scalar G F] :
    G ≃ (F →ₐ[fixed_points.subfield G F] F) :=
equiv.of_bijective _ (to_alg_hom_bijective G F)

end fixed_points<|MERGE_RESOLUTION|>--- conflicted
+++ resolved
@@ -265,11 +265,7 @@
 end fixed_points
 
 lemma linear_independent_to_linear_map (R : Type u) (A : Type v) (B : Type w)
-<<<<<<< HEAD
-  [comm_semiring R] [ring A] [domain A] [algebra R A]
-=======
-  [comm_semiring R] [comm_ring A] [algebra R A]
->>>>>>> 5041610a
+  [comm_semiring R] [ring A] [algebra R A]
   [comm_ring B] [integral_domain B] [algebra R B] :
   linear_independent B (alg_hom.to_linear_map : (A →ₐ[R] B) → (A →ₗ[R] B)) :=
 have linear_independent B (linear_map.lto_fun R A B ∘ alg_hom.to_linear_map),
