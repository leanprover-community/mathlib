/-
Copyright (c) 2020 Anne Baanen. All rights reserved.
Released under Apache 2.0 license as described in the file LICENSE.
Authors: Anne Baanen
-/

import field_theory.subfield
import field_theory.tower
import ring_theory.algebraic

/-!
# Intermediate fields

Let `L / K` be a field extension, given as an instance `algebra K L`.
This file defines the type of fields in between `K` and `L`, `intermediate_field K L`.
An `intermediate_field K L` is a subfield of `L` which contains (the image of) `K`,
i.e. it is a `subfield L` and a `subalgebra K L`.

## Main definitions

 * `intermediate_field K L` : the type of intermediate fields between `K` and `L`.

 * `subalgebra.to_intermediate_field`: turns a subalgebra closed under `⁻¹`
   into an intermediate field

 * `subfield.to_intermediate_field`: turns a subfield containing the image of `K`
   into an intermediate field

* `intermediate_field.map`: map an intermediate field along an `alg_hom`

## Implementation notes

Intermediate fields are defined with a structure extending `subfield` and `subalgebra`.
A `subalgebra` is closed under all operations except `⁻¹`,

## Tags
intermediate field, field extension
-/

open finite_dimensional
open_locale big_operators

variables (K L : Type*) [field K] [field L] [algebra K L]

/-- `S : intermediate_field K L` is a subset of `L` such that there is a field
tower `L / S / K`. -/
structure intermediate_field extends subalgebra K L :=
(neg_mem' : ∀ x ∈ carrier, -x ∈ carrier)
(inv_mem' : ∀ x ∈ carrier, x⁻¹ ∈ carrier)

/-- Reinterpret an `intermediate_field` as a `subalgebra`. -/
add_decl_doc intermediate_field.to_subalgebra

variables {K L} (S : intermediate_field K L)

namespace intermediate_field

/-- Reinterpret an `intermediate_field` as a `subfield`. -/
def to_subfield : subfield L := { ..S.to_subalgebra, ..S }

instance : set_like (intermediate_field K L) L :=
⟨λ S, S.to_subalgebra.carrier, by { rintros ⟨⟨⟩⟩ ⟨⟨⟩⟩ ⟨h⟩, congr, }⟩

@[simp]
lemma mem_carrier {s : intermediate_field K L} {x : L} : x ∈ s.carrier ↔ x ∈ s := iff.rfl

/-- Two intermediate fields are equal if they have the same elements. -/
@[ext] theorem ext {S T : intermediate_field K L} (h : ∀ x, x ∈ S ↔ x ∈ T) : S = T :=
set_like.ext h

@[simp] lemma coe_to_subalgebra : (S.to_subalgebra : set L) = S := rfl

@[simp] lemma coe_to_subfield : (S.to_subfield : set L) = S := rfl

@[simp] lemma mem_mk (s : set L) (hK : ∀ x, algebra_map K L x ∈ s)
  (ho hm hz ha hn hi) (x : L) :
  x ∈ intermediate_field.mk (subalgebra.mk s ho hm hz ha hK) hn hi ↔ x ∈ s := iff.rfl

@[simp] lemma mem_to_subalgebra (s : intermediate_field K L) (x : L) :
  x ∈ s.to_subalgebra ↔ x ∈ s := iff.rfl

@[simp] lemma mem_to_subfield (s : intermediate_field K L) (x : L) :
  x ∈ s.to_subfield ↔ x ∈ s := iff.rfl

/-- An intermediate field contains the image of the smaller field. -/
theorem algebra_map_mem (x : K) : algebra_map K L x ∈ S :=
S.algebra_map_mem' x

/-- An intermediate field contains the ring's 1. -/
theorem one_mem : (1 : L) ∈ S := S.one_mem'

/-- An intermediate field contains the ring's 0. -/
theorem zero_mem : (0 : L) ∈ S := S.zero_mem'

/-- An intermediate field is closed under multiplication. -/
theorem mul_mem : ∀ {x y : L}, x ∈ S → y ∈ S → x * y ∈ S := S.mul_mem'

/-- An intermediate field is closed under scalar multiplication. -/
theorem smul_mem {y : L} : y ∈ S → ∀ {x : K}, x • y ∈ S := S.to_subalgebra.smul_mem

/-- An intermediate field is closed under addition. -/
theorem add_mem : ∀ {x y : L}, x ∈ S → y ∈ S → x + y ∈ S := S.add_mem'

/-- An intermediate field is closed under subtraction -/
theorem sub_mem {x y : L} (hx : x ∈ S) (hy : y ∈ S) : x - y ∈ S :=
S.to_subfield.sub_mem hx hy

/-- An intermediate field is closed under negation. -/
theorem neg_mem : ∀ {x : L}, x ∈ S → -x ∈ S := S.neg_mem'

/-- An intermediate field is closed under inverses. -/
theorem inv_mem : ∀ {x : L}, x ∈ S → x⁻¹ ∈ S := S.inv_mem'

/-- An intermediate field is closed under division. -/
theorem div_mem {x y : L} (hx : x ∈ S) (hy : y ∈ S) : x / y ∈ S :=
S.to_subfield.div_mem hx hy

/-- Copy of an intermediate field with a new `carrier` equal to the old one. Useful to fix
definitional equalities. -/
protected def copy (S : intermediate_field K L) (s : set L) (hs : s = ↑S) :
  intermediate_field K L :=
{ to_subalgebra := S.to_subalgebra.copy s (hs : s = (S.to_subalgebra).carrier),
  neg_mem' :=
    have hs' : (S.to_subalgebra.copy s hs).carrier = (S.to_subalgebra).carrier := hs,
    hs'.symm ▸ S.neg_mem',
  inv_mem' :=
    have hs' : (S.to_subalgebra.copy s hs).carrier = (S.to_subalgebra).carrier := hs,
    hs'.symm ▸ S.inv_mem' }

@[simp] lemma coe_copy (S : intermediate_field K L) (s : set L) (hs : s = ↑S) :
  (S.copy s hs : set L) = s := rfl

lemma copy_eq (S : intermediate_field K L) (s : set L) (hs : s = ↑S) : S.copy s hs = S :=
set_like.coe_injective hs

/-- Product of a list of elements in an intermediate_field is in the intermediate_field. -/
lemma list_prod_mem {l : list L} : (∀ x ∈ l, x ∈ S) → l.prod ∈ S :=
S.to_subfield.list_prod_mem

/-- Sum of a list of elements in an intermediate field is in the intermediate_field. -/
lemma list_sum_mem {l : list L} : (∀ x ∈ l, x ∈ S) → l.sum ∈ S :=
S.to_subfield.list_sum_mem

/-- Product of a multiset of elements in an intermediate field is in the intermediate_field. -/
lemma multiset_prod_mem (m : multiset L) :
  (∀ a ∈ m, a ∈ S) → m.prod ∈ S :=
S.to_subfield.multiset_prod_mem m

/-- Sum of a multiset of elements in a `intermediate_field` is in the `intermediate_field`. -/
lemma multiset_sum_mem (m : multiset L) :
  (∀ a ∈ m, a ∈ S) → m.sum ∈ S :=
S.to_subfield.multiset_sum_mem m

/-- Product of elements of an intermediate field indexed by a `finset` is in the intermediate_field.
-/
lemma prod_mem {ι : Type*} {t : finset ι} {f : ι → L} (h : ∀ c ∈ t, f c ∈ S) :
  ∏ i in t, f i ∈ S :=
S.to_subfield.prod_mem h

/-- Sum of elements in a `intermediate_field` indexed by a `finset` is in the `intermediate_field`.
-/
lemma sum_mem {ι : Type*} {t : finset ι} {f : ι → L} (h : ∀ c ∈ t, f c ∈ S) :
  ∑ i in t, f i ∈ S :=
S.to_subfield.sum_mem h

lemma pow_mem {x : L} (hx : x ∈ S) : ∀ (n : ℤ), x^n ∈ S
| (n : ℕ) := by { rw zpow_coe_nat, exact S.to_subfield.pow_mem hx _, }
| -[1+ n] := by { rw [zpow_neg_succ_of_nat],
    exact S.to_subfield.inv_mem (S.to_subfield.pow_mem hx _) }

lemma zsmul_mem {x : L} (hx : x ∈ S) (n : ℤ) :
  n • x ∈ S := S.to_subfield.zsmul_mem hx n

lemma coe_int_mem (n : ℤ) : (n : L) ∈ S :=
by simp only [← zsmul_one, zsmul_mem, one_mem]

end intermediate_field

/-- Turn a subalgebra closed under inverses into an intermediate field -/
def subalgebra.to_intermediate_field (S : subalgebra K L) (inv_mem : ∀ x ∈ S, x⁻¹ ∈ S) :
  intermediate_field K L :=
{ neg_mem' := λ x, S.neg_mem,
  inv_mem' := inv_mem,
  .. S }

@[simp] lemma to_subalgebra_to_intermediate_field
  (S : subalgebra K L) (inv_mem : ∀ x ∈ S, x⁻¹ ∈ S) :
  (S.to_intermediate_field inv_mem).to_subalgebra = S :=
by { ext, refl }

@[simp] lemma to_intermediate_field_to_subalgebra
  (S : intermediate_field K L) (inv_mem : ∀ x ∈ S.to_subalgebra, x⁻¹ ∈ S) :
  S.to_subalgebra.to_intermediate_field inv_mem = S :=
by { ext, refl }


/-- Turn a subfield of `L` containing the image of `K` into an intermediate field -/
def subfield.to_intermediate_field (S : subfield L)
  (algebra_map_mem : ∀ x, algebra_map K L x ∈ S) :
  intermediate_field K L :=
{ algebra_map_mem' := algebra_map_mem,
  .. S }

namespace intermediate_field

/-- An intermediate field inherits a field structure -/
instance to_field : field S :=
S.to_subfield.to_field

@[simp, norm_cast] lemma coe_add (x y : S) : (↑(x + y) : L) = ↑x + ↑y := rfl
@[simp, norm_cast] lemma coe_neg (x : S) : (↑(-x) : L) = -↑x := rfl
@[simp, norm_cast] lemma coe_mul (x y : S) : (↑(x * y) : L) = ↑x * ↑y := rfl
@[simp, norm_cast] lemma coe_inv (x : S) : (↑(x⁻¹) : L) = (↑x)⁻¹ := rfl
@[simp, norm_cast] lemma coe_zero : ((0 : S) : L) = 0 := rfl
@[simp, norm_cast] lemma coe_one : ((1 : S) : L) = 1 := rfl
@[simp, norm_cast] lemma coe_pow (x : S) (n : ℕ) : (↑(x ^ n) : L) = ↑x ^ n :=
begin
  induction n with n ih,
  { simp },
  { simp [pow_succ, ih] }
end

/-! `intermediate_field`s inherit structure from their `subalgebra` coercions. -/

instance module' {R} [semiring R] [has_scalar R K] [module R L] [is_scalar_tower R K L] :
  module R S :=
S.to_subalgebra.module'
instance module : module K S := S.to_subalgebra.module

instance is_scalar_tower {R} [semiring R] [has_scalar R K] [module R L]
  [is_scalar_tower R K L] :
  is_scalar_tower R K S :=
S.to_subalgebra.is_scalar_tower

@[simp] lemma coe_smul {R} [semiring R] [has_scalar R K] [module R L] [is_scalar_tower R K L]
  (r : R) (x : S) :
  ↑(r • x) = (r • x : L) := rfl

instance algebra' {K'} [comm_semiring K'] [has_scalar K' K] [algebra K' L]
  [is_scalar_tower K' K L] :
  algebra K' S :=
S.to_subalgebra.algebra'
instance algebra : algebra K S := S.to_subalgebra.algebra

instance to_algebra {R : Type*} [semiring R] [algebra L R] : algebra S R :=
S.to_subalgebra.to_algebra

instance is_scalar_tower_bot {R : Type*} [semiring R] [algebra L R] :
  is_scalar_tower S L R :=
is_scalar_tower.subalgebra _ _ _ S.to_subalgebra

instance is_scalar_tower_mid {R : Type*} [semiring R] [algebra L R] [algebra K R]
  [is_scalar_tower K L R] : is_scalar_tower K S R :=
is_scalar_tower.subalgebra' _ _ _ S.to_subalgebra

/-- Specialize `is_scalar_tower_mid` to the common case where the top field is `L` -/
instance is_scalar_tower_mid' : is_scalar_tower K S L :=
S.is_scalar_tower_mid

variables {L' : Type*} [field L'] [algebra K L']

/-- If `f : L →+* L'` fixes `K`, `S.map f` is the intermediate field between `L'` and `K`
such that `x ∈ S ↔ f x ∈ S.map f`. -/
def map (f : L →ₐ[K] L') : intermediate_field K L' :=
{ inv_mem' := by { rintros _ ⟨x, hx, rfl⟩, exact ⟨x⁻¹, S.inv_mem hx, f.map_inv x⟩ },
  neg_mem' := λ x hx, (S.to_subalgebra.map f).neg_mem hx,
  .. S.to_subalgebra.map f}

lemma map_map {K L₁ L₂ L₃ : Type*} [field K] [field L₁] [algebra K L₁]
  [field L₂] [algebra K L₂] [field L₃] [algebra K L₃]
  (E : intermediate_field K L₁) (f : L₁ →ₐ[K] L₂) (g : L₂ →ₐ[K] L₃) :
  (E.map f).map g = E.map (g.comp f) :=
set_like.coe_injective $ set.image_image _ _ _

/-- Given an equivalence `e : L ≃ₐ[K] M` of `K`-field extensions and an intermediate
field `E` of `L/K`, `intermediate_field_equiv_map e E` is the induced equivalence
between `E` and `E.map e` -/
<<<<<<< HEAD
def intermediate_field_equiv_map (e : L ≃ₐ[K] L') (E : intermediate_field K L) :
=======
@[simps] def intermediate_field_equiv_map {K L M : Type*} [field K] [field L] [field M]
  [algebra K L] [algebra K M] (e : L ≃ₐ[K] M) (E : intermediate_field K L) :
>>>>>>> b3476720
  E ≃ₐ[K] (E.map e.to_alg_hom) :=
e.subalgebra_equiv_map E.to_subalgebra

/-- The embedding from an intermediate field of `L / K` to `L`. -/
def val : S →ₐ[K] L :=
S.to_subalgebra.val

@[simp] theorem coe_val : ⇑S.val = coe := rfl

@[simp] lemma val_mk {x : L} (hx : x ∈ S) : S.val ⟨x, hx⟩ = x := rfl

lemma range_val : S.val.range = S.to_subalgebra :=
S.to_subalgebra.range_val

variables {S}

lemma to_subalgebra_injective {S S' : intermediate_field K L}
  (h : S.to_subalgebra = S'.to_subalgebra) : S = S' :=
by { ext, rw [← mem_to_subalgebra, ← mem_to_subalgebra, h] }

variables (S)

lemma set_range_subset : set.range (algebra_map K L) ⊆ S :=
S.to_subalgebra.range_subset

lemma field_range_le : (algebra_map K L).field_range ≤ S.to_subfield :=
λ x hx, S.to_subalgebra.range_subset (by rwa [set.mem_range, ← ring_hom.mem_field_range])

@[simp] lemma to_subalgebra_le_to_subalgebra {S S' : intermediate_field K L} :
  S.to_subalgebra ≤ S'.to_subalgebra ↔ S ≤ S' := iff.rfl

@[simp] lemma to_subalgebra_lt_to_subalgebra {S S' : intermediate_field K L} :
  S.to_subalgebra < S'.to_subalgebra ↔ S < S' := iff.rfl

variables {S}

section tower

/-- Lift an intermediate_field of an intermediate_field -/
def lift1 {F : intermediate_field K L} (E : intermediate_field K F) : intermediate_field K L :=
  map E (val F)

/-- Lift an intermediate_field of an intermediate_field -/
def lift2 {F : intermediate_field K L} (E : intermediate_field F L) : intermediate_field K L :=
{ carrier := E.carrier,
  zero_mem' := zero_mem E,
  add_mem' := λ x y, add_mem E,
  neg_mem' := λ x, neg_mem E,
  one_mem' := one_mem E,
  mul_mem' := λ x y, mul_mem E,
  inv_mem' := λ x, inv_mem E,
  algebra_map_mem' := λ x, algebra_map_mem E (algebra_map K F x) }

instance has_lift1 {F : intermediate_field K L} :
  has_lift_t (intermediate_field K F) (intermediate_field K L) := ⟨lift1⟩

instance has_lift2 {F : intermediate_field K L} :
  has_lift_t (intermediate_field F L) (intermediate_field K L) := ⟨lift2⟩

@[simp] lemma mem_lift2 {F : intermediate_field K L} {E : intermediate_field F L} {x : L} :
  x ∈ (↑E : intermediate_field K L) ↔ x ∈ E := iff.rfl

/-- This was formerly an instance called `lift2_alg`, but an instance above already provides it. -/
example {F : intermediate_field K L} {E : intermediate_field F L} : algebra K E :=
by apply_instance

lemma lift2_algebra_map {F : intermediate_field K L} {E : intermediate_field F L} :
  algebra_map K E = (algebra_map F E).comp (algebra_map K F) := rfl

instance lift2_tower {F : intermediate_field K L} {E : intermediate_field F L} :
  is_scalar_tower K F E :=
E.is_scalar_tower

/-- `lift2` is isomorphic to the original `intermediate_field`. -/
def lift2_alg_equiv {F : intermediate_field K L} (E : intermediate_field F L) :
  (↑E : intermediate_field K L) ≃ₐ[K] E :=
alg_equiv.refl

end tower

section finite_dimensional

variables (F E : intermediate_field K L)

instance finite_dimensional_left [finite_dimensional K L] : finite_dimensional K F :=
finite_dimensional.finite_dimensional_submodule F.to_subalgebra.to_submodule

instance finite_dimensional_right [finite_dimensional K L] : finite_dimensional F L :=
right K F L

@[simp] lemma dim_eq_dim_subalgebra :
  module.rank K F.to_subalgebra = module.rank K F := rfl

@[simp] lemma finrank_eq_finrank_subalgebra :
  finrank K F.to_subalgebra = finrank K F := rfl

variables {F} {E}

@[simp] lemma to_subalgebra_eq_iff : F.to_subalgebra = E.to_subalgebra ↔ F = E :=
by { rw [set_like.ext_iff, set_like.ext'_iff, set.ext_iff], refl }

lemma eq_of_le_of_finrank_le [finite_dimensional K L] (h_le : F ≤ E)
  (h_finrank : finrank K E ≤ finrank K F) : F = E :=
to_subalgebra_injective $ subalgebra.to_submodule_injective $ eq_of_le_of_finrank_le h_le h_finrank

lemma eq_of_le_of_finrank_eq [finite_dimensional K L] (h_le : F ≤ E)
  (h_finrank : finrank K F = finrank K E) : F = E :=
eq_of_le_of_finrank_le h_le h_finrank.ge

lemma eq_of_le_of_finrank_le' [finite_dimensional K L] (h_le : F ≤ E)
  (h_finrank : finrank F L ≤ finrank E L) : F = E :=
begin
  apply eq_of_le_of_finrank_le h_le,
  have h1 := finrank_mul_finrank K F L,
  have h2 := finrank_mul_finrank K E L,
  have h3 : 0 < finrank E L := finrank_pos,
  nlinarith,
end

lemma eq_of_le_of_finrank_eq' [finite_dimensional K L] (h_le : F ≤ E)
  (h_finrank : finrank F L = finrank E L) : F = E :=
eq_of_le_of_finrank_le' h_le h_finrank.le

end finite_dimensional

end intermediate_field

/-- If `L/K` is algebraic, the `K`-subalgebras of `L` are all fields.  -/
def subalgebra_equiv_intermediate_field (alg : algebra.is_algebraic K L) :
  subalgebra K L ≃o intermediate_field K L :=
{ to_fun := λ S, S.to_intermediate_field (λ x hx, S.inv_mem_of_algebraic (alg (⟨x, hx⟩ : S))),
  inv_fun := λ S, S.to_subalgebra,
  left_inv := λ S, to_subalgebra_to_intermediate_field _ _,
  right_inv := λ S, to_intermediate_field_to_subalgebra _ _,
  map_rel_iff' := λ S S', iff.rfl }

@[simp] lemma mem_subalgebra_equiv_intermediate_field (alg : algebra.is_algebraic K L)
  {S : subalgebra K L} {x : L} :
  x ∈ subalgebra_equiv_intermediate_field alg S ↔ x ∈ S :=
iff.rfl

@[simp] lemma mem_subalgebra_equiv_intermediate_field_symm (alg : algebra.is_algebraic K L)
  {S : intermediate_field K L} {x : L} :
  x ∈ (subalgebra_equiv_intermediate_field alg).symm S ↔ x ∈ S :=
iff.rfl<|MERGE_RESOLUTION|>--- conflicted
+++ resolved
@@ -275,12 +275,8 @@
 /-- Given an equivalence `e : L ≃ₐ[K] M` of `K`-field extensions and an intermediate
 field `E` of `L/K`, `intermediate_field_equiv_map e E` is the induced equivalence
 between `E` and `E.map e` -/
-<<<<<<< HEAD
-def intermediate_field_equiv_map (e : L ≃ₐ[K] L') (E : intermediate_field K L) :
-=======
 @[simps] def intermediate_field_equiv_map {K L M : Type*} [field K] [field L] [field M]
   [algebra K L] [algebra K M] (e : L ≃ₐ[K] M) (E : intermediate_field K L) :
->>>>>>> b3476720
   E ≃ₐ[K] (E.map e.to_alg_hom) :=
 e.subalgebra_equiv_map E.to_subalgebra
 
