--- conflicted
+++ resolved
@@ -212,13 +212,8 @@
 @[simp, norm_cast] lemma coe_inv (x : S) : (↑(x⁻¹) : L) = (↑x)⁻¹ := rfl
 @[simp, norm_cast] lemma coe_zero : ((0 : S) : L) = 0 := rfl
 @[simp, norm_cast] lemma coe_one : ((1 : S) : L) = 1 := rfl
-<<<<<<< HEAD
-@[simp, norm_cast] lemma coe_pow (x : S) (n : ℕ) : (↑(x ^ n) : L) = (↑x : L) ^ n :=
-@is_submonoid.coe_pow L _ S.to_subfield.to_submonoid _ x n
-=======
 @[simp, norm_cast] lemma coe_pow (x : S) (n : ℕ) : (↑(x ^ n) : L) = ↑x ^ n :=
 @nat.rec (λ n, (↑(x ^ n) : L) = ↑x ^ n) rfl (λ _ h, congr_arg (has_mul.mul ↑x) h) n
->>>>>>> c2777528
 
 instance algebra : algebra K S :=
 S.to_subalgebra.algebra
