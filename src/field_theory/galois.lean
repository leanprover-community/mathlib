/-
Copyright (c) 2020 Thomas Browning, Patrick Lutz. All rights reserved.
Released under Apache 2.0 license as described in the file LICENSE.
Authors: Thomas Browning, Patrick Lutz
-/

import field_theory.is_alg_closed.algebraic_closure
import field_theory.primitive_element
import field_theory.fixed
import group_theory.group_action.fixing_subgroup

/-!
# Galois Extensions

In this file we define Galois extensions as extensions which are both separable and normal.

## Main definitions

- `is_galois F E` where `E` is an extension of `F`
- `fixed_field H` where `H : subgroup (E ≃ₐ[F] E)`
- `fixing_subgroup K` where `K : intermediate_field F E`
- `galois_correspondence` where `E/F` is finite dimensional and Galois

## Main results

- `intermediate_field.fixing_subgroup_fixed_field` : If `E/F` is finite dimensional (but not
  necessarily Galois) then `fixing_subgroup (fixed_field H) = H`
- `intermediate_field.fixed_field_fixing_subgroup`: If `E/F` is finite dimensional and Galois
  then `fixed_field (fixing_subgroup K) = K`

Together, these two results prove the Galois correspondence.

- `is_galois.tfae` : Equivalent characterizations of a Galois extension of finite degree
-/

open_locale polynomial

open finite_dimensional alg_equiv


section

variables (F : Type*) [field F] (E : Type*) [field E] [algebra F E]

/-- A field extension E/F is galois if it is both separable and normal. Note that in mathlib
a separable extension of fields is by definition algebraic. -/
class is_galois : Prop :=
[to_is_separable : is_separable F E]
[to_normal : normal F E]

variables {F E}

theorem is_galois_iff : is_galois F E ↔ is_separable F E ∧ normal F E :=
⟨λ h, ⟨h.1, h.2⟩, λ h, { to_is_separable := h.1, to_normal := h.2 }⟩

attribute [instance, priority 100] -- see Note [lower instance priority]
is_galois.to_is_separable is_galois.to_normal

variables (F E)

namespace is_galois

instance self : is_galois F F :=
⟨⟩

variables (F) {E}

lemma integral [is_galois F E] (x : E) : is_integral F x := to_normal.is_integral x

lemma separable [is_galois F E] (x : E) : (minpoly F x).separable := is_separable.separable F x

lemma splits [is_galois F E] (x : E) : (minpoly F x).splits (algebra_map F E) := normal.splits' x

variables (F E)

instance of_fixed_field (G : Type*) [group G] [finite G] [mul_semiring_action G E] :
  is_galois (fixed_points.subfield G E) E :=
⟨⟩

lemma intermediate_field.adjoin_simple.card_aut_eq_finrank
  [finite_dimensional F E] {α : E} (hα : is_integral F α)
  (h_sep : (minpoly F α).separable)
  (h_splits : (minpoly F α).splits (algebra_map F F⟮α⟯)) :
  fintype.card (F⟮α⟯ ≃ₐ[F] F⟮α⟯) = finrank F F⟮α⟯ :=
begin
  letI : fintype (F⟮α⟯ →ₐ[F] F⟮α⟯) := intermediate_field.fintype_of_alg_hom_adjoin_integral F hα,
  rw intermediate_field.adjoin.finrank hα,
  rw ← intermediate_field.card_alg_hom_adjoin_integral F hα h_sep h_splits,
  exact fintype.card_congr (alg_equiv_equiv_alg_hom F F⟮α⟯)
end

lemma card_aut_eq_finrank [finite_dimensional F E] [is_galois F E] :
  fintype.card (E ≃ₐ[F] E) = finrank F E :=
begin
  cases field.exists_primitive_element F E with α hα,
  let iso : F⟮α⟯ ≃ₐ[F] E :=
  { to_fun := λ e, e.val,
    inv_fun := λ e, ⟨e, by { rw hα, exact intermediate_field.mem_top }⟩,
    left_inv := λ _, by { ext, refl },
    right_inv := λ _, rfl,
    map_mul' := λ _ _, rfl,
    map_add' := λ _ _, rfl,
    commutes' := λ _, rfl },
  have H : is_integral F α := is_galois.integral F α,
  have h_sep : (minpoly F α).separable := is_galois.separable F α,
  have h_splits : (minpoly F α).splits (algebra_map F E) := is_galois.splits F α,
  replace h_splits : polynomial.splits (algebra_map F F⟮α⟯) (minpoly F α),
  { have p : iso.symm.to_alg_hom.to_ring_hom.comp (algebra_map F E) = (algebra_map F ↥F⟮α⟯),
    { ext, simp, },
    simpa [p] using polynomial.splits_comp_of_splits
      (algebra_map F E) iso.symm.to_alg_hom.to_ring_hom h_splits, },
  rw ← linear_equiv.finrank_eq iso.to_linear_equiv,
  rw ← intermediate_field.adjoin_simple.card_aut_eq_finrank F E H h_sep h_splits,
  apply fintype.card_congr,
  apply equiv.mk (λ ϕ, iso.trans (trans ϕ iso.symm)) (λ ϕ, iso.symm.trans (trans ϕ iso)),
  { intro ϕ, ext1, simp only [trans_apply, apply_symm_apply] },
  { intro ϕ, ext1, simp only [trans_apply, symm_apply_apply] },
end

end is_galois

end

section is_galois_tower

variables (F K E : Type*) [field F] [field K] [field E] {E' : Type*} [field E'] [algebra F E']
variables [algebra F K] [algebra F E] [algebra K E] [is_scalar_tower F K E]

lemma is_galois.tower_top_of_is_galois [is_galois F E] : is_galois K E :=
{ to_is_separable := is_separable_tower_top_of_is_separable F K E,
  to_normal := normal.tower_top_of_normal F K E }

variables {F E}

@[priority 100] -- see Note [lower instance priority]
instance is_galois.tower_top_intermediate_field (K : intermediate_field F E) [h : is_galois F E] :
  is_galois K E := is_galois.tower_top_of_is_galois F K E

lemma is_galois_iff_is_galois_bot : is_galois (⊥ : intermediate_field F E) E ↔ is_galois F E :=
begin
  split,
  { introI h,
    exact is_galois.tower_top_of_is_galois (⊥ : intermediate_field F E) F E },
  { introI h, apply_instance },
end

lemma is_galois.of_alg_equiv [h : is_galois F E] (f : E ≃ₐ[F] E') : is_galois F E' :=
{ to_is_separable := is_separable.of_alg_hom F E f.symm, to_normal := normal.of_alg_equiv f }

lemma alg_equiv.transfer_galois (f : E ≃ₐ[F] E') : is_galois F E ↔ is_galois F E' :=
⟨λ h, by exactI is_galois.of_alg_equiv f, λ h, by exactI is_galois.of_alg_equiv f.symm⟩

lemma is_galois_iff_is_galois_top : is_galois F (⊤ : intermediate_field F E) ↔ is_galois F E :=
(intermediate_field.top_equiv : (⊤ : intermediate_field F E) ≃ₐ[F] E).transfer_galois

instance is_galois_bot : is_galois F (⊥ : intermediate_field F E) :=
(intermediate_field.bot_equiv F E).transfer_galois.mpr (is_galois.self F)

end is_galois_tower

section galois_correspondence

variables {F : Type*} [field F] {E : Type*} [field E] [algebra F E]
variables (H : subgroup (E ≃ₐ[F] E)) (K : intermediate_field F E)

/-- The intermediate field of fixed points fixed by a monoid action that commutes with the
`F`-action on `E`. -/
def fixed_points.intermediate_field (M : Type*) [monoid M] [mul_semiring_action M E]
  [smul_comm_class M F E] : intermediate_field F E :=
{ carrier := mul_action.fixed_points M E,
  algebra_map_mem' := λ a g, by rw [algebra.algebra_map_eq_smul_one, smul_comm, smul_one],
  ..fixed_points.subfield M E }

namespace intermediate_field

/-- The intermediate_field fixed by a subgroup -/
def fixed_field : intermediate_field F E :=
<<<<<<< HEAD
{ carrier := mul_action.fixed_points H E,
  zero_mem' := λ g, smul_zero g,
  add_mem' := λ a b hx hy g, by rw [smul_add g a b, hx, hy],
  neg_mem' := λ a hx g, by rw [smul_neg g a, hx],
  one_mem' := λ g, smul_one g,
  mul_mem' := λ a b hx hy g, by rw [smul_mul' g a b, hx, hy],
  inv_mem' := λ a hx g, by rw [smul_inv' _ g a, hx],
  mul_comm' := λ _ _ _ _, mul_comm _ _,
  algebra_map_mem' := λ a g, commutes g a }

lemma finrank_fixed_field_eq_card [finite_dimensional F E] :
=======
fixed_points.intermediate_field H

lemma finrank_fixed_field_eq_card [finite_dimensional F E] [decidable_pred (∈ H)] :
>>>>>>> 730c6d4c
  finrank (fixed_field H) E = fintype.card H :=
fixed_points.finrank_eq_card H E

/-- The subgroup fixing an intermediate_field -/
def fixing_subgroup : subgroup (E ≃ₐ[F] E) :=
fixing_subgroup (E ≃ₐ[F] E) (K : set E)

lemma le_iff_le : K ≤ fixed_field H ↔ H ≤ fixing_subgroup K :=
⟨λ h g hg x, h (subtype.mem x) ⟨g, hg⟩, λ h x hx g, h (subtype.mem g) ⟨x, hx⟩⟩

/-- The fixing_subgroup of `K : intermediate_field F E` is isomorphic to `E ≃ₐ[K] E` -/
def fixing_subgroup_equiv : fixing_subgroup K ≃* (E ≃ₐ[K] E) :=
{ to_fun := λ ϕ, { commutes' := ϕ.mem, ..alg_equiv.to_ring_equiv ↑ϕ },
  inv_fun := λ ϕ, ⟨ϕ.restrict_scalars _, ϕ.commutes⟩,
  left_inv := λ _, by { ext, refl },
  right_inv := λ _, by { ext, refl },
  map_mul' := λ _ _, by { ext, refl } }

theorem fixing_subgroup_fixed_field [finite_dimensional F E] :
  fixing_subgroup (fixed_field H) = H :=
begin
  have H_le : H ≤ (fixing_subgroup (fixed_field H)) := (le_iff_le _ _).mp le_rfl,
  classical,
  suffices : fintype.card H = fintype.card (fixing_subgroup (fixed_field H)),
  { exact set_like.coe_injective
      (set.eq_of_inclusion_surjective ((fintype.bijective_iff_injective_and_card
        (set.inclusion H_le)).mpr ⟨set.inclusion_injective H_le, this⟩).2).symm },
  apply fintype.card_congr,
  refine (fixed_points.to_alg_hom_equiv H E).trans _,
  refine (alg_equiv_equiv_alg_hom (fixed_field H) E).to_equiv.symm.trans _,
  exact (fixing_subgroup_equiv (fixed_field H)).to_equiv.symm
end

instance fixed_field.algebra : algebra K (fixed_field (fixing_subgroup K)) :=
{ smul := λ x y, ⟨x*y, λ ϕ, by rw [smul_mul', (show ϕ • ↑x = ↑x, by exact subtype.mem ϕ x),
    (show ϕ • ↑y = ↑y, by exact subtype.mem y ϕ)]⟩,
  to_fun := λ x, ⟨x, λ ϕ, subtype.mem ϕ x⟩,
  map_zero' := rfl,
  map_add' := λ _ _, rfl,
  map_one' := rfl,
  map_mul' := λ _ _, rfl,
  commutes' := λ _ _, mul_comm _ _,
  smul_def' := λ _ _, rfl }

instance fixed_field.is_scalar_tower : is_scalar_tower K (fixed_field (fixing_subgroup K)) E :=
⟨λ _ _ _, mul_assoc _ _ _⟩

end intermediate_field

namespace is_galois
theorem fixed_field_fixing_subgroup [finite_dimensional F E] [h : is_galois F E] :
  intermediate_field.fixed_field (intermediate_field.fixing_subgroup K) = K :=
begin
  have K_le : K ≤ intermediate_field.fixed_field (intermediate_field.fixing_subgroup K) :=
    (intermediate_field.le_iff_le _ _).mpr le_rfl,
  suffices : finrank K E =
    finrank (intermediate_field.fixed_field (intermediate_field.fixing_subgroup K)) E,
  { exact (intermediate_field.eq_of_le_of_finrank_eq' K_le this).symm },
  classical,
  rw [intermediate_field.finrank_fixed_field_eq_card,
    fintype.card_congr (intermediate_field.fixing_subgroup_equiv K).to_equiv],
  exact (card_aut_eq_finrank K E).symm,
end

lemma card_fixing_subgroup_eq_finrank [decidable_pred (∈ intermediate_field.fixing_subgroup K)]
  [finite_dimensional F E] [is_galois F E] :
  fintype.card (intermediate_field.fixing_subgroup K) = finrank K E :=
by conv { to_rhs, rw [←fixed_field_fixing_subgroup K,
  intermediate_field.finrank_fixed_field_eq_card] }

/-- The Galois correspondence from intermediate fields to subgroups -/
def intermediate_field_equiv_subgroup [finite_dimensional F E] [is_galois F E] :
  intermediate_field F E ≃o (subgroup (E ≃ₐ[F] E))ᵒᵈ :=
{ to_fun := intermediate_field.fixing_subgroup,
  inv_fun := intermediate_field.fixed_field,
  left_inv := λ K, fixed_field_fixing_subgroup K,
  right_inv := λ H, intermediate_field.fixing_subgroup_fixed_field H,
  map_rel_iff' := λ K L, by { rw [←fixed_field_fixing_subgroup L, intermediate_field.le_iff_le,
                                  fixed_field_fixing_subgroup L], refl } }

/-- The Galois correspondence as a galois_insertion -/
def galois_insertion_intermediate_field_subgroup [finite_dimensional F E] :
  galois_insertion (order_dual.to_dual ∘
      (intermediate_field.fixing_subgroup : intermediate_field F E → subgroup (E ≃ₐ[F] E)))
    ((intermediate_field.fixed_field : subgroup (E ≃ₐ[F] E) → intermediate_field F E) ∘
      order_dual.to_dual) :=
{ choice := λ K _, intermediate_field.fixing_subgroup K,
  gc := λ K H, (intermediate_field.le_iff_le H K).symm,
  le_l_u := λ H, le_of_eq (intermediate_field.fixing_subgroup_fixed_field H).symm,
  choice_eq := λ K _, rfl }

/-- The Galois correspondence as a galois_coinsertion -/
def galois_coinsertion_intermediate_field_subgroup [finite_dimensional F E] [is_galois F E] :
  galois_coinsertion (order_dual.to_dual ∘
      (intermediate_field.fixing_subgroup : intermediate_field F E → subgroup (E ≃ₐ[F] E)))
    ((intermediate_field.fixed_field : subgroup (E ≃ₐ[F] E) → intermediate_field F E) ∘
      order_dual.to_dual) :=
{ choice := λ H _, intermediate_field.fixed_field H,
  gc := λ K H, (intermediate_field.le_iff_le H K).symm,
  u_l_le := λ K, le_of_eq (fixed_field_fixing_subgroup K),
  choice_eq := λ H _, rfl }

end is_galois

end galois_correspondence

section galois_equivalent_definitions

variables (F : Type*) [field F] (E : Type*) [field E] [algebra F E]

namespace is_galois

lemma is_separable_splitting_field [finite_dimensional F E] [is_galois F E] :
  ∃ p : F[X], p.separable ∧ p.is_splitting_field F E :=
begin
  cases field.exists_primitive_element F E with α h1,
  use [minpoly F α, separable F α, is_galois.splits F α],
  rw [eq_top_iff, ←intermediate_field.top_to_subalgebra, ←h1],
  rw intermediate_field.adjoin_simple_to_subalgebra_of_integral (integral F α),
  apply algebra.adjoin_mono,
  rw [set.singleton_subset_iff, finset.mem_coe, multiset.mem_to_finset, polynomial.mem_roots],
  { dsimp only [polynomial.is_root],
    rw [polynomial.eval_map, ←polynomial.aeval_def],
    exact minpoly.aeval _ _ },
  { exact polynomial.map_ne_zero (minpoly.ne_zero (integral F α)) }
end

lemma of_fixed_field_eq_bot [finite_dimensional F E]
  (h : intermediate_field.fixed_field (⊤ : subgroup (E ≃ₐ[F] E)) = ⊥) : is_galois F E :=
begin
  rw [←is_galois_iff_is_galois_bot, ←h],
  classical,
  exact is_galois.of_fixed_field E (⊤ : subgroup (E ≃ₐ[F] E)),
end

lemma of_card_aut_eq_finrank [finite_dimensional F E]
  (h : fintype.card (E ≃ₐ[F] E) = finrank F E) : is_galois F E :=
begin
  apply of_fixed_field_eq_bot,
  have p : 0 < finrank (intermediate_field.fixed_field (⊤ : subgroup (E ≃ₐ[F] E))) E := finrank_pos,
  classical,
  rw [←intermediate_field.finrank_eq_one_iff, ←mul_left_inj' (ne_of_lt p).symm, finrank_mul_finrank,
      ←h, one_mul, intermediate_field.finrank_fixed_field_eq_card],
  apply fintype.card_congr,
  exact { to_fun := λ g, ⟨g, subgroup.mem_top g⟩, inv_fun := coe,
          left_inv := λ g, rfl, right_inv := λ _, by { ext, refl } },
end

variables {F} {E} {p : F[X]}

lemma of_separable_splitting_field_aux
  [hFE : finite_dimensional F E]
  [sp : p.is_splitting_field F E] (hp : p.separable)
  (K : Type*) [field K] [algebra F K] [algebra K E] [is_scalar_tower F K E]
  {x : E} (hx : x ∈ (p.map (algebra_map F E)).roots)
  -- these are both implied by `hFE`, but as they carry data this makes the lemma more general
  [fintype (K →ₐ[F] E)] [fintype (K⟮x⟯.restrict_scalars F →ₐ[F] E)] :
  fintype.card (K⟮x⟯.restrict_scalars F →ₐ[F] E) =
    fintype.card (K →ₐ[F] E) * finrank K K⟮x⟯ :=
begin
  have h : is_integral K x := is_integral_of_is_scalar_tower
    (is_integral_of_noetherian (is_noetherian.iff_fg.2 hFE) x),
  have h1 : p ≠ 0 := λ hp, by rwa [hp, polynomial.map_zero, polynomial.roots_zero] at hx,
  have h2 : (minpoly K x) ∣ p.map (algebra_map F K),
  { apply minpoly.dvd,
    rw [polynomial.aeval_def, polynomial.eval₂_map, ←polynomial.eval_map,
      ←is_scalar_tower.algebra_map_eq],
    exact (polynomial.mem_roots (polynomial.map_ne_zero h1)).mp hx },
  let key_equiv : (K⟮x⟯.restrict_scalars F →ₐ[F] E) ≃ Σ (f : K →ₐ[F] E),
    @alg_hom K K⟮x⟯ E _ _ _ _ (ring_hom.to_algebra f),
  { change (K⟮x⟯ →ₐ[F] E) ≃ Σ (f : K →ₐ[F] E), _,
    exact alg_hom_equiv_sigma },
  haveI : Π (f : K →ₐ[F] E), fintype (@alg_hom K K⟮x⟯ E _ _ _ _ (ring_hom.to_algebra f)) := λ f, by
  { apply fintype.of_injective (sigma.mk f) (λ _ _ H, eq_of_heq ((sigma.mk.inj H).2)),
    exact fintype.of_equiv _ key_equiv },
  rw [fintype.card_congr key_equiv, fintype.card_sigma, intermediate_field.adjoin.finrank h],
  apply finset.sum_const_nat,
  intros f hf,
  rw ← @intermediate_field.card_alg_hom_adjoin_integral K _ E _ _ x E _ (ring_hom.to_algebra f) h,
  { apply fintype.card_congr, refl },
  { exact polynomial.separable.of_dvd ((polynomial.separable_map (algebra_map F K)).mpr hp) h2 },
  { refine polynomial.splits_of_splits_of_dvd _ (polynomial.map_ne_zero h1) _ h2,
    rw [polynomial.splits_map_iff, ←is_scalar_tower.algebra_map_eq],
    exact sp.splits },
end

lemma of_separable_splitting_field [sp : p.is_splitting_field F E] (hp : p.separable) :
  is_galois F E :=
begin
  haveI hFE : finite_dimensional F E := polynomial.is_splitting_field.finite_dimensional E p,
  letI := classical.dec_eq E,
  let s := (p.map (algebra_map F E)).roots.to_finset,
  have adjoin_root : intermediate_field.adjoin F ↑s = ⊤,
  { apply intermediate_field.to_subalgebra_injective,
    rw [intermediate_field.top_to_subalgebra, ←top_le_iff, ←sp.adjoin_roots],
    apply intermediate_field.algebra_adjoin_le_adjoin, },
  let P : intermediate_field F E → Prop := λ K, fintype.card (K →ₐ[F] E) = finrank F K,
  suffices : P (intermediate_field.adjoin F ↑s),
  { rw adjoin_root at this,
    apply of_card_aut_eq_finrank,
    rw ← eq.trans this (linear_equiv.finrank_eq intermediate_field.top_equiv.to_linear_equiv),
    exact fintype.card_congr ((alg_equiv_equiv_alg_hom F E).to_equiv.trans
      (intermediate_field.top_equiv.symm.arrow_congr alg_equiv.refl)) },
  apply intermediate_field.induction_on_adjoin_finset s P,
  { have key := intermediate_field.card_alg_hom_adjoin_integral F
      (show is_integral F (0 : E), by exact is_integral_zero),
    rw [minpoly.zero, polynomial.nat_degree_X] at key,
    specialize key polynomial.separable_X (polynomial.splits_X (algebra_map F E)),
    rw [←@subalgebra.finrank_bot F E _ _ _, ←intermediate_field.bot_to_subalgebra] at key,
    refine eq.trans _ key,
    apply fintype.card_congr,
    rw intermediate_field.adjoin_zero },
  intros K x hx hK,
  simp only [P] at *,
  rw [of_separable_splitting_field_aux hp K (multiset.mem_to_finset.mp hx),
    hK, finrank_mul_finrank],
  symmetry,
  refine linear_equiv.finrank_eq _,
  refl,
end

/--Equivalent characterizations of a Galois extension of finite degree-/
theorem tfae [finite_dimensional F E] :
  tfae [is_galois F E,
    intermediate_field.fixed_field (⊤ : subgroup (E ≃ₐ[F] E)) = ⊥,
    fintype.card (E ≃ₐ[F] E) = finrank F E,
    ∃ p : F[X], p.separable ∧ p.is_splitting_field F E] :=
begin
  tfae_have : 1 → 2,
  { exact λ h, order_iso.map_bot (@intermediate_field_equiv_subgroup F _ E _ _ _ h).symm },
  tfae_have : 1 → 3,
  { introI _, exact card_aut_eq_finrank F E },
  tfae_have : 1 → 4,
  { introI _, exact is_separable_splitting_field F E },
  tfae_have : 2 → 1,
  { exact of_fixed_field_eq_bot F E },
  tfae_have : 3 → 1,
  { exact of_card_aut_eq_finrank F E },
  tfae_have : 4 → 1,
  { rintros ⟨h, hp1, _⟩, exactI of_separable_splitting_field hp1 },
  tfae_finish,
end

end is_galois

end galois_equivalent_definitions

section is_alg_closure

@[priority 100]
instance is_alg_closure.is_galois (k K : Type*) [field k] [field K] [algebra k K]
  [is_alg_closure k K] [char_zero k] : is_galois k K := { }

end is_alg_closure<|MERGE_RESOLUTION|>--- conflicted
+++ resolved
@@ -175,23 +175,9 @@
 
 /-- The intermediate_field fixed by a subgroup -/
 def fixed_field : intermediate_field F E :=
-<<<<<<< HEAD
-{ carrier := mul_action.fixed_points H E,
-  zero_mem' := λ g, smul_zero g,
-  add_mem' := λ a b hx hy g, by rw [smul_add g a b, hx, hy],
-  neg_mem' := λ a hx g, by rw [smul_neg g a, hx],
-  one_mem' := λ g, smul_one g,
-  mul_mem' := λ a b hx hy g, by rw [smul_mul' g a b, hx, hy],
-  inv_mem' := λ a hx g, by rw [smul_inv' _ g a, hx],
-  mul_comm' := λ _ _ _ _, mul_comm _ _,
-  algebra_map_mem' := λ a g, commutes g a }
-
-lemma finrank_fixed_field_eq_card [finite_dimensional F E] :
-=======
 fixed_points.intermediate_field H
 
 lemma finrank_fixed_field_eq_card [finite_dimensional F E] [decidable_pred (∈ H)] :
->>>>>>> 730c6d4c
   finrank (fixed_field H) E = fintype.card H :=
 fixed_points.finrank_eq_card H E
 
