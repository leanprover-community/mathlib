/-
Copyright (c) 2020 Thomas Browning and Patrick Lutz. All rights reserved.
Released under Apache 2.0 license as described in the file LICENSE.
Authors: Thomas Browning and Patrick Lutz
-/

import field_theory.intermediate_field
import field_theory.splitting_field
import field_theory.separable

/-!
# Adjoining Elements to Fields

In this file we introduce the notion of adjoining elements to fields.
This isn't quite the same as adjoining elements to rings.
For example, `algebra.adjoin K {x}` might not include `x⁻¹`.

## Main results

- `adjoin_adjoin_left`: adjoining S and then T is the same as adjoining `S ∪ T`.
- `bot_eq_top_of_dim_adjoin_eq_one`: if `F⟮x⟯` has dimension `1` over `F` for every `x`
  in `E` then `F = E`

## Notation

 - `F⟮α⟯`: adjoin a single element `α` to `F`.
-/

open finite_dimensional polynomial
open_locale classical

namespace intermediate_field

section adjoin_def
variables (F : Type*) [field F] {E : Type*} [field E] [algebra F E] (S : set E)

/-- `adjoin F S` extends a field `F` by adjoining a set `S ⊆ E`. -/
def adjoin : intermediate_field F E :=
{ algebra_map_mem' := λ x, subfield.subset_closure (or.inl (set.mem_range_self x)),
  ..subfield.closure (set.range (algebra_map F E) ∪ S) }

end adjoin_def

section lattice
variables {F : Type*} [field F] {E : Type*} [field E] [algebra F E]

@[simp] lemma adjoin_le_iff {S : set E} {T : intermediate_field F E} : adjoin F S ≤ T ↔ S ≤ T :=
⟨λ H, le_trans (le_trans (set.subset_union_right _ _) subfield.subset_closure) H,
  λ H, (@subfield.closure_le E _ (set.range (algebra_map F E) ∪ S) T.to_subfield).mpr
  (set.union_subset (intermediate_field.set_range_subset T) H)⟩

lemma gc : galois_connection (adjoin F : set E → intermediate_field F E) coe := λ _ _, adjoin_le_iff

/-- Galois insertion between `adjoin` and `coe`. -/
def gi : galois_insertion (adjoin F : set E → intermediate_field F E) coe :=
{ choice := λ S _, adjoin F S,
  gc := intermediate_field.gc,
  le_l_u := λ S, (intermediate_field.gc (S : set E) (adjoin F S)).1 $ le_refl _,
  choice_eq := λ _ _, rfl }

instance : complete_lattice (intermediate_field F E) :=
galois_insertion.lift_complete_lattice intermediate_field.gi

instance : inhabited (intermediate_field F E) := ⟨⊤⟩

lemma mem_bot {x : E} : x ∈ (⊥ : intermediate_field F E) ↔ x ∈ set.range (algebra_map F E) :=
begin
  suffices : set.range (algebra_map F E) = (⊥ : intermediate_field F E),
  { rw this, refl },
  { change set.range (algebra_map F E) = subfield.closure (set.range (algebra_map F E) ∪ ∅),
    simp [←set.image_univ, ←ring_hom.map_field_closure] }
end

lemma mem_top {x : E} : x ∈ (⊤ : intermediate_field F E) :=
subfield.subset_closure $ or.inr trivial

@[simp] lemma bot_to_subalgebra : (⊥ : intermediate_field F E).to_subalgebra = ⊥ :=
by { ext, rw [mem_to_subalgebra, algebra.mem_bot, mem_bot] }

@[simp] lemma top_to_subalgebra : (⊤ : intermediate_field F E).to_subalgebra = ⊤ :=
by { ext, rw [mem_to_subalgebra, iff_true_right algebra.mem_top], exact mem_top }

/--  Construct an algebra isomorphism from an equality of subalgebras -/
def subalgebra.equiv_of_eq {X Y : subalgebra F E} (h : X = Y) : X ≃ₐ[F] Y :=
by refine { to_fun := λ x, ⟨x, _⟩, inv_fun := λ x, ⟨x, _⟩, .. }; tidy

/-- The bottom intermediate_field is isomorphic to the field. -/
noncomputable def bot_equiv : (⊥ : intermediate_field F E) ≃ₐ[F] F :=
(subalgebra.equiv_of_eq bot_to_subalgebra).trans (algebra.bot_equiv F E)

@[simp] lemma bot_equiv_def (x : F) :
  bot_equiv (algebra_map F (⊥ : intermediate_field F E) x) = x :=
alg_equiv.commutes bot_equiv x

noncomputable instance algebra_over_bot : algebra (⊥ : intermediate_field F E) F :=
  ring_hom.to_algebra intermediate_field.bot_equiv.to_alg_hom.to_ring_hom

instance is_scalar_tower_over_bot : is_scalar_tower (⊥ : intermediate_field F E) F E :=
is_scalar_tower.of_algebra_map_eq
begin
  intro x,
  let ϕ := algebra.of_id F (⊥ : subalgebra F E),
  let ψ := alg_equiv.of_bijective ϕ ((algebra.bot_equiv F E).symm.bijective),
  change (↑x : E) = ↑(ψ (ψ.symm ⟨x, _⟩)),
  rw alg_equiv.apply_symm_apply ψ ⟨x, _⟩,
  refl
end

/-- The top intermediate_field is isomorphic to the field. -/
noncomputable def top_equiv : (⊤ : intermediate_field F E) ≃ₐ[F] E :=
(subalgebra.equiv_of_eq top_to_subalgebra).trans algebra.top_equiv

@[simp] lemma top_equiv_def (x : (⊤ : intermediate_field F E)) : top_equiv x = ↑x :=
begin
  suffices : algebra.to_top (top_equiv x) = algebra.to_top (x : E),
  { rwa subtype.ext_iff at this },
  exact alg_equiv.apply_symm_apply (alg_equiv.of_bijective algebra.to_top
    ⟨λ _ _, subtype.mk.inj, λ x, ⟨x.val, by { ext, refl }⟩⟩ : E ≃ₐ[F] (⊤ : subalgebra F E))
    (subalgebra.equiv_of_eq top_to_subalgebra x),
end

@[simp] lemma coe_bot_eq_self (K : intermediate_field F E) : ↑(⊥ : intermediate_field K E) = K :=
by { ext, rw [mem_lift2, mem_bot], exact set.ext_iff.mp subtype.range_coe x }

@[simp] lemma coe_top_eq_top (K : intermediate_field F E) :
  ↑(⊤ : intermediate_field K E) = (⊤ : intermediate_field F E) :=
intermediate_field.ext'_iff.mpr (set.ext_iff.mpr (λ _, iff_of_true mem_top mem_top))

end lattice

section adjoin_def
variables (F : Type*) [field F] {E : Type*} [field E] [algebra F E] (S : set E)

lemma adjoin_eq_range_algebra_map_adjoin :
  (adjoin F S : set E) = set.range (algebra_map (adjoin F S) E) := (subtype.range_coe).symm

lemma adjoin.algebra_map_mem (x : F) : algebra_map F E x ∈ adjoin F S :=
intermediate_field.algebra_map_mem (adjoin F S) x

lemma adjoin.range_algebra_map_subset : set.range (algebra_map F E) ⊆ adjoin F S :=
begin
  intros x hx,
  cases hx with f hf,
  rw ← hf,
  exact adjoin.algebra_map_mem F S f,
end

instance adjoin.field_coe : has_coe_t F (adjoin F S) :=
{coe := λ x, ⟨algebra_map F E x, adjoin.algebra_map_mem F S x⟩}

lemma subset_adjoin : S ⊆ adjoin F S :=
λ x hx, subfield.subset_closure (or.inr hx)

instance adjoin.set_coe : has_coe_t S (adjoin F S) :=
{coe := λ x, ⟨x,subset_adjoin F S (subtype.mem x)⟩}

@[mono] lemma adjoin.mono (T : set E) (h : S ⊆ T) : adjoin F S ≤ adjoin F T :=
galois_connection.monotone_l gc h

lemma adjoin_contains_field_as_subfield (F : subfield E) : (F : set E) ⊆ adjoin F S :=
λ x hx, adjoin.algebra_map_mem F S ⟨x, hx⟩

lemma subset_adjoin_of_subset_left {F : subfield E} {T : set E} (HT : T ⊆ F) : T ⊆ adjoin F S :=
λ x hx, (adjoin F S).algebra_map_mem ⟨x, HT hx⟩

lemma subset_adjoin_of_subset_right {T : set E} (H : T ⊆ S) : T ⊆ adjoin F S :=
λ x hx, subset_adjoin F S (H hx)

@[simp] lemma adjoin_empty (F E : Type*) [field F] [field E] [algebra F E] :
  adjoin F (∅ : set E) = ⊥ :=
eq_bot_iff.mpr (adjoin_le_iff.mpr (set.empty_subset _))

/-- If `K` is a field with `F ⊆ K` and `S ⊆ K` then `adjoin F S ≤ K`. -/
lemma adjoin_le_subfield {K : subfield E} (HF : set.range (algebra_map F E) ⊆ K)
  (HS : S ⊆ K) : (adjoin F S).to_subfield ≤ K :=
begin
  apply subfield.closure_le.mpr,
  rw set.union_subset_iff,
  exact ⟨HF, HS⟩,
end

lemma adjoin_subset_adjoin_iff {F' : Type*} [field F'] [algebra F' E]
  {S S' : set E} : (adjoin F S : set E) ⊆ adjoin F' S' ↔
  set.range (algebra_map F E) ⊆ adjoin F' S' ∧ S ⊆ adjoin F' S' :=
⟨λ h, ⟨trans (adjoin.range_algebra_map_subset _ _) h, trans (subset_adjoin _ _) h⟩,
  λ ⟨hF, hS⟩, subfield.closure_le.mpr (set.union_subset hF hS)⟩

/-- `F[S][T] = F[S ∪ T]` -/
lemma adjoin_adjoin_left (T : set E) : ↑(adjoin (adjoin F S) T) = adjoin F (S ∪ T) :=
begin
  rw intermediate_field.ext'_iff,
  change ↑(adjoin (adjoin F S) T) = _,
  apply set.eq_of_subset_of_subset; rw adjoin_subset_adjoin_iff; split,
  { rintros _ ⟨⟨x, hx⟩, rfl⟩, exact adjoin.mono _ _ _ (set.subset_union_left _ _) hx },
  { exact subset_adjoin_of_subset_right _ _ (set.subset_union_right _ _) },
  { exact subset_adjoin_of_subset_left _ (adjoin.range_algebra_map_subset _ _) },
  { exact set.union_subset
            (subset_adjoin_of_subset_left _ (subset_adjoin _ _))
            (subset_adjoin _ _) },
end

@[simp] lemma adjoin_insert_adjoin (x : E) :
  adjoin F (insert x (adjoin F S : set E)) = adjoin F (insert x S) :=
le_antisymm
  (adjoin_le_iff.mpr (set.insert_subset.mpr ⟨subset_adjoin _ _ (set.mem_insert _ _),
   adjoin_le_iff.mpr (subset_adjoin_of_subset_right _ _ (set.subset_insert _ _))⟩))
  (adjoin.mono _ _ _ (set.insert_subset_insert (subset_adjoin _ _)))

/-- `F[S][T] = F[T][S]` -/
lemma adjoin_adjoin_comm (T : set E) :
  ↑(adjoin (adjoin F S) T) = (↑(adjoin (adjoin F T) S) : (intermediate_field F E)) :=
by rw [adjoin_adjoin_left, adjoin_adjoin_left, set.union_comm]

lemma adjoin_map {E' : Type*} [field E'] [algebra F E'] (f : E →ₐ[F] E') :
  (adjoin F S).map f = adjoin F (f '' S) :=
begin
  ext x,
  show x ∈ (subfield.closure (set.range (algebra_map F E) ∪ S)).map (f : E →+* E') ↔
       x ∈ subfield.closure (set.range (algebra_map F E') ∪ f '' S),
  rw [ring_hom.map_field_closure, set.image_union, ← set.range_comp, ← ring_hom.coe_comp,
      f.comp_algebra_map],
  refl,
end

lemma algebra_adjoin_le_adjoin : algebra.adjoin F S ≤ (adjoin F S).to_subalgebra :=
algebra.adjoin_le (subset_adjoin _ _)

lemma adjoin_eq_algebra_adjoin (inv_mem : ∀ x ∈ algebra.adjoin F S, x⁻¹ ∈ algebra.adjoin F S) :
  (adjoin F S).to_subalgebra = algebra.adjoin F S :=
le_antisymm
  (show adjoin F S ≤
      { neg_mem' := λ x, (algebra.adjoin F S).neg_mem, inv_mem' := inv_mem, .. algebra.adjoin F S},
    from adjoin_le_iff.mpr (algebra.subset_adjoin))
  (algebra_adjoin_le_adjoin _ _)

lemma eq_adjoin_of_eq_algebra_adjoin (K : intermediate_field F E)
  (h : K.to_subalgebra = algebra.adjoin F S) : K = adjoin F S :=
begin
  apply to_subalgebra_injective,
  rw h,
  refine (adjoin_eq_algebra_adjoin _ _ _).symm,
  intros x,
  convert K.inv_mem,
  rw ← h,
  refl
end

@[elab_as_eliminator]
lemma adjoin_induction {s : set E} {p : E → Prop} {x} (h : x ∈ adjoin F s)
  (Hs : ∀ x ∈ s, p x) (Hmap : ∀ x, p (algebra_map F E x))
  (Hadd : ∀ x y, p x → p y → p (x + y))
  (Hneg : ∀ x, p x → p (-x))
  (Hinv : ∀ x, p x → p x⁻¹)
  (Hmul : ∀ x y, p x → p y → p (x * y)) : p x :=
subfield.closure_induction h (λ x hx, or.cases_on hx (λ ⟨x, hx⟩, hx ▸ Hmap x) (Hs x))
  ((algebra_map F E).map_one ▸ Hmap 1)
  Hadd Hneg Hinv Hmul

/--
Variation on `set.insert` to enable good notation for adjoining elements to fields.
Used to preferentially use `singleton` rather than `insert` when adjoining one element.
-/
--this definition of notation is courtesy of Kyle Miller on zulip
class insert {α : Type*} (s : set α) :=
(insert : α → set α)

@[priority 1000]
instance insert_empty {α : Type*} : insert (∅ : set α) :=
{ insert := λ x, @singleton _ _ set.has_singleton x }

@[priority 900]
instance insert_nonempty {α : Type*} (s : set α) : insert s :=
{ insert := λ x, set.insert x s }

notation K`⟮`:std.prec.max_plus l:(foldr `, ` (h t, insert.insert t h) ∅) `⟯` := adjoin K l

section adjoin_simple
variables (α : E)

lemma mem_adjoin_simple_self : α ∈ F⟮α⟯ :=
subset_adjoin F {α} (set.mem_singleton α)

/-- generator of `F⟮α⟯` -/
def adjoin_simple.gen : F⟮α⟯ := ⟨α, mem_adjoin_simple_self F α⟩

@[simp] lemma adjoin_simple.algebra_map_gen : algebra_map F⟮α⟯ E (adjoin_simple.gen F α) = α := rfl

lemma adjoin_simple_adjoin_simple (β : E) : ↑F⟮α⟯⟮β⟯ = F⟮α, β⟯ :=
adjoin_adjoin_left _ _ _

lemma adjoin_simple_comm (β : E) : ↑F⟮α⟯⟮β⟯ = (↑F⟮β⟯⟮α⟯ : intermediate_field F E) :=
adjoin_adjoin_comm _ _ _

-- TODO: develop the API for `subalgebra.is_field_of_algebraic` so it can be used here
lemma adjoin_simple_to_subalgebra_of_integral (hα : is_integral F α) :
  (F⟮α⟯).to_subalgebra = algebra.adjoin F {α} :=
begin
  apply adjoin_eq_algebra_adjoin,
  intros x hx,
  by_cases x = 0,
  { rw [h, inv_zero], exact subalgebra.zero_mem (algebra.adjoin F {α}) },

  let ϕ := alg_equiv.adjoin_singleton_equiv_adjoin_root_minpoly F α hα,
  haveI := minpoly.irreducible hα,
  suffices : ϕ ⟨x, hx⟩ * (ϕ ⟨x, hx⟩)⁻¹ = 1,
  { convert subtype.mem (ϕ.symm (ϕ ⟨x, hx⟩)⁻¹),
    refine (eq_inv_of_mul_right_eq_one _).symm,
    apply_fun ϕ.symm at this,
    rw [alg_equiv.map_one, alg_equiv.map_mul, alg_equiv.symm_apply_apply] at this,
    rw [←subsemiring.coe_one, ←this, subsemiring.coe_mul, subtype.coe_mk] },

  rw mul_inv_cancel (mt (λ key, _) h),
  rw ← ϕ.map_zero at key,
  change ↑(⟨x, hx⟩ : algebra.adjoin F {α}) = _,
  rw [ϕ.injective key, submodule.coe_zero]
end

end adjoin_simple
end adjoin_def

section adjoin_intermediate_field_lattice
variables {F : Type*} [field F] {E : Type*} [field E] [algebra F E] {α : E} {S : set E}

@[simp] lemma adjoin_eq_bot_iff : adjoin F S = ⊥ ↔ S ⊆ (⊥ : intermediate_field F E) :=
by { rw [eq_bot_iff, adjoin_le_iff], refl, }

@[simp] lemma adjoin_simple_eq_bot_iff : F⟮α⟯ = ⊥ ↔ α ∈ (⊥ : intermediate_field F E) :=
by { rw adjoin_eq_bot_iff, exact set.singleton_subset_iff }

@[simp] lemma adjoin_zero : F⟮(0 : E)⟯ = ⊥ :=
adjoin_simple_eq_bot_iff.mpr (zero_mem ⊥)

@[simp] lemma adjoin_one : F⟮(1 : E)⟯ = ⊥ :=
adjoin_simple_eq_bot_iff.mpr (one_mem ⊥)

@[simp] lemma adjoin_int (n : ℤ) : F⟮(n : E)⟯ = ⊥ :=
adjoin_simple_eq_bot_iff.mpr (coe_int_mem ⊥ n)

@[simp] lemma adjoin_nat (n : ℕ) : F⟮(n : E)⟯ = ⊥ :=
adjoin_simple_eq_bot_iff.mpr (coe_int_mem ⊥ n)

section adjoin_dim
open finite_dimensional vector_space

variables {K L : intermediate_field F E}

@[simp] lemma dim_eq_one_iff : dim F K = 1 ↔ K = ⊥ :=
by rw [← to_subalgebra_eq_iff, ← dim_eq_dim_subalgebra,
  subalgebra.dim_eq_one_iff, bot_to_subalgebra]

@[simp] lemma findim_eq_one_iff : findim F K = 1 ↔ K = ⊥ :=
by rw [← to_subalgebra_eq_iff, ← findim_eq_findim_subalgebra,
  subalgebra.findim_eq_one_iff, bot_to_subalgebra]

lemma dim_adjoin_eq_one_iff : dim F (adjoin F S) = 1 ↔ S ⊆ (⊥ : intermediate_field F E) :=
iff.trans dim_eq_one_iff adjoin_eq_bot_iff

lemma dim_adjoin_simple_eq_one_iff : dim F F⟮α⟯ = 1 ↔ α ∈ (⊥ : intermediate_field F E) :=
by { rw dim_adjoin_eq_one_iff, exact set.singleton_subset_iff }

lemma findim_adjoin_eq_one_iff : findim F (adjoin F S) = 1 ↔ S ⊆ (⊥ : intermediate_field F E) :=
iff.trans findim_eq_one_iff adjoin_eq_bot_iff

lemma findim_adjoin_simple_eq_one_iff : findim F F⟮α⟯ = 1 ↔ α ∈ (⊥ : intermediate_field F E) :=
by { rw [findim_adjoin_eq_one_iff], exact set.singleton_subset_iff }

/-- If `F⟮x⟯` has dimension `1` over `F` for every `x ∈ E` then `F = E`. -/
lemma bot_eq_top_of_dim_adjoin_eq_one (h : ∀ x : E, dim F F⟮x⟯ = 1) :
  (⊥ : intermediate_field F E) = ⊤ :=
begin
  ext,
  rw iff_true_right intermediate_field.mem_top,
  exact dim_adjoin_simple_eq_one_iff.mp (h x),
end

lemma bot_eq_top_of_findim_adjoin_eq_one (h : ∀ x : E, findim F F⟮x⟯ = 1) :
  (⊥ : intermediate_field F E) = ⊤ :=
begin
  ext,
  rw iff_true_right intermediate_field.mem_top,
  exact findim_adjoin_simple_eq_one_iff.mp (h x),
end

lemma subsingleton_of_dim_adjoin_eq_one (h : ∀ x : E, dim F F⟮x⟯ = 1) :
  subsingleton (intermediate_field F E) :=
subsingleton_of_bot_eq_top (bot_eq_top_of_dim_adjoin_eq_one h)

lemma subsingleton_of_findim_adjoin_eq_one (h : ∀ x : E, findim F F⟮x⟯ = 1) :
  subsingleton (intermediate_field F E) :=
subsingleton_of_bot_eq_top (bot_eq_top_of_findim_adjoin_eq_one h)

/-- If `F⟮x⟯` has dimension `≤1` over `F` for every `x ∈ E` then `F = E`. -/
lemma bot_eq_top_of_findim_adjoin_le_one [finite_dimensional F E]
  (h : ∀ x : E, findim F F⟮x⟯ ≤ 1) : (⊥ : intermediate_field F E) = ⊤ :=
begin
  apply bot_eq_top_of_findim_adjoin_eq_one,
  exact λ x, by linarith [h x, show 0 < findim F F⟮x⟯, from findim_pos],
end

lemma subsingleton_of_findim_adjoin_le_one [finite_dimensional F E]
  (h : ∀ x : E, findim F F⟮x⟯ ≤ 1) : subsingleton (intermediate_field F E) :=
subsingleton_of_bot_eq_top (bot_eq_top_of_findim_adjoin_le_one h)

end adjoin_dim
end adjoin_intermediate_field_lattice

section adjoin_integral_element

variables (F : Type*) [field F] {E : Type*} [field E] [algebra F E] {α : E}
variables {K : Type*} [field K] [algebra F K]

<<<<<<< HEAD
lemma aeval_gen_minpoly (h : is_integral F α) :
  polynomial.aeval (adjoin_simple.gen F α) (minpoly h)  = 0 :=
begin
  ext,
  convert minpoly.aeval h,
  conv in (polynomial.aeval α) { rw [← adjoin_simple.algebra_map_gen F α] },
=======
lemma aeval_gen_minimal_polynomial (h : is_integral F α) :
  aeval (adjoin_simple.gen F α) (minimal_polynomial h) = 0 :=
begin
  ext,
  convert minimal_polynomial.aeval h,
  conv in (aeval α) { rw [← adjoin_simple.algebra_map_gen F α] },
>>>>>>> f03f5a96
  exact is_scalar_tower.algebra_map_aeval F F⟮α⟯ E _ _
end

/-- algebra isomorphism between `adjoin_root` and `F⟮α⟯` -/
noncomputable def adjoin_root_equiv_adjoin (h : is_integral F α) :
  adjoin_root (minpoly h) ≃ₐ[F] F⟮α⟯ :=
alg_equiv.of_bijective (alg_hom.mk (adjoin_root.lift (algebra_map F F⟮α⟯)
  (adjoin_simple.gen F α) (aeval_gen_minpoly F h)) (ring_hom.map_one _)
  (λ x y, ring_hom.map_mul _ x y) (ring_hom.map_zero _) (λ x y, ring_hom.map_add _ x y)
  (by { exact λ _, adjoin_root.lift_of })) (begin
    set f := adjoin_root.lift _ _ (aeval_gen_minpoly F h),
    haveI := minpoly.irreducible h,
    split,
    { exact ring_hom.injective f },
    { suffices : F⟮α⟯.to_subfield ≤ ring_hom.field_range ((F⟮α⟯.to_subfield.subtype).comp f),
      { exact λ x, Exists.cases_on (this (subtype.mem x)) (λ y hy, ⟨y, subtype.ext hy.2⟩) },
      exact subfield.closure_le.mpr (set.union_subset (λ x hx, Exists.cases_on hx (λ y hy, ⟨y,
        ⟨subfield.mem_top y, by { rw [ring_hom.comp_apply, adjoin_root.lift_of], exact hy }⟩⟩))
        (set.singleton_subset_iff.mpr ⟨adjoin_root.root (minpoly h),
        ⟨subfield.mem_top (adjoin_root.root (minpoly h)),
        by { rw [ring_hom.comp_apply, adjoin_root.lift_root], refl }⟩⟩)) } end)

lemma adjoin_root_equiv_adjoin_apply_root (h : is_integral F α) :
  adjoin_root_equiv_adjoin F h (adjoin_root.root (minpoly h)) =
    adjoin_simple.gen F α :=
begin
  refine adjoin_root.lift_root,
  { exact minpoly h },
  { exact aeval_gen_minpoly F h }
end

/-- Algebra homomorphism `F⟮α⟯ →ₐ[F] K` are in bijection with the set of roots
of `minpoly α` in `K`. -/
noncomputable def alg_hom_adjoin_integral_equiv (h : is_integral F α) :
  (F⟮α⟯ →ₐ[F] K) ≃ {x // x ∈ ((minpoly h).map (algebra_map F K)).roots} :=
let ϕ := adjoin_root_equiv_adjoin F h,
  swap1 : (F⟮α⟯ →ₐ[F] K) ≃ (adjoin_root (minpoly h) →ₐ[F] K) :=
  { to_fun := λ f, f.comp ϕ.to_alg_hom,
    inv_fun := λ f, f.comp ϕ.symm.to_alg_hom,
    left_inv := λ _, by { ext, simp only [alg_equiv.coe_alg_hom,
      alg_equiv.to_alg_hom_eq_coe, alg_hom.comp_apply, alg_equiv.apply_symm_apply]},
    right_inv := λ _, by { ext, simp only [alg_equiv.symm_apply_apply,
      alg_equiv.coe_alg_hom, alg_equiv.to_alg_hom_eq_coe, alg_hom.comp_apply] } },
  swap2 := adjoin_root.equiv F K (minpoly h) (minpoly.ne_zero h) in
swap1.trans swap2

/-- Fintype of algebra homomorphism `F⟮α⟯ →ₐ[F] K` -/
noncomputable def fintype_of_alg_hom_adjoin_integral (h : is_integral F α) :
  fintype (F⟮α⟯ →ₐ[F] K) :=
fintype.of_equiv _ (alg_hom_adjoin_integral_equiv F h).symm

lemma card_alg_hom_adjoin_integral (h : is_integral F α) (h_sep : (minpoly h).separable)
  (h_splits : (minpoly h).splits (algebra_map F K)) :
  @fintype.card (F⟮α⟯ →ₐ[F] K) (fintype_of_alg_hom_adjoin_integral F h) =
    (minpoly h).nat_degree :=
begin
  let s := ((minpoly h).map (algebra_map F K)).roots.to_finset,
  have H := λ x, multiset.mem_to_finset,
  rw [fintype.card_congr (alg_hom_adjoin_integral_equiv F h), fintype.card_of_subtype s H,
      nat_degree_eq_card_roots h_splits, multiset.to_finset_card_of_nodup],
  exact nodup_roots ((separable_map (algebra_map F K)).mpr h_sep),
end

end adjoin_integral_element

section induction

variables {F : Type*} [field F] {E : Type*} [field E] [algebra F E]

/-- An intermediate field `S` is finitely generated if there exists `t : finset E` such that
`intermediate_field.adjoin F t = S`. -/
def fg (S : intermediate_field F E) : Prop := ∃ (t : finset E), adjoin F ↑t = S

lemma fg_adjoin_finset (t : finset E) : (adjoin F (↑t : set E)).fg :=
⟨t, rfl⟩

theorem fg_def {S : intermediate_field F E} : S.fg ↔ ∃ t : set E, set.finite t ∧ adjoin F t = S :=
⟨λ ⟨t, ht⟩, ⟨↑t, set.finite_mem_finset t, ht⟩,
 λ ⟨t, ht1, ht2⟩, ⟨ht1.to_finset, by rwa set.finite.coe_to_finset⟩⟩

theorem fg_bot : (⊥ : intermediate_field F E).fg :=
⟨∅, adjoin_empty F E⟩

lemma fg_of_fg_to_subalgebra (S : intermediate_field F E)
  (h : S.to_subalgebra.fg) : S.fg :=
begin
  cases h with t ht,
  exact ⟨t, (eq_adjoin_of_eq_algebra_adjoin _ _ _ ht.symm).symm⟩
end

lemma fg_of_noetherian (S : intermediate_field F E)
  [is_noetherian F E] : S.fg :=
S.fg_of_fg_to_subalgebra S.to_subalgebra.fg_of_noetherian

lemma induction_on_adjoin_finset (S : finset E) (P : intermediate_field F E → Prop) (base : P ⊥)
  (ih : ∀ (K : intermediate_field F E) (x ∈ S), P K → P ↑K⟮x⟯) : P (adjoin F ↑S) :=
begin
  apply finset.induction_on' S,
  { exact base },
  { intros a s h1 _ _ h4,
    rw [finset.coe_insert, set.insert_eq, set.union_comm, ←adjoin_adjoin_left],
    exact ih (adjoin F s) a h1 h4 }
end

lemma induction_on_adjoin_fg (P : intermediate_field F E → Prop)
  (base : P ⊥) (ih : ∀ (K : intermediate_field F E) (x : E), P K → P ↑K⟮x⟯)
  (K : intermediate_field F E) (hK : K.fg) : P K :=
begin
  obtain ⟨S, rfl⟩ := hK,
  exact induction_on_adjoin_finset S P base (λ K x _ hK, ih K x hK),
end

lemma induction_on_adjoin [fd : finite_dimensional F E] (P : intermediate_field F E → Prop)
  (base : P ⊥) (ih : ∀ (K : intermediate_field F E) (x : E), P K → P ↑K⟮x⟯)
  (K : intermediate_field F E) : P K :=
induction_on_adjoin_fg P base ih K K.fg_of_noetherian

end induction

section alg_hom_mk_adjoin_splits

variables {F E K : Type*} [field F] [field E] [field K] [algebra F E] [algebra F K] {S : finset E}

lemma alg_hom_mk_adjoin_splits
  (hK : ∀ x ∈ S, ∃ H : is_integral F (x : E), (minimal_polynomial H).splits (algebra_map F K)) :
  nonempty ((adjoin F (S : set E)) →ₐ[F] K) :=
begin
  let P : intermediate_field F E → Prop := λ L, nonempty (L →ₐ[F] K),
  change P (adjoin F ↑S),
  apply induction_on_adjoin_finset,
  { exact ⟨(algebra.of_id F K).comp bot_equiv.to_alg_hom⟩ },
  { rintros L x hx ⟨f⟩,
    cases hK x hx with H hH,
    have H' : is_integral L x := is_integral_of_is_scalar_tower x H,
    letI : algebra L K := f.to_ring_hom.to_algebra,
    have key : (minimal_polynomial H').splits (algebra_map L K),
    { refine splits_of_splits_of_dvd _ (map_ne_zero (minimal_polynomial.ne_zero H)) _
        (minimal_polynomial.dvd_map_of_is_scalar_tower L H),
      rwa [splits_map_iff, ←is_scalar_tower.algebra_map_eq F L K] },
    apply nonempty.intro,
    apply alg_hom_equiv_sigma.inv_fun,
    use f,
    apply (alg_hom_adjoin_integral_equiv L H').inv_fun,
    use root_of_splits (algebra_map L K) key (ne_of_gt (minimal_polynomial.degree_pos H')),
    simp_rw [mem_roots (map_ne_zero (minimal_polynomial.ne_zero H')), is_root, ←eval₂_eq_eval_map],
    exact map_root_of_splits (algebra_map L K) key (ne_of_gt (minimal_polynomial.degree_pos H')),
    exact is_scalar_tower.of_algebra_map_eq (λ x, rfl) },
end

lemma alg_hom_mk_adjoin_splits' (hS : adjoin F (S : set E) = ⊤)
  (hK : ∀ x ∈ S, ∃ H : is_integral F (x : E), (minimal_polynomial H).splits (algebra_map F K)) :
  nonempty (E →ₐ[F] K) :=
begin
  cases alg_hom_mk_adjoin_splits hK with ϕ,
  rw hS at ϕ,
  exact ⟨ϕ.comp top_equiv.symm.to_alg_hom⟩,
end

end alg_hom_mk_adjoin_splits

end intermediate_field<|MERGE_RESOLUTION|>--- conflicted
+++ resolved
@@ -409,21 +409,12 @@
 variables (F : Type*) [field F] {E : Type*} [field E] [algebra F E] {α : E}
 variables {K : Type*} [field K] [algebra F K]
 
-<<<<<<< HEAD
 lemma aeval_gen_minpoly (h : is_integral F α) :
-  polynomial.aeval (adjoin_simple.gen F α) (minpoly h)  = 0 :=
+  aeval (adjoin_simple.gen F α) (minpoly h) = 0 :=
 begin
   ext,
   convert minpoly.aeval h,
-  conv in (polynomial.aeval α) { rw [← adjoin_simple.algebra_map_gen F α] },
-=======
-lemma aeval_gen_minimal_polynomial (h : is_integral F α) :
-  aeval (adjoin_simple.gen F α) (minimal_polynomial h) = 0 :=
-begin
-  ext,
-  convert minimal_polynomial.aeval h,
   conv in (aeval α) { rw [← adjoin_simple.algebra_map_gen F α] },
->>>>>>> f03f5a96
   exact is_scalar_tower.algebra_map_aeval F F⟮α⟯ E _ _
 end
 
