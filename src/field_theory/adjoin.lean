--- conflicted
+++ resolved
@@ -758,16 +758,12 @@
 
 end alg_hom_mk_adjoin_splits
 
-<<<<<<< HEAD
-section finite_dimensional_sup
-=======
 section supremum
 
 lemma le_sup_to_subalgebra {K L : Type*} [field K] [field L] [algebra K L]
   (E1 E2 : intermediate_field K L) :
   E1.to_subalgebra ⊔ E2.to_subalgebra ≤ (E1 ⊔ E2).to_subalgebra :=
 sup_le (show E1 ≤ E1 ⊔ E2, from le_sup_left) (show E2 ≤ E1 ⊔ E2, from le_sup_right)
->>>>>>> 4ce0d047
 
 lemma sup_to_subalgebra {K L : Type*} [field K] [field L] [algebra K L]
   (E1 E2 : intermediate_field K L) [h1 : finite_dimensional K E1] [h2 : finite_dimensional K E2] :
@@ -775,14 +771,8 @@
 begin
   let S1 := E1.to_subalgebra,
   let S2 := E2.to_subalgebra,
-<<<<<<< HEAD
-  refine le_antisymm (show _ ≤ (S1 ⊔ S2).to_intermediate_field _, from
-    (sup_le (show S1 ≤ _, from le_sup_left) (show S2 ≤ _, from le_sup_right)))
-    (sup_le (show E1 ≤ _, from le_sup_left) (show E2 ≤ E1 ⊔ E2, from le_sup_right)),
-=======
   refine le_antisymm (show _ ≤ (S1 ⊔ S2).to_intermediate_field _, from (sup_le (show S1 ≤ _,
     from le_sup_left) (show S2 ≤ _, from le_sup_right))) (le_sup_to_subalgebra E1 E2),
->>>>>>> 4ce0d047
   suffices : is_field ↥(S1 ⊔ S2),
   { intros x hx,
     by_cases hx' : (⟨x, hx⟩ : S1 ⊔ S2) = 0,
@@ -797,7 +787,6 @@
   exact is_integral_sup.mpr ⟨h1, h2⟩,
 end
 
-<<<<<<< HEAD
 lemma finite_dimensional_sup {K L : Type*} [field K] [field L] [algebra K L]
   (E1 E2 : intermediate_field K L) [h1 : finite_dimensional K E1] [h2 : finite_dimensional K E2] :
   finite_dimensional K ↥(E1 ⊔ E2) :=
@@ -809,10 +798,7 @@
   rw [algebra.tensor_product.product_map_range, E1.range_val, E2.range_val, sup_to_subalgebra],
 end
 
-end finite_dimensional_sup
-=======
 end supremum
->>>>>>> 4ce0d047
 
 end intermediate_field
 
