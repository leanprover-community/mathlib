--- conflicted
+++ resolved
@@ -264,21 +264,11 @@
 monoid_hom.mk' (λ χ, χ.restrict_normal E) (λ ω χ, (χ.restrict_normal_trans ω E))
 
 
-<<<<<<< HEAD
 /-- If `K₁/E/F` is a tower of fields with `E/F` normal then `normal.alg_hom_equiv_aut` is an
- equivalence
- (E →ₐ[F] K₁) ≃ (E ≃ₐ[F] E). -/
+ equivalence. -/
 @[simps] def normal.alg_hom_equiv_aut [normal F E] : (E →ₐ[F] K₁) ≃ (E ≃ₐ[F] E) :=
 { to_fun := λ σ, alg_hom.restrict_normal' σ E,
   inv_fun := λ σ, (is_scalar_tower.to_alg_hom F E K₁).comp σ.to_alg_hom,
-=======
-variables (F K E) [algebra K E] [is_scalar_tower F K E]
-
-/-- If `E/K/F` is a tower of fields with `K/F` normal then `alg_hom.restrict_normal'` is an equivalence. -/
-def normal.alg_hom_equiv_aut [normal F K] : (K →ₐ[F] E) ≃ (K ≃ₐ[F] K) :=
-{ to_fun := λ σ, alg_hom.restrict_normal' σ K,
-  inv_fun := λ σ, (is_scalar_tower.to_alg_hom F K E).comp σ.to_alg_hom,
->>>>>>> 4e84253c
   left_inv := λ σ, begin
     ext,
     simp[alg_hom.restrict_normal'],
