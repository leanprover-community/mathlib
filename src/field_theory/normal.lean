/-
Copyright (c) 2020 Kenny Lau. All rights reserved.
Released under Apache 2.0 license as described in the file LICENSE.
Authors: Kenny Lau
-/

<<<<<<< HEAD
=======
import field_theory.minpoly
>>>>>>> 2c4a5161
import field_theory.splitting_field
import field_theory.tower
import ring_theory.power_basis

/-!
# Normal field extensions

In this file we define normal field extensions and prove that for a finite extension, being normal
is the same as being a splitting field.

## Main Definitions

- `normal F K` where `K` is a field extension of `F`.
-/

noncomputable theory
open_locale classical
open polynomial

universes u v

variables (F : Type u) (K : Type v) [field F] [field K] [algebra F K]

/-- Typeclass for normal field extension: `K` is a normal extension of `F` iff the minimal
polynomial of every element `x` in `K` splits in `K`, i.e. every conjugate of `x` is in `K`. -/
@[class] def normal : Prop :=
∀ x : K, ∃ H : is_integral F x, splits (algebra_map F K) (minpoly H)

instance normal_self : normal F F :=
λ x, ⟨is_integral_algebra_map, by { rw minpoly.eq_X_sub_C, exact splits_X_sub_C _ }⟩

theorem normal.is_integral [h : normal F K] (x : K) : is_integral F x := (h x).fst

theorem normal.splits [h : normal F K] (x : K) :
  splits (algebra_map F K) (minpoly $ normal.is_integral F K x) := (h x).snd

theorem normal.exists_is_splitting_field [normal F K] [finite_dimensional F K] :
  ∃ p : polynomial F, is_splitting_field F K p :=
begin
  obtain ⟨s, hs⟩ := finite_dimensional.exists_is_basis_finset F K,
  refine ⟨s.prod $ λ x, minpoly $ normal.is_integral F K x,
    splits_prod _ $ λ x hx, normal.splits F K x,
    subalgebra.to_submodule_injective _⟩,
  rw [algebra.coe_top, eq_top_iff, ← hs.2, submodule.span_le, set.range_subset_iff],
  refine λ x, algebra.subset_adjoin (multiset.mem_to_finset.mpr $
    (mem_roots $ mt (map_eq_zero $ algebra_map F K).1 $
    finset.prod_ne_zero_iff.2 $ λ x hx, _).2 _),
  { exact minpoly.ne_zero _ },
  rw [is_root.def, eval_map, ← aeval_def, alg_hom.map_prod],
  exact finset.prod_eq_zero x.2 (minpoly.aeval _)
end

section normal_tower

variables (E : Type*) [field E] [algebra F E] [algebra K E] [is_scalar_tower F K E]

lemma normal.tower_top_of_normal (h : normal F E) : normal K E :=
begin
  intros x,
  cases h x with hx hhx,
  rw is_scalar_tower.algebra_map_eq F K E at hhx,
  exact ⟨is_integral_of_is_scalar_tower x hx, polynomial.splits_of_splits_of_dvd (algebra_map K E)
    (polynomial.map_ne_zero (minpoly.ne_zero hx))
    ((polynomial.splits_map_iff (algebra_map F K) (algebra_map K E)).mpr hhx)
    (minpoly.dvd_map_of_is_scalar_tower K hx)⟩,
end

variables {F} {E} {E' : Type*} [field E'] [algebra F E']

lemma normal.of_alg_equiv [h : normal F E] (f : E ≃ₐ[F] E') : normal F E' :=
begin
  intro x,
  cases h (f.symm x) with hx hhx,
  have H := is_integral_alg_hom f.to_alg_hom hx,
  rw [alg_equiv.to_alg_hom_eq_coe, alg_equiv.coe_alg_hom, alg_equiv.apply_symm_apply] at H,
  use H,
  apply polynomial.splits_of_splits_of_dvd (algebra_map F E') (minpoly.ne_zero hx),
  { rw ← alg_hom.comp_algebra_map f.to_alg_hom,
    exact polynomial.splits_comp_of_splits (algebra_map F E) f.to_alg_hom.to_ring_hom hhx },
  { apply minpoly.dvd H,
    rw ← add_equiv.map_eq_zero_iff f.symm.to_add_equiv,
    exact eq.trans (polynomial.aeval_alg_hom_apply f.symm.to_alg_hom x
      (minpoly hx)).symm (minpoly.aeval hx) },
end

lemma alg_equiv.transfer_normal (f : E ≃ₐ[F] E') : normal F E ↔ normal F E' :=
⟨λ h, by exactI normal.of_alg_equiv f, λ h, by exactI normal.of_alg_equiv f.symm⟩

lemma normal.of_is_splitting_field {p : polynomial F} [hFEp : is_splitting_field F E p] :
  normal F E :=
begin
  by_cases hp : p = 0,
  { haveI : is_splitting_field F F p := by { rw hp, exact ⟨splits_zero _, subsingleton.elim _ _⟩ },
    exactI (alg_equiv.transfer_normal ((is_splitting_field.alg_equiv F p).trans
      (is_splitting_field.alg_equiv E p).symm)).mp (normal_self F) },
  intro x,
  haveI hFE : finite_dimensional F E := is_splitting_field.finite_dimensional E p,
  have Hx : is_integral F x := is_integral_of_noetherian hFE x,
  refine ⟨Hx, or.inr _⟩,
  rintros q q_irred ⟨r, hr⟩,
  let D := adjoin_root q,
  let pbED := adjoin_root.power_basis q_irred.ne_zero,
  haveI : finite_dimensional E D := power_basis.finite_dimensional pbED,
  have findimED : finite_dimensional.findim E D = q.nat_degree := power_basis.findim pbED,
  letI : algebra F D := ring_hom.to_algebra ((algebra_map E D).comp (algebra_map F E)),
  haveI : is_scalar_tower F E D := is_scalar_tower.of_algebra_map_eq (λ _, rfl),
  haveI : finite_dimensional F D := finite_dimensional.trans F E D,
  suffices : nonempty (D →ₐ[F] E),
  { cases this with ϕ,
    rw [←with_bot.coe_one, degree_eq_iff_nat_degree_eq q_irred.ne_zero, ←findimED],
    have nat_lemma : ∀ a b c : ℕ, a * b = c → c ≤ a → 0 < c → b = 1,
    { intros a b c h1 h2 h3, nlinarith },
    exact nat_lemma _ _ _ (finite_dimensional.findim_mul_findim F E D)
      (linear_map.findim_le_findim_of_injective (show function.injective ϕ.to_linear_map,
        from ϕ.to_ring_hom.injective)) finite_dimensional.findim_pos },
  let C := adjoin_root (minimal_polynomial Hx),
  have Hx_irred := minimal_polynomial.irreducible Hx,
  letI : algebra C D := ring_hom.to_algebra (adjoin_root.lift
    (algebra_map F D) (adjoin_root.root q) (by rw [is_scalar_tower.algebra_map_eq F E D,
      ←eval₂_map, hr, adjoin_root.algebra_map_eq, eval₂_mul, adjoin_root.eval₂_root, zero_mul])),
  letI : algebra C E := ring_hom.to_algebra
    (adjoin_root.lift (algebra_map F E) x (minimal_polynomial.aeval Hx)),
  haveI : is_scalar_tower F C D :=
    is_scalar_tower.of_algebra_map_eq (λ x, adjoin_root.lift_of.symm),
  haveI : is_scalar_tower F C E :=
    is_scalar_tower.of_algebra_map_eq (λ x, adjoin_root.lift_of.symm),
  suffices : nonempty (D →ₐ[C] E),
  { exact nonempty.map (is_scalar_tower.restrict_base F) this },
  let S : finset D := ((p.map (algebra_map F E)).roots.map (algebra_map E D)).to_finset,
  suffices : ⊤ ≤ intermediate_field.adjoin C ↑S,
  { refine intermediate_field.alg_hom_mk_adjoin_splits' (top_le_iff.mp this) (λ y hy, _),
    rcases multiset.mem_map.mp (multiset.mem_to_finset.mp hy) with ⟨z, hz1, hz2⟩,
    have Hz : is_integral F z := is_integral_of_noetherian hFE z,
    use (show is_integral C y, from is_integral_of_noetherian (finite_dimensional.right F C D) y),
    apply splits_of_splits_of_dvd (algebra_map C E) (map_ne_zero (minimal_polynomial.ne_zero Hz)),
    { rw [splits_map_iff, ←is_scalar_tower.algebra_map_eq F C E],
      exact splits_of_splits_of_dvd _ hp hFEp.splits (minimal_polynomial.dvd Hz
        (eq.trans (eval₂_eq_eval_map _) ((mem_roots (map_ne_zero hp)).mp hz1))) },
    { apply minimal_polynomial.dvd,
      rw [←hz2, aeval_def, eval₂_map, ←is_scalar_tower.algebra_map_eq F C D,
          is_scalar_tower.algebra_map_eq F E D, ←hom_eval₂, ←aeval_def,
          minimal_polynomial.aeval Hz, ring_hom.map_zero] } },
  rw [←intermediate_field.to_subalgebra_le_to_subalgebra, intermediate_field.top_to_subalgebra],
  apply ge_trans (intermediate_field.algebra_adjoin_le_adjoin C ↑S),
  suffices : (algebra.adjoin C (S : set D)).res F = (algebra.adjoin E {adjoin_root.root q}).res F,
  { rw [adjoin_root.adjoin_root_eq_top, subalgebra.res_top, ←@subalgebra.res_top F C] at this,
    exact top_le_iff.mpr (subalgebra.res_inj F this) },
  dsimp only [S],
  rw [←finset.image_to_finset, finset.coe_image],
  apply eq.trans (algebra.adjoin_res_eq_adjoin_res F E C D
    hFEp.adjoin_roots adjoin_root.adjoin_root_eq_top),
  rw [set.image_singleton, ring_hom.algebra_map_to_algebra, adjoin_root.lift_root]
end

end normal_tower<|MERGE_RESOLUTION|>--- conflicted
+++ resolved
@@ -4,10 +4,7 @@
 Authors: Kenny Lau
 -/
 
-<<<<<<< HEAD
-=======
 import field_theory.minpoly
->>>>>>> 2c4a5161
 import field_theory.splitting_field
 import field_theory.tower
 import ring_theory.power_basis
@@ -123,13 +120,13 @@
     exact nat_lemma _ _ _ (finite_dimensional.findim_mul_findim F E D)
       (linear_map.findim_le_findim_of_injective (show function.injective ϕ.to_linear_map,
         from ϕ.to_ring_hom.injective)) finite_dimensional.findim_pos },
-  let C := adjoin_root (minimal_polynomial Hx),
-  have Hx_irred := minimal_polynomial.irreducible Hx,
+  let C := adjoin_root (minpoly Hx),
+  have Hx_irred := minpoly.irreducible Hx,
   letI : algebra C D := ring_hom.to_algebra (adjoin_root.lift
     (algebra_map F D) (adjoin_root.root q) (by rw [is_scalar_tower.algebra_map_eq F E D,
       ←eval₂_map, hr, adjoin_root.algebra_map_eq, eval₂_mul, adjoin_root.eval₂_root, zero_mul])),
   letI : algebra C E := ring_hom.to_algebra
-    (adjoin_root.lift (algebra_map F E) x (minimal_polynomial.aeval Hx)),
+    (adjoin_root.lift (algebra_map F E) x (minpoly.aeval Hx)),
   haveI : is_scalar_tower F C D :=
     is_scalar_tower.of_algebra_map_eq (λ x, adjoin_root.lift_of.symm),
   haveI : is_scalar_tower F C E :=
@@ -142,14 +139,14 @@
     rcases multiset.mem_map.mp (multiset.mem_to_finset.mp hy) with ⟨z, hz1, hz2⟩,
     have Hz : is_integral F z := is_integral_of_noetherian hFE z,
     use (show is_integral C y, from is_integral_of_noetherian (finite_dimensional.right F C D) y),
-    apply splits_of_splits_of_dvd (algebra_map C E) (map_ne_zero (minimal_polynomial.ne_zero Hz)),
+    apply splits_of_splits_of_dvd (algebra_map C E) (map_ne_zero (minpoly.ne_zero Hz)),
     { rw [splits_map_iff, ←is_scalar_tower.algebra_map_eq F C E],
-      exact splits_of_splits_of_dvd _ hp hFEp.splits (minimal_polynomial.dvd Hz
+      exact splits_of_splits_of_dvd _ hp hFEp.splits (minpoly.dvd Hz
         (eq.trans (eval₂_eq_eval_map _) ((mem_roots (map_ne_zero hp)).mp hz1))) },
-    { apply minimal_polynomial.dvd,
+    { apply minpoly.dvd,
       rw [←hz2, aeval_def, eval₂_map, ←is_scalar_tower.algebra_map_eq F C D,
           is_scalar_tower.algebra_map_eq F E D, ←hom_eval₂, ←aeval_def,
-          minimal_polynomial.aeval Hz, ring_hom.map_zero] } },
+          minpoly.aeval Hz, ring_hom.map_zero] } },
   rw [←intermediate_field.to_subalgebra_le_to_subalgebra, intermediate_field.top_to_subalgebra],
   apply ge_trans (intermediate_field.algebra_adjoin_le_adjoin C ↑S),
   suffices : (algebra.adjoin C (S : set D)).res F = (algebra.adjoin E {adjoin_root.root q}).res F,
