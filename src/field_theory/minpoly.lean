--- conflicted
+++ resolved
@@ -29,7 +29,7 @@
 
 /-- Let `B` be an `A`-algebra, and `x` an element of `B` that is integral over `A`
 so we have some term `hx : is_integral A x`.
-The minimal polynomial `minpoly hx` of `x` is a monic polynomial of smallest degree
+The minimal polynomial `minpoly A x` of `x` is a monic polynomial of smallest degree
 that has `x` as its root.
 For instance, if `V` is a `K`-vector space for some field `K`, and `f : V →ₗ[K] V` then
 the minimal polynomial of `f` is `minpoly f.is_integral`. -/
@@ -106,19 +106,11 @@
   simpa only [eq_one, alg_hom.map_one, one_ne_zero] using aeval A x
 end
 
-<<<<<<< HEAD
 /-- If `B/A` is an injective ring extension, and `a` is an element of `A`,
 then the minimal polynomial of `algebra_map A B a` is `X - C a`. -/
 lemma eq_X_sub_C_of_algebra_map_inj [nontrivial A]
   (a : A) (hf : function.injective (algebra_map A B)) :
   minpoly A (algebra_map A B a) = X - C a :=
-=======
-/-- If `L/K` is a ring extension, and `x` is an element of `L` in the image of `K`,
-then the minimal polynomial of `x` is `X - C x`. -/
-lemma eq_X_sub_C_of_algebra_map_inj [nontrivial A] (a : A)
-  (hf : function.injective (algebra_map A B)) :
-  minpoly (@is_integral_algebra_map A B _ _ _ a) = X - C a :=
->>>>>>> a0d1af71
 begin
   have hdegle : (minpoly A (algebra_map A B a)).nat_degree ≤ 1,
   { apply with_bot.coe_le_coe.1,
@@ -363,12 +355,8 @@
 -- TODO use `gcd_domain_dvd` directly when localizations are defined in terms of algebras
 -- instead of `ring_hom`s
 lemma integer_dvd {A : Type*} [integral_domain A] [algebra ℚ A] {x : A} (hx : is_integral ℤ x)
-<<<<<<< HEAD
-  {P : polynomial ℤ} (hprim : is_primitive P) (hroot : polynomial.aeval x P = 0) : minpoly ℤ x ∣ P :=
-=======
   {P : polynomial ℤ} (hprim : is_primitive P) (hroot : polynomial.aeval x P = 0) :
-  minpoly hx ∣ P :=
->>>>>>> a0d1af71
+  minpoly ℤ x ∣ P :=
 begin
   apply (is_primitive.int.dvd_iff_map_cast_dvd_map_cast _ _
     (monic.is_primitive (monic hx)) hprim ).2,
@@ -416,17 +404,10 @@
 end
 
 /--If L/K is a field extension and an element y of K is a root of the minimal polynomial
-<<<<<<< HEAD
 of an element x ∈ L, then y maps to x under the field embedding. -/
 lemma root {x : B} (hx : is_integral A x) {y : A} (h : is_root (minpoly A x) y) :
   algebra_map A B y = x :=
 have key : minpoly A x = X - C y :=
-=======
-of an element x ∈ L, then y maps to x under the field embedding.-/
-lemma root {x : B} (hx : is_integral A x) {y : A} (h : is_root (minpoly hx) y) :
-  algebra_map A B y = x :=
-have key : minpoly hx = X - C y :=
->>>>>>> a0d1af71
 eq_of_monic_of_associated (monic hx) (monic_X_sub_C y) (associated_of_dvd_dvd
   (dvd_symm_of_irreducible (irreducible_X_sub_C y) (irreducible hx) (dvd_iff_is_root.2 h))
   (dvd_iff_is_root.2 h)),
