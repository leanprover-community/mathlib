/-
Copyright (c) 2019 Chris Hughes. All rights reserved.
Released under Apache 2.0 license as described in the file LICENSE.
Authors: Chris Hughes, Johan Commelin
-/
import data.polynomial.field_division
import ring_theory.integral_closure
import ring_theory.polynomial.gauss_lemma

/-!
# Minimal polynomials

This file defines the minimal polynomial of an element `x` of an `A`-algebra `B`,
under the assumption that x is integral over `A`.

After stating the defining property we specialize to the setting of field extensions
and derive some well-known properties, amongst which the fact that minimal polynomials
are irreducible, and uniquely determined by their defining property.

-/

open_locale classical polynomial
open polynomial set function

variables {A B : Type*}

section min_poly_def
variables (A) [comm_ring A] [ring B] [algebra A B]

/--
Suppose `x : B`, where `B` is an `A`-algebra.

The minimal polynomial `minpoly A x` of `x`
is a monic polynomial with coefficients in `A` of smallest degree that has `x` as its root,
if such exists (`is_integral A x`) or zero otherwise.

For example, if `V` is a `𝕜`-vector space for some field `𝕜` and `f : V →ₗ[𝕜] V` then
the minimal polynomial of `f` is `minpoly 𝕜 f`.
-/
noncomputable def minpoly (x : B) : A[X] :=
if hx : is_integral A x then well_founded.min degree_lt_wf _ hx else 0

end min_poly_def

namespace minpoly

section ring
variables [comm_ring A] [ring B] [algebra A B]
variables {x : B}

/-- A minimal polynomial is monic. -/
lemma monic (hx : is_integral A x) : monic (minpoly A x) :=
by { delta minpoly, rw dif_pos hx, exact (well_founded.min_mem degree_lt_wf _ hx).1 }

/-- A minimal polynomial is nonzero. -/
lemma ne_zero [nontrivial A] (hx : is_integral A x) : minpoly A x ≠ 0 :=
(monic hx).ne_zero

lemma eq_zero (hx : ¬ is_integral A x) : minpoly A x = 0 :=
dif_neg hx

variables (A x)

/-- An element is a root of its minimal polynomial. -/
@[simp] lemma aeval : aeval x (minpoly A x) = 0 :=
begin
  delta minpoly, split_ifs with hx,
  { exact (well_founded.min_mem degree_lt_wf _ hx).2 },
  { exact aeval_zero _ }
end

/-- A minimal polynomial is not `1`. -/
lemma ne_one [nontrivial B] : minpoly A x ≠ 1 :=
begin
  intro h,
  refine (one_ne_zero : (1 : B) ≠ 0) _,
  simpa using congr_arg (polynomial.aeval x) h
end

lemma map_ne_one [nontrivial B] {R : Type*} [semiring R] [nontrivial R] (f : A →+* R) :
  (minpoly A x).map f ≠ 1 :=
begin
  by_cases hx : is_integral A x,
  { exact mt ((monic hx).eq_one_of_map_eq_one f) (ne_one A x) },
  { rw [eq_zero hx, polynomial.map_zero], exact zero_ne_one },
end

/-- A minimal polynomial is not a unit. -/
lemma not_is_unit [nontrivial B] : ¬ is_unit (minpoly A x) :=
begin
  haveI : nontrivial A := (algebra_map A B).domain_nontrivial,
  by_cases hx : is_integral A x,
  { exact mt (eq_one_of_is_unit_of_monic (monic hx)) (ne_one A x) },
  { rw [eq_zero hx], exact not_is_unit_zero }
end

lemma mem_range_of_degree_eq_one (hx : (minpoly A x).degree = 1) : x ∈ (algebra_map A B).range :=
begin
  have h : is_integral A x,
  { by_contra h,
    rw [eq_zero h, degree_zero, ←with_bot.coe_one] at hx,
    exact (ne_of_lt (show ⊥ < ↑1, from with_bot.bot_lt_coe 1) hx) },
  have key := minpoly.aeval A x,
  rw [eq_X_add_C_of_degree_eq_one hx, (minpoly.monic h).leading_coeff, C_1, one_mul, aeval_add,
      aeval_C, aeval_X, ←eq_neg_iff_add_eq_zero, ←ring_hom.map_neg] at key,
  exact ⟨-(minpoly A x).coeff 0, key.symm⟩,
end

/-- The defining property of the minimal polynomial of an element `x`:
it is the monic polynomial with smallest degree that has `x` as its root. -/
lemma min {p : A[X]} (pmonic : p.monic) (hp : polynomial.aeval x p = 0) :
  degree (minpoly A x) ≤ degree p :=
begin
  delta minpoly, split_ifs with hx,
  { exact le_of_not_lt (well_founded.not_lt_min degree_lt_wf _ hx ⟨pmonic, hp⟩) },
  { simp only [degree_zero, bot_le] }
end

@[nontriviality] lemma subsingleton [subsingleton B] : minpoly A x = 1 :=
begin
  nontriviality A,
  have := minpoly.min A x monic_one (subsingleton.elim _ _),
  rw degree_one at this,
  cases le_or_lt (minpoly A x).degree 0 with h h,
  { rwa (monic ⟨1, monic_one, by simp⟩ : (minpoly A x).monic).degree_le_zero_iff_eq_one at h },
  { exact (this.not_lt h).elim },
end

end ring

section comm_ring

variables [comm_ring A]

section ring

variables [ring B] [algebra A B] [nontrivial B]
variables {x : B}

/-- The degree of a minimal polynomial, as a natural number, is positive. -/
lemma nat_degree_pos (hx : is_integral A x) : 0 < nat_degree (minpoly A x) :=
begin
  rw pos_iff_ne_zero,
  intro ndeg_eq_zero,
  have eq_one : minpoly A x = 1,
  { rw eq_C_of_nat_degree_eq_zero ndeg_eq_zero, convert C_1,
    simpa only [ndeg_eq_zero.symm] using (monic hx).leading_coeff },
  simpa only [eq_one, alg_hom.map_one, one_ne_zero] using aeval A x
end

/-- The degree of a minimal polynomial is positive. -/
lemma degree_pos (hx : is_integral A x) : 0 < degree (minpoly A x) :=
nat_degree_pos_iff_degree_pos.mp (nat_degree_pos hx)

/-- If `B/A` is an injective ring extension, and `a` is an element of `A`,
then the minimal polynomial of `algebra_map A B a` is `X - C a`. -/
lemma eq_X_sub_C_of_algebra_map_inj
  (a : A) (hf : function.injective (algebra_map A B)) :
  minpoly A (algebra_map A B a) = X - C a :=
begin
  nontriviality A,
  have hdegle : (minpoly A (algebra_map A B a)).nat_degree ≤ 1,
  { apply with_bot.coe_le_coe.1,
    rw [←degree_eq_nat_degree (ne_zero (@is_integral_algebra_map A B _ _ _ a)),
      with_top.coe_one, ←degree_X_sub_C a],
    refine min A (algebra_map A B a) (monic_X_sub_C a) _,
    simp only [aeval_C, aeval_X, alg_hom.map_sub, sub_self] },
  have hdeg : (minpoly A (algebra_map A B a)).degree = 1,
  { apply (degree_eq_iff_nat_degree_eq (ne_zero (@is_integral_algebra_map A B _ _ _ a))).2,
    apply le_antisymm hdegle (nat_degree_pos (@is_integral_algebra_map A B _ _ _ a)) },
  have hrw := eq_X_add_C_of_degree_eq_one hdeg,
  simp only [monic (@is_integral_algebra_map A B _ _ _ a), one_mul,
    monic.leading_coeff, ring_hom.map_one] at hrw,
  have h0 : (minpoly A (algebra_map A B a)).coeff 0 = -a,
  { have hroot := aeval A (algebra_map A B a),
    rw [hrw, add_comm] at hroot,
    simp only [aeval_C, aeval_X, aeval_add] at hroot,
    replace hroot := eq_neg_of_add_eq_zero_left hroot,
    rw [←ring_hom.map_neg _ a] at hroot,
    exact (hf hroot) },
  rw hrw,
  simp only [h0, ring_hom.map_neg, sub_eq_add_neg],
end

end ring

section is_domain

variables [is_domain A] [ring B] [algebra A B]
variables {x : B}

/-- If `a` strictly divides the minimal polynomial of `x`, then `x` cannot be a root for `a`. -/
lemma aeval_ne_zero_of_dvd_not_unit_minpoly {a : A[X]} (hx : is_integral A x)
  (hamonic : a.monic) (hdvd : dvd_not_unit a (minpoly A x)) :
  polynomial.aeval x a ≠ 0 :=
begin
  intro ha,
  refine not_lt_of_ge (minpoly.min A x hamonic ha) _,
  obtain ⟨hzeroa, b, hb_nunit, prod⟩ := hdvd,
  have hbmonic : b.monic,
  { rw monic.def,
    have := monic hx,
    rwa [monic.def, prod, leading_coeff_mul, monic.def.mp hamonic, one_mul] at this },
  have hzerob : b ≠ 0 := hbmonic.ne_zero,
  have degbzero : 0 < b.nat_degree,
  { apply nat.pos_of_ne_zero,
    intro h,
    have h₁ := eq_C_of_nat_degree_eq_zero h,
    rw [←h, ←leading_coeff, monic.def.1 hbmonic, C_1] at h₁,
    rw h₁ at hb_nunit,
    have := is_unit_one,
    contradiction },
  rw [prod, degree_mul, degree_eq_nat_degree hzeroa, degree_eq_nat_degree hzerob],
  exact_mod_cast lt_add_of_pos_right _ degbzero,
end

variables [is_domain B]

/-- A minimal polynomial is irreducible. -/
lemma irreducible (hx : is_integral A x) : irreducible (minpoly A x) :=
begin
  cases irreducible_or_factor (minpoly A x) (not_is_unit A x) with hirr hred,
  { exact hirr },
  exfalso,
  obtain ⟨a, b, ha_nunit, hb_nunit, hab_eq⟩ := hred,
  have coeff_prod : a.leading_coeff * b.leading_coeff = 1,
  { rw [←monic.def.1 (monic hx), ←hab_eq],
    simp only [leading_coeff_mul] },
  have hamonic : (a * C b.leading_coeff).monic,
  { rw monic.def,
    simp only [coeff_prod, leading_coeff_mul, leading_coeff_C] },
  have hbmonic : (b * C a.leading_coeff).monic,
  { rw [monic.def, mul_comm],
    simp only [coeff_prod, leading_coeff_mul, leading_coeff_C] },
  have prod : minpoly A x = (a * C b.leading_coeff) * (b * C a.leading_coeff),
  { symmetry,
    calc a * C b.leading_coeff * (b * C a.leading_coeff)
        = a * b * (C a.leading_coeff * C b.leading_coeff) : by ring
    ... = a * b * (C (a.leading_coeff * b.leading_coeff)) : by simp only [ring_hom.map_mul]
    ... = a * b : by rw [coeff_prod, C_1, mul_one]
    ... = minpoly A x : hab_eq },
  have hzero := aeval A x,
  rw [prod, aeval_mul, mul_eq_zero] at hzero,
  cases hzero,
  { refine aeval_ne_zero_of_dvd_not_unit_minpoly hx hamonic _ hzero,
    exact ⟨hamonic.ne_zero, _, mt is_unit_of_mul_is_unit_left hb_nunit, prod⟩ },
  { refine aeval_ne_zero_of_dvd_not_unit_minpoly hx hbmonic _ hzero,
    rw mul_comm at prod,
    exact ⟨hbmonic.ne_zero, _, mt is_unit_of_mul_is_unit_left ha_nunit, prod⟩ },
end

end is_domain

end comm_ring

section field
variables [field A]

section ring
variables [ring B] [algebra A B]
variables {x : B}

variables (A x)

/-- If an element `x` is a root of a nonzero polynomial `p`, then the degree of `p` is at least the
degree of the minimal polynomial of `x`. See also `gcd_domain_degree_le_of_ne_zero` which relaxes
the assumptions on `A` in exchange for stronger assumptions on `B`. -/
lemma degree_le_of_ne_zero
  {p : A[X]} (pnz : p ≠ 0) (hp : polynomial.aeval x p = 0) :
  degree (minpoly A x) ≤ degree p :=
calc degree (minpoly A x) ≤ degree (p * C (leading_coeff p)⁻¹) :
    min A x (monic_mul_leading_coeff_inv pnz) (by simp [hp])
  ... = degree p : degree_mul_leading_coeff_inv p pnz

lemma ne_zero_of_finite_field_extension (e : B) [finite_dimensional A B] : minpoly A e ≠ 0 :=
minpoly.ne_zero $ is_integral_of_noetherian (is_noetherian.iff_fg.2 infer_instance) _

/-- The minimal polynomial of an element `x` is uniquely characterized by its defining property:
if there is another monic polynomial of minimal degree that has `x` as a root, then this polynomial
is equal to the minimal polynomial of `x`. See also `minpoly.gcd_unique` which relaxes the
assumptions on `A` in exchange for stronger assumptions on `B`. -/
lemma unique {p : A[X]}
  (pmonic : p.monic) (hp : polynomial.aeval x p = 0)
  (pmin : ∀ q : A[X], q.monic → polynomial.aeval x q = 0 → degree p ≤ degree q) :
  p = minpoly A x :=
begin
  have hx : is_integral A x := ⟨p, pmonic, hp⟩,
  symmetry, apply eq_of_sub_eq_zero,
  by_contra hnz,
  have := degree_le_of_ne_zero A x hnz (by simp [hp]),
  contrapose! this,
  apply degree_sub_lt _ (ne_zero hx),
  { rw [(monic hx).leading_coeff, pmonic.leading_coeff] },
  { exact le_antisymm (min A x pmonic hp)
      (pmin (minpoly A x) (monic hx) (aeval A x)) }
end

/-- If an element `x` is a root of a polynomial `p`, then the minimal polynomial of `x` divides `p`.
See also `minpoly.gcd_domain_dvd` which relaxes the assumptions on `A` in exchange for stronger
assumptions on `B`. -/
lemma dvd {p : A[X]} (hp : polynomial.aeval x p = 0) : minpoly A x ∣ p :=
begin
  by_cases hp0 : p = 0,
  { simp only [hp0, dvd_zero] },
  have hx : is_integral A x,
  { rw ← is_algebraic_iff_is_integral, exact ⟨p, hp0, hp⟩ },
  rw ← dvd_iff_mod_by_monic_eq_zero (monic hx),
  by_contra hnz,
  have := degree_le_of_ne_zero A x hnz _,
  { contrapose! this,
    exact degree_mod_by_monic_lt _ (monic hx) },
  { rw ← mod_by_monic_add_div p (monic hx) at hp,
    simpa using hp }
end

lemma dvd_map_of_is_scalar_tower (A K : Type*) {R : Type*} [comm_ring A] [field K] [comm_ring R]
  [algebra A K] [algebra A R] [algebra K R] [is_scalar_tower A K R] (x : R) :
  minpoly K x ∣ (minpoly A x).map (algebra_map A K) :=
<<<<<<< HEAD
by { refine minpoly.dvd K x _, rw [aeval_apply_algebra_map, minpoly.aeval] }
=======
by { refine minpoly.dvd K x _, rw [aeval_map_algebra_map, minpoly.aeval] }
>>>>>>> 7aebb349

/-- If `y` is a conjugate of `x` over a field `K`, then it is a conjugate over a subring `R`. -/
lemma aeval_of_is_scalar_tower (R : Type*) {K T U : Type*} [comm_ring R] [field K] [comm_ring T]
  [algebra R K] [algebra K T] [algebra R T] [is_scalar_tower R K T]
  [comm_semiring U] [algebra K U] [algebra R U] [is_scalar_tower R K U]
  (x : T) (y : U)
  (hy : polynomial.aeval y (minpoly K x) = 0) : polynomial.aeval y (minpoly R x) = 0 :=
<<<<<<< HEAD
aeval_apply_algebra_map K y (minpoly R x) ▸ eval₂_eq_zero_of_dvd_of_eval₂_eq_zero (algebra_map K U)
=======
aeval_map_algebra_map K y (minpoly R x) ▸ eval₂_eq_zero_of_dvd_of_eval₂_eq_zero (algebra_map K U)
>>>>>>> 7aebb349
                                              y (minpoly.dvd_map_of_is_scalar_tower R K x) hy

variables {A x}

theorem eq_of_irreducible_of_monic
  [nontrivial B] {p : A[X]} (hp1 : _root_.irreducible p)
  (hp2 : polynomial.aeval x p = 0) (hp3 : p.monic) : p = minpoly A x :=
let ⟨q, hq⟩ := dvd A x hp2 in
eq_of_monic_of_associated hp3 (monic ⟨p, ⟨hp3, hp2⟩⟩) $
mul_one (minpoly A x) ▸ hq.symm ▸ associated.mul_left _ $
associated_one_iff_is_unit.2 $ (hp1.is_unit_or_is_unit hq).resolve_left $ not_is_unit A x

lemma eq_of_irreducible [nontrivial B] {p : A[X]}
  (hp1 : _root_.irreducible p) (hp2 : polynomial.aeval x p = 0) :
  p * C p.leading_coeff⁻¹ = minpoly A x :=
begin
  have : p.leading_coeff ≠ 0 := leading_coeff_ne_zero.mpr hp1.ne_zero,
  apply eq_of_irreducible_of_monic,
  { exact associated.irreducible ⟨⟨C p.leading_coeff⁻¹, C p.leading_coeff,
      by rwa [←C_mul, inv_mul_cancel, C_1], by rwa [←C_mul, mul_inv_cancel, C_1]⟩, rfl⟩ hp1 },
  { rw [aeval_mul, hp2, zero_mul] },
  { rwa [polynomial.monic, leading_coeff_mul, leading_coeff_C, mul_inv_cancel] },
end

/-- If `y` is the image of `x` in an extension, their minimal polynomials coincide.

We take `h : y = algebra_map L T x` as an argument because `rw h` typically fails
since `is_integral R y` depends on y.
-/
lemma eq_of_algebra_map_eq {K S T : Type*} [field K] [comm_ring S] [comm_ring T]
  [algebra K S] [algebra K T] [algebra S T]
  [is_scalar_tower K S T] (hST : function.injective (algebra_map S T))
  {x : S} {y : T} (hx : is_integral K x) (h : y = algebra_map S T x) :
  minpoly K x = minpoly K y :=
minpoly.unique _ _ (minpoly.monic hx)
  (by rw [h, aeval_algebra_map_apply, minpoly.aeval, ring_hom.map_zero])
  (λ q q_monic root_q, minpoly.min _ _ q_monic
    ((aeval_algebra_map_eq_zero_iff_of_injective hST).mp
      (h ▸ root_q : polynomial.aeval (algebra_map S T x) q = 0)))

lemma add_algebra_map {B : Type*} [comm_ring B] [algebra A B] {x : B}
  (hx : is_integral A x) (a : A) :
  minpoly A (x + (algebra_map A B a)) = (minpoly A x).comp (X - C a) :=
begin
  refine (minpoly.unique _ _ ((minpoly.monic hx).comp_X_sub_C _) _ (λ q qmo hq, _)).symm,
  { simp [aeval_comp] },
  { have : (polynomial.aeval x) (q.comp (X + C a)) = 0 := by simpa [aeval_comp] using hq,
    have H := minpoly.min A x (qmo.comp_X_add_C _) this,
    rw [degree_eq_nat_degree qmo.ne_zero, degree_eq_nat_degree
      ((minpoly.monic hx).comp_X_sub_C _).ne_zero, with_bot.coe_le_coe, nat_degree_comp,
      nat_degree_X_sub_C, mul_one],
    rwa [degree_eq_nat_degree (minpoly.ne_zero hx), degree_eq_nat_degree
      (qmo.comp_X_add_C _).ne_zero, with_bot.coe_le_coe, nat_degree_comp,
      nat_degree_X_add_C, mul_one] at H }
end

lemma sub_algebra_map {B : Type*} [comm_ring B] [algebra A B] {x : B}
  (hx : is_integral A x) (a : A) :
  minpoly A (x - (algebra_map A B a)) = (minpoly A x).comp (X + C a) :=
by simpa [sub_eq_add_neg] using add_algebra_map hx (-a)

section alg_hom_fintype

/-- A technical finiteness result. -/
noncomputable def fintype.subtype_prod {E : Type*} {X : set E} (hX : X.finite) {L : Type*}
  (F : E → multiset L) : fintype (Π x : X, {l : L // l ∈ F x}) :=
let hX := finite.fintype hX in by exactI pi.fintype

variables (F E K : Type*) [field F] [ring E] [comm_ring K] [is_domain K]
  [algebra F E] [algebra F K] [finite_dimensional F E]

/-- Function from Hom_K(E,L) to pi type Π (x : basis), roots of min poly of x -/
-- Marked as `noncomputable!` since this definition takes multiple seconds to compile,
-- and isn't very computable in practice (since neither `finrank` nor `fin_basis` are).
noncomputable! def roots_of_min_poly_pi_type (φ : E →ₐ[F] K)
  (x : range (finite_dimensional.fin_basis F E : _ → E)) :
  {l : K // l ∈ (((minpoly F x.1).map (algebra_map F K)).roots : multiset K)} :=
⟨φ x, by rw [mem_roots_map (minpoly.ne_zero_of_finite_field_extension F x.val),
  subtype.val_eq_coe, ←aeval_def, aeval_alg_hom_apply, minpoly.aeval, map_zero]⟩

lemma aux_inj_roots_of_min_poly : injective (roots_of_min_poly_pi_type F E K) :=
begin
  intros f g h,
  suffices : (f : E →ₗ[F] K) = g,
  { rwa fun_like.ext'_iff at this ⊢ },
  rw funext_iff at h,
  exact linear_map.ext_on (finite_dimensional.fin_basis F E).span_eq
    (λ e he, subtype.ext_iff.mp (h ⟨e, he⟩)),
end

/-- Given field extensions `E/F` and `K/F`, with `E/F` finite, there are finitely many `F`-algebra
  homomorphisms `E →ₐ[K] K`. -/
noncomputable instance alg_hom.fintype : fintype (E →ₐ[F] K) :=
@fintype.of_injective _ _ (fintype.subtype_prod (finite_range (finite_dimensional.fin_basis F E))
  (λ e, ((minpoly F e).map (algebra_map F K)).roots)) _ (aux_inj_roots_of_min_poly F E K)

end alg_hom_fintype

section gcd_domain

variables {R S : Type*} (K L : Type*) [comm_ring R] [is_domain R] [normalized_gcd_monoid R]
  [field K] [comm_ring S] [is_domain S] [algebra R K] [is_fraction_ring R K] [algebra R S] [field L]
  [algebra S L] [algebra K L] [algebra R L] [is_scalar_tower R K L] [is_scalar_tower R S L]
  {s : S} (hs : is_integral R s)

include hs

/-- For GCD domains, the minimal polynomial over the ring is the same as the minimal polynomial
over the fraction field. See `minpoly.gcd_domain_eq_field_fractions'` if `S` is already a
`K`-algebra. -/
lemma gcd_domain_eq_field_fractions :
  minpoly K (algebra_map S L s) = (minpoly R s).map (algebra_map R K) :=
begin
  refine (eq_of_irreducible_of_monic _ _ _).symm,
  { exact (polynomial.is_primitive.irreducible_iff_irreducible_map_fraction_map
      (polynomial.monic.is_primitive (monic hs))).1 (irreducible hs) },
   { rw [aeval_map_algebra_map, aeval_algebra_map_apply, aeval, map_zero] },
  { exact (monic hs).map _ }
end

/-- For GCD domains, the minimal polynomial over the ring is the same as the minimal polynomial
over the fraction field. Compared to `minpoly.gcd_domain_eq_field_fractions`, this version is useful
if the element is in a ring that is already a `K`-algebra. -/
lemma gcd_domain_eq_field_fractions' [algebra K S] [is_scalar_tower R K S] :
  minpoly K s = (minpoly R s).map (algebra_map R K) :=
begin
  let L := fraction_ring S,
  rw [← gcd_domain_eq_field_fractions K L hs],
  refine minpoly.eq_of_algebra_map_eq (is_fraction_ring.injective S L)
    (is_integral_of_is_scalar_tower _ hs) rfl
end

variable [no_zero_smul_divisors R S]

/-- For GCD domains, the minimal polynomial divides any primitive polynomial that has the integral
element as root. See also `minpoly.dvd` which relaxes the assumptions on `S` in exchange for
stronger assumptions on `R`. -/
lemma gcd_domain_dvd {P : R[X]} (hP : P ≠ 0) (hroot : polynomial.aeval s P = 0) : minpoly R s ∣ P :=
begin
  let K := fraction_ring R,
  let L := fraction_ring S,
  let P₁ := P.prim_part,
  suffices : minpoly R s ∣ P₁,
  { exact dvd_trans this (prim_part_dvd _) },
  apply (is_primitive.dvd_iff_fraction_map_dvd_fraction_map K (monic hs).is_primitive
    P.is_primitive_prim_part).2,
  let y := algebra_map S L s,
  have hy : is_integral R y := hs.algebra_map,
  rw [← gcd_domain_eq_field_fractions K L hs],
  refine dvd _ _ _,
  rw [aeval_map_algebra_map, aeval_algebra_map_apply, aeval_prim_part_eq_zero hP hroot, map_zero]
end

/-- If an element `x` is a root of a nonzero polynomial `p`, then the degree of `p` is at least the
degree of the minimal polynomial of `x`. See also `minpoly.degree_le_of_ne_zero` which relaxes the
assumptions on `S` in exchange for stronger assumptions on `R`. -/
lemma gcd_domain_degree_le_of_ne_zero {p : R[X]} (hp0 : p ≠ 0) (hp : polynomial.aeval s p = 0) :
  degree (minpoly R s) ≤ degree p :=
begin
  rw [degree_eq_nat_degree (minpoly.ne_zero hs), degree_eq_nat_degree hp0],
  norm_cast,
  exact nat_degree_le_of_dvd (gcd_domain_dvd hs hp0 hp) hp0
end

omit hs

/-- The minimal polynomial of an element `x` is uniquely characterized by its defining property:
if there is another monic polynomial of minimal degree that has `x` as a root, then this polynomial
is equal to the minimal polynomial of `x`. See also `minpoly.unique` which relaxes the
assumptions on `S` in exchange for stronger assumptions on `R`. -/
lemma gcd_domain_unique {P : R[X]} (hmo : P.monic) (hP : polynomial.aeval s P = 0)
  (Pmin : ∀ Q : R[X], Q.monic → polynomial.aeval s Q = 0 → degree P ≤ degree Q) :
  P = minpoly R s :=
begin
  have hs : is_integral R s := ⟨P, hmo, hP⟩,
  symmetry, apply eq_of_sub_eq_zero,
  by_contra hnz,
  have := gcd_domain_degree_le_of_ne_zero hs hnz (by simp [hP]),
  contrapose! this,
  refine degree_sub_lt _ (ne_zero hs) _,
  { exact le_antisymm (min R s hmo hP)
      (Pmin (minpoly R s) (monic hs) (aeval R s)) },
  { rw [(monic hs).leading_coeff, hmo.leading_coeff] }
end

end gcd_domain

variables (B) [nontrivial B]

/-- If `B/K` is a nontrivial algebra over a field, and `x` is an element of `K`,
then the minimal polynomial of `algebra_map K B x` is `X - C x`. -/
lemma eq_X_sub_C (a : A) : minpoly A (algebra_map A B a) = X - C a :=
eq_X_sub_C_of_algebra_map_inj a (algebra_map A B).injective

lemma eq_X_sub_C' (a : A) : minpoly A a = X - C a := eq_X_sub_C A a

variables (A)

/-- The minimal polynomial of `0` is `X`. -/
@[simp] lemma zero : minpoly A (0:B) = X :=
by simpa only [add_zero, C_0, sub_eq_add_neg, neg_zero, ring_hom.map_zero]
  using eq_X_sub_C B (0:A)

/-- The minimal polynomial of `1` is `X - 1`. -/
@[simp] lemma one : minpoly A (1:B) = X - 1 :=
by simpa only [ring_hom.map_one, C_1, sub_eq_add_neg] using eq_X_sub_C B (1:A)

end ring

section is_domain
variables [ring B] [is_domain B] [algebra A B]
variables {x : B}

/-- A minimal polynomial is prime. -/
lemma prime (hx : is_integral A x) : prime (minpoly A x) :=
begin
  refine ⟨ne_zero hx, not_is_unit A x, _⟩,
  rintros p q ⟨d, h⟩,
  have :    polynomial.aeval x (p*q) = 0 := by simp [h, aeval A x],
  replace : polynomial.aeval x p = 0 ∨ polynomial.aeval x q = 0 := by simpa,
  exact or.imp (dvd A x) (dvd A x) this
end

/-- If `L/K` is a field extension and an element `y` of `K` is a root of the minimal polynomial
of an element `x ∈ L`, then `y` maps to `x` under the field embedding. -/
lemma root {x : B} (hx : is_integral A x) {y : A} (h : is_root (minpoly A x) y) :
  algebra_map A B y = x :=
have key : minpoly A x = X - C y :=
eq_of_monic_of_associated (monic hx) (monic_X_sub_C y) (associated_of_dvd_dvd
  ((irreducible_X_sub_C y).dvd_symm (irreducible hx) (dvd_iff_is_root.2 h))
  (dvd_iff_is_root.2 h)),
by { have := aeval A x, rwa [key, alg_hom.map_sub, aeval_X, aeval_C, sub_eq_zero, eq_comm] at this }

/-- The constant coefficient of the minimal polynomial of `x` is `0` if and only if `x = 0`. -/
@[simp] lemma coeff_zero_eq_zero (hx : is_integral A x) : coeff (minpoly A x) 0 = 0 ↔ x = 0 :=
begin
  split,
  { intro h,
    have zero_root := zero_is_root_of_coeff_zero_eq_zero h,
    rw ← root hx zero_root,
    exact ring_hom.map_zero _ },
  { rintro rfl, simp }
end

/-- The minimal polynomial of a nonzero element has nonzero constant coefficient. -/
lemma coeff_zero_ne_zero (hx : is_integral A x) (h : x ≠ 0) : coeff (minpoly A x) 0 ≠ 0 :=
by { contrapose! h, simpa only [hx, coeff_zero_eq_zero] using h }

end is_domain

end field

end minpoly<|MERGE_RESOLUTION|>--- conflicted
+++ resolved
@@ -316,11 +316,7 @@
 lemma dvd_map_of_is_scalar_tower (A K : Type*) {R : Type*} [comm_ring A] [field K] [comm_ring R]
   [algebra A K] [algebra A R] [algebra K R] [is_scalar_tower A K R] (x : R) :
   minpoly K x ∣ (minpoly A x).map (algebra_map A K) :=
-<<<<<<< HEAD
-by { refine minpoly.dvd K x _, rw [aeval_apply_algebra_map, minpoly.aeval] }
-=======
 by { refine minpoly.dvd K x _, rw [aeval_map_algebra_map, minpoly.aeval] }
->>>>>>> 7aebb349
 
 /-- If `y` is a conjugate of `x` over a field `K`, then it is a conjugate over a subring `R`. -/
 lemma aeval_of_is_scalar_tower (R : Type*) {K T U : Type*} [comm_ring R] [field K] [comm_ring T]
@@ -328,11 +324,7 @@
   [comm_semiring U] [algebra K U] [algebra R U] [is_scalar_tower R K U]
   (x : T) (y : U)
   (hy : polynomial.aeval y (minpoly K x) = 0) : polynomial.aeval y (minpoly R x) = 0 :=
-<<<<<<< HEAD
-aeval_apply_algebra_map K y (minpoly R x) ▸ eval₂_eq_zero_of_dvd_of_eval₂_eq_zero (algebra_map K U)
-=======
 aeval_map_algebra_map K y (minpoly R x) ▸ eval₂_eq_zero_of_dvd_of_eval₂_eq_zero (algebra_map K U)
->>>>>>> 7aebb349
                                               y (minpoly.dvd_map_of_is_scalar_tower R K x) hy
 
 variables {A x}
