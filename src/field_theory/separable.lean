/-
Copyright (c) 2020 Kenny Lau. All rights reserved.
Released under Apache 2.0 license as described in the file LICENSE.
Authors: Kenny Lau.
-/

import algebra.polynomial.big_operators
import field_theory.minimal_polynomial
import field_theory.splitting_field
import field_theory.tower
import algebra.squarefree

/-!

# Separable polynomials

We define a polynomial to be separable if it is coprime with its derivative. We prove basic
properties about separable polynomials here.

## Main definitions

* `polynomial.separable f`: a polynomial `f` is separable iff it is coprime with its derivative.
* `polynomial.expand R p f`: expand the polynomial `f` with coefficients in a
  commutative semiring `R` by a factor of p, so `expand R p (∑ aₙ xⁿ)` is `∑ aₙ xⁿᵖ`.
* `polynomial.contract p f`: the opposite of `expand`, so it sends `∑ aₙ xⁿᵖ` to `∑ aₙ xⁿ`.

-/

universes u v w
open_locale classical big_operators
open finset

namespace polynomial

section comm_semiring

variables {R : Type u} [comm_semiring R] {S : Type v} [comm_semiring S]

/-- A polynomial is separable iff it is coprime with its derivative. -/
def separable (f : polynomial R) : Prop :=
is_coprime f f.derivative

lemma separable_def (f : polynomial R) :
  f.separable ↔ is_coprime f f.derivative :=
iff.rfl

lemma separable_def' (f : polynomial R) :
  f.separable ↔ ∃ a b : polynomial R, a * f + b * f.derivative = 1 :=
iff.rfl

lemma separable_one : (1 : polynomial R).separable :=
is_coprime_one_left

lemma separable_X_add_C (a : R) : (X + C a).separable :=
by { rw [separable_def, derivative_add, derivative_X, derivative_C, add_zero],
  exact is_coprime_one_right }

lemma separable_X : (X : polynomial R).separable :=
by { rw [separable_def, derivative_X], exact is_coprime_one_right }

lemma separable_C (r : R) : (C r).separable ↔ is_unit r :=
by rw [separable_def, derivative_C, is_coprime_zero_right, is_unit_C]

lemma separable.of_mul_left {f g : polynomial R} (h : (f * g).separable) : f.separable :=
begin
  have := h.of_mul_left_left, rw derivative_mul at this,
  exact is_coprime.of_mul_right_left (is_coprime.of_add_mul_left_right this)
end

lemma separable.of_mul_right {f g : polynomial R} (h : (f * g).separable) : g.separable :=
by { rw mul_comm at h, exact h.of_mul_left }

lemma separable.of_dvd {f g : polynomial R} (hf : f.separable) (hfg : g ∣ f) : g.separable :=
by { rcases hfg with ⟨f', rfl⟩, exact separable.of_mul_left hf }

lemma separable_gcd_left {F : Type*} [field F] {f : polynomial F}
  (hf : f.separable) (g : polynomial F) : (euclidean_domain.gcd f g).separable :=
separable.of_dvd hf (euclidean_domain.gcd_dvd_left f g)

lemma separable_gcd_right {F : Type*} [field F] {g : polynomial F}
  (f : polynomial F) (hg : g.separable) : (euclidean_domain.gcd f g).separable :=
separable.of_dvd hg (euclidean_domain.gcd_dvd_right f g)

lemma separable.is_coprime {f g : polynomial R} (h : (f * g).separable) : is_coprime f g :=
begin
  have := h.of_mul_left_left, rw derivative_mul at this,
  exact is_coprime.of_mul_right_right (is_coprime.of_add_mul_left_right this)
end

theorem separable.of_pow' {f : polynomial R} :
  ∀ {n : ℕ} (h : (f ^ n).separable), is_unit f ∨ (f.separable ∧ n = 1) ∨ n = 0
| 0     := λ h, or.inr $ or.inr rfl
| 1     := λ h, or.inr $ or.inl ⟨pow_one f ▸ h, rfl⟩
| (n+2) := λ h, or.inl $ is_coprime_self.1 h.is_coprime.of_mul_right_left

theorem separable.of_pow {f : polynomial R} (hf : ¬is_unit f) {n : ℕ} (hn : n ≠ 0)
  (hfs : (f ^ n).separable) : f.separable ∧ n = 1 :=
(hfs.of_pow'.resolve_left hf).resolve_right hn

theorem separable.map {p : polynomial R} (h : p.separable) {f : R →+* S} : (p.map f).separable :=
let ⟨a, b, H⟩ := h in ⟨a.map f, b.map f,
by rw [derivative_map, ← map_mul, ← map_mul, ← map_add, H, map_one]⟩

variables (R) (p q : ℕ)

/-- Expand the polynomial by a factor of p, so `∑ aₙ xⁿ` becomes `∑ aₙ xⁿᵖ`. -/
noncomputable def expand : polynomial R →ₐ[R] polynomial R :=
{ commutes' := λ r, eval₂_C _ _,
  .. (eval₂_ring_hom C (X ^ p) : polynomial R →+* polynomial R) }

lemma coe_expand : (expand R p : polynomial R → polynomial R) = eval₂ C (X ^ p) := rfl

variables {R}

lemma expand_eq_sum {f : polynomial R} :
  expand R p f = f.sum (λ e a, C a * (X ^ p) ^ e) :=
by { dsimp [expand, eval₂], refl, }

@[simp] lemma expand_C (r : R) : expand R p (C r) = C r := eval₂_C _ _
@[simp] lemma expand_X : expand R p X = X ^ p := eval₂_X _ _
@[simp] lemma expand_monomial (r : R) : expand R p (monomial q r) = monomial (q * p) r :=
by simp_rw [monomial_eq_smul_X, alg_hom.map_smul, alg_hom.map_pow, expand_X, mul_comm, pow_mul]

theorem expand_expand (f : polynomial R) : expand R p (expand R q f) = expand R (p * q) f :=
polynomial.induction_on f (λ r, by simp_rw expand_C)
  (λ f g ihf ihg, by simp_rw [alg_hom.map_add, ihf, ihg])
  (λ n r ih, by simp_rw [alg_hom.map_mul, expand_C, alg_hom.map_pow, expand_X,
    alg_hom.map_pow, expand_X, pow_mul])

theorem expand_mul (f : polynomial R) : expand R (p * q) f = expand R p (expand R q f) :=
(expand_expand p q f).symm

@[simp] theorem expand_one (f : polynomial R) : expand R 1 f = f :=
polynomial.induction_on f
  (λ r, by rw expand_C)
  (λ f g ihf ihg, by rw [alg_hom.map_add, ihf, ihg])
  (λ n r ih, by rw [alg_hom.map_mul, expand_C, alg_hom.map_pow, expand_X, pow_one])

theorem expand_pow (f : polynomial R) : expand R (p ^ q) f = (expand R p ^[q] f) :=
nat.rec_on q (by rw [pow_zero, expand_one, function.iterate_zero, id]) $ λ n ih,
by rw [function.iterate_succ_apply', pow_succ, expand_mul, ih]

theorem derivative_expand (f : polynomial R) :
  (expand R p f).derivative = expand R p f.derivative * (p * X ^ (p - 1)) :=
by rw [coe_expand, derivative_eval₂_C, derivative_pow, derivative_X, mul_one]

theorem coeff_expand {p : ℕ} (hp : 0 < p) (f : polynomial R) (n : ℕ) :
  (expand R p f).coeff n = if p ∣ n then f.coeff (n / p) else 0 :=
begin
  simp only [expand_eq_sum],
  simp_rw [coeff_sum, ← pow_mul, C_mul_X_pow_eq_monomial, coeff_monomial, finsupp.sum],
  split_ifs with h,
  { rw [finset.sum_eq_single (n/p), nat.mul_div_cancel' h, if_pos rfl], refl,
    { intros b hb1 hb2, rw if_neg, intro hb3, apply hb2, rw [← hb3, nat.mul_div_cancel_left b hp] },
    { intro hn, rw finsupp.not_mem_support_iff.1 hn, split_ifs; refl } },
  { rw finset.sum_eq_zero, intros k hk, rw if_neg, exact λ hkn, h ⟨k, hkn.symm⟩, },
end

@[simp] theorem coeff_expand_mul {p : ℕ} (hp : 0 < p) (f : polynomial R) (n : ℕ) :
  (expand R p f).coeff (n * p) = f.coeff n :=
by rw [coeff_expand hp, if_pos (dvd_mul_left _ _), nat.mul_div_cancel _ hp]

@[simp] theorem coeff_expand_mul' {p : ℕ} (hp : 0 < p) (f : polynomial R) (n : ℕ) :
  (expand R p f).coeff (p * n) = f.coeff n :=
by rw [mul_comm, coeff_expand_mul hp]

theorem expand_eq_map_domain (p : ℕ) (f : polynomial R) :
  expand R p f = f.map_domain (*p) :=
polynomial.induction_on' f (λ p q hp hq, by simp [*, finsupp.map_domain_add]) $
  λ n a, by simp_rw [expand_monomial, monomial_def, finsupp.map_domain_single]

theorem expand_inj {p : ℕ} (hp : 0 < p) {f g : polynomial R} :
  expand R p f = expand R p g ↔ f = g :=
⟨λ H, ext $ λ n, by rw [← coeff_expand_mul hp, H, coeff_expand_mul hp], congr_arg _⟩

theorem expand_eq_zero {p : ℕ} (hp : 0 < p) {f : polynomial R} : expand R p f = 0 ↔ f = 0 :=
by rw [← (expand R p).map_zero, expand_inj hp, alg_hom.map_zero]

theorem expand_eq_C {p : ℕ} (hp : 0 < p) {f : polynomial R} {r : R} :
  expand R p f = C r ↔ f = C r :=
by rw [← expand_C, expand_inj hp, expand_C]

theorem nat_degree_expand (p : ℕ) (f : polynomial R) :
  (expand R p f).nat_degree = f.nat_degree * p :=
begin
  cases p.eq_zero_or_pos with hp hp,
  { rw [hp, coe_expand, pow_zero, mul_zero, ← C_1, eval₂_hom, nat_degree_C] },
  by_cases hf : f = 0,
  { rw [hf, alg_hom.map_zero, nat_degree_zero, zero_mul] },
  have hf1 : expand R p f ≠ 0 := mt (expand_eq_zero hp).1 hf,
  rw [← with_bot.coe_eq_coe, ← degree_eq_nat_degree hf1],
  refine le_antisymm ((degree_le_iff_coeff_zero _ _).2 $ λ n hn, _) _,
  { rw coeff_expand hp, split_ifs with hpn,
    { rw coeff_eq_zero_of_nat_degree_lt, contrapose! hn,
      rw [with_bot.coe_le_coe, ← nat.div_mul_cancel hpn], exact nat.mul_le_mul_right p hn },
    { refl } },
  { refine le_degree_of_ne_zero _,
    rw [coeff_expand_mul hp, ← leading_coeff], exact mt leading_coeff_eq_zero.1 hf }
end

theorem map_expand {p : ℕ} (hp : 0 < p) {f : R →+* S} {q : polynomial R} :
  map f (expand R p q) = expand S p (map f q) :=
by { ext, rw [coeff_map, coeff_expand hp, coeff_expand hp], split_ifs; simp, }

end comm_semiring

section comm_ring

variables {R : Type u} [comm_ring R]

lemma separable_X_sub_C {x : R} : separable (X - C x) :=
by simpa only [C_neg] using separable_X_add_C (-x)

lemma separable.mul {f g : polynomial R} (hf : f.separable) (hg : g.separable)
  (h : is_coprime f g) : (f * g).separable :=
by { rw [separable_def, derivative_mul], exact ((hf.mul_right h).add_mul_left_right _).mul_left
  ((h.symm.mul_right hg).mul_add_right_right _) }

lemma separable_prod' {ι : Sort*} {f : ι → polynomial R} {s : finset ι} :
  (∀x∈s, ∀y∈s, x ≠ y → is_coprime (f x) (f y)) → (∀x∈s, (f x).separable) →
  (∏ x in s, f x).separable :=
finset.induction_on s (λ _ _, separable_one) $ λ a s has ih h1 h2, begin
  simp_rw [finset.forall_mem_insert, forall_and_distrib] at h1 h2, rw prod_insert has,
  exact h2.1.mul (ih h1.2.2 h2.2) (is_coprime.prod_right $ λ i his, h1.1.2 i his $
    ne.symm $ ne_of_mem_of_not_mem his has)
end

lemma separable_prod {ι : Sort*} [fintype ι] {f : ι → polynomial R}
  (h1 : pairwise (is_coprime on f)) (h2 : ∀ x, (f x).separable) : (∏ x, f x).separable :=
separable_prod' (λ x hx y hy hxy, h1 x y hxy) (λ x hx, h2 x)

lemma separable.inj_of_prod_X_sub_C [nontrivial R] {ι : Sort*} {f : ι → R} {s : finset ι}
  (hfs : (∏ i in s, (X - C (f i))).separable)
  {x y : ι} (hx : x ∈ s) (hy : y ∈ s) (hfxy : f x = f y) : x = y :=
begin
  by_contra hxy,
  rw [← insert_erase hx, prod_insert (not_mem_erase _ _),
      ← insert_erase (mem_erase_of_ne_of_mem (ne.symm hxy) hy),
      prod_insert (not_mem_erase _ _), ← mul_assoc, hfxy, ← pow_two] at hfs,
  cases (hfs.of_mul_left.of_pow (by exact not_is_unit_X_sub_C) two_ne_zero).2
end

lemma separable.injective_of_prod_X_sub_C [nontrivial R] {ι : Sort*} [fintype ι] {f : ι → R}
  (hfs : (∏ i, (X - C (f i))).separable) : function.injective f :=
λ x y hfxy, hfs.inj_of_prod_X_sub_C (mem_univ _) (mem_univ _) hfxy

lemma is_unit_of_self_mul_dvd_separable {p q : polynomial R}
  (hp : p.separable) (hq : q * q ∣ p) : is_unit q :=
begin
  obtain ⟨p, rfl⟩ := hq,
  apply is_coprime_self.mp,
  have : is_coprime (q * (q * p)) (q * (q.derivative * p + q.derivative * p + q * p.derivative)),
  { simp only [← mul_assoc, mul_add],
    convert hp,
    rw [derivative_mul, derivative_mul],
    ring },
  exact is_coprime.of_mul_right_left (is_coprime.of_mul_left_left this)
end

end comm_ring

section integral_domain

variables (R : Type u) [integral_domain R]

theorem is_local_ring_hom_expand {p : ℕ} (hp : 0 < p) :
  is_local_ring_hom (↑(expand R p) : polynomial R →+* polynomial R) :=
begin
  refine ⟨λ f hf1, _⟩, rw ← coe_fn_coe_base at hf1,
  have hf2 := eq_C_of_degree_eq_zero (degree_eq_zero_of_is_unit hf1),
  rw [coeff_expand hp, if_pos (dvd_zero _), p.zero_div] at hf2,
  rw [hf2, is_unit_C] at hf1, rw expand_eq_C hp at hf2, rwa [hf2, is_unit_C]
end

end integral_domain

section field

variables {F : Type u} [field F] {K : Type v} [field K]

theorem separable_iff_derivative_ne_zero {f : polynomial F} (hf : irreducible f) :
  f.separable ↔ f.derivative ≠ 0 :=
⟨λ h1 h2, hf.1 $ is_coprime_zero_right.1 $ h2 ▸ h1,
λ h, is_coprime_of_dvd (mt and.right h) $ λ g hg1 hg2 ⟨p, hg3⟩ hg4,
let ⟨u, hu⟩ := (hf.2 _ _ hg3).resolve_left hg1 in
have f ∣ f.derivative, by { conv_lhs { rw [hg3, ← hu] }, rwa units.mul_right_dvd },
not_lt_of_le (nat_degree_le_of_dvd this h) $ nat_degree_derivative_lt h⟩

theorem separable_map (f : F →+* K) {p : polynomial F} : (p.map f).separable ↔ p.separable :=
by simp_rw [separable_def, derivative_map, is_coprime_map]

section char_p

variables (p : ℕ) [hp : fact p.prime]
include hp

/-- The opposite of `expand`: sends `∑ aₙ xⁿᵖ` to `∑ aₙ xⁿ`. -/
noncomputable def contract (f : polynomial F) : polynomial F :=
⟨f.support.preimage (*p) $ λ _ _ _ _, (nat.mul_left_inj hp.pos).1,
λ n, f.coeff (n * p),
λ n, by { rw [finset.mem_preimage, finsupp.mem_support_iff], refl }⟩

theorem coeff_contract (f : polynomial F) (n : ℕ) : (contract p f).coeff n = f.coeff (n * p) := rfl

theorem of_irreducible_expand {f : polynomial F} (hf : irreducible (expand F p f)) :
  irreducible f :=
@@of_irreducible_map _ _ _ (is_local_ring_hom_expand F hp.pos) hf

theorem of_irreducible_expand_pow {f : polynomial F} {n : ℕ} :
  irreducible (expand F (p ^ n) f) → irreducible f :=
nat.rec_on n (λ hf, by rwa [pow_zero, expand_one] at hf) $ λ n ih hf,
ih $ of_irreducible_expand p $ by rwa [expand_expand]

variables [HF : char_p F p]
include HF

theorem expand_char (f : polynomial F) :
  map (frobenius F p) (expand F p f) = f ^ p :=
begin
  refine f.induction_on' (λ a b ha hb, _) (λ n a, _),
  { rw [alg_hom.map_add, map_add, ha, hb, add_pow_char], },
  { rw [expand_monomial, map_monomial, single_eq_C_mul_X, single_eq_C_mul_X,
        mul_pow, ← C.map_pow, frobenius_def],
    ring_exp }
end

theorem map_expand_pow_char (f : polynomial F) (n : ℕ) :
   map ((frobenius F p) ^ n) (expand F (p ^ n) f) = f ^ (p ^ n) :=
begin
  induction n, {simp [ring_hom.one_def]},
  symmetry,
  rw [pow_succ', pow_mul, ← n_ih, ← expand_char, pow_succ, ring_hom.mul_def, ← map_map, mul_comm,
      expand_mul, ← map_expand (nat.prime.pos hp)],
end

theorem expand_contract {f : polynomial F} (hf : f.derivative = 0) :
  expand F p (contract p f) = f :=
begin
  ext n, rw [coeff_expand hp.pos, coeff_contract], split_ifs with h,
  { rw nat.div_mul_cancel h },
  { cases n, { exact absurd (dvd_zero p) h },
    have := coeff_derivative f n, rw [hf, coeff_zero, zero_eq_mul] at this, cases this, { rw this },
    rw [← nat.cast_succ, char_p.cast_eq_zero_iff F p] at this,
    exact absurd this h }
end

theorem separable_or {f : polynomial F} (hf : irreducible f) : f.separable ∨
  ¬f.separable ∧ ∃ g : polynomial F, irreducible g ∧ expand F p g = f :=
if H : f.derivative = 0 then or.inr
  ⟨by rw [separable_iff_derivative_ne_zero hf, not_not, H],
  contract p f,
  by haveI := is_local_ring_hom_expand F hp.pos; exact
    of_irreducible_map ↑(expand F p) (by rwa ← expand_contract p H at hf),
  expand_contract p H⟩
else or.inl $ (separable_iff_derivative_ne_zero hf).2 H

theorem exists_separable_of_irreducible {f : polynomial F} (hf : irreducible f) (hf0 : f ≠ 0) :
  ∃ (n : ℕ) (g : polynomial F), g.separable ∧ expand F (p ^ n) g = f :=
begin
  generalize hn : f.nat_degree = N, unfreezingI { revert f },
  apply nat.strong_induction_on N, intros N ih f hf hf0 hn,
  rcases separable_or p hf with h | ⟨h1, g, hg, hgf⟩,
  { refine ⟨0, f, h, _⟩, rw [pow_zero, expand_one] },
  { cases N with N,
    { rw [nat_degree_eq_zero_iff_degree_le_zero, degree_le_zero_iff] at hn,
      rw [hn, separable_C, is_unit_iff_ne_zero, not_not] at h1,
      rw [h1, C_0] at hn, exact absurd hn hf0 },
    have hg1 : g.nat_degree * p = N.succ,
    { rwa [← nat_degree_expand, hgf] },
    have hg2 : g.nat_degree ≠ 0,
    { intro this, rw [this, zero_mul] at hg1, cases hg1 },
    have hg3 : g.nat_degree < N.succ,
    { rw [← mul_one g.nat_degree, ← hg1],
      exact nat.mul_lt_mul_of_pos_left hp.one_lt (nat.pos_of_ne_zero hg2) },
    have hg4 : g ≠ 0,
    { rintro rfl, exact hg2 nat_degree_zero },
    rcases ih _ hg3 hg hg4 rfl with ⟨n, g, hg5, rfl⟩, refine ⟨n+1, g, hg5, _⟩,
    rw [← hgf, expand_expand, pow_succ] }
end

theorem is_unit_or_eq_zero_of_separable_expand {f : polynomial F} (n : ℕ)
  (hf : (expand F (p ^ n) f).separable) : is_unit f ∨ n = 0 :=
begin
  rw or_iff_not_imp_right, intro hn,
  have hf2 : (expand F (p ^ n) f).derivative = 0,
  { by rw [derivative_expand, nat.cast_pow, char_p.cast_eq_zero,
      zero_pow (nat.pos_of_ne_zero hn), zero_mul, mul_zero] },
  rw [separable_def, hf2, is_coprime_zero_right, is_unit_iff] at hf, rcases hf with ⟨r, hr, hrf⟩,
  rw [eq_comm, expand_eq_C (pow_pos hp.pos _)] at hrf,
  rwa [hrf, is_unit_C]
end

theorem unique_separable_of_irreducible {f : polynomial F} (hf : irreducible f) (hf0 : f ≠ 0)
  (n₁ : ℕ) (g₁ : polynomial F) (hg₁ : g₁.separable) (hgf₁ : expand F (p ^ n₁) g₁ = f)
  (n₂ : ℕ) (g₂ : polynomial F) (hg₂ : g₂.separable) (hgf₂ : expand F (p ^ n₂) g₂ = f) :
  n₁ = n₂ ∧ g₁ = g₂ :=
begin
  revert g₁ g₂, wlog hn : n₁ ≤ n₂ := le_total n₁ n₂ using [n₁ n₂, n₂ n₁] tactic.skip,
  unfreezingI { intros, rw le_iff_exists_add at hn, rcases hn with ⟨k, rfl⟩,
    rw [← hgf₁, pow_add, expand_mul, expand_inj (pow_pos hp.pos n₁)] at hgf₂, subst hgf₂,
    subst hgf₁,
    rcases is_unit_or_eq_zero_of_separable_expand p k hg₁ with h | rfl,
    { rw is_unit_iff at h, rcases h with ⟨r, hr, rfl⟩,
      simp_rw expand_C at hf, exact absurd (is_unit_C.2 hr) hf.1 },
    { rw [add_zero, pow_zero, expand_one], split; refl } },
  exact λ g₁ g₂ hg₁ hgf₁ hg₂ hgf₂, let ⟨hn, hg⟩ :=
    this g₂ g₁ hg₂ hgf₂ hg₁ hgf₁ in ⟨hn.symm, hg.symm⟩
end

end char_p

lemma separable_prod_X_sub_C_iff' {ι : Sort*} {f : ι → F} {s : finset ι} :
  (∏ i in s, (X - C (f i))).separable ↔ (∀ (x ∈ s) (y ∈ s), f x = f y → x = y) :=
⟨λ hfs x hx y hy hfxy, hfs.inj_of_prod_X_sub_C hx hy hfxy,
λ H, by { rw ← prod_attach, exact separable_prod' (λ x hx y hy hxy,
    @pairwise_coprime_X_sub _ _ { x // x ∈ s } (λ x, f x)
      (λ x y hxy, subtype.eq $ H x.1 x.2 y.1 y.2 hxy) _ _ hxy)
  (λ _ _, separable_X_sub_C) }⟩

lemma separable_prod_X_sub_C_iff {ι : Sort*} [fintype ι] {f : ι → F} :
  (∏ i, (X - C (f i))).separable ↔ function.injective f :=
separable_prod_X_sub_C_iff'.trans $ by simp_rw [mem_univ, true_implies_iff]

section splits

open_locale big_operators

variables {i : F →+* K}

lemma not_unit_X_sub_C (a : F) : ¬ is_unit (X - C a) :=
λ h, have one_eq_zero : (1 : with_bot ℕ) = 0, by simpa using degree_eq_zero_of_is_unit h,
one_ne_zero (option.some_injective _ one_eq_zero)

lemma nodup_of_separable_prod {s : multiset F}
  (hs : separable (multiset.map (λ a, X - C a) s).prod) : s.nodup :=
begin
  rw multiset.nodup_iff_ne_cons_cons,
  rintros a t rfl,
  refine not_unit_X_sub_C a (is_unit_of_self_mul_dvd_separable hs _),
  simpa only [multiset.map_cons, multiset.prod_cons] using mul_dvd_mul_left _ (dvd_mul_right _ _)
end

lemma multiplicity_le_one_of_separable {p q : polynomial F} (hq : ¬ is_unit q)
  (hsep : separable p) : multiplicity q p ≤ 1 :=
begin
  contrapose! hq,
  apply is_unit_of_self_mul_dvd_separable hsep,
  rw ← pow_two,
  apply multiplicity.pow_dvd_of_le_multiplicity,
  exact_mod_cast (enat.add_one_le_of_lt hq)
end

<<<<<<< HEAD
lemma separable.squarefree {p : polynomial F}  (hsep : separable p) : squarefree p :=
begin
  rw multiplicity.squarefree_iff_multiplicity_le_one p,
  intro f,
  by_cases hunit : is_unit f,
  { exact or.inr hunit },
  exact or.inl (multiplicity_le_one_of_separable hunit hsep)
end

=======
>>>>>>> 123c5221
lemma root_multiplicity_le_one_of_separable {p : polynomial F} (hp : p ≠ 0)
  (hsep : separable p) (x : F) : root_multiplicity x p ≤ 1 :=
begin
  rw [root_multiplicity_eq_multiplicity, dif_neg hp, ← enat.coe_le_coe, enat.coe_get],
  exact multiplicity_le_one_of_separable (not_unit_X_sub_C _) hsep
end

lemma count_roots_le_one {p : polynomial F} (hsep : separable p) (x : F) :
  p.roots.count x ≤ 1 :=
begin
  by_cases hp : p = 0,
  { simp [hp] },
  rw count_roots hp,
  exact root_multiplicity_le_one_of_separable hp hsep x
end

lemma nodup_roots {p : polynomial F} (hsep : separable p) :
  p.roots.nodup :=
multiset.nodup_iff_count_le_one.mpr (count_roots_le_one hsep)

lemma eq_X_sub_C_of_separable_of_root_eq {x : F} {h : polynomial F} (h_ne_zero : h ≠ 0)
  (h_sep : h.separable) (h_root : h.eval x = 0) (h_splits : splits i h)
  (h_roots : ∀ y ∈ (h.map i).roots, y = i x) : h = (C (leading_coeff h)) * (X - C x) :=
begin
  apply polynomial.eq_X_sub_C_of_splits_of_single_root i h_splits,
  apply finset.mk.inj,
  { change _ = {i x},
    rw finset.eq_singleton_iff_unique_mem,
    split,
    { apply finset.mem_mk.mpr,
      rw mem_roots (show h.map i ≠ 0, by exact map_ne_zero h_ne_zero),
      rw [is_root.def,←eval₂_eq_eval_map,eval₂_hom,h_root],
      exact ring_hom.map_zero i },
    { exact h_roots } },
  { exact nodup_roots (separable.map h_sep) },
end

end splits

end field

end polynomial

open polynomial

theorem irreducible.separable {F : Type u} [field F] [char_zero F] {f : polynomial F}
  (hf : irreducible f) (hf0 : f ≠ 0) : f.separable :=
begin
  rw [separable_iff_derivative_ne_zero hf, ne, ← degree_eq_bot, degree_derivative_eq], rintro ⟨⟩,
  rw [nat.pos_iff_ne_zero, ne, nat_degree_eq_zero_iff_degree_le_zero, degree_le_zero_iff],
  refine λ hf1, hf.1 _, rw [hf1, is_unit_C, is_unit_iff_ne_zero],
  intro hf2, rw [hf2, C_0] at hf1, exact absurd hf1 hf0
end

/-- Typeclass for separable field extension: `K` is a separable field extension of `F` iff
the minimal polynomial of every `x : K` is separable. -/
@[class] def is_separable (F K : Sort*) [field F] [field K] [algebra F K] : Prop :=
∀ x : K, ∃ H : is_integral F x, (minimal_polynomial H).separable

section is_separable_tower
variables {F E : Type*} (K : Type*) [field F] [field K] [field E] [algebra F K] [algebra F E]
  [algebra K E] [is_scalar_tower F K E]

lemma is_separable_tower_top_of_is_separable (h : is_separable F E) : is_separable K E :=
λ x, Exists.cases_on (h x) (λ hx hs, ⟨is_integral_of_is_scalar_tower x hx,
  hs.map.of_dvd (minimal_polynomial.dvd_map_of_is_scalar_tower K hx)⟩)

lemma is_separable_tower_bot_of_is_separable (h : is_separable F E) : is_separable F K :=
begin
  intro x,
  obtain ⟨hx, hs⟩ := h (algebra_map K E x),
  have hx' : is_integral F x := is_integral_tower_bot_of_is_integral_field hx,
  obtain ⟨q, hq⟩ := minimal_polynomial.dvd hx'
    (is_scalar_tower.aeval_eq_zero_of_aeval_algebra_map_eq_zero_field
      (minimal_polynomial.aeval hx)),
  use hx',
  apply polynomial.separable.of_mul_left,
  rw ← hq,
  exact hs,
end

end is_separable_tower<|MERGE_RESOLUTION|>--- conflicted
+++ resolved
@@ -450,7 +450,6 @@
   exact_mod_cast (enat.add_one_le_of_lt hq)
 end
 
-<<<<<<< HEAD
 lemma separable.squarefree {p : polynomial F}  (hsep : separable p) : squarefree p :=
 begin
   rw multiplicity.squarefree_iff_multiplicity_le_one p,
@@ -460,8 +459,6 @@
   exact or.inl (multiplicity_le_one_of_separable hunit hsep)
 end
 
-=======
->>>>>>> 123c5221
 lemma root_multiplicity_le_one_of_separable {p : polynomial F} (hp : p ≠ 0)
   (hsep : separable p) (x : F) : root_multiplicity x p ≤ 1 :=
 begin
