/-
Copyright (c) 2020 Kenny Lau. All rights reserved.
Released under Apache 2.0 license as described in the file LICENSE.
Authors: Kenny Lau.
-/

import algebra.polynomial.big_operators
import algebra.squarefree
import field_theory.minimal_polynomial
import field_theory.splitting_field
import field_theory.tower
<<<<<<< HEAD
=======
import ring_theory.algebraic
>>>>>>> c82f5987

/-!

# Separable polynomials

We define a polynomial to be separable if it is coprime with its derivative. We prove basic
properties about separable polynomials here.

## Main definitions

* `polynomial.separable f`: a polynomial `f` is separable iff it is coprime with its derivative.
* `polynomial.expand R p f`: expand the polynomial `f` with coefficients in a
  commutative semiring `R` by a factor of p, so `expand R p (∑ aₙ xⁿ)` is `∑ aₙ xⁿᵖ`.
* `polynomial.contract p f`: the opposite of `expand`, so it sends `∑ aₙ xⁿᵖ` to `∑ aₙ xⁿ`.

-/

universes u v w
open_locale classical big_operators
open finset

namespace polynomial

section comm_semiring

variables {R : Type u} [comm_semiring R] {S : Type v} [comm_semiring S]

/-- A polynomial is separable iff it is coprime with its derivative. -/
def separable (f : polynomial R) : Prop :=
is_coprime f f.derivative

lemma separable_def (f : polynomial R) :
  f.separable ↔ is_coprime f f.derivative :=
iff.rfl

lemma separable_def' (f : polynomial R) :
  f.separable ↔ ∃ a b : polynomial R, a * f + b * f.derivative = 1 :=
iff.rfl

lemma separable_one : (1 : polynomial R).separable :=
is_coprime_one_left

lemma separable_X_add_C (a : R) : (X + C a).separable :=
by { rw [separable_def, derivative_add, derivative_X, derivative_C, add_zero],
  exact is_coprime_one_right }

lemma separable_X : (X : polynomial R).separable :=
by { rw [separable_def, derivative_X], exact is_coprime_one_right }

lemma separable_C (r : R) : (C r).separable ↔ is_unit r :=
by rw [separable_def, derivative_C, is_coprime_zero_right, is_unit_C]

lemma separable.of_mul_left {f g : polynomial R} (h : (f * g).separable) : f.separable :=
begin
  have := h.of_mul_left_left, rw derivative_mul at this,
  exact is_coprime.of_mul_right_left (is_coprime.of_add_mul_left_right this)
end

lemma separable.of_mul_right {f g : polynomial R} (h : (f * g).separable) : g.separable :=
by { rw mul_comm at h, exact h.of_mul_left }

lemma separable.of_dvd {f g : polynomial R} (hf : f.separable) (hfg : g ∣ f) : g.separable :=
by { rcases hfg with ⟨f', rfl⟩, exact separable.of_mul_left hf }

lemma separable_gcd_left {F : Type*} [field F] {f : polynomial F}
  (hf : f.separable) (g : polynomial F) : (euclidean_domain.gcd f g).separable :=
separable.of_dvd hf (euclidean_domain.gcd_dvd_left f g)

lemma separable_gcd_right {F : Type*} [field F] {g : polynomial F}
  (f : polynomial F) (hg : g.separable) : (euclidean_domain.gcd f g).separable :=
separable.of_dvd hg (euclidean_domain.gcd_dvd_right f g)

lemma separable.is_coprime {f g : polynomial R} (h : (f * g).separable) : is_coprime f g :=
begin
  have := h.of_mul_left_left, rw derivative_mul at this,
  exact is_coprime.of_mul_right_right (is_coprime.of_add_mul_left_right this)
end

theorem separable.of_pow' {f : polynomial R} :
  ∀ {n : ℕ} (h : (f ^ n).separable), is_unit f ∨ (f.separable ∧ n = 1) ∨ n = 0
| 0     := λ h, or.inr $ or.inr rfl
| 1     := λ h, or.inr $ or.inl ⟨pow_one f ▸ h, rfl⟩
| (n+2) := λ h, or.inl $ is_coprime_self.1 h.is_coprime.of_mul_right_left

theorem separable.of_pow {f : polynomial R} (hf : ¬is_unit f) {n : ℕ} (hn : n ≠ 0)
  (hfs : (f ^ n).separable) : f.separable ∧ n = 1 :=
(hfs.of_pow'.resolve_left hf).resolve_right hn

theorem separable.map {p : polynomial R} (h : p.separable) {f : R →+* S} : (p.map f).separable :=
let ⟨a, b, H⟩ := h in ⟨a.map f, b.map f,
by rw [derivative_map, ← map_mul, ← map_mul, ← map_add, H, map_one]⟩

variables (R) (p q : ℕ)

/-- Expand the polynomial by a factor of p, so `∑ aₙ xⁿ` becomes `∑ aₙ xⁿᵖ`. -/
noncomputable def expand : polynomial R →ₐ[R] polynomial R :=
{ commutes' := λ r, eval₂_C _ _,
  .. (eval₂_ring_hom C (X ^ p) : polynomial R →+* polynomial R) }

lemma coe_expand : (expand R p : polynomial R → polynomial R) = eval₂ C (X ^ p) := rfl

variables {R}

lemma expand_eq_sum {f : polynomial R} :
  expand R p f = f.sum (λ e a, C a * (X ^ p) ^ e) :=
by { dsimp [expand, eval₂], refl, }

@[simp] lemma expand_C (r : R) : expand R p (C r) = C r := eval₂_C _ _
@[simp] lemma expand_X : expand R p X = X ^ p := eval₂_X _ _
@[simp] lemma expand_monomial (r : R) : expand R p (monomial q r) = monomial (q * p) r :=
by simp_rw [monomial_eq_smul_X, alg_hom.map_smul, alg_hom.map_pow, expand_X, mul_comm, pow_mul]

theorem expand_expand (f : polynomial R) : expand R p (expand R q f) = expand R (p * q) f :=
polynomial.induction_on f (λ r, by simp_rw expand_C)
  (λ f g ihf ihg, by simp_rw [alg_hom.map_add, ihf, ihg])
  (λ n r ih, by simp_rw [alg_hom.map_mul, expand_C, alg_hom.map_pow, expand_X,
    alg_hom.map_pow, expand_X, pow_mul])

theorem expand_mul (f : polynomial R) : expand R (p * q) f = expand R p (expand R q f) :=
(expand_expand p q f).symm

@[simp] theorem expand_one (f : polynomial R) : expand R 1 f = f :=
polynomial.induction_on f
  (λ r, by rw expand_C)
  (λ f g ihf ihg, by rw [alg_hom.map_add, ihf, ihg])
  (λ n r ih, by rw [alg_hom.map_mul, expand_C, alg_hom.map_pow, expand_X, pow_one])

theorem expand_pow (f : polynomial R) : expand R (p ^ q) f = (expand R p ^[q] f) :=
nat.rec_on q (by rw [pow_zero, expand_one, function.iterate_zero, id]) $ λ n ih,
by rw [function.iterate_succ_apply', pow_succ, expand_mul, ih]

theorem derivative_expand (f : polynomial R) :
  (expand R p f).derivative = expand R p f.derivative * (p * X ^ (p - 1)) :=
by rw [coe_expand, derivative_eval₂_C, derivative_pow, derivative_X, mul_one]

theorem coeff_expand {p : ℕ} (hp : 0 < p) (f : polynomial R) (n : ℕ) :
  (expand R p f).coeff n = if p ∣ n then f.coeff (n / p) else 0 :=
begin
  simp only [expand_eq_sum],
  simp_rw [coeff_sum, ← pow_mul, C_mul_X_pow_eq_monomial, coeff_monomial, finsupp.sum],
  split_ifs with h,
  { rw [finset.sum_eq_single (n/p), nat.mul_div_cancel' h, if_pos rfl], refl,
    { intros b hb1 hb2, rw if_neg, intro hb3, apply hb2, rw [← hb3, nat.mul_div_cancel_left b hp] },
    { intro hn, rw finsupp.not_mem_support_iff.1 hn, split_ifs; refl } },
  { rw finset.sum_eq_zero, intros k hk, rw if_neg, exact λ hkn, h ⟨k, hkn.symm⟩, },
end

@[simp] theorem coeff_expand_mul {p : ℕ} (hp : 0 < p) (f : polynomial R) (n : ℕ) :
  (expand R p f).coeff (n * p) = f.coeff n :=
by rw [coeff_expand hp, if_pos (dvd_mul_left _ _), nat.mul_div_cancel _ hp]

@[simp] theorem coeff_expand_mul' {p : ℕ} (hp : 0 < p) (f : polynomial R) (n : ℕ) :
  (expand R p f).coeff (p * n) = f.coeff n :=
by rw [mul_comm, coeff_expand_mul hp]

theorem expand_eq_map_domain (p : ℕ) (f : polynomial R) :
  expand R p f = f.map_domain (*p) :=
polynomial.induction_on' f (λ p q hp hq, by simp [*, finsupp.map_domain_add]) $
  λ n a, by simp_rw [expand_monomial, monomial_def, finsupp.map_domain_single]

theorem expand_inj {p : ℕ} (hp : 0 < p) {f g : polynomial R} :
  expand R p f = expand R p g ↔ f = g :=
⟨λ H, ext $ λ n, by rw [← coeff_expand_mul hp, H, coeff_expand_mul hp], congr_arg _⟩

theorem expand_eq_zero {p : ℕ} (hp : 0 < p) {f : polynomial R} : expand R p f = 0 ↔ f = 0 :=
by rw [← (expand R p).map_zero, expand_inj hp, alg_hom.map_zero]

theorem expand_eq_C {p : ℕ} (hp : 0 < p) {f : polynomial R} {r : R} :
  expand R p f = C r ↔ f = C r :=
by rw [← expand_C, expand_inj hp, expand_C]

theorem nat_degree_expand (p : ℕ) (f : polynomial R) :
  (expand R p f).nat_degree = f.nat_degree * p :=
begin
  cases p.eq_zero_or_pos with hp hp,
  { rw [hp, coe_expand, pow_zero, mul_zero, ← C_1, eval₂_hom, nat_degree_C] },
  by_cases hf : f = 0,
  { rw [hf, alg_hom.map_zero, nat_degree_zero, zero_mul] },
  have hf1 : expand R p f ≠ 0 := mt (expand_eq_zero hp).1 hf,
  rw [← with_bot.coe_eq_coe, ← degree_eq_nat_degree hf1],
  refine le_antisymm ((degree_le_iff_coeff_zero _ _).2 $ λ n hn, _) _,
  { rw coeff_expand hp, split_ifs with hpn,
    { rw coeff_eq_zero_of_nat_degree_lt, contrapose! hn,
      rw [with_bot.coe_le_coe, ← nat.div_mul_cancel hpn], exact nat.mul_le_mul_right p hn },
    { refl } },
  { refine le_degree_of_ne_zero _,
    rw [coeff_expand_mul hp, ← leading_coeff], exact mt leading_coeff_eq_zero.1 hf }
end

theorem map_expand {p : ℕ} (hp : 0 < p) {f : R →+* S} {q : polynomial R} :
  map f (expand R p q) = expand S p (map f q) :=
by { ext, rw [coeff_map, coeff_expand hp, coeff_expand hp], split_ifs; simp, }

end comm_semiring

section comm_ring

variables {R : Type u} [comm_ring R]

lemma separable_X_sub_C {x : R} : separable (X - C x) :=
by simpa only [sub_eq_add_neg, C_neg] using separable_X_add_C (-x)

lemma separable.mul {f g : polynomial R} (hf : f.separable) (hg : g.separable)
  (h : is_coprime f g) : (f * g).separable :=
by { rw [separable_def, derivative_mul], exact ((hf.mul_right h).add_mul_left_right _).mul_left
  ((h.symm.mul_right hg).mul_add_right_right _) }

lemma separable_prod' {ι : Sort*} {f : ι → polynomial R} {s : finset ι} :
  (∀x∈s, ∀y∈s, x ≠ y → is_coprime (f x) (f y)) → (∀x∈s, (f x).separable) →
  (∏ x in s, f x).separable :=
finset.induction_on s (λ _ _, separable_one) $ λ a s has ih h1 h2, begin
  simp_rw [finset.forall_mem_insert, forall_and_distrib] at h1 h2, rw prod_insert has,
  exact h2.1.mul (ih h1.2.2 h2.2) (is_coprime.prod_right $ λ i his, h1.1.2 i his $
    ne.symm $ ne_of_mem_of_not_mem his has)
end

lemma separable_prod {ι : Sort*} [fintype ι] {f : ι → polynomial R}
  (h1 : pairwise (is_coprime on f)) (h2 : ∀ x, (f x).separable) : (∏ x, f x).separable :=
separable_prod' (λ x hx y hy hxy, h1 x y hxy) (λ x hx, h2 x)

lemma separable.inj_of_prod_X_sub_C [nontrivial R] {ι : Sort*} {f : ι → R} {s : finset ι}
  (hfs : (∏ i in s, (X - C (f i))).separable)
  {x y : ι} (hx : x ∈ s) (hy : y ∈ s) (hfxy : f x = f y) : x = y :=
begin
  by_contra hxy,
  rw [← insert_erase hx, prod_insert (not_mem_erase _ _),
      ← insert_erase (mem_erase_of_ne_of_mem (ne.symm hxy) hy),
      prod_insert (not_mem_erase _ _), ← mul_assoc, hfxy, ← pow_two] at hfs,
  cases (hfs.of_mul_left.of_pow (by exact not_is_unit_X_sub_C) two_ne_zero).2
end

lemma separable.injective_of_prod_X_sub_C [nontrivial R] {ι : Sort*} [fintype ι] {f : ι → R}
  (hfs : (∏ i, (X - C (f i))).separable) : function.injective f :=
λ x y hfxy, hfs.inj_of_prod_X_sub_C (mem_univ _) (mem_univ _) hfxy

lemma is_unit_of_self_mul_dvd_separable {p q : polynomial R}
  (hp : p.separable) (hq : q * q ∣ p) : is_unit q :=
begin
  obtain ⟨p, rfl⟩ := hq,
  apply is_coprime_self.mp,
  have : is_coprime (q * (q * p)) (q * (q.derivative * p + q.derivative * p + q * p.derivative)),
  { simp only [← mul_assoc, mul_add],
    convert hp,
    rw [derivative_mul, derivative_mul],
    ring },
  exact is_coprime.of_mul_right_left (is_coprime.of_mul_left_left this)
end

end comm_ring

section integral_domain

variables (R : Type u) [integral_domain R]

theorem is_local_ring_hom_expand {p : ℕ} (hp : 0 < p) :
  is_local_ring_hom (↑(expand R p) : polynomial R →+* polynomial R) :=
begin
  refine ⟨λ f hf1, _⟩, rw ← coe_fn_coe_base at hf1,
  have hf2 := eq_C_of_degree_eq_zero (degree_eq_zero_of_is_unit hf1),
  rw [coeff_expand hp, if_pos (dvd_zero _), p.zero_div] at hf2,
  rw [hf2, is_unit_C] at hf1, rw expand_eq_C hp at hf2, rwa [hf2, is_unit_C]
end

end integral_domain

section field

variables {F : Type u} [field F] {K : Type v} [field K]

theorem separable_iff_derivative_ne_zero {f : polynomial F} (hf : irreducible f) :
  f.separable ↔ f.derivative ≠ 0 :=
⟨λ h1 h2, hf.1 $ is_coprime_zero_right.1 $ h2 ▸ h1,
λ h, is_coprime_of_dvd (mt and.right h) $ λ g hg1 hg2 ⟨p, hg3⟩ hg4,
let ⟨u, hu⟩ := (hf.2 _ _ hg3).resolve_left hg1 in
have f ∣ f.derivative, by { conv_lhs { rw [hg3, ← hu] }, rwa units.mul_right_dvd },
not_lt_of_le (nat_degree_le_of_dvd this h) $ nat_degree_derivative_lt h⟩

theorem separable_map (f : F →+* K) {p : polynomial F} : (p.map f).separable ↔ p.separable :=
by simp_rw [separable_def, derivative_map, is_coprime_map]

section char_p

variables (p : ℕ) [hp : fact p.prime]
include hp

/-- The opposite of `expand`: sends `∑ aₙ xⁿᵖ` to `∑ aₙ xⁿ`. -/
noncomputable def contract (f : polynomial F) : polynomial F :=
⟨f.support.preimage (*p) $ λ _ _ _ _, (nat.mul_left_inj hp.pos).1,
λ n, f.coeff (n * p),
λ n, by { rw [finset.mem_preimage, finsupp.mem_support_iff], refl }⟩

theorem coeff_contract (f : polynomial F) (n : ℕ) : (contract p f).coeff n = f.coeff (n * p) := rfl

theorem of_irreducible_expand {f : polynomial F} (hf : irreducible (expand F p f)) :
  irreducible f :=
@@of_irreducible_map _ _ _ (is_local_ring_hom_expand F hp.pos) hf

theorem of_irreducible_expand_pow {f : polynomial F} {n : ℕ} :
  irreducible (expand F (p ^ n) f) → irreducible f :=
nat.rec_on n (λ hf, by rwa [pow_zero, expand_one] at hf) $ λ n ih hf,
ih $ of_irreducible_expand p $ by rwa [expand_expand]

variables [HF : char_p F p]
include HF

theorem expand_char (f : polynomial F) :
  map (frobenius F p) (expand F p f) = f ^ p :=
begin
  refine f.induction_on' (λ a b ha hb, _) (λ n a, _),
  { rw [alg_hom.map_add, map_add, ha, hb, add_pow_char], },
  { rw [expand_monomial, map_monomial, single_eq_C_mul_X, single_eq_C_mul_X,
        mul_pow, ← C.map_pow, frobenius_def],
    ring_exp }
end

theorem map_expand_pow_char (f : polynomial F) (n : ℕ) :
   map ((frobenius F p) ^ n) (expand F (p ^ n) f) = f ^ (p ^ n) :=
begin
  induction n, {simp [ring_hom.one_def]},
  symmetry,
  rw [pow_succ', pow_mul, ← n_ih, ← expand_char, pow_succ, ring_hom.mul_def, ← map_map, mul_comm,
      expand_mul, ← map_expand (nat.prime.pos hp)],
end

theorem expand_contract {f : polynomial F} (hf : f.derivative = 0) :
  expand F p (contract p f) = f :=
begin
  ext n, rw [coeff_expand hp.pos, coeff_contract], split_ifs with h,
  { rw nat.div_mul_cancel h },
  { cases n, { exact absurd (dvd_zero p) h },
    have := coeff_derivative f n, rw [hf, coeff_zero, zero_eq_mul] at this, cases this, { rw this },
    rw [← nat.cast_succ, char_p.cast_eq_zero_iff F p] at this,
    exact absurd this h }
end

theorem separable_or {f : polynomial F} (hf : irreducible f) : f.separable ∨
  ¬f.separable ∧ ∃ g : polynomial F, irreducible g ∧ expand F p g = f :=
if H : f.derivative = 0 then or.inr
  ⟨by rw [separable_iff_derivative_ne_zero hf, not_not, H],
  contract p f,
  by haveI := is_local_ring_hom_expand F hp.pos; exact
    of_irreducible_map ↑(expand F p) (by rwa ← expand_contract p H at hf),
  expand_contract p H⟩
else or.inl $ (separable_iff_derivative_ne_zero hf).2 H

theorem exists_separable_of_irreducible {f : polynomial F} (hf : irreducible f) (hf0 : f ≠ 0) :
  ∃ (n : ℕ) (g : polynomial F), g.separable ∧ expand F (p ^ n) g = f :=
begin
  generalize hn : f.nat_degree = N, unfreezingI { revert f },
  apply nat.strong_induction_on N, intros N ih f hf hf0 hn,
  rcases separable_or p hf with h | ⟨h1, g, hg, hgf⟩,
  { refine ⟨0, f, h, _⟩, rw [pow_zero, expand_one] },
  { cases N with N,
    { rw [nat_degree_eq_zero_iff_degree_le_zero, degree_le_zero_iff] at hn,
      rw [hn, separable_C, is_unit_iff_ne_zero, not_not] at h1,
      rw [h1, C_0] at hn, exact absurd hn hf0 },
    have hg1 : g.nat_degree * p = N.succ,
    { rwa [← nat_degree_expand, hgf] },
    have hg2 : g.nat_degree ≠ 0,
    { intro this, rw [this, zero_mul] at hg1, cases hg1 },
    have hg3 : g.nat_degree < N.succ,
    { rw [← mul_one g.nat_degree, ← hg1],
      exact nat.mul_lt_mul_of_pos_left hp.one_lt (nat.pos_of_ne_zero hg2) },
    have hg4 : g ≠ 0,
    { rintro rfl, exact hg2 nat_degree_zero },
    rcases ih _ hg3 hg hg4 rfl with ⟨n, g, hg5, rfl⟩, refine ⟨n+1, g, hg5, _⟩,
    rw [← hgf, expand_expand, pow_succ] }
end

theorem is_unit_or_eq_zero_of_separable_expand {f : polynomial F} (n : ℕ)
  (hf : (expand F (p ^ n) f).separable) : is_unit f ∨ n = 0 :=
begin
  rw or_iff_not_imp_right, intro hn,
  have hf2 : (expand F (p ^ n) f).derivative = 0,
  { by rw [derivative_expand, nat.cast_pow, char_p.cast_eq_zero,
      zero_pow (nat.pos_of_ne_zero hn), zero_mul, mul_zero] },
  rw [separable_def, hf2, is_coprime_zero_right, is_unit_iff] at hf, rcases hf with ⟨r, hr, hrf⟩,
  rw [eq_comm, expand_eq_C (pow_pos hp.pos _)] at hrf,
  rwa [hrf, is_unit_C]
end

theorem unique_separable_of_irreducible {f : polynomial F} (hf : irreducible f) (hf0 : f ≠ 0)
  (n₁ : ℕ) (g₁ : polynomial F) (hg₁ : g₁.separable) (hgf₁ : expand F (p ^ n₁) g₁ = f)
  (n₂ : ℕ) (g₂ : polynomial F) (hg₂ : g₂.separable) (hgf₂ : expand F (p ^ n₂) g₂ = f) :
  n₁ = n₂ ∧ g₁ = g₂ :=
begin
  revert g₁ g₂, wlog hn : n₁ ≤ n₂ := le_total n₁ n₂ using [n₁ n₂, n₂ n₁] tactic.skip,
  unfreezingI { intros, rw le_iff_exists_add at hn, rcases hn with ⟨k, rfl⟩,
    rw [← hgf₁, pow_add, expand_mul, expand_inj (pow_pos hp.pos n₁)] at hgf₂, subst hgf₂,
    subst hgf₁,
    rcases is_unit_or_eq_zero_of_separable_expand p k hg₁ with h | rfl,
    { rw is_unit_iff at h, rcases h with ⟨r, hr, rfl⟩,
      simp_rw expand_C at hf, exact absurd (is_unit_C.2 hr) hf.1 },
    { rw [add_zero, pow_zero, expand_one], split; refl } },
  exact λ g₁ g₂ hg₁ hgf₁ hg₂ hgf₂, let ⟨hn, hg⟩ :=
    this g₂ g₁ hg₂ hgf₂ hg₁ hgf₁ in ⟨hn.symm, hg.symm⟩
end

end char_p

lemma separable_prod_X_sub_C_iff' {ι : Sort*} {f : ι → F} {s : finset ι} :
  (∏ i in s, (X - C (f i))).separable ↔ (∀ (x ∈ s) (y ∈ s), f x = f y → x = y) :=
⟨λ hfs x hx y hy hfxy, hfs.inj_of_prod_X_sub_C hx hy hfxy,
λ H, by { rw ← prod_attach, exact separable_prod' (λ x hx y hy hxy,
    @pairwise_coprime_X_sub _ _ { x // x ∈ s } (λ x, f x)
      (λ x y hxy, subtype.eq $ H x.1 x.2 y.1 y.2 hxy) _ _ hxy)
  (λ _ _, separable_X_sub_C) }⟩

lemma separable_prod_X_sub_C_iff {ι : Sort*} [fintype ι] {f : ι → F} :
  (∏ i, (X - C (f i))).separable ↔ function.injective f :=
separable_prod_X_sub_C_iff'.trans $ by simp_rw [mem_univ, true_implies_iff]

section splits

open_locale big_operators

variables {i : F →+* K}

lemma not_unit_X_sub_C (a : F) : ¬ is_unit (X - C a) :=
λ h, have one_eq_zero : (1 : with_bot ℕ) = 0, by simpa using degree_eq_zero_of_is_unit h,
one_ne_zero (option.some_injective _ one_eq_zero)

lemma nodup_of_separable_prod {s : multiset F}
  (hs : separable (multiset.map (λ a, X - C a) s).prod) : s.nodup :=
begin
  rw multiset.nodup_iff_ne_cons_cons,
  rintros a t rfl,
  refine not_unit_X_sub_C a (is_unit_of_self_mul_dvd_separable hs _),
  simpa only [multiset.map_cons, multiset.prod_cons] using mul_dvd_mul_left _ (dvd_mul_right _ _)
end

lemma multiplicity_le_one_of_separable {p q : polynomial F} (hq : ¬ is_unit q)
  (hsep : separable p) : multiplicity q p ≤ 1 :=
begin
  contrapose! hq,
  apply is_unit_of_self_mul_dvd_separable hsep,
  rw ← pow_two,
  apply multiplicity.pow_dvd_of_le_multiplicity,
  exact_mod_cast (enat.add_one_le_of_lt hq)
end

lemma separable.squarefree {p : polynomial F}  (hsep : separable p) : squarefree p :=
begin
  rw multiplicity.squarefree_iff_multiplicity_le_one p,
  intro f,
  by_cases hunit : is_unit f,
  { exact or.inr hunit },
  exact or.inl (multiplicity_le_one_of_separable hunit hsep)
end

/--If `n ≠ 0` in `F`, then ` X ^ n - a` is separable for any `a ≠ 0`. -/
lemma separable_X_pow_sub_C {n : ℕ} (a : F) (hn : (n : F) ≠ 0) (ha : a ≠ 0) :
  separable (X ^ n - C a) :=
begin
  cases nat.eq_zero_or_pos n with hzero hpos,
  { exfalso,
    rw hzero at hn,
    exact hn (refl 0) },
  apply (separable_def' (X ^ n - C a)).2,
  use [-C (a⁻¹), (C ((a⁻¹) * (↑n)⁻¹) *  X)],
  have mul_pow_sub : X * X ^ (n - 1) = X ^ n,
  { nth_rewrite 0 [←pow_one X],
    rw pow_mul_pow_sub X (nat.succ_le_iff.mpr hpos) },
  rw [derivative_sub, derivative_C, sub_zero, derivative_pow X n, derivative_X, mul_one],
  have hcalc : C (a⁻¹ * (↑n)⁻¹) * (↑n * (X ^ n)) = C a⁻¹ * (X ^ n),
  { calc C (a⁻¹ * (↑n)⁻¹) * (↑n * (X ^ n))
       = C a⁻¹ * C ((↑n)⁻¹) * (C ↑n * (X ^ n)) : by rw [C_mul, C_eq_nat_cast]
   ... = C a⁻¹ * (C ((↑n)⁻¹) * C ↑n) * (X ^ n) : by ring
   ... = C a⁻¹ * C ((↑n)⁻¹ * ↑n) * (X ^ n) : by rw [← C_mul]
   ... = C a⁻¹ * C 1 * (X ^ n) : by field_simp [hn]
   ... = C a⁻¹ * (X ^ n) : by rw [C_1, mul_one] },
  calc -C a⁻¹ * (X ^ n - C a) + C (a⁻¹ * (↑n)⁻¹) * X * (↑n * X ^ (n - 1))
      = -C a⁻¹ * (X ^ n - C a) + C (a⁻¹ * (↑n)⁻¹) * (↑n * (X * X ^ (n - 1))) : by ring
  ... = -C a⁻¹ * (X ^ n - C a) + C a⁻¹ * (X ^ n) : by rw [mul_pow_sub, hcalc]
  ... = C a⁻¹ * C a : by ring
  ... = (1 : polynomial F) : by rw [← C_mul, inv_mul_cancel ha, C_1]
end

/--If `n ≠ 0` in `F`, then ` X ^ n - a` is squarefree for any `a ≠ 0`. -/
lemma squarefree_X_pow_sub_C {n : ℕ} (a : F) (hn : (n : F) ≠ 0) (ha : a ≠ 0) :
  squarefree (X ^ n - C a) :=
(separable_X_pow_sub_C a hn ha).squarefree

lemma root_multiplicity_le_one_of_separable {p : polynomial F} (hp : p ≠ 0)
  (hsep : separable p) (x : F) : root_multiplicity x p ≤ 1 :=
begin
  rw [root_multiplicity_eq_multiplicity, dif_neg hp, ← enat.coe_le_coe, enat.coe_get],
  exact multiplicity_le_one_of_separable (not_unit_X_sub_C _) hsep
end

lemma count_roots_le_one {p : polynomial F} (hsep : separable p) (x : F) :
  p.roots.count x ≤ 1 :=
begin
  by_cases hp : p = 0,
  { simp [hp] },
  rw count_roots hp,
  exact root_multiplicity_le_one_of_separable hp hsep x
end

lemma nodup_roots {p : polynomial F} (hsep : separable p) :
  p.roots.nodup :=
multiset.nodup_iff_count_le_one.mpr (count_roots_le_one hsep)

lemma eq_prod_roots_of_separable {p : polynomial F} {i : F →+* K}
  (hsep : separable p) (hsplit : splits i p) :
  p.map i = C (i p.leading_coeff) * ((p.map i).roots.map (λ (a : K), X - C a)).prod :=
begin
  by_cases p_eq_zero : p = 0,
  { rw [p_eq_zero, map_zero, leading_coeff_zero, i.map_zero, C.map_zero, zero_mul] },

  obtain ⟨s, hs⟩ := exists_multiset_of_splits i hsplit,
  have map_ne_zero : p.map i ≠ 0 := map_ne_zero (p_eq_zero),
  have prod_ne_zero : C (i p.leading_coeff) * (multiset.map (λ a, X - C a) s).prod ≠ 0 :=
    by rwa hs at map_ne_zero,

  have map_sep : separable (map i p) := (separable_map i).mpr hsep,
  rw hs at map_sep,

  have nodup_s : s.nodup := nodup_of_separable_prod (separable.of_mul_right map_sep),
  have nodup_map_s : (s.map (λ a, X - C a)).nodup :=
    multiset.nodup_map (λ a b h, C_inj.mp (sub_right_inj.mp h)) nodup_s,
  have ne_zero_of_mem : ∀ (p : polynomial K), p ∈ s.map (λ a, X - C a) → p ≠ 0,
  { intros p mem,
    obtain ⟨a, _, rfl⟩ := multiset.mem_map.mp mem,
    apply X_sub_C_ne_zero },
  have map_bind_roots_eq : (s.map (λ a, X - C a)).bind (λ a, a.roots) = s,
  { refine multiset.induction_on s (by rw [multiset.map_zero, multiset.zero_bind]) _,
    intros a s ih,
    rw [multiset.map_cons, multiset.cons_bind, ih, roots_X_sub_C,
        multiset.cons_add, zero_add] },

  rw [hs, roots_mul prod_ne_zero, roots_C, zero_add,
      roots_multiset_prod _ ne_zero_of_mem,
      map_bind_roots_eq]
end

lemma eq_X_sub_C_of_separable_of_root_eq {x : F} {h : polynomial F} (h_ne_zero : h ≠ 0)
  (h_sep : h.separable) (h_root : h.eval x = 0) (h_splits : splits i h)
  (h_roots : ∀ y ∈ (h.map i).roots, y = i x) : h = (C (leading_coeff h)) * (X - C x) :=
begin
  apply polynomial.eq_X_sub_C_of_splits_of_single_root i h_splits,
  apply finset.mk.inj,
  { change _ = {i x},
    rw finset.eq_singleton_iff_unique_mem,
    split,
    { apply finset.mem_mk.mpr,
      rw mem_roots (show h.map i ≠ 0, by exact map_ne_zero h_ne_zero),
      rw [is_root.def,←eval₂_eq_eval_map,eval₂_hom,h_root],
      exact ring_hom.map_zero i },
    { exact h_roots } },
  { exact nodup_roots (separable.map h_sep) },
end

end splits

end field

end polynomial

open polynomial

theorem irreducible.separable {F : Type u} [field F] [char_zero F] {f : polynomial F}
  (hf : irreducible f) (hf0 : f ≠ 0) : f.separable :=
begin
  rw [separable_iff_derivative_ne_zero hf, ne, ← degree_eq_bot, degree_derivative_eq], rintro ⟨⟩,
  rw [nat.pos_iff_ne_zero, ne, nat_degree_eq_zero_iff_degree_le_zero, degree_le_zero_iff],
  refine λ hf1, hf.1 _, rw [hf1, is_unit_C, is_unit_iff_ne_zero],
  intro hf2, rw [hf2, C_0] at hf1, exact absurd hf1 hf0
end

section field_extension

variables (F K : Type*) [field F] [field K] [algebra F K]

/-- Typeclass for separable field extension: `K` is a separable field extension of `F` iff
the minimal polynomial of every `x : K` exists and is separable. -/
@[class] def is_separable : Prop :=
∀ x : K, ∃ H : is_integral F x, (minimal_polynomial H).separable

<<<<<<< HEAD
instance is_separable_self (F : Type*) [field F] : is_separable F F :=
λ x, ⟨is_integral_algebra_map, by { rw minimal_polynomial.eq_X_sub_C, exact separable_X_sub_C }⟩

=======
>>>>>>> c82f5987
section
variables {K} [h : is_separable F K]
include h

lemma is_separable.is_integral (x : K) : is_integral F x :=
let ⟨H, _⟩ := h x in H

lemma is_separable.is_algebraic (x : K) : is_algebraic F x :=
let ⟨int, _⟩ := h x in int.is_algebraic F

/-- Given that `K` is separable over `F`, give the minimal polynomial of `x : K` over `F`. -/
noncomputable def is_separable.minimal_polynomial (x : K) : polynomial F :=
minimal_polynomial (is_separable.is_integral F x)

lemma is_separable.minimal_polynomial_separable (x : K) :
  (is_separable.minimal_polynomial F x).separable :=
let ⟨_, s⟩ := (h x) in s

end

/-- An algebraic field extension of characteristic zero is separable. -/
instance is_separable_of_char_zero [char_zero F] [alg : algebra.is_algebraic F K] :
  is_separable F K :=
λ x, have int : is_integral F x := (is_algebraic_iff_is_integral _).mp (alg x),
⟨int, irreducible.separable (minimal_polynomial.irreducible int) (minimal_polynomial.ne_zero int)⟩

end field_extension

section is_separable_tower
variables {F E : Type*} (K : Type*) [field F] [field K] [field E] [algebra F K] [algebra F E]
  [algebra K E] [is_scalar_tower F K E]

lemma is_separable_tower_top_of_is_separable (h : is_separable F E) : is_separable K E :=
λ x, Exists.cases_on (h x) (λ hx hs, ⟨is_integral_of_is_scalar_tower x hx,
  hs.map.of_dvd (minimal_polynomial.dvd_map_of_is_scalar_tower K hx)⟩)

lemma is_separable_tower_bot_of_is_separable (h : is_separable F E) : is_separable F K :=
begin
  intro x,
  obtain ⟨hx, hs⟩ := h (algebra_map K E x),
  have hx' : is_integral F x := is_integral_tower_bot_of_is_integral_field hx,
  obtain ⟨q, hq⟩ := minimal_polynomial.dvd hx'
    (is_scalar_tower.aeval_eq_zero_of_aeval_algebra_map_eq_zero_field
      (minimal_polynomial.aeval hx)),
  use hx',
  apply polynomial.separable.of_mul_left,
  rw ← hq,
  exact hs,
end

lemma is_separable.of_alg_hom {E' : Type*} [field E'] [algebra F E']
  (f : E →ₐ[F] E') (h : is_separable F E') : is_separable F E :=
begin
  letI : algebra E E' := ring_hom.to_algebra f.to_ring_hom,
  haveI : is_scalar_tower F E E' := is_scalar_tower.of_algebra_map_eq (λ x, (f.commutes x).symm),
  exact is_separable_tower_bot_of_is_separable E h,
end

end is_separable_tower<|MERGE_RESOLUTION|>--- conflicted
+++ resolved
@@ -9,10 +9,7 @@
 import field_theory.minimal_polynomial
 import field_theory.splitting_field
 import field_theory.tower
-<<<<<<< HEAD
-=======
 import ring_theory.algebraic
->>>>>>> c82f5987
 
 /-!
 
@@ -516,39 +513,6 @@
   p.roots.nodup :=
 multiset.nodup_iff_count_le_one.mpr (count_roots_le_one hsep)
 
-lemma eq_prod_roots_of_separable {p : polynomial F} {i : F →+* K}
-  (hsep : separable p) (hsplit : splits i p) :
-  p.map i = C (i p.leading_coeff) * ((p.map i).roots.map (λ (a : K), X - C a)).prod :=
-begin
-  by_cases p_eq_zero : p = 0,
-  { rw [p_eq_zero, map_zero, leading_coeff_zero, i.map_zero, C.map_zero, zero_mul] },
-
-  obtain ⟨s, hs⟩ := exists_multiset_of_splits i hsplit,
-  have map_ne_zero : p.map i ≠ 0 := map_ne_zero (p_eq_zero),
-  have prod_ne_zero : C (i p.leading_coeff) * (multiset.map (λ a, X - C a) s).prod ≠ 0 :=
-    by rwa hs at map_ne_zero,
-
-  have map_sep : separable (map i p) := (separable_map i).mpr hsep,
-  rw hs at map_sep,
-
-  have nodup_s : s.nodup := nodup_of_separable_prod (separable.of_mul_right map_sep),
-  have nodup_map_s : (s.map (λ a, X - C a)).nodup :=
-    multiset.nodup_map (λ a b h, C_inj.mp (sub_right_inj.mp h)) nodup_s,
-  have ne_zero_of_mem : ∀ (p : polynomial K), p ∈ s.map (λ a, X - C a) → p ≠ 0,
-  { intros p mem,
-    obtain ⟨a, _, rfl⟩ := multiset.mem_map.mp mem,
-    apply X_sub_C_ne_zero },
-  have map_bind_roots_eq : (s.map (λ a, X - C a)).bind (λ a, a.roots) = s,
-  { refine multiset.induction_on s (by rw [multiset.map_zero, multiset.zero_bind]) _,
-    intros a s ih,
-    rw [multiset.map_cons, multiset.cons_bind, ih, roots_X_sub_C,
-        multiset.cons_add, zero_add] },
-
-  rw [hs, roots_mul prod_ne_zero, roots_C, zero_add,
-      roots_multiset_prod _ ne_zero_of_mem,
-      map_bind_roots_eq]
-end
-
 lemma eq_X_sub_C_of_separable_of_root_eq {x : F} {h : polynomial F} (h_ne_zero : h ≠ 0)
   (h_sep : h.separable) (h_root : h.eval x = 0) (h_splits : splits i h)
   (h_roots : ∀ y ∈ (h.map i).roots, y = i x) : h = (C (leading_coeff h)) * (X - C x) :=
@@ -592,12 +556,9 @@
 @[class] def is_separable : Prop :=
 ∀ x : K, ∃ H : is_integral F x, (minimal_polynomial H).separable
 
-<<<<<<< HEAD
 instance is_separable_self (F : Type*) [field F] : is_separable F F :=
 λ x, ⟨is_integral_algebra_map, by { rw minimal_polynomial.eq_X_sub_C, exact separable_X_sub_C }⟩
 
-=======
->>>>>>> c82f5987
 section
 variables {K} [h : is_separable F K]
 include h
