/-
Copyright (c) 2020 Kenny Lau. All rights reserved.
Released under Apache 2.0 license as described in the file LICENSE.
Authors: Kenny Lau
-/

import algebra.polynomial.big_operators
import algebra.squarefree
import field_theory.minpoly
import field_theory.splitting_field

/-!

# Separable polynomials

We define a polynomial to be separable if it is coprime with its derivative. We prove basic
properties about separable polynomials here.

## Main definitions

* `polynomial.separable f`: a polynomial `f` is separable iff it is coprime with its derivative.
* `polynomial.expand R p f`: expand the polynomial `f` with coefficients in a
  commutative semiring `R` by a factor of p, so `expand R p (∑ aₙ xⁿ)` is `∑ aₙ xⁿᵖ`.
* `polynomial.contract p f`: the opposite of `expand`, so it sends `∑ aₙ xⁿᵖ` to `∑ aₙ xⁿ`.

-/

universes u v w
open_locale classical big_operators
open finset

namespace polynomial

section comm_semiring

variables {R : Type u} [comm_semiring R] {S : Type v} [comm_semiring S]

/-- A polynomial is separable iff it is coprime with its derivative. -/
def separable (f : polynomial R) : Prop :=
is_coprime f f.derivative

lemma separable_def (f : polynomial R) :
  f.separable ↔ is_coprime f f.derivative :=
iff.rfl

lemma separable_def' (f : polynomial R) :
  f.separable ↔ ∃ a b : polynomial R, a * f + b * f.derivative = 1 :=
iff.rfl

lemma not_separable_zero [nontrivial R] : ¬ separable (0 : polynomial R) :=
begin
  rintro ⟨x, y, h⟩,
  simpa only [derivative_zero, mul_zero, add_zero, zero_ne_one] using h,
end

lemma separable_one : (1 : polynomial R).separable :=
is_coprime_one_left

@[nontriviality] lemma separable_of_subsingleton [subsingleton R] (f : polynomial R) :
  f.separable := by simp [separable]

lemma separable_X_add_C (a : R) : (X + C a).separable :=
by { rw [separable_def, derivative_add, derivative_X, derivative_C, add_zero],
  exact is_coprime_one_right }

lemma separable_X : (X : polynomial R).separable :=
by { rw [separable_def, derivative_X], exact is_coprime_one_right }

lemma separable_C (r : R) : (C r).separable ↔ is_unit r :=
by rw [separable_def, derivative_C, is_coprime_zero_right, is_unit_C]

lemma separable.of_mul_left {f g : polynomial R} (h : (f * g).separable) : f.separable :=
begin
  have := h.of_mul_left_left, rw derivative_mul at this,
  exact is_coprime.of_mul_right_left (is_coprime.of_add_mul_left_right this)
end

lemma separable.of_mul_right {f g : polynomial R} (h : (f * g).separable) : g.separable :=
by { rw mul_comm at h, exact h.of_mul_left }

lemma separable.of_dvd {f g : polynomial R} (hf : f.separable) (hfg : g ∣ f) : g.separable :=
by { rcases hfg with ⟨f', rfl⟩, exact separable.of_mul_left hf }

lemma separable_gcd_left {F : Type*} [field F] {f : polynomial F}
  (hf : f.separable) (g : polynomial F) : (euclidean_domain.gcd f g).separable :=
separable.of_dvd hf (euclidean_domain.gcd_dvd_left f g)

lemma separable_gcd_right {F : Type*} [field F] {g : polynomial F}
  (f : polynomial F) (hg : g.separable) : (euclidean_domain.gcd f g).separable :=
separable.of_dvd hg (euclidean_domain.gcd_dvd_right f g)

lemma separable.is_coprime {f g : polynomial R} (h : (f * g).separable) : is_coprime f g :=
begin
  have := h.of_mul_left_left, rw derivative_mul at this,
  exact is_coprime.of_mul_right_right (is_coprime.of_add_mul_left_right this)
end

theorem separable.of_pow' {f : polynomial R} :
  ∀ {n : ℕ} (h : (f ^ n).separable), is_unit f ∨ (f.separable ∧ n = 1) ∨ n = 0
| 0     := λ h, or.inr $ or.inr rfl
| 1     := λ h, or.inr $ or.inl ⟨pow_one f ▸ h, rfl⟩
| (n+2) := λ h, by { rw [pow_succ, pow_succ] at h,
    exact or.inl (is_coprime_self.1 h.is_coprime.of_mul_right_left) }

theorem separable.of_pow {f : polynomial R} (hf : ¬is_unit f) {n : ℕ} (hn : n ≠ 0)
  (hfs : (f ^ n).separable) : f.separable ∧ n = 1 :=
(hfs.of_pow'.resolve_left hf).resolve_right hn

theorem separable.map {p : polynomial R} (h : p.separable) {f : R →+* S} : (p.map f).separable :=
let ⟨a, b, H⟩ := h in ⟨a.map f, b.map f,
by rw [derivative_map, ← map_mul, ← map_mul, ← map_add, H, map_one]⟩

variables (R) (p q : ℕ)

/-- Expand the polynomial by a factor of p, so `∑ aₙ xⁿ` becomes `∑ aₙ xⁿᵖ`. -/
noncomputable def expand : polynomial R →ₐ[R] polynomial R :=
{ commutes' := λ r, eval₂_C _ _,
  .. (eval₂_ring_hom C (X ^ p) : polynomial R →+* polynomial R) }

lemma coe_expand : (expand R p : polynomial R → polynomial R) = eval₂ C (X ^ p) := rfl

variables {R}

lemma expand_eq_sum {f : polynomial R} :
  expand R p f = f.sum (λ e a, C a * (X ^ p) ^ e) :=
by { dsimp [expand, eval₂], refl, }

@[simp] lemma expand_C (r : R) : expand R p (C r) = C r := eval₂_C _ _
@[simp] lemma expand_X : expand R p X = X ^ p := eval₂_X _ _
@[simp] lemma expand_monomial (r : R) : expand R p (monomial q r) = monomial (q * p) r :=
by simp_rw [monomial_eq_smul_X, alg_hom.map_smul, alg_hom.map_pow, expand_X, mul_comm, pow_mul]

theorem expand_expand (f : polynomial R) : expand R p (expand R q f) = expand R (p * q) f :=
polynomial.induction_on f (λ r, by simp_rw expand_C)
  (λ f g ihf ihg, by simp_rw [alg_hom.map_add, ihf, ihg])
  (λ n r ih, by simp_rw [alg_hom.map_mul, expand_C, alg_hom.map_pow, expand_X,
    alg_hom.map_pow, expand_X, pow_mul])

theorem expand_mul (f : polynomial R) : expand R (p * q) f = expand R p (expand R q f) :=
(expand_expand p q f).symm

@[simp] theorem expand_zero (f : polynomial R) : expand R 0 f = C (eval 1 f) :=
by simp [expand]

@[simp] theorem expand_one (f : polynomial R) : expand R 1 f = f :=
polynomial.induction_on f
  (λ r, by rw expand_C)
  (λ f g ihf ihg, by rw [alg_hom.map_add, ihf, ihg])
  (λ n r ih, by rw [alg_hom.map_mul, expand_C, alg_hom.map_pow, expand_X, pow_one])

theorem expand_pow (f : polynomial R) : expand R (p ^ q) f = (expand R p ^[q] f) :=
nat.rec_on q (by rw [pow_zero, expand_one, function.iterate_zero, id]) $ λ n ih,
by rw [function.iterate_succ_apply', pow_succ, expand_mul, ih]

theorem derivative_expand (f : polynomial R) :
  (expand R p f).derivative = expand R p f.derivative * (p * X ^ (p - 1)) :=
by rw [coe_expand, derivative_eval₂_C, derivative_pow, derivative_X, mul_one]

theorem coeff_expand {p : ℕ} (hp : 0 < p) (f : polynomial R) (n : ℕ) :
  (expand R p f).coeff n = if p ∣ n then f.coeff (n / p) else 0 :=
begin
  simp only [expand_eq_sum],
  simp_rw [coeff_sum, ← pow_mul, C_mul_X_pow_eq_monomial, coeff_monomial, sum],
  split_ifs with h,
  { rw [finset.sum_eq_single (n/p), nat.mul_div_cancel' h, if_pos rfl],
    { intros b hb1 hb2, rw if_neg, intro hb3, apply hb2, rw [← hb3, nat.mul_div_cancel_left b hp] },
    { intro hn, rw not_mem_support_iff.1 hn, split_ifs; refl } },
  { rw finset.sum_eq_zero, intros k hk, rw if_neg, exact λ hkn, h ⟨k, hkn.symm⟩, },
end

@[simp] theorem coeff_expand_mul {p : ℕ} (hp : 0 < p) (f : polynomial R) (n : ℕ) :
  (expand R p f).coeff (n * p) = f.coeff n :=
by rw [coeff_expand hp, if_pos (dvd_mul_left _ _), nat.mul_div_cancel _ hp]

@[simp] theorem coeff_expand_mul' {p : ℕ} (hp : 0 < p) (f : polynomial R) (n : ℕ) :
  (expand R p f).coeff (p * n) = f.coeff n :=
by rw [mul_comm, coeff_expand_mul hp]

theorem expand_inj {p : ℕ} (hp : 0 < p) {f g : polynomial R} :
  expand R p f = expand R p g ↔ f = g :=
⟨λ H, ext $ λ n, by rw [← coeff_expand_mul hp, H, coeff_expand_mul hp], congr_arg _⟩

theorem expand_eq_zero {p : ℕ} (hp : 0 < p) {f : polynomial R} : expand R p f = 0 ↔ f = 0 :=
by rw [← (expand R p).map_zero, expand_inj hp, alg_hom.map_zero]

theorem expand_eq_C {p : ℕ} (hp : 0 < p) {f : polynomial R} {r : R} :
  expand R p f = C r ↔ f = C r :=
by rw [← expand_C, expand_inj hp, expand_C]

theorem nat_degree_expand (p : ℕ) (f : polynomial R) :
  (expand R p f).nat_degree = f.nat_degree * p :=
begin
  cases p.eq_zero_or_pos with hp hp,
  { rw [hp, coe_expand, pow_zero, mul_zero, ← C_1, eval₂_hom, nat_degree_C] },
  by_cases hf : f = 0,
  { rw [hf, alg_hom.map_zero, nat_degree_zero, zero_mul] },
  have hf1 : expand R p f ≠ 0 := mt (expand_eq_zero hp).1 hf,
  rw [← with_bot.coe_eq_coe, ← degree_eq_nat_degree hf1],
  refine le_antisymm ((degree_le_iff_coeff_zero _ _).2 $ λ n hn, _) _,
  { rw coeff_expand hp, split_ifs with hpn,
    { rw coeff_eq_zero_of_nat_degree_lt, contrapose! hn,
      rw [with_bot.coe_le_coe, ← nat.div_mul_cancel hpn], exact nat.mul_le_mul_right p hn },
    { refl } },
  { refine le_degree_of_ne_zero _,
    rw [coeff_expand_mul hp, ← leading_coeff], exact mt leading_coeff_eq_zero.1 hf }
end

<<<<<<< HEAD
lemma expand_monic {p : ℕ} {f : polynomial R} (hp : 0 < p) (h : f.monic) : (expand R p f).monic :=
=======
lemma monic.expand {p : ℕ} {f : polynomial R} (hp : 0 < p) (h : f.monic) : (expand R p f).monic :=
>>>>>>> cf345987
begin
  rw [monic.def, leading_coeff, nat_degree_expand, coeff_expand hp],
  simp [hp, h],
end

theorem map_expand {p : ℕ} {f : R →+* S} {q : polynomial R} :
  map f (expand R p q) = expand S p (map f q) :=
begin
  by_cases hp : p = 0,
  { simp [hp] },
  ext,
  rw [coeff_map, coeff_expand (nat.pos_of_ne_zero hp), coeff_expand (nat.pos_of_ne_zero hp)],
  split_ifs; simp,
end

/-- Expansion is injective. -/
lemma expand_injective {n : ℕ} (hn : 0 < n) :
  function.injective (expand R n) :=
λ g g' h, begin
  ext,
  have h' : (expand R n g).coeff (n * n_1) = (expand R n g').coeff (n * n_1) :=
  begin
    apply polynomial.ext_iff.1,
    exact h,
  end,

  rw [polynomial.coeff_expand hn g (n * n_1), polynomial.coeff_expand hn g' (n * n_1)] at h',
  simp only [if_true, dvd_mul_right] at h',
  rw (nat.mul_div_right n_1 hn) at h',
  exact h',
end

@[simp]
lemma expand_eval (p : ℕ) (P : polynomial R) (r : R) : eval r (expand R p P) = eval (r ^ p) P :=
begin
  refine polynomial.induction_on P (λ a, by simp) (λ f g hf hg, _) (λ n a h, by simp),
  rw [alg_hom.map_add, eval_add, eval_add, hf, hg]
end

lemma is_unit_of_self_mul_dvd_separable {p q : polynomial R}
  (hp : p.separable) (hq : q * q ∣ p) : is_unit q :=
begin
  obtain ⟨p, rfl⟩ := hq,
  apply is_coprime_self.mp,
  have : is_coprime (q * (q * p)) (q * (q.derivative * p + q.derivative * p + q * p.derivative)),
  { simp only [← mul_assoc, mul_add],
    convert hp,
    rw [derivative_mul, derivative_mul],
    ring },
  exact is_coprime.of_mul_right_left (is_coprime.of_mul_left_left this)
end

/-- The opposite of `expand`: sends `∑ aₙ xⁿᵖ` to `∑ aₙ xⁿ`. -/
noncomputable def contract (p : ℕ) (f : polynomial R) : polynomial R :=
∑ n in range (f.nat_degree + 1), monomial n (f.coeff (n * p))

theorem coeff_contract {p : ℕ} (hp : p ≠ 0) (f : polynomial R) (n : ℕ) :
  (contract p f).coeff n = f.coeff (n * p) :=
begin
  simp only [contract, coeff_monomial, sum_ite_eq', finset_sum_coeff, mem_range, not_lt,
    ite_eq_left_iff],
  assume hn,
  apply (coeff_eq_zero_of_nat_degree_lt _).symm,
  calc f.nat_degree < f.nat_degree + 1 : nat.lt_succ_self _
    ... ≤ n * 1 : by simpa only [mul_one] using hn
    ... ≤ n * p : mul_le_mul_of_nonneg_left (show 1 ≤ p, from hp.bot_lt) (zero_le n)
end

theorem contract_expand {f : polynomial R} (hp : p ≠ 0) : contract p (expand R p f) = f :=
begin
  ext,
  simp [coeff_contract hp, coeff_expand hp.bot_lt, nat.mul_div_cancel _ hp.bot_lt]
end

section char_p

variable [char_p R p]

theorem expand_contract [no_zero_divisors R] {f : polynomial R} (hf : f.derivative = 0)
  (hp : p ≠ 0) : expand R p (contract p f) = f :=
begin
  ext n,
  rw [coeff_expand hp.bot_lt, coeff_contract hp],
  split_ifs with h,
  { rw nat.div_mul_cancel h },
  { cases n,
    { exact absurd (dvd_zero p) h },
    have := coeff_derivative f n,
    rw [hf, coeff_zero, zero_eq_mul] at this,
    cases this,
    { rw this },
    rw [← nat.cast_succ, char_p.cast_eq_zero_iff R p] at this,
    exact absurd this h }
end

variable [hp : fact p.prime]
include hp

theorem expand_char (f : polynomial R) : map (frobenius R p) (expand R p f) = f ^ p :=
begin
  refine f.induction_on' (λ a b ha hb, _) (λ n a, _),
  { rw [alg_hom.map_add, map_add, ha, hb, add_pow_char], },
  { rw [expand_monomial, map_monomial, monomial_eq_C_mul_X, monomial_eq_C_mul_X,
        mul_pow, ← C.map_pow, frobenius_def],
    ring_exp }
end

theorem map_expand_pow_char (f : polynomial R) (n : ℕ) :
   map ((frobenius R p) ^ n) (expand R (p ^ n) f) = f ^ (p ^ n) :=
begin
  induction n,
  { simp [ring_hom.one_def] },
  symmetry,
  rw [pow_succ', pow_mul, ← n_ih, ← expand_char, pow_succ, ring_hom.mul_def,
      ← map_map, mul_comm, expand_mul, ← map_expand]
end

end char_p

lemma multiplicity_le_one_of_separable {p q : polynomial R} (hq : ¬ is_unit q)
  (hsep : separable p) : multiplicity q p ≤ 1 :=
begin
  contrapose! hq,
  apply is_unit_of_self_mul_dvd_separable hsep,
  rw ← sq,
  apply multiplicity.pow_dvd_of_le_multiplicity,
  simpa only [nat.cast_one, nat.cast_bit0] using enat.add_one_le_of_lt hq
end

lemma separable.squarefree {p : polynomial R} (hsep : separable p) : squarefree p :=
begin
  rw multiplicity.squarefree_iff_multiplicity_le_one p,
  intro f,
  by_cases hunit : is_unit f,
  { exact or.inr hunit },
  exact or.inl (multiplicity_le_one_of_separable hunit hsep)
end

end comm_semiring

section comm_ring

variables {R : Type u} [comm_ring R]

lemma separable_X_sub_C {x : R} : separable (X - C x) :=
by simpa only [sub_eq_add_neg, C_neg] using separable_X_add_C (-x)

lemma separable.mul {f g : polynomial R} (hf : f.separable) (hg : g.separable)
  (h : is_coprime f g) : (f * g).separable :=
by { rw [separable_def, derivative_mul], exact ((hf.mul_right h).add_mul_left_right _).mul_left
  ((h.symm.mul_right hg).mul_add_right_right _) }

lemma separable_prod' {ι : Sort*} {f : ι → polynomial R} {s : finset ι} :
  (∀x∈s, ∀y∈s, x ≠ y → is_coprime (f x) (f y)) → (∀x∈s, (f x).separable) →
  (∏ x in s, f x).separable :=
finset.induction_on s (λ _ _, separable_one) $ λ a s has ih h1 h2, begin
  simp_rw [finset.forall_mem_insert, forall_and_distrib] at h1 h2, rw prod_insert has,
  exact h2.1.mul (ih h1.2.2 h2.2) (is_coprime.prod_right $ λ i his, h1.1.2 i his $
    ne.symm $ ne_of_mem_of_not_mem his has)
end

lemma separable_prod {ι : Sort*} [fintype ι] {f : ι → polynomial R}
  (h1 : pairwise (is_coprime on f)) (h2 : ∀ x, (f x).separable) : (∏ x, f x).separable :=
separable_prod' (λ x hx y hy hxy, h1 x y hxy) (λ x hx, h2 x)

lemma separable.inj_of_prod_X_sub_C [nontrivial R] {ι : Sort*} {f : ι → R} {s : finset ι}
  (hfs : (∏ i in s, (X - C (f i))).separable)
  {x y : ι} (hx : x ∈ s) (hy : y ∈ s) (hfxy : f x = f y) : x = y :=
begin
  by_contra hxy,
  rw [← insert_erase hx, prod_insert (not_mem_erase _ _),
      ← insert_erase (mem_erase_of_ne_of_mem (ne.symm hxy) hy),
      prod_insert (not_mem_erase _ _), ← mul_assoc, hfxy, ← sq] at hfs,
  cases (hfs.of_mul_left.of_pow (by exact not_is_unit_X_sub_C _) two_ne_zero).2
end

lemma separable.injective_of_prod_X_sub_C [nontrivial R] {ι : Sort*} [fintype ι] {f : ι → R}
  (hfs : (∏ i, (X - C (f i))).separable) : function.injective f :=
λ x y hfxy, hfs.inj_of_prod_X_sub_C (mem_univ _) (mem_univ _) hfxy

lemma nodup_of_separable_prod [nontrivial R] {s : multiset R}
  (hs : separable (multiset.map (λ a, X - C a) s).prod) : s.nodup :=
begin
  rw multiset.nodup_iff_ne_cons_cons,
  rintros a t rfl,
  refine not_is_unit_X_sub_C a (is_unit_of_self_mul_dvd_separable hs _),
  simpa only [multiset.map_cons, multiset.prod_cons] using mul_dvd_mul_left _ (dvd_mul_right _ _)
end

/--If `is_unit n` in a `comm_ring R`, then `X ^ n - u` is separable for any unit `u`. -/
lemma separable_X_pow_sub_C_unit {n : ℕ} (u : units R) (hn : is_unit (n : R)) :
  separable (X ^ n - C (u : R)) :=
begin
  nontriviality R,
  rcases n.eq_zero_or_pos with rfl | hpos,
  { simpa using hn },
  apply (separable_def' (X ^ n - C (u : R))).2,
  obtain ⟨n', hn'⟩ := hn.exists_left_inv,
  refine ⟨-C ↑u⁻¹, C ↑u⁻¹ * C n' * X, _⟩,
  rw [derivative_sub, derivative_C, sub_zero, derivative_pow X n, derivative_X, mul_one],
  calc  - C ↑u⁻¹ * (X ^ n - C ↑u) + C ↑u⁻¹ * C n' * X * (↑n * X ^ (n - 1))
      = C (↑u⁻¹ * ↑ u) - C ↑u⁻¹ * X^n + C ↑ u ⁻¹ * C (n' * ↑n) * (X * X ^ (n - 1)) :
    by { simp only [C.map_mul, C_eq_nat_cast], ring }
  ... = 1 : by simp only [units.inv_mul, hn', C.map_one, mul_one, ← pow_succ,
              nat.sub_add_cancel (show 1 ≤ n, from hpos), sub_add_cancel]
end

lemma root_multiplicity_le_one_of_separable [nontrivial R] {p : polynomial R}
  (hsep : separable p) (x : R) : root_multiplicity x p ≤ 1 :=
begin
  by_cases hp : p = 0,
  { simp [hp], },
  rw [root_multiplicity_eq_multiplicity, dif_neg hp, ← enat.coe_le_coe, enat.coe_get, nat.cast_one],
  exact multiplicity_le_one_of_separable (not_is_unit_X_sub_C _) hsep
end

end comm_ring

section is_domain

variables (R : Type u) [comm_ring R] [is_domain R]

theorem is_local_ring_hom_expand {p : ℕ} (hp : 0 < p) :
  is_local_ring_hom (↑(expand R p) : polynomial R →+* polynomial R) :=
begin
  refine ⟨λ f hf1, _⟩, rw ← coe_fn_coe_base at hf1,
  have hf2 := eq_C_of_degree_eq_zero (degree_eq_zero_of_is_unit hf1),
  rw [coeff_expand hp, if_pos (dvd_zero _), p.zero_div] at hf2,
  rw [hf2, is_unit_C] at hf1, rw expand_eq_C hp at hf2, rwa [hf2, is_unit_C]
end

variable {R}

theorem of_irreducible_expand {p : ℕ} (hp : p ≠ 0) {f : polynomial R}
  (hf : irreducible (expand R p f)) : irreducible f :=
@@of_irreducible_map _ _ _ (is_local_ring_hom_expand R hp.bot_lt) hf

theorem of_irreducible_expand_pow {p : ℕ} (hp : p ≠ 0) {f : polynomial R} {n : ℕ} :
  irreducible (expand R (p ^ n) f) → irreducible f :=
nat.rec_on n (λ hf, by rwa [pow_zero, expand_one] at hf) $ λ n ih hf,
ih $ of_irreducible_expand hp $ by { rw pow_succ at hf, rwa [expand_expand] }

lemma count_roots_le_one {p : polynomial R} (hsep : separable p) (x : R) :
  p.roots.count x ≤ 1 :=
begin
  rw count_roots p,
  exact root_multiplicity_le_one_of_separable hsep x
end

lemma nodup_roots {p : polynomial R} (hsep : separable p) : p.roots.nodup :=
multiset.nodup_iff_count_le_one.mpr (count_roots_le_one hsep)

end is_domain

section field

variables {F : Type u} [field F] {K : Type v} [field K]

theorem separable_iff_derivative_ne_zero {f : polynomial F} (hf : irreducible f) :
  f.separable ↔ f.derivative ≠ 0 :=
⟨λ h1 h2, hf.not_unit $ is_coprime_zero_right.1 $ h2 ▸ h1,
λ h, euclidean_domain.is_coprime_of_dvd (mt and.right h) $ λ g hg1 hg2 ⟨p, hg3⟩ hg4,
let ⟨u, hu⟩ := (hf.is_unit_or_is_unit hg3).resolve_left hg1 in
have f ∣ f.derivative, by { conv_lhs { rw [hg3, ← hu] }, rwa units.mul_right_dvd },
not_lt_of_le (nat_degree_le_of_dvd this h) $ nat_degree_derivative_lt h⟩

theorem separable_map (f : F →+* K) {p : polynomial F} : (p.map f).separable ↔ p.separable :=
by simp_rw [separable_def, derivative_map, is_coprime_map]

lemma separable_prod_X_sub_C_iff' {ι : Sort*} {f : ι → F} {s : finset ι} :
  (∏ i in s, (X - C (f i))).separable ↔ (∀ (x ∈ s) (y ∈ s), f x = f y → x = y) :=
⟨λ hfs x hx y hy hfxy, hfs.inj_of_prod_X_sub_C hx hy hfxy,
λ H, by { rw ← prod_attach, exact separable_prod' (λ x hx y hy hxy,
    @pairwise_coprime_X_sub _ _ { x // x ∈ s } (λ x, f x)
      (λ x y hxy, subtype.eq $ H x.1 x.2 y.1 y.2 hxy) _ _ hxy)
  (λ _ _, separable_X_sub_C) }⟩

lemma separable_prod_X_sub_C_iff {ι : Sort*} [fintype ι] {f : ι → F} :
  (∏ i, (X - C (f i))).separable ↔ function.injective f :=
separable_prod_X_sub_C_iff'.trans $ by simp_rw [mem_univ, true_implies_iff, function.injective]

section char_p

variables (p : ℕ) [HF : char_p F p]
include HF

theorem separable_or {f : polynomial F} (hf : irreducible f) : f.separable ∨
  ¬f.separable ∧ ∃ g : polynomial F, irreducible g ∧ expand F p g = f :=
if H : f.derivative = 0 then
begin
  unfreezingI { rcases p.eq_zero_or_pos with rfl | hp },
  { haveI := char_p.char_p_to_char_zero F,
    have := nat_degree_eq_zero_of_derivative_eq_zero H,
    have := (nat_degree_pos_iff_degree_pos.mpr $ degree_pos_of_irreducible hf).ne',
    contradiction },
  haveI := is_local_ring_hom_expand F hp,
  exact or.inr
        ⟨by rw [separable_iff_derivative_ne_zero hf, not_not, H],
        contract p f,
        of_irreducible_map ↑(expand F p) (by rwa ← expand_contract p H hp.ne' at hf),
        expand_contract p H hp.ne'⟩
end
else or.inl $ (separable_iff_derivative_ne_zero hf).2 H

theorem exists_separable_of_irreducible {f : polynomial F} (hf : irreducible f) (hp : p ≠ 0) :
  ∃ (n : ℕ) (g : polynomial F), g.separable ∧ expand F (p ^ n) g = f :=
begin
  replace hp : p.prime := (char_p.char_is_prime_or_zero F p).resolve_right hp,
  unfreezingI
  { induction hn : f.nat_degree using nat.strong_induction_on with N ih generalizing f },
  rcases separable_or p hf with h | ⟨h1, g, hg, hgf⟩,
  { refine ⟨0, f, h, _⟩, rw [pow_zero, expand_one] },
  { cases N with N,
    { rw [nat_degree_eq_zero_iff_degree_le_zero, degree_le_zero_iff] at hn,
      rw [hn, separable_C, is_unit_iff_ne_zero, not_not] at h1,
      have hf0 : f ≠ 0 := hf.ne_zero,
      rw [h1, C_0] at hn, exact absurd hn hf0 },
    have hg1 : g.nat_degree * p = N.succ,
    { rwa [← nat_degree_expand, hgf] },
    have hg2 : g.nat_degree ≠ 0,
    { intro this, rw [this, zero_mul] at hg1, cases hg1 },
    have hg3 : g.nat_degree < N.succ,
    { rw [← mul_one g.nat_degree, ← hg1],
      exact nat.mul_lt_mul_of_pos_left hp.one_lt hg2.bot_lt },
    rcases ih _ hg3 hg rfl with ⟨n, g, hg4, rfl⟩, refine ⟨n+1, g, hg4, _⟩,
    rw [← hgf, expand_expand, pow_succ] }
end

theorem is_unit_or_eq_zero_of_separable_expand {f : polynomial F} (n : ℕ) (hp : 0 < p)
  (hf : (expand F (p ^ n) f).separable) : is_unit f ∨ n = 0 :=
begin
  rw or_iff_not_imp_right,
  rintro hn : n ≠ 0,
  have hf2 : (expand F (p ^ n) f).derivative = 0,
  { by rw [derivative_expand, nat.cast_pow, char_p.cast_eq_zero,
      zero_pow hn.bot_lt, zero_mul, mul_zero] },
  rw [separable_def, hf2, is_coprime_zero_right, is_unit_iff] at hf,
  rcases hf with ⟨r, hr, hrf⟩,
  rw [eq_comm, expand_eq_C (pow_pos hp _)] at hrf,
  rwa [hrf, is_unit_C]
end

theorem unique_separable_of_irreducible {f : polynomial F} (hf : irreducible f) (hp : 0 < p)
  (n₁ : ℕ) (g₁ : polynomial F) (hg₁ : g₁.separable) (hgf₁ : expand F (p ^ n₁) g₁ = f)
  (n₂ : ℕ) (g₂ : polynomial F) (hg₂ : g₂.separable) (hgf₂ : expand F (p ^ n₂) g₂ = f) :
  n₁ = n₂ ∧ g₁ = g₂ :=
begin
  revert g₁ g₂,
  wlog hn : n₁ ≤ n₂ := le_total n₁ n₂ using [n₁ n₂, n₂ n₁],
  have hf0 : f ≠ 0 := hf.ne_zero,
  unfreezingI { intros, rw le_iff_exists_add at hn, rcases hn with ⟨k, rfl⟩,
    rw [← hgf₁, pow_add, expand_mul, expand_inj (pow_pos hp n₁)] at hgf₂, subst hgf₂,
    subst hgf₁,
    rcases is_unit_or_eq_zero_of_separable_expand p k hp hg₁ with h | rfl,
    { rw is_unit_iff at h, rcases h with ⟨r, hr, rfl⟩,
      simp_rw expand_C at hf, exact absurd (is_unit_C.2 hr) hf.1 },
    { rw [add_zero, pow_zero, expand_one], split; refl } },
  obtain ⟨hn, hg⟩ := this g₂ g₁ hg₂ hgf₂ hg₁ hgf₁,
  exact ⟨hn.symm, hg.symm⟩
end

end char_p

/--If `n ≠ 0` in `F`, then ` X ^ n - a` is separable for any `a ≠ 0`. -/
lemma separable_X_pow_sub_C {n : ℕ} (a : F) (hn : (n : F) ≠ 0) (ha : a ≠ 0) :
  separable (X ^ n - C a) :=
separable_X_pow_sub_C_unit (units.mk0 a ha) (is_unit.mk0 n hn)

-- this can possibly be strengthened to making `separable_X_pow_sub_C_unit` a
-- bi-implication, but it is nontrivial!
/-- In a field `F`, `X ^ n - 1` is separable iff `↑n ≠ 0`. -/
lemma X_pow_sub_one_separable_iff {n : ℕ} :
  (X ^ n - 1 : polynomial F).separable ↔ (n : F) ≠ 0 :=
begin
  refine ⟨_, λ h, separable_X_pow_sub_C_unit 1 (is_unit.mk0 ↑n h)⟩,
  rw [separable_def', derivative_sub, derivative_X_pow, derivative_one, sub_zero],
  -- Suppose `(n : F) = 0`, then the derivative is `0`, so `X ^ n - 1` is a unit, contradiction.
  rintro (h : is_coprime _ _) hn',
  rw [← C_eq_nat_cast, hn', C.map_zero, zero_mul, is_coprime_zero_right] at h,
  have := not_is_unit_X_pow_sub_one F n,
  contradiction
end

section splits

lemma card_root_set_eq_nat_degree [algebra F K] {p : polynomial F} (hsep : p.separable)
  (hsplit : splits (algebra_map F K) p) : fintype.card (p.root_set K) = p.nat_degree :=
begin
  simp_rw [root_set_def, finset.coe_sort_coe, fintype.card_coe],
  rw [multiset.to_finset_card_of_nodup, ←nat_degree_eq_card_roots hsplit],
  exact nodup_roots hsep.map,
end

variable {i : F →+* K}

lemma eq_X_sub_C_of_separable_of_root_eq {x : F} {h : polynomial F}
  (h_sep : h.separable) (h_root : h.eval x = 0) (h_splits : splits i h)
  (h_roots : ∀ y ∈ (h.map i).roots, y = i x) : h = (C (leading_coeff h)) * (X - C x) :=
begin
  have h_ne_zero : h ≠ 0 := by { rintro rfl, exact not_separable_zero h_sep },
  apply polynomial.eq_X_sub_C_of_splits_of_single_root i h_splits,
  apply finset.mk.inj,
  { change _ = {i x},
    rw finset.eq_singleton_iff_unique_mem,
    split,
    { apply finset.mem_mk.mpr,
      rw mem_roots (show h.map i ≠ 0, by exact map_ne_zero h_ne_zero),
      rw [is_root.def,←eval₂_eq_eval_map,eval₂_hom,h_root],
      exact ring_hom.map_zero i },
    { exact h_roots } },
  { exact nodup_roots (separable.map h_sep) },
end

lemma exists_finset_of_splits
  (i : F →+* K) {f : polynomial F} (sep : separable f) (sp : splits i f) :
  ∃ (s : finset K), f.map i =
    C (i f.leading_coeff) * (s.prod (λ a : K, (X : polynomial K) - C a)) :=
begin
  classical,
  obtain ⟨s, h⟩ := exists_multiset_of_splits i sp,
  use s.to_finset,
  rw [h, finset.prod_eq_multiset_prod, ←multiset.to_finset_eq],
  apply nodup_of_separable_prod,
  apply separable.of_mul_right,
  rw ←h,
  exact sep.map,
end

end splits

theorem _root_.irreducible.separable [char_zero F] {f : polynomial F}
  (hf : irreducible f) : f.separable :=
begin
  rw [separable_iff_derivative_ne_zero hf, ne, ← degree_eq_bot, degree_derivative_eq],
  { rintro ⟨⟩ },
  rw [pos_iff_ne_zero, ne, nat_degree_eq_zero_iff_degree_le_zero, degree_le_zero_iff],
  refine λ hf1, hf.not_unit _,
  rw [hf1, is_unit_C, is_unit_iff_ne_zero],
  intro hf2,
  rw [hf2, C_0] at hf1,
  exact absurd hf1 hf.ne_zero
end

end field

end polynomial

open polynomial

section comm_ring

variables (F K : Type*) [comm_ring F] [ring K] [algebra F K]

-- TODO: refactor to allow transcendental extensions?
-- See: https://en.wikipedia.org/wiki/Separable_extension#Separability_of_transcendental_extensions
-- Note that right now a Galois extension (class `is_galois`) is defined to be an extension which
-- is separable and normal, so if the definition of separable changes here at some point
-- to allow non-algebraic extensions, then the definition of `is_galois` must also be changed.

/-- Typeclass for separable field extension: `K` is a separable field extension of `F` iff
the minimal polynomial of every `x : K` is separable.

We define this for general (commutative) rings and only assume `F` and `K` are fields if this
is needed for a proof.
-/
class is_separable : Prop :=
(is_integral' (x : K) : is_integral F x)
(separable' (x : K) : (minpoly F x).separable)

variables (F) {K}

theorem is_separable.is_integral [is_separable F K] :
  ∀ x : K, is_integral F x := is_separable.is_integral'

theorem is_separable.separable [is_separable F K] :
  ∀ x : K, (minpoly F x).separable := is_separable.separable'

variables {F K}

theorem is_separable_iff : is_separable F K ↔ ∀ x : K, is_integral F x ∧ (minpoly F x).separable :=
⟨λ h x, ⟨@@is_separable.is_integral F _ _ _ h x, @@is_separable.separable F _ _ _ h x⟩,
 λ h, ⟨λ x, (h x).1, λ x, (h x).2⟩⟩

end comm_ring

instance is_separable_self (F : Type*) [field F] : is_separable F F :=
⟨λ x, is_integral_algebra_map, λ x, by { rw minpoly.eq_X_sub_C', exact separable_X_sub_C }⟩

/-- A finite field extension in characteristic 0 is separable. -/
@[priority 100] -- See note [lower instance priority]
instance is_separable.of_finite (F K : Type*) [field F] [field K] [algebra F K]
  [finite_dimensional F K] [char_zero F] : is_separable F K :=
have ∀ (x : K), is_integral F x,
from λ x, (is_algebraic_iff_is_integral _).mp (algebra.is_algebraic_of_finite _),
⟨this, λ x, (minpoly.irreducible (this x)).separable⟩

section is_separable_tower
variables (F K E : Type*) [field F] [field K] [field E] [algebra F K] [algebra F E]
  [algebra K E] [is_scalar_tower F K E]

lemma is_separable_tower_top_of_is_separable [is_separable F E] : is_separable K E :=
⟨λ x, is_integral_of_is_scalar_tower x (is_separable.is_integral F x),
 λ x, (is_separable.separable F x).map.of_dvd (minpoly.dvd_map_of_is_scalar_tower _ _ _)⟩

lemma is_separable_tower_bot_of_is_separable [h : is_separable F E] : is_separable F K :=
is_separable_iff.2 $ λ x, begin
  refine (is_separable_iff.1 h (algebra_map K E x)).imp
    is_integral_tower_bot_of_is_integral_field (λ hs, _),
  obtain ⟨q, hq⟩ := minpoly.dvd F x
    (is_scalar_tower.aeval_eq_zero_of_aeval_algebra_map_eq_zero_field
      (minpoly.aeval F ((algebra_map K E) x))),
  rw hq at hs,
  exact hs.of_mul_left
end

variables {E}

lemma is_separable.of_alg_hom (E' : Type*) [field E'] [algebra F E']
  (f : E →ₐ[F] E') [is_separable F E'] : is_separable F E :=
begin
  letI : algebra E E' := ring_hom.to_algebra f.to_ring_hom,
  haveI : is_scalar_tower F E E' := is_scalar_tower.of_algebra_map_eq (λ x, (f.commutes x).symm),
  exact is_separable_tower_bot_of_is_separable F E E',
end

end is_separable_tower

section card_alg_hom

variables {R S T : Type*} [comm_ring S]
variables {K L F : Type*} [field K] [field L] [field F]
variables [algebra K S] [algebra K L]

lemma alg_hom.card_of_power_basis (pb : power_basis K S) (h_sep : (minpoly K pb.gen).separable)
  (h_splits : (minpoly K pb.gen).splits (algebra_map K L)) :
  @fintype.card (S →ₐ[K] L) (power_basis.alg_hom.fintype pb) = pb.dim :=
begin
  let s := ((minpoly K pb.gen).map (algebra_map K L)).roots.to_finset,
  have H := λ x, multiset.mem_to_finset,
  rw [fintype.card_congr pb.lift_equiv', fintype.card_of_subtype s H,
      ← pb.nat_degree_minpoly, nat_degree_eq_card_roots h_splits, multiset.to_finset_card_of_nodup],
  exact nodup_roots ((separable_map (algebra_map K L)).mpr h_sep)
end

end card_alg_hom<|MERGE_RESOLUTION|>--- conflicted
+++ resolved
@@ -205,11 +205,7 @@
     rw [coeff_expand_mul hp, ← leading_coeff], exact mt leading_coeff_eq_zero.1 hf }
 end
 
-<<<<<<< HEAD
-lemma expand_monic {p : ℕ} {f : polynomial R} (hp : 0 < p) (h : f.monic) : (expand R p f).monic :=
-=======
 lemma monic.expand {p : ℕ} {f : polynomial R} (hp : 0 < p) (h : f.monic) : (expand R p f).monic :=
->>>>>>> cf345987
 begin
   rw [monic.def, leading_coeff, nat_degree_expand, coeff_expand hp],
   simp [hp, h],
