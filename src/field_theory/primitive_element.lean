/-
Copyright (c) 2020 Thomas Browning and Patrick Lutz. All rights reserved.
Released under Apache 2.0 license as described in the file LICENSE.
Authors: Thomas Browning and Patrick Lutz
-/

import field_theory.adjoin
import field_theory.separable

/-!
# Primitive Element Theorem

In this file we prove the primitive element theorem.

## Main results

- `primitive_element`: a finite separable extension has a primitive element.

-/

noncomputable theory
open_locale classical

/- Proof of the primitive element theorem. -/

open finite_dimensional

namespace field

section

variables (F : Type*) [field F] {E : Type*} [field E] [algebra F E]

/-! ### Primitive element theorem for finite fields -/

-- Replaces earlier messy proof, courtesy of Aaron Anderson & Markus Himmel on zulip
/-- A finite dimensional vector space over a finite field is finite. -/
def finite_of_findim_over_finite [fintype F] [hE : finite_dimensional F E] : fintype E :=
module.fintype_of_fintype (classical.some_spec (finite_dimensional.exists_is_basis_finset F E) : _)

/-- Primitive element theorem assuming E is finite. -/
lemma primitive_element_fin_aux [fintype E] : ∃ α : E, F⟮α⟯ = ⊤ :=
begin
  obtain ⟨α, hα⟩ := is_cyclic.exists_generator (units E),
  use α,
  ext,
  rw iff_true_right algebra.mem_top,
  by_cases hx : x = 0,
  { rw hx,
    exact F⟮α.val⟯.zero_mem, },
  { obtain ⟨n, hn⟩ := set.mem_range.mp (hα (units.mk0 x hx)),
    rw (show x = α^n, by norm_cast; simp *),
    exact @is_subfield.pow_mem E _ α.val n F⟮α.val⟯ _ (field.mem_adjoin_simple_self F α.val), },
end

/-- Primitive element theorem for finite dimensional extension of a finite field. -/
theorem primitive_element_fin [fintype F] [hfd : finite_dimensional F E] :
  ∃ α : E, F⟮α⟯ = ⊤ :=
begin
  haveI : fintype E := finite_of_findim_over_finite F,
  exact primitive_element_fin_aux F,
end

end

section
variables {F : Type*} [field F] {E : Type*} [field E] (ϕ : F →+* E)

/-! ### Primitive element theorem for infinite fields -/

lemma primitive_element_two_aux (α β : E) (f g : polynomial F) [F_inf : infinite F] :
  ∃ c : F, ∀ (α' ∈ (f.map ϕ).roots) (β' ∈ (g.map ϕ).roots), -(α' - α)/(β' - β) ≠ ϕ c :=
begin
  let sf := (f.map ϕ).roots,
  let sg := (g.map ϕ).roots,
  let s := (sf.bind (λ α', sg.map (λ β', -(α' - α) / (β' - β)))).to_finset,
  let s' := s.preimage ϕ (λ x hx y hy h, ϕ.injective h),
  obtain ⟨c, hc⟩ := infinite.exists_not_mem_finset s',
  simp_rw [finset.mem_preimage, multiset.mem_to_finset, multiset.mem_bind, multiset.mem_map] at hc,
  push_neg at hc,
  exact ⟨c, hc⟩,
end

lemma primitive_element_two_inf_key_aux {β : F} {h : polynomial F} (h_ne_zero : h ≠ 0)
  (h_sep : h.separable) (h_root : h.eval β = 0) (h_splits : polynomial.splits ϕ h)
  (h_roots : ∀ x ∈ (h.map ϕ).roots, x = ϕ β) :
  h = (polynomial.C (polynomial.leading_coeff h)) * (polynomial.X - polynomial.C β) :=
begin
  apply polynomial.map_injective _ ϕ.injective,
  rw polynomial.splits_iff_exists_multiset at h_splits,
  cases h_splits with s hs,
  have h' := @multiset.eq_repeat_of_mem _
               (polynomial.X - polynomial.C (ϕ β))
               (s.map (λ (a : E), polynomial.X - polynomial.C a))
               (λ x hx, begin
    rw multiset.mem_map at hx,
    cases hx with a ha,
    rw h_roots a at ha,
    exact ha.2.symm,
    rw [polynomial.mem_roots_of_map h_ne_zero,←polynomial.eval_map],
    cases multiset.exists_cons_of_mem ha.1 with y hy,
    simp [hs, hy],
  end),
  rw [h', multiset.prod_repeat, multiset.card_map] at hs,
  have hf : ¬is_unit (polynomial.X - polynomial.C (ϕ β)),
  { rw [polynomial.is_unit_iff_degree_eq_zero,polynomial.degree_X_sub_C],
    exact dec_trivial, },
  have hn : s.card ≠ 0,
  { intro hs_card,
    rw [hs_card, pow_zero, mul_one, ←polynomial.map_C] at hs,
    rw [polynomial.map_injective _ ϕ.injective hs, polynomial.eval_C,
      polynomial.leading_coeff_eq_zero] at h_root,
    exact h_ne_zero h_root, },
  have h_map_separable : (h.map ϕ).separable := polynomial.separable.map h_sep,
  rw hs at h_map_separable,
  rw [(polynomial.separable.of_pow hf hn (polynomial.separable.of_mul_right h_map_separable)).2,
    pow_one] at hs,
  simp [hs],
end

end

variables {F : Type*} [field F] {E : Type*} [field E] [algebra F E]

lemma primitive_element_two_inf_key (α β : E) [F_sep : is_separable F E] (F_inf : infinite F) :
  ∃ c : F, β ∈ F⟮α + (algebra_map F E) c * β⟯ :=
begin
  rcases F_sep α with ⟨hα, hf⟩,
  rcases F_sep β with ⟨hβ, hg⟩,
  let f := minimal_polynomial hα,
  let g := minimal_polynomial hβ,
  let ιFE := algebra_map F E,
  let g' := g.map ιFE,
  let E' := polynomial.splitting_field g',
  let ιEE' := algebra_map E E',
  let ιFE' := ιEE'.comp(ιFE),
  have key := primitive_element_two_aux ιFE' (ιEE' α) (ιEE' β) f g,
  cases key with c hc,
  use c,
  let γ := α+(ιFE c)*β,
  change β ∈ F⟮γ⟯,
  let f' := (f.map ιFE).comp(polynomial.C γ-(polynomial.C (ιFE c))*(polynomial.X)),
  let h := euclidean_domain.gcd f' g',
  have h_sep : h.separable := polynomial.separable_gcd_right f' g' (polynomial.separable.map hg),
  have h_ne_zero : h ≠ 0,
  { intro h_eq_zero,
    rw euclidean_domain.gcd_eq_zero_iff at h_eq_zero,
    apply polynomial.map_monic_ne_zero (minimal_polynomial.monic hβ) h_eq_zero.2, },
  have h_root : h.eval β = 0,
  { apply polynomial.gcd_eval_zero,
    { rw [polynomial.eval_comp,polynomial.eval_sub,polynomial.eval_mul,polynomial.eval_C,
          polynomial.eval_C,polynomial.eval_X,add_sub_cancel,
          polynomial.eval_map,←polynomial.aeval_def, minimal_polynomial.aeval] },
    { rw [polynomial.eval_map,←polynomial.aeval_def, minimal_polynomial.aeval] } },
  have h_splits : polynomial.splits (algebra_map E E') h :=
    polynomial.splits_of_splits_of_dvd (algebra_map E E')
      (polynomial.map_ne_zero (minimal_polynomial.ne_zero hβ))
      (polynomial.splitting_field.splits g') (euclidean_domain.gcd_dvd_right f' g'),
  have h_roots : ∀ x ∈ (h.map ιEE').roots, x = algebra_map E E' β,
  { intros x hx,
    rw polynomial.mem_roots_of_map h_ne_zero at hx,
    specialize hc ((ιEE' γ) - (ιFE' c) * x) (begin
      rw [polynomial.mem_roots_of_map (minimal_polynomial.ne_zero hα),←polynomial.eval₂_map],
      have f_root : f'.eval₂ (algebra_map E E') x = 0 := polynomial.gcd_root_left f' g' x hx,
      rw [polynomial.eval₂_comp,polynomial.eval₂_sub,polynomial.eval₂_mul,polynomial.eval₂_C,
          polynomial.eval₂_C,polynomial.eval₂_X] at f_root,
      exact f_root,
    end),
    specialize hc x (begin
      rw [polynomial.mem_roots_of_map (minimal_polynomial.ne_zero hβ),←polynomial.eval₂_map],
      exact polynomial.gcd_root_right f' g' x hx,
    end),
    by_contradiction a,
    apply hc,
    symmetry,
    apply (eq_div_iff (sub_ne_zero.mpr a)).mpr,
    simp only [ring_hom.map_add,ring_hom.map_mul,ring_hom.comp_apply],
    ring, },
  have composition : (algebra_map F⟮γ⟯ E).comp(algebra_map F F⟮γ⟯) = algebra_map F E := by { ext, refl },
  have fswap : f' = ((f.map(algebra_map F F⟮γ⟯)).comp(polynomial.C (field.adjoin_simple.gen F γ)-(polynomial.C ↑c)*(polynomial.X))).map(algebra_map F⟮γ⟯ E),
  { rw [polynomial.map_comp,polynomial.map_map,composition,polynomial.map_sub,polynomial.map_mul,
        polynomial.map_C,polynomial.map_C,polynomial.map_X],
    refl },
  have gswap : g' = (g.map(algebra_map F F⟮γ⟯)).map(algebra_map F⟮γ⟯ E),
  { rw [polynomial.map_map,composition] },
  let p := euclidean_domain.gcd
    ((f.map(algebra_map F F⟮γ⟯)).comp(polynomial.C (field.adjoin_simple.gen F γ)-(polynomial.C ↑c)*(polynomial.X)))
    (g.map(algebra_map F F⟮γ⟯)),
<<<<<<< HEAD
  have hswap : h = p.map(algebra_map F⟮γ⟯ E),
  { dsimp only [h,p],
    rw[fswap,gswap],
    convert polynomial.gcd_map (algebra_map F⟮γ⟯ E) },
  rw primitive_element_two_inf_key_aux ιEE' h_ne_zero h_sep h_root h_splits h_roots at hswap,
=======
  have key : p.map(algebra_map F⟮γ⟯ E) = (polynomial.C (h.leading_coeff)) * (polynomial.X - polynomial.C β),
  { rw ←primitive_element_two_inf_key_aux ιEE' h_ne_zero h_sep h_root h_splits h_roots,
    have h' : euclidean_domain.gcd _ _ =
      (euclidean_domain.gcd
        ((f.map(algebra_map F F⟮γ⟯)).comp(polynomial.C (field.adjoin_simple.gen F γ)-(polynomial.C ↑c) * (polynomial.X)))
        (g.map(algebra_map F F⟮γ⟯))).map(algebra_map F⟮γ⟯ E),
    { convert polynomial.gcd_map (algebra_map F⟮γ⟯ E) },
    rw ←h',
    have composition : (algebra_map F⟮γ⟯ E).comp(algebra_map F F⟮γ⟯) = algebra_map F E,
    { ext, refl },
    simp only [polynomial.map_comp, polynomial.map_map, composition,
               polynomial.map_C, polynomial.map_X, ring_hom.map_add, polynomial.map_sub,
               adjoin_simple.algebra_map_gen, polynomial.map_mul, ring_hom.map_mul],
    dsimp only [h,f',g',γ],
    simp only [ring_hom.map_add, ring_hom.map_mul],
    refl, },
>>>>>>> bc7700fa
  have leading_coeff_ne_zero : h.leading_coeff ≠ 0,
  { intro eq_zero,
    rw [polynomial.leading_coeff_eq_zero,euclidean_domain.gcd_eq_zero_iff] at eq_zero,
    apply polynomial.map_monic_ne_zero (minimal_polynomial.monic hβ) eq_zero.2, },
  have finale : β = algebra_map F⟮γ⟯ E (-p.coeff 0 / p.coeff 1),
  { rw [ring_hom.map_div,ring_hom.map_neg,←polynomial.coeff_map,←polynomial.coeff_map,←hswap,
        polynomial.coeff_C_mul,polynomial.coeff_C_mul,polynomial.coeff_sub,polynomial.coeff_sub,
        polynomial.coeff_X_zero,polynomial.coeff_X_one,polynomial.coeff_C_zero,polynomial.coeff_C,
        zero_sub,mul_neg_eq_neg_mul_symm,neg_neg],
    simp only [one_ne_zero],
    rw [if_false,sub_zero,mul_one,mul_comm,div_eq_mul_inv,mul_assoc,
        mul_inv_cancel leading_coeff_ne_zero,mul_one] },
  rw finale,
  exact subtype.mem (-p.coeff 0 / p.coeff 1),
end

/-- Primitive element theorem for adjoining two elements to an infinite field. -/
lemma primitive_element_two_inf (α β : E) (F_sep : is_separable F E) (F_inf : infinite F) :
  ∃ γ : E, (F⟮α, β⟯ : set E) ⊆ (F⟮γ⟯ : set E) :=
begin
  obtain ⟨c, β_in_Fγ⟩ := primitive_element_two_inf_key α β F_inf,
  let c' := algebra_map F E c,
  let γ := α + c'*β,
  have γ_in_Fγ : γ ∈ F⟮γ⟯ := by simp only [field.mem_adjoin_simple_self],
  have c_in_Fγ : c' ∈ F⟮γ⟯ := by simp only [field.adjoin.algebra_map_mem],
  have cβ_in_Fγ : c'*β ∈ (F⟮γ⟯ : set E) := by simp [is_submonoid.mul_mem, *],
  have α_in_Fγ : α ∈ (F⟮γ⟯ : set E),
  { rw (show α = γ - c'*β, by simp *),
    exact is_add_subgroup.sub_mem F⟮γ⟯ γ (c'*β) γ_in_Fγ cβ_in_Fγ, },
  have αβ_in_Fγ : {α,β} ⊆ (F⟮γ⟯ : set E) := λ x hx, by cases hx; cases hx; cases hx; assumption,
  have Fαβ_sub_Fγ : (F⟮α, β⟯ : set E) ⊆ (F⟮γ⟯ : set E) :=
    (field.adjoin_subset_iff F {α,β}).mp αβ_in_Fγ,
  exact ⟨γ, Fαβ_sub_Fγ⟩,
end

universe u

lemma nlinarith_lemma (a b : ℕ) (h : a * b ≤ b) (ha : 0 < a) (hb : 0 < b) : a = 1 := by nlinarith

/-- Primitive element theorem for infinite fields. -/
theorem primitive_element_inf (F E : Type u) [field F] [field E] [algebra F E]
  (F_sep : is_separable F E) (F_findim: finite_dimensional F E) (F_inf : infinite F)
  (n : ℕ) (hn : findim F E = n) :
  ∃ α : E, F⟮α⟯ = ⊤ :=
begin
  tactic.unfreeze_local_instances,
  revert F,
  apply nat.strong_induction_on n,
  clear n,
  intros n ih F hF hFE F_sep F_findim F_inf hn,
  by_cases key : ∃ α : E, findim F⟮α⟯ E < n,
  { cases key with α Fα_le_n,
    have Fα_findim : finite_dimensional F⟮α⟯ E := finite_dimensional.findim_of_tower_findim F F⟮α⟯ E,
    have Fα_inf : infinite F⟮α⟯ := infinite.of_injective _ (algebra_map F F⟮α⟯).injective,
    have Fα_sep : is_separable F⟮α⟯ E := is_separable_top F F⟮α⟯ E F_sep,
    obtain ⟨β, hβ⟩ := ih (findim F⟮α⟯ E) Fα_le_n F⟮α⟯ Fα_sep Fα_findim Fα_inf rfl,
    obtain ⟨γ, hγ⟩ := primitive_element_two_inf α β F_sep F_inf,
    use γ,
    ext1,
    rw iff_true_right algebra.mem_top,
    apply hγ,
    rw [←field.adjoin_simple_adjoin_simple, hβ],
    exact algebra.mem_top, },
  { push_neg at key,
    use 0,
    ext1,
    rw iff_true_right algebra.mem_top,
    specialize key x,
    rw ←hn at key,
    haveI : finite_dimensional F⟮x⟯ E := findim_of_tower_findim F F⟮x⟯ E,
    rw ←findim_mul_findim F F⟮x⟯ E at key,
    have h : findim F F⟮x⟯ = 1 := nlinarith_lemma (findim F F⟮x⟯) (findim F⟮x⟯ E) key findim_pos findim_pos,
    replace h := field.adjoin.findim_one F x h,
    rw [algebra.mem_bot,set.mem_range] at h,
    cases h with y hy,
    rw ← hy,
    exact F⟮0⟯.algebra_map_mem y, },
end

/- Actual primitive element theorem. -/

/-- Primitive element theorem in same universe. -/
theorem primitive_element_aux (F E : Type u) [field F] [field E] [algebra F E]
  (F_sep : is_separable F E)  (F_findim : finite_dimensional F E) :
  ∃ α : E, F⟮α⟯ = ⊤ :=
begin
  by_cases F_finite : nonempty (fintype F),
  exact nonempty.elim F_finite (λ h : fintype F, @primitive_element_fin F _ E _ _ h F_findim),
  exact primitive_element_inf F E F_sep F_findim (not_nonempty_fintype.mp F_finite) (findim F E) rfl,
end

/-- Primitive element theorem in different universes. -/
theorem primitive_element (F_sep : is_separable F E)  (F_findim : finite_dimensional F E) :
  ∃ α : E, F⟮α⟯ = ⊤ :=
begin
  have F'_sep : is_separable F⟮(0 : E)⟯ E := is_separable_top F F⟮(0 : E)⟯ E F_sep,
  have F'_findim : finite_dimensional F⟮(0 : E)⟯ E :=
    finite_dimensional.findim_of_tower_findim F F⟮(0 : E)⟯ E,
  obtain ⟨α, hα⟩ := primitive_element_aux F⟮(0 : E)⟯ E F'_sep F'_findim,
  use α,
  ext1,
  rw iff_true_right algebra.mem_top,
  rw subalgebra.ext_iff at hα,
  specialize hα x,
  rw iff_true_right algebra.mem_top at hα,
  change x ∈ (↑_ : set E) at hα,
  rw [field.adjoin_simple_comm,field.adjoin_zero] at hα,
  change x ∈ (⊥ : subalgebra F⟮α⟯ E) at hα,
  rw [algebra.mem_bot,set.mem_range] at hα,
  cases hα with y hy,
  rw ←hy,
  cases y,
  assumption,
end

end field<|MERGE_RESOLUTION|>--- conflicted
+++ resolved
@@ -176,40 +176,20 @@
     apply (eq_div_iff (sub_ne_zero.mpr a)).mpr,
     simp only [ring_hom.map_add,ring_hom.map_mul,ring_hom.comp_apply],
     ring, },
-  have composition : (algebra_map F⟮γ⟯ E).comp(algebra_map F F⟮γ⟯) = algebra_map F E := by { ext, refl },
-  have fswap : f' = ((f.map(algebra_map F F⟮γ⟯)).comp(polynomial.C (field.adjoin_simple.gen F γ)-(polynomial.C ↑c)*(polynomial.X))).map(algebra_map F⟮γ⟯ E),
+  have composition : (algebra_map F⟮γ⟯ E).comp(algebra_map F F⟮γ⟯) = algebra_map F E := by ext;refl,
+  have fswap : f' = ((f.map(algebra_map F F⟮γ⟯)).comp
+    (polynomial.C (field.adjoin_simple.gen F γ)-(polynomial.C ↑c)*(polynomial.X))).map _,
   { rw [polynomial.map_comp,polynomial.map_map,composition,polynomial.map_sub,polynomial.map_mul,
         polynomial.map_C,polynomial.map_C,polynomial.map_X],
     refl },
   have gswap : g' = (g.map(algebra_map F F⟮γ⟯)).map(algebra_map F⟮γ⟯ E),
   { rw [polynomial.map_map,composition] },
-  let p := euclidean_domain.gcd
-    ((f.map(algebra_map F F⟮γ⟯)).comp(polynomial.C (field.adjoin_simple.gen F γ)-(polynomial.C ↑c)*(polynomial.X)))
-    (g.map(algebra_map F F⟮γ⟯)),
-<<<<<<< HEAD
+  let p := euclidean_domain.gcd (_ : polynomial F⟮γ⟯) (_ : polynomial F⟮γ⟯),
   have hswap : h = p.map(algebra_map F⟮γ⟯ E),
   { dsimp only [h,p],
     rw[fswap,gswap],
     convert polynomial.gcd_map (algebra_map F⟮γ⟯ E) },
   rw primitive_element_two_inf_key_aux ιEE' h_ne_zero h_sep h_root h_splits h_roots at hswap,
-=======
-  have key : p.map(algebra_map F⟮γ⟯ E) = (polynomial.C (h.leading_coeff)) * (polynomial.X - polynomial.C β),
-  { rw ←primitive_element_two_inf_key_aux ιEE' h_ne_zero h_sep h_root h_splits h_roots,
-    have h' : euclidean_domain.gcd _ _ =
-      (euclidean_domain.gcd
-        ((f.map(algebra_map F F⟮γ⟯)).comp(polynomial.C (field.adjoin_simple.gen F γ)-(polynomial.C ↑c) * (polynomial.X)))
-        (g.map(algebra_map F F⟮γ⟯))).map(algebra_map F⟮γ⟯ E),
-    { convert polynomial.gcd_map (algebra_map F⟮γ⟯ E) },
-    rw ←h',
-    have composition : (algebra_map F⟮γ⟯ E).comp(algebra_map F F⟮γ⟯) = algebra_map F E,
-    { ext, refl },
-    simp only [polynomial.map_comp, polynomial.map_map, composition,
-               polynomial.map_C, polynomial.map_X, ring_hom.map_add, polynomial.map_sub,
-               adjoin_simple.algebra_map_gen, polynomial.map_mul, ring_hom.map_mul],
-    dsimp only [h,f',g',γ],
-    simp only [ring_hom.map_add, ring_hom.map_mul],
-    refl, },
->>>>>>> bc7700fa
   have leading_coeff_ne_zero : h.leading_coeff ≠ 0,
   { intro eq_zero,
     rw [polynomial.leading_coeff_eq_zero,euclidean_domain.gcd_eq_zero_iff] at eq_zero,
