--- conflicted
+++ resolved
@@ -49,13 +49,8 @@
 
 variables {F : Type*} [field F] (p q : polynomial F) (E : Type*) [field E] [algebra F E]
 
-<<<<<<< HEAD
-/-- The Galois group of a polynomial -/
+/-- The Galois group of a polynomial. -/
 @[derive [group, fintype]]
-=======
-/-- The Galois group of a polynomial. -/
-@[derive [has_coe_to_fun, group, fintype]]
->>>>>>> 6823886c
 def gal := p.splitting_field ≃ₐ[F] p.splitting_field
 
 namespace gal
