/-
Copyright (c) 2020 Thomas Browning and Patrick Lutz. All rights reserved.
Released under Apache 2.0 license as described in the file LICENSE.
Authors: Thomas Browning and Patrick Lutz
-/

import field_theory.galois

/-!
# Galois Groups of Polynomials

In this file we introduce the Galois group of a polynomial, defined as
the automorphism group of the splitting field.

## Main definitions

- `gal p`: the Galois group of a polynomial p.
- `restrict p E`: the restriction homomorphism `(E ≃ₐ[F] E) → gal p`.
- `gal_action p E`: the action of `gal p` on the roots of `p` in `E`.

## Main results

- `restrict_smul`: `restrict p E` is compatible with `gal_action p E`.
- `gal_action_hom_injective`: the action of `gal p` on the roots of `p` in `E` is faithful.
- `restrict_prod_inj`: `gal (p * q)` embeds as a subgroup of `gal p × gal q`.
-/

noncomputable theory
open_locale classical

open finite_dimensional

namespace polynomial

variables {F : Type*} [field F] (p q : polynomial F) (E : Type*) [field E] [algebra F E]

/-- The Galois group of a polynomial -/
@[derive [has_coe_to_fun, group, fintype]]
def gal := p.splitting_field ≃ₐ[F] p.splitting_field

namespace gal

@[ext] lemma ext {σ τ : p.gal} (h : ∀ x ∈ p.root_set p.splitting_field, σ x = τ x) : σ = τ :=
begin
  refine alg_equiv.ext (λ x, (alg_hom.mem_equalizer σ.to_alg_hom τ.to_alg_hom x).mp
      ((subalgebra.ext_iff.mp _ x).mpr algebra.mem_top)),
  rwa [eq_top_iff, ←splitting_field.adjoin_roots, algebra.adjoin_le_iff],
end

instance unique_gal_of_splits [h : fact (p.splits (ring_hom.id F))] : unique p.gal :=
{ default := 1,
  uniq := λ f, alg_equiv.ext (λ x, by { obtain ⟨y, rfl⟩ := algebra.mem_bot.mp
    ((subalgebra.ext_iff.mp ((is_splitting_field.splits_iff _ p).mp h) x).mp algebra.mem_top),
    rw [alg_equiv.commutes, alg_equiv.commutes] }) }

<<<<<<< HEAD
instance unique_gal_zero : unique (0 : polynomial F).gal :=
begin
  haveI : fact ((0 : polynomial F).splits (ring_hom.id F)) := splits_zero (ring_hom.id F),
  apply_instance,
end

instance unique_gal_one : unique (1 : polynomial F).gal :=
begin
  haveI : fact ((1 : polynomial F).splits (ring_hom.id F)) := splits_one (ring_hom.id F),
  apply_instance,
end

instance unique_gal_C (x : F) : unique (C x).gal :=
begin
  haveI : fact ((C x).splits (ring_hom.id F)) := splits_C (ring_hom.id F) x,
  apply_instance,
end

instance unique_gal_X : unique (X : polynomial F).gal :=
begin
  haveI : fact ((X : polynomial F).splits (ring_hom.id F)) := splits_X (ring_hom.id F),
  apply_instance,
end

instance unique_gal_X_sub_C (x : F) : unique (X - C x).gal :=
begin
  haveI : fact ((X - C x).splits (ring_hom.id F)) := splits_X_sub_C (ring_hom.id F),
  apply_instance,
end

instance unique_gal_X_pow (n : ℕ) : unique (X ^ n : polynomial F).gal :=
begin
  haveI : fact ((X ^ n: polynomial F).splits (ring_hom.id F)) := splits_X_pow (ring_hom.id F) n,
  apply_instance,
end
=======
/-- If `p` splits in `F` then the `p.gal` is trivial. -/
def unique_gal_of_splits (h : p.splits (ring_hom.id F)) : unique p.gal :=
{ default := 1,
  uniq := λ f, alg_equiv.ext (λ x, by { obtain ⟨y, rfl⟩ := algebra.mem_bot.mp
    ((subalgebra.ext_iff.mp ((is_splitting_field.splits_iff _ p).mp h) x).mp algebra.mem_top),
    rw [alg_equiv.commutes, alg_equiv.commutes] }) }

instance unique_gal_zero : unique (0 : polynomial F).gal :=
unique_gal_of_splits _ (splits_zero _)

instance unique_gal_one : unique (1 : polynomial F).gal :=
unique_gal_of_splits _ (splits_one _)

instance unique_gal_C (x : F) : unique (C x).gal :=
unique_gal_of_splits _ (splits_C _ _)

instance unique_gal_X : unique (X : polynomial F).gal :=
unique_gal_of_splits _ (splits_X _)

instance unique_gal_X_sub_C (x : F) : unique (X - C x).gal :=
unique_gal_of_splits _ (splits_X_sub_C _)

instance unique_gal_X_pow (n : ℕ) : unique (X ^ n : polynomial F).gal :=
unique_gal_of_splits _ (splits_X_pow _ _)
>>>>>>> c2777528

instance [h : fact (p.splits (algebra_map F E))] : algebra p.splitting_field E :=
(is_splitting_field.lift p.splitting_field p h).to_ring_hom.to_algebra

instance [h : fact (p.splits (algebra_map F E))] : is_scalar_tower F p.splitting_field E :=
is_scalar_tower.of_algebra_map_eq
  (λ x, ((is_splitting_field.lift p.splitting_field p h).commutes x).symm)

/-- The restriction homomorphism -/
def restrict [h : fact (p.splits (algebra_map F E))] : (E ≃ₐ[F] E) →* p.gal :=
alg_equiv.restrict_normal_hom p.splitting_field

lemma restrict_surjective [h : fact (p.splits (algebra_map F E))] [normal F E] :
  function.surjective (restrict p E) :=
alg_equiv.restrict_normal_hom_surjective E

section roots_action

/-- The function from `roots p p.splitting_field` to `roots p E` -/
def map_roots [h : fact (p.splits (algebra_map F E))] :
  root_set p p.splitting_field → root_set p E :=
λ x, ⟨is_scalar_tower.to_alg_hom F p.splitting_field E x, begin
  have key := subtype.mem x,
  by_cases p = 0,
  { simp only [h, root_set_zero] at key,
    exact false.rec _ key },
  { rw [mem_root_set h, aeval_alg_hom_apply, (mem_root_set h).mp key, alg_hom.map_zero] } end⟩

lemma map_roots_bijective [h : fact (p.splits (algebra_map F E))] :
  function.bijective (map_roots p E) :=
begin
  split,
  { exact λ _ _ h, subtype.ext (ring_hom.injective _ (subtype.ext_iff.mp h)) },
  { intro y,
    have key := roots_map
      (is_scalar_tower.to_alg_hom F p.splitting_field E : p.splitting_field →+* E)
      ((splits_id_iff_splits _).mpr (is_splitting_field.splits p.splitting_field p)),
    rw [map_map, alg_hom.comp_algebra_map] at key,
    have hy := subtype.mem y,
    simp only [root_set, finset.mem_coe, multiset.mem_to_finset, key, multiset.mem_map] at hy,
    rcases hy with ⟨x, hx1, hx2⟩,
    exact ⟨⟨x, multiset.mem_to_finset.mpr hx1⟩, subtype.ext hx2⟩ }
end

/-- The bijection between `root_set p p.splitting_field` and `root_set p E` -/
def roots_equiv_roots [h : fact (p.splits (algebra_map F E))] :
  (root_set p p.splitting_field) ≃ (root_set p E) :=
equiv.of_bijective (map_roots p E) (map_roots_bijective p E)

instance gal_action_aux : mul_action p.gal (root_set p p.splitting_field) :=
{ smul := λ ϕ x, ⟨ϕ x, begin
    have key := subtype.mem x,
    --simp only [root_set, finset.mem_coe, multiset.mem_to_finset] at *,
    by_cases p = 0,
    { simp only [h, root_set_zero] at key,
      exact false.rec _ key },
    { rw mem_root_set h,
      change aeval (ϕ.to_alg_hom x) p = 0,
      rw [aeval_alg_hom_apply, (mem_root_set h).mp key, alg_hom.map_zero] } end⟩,
  one_smul := λ _, by { ext, refl },
  mul_smul := λ _ _ _, by { ext, refl } }

instance gal_action [h : fact (p.splits (algebra_map F E))] : mul_action p.gal (root_set p E) :=
{ smul := λ ϕ x, roots_equiv_roots p E (ϕ • ((roots_equiv_roots p E).symm x)),
  one_smul := λ _, by simp only [equiv.apply_symm_apply, one_smul],
  mul_smul := λ _ _ _, by simp only [equiv.apply_symm_apply, equiv.symm_apply_apply, mul_smul] }

variables {p E}

@[simp] lemma restrict_smul [h : fact (p.splits (algebra_map F E))]
  (ϕ : E ≃ₐ[F] E) (x : root_set p E) : ↑((restrict p E ϕ) • x) = ϕ x :=
begin
  let ψ := alg_equiv.of_injective_field (is_scalar_tower.to_alg_hom F p.splitting_field E),
  change ↑(ψ (ψ.symm _)) = ϕ x,
  rw alg_equiv.apply_symm_apply ψ,
  change ϕ (roots_equiv_roots p E ((roots_equiv_roots p E).symm x)) = ϕ x,
  rw equiv.apply_symm_apply (roots_equiv_roots p E),
end

variables (p E)

/-- `gal_action` as a permutation representation -/
def gal_action_hom [h : fact (p.splits (algebra_map F E))] : p.gal →* equiv.perm (root_set p E) :=
{ to_fun := λ ϕ, equiv.mk (λ x, ϕ • x) (λ x, ϕ⁻¹ • x)
  (λ x, inv_smul_smul ϕ x) (λ x, smul_inv_smul ϕ x),
  map_one' := by { ext1 x, exact mul_action.one_smul x },
  map_mul' := λ x y, by { ext1 z, exact mul_action.mul_smul x y z } }

lemma gal_action_hom_injective [h : fact (p.splits (algebra_map F E))] :
  function.injective (gal_action_hom p E) :=
begin
  rw monoid_hom.injective_iff,
  intros ϕ hϕ,
  let equalizer := alg_hom.equalizer ϕ.to_alg_hom (alg_hom.id F p.splitting_field),
  suffices : equalizer = ⊤,
  { exact alg_equiv.ext (λ x, (subalgebra.ext_iff.mp this x).mpr algebra.mem_top) },
  rw [eq_top_iff, ←splitting_field.adjoin_roots, algebra.adjoin_le_iff],
  intros x hx,
  have key := equiv.perm.ext_iff.mp hϕ (roots_equiv_roots p E ⟨x, hx⟩),
  change roots_equiv_roots p E (ϕ • (roots_equiv_roots p E).symm
    (roots_equiv_roots p E ⟨x, hx⟩)) = roots_equiv_roots p E ⟨x, hx⟩ at key,
  rw equiv.symm_apply_apply at key,
  exact subtype.ext_iff.mp (equiv.injective (roots_equiv_roots p E) key),
end

end roots_action

variables {p q}

/-- The restriction homomorphism between Galois groups -/
def restrict_dvd (hpq : p ∣ q) : q.gal →* p.gal :=
if hq : q = 0 then 1 else @restrict F _ p _ _ _
  (splits_of_splits_of_dvd (algebra_map F q.splitting_field) hq (splitting_field.splits q) hpq)

lemma restrict_dvd_surjective (hpq : p ∣ q) (hq : q ≠ 0) :
  function.surjective (restrict_dvd hpq) :=
by simp only [restrict_dvd, dif_neg hq, restrict_surjective]

variables (p q)

/-- The Galois group of a product embeds into the product of the Galois groups  -/
def restrict_prod : (p * q).gal →* p.gal × q.gal :=
monoid_hom.prod (restrict_dvd (dvd_mul_right p q)) (restrict_dvd (dvd_mul_left q p))

lemma restrict_prod_injective : function.injective (restrict_prod p q) :=
begin
  by_cases hpq : (p * q) = 0,
  { haveI : unique (p * q).gal := by { rw hpq, apply_instance },
    exact λ f g h, eq.trans (unique.eq_default f) (unique.eq_default g).symm },
  intros f g hfg,
  dsimp only [restrict_prod, restrict_dvd] at hfg,
  simp only [dif_neg hpq, monoid_hom.prod_apply, prod.mk.inj_iff] at hfg,
  suffices : alg_hom.equalizer f.to_alg_hom g.to_alg_hom = ⊤,
  { exact alg_equiv.ext (λ x, (subalgebra.ext_iff.mp this x).mpr algebra.mem_top) },
  rw [eq_top_iff, ←splitting_field.adjoin_roots, algebra.adjoin_le_iff],
  intros x hx,
  rw [map_mul, polynomial.roots_mul] at hx,
  cases multiset.mem_add.mp (multiset.mem_to_finset.mp hx) with h h,
  { change f x = g x,
    haveI : fact (p.splits (algebra_map F (p * q).splitting_field)) :=
      splits_of_splits_of_dvd _ hpq (splitting_field.splits (p * q)) (dvd_mul_right p q),
    have key : x = algebra_map (p.splitting_field) (p * q).splitting_field
      ((roots_equiv_roots p _).inv_fun ⟨x, multiset.mem_to_finset.mpr h⟩) :=
      subtype.ext_iff.mp (equiv.apply_symm_apply (roots_equiv_roots p _) ⟨x, _⟩).symm,
    rw [key, ←alg_equiv.restrict_normal_commutes, ←alg_equiv.restrict_normal_commutes],
    exact congr_arg _ (alg_equiv.ext_iff.mp hfg.1 _) },
  { change f x = g x,
    haveI : fact (q.splits (algebra_map F (p * q).splitting_field)) :=
      splits_of_splits_of_dvd _ hpq (splitting_field.splits (p * q)) (dvd_mul_left q p),
    have key : x = algebra_map (q.splitting_field) (p * q).splitting_field
      ((roots_equiv_roots q _).inv_fun ⟨x, multiset.mem_to_finset.mpr h⟩) :=
      subtype.ext_iff.mp (equiv.apply_symm_apply (roots_equiv_roots q _) ⟨x, _⟩).symm,
    rw [key, ←alg_equiv.restrict_normal_commutes, ←alg_equiv.restrict_normal_commutes],
    exact congr_arg _ (alg_equiv.ext_iff.mp hfg.2 _) },
  { rwa [ne.def, mul_eq_zero, map_eq_zero, map_eq_zero, ←mul_eq_zero] }
end

lemma mul_splits_in_splitting_field_of_mul {p₁ q₁ p₂ q₂ : polynomial F}
  (hq₁ : q₁ ≠ 0) (hq₂ : q₂ ≠ 0) (h₁ : p₁.splits (algebra_map F q₁.splitting_field))
  (h₂ : p₂.splits (algebra_map F q₂.splitting_field)) :
  (p₁ * p₂).splits (algebra_map F (q₁ * q₂).splitting_field) :=
begin
  apply splits_mul,
  { rw ← (splitting_field.lift q₁ (splits_of_splits_of_dvd _
      (mul_ne_zero hq₁ hq₂) (splitting_field.splits _) (dvd_mul_right q₁ q₂))).comp_algebra_map,
    exact splits_comp_of_splits _ _ h₁, },
  { rw ← (splitting_field.lift q₂ (splits_of_splits_of_dvd _
      (mul_ne_zero hq₁ hq₂) (splitting_field.splits _) (dvd_mul_left q₂ q₁))).comp_algebra_map,
    exact splits_comp_of_splits _ _ h₂, },
end

lemma splits_in_splitting_field_of_comp (hq : q.nat_degree ≠ 0) :
  p.splits (algebra_map F (p.comp q).splitting_field) :=
begin
  let P : polynomial F → Prop := λ r, r.splits (algebra_map F (r.comp q).splitting_field),
  have key1 : ∀ {r : polynomial F}, irreducible r → P r,
  { intros r hr,
    by_cases hr' : nat_degree r = 0,
    { exact splits_of_nat_degree_le_one _ (le_trans (le_of_eq hr') zero_le_one) },
    obtain ⟨x, hx⟩ := exists_root_of_splits _ (splitting_field.splits (r.comp q))
      (λ h, hr' ((mul_eq_zero.mp (nat_degree_comp.symm.trans
        (nat_degree_eq_of_degree_eq_some h))).resolve_right hq)),
    rw [←aeval_def, aeval_comp] at hx,
    have h_normal : normal F (r.comp q).splitting_field := splitting_field.normal (r.comp q),
    have qx_int := normal.is_integral h_normal (aeval x q),
    exact splits_of_splits_of_dvd _
      (minpoly.ne_zero qx_int)
      (normal.splits h_normal _)
      (dvd_symm_of_irreducible (minpoly.irreducible qx_int) hr (minpoly.dvd F _ hx)) },
  have key2 : ∀ {p₁ p₂ : polynomial F}, P p₁ → P p₂ → P (p₁ * p₂),
  { intros p₁ p₂ hp₁ hp₂,
    by_cases h₁ : p₁.comp q = 0,
    { cases comp_eq_zero_iff.mp h₁ with h h,
      { rw [h, zero_mul],
        exact splits_zero _ },
      { exact false.rec _ (hq (by rw [h.2, nat_degree_C])) } },
    by_cases h₂ : p₂.comp q = 0,
    { cases comp_eq_zero_iff.mp h₂ with h h,
      { rw [h, mul_zero],
        exact splits_zero _ },
      { exact false.rec _ (hq (by rw [h.2, nat_degree_C])) } },
    have key := mul_splits_in_splitting_field_of_mul h₁ h₂ hp₁ hp₂,
    rwa ← mul_comp at key },
  exact wf_dvd_monoid.induction_on_irreducible p (splits_zero _)
    (λ _, splits_of_is_unit _) (λ _ _ _ h, key2 (key1 h)),
end

/-- The restriction homomorphism from the Galois group of a homomorphism -/
def restrict_comp (hq : q.nat_degree ≠ 0) : (p.comp q).gal →* p.gal :=
@restrict F _ p _ _ _ (splits_in_splitting_field_of_comp p q hq)

lemma restrict_comp_surjective (hq : q.nat_degree ≠ 0) :
  function.surjective (restrict_comp p q hq) :=
by simp only [restrict_comp, restrict_surjective]

variables {p q}

lemma card_of_separable (hp : p.separable) :
  fintype.card p.gal = findim F p.splitting_field :=
begin
  haveI : is_galois F p.splitting_field := is_galois.of_separable_splitting_field hp,
  exact is_galois.card_aut_eq_findim F p.splitting_field,
end

lemma prime_degree_dvd_card [char_zero F] (p_irr : irreducible p) (p_deg : p.nat_degree.prime) :
  p.nat_degree ∣ fintype.card p.gal :=
begin
  rw gal.card_of_separable p_irr.separable,
  have hp : p.degree ≠ 0 :=
    λ h, nat.prime.ne_zero p_deg (nat_degree_eq_zero_iff_degree_le_zero.mpr (le_of_eq h)),
  let α : p.splitting_field := root_of_splits (algebra_map F p.splitting_field)
    (splitting_field.splits p) hp,
  have hα : is_integral F α :=
    (is_algebraic_iff_is_integral F).mp (algebra.is_algebraic_of_finite α),
  use finite_dimensional.findim F⟮α⟯ p.splitting_field,
  suffices : (minpoly F α).nat_degree = p.nat_degree,
  { rw [←finite_dimensional.findim_mul_findim F F⟮α⟯ p.splitting_field,
        intermediate_field.adjoin.findim hα, this] },
  suffices : minpoly F α ∣ p,
  { have key := dvd_symm_of_irreducible (minpoly.irreducible hα) p_irr this,
    apply le_antisymm,
    { exact nat_degree_le_of_dvd this p_irr.ne_zero },
    { exact nat_degree_le_of_dvd key (minpoly.ne_zero hα) } },
  apply minpoly.dvd F α,
  rw [aeval_def, map_root_of_splits _ (splitting_field.splits p) hp],
end

end gal

end polynomial<|MERGE_RESOLUTION|>--- conflicted
+++ resolved
@@ -53,43 +53,6 @@
     ((subalgebra.ext_iff.mp ((is_splitting_field.splits_iff _ p).mp h) x).mp algebra.mem_top),
     rw [alg_equiv.commutes, alg_equiv.commutes] }) }
 
-<<<<<<< HEAD
-instance unique_gal_zero : unique (0 : polynomial F).gal :=
-begin
-  haveI : fact ((0 : polynomial F).splits (ring_hom.id F)) := splits_zero (ring_hom.id F),
-  apply_instance,
-end
-
-instance unique_gal_one : unique (1 : polynomial F).gal :=
-begin
-  haveI : fact ((1 : polynomial F).splits (ring_hom.id F)) := splits_one (ring_hom.id F),
-  apply_instance,
-end
-
-instance unique_gal_C (x : F) : unique (C x).gal :=
-begin
-  haveI : fact ((C x).splits (ring_hom.id F)) := splits_C (ring_hom.id F) x,
-  apply_instance,
-end
-
-instance unique_gal_X : unique (X : polynomial F).gal :=
-begin
-  haveI : fact ((X : polynomial F).splits (ring_hom.id F)) := splits_X (ring_hom.id F),
-  apply_instance,
-end
-
-instance unique_gal_X_sub_C (x : F) : unique (X - C x).gal :=
-begin
-  haveI : fact ((X - C x).splits (ring_hom.id F)) := splits_X_sub_C (ring_hom.id F),
-  apply_instance,
-end
-
-instance unique_gal_X_pow (n : ℕ) : unique (X ^ n : polynomial F).gal :=
-begin
-  haveI : fact ((X ^ n: polynomial F).splits (ring_hom.id F)) := splits_X_pow (ring_hom.id F) n,
-  apply_instance,
-end
-=======
 /-- If `p` splits in `F` then the `p.gal` is trivial. -/
 def unique_gal_of_splits (h : p.splits (ring_hom.id F)) : unique p.gal :=
 { default := 1,
@@ -114,7 +77,6 @@
 
 instance unique_gal_X_pow (n : ℕ) : unique (X ^ n : polynomial F).gal :=
 unique_gal_of_splits _ (splits_X_pow _ _)
->>>>>>> c2777528
 
 instance [h : fact (p.splits (algebra_map F E))] : algebra p.splitting_field E :=
 (is_splitting_field.lift p.splitting_field p h).to_ring_hom.to_algebra
