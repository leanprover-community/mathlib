/-
Copyright (c) 2018 Chris Hughes. All rights reserved.
Released under Apache 2.0 license as described in the file LICENSE.
Authors: Chris Hughes
-/
import field_theory.minpoly
import ring_theory.adjoin_root
import linear_algebra.finite_dimensional
import algebra.polynomial.big_operators
import ring_theory.algebraic
import ring_theory.algebra_tower
import tactic.field_simp

/-!
# Splitting fields

This file introduces the notion of a splitting field of a polynomial and provides an embedding from
a splitting field to any field that splits the polynomial. A polynomial `f : polynomial K` splits
over a field extension `L` of `K` if it is zero or all of its irreducible factors over `L` have
degree `1`. A field extension of `K` of a polynomial `f : polynomial K` is called a splitting field
if it is the smallest field extension of `K` such that `f` splits.

## Main definitions

* `polynomial.splits i f`: A predicate on a field homomorphism `i : K → L` and a polynomial `f`
  saying that `f` is zero or all of its irreducible factors over `L` have degree `1`.
* `polynomial.splitting_field f`: A fixed splitting field of the polynomial `f`.
* `polynomial.is_splitting_field`: A predicate on a field to be a splitting field of a polynomial
  `f`.

## Main statements

* `polynomial.C_leading_coeff_mul_prod_multiset_X_sub_C`: If a polynomial has as many roots as its
  degree, it can be written as the product of its leading coefficient with `∏ (X - a)` where `a`
  ranges through its roots.
* `lift_of_splits`: If `K` and `L` are field extensions of a field `F` and for some finite subset
  `S` of `K`, the minimal polynomial of every `x ∈ K` splits as a polynomial with coefficients in
  `L`, then `algebra.adjoin F S` embeds into `L`.
* `polynomial.is_splitting_field.lift`: An embedding of a splitting field of the polynomial `f` into
  another field such that `f` splits.
* `polynomial.is_splitting_field.alg_equiv`: Every splitting field of a polynomial `f` is isomorphic
  to `splitting_field f` and thus, being a splitting field is unique up to isomorphism.

-/

noncomputable theory
open_locale classical big_operators

universes u v w

variables {F : Type u} {K : Type v} {L : Type w}

namespace polynomial

variables [field K] [field L] [field F]
open polynomial

section splits

variables (i : K →+* L)

/-- A polynomial `splits` iff it is zero or all of its irreducible factors have `degree` 1. -/
def splits (f : polynomial K) : Prop :=
f = 0 ∨ ∀ {g : polynomial L}, irreducible g → g ∣ f.map i → degree g = 1

@[simp] lemma splits_zero : splits i (0 : polynomial K) := or.inl rfl

@[simp] lemma splits_C (a : K) : splits i (C a) :=
if ha : a = 0 then ha.symm ▸ (@C_0 K _).symm ▸ splits_zero i
else
have hia : i a ≠ 0, from mt ((i.injective_iff).1
  i.injective _) ha,
or.inr $ λ g hg ⟨p, hp⟩, absurd hg.1 (not_not.2 (is_unit_iff_degree_eq_zero.2 $
  by have := congr_arg degree hp;
    simp [degree_C hia, @eq_comm (with_bot ℕ) 0,
      nat.with_bot.add_eq_zero_iff] at this; clear _fun_match; tauto))

lemma splits_of_degree_eq_one {f : polynomial K} (hf : degree f = 1) : splits i f :=
or.inr $ λ g hg ⟨p, hp⟩,
  by have := congr_arg degree hp;
  simp [nat.with_bot.add_eq_one_iff, hf, @eq_comm (with_bot ℕ) 1,
    mt is_unit_iff_degree_eq_zero.2 hg.1] at this;
  clear _fun_match; tauto

lemma splits_of_degree_le_one {f : polynomial K} (hf : degree f ≤ 1) : splits i f :=
begin
  cases h : degree f with n,
  { rw [degree_eq_bot.1 h]; exact splits_zero i },
  { cases n with n,
    { rw [eq_C_of_degree_le_zero (trans_rel_right (≤) h (le_refl _))];
      exact splits_C _ _ },
    { have hn : n = 0,
      { rw h at hf,
        cases n, { refl }, { exact absurd hf dec_trivial } },
      exact splits_of_degree_eq_one _ (by rw [h, hn]; refl) } }
end

lemma splits_of_nat_degree_le_one {f : polynomial K} (hf : nat_degree f ≤ 1) : splits i f :=
splits_of_degree_le_one i (degree_le_of_nat_degree_le hf)

lemma splits_of_nat_degree_eq_one {f : polynomial K} (hf : nat_degree f = 1) : splits i f :=
splits_of_nat_degree_le_one i (le_of_eq hf)

lemma splits_mul {f g : polynomial K} (hf : splits i f) (hg : splits i g) : splits i (f * g) :=
if h : f * g = 0 then by simp [h]
else or.inr $ λ p hp hpf, ((principal_ideal_ring.irreducible_iff_prime.1 hp).2.2 _ _
    (show p ∣ map i f * map i g, by convert hpf; rw polynomial.map_mul)).elim
  (hf.resolve_left (λ hf, by simpa [hf] using h) hp)
  (hg.resolve_left (λ hg, by simpa [hg] using h) hp)

lemma splits_of_splits_mul {f g : polynomial K} (hfg : f * g ≠ 0) (h : splits i (f * g)) :
  splits i f ∧ splits i g :=
⟨or.inr $ λ g hgi hg, or.resolve_left h hfg hgi
   (by rw map_mul; exact hg.trans (dvd_mul_right _ _)),
 or.inr $ λ g hgi hg, or.resolve_left h hfg hgi
   (by rw map_mul; exact hg.trans (dvd_mul_left _ _))⟩

lemma splits_of_splits_of_dvd {f g : polynomial K} (hf0 : f ≠ 0) (hf : splits i f) (hgf : g ∣ f) :
  splits i g :=
by { obtain ⟨f, rfl⟩ := hgf, exact (splits_of_splits_mul i hf0 hf).1 }

lemma splits_of_splits_gcd_left {f g : polynomial K} (hf0 : f ≠ 0) (hf : splits i f) :
  splits i (euclidean_domain.gcd f g) :=
polynomial.splits_of_splits_of_dvd i hf0 hf (euclidean_domain.gcd_dvd_left f g)

lemma splits_of_splits_gcd_right {f g : polynomial K} (hg0 : g ≠ 0) (hg : splits i g) :
  splits i (euclidean_domain.gcd f g) :=
polynomial.splits_of_splits_of_dvd i hg0 hg (euclidean_domain.gcd_dvd_right f g)

lemma splits_map_iff (j : L →+* F) {f : polynomial K} :
  splits j (f.map i) ↔ splits (j.comp i) f :=
by simp [splits, polynomial.map_map]

theorem splits_one : splits i 1 :=
splits_C i 1

theorem splits_of_is_unit {u : polynomial K} (hu : is_unit u) : u.splits i :=
splits_of_splits_of_dvd i one_ne_zero (splits_one _) $ is_unit_iff_dvd_one.1 hu

theorem splits_X_sub_C {x : K} : (X - C x).splits i :=
splits_of_degree_eq_one _ $ degree_X_sub_C x

theorem splits_X : X.splits i :=
splits_of_degree_eq_one _ $ degree_X

theorem splits_id_iff_splits {f : polynomial K} :
  (f.map i).splits (ring_hom.id L) ↔ f.splits i :=
by rw [splits_map_iff, ring_hom.id_comp]

theorem splits_mul_iff {f g : polynomial K} (hf : f ≠ 0) (hg : g ≠ 0) :
  (f * g).splits i ↔ f.splits i ∧ g.splits i :=
⟨splits_of_splits_mul i (mul_ne_zero hf hg), λ ⟨hfs, hgs⟩, splits_mul i hfs hgs⟩

theorem splits_prod {ι : Type u} {s : ι → polynomial K} {t : finset ι} :
  (∀ j ∈ t, (s j).splits i) → (∏ x in t, s x).splits i :=
begin
  refine finset.induction_on t (λ _, splits_one i) (λ a t hat ih ht, _),
  rw finset.forall_mem_insert at ht, rw finset.prod_insert hat,
  exact splits_mul i ht.1 (ih ht.2)
end

lemma splits_pow {f : polynomial K} (hf : f.splits i) (n : ℕ) : (f ^ n).splits i :=
begin
  rw [←finset.card_range n, ←finset.prod_const],
  exact splits_prod i (λ j hj, hf),
end

lemma splits_X_pow (n : ℕ) : (X ^ n).splits i := splits_pow i (splits_X i) n

theorem splits_prod_iff {ι : Type u} {s : ι → polynomial K} {t : finset ι} :
  (∀ j ∈ t, s j ≠ 0) → ((∏ x in t, s x).splits i ↔ ∀ j ∈ t, (s j).splits i) :=
begin
  refine finset.induction_on t (λ _, ⟨λ _ _ h, h.elim, λ _, splits_one i⟩) (λ a t hat ih ht, _),
  rw finset.forall_mem_insert at ht ⊢,
  rw [finset.prod_insert hat, splits_mul_iff i ht.1 (finset.prod_ne_zero_iff.2 ht.2), ih ht.2]
end

lemma degree_eq_one_of_irreducible_of_splits {p : polynomial L}
  (hp : irreducible p) (hp_splits : splits (ring_hom.id L) p) :
  p.degree = 1 :=
begin
  by_cases h_nz : p = 0,
  { exfalso, simp [*] at *, },
  rcases hp_splits,
  { contradiction },
  { apply hp_splits hp, simp }
end

lemma exists_root_of_splits {f : polynomial K} (hs : splits i f) (hf0 : degree f ≠ 0) :
  ∃ x, eval₂ i x f = 0 :=
if hf0 : f = 0 then ⟨37, by simp [hf0]⟩
else
  let ⟨g, hg⟩ := wf_dvd_monoid.exists_irreducible_factor
    (show ¬ is_unit (f.map i), from mt is_unit_iff_degree_eq_zero.1 (by rwa degree_map))
    (map_ne_zero hf0) in
  let ⟨x, hx⟩ := exists_root_of_degree_eq_one (hs.resolve_left hf0 hg.1 hg.2) in
  let ⟨i, hi⟩ := hg.2 in
  ⟨x, by rw [← eval_map, hi, eval_mul, show _ = _, from hx, zero_mul]⟩

lemma exists_multiset_of_splits {f : polynomial K} : splits i f →
  ∃ (s : multiset L), f.map i = C (i f.leading_coeff) *
  (s.map (λ a : L, (X : polynomial L) - C a)).prod :=
suffices splits (ring_hom.id _) (f.map i) → ∃ s : multiset L, f.map i =
  (C (f.map i).leading_coeff) * (s.map (λ a : L, (X : polynomial L) - C a)).prod,
by rwa [splits_map_iff, leading_coeff_map i] at this,
wf_dvd_monoid.induction_on_irreducible (f.map i)
  (λ _, ⟨{37}, by simp [i.map_zero]⟩)
  (λ u hu _, ⟨0,
    by conv_lhs { rw eq_C_of_degree_eq_zero (is_unit_iff_degree_eq_zero.1 hu) };
      simp [leading_coeff, nat_degree_eq_of_degree_eq_some (is_unit_iff_degree_eq_zero.1 hu)]⟩)
  (λ f p hf0 hp ih hfs,
    have hpf0 : p * f ≠ 0, from mul_ne_zero hp.ne_zero hf0,
    let ⟨s, hs⟩ := ih (splits_of_splits_mul _ hpf0 hfs).2 in
    ⟨-(p * norm_unit p).coeff 0 ::ₘ s,
      have hp1 : degree p = 1, from hfs.resolve_left hpf0 hp (by simp),
      begin
        rw [multiset.map_cons, multiset.prod_cons, leading_coeff_mul, C_mul, mul_assoc,
          mul_left_comm (C f.leading_coeff), ← hs, ← mul_assoc, mul_left_inj' hf0],
        conv_lhs {rw eq_X_add_C_of_degree_eq_one hp1},
        simp only [mul_add, coe_norm_unit_of_ne_zero hp.ne_zero, mul_comm p, coeff_neg,
          C_neg, sub_eq_add_neg, neg_neg, coeff_C_mul, (mul_assoc _ _ _).symm, C_mul.symm,
          mul_inv_cancel (show p.leading_coeff ≠ 0, from mt leading_coeff_eq_zero.1
            hp.ne_zero), one_mul],
      end⟩)

/-- Pick a root of a polynomial that splits. -/
def root_of_splits {f : polynomial K} (hf : f.splits i) (hfd : f.degree ≠ 0) : L :=
classical.some $ exists_root_of_splits i hf hfd

theorem map_root_of_splits {f : polynomial K} (hf : f.splits i) (hfd) :
  f.eval₂ i (root_of_splits i hf hfd) = 0 :=
classical.some_spec $ exists_root_of_splits i hf hfd

theorem roots_map {f : polynomial K} (hf : f.splits $ ring_hom.id K) :
  (f.map i).roots = (f.roots).map i :=
if hf0 : f = 0 then by rw [hf0, map_zero, roots_zero, roots_zero, multiset.map_zero] else
have hmf0 : f.map i ≠ 0 := map_ne_zero hf0,
let ⟨m, hm⟩ := exists_multiset_of_splits _ hf in
have h1 : (0 : polynomial K) ∉ m.map (λ r, X - C r),
  from zero_nmem_multiset_map_X_sub_C _ _,
have h2 : (0 : polynomial L) ∉ m.map (λ r, X - C (i r)),
  from zero_nmem_multiset_map_X_sub_C _ _,
begin
  rw map_id at hm, rw hm at hf0 hmf0 ⊢, rw map_mul at hmf0 ⊢,
  rw [roots_mul hf0, roots_mul hmf0, map_C, roots_C, zero_add, roots_C, zero_add,
      map_multiset_prod, multiset.map_map], simp_rw [(∘), map_sub, map_X, map_C],
  rw [roots_multiset_prod _ h2, multiset.bind_map,
      roots_multiset_prod _ h1, multiset.bind_map],
  simp_rw roots_X_sub_C,
  rw [multiset.bind_singleton, multiset.bind_singleton, multiset.map_id']
end

lemma eq_prod_roots_of_splits {p : polynomial K} {i : K →+* L}
  (hsplit : splits i p) :
  p.map i = C (i p.leading_coeff) * ((p.map i).roots.map (λ a, X - C a)).prod :=
begin
  by_cases p_eq_zero : p = 0,
  { rw [p_eq_zero, map_zero, leading_coeff_zero, i.map_zero, C.map_zero, zero_mul] },

  obtain ⟨s, hs⟩ := exists_multiset_of_splits i hsplit,
  have map_ne_zero : p.map i ≠ 0 := map_ne_zero (p_eq_zero),
  have prod_ne_zero : C (i p.leading_coeff) * (multiset.map (λ a, X - C a) s).prod ≠ 0 :=
    by rwa hs at map_ne_zero,

  have zero_nmem : (0 : polynomial L) ∉ s.map (λ a, X - C a),
    from zero_nmem_multiset_map_X_sub_C _ _,
  have map_bind_roots_eq : (s.map (λ a, X - C a)).bind (λ a, a.roots) = s,
  { refine multiset.induction_on s (by rw [multiset.map_zero, multiset.zero_bind]) _,
    intros a s ih,
    rw [multiset.map_cons, multiset.cons_bind, ih, roots_X_sub_C, multiset.singleton_add] },

  rw [hs, roots_mul prod_ne_zero, roots_C, zero_add,
      roots_multiset_prod _ zero_nmem,
      map_bind_roots_eq]
end

lemma eq_prod_roots_of_splits_id {p : polynomial K}
  (hsplit : splits (ring_hom.id K) p) :
  p = C (p.leading_coeff) * (p.roots.map (λ a, X - C a)).prod :=
by simpa using eq_prod_roots_of_splits hsplit

lemma eq_prod_roots_of_monic_of_splits_id {p : polynomial K}
  (m : monic p) (hsplit : splits (ring_hom.id K) p) :
  p = (p.roots.map (λ a, X - C a)).prod :=
begin
  convert eq_prod_roots_of_splits_id hsplit,
  simp [m],
end

lemma eq_X_sub_C_of_splits_of_single_root {x : K} {h : polynomial K} (h_splits : splits i h)
  (h_roots : (h.map i).roots = {i x}) : h = (C (leading_coeff h)) * (X - C x) :=
begin
  apply polynomial.map_injective _ i.injective,
  rw [eq_prod_roots_of_splits h_splits, h_roots],
  simp,
end

lemma nat_degree_eq_card_roots {p : polynomial K} {i : K →+* L}
  (hsplit : splits i p) : p.nat_degree = (p.map i).roots.card :=
begin
  by_cases p_eq_zero : p = 0,
  { rw [p_eq_zero, nat_degree_zero, map_zero, roots_zero, multiset.card_zero] },
  have map_ne_zero : p.map i ≠ 0 := map_ne_zero (p_eq_zero),
  rw eq_prod_roots_of_splits hsplit at map_ne_zero,

  conv_lhs { rw [← nat_degree_map i, eq_prod_roots_of_splits hsplit] },
  have : (0 : polynomial L) ∉ (map i p).roots.map (λ a, X - C a),
    from zero_nmem_multiset_map_X_sub_C _ _,
  simp [nat_degree_mul (left_ne_zero_of_mul map_ne_zero) (right_ne_zero_of_mul map_ne_zero),
        nat_degree_multiset_prod _ this]
end

lemma degree_eq_card_roots {p : polynomial K} {i : K →+* L} (p_ne_zero : p ≠ 0)
  (hsplit : splits i p) : p.degree = (p.map i).roots.card :=
by rw [degree_eq_nat_degree p_ne_zero, nat_degree_eq_card_roots hsplit]

section UFD

local attribute [instance, priority 10] principal_ideal_ring.to_unique_factorization_monoid
local infix ` ~ᵤ ` : 50 := associated

open unique_factorization_monoid associates

lemma splits_of_exists_multiset {f : polynomial K} {s : multiset L}
  (hs : f.map i = C (i f.leading_coeff) * (s.map (λ a : L, (X : polynomial L) - C a)).prod) :
  splits i f :=
if hf0 : f = 0 then or.inl hf0
else
  or.inr $ λ p hp hdp,
    have ht : multiset.rel associated
      (normalized_factors (f.map i)) (s.map (λ a : L, (X : polynomial L) - C a)) :=
    factors_unique
      (λ p hp, irreducible_of_normalized_factor _ hp)
      (λ p' m, begin
          obtain ⟨a,m,rfl⟩ := multiset.mem_map.1 m,
          exact irreducible_of_degree_eq_one (degree_X_sub_C _),
        end)
      (associated.symm $ calc _ ~ᵤ f.map i :
        ⟨(units.map C.to_monoid_hom : units L →* units (polynomial L))
          (units.mk0 (f.map i).leading_coeff
            (mt leading_coeff_eq_zero.1 (map_ne_zero hf0))),
          by conv_rhs { rw [hs, ← leading_coeff_map i, mul_comm] }; refl⟩
        ... ~ᵤ _ : (unique_factorization_monoid.normalized_factors_prod (by simpa using hf0)).symm),
  let ⟨q, hq, hpq⟩ := exists_mem_normalized_factors_of_dvd (by simpa) hp hdp in
  let ⟨q', hq', hqq'⟩ := multiset.exists_mem_of_rel_of_mem ht hq in
  let ⟨a, ha⟩ := multiset.mem_map.1 hq' in
  by rw [← degree_X_sub_C a, ha.2];
    exact degree_eq_degree_of_associated (hpq.trans hqq')

lemma splits_of_splits_id {f : polynomial K} : splits (ring_hom.id _) f → splits i f :=
unique_factorization_monoid.induction_on_prime f (λ _, splits_zero _)
  (λ _ hu _, splits_of_degree_le_one _
    ((is_unit_iff_degree_eq_zero.1 hu).symm ▸ dec_trivial))
  (λ a p ha0 hp ih hfi, splits_mul _
    (splits_of_degree_eq_one _
      ((splits_of_splits_mul _ (mul_ne_zero hp.1 ha0) hfi).1.resolve_left
        hp.1 hp.irreducible (by rw map_id)))
    (ih (splits_of_splits_mul _ (mul_ne_zero hp.1 ha0) hfi).2))

end UFD

lemma splits_iff_exists_multiset {f : polynomial K} : splits i f ↔
  ∃ (s : multiset L), f.map i = C (i f.leading_coeff) *
  (s.map (λ a : L, (X : polynomial L) - C a)).prod :=
⟨exists_multiset_of_splits i, λ ⟨s, hs⟩, splits_of_exists_multiset i hs⟩

lemma splits_comp_of_splits (j : L →+* F) {f : polynomial K}
  (h : splits i f) : splits (j.comp i) f :=
begin
  change i with ((ring_hom.id _).comp i) at h,
  rw [← splits_map_iff],
  rw [← splits_map_iff i] at h,
  exact splits_of_splits_id _ h
end

/-- A monic polynomial `p` that has as many roots as its degree
can be written `p = ∏(X - a)`, for `a` in `p.roots`. -/
lemma prod_multiset_X_sub_C_of_monic_of_roots_card_eq_of_field {p : polynomial K}
  (hmonic : p.monic) (hroots : p.roots.card = p.nat_degree) :
  (multiset.map (λ (a : K), X - C a) p.roots).prod = p :=
begin
  have hprodmonic : (multiset.map (λ (a : K), X - C a) p.roots).prod.monic,
<<<<<<< HEAD
  { simp only [prod_multiset_root_eq_finset_root,
=======
  { simp only [prod_multiset_root_eq_finset_root p,
>>>>>>> 9f9015c6
      monic_prod_of_monic, monic_X_sub_C, monic_pow, forall_true_iff] },
  have hdegree : (multiset.map (λ (a : K), X - C a) p.roots).prod.nat_degree = p.nat_degree,
  { rw [← hroots, nat_degree_multiset_prod _ (zero_nmem_multiset_map_X_sub_C _ (λ a : K, a))],
    simp only [eq_self_iff_true, mul_one, nat.cast_id, nsmul_eq_mul, multiset.sum_repeat,
      multiset.map_const,nat_degree_X_sub_C, function.comp, multiset.map_map] },
  obtain ⟨q, hq⟩ := prod_multiset_X_sub_C_dvd p,
  have qzero : q ≠ 0,
  { rintro rfl, apply hmonic.ne_zero, simpa only [mul_zero] using hq },
  have degp :
    p.nat_degree = (multiset.map (λ (a : K), X - C a) p.roots).prod.nat_degree + q.nat_degree,
  { nth_rewrite 0 [hq],
    simp only [nat_degree_mul (ne_zero_of_monic hprodmonic) qzero] },
  have degq : q.nat_degree = 0,
  { rw hdegree at degp,
    exact (add_right_inj p.nat_degree).mp (tactic.ring_exp.add_pf_sum_z degp rfl).symm },
  obtain ⟨u, hu⟩ := is_unit_iff_degree_eq_zero.2 ((degree_eq_iff_nat_degree_eq qzero).2 degq),
  have hassoc : associated (multiset.map (λ (a : K), X - C a) p.roots).prod p,
  { rw associated, use u, rw [hu, ← hq] },
  exact eq_of_monic_of_associated hprodmonic hmonic hassoc
end

lemma prod_multiset_X_sub_C_of_monic_of_roots_card_eq {K : Type*} [comm_ring K] [is_domain K]
  {p : polynomial K} (hmonic : p.monic) (hroots : p.roots.card = p.nat_degree) :
  (multiset.map (λ (a : K), X - C a) p.roots).prod = p :=
begin
  apply map_injective _ (is_fraction_ring.injective K (fraction_ring K)),
  rw map_multiset_prod,
  simp only [map_C, function.comp_app, map_X, multiset.map_map, map_sub],
  have : p.roots.map (algebra_map K (fraction_ring K)) =
    (map (algebra_map K (fraction_ring K)) p).roots :=
    roots_map_of_injective_card_eq_total_degree
      (is_fraction_ring.injective K (fraction_ring K)) hroots,
  rw ← prod_multiset_X_sub_C_of_monic_of_roots_card_eq_of_field
    (monic_map (algebra_map K (fraction_ring K)) hmonic),
  { simp only [map_C, function.comp_app, map_X, map_sub],
    congr' 1,
    rw ← this,
    simp, },
  { rw [nat_degree_map' (is_fraction_ring.injective K (fraction_ring K)), ← this],
    simp only [←hroots, multiset.card_map], },
end

/-- A polynomial `p` that has as many roots as its degree
can be written `p = p.leading_coeff * ∏(X - a)`, for `a` in `p.roots`.
Used to prove the more general `C_leading_coeff_mul_prod_multiset_X_sub_C` below. -/
lemma C_leading_coeff_mul_prod_multiset_X_sub_C_of_field {p : polynomial K}
  (hroots : p.roots.card = p.nat_degree) :
  C p.leading_coeff * (multiset.map (λ (a : K), X - C a) p.roots).prod = p :=
begin
  by_cases hzero : p = 0,
  { rw [hzero, leading_coeff_zero, ring_hom.map_zero, zero_mul], },
  { have hcoeff : p.leading_coeff ≠ 0,
    { intro h, exact hzero (leading_coeff_eq_zero.1 h) },
    have hrootsnorm : (normalize p).roots.card = (normalize p).nat_degree,
    { rw [roots_normalize, normalize_apply, nat_degree_mul hzero (units.ne_zero _), hroots,
          coe_norm_unit, nat_degree_C, add_zero], },
    have hprod := prod_multiset_X_sub_C_of_monic_of_roots_card_eq (monic_normalize hzero)
                    hrootsnorm,
    rw [roots_normalize, normalize_apply, coe_norm_unit_of_ne_zero hzero] at hprod,
    calc (C p.leading_coeff) * (multiset.map (λ (a : K), X - C a) p.roots).prod
        = p * C ((p.leading_coeff)⁻¹ * p.leading_coeff) :
        by rw [hprod, mul_comm, mul_assoc, ← C_mul]
    ... = p * C 1 : by field_simp
    ... = p : by simp only [mul_one, ring_hom.map_one], },
end

/-- A polynomial `p` that has as many roots as its degree
can be written `p = p.leading_coeff * ∏(X - a)`, for `a` in `p.roots`. -/
lemma C_leading_coeff_mul_prod_multiset_X_sub_C {K : Type*} [comm_ring K] [is_domain K]
  {p : polynomial K} (hroots : p.roots.card = p.nat_degree) :
  C p.leading_coeff * (multiset.map (λ (a : K), X - C a) p.roots).prod = p :=
begin
  by_cases hzero : p = 0,
  { rw [hzero, leading_coeff_zero, ring_hom.map_zero, zero_mul], },
  have hcoeff : p.leading_coeff ≠ 0,
  { intro h, exact hzero (leading_coeff_eq_zero.1 h) },
  apply map_injective _ (is_fraction_ring.injective K (fraction_ring K)),
  rw [map_mul, map_multiset_prod],
  simp only [map_C, function.comp_app, map_X, multiset.map_map, map_sub],
  have h : p.roots.map (algebra_map K (fraction_ring K)) =
    (map (algebra_map K (fraction_ring K)) p).roots :=
    roots_map_of_injective_card_eq_total_degree
      (is_fraction_ring.injective K (fraction_ring K)) hroots,
  have : multiset.card (map (algebra_map K (fraction_ring K)) p).roots =
    (map (algebra_map K (fraction_ring K)) p).nat_degree,
  { rw [nat_degree_map' (is_fraction_ring.injective K (fraction_ring K)), ← h],
    simp only [←hroots, multiset.card_map], },
  rw [← C_leading_coeff_mul_prod_multiset_X_sub_C_of_field this],
  simp only [map_C, function.comp_app, map_X, map_sub],
  congr' 2,
  { rw leading_coeff_map_of_leading_coeff_ne_zero,
    intro hn,
    apply hcoeff,
    apply is_fraction_ring.injective K (fraction_ring K),
    simp [hn], },
  rw ← h,
  simp,
end

/-- A polynomial splits if and only if it has as many roots as its degree. -/
lemma splits_iff_card_roots {p : polynomial K} :
  splits (ring_hom.id K) p ↔ p.roots.card = p.nat_degree :=
begin
  split,
  { intro H, rw [nat_degree_eq_card_roots H, map_id] },
  { intro hroots,
    apply (splits_iff_exists_multiset (ring_hom.id K)).2,
    use p.roots,
    simp only [ring_hom.id_apply, map_id],
    exact (C_leading_coeff_mul_prod_multiset_X_sub_C hroots).symm },
end

lemma aeval_root_derivative_of_splits [algebra K L] {P : polynomial K} (hmo : P.monic)
  (hP : P.splits (algebra_map K L)) {r : L} (hr : r ∈ (P.map (algebra_map K L)).roots) :
  aeval r P.derivative =
  (multiset.map (λ a, r - a) ((P.map (algebra_map K L)).roots.erase r)).prod :=
begin
  replace hmo := monic_map (algebra_map K L) hmo,
  replace hP := (splits_id_iff_splits (algebra_map K L)).2 hP,
  rw [aeval_def, ← eval_map, ← derivative_map],
  nth_rewrite 0 [eq_prod_roots_of_monic_of_splits_id hmo hP],
  rw [eval_multiset_prod_X_sub_C_derivative hr]
end

end splits

end polynomial


section embeddings

variables (F) [field F]

/-- If `p` is the minimal polynomial of `a` over `F` then `F[a] ≃ₐ[F] F[x]/(p)` -/
def alg_equiv.adjoin_singleton_equiv_adjoin_root_minpoly
  {R : Type*} [comm_ring R] [algebra F R] (x : R) :
  algebra.adjoin F ({x} : set R) ≃ₐ[F] adjoin_root (minpoly F x) :=
alg_equiv.symm $ alg_equiv.of_bijective
  (alg_hom.cod_restrict
    (adjoin_root.lift_hom _ x $ minpoly.aeval F x) _
    (λ p, adjoin_root.induction_on _ p $ λ p,
      (algebra.adjoin_singleton_eq_range_aeval F x).symm ▸
        (polynomial.aeval _).mem_range.mpr ⟨p, rfl⟩))
  ⟨(alg_hom.injective_cod_restrict _ _ _).2 $ (alg_hom.injective_iff _).2 $ λ p,
    adjoin_root.induction_on _ p $ λ p hp, ideal.quotient.eq_zero_iff_mem.2 $
    ideal.mem_span_singleton.2 $ minpoly.dvd F x hp,
  λ y,
    let ⟨p, hp⟩ := (set_like.ext_iff.1
      (algebra.adjoin_singleton_eq_range_aeval F x) (y : R)).1 y.2 in
    ⟨adjoin_root.mk _ p, subtype.eq hp⟩⟩

open finset

/-- If a `subalgebra` is finite_dimensional as a submodule then it is `finite_dimensional`. -/
lemma finite_dimensional.of_subalgebra_to_submodule
  {K V : Type*} [field K] [ring V] [algebra K V] {s : subalgebra K V}
  (h : finite_dimensional K s.to_submodule) : finite_dimensional K s := h

/-- If `K` and `L` are field extensions of `F` and we have `s : finset K` such that
the minimal polynomial of each `x ∈ s` splits in `L` then `algebra.adjoin F s` embeds in `L`. -/
theorem lift_of_splits {F K L : Type*} [field F] [field K] [field L]
  [algebra F K] [algebra F L] (s : finset K) :
  (∀ x ∈ s, is_integral F x ∧ polynomial.splits (algebra_map F L) (minpoly F x)) →
  nonempty (algebra.adjoin F (↑s : set K) →ₐ[F] L) :=
begin
  refine finset.induction_on s (λ H, _) (λ a s has ih H, _),
  { rw [coe_empty, algebra.adjoin_empty],
    exact ⟨(algebra.of_id F L).comp (algebra.bot_equiv F K)⟩ },
  rw forall_mem_insert at H, rcases H with ⟨⟨H1, H2⟩, H3⟩, cases ih H3 with f,
  choose H3 H4 using H3,
  rw [coe_insert, set.insert_eq, set.union_comm, algebra.adjoin_union_eq_adjoin_adjoin],
  letI := (f : algebra.adjoin F (↑s : set K) →+* L).to_algebra,
  haveI : finite_dimensional F (algebra.adjoin F (↑s : set K)) := (
    (submodule.fg_iff_finite_dimensional _).1
      (fg_adjoin_of_finite (set.finite_mem_finset s) H3)).of_subalgebra_to_submodule,
  letI := field_of_finite_dimensional F (algebra.adjoin F (↑s : set K)),
  have H5 : is_integral (algebra.adjoin F (↑s : set K)) a := is_integral_of_is_scalar_tower a H1,
  have H6 : (minpoly (algebra.adjoin F (↑s : set K)) a).splits
    (algebra_map (algebra.adjoin F (↑s : set K)) L),
  { refine polynomial.splits_of_splits_of_dvd _
      (polynomial.map_ne_zero $ minpoly.ne_zero H1 :
        polynomial.map (algebra_map _ _) _ ≠ 0)
      ((polynomial.splits_map_iff _ _).2 _)
      (minpoly.dvd _ _ _),
    { rw ← is_scalar_tower.algebra_map_eq, exact H2 },
    { rw [← is_scalar_tower.aeval_apply, minpoly.aeval] } },
  obtain ⟨y, hy⟩ := polynomial.exists_root_of_splits _ H6 (ne_of_lt (minpoly.degree_pos H5)).symm,
  refine ⟨subalgebra.of_restrict_scalars _ _ _⟩,
  refine (adjoin_root.lift_hom (minpoly (algebra.adjoin F (↑s : set K)) a) y hy).comp _,
  exact alg_equiv.adjoin_singleton_equiv_adjoin_root_minpoly (algebra.adjoin F (↑s : set K)) a
end

end embeddings


namespace polynomial

variables [field K] [field L] [field F]
open polynomial

section splitting_field

/-- Non-computably choose an irreducible factor from a polynomial. -/
def factor (f : polynomial K) : polynomial K :=
if H : ∃ g, irreducible g ∧ g ∣ f then classical.some H else X

instance irreducible_factor (f : polynomial K) : irreducible (factor f) :=
begin
  rw factor, split_ifs with H, { exact (classical.some_spec H).1 }, { exact irreducible_X }
end

theorem factor_dvd_of_not_is_unit {f : polynomial K} (hf1 : ¬is_unit f) : factor f ∣ f :=
begin
  by_cases hf2 : f = 0, { rw hf2, exact dvd_zero _ },
  rw [factor, dif_pos (wf_dvd_monoid.exists_irreducible_factor hf1 hf2)],
  exact (classical.some_spec $ wf_dvd_monoid.exists_irreducible_factor hf1 hf2).2
end

theorem factor_dvd_of_degree_ne_zero {f : polynomial K} (hf : f.degree ≠ 0) : factor f ∣ f :=
factor_dvd_of_not_is_unit (mt degree_eq_zero_of_is_unit hf)

theorem factor_dvd_of_nat_degree_ne_zero {f : polynomial K} (hf : f.nat_degree ≠ 0) :
  factor f ∣ f :=
factor_dvd_of_degree_ne_zero (mt nat_degree_eq_of_degree_eq_some hf)

/-- Divide a polynomial f by X - C r where r is a root of f in a bigger field extension. -/
def remove_factor (f : polynomial K) : polynomial (adjoin_root $ factor f) :=
map (adjoin_root.of f.factor) f /ₘ (X - C (adjoin_root.root f.factor))

theorem X_sub_C_mul_remove_factor (f : polynomial K) (hf : f.nat_degree ≠ 0) :
  (X - C (adjoin_root.root f.factor)) * f.remove_factor = map (adjoin_root.of f.factor) f :=
let ⟨g, hg⟩ := factor_dvd_of_nat_degree_ne_zero hf in
mul_div_by_monic_eq_iff_is_root.2 $ by rw [is_root.def, eval_map, hg, eval₂_mul, ← hg,
    adjoin_root.eval₂_root, zero_mul]

theorem nat_degree_remove_factor (f : polynomial K) :
  f.remove_factor.nat_degree = f.nat_degree - 1 :=
by rw [remove_factor, nat_degree_div_by_monic _ (monic_X_sub_C _), nat_degree_map,
       nat_degree_X_sub_C]

theorem nat_degree_remove_factor' {f : polynomial K} {n : ℕ} (hfn : f.nat_degree = n+1) :
  f.remove_factor.nat_degree = n :=
by rw [nat_degree_remove_factor, hfn, n.add_sub_cancel]

/-- Auxiliary construction to a splitting field of a polynomial. Uses induction on the degree. -/
def splitting_field_aux (n : ℕ) : Π {K : Type u} [field K], by exactI Π (f : polynomial K),
  f.nat_degree = n → Type u :=
nat.rec_on n (λ K _ _ _, K) $ λ n ih K _ f hf, by exactI
ih f.remove_factor (nat_degree_remove_factor' hf)

namespace splitting_field_aux

theorem succ (n : ℕ) (f : polynomial K) (hfn : f.nat_degree = n + 1) :
  splitting_field_aux (n+1) f hfn =
    splitting_field_aux n f.remove_factor (nat_degree_remove_factor' hfn) := rfl

instance field (n : ℕ) : Π {K : Type u} [field K], by exactI
  Π {f : polynomial K} (hfn : f.nat_degree = n), field (splitting_field_aux n f hfn) :=
nat.rec_on n (λ K _ _ _, ‹field K›) $ λ n ih K _ f hf, ih _

instance inhabited {n : ℕ} {f : polynomial K} (hfn : f.nat_degree = n) :
  inhabited (splitting_field_aux n f hfn) := ⟨37⟩

/-
Note that the recursive nature of this definition and `splitting_field_aux.field` creates
non-definitionally-equal diamonds in the `ℕ`- and `ℤ`- actions.
```lean
example (n : ℕ) {K : Type u} [field K] {f : polynomial K} (hfn : f.nat_degree = n) :
    (add_comm_monoid.nat_module : module ℕ (splitting_field_aux n f hfn)) =
  @algebra.to_module _ _ _ _ (splitting_field_aux.algebra n _ hfn) :=
rfl  -- fails
```
It's not immediately clear whether this _can_ be fixed; the failure is much the same as the reason
that the following fails:
```lean
def cases_twice {α} (a₀ aₙ : α) : ℕ → α × α
| 0 := (a₀, a₀)
| (n + 1) := (aₙ, aₙ)

example (x : ℕ) {α} (a₀ aₙ : α) : (cases_twice a₀ aₙ x).1 = (cases_twice a₀ aₙ x).2 := rfl  -- fails
```
We don't really care at this point because this is an implementation detail (which is why this is
not a docstring), but we do in `splitting_field.algebra'` below. -/
instance algebra (n : ℕ) : Π (R : Type*) {K : Type u} [comm_semiring R] [field K],
  by exactI Π [algebra R K] {f : polynomial K} (hfn : f.nat_degree = n),
    algebra R (splitting_field_aux n f hfn) :=
nat.rec_on n (λ R K _ _ _ _ _, by exactI ‹algebra R K›) $
         λ n ih R K _ _ _ f hfn, by exactI ih R (nat_degree_remove_factor' hfn)

instance is_scalar_tower (n : ℕ) : Π (R₁ R₂ : Type*) {K : Type u}
  [comm_semiring R₁] [comm_semiring R₂] [has_scalar R₁ R₂] [field K],
  by exactI Π [algebra R₁ K] [algebra R₂ K],
  by exactI Π [is_scalar_tower R₁ R₂ K] {f : polynomial K} (hfn : f.nat_degree = n),
    is_scalar_tower R₁ R₂ (splitting_field_aux n f hfn) :=
nat.rec_on n (λ R₁ R₂ K _ _ _ _ _ _ _ _ _, by exactI ‹is_scalar_tower R₁ R₂ K›) $
         λ n ih R₁ R₂ K _ _ _ _ _ _ _ f hfn, by exactI ih R₁ R₂ (nat_degree_remove_factor' hfn)

instance algebra''' {n : ℕ} {f : polynomial K} (hfn : f.nat_degree = n + 1) :
  algebra (adjoin_root f.factor)
    (splitting_field_aux n f.remove_factor (nat_degree_remove_factor' hfn)) :=
splitting_field_aux.algebra n _ _

instance algebra' {n : ℕ} {f : polynomial K} (hfn : f.nat_degree = n + 1) :
  algebra (adjoin_root f.factor) (splitting_field_aux n.succ f hfn) :=
splitting_field_aux.algebra''' _

instance algebra'' {n : ℕ} {f : polynomial K} (hfn : f.nat_degree = n + 1) :
  algebra K (splitting_field_aux n f.remove_factor (nat_degree_remove_factor' hfn)) :=
splitting_field_aux.algebra n K _

instance scalar_tower' {n : ℕ} {f : polynomial K} (hfn : f.nat_degree = n + 1) :
  is_scalar_tower K (adjoin_root f.factor)
    (splitting_field_aux n f.remove_factor (nat_degree_remove_factor' hfn)) :=
begin
  -- finding this instance ourselves makes things faster
  haveI : is_scalar_tower K (adjoin_root f.factor) (adjoin_root f.factor) :=
    is_scalar_tower.right,
  exact
    splitting_field_aux.is_scalar_tower n K (adjoin_root f.factor) (nat_degree_remove_factor' hfn),
end

instance scalar_tower {n : ℕ} {f : polynomial K} (hfn : f.nat_degree = n + 1) :
  is_scalar_tower K (adjoin_root f.factor) (splitting_field_aux _ f hfn) :=
splitting_field_aux.scalar_tower' _

theorem algebra_map_succ (n : ℕ) (f : polynomial K) (hfn : f.nat_degree = n + 1) :
  by exact algebra_map K (splitting_field_aux _ _ hfn) =
    (algebra_map (adjoin_root f.factor)
        (splitting_field_aux n f.remove_factor (nat_degree_remove_factor' hfn))).comp
      (adjoin_root.of f.factor) :=
is_scalar_tower.algebra_map_eq _ _ _

protected theorem splits (n : ℕ) : ∀ {K : Type u} [field K], by exactI
  ∀ (f : polynomial K) (hfn : f.nat_degree = n),
    splits (algebra_map K $ splitting_field_aux n f hfn) f :=
nat.rec_on n (λ K _ _ hf, by exactI splits_of_degree_le_one _
  (le_trans degree_le_nat_degree $ hf.symm ▸ with_bot.coe_le_coe.2 zero_le_one)) $ λ n ih K _ f hf,
by { resetI, rw [← splits_id_iff_splits, algebra_map_succ, ← map_map, splits_id_iff_splits,
    ← X_sub_C_mul_remove_factor f (λ h, by { rw h at hf, cases hf })],
exact splits_mul _ (splits_X_sub_C _) (ih _ _) }

theorem exists_lift (n : ℕ) : ∀ {K : Type u} [field K], by exactI
  ∀ (f : polynomial K) (hfn : f.nat_degree = n) {L : Type*} [field L], by exactI
    ∀ (j : K →+* L) (hf : splits j f), ∃ k : splitting_field_aux n f hfn →+* L,
      k.comp (algebra_map _ _) = j :=
nat.rec_on n (λ K _ _ _ L _ j _, by exactI ⟨j, j.comp_id⟩) $ λ n ih K _ f hf L _ j hj, by exactI
have hndf : f.nat_degree ≠ 0, by { intro h, rw h at hf, cases hf },
have hfn0 : f ≠ 0, by { intro h, rw h at hndf, exact hndf rfl },
let ⟨r, hr⟩ := exists_root_of_splits _ (splits_of_splits_of_dvd j hfn0 hj
  (factor_dvd_of_nat_degree_ne_zero hndf))
  (mt is_unit_iff_degree_eq_zero.2 f.irreducible_factor.1) in
have hmf0 : map (adjoin_root.of f.factor) f ≠ 0, from map_ne_zero hfn0,
have hsf : splits (adjoin_root.lift j r hr) f.remove_factor,
by { rw ← X_sub_C_mul_remove_factor _ hndf at hmf0, refine (splits_of_splits_mul _ hmf0 _).2,
  rwa [X_sub_C_mul_remove_factor _ hndf, ← splits_id_iff_splits, map_map, adjoin_root.lift_comp_of,
      splits_id_iff_splits] },
let ⟨k, hk⟩ := ih f.remove_factor (nat_degree_remove_factor' hf) (adjoin_root.lift j r hr) hsf in
⟨k, by rw [algebra_map_succ, ← ring_hom.comp_assoc, hk, adjoin_root.lift_comp_of]⟩

theorem adjoin_roots (n : ℕ) : ∀ {K : Type u} [field K], by exactI
  ∀ (f : polynomial K) (hfn : f.nat_degree = n),
    algebra.adjoin K (↑(f.map $ algebra_map K $ splitting_field_aux n f hfn).roots.to_finset :
      set (splitting_field_aux n f hfn)) = ⊤ :=
nat.rec_on n (λ K _ f hf, by exactI algebra.eq_top_iff.2 (λ x, subalgebra.range_le _ ⟨x, rfl⟩)) $
λ n ih K _ f hfn, by exactI
have hndf : f.nat_degree ≠ 0, by { intro h, rw h at hfn, cases hfn },
have hfn0 : f ≠ 0, by { intro h, rw h at hndf, exact hndf rfl },
have hmf0 : map (algebra_map K (splitting_field_aux n.succ f hfn)) f ≠ 0 := map_ne_zero hfn0,
by { rw [algebra_map_succ, ← map_map, ← X_sub_C_mul_remove_factor _ hndf, map_mul] at hmf0 ⊢,
rw [roots_mul hmf0, map_sub, map_X, map_C, roots_X_sub_C, multiset.to_finset_add, finset.coe_union,
    multiset.to_finset_singleton, finset.coe_singleton,
    algebra.adjoin_union_eq_adjoin_adjoin, ← set.image_singleton,
    algebra.adjoin_algebra_map K (adjoin_root f.factor)
      (splitting_field_aux n f.remove_factor (nat_degree_remove_factor' hfn)),
    adjoin_root.adjoin_root_eq_top, algebra.map_top,
    is_scalar_tower.adjoin_range_to_alg_hom K (adjoin_root f.factor)
      (splitting_field_aux n f.remove_factor (nat_degree_remove_factor' hfn)),
    ih, subalgebra.restrict_scalars_top] }

end splitting_field_aux

/-- A splitting field of a polynomial. -/
def splitting_field (f : polynomial K) :=
splitting_field_aux _ f rfl

namespace splitting_field

variables (f : polynomial K)

instance : field (splitting_field f) :=
splitting_field_aux.field _ _

instance inhabited : inhabited (splitting_field f) := ⟨37⟩

/-- This should be an instance globally, but it creates diamonds with the `ℕ` and `ℤ` actions:

```lean
example :
  (add_comm_monoid.nat_module : module ℕ (splitting_field f)) =
    @algebra.to_module _ _ _ _ (splitting_field.algebra' f) :=
rfl  -- fails

example :
  (add_comm_group.int_module _ : module ℤ (splitting_field f)) =
    @algebra.to_module _ _ _ _ (splitting_field.algebra' f) :=
rfl  -- fails
```

Until we resolve these diamonds, it's more convenient to only turn this instance on with
`local attribute [instance]` in places where the benefit of having the instance outweighs the cost.

In the meantime, the `splitting_field.algebra` instance below is immune to these particular diamonds
since `K = ℕ` and `K = ℤ` are not possible due to the `field K` assumption. Diamonds in
`algebra ℚ (splitting_field f)` instances are still possible, but this is a problem throughout the
library and not unique to this `algebra` instance.
-/
instance algebra' {R} [comm_semiring R] [algebra R K] : algebra R (splitting_field f) :=
splitting_field_aux.algebra _ _ _

instance : algebra K (splitting_field f) :=
splitting_field_aux.algebra _ _ _

protected theorem splits : splits (algebra_map K (splitting_field f)) f :=
splitting_field_aux.splits _ _ _

variables [algebra K L] (hb : splits (algebra_map K L) f)

/-- Embeds the splitting field into any other field that splits the polynomial. -/
def lift : splitting_field f →ₐ[K] L :=
{ commutes' := λ r, by { have := classical.some_spec (splitting_field_aux.exists_lift _ _ _ _ hb),
    exact ring_hom.ext_iff.1 this r },
  .. classical.some (splitting_field_aux.exists_lift _ _ _ _ hb) }

theorem adjoin_roots : algebra.adjoin K
    (↑(f.map (algebra_map K $ splitting_field f)).roots.to_finset : set (splitting_field f)) = ⊤ :=
splitting_field_aux.adjoin_roots _ _ _

theorem adjoin_root_set : algebra.adjoin K (f.root_set f.splitting_field) = ⊤ :=
adjoin_roots f

end splitting_field

variables (K L) [algebra K L]
/-- Typeclass characterising splitting fields. -/
class is_splitting_field (f : polynomial K) : Prop :=
(splits [] : splits (algebra_map K L) f)
(adjoin_roots [] : algebra.adjoin K (↑(f.map (algebra_map K L)).roots.to_finset : set L) = ⊤)

namespace is_splitting_field

variables {K}
instance splitting_field (f : polynomial K) : is_splitting_field K (splitting_field f) f :=
⟨splitting_field.splits f, splitting_field.adjoin_roots f⟩

section scalar_tower

variables {K L F} [algebra F K] [algebra F L] [is_scalar_tower F K L]

variables {K}
instance map (f : polynomial F) [is_splitting_field F L f] :
  is_splitting_field K L (f.map $ algebra_map F K) :=
⟨by { rw [splits_map_iff, ← is_scalar_tower.algebra_map_eq], exact splits L f },
 subalgebra.restrict_scalars_injective F $
  by { rw [map_map, ← is_scalar_tower.algebra_map_eq, subalgebra.restrict_scalars_top,
    eq_top_iff, ← adjoin_roots L f, algebra.adjoin_le_iff],
  exact λ x hx, @algebra.subset_adjoin K _ _ _ _ _ _ hx }⟩

variables {K} (L)
theorem splits_iff (f : polynomial K) [is_splitting_field K L f] :
  polynomial.splits (ring_hom.id K) f ↔ (⊤ : subalgebra K L) = ⊥ :=
⟨λ h, eq_bot_iff.2 $ adjoin_roots L f ▸ (roots_map (algebra_map K L) h).symm ▸
  algebra.adjoin_le_iff.2 (λ y hy,
    let ⟨x, hxs, hxy⟩ := finset.mem_image.1 (by rwa multiset.to_finset_map at hy) in
    hxy ▸ set_like.mem_coe.2 $ subalgebra.algebra_map_mem _ _),
 λ h, @ring_equiv.to_ring_hom_refl K _ ▸
  ring_equiv.self_trans_symm (ring_equiv.of_bijective _ $ algebra.bijective_algebra_map_iff.2 h) ▸
  by { rw ring_equiv.to_ring_hom_trans, exact splits_comp_of_splits _ _ (splits L f) }⟩

theorem mul (f g : polynomial F) (hf : f ≠ 0) (hg : g ≠ 0) [is_splitting_field F K f]
  [is_splitting_field K L (g.map $ algebra_map F K)] :
  is_splitting_field F L (f * g) :=
⟨(is_scalar_tower.algebra_map_eq F K L).symm ▸ splits_mul _
  (splits_comp_of_splits _ _ (splits K f))
  ((splits_map_iff _ _).1 (splits L $ g.map $ algebra_map F K)),
 by rw [map_mul, roots_mul (mul_ne_zero (map_ne_zero hf : f.map (algebra_map F L) ≠ 0)
        (map_ne_zero hg)), multiset.to_finset_add, finset.coe_union,
      algebra.adjoin_union_eq_adjoin_adjoin,
      is_scalar_tower.algebra_map_eq F K L, ← map_map,
      roots_map (algebra_map K L) ((splits_id_iff_splits $ algebra_map F K).2 $ splits K f),
      multiset.to_finset_map, finset.coe_image, algebra.adjoin_algebra_map, adjoin_roots,
      algebra.map_top, is_scalar_tower.adjoin_range_to_alg_hom, ← map_map, adjoin_roots,
      subalgebra.restrict_scalars_top]⟩

end scalar_tower

/-- Splitting field of `f` embeds into any field that splits `f`. -/
def lift [algebra K F] (f : polynomial K) [is_splitting_field K L f]
  (hf : polynomial.splits (algebra_map K F) f) : L →ₐ[K] F :=
if hf0 : f = 0 then (algebra.of_id K F).comp $
  (algebra.bot_equiv K L : (⊥ : subalgebra K L) →ₐ[K] K).comp $
  by { rw ← (splits_iff L f).1 (show f.splits (ring_hom.id K), from hf0.symm ▸ splits_zero _),
  exact algebra.to_top } else
alg_hom.comp (by { rw ← adjoin_roots L f, exact classical.choice (lift_of_splits _ $ λ y hy,
    have aeval y f = 0, from (eval₂_eq_eval_map _).trans $
      (mem_roots $ by exact map_ne_zero hf0).1 (multiset.mem_to_finset.mp hy),
    ⟨(is_algebraic_iff_is_integral _).1 ⟨f, hf0, this⟩,
      splits_of_splits_of_dvd _ hf0 hf $ minpoly.dvd _ _ this⟩) })
  algebra.to_top

theorem finite_dimensional (f : polynomial K) [is_splitting_field K L f] : finite_dimensional K L :=
⟨@algebra.top_to_submodule K L _ _ _ ▸ adjoin_roots L f ▸
  fg_adjoin_of_finite (set.finite_mem_finset _) (λ y hy,
  if hf : f = 0
  then by { rw [hf, map_zero, roots_zero] at hy, cases hy }
  else (is_algebraic_iff_is_integral _).1 ⟨f, hf, (eval₂_eq_eval_map _).trans $
    (mem_roots $ by exact map_ne_zero hf).1 (multiset.mem_to_finset.mp hy)⟩)⟩

instance (f : polynomial K) : _root_.finite_dimensional K f.splitting_field :=
finite_dimensional f.splitting_field f

/-- Any splitting field is isomorphic to `splitting_field f`. -/
def alg_equiv (f : polynomial K) [is_splitting_field K L f] : L ≃ₐ[K] splitting_field f :=
begin
  refine alg_equiv.of_bijective (lift L f $ splits (splitting_field f) f)
    ⟨ring_hom.injective (lift L f $ splits (splitting_field f) f).to_ring_hom, _⟩,
  haveI := finite_dimensional (splitting_field f) f,
  haveI := finite_dimensional L f,
  have : finite_dimensional.finrank K L = finite_dimensional.finrank K (splitting_field f) :=
  le_antisymm
    (linear_map.finrank_le_finrank_of_injective
      (show function.injective (lift L f $ splits (splitting_field f) f).to_linear_map, from
        ring_hom.injective (lift L f $ splits (splitting_field f) f : L →+* f.splitting_field)))
    (linear_map.finrank_le_finrank_of_injective
      (show function.injective (lift (splitting_field f) f $ splits L f).to_linear_map, from
        ring_hom.injective (lift (splitting_field f) f $ splits L f : f.splitting_field →+* L))),
  change function.surjective (lift L f $ splits (splitting_field f) f).to_linear_map,
  refine (linear_map.injective_iff_surjective_of_finrank_eq_finrank this).1 _,
  exact ring_hom.injective (lift L f $ splits (splitting_field f) f : L →+* f.splitting_field)
end

end is_splitting_field

end splitting_field

end polynomial<|MERGE_RESOLUTION|>--- conflicted
+++ resolved
@@ -380,11 +380,7 @@
   (multiset.map (λ (a : K), X - C a) p.roots).prod = p :=
 begin
   have hprodmonic : (multiset.map (λ (a : K), X - C a) p.roots).prod.monic,
-<<<<<<< HEAD
-  { simp only [prod_multiset_root_eq_finset_root,
-=======
   { simp only [prod_multiset_root_eq_finset_root p,
->>>>>>> 9f9015c6
       monic_prod_of_monic, monic_X_sub_C, monic_pow, forall_true_iff] },
   have hdegree : (multiset.map (λ (a : K), X - C a) p.roots).prod.nat_degree = p.nat_degree,
   { rw [← hroots, nat_degree_multiset_prod _ (zero_nmem_multiset_map_X_sub_C _ (λ a : K, a))],
