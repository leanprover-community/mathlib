--- conflicted
+++ resolved
@@ -564,13 +564,8 @@
 { to_fun := λ f, ratfunc.lift_on f (λ p q, φ p / (φ q)) $ λ p q p' q' hq hq' h, begin
     casesI subsingleton_or_nontrivial R,
     { rw [subsingleton.elim p q, subsingleton.elim p' q, subsingleton.elim q' q] },
-<<<<<<< HEAD
     rw [div_eq_div_iff, ←map_mul, h, map_mul];
     exact non_zero_divisors.ne_zero (hφ ‹_›),
-=======
-    rw [div_eq_div_iff (map_ne_zero_of_mem_non_zero_divisors _ hφ hq)
-        (map_ne_zero_of_mem_non_zero_divisors _ hφ hq'), ←map_mul, h, map_mul]
->>>>>>> d0027691
   end,
   map_one' := by { rw [←of_fraction_ring_one, ←localization.mk_one, lift_on_of_fraction_ring_mk],
                    simp only [map_one, submonoid.coe_one, div_one] },
@@ -590,7 +585,8 @@
 
 lemma lift_monoid_with_zero_hom_injective [nontrivial R] (φ : polynomial R →*₀ G₀)
   (hφ : function.injective φ)
-  (hφ' : (polynomial R)⁰ ≤ G₀⁰.comap φ := λ _ hx, φ.map_mem_non_zero_divisors hφ hx) :
+  (hφ' : (polynomial R)⁰ ≤ G₀⁰.comap φ :=
+    non_zero_divisors_le_comap_non_zero_divisors_of_injective _ hφ) :
   function.injective (lift_monoid_with_zero_hom φ hφ') :=
 begin
   rintro ⟨x⟩ ⟨y⟩, induction x, induction y,
@@ -618,11 +614,7 @@
         simp only [map_add, map_mul, submonoid.coe_mul] },
       all_goals {
         try { simp only [←map_mul, ←submonoid.coe_mul] },
-<<<<<<< HEAD
         exact non_zero_divisors.ne_zero (hφ (set_like.coe_mem _)) } },
-=======
-        exact map_ne_zero_of_mem_non_zero_divisors _ hφ (set_like.coe_mem _) } },
->>>>>>> d0027691
     { refl },
     { refl } },
   ..lift_monoid_with_zero_hom φ.to_monoid_with_zero_hom hφ }
@@ -633,7 +625,8 @@
 lift_monoid_with_zero_hom_apply_of_fraction_ring_mk _ _ _ _
 
 lemma lift_ring_hom_injective [nontrivial R] (φ : polynomial R →+* L) (hφ : function.injective φ)
-  (hφ' : (polynomial R)⁰ ≤ L⁰.comap φ := λ _ hx, φ.map_mem_non_zero_divisors hφ hx) :
+  (hφ' : (polynomial R)⁰ ≤ L⁰.comap φ :=
+    non_zero_divisors_le_comap_non_zero_divisors_of_injective _ hφ) :
   function.injective (lift_ring_hom φ hφ') :=
 lift_monoid_with_zero_hom_injective _ hφ
 
@@ -793,8 +786,8 @@
 lift_monoid_with_zero_hom_apply_of_fraction_ring_mk _ _ _ _
 
 lemma lift_alg_hom_injective (φ : polynomial K →ₐ[S] L) (hφ : function.injective φ)
-  (hφ' : (polynomial K)⁰ ≤ L⁰.comap φ := λ _ hx,
-    ring_hom.map_mem_non_zero_divisors φ.to_ring_hom hφ hx) :
+  (hφ' : (polynomial K)⁰ ≤ L⁰.comap φ :=
+    non_zero_divisors_le_comap_non_zero_divisors_of_injective _ hφ) :
   function.injective (lift_alg_hom φ hφ') :=
 lift_monoid_with_zero_hom_injective _ hφ
 
@@ -1258,8 +1251,8 @@
 
 /-- The coercion `ratfunc F → laurent_series F` as bundled alg hom. -/
 def coe_alg_hom (F : Type u) [field F] : ratfunc F →ₐ[polynomial F] laurent_series F :=
-lift_alg_hom (algebra.of_id _ _) (λ _ hx,
-  ring_hom.map_mem_non_zero_divisors _ (polynomial.algebra_map_hahn_series_injective _) hx)
+lift_alg_hom (algebra.of_id _ _) $ non_zero_divisors_le_comap_non_zero_divisors_of_injective _ $
+  polynomial.algebra_map_hahn_series_injective _
 
 instance coe_to_laurent_series : has_coe (ratfunc F) (laurent_series F) :=
 ⟨coe_alg_hom F⟩
