--- conflicted
+++ resolved
@@ -315,17 +315,7 @@
 
 /-- The ring equiv between the top element of `subfield K` and `K`. -/
 @[simps]
-<<<<<<< HEAD
-def top_equiv (K : Type*) [field K] : (⊤ : subfield K) ≃+* K :=
-{ to_fun := λ r, r,
-  inv_fun := λ r, ⟨r, subring.mem_top r⟩,
-  left_inv := λ r, set_like.eta r _,
-  right_inv := λ r, set_like.coe_mk r _,
-  map_mul' := (⊤ : subfield K).coe_mul,
-  map_add' := (⊤ : subfield K).coe_add, }
-=======
 def top_equiv : (⊤ : subfield K) ≃+* K := subsemiring.top_equiv
->>>>>>> 7a5f20f4
 
 /-! # comap -/
 
