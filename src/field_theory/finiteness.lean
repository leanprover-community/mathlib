--- conflicted
+++ resolved
@@ -27,11 +27,7 @@
 lemma iff_dim_lt_aleph_0 : is_noetherian K V ↔ module.rank K V < ℵ₀ :=
 begin
   let b := basis.of_vector_space K V,
-<<<<<<< HEAD
-  rw [← b.mk_eq_dim', lt_aleph_0_iff_finite],
-=======
-  rw [← b.mk_eq_dim'', lt_aleph_0_iff_set_finite],
->>>>>>> f7fc89d5
+  rw [← b.mk_eq_dim', lt_aleph_0_iff_set_finite],
   split,
   { introI,
     exact finite_of_linear_independent (basis.of_vector_space_index.linear_independent K V) },
