/-
Copyright (c) 2021 Sébastien Gouëzel. All rights reserved.
Released under Apache 2.0 license as described in the file LICENSE.
Authors: Sébastien Gouëzel
-/

import measure_theory.measure.haar_lebesgue
import measure_theory.covering.besicovitch

/-!
# Satellite configurations for Besicovitch covering lemma in vector spaces

The Besicovitch covering theorem ensures that, in a nice metric space, there exists a number `N`
such that, from any family of balls with bounded radii, one can extract `N` families, each made of
disjoint balls, covering together all the centers of the initial family.

A key tool in the proof of this theorem is the notion of a satellite configuration, i.e., a family
of `N + 1` balls, where the first `N` balls all intersect the last one, but none of them contains
the center of another one and their radii are controlled. This is a technical notion, but it shows
up naturally in the proof of the Besicovitch theorem (which goes through a greedy algorithm): to
ensure that in the end one needs at most `N` families of balls, the crucial property of the
underlying metric space is that there should be no satellite configuration of `N + 1` points.

This file is devoted to the study of this property in vector spaces: we prove the main result
of [Füredi and Loeb, On the best constant for the Besicovitch covering theorem][furedi-loeb1994],
which shows that the optimal such `N` in a vector space coincides with the maximal number
of points one can put inside the unit ball of radius `2` under the condition that their distances
are bounded below by `1`.
In particular, this number is bounded by `5 ^ dim` by a straightforward measure argument.

## Main definitions and results

* `multiplicity E` is the maximal number of points one can put inside the unit ball
  of radius `2` in the vector space `E`, under the condition that their distances
  are bounded below by `1`.
* `multiplicity_le E` shows that `multiplicity E ≤ 5 ^ (dim E)`.
* `good_τ E` is a constant `> 1`, but close enough to `1` that satellite configurations
  with this parameter `τ` are not worst than for `τ = 1`.
* `is_empty_satellite_config_multiplicity` is the main theorem, saying that there are
  no satellite configurations of `(multiplicity E) + 1` points, for the parameter `good_τ E`.
-/

universe u
open metric set finite_dimensional measure_theory filter fin

open_locale ennreal topology

noncomputable theory

namespace besicovitch

variables {E : Type*} [normed_add_comm_group E]

namespace satellite_config
variables [normed_space ℝ E] {N : ℕ} {τ : ℝ} (a : satellite_config E N τ)

/-- Rescaling a satellite configuration in a vector space, to put the basepoint at `0` and the base
radius at `1`. -/
def center_and_rescale :
  satellite_config E N τ :=
{ c := λ i, (a.r (last N))⁻¹ • (a.c i - a.c (last N)),
  r := λ i, (a.r (last N))⁻¹ * a.r i,
  rpos := λ i, mul_pos (inv_pos.2 (a.rpos _)) (a.rpos _),
  h := λ i j hij, begin
    rcases a.h i j hij with H|H,
    { left,
      split,
      { rw [dist_eq_norm, ← smul_sub, norm_smul, real.norm_eq_abs,
          abs_of_nonneg (inv_nonneg.2 ((a.rpos _)).le)],
        refine mul_le_mul_of_nonneg_left _ (inv_nonneg.2 ((a.rpos _)).le),
        rw [dist_eq_norm] at H,
        convert H.1 using 2,
        abel },
      { rw [← mul_assoc, mul_comm τ, mul_assoc],
        refine mul_le_mul_of_nonneg_left _ (inv_nonneg.2 ((a.rpos _)).le),
        exact H.2 } },
    { right,
      split,
      { rw [dist_eq_norm, ← smul_sub, norm_smul, real.norm_eq_abs,
          abs_of_nonneg (inv_nonneg.2 ((a.rpos _)).le)],
        refine mul_le_mul_of_nonneg_left _ (inv_nonneg.2 ((a.rpos _)).le),
        rw [dist_eq_norm] at H,
        convert H.1 using 2,
        abel },
      { rw [← mul_assoc, mul_comm τ, mul_assoc],
        refine mul_le_mul_of_nonneg_left _ (inv_nonneg.2 ((a.rpos _)).le),
        exact H.2 } },
  end,
  hlast := λ i hi, begin
    have H := a.hlast i hi,
    split,
    { rw [dist_eq_norm, ← smul_sub, norm_smul, real.norm_eq_abs,
        abs_of_nonneg (inv_nonneg.2 ((a.rpos _)).le)],
      refine mul_le_mul_of_nonneg_left _ (inv_nonneg.2 ((a.rpos _)).le),
      rw [dist_eq_norm] at H,
      convert H.1 using 2,
      abel },
    { rw [← mul_assoc, mul_comm τ, mul_assoc],
      refine mul_le_mul_of_nonneg_left _ (inv_nonneg.2 ((a.rpos _)).le),
      exact H.2 }
  end,
  inter := λ i hi, begin
    have H := a.inter i hi,
    rw [dist_eq_norm, ← smul_sub, norm_smul, real.norm_eq_abs,
        abs_of_nonneg (inv_nonneg.2 ((a.rpos _)).le), ← mul_add],
    refine mul_le_mul_of_nonneg_left _ (inv_nonneg.2 ((a.rpos _)).le),
    rw dist_eq_norm at H,
    convert H using 2,
    abel
  end }

lemma center_and_rescale_center :
  a.center_and_rescale.c (last N) = 0 :=
by simp [satellite_config.center_and_rescale]

lemma center_and_rescale_radius {N : ℕ} {τ : ℝ} (a : satellite_config E N τ) :
  a.center_and_rescale.r (last N) = 1 :=
by simp [satellite_config.center_and_rescale, inv_mul_cancel (a.rpos _).ne']

end satellite_config

/-! ### Disjoint balls of radius close to `1` in the radius `2` ball. -/

/-- The maximum cardinality of a `1`-separated set in the ball of radius `2`. This is also the
optimal number of families in the Besicovitch covering theorem. -/
def multiplicity (E : Type*) [normed_add_comm_group E] :=
Sup {N | ∃ s : finset E, s.card = N ∧ (∀ c ∈ s, ‖c‖ ≤ 2) ∧ (∀ c ∈ s, ∀ d ∈ s, c ≠ d → 1 ≤ ‖c - d‖)}

section
variables [normed_space ℝ E]  [finite_dimensional ℝ E]

/-- Any `1`-separated set in the ball of radius `2` has cardinality at most `5 ^ dim`. This is
useful to show that the supremum in the definition of `besicovitch.multiplicity E` is
well behaved. -/
lemma card_le_of_separated
  (s : finset E) (hs : ∀ c ∈ s, ‖c‖ ≤ 2) (h : ∀ (c ∈ s) (d ∈ s), c ≠ d → 1 ≤ ‖c - d‖) :
  s.card ≤ 5 ^ (finrank ℝ E) :=
begin
  /- We consider balls of radius `1/2` around the points in `s`. They are disjoint, and all
  contained in the ball of radius `5/2`. A volume argument gives `s.card * (1/2)^dim ≤ (5/2)^dim`,
  i.e., `s.card ≤ 5^dim`. -/
  borelize E,
  let μ : measure E := measure.add_haar,
  let δ : ℝ := (1 : ℝ)/2,
  let ρ : ℝ := (5 : ℝ)/2,
  have ρpos : 0 < ρ := by norm_num [ρ],
  set A := ⋃ (c ∈ s), ball (c : E) δ with hA,
  have D : set.pairwise (s : set E) (disjoint on (λ c, ball (c : E) δ)),
  { rintros c hc d hd hcd,
    apply ball_disjoint_ball,
    rw dist_eq_norm,
    convert h c hc d hd hcd,
    norm_num },
  have A_subset : A ⊆ ball (0 : E) ρ,
  { refine Union₂_subset (λ x hx, _),
    apply ball_subset_ball',
    calc δ + dist x 0 ≤ δ + 2 : by { rw dist_zero_right, exact add_le_add le_rfl (hs x hx) }
    ... = 5 / 2 : by norm_num [δ] },
  have I : (s.card : ℝ≥0∞) * ennreal.of_real (δ ^ (finrank ℝ E)) * μ (ball 0 1) ≤
    ennreal.of_real (ρ ^ (finrank ℝ E)) * μ (ball 0 1) := calc
  (s.card : ℝ≥0∞) * ennreal.of_real (δ ^ (finrank ℝ E)) * μ (ball 0 1) = μ A :
    begin
      rw [hA, measure_bUnion_finset D (λ c hc, measurable_set_ball)],
      have I : 0 < δ, by norm_num [δ],
      simp only [μ.add_haar_ball_of_pos _ I, one_div, one_pow, finset.sum_const,
        nsmul_eq_mul, div_pow, mul_assoc]
    end
  ... ≤ μ (ball (0 : E) ρ) : measure_mono A_subset
  ... = ennreal.of_real (ρ ^ (finrank ℝ E)) * μ (ball 0 1) :
    by simp only [μ.add_haar_ball_of_pos _ ρpos],
  have J : (s.card : ℝ≥0∞) * ennreal.of_real (δ ^ (finrank ℝ E))
    ≤ ennreal.of_real (ρ ^ (finrank ℝ E)) :=
      (ennreal.mul_le_mul_right (measure_ball_pos _ _ zero_lt_one).ne'
        measure_ball_lt_top.ne).1 I,
  have K : (s.card : ℝ) ≤ (5 : ℝ) ^ finrank ℝ E,
    by simpa [ennreal.to_real_mul, div_eq_mul_inv] using
      ennreal.to_real_le_of_le_of_real (pow_nonneg ρpos.le _) J,
  exact_mod_cast K,
end

lemma multiplicity_le : multiplicity E ≤ 5 ^ (finrank ℝ E) :=
begin
  apply cSup_le,
  { refine ⟨0, ⟨∅, by simp⟩⟩ },
  { rintros _ ⟨s, ⟨rfl, h⟩⟩,
    exact besicovitch.card_le_of_separated s h.1 h.2 }
end

lemma card_le_multiplicity
  {s : finset E} (hs : ∀ c ∈ s, ‖c‖ ≤ 2) (h's : ∀ (c ∈ s) (d ∈ s), c ≠ d → 1 ≤ ‖c - d‖) :
  s.card ≤ multiplicity E :=
begin
  apply le_cSup,
  { refine ⟨5 ^ (finrank ℝ E), _⟩,
    rintros _ ⟨s, ⟨rfl, h⟩⟩,
    exact besicovitch.card_le_of_separated s h.1 h.2 },
  { simp only [mem_set_of_eq, ne.def],
    exact ⟨s, rfl, hs, h's⟩ }
end

variable (E)

/-- If `δ` is small enough, a `(1-δ)`-separated set in the ball of radius `2` also has cardinality
at most `multiplicity E`. -/
lemma exists_good_δ : ∃ (δ : ℝ), 0 < δ ∧ δ < 1 ∧ ∀ (s : finset E), (∀ c ∈ s, ‖c‖ ≤ 2) →
  (∀ (c ∈ s) (d ∈ s), c ≠ d → 1 - δ ≤ ‖c - d‖) → s.card ≤ multiplicity E :=
begin
  /- This follows from a compactness argument: otherwise, one could extract a converging
  subsequence, to obtain a `1`-separated set in the ball of radius `2` with cardinality
  `N = multiplicity E + 1`. To formalize this, we work with functions `fin N → E`.
   -/
  classical,
  by_contra' h,
  set N := multiplicity E + 1 with hN,
  have : ∀ (δ : ℝ), 0 < δ → ∃ f : fin N → E, (∀ (i : fin N), ‖f i‖ ≤ 2)
    ∧ (∀ i j, i ≠ j → 1 - δ ≤ ‖f i - f j‖),
  { assume δ hδ,
    rcases lt_or_le δ 1 with hδ'|hδ',
    { rcases h δ hδ hδ' with ⟨s, hs, h's, s_card⟩,
      obtain ⟨f, f_inj, hfs⟩ : ∃ (f : fin N → E), function.injective f ∧ range f ⊆ ↑s,
      { have : fintype.card (fin N) ≤ s.card, { simp only [fintype.card_fin], exact s_card },
        rcases function.embedding.exists_of_card_le_finset this with ⟨f, hf⟩,
        exact ⟨f, f.injective, hf⟩ },
      simp only [range_subset_iff, finset.mem_coe] at hfs,
      refine ⟨f, λ i, hs _ (hfs i), λ i j hij, h's _ (hfs i) _ (hfs j) (f_inj.ne hij)⟩ },
    { exact ⟨λ i, 0, λ i, by simp, λ i j hij, by simpa only [norm_zero, sub_nonpos, sub_self]⟩ } },
  -- For `δ > 0`, `F δ` is a function from `fin N` to the ball of radius `2` for which two points
  -- in the image are separated by `1 - δ`.
  choose! F hF using this,
  -- Choose a converging subsequence when `δ → 0`.
  have : ∃ f : fin N → E, (∀ (i : fin N), ‖f i‖ ≤ 2) ∧ (∀ i j, i ≠ j → 1 ≤ ‖f i - f j‖),
  { obtain ⟨u, u_mono, zero_lt_u, hu⟩ : ∃ (u : ℕ → ℝ), (∀ (m n : ℕ), m < n → u n < u m)
      ∧ (∀ (n : ℕ), 0 < u n) ∧ filter.tendsto u filter.at_top (𝓝 0) :=
        exists_seq_strict_anti_tendsto (0 : ℝ),
    have A : ∀ n, F (u n) ∈ closed_ball (0 : fin N → E) 2,
    { assume n,
      simp only [pi_norm_le_iff_of_nonneg zero_le_two, mem_closed_ball, dist_zero_right,
                 (hF (u n) (zero_lt_u n)).left, forall_const], },
    obtain ⟨f, fmem, φ, φ_mono, hf⟩ : ∃ (f ∈ closed_ball (0 : fin N → E) 2) (φ : ℕ → ℕ),
      strict_mono φ ∧ tendsto ((F ∘ u) ∘ φ) at_top (𝓝 f) :=
        is_compact.tendsto_subseq (is_compact_closed_ball _ _) A,
    refine ⟨f, λ i, _, λ i j hij, _⟩,
    { simp only [pi_norm_le_iff_of_nonneg zero_le_two, mem_closed_ball, dist_zero_right] at fmem,
      exact fmem i },
    { have A : tendsto (λ n, ‖F (u (φ n)) i - F (u (φ n)) j‖) at_top (𝓝 (‖f i - f j‖)) :=
        ((hf.apply i).sub (hf.apply j)).norm,
      have B : tendsto (λ n, 1 - u (φ n)) at_top (𝓝 (1 - 0)) :=
        tendsto_const_nhds.sub (hu.comp φ_mono.tendsto_at_top),
      rw sub_zero at B,
      exact le_of_tendsto_of_tendsto' B A (λ n, (hF (u (φ n)) (zero_lt_u _)).2 i j hij) } },
  rcases this with ⟨f, hf, h'f⟩,
  -- the range of `f` contradicts the definition of `multiplicity E`.
  have finj : function.injective f,
  { assume i j hij,
    by_contra,
    have : 1 ≤ ‖f i - f j‖ := h'f i j h,
    simp only [hij, norm_zero, sub_self] at this,
    exact lt_irrefl _ (this.trans_lt zero_lt_one) },
  let s := finset.image f finset.univ,
  have s_card : s.card = N,
    by { rw finset.card_image_of_injective _ finj, exact finset.card_fin N },
  have hs : ∀ c ∈ s, ‖c‖ ≤ 2,
    by simp only [hf, forall_apply_eq_imp_iff', forall_const, forall_exists_index, finset.mem_univ,
                  finset.mem_image],
  have h's : ∀ (c ∈ s) (d ∈ s), c ≠ d → 1 ≤ ‖c - d‖,
  { simp only [s, forall_apply_eq_imp_iff', forall_exists_index, finset.mem_univ, finset.mem_image,
      ne.def, exists_true_left, forall_apply_eq_imp_iff', forall_true_left],
    assume i j hij,
    have : i ≠ j := λ h, by { rw h at hij, exact hij rfl },
    exact h'f i j this },
  have : s.card ≤ multiplicity E := card_le_multiplicity hs h's,
  rw [s_card, hN] at this,
  exact lt_irrefl _ ((nat.lt_succ_self (multiplicity E)).trans_le this),
end

/-- A small positive number such that any `1 - δ`-separated set in the ball of radius `2` has
cardinality at most `besicovitch.multiplicity E`. -/
def good_δ : ℝ := (exists_good_δ E).some

lemma good_δ_lt_one : good_δ E < 1 := (exists_good_δ E).some_spec.2.1

/-- A number `τ > 1`, but chosen close enough to `1` so that the construction in the Besicovitch
covering theorem using this parameter `τ` will give the smallest possible number of covering
families. -/
def good_τ : ℝ := 1 + (good_δ E) / 4

lemma one_lt_good_τ : 1 < good_τ E :=
by { dsimp [good_τ, good_δ], linarith [(exists_good_δ E).some_spec.1] }

variable {E}

lemma card_le_multiplicity_of_δ {s : finset E} (hs : ∀ c ∈ s, ‖c‖ ≤ 2)
  (h's : ∀ (c ∈ s) (d ∈ s), c ≠ d → 1 - good_δ E ≤ ‖c - d‖) :
  s.card ≤ multiplicity E :=
(classical.some_spec (exists_good_δ E)).2.2 s hs h's

lemma le_multiplicity_of_δ_of_fin {n : ℕ} (f : fin n → E) (h : ∀ i, ‖f i‖ ≤ 2)
  (h' : ∀ i j, i ≠ j → 1 - good_δ E ≤ ‖f i - f j‖) :
  n ≤ multiplicity E :=
begin
  classical,
  have finj : function.injective f,
  { assume i j hij,
    by_contra,
    have : 1 - good_δ E ≤ ‖f i - f j‖ := h' i j h,
    simp only [hij, norm_zero, sub_self] at this,
    linarith [good_δ_lt_one E] },
  let s := finset.image f finset.univ,
  have s_card : s.card = n,
    by { rw finset.card_image_of_injective _ finj, exact finset.card_fin n },
  have hs : ∀ c ∈ s, ‖c‖ ≤ 2,
    by simp only [h, forall_apply_eq_imp_iff', forall_const, forall_exists_index, finset.mem_univ,
                  finset.mem_image, implies_true_iff],
  have h's : ∀ (c ∈ s) (d ∈ s), c ≠ d → 1 - good_δ E ≤ ‖c - d‖,
  { simp only [s, forall_apply_eq_imp_iff', forall_exists_index, finset.mem_univ, finset.mem_image,
      ne.def, exists_true_left, forall_apply_eq_imp_iff', forall_true_left],
    assume i j hij,
    have : i ≠ j := λ h, by { rw h at hij, exact hij rfl },
    exact h' i j this },
  have : s.card ≤ multiplicity E := card_le_multiplicity_of_δ hs h's,
  rwa [s_card] at this,
end

end

namespace satellite_config

/-!
### Relating satellite configurations to separated points in the ball of radius `2`.

We prove that the number of points in a satellite configuration is bounded by the maximal number
of `1`-separated points in the ball of radius `2`. For this, start from a satellite congifuration
`c`. Without loss of generality, one can assume that the last ball is centered at `0` and of
radius `1`. Define `c' i = c i` if `‖c i‖ ≤ 2`, and `c' i = (2/‖c i‖) • c i` if `‖c i‖ > 2`.
It turns out that these points are `1 - δ`-separated, where `δ` is arbitrarily small if `τ` is
close enough to `1`. The number of such configurations is bounded by `multiplicity E` if `δ` is
suitably small.

To check that the points `c' i` are `1 - δ`-separated, one treats separately the cases where
both `‖c i‖` and `‖c j‖` are `≤ 2`, where one of them is `≤ 2` and the other one is `> 2`, and
where both of them are `> 2`.
-/

lemma exists_normalized_aux1 {N : ℕ} {τ : ℝ} (a : satellite_config E N τ)
  (lastr : a.r (last N) = 1) (hτ : 1 ≤ τ) (δ : ℝ) (hδ1 : τ ≤ 1 + δ / 4) (hδ2 : δ ≤ 1)
  (i j : fin N.succ) (inej : i ≠ j) :
  1 - δ ≤ ‖a.c i - a.c j‖ :=
begin
  have ah : ∀ i j, i ≠ j → (a.r i ≤ ‖a.c i - a.c j‖ ∧ a.r j ≤ τ * a.r i) ∨
                          (a.r j ≤ ‖a.c j - a.c i‖ ∧ a.r i ≤ τ * a.r j),
    by simpa only [dist_eq_norm] using a.h,
  have δnonneg : 0 ≤ δ := by linarith only [hτ, hδ1],
  have D : 0 ≤ 1 - δ / 4, by linarith only [hδ2],
  have τpos : 0 < τ := _root_.zero_lt_one.trans_le hτ,
  have I : (1 - δ / 4) * τ ≤ 1 := calc
    (1 - δ / 4) * τ ≤ (1 - δ / 4) * (1 + δ / 4) : mul_le_mul_of_nonneg_left hδ1 D
    ... = 1 - δ^2 / 16 : by ring
    ... ≤ 1 : (by linarith only [sq_nonneg δ]),
  have J : 1 - δ ≤ 1 - δ / 4, by linarith only [δnonneg],
  have K : 1 - δ / 4 ≤ τ⁻¹, by { rw [inv_eq_one_div, le_div_iff τpos], exact I },
  suffices L : τ⁻¹ ≤ ‖a.c i - a.c j‖, by linarith only [J, K, L],
  have hτ' : ∀ k, τ⁻¹ ≤ a.r k,
  { assume k,
    rw [inv_eq_one_div, div_le_iff τpos, ← lastr, mul_comm],
    exact a.hlast' k hτ },
  rcases ah i j inej with H|H,
  { apply le_trans _ H.1,
    exact hτ' i },
  { rw norm_sub_rev,
    apply le_trans _ H.1,
    exact hτ' j }
end

variable [normed_space ℝ E]

lemma exists_normalized_aux2 {N : ℕ} {τ : ℝ} (a : satellite_config E N τ)
  (lastc : a.c (last N) = 0) (lastr : a.r (last N) = 1)
  (hτ : 1 ≤ τ) (δ : ℝ) (hδ1 : τ ≤ 1 + δ / 4) (hδ2 : δ ≤ 1)
  (i j : fin N.succ) (inej : i ≠ j) (hi : ‖a.c i‖ ≤ 2) (hj : 2 < ‖a.c j‖) :
  1 - δ ≤ ‖a.c i - (2 / ‖a.c j‖) • a.c j‖ :=
begin
  have ah : ∀ i j, i ≠ j → (a.r i ≤ ‖a.c i - a.c j‖ ∧ a.r j ≤ τ * a.r i) ∨
                          (a.r j ≤ ‖a.c j - a.c i‖ ∧ a.r i ≤ τ * a.r j),
    by simpa only [dist_eq_norm] using a.h,
  have δnonneg : 0 ≤ δ := by linarith only [hτ, hδ1],
  have D : 0 ≤ 1 - δ / 4, by linarith only [hδ2],
  have τpos : 0 < τ := _root_.zero_lt_one.trans_le hτ,
  have hcrj : ‖a.c j‖ ≤ a.r j + 1,
    by simpa only [lastc, lastr, dist_zero_right] using a.inter' j,
  have I : a.r i ≤ 2,
  { rcases lt_or_le i (last N) with H|H,
    { apply (a.hlast i H).1.trans,
      simpa only [dist_eq_norm, lastc, sub_zero] using hi },
    { have : i = last N := top_le_iff.1 H,
      rw [this, lastr],
      exact one_le_two } },
  have J : (1 - δ / 4) * τ ≤ 1 := calc
    (1 - δ / 4) * τ ≤ (1 - δ / 4) * (1 + δ / 4) : mul_le_mul_of_nonneg_left hδ1 D
    ... = 1 - δ^2 / 16 : by ring
    ... ≤ 1 : (by linarith only [sq_nonneg δ]),
  have A : a.r j - δ ≤ ‖a.c i - a.c j‖,
  { rcases ah j i inej.symm with H|H, { rw norm_sub_rev, linarith [H.1] },
    have C : a.r j ≤ 4 := calc
      a.r j ≤ τ * a.r i : H.2
      ... ≤ τ * 2 : mul_le_mul_of_nonneg_left I τpos.le
      ... ≤ (5/4) * 2 : mul_le_mul_of_nonneg_right (by linarith only [hδ1, hδ2]) zero_le_two
      ... ≤ 4 : by norm_num,
    calc a.r j - δ ≤ a.r j - (a.r j / 4) * δ : begin
        refine sub_le_sub le_rfl _,
        refine mul_le_of_le_one_left δnonneg _,
        linarith only [C],
      end
    ... = (1 - δ / 4) * a.r j : by ring
    ... ≤ (1 - δ / 4) * (τ * a.r i) :
      mul_le_mul_of_nonneg_left (H.2) D
    ... ≤ 1 * a.r i : by { rw [← mul_assoc], apply mul_le_mul_of_nonneg_right J (a.rpos _).le }
    ... ≤ ‖a.c i - a.c j‖ : by { rw [one_mul], exact H.1 } },
  set d := (2 / ‖a.c j‖) • a.c j with hd,
  have : a.r j - δ ≤ ‖a.c i - d‖ + (a.r j - 1) := calc
    a.r j - δ ≤ ‖a.c i - a.c j‖ : A
    ... ≤ ‖a.c i - d‖ + ‖d - a.c j‖ : by simp only [← dist_eq_norm, dist_triangle]
    ... ≤ ‖a.c i - d‖ + (a.r j - 1) : begin
      apply add_le_add_left,
      have A : 0 ≤ 1 - 2 / ‖a.c j‖, by simpa [div_le_iff (zero_le_two.trans_lt hj)] using hj.le,
      rw [← one_smul ℝ (a.c j), hd, ← sub_smul, norm_smul, norm_sub_rev, real.norm_eq_abs,
          abs_of_nonneg A, sub_mul],
      field_simp [(zero_le_two.trans_lt hj).ne'],
      linarith only [hcrj]
    end,
  linarith only [this]
end

lemma exists_normalized_aux3 {N : ℕ} {τ : ℝ} (a : satellite_config E N τ)
  (lastc : a.c (last N) = 0) (lastr : a.r (last N) = 1)
  (hτ : 1 ≤ τ) (δ : ℝ) (hδ1 : τ ≤ 1 + δ / 4)
  (i j : fin N.succ) (inej : i ≠ j) (hi : 2 < ‖a.c i‖) (hij : ‖a.c i‖ ≤ ‖a.c j‖) :
  1 - δ ≤ ‖(2 / ‖a.c i‖) • a.c i - (2 / ‖a.c j‖) • a.c j‖ :=
begin
  have ah : ∀ i j, i ≠ j → (a.r i ≤ ‖a.c i - a.c j‖ ∧ a.r j ≤ τ * a.r i) ∨
                          (a.r j ≤ ‖a.c j - a.c i‖ ∧ a.r i ≤ τ * a.r j),
    by simpa only [dist_eq_norm] using a.h,
  have δnonneg : 0 ≤ δ := by linarith only [hτ, hδ1],
  have τpos : 0 < τ := _root_.zero_lt_one.trans_le hτ,
  have hcrj : ‖a.c j‖ ≤ a.r j + 1,
    by simpa only [lastc, lastr, dist_zero_right] using a.inter' j,
  have A : a.r i ≤ ‖a.c i‖,
  { have : i < last N,
    { apply lt_top_iff_ne_top.2,
      assume iN,
      change i = last N at iN,
      rw [iN, lastc, norm_zero] at hi,
      exact lt_irrefl _ (zero_le_two.trans_lt hi) },
    convert (a.hlast i this).1,
    rw [dist_eq_norm, lastc, sub_zero] },
  have hj : 2 < ‖a.c j‖ := hi.trans_le hij,
  set s := ‖a.c i‖ with hs,
  have spos : 0 < s := zero_lt_two.trans hi,
  set d := (s/‖a.c j‖) • a.c j with hd,
  have I : ‖a.c j - a.c i‖ ≤ ‖a.c j‖ - s + ‖d - a.c i‖ := calc
    ‖a.c j - a.c i‖ ≤ ‖a.c j - d‖ + ‖d - a.c i‖ : by simp [← dist_eq_norm, dist_triangle]
    ... = ‖a.c j‖ - ‖a.c i‖ + ‖d - a.c i‖ : begin
      nth_rewrite 0 ← one_smul ℝ (a.c j),
      rw [add_left_inj, hd, ← sub_smul, norm_smul, real.norm_eq_abs, abs_of_nonneg, sub_mul,
          one_mul, div_mul_cancel _ (zero_le_two.trans_lt hj).ne'],
      rwa [sub_nonneg, div_le_iff (zero_lt_two.trans hj), one_mul],
    end,
  have J : a.r j - ‖a.c j - a.c i‖ ≤ s / 2 * δ := calc
    a.r j - ‖a.c j - a.c i‖ ≤ s * (τ - 1) : begin
      rcases ah j i inej.symm with H|H,
      { calc a.r j - ‖a.c j - a.c i‖ ≤ 0 : sub_nonpos.2 H.1
        ... ≤ s * (τ - 1) : mul_nonneg spos.le (sub_nonneg.2 hτ) },
      { rw norm_sub_rev at H,
        calc a.r j - ‖a.c j - a.c i‖ ≤ τ * a.r i - a.r i : sub_le_sub H.2 H.1
        ... = a.r i * (τ - 1) : by ring
        ... ≤ s * (τ - 1) : mul_le_mul_of_nonneg_right A (sub_nonneg.2 hτ) }
    end
    ... ≤ s * (δ / 2) : mul_le_mul_of_nonneg_left (by linarith only [δnonneg, hδ1]) spos.le
    ... = s / 2 * δ : by ring,
  have invs_nonneg : 0 ≤ 2 / s := (div_nonneg zero_le_two (zero_le_two.trans hi.le)),
  calc 1 - δ = (2 / s) * (s / 2 - (s / 2) * δ) : by { field_simp [spos.ne'], ring }
  ... ≤ (2 / s) * ‖d - a.c i‖ :
    mul_le_mul_of_nonneg_left (by linarith only [hcrj, I, J, hi]) invs_nonneg
  ... = ‖(2 / s) • a.c i - (2 / ‖a.c j‖) • a.c j‖ : begin
    conv_lhs { rw [norm_sub_rev, ← abs_of_nonneg invs_nonneg] },
    rw [← real.norm_eq_abs, ← norm_smul, smul_sub, hd, smul_smul],
    congr' 3,
    field_simp [spos.ne'],
  end
end

lemma exists_normalized {N : ℕ} {τ : ℝ} (a : satellite_config E N τ)
  (lastc : a.c (last N) = 0) (lastr : a.r (last N) = 1)
  (hτ : 1 ≤ τ) (δ : ℝ) (hδ1 : τ ≤ 1 + δ / 4) (hδ2 : δ ≤ 1) :
  ∃ (c' : fin N.succ → E), (∀ n, ‖c' n‖ ≤ 2) ∧ (∀ i j, i ≠ j → 1 - δ ≤ ‖c' i - c' j‖) :=
begin
  let c' : fin N.succ → E := λ i, if ‖a.c i‖ ≤ 2 then a.c i else (2 / ‖a.c i‖) • a.c i,
  have norm_c'_le : ∀ i, ‖c' i‖ ≤ 2,
  { assume i,
    simp only [c'],
    split_ifs, { exact h },
    by_cases hi : ‖a.c i‖ = 0;
    field_simp [norm_smul, hi] },
  refine ⟨c', λ n, norm_c'_le n, λ i j inej, _⟩,
<<<<<<< HEAD
  -- up to exchanging `i` and `j`, one can assume `∥c i∥ ≤ ∥c j∥`.
  wlog hij : ∥a.c i∥ ≤ ∥a.c j∥ generalizing i j,
  { rw norm_sub_rev, exact this j i inej.symm (le_of_not_le hij) },
  rcases le_or_lt (∥a.c j∥) 2 with Hj|Hj,
  -- case `∥c j∥ ≤ 2` (and therefore also `∥c i∥ ≤ 2`)
=======
  -- up to exchanging `i` and `j`, one can assume `‖c i‖ ≤ ‖c j‖`.
  wlog hij : ‖a.c i‖ ≤ ‖a.c j‖ := le_total (‖a.c i‖) (‖a.c j‖) using [i j, j i] tactic.skip, swap,
  { assume i_ne_j,
    rw norm_sub_rev,
    exact this i_ne_j.symm },
  rcases le_or_lt (‖a.c j‖) 2 with Hj|Hj,
  -- case `‖c j‖ ≤ 2` (and therefore also `‖c i‖ ≤ 2`)
>>>>>>> 84dc0bd6
  { simp_rw [c', Hj, hij.trans Hj, if_true],
    exact exists_normalized_aux1 a lastr hτ δ hδ1 hδ2 i j inej },
  -- case `2 < ‖c j‖`
  { have H'j : (‖a.c j‖ ≤ 2) ↔ false, by simpa only [not_le, iff_false] using Hj,
    rcases le_or_lt (‖a.c i‖) 2 with Hi|Hi,
    { -- case `‖c i‖ ≤ 2`
      simp_rw [c', Hi, if_true, H'j, if_false],
      exact exists_normalized_aux2 a lastc lastr hτ δ hδ1 hδ2 i j inej Hi Hj },
    { -- case `2 < ‖c i‖`
      have H'i : (‖a.c i‖ ≤ 2) ↔ false, by simpa only [not_le, iff_false] using Hi,
      simp_rw [c', H'i, if_false, H'j, if_false],
      exact exists_normalized_aux3 a lastc lastr hτ δ hδ1 i j inej Hi hij } }
end

end satellite_config

variables (E) [normed_space ℝ E] [finite_dimensional ℝ E]

/-- In a normed vector space `E`, there can be no satellite configuration with `multiplicity E + 1`
points and the parameter `good_τ E`. This will ensure that in the inductive construction to get
the Besicovitch covering families, there will never be more than `multiplicity E` nonempty
families. -/
theorem is_empty_satellite_config_multiplicity :
  is_empty (satellite_config E (multiplicity E) (good_τ E)) :=
⟨begin
  assume a,
  let b := a.center_and_rescale,
  rcases b.exists_normalized (a.center_and_rescale_center) (a.center_and_rescale_radius)
    (one_lt_good_τ E).le (good_δ E) le_rfl (good_δ_lt_one E).le with ⟨c', c'_le_two, hc'⟩,
  exact lt_irrefl _ ((nat.lt_succ_self _).trans_le (le_multiplicity_of_δ_of_fin c' c'_le_two hc'))
end⟩

@[priority 100]
instance : has_besicovitch_covering E :=
⟨⟨multiplicity E, good_τ E, one_lt_good_τ E, is_empty_satellite_config_multiplicity E⟩⟩

end besicovitch<|MERGE_RESOLUTION|>--- conflicted
+++ resolved
@@ -501,21 +501,11 @@
     by_cases hi : ‖a.c i‖ = 0;
     field_simp [norm_smul, hi] },
   refine ⟨c', λ n, norm_c'_le n, λ i j inej, _⟩,
-<<<<<<< HEAD
   -- up to exchanging `i` and `j`, one can assume `∥c i∥ ≤ ∥c j∥`.
-  wlog hij : ∥a.c i∥ ≤ ∥a.c j∥ generalizing i j,
+  wlog hij : ‖a.c i‖ ≤ ‖a.c j‖ generalizing i j,
   { rw norm_sub_rev, exact this j i inej.symm (le_of_not_le hij) },
-  rcases le_or_lt (∥a.c j∥) 2 with Hj|Hj,
+  rcases le_or_lt (‖a.c j‖) 2 with Hj|Hj,
   -- case `∥c j∥ ≤ 2` (and therefore also `∥c i∥ ≤ 2`)
-=======
-  -- up to exchanging `i` and `j`, one can assume `‖c i‖ ≤ ‖c j‖`.
-  wlog hij : ‖a.c i‖ ≤ ‖a.c j‖ := le_total (‖a.c i‖) (‖a.c j‖) using [i j, j i] tactic.skip, swap,
-  { assume i_ne_j,
-    rw norm_sub_rev,
-    exact this i_ne_j.symm },
-  rcases le_or_lt (‖a.c j‖) 2 with Hj|Hj,
-  -- case `‖c j‖ ≤ 2` (and therefore also `‖c i‖ ≤ 2`)
->>>>>>> 84dc0bd6
   { simp_rw [c', Hj, hij.trans Hj, if_true],
     exact exists_normalized_aux1 a lastr hτ δ hδ1 hδ2 i j inej },
   -- case `2 < ‖c j‖`
