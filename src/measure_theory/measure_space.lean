/-
Copyright (c) 2017 Johannes Hölzl. All rights reserved.
Released under Apache 2.0 license as described in the file LICENSE.
Authors: Johannes Hölzl, Mario Carneiro
-/
import measure_theory.outer_measure
import order.filter.countable_Inter
import data.set.accumulate

/-!
# Measure spaces

Given a measurable space `α`, a measure on `α` is a function that sends measurable sets to the
extended nonnegative reals that satisfies the following conditions:
1. `μ ∅ = 0`;
2. `μ` is countably additive. This means that the measure of a countable union of pairwise disjoint
   sets is equal to the measure of the individual sets.

Every measure can be canonically extended to an outer measure, so that it assigns values to
all subsets, not just the measurable subsets. On the other hand, a measure that is countably
additive on measurable sets can be restricted to measurable sets to obtain a measure.
In this file a measure is defined to be an outer measure that is countably additive on
measurable sets, with the additional assumption that the outer measure is the canonical
extension of the restricted measure.

Measures on `α` form a complete lattice, and are closed under scalar multiplication with `ennreal`.

We introduce the following typeclasses for measures:

* `probability_measure μ`: `μ univ = 1`;
* `finite_measure μ`: `μ univ < ⊤`;
* `sigma_finite μ`: there exists a countable collection of measurable sets that cover `univ`
  where `μ` is finite;
* `locally_finite_measure μ` : `∀ x, ∃ s ∈ 𝓝 x, μ s < ⊤`;
* `has_no_atoms μ` : `∀ x, μ {x} = 0`; possibly should be redefined as
  `∀ s, 0 < μ s → ∃ t ⊆ s, 0 < μ t ∧ μ t < μ s`.

Given a measure, the null sets are the sets where `μ s = 0`, where `μ` denotes the corresponding
outer measure (so `s` might not be measurable). We can then define the completion of `μ` as the
measure on the least `σ`-algebra that also contains all null sets, by defining the measure to be `0`
on the null sets.

## Main statements

* `completion` is the completion of a measure to all null measurable sets.
* `measure.of_measurable` and `outer_measure.to_measure` are two important ways to define a measure.

## Implementation notes

Given `μ : measure α`, `μ s` is the value of the *outer measure* applied to `s`.
This conveniently allows us to apply the measure to sets without proving that they are measurable.
We get countable subadditivity for all sets, but only countable additivity for measurable sets.

You often don't want to define a measure via its constructor.
Two ways that are sometimes more convenient:
* `measure.of_measurable` is a way to define a measure by only giving its value on measurable sets
  and proving the properties (1) and (2) mentioned above.
* `outer_measure.to_measure` is a way of obtaining a measure from an outer measure by showing that
  all measurable sets in the measurable space are Carathéodory measurable.

To prove that two measures are equal, there are multiple options:
* `ext`: two measures are equal if they are equal on all measurable sets.
* `ext_of_generate_from_of_Union`: two measures are equal if they are equal on a π-system generating
  the measurable sets, if the π-system contains a spanning increasing sequence of sets where the
  measures take finite value (in particular the measures are σ-finite). This is a special case of the
  more general `ext_of_generate_from_of_cover`
* `ext_of_generate_finite`: two finite measures are equal if they are equal on a π-system
  generating the measurable sets. This is a special case of `ext_of_generate_from_of_Union` using
  `C ∪ {univ}`, but is easier to work with.

A `measure_space` is a class that is a measurable space with a canonical measure.
The measure is denoted `volume`.

## References

* <https://en.wikipedia.org/wiki/Measure_(mathematics)>
* <https://en.wikipedia.org/wiki/Complete_measure>
* <https://en.wikipedia.org/wiki/Almost_everywhere>

## Tags

measure, almost everywhere, measure space, completion, null set, null measurable set
-/

noncomputable theory

open classical set filter function measurable_space
open_locale classical topological_space big_operators filter

variables {α β γ δ ι : Type*}

namespace measure_theory

/-- A measure is defined to be an outer measure that is countably additive on
measurable sets, with the additional assumption that the outer measure is the canonical
extension of the restricted measure. -/
structure measure (α : Type*) [measurable_space α] extends outer_measure α :=
(m_Union ⦃f : ℕ → set α⦄ :
  (∀ i, is_measurable (f i)) → pairwise (disjoint on f) →
  measure_of (⋃ i, f i) = (∑' i, measure_of (f i)))
(trimmed : to_outer_measure.trim = to_outer_measure)

/-- Measure projections for a measure space.

For measurable sets this returns the measure assigned by the `measure_of` field in `measure`.
But we can extend this to _all_ sets, but using the outer measure. This gives us monotonicity and
subadditivity for all sets.
-/
instance measure.has_coe_to_fun [measurable_space α] : has_coe_to_fun (measure α) :=
⟨λ _, set α → ennreal, λ m, m.to_outer_measure⟩

section

variables [measurable_space α] {μ μ₁ μ₂ : measure α} {s s₁ s₂ t : set α}

namespace measure

/-! ### General facts about measures -/

/-- Obtain a measure by giving a countably additive function that sends `∅` to `0`. -/
def of_measurable (m : Π (s : set α), is_measurable s → ennreal)
  (m0 : m ∅ is_measurable.empty = 0)
  (mU : ∀ {{f : ℕ → set α}} (h : ∀ i, is_measurable (f i)), pairwise (disjoint on f) →
    m (⋃ i, f i) (is_measurable.Union h) = (∑' i, m (f i) (h i))) : measure α :=
{ m_Union := λ f hf hd,
  show induced_outer_measure m _ m0 (Union f) =
      ∑' i, induced_outer_measure m _ m0 (f i), begin
    rw [induced_outer_measure_eq m0 mU, mU hf hd],
    congr, funext n, rw induced_outer_measure_eq m0 mU
  end,
  trimmed :=
  show (induced_outer_measure m _ m0).trim = induced_outer_measure m _ m0, begin
    unfold outer_measure.trim,
    congr, funext s hs,
    exact induced_outer_measure_eq m0 mU hs
  end,
  ..induced_outer_measure m _ m0 }

lemma of_measurable_apply {m : Π (s : set α), is_measurable s → ennreal}
  {m0 : m ∅ is_measurable.empty = 0}
  {mU : ∀ {{f : ℕ → set α}} (h : ∀ i, is_measurable (f i)), pairwise (disjoint on f) →
    m (⋃ i, f i) (is_measurable.Union h) = (∑' i, m (f i) (h i))}
  (s : set α) (hs : is_measurable s) : of_measurable m m0 mU s = m s hs :=
induced_outer_measure_eq m0 mU hs

lemma to_outer_measure_injective : injective (to_outer_measure : measure α → outer_measure α) :=
λ ⟨m₁, u₁, h₁⟩ ⟨m₂, u₂, h₂⟩ h, by { congr, exact h }

@[ext] lemma ext (h : ∀ s, is_measurable s → μ₁ s = μ₂ s) : μ₁ = μ₂ :=
to_outer_measure_injective $ by rw [← trimmed, outer_measure.trim_congr h, trimmed]

lemma ext_iff : μ₁ = μ₂ ↔ ∀ s, is_measurable s → μ₁ s = μ₂ s :=
⟨by { rintro rfl s hs, refl }, measure.ext⟩

end measure

@[simp] lemma coe_to_outer_measure : ⇑μ.to_outer_measure = μ := rfl

lemma to_outer_measure_apply (s : set α) : μ.to_outer_measure s = μ s := rfl

lemma measure_eq_trim (s : set α) : μ s = μ.to_outer_measure.trim s :=
by rw μ.trimmed; refl

lemma measure_eq_infi (s : set α) : μ s = ⨅ t (st : s ⊆ t) (ht : is_measurable t), μ t :=
by rw [measure_eq_trim, outer_measure.trim_eq_infi]; refl

/-- A variant of `measure_eq_infi` which has a single `infi`. This is useful when applying a
  lemma next that only works for non-empty infima, in which case you can use
  `nonempty_measurable_superset`. -/
lemma measure_eq_infi' (μ : measure α) (s : set α) :
  μ s = ⨅ t : { t // s ⊆ t ∧ is_measurable t}, μ t :=
by simp_rw [infi_subtype, infi_and, subtype.coe_mk, ← measure_eq_infi]

lemma measure_eq_induced_outer_measure :
  μ s = induced_outer_measure (λ s _, μ s) is_measurable.empty μ.empty s :=
measure_eq_trim _

lemma to_outer_measure_eq_induced_outer_measure :
  μ.to_outer_measure = induced_outer_measure (λ s _, μ s) is_measurable.empty μ.empty :=
μ.trimmed.symm

lemma measure_eq_extend (hs : is_measurable s) :
  μ s = extend (λ t (ht : is_measurable t), μ t) s :=
by { rw [measure_eq_induced_outer_measure, induced_outer_measure_eq_extend _ _ hs],
  exact μ.m_Union }

@[simp] lemma measure_empty : μ ∅ = 0 := μ.empty

lemma nonempty_of_measure_ne_zero (h : μ s ≠ 0) : s.nonempty :=
ne_empty_iff_nonempty.1 $ λ h', h $ h'.symm ▸ measure_empty

lemma measure_mono (h : s₁ ⊆ s₂) : μ s₁ ≤ μ s₂ := μ.mono h

lemma measure_mono_null (h : s₁ ⊆ s₂) (h₂ : μ s₂ = 0) : μ s₁ = 0 :=
le_zero_iff_eq.1 $ h₂ ▸ measure_mono h

lemma measure_mono_top (h : s₁ ⊆ s₂) (h₁ : μ s₁ = ⊤) : μ s₂ = ⊤ :=
top_unique $ h₁ ▸ measure_mono h

lemma exists_is_measurable_superset_of_measure_eq_zero (h : μ s = 0) :
  ∃ t, s ⊆ t ∧ is_measurable t ∧ μ t = 0 :=
outer_measure.exists_is_measurable_superset_of_trim_eq_zero (by rw [← measure_eq_trim, h])

lemma exists_is_measurable_superset_iff_measure_eq_zero :
  (∃ t, s ⊆ t ∧ is_measurable t ∧ μ t = 0) ↔ μ s = 0 :=
⟨λ ⟨t, hst, _, ht⟩, measure_mono_null hst ht, exists_is_measurable_superset_of_measure_eq_zero⟩

theorem measure_Union_le [encodable β] (s : β → set α) : μ (⋃ i, s i) ≤ (∑' i, μ (s i)) :=
μ.to_outer_measure.Union _

lemma measure_bUnion_le {s : set β} (hs : countable s) (f : β → set α) :
  μ (⋃ b ∈ s, f b) ≤ ∑' p : s, μ (f p) :=
begin
  haveI := hs.to_encodable,
  rw [bUnion_eq_Union],
  apply measure_Union_le
end

lemma measure_bUnion_finset_le (s : finset β) (f : β → set α) :
  μ (⋃ b ∈ s, f b) ≤ ∑ p in s, μ (f p) :=
begin
  rw [← finset.sum_attach, finset.attach_eq_univ, ← tsum_fintype],
  exact measure_bUnion_le s.countable_to_set f
end

lemma measure_bUnion_lt_top {s : set β} {f : β → set α} (hs : finite s)
  (hfin : ∀ i ∈ s, μ (f i) < ⊤) : μ (⋃ i ∈ s, f i) < ⊤ :=
begin
  convert (measure_bUnion_finset_le hs.to_finset f).trans_lt _,
  { ext, rw [finite.mem_to_finset] },
  apply ennreal.sum_lt_top, simpa only [finite.mem_to_finset]
end

lemma measure_Union_null [encodable β] {s : β → set α} :
  (∀ i, μ (s i) = 0) → μ (⋃ i, s i) = 0 :=
μ.to_outer_measure.Union_null

lemma measure_Union_null_iff [encodable ι] {s : ι → set α} :
  μ (⋃ i, s i) = 0 ↔ ∀ i, μ (s i) = 0 :=
⟨λ h i, measure_mono_null (subset_Union _ _) h, measure_Union_null⟩

theorem measure_union_le (s₁ s₂ : set α) : μ (s₁ ∪ s₂) ≤ μ s₁ + μ s₂ :=
μ.to_outer_measure.union _ _

lemma measure_union_null : μ s₁ = 0 → μ s₂ = 0 → μ (s₁ ∪ s₂) = 0 :=
μ.to_outer_measure.union_null

lemma measure_union_null_iff : μ (s₁ ∪ s₂) = 0 ↔ μ s₁ = 0 ∧ μ s₂ = 0:=
⟨λ h, ⟨measure_mono_null (subset_union_left _ _) h, measure_mono_null (subset_union_right _ _) h⟩,
  λ h, measure_union_null h.1 h.2⟩

lemma measure_Union [encodable β] {f : β → set α}
  (hn : pairwise (disjoint on f)) (h : ∀ i, is_measurable (f i)) :
  μ (⋃ i, f i) = (∑' i, μ (f i)) :=
begin
  rw [measure_eq_extend (is_measurable.Union h),
    extend_Union is_measurable.empty _ is_measurable.Union _ hn h],
  { simp [measure_eq_extend, h] },
  { exact μ.empty },
  { exact μ.m_Union }
end

lemma measure_union (hd : disjoint s₁ s₂) (h₁ : is_measurable s₁) (h₂ : is_measurable s₂) :
  μ (s₁ ∪ s₂) = μ s₁ + μ s₂ :=
begin
  rw [union_eq_Union, measure_Union, tsum_fintype, fintype.sum_bool, cond, cond],
  exacts [pairwise_disjoint_on_bool.2 hd, λ b, bool.cases_on b h₂ h₁]
end

lemma measure_bUnion {s : set β} {f : β → set α} (hs : countable s)
  (hd : pairwise_on s (disjoint on f)) (h : ∀ b ∈ s, is_measurable (f b)) :
  μ (⋃ b ∈ s, f b) = ∑' p : s, μ (f p) :=
begin
  haveI := hs.to_encodable,
  rw bUnion_eq_Union,
  exact measure_Union (hd.on_injective subtype.coe_injective $ λ x, x.2) (λ x, h x x.2)
end

lemma measure_sUnion {S : set (set α)} (hs : countable S)
  (hd : pairwise_on S disjoint) (h : ∀ s ∈ S, is_measurable s) :
  μ (⋃₀ S) = ∑' s : S, μ s :=
by rw [sUnion_eq_bUnion, measure_bUnion hs hd h]

lemma measure_bUnion_finset {s : finset ι} {f : ι → set α} (hd : pairwise_on ↑s (disjoint on f))
  (hm : ∀ b ∈ s, is_measurable (f b)) :
  μ (⋃ b ∈ s, f b) = ∑ p in s, μ (f p) :=
begin
  rw [← finset.sum_attach, finset.attach_eq_univ, ← tsum_fintype],
  exact measure_bUnion s.countable_to_set hd hm
end

/-- If `s` is a countable set, then the measure of its preimage can be found as the sum of measures
of the fibers `f ⁻¹' {y}`. -/
lemma tsum_measure_preimage_singleton {s : set β} (hs : countable s) {f : α → β}
  (hf : ∀ y ∈ s, is_measurable (f ⁻¹' {y})) :
  (∑' b : s, μ (f ⁻¹' {↑b})) = μ (f ⁻¹' s) :=
by rw [← set.bUnion_preimage_singleton, measure_bUnion hs (pairwise_on_disjoint_fiber _ _) hf]

/-- If `s` is a `finset`, then the measure of its preimage can be found as the sum of measures
of the fibers `f ⁻¹' {y}`. -/
lemma sum_measure_preimage_singleton (s : finset β) {f : α → β}
  (hf : ∀ y ∈ s, is_measurable (f ⁻¹' {y})) :
  ∑ b in s, μ (f ⁻¹' {b}) = μ (f ⁻¹' ↑s) :=
by simp only [← measure_bUnion_finset (pairwise_on_disjoint_fiber _ _) hf,
  finset.bUnion_preimage_singleton]

lemma measure_diff (h : s₂ ⊆ s₁) (h₁ : is_measurable s₁) (h₂ : is_measurable s₂)
  (h_fin : μ s₂ < ⊤) :
  μ (s₁ \ s₂) = μ s₁ - μ s₂ :=
begin
  refine (ennreal.add_sub_self' h_fin).symm.trans _,
  rw [← measure_union disjoint_diff h₂ (h₁.diff h₂), union_diff_cancel h]
end

lemma measure_compl (h₁ : is_measurable s) (h_fin : μ s < ⊤) : μ (sᶜ) = μ univ - μ s :=
by { rw compl_eq_univ_diff, exact measure_diff (subset_univ s) is_measurable.univ h₁ h_fin }

lemma sum_measure_le_measure_univ {s : finset ι} {t : ι → set α} (h : ∀ i ∈ s, is_measurable (t i))
  (H : pairwise_on ↑s (disjoint on t)) :
  ∑ i in s, μ (t i) ≤ μ (univ : set α) :=
by { rw ← measure_bUnion_finset H h, exact measure_mono (subset_univ _) }

lemma tsum_measure_le_measure_univ {s : ι → set α} (hs : ∀ i, is_measurable (s i))
  (H : pairwise (disjoint on s)) :
  (∑' i, μ (s i)) ≤ μ (univ : set α) :=
begin
  rw [ennreal.tsum_eq_supr_sum],
  exact supr_le (λ s, sum_measure_le_measure_univ (λ i hi, hs i) (λ i hi j hj hij, H i j hij))
end

/-- Pigeonhole principle for measure spaces: if `∑' i, μ (s i) > μ univ`, then
one of the intersections `s i ∩ s j` is not empty. -/
lemma exists_nonempty_inter_of_measure_univ_lt_tsum_measure (μ : measure α) {s : ι → set α}
  (hs : ∀ i, is_measurable (s i)) (H : μ (univ : set α) < ∑' i, μ (s i)) :
  ∃ i j (h : i ≠ j), (s i ∩ s j).nonempty :=
begin
  contrapose! H,
  apply tsum_measure_le_measure_univ hs,
  exact λ i j hij x hx, H i j hij ⟨x, hx⟩
end

/-- Pigeonhole principle for measure spaces: if `s` is a `finset` and
`∑ i in s, μ (t i) > μ univ`, then one of the intersections `t i ∩ t j` is not empty. -/
lemma exists_nonempty_inter_of_measure_univ_lt_sum_measure (μ : measure α) {s : finset ι}
  {t : ι → set α} (h : ∀ i ∈ s, is_measurable (t i)) (H : μ (univ : set α) < ∑ i in s, μ (t i)) :
  ∃ (i ∈ s) (j ∈ s) (h : i ≠ j), (t i ∩ t j).nonempty :=
begin
  contrapose! H,
  apply sum_measure_le_measure_univ h,
  exact λ i hi j hj hij x hx, H i hi j hj hij ⟨x, hx⟩
end

/-- Continuity from below: the measure of the union of a directed sequence of measurable sets
is the supremum of the measures. -/
lemma measure_Union_eq_supr [encodable ι] {s : ι → set α} (h : ∀ i, is_measurable (s i))
  (hd : directed (⊆) s) : μ (⋃ i, s i) = ⨆ i, μ (s i) :=
begin
  by_cases hι : nonempty ι, swap,
  { simp only [supr_of_empty hι, Union], exact measure_empty },
  resetI,
  refine le_antisymm _ (supr_le $ λ i, measure_mono $ subset_Union _ _),
  have : ∀ n, is_measurable (disjointed (λ n, ⋃ b ∈ encodable.decode2 ι n, s b) n) :=
    is_measurable.disjointed (is_measurable.bUnion_decode2 h),
  rw [← encodable.Union_decode2, ← Union_disjointed, measure_Union disjoint_disjointed this,
    ennreal.tsum_eq_supr_nat],
  simp only [← measure_bUnion_finset (disjoint_disjointed.pairwise_on _) (λ n _, this n)],
  refine supr_le (λ n, _),
  refine le_trans (_ : _ ≤ μ (⋃ (k ∈ finset.range n) (i ∈ encodable.decode2 ι k), s i)) _,
  exact measure_mono (bUnion_subset_bUnion_right (λ k hk, disjointed_subset)),
  simp only [← finset.bUnion_option_to_finset, ← finset.bUnion_bind],
  generalize : (finset.range n).bind (λ k, (encodable.decode2 ι k).to_finset) = t,
  rcases hd.finset_le t with ⟨i, hi⟩,
  exact le_supr_of_le i (measure_mono $ bUnion_subset hi)
end

lemma measure_bUnion_eq_supr {s : ι → set α} {t : set ι} (ht : countable t)
  (h : ∀ i ∈ t, is_measurable (s i)) (hd : directed_on ((⊆) on s) t) :
  μ (⋃ i ∈ t, s i) = ⨆ i ∈ t, μ (s i) :=
begin
  haveI := ht.to_encodable,
  rw [bUnion_eq_Union, measure_Union_eq_supr (set_coe.forall'.1 h) hd.directed_coe,
    supr_subtype'],
  refl
end

/-- Continuity from above: the measure of the intersection of a decreasing sequence of measurable
sets is the infimum of the measures. -/
lemma measure_Inter_eq_infi [encodable ι] {s : ι → set α}
  (h : ∀ i, is_measurable (s i)) (hd : directed (⊇) s)
  (hfin : ∃ i, μ (s i) < ⊤) :
  μ (⋂ i, s i) = (⨅ i, μ (s i)) :=
begin
  rcases hfin with ⟨k, hk⟩,
  rw [← ennreal.sub_sub_cancel (by exact hk) (infi_le _ k), ennreal.sub_infi,
    ← ennreal.sub_sub_cancel (by exact hk) (measure_mono (Inter_subset _ k)),
    ← measure_diff (Inter_subset _ k) (h k) (is_measurable.Inter h)
      (lt_of_le_of_lt (measure_mono (Inter_subset _ k)) hk),
    diff_Inter, measure_Union_eq_supr],
  { congr' 1,
    refine le_antisymm (supr_le_supr2 $ λ i, _) (supr_le_supr $ λ i, _),
    { rcases hd i k with ⟨j, hji, hjk⟩,
      use j,
      rw [← measure_diff hjk (h _) (h _) ((measure_mono hjk).trans_lt hk)],
      exact measure_mono (diff_subset_diff_right hji) },
    { rw [ennreal.sub_le_iff_le_add, ← measure_union disjoint_diff.symm ((h k).diff (h i)) (h i),
        set.union_comm],
      exact measure_mono (diff_subset_iff.1 $ subset.refl _) } },
  { exact λ i, (h k).diff (h i) },
  { exact hd.mono_comp _ (λ _ _, diff_subset_diff_right) }
end

lemma measure_eq_inter_diff (hs : is_measurable s) (ht : is_measurable t) :
  μ s = μ (s ∩ t) + μ (s \ t) :=
have hd : disjoint (s ∩ t) (s \ t) := assume a ⟨⟨_, hs⟩, _, hns⟩, hns hs ,
by rw [← measure_union hd (hs.inter ht) (hs.diff ht), inter_union_diff s t]

lemma measure_union_add_inter (hs : is_measurable s) (ht : is_measurable t) :
  μ (s ∪ t) + μ (s ∩ t) = μ s + μ t :=
by { rw [measure_eq_inter_diff (hs.union ht) ht, set.union_inter_cancel_right,
  union_diff_right, measure_eq_inter_diff hs ht], ac_refl }

/-- Continuity from below: the measure of the union of an increasing sequence of measurable sets
is the limit of the measures. -/
lemma tendsto_measure_Union {s : ℕ → set α} (hs : ∀ n, is_measurable (s n)) (hm : monotone s) :
  tendsto (μ ∘ s) at_top (𝓝 (μ (⋃ n, s n))) :=
begin
  rw measure_Union_eq_supr hs (directed_of_sup hm),
  exact tendsto_at_top_supr (assume n m hnm, measure_mono $ hm hnm)
end

/-- Continuity from above: the measure of the intersection of a decreasing sequence of measurable
sets is the limit of the measures. -/
lemma tendsto_measure_Inter {s : ℕ → set α}
  (hs : ∀ n, is_measurable (s n)) (hm : ∀ ⦃n m⦄, n ≤ m → s m ⊆ s n) (hf : ∃ i, μ (s i) < ⊤) :
  tendsto (μ ∘ s) at_top (𝓝 (μ (⋂ n, s n))) :=
begin
  rw measure_Inter_eq_infi hs (directed_of_sup hm) hf,
  exact tendsto_at_top_infi (assume n m hnm, measure_mono $ hm hnm),
end

/-- One direction of the Borel-Cantelli lemma: if (sᵢ) is a sequence of measurable sets such that
  ∑ μ sᵢ exists, then the limit superior of the sᵢ is a null set. -/
lemma measure_limsup_eq_zero {s : ℕ → set α} (hs : ∀ i, is_measurable (s i))
  (hs' : (∑' i, μ (s i)) ≠ ⊤) : μ (limsup at_top s) = 0 :=
begin
  rw limsup_eq_infi_supr_of_nat',
  -- We will show that both `μ (⨅ n, ⨆ i, s (i + n))` and `0` are the limit of `μ (⊔ i, s (i + n))`
  -- as `n` tends to infinity. For the former, we use continuity from above.
  refine tendsto_nhds_unique
    (tendsto_measure_Inter (λ i, is_measurable.Union (λ b, hs (b + i))) _
      ⟨0, lt_of_le_of_lt (measure_Union_le s) (ennreal.lt_top_iff_ne_top.2 hs')⟩) _,
  { intros n m hnm x,
    simp only [set.mem_Union],
    exact λ ⟨i, hi⟩, ⟨i + (m - n), by simpa only [add_assoc, nat.sub_add_cancel hnm] using hi⟩ },
  { -- For the latter, notice that, `μ (⨆ i, s (i + n)) ≤ ∑' s (i + n)`. Since the right hand side
    -- converges to `0` by hypothesis, so does the former and the proof is complete.
    exact (tendsto_of_tendsto_of_tendsto_of_le_of_le' tendsto_const_nhds
      (ennreal.tendsto_sum_nat_add (μ ∘ s) hs')
      (eventually_of_forall (by simp only [forall_const, zero_le]))
      (eventually_of_forall (λ i, measure_Union_le _))) }
end

lemma measure_if {x : β} {t : set β} {s : set α} {μ : measure α} :
  μ (if x ∈ t then s else ∅) = indicator t (λ _, μ s) x :=
by { split_ifs; simp [h] }

end

section outer_measure

variables [ms : measurable_space α] {s t : set α}
include ms

/-- Obtain a measure by giving an outer measure where all sets in the σ-algebra are
  Carathéodory measurable. -/
def outer_measure.to_measure (m : outer_measure α) (h : ms ≤ m.caratheodory) : measure α :=
measure.of_measurable (λ s _, m s) m.empty
  (λ f hf hd, m.Union_eq_of_caratheodory (λ i, h _ (hf i)) hd)

lemma le_to_outer_measure_caratheodory (μ : measure α) : ms ≤ μ.to_outer_measure.caratheodory :=
begin
  assume s hs,
  rw to_outer_measure_eq_induced_outer_measure,
  refine outer_measure.of_function_caratheodory (λ t, le_infi $ λ ht, _),
  rw [← measure_eq_extend (ht.inter hs),
    ← measure_eq_extend (ht.diff hs),
    ← measure_union _ (ht.inter hs) (ht.diff hs),
    inter_union_diff],
  exact le_refl _,
  exact λ x ⟨⟨_, h₁⟩, _, h₂⟩, h₂ h₁
end

@[simp] lemma to_measure_to_outer_measure (m : outer_measure α) (h : ms ≤ m.caratheodory) :
  (m.to_measure h).to_outer_measure = m.trim := rfl

@[simp] lemma to_measure_apply (m : outer_measure α) (h : ms ≤ m.caratheodory)
  {s : set α} (hs : is_measurable s) : m.to_measure h s = m s :=
m.trim_eq hs

lemma le_to_measure_apply (m : outer_measure α) (h : ms ≤ m.caratheodory) (s : set α) :
  m s ≤ m.to_measure h s :=
m.le_trim s

@[simp] lemma to_outer_measure_to_measure {μ : measure α} :
  μ.to_outer_measure.to_measure (le_to_outer_measure_caratheodory _) = μ :=
measure.ext $ λ s, μ.to_outer_measure.trim_eq

end outer_measure

variables [measurable_space α] [measurable_space β] [measurable_space γ]
variables {μ μ₁ μ₂ ν ν' ν₁ ν₂ : measure α} {s s' t : set α}

namespace measure

protected lemma caratheodory (μ : measure α) (hs : is_measurable s) : μ (t ∩ s) + μ (t \ s) = μ t :=
(le_to_outer_measure_caratheodory μ s hs t).symm

/-! ### The `ennreal`-module of measures -/

instance : has_zero (measure α) :=
⟨{ to_outer_measure := 0,
   m_Union := λ f hf hd, tsum_zero.symm,
   trimmed := outer_measure.trim_zero }⟩

@[simp] theorem zero_to_outer_measure : (0 : measure α).to_outer_measure = 0 := rfl

@[simp, norm_cast] theorem coe_zero : ⇑(0 : measure α) = 0 := rfl

lemma eq_zero_of_not_nonempty (h : ¬nonempty α) (μ : measure α) : μ = 0 :=
ext $ λ s hs, by simp only [eq_empty_of_not_nonempty h s, measure_empty]

instance : inhabited (measure α) := ⟨0⟩

instance : has_add (measure α) :=
⟨λ μ₁ μ₂, {
  to_outer_measure := μ₁.to_outer_measure + μ₂.to_outer_measure,
  m_Union := λ s hs hd,
    show μ₁ (⋃ i, s i) + μ₂ (⋃ i, s i) = ∑' i, μ₁ (s i) + μ₂ (s i),
    by rw [ennreal.tsum_add, measure_Union hd hs, measure_Union hd hs],
  trimmed := by rw [outer_measure.trim_add, μ₁.trimmed, μ₂.trimmed] }⟩

@[simp] theorem add_to_outer_measure (μ₁ μ₂ : measure α) :
  (μ₁ + μ₂).to_outer_measure = μ₁.to_outer_measure + μ₂.to_outer_measure := rfl

@[simp, norm_cast] theorem coe_add (μ₁ μ₂ : measure α) : ⇑(μ₁ + μ₂) = μ₁ + μ₂ := rfl

theorem add_apply (μ₁ μ₂ : measure α) (s : set α) : (μ₁ + μ₂) s = μ₁ s + μ₂ s := rfl

instance add_comm_monoid : add_comm_monoid (measure α) :=
to_outer_measure_injective.add_comm_monoid to_outer_measure zero_to_outer_measure
  add_to_outer_measure

instance : has_scalar ennreal (measure α) :=
⟨λ c μ,
  { to_outer_measure := c • μ.to_outer_measure,
    m_Union := λ s hs hd, by simp [measure_Union, *, ennreal.tsum_mul_left],
    trimmed := by rw [outer_measure.trim_smul, μ.trimmed] }⟩

@[simp] theorem smul_to_outer_measure (c : ennreal) (μ : measure α) :
  (c • μ).to_outer_measure = c • μ.to_outer_measure :=
rfl

@[simp, norm_cast] theorem coe_smul (c : ennreal) (μ : measure α) : ⇑(c • μ) = c • μ :=
rfl

theorem smul_apply (c : ennreal) (μ : measure α) (s : set α) : (c • μ) s = c * μ s :=
rfl

instance : semimodule ennreal (measure α) :=
injective.semimodule ennreal ⟨to_outer_measure, zero_to_outer_measure, add_to_outer_measure⟩
  to_outer_measure_injective smul_to_outer_measure

/-! ### The complete lattice of measures -/

instance : partial_order (measure α) :=
{ le          := λ m₁ m₂, ∀ s, is_measurable s → m₁ s ≤ m₂ s,
  le_refl     := assume m s hs, le_refl _,
  le_trans    := assume m₁ m₂ m₃ h₁ h₂ s hs, le_trans (h₁ s hs) (h₂ s hs),
  le_antisymm := assume m₁ m₂ h₁ h₂, ext $
    assume s hs, le_antisymm (h₁ s hs) (h₂ s hs) }

theorem le_iff : μ₁ ≤ μ₂ ↔ ∀ s, is_measurable s → μ₁ s ≤ μ₂ s := iff.rfl

theorem to_outer_measure_le : μ₁.to_outer_measure ≤ μ₂.to_outer_measure ↔ μ₁ ≤ μ₂ :=
by rw [← μ₂.trimmed, outer_measure.le_trim_iff]; refl

theorem le_iff' : μ₁ ≤ μ₂ ↔ ∀ s, μ₁ s ≤ μ₂ s :=
to_outer_measure_le.symm

theorem lt_iff : μ < ν ↔ μ ≤ ν ∧ ∃ s, is_measurable s ∧ μ s < ν s :=
lt_iff_le_not_le.trans $ and_congr iff.rfl $ by simp only [le_iff, not_forall, not_le, exists_prop]

theorem lt_iff' : μ < ν ↔ μ ≤ ν ∧ ∃ s, μ s < ν s :=
lt_iff_le_not_le.trans $ and_congr iff.rfl $ by simp only [le_iff', not_forall, not_le]

-- TODO: add typeclasses for `∀ c, monotone ((*) c)` and `∀ c, monotone ((+) c)`

protected lemma add_le_add_left (ν : measure α) (hμ : μ₁ ≤ μ₂) : ν + μ₁ ≤ ν + μ₂ :=
λ s hs, add_le_add_left (hμ s hs) _

protected lemma add_le_add_right (hμ : μ₁ ≤ μ₂) (ν : measure α) : μ₁ + ν ≤ μ₂ + ν :=
λ s hs, add_le_add_right (hμ s hs) _

protected lemma add_le_add (hμ : μ₁ ≤ μ₂) (hν : ν₁ ≤ ν₂) :
  μ₁ + ν₁ ≤ μ₂ + ν₂ :=
λ s hs, add_le_add (hμ s hs) (hν s hs)

protected lemma le_add_left (h : μ ≤ ν) : μ ≤ ν' + ν :=
λ s hs, le_add_left (h s hs)

protected lemma le_add_right (h : μ ≤ ν) : μ ≤ ν + ν' :=
λ s hs, le_add_right (h s hs)

section Inf
variables {m : set (measure α)}

lemma Inf_caratheodory (s : set α) (hs : is_measurable s) :
  (Inf (to_outer_measure '' m)).caratheodory.is_measurable' s :=
begin
  rw [outer_measure.Inf_eq_bounded_by_Inf_gen],
  refine outer_measure.bounded_by_caratheodory (λ t, _),
  simp only [outer_measure.Inf_gen, le_infi_iff, ball_image_iff, coe_to_outer_measure,
    measure_eq_infi t],
  intros μ hμ u htu hu,
  have hm : ∀ {s t}, s ⊆ t → outer_measure.Inf_gen (to_outer_measure '' m) s ≤ μ t,
  { intros s t hst,
    rw [outer_measure.Inf_gen_def],
    refine infi_le_of_le (μ.to_outer_measure) (infi_le_of_le (mem_image_of_mem _ hμ) _),
    rw [to_outer_measure_apply],
    refine measure_mono hst },
  rw [measure_eq_inter_diff hu hs],
  refine add_le_add (hm $ inter_subset_inter_left _ htu) (hm $ diff_subset_diff_left htu)
end

instance : has_Inf (measure α) :=
⟨λ m, (Inf (to_outer_measure '' m)).to_measure $ Inf_caratheodory⟩

lemma Inf_apply (hs : is_measurable s) : Inf m s = Inf (to_outer_measure '' m) s :=
to_measure_apply _ _ hs

private lemma measure_Inf_le (h : μ ∈ m) : Inf m ≤ μ :=
have Inf (to_outer_measure '' m) ≤ μ.to_outer_measure := Inf_le (mem_image_of_mem _ h),
assume s hs, by rw [Inf_apply hs, ← to_outer_measure_apply]; exact this s

private lemma measure_le_Inf (h : ∀ μ' ∈ m, μ ≤ μ') : μ ≤ Inf m :=
have μ.to_outer_measure ≤ Inf (to_outer_measure '' m) :=
  le_Inf $ ball_image_of_ball $ assume μ hμ, to_outer_measure_le.2 $ h _ hμ,
assume s hs, by rw [Inf_apply hs, ← to_outer_measure_apply]; exact this s

instance : complete_lattice (measure α) :=
{ bot := 0,
  bot_le := assume a s hs, by exact bot_le,
/- Adding an explicit `top` makes `leanchecker` fail, see lean#364, disable for now

  top := (⊤ : outer_measure α).to_measure (by rw [outer_measure.top_caratheodory]; exact le_top),
  le_top := assume a s hs,
    by cases s.eq_empty_or_nonempty with h  h;
      simp [h, to_measure_apply ⊤ _ hs, outer_measure.top_apply],
-/
  .. complete_lattice_of_Inf (measure α) (λ ms, ⟨λ _, measure_Inf_le, λ _, measure_le_Inf⟩) }

end Inf

protected lemma zero_le (μ : measure α) : 0 ≤ μ := bot_le

lemma le_zero_iff_eq' : μ ≤ 0 ↔ μ = 0 :=
μ.zero_le.le_iff_eq

@[simp] lemma measure_univ_eq_zero : μ univ = 0 ↔ μ = 0 :=
⟨λ h, bot_unique $ λ s hs, trans_rel_left (≤) (measure_mono (subset_univ s)) h, λ h, h.symm ▸ rfl⟩

/-! ### Pushforward and pullback -/

/-- Lift a linear map between `outer_measure` spaces such that for each measure `μ` every measurable
set is caratheodory-measurable w.r.t. `f μ` to a linear map between `measure` spaces. -/
def lift_linear (f : outer_measure α →ₗ[ennreal] outer_measure β)
  (hf : ∀ μ : measure α, ‹_› ≤ (f μ.to_outer_measure).caratheodory) :
  measure α →ₗ[ennreal] measure β :=
{ to_fun := λ μ, (f μ.to_outer_measure).to_measure (hf μ),
  map_add' := λ μ₁ μ₂, ext $ λ s hs, by simp [hs],
  map_smul' := λ c μ, ext $ λ s hs, by simp [hs] }

@[simp] lemma lift_linear_apply {f : outer_measure α →ₗ[ennreal] outer_measure β} (hf)
  {s : set β} (hs : is_measurable s) : lift_linear f hf μ s = f μ.to_outer_measure s :=
to_measure_apply _ _ hs

lemma le_lift_linear_apply {f : outer_measure α →ₗ[ennreal] outer_measure β} (hf) (s : set β) :
  f μ.to_outer_measure s ≤ lift_linear f hf μ s :=
le_to_measure_apply _ _ s

/-- The pushforward of a measure. It is defined to be `0` if `f` is not a measurable function. -/
def map (f : α → β) : measure α →ₗ[ennreal] measure β :=
if hf : measurable f then
  lift_linear (outer_measure.map f) $ λ μ s hs t,
    le_to_outer_measure_caratheodory μ _ (hf hs) (f ⁻¹' t)
else 0

/-- We can evaluate the pushforward on measurable sets. For non-measurable sets, see
  `measure_theory.measure.le_map_apply` and `measurable_equiv.map_apply`. -/
@[simp] theorem map_apply {f : α → β} (hf : measurable f) {s : set β} (hs : is_measurable s) :
  map f μ s = μ (f ⁻¹' s) :=
by simp [map, dif_pos hf, hs]

@[simp] lemma map_id : map id μ = μ :=
ext $ λ s, map_apply measurable_id

lemma map_map {g : β → γ} {f : α → β} (hg : measurable g) (hf : measurable f) :
  map g (map f μ) = map (g ∘ f) μ :=
ext $ λ s hs,
by simp [hf, hg, hs, hg hs, hg.comp hf, ← preimage_comp]

lemma map_mono {f : α → β} (hf : measurable f) (h : μ ≤ ν) : map f μ ≤ map f ν :=
λ s hs, by simp [hf, hs, h _ (hf hs)]

/-- Even if `s` is not measurable, we can bound `map f μ s` from below.
  See also `measurable_equiv.map_apply`. -/
theorem le_map_apply {f : α → β} (hf : measurable f) (s : set β) : μ (f ⁻¹' s) ≤ map f μ s :=
begin
  rw [measure_eq_infi' (map f μ)], refine le_infi _, rintro ⟨t, hst, ht⟩,
  convert measure_mono (preimage_mono hst),
  exact map_apply hf ht
end

/-- Pullback of a `measure`. If `f` sends each `measurable` set to a `measurable` set, then for each
measurable set `s` we have `comap f μ s = μ (f '' s)`. -/
def comap (f : α → β) : measure β →ₗ[ennreal] measure α :=
if hf : injective f ∧ ∀ s, is_measurable s → is_measurable (f '' s) then
  lift_linear (outer_measure.comap f) $ λ μ s hs t,
  begin
    simp only [coe_to_outer_measure, outer_measure.comap_apply, ← image_inter hf.1,
      image_diff hf.1],
    apply le_to_outer_measure_caratheodory,
    exact hf.2 s hs
  end
else 0

lemma comap_apply (f : α → β) (hfi : injective f)
  (hf : ∀ s, is_measurable s → is_measurable (f '' s)) (μ : measure β) (hs : is_measurable s) :
  comap f μ s = μ (f '' s) :=
begin
  rw [comap, dif_pos, lift_linear_apply _ hs, outer_measure.comap_apply, coe_to_outer_measure],
  exact ⟨hfi, hf⟩
end

/-! ### Restricting a measure -/

/-- Restrict a measure `μ` to a set `s` as an `ennreal`-linear map. -/
def restrictₗ (s : set α) : measure α →ₗ[ennreal] measure α :=
lift_linear (outer_measure.restrict s) $ λ μ s' hs' t,
begin
  suffices : μ (s ∩ t) = μ (s ∩ t ∩ s') + μ (s ∩ t \ s'),
  { simpa [← set.inter_assoc, set.inter_comm _ s, ← inter_diff_assoc] },
  exact le_to_outer_measure_caratheodory _ _ hs' _,
end

/-- Restrict a measure `μ` to a set `s`. -/
def restrict (μ : measure α) (s : set α) : measure α := restrictₗ s μ

@[simp] lemma restrictₗ_apply (s : set α) (μ : measure α) :
  restrictₗ s μ = μ.restrict s :=
rfl

@[simp] lemma restrict_apply (ht : is_measurable t) : μ.restrict s t = μ (t ∩ s) :=
by simp [← restrictₗ_apply, restrictₗ, ht]

lemma restrict_apply_univ (s : set α) : μ.restrict s univ = μ s :=
by rw [restrict_apply is_measurable.univ, set.univ_inter]

lemma le_restrict_apply (s t : set α) :
  μ (t ∩ s) ≤ μ.restrict s t :=
by { rw [restrict, restrictₗ], convert le_lift_linear_apply _ t, simp }

@[simp] lemma restrict_add (μ ν : measure α) (s : set α) :
  (μ + ν).restrict s = μ.restrict s + ν.restrict s :=
(restrictₗ s).map_add μ ν

@[simp] lemma restrict_zero (s : set α) : (0 : measure α).restrict s = 0 :=
(restrictₗ s).map_zero

@[simp] lemma restrict_smul (c : ennreal) (μ : measure α) (s : set α) :
  (c • μ).restrict s = c • μ.restrict s :=
(restrictₗ s).map_smul c μ

@[simp] lemma restrict_restrict (hs : is_measurable s) :
  (μ.restrict t).restrict s = μ.restrict (s ∩ t) :=
ext $ λ u hu, by simp [*, set.inter_assoc]

lemma restrict_apply_eq_zero (ht : is_measurable t) : μ.restrict s t = 0 ↔ μ (t ∩ s) = 0 :=
by rw [restrict_apply ht]

lemma restrict_apply_eq_zero' (hs : is_measurable s) : μ.restrict s t = 0 ↔ μ (t ∩ s) = 0 :=
begin
  refine ⟨λ h, le_zero_iff_eq.1 (h ▸ le_restrict_apply _ _), λ h, _⟩,
  rcases exists_is_measurable_superset_of_measure_eq_zero h with ⟨t', htt', ht', ht'0⟩,
  apply measure_mono_null ((inter_subset _ _ _).1 htt'),
  rw [restrict_apply (hs.compl.union ht'), union_inter_distrib_right, compl_inter_self,
    set.empty_union],
  exact measure_mono_null (inter_subset_left _ _) ht'0
end

@[simp] lemma restrict_eq_zero : μ.restrict s = 0 ↔ μ s = 0 :=
by rw [← measure_univ_eq_zero, restrict_apply_univ]

@[simp] lemma restrict_empty : μ.restrict ∅ = 0 := ext $ λ s hs, by simp [hs]

@[simp] lemma restrict_univ : μ.restrict univ = μ := ext $ λ s hs, by simp [hs]

lemma restrict_union_apply (h : disjoint (t ∩ s) (t ∩ s')) (hs : is_measurable s)
  (hs' : is_measurable s') (ht : is_measurable t) :
  μ.restrict (s ∪ s') t = μ.restrict s t + μ.restrict s' t :=
begin
  simp only [restrict_apply, ht, set.inter_union_distrib_left],
  exact measure_union h (ht.inter hs) (ht.inter hs'),
end

lemma restrict_union (h : disjoint s t) (hs : is_measurable s) (ht : is_measurable t) :
  μ.restrict (s ∪ t) = μ.restrict s + μ.restrict t :=
ext $ λ t' ht', restrict_union_apply (h.mono inf_le_right inf_le_right) hs ht ht'

lemma restrict_union_add_inter (hs : is_measurable s) (ht : is_measurable t) :
  μ.restrict (s ∪ t) + μ.restrict (s ∩ t) = μ.restrict s + μ.restrict t :=
begin
  ext1 u hu,
  simp only [add_apply, restrict_apply hu, inter_union_distrib_left],
  convert measure_union_add_inter (hu.inter hs) (hu.inter ht) using 3,
  rw [set.inter_left_comm (u ∩ s), set.inter_assoc, ← set.inter_assoc u u, set.inter_self]
end

@[simp] lemma restrict_add_restrict_compl (hs : is_measurable s) :
  μ.restrict s + μ.restrict sᶜ = μ :=
by rw [← restrict_union disjoint_compl_right hs hs.compl, union_compl_self, restrict_univ]

@[simp] lemma restrict_compl_add_restrict (hs : is_measurable s) :
  μ.restrict sᶜ + μ.restrict s = μ :=
by rw [add_comm, restrict_add_restrict_compl hs]

lemma restrict_union_le (s s' : set α) : μ.restrict (s ∪ s') ≤ μ.restrict s + μ.restrict s' :=
begin
  intros t ht,
  suffices : μ (t ∩ s ∪ t ∩ s') ≤ μ (t ∩ s) + μ (t ∩ s'),
    by simpa [ht, inter_union_distrib_left],
  apply measure_union_le
end

lemma restrict_Union_apply [encodable ι] {s : ι → set α} (hd : pairwise (disjoint on s))
  (hm : ∀ i, is_measurable (s i)) {t : set α} (ht : is_measurable t) :
  μ.restrict (⋃ i, s i) t = ∑' i, μ.restrict (s i) t :=
begin
  simp only [restrict_apply, ht, inter_Union],
  exact measure_Union (λ i j hij, (hd i j hij).mono inf_le_right inf_le_right)
    (λ i, ht.inter (hm i))
end

lemma restrict_Union_apply_eq_supr [encodable ι] {s : ι → set α}
  (hm : ∀ i, is_measurable (s i)) (hd : directed (⊆) s) {t : set α} (ht : is_measurable t) :
  μ.restrict (⋃ i, s i) t = ⨆ i, μ.restrict (s i) t :=
begin
  simp only [restrict_apply ht, inter_Union],
  rw [measure_Union_eq_supr],
  exacts [λ i, ht.inter (hm i), hd.mono_comp _ (λ s₁ s₂, inter_subset_inter_right _)]
end

lemma restrict_map {f : α → β} (hf : measurable f) {s : set β} (hs : is_measurable s) :
  (map f μ).restrict s = map f (μ.restrict $ f ⁻¹' s) :=
ext $ λ t ht, by simp [*, hf ht]

lemma map_comap_subtype_coe (hs : is_measurable s) :
  (map (coe : s → α)).comp (comap coe) = restrictₗ s :=
linear_map.ext $ λ μ, ext $ λ t ht,
by rw [restrictₗ_apply, restrict_apply ht, linear_map.comp_apply,
  map_apply measurable_subtype_coe ht,
  comap_apply (coe : s → α) subtype.val_injective (λ _, hs.subtype_image) _
    (measurable_subtype_coe ht), subtype.image_preimage_coe]

/-- Restriction of a measure to a subset is monotone both in set and in measure. -/
@[mono] lemma restrict_mono ⦃s s' : set α⦄ (hs : s ⊆ s') ⦃μ ν : measure α⦄ (hμν : μ ≤ ν) :
  μ.restrict s ≤ ν.restrict s' :=
assume t ht,
calc μ.restrict s t = μ (t ∩ s) : restrict_apply ht
... ≤ μ (t ∩ s') : measure_mono $ inter_subset_inter_right _ hs
... ≤ ν (t ∩ s') : le_iff'.1 hμν (t ∩ s')
... = ν.restrict s' t : (restrict_apply ht).symm

lemma restrict_le_self : μ.restrict s ≤ μ :=
assume t ht,
calc μ.restrict s t = μ (t ∩ s) : restrict_apply ht
... ≤ μ t : measure_mono $ inter_subset_left t s

lemma restrict_congr_meas (hs : is_measurable s) :
  μ.restrict s = ν.restrict s ↔ ∀ t ⊆ s, is_measurable t → μ t = ν t :=
⟨λ H t hts ht,
   by rw [← inter_eq_self_of_subset_left hts, ← restrict_apply ht, H, restrict_apply ht],
 λ H, ext $ λ t ht,
   by rw [restrict_apply ht, restrict_apply ht, H _ (inter_subset_right _ _) (ht.inter hs)]⟩

lemma restrict_congr_mono (hs : s ⊆ t) (hm : is_measurable s) (h : μ.restrict t = ν.restrict t) :
  μ.restrict s = ν.restrict s :=
by rw [← inter_eq_self_of_subset_left hs, ← restrict_restrict hm, h, restrict_restrict hm]

/-- If two measures agree on all measurable subsets of `s` and `t`, then they agree on all
measurable subsets of `s ∪ t`. -/
lemma restrict_union_congr (hsm : is_measurable s) (htm : is_measurable t) :
  μ.restrict (s ∪ t) = ν.restrict (s ∪ t) ↔
    μ.restrict s = ν.restrict s ∧ μ.restrict t = ν.restrict t :=
begin
  refine ⟨λ h, ⟨restrict_congr_mono (subset_union_left _ _) hsm h,
    restrict_congr_mono (subset_union_right _ _) htm h⟩, _⟩,
  simp only [restrict_congr_meas, hsm, htm, hsm.union htm],
  rintros ⟨hs, ht⟩ u hu hum,
  rw [measure_eq_inter_diff hum hsm, measure_eq_inter_diff hum hsm,
    hs _ (inter_subset_right _ _) (hum.inter hsm),
    ht _ (diff_subset_iff.2 hu) (hum.diff hsm)]
end

lemma restrict_finset_bUnion_congr {s : finset ι} {t : ι → set α}
  (htm : ∀ i ∈ s, is_measurable (t i)) :
  μ.restrict (⋃ i ∈ s, t i) = ν.restrict (⋃ i ∈ s, t i) ↔
    ∀ i ∈ s, μ.restrict (t i) = ν.restrict (t i) :=
begin
  induction s using finset.induction_on with i s hi hs, { simp },
  simp only [finset.mem_insert, or_imp_distrib, forall_and_distrib, forall_eq] at htm ⊢,
  simp only [finset.bUnion_insert, ← hs htm.2],
  exact restrict_union_congr htm.1 (s.is_measurable_bUnion htm.2)
end

lemma restrict_Union_congr [encodable ι] {s : ι → set α} (hm : ∀ i, is_measurable (s i)) :
  μ.restrict (⋃ i, s i) = ν.restrict (⋃ i, s i) ↔
    ∀ i, μ.restrict (s i) = ν.restrict (s i) :=
begin
  refine ⟨λ h i, restrict_congr_mono (subset_Union _ _) (hm i) h, λ h, _⟩,
  ext1 t ht,
  have M : ∀ t : finset ι, is_measurable (⋃ i ∈ t, s i) :=
    λ t, t.is_measurable_bUnion (λ i _, hm i),
  have D : directed (⊆) (λ t : finset ι, ⋃ i ∈ t, s i) :=
    directed_of_sup (λ t₁ t₂ ht, bUnion_subset_bUnion_left ht),
  rw [Union_eq_Union_finset],
  simp only [restrict_Union_apply_eq_supr M D ht,
    (restrict_finset_bUnion_congr (λ i hi, hm i)).2 (λ i hi, h i)],
end

lemma restrict_bUnion_congr {s : set ι} {t : ι → set α} (hc : countable s)
  (htm : ∀ i ∈ s, is_measurable (t i)) :
  μ.restrict (⋃ i ∈ s, t i) = ν.restrict (⋃ i ∈ s, t i) ↔
    ∀ i ∈ s, μ.restrict (t i) = ν.restrict (t i) :=
begin
  simp only [bUnion_eq_Union, set_coe.forall'] at htm ⊢,
  haveI := hc.to_encodable,
  exact restrict_Union_congr htm
end

lemma restrict_sUnion_congr {S : set (set α)} (hc : countable S) (hm : ∀ s ∈ S, is_measurable s) :
  μ.restrict (⋃₀ S) = ν.restrict (⋃₀ S) ↔ ∀ s ∈ S, μ.restrict s = ν.restrict s :=
by rw [sUnion_eq_bUnion, restrict_bUnion_congr hc hm]

/-- This lemma shows that `restrict` and `to_outer_measure` commute. Note that the LHS has a
restrict on measures and the RHS has a restrict on outer measures. -/
lemma restrict_to_outer_measure_eq_to_outer_measure_restrict (h : is_measurable s) :
    (μ.restrict s).to_outer_measure = outer_measure.restrict s μ.to_outer_measure :=
by simp_rw [restrict, restrictₗ, lift_linear, linear_map.coe_mk, to_measure_to_outer_measure,
  outer_measure.restrict_trim h, μ.trimmed]

/-- This lemma shows that `Inf` and `restrict` commute for measures. -/
lemma restrict_Inf_eq_Inf_restrict {m : set (measure α)} (hm : m.nonempty) (ht : is_measurable t) :
  (Inf m).restrict t = Inf ((λ μ : measure α, μ.restrict t) '' m) :=
begin
  ext1 s hs,
  simp_rw [Inf_apply hs, restrict_apply hs, Inf_apply (is_measurable.inter hs ht), set.image_image,
    restrict_to_outer_measure_eq_to_outer_measure_restrict ht, ← set.image_image _ to_outer_measure,
    ← outer_measure.restrict_Inf_eq_Inf_restrict _ (hm.image _),
    outer_measure.restrict_apply]
end

/-! ### Extensionality results -/

/-- Two measures are equal if they have equal restrictions on a spanning collection of sets
  (formulated using `Union`). -/
lemma ext_iff_of_Union_eq_univ [encodable ι] {s : ι → set α}
  (hm : ∀ i, is_measurable (s i)) (hs : (⋃ i, s i) = univ) :
  μ = ν ↔ ∀ i, μ.restrict (s i) = ν.restrict (s i) :=
by rw [← restrict_Union_congr hm, hs, restrict_univ, restrict_univ]

alias ext_iff_of_Union_eq_univ ↔ _ measure_theory.measure.ext_of_Union_eq_univ

/-- Two measures are equal if they have equal restrictions on a spanning collection of sets
  (formulated using `bUnion`). -/
lemma ext_iff_of_bUnion_eq_univ {S : set ι} {s : ι → set α} (hc : countable S)
  (hm : ∀ i ∈ S, is_measurable (s i)) (hs : (⋃ i ∈ S, s i) = univ) :
  μ = ν ↔ ∀ i ∈ S, μ.restrict (s i) = ν.restrict (s i) :=
by rw [← restrict_bUnion_congr hc hm, hs, restrict_univ, restrict_univ]

alias ext_iff_of_bUnion_eq_univ ↔ _ measure_theory.measure.ext_of_bUnion_eq_univ

/-- Two measures are equal if they have equal restrictions on a spanning collection of sets
  (formulated using `sUnion`). -/
lemma ext_iff_of_sUnion_eq_univ {S : set (set α)} (hc : countable S)
  (hm : ∀ s ∈ S, is_measurable s) (hs : (⋃₀ S) = univ) :
  μ = ν ↔ ∀ s ∈ S, μ.restrict s = ν.restrict s :=
ext_iff_of_bUnion_eq_univ hc hm $ by rwa ← sUnion_eq_bUnion

alias ext_iff_of_sUnion_eq_univ ↔ _ measure_theory.measure.ext_of_sUnion_eq_univ

lemma ext_of_generate_from_of_cover {S T : set (set α)}
  (h_gen : ‹_› = generate_from S) (hc : countable T)
  (h_inter : is_pi_system S)
  (hm : ∀ t ∈ T, is_measurable t) (hU : ⋃₀ T = univ) (htop : ∀ t ∈ T, μ t < ⊤)
  (ST_eq : ∀ (t ∈ T) (s ∈ S), μ (s ∩ t) = ν (s ∩ t)) (T_eq : ∀ t ∈ T, μ t = ν t) :
  μ = ν :=
begin
  refine ext_of_sUnion_eq_univ hc hm hU (λ t ht, _),
  ext1 u hu,
  simp only [restrict_apply hu],
  refine induction_on_inter h_gen h_inter _ (ST_eq t ht) _ _ hu,
  { simp only [set.empty_inter, measure_empty] },
  { intros v hv hvt,
    have := T_eq t ht,
    rw [set.inter_comm] at hvt ⊢,
    rwa [measure_eq_inter_diff (hm _ ht) hv, measure_eq_inter_diff (hm _ ht) hv, ← hvt,
      ennreal.add_right_inj] at this,
    exact (measure_mono $ set.inter_subset_left _ _).trans_lt (htop t ht) },
  { intros f hfd hfm h_eq,
    have : pairwise (disjoint on λ n, f n ∩ t) :=
      λ m n hmn, (hfd m n hmn).mono (inter_subset_left _ _) (inter_subset_left _ _),
    simp only [Union_inter, measure_Union this (λ n, is_measurable.inter (hfm n) (hm t ht)), h_eq] }
end

/-- Two measures are equal if they are equal on the π-system generating the σ-algebra,
  and they are both finite on a increasing spanning sequence of sets in the π-system.
  This lemma is formulated using `sUnion`. -/
lemma ext_of_generate_from_of_cover_subset {S T : set (set α)}
  (h_gen : ‹_› = generate_from S)
  (h_inter : is_pi_system S)
  (h_sub : T ⊆ S) (hc : countable T) (hU : ⋃₀ T = univ) (htop : ∀ s ∈ T, μ s < ⊤)
  (h_eq : ∀ s ∈ S, μ s = ν s) :
  μ = ν :=
begin
  refine ext_of_generate_from_of_cover h_gen hc h_inter _ hU htop _ (λ t ht, h_eq t (h_sub ht)),
  { intros t ht, rw [h_gen], exact generate_measurable.basic _ (h_sub ht) },
  { intros t ht s hs, cases (s ∩ t).eq_empty_or_nonempty with H H,
    { simp only [H, measure_empty] },
    { exact h_eq _ (h_inter _ _ hs (h_sub ht) H) } }
end

/-- Two measures are equal if they are equal on the π-system generating the σ-algebra,
  and they are both finite on a increasing spanning sequence of sets in the π-system.
  This lemma is formulated using `Union`.
  `finite_spanning_sets_in.ext` is a reformulation of this lemma. -/
lemma ext_of_generate_from_of_Union (C : set (set α)) (B : ℕ → set α)
  (hA : ‹_› = generate_from C) (hC : is_pi_system C) (h1B : (⋃ i, B i) = univ)
  (h2B : ∀ i, B i ∈ C) (hμB : ∀ i, μ (B i) < ⊤) (h_eq : ∀ s ∈ C, μ s = ν s) : μ = ν :=
begin
  refine ext_of_generate_from_of_cover_subset hA hC _ (countable_range B) h1B _ h_eq,
  { rintro _ ⟨i, rfl⟩, apply h2B },
  { rintro _ ⟨i, rfl⟩, apply hμB }
end

/-- The dirac measure. -/
def dirac (a : α) : measure α :=
(outer_measure.dirac a).to_measure (by simp)

lemma dirac_apply' (a : α) (hs : is_measurable s) :
  dirac a s = ⨆ h : a ∈ s, 1 :=
to_measure_apply _ _ hs

@[simp] lemma dirac_apply (a : α) (hs : is_measurable s) :
  dirac a s = s.indicator 1 a :=
(dirac_apply' a hs).trans $ by { by_cases h : a ∈ s; simp [h] }

lemma dirac_apply_of_mem {a : α} (h : a ∈ s) :
  dirac a s = 1 :=
begin
  rw [measure_eq_infi, infi_subtype', infi_subtype'],
  convert infi_const,
  { ext1 ⟨⟨t, hst⟩, ht⟩,
    dsimp only [subtype.coe_mk] at *,
    simp only [dirac_apply _ ht, indicator_of_mem (hst h), pi.one_apply] },
  { exact ⟨⟨⟨set.univ, subset_univ _⟩, is_measurable.univ⟩⟩ }
end

/-- Sum of an indexed family of measures. -/
def sum (f : ι → measure α) : measure α :=
(outer_measure.sum (λ i, (f i).to_outer_measure)).to_measure $
le_trans
  (by exact le_infi (λ i, le_to_outer_measure_caratheodory _))
  (outer_measure.le_sum_caratheodory _)

@[simp] lemma sum_apply (f : ι → measure α) {s : set α} (hs : is_measurable s) :
  sum f s = ∑' i, f i s :=
to_measure_apply _ _ hs

lemma le_sum (μ : ι → measure α) (i : ι) : μ i ≤ sum μ :=
λ s hs, by simp only [sum_apply μ hs, ennreal.le_tsum i]

lemma restrict_Union [encodable ι] {s : ι → set α} (hd : pairwise (disjoint on s))
  (hm : ∀ i, is_measurable (s i)) :
  μ.restrict (⋃ i, s i) = sum (λ i, μ.restrict (s i)) :=
ext $ λ t ht, by simp only [sum_apply _ ht, restrict_Union_apply hd hm ht]

lemma restrict_Union_le [encodable ι] {s : ι → set α} :
  μ.restrict (⋃ i, s i) ≤ sum (λ i, μ.restrict (s i)) :=
begin
  intros t ht,
  suffices : μ (⋃ i, t ∩ s i) ≤ ∑' i, μ (t ∩ s i), by simpa [ht, inter_Union],
  apply measure_Union_le
end

@[simp] lemma sum_bool (f : bool → measure α) : sum f = f tt + f ff :=
ext $ λ s hs, by simp [hs, tsum_fintype]

@[simp] lemma sum_cond (μ ν : measure α) : sum (λ b, cond b μ ν) = μ + ν :=
sum_bool _

@[simp] lemma restrict_sum (μ : ι → measure α) {s : set α} (hs : is_measurable s) :
  (sum μ).restrict s = sum (λ i, (μ i).restrict s) :=
ext $ λ t ht, by simp only [sum_apply, restrict_apply, ht, ht.inter hs]

/-- Counting measure on any measurable space. -/
def count : measure α := sum dirac

lemma count_apply (hs : is_measurable s) : count s = ∑' i : s, 1 :=
by simp only [count, sum_apply, hs, dirac_apply, ← tsum_subtype s 1, pi.one_apply]

@[simp] lemma count_apply_finset [measurable_singleton_class α] (s : finset α) :
  count (↑s : set α) = s.card :=
calc count (↑s : set α) = ∑' i : (↑s : set α), (1 : α → ennreal) i : count_apply s.is_measurable
                    ... = ∑ i in s, 1 : s.tsum_subtype 1
                    ... = s.card : by simp

lemma count_apply_finite [measurable_singleton_class α] (s : set α) (hs : finite s) :
  count s = hs.to_finset.card :=
by rw [← count_apply_finset, finite.coe_to_finset]

/-- `count` measure evaluates to infinity at infinite sets. -/
lemma count_apply_infinite [measurable_singleton_class α] (hs : s.infinite) : count s = ⊤ :=
begin
  by_contra H,
  rcases ennreal.exists_nat_gt H with ⟨n, hn⟩,
  rcases hs.exists_subset_card_eq n with ⟨t, ht, rfl⟩,
  have := lt_of_le_of_lt (measure_mono ht) hn,
  simpa [lt_irrefl] using this
end

@[simp] lemma count_apply_eq_top [measurable_singleton_class α] : count s = ⊤ ↔ s.infinite :=
begin
  by_cases hs : s.finite,
  { simp [set.infinite, hs, count_apply_finite] },
  { change s.infinite at hs,
    simp [hs, count_apply_infinite] }
end

@[simp] lemma count_apply_lt_top [measurable_singleton_class α] : count s < ⊤ ↔ s.finite :=
calc count s < ⊤ ↔ count s ≠ ⊤ : lt_top_iff_ne_top
             ... ↔ ¬s.infinite : not_congr count_apply_eq_top
             ... ↔ s.finite    : not_not

/-! ### The almost everywhere filter -/

/-- The “almost everywhere” filter of co-null sets. -/
def ae (μ : measure α) : filter α :=
{ sets := {s | μ sᶜ = 0},
  univ_sets := by simp,
  inter_sets := λ s t hs ht, by simp only [compl_inter, mem_set_of_eq];
    exact measure_union_null hs ht,
  sets_of_superset := λ s t hs hst, measure_mono_null (set.compl_subset_compl.2 hst) hs }

/-- The filter of sets `s` such that `sᶜ` has finite measure. -/
def cofinite (μ : measure α) : filter α :=
{ sets := {s | μ sᶜ < ⊤},
  univ_sets := by simp,
  inter_sets := λ s t hs ht, by { simp only [compl_inter, mem_set_of_eq],
    calc μ (sᶜ ∪ tᶜ) ≤ μ sᶜ + μ tᶜ : measure_union_le _ _
                ... < ⊤ : ennreal.add_lt_top.2 ⟨hs, ht⟩ },
  sets_of_superset := λ s t hs hst, lt_of_le_of_lt (measure_mono $ compl_subset_compl.2 hst) hs }

lemma mem_cofinite : s ∈ μ.cofinite ↔ μ sᶜ < ⊤ := iff.rfl

lemma compl_mem_cofinite : sᶜ ∈ μ.cofinite ↔ μ s < ⊤ :=
by rw [mem_cofinite, compl_compl]

lemma eventually_cofinite {p : α → Prop} : (∀ᶠ x in μ.cofinite, p x) ↔ μ {x | ¬p x} < ⊤ := iff.rfl

end measure
open measure

notation `∀ᵐ` binders ` ∂` μ `, ` r:(scoped P, filter.eventually P (measure.ae μ)) := r
notation f ` =ᵐ[`:50 μ:50 `] `:0 g:50 := f =ᶠ[measure.ae μ] g
notation f ` ≤ᵐ[`:50 μ:50 `] `:0 g:50 := f ≤ᶠ[measure.ae μ] g

lemma mem_ae_iff {s : set α} : s ∈ μ.ae ↔ μ sᶜ = 0 := iff.rfl

lemma ae_iff {p : α → Prop} : (∀ᵐ a ∂ μ, p a) ↔ μ { a | ¬ p a } = 0 := iff.rfl

lemma compl_mem_ae_iff {s : set α} : sᶜ ∈ μ.ae ↔ μ s = 0 := by simp only [mem_ae_iff, compl_compl]

lemma measure_zero_iff_ae_nmem {s : set α} : μ s = 0 ↔ ∀ᵐ a ∂ μ, a ∉ s :=
compl_mem_ae_iff.symm

@[simp] lemma ae_eq_bot : μ.ae = ⊥ ↔ μ = 0 :=
by rw [← empty_in_sets_eq_bot, mem_ae_iff, compl_empty, measure_univ_eq_zero]

lemma ae_of_all {p : α → Prop} (μ : measure α) : (∀ a, p a) → ∀ᵐ a ∂ μ, p a :=
eventually_of_forall

@[mono] lemma ae_mono {μ ν : measure α} (h : μ ≤ ν) : μ.ae ≤ ν.ae :=
λ s hs, bot_unique $ trans_rel_left (≤) (measure.le_iff'.1 h _) hs

instance : countable_Inter_filter μ.ae :=
⟨begin
  intros S hSc hS,
  simp only [mem_ae_iff, compl_sInter, sUnion_image, bUnion_eq_Union] at hS ⊢,
  haveI := hSc.to_encodable,
  exact measure_Union_null (subtype.forall.2 hS)
end⟩

instance ae_is_measurably_generated : is_measurably_generated μ.ae :=
⟨λ s hs, let ⟨t, hst, htm, htμ⟩ := exists_is_measurable_superset_of_measure_eq_zero hs in
  ⟨tᶜ, compl_mem_ae_iff.2 htμ, htm.compl, compl_subset_comm.1 hst⟩⟩

lemma ae_all_iff [encodable ι] {p : α → ι → Prop} :
  (∀ᵐ a ∂ μ, ∀ i, p a i) ↔ (∀ i, ∀ᵐ a ∂ μ, p a i) :=
eventually_countable_forall

lemma ae_ball_iff {S : set ι} (hS : countable S) {p : Π (x : α) (i ∈ S), Prop} :
  (∀ᵐ x ∂ μ, ∀ i ∈ S, p x i ‹_›) ↔ ∀ i ∈ S, ∀ᵐ x ∂ μ, p x i ‹_› :=
eventually_countable_ball hS

lemma ae_eq_refl (f : α → δ) : f =ᵐ[μ] f := eventually_eq.refl _ _

lemma ae_eq_symm {f g : α → δ} (h : f =ᵐ[μ] g) : g =ᵐ[μ] f :=
h.symm

lemma ae_eq_trans {f g h: α → δ} (h₁ : f =ᵐ[μ] g) (h₂ : g =ᵐ[μ] h) :
  f =ᵐ[μ] h :=
h₁.trans h₂

lemma ae_eq_empty : s =ᵐ[μ] (∅ : set α) ↔ μ s = 0 :=
eventually_eq_empty.trans $ by simp [ae_iff]

lemma ae_le_set : s ≤ᵐ[μ] t ↔ μ (s \ t) = 0 :=
calc s ≤ᵐ[μ] t ↔ ∀ᵐ x ∂μ, x ∈ s → x ∈ t : iff.rfl
           ... ↔ μ (s \ t) = 0          : by simp [ae_iff]; refl

lemma union_ae_eq_right : (s ∪ t : set α) =ᵐ[μ] t ↔ μ (s \ t) = 0 :=
by simp [eventually_le_antisymm_iff, ae_le_set, union_diff_right,
  diff_eq_empty.2 (set.subset_union_right _ _)]

lemma diff_ae_eq_self : (s \ t : set α) =ᵐ[μ] s ↔ μ (s ∩ t) = 0 :=
by simp [eventually_le_antisymm_iff, ae_le_set, diff_diff_right,
  diff_diff, diff_eq_empty.2 (set.subset_union_right _ _)]

lemma ae_eq_set {s t : set α} :
  s =ᵐ[μ] t ↔ μ (s \ t) = 0 ∧ μ (t \ s) = 0 :=
by simp [eventually_le_antisymm_iff, ae_le_set]

lemma mem_ae_map_iff {f : α → β} (hf : measurable f) {s : set β} (hs : is_measurable s) :
  s ∈ (map f μ).ae ↔ (f ⁻¹' s) ∈ μ.ae :=
by simp only [mem_ae_iff, map_apply hf hs.compl, preimage_compl]

lemma ae_map_iff {f : α → β} (hf : measurable f) {p : β → Prop} (hp : is_measurable {x | p x}) :
  (∀ᵐ y ∂ (map f μ), p y) ↔ ∀ᵐ x ∂ μ, p (f x) :=
mem_ae_map_iff hf hp

lemma ae_restrict_iff {p : α → Prop} (hp : is_measurable {x | p x}) :
  (∀ᵐ x ∂(μ.restrict s), p x) ↔ ∀ᵐ x ∂μ, x ∈ s → p x :=
begin
  simp only [ae_iff, ← compl_set_of, restrict_apply hp.compl],
  congr' with x, simp [and_comm]
end

lemma ae_restrict_iff' {s : set α} {p : α → Prop} (hp : is_measurable s) :
  (∀ᵐ x ∂(μ.restrict s), p x) ↔ ∀ᵐ x ∂μ, x ∈ s → p x :=
begin
  simp only [ae_iff, ← compl_set_of, restrict_apply_eq_zero' hp],
  congr' with x, simp [and_comm]
end

lemma ae_smul_measure {p : α → Prop} (h : ∀ᵐ x ∂μ, p x) (c : ennreal) : ∀ᵐ x ∂(c • μ), p x :=
ae_iff.2 $ by rw [smul_apply, ae_iff.1 h, mul_zero]

lemma ae_smul_measure_iff {p : α → Prop} {c : ennreal} (hc : c ≠ 0) :
  (∀ᵐ x ∂(c • μ), p x) ↔ ∀ᵐ x ∂μ, p x :=
by simp [ae_iff, hc]

lemma ae_add_measure_iff {p : α → Prop} {ν} : (∀ᵐ x ∂μ + ν, p x) ↔ (∀ᵐ x ∂μ, p x) ∧ ∀ᵐ x ∂ν, p x :=
add_eq_zero_iff

lemma ae_eq_comp {f : α → β} {g g' : β → δ} (hf : measurable f)
  (h : g =ᵐ[measure.map f μ] g') : g ∘ f =ᵐ[μ] g' ∘ f :=
begin
  rcases exists_is_measurable_superset_of_measure_eq_zero h with ⟨t, ht, tmeas, tzero⟩,
  refine le_antisymm _ bot_le,
  calc μ {x | g (f x) ≠ g' (f x)} ≤ μ (f⁻¹' t) : measure_mono (λ x hx, ht hx)
  ... = 0 : by rwa ← measure.map_apply hf tmeas
end

@[simp] lemma ae_restrict_eq (hs : is_measurable s) : (μ.restrict s).ae = μ.ae ⊓ 𝓟 s :=
begin
  ext t,
  simp only [mem_inf_principal, mem_ae_iff, restrict_apply_eq_zero' hs, compl_set_of,
    not_imp, and_comm (_ ∈ s)],
  refl
end

@[simp] lemma ae_restrict_eq_bot {s} : (μ.restrict s).ae = ⊥ ↔ μ s = 0 :=
ae_eq_bot.trans restrict_eq_zero

@[simp] lemma ae_restrict_ne_bot {s} : (μ.restrict s).ae.ne_bot ↔ 0 < μ s :=
(not_congr ae_restrict_eq_bot).trans zero_lt_iff_ne_zero.symm

/-- A version of the Borel-Cantelli lemma: if sᵢ is a sequence of measurable sets such that
∑ μ sᵢ exists, then for almost all x, x does not belong to almost all sᵢ. -/
lemma ae_eventually_not_mem {s : ℕ → set α} (hs : ∀ i, is_measurable (s i))
  (hs' : (∑' i, μ (s i)) ≠ ⊤) : ∀ᵐ x ∂ μ, ∀ᶠ n in at_top, x ∉ s n :=
begin
  refine measure_mono_null _ (measure_limsup_eq_zero hs hs'),
  rw ←set.le_eq_subset,
  refine le_Inf (λ t ht x hx, _),
  simp only [le_eq_subset, not_exists, eventually_map, exists_prop, ge_iff_le, mem_set_of_eq,
    eventually_at_top, mem_compl_eq, not_forall, not_not_mem] at hx ht,
  rcases ht with ⟨i, hi⟩,
  rcases hx i with ⟨j, ⟨hj, hj'⟩⟩,
  exact hi j hj hj'
end

lemma mem_dirac_ae_iff {a : α} (hs : is_measurable s) : s ∈ (dirac a).ae ↔ a ∈ s :=
by by_cases a ∈ s; simp [mem_ae_iff, dirac_apply, hs.compl, indicator_apply, *]

lemma eventually_dirac {a : α} {p : α → Prop} (hp : is_measurable {x | p x}) :
  (∀ᵐ x ∂(dirac a), p x) ↔ p a :=
mem_dirac_ae_iff hp

lemma eventually_eq_dirac [measurable_singleton_class β] {a : α} {f : α → β} (hf : measurable f) :
  f =ᵐ[dirac a] const α (f a) :=
(eventually_dirac $ show is_measurable (f ⁻¹' {f a}), from hf $ is_measurable_singleton _).2 rfl

lemma dirac_ae_eq [measurable_singleton_class α] (a : α) : (dirac a).ae = pure a :=
begin
  ext s,
  simp only [mem_ae_iff, mem_pure_sets],
  by_cases ha : a ∈ s,
  { simp only [ha, iff_true],
    rw [← set.singleton_subset_iff, ← compl_subset_compl] at ha,
    refine measure_mono_null ha _,
    simp [dirac_apply a (is_measurable_singleton a).compl] },
  { simp only [ha, iff_false, dirac_apply_of_mem (mem_compl ha)],
    exact one_ne_zero }
end

lemma eventually_eq_dirac' [measurable_singleton_class α] {a : α} (f : α → δ) :
  f =ᵐ[dirac a] const α (f a) :=
by { rw [dirac_ae_eq], show f a = f a, refl }

/-- If `s ⊆ t` modulo a set of measure `0`, then `μ s ≤ μ t`. -/
lemma measure_mono_ae (H : s ≤ᵐ[μ] t) : μ s ≤ μ t :=
calc μ s ≤ μ (s ∪ t)       : measure_mono $ subset_union_left s t
     ... = μ (t ∪ s \ t)   : by rw [union_diff_self, set.union_comm]
     ... ≤ μ t + μ (s \ t) : measure_union_le _ _
     ... = μ t             : by rw [ae_le_set.1 H, add_zero]

alias measure_mono_ae ← filter.eventually_le.measure_le

/-- If two sets are equal modulo a set of measure zero, then `μ s = μ t`. -/
lemma measure_congr (H : s =ᵐ[μ] t) : μ s = μ t :=
le_antisymm H.le.measure_le H.symm.le.measure_le

lemma restrict_mono_ae (h : s ≤ᵐ[μ] t) : μ.restrict s ≤ μ.restrict t :=
begin
  intros u hu,
  simp only [restrict_apply hu],
  exact measure_mono_ae (h.mono $ λ x hx, and.imp id hx)
end

lemma restrict_congr_set (H : s =ᵐ[μ] t) : μ.restrict s = μ.restrict t :=
le_antisymm (restrict_mono_ae H.le) (restrict_mono_ae H.symm.le)

/-- A measure `μ` is called a probability measure if `μ univ = 1`. -/
class probability_measure (μ : measure α) : Prop := (measure_univ : μ univ = 1)

instance measure.dirac.probability_measure {x : α} : probability_measure (dirac x) :=
⟨dirac_apply_of_mem $ mem_univ x⟩

/-- A measure `μ` is called finite if `μ univ < ⊤`. -/
class finite_measure (μ : measure α) : Prop := (measure_univ_lt_top : μ univ < ⊤)

instance restrict.finite_measure (μ : measure α) [hs : fact (μ s < ⊤)] :
  finite_measure (μ.restrict s) :=
⟨by simp [hs.elim]⟩

/-- Measure `μ` *has no atoms* if the measure of each singleton is zero.

NB: Wikipedia assumes that for any measurable set `s` with positive `μ`-measure,
there exists a measurable `t ⊆ s` such that `0 < μ t < μ s`. While this implies `μ {x} = 0`,
the converse is not true. -/
class has_no_atoms (μ : measure α) : Prop :=
(measure_singleton : ∀ x, μ {x} = 0)

export probability_measure (measure_univ) has_no_atoms (measure_singleton)

attribute [simp] measure_singleton

lemma measure_lt_top (μ : measure α) [finite_measure μ] (s : set α) : μ s < ⊤ :=
(measure_mono (subset_univ s)).trans_lt finite_measure.measure_univ_lt_top

lemma measure_ne_top (μ : measure α) [finite_measure μ] (s : set α) : μ s ≠ ⊤ :=
ne_of_lt (measure_lt_top μ s)

/-- `le_of_add_le_add_left` is normally applicable to `ordered_cancel_add_comm_monoid`,
but it holds for measures with the additional assumption that μ is finite. -/
lemma measure.le_of_add_le_add_left {μ ν₁ ν₂ : measure α} [finite_measure μ]
  (A2 : μ + ν₁ ≤ μ + ν₂) : ν₁ ≤ ν₂ :=
λ S B1, ennreal.le_of_add_le_add_left (measure_theory.measure_lt_top μ S) (A2 S B1)

@[priority 100]
instance probability_measure.to_finite_measure (μ : measure α) [probability_measure μ] :
  finite_measure μ :=
⟨by simp only [measure_univ, ennreal.one_lt_top]⟩

lemma probability_measure.ne_zero (μ : measure α) [probability_measure μ] : μ ≠ 0 :=
mt measure_univ_eq_zero.2 $ by simp [measure_univ]

section no_atoms

variables [has_no_atoms μ]

lemma measure_countable (h : countable s) : μ s = 0 :=
begin
  rw [← bUnion_of_singleton s, ← le_zero_iff_eq],
  refine le_trans (measure_bUnion_le h _) _,
  simp
end

lemma measure_finite (h : s.finite) : μ s = 0 :=
measure_countable h.countable

lemma measure_finset (s : finset α) : μ ↑s = 0 :=
measure_finite s.finite_to_set

lemma insert_ae_eq_self (a : α) (s : set α) :
  (insert a s : set α) =ᵐ[μ] s :=
union_ae_eq_right.2 $ measure_mono_null (diff_subset _ _) (measure_singleton _)

variables [partial_order α] {a b : α}

lemma Iio_ae_eq_Iic : Iio a =ᵐ[μ] Iic a :=
by simp only [← Iic_diff_right, diff_ae_eq_self,
  measure_mono_null (set.inter_subset_right _ _) (measure_singleton a)]

lemma Ioi_ae_eq_Ici : Ioi a =ᵐ[μ] Ici a :=
@Iio_ae_eq_Iic (order_dual α) ‹_› ‹_› _ _ _

lemma Ioo_ae_eq_Ioc : Ioo a b =ᵐ[μ] Ioc a b :=
(ae_eq_refl _).inter Iio_ae_eq_Iic

lemma Ioc_ae_eq_Icc : Ioc a b =ᵐ[μ] Icc a b :=
Ioi_ae_eq_Ici.inter (ae_eq_refl _)

lemma Ioo_ae_eq_Ico : Ioo a b =ᵐ[μ] Ico a b :=
Ioi_ae_eq_Ici.inter (ae_eq_refl _)

lemma Ioo_ae_eq_Icc : Ioo a b =ᵐ[μ] Icc a b :=
Ioi_ae_eq_Ici.inter Iio_ae_eq_Iic

lemma Ico_ae_eq_Icc : Ico a b =ᵐ[μ] Icc a b :=
(ae_eq_refl _).inter Iio_ae_eq_Iic

lemma Ico_ae_eq_Ioc : Ico a b =ᵐ[μ] Ioc a b :=
Ioo_ae_eq_Ico.symm.trans Ioo_ae_eq_Ioc

end no_atoms

namespace measure

/-- A measure is called finite at filter `f` if it is finite at some set `s ∈ f`.
Equivalently, it is eventually finite at `s` in `f.lift' powerset`. -/
def finite_at_filter (μ : measure α) (f : filter α) : Prop := ∃ s ∈ f, μ s < ⊤

lemma finite_at_filter_of_finite (μ : measure α) [finite_measure μ] (f : filter α) :
  μ.finite_at_filter f :=
⟨univ, univ_mem_sets, measure_lt_top μ univ⟩

lemma finite_at_bot (μ : measure α) : μ.finite_at_filter ⊥ :=
⟨∅, mem_bot_sets, by simp only [measure_empty, with_top.zero_lt_top]⟩

/-- `μ` has finite spanning sets in `C` if there is a countable sequence of sets in `C` that have
  finite measures. This structure is a type, which is useful if we want to record extra properties
  about the sets, such as that they are monotone.
  `sigma_finite` is defined in terms of this: `μ` is σ-finite if there exists a sequence of
  finite spanning sets in the collection of all measurable sets. -/
@[protect_proj, nolint has_inhabited_instance]
structure finite_spanning_sets_in (μ : measure α) (C : set (set α)) :=
(set : ℕ → set α)
(set_mem : ∀ i, set i ∈ C)
(finite : ∀ i, μ (set i) < ⊤)
(spanning : (⋃ i, set i) = univ)

end measure
open measure

/-- A measure `μ` is called σ-finite if there is a countable collection of sets
  `{ A i | i ∈ ℕ }` such that `μ (A i) < ⊤` and `⋃ i, A i = s`. -/
@[class] def sigma_finite (μ : measure α) : Prop :=
nonempty (μ.finite_spanning_sets_in {s | is_measurable s})

/-- If `μ` is σ-finite it has finite spanning sets in the collection of all measurable sets. -/
def measure.to_finite_spanning_sets_in (μ : measure α) [h : sigma_finite μ] :
  μ.finite_spanning_sets_in {s | is_measurable s} :=
classical.choice h

/-- A noncomputable way to get a monotone collection of sets that span `univ` and have finite
  measure using `classical.some`. This definition satisfies monotonicity in addition to all other
  properties in `sigma_finite`. -/
def spanning_sets (μ : measure α) [sigma_finite μ] (i : ℕ) : set α :=
accumulate μ.to_finite_spanning_sets_in.set i

lemma monotone_spanning_sets (μ : measure α) [sigma_finite μ] :
  monotone (spanning_sets μ) :=
monotone_accumulate

lemma is_measurable_spanning_sets (μ : measure α) [sigma_finite μ] (i : ℕ) :
  is_measurable (spanning_sets μ i) :=
is_measurable.Union $ λ j, is_measurable.Union_Prop $
  λ hij, μ.to_finite_spanning_sets_in.set_mem j

lemma measure_spanning_sets_lt_top (μ : measure α) [sigma_finite μ] (i : ℕ) :
  μ (spanning_sets μ i) < ⊤ :=
measure_bUnion_lt_top (finite_le_nat i) $ λ j _, μ.to_finite_spanning_sets_in.finite j

lemma Union_spanning_sets (μ : measure α) [sigma_finite μ] :
  (⋃ i : ℕ, spanning_sets μ i) = univ :=
by simp_rw [spanning_sets, Union_accumulate, μ.to_finite_spanning_sets_in.spanning]

lemma is_countably_spanning_spanning_sets (μ : measure α) [sigma_finite μ] :
  is_countably_spanning (range (spanning_sets μ)) :=
⟨spanning_sets μ, mem_range_self, Union_spanning_sets μ⟩

namespace measure

lemma supr_restrict_spanning_sets [sigma_finite μ] (hs : is_measurable s) :
  (⨆ i, μ.restrict (spanning_sets μ i) s) = μ s :=
begin
  convert (restrict_Union_apply_eq_supr (is_measurable_spanning_sets μ) _ hs).symm,
  { simp [Union_spanning_sets] },
  { exact directed_of_sup (monotone_spanning_sets μ) }
end

namespace finite_spanning_sets_in

variables {C D : set (set α)}

/-- If `μ` has finite spanning sets in `C` and `C ⊆ D` then `μ` has finite spanning sets in `D`. -/
protected def mono (h : μ.finite_spanning_sets_in C) (hC : C ⊆ D) : μ.finite_spanning_sets_in D :=
⟨h.set, λ i, hC (h.set_mem i), h.finite, h.spanning⟩

/-- If `μ` has finite spanning sets in the collection of measurable sets `C`, then `μ` is σ-finite.
-/
protected lemma sigma_finite (h : μ.finite_spanning_sets_in C) (hC : ∀ s ∈ C, is_measurable s) :
  sigma_finite μ :=
⟨h.mono hC⟩

/-- An extensionality for measures. It is `ext_of_generate_from_of_Union` formulated in terms of
`finite_spanning_sets_in`. -/
protected lemma ext {ν : measure α} {C : set (set α)} (hA : ‹_› = generate_from C)
  (hC : is_pi_system C) (h : μ.finite_spanning_sets_in C) (h_eq : ∀ s ∈ C, μ s = ν s) : μ = ν :=
ext_of_generate_from_of_Union C _ hA hC h.spanning h.set_mem h.finite h_eq

protected lemma is_countably_spanning (h : μ.finite_spanning_sets_in C) : is_countably_spanning C :=
⟨_, h.set_mem, h.spanning⟩

end finite_spanning_sets_in
end measure

/-- Every finite measure is σ-finite. -/
@[priority 100]
instance finite_measure.to_sigma_finite (μ : measure α) [finite_measure μ] : sigma_finite μ :=
⟨⟨λ _, univ, λ _, is_measurable.univ, λ _, measure_lt_top μ _, Union_const _⟩⟩

instance restrict.sigma_finite (μ : measure α) [sigma_finite μ] (s : set α) :
  sigma_finite (μ.restrict s) :=
begin
  refine ⟨⟨spanning_sets μ, is_measurable_spanning_sets μ, λ i, _, Union_spanning_sets μ⟩⟩,
  rw [restrict_apply (is_measurable_spanning_sets μ i)],
  exact (measure_mono $ inter_subset_left _ _).trans_lt (measure_spanning_sets_lt_top μ i)
end

instance sum.sigma_finite {ι} [fintype ι] (μ : ι → measure α) [∀ i, sigma_finite (μ i)] :
  sigma_finite (sum μ) :=
begin
  haveI : encodable ι := (encodable.trunc_encodable_of_fintype ι).out,
  have : ∀ n, is_measurable (⋂ (i : ι), spanning_sets (μ i) n) :=
  λ n, is_measurable.Inter (λ i, is_measurable_spanning_sets (μ i) n),
  refine ⟨⟨λ n, ⋂ i, spanning_sets (μ i) n, this, λ n, _, _⟩⟩,
  { rw [sum_apply _ (this n), tsum_fintype, ennreal.sum_lt_top_iff],
    rintro i -,
    exact (measure_mono $ Inter_subset _ i).trans_lt (measure_spanning_sets_lt_top (μ i) n) },
  { rw [Union_Inter_of_monotone], simp_rw [Union_spanning_sets, Inter_univ],
    exact λ i, monotone_spanning_sets (μ i), }
end

instance add.sigma_finite (μ ν : measure α) [sigma_finite μ] [sigma_finite ν] :
  sigma_finite (μ + ν) :=
by { rw [← sum_cond], refine @sum.sigma_finite _ _ _ _ _ (bool.rec _ _); simpa }

/-- A measure is called locally finite if it is finite in some neighborhood of each point. -/
class locally_finite_measure [topological_space α] (μ : measure α) : Prop :=
(finite_at_nhds : ∀ x, μ.finite_at_filter (𝓝 x))

@[priority 100]
instance finite_measure.to_locally_finite_measure [topological_space α] (μ : measure α)
  [finite_measure μ] :
  locally_finite_measure μ :=
⟨λ x, finite_at_filter_of_finite _ _⟩

lemma measure.finite_at_nhds [topological_space α] (μ : measure α)
  [locally_finite_measure μ] (x : α) :
  μ.finite_at_filter (𝓝 x) :=
locally_finite_measure.finite_at_nhds x

/-- Two finite measures are equal if they are equal on the π-system generating the σ-algebra
  (and `univ`). -/
lemma ext_of_generate_finite (C : set (set α)) (hA : _inst_1 = generate_from C)
  (hC : is_pi_system C) {μ ν : measure α}
  [finite_measure μ] [finite_measure ν] (hμν : ∀ s ∈ C, μ s = ν s) (h_univ : μ univ = ν univ) :
  μ = ν :=
begin
  ext1 s hs,
  refine induction_on_inter hA hC (by simp) hμν _ _ hs,
  { rintros t h1t h2t, change is_measurable t at h1t, simp [measure_compl, measure_lt_top, *] },
  { rintros f h1f h2f h3f, simp [measure_Union, is_measurable.Union, *] }
end


namespace measure

namespace finite_at_filter

variables {f g : filter α}

lemma filter_mono (h : f ≤ g) : μ.finite_at_filter g → μ.finite_at_filter f :=
λ ⟨s, hs, hμ⟩, ⟨s, h hs, hμ⟩

lemma inf_of_left (h : μ.finite_at_filter f) : μ.finite_at_filter (f ⊓ g) :=
h.filter_mono inf_le_left

lemma inf_of_right (h : μ.finite_at_filter g) : μ.finite_at_filter (f ⊓ g) :=
h.filter_mono inf_le_right

@[simp] lemma inf_ae_iff : μ.finite_at_filter (f ⊓ μ.ae) ↔ μ.finite_at_filter f :=
begin
  refine ⟨_, λ h, h.filter_mono inf_le_left⟩,
  rintros ⟨s, ⟨t, ht, u, hu, hs⟩, hμ⟩,
  suffices : μ t ≤ μ s, from ⟨t, ht, this.trans_lt hμ⟩,
  exact measure_mono_ae (mem_sets_of_superset hu (λ x hu ht, hs ⟨ht, hu⟩))
end

alias inf_ae_iff ↔ measure_theory.measure.finite_at_filter.of_inf_ae _

lemma filter_mono_ae (h : f ⊓ μ.ae ≤ g) (hg : μ.finite_at_filter g) : μ.finite_at_filter f :=
inf_ae_iff.1 (hg.filter_mono h)

protected lemma measure_mono (h : μ ≤ ν) : ν.finite_at_filter f → μ.finite_at_filter f :=
λ ⟨s, hs, hν⟩, ⟨s, hs, (measure.le_iff'.1 h s).trans_lt hν⟩

@[mono] protected lemma mono (hf : f ≤ g) (hμ : μ ≤ ν) :
  ν.finite_at_filter g → μ.finite_at_filter f :=
λ h, (h.filter_mono hf).measure_mono hμ

protected lemma eventually (h : μ.finite_at_filter f) : ∀ᶠ s in f.lift' powerset, μ s < ⊤ :=
(eventually_lift'_powerset' $ λ s t hst ht, (measure_mono hst).trans_lt ht).2 h

lemma filter_sup : μ.finite_at_filter f → μ.finite_at_filter g → μ.finite_at_filter (f ⊔ g) :=
λ ⟨s, hsf, hsμ⟩ ⟨t, htg, htμ⟩,
 ⟨s ∪ t, union_mem_sup hsf htg, (measure_union_le s t).trans_lt (ennreal.add_lt_top.2 ⟨hsμ, htμ⟩)⟩

end finite_at_filter

lemma finite_at_nhds_within [topological_space α] (μ : measure α) [locally_finite_measure μ]
  (x : α) (s : set α) :
  μ.finite_at_filter (𝓝[s] x) :=
(finite_at_nhds μ x).inf_of_left

@[simp] lemma finite_at_principal : μ.finite_at_filter (𝓟 s) ↔ μ s < ⊤ :=
⟨λ ⟨t, ht, hμ⟩, (measure_mono ht).trans_lt hμ, λ h, ⟨s, mem_principal_self s, h⟩⟩

/-! ### Subtraction of measures -/

/-- The measure `μ - ν` is defined to be the least measure `τ` such that `μ ≤ τ + ν`.
It is the equivalent of `(μ - ν) ⊔ 0` if `μ` and `ν` were signed measures.
Compare with `ennreal.has_sub`.
Specifically, note that if you have `α = {1,2}`, and  `μ {1} = 2`, `μ {2} = 0`, and
`ν {2} = 2`, `ν {1} = 0`, then `(μ - ν) {1, 2} = 2`. However, if `μ ≤ ν`, and
`ν univ ≠ ⊤`, then `(μ - ν) + ν = μ`. -/
noncomputable instance has_sub {α : Type*} [measurable_space α] : has_sub (measure α) :=
⟨λ μ ν, Inf {τ | μ ≤ τ + ν} ⟩

section measure_sub

lemma sub_def : μ - ν = Inf {d | μ ≤ d + ν} := rfl

lemma sub_eq_zero_of_le (h : μ ≤ ν) : μ - ν = 0 :=
begin
  rw [← le_zero_iff_eq', measure.sub_def],
  apply @Inf_le (measure α) _ _,
  simp [h],
end

/-- This application lemma only works in special circumstances. Given knowledge of
when `μ ≤ ν` and `ν ≤ μ`, a more general application lemma can be written. -/
lemma sub_apply [finite_measure ν] (h₁ : is_measurable s) (h₂ : ν ≤ μ) : (μ - ν) s = μ s - ν s :=
begin
  -- We begin by defining `measure_sub`, which will be equal to `(μ - ν)`.
  let measure_sub : measure α := @measure_theory.measure.of_measurable α _
    (λ (t : set α) (h_t_is_measurable : is_measurable t), (μ t - ν t))
    begin
      simp
    end
    begin
      intros g h_meas h_disj, simp only, rw ennreal.tsum_sub,
      repeat { rw ← measure_theory.measure_Union h_disj h_meas },
      apply measure_theory.measure_lt_top, intro i, apply h₂, apply h_meas
    end,
  -- Now, we demonstrate `μ - ν = measure_sub`, and apply it.
  begin
    have h_measure_sub_add : (ν + measure_sub = μ),
    { ext t h_t_is_measurable,
      simp only [pi.add_apply, coe_add],
      rw [measure_theory.measure.of_measurable_apply _ h_t_is_measurable, add_comm,
        ennreal.sub_add_cancel_of_le (h₂ t h_t_is_measurable)] },
    have h_measure_sub_eq : (μ - ν) = measure_sub,
    { rw measure_theory.measure.sub_def, apply le_antisymm,
      { apply @Inf_le (measure α) (measure.complete_lattice), simp [le_refl, add_comm, h_measure_sub_add] },
      apply @le_Inf (measure α) (measure.complete_lattice),
      intros d h_d, rw [← h_measure_sub_add, mem_set_of_eq, add_comm d] at h_d,
      apply measure.le_of_add_le_add_left h_d },
    rw h_measure_sub_eq,
    apply measure.of_measurable_apply _ h₁,
  end
end

lemma sub_add_cancel_of_le [finite_measure ν] (h₁ : ν ≤ μ) : μ - ν + ν = μ :=
begin
  ext s h_s_meas,
  rw [add_apply, sub_apply h_s_meas h₁, ennreal.sub_add_cancel_of_le (h₁ s h_s_meas)],
end

end measure_sub

end measure

end measure_theory

open measure_theory measure_theory.measure

namespace measurable_equiv

open equiv

variables [measurable_space α] [measurable_space β] {μ : measure α} {ν : measure β}

/-- If we map a measure along a measurable equivalence, we can compute the measure on all sets
  (not just the measurable ones). -/
protected theorem map_apply (f : α ≃ᵐ β) (s : set β) : measure.map f μ s = μ (f ⁻¹' s) :=
begin
  refine le_antisymm _ (le_map_apply f.measurable s),
  rw [measure_eq_infi' μ],
  refine le_infi _, rintro ⟨t, hst, ht⟩,
  rw [subtype.coe_mk],
  have := f.symm.to_equiv.image_eq_preimage,
  simp only [←coe_eq, symm_symm, symm_to_equiv] at this,
  rw [← this, image_subset_iff] at hst,
  convert measure_mono hst,
  rw [map_apply, preimage_preimage],
  { refine congr_arg μ (eq.symm _), convert preimage_id, exact funext f.left_inv },
  exacts [f.measurable, f.measurable_inv_fun ht]
end

end measurable_equiv

section is_complete

/-- A measure is complete if every null set is also measurable.
  A null set is a subset of a measurable set with measure `0`.
  Since every measure is defined as a special case of an outer measure, we can more simply state
  that a set `s` is null if `μ s = 0`. -/
@[class] def measure_theory.measure.is_complete {_ : measurable_space α} (μ : measure α) :
  Prop :=
∀ s, μ s = 0 → is_measurable s

variables [measurable_space α] {μ : measure α} {s t z : set α}

/-- A set is null measurable if it is the union of a null set and a measurable set. -/
def is_null_measurable (μ : measure α) (s : set α) : Prop :=
∃ t z, s = t ∪ z ∧ is_measurable t ∧ μ z = 0

theorem is_null_measurable_iff : is_null_measurable μ s ↔
  ∃ t, t ⊆ s ∧ is_measurable t ∧ μ (s \ t) = 0 :=
begin
  split,
  { rintro ⟨t, z, rfl, ht, hz⟩,
    refine ⟨t, set.subset_union_left _ _, ht, measure_mono_null _ hz⟩,
    simp [union_diff_left, diff_subset] },
  { rintro ⟨t, st, ht, hz⟩,
    exact ⟨t, _, (union_diff_cancel st).symm, ht, hz⟩ }
end

theorem is_null_measurable_measure_eq (st : t ⊆ s) (hz : μ (s \ t) = 0) : μ s = μ t :=
begin
  refine le_antisymm _ (measure_mono st),
  have := measure_union_le t (s \ t),
  rw [union_diff_cancel st, hz] at this, simpa
end

theorem is_measurable.is_null_measurable (μ : measure α) (hs : is_measurable s) :
  is_null_measurable μ s :=
⟨s, ∅, by simp, hs, μ.empty⟩

theorem is_null_measurable_of_complete (μ : measure α) [c : μ.is_complete] :
  is_null_measurable μ s ↔ is_measurable s :=
⟨by rintro ⟨t, z, rfl, ht, hz⟩; exact
  is_measurable.union ht (c _ hz),
 λ h, h.is_null_measurable _⟩

theorem is_null_measurable.union_null (hs : is_null_measurable μ s) (hz : μ z = 0) :
  is_null_measurable μ (s ∪ z) :=
begin
  rcases hs with ⟨t, z', rfl, ht, hz'⟩,
  exact ⟨t, z' ∪ z, set.union_assoc _ _ _, ht, le_zero_iff_eq.1
    (le_trans (measure_union_le _ _) $ by simp [hz, hz'])⟩
end

theorem null_is_null_measurable (hz : μ z = 0) : is_null_measurable μ z :=
by simpa using (is_measurable.empty.is_null_measurable _).union_null hz

theorem is_null_measurable.Union_nat {s : ℕ → set α} (hs : ∀ i, is_null_measurable μ (s i)) :
  is_null_measurable μ (Union s) :=
begin
  choose t ht using assume i, is_null_measurable_iff.1 (hs i),
  simp [forall_and_distrib] at ht,
  rcases ht with ⟨st, ht, hz⟩,
  refine is_null_measurable_iff.2
    ⟨Union t, Union_subset_Union st, is_measurable.Union ht,
      measure_mono_null _ (measure_Union_null hz)⟩,
  rw [diff_subset_iff, ← Union_union_distrib],
  exact Union_subset_Union (λ i, by rw ← diff_subset_iff)
end

theorem is_measurable.diff_null (hs : is_measurable s) (hz : μ z = 0) :
  is_null_measurable μ (s \ z) :=
begin
  rw measure_eq_infi at hz,
  choose f hf using show ∀ q : {q : ℚ // q > 0}, ∃ t : set α,
    z ⊆ t ∧ is_measurable t ∧ μ t < (nnreal.of_real q.1 : ennreal),
  { rintro ⟨ε, ε0⟩,
    have : 0 < (nnreal.of_real ε : ennreal), { simpa using ε0 },
    rw ← hz at this, simpa [infi_lt_iff] },
  refine is_null_measurable_iff.2 ⟨s \ Inter f,
    diff_subset_diff_right (subset_Inter (λ i, (hf i).1)),
    hs.diff (is_measurable.Inter (λ i, (hf i).2.1)),
    measure_mono_null _ (le_zero_iff_eq.1 $ le_of_not_lt $ λ h, _)⟩,
  { exact Inter f },
  { rw [diff_subset_iff, diff_union_self],
    exact subset.trans (diff_subset _ _) (subset_union_left _ _) },
  rcases ennreal.lt_iff_exists_rat_btwn.1 h with ⟨ε, ε0', ε0, h⟩,
  simp at ε0,
  apply not_le_of_lt (lt_trans (hf ⟨ε, ε0⟩).2.2 h),
  exact measure_mono (Inter_subset _ _)
end

theorem is_null_measurable.diff_null (hs : is_null_measurable μ s) (hz : μ z = 0) :
  is_null_measurable μ (s \ z) :=
begin
  rcases hs with ⟨t, z', rfl, ht, hz'⟩,
  rw [set.union_diff_distrib],
  exact (ht.diff_null hz).union_null (measure_mono_null (diff_subset _ _) hz')
end

theorem is_null_measurable.compl (hs : is_null_measurable μ s) : is_null_measurable μ sᶜ :=
begin
  rcases hs with ⟨t, z, rfl, ht, hz⟩,
  rw compl_union,
  exact ht.compl.diff_null hz
end

theorem is_null_measurable_iff_ae {s : set α} :
  is_null_measurable μ s ↔ ∃ t, is_measurable t ∧ s =ᵐ[μ] t :=
begin
  simp only [ae_eq_set],
  split,
  { assume h,
    rcases is_null_measurable_iff.1 h with ⟨t, ts, tmeas, ht⟩,
    refine ⟨t, tmeas, ht, _⟩,
    rw [diff_eq_empty.2 ts, measure_empty] },
  { rintros ⟨t, tmeas, h₁, h₂⟩,
    have : is_null_measurable μ (t ∪ (s \ t)) :=
      is_null_measurable.union_null (tmeas.is_null_measurable _) h₁,
    have A : is_null_measurable μ ((t ∪ (s \ t)) \ (t \ s)) :=
      is_null_measurable.diff_null this h₂,
    have : (t ∪ (s \ t)) \ (t \ s) = s,
    { apply subset.antisymm,
      { assume x hx,
        simp only [mem_union_eq, not_and, mem_diff, not_not_mem] at hx,
        cases hx.1, { exact hx.2 h }, { exact h.1 } },
      { assume x hx,
        simp [hx, classical.em (x ∈ t)] } },
    rwa this at A }
end

theorem is_null_measurable_iff_sandwich {s : set α} :
  is_null_measurable μ s ↔
  ∃ (t u : set α), is_measurable t ∧ is_measurable u ∧ t ⊆ s ∧ s ⊆ u ∧ μ (u \ t) = 0 :=
begin
  split,
  { assume h,
    rcases is_null_measurable_iff.1 h with ⟨t, ts, tmeas, ht⟩,
    rcases is_null_measurable_iff.1 h.compl with ⟨u', u's, u'meas, hu'⟩,
    have A : s ⊆ u'ᶜ := subset_compl_comm.mp u's,
    refine ⟨t, u'ᶜ, tmeas, u'meas.compl, ts, A, _⟩,
    have : sᶜ \ u' = u'ᶜ \ s, by simp [compl_eq_univ_diff, diff_diff, union_comm],
    rw this at hu',
    apply le_antisymm _ bot_le,
    calc μ (u'ᶜ \ t) ≤ μ ((u'ᶜ \ s) ∪ (s \ t)) :
    begin
      apply measure_mono,
      assume x hx,
      simp at hx,
      simp [hx, or_comm, classical.em],
    end
    ... ≤ μ (u'ᶜ \ s) + μ (s \ t) : measure_union_le _ _
    ... = 0 : by rw [ht, hu', zero_add] },
  { rintros ⟨t, u, tmeas, umeas, ts, su, hμ⟩,
    refine is_null_measurable_iff.2 ⟨t, ts, tmeas, _⟩,
    apply le_antisymm _ bot_le,
    calc μ (s \ t) ≤ μ (u \ t) : measure_mono (diff_subset_diff_left su)
    ... = 0 : hμ }
end

lemma restrict_apply_of_is_null_measurable {s t : set α}
  (ht : is_null_measurable (μ.restrict s) t) : μ.restrict s t = μ (t ∩ s) :=
begin
  rcases is_null_measurable_iff_sandwich.1 ht with ⟨u, v, umeas, vmeas, ut, tv, huv⟩,
  apply le_antisymm _ (le_restrict_apply _ _),
  calc μ.restrict s t ≤ μ.restrict s v : measure_mono tv
  ... = μ (v ∩ s) : restrict_apply vmeas
  ... ≤ μ ((u ∩ s) ∪ ((v \ u) ∩ s)) : measure_mono $
    by { assume x hx, simp at hx, simp [hx, classical.em] }
  ... ≤ μ (u ∩ s) + μ ((v \ u) ∩ s) : measure_union_le _ _
  ... = μ (u ∩ s) + μ.restrict s (v \ u) : by rw measure.restrict_apply (vmeas.diff umeas)
  ... = μ (u ∩ s) : by rw [huv, add_zero]
  ... ≤ μ (t ∩ s) : measure_mono $ inter_subset_inter_left s ut
end

/-- The measurable space of all null measurable sets. -/
def null_measurable (μ : measure α) : measurable_space α :=
{ is_measurable' := is_null_measurable μ,
  is_measurable_empty := is_measurable.empty.is_null_measurable _,
  is_measurable_compl := λ s hs, hs.compl,
  is_measurable_Union := λ f, is_null_measurable.Union_nat }

/-- Given a measure we can complete it to a (complete) measure on all null measurable sets. -/
def completion (μ : measure α) : @measure_theory.measure α (null_measurable μ) :=
{ to_outer_measure := μ.to_outer_measure,
  m_Union := λ s hs hd, show μ (Union s) = ∑' i, μ (s i), begin
    choose t ht using assume i, is_null_measurable_iff.1 (hs i),
    simp [forall_and_distrib] at ht, rcases ht with ⟨st, ht, hz⟩,
    rw is_null_measurable_measure_eq (Union_subset_Union st),
    { rw measure_Union _ ht,
      { congr, funext i,
        exact (is_null_measurable_measure_eq (st i) (hz i)).symm },
      { rintro i j ij x ⟨h₁, h₂⟩,
        exact hd i j ij ⟨st i h₁, st j h₂⟩ } },
    { refine measure_mono_null _ (measure_Union_null hz),
      rw [diff_subset_iff, ← Union_union_distrib],
      exact Union_subset_Union (λ i, by rw ← diff_subset_iff) }
  end,
  trimmed := begin
    letI := null_measurable μ,
    refine le_antisymm (λ s, _) (outer_measure.le_trim _),
    rw outer_measure.trim_eq_infi,
    dsimp,
    clear _inst,
    resetI,
    rw measure_eq_infi s,
    exact infi_le_infi (λ t, infi_le_infi $ λ st,
      infi_le_infi2 $ λ ht, ⟨ht.is_null_measurable _, le_refl _⟩)
  end }

instance completion.is_complete (μ : measure α) : (completion μ).is_complete :=
λ z hz, null_is_null_measurable hz

end is_complete

namespace measure_theory

/-- A measure space is a measurable space equipped with a
  measure, referred to as `volume`. -/
class measure_space (α : Type*) extends measurable_space α :=
(volume : measure α)

export measure_space (volume)

/-- `volume` is the canonical  measure on `α`. -/
add_decl_doc volume

section measure_space
variables [measure_space α] {s₁ s₂ : set α}

notation `∀ᵐ` binders `, ` r:(scoped P, filter.eventually P (measure.ae volume)) := r

/-- The tactic `exact volume`, to be used in optional (`auto_param`) arguments. -/
meta def volume_tac : tactic unit := `[exact measure_theory.measure_space.volume]

end measure_space

end measure_theory

/-!
# Almost everywhere measurable functions

A function is almost everywhere measurable if it coincides almost everywhere with a measurable
function. We define this property, called `ae_measurable f μ`, and discuss several of its properties
that are analogous to properties of measurable functions.
-/

section
open measure_theory

variables [measurable_space α] [measurable_space β]
{f g : α → β} {μ ν : measure α}

/-- A function is almost everywhere measurable if it coincides almost everywhere with a measurable
function. -/
def ae_measurable (f : α → β) (μ : measure α . measure_theory.volume_tac) : Prop :=
∃ g : α → β, measurable g ∧ f =ᵐ[μ] g

lemma measurable.ae_measurable (h : measurable f) : ae_measurable f μ :=
⟨f, h, ae_eq_refl f⟩

namespace ae_measurable

/-- Given an almost everywhere measurable function `f`, associate to it a measurable function
that coincides with it almost everywhere. `f` is explicit in the definition to make sure that
it shows in pretty-printing. -/
def mk (f : α → β) (h : ae_measurable f μ) : α → β := classical.some h

lemma measurable_mk (h : ae_measurable f μ) : measurable (h.mk f) :=
(classical.some_spec h).1

lemma ae_eq_mk (h : ae_measurable f μ) : f =ᵐ[μ] (h.mk f) :=
(classical.some_spec h).2

lemma congr (hf : ae_measurable f μ) (h : f =ᵐ[μ] g) : ae_measurable g μ :=
⟨hf.mk f, hf.measurable_mk, h.symm.trans hf.ae_eq_mk⟩

lemma mono_measure (h : ae_measurable f μ) (h' : ν ≤ μ) : ae_measurable f ν :=
<<<<<<< HEAD
begin
  exact ⟨h.mk f, h.measurable_mk, eventually.filter_mono (ae_mono h') h.ae_eq_mk⟩
end
=======
⟨h.mk f, h.measurable_mk, eventually.filter_mono (ae_mono h') h.ae_eq_mk⟩
>>>>>>> 1503cf89

lemma add_measure {f : α → β} (hμ : ae_measurable f μ) (hν : ae_measurable f ν) :
  ae_measurable f (μ + ν) :=
begin
  let s := {x | f x ≠ hμ.mk f x},
  have : μ s = 0 := hμ.ae_eq_mk,
  obtain ⟨t, st, t_meas, μt⟩ : ∃ t, s ⊆ t ∧ is_measurable t ∧ μ t = 0 :=
    exists_is_measurable_superset_of_measure_eq_zero this,
  let g : α → β := t.piecewise (hν.mk f) (hμ.mk f),
  refine ⟨g, measurable.piecewise t_meas hν.measurable_mk hμ.measurable_mk, _⟩,
  change μ {x | f x ≠ g x} + ν {x | f x ≠ g x} = 0,
  suffices : μ {x | f x ≠ g x} = 0 ∧ ν {x | f x ≠ g x} = 0, by simp [this.1, this.2],
  have ht : {x | f x ≠ g x} ⊆ t,
  { assume x hx,
    by_contra h,
    simp only [g, h, mem_set_of_eq, ne.def, not_false_iff, piecewise_eq_of_not_mem] at hx,
    exact h (st hx) },
  split,
  { have : μ {x | f x ≠ g x} ≤ μ t := measure_mono ht,
    rw μt at this,
    exact le_antisymm this bot_le },
  { have : {x | f x ≠ g x} ⊆ {x | f x ≠ hν.mk f x},
    { assume x hx,
      simpa [ht hx, g] using hx },
    apply le_antisymm _ bot_le,
    calc ν {x | f x ≠ g x} ≤ ν {x | f x ≠ hν.mk f x} : measure_mono this
    ... = 0 : hν.ae_eq_mk }
end

lemma smul_measure (h : ae_measurable f μ) (c : ennreal) :
  ae_measurable f (c • μ) :=
⟨h.mk f, h.measurable_mk, ae_smul_measure h.ae_eq_mk c⟩

lemma comp_measurable [measurable_space δ] {f : α → δ} {g : δ → β}
  (hg : ae_measurable g (measure.map f μ)) (hf : measurable f) : ae_measurable (g ∘ f) μ :=
⟨(hg.mk g) ∘ f, hg.measurable_mk.comp hf, ae_eq_comp hf hg.ae_eq_mk⟩

lemma prod_mk {γ : Type*} [measurable_space γ] {f : α → β} {g : α → γ}
  (hf : ae_measurable f μ) (hg : ae_measurable g μ) : ae_measurable (λ x, (f x, g x)) μ :=
⟨λ a, (hf.mk f a, hg.mk g a), hf.measurable_mk.prod_mk hg.measurable_mk,
  eventually_eq.prod_mk hf.ae_eq_mk hg.ae_eq_mk⟩

lemma is_null_measurable (h : ae_measurable f μ) {s : set β} (hs : is_measurable s) :
  is_null_measurable μ (f ⁻¹' s) :=
begin
  apply is_null_measurable_iff_ae.2,
  refine ⟨(h.mk f) ⁻¹' s, h.measurable_mk hs, _⟩,
  filter_upwards [h.ae_eq_mk],
  assume x hx,
  change (f x ∈ s) = ((h.mk f) x ∈ s),
  rwa hx
end

end ae_measurable

lemma ae_measurable_congr (h : f =ᵐ[μ] g) :
  ae_measurable f μ ↔ ae_measurable g μ :=
⟨λ hf, ae_measurable.congr hf h, λ hg, ae_measurable.congr hg h.symm⟩

@[simp] lemma ae_measurable_add_measure_iff :
  ae_measurable f (μ + ν) ↔ ae_measurable f μ ∧ ae_measurable f ν :=
⟨λ h, ⟨h.mono_measure (measure.le_add_right (le_refl _)),
         h.mono_measure (measure.le_add_left (le_refl _))⟩,
  λ h, h.1.add_measure h.2⟩

@[simp] lemma ae_measurable_const {b : β} : ae_measurable (λ a : α, b) μ :=
measurable_const.ae_measurable

@[simp] lemma ae_measurable_smul_measure_iff {c : ennreal} (hc : c ≠ 0) :
  ae_measurable f (c • μ) ↔ ae_measurable f μ :=
⟨λ h, ⟨h.mk f, h.measurable_mk, (ae_smul_measure_iff hc).1 h.ae_eq_mk⟩,
  λ h, ⟨h.mk f, h.measurable_mk, (ae_smul_measure_iff hc).2 h.ae_eq_mk⟩⟩

lemma measurable.comp_ae_measurable [measurable_space δ] {f : α → δ} {g : δ → β}
  (hg : measurable g) (hf : ae_measurable f μ) : ae_measurable (g ∘ f) μ :=
⟨g ∘ hf.mk f, hg.comp hf.measurable_mk, eventually_eq.fun_comp hf.ae_eq_mk _⟩

end

namespace is_compact

variables [topological_space α] [measurable_space α] {μ : measure α} {s : set α}

lemma finite_measure_of_nhds_within (hs : is_compact s) :
  (∀ a ∈ s, μ.finite_at_filter (𝓝[s] a)) → μ s < ⊤ :=
by simpa only [← measure.compl_mem_cofinite, measure.finite_at_filter]
  using hs.compl_mem_sets_of_nhds_within

lemma finite_measure [locally_finite_measure μ] (hs : is_compact s) : μ s < ⊤ :=
hs.finite_measure_of_nhds_within $ λ a ha, μ.finite_at_nhds_within _ _

lemma measure_zero_of_nhds_within (hs : is_compact s) :
  (∀ a ∈ s, ∃ t ∈ 𝓝[s] a, μ t = 0) → μ s = 0 :=
by simpa only [← compl_mem_ae_iff] using hs.compl_mem_sets_of_nhds_within

end is_compact

lemma metric.bounded.finite_measure [metric_space α] [proper_space α]
  [measurable_space α] {μ : measure α} [locally_finite_measure μ] {s : set α}
  (hs : metric.bounded s) :
  μ s < ⊤ :=
(measure_mono subset_closure).trans_lt (metric.compact_iff_closed_bounded.2
  ⟨is_closed_closure, metric.bounded_closure_of_bounded hs⟩).finite_measure<|MERGE_RESOLUTION|>--- conflicted
+++ resolved
@@ -2050,13 +2050,7 @@
 ⟨hf.mk f, hf.measurable_mk, h.symm.trans hf.ae_eq_mk⟩
 
 lemma mono_measure (h : ae_measurable f μ) (h' : ν ≤ μ) : ae_measurable f ν :=
-<<<<<<< HEAD
-begin
-  exact ⟨h.mk f, h.measurable_mk, eventually.filter_mono (ae_mono h') h.ae_eq_mk⟩
-end
-=======
 ⟨h.mk f, h.measurable_mk, eventually.filter_mono (ae_mono h') h.ae_eq_mk⟩
->>>>>>> 1503cf89
 
 lemma add_measure {f : α → β} (hμ : ae_measurable f μ) (hν : ae_measurable f ν) :
   ae_measurable f (μ + ν) :=
