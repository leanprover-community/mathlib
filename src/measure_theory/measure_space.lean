/-
Copyright (c) 2017 Johannes Hölzl. All rights reserved.
Released under Apache 2.0 license as described in the file LICENSE.
Authors: Johannes Hölzl, Mario Carneiro
-/
import measure_theory.outer_measure
import order.filter.countable_Inter

/-!
# Measure spaces

Given a measurable space `α`, a measure on `α` is a function that sends measurable sets to the
extended nonnegative reals that satisfies the following conditions:
1. `μ ∅ = 0`;
2. `μ` is countably additive. This means that the measure of a countable union of pairwise disjoint
   sets is equal to the measure of the individual sets.

Every measure can be canonically extended to an outer measure, so that it assigns values to
all subsets, not just the measurable subsets. On the other hand, a measure that is countably
additive on measurable sets can be restricted to measurable sets to obtain a measure.
In this file a measure is defined to be an outer measure that is countably additive on
measurable sets, with the additional assumption that the outer measure is the canonical
extension of the restricted measure.

In the first part of the file we define operations on arbitrary functions defined on measurable
sets.

Measures on `α` form a complete lattice.

Given a measure, the null sets are the sets where `μ s = 0`, where `μ` denotes the corresponding
outer measure (so `s` might not be measurable). We can then define the completion of `μ` as the
measure on the least `σ`-algebra that also contains all null sets, by defining the measure to be `0`
on the null sets.

## Main statements

* `completion` is the completion of a measure to all null measurable sets.
* `measure.of_measurable` and `outer_measure.to_measure` are two important ways to define a measure.

## Implementation notes

Given `μ : measure α`, `μ s` is the value of the *outer measure* applied to `s`.
This conveniently allows us to apply the measure to sets without proving that they are measurable.
We get countable subadditivity for all sets, but only countable additivity for measurable sets.

You often don't want to define a measure via its constructor.
Two ways that are sometimes more convenient:
* `measure.of_measurable` is a way to define a measure by only giving its value on measurable sets
  and proving the properties (1) and (2) mentioned above.
* `outer_measure.to_measure` is a way of obtaining a measure from an outer measure by showing that
  all measurable sets in the measurable space are Carathéodory measurable.

A `measure_space` is a class that is a measurable space with a canonical measure.
The measure is denoted `volume`.

## References

* <https://en.wikipedia.org/wiki/Measure_(mathematics)>
* <https://en.wikipedia.org/wiki/Complete_measure>
* <https://en.wikipedia.org/wiki/Almost_everywhere>

## Tags

measure, almost everywhere, measure space, completion, null set, null measurable set
-/

noncomputable theory

open classical set filter finset function
open_locale classical topological_space big_operators

universes u v w x

namespace measure_theory

/- We first consider operations on arbitrary functions defined on measurable sets. -/
section of_measurable
parameters {α : Type*} [measurable_space α]
parameters (m : Π (s : set α), is_measurable s → ennreal)
parameters (m0 : m ∅ is_measurable.empty = 0)
include m0

/-- We can trivially extend a function defined on measurable sets to all sets by defining it to be
 `∞` on the non-measurable sets.

`measure'` is mainly used to derive the outer measure, for the main `measure` projection. -/
def measure' (s : set α) : ennreal := ⨅ h : is_measurable s, m s h

lemma measure'_eq {s} (h : is_measurable s) : measure' s = m s h :=
by simp [measure', h]

lemma measure'_empty : measure' ∅ = 0 :=
(measure'_eq is_measurable.empty).trans m0

lemma measure'_Union_nat
  {f : ℕ → set α}
  (hm : ∀i, is_measurable (f i))
  (mU : m (⋃i, f i) (is_measurable.Union hm) = (∑'i, m (f i) (hm i))) :
  measure' (⋃i, f i) = (∑'i, measure' (f i)) :=
(measure'_eq _).trans $ mU.trans $
by congr; funext i; rw measure'_eq

/-- Given an arbitrary function on measurable sets, we can define the outer measure corresponding to
  it (this is the unique maximal outer measure that is at most `m` on measurable sets). -/
def outer_measure' : outer_measure α :=
outer_measure.of_function measure' measure'_empty

lemma measure'_Union_le_tsum_nat'
  (mU : ∀ {f : ℕ → set α} (hm : ∀i, is_measurable (f i)),
    m (⋃i, f i) (is_measurable.Union hm) ≤ (∑'i, m (f i) (hm i)))
  (s : ℕ → set α) :
  measure' (⋃i, s i) ≤ (∑'i, measure' (s i)) :=
begin
  by_cases h : ∀i, is_measurable (s i),
  { rw [measure'_eq _ _ (is_measurable.Union h),
        congr_arg tsum _], {apply mU h},
    funext i, apply measure'_eq _ _ (h i) },
  { cases not_forall.1 h with i hi,
    exact le_trans (le_infi $ λ h, hi.elim h) (ennreal.le_tsum i) }
end

parameter (mU : ∀ {f : ℕ → set α} (hm : ∀i, is_measurable (f i)),
  pairwise (disjoint on f) →
  m (⋃i, f i) (is_measurable.Union hm) = (∑'i, m (f i) (hm i)))
include mU

lemma measure'_Union
  {β} [encodable β] {f : β → set α}
  (hd : pairwise (disjoint on f)) (hm : ∀i, is_measurable (f i)) :
  measure' (⋃i, f i) = (∑'i, measure' (f i)) :=
begin
  rw [encodable.Union_decode2, outer_measure.Union_aux],
  { exact measure'_Union_nat _ _
      (λ n, encodable.Union_decode2_cases is_measurable.empty hm)
      (mU _ (measurable_space.Union_decode2_disjoint_on hd)) },
  { apply measure'_empty },
end

lemma measure'_union {s₁ s₂ : set α}
  (hd : disjoint s₁ s₂) (h₁ : is_measurable s₁) (h₂ : is_measurable s₂) :
  measure' (s₁ ∪ s₂) = measure' s₁ + measure' s₂ :=
begin
  rw [union_eq_Union, measure'_Union _ _ @mU
      (pairwise_disjoint_on_bool.2 hd) (bool.forall_bool.2 ⟨h₂, h₁⟩),
    tsum_fintype],
  change _+_ = _, simp
end

lemma measure'_mono {s₁ s₂ : set α} (h₁ : is_measurable s₁) (hs : s₁ ⊆ s₂) :
  measure' s₁ ≤ measure' s₂ :=
le_infi $ λ h₂, begin
  have := measure'_union _ _ @mU disjoint_diff h₁ (h₂.diff h₁),
  rw union_diff_cancel hs at this,
  rw ← measure'_eq m m0 _,
  exact le_iff_exists_add.2 ⟨_, this⟩
end

lemma measure'_Union_le_tsum_nat : ∀ (s : ℕ → set α),
  measure' (⋃i, s i) ≤ (∑'i, measure' (s i)) :=
measure'_Union_le_tsum_nat' $ λ f h, begin
  simp [Union_disjointed.symm] {single_pass := tt},
  rw [mU (is_measurable.disjointed h) disjoint_disjointed],
  refine ennreal.tsum_le_tsum (λ i, _),
  rw [← measure'_eq m m0, ← measure'_eq m m0],
  exact measure'_mono _ _ @mU (is_measurable.disjointed h _) (inter_subset_left _ _)
end

lemma outer_measure'_eq {s : set α} (hs : is_measurable s) :
  outer_measure' s = m s hs :=
by rw ← measure'_eq m m0 hs; exact
(le_antisymm (outer_measure.of_function_le _ _ _) $
  le_infi $ λ f, le_infi $ λ hf,
  le_trans (measure'_mono _ _ @mU hs hf) $
  measure'_Union_le_tsum_nat _ _ @mU _)

lemma outer_measure'_eq_measure' {s : set α} (hs : is_measurable s) :
  outer_measure' s = measure' s :=
by rw [measure'_eq m m0 hs, outer_measure'_eq m m0 @mU hs]

end of_measurable

namespace outer_measure
variables {α : Type*} [measurable_space α] (m : outer_measure α)

/-- Given an outer measure `m` we can forget its value on non-measurable sets, and then consider
  `m.trim`, the unique maximal outer measure less than that function. -/
def trim : outer_measure α :=
outer_measure' (λ s _, m s) m.empty

theorem trim_ge : m ≤ m.trim :=
λ s, le_infi $ λ f, le_infi $ λ hs,
le_trans (m.mono hs) $ le_trans (m.Union_nat f) $
ennreal.tsum_le_tsum $ λ i, le_infi $ λ hf, le_refl _

theorem trim_eq {s : set α} (hs : is_measurable s) : m.trim s = m s :=
le_antisymm (le_trans (of_function_le _ _ _) (infi_le _ hs)) (trim_ge _ _)

theorem trim_congr {m₁ m₂ : outer_measure α}
  (H : ∀ {s : set α}, is_measurable s → m₁ s = m₂ s) :
  m₁.trim = m₂.trim :=
by unfold trim; congr; funext s hs; exact H hs

theorem trim_le_trim {m₁ m₂ : outer_measure α} (H : m₁ ≤ m₂) : m₁.trim ≤ m₂.trim :=
λ s, infi_le_infi $ λ f, infi_le_infi $ λ hs,
ennreal.tsum_le_tsum $ λ b, infi_le_infi $ λ hf, H _

theorem le_trim_iff {m₁ m₂ : outer_measure α} : m₁ ≤ m₂.trim ↔
  ∀ s, is_measurable s → m₁ s ≤ m₂ s :=
le_of_function.trans $ forall_congr $ λ s, le_infi_iff

theorem trim_eq_infi (s : set α) : m.trim s = ⨅ t (st : s ⊆ t) (ht : is_measurable t), m t :=
begin
  refine le_antisymm
    (le_infi $ λ t, le_infi $ λ st, le_infi $ λ ht, _)
    (le_infi $ λ f, le_infi $ λ hf, _),
  { rw ← trim_eq m ht, exact (trim m).mono st },
  { by_cases h : ∀i, is_measurable (f i),
    { refine infi_le_of_le _ (infi_le_of_le hf $
        infi_le_of_le (is_measurable.Union h) _),
      rw congr_arg tsum _, {exact m.Union_nat _},
      funext i, exact measure'_eq _ _ (h i) },
    { cases not_forall.1 h with i hi,
      exact le_trans (le_infi $ λ h, hi.elim h) (ennreal.le_tsum i) } }
end

theorem trim_eq_infi' (s : set α) : m.trim s = ⨅ t : {t // s ⊆ t ∧ is_measurable t}, m t :=
by simp [infi_subtype, infi_and, trim_eq_infi]

theorem trim_trim (m : outer_measure α) : m.trim.trim = m.trim :=
le_antisymm (le_trim_iff.2 $ λ s hs, by simp [trim_eq _ hs, le_refl]) (trim_ge _)

theorem trim_zero : (0 : outer_measure α).trim = 0 :=
ext $ λ s, le_antisymm
  (le_trans ((trim 0).mono (subset_univ s)) $
    le_of_eq $ trim_eq _ is_measurable.univ)
  (zero_le _)

theorem trim_add (m₁ m₂ : outer_measure α) : (m₁ + m₂).trim = m₁.trim + m₂.trim :=
ext $ λ s, begin
  simp only [trim_eq_infi', add_apply],
  rw ennreal.infi_add_infi,
  rintro ⟨t₁, st₁, ht₁⟩ ⟨t₂, st₂, ht₂⟩,
  exact ⟨⟨_, subset_inter_iff.2 ⟨st₁, st₂⟩, ht₁.inter ht₂⟩,
    add_le_add
      (m₁.mono' (inter_subset_left _ _))
      (m₂.mono' (inter_subset_right _ _))⟩,
end

theorem trim_smul (c : ennreal) {m : outer_measure α}
  (hm : ∀ s, m.trim s = 0 → ∃ t, s ⊆ t ∧ is_measurable t ∧ m t = 0) :
  (c • m).trim = c • m.trim :=
begin
  ext1 s,
  simp only [trim_eq_infi', smul_apply],
  haveI : nonempty {t // s ⊆ t ∧ is_measurable t} := ⟨⟨univ, subset_univ _, is_measurable.univ⟩⟩,
  apply ennreal.infi_mul_left,
  rw [← trim_eq_infi'],
  intros hc hs,
  rcases hm s hs with ⟨t, hst, ht, ht0⟩,
  exact ⟨⟨t, hst, ht⟩, ht0⟩
end

theorem trim_sum_ge {ι} (m : ι → outer_measure α) : sum (λ i, (m i).trim) ≤ (sum m).trim :=
λ s, by simp [trim_eq_infi]; exact
λ t st ht, ennreal.tsum_le_tsum (λ i,
  infi_le_of_le t $ infi_le_of_le st $ infi_le _ ht)

end outer_measure

/-- A measure is defined to be an outer measure that is countably additive on
measurable sets, with the additional assumption that the outer measure is the canonical
extension of the restricted measure. -/
structure measure (α : Type*) [measurable_space α] extends outer_measure α :=
(m_Union {f : ℕ → set α} :
  (∀i, is_measurable (f i)) → pairwise (disjoint on f) →
  measure_of (⋃i, f i) = (∑'i, measure_of (f i)))
(trimmed : to_outer_measure.trim = to_outer_measure)

/-- Measure projections for a measure space.

For measurable sets this returns the measure assigned by the `measure_of` field in `measure`.
But we can extend this to _all_ sets, but using the outer measure. This gives us monotonicity and
subadditivity for all sets.
-/
instance measure.has_coe_to_fun {α} [measurable_space α] : has_coe_to_fun (measure α) :=
⟨λ _, set α → ennreal, λ m, m.to_outer_measure⟩

namespace measure

/-- Obtain a measure by giving a countably additive function that sends `∅` to `0`. -/
def of_measurable {α} [measurable_space α]
  (m : Π (s : set α), is_measurable s → ennreal)
  (m0 : m ∅ is_measurable.empty = 0)
  (mU : ∀ {f : ℕ → set α} (h : ∀i, is_measurable (f i)),
    pairwise (disjoint on f) →
    m (⋃i, f i) (is_measurable.Union h) = (∑'i, m (f i) (h i))) :
  measure α :=
{ m_Union := λ f hf hd,
  show outer_measure' m m0 (Union f) =
      ∑' i, outer_measure' m m0 (f i), begin
    rw [outer_measure'_eq m m0 @mU, mU hf hd],
    congr, funext n, rw outer_measure'_eq m m0 @mU
  end,
  trimmed :=
  show (outer_measure' m m0).trim = outer_measure' m m0, begin
    unfold outer_measure.trim,
    congr, funext s hs,
    exact outer_measure'_eq m m0 @mU hs
  end,
  ..outer_measure' m m0 }

lemma of_measurable_apply {α} [measurable_space α]
  {m : Π (s : set α), is_measurable s → ennreal}
  {m0 : m ∅ is_measurable.empty = 0}
  {mU : ∀ {f : ℕ → set α} (h : ∀i, is_measurable (f i)),
    pairwise (disjoint on f) →
    m (⋃i, f i) (is_measurable.Union h) = (∑'i, m (f i) (h i))}
  (s : set α) (hs : is_measurable s) :
  of_measurable m m0 @mU s = m s hs :=
outer_measure'_eq m m0 @mU hs

lemma to_outer_measure_injective {α} [measurable_space α] :
  injective (to_outer_measure : measure α → outer_measure α) :=
λ ⟨m₁, u₁, h₁⟩ ⟨m₂, u₂, h₂⟩ h, by { congr, exact h }

@[ext] lemma ext {α} [measurable_space α] {μ₁ μ₂ : measure α}
  (h : ∀s, is_measurable s → μ₁ s = μ₂ s) :
  μ₁ = μ₂ :=
to_outer_measure_injective $ by rw [← trimmed, outer_measure.trim_congr h, trimmed]

end measure

section
variables {α : Type*} {β : Type*} {ι : Type*} [measurable_space α] {μ μ₁ μ₂ : measure α}
  {s s₁ s₂ : set α}

@[simp] lemma coe_to_outer_measure : ⇑μ.to_outer_measure = μ := rfl

lemma to_outer_measure_apply (s) : μ.to_outer_measure s = μ s := rfl

lemma measure_eq_trim (s) : μ s = μ.to_outer_measure.trim s :=
by rw μ.trimmed; refl

lemma measure_eq_infi (s) : μ s = ⨅ t (st : s ⊆ t) (ht : is_measurable t), μ t :=
by rw [measure_eq_trim, outer_measure.trim_eq_infi]; refl

lemma measure_eq_outer_measure' :
  μ s = outer_measure' (λ s _, μ s) μ.empty s :=
measure_eq_trim _

lemma to_outer_measure_eq_outer_measure' :
  μ.to_outer_measure = outer_measure' (λ s _, μ s) μ.empty :=
μ.trimmed.symm

lemma measure_eq_measure' (hs : is_measurable s) :
  μ s = measure' (λ s _, μ s) μ.empty s :=
by rw [measure_eq_outer_measure',
  outer_measure'_eq_measure' (λ s _, μ s) _ μ.m_Union hs]

@[simp] lemma measure_empty : μ ∅ = 0 := μ.empty

lemma nonempty_of_measure_ne_zero (h : μ s ≠ 0) : s.nonempty :=
ne_empty_iff_nonempty.1 $ λ h', h $ h'.symm ▸ measure_empty

lemma measure_mono (h : s₁ ⊆ s₂) : μ s₁ ≤ μ s₂ := μ.mono h

lemma measure_mono_null (h : s₁ ⊆ s₂) (h₂ : μ s₂ = 0) : μ s₁ = 0 :=
by rw [← le_zero_iff_eq, ← h₂]; exact measure_mono h

lemma exists_is_measurable_superset_of_measure_eq_zero {s : set α} (h : μ s = 0) :
  ∃t, s ⊆ t ∧ is_measurable t ∧ μ t = 0 :=
begin
  rw [measure_eq_infi] at h,
  have h := (infi_eq_bot _).1 h,
  choose t ht using show ∀n:ℕ, ∃t, s ⊆ t ∧ is_measurable t ∧ μ t < n⁻¹,
  { assume n,
    have : (0 : ennreal) < n⁻¹ :=
      (zero_lt_iff_ne_zero.2 $ ennreal.inv_ne_zero.2 $ ennreal.nat_ne_top _),
    rcases h _ this with ⟨t, ht⟩,
    use [t],
    simpa [(>), infi_lt_iff, -add_comm] using ht },
  refine ⟨⋂n, t n, subset_Inter (λn, (ht n).1), is_measurable.Inter (λn, (ht n).2.1), _⟩,
  refine eq_of_le_of_forall_le_of_dense bot_le (assume r hr, _),
  rcases ennreal.exists_inv_nat_lt (ne_of_gt hr) with ⟨n, hn⟩,
  calc μ (⋂n, t n) ≤ μ (t n) : measure_mono (Inter_subset _ _)
    ... ≤ n⁻¹ : le_of_lt (ht n).2.2
    ... ≤ r : le_of_lt hn
end

lemma exists_is_measurable_superset_iff_measure_eq_zero {s : set α} :
  (∃ t, s ⊆ t ∧ is_measurable t ∧ μ t = 0) ↔ μ s = 0 :=
⟨λ ⟨t, hst, _, ht⟩, measure_mono_null hst ht, exists_is_measurable_superset_of_measure_eq_zero⟩

theorem measure_Union_le {β} [encodable β] (s : β → set α) : μ (⋃i, s i) ≤ (∑'i, μ (s i)) :=
μ.to_outer_measure.Union _

lemma measure_Union_null {β} [encodable β] {s : β → set α} :
  (∀ i, μ (s i) = 0) → μ (⋃i, s i) = 0 :=
μ.to_outer_measure.Union_null

theorem measure_union_le (s₁ s₂ : set α) : μ (s₁ ∪ s₂) ≤ μ s₁ + μ s₂ :=
μ.to_outer_measure.union _ _

lemma measure_union_null {s₁ s₂ : set α} : μ s₁ = 0 → μ s₂ = 0 → μ (s₁ ∪ s₂) = 0 :=
μ.to_outer_measure.union_null

lemma measure_Union {β} [encodable β] {f : β → set α}
  (hn : pairwise (disjoint on f)) (h : ∀i, is_measurable (f i)) :
  μ (⋃i, f i) = (∑'i, μ (f i)) :=
by rw [measure_eq_measure' (is_measurable.Union h),
     measure'_Union (λ s _, μ s) _ μ.m_Union hn h];
   simp [measure_eq_measure', h]

lemma measure_union (hd : disjoint s₁ s₂) (h₁ : is_measurable s₁) (h₂ : is_measurable s₂) :
  μ (s₁ ∪ s₂) = μ s₁ + μ s₂ :=
by rw [measure_eq_measure' (h₁.union h₂),
     measure'_union (λ s _, μ s) _ μ.m_Union hd h₁ h₂];
   simp [measure_eq_measure', h₁, h₂]

lemma measure_bUnion {s : set β} {f : β → set α} (hs : countable s)
  (hd : pairwise_on s (disjoint on f)) (h : ∀b∈s, is_measurable (f b)) :
  μ (⋃b∈s, f b) = ∑'p:s, μ (f p) :=
begin
  haveI := hs.to_encodable,
  rw [← measure_Union, bUnion_eq_Union],
  { rintro ⟨i, hi⟩ ⟨j, hj⟩ ij x ⟨h₁, h₂⟩,
    exact hd i hi j hj (mt subtype.ext_val ij:_) ⟨h₁, h₂⟩ },
  { simpa }
end

lemma measure_sUnion {S : set (set α)} (hs : countable S)
  (hd : pairwise_on S disjoint) (h : ∀s∈S, is_measurable s) :
  μ (⋃₀ S) = ∑' s:S, μ s :=
by rw [sUnion_eq_bUnion, measure_bUnion hs hd h]

lemma measure_bUnion_finset {s : finset ι} {f : ι → set α} (hd : pairwise_on ↑s (disjoint on f))
  (hm : ∀b∈s, is_measurable (f b)) :
  μ (⋃b∈s, f b) = ∑ p in s, μ (f p) :=
begin
  rw [← finset.sum_attach, finset.attach_eq_univ, ← tsum_fintype],
  exact measure_bUnion s.countable_to_set hd hm
end

/-- If `s` is a countable set, then the measure of its preimage can be found as the sum of measures
of the fibers `f ⁻¹' {y}`. -/
lemma tsum_measure_preimage_singleton {s : set β} (hs : countable s) {f : α → β}
  (hf : ∀ y ∈ s, is_measurable (f ⁻¹' {y})) :
  (∑' b : s, μ (f ⁻¹' {↑b})) = μ (f ⁻¹' s) :=
by rw [← set.bUnion_preimage_singleton, measure_bUnion hs (pairwise_on_disjoint_fiber _ _) hf]

/-- If `s` is a `finset`, then the measure of its preimage can be found as the sum of measures
of the fibers `f ⁻¹' {y}`. -/
lemma sum_measure_preimage_singleton (s : finset β) {f : α → β}
  (hf : ∀ y ∈ s, is_measurable (f ⁻¹' {y})) :
  ∑ b in s, μ (f ⁻¹' {b}) = μ (f ⁻¹' ↑s) :=
by simp only [← measure_bUnion_finset (pairwise_on_disjoint_fiber _ _) hf,
  finset.bUnion_preimage_singleton]

lemma measure_diff {s₁ s₂ : set α} (h : s₂ ⊆ s₁)
  (h₁ : is_measurable s₁) (h₂ : is_measurable s₂)
  (h_fin : μ s₂ < ⊤) : μ (s₁ \ s₂) = μ s₁ - μ s₂ :=
begin
  refine (ennreal.add_sub_self' h_fin).symm.trans _,
  rw [← measure_union disjoint_diff h₂ (h₁.diff h₂), union_diff_cancel h]
end

lemma sum_measure_le_measure_univ {s : finset ι} {t : ι → set α} (h : ∀ i ∈ s, is_measurable (t i))
  (H : pairwise_on ↑s (disjoint on t)) :
  ∑ i in s, μ (t i) ≤ μ (univ : set α) :=
by { rw ← measure_bUnion_finset H h, exact measure_mono (subset_univ _) }

lemma tsum_measure_le_measure_univ {s : ι → set α} (hs : ∀ i, is_measurable (s i))
  (H : pairwise (disjoint on s)) :
  (∑' i, μ (s i)) ≤ μ (univ : set α) :=
begin
  rw [ennreal.tsum_eq_supr_sum],
  exact supr_le (λ s, sum_measure_le_measure_univ (λ i hi, hs i) (λ i hi j hj hij, H i j hij))
end

/-- Pigeonhole principle for measure spaces: if `∑' i, μ (s i) > μ univ`, then
one of the intersections `s i ∩ s j` is not empty. -/
lemma exists_nonempty_inter_of_measure_univ_lt_tsum_measure (μ : measure α) {s : ι → set α}
  (hs : ∀ i, is_measurable (s i)) (H : μ (univ : set α) < ∑' i, μ (s i)) :
  ∃ i j (h : i ≠ j), (s i ∩ s j).nonempty :=
begin
  contrapose! H,
  apply tsum_measure_le_measure_univ hs,
  exact λ i j hij x hx, H i j hij ⟨x, hx⟩
end

/-- Pigeonhole principle for measure spaces: if `s` is a `finset` and
`∑ i in s, μ (t i) > μ univ`, then one of the intersections `t i ∩ t j` is not empty. -/
lemma exists_nonempty_inter_of_measure_univ_lt_sum_measure (μ : measure α) {s : finset ι}
  {t : ι → set α} (h : ∀ i ∈ s, is_measurable (t i)) (H : μ (univ : set α) < ∑ i in s, μ (t i)) :
  ∃ (i ∈ s) (j ∈ s) (h : i ≠ j), (t i ∩ t j).nonempty :=
begin
  contrapose! H,
  apply sum_measure_le_measure_univ h,
  exact λ i hi j hj hij x hx, H i hi j hj hij ⟨x, hx⟩
end

lemma measure_Union_eq_supr_nat {s : ℕ → set α} (h : ∀i, is_measurable (s i)) (hs : monotone s) :
  μ (⋃i, s i) = (⨆i, μ (s i)) :=
begin
  have : ∀ t : finset ℕ, ∃ n, t ⊆ finset.range (n + 1),
    from λ t, (finset.exists_nat_subset_range t).imp (λ n hn, finset.subset.trans hn $
      finset.range_mono $ (le_add_iff_nonneg_right _).2 (zero_le 1)),
  rw [← Union_disjointed, measure_Union disjoint_disjointed (is_measurable.disjointed h),
    ennreal.tsum_eq_supr_sum' _ this],
  congr' 1, ext1 n,
  rw [← measure_bUnion_finset (disjoint_disjointed.pairwise_on _)
    (λ n _, is_measurable.disjointed h n)],
  convert congr_arg μ (Union_disjointed_of_mono hs n),
  ext, simp
end

lemma measure_Inter_eq_infi_nat {s : ℕ → set α}
  (h : ∀i, is_measurable (s i)) (hs : ∀i j, i ≤ j → s j ⊆ s i)
  (hfin : ∃i, μ (s i) < ⊤) :
  μ (⋂i, s i) = (⨅i, μ (s i)) :=
begin
  rcases hfin with ⟨k, hk⟩,
  rw [← ennreal.sub_sub_cancel (by exact hk) (infi_le _ k),
    ennreal.sub_infi,
    ← ennreal.sub_sub_cancel (by exact hk) (measure_mono (Inter_subset _ k)),
    ← measure_diff (Inter_subset _ k) (h k) (is_measurable.Inter h)
      (lt_of_le_of_lt (measure_mono (Inter_subset _ k)) hk),
    diff_Inter, measure_Union_eq_supr_nat],
  { congr, funext i,
    cases le_total k i with ik ik,
    { exact measure_diff (hs _ _ ik) (h k) (h i)
        (lt_of_le_of_lt (measure_mono (hs _ _ ik)) hk) },
    { rw [diff_eq_empty.2 (hs _ _ ik), measure_empty,
      ennreal.sub_eq_zero_of_le (measure_mono (hs _ _ ik))] } },
  { exact λ i, (h k).diff (h i) },
  { exact λ i j ij, diff_subset_diff_right (hs _ _ ij) }
end

lemma measure_eq_inter_diff {μ : measure α} {s t : set α}
  (hs : is_measurable s) (ht : is_measurable t) :
  μ s = μ (s ∩ t) + μ (s \ t) :=
have hd : disjoint (s ∩ t) (s \ t) := assume a ⟨⟨_, hs⟩, _, hns⟩, hns hs ,
by rw [← measure_union hd (hs.inter ht) (hs.diff ht), inter_union_diff s t]

lemma tendsto_measure_Union {μ : measure α} {s : ℕ → set α}
  (hs : ∀n, is_measurable (s n)) (hm : monotone s) :
  tendsto (μ ∘ s) at_top (𝓝 (μ (⋃n, s n))) :=
begin
  rw measure_Union_eq_supr_nat hs hm,
  exact tendsto_at_top_supr_nat (μ ∘ s) (assume n m hnm, measure_mono $ hm $ hnm)
end

lemma tendsto_measure_Inter {μ : measure α} {s : ℕ → set α}
  (hs : ∀n, is_measurable (s n)) (hm : ∀n m, n ≤ m → s m ⊆ s n) (hf : ∃i, μ (s i) < ⊤) :
  tendsto (μ ∘ s) at_top (𝓝 (μ (⋂n, s n))) :=
begin
  rw measure_Inter_eq_infi_nat hs hm hf,
  exact tendsto_at_top_infi_nat (μ ∘ s) (assume n m hnm, measure_mono $ hm _ _ $ hnm),
end

end
/-- Obtain a measure by giving an outer measure where all sets in the σ-algebra are
  Carathéodory measurable. -/
def outer_measure.to_measure {α} (m : outer_measure α)
  [ms : measurable_space α] (h : ms ≤ m.caratheodory) :
  measure α :=
measure.of_measurable (λ s _, m s) m.empty
  (λ f hf hd, m.Union_eq_of_caratheodory (λ i, h _ (hf i)) hd)

lemma le_to_outer_measure_caratheodory {α} [ms : measurable_space α]
  (μ : measure α) : ms ≤ μ.to_outer_measure.caratheodory :=
begin
  assume s hs,
  rw to_outer_measure_eq_outer_measure',
  refine outer_measure.caratheodory_is_measurable (λ t, le_infi $ λ ht, _),
  rw [← measure_eq_measure' (ht.inter hs),
    ← measure_eq_measure' (ht.diff hs),
    ← measure_union _ (ht.inter hs) (ht.diff hs),
    inter_union_diff],
  exact le_refl _,
  exact λ x ⟨⟨_, h₁⟩, _, h₂⟩, h₂ h₁
end

@[simp] lemma to_measure_to_outer_measure {α} (m : outer_measure α)
  [ms : measurable_space α] (h : ms ≤ m.caratheodory) :
  (m.to_measure h).to_outer_measure = m.trim := rfl

@[simp] lemma to_measure_apply {α} (m : outer_measure α)
  [ms : measurable_space α] (h : ms ≤ m.caratheodory)
  {s : set α} (hs : is_measurable s) :
  m.to_measure h s = m s := m.trim_eq hs

@[simp] lemma to_outer_measure_to_measure {α : Type*} [ms : measurable_space α] {μ : measure α} :
  μ.to_outer_measure.to_measure (le_to_outer_measure_caratheodory _) = μ :=
measure.ext $ λ s, μ.to_outer_measure.trim_eq

namespace measure
variables {α : Type*} {β : Type*} {γ : Type*}
  [measurable_space α] [measurable_space β] [measurable_space γ]

instance : has_zero (measure α) :=
⟨{ to_outer_measure := 0,
   m_Union := λ f hf hd, tsum_zero.symm,
   trimmed := outer_measure.trim_zero }⟩

@[simp] theorem zero_to_outer_measure : (0 : measure α).to_outer_measure = 0 := rfl

@[simp, norm_cast] theorem coe_zero : ⇑(0 : measure α) = 0 := rfl

instance : inhabited (measure α) := ⟨0⟩

instance : has_add (measure α) :=
⟨λμ₁ μ₂, {
  to_outer_measure := μ₁.to_outer_measure + μ₂.to_outer_measure,
  m_Union := λs hs hd,
    show μ₁ (⋃ i, s i) + μ₂ (⋃ i, s i) = ∑' i, μ₁ (s i) + μ₂ (s i),
    by rw [ennreal.tsum_add, measure_Union hd hs, measure_Union hd hs],
  trimmed := by rw [outer_measure.trim_add, μ₁.trimmed, μ₂.trimmed] }⟩

@[simp] theorem add_to_outer_measure (μ₁ μ₂ : measure α) :
  (μ₁ + μ₂).to_outer_measure = μ₁.to_outer_measure + μ₂.to_outer_measure := rfl

@[simp, norm_cast] theorem coe_add (μ₁ μ₂ : measure α) : ⇑(μ₁ + μ₂) = μ₁ + μ₂ := rfl

instance add_comm_monoid : add_comm_monoid (measure α) :=
add_comm_monoid_of_injective to_outer_measure to_outer_measure_injective zero_to_outer_measure
  add_to_outer_measure

instance : has_scalar ennreal (measure α) :=
⟨λ c μ,
  { to_outer_measure := c • μ.to_outer_measure,
    m_Union := λ s hs hd, by simp [measure_Union, *, ennreal.tsum_mul_left],
    trimmed :=
      begin
        rw [outer_measure.trim_smul, μ.trimmed],
        intro s,
        simpa only [μ.trimmed] using exists_is_measurable_superset_of_measure_eq_zero,
      end }⟩

@[simp] theorem smul_to_outer_measure (c : ennreal) (μ : measure α) :
  (c • μ).to_outer_measure = c • μ.to_outer_measure :=
rfl

@[simp, norm_cast] theorem coe_smul (c : ennreal) (μ : measure α) :
  ⇑(c • μ) = c • μ :=
rfl

instance : semimodule ennreal (measure α) :=
semimodule_of_injective ⟨to_outer_measure, zero_to_outer_measure, add_to_outer_measure⟩
  to_outer_measure_injective smul_to_outer_measure

instance : partial_order (measure α) :=
{ le          := λm₁ m₂, ∀ s, is_measurable s → m₁ s ≤ m₂ s,
  le_refl     := assume m s hs, le_refl _,
  le_trans    := assume m₁ m₂ m₃ h₁ h₂ s hs, le_trans (h₁ s hs) (h₂ s hs),
  le_antisymm := assume m₁ m₂ h₁ h₂, ext $
    assume s hs, le_antisymm (h₁ s hs) (h₂ s hs) }

theorem le_iff {μ₁ μ₂ : measure α} :
  μ₁ ≤ μ₂ ↔ ∀ s, is_measurable s → μ₁ s ≤ μ₂ s := iff.rfl

theorem to_outer_measure_le {μ₁ μ₂ : measure α} :
  μ₁.to_outer_measure ≤ μ₂.to_outer_measure ↔ μ₁ ≤ μ₂ :=
by rw [← μ₂.trimmed, outer_measure.le_trim_iff]; refl

theorem le_iff' {μ₁ μ₂ : measure α} :
  μ₁ ≤ μ₂ ↔ ∀ s, μ₁ s ≤ μ₂ s :=
to_outer_measure_le.symm

section
variables {m : set (measure α)} {μ : measure α}

lemma Inf_caratheodory (s : set α) (hs : is_measurable s) :
  (Inf (measure.to_outer_measure '' m)).caratheodory.is_measurable s :=
begin
  rw [outer_measure.Inf_eq_of_function_Inf_gen],
  refine outer_measure.caratheodory_is_measurable (assume t, _),
  cases t.eq_empty_or_nonempty with ht ht, by simp [ht],
  simp only [outer_measure.Inf_gen_nonempty1 _ _ ht, le_infi_iff, ball_image_iff,
    coe_to_outer_measure, measure_eq_infi t],
  assume μ hμ u htu hu,
  have hm : ∀{s t}, s ⊆ t → outer_measure.Inf_gen (to_outer_measure '' m) s ≤ μ t,
  { assume s t hst,
    rw [outer_measure.Inf_gen_nonempty2 _ _ (mem_image_of_mem _ hμ)],
    refine infi_le_of_le (μ.to_outer_measure) (infi_le_of_le (mem_image_of_mem _ hμ) _),
    rw [to_outer_measure_apply],
    refine measure_mono hst },
  rw [measure_eq_inter_diff hu hs],
  refine add_le_add (hm $ inter_subset_inter_left _ htu) (hm $ diff_subset_diff_left htu)
end

instance : has_Inf (measure α) :=
⟨λm, (Inf (to_outer_measure '' m)).to_measure $ Inf_caratheodory⟩

lemma Inf_apply {m : set (measure α)} {s : set α} (hs : is_measurable s) :
  Inf m s = Inf (to_outer_measure '' m) s :=
to_measure_apply _ _ hs

private lemma Inf_le (h : μ ∈ m) : Inf m ≤ μ :=
have Inf (to_outer_measure '' m) ≤ μ.to_outer_measure := Inf_le (mem_image_of_mem _ h),
assume s hs, by rw [Inf_apply hs, ← to_outer_measure_apply]; exact this s

private lemma le_Inf (h : ∀μ' ∈ m, μ ≤ μ') : μ ≤ Inf m :=
have μ.to_outer_measure ≤ Inf (to_outer_measure '' m) :=
  le_Inf $ ball_image_of_ball $ assume μ hμ, to_outer_measure_le.2 $ h _ hμ,
assume s hs, by rw [Inf_apply hs, ← to_outer_measure_apply]; exact this s

instance : complete_lattice (measure α) :=
{ bot := 0,
  bot_le := assume a s hs, by exact bot_le,
/- Adding an explicit `top` makes `leanchecker` fail, see lean#364, disable for now

  top := (⊤ : outer_measure α).to_measure (by rw [outer_measure.top_caratheodory]; exact le_top),
  le_top := assume a s hs,
    by cases s.eq_empty_or_nonempty with h  h;
      simp [h, to_measure_apply ⊤ _ hs, outer_measure.top_apply],
-/
  .. complete_lattice_of_Inf (measure α) (λ ms, ⟨λ _, Inf_le, λ _, le_Inf⟩) }

end

def lift_linear (f : outer_measure α →ₗ[ennreal] outer_measure β)
  (hf : ∀ μ : measure α, ‹_› ≤ (f μ.to_outer_measure).caratheodory) :
  measure α →ₗ[ennreal] measure β :=
{ to_fun := λ μ, (f μ.to_outer_measure).to_measure (hf μ),
  map_add' := λ μ₁ μ₂, ext $ λ s hs, by simp [hs],
  map_smul' := λ c μ, ext $ λ s hs, by simp [hs] }

@[simp] lemma lift_linear_apply {f : outer_measure α →ₗ[ennreal] outer_measure β} (hf)
  {μ : measure α} {s : set β} (hs : is_measurable s) :
  lift_linear f hf μ s = f μ.to_outer_measure s :=
to_measure_apply _ _ hs

/-- The pushforward of a measure. It is defined to be `0` if `f` is not a measurable function. -/
def map (f : α → β) : measure α →ₗ[ennreal] measure β :=
if hf : measurable f then
  lift_linear (outer_measure.map f) $ λ μ s hs t,
    le_to_outer_measure_caratheodory μ _ (hf _ hs) (f ⁻¹' t)
else 0

variables {μ ν : measure α}

@[simp] theorem map_apply {f : α → β} (hf : measurable f) {s : set β} (hs : is_measurable s) :
  map f μ s = μ (f ⁻¹' s) :=
by simp [map, dif_pos hf, hs]

@[simp] lemma map_id : map id μ = μ :=
ext $ λ s, map_apply measurable_id

lemma map_map {g : β → γ} {f : α → β} (hg : measurable g) (hf : measurable f) :
  map g (map f μ) = map (g ∘ f) μ :=
ext $ λ s hs,
by simp [hf, hg, hs, hg.preimage hs, hg.comp hf, ← preimage_comp]

def comap (f : α → β) : measure β →ₗ[ennreal] measure α :=
if hf : injective f ∧ ∀ s, is_measurable s → is_measurable (f '' s) then
  lift_linear (outer_measure.comap f) $ λ μ s hs t,
  begin
    simp only [coe_to_outer_measure, outer_measure.comap_apply, ← image_inter hf.1, image_diff hf.1],
    apply le_to_outer_measure_caratheodory,
    exact hf.2 s hs
  end
else 0

lemma comap_apply (f : α → β) (hfi : injective f)
  (hf : ∀ s, is_measurable s → is_measurable (f '' s)) (μ : measure β)
  {s : set α} (hs : is_measurable s) :
  comap f μ s = μ (f '' s) :=
begin
  rw [comap, dif_pos, lift_linear_apply _ hs, outer_measure.comap_apply, coe_to_outer_measure],
  exact ⟨hfi, hf⟩
end

def restrict (s : set α) : measure α →ₗ[ennreal] measure α :=
if hs : is_measurable s then
  lift_linear (outer_measure.restrict s) $ λ μ s' hs' t,
  begin
    suffices : μ (s ∩ t) = μ (s ∩ t ∩ s') + μ (s ∩ t \ s'),
    { simpa [← set.inter_assoc, set.inter_comm _ s, ← inter_diff_assoc] },
    exact le_to_outer_measure_caratheodory _ _ hs' _,
  end
else 0

lemma restrict_apply {s t : set α} (hs : is_measurable s) (ht : is_measurable t) :
  restrict s μ t = μ (t ∩ s) :=
by simp [restrict, dif_pos hs, ht]

lemma restrict_apply_eq_zero {s t : set α} (hs : is_measurable s) :
  restrict s μ t = 0 ↔ μ (t ∩ s) = 0 :=
begin
  split,
  { intro h,
    rcases exists_is_measurable_superset_of_measure_eq_zero h with ⟨t', htt', ht', ht'0⟩,
    rw [restrict_apply hs ht'] at ht'0,
    exact measure_mono_null (inter_subset_inter_left _ htt') ht'0 },
  { intro h,
    rcases exists_is_measurable_superset_of_measure_eq_zero h with ⟨t', htt', ht', ht'0⟩,
    apply measure_mono_null ((inter_subset _ _ _).1 htt'),
    rw [restrict_apply hs (hs.compl.union ht'), union_inter_distrib_right, compl_inter_self,
      set.empty_union],
    exact measure_mono_null (inter_subset_left _ _) ht'0 }
end

lemma map_comap_subtype_coe {s : set α} (hs : is_measurable s) :
  (map (coe : s → α)).comp (comap coe) = restrict s :=
begin
  ext1 μ, ext1 t ht,
  rw [restrict_apply hs ht, linear_map.comp_apply, map_apply measurable_subtype_coe ht,
    comap_apply (coe : s → α) subtype.val_injective (λ _, is_measurable_subtype_image hs) _
      (measurable_subtype_coe.preimage ht), subtype.image_preimage_coe],
end

/-- The dirac measure. -/
def dirac (a : α) : measure α :=
(outer_measure.dirac a).to_measure (by simp)

@[simp] lemma dirac_apply (a : α) {s : set α} (hs : is_measurable s) :
  (dirac a : measure α) s = ⨆ h : a ∈ s, 1 :=
to_measure_apply _ _ hs

/-- Sum of an indexed family of measures. -/
def sum {ι : Type*} (f : ι → measure α) : measure α :=
(outer_measure.sum (λ i, (f i).to_outer_measure)).to_measure $
le_trans
  (by exact le_infi (λ i, le_to_outer_measure_caratheodory _))
  (outer_measure.le_sum_caratheodory _)

/-- Counting measure on any measurable space. -/
def count : measure α := sum dirac

/-- A measure is complete if every null set is also measurable.
  A null set is a subset of a measurable set with measure `0`.
  Since every measure is defined as a special case of an outer measure, we can more simply state
  that a set `s` is null if `μ s = 0`. -/
@[class] def is_complete {α} {_:measurable_space α} (μ : measure α) : Prop :=
∀ s, μ s = 0 → is_measurable s

/-- The "almost everywhere" filter of co-null sets. -/
def ae (μ : measure α) : filter α :=
{ sets := {s | μ sᶜ = 0},
  univ_sets := by simp [measure_empty],
  inter_sets := λ s t hs ht, by simp [compl_inter]; exact measure_union_null hs ht,
  sets_of_superset := λ s t hs hst, measure_mono_null (set.compl_subset_compl.2 hst) hs }

end measure

variables {α : Type*} {β : Type*} [measurable_space α] {μ : measure α}

notation `∀ₘ` binders `∂` μ `, ` r:(scoped P, μ.ae.eventually P) := r

<<<<<<< HEAD
lemma mem_ae_iff {s : set α} : s ∈ μ.ae ↔ μ (- s) = 0 := iff.rfl
=======
lemma mem_ae_iff (s : set α) : s ∈ μ.ae.sets ↔ μ sᶜ = 0 := iff.rfl
>>>>>>> 023d4f7d

lemma ae_iff {p : α → Prop} : (∀ₘ a ∂ μ, p a) ↔ μ { a | ¬ p a } = 0 := iff.rfl

lemma measure_zero_iff_ae_nmem {s : set α} : μ s = 0 ↔ ∀ₘ a ∂ μ, a ∉ s :=
by simp only [ae_iff, not_not, set_of_mem_eq]

lemma ae_of_all {p : α → Prop} (μ : measure α) : (∀a, p a) → ∀ₘ a ∂ μ, p a :=
eventually_of_forall

instance : countable_Inter_filter μ.ae :=
⟨begin
  intros S hSc hS,
  simp only [mem_ae_iff, compl_sInter, sUnion_image, bUnion_eq_Union] at hS ⊢,
  haveI := hSc.to_encodable,
  exact measure_Union_null (subtype.forall.2 hS)
end⟩

lemma ae_all_iff {ι : Type*} [encodable ι] {p : α → ι → Prop} :
  (∀ₘ a ∂ μ, ∀i, p a i) ↔ (∀i, ∀ₘ a ∂ μ, p a i) :=
eventually_countable_forall

lemma ae_ball_iff {ι} {S : set ι} (hS : countable S) {p : Π (x : α) (i ∈ S), Prop} :
  (∀ₘ x ∂ μ, ∀ i ∈ S, p x i ‹_›) ↔ ∀ i ∈ S, ∀ₘ x ∂ μ, p x i ‹_› :=
eventually_countable_ball hS

lemma ae_eq_refl (f : α → β) : ∀ₘ a ∂ μ, f a = f a :=
ae_of_all μ $ λ a, rfl

lemma ae_eq_symm {f g : α → β} (h : ∀ₘ a ∂ μ, f a = g a) : (∀ₘ a ∂ μ, g a = f a) :=
h.mono $ λ a, eq.symm

lemma ae_eq_trans {f g h: α → β} (h₁ : ∀ₘ a ∂ μ, f a = g a) (h₂ : ∀ₘ a ∂ μ, g a = h a) :
  ∀ₘ a ∂ μ, f a = h a :=
by { filter_upwards [h₁, h₂], intro a, exact eq.trans }

lemma mem_ae_map_iff [measurable_space β] {f : α → β} (hf : measurable f) {s : set β} (hs : is_measurable s) :
  s ∈ (measure.map f μ).ae ↔ (f ⁻¹' s) ∈ μ.ae :=
by simp only [mem_ae_iff, measure.map_apply hf hs.compl, preimage_compl]

lemma ae_map_iff [measurable_space β] {f : α → β} (hf : measurable f) {p : β → Prop} (hp : is_measurable {x | p x}) :
  (∀ₘ y ∂ (measure.map f μ), p y) ↔ ∀ₘ x ∂ μ, p (f x) :=
mem_ae_map_iff hf hp

@[simp] lemma ae_restrict_eq {s : set α} (hs : is_measurable s):
  (measure.restrict s μ).ae = μ.ae ⊓ principal s :=
begin
  ext t,
  simp only [mem_inf_principal, mem_ae_iff, measure.restrict_apply_eq_zero hs, compl_set_of,
    not_imp, and_comm (_ ∈ s)],
  refl
end

end measure_theory

section is_complete
open measure_theory

variables {α : Type*} [measurable_space α] (μ : measure α)

/-- A set is null measurable if it is the union of a null set and a measurable set. -/
def is_null_measurable (s : set α) : Prop :=
∃ t z, s = t ∪ z ∧ is_measurable t ∧ μ z = 0

theorem is_null_measurable_iff {μ : measure α} {s : set α} :
  is_null_measurable μ s ↔
  ∃ t, t ⊆ s ∧ is_measurable t ∧ μ (s \ t) = 0 :=
begin
  split,
  { rintro ⟨t, z, rfl, ht, hz⟩,
    refine ⟨t, set.subset_union_left _ _, ht, measure_mono_null _ hz⟩,
    simp [union_diff_left, diff_subset] },
  { rintro ⟨t, st, ht, hz⟩,
    exact ⟨t, _, (union_diff_cancel st).symm, ht, hz⟩ }
end

theorem is_null_measurable_measure_eq {μ : measure α} {s t : set α}
  (st : t ⊆ s) (hz : μ (s \ t) = 0) : μ s = μ t :=
begin
  refine le_antisymm _ (measure_mono st),
  have := measure_union_le t (s \ t),
  rw [union_diff_cancel st, hz] at this, simpa
end

theorem is_measurable.is_null_measurable
  {s : set α} (hs : is_measurable s) : is_null_measurable μ s :=
⟨s, ∅, by simp, hs, μ.empty⟩

theorem is_null_measurable_of_complete [c : μ.is_complete]
  {s : set α} : is_null_measurable μ s ↔ is_measurable s :=
⟨by rintro ⟨t, z, rfl, ht, hz⟩; exact
  is_measurable.union ht (c _ hz),
 λ h, h.is_null_measurable _⟩

variables {μ}
theorem is_null_measurable.union_null {s z : set α}
  (hs : is_null_measurable μ s) (hz : μ z = 0) :
  is_null_measurable μ (s ∪ z) :=
begin
  rcases hs with ⟨t, z', rfl, ht, hz'⟩,
  exact ⟨t, z' ∪ z, set.union_assoc _ _ _, ht, le_zero_iff_eq.1
    (le_trans (measure_union_le _ _) $ by simp [hz, hz'])⟩
end

theorem null_is_null_measurable {z : set α}
  (hz : μ z = 0) : is_null_measurable μ z :=
by simpa using (is_measurable.empty.is_null_measurable _).union_null hz

theorem is_null_measurable.Union_nat {s : ℕ → set α}
  (hs : ∀ i, is_null_measurable μ (s i)) :
  is_null_measurable μ (Union s) :=
begin
  choose t ht using assume i, is_null_measurable_iff.1 (hs i),
  simp [forall_and_distrib] at ht,
  rcases ht with ⟨st, ht, hz⟩,
  refine is_null_measurable_iff.2
    ⟨Union t, Union_subset_Union st, is_measurable.Union ht,
      measure_mono_null _ (measure_Union_null hz)⟩,
  rw [diff_subset_iff, ← Union_union_distrib],
  exact Union_subset_Union (λ i, by rw ← diff_subset_iff)
end

theorem is_measurable.diff_null {s z : set α}
  (hs : is_measurable s) (hz : μ z = 0) :
  is_null_measurable μ (s \ z) :=
begin
  rw measure_eq_infi at hz,
  choose f hf using show ∀ q : {q:ℚ//q>0}, ∃ t:set α,
    z ⊆ t ∧ is_measurable t ∧ μ t < (nnreal.of_real q.1 : ennreal),
  { rintro ⟨ε, ε0⟩,
    have : 0 < (nnreal.of_real ε : ennreal), { simpa using ε0 },
    rw ← hz at this, simpa [infi_lt_iff] },
  refine is_null_measurable_iff.2 ⟨s \ Inter f,
    diff_subset_diff_right (subset_Inter (λ i, (hf i).1)),
    hs.diff (is_measurable.Inter (λ i, (hf i).2.1)),
    measure_mono_null _ (le_zero_iff_eq.1 $ le_of_not_lt $ λ h, _)⟩,
  { exact Inter f },
  { rw [diff_subset_iff, diff_union_self],
    exact subset.trans (diff_subset _ _) (subset_union_left _ _) },
  rcases ennreal.lt_iff_exists_rat_btwn.1 h with ⟨ε, ε0', ε0, h⟩,
  simp at ε0,
  apply not_le_of_lt (lt_trans (hf ⟨ε, ε0⟩).2.2 h),
  exact measure_mono (Inter_subset _ _)
end

theorem is_null_measurable.diff_null {s z : set α}
  (hs : is_null_measurable μ s) (hz : μ z = 0) :
  is_null_measurable μ (s \ z) :=
begin
  rcases hs with ⟨t, z', rfl, ht, hz'⟩,
  rw [set.union_diff_distrib],
  exact (ht.diff_null hz).union_null (measure_mono_null (diff_subset _ _) hz')
end

theorem is_null_measurable.compl {s : set α}
  (hs : is_null_measurable μ s) :
  is_null_measurable μ sᶜ :=
begin
  rcases hs with ⟨t, z, rfl, ht, hz⟩,
  rw compl_union,
  exact ht.compl.diff_null hz
end

/-- The measurable space of all null measurable sets. -/
def null_measurable {α : Type u} [measurable_space α]
  (μ : measure α) : measurable_space α :=
{ is_measurable := is_null_measurable μ,
  is_measurable_empty := is_measurable.empty.is_null_measurable _,
  is_measurable_compl := λ s hs, hs.compl,
  is_measurable_Union := λ f, is_null_measurable.Union_nat }

/-- Given a measure we can complete it to a (complete) measure on all null measurable sets. -/
def completion {α : Type u} [measurable_space α] (μ : measure α) :
  @measure_theory.measure α (null_measurable μ) :=
{ to_outer_measure := μ.to_outer_measure,
  m_Union := λ s hs hd, show μ (Union s) = ∑' i, μ (s i), begin
    choose t ht using assume i, is_null_measurable_iff.1 (hs i),
    simp [forall_and_distrib] at ht, rcases ht with ⟨st, ht, hz⟩,
    rw is_null_measurable_measure_eq (Union_subset_Union st),
    { rw measure_Union _ ht,
      { congr, funext i,
        exact (is_null_measurable_measure_eq (st i) (hz i)).symm },
      { rintro i j ij x ⟨h₁, h₂⟩,
        exact hd i j ij ⟨st i h₁, st j h₂⟩ } },
    { refine measure_mono_null _ (measure_Union_null hz),
      rw [diff_subset_iff, ← Union_union_distrib],
      exact Union_subset_Union (λ i, by rw ← diff_subset_iff) }
  end,
  trimmed := begin
    letI := null_measurable μ,
    refine le_antisymm (λ s, _) (outer_measure.trim_ge _),
    rw outer_measure.trim_eq_infi,
    dsimp,
    clear _inst,
    resetI,
    rw measure_eq_infi s,
    exact infi_le_infi (λ t, infi_le_infi $ λ st,
      infi_le_infi2 $ λ ht, ⟨ht.is_null_measurable _, le_refl _⟩)
  end }

instance completion.is_complete {α : Type u} [measurable_space α] (μ : measure α) :
  (completion μ).is_complete :=
λ z hz, null_is_null_measurable hz

end is_complete

namespace measure_theory

section prio
set_option default_priority 100 -- see Note [default priority]
/-- A measure space is a measurable space equipped with a
  measure, referred to as `volume`. -/
class measure_space (α : Type*) extends measurable_space α :=
(volume : measure α)
end prio

export measure_space (volume)

/-- `volume` is the canonical  measure on `α`. -/
add_decl_doc volume

section measure_space
variables {α : Type*} {ι : Type*} [measure_space α] {s₁ s₂ : set α}

notation `∀ₘ` binders `, ` r:(scoped P, volume.ae.eventually P) := r

end measure_space

end measure_theory<|MERGE_RESOLUTION|>--- conflicted
+++ resolved
@@ -848,11 +848,7 @@
 
 notation `∀ₘ` binders `∂` μ `, ` r:(scoped P, μ.ae.eventually P) := r
 
-<<<<<<< HEAD
-lemma mem_ae_iff {s : set α} : s ∈ μ.ae ↔ μ (- s) = 0 := iff.rfl
-=======
-lemma mem_ae_iff (s : set α) : s ∈ μ.ae.sets ↔ μ sᶜ = 0 := iff.rfl
->>>>>>> 023d4f7d
+lemma mem_ae_iff (s : set α) : s ∈ μ.ae ↔ μ sᶜ = 0 := iff.rfl
 
 lemma ae_iff {p : α → Prop} : (∀ₘ a ∂ μ, p a) ↔ μ { a | ¬ p a } = 0 := iff.rfl
 
