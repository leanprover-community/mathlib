--- conflicted
+++ resolved
@@ -1377,11 +1377,7 @@
 
 end measurable_embedding
 
-<<<<<<< HEAD
-section countable_generate
-=======
 section countably_generated
->>>>>>> 57911c5a
 
 namespace measurable_space
 
@@ -1396,11 +1392,7 @@
 
 /-- If a measurable space is countably generated, it admits a measurable injection
 into the Cantor space `ℕ → bool` (equipped with the product sigma algebra). -/
-<<<<<<< HEAD
-theorem measurable_inj_cantor_of_countably_generated
-=======
 theorem measurable_injection_cantor_of_countably_generated
->>>>>>> 57911c5a
 [measurable_space α] [h : countably_generated α] [measurable_singleton_class α] :
 ∃ f : α → (ℕ → bool), measurable f ∧ function.injective f :=
 begin
@@ -1411,11 +1403,7 @@
   { rw measurable_pi_iff,
     intro n,
     apply measurable_to_bool,
-<<<<<<< HEAD
-    simp [preimage],
-=======
     simp only [preimage, mem_singleton_iff, to_bool_iff, set_of_mem_eq],
->>>>>>> 57911c5a
     rw hb,
     apply measurable_set_generate_from,
     use n, },
@@ -1431,25 +1419,14 @@
     { intro t,
       tauto },
     intros t ht,
-<<<<<<< HEAD
-    simp only [mem_Union],
-    --I feel there should already be some basic logic theorem that does this,
-    --but I could not find it.
-    split; rintros ⟨n, hn⟩; use n; rw ht at *; exact hn, },
-=======
     simp_rw [mem_Union, ht], },
->>>>>>> 57911c5a
   specialize this {y} measurable_set_eq,
   simpa only [mem_singleton, iff_true],
 end
 
 end measurable_space
 
-<<<<<<< HEAD
-end countable_generate
-=======
 end countably_generated
->>>>>>> 57911c5a
 
 namespace filter
 
