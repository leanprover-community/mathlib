--- conflicted
+++ resolved
@@ -198,7 +198,10 @@
 
 end inf
 
-<<<<<<< HEAD
+section semilattice_sup
+
+open finset
+
 lemma ae_measurable.exists_measurable_nonneg {β}
   [semilattice_sup β] [has_zero β] {mβ : measurable_space β} [has_measurable_sup₂ β] {g : α → β}
   (hg : ae_measurable g μ) (g_nn : ∀ᵐ t ∂μ, 0 ≤ g t) :
@@ -210,10 +213,6 @@
   rw [← ga_eq, sup_eq_right],
   exact ga_nn,
 end
-=======
-section semilattice_sup
-
-open finset
 
 variables {δ : Type*} [measurable_space δ] [semilattice_sup α] [has_measurable_sup₂ α]
 
@@ -240,5 +239,4 @@
   simp,
 end
 
-end semilattice_sup
->>>>>>> b06e32c2
+end semilattice_sup