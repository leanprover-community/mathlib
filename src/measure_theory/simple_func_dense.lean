--- conflicted
+++ resolved
@@ -37,7 +37,6 @@
 
 local infixr ` →ₛ `:25 := simple_func
 
-<<<<<<< HEAD
 namespace simple_func
 
 variables [measurable_space α] [emetric_space α] [opens_measurable_space α]
@@ -69,39 +68,6 @@
 by { simp only [nearest_pt_ind, coe_piecewise, set.piecewise], congr, simp }
 
 lemma nearest_pt_ind_le (e : ℕ → α) (N : ℕ) (x : α) : nearest_pt_ind e N x ≤ N :=
-=======
--- FIXME this monolithic proof used to cause a deterministic timeout with `-T50000`
--- It no longer does, but it should still be broken up into a sequence of more manageable pieces.
-lemma simple_func_sequence_tendsto {f : α → β} (hf : measurable f) :
-  ∃ (F : ℕ → (α →ₛ β)), ∀ x : α, tendsto (λ n, F n x) at_top (𝓝 (f x)) ∧
-  ∀ n, ∥F n x∥ ≤ ∥f x∥ + ∥f x∥ :=
--- enumerate a countable dense subset {e k} of β
-let ⟨D, ⟨D_countable, D_dense⟩⟩ := @separable_space.exists_countable_closure_eq_univ β _ _ in
-let e := enumerate_countable D_countable 0 in
-let E := range e in
-have E_dense : closure E = univ :=
-  dense_of_subset_dense (subset_range_enumerate D_countable 0) D_dense,
-let A' (N k : ℕ) : set α :=
-  f ⁻¹' (metric.ball (e k) (1 / (N+1 : ℝ)) \ metric.ball 0 (1 / (N+1 : ℝ))) in
-let A N := disjointed (A' N) in
-have is_measurable_A' : ∀ {N k}, is_measurable (A' N k) :=
-  λ N k, hf $ is_measurable_ball.inter is_measurable_ball.compl,
-have is_measurable_A : ∀ {N k}, is_measurable (A N k) :=
-  λ N, is_measurable.disjointed $ λ k, is_measurable_A',
-have A_subset_A' : ∀ {N k x}, x ∈ A N k → x ∈ A' N k := λ N k, inter_subset_left _ _,
-have dist_ek_fx' : ∀ {x N k}, x ∈ A' N k → (dist (e k) (f x) < 1 / (N+1 : ℝ)) :=
-  λ x N k, by { rw [dist_comm], simpa using (λ a b, a) },
-have dist_ek_fx : ∀ {x N k}, x ∈ A N k → (dist (e k) (f x) < 1 / (N+1 : ℝ)) :=
-  λ x N k h, dist_ek_fx' (A_subset_A' h),
-have norm_fx' : ∀ {x N k}, x ∈ A' N k → (1 / (N+1 : ℝ)) ≤ ∥f x∥ := λ x N k, by simp [ball_0_eq],
-have norm_fx : ∀ {x N k}, x ∈ A N k → (1 / (N+1 : ℝ)) ≤ ∥f x∥ := λ x N k h, norm_fx' (A_subset_A' h),
--- construct the desired sequence of simple functions
-let M N x := nat.find_greatest (λ M, x ∈ ⋃ k ≤ N, (A M k)) N in
-let k N x := nat.find_greatest (λ k, x ∈ A (M N x) k) N in
-let F N x := if x ∈ ⋃ M ≤ N, ⋃ k ≤ N, A M k then e (k N x) else 0 in
--- prove properties of the construction above
-have k_unique : ∀ {M k k' x},  x ∈ A M k ∧ x ∈ A M k' → k = k' := λ M k k' x h,
->>>>>>> f2458d6f
 begin
   induction N with N ihN, { simp },
   simp only [nearest_pt_ind_succ],
@@ -127,7 +93,6 @@
 lemma tendsto_nearest_pt {e : ℕ → α} {x : α} (hx : x ∈ closure (range e)) :
   tendsto (λ N, nearest_pt e N x) at_top (𝓝 x) :=
 begin
-<<<<<<< HEAD
   refine (at_top_basis.tendsto_iff nhds_basis_eball).2 (λ ε hε, _),
   rcases emetric.mem_closure_iff.1 hx ε hε with ⟨_, ⟨N, rfl⟩, hN⟩,
   rw [edist_comm] at hN,
@@ -157,197 +122,6 @@
   suffices : ∀ n, (nat.cases_on n y₀ (coe ∘ dense_seq s) : α) ∈ s, { apply this },
   rintro (_|n),
   exacts [h₀, subtype.mem _]
-=======
-  assume N, refine measurable.piecewise _ _ measurable_const,
-  show is_measurable (⋃ (M : ℕ) (H : M ≤ N) (k : ℕ) (H : k ≤ N), A M k),
-  { simp [is_measurable.Union, is_measurable.Union_Prop, is_measurable_A] },
-  show measurable (λ x, e (k N x)),
-  refine  measurable_from_nat.comp (measurable_find_greatest _),
-  assume k' k'_le_N, by_cases k'_eq_0 : k' = 0,
-  -- if k' = 0
-  have : {x | k N x = 0} = (⋃ (M : ℕ) (H : M ≤ N) (k : ℕ) (H : k ≤ N), A M k)ᶜ ∪
-                    (⋃ (m ≤ N), A m 0 \ ⋃ m' (hmm' : m < m') (hm'N : m' ≤ N) (k ≤ N), A m' k),
-  { ext, split,
-    { rw [mem_set_of_eq, mem_union_eq, or_iff_not_imp_left, mem_compl_eq, not_not_mem],
-      assume k_eq_0 x_mem,
-      simp only [not_exists, exists_prop, mem_Union, not_and, mem_diff],
-      refine ⟨M N x, ⟨nat.find_greatest_le, ⟨by { rw ← k_eq_0, exact x_mem_A x_mem} , _⟩⟩⟩,
-      assume m hMm hmN k k_le_N,
-      have := nat.find_greatest_is_greatest _ m ⟨hMm, hmN⟩,
-      { simp only [not_exists, exists_prop, mem_Union, not_and] at this, exact this k k_le_N },
-      { exact ⟨M N x, ⟨nat.find_greatest_le, x_mem_Union_k x_mem⟩⟩ } },
-    { simp only [mem_set_of_eq, mem_union_eq, mem_compl_eq],
-      by_cases x_mem : (x ∉ ⋃ (M : ℕ) (H : M ≤ N) (k : ℕ) (H : k ≤ N), A M k),
-      { intro, apply find_greatest_eq_zero, assume k k_le_N hx,
-        have : x ∈ ⋃ (M : ℕ) (H : M ≤ N) (k : ℕ) (H : k ≤ N), A M k,
-          { simp only [mem_Union], use [M N x, nat.find_greatest_le, k, k_le_N, hx] },
-        contradiction },
-      { rw not_not_mem at x_mem, assume h, cases h, contradiction,
-        simp only [not_exists, exists_prop, mem_Union, not_and, mem_diff] at h,
-        rcases h with ⟨m, ⟨m_le_N, ⟨hx, hm⟩⟩⟩,
-        by_cases m_lt_M : m < M N x,
-        { have := hm (M N x) m_lt_M nat.find_greatest_le (k N x) nat.find_greatest_le,
-          have := x_mem_A x_mem,
-          contradiction },
-        rw not_lt at m_lt_M, by_cases m_gt_M : m > M N x,
-        { have := nat.find_greatest_is_greatest _ m ⟨m_gt_M, m_le_N⟩,
-          { have : x ∈ ⋃ k ≤ N, A m k,
-            { exact mem_bUnion (nat.zero_le N) hx },
-            contradiction },
-          { exact ⟨m, m_le_N, mem_bUnion (nat.zero_le _) hx⟩ } },
-        rw not_lt at m_gt_M, have M_eq_m := le_antisymm m_lt_M m_gt_M,
-        rw ← k'_eq_0, exact k_unique ⟨x_mem_A x_mem, by { rw [k'_eq_0, M_eq_m], exact hx }⟩ } } },
-  -- end of `have`
-  rw [k'_eq_0, this], apply is_measurable.union,
-  { apply is_measurable.compl,
-    simp [is_measurable.Union, is_measurable.Union_Prop, is_measurable_A] },
-  { simp [is_measurable.Union, is_measurable.Union_Prop, is_measurable.diff, is_measurable_A] },
-  -- if k' ≠ 0
-  have : {x | k N x = k'} = ⋃(m ≤ N), A m k' \ ⋃m' (hmm' : m < m') (hm'N : m' ≤ N) (k ≤ N), A m' k,
-  { ext, split,
-    { rw [mem_set_of_eq],
-      assume k_eq_k',
-      have x_mem : x ∈ ⋃ (M : ℕ) (H : M ≤ N) (k : ℕ) (H : k ≤ N), A M k,
-      { have := find_greatest_of_ne_zero k_eq_k' k'_eq_0,
-        simp only [mem_Union], use [M N x, nat.find_greatest_le, k', k'_le_N, this] },
-      simp only [not_exists, exists_prop, mem_Union, not_and, mem_diff],
-      refine ⟨M N x, ⟨nat.find_greatest_le, ⟨by { rw ← k_eq_k', exact x_mem_A x_mem} , _⟩⟩⟩,
-      assume m hMm hmN k k_le_N,
-      have := nat.find_greatest_is_greatest _ m ⟨hMm, hmN⟩,
-        { simp only [not_exists, exists_prop, mem_Union, not_and] at this, exact this k k_le_N },
-      exact ⟨M N x, ⟨nat.find_greatest_le, x_mem_Union_k x_mem⟩⟩ },
-    { simp only [mem_set_of_eq, mem_union_eq, mem_compl_eq], assume h,
-      have x_mem : x ∈ ⋃ (M : ℕ) (H : M ≤ N) (k : ℕ) (H : k ≤ N), A M k,
-        { simp only [not_exists, exists_prop, mem_Union, not_and, mem_diff] at h,
-          rcases h with ⟨m, hm, hx, _⟩,
-          simp only [mem_Union], use [m, hm,  k', k'_le_N, hx] },
-      simp only [not_exists, exists_prop, mem_Union, not_and, mem_diff] at h,
-      rcases h with ⟨m, ⟨m_le_N, ⟨hx, hm⟩⟩⟩,
-      by_cases m_lt_M : m < M N x,
-      { have := hm (M N x) m_lt_M nat.find_greatest_le (k N x) nat.find_greatest_le,
-        have := x_mem_A x_mem,
-        contradiction },
-      rw not_lt at m_lt_M, by_cases m_gt_M : m > M N x,
-      { have := nat.find_greatest_is_greatest _ m ⟨m_gt_M, m_le_N⟩,
-        have : x ∈ ⋃ k ≤ N, A m k := mem_bUnion k'_le_N hx,
-        contradiction,
-        { simp only [mem_Union], use [m, m_le_N, k', k'_le_N, hx] }},
-      rw not_lt at m_gt_M, have M_eq_m := le_antisymm m_lt_M m_gt_M,
-      exact k_unique ⟨x_mem_A x_mem, by { rw M_eq_m, exact hx }⟩ } },
-  -- end of `have`
-  rw this, simp [is_measurable.Union, is_measurable.Union_Prop, is_measurable.diff, is_measurable_A]
-end,
--- start of proof
-⟨λ N, ⟨F N, λ x, F_measurable (is_measurable_singleton _), F_finite⟩,
--- The pointwise convergence part of the theorem
-λ x, ⟨metric.tendsto_at_top.2 $ λ ε hε, classical.by_cases
---first case : f x = 0
-( assume fx_eq_0 : f x = 0,
-  have x_not_mem_A' : ∀ {M k}, x ∉ A' M k := λ M k,
-  begin
-    simp only [mem_preimage, fx_eq_0, metric.mem_ball, one_div, norm_zero,
-               not_and, not_lt, add_comm, not_le, dist_zero_right, mem_diff],
-    assume h, rw add_comm, exact inv_pos_of_nat
-  end,
-  have x_not_mem_A  : ∀ {M k}, x ∉ A M k :=
-    by { assume M k h, have := disjointed_subset h, exact absurd this x_not_mem_A' },
-  have F_eq_0 : ∀ {N}, F N x = 0 := λ N, by simp [F, if_neg, mem_Union, x_not_mem_A],
-  -- end of `have`
-  ⟨0, λ n hn, show dist (F n x) (f x) < ε, by {rw [fx_eq_0, F_eq_0, dist_self], exact hε}⟩ )
---second case : f x ≠ 0
-( assume fx_ne_0 : f x ≠ 0,
-  let ⟨N₀, hN⟩ := exists_nat_one_div_lt (lt_min (norm_pos_iff.2 fx_ne_0) hε) in
-  have norm_fx_gt : _ := (lt_min_iff.1 hN).1,
-  have ε_gt : _ := (lt_min_iff.1 hN).2,
-  have x_mem_Union_k_N₀ : x ∈ ⋃ k, A N₀ k :=
-    let ⟨k, hk⟩ := mem_closure_range_iff_nat.1 (by { rw E_dense, exact mem_univ (f x) }) N₀ in
-    begin
-      rw [Union_disjointed, mem_Union], use k,
-      rw [mem_preimage], simp, rw [← one_div],
-      exact ⟨hk, le_of_lt norm_fx_gt⟩
-    end,
-  let ⟨k₀, x_mem_A⟩ := mem_Union.1 x_mem_Union_k_N₀ in
-  let n := max N₀ k₀ in
-  have x_mem_Union_Union : ∀ {N} (hN : n ≤ N), x ∈ ⋃ M ≤ N, ⋃ k ≤ N, A M k := assume N hN,
-    mem_Union.2
-      ⟨N₀, mem_Union.2
-        ⟨le_trans (le_max_left _ _) hN, mem_Union.2
-          ⟨k₀, mem_Union.2 ⟨le_trans (le_max_right _ _) hN, x_mem_A⟩⟩⟩⟩,
-  have FN_eq : ∀ {N} (hN : n ≤ N), F N x = e (k N x) := assume N hN, if_pos $ x_mem_Union_Union hN,
-  -- start of proof
-  ⟨n, assume N hN,
-  have N₀_le_N : N₀ ≤ N := le_trans (le_max_left _ _) hN,
-  have k₀_le_N : k₀ ≤ N := le_trans (le_max_right _ _) hN,
-  show dist (F N x) (f x) < ε, from
-  calc
-    dist (F N x) (f x) = dist (e (k N x)) (f x) : by rw FN_eq hN
-    ... < 1 / ((M N x : ℝ) + 1) :
-    begin
-      have := x_mem_A' (x_mem_Union_Union hN),
-      rw [mem_preimage, mem_diff, metric.mem_ball, dist_comm] at this, exact this.1
-    end
-    ... ≤ 1 / ((N₀ : ℝ) + 1)  :
-    @one_div_le_one_div_of_le _ _  ((N₀ : ℝ) + 1) ((M N x : ℝ) + 1) (nat.cast_add_one_pos N₀)
-    (add_le_add_right (nat.cast_le.2 (nat.le_find_greatest N₀_le_N (mem_bUnion k₀_le_N x_mem_A))) 1)
-    ... < ε : ε_gt ⟩ ),
--- second part of the theorem
-assume N, show ∥F N x∥ ≤ ∥f x∥ + ∥f x∥, from
-classical.by_cases
-( assume h : x ∈ ⋃ M ≤ N, ⋃ k ≤ N, A M k,
-  calc
-    ∥F N x∥ = dist (F N x) 0 : by simp
-    ... = dist (e (k N x)) 0 : begin simp only [F], rw if_pos h end
-    ... ≤ dist (e (k N x)) (f x) + dist (f x) 0 : dist_triangle _ _ _
-    ... = dist (e (k N x)) (f x) + ∥f x∥ : by simp
-    ... ≤ 1 / ((M N x : ℝ) + 1) + ∥f x∥ :
-      le_of_lt $ add_lt_add_right (dist_ek_fx (x_mem_A h)) _
-    ... ≤ ∥f x∥ + ∥f x∥ : add_le_add_right (norm_fx (x_mem_A h) ) _)
-( assume h : x ∉ ⋃ M ≤ N, ⋃ k ≤ N, A M k,
-  have F_eq_0 : F N x = 0 := if_neg h,
-  by { simp only [F_eq_0, norm_zero], exact add_nonneg (norm_nonneg _) (norm_nonneg _) } )⟩⟩
-
-lemma simple_func_sequence_tendsto' {μ : measure α} {f : α → β} (hf : integrable f μ) :
-    ∃ (F : ℕ → (α →ₛ β)), (∀n, integrable (F n) μ) ∧
-   tendsto (λ n, ∫⁻ x,  nndist (F n x) (f x) ∂μ) at_top (𝓝 0) :=
-let ⟨F, hF⟩ := simple_func_sequence_tendsto hf.measurable in
-let G : ℕ → α → ennreal := λn x, nndist (F n x) (f x) in
-let g : α → ennreal := λx, nnnorm (f x) + nnnorm (f x) + nnnorm (f x) in
-have hF_meas : ∀ n, measurable (G n) := λ n, measurable_coe.comp $
-  (F n).measurable.nndist hf.measurable,
-have hg_meas : measurable g := measurable_coe.comp $
-  (hf.measurable.nnnorm.add hf.measurable.nnnorm).add hf.measurable.nnnorm,
-have h_bound : ∀ n, G n ≤ᵐ[μ] g := λ n, ae_of_all _ $ λ x, coe_le_coe.2 $
-  calc
-    nndist (F n x) (f x) ≤ nndist (F n x) 0 + nndist 0 (f x) : nndist_triangle _ _ _
-    ... = nnnorm (F n x) + nnnorm (f x) : by simp [nndist_eq_nnnorm]
-    ... ≤ nnnorm (f x) + nnnorm (f x) + nnnorm (f x) :
-      by { simp [nnreal.coe_le_coe.symm, (hF x).2, add_comm] },
-have h_finite : ∫⁻ x, g x ∂μ < ⊤ :=
-  calc
-    ∫⁻ x, nnnorm (f x) + nnnorm (f x) + nnnorm (f x) ∂μ =
-      ∫⁻ x, nnnorm (f x) ∂μ + ∫⁻ x, nnnorm (f x) ∂μ + ∫⁻ x, nnnorm (f x) ∂μ :
-    by { rw [lintegral_add, lintegral_nnnorm_add hf.measurable hf.measurable],
-      exacts [hf.measurable.ennnorm.add hf.measurable.ennnorm, hf.measurable.ennnorm] }
-    ... < ⊤ : by { simp only [and_self, add_lt_top], exact hf.has_finite_integral },
-have h_lim : ∀ᵐ x ∂μ, tendsto (λ n, G n x) at_top (𝓝 0) := ae_of_all _ $ λ x,
-  begin
-    apply (@tendsto_coe ℕ at_top (λ n, nndist (F n x) (f x)) 0).2,
-    apply (@nnreal.tendsto_coe ℕ at_top (λ n, nndist (F n x) (f x)) 0).1,
-    apply tendsto_iff_dist_tendsto_zero.1 (hF x).1
-  end,
-begin
-  use F, split,
-  { assume n, use (F n).measurable,
-    calc
-      ∫⁻ a, nnnorm (F n a) ∂μ ≤ ∫⁻ a, nnnorm (f a) + nnnorm (f a) ∂μ :
-        lintegral_mono
-          (by { assume a, simp only [coe_add.symm, coe_le_coe], exact (hF a).2 n })
-       ... = ∫⁻ a, nnnorm (f a) ∂μ + ∫⁻ a, nnnorm (f a) ∂μ :
-         lintegral_nnnorm_add hf.measurable hf.measurable
-       ... < ⊤ : by simp only [add_lt_top, and_self]; exact hf.has_finite_integral },
-  convert tendsto_lintegral_of_dominated_convergence g hF_meas h_bound h_finite h_lim,
-  simp only [lintegral_zero]
->>>>>>> f2458d6f
 end
 
 @[simp] lemma approx_on_comp {γ : Type*} [measurable_space γ] {f : β → α} (hf : measurable f)
@@ -383,34 +157,37 @@
   edist y₀ (f x) + edist (approx_on f hf s y₀ h₀ n x) (f x) : edist_triangle_right _ _ _
 ... ≤ edist y₀ (f x) + edist y₀ (f x) : add_le_add_left (edist_approx_on_le hf h₀ x n) _
 
--- Actually, we can avoid `second_countable_topology E` if needed
 lemma tendsto_approx_on_l1_edist [measurable_space E] [normed_group E] [opens_measurable_space E]
-  [second_countable_topology E] {f : β → E} (hf : measurable f) {s : set E} {y₀ : E} (h₀ : y₀ ∈ s)
-  {μ : measure β} (hμ : ∀ᵐ x ∂μ, f x ∈ closure s) (hi : integrable (λ x, f x - y₀) μ) :
+ {f : β → E} (hf : measurable f) {s : set E} {y₀ : E} (h₀ : y₀ ∈ s) [separable_space s]
+  {μ : measure β} (hμ : ∀ᵐ x ∂μ, f x ∈ closure s) (hi : has_finite_integral (λ x, f x - y₀) μ) :
   tendsto (λ n, ∫⁻ x, edist (approx_on f hf s y₀ h₀ n x) (f x) ∂μ) at_top (𝓝 0) :=
 begin
-  simp only [integrable, ← nndist_eq_nnnorm, ← edist_nndist, ← edist_comm y₀] at hi,
-  convert tendsto_lintegral_of_dominated_convergence _
-    (λ n, (approx_on f hf s y₀ h₀ n).measurable.edist hf)
-    (λ n, eventually_of_forall $ λ x, edist_approx_on_le hf h₀ x n) hi
-    (hμ.mono $ λ x hx, _),
+  simp only [has_finite_integral, ← nndist_eq_nnnorm, ← edist_nndist, ← edist_comm y₀] at hi,
+  have : ∀ n, measurable (λ x, edist (approx_on f hf s y₀ h₀ n x) (f x)) :=
+    λ n, (approx_on f hf s y₀ h₀ n).measurable_bind (λ y x, edist y (f x))
+      (λ y, measurable_edist_right.comp hf),
+  convert tendsto_lintegral_of_dominated_convergence _ this
+    (λ n, eventually_of_forall $ λ x, edist_approx_on_le hf h₀ x n) hi (hμ.mono $ λ x hx, _),
   show tendsto (λ n, edist _ (f x)) at_top (𝓝 $ edist (f x) (f x)),
     from (tendsto_approx_on hf h₀ hx).edist tendsto_const_nhds,
   simp
 end
 
 lemma integrable_approx_on [measurable_space E] [normed_group E] [borel_space E]
-  {f : β → E} (hf : measurable f) {s : set E} {y₀ : E} (h₀ : y₀ ∈ s) [separable_space s]
-  {μ : measure β} (hi : integrable (λ x, f x - y₀) μ) (hi₀ : integrable (λ x, y₀) μ) (n : ℕ) :
-  integrable (approx_on f hf s y₀ h₀ n) μ :=
-begin
-  suffices : integrable (λ x, approx_on f hf s y₀ h₀ n x - y₀) μ,
-  { simpa using this.add (approx_on f hf s y₀ h₀ n - const _ y₀).measurable measurable_const hi₀ },
-  simp only [integrable, ← nndist_eq_nnnorm, ← edist_nndist, edist_comm _ y₀] at hi ⊢,
-  have : measurable (λ x, edist y₀ (f x)) :=
-    (continuous_const.edist continuous_id).measurable.comp hf,
-  calc ∫⁻ x, edist y₀ (approx_on f hf s y₀ h₀ n x) ∂μ ≤ ∫⁻ x, edist y₀ (f x) + edist y₀ (f x) ∂μ :
-    measure_theory.lintegral_mono (λ x, edist_approx_on_y0_le hf h₀ x n)
+  {f : β → E} {μ : measure β} (hf : integrable f μ) {s : set E} {y₀ : E} (h₀ : y₀ ∈ s)
+  [separable_space s] (hi₀ : integrable (λ x, y₀) μ) (n : ℕ) :
+  integrable (approx_on f hf.1 s y₀ h₀ n) μ :=
+begin
+  refine ⟨(approx_on f hf.1 s y₀ h₀ n).measurable, _⟩,
+  suffices : integrable (λ x, approx_on f hf.1 s y₀ h₀ n x - y₀) μ,
+  { convert this.add' hi₀, ext1 x, simp },
+  refine ⟨(approx_on f hf.1 s y₀ h₀ n - const β y₀).measurable, _⟩,
+  have hi := hf.sub' hi₀,
+  simp only [has_finite_integral, ← nndist_eq_nnnorm, ← edist_nndist, edist_comm _ y₀,
+    pi.sub_apply] at hi ⊢,
+  have : measurable (λ x, edist y₀ (f x)) := measurable_edist_right.comp hf.1,
+  calc ∫⁻ x, edist y₀ (approx_on f hf.1 s y₀ h₀ n x) ∂μ ≤ ∫⁻ x, edist y₀ (f x) + edist y₀ (f x) ∂μ :
+    measure_theory.lintegral_mono (λ x, edist_approx_on_y0_le hf.1 h₀ x n)
   ... = ∫⁻ x, edist y₀ (f x) ∂μ + ∫⁻ x, edist y₀ (f x) ∂μ :
     measure_theory.lintegral_add this this
   ... < ⊤ :
@@ -419,40 +196,21 @@
 
 lemma tendsto_approx_on_univ_l1_edist [measurable_space E] [normed_group E]
   [opens_measurable_space E] [second_countable_topology E]
-  {f : β → E} (hf : measurable f) {μ : measure β} (hi : integrable f μ) :
-  tendsto (λ n, ∫⁻ x, edist (approx_on f hf univ 0 trivial n x) (f x) ∂μ) at_top (𝓝 0) :=
-tendsto_approx_on_l1_edist hf trivial (by simp) (by simpa)
-
-lemma integrable_approx_on_univ [measurable_space E] [normed_group E] [borel_space E] [second_countable_topology E]
-  {f : β → E} (hf : measurable f)
-  {μ : measure β} (hi : integrable f μ) (n : ℕ) :
-  integrable (approx_on f hf univ 0 trivial n) μ :=
-integrable_approx_on hf _ (by simpa) (by simp) n
+  {f : β → E} {μ : measure β} (hf : integrable f μ) :
+  tendsto (λ n, ∫⁻ x, edist (approx_on f hf.1 univ 0 trivial n x) (f x) ∂μ) at_top (𝓝 0) :=
+tendsto_approx_on_l1_edist hf.1 trivial (by simp) (by simpa using hf.2)
+
+lemma integrable_approx_on_univ [measurable_space E] [normed_group E] [borel_space E]
+  [second_countable_topology E] {f : β → E} {μ : measure β} (hf : integrable f μ) (n : ℕ) :
+  integrable (approx_on f hf.1 univ 0 trivial n) μ :=
+integrable_approx_on hf _ (integrable_zero _ _ _) n
 
 lemma tendsto_approx_on_univ_l1 [measurable_space E] [normed_group E] [borel_space E]
-  [second_countable_topology E] {f : β → E} (hf : measurable f)
-  {μ : measure β} (hi : integrable f μ) :
-  tendsto (λ n, l1.of_fun (approx_on f hf univ 0 trivial n)
-    (approx_on f hf univ 0 trivial n).measurable (integrable_approx_on_univ hf hi n)) at_top
-    (𝓝 $ l1.of_fun f hf hi) :=
-tendsto_iff_edist_tendsto_0.2 $ tendsto_approx_on_univ_l1_edist hf hi
+  [second_countable_topology E] {f : β → E} {μ : measure β} (hf : integrable f μ) :
+  tendsto (λ n, l1.of_fun (approx_on f hf.1 univ 0 trivial n) (integrable_approx_on_univ hf n))
+    at_top (𝓝 $ l1.of_fun f hf) :=
+tendsto_iff_edist_tendsto_0.2 $ tendsto_approx_on_univ_l1_edist hf
 
 end simple_func
 
-open simple_func
-
-variables [measurable_space α] [emetric_space β] [measurable_space β] [opens_measurable_space β]
-  [normed_group E] [measurable_space E] [second_countable_topology E]
-
-lemma simple_func_sequence_tendsto [opens_measurable_space E] {f : α → E} (hf : measurable f) :
-  ∃ (F : ℕ → (α →ₛ E)), ∀ x : α, tendsto (λ n, F n x) at_top (𝓝 (f x)) :=
-⟨approx_on f hf univ 0 trivial, λ x, tendsto_approx_on hf _ (by simp)⟩
-
-lemma simple_func_sequence_tendsto' [borel_space E] {μ : measure α} {f : α → E}
-  (hfm : measurable f) (hfi : integrable f μ) :
-    ∃ (F : ℕ → (α →ₛ E)), (∀n, integrable (F n) μ) ∧
-   tendsto (λ n, ∫⁻ x,  nndist (F n x) (f x) ∂μ) at_top (𝓝 0) :=
-⟨approx_on f hfm univ 0 trivial, integrable_approx_on_univ _ hfi,
-  by { simp only [← edist_nndist], exact tendsto_approx_on_univ_l1_edist _ hfi }⟩
-
 end measure_theory