/-
Copyright (c) 2021 Rémy Degenne. All rights reserved.
Released under Apache 2.0 license as described in the file LICENSE.
Authors: Rémy Degenne
-/

import analysis.inner_product_space.projection
import measure_theory.function.l2_space
import measure_theory.decomposition.radon_nikodym
<<<<<<< HEAD
import probability.independence
=======
import measure_theory.function.uniform_integrable
>>>>>>> 3644fef6

/-! # Conditional expectation

We build the conditional expectation of an integrable function `f` with value in a Banach space
with respect to a measure `μ` (defined on a measurable space structure `m0`) and a measurable space
structure `m` with `hm : m ≤ m0` (a sub-sigma-algebra). This is an `m`-strongly measurable
function `μ[f|hm]` which is integrable and verifies `∫ x in s, μ[f|hm] x ∂μ = ∫ x in s, f x ∂μ`
for all `m`-measurable sets `s`. It is unique as an element of `L¹`.

The construction is done in four steps:
* Define the conditional expectation of an `L²` function, as an element of `L²`. This is the
  orthogonal projection on the subspace of almost everywhere `m`-measurable functions.
* Show that the conditional expectation of the indicator of a measurable set with finite measure
  is integrable and define a map `set α → (E →L[ℝ] (α →₁[μ] E))` which to a set associates a linear
  map. That linear map sends `x ∈ E` to the conditional expectation of the indicator of the set
  with value `x`.
* Extend that map to `condexp_L1_clm : (α →₁[μ] E) →L[ℝ] (α →₁[μ] E)`. This is done using the same
  construction as the Bochner integral (see the file `measure_theory/integral/set_to_L1`).
* Define the conditional expectation of a function `f : α → E`, which is an integrable function
  `α → E` equal to 0 if `f` is not integrable, and equal to an `m`-measurable representative of
  `condexp_L1_clm` applied to `[f]`, the equivalence class of `f` in `L¹`.

## Main results

The conditional expectation and its properties

* `condexp (m : measurable_space α) (μ : measure α) (f : α → E)`: conditional expectation of `f`
  with respect to `m`.
* `integrable_condexp` : `condexp` is integrable.
* `strongly_measurable_condexp` : `condexp` is `m`-strongly-measurable.
* `set_integral_condexp (hf : integrable f μ) (hs : measurable_set[m] s)` : if `m ≤ m0` (the
  σ-algebra over which the measure is defined), then the conditional expectation verifies
  `∫ x in s, condexp m μ f x ∂μ = ∫ x in s, f x ∂μ` for any `m`-measurable set `s`.

While `condexp` is function-valued, we also define `condexp_L1` with value in `L1` and a continuous
linear map `condexp_L1_clm` from `L1` to `L1`. `condexp` should be used in most cases.

Uniqueness of the conditional expectation

* `Lp.ae_eq_of_forall_set_integral_eq'`: two `Lp` functions verifying the equality of integrals
  defining the conditional expectation are equal.
* `ae_eq_of_forall_set_integral_eq_of_sigma_finite'`: two functions verifying the equality of
  integrals defining the conditional expectation are equal almost everywhere.
  Requires `[sigma_finite (μ.trim hm)]`.
* `ae_eq_condexp_of_forall_set_integral_eq`: an a.e. `m`-measurable function which verifies the
  equality of integrals is a.e. equal to `condexp`.

## Notations

For a measure `μ` defined on a measurable space structure `m0`, another measurable space structure
`m` with `hm : m ≤ m0` (a sub-σ-algebra) and a function `f`, we define the notation
* `μ[f|m] = condexp m μ f`.

## Implementation notes

Most of the results in this file are valid for a complete real normed space `F`.
However, some lemmas also use `𝕜 : is_R_or_C`:
* `condexp_L2` is defined only for an `inner_product_space` for now, and we use `𝕜` for its field.
* results about scalar multiplication are stated not only for `ℝ` but also for `𝕜` if we happen to
  have `normed_space 𝕜 F`.

TODO: split this file in two with one containing constructions and the other with basic
properties.

## Tags

conditional expectation, conditional expected value

-/

noncomputable theory
open topological_space measure_theory.Lp filter continuous_linear_map
open_locale nnreal ennreal topological_space big_operators measure_theory

namespace measure_theory

/-- A function `f` verifies `ae_strongly_measurable' m f μ` if it is `μ`-a.e. equal to
an `m`-strongly measurable function. This is similar to `ae_strongly_measurable`, but the
`measurable_space` structures used for the measurability statement and for the measure are
different. -/
def ae_strongly_measurable' {α β} [topological_space β]
  (m : measurable_space α) {m0 : measurable_space α}
  (f : α → β) (μ : measure α) : Prop :=
∃ g : α → β, strongly_measurable[m] g ∧ f =ᵐ[μ] g

namespace ae_strongly_measurable'

variables {α β 𝕜 : Type*} {m m0 : measurable_space α} {μ : measure α}
  [topological_space β] {f g : α → β}

lemma congr (hf : ae_strongly_measurable' m f μ) (hfg : f =ᵐ[μ] g) :
  ae_strongly_measurable' m g μ :=
by { obtain ⟨f', hf'_meas, hff'⟩ := hf, exact ⟨f', hf'_meas, hfg.symm.trans hff'⟩, }

lemma add [has_add β] [has_continuous_add β] (hf : ae_strongly_measurable' m f μ)
  (hg : ae_strongly_measurable' m g μ) :
  ae_strongly_measurable' m (f+g) μ :=
begin
  rcases hf with ⟨f', h_f'_meas, hff'⟩,
  rcases hg with ⟨g', h_g'_meas, hgg'⟩,
  exact ⟨f' + g', h_f'_meas.add h_g'_meas, hff'.add hgg'⟩,
end

lemma neg [add_group β] [topological_add_group β]
  {f : α → β} (hfm : ae_strongly_measurable' m f μ) :
  ae_strongly_measurable' m (-f) μ :=
begin
  rcases hfm with ⟨f', hf'_meas, hf_ae⟩,
  refine ⟨-f', hf'_meas.neg, hf_ae.mono (λ x hx, _)⟩,
  simp_rw pi.neg_apply,
  rw hx,
end

lemma sub [add_group β] [topological_add_group β] {f g : α → β}
  (hfm : ae_strongly_measurable' m f μ) (hgm : ae_strongly_measurable' m g μ) :
  ae_strongly_measurable' m (f - g) μ :=
begin
  rcases hfm with ⟨f', hf'_meas, hf_ae⟩,
  rcases hgm with ⟨g', hg'_meas, hg_ae⟩,
  refine ⟨f'-g', hf'_meas.sub hg'_meas, hf_ae.mp (hg_ae.mono (λ x hx1 hx2, _))⟩,
  simp_rw pi.sub_apply,
  rw [hx1, hx2],
end

lemma const_smul [has_smul 𝕜 β] [has_continuous_const_smul 𝕜 β]
  (c : 𝕜) (hf : ae_strongly_measurable' m f μ) :
  ae_strongly_measurable' m (c • f) μ :=
begin
  rcases hf with ⟨f', h_f'_meas, hff'⟩,
  refine ⟨c • f', h_f'_meas.const_smul c, _⟩,
  exact eventually_eq.fun_comp hff' (λ x, c • x),
end

lemma const_inner {𝕜 β} [is_R_or_C 𝕜] [inner_product_space 𝕜 β]
  {f : α → β} (hfm : ae_strongly_measurable' m f μ) (c : β) :
  ae_strongly_measurable' m (λ x, (inner c (f x) : 𝕜)) μ :=
begin
  rcases hfm with ⟨f', hf'_meas, hf_ae⟩,
  refine ⟨λ x, (inner c (f' x) : 𝕜), (@strongly_measurable_const _ _ m _ _).inner hf'_meas,
    hf_ae.mono (λ x hx, _)⟩,
  dsimp only,
  rw hx,
end

/-- An `m`-strongly measurable function almost everywhere equal to `f`. -/
def mk (f : α → β) (hfm : ae_strongly_measurable' m f μ) : α → β := hfm.some

lemma strongly_measurable_mk {f : α → β} (hfm : ae_strongly_measurable' m f μ) :
  strongly_measurable[m] (hfm.mk f) :=
hfm.some_spec.1

lemma ae_eq_mk {f : α → β} (hfm : ae_strongly_measurable' m f μ) : f =ᵐ[μ] hfm.mk f :=
hfm.some_spec.2

lemma continuous_comp {γ} [topological_space γ] {f : α → β} {g : β → γ}
  (hg : continuous g) (hf : ae_strongly_measurable' m f μ) :
  ae_strongly_measurable' m (g ∘ f) μ :=
⟨λ x, g (hf.mk _ x),
  @continuous.comp_strongly_measurable _ _ _ m _ _ _ _ hg hf.strongly_measurable_mk,
  hf.ae_eq_mk.mono (λ x hx, by rw [function.comp_apply, hx])⟩

end ae_strongly_measurable'

lemma ae_strongly_measurable'_of_ae_strongly_measurable'_trim {α β} {m m0 m0' : measurable_space α}
  [topological_space β] (hm0 : m0 ≤ m0') {μ : measure α} {f : α → β}
  (hf : ae_strongly_measurable' m f (μ.trim hm0)) :
  ae_strongly_measurable' m f μ :=
by { obtain ⟨g, hg_meas, hfg⟩ := hf, exact ⟨g, hg_meas, ae_eq_of_ae_eq_trim hfg⟩, }

lemma strongly_measurable.ae_strongly_measurable'
  {α β} {m m0 : measurable_space α} [topological_space β]
  {μ : measure α} {f : α → β} (hf : strongly_measurable[m] f) :
  ae_strongly_measurable' m f μ :=
⟨f, hf, ae_eq_refl _⟩

lemma ae_eq_trim_iff_of_ae_strongly_measurable' {α β} [topological_space β] [metrizable_space β]
  {m m0 : measurable_space α} {μ : measure α} {f g : α → β}
  (hm : m ≤ m0) (hfm : ae_strongly_measurable' m f μ) (hgm : ae_strongly_measurable' m g μ) :
  hfm.mk f =ᵐ[μ.trim hm] hgm.mk g ↔ f =ᵐ[μ] g :=
(ae_eq_trim_iff hm hfm.strongly_measurable_mk hgm.strongly_measurable_mk).trans
⟨λ h, hfm.ae_eq_mk.trans (h.trans hgm.ae_eq_mk.symm),
  λ h, hfm.ae_eq_mk.symm.trans (h.trans hgm.ae_eq_mk)⟩

/-- If the restriction to a set `s` of a σ-algebra `m` is included in the restriction to `s` of
another σ-algebra `m₂` (hypothesis `hs`), the set `s` is `m` measurable and a function `f` almost
everywhere supported on `s` is `m`-ae-strongly-measurable, then `f` is also
`m₂`-ae-strongly-measurable. -/
lemma ae_strongly_measurable'.ae_strongly_measurable'_of_measurable_space_le_on
  {α E} {m m₂ m0 : measurable_space α} {μ : measure α}
  [topological_space E] [has_zero E] (hm : m ≤ m0) {s : set α} {f : α → E}
  (hs_m : measurable_set[m] s) (hs : ∀ t, measurable_set[m] (s ∩ t) → measurable_set[m₂] (s ∩ t))
  (hf : ae_strongly_measurable' m f μ) (hf_zero : f =ᵐ[μ.restrict sᶜ] 0) :
  ae_strongly_measurable' m₂ f μ :=
begin
  let f' := hf.mk f,
  have h_ind_eq : s.indicator (hf.mk f) =ᵐ[μ] f,
  { refine filter.eventually_eq.trans _
      (indicator_ae_eq_of_restrict_compl_ae_eq_zero (hm _ hs_m) hf_zero),
    filter_upwards [hf.ae_eq_mk] with x hx,
    by_cases hxs : x ∈ s,
    { simp [hxs, hx], },
    { simp [hxs], }, },
  suffices : strongly_measurable[m₂] (s.indicator (hf.mk f)),
    from ae_strongly_measurable'.congr this.ae_strongly_measurable' h_ind_eq,
  have hf_ind : strongly_measurable[m] (s.indicator (hf.mk f)),
    from hf.strongly_measurable_mk.indicator hs_m,
  exact hf_ind.strongly_measurable_of_measurable_space_le_on hs_m hs
    (λ x hxs, set.indicator_of_not_mem hxs _),
end

variables {α β γ E E' F F' G G' H 𝕜 : Type*} {p : ℝ≥0∞}
  [is_R_or_C 𝕜] -- 𝕜 for ℝ or ℂ
  [topological_space β] -- β for a generic topological space
  -- E for an inner product space
  [inner_product_space 𝕜 E]
  -- E' for an inner product space on which we compute integrals
  [inner_product_space 𝕜 E']
  [complete_space E'] [normed_space ℝ E']
  -- F for a Lp submodule
  [normed_group F] [normed_space 𝕜 F]
  -- F' for integrals on a Lp submodule
  [normed_group F'] [normed_space 𝕜 F'] [normed_space ℝ F'] [complete_space F']
  -- G for a Lp add_subgroup
  [normed_group G]
  -- G' for integrals on a Lp add_subgroup
  [normed_group G'] [normed_space ℝ G'] [complete_space G']
  -- H for a normed group (hypotheses of mem_ℒp)
  [normed_group H]

section Lp_meas

/-! ## The subset `Lp_meas` of `Lp` functions a.e. measurable with respect to a sub-sigma-algebra -/

variables (F)

/-- `Lp_meas_subgroup F m p μ` is the subspace of `Lp F p μ` containing functions `f` verifying
`ae_strongly_measurable' m f μ`, i.e. functions which are `μ`-a.e. equal to
an `m`-strongly measurable function. -/
def Lp_meas_subgroup (m : measurable_space α) [measurable_space α] (p : ℝ≥0∞) (μ : measure α) :
  add_subgroup (Lp F p μ) :=
{ carrier   := {f : (Lp F p μ) | ae_strongly_measurable' m f μ} ,
  zero_mem' := ⟨(0 : α → F), @strongly_measurable_zero _ _ m _ _, Lp.coe_fn_zero _ _ _⟩,
  add_mem'  := λ f g hf hg, (hf.add hg).congr (Lp.coe_fn_add f g).symm,
  neg_mem' := λ f hf, ae_strongly_measurable'.congr hf.neg (Lp.coe_fn_neg f).symm, }

variables (𝕜)
/-- `Lp_meas F 𝕜 m p μ` is the subspace of `Lp F p μ` containing functions `f` verifying
`ae_strongly_measurable' m f μ`, i.e. functions which are `μ`-a.e. equal to
an `m`-strongly measurable function. -/
def Lp_meas (m : measurable_space α) [measurable_space α] (p : ℝ≥0∞)
  (μ : measure α) :
  submodule 𝕜 (Lp F p μ) :=
{ carrier   := {f : (Lp F p μ) | ae_strongly_measurable' m f μ} ,
  zero_mem' := ⟨(0 : α → F), @strongly_measurable_zero _ _ m _ _, Lp.coe_fn_zero _ _ _⟩,
  add_mem'  := λ f g hf hg, (hf.add hg).congr (Lp.coe_fn_add f g).symm,
  smul_mem' := λ c f hf, (hf.const_smul c).congr (Lp.coe_fn_smul c f).symm, }
variables {F 𝕜}

variables

lemma mem_Lp_meas_subgroup_iff_ae_strongly_measurable' {m m0 : measurable_space α} {μ : measure α}
  {f : Lp F p μ} :
  f ∈ Lp_meas_subgroup F m p μ ↔ ae_strongly_measurable' m f μ :=
by rw [← add_subgroup.mem_carrier, Lp_meas_subgroup, set.mem_set_of_eq]

lemma mem_Lp_meas_iff_ae_strongly_measurable'
  {m m0 : measurable_space α} {μ : measure α} {f : Lp F p μ} :
  f ∈ Lp_meas F 𝕜 m p μ ↔ ae_strongly_measurable' m f μ :=
by rw [← set_like.mem_coe, ← submodule.mem_carrier, Lp_meas, set.mem_set_of_eq]

lemma Lp_meas.ae_strongly_measurable'
  {m m0 : measurable_space α} {μ : measure α} (f : Lp_meas F 𝕜 m p μ) :
  ae_strongly_measurable' m f μ :=
mem_Lp_meas_iff_ae_strongly_measurable'.mp f.mem

lemma mem_Lp_meas_self
  {m0 : measurable_space α} (μ : measure α) (f : Lp F p μ) :
  f ∈ Lp_meas F 𝕜 m0 p μ :=
mem_Lp_meas_iff_ae_strongly_measurable'.mpr (Lp.ae_strongly_measurable f)

lemma Lp_meas_subgroup_coe {m m0 : measurable_space α} {μ : measure α}
  {f : Lp_meas_subgroup F m p μ} :
  ⇑f = (f : Lp F p μ) :=
coe_fn_coe_base f

lemma Lp_meas_coe {m m0 : measurable_space α} {μ : measure α} {f : Lp_meas F 𝕜 m p μ} :
  ⇑f = (f : Lp F p μ) :=
coe_fn_coe_base f

lemma mem_Lp_meas_indicator_const_Lp {m m0 : measurable_space α} (hm : m ≤ m0)
  {μ : measure α} {s : set α} (hs : measurable_set[m] s) (hμs : μ s ≠ ∞) {c : F} :
  indicator_const_Lp p (hm s hs) hμs c ∈ Lp_meas F 𝕜 m p μ :=
⟨s.indicator (λ x : α, c), (@strongly_measurable_const _ _ m _ _).indicator hs,
  indicator_const_Lp_coe_fn⟩

section complete_subspace

/-! ## The subspace `Lp_meas` is complete.

We define an `isometric` between `Lp_meas_subgroup` and the `Lp` space corresponding to the
measure `μ.trim hm`. As a consequence, the completeness of `Lp` implies completeness of
`Lp_meas_subgroup` (and `Lp_meas`). -/

variables {ι : Type*} {m m0 : measurable_space α} {μ : measure α}

/-- If `f` belongs to `Lp_meas_subgroup F m p μ`, then the measurable function it is almost
everywhere equal to (given by `ae_measurable.mk`) belongs to `ℒp` for the measure `μ.trim hm`. -/
lemma mem_ℒp_trim_of_mem_Lp_meas_subgroup (hm : m ≤ m0) (f : Lp F p μ)
  (hf_meas : f ∈ Lp_meas_subgroup F m p μ) :
  mem_ℒp (mem_Lp_meas_subgroup_iff_ae_strongly_measurable'.mp hf_meas).some p (μ.trim hm) :=
begin
  have hf : ae_strongly_measurable' m f μ,
    from (mem_Lp_meas_subgroup_iff_ae_strongly_measurable'.mp hf_meas),
  let g := hf.some,
  obtain ⟨hg, hfg⟩ := hf.some_spec,
  change mem_ℒp g p (μ.trim hm),
  refine ⟨hg.ae_strongly_measurable, _⟩,
  have h_snorm_fg : snorm g p (μ.trim hm) = snorm f p μ,
    by { rw snorm_trim hm hg, exact snorm_congr_ae hfg.symm, },
  rw h_snorm_fg,
  exact Lp.snorm_lt_top f,
end

/-- If `f` belongs to `Lp` for the measure `μ.trim hm`, then it belongs to the subgroup
`Lp_meas_subgroup F m p μ`. -/
lemma mem_Lp_meas_subgroup_to_Lp_of_trim (hm : m ≤ m0) (f : Lp F p (μ.trim hm)) :
  (mem_ℒp_of_mem_ℒp_trim hm (Lp.mem_ℒp f)).to_Lp f ∈ Lp_meas_subgroup F m p μ :=
begin
  let hf_mem_ℒp := mem_ℒp_of_mem_ℒp_trim hm (Lp.mem_ℒp f),
  rw mem_Lp_meas_subgroup_iff_ae_strongly_measurable',
  refine ae_strongly_measurable'.congr _ (mem_ℒp.coe_fn_to_Lp hf_mem_ℒp).symm,
  refine ae_strongly_measurable'_of_ae_strongly_measurable'_trim hm _,
  exact Lp.ae_strongly_measurable f,
end

variables (F p μ)
/-- Map from `Lp_meas_subgroup` to `Lp F p (μ.trim hm)`. -/
def Lp_meas_subgroup_to_Lp_trim (hm : m ≤ m0) (f : Lp_meas_subgroup F m p μ) : Lp F p (μ.trim hm) :=
mem_ℒp.to_Lp (mem_Lp_meas_subgroup_iff_ae_strongly_measurable'.mp f.mem).some
  (mem_ℒp_trim_of_mem_Lp_meas_subgroup hm f f.mem)

variables (𝕜)
/-- Map from `Lp_meas` to `Lp F p (μ.trim hm)`. -/
def Lp_meas_to_Lp_trim (hm : m ≤ m0) (f : Lp_meas F 𝕜 m p μ) : Lp F p (μ.trim hm) :=
mem_ℒp.to_Lp (mem_Lp_meas_iff_ae_strongly_measurable'.mp f.mem).some
  (mem_ℒp_trim_of_mem_Lp_meas_subgroup hm f f.mem)
variables {𝕜}

/-- Map from `Lp F p (μ.trim hm)` to `Lp_meas_subgroup`, inverse of
`Lp_meas_subgroup_to_Lp_trim`. -/
def Lp_trim_to_Lp_meas_subgroup (hm : m ≤ m0) (f : Lp F p (μ.trim hm)) : Lp_meas_subgroup F m p μ :=
⟨(mem_ℒp_of_mem_ℒp_trim hm (Lp.mem_ℒp f)).to_Lp f, mem_Lp_meas_subgroup_to_Lp_of_trim hm f⟩

variables (𝕜)
/-- Map from `Lp F p (μ.trim hm)` to `Lp_meas`, inverse of `Lp_meas_to_Lp_trim`. -/
def Lp_trim_to_Lp_meas (hm : m ≤ m0) (f : Lp F p (μ.trim hm)) : Lp_meas F 𝕜 m p μ :=
⟨(mem_ℒp_of_mem_ℒp_trim hm (Lp.mem_ℒp f)).to_Lp f, mem_Lp_meas_subgroup_to_Lp_of_trim hm f⟩

variables {F 𝕜 p μ}

lemma Lp_meas_subgroup_to_Lp_trim_ae_eq (hm : m ≤ m0) (f : Lp_meas_subgroup F m p μ) :
  Lp_meas_subgroup_to_Lp_trim F p μ hm f =ᵐ[μ] f :=
(ae_eq_of_ae_eq_trim (mem_ℒp.coe_fn_to_Lp (mem_ℒp_trim_of_mem_Lp_meas_subgroup hm ↑f f.mem))).trans
  (mem_Lp_meas_subgroup_iff_ae_strongly_measurable'.mp f.mem).some_spec.2.symm

lemma Lp_trim_to_Lp_meas_subgroup_ae_eq (hm : m ≤ m0) (f : Lp F p (μ.trim hm)) :
  Lp_trim_to_Lp_meas_subgroup F p μ hm f =ᵐ[μ] f :=
mem_ℒp.coe_fn_to_Lp _

lemma Lp_meas_to_Lp_trim_ae_eq (hm : m ≤ m0) (f : Lp_meas F 𝕜 m p μ) :
  Lp_meas_to_Lp_trim F 𝕜 p μ hm f =ᵐ[μ] f :=
(ae_eq_of_ae_eq_trim (mem_ℒp.coe_fn_to_Lp (mem_ℒp_trim_of_mem_Lp_meas_subgroup hm ↑f f.mem))).trans
  (mem_Lp_meas_subgroup_iff_ae_strongly_measurable'.mp f.mem).some_spec.2.symm

lemma Lp_trim_to_Lp_meas_ae_eq (hm : m ≤ m0) (f : Lp F p (μ.trim hm)) :
  Lp_trim_to_Lp_meas F 𝕜 p μ hm f =ᵐ[μ] f :=
mem_ℒp.coe_fn_to_Lp _

/-- `Lp_trim_to_Lp_meas_subgroup` is a right inverse of `Lp_meas_subgroup_to_Lp_trim`. -/
lemma Lp_meas_subgroup_to_Lp_trim_right_inv (hm : m ≤ m0) :
  function.right_inverse (Lp_trim_to_Lp_meas_subgroup F p μ hm)
    (Lp_meas_subgroup_to_Lp_trim F p μ hm) :=
begin
  intro f,
  ext1,
  refine ae_eq_trim_of_strongly_measurable hm
    (Lp.strongly_measurable _) (Lp.strongly_measurable _) _,
  exact (Lp_meas_subgroup_to_Lp_trim_ae_eq hm _).trans (Lp_trim_to_Lp_meas_subgroup_ae_eq hm _),
end

/-- `Lp_trim_to_Lp_meas_subgroup` is a left inverse of `Lp_meas_subgroup_to_Lp_trim`. -/
lemma Lp_meas_subgroup_to_Lp_trim_left_inv (hm : m ≤ m0) :
  function.left_inverse (Lp_trim_to_Lp_meas_subgroup F p μ hm)
    (Lp_meas_subgroup_to_Lp_trim F p μ hm) :=
begin
  intro f,
  ext1,
  ext1,
  rw ← Lp_meas_subgroup_coe,
  exact (Lp_trim_to_Lp_meas_subgroup_ae_eq hm _).trans (Lp_meas_subgroup_to_Lp_trim_ae_eq hm _),
end

lemma Lp_meas_subgroup_to_Lp_trim_add (hm : m ≤ m0) (f g : Lp_meas_subgroup F m p μ) :
  Lp_meas_subgroup_to_Lp_trim F p μ hm (f + g)
    = Lp_meas_subgroup_to_Lp_trim F p μ hm f + Lp_meas_subgroup_to_Lp_trim F p μ hm g :=
begin
  ext1,
  refine eventually_eq.trans _ (Lp.coe_fn_add _ _).symm,
  refine ae_eq_trim_of_strongly_measurable hm (Lp.strongly_measurable _) _ _,
  { exact (Lp.strongly_measurable _).add (Lp.strongly_measurable _), },
  refine (Lp_meas_subgroup_to_Lp_trim_ae_eq hm _).trans _,
  refine eventually_eq.trans _
    (eventually_eq.add (Lp_meas_subgroup_to_Lp_trim_ae_eq hm f).symm
      (Lp_meas_subgroup_to_Lp_trim_ae_eq hm g).symm),
  refine (Lp.coe_fn_add _ _).trans _,
  simp_rw Lp_meas_subgroup_coe,
  exact eventually_of_forall (λ x, by refl),
end

lemma Lp_meas_subgroup_to_Lp_trim_neg (hm : m ≤ m0) (f : Lp_meas_subgroup F m p μ) :
  Lp_meas_subgroup_to_Lp_trim F p μ hm (-f)
    = -Lp_meas_subgroup_to_Lp_trim F p μ hm f :=
begin
  ext1,
  refine eventually_eq.trans _ (Lp.coe_fn_neg _).symm,
  refine ae_eq_trim_of_strongly_measurable hm (Lp.strongly_measurable _) _ _,
  { exact @strongly_measurable.neg _ _ _ m _ _ _ (Lp.strongly_measurable _), },
  refine (Lp_meas_subgroup_to_Lp_trim_ae_eq hm _).trans _,
  refine eventually_eq.trans _
    (eventually_eq.neg (Lp_meas_subgroup_to_Lp_trim_ae_eq hm f).symm),
  refine (Lp.coe_fn_neg _).trans _,
  simp_rw Lp_meas_subgroup_coe,
  exact eventually_of_forall (λ x, by refl),
end

lemma Lp_meas_subgroup_to_Lp_trim_sub (hm : m ≤ m0) (f g : Lp_meas_subgroup F m p μ) :
  Lp_meas_subgroup_to_Lp_trim F p μ hm (f - g)
    = Lp_meas_subgroup_to_Lp_trim F p μ hm f - Lp_meas_subgroup_to_Lp_trim F p μ hm g :=
by rw [sub_eq_add_neg, sub_eq_add_neg, Lp_meas_subgroup_to_Lp_trim_add,
  Lp_meas_subgroup_to_Lp_trim_neg]

lemma Lp_meas_to_Lp_trim_smul (hm : m ≤ m0) (c : 𝕜) (f : Lp_meas F 𝕜 m p μ) :
  Lp_meas_to_Lp_trim F 𝕜 p μ hm (c • f) = c • Lp_meas_to_Lp_trim F 𝕜 p μ hm f :=
begin
  ext1,
  refine eventually_eq.trans _ (Lp.coe_fn_smul _ _).symm,
  refine ae_eq_trim_of_strongly_measurable hm (Lp.strongly_measurable _) _ _,
  { exact (Lp.strongly_measurable _).const_smul c, },
  refine (Lp_meas_to_Lp_trim_ae_eq hm _).trans _,
  refine (Lp.coe_fn_smul _ _).trans _,
  refine (Lp_meas_to_Lp_trim_ae_eq hm f).mono (λ x hx, _),
  rw [pi.smul_apply, pi.smul_apply, hx],
  refl,
end

/-- `Lp_meas_subgroup_to_Lp_trim` preserves the norm. -/
lemma Lp_meas_subgroup_to_Lp_trim_norm_map [hp : fact (1 ≤ p)] (hm : m ≤ m0)
  (f : Lp_meas_subgroup F m p μ) :
  ∥Lp_meas_subgroup_to_Lp_trim F p μ hm f∥ = ∥f∥ :=
begin
  rw [Lp.norm_def, snorm_trim hm (Lp.strongly_measurable _),
    snorm_congr_ae (Lp_meas_subgroup_to_Lp_trim_ae_eq hm _), Lp_meas_subgroup_coe, ← Lp.norm_def],
  congr,
end

lemma isometry_Lp_meas_subgroup_to_Lp_trim [hp : fact (1 ≤ p)] (hm : m ≤ m0) :
  isometry (Lp_meas_subgroup_to_Lp_trim F p μ hm) :=
begin
  rw isometry_emetric_iff_metric,
  intros f g,
  rw [dist_eq_norm, ← Lp_meas_subgroup_to_Lp_trim_sub, Lp_meas_subgroup_to_Lp_trim_norm_map,
    dist_eq_norm],
end

variables (F p μ)
/-- `Lp_meas_subgroup` and `Lp F p (μ.trim hm)` are isometric. -/
def Lp_meas_subgroup_to_Lp_trim_iso [hp : fact (1 ≤ p)] (hm : m ≤ m0) :
  Lp_meas_subgroup F m p μ ≃ᵢ Lp F p (μ.trim hm) :=
{ to_fun    := Lp_meas_subgroup_to_Lp_trim F p μ hm,
  inv_fun   := Lp_trim_to_Lp_meas_subgroup F p μ hm,
  left_inv  := Lp_meas_subgroup_to_Lp_trim_left_inv hm,
  right_inv := Lp_meas_subgroup_to_Lp_trim_right_inv hm,
  isometry_to_fun := isometry_Lp_meas_subgroup_to_Lp_trim hm, }

variables (𝕜)
/-- `Lp_meas_subgroup` and `Lp_meas` are isometric. -/
def Lp_meas_subgroup_to_Lp_meas_iso [hp : fact (1 ≤ p)] :
  Lp_meas_subgroup F m p μ ≃ᵢ Lp_meas F 𝕜 m p μ :=
isometric.refl (Lp_meas_subgroup F m p μ)

/-- `Lp_meas` and `Lp F p (μ.trim hm)` are isometric, with a linear equivalence. -/
def Lp_meas_to_Lp_trim_lie [hp : fact (1 ≤ p)] (hm : m ≤ m0) :
  Lp_meas F 𝕜 m p μ ≃ₗᵢ[𝕜] Lp F p (μ.trim hm) :=
{ to_fun    := Lp_meas_to_Lp_trim F 𝕜 p μ hm,
  inv_fun   := Lp_trim_to_Lp_meas F 𝕜 p μ hm,
  left_inv  := Lp_meas_subgroup_to_Lp_trim_left_inv hm,
  right_inv := Lp_meas_subgroup_to_Lp_trim_right_inv hm,
  map_add'  := Lp_meas_subgroup_to_Lp_trim_add hm,
  map_smul' := Lp_meas_to_Lp_trim_smul hm,
  norm_map' := Lp_meas_subgroup_to_Lp_trim_norm_map hm, }
variables {F 𝕜 p μ}

instance [hm : fact (m ≤ m0)] [complete_space F] [hp : fact (1 ≤ p)] :
  complete_space (Lp_meas_subgroup F m p μ) :=
by { rw (Lp_meas_subgroup_to_Lp_trim_iso F p μ hm.elim).complete_space_iff, apply_instance, }

instance [hm : fact (m ≤ m0)] [complete_space F] [hp : fact (1 ≤ p)] :
  complete_space (Lp_meas F 𝕜 m p μ) :=
by { rw (Lp_meas_subgroup_to_Lp_meas_iso F 𝕜 p μ).symm.complete_space_iff, apply_instance, }

lemma is_complete_ae_strongly_measurable' [hp : fact (1 ≤ p)] [complete_space F] (hm : m ≤ m0) :
  is_complete {f : Lp F p μ | ae_strongly_measurable' m f μ} :=
begin
  rw ← complete_space_coe_iff_is_complete,
  haveI : fact (m ≤ m0) := ⟨hm⟩,
  change complete_space (Lp_meas_subgroup F m p μ),
  apply_instance,
end

lemma is_closed_ae_strongly_measurable' [hp : fact (1 ≤ p)] [complete_space F] (hm : m ≤ m0) :
  is_closed {f : Lp F p μ | ae_strongly_measurable' m f μ} :=
is_complete.is_closed (is_complete_ae_strongly_measurable' hm)

end complete_subspace

section strongly_measurable

variables {m m0 : measurable_space α} {μ : measure α}

/-- We do not get `ae_fin_strongly_measurable f (μ.trim hm)`, since we don't have
`f =ᵐ[μ.trim hm] Lp_meas_to_Lp_trim F 𝕜 p μ hm f` but only the weaker
`f =ᵐ[μ] Lp_meas_to_Lp_trim F 𝕜 p μ hm f`. -/
lemma Lp_meas.ae_fin_strongly_measurable' (hm : m ≤ m0) (f : Lp_meas F 𝕜 m p μ) (hp_ne_zero : p ≠ 0)
  (hp_ne_top : p ≠ ∞) :
  ∃ g, fin_strongly_measurable g (μ.trim hm) ∧ f =ᵐ[μ] g :=
⟨Lp_meas_subgroup_to_Lp_trim F p μ hm f, Lp.fin_strongly_measurable _ hp_ne_zero hp_ne_top,
  (Lp_meas_subgroup_to_Lp_trim_ae_eq hm f).symm⟩

/-- When applying the inverse of `Lp_meas_to_Lp_trim_lie` (which takes a function in the Lp space of
the sub-sigma algebra and returns its version in the larger Lp space) to an indicator of the
sub-sigma-algebra, we obtain an indicator in the Lp space of the larger sigma-algebra. -/
lemma Lp_meas_to_Lp_trim_lie_symm_indicator [one_le_p : fact (1 ≤ p)] [normed_space ℝ F]
  {hm : m ≤ m0} {s : set α} {μ : measure α}
  (hs : measurable_set[m] s) (hμs : μ.trim hm s ≠ ∞) (c : F) :
  ((Lp_meas_to_Lp_trim_lie F ℝ p μ hm).symm
      (indicator_const_Lp p hs hμs c) : Lp F p μ)
    = indicator_const_Lp p (hm s hs) ((le_trim hm).trans_lt hμs.lt_top).ne c :=
begin
  ext1,
  rw ← Lp_meas_coe,
  change Lp_trim_to_Lp_meas F ℝ p μ hm (indicator_const_Lp p hs hμs c)
    =ᵐ[μ] (indicator_const_Lp p _ _ c : α → F),
  refine (Lp_trim_to_Lp_meas_ae_eq hm _).trans _,
  exact (ae_eq_of_ae_eq_trim indicator_const_Lp_coe_fn).trans indicator_const_Lp_coe_fn.symm,
end

lemma Lp_meas_to_Lp_trim_lie_symm_to_Lp [one_le_p : fact (1 ≤ p)] [normed_space ℝ F]
  (hm : m ≤ m0) (f : α → F) (hf : mem_ℒp f p (μ.trim hm)) :
  ((Lp_meas_to_Lp_trim_lie F ℝ p μ hm).symm (hf.to_Lp f) : Lp F p μ)
    = (mem_ℒp_of_mem_ℒp_trim hm hf).to_Lp f :=
begin
  ext1,
  rw ← Lp_meas_coe,
  refine (Lp_trim_to_Lp_meas_ae_eq hm _).trans _,
  exact (ae_eq_of_ae_eq_trim (mem_ℒp.coe_fn_to_Lp hf)).trans (mem_ℒp.coe_fn_to_Lp _).symm,
end

end strongly_measurable

end Lp_meas


section induction

variables {m m0 : measurable_space α} {μ : measure α} [fact (1 ≤ p)] [normed_space ℝ F]

/-- Auxiliary lemma for `Lp.induction_strongly_measurable`. -/
@[elab_as_eliminator]
lemma Lp.induction_strongly_measurable_aux (hm : m ≤ m0) (hp_ne_top : p ≠ ∞) (P : Lp F p μ → Prop)
  (h_ind : ∀ (c : F) {s : set α} (hs : measurable_set[m] s) (hμs : μ s < ∞),
      P (Lp.simple_func.indicator_const p (hm s hs) hμs.ne c))
  (h_add : ∀ ⦃f g⦄, ∀ hf : mem_ℒp f p μ, ∀ hg : mem_ℒp g p μ,
    ∀ hfm : ae_strongly_measurable' m f μ, ∀ hgm : ae_strongly_measurable' m g μ,
    disjoint (function.support f) (function.support g) →
    P (hf.to_Lp f) → P (hg.to_Lp g) → P ((hf.to_Lp f) + (hg.to_Lp g)))
  (h_closed : is_closed {f : Lp_meas F ℝ m p μ | P f}) :
  ∀ f : Lp F p μ, ae_strongly_measurable' m f μ → P f :=
begin
  intros f hf,
  let f' := (⟨f, hf⟩ : Lp_meas F ℝ m p μ),
  let g := Lp_meas_to_Lp_trim_lie F ℝ p μ hm f',
  have hfg : f' = (Lp_meas_to_Lp_trim_lie F ℝ p μ hm).symm g,
    by simp only [linear_isometry_equiv.symm_apply_apply],
  change P ↑f',
  rw hfg,
  refine @Lp.induction α F m _ p (μ.trim hm) _ hp_ne_top
    (λ g, P ((Lp_meas_to_Lp_trim_lie F ℝ p μ hm).symm g)) _ _ _ g,
  { intros b t ht hμt,
    rw [Lp.simple_func.coe_indicator_const,
      Lp_meas_to_Lp_trim_lie_symm_indicator ht hμt.ne b],
      have hμt' : μ t < ∞, from (le_trim hm).trans_lt hμt,
    specialize h_ind b ht hμt',
    rwa Lp.simple_func.coe_indicator_const at h_ind, },
  { intros f g hf hg h_disj hfP hgP,
    rw linear_isometry_equiv.map_add,
    push_cast,
    have h_eq : ∀ (f : α → F) (hf : mem_ℒp f p (μ.trim hm)),
      ((Lp_meas_to_Lp_trim_lie F ℝ p μ hm).symm (mem_ℒp.to_Lp f hf) : Lp F p μ)
        = (mem_ℒp_of_mem_ℒp_trim hm hf).to_Lp f,
      from Lp_meas_to_Lp_trim_lie_symm_to_Lp hm,
    rw h_eq f hf at hfP ⊢,
    rw h_eq g hg at hgP ⊢,
    exact h_add (mem_ℒp_of_mem_ℒp_trim hm hf) (mem_ℒp_of_mem_ℒp_trim hm hg)
      (ae_strongly_measurable'_of_ae_strongly_measurable'_trim hm hf.ae_strongly_measurable)
      (ae_strongly_measurable'_of_ae_strongly_measurable'_trim hm hg.ae_strongly_measurable)
      h_disj hfP hgP, },
  { change is_closed ((Lp_meas_to_Lp_trim_lie F ℝ p μ hm).symm ⁻¹' {g : Lp_meas F ℝ m p μ | P ↑g}),
    exact is_closed.preimage (linear_isometry_equiv.continuous _) h_closed, },
end

/-- To prove something for an `Lp` function a.e. strongly measurable with respect to a
sub-σ-algebra `m` in a normed space, it suffices to show that
* the property holds for (multiples of) characteristic functions which are measurable w.r.t. `m`;
* is closed under addition;
* the set of functions in `Lp` strongly measurable w.r.t. `m` for which the property holds is
  closed.
-/
@[elab_as_eliminator]
lemma Lp.induction_strongly_measurable (hm : m ≤ m0) (hp_ne_top : p ≠ ∞) (P : Lp F p μ → Prop)
  (h_ind : ∀ (c : F) {s : set α} (hs : measurable_set[m] s) (hμs : μ s < ∞),
      P (Lp.simple_func.indicator_const p (hm s hs) hμs.ne c))
  (h_add : ∀ ⦃f g⦄, ∀ hf : mem_ℒp f p μ, ∀ hg : mem_ℒp g p μ,
    ∀ hfm : strongly_measurable[m] f, ∀ hgm : strongly_measurable[m] g,
    disjoint (function.support f) (function.support g) →
    P (hf.to_Lp f) → P (hg.to_Lp g) → P ((hf.to_Lp f) + (hg.to_Lp g)))
  (h_closed : is_closed {f : Lp_meas F ℝ m p μ | P f}) :
  ∀ f : Lp F p μ, ae_strongly_measurable' m f μ → P f :=
begin
  intros f hf,
  suffices h_add_ae : ∀ ⦃f g⦄, ∀ hf : mem_ℒp f p μ, ∀ hg : mem_ℒp g p μ,
      ∀ hfm : ae_strongly_measurable' m f μ, ∀ hgm : ae_strongly_measurable' m g μ,
      disjoint (function.support f) (function.support g) →
      P (hf.to_Lp f) → P (hg.to_Lp g) → P ((hf.to_Lp f) + (hg.to_Lp g)),
    from Lp.induction_strongly_measurable_aux hm hp_ne_top P h_ind h_add_ae h_closed f hf,
  intros f g hf hg hfm hgm h_disj hPf hPg,
  let s_f : set α := function.support (hfm.mk f),
  have hs_f : measurable_set[m] s_f := hfm.strongly_measurable_mk.measurable_set_support,
  have hs_f_eq : s_f =ᵐ[μ] function.support f := hfm.ae_eq_mk.symm.support,
  let s_g : set α := function.support (hgm.mk g),
  have hs_g : measurable_set[m] s_g := hgm.strongly_measurable_mk.measurable_set_support,
  have hs_g_eq : s_g =ᵐ[μ] function.support g := hgm.ae_eq_mk.symm.support,
  have h_inter_empty : ((s_f ∩ s_g) : set α) =ᵐ[μ] (∅ : set α),
  { refine (hs_f_eq.inter hs_g_eq).trans _,
    suffices : function.support f ∩ function.support g = ∅, by rw this,
    exact set.disjoint_iff_inter_eq_empty.mp h_disj, },
  let f' := (s_f \ s_g).indicator (hfm.mk f),
  have hff' : f =ᵐ[μ] f',
  { have : s_f \ s_g =ᵐ[μ] s_f,
    { rw [← set.diff_inter_self_eq_diff, set.inter_comm],
      refine ((ae_eq_refl s_f).diff h_inter_empty).trans _,
      rw set.diff_empty, },
    refine ((indicator_ae_eq_of_ae_eq_set this).trans _).symm,
    rw set.indicator_support,
    exact hfm.ae_eq_mk.symm, },
  have hf'_meas : strongly_measurable[m] f',
    from hfm.strongly_measurable_mk.indicator (hs_f.diff hs_g),
  have hf'_Lp : mem_ℒp f' p μ := hf.ae_eq hff',
  let g' := (s_g \ s_f).indicator (hgm.mk g),
  have hgg' : g =ᵐ[μ] g',
  { have : s_g \ s_f =ᵐ[μ] s_g,
    { rw [← set.diff_inter_self_eq_diff],
      refine ((ae_eq_refl s_g).diff h_inter_empty).trans _,
      rw set.diff_empty, },
    refine ((indicator_ae_eq_of_ae_eq_set this).trans _).symm,
    rw set.indicator_support,
    exact hgm.ae_eq_mk.symm, },
  have hg'_meas : strongly_measurable[m] g',
    from hgm.strongly_measurable_mk.indicator (hs_g.diff hs_f),
  have hg'_Lp : mem_ℒp g' p μ := hg.ae_eq hgg',
  have h_disj : disjoint (function.support f') (function.support g'),
  { have : disjoint (s_f \ s_g) (s_g \ s_f) := disjoint_sdiff_sdiff,
    exact this.mono set.support_indicator_subset set.support_indicator_subset, },
  rw ← mem_ℒp.to_Lp_congr hf'_Lp hf hff'.symm at ⊢ hPf,
  rw ← mem_ℒp.to_Lp_congr hg'_Lp hg hgg'.symm at ⊢ hPg,
  exact h_add hf'_Lp hg'_Lp hf'_meas hg'_meas h_disj hPf hPg,
end

/-- To prove something for an arbitrary `mem_ℒp` function a.e. strongly measurable with respect
to a sub-σ-algebra `m` in a normed space, it suffices to show that
* the property holds for (multiples of) characteristic functions which are measurable w.r.t. `m`;
* is closed under addition;
* the set of functions in the `Lᵖ` space strongly measurable w.r.t. `m` for which the property
  holds is closed.
* the property is closed under the almost-everywhere equal relation.
-/
@[elab_as_eliminator]
lemma mem_ℒp.induction_strongly_measurable (hm : m ≤ m0) (hp_ne_top : p ≠ ∞)
  (P : (α → F) → Prop)
  (h_ind : ∀ (c : F) ⦃s⦄, measurable_set[m] s → μ s < ∞ → P (s.indicator (λ _, c)))
  (h_add : ∀ ⦃f g : α → F⦄, disjoint (function.support f) (function.support g)
    → mem_ℒp f p μ → mem_ℒp g p μ → strongly_measurable[m] f → strongly_measurable[m] g →
    P f → P g → P (f + g))
  (h_closed : is_closed {f : Lp_meas F ℝ m p μ | P f} )
  (h_ae : ∀ ⦃f g⦄, f =ᵐ[μ] g → mem_ℒp f p μ → P f → P g) :
  ∀ ⦃f : α → F⦄ (hf : mem_ℒp f p μ) (hfm : ae_strongly_measurable' m f μ), P f :=
begin
  intros f hf hfm,
  let f_Lp := hf.to_Lp f,
  have hfm_Lp : ae_strongly_measurable' m f_Lp μ, from hfm.congr hf.coe_fn_to_Lp.symm,
  refine h_ae (hf.coe_fn_to_Lp) (Lp.mem_ℒp _) _,
  change P f_Lp,
  refine Lp.induction_strongly_measurable hm hp_ne_top (λ f, P ⇑f) _ _ h_closed f_Lp hfm_Lp,
  { intros c s hs hμs,
    rw Lp.simple_func.coe_indicator_const,
    refine h_ae (indicator_const_Lp_coe_fn).symm _ (h_ind c hs hμs),
    exact mem_ℒp_indicator_const p (hm s hs) c (or.inr hμs.ne), },
  { intros f g hf_mem hg_mem hfm hgm h_disj hfP hgP,
    have hfP' : P f := h_ae (hf_mem.coe_fn_to_Lp) (Lp.mem_ℒp _) hfP,
    have hgP' : P g := h_ae (hg_mem.coe_fn_to_Lp) (Lp.mem_ℒp _) hgP,
    specialize h_add h_disj hf_mem hg_mem hfm hgm hfP' hgP',
    refine h_ae _ (hf_mem.add hg_mem) h_add,
    exact ((hf_mem.coe_fn_to_Lp).symm.add (hg_mem.coe_fn_to_Lp).symm).trans
      (Lp.coe_fn_add _ _).symm, },
end

end induction


section uniqueness_of_conditional_expectation

/-! ## Uniqueness of the conditional expectation -/

variables {m m0 : measurable_space α} {μ : measure α}

lemma Lp_meas.ae_eq_zero_of_forall_set_integral_eq_zero
  (hm : m ≤ m0) (f : Lp_meas E' 𝕜 m p μ) (hp_ne_zero : p ≠ 0) (hp_ne_top : p ≠ ∞)
  (hf_int_finite : ∀ s, measurable_set[m] s → μ s < ∞ → integrable_on f s μ)
  (hf_zero : ∀ s : set α, measurable_set[m] s → μ s < ∞ → ∫ x in s, f x ∂μ = 0) :
  f =ᵐ[μ] 0 :=
begin
  obtain ⟨g, hg_sm, hfg⟩ := Lp_meas.ae_fin_strongly_measurable' hm f hp_ne_zero hp_ne_top,
  refine hfg.trans _,
  refine ae_eq_zero_of_forall_set_integral_eq_of_fin_strongly_measurable_trim hm _ _ hg_sm,
  { intros s hs hμs,
    have hfg_restrict : f =ᵐ[μ.restrict s] g, from ae_restrict_of_ae hfg,
    rw [integrable_on, integrable_congr hfg_restrict.symm],
    exact hf_int_finite s hs hμs, },
  { intros s hs hμs,
    have hfg_restrict : f =ᵐ[μ.restrict s] g, from ae_restrict_of_ae hfg,
    rw integral_congr_ae hfg_restrict.symm,
    exact hf_zero s hs hμs, },
end

include 𝕜

lemma Lp.ae_eq_zero_of_forall_set_integral_eq_zero'
  (hm : m ≤ m0) (f : Lp E' p μ) (hp_ne_zero : p ≠ 0) (hp_ne_top : p ≠ ∞)
  (hf_int_finite : ∀ s, measurable_set[m] s → μ s < ∞ → integrable_on f s μ)
  (hf_zero : ∀ s : set α, measurable_set[m] s → μ s < ∞ → ∫ x in s, f x ∂μ = 0)
  (hf_meas : ae_strongly_measurable' m f μ) :
  f =ᵐ[μ] 0 :=
begin
  let f_meas : Lp_meas E' 𝕜 m p μ := ⟨f, hf_meas⟩,
  have hf_f_meas : f =ᵐ[μ] f_meas, by simp only [coe_fn_coe_base', subtype.coe_mk],
  refine hf_f_meas.trans _,
  refine Lp_meas.ae_eq_zero_of_forall_set_integral_eq_zero hm f_meas hp_ne_zero hp_ne_top _ _,
  { intros s hs hμs,
    have hfg_restrict : f =ᵐ[μ.restrict s] f_meas, from ae_restrict_of_ae hf_f_meas,
    rw [integrable_on, integrable_congr hfg_restrict.symm],
    exact hf_int_finite s hs hμs, },
  { intros s hs hμs,
    have hfg_restrict : f =ᵐ[μ.restrict s] f_meas, from ae_restrict_of_ae hf_f_meas,
    rw integral_congr_ae hfg_restrict.symm,
    exact hf_zero s hs hμs, },
end

/-- **Uniqueness of the conditional expectation** -/
lemma Lp.ae_eq_of_forall_set_integral_eq'
  (hm : m ≤ m0) (f g : Lp E' p μ) (hp_ne_zero : p ≠ 0) (hp_ne_top : p ≠ ∞)
  (hf_int_finite : ∀ s, measurable_set[m] s → μ s < ∞ → integrable_on f s μ)
  (hg_int_finite : ∀ s, measurable_set[m] s → μ s < ∞ → integrable_on g s μ)
  (hfg : ∀ s : set α, measurable_set[m] s → μ s < ∞ → ∫ x in s, f x ∂μ = ∫ x in s, g x ∂μ)
  (hf_meas : ae_strongly_measurable' m f μ) (hg_meas : ae_strongly_measurable' m g μ) :
  f =ᵐ[μ] g :=
begin
  suffices h_sub : ⇑(f-g) =ᵐ[μ] 0,
    by { rw ← sub_ae_eq_zero, exact (Lp.coe_fn_sub f g).symm.trans h_sub, },
  have hfg' : ∀ s : set α, measurable_set[m] s → μ s < ∞ → ∫ x in s, (f - g) x ∂μ = 0,
  { intros s hs hμs,
    rw integral_congr_ae (ae_restrict_of_ae (Lp.coe_fn_sub f g)),
    rw integral_sub' (hf_int_finite s hs hμs) (hg_int_finite s hs hμs),
    exact sub_eq_zero.mpr (hfg s hs hμs), },
  have hfg_int : ∀ s, measurable_set[m] s → μ s < ∞ → integrable_on ⇑(f-g) s μ,
  { intros s hs hμs,
    rw [integrable_on, integrable_congr (ae_restrict_of_ae (Lp.coe_fn_sub f g))],
    exact (hf_int_finite s hs hμs).sub (hg_int_finite s hs hμs), },
  have hfg_meas : ae_strongly_measurable' m ⇑(f - g) μ,
    from ae_strongly_measurable'.congr (hf_meas.sub hg_meas) (Lp.coe_fn_sub f g).symm,
  exact Lp.ae_eq_zero_of_forall_set_integral_eq_zero' hm (f-g) hp_ne_zero hp_ne_top hfg_int hfg'
    hfg_meas,
end

omit 𝕜

lemma ae_eq_of_forall_set_integral_eq_of_sigma_finite' (hm : m ≤ m0) [sigma_finite (μ.trim hm)]
  {f g : α → F'}
  (hf_int_finite : ∀ s, measurable_set[m] s → μ s < ∞ → integrable_on f s μ)
  (hg_int_finite : ∀ s, measurable_set[m] s → μ s < ∞ → integrable_on g s μ)
  (hfg_eq : ∀ s : set α, measurable_set[m] s → μ s < ∞ → ∫ x in s, f x ∂μ = ∫ x in s, g x ∂μ)
  (hfm : ae_strongly_measurable' m f μ) (hgm : ae_strongly_measurable' m g μ) :
  f =ᵐ[μ] g :=
begin
  rw ← ae_eq_trim_iff_of_ae_strongly_measurable' hm hfm hgm,
  have hf_mk_int_finite : ∀ s, measurable_set[m] s → μ.trim hm s < ∞ →
    @integrable_on _ _ m _ (hfm.mk f) s (μ.trim hm),
  { intros s hs hμs,
    rw trim_measurable_set_eq hm hs at hμs,
    rw [integrable_on, restrict_trim hm _ hs],
    refine integrable.trim hm _ hfm.strongly_measurable_mk,
    exact integrable.congr (hf_int_finite s hs hμs) (ae_restrict_of_ae hfm.ae_eq_mk), },
  have hg_mk_int_finite : ∀ s, measurable_set[m] s → μ.trim hm s < ∞ →
    @integrable_on _ _ m _ (hgm.mk g) s (μ.trim hm),
  { intros s hs hμs,
    rw trim_measurable_set_eq hm hs at hμs,
    rw [integrable_on, restrict_trim hm _ hs],
    refine integrable.trim hm _ hgm.strongly_measurable_mk,
    exact integrable.congr (hg_int_finite s hs hμs) (ae_restrict_of_ae hgm.ae_eq_mk), },
  have hfg_mk_eq : ∀ s : set α, measurable_set[m] s → μ.trim hm s < ∞ →
    ∫ x in s, (hfm.mk f x) ∂(μ.trim hm) = ∫ x in s, (hgm.mk g x) ∂(μ.trim hm),
  { intros s hs hμs,
    rw trim_measurable_set_eq hm hs at hμs,
    rw [restrict_trim hm _ hs, ← integral_trim hm hfm.strongly_measurable_mk,
      ← integral_trim hm hgm.strongly_measurable_mk,
      integral_congr_ae (ae_restrict_of_ae hfm.ae_eq_mk.symm),
      integral_congr_ae (ae_restrict_of_ae hgm.ae_eq_mk.symm)],
    exact hfg_eq s hs hμs, },
  exact ae_eq_of_forall_set_integral_eq_of_sigma_finite hf_mk_int_finite hg_mk_int_finite hfg_mk_eq,
end

end uniqueness_of_conditional_expectation


section integral_norm_le

variables {m m0 : measurable_space α} {μ : measure α} {s : set α}

/-- Let `m` be a sub-σ-algebra of `m0`, `f` a `m0`-measurable function and `g` a `m`-measurable
function, such that their integrals coincide on `m`-measurable sets with finite measure.
Then `∫ x in s, ∥g x∥ ∂μ ≤ ∫ x in s, ∥f x∥ ∂μ` on all `m`-measurable sets with finite measure. -/
lemma integral_norm_le_of_forall_fin_meas_integral_eq (hm : m ≤ m0) {f g : α → ℝ}
  (hf : strongly_measurable f) (hfi : integrable_on f s μ)
  (hg : strongly_measurable[m] g) (hgi : integrable_on g s μ)
  (hgf : ∀ t, measurable_set[m] t → μ t < ∞ → ∫ x in t, g x ∂μ = ∫ x in t, f x ∂μ)
  (hs : measurable_set[m] s) (hμs : μ s ≠ ∞) :
  ∫ x in s, ∥g x∥ ∂μ ≤ ∫ x in s, ∥f x∥ ∂μ :=
begin
  rw [integral_norm_eq_pos_sub_neg (hg.mono hm) hgi, integral_norm_eq_pos_sub_neg hf hfi],
  have h_meas_nonneg_g : measurable_set[m] {x | 0 ≤ g x},
    from (@strongly_measurable_const _ _ m _ _).measurable_set_le hg,
  have h_meas_nonneg_f : measurable_set {x | 0 ≤ f x},
    from strongly_measurable_const.measurable_set_le hf,
  have h_meas_nonpos_g : measurable_set[m] {x | g x ≤ 0},
    from hg.measurable_set_le (@strongly_measurable_const _ _ m _ _),
  have h_meas_nonpos_f : measurable_set {x | f x ≤ 0},
    from hf.measurable_set_le strongly_measurable_const,
  refine sub_le_sub _ _,
  { rw [measure.restrict_restrict (hm _ h_meas_nonneg_g),
      measure.restrict_restrict h_meas_nonneg_f,
      hgf _ (@measurable_set.inter α m _ _ h_meas_nonneg_g hs)
        ((measure_mono (set.inter_subset_right _ _)).trans_lt (lt_top_iff_ne_top.mpr hμs)),
      ← measure.restrict_restrict (hm _ h_meas_nonneg_g),
      ← measure.restrict_restrict h_meas_nonneg_f],
    exact set_integral_le_nonneg (hm _ h_meas_nonneg_g) hf hfi, },
  { rw [measure.restrict_restrict (hm _ h_meas_nonpos_g),
      measure.restrict_restrict h_meas_nonpos_f,
      hgf _ (@measurable_set.inter α m _ _ h_meas_nonpos_g hs)
        ((measure_mono (set.inter_subset_right _ _)).trans_lt (lt_top_iff_ne_top.mpr hμs)),
      ← measure.restrict_restrict (hm _ h_meas_nonpos_g),
      ← measure.restrict_restrict h_meas_nonpos_f],
    exact set_integral_nonpos_le (hm _ h_meas_nonpos_g) hf hfi, },
end

/-- Let `m` be a sub-σ-algebra of `m0`, `f` a `m0`-measurable function and `g` a `m`-measurable
function, such that their integrals coincide on `m`-measurable sets with finite measure.
Then `∫⁻ x in s, ∥g x∥₊ ∂μ ≤ ∫⁻ x in s, ∥f x∥₊ ∂μ` on all `m`-measurable sets with finite
measure. -/
lemma lintegral_nnnorm_le_of_forall_fin_meas_integral_eq (hm : m ≤ m0) {f g : α → ℝ}
  (hf : strongly_measurable f) (hfi : integrable_on f s μ)
  (hg : strongly_measurable[m] g) (hgi : integrable_on g s μ)
  (hgf : ∀ t, measurable_set[m] t → μ t < ∞ → ∫ x in t, g x ∂μ = ∫ x in t, f x ∂μ)
  (hs : measurable_set[m] s) (hμs : μ s ≠ ∞) :
  ∫⁻ x in s, ∥g x∥₊ ∂μ ≤ ∫⁻ x in s, ∥f x∥₊ ∂μ :=
begin
  rw [← of_real_integral_norm_eq_lintegral_nnnorm hfi,
    ← of_real_integral_norm_eq_lintegral_nnnorm hgi, ennreal.of_real_le_of_real_iff],
  { exact integral_norm_le_of_forall_fin_meas_integral_eq hm hf hfi hg hgi hgf hs hμs, },
  { exact integral_nonneg (λ x, norm_nonneg _), },
end

end integral_norm_le

/-! ## Conditional expectation in L2

We define a conditional expectation in `L2`: it is the orthogonal projection on the subspace
`Lp_meas`. -/

section condexp_L2

variables [complete_space E] {m m0 : measurable_space α} {μ : measure α}
  {s t : set α}

local notation `⟪`x`, `y`⟫` := @inner 𝕜 E _ x y
local notation `⟪`x`, `y`⟫₂` := @inner 𝕜 (α →₂[μ] E) _ x y

variables (𝕜)
/-- Conditional expectation of a function in L2 with respect to a sigma-algebra -/
def condexp_L2 (hm : m ≤ m0) : (α →₂[μ] E) →L[𝕜] (Lp_meas E 𝕜 m 2 μ) :=
@orthogonal_projection 𝕜 (α →₂[μ] E) _ _ (Lp_meas E 𝕜 m 2 μ)
  (by { haveI : fact (m ≤ m0) := ⟨hm⟩, exact infer_instance, })
variables {𝕜}

lemma ae_strongly_measurable'_condexp_L2 (hm : m ≤ m0) (f : α →₂[μ] E) :
  ae_strongly_measurable' m (condexp_L2 𝕜 hm f) μ :=
Lp_meas.ae_strongly_measurable' _

lemma integrable_on_condexp_L2_of_measure_ne_top (hm : m ≤ m0) (hμs : μ s ≠ ∞) (f : α →₂[μ] E) :
  integrable_on (condexp_L2 𝕜 hm f) s μ :=
integrable_on_Lp_of_measure_ne_top ((condexp_L2 𝕜 hm f) : α →₂[μ] E)
  fact_one_le_two_ennreal.elim hμs

lemma integrable_condexp_L2_of_is_finite_measure (hm : m ≤ m0) [is_finite_measure μ]
  {f : α →₂[μ] E} :
  integrable (condexp_L2 𝕜 hm f) μ :=
integrable_on_univ.mp $ integrable_on_condexp_L2_of_measure_ne_top hm (measure_ne_top _ _) f

lemma norm_condexp_L2_le_one (hm : m ≤ m0) : ∥@condexp_L2 α E 𝕜 _ _ _ _ _ μ hm∥ ≤ 1 :=
by { haveI : fact (m ≤ m0) := ⟨hm⟩, exact orthogonal_projection_norm_le _, }

lemma norm_condexp_L2_le (hm : m ≤ m0) (f : α →₂[μ] E) : ∥condexp_L2 𝕜 hm f∥ ≤ ∥f∥ :=
((@condexp_L2 _ E 𝕜 _ _ _ _ _ μ hm).le_op_norm f).trans
  (mul_le_of_le_one_left (norm_nonneg _) (norm_condexp_L2_le_one hm))

lemma snorm_condexp_L2_le (hm : m ≤ m0) (f : α →₂[μ] E) :
  snorm (condexp_L2 𝕜 hm f) 2 μ ≤ snorm f 2 μ :=
begin
  rw [Lp_meas_coe, ← ennreal.to_real_le_to_real (Lp.snorm_ne_top _) (Lp.snorm_ne_top _),
    ← Lp.norm_def, ← Lp.norm_def, submodule.norm_coe],
  exact norm_condexp_L2_le hm f,
end

lemma norm_condexp_L2_coe_le (hm : m ≤ m0) (f : α →₂[μ] E) :
  ∥(condexp_L2 𝕜 hm f : α →₂[μ] E)∥ ≤ ∥f∥ :=
begin
  rw [Lp.norm_def, Lp.norm_def, ← Lp_meas_coe],
  refine (ennreal.to_real_le_to_real _ (Lp.snorm_ne_top _)).mpr (snorm_condexp_L2_le hm f),
  exact Lp.snorm_ne_top _,
end

lemma inner_condexp_L2_left_eq_right (hm : m ≤ m0) {f g : α →₂[μ] E} :
  ⟪(condexp_L2 𝕜 hm f : α →₂[μ] E), g⟫₂ = ⟪f, (condexp_L2 𝕜 hm g : α →₂[μ] E)⟫₂ :=
by { haveI : fact (m ≤ m0) := ⟨hm⟩, exact inner_orthogonal_projection_left_eq_right _ f g, }

lemma condexp_L2_indicator_of_measurable (hm : m ≤ m0)
  (hs : measurable_set[m] s) (hμs : μ s ≠ ∞) (c : E) :
  (condexp_L2 𝕜 hm (indicator_const_Lp 2 (hm s hs) hμs c) : α →₂[μ] E)
    = indicator_const_Lp 2 (hm s hs) hμs c :=
begin
  rw condexp_L2,
  haveI : fact (m ≤ m0) := ⟨hm⟩,
  have h_mem : indicator_const_Lp 2 (hm s hs) hμs c ∈ Lp_meas E 𝕜 m 2 μ,
    from mem_Lp_meas_indicator_const_Lp hm hs hμs,
  let ind := (⟨indicator_const_Lp 2 (hm s hs) hμs c, h_mem⟩ : Lp_meas E 𝕜 m 2 μ),
  have h_coe_ind : (ind : α →₂[μ] E) = indicator_const_Lp 2 (hm s hs) hμs c, by refl,
  have h_orth_mem := orthogonal_projection_mem_subspace_eq_self ind,
  rw [← h_coe_ind, h_orth_mem],
end

lemma inner_condexp_L2_eq_inner_fun (hm : m ≤ m0) (f g : α →₂[μ] E)
  (hg : ae_strongly_measurable' m g μ) :
  ⟪(condexp_L2 𝕜 hm f : α →₂[μ] E), g⟫₂ = ⟪f, g⟫₂ :=
begin
  symmetry,
  rw [← sub_eq_zero, ← inner_sub_left, condexp_L2],
  simp only [mem_Lp_meas_iff_ae_strongly_measurable'.mpr hg, orthogonal_projection_inner_eq_zero],
end

section real

variables {hm : m ≤ m0}

lemma integral_condexp_L2_eq_of_fin_meas_real (f : Lp 𝕜 2 μ) (hs : measurable_set[m] s)
  (hμs : μ s ≠ ∞) :
  ∫ x in s, condexp_L2 𝕜 hm f x ∂μ = ∫ x in s, f x ∂μ :=
begin
  rw ← L2.inner_indicator_const_Lp_one (hm s hs) hμs,
  have h_eq_inner : ∫ x in s, condexp_L2 𝕜 hm f x ∂μ
    = inner (indicator_const_Lp 2 (hm s hs) hμs (1 : 𝕜)) (condexp_L2 𝕜 hm f),
  { rw L2.inner_indicator_const_Lp_one (hm s hs) hμs,
    congr, },
  rw [h_eq_inner, ← inner_condexp_L2_left_eq_right, condexp_L2_indicator_of_measurable hm hs hμs],
end

lemma lintegral_nnnorm_condexp_L2_le (hs : measurable_set[m] s) (hμs : μ s ≠ ∞) (f : Lp ℝ 2 μ) :
  ∫⁻ x in s, ∥condexp_L2 ℝ hm f x∥₊ ∂μ ≤ ∫⁻ x in s, ∥f x∥₊ ∂μ :=
begin
  let h_meas := Lp_meas.ae_strongly_measurable' (condexp_L2 ℝ hm f),
  let g := h_meas.some,
  have hg_meas : strongly_measurable[m] g, from h_meas.some_spec.1,
  have hg_eq : g =ᵐ[μ] condexp_L2 ℝ hm f, from h_meas.some_spec.2.symm,
  have hg_eq_restrict : g =ᵐ[μ.restrict s] condexp_L2 ℝ hm f, from ae_restrict_of_ae hg_eq,
  have hg_nnnorm_eq : (λ x, (∥g x∥₊ : ℝ≥0∞))
    =ᵐ[μ.restrict s] (λ x, (∥condexp_L2 ℝ hm f x∥₊ : ℝ≥0∞)),
  { refine hg_eq_restrict.mono (λ x hx, _),
    dsimp only,
    rw hx, },
  rw lintegral_congr_ae hg_nnnorm_eq.symm,
  refine lintegral_nnnorm_le_of_forall_fin_meas_integral_eq hm
    (Lp.strongly_measurable f) _ _ _ _ hs hμs,
  { exact integrable_on_Lp_of_measure_ne_top f fact_one_le_two_ennreal.elim hμs, },
  { exact hg_meas, },
  { rw [integrable_on, integrable_congr hg_eq_restrict],
    exact integrable_on_condexp_L2_of_measure_ne_top hm hμs f, },
  { intros t ht hμt,
    rw ← integral_condexp_L2_eq_of_fin_meas_real f ht hμt.ne,
    exact set_integral_congr_ae (hm t ht) (hg_eq.mono (λ x hx _, hx)), },
end

lemma condexp_L2_ae_eq_zero_of_ae_eq_zero (hs : measurable_set[m] s) (hμs : μ s ≠ ∞)
  {f : Lp ℝ 2 μ} (hf : f =ᵐ[μ.restrict s] 0) :
  condexp_L2 ℝ hm f =ᵐ[μ.restrict s] 0 :=
begin
  suffices h_nnnorm_eq_zero : ∫⁻ x in s, ∥condexp_L2 ℝ hm f x∥₊ ∂μ = 0,
  { rw lintegral_eq_zero_iff at h_nnnorm_eq_zero,
    refine h_nnnorm_eq_zero.mono (λ x hx, _),
    dsimp only at hx,
    rw pi.zero_apply at hx ⊢,
    { rwa [ennreal.coe_eq_zero, nnnorm_eq_zero] at hx, },
    { refine measurable.coe_nnreal_ennreal (measurable.nnnorm _),
      rw Lp_meas_coe,
      exact (Lp.strongly_measurable _).measurable }, },
  refine le_antisymm _ (zero_le _),
  refine (lintegral_nnnorm_condexp_L2_le hs hμs f).trans (le_of_eq _),
  rw lintegral_eq_zero_iff,
  { refine hf.mono (λ x hx, _),
    dsimp only,
    rw hx,
    simp, },
  { exact (Lp.strongly_measurable _).ennnorm, },
end

lemma lintegral_nnnorm_condexp_L2_indicator_le_real
  (hs : measurable_set s) (hμs : μ s ≠ ∞) (ht : measurable_set[m] t) (hμt : μ t ≠ ∞) :
  ∫⁻ a in t, ∥condexp_L2 ℝ hm (indicator_const_Lp 2 hs hμs (1 : ℝ)) a∥₊ ∂μ ≤ μ (s ∩ t) :=
begin
  refine (lintegral_nnnorm_condexp_L2_le ht hμt _).trans (le_of_eq _),
  have h_eq : ∫⁻ x in t, ∥(indicator_const_Lp 2 hs hμs (1 : ℝ)) x∥₊ ∂μ
    = ∫⁻ x in t, s.indicator (λ x, (1 : ℝ≥0∞)) x ∂μ,
  { refine lintegral_congr_ae (ae_restrict_of_ae _),
    refine (@indicator_const_Lp_coe_fn _ _ _ 2 _ _ _ hs hμs (1 : ℝ)).mono (λ x hx, _),
    rw hx,
    classical,
    simp_rw set.indicator_apply,
    split_ifs; simp, },
  rw [h_eq, lintegral_indicator _ hs, lintegral_const, measure.restrict_restrict hs],
  simp only [one_mul, set.univ_inter, measurable_set.univ, measure.restrict_apply],
end

end real

/-- `condexp_L2` commutes with taking inner products with constants. See the lemma
`condexp_L2_comp_continuous_linear_map` for a more general result about commuting with continuous
linear maps. -/
lemma condexp_L2_const_inner (hm : m ≤ m0) (f : Lp E 2 μ) (c : E) :
  condexp_L2 𝕜 hm (((Lp.mem_ℒp f).const_inner c).to_Lp (λ a, ⟪c, f a⟫))
    =ᵐ[μ] λ a, ⟪c, condexp_L2 𝕜 hm f a⟫ :=
begin
  rw Lp_meas_coe,
  have h_mem_Lp : mem_ℒp (λ a, ⟪c, condexp_L2 𝕜 hm f a⟫) 2 μ,
  { refine mem_ℒp.const_inner _ _, rw Lp_meas_coe, exact Lp.mem_ℒp _, },
  have h_eq : h_mem_Lp.to_Lp _ =ᵐ[μ] λ a, ⟪c, condexp_L2 𝕜 hm f a⟫, from h_mem_Lp.coe_fn_to_Lp,
  refine eventually_eq.trans _ h_eq,
  refine Lp.ae_eq_of_forall_set_integral_eq' hm _ _ ennreal.zero_lt_two.ne.symm ennreal.coe_ne_top
    (λ s hs hμs, integrable_on_condexp_L2_of_measure_ne_top hm hμs.ne _) _ _ _ _,
  { intros s hs hμs,
    rw [integrable_on, integrable_congr (ae_restrict_of_ae h_eq)],
    exact (integrable_on_condexp_L2_of_measure_ne_top hm hμs.ne _).const_inner _, },
  { intros s hs hμs,
    rw [← Lp_meas_coe, integral_condexp_L2_eq_of_fin_meas_real _ hs hμs.ne,
      integral_congr_ae (ae_restrict_of_ae h_eq), Lp_meas_coe,
      ← L2.inner_indicator_const_Lp_eq_set_integral_inner 𝕜 ↑(condexp_L2 𝕜 hm f) (hm s hs) c hμs.ne,
      ← inner_condexp_L2_left_eq_right, condexp_L2_indicator_of_measurable,
      L2.inner_indicator_const_Lp_eq_set_integral_inner 𝕜 f (hm s hs) c hμs.ne,
      set_integral_congr_ae (hm s hs)
        ((mem_ℒp.coe_fn_to_Lp ((Lp.mem_ℒp f).const_inner c)).mono (λ x hx hxs, hx))], },
  { rw ← Lp_meas_coe, exact Lp_meas.ae_strongly_measurable' _, },
  { refine ae_strongly_measurable'.congr _ h_eq.symm,
    exact (Lp_meas.ae_strongly_measurable' _).const_inner _, },
end

/-- `condexp_L2` verifies the equality of integrals defining the conditional expectation. -/
lemma integral_condexp_L2_eq (hm : m ≤ m0)
  (f : Lp E' 2 μ) (hs : measurable_set[m] s) (hμs : μ s ≠ ∞) :
  ∫ x in s, condexp_L2 𝕜 hm f x ∂μ = ∫ x in s, f x ∂μ :=
begin
  rw [← sub_eq_zero, Lp_meas_coe, ← integral_sub'
      (integrable_on_Lp_of_measure_ne_top _ fact_one_le_two_ennreal.elim hμs)
      (integrable_on_Lp_of_measure_ne_top _ fact_one_le_two_ennreal.elim hμs)],
  refine integral_eq_zero_of_forall_integral_inner_eq_zero _ _ _,
  { rw integrable_congr (ae_restrict_of_ae (Lp.coe_fn_sub ↑(condexp_L2 𝕜 hm f) f).symm),
    exact integrable_on_Lp_of_measure_ne_top _ fact_one_le_two_ennreal.elim hμs, },
  intro c,
  simp_rw [pi.sub_apply, inner_sub_right],
  rw integral_sub
    ((integrable_on_Lp_of_measure_ne_top _ fact_one_le_two_ennreal.elim hμs).const_inner c)
    ((integrable_on_Lp_of_measure_ne_top _ fact_one_le_two_ennreal.elim hμs).const_inner c),
  have h_ae_eq_f := mem_ℒp.coe_fn_to_Lp ((Lp.mem_ℒp f).const_inner c),
  rw [← Lp_meas_coe, sub_eq_zero,
    ← set_integral_congr_ae (hm s hs) ((condexp_L2_const_inner hm f c).mono (λ x hx _, hx)),
    ← set_integral_congr_ae (hm s hs) (h_ae_eq_f.mono (λ x hx _, hx))],
  exact integral_condexp_L2_eq_of_fin_meas_real _ hs hμs,
end

variables {E'' 𝕜' : Type*} [is_R_or_C 𝕜']
  [inner_product_space 𝕜' E''] [complete_space E''] [normed_space ℝ E'']

variables (𝕜 𝕜')
lemma condexp_L2_comp_continuous_linear_map (hm : m ≤ m0) (T : E' →L[ℝ] E'') (f : α →₂[μ] E') :
  (condexp_L2 𝕜' hm (T.comp_Lp f) : α →₂[μ] E'') =ᵐ[μ] T.comp_Lp (condexp_L2 𝕜 hm f : α →₂[μ] E') :=
begin
  refine Lp.ae_eq_of_forall_set_integral_eq' hm _ _ ennreal.zero_lt_two.ne.symm ennreal.coe_ne_top
    (λ s hs hμs, integrable_on_condexp_L2_of_measure_ne_top hm hμs.ne _)
    (λ s hs hμs, integrable_on_Lp_of_measure_ne_top _ fact_one_le_two_ennreal.elim hμs.ne)
    _ _ _,
  { intros s hs hμs,
    rw [T.set_integral_comp_Lp _ (hm s hs),
      T.integral_comp_comm
        (integrable_on_Lp_of_measure_ne_top _ fact_one_le_two_ennreal.elim hμs.ne),
      ← Lp_meas_coe, ← Lp_meas_coe, integral_condexp_L2_eq hm f hs hμs.ne,
      integral_condexp_L2_eq hm (T.comp_Lp f) hs hμs.ne, T.set_integral_comp_Lp _ (hm s hs),
      T.integral_comp_comm
        (integrable_on_Lp_of_measure_ne_top f fact_one_le_two_ennreal.elim hμs.ne)], },
  { rw ← Lp_meas_coe, exact Lp_meas.ae_strongly_measurable' _, },
  { have h_coe := T.coe_fn_comp_Lp (condexp_L2 𝕜 hm f : α →₂[μ] E'),
    rw ← eventually_eq at h_coe,
    refine ae_strongly_measurable'.congr _ h_coe.symm,
    exact (Lp_meas.ae_strongly_measurable' (condexp_L2 𝕜 hm f)).continuous_comp T.continuous, },
end
variables {𝕜 𝕜'}

section condexp_L2_indicator

variables (𝕜)
lemma condexp_L2_indicator_ae_eq_smul (hm : m ≤ m0) (hs : measurable_set s) (hμs : μ s ≠ ∞)
  (x : E') :
  condexp_L2 𝕜 hm (indicator_const_Lp 2 hs hμs x)
    =ᵐ[μ] λ a, (condexp_L2 ℝ hm (indicator_const_Lp 2 hs hμs (1 : ℝ)) a) • x :=
begin
  rw indicator_const_Lp_eq_to_span_singleton_comp_Lp hs hμs x,
  have h_comp := condexp_L2_comp_continuous_linear_map ℝ 𝕜 hm (to_span_singleton ℝ x)
    (indicator_const_Lp 2 hs hμs (1 : ℝ)),
  rw ← Lp_meas_coe at h_comp,
  refine h_comp.trans _,
  exact (to_span_singleton ℝ x).coe_fn_comp_Lp _,
end

lemma condexp_L2_indicator_eq_to_span_singleton_comp (hm : m ≤ m0) (hs : measurable_set s)
  (hμs : μ s ≠ ∞) (x : E') :
  (condexp_L2 𝕜 hm (indicator_const_Lp 2 hs hμs x) : α →₂[μ] E')
    = (to_span_singleton ℝ x).comp_Lp (condexp_L2 ℝ hm (indicator_const_Lp 2 hs hμs (1 : ℝ))) :=
begin
  ext1,
  rw ← Lp_meas_coe,
  refine (condexp_L2_indicator_ae_eq_smul 𝕜 hm hs hμs x).trans _,
  have h_comp := (to_span_singleton ℝ x).coe_fn_comp_Lp
    (condexp_L2 ℝ hm (indicator_const_Lp 2 hs hμs (1 : ℝ)) : α →₂[μ] ℝ),
  rw ← eventually_eq at h_comp,
  refine eventually_eq.trans _ h_comp.symm,
  refine eventually_of_forall (λ y, _),
  refl,
end

variables {𝕜}

lemma set_lintegral_nnnorm_condexp_L2_indicator_le (hm : m ≤ m0) (hs : measurable_set s)
  (hμs : μ s ≠ ∞) (x : E') {t : set α} (ht : measurable_set[m] t) (hμt : μ t ≠ ∞) :
  ∫⁻ a in t, ∥condexp_L2 𝕜 hm (indicator_const_Lp 2 hs hμs x) a∥₊ ∂μ ≤ μ (s ∩ t) * ∥x∥₊ :=
calc ∫⁻ a in t, ∥condexp_L2 𝕜 hm (indicator_const_Lp 2 hs hμs x) a∥₊ ∂μ
    = ∫⁻ a in t, ∥(condexp_L2 ℝ hm (indicator_const_Lp 2 hs hμs (1 : ℝ)) a) • x∥₊ ∂μ :
set_lintegral_congr_fun (hm t ht)
  ((condexp_L2_indicator_ae_eq_smul 𝕜 hm hs hμs x).mono (λ a ha hat, by rw ha))
... = ∫⁻ a in t, ∥condexp_L2 ℝ hm (indicator_const_Lp 2 hs hμs (1 : ℝ)) a∥₊ ∂μ * ∥x∥₊ :
begin
  simp_rw [nnnorm_smul, ennreal.coe_mul],
  rw [lintegral_mul_const, Lp_meas_coe],
  exact (Lp.strongly_measurable _).ennnorm
end
... ≤ μ (s ∩ t) * ∥x∥₊ :
  ennreal.mul_le_mul (lintegral_nnnorm_condexp_L2_indicator_le_real hs hμs ht hμt) le_rfl

lemma lintegral_nnnorm_condexp_L2_indicator_le (hm : m ≤ m0) (hs : measurable_set s)
  (hμs : μ s ≠ ∞) (x : E') [sigma_finite (μ.trim hm)] :
  ∫⁻ a, ∥condexp_L2 𝕜 hm (indicator_const_Lp 2 hs hμs x) a∥₊ ∂μ ≤ μ s * ∥x∥₊ :=
begin
  refine lintegral_le_of_forall_fin_meas_le' hm (μ s * ∥x∥₊) _ (λ t ht hμt, _),
  { rw Lp_meas_coe,
    exact (Lp.ae_strongly_measurable _).ennnorm },
  refine (set_lintegral_nnnorm_condexp_L2_indicator_le hm hs hμs x ht hμt).trans _,
  refine ennreal.mul_le_mul _ le_rfl,
  exact measure_mono (set.inter_subset_left _ _),
end

/-- If the measure `μ.trim hm` is sigma-finite, then the conditional expectation of a measurable set
with finite measure is integrable. -/
lemma integrable_condexp_L2_indicator (hm : m ≤ m0) [sigma_finite (μ.trim hm)]
  (hs : measurable_set s) (hμs : μ s ≠ ∞) (x : E') :
  integrable (condexp_L2 𝕜 hm (indicator_const_Lp 2 hs hμs x)) μ :=
begin
  refine integrable_of_forall_fin_meas_le' hm (μ s * ∥x∥₊)
    (ennreal.mul_lt_top hμs ennreal.coe_ne_top) _ _,
  { rw Lp_meas_coe, exact Lp.ae_strongly_measurable _, },
  { refine λ t ht hμt, (set_lintegral_nnnorm_condexp_L2_indicator_le hm hs hμs x ht hμt).trans _,
    exact ennreal.mul_le_mul (measure_mono (set.inter_subset_left _ _)) le_rfl, },
end

end condexp_L2_indicator

section condexp_ind_smul

variables [normed_space ℝ G] {hm : m ≤ m0}

/-- Conditional expectation of the indicator of a measurable set with finite measure, in L2. -/
def condexp_ind_smul (hm : m ≤ m0) (hs : measurable_set s) (hμs : μ s ≠ ∞) (x : G) : Lp G 2 μ :=
(to_span_singleton ℝ x).comp_LpL 2 μ (condexp_L2 ℝ hm (indicator_const_Lp 2 hs hμs (1 : ℝ)))

lemma ae_strongly_measurable'_condexp_ind_smul
  (hm : m ≤ m0) (hs : measurable_set s) (hμs : μ s ≠ ∞) (x : G) :
  ae_strongly_measurable' m (condexp_ind_smul hm hs hμs x) μ :=
begin
  have h : ae_strongly_measurable' m (condexp_L2 ℝ hm (indicator_const_Lp 2 hs hμs (1 : ℝ))) μ,
    from ae_strongly_measurable'_condexp_L2 _ _,
  rw condexp_ind_smul,
  suffices : ae_strongly_measurable' m
    ((to_span_singleton ℝ x) ∘ (condexp_L2 ℝ hm (indicator_const_Lp 2 hs hμs (1 : ℝ)))) μ,
  { refine ae_strongly_measurable'.congr this _,
    refine eventually_eq.trans _ (coe_fn_comp_LpL _ _).symm,
    rw Lp_meas_coe, },
  exact ae_strongly_measurable'.continuous_comp (to_span_singleton ℝ x).continuous h,
end

lemma condexp_ind_smul_add (hs : measurable_set s) (hμs : μ s ≠ ∞) (x y : G) :
  condexp_ind_smul hm hs hμs (x + y)
    = condexp_ind_smul hm hs hμs x + condexp_ind_smul hm hs hμs y :=
by { simp_rw [condexp_ind_smul], rw [to_span_singleton_add, add_comp_LpL, add_apply], }

lemma condexp_ind_smul_smul (hs : measurable_set s) (hμs : μ s ≠ ∞) (c : ℝ) (x : G) :
  condexp_ind_smul hm hs hμs (c • x) = c • condexp_ind_smul hm hs hμs x :=
by { simp_rw [condexp_ind_smul], rw [to_span_singleton_smul, smul_comp_LpL, smul_apply], }

lemma condexp_ind_smul_smul' [normed_space ℝ F] [smul_comm_class ℝ 𝕜 F] (hs : measurable_set s)
  (hμs : μ s ≠ ∞) (c : 𝕜) (x : F) :
  condexp_ind_smul hm hs hμs (c • x) = c • condexp_ind_smul hm hs hμs x :=
by rw [condexp_ind_smul, condexp_ind_smul, to_span_singleton_smul',
  (to_span_singleton ℝ x).smul_comp_LpL_apply c
  ↑(condexp_L2 ℝ hm (indicator_const_Lp 2 hs hμs (1 : ℝ)))]

lemma condexp_ind_smul_ae_eq_smul (hm : m ≤ m0) (hs : measurable_set s) (hμs : μ s ≠ ∞) (x : G) :
  condexp_ind_smul hm hs hμs x
    =ᵐ[μ] λ a, (condexp_L2 ℝ hm (indicator_const_Lp 2 hs hμs (1 : ℝ)) a) • x :=
(to_span_singleton ℝ x).coe_fn_comp_LpL _

lemma set_lintegral_nnnorm_condexp_ind_smul_le (hm : m ≤ m0) (hs : measurable_set s)
  (hμs : μ s ≠ ∞) (x : G) {t : set α} (ht : measurable_set[m] t) (hμt : μ t ≠ ∞) :
  ∫⁻ a in t, ∥condexp_ind_smul hm hs hμs x a∥₊ ∂μ ≤ μ (s ∩ t) * ∥x∥₊ :=
calc ∫⁻ a in t, ∥condexp_ind_smul hm hs hμs x a∥₊ ∂μ
    = ∫⁻ a in t, ∥condexp_L2 ℝ hm (indicator_const_Lp 2 hs hμs (1 : ℝ)) a • x∥₊ ∂μ :
set_lintegral_congr_fun (hm t ht)
  ((condexp_ind_smul_ae_eq_smul hm hs hμs x).mono (λ a ha hat, by rw ha ))
... = ∫⁻ a in t, ∥condexp_L2 ℝ hm (indicator_const_Lp 2 hs hμs (1 : ℝ)) a∥₊ ∂μ * ∥x∥₊ :
begin
  simp_rw [nnnorm_smul, ennreal.coe_mul],
  rw [lintegral_mul_const, Lp_meas_coe],
  exact (Lp.strongly_measurable _).ennnorm
end
... ≤ μ (s ∩ t) * ∥x∥₊ :
  ennreal.mul_le_mul (lintegral_nnnorm_condexp_L2_indicator_le_real hs hμs ht hμt) le_rfl

lemma lintegral_nnnorm_condexp_ind_smul_le (hm : m ≤ m0) (hs : measurable_set s)
  (hμs : μ s ≠ ∞) (x : G) [sigma_finite (μ.trim hm)] :
  ∫⁻ a, ∥condexp_ind_smul hm hs hμs x a∥₊ ∂μ ≤ μ s * ∥x∥₊ :=
begin
  refine lintegral_le_of_forall_fin_meas_le' hm (μ s * ∥x∥₊) _ (λ t ht hμt, _),
  { exact (Lp.ae_strongly_measurable _).ennnorm },
  refine (set_lintegral_nnnorm_condexp_ind_smul_le hm hs hμs x ht hμt).trans _,
  refine ennreal.mul_le_mul _ le_rfl,
  exact measure_mono (set.inter_subset_left _ _),
end

/-- If the measure `μ.trim hm` is sigma-finite, then the conditional expectation of a measurable set
with finite measure is integrable. -/
lemma integrable_condexp_ind_smul (hm : m ≤ m0) [sigma_finite (μ.trim hm)]
  (hs : measurable_set s) (hμs : μ s ≠ ∞) (x : G) :
  integrable (condexp_ind_smul hm hs hμs x) μ :=
begin
  refine integrable_of_forall_fin_meas_le' hm (μ s * ∥x∥₊)
    (ennreal.mul_lt_top hμs ennreal.coe_ne_top) _ _,
  { exact Lp.ae_strongly_measurable _, },
  { refine λ t ht hμt, (set_lintegral_nnnorm_condexp_ind_smul_le hm hs hμs x ht hμt).trans _,
    exact ennreal.mul_le_mul (measure_mono (set.inter_subset_left _ _)) le_rfl, },
end

lemma condexp_ind_smul_empty {x : G} :
  condexp_ind_smul hm measurable_set.empty
    ((@measure_empty _ _ μ).le.trans_lt ennreal.coe_lt_top).ne x = 0 :=
begin
  rw [condexp_ind_smul, indicator_const_empty],
  simp only [coe_fn_coe_base, submodule.coe_zero, continuous_linear_map.map_zero],
end

lemma set_integral_condexp_L2_indicator (hs : measurable_set[m] s) (ht : measurable_set t)
  (hμs : μ s ≠ ∞) (hμt : μ t ≠ ∞) :
  ∫ x in s, (condexp_L2 ℝ hm (indicator_const_Lp 2 ht hμt (1 : ℝ))) x ∂μ = (μ (t ∩ s)).to_real :=
calc ∫ x in s, (condexp_L2 ℝ hm (indicator_const_Lp 2 ht hμt (1 : ℝ))) x ∂μ
    = ∫ x in s, indicator_const_Lp 2 ht hμt (1 : ℝ) x ∂μ :
      @integral_condexp_L2_eq α _ ℝ _ _ _ _ _ _ _ _ hm (indicator_const_Lp 2 ht hμt (1 : ℝ)) hs hμs
... = (μ (t ∩ s)).to_real • 1 : set_integral_indicator_const_Lp (hm s hs) ht hμt (1 : ℝ)
... = (μ (t ∩ s)).to_real : by rw [smul_eq_mul, mul_one]

lemma set_integral_condexp_ind_smul (hs : measurable_set[m] s) (ht : measurable_set t)
  (hμs : μ s ≠ ∞) (hμt : μ t ≠ ∞) (x : G') :
  ∫ a in s, (condexp_ind_smul hm ht hμt x) a ∂μ = (μ (t ∩ s)).to_real • x :=
calc ∫ a in s, (condexp_ind_smul hm ht hμt x) a ∂μ
    = (∫ a in s, (condexp_L2 ℝ hm (indicator_const_Lp 2 ht hμt (1 : ℝ)) a • x) ∂μ) :
  set_integral_congr_ae (hm s hs) ((condexp_ind_smul_ae_eq_smul hm ht hμt x).mono (λ x hx hxs, hx))
... = (∫ a in s, condexp_L2 ℝ hm (indicator_const_Lp 2 ht hμt (1 : ℝ)) a ∂μ) • x :
  integral_smul_const _ x
... = (μ (t ∩ s)).to_real • x :
  by rw set_integral_condexp_L2_indicator hs ht hμs hμt

lemma condexp_L2_indicator_nonneg (hm : m ≤ m0) (hs : measurable_set s) (hμs : μ s ≠ ∞)
  [sigma_finite (μ.trim hm)] :
  0 ≤ᵐ[μ] condexp_L2 ℝ hm (indicator_const_Lp 2 hs hμs (1 : ℝ)) :=
begin
  have h : ae_strongly_measurable' m (condexp_L2 ℝ hm (indicator_const_Lp 2 hs hμs (1 : ℝ))) μ,
    from ae_strongly_measurable'_condexp_L2 _ _,
  refine eventually_le.trans_eq _ h.ae_eq_mk.symm,
  refine @ae_le_of_ae_le_trim _ _ _ _ _ _ hm _ _ _,
  refine ae_nonneg_of_forall_set_integral_nonneg_of_sigma_finite _ _,
  { intros t ht hμt,
    refine @integrable.integrable_on _ _ m _ _ _ _ _,
    refine integrable.trim hm _ _,
    { rw integrable_congr h.ae_eq_mk.symm,
      exact integrable_condexp_L2_indicator hm hs hμs _, },
    { exact h.strongly_measurable_mk, }, },
  { intros t ht hμt,
    rw ← set_integral_trim hm h.strongly_measurable_mk ht,
    have h_ae : ∀ᵐ x ∂μ, x ∈ t → h.mk _ x = condexp_L2 ℝ hm (indicator_const_Lp 2 hs hμs (1 : ℝ)) x,
    { filter_upwards [h.ae_eq_mk] with x hx,
      exact λ _, hx.symm, },
    rw [set_integral_congr_ae (hm t ht) h_ae,
      set_integral_condexp_L2_indicator ht hs ((le_trim hm).trans_lt hμt).ne hμs],
    exact ennreal.to_real_nonneg, },
end

lemma condexp_ind_smul_nonneg {E} [normed_lattice_add_comm_group E] [normed_space ℝ E]
  [ordered_smul ℝ E] [sigma_finite (μ.trim hm)]
  (hs : measurable_set s) (hμs : μ s ≠ ∞) (x : E) (hx : 0 ≤ x) :
  0 ≤ᵐ[μ] condexp_ind_smul hm hs hμs x :=
begin
  refine eventually_le.trans_eq _ (condexp_ind_smul_ae_eq_smul hm hs hμs x).symm,
  filter_upwards [condexp_L2_indicator_nonneg hm hs hμs] with a ha,
  exact smul_nonneg ha hx,
end

end condexp_ind_smul

end condexp_L2

section condexp_ind

/-! ## Conditional expectation of an indicator as a continuous linear map.

The goal of this section is to build
`condexp_ind (hm : m ≤ m0) (μ : measure α) (s : set s) : G →L[ℝ] α →₁[μ] G`, which
takes `x : G` to the conditional expectation of the indicator of the set `s` with value `x`,
seen as an element of `α →₁[μ] G`.
-/

variables {m m0 : measurable_space α} {μ : measure α} {s t : set α} [normed_space ℝ G]

section condexp_ind_L1_fin

/-- Conditional expectation of the indicator of a measurable set with finite measure,
as a function in L1. -/
def condexp_ind_L1_fin (hm : m ≤ m0) [sigma_finite (μ.trim hm)] (hs : measurable_set s)
  (hμs : μ s ≠ ∞) (x : G) : α →₁[μ] G :=
(integrable_condexp_ind_smul hm hs hμs x).to_L1 _

lemma condexp_ind_L1_fin_ae_eq_condexp_ind_smul (hm : m ≤ m0) [sigma_finite (μ.trim hm)]
  (hs : measurable_set s) (hμs : μ s ≠ ∞) (x : G) :
  condexp_ind_L1_fin hm hs hμs x =ᵐ[μ] condexp_ind_smul hm hs hμs x :=
(integrable_condexp_ind_smul hm hs hμs x).coe_fn_to_L1

variables {hm : m ≤ m0} [sigma_finite (μ.trim hm)]

lemma condexp_ind_L1_fin_add (hs : measurable_set s) (hμs : μ s ≠ ∞) (x y : G) :
  condexp_ind_L1_fin hm hs hμs (x + y)
    = condexp_ind_L1_fin hm hs hμs x + condexp_ind_L1_fin hm hs hμs y :=
begin
  ext1,
  refine (mem_ℒp.coe_fn_to_Lp _).trans _,
  refine eventually_eq.trans _ (Lp.coe_fn_add _ _).symm,
  refine eventually_eq.trans _
    (eventually_eq.add (mem_ℒp.coe_fn_to_Lp _).symm (mem_ℒp.coe_fn_to_Lp _).symm),
  rw condexp_ind_smul_add,
  refine (Lp.coe_fn_add _ _).trans (eventually_of_forall (λ a, _)),
  refl,
end

lemma condexp_ind_L1_fin_smul (hs : measurable_set s) (hμs : μ s ≠ ∞) (c : ℝ) (x : G) :
  condexp_ind_L1_fin hm hs hμs (c • x) = c • condexp_ind_L1_fin hm hs hμs x :=
begin
  ext1,
  refine (mem_ℒp.coe_fn_to_Lp _).trans _,
  refine eventually_eq.trans _ (Lp.coe_fn_smul _ _).symm,
  rw condexp_ind_smul_smul hs hμs c x,
  refine (Lp.coe_fn_smul _ _).trans _,
  refine (condexp_ind_L1_fin_ae_eq_condexp_ind_smul hm hs hμs x).mono (λ y hy, _),
  rw [pi.smul_apply, pi.smul_apply, hy],
end

lemma condexp_ind_L1_fin_smul' [normed_space ℝ F] [smul_comm_class ℝ 𝕜 F]
  (hs : measurable_set s) (hμs : μ s ≠ ∞) (c : 𝕜) (x : F) :
  condexp_ind_L1_fin hm hs hμs (c • x) = c • condexp_ind_L1_fin hm hs hμs x :=
begin
  ext1,
  refine (mem_ℒp.coe_fn_to_Lp _).trans _,
  refine eventually_eq.trans _ (Lp.coe_fn_smul _ _).symm,
  rw condexp_ind_smul_smul' hs hμs c x,
  refine (Lp.coe_fn_smul _ _).trans _,
  refine (condexp_ind_L1_fin_ae_eq_condexp_ind_smul hm hs hμs x).mono (λ y hy, _),
  rw [pi.smul_apply, pi.smul_apply, hy],
end

lemma norm_condexp_ind_L1_fin_le (hs : measurable_set s) (hμs : μ s ≠ ∞) (x : G) :
  ∥condexp_ind_L1_fin hm hs hμs x∥ ≤ (μ s).to_real * ∥x∥ :=
begin
  have : 0 ≤ ∫ (a : α), ∥condexp_ind_L1_fin hm hs hμs x a∥ ∂μ,
    from integral_nonneg (λ a, norm_nonneg _),
  rw [L1.norm_eq_integral_norm, ← ennreal.to_real_of_real (norm_nonneg x), ← ennreal.to_real_mul,
    ← ennreal.to_real_of_real this, ennreal.to_real_le_to_real ennreal.of_real_ne_top
      (ennreal.mul_ne_top hμs ennreal.of_real_ne_top),
    of_real_integral_norm_eq_lintegral_nnnorm],
  swap, { rw [← mem_ℒp_one_iff_integrable], exact Lp.mem_ℒp _, },
  have h_eq : ∫⁻ a, ∥condexp_ind_L1_fin hm hs hμs x a∥₊ ∂μ
    = ∫⁻ a, ∥condexp_ind_smul hm hs hμs x a∥₊ ∂μ,
  { refine lintegral_congr_ae _,
    refine (condexp_ind_L1_fin_ae_eq_condexp_ind_smul hm hs hμs x).mono (λ z hz, _),
    dsimp only,
    rw hz, },
  rw [h_eq, of_real_norm_eq_coe_nnnorm],
  exact lintegral_nnnorm_condexp_ind_smul_le hm hs hμs x,
end

lemma condexp_ind_L1_fin_disjoint_union (hs : measurable_set s) (ht : measurable_set t)
  (hμs : μ s ≠ ∞) (hμt : μ t ≠ ∞) (hst : s ∩ t = ∅) (x : G) :
  condexp_ind_L1_fin hm (hs.union ht) ((measure_union_le s t).trans_lt
    (lt_top_iff_ne_top.mpr (ennreal.add_ne_top.mpr ⟨hμs, hμt⟩))).ne x
  = condexp_ind_L1_fin hm hs hμs x + condexp_ind_L1_fin hm ht hμt x :=
begin
  ext1,
  have hμst := ((measure_union_le s t).trans_lt
    (lt_top_iff_ne_top.mpr (ennreal.add_ne_top.mpr ⟨hμs, hμt⟩))).ne,
  refine (condexp_ind_L1_fin_ae_eq_condexp_ind_smul hm (hs.union ht) hμst x).trans _,
  refine eventually_eq.trans _ (Lp.coe_fn_add _ _).symm,
  have hs_eq := condexp_ind_L1_fin_ae_eq_condexp_ind_smul hm hs hμs x,
  have ht_eq := condexp_ind_L1_fin_ae_eq_condexp_ind_smul hm ht hμt x,
  refine eventually_eq.trans _ (eventually_eq.add hs_eq.symm ht_eq.symm),
  rw condexp_ind_smul,
  rw indicator_const_Lp_disjoint_union hs ht hμs hμt hst (1 : ℝ),
  rw (condexp_L2 ℝ hm).map_add,
  push_cast,
  rw ((to_span_singleton ℝ x).comp_LpL 2 μ).map_add,
  refine (Lp.coe_fn_add _ _).trans _,
  refine eventually_of_forall (λ y, _),
  refl,
end

end condexp_ind_L1_fin

open_locale classical

section condexp_ind_L1

/-- Conditional expectation of the indicator of a set, as a function in L1. Its value for sets
which are not both measurable and of finite measure is not used: we set it to 0. -/
def condexp_ind_L1 {m m0 : measurable_space α} (hm : m ≤ m0) (μ : measure α) (s : set α)
  [sigma_finite (μ.trim hm)] (x : G) :
  α →₁[μ] G :=
if hs : measurable_set s ∧ μ s ≠ ∞ then condexp_ind_L1_fin hm hs.1 hs.2 x else 0

variables {hm : m ≤ m0} [sigma_finite (μ.trim hm)]

lemma condexp_ind_L1_of_measurable_set_of_measure_ne_top (hs : measurable_set s) (hμs : μ s ≠ ∞)
  (x : G) :
  condexp_ind_L1 hm μ s x = condexp_ind_L1_fin hm hs hμs x :=
by simp only [condexp_ind_L1, and.intro hs hμs, dif_pos, ne.def, not_false_iff, and_self]

lemma condexp_ind_L1_of_measure_eq_top (hμs : μ s = ∞) (x : G) :
  condexp_ind_L1 hm μ s x = 0 :=
by simp only [condexp_ind_L1, hμs, eq_self_iff_true, not_true, ne.def, dif_neg, not_false_iff,
  and_false]

lemma condexp_ind_L1_of_not_measurable_set (hs : ¬ measurable_set s) (x : G) :
  condexp_ind_L1 hm μ s x = 0 :=
by simp only [condexp_ind_L1, hs, dif_neg, not_false_iff, false_and]

lemma condexp_ind_L1_add (x y : G) :
  condexp_ind_L1 hm μ s (x + y) = condexp_ind_L1 hm μ s x + condexp_ind_L1 hm μ s y :=
begin
  by_cases hs : measurable_set s,
  swap, {simp_rw condexp_ind_L1_of_not_measurable_set hs, rw zero_add, },
  by_cases hμs : μ s = ∞,
  { simp_rw condexp_ind_L1_of_measure_eq_top hμs, rw zero_add, },
  { simp_rw condexp_ind_L1_of_measurable_set_of_measure_ne_top hs hμs,
    exact condexp_ind_L1_fin_add hs hμs x y, },
end

lemma condexp_ind_L1_smul (c : ℝ) (x : G) :
  condexp_ind_L1 hm μ s (c • x) = c • condexp_ind_L1 hm μ s x :=
begin
  by_cases hs : measurable_set s,
  swap, {simp_rw condexp_ind_L1_of_not_measurable_set hs, rw smul_zero, },
  by_cases hμs : μ s = ∞,
  { simp_rw condexp_ind_L1_of_measure_eq_top hμs, rw smul_zero, },
  { simp_rw condexp_ind_L1_of_measurable_set_of_measure_ne_top hs hμs,
    exact condexp_ind_L1_fin_smul hs hμs c x, },
end

lemma condexp_ind_L1_smul' [normed_space ℝ F] [smul_comm_class ℝ 𝕜 F] (c : 𝕜) (x : F) :
  condexp_ind_L1 hm μ s (c • x) = c • condexp_ind_L1 hm μ s x :=
begin
  by_cases hs : measurable_set s,
  swap, {simp_rw condexp_ind_L1_of_not_measurable_set hs, rw smul_zero, },
  by_cases hμs : μ s = ∞,
  { simp_rw condexp_ind_L1_of_measure_eq_top hμs, rw smul_zero, },
  { simp_rw condexp_ind_L1_of_measurable_set_of_measure_ne_top hs hμs,
    exact condexp_ind_L1_fin_smul' hs hμs c x, },
end

lemma norm_condexp_ind_L1_le (x : G) :
  ∥condexp_ind_L1 hm μ s x∥ ≤ (μ s).to_real * ∥x∥ :=
begin
  by_cases hs : measurable_set s,
  swap, {simp_rw condexp_ind_L1_of_not_measurable_set hs, rw Lp.norm_zero,
    exact mul_nonneg ennreal.to_real_nonneg (norm_nonneg _), },
  by_cases hμs : μ s = ∞,
  { rw [condexp_ind_L1_of_measure_eq_top hμs x, Lp.norm_zero],
    exact mul_nonneg ennreal.to_real_nonneg (norm_nonneg _), },
  { rw condexp_ind_L1_of_measurable_set_of_measure_ne_top hs hμs x,
    exact norm_condexp_ind_L1_fin_le hs hμs x, },
end

lemma continuous_condexp_ind_L1 : continuous (λ x : G, condexp_ind_L1 hm μ s x) :=
continuous_of_linear_of_bound condexp_ind_L1_add condexp_ind_L1_smul norm_condexp_ind_L1_le

lemma condexp_ind_L1_disjoint_union (hs : measurable_set s) (ht : measurable_set t)
  (hμs : μ s ≠ ∞) (hμt : μ t ≠ ∞) (hst : s ∩ t = ∅) (x : G) :
  condexp_ind_L1 hm μ (s ∪ t) x = condexp_ind_L1 hm μ s x + condexp_ind_L1 hm μ t x :=
begin
  have hμst : μ (s ∪ t) ≠ ∞, from ((measure_union_le s t).trans_lt
    (lt_top_iff_ne_top.mpr (ennreal.add_ne_top.mpr ⟨hμs, hμt⟩))).ne,
  rw [condexp_ind_L1_of_measurable_set_of_measure_ne_top hs hμs x,
    condexp_ind_L1_of_measurable_set_of_measure_ne_top ht hμt x,
    condexp_ind_L1_of_measurable_set_of_measure_ne_top (hs.union ht) hμst x],
  exact condexp_ind_L1_fin_disjoint_union hs ht hμs hμt hst x,
end

end condexp_ind_L1

/-- Conditional expectation of the indicator of a set, as a linear map from `G` to L1. -/
def condexp_ind {m m0 : measurable_space α} (hm : m ≤ m0) (μ : measure α) [sigma_finite (μ.trim hm)]
  (s : set α) : G →L[ℝ] α →₁[μ] G :=
{ to_fun    := condexp_ind_L1 hm μ s,
  map_add'  := condexp_ind_L1_add,
  map_smul' := condexp_ind_L1_smul,
  cont      := continuous_condexp_ind_L1, }

lemma condexp_ind_ae_eq_condexp_ind_smul (hm : m ≤ m0) [sigma_finite (μ.trim hm)]
  (hs : measurable_set s) (hμs : μ s ≠ ∞) (x : G) :
  condexp_ind hm μ s x =ᵐ[μ] condexp_ind_smul hm hs hμs x :=
begin
  refine eventually_eq.trans _ (condexp_ind_L1_fin_ae_eq_condexp_ind_smul hm hs hμs x),
  simp [condexp_ind, condexp_ind_L1, hs, hμs],
end

variables {hm : m ≤ m0} [sigma_finite (μ.trim hm)]

lemma ae_strongly_measurable'_condexp_ind (hs : measurable_set s) (hμs : μ s ≠ ∞) (x : G) :
  ae_strongly_measurable' m (condexp_ind hm μ s x) μ :=
ae_strongly_measurable'.congr (ae_strongly_measurable'_condexp_ind_smul hm hs hμs x)
  (condexp_ind_ae_eq_condexp_ind_smul hm hs hμs x).symm

@[simp] lemma condexp_ind_empty : condexp_ind hm μ ∅ = (0 : G →L[ℝ] α →₁[μ] G) :=
begin
  ext1,
  ext1,
  refine (condexp_ind_ae_eq_condexp_ind_smul hm measurable_set.empty (by simp) x).trans _,
  rw condexp_ind_smul_empty,
  refine (Lp.coe_fn_zero G 2 μ).trans _,
  refine eventually_eq.trans _ (Lp.coe_fn_zero G 1 μ).symm,
  refl,
end

lemma condexp_ind_smul' [normed_space ℝ F] [smul_comm_class ℝ 𝕜 F] (c : 𝕜) (x : F) :
  condexp_ind hm μ s (c • x) = c • condexp_ind hm μ s x :=
condexp_ind_L1_smul' c x

lemma norm_condexp_ind_apply_le (x : G) : ∥condexp_ind hm μ s x∥ ≤ (μ s).to_real * ∥x∥ :=
norm_condexp_ind_L1_le x

lemma norm_condexp_ind_le : ∥(condexp_ind hm μ s : G →L[ℝ] α →₁[μ] G)∥ ≤ (μ s).to_real :=
continuous_linear_map.op_norm_le_bound _ ennreal.to_real_nonneg norm_condexp_ind_apply_le

lemma condexp_ind_disjoint_union_apply (hs : measurable_set s) (ht : measurable_set t)
  (hμs : μ s ≠ ∞) (hμt : μ t ≠ ∞) (hst : s ∩ t = ∅) (x : G) :
  condexp_ind hm μ (s ∪ t) x = condexp_ind hm μ s x + condexp_ind hm μ t x :=
condexp_ind_L1_disjoint_union hs ht hμs hμt hst x

lemma condexp_ind_disjoint_union (hs : measurable_set s) (ht : measurable_set t) (hμs : μ s ≠ ∞)
  (hμt : μ t ≠ ∞) (hst : s ∩ t = ∅) :
  (condexp_ind hm μ (s ∪ t) : G →L[ℝ] α →₁[μ] G) = condexp_ind hm μ s + condexp_ind hm μ t :=
by { ext1, push_cast, exact condexp_ind_disjoint_union_apply hs ht hμs hμt hst x, }

variables (G)

lemma dominated_fin_meas_additive_condexp_ind (hm : m ≤ m0) (μ : measure α)
  [sigma_finite (μ.trim hm)] :
  dominated_fin_meas_additive μ (condexp_ind hm μ : set α → G →L[ℝ] α →₁[μ] G) 1 :=
⟨λ s t, condexp_ind_disjoint_union, λ s _ _, norm_condexp_ind_le.trans (one_mul _).symm.le⟩

variables {G}

lemma set_integral_condexp_ind (hs : measurable_set[m] s) (ht : measurable_set t) (hμs : μ s ≠ ∞)
  (hμt : μ t ≠ ∞) (x : G') :
  ∫ a in s, condexp_ind hm μ t x a ∂μ = (μ (t ∩ s)).to_real • x :=
calc
∫ a in s, condexp_ind hm μ t x a ∂μ = ∫ a in s, condexp_ind_smul hm ht hμt x a ∂μ :
  set_integral_congr_ae (hm s hs)
    ((condexp_ind_ae_eq_condexp_ind_smul hm ht hμt x).mono (λ x hx hxs, hx))
... = (μ (t ∩ s)).to_real • x : set_integral_condexp_ind_smul hs ht hμs hμt x

lemma condexp_ind_of_measurable (hs : measurable_set[m] s) (hμs : μ s ≠ ∞) (c : G) :
  condexp_ind hm μ s c = indicator_const_Lp 1 (hm s hs) hμs c :=
begin
  ext1,
  refine eventually_eq.trans _ indicator_const_Lp_coe_fn.symm,
  refine (condexp_ind_ae_eq_condexp_ind_smul hm (hm s hs) hμs c).trans _,
  refine (condexp_ind_smul_ae_eq_smul hm (hm s hs) hμs c).trans _,
  rw [Lp_meas_coe, condexp_L2_indicator_of_measurable hm hs hμs (1 : ℝ)],
  refine (@indicator_const_Lp_coe_fn α _ _ 2 μ _ s (hm s hs) hμs (1 : ℝ)).mono (λ x hx, _),
  dsimp only,
  rw hx,
  by_cases hx_mem : x ∈ s; simp [hx_mem],
end

lemma condexp_ind_nonneg {E} [normed_lattice_add_comm_group E] [normed_space ℝ E] [ordered_smul ℝ E]
  (hs : measurable_set s) (hμs : μ s ≠ ∞) (x : E) (hx : 0 ≤ x) :
  0 ≤ condexp_ind hm μ s x :=
begin
  rw ← coe_fn_le,
  refine eventually_le.trans_eq _ (condexp_ind_ae_eq_condexp_ind_smul hm hs hμs x).symm,
  exact (coe_fn_zero E 1 μ).trans_le (condexp_ind_smul_nonneg hs hμs x hx),
end

end condexp_ind

section condexp_L1

variables {m m0 : measurable_space α} {μ : measure α}
  {hm : m ≤ m0} [sigma_finite (μ.trim hm)] {f g : α → F'} {s : set α}

/-- Conditional expectation of a function as a linear map from `α →₁[μ] F'` to itself. -/
def condexp_L1_clm (hm : m ≤ m0) (μ : measure α) [sigma_finite (μ.trim hm)] :
  (α →₁[μ] F') →L[ℝ] α →₁[μ] F' :=
L1.set_to_L1 (dominated_fin_meas_additive_condexp_ind F' hm μ)

lemma condexp_L1_clm_smul (c : 𝕜) (f : α →₁[μ] F') :
  condexp_L1_clm hm μ (c • f) = c • condexp_L1_clm hm μ f :=
L1.set_to_L1_smul (dominated_fin_meas_additive_condexp_ind F' hm μ)
  (λ c s x, condexp_ind_smul' c x) c f

lemma condexp_L1_clm_indicator_const_Lp (hs : measurable_set s) (hμs : μ s ≠ ∞) (x : F') :
  (condexp_L1_clm hm μ) (indicator_const_Lp 1 hs hμs x) = condexp_ind hm μ s x :=
L1.set_to_L1_indicator_const_Lp (dominated_fin_meas_additive_condexp_ind F' hm μ) hs hμs x

lemma condexp_L1_clm_indicator_const (hs : measurable_set s) (hμs : μ s ≠ ∞) (x : F') :
  (condexp_L1_clm hm μ) ↑(simple_func.indicator_const 1 hs hμs x) = condexp_ind hm μ s x :=
by { rw Lp.simple_func.coe_indicator_const, exact condexp_L1_clm_indicator_const_Lp hs hμs x, }

/-- Auxiliary lemma used in the proof of `set_integral_condexp_L1_clm`. -/
lemma set_integral_condexp_L1_clm_of_measure_ne_top (f : α →₁[μ] F') (hs : measurable_set[m] s)
  (hμs : μ s ≠ ∞) :
  ∫ x in s, condexp_L1_clm hm μ f x ∂μ = ∫ x in s, f x ∂μ :=
begin
  refine Lp.induction ennreal.one_ne_top
    (λ f : α →₁[μ] F', ∫ x in s, condexp_L1_clm hm μ f x ∂μ = ∫ x in s, f x ∂μ)
  _ _ (is_closed_eq _ _) f,
  { intros x t ht hμt,
    simp_rw condexp_L1_clm_indicator_const ht hμt.ne x,
    rw [Lp.simple_func.coe_indicator_const, set_integral_indicator_const_Lp (hm _ hs)],
    exact set_integral_condexp_ind hs ht hμs hμt.ne x, },
  { intros f g hf_Lp hg_Lp hfg_disj hf hg,
    simp_rw (condexp_L1_clm hm μ).map_add,
    rw set_integral_congr_ae (hm s hs) ((Lp.coe_fn_add (condexp_L1_clm hm μ (hf_Lp.to_Lp f))
      (condexp_L1_clm hm μ (hg_Lp.to_Lp g))).mono (λ x hx hxs, hx)),
    rw set_integral_congr_ae (hm s hs) ((Lp.coe_fn_add (hf_Lp.to_Lp f) (hg_Lp.to_Lp g)).mono
      (λ x hx hxs, hx)),
    simp_rw pi.add_apply,
    rw [integral_add (L1.integrable_coe_fn _).integrable_on (L1.integrable_coe_fn _).integrable_on,
      integral_add (L1.integrable_coe_fn _).integrable_on (L1.integrable_coe_fn _).integrable_on,
      hf, hg], },
  { exact (continuous_set_integral s).comp (condexp_L1_clm hm μ).continuous, },
  { exact continuous_set_integral s, },
end

/-- The integral of the conditional expectation `condexp_L1_clm` over an `m`-measurable set is equal
to the integral of `f` on that set. See also `set_integral_condexp`, the similar statement for
`condexp`. -/
lemma set_integral_condexp_L1_clm (f : α →₁[μ] F') (hs : measurable_set[m] s) :
  ∫ x in s, condexp_L1_clm hm μ f x ∂μ = ∫ x in s, f x ∂μ :=
begin
  let S := spanning_sets (μ.trim hm),
  have hS_meas : ∀ i, measurable_set[m] (S i) := measurable_spanning_sets (μ.trim hm),
  have hS_meas0 : ∀ i, measurable_set (S i) := λ i, hm _ (hS_meas i),
  have hs_eq : s = ⋃ i, S i ∩ s,
  { simp_rw set.inter_comm,
    rw [← set.inter_Union, (Union_spanning_sets (μ.trim hm)), set.inter_univ], },
  have hS_finite : ∀ i, μ (S i ∩ s) < ∞,
  { refine λ i, (measure_mono (set.inter_subset_left _ _)).trans_lt _,
    have hS_finite_trim := measure_spanning_sets_lt_top (μ.trim hm) i,
    rwa trim_measurable_set_eq hm (hS_meas i) at hS_finite_trim, },
  have h_mono : monotone (λ i, (S i) ∩ s),
  { intros i j hij x,
    simp_rw set.mem_inter_iff,
    exact λ h, ⟨monotone_spanning_sets (μ.trim hm) hij h.1, h.2⟩, },
  have h_eq_forall : (λ i, ∫ x in (S i) ∩ s, condexp_L1_clm hm μ f x ∂μ)
      = λ i, ∫ x in (S i) ∩ s, f x ∂μ,
    from funext (λ i, set_integral_condexp_L1_clm_of_measure_ne_top f
      (@measurable_set.inter α m _ _ (hS_meas i) hs) (hS_finite i).ne),
  have h_right : tendsto (λ i, ∫ x in (S i) ∩ s, f x ∂μ) at_top (𝓝 (∫ x in s, f x ∂μ)),
  { have h := tendsto_set_integral_of_monotone (λ i, (hS_meas0 i).inter (hm s hs)) h_mono
      (L1.integrable_coe_fn f).integrable_on,
    rwa ← hs_eq at h, },
  have h_left : tendsto (λ i, ∫ x in (S i) ∩ s, condexp_L1_clm hm μ f x ∂μ) at_top
    (𝓝 (∫ x in s, condexp_L1_clm hm μ f x ∂μ)),
  { have h := tendsto_set_integral_of_monotone (λ i, (hS_meas0 i).inter (hm s hs))
      h_mono (L1.integrable_coe_fn (condexp_L1_clm hm μ f)).integrable_on,
    rwa ← hs_eq at h, },
  rw h_eq_forall at h_left,
  exact tendsto_nhds_unique h_left h_right,
end

lemma ae_strongly_measurable'_condexp_L1_clm (f : α →₁[μ] F') :
  ae_strongly_measurable' m (condexp_L1_clm hm μ f) μ :=
begin
  refine Lp.induction ennreal.one_ne_top
    (λ f : α →₁[μ] F', ae_strongly_measurable' m (condexp_L1_clm hm μ f) μ)
    _ _ _ f,
  { intros c s hs hμs,
    rw condexp_L1_clm_indicator_const hs hμs.ne c,
    exact ae_strongly_measurable'_condexp_ind hs hμs.ne c, },
  { intros f g hf hg h_disj hfm hgm,
    rw (condexp_L1_clm hm μ).map_add,
    refine ae_strongly_measurable'.congr _ (coe_fn_add _ _).symm,
    exact ae_strongly_measurable'.add hfm hgm, },
  { have : {f : Lp F' 1 μ | ae_strongly_measurable' m (condexp_L1_clm hm μ f) μ}
        = (condexp_L1_clm hm μ) ⁻¹' {f | ae_strongly_measurable' m f μ},
      by refl,
    rw this,
    refine is_closed.preimage (condexp_L1_clm hm μ).continuous _,
    exact is_closed_ae_strongly_measurable' hm, },
end

lemma condexp_L1_clm_Lp_meas (f : Lp_meas F' ℝ m 1 μ) :
  condexp_L1_clm hm μ (f : α →₁[μ] F') = ↑f :=
begin
  let g := Lp_meas_to_Lp_trim_lie F' ℝ 1 μ hm f,
  have hfg : f = (Lp_meas_to_Lp_trim_lie F' ℝ 1 μ hm).symm g,
    by simp only [linear_isometry_equiv.symm_apply_apply],
  rw hfg,
  refine @Lp.induction α F' m _ 1 (μ.trim hm) _ ennreal.coe_ne_top
    (λ g : α →₁[μ.trim hm] F',
      condexp_L1_clm hm μ ((Lp_meas_to_Lp_trim_lie F' ℝ 1 μ hm).symm g : α →₁[μ] F')
        = ↑((Lp_meas_to_Lp_trim_lie F' ℝ 1 μ hm).symm g)) _ _ _ g,
  { intros c s hs hμs,
    rw [Lp.simple_func.coe_indicator_const, Lp_meas_to_Lp_trim_lie_symm_indicator hs hμs.ne c,
      condexp_L1_clm_indicator_const_Lp],
    exact condexp_ind_of_measurable hs ((le_trim hm).trans_lt hμs).ne c, },
  { intros f g hf hg hfg_disj hf_eq hg_eq,
    rw linear_isometry_equiv.map_add,
    push_cast,
    rw [map_add, hf_eq, hg_eq], },
  { refine is_closed_eq _ _,
    { refine (condexp_L1_clm hm μ).continuous.comp (continuous_induced_dom.comp _),
      exact linear_isometry_equiv.continuous _, },
    { refine continuous_induced_dom.comp _,
      exact linear_isometry_equiv.continuous _, }, },
end

lemma condexp_L1_clm_of_ae_strongly_measurable'
  (f : α →₁[μ] F') (hfm : ae_strongly_measurable' m f μ) :
  condexp_L1_clm hm μ f = f :=
condexp_L1_clm_Lp_meas (⟨f, hfm⟩ : Lp_meas F' ℝ m 1 μ)

/-- Conditional expectation of a function, in L1. Its value is 0 if the function is not
integrable. The function-valued `condexp` should be used instead in most cases. -/
def condexp_L1 (hm : m ≤ m0) (μ : measure α) [sigma_finite (μ.trim hm)] (f : α → F') : α →₁[μ] F' :=
set_to_fun μ (condexp_ind hm μ) (dominated_fin_meas_additive_condexp_ind F' hm μ) f

lemma condexp_L1_undef (hf : ¬ integrable f μ) : condexp_L1 hm μ f = 0 :=
set_to_fun_undef (dominated_fin_meas_additive_condexp_ind F' hm μ) hf

lemma condexp_L1_eq (hf : integrable f μ) :
  condexp_L1 hm μ f = condexp_L1_clm hm μ (hf.to_L1 f) :=
set_to_fun_eq (dominated_fin_meas_additive_condexp_ind F' hm μ) hf

lemma condexp_L1_zero : condexp_L1 hm μ (0 : α → F') = 0 :=
set_to_fun_zero _

lemma ae_strongly_measurable'_condexp_L1 {f : α → F'} :
  ae_strongly_measurable' m (condexp_L1 hm μ f) μ :=
begin
  by_cases hf : integrable f μ,
  { rw condexp_L1_eq hf,
    exact ae_strongly_measurable'_condexp_L1_clm _, },
  { rw condexp_L1_undef hf,
    refine ae_strongly_measurable'.congr _ (coe_fn_zero _ _ _).symm,
    exact strongly_measurable.ae_strongly_measurable' (@strongly_measurable_zero _ _ m _ _), },
end

lemma condexp_L1_congr_ae (hm : m ≤ m0) [sigma_finite (μ.trim hm)] (h : f =ᵐ[μ] g) :
  condexp_L1 hm μ f = condexp_L1 hm μ g :=
set_to_fun_congr_ae _ h

lemma integrable_condexp_L1 (f : α → F') : integrable (condexp_L1 hm μ f) μ :=
L1.integrable_coe_fn _

/-- The integral of the conditional expectation `condexp_L1` over an `m`-measurable set is equal to
the integral of `f` on that set. See also `set_integral_condexp`, the similar statement for
`condexp`. -/
lemma set_integral_condexp_L1 (hf : integrable f μ) (hs : measurable_set[m] s) :
  ∫ x in s, condexp_L1 hm μ f x ∂μ = ∫ x in s, f x ∂μ :=
begin
  simp_rw condexp_L1_eq hf,
  rw set_integral_condexp_L1_clm (hf.to_L1 f) hs,
  exact set_integral_congr_ae (hm s hs) ((hf.coe_fn_to_L1).mono (λ x hx hxs, hx)),
end

lemma condexp_L1_add (hf : integrable f μ) (hg : integrable g μ) :
  condexp_L1 hm μ (f + g) = condexp_L1 hm μ f + condexp_L1 hm μ g :=
set_to_fun_add _ hf hg

lemma condexp_L1_neg (f : α → F') : condexp_L1 hm μ (-f) = - condexp_L1 hm μ f :=
set_to_fun_neg _ f

lemma condexp_L1_smul (c : 𝕜) (f : α → F') : condexp_L1 hm μ (c • f) = c • condexp_L1 hm μ f :=
set_to_fun_smul _ (λ c _ x, condexp_ind_smul' c x) c f

lemma condexp_L1_sub (hf : integrable f μ) (hg : integrable g μ) :
  condexp_L1 hm μ (f - g) = condexp_L1 hm μ f - condexp_L1 hm μ g :=
set_to_fun_sub _ hf hg

lemma condexp_L1_of_ae_strongly_measurable'
  (hfm : ae_strongly_measurable' m f μ) (hfi : integrable f μ) :
  condexp_L1 hm μ f =ᵐ[μ] f :=
begin
  rw condexp_L1_eq hfi,
  refine eventually_eq.trans _ (integrable.coe_fn_to_L1 hfi),
  rw condexp_L1_clm_of_ae_strongly_measurable',
  exact ae_strongly_measurable'.congr hfm (integrable.coe_fn_to_L1 hfi).symm,
end

lemma condexp_L1_mono {E} [normed_lattice_add_comm_group E] [complete_space E] [normed_space ℝ E]
  [ordered_smul ℝ E] {f g : α → E}
  (hf : integrable f μ) (hg : integrable g μ) (hfg : f ≤ᵐ[μ] g) :
  condexp_L1 hm μ f ≤ᵐ[μ] condexp_L1 hm μ g :=
begin
  rw coe_fn_le,
  have h_nonneg : ∀ s, measurable_set s → μ s < ∞ → ∀ x : E, 0 ≤ x → 0 ≤ condexp_ind hm μ s x,
    from λ s hs hμs x hx, condexp_ind_nonneg hs hμs.ne x hx,
  exact set_to_fun_mono (dominated_fin_meas_additive_condexp_ind E hm μ) h_nonneg hf hg hfg,
end

end condexp_L1

section condexp

/-! ### Conditional expectation of a function -/

open_locale classical

variables {𝕜} {m m0 : measurable_space α} {μ : measure α} {f g : α → F'} {s : set α}

/-- Conditional expectation of a function. Its value is 0 if the function is not integrable, if
the σ-algebra is not a sub-σ-algebra or if the measure is not σ-finite on that σ-algebra. -/
@[irreducible]
def condexp (m : measurable_space α) {m0 : measurable_space α} (μ : measure α) (f : α → F') :
  α → F' :=
if hm : m ≤ m0
  then if hμ : sigma_finite (μ.trim hm)
    then if (strongly_measurable[m] f ∧ integrable f μ)
      then f
      else (@ae_strongly_measurable'_condexp_L1 _ _ _ _ _ m m0 μ hm hμ _).mk
        (@condexp_L1 _ _ _ _ _ _ _ hm μ hμ f)
    else 0
  else 0

-- We define notation `μ[f|m]` for the conditional expectation of `f` with respect to `m`.
localized "notation  μ `[` f `|` m `]` := measure_theory.condexp m μ f" in measure_theory

lemma condexp_of_not_le (hm_not : ¬ m ≤ m0) : μ[f|m] = 0 := by rw [condexp, dif_neg hm_not]

lemma condexp_of_not_sigma_finite (hm : m ≤ m0) (hμm_not : ¬ sigma_finite (μ.trim hm)) :
  μ[f|m] = 0 :=
by rw [condexp, dif_pos hm, dif_neg hμm_not]

lemma condexp_of_sigma_finite (hm : m ≤ m0) [hμm : sigma_finite (μ.trim hm)] :
  μ[f|m] =
  if (strongly_measurable[m] f ∧ integrable f μ)
    then f else ae_strongly_measurable'_condexp_L1.mk (condexp_L1 hm μ f) :=
by rw [condexp, dif_pos hm, dif_pos hμm]

lemma condexp_of_strongly_measurable (hm : m ≤ m0) [hμm : sigma_finite (μ.trim hm)]
  {f : α → F'} (hf : strongly_measurable[m] f) (hfi : integrable f μ) :
  μ[f|m] = f :=
by { rw [condexp_of_sigma_finite hm,
  if_pos (⟨hf, hfi⟩ : strongly_measurable[m] f ∧ integrable f μ)], apply_instance,  }

lemma condexp_const (hm : m ≤ m0) (c : F') [is_finite_measure μ] : μ[(λ x : α, c)|m] = λ _, c :=
condexp_of_strongly_measurable hm (@strongly_measurable_const _ _ m _ _) (integrable_const c)

lemma condexp_ae_eq_condexp_L1 (hm : m ≤ m0) [hμm : sigma_finite (μ.trim hm)]
  (f : α → F') : μ[f|m] =ᵐ[μ] condexp_L1 hm μ f :=
begin
  rw condexp_of_sigma_finite hm,
  by_cases hfm : strongly_measurable[m] f,
  { by_cases hfi : integrable f μ,
    { rw if_pos (⟨hfm, hfi⟩ : strongly_measurable[m] f ∧ integrable f μ),
      exact (condexp_L1_of_ae_strongly_measurable'
        (strongly_measurable.ae_strongly_measurable' hfm) hfi).symm, },
    { simp only [hfi, if_false, and_false],
      exact (ae_strongly_measurable'.ae_eq_mk ae_strongly_measurable'_condexp_L1).symm, }, },
  simp only [hfm, if_false, false_and],
  exact (ae_strongly_measurable'.ae_eq_mk ae_strongly_measurable'_condexp_L1).symm,
end

lemma condexp_ae_eq_condexp_L1_clm (hm : m ≤ m0) [sigma_finite (μ.trim hm)] (hf : integrable f μ) :
  μ[f|m] =ᵐ[μ] condexp_L1_clm hm μ (hf.to_L1 f) :=
begin
  refine (condexp_ae_eq_condexp_L1 hm f).trans (eventually_of_forall (λ x, _)),
  rw condexp_L1_eq hf,
end

lemma condexp_undef (hf : ¬ integrable f μ) : μ[f|m] =ᵐ[μ] 0 :=
begin
  by_cases hm : m ≤ m0,
  swap, { rw condexp_of_not_le hm, },
  by_cases hμm : sigma_finite (μ.trim hm),
  swap, { rw condexp_of_not_sigma_finite hm hμm, },
  haveI : sigma_finite (μ.trim hm) := hμm,
  refine (condexp_ae_eq_condexp_L1 hm f).trans (eventually_eq.trans _ (coe_fn_zero _ 1 _)),
  rw condexp_L1_undef hf,
end

@[simp] lemma condexp_zero : μ[(0 : α → F')|m] = 0 :=
begin
  by_cases hm : m ≤ m0,
  swap, { rw condexp_of_not_le hm, },
  by_cases hμm : sigma_finite (μ.trim hm),
  swap, { rw condexp_of_not_sigma_finite hm hμm, },
  haveI : sigma_finite (μ.trim hm) := hμm,
  exact condexp_of_strongly_measurable hm (@strongly_measurable_zero _ _ m _ _)
    (integrable_zero _ _ _),
end

lemma strongly_measurable_condexp : strongly_measurable[m] (μ[f|m]) :=
begin
  by_cases hm : m ≤ m0,
  swap, { rw condexp_of_not_le hm, exact strongly_measurable_zero, },
  by_cases hμm : sigma_finite (μ.trim hm),
  swap, { rw condexp_of_not_sigma_finite hm hμm, exact strongly_measurable_zero, },
  haveI : sigma_finite (μ.trim hm) := hμm,
  rw condexp_of_sigma_finite hm,
  swap, { apply_instance, },
  by_cases hfm : strongly_measurable[m] f,
  { by_cases hfi : integrable f μ,
    { rwa if_pos (⟨hfm, hfi⟩ : strongly_measurable[m] f ∧ integrable f μ), },
    { simp only [hfi, if_false, and_false],
      exact ae_strongly_measurable'.strongly_measurable_mk _, }, },
  simp only [hfm, if_false, false_and],
  exact ae_strongly_measurable'.strongly_measurable_mk _,
end

lemma condexp_congr_ae (h : f =ᵐ[μ] g) : μ[f | m] =ᵐ[μ] μ[g | m] :=
begin
  by_cases hm : m ≤ m0,
  swap, { simp_rw condexp_of_not_le hm, },
  by_cases hμm : sigma_finite (μ.trim hm),
  swap, { simp_rw condexp_of_not_sigma_finite hm hμm, },
  haveI : sigma_finite (μ.trim hm) := hμm,
  exact (condexp_ae_eq_condexp_L1 hm f).trans
    (filter.eventually_eq.trans (by rw condexp_L1_congr_ae hm h)
    (condexp_ae_eq_condexp_L1 hm g).symm),
end

lemma condexp_of_ae_strongly_measurable' (hm : m ≤ m0) [hμm : sigma_finite (μ.trim hm)]
  {f : α → F'} (hf : ae_strongly_measurable' m f μ) (hfi : integrable f μ) :
  μ[f|m] =ᵐ[μ] f :=
begin
  refine ((condexp_congr_ae hf.ae_eq_mk).trans _).trans hf.ae_eq_mk.symm,
  rw condexp_of_strongly_measurable hm hf.strongly_measurable_mk
    ((integrable_congr hf.ae_eq_mk).mp hfi),
end

lemma integrable_condexp : integrable (μ[f|m]) μ :=
begin
  by_cases hm : m ≤ m0,
  swap, { rw condexp_of_not_le hm, exact integrable_zero _ _ _, },
  by_cases hμm : sigma_finite (μ.trim hm),
  swap, { rw condexp_of_not_sigma_finite hm hμm, exact integrable_zero _ _ _, },
  haveI : sigma_finite (μ.trim hm) := hμm,
  exact (integrable_condexp_L1 f).congr (condexp_ae_eq_condexp_L1 hm f).symm,
end

/-- The integral of the conditional expectation `μ[f|hm]` over an `m`-measurable set is equal to
the integral of `f` on that set. -/
lemma set_integral_condexp (hm : m ≤ m0) [sigma_finite (μ.trim hm)]
  (hf : integrable f μ) (hs : measurable_set[m] s) :
  ∫ x in s, μ[f|m] x ∂μ = ∫ x in s, f x ∂μ :=
begin
  rw set_integral_congr_ae (hm s hs) ((condexp_ae_eq_condexp_L1 hm f).mono (λ x hx _, hx)),
  exact set_integral_condexp_L1 hf hs,
end

lemma integral_condexp {hm : m ≤ m0} [hμm : sigma_finite (μ.trim hm)]
  (hf : integrable f μ) : ∫ x, μ[f|m] x ∂μ = ∫ x, f x ∂μ :=
begin
  suffices : ∫ x in set.univ, μ[f|m] x ∂μ = ∫ x in set.univ, f x ∂μ,
    by { simp_rw integral_univ at this, exact this, },
  exact set_integral_condexp hm hf (@measurable_set.univ _ m),
end

/-- **Uniqueness of the conditional expectation**
If a function is a.e. `m`-measurable, verifies an integrability condition and has same integral
as `f` on all `m`-measurable sets, then it is a.e. equal to `μ[f|hm]`. -/
lemma ae_eq_condexp_of_forall_set_integral_eq (hm : m ≤ m0) [sigma_finite (μ.trim hm)]
  {f g : α → F'} (hf : integrable f μ)
  (hg_int_finite : ∀ s, measurable_set[m] s → μ s < ∞ → integrable_on g s μ)
  (hg_eq : ∀ s : set α, measurable_set[m] s → μ s < ∞ → ∫ x in s, g x ∂μ = ∫ x in s, f x ∂μ)
  (hgm : ae_strongly_measurable' m g μ) :
  g =ᵐ[μ] μ[f|m] :=
begin
  refine ae_eq_of_forall_set_integral_eq_of_sigma_finite' hm hg_int_finite
    (λ s hs hμs, integrable_condexp.integrable_on) (λ s hs hμs, _) hgm
    (strongly_measurable.ae_strongly_measurable' strongly_measurable_condexp),
  rw [hg_eq s hs hμs, set_integral_condexp hm hf hs],
end

lemma condexp_add (hf : integrable f μ) (hg : integrable g μ) :
  μ[f + g | m] =ᵐ[μ] μ[f|m] + μ[g|m] :=
begin
  by_cases hm : m ≤ m0,
  swap, { simp_rw condexp_of_not_le hm, simp, },
  by_cases hμm : sigma_finite (μ.trim hm),
  swap, { simp_rw condexp_of_not_sigma_finite hm hμm, simp, },
  haveI : sigma_finite (μ.trim hm) := hμm,
  refine (condexp_ae_eq_condexp_L1 hm _).trans _,
  rw condexp_L1_add hf hg,
  exact (coe_fn_add _ _).trans
    ((condexp_ae_eq_condexp_L1 hm _).symm.add (condexp_ae_eq_condexp_L1 hm _).symm),
end

lemma condexp_smul (c : 𝕜) (f : α → F') : μ[c • f | m] =ᵐ[μ] c • μ[f|m] :=
begin
  by_cases hm : m ≤ m0,
  swap, { simp_rw condexp_of_not_le hm, simp, },
  by_cases hμm : sigma_finite (μ.trim hm),
  swap, { simp_rw condexp_of_not_sigma_finite hm hμm, simp, },
  haveI : sigma_finite (μ.trim hm) := hμm,
  refine (condexp_ae_eq_condexp_L1 hm _).trans _,
  rw condexp_L1_smul c f,
  refine (@condexp_ae_eq_condexp_L1 _ _ _ _ _ m _ _ hm _ f).mp _,
  refine (coe_fn_smul c (condexp_L1 hm μ f)).mono (λ x hx1 hx2, _),
  rw [hx1, pi.smul_apply, pi.smul_apply, hx2],
end

lemma condexp_neg (f : α → F') : μ[-f|m] =ᵐ[μ] - μ[f|m] :=
by letI : module ℝ (α → F') := @pi.module α (λ _, F') ℝ _ _ (λ _, infer_instance);
calc μ[-f|m] = μ[(-1 : ℝ) • f|m] : by rw neg_one_smul ℝ f
... =ᵐ[μ] (-1 : ℝ) • μ[f|m] : condexp_smul (-1) f
... = -μ[f|m] : neg_one_smul ℝ (μ[f|m])

lemma condexp_sub (hf : integrable f μ) (hg : integrable g μ) :
  μ[f - g | m] =ᵐ[μ] μ[f|m] - μ[g|m] :=
begin
  simp_rw sub_eq_add_neg,
  exact (condexp_add hf hg.neg).trans (eventually_eq.rfl.add (condexp_neg g)),
end

lemma condexp_condexp_of_le {m₁ m₂ m0 : measurable_space α} {μ : measure α} (hm₁₂ : m₁ ≤ m₂)
  (hm₂ : m₂ ≤ m0) [sigma_finite (μ.trim hm₂)] :
  μ[ μ[f|m₂] | m₁] =ᵐ[μ] μ[f | m₁] :=
begin
  by_cases hμm₁ : sigma_finite (μ.trim (hm₁₂.trans hm₂)),
  swap, { simp_rw condexp_of_not_sigma_finite (hm₁₂.trans hm₂) hμm₁, },
  haveI : sigma_finite (μ.trim (hm₁₂.trans hm₂)) := hμm₁,
  refine ae_eq_of_forall_set_integral_eq_of_sigma_finite' (hm₁₂.trans hm₂)
    (λ s hs hμs, integrable_condexp.integrable_on) (λ s hs hμs, integrable_condexp.integrable_on)
    _ (strongly_measurable.ae_strongly_measurable' strongly_measurable_condexp)
      (strongly_measurable.ae_strongly_measurable' strongly_measurable_condexp),
  intros s hs hμs,
  rw set_integral_condexp (hm₁₂.trans hm₂) integrable_condexp hs,
  swap, { apply_instance, },
  by_cases hf : integrable f μ,
  { rw [set_integral_condexp (hm₁₂.trans hm₂) hf hs, set_integral_condexp hm₂ hf (hm₁₂ s hs)], },
  { simp_rw integral_congr_ae (ae_restrict_of_ae (condexp_undef hf)), },
end

lemma condexp_mono {E} [normed_lattice_add_comm_group E] [complete_space E] [normed_space ℝ E]
  [ordered_smul ℝ E] {f g : α → E} (hf : integrable f μ) (hg : integrable g μ) (hfg : f ≤ᵐ[μ] g) :
  μ[f | m] ≤ᵐ[μ] μ[g | m] :=
begin
  by_cases hm : m ≤ m0,
  swap, { simp_rw condexp_of_not_le hm, },
  by_cases hμm : sigma_finite (μ.trim hm),
  swap, { simp_rw condexp_of_not_sigma_finite hm hμm, },
  haveI : sigma_finite (μ.trim hm) := hμm,
  exact (condexp_ae_eq_condexp_L1 hm _).trans_le
    ((condexp_L1_mono hf hg hfg).trans_eq (condexp_ae_eq_condexp_L1 hm _).symm),
end

section indicator

lemma condexp_ae_eq_restrict_zero (hs : measurable_set[m] s) (hf : f =ᵐ[μ.restrict s] 0) :
  μ[f | m] =ᵐ[μ.restrict s] 0 :=
begin
  by_cases hm : m ≤ m0,
  swap, { simp_rw condexp_of_not_le hm, },
  by_cases hμm : sigma_finite (μ.trim hm),
  swap, { simp_rw condexp_of_not_sigma_finite hm hμm, },
  haveI : sigma_finite (μ.trim hm) := hμm,
  haveI : sigma_finite ((μ.restrict s).trim hm),
  { rw ← restrict_trim hm _ hs,
    exact restrict.sigma_finite _ s, },
  by_cases hf_int : integrable f μ,
  swap, { exact ae_restrict_of_ae (condexp_undef hf_int), },
  refine ae_eq_of_forall_set_integral_eq_of_sigma_finite' hm _ _ _ _ _,
  { exact λ t ht hμt, integrable_condexp.integrable_on.integrable_on, },
  { exact λ t ht hμt, (integrable_zero _ _ _).integrable_on, },
  { intros t ht hμt,
    rw [measure.restrict_restrict (hm _ ht), set_integral_condexp hm hf_int (ht.inter hs),
      ← measure.restrict_restrict (hm _ ht)],
    refine set_integral_congr_ae (hm _ ht) _,
    filter_upwards [hf] with x hx h using hx, },
  { exact strongly_measurable_condexp.ae_strongly_measurable', },
  { exact strongly_measurable_zero.ae_strongly_measurable', },
end

/-- Auxiliary lemma for `condexp_indicator`. -/
lemma condexp_indicator_aux (hs : measurable_set[m] s) (hf : f =ᵐ[μ.restrict sᶜ] 0) :
  μ[s.indicator f | m] =ᵐ[μ] s.indicator (μ[f | m]) :=
begin
  by_cases hm : m ≤ m0,
  swap, { simp_rw [condexp_of_not_le hm, set.indicator_zero'], },
  have hsf_zero : ∀ g : α → F', g =ᵐ[μ.restrict sᶜ] 0 → s.indicator g =ᵐ[μ] g,
    from λ g, indicator_ae_eq_of_restrict_compl_ae_eq_zero (hm _ hs),
  refine ((hsf_zero (μ[f | m]) (condexp_ae_eq_restrict_zero hs.compl hf)).trans _).symm,
  exact condexp_congr_ae (hsf_zero f hf).symm,
end

/-- The conditional expectation of the indicator of a function over an `m`-measurable set with
respect to the σ-algebra `m` is a.e. equal to the indicator of the conditional expectation. -/
lemma condexp_indicator (hf_int : integrable f μ) (hs : measurable_set[m] s) :
  μ[s.indicator f | m] =ᵐ[μ] s.indicator (μ[f | m]) :=
begin
  by_cases hm : m ≤ m0,
  swap, { simp_rw [condexp_of_not_le hm, set.indicator_zero'], },
  by_cases hμm : sigma_finite (μ.trim hm),
  swap, { simp_rw [condexp_of_not_sigma_finite hm hμm, set.indicator_zero'], },
  haveI : sigma_finite (μ.trim hm) := hμm,
  -- use `have` to perform what should be the first calc step because of an error I don't
  -- understand
  have : s.indicator (μ[f|m]) =ᵐ[μ] s.indicator (μ[s.indicator f + sᶜ.indicator f|m]),
    by rw set.indicator_self_add_compl s f,
  refine (this.trans _).symm,
  calc s.indicator (μ[s.indicator f + sᶜ.indicator f|m])
      =ᵐ[μ] s.indicator (μ[s.indicator f|m] + μ[sᶜ.indicator f|m]) :
    begin
      have : μ[s.indicator f + sᶜ.indicator f|m] =ᵐ[μ] μ[s.indicator f|m] + μ[sᶜ.indicator f|m],
        from condexp_add (hf_int.indicator (hm _ hs)) (hf_int.indicator (hm _ hs.compl)),
      filter_upwards [this] with x hx,
      classical,
      rw [set.indicator_apply, set.indicator_apply, hx],
    end
  ... = s.indicator (μ[s.indicator f|m]) + s.indicator (μ[sᶜ.indicator f|m]) :
    s.indicator_add' _ _
  ... =ᵐ[μ] s.indicator (μ[s.indicator f|m]) + s.indicator (sᶜ.indicator (μ[sᶜ.indicator f|m])) :
    begin
      refine filter.eventually_eq.rfl.add _,
      have : sᶜ.indicator (μ[sᶜ.indicator f|m]) =ᵐ[μ] μ[sᶜ.indicator f|m],
      { refine (condexp_indicator_aux hs.compl _).symm.trans _,
        { exact indicator_ae_eq_restrict_compl (hm _ hs.compl), },
        { rw [set.indicator_indicator, set.inter_self], }, },
      filter_upwards [this] with x hx,
      by_cases hxs : x ∈ s,
      { simp only [hx, hxs, set.indicator_of_mem], },
      { simp only [hxs, set.indicator_of_not_mem, not_false_iff], },
    end
  ... =ᵐ[μ] s.indicator (μ[s.indicator f|m]) :
    by rw [set.indicator_indicator, set.inter_compl_self, set.indicator_empty', add_zero]
  ... =ᵐ[μ] μ[s.indicator f|m] :
    begin
      refine (condexp_indicator_aux hs _).symm.trans _,
      { exact indicator_ae_eq_restrict_compl (hm _ hs), },
      { rw [set.indicator_indicator, set.inter_self], },
    end
end

lemma condexp_restrict_ae_eq_restrict (hm : m ≤ m0) [sigma_finite (μ.trim hm)]
  (hs_m : measurable_set[m] s) (hf_int : integrable f μ) :
  (μ.restrict s)[f | m] =ᵐ[μ.restrict s] μ[f | m] :=
begin
  haveI : sigma_finite ((μ.restrict s).trim hm),
  { rw ← restrict_trim hm _ hs_m, apply_instance, },
  rw ae_eq_restrict_iff_indicator_ae_eq (hm _ hs_m),
  swap, { apply_instance, },
  refine eventually_eq.trans _ (condexp_indicator hf_int hs_m),
  refine ae_eq_condexp_of_forall_set_integral_eq hm (hf_int.indicator (hm _ hs_m)) _ _ _,
  { intros t ht hμt,
    rw [← integrable_indicator_iff (hm _ ht), set.indicator_indicator, set.inter_comm,
      ← set.indicator_indicator],
    suffices h_int_restrict : integrable (t.indicator ((μ.restrict s)[f|m])) (μ.restrict s),
    { rw [integrable_indicator_iff (hm _ hs_m), integrable_on],
      rw [integrable_indicator_iff (hm _ ht), integrable_on] at h_int_restrict ⊢,
      exact h_int_restrict, },
    exact integrable_condexp.indicator (hm _ ht), },
  { intros t ht hμt,
    calc ∫ x in t, s.indicator ((μ.restrict s)[f|m]) x ∂μ
        = ∫ x in t, ((μ.restrict s)[f|m]) x ∂(μ.restrict s) :
      by rw [integral_indicator (hm _ hs_m), measure.restrict_restrict (hm _ hs_m),
        measure.restrict_restrict (hm _ ht), set.inter_comm]
    ... = ∫ x in t, f x ∂(μ.restrict s) : set_integral_condexp hm hf_int.integrable_on ht
    ... = ∫ x in t, s.indicator f x ∂μ :
      by rw [integral_indicator (hm _ hs_m), measure.restrict_restrict (hm _ hs_m),
        measure.restrict_restrict (hm _ ht), set.inter_comm], },
  { exact (strongly_measurable_condexp.indicator hs_m).ae_strongly_measurable', },
end

/-- If the restriction to a `m`-measurable set `s` of a σ-algebra `m` is equal to the restriction
to `s` of another σ-algebra `m₂` (hypothesis `hs`), then `μ[f | m] =ᵐ[μ.restrict s] μ[f | m₂]`. -/
lemma condexp_ae_eq_restrict_of_measurable_space_eq_on {m m₂ m0 : measurable_space α}
  {μ : measure α} (hm : m ≤ m0) (hm₂ : m₂ ≤ m0)
  [sigma_finite (μ.trim hm)] [sigma_finite (μ.trim hm₂)]
  (hs_m : measurable_set[m] s) (hs : ∀ t, measurable_set[m] (s ∩ t) ↔ measurable_set[m₂] (s ∩ t)) :
  μ[f | m] =ᵐ[μ.restrict s] μ[f | m₂] :=
begin
  rw ae_eq_restrict_iff_indicator_ae_eq (hm _ hs_m),
  have hs_m₂ : measurable_set[m₂] s,
  { rwa [← set.inter_univ s, ← hs set.univ, set.inter_univ], },
  by_cases hf_int : integrable f μ,
  swap,
  { filter_upwards [@condexp_undef _ _ _ _ _ m _ μ _ hf_int,
      @condexp_undef _ _ _ _ _ m₂ _ μ _ hf_int] with x hxm hxm₂,
    simp only [set.indicator_apply, hxm, hxm₂], },
  refine ((condexp_indicator hf_int hs_m).symm.trans _).trans (condexp_indicator hf_int hs_m₂),
  refine ae_eq_of_forall_set_integral_eq_of_sigma_finite' hm₂
    (λ s hs hμs, integrable_condexp.integrable_on)
    (λ s hs hμs, integrable_condexp.integrable_on) _ _
    strongly_measurable_condexp.ae_strongly_measurable',
  swap,
  { have : strongly_measurable[m] (μ[s.indicator f | m]) := strongly_measurable_condexp,
    refine this.ae_strongly_measurable'.ae_strongly_measurable'_of_measurable_space_le_on
      hm hs_m (λ t, (hs t).mp) _,
    exact condexp_ae_eq_restrict_zero hs_m.compl (indicator_ae_eq_restrict_compl (hm _ hs_m)), },
  intros t ht hμt,
  have : ∫ x in t, μ[s.indicator f|m] x ∂μ = ∫ x in s ∩ t, μ[s.indicator f|m] x ∂μ,
  { rw ← integral_add_compl (hm _ hs_m) integrable_condexp.integrable_on,
    suffices : ∫ x in sᶜ, μ[s.indicator f|m] x ∂μ.restrict t = 0,
      by rw [this, add_zero, measure.restrict_restrict (hm _ hs_m)],
    rw measure.restrict_restrict (measurable_set.compl (hm _ hs_m)),
    suffices : μ[s.indicator f|m] =ᵐ[μ.restrict sᶜ] 0,
    { rw [set.inter_comm, ← measure.restrict_restrict (hm₂ _ ht)],
      calc ∫ (x : α) in t, μ[s.indicator f|m] x ∂μ.restrict sᶜ
          = ∫ (x : α) in t, 0 ∂μ.restrict sᶜ : begin
            refine set_integral_congr_ae (hm₂ _ ht) _,
            filter_upwards [this] with x hx h using hx,
          end
      ... = 0 : integral_zero _ _, },
    refine condexp_ae_eq_restrict_zero hs_m.compl _,
    exact indicator_ae_eq_restrict_compl (hm _ hs_m), },
  have hst_m : measurable_set[m] (s ∩ t) := (hs _).mpr (hs_m₂.inter ht),
  simp_rw [this, set_integral_condexp hm₂ (hf_int.indicator (hm _ hs_m)) ht,
    set_integral_condexp hm (hf_int.indicator (hm _ hs_m)) hst_m,
    integral_indicator (hm _ hs_m), measure.restrict_restrict (hm _ hs_m),
    ← set.inter_assoc, set.inter_self],
end

end indicator

<<<<<<< HEAD
section independence

open probability_theory

variables {m₁ m₂ m' : measurable_space α} {μ' : measure α}

/-- If `m₁, m₂` are independent σ-algebras and `f` is `m₁`-measurable, then `𝔼[f | m₂] = 𝔼[f]`
almost everywhere. -/
lemma condexp_indep_eq
  (hle₁ : m₁ ≤ m') (hle₂ : m₂ ≤ m') [sigma_finite (μ'.trim hle₂)]
  (hf : strongly_measurable[m₁] f) (hindp : indep m₁ m₂ μ') :
  μ'[f | m₂] =ᵐ[μ'] (λ x, ∫ x, f x ∂μ') :=
begin
  by_cases hfint : integrable f μ',
  swap, { exact (integral_undef hfint).symm ▸ condexp_undef hfint },
  have hfint₁ := hfint.trim hle₁ hf,
  refine (ae_eq_condexp_of_forall_set_integral_eq hle₂ hfint
    (λ s _ hs, integrable_on_const.2 (or.inr hs)) (λ s hms hs, _)
    strongly_measurable_const.ae_strongly_measurable').symm,
  rw set_integral_const,
  refine @integrable.induction _ _ m₁ _ _ _ _ _ _ _ f hfint₁,
  { intros c t hmt ht,
    rw [integral_indicator (hle₁ _ hmt), set_integral_const, smul_smul,
      ← ennreal.to_real_mul, mul_comm, ← hindp _ _ hmt hms, set_integral_indicator (hle₁ _ hmt),
      set_integral_const, set.inter_comm] },
  { intros u v hdisj huint hvint hu hv,
    have huint' := integrable_of_integrable_trim hle₁ huint,
    have hvint' := integrable_of_integrable_trim hle₁ hvint,
    rw [integral_add' huint' hvint', smul_add, hu, hv,
      integral_add' huint'.integrable_on hvint'.integrable_on] },
  { have heq₁ : (λ f : Lp F' 1 (μ'.trim hle₁), ∫ x, f x ∂μ') = λ f, ∫ x, f x ∂(μ'.trim hle₁),
    { ext f,
      exact integral_trim _ (Lp.strongly_measurable _) },
    have heq₂ : (λ f : Lp F' 1 (μ'.trim hle₁), ∫ x in s, f x ∂μ') =
      (λ (f : Lp F' 1 μ'), ∫ x in s, f x ∂μ') ∘ (L1_trim_clm μ' hle₁),
    { ext f,
      exact integral_congr_ae ((ae_eq_restrict_iff_indicator_ae_eq (hle₂ _ hms)).2
        (eventually_eq.indicator (ae_eq_fun.coe_fn_mk _ _).symm)) },
    exact is_closed_eq
      (continuous.const_smul (heq₁.symm ▸ continuous_integral) _)
      (heq₂.symm ▸ (continuous_set_integral s).comp (continuous_linear_map.continuous _)) },
  { intros u v huv huint hueq,
    rwa [← integral_congr_ae (ae_eq_of_ae_eq_trim huv),
      ← (set_integral_congr_ae (hle₂ _ hms) _ : ∫ x in s, u x ∂μ' = ∫ x in s, v x ∂μ')],
    filter_upwards [ae_eq_of_ae_eq_trim huv] with x hx _,
    exact hx }
end

end independence
=======
section real

lemma rn_deriv_ae_eq_condexp {hm : m ≤ m0} [hμm : sigma_finite (μ.trim hm)] {f : α → ℝ}
  (hf : integrable f μ) :
  signed_measure.rn_deriv ((μ.with_densityᵥ f).trim hm) (μ.trim hm) =ᵐ[μ] μ[f | m] :=
begin
  refine ae_eq_condexp_of_forall_set_integral_eq hm hf _ _ _,
  { exact λ _ _ _, (integrable_of_integrable_trim hm (signed_measure.integrable_rn_deriv
      ((μ.with_densityᵥ f).trim hm) (μ.trim hm))).integrable_on },
  { intros s hs hlt,
    conv_rhs { rw [← hf.with_densityᵥ_trim_eq_integral hm hs,
      ← signed_measure.with_densityᵥ_rn_deriv_eq ((μ.with_densityᵥ f).trim hm) (μ.trim hm)
        (hf.with_densityᵥ_trim_absolutely_continuous hm)], },
    rw [with_densityᵥ_apply
        (signed_measure.integrable_rn_deriv ((μ.with_densityᵥ f).trim hm) (μ.trim hm)) hs,
      ← set_integral_trim hm _ hs],
    exact (signed_measure.measurable_rn_deriv _ _).strongly_measurable },
  { exact strongly_measurable.ae_strongly_measurable'
      (signed_measure.measurable_rn_deriv _ _).strongly_measurable },
end

/-- TODO: this should be generalized and proved using Jensen's inequality
for the conditional expectation (not in mathlib yet) .-/
lemma snorm_one_condexp_le_snorm (f : α → ℝ) :
  snorm (μ[f | m]) 1 μ ≤ snorm f 1 μ :=
begin
  by_cases hf : integrable f μ,
  swap, { rw [snorm_congr_ae (condexp_undef hf), snorm_zero], exact zero_le _ },
  by_cases hm : m ≤ m0,
  swap, { rw [condexp_of_not_le hm, snorm_zero], exact zero_le _ },
  by_cases hsig : sigma_finite (μ.trim hm),
  swap, { rw [condexp_of_not_sigma_finite hm hsig, snorm_zero], exact zero_le _ },
  calc snorm (μ[f | m]) 1 μ ≤ snorm (μ[|f| | m]) 1 μ :
  begin
    refine snorm_mono_ae _,
    filter_upwards [@condexp_mono _ m m0 _ _ _ _ _ _ _ _ hf hf.abs
        (@ae_of_all _ m0 _ μ (λ x, le_abs_self (f x) : ∀ x, f x ≤ |f x|)),
      eventually_le.trans (condexp_neg f).symm.le
        (@condexp_mono _ m m0 _ _ _ _ _ _ _  _ hf.neg hf.abs
        (@ae_of_all _ m0 _ μ (λ x, neg_le_abs_self (f x) : ∀ x, -f x ≤ |f x|)))] with x hx₁ hx₂,
    exact abs_le_abs hx₁ hx₂,
  end
    ... = snorm f 1 μ :
  begin
    rw [snorm_one_eq_lintegral_nnnorm, snorm_one_eq_lintegral_nnnorm,
      ← ennreal.to_real_eq_to_real (ne_of_lt integrable_condexp.2) (ne_of_lt hf.2),
      ← integral_norm_eq_lintegral_nnnorm
        (strongly_measurable_condexp.mono hm).ae_strongly_measurable,
      ← integral_norm_eq_lintegral_nnnorm hf.1],
    simp_rw [real.norm_eq_abs],
    rw ← @integral_condexp _ _ _ _ _ m m0 μ _ hm hsig hf.abs,
    refine integral_congr_ae _,
    have : 0 ≤ᵐ[μ] μ[|f| | m],
    { rw ← @condexp_zero α ℝ _ _ _ m m0 μ,
      exact condexp_mono (integrable_zero _ _ _) hf.abs
        (@ae_of_all _ m0 _ μ (λ x, abs_nonneg (f x) : ∀ x, 0 ≤ |f x|)) },
    filter_upwards [this] with x hx,
    exact abs_eq_self.2 hx
  end
end

/-- Given a integrable function `g`, the conditional expectations of `g` with respect to
a sequence of sub-σ-algebras is uniformly integrable. -/
lemma integrable.uniform_integrable_condexp {ι : Type*} [is_finite_measure μ]
  {g : α → ℝ} (hint : integrable g μ) {ℱ : ι → measurable_space α} (hℱ : ∀ i, ℱ i ≤ m0) :
  uniform_integrable (λ i, μ[g | ℱ i]) 1 μ :=
begin
  have hmeas : ∀ n, ∀ C, measurable_set {x | C ≤ ∥μ[g | ℱ n] x∥₊} :=
    λ n C, measurable_set_le measurable_const
      (strongly_measurable_condexp.mono (hℱ n)).measurable.nnnorm,
  have hg : mem_ℒp g 1 μ := mem_ℒp_one_iff_integrable.2 hint,
  refine uniform_integrable_of le_rfl ennreal.one_ne_top
    (λ n, strongly_measurable_condexp.mono (hℱ n)) (λ ε hε, _),
  by_cases hne : snorm g 1 μ = 0,
  { rw snorm_eq_zero_iff hg.1 one_ne_zero at hne,
    refine ⟨0, λ n, (le_of_eq $ (snorm_eq_zero_iff
      ((strongly_measurable_condexp.mono (hℱ n)).ae_strongly_measurable.indicator (hmeas n 0))
      one_ne_zero).2 _).trans (zero_le _)⟩,
    filter_upwards [@condexp_congr_ae _ _ _ _ _ (ℱ n) m0 μ _ _ hne] with x hx,
    simp only [zero_le', set.set_of_true, set.indicator_univ, pi.zero_apply, hx, condexp_zero] },
  obtain ⟨δ, hδ, h⟩ := hg.snorm_indicator_le μ le_rfl ennreal.one_ne_top hε,
  set C : ℝ≥0 := ⟨δ, hδ.le⟩⁻¹ * (snorm g 1 μ).to_nnreal with hC,
  have hCpos : 0 < C :=
    mul_pos (nnreal.inv_pos.2 hδ) (ennreal.to_nnreal_pos hne hg.snorm_lt_top.ne),
  have : ∀ n, μ {x : α | C ≤ ∥μ[g | ℱ n] x∥₊} ≤ ennreal.of_real δ,
  { intro n,
    have := mul_meas_ge_le_pow_snorm' μ one_ne_zero ennreal.one_ne_top
      ((@strongly_measurable_condexp _ _ _ _ _ (ℱ n) _ μ g).mono
        (hℱ n)).ae_strongly_measurable C,
    rw [ennreal.one_to_real, ennreal.rpow_one, ennreal.rpow_one, mul_comm,
      ← ennreal.le_div_iff_mul_le (or.inl (ennreal.coe_ne_zero.2 hCpos.ne.symm))
        (or.inl ennreal.coe_lt_top.ne)] at this,
    simp_rw [ennreal.coe_le_coe] at this,
    refine this.trans _,
    rw [ennreal.div_le_iff_le_mul (or.inl (ennreal.coe_ne_zero.2 hCpos.ne.symm))
        (or.inl ennreal.coe_lt_top.ne), hC, nonneg.inv_mk, ennreal.coe_mul,
      ennreal.coe_to_nnreal hg.snorm_lt_top.ne, ← mul_assoc, ← ennreal.of_real_eq_coe_nnreal,
      ← ennreal.of_real_mul hδ.le, mul_inv_cancel hδ.ne.symm, ennreal.of_real_one, one_mul],
    exact snorm_one_condexp_le_snorm _ },
  refine ⟨C, λ n, le_trans _ (h {x : α | C ≤ ∥μ[g | ℱ n] x∥₊} (hmeas n C) (this n))⟩,
  have hmeasℱ : measurable_set[ℱ n] {x : α | C ≤ ∥μ[g | ℱ n] x∥₊} :=
    @measurable_set_le _ _ _ _ _ (ℱ n) _ _ _ _ _ measurable_const
      (@measurable.nnnorm _ _ _ _ _ (ℱ n) _ strongly_measurable_condexp.measurable),
  rw ← snorm_congr_ae (condexp_indicator hint hmeasℱ),
  exact snorm_one_condexp_le_snorm _,
end

end real
>>>>>>> 3644fef6

end condexp

end measure_theory<|MERGE_RESOLUTION|>--- conflicted
+++ resolved
@@ -7,11 +7,8 @@
 import analysis.inner_product_space.projection
 import measure_theory.function.l2_space
 import measure_theory.decomposition.radon_nikodym
-<<<<<<< HEAD
+import measure_theory.function.uniform_integrable
 import probability.independence
-=======
-import measure_theory.function.uniform_integrable
->>>>>>> 3644fef6
 
 /-! # Conditional expectation
 
@@ -2321,7 +2318,6 @@
 
 end indicator
 
-<<<<<<< HEAD
 section independence
 
 open probability_theory
@@ -2371,7 +2367,7 @@
 end
 
 end independence
-=======
+
 section real
 
 lemma rn_deriv_ae_eq_condexp {hm : m ≤ m0} [hμm : sigma_finite (μ.trim hm)] {f : α → ℝ}
@@ -2480,7 +2476,6 @@
 end
 
 end real
->>>>>>> 3644fef6
 
 end condexp
 
