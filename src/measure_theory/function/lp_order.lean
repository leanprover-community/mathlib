/-
Copyright (c) 2021 Rémy Degenne. All rights reserved.
Released under Apache 2.0 license as described in the file LICENSE.
Authors: Rémy Degenne
-/
import measure_theory.function.lp_space
import analysis.normed_space.lattice_ordered_group

/-!
# Order related properties of Lp spaces

### Results

- `Lp E p μ` is an `ordered_add_comm_group` when `E` is a `normed_lattice_add_comm_group`.

### TODO

- move definitions of `Lp.pos_part` and `Lp.neg_part` to this file, and define them as
  `has_pos_part.pos` and `has_pos_part.neg` given by the lattice structure.

-/

open topological_space measure_theory lattice_ordered_comm_group
open_locale ennreal

variables {α E : Type*} {m : measurable_space α} {μ : measure α} {p : ℝ≥0∞}

namespace measure_theory
namespace Lp

section order
variables [normed_lattice_add_comm_group E]

lemma coe_fn_le (f g : Lp E p μ) : f ≤ᵐ[μ] g ↔ f ≤ g :=
by rw [← subtype.coe_le_coe, ← ae_eq_fun.coe_fn_le, ← coe_fn_coe_base, ← coe_fn_coe_base]

lemma coe_fn_nonneg (f : Lp E p μ) : 0 ≤ᵐ[μ] f ↔ 0 ≤ f :=
begin
  rw ← coe_fn_le,
  have h0 := Lp.coe_fn_zero E p μ,
  split; intro h; filter_upwards [h, h0] with _ _ h2,
  { rwa h2, },
  { rwa ← h2, },
end

instance : covariant_class (Lp E p μ) (Lp E p μ) (+) (≤) :=
begin
  refine ⟨λ f g₁ g₂ hg₁₂, _⟩,
  rw ← coe_fn_le at hg₁₂ ⊢,
  filter_upwards [coe_fn_add f g₁, coe_fn_add f g₂, hg₁₂] with _ h1 h2 h3,
  rw [h1, h2, pi.add_apply, pi.add_apply],
  exact add_le_add le_rfl h3,
end

instance : ordered_add_comm_group (Lp E p μ) :=
{ add_le_add_left := λ f g, add_le_add_left,
  ..subtype.partial_order _, ..add_subgroup.to_add_comm_group _}

<<<<<<< HEAD
instance [second_countable_topology E] [measurable_space E] [borel_space E]
  [has_measurable_sup₂ E] [has_measurable_inf₂ E] :
  lattice (Lp E p μ) :=
subtype.lattice (λ f g hf hg, by { rw mem_Lp_iff_mem_ℒp at *,
    exact (mem_ℒp_congr_ae (ae_eq_fun.coe_fn_sup _ _)).mpr (hf.sup hg), })
  (λ f g hf hg, by { rw mem_Lp_iff_mem_ℒp at *,
    exact (mem_ℒp_congr_ae (ae_eq_fun.coe_fn_inf _ _)).mpr (hf.inf hg),})

lemma ae_eq_fun.coe_fn_abs [second_countable_topology E] [measurable_space E] [borel_space E]
  [has_measurable_sup₂ E]
  (f : α →ₘ[μ] E) :
    ⇑|f| =ᵐ[μ] λ x, |f x| :=
begin
  simp_rw abs_eq_sup_neg,
  refine (ae_eq_fun.coe_fn_sup _ _).trans _,
  filter_upwards [ae_eq_fun.coe_fn_neg f] with x hx,
  rw [hx, pi.neg_apply],
end

lemma coe_fn_sup [measurable_space E] [second_countable_topology E]
  [borel_space E] [has_measurable_sup₂ E] (f g : Lp E p μ) : ⇑(f ⊔ g) =ᵐ[μ] ⇑f ⊔ ⇑g :=
ae_eq_fun.coe_fn_sup _ _

lemma coe_fn_inf [measurable_space E] [second_countable_topology E]
  [borel_space E] [has_measurable_sup₂ E] (f g : Lp E p μ) : ⇑(f ⊓ g) =ᵐ[μ] ⇑f ⊓ ⇑g :=
ae_eq_fun.coe_fn_inf _ _

lemma coe_fn_abs [measurable_space E] [second_countable_topology E]
  [borel_space E] [has_measurable_sup₂ E] (f : Lp E p μ) : ⇑|f| =ᵐ[μ] λ x, |f x| :=
ae_eq_fun.coe_fn_abs _

noncomputable
instance [second_countable_topology E] [measurable_space E] [borel_space E]
  [has_measurable_sup₂ E] [has_measurable_inf₂ E] [fact (1 ≤ p)] :
  normed_lattice_add_comm_group (Lp E p μ) :=
{ add_le_add_left := λ f g, add_le_add_left,
  solid := λ f g hfg, by { rw ← coe_fn_le at hfg, simp_rw Lp.norm_def,
    rw ennreal.to_real_le_to_real (Lp.snorm_ne_top f) (Lp.snorm_ne_top g),
    refine snorm_mono_ae _,
    filter_upwards [hfg, Lp.coe_fn_abs f, Lp.coe_fn_abs g] with x hx hxf hxg,
    rw [hxf, hxg] at hx,
    exact solid hx, },
  ..Lp.lattice, ..Lp.normed_group, }
=======
lemma _root_.measure_theory.mem_ℒp.sup {f g : α → E} (hf : mem_ℒp f p μ) (hg : mem_ℒp g p μ) :
  mem_ℒp (f ⊔ g) p μ :=
mem_ℒp.mono' (hf.norm.add hg.norm) (hf.1.sup hg.1)
  (filter.eventually_of_forall (λ x, norm_sup_le_add (f x) (g x)))

lemma _root_.measure_theory.mem_ℒp.inf {f g : α → E} (hf : mem_ℒp f p μ) (hg : mem_ℒp g p μ) :
  mem_ℒp (f ⊓ g) p μ :=
mem_ℒp.mono' (hf.norm.add hg.norm) (hf.1.inf hg.1)
  (filter.eventually_of_forall (λ x, norm_inf_le_add (f x) (g x)))

lemma _root_.measure_theory.mem_ℒp.abs {f : α → E} (hf : mem_ℒp f p μ)  :
  mem_ℒp (|f|) p μ :=
hf.sup hf.neg
>>>>>>> 62478e27

end order

end Lp
end measure_theory<|MERGE_RESOLUTION|>--- conflicted
+++ resolved
@@ -56,7 +56,20 @@
 { add_le_add_left := λ f g, add_le_add_left,
   ..subtype.partial_order _, ..add_subgroup.to_add_comm_group _}
 
-<<<<<<< HEAD
+lemma _root_.measure_theory.mem_ℒp.sup {f g : α → E} (hf : mem_ℒp f p μ) (hg : mem_ℒp g p μ) :
+  mem_ℒp (f ⊔ g) p μ :=
+mem_ℒp.mono' (hf.norm.add hg.norm) (hf.1.sup hg.1)
+  (filter.eventually_of_forall (λ x, norm_sup_le_add (f x) (g x)))
+
+lemma _root_.measure_theory.mem_ℒp.inf {f g : α → E} (hf : mem_ℒp f p μ) (hg : mem_ℒp g p μ) :
+  mem_ℒp (f ⊓ g) p μ :=
+mem_ℒp.mono' (hf.norm.add hg.norm) (hf.1.inf hg.1)
+  (filter.eventually_of_forall (λ x, norm_inf_le_add (f x) (g x)))
+
+lemma _root_.measure_theory.mem_ℒp.abs {f : α → E} (hf : mem_ℒp f p μ)  :
+  mem_ℒp (|f|) p μ :=
+hf.sup hf.neg
+
 instance [second_countable_topology E] [measurable_space E] [borel_space E]
   [has_measurable_sup₂ E] [has_measurable_inf₂ E] :
   lattice (Lp E p μ) :=
@@ -100,22 +113,6 @@
     rw [hxf, hxg] at hx,
     exact solid hx, },
   ..Lp.lattice, ..Lp.normed_group, }
-=======
-lemma _root_.measure_theory.mem_ℒp.sup {f g : α → E} (hf : mem_ℒp f p μ) (hg : mem_ℒp g p μ) :
-  mem_ℒp (f ⊔ g) p μ :=
-mem_ℒp.mono' (hf.norm.add hg.norm) (hf.1.sup hg.1)
-  (filter.eventually_of_forall (λ x, norm_sup_le_add (f x) (g x)))
-
-lemma _root_.measure_theory.mem_ℒp.inf {f g : α → E} (hf : mem_ℒp f p μ) (hg : mem_ℒp g p μ) :
-  mem_ℒp (f ⊓ g) p μ :=
-mem_ℒp.mono' (hf.norm.add hg.norm) (hf.1.inf hg.1)
-  (filter.eventually_of_forall (λ x, norm_inf_le_add (f x) (g x)))
-
-lemma _root_.measure_theory.mem_ℒp.abs {f : α → E} (hf : mem_ℒp f p μ)  :
-  mem_ℒp (|f|) p μ :=
-hf.sup hf.neg
->>>>>>> 62478e27
-
 end order
 
 end Lp
