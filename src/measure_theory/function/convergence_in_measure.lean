/-
Copyright (c) 2022 Rémy Degenne. All rights reserved.
Released under Apache 2.0 license as described in the file LICENSE.
Authors: Rémy Degenne
-/

import measure_theory.function.uniform_integrable

/-!
# Convergence in measure

-/

open topological_space filter
open_locale nnreal ennreal measure_theory topological_space

namespace measure_theory

variables {α ι E : Type*} {m : measurable_space α} {μ : measure α}

/-
Update undergrad.yaml
- add Markov's inequality
- add convergence in Lp and in measure
-/

/-- TODO -/
def tendsto_locally_in_measure [preorder ι] [has_dist E] {m : measurable_space α}
  (μ : measure α) (f : ι → α → E) (g : α → E) : Prop :=
∀ s (hs : measurable_set s) (hμs : 0 < μ s), ∀ ε (hε : 0 < ε),
  tendsto (λ i, μ {x ∈ s | ε ≤ dist (f i x) (g x)}) at_top (𝓝 0)

/-- TODO -/
def tendsto_in_measure [preorder ι] [has_dist E] {m : measurable_space α}
  (μ : measure α) (f : ι → α → E) (g : α → E) : Prop :=
∀ ε (hε : 0 < ε), tendsto (λ i, μ {x | ε ≤ dist (f i x) (g x)}) at_top (𝓝 0)

<<<<<<< HEAD
section move

protected lemma ennreal.tendsto.rpow {f : filter α} {m : α → ℝ≥0∞} {a : ℝ≥0∞} (r : ℝ)
  (hm : tendsto m f (𝓝 a)) :
  tendsto (λ x, (m x) ^ r) f (𝓝 (a ^ r)) :=
(ennreal.continuous_rpow_const.tendsto a).comp hm

end move

section Lp

variables [measurable_space E] [normed_group E] [borel_space E] {p : ℝ≥0∞} {f : α → E}

variable (μ)

lemma mul_meas_ge_pow_le_snorm
  (hp_ne_zero : p ≠ 0) (hp_ne_top : p ≠ ∞) (hf : measurable f) (ε : ℝ≥0∞) :
  (ε * μ {x | ε ≤ ∥f x∥₊ ^ p.to_real}) ^ (1 / p.to_real) ≤ snorm f p μ :=
begin
  rw snorm_eq_lintegral_rpow_nnnorm hp_ne_zero hp_ne_top,
  exact ennreal.rpow_le_rpow (mul_meas_ge_le_lintegral
      (measurable.pow_const (measurable.coe_nnreal_ennreal (hf.nnnorm)) _) ε)
      (one_div_nonneg.2 ennreal.to_real_nonneg),
end

lemma mul_meas_ge_le_snorm_pow
  (hp_ne_zero : p ≠ 0) (hp_ne_top : p ≠ ∞) (hf : measurable f) (ε : ℝ≥0∞) :
  ε * μ {x | ε ≤ ∥f x∥₊ ^ p.to_real} ≤ snorm f p μ ^ p.to_real :=
begin
  have : 1 / p.to_real * p.to_real = 1,
  { refine one_div_mul_cancel _,
    rw [ne, ennreal.to_real_eq_zero_iff],
    exact not_or hp_ne_zero hp_ne_top },
  rw [← ennreal.rpow_one (ε * μ {x | ε ≤ ∥f x∥₊ ^ p.to_real}), ← this, ennreal.rpow_mul],
  exact ennreal.rpow_le_rpow (mul_meas_ge_pow_le_snorm μ hp_ne_zero hp_ne_top hf ε)
    ennreal.to_real_nonneg,
end

lemma mul_meas_ge_le_snorm_pow'
  (hp_ne_zero : p ≠ 0) (hp_ne_top : p ≠ ∞) (hf : measurable f) (ε : ℝ≥0∞) :
  ε ^ p.to_real * μ {x | ε ≤ ∥f x∥₊} ≤ snorm f p μ ^ p.to_real :=
begin
  convert mul_meas_ge_le_snorm_pow μ hp_ne_zero hp_ne_top hf  (ε ^ p.to_real),
  ext x,
  rw ennreal.rpow_le_rpow_iff (ennreal.to_real_pos hp_ne_zero hp_ne_top),
end

end Lp

section -- TODO: fix sections and variables
=======
lemma tendsto_in_measure_iff_norm [preorder ι] [semi_normed_group E] {f : ι → α → E} {g : α → E} :
  tendsto_in_measure μ f g
    ↔ ∀ ε (hε : 0 < ε), tendsto (λ i, μ {x | ε ≤ ∥f i x - g x∥}) at_top (𝓝 0) :=
by simp_rw [tendsto_in_measure, dist_eq_norm]

namespace tendsto_in_measure
>>>>>>> 3f463ddf

protected lemma tendsto_locally_in_measure [preorder ι] [has_dist E] {f : ι → α → E} {g : α → E}
  (h : tendsto_in_measure μ f g) :
  tendsto_locally_in_measure μ f g :=
begin
  intros s hs hμs ε hε,
  refine tendsto_of_tendsto_of_tendsto_of_le_of_le tendsto_const_nhds (h ε hε) (λ i, zero_le _) _,
  exact λ i, measure_mono (λ x, by simp),
end

protected lemma congr [preorder ι] [has_dist E] {f f' : ι → α → E} {g g' : α → E}
  (h_left : ∀ i, f i =ᵐ[μ] f' i) (h_right : g =ᵐ[μ] g') (h_tendsto : tendsto_in_measure μ f g) :
  tendsto_in_measure μ f' g' :=
begin
  intros ε hε,
  specialize h_tendsto ε hε,
  suffices : (λ i, μ {x | ε ≤ dist (f' i x) (g' x)}) = (λ i, μ {x | ε ≤ dist (f i x) (g x)}),
    by rwa this,
  ext1 i,
  refine measure_congr _,
  refine (h_left i).mp _,
  refine h_right.mono (λ x hxg hxf, _),
  rw eq_iff_iff,
  change ε ≤ dist (f' i x) (g' x) ↔ ε ≤ dist (f i x) (g x),
  rw [hxg, hxf],
end

lemma congr_left [preorder ι] [has_dist E] {f f' : ι → α → E} {g : α → E}
  (h : ∀ i, f i =ᵐ[μ] f' i) (h_tendsto : tendsto_in_measure μ f g) :
  tendsto_in_measure μ f' g :=
h_tendsto.congr h (eventually_eq.rfl)

lemma congr_right [preorder ι] [has_dist E] {f : ι → α → E} {g g' : α → E}
  (h : g =ᵐ[μ] g') (h_tendsto : tendsto_in_measure μ f g) :
  tendsto_in_measure μ f g' :=
h_tendsto.congr (λ i, eventually_eq.rfl) h

variables [metric_space E] [second_countable_topology E] [measurable_space E] [borel_space E]
variables {f : ℕ → α → E} {g : α → E}

/-- Convergence a.e. implies convergence in measure in a finite measure space. -/
lemma tendsto_in_measure_of_tendsto_ae [is_finite_measure μ]
  (hf : ∀ n, measurable (f n)) (hg : measurable g)
  (hfg : ∀ᵐ x ∂μ, tendsto (λ n, f n x) at_top (𝓝 (g x))) :
  tendsto_in_measure μ f g :=
begin
<<<<<<< HEAD
  intros ε hε,
  rw ennreal.tendsto_at_top_zero,
  intros δ hδ,
  by_cases hδi : δ = ∞,
  { simp [hδi] },
  { lift δ to ℝ≥0 using hδi,
    rw [gt_iff_lt, ennreal.coe_pos, ← nnreal.coe_pos] at hδ,
    obtain ⟨t, htm, ht, hunif⟩ := tendsto_uniformly_on_of_ae_tendsto' hf hg hfg hδ,
    rw ennreal.of_real_coe_nnreal at ht,
    rw metric.tendsto_uniformly_on_iff at hunif,
    obtain ⟨N, hN⟩ := eventually_at_top.1 (hunif ε hε),
    refine ⟨N, λ n hn, _⟩,
    suffices : {x : α | ε ≤ dist (f n x) (g x)} ⊆ t,
    { simp [le_trans (measure_mono this) ht] },
    rw ← set.compl_subset_compl,
    intros x hx,
    specialize hN n hn x hx,
    rw dist_comm at hN,
    simpa },
=======
  refine λ ε hε, ennreal.tendsto_at_top_zero.mpr (λ δ hδ, _),
  by_cases hδi : δ = ∞,
  { simp only [hδi, implies_true_iff, le_top, exists_const], },
  lift δ to ℝ≥0 using hδi,
  rw [gt_iff_lt, ennreal.coe_pos, ← nnreal.coe_pos] at hδ,
  obtain ⟨t, htm, ht, hunif⟩ := tendsto_uniformly_on_of_ae_tendsto' hf hg hfg hδ,
  rw ennreal.of_real_coe_nnreal at ht,
  rw metric.tendsto_uniformly_on_iff at hunif,
  obtain ⟨N, hN⟩ := eventually_at_top.1 (hunif ε hε),
  refine ⟨N, λ n hn, _⟩,
  suffices : {x : α | ε ≤ dist (f n x) (g x)} ⊆ t, from (measure_mono this).trans ht,
  rw ← set.compl_subset_compl,
  intros x hx,
  rw [set.mem_compl_eq, set.nmem_set_of_eq, dist_comm, not_le],
  exact hN n hn x hx,
end

lemma exists_seq_tendsto_ae [is_finite_measure μ]
  (hf : ∀ n, measurable (f n)) (hg : measurable g)
  (hfg : tendsto_in_measure μ f g) :
  ∃ ns : ℕ → ℕ, ∀ᵐ x ∂μ, tendsto (λ i, f (ns i) x) at_top (𝓝 (g x)) :=
begin
  sorry
>>>>>>> 3f463ddf
end

end

section

variables [measurable_space E] [normed_group E] [borel_space E] [has_measurable_sub₂ E] {p : ℝ≥0∞}
variables {f : ℕ → α → E} {g : α → E}

/-- Convergence in Lp implies convergence in measure. -/
lemma tendsto_in_measure_of_tendsto_snorm
  (hp_ne_zero : p ≠ 0) (hp_ne_top : p ≠ ∞)
  (hf : ∀ n, measurable (f n)) (hg : measurable g)
  (hfg : tendsto (λ n, snorm (f n - g) p μ) at_top (𝓝 0)) :
  tendsto_in_measure μ f g :=
begin
  intros ε hε,
  replace hfg := ennreal.tendsto.const_mul (ennreal.tendsto.rpow p.to_real hfg)
    (or.inr $ @ennreal.of_real_ne_top (1 / ε ^ (p.to_real))),
  simp only [mul_zero, ennreal.zero_rpow_of_pos (ennreal.to_real_pos hp_ne_zero hp_ne_top)] at hfg,
  rw ennreal.tendsto_at_top_zero at hfg ⊢,
  intros δ hδ,
  obtain ⟨N, hN⟩ := hfg δ hδ,
  refine ⟨N, λ n hn, le_trans _ (hN n hn)⟩,
  rw [ennreal.of_real_div_of_pos, ennreal.of_real_one, mul_comm, mul_one_div,
      ennreal.le_div_iff_mul_le, mul_comm],
  { convert mul_meas_ge_le_snorm_pow' μ hp_ne_zero hp_ne_top ((hf n).sub hg)
      (ennreal.of_real ε),
    { exact (ennreal.of_real_rpow_of_pos hε).symm },
    { ext x,
      rw [dist_eq_norm, ← ennreal.of_real_le_of_real_iff (norm_nonneg _),
          of_real_norm_eq_coe_nnnorm] } },
  { refine or.inl _,
    rw [ne, ennreal.of_real_eq_zero, not_le],
    exact real.rpow_pos_of_pos hε _ },
  { exact or.inl (ennreal.of_real_ne_top) },
  { exact real.rpow_pos_of_pos hε _ }
end

end

end measure_theory<|MERGE_RESOLUTION|>--- conflicted
+++ resolved
@@ -35,7 +35,6 @@
   (μ : measure α) (f : ι → α → E) (g : α → E) : Prop :=
 ∀ ε (hε : 0 < ε), tendsto (λ i, μ {x | ε ≤ dist (f i x) (g x)}) at_top (𝓝 0)
 
-<<<<<<< HEAD
 section move
 
 protected lemma ennreal.tendsto.rpow {f : filter α} {m : α → ℝ≥0∞} {a : ℝ≥0∞} (r : ℝ)
@@ -85,15 +84,12 @@
 
 end Lp
 
-section -- TODO: fix sections and variables
-=======
 lemma tendsto_in_measure_iff_norm [preorder ι] [semi_normed_group E] {f : ι → α → E} {g : α → E} :
   tendsto_in_measure μ f g
     ↔ ∀ ε (hε : 0 < ε), tendsto (λ i, μ {x | ε ≤ ∥f i x - g x∥}) at_top (𝓝 0) :=
 by simp_rw [tendsto_in_measure, dist_eq_norm]
 
 namespace tendsto_in_measure
->>>>>>> 3f463ddf
 
 protected lemma tendsto_locally_in_measure [preorder ι] [has_dist E] {f : ι → α → E} {g : α → E}
   (h : tendsto_in_measure μ f g) :
@@ -131,6 +127,10 @@
   tendsto_in_measure μ f g' :=
 h_tendsto.congr (λ i, eventually_eq.rfl) h
 
+end tendsto_in_measure
+
+section
+
 variables [metric_space E] [second_countable_topology E] [measurable_space E] [borel_space E]
 variables {f : ℕ → α → E} {g : α → E}
 
@@ -140,27 +140,6 @@
   (hfg : ∀ᵐ x ∂μ, tendsto (λ n, f n x) at_top (𝓝 (g x))) :
   tendsto_in_measure μ f g :=
 begin
-<<<<<<< HEAD
-  intros ε hε,
-  rw ennreal.tendsto_at_top_zero,
-  intros δ hδ,
-  by_cases hδi : δ = ∞,
-  { simp [hδi] },
-  { lift δ to ℝ≥0 using hδi,
-    rw [gt_iff_lt, ennreal.coe_pos, ← nnreal.coe_pos] at hδ,
-    obtain ⟨t, htm, ht, hunif⟩ := tendsto_uniformly_on_of_ae_tendsto' hf hg hfg hδ,
-    rw ennreal.of_real_coe_nnreal at ht,
-    rw metric.tendsto_uniformly_on_iff at hunif,
-    obtain ⟨N, hN⟩ := eventually_at_top.1 (hunif ε hε),
-    refine ⟨N, λ n hn, _⟩,
-    suffices : {x : α | ε ≤ dist (f n x) (g x)} ⊆ t,
-    { simp [le_trans (measure_mono this) ht] },
-    rw ← set.compl_subset_compl,
-    intros x hx,
-    specialize hN n hn x hx,
-    rw dist_comm at hN,
-    simpa },
-=======
   refine λ ε hε, ennreal.tendsto_at_top_zero.mpr (λ δ hδ, _),
   by_cases hδi : δ = ∞,
   { simp only [hδi, implies_true_iff, le_top, exists_const], },
@@ -178,13 +157,12 @@
   exact hN n hn x hx,
 end
 
-lemma exists_seq_tendsto_ae [is_finite_measure μ]
+lemma tendsto_in_measure.exists_seq_tendsto_ae [is_finite_measure μ]
   (hf : ∀ n, measurable (f n)) (hg : measurable g)
   (hfg : tendsto_in_measure μ f g) :
   ∃ ns : ℕ → ℕ, ∀ᵐ x ∂μ, tendsto (λ i, f (ns i) x) at_top (𝓝 (g x)) :=
 begin
   sorry
->>>>>>> 3f463ddf
 end
 
 end
