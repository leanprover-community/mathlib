--- conflicted
+++ resolved
@@ -171,11 +171,7 @@
 
 In other words, a sequence of almost everywhere convergent functions converges uniformly except on
 an arbitrarily small set. -/
-<<<<<<< HEAD
-theorem egorov (hf : ∀ n, measurable[m] (f n)) (hg : measurable g)
-=======
 theorem tendsto_uniformly_on_of_ae_tendsto (hf : ∀ n, measurable[m] (f n)) (hg : measurable g)
->>>>>>> 415c9199
   {s : set α} (hsm : measurable_set s) (hs : μ s ≠ ∞)
   (hfg : ∀ᵐ x ∂μ, x ∈ s → tendsto (λ n, f n x) at_top (𝓝 (g x))) {ε : ℝ} (hε : 0 < ε) :
   ∃ t ⊆ s, μ t ≤ ennreal.of_real ε ∧ tendsto_uniformly_on f g at_top (s \ t) :=
