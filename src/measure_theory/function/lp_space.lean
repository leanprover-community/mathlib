/-
Copyright (c) 2020 Rémy Degenne. All rights reserved.
Released under Apache 2.0 license as described in the file LICENSE.
Authors: Rémy Degenne, Sébastien Gouëzel
-/
import analysis.normed_space.indicator_function
import analysis.normed.group.hom
import measure_theory.function.ess_sup
import measure_theory.function.ae_eq_fun
import measure_theory.integral.mean_inequalities
import topology.continuous_function.compact

/-!
# ℒp space and Lp space

This file describes properties of almost everywhere measurable functions with finite seminorm,
denoted by `snorm f p μ` and defined for `p:ℝ≥0∞` as `0` if `p=0`, `(∫ ∥f a∥^p ∂μ) ^ (1/p)` for
`0 < p < ∞` and `ess_sup ∥f∥ μ` for `p=∞`.

The Prop-valued `mem_ℒp f p μ` states that a function `f : α → E` has finite seminorm.
The space `Lp E p μ` is the subtype of elements of `α →ₘ[μ] E` (see ae_eq_fun) such that
`snorm f p μ` is finite. For `1 ≤ p`, `snorm` defines a norm and `Lp` is a complete metric space.

## Main definitions

* `snorm' f p μ` : `(∫ ∥f a∥^p ∂μ) ^ (1/p)` for `f : α → F` and `p : ℝ`, where `α` is a  measurable
  space and `F` is a normed group.
* `snorm_ess_sup f μ` : seminorm in `ℒ∞`, equal to the essential supremum `ess_sup ∥f∥ μ`.
* `snorm f p μ` : for `p : ℝ≥0∞`, seminorm in `ℒp`, equal to `0` for `p=0`, to `snorm' f p μ`
  for `0 < p < ∞` and to `snorm_ess_sup f μ` for `p = ∞`.

* `mem_ℒp f p μ` : property that the function `f` is almost everywhere measurable and has finite
  p-seminorm for measure `μ` (`snorm f p μ < ∞`)
* `Lp E p μ` : elements of `α →ₘ[μ] E` (see ae_eq_fun) such that `snorm f p μ` is finite. Defined
  as an `add_subgroup` of `α →ₘ[μ] E`.

Lipschitz functions vanishing at zero act by composition on `Lp`. We define this action, and prove
that it is continuous. In particular,
* `continuous_linear_map.comp_Lp` defines the action on `Lp` of a continuous linear map.
* `Lp.pos_part` is the positive part of an `Lp` function.
* `Lp.neg_part` is the negative part of an `Lp` function.

When `α` is a topological space equipped with a finite Borel measure, there is a bounded linear map
from the normed space of bounded continuous functions (`α →ᵇ E`) to `Lp E p μ`.  We construct this
as `bounded_continuous_function.to_Lp`.

## Notations

* `α →₁[μ] E` : the type `Lp E 1 μ`.
* `α →₂[μ] E` : the type `Lp E 2 μ`.

## Implementation

Since `Lp` is defined as an `add_subgroup`, dot notation does not work. Use `Lp.measurable f` to
say that the coercion of `f` to a genuine function is measurable, instead of the non-working
`f.measurable`.

To prove that two `Lp` elements are equal, it suffices to show that their coercions to functions
coincide almost everywhere (this is registered as an `ext` rule). This can often be done using
`filter_upwards`. For instance, a proof from first principles that `f + (g + h) = (f + g) + h`
could read (in the `Lp` namespace)
```
example (f g h : Lp E p μ) : (f + g) + h = f + (g + h) :=
begin
  ext1,
  filter_upwards [coe_fn_add (f + g) h, coe_fn_add f g, coe_fn_add f (g + h), coe_fn_add g h],
  assume a ha1 ha2 ha3 ha4,
  simp only [ha1, ha2, ha3, ha4, add_assoc],
end
```
The lemma `coe_fn_add` states that the coercion of `f + g` coincides almost everywhere with the sum
of the coercions of `f` and `g`. All such lemmas use `coe_fn` in their name, to distinguish the
function coercion from the coercion to almost everywhere defined functions.
-/

noncomputable theory
open topological_space measure_theory filter
open_locale nnreal ennreal big_operators topological_space measure_theory

lemma fact_one_le_one_ennreal : fact ((1 : ℝ≥0∞) ≤ 1) := ⟨le_refl _⟩

lemma fact_one_le_two_ennreal : fact ((1 : ℝ≥0∞) ≤ 2) :=
⟨ennreal.coe_le_coe.2 (show (1 : ℝ≥0) ≤ 2, by norm_num)⟩

lemma fact_one_le_top_ennreal : fact ((1 : ℝ≥0∞) ≤ ∞) := ⟨le_top⟩

local attribute [instance] fact_one_le_one_ennreal fact_one_le_two_ennreal fact_one_le_top_ennreal

variables {α E F G : Type*} {m m0 : measurable_space α} {p : ℝ≥0∞} {q : ℝ} {μ ν : measure α}
  [measurable_space E] [normed_group E]
  [normed_group F] [normed_group G]

namespace measure_theory

section ℒp

/-!
### ℒp seminorm

We define the ℒp seminorm, denoted by `snorm f p μ`. For real `p`, it is given by an integral
formula (for which we use the notation `snorm' f p μ`), and for `p = ∞` it is the essential
supremum (for which we use the notation `snorm_ess_sup f μ`).

We also define a predicate `mem_ℒp f p μ`, requesting that a function is almost everywhere
measurable and has finite `snorm f p μ`.

This paragraph is devoted to the basic properties of these definitions. It is constructed as
follows: for a given property, we prove it for `snorm'` and `snorm_ess_sup` when it makes sense,
deduce it for `snorm`, and translate it in terms of `mem_ℒp`.
-/

section ℒp_space_definition

/-- `(∫ ∥f a∥^q ∂μ) ^ (1/q)`, which is a seminorm on the space of measurable functions for which
this quantity is finite -/
def snorm' {m : measurable_space α} (f : α → F) (q : ℝ) (μ : measure α) : ℝ≥0∞ :=
(∫⁻ a, (nnnorm (f a))^q ∂μ) ^ (1/q)

/-- seminorm for `ℒ∞`, equal to the essential supremum of `∥f∥`. -/
def snorm_ess_sup {m : measurable_space α} (f : α → F) (μ : measure α) :=
ess_sup (λ x, (nnnorm (f x) : ℝ≥0∞)) μ

/-- `ℒp` seminorm, equal to `0` for `p=0`, to `(∫ ∥f a∥^p ∂μ) ^ (1/p)` for `0 < p < ∞` and to
`ess_sup ∥f∥ μ` for `p = ∞`. -/
def snorm {m : measurable_space α} (f : α → F) (p : ℝ≥0∞) (μ : measure α) : ℝ≥0∞ :=
if p = 0 then 0 else (if p = ∞ then snorm_ess_sup f μ else snorm' f (ennreal.to_real p) μ)

lemma snorm_eq_snorm' (hp_ne_zero : p ≠ 0) (hp_ne_top : p ≠ ∞) {f : α → F} :
  snorm f p μ = snorm' f (ennreal.to_real p) μ :=
by simp [snorm, hp_ne_zero, hp_ne_top]

lemma snorm_eq_lintegral_rpow_nnnorm (hp_ne_zero : p ≠ 0) (hp_ne_top : p ≠ ∞) {f : α → F} :
  snorm f p μ = (∫⁻ x, (nnnorm (f x)) ^ p.to_real ∂μ) ^ (1 / p.to_real) :=
by rw [snorm_eq_snorm' hp_ne_zero hp_ne_top, snorm']

lemma snorm_one_eq_lintegral_nnnorm {f : α → F} : snorm f 1 μ = ∫⁻ x, nnnorm (f x) ∂μ :=
by simp_rw [snorm_eq_lintegral_rpow_nnnorm one_ne_zero ennreal.coe_ne_top, ennreal.one_to_real,
  one_div_one, ennreal.rpow_one]

@[simp] lemma snorm_exponent_top {f : α → F} : snorm f ∞ μ = snorm_ess_sup f μ := by simp [snorm]

/-- The property that `f:α→E` is ae_measurable and `(∫ ∥f a∥^p ∂μ)^(1/p)` is finite if `p < ∞`, or
`ess_sup f < ∞` if `p = ∞`. -/
def mem_ℒp {α} {m : measurable_space α} (f : α → E) (p : ℝ≥0∞) (μ : measure α) : Prop :=
ae_measurable f μ ∧ snorm f p μ < ∞

lemma mem_ℒp.ae_measurable {f : α → E} {p : ℝ≥0∞} (h : mem_ℒp f p μ) : ae_measurable f μ := h.1

lemma lintegral_rpow_nnnorm_eq_rpow_snorm' {f : α → F} (hq0_lt : 0 < q) :
  ∫⁻ a, (nnnorm (f a)) ^ q ∂μ = (snorm' f q μ) ^ q :=
begin
  rw [snorm', ←ennreal.rpow_mul, one_div, inv_mul_cancel, ennreal.rpow_one],
  exact (ne_of_lt hq0_lt).symm,
end

end ℒp_space_definition

section top

lemma mem_ℒp.snorm_lt_top {f : α → E} (hfp : mem_ℒp f p μ) : snorm f p μ < ∞ := hfp.2

lemma mem_ℒp.snorm_ne_top {f : α → E} (hfp : mem_ℒp f p μ) : snorm f p μ ≠ ∞ := ne_of_lt (hfp.2)

lemma lintegral_rpow_nnnorm_lt_top_of_snorm'_lt_top {f : α → F} (hq0_lt : 0 < q)
  (hfq : snorm' f q μ < ∞) :
  ∫⁻ a, (nnnorm (f a)) ^ q ∂μ < ∞ :=
begin
  rw lintegral_rpow_nnnorm_eq_rpow_snorm' hq0_lt,
  exact ennreal.rpow_lt_top_of_nonneg (le_of_lt hq0_lt) (ne_of_lt hfq),
end

lemma lintegral_rpow_nnnorm_lt_top_of_snorm_lt_top {f : α → F} (hp_ne_zero : p ≠ 0)
  (hp_ne_top : p ≠ ∞) (hfp : snorm f p μ < ∞) :
  ∫⁻ a, (nnnorm (f a)) ^ p.to_real ∂μ < ∞ :=
begin
  apply lintegral_rpow_nnnorm_lt_top_of_snorm'_lt_top,
  { exact ennreal.to_real_pos_iff.mpr ⟨bot_lt_iff_ne_bot.mpr hp_ne_zero, hp_ne_top⟩ },
  { simpa [snorm_eq_snorm' hp_ne_zero hp_ne_top] using hfp }
end

lemma snorm_lt_top_iff_lintegral_rpow_nnnorm_lt_top {f : α → F} (hp_ne_zero : p ≠ 0)
  (hp_ne_top : p ≠ ∞) :
  snorm f p μ < ∞ ↔ ∫⁻ a, (nnnorm (f a)) ^ p.to_real ∂μ < ∞ :=
⟨lintegral_rpow_nnnorm_lt_top_of_snorm_lt_top hp_ne_zero hp_ne_top,
  begin
    intros h,
    have hp' := ennreal.to_real_pos_iff.mpr ⟨bot_lt_iff_ne_bot.mpr hp_ne_zero, hp_ne_top⟩,
    have : 0 < 1 / p.to_real := div_pos zero_lt_one hp',
    simpa [snorm_eq_lintegral_rpow_nnnorm hp_ne_zero hp_ne_top] using
      ennreal.rpow_lt_top_of_nonneg (le_of_lt this) (ne_of_lt h)
  end⟩

end top

section zero

@[simp] lemma snorm'_exponent_zero {f : α → F} : snorm' f 0 μ = 1 :=
by rw [snorm', div_zero, ennreal.rpow_zero]

@[simp] lemma snorm_exponent_zero {f : α → F} : snorm f 0 μ = 0 :=
by simp [snorm]

lemma mem_ℒp_zero_iff_ae_measurable {f : α → E} : mem_ℒp f 0 μ ↔ ae_measurable f μ :=
by simp [mem_ℒp, snorm_exponent_zero]

@[simp] lemma snorm'_zero (hp0_lt : 0 < q) : snorm' (0 : α → F) q μ = 0 :=
by simp [snorm', hp0_lt]

@[simp] lemma snorm'_zero' (hq0_ne : q ≠ 0) (hμ : μ ≠ 0) : snorm' (0 : α → F) q μ = 0 :=
begin
  cases le_or_lt 0 q with hq0 hq_neg,
  { exact snorm'_zero (lt_of_le_of_ne hq0 hq0_ne.symm), },
  { simp [snorm', ennreal.rpow_eq_zero_iff, hμ, hq_neg], },
end

@[simp] lemma snorm_ess_sup_zero : snorm_ess_sup (0 : α → F) μ = 0 :=
begin
  simp_rw [snorm_ess_sup, pi.zero_apply, nnnorm_zero, ennreal.coe_zero, ←ennreal.bot_eq_zero],
  exact ess_sup_const_bot,
end

@[simp] lemma snorm_zero : snorm (0 : α → F) p μ = 0 :=
begin
  by_cases h0 : p = 0,
  { simp [h0], },
  by_cases h_top : p = ∞,
  { simp only [h_top, snorm_exponent_top, snorm_ess_sup_zero], },
  rw ←ne.def at h0,
  simp [snorm_eq_snorm' h0 h_top,
    ennreal.to_real_pos_iff.mpr ⟨lt_of_le_of_ne (zero_le _) h0.symm, h_top⟩],
end

@[simp] lemma snorm_zero' : snorm (λ x : α, (0 : F)) p μ = 0 :=
by convert snorm_zero

lemma zero_mem_ℒp : mem_ℒp (0 : α → E) p μ :=
⟨measurable_zero.ae_measurable, by { rw snorm_zero, exact ennreal.coe_lt_top, } ⟩

lemma zero_mem_ℒp' : mem_ℒp (λ x : α, (0 : E)) p μ :=
by convert zero_mem_ℒp

variables [measurable_space α]

lemma snorm'_measure_zero_of_pos {f : α → F} (hq_pos : 0 < q) :
  snorm' f q (0 : measure α) = 0 :=
by simp [snorm', hq_pos]

lemma snorm'_measure_zero_of_exponent_zero {f : α → F} : snorm' f 0 (0 : measure α) = 1 :=
by simp [snorm']

lemma snorm'_measure_zero_of_neg {f : α → F} (hq_neg : q < 0) : snorm' f q (0 : measure α) = ∞ :=
by simp [snorm', hq_neg]

@[simp] lemma snorm_ess_sup_measure_zero {f : α → F} : snorm_ess_sup f (0 : measure α) = 0 :=
by simp [snorm_ess_sup]

@[simp] lemma snorm_measure_zero {f : α → F} : snorm f p (0 : measure α) = 0 :=
begin
  by_cases h0 : p = 0,
  { simp [h0], },
  by_cases h_top : p = ∞,
  { simp [h_top], },
  rw ←ne.def at h0,
  simp [snorm_eq_snorm' h0 h_top, snorm',
    ennreal.to_real_pos_iff.mpr ⟨lt_of_le_of_ne (zero_le _) h0.symm, h_top⟩],
end

end zero

section const

lemma snorm'_const (c : F) (hq_pos : 0 < q) :
  snorm' (λ x : α , c) q μ = (nnnorm c : ℝ≥0∞) * (μ set.univ) ^ (1/q) :=
begin
  rw [snorm', lintegral_const, ennreal.mul_rpow_of_nonneg _ _ (by simp [hq_pos.le] : 0 ≤ 1 / q)],
  congr,
  rw ←ennreal.rpow_mul,
  suffices hq_cancel : q * (1/q) = 1, by rw [hq_cancel, ennreal.rpow_one],
  rw [one_div, mul_inv_cancel (ne_of_lt hq_pos).symm],
end

lemma snorm'_const' [is_finite_measure μ] (c : F) (hc_ne_zero : c ≠ 0) (hq_ne_zero : q ≠ 0) :
  snorm' (λ x : α , c) q μ = (nnnorm c : ℝ≥0∞) * (μ set.univ) ^ (1/q) :=
begin
  rw [snorm', lintegral_const, ennreal.mul_rpow_of_ne_top _ (measure_ne_top μ set.univ)],
  { congr,
    rw ←ennreal.rpow_mul,
    suffices hp_cancel : q * (1/q) = 1, by rw [hp_cancel, ennreal.rpow_one],
    rw [one_div, mul_inv_cancel hq_ne_zero], },
  { rw [ne.def, ennreal.rpow_eq_top_iff, auto.not_or_eq, auto.not_and_eq, auto.not_and_eq],
    split,
    { left,
      rwa [ennreal.coe_eq_zero, nnnorm_eq_zero], },
    { exact or.inl ennreal.coe_ne_top, }, },
end

lemma snorm_ess_sup_const (c : F) (hμ : μ ≠ 0) :
  snorm_ess_sup (λ x : α, c) μ = (nnnorm c : ℝ≥0∞) :=
by rw [snorm_ess_sup, ess_sup_const _ hμ]

lemma snorm'_const_of_is_probability_measure (c : F) (hq_pos : 0 < q) [is_probability_measure μ] :
  snorm' (λ x : α , c) q μ = (nnnorm c : ℝ≥0∞) :=
by simp [snorm'_const c hq_pos, measure_univ]

lemma snorm_const (c : F) (h0 : p ≠ 0) (hμ : μ ≠ 0) :
  snorm (λ x : α , c) p μ = (nnnorm c : ℝ≥0∞) * (μ set.univ) ^ (1/(ennreal.to_real p)) :=
begin
  by_cases h_top : p = ∞,
  { simp [h_top, snorm_ess_sup_const c hμ], },
  simp [snorm_eq_snorm' h0 h_top, snorm'_const,
    ennreal.to_real_pos_iff.mpr ⟨lt_of_le_of_ne (zero_le _) h0.symm, h_top⟩],
end

lemma snorm_const' (c : F) (h0 : p ≠ 0) (h_top: p ≠ ∞) :
  snorm (λ x : α , c) p μ = (nnnorm c : ℝ≥0∞) * (μ set.univ) ^ (1/(ennreal.to_real p)) :=
begin
  simp [snorm_eq_snorm' h0 h_top, snorm'_const,
    ennreal.to_real_pos_iff.mpr ⟨lt_of_le_of_ne (zero_le _) h0.symm, h_top⟩],
end

lemma snorm_const_lt_top_iff {p : ℝ≥0∞} {c : F} (hp_ne_zero : p ≠ 0) (hp_ne_top : p ≠ ∞) :
  snorm (λ x : α, c) p μ < ∞ ↔ c = 0 ∨ μ set.univ < ∞ :=
begin
  have hp : 0 < p.to_real, from ennreal.to_real_pos_iff.mpr ⟨hp_ne_zero.bot_lt, hp_ne_top⟩,
  by_cases hμ : μ = 0,
  { simp only [hμ, measure.coe_zero, pi.zero_apply, or_true, with_top.zero_lt_top,
      snorm_measure_zero], },
  by_cases hc : c = 0,
  { simp only [hc, true_or, eq_self_iff_true, with_top.zero_lt_top, snorm_zero'], },
  rw snorm_const' c hp_ne_zero hp_ne_top,
  by_cases hμ_top : μ set.univ = ∞,
  { simp [hc, hμ_top, hp], },
  rw ennreal.mul_lt_top_iff,
  simp only [true_and, one_div, ennreal.rpow_eq_zero_iff, hμ, false_or, or_false,
    ennreal.coe_lt_top, nnnorm_eq_zero, ennreal.coe_eq_zero,
    measure_theory.measure.measure_univ_eq_zero, hp, inv_lt_zero, hc, and_false, false_and,
    _root_.inv_pos, or_self, hμ_top, ne.lt_top hμ_top, iff_true],
  exact ennreal.rpow_lt_top_of_nonneg (inv_nonneg.mpr hp.le) hμ_top,
end

lemma mem_ℒp_const (c : E) [is_finite_measure μ] : mem_ℒp (λ a:α, c) p μ :=
begin
  refine ⟨measurable_const.ae_measurable, _⟩,
  by_cases h0 : p = 0,
  { simp [h0], },
  by_cases hμ : μ = 0,
  { simp [hμ], },
  rw snorm_const c h0 hμ,
  refine ennreal.mul_lt_top ennreal.coe_ne_top _,
  refine (ennreal.rpow_lt_top_of_nonneg _ (measure_ne_top μ set.univ)).ne,
  simp,
end

lemma mem_ℒp_const_iff {p : ℝ≥0∞} {c : E} (hp_ne_zero : p ≠ 0) (hp_ne_top : p ≠ ∞) :
  mem_ℒp (λ x : α, c) p μ ↔ c = 0 ∨ μ set.univ < ∞ :=
begin
  rw ← snorm_const_lt_top_iff hp_ne_zero hp_ne_top,
  exact ⟨λ h, h.2, λ h, ⟨ae_measurable_const, h⟩⟩,
end

end const

lemma snorm'_mono_ae {f : α → F} {g : α → G} (hq : 0 ≤ q) (h : ∀ᵐ x ∂μ, ∥f x∥ ≤ ∥g x∥) :
  snorm' f q μ ≤ snorm' g q μ :=
begin
  rw [snorm'],
  refine ennreal.rpow_le_rpow _ (one_div_nonneg.2 hq),
  refine lintegral_mono_ae (h.mono $ λ x hx, _),
  exact ennreal.rpow_le_rpow (ennreal.coe_le_coe.2 hx) hq
end

lemma snorm'_congr_norm_ae {f g : α → F} (hfg : ∀ᵐ x ∂μ, ∥f x∥ = ∥g x∥) :
  snorm' f q μ = snorm' g q μ :=
begin
  have : (λ x, (nnnorm (f x) ^ q : ℝ≥0∞)) =ᵐ[μ] (λ x, nnnorm (g x) ^ q),
    from hfg.mono (λ x hx, by { simp only [← coe_nnnorm, nnreal.coe_eq] at hx, simp [hx] }),
  simp only [snorm', lintegral_congr_ae this]
end

lemma snorm'_congr_ae {f g : α → F} (hfg : f =ᵐ[μ] g) : snorm' f q μ = snorm' g q μ :=
snorm'_congr_norm_ae (hfg.fun_comp _)

lemma snorm_ess_sup_congr_ae {f g : α → F} (hfg : f =ᵐ[μ] g) :
  snorm_ess_sup f μ = snorm_ess_sup g μ :=
ess_sup_congr_ae (hfg.fun_comp (coe ∘ nnnorm))

lemma snorm_mono_ae {f : α → F} {g : α → G} (h : ∀ᵐ x ∂μ, ∥f x∥ ≤ ∥g x∥) :
  snorm f p μ ≤ snorm g p μ :=
begin
  simp only [snorm],
  split_ifs,
  { exact le_rfl },
  { refine ess_sup_mono_ae (h.mono $ λ x hx, _),
    exact_mod_cast hx },
  { exact snorm'_mono_ae ennreal.to_real_nonneg h }
end

lemma snorm_mono_ae_real {f : α → F} {g : α → ℝ} (h : ∀ᵐ x ∂μ, ∥f x∥ ≤ g x) :
  snorm f p μ ≤ snorm g p μ :=
snorm_mono_ae $ h.mono (λ x hx, hx.trans ((le_abs_self _).trans (real.norm_eq_abs _).symm.le))

lemma snorm_mono {f : α → F} {g : α → G} (h : ∀ x, ∥f x∥ ≤ ∥g x∥) :
  snorm f p μ ≤ snorm g p μ :=
snorm_mono_ae (eventually_of_forall (λ x, h x))

lemma snorm_mono_real {f : α → F} {g : α → ℝ} (h : ∀ x, ∥f x∥ ≤ g x) :
  snorm f p μ ≤ snorm g p μ :=
snorm_mono_ae_real (eventually_of_forall (λ x, h x))

lemma snorm_ess_sup_le_of_ae_bound {f : α → F} {C : ℝ} (hfC : ∀ᵐ x ∂μ, ∥f x∥ ≤ C) :
  snorm_ess_sup f μ ≤ ennreal.of_real C:=
begin
  simp_rw [snorm_ess_sup, ← of_real_norm_eq_coe_nnnorm],
  refine ess_sup_le_of_ae_le (ennreal.of_real C) (hfC.mono (λ x hx, _)),
  exact ennreal.of_real_le_of_real hx,
end

lemma snorm_ess_sup_lt_top_of_ae_bound {f : α → F} {C : ℝ} (hfC : ∀ᵐ x ∂μ, ∥f x∥ ≤ C) :
  snorm_ess_sup f μ < ∞ :=
(snorm_ess_sup_le_of_ae_bound hfC).trans_lt ennreal.of_real_lt_top

lemma snorm_le_of_ae_bound {f : α → F} {C : ℝ} (hfC : ∀ᵐ x ∂μ, ∥f x∥ ≤ C) :
  snorm f p μ ≤ ((μ set.univ) ^ p.to_real⁻¹) * (ennreal.of_real C) :=
begin
  by_cases hμ : μ = 0,
  { simp [hμ] },
  haveI : μ.ae.ne_bot := ae_ne_bot.mpr hμ,
  by_cases hp : p = 0,
  { simp [hp] },
  have hC : 0 ≤ C, from le_trans (norm_nonneg _) hfC.exists.some_spec,
  have hC' : ∥C∥ = C := by rw [real.norm_eq_abs, abs_eq_self.mpr hC],
  have : ∀ᵐ x ∂μ, ∥f x∥ ≤ ∥(λ _, C) x∥, from hfC.mono (λ x hx, hx.trans (le_of_eq hC'.symm)),
  convert snorm_mono_ae this,
  rw [snorm_const _ hp hμ, mul_comm, ← of_real_norm_eq_coe_nnnorm, hC', one_div]
end

lemma snorm_congr_norm_ae {f : α → F} {g : α → G} (hfg : ∀ᵐ x ∂μ, ∥f x∥ = ∥g x∥) :
  snorm f p μ = snorm g p μ :=
le_antisymm (snorm_mono_ae $ eventually_eq.le hfg)
  (snorm_mono_ae $ (eventually_eq.symm hfg).le)

@[simp] lemma snorm'_norm {f : α → F} : snorm' (λ a, ∥f a∥) q μ = snorm' f q μ :=
by simp [snorm']

@[simp] lemma snorm_norm (f : α → F) : snorm (λ x, ∥f x∥) p μ = snorm f p μ :=
snorm_congr_norm_ae $ eventually_of_forall $ λ x, norm_norm _

lemma snorm'_norm_rpow (f : α → F) (p q : ℝ) (hq_pos : 0 < q) :
  snorm' (λ x, ∥f x∥ ^ q) p μ = (snorm' f (p * q) μ) ^ q :=
begin
  simp_rw snorm',
  rw [← ennreal.rpow_mul, ←one_div_mul_one_div],
  simp_rw one_div,
  rw [mul_assoc, inv_mul_cancel hq_pos.ne.symm, mul_one],
  congr,
  ext1 x,
  simp_rw ← of_real_norm_eq_coe_nnnorm,
  rw [real.norm_eq_abs, abs_eq_self.mpr (real.rpow_nonneg_of_nonneg (norm_nonneg _) _),
    mul_comm, ← ennreal.of_real_rpow_of_nonneg (norm_nonneg _) hq_pos.le, ennreal.rpow_mul],
end

lemma snorm_norm_rpow (f : α → F) (hq_pos : 0 < q) :
  snorm (λ x, ∥f x∥ ^ q) p μ = (snorm f (p * ennreal.of_real q) μ) ^ q :=
begin
  by_cases h0 : p = 0,
  { simp [h0, ennreal.zero_rpow_of_pos hq_pos], },
  by_cases hp_top : p = ∞,
  { simp only [hp_top, snorm_exponent_top, ennreal.top_mul, hq_pos.not_le, ennreal.of_real_eq_zero,
      if_false, snorm_exponent_top, snorm_ess_sup],
    have h_rpow : ess_sup (λ (x : α), (nnnorm (∥f x∥ ^ q) : ℝ≥0∞)) μ
      = ess_sup (λ (x : α), (↑(nnnorm (f x))) ^ q) μ,
    { congr,
      ext1 x,
      nth_rewrite 1 ← nnnorm_norm,
      rw [ennreal.coe_rpow_of_nonneg _ hq_pos.le, ennreal.coe_eq_coe],
      ext,
      push_cast,
      rw real.norm_rpow_of_nonneg (norm_nonneg _), },
    rw h_rpow,
    have h_rpow_mono := ennreal.rpow_left_strict_mono_of_pos hq_pos,
    have h_rpow_surj := (ennreal.rpow_left_bijective hq_pos.ne.symm).2,
    let iso := h_rpow_mono.order_iso_of_surjective _ h_rpow_surj,
    exact (iso.ess_sup_apply (λ x, ((nnnorm (f x)) : ℝ≥0∞)) μ).symm, },
  rw [snorm_eq_snorm' h0 hp_top, snorm_eq_snorm' _ _],
  swap, { refine mul_ne_zero h0 _, rwa [ne.def, ennreal.of_real_eq_zero, not_le], },
  swap, { exact ennreal.mul_ne_top hp_top ennreal.of_real_ne_top, },
  rw [ennreal.to_real_mul, ennreal.to_real_of_real hq_pos.le],
  exact snorm'_norm_rpow f p.to_real q hq_pos,
end

lemma snorm_congr_ae {f g : α → F} (hfg : f =ᵐ[μ] g) : snorm f p μ = snorm g p μ :=
snorm_congr_norm_ae $ hfg.mono (λ x hx, hx ▸ rfl)

lemma mem_ℒp_congr_ae {f g : α → E} (hfg : f =ᵐ[μ] g) : mem_ℒp f p μ ↔ mem_ℒp g p μ :=
by simp only [mem_ℒp, snorm_congr_ae hfg, ae_measurable_congr hfg]

lemma mem_ℒp.ae_eq {f g : α → E} (hfg : f =ᵐ[μ] g) (hf_Lp : mem_ℒp f p μ) : mem_ℒp g p μ :=
(mem_ℒp_congr_ae hfg).1 hf_Lp

lemma mem_ℒp.of_le [measurable_space F] {f : α → E} {g : α → F}
  (hg : mem_ℒp g p μ) (hf : ae_measurable f μ) (hfg : ∀ᵐ x ∂μ, ∥f x∥ ≤ ∥g x∥) : mem_ℒp f p μ :=
⟨hf, (snorm_mono_ae hfg).trans_lt hg.snorm_lt_top⟩

alias mem_ℒp.of_le ← measure_theory.mem_ℒp.mono

lemma mem_ℒp.mono' {f : α → E} {g : α → ℝ} (hg : mem_ℒp g p μ)
  (hf : ae_measurable f μ) (h : ∀ᵐ a ∂μ, ∥f a∥ ≤ g a) : mem_ℒp f p μ :=
hg.mono hf $ h.mono $ λ x hx, le_trans hx (le_abs_self _)

lemma mem_ℒp.congr_norm [measurable_space F] {f : α → E} {g : α → F} (hf : mem_ℒp f p μ)
  (hg : ae_measurable g μ) (h : ∀ᵐ a ∂μ, ∥f a∥ = ∥g a∥) :
  mem_ℒp g p μ :=
hf.mono hg $ eventually_eq.le $ eventually_eq.symm h

lemma mem_ℒp_congr_norm [measurable_space F] {f : α → E} {g : α → F}
  (hf : ae_measurable f μ) (hg : ae_measurable g μ) (h : ∀ᵐ a ∂μ, ∥f a∥ = ∥g a∥) :
  mem_ℒp f p μ ↔ mem_ℒp g p μ :=
⟨λ h2f, h2f.congr_norm hg h, λ h2g, h2g.congr_norm hf $ eventually_eq.symm h⟩

lemma mem_ℒp_top_of_bound {f : α → E} (hf : ae_measurable f μ) (C : ℝ)
  (hfC : ∀ᵐ x ∂μ, ∥f x∥ ≤ C) :
  mem_ℒp f ∞ μ :=
⟨hf, by { rw snorm_exponent_top, exact snorm_ess_sup_lt_top_of_ae_bound hfC, }⟩

lemma mem_ℒp.of_bound [is_finite_measure μ] {f : α → E} (hf : ae_measurable f μ)
  (C : ℝ) (hfC : ∀ᵐ x ∂μ, ∥f x∥ ≤ C) :
  mem_ℒp f p μ :=
(mem_ℒp_const C).of_le hf (hfC.mono (λ x hx, le_trans hx (le_abs_self _)))

@[mono] lemma snorm'_mono_measure (f : α → F) (hμν : ν ≤ μ) (hq : 0 ≤ q) :
  snorm' f q ν ≤ snorm' f q μ :=
begin
  simp_rw snorm',
  suffices h_integral_mono : (∫⁻ a, (nnnorm (f a) : ℝ≥0∞) ^ q ∂ν) ≤ ∫⁻ a, (nnnorm (f a)) ^ q ∂μ,
    from ennreal.rpow_le_rpow h_integral_mono (by simp [hq]),
  exact lintegral_mono' hμν le_rfl,
end

@[mono] lemma snorm_ess_sup_mono_measure (f : α → F) (hμν : ν ≪ μ) :
  snorm_ess_sup f ν ≤ snorm_ess_sup f μ :=
by { simp_rw snorm_ess_sup, exact ess_sup_mono_measure hμν, }

@[mono] lemma snorm_mono_measure (f : α → F) (hμν : ν ≤ μ) :
  snorm f p ν ≤ snorm f p μ :=
begin
  by_cases hp0 : p = 0,
  { simp [hp0], },
  by_cases hp_top : p = ∞,
  { simp [hp_top, snorm_ess_sup_mono_measure f (measure.absolutely_continuous_of_le hμν)], },
  simp_rw snorm_eq_snorm' hp0 hp_top,
  exact snorm'_mono_measure f hμν ennreal.to_real_nonneg,
end

lemma mem_ℒp.mono_measure {f : α → E} (hμν : ν ≤ μ) (hf : mem_ℒp f p μ) :
  mem_ℒp f p ν :=
⟨hf.1.mono_measure hμν, (snorm_mono_measure f hμν).trans_lt hf.2⟩

lemma mem_ℒp.restrict (s : set α) {f : α → E} (hf : mem_ℒp f p μ) :
  mem_ℒp f p (μ.restrict s) :=
hf.mono_measure measure.restrict_le_self

lemma snorm'_smul_measure {p : ℝ} (hp : 0 ≤ p) {f : α → F} (c : ℝ≥0∞) :
  snorm' f p (c • μ) = c ^ (1 / p) * snorm' f p μ :=
by { rw [snorm', lintegral_smul_measure, ennreal.mul_rpow_of_nonneg, snorm'], simp [hp], }

lemma snorm_ess_sup_smul_measure {f : α → F} {c : ℝ≥0∞} (hc : c ≠ 0) :
  snorm_ess_sup f (c • μ) = snorm_ess_sup f μ :=
by { simp_rw [snorm_ess_sup], exact ess_sup_smul_measure hc, }

/-- Use `snorm_smul_measure_of_ne_top` instead. -/
private lemma snorm_smul_measure_of_ne_zero_of_ne_top {p : ℝ≥0∞} (hp_ne_zero : p ≠ 0)
  (hp_ne_top : p ≠ ∞) {f : α → F} (c : ℝ≥0∞) :
  snorm f p (c • μ) = c ^ (1 / p).to_real • snorm f p μ :=
begin
  simp_rw snorm_eq_snorm' hp_ne_zero hp_ne_top,
  rw snorm'_smul_measure ennreal.to_real_nonneg,
  congr,
  simp_rw one_div,
  rw ennreal.to_real_inv,
end

lemma snorm_smul_measure_of_ne_zero {p : ℝ≥0∞} {f : α → F} {c : ℝ≥0∞} (hc : c ≠ 0) :
  snorm f p (c • μ) = c ^ (1 / p).to_real • snorm f p μ :=
begin
  by_cases hp0 : p = 0,
  { simp [hp0], },
  by_cases hp_top : p = ∞,
  { simp [hp_top, snorm_ess_sup_smul_measure hc], },
  exact snorm_smul_measure_of_ne_zero_of_ne_top hp0 hp_top c,
end

lemma snorm_smul_measure_of_ne_top {p : ℝ≥0∞} (hp_ne_top : p ≠ ∞) {f : α → F} (c : ℝ≥0∞) :
  snorm f p (c • μ) = c ^ (1 / p).to_real • snorm f p μ :=
begin
  by_cases hp0 : p = 0,
  { simp [hp0], },
  { exact snorm_smul_measure_of_ne_zero_of_ne_top hp0 hp_ne_top c, },
end

lemma snorm_one_smul_measure {f : α → F} (c : ℝ≥0∞) :
  snorm f 1 (c • μ) = c * snorm f 1 μ :=
by { rw @snorm_smul_measure_of_ne_top _ _ _ μ _ 1 (@ennreal.coe_ne_top 1) f c, simp, }

<<<<<<< HEAD
lemma mem_ℒp.of_measure_le_mul {μ' : measure α} (c : ℝ≥0∞) (hc : c ≠ ∞)
  (hμ'_le : μ' ≤ c • μ) {f : α → E} (hf : mem_ℒp f p μ) :
  mem_ℒp f p μ' :=
begin
  refine ⟨hf.1.mono' (measure.absolutely_continuous_of_le_mul hμ'_le), _⟩,
=======
lemma mem_ℒp.of_measure_le_smul {μ' : measure α} (c : ℝ≥0∞) (hc : c ≠ ∞)
  (hμ'_le : μ' ≤ c • μ) {f : α → E} (hf : mem_ℒp f p μ) :
  mem_ℒp f p μ' :=
begin
  refine ⟨hf.1.mono' (measure.absolutely_continuous_of_le_smul hμ'_le), _⟩,
>>>>>>> e3eb0eb0
  refine (snorm_mono_measure f hμ'_le).trans_lt _,
  by_cases hc0 : c = 0,
  { simp [hc0], },
  rw [snorm_smul_measure_of_ne_zero hc0, smul_eq_mul],
  refine ennreal.mul_lt_top _ hf.2.ne,
  simp [hc, hc0],
end

section opens_measurable_space
variable [opens_measurable_space E]

lemma mem_ℒp.norm {f : α → E} (h : mem_ℒp f p μ) : mem_ℒp (λ x, ∥f x∥) p μ :=
h.of_le h.ae_measurable.norm (eventually_of_forall (λ x, by simp))

lemma mem_ℒp_norm_iff {f : α → E} (hf : ae_measurable f μ) :
  mem_ℒp (λ x, ∥f x∥) p μ ↔ mem_ℒp f p μ :=
⟨λ h, ⟨hf, by { rw ← snorm_norm, exact h.2, }⟩, λ h, h.norm⟩

lemma snorm'_eq_zero_of_ae_zero {f : α → F} (hq0_lt : 0 < q) (hf_zero : f =ᵐ[μ] 0) :
  snorm' f q μ = 0 :=
by rw [snorm'_congr_ae hf_zero, snorm'_zero hq0_lt]

lemma snorm'_eq_zero_of_ae_zero' (hq0_ne : q ≠ 0) (hμ : μ ≠ 0) {f : α → F} (hf_zero : f =ᵐ[μ] 0) :
  snorm' f q μ = 0 :=
by rw [snorm'_congr_ae hf_zero, snorm'_zero' hq0_ne hμ]

lemma ae_eq_zero_of_snorm'_eq_zero {f : α → E} (hq0 : 0 ≤ q) (hf : ae_measurable f μ)
  (h : snorm' f q μ = 0) : f =ᵐ[μ] 0 :=
begin
  rw [snorm', ennreal.rpow_eq_zero_iff] at h,
  cases h,
  { rw lintegral_eq_zero_iff' (hf.ennnorm.pow_const q) at h,
    refine h.left.mono (λ x hx, _),
    rw [pi.zero_apply, ennreal.rpow_eq_zero_iff] at hx,
    cases hx,
    { cases hx with hx _,
      rwa [←ennreal.coe_zero, ennreal.coe_eq_coe, nnnorm_eq_zero] at hx, },
    { exact absurd hx.left ennreal.coe_ne_top, }, },
  { exfalso,
    rw [one_div, inv_lt_zero] at h,
    exact hq0.not_lt h.right },
end

lemma snorm'_eq_zero_iff (hq0_lt : 0 < q) {f : α → E} (hf : ae_measurable f μ) :
  snorm' f q μ = 0 ↔ f =ᵐ[μ] 0 :=
⟨ae_eq_zero_of_snorm'_eq_zero (le_of_lt hq0_lt) hf, snorm'_eq_zero_of_ae_zero hq0_lt⟩

lemma coe_nnnorm_ae_le_snorm_ess_sup {m : measurable_space α} (f : α → F) (μ : measure α) :
  ∀ᵐ x ∂μ, (nnnorm (f x) : ℝ≥0∞) ≤ snorm_ess_sup f μ :=
ennreal.ae_le_ess_sup (λ x, (nnnorm (f x) : ℝ≥0∞))

@[simp] lemma snorm_ess_sup_eq_zero_iff {f : α → F} : snorm_ess_sup f μ = 0 ↔ f =ᵐ[μ] 0 :=
by simp [eventually_eq, snorm_ess_sup]

lemma snorm_eq_zero_iff {f : α → E} (hf : ae_measurable f μ) (h0 : p ≠ 0) :
  snorm f p μ = 0 ↔ f =ᵐ[μ] 0 :=
begin
  by_cases h_top : p = ∞,
  { rw [h_top, snorm_exponent_top, snorm_ess_sup_eq_zero_iff], },
  rw snorm_eq_snorm' h0 h_top,
  exact snorm'_eq_zero_iff
    (ennreal.to_real_pos_iff.mpr ⟨lt_of_le_of_ne (zero_le _) h0.symm, h_top⟩) hf,
end

lemma snorm'_add_le {f g : α → E} (hf : ae_measurable f μ) (hg : ae_measurable g μ) (hq1 : 1 ≤ q) :
  snorm' (f + g) q μ ≤ snorm' f q μ + snorm' g q μ :=
calc (∫⁻ a, ↑(nnnorm ((f + g) a)) ^ q ∂μ) ^ (1 / q)
    ≤ (∫⁻ a, (((λ a, (nnnorm (f a) : ℝ≥0∞))
        + (λ a, (nnnorm (g a) : ℝ≥0∞))) a) ^ q ∂μ) ^ (1 / q) :
begin
  refine ennreal.rpow_le_rpow _ (by simp [le_trans zero_le_one hq1] : 0 ≤ 1 / q),
  refine lintegral_mono (λ a, ennreal.rpow_le_rpow _ (le_trans zero_le_one hq1)),
  simp [←ennreal.coe_add, nnnorm_add_le],
end
... ≤ snorm' f q μ + snorm' g q μ :
  ennreal.lintegral_Lp_add_le hf.ennnorm hg.ennnorm hq1

lemma snorm_ess_sup_add_le {f g : α → F} :
  snorm_ess_sup (f + g) μ ≤ snorm_ess_sup f μ + snorm_ess_sup g μ :=
begin
  refine le_trans (ess_sup_mono_ae (eventually_of_forall (λ x, _)))
    (ennreal.ess_sup_add_le _ _),
  simp_rw [pi.add_apply, ←ennreal.coe_add, ennreal.coe_le_coe],
  exact nnnorm_add_le _ _,
end

lemma snorm_add_le {f g : α → E} (hf : ae_measurable f μ) (hg : ae_measurable g μ) (hp1 : 1 ≤ p) :
  snorm (f + g) p μ ≤ snorm f p μ + snorm g p μ :=
begin
  by_cases hp0 : p = 0,
  { simp [hp0], },
  by_cases hp_top : p = ∞,
  { simp [hp_top, snorm_ess_sup_add_le], },
  have hp1_real : 1 ≤ p.to_real,
  by rwa [← ennreal.one_to_real, ennreal.to_real_le_to_real ennreal.one_ne_top hp_top],
  repeat { rw snorm_eq_snorm' hp0 hp_top, },
  exact snorm'_add_le hf hg hp1_real,
end

lemma snorm_sub_le {f g : α → E} (hf : ae_measurable f μ) (hg : ae_measurable g μ) (hp1 : 1 ≤ p) :
  snorm (f - g) p μ ≤ snorm f p μ + snorm g p μ :=
calc snorm (f - g) p μ = snorm (f + - g) p μ : by rw sub_eq_add_neg
  -- We cannot use snorm_add_le on f and (-g) because we don't have `ae_measurable (-g) μ`, since
  -- we don't suppose `[borel_space E]`.
... = snorm (λ x, ∥f x + - g x∥) p μ : (snorm_norm (f + - g)).symm
... ≤ snorm (λ x, ∥f x∥ + ∥- g x∥) p μ : by
{ refine snorm_mono_real (λ x, _), rw norm_norm, exact norm_add_le _ _, }
... = snorm (λ x, ∥f x∥ + ∥g x∥) p μ : by simp_rw norm_neg
... ≤ snorm (λ x, ∥f x∥) p μ + snorm (λ x, ∥g x∥) p μ : snorm_add_le hf.norm hg.norm hp1
... = snorm f p μ + snorm g p μ : by rw [← snorm_norm f, ← snorm_norm g]

lemma snorm_add_lt_top_of_one_le {f g : α → E} (hf : mem_ℒp f p μ) (hg : mem_ℒp g p μ)
  (hq1 : 1 ≤ p) : snorm (f + g) p μ < ∞ :=
lt_of_le_of_lt (snorm_add_le hf.1 hg.1 hq1) (ennreal.add_lt_top.mpr ⟨hf.2, hg.2⟩)

lemma snorm'_add_lt_top_of_le_one {f g : α → E} (hf : ae_measurable f μ) (hg : ae_measurable g μ)
  (hf_snorm : snorm' f q μ < ∞) (hg_snorm : snorm' g q μ < ∞) (hq_pos : 0 < q) (hq1 : q ≤ 1) :
  snorm' (f + g) q μ < ∞ :=
calc (∫⁻ a, ↑(nnnorm ((f + g) a)) ^ q ∂μ) ^ (1 / q)
    ≤ (∫⁻ a, (((λ a, (nnnorm (f a) : ℝ≥0∞))
        + (λ a, (nnnorm (g a) : ℝ≥0∞))) a) ^ q ∂μ) ^ (1 / q) :
begin
  refine ennreal.rpow_le_rpow _ (by simp [hq_pos.le] : 0 ≤ 1 / q),
  refine lintegral_mono (λ a, ennreal.rpow_le_rpow _ hq_pos.le),
  simp [←ennreal.coe_add, nnnorm_add_le],
end
... ≤ (∫⁻ a, (nnnorm (f a) : ℝ≥0∞) ^ q + (nnnorm (g a) : ℝ≥0∞) ^ q ∂μ) ^ (1 / q) :
begin
  refine ennreal.rpow_le_rpow (lintegral_mono (λ a, _)) (by simp [hq_pos.le] : 0 ≤ 1 / q),
  exact ennreal.rpow_add_le_add_rpow _ _ hq_pos hq1,
end
... < ∞ :
begin
  refine ennreal.rpow_lt_top_of_nonneg (by simp [hq_pos.le] : 0 ≤ 1 / q) _,
  rw [lintegral_add' (hf.ennnorm.pow_const q)
    (hg.ennnorm.pow_const q), ennreal.add_ne_top, ←lt_top_iff_ne_top,
    ←lt_top_iff_ne_top],
  exact ⟨lintegral_rpow_nnnorm_lt_top_of_snorm'_lt_top hq_pos hf_snorm,
    lintegral_rpow_nnnorm_lt_top_of_snorm'_lt_top hq_pos hg_snorm⟩,
end

lemma snorm_add_lt_top {f g : α → E} (hf : mem_ℒp f p μ) (hg : mem_ℒp g p μ) :
  snorm (f + g) p μ < ∞ :=
begin
  by_cases h0 : p = 0,
  { simp [h0], },
  rw ←ne.def at h0,
  cases le_total 1 p with hp1 hp1,
  { exact snorm_add_lt_top_of_one_le hf hg hp1, },
  have hp_top : p ≠ ∞, from (lt_of_le_of_lt hp1 ennreal.coe_lt_top).ne,
  have hp_pos : 0 < p.to_real,
  { rw [← ennreal.zero_to_real, @ennreal.to_real_lt_to_real 0 p ennreal.coe_ne_top hp_top],
    exact ((zero_le p).lt_of_ne h0.symm), },
  have hp1_real : p.to_real ≤ 1,
  { rwa [← ennreal.one_to_real, @ennreal.to_real_le_to_real p 1 hp_top ennreal.coe_ne_top], },
  rw snorm_eq_snorm' h0 hp_top,
  rw [mem_ℒp, snorm_eq_snorm' h0 hp_top] at hf hg,
  exact snorm'_add_lt_top_of_le_one hf.1 hg.1 hf.2 hg.2 hp_pos hp1_real,
end

section trim

lemma snorm'_trim (hm : m ≤ m0) {f : α → E} (hf : @measurable _ _ m _ f) :
  snorm' f q (ν.trim hm) = snorm' f q ν :=
begin
  simp_rw snorm',
  congr' 1,
  refine lintegral_trim hm _,
  refine @measurable.pow_const _ _ _ _ _ _ _ m _ (@measurable.coe_nnreal_ennreal _ m _ _) _,
  exact @measurable.nnnorm E _ _ _ _ m _ hf,
end

lemma limsup_trim (hm : m ≤ m0) {f : α → ℝ≥0∞} (hf : @measurable _ _ m _ f) :
  (ν.trim hm).ae.limsup f = ν.ae.limsup f :=
begin
  simp_rw limsup_eq,
  suffices h_set_eq : {a : ℝ≥0∞ | ∀ᵐ n ∂(ν.trim hm), f n ≤ a} = {a : ℝ≥0∞ | ∀ᵐ n ∂ν, f n ≤ a},
    by rw h_set_eq,
  ext1 a,
  suffices h_meas_eq : ν {x | ¬ f x ≤ a} = ν.trim hm {x | ¬ f x ≤ a},
    by simp_rw [set.mem_set_of_eq, ae_iff, h_meas_eq],
  refine (trim_measurable_set_eq hm _).symm,
  refine @measurable_set.compl _ _ m (@measurable_set_le ℝ≥0∞ _ _ _ _ m _ _ _ _ _ hf _),
  exact @measurable_const _ _ _ m _,
end

lemma ess_sup_trim (hm : m ≤ m0) {f : α → ℝ≥0∞} (hf : @measurable _ _ m _ f) :
  ess_sup f (ν.trim hm) = ess_sup f ν :=
by { simp_rw ess_sup, exact limsup_trim hm hf, }

lemma snorm_ess_sup_trim (hm : m ≤ m0) {f : α → E} (hf : @measurable _ _ m _ f) :
  snorm_ess_sup f (ν.trim hm) = snorm_ess_sup f ν :=
ess_sup_trim hm (@measurable.coe_nnreal_ennreal _ m _ (@measurable.nnnorm E _ _ _ _ m _ hf))

lemma snorm_trim (hm : m ≤ m0) {f : α → E} (hf : @measurable _ _ m _ f) :
  snorm f p (ν.trim hm) = snorm f p ν :=
begin
  by_cases h0 : p = 0,
  { simp [h0], },
  by_cases h_top : p = ∞,
  { simpa only [h_top, snorm_exponent_top] using snorm_ess_sup_trim hm hf, },
  simpa only [snorm_eq_snorm' h0 h_top] using snorm'_trim hm hf,
end

lemma snorm_trim_ae (hm : m ≤ m0) {f : α → E} (hf : ae_measurable f (ν.trim hm)) :
  snorm f p (ν.trim hm) = snorm f p ν :=
begin
  rw [snorm_congr_ae hf.ae_eq_mk, snorm_congr_ae (ae_eq_of_ae_eq_trim hf.ae_eq_mk)],
  exact snorm_trim hm hf.measurable_mk,
end

lemma mem_ℒp_of_mem_ℒp_trim (hm : m ≤ m0) {f : α → E} (hf : mem_ℒp f p (ν.trim hm)) :
  mem_ℒp f p ν :=
⟨ae_measurable_of_ae_measurable_trim hm hf.1, (le_of_eq (snorm_trim_ae hm hf.1).symm).trans_lt hf.2⟩

end trim

end opens_measurable_space

@[simp] lemma snorm'_neg {f : α → F} : snorm' (-f) q μ = snorm' f q μ := by simp [snorm']

@[simp] lemma snorm_neg {f : α → F} : snorm (-f) p μ = snorm f p μ :=
begin
  by_cases h0 : p = 0,
  { simp [h0], },
  by_cases h_top : p = ∞,
  { simp [h_top, snorm_ess_sup], },
  simp [snorm_eq_snorm' h0 h_top],
end

section borel_space
variable [borel_space E]

lemma mem_ℒp.neg {f : α → E} (hf : mem_ℒp f p μ) : mem_ℒp (-f) p μ :=
⟨ae_measurable.neg hf.1, by simp [hf.right]⟩

lemma mem_ℒp_neg_iff {f : α → E} : mem_ℒp (-f) p μ ↔ mem_ℒp f p μ :=
⟨λ h, neg_neg f ▸ h.neg, mem_ℒp.neg⟩

lemma snorm'_le_snorm'_mul_rpow_measure_univ {p q : ℝ} (hp0_lt : 0 < p) (hpq : p ≤ q)
  {f : α → E} (hf : ae_measurable f μ) :
  snorm' f p μ ≤ snorm' f q μ * (μ set.univ) ^ (1/p - 1/q) :=
begin
  have hq0_lt : 0 < q, from lt_of_lt_of_le hp0_lt hpq,
  by_cases hpq_eq : p = q,
  { rw [hpq_eq, sub_self, ennreal.rpow_zero, mul_one],
    exact le_refl _, },
  have hpq : p < q, from lt_of_le_of_ne hpq hpq_eq,
  let g := λ a : α, (1 : ℝ≥0∞),
  have h_rw : ∫⁻ a, ↑(nnnorm (f a))^p ∂ μ = ∫⁻ a, (nnnorm (f a) * (g a))^p ∂ μ,
  from lintegral_congr (λ a, by simp),
  repeat {rw snorm'},
  rw h_rw,
  let r := p * q / (q - p),
  have hpqr : 1/p = 1/q + 1/r,
  { field_simp [(ne_of_lt hp0_lt).symm,
      (ne_of_lt hq0_lt).symm],
    ring, },
  calc (∫⁻ (a : α), (↑(nnnorm (f a)) * g a) ^ p ∂μ) ^ (1/p)
      ≤ (∫⁻ (a : α), ↑(nnnorm (f a)) ^ q ∂μ) ^ (1/q) * (∫⁻ (a : α), (g a) ^ r ∂μ) ^ (1/r) :
    ennreal.lintegral_Lp_mul_le_Lq_mul_Lr hp0_lt hpq hpqr μ hf.ennnorm
      ae_measurable_const
  ... = (∫⁻ (a : α), ↑(nnnorm (f a)) ^ q ∂μ) ^ (1/q) * μ set.univ ^ (1/p - 1/q) :
    by simp [hpqr],
end

lemma snorm'_le_snorm_ess_sup_mul_rpow_measure_univ (hq_pos : 0 < q) {f : α → F} :
  snorm' f q μ ≤ snorm_ess_sup f μ * (μ set.univ) ^ (1/q) :=
begin
  have h_le : ∫⁻ (a : α), ↑(nnnorm (f a)) ^ q ∂μ ≤ ∫⁻ (a : α), (snorm_ess_sup f μ) ^ q ∂μ,
  { refine lintegral_mono_ae _,
    have h_nnnorm_le_snorm_ess_sup := coe_nnnorm_ae_le_snorm_ess_sup f μ,
    refine h_nnnorm_le_snorm_ess_sup.mono (λ x hx, ennreal.rpow_le_rpow hx (le_of_lt hq_pos)), },
  rw [snorm', ←ennreal.rpow_one (snorm_ess_sup f μ)],
  nth_rewrite 1 ←mul_inv_cancel (ne_of_lt hq_pos).symm,
  rw [ennreal.rpow_mul, one_div,
    ←ennreal.mul_rpow_of_nonneg _ _ (by simp [hq_pos.le] : 0 ≤ q⁻¹)],
  refine ennreal.rpow_le_rpow _ (by simp [hq_pos.le]),
  rwa lintegral_const at h_le,
end

lemma snorm_le_snorm_mul_rpow_measure_univ {p q : ℝ≥0∞} (hpq : p ≤ q) {f : α → E}
  (hf : ae_measurable f μ) :
  snorm f p μ ≤ snorm f q μ * (μ set.univ) ^ (1/p.to_real - 1/q.to_real) :=
begin
  by_cases hp0 : p = 0,
  { simp [hp0, zero_le], },
  rw ← ne.def at hp0,
  have hp0_lt : 0 < p, from lt_of_le_of_ne (zero_le _) hp0.symm,
  have hq0_lt : 0 < q, from lt_of_lt_of_le hp0_lt hpq,
  by_cases hq_top : q = ∞,
  { simp only [hq_top, div_zero, one_div, ennreal.top_to_real, sub_zero, snorm_exponent_top,
      inv_zero],
    by_cases hp_top : p = ∞,
    { simp only [hp_top, ennreal.rpow_zero, mul_one, ennreal.top_to_real, sub_zero, inv_zero,
        snorm_exponent_top],
      exact le_rfl, },
    rw snorm_eq_snorm' hp0 hp_top,
    have hp_pos : 0 < p.to_real, from ennreal.to_real_pos_iff.mpr ⟨hp0_lt, hp_top⟩,
    refine (snorm'_le_snorm_ess_sup_mul_rpow_measure_univ hp_pos).trans (le_of_eq _),
    congr,
    exact one_div _, },
  have hp_lt_top : p < ∞, from hpq.trans_lt (lt_top_iff_ne_top.mpr hq_top),
  have hp_pos : 0 < p.to_real, from ennreal.to_real_pos_iff.mpr ⟨hp0_lt, hp_lt_top.ne⟩,
  rw [snorm_eq_snorm' hp0_lt.ne.symm hp_lt_top.ne, snorm_eq_snorm' hq0_lt.ne.symm hq_top],
  have hpq_real : p.to_real ≤ q.to_real, by rwa ennreal.to_real_le_to_real hp_lt_top.ne hq_top,
  exact snorm'_le_snorm'_mul_rpow_measure_univ hp_pos hpq_real hf,
end

lemma snorm'_le_snorm'_of_exponent_le {m : measurable_space α} {p q : ℝ} (hp0_lt : 0 < p)
  (hpq : p ≤ q) (μ : measure α) [is_probability_measure μ] {f : α → E} (hf : ae_measurable f μ) :
  snorm' f p μ ≤ snorm' f q μ :=
begin
  have h_le_μ := snorm'_le_snorm'_mul_rpow_measure_univ hp0_lt hpq hf,
  rwa [measure_univ, ennreal.one_rpow, mul_one] at h_le_μ,
end

lemma snorm'_le_snorm_ess_sup (hq_pos : 0 < q) {f : α → F} [is_probability_measure μ] :
  snorm' f q μ ≤ snorm_ess_sup f μ :=
le_trans (snorm'_le_snorm_ess_sup_mul_rpow_measure_univ hq_pos) (le_of_eq (by simp [measure_univ]))

lemma snorm_le_snorm_of_exponent_le {p q : ℝ≥0∞} (hpq : p ≤ q) [is_probability_measure μ]
  {f : α → E} (hf : ae_measurable f μ) :
  snorm f p μ ≤ snorm f q μ :=
(snorm_le_snorm_mul_rpow_measure_univ hpq hf).trans (le_of_eq (by simp [measure_univ]))

lemma snorm'_lt_top_of_snorm'_lt_top_of_exponent_le {p q : ℝ} [is_finite_measure μ] {f : α → E}
  (hf : ae_measurable f μ) (hfq_lt_top : snorm' f q μ < ∞) (hp_nonneg : 0 ≤ p) (hpq : p ≤ q) :
  snorm' f p μ < ∞ :=
begin
  cases le_or_lt p 0 with hp_nonpos hp_pos,
  { rw le_antisymm hp_nonpos hp_nonneg,
    simp, },
  have hq_pos : 0 < q, from lt_of_lt_of_le hp_pos hpq,
  calc snorm' f p μ
      ≤ snorm' f q μ * (μ set.univ) ^ (1/p - 1/q) :
    snorm'_le_snorm'_mul_rpow_measure_univ hp_pos hpq hf
  ... < ∞ :
  begin
    rw ennreal.mul_lt_top_iff,
    refine or.inl ⟨hfq_lt_top, ennreal.rpow_lt_top_of_nonneg _ (measure_ne_top μ set.univ)⟩,
    rwa [le_sub, sub_zero, one_div, one_div, inv_le_inv hq_pos hp_pos],
  end
end

lemma mem_ℒp.mem_ℒp_of_exponent_le {p q : ℝ≥0∞} [is_finite_measure μ] {f : α → E}
  (hfq : mem_ℒp f q μ) (hpq : p ≤ q) :
  mem_ℒp f p μ :=
begin
  cases hfq with hfq_m hfq_lt_top,
  by_cases hp0 : p = 0,
  { rwa [hp0, mem_ℒp_zero_iff_ae_measurable], },
  rw ←ne.def at hp0,
  refine ⟨hfq_m, _⟩,
  by_cases hp_top : p = ∞,
  { have hq_top : q = ∞,
      by rwa [hp_top, top_le_iff] at hpq,
    rw [hp_top],
    rwa hq_top at hfq_lt_top, },
  have hp_pos : 0 < p.to_real,
    from ennreal.to_real_pos_iff.mpr ⟨lt_of_le_of_ne (zero_le _) hp0.symm, hp_top⟩,
  by_cases hq_top : q = ∞,
  { rw snorm_eq_snorm' hp0 hp_top,
    rw [hq_top, snorm_exponent_top] at hfq_lt_top,
    refine lt_of_le_of_lt (snorm'_le_snorm_ess_sup_mul_rpow_measure_univ hp_pos) _,
    refine ennreal.mul_lt_top hfq_lt_top.ne _,
    exact (ennreal.rpow_lt_top_of_nonneg (by simp [hp_pos.le]) (measure_ne_top μ set.univ)).ne },
  have hq0 : q ≠ 0,
  { by_contra hq_eq_zero,
    have hp_eq_zero : p = 0, from le_antisymm (by rwa hq_eq_zero at hpq) (zero_le _),
    rw [hp_eq_zero, ennreal.zero_to_real] at hp_pos,
    exact (lt_irrefl _) hp_pos, },
  have hpq_real : p.to_real ≤ q.to_real, by rwa ennreal.to_real_le_to_real hp_top hq_top,
  rw snorm_eq_snorm' hp0 hp_top,
  rw snorm_eq_snorm' hq0 hq_top at hfq_lt_top,
  exact snorm'_lt_top_of_snorm'_lt_top_of_exponent_le hfq_m hfq_lt_top (le_of_lt hp_pos) hpq_real,
end

lemma snorm'_sum_le [second_countable_topology E] {ι} {f : ι → α → E} {s : finset ι}
  (hfs : ∀ i, i ∈ s → ae_measurable (f i) μ) (hq1 : 1 ≤ q) :
  snorm' (∑ i in s, f i) q μ ≤ ∑ i in s, snorm' (f i) q μ :=
finset.le_sum_of_subadditive_on_pred (λ (f : α → E), snorm' f q μ)
  (λ f, ae_measurable f μ) (snorm'_zero (zero_lt_one.trans_le hq1))
  (λ f g hf hg, snorm'_add_le hf hg hq1) (λ x y, ae_measurable.add) _ hfs

lemma snorm_sum_le [second_countable_topology E] {ι} {f : ι → α → E} {s : finset ι}
  (hfs : ∀ i, i ∈ s → ae_measurable (f i) μ) (hp1 : 1 ≤ p) :
  snorm (∑ i in s, f i) p μ ≤ ∑ i in s, snorm (f i) p μ :=
finset.le_sum_of_subadditive_on_pred (λ (f : α → E), snorm f p μ)
  (λ f, ae_measurable f μ) snorm_zero (λ f g hf hg, snorm_add_le hf hg hp1)
  (λ x y, ae_measurable.add) _ hfs

section second_countable_topology
variable [second_countable_topology E]

lemma mem_ℒp.add {f g : α → E} (hf : mem_ℒp f p μ) (hg : mem_ℒp g p μ) : mem_ℒp (f + g) p μ :=
⟨ae_measurable.add hf.1 hg.1, snorm_add_lt_top hf hg⟩

lemma mem_ℒp.sub {f g : α → E} (hf : mem_ℒp f p μ) (hg : mem_ℒp g p μ) : mem_ℒp (f - g) p μ :=
by { rw sub_eq_add_neg, exact hf.add hg.neg }

lemma mem_ℒp_finset_sum {ι} (s : finset ι) {f : ι → α → E} (hf : ∀ i ∈ s, mem_ℒp (f i) p μ) :
  mem_ℒp (λ a, ∑ i in s, f i a) p μ :=
begin
  haveI : decidable_eq ι := classical.dec_eq _,
  revert hf,
  refine finset.induction_on s _ _,
  { simp only [zero_mem_ℒp', finset.sum_empty, implies_true_iff], },
  { intros i s his ih hf,
    simp only [his, finset.sum_insert, not_false_iff],
    exact (hf i (s.mem_insert_self i)).add (ih (λ j hj, hf j (finset.mem_insert_of_mem hj))), },
end

end second_countable_topology

end borel_space

section normed_space

variables {𝕜 : Type*} [normed_field 𝕜] [normed_space 𝕜 E] [normed_space 𝕜 F]

lemma snorm'_const_smul {f : α → F} (c : 𝕜) (hq_pos : 0 < q) :
  snorm' (c • f) q μ = (nnnorm c : ℝ≥0∞) * snorm' f q μ :=
begin
  rw snorm',
  simp_rw [pi.smul_apply, nnnorm_smul, ennreal.coe_mul,
    ennreal.mul_rpow_of_nonneg _ _ hq_pos.le],
  suffices h_integral : ∫⁻ a, ↑(nnnorm c) ^ q * ↑(nnnorm (f a)) ^ q ∂μ
    = (nnnorm c : ℝ≥0∞)^q * ∫⁻ a, (nnnorm (f a)) ^ q ∂μ,
  { apply_fun (λ x, x ^ (1/q)) at h_integral,
    rw [h_integral, ennreal.mul_rpow_of_nonneg _ _ (by simp [hq_pos.le] : 0 ≤ 1 / q)],
    congr,
    simp_rw [←ennreal.rpow_mul, one_div, mul_inv_cancel hq_pos.ne.symm, ennreal.rpow_one], },
  rw lintegral_const_mul',
  rw ennreal.coe_rpow_of_nonneg _ hq_pos.le,
  exact ennreal.coe_ne_top,
end

lemma snorm_ess_sup_const_smul {f : α → F} (c : 𝕜) :
  snorm_ess_sup (c • f) μ = (nnnorm c : ℝ≥0∞) * snorm_ess_sup f μ :=
by simp_rw [snorm_ess_sup,  pi.smul_apply, nnnorm_smul, ennreal.coe_mul, ennreal.ess_sup_const_mul]

lemma snorm_const_smul {f : α → F} (c : 𝕜) :
  snorm (c • f) p μ = (nnnorm c : ℝ≥0∞) * snorm f p μ :=
begin
  by_cases h0 : p = 0,
  { simp [h0], },
  by_cases h_top : p = ∞,
  { simp [h_top, snorm_ess_sup_const_smul], },
  repeat { rw snorm_eq_snorm' h0 h_top, },
  rw ←ne.def at h0,
  exact snorm'_const_smul c
    (ennreal.to_real_pos_iff.mpr ⟨lt_of_le_of_ne (zero_le _) h0.symm, h_top⟩),
end

lemma mem_ℒp.const_smul [measurable_space 𝕜] [opens_measurable_space 𝕜] [borel_space E] {f : α → E}
  (hf : mem_ℒp f p μ) (c : 𝕜) :
  mem_ℒp (c • f) p μ :=
⟨ae_measurable.const_smul hf.1 c,
  (snorm_const_smul c).le.trans_lt (ennreal.mul_lt_top ennreal.coe_ne_top hf.2.ne)⟩

lemma mem_ℒp.const_mul [measurable_space 𝕜] [borel_space 𝕜]
  {f : α → 𝕜} (hf : mem_ℒp f p μ) (c : 𝕜) : mem_ℒp (λ x, c * f x) p μ :=
hf.const_smul c

lemma snorm'_smul_le_mul_snorm' [opens_measurable_space E] [measurable_space 𝕜]
  [opens_measurable_space 𝕜] {p q r : ℝ}
  {f : α → E} (hf : ae_measurable f μ) {φ : α → 𝕜} (hφ : ae_measurable φ μ)
  (hp0_lt : 0 < p) (hpq : p < q) (hpqr : 1/p = 1/q + 1/r) :
  snorm' (φ • f) p μ ≤ snorm' φ q μ * snorm' f r μ :=
begin
  simp_rw [snorm', pi.smul_apply', nnnorm_smul, ennreal.coe_mul],
  exact ennreal.lintegral_Lp_mul_le_Lq_mul_Lr hp0_lt hpq hpqr μ hφ.ennnorm
    hf.ennnorm,
end

end normed_space

section monotonicity

lemma snorm_le_mul_snorm_aux_of_nonneg {f : α → F} {g : α → G} {c : ℝ}
  (h : ∀ᵐ x ∂μ, ∥f x∥ ≤ c * ∥g x∥) (hc : 0 ≤ c) (p : ℝ≥0∞) :
  snorm f p μ ≤ (ennreal.of_real c) * snorm g p μ :=
begin
  lift c to ℝ≥0 using hc,
  rw [ennreal.of_real_coe_nnreal, ← c.nnnorm_eq, ← snorm_norm g, ← snorm_const_smul (c : ℝ)],
  swap, apply_instance,
  refine snorm_mono_ae _,
  simpa
end

lemma snorm_le_mul_snorm_aux_of_neg {f : α → F} {g : α → G} {c : ℝ}
  (h : ∀ᵐ x ∂μ, ∥f x∥ ≤ c * ∥g x∥) (hc : c < 0) (p : ℝ≥0∞) :
  snorm f p μ = 0 ∧ snorm g p μ = 0 :=
begin
  suffices : f =ᵐ[μ] 0 ∧ g =ᵐ[μ] 0,
    by simp [snorm_congr_ae this.1, snorm_congr_ae this.2],
  refine ⟨h.mono $ λ x hx, _, h.mono $ λ x hx, _⟩,
  { refine norm_le_zero_iff.1 (hx.trans _),
    exact mul_nonpos_of_nonpos_of_nonneg hc.le (norm_nonneg _) },
  { refine norm_le_zero_iff.1 (nonpos_of_mul_nonneg_right _ hc),
    exact (norm_nonneg _).trans hx }
end

lemma snorm_le_mul_snorm_of_ae_le_mul {f : α → F} {g : α → G} {c : ℝ}
  (h : ∀ᵐ x ∂μ, ∥f x∥ ≤ c * ∥g x∥) (p : ℝ≥0∞) :
  snorm f p μ ≤ (ennreal.of_real c) * snorm g p μ :=
begin
  cases le_or_lt 0 c with hc hc,
  { exact snorm_le_mul_snorm_aux_of_nonneg h hc p },
  { simp [snorm_le_mul_snorm_aux_of_neg h hc p] }
end

lemma mem_ℒp.of_le_mul [measurable_space F] {f : α → E} {g : α → F} {c : ℝ}
  (hg : mem_ℒp g p μ) (hf : ae_measurable f μ) (hfg : ∀ᵐ x ∂μ, ∥f x∥ ≤ c * ∥g x∥) :
  mem_ℒp f p μ :=
begin
  simp only [mem_ℒp, hf, true_and],
  apply lt_of_le_of_lt (snorm_le_mul_snorm_of_ae_le_mul hfg p),
  simp [lt_top_iff_ne_top, hg.snorm_ne_top],
end

end monotonicity

section is_R_or_C
variables {𝕜 : Type*} [is_R_or_C 𝕜] {f : α → 𝕜}

lemma mem_ℒp.re (hf : mem_ℒp f p μ) : mem_ℒp (λ x, is_R_or_C.re (f x)) p μ :=
begin
  have : ∀ x, ∥is_R_or_C.re (f x)∥ ≤ 1 * ∥f x∥,
    by { intro x, rw one_mul, exact is_R_or_C.norm_re_le_norm (f x), },
  exact hf.of_le_mul hf.1.re (eventually_of_forall this),
end

lemma mem_ℒp.im (hf : mem_ℒp f p μ) : mem_ℒp (λ x, is_R_or_C.im (f x)) p μ :=
begin
  have : ∀ x, ∥is_R_or_C.im (f x)∥ ≤ 1 * ∥f x∥,
    by { intro x, rw one_mul, exact is_R_or_C.norm_im_le_norm (f x), },
  exact hf.of_le_mul hf.1.im (eventually_of_forall this),
end

end is_R_or_C

section inner_product
variables {E' 𝕜 : Type*} [is_R_or_C 𝕜] [inner_product_space 𝕜 E']
  [measurable_space E'] [opens_measurable_space E'] [second_countable_topology E']

local notation `⟪`x`, `y`⟫` := @inner 𝕜 E' _ x y

lemma mem_ℒp.const_inner (c : E') {f : α → E'} (hf : mem_ℒp f p μ) :
  mem_ℒp (λ a, ⟪c, f a⟫) p μ :=
hf.of_le_mul (ae_measurable.inner ae_measurable_const hf.1)
  (eventually_of_forall (λ x, norm_inner_le_norm _ _))

lemma mem_ℒp.inner_const {f : α → E'} (hf : mem_ℒp f p μ) (c : E') :
  mem_ℒp (λ a, ⟪f a, c⟫) p μ :=
hf.of_le_mul (ae_measurable.inner hf.1 ae_measurable_const)
  (eventually_of_forall (λ x, by { rw mul_comm, exact norm_inner_le_norm _ _, }))

end inner_product

end ℒp

/-!
### Lp space

The space of equivalence classes of measurable functions for which `snorm f p μ < ∞`.
-/

@[simp] lemma snorm_ae_eq_fun {α E : Type*} [measurable_space α] {μ : measure α}
  [measurable_space E] [normed_group E] {p : ℝ≥0∞} {f : α → E} (hf : ae_measurable f μ) :
  snorm (ae_eq_fun.mk f hf) p μ = snorm f p μ :=
snorm_congr_ae (ae_eq_fun.coe_fn_mk _ _)

lemma mem_ℒp.snorm_mk_lt_top {α E : Type*} [measurable_space α] {μ : measure α}
  [measurable_space E] [normed_group E] {p : ℝ≥0∞} {f : α → E} (hfp : mem_ℒp f p μ) :
  snorm (ae_eq_fun.mk f hfp.1) p μ < ∞ :=
by simp [hfp.2]

/-- Lp space -/
def Lp {α} (E : Type*) {m : measurable_space α} [measurable_space E] [normed_group E]
  [borel_space E] [second_countable_topology E]
  (p : ℝ≥0∞) (μ : measure α) : add_subgroup (α →ₘ[μ] E) :=
{ carrier := {f | snorm f p μ < ∞},
  zero_mem' := by simp [snorm_congr_ae ae_eq_fun.coe_fn_zero, snorm_zero],
  add_mem' := λ f g hf hg, by simp [snorm_congr_ae (ae_eq_fun.coe_fn_add _ _),
    snorm_add_lt_top ⟨f.ae_measurable, hf⟩ ⟨g.ae_measurable, hg⟩],
  neg_mem' := λ f hf,
    by rwa [set.mem_set_of_eq, snorm_congr_ae (ae_eq_fun.coe_fn_neg _), snorm_neg] }

localized "notation α ` →₁[`:25 μ `] ` E := measure_theory.Lp E 1 μ" in measure_theory
localized "notation α ` →₂[`:25 μ `] ` E := measure_theory.Lp E 2 μ" in measure_theory

namespace mem_ℒp

variables [borel_space E] [second_countable_topology E]

/-- make an element of Lp from a function verifying `mem_ℒp` -/
def to_Lp (f : α → E) (h_mem_ℒp : mem_ℒp f p μ) : Lp E p μ :=
⟨ae_eq_fun.mk f h_mem_ℒp.1, h_mem_ℒp.snorm_mk_lt_top⟩

lemma coe_fn_to_Lp {f : α → E} (hf : mem_ℒp f p μ) : hf.to_Lp f =ᵐ[μ] f :=
ae_eq_fun.coe_fn_mk _ _

@[simp] lemma to_Lp_eq_to_Lp_iff {f g : α → E} (hf : mem_ℒp f p μ) (hg : mem_ℒp g p μ) :
  hf.to_Lp f = hg.to_Lp g ↔ f =ᵐ[μ] g :=
by simp [to_Lp]

@[simp] lemma to_Lp_zero (h : mem_ℒp (0 : α → E) p μ) : h.to_Lp 0 = 0 := rfl

lemma to_Lp_add {f g : α → E} (hf : mem_ℒp f p μ) (hg : mem_ℒp g p μ) :
  (hf.add hg).to_Lp (f + g) = hf.to_Lp f + hg.to_Lp g := rfl

lemma to_Lp_neg {f : α → E} (hf : mem_ℒp f p μ) : hf.neg.to_Lp (-f) = - hf.to_Lp f := rfl

lemma to_Lp_sub {f g : α → E} (hf : mem_ℒp f p μ) (hg : mem_ℒp g p μ) :
  (hf.sub hg).to_Lp (f - g) = hf.to_Lp f - hg.to_Lp g := rfl

end mem_ℒp

namespace Lp

variables [borel_space E] [second_countable_topology E]

instance : has_coe_to_fun (Lp E p μ) (λ _, α → E) := ⟨λ f, ((f : α →ₘ[μ] E) : α → E)⟩

@[ext] lemma ext {f g : Lp E p μ} (h : f =ᵐ[μ] g) : f = g :=
begin
  cases f,
  cases g,
  simp only [subtype.mk_eq_mk],
  exact ae_eq_fun.ext h
end

lemma ext_iff {f g : Lp E p μ} : f = g ↔ f =ᵐ[μ] g :=
⟨λ h, by rw h, λ h, ext h⟩

lemma mem_Lp_iff_snorm_lt_top {f : α →ₘ[μ] E} : f ∈ Lp E p μ ↔ snorm f p μ < ∞ := iff.refl _

lemma mem_Lp_iff_mem_ℒp {f : α →ₘ[μ] E} : f ∈ Lp E p μ ↔ mem_ℒp f p μ :=
by simp [mem_Lp_iff_snorm_lt_top, mem_ℒp, f.measurable.ae_measurable]

protected lemma antitone [is_finite_measure μ] {p q : ℝ≥0∞} (hpq : p ≤ q) : Lp E q μ ≤ Lp E p μ :=
λ f hf, (mem_ℒp.mem_ℒp_of_exponent_le ⟨f.ae_measurable, hf⟩ hpq).2

@[simp] lemma coe_fn_mk {f : α →ₘ[μ] E} (hf : snorm f p μ < ∞) :
  ((⟨f, hf⟩ : Lp E p μ) : α → E) = f := rfl

@[simp] lemma coe_mk {f : α →ₘ[μ] E} (hf : snorm f p μ < ∞) :
  ((⟨f, hf⟩ : Lp E p μ) : α →ₘ[μ] E) = f := rfl

@[simp] lemma to_Lp_coe_fn (f : Lp E p μ) (hf : mem_ℒp f p μ) : hf.to_Lp f = f :=
by { cases f, simp [mem_ℒp.to_Lp] }

lemma snorm_lt_top (f : Lp E p μ) : snorm f p μ < ∞ := f.prop

lemma snorm_ne_top (f : Lp E p μ) : snorm f p μ ≠ ∞ := (snorm_lt_top f).ne

@[measurability]
protected lemma measurable (f : Lp E p μ) : measurable f := f.val.measurable

@[measurability]
protected lemma ae_measurable (f : Lp E p μ) : ae_measurable f μ := f.val.ae_measurable

protected lemma mem_ℒp (f : Lp E p μ) : mem_ℒp f p μ := ⟨Lp.ae_measurable f, f.prop⟩

variables (E p μ)
lemma coe_fn_zero : ⇑(0 : Lp E p μ) =ᵐ[μ] 0 := ae_eq_fun.coe_fn_zero
variables {E p μ}

lemma coe_fn_neg (f : Lp E p μ) : ⇑(-f) =ᵐ[μ] -f := ae_eq_fun.coe_fn_neg _

lemma coe_fn_add (f g : Lp E p μ) : ⇑(f + g) =ᵐ[μ] f + g := ae_eq_fun.coe_fn_add _ _

lemma coe_fn_sub (f g : Lp E p μ) : ⇑(f - g) =ᵐ[μ] f - g := ae_eq_fun.coe_fn_sub _ _

lemma mem_Lp_const (α) {m : measurable_space α} (μ : measure α) (c : E) [is_finite_measure μ] :
  @ae_eq_fun.const α _ _ μ _ c ∈ Lp E p μ :=
(mem_ℒp_const c).snorm_mk_lt_top

instance : has_norm (Lp E p μ) := { norm := λ f, ennreal.to_real (snorm f p μ) }

instance : has_dist (Lp E p μ) := { dist := λ f g, ∥f - g∥}

instance : has_edist (Lp E p μ) := { edist := λ f g, ennreal.of_real (dist f g) }

lemma norm_def (f : Lp E p μ) : ∥f∥ = ennreal.to_real (snorm f p μ) := rfl

@[simp] lemma norm_to_Lp (f : α → E) (hf : mem_ℒp f p μ) :
  ∥hf.to_Lp f∥ = ennreal.to_real (snorm f p μ) :=
by rw [norm_def, snorm_congr_ae (mem_ℒp.coe_fn_to_Lp hf)]

lemma dist_def (f g : Lp E p μ) : dist f g = (snorm (f - g) p μ).to_real :=
begin
  simp_rw [dist, norm_def],
  congr' 1,
  apply snorm_congr_ae (coe_fn_sub _ _),
end

lemma edist_def (f g : Lp E p μ) : edist f g = snorm (f - g) p μ :=
begin
  simp_rw [edist, dist, norm_def, ennreal.of_real_to_real (snorm_ne_top _)],
  exact snorm_congr_ae (coe_fn_sub _ _)
end

@[simp] lemma edist_to_Lp_to_Lp (f g : α → E) (hf : mem_ℒp f p μ) (hg : mem_ℒp g p μ) :
  edist (hf.to_Lp f) (hg.to_Lp g) = snorm (f - g) p μ :=
by { rw edist_def, exact snorm_congr_ae (hf.coe_fn_to_Lp.sub hg.coe_fn_to_Lp) }

@[simp] lemma edist_to_Lp_zero (f : α → E) (hf : mem_ℒp f p μ) :
  edist (hf.to_Lp f) 0 = snorm f p μ :=
by { convert edist_to_Lp_to_Lp f 0 hf zero_mem_ℒp, simp }

@[simp] lemma norm_zero : ∥(0 : Lp E p μ)∥ = 0 :=
begin
  change (snorm ⇑(0 : α →ₘ[μ] E) p μ).to_real = 0,
  simp [snorm_congr_ae ae_eq_fun.coe_fn_zero, snorm_zero]
end

lemma norm_eq_zero_iff {f : Lp E p μ} (hp : 0 < p) : ∥f∥ = 0 ↔ f = 0 :=
begin
  refine ⟨λ hf, _, λ hf, by simp [hf]⟩,
  rw [norm_def, ennreal.to_real_eq_zero_iff] at hf,
  cases hf,
  { rw snorm_eq_zero_iff (Lp.ae_measurable f) hp.ne.symm at hf,
    exact subtype.eq (ae_eq_fun.ext (hf.trans ae_eq_fun.coe_fn_zero.symm)), },
  { exact absurd hf (snorm_ne_top f), },
end

lemma eq_zero_iff_ae_eq_zero {f : Lp E p μ} : f = 0 ↔ f =ᵐ[μ] 0 :=
begin
  split,
  { assume h,
    rw h,
    exact ae_eq_fun.coe_fn_const _ _ },
  { assume h,
    ext1,
    filter_upwards [h, ae_eq_fun.coe_fn_const α (0 : E)],
    assume a ha h'a,
    rw ha,
    exact h'a.symm }
end

@[simp] lemma norm_neg {f : Lp E p μ} : ∥-f∥ = ∥f∥ :=
by rw [norm_def, norm_def, snorm_congr_ae (coe_fn_neg _), snorm_neg]

lemma norm_le_mul_norm_of_ae_le_mul
  [second_countable_topology F] [measurable_space F] [borel_space F]
  {c : ℝ} {f : Lp E p μ} {g : Lp F p μ} (h : ∀ᵐ x ∂μ, ∥f x∥ ≤ c * ∥g x∥) : ∥f∥ ≤ c * ∥g∥ :=
begin
  by_cases pzero : p = 0,
  { simp [pzero, norm_def] },
  cases le_or_lt 0 c with hc hc,
  { have := snorm_le_mul_snorm_aux_of_nonneg h hc p,
    rw [← ennreal.to_real_le_to_real, ennreal.to_real_mul, ennreal.to_real_of_real hc] at this,
    { exact this },
    { exact (Lp.mem_ℒp _).snorm_ne_top },
    { simp [(Lp.mem_ℒp _).snorm_ne_top] } },
  { have := snorm_le_mul_snorm_aux_of_neg h hc p,
    simp only [snorm_eq_zero_iff (Lp.ae_measurable _) pzero, ← eq_zero_iff_ae_eq_zero] at this,
    simp [this] }
end

lemma norm_le_norm_of_ae_le [second_countable_topology F] [measurable_space F] [borel_space F]
  {f : Lp E p μ} {g : Lp F p μ} (h : ∀ᵐ x ∂μ, ∥f x∥ ≤ ∥g x∥) : ∥f∥ ≤ ∥g∥ :=
begin
  rw [norm_def, norm_def, ennreal.to_real_le_to_real (snorm_ne_top _) (snorm_ne_top _)],
  exact snorm_mono_ae h
end

lemma mem_Lp_of_ae_le_mul [second_countable_topology F] [measurable_space F] [borel_space F]
  {c : ℝ} {f : α →ₘ[μ] E} {g : Lp F p μ} (h : ∀ᵐ x ∂μ, ∥f x∥ ≤ c * ∥g x∥) : f ∈ Lp E p μ :=
mem_Lp_iff_mem_ℒp.2 $ mem_ℒp.of_le_mul (Lp.mem_ℒp g) f.ae_measurable h

lemma mem_Lp_of_ae_le [second_countable_topology F] [measurable_space F] [borel_space F]
  {f : α →ₘ[μ] E} {g : Lp F p μ} (h : ∀ᵐ x ∂μ, ∥f x∥ ≤ ∥g x∥) : f ∈ Lp E p μ :=
mem_Lp_iff_mem_ℒp.2 $ mem_ℒp.of_le (Lp.mem_ℒp g) f.ae_measurable h

lemma mem_Lp_of_ae_bound [is_finite_measure μ] {f : α →ₘ[μ] E} (C : ℝ) (hfC : ∀ᵐ x ∂μ, ∥f x∥ ≤ C) :
  f ∈ Lp E p μ :=
mem_Lp_iff_mem_ℒp.2 $ mem_ℒp.of_bound f.ae_measurable _ hfC

lemma norm_le_of_ae_bound [is_finite_measure μ] {f : Lp E p μ} {C : ℝ} (hC : 0 ≤ C)
  (hfC : ∀ᵐ x ∂μ, ∥f x∥ ≤ C) :
  ∥f∥ ≤ (measure_univ_nnreal μ) ^ (p.to_real)⁻¹ * C :=
begin
  by_cases hμ : μ = 0,
  { by_cases hp : p.to_real⁻¹ = 0,
    { simpa [hp, hμ, norm_def] using hC },
    { simp [hμ, norm_def, real.zero_rpow hp] } },
  let A : ℝ≥0 := (measure_univ_nnreal μ) ^ (p.to_real)⁻¹ * ⟨C, hC⟩,
  suffices : snorm f p μ ≤ A,
  { exact ennreal.to_real_le_coe_of_le_coe this },
  convert snorm_le_of_ae_bound hfC,
  rw [← coe_measure_univ_nnreal μ, ennreal.coe_rpow_of_ne_zero (measure_univ_nnreal_pos hμ).ne',
    ennreal.coe_mul],
  congr,
  rw max_eq_left hC
end

instance [hp : fact (1 ≤ p)] : normed_group (Lp E p μ) :=
normed_group.of_core _
{ norm_eq_zero_iff := λ f, norm_eq_zero_iff (ennreal.zero_lt_one.trans_le hp.1),
  triangle := begin
    assume f g,
    simp only [norm_def],
    rw ← ennreal.to_real_add (snorm_ne_top f) (snorm_ne_top g),
    suffices h_snorm : snorm ⇑(f + g) p μ ≤ snorm ⇑f p μ + snorm ⇑g p μ,
    { rwa ennreal.to_real_le_to_real (snorm_ne_top (f + g)),
      exact ennreal.add_ne_top.mpr ⟨snorm_ne_top f, snorm_ne_top g⟩, },
    rw [snorm_congr_ae (coe_fn_add _ _)],
    exact snorm_add_le (Lp.ae_measurable f) (Lp.ae_measurable g) hp.1,
  end,
  norm_neg := by simp }

instance normed_group_L1 : normed_group (Lp E 1 μ) := by apply_instance
instance normed_group_L2 : normed_group (Lp E 2 μ) := by apply_instance
instance normed_group_Ltop : normed_group (Lp E ∞ μ) := by apply_instance

section normed_space

variables {𝕜 : Type*} [normed_field 𝕜] [normed_space 𝕜 E] [measurable_space 𝕜]
  [opens_measurable_space 𝕜]

lemma mem_Lp_const_smul (c : 𝕜) (f : Lp E p μ) : c • ↑f ∈ Lp E p μ :=
begin
  rw [mem_Lp_iff_snorm_lt_top, snorm_congr_ae (ae_eq_fun.coe_fn_smul _ _), snorm_const_smul,
    ennreal.mul_lt_top_iff],
  exact or.inl ⟨ennreal.coe_lt_top, f.prop⟩,
end

variables (E p μ 𝕜)

/-- The `𝕜`-submodule of elements of `α →ₘ[μ] E` whose `Lp` norm is finite.  This is `Lp E p μ`,
with extra structure. -/
def Lp_submodule : submodule 𝕜 (α →ₘ[μ] E) :=
{ smul_mem' := λ c f hf, by simpa using mem_Lp_const_smul c ⟨f, hf⟩,
  .. Lp E p μ }

variables {E p μ 𝕜}

lemma coe_Lp_submodule : (Lp_submodule E p μ 𝕜).to_add_subgroup = Lp E p μ := rfl

instance : module 𝕜 (Lp E p μ) :=
{ .. (Lp_submodule E p μ 𝕜).module }

lemma coe_fn_smul (c : 𝕜) (f : Lp E p μ) : ⇑(c • f) =ᵐ[μ] c • f := ae_eq_fun.coe_fn_smul _ _

lemma norm_const_smul (c : 𝕜) (f : Lp E p μ) : ∥c • f∥ = ∥c∥ * ∥f∥ :=
by rw [norm_def, snorm_congr_ae (coe_fn_smul _ _), snorm_const_smul c,
  ennreal.to_real_mul, ennreal.coe_to_real, coe_nnnorm, norm_def]

instance [fact (1 ≤ p)] : normed_space 𝕜 (Lp E p μ) :=
{ norm_smul_le := λ _ _, by simp [norm_const_smul] }

instance normed_space_L1 : normed_space 𝕜 (Lp E 1 μ) := by apply_instance
instance normed_space_L2 : normed_space 𝕜 (Lp E 2 μ) := by apply_instance
instance normed_space_Ltop : normed_space 𝕜 (Lp E ∞ μ) := by apply_instance

end normed_space

end Lp

namespace mem_ℒp

variables
  [borel_space E] [second_countable_topology E]
  {𝕜 : Type*} [normed_field 𝕜] [normed_space 𝕜 E] [measurable_space 𝕜] [opens_measurable_space 𝕜]

lemma to_Lp_const_smul {f : α → E} (c : 𝕜) (hf : mem_ℒp f p μ) :
  (hf.const_smul c).to_Lp (c • f) = c • hf.to_Lp f := rfl

end mem_ℒp

/-! ### Indicator of a set as an element of Lᵖ

For a set `s` with `(hs : measurable_set s)` and `(hμs : μ s < ∞)`, we build
`indicator_const_Lp p hs hμs c`, the element of `Lp` corresponding to `s.indicator (λ x, c)`.
-/

section indicator

variables {s : set α} {hs : measurable_set s} {c : E} {f : α → E} {hf : ae_measurable f μ}

lemma snorm_ess_sup_indicator_le (s : set α) (f : α → G) :
  snorm_ess_sup (s.indicator f) μ ≤ snorm_ess_sup f μ :=
begin
  refine ess_sup_mono_ae (eventually_of_forall (λ x, _)),
  rw [ennreal.coe_le_coe, nnnorm_indicator_eq_indicator_nnnorm],
  exact set.indicator_le_self s _ x,
end

lemma snorm_ess_sup_indicator_const_le (s : set α) (c : G) :
  snorm_ess_sup (s.indicator (λ x : α , c)) μ ≤ ∥c∥₊ :=
begin
  by_cases hμ0 : μ = 0,
  { rw [hμ0, snorm_ess_sup_measure_zero, ennreal.coe_nonneg],
    exact zero_le', },
  { exact (snorm_ess_sup_indicator_le s (λ x, c)).trans (snorm_ess_sup_const c hμ0).le, },
end

lemma snorm_ess_sup_indicator_const_eq (s : set α) (c : G) (hμs : μ s ≠ 0) :
  snorm_ess_sup (s.indicator (λ x : α , c)) μ = ∥c∥₊ :=
begin
  refine le_antisymm (snorm_ess_sup_indicator_const_le s c) _,
  by_contra h,
  push_neg at h,
  have h' := ae_iff.mp (ae_lt_of_ess_sup_lt h),
  push_neg at h',
  refine hμs (measure_mono_null (λ x hx_mem, _) h'),
  rw [set.mem_set_of_eq, set.indicator_of_mem hx_mem],
  exact le_rfl,
end

variables (hs)

lemma snorm_indicator_le {E : Type*} [normed_group E] (f : α → E) :
  snorm (s.indicator f) p μ ≤ snorm f p μ :=
begin
  refine snorm_mono_ae (eventually_of_forall (λ x, _)),
  suffices : ∥s.indicator f x∥₊ ≤ ∥f x∥₊,
  { exact nnreal.coe_mono this },
  rw nnnorm_indicator_eq_indicator_nnnorm,
  exact s.indicator_le_self _ x,
end

variables {hs}

lemma snorm_indicator_const {c : G} (hs : measurable_set s) (hp : p ≠ 0) (hp_top : p ≠ ∞) :
  snorm (s.indicator (λ x, c)) p μ = ∥c∥₊ * (μ s) ^ (1 / p.to_real) :=
begin
  have hp_pos : 0 < p.to_real,
    from ennreal.to_real_pos_iff.mpr ⟨lt_of_le_of_ne (zero_le _) hp.symm, hp_top⟩,
  rw snorm_eq_lintegral_rpow_nnnorm hp hp_top,
  simp_rw [nnnorm_indicator_eq_indicator_nnnorm, ennreal.coe_indicator],
  have h_indicator_pow : (λ a : α, s.indicator (λ (x : α), (∥c∥₊ : ℝ≥0∞)) a ^ p.to_real)
    = s.indicator (λ (x : α), ↑∥c∥₊ ^ p.to_real),
  { rw set.comp_indicator_const (∥c∥₊ : ℝ≥0∞) (λ x, x ^ p.to_real) _,
    simp [hp_pos], },
  rw [h_indicator_pow, lintegral_indicator _ hs, set_lintegral_const, ennreal.mul_rpow_of_nonneg],
  { rw [← ennreal.rpow_mul, mul_one_div_cancel hp_pos.ne.symm, ennreal.rpow_one], },
  { simp [hp_pos.le], },
end

lemma snorm_indicator_const' {c : G} (hs : measurable_set s) (hμs : μ s ≠ 0) (hp : p ≠ 0) :
  snorm (s.indicator (λ _, c)) p μ = ∥c∥₊ * (μ s) ^ (1 / p.to_real) :=
begin
  by_cases hp_top : p = ∞,
  { simp [hp_top, snorm_ess_sup_indicator_const_eq s c hμs], },
  { exact snorm_indicator_const hs hp hp_top, },
end

lemma mem_ℒp.indicator (hs : measurable_set s) (hf : mem_ℒp f p μ) :
  mem_ℒp (s.indicator f) p μ :=
⟨hf.ae_measurable.indicator hs, lt_of_le_of_lt (snorm_indicator_le f) hf.snorm_lt_top⟩

lemma snorm_ess_sup_indicator_eq_snorm_ess_sup_restrict {f : α → F} (hs : measurable_set s) :
  snorm_ess_sup (s.indicator f) μ = snorm_ess_sup f (μ.restrict s) :=
begin
  simp_rw [snorm_ess_sup, nnnorm_indicator_eq_indicator_nnnorm, ennreal.coe_indicator],
  by_cases hs_null : μ s = 0,
  { rw measure.restrict_zero_set hs_null,
    simp only [ess_sup_measure_zero, ennreal.ess_sup_eq_zero_iff, ennreal.bot_eq_zero],
    have hs_empty : s =ᵐ[μ] (∅ : set α), by { rw ae_eq_set, simpa using hs_null, },
    refine (indicator_ae_eq_of_ae_eq_set hs_empty).trans _,
    rw set.indicator_empty,
    refl, },
  rw ess_sup_indicator_eq_ess_sup_restrict (eventually_of_forall (λ x, _)) hs hs_null,
  rw pi.zero_apply,
  exact zero_le _,
end

lemma snorm_indicator_eq_snorm_restrict {f : α → F} (hs : measurable_set s) :
  snorm (s.indicator f) p μ = snorm f p (μ.restrict s) :=
begin
  by_cases hp_zero : p = 0,
  { simp only [hp_zero, snorm_exponent_zero], },
  by_cases hp_top : p = ∞,
  { simp_rw [hp_top, snorm_exponent_top],
    exact snorm_ess_sup_indicator_eq_snorm_ess_sup_restrict hs, },
  simp_rw snorm_eq_lintegral_rpow_nnnorm hp_zero hp_top,
  suffices : ∫⁻ x, ∥s.indicator f x∥₊ ^ p.to_real ∂μ = ∫⁻ x in s, ∥f x∥₊ ^ p.to_real ∂μ,
    by rw this,
  rw ← lintegral_indicator _ hs,
  congr,
  simp_rw [nnnorm_indicator_eq_indicator_nnnorm, ennreal.coe_indicator],
  have h_zero : (λ x, x ^ p.to_real) (0 : ℝ≥0∞) = 0,
    by simp [ennreal.to_real_pos_iff.mpr ⟨ne.bot_lt hp_zero, hp_top⟩],
  exact (set.indicator_comp_of_zero h_zero).symm,
end

lemma mem_ℒp_indicator_iff_restrict (hs : measurable_set s) :
  mem_ℒp (s.indicator f) p μ ↔ mem_ℒp f p (μ.restrict s) :=
by simp [mem_ℒp, ae_measurable_indicator_iff hs, snorm_indicator_eq_snorm_restrict hs]

lemma mem_ℒp_indicator_const (p : ℝ≥0∞) (hs : measurable_set s) (c : E) (hμsc : c = 0 ∨ μ s ≠ ∞) :
  mem_ℒp (s.indicator (λ _, c)) p μ :=
begin
  rw mem_ℒp_indicator_iff_restrict hs,
  by_cases hp_zero : p = 0,
  { rw hp_zero, exact mem_ℒp_zero_iff_ae_measurable.mpr ae_measurable_const, },
  by_cases hp_top : p = ∞,
  { rw hp_top,
    exact mem_ℒp_top_of_bound ae_measurable_const (∥c∥) (eventually_of_forall (λ x, le_rfl)), },
  rw [mem_ℒp_const_iff hp_zero hp_top, measure.restrict_apply_univ],
  cases hμsc,
  { exact or.inl hμsc, },
  { exact or.inr hμsc.lt_top, },
end

end indicator

section indicator_const_Lp

open set function

variables {s : set α} {hs : measurable_set s} {hμs : μ s ≠ ∞} {c : E}
  [borel_space E] [second_countable_topology E]

/-- Indicator of a set as an element of `Lp`. -/
def indicator_const_Lp (p : ℝ≥0∞) (hs : measurable_set s) (hμs : μ s ≠ ∞) (c : E) : Lp E p μ :=
mem_ℒp.to_Lp (s.indicator (λ _, c)) (mem_ℒp_indicator_const p hs c (or.inr hμs))

lemma indicator_const_Lp_coe_fn : ⇑(indicator_const_Lp p hs hμs c) =ᵐ[μ] s.indicator (λ _, c) :=
mem_ℒp.coe_fn_to_Lp (mem_ℒp_indicator_const p hs c (or.inr hμs))

lemma indicator_const_Lp_coe_fn_mem :
  ∀ᵐ (x : α) ∂μ, x ∈ s → indicator_const_Lp p hs hμs c x = c :=
indicator_const_Lp_coe_fn.mono (λ x hx hxs, hx.trans (set.indicator_of_mem hxs _))

lemma indicator_const_Lp_coe_fn_nmem :
  ∀ᵐ (x : α) ∂μ, x ∉ s → indicator_const_Lp p hs hμs c x = 0 :=
indicator_const_Lp_coe_fn.mono (λ x hx hxs, hx.trans (set.indicator_of_not_mem hxs _))

lemma norm_indicator_const_Lp (hp_ne_zero : p ≠ 0) (hp_ne_top : p ≠ ∞) :
  ∥indicator_const_Lp p hs hμs c∥ = ∥c∥ * (μ s).to_real ^ (1 / p.to_real) :=
by rw [Lp.norm_def, snorm_congr_ae indicator_const_Lp_coe_fn,
    snorm_indicator_const hs hp_ne_zero hp_ne_top, ennreal.to_real_mul, ennreal.to_real_rpow,
    ennreal.coe_to_real, coe_nnnorm]

lemma norm_indicator_const_Lp_top (hμs_ne_zero : μ s ≠ 0) : ∥indicator_const_Lp ∞ hs hμs c∥ = ∥c∥ :=
by rw [Lp.norm_def, snorm_congr_ae indicator_const_Lp_coe_fn,
    snorm_indicator_const' hs hμs_ne_zero ennreal.top_ne_zero, ennreal.top_to_real, div_zero,
    ennreal.rpow_zero, mul_one, ennreal.coe_to_real, coe_nnnorm]

lemma norm_indicator_const_Lp' (hp_pos : p ≠ 0) (hμs_pos : μ s ≠ 0) :
  ∥indicator_const_Lp p hs hμs c∥ = ∥c∥ * (μ s).to_real ^ (1 / p.to_real) :=
begin
  by_cases hp_top : p = ∞,
  { rw [hp_top, ennreal.top_to_real, div_zero, real.rpow_zero, mul_one],
    exact norm_indicator_const_Lp_top hμs_pos, },
  { exact norm_indicator_const_Lp hp_pos hp_top, },
end

@[simp] lemma indicator_const_empty :
  indicator_const_Lp p measurable_set.empty (by simp : μ ∅ ≠ ∞) c = 0 :=
begin
  rw Lp.eq_zero_iff_ae_eq_zero,
  convert indicator_const_Lp_coe_fn,
  simp [set.indicator_empty'],
end

lemma mem_ℒp_add_of_disjoint {f g : α → E}
  (h : disjoint (support f) (support g)) (hf : measurable f) (hg : measurable g) :
  mem_ℒp (f + g) p μ ↔ mem_ℒp f p μ ∧ mem_ℒp g p μ :=
begin
  refine ⟨λ hfg, ⟨_, _⟩, λ h, h.1.add h.2⟩,
  { rw ← indicator_add_eq_left h, exact hfg.indicator (measurable_set_support hf) },
  { rw ← indicator_add_eq_right h, exact hfg.indicator (measurable_set_support hg) }
end

/-- The indicator of a disjoint union of two sets is the sum of the indicators of the sets. -/
lemma indicator_const_Lp_disjoint_union {s t : set α} (hs : measurable_set s)
  (ht : measurable_set t) (hμs : μ s ≠ ∞) (hμt : μ t ≠ ∞) (hst : s ∩ t = ∅) (c : E) :
  (indicator_const_Lp p (hs.union ht) ((measure_union_le s t).trans_lt
      (lt_top_iff_ne_top.mpr (ennreal.add_ne_top.mpr ⟨hμs, hμt⟩))).ne c)
    = indicator_const_Lp p hs hμs c + indicator_const_Lp p ht hμt c :=
begin
  ext1,
  refine indicator_const_Lp_coe_fn.trans (eventually_eq.trans _ (Lp.coe_fn_add _ _).symm),
  refine eventually_eq.trans _
    (eventually_eq.add indicator_const_Lp_coe_fn.symm indicator_const_Lp_coe_fn.symm),
  rw set.indicator_union_of_disjoint (set.disjoint_iff_inter_eq_empty.mpr hst) _,
end

end indicator_const_Lp

end measure_theory

open measure_theory

/-!
### Composition on `L^p`

We show that Lipschitz functions vanishing at zero act by composition on `L^p`, and specialize
this to the composition with continuous linear maps, and to the definition of the positive
part of an `L^p` function.
-/

section composition

variables [second_countable_topology E] [borel_space E]
  [second_countable_topology F] [measurable_space F] [borel_space F]
  {g : E → F} {c : ℝ≥0}

lemma lipschitz_with.comp_mem_ℒp {α E F} {K} [measurable_space α] {μ : measure α}
  [measurable_space E] [measurable_space F] [normed_group E] [normed_group F] [borel_space E]
  [borel_space F] {f : α → E} {g : E → F} (hg : lipschitz_with K g)
  (g0 : g 0 = 0) (hL : mem_ℒp f p μ) : mem_ℒp (g ∘ f) p μ  :=
begin
  have : ∀ᵐ x ∂μ, ∥g (f x)∥ ≤ K * ∥f x∥,
  { apply filter.eventually_of_forall (λ x, _),
    rw [← dist_zero_right, ← dist_zero_right, ← g0],
    apply hg.dist_le_mul },
  exact hL.of_le_mul (hg.continuous.measurable.comp_ae_measurable hL.1) this,
end

lemma measure_theory.mem_ℒp.of_comp_antilipschitz_with {α E F} {K'}
  [measurable_space α] {μ : measure α} [measurable_space E] [measurable_space F] [normed_group E]
  [normed_group F] [borel_space E] [borel_space F] [complete_space E]
  {f : α → E} {g : E → F} (hL : mem_ℒp (g ∘ f) p μ)
  (hg : uniform_continuous g) (hg' : antilipschitz_with K' g) (g0 : g 0 = 0) : mem_ℒp f p μ :=
begin
  have : ∀ᵐ x ∂μ, ∥f x∥ ≤ K' * ∥g (f x)∥,
  { apply filter.eventually_of_forall (λ x, _),
    rw [← dist_zero_right, ← dist_zero_right, ← g0],
    apply hg'.le_mul_dist },
  exact hL.of_le_mul ((hg'.closed_embedding hg).measurable_embedding.ae_measurable_comp_iff.1
    hL.1) this,
end

namespace lipschitz_with

lemma mem_ℒp_comp_iff_of_antilipschitz {α E F} {K K'} [measurable_space α] {μ : measure α}
  [measurable_space E] [measurable_space F] [normed_group E] [normed_group F] [borel_space E]
  [borel_space F] [complete_space E]
  {f : α → E} {g : E → F} (hg : lipschitz_with K g) (hg' : antilipschitz_with K' g) (g0 : g 0 = 0) :
  mem_ℒp (g ∘ f) p μ ↔ mem_ℒp f p μ :=
⟨λ h, h.of_comp_antilipschitz_with hg.uniform_continuous hg' g0, λ h, hg.comp_mem_ℒp g0 h⟩

/-- When `g` is a Lipschitz function sending `0` to `0` and `f` is in `Lp`, then `g ∘ f` is well
defined as an element of `Lp`. -/
def comp_Lp (hg : lipschitz_with c g) (g0 : g 0 = 0) (f : Lp E p μ) : Lp F p μ :=
⟨ae_eq_fun.comp g hg.continuous.measurable (f : α →ₘ[μ] E),
begin
  suffices : ∀ᵐ x ∂μ, ∥ae_eq_fun.comp g hg.continuous.measurable (f : α →ₘ[μ] E) x∥ ≤ c * ∥f x∥,
  { exact Lp.mem_Lp_of_ae_le_mul this },
  filter_upwards [ae_eq_fun.coe_fn_comp g hg.continuous.measurable (f : α →ₘ[μ] E)],
  assume a ha,
  simp only [ha],
  rw [← dist_zero_right, ← dist_zero_right, ← g0],
  exact hg.dist_le_mul (f a) 0,
end⟩

lemma coe_fn_comp_Lp (hg : lipschitz_with c g) (g0 : g 0 = 0) (f : Lp E p μ) :
  hg.comp_Lp g0 f =ᵐ[μ] g ∘ f :=
ae_eq_fun.coe_fn_comp _ _ _

@[simp] lemma comp_Lp_zero (hg : lipschitz_with c g) (g0 : g 0 = 0) :
  hg.comp_Lp g0 (0 : Lp E p μ) = 0 :=
begin
  rw Lp.eq_zero_iff_ae_eq_zero,
  apply (coe_fn_comp_Lp _ _ _).trans,
  filter_upwards [Lp.coe_fn_zero E p μ],
  assume a ha,
  simp [ha, g0]
end

lemma norm_comp_Lp_sub_le (hg : lipschitz_with c g) (g0 : g 0 = 0) (f f' : Lp E p μ) :
  ∥hg.comp_Lp g0 f - hg.comp_Lp g0 f'∥ ≤ c * ∥f - f'∥ :=
begin
  apply Lp.norm_le_mul_norm_of_ae_le_mul,
  filter_upwards [hg.coe_fn_comp_Lp g0 f, hg.coe_fn_comp_Lp g0 f',
    Lp.coe_fn_sub (hg.comp_Lp g0 f) (hg.comp_Lp g0 f'), Lp.coe_fn_sub f f'],
  assume a ha1 ha2 ha3 ha4,
  simp [ha1, ha2, ha3, ha4, ← dist_eq_norm],
  exact hg.dist_le_mul (f a) (f' a)
end

lemma norm_comp_Lp_le (hg : lipschitz_with c g) (g0 : g 0 = 0) (f : Lp E p μ) :
  ∥hg.comp_Lp g0 f∥ ≤ c * ∥f∥ :=
by simpa using hg.norm_comp_Lp_sub_le g0 f 0

lemma lipschitz_with_comp_Lp [fact (1 ≤ p)] (hg : lipschitz_with c g) (g0 : g 0 = 0) :
  lipschitz_with c (hg.comp_Lp g0 : Lp E p μ → Lp F p μ) :=
lipschitz_with.of_dist_le_mul $ λ f g, by simp [dist_eq_norm, norm_comp_Lp_sub_le]

lemma continuous_comp_Lp [fact (1 ≤ p)] (hg : lipschitz_with c g) (g0 : g 0 = 0) :
  continuous (hg.comp_Lp g0 : Lp E p μ → Lp F p μ) :=
(lipschitz_with_comp_Lp hg g0).continuous

end lipschitz_with

namespace continuous_linear_map
variables {𝕜 : Type*} [nondiscrete_normed_field 𝕜] [normed_space 𝕜 E] [normed_space 𝕜 F]

/-- Composing `f : Lp ` with `L : E →L[𝕜] F`. -/
def comp_Lp (L : E →L[𝕜] F) (f : Lp E p μ) : Lp F p μ :=
L.lipschitz.comp_Lp (map_zero L) f

lemma coe_fn_comp_Lp (L : E →L[𝕜] F) (f : Lp E p μ) :
  ∀ᵐ a ∂μ, (L.comp_Lp f) a = L (f a) :=
lipschitz_with.coe_fn_comp_Lp _ _ _

lemma coe_fn_comp_Lp' (L : E →L[𝕜] F) (f : Lp E p μ) :
  L.comp_Lp f =ᵐ[μ] λ a, L (f a) :=
L.coe_fn_comp_Lp f

lemma comp_mem_ℒp (L : E →L[𝕜] F) (f : Lp E p μ) : mem_ℒp (L ∘ f) p μ :=
(Lp.mem_ℒp (L.comp_Lp f)).ae_eq (L.coe_fn_comp_Lp' f)

lemma comp_mem_ℒp' (L : E →L[𝕜] F) {f : α → E} (hf : mem_ℒp f p μ) : mem_ℒp (L ∘ f) p μ :=
(L.comp_mem_ℒp (hf.to_Lp f)).ae_eq (eventually_eq.fun_comp (hf.coe_fn_to_Lp) _)

section is_R_or_C

variables {K : Type*} [is_R_or_C K]

lemma _root_.measure_theory.mem_ℒp.of_real
  {f : α → ℝ} (hf : mem_ℒp f p μ) : mem_ℒp (λ x, (f x : K)) p μ :=
(@is_R_or_C.of_real_clm K _).comp_mem_ℒp' hf

lemma _root_.measure_theory.mem_ℒp_re_im_iff {f : α → K} :
  mem_ℒp (λ x, is_R_or_C.re (f x)) p μ ∧ mem_ℒp (λ x, is_R_or_C.im (f x)) p μ ↔
  mem_ℒp f p μ :=
begin
  refine ⟨_, λ hf, ⟨hf.re, hf.im⟩⟩,
  rintro ⟨hre, him⟩,
  convert hre.of_real.add (him.of_real.const_mul is_R_or_C.I),
  { ext1 x,
    rw [pi.add_apply, mul_comm, is_R_or_C.re_add_im] },
  all_goals { apply_instance }
end

end is_R_or_C

lemma add_comp_Lp (L L' : E →L[𝕜] F) (f : Lp E p μ) :
  (L + L').comp_Lp f = L.comp_Lp f + L'.comp_Lp f :=
begin
  ext1,
  refine (coe_fn_comp_Lp' (L + L') f).trans _,
  refine eventually_eq.trans _ (Lp.coe_fn_add _ _).symm,
  refine eventually_eq.trans _
    (eventually_eq.add (L.coe_fn_comp_Lp' f).symm (L'.coe_fn_comp_Lp' f).symm),
  refine eventually_of_forall (λ x, _),
  refl,
end

lemma smul_comp_Lp {𝕜'} [normed_field 𝕜'] [measurable_space 𝕜'] [opens_measurable_space 𝕜']
  [normed_space 𝕜' F] [smul_comm_class 𝕜 𝕜' F] (c : 𝕜') (L : E →L[𝕜] F) (f : Lp E p μ) :
  (c • L).comp_Lp f = c • L.comp_Lp f :=
begin
  ext1,
  refine (coe_fn_comp_Lp' (c • L) f).trans _,
  refine eventually_eq.trans _ (Lp.coe_fn_smul _ _).symm,
  refine (L.coe_fn_comp_Lp' f).mono (λ x hx, _),
  rw [pi.smul_apply, hx],
  refl,
end

lemma norm_comp_Lp_le (L : E →L[𝕜] F) (f : Lp E p μ)  : ∥L.comp_Lp f∥ ≤ ∥L∥ * ∥f∥ :=
lipschitz_with.norm_comp_Lp_le _ _ _

variables (μ p) [measurable_space 𝕜] [opens_measurable_space 𝕜]

/-- Composing `f : Lp E p μ` with `L : E →L[𝕜] F`, seen as a `𝕜`-linear map on `Lp E p μ`. -/
def comp_Lpₗ (L : E →L[𝕜] F) : (Lp E p μ) →ₗ[𝕜] (Lp F p μ) :=
{ to_fun := λ f, L.comp_Lp f,
  map_add' := begin
    intros f g,
    ext1,
    filter_upwards [Lp.coe_fn_add f g, coe_fn_comp_Lp L (f + g), coe_fn_comp_Lp L f,
      coe_fn_comp_Lp L g, Lp.coe_fn_add (L.comp_Lp f) (L.comp_Lp g)],
    assume a ha1 ha2 ha3 ha4 ha5,
    simp only [ha1, ha2, ha3, ha4, ha5, map_add, pi.add_apply],
  end,
  map_smul' := begin
    intros c f,
    dsimp,
    ext1,
    filter_upwards [Lp.coe_fn_smul c f, coe_fn_comp_Lp L (c • f), Lp.coe_fn_smul c (L.comp_Lp f),
      coe_fn_comp_Lp L f],
    assume a ha1 ha2 ha3 ha4,
    simp only [ha1, ha2, ha3, ha4, map_smul, pi.smul_apply],
  end }

/-- Composing `f : Lp E p μ` with `L : E →L[𝕜] F`, seen as a continuous `𝕜`-linear map on
`Lp E p μ`. See also the similar
* `linear_map.comp_left` for functions,
* `continuous_linear_map.comp_left_continuous` for continuous functions,
* `continuous_linear_map.comp_left_continuous_bounded` for bounded continuous functions,
* `continuous_linear_map.comp_left_continuous_compact` for continuous functions on compact spaces.
-/
def comp_LpL [fact (1 ≤ p)] (L : E →L[𝕜] F) : (Lp E p μ) →L[𝕜] (Lp F p μ) :=
linear_map.mk_continuous (L.comp_Lpₗ p μ) ∥L∥ L.norm_comp_Lp_le

variables {μ p}

lemma coe_fn_comp_LpL [fact (1 ≤ p)] (L : E →L[𝕜] F) (f : Lp E p μ) :
  L.comp_LpL p μ f =ᵐ[μ] λ a, L (f a) :=
L.coe_fn_comp_Lp f

lemma add_comp_LpL [fact (1 ≤ p)] (L L' : E →L[𝕜] F) :
  (L + L').comp_LpL p μ = L.comp_LpL p μ + L'.comp_LpL p μ :=
by { ext1 f, exact add_comp_Lp L L' f }

lemma smul_comp_LpL [fact (1 ≤ p)] (c : 𝕜) (L : E →L[𝕜] F) :
  (c • L).comp_LpL p μ  = c • (L.comp_LpL p μ) :=
by { ext1 f, exact smul_comp_Lp c L f }

/-- TODO: written in an "apply" way because of a missing `has_scalar` instance. -/
lemma smul_comp_LpL_apply [fact (1 ≤ p)] {𝕜'} [normed_field 𝕜'] [measurable_space 𝕜']
  [opens_measurable_space 𝕜'] [normed_space 𝕜' F] [smul_comm_class 𝕜 𝕜' F]
  (c : 𝕜') (L : E →L[𝕜] F) (f : Lp E p μ) :
  (c • L).comp_LpL p μ f = c • (L.comp_LpL p μ f) :=
smul_comp_Lp c L f

lemma norm_compLpL_le [fact (1 ≤ p)] (L : E →L[𝕜] F) :
  ∥L.comp_LpL p μ∥ ≤ ∥L∥ :=
linear_map.mk_continuous_norm_le _ (norm_nonneg _) _

end continuous_linear_map

namespace measure_theory

lemma indicator_const_Lp_eq_to_span_singleton_comp_Lp {s : set α} [normed_space ℝ F]
  (hs : measurable_set s) (hμs : μ s ≠ ∞) (x : F) :
  indicator_const_Lp 2 hs hμs x =
    (continuous_linear_map.to_span_singleton ℝ x).comp_Lp (indicator_const_Lp 2 hs hμs (1 : ℝ)) :=
begin
  ext1,
  refine indicator_const_Lp_coe_fn.trans _,
  have h_comp_Lp := (continuous_linear_map.to_span_singleton ℝ x).coe_fn_comp_Lp
    (indicator_const_Lp 2 hs hμs (1 : ℝ)),
  rw ← eventually_eq at h_comp_Lp,
  refine eventually_eq.trans _ h_comp_Lp.symm,
  refine (@indicator_const_Lp_coe_fn _ _ _ 2 μ _ _ s hs hμs (1 : ℝ) _ _).mono (λ y hy, _),
  dsimp only,
  rw hy,
  simp_rw [continuous_linear_map.to_span_singleton_apply],
  by_cases hy_mem : y ∈ s; simp [hy_mem, continuous_linear_map.lsmul_apply],
end

namespace Lp
section pos_part

lemma lipschitz_with_pos_part : lipschitz_with 1 (λ (x : ℝ), max x 0) :=
lipschitz_with.of_dist_le_mul $ λ x y, by simp [dist, abs_max_sub_max_le_abs]

/-- Positive part of a function in `L^p`. -/
def pos_part (f : Lp ℝ p μ) : Lp ℝ p μ :=
lipschitz_with_pos_part.comp_Lp (max_eq_right (le_refl _)) f

/-- Negative part of a function in `L^p`. -/
def neg_part (f : Lp ℝ p μ) : Lp ℝ p μ := pos_part (-f)

@[norm_cast]
lemma coe_pos_part (f : Lp ℝ p μ) : (pos_part f : α →ₘ[μ] ℝ) = (f : α →ₘ[μ] ℝ).pos_part := rfl

lemma coe_fn_pos_part (f : Lp ℝ p μ) : ⇑(pos_part f) =ᵐ[μ] λ a, max (f a) 0 :=
ae_eq_fun.coe_fn_pos_part _

lemma coe_fn_neg_part_eq_max (f : Lp ℝ p μ) : ∀ᵐ a ∂μ, neg_part f a = max (- f a) 0 :=
begin
  rw neg_part,
  filter_upwards [coe_fn_pos_part (-f), coe_fn_neg f],
  assume a h₁ h₂,
  rw [h₁, h₂, pi.neg_apply]
end

lemma coe_fn_neg_part (f : Lp ℝ p μ) : ∀ᵐ a ∂μ, neg_part f a = - min (f a) 0 :=
(coe_fn_neg_part_eq_max f).mono $ assume a h,
by rw [h, ← max_neg_neg, neg_zero]

lemma continuous_pos_part [fact (1 ≤ p)] : continuous (λf : Lp ℝ p μ, pos_part f) :=
lipschitz_with.continuous_comp_Lp _ _

lemma continuous_neg_part [fact (1 ≤ p)] : continuous (λf : Lp ℝ p μ, neg_part f) :=
have eq : (λf : Lp ℝ p μ, neg_part f) = (λf : Lp ℝ p μ, pos_part (-f)) := rfl,
by { rw eq, exact continuous_pos_part.comp continuous_neg }

end pos_part
end Lp
end measure_theory

end composition



/-!
## `L^p` is a complete space

We show that `L^p` is a complete space for `1 ≤ p`.
-/

section complete_space

variables [borel_space E] [second_countable_topology E]

namespace measure_theory
namespace Lp

lemma snorm'_lim_eq_lintegral_liminf {ι} [nonempty ι] [linear_order ι] {f : ι → α → G} {p : ℝ}
  (hp_nonneg : 0 ≤ p) {f_lim : α → G}
  (h_lim : ∀ᵐ (x : α) ∂μ, tendsto (λ n, f n x) at_top (𝓝 (f_lim x))) :
  snorm' f_lim p μ = (∫⁻ a, at_top.liminf (λ m, (nnnorm (f m a) : ℝ≥0∞)^p) ∂μ) ^ (1/p) :=
begin
  suffices h_no_pow : (∫⁻ a, (nnnorm (f_lim a)) ^ p ∂μ)
    = (∫⁻ a, at_top.liminf (λ m, (nnnorm (f m a) : ℝ≥0∞)^p) ∂μ),
  { rw [snorm', h_no_pow], },
  refine lintegral_congr_ae (h_lim.mono (λ a ha, _)),
  rw tendsto.liminf_eq,
  simp_rw [ennreal.coe_rpow_of_nonneg _ hp_nonneg, ennreal.tendsto_coe],
  refine ((nnreal.continuous_rpow_const hp_nonneg).tendsto (nnnorm (f_lim a))).comp _,
  exact (continuous_nnnorm.tendsto (f_lim a)).comp ha,
end

lemma snorm'_lim_le_liminf_snorm' {E} [measurable_space E]
  [normed_group E] [borel_space E] {f : ℕ → α → E} {p : ℝ} (hp_pos : 0 < p)
  (hf : ∀ n, ae_measurable (f n) μ) {f_lim : α → E}
  (h_lim : ∀ᵐ (x : α) ∂μ, tendsto (λ n, f n x) at_top (𝓝 (f_lim x)))  :
  snorm' f_lim p μ ≤ at_top.liminf (λ n, snorm' (f n) p μ) :=
begin
  rw snorm'_lim_eq_lintegral_liminf hp_pos.le h_lim,
  rw [←ennreal.le_rpow_one_div_iff (by simp [hp_pos] : 0 < 1 / p), one_div_one_div],
  refine (lintegral_liminf_le' (λ m, ((hf m).ennnorm.pow_const _))).trans_eq _,
  have h_pow_liminf : at_top.liminf (λ n, snorm' (f n) p μ) ^ p
    = at_top.liminf (λ n, (snorm' (f n) p μ) ^ p),
  { have h_rpow_mono := ennreal.rpow_left_strict_mono_of_pos hp_pos,
    have h_rpow_surj := (ennreal.rpow_left_bijective hp_pos.ne.symm).2,
    refine (h_rpow_mono.order_iso_of_surjective _ h_rpow_surj).liminf_apply _ _ _ _,
    all_goals { is_bounded_default }, },
  rw h_pow_liminf,
  simp_rw [snorm', ← ennreal.rpow_mul, one_div, inv_mul_cancel hp_pos.ne.symm, ennreal.rpow_one],
end

lemma snorm_exponent_top_lim_eq_ess_sup_liminf {ι} [nonempty ι] [linear_order ι] {f : ι → α → G}
  {f_lim : α → G}
  (h_lim : ∀ᵐ (x : α) ∂μ, tendsto (λ n, f n x) at_top (𝓝 (f_lim x))) :
  snorm f_lim ∞ μ = ess_sup (λ x, at_top.liminf (λ m, (nnnorm (f m x) : ℝ≥0∞))) μ :=
begin
  rw [snorm_exponent_top, snorm_ess_sup],
  refine ess_sup_congr_ae (h_lim.mono (λ x hx, _)),
  rw tendsto.liminf_eq,
  rw ennreal.tendsto_coe,
  exact (continuous_nnnorm.tendsto (f_lim x)).comp hx,
end

lemma snorm_exponent_top_lim_le_liminf_snorm_exponent_top {ι} [nonempty ι] [encodable ι]
  [linear_order ι] {f : ι → α → F} {f_lim : α → F}
  (h_lim : ∀ᵐ (x : α) ∂μ, tendsto (λ n, f n x) at_top (𝓝 (f_lim x))) :
  snorm f_lim ∞ μ ≤ at_top.liminf (λ n, snorm (f n) ∞ μ) :=
begin
  rw snorm_exponent_top_lim_eq_ess_sup_liminf h_lim,
  simp_rw [snorm_exponent_top, snorm_ess_sup],
  exact ennreal.ess_sup_liminf_le (λ n, (λ x, (nnnorm (f n x) : ℝ≥0∞))),
end

lemma snorm_lim_le_liminf_snorm {E} [measurable_space E] [normed_group E] [borel_space E]
  {f : ℕ → α → E} (hf : ∀ n, ae_measurable (f n) μ) (f_lim : α → E)
  (h_lim : ∀ᵐ (x : α) ∂μ, tendsto (λ n, f n x) at_top (𝓝 (f_lim x))) :
  snorm f_lim p μ ≤ at_top.liminf (λ n, snorm (f n) p μ) :=
begin
  by_cases hp0 : p = 0,
  { simp [hp0], },
  rw ← ne.def at hp0,
  by_cases hp_top : p = ∞,
  { simp_rw [hp_top],
    exact snorm_exponent_top_lim_le_liminf_snorm_exponent_top h_lim, },
  simp_rw snorm_eq_snorm' hp0 hp_top,
  have hp_pos : 0 < p.to_real,
    from ennreal.to_real_pos_iff.mpr ⟨lt_of_le_of_ne (zero_le _) hp0.symm, hp_top⟩,
  exact snorm'_lim_le_liminf_snorm' hp_pos hf h_lim,
end

/-! ### `Lp` is complete iff Cauchy sequences of `ℒp` have limits in `ℒp` -/

lemma tendsto_Lp_iff_tendsto_ℒp' {ι} {fi : filter ι} [fact (1 ≤ p)]
  (f : ι → Lp E p μ) (f_lim : Lp E p μ) :
  fi.tendsto f (𝓝 f_lim) ↔ fi.tendsto (λ n, snorm (f n - f_lim) p μ) (𝓝 0) :=
begin
  rw tendsto_iff_dist_tendsto_zero,
  simp_rw dist_def,
  rw [← ennreal.zero_to_real, ennreal.tendsto_to_real_iff (λ n, _) ennreal.zero_ne_top],
  rw snorm_congr_ae (Lp.coe_fn_sub _ _).symm,
  exact Lp.snorm_ne_top _,
end

lemma tendsto_Lp_iff_tendsto_ℒp {ι} {fi : filter ι} [fact (1 ≤ p)]
  (f : ι → Lp E p μ) (f_lim : α → E) (f_lim_ℒp : mem_ℒp f_lim p μ) :
  fi.tendsto f (𝓝 (f_lim_ℒp.to_Lp f_lim)) ↔ fi.tendsto (λ n, snorm (f n - f_lim) p μ) (𝓝 0) :=
begin
  rw tendsto_Lp_iff_tendsto_ℒp',
  suffices h_eq : (λ n, snorm (f n - mem_ℒp.to_Lp f_lim f_lim_ℒp) p μ)
      = (λ n, snorm (f n - f_lim) p μ),
    by rw h_eq,
  exact funext (λ n, snorm_congr_ae (eventually_eq.rfl.sub (mem_ℒp.coe_fn_to_Lp f_lim_ℒp))),
end

lemma tendsto_Lp_iff_tendsto_ℒp'' {ι} {fi : filter ι} [fact (1 ≤ p)]
  (f : ι → α → E) (f_ℒp : ∀ n, mem_ℒp (f n) p μ) (f_lim : α → E) (f_lim_ℒp : mem_ℒp f_lim p μ) :
  fi.tendsto (λ n, (f_ℒp n).to_Lp (f n)) (𝓝 (f_lim_ℒp.to_Lp f_lim))
    ↔ fi.tendsto (λ n, snorm (f n - f_lim) p μ) (𝓝 0) :=
begin
  convert Lp.tendsto_Lp_iff_tendsto_ℒp' _ _,
  ext1 n,
  apply snorm_congr_ae,
  filter_upwards [((f_ℒp n).sub f_lim_ℒp).coe_fn_to_Lp,
    Lp.coe_fn_sub ((f_ℒp n).to_Lp (f n)) (f_lim_ℒp.to_Lp f_lim)],
  intros x hx₁ hx₂,
  rw ← hx₂,
  exact hx₁.symm
end

lemma tendsto_Lp_of_tendsto_ℒp {ι} {fi : filter ι} [hp : fact (1 ≤ p)]
  {f : ι → Lp E p μ} (f_lim : α → E) (f_lim_ℒp : mem_ℒp f_lim p μ)
  (h_tendsto : fi.tendsto (λ n, snorm (f n - f_lim) p μ) (𝓝 0)) :
  fi.tendsto f (𝓝 (f_lim_ℒp.to_Lp f_lim)) :=
(tendsto_Lp_iff_tendsto_ℒp f f_lim f_lim_ℒp).mpr h_tendsto

lemma cauchy_seq_Lp_iff_cauchy_seq_ℒp {ι} [nonempty ι] [semilattice_sup ι] [hp : fact (1 ≤ p)]
  (f : ι → Lp E p μ) :
  cauchy_seq f ↔ tendsto (λ (n : ι × ι), snorm (f n.fst - f n.snd) p μ) at_top (𝓝 0) :=
begin
  simp_rw [cauchy_seq_iff_tendsto_dist_at_top_0, dist_def],
  rw [← ennreal.zero_to_real, ennreal.tendsto_to_real_iff (λ n, _) ennreal.zero_ne_top],
  rw snorm_congr_ae (Lp.coe_fn_sub _ _).symm,
  exact snorm_ne_top _,
end

lemma complete_space_Lp_of_cauchy_complete_ℒp [hp : fact (1 ≤ p)]
  (H : ∀ (f : ℕ → α → E) (hf : ∀ n, mem_ℒp (f n) p μ) (B : ℕ → ℝ≥0∞) (hB : ∑' i, B i < ∞)
      (h_cau : ∀ (N n m : ℕ), N ≤ n → N ≤ m → snorm (f n - f m) p μ < B N),
    ∃ (f_lim : α → E) (hf_lim_meas : mem_ℒp f_lim p μ),
      at_top.tendsto (λ n, snorm (f n - f_lim) p μ) (𝓝 0)) :
  complete_space (Lp E p μ) :=
begin
  let B := λ n : ℕ, ((1:ℝ) / 2) ^ n,
  have hB_pos : ∀ n, 0 < B n, from λ n, pow_pos (div_pos zero_lt_one zero_lt_two) n,
  refine metric.complete_of_convergent_controlled_sequences B hB_pos (λ f hf, _),
  suffices h_limit : ∃ (f_lim : α → E) (hf_lim_meas : mem_ℒp f_lim p μ),
    at_top.tendsto (λ n, snorm (f n - f_lim) p μ) (𝓝 0),
  { rcases h_limit with ⟨f_lim, hf_lim_meas, h_tendsto⟩,
    exact ⟨hf_lim_meas.to_Lp f_lim, tendsto_Lp_of_tendsto_ℒp f_lim hf_lim_meas h_tendsto⟩, },
  have hB : summable B, from summable_geometric_two,
  cases hB with M hB,
  let B1 := λ n, ennreal.of_real (B n),
  have hB1_has : has_sum B1 (ennreal.of_real M),
  { have h_tsum_B1 : ∑' i, B1 i = (ennreal.of_real M),
    { change (∑' (n : ℕ), ennreal.of_real (B n)) = ennreal.of_real M,
      rw ←hB.tsum_eq,
      exact (ennreal.of_real_tsum_of_nonneg (λ n, le_of_lt (hB_pos n)) hB.summable).symm, },
    have h_sum := (@ennreal.summable _ B1).has_sum,
    rwa h_tsum_B1 at h_sum, },
  have hB1 : ∑' i, B1 i < ∞, by {rw hB1_has.tsum_eq, exact ennreal.of_real_lt_top, },
  let f1 : ℕ → α → E := λ n, f n,
  refine H f1 (λ n, Lp.mem_ℒp (f n)) B1 hB1 (λ N n m hn hm, _),
  specialize hf N n m hn hm,
  rw dist_def at hf,
  simp_rw [f1, B1],
  rwa ennreal.lt_of_real_iff_to_real_lt,
  rw snorm_congr_ae (Lp.coe_fn_sub _ _).symm,
  exact Lp.snorm_ne_top _,
end

/-! ### Prove that controlled Cauchy sequences of `ℒp` have limits in `ℒp` -/

private lemma snorm'_sum_norm_sub_le_tsum_of_cauchy_snorm' {f : ℕ → α → E}
  (hf : ∀ n, ae_measurable (f n) μ) {p : ℝ} (hp1 : 1 ≤ p)
  {B : ℕ → ℝ≥0∞} (h_cau : ∀ (N n m : ℕ), N ≤ n → N ≤ m → snorm' (f n - f m) p μ < B N) (n : ℕ) :
  snorm' (λ x, ∑ i in finset.range (n + 1), norm (f (i + 1) x - f i x)) p μ ≤ ∑' i, B i :=
begin
  let f_norm_diff := λ i x, norm (f (i + 1) x - f i x),
  have hgf_norm_diff : ∀ n, (λ x, ∑ i in finset.range (n + 1), norm (f (i + 1) x - f i x))
      = ∑ i in finset.range (n + 1), f_norm_diff i,
    from λ n, funext (λ x, by simp [f_norm_diff]),
  rw hgf_norm_diff,
  refine (snorm'_sum_le (λ i _, ((hf (i+1)).sub (hf i)).norm) hp1).trans _,
  simp_rw [←pi.sub_apply, snorm'_norm],
  refine (finset.sum_le_sum _).trans (sum_le_tsum _ (λ m _, zero_le _) ennreal.summable),
  exact λ m _, (h_cau m (m + 1) m (nat.le_succ m) (le_refl m)).le,
end

private lemma lintegral_rpow_sum_coe_nnnorm_sub_le_rpow_tsum {f : ℕ → α → E}
  (hf : ∀ n, ae_measurable (f n) μ) {p : ℝ} (hp1 : 1 ≤ p) {B : ℕ → ℝ≥0∞} (n : ℕ)
  (hn : snorm' (λ x, ∑ i in finset.range (n + 1), norm (f (i + 1) x - f i x)) p μ ≤ ∑' i, B i) :
  ∫⁻ a, (∑ i in finset.range (n + 1), nnnorm (f (i + 1) a - f i a) : ℝ≥0∞)^p ∂μ
    ≤ (∑' i, B i) ^ p :=
begin
  have hp_pos : 0 < p := zero_lt_one.trans_le hp1,
  rw [←one_div_one_div p, @ennreal.le_rpow_one_div_iff _ _ (1/p) (by simp [hp_pos]),
    one_div_one_div p],
  simp_rw snorm' at hn,
  have h_nnnorm_nonneg :
    (λ a, (nnnorm (∑ i in finset.range (n + 1), ∥f (i + 1) a - f i a∥) : ℝ≥0∞) ^ p)
    = λ a, (∑ i in finset.range (n + 1), (nnnorm(f (i + 1) a - f i a) : ℝ≥0∞)) ^ p,
  { ext1 a,
    congr,
    simp_rw ←of_real_norm_eq_coe_nnnorm,
    rw ←ennreal.of_real_sum_of_nonneg,
    { rw real.norm_of_nonneg _,
      exact finset.sum_nonneg (λ x hx, norm_nonneg _), },
    { exact λ x hx, norm_nonneg _, }, },
  change (∫⁻ a, (λ x, ↑(nnnorm (∑ i in finset.range (n + 1), ∥f (i+1) x - f i x∥))^p) a ∂μ)^(1/p)
    ≤ ∑' i, B i at hn,
  rwa h_nnnorm_nonneg at hn,
end

private lemma lintegral_rpow_tsum_coe_nnnorm_sub_le_tsum {f : ℕ → α → E}
  (hf : ∀ n, ae_measurable (f n) μ) {p : ℝ} (hp1 : 1 ≤ p) {B : ℕ → ℝ≥0∞}
  (h : ∀ n, ∫⁻ a, (∑ i in finset.range (n + 1), nnnorm (f (i + 1) a - f i a) : ℝ≥0∞)^p ∂μ
    ≤ (∑' i, B i) ^ p) :
  (∫⁻ a, (∑' i, nnnorm (f (i + 1) a - f i a) : ℝ≥0∞)^p ∂μ) ^ (1/p) ≤ ∑' i, B i :=
begin
  have hp_pos : 0 < p := zero_lt_one.trans_le hp1,
  suffices h_pow : ∫⁻ a, (∑' i, nnnorm (f (i + 1) a - f i a) : ℝ≥0∞)^p ∂μ ≤ (∑' i, B i) ^ p,
    by rwa [←ennreal.le_rpow_one_div_iff (by simp [hp_pos] : 0 < 1 / p), one_div_one_div],
  have h_tsum_1 : ∀ g : ℕ → ℝ≥0∞,
      ∑' i, g i = at_top.liminf (λ n, ∑ i in finset.range (n + 1), g i),
    by { intro g, rw [ennreal.tsum_eq_liminf_sum_nat, ← liminf_nat_add _ 1], },
  simp_rw h_tsum_1 _,
  rw ← h_tsum_1,
  have h_liminf_pow : ∫⁻ a, at_top.liminf (λ n, ∑ i in finset.range (n + 1),
      (nnnorm (f (i + 1) a - f i a)))^p ∂μ
    = ∫⁻ a, at_top.liminf (λ n, (∑ i in finset.range (n + 1), (nnnorm (f (i + 1) a - f i a)))^p) ∂μ,
  { refine lintegral_congr (λ x, _),
    have h_rpow_mono := ennreal.rpow_left_strict_mono_of_pos (zero_lt_one.trans_le hp1),
    have h_rpow_surj := (ennreal.rpow_left_bijective hp_pos.ne.symm).2,
    refine (h_rpow_mono.order_iso_of_surjective _ h_rpow_surj).liminf_apply _ _ _ _,
    all_goals { is_bounded_default }, },
  rw h_liminf_pow,
  refine (lintegral_liminf_le' _).trans _,
  { exact λ n, (finset.ae_measurable_sum (finset.range (n+1))
      (λ i _, ((hf (i+1)).sub (hf i)).ennnorm)).pow_const _, },
  { exact liminf_le_of_frequently_le' (frequently_of_forall h), },
end

private lemma tsum_nnnorm_sub_ae_lt_top
  {f : ℕ → α → E} (hf : ∀ n, ae_measurable (f n) μ) {p : ℝ} (hp1 : 1 ≤ p) {B : ℕ → ℝ≥0∞}
  (hB : ∑' i, B i ≠ ∞)
  (h : (∫⁻ a, (∑' i, nnnorm (f (i + 1) a - f i a) : ℝ≥0∞)^p ∂μ) ^ (1/p) ≤ ∑' i, B i) :
  ∀ᵐ x ∂μ, (∑' i, nnnorm (f (i + 1) x - f i x) : ℝ≥0∞) < ∞ :=
begin
  have hp_pos : 0 < p := zero_lt_one.trans_le hp1,
  have h_integral : ∫⁻ a, (∑' i, ∥f (i + 1) a - f i a∥₊ : ℝ≥0∞)^p ∂μ < ∞,
  { have h_tsum_lt_top : (∑' i, B i) ^ p < ∞,
      from ennreal.rpow_lt_top_of_nonneg hp_pos.le hB,
    refine lt_of_le_of_lt _ h_tsum_lt_top,
    rwa [←ennreal.le_rpow_one_div_iff (by simp [hp_pos] : 0 < 1 / p), one_div_one_div] at h, },
  have rpow_ae_lt_top : ∀ᵐ x ∂μ, (∑' i, nnnorm (f (i + 1) x - f i x) : ℝ≥0∞)^p < ∞,
  { refine ae_lt_top' (ae_measurable.pow_const _ _) h_integral.ne,
    exact ae_measurable.ennreal_tsum (λ n, ((hf (n+1)).sub (hf n)).ennnorm), },
  refine rpow_ae_lt_top.mono (λ x hx, _),
  rwa [←ennreal.lt_rpow_one_div_iff hp_pos,
    ennreal.top_rpow_of_pos (by simp [hp_pos] : 0 < 1 / p)] at hx,
end

lemma ae_tendsto_of_cauchy_snorm' [complete_space E] {f : ℕ → α → E} {p : ℝ}
  (hf : ∀ n, ae_measurable (f n) μ) (hp1 : 1 ≤ p) {B : ℕ → ℝ≥0∞} (hB : ∑' i, B i ≠ ∞)
  (h_cau : ∀ (N n m : ℕ), N ≤ n → N ≤ m → snorm' (f n - f m) p μ < B N) :
  ∀ᵐ x ∂μ, ∃ l : E, at_top.tendsto (λ n, f n x) (𝓝 l) :=
begin
  have h_summable : ∀ᵐ x ∂μ, summable (λ (i : ℕ), f (i + 1) x - f i x),
  { have h1 : ∀ n, snorm' (λ x, ∑ i in finset.range (n + 1), norm (f (i + 1) x - f i x)) p μ
        ≤ ∑' i, B i,
      from snorm'_sum_norm_sub_le_tsum_of_cauchy_snorm' hf hp1 h_cau,
    have h2 : ∀ n, ∫⁻ a, (∑ i in finset.range (n + 1), nnnorm (f (i + 1) a - f i a) : ℝ≥0∞)^p ∂μ
        ≤ (∑' i, B i) ^ p,
      from λ n, lintegral_rpow_sum_coe_nnnorm_sub_le_rpow_tsum hf hp1 n (h1 n),
    have h3 : (∫⁻ a, (∑' i, nnnorm (f (i + 1) a - f i a) : ℝ≥0∞)^p ∂μ) ^ (1/p) ≤ ∑' i, B i,
      from lintegral_rpow_tsum_coe_nnnorm_sub_le_tsum hf hp1 h2,
    have h4 : ∀ᵐ x ∂μ, (∑' i, nnnorm (f (i + 1) x - f i x) : ℝ≥0∞) < ∞,
      from tsum_nnnorm_sub_ae_lt_top hf hp1 hB h3,
    exact h4.mono (λ x hx, summable_of_summable_nnnorm
      (ennreal.tsum_coe_ne_top_iff_summable.mp (lt_top_iff_ne_top.mp hx))), },
  have h : ∀ᵐ x ∂μ, ∃ l : E,
    at_top.tendsto (λ n, ∑ i in finset.range n, (f (i + 1) x - f i x)) (𝓝 l),
  { refine h_summable.mono (λ x hx, _),
    let hx_sum := hx.has_sum.tendsto_sum_nat,
    exact ⟨∑' i, (f (i + 1) x - f i x), hx_sum⟩, },
  refine h.mono (λ x hx, _),
  cases hx with l hx,
  have h_rw_sum : (λ n, ∑ i in finset.range n, (f (i + 1) x - f i x)) = λ n, f n x - f 0 x,
  { ext1 n,
    change ∑ (i : ℕ) in finset.range n, ((λ m, f m x) (i + 1) - (λ m, f m x) i) = f n x - f 0 x,
    rw finset.sum_range_sub, },
  rw h_rw_sum at hx,
  have hf_rw : (λ n, f n x) = λ n, f n x - f 0 x + f 0 x, by { ext1 n, abel, },
  rw hf_rw,
  exact ⟨l + f 0 x, tendsto.add_const _ hx⟩,
end

lemma ae_tendsto_of_cauchy_snorm [complete_space E] {f : ℕ → α → E}
  (hf : ∀ n, ae_measurable (f n) μ) (hp : 1 ≤ p) {B : ℕ → ℝ≥0∞} (hB : ∑' i, B i ≠ ∞)
  (h_cau : ∀ (N n m : ℕ), N ≤ n → N ≤ m → snorm (f n - f m) p μ < B N) :
  ∀ᵐ x ∂μ, ∃ l : E, at_top.tendsto (λ n, f n x) (𝓝 l) :=
begin
  by_cases hp_top : p = ∞,
  { simp_rw [hp_top] at *,
    have h_cau_ae : ∀ᵐ x ∂μ, ∀ N n m, N ≤ n → N ≤ m → (nnnorm ((f n - f m) x) : ℝ≥0∞) < B N,
    { simp_rw [ae_all_iff, ae_imp_iff],
      exact λ N n m hnN hmN, ae_lt_of_ess_sup_lt (h_cau N n m hnN hmN), },
    simp_rw [snorm_exponent_top, snorm_ess_sup] at h_cau,
    refine h_cau_ae.mono (λ x hx, cauchy_seq_tendsto_of_complete _),
    refine cauchy_seq_of_le_tendsto_0 (λ n, (B n).to_real) _ _,
    { intros n m N hnN hmN,
      specialize hx N n m hnN hmN,
      rw [dist_eq_norm, ←ennreal.to_real_of_real (norm_nonneg _),
        ennreal.to_real_le_to_real ennreal.of_real_ne_top
        (ennreal.ne_top_of_tsum_ne_top hB N)],
      rw ←of_real_norm_eq_coe_nnnorm at hx,
      exact hx.le, },
    { rw ← ennreal.zero_to_real,
      exact tendsto.comp (ennreal.tendsto_to_real ennreal.zero_ne_top)
        (ennreal.tendsto_at_top_zero_of_tsum_ne_top hB), }, },
  have hp1 : 1 ≤ p.to_real,
  { rw [← ennreal.of_real_le_iff_le_to_real hp_top, ennreal.of_real_one],
    exact hp, },
  have h_cau' : ∀ (N n m : ℕ), N ≤ n → N ≤ m → snorm' (f n - f m) (p.to_real) μ < B N,
  { intros N n m hn hm,
    specialize h_cau N n m hn hm,
    rwa snorm_eq_snorm' (ennreal.zero_lt_one.trans_le hp).ne.symm hp_top at h_cau, },
  exact ae_tendsto_of_cauchy_snorm' hf hp1 hB h_cau',
end

lemma cauchy_tendsto_of_tendsto {f : ℕ → α → E} (hf : ∀ n, ae_measurable (f n) μ)
  (f_lim : α → E) {B : ℕ → ℝ≥0∞}
  (hB : ∑' i, B i ≠ ∞) (h_cau : ∀ (N n m : ℕ), N ≤ n → N ≤ m → snorm (f n - f m) p μ < B N)
  (h_lim : ∀ᵐ (x : α) ∂μ, tendsto (λ n, f n x) at_top (𝓝 (f_lim x))) :
  at_top.tendsto (λ n, snorm (f n - f_lim) p μ) (𝓝 0) :=
begin
  rw ennreal.tendsto_at_top_zero,
  intros ε hε,
  have h_B : ∃ (N : ℕ), B N ≤ ε,
  { suffices h_tendsto_zero : ∃ (N : ℕ), ∀ n : ℕ, N ≤ n → B n ≤ ε,
      from ⟨h_tendsto_zero.some, h_tendsto_zero.some_spec _ (le_refl _)⟩,
    exact (ennreal.tendsto_at_top_zero.mp (ennreal.tendsto_at_top_zero_of_tsum_ne_top hB))
      ε hε, },
  cases h_B with N h_B,
  refine ⟨N, λ n hn, _⟩,
  have h_sub : snorm (f n - f_lim) p μ ≤ at_top.liminf (λ m, snorm (f n - f m) p μ),
  { refine snorm_lim_le_liminf_snorm (λ m, (hf n).sub (hf m)) (f n - f_lim) _,
    refine h_lim.mono (λ x hx, _),
    simp_rw sub_eq_add_neg,
    exact tendsto.add tendsto_const_nhds (tendsto.neg hx), },
  refine h_sub.trans _,
  refine liminf_le_of_frequently_le' (frequently_at_top.mpr _),
  refine λ N1, ⟨max N N1, le_max_right _ _, _⟩,
  exact (h_cau N n (max N N1) hn (le_max_left _ _)).le.trans h_B,
end

lemma mem_ℒp_of_cauchy_tendsto (hp : 1 ≤ p) {f : ℕ → α → E} (hf : ∀ n, mem_ℒp (f n) p μ)
  (f_lim : α → E) (h_lim_meas : ae_measurable f_lim μ)
  (h_tendsto : at_top.tendsto (λ n, snorm (f n - f_lim) p μ) (𝓝 0)) :
  mem_ℒp f_lim p μ :=
begin
  refine ⟨h_lim_meas, _⟩,
  rw ennreal.tendsto_at_top_zero at h_tendsto,
  cases (h_tendsto 1 ennreal.zero_lt_one) with N h_tendsto_1,
  specialize h_tendsto_1 N (le_refl N),
  have h_add : f_lim = f_lim - f N + f N, by abel,
  rw h_add,
  refine lt_of_le_of_lt (snorm_add_le (h_lim_meas.sub (hf N).1) (hf N).1 hp) _,
  rw ennreal.add_lt_top,
  split,
  { refine lt_of_le_of_lt _ ennreal.one_lt_top,
    have h_neg : f_lim - f N = -(f N - f_lim), by simp,
    rwa [h_neg, snorm_neg], },
  { exact (hf N).2, },
end

lemma cauchy_complete_ℒp [complete_space E] (hp : 1 ≤ p)
  {f : ℕ → α → E} (hf : ∀ n, mem_ℒp (f n) p μ) {B : ℕ → ℝ≥0∞} (hB : ∑' i, B i ≠ ∞)
  (h_cau : ∀ (N n m : ℕ), N ≤ n → N ≤ m → snorm (f n - f m) p μ < B N) :
  ∃ (f_lim : α → E) (hf_lim_meas : mem_ℒp f_lim p μ),
    at_top.tendsto (λ n, snorm (f n - f_lim) p μ) (𝓝 0) :=
begin
  obtain ⟨f_lim, h_f_lim_meas, h_lim⟩ : ∃ (f_lim : α → E) (hf_lim_meas : measurable f_lim),
      ∀ᵐ x ∂μ, tendsto (λ n, f n x) at_top (nhds (f_lim x)),
    from measurable_limit_of_tendsto_metric_ae (λ n, (hf n).1)
      (ae_tendsto_of_cauchy_snorm (λ n, (hf n).1) hp hB h_cau),
  have h_tendsto' : at_top.tendsto (λ n, snorm (f n - f_lim) p μ) (𝓝 0),
    from cauchy_tendsto_of_tendsto (λ m, (hf m).1) f_lim hB h_cau h_lim,
  have h_ℒp_lim : mem_ℒp f_lim p μ,
    from mem_ℒp_of_cauchy_tendsto hp hf f_lim h_f_lim_meas.ae_measurable h_tendsto',
  exact ⟨f_lim, h_ℒp_lim, h_tendsto'⟩,
end

/-! ### `Lp` is complete for `1 ≤ p` -/

instance [complete_space E] [hp : fact (1 ≤ p)] : complete_space (Lp E p μ) :=
complete_space_Lp_of_cauchy_complete_ℒp $
  λ f hf B hB h_cau, cauchy_complete_ℒp hp.elim hf hB.ne h_cau

end Lp
end measure_theory

end complete_space

/-! ### Continuous functions in `Lp` -/

open_locale bounded_continuous_function
open bounded_continuous_function
variables [borel_space E] [second_countable_topology E] [topological_space α] [borel_space α]

variables (E p μ)

/-- An additive subgroup of `Lp E p μ`, consisting of the equivalence classes which contain a
bounded continuous representative. -/
def measure_theory.Lp.bounded_continuous_function : add_subgroup (Lp E p μ) :=
add_subgroup.add_subgroup_of
  ((continuous_map.to_ae_eq_fun_add_hom μ).comp (to_continuous_map_add_hom α E)).range
  (Lp E p μ)

variables {E p μ}

/-- By definition, the elements of `Lp.bounded_continuous_function E p μ` are the elements of
`Lp E p μ` which contain a bounded continuous representative. -/
lemma measure_theory.Lp.mem_bounded_continuous_function_iff {f : (Lp E p μ)} :
  f ∈ measure_theory.Lp.bounded_continuous_function E p μ
    ↔ ∃ f₀ : (α →ᵇ E), f₀.to_continuous_map.to_ae_eq_fun μ = (f : α →ₘ[μ] E) :=
add_subgroup.mem_add_subgroup_of

namespace bounded_continuous_function

variables [is_finite_measure μ]

/-- A bounded continuous function on a finite-measure space is in `Lp`. -/
lemma mem_Lp (f : α →ᵇ E) :
  f.to_continuous_map.to_ae_eq_fun μ ∈ Lp E p μ :=
begin
  refine Lp.mem_Lp_of_ae_bound (∥f∥) _,
  filter_upwards [f.to_continuous_map.coe_fn_to_ae_eq_fun μ],
  intros x hx,
  convert f.norm_coe_le_norm x
end

/-- The `Lp`-norm of a bounded continuous function is at most a constant (depending on the measure
of the whole space) times its sup-norm. -/
lemma Lp_norm_le (f : α →ᵇ E) :
  ∥(⟨f.to_continuous_map.to_ae_eq_fun μ, mem_Lp f⟩ : Lp E p μ)∥
  ≤ (measure_univ_nnreal μ) ^ (p.to_real)⁻¹ * ∥f∥ :=
begin
  apply Lp.norm_le_of_ae_bound (norm_nonneg f),
  { refine (f.to_continuous_map.coe_fn_to_ae_eq_fun μ).mono _,
    intros x hx,
    convert f.norm_coe_le_norm x },
  { apply_instance }
end

variables (p μ)

/-- The normed group homomorphism of considering a bounded continuous function on a finite-measure
space as an element of `Lp`. -/
def to_Lp_hom [fact (1 ≤ p)] : normed_group_hom (α →ᵇ E) (Lp E p μ) :=
{ bound' := ⟨_, Lp_norm_le⟩,
  .. add_monoid_hom.cod_restrict
      ((continuous_map.to_ae_eq_fun_add_hom μ).comp (to_continuous_map_add_hom α E))
      (Lp E p μ)
      mem_Lp }

lemma range_to_Lp_hom [fact (1 ≤ p)] :
  ((to_Lp_hom p μ).range : add_subgroup (Lp E p μ))
    = measure_theory.Lp.bounded_continuous_function E p μ :=
begin
  symmetry,
  convert add_monoid_hom.add_subgroup_of_range_eq_of_le
    ((continuous_map.to_ae_eq_fun_add_hom μ).comp (to_continuous_map_add_hom α E))
    (by { rintros - ⟨f, rfl⟩, exact mem_Lp f } : _ ≤ Lp E p μ),
end

variables (𝕜 : Type*) [measurable_space 𝕜]

/-- The bounded linear map of considering a bounded continuous function on a finite-measure space
as an element of `Lp`. -/
def to_Lp [normed_field 𝕜] [opens_measurable_space 𝕜] [normed_space 𝕜 E] [fact (1 ≤ p)] :
  (α →ᵇ E) →L[𝕜] (Lp E p μ) :=
linear_map.mk_continuous
  (linear_map.cod_restrict
    (Lp.Lp_submodule E p μ 𝕜)
    ((continuous_map.to_ae_eq_fun_linear_map μ).comp (to_continuous_map_linear_map α E 𝕜))
    mem_Lp)
  _
  Lp_norm_le

variables {𝕜}

lemma range_to_Lp [normed_field 𝕜] [opens_measurable_space 𝕜] [normed_space 𝕜 E] [fact (1 ≤ p)] :
  ((to_Lp p μ 𝕜).range.to_add_subgroup : add_subgroup (Lp E p μ))
    = measure_theory.Lp.bounded_continuous_function E p μ :=
range_to_Lp_hom p μ

variables {p}

lemma coe_fn_to_Lp [normed_field 𝕜] [opens_measurable_space 𝕜] [normed_space 𝕜 E] [fact (1 ≤ p)]
  (f : α →ᵇ E) :
  to_Lp p μ 𝕜 f =ᵐ[μ] f :=
ae_eq_fun.coe_fn_mk f _

lemma to_Lp_norm_le [nondiscrete_normed_field 𝕜] [opens_measurable_space 𝕜] [normed_space 𝕜 E]
  [fact (1 ≤ p)] :
  ∥(to_Lp p μ 𝕜 : (α →ᵇ E) →L[𝕜] (Lp E p μ))∥ ≤ (measure_univ_nnreal μ) ^ (p.to_real)⁻¹ :=
linear_map.mk_continuous_norm_le _ ((measure_univ_nnreal μ) ^ (p.to_real)⁻¹).coe_nonneg _

end bounded_continuous_function

namespace continuous_map

variables [compact_space α] [is_finite_measure μ]
variables (𝕜 : Type*) [measurable_space 𝕜] (p μ) [fact (1 ≤ p)]

/-- The bounded linear map of considering a continuous function on a compact finite-measure
space `α` as an element of `Lp`.  By definition, the norm on `C(α, E)` is the sup-norm, transferred
from the space `α →ᵇ E` of bounded continuous functions, so this construction is just a matter of
transferring the structure from `bounded_continuous_function.to_Lp` along the isometry. -/
def to_Lp [normed_field 𝕜] [opens_measurable_space 𝕜] [normed_space 𝕜 E] :
  C(α, E) →L[𝕜] (Lp E p μ) :=
(bounded_continuous_function.to_Lp p μ 𝕜).comp
  (linear_isometry_bounded_of_compact α E 𝕜).to_linear_isometry.to_continuous_linear_map

variables {𝕜}

lemma range_to_Lp [normed_field 𝕜] [opens_measurable_space 𝕜] [normed_space 𝕜 E] :
  ((to_Lp p μ 𝕜).range.to_add_subgroup : add_subgroup (Lp E p μ))
    = measure_theory.Lp.bounded_continuous_function E p μ :=
begin
  refine set_like.ext' _,
  have := (linear_isometry_bounded_of_compact α E 𝕜).surjective,
  convert function.surjective.range_comp this (bounded_continuous_function.to_Lp p μ 𝕜),
  rw ← bounded_continuous_function.range_to_Lp p μ,
  refl,
end

variables {p}

lemma coe_fn_to_Lp [normed_field 𝕜] [opens_measurable_space 𝕜] [normed_space 𝕜 E] (f : C(α,  E)) :
  to_Lp p μ 𝕜 f =ᵐ[μ] f :=
ae_eq_fun.coe_fn_mk f _

lemma to_Lp_def [normed_field 𝕜] [opens_measurable_space 𝕜] [normed_space 𝕜 E] (f : C(α, E)) :
  to_Lp p μ 𝕜 f
  = bounded_continuous_function.to_Lp p μ 𝕜 (linear_isometry_bounded_of_compact α E 𝕜 f) :=
rfl

@[simp] lemma to_Lp_comp_to_continuous_map [normed_field 𝕜] [opens_measurable_space 𝕜]
  [normed_space 𝕜 E] (f : α →ᵇ E) :
  to_Lp p μ 𝕜 f.to_continuous_map
  = bounded_continuous_function.to_Lp p μ 𝕜 f :=
rfl

@[simp] lemma coe_to_Lp [normed_field 𝕜] [opens_measurable_space 𝕜] [normed_space 𝕜 E]
  (f : C(α, E)) :
  (to_Lp p μ 𝕜 f : α →ₘ[μ] E) = f.to_ae_eq_fun μ :=
rfl

variables [nondiscrete_normed_field 𝕜] [opens_measurable_space 𝕜] [normed_space 𝕜 E]

lemma to_Lp_norm_eq_to_Lp_norm_coe :
  ∥(to_Lp p μ 𝕜 : C(α, E) →L[𝕜] (Lp E p μ))∥
  = ∥(bounded_continuous_function.to_Lp p μ 𝕜 : (α →ᵇ E) →L[𝕜] (Lp E p μ))∥ :=
continuous_linear_map.op_norm_comp_linear_isometry_equiv _ _

/-- Bound for the operator norm of `continuous_map.to_Lp`. -/
lemma to_Lp_norm_le :
  ∥(to_Lp p μ 𝕜 : C(α, E) →L[𝕜] (Lp E p μ))∥ ≤ (measure_univ_nnreal μ) ^ (p.to_real)⁻¹ :=
by { rw to_Lp_norm_eq_to_Lp_norm_coe, exact bounded_continuous_function.to_Lp_norm_le μ }

end continuous_map
--(to_Lp p μ 𝕜 : (α →ᵇ E) →L[𝕜] (Lp E p μ))<|MERGE_RESOLUTION|>--- conflicted
+++ resolved
@@ -601,19 +601,11 @@
   snorm f 1 (c • μ) = c * snorm f 1 μ :=
 by { rw @snorm_smul_measure_of_ne_top _ _ _ μ _ 1 (@ennreal.coe_ne_top 1) f c, simp, }
 
-<<<<<<< HEAD
-lemma mem_ℒp.of_measure_le_mul {μ' : measure α} (c : ℝ≥0∞) (hc : c ≠ ∞)
-  (hμ'_le : μ' ≤ c • μ) {f : α → E} (hf : mem_ℒp f p μ) :
-  mem_ℒp f p μ' :=
-begin
-  refine ⟨hf.1.mono' (measure.absolutely_continuous_of_le_mul hμ'_le), _⟩,
-=======
 lemma mem_ℒp.of_measure_le_smul {μ' : measure α} (c : ℝ≥0∞) (hc : c ≠ ∞)
   (hμ'_le : μ' ≤ c • μ) {f : α → E} (hf : mem_ℒp f p μ) :
   mem_ℒp f p μ' :=
 begin
   refine ⟨hf.1.mono' (measure.absolutely_continuous_of_le_smul hμ'_le), _⟩,
->>>>>>> e3eb0eb0
   refine (snorm_mono_measure f hμ'_le).trans_lt _,
   by_cases hc0 : c = 0,
   { simp [hc0], },
