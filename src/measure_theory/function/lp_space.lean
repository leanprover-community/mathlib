--- conflicted
+++ resolved
@@ -1727,19 +1727,11 @@
   edist_dist := λ f g, by
     rw [edist_def, dist_def, ←snorm_congr_ae (coe_fn_sub _ _),
       ennreal.of_real_to_real (snorm_ne_top (f - g))],
-<<<<<<< HEAD
-  .. normed_add_comm_group.of_core (Lp E p μ)
-    { norm_zero := norm_zero,
-      eq_zero_of_norm := λ f, (norm_eq_zero_iff $ ennreal.zero_lt_one.trans_le hp.1).1,
-      triangle := begin
-        assume f g,
-=======
   ..add_group_norm.to_normed_add_comm_group
     { to_fun := (norm : Lp E p μ → ℝ),
       map_zero' := norm_zero,
       neg' := by simp,
       add_le' := λ f g, begin
->>>>>>> 866664b8
         simp only [norm_def],
         rw ← ennreal.to_real_add (snorm_ne_top f) (snorm_ne_top g),
         suffices h_snorm : snorm ⇑(f + g) p μ ≤ snorm ⇑f p μ + snorm ⇑g p μ,
