--- conflicted
+++ resolved
@@ -988,12 +988,7 @@
   (λ f, ae_measurable f μ) snorm_zero (λ f g hf hg, snorm_add_le hf hg hp1)
   (λ x y, ae_measurable.add) _ hfs
 
-<<<<<<< HEAD
-lemma mem_ℒp.add {f g : α → E} (hf : mem_ℒp f p μ) (hg : mem_ℒp g p μ) :
-  mem_ℒp (f + g) p μ :=
-=======
 lemma mem_ℒp.add {f g : α → E} (hf : mem_ℒp f p μ) (hg : mem_ℒp g p μ) : mem_ℒp (f + g) p μ :=
->>>>>>> 9d0fd523
 ⟨ae_measurable.add hf.1 hg.1, snorm_add_lt_top hf hg⟩
 
 lemma mem_ℒp.sub {f g : α → E} (hf : mem_ℒp f p μ) (hg : mem_ℒp g p μ) :
