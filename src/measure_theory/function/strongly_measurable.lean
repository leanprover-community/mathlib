/-
Copyright (c) 2021 Rémy Degenne. All rights reserved.
Released under Apache 2.0 license as described in the file LICENSE.
Authors: Rémy Degenne, Sébastien Gouëzel
-/
import measure_theory.function.ess_sup
import measure_theory.integral.mean_inequalities
import topology.continuous_function.compact
import topology.metric_space.metrizable
import measure_theory.function.simple_func_dense

/-!
# Strongly measurable and finitely strongly measurable functions

A function `f` is said to be strongly measurable if `f` is the sequential limit of simple functions.
It is said to be finitely strongly measurable with respect to a measure `μ` if the supports
of those simple functions have finite measure. We also provide almost everywhere versions of
these notions.

Almost everywhere strongly measurable functions form the largest class of functions that can be
integrated using the Bochner integral.

If the target space has a second countable topology, strongly measurable and measurable are
equivalent.

If the measure is sigma-finite, strongly measurable and finitely strongly measurable are equivalent.

The main property of finitely strongly measurable functions is
`fin_strongly_measurable.exists_set_sigma_finite`: there exists a measurable set `t` such that the
function is supported on `t` and `μ.restrict t` is sigma-finite. As a consequence, we can prove some
results for those functions as if the measure was sigma-finite.

## Main definitions

* `strongly_measurable f`: `f : α → β` is the limit of a sequence `fs : ℕ → simple_func α β`.
* `fin_strongly_measurable f μ`: `f : α → β` is the limit of a sequence `fs : ℕ → simple_func α β`
  such that for all `n ∈ ℕ`, the measure of the support of `fs n` is finite.
* `ae_strongly_measurable f μ`: `f` is almost everywhere equal to a `strongly_measurable` function.
* `ae_fin_strongly_measurable f μ`: `f` is almost everywhere equal to a `fin_strongly_measurable`
  function.

* `ae_fin_strongly_measurable.sigma_finite_set`: a measurable set `t` such that
  `f =ᵐ[μ.restrict tᶜ] 0` and `μ.restrict t` is sigma-finite.

## Main statements

* `ae_fin_strongly_measurable.exists_set_sigma_finite`: there exists a measurable set `t` such that
  `f =ᵐ[μ.restrict tᶜ] 0` and `μ.restrict t` is sigma-finite.

We provide a solid API for strongly measurable functions, and for almost everywhere strongly
measurable functions, as a basis for the Bochner integral.

## References

* Hytönen, Tuomas, Jan Van Neerven, Mark Veraar, and Lutz Weis. Analysis in Banach spaces.
  Springer, 2016.

-/

open measure_theory filter topological_space function set measure_theory.measure
open_locale ennreal topological_space measure_theory nnreal big_operators

/-- The typeclass `second_countable_topology_either α β` registers the fact that at least one of
the two spaces has second countable topology. This is the right assumption to ensure that continuous
maps from `α` to `β` are strongly measurable. -/
class second_countable_topology_either
  (α β : Type*) [topological_space α] [topological_space β] : Prop :=
(out : second_countable_topology α ∨ second_countable_topology β)

@[priority 100] instance second_countable_topology_either_of_left
  (α β : Type*) [topological_space α] [topological_space β] [second_countable_topology α] :
  second_countable_topology_either α β :=
{ out := or.inl (by apply_instance) }

@[priority 100] instance second_countable_topology_either_of_right
  (α β : Type*) [topological_space α] [topological_space β] [second_countable_topology β] :
  second_countable_topology_either α β :=
{ out := or.inr (by apply_instance) }

variables {α β γ ι : Type*} [encodable ι]
namespace measure_theory

local infixr ` →ₛ `:25 := simple_func

section definitions
variable [topological_space β]

/-- A function is `strongly_measurable` if it is the limit of simple functions. -/
def strongly_measurable [measurable_space α] (f : α → β) : Prop :=
∃ fs : ℕ → α →ₛ β, ∀ x, tendsto (λ n, fs n x) at_top (𝓝 (f x))

localized "notation `strongly_measurable[` m `]` := @measure_theory.strongly_measurable _ _ _ m"
in measure_theory

/-- A function is `fin_strongly_measurable` with respect to a measure if it is the limit of simple
  functions with support with finite measure. -/
def fin_strongly_measurable [has_zero β] {m0 : measurable_space α} (f : α → β) (μ : measure α) :
  Prop :=
∃ fs : ℕ → α →ₛ β, (∀ n, μ (support (fs n)) < ∞) ∧ (∀ x, tendsto (λ n, fs n x) at_top (𝓝 (f x)))

/-- A function is `ae_strongly_measurable` with respect to a measure `μ` if it is almost everywhere
equal to the limit of a sequence of simple functions. -/
def ae_strongly_measurable {m0 : measurable_space α} (f : α → β) (μ : measure α) : Prop :=
∃ g, strongly_measurable g ∧ f =ᵐ[μ] g

/-- A function is `ae_fin_strongly_measurable` with respect to a measure if it is almost everywhere
equal to the limit of a sequence of simple functions with support with finite measure. -/
def ae_fin_strongly_measurable [has_zero β] {m0 : measurable_space α} (f : α → β) (μ : measure α) :
  Prop :=
∃ g, fin_strongly_measurable g μ ∧ f =ᵐ[μ] g

end definitions

open_locale measure_theory

/-! ## Strongly measurable functions -/

lemma strongly_measurable.ae_strongly_measurable {α β} {m0 : measurable_space α}
  [topological_space β] {f : α → β} {μ : measure α} (hf : strongly_measurable f) :
  ae_strongly_measurable f μ :=
⟨f, hf, eventually_eq.refl _ _⟩

@[simp] lemma subsingleton.strongly_measurable {α β} [measurable_space α] [topological_space β]
  [subsingleton β] (f : α → β) :
  strongly_measurable f :=
begin
  let f_sf : α →ₛ β := ⟨f, λ x, _, set.subsingleton.finite set.subsingleton_of_subsingleton⟩,
  { exact ⟨λ n, f_sf, λ x, tendsto_const_nhds⟩, },
  { have h_univ : f ⁻¹' {x} = set.univ, by { ext1 y, simp, },
    rw h_univ,
    exact measurable_set.univ, },
end

lemma simple_func.strongly_measurable {α β} {m : measurable_space α} [topological_space β]
  (f : α →ₛ β) :
  strongly_measurable f :=
⟨λ _, f, λ x, tendsto_const_nhds⟩

lemma strongly_measurable_of_is_empty [is_empty α] {m : measurable_space α} [topological_space β]
  (f : α → β) : strongly_measurable f :=
⟨λ n, simple_func.of_is_empty, is_empty_elim⟩

lemma strongly_measurable_const {α β} {m : measurable_space α} [topological_space β] {b : β} :
  strongly_measurable (λ a : α, b) :=
⟨λ n, simple_func.const α b, λ a, tendsto_const_nhds⟩

@[to_additive]
lemma strongly_measurable_one {α β} {m : measurable_space α} [topological_space β] [has_one β] :
  strongly_measurable (1 : α → β) :=
@strongly_measurable_const _ _ _ _ 1

/-- A version of `strongly_measurable_const` that assumes `f x = f y` for all `x, y`.
This version works for functions between empty types. -/
lemma strongly_measurable_const' {α β} {m : measurable_space α} [topological_space β] {f : α → β}
  (hf : ∀ x y, f x = f y) : strongly_measurable f :=
begin
  casesI is_empty_or_nonempty α,
  { exact strongly_measurable_of_is_empty f },
  { convert strongly_measurable_const, exact funext (λ x, hf x h.some) }
end

@[simp] lemma subsingleton.strongly_measurable' {α β} [measurable_space α] [topological_space β]
  [subsingleton α] (f : α → β) :
  strongly_measurable f :=
strongly_measurable_const' (λ x y, by rw subsingleton.elim x y)

namespace strongly_measurable

variables {f g : α → β}

section basic_properties_in_any_topological_space
variables [topological_space β]

/-- A sequence of simple functions such that `∀ x, tendsto (λ n, hf.approx n x) at_top (𝓝 (f x))`.
That property is given by `strongly_measurable.tendsto_approx`. -/
protected noncomputable
def approx {m : measurable_space α} (hf : strongly_measurable f) : ℕ → α →ₛ β :=
hf.some

protected lemma tendsto_approx {m : measurable_space α} (hf : strongly_measurable f) :
  ∀ x, tendsto (λ n, hf.approx n x) at_top (𝓝 (f x)) :=
hf.some_spec

/-- Similar to `strongly_measurable.approx`, but enforces that the norm of every function in the
sequence is less than `c` everywhere. If `f` has norm a.e. bounded by `c`, this sequence of simple
functions verifies `∀ᵐ x ∂μ, tendsto (λ n, hf.approx_bounded n x) at_top (𝓝 (f x))`. -/
noncomputable
def approx_bounded {m : measurable_space α}
  [has_norm β] [has_smul ℝ β] (hf : strongly_measurable f) (c : ℝ) :
  ℕ → simple_func α β :=
λ n, (hf.approx n).map (λ x, (min 1 (c / ∥x∥)) • x)

lemma tendsto_approx_bounded_of_norm_le {β} {f : α → β} [normed_group β] [normed_space ℝ β]
  {m : measurable_space α} (hf : strongly_measurable[m] f) {c : ℝ} {x : α} (hfx : ∥f x∥ ≤ c) :
  tendsto (λ n, hf.approx_bounded c n x) at_top (𝓝 (f x)) :=
begin
  have h_tendsto := hf.tendsto_approx x,
  simp only [strongly_measurable.approx_bounded, simple_func.coe_map, function.comp_app],
  by_cases hfx0 : ∥f x∥ = 0,
  { rw norm_eq_zero at hfx0,
    rw hfx0 at h_tendsto ⊢,
    have h_tendsto_norm : tendsto (λ n, ∥hf.approx n x∥) at_top (𝓝 0),
    { convert h_tendsto.norm,
      rw norm_zero, },
    refine squeeze_zero_norm (λ n, _) h_tendsto_norm,
    calc ∥min 1 (c / ∥hf.approx n x∥) • hf.approx n x∥
        = ∥min 1 (c / ∥hf.approx n x∥)∥ * ∥hf.approx n x∥ : norm_smul _ _
    ... ≤ ∥(1 : ℝ)∥ * ∥hf.approx n x∥ :
      begin
        refine mul_le_mul_of_nonneg_right _ (norm_nonneg _),
        rw [norm_one, real.norm_of_nonneg],
        { exact min_le_left _ _, },
        { exact le_min zero_le_one
            (div_nonneg ((norm_nonneg _).trans hfx) (norm_nonneg _)), },
      end
    ... = ∥hf.approx n x∥ : by rw [norm_one, one_mul], },
  rw ← one_smul ℝ (f x),
  refine tendsto.smul _ h_tendsto,
  have : min 1 (c / ∥f x∥) = 1,
  { rw [min_eq_left_iff, one_le_div (lt_of_le_of_ne (norm_nonneg _) (ne.symm hfx0))],
    exact hfx, },
  nth_rewrite 0 this.symm,
  refine tendsto.min tendsto_const_nhds _,
  refine tendsto.div tendsto_const_nhds h_tendsto.norm hfx0,
end

lemma tendsto_approx_bounded_ae {β} {f : α → β} [normed_group β] [normed_space ℝ β]
  {m m0 : measurable_space α} {μ : measure α}
  (hf : strongly_measurable[m] f) {c : ℝ}
  (hf_bound : ∀ᵐ x ∂μ, ∥f x∥ ≤ c) :
  ∀ᵐ x ∂μ, tendsto (λ n, hf.approx_bounded c n x) at_top (𝓝 (f x)) :=
by filter_upwards [hf_bound] with x hfx using tendsto_approx_bounded_of_norm_le hf hfx

lemma norm_approx_bounded_le {β} {f : α → β} [semi_normed_group β] [normed_space ℝ β]
  {m : measurable_space α} {c : ℝ} (hf : strongly_measurable[m] f) (hc : 0 ≤ c) (n : ℕ) (x : α) :
  ∥hf.approx_bounded c n x∥ ≤ c :=
begin
  simp only [strongly_measurable.approx_bounded, simple_func.coe_map, function.comp_app],
  refine (norm_smul _ _).le.trans _,
  by_cases h0 : ∥hf.approx n x∥ = 0,
  { simp only [h0, div_zero, min_eq_right, zero_le_one, norm_zero, mul_zero],
    exact hc, },
  cases le_total (∥hf.approx n x∥) c,
  { rw min_eq_left _,
    { simpa only [norm_one, one_mul] using h, },
    { rwa one_le_div (lt_of_le_of_ne (norm_nonneg _) (ne.symm h0)), }, },
  { rw min_eq_right _,
    { rw [norm_div, norm_norm, mul_comm, mul_div, div_eq_mul_inv, mul_comm, ← mul_assoc,
        inv_mul_cancel h0, one_mul, real.norm_of_nonneg hc], },
    { rwa div_le_one (lt_of_le_of_ne (norm_nonneg _) (ne.symm h0)), }, },
end

end basic_properties_in_any_topological_space

lemma fin_strongly_measurable_of_set_sigma_finite [topological_space β] [has_zero β]
  {m : measurable_space α} {μ : measure α} (hf_meas : strongly_measurable f) {t : set α}
  (ht : measurable_set t) (hft_zero : ∀ x ∈ tᶜ, f x = 0) (htμ : sigma_finite (μ.restrict t)) :
  fin_strongly_measurable f μ :=
begin
  haveI : sigma_finite (μ.restrict t) := htμ,
  let S := spanning_sets (μ.restrict t),
  have hS_meas : ∀ n, measurable_set (S n), from measurable_spanning_sets (μ.restrict t),
  let f_approx := hf_meas.approx,
  let fs := λ n, simple_func.restrict (f_approx n) (S n ∩ t),
  have h_fs_t_compl : ∀ n, ∀ x ∉ t, fs n x = 0,
  { intros n x hxt,
    rw simple_func.restrict_apply _ ((hS_meas n).inter ht),
    refine set.indicator_of_not_mem _ _,
    simp [hxt], },
  refine ⟨fs, _, λ x, _⟩,
  { simp_rw simple_func.support_eq,
    refine λ n, (measure_bUnion_finset_le _ _).trans_lt _,
    refine ennreal.sum_lt_top_iff.mpr (λ y hy, _),
    rw simple_func.restrict_preimage_singleton _ ((hS_meas n).inter ht),
    swap, { rw finset.mem_filter at hy, exact hy.2, },
    refine (measure_mono (set.inter_subset_left _ _)).trans_lt _,
    have h_lt_top := measure_spanning_sets_lt_top (μ.restrict t) n,
    rwa measure.restrict_apply' ht at h_lt_top, },
  { by_cases hxt : x ∈ t,
    swap, { rw [funext (λ n, h_fs_t_compl n x hxt), hft_zero x hxt], exact tendsto_const_nhds, },
    have h : tendsto (λ n, (f_approx n) x) at_top (𝓝 (f x)), from hf_meas.tendsto_approx x,
    obtain ⟨n₁, hn₁⟩ : ∃ n, ∀ m, n ≤ m → fs m x = f_approx m x,
    { obtain ⟨n, hn⟩ : ∃ n, ∀ m, n ≤ m → x ∈ S m ∩ t,
      { suffices : ∃ n, ∀ m, n ≤ m → x ∈ S m,
        { obtain ⟨n, hn⟩ := this,
          exact ⟨n, λ m hnm, set.mem_inter (hn m hnm) hxt⟩, },
        suffices : ∃ n, x ∈ S n,
        { rcases this with ⟨n, hn⟩,
          exact ⟨n, λ m hnm, monotone_spanning_sets (μ.restrict t) hnm hn⟩, },
        rw [← set.mem_Union, Union_spanning_sets (μ.restrict t)],
        trivial, },
      refine ⟨n, λ m hnm, _⟩,
      simp_rw [fs, simple_func.restrict_apply _ ((hS_meas m).inter ht),
        set.indicator_of_mem (hn m hnm)], },
    rw tendsto_at_top' at h ⊢,
    intros s hs,
    obtain ⟨n₂, hn₂⟩ := h s hs,
    refine ⟨max n₁ n₂, λ m hm, _⟩,
    rw hn₁ m ((le_max_left _ _).trans hm.le),
    exact hn₂ m ((le_max_right _ _).trans hm.le), },
end

/-- If the measure is sigma-finite, all strongly measurable functions are
  `fin_strongly_measurable`. -/
protected lemma fin_strongly_measurable [topological_space β] [has_zero β] {m0 : measurable_space α}
  (hf : strongly_measurable f) (μ : measure α) [sigma_finite μ] :
  fin_strongly_measurable f μ :=
hf.fin_strongly_measurable_of_set_sigma_finite measurable_set.univ (by simp)
  (by rwa measure.restrict_univ)

/-- A strongly measurable function is measurable. -/
protected lemma measurable {m : measurable_space α} [topological_space β]
  [pseudo_metrizable_space β] [measurable_space β] [borel_space β] (hf : strongly_measurable f) :
  measurable f :=
measurable_of_tendsto_metrizable (λ n, (hf.approx n).measurable)
  (tendsto_pi_nhds.mpr hf.tendsto_approx)

/-- A strongly measurable function is almost everywhere measurable. -/
protected lemma ae_measurable {m : measurable_space α} [topological_space β]
  [pseudo_metrizable_space β] [measurable_space β] [borel_space β] {μ : measure α}
  (hf : strongly_measurable f) :
  ae_measurable f μ :=
hf.measurable.ae_measurable

lemma _root_.continuous.comp_strongly_measurable
  {m : measurable_space α} [topological_space β] [topological_space γ] {g : β → γ} {f : α → β}
  (hg : continuous g) (hf : strongly_measurable f) : strongly_measurable (λ x, g (f x)) :=
⟨λ n, simple_func.map g (hf.approx n), λ x, (hg.tendsto _).comp (hf.tendsto_approx x)⟩

@[to_additive]
lemma measurable_set_mul_support {m : measurable_space α}
  [has_one β] [topological_space β] [metrizable_space β] (hf : strongly_measurable f) :
  measurable_set (mul_support f) :=
by { borelize β, exact measurable_set_mul_support hf.measurable }

protected lemma mono {m m' : measurable_space α} [topological_space β]
  (hf : strongly_measurable[m'] f) (h_mono : m' ≤ m) :
  strongly_measurable[m] f :=
begin
  let f_approx : ℕ → @simple_func α m β := λ n,
  { to_fun := hf.approx n,
    measurable_set_fiber' := λ x, h_mono _ (simple_func.measurable_set_fiber' _ x),
    finite_range' := simple_func.finite_range (hf.approx n) },
  exact ⟨f_approx, hf.tendsto_approx⟩,
end

protected lemma prod_mk {m : measurable_space α} [topological_space β] [topological_space γ]
  {f : α → β} {g : α → γ} (hf : strongly_measurable f) (hg : strongly_measurable g) :
  strongly_measurable (λ x, (f x, g x)) :=
begin
  refine ⟨λ n, simple_func.pair (hf.approx n) (hg.approx n), λ x, _⟩,
  rw nhds_prod_eq,
  exact tendsto.prod_mk (hf.tendsto_approx x) (hg.tendsto_approx x),
end

lemma comp_measurable [topological_space β] {m : measurable_space α} {m' : measurable_space γ}
  {f : α → β} {g : γ → α} (hf : strongly_measurable f) (hg : measurable g) :
  strongly_measurable (f ∘ g) :=
⟨λ n, simple_func.comp (hf.approx n) g hg, λ x, hf.tendsto_approx (g x)⟩

lemma of_uncurry_left [topological_space β] {mα : measurable_space α} {mγ : measurable_space γ}
  {f : α → γ → β} (hf : strongly_measurable (uncurry f)) {x : α} :
  strongly_measurable (f x) :=
hf.comp_measurable measurable_prod_mk_left

lemma of_uncurry_right [topological_space β] {mα : measurable_space α} {mγ : measurable_space γ}
  {f : α → γ → β} (hf : strongly_measurable (uncurry f)) {y : γ} :
  strongly_measurable (λ x, f x y) :=
hf.comp_measurable measurable_prod_mk_right

section arithmetic
variables {mα : measurable_space α} [topological_space β]
include mα

@[to_additive]
protected lemma mul [has_mul β] [has_continuous_mul β]
  (hf : strongly_measurable f) (hg : strongly_measurable g) :
  strongly_measurable (f * g) :=
⟨λ n, hf.approx n * hg.approx n, λ x, (hf.tendsto_approx x).mul (hg.tendsto_approx x)⟩

@[to_additive]
lemma mul_const [has_mul β] [has_continuous_mul β] (hf : strongly_measurable f) (c : β) :
  strongly_measurable (λ x, f x * c) :=
hf.mul strongly_measurable_const

@[to_additive]
lemma const_mul [has_mul β] [has_continuous_mul β] (hf : strongly_measurable f) (c : β) :
  strongly_measurable (λ x, c * f x) :=
strongly_measurable_const.mul hf

@[to_additive]
protected lemma inv [group β] [topological_group β] (hf : strongly_measurable f) :
  strongly_measurable f⁻¹ :=
⟨λ n, (hf.approx n)⁻¹, λ x, (hf.tendsto_approx x).inv⟩

@[to_additive]
protected lemma div [has_div β] [has_continuous_div β]
  (hf : strongly_measurable f) (hg : strongly_measurable g) :
  strongly_measurable (f / g) :=
⟨λ n, hf.approx n / hg.approx n, λ x, (hf.tendsto_approx x).div' (hg.tendsto_approx x)⟩

@[to_additive]
protected lemma smul {𝕜} [topological_space 𝕜] [has_smul 𝕜 β] [has_continuous_smul 𝕜 β]
  {f : α → 𝕜} {g : α → β} (hf : strongly_measurable f) (hg : strongly_measurable g) :
  strongly_measurable (λ x, f x • g x) :=
continuous_smul.comp_strongly_measurable (hf.prod_mk hg)

protected lemma const_smul {𝕜} [has_smul 𝕜 β] [has_continuous_const_smul 𝕜 β]
  (hf : strongly_measurable f) (c : 𝕜) :
  strongly_measurable (c • f) :=
⟨λ n, c • (hf.approx n), λ x, (hf.tendsto_approx x).const_smul c⟩

protected lemma const_smul' {𝕜} [has_smul 𝕜 β] [has_continuous_const_smul 𝕜 β]
  (hf : strongly_measurable f) (c : 𝕜) :
  strongly_measurable (λ x, c • (f x)) :=
hf.const_smul c

@[to_additive]
protected lemma smul_const {𝕜} [topological_space 𝕜] [has_smul 𝕜 β] [has_continuous_smul 𝕜 β]
  {f : α → 𝕜} (hf : strongly_measurable f) (c : β) :
  strongly_measurable (λ x, f x • c) :=
continuous_smul.comp_strongly_measurable (hf.prod_mk strongly_measurable_const)

end arithmetic

section mul_action

variables [topological_space β] {G : Type*} [group G] [mul_action G β]
  [has_continuous_const_smul G β]

lemma _root_.strongly_measurable_const_smul_iff {m : measurable_space α} (c : G) :
  strongly_measurable (λ x, c • f x) ↔ strongly_measurable f :=
⟨λ h, by simpa only [inv_smul_smul] using h.const_smul' c⁻¹, λ h, h.const_smul c⟩

variables {G₀ : Type*} [group_with_zero G₀] [mul_action G₀ β]
  [has_continuous_const_smul G₀ β]

lemma _root_.strongly_measurable_const_smul_iff₀ {m : measurable_space α} {c : G₀} (hc : c ≠ 0) :
  strongly_measurable (λ x, c • f x) ↔ strongly_measurable f :=
begin
  refine ⟨λ h, _, λ h, h.const_smul c⟩,
  convert h.const_smul' c⁻¹,
  simp [smul_smul, inv_mul_cancel hc]
end

end mul_action

section order
variables [measurable_space α] [topological_space β]

open filter
open_locale filter

protected lemma sup [has_sup β] [has_continuous_sup β] (hf : strongly_measurable f)
  (hg : strongly_measurable g) :
  strongly_measurable (f ⊔ g) :=
⟨λ n, hf.approx n ⊔ hg.approx n, λ x, (hf.tendsto_approx x).sup_right_nhds (hg.tendsto_approx x)⟩

protected lemma inf [has_inf β] [has_continuous_inf β] (hf : strongly_measurable f)
  (hg : strongly_measurable g) :
  strongly_measurable (f ⊓ g) :=
⟨λ n, hf.approx n ⊓ hg.approx n, λ x, (hf.tendsto_approx x).inf_right_nhds (hg.tendsto_approx x)⟩

end order

/-!
### Big operators: `∏` and `∑`
-/

section monoid
variables {M : Type*} [monoid M] [topological_space M] [has_continuous_mul M]
  {m : measurable_space α}

include m

@[to_additive]
lemma _root_.list.strongly_measurable_prod'
  (l : list (α → M)) (hl : ∀ f ∈ l, strongly_measurable f) :
  strongly_measurable l.prod :=
begin
  induction l with f l ihl, { exact strongly_measurable_one },
  rw [list.forall_mem_cons] at hl,
  rw [list.prod_cons],
  exact hl.1.mul (ihl hl.2)
end

@[to_additive]
lemma _root_.list.strongly_measurable_prod
  (l : list (α → M)) (hl : ∀ f ∈ l, strongly_measurable f) :
  strongly_measurable (λ x, (l.map (λ f : α → M, f x)).prod) :=
by simpa only [← pi.list_prod_apply] using l.strongly_measurable_prod' hl

end monoid

section comm_monoid
variables {M : Type*} [comm_monoid M] [topological_space M] [has_continuous_mul M]
  {m : measurable_space α}

include m

@[to_additive]
lemma _root_.multiset.strongly_measurable_prod'
  (l : multiset (α → M)) (hl : ∀ f ∈ l, strongly_measurable f) :
  strongly_measurable l.prod :=
by { rcases l with ⟨l⟩, simpa using l.strongly_measurable_prod' (by simpa using hl) }

@[to_additive]
lemma _root_.multiset.strongly_measurable_prod
  (s : multiset (α → M)) (hs : ∀ f ∈ s, strongly_measurable f) :
  strongly_measurable (λ x, (s.map (λ f : α → M, f x)).prod) :=
by simpa only [← pi.multiset_prod_apply] using s.strongly_measurable_prod' hs

@[to_additive]
lemma _root_.finset.strongly_measurable_prod'
  {ι : Type*} {f : ι → α → M} (s : finset ι) (hf : ∀i ∈ s, strongly_measurable (f i)) :
  strongly_measurable (∏ i in s, f i) :=
finset.prod_induction _ _ (λ a b ha hb, ha.mul hb) (@strongly_measurable_one α M _ _ _) hf

@[to_additive]
lemma _root_.finset.strongly_measurable_prod
  {ι : Type*} {f : ι → α → M} (s : finset ι) (hf : ∀i ∈ s, strongly_measurable (f i)) :
  strongly_measurable (λ a, ∏ i in s, f i a) :=
by simpa only [← finset.prod_apply] using s.strongly_measurable_prod' hf

end comm_monoid

/-- The range of a strongly measurable function is separable. -/
lemma is_separable_range {m : measurable_space α} [topological_space β]
  (hf : strongly_measurable f) :
  topological_space.is_separable (range f) :=
begin
  have : is_separable (closure (⋃ n, range (hf.approx n))) :=
    (is_separable_Union (λ n, (simple_func.finite_range (hf.approx n)).is_separable)).closure,
  apply this.mono,
  rintros _ ⟨x, rfl⟩,
  apply mem_closure_of_tendsto (hf.tendsto_approx x),
  apply eventually_of_forall (λ n, _),
  apply mem_Union_of_mem n,
  exact mem_range_self _
end

lemma separable_space_range_union_singleton {m : measurable_space α} [topological_space β]
  [pseudo_metrizable_space β] (hf : strongly_measurable f) {b : β} :
  separable_space (range f ∪ {b} : set β) :=
begin
  letI := pseudo_metrizable_space_pseudo_metric β,
  exact (hf.is_separable_range.union (finite_singleton _).is_separable).separable_space
end

section second_countable_strongly_measurable

variables {mα : measurable_space α} [measurable_space β]
include mα

/-- In a space with second countable topology, measurable implies strongly measurable. -/
lemma _root_.measurable.strongly_measurable [topological_space β] [pseudo_metrizable_space β]
  [second_countable_topology β] [opens_measurable_space β] (hf : measurable f) :
  strongly_measurable f :=
begin
  letI := pseudo_metrizable_space_pseudo_metric β,
  rcases is_empty_or_nonempty β; resetI,
  { exact subsingleton.strongly_measurable f, },
  { inhabit β,
    exact ⟨simple_func.approx_on f hf set.univ default (set.mem_univ _),
      λ x, simple_func.tendsto_approx_on hf (set.mem_univ _) (by simp)⟩, },
end

/-- In a space with second countable topology, strongly measurable and measurable are equivalent. -/
lemma _root_.strongly_measurable_iff_measurable
  [topological_space β] [metrizable_space β] [borel_space β] [second_countable_topology β] :
  strongly_measurable f ↔ measurable f :=
⟨λ h, h.measurable, λ h, measurable.strongly_measurable h⟩

lemma _root_.strongly_measurable_id [topological_space α] [pseudo_metrizable_space α]
  [opens_measurable_space α] [second_countable_topology α] :
  strongly_measurable (id : α → α) :=
measurable_id.strongly_measurable

end second_countable_strongly_measurable

/-- A function is strongly measurable if and only if it is measurable and has separable
range. -/
theorem _root_.strongly_measurable_iff_measurable_separable {m : measurable_space α}
  [topological_space β] [pseudo_metrizable_space β] [measurable_space β] [borel_space β] :
  strongly_measurable f ↔ (measurable f ∧ is_separable (range f)) :=
begin
  refine ⟨λ H, ⟨H.measurable, H.is_separable_range⟩, _⟩,
  rintros ⟨H, H'⟩,
  letI := pseudo_metrizable_space_pseudo_metric β,
  let g := cod_restrict f (closure (range f)) (λ x, subset_closure (mem_range_self x)),
  have fg : f = (coe : closure (range f) → β) ∘ g, by { ext x, refl },
  have T : measurable_embedding (coe : closure (range f) → β),
  { apply closed_embedding.measurable_embedding,
    exact closed_embedding_subtype_coe is_closed_closure },
  have g_meas : measurable g,
  { rw fg at H, exact T.measurable_comp_iff.1 H },
  haveI : second_countable_topology (closure (range f)),
  { suffices : separable_space (closure (range f)),
      by exactI uniform_space.second_countable_of_separable _,
    exact (is_separable.closure H').separable_space },
  have g_smeas : strongly_measurable g := measurable.strongly_measurable g_meas,
  rw fg,
  exact continuous_subtype_coe.comp_strongly_measurable g_smeas,
end

/-- A continuous function is strongly measurable when either the source space or the target space
is second-countable. -/
lemma _root_.continuous.strongly_measurable [measurable_space α]
  [topological_space α] [opens_measurable_space α]
  {β : Type*} [topological_space β] [pseudo_metrizable_space β]
  [h : second_countable_topology_either α β]
  {f : α → β} (hf : continuous f) :
  strongly_measurable f :=
begin
  borelize β,
  casesI h.out,
  { rw strongly_measurable_iff_measurable_separable,
    refine ⟨hf.measurable, _⟩,
    rw ← image_univ,
    exact (is_separable_of_separable_space univ).image hf },
  { exact hf.measurable.strongly_measurable }
end

/-- If `g` is a topological embedding, then `f` is strongly measurable iff `g ∘ f` is. -/
lemma _root_.embedding.comp_strongly_measurable_iff {m : measurable_space α}
  [topological_space β] [pseudo_metrizable_space β] [topological_space γ]
  [pseudo_metrizable_space γ]
  {g : β → γ} {f : α → β} (hg : embedding g) :
  strongly_measurable (λ x, g (f x)) ↔ strongly_measurable f :=
begin
  letI := pseudo_metrizable_space_pseudo_metric γ,
  borelize [β, γ],
  refine ⟨λ H, strongly_measurable_iff_measurable_separable.2 ⟨_, _⟩,
    λ H, hg.continuous.comp_strongly_measurable H⟩,
  { let G : β → range g := cod_restrict g (range g) mem_range_self,
    have hG : closed_embedding G :=
    { closed_range :=
      begin
        convert is_closed_univ,
        apply eq_univ_of_forall,
        rintros ⟨-, ⟨x, rfl⟩⟩,
        exact mem_range_self x
      end,
      .. hg.cod_restrict _ _ },
    have : measurable (G ∘ f) := measurable.subtype_mk H.measurable,
    exact hG.measurable_embedding.measurable_comp_iff.1 this },
  { have : is_separable (g ⁻¹' (range (g ∘ f))) := hg.is_separable_preimage H.is_separable_range,
    convert this,
    ext x,
    simp [hg.inj.eq_iff] }
end

/-- A sequential limit of strongly measurable functions is strongly measurable. -/
lemma _root_.strongly_measurable_of_tendsto {ι : Type*} {m : measurable_space α}
  [topological_space β] [pseudo_metrizable_space β] (u : filter ι) [ne_bot u]
  [is_countably_generated u] {f : ι → α → β} {g : α → β} (hf : ∀ i, strongly_measurable (f i))
  (lim : tendsto f u (𝓝 g)) :
  strongly_measurable g :=
begin
  borelize β,
  refine strongly_measurable_iff_measurable_separable.2 ⟨_, _⟩,
  { exact measurable_of_tendsto_metrizable' u (λ i, (hf i).measurable) lim },
  { rcases u.exists_seq_tendsto with ⟨v, hv⟩,
    have : is_separable (closure (⋃ i, range (f (v i)))) :=
      (is_separable_Union (λ i, (hf (v i)).is_separable_range)).closure,
    apply this.mono,
    rintros _ ⟨x, rfl⟩,
    rw [tendsto_pi_nhds] at lim,
    apply mem_closure_of_tendsto ((lim x).comp hv),
    apply eventually_of_forall (λ n, _),
    apply mem_Union_of_mem n,
    exact mem_range_self _ }
end

protected lemma piecewise {m : measurable_space α} [topological_space β]
  {s : set α} {_ : decidable_pred (∈ s)} (hs : measurable_set s)
  (hf : strongly_measurable f) (hg : strongly_measurable g) :
  strongly_measurable (set.piecewise s f g) :=
begin
  refine ⟨λ n, simple_func.piecewise s hs (hf.approx n) (hg.approx n), λ x, _⟩,
  by_cases hx : x ∈ s,
  { simpa [hx] using hf.tendsto_approx x },
  { simpa [hx] using hg.tendsto_approx x },
end

/-- this is slightly different from `strongly_measurable.piecewise`. It can be used to show
`strongly_measurable (ite (x=0) 0 1)` by
`exact strongly_measurable.ite (measurable_set_singleton 0) strongly_measurable_const
strongly_measurable_const`, but replacing `strongly_measurable.ite` by
`strongly_measurable.piecewise` in that example proof does not work. -/
protected lemma ite {m : measurable_space α} [topological_space β]
  {p : α → Prop} {_ : decidable_pred p}
  (hp : measurable_set {a : α | p a}) (hf : strongly_measurable f) (hg : strongly_measurable g) :
  strongly_measurable (λ x, ite (p x) (f x) (g x)) :=
strongly_measurable.piecewise hp hf hg

lemma _root_.strongly_measurable_of_strongly_measurable_union_cover
  {m : measurable_space α} [topological_space β]
  {f : α → β} (s t : set α) (hs : measurable_set s) (ht : measurable_set t) (h : univ ⊆ s ∪ t)
  (hc : strongly_measurable (λ a : s, f a)) (hd : strongly_measurable (λ a : t, f a)) :
  strongly_measurable f :=
begin
  classical,
  let f : ℕ → α →ₛ β := λ n,
  { to_fun := λ x, if hx : x ∈ s then hc.approx n ⟨x, hx⟩
                   else hd.approx n ⟨x, by simpa [hx] using h (mem_univ x)⟩,
    measurable_set_fiber' :=
    begin
      assume x,
      convert (hs.subtype_image
        ((hc.approx n).measurable_set_fiber x)).union
        ((ht.subtype_image
        ((hd.approx n).measurable_set_fiber x)).diff hs),
      ext1 y,
      simp only [mem_union_eq, mem_preimage, mem_singleton_iff, mem_image, set_coe.exists,
        subtype.coe_mk, exists_and_distrib_right, exists_eq_right, mem_diff],
      by_cases hy : y ∈ s,
      { rw dif_pos hy,
        simp only [hy, exists_true_left, not_true, and_false, or_false]},
      { rw dif_neg hy,
        have A : y ∈ t, by simpa [hy] using h (mem_univ y),
        simp only [A, hy, false_or, is_empty.exists_iff, not_false_iff, and_true,
          exists_true_left] }
    end,
    finite_range' :=
    begin
      apply ((hc.approx n).finite_range.union (hd.approx n).finite_range).subset,
      rintros - ⟨y, rfl⟩,
      dsimp,
      by_cases hy : y ∈ s,
      { left,
        rw dif_pos hy,
        exact mem_range_self _ },
      { right,
        rw dif_neg hy,
        exact mem_range_self _ }
    end },
  refine ⟨f, λ y, _⟩,
  by_cases hy : y ∈ s,
  { convert hc.tendsto_approx ⟨y, hy⟩ using 1,
    ext1 n,
    simp only [dif_pos hy, simple_func.apply_mk] },
  { have A : y ∈ t, by simpa [hy] using h (mem_univ y),
    convert hd.tendsto_approx ⟨y, A⟩ using 1,
    ext1 n,
    simp only [dif_neg hy, simple_func.apply_mk] }
end

lemma _root_.strongly_measurable_of_restrict_of_restrict_compl
  {m : measurable_space α} [topological_space β] {f : α → β} {s : set α} (hs : measurable_set s)
  (h₁ : strongly_measurable (s.restrict f)) (h₂ : strongly_measurable (sᶜ.restrict f)) :
  strongly_measurable f :=
strongly_measurable_of_strongly_measurable_union_cover s sᶜ hs hs.compl
  (union_compl_self s).ge h₁ h₂

protected lemma indicator {m : measurable_space α} [topological_space β] [has_zero β]
  (hf : strongly_measurable f) {s : set α} (hs : measurable_set s) :
  strongly_measurable (s.indicator f) :=
hf.piecewise hs strongly_measurable_const

protected lemma dist {m : measurable_space α} {β : Type*} [pseudo_metric_space β] {f g : α → β}
  (hf : strongly_measurable f) (hg : strongly_measurable g) :
  strongly_measurable (λ x, dist (f x) (g x)) :=
continuous_dist.comp_strongly_measurable (hf.prod_mk hg)

<<<<<<< HEAD
protected lemma norm {m : measurable_space α} {β : Type*} [semi_normed_group β] {f : α → β}
=======
protected lemma norm {m : measurable_space α} {β : Type*} [normed_add_comm_group β] {f : α → β}
>>>>>>> edb7f923
  (hf : strongly_measurable f) :
  strongly_measurable (λ x, ∥f x∥) :=
continuous_norm.comp_strongly_measurable hf

<<<<<<< HEAD
protected lemma nnnorm {m : measurable_space α} {β : Type*} [semi_normed_group β] {f : α → β}
=======
protected lemma nnnorm {m : measurable_space α} {β : Type*} [normed_add_comm_group β] {f : α → β}
>>>>>>> edb7f923
  (hf : strongly_measurable f) :
  strongly_measurable (λ x, ∥f x∥₊) :=
continuous_nnnorm.comp_strongly_measurable hf

<<<<<<< HEAD
protected lemma ennnorm {m : measurable_space α} {β : Type*} [semi_normed_group β] {f : α → β}
=======
protected lemma ennnorm {m : measurable_space α} {β : Type*} [normed_add_comm_group β] {f : α → β}
>>>>>>> edb7f923
  (hf : strongly_measurable f) :
  measurable (λ a, (∥f a∥₊ : ℝ≥0∞)) :=
(ennreal.continuous_coe.comp_strongly_measurable hf.nnnorm).measurable

protected lemma real_to_nnreal {m : measurable_space α} {f : α → ℝ}
  (hf : strongly_measurable f) :
  strongly_measurable (λ x, (f x).to_nnreal) :=
continuous_real_to_nnreal.comp_strongly_measurable hf

lemma _root_.measurable_embedding.strongly_measurable_extend {f : α → β} {g : α → γ} {g' : γ → β}
  {mα : measurable_space α} {mγ : measurable_space γ} [topological_space β]
  (hg : measurable_embedding g)
  (hf : strongly_measurable f) (hg' : strongly_measurable g') :
  strongly_measurable (function.extend g f g') :=
begin
  refine ⟨λ n, simple_func.extend (hf.approx n) g hg (hg'.approx n), _⟩,
  assume x,
  by_cases hx : ∃ y, g y = x,
  { rcases hx with ⟨y, rfl⟩,
    simpa only [simple_func.extend_apply, hg.injective, extend_apply] using hf.tendsto_approx y },
  { simpa only [hx, simple_func.extend_apply', not_false_iff, extend_apply']
      using hg'.tendsto_approx x }
end

lemma _root_.measurable_embedding.exists_strongly_measurable_extend
  {f : α → β} {g : α → γ}
  {mα : measurable_space α} {mγ : measurable_space γ} [topological_space β]
  (hg : measurable_embedding g) (hf : strongly_measurable f) (hne : γ → nonempty β) :
  ∃ f' : γ → β, strongly_measurable f' ∧ f' ∘ g = f :=
⟨function.extend g f (λ x, classical.choice (hne x)),
  hg.strongly_measurable_extend hf (strongly_measurable_const' $ λ _ _, rfl),
  funext $ λ x, extend_apply hg.injective _ _ _⟩

protected lemma inner {𝕜 : Type*} {E : Type*} [is_R_or_C 𝕜] [inner_product_space 𝕜 E]
  {m : measurable_space α} {f g : α → E} (hf : strongly_measurable f) (hg : strongly_measurable g) :
  strongly_measurable (λ t, @inner 𝕜 _ _(f t) (g t)) :=
continuous.comp_strongly_measurable continuous_inner (hf.prod_mk hg)

lemma measurable_set_eq_fun {m : measurable_space α} {E} [topological_space E] [metrizable_space E]
  {f g : α → E} (hf : strongly_measurable f) (hg : strongly_measurable g) :
  measurable_set {x | f x = g x} :=
begin
  borelize E × E,
  exact (hf.prod_mk hg).measurable is_closed_diagonal.measurable_set
end

lemma measurable_set_lt {m : measurable_space α} [topological_space β]
  [linear_order β] [order_closed_topology β] [pseudo_metrizable_space β]
  {f g : α → β} (hf : strongly_measurable f) (hg : strongly_measurable g) :
  measurable_set {a | f a < g a} :=
begin
  borelize β × β,
  exact (hf.prod_mk hg).measurable is_open_lt_prod.measurable_set
end

lemma measurable_set_le {m : measurable_space α} [topological_space β]
  [preorder β] [order_closed_topology β] [pseudo_metrizable_space β]
  {f g : α → β} (hf : strongly_measurable f) (hg : strongly_measurable g) :
  measurable_set {a | f a ≤ g a} :=
begin
  borelize β × β,
  exact (hf.prod_mk hg).measurable is_closed_le_prod.measurable_set
end

lemma strongly_measurable_in_set {m : measurable_space α} [topological_space β] [has_zero β]
  {s : set α} {f : α → β}
  (hs : measurable_set s) (hf : strongly_measurable f) (hf_zero : ∀ x ∉ s, f x = 0) :
  ∃ fs : ℕ → α →ₛ β, (∀ x, tendsto (λ n, fs n x) at_top (𝓝 (f x))) ∧ (∀ (x ∉ s) n, fs n x = 0) :=
begin
  let g_seq_s : ℕ → @simple_func α m β := λ n, (hf.approx n).restrict s,
  have hg_eq : ∀ x ∈ s, ∀ n, g_seq_s n x = hf.approx n x,
  { intros x hx n,
    rw [simple_func.coe_restrict _ hs, set.indicator_of_mem hx], },
  have hg_zero : ∀ x ∉ s, ∀ n, g_seq_s n x = 0,
  { intros x hx n,
    rw [simple_func.coe_restrict _ hs, set.indicator_of_not_mem hx], },
  refine ⟨g_seq_s, λ x, _, hg_zero⟩,
  by_cases hx : x ∈ s,
  { simp_rw hg_eq x hx,
    exact hf.tendsto_approx x, },
  { simp_rw [hg_zero x hx, hf_zero x hx],
    exact tendsto_const_nhds, },
end

/-- If the restriction to a set `s` of a σ-algebra `m` is included in the restriction to `s` of
another σ-algebra `m₂` (hypothesis `hs`), the set `s` is `m` measurable and a function `f` supported
on `s` is `m`-strongly-measurable, then `f` is also `m₂`-strongly-measurable. -/
lemma strongly_measurable_of_measurable_space_le_on {α E} {m m₂ : measurable_space α}
  [topological_space E] [has_zero E] {s : set α} {f : α → E}
  (hs_m : measurable_set[m] s) (hs : ∀ t, measurable_set[m] (s ∩ t) → measurable_set[m₂] (s ∩ t))
  (hf : strongly_measurable[m] f) (hf_zero : ∀ x ∉ s, f x = 0) :
  strongly_measurable[m₂] f :=
begin
  have hs_m₂ : measurable_set[m₂] s,
  { rw ← set.inter_univ s,
    refine hs set.univ _,
    rwa [set.inter_univ], },
  obtain ⟨g_seq_s, hg_seq_tendsto, hg_seq_zero⟩ := strongly_measurable_in_set hs_m hf hf_zero,
  let g_seq_s₂ : ℕ → @simple_func α m₂ E := λ n,
  { to_fun := g_seq_s n,
    measurable_set_fiber' := λ x, begin
      rw [← set.inter_univ ((g_seq_s n) ⁻¹' {x}), ← set.union_compl_self s,
        set.inter_union_distrib_left, set.inter_comm ((g_seq_s n) ⁻¹' {x})],
      refine measurable_set.union (hs _ (hs_m.inter _)) _,
      { exact @simple_func.measurable_set_fiber _ _ m _ _, },
      by_cases hx : x = 0,
      { suffices : (g_seq_s n) ⁻¹' {x} ∩ sᶜ = sᶜ, by { rw this, exact hs_m₂.compl, },
        ext1 y,
        rw [hx, set.mem_inter_iff, set.mem_preimage, set.mem_singleton_iff],
        exact ⟨λ h, h.2, λ h, ⟨hg_seq_zero y h n, h⟩⟩, },
      { suffices : (g_seq_s n) ⁻¹' {x} ∩ sᶜ = ∅, by { rw this, exact measurable_set.empty, },
        ext1 y,
        simp only [mem_inter_eq, mem_preimage, mem_singleton_iff, mem_compl_eq, mem_empty_eq,
          iff_false, not_and, not_not_mem],
        refine imp_of_not_imp_not _ _ (λ hys, _),
        rw hg_seq_zero y hys n,
        exact ne.symm hx, },
    end,
    finite_range' := @simple_func.finite_range _ _ m (g_seq_s n), },
  have hg_eq : ∀ x n, g_seq_s₂ n x = g_seq_s n x := λ x n, rfl,
  refine ⟨g_seq_s₂, λ x, _⟩,
  simp_rw hg_eq,
  exact hg_seq_tendsto x,
end

/-- If a function `f` is strongly measurable w.r.t. a sub-σ-algebra `m` and the measure is σ-finite
on `m`, then there exists spanning measurable sets with finite measure on which `f` has bounded
norm. In particular, `f` is integrable on each of those sets. -/
lemma exists_spanning_measurable_set_norm_le [semi_normed_group β] {m m0 : measurable_space α}
  (hm : m ≤ m0) (hf : strongly_measurable[m] f) (μ : measure α) [sigma_finite (μ.trim hm)] :
  ∃ s : ℕ → set α, (∀ n, measurable_set[m] (s n) ∧ μ (s n) < ∞ ∧ ∀ x ∈ s n, ∥f x∥ ≤ n)
    ∧ (⋃ i, s i) = set.univ :=
begin
  let sigma_finite_sets := spanning_sets (μ.trim hm),
  let norm_sets := λ (n : ℕ), {x | ∥f x∥ ≤ n},
  have norm_sets_spanning : (⋃ n, norm_sets n) = set.univ,
  { ext1 x, simp only [set.mem_Union, set.mem_set_of_eq, set.mem_univ, iff_true],
    exact ⟨⌈∥f x∥⌉₊, nat.le_ceil (∥f x∥)⟩, },
  let sets := λ n, sigma_finite_sets n ∩ norm_sets n,
  have h_meas : ∀ n, measurable_set[m] (sets n),
  { refine λ n, measurable_set.inter _ _,
    { exact measurable_spanning_sets (μ.trim hm) n, },
    { exact hf.norm.measurable_set_le strongly_measurable_const, }, },
  have h_finite : ∀ n, μ (sets n) < ∞,
  { refine λ n, (measure_mono (set.inter_subset_left _ _)).trans_lt _,
    exact (le_trim hm).trans_lt (measure_spanning_sets_lt_top (μ.trim hm) n), },
  refine ⟨sets, λ n, ⟨h_meas n, h_finite n, _⟩, _⟩,
  { exact λ x hx, hx.2, },
  { have : (⋃ i, sigma_finite_sets i ∩ norm_sets i)
      = (⋃ i, sigma_finite_sets i) ∩ (⋃ i, norm_sets i),
    { refine set.Union_inter_of_monotone (monotone_spanning_sets (μ.trim hm)) (λ i j hij x, _),
      simp only [norm_sets, set.mem_set_of_eq],
      refine λ hif, hif.trans _,
      exact_mod_cast hij, },
    rw [this, norm_sets_spanning, Union_spanning_sets (μ.trim hm), set.inter_univ], },
end

end strongly_measurable

/-! ## Finitely strongly measurable functions -/

lemma fin_strongly_measurable_zero {α β} {m : measurable_space α} {μ : measure α} [has_zero β]
  [topological_space β] :
  fin_strongly_measurable (0 : α → β) μ :=
⟨0, by simp only [pi.zero_apply, simple_func.coe_zero, support_zero', measure_empty,
    with_top.zero_lt_top, forall_const],
  λ n, tendsto_const_nhds⟩

namespace fin_strongly_measurable

variables {m0 : measurable_space α} {μ : measure α} {f g : α → β}

lemma ae_fin_strongly_measurable [has_zero β] [topological_space β]
  (hf : fin_strongly_measurable f μ) :
  ae_fin_strongly_measurable f μ :=
⟨f, hf, ae_eq_refl f⟩

section sequence
variables [has_zero β] [topological_space β] (hf : fin_strongly_measurable f μ)

/-- A sequence of simple functions such that `∀ x, tendsto (λ n, hf.approx n x) at_top (𝓝 (f x))`
and `∀ n, μ (support (hf.approx n)) < ∞`. These properties are given by
`fin_strongly_measurable.tendsto_approx` and `fin_strongly_measurable.fin_support_approx`. -/
protected noncomputable def approx : ℕ → α →ₛ β := hf.some

protected lemma fin_support_approx : ∀ n, μ (support (hf.approx n)) < ∞ := hf.some_spec.1

protected lemma tendsto_approx : ∀ x, tendsto (λ n, hf.approx n x) at_top (𝓝 (f x)) :=
hf.some_spec.2

end sequence

protected lemma strongly_measurable [has_zero β] [topological_space β]
  (hf : fin_strongly_measurable f μ) :
  strongly_measurable f :=
⟨hf.approx, hf.tendsto_approx⟩

lemma exists_set_sigma_finite [has_zero β] [topological_space β] [t2_space β]
  (hf : fin_strongly_measurable f μ) :
  ∃ t, measurable_set t ∧ (∀ x ∈ tᶜ, f x = 0) ∧ sigma_finite (μ.restrict t) :=
begin
  rcases hf with ⟨fs, hT_lt_top, h_approx⟩,
  let T := λ n, support (fs n),
  have hT_meas : ∀ n, measurable_set (T n), from λ n, simple_func.measurable_set_support (fs n),
  let t := ⋃ n, T n,
  refine ⟨t, measurable_set.Union hT_meas, _, _⟩,
  { have h_fs_zero : ∀ n, ∀ x ∈ tᶜ, fs n x = 0,
    { intros n x hxt,
      rw [set.mem_compl_iff, set.mem_Union, not_exists] at hxt,
      simpa using (hxt n), },
    refine λ x hxt, tendsto_nhds_unique (h_approx x) _,
    rw funext (λ n, h_fs_zero n x hxt),
    exact tendsto_const_nhds, },
  { refine ⟨⟨⟨λ n, tᶜ ∪ T n, λ n, trivial, λ n, _, _⟩⟩⟩,
    { rw [measure.restrict_apply' (measurable_set.Union hT_meas), set.union_inter_distrib_right,
        set.compl_inter_self t, set.empty_union],
      exact (measure_mono (set.inter_subset_left _ _)).trans_lt (hT_lt_top n), },
    { rw ← set.union_Union tᶜ T,
      exact set.compl_union_self _ } }
end

/-- A finitely strongly measurable function is measurable. -/
protected lemma measurable [has_zero β] [topological_space β] [pseudo_metrizable_space β]
  [measurable_space β] [borel_space β] (hf : fin_strongly_measurable f μ) :
  measurable f :=
hf.strongly_measurable.measurable

section arithmetic
variables [topological_space β]

protected lemma mul [monoid_with_zero β] [has_continuous_mul β]
  (hf : fin_strongly_measurable f μ) (hg : fin_strongly_measurable g μ) :
  fin_strongly_measurable (f * g) μ :=
begin
  refine ⟨λ n, hf.approx n * hg.approx n, _, λ x, (hf.tendsto_approx x).mul (hg.tendsto_approx x)⟩,
  intro n,
  exact (measure_mono (support_mul_subset_left _ _)).trans_lt (hf.fin_support_approx n),
end

protected lemma add [add_monoid β] [has_continuous_add β]
  (hf : fin_strongly_measurable f μ) (hg : fin_strongly_measurable g μ) :
  fin_strongly_measurable (f + g) μ :=
⟨λ n, hf.approx n + hg.approx n,
  λ n, (measure_mono (function.support_add _ _)).trans_lt ((measure_union_le _ _).trans_lt
    (ennreal.add_lt_top.mpr ⟨hf.fin_support_approx n, hg.fin_support_approx n⟩)),
  λ x, (hf.tendsto_approx x).add (hg.tendsto_approx x)⟩

protected lemma neg [add_group β] [topological_add_group β] (hf : fin_strongly_measurable f μ) :
  fin_strongly_measurable (-f) μ :=
begin
  refine ⟨λ n, -hf.approx n, λ n, _, λ x, (hf.tendsto_approx x).neg⟩,
  suffices : μ (function.support (λ x, - (hf.approx n) x)) < ∞, by convert this,
  rw function.support_neg (hf.approx n),
  exact hf.fin_support_approx n,
end

protected lemma sub [add_group β] [has_continuous_sub β]
  (hf : fin_strongly_measurable f μ) (hg : fin_strongly_measurable g μ) :
  fin_strongly_measurable (f - g) μ :=
⟨λ n, hf.approx n - hg.approx n,
  λ n, (measure_mono (function.support_sub _ _)).trans_lt ((measure_union_le _ _).trans_lt
    (ennreal.add_lt_top.mpr ⟨hf.fin_support_approx n, hg.fin_support_approx n⟩)),
  λ x, (hf.tendsto_approx x).sub (hg.tendsto_approx x)⟩

protected lemma const_smul {𝕜} [topological_space 𝕜] [add_monoid β] [monoid 𝕜]
  [distrib_mul_action 𝕜 β] [has_continuous_smul 𝕜 β]
  (hf : fin_strongly_measurable f μ) (c : 𝕜) :
  fin_strongly_measurable (c • f) μ :=
begin
  refine ⟨λ n, c • (hf.approx n), λ n, _, λ x, (hf.tendsto_approx x).const_smul c⟩,
  rw simple_func.coe_smul,
  refine (measure_mono (support_smul_subset_right c _)).trans_lt (hf.fin_support_approx n),
end

end arithmetic

section order
variables [topological_space β] [has_zero β]

protected lemma sup [semilattice_sup β] [has_continuous_sup β]
  (hf : fin_strongly_measurable f μ) (hg : fin_strongly_measurable g μ) :
  fin_strongly_measurable (f ⊔ g) μ :=
begin
  refine ⟨λ n, hf.approx n ⊔ hg.approx n, λ n, _,
    λ x, (hf.tendsto_approx x).sup_right_nhds (hg.tendsto_approx x)⟩,
  refine (measure_mono (support_sup _ _)).trans_lt _,
  exact measure_union_lt_top_iff.mpr ⟨hf.fin_support_approx n, hg.fin_support_approx n⟩,
end

protected lemma inf [semilattice_inf β] [has_continuous_inf β]
  (hf : fin_strongly_measurable f μ) (hg : fin_strongly_measurable g μ) :
  fin_strongly_measurable (f ⊓ g) μ :=
begin
  refine ⟨λ n, hf.approx n ⊓ hg.approx n, λ n, _,
    λ x, (hf.tendsto_approx x).inf_right_nhds (hg.tendsto_approx x)⟩,
  refine (measure_mono (support_inf _ _)).trans_lt _,
  exact measure_union_lt_top_iff.mpr ⟨hf.fin_support_approx n, hg.fin_support_approx n⟩,
end

end order

end fin_strongly_measurable

lemma fin_strongly_measurable_iff_strongly_measurable_and_exists_set_sigma_finite {α β} {f : α → β}
  [topological_space β] [t2_space β] [has_zero β] {m : measurable_space α} {μ : measure α} :
  fin_strongly_measurable f μ ↔ (strongly_measurable f
    ∧ (∃ t, measurable_set t ∧ (∀ x ∈ tᶜ, f x = 0) ∧ sigma_finite (μ.restrict t))) :=
⟨λ hf, ⟨hf.strongly_measurable, hf.exists_set_sigma_finite⟩,
  λ hf, hf.1.fin_strongly_measurable_of_set_sigma_finite hf.2.some_spec.1 hf.2.some_spec.2.1
    hf.2.some_spec.2.2⟩

lemma ae_fin_strongly_measurable_zero {α β} {m : measurable_space α} (μ : measure α) [has_zero β]
  [topological_space β] :
  ae_fin_strongly_measurable (0 : α → β) μ :=
⟨0, fin_strongly_measurable_zero, eventually_eq.rfl⟩


/-! ## Almost everywhere strongly measurable functions -/

lemma ae_strongly_measurable_const {α β} {m : measurable_space α} {μ : measure α}
  [topological_space β] {b : β} :
  ae_strongly_measurable (λ a : α, b) μ :=
strongly_measurable_const.ae_strongly_measurable

@[to_additive] lemma ae_strongly_measurable_one {α β} {m : measurable_space α} {μ : measure α}
  [topological_space β] [has_one β] :
  ae_strongly_measurable (1 : α → β) μ :=
strongly_measurable_one.ae_strongly_measurable

@[simp] lemma subsingleton.ae_strongly_measurable {m : measurable_space α} [topological_space β]
  [subsingleton β] {μ : measure α} (f : α → β) :
  ae_strongly_measurable f μ :=
(subsingleton.strongly_measurable f).ae_strongly_measurable

@[simp] lemma subsingleton.ae_strongly_measurable' {m : measurable_space α} [topological_space β]
  [subsingleton α] {μ : measure α} (f : α → β) :
  ae_strongly_measurable f μ :=
(subsingleton.strongly_measurable' f).ae_strongly_measurable

@[simp] lemma ae_strongly_measurable_zero_measure [measurable_space α] [topological_space β]
  (f : α → β) :
  ae_strongly_measurable f (0 : measure α) :=
begin
  nontriviality α,
  inhabit α,
  exact ⟨λ x, f default, strongly_measurable_const, rfl⟩
end

lemma simple_func.ae_strongly_measurable {m : measurable_space α} {μ : measure α}
  [topological_space β] (f : α →ₛ β) :
  ae_strongly_measurable f μ :=
f.strongly_measurable.ae_strongly_measurable

namespace ae_strongly_measurable

variables {m : measurable_space α} {μ : measure α} [topological_space β] [topological_space γ]
  {f g : α → β}

section mk

/-- A `strongly_measurable` function such that `f =ᵐ[μ] hf.mk f`. See lemmas
`strongly_measurable_mk` and `ae_eq_mk`. -/
protected noncomputable def mk (f : α → β) (hf : ae_strongly_measurable f μ) : α → β := hf.some

lemma strongly_measurable_mk (hf : ae_strongly_measurable f μ) :
  strongly_measurable (hf.mk f) :=
hf.some_spec.1

lemma measurable_mk [pseudo_metrizable_space β] [measurable_space β] [borel_space β]
  (hf : ae_strongly_measurable f μ) :
  measurable (hf.mk f) :=
hf.strongly_measurable_mk.measurable

lemma ae_eq_mk (hf : ae_strongly_measurable f μ) : f =ᵐ[μ] hf.mk f :=
hf.some_spec.2

protected lemma ae_measurable {β} [measurable_space β] [topological_space β]
  [pseudo_metrizable_space β] [borel_space β] {f : α → β} (hf : ae_strongly_measurable f μ) :
  ae_measurable f μ :=
⟨hf.mk f, hf.strongly_measurable_mk.measurable, hf.ae_eq_mk⟩

end mk

lemma congr (hf : ae_strongly_measurable f μ) (h : f =ᵐ[μ] g) : ae_strongly_measurable g μ :=
⟨hf.mk f, hf.strongly_measurable_mk, h.symm.trans hf.ae_eq_mk⟩

lemma _root_.ae_strongly_measurable_congr (h : f =ᵐ[μ] g) :
  ae_strongly_measurable f μ ↔ ae_strongly_measurable g μ :=
⟨λ hf, hf.congr h, λ hg, hg.congr h.symm⟩

lemma mono_measure {ν : measure α} (hf : ae_strongly_measurable f μ) (h : ν ≤ μ) :
  ae_strongly_measurable f ν :=
⟨hf.mk f, hf.strongly_measurable_mk, eventually.filter_mono (ae_mono h) hf.ae_eq_mk⟩

protected lemma mono' {ν : measure α} (h : ae_strongly_measurable f μ) (h' : ν ≪ μ) :
  ae_strongly_measurable f ν :=
⟨h.mk f, h.strongly_measurable_mk, h' h.ae_eq_mk⟩

lemma mono_set {s t} (h : s ⊆ t) (ht : ae_strongly_measurable f (μ.restrict t)) :
  ae_strongly_measurable f (μ.restrict s) :=
ht.mono_measure (restrict_mono h le_rfl)

protected lemma restrict (hfm : ae_strongly_measurable f μ) {s} :
  ae_strongly_measurable f (μ.restrict s) :=
hfm.mono_measure measure.restrict_le_self

lemma ae_mem_imp_eq_mk {s} (h : ae_strongly_measurable f (μ.restrict s)) :
  ∀ᵐ x ∂μ, x ∈ s → f x = h.mk f x :=
ae_imp_of_ae_restrict h.ae_eq_mk

/-- The composition of a continuous function and an ae strongly measurable function is ae strongly
measurable. -/
lemma _root_.continuous.comp_ae_strongly_measurable {g : β → γ} {f : α → β}
  (hg : continuous g) (hf : ae_strongly_measurable f μ) :
  ae_strongly_measurable (λ x, g (f x)) μ :=
⟨_, hg.comp_strongly_measurable hf.strongly_measurable_mk, eventually_eq.fun_comp hf.ae_eq_mk g⟩

/-- A continuous function from `α` to `β` is ae strongly measurable when one of the two spaces is
second countable. -/
lemma _root_.continuous.ae_strongly_measurable [topological_space α] [opens_measurable_space α]
  [pseudo_metrizable_space β] [second_countable_topology_either α β] (hf : continuous f) :
  ae_strongly_measurable f μ :=
hf.strongly_measurable.ae_strongly_measurable

protected lemma prod_mk {f : α → β} {g : α → γ}
  (hf : ae_strongly_measurable f μ) (hg : ae_strongly_measurable g μ) :
  ae_strongly_measurable (λ x, (f x, g x)) μ :=
⟨λ x, (hf.mk f x, hg.mk g x), hf.strongly_measurable_mk.prod_mk hg.strongly_measurable_mk,
  hf.ae_eq_mk.prod_mk hg.ae_eq_mk⟩

/-- In a space with second countable topology, measurable implies ae strongly measurable. -/
lemma _root_.measurable.ae_strongly_measurable {m : measurable_space α}
  {μ : measure α} [measurable_space β] [pseudo_metrizable_space β]
  [second_countable_topology β] [opens_measurable_space β] (hf : measurable f) :
  ae_strongly_measurable f μ :=
hf.strongly_measurable.ae_strongly_measurable

section arithmetic

@[to_additive]
protected lemma mul [has_mul β] [has_continuous_mul β]
  (hf : ae_strongly_measurable f μ) (hg : ae_strongly_measurable g μ) :
  ae_strongly_measurable (f * g) μ :=
⟨hf.mk f * hg.mk g, hf.strongly_measurable_mk.mul hg.strongly_measurable_mk,
  hf.ae_eq_mk.mul hg.ae_eq_mk⟩

@[to_additive]
protected lemma mul_const [has_mul β] [has_continuous_mul β]
  (hf : ae_strongly_measurable f μ) (c : β) :
  ae_strongly_measurable (λ x, f x * c) μ :=
hf.mul ae_strongly_measurable_const

@[to_additive]
protected lemma const_mul [has_mul β] [has_continuous_mul β]
  (hf : ae_strongly_measurable f μ) (c : β) :
  ae_strongly_measurable (λ x, c * f x) μ :=
ae_strongly_measurable_const.mul hf

@[to_additive]
protected lemma inv [group β] [topological_group β] (hf : ae_strongly_measurable f μ) :
  ae_strongly_measurable (f⁻¹) μ :=
⟨(hf.mk f)⁻¹, hf.strongly_measurable_mk.inv, hf.ae_eq_mk.inv⟩

@[to_additive]
protected lemma div [group β] [topological_group β]
  (hf : ae_strongly_measurable f μ) (hg : ae_strongly_measurable g μ) :
  ae_strongly_measurable (f / g) μ :=
⟨hf.mk f / hg.mk g, hf.strongly_measurable_mk.div hg.strongly_measurable_mk,
  hf.ae_eq_mk.div hg.ae_eq_mk⟩

@[to_additive]
protected lemma smul {𝕜} [topological_space 𝕜] [has_smul 𝕜 β] [has_continuous_smul 𝕜 β]
  {f : α → 𝕜} {g : α → β} (hf : ae_strongly_measurable f μ) (hg : ae_strongly_measurable g μ) :
  ae_strongly_measurable (λ x, f x • g x) μ :=
continuous_smul.comp_ae_strongly_measurable (hf.prod_mk hg)

protected lemma const_smul {𝕜} [has_smul 𝕜 β] [has_continuous_const_smul 𝕜 β]
  (hf : ae_strongly_measurable f μ) (c : 𝕜) :
  ae_strongly_measurable (c • f) μ :=
⟨c • hf.mk f, hf.strongly_measurable_mk.const_smul c, hf.ae_eq_mk.const_smul c⟩

protected lemma const_smul' {𝕜} [has_smul 𝕜 β] [has_continuous_const_smul 𝕜 β]
  (hf : ae_strongly_measurable f μ) (c : 𝕜) :
  ae_strongly_measurable (λ x, c • (f x)) μ :=
hf.const_smul c

@[to_additive]
protected lemma smul_const {𝕜} [topological_space 𝕜] [has_smul 𝕜 β] [has_continuous_smul 𝕜 β]
  {f : α → 𝕜} (hf : ae_strongly_measurable f μ) (c : β) :
  ae_strongly_measurable (λ x, f x • c) μ :=
continuous_smul.comp_ae_strongly_measurable (hf.prod_mk ae_strongly_measurable_const)

end arithmetic

section order

protected lemma sup [semilattice_sup β] [has_continuous_sup β]
  (hf : ae_strongly_measurable f μ) (hg : ae_strongly_measurable g μ) :
  ae_strongly_measurable (f ⊔ g) μ :=
⟨hf.mk f ⊔ hg.mk g, hf.strongly_measurable_mk.sup hg.strongly_measurable_mk,
  hf.ae_eq_mk.sup hg.ae_eq_mk⟩

protected lemma inf [semilattice_inf β] [has_continuous_inf β]
  (hf : ae_strongly_measurable f μ) (hg : ae_strongly_measurable g μ) :
  ae_strongly_measurable (f ⊓ g) μ :=
⟨hf.mk f ⊓ hg.mk g, hf.strongly_measurable_mk.inf hg.strongly_measurable_mk,
  hf.ae_eq_mk.inf hg.ae_eq_mk⟩

end order

/-!
### Big operators: `∏` and `∑`
-/

section monoid
variables {M : Type*} [monoid M] [topological_space M] [has_continuous_mul M]

@[to_additive]
lemma _root_.list.ae_strongly_measurable_prod' (l : list (α → M))
  (hl : ∀ f ∈ l, ae_strongly_measurable f μ) : ae_strongly_measurable l.prod μ :=
begin
  induction l with f l ihl, { exact ae_strongly_measurable_one },
  rw [list.forall_mem_cons] at hl,
  rw [list.prod_cons],
  exact hl.1.mul (ihl hl.2)
end

@[to_additive]
lemma _root_.list.ae_strongly_measurable_prod
  (l : list (α → M)) (hl : ∀ f ∈ l, ae_strongly_measurable f μ) :
  ae_strongly_measurable (λ x, (l.map (λ f : α → M, f x)).prod) μ :=
by simpa only [← pi.list_prod_apply] using l.ae_strongly_measurable_prod' hl

end monoid

section comm_monoid
variables {M : Type*} [comm_monoid M] [topological_space M] [has_continuous_mul M]

@[to_additive]
lemma _root_.multiset.ae_strongly_measurable_prod' (l : multiset (α → M))
  (hl : ∀ f ∈ l, ae_strongly_measurable f μ) : ae_strongly_measurable l.prod μ :=
by { rcases l with ⟨l⟩, simpa using l.ae_strongly_measurable_prod' (by simpa using hl) }

@[to_additive]
lemma _root_.multiset.ae_strongly_measurable_prod (s : multiset (α → M))
  (hs : ∀ f ∈ s, ae_strongly_measurable f μ) :
  ae_strongly_measurable (λ x, (s.map (λ f : α → M, f x)).prod) μ :=
by simpa only [← pi.multiset_prod_apply] using s.ae_strongly_measurable_prod' hs

@[to_additive]
lemma _root_.finset.ae_strongly_measurable_prod' {ι : Type*}  {f : ι → α → M}
  (s : finset ι) (hf : ∀i ∈ s, ae_strongly_measurable (f i) μ) :
  ae_strongly_measurable (∏ i in s, f i) μ :=
multiset.ae_strongly_measurable_prod' _ $
  λ g hg, let ⟨i, hi, hg⟩ := multiset.mem_map.1 hg in (hg ▸ hf _ hi)

@[to_additive]
lemma _root_.finset.ae_strongly_measurable_prod {ι : Type*}  {f : ι → α → M}
  (s : finset ι) (hf : ∀i ∈ s, ae_strongly_measurable (f i) μ) :
  ae_strongly_measurable (λ a, ∏ i in s, f i a) μ :=
by simpa only [← finset.prod_apply] using s.ae_strongly_measurable_prod' hf

end comm_monoid

section second_countable_ae_strongly_measurable

variables [measurable_space β]

/-- In a space with second countable topology, measurable implies strongly measurable. -/
lemma _root_.ae_measurable.ae_strongly_measurable [pseudo_metrizable_space β]
  [opens_measurable_space β] [second_countable_topology β] (hf : ae_measurable f μ) :
  ae_strongly_measurable f μ :=
⟨hf.mk f, hf.measurable_mk.strongly_measurable, hf.ae_eq_mk⟩

lemma _root_.ae_strongly_measurable_id {α : Type*} [topological_space α] [pseudo_metrizable_space α]
  {m : measurable_space α} [opens_measurable_space α] [second_countable_topology α]
  {μ : measure α} :
  ae_strongly_measurable (id : α → α) μ :=
ae_measurable_id.ae_strongly_measurable

/-- In a space with second countable topology, strongly measurable and measurable are equivalent. -/
lemma _root_.ae_strongly_measurable_iff_ae_measurable [pseudo_metrizable_space β] [borel_space β]
  [second_countable_topology β] :
  ae_strongly_measurable f μ ↔ ae_measurable f μ :=
⟨λ h, h.ae_measurable, λ h, h.ae_strongly_measurable⟩

end second_countable_ae_strongly_measurable

protected lemma dist {β : Type*} [pseudo_metric_space β] {f g : α → β}
  (hf : ae_strongly_measurable f μ) (hg : ae_strongly_measurable g μ) :
  ae_strongly_measurable (λ x, dist (f x) (g x)) μ :=
continuous_dist.comp_ae_strongly_measurable (hf.prod_mk hg)

<<<<<<< HEAD
protected lemma norm {β : Type*} [semi_normed_group β] {f : α → β}
=======
protected lemma norm {β : Type*} [normed_add_comm_group β] {f : α → β}
>>>>>>> edb7f923
  (hf : ae_strongly_measurable f μ) :
  ae_strongly_measurable (λ x, ∥f x∥) μ :=
continuous_norm.comp_ae_strongly_measurable hf

<<<<<<< HEAD
protected lemma nnnorm {β : Type*} [semi_normed_group β] {f : α → β}
=======
protected lemma nnnorm {β : Type*} [normed_add_comm_group β] {f : α → β}
>>>>>>> edb7f923
  (hf : ae_strongly_measurable f μ) :
  ae_strongly_measurable (λ x, ∥f x∥₊) μ :=
continuous_nnnorm.comp_ae_strongly_measurable hf

<<<<<<< HEAD
protected lemma ennnorm {β : Type*} [semi_normed_group β] {f : α → β}
=======
protected lemma ennnorm {β : Type*} [normed_add_comm_group β] {f : α → β}
>>>>>>> edb7f923
  (hf : ae_strongly_measurable f μ) :
  ae_measurable (λ a, (∥f a∥₊ : ℝ≥0∞)) μ :=
(ennreal.continuous_coe.comp_ae_strongly_measurable hf.nnnorm).ae_measurable

<<<<<<< HEAD
protected lemma edist {β : Type*} [semi_normed_group β] {f g : α → β}
=======
protected lemma edist {β : Type*} [normed_add_comm_group β] {f g : α → β}
>>>>>>> edb7f923
  (hf : ae_strongly_measurable f μ) (hg : ae_strongly_measurable g μ) :
  ae_measurable (λ a, edist (f a) (g a)) μ :=
(continuous_edist.comp_ae_strongly_measurable (hf.prod_mk hg)).ae_measurable

protected lemma real_to_nnreal {f : α → ℝ}
  (hf : ae_strongly_measurable f μ) :
  ae_strongly_measurable (λ x, (f x).to_nnreal) μ :=
continuous_real_to_nnreal.comp_ae_strongly_measurable hf

section
variables {𝕜 : Type*} {E : Type*} [is_R_or_C 𝕜] [inner_product_space 𝕜 E]
local notation `⟪`x`, `y`⟫` := @inner 𝕜 _ _ x y

protected lemma re {f : α → 𝕜} (hf : ae_strongly_measurable f μ) :
  ae_strongly_measurable (λ x, is_R_or_C.re (f x)) μ :=
is_R_or_C.continuous_re.comp_ae_strongly_measurable hf

protected lemma im {f : α → 𝕜} (hf : ae_strongly_measurable f μ) :
  ae_strongly_measurable (λ x, is_R_or_C.im (f x)) μ :=
is_R_or_C.continuous_im.comp_ae_strongly_measurable hf

protected lemma inner {m : measurable_space α} {μ : measure α} {f g : α → E}
  (hf : ae_strongly_measurable f μ) (hg : ae_strongly_measurable g μ) :
  ae_strongly_measurable (λ x, ⟪f x, g x⟫) μ :=
continuous_inner.comp_ae_strongly_measurable (hf.prod_mk hg)

end

lemma _root_.ae_strongly_measurable_indicator_iff [has_zero β] {s : set α} (hs : measurable_set s) :
  ae_strongly_measurable (indicator s f) μ ↔ ae_strongly_measurable f (μ.restrict s)  :=
begin
  split,
  { intro h,
    exact (h.mono_measure measure.restrict_le_self).congr (indicator_ae_eq_restrict hs) },
  { intro h,
    refine ⟨indicator s (h.mk f), h.strongly_measurable_mk.indicator hs, _⟩,
    have A : s.indicator f =ᵐ[μ.restrict s] s.indicator (h.mk f) :=
      (indicator_ae_eq_restrict hs).trans (h.ae_eq_mk.trans $ (indicator_ae_eq_restrict hs).symm),
    have B : s.indicator f =ᵐ[μ.restrict sᶜ] s.indicator (h.mk f) :=
      (indicator_ae_eq_restrict_compl hs).trans (indicator_ae_eq_restrict_compl hs).symm,
    exact ae_of_ae_restrict_of_ae_restrict_compl _ A B },
end

protected lemma indicator [has_zero β]
  (hfm : ae_strongly_measurable f μ) {s : set α} (hs : measurable_set s) :
  ae_strongly_measurable (s.indicator f) μ :=
(ae_strongly_measurable_indicator_iff hs).mpr hfm.restrict

lemma _root_.ae_strongly_measurable_of_ae_strongly_measurable_trim {α} {m m0 : measurable_space α}
  {μ : measure α} (hm : m ≤ m0) {f : α → β} (hf : ae_strongly_measurable f (μ.trim hm)) :
  ae_strongly_measurable f μ :=
⟨hf.mk f, strongly_measurable.mono hf.strongly_measurable_mk hm, ae_eq_of_ae_eq_trim hf.ae_eq_mk⟩

lemma comp_ae_measurable {γ : Type*} {mγ : measurable_space γ} {mα : measurable_space α} {f : γ → α}
  {μ : measure γ} (hg : ae_strongly_measurable g (measure.map f μ)) (hf : ae_measurable f μ) :
  ae_strongly_measurable (g ∘ f) μ :=
⟨(hg.mk g) ∘ hf.mk f, hg.strongly_measurable_mk.comp_measurable hf.measurable_mk,
  (ae_eq_comp hf hg.ae_eq_mk).trans ((hf.ae_eq_mk).fun_comp (hg.mk g))⟩

lemma comp_measurable {γ : Type*} {mγ : measurable_space γ} {mα : measurable_space α} {f : γ → α}
  {μ : measure γ} (hg : ae_strongly_measurable g (measure.map f μ)) (hf : measurable f) :
  ae_strongly_measurable (g ∘ f) μ :=
hg.comp_ae_measurable hf.ae_measurable

lemma comp_measurable' {γ : Type*} {mγ : measurable_space γ} {mα : measurable_space α} {f : γ → α}
  {μ : measure γ} {ν : measure α} (hg : ae_strongly_measurable g ν) (hf : measurable f)
  (h : μ.map f ≪ ν) : ae_strongly_measurable (g ∘ f) μ :=
(hg.mono' h).comp_measurable hf

lemma is_separable_ae_range (hf : ae_strongly_measurable f μ) :
  ∃ (t : set β), is_separable t ∧ ∀ᵐ x ∂μ, f x ∈ t :=
begin
  refine ⟨range (hf.mk f), hf.strongly_measurable_mk.is_separable_range, _⟩,
  filter_upwards [hf.ae_eq_mk] with x hx,
  simp [hx]
end

/-- A function is almost everywhere strongly measurable if and only if it is almost everywhere
measurable, and up to a zero measure set its range is contained in a separable set. -/
theorem _root_.ae_strongly_measurable_iff_ae_measurable_separable
  [pseudo_metrizable_space β] [measurable_space β] [borel_space β] :
  ae_strongly_measurable f μ ↔
    (ae_measurable f μ ∧ ∃ (t : set β), is_separable t ∧ ∀ᵐ x ∂μ, f x ∈ t) :=
begin
  refine ⟨λ H, ⟨H.ae_measurable, H.is_separable_ae_range⟩, _⟩,
  rintros ⟨H, ⟨t, t_sep, ht⟩⟩,
  rcases eq_empty_or_nonempty t with rfl|h₀,
  { simp only [mem_empty_eq, eventually_false_iff_eq_bot, ae_eq_bot] at ht,
    rw ht,
    exact ae_strongly_measurable_zero_measure f },
  { obtain ⟨g, g_meas, gt, fg⟩ : ∃ (g : α → β), measurable g ∧ range g ⊆ t ∧ f =ᵐ[μ] g :=
      H.exists_ae_eq_range_subset ht h₀,
    refine ⟨g, _, fg⟩,
    exact strongly_measurable_iff_measurable_separable.2 ⟨g_meas, t_sep.mono gt⟩ }
end

lemma _root_.measurable_embedding.ae_strongly_measurable_map_iff
  {γ : Type*} {mγ : measurable_space γ} {mα : measurable_space α}
  {f : γ → α} {μ : measure γ} (hf : measurable_embedding f) {g : α → β} :
  ae_strongly_measurable g (measure.map f μ) ↔ ae_strongly_measurable (g ∘ f) μ :=
begin
  refine ⟨λ H, H.comp_measurable hf.measurable, _⟩,
  rintro ⟨g₁, hgm₁, heq⟩,
  rcases hf.exists_strongly_measurable_extend hgm₁ (λ x, ⟨g x⟩) with ⟨g₂, hgm₂, rfl⟩,
  exact ⟨g₂, hgm₂, hf.ae_map_iff.2 heq⟩
end

lemma _root_.embedding.ae_strongly_measurable_comp_iff
  [pseudo_metrizable_space β] [pseudo_metrizable_space γ]
  {g : β → γ} {f : α → β} (hg : embedding g) :
  ae_strongly_measurable (λ x, g (f x)) μ ↔ ae_strongly_measurable f μ :=
begin
  letI := pseudo_metrizable_space_pseudo_metric γ,
  borelize [β, γ],
  refine ⟨λ H, ae_strongly_measurable_iff_ae_measurable_separable.2 ⟨_, _⟩,
    λ H, hg.continuous.comp_ae_strongly_measurable H⟩,
  { let G : β → range g := cod_restrict g (range g) mem_range_self,
    have hG : closed_embedding G :=
    { closed_range :=
      begin
        convert is_closed_univ,
        apply eq_univ_of_forall,
        rintros ⟨-, ⟨x, rfl⟩⟩,
        exact mem_range_self x
      end,
      .. hg.cod_restrict _ _ },
    have : ae_measurable (G ∘ f) μ := ae_measurable.subtype_mk H.ae_measurable,
    exact hG.measurable_embedding.ae_measurable_comp_iff.1 this },
  { rcases (ae_strongly_measurable_iff_ae_measurable_separable.1 H).2 with ⟨t, ht, h't⟩,
    exact ⟨g⁻¹' t, hg.is_separable_preimage ht, h't⟩ }
end

lemma _root_.measure_theory.measure_preserving.ae_strongly_measurable_comp_iff {β : Type*}
  {f : α → β} {mα : measurable_space α} {μa : measure α}  {mβ : measurable_space β} {μb : measure β}
  (hf : measure_preserving f μa μb) (h₂ : measurable_embedding f) {g : β → γ} :
  ae_strongly_measurable (g ∘ f) μa ↔ ae_strongly_measurable g μb :=
by rw [← hf.map_eq, h₂.ae_strongly_measurable_map_iff]

/-- An almost everywhere sequential limit of almost everywhere strongly measurable functions is
almost everywhere strongly measurable. -/
lemma _root_.ae_strongly_measurable_of_tendsto_ae {ι : Type*}
  [pseudo_metrizable_space β] (u : filter ι) [ne_bot u] [is_countably_generated u]
  {f : ι → α → β} {g : α → β} (hf : ∀ i, ae_strongly_measurable (f i) μ)
  (lim : ∀ᵐ x ∂μ, tendsto (λ n, f n x) u (𝓝 (g x))) :
  ae_strongly_measurable g μ :=
begin
  borelize β,
  refine ae_strongly_measurable_iff_ae_measurable_separable.2 ⟨_, _⟩,
  { exact ae_measurable_of_tendsto_metrizable_ae _ (λ n, (hf n).ae_measurable) lim },
  { rcases u.exists_seq_tendsto with ⟨v, hv⟩,
    have : ∀ (n : ℕ), ∃ (t : set β), is_separable t ∧ f (v n) ⁻¹' t ∈ μ.ae :=
      λ n, (ae_strongly_measurable_iff_ae_measurable_separable.1 (hf (v n))).2,
    choose t t_sep ht using this,
    refine ⟨closure (⋃ i, (t i)), (is_separable_Union (λ i, (t_sep i))).closure, _⟩,
    filter_upwards [ae_all_iff.2 ht, lim] with x hx h'x,
    apply mem_closure_of_tendsto ((h'x).comp hv),
    apply eventually_of_forall (λ n, _),
    apply mem_Union_of_mem n,
    exact hx n }
end

/-- If a sequence of almost everywhere strongly measurable functions converges almost everywhere,
one can select a strongly measurable function as the almost everywhere limit. -/
lemma _root_.exists_strongly_measurable_limit_of_tendsto_ae [pseudo_metrizable_space β]
  {f : ℕ → α → β} (hf : ∀ n, ae_strongly_measurable (f n) μ)
  (h_ae_tendsto : ∀ᵐ x ∂μ, ∃ l : β, tendsto (λ n, f n x) at_top (𝓝 l)) :
  ∃ (f_lim : α → β) (hf_lim_meas : strongly_measurable f_lim),
    ∀ᵐ x ∂μ, tendsto (λ n, f n x) at_top (𝓝 (f_lim x)) :=
begin
  borelize β,
  obtain ⟨g, g_meas, hg⟩ : ∃ (g : α → β) (g_meas : measurable g),
      ∀ᵐ x ∂μ, tendsto (λ n, f n x) at_top (𝓝 (g x)) :=
    measurable_limit_of_tendsto_metrizable_ae (λ n, (hf n).ae_measurable) h_ae_tendsto,
  have Hg : ae_strongly_measurable g μ := ae_strongly_measurable_of_tendsto_ae _ hf hg,
  refine ⟨Hg.mk g, Hg.strongly_measurable_mk, _⟩,
  filter_upwards [hg, Hg.ae_eq_mk] with x hx h'x,
  rwa h'x at hx,
end

lemma sum_measure [pseudo_metrizable_space β]
  {m : measurable_space α} {μ : ι → measure α} (h : ∀ i, ae_strongly_measurable f (μ i)) :
  ae_strongly_measurable f (measure.sum μ) :=
begin
  borelize β,
  refine ae_strongly_measurable_iff_ae_measurable_separable.2
    ⟨ae_measurable.sum_measure (λ i, (h i).ae_measurable), _⟩,
  have A : ∀ (i : ι), ∃ (t : set β), is_separable t ∧ f ⁻¹' t ∈ (μ i).ae :=
    λ i, (ae_strongly_measurable_iff_ae_measurable_separable.1 (h i)).2,
  choose t t_sep ht using A,
  refine ⟨(⋃ i, t i), is_separable_Union t_sep, _⟩,
  simp only [measure.ae_sum_eq, mem_Union, eventually_supr],
  assume i,
  filter_upwards [ht i] with x hx,
  exact ⟨i, hx⟩
end

@[simp] lemma _root_.ae_strongly_measurable_sum_measure_iff
  [pseudo_metrizable_space β] {m : measurable_space α} {μ : ι → measure α} :
  ae_strongly_measurable f (sum μ) ↔ ∀ i, ae_strongly_measurable f (μ i) :=
⟨λ h i, h.mono_measure (measure.le_sum _ _), sum_measure⟩

@[simp] lemma _root_.ae_strongly_measurable_add_measure_iff [pseudo_metrizable_space β]
  {ν : measure α} :
  ae_strongly_measurable f (μ + ν) ↔ ae_strongly_measurable f μ ∧ ae_strongly_measurable f ν :=
by { rw [← sum_cond, ae_strongly_measurable_sum_measure_iff, bool.forall_bool, and.comm], refl }

lemma add_measure [pseudo_metrizable_space β] {ν : measure α} {f : α → β}
  (hμ : ae_strongly_measurable f μ) (hν : ae_strongly_measurable f ν) :
  ae_strongly_measurable f (μ + ν) :=
ae_strongly_measurable_add_measure_iff.2 ⟨hμ, hν⟩

protected lemma Union [pseudo_metrizable_space β] {s : ι → set α}
  (h : ∀ i, ae_strongly_measurable f (μ.restrict (s i))) :
  ae_strongly_measurable f (μ.restrict (⋃ i, s i)) :=
(sum_measure h).mono_measure $ restrict_Union_le

@[simp] lemma _root_.ae_strongly_measurable_Union_iff [pseudo_metrizable_space β] {s : ι → set α} :
  ae_strongly_measurable f (μ.restrict (⋃ i, s i)) ↔
    ∀ i, ae_strongly_measurable f (μ.restrict (s i)) :=
⟨λ h i, h.mono_measure $ restrict_mono (subset_Union _ _) le_rfl, ae_strongly_measurable.Union⟩

@[simp] lemma _root_.ae_strongly_measurable_union_iff [pseudo_metrizable_space β] {s t : set α} :
  ae_strongly_measurable f (μ.restrict (s ∪ t)) ↔
    ae_strongly_measurable f (μ.restrict s) ∧ ae_strongly_measurable f (μ.restrict t) :=
by simp only [union_eq_Union, ae_strongly_measurable_Union_iff, bool.forall_bool, cond, and.comm]

lemma smul_measure {R : Type*} [monoid R] [distrib_mul_action R ℝ≥0∞]
  [is_scalar_tower R ℝ≥0∞ ℝ≥0∞] (h : ae_strongly_measurable f μ) (c : R) :
  ae_strongly_measurable f (c • μ) :=
⟨h.mk f, h.strongly_measurable_mk, ae_smul_measure h.ae_eq_mk c⟩

section normed_space
variables {𝕜 : Type*} [nontrivially_normed_field 𝕜] [complete_space 𝕜]
variables {E : Type*} [normed_add_comm_group E] [normed_space 𝕜 E]

lemma _root_.ae_strongly_measurable_smul_const_iff {f : α → 𝕜} {c : E} (hc : c ≠ 0) :
  ae_strongly_measurable (λ x, f x • c) μ ↔ ae_strongly_measurable f μ :=
(closed_embedding_smul_left hc).to_embedding.ae_strongly_measurable_comp_iff

end normed_space

section mul_action

variables {G : Type*} [group G] [mul_action G β]
  [has_continuous_const_smul G β]

lemma _root_.ae_strongly_measurable_const_smul_iff (c : G) :
  ae_strongly_measurable (λ x, c • f x) μ ↔ ae_strongly_measurable f μ :=
⟨λ h, by simpa only [inv_smul_smul] using h.const_smul' c⁻¹, λ h, h.const_smul c⟩

variables {G₀ : Type*} [group_with_zero G₀] [mul_action G₀ β]
  [has_continuous_const_smul G₀ β]

lemma _root_.ae_strongly_measurable_const_smul_iff₀ {c : G₀} (hc : c ≠ 0) :
  ae_strongly_measurable (λ x, c • f x) μ ↔ ae_strongly_measurable f μ :=
begin
  refine ⟨λ h, _, λ h, h.const_smul c⟩,
  convert h.const_smul' c⁻¹,
  simp [smul_smul, inv_mul_cancel hc]
end

end mul_action

section continuous_linear_map_nontrivially_normed_field

variables {𝕜 : Type*} [nontrivially_normed_field 𝕜]
variables {E : Type*} [normed_add_comm_group E] [normed_space 𝕜 E]
variables {F : Type*} [normed_add_comm_group F] [normed_space 𝕜 F]
variables {G : Type*} [normed_add_comm_group G] [normed_space 𝕜 G]

lemma _root_.strongly_measurable.apply_continuous_linear_map
  {m : measurable_space α} {φ : α → F →L[𝕜] E} (hφ : strongly_measurable φ) (v : F) :
  strongly_measurable (λ a, φ a v) :=
(continuous_linear_map.apply 𝕜 E v).continuous.comp_strongly_measurable hφ

lemma apply_continuous_linear_map {φ : α → F →L[𝕜] E}
  (hφ : ae_strongly_measurable φ μ) (v : F) :
  ae_strongly_measurable (λ a, φ a v) μ :=
(continuous_linear_map.apply 𝕜 E v).continuous.comp_ae_strongly_measurable hφ

lemma _root_.continuous_linear_map.ae_strongly_measurable_comp₂ (L : E →L[𝕜] F →L[𝕜] G)
  {f : α → E} {g : α → F}
  (hf : ae_strongly_measurable f μ) (hg : ae_strongly_measurable g μ) :
  ae_strongly_measurable (λ x, L (f x) (g x)) μ :=
L.continuous₂.comp_ae_strongly_measurable $ hf.prod_mk hg

end continuous_linear_map_nontrivially_normed_field

lemma _root_.ae_strongly_measurable_with_density_iff {E : Type*} [normed_add_comm_group E]
  [normed_space ℝ E] {f : α → ℝ≥0} (hf : measurable f) {g : α → E} :
  ae_strongly_measurable g (μ.with_density (λ x, (f x : ℝ≥0∞))) ↔
    ae_strongly_measurable (λ x, (f x : ℝ) • g x) μ :=
begin
  split,
  { rintros ⟨g', g'meas, hg'⟩,
    have A : measurable_set {x : α | f x ≠ 0} := (hf (measurable_set_singleton 0)).compl,
    refine ⟨λ x, (f x : ℝ) • g' x, hf.coe_nnreal_real.strongly_measurable.smul g'meas, _⟩,
    apply @ae_of_ae_restrict_of_ae_restrict_compl _ _ _ {x | f x ≠ 0},
    { rw [eventually_eq, ae_with_density_iff hf.coe_nnreal_ennreal] at hg',
      rw ae_restrict_iff' A,
      filter_upwards [hg'] with a ha h'a,
      have : (f a : ℝ≥0∞) ≠ 0, by simpa only [ne.def, ennreal.coe_eq_zero] using h'a,
      rw ha this },
    { filter_upwards [ae_restrict_mem A.compl] with x hx,
      simp only [not_not, mem_set_of_eq, mem_compl_eq] at hx,
      simp [hx] } },
  { rintros ⟨g', g'meas, hg'⟩,
    refine ⟨λ x, (f x : ℝ)⁻¹ • g' x, hf.coe_nnreal_real.inv.strongly_measurable.smul g'meas, _⟩,
    rw [eventually_eq, ae_with_density_iff hf.coe_nnreal_ennreal],
    filter_upwards [hg'] with x hx h'x,
    rw [← hx, smul_smul, _root_.inv_mul_cancel, one_smul],
    simp only [ne.def, ennreal.coe_eq_zero] at h'x,
    simpa only [nnreal.coe_eq_zero, ne.def] using h'x }
end

end ae_strongly_measurable


/-! ## Almost everywhere finitely strongly measurable functions -/

namespace ae_fin_strongly_measurable

variables {m : measurable_space α} {μ : measure α} [topological_space β]
  {f g : α → β}

section mk
variables [has_zero β]

/-- A `fin_strongly_measurable` function such that `f =ᵐ[μ] hf.mk f`. See lemmas
`fin_strongly_measurable_mk` and `ae_eq_mk`. -/
protected noncomputable def mk (f : α → β) (hf : ae_fin_strongly_measurable f μ) : α → β := hf.some

lemma fin_strongly_measurable_mk (hf : ae_fin_strongly_measurable f μ) :
  fin_strongly_measurable (hf.mk f) μ :=
hf.some_spec.1

lemma ae_eq_mk (hf : ae_fin_strongly_measurable f μ) : f =ᵐ[μ] hf.mk f :=
hf.some_spec.2

protected lemma ae_measurable {β} [has_zero β] [measurable_space β] [topological_space β]
  [pseudo_metrizable_space β] [borel_space β]
  {f : α → β} (hf : ae_fin_strongly_measurable f μ) :
  ae_measurable f μ :=
⟨hf.mk f, hf.fin_strongly_measurable_mk.measurable, hf.ae_eq_mk⟩

end mk

section arithmetic

protected lemma mul [monoid_with_zero β] [has_continuous_mul β]
  (hf : ae_fin_strongly_measurable f μ) (hg : ae_fin_strongly_measurable g μ) :
  ae_fin_strongly_measurable (f * g) μ :=
⟨hf.mk f * hg.mk g, hf.fin_strongly_measurable_mk.mul hg.fin_strongly_measurable_mk,
  hf.ae_eq_mk.mul hg.ae_eq_mk⟩

protected lemma add [add_monoid β] [has_continuous_add β]
  (hf : ae_fin_strongly_measurable f μ) (hg : ae_fin_strongly_measurable g μ) :
  ae_fin_strongly_measurable (f + g) μ :=
⟨hf.mk f + hg.mk g, hf.fin_strongly_measurable_mk.add hg.fin_strongly_measurable_mk,
  hf.ae_eq_mk.add hg.ae_eq_mk⟩

protected lemma neg [add_group β] [topological_add_group β] (hf : ae_fin_strongly_measurable f μ) :
  ae_fin_strongly_measurable (-f) μ :=
⟨-hf.mk f, hf.fin_strongly_measurable_mk.neg, hf.ae_eq_mk.neg⟩

protected lemma sub [add_group β] [has_continuous_sub β]
  (hf : ae_fin_strongly_measurable f μ) (hg : ae_fin_strongly_measurable g μ) :
  ae_fin_strongly_measurable (f - g) μ :=
⟨hf.mk f - hg.mk g, hf.fin_strongly_measurable_mk.sub hg.fin_strongly_measurable_mk,
  hf.ae_eq_mk.sub hg.ae_eq_mk⟩

protected lemma const_smul {𝕜} [topological_space 𝕜] [add_monoid β] [monoid 𝕜]
  [distrib_mul_action 𝕜 β] [has_continuous_smul 𝕜 β]
  (hf : ae_fin_strongly_measurable f μ) (c : 𝕜) :
  ae_fin_strongly_measurable (c • f) μ :=
⟨c • hf.mk f, hf.fin_strongly_measurable_mk.const_smul c, hf.ae_eq_mk.const_smul c⟩

end arithmetic

section order
variables [has_zero β]

protected lemma sup [semilattice_sup β] [has_continuous_sup β]
  (hf : ae_fin_strongly_measurable f μ) (hg : ae_fin_strongly_measurable g μ) :
  ae_fin_strongly_measurable (f ⊔ g) μ :=
⟨hf.mk f ⊔ hg.mk g, hf.fin_strongly_measurable_mk.sup hg.fin_strongly_measurable_mk,
  hf.ae_eq_mk.sup hg.ae_eq_mk⟩

protected lemma inf [semilattice_inf β] [has_continuous_inf β]
  (hf : ae_fin_strongly_measurable f μ) (hg : ae_fin_strongly_measurable g μ) :
  ae_fin_strongly_measurable (f ⊓ g) μ :=
⟨hf.mk f ⊓ hg.mk g, hf.fin_strongly_measurable_mk.inf hg.fin_strongly_measurable_mk,
  hf.ae_eq_mk.inf hg.ae_eq_mk⟩

end order

variables [has_zero β] [t2_space β]

lemma exists_set_sigma_finite (hf : ae_fin_strongly_measurable f μ) :
  ∃ t, measurable_set t ∧ f =ᵐ[μ.restrict tᶜ] 0 ∧ sigma_finite (μ.restrict t) :=
begin
  rcases hf with ⟨g, hg, hfg⟩,
  obtain ⟨t, ht, hgt_zero, htμ⟩ := hg.exists_set_sigma_finite,
  refine ⟨t, ht, _, htμ⟩,
  refine eventually_eq.trans (ae_restrict_of_ae hfg) _,
  rw [eventually_eq, ae_restrict_iff' ht.compl],
  exact eventually_of_forall hgt_zero,
end

/-- A measurable set `t` such that `f =ᵐ[μ.restrict tᶜ] 0` and `sigma_finite (μ.restrict t)`. -/
def sigma_finite_set (hf : ae_fin_strongly_measurable f μ) : set α :=
hf.exists_set_sigma_finite.some

protected lemma measurable_set (hf : ae_fin_strongly_measurable f μ) :
  measurable_set hf.sigma_finite_set :=
hf.exists_set_sigma_finite.some_spec.1

lemma ae_eq_zero_compl (hf : ae_fin_strongly_measurable f μ) :
  f =ᵐ[μ.restrict hf.sigma_finite_setᶜ] 0 :=
hf.exists_set_sigma_finite.some_spec.2.1

instance sigma_finite_restrict (hf : ae_fin_strongly_measurable f μ) :
  sigma_finite (μ.restrict hf.sigma_finite_set) :=
hf.exists_set_sigma_finite.some_spec.2.2

end ae_fin_strongly_measurable

section second_countable_topology

variables {G : Type*} {p : ℝ≥0∞} {m m0 : measurable_space α} {μ : measure α}
<<<<<<< HEAD
  [semi_normed_group G] [measurable_space G] [borel_space G] [second_countable_topology G]
=======
  [normed_add_comm_group G] [measurable_space G] [borel_space G] [second_countable_topology G]
>>>>>>> edb7f923
  {f : α → G}

/-- In a space with second countable topology and a sigma-finite measure, `fin_strongly_measurable`
  and `measurable` are equivalent. -/
lemma fin_strongly_measurable_iff_measurable {m0 : measurable_space α} (μ : measure α)
  [sigma_finite μ] :
  fin_strongly_measurable f μ ↔ measurable f :=
⟨λ h, h.measurable, λ h, (measurable.strongly_measurable h).fin_strongly_measurable μ⟩

/-- In a space with second countable topology and a sigma-finite measure,
  `ae_fin_strongly_measurable` and `ae_measurable` are equivalent. -/
lemma ae_fin_strongly_measurable_iff_ae_measurable {m0 : measurable_space α} (μ : measure α)
  [sigma_finite μ] :
  ae_fin_strongly_measurable f μ ↔ ae_measurable f μ :=
by simp_rw [ae_fin_strongly_measurable, ae_measurable, fin_strongly_measurable_iff_measurable]

end second_countable_topology

lemma measurable_uncurry_of_continuous_of_measurable {α β ι : Type*} [topological_space ι]
  [metrizable_space ι] [measurable_space ι] [second_countable_topology ι] [opens_measurable_space ι]
  {mβ : measurable_space β} [topological_space β] [pseudo_metrizable_space β] [borel_space β]
  {m : measurable_space α} {u : ι → α → β}
  (hu_cont : ∀ x, continuous (λ i, u i x)) (h : ∀ i, measurable (u i)) :
  measurable (function.uncurry u) :=
begin
  obtain ⟨t_sf, ht_sf⟩ : ∃ t : ℕ → simple_func ι ι, ∀ j x,
    tendsto (λ n, u (t n j) x) at_top (𝓝 $ u j x),
  { have h_str_meas : strongly_measurable (id : ι → ι), from strongly_measurable_id,
    refine ⟨h_str_meas.approx, λ j x, _⟩,
    exact ((hu_cont x).tendsto j).comp (h_str_meas.tendsto_approx j), },
  let U := λ (n : ℕ) (p : ι × α), u (t_sf n p.fst) p.snd,
  have h_tendsto : tendsto U at_top (𝓝 (λ p, u p.fst p.snd)),
  { rw tendsto_pi_nhds,
    exact λ p, ht_sf p.fst p.snd, },
  refine measurable_of_tendsto_metrizable (λ n, _) h_tendsto,
  haveI : encodable (t_sf n).range, from fintype.to_encodable ↥(t_sf n).range,
  have h_meas : measurable (λ (p : (t_sf n).range × α), u ↑p.fst p.snd),
  { have : (λ (p : ↥((t_sf n).range) × α), u ↑(p.fst) p.snd)
        = (λ (p : α × ((t_sf n).range)), u ↑(p.snd) p.fst) ∘ prod.swap := rfl,
    rw [this, @measurable_swap_iff α ↥((t_sf n).range) β m],
    exact measurable_from_prod_encodable (λ j, h j), },
  have : (λ p : ι × α, u (t_sf n p.fst) p.snd)
    = (λ p : ↥(t_sf n).range × α, u p.fst p.snd)
      ∘ (λ p : ι × α, (⟨t_sf n p.fst, simple_func.mem_range_self _ _⟩, p.snd)) := rfl,
  simp_rw [U, this],
  refine h_meas.comp (measurable.prod_mk _ measurable_snd),
  exact ((t_sf n).measurable.comp measurable_fst).subtype_mk,
end

lemma strongly_measurable_uncurry_of_continuous_of_strongly_measurable {α β ι : Type*}
  [topological_space ι] [metrizable_space ι] [measurable_space ι] [second_countable_topology ι]
  [opens_measurable_space ι] [topological_space β] [pseudo_metrizable_space β]
  [measurable_space α] {u : ι → α → β}
  (hu_cont : ∀ x, continuous (λ i, u i x)) (h : ∀ i, strongly_measurable (u i)) :
  strongly_measurable (function.uncurry u) :=
begin
  borelize β,
  obtain ⟨t_sf, ht_sf⟩ : ∃ t : ℕ → simple_func ι ι, ∀ j x,
    tendsto (λ n, u (t n j) x) at_top (𝓝 $ u j x),
  { have h_str_meas : strongly_measurable (id : ι → ι), from strongly_measurable_id,
    refine ⟨h_str_meas.approx, λ j x, _⟩,
    exact ((hu_cont x).tendsto j).comp (h_str_meas.tendsto_approx j), },
  let U := λ (n : ℕ) (p : ι × α), u (t_sf n p.fst) p.snd,
  have h_tendsto : tendsto U at_top (𝓝 (λ p, u p.fst p.snd)),
  { rw tendsto_pi_nhds,
    exact λ p, ht_sf p.fst p.snd, },
  refine strongly_measurable_of_tendsto _ (λ n, _) h_tendsto,
  haveI : encodable (t_sf n).range, from fintype.to_encodable ↥(t_sf n).range,
  have h_str_meas : strongly_measurable (λ (p : (t_sf n).range × α), u ↑p.fst p.snd),
  { refine strongly_measurable_iff_measurable_separable.2 ⟨_, _⟩,
    { have : (λ (p : ↥((t_sf n).range) × α), u ↑(p.fst) p.snd)
          = (λ (p : α × ((t_sf n).range)), u ↑(p.snd) p.fst) ∘ prod.swap := rfl,
      rw [this, measurable_swap_iff],
      exact measurable_from_prod_encodable (λ j, (h j).measurable), },
    { have : is_separable (⋃ (i : (t_sf n).range), range (u i)) :=
        is_separable_Union (λ i, (h i).is_separable_range),
      apply this.mono,
      rintros _ ⟨⟨i, x⟩, rfl⟩,
      simp only [mem_Union, mem_range],
      exact ⟨i, x, rfl⟩ } },
  have : (λ p : ι × α, u (t_sf n p.fst) p.snd)
    = (λ p : ↥(t_sf n).range × α, u p.fst p.snd)
      ∘ (λ p : ι × α, (⟨t_sf n p.fst, simple_func.mem_range_self _ _⟩, p.snd)) := rfl,
  simp_rw [U, this],
  refine h_str_meas.comp_measurable (measurable.prod_mk _ measurable_snd),
  exact ((t_sf n).measurable.comp measurable_fst).subtype_mk,
end

end measure_theory<|MERGE_RESOLUTION|>--- conflicted
+++ resolved
@@ -763,30 +763,18 @@
   strongly_measurable (λ x, dist (f x) (g x)) :=
 continuous_dist.comp_strongly_measurable (hf.prod_mk hg)
 
-<<<<<<< HEAD
-protected lemma norm {m : measurable_space α} {β : Type*} [semi_normed_group β] {f : α → β}
-=======
-protected lemma norm {m : measurable_space α} {β : Type*} [normed_add_comm_group β] {f : α → β}
->>>>>>> edb7f923
-  (hf : strongly_measurable f) :
+protected lemma norm {m : measurable_space α} {β : Type*} [seminormed_add_comm_group β]
+  {f : α → β} (hf : strongly_measurable f) :
   strongly_measurable (λ x, ∥f x∥) :=
 continuous_norm.comp_strongly_measurable hf
 
-<<<<<<< HEAD
-protected lemma nnnorm {m : measurable_space α} {β : Type*} [semi_normed_group β] {f : α → β}
-=======
-protected lemma nnnorm {m : measurable_space α} {β : Type*} [normed_add_comm_group β] {f : α → β}
->>>>>>> edb7f923
-  (hf : strongly_measurable f) :
+protected lemma nnnorm {m : measurable_space α} {β : Type*} [seminormed_add_comm_group β]
+  {f : α → β} (hf : strongly_measurable f) :
   strongly_measurable (λ x, ∥f x∥₊) :=
 continuous_nnnorm.comp_strongly_measurable hf
 
-<<<<<<< HEAD
-protected lemma ennnorm {m : measurable_space α} {β : Type*} [semi_normed_group β] {f : α → β}
-=======
-protected lemma ennnorm {m : measurable_space α} {β : Type*} [normed_add_comm_group β] {f : α → β}
->>>>>>> edb7f923
-  (hf : strongly_measurable f) :
+protected lemma ennnorm {m : measurable_space α} {β : Type*} [seminormed_add_comm_group β]
+  {f : α → β} (hf : strongly_measurable f) :
   measurable (λ a, (∥f a∥₊ : ℝ≥0∞)) :=
 (ennreal.continuous_coe.comp_strongly_measurable hf.nnnorm).measurable
 
@@ -914,8 +902,9 @@
 /-- If a function `f` is strongly measurable w.r.t. a sub-σ-algebra `m` and the measure is σ-finite
 on `m`, then there exists spanning measurable sets with finite measure on which `f` has bounded
 norm. In particular, `f` is integrable on each of those sets. -/
-lemma exists_spanning_measurable_set_norm_le [semi_normed_group β] {m m0 : measurable_space α}
-  (hm : m ≤ m0) (hf : strongly_measurable[m] f) (μ : measure α) [sigma_finite (μ.trim hm)] :
+lemma exists_spanning_measurable_set_norm_le [seminormed_add_comm_group β]
+  {m m0 : measurable_space α} (hm : m ≤ m0) (hf : strongly_measurable[m] f) (μ : measure α)
+  [sigma_finite (μ.trim hm)] :
   ∃ s : ℕ → set α, (∀ n, measurable_set[m] (s n) ∧ μ (s n) < ∞ ∧ ∀ x ∈ s n, ∥f x∥ ≤ n)
     ∧ (⋃ i, s i) = set.univ :=
 begin
@@ -1379,38 +1368,22 @@
   ae_strongly_measurable (λ x, dist (f x) (g x)) μ :=
 continuous_dist.comp_ae_strongly_measurable (hf.prod_mk hg)
 
-<<<<<<< HEAD
-protected lemma norm {β : Type*} [semi_normed_group β] {f : α → β}
-=======
-protected lemma norm {β : Type*} [normed_add_comm_group β] {f : α → β}
->>>>>>> edb7f923
+protected lemma norm {β : Type*} [seminormed_add_comm_group β] {f : α → β}
   (hf : ae_strongly_measurable f μ) :
   ae_strongly_measurable (λ x, ∥f x∥) μ :=
 continuous_norm.comp_ae_strongly_measurable hf
 
-<<<<<<< HEAD
-protected lemma nnnorm {β : Type*} [semi_normed_group β] {f : α → β}
-=======
-protected lemma nnnorm {β : Type*} [normed_add_comm_group β] {f : α → β}
->>>>>>> edb7f923
+protected lemma nnnorm {β : Type*} [seminormed_add_comm_group β] {f : α → β}
   (hf : ae_strongly_measurable f μ) :
   ae_strongly_measurable (λ x, ∥f x∥₊) μ :=
 continuous_nnnorm.comp_ae_strongly_measurable hf
 
-<<<<<<< HEAD
-protected lemma ennnorm {β : Type*} [semi_normed_group β] {f : α → β}
-=======
-protected lemma ennnorm {β : Type*} [normed_add_comm_group β] {f : α → β}
->>>>>>> edb7f923
+protected lemma ennnorm {β : Type*} [seminormed_add_comm_group β] {f : α → β}
   (hf : ae_strongly_measurable f μ) :
   ae_measurable (λ a, (∥f a∥₊ : ℝ≥0∞)) μ :=
 (ennreal.continuous_coe.comp_ae_strongly_measurable hf.nnnorm).ae_measurable
 
-<<<<<<< HEAD
-protected lemma edist {β : Type*} [semi_normed_group β] {f g : α → β}
-=======
-protected lemma edist {β : Type*} [normed_add_comm_group β] {f g : α → β}
->>>>>>> edb7f923
+protected lemma edist {β : Type*} [seminormed_add_comm_group β] {f g : α → β}
   (hf : ae_strongly_measurable f μ) (hg : ae_strongly_measurable g μ) :
   ae_measurable (λ a, edist (f a) (g a)) μ :=
 (continuous_edist.comp_ae_strongly_measurable (hf.prod_mk hg)).ae_measurable
@@ -1841,11 +1814,7 @@
 section second_countable_topology
 
 variables {G : Type*} {p : ℝ≥0∞} {m m0 : measurable_space α} {μ : measure α}
-<<<<<<< HEAD
-  [semi_normed_group G] [measurable_space G] [borel_space G] [second_countable_topology G]
-=======
-  [normed_add_comm_group G] [measurable_space G] [borel_space G] [second_countable_topology G]
->>>>>>> edb7f923
+  [seminormed_add_comm_group G] [measurable_space G] [borel_space G] [second_countable_topology G]
   {f : α → G}
 
 /-- In a space with second countable topology and a sigma-finite measure, `fin_strongly_measurable`
