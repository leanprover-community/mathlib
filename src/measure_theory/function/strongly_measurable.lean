--- conflicted
+++ resolved
@@ -1515,11 +1515,7 @@
 
 section normed_space
 variables {𝕜 : Type*} [nontrivially_normed_field 𝕜] [complete_space 𝕜]
-<<<<<<< HEAD
 variables {E : Type*} [normed_add_comm_group E] [normed_space 𝕜 E]
-=======
-variables {E : Type*} [normed_group E] [normed_space 𝕜 E]
->>>>>>> 0179605f
 
 lemma _root_.ae_strongly_measurable_smul_const_iff {f : α → 𝕜} {c : E} (hc : c ≠ 0) :
   ae_strongly_measurable (λ x, f x • c) μ ↔ ae_strongly_measurable f μ :=
@@ -1552,15 +1548,9 @@
 section continuous_linear_map_nontrivially_normed_field
 
 variables {𝕜 : Type*} [nontrivially_normed_field 𝕜]
-<<<<<<< HEAD
 variables {E : Type*} [normed_add_comm_group E] [normed_space 𝕜 E]
 variables {F : Type*} [normed_add_comm_group F] [normed_space 𝕜 F]
 variables {G : Type*} [normed_add_comm_group G] [normed_space 𝕜 G]
-=======
-variables {E : Type*} [normed_group E] [normed_space 𝕜 E]
-variables {F : Type*} [normed_group F] [normed_space 𝕜 F]
-variables {G : Type*} [normed_group G] [normed_space 𝕜 G]
->>>>>>> 0179605f
 
 lemma _root_.strongly_measurable.apply_continuous_linear_map
   {m : measurable_space α} {φ : α → F →L[𝕜] E} (hφ : strongly_measurable φ) (v : F) :
