--- conflicted
+++ resolved
@@ -760,7 +760,7 @@
   { rw [integral_undef hf, norm_zero], exact to_real_nonneg }
 end
 
-lemma nnnorm_integral_le_lintegral_nnnorm (f : α → E) :
+lemma ennnorm_integral_le_lintegral_ennnorm (f : α → E) :
   (nnnorm (∫ a, f a ∂μ) : ℝ≥0∞) ≤ ∫⁻ a, (nnnorm (f a)) ∂μ :=
 by { simp_rw [← of_real_norm_eq_coe_nnnorm], apply ennreal.of_real_le_of_le_to_real,
   exact norm_integral_le_lintegral_norm f }
@@ -779,13 +779,8 @@
   simp_rw [← coe_nnnorm, ← nnreal.coe_zero, nnreal.tendsto_coe, ← ennreal.tendsto_coe,
     ennreal.coe_zero],
   exact tendsto_of_tendsto_of_tendsto_of_le_of_le tendsto_const_nhds
-<<<<<<< HEAD
-    (tendsto_set_lintegral_zero hf hs) (λ i, zero_le _)
-    (λ i, nnnorm_integral_le_lintegral_nnnorm _)
-=======
     (tendsto_set_lintegral_zero (ne_of_lt hf) hs) (λ i, zero_le _)
     (λ i, ennnorm_integral_le_lintegral_ennnorm _)
->>>>>>> 86348e25
 end
 
 /-- If `f` is integrable, then `∫ x in s, f x ∂μ` is absolutely continuous in `s`: it tends
