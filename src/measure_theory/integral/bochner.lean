--- conflicted
+++ resolved
@@ -1105,17 +1105,6 @@
   simp [ha]
 end
 
-<<<<<<< HEAD
-lemma mem_ℒp.snorm_eq_rpow_integral_rpow_norm {f : α → H} {p : ℝ≥0∞} (hp1 : p ≠ 0) (hp2 : p ≠ ∞)
-  (hf : mem_ℒp f p μ) :
-  snorm f p μ = ennreal.of_real ((∫ a, ∥f a∥ ^ p.to_real ∂μ) ^ (p.to_real ⁻¹)) :=
-begin
-  have A : ∫⁻ (a : α), ennreal.of_real (∥f a∥ ^ p.to_real) ∂μ
-    = ∫⁻ (a : α), ∥f a∥₊ ^ p.to_real ∂μ,
-  { apply lintegral_congr (λ x, _),
-    rw [← of_real_rpow_of_nonneg (norm_nonneg _) to_real_nonneg, of_real_norm_eq_coe_nnnorm] },
-  simp only [snorm_eq_snorm' hp1 hp2, snorm', one_div],
-=======
 lemma mem_ℒp.snorm_eq_integral_rpow_norm {f : α → H} {p : ℝ≥0∞} (hp1 : p ≠ 0) (hp2 : p ≠ ∞)
   (hf : mem_ℒp f p μ) :
   snorm f p μ = ennreal.of_real ((∫ a, ∥f a∥ ^ p.to_real ∂μ) ^ (p.to_real ⁻¹)) :=
@@ -1124,7 +1113,6 @@
   { apply lintegral_congr (λ x, _),
     rw [← of_real_rpow_of_nonneg (norm_nonneg _) to_real_nonneg, of_real_norm_eq_coe_nnnorm] },
   simp only [snorm_eq_lintegral_rpow_nnnorm hp1 hp2, one_div],
->>>>>>> cf65daf0
   rw integral_eq_lintegral_of_nonneg_ae, rotate,
   { exact eventually_of_forall (λ x, real.rpow_nonneg_of_nonneg (norm_nonneg _) _) },
   { exact (hf.ae_strongly_measurable.norm.ae_measurable.pow_const _).ae_strongly_measurable },
