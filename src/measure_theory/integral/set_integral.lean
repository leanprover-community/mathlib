--- conflicted
+++ resolved
@@ -87,19 +87,6 @@
   induction t using finset.induction_on with a t hat IH hs h's,
   { simp },
   { have : (⋃ i ∈ insert a t, s i) = s a ∪ (⋃ i ∈ t, s i), by simp,
-<<<<<<< HEAD
-    rw [this, integral_union],
-    { simp only [hat, finset.sum_insert, not_false_iff, add_right_inj],
-      exact IH (λ i hi, hs i (finset.mem_insert_of_mem hi)) (h's.mono (finset.subset_insert _ _)) },
-    { simp only [disjoint_Union_right],
-      assume i hi,
-      apply h's _ (finset.mem_insert_self _ _) _ (finset.mem_insert_of_mem hi)
-        (ne_of_mem_of_not_mem hi hat).symm },
-    { apply hs _ (finset.mem_insert_self _ _) },
-    { apply finset.measurable_set_bUnion _ (λ i hi, hs i (finset.mem_insert_of_mem hi)) },
-    { apply hf.integrable_on },
-    { apply hf.integrable_on } }
-=======
     rw [this, integral_union _ _ _ hf.integrable_on hf.integrable_on],
     { simp only [hat, finset.sum_insert, not_false_iff, add_right_inj],
       exact IH (λ i hi, hs i (finset.mem_insert_of_mem hi)) (h's.mono (finset.subset_insert _ _)) },
@@ -108,7 +95,6 @@
         (ne_of_mem_of_not_mem hi hat).symm },
     { exact hs _ (finset.mem_insert_self _ _) },
     { exact finset.measurable_set_bUnion _ (λ i hi, hs i (finset.mem_insert_of_mem hi)) }, }
->>>>>>> 04d2b12e
 end
 
 lemma integral_fintype_Union {ι : Type*} [fintype ι] {s : ι → set α}
@@ -151,13 +137,8 @@
 end
 
 lemma has_sum_integral_Union {ι : Type*} [encodable ι] {s : ι → set α} {f : α → E}
-<<<<<<< HEAD
-  (hm : ∀i, measurable_set (s i)) (hd : pairwise (disjoint on s)) (hfi : integrable f μ ) :
-  has_sum (λ n, ∫ a in s n, f a ∂ μ) (∫ a in (⋃ (n : ι), s n), f a ∂μ) :=
-=======
   (hm : ∀ i, measurable_set (s i)) (hd : pairwise (disjoint on s)) (hfi : integrable f μ ) :
   has_sum (λ n, ∫ a in s n, f a ∂ μ) (∫ a in ⋃ n, s n, f a ∂μ) :=
->>>>>>> 04d2b12e
 begin
   have : (λ n : finset ι, ∑ i in n, ∫ a in s i, f a ∂μ) =
            λ (n : finset ι), ∫ a, set.indicator (⋃ i ∈ n, s i) f a ∂μ,
@@ -177,13 +158,8 @@
 end
 
 lemma integral_Union {ι : Type*} [encodable ι] {s : ι → set α} {f : α → E}
-<<<<<<< HEAD
-  (hm : ∀i, measurable_set (s i)) (hd : pairwise (disjoint on s)) (hfi : integrable f μ ) :
-  (∫ a in (⋃ (n : ι), s n), f a ∂μ) = ∑' n, ∫ a in s n, f a ∂ μ :=
-=======
   (hm : ∀ i, measurable_set (s i)) (hd : pairwise (disjoint on s)) (hfi : integrable f μ ) :
   (∫ a in (⋃ n, s n), f a ∂μ) = ∑' n, ∫ a in s n, f a ∂ μ :=
->>>>>>> 04d2b12e
 (has_sum.tsum_eq (has_sum_integral_Union hm hd hfi)).symm
 
 lemma set_integral_eq_zero_of_forall_eq_zero {f : α → E} (hf : measurable f)
