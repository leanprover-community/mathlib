/-
Copyright (c) 2020 Zhouhang Zhou. All rights reserved.
Released under Apache 2.0 license as described in the file LICENSE.
Authors: Zhouhang Zhou, Yury Kudryashov
-/
import measure_theory.integral.integrable_on
import measure_theory.integral.bochner
import order.filter.indicator_function

/-!
# Set integral

In this file we prove some properties of `∫ x in s, f x ∂μ`. Recall that this notation
is defined as `∫ x, f x ∂(μ.restrict s)`. In `integral_indicator` we prove that for a measurable
function `f` and a measurable set `s` this definition coincides with another natural definition:
`∫ x, indicator s f x ∂μ = ∫ x in s, f x ∂μ`, where `indicator s f x` is equal to `f x` for `x ∈ s`
and is zero otherwise.

Since `∫ x in s, f x ∂μ` is a notation, one can rewrite or apply any theorem about `∫ x, f x ∂μ`
directly. In this file we prove some theorems about dependence of `∫ x in s, f x ∂μ` on `s`, e.g.
`integral_union`, `integral_empty`, `integral_univ`.

We use the property `integrable_on f s μ := integrable f (μ.restrict s)`, defined in
`measure_theory.integrable_on`. We also defined in that same file a predicate
`integrable_at_filter (f : α → E) (l : filter α) (μ : measure α)` saying that `f` is integrable at
some set `s ∈ l`.

Finally, we prove a version of the
[Fundamental theorem of calculus](https://en.wikipedia.org/wiki/Fundamental_theorem_of_calculus)
for set integral, see `filter.tendsto.integral_sub_linear_is_o_ae` and its corollaries.
Namely, consider a measurably generated filter `l`, a measure `μ` finite at this filter, and
a function `f` that has a finite limit `c` at `l ⊓ μ.ae`. Then `∫ x in s, f x ∂μ = μ s • c + o(μ s)`
as `s` tends to `l.lift' powerset`, i.e. for any `ε>0` there exists `t ∈ l` such that
`∥∫ x in s, f x ∂μ - μ s • c∥ ≤ ε * μ s` whenever `s ⊆ t`. We also formulate a version of this
theorem for a locally finite measure `μ` and a function `f` continuous at a point `a`.

## Notation

We provide the following notations for expressing the integral of a function on a set :
* `∫ a in s, f a ∂μ` is `measure_theory.integral (μ.restrict s) f`
* `∫ a in s, f a` is `∫ a in s, f a ∂volume`

Note that the set notations are defined in the file `measure_theory/integral/bochner`,
but we reference them here because all theorems about set integrals are in this file.

-/

noncomputable theory
open set filter topological_space measure_theory function
open_locale classical topological_space interval big_operators filter ennreal nnreal measure_theory

variables {α β E F : Type*} [measurable_space α]

namespace measure_theory

section normed_group

variables [normed_group E] [measurable_space E] {f g : α → E} {s t : set α} {μ ν : measure α}
  {l l' : filter α} [borel_space E] [second_countable_topology E]

variables [complete_space E] [normed_space ℝ E]

lemma set_integral_congr_ae (hs : measurable_set s) (h : ∀ᵐ x ∂μ, x ∈ s → f x = g x) :
  ∫ x in s, f x ∂μ = ∫ x in s, g x ∂μ :=
integral_congr_ae ((ae_restrict_iff' hs).2 h)

lemma set_integral_congr (hs : measurable_set s) (h : eq_on f g s) :
  ∫ x in s, f x ∂μ = ∫ x in s, g x ∂μ :=
set_integral_congr_ae hs $ eventually_of_forall h

lemma set_integral_congr_set_ae (hst : s =ᵐ[μ] t) :
  ∫ x in s, f x ∂μ = ∫ x in t, f x ∂μ :=
by rw measure.restrict_congr_set hst

lemma integral_union_ae (hst : ae_disjoint μ s t) (ht : null_measurable_set t μ)
  (hfs : integrable_on f s μ) (hft : integrable_on f t μ) :
  ∫ x in s ∪ t, f x ∂μ = ∫ x in s, f x ∂μ + ∫ x in t, f x ∂μ :=
by simp only [integrable_on, measure.restrict_union₀ hst ht, integral_add_measure hfs hft]

lemma integral_union (hst : disjoint s t) (ht : measurable_set t)
  (hfs : integrable_on f s μ) (hft : integrable_on f t μ) :
  ∫ x in s ∪ t, f x ∂μ = ∫ x in s, f x ∂μ + ∫ x in t, f x ∂μ :=
integral_union_ae hst.ae_disjoint ht.null_measurable_set hfs hft

lemma integral_diff (ht : measurable_set t) (hfs : integrable_on f s μ)
  (hft : integrable_on f t μ) (hts : t ⊆ s) :
  ∫ x in s \ t, f x ∂μ = ∫ x in s, f x ∂μ - ∫ x in t, f x ∂μ :=
begin
  rw [eq_sub_iff_add_eq, ← integral_union, diff_union_of_subset hts],
  exacts [disjoint_diff.symm, ht, hfs.mono_set (diff_subset _ _), hft]
end

lemma integral_finset_bUnion {ι : Type*} (t : finset ι) {s : ι → set α}
  (hs : ∀ i ∈ t, measurable_set (s i)) (h's : set.pairwise ↑t (disjoint on s))
  (hf : ∀ i ∈ t, integrable_on f (s i) μ) :
  ∫ x in (⋃ i ∈ t, s i), f x ∂ μ = ∑ i in t, ∫ x in s i, f x ∂ μ :=
begin
  induction t using finset.induction_on with a t hat IH hs h's,
  { simp },
  { simp only [finset.coe_insert, finset.forall_mem_insert, set.pairwise_insert,
      finset.set_bUnion_insert] at hs hf h's ⊢,
    rw [integral_union _ _ hf.1 (integrable_on_finset_Union.2 hf.2)],
    { rw [finset.sum_insert hat, IH hs.2 h's.1 hf.2] },
    { simp only [disjoint_Union_right],
      exact (λ i hi, (h's.2 i hi (ne_of_mem_of_not_mem hi hat).symm).1) },
    { exact finset.measurable_set_bUnion _ hs.2 } }
end

lemma integral_fintype_Union {ι : Type*} [fintype ι] {s : ι → set α}
  (hs : ∀ i, measurable_set (s i)) (h's : pairwise (disjoint on s))
  (hf : ∀ i, integrable_on f (s i) μ) :
  ∫ x in (⋃ i, s i), f x ∂ μ = ∑ i, ∫ x in s i, f x ∂ μ :=
begin
  convert integral_finset_bUnion finset.univ (λ i hi, hs i) _ (λ i _, hf i),
  { simp },
  { simp [pairwise_univ, h's] }
end

lemma integral_empty : ∫ x in ∅, f x ∂μ = 0 := by rw [measure.restrict_empty, integral_zero_measure]

lemma integral_univ : ∫ x in univ, f x ∂μ = ∫ x, f x ∂μ := by rw [measure.restrict_univ]

lemma integral_add_compl (hs : measurable_set s) (hfi : integrable f μ) :
  ∫ x in s, f x ∂μ + ∫ x in sᶜ, f x ∂μ = ∫ x, f x ∂μ :=
by rw [← integral_union (@disjoint_compl_right (set α) _ _) hs.compl
    hfi.integrable_on hfi.integrable_on, union_compl_self, integral_univ]

/-- For a function `f` and a measurable set `s`, the integral of `indicator s f`
over the whole space is equal to `∫ x in s, f x ∂μ` defined as `∫ x, f x ∂(μ.restrict s)`. -/
lemma integral_indicator (hs : measurable_set s) :
  ∫ x, indicator s f x ∂μ = ∫ x in s, f x ∂μ :=
begin
  by_cases hfi : integrable_on f s μ, swap,
  { rwa [integral_undef, integral_undef],
    rwa integrable_indicator_iff hs },
  calc ∫ x, indicator s f x ∂μ = ∫ x in s, indicator s f x ∂μ + ∫ x in sᶜ, indicator s f x ∂μ :
    (integral_add_compl hs (hfi.indicator hs)).symm
  ... = ∫ x in s, f x ∂μ + ∫ x in sᶜ, 0 ∂μ :
    congr_arg2 (+) (integral_congr_ae (indicator_ae_eq_restrict hs))
      (integral_congr_ae (indicator_ae_eq_restrict_compl hs))
  ... = ∫ x in s, f x ∂μ : by simp
end

lemma tendsto_set_integral_of_monotone {ι : Type*} [encodable ι] [semilattice_sup ι]
  {s : ι → set α} {f : α → E} (hsm : ∀ i, measurable_set (s i))
  (h_mono : monotone s) (hfi : integrable_on f (⋃ n, s n) μ) :
  tendsto (λ i, ∫ a in s i, f a ∂μ) at_top (𝓝 (∫ a in (⋃ n, s n), f a ∂μ)) :=
begin
  have hfi' : ∫⁻ x in ⋃ n, s n, ∥f x∥₊ ∂μ < ∞ := hfi.2,
  set S := ⋃ i, s i,
  have hSm : measurable_set S := measurable_set.Union hsm,
  have hsub : ∀ {i}, s i ⊆ S, from subset_Union s,
  rw [← with_density_apply _ hSm] at hfi',
  set ν := μ.with_density (λ x, ∥f x∥₊) with hν,
  refine metric.nhds_basis_closed_ball.tendsto_right_iff.2 (λ ε ε0, _),
  lift ε to ℝ≥0 using ε0.le,
  have : ∀ᶠ i in at_top, ν (s i) ∈ Icc (ν S - ε) (ν S + ε),
    from tendsto_measure_Union h_mono (ennreal.Icc_mem_nhds hfi'.ne (ennreal.coe_pos.2 ε0).ne'),
  refine this.mono (λ i hi, _),
  rw [mem_closed_ball_iff_norm', ← integral_diff (hsm i) hfi (hfi.mono_set hsub) hsub,
    ← coe_nnnorm, nnreal.coe_le_coe, ← ennreal.coe_le_coe],
  refine (ennnorm_integral_le_lintegral_ennnorm _).trans _,
  rw [← with_density_apply _ (hSm.diff (hsm _)), ← hν, measure_diff hsub (hsm _)],
  exacts [tsub_le_iff_tsub_le.mp hi.1,
    (hi.2.trans_lt $ ennreal.add_lt_top.2 ⟨hfi', ennreal.coe_lt_top⟩).ne]
end

lemma has_sum_integral_Union_ae {ι : Type*} [encodable ι] {s : ι → set α} {f : α → E}
  (hm : ∀ i, null_measurable_set (s i) μ) (hd : pairwise (ae_disjoint μ on s))
  (hfi : integrable_on f (⋃ i, s i) μ) :
  has_sum (λ n, ∫ a in s n, f a ∂ μ) (∫ a in ⋃ n, s n, f a ∂μ) :=
begin
  simp only [integrable_on, measure.restrict_Union_ae hd hm] at hfi ⊢,
  exact has_sum_integral_measure hfi
end

lemma has_sum_integral_Union {ι : Type*} [encodable ι] {s : ι → set α} {f : α → E}
  (hm : ∀ i, measurable_set (s i)) (hd : pairwise (disjoint on s))
  (hfi : integrable_on f (⋃ i, s i) μ) :
  has_sum (λ n, ∫ a in s n, f a ∂ μ) (∫ a in ⋃ n, s n, f a ∂μ) :=
has_sum_integral_Union_ae (λ i, (hm i).null_measurable_set) (hd.mono (λ i j h, h.ae_disjoint)) hfi

lemma integral_Union {ι : Type*} [encodable ι] {s : ι → set α} {f : α → E}
  (hm : ∀ i, measurable_set (s i)) (hd : pairwise (disjoint on s))
  (hfi : integrable_on f (⋃ i, s i) μ) :
  (∫ a in (⋃ n, s n), f a ∂μ) = ∑' n, ∫ a in s n, f a ∂ μ :=
(has_sum.tsum_eq (has_sum_integral_Union hm hd hfi)).symm

lemma integral_Union_ae {ι : Type*} [encodable ι] {s : ι → set α} {f : α → E}
  (hm : ∀ i, null_measurable_set (s i) μ) (hd : pairwise (ae_disjoint μ on s))
  (hfi : integrable_on f (⋃ i, s i) μ) :
  (∫ a in (⋃ n, s n), f a ∂μ) = ∑' n, ∫ a in s n, f a ∂ μ :=
(has_sum.tsum_eq (has_sum_integral_Union_ae hm hd hfi)).symm

lemma set_integral_eq_zero_of_forall_eq_zero {f : α → E} (hf : measurable f)
  (ht_eq : ∀ x ∈ t, f x = 0) :
  ∫ x in t, f x ∂μ = 0 :=
begin
  refine integral_eq_zero_of_ae _,
  rw [eventually_eq, ae_restrict_iff (measurable_set_eq_fun hf measurable_zero)],
  refine eventually_of_forall (λ x hx, _),
  rw pi.zero_apply,
  exact ht_eq x hx,
end

lemma set_integral_union_eq_left {f : α → E} (hf : measurable f) (hfi : integrable f μ)
  (hs : measurable_set s) (ht_eq : ∀ x ∈ t, f x = 0) :
  ∫ x in (s ∪ t), f x ∂μ = ∫ x in s, f x ∂μ :=
begin
  rw [← set.union_diff_self, union_comm, integral_union,
    set_integral_eq_zero_of_forall_eq_zero _ (λ x hx, ht_eq x (diff_subset _ _ hx)), zero_add],
  exacts [hf, disjoint_diff.symm, hs, hfi.integrable_on, hfi.integrable_on]
end

lemma set_integral_neg_eq_set_integral_nonpos [linear_order E] [order_closed_topology E]
  {f : α → E} (hf : measurable f) (hfi : integrable f μ) :
  ∫ x in {x | f x < 0}, f x ∂μ = ∫ x in {x | f x ≤ 0}, f x ∂μ :=
begin
  have h_union : {x | f x ≤ 0} = {x | f x < 0} ∪ {x | f x = 0},
    by { ext, simp_rw [set.mem_union_eq, set.mem_set_of_eq], exact le_iff_lt_or_eq, },
  rw h_union,
  exact (set_integral_union_eq_left hf hfi (measurable_set_lt hf measurable_const)
    (λ x hx, hx)).symm,
end

lemma integral_norm_eq_pos_sub_neg {f : α → ℝ} (hf : measurable f) (hfi : integrable f μ) :
  ∫ x, ∥f x∥ ∂μ = ∫ x in {x | 0 ≤ f x}, f x ∂μ - ∫ x in {x | f x ≤ 0}, f x ∂μ :=
have h_meas : measurable_set {x | 0 ≤ f x}, from measurable_set_le measurable_const hf,
calc ∫ x, ∥f x∥ ∂μ = ∫ x in {x | 0 ≤ f x}, ∥f x∥ ∂μ + ∫ x in {x | 0 ≤ f x}ᶜ, ∥f x∥ ∂μ :
  by rw ← integral_add_compl h_meas hfi.norm
... = ∫ x in {x | 0 ≤ f x}, f x ∂μ + ∫ x in {x | 0 ≤ f x}ᶜ, ∥f x∥ ∂μ :
begin
  congr' 1,
  refine set_integral_congr h_meas (λ x hx, _),
  dsimp only,
  rw [real.norm_eq_abs, abs_eq_self.mpr _],
  exact hx,
end
... = ∫ x in {x | 0 ≤ f x}, f x ∂μ - ∫ x in {x | 0 ≤ f x}ᶜ, f x ∂μ :
begin
  congr' 1,
  rw ← integral_neg,
  refine set_integral_congr h_meas.compl (λ x hx, _),
  dsimp only,
  rw [real.norm_eq_abs, abs_eq_neg_self.mpr _],
  rw [set.mem_compl_iff, set.nmem_set_of_eq] at hx,
  linarith,
end
... = ∫ x in {x | 0 ≤ f x}, f x ∂μ - ∫ x in {x | f x ≤ 0}, f x ∂μ :
by { rw ← set_integral_neg_eq_set_integral_nonpos hf hfi, congr, ext1 x, simp, }

lemma set_integral_const (c : E) : ∫ x in s, c ∂μ = (μ s).to_real • c :=
by rw [integral_const, measure.restrict_apply_univ]

@[simp]
lemma integral_indicator_const (e : E) ⦃s : set α⦄ (s_meas : measurable_set s) :
  ∫ (a : α), s.indicator (λ (x : α), e) a ∂μ = (μ s).to_real • e :=
by rw [integral_indicator s_meas, ← set_integral_const]

lemma set_integral_indicator_const_Lp {p : ℝ≥0∞} (hs : measurable_set s) (ht : measurable_set t)
  (hμt : μ t ≠ ∞) (x : E) :
  ∫ a in s, indicator_const_Lp p ht hμt x a ∂μ = (μ (t ∩ s)).to_real • x :=
calc ∫ a in s, indicator_const_Lp p ht hμt x a ∂μ
    = (∫ a in s, t.indicator (λ _, x) a ∂μ) :
  by rw set_integral_congr_ae hs (indicator_const_Lp_coe_fn.mono (λ x hx hxs, hx))
... = (μ (t ∩ s)).to_real • x : by rw [integral_indicator_const _ ht, measure.restrict_apply ht]

lemma integral_indicator_const_Lp {p : ℝ≥0∞} (ht : measurable_set t) (hμt : μ t ≠ ∞) (x : E) :
  ∫ a, indicator_const_Lp p ht hμt x a ∂μ = (μ t).to_real • x :=
calc ∫ a, indicator_const_Lp p ht hμt x a ∂μ
    = ∫ a in univ, indicator_const_Lp p ht hμt x a ∂μ : by rw integral_univ
... = (μ (t ∩ univ)).to_real • x : set_integral_indicator_const_Lp measurable_set.univ ht hμt x
... = (μ t).to_real • x : by rw inter_univ

lemma set_integral_map {β} [measurable_space β] {g : α → β} {f : β → E} {s : set β}
  (hs : measurable_set s) (hf : ae_measurable f (measure.map g μ)) (hg : measurable g) :
  ∫ y in s, f y ∂(measure.map g μ) = ∫ x in g ⁻¹' s, f (g x) ∂μ :=
begin
  rw [measure.restrict_map hg hs, integral_map hg (hf.mono_measure _)],
  exact measure.map_mono g measure.restrict_le_self
end

lemma _root_.measurable_embedding.set_integral_map {β} {_ : measurable_space β} {f : α → β}
  (hf : measurable_embedding f) (g : β → E) (s : set β) :
  ∫ y in s, g y ∂(measure.map f μ) = ∫ x in f ⁻¹' s, g (f x) ∂μ :=
by rw [hf.restrict_map, hf.integral_map]

lemma _root_.closed_embedding.set_integral_map [topological_space α] [borel_space α]
  {β} [measurable_space β] [topological_space β] [borel_space β]
  {g : α → β} {f : β → E} (s : set β) (hg : closed_embedding g) :
  ∫ y in s, f y ∂(measure.map g μ) = ∫ x in g ⁻¹' s, f (g x) ∂μ :=
hg.measurable_embedding.set_integral_map _ _

lemma measure_preserving.set_integral_preimage_emb {β} {_ : measurable_space β} {f : α → β} {ν}
  (h₁ : measure_preserving f μ ν) (h₂ : measurable_embedding f) (g : β → E) (s : set β) :
  ∫ x in f ⁻¹' s, g (f x) ∂μ = ∫ y in s, g y ∂ν :=
(h₁.restrict_preimage_emb h₂ s).integral_comp h₂ _

lemma measure_preserving.set_integral_image_emb {β} {_ : measurable_space β} {f : α → β} {ν}
  (h₁ : measure_preserving f μ ν) (h₂ : measurable_embedding f) (g : β → E) (s : set α) :
  ∫ y in f '' s, g y ∂ν = ∫ x in s, g (f x) ∂μ :=
eq.symm $ (h₁.restrict_image_emb h₂ s).integral_comp h₂ _

lemma set_integral_map_equiv {β} [measurable_space β] (e : α ≃ᵐ β) (f : β → E) (s : set β) :
  ∫ y in s, f y ∂(measure.map e μ) = ∫ x in e ⁻¹' s, f (e x) ∂μ :=
e.measurable_embedding.set_integral_map f s

lemma norm_set_integral_le_of_norm_le_const_ae {C : ℝ} (hs : μ s < ∞)
  (hC : ∀ᵐ x ∂μ.restrict s, ∥f x∥ ≤ C) :
  ∥∫ x in s, f x ∂μ∥ ≤ C * (μ s).to_real :=
begin
  rw ← measure.restrict_apply_univ at *,
  haveI : is_finite_measure (μ.restrict s) := ⟨‹_›⟩,
  exact norm_integral_le_of_norm_le_const hC
end

lemma norm_set_integral_le_of_norm_le_const_ae' {C : ℝ} (hs : μ s < ∞)
  (hC : ∀ᵐ x ∂μ, x ∈ s → ∥f x∥ ≤ C) (hfm : ae_measurable f (μ.restrict s)) :
  ∥∫ x in s, f x ∂μ∥ ≤ C * (μ s).to_real :=
begin
  apply norm_set_integral_le_of_norm_le_const_ae hs,
  have A : ∀ᵐ (x : α) ∂μ, x ∈ s → ∥ae_measurable.mk f hfm x∥ ≤ C,
  { filter_upwards [hC, hfm.ae_mem_imp_eq_mk] with _ h1 h2 h3,
    rw [← h2 h3],
    exact h1 h3 },
  have B : measurable_set {x | ∥(hfm.mk f) x∥ ≤ C} := hfm.measurable_mk.norm measurable_set_Iic,
  filter_upwards [hfm.ae_eq_mk, (ae_restrict_iff B).2 A] with _ h1 _,
  rwa h1,
end

lemma norm_set_integral_le_of_norm_le_const_ae'' {C : ℝ} (hs : μ s < ∞) (hsm : measurable_set s)
  (hC : ∀ᵐ x ∂μ, x ∈ s → ∥f x∥ ≤ C) :
  ∥∫ x in s, f x ∂μ∥ ≤ C * (μ s).to_real :=
norm_set_integral_le_of_norm_le_const_ae hs $ by rwa [ae_restrict_eq hsm, eventually_inf_principal]

lemma norm_set_integral_le_of_norm_le_const {C : ℝ} (hs : μ s < ∞)
  (hC : ∀ x ∈ s, ∥f x∥ ≤ C) (hfm : ae_measurable f (μ.restrict s)) :
  ∥∫ x in s, f x ∂μ∥ ≤ C * (μ s).to_real :=
norm_set_integral_le_of_norm_le_const_ae' hs (eventually_of_forall hC) hfm

lemma norm_set_integral_le_of_norm_le_const' {C : ℝ} (hs : μ s < ∞) (hsm : measurable_set s)
  (hC : ∀ x ∈ s, ∥f x∥ ≤ C) :
  ∥∫ x in s, f x ∂μ∥ ≤ C * (μ s).to_real :=
norm_set_integral_le_of_norm_le_const_ae'' hs hsm $ eventually_of_forall hC

lemma set_integral_eq_zero_iff_of_nonneg_ae {f : α → ℝ} (hf : 0 ≤ᵐ[μ.restrict s] f)
  (hfi : integrable_on f s μ) :
  ∫ x in s, f x ∂μ = 0 ↔ f =ᵐ[μ.restrict s] 0 :=
integral_eq_zero_iff_of_nonneg_ae hf hfi

lemma set_integral_pos_iff_support_of_nonneg_ae {f : α → ℝ} (hf : 0 ≤ᵐ[μ.restrict s] f)
  (hfi : integrable_on f s μ) :
  0 < ∫ x in s, f x ∂μ ↔ 0 < μ (support f ∩ s) :=
begin
  rw [integral_pos_iff_support_of_nonneg_ae hf hfi, measure.restrict_apply₀],
  rw support_eq_preimage,
  exact hfi.ae_measurable.null_measurable (measurable_set_singleton 0).compl
end

lemma set_integral_trim {α} {m m0 : measurable_space α} {μ : measure α} (hm : m ≤ m0) {f : α → E}
  (hf_meas : @measurable _ _ m _ f) {s : set α} (hs : measurable_set[m] s) :
  ∫ x in s, f x ∂μ = ∫ x in s, f x ∂(μ.trim hm) :=
by rwa [integral_trim hm hf_meas, restrict_trim hm μ]

lemma integral_Icc_eq_integral_Ioc' [partial_order α] {f : α → E} {a b : α} (ha : μ {a} = 0) :
  ∫ t in Icc a b, f t ∂μ = ∫ t in Ioc a b, f t ∂μ :=
set_integral_congr_set_ae (Ioc_ae_eq_Icc' ha).symm

lemma integral_Ioc_eq_integral_Ioo' [partial_order α] {f : α → E} {a b : α} (hb : μ {b} = 0) :
  ∫ t in Ioc a b, f t ∂μ = ∫ t in Ioo a b, f t ∂μ :=
set_integral_congr_set_ae (Ioo_ae_eq_Ioc' hb).symm

lemma integral_Icc_eq_integral_Ioc [partial_order α] {f : α → E} {a b : α} [has_no_atoms μ] :
  ∫ t in Icc a b, f t ∂μ = ∫ t in Ioc a b, f t ∂μ :=
integral_Icc_eq_integral_Ioc' $ measure_singleton a

lemma integral_Ioc_eq_integral_Ioo [partial_order α] {f : α → E} {a b : α} [has_no_atoms μ] :
  ∫ t in Ioc a b, f t ∂μ = ∫ t in Ioo a b, f t ∂μ :=
integral_Ioc_eq_integral_Ioo' $ measure_singleton b

end normed_group

section mono

variables {μ : measure α} {f g : α → ℝ} {s t : set α}
  (hf : integrable_on f s μ) (hg : integrable_on g s μ)

lemma set_integral_mono_ae_restrict (h : f ≤ᵐ[μ.restrict s] g) :
  ∫ a in s, f a ∂μ ≤ ∫ a in s, g a ∂μ :=
integral_mono_ae hf hg h

lemma set_integral_mono_ae (h : f ≤ᵐ[μ] g) :
  ∫ a in s, f a ∂μ ≤ ∫ a in s, g a ∂μ :=
set_integral_mono_ae_restrict hf hg (ae_restrict_of_ae h)

lemma set_integral_mono_on (hs : measurable_set s) (h : ∀ x ∈ s, f x ≤ g x) :
  ∫ a in s, f a ∂μ ≤ ∫ a in s, g a ∂μ :=
set_integral_mono_ae_restrict hf hg
  (by simp [hs, eventually_le, eventually_inf_principal, ae_of_all _ h])

include hf hg  -- why do I need this include, but we don't need it in other lemmas?
lemma set_integral_mono_on_ae (hs : measurable_set s) (h : ∀ᵐ x ∂μ, x ∈ s → f x ≤ g x) :
  ∫ a in s, f a ∂μ ≤ ∫ a in s, g a ∂μ :=
by { refine set_integral_mono_ae_restrict hf hg _, rwa [eventually_le, ae_restrict_iff' hs], }
omit hf hg

lemma set_integral_mono (h : f ≤ g) :
  ∫ a in s, f a ∂μ ≤ ∫ a in s, g a ∂μ :=
integral_mono hf hg h

lemma set_integral_mono_set (hfi : integrable_on f t μ) (hf : 0 ≤ᵐ[μ.restrict t] f)
  (hst : s ≤ᵐ[μ] t) :
  ∫ x in s, f x ∂μ ≤ ∫ x in t, f x ∂μ :=
integral_mono_measure (measure.restrict_mono_ae hst) hf hfi

end mono

section nonneg

variables {μ : measure α} {f : α → ℝ} {s : set α}

lemma set_integral_nonneg_of_ae_restrict (hf : 0 ≤ᵐ[μ.restrict s] f) :
  0 ≤ ∫ a in s, f a ∂μ :=
integral_nonneg_of_ae hf

lemma set_integral_nonneg_of_ae (hf : 0 ≤ᵐ[μ] f) : 0 ≤ ∫ a in s, f a ∂μ :=
set_integral_nonneg_of_ae_restrict (ae_restrict_of_ae hf)

lemma set_integral_nonneg (hs : measurable_set s) (hf : ∀ a, a ∈ s → 0 ≤ f a) :
  0 ≤ ∫ a in s, f a ∂μ :=
set_integral_nonneg_of_ae_restrict ((ae_restrict_iff' hs).mpr (ae_of_all μ hf))

lemma set_integral_nonneg_ae (hs : measurable_set s) (hf : ∀ᵐ a ∂μ, a ∈ s → 0 ≤ f a) :
  0 ≤ ∫ a in s, f a ∂μ :=
set_integral_nonneg_of_ae_restrict $ by rwa [eventually_le, ae_restrict_iff' hs]

lemma set_integral_le_nonneg {s : set α} (hs : measurable_set s) (hf : measurable f)
  (hfi : integrable f μ) :
  ∫ x in s, f x ∂μ ≤ ∫ x in {y | 0 ≤ f y}, f x ∂μ :=
begin
  rw [← integral_indicator hs, ← integral_indicator (measurable_set_le measurable_const hf)],
  exact integral_mono (hfi.indicator hs) (hfi.indicator (measurable_set_le measurable_const hf))
    (indicator_le_indicator_nonneg s f),
end

lemma set_integral_nonpos_of_ae_restrict (hf : f ≤ᵐ[μ.restrict s] 0) :
  ∫ a in s, f a ∂μ ≤ 0 :=
integral_nonpos_of_ae hf

lemma set_integral_nonpos_of_ae (hf : f ≤ᵐ[μ] 0) : ∫ a in s, f a ∂μ ≤ 0 :=
set_integral_nonpos_of_ae_restrict (ae_restrict_of_ae hf)

lemma set_integral_nonpos (hs : measurable_set s) (hf : ∀ a, a ∈ s → f a ≤ 0) :
  ∫ a in s, f a ∂μ ≤ 0 :=
set_integral_nonpos_of_ae_restrict ((ae_restrict_iff' hs).mpr (ae_of_all μ hf))

lemma set_integral_nonpos_ae (hs : measurable_set s) (hf : ∀ᵐ a ∂μ, a ∈ s → f a ≤ 0) :
  ∫ a in s, f a ∂μ ≤ 0 :=
set_integral_nonpos_of_ae_restrict $ by rwa [eventually_le, ae_restrict_iff' hs]

lemma set_integral_nonpos_le {s : set α} (hs : measurable_set s) {f : α → ℝ} (hf : measurable f)
  (hfi : integrable f μ) :
  ∫ x in {y | f y ≤ 0}, f x ∂μ ≤ ∫ x in s, f x ∂μ :=
begin
  rw [← integral_indicator hs, ← integral_indicator (measurable_set_le hf measurable_const)],
  exact integral_mono (hfi.indicator (measurable_set_le hf measurable_const)) (hfi.indicator hs)
    (indicator_nonpos_le_indicator s f),
end

end nonneg

section tendsto_mono

variables {μ : measure α}
  [measurable_space E] [normed_group E] [borel_space E] [complete_space E] [normed_space ℝ E]
  [second_countable_topology E] {s : ℕ → set α} {f : α → E}

lemma _root_.antitone.tendsto_set_integral (hsm : ∀ i, measurable_set (s i))
  (h_anti : antitone s) (hfi : integrable_on f (s 0) μ) :
  tendsto (λi, ∫ a in s i, f a ∂μ) at_top (𝓝 (∫ a in (⋂ n, s n), f a ∂μ)) :=
begin
  let bound : α → ℝ := indicator (s 0) (λ a, ∥f a∥),
  have h_int_eq : (λ i, ∫ a in s i, f a ∂μ) = (λ i, ∫ a, (s i).indicator f a ∂μ),
    from funext (λ i, (integral_indicator (hsm i)).symm),
  rw h_int_eq,
  rw ← integral_indicator (measurable_set.Inter hsm),
  refine tendsto_integral_of_dominated_convergence bound _ _ _ _,
  { intro n,
    rw ae_measurable_indicator_iff (hsm n),
    exact (integrable_on.mono_set hfi (h_anti (zero_le n))).1 },
  { rw integrable_indicator_iff (hsm 0),
    exact hfi.norm, },
  { simp_rw norm_indicator_eq_indicator_norm,
    refine λ n, eventually_of_forall (λ x, _),
    exact indicator_le_indicator_of_subset (h_anti (zero_le n)) (λ a, norm_nonneg _) _ },
  { filter_upwards with a using le_trans (h_anti.tendsto_indicator _ _ _) (pure_le_nhds _), },
end

end tendsto_mono

/-! ### Continuity of the set integral

We prove that for any set `s`, the function `λ f : α →₁[μ] E, ∫ x in s, f x ∂μ` is continuous. -/

section continuous_set_integral
variables [normed_group E] [measurable_space E] [second_countable_topology E] [borel_space E]
  {𝕜 : Type*} [is_R_or_C 𝕜]
  [normed_group F] [measurable_space F] [second_countable_topology F] [borel_space F]
  [normed_space 𝕜 F]
  {p : ℝ≥0∞} {μ : measure α}

/-- For `f : Lp E p μ`, we can define an element of `Lp E p (μ.restrict s)` by
`(Lp.mem_ℒp f).restrict s).to_Lp f`. This map is additive. -/
lemma Lp_to_Lp_restrict_add (f g : Lp E p μ) (s : set α) :
  ((Lp.mem_ℒp (f + g)).restrict s).to_Lp ⇑(f + g)
    = ((Lp.mem_ℒp f).restrict s).to_Lp f + ((Lp.mem_ℒp g).restrict s).to_Lp g :=
begin
  ext1,
  refine (ae_restrict_of_ae (Lp.coe_fn_add f g)).mp _,
  refine (Lp.coe_fn_add (mem_ℒp.to_Lp f ((Lp.mem_ℒp f).restrict s))
    (mem_ℒp.to_Lp g ((Lp.mem_ℒp g).restrict s))).mp _,
  refine (mem_ℒp.coe_fn_to_Lp ((Lp.mem_ℒp f).restrict s)).mp _,
  refine (mem_ℒp.coe_fn_to_Lp ((Lp.mem_ℒp g).restrict s)).mp _,
  refine (mem_ℒp.coe_fn_to_Lp ((Lp.mem_ℒp (f+g)).restrict s)).mono (λ x hx1 hx2 hx3 hx4 hx5, _),
  rw [hx4, hx1, pi.add_apply, hx2, hx3, hx5, pi.add_apply],
end

/-- For `f : Lp E p μ`, we can define an element of `Lp E p (μ.restrict s)` by
`(Lp.mem_ℒp f).restrict s).to_Lp f`. This map commutes with scalar multiplication. -/
lemma Lp_to_Lp_restrict_smul (c : 𝕜) (f : Lp F p μ) (s : set α) :
  ((Lp.mem_ℒp (c • f)).restrict s).to_Lp ⇑(c • f) = c • (((Lp.mem_ℒp f).restrict s).to_Lp f) :=
begin
  ext1,
  refine (ae_restrict_of_ae (Lp.coe_fn_smul c f)).mp _,
  refine (mem_ℒp.coe_fn_to_Lp ((Lp.mem_ℒp f).restrict s)).mp _,
  refine (mem_ℒp.coe_fn_to_Lp ((Lp.mem_ℒp (c • f)).restrict s)).mp _,
  refine (Lp.coe_fn_smul c (mem_ℒp.to_Lp f ((Lp.mem_ℒp f).restrict s))).mono
    (λ x hx1 hx2 hx3 hx4, _),
  rw [hx2, hx1, pi.smul_apply, hx3, hx4, pi.smul_apply],
end

/-- For `f : Lp E p μ`, we can define an element of `Lp E p (μ.restrict s)` by
`(Lp.mem_ℒp f).restrict s).to_Lp f`. This map is non-expansive. -/
lemma norm_Lp_to_Lp_restrict_le (s : set α) (f : Lp E p μ) :
  ∥((Lp.mem_ℒp f).restrict s).to_Lp f∥ ≤ ∥f∥ :=
begin
  rw [Lp.norm_def, Lp.norm_def, ennreal.to_real_le_to_real (Lp.snorm_ne_top _) (Lp.snorm_ne_top _)],
  refine (le_of_eq _).trans (snorm_mono_measure _ measure.restrict_le_self),
  { exact s, },
  exact snorm_congr_ae (mem_ℒp.coe_fn_to_Lp _),
end

variables (α F 𝕜)
/-- Continuous linear map sending a function of `Lp F p μ` to the same function in
`Lp F p (μ.restrict s)`. -/
def Lp_to_Lp_restrict_clm (μ : measure α) (p : ℝ≥0∞) [hp : fact (1 ≤ p)] (s : set α) :
  Lp F p μ →L[𝕜] Lp F p (μ.restrict s) :=
@linear_map.mk_continuous 𝕜 𝕜 (Lp F p μ) (Lp F p (μ.restrict s)) _ _ _ _ _ _ (ring_hom.id 𝕜)
  ⟨λ f, mem_ℒp.to_Lp f ((Lp.mem_ℒp f).restrict s), λ f g, Lp_to_Lp_restrict_add f g s,
    λ c f, Lp_to_Lp_restrict_smul c f s⟩
  1 (by { intro f, rw one_mul, exact norm_Lp_to_Lp_restrict_le s f, })

variables {α F 𝕜}

variables (𝕜)
lemma Lp_to_Lp_restrict_clm_coe_fn [hp : fact (1 ≤ p)] (s : set α) (f : Lp F p μ) :
  Lp_to_Lp_restrict_clm α F 𝕜 μ p s f =ᵐ[μ.restrict s] f :=
mem_ℒp.coe_fn_to_Lp ((Lp.mem_ℒp f).restrict s)
variables {𝕜}

@[continuity]
lemma continuous_set_integral [normed_space ℝ E] [complete_space E] (s : set α) :
  continuous (λ f : α →₁[μ] E, ∫ x in s, f x ∂μ) :=
begin
  haveI : fact ((1 : ℝ≥0∞) ≤ 1) := ⟨le_rfl⟩,
  have h_comp : (λ f : α →₁[μ] E, ∫ x in s, f x ∂μ)
    = (integral (μ.restrict s)) ∘ (λ f, Lp_to_Lp_restrict_clm α E ℝ μ 1 s f),
  { ext1 f,
    rw [function.comp_apply, integral_congr_ae (Lp_to_Lp_restrict_clm_coe_fn ℝ s f)], },
  rw h_comp,
  exact continuous_integral.comp (Lp_to_Lp_restrict_clm α E ℝ μ 1 s).continuous,
end

end continuous_set_integral


end measure_theory

open measure_theory asymptotics metric

variables {ι : Type*} [measurable_space E] [normed_group E]

/-- Fundamental theorem of calculus for set integrals: if `μ` is a measure that is finite at a
filter `l` and `f` is a measurable function that has a finite limit `b` at `l ⊓ μ.ae`, then `∫ x in
s i, f x ∂μ = μ (s i) • b + o(μ (s i))` at a filter `li` provided that `s i` tends to `l.lift'
powerset` along `li`. Since `μ (s i)` is an `ℝ≥0∞` number, we use `(μ (s i)).to_real` in the
actual statement.

Often there is a good formula for `(μ (s i)).to_real`, so the formalization can take an optional
argument `m` with this formula and a proof `of `(λ i, (μ (s i)).to_real) =ᶠ[li] m`. Without these
arguments, `m i = (μ (s i)).to_real` is used in the output. -/
lemma filter.tendsto.integral_sub_linear_is_o_ae
  [normed_space ℝ E] [second_countable_topology E] [complete_space E] [borel_space E]
  {μ : measure α} {l : filter α} [l.is_measurably_generated]
  {f : α → E} {b : E} (h : tendsto f (l ⊓ μ.ae) (𝓝 b))
  (hfm : measurable_at_filter f l μ) (hμ : μ.finite_at_filter l)
  {s : ι → set α} {li : filter ι} (hs : tendsto s li (l.lift' powerset))
  (m : ι → ℝ := λ i, (μ (s i)).to_real)
  (hsμ : (λ i, (μ (s i)).to_real) =ᶠ[li] m . tactic.interactive.refl) :
  is_o (λ i, ∫ x in s i, f x ∂μ - m i • b) m li :=
begin
  suffices : is_o (λ s, ∫ x in s, f x ∂μ - (μ s).to_real • b) (λ s, (μ s).to_real)
    (l.lift' powerset),
    from (this.comp_tendsto hs).congr' (hsμ.mono $ λ a ha, ha ▸ rfl) hsμ,
  refine is_o_iff.2 (λ ε ε₀, _),
  have : ∀ᶠ s in l.lift' powerset, ∀ᶠ x in μ.ae, x ∈ s → f x ∈ closed_ball b ε :=
    eventually_lift'_powerset_eventually.2 (h.eventually $ closed_ball_mem_nhds _ ε₀),
  filter_upwards [hμ.eventually, (hμ.integrable_at_filter_of_tendsto_ae hfm h).eventually,
    hfm.eventually, this],
  simp only [mem_closed_ball, dist_eq_norm],
  intros s hμs h_integrable hfm h_norm,
  rw [← set_integral_const, ← integral_sub h_integrable (integrable_on_const.2 $ or.inr hμs),
    real.norm_eq_abs, abs_of_nonneg ennreal.to_real_nonneg],
  exact norm_set_integral_le_of_norm_le_const_ae' hμs h_norm (hfm.sub ae_measurable_const)
end

/-- Fundamental theorem of calculus for set integrals, `nhds_within` version: if `μ` is a locally
finite measure and `f` is an almost everywhere measurable function that is continuous at a point `a`
within a measurable set `t`, then `∫ x in s i, f x ∂μ = μ (s i) • f a + o(μ (s i))` at a filter `li`
provided that `s i` tends to `(𝓝[t] a).lift' powerset` along `li`.  Since `μ (s i)` is an `ℝ≥0∞`
number, we use `(μ (s i)).to_real` in the actual statement.

Often there is a good formula for `(μ (s i)).to_real`, so the formalization can take an optional
argument `m` with this formula and a proof `of `(λ i, (μ (s i)).to_real) =ᶠ[li] m`. Without these
arguments, `m i = (μ (s i)).to_real` is used in the output. -/
lemma continuous_within_at.integral_sub_linear_is_o_ae
  [topological_space α] [opens_measurable_space α]
  [normed_space ℝ E] [second_countable_topology E] [complete_space E] [borel_space E]
  {μ : measure α} [is_locally_finite_measure μ] {a : α} {t : set α}
  {f : α → E} (ha : continuous_within_at f t a) (ht : measurable_set t)
  (hfm : measurable_at_filter f (𝓝[t] a) μ)
  {s : ι → set α} {li : filter ι} (hs : tendsto s li ((𝓝[t] a).lift' powerset))
  (m : ι → ℝ := λ i, (μ (s i)).to_real)
  (hsμ : (λ i, (μ (s i)).to_real) =ᶠ[li] m . tactic.interactive.refl) :
  is_o (λ i, ∫ x in s i, f x ∂μ - m i • f a) m li :=
by haveI : (𝓝[t] a).is_measurably_generated := ht.nhds_within_is_measurably_generated _;
exact (ha.mono_left inf_le_left).integral_sub_linear_is_o_ae
  hfm (μ.finite_at_nhds_within a t) hs m hsμ

/-- Fundamental theorem of calculus for set integrals, `nhds` version: if `μ` is a locally finite
measure and `f` is an almost everywhere measurable function that is continuous at a point `a`, then
`∫ x in s i, f x ∂μ = μ (s i) • f a + o(μ (s i))` at `li` provided that `s` tends to `(𝓝 a).lift'
powerset` along `li.  Since `μ (s i)` is an `ℝ≥0∞` number, we use `(μ (s i)).to_real` in the
actual statement.

Often there is a good formula for `(μ (s i)).to_real`, so the formalization can take an optional
argument `m` with this formula and a proof `of `(λ i, (μ (s i)).to_real) =ᶠ[li] m`. Without these
arguments, `m i = (μ (s i)).to_real` is used in the output. -/
lemma continuous_at.integral_sub_linear_is_o_ae
  [topological_space α] [opens_measurable_space α]
  [normed_space ℝ E] [second_countable_topology E] [complete_space E] [borel_space E]
  {μ : measure α} [is_locally_finite_measure μ] {a : α}
  {f : α → E} (ha : continuous_at f a) (hfm : measurable_at_filter f (𝓝 a) μ)
  {s : ι → set α} {li : filter ι} (hs : tendsto s li ((𝓝 a).lift' powerset))
  (m : ι → ℝ := λ i, (μ (s i)).to_real)
  (hsμ : (λ i, (μ (s i)).to_real) =ᶠ[li] m . tactic.interactive.refl) :
  is_o (λ i, ∫ x in s i, f x ∂μ - m i • f a) m li :=
(ha.mono_left inf_le_left).integral_sub_linear_is_o_ae hfm (μ.finite_at_nhds a) hs m hsμ

/-- If a function is continuous on an open set `s`, then it is measurable at the filter `𝓝 x` for
  all `x ∈ s`. -/
lemma continuous_on.measurable_at_filter
  [topological_space α] [opens_measurable_space α] [measurable_space β] [topological_space β]
  [borel_space β]
  {f : α → β} {s : set α} {μ : measure α} (hs : is_open s) (hf : continuous_on f s) :
  ∀ x ∈ s, measurable_at_filter f (𝓝 x) μ :=
λ x hx, ⟨s, is_open.mem_nhds hs hx, hf.ae_measurable hs.measurable_set⟩

lemma continuous_at.measurable_at_filter
  [topological_space α] [opens_measurable_space α] [borel_space E]
  {f : α → E} {s : set α} {μ : measure α} (hs : is_open s) (hf : ∀ x ∈ s, continuous_at f x) :
  ∀ x ∈ s, measurable_at_filter f (𝓝 x) μ :=
continuous_on.measurable_at_filter hs $ continuous_at.continuous_on hf

lemma continuous.measurable_at_filter [topological_space α] [opens_measurable_space α]
  [measurable_space β] [topological_space β] [borel_space β] {f : α → β} (hf : continuous f)
  (μ : measure α) (l : filter α) :
  measurable_at_filter f l μ :=
hf.measurable.measurable_at_filter

/-- If a function is continuous on a measurable set `s`, then it is measurable at the filter
  `𝓝[s] x` for all `x`. -/
lemma continuous_on.measurable_at_filter_nhds_within {α β : Type*} [measurable_space α]
  [topological_space α] [opens_measurable_space α] [measurable_space β] [topological_space β]
  [borel_space β] {f : α → β} {s : set α} {μ : measure α}
  (hf : continuous_on f s) (hs : measurable_set s) (x : α) :
  measurable_at_filter f (𝓝[s] x) μ :=
⟨s, self_mem_nhds_within, hf.ae_measurable hs⟩

/-- Fundamental theorem of calculus for set integrals, `nhds_within` version: if `μ` is a locally
finite measure, `f` is continuous on a measurable set `t`, and `a ∈ t`, then `∫ x in (s i), f x ∂μ =
μ (s i) • f a + o(μ (s i))` at `li` provided that `s i` tends to `(𝓝[t] a).lift' powerset` along
`li`.  Since `μ (s i)` is an `ℝ≥0∞` number, we use `(μ (s i)).to_real` in the actual statement.

Often there is a good formula for `(μ (s i)).to_real`, so the formalization can take an optional
argument `m` with this formula and a proof `of `(λ i, (μ (s i)).to_real) =ᶠ[li] m`. Without these
arguments, `m i = (μ (s i)).to_real` is used in the output. -/
lemma continuous_on.integral_sub_linear_is_o_ae
  [topological_space α] [opens_measurable_space α]
  [normed_space ℝ E] [second_countable_topology E] [complete_space E] [borel_space E]
  {μ : measure α} [is_locally_finite_measure μ] {a : α} {t : set α}
  {f : α → E} (hft : continuous_on f t) (ha : a ∈ t) (ht : measurable_set t)
  {s : ι → set α} {li : filter ι} (hs : tendsto s li ((𝓝[t] a).lift' powerset))
  (m : ι → ℝ := λ i, (μ (s i)).to_real)
  (hsμ : (λ i, (μ (s i)).to_real) =ᶠ[li] m . tactic.interactive.refl) :
  is_o (λ i, ∫ x in s i, f x ∂μ - m i • f a) m li :=
(hft a ha).integral_sub_linear_is_o_ae ht ⟨t, self_mem_nhds_within, hft.ae_measurable ht⟩ hs m hsμ

section
/-! ### Continuous linear maps composed with integration

The goal of this section is to prove that integration commutes with continuous linear maps.
This holds for simple functions. The general result follows from the continuity of all involved
operations on the space `L¹`. Note that composition by a continuous linear map on `L¹` is not just
the composition, as we are dealing with classes of functions, but it has already been defined
as `continuous_linear_map.comp_Lp`. We take advantage of this construction here.
-/

open_locale complex_conjugate

variables {μ : measure α} {𝕜 : Type*} [is_R_or_C 𝕜] [normed_space 𝕜 E]
  [normed_group F] [normed_space 𝕜 F]
  {p : ennreal}

namespace continuous_linear_map

variables [measurable_space F] [borel_space F]

variables [second_countable_topology F] [complete_space F]
  [borel_space E] [second_countable_topology E] [normed_space ℝ F]

lemma integral_comp_Lp (L : E →L[𝕜] F) (φ : Lp E p μ) :
  ∫ a, (L.comp_Lp φ) a ∂μ = ∫ a, L (φ a) ∂μ :=
integral_congr_ae $ coe_fn_comp_Lp _ _

lemma set_integral_comp_Lp (L : E →L[𝕜] F) (φ : Lp E p μ) {s : set α} (hs : measurable_set s) :
  ∫ a in s, (L.comp_Lp φ) a ∂μ = ∫ a in s, L (φ a) ∂μ :=
set_integral_congr_ae hs ((L.coe_fn_comp_Lp φ).mono (λ x hx hx2, hx))

lemma continuous_integral_comp_L1 (L : E →L[𝕜] F) :
  continuous (λ (φ : α →₁[μ] E), ∫ (a : α), L (φ a) ∂μ) :=
by { rw ← funext L.integral_comp_Lp, exact continuous_integral.comp (L.comp_LpL 1 μ).continuous, }

variables [complete_space E] [normed_space ℝ E]

lemma integral_comp_comm (L : E →L[𝕜] F) {φ : α → E} (φ_int : integrable φ μ) :
  ∫ a, L (φ a) ∂μ = L (∫ a, φ a ∂μ) :=
begin
  apply integrable.induction (λ φ, ∫ a, L (φ a) ∂μ = L (∫ a, φ a ∂μ)),
  { intros e s s_meas s_finite,
    rw [integral_indicator_const e s_meas, ← @smul_one_smul E ℝ 𝕜 _ _ _ _ _ (μ s).to_real e,
      continuous_linear_map.map_smul, @smul_one_smul F ℝ 𝕜 _ _ _ _ _ (μ s).to_real (L e),
      ← integral_indicator_const (L e) s_meas],
    congr' 1 with a,
    rw set.indicator_comp_of_zero L.map_zero },
  { intros f g H f_int g_int hf hg,
    simp [L.map_add, integral_add f_int g_int,
      integral_add (L.integrable_comp f_int) (L.integrable_comp g_int), hf, hg] },
  { exact is_closed_eq L.continuous_integral_comp_L1 (L.continuous.comp continuous_integral) },
  { intros f g hfg f_int hf,
    convert hf using 1 ; clear hf,
    { exact integral_congr_ae (hfg.fun_comp L).symm },
    { rw integral_congr_ae hfg.symm } },
  all_goals { assumption }
end

lemma integral_apply {H : Type*} [normed_group H] [normed_space 𝕜 H]
  [second_countable_topology $ H →L[𝕜] E] {φ : α → H →L[𝕜] E} (φ_int : integrable φ μ) (v : H) :
  (∫ a, φ a ∂μ) v = ∫ a, φ a v ∂μ :=
((continuous_linear_map.apply 𝕜 E v).integral_comp_comm φ_int).symm

lemma integral_comp_comm' (L : E →L[𝕜] F) {K} (hL : antilipschitz_with K L) (φ : α → E) :
  ∫ a, L (φ a) ∂μ = L (∫ a, φ a ∂μ) :=
begin
  by_cases h : integrable φ μ,
  { exact integral_comp_comm L h },
  have : ¬ (integrable (L ∘ φ) μ),
    by rwa lipschitz_with.integrable_comp_iff_of_antilipschitz L.lipschitz hL (L.map_zero),
  simp [integral_undef, h, this]
end

lemma integral_comp_L1_comm (L : E →L[𝕜] F) (φ : α →₁[μ] E) : ∫ a, L (φ a) ∂μ = L (∫ a, φ a ∂μ) :=
L.integral_comp_comm (L1.integrable_coe_fn φ)

end continuous_linear_map

namespace linear_isometry

variables [measurable_space F] [borel_space F] [second_countable_topology F] [complete_space F]
  [normed_space ℝ F]
  [borel_space E] [second_countable_topology E] [complete_space E] [normed_space ℝ E]

lemma integral_comp_comm (L : E →ₗᵢ[𝕜] F) (φ : α → E) : ∫ a, L (φ a) ∂μ = L (∫ a, φ a ∂μ) :=
L.to_continuous_linear_map.integral_comp_comm' L.antilipschitz _

end linear_isometry

variables [borel_space E] [second_countable_topology E] [complete_space E] [normed_space ℝ E]
  [measurable_space F] [borel_space F] [second_countable_topology F] [complete_space F]
  [normed_space ℝ F]

@[norm_cast] lemma integral_of_real {f : α → ℝ} : ∫ a, (f a : 𝕜) ∂μ = ↑∫ a, f a ∂μ :=
(@is_R_or_C.of_real_li 𝕜 _).integral_comp_comm f

lemma integral_re {f : α → 𝕜} (hf : integrable f μ) :
  ∫ a, is_R_or_C.re (f a) ∂μ = is_R_or_C.re ∫ a, f a ∂μ :=
(@is_R_or_C.re_clm 𝕜 _).integral_comp_comm hf

lemma integral_im {f : α → 𝕜} (hf : integrable f μ) :
  ∫ a, is_R_or_C.im (f a) ∂μ = is_R_or_C.im ∫ a, f a ∂μ :=
(@is_R_or_C.im_clm 𝕜 _).integral_comp_comm hf

lemma integral_conj {f : α → 𝕜} : ∫ a, conj (f a) ∂μ = conj ∫ a, f a ∂μ :=
(@is_R_or_C.conj_lie 𝕜 _).to_linear_isometry.integral_comp_comm f

lemma integral_coe_re_add_coe_im {f : α → 𝕜} (hf : integrable f μ) :
  ∫ x, (is_R_or_C.re (f x) : 𝕜) ∂μ + ∫ x, is_R_or_C.im (f x) ∂μ * is_R_or_C.I = ∫ x, f x ∂μ :=
begin
  rw [mul_comm, ← smul_eq_mul, ← integral_smul, ← integral_add],
  { congr,
    ext1 x,
    rw [smul_eq_mul, mul_comm, is_R_or_C.re_add_im] },
  { exact hf.re.of_real },
  { exact hf.im.of_real.smul is_R_or_C.I }
end

lemma integral_re_add_im {f : α → 𝕜} (hf : integrable f μ) :
  ((∫ x, is_R_or_C.re (f x) ∂μ : ℝ) : 𝕜) + (∫ x, is_R_or_C.im (f x) ∂μ : ℝ) * is_R_or_C.I =
  ∫ x, f x ∂μ :=
by { rw [← integral_of_real, ← integral_of_real, integral_coe_re_add_coe_im hf] }

lemma set_integral_re_add_im {f : α → 𝕜} {i : set α} (hf : integrable_on f i μ) :
  ((∫ x in i, is_R_or_C.re (f x) ∂μ : ℝ) : 𝕜) +
  (∫ x in i, is_R_or_C.im (f x) ∂μ : ℝ) * is_R_or_C.I = ∫ x in i, f x ∂μ :=
integral_re_add_im hf

lemma fst_integral {f : α → E × F} (hf : integrable f μ) :
  (∫ x, f x ∂μ).1 = ∫ x, (f x).1 ∂μ :=
((continuous_linear_map.fst ℝ E F).integral_comp_comm hf).symm

lemma snd_integral {f : α → E × F} (hf : integrable f μ) :
  (∫ x, f x ∂μ).2 = ∫ x, (f x).2 ∂μ :=
((continuous_linear_map.snd ℝ E F).integral_comp_comm hf).symm

lemma integral_pair {f : α → E} {g : α → F} (hf : integrable f μ) (hg : integrable g μ) :
  ∫ x, (f x, g x) ∂μ = (∫ x, f x ∂μ, ∫ x, g x ∂μ) :=
have _ := hf.prod_mk hg, prod.ext (fst_integral this) (snd_integral this)

lemma integral_smul_const {𝕜 : Type*} [is_R_or_C 𝕜] [normed_space 𝕜 E] (f : α → 𝕜) (c : E) :
  ∫ x, f x • c ∂μ = (∫ x, f x ∂μ) • c :=
begin
  by_cases hf : integrable f μ,
  { exact ((1 : 𝕜 →L[𝕜] 𝕜).smul_right c).integral_comp_comm hf },
  { by_cases hc : c = 0,
    { simp only [hc, integral_zero, smul_zero] },
    rw [integral_undef hf, integral_undef, zero_smul],
    simp_rw [integrable_smul_const hc, hf, not_false_iff] }
end

section inner

variables {E' : Type*} [inner_product_space 𝕜 E'] [measurable_space E'] [borel_space E']
  [second_countable_topology E'] [complete_space E'] [normed_space ℝ E']

local notation `⟪`x`, `y`⟫` := @inner 𝕜 E' _ x y

lemma integral_inner {f : α → E'} (hf : integrable f μ) (c : E') :
  ∫ x, ⟪c, f x⟫ ∂μ = ⟪c, ∫ x, f x ∂μ⟫ :=
((@innerSL 𝕜 E' _ _ c).restrict_scalars ℝ).integral_comp_comm hf

lemma integral_eq_zero_of_forall_integral_inner_eq_zero (f : α → E') (hf : integrable f μ)
  (hf_int : ∀ (c : E'), ∫ x, ⟪c, f x⟫ ∂μ = 0) :
  ∫ x, f x ∂μ = 0 :=
by { specialize hf_int (∫ x, f x ∂μ), rwa [integral_inner hf, inner_self_eq_zero] at hf_int }

end inner

lemma integral_with_density_eq_integral_smul
  {f : α → ℝ≥0} (f_meas : measurable f) (g : α → E) :
  ∫ a, g a ∂(μ.with_density (λ x, f x)) = ∫ a, f a • g a ∂μ :=
begin
  by_cases hg : integrable g (μ.with_density (λ x, f x)), swap,
  { rw [integral_undef hg, integral_undef],
    rwa [← integrable_with_density_iff_integrable_smul f_meas];
    apply_instance },
  refine integrable.induction _ _ _ _ _ hg,
  { assume c s s_meas hs,
    rw integral_indicator s_meas,
    simp_rw [← indicator_smul_apply, integral_indicator s_meas],
    simp only [s_meas, integral_const, measure.restrict_apply', univ_inter, with_density_apply],
    rw [lintegral_coe_eq_integral, ennreal.to_real_of_real, ← integral_smul_const],
    { refl },
    { exact integral_nonneg (λ x, nnreal.coe_nonneg _) },
    { refine ⟨(f_meas.coe_nnreal_real).ae_measurable, _⟩,
      rw with_density_apply _ s_meas at hs,
      rw has_finite_integral,
      convert hs,
      ext1 x,
      simp only [nnreal.nnnorm_eq] } },
  { assume u u' h_disj u_int u'_int h h',
    change ∫ (a : α), (u a + u' a) ∂μ.with_density (λ (x : α), ↑(f x)) =
      ∫ (a : α), f a • (u a + u' a) ∂μ,
    simp_rw [smul_add],
    rw [integral_add u_int u'_int, h, h', integral_add],
    { exact (integrable_with_density_iff_integrable_smul f_meas).1 u_int },
    { exact (integrable_with_density_iff_integrable_smul f_meas).1 u'_int } },
  { have C1 : continuous (λ (u : Lp E 1 (μ.with_density (λ x, f x))),
      ∫ x, u x ∂(μ.with_density (λ x, f x))) := continuous_integral,
    have C2 : continuous (λ (u : Lp E 1 (μ.with_density (λ x, f x))),
      ∫ x, f x • u x ∂μ),
    { have : continuous ((λ (u : Lp E 1 μ), ∫ x, u x ∂μ) ∘ (with_density_smul_li μ f_meas)) :=
        continuous_integral.comp (with_density_smul_li μ f_meas).continuous,
      convert this,
      ext1 u,
      simp only [function.comp_app, with_density_smul_li_apply],
      exact integral_congr_ae (mem_ℒ1_smul_of_L1_with_density f_meas u).coe_fn_to_Lp.symm },
    exact is_closed_eq C1 C2 },
  { assume u v huv u_int hu,
    rw [← integral_congr_ae huv, hu],
    apply integral_congr_ae,
<<<<<<< HEAD
    filter_upwards [(ae_with_density_iff f_meas.coe_nnreal_ennreal).1 huv],
    assume x hx,
=======
    filter_upwards [(ae_with_density_iff f_meas.coe_nnreal_ennreal).1 huv] with x hx,
>>>>>>> cb45da26
    rcases eq_or_ne (f x) 0 with h'x|h'x,
    { simp only [h'x, zero_smul]},
    { rw [hx _],
      simpa only [ne.def, ennreal.coe_eq_zero] using h'x } }
end

lemma integral_with_density_eq_integral_smul₀
  {f : α → ℝ≥0} (hf : ae_measurable f μ) (g : α → E) :
  ∫ a, g a ∂(μ.with_density (λ x, f x)) = ∫ a, f a • g a ∂μ :=
begin
  let f' := hf.mk _,
  calc ∫ a, g a ∂(μ.with_density (λ x, f x))
<<<<<<< HEAD
  = ∫ a, g a ∂(μ.with_density (λ x, f' x)) :
  begin
    congr' 1,
    apply with_density_congr_ae,
    filter_upwards [hf.ae_eq_mk],
    assume x hx,
=======
      = ∫ a, g a ∂(μ.with_density (λ x, f' x)) :
  begin
    congr' 1,
    apply with_density_congr_ae,
    filter_upwards [hf.ae_eq_mk] with x hx,
>>>>>>> cb45da26
    rw hx,
  end
  ... = ∫ a, f' a • g a ∂μ : integral_with_density_eq_integral_smul hf.measurable_mk _
  ... = ∫ a, f a • g a ∂μ :
  begin
    apply integral_congr_ae,
<<<<<<< HEAD
    filter_upwards [hf.ae_eq_mk],
    assume x hx,
=======
    filter_upwards [hf.ae_eq_mk] with x hx,
>>>>>>> cb45da26
    rw hx,
  end
end

lemma set_integral_with_density_eq_set_integral_smul
  {f : α → ℝ≥0} (f_meas : measurable f) (g : α → E) {s : set α} (hs : measurable_set s) :
  ∫ a in s, g a ∂(μ.with_density (λ x, f x)) = ∫ a in s, f a • g a ∂μ :=
by rw [restrict_with_density hs, integral_with_density_eq_integral_smul f_meas]

lemma set_integral_with_density_eq_set_integral_smul₀ {f : α → ℝ≥0} {s : set α}
  (hf : ae_measurable f (μ.restrict s)) (g : α → E) (hs : measurable_set s) :
  ∫ a in s, g a ∂(μ.with_density (λ x, f x)) = ∫ a in s, f a • g a ∂μ :=
by rw [restrict_with_density hs, integral_with_density_eq_integral_smul₀ hf]

end<|MERGE_RESOLUTION|>--- conflicted
+++ resolved
@@ -928,12 +928,7 @@
   { assume u v huv u_int hu,
     rw [← integral_congr_ae huv, hu],
     apply integral_congr_ae,
-<<<<<<< HEAD
-    filter_upwards [(ae_with_density_iff f_meas.coe_nnreal_ennreal).1 huv],
-    assume x hx,
-=======
     filter_upwards [(ae_with_density_iff f_meas.coe_nnreal_ennreal).1 huv] with x hx,
->>>>>>> cb45da26
     rcases eq_or_ne (f x) 0 with h'x|h'x,
     { simp only [h'x, zero_smul]},
     { rw [hx _],
@@ -946,32 +941,18 @@
 begin
   let f' := hf.mk _,
   calc ∫ a, g a ∂(μ.with_density (λ x, f x))
-<<<<<<< HEAD
-  = ∫ a, g a ∂(μ.with_density (λ x, f' x)) :
-  begin
-    congr' 1,
-    apply with_density_congr_ae,
-    filter_upwards [hf.ae_eq_mk],
-    assume x hx,
-=======
       = ∫ a, g a ∂(μ.with_density (λ x, f' x)) :
   begin
     congr' 1,
     apply with_density_congr_ae,
     filter_upwards [hf.ae_eq_mk] with x hx,
->>>>>>> cb45da26
     rw hx,
   end
   ... = ∫ a, f' a • g a ∂μ : integral_with_density_eq_integral_smul hf.measurable_mk _
   ... = ∫ a, f a • g a ∂μ :
   begin
     apply integral_congr_ae,
-<<<<<<< HEAD
-    filter_upwards [hf.ae_eq_mk],
-    assume x hx,
-=======
     filter_upwards [hf.ae_eq_mk] with x hx,
->>>>>>> cb45da26
     rw hx,
   end
 end
