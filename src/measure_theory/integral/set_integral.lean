--- conflicted
+++ resolved
@@ -868,154 +868,4 @@
 
 end inner
 
-<<<<<<< HEAD
-end
-
-/-
-namespace integrable
-
-variables [measurable_space α] [measurable_space β] [normed_group E]
-
-protected lemma measure_mono
-
-end integrable
-
-end measure_theory
-
-section integral_on
-variables [measurable_space α]
-  [normed_group β] [second_countable_topology β] [normed_space ℝ β] [complete_space β]
-  [measurable_space β] [borel_space β]
-  {s t : set α} {f g : α → β} {μ : measure α}
-open set
-
-lemma integral_on_congr (hf : measurable f) (hg : measurable g) (hs : measurable_set s)
-  (h : ∀ᵐ a ∂μ, a ∈ s → f a = g a) : ∫ a in s, f a ∂μ = ∫ a in s, g a ∂μ :=
-integral_congr_ae hf hg $ _
-
-lemma integral_on_congr_of_set (hsm : measurable_on s f) (htm : measurable_on t f)
-  (h : ∀ᵐ a, a ∈ s ↔ a ∈ t) : (∫ a in s, f a) = (∫ a in t, f a) :=
-integral_congr_ae hsm htm $ indicator_congr_of_set h
-
-lemma integral_on_add {s : set α} (hfm : measurable_on s f) (hfi : integrable_on s f)
-  (hgm : measurable_on s g) (hgi : integrable_on s g) :
-  (∫ a in s, f a + g a) = (∫ a in s, f a) + (∫ a in s, g a) :=
-by { simp only [indicator_add], exact integral_add hfm hfi hgm hgi }
-
-lemma integral_on_sub (hfm : measurable_on s f) (hfi : integrable_on s f) (hgm : measurable_on s g)
-  (hgi : integrable_on s g) : (∫ a in s, f a - g a) = (∫ a in s, f a) - (∫ a in s, g a) :=
-by { simp only [indicator_sub], exact integral_sub hfm hfi hgm hgi }
-
-lemma integral_on_le_integral_on_ae {f g : α → ℝ} (hfm : measurable_on s f)
-  (hfi : integrable_on s f) (hgm : measurable_on s g) (hgi : integrable_on s g)
-  (h : ∀ᵐ a, a ∈ s → f a ≤ g a) :
-  (∫ a in s, f a) ≤ (∫ a in s, g a) :=
-begin
-  apply integral_le_integral_ae hfm hfi hgm hgi,
-  apply indicator_le_indicator_ae,
-  exact h
-end
-
-lemma integral_on_le_integral_on {f g : α → ℝ} (hfm : measurable_on s f) (hfi : integrable_on s f)
-  (hgm : measurable_on s g) (hgi : integrable_on s g) (h : ∀ a, a ∈ s → f a ≤ g a) :
-  (∫ a in s, f a) ≤ (∫ a in s, g a) :=
-integral_on_le_integral_on_ae hfm hfi hgm hgi $ by filter_upwards [] h
-
-lemma integral_on_union (hsm : measurable_on s f) (hsi : integrable_on s f)
-  (htm : measurable_on t f) (hti : integrable_on t f) (h : disjoint s t) :
-  (∫ a in (s ∪ t), f a) = (∫ a in s, f a) + (∫ a in t, f a) :=
-by { rw [indicator_union_of_disjoint h, integral_add hsm hsi htm hti] }
-
-lemma integral_on_union_ae (hs : measurable_set s) (ht : measurable_set t) (hsm : measurable_on s f)
-  (hsi : integrable_on s f) (htm : measurable_on t f) (hti : integrable_on t f)
-  (h : ∀ᵐ a, a ∉ s ∩ t) :
-  (∫ a in (s ∪ t), f a) = (∫ a in s, f a) + (∫ a in t, f a) :=
-begin
-  have := integral_congr_ae _ _ (indicator_union_ae h f),
-  rw [this, integral_add hsm hsi htm hti],
-  { exact hsm.union hs ht htm },
-  { exact measurable.add hsm htm }
-end
-
-lemma integral_on_nonneg_of_ae {f : α → ℝ} (hf : ∀ᵐ a, a ∈ s → 0 ≤ f a) : (0:ℝ) ≤ (∫ a in s, f a) :=
-integral_nonneg_of_ae $ by { filter_upwards [hf] λ a h, indicator_nonneg' h }
-
-lemma integral_on_nonneg {f : α → ℝ} (hf : ∀ a, a ∈ s → 0 ≤ f a) : (0:ℝ) ≤ (∫ a in s, f a) :=
-integral_on_nonneg_of_ae $ univ_mem' hf
-
-lemma integral_on_nonpos_of_ae {f : α → ℝ} (hf : ∀ᵐ a, a ∈ s → f a ≤ 0) : (∫ a in s, f a) ≤ 0 :=
-integral_nonpos_of_nonpos_ae $ by { filter_upwards [hf] λ a h, indicator_nonpos' h }
-
-lemma integral_on_nonpos {f : α → ℝ} (hf : ∀ a, a ∈ s → f a ≤ 0) : (∫ a in s, f a) ≤ 0 :=
-integral_on_nonpos_of_ae $ univ_mem' hf
-
-lemma tendsto_integral_on_of_monotone {s : ℕ → set α} {f : α → β} (hsm : ∀i, measurable_set (s i))
-  (h_mono : monotone s) (hfm : measurable_on (Union s) f) (hfi : integrable_on (Union s) f) :
-  tendsto (λi, ∫ a in (s i), f a) at_top (nhds (∫ a in (Union s), f a)) :=
-let bound : α → ℝ := indicator (Union s) (λa, ∥f a∥) in
-begin
-  apply tendsto_integral_of_dominated_convergence,
-  { assume i, exact hfm.subset (hsm i) (subset_Union _ _) },
-  { assumption },
-  { show integrable_on (Union s) (λa, ∥f a∥), rwa integrable_on_norm_iff },
-  { assume i, apply ae_of_all,
-    assume a,
-    rw [norm_indicator_eq_indicator_norm],
-    exact indicator_le_indicator_of_subset (subset_Union _ _) (λa, norm_nonneg _) _ },
-  { filter_upwards [] λa, le_trans (h_mono.tendsto_indicator _ _ _) (pure_le_nhds _) }
-end
-
-lemma antitone.tendsto_integral_on (s : ℕ → set α) (f : α → β) (hsm : ∀i, measurable_set (s i))
-  (h_anti : ∀i j, i ≤ j → s j ⊆ s i) (hfm : measurable_on (s 0) f) (hfi : integrable_on (s 0) f) :
-  tendsto (λi, ∫ a in (s i), f a) at_top (nhds (∫ a in (Inter s), f a)) :=
-let bound : α → ℝ := indicator (s 0) (λa, ∥f a∥) in
-begin
-  apply tendsto_integral_of_dominated_convergence,
-  { assume i, refine hfm.subset (hsm i) (h_anti _ _ (zero_le _)) },
-  { exact hfm.subset (measurable_set.Inter hsm) (Inter_subset _ _) },
-  { show integrable_on (s 0) (λa, ∥f a∥), rwa integrable_on_norm_iff },
-  { assume i, apply ae_of_all,
-    assume a,
-    rw [norm_indicator_eq_indicator_norm],
-    refine indicator_le_indicator_of_subset (h_anti _ _ (zero_le _)) (λa, norm_nonneg _) _ },
-  { filter_upwards [] λa, le_trans (h_anti.tendsto_indicator _ _ _) (pure_le_nhds _) }
-end
-
--- TODO : prove this for an encodable type
--- by proving an encodable version of `filter.is_countably_generated_at_top_finset_nat `
-lemma integral_on_Union (s : ℕ → set α) (f : α → β) (hm : ∀i, measurable_set (s i))
-  (hd : ∀ i j, i ≠ j → s i ∩ s j = ∅) (hfm : measurable_on (Union s) f)
-  (hfi : integrable_on (Union s) f) :
-  (∫ a in (Union s), f a) = ∑'i, ∫ a in s i, f a :=
-suffices h : tendsto (λn:finset ℕ, ∑ i in n, ∫ a in s i, f a) at_top (𝓝 $ (∫ a in (Union s), f a)),
-  by { rwa has_sum.tsum_eq },
-begin
-  have : (λn:finset ℕ, ∑ i in n, ∫ a in s i, f a) = λn:finset ℕ, ∫ a in (⋃i∈n, s i), f a,
-  { funext,
-    rw [← integral_finset_sum, indicator_finset_bUnion],
-    { assume i hi j hj hij, exact hd i j hij },
-    { assume i, refine hfm.subset (hm _) (subset_Union _ _) },
-    { assume i, refine hfi.subset (subset_Union _ _) } },
-  rw this,
-  refine tendsto_integral_filter_of_dominated_convergence _ _ _ _ _ _ _,
-  { exact indicator (Union s) (λ a, ∥f a∥) },
-  { exact is_countably_generated_at_top_finset_nat },
-  { refine univ_mem' (λ n, _),
-    simp only [mem_set_of_eq],
-    refine hfm.subset (measurable_set.Union (λ i, measurable_set.Union_Prop (λh, hm _)))
-      (bUnion_subset_Union _ _), },
-  { assumption },
-  { refine univ_mem' (λ n, univ_mem' $ _),
-    simp only [mem_set_of_eq],
-    assume a,
-    rw ← norm_indicator_eq_indicator_norm,
-    refine norm_indicator_le_of_subset (bUnion_subset_Union _ _) _ _ },
-  { rw [← integrable_on, integrable_on_norm_iff], assumption },
-  { filter_upwards [] λa, le_trans (tendsto_indicator_bUnion_finset _ _ _) (pure_le_nhds _) }
-end
-
-end integral_on
--/
-=======
-end
->>>>>>> 2d57545b
+end