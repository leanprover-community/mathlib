--- conflicted
+++ resolved
@@ -155,11 +155,7 @@
 
 variables [linear_order α] [topological_space α] [order_closed_topology α]
   [opens_measurable_space α] {a b : ι → α} {A B : α}
-<<<<<<< HEAD
-  (ha : tendsto a l (nhds A)) (hb : tendsto b l (nhds B))
-=======
   (ha : tendsto a l (𝓝 A)) (hb : tendsto b l (𝓝 B))
->>>>>>> 93df724a
 
 lemma ae_cover_Ioo_of_Icc :
   ae_cover (μ.restrict $ Ioo A B) l (λ i, Icc (a i) (b i)) :=
@@ -199,53 +195,6 @@
 
 variables [has_no_atoms μ]
 
-<<<<<<< HEAD
-lemma ae_cover_Ioc_of_Icc (ha : tendsto a l (nhds A)) (hb : tendsto b l (nhds B)) :
-  ae_cover (μ.restrict $ Ioc A B) l (λ i, Icc (a i) (b i)) :=
-by simp [measure.restrict_congr_set Ioo_ae_eq_Ioc.symm, ae_cover_Ioo_of_Icc ha hb]
-
-lemma ae_cover_Ioc_of_Ico (ha : tendsto a l (nhds A)) (hb : tendsto b l (nhds B)) :
-  ae_cover (μ.restrict $ Ioc A B) l (λ i, Ico (a i) (b i)) :=
-by simp [measure.restrict_congr_set Ioo_ae_eq_Ioc.symm, ae_cover_Ioo_of_Ico ha hb]
-
-lemma ae_cover_Ioc_of_Ioc (ha : tendsto a l (nhds A)) (hb : tendsto b l (nhds B)) :
-  ae_cover (μ.restrict $ Ioc A B) l (λ i, Ioc (a i) (b i)) :=
-by simp [measure.restrict_congr_set Ioo_ae_eq_Ioc.symm, ae_cover_Ioo_of_Ioc ha hb]
-
-lemma ae_cover_Ioc_of_Ioo (ha : tendsto a l (nhds A)) (hb : tendsto b l (nhds B)) :
-  ae_cover (μ.restrict $ Ioc A B) l (λ i, Ioo (a i) (b i)) :=
-by simp [measure.restrict_congr_set Ioo_ae_eq_Ioc.symm, ae_cover_Ioo_of_Ioo ha hb]
-
-lemma ae_cover_Ico_of_Icc (ha : tendsto a l (nhds A)) (hb : tendsto b l (nhds B)) :
-  ae_cover (μ.restrict $ Ico A B) l (λ i, Icc (a i) (b i)) :=
-by simp [measure.restrict_congr_set Ioo_ae_eq_Ico.symm, ae_cover_Ioo_of_Icc ha hb]
-
-lemma ae_cover_Ico_of_Ico (ha : tendsto a l (nhds A)) (hb : tendsto b l (nhds B)) :
-  ae_cover (μ.restrict $ Ico A B) l (λ i, Ico (a i) (b i)) :=
-by simp [measure.restrict_congr_set Ioo_ae_eq_Ico.symm, ae_cover_Ioo_of_Ico ha hb]
-
-lemma ae_cover_Ico_of_Ioc (ha : tendsto a l (nhds A)) (hb : tendsto b l (nhds B)) :
-  ae_cover (μ.restrict $ Ico A B) l (λ i, Ioc (a i) (b i)) :=
-by simp [measure.restrict_congr_set Ioo_ae_eq_Ico.symm, ae_cover_Ioo_of_Ioc ha hb]
-
-lemma ae_cover_Ico_of_Ioo (ha : tendsto a l (nhds A)) (hb : tendsto b l (nhds B)) :
-  ae_cover (μ.restrict $ Ico A B) l (λ i, Ioo (a i) (b i)) :=
-by simp [measure.restrict_congr_set Ioo_ae_eq_Ico.symm, ae_cover_Ioo_of_Ioo ha hb]
-
-lemma ae_cover_Icc_of_Icc (ha : tendsto a l (nhds A)) (hb : tendsto b l (nhds B)) :
-  ae_cover (μ.restrict $ Icc A B) l (λ i, Icc (a i) (b i)) :=
-by simp [measure.restrict_congr_set Ioo_ae_eq_Icc.symm, ae_cover_Ioo_of_Icc ha hb]
-
-lemma ae_cover_Icc_of_Ico (ha : tendsto a l (nhds A)) (hb : tendsto b l (nhds B)) :
-  ae_cover (μ.restrict $ Icc A B) l (λ i, Ico (a i) (b i)) :=
-by simp [measure.restrict_congr_set Ioo_ae_eq_Icc.symm, ae_cover_Ioo_of_Ico ha hb]
-
-lemma ae_cover_Icc_of_Ioc (ha : tendsto a l (nhds A)) (hb : tendsto b l (nhds B)) :
-  ae_cover (μ.restrict $ Icc A B) l (λ i, Ioc (a i) (b i)) :=
-by simp [measure.restrict_congr_set Ioo_ae_eq_Icc.symm, ae_cover_Ioo_of_Ioc ha hb]
-
-lemma ae_cover_Icc_of_Ioo (ha : tendsto a l (nhds A)) (hb : tendsto b l (nhds B)) :
-=======
 lemma ae_cover_Ioc_of_Icc (ha : tendsto a l (𝓝 A)) (hb : tendsto b l (𝓝 B)) :
   ae_cover (μ.restrict $ Ioc A B) l (λ i, Icc (a i) (b i)) :=
 by simp [measure.restrict_congr_set Ioo_ae_eq_Ioc.symm, ae_cover_Ioo_of_Icc ha hb]
@@ -291,7 +240,6 @@
 by simp [measure.restrict_congr_set Ioo_ae_eq_Icc.symm, ae_cover_Ioo_of_Ioc ha hb]
 
 lemma ae_cover_Icc_of_Ioo (ha : tendsto a l (𝓝 A)) (hb : tendsto b l (𝓝 B)) :
->>>>>>> 93df724a
   ae_cover (μ.restrict $ Icc A B) l (λ i, Ioo (a i) (b i)) :=
 by simp [measure.restrict_congr_set Ioo_ae_eq_Icc.symm, ae_cover_Ioo_of_Ioo ha hb]
 
