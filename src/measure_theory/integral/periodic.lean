/-
Copyright (c) 2021 Yury Kudryashov. All rights reserved.
Released under Apache 2.0 license as described in the file LICENSE.
Authors: Yury Kudryashov
-/
import measure_theory.measure.haar_quotient
import measure_theory.integral.interval_integral
import topology.algebra.order.floor
import topology.instances.real_mod_zmultiples

/-!
# Integrals of periodic functions

In this file we prove that `∫ x in t..t + T, f x = ∫ x in s..s + T, f x` for any (not necessarily
measurable) function periodic function with period `T`.
-/

/-!
 TO DO in this file (9/9/22):
  - pull names from `real_mod_zmultiples`
-/

open set function measure_theory measure_theory.measure topological_space
open_locale measure_theory

lemma is_add_fundamental_domain_Ioc {T : ℝ} (hT : 0 < T) (t : ℝ) (μ : measure ℝ . volume_tac) :
  is_add_fundamental_domain (add_subgroup.zmultiples T) (Ioc t (t + T)) μ :=
begin
  refine is_add_fundamental_domain.mk' measurable_set_Ioc.null_measurable_set (λ x, _),
  have : bijective (cod_restrict (λ n : ℤ, n • T) (add_subgroup.zmultiples T) _),
    from (equiv.of_injective (λ n : ℤ, n • T) (zsmul_strict_mono_left hT).injective).bijective,
  refine this.exists_unique_iff.2 _,
  simpa only [add_comm x] using exists_unique_add_zsmul_mem_Ioc hT x t
end

<<<<<<< HEAD
section newstuff ---- NEW STUFF

open add_subgroup

variables {T : ℝ} [fact (0 < T)]

instance : measure_space (ℝ ⧸ zmultiples T) := sorry -- haar measure with total size a

local notation `π` := quotient_add_group.mk' (zmultiples T)

lemma foo  {T : ℝ} (hT : 0 < T) (t : ℝ) :
  measure.map π  (volume.restrict (Ioc t (t + T))) = volume :=
sorry

lemma foo' : measure_preserving π (volume.restrict (Ioc t (t + T))) volume := sorry

end newstuff

--------------------------

variables {E : Type*} [normed_group E] [normed_space ℝ E] [complete_space E]
=======
variables {E : Type*} [normed_add_comm_group E] [normed_space ℝ E] [complete_space E]
>>>>>>> 22a9066d

namespace function

namespace periodic

open interval_integral

variables {f : ℝ → E} {T : ℝ}

/-- An auxiliary lemma for a more general `function.periodic.interval_integral_add_eq`. -/
lemma interval_integral_add_eq_of_pos (hf : periodic f T)
  (hT : 0 < T) (t s : ℝ) : ∫ x in t..t + T, f x = ∫ x in s..s + T, f x :=
begin
  haveI : encodable (add_subgroup.zmultiples T) := (countable_range _).to_encodable,
  simp only [integral_of_le, hT.le, le_add_iff_nonneg_right],
  haveI : vadd_invariant_measure (add_subgroup.zmultiples T) ℝ volume :=
    ⟨λ c s hs, measure_preimage_add _ _ _⟩,
  exact (is_add_fundamental_domain_Ioc hT t).set_integral_eq
    (is_add_fundamental_domain_Ioc hT s) hf.map_vadd_zmultiples
end

/-- If `f` is a periodic function with period `T`, then its integral over `[t, t + T]` does not
depend on `t`. -/
lemma interval_integral_add_eq (hf : periodic f T)
  (t s : ℝ) : ∫ x in t..t + T, f x = ∫ x in s..s + T, f x :=
begin
  rcases lt_trichotomy 0 T with (hT|rfl|hT),
  { exact hf.interval_integral_add_eq_of_pos hT t s },
  { simp },
  { rw [← neg_inj, ← integral_symm, ← integral_symm],
    simpa only [← sub_eq_add_neg, add_sub_cancel]
      using (hf.neg.interval_integral_add_eq_of_pos (neg_pos.2 hT) (t + T) (s + T)) }
end

/-- If `f` is an integrable periodic function with period `T`, then its integral over `[t, s + T]`
is the sum of its integrals over the intervals `[t, s]` and `[t, t + T]`. -/
lemma interval_integral_add_eq_add (hf : periodic f T) (t s : ℝ)
  (h_int : ∀ t₁ t₂, interval_integrable f measure_space.volume t₁ t₂) :
  ∫ x in t..s+T, f x = (∫ x in t..s, f x) + ∫ x in t..t + T, f x :=
by rw [hf.interval_integral_add_eq t s, integral_add_adjacent_intervals (h_int t s) (h_int s _)]

/-- If `f` is an integrable periodic function with period `T`, and `n` is an integer, then its
integral over `[t, t + n • T]` is `n` times its integral over `[t, t + T]`. -/
lemma interval_integral_add_zsmul_eq (hf : periodic f T) (n : ℤ) (t : ℝ)
  (h_int : ∀ t₁ t₂, interval_integrable f measure_space.volume t₁ t₂) :
  ∫ x in t..t + n • T, f x = n • ∫ x in t..t + T, f x :=
begin
  -- Reduce to the case `b = 0`
  suffices : ∫ x in 0..n • T, f x = n • ∫ x in 0..T, f x,
  { simp only [hf.interval_integral_add_eq t 0, (hf.zsmul n).interval_integral_add_eq t 0, zero_add,
      this], },
  -- First prove it for natural numbers
  have : ∀ (m : ℕ), ∫ x in 0..m • T, f x = m • ∫ x in 0..T, f x,
  { intros,
    induction m with m ih,
    { simp, },
    { simp only [succ_nsmul', hf.interval_integral_add_eq_add 0 (m • T) h_int, ih, zero_add], }, },
  -- Then prove it for all integers
  cases n with n n,
  { simp [← this n], },
  { conv_rhs { rw zsmul_neg_succ_of_nat, },
    have h₀ : (int.neg_succ_of_nat n) • T + (n + 1) • T = 0, { simp, linarith, },
    rw [integral_symm, ← (hf.nsmul (n+1)).funext, neg_inj],
    simp_rw [integral_comp_add_right, h₀, zero_add, this (n+1),
      add_comm T, hf.interval_integral_add_eq ((n+1) • T) 0, zero_add], },
end

section real_valued

open filter

variables {g : ℝ → ℝ}
variables (hg : periodic g T) (h_int : ∀ t₁ t₂, interval_integrable g measure_space.volume t₁ t₂)
include hg h_int

/-- If `g : ℝ → ℝ` is periodic with period `T > 0`, then for any `t : ℝ`, the function
`t ↦ ∫ x in 0..t, g x` is bounded below by `t ↦ X + ⌊t/T⌋ • Y` for appropriate constants `X` and
`Y`. -/
lemma Inf_add_zsmul_le_integral_of_pos (hT : 0 < T) (t : ℝ) :
  Inf ((λ t, ∫ x in 0..t, g x) '' (Icc 0 T)) + ⌊t/T⌋ • (∫ x in 0..T, g x) ≤ ∫ x in 0..t, g x :=
begin
  let ε := int.fract (t/T) * T,
  conv_rhs { rw [← int.fract_div_mul_self_add_zsmul_eq T t (by linarith),
    ← integral_add_adjacent_intervals (h_int 0 ε) (h_int _ _)] },
  rw [hg.interval_integral_add_zsmul_eq ⌊t/T⌋ ε h_int, hg.interval_integral_add_eq ε 0, zero_add,
    add_le_add_iff_right],
  exact (continuous_primitive h_int 0).continuous_on.Inf_image_Icc_le
    (mem_Icc_of_Ico (int.fract_div_mul_self_mem_Ico T t hT)),
end

/-- If `g : ℝ → ℝ` is periodic with period `T > 0`, then for any `t : ℝ`, the function
`t ↦ ∫ x in 0..t, g x` is bounded above by `t ↦ X + ⌊t/T⌋ • Y` for appropriate constants `X` and
`Y`. -/
lemma integral_le_Sup_add_zsmul_of_pos (hT : 0 < T) (t : ℝ) :
  ∫ x in 0..t, g x ≤ Sup ((λ t, ∫ x in 0..t, g x) '' (Icc 0 T)) + ⌊t/T⌋ • (∫ x in 0..T, g x) :=
begin
  let ε := int.fract (t/T) * T,
  conv_lhs { rw [← int.fract_div_mul_self_add_zsmul_eq T t (by linarith),
    ← integral_add_adjacent_intervals (h_int 0 ε) (h_int _ _)] },
  rw [hg.interval_integral_add_zsmul_eq ⌊t/T⌋ ε h_int, hg.interval_integral_add_eq ε 0, zero_add,
    add_le_add_iff_right],
  exact (continuous_primitive h_int 0).continuous_on.le_Sup_image_Icc
    (mem_Icc_of_Ico (int.fract_div_mul_self_mem_Ico T t hT)),
end

/-- If `g : ℝ → ℝ` is periodic with period `T > 0` and `0 < ∫ x in 0..T, g x`, then
`t ↦ ∫ x in 0..t, g x` tends to `∞` as `t` tends to `∞`. -/
lemma tendsto_at_top_interval_integral_of_pos (h₀ : 0 < ∫ x in 0..T, g x) (hT : 0 < T) :
  tendsto (λ t, ∫ x in 0..t, g x) at_top at_top :=
begin
  apply tendsto_at_top_mono (hg.Inf_add_zsmul_le_integral_of_pos h_int hT),
  apply at_top.tendsto_at_top_add_const_left (Inf $ (λ t, ∫ x in 0..t, g x) '' (Icc 0 T)),
  apply tendsto.at_top_zsmul_const h₀,
  exact tendsto_floor_at_top.comp (tendsto_id.at_top_mul_const (inv_pos.mpr hT)),
end

/-- If `g : ℝ → ℝ` is periodic with period `T > 0` and `0 < ∫ x in 0..T, g x`, then
`t ↦ ∫ x in 0..t, g x` tends to `-∞` as `t` tends to `-∞`. -/
lemma tendsto_at_bot_interval_integral_of_pos (h₀ : 0 < ∫ x in 0..T, g x) (hT : 0 < T) :
  tendsto (λ t, ∫ x in 0..t, g x) at_bot at_bot :=
begin
  apply tendsto_at_bot_mono (hg.integral_le_Sup_add_zsmul_of_pos h_int hT),
  apply at_bot.tendsto_at_bot_add_const_left (Sup $ (λ t, ∫ x in 0..t, g x) '' (Icc 0 T)),
  apply tendsto.at_bot_zsmul_const h₀,
  exact tendsto_floor_at_bot.comp (tendsto_id.at_bot_mul_const (inv_pos.mpr hT)),
end

/-- If `g : ℝ → ℝ` is periodic with period `T > 0` and `∀ x, 0 < g x`, then `t ↦ ∫ x in 0..t, g x`
tends to `∞` as `t` tends to `∞`. -/
lemma tendsto_at_top_interval_integral_of_pos' (h₀ : ∀ x, 0 < g x) (hT : 0 < T) :
  tendsto (λ t, ∫ x in 0..t, g x) at_top at_top :=
hg.tendsto_at_top_interval_integral_of_pos h_int (interval_integral_pos_of_pos (h_int 0 T) h₀ hT) hT

/-- If `g : ℝ → ℝ` is periodic with period `T > 0` and `∀ x, 0 < g x`, then `t ↦ ∫ x in 0..t, g x`
tends to `-∞` as `t` tends to `-∞`. -/
lemma tendsto_at_bot_interval_integral_of_pos' (h₀ : ∀ x, 0 < g x) (hT : 0 < T) :
  tendsto (λ t, ∫ x in 0..t, g x) at_bot at_bot :=
hg.tendsto_at_bot_interval_integral_of_pos h_int (interval_integral_pos_of_pos (h_int 0 T) h₀ hT) hT

end real_valued

end periodic

end function<|MERGE_RESOLUTION|>--- conflicted
+++ resolved
@@ -33,7 +33,6 @@
   simpa only [add_comm x] using exists_unique_add_zsmul_mem_Ioc hT x t
 end
 
-<<<<<<< HEAD
 section newstuff ---- NEW STUFF
 
 open add_subgroup
@@ -54,10 +53,7 @@
 
 --------------------------
 
-variables {E : Type*} [normed_group E] [normed_space ℝ E] [complete_space E]
-=======
 variables {E : Type*} [normed_add_comm_group E] [normed_space ℝ E] [complete_space E]
->>>>>>> 22a9066d
 
 namespace function
 
