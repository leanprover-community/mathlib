/-
Copyright (c) 2018 Mario Carneiro. All rights reserved.
Released under Apache 2.0 license as described in the file LICENSE.
Authors: Mario Carneiro, Johannes Hölzl
-/
import measure_theory.measure.measure_space
import measure_theory.constructions.borel_space
import algebra.indicator_function
import algebra.support

/-!
# Lebesgue integral for `ℝ≥0∞`-valued functions

We define simple functions and show that each Borel measurable function on `ℝ≥0∞` can be
approximated by a sequence of simple functions.

To prove something for an arbitrary measurable function into `ℝ≥0∞`, the theorem
`measurable.ennreal_induction` shows that is it sufficient to show that the property holds for
(multiples of) characteristic functions and is closed under addition and supremum of increasing
sequences of functions.

## Notation

We introduce the following notation for the lower Lebesgue integral of a function `f : α → ℝ≥0∞`.

* `∫⁻ x, f x ∂μ`: integral of a function `f : α → ℝ≥0∞` with respect to a measure `μ`;
* `∫⁻ x, f x`: integral of a function `f : α → ℝ≥0∞` with respect to the canonical measure
  `volume` on `α`;
* `∫⁻ x in s, f x ∂μ`: integral of a function `f : α → ℝ≥0∞` over a set `s` with respect
  to a measure `μ`, defined as `∫⁻ x, f x ∂(μ.restrict s)`;
* `∫⁻ x in s, f x`: integral of a function `f : α → ℝ≥0∞` over a set `s` with respect
  to the canonical measure `volume`, defined as `∫⁻ x, f x ∂(volume.restrict s)`.

-/

noncomputable theory
open set (hiding restrict restrict_apply) filter ennreal function (support)
open_locale classical topological_space big_operators nnreal ennreal measure_theory

namespace measure_theory

variables {α β γ δ : Type*}

/-- A function `f` from a measurable space to any type is called *simple*,
if every preimage `f ⁻¹' {x}` is measurable, and the range is finite. This structure bundles
a function with these properties. -/
structure {u v} simple_func (α : Type u) [measurable_space α] (β : Type v) :=
(to_fun : α → β)
(measurable_set_fiber' : ∀ x, measurable_set (to_fun ⁻¹' {x}))
(finite_range' : (set.range to_fun).finite)

local infixr ` →ₛ `:25 := simple_func

namespace simple_func

section measurable
variables [measurable_space α]
instance has_coe_to_fun : has_coe_to_fun (α →ₛ β) := ⟨_, to_fun⟩

lemma coe_injective ⦃f g : α →ₛ β⦄ (H : ⇑f = g) : f = g :=
by cases f; cases g; congr; exact H

@[ext] theorem ext {f g : α →ₛ β} (H : ∀ a, f a = g a) : f = g :=
coe_injective $ funext H

lemma finite_range (f : α →ₛ β) : (set.range f).finite := f.finite_range'

lemma measurable_set_fiber (f : α →ₛ β) (x : β) : measurable_set (f ⁻¹' {x}) :=
f.measurable_set_fiber' x

/-- Range of a simple function `α →ₛ β` as a `finset β`. -/
protected def range (f : α →ₛ β) : finset β := f.finite_range.to_finset

@[simp] theorem mem_range {f : α →ₛ β} {b} : b ∈ f.range ↔ b ∈ range f :=
finite.mem_to_finset _

theorem mem_range_self (f : α →ₛ β) (x : α) : f x ∈ f.range := mem_range.2 ⟨x, rfl⟩

@[simp] lemma coe_range (f : α →ₛ β) : (↑f.range : set β) = set.range f :=
f.finite_range.coe_to_finset

theorem mem_range_of_measure_ne_zero {f : α →ₛ β} {x : β} {μ : measure α} (H : μ (f ⁻¹' {x}) ≠ 0) :
  x ∈ f.range :=
let ⟨a, ha⟩ := nonempty_of_measure_ne_zero H in
mem_range.2 ⟨a, ha⟩

lemma forall_range_iff {f : α →ₛ β} {p : β → Prop} :
  (∀ y ∈ f.range, p y) ↔ ∀ x, p (f x) :=
by simp only [mem_range, set.forall_range_iff]

lemma exists_range_iff {f : α →ₛ β} {p : β → Prop} :
  (∃ y ∈ f.range, p y) ↔ ∃ x, p (f x) :=
by simpa only [mem_range, exists_prop] using set.exists_range_iff

lemma preimage_eq_empty_iff (f : α →ₛ β) (b : β) : f ⁻¹' {b} = ∅ ↔ b ∉ f.range :=
preimage_singleton_eq_empty.trans $ not_congr mem_range.symm

lemma exists_forall_le [nonempty β] [directed_order β] (f : α →ₛ β) :
  ∃ C, ∀ x, f x ≤ C :=
f.range.exists_le.imp $ λ C, forall_range_iff.1

/-- Constant function as a `simple_func`. -/
def const (α) {β} [measurable_space α] (b : β) : α →ₛ β :=
⟨λ a, b, λ x, measurable_set.const _, finite_range_const⟩

instance [inhabited β] : inhabited (α →ₛ β) := ⟨const _ (default _)⟩

theorem const_apply (a : α) (b : β) : (const α b) a = b := rfl

@[simp] theorem coe_const (b : β) : ⇑(const α b) = function.const α b := rfl

@[simp] lemma range_const (α) [measurable_space α] [nonempty α] (b : β) :
  (const α b).range = {b} :=
finset.coe_injective $ by simp

lemma measurable_set_cut (r : α → β → Prop) (f : α →ₛ β)
  (h : ∀b, measurable_set {a | r a b}) : measurable_set {a | r a (f a)} :=
begin
  have : {a | r a (f a)} = ⋃ b ∈ range f, {a | r a b} ∩ f ⁻¹' {b},
  { ext a,
    suffices : r a (f a) ↔ ∃ i, r a (f i) ∧ f a = f i, by simpa,
    exact ⟨λ h, ⟨a, ⟨h, rfl⟩⟩, λ ⟨a', ⟨h', e⟩⟩, e.symm ▸ h'⟩ },
  rw this,
  exact measurable_set.bUnion f.finite_range.countable
    (λ b _, measurable_set.inter (h b) (f.measurable_set_fiber _))
end

@[measurability]
theorem measurable_set_preimage (f : α →ₛ β) (s) : measurable_set (f ⁻¹' s) :=
measurable_set_cut (λ _ b, b ∈ s) f (λ b, measurable_set.const (b ∈ s))

/-- A simple function is measurable -/
@[measurability]
protected theorem measurable [measurable_space β] (f : α →ₛ β) : measurable f :=
λ s _, measurable_set_preimage f s

@[measurability]
protected theorem ae_measurable [measurable_space β] {μ : measure α} (f : α →ₛ β) :
  ae_measurable f μ :=
f.measurable.ae_measurable

protected lemma sum_measure_preimage_singleton (f : α →ₛ β) {μ : measure α} (s : finset β) :
  ∑ y in s, μ (f ⁻¹' {y}) = μ (f ⁻¹' ↑s) :=
sum_measure_preimage_singleton _ (λ _ _, f.measurable_set_fiber _)

lemma sum_range_measure_preimage_singleton (f : α →ₛ β) (μ : measure α) :
  ∑ y in f.range, μ (f ⁻¹' {y}) = μ univ :=
by rw [f.sum_measure_preimage_singleton, coe_range, preimage_range]

/-- If-then-else as a `simple_func`. -/
def piecewise (s : set α) (hs : measurable_set s) (f g : α →ₛ β) : α →ₛ β :=
⟨s.piecewise f g,
 λ x, by letI : measurable_space β := ⊤; exact
   f.measurable.piecewise hs g.measurable trivial,
 (f.finite_range.union g.finite_range).subset range_ite_subset⟩

@[simp] theorem coe_piecewise {s : set α} (hs : measurable_set s) (f g : α →ₛ β) :
  ⇑(piecewise s hs f g) = s.piecewise f g :=
rfl

theorem piecewise_apply {s : set α} (hs : measurable_set s) (f g : α →ₛ β) (a) :
  piecewise s hs f g a = if a ∈ s then f a else g a :=
rfl

@[simp] lemma piecewise_compl {s : set α} (hs : measurable_set sᶜ) (f g : α →ₛ β) :
  piecewise sᶜ hs f g = piecewise s hs.of_compl g f :=
coe_injective $ by simp [hs]

@[simp] lemma piecewise_univ (f g : α →ₛ β) : piecewise univ measurable_set.univ f g = f :=
coe_injective $ by simp

@[simp] lemma piecewise_empty (f g : α →ₛ β) : piecewise ∅ measurable_set.empty f g = g :=
coe_injective $ by simp

lemma support_indicator [has_zero β] {s : set α} (hs : measurable_set s) (f : α →ₛ β) :
  function.support (f.piecewise s hs (simple_func.const α 0)) = s ∩ function.support f :=
set.support_indicator

lemma range_indicator {s : set α} (hs : measurable_set s)
  (hs_nonempty : s.nonempty) (hs_ne_univ : s ≠ univ) (x y : β) :
  (piecewise s hs (const α x) (const α y)).range = {x, y} :=
begin
  ext1 z,
  rw [mem_range, set.mem_range, finset.mem_insert, finset.mem_singleton],
  simp_rw piecewise_apply,
  split; intro h,
  { obtain ⟨a, haz⟩ := h,
    by_cases has : a ∈ s,
    { left,
      simp only [has, function.const_apply, if_true, coe_const] at haz,
      exact haz.symm, },
    { right,
      simp only [has, function.const_apply, if_false, coe_const] at haz,
      exact haz.symm, }, },
  { cases h,
    { obtain ⟨a, has⟩ : ∃ a, a ∈ s, from hs_nonempty,
      exact ⟨a, by simpa [has] using h.symm⟩, },
    { obtain ⟨a, has⟩ : ∃ a, a ∉ s,
      { by_contra,
        push_neg at h,
        refine hs_ne_univ _,
        ext1 a,
        simp [h a], },
      exact ⟨a, by simpa [has] using h.symm⟩, }, },
end

lemma measurable_bind [measurable_space γ] (f : α →ₛ β) (g : β → α → γ)
  (hg : ∀ b, measurable (g b)) : measurable (λ a, g (f a) a) :=
λ s hs, f.measurable_set_cut (λ a b, g b a ∈ s) $ λ b, hg b hs

/-- If `f : α →ₛ β` is a simple function and `g : β → α →ₛ γ` is a family of simple functions,
then `f.bind g` binds the first argument of `g` to `f`. In other words, `f.bind g a = g (f a) a`. -/
def bind (f : α →ₛ β) (g : β → α →ₛ γ) : α →ₛ γ :=
⟨λa, g (f a) a,
 λ c, f.measurable_set_cut (λ a b, g b a = c) $ λ b, (g b).measurable_set_preimage {c},
 (f.finite_range.bUnion (λ b _, (g b).finite_range)).subset $
 by rintro _ ⟨a, rfl⟩; simp; exact ⟨a, a, rfl⟩⟩

@[simp] theorem bind_apply (f : α →ₛ β) (g : β → α →ₛ γ) (a) :
  f.bind g a = g (f a) a := rfl

/-- Given a function `g : β → γ` and a simple function `f : α →ₛ β`, `f.map g` return the simple
    function `g ∘ f : α →ₛ γ` -/
def map (g : β → γ) (f : α →ₛ β) : α →ₛ γ := bind f (const α ∘ g)

theorem map_apply (g : β → γ) (f : α →ₛ β) (a) : f.map g a = g (f a) := rfl

theorem map_map (g : β → γ) (h: γ → δ) (f : α →ₛ β) : (f.map g).map h = f.map (h ∘ g) := rfl

@[simp] theorem coe_map (g : β → γ) (f : α →ₛ β) : (f.map g : α → γ) = g ∘ f := rfl

@[simp] theorem range_map [decidable_eq γ] (g : β → γ) (f : α →ₛ β) :
  (f.map g).range = f.range.image g :=
finset.coe_injective $ by simp [range_comp]

@[simp] theorem map_const (g : β → γ) (b : β) : (const α b).map g = const α (g b) := rfl

lemma map_preimage (f : α →ₛ β) (g : β → γ) (s : set γ) :
  (f.map g) ⁻¹' s = f ⁻¹' ↑(f.range.filter (λb, g b ∈ s)) :=
by { simp only [coe_range, sep_mem_eq, set.mem_range, function.comp_app, coe_map, finset.coe_filter,
  ← mem_preimage, inter_comm, preimage_inter_range], apply preimage_comp }

lemma map_preimage_singleton (f : α →ₛ β) (g : β → γ) (c : γ) :
  (f.map g) ⁻¹' {c} = f ⁻¹' ↑(f.range.filter (λ b, g b = c)) :=
map_preimage _ _ _

/-- Composition of a `simple_fun` and a measurable function is a `simple_func`. -/
def comp [measurable_space β] (f : β →ₛ γ) (g : α → β) (hgm : measurable g) : α →ₛ γ :=
{ to_fun := f ∘ g,
  finite_range' := f.finite_range.subset $ set.range_comp_subset_range _ _,
  measurable_set_fiber' := λ z, hgm (f.measurable_set_fiber z) }

@[simp] lemma coe_comp [measurable_space β] (f : β →ₛ γ) {g : α → β} (hgm : measurable g) :
  ⇑(f.comp g hgm) = f ∘ g :=
rfl

lemma range_comp_subset_range [measurable_space β] (f : β →ₛ γ) {g : α → β} (hgm : measurable g) :
  (f.comp g hgm).range ⊆ f.range :=
finset.coe_subset.1 $ by simp only [coe_range, coe_comp, set.range_comp_subset_range]

/-- If `f` is a simple function taking values in `β → γ` and `g` is another simple function
with the same domain and codomain `β`, then `f.seq g = f a (g a)`. -/
def seq (f : α →ₛ (β → γ)) (g : α →ₛ β) : α →ₛ γ := f.bind (λf, g.map f)

@[simp] lemma seq_apply (f : α →ₛ (β → γ)) (g : α →ₛ β) (a : α) : f.seq g a = f a (g a) := rfl

/-- Combine two simple functions `f : α →ₛ β` and `g : α →ₛ β`
into `λ a, (f a, g a)`. -/
def pair (f : α →ₛ β) (g : α →ₛ γ) : α →ₛ (β × γ) := (f.map prod.mk).seq g

@[simp] lemma pair_apply (f : α →ₛ β) (g : α →ₛ γ) (a) : pair f g a = (f a, g a) := rfl

lemma pair_preimage (f : α →ₛ β) (g : α →ₛ γ) (s : set β) (t : set γ) :
  (pair f g) ⁻¹' (set.prod s t) = (f ⁻¹' s) ∩ (g ⁻¹' t) := rfl

/- A special form of `pair_preimage` -/
lemma pair_preimage_singleton (f : α →ₛ β) (g : α →ₛ γ) (b : β) (c : γ) :
  (pair f g) ⁻¹' {(b, c)} = (f ⁻¹' {b}) ∩ (g ⁻¹' {c}) :=
by { rw ← singleton_prod_singleton, exact pair_preimage _ _ _ _ }

theorem bind_const (f : α →ₛ β) : f.bind (const α) = f := by ext; simp

instance [has_zero β] : has_zero (α →ₛ β) := ⟨const α 0⟩
instance [has_add β] : has_add (α →ₛ β) := ⟨λf g, (f.map (+)).seq g⟩
instance [has_mul β] : has_mul (α →ₛ β) := ⟨λf g, (f.map (*)).seq g⟩
instance [has_sup β] : has_sup (α →ₛ β) := ⟨λf g, (f.map (⊔)).seq g⟩
instance [has_inf β] : has_inf (α →ₛ β) := ⟨λf g, (f.map (⊓)).seq g⟩
instance [has_le β] : has_le (α →ₛ β) := ⟨λf g, ∀a, f a ≤ g a⟩

@[simp, norm_cast] lemma coe_zero [has_zero β] : ⇑(0 : α →ₛ β) = 0 := rfl
@[simp] lemma const_zero [has_zero β] : const α (0:β) = 0 := rfl
@[simp, norm_cast] lemma coe_add [has_add β] (f g : α →ₛ β) : ⇑(f + g) = f + g := rfl
@[simp, norm_cast] lemma coe_mul [has_mul β] (f g : α →ₛ β) : ⇑(f * g) = f * g := rfl
@[simp, norm_cast] lemma coe_le [preorder β] {f g : α →ₛ β} : (f : α → β) ≤ g ↔ f ≤ g := iff.rfl

@[simp] lemma range_zero [nonempty α] [has_zero β] : (0 : α →ₛ β).range = {0} :=
finset.ext $ λ x, by simp [eq_comm]

@[simp] lemma range_eq_empty_of_is_empty {β} [hα : is_empty α] (f : α →ₛ β) :
  f.range = ∅ :=
begin
  rw ← finset.not_nonempty_iff_eq_empty,
  by_contra,
  obtain ⟨y, hy_mem⟩ := h,
  rw [simple_func.mem_range, set.mem_range] at hy_mem,
  obtain ⟨x, hxy⟩ := hy_mem,
  rw is_empty_iff at hα,
  exact hα x,
end

lemma eq_zero_of_mem_range_zero [has_zero β] : ∀ {y : β}, y ∈ (0 : α →ₛ β).range → y = 0 :=
forall_range_iff.2 $ λ x, rfl

lemma sup_apply [has_sup β] (f g : α →ₛ β) (a : α) : (f ⊔ g) a = f a ⊔ g a := rfl
lemma mul_apply [has_mul β] (f g : α →ₛ β) (a : α) : (f * g) a = f a * g a := rfl
lemma add_apply [has_add β] (f g : α →ₛ β) (a : α) : (f + g) a = f a + g a := rfl

lemma add_eq_map₂ [has_add β] (f g : α →ₛ β) : f + g = (pair f g).map (λp:β×β, p.1 + p.2) :=
rfl

lemma mul_eq_map₂ [has_mul β] (f g : α →ₛ β) : f * g = (pair f g).map (λp:β×β, p.1 * p.2) :=
rfl

lemma sup_eq_map₂ [has_sup β] (f g : α →ₛ β) : f ⊔ g = (pair f g).map (λp:β×β, p.1 ⊔ p.2) :=
rfl

lemma const_mul_eq_map [has_mul β] (f : α →ₛ β) (b : β) : const α b * f = f.map (λa, b * a) := rfl

theorem map_add [has_add β] [has_add γ] {g : β → γ}
  (hg : ∀ x y, g (x + y) = g x + g y) (f₁ f₂ : α →ₛ β) : (f₁ + f₂).map g = f₁.map g + f₂.map g :=
ext $ λ x, hg _ _

instance [add_monoid β] : add_monoid (α →ₛ β) :=
function.injective.add_monoid (λ f, show α → β, from f) coe_injective coe_zero coe_add

instance add_comm_monoid [add_comm_monoid β] : add_comm_monoid (α →ₛ β) :=
function.injective.add_comm_monoid (λ f, show α → β, from f) coe_injective coe_zero coe_add

instance [has_neg β] : has_neg (α →ₛ β) := ⟨λf, f.map (has_neg.neg)⟩

@[simp, norm_cast] lemma coe_neg [has_neg β] (f : α →ₛ β) : ⇑(-f) = -f := rfl

instance [has_sub β] : has_sub (α →ₛ β) := ⟨λf g, (f.map (has_sub.sub)).seq g⟩

@[simp, norm_cast] lemma coe_sub [has_sub β] (f g : α →ₛ β) : ⇑(f - g) = f - g :=
rfl

lemma sub_apply [has_sub β] (f g : α →ₛ β) (x : α) : (f - g) x = f x - g x := rfl

instance [add_group β] : add_group (α →ₛ β) :=
function.injective.add_group (λ f, show α → β, from f) coe_injective
  coe_zero coe_add coe_neg coe_sub

instance [add_comm_group β] : add_comm_group (α →ₛ β) :=
function.injective.add_comm_group (λ f, show α → β, from f) coe_injective
  coe_zero coe_add coe_neg coe_sub

variables {K : Type*}

instance [has_scalar K β] : has_scalar K (α →ₛ β) := ⟨λk f, f.map ((•) k)⟩

@[simp] lemma coe_smul [has_scalar K β] (c : K) (f : α →ₛ β) : ⇑(c • f) = c • f := rfl

lemma smul_apply [has_scalar K β] (k : K) (f : α →ₛ β) (a : α) : (k • f) a = k • f a := rfl

instance [semiring K] [add_comm_monoid β] [module K β] : module K (α →ₛ β) :=
function.injective.module K ⟨λ f, show α → β, from f, coe_zero, coe_add⟩
  coe_injective coe_smul

lemma smul_eq_map [has_scalar K β] (k : K) (f : α →ₛ β) : k • f = f.map ((•) k) := rfl

instance [preorder β] : preorder (α →ₛ β) :=
{ le_refl := λf a, le_refl _,
  le_trans := λf g h hfg hgh a, le_trans (hfg _) (hgh a),
  .. simple_func.has_le }

instance [partial_order β] : partial_order (α →ₛ β) :=
{ le_antisymm := assume f g hfg hgf, ext $ assume a, le_antisymm (hfg a) (hgf a),
  .. simple_func.preorder }

instance [order_bot β] : order_bot (α →ₛ β) :=
{ bot := const α ⊥, bot_le := λf a, bot_le, .. simple_func.partial_order }

instance [order_top β] : order_top (α →ₛ β) :=
{ top := const α ⊤, le_top := λf a, le_top, .. simple_func.partial_order }

instance [semilattice_inf β] : semilattice_inf (α →ₛ β) :=
{ inf := (⊓),
  inf_le_left := assume f g a, inf_le_left,
  inf_le_right := assume f g a, inf_le_right,
  le_inf := assume f g h hfh hgh a, le_inf (hfh a) (hgh a),
  .. simple_func.partial_order }

instance [semilattice_sup β] : semilattice_sup (α →ₛ β) :=
{ sup := (⊔),
  le_sup_left := assume f g a, le_sup_left,
  le_sup_right := assume f g a, le_sup_right,
  sup_le := assume f g h hfh hgh a, sup_le (hfh a) (hgh a),
  .. simple_func.partial_order }

instance [semilattice_sup_bot β] : semilattice_sup_bot (α →ₛ β) :=
{ .. simple_func.semilattice_sup,.. simple_func.order_bot }

instance [lattice β] : lattice (α →ₛ β) :=
{ .. simple_func.semilattice_sup,.. simple_func.semilattice_inf }

instance [bounded_lattice β] : bounded_lattice (α →ₛ β) :=
{ .. simple_func.lattice, .. simple_func.order_bot, .. simple_func.order_top }

lemma finset_sup_apply [semilattice_sup_bot β] {f : γ → α →ₛ β} (s : finset γ) (a : α) :
  s.sup f a = s.sup (λc, f c a) :=
begin
  refine finset.induction_on s rfl _,
  assume a s hs ih,
  rw [finset.sup_insert, finset.sup_insert, sup_apply, ih]
end

section restrict

variables [has_zero β]

/-- Restrict a simple function `f : α →ₛ β` to a set `s`. If `s` is measurable,
then `f.restrict s a = if a ∈ s then f a else 0`, otherwise `f.restrict s = const α 0`. -/
def restrict (f : α →ₛ β) (s : set α) : α →ₛ β :=
if hs : measurable_set s then piecewise s hs f 0 else 0

theorem restrict_of_not_measurable {f : α →ₛ β} {s : set α}
  (hs : ¬measurable_set s) :
  restrict f s = 0 :=
dif_neg hs

@[simp] theorem coe_restrict (f : α →ₛ β) {s : set α} (hs : measurable_set s) :
  ⇑(restrict f s) = indicator s f :=
by { rw [restrict, dif_pos hs], refl }

@[simp] theorem restrict_univ (f : α →ₛ β) : restrict f univ = f :=
by simp [restrict]

@[simp] theorem restrict_empty (f : α →ₛ β) : restrict f ∅ = 0 :=
by simp [restrict]

theorem map_restrict_of_zero [has_zero γ] {g : β → γ} (hg : g 0 = 0) (f : α →ₛ β) (s : set α) :
  (f.restrict s).map g = (f.map g).restrict s :=
ext $ λ x,
if hs : measurable_set s then by simp [hs, set.indicator_comp_of_zero hg]
else by simp [restrict_of_not_measurable hs, hg]

theorem map_coe_ennreal_restrict (f : α →ₛ ℝ≥0) (s : set α) :
  (f.restrict s).map (coe : ℝ≥0 → ℝ≥0∞) = (f.map coe).restrict s :=
map_restrict_of_zero ennreal.coe_zero _ _

theorem map_coe_nnreal_restrict (f : α →ₛ ℝ≥0) (s : set α) :
  (f.restrict s).map (coe : ℝ≥0 → ℝ) = (f.map coe).restrict s :=
map_restrict_of_zero nnreal.coe_zero _ _

theorem restrict_apply (f : α →ₛ β) {s : set α} (hs : measurable_set s) (a) :
  restrict f s a = indicator s f a :=
by simp only [f.coe_restrict hs]

theorem restrict_preimage (f : α →ₛ β) {s : set α} (hs : measurable_set s)
  {t : set β} (ht : (0:β) ∉ t) : restrict f s ⁻¹' t = s ∩ f ⁻¹' t :=
by simp [hs, indicator_preimage_of_not_mem _ _ ht, inter_comm]

theorem restrict_preimage_singleton (f : α →ₛ β) {s : set α} (hs : measurable_set s)
  {r : β} (hr : r ≠ 0) : restrict f s ⁻¹' {r} = s ∩ f ⁻¹' {r} :=
f.restrict_preimage hs hr.symm

lemma mem_restrict_range {r : β} {s : set α} {f : α →ₛ β} (hs : measurable_set s) :
  r ∈ (restrict f s).range ↔ (r = 0 ∧ s ≠ univ) ∨ (r ∈ f '' s) :=
by rw [← finset.mem_coe, coe_range, coe_restrict _ hs, mem_range_indicator]

lemma mem_image_of_mem_range_restrict {r : β} {s : set α} {f : α →ₛ β}
  (hr : r ∈ (restrict f s).range) (h0 : r ≠ 0) :
  r ∈ f '' s :=
if hs : measurable_set s then by simpa [mem_restrict_range hs, h0] using hr
else by { rw [restrict_of_not_measurable hs] at hr,
  exact (h0 $ eq_zero_of_mem_range_zero hr).elim }

@[mono] lemma restrict_mono [preorder β] (s : set α) {f g : α →ₛ β} (H : f ≤ g) :
  f.restrict s ≤ g.restrict s :=
if hs : measurable_set s then λ x, by simp only [coe_restrict _ hs, indicator_le_indicator (H x)]
else by simp only [restrict_of_not_measurable hs, le_refl]

end restrict

section approx

section
variables [semilattice_sup_bot β] [has_zero β]

/-- Fix a sequence `i : ℕ → β`. Given a function `α → β`, its `n`-th approximation
by simple functions is defined so that in case `β = ℝ≥0∞` it sends each `a` to the supremum
of the set `{i k | k ≤ n ∧ i k ≤ f a}`, see `approx_apply` and `supr_approx_apply` for details. -/
def approx (i : ℕ → β) (f : α → β) (n : ℕ) : α →ₛ β :=
(finset.range n).sup (λk, restrict (const α (i k)) {a:α | i k ≤ f a})

lemma approx_apply [topological_space β] [order_closed_topology β] [measurable_space β]
  [opens_measurable_space β] {i : ℕ → β} {f : α → β} {n : ℕ} (a : α) (hf : measurable f) :
  (approx i f n : α →ₛ β) a = (finset.range n).sup (λk, if i k ≤ f a then i k else 0) :=
begin
  dsimp only [approx],
  rw [finset_sup_apply],
  congr,
  funext k,
  rw [restrict_apply],
  refl,
  exact (hf measurable_set_Ici)
end

lemma monotone_approx (i : ℕ → β) (f : α → β) : monotone (approx i f) :=
assume n m h, finset.sup_mono $ finset.range_subset.2 h

lemma approx_comp [topological_space β] [order_closed_topology β] [measurable_space β]
  [opens_measurable_space β] [measurable_space γ]
  {i : ℕ → β} {f : γ → β} {g : α → γ} {n : ℕ} (a : α)
  (hf : measurable f) (hg : measurable g) :
  (approx i (f ∘ g) n : α →ₛ β) a = (approx i f n : γ →ₛ β) (g a) :=
by rw [approx_apply _ hf, approx_apply _ (hf.comp hg)]

end

lemma supr_approx_apply [topological_space β] [complete_lattice β] [order_closed_topology β]
  [has_zero β] [measurable_space β] [opens_measurable_space β]
  (i : ℕ → β) (f : α → β) (a : α) (hf : measurable f) (h_zero : (0 : β) = ⊥) :
  (⨆n, (approx i f n : α →ₛ β) a) = (⨆k (h : i k ≤ f a), i k) :=
begin
  refine le_antisymm (supr_le $ assume n, _) (supr_le $ assume k, supr_le $ assume hk, _),
  { rw [approx_apply a hf, h_zero],
    refine finset.sup_le (assume k hk, _),
    split_ifs,
    exact le_supr_of_le k (le_supr _ h),
    exact bot_le },
  { refine le_supr_of_le (k+1) _,
    rw [approx_apply a hf],
    have : k ∈ finset.range (k+1) := finset.mem_range.2 (nat.lt_succ_self _),
    refine le_trans (le_of_eq _) (finset.le_sup this),
    rw [if_pos hk] }
end

end approx

section eapprox

/-- A sequence of `ℝ≥0∞`s such that its range is the set of non-negative rational numbers. -/
def ennreal_rat_embed (n : ℕ) : ℝ≥0∞ :=
ennreal.of_real ((encodable.decode ℚ n).get_or_else (0 : ℚ))

lemma ennreal_rat_embed_encode (q : ℚ) :
  ennreal_rat_embed (encodable.encode q) = real.to_nnreal q :=
by rw [ennreal_rat_embed, encodable.encodek]; refl

/-- Approximate a function `α → ℝ≥0∞` by a sequence of simple functions. -/
def eapprox : (α → ℝ≥0∞) → ℕ → α →ₛ ℝ≥0∞ :=
approx ennreal_rat_embed

lemma eapprox_lt_top (f : α → ℝ≥0∞) (n : ℕ) (a : α) : eapprox f n a < ∞ :=
begin
  simp only [eapprox, approx, finset_sup_apply, finset.sup_lt_iff, with_top.zero_lt_top,
    finset.mem_range, ennreal.bot_eq_zero, restrict],
  assume b hb,
  split_ifs,
  { simp only [coe_zero, coe_piecewise, piecewise_eq_indicator, coe_const],
    calc {a : α | ennreal_rat_embed b ≤ f a}.indicator (λ x, ennreal_rat_embed b) a
        ≤ ennreal_rat_embed b : indicator_le_self _ _ a
    ... < ⊤ : ennreal.coe_lt_top },
  { exact with_top.zero_lt_top },
end

@[mono] lemma monotone_eapprox (f : α → ℝ≥0∞) : monotone (eapprox f) :=
monotone_approx _ f

lemma supr_eapprox_apply (f : α → ℝ≥0∞) (hf : measurable f) (a : α) :
  (⨆n, (eapprox f n : α →ₛ ℝ≥0∞) a) = f a :=
begin
  rw [eapprox, supr_approx_apply ennreal_rat_embed f a hf rfl],
  refine le_antisymm (supr_le $ assume i, supr_le $ assume hi, hi) (le_of_not_gt _),
  assume h,
  rcases ennreal.lt_iff_exists_rat_btwn.1 h with ⟨q, hq, lt_q, q_lt⟩,
  have : (real.to_nnreal q : ℝ≥0∞) ≤
      (⨆ (k : ℕ) (h : ennreal_rat_embed k ≤ f a), ennreal_rat_embed k),
  { refine le_supr_of_le (encodable.encode q) _,
    rw [ennreal_rat_embed_encode q],
    refine le_supr_of_le (le_of_lt q_lt) _,
    exact le_refl _ },
  exact lt_irrefl _ (lt_of_le_of_lt this lt_q)
end

lemma eapprox_comp [measurable_space γ] {f : γ → ℝ≥0∞} {g : α → γ} {n : ℕ}
  (hf : measurable f) (hg : measurable g) :
  (eapprox (f ∘ g) n : α → ℝ≥0∞) = (eapprox f n : γ →ₛ ℝ≥0∞) ∘ g :=
funext $ assume a, approx_comp a hf hg

/-- Approximate a function `α → ℝ≥0∞` by a series of simple functions taking their values
in `ℝ≥0`. -/
def eapprox_diff (f : α → ℝ≥0∞) : ∀ (n : ℕ), α →ₛ ℝ≥0
| 0 := (eapprox f 0).map ennreal.to_nnreal
| (n+1) := (eapprox f (n+1) - eapprox f n).map ennreal.to_nnreal

lemma sum_eapprox_diff (f : α → ℝ≥0∞) (n : ℕ) (a : α) :
  (∑ k in finset.range (n+1), (eapprox_diff f k a : ℝ≥0∞)) = eapprox f n a :=
begin
  induction n with n IH,
  { simp only [nat.nat_zero_eq_zero, finset.sum_singleton, finset.range_one], refl },
  { rw [finset.sum_range_succ, nat.succ_eq_add_one, IH, eapprox_diff, coe_map, function.comp_app,
        coe_sub, pi.sub_apply, ennreal.coe_to_nnreal,
        ennreal.add_sub_cancel_of_le (monotone_eapprox f (nat.le_succ _) _)],
    apply (lt_of_le_of_lt _ (eapprox_lt_top f (n+1) a)).ne,
    rw ennreal.sub_le_iff_le_add,
    exact le_self_add },
end

lemma tsum_eapprox_diff (f : α → ℝ≥0∞) (hf : measurable f) (a : α) :
  (∑' n, (eapprox_diff f n a : ℝ≥0∞)) = f a :=
by simp_rw [ennreal.tsum_eq_supr_nat' (tendsto_add_at_top_nat 1), sum_eapprox_diff,
  supr_eapprox_apply f hf a]

end eapprox

end measurable

section measure
variables {m : measurable_space α} {μ ν : measure α}

/-- Integral of a simple function whose codomain is `ℝ≥0∞`. -/
def lintegral {m : measurable_space α} (f : α →ₛ ℝ≥0∞) (μ : measure α) : ℝ≥0∞ :=
∑ x in f.range, x * μ (f ⁻¹' {x})

lemma lintegral_eq_of_subset (f : α →ₛ ℝ≥0∞) {s : finset ℝ≥0∞}
  (hs : ∀ x, f x ≠ 0 → μ (f ⁻¹' {f x}) ≠ 0 → f x ∈ s) :
  f.lintegral μ = ∑ x in s, x * μ (f ⁻¹' {x}) :=
begin
  refine finset.sum_bij_ne_zero (λr _ _, r) _ _ _ _,
  { simpa only [forall_range_iff, mul_ne_zero_iff, and_imp] },
  { intros, assumption },
  { intros b _ hb,
    refine ⟨b, _, hb, rfl⟩,
    rw [mem_range, ← preimage_singleton_nonempty],
    exact nonempty_of_measure_ne_zero (mul_ne_zero_iff.1 hb).2 },
  { intros, refl }
end

lemma lintegral_eq_of_subset' (f : α →ₛ ℝ≥0∞) {s : finset ℝ≥0∞}
  (hs : f.range \ {0} ⊆ s) :
  f.lintegral μ = ∑ x in s, x * μ (f ⁻¹' {x}) :=
f.lintegral_eq_of_subset $ λ x hfx _, hs $
  finset.mem_sdiff.2 ⟨f.mem_range_self x, mt finset.mem_singleton.1 hfx⟩

/-- Calculate the integral of `(g ∘ f)`, where `g : β → ℝ≥0∞` and `f : α →ₛ β`.  -/
lemma map_lintegral (g : β → ℝ≥0∞) (f : α →ₛ β) :
  (f.map g).lintegral μ = ∑ x in f.range, g x * μ (f ⁻¹' {x}) :=
begin
  simp only [lintegral, range_map],
  refine finset.sum_image' _ (assume b hb, _),
  rcases mem_range.1 hb with ⟨a, rfl⟩,
  rw [map_preimage_singleton, ← f.sum_measure_preimage_singleton, finset.mul_sum],
  refine finset.sum_congr _ _,
  { congr },
  { assume x, simp only [finset.mem_filter], rintro ⟨_, h⟩, rw h },
end

lemma add_lintegral (f g : α →ₛ ℝ≥0∞) : (f + g).lintegral μ = f.lintegral μ + g.lintegral μ :=
calc (f + g).lintegral μ =
      ∑ x in (pair f g).range, (x.1 * μ (pair f g ⁻¹' {x}) + x.2 * μ (pair f g ⁻¹' {x})) :
    by rw [add_eq_map₂, map_lintegral]; exact finset.sum_congr rfl (assume a ha, add_mul _ _ _)
  ... = ∑ x in (pair f g).range, x.1 * μ (pair f g ⁻¹' {x}) +
      ∑ x in (pair f g).range, x.2 * μ (pair f g ⁻¹' {x}) : by rw [finset.sum_add_distrib]
  ... = ((pair f g).map prod.fst).lintegral μ + ((pair f g).map prod.snd).lintegral μ :
    by rw [map_lintegral, map_lintegral]
  ... = lintegral f μ + lintegral g μ : rfl

lemma const_mul_lintegral (f : α →ₛ ℝ≥0∞) (x : ℝ≥0∞) :
  (const α x * f).lintegral μ = x * f.lintegral μ :=
calc (f.map (λa, x * a)).lintegral μ = ∑ r in f.range, x * r * μ (f ⁻¹' {r}) :
    map_lintegral _ _
  ... = ∑ r in f.range, x * (r * μ (f ⁻¹' {r})) :
    finset.sum_congr rfl (assume a ha, mul_assoc _ _ _)
  ... = x * f.lintegral μ :
    finset.mul_sum.symm

/-- Integral of a simple function `α →ₛ ℝ≥0∞` as a bilinear map. -/
def lintegralₗ {m : measurable_space α} : (α →ₛ ℝ≥0∞) →ₗ[ℝ≥0∞] measure α →ₗ[ℝ≥0∞] ℝ≥0∞ :=
{ to_fun := λ f,
  { to_fun := lintegral f,
    map_add' := by simp [lintegral, mul_add, finset.sum_add_distrib],
    map_smul' := λ c μ, by simp [lintegral, mul_left_comm _ c, finset.mul_sum] },
  map_add' := λ f g, linear_map.ext (λ μ, add_lintegral f g),
  map_smul' := λ c f, linear_map.ext (λ μ, const_mul_lintegral f c) }

@[simp] lemma zero_lintegral : (0 : α →ₛ ℝ≥0∞).lintegral μ = 0 :=
linear_map.ext_iff.1 lintegralₗ.map_zero μ

lemma lintegral_add {ν} (f : α →ₛ ℝ≥0∞) : f.lintegral (μ + ν) = f.lintegral μ + f.lintegral ν :=
(lintegralₗ f).map_add μ ν

lemma lintegral_smul (f : α →ₛ ℝ≥0∞) (c : ℝ≥0∞) :
  f.lintegral (c • μ) = c • f.lintegral μ :=
(lintegralₗ f).map_smul c μ

@[simp] lemma lintegral_zero [measurable_space α] (f : α →ₛ ℝ≥0∞) :
  f.lintegral 0 = 0 :=
(lintegralₗ f).map_zero

lemma lintegral_sum {m : measurable_space α} {ι} (f : α →ₛ ℝ≥0∞) (μ : ι → measure α) :
  f.lintegral (measure.sum μ) = ∑' i, f.lintegral (μ i) :=
begin
  simp only [lintegral, measure.sum_apply, f.measurable_set_preimage, ← finset.tsum_subtype,
    ← ennreal.tsum_mul_left],
  apply ennreal.tsum_comm
end

lemma restrict_lintegral (f : α →ₛ ℝ≥0∞) {s : set α} (hs : measurable_set s) :
  (restrict f s).lintegral μ = ∑ r in f.range, r * μ (f ⁻¹' {r} ∩ s) :=
calc (restrict f s).lintegral μ = ∑ r in f.range, r * μ (restrict f s ⁻¹' {r}) :
  lintegral_eq_of_subset _ $ λ x hx, if hxs : x ∈ s
    then λ _, by simp only [f.restrict_apply hs, indicator_of_mem hxs, mem_range_self]
    else false.elim $ hx $ by simp [*]
... = ∑ r in f.range, r * μ (f ⁻¹' {r} ∩ s) :
  finset.sum_congr rfl $ forall_range_iff.2 $ λ b, if hb : f b = 0 then by simp only [hb, zero_mul]
    else by rw [restrict_preimage_singleton _ hs hb, inter_comm]

lemma lintegral_restrict {m : measurable_space α} (f : α →ₛ ℝ≥0∞) (s : set α) (μ : measure α) :
  f.lintegral (μ.restrict s) = ∑ y in f.range, y * μ (f ⁻¹' {y} ∩ s) :=
by simp only [lintegral, measure.restrict_apply, f.measurable_set_preimage]

lemma restrict_lintegral_eq_lintegral_restrict (f : α →ₛ ℝ≥0∞) {s : set α}
  (hs : measurable_set s) :
  (restrict f s).lintegral μ = f.lintegral (μ.restrict s) :=
by rw [f.restrict_lintegral hs, lintegral_restrict]

lemma const_lintegral (c : ℝ≥0∞) : (const α c).lintegral μ = c * μ univ :=
begin
  rw [lintegral],
  casesI is_empty_or_nonempty α,
  { simp [μ.eq_zero_of_is_empty] },
  { simp [preimage_const_of_mem] },
end

lemma const_lintegral_restrict (c : ℝ≥0∞) (s : set α) :
  (const α c).lintegral (μ.restrict s) = c * μ s :=
by rw [const_lintegral, measure.restrict_apply measurable_set.univ, univ_inter]

lemma restrict_const_lintegral (c : ℝ≥0∞) {s : set α} (hs : measurable_set s) :
  ((const α c).restrict s).lintegral μ = c * μ s :=
by rw [restrict_lintegral_eq_lintegral_restrict _ hs, const_lintegral_restrict]

lemma le_sup_lintegral (f g : α →ₛ ℝ≥0∞) : f.lintegral μ ⊔ g.lintegral μ ≤ (f ⊔ g).lintegral μ :=
calc f.lintegral μ ⊔ g.lintegral μ =
      ((pair f g).map prod.fst).lintegral μ ⊔ ((pair f g).map prod.snd).lintegral μ : rfl
  ... ≤ ∑ x in (pair f g).range, (x.1 ⊔ x.2) * μ (pair f g ⁻¹' {x}) :
  begin
    rw [map_lintegral, map_lintegral],
    refine sup_le _ _;
      refine finset.sum_le_sum (λ a _, mul_le_mul_right' _ _),
    exact le_sup_left,
    exact le_sup_right
  end
  ... = (f ⊔ g).lintegral μ : by rw [sup_eq_map₂, map_lintegral]

/-- `simple_func.lintegral` is monotone both in function and in measure. -/
@[mono] lemma lintegral_mono {f g : α →ₛ ℝ≥0∞} (hfg : f ≤ g) (hμν : μ ≤ ν) :
  f.lintegral μ ≤ g.lintegral ν :=
calc f.lintegral μ ≤ f.lintegral μ ⊔ g.lintegral μ : le_sup_left
  ... ≤ (f ⊔ g).lintegral μ : le_sup_lintegral _ _
  ... = g.lintegral μ : by rw [sup_of_le_right hfg]
  ... ≤ g.lintegral ν : finset.sum_le_sum $ λ y hy, ennreal.mul_left_mono $
                          hμν _ (g.measurable_set_preimage _)

/-- `simple_func.lintegral` depends only on the measures of `f ⁻¹' {y}`. -/
lemma lintegral_eq_of_measure_preimage [measurable_space β] {f : α →ₛ ℝ≥0∞} {g : β →ₛ ℝ≥0∞}
  {ν : measure β} (H : ∀ y, μ (f ⁻¹' {y}) = ν (g ⁻¹' {y})) :
  f.lintegral μ = g.lintegral ν :=
begin
  simp only [lintegral, ← H],
  apply lintegral_eq_of_subset,
  simp only [H],
  intros,
  exact mem_range_of_measure_ne_zero ‹_›
end

/-- If two simple functions are equal a.e., then their `lintegral`s are equal. -/
lemma lintegral_congr {f g : α →ₛ ℝ≥0∞} (h : f =ᵐ[μ] g) :
  f.lintegral μ = g.lintegral μ :=
lintegral_eq_of_measure_preimage $ λ y, measure_congr $
  eventually.set_eq $ h.mono $ λ x hx, by simp [hx]

lemma lintegral_map {β} [measurable_space β] {μ' : measure β} (f : α →ₛ ℝ≥0∞) (g : β →ₛ ℝ≥0∞)
  (m' : α → β) (eq : ∀ a, f a = g (m' a)) (h : ∀s, measurable_set s → μ' s = μ (m' ⁻¹' s)) :
  f.lintegral μ = g.lintegral μ' :=
lintegral_eq_of_measure_preimage $ λ y,
by { simp only [preimage, eq], exact (h (g ⁻¹' {y}) (g.measurable_set_preimage _)).symm }

/-- The `lintegral` of simple functions transforms appropriately under a measurable equivalence.
(Compare `lintegral_map`, which applies to a broader class of transformations of the domain, but
requires measurability of the function being integrated.) -/
lemma lintegral_map_equiv {β} [measurable_space β] (g : β →ₛ ℝ≥0∞) (m' : α ≃ᵐ β) :
  (g.comp m' m'.measurable).lintegral μ = g.lintegral (measure.map m' μ) :=
begin
  simp [simple_func.lintegral],
  have : (g.comp m' m'.measurable).range = g.range,
  { refine le_antisymm _ _,
    { exact g.range_comp_subset_range m'.measurable },
    convert (g.comp m' m'.measurable).range_comp_subset_range m'.symm.measurable,
    apply simple_func.ext,
    intros a,
    exact congr_arg g (congr_fun m'.self_comp_symm.symm a) },
  rw this,
  congr' 1,
  funext,
  rw [m'.map_apply (g ⁻¹' {x})],
  refl,
end

end measure

section fin_meas_supp

open finset function

lemma support_eq [measurable_space α] [has_zero β] (f : α →ₛ β) :
  support f = ⋃ y ∈ f.range.filter (λ y, y ≠ 0), f ⁻¹' {y} :=
set.ext $ λ x, by simp only [finset.set_bUnion_preimage_singleton, mem_support, set.mem_preimage,
  finset.mem_coe, mem_filter, mem_range_self, true_and]

variables {m : measurable_space α} [has_zero β] [has_zero γ] {μ : measure α} {f : α →ₛ β}

lemma measurable_set_support [measurable_space α] (f : α →ₛ β) : measurable_set (support f) :=
by { rw f.support_eq, exact finset.measurable_set_bUnion _ (λ y hy, measurable_set_fiber _ _), }

/-- A `simple_func` has finite measure support if it is equal to `0` outside of a set of finite
measure. -/
protected def fin_meas_supp {m : measurable_space α} (f : α →ₛ β) (μ : measure α) : Prop :=
f =ᶠ[μ.cofinite] 0

lemma fin_meas_supp_iff_support : f.fin_meas_supp μ ↔ μ (support f) < ∞ := iff.rfl

lemma fin_meas_supp_iff : f.fin_meas_supp μ ↔ ∀ y ≠ 0, μ (f ⁻¹' {y}) < ∞ :=
begin
  split,
  { refine λ h y hy, lt_of_le_of_lt (measure_mono _) h,
    exact λ x hx (H : f x = 0), hy $ H ▸ eq.symm hx },
  { intro H,
    rw [fin_meas_supp_iff_support, support_eq],
    refine lt_of_le_of_lt (measure_bUnion_finset_le _ _) (sum_lt_top _),
    exact λ y hy, (H y (finset.mem_filter.1 hy).2).ne }
end

namespace fin_meas_supp

lemma meas_preimage_singleton_ne_zero (h : f.fin_meas_supp μ) {y : β} (hy : y ≠ 0) :
  μ (f ⁻¹' {y}) < ∞ :=
fin_meas_supp_iff.1 h y hy

protected lemma map {g : β → γ} (hf : f.fin_meas_supp μ) (hg : g 0 = 0) :
  (f.map g).fin_meas_supp μ :=
flip lt_of_le_of_lt hf (measure_mono $ support_comp_subset hg f)

lemma of_map {g : β → γ} (h : (f.map g).fin_meas_supp μ) (hg : ∀b, g b = 0 → b = 0) :
  f.fin_meas_supp μ :=
flip lt_of_le_of_lt h $ measure_mono $ support_subset_comp hg _

lemma map_iff {g : β → γ} (hg : ∀ {b}, g b = 0 ↔ b = 0) :
  (f.map g).fin_meas_supp μ ↔ f.fin_meas_supp μ :=
⟨λ h, h.of_map $ λ b, hg.1, λ h, h.map $ hg.2 rfl⟩

protected lemma pair {g : α →ₛ γ} (hf : f.fin_meas_supp μ) (hg : g.fin_meas_supp μ) :
  (pair f g).fin_meas_supp μ :=
calc μ (support $ pair f g) = μ (support f ∪ support g) : congr_arg μ $ support_prod_mk f g
... ≤ μ (support f) + μ (support g) : measure_union_le _ _
... < _ : add_lt_top.2 ⟨hf, hg⟩

protected lemma map₂ [has_zero δ] (hf : f.fin_meas_supp μ)
  {g : α →ₛ γ} (hg : g.fin_meas_supp μ) {op : β → γ → δ} (H : op 0 0 = 0) :
  ((pair f g).map (function.uncurry op)).fin_meas_supp μ :=
(hf.pair hg).map H

protected lemma add {β} [add_monoid β] {f g : α →ₛ β} (hf : f.fin_meas_supp μ)
  (hg : g.fin_meas_supp μ) :
  (f + g).fin_meas_supp μ :=
by { rw [add_eq_map₂], exact hf.map₂ hg (zero_add 0) }

protected lemma mul {β} [monoid_with_zero β] {f g : α →ₛ β} (hf : f.fin_meas_supp μ)
  (hg : g.fin_meas_supp μ) :
  (f * g).fin_meas_supp μ :=
by { rw [mul_eq_map₂], exact hf.map₂ hg (zero_mul 0) }

lemma lintegral_lt_top {f : α →ₛ ℝ≥0∞} (hm : f.fin_meas_supp μ) (hf : ∀ᵐ a ∂μ, f a ≠ ∞) :
  f.lintegral μ < ∞ :=
begin
  refine sum_lt_top (λ a ha, _),
  rcases eq_or_ne a ∞ with rfl|ha,
  { simp only [ae_iff, ne.def, not_not] at hf,
    simp [set.preimage, hf] },
  { by_cases ha0 : a = 0,
    { subst a, rwa [zero_mul] },
    { exact mul_ne_top ha (fin_meas_supp_iff.1 hm _ ha0).ne } }
end

lemma of_lintegral_ne_top {f : α →ₛ ℝ≥0∞} (h : f.lintegral μ ≠ ∞) : f.fin_meas_supp μ :=
begin
  refine fin_meas_supp_iff.2 (λ b hb, _),
  rw [f.lintegral_eq_of_subset' (finset.subset_insert b _)] at h,
  refine ennreal.lt_top_of_mul_ne_top_right _ hb,
  exact (lt_top_of_sum_ne_top h (finset.mem_insert_self _ _)).ne
end

lemma iff_lintegral_lt_top {f : α →ₛ ℝ≥0∞} (hf : ∀ᵐ a ∂μ, f a ≠ ∞) :
  f.fin_meas_supp μ ↔ f.lintegral μ < ∞ :=
⟨λ h, h.lintegral_lt_top hf, λ h, of_lintegral_ne_top h.ne⟩

end fin_meas_supp

end fin_meas_supp

/-- To prove something for an arbitrary simple function, it suffices to show
that the property holds for (multiples of) characteristic functions and is closed under
addition (of functions with disjoint support).

It is possible to make the hypotheses in `h_add` a bit stronger, and such conditions can be added
once we need them (for example it is only necessary to consider the case where `g` is a multiple
of a characteristic function, and that this multiple doesn't appear in the image of `f`) -/
@[elab_as_eliminator]
protected lemma induction {α γ} [measurable_space α] [add_monoid γ] {P : simple_func α γ → Prop}
  (h_ind : ∀ c {s} (hs : measurable_set s),
    P (simple_func.piecewise s hs (simple_func.const _ c) (simple_func.const _ 0)))
  (h_add : ∀ ⦃f g : simple_func α γ⦄, disjoint (support f) (support g) → P f → P g → P (f + g))
  (f : simple_func α γ) : P f :=
begin
  generalize' h : f.range \ {0} = s,
  rw [← finset.coe_inj, finset.coe_sdiff, finset.coe_singleton, simple_func.coe_range] at h,
  revert s f h, refine finset.induction _ _,
  { intros f hf, rw [finset.coe_empty, diff_eq_empty, range_subset_singleton] at hf,
    convert h_ind 0 measurable_set.univ, ext x, simp [hf] },
  { intros x s hxs ih f hf,
    have mx := f.measurable_set_preimage {x},
    let g := simple_func.piecewise (f ⁻¹' {x}) mx 0 f,
    have Pg : P g,
    { apply ih, simp only [g, simple_func.coe_piecewise, range_piecewise],
      rw [image_compl_preimage, union_diff_distrib, diff_diff_comm, hf, finset.coe_insert,
        insert_diff_self_of_not_mem, diff_eq_empty.mpr, set.empty_union],
      { rw [set.image_subset_iff], convert set.subset_univ _,
        exact preimage_const_of_mem (mem_singleton _) },
      { rwa [finset.mem_coe] }},
    convert h_add _ Pg (h_ind x mx),
    { ext1 y, by_cases hy : y ∈ f ⁻¹' {x}; [simpa [hy], simp [hy]] },
    rintro y, by_cases hy : y ∈ f ⁻¹' {x}; simp [hy] }
end

end simple_func

section lintegral
open simple_func
variables {m : measurable_space α} {μ ν : measure α}

/-- The **lower Lebesgue integral** of a function `f` with respect to a measure `μ`. -/
def lintegral {m : measurable_space α} (μ : measure α) (f : α → ℝ≥0∞) : ℝ≥0∞ :=
⨆ (g : α →ₛ ℝ≥0∞) (hf : ⇑g ≤ f), g.lintegral μ

/-! In the notation for integrals, an expression like `∫⁻ x, g ∥x∥ ∂μ` will not be parsed correctly,
  and needs parentheses. We do not set the binding power of `r` to `0`, because then
  `∫⁻ x, f x = 0` will be parsed incorrectly. -/
notation `∫⁻` binders `, ` r:(scoped:60 f, f) ` ∂` μ:70 := lintegral μ r
notation `∫⁻` binders `, ` r:(scoped:60 f, lintegral volume f) := r
notation `∫⁻` binders ` in ` s `, ` r:(scoped:60 f, f) ` ∂` μ:70 :=
  lintegral (measure.restrict μ s) r
notation `∫⁻` binders ` in ` s `, ` r:(scoped:60 f, lintegral (measure.restrict volume s) f) := r

theorem simple_func.lintegral_eq_lintegral {m : measurable_space α} (f : α →ₛ ℝ≥0∞)
  (μ : measure α) :
  ∫⁻ a, f a ∂ μ = f.lintegral μ :=
le_antisymm
  (bsupr_le $ λ g hg, lintegral_mono hg $ le_refl _)
  (le_supr_of_le f $ le_supr_of_le (le_refl _) (le_refl _))

@[mono] lemma lintegral_mono' {m : measurable_space α} ⦃μ ν : measure α⦄ (hμν : μ ≤ ν)
  ⦃f g : α → ℝ≥0∞⦄ (hfg : f ≤ g) :
  ∫⁻ a, f a ∂μ ≤ ∫⁻ a, g a ∂ν :=
supr_le_supr $ λ φ, supr_le_supr2 $ λ hφ, ⟨le_trans hφ hfg, lintegral_mono (le_refl φ) hμν⟩

lemma lintegral_mono ⦃f g : α → ℝ≥0∞⦄ (hfg : f ≤ g) :
  ∫⁻ a, f a ∂μ ≤ ∫⁻ a, g a ∂μ :=
lintegral_mono' (le_refl μ) hfg

lemma lintegral_mono_nnreal {f g : α → ℝ≥0} (h : f ≤ g) :
  ∫⁻ a, f a ∂μ ≤ ∫⁻ a, g a ∂μ :=
begin
  refine lintegral_mono _,
  intro a,
  rw ennreal.coe_le_coe,
  exact h a,
end

lemma lintegral_mono_set {m : measurable_space α} ⦃μ : measure α⦄
  {s t : set α} {f : α → ℝ≥0∞} (hst : s ⊆ t) :
  ∫⁻ x in s, f x ∂μ ≤ ∫⁻ x in t, f x ∂μ :=
lintegral_mono' (measure.restrict_mono hst (le_refl μ)) (le_refl f)

lemma lintegral_mono_set' {m : measurable_space α} ⦃μ : measure α⦄
  {s t : set α} {f : α → ℝ≥0∞} (hst : s ≤ᵐ[μ] t) :
  ∫⁻ x in s, f x ∂μ ≤ ∫⁻ x in t, f x ∂μ :=
lintegral_mono' (measure.restrict_mono' hst (le_refl μ)) (le_refl f)

lemma monotone_lintegral {m : measurable_space α} (μ : measure α) : monotone (lintegral μ) :=
lintegral_mono

@[simp] lemma lintegral_const (c : ℝ≥0∞) : ∫⁻ a, c ∂μ = c * μ univ :=
by rw [← simple_func.const_lintegral, ← simple_func.lintegral_eq_lintegral, simple_func.coe_const]

@[simp] lemma lintegral_one : ∫⁻ a, (1 : ℝ≥0∞) ∂μ = μ univ :=
by rw [lintegral_const, one_mul]

lemma set_lintegral_const (s : set α) (c : ℝ≥0∞) : ∫⁻ a in s, c ∂μ = c * μ s :=
by rw [lintegral_const, measure.restrict_apply_univ]

lemma set_lintegral_one (s) : ∫⁻ a in s, 1 ∂μ = μ s :=
by rw [set_lintegral_const, one_mul]

/-- `∫⁻ a in s, f a ∂μ` is defined as the supremum of integrals of simple functions
`φ : α →ₛ ℝ≥0∞` such that `φ ≤ f`. This lemma says that it suffices to take
functions `φ : α →ₛ ℝ≥0`. -/
lemma lintegral_eq_nnreal {m : measurable_space α} (f : α → ℝ≥0∞) (μ : measure α) :
  (∫⁻ a, f a ∂μ) = (⨆ (φ : α →ₛ ℝ≥0) (hf : ∀ x, ↑(φ x) ≤ f x),
      (φ.map (coe : ℝ≥0 → ℝ≥0∞)).lintegral μ) :=
begin
  refine le_antisymm
    (bsupr_le $ assume φ hφ, _)
    (supr_le_supr2 $ λ φ, ⟨φ.map (coe : ℝ≥0 → ℝ≥0∞), le_refl _⟩),
  by_cases h : ∀ᵐ a ∂μ, φ a ≠ ∞,
  { let ψ := φ.map ennreal.to_nnreal,
    replace h : ψ.map (coe : ℝ≥0 → ℝ≥0∞) =ᵐ[μ] φ :=
      h.mono (λ a, ennreal.coe_to_nnreal),
    have : ∀ x, ↑(ψ x) ≤ f x := λ x, le_trans ennreal.coe_to_nnreal_le_self (hφ x),
    exact le_supr_of_le (φ.map ennreal.to_nnreal)
      (le_supr_of_le this (ge_of_eq $ lintegral_congr h)) },
  { have h_meas : μ (φ ⁻¹' {∞}) ≠ 0, from mt measure_zero_iff_ae_nmem.1 h,
    refine le_trans le_top (ge_of_eq $ (supr_eq_top _).2 $ λ b hb, _),
    obtain ⟨n, hn⟩ : ∃ n : ℕ, b < n * μ (φ ⁻¹' {∞}), from exists_nat_mul_gt h_meas (ne_of_lt hb),
    use (const α (n : ℝ≥0)).restrict (φ ⁻¹' {∞}),
    simp only [lt_supr_iff, exists_prop, coe_restrict, φ.measurable_set_preimage, coe_const,
      ennreal.coe_indicator, map_coe_ennreal_restrict, map_const, ennreal.coe_nat,
      restrict_const_lintegral],
    refine ⟨indicator_le (λ x hx, le_trans _ (hφ _)), hn⟩,
    simp only [mem_preimage, mem_singleton_iff] at hx,
    simp only [hx, le_top] }
end

lemma exists_simple_func_forall_lintegral_sub_lt_of_pos {f : α → ℝ≥0∞} (h : ∫⁻ x, f x ∂μ ≠ ∞)
  {ε : ℝ≥0∞} (hε : ε ≠ 0) :
  ∃ φ : α →ₛ ℝ≥0, (∀ x, ↑(φ x) ≤ f x) ∧ ∀ ψ : α →ₛ ℝ≥0, (∀ x, ↑(ψ x) ≤ f x) →
    (map coe (ψ - φ)).lintegral μ < ε :=
begin
  rw lintegral_eq_nnreal at h,
  have := ennreal.lt_add_right h hε,
  erw ennreal.bsupr_add at this; [skip, exact ⟨0, λ x, by simp⟩],
  simp_rw [lt_supr_iff, supr_lt_iff, supr_le_iff] at this,
  rcases this with ⟨φ, hle : ∀ x, ↑(φ x) ≤ f x, b, hbφ, hb⟩,
  refine ⟨φ, hle, λ ψ hψ, _⟩,
  have : (map coe φ).lintegral μ ≠ ∞, from ne_top_of_le_ne_top h (le_bsupr φ hle),
  rw [← add_lt_add_iff_left this, ← add_lintegral, ← map_add @ennreal.coe_add],
  refine (hb _ (λ x, le_trans _ (max_le (hle x) (hψ x)))).trans_lt hbφ,
  norm_cast,
  simp only [add_apply, sub_apply, add_sub_eq_max]
end

theorem supr_lintegral_le {ι : Sort*} (f : ι → α → ℝ≥0∞) :
  (⨆i, ∫⁻ a, f i a ∂μ) ≤ (∫⁻ a, ⨆i, f i a ∂μ) :=
begin
  simp only [← supr_apply],
  exact (monotone_lintegral μ).le_map_supr
end

theorem supr2_lintegral_le {ι : Sort*} {ι' : ι → Sort*} (f : Π i, ι' i → α → ℝ≥0∞) :
  (⨆i (h : ι' i), ∫⁻ a, f i h a ∂μ) ≤ (∫⁻ a, ⨆i (h : ι' i), f i h a ∂μ) :=
by { convert (monotone_lintegral μ).le_map_supr2 f, ext1 a, simp only [supr_apply] }

theorem le_infi_lintegral {ι : Sort*} (f : ι → α → ℝ≥0∞) :
  (∫⁻ a, ⨅i, f i a ∂μ) ≤ (⨅i, ∫⁻ a, f i a ∂μ) :=
by { simp only [← infi_apply], exact (monotone_lintegral μ).map_infi_le }

theorem le_infi2_lintegral {ι : Sort*} {ι' : ι → Sort*} (f : Π i, ι' i → α → ℝ≥0∞) :
  (∫⁻ a, ⨅ i (h : ι' i), f i h a ∂μ) ≤ (⨅ i (h : ι' i), ∫⁻ a, f i h a ∂μ) :=
by { convert (monotone_lintegral μ).map_infi2_le f, ext1 a, simp only [infi_apply] }

lemma lintegral_mono_ae {f g : α → ℝ≥0∞} (h : ∀ᵐ a ∂μ, f a ≤ g a) :
  (∫⁻ a, f a ∂μ) ≤ (∫⁻ a, g a ∂μ) :=
begin
  rcases exists_measurable_superset_of_null h with ⟨t, hts, ht, ht0⟩,
  have : ∀ᵐ x ∂μ, x ∉ t := measure_zero_iff_ae_nmem.1 ht0,
  refine (supr_le $ assume s, supr_le $ assume hfs,
    le_supr_of_le (s.restrict tᶜ) $ le_supr_of_le _ _),
  { assume a,
    by_cases a ∈ t;
      simp [h, restrict_apply, ht.compl],
    exact le_trans (hfs a) (by_contradiction $ assume hnfg, h (hts hnfg)) },
  { refine le_of_eq (simple_func.lintegral_congr $ this.mono $ λ a hnt, _),
    by_cases hat : a ∈ t; simp [hat, ht.compl],
    exact (hnt hat).elim }
end

lemma lintegral_congr_ae {f g : α → ℝ≥0∞} (h : f =ᵐ[μ] g) :
  (∫⁻ a, f a ∂μ) = (∫⁻ a, g a ∂μ) :=
le_antisymm (lintegral_mono_ae $ h.le) (lintegral_mono_ae $ h.symm.le)

lemma lintegral_congr {f g : α → ℝ≥0∞} (h : ∀ a, f a = g a) :
  (∫⁻ a, f a ∂μ) = (∫⁻ a, g a ∂μ) :=
by simp only [h]

lemma set_lintegral_congr {f : α → ℝ≥0∞} {s t : set α} (h : s =ᵐ[μ] t) :
  ∫⁻ x in s, f x ∂μ = ∫⁻ x in t, f x ∂μ :=
by rw [restrict_congr_set h]

lemma set_lintegral_congr_fun {f g : α → ℝ≥0∞} {s : set α} (hs : measurable_set s)
  (hfg : ∀ᵐ x ∂μ, x ∈ s → f x = g x) :
  ∫⁻ x in s, f x ∂μ = ∫⁻ x in s, g x ∂μ :=
by { rw lintegral_congr_ae, rw eventually_eq, rwa ae_restrict_iff' hs, }

/-- Monotone convergence theorem -- sometimes called Beppo-Levi convergence.

See `lintegral_supr_directed` for a more general form. -/
theorem lintegral_supr
  {f : ℕ → α → ℝ≥0∞} (hf : ∀n, measurable (f n)) (h_mono : monotone f) :
  (∫⁻ a, ⨆n, f n a ∂μ) = (⨆n, ∫⁻ a, f n a ∂μ) :=
begin
  set c : ℝ≥0 → ℝ≥0∞ := coe,
  set F := λ a:α, ⨆n, f n a,
  have hF : measurable F := measurable_supr hf,
  refine le_antisymm _ (supr_lintegral_le _),
  rw [lintegral_eq_nnreal],
  refine supr_le (assume s, supr_le (assume hsf, _)),
  refine ennreal.le_of_forall_lt_one_mul_le (assume a ha, _),
  rcases ennreal.lt_iff_exists_coe.1 ha with ⟨r, rfl, ha⟩,
  have ha : r < 1 := ennreal.coe_lt_coe.1 ha,
  let rs := s.map (λa, r * a),
  have eq_rs : (const α r : α →ₛ ℝ≥0∞) * map c s = rs.map c,
  { ext1 a, exact ennreal.coe_mul.symm },
  have eq : ∀p, (rs.map c) ⁻¹' {p} = (⋃n, (rs.map c) ⁻¹' {p} ∩ {a | p ≤ f n a}),
  { assume p,
    rw [← inter_Union, ← inter_univ ((map c rs) ⁻¹' {p})] {occs := occurrences.pos [1]},
    refine set.ext (assume x, and_congr_right $ assume hx, (true_iff _).2 _),
    by_cases p_eq : p = 0, { simp [p_eq] },
    simp at hx, subst hx,
    have : r * s x ≠ 0, { rwa [(≠), ← ennreal.coe_eq_zero] },
    have : s x ≠ 0, { refine mt _ this, assume h, rw [h, mul_zero] },
    have : (rs.map c) x < ⨆ (n : ℕ), f n x,
    { refine lt_of_lt_of_le (ennreal.coe_lt_coe.2 (_)) (hsf x),
      suffices : r * s x < 1 * s x, simpa [rs],
      exact mul_lt_mul_of_pos_right ha (pos_iff_ne_zero.2 this) },
    rcases lt_supr_iff.1 this with ⟨i, hi⟩,
    exact mem_Union.2 ⟨i, le_of_lt hi⟩ },
  have mono : ∀r:ℝ≥0∞, monotone (λn, (rs.map c) ⁻¹' {r} ∩ {a | r ≤ f n a}),
  { assume r i j h,
    refine inter_subset_inter (subset.refl _) _,
    assume x hx, exact le_trans hx (h_mono h x) },
  have h_meas : ∀n, measurable_set {a : α | ⇑(map c rs) a ≤ f n a} :=
    assume n, measurable_set_le (simple_func.measurable _) (hf n),
  calc (r:ℝ≥0∞) * (s.map c).lintegral μ = ∑ r in (rs.map c).range, r * μ ((rs.map c) ⁻¹' {r}) :
      by rw [← const_mul_lintegral, eq_rs, simple_func.lintegral]
    ... ≤ ∑ r in (rs.map c).range, r * μ (⋃n, (rs.map c) ⁻¹' {r} ∩ {a | r ≤ f n a}) :
      le_of_eq (finset.sum_congr rfl $ assume x hx, by rw ← eq)
    ... ≤ ∑ r in (rs.map c).range, (⨆n, r * μ ((rs.map c) ⁻¹' {r} ∩ {a | r ≤ f n a})) :
      le_of_eq (finset.sum_congr rfl $ assume x hx,
        begin
          rw [measure_Union_eq_supr _ (directed_of_sup $ mono x), ennreal.mul_supr],
          { assume i,
            refine ((rs.map c).measurable_set_preimage _).inter _,
            exact hf i measurable_set_Ici }
        end)
    ... ≤ ⨆n, ∑ r in (rs.map c).range, r * μ ((rs.map c) ⁻¹' {r} ∩ {a | r ≤ f n a}) :
      begin
        refine le_of_eq _,
        rw [ennreal.finset_sum_supr_nat],
        assume p i j h,
        exact mul_le_mul_left' (measure_mono $ mono p h) _
      end
    ... ≤ (⨆n:ℕ, ((rs.map c).restrict {a | (rs.map c) a ≤ f n a}).lintegral μ) :
    begin
      refine supr_le_supr (assume n, _),
      rw [restrict_lintegral _ (h_meas n)],
      { refine le_of_eq (finset.sum_congr rfl $ assume r hr, _),
        congr' 2 with a,
        refine and_congr_right _,
        simp {contextual := tt} }
    end
    ... ≤ (⨆n, ∫⁻ a, f n a ∂μ) :
    begin
      refine supr_le_supr (assume n, _),
      rw [← simple_func.lintegral_eq_lintegral],
      refine lintegral_mono (assume a, _),
      simp only [map_apply] at h_meas,
      simp only [coe_map, restrict_apply _ (h_meas _), (∘)],
      exact indicator_apply_le id,
    end
end

/-- Monotone convergence theorem -- sometimes called Beppo-Levi convergence. Version with
ae_measurable functions. -/
theorem lintegral_supr' {f : ℕ → α → ℝ≥0∞} (hf : ∀n, ae_measurable (f n) μ)
  (h_mono : ∀ᵐ x ∂μ, monotone (λ n, f n x)) :
  (∫⁻ a, ⨆n, f n a ∂μ) = (⨆n, ∫⁻ a, f n a ∂μ) :=
begin
  simp_rw ←supr_apply,
  let p : α → (ℕ → ℝ≥0∞) → Prop := λ x f', monotone f',
  have hp : ∀ᵐ x ∂μ, p x (λ i, f i x), from h_mono,
  have h_ae_seq_mono : monotone (ae_seq hf p),
  { intros n m hnm x,
    by_cases hx : x ∈ ae_seq_set hf p,
    { exact ae_seq.prop_of_mem_ae_seq_set hf hx hnm, },
    { simp only [ae_seq, hx, if_false],
      exact le_refl _, }, },
  rw lintegral_congr_ae (ae_seq.supr hf hp).symm,
  simp_rw supr_apply,
  rw @lintegral_supr _ _ μ _ (ae_seq.measurable hf p) h_ae_seq_mono,
  congr,
  exact funext (λ n, lintegral_congr_ae (ae_seq.ae_seq_n_eq_fun_n_ae hf hp n)),
end

/-- Monotone convergence theorem expressed with limits -/
theorem lintegral_tendsto_of_tendsto_of_monotone {f : ℕ → α → ℝ≥0∞} {F : α → ℝ≥0∞}
  (hf : ∀n, ae_measurable (f n) μ) (h_mono : ∀ᵐ x ∂μ, monotone (λ n, f n x))
  (h_tendsto : ∀ᵐ x ∂μ, tendsto (λ n, f n x) at_top (𝓝 $ F x)) :
  tendsto (λ n, ∫⁻ x, f n x ∂μ) at_top (𝓝 $ ∫⁻ x, F x ∂μ) :=
begin
  have : monotone (λ n, ∫⁻ x, f n x ∂μ) :=
    λ i j hij, lintegral_mono_ae (h_mono.mono $ λ x hx, hx hij),
  suffices key : ∫⁻ x, F x ∂μ = ⨆n, ∫⁻ x, f n x ∂μ,
  { rw key,
    exact tendsto_at_top_supr this },
  rw ← lintegral_supr' hf h_mono,
  refine lintegral_congr_ae _,
  filter_upwards [h_mono, h_tendsto],
  exact λ x hx_mono hx_tendsto, tendsto_nhds_unique hx_tendsto (tendsto_at_top_supr hx_mono),
end

lemma lintegral_eq_supr_eapprox_lintegral {f : α → ℝ≥0∞} (hf : measurable f) :
  (∫⁻ a, f a ∂μ) = (⨆n, (eapprox f n).lintegral μ) :=
calc (∫⁻ a, f a ∂μ) = (∫⁻ a, ⨆n, (eapprox f n : α → ℝ≥0∞) a ∂μ) :
  by congr; ext a; rw [supr_eapprox_apply f hf]
... = (⨆n, ∫⁻ a, (eapprox f n : α → ℝ≥0∞) a ∂μ) :
begin
  rw [lintegral_supr],
  { measurability, },
  { assume i j h, exact (monotone_eapprox f h) }
end
... = (⨆n, (eapprox f n).lintegral μ) : by congr; ext n; rw [(eapprox f n).lintegral_eq_lintegral]

/-- If `f` has finite integral, then `∫⁻ x in s, f x ∂μ` is absolutely continuous in `s`: it tends
to zero as `μ s` tends to zero. This lemma states states this fact in terms of `ε` and `δ`. -/
lemma exists_pos_set_lintegral_lt_of_measure_lt {f : α → ℝ≥0∞} (h : ∫⁻ x, f x ∂μ ≠ ∞)
  {ε : ℝ≥0∞} (hε : ε ≠ 0) :
  ∃ δ > 0, ∀ s, μ s < δ → ∫⁻ x in s, f x ∂μ < ε :=
begin
  rcases exists_between hε.bot_lt with ⟨ε₂, hε₂0 : 0 < ε₂, hε₂ε⟩,
  rcases exists_between hε₂0 with ⟨ε₁, hε₁0, hε₁₂⟩,
  rcases exists_simple_func_forall_lintegral_sub_lt_of_pos h hε₁0.ne' with ⟨φ, hle, hφ⟩,
  rcases φ.exists_forall_le with ⟨C, hC⟩,
  use [(ε₂ - ε₁) / C, ennreal.div_pos_iff.2 ⟨(ennreal.sub_pos.2 hε₁₂).ne', ennreal.coe_ne_top⟩],
  refine λ s hs, lt_of_le_of_lt _ hε₂ε,
  simp only [lintegral_eq_nnreal, supr_le_iff],
  intros ψ hψ,
  calc (map coe ψ).lintegral (μ.restrict s)
      ≤ (map coe φ).lintegral (μ.restrict s) + (map coe (ψ - φ)).lintegral (μ.restrict s) :
    begin
      rw [← simple_func.add_lintegral, ← simple_func.map_add @ennreal.coe_add],
      refine simple_func.lintegral_mono (λ x, _) le_rfl,
      simp [-ennreal.coe_add, add_sub_eq_max, le_max_right]
    end
  ... ≤ (map coe φ).lintegral (μ.restrict s) + ε₁ :
    begin
      refine add_le_add le_rfl (le_trans _ (hφ _ hψ).le),
      exact simple_func.lintegral_mono le_rfl measure.restrict_le_self
    end
  ... ≤ (simple_func.const α (C : ℝ≥0∞)).lintegral (μ.restrict s) + ε₁ :
    by { mono*, exacts [λ x, coe_le_coe.2 (hC x), le_rfl, le_rfl] }
  ... = C * μ s + ε₁ : by simp [← simple_func.lintegral_eq_lintegral]
  ... ≤ C * ((ε₂ - ε₁) / C) + ε₁ : by { mono*, exacts [le_rfl, hs.le, le_rfl] }
  ... ≤ (ε₂ - ε₁) + ε₁ : add_le_add mul_div_le le_rfl
  ... = ε₂ : sub_add_cancel_of_le hε₁₂.le,
end

/-- If `f` has finite integral, then `∫⁻ x in s, f x ∂μ` is absolutely continuous in `s`: it tends
to zero as `μ s` tends to zero. -/
lemma tendsto_set_lintegral_zero {ι} {f : α → ℝ≥0∞} (h : ∫⁻ x, f x ∂μ ≠ ∞)
  {l : filter ι} {s : ι → set α} (hl : tendsto (μ ∘ s) l (𝓝 0)) :
  tendsto (λ i, ∫⁻ x in s i, f x ∂μ) l (𝓝 0) :=
begin
  simp only [ennreal.nhds_zero, tendsto_infi, tendsto_principal, mem_Iio, ← pos_iff_ne_zero]
    at hl ⊢,
  intros ε ε0,
  rcases exists_pos_set_lintegral_lt_of_measure_lt h ε0.ne' with ⟨δ, δ0, hδ⟩,
  exact (hl δ δ0).mono (λ i, hδ _)
end

@[simp] lemma lintegral_add {f g : α → ℝ≥0∞} (hf : measurable f) (hg : measurable g) :
  (∫⁻ a, f a + g a ∂μ) = (∫⁻ a, f a ∂μ) + (∫⁻ a, g a ∂μ) :=
calc (∫⁻ a, f a + g a ∂μ) =
    (∫⁻ a, (⨆n, (eapprox f n : α → ℝ≥0∞) a) + (⨆n, (eapprox g n : α → ℝ≥0∞) a) ∂μ) :
    by simp only [supr_eapprox_apply, hf, hg]
  ... = (∫⁻ a, (⨆n, (eapprox f n + eapprox g n : α → ℝ≥0∞) a) ∂μ) :
  begin
    congr, funext a,
    rw [ennreal.supr_add_supr_of_monotone], { refl },
    { assume i j h, exact monotone_eapprox _ h a },
    { assume i j h, exact monotone_eapprox _ h a },
  end
  ... = (⨆n, (eapprox f n).lintegral μ + (eapprox g n).lintegral μ) :
  begin
    rw [lintegral_supr],
    { congr,
      funext n, rw [← simple_func.add_lintegral, ← simple_func.lintegral_eq_lintegral],
      refl },
    { measurability, },
    { assume i j h a, exact add_le_add (monotone_eapprox _ h _) (monotone_eapprox _ h _) }
  end
  ... = (⨆n, (eapprox f n).lintegral μ) + (⨆n, (eapprox g n).lintegral μ) :
  by refine (ennreal.supr_add_supr_of_monotone _ _).symm;
     { assume i j h, exact simple_func.lintegral_mono (monotone_eapprox _ h) (le_refl μ) }
  ... = (∫⁻ a, f a ∂μ) + (∫⁻ a, g a ∂μ) :
    by rw [lintegral_eq_supr_eapprox_lintegral hf, lintegral_eq_supr_eapprox_lintegral hg]

lemma lintegral_add' {f g : α → ℝ≥0∞} (hf : ae_measurable f μ) (hg : ae_measurable g μ) :
  (∫⁻ a, f a + g a ∂μ) = (∫⁻ a, f a ∂μ) + (∫⁻ a, g a ∂μ) :=
calc (∫⁻ a, f a + g a ∂μ) = (∫⁻ a, hf.mk f a + hg.mk g a ∂μ) :
  lintegral_congr_ae (eventually_eq.add hf.ae_eq_mk hg.ae_eq_mk)
... = (∫⁻ a, hf.mk f a ∂μ) + (∫⁻ a, hg.mk g a ∂μ) : lintegral_add hf.measurable_mk hg.measurable_mk
... = (∫⁻ a, f a ∂μ) + (∫⁻ a, g a ∂μ) : begin
  congr' 1,
  { exact lintegral_congr_ae hf.ae_eq_mk.symm },
  { exact lintegral_congr_ae hg.ae_eq_mk.symm },
end

lemma lintegral_zero : (∫⁻ a:α, 0 ∂μ) = 0 := by simp

lemma lintegral_zero_fun : (∫⁻ a:α, (0 : α → ℝ≥0∞) a ∂μ) = 0 := by simp

@[simp] lemma lintegral_smul_measure (c : ℝ≥0∞) (f : α → ℝ≥0∞) :
  ∫⁻ a, f a ∂ (c • μ) = c * ∫⁻ a, f a ∂μ :=
by simp only [lintegral, supr_subtype', simple_func.lintegral_smul, ennreal.mul_supr, smul_eq_mul]

@[simp] lemma lintegral_sum_measure {m : measurable_space α} {ι} (f : α → ℝ≥0∞)
  (μ : ι → measure α) :
  ∫⁻ a, f a ∂(measure.sum μ) = ∑' i, ∫⁻ a, f a ∂(μ i) :=
begin
  simp only [lintegral, supr_subtype', simple_func.lintegral_sum, ennreal.tsum_eq_supr_sum],
  rw [supr_comm],
  congr, funext s,
  induction s using finset.induction_on with i s hi hs, { apply bot_unique, simp },
  simp only [finset.sum_insert hi, ← hs],
  refine (ennreal.supr_add_supr _).symm,
  intros φ ψ,
  exact ⟨⟨φ ⊔ ψ, λ x, sup_le (φ.2 x) (ψ.2 x)⟩,
    add_le_add (simple_func.lintegral_mono le_sup_left (le_refl _))
      (finset.sum_le_sum $ λ j hj, simple_func.lintegral_mono le_sup_right (le_refl _))⟩
end

@[simp] lemma lintegral_add_measure {m : measurable_space α} (f : α → ℝ≥0∞) (μ ν : measure α) :
  ∫⁻ a, f a ∂ (μ + ν) = ∫⁻ a, f a ∂μ + ∫⁻ a, f a ∂ν :=
by simpa [tsum_fintype] using lintegral_sum_measure f (λ b, cond b μ ν)

@[simp] lemma lintegral_zero_measure {m : measurable_space α} (f : α → ℝ≥0∞) :
  ∫⁻ a, f a ∂(0 : measure α) = 0 :=
bot_unique $ by simp [lintegral]

lemma set_lintegral_empty (f : α → ℝ≥0∞) : ∫⁻ x in ∅, f x ∂μ = 0 :=
by rw [measure.restrict_empty, lintegral_zero_measure]

lemma set_lintegral_univ (f : α → ℝ≥0∞) : ∫⁻ x in univ, f x ∂μ = ∫⁻ x, f x ∂μ :=
by rw measure.restrict_univ

lemma set_lintegral_measure_zero (s : set α) (f : α → ℝ≥0∞) (hs' : μ s = 0) :
  ∫⁻ x in s, f x ∂μ = 0 :=
begin
  convert lintegral_zero_measure _,
  exact measure.restrict_eq_zero.2 hs',
end

lemma lintegral_finset_sum (s : finset β) {f : β → α → ℝ≥0∞} (hf : ∀ b ∈ s, measurable (f b)) :
  (∫⁻ a, ∑ b in s, f b a ∂μ) = ∑ b in s, ∫⁻ a, f b a ∂μ :=
begin
  induction s using finset.induction_on with a s has ih,
  { simp },
  { simp only [finset.sum_insert has],
    rw [finset.forall_mem_insert] at hf,
    rw [lintegral_add hf.1 (s.measurable_sum hf.2), ih hf.2] }
end

@[simp] lemma lintegral_const_mul (r : ℝ≥0∞) {f : α → ℝ≥0∞} (hf : measurable f) :
  (∫⁻ a, r * f a ∂μ) = r * (∫⁻ a, f a ∂μ) :=
calc (∫⁻ a, r * f a ∂μ) = (∫⁻ a, (⨆n, (const α r * eapprox f n) a) ∂μ) :
    by { congr, funext a, rw [← supr_eapprox_apply f hf, ennreal.mul_supr], refl }
  ... = (⨆n, r * (eapprox f n).lintegral μ) :
  begin
    rw [lintegral_supr],
    { congr, funext n,
      rw [← simple_func.const_mul_lintegral, ← simple_func.lintegral_eq_lintegral] },
    { assume n, exact simple_func.measurable _ },
    { assume i j h a, exact mul_le_mul_left' (monotone_eapprox _ h _) _ }
  end
  ... = r * (∫⁻ a, f a ∂μ) : by rw [← ennreal.mul_supr, lintegral_eq_supr_eapprox_lintegral hf]

lemma lintegral_const_mul'' (r : ℝ≥0∞) {f : α → ℝ≥0∞} (hf : ae_measurable f μ) :
  (∫⁻ a, r * f a ∂μ) = r * (∫⁻ a, f a ∂μ) :=
begin
  have A : ∫⁻ a, f a ∂μ = ∫⁻ a, hf.mk f a ∂μ := lintegral_congr_ae hf.ae_eq_mk,
  have B : ∫⁻ a, r * f a ∂μ = ∫⁻ a, r * hf.mk f a ∂μ :=
    lintegral_congr_ae (eventually_eq.fun_comp hf.ae_eq_mk _),
  rw [A, B, lintegral_const_mul _ hf.measurable_mk],
end

lemma lintegral_const_mul_le (r : ℝ≥0∞) (f : α → ℝ≥0∞) :
  r * (∫⁻ a, f a ∂μ) ≤ (∫⁻ a, r * f a ∂μ) :=
begin
  rw [lintegral, ennreal.mul_supr],
  refine supr_le (λs, _),
  rw [ennreal.mul_supr],
  simp only [supr_le_iff, ge_iff_le],
  assume hs,
  rw ← simple_func.const_mul_lintegral,
  refine le_supr_of_le (const α r * s) (le_supr_of_le (λx, _) (le_refl _)),
  exact mul_le_mul_left' (hs x) _
end

lemma lintegral_const_mul' (r : ℝ≥0∞) (f : α → ℝ≥0∞) (hr : r ≠ ∞) :
  (∫⁻ a, r * f a ∂μ) = r * (∫⁻ a, f a ∂μ) :=
begin
  by_cases h : r = 0,
  { simp [h] },
  apply le_antisymm _ (lintegral_const_mul_le r f),
  have rinv : r * r⁻¹  = 1 := ennreal.mul_inv_cancel h hr,
  have rinv' : r ⁻¹ * r = 1, by { rw mul_comm, exact rinv },
  have := lintegral_const_mul_le (r⁻¹) (λx, r * f x),
  simp [(mul_assoc _ _ _).symm, rinv'] at this,
  simpa [(mul_assoc _ _ _).symm, rinv]
    using mul_le_mul_left' this r
end

lemma lintegral_mul_const (r : ℝ≥0∞) {f : α → ℝ≥0∞} (hf : measurable f) :
  ∫⁻ a, f a * r ∂μ = ∫⁻ a, f a ∂μ * r :=
by simp_rw [mul_comm, lintegral_const_mul r hf]

lemma lintegral_mul_const'' (r : ℝ≥0∞) {f : α → ℝ≥0∞} (hf : ae_measurable f μ) :
  ∫⁻ a, f a * r ∂μ = ∫⁻ a, f a ∂μ * r :=
by simp_rw [mul_comm, lintegral_const_mul'' r hf]

lemma lintegral_mul_const_le (r : ℝ≥0∞) (f : α → ℝ≥0∞) :
  ∫⁻ a, f a ∂μ * r ≤ ∫⁻ a, f a * r ∂μ :=
by simp_rw [mul_comm, lintegral_const_mul_le r f]

lemma lintegral_mul_const' (r : ℝ≥0∞) (f : α → ℝ≥0∞) (hr : r ≠ ∞):
  ∫⁻ a, f a * r ∂μ = ∫⁻ a, f a ∂μ * r :=
by simp_rw [mul_comm, lintegral_const_mul' r f hr]

/- A double integral of a product where each factor contains only one variable
  is a product of integrals -/
lemma lintegral_lintegral_mul {β} [measurable_space β] {ν : measure β}
  {f : α → ℝ≥0∞} {g : β → ℝ≥0∞} (hf : ae_measurable f μ) (hg : ae_measurable g ν) :
  ∫⁻ x, ∫⁻ y, f x * g y ∂ν ∂μ = ∫⁻ x, f x ∂μ * ∫⁻ y, g y ∂ν :=
by simp [lintegral_const_mul'' _ hg, lintegral_mul_const'' _ hf]

-- TODO: Need a better way of rewriting inside of a integral
lemma lintegral_rw₁ {f f' : α → β} (h : f =ᵐ[μ] f') (g : β → ℝ≥0∞) :
  (∫⁻ a, g (f a) ∂μ) = (∫⁻ a, g (f' a) ∂μ) :=
lintegral_congr_ae $ h.mono $ λ a h, by rw h

-- TODO: Need a better way of rewriting inside of a integral
lemma lintegral_rw₂ {f₁ f₁' : α → β} {f₂ f₂' : α → γ} (h₁ : f₁ =ᵐ[μ] f₁')
  (h₂ : f₂ =ᵐ[μ] f₂') (g : β → γ → ℝ≥0∞) :
  (∫⁻ a, g (f₁ a) (f₂ a) ∂μ) = (∫⁻ a, g (f₁' a) (f₂' a) ∂μ) :=
lintegral_congr_ae $ h₁.mp $ h₂.mono $ λ _ h₂ h₁, by rw [h₁, h₂]

@[simp] lemma lintegral_indicator (f : α → ℝ≥0∞) {s : set α} (hs : measurable_set s) :
  ∫⁻ a, s.indicator f a ∂μ = ∫⁻ a in s, f a ∂μ :=
begin
  simp only [lintegral, ← restrict_lintegral_eq_lintegral_restrict _ hs, supr_subtype'],
  apply le_antisymm; refine supr_le_supr2 (subtype.forall.2 $ λ φ hφ, _),
  { refine ⟨⟨φ, le_trans hφ (indicator_le_self _ _)⟩, _⟩,
    refine simple_func.lintegral_mono (λ x, _) (le_refl _),
    by_cases hx : x ∈ s,
    { simp [hx, hs, le_refl] },
    { apply le_trans (hφ x),
      simp [hx, hs, le_refl] } },
  { refine ⟨⟨φ.restrict s, λ x, _⟩, le_refl _⟩,
    simp [hφ x, hs, indicator_le_indicator] }
end

lemma set_lintegral_eq_const {f : α → ℝ≥0∞} (hf : measurable f) (r : ℝ≥0∞) :
  ∫⁻ x in {x | f x = r}, f x ∂μ = r * μ {x | f x = r} :=
begin
  have : ∀ᵐ x ∂μ, x ∈ {x | f x = r} → f x = r := ae_of_all μ (λ _ hx, hx),
  erw [set_lintegral_congr_fun _ this, lintegral_const,
       measure.restrict_apply measurable_set.univ, set.univ_inter],
  exact hf (measurable_set_singleton r)
end

/-- **Chebyshev's inequality** -/
lemma mul_meas_ge_le_lintegral {f : α → ℝ≥0∞} (hf : measurable f) (ε : ℝ≥0∞) :
  ε * μ {x | ε ≤ f x} ≤ ∫⁻ a, f a ∂μ :=
begin
  have : measurable_set {a : α | ε ≤ f a }, from hf measurable_set_Ici,
  rw [← simple_func.restrict_const_lintegral _ this, ← simple_func.lintegral_eq_lintegral],
  refine lintegral_mono (λ a, _),
  simp only [restrict_apply _ this],
  exact indicator_apply_le id
end

lemma lintegral_eq_top_of_measure_eq_top_pos {f : α → ℝ≥0∞} (hf : measurable f)
  (hμf : 0 < μ {x | f x = ∞}) : ∫⁻ x, f x ∂μ = ∞ :=
eq_top_iff.mpr $
calc ∞ = ∞ * μ {x | ∞ ≤ f x} : by simp [mul_eq_top, hμf.ne.symm]
   ... ≤ ∫⁻ x, f x ∂μ : mul_meas_ge_le_lintegral hf ∞

lemma meas_ge_le_lintegral_div {f : α → ℝ≥0∞} (hf : measurable f) {ε : ℝ≥0∞}
  (hε : ε ≠ 0) (hε' : ε ≠ ∞) :
  μ {x | ε ≤ f x} ≤ (∫⁻ a, f a ∂μ) / ε :=
(ennreal.le_div_iff_mul_le (or.inl hε) (or.inl hε')).2 $
by { rw [mul_comm], exact mul_meas_ge_le_lintegral hf ε }

@[simp] lemma lintegral_eq_zero_iff {f : α → ℝ≥0∞} (hf : measurable f) :
  ∫⁻ a, f a ∂μ = 0 ↔ (f =ᵐ[μ] 0) :=
begin
  refine iff.intro (assume h, _) (assume h, _),
  { have : ∀n:ℕ, ∀ᵐ a ∂μ, f a < n⁻¹,
    { assume n,
      rw [ae_iff, ← nonpos_iff_eq_zero, ← @ennreal.zero_div n⁻¹,
        ennreal.le_div_iff_mul_le, mul_comm],
      simp only [not_lt],
      -- TODO: why `rw ← h` fails with "not an equality or an iff"?
      exacts [h ▸ mul_meas_ge_le_lintegral hf n⁻¹,
        or.inl (ennreal.inv_ne_zero.2 ennreal.coe_nat_ne_top),
        or.inr ennreal.zero_ne_top] },
    refine (ae_all_iff.2 this).mono (λ a ha, _),
    by_contradiction h,
    rcases ennreal.exists_inv_nat_lt h with ⟨n, hn⟩,
    exact (lt_irrefl _ $ lt_trans hn $ ha n).elim },
  { calc ∫⁻ a, f a ∂μ = ∫⁻ a, 0 ∂μ : lintegral_congr_ae h
      ... = 0 : lintegral_zero }
end

@[simp] lemma lintegral_eq_zero_iff' {f : α → ℝ≥0∞} (hf : ae_measurable f μ) :
  ∫⁻ a, f a ∂μ = 0 ↔ (f =ᵐ[μ] 0) :=
begin
  have : ∫⁻ a, f a ∂μ = ∫⁻ a, hf.mk f a ∂μ := lintegral_congr_ae hf.ae_eq_mk,
  rw [this, lintegral_eq_zero_iff hf.measurable_mk],
  exact ⟨λ H, hf.ae_eq_mk.trans H, λ H, hf.ae_eq_mk.symm.trans H⟩
end

lemma lintegral_pos_iff_support {f : α → ℝ≥0∞} (hf : measurable f) :
  0 < ∫⁻ a, f a ∂μ ↔ 0 < μ (function.support f) :=
by simp [pos_iff_ne_zero, hf, filter.eventually_eq, ae_iff, function.support]

/-- Weaker version of the monotone convergence theorem-/
lemma lintegral_supr_ae {f : ℕ → α → ℝ≥0∞} (hf : ∀n, measurable (f n))
  (h_mono : ∀n, ∀ᵐ a ∂μ, f n a ≤ f n.succ a) :
  (∫⁻ a, ⨆n, f n a ∂μ) = (⨆n, ∫⁻ a, f n a ∂μ) :=
let ⟨s, hs⟩ := exists_measurable_superset_of_null
                       (ae_iff.1 (ae_all_iff.2 h_mono)) in
let g := λ n a, if a ∈ s then 0 else f n a in
have g_eq_f : ∀ᵐ a ∂μ, ∀n, g n a = f n a,
  from (measure_zero_iff_ae_nmem.1 hs.2.2).mono (assume a ha n, if_neg ha),
calc
  ∫⁻ a, ⨆n, f n a ∂μ = ∫⁻ a, ⨆n, g n a ∂μ :
  lintegral_congr_ae $ g_eq_f.mono $ λ a ha, by simp only [ha]
  ... = ⨆n, (∫⁻ a, g n a ∂μ) :
  lintegral_supr
    (assume n, measurable_const.piecewise hs.2.1 (hf n))
    (monotone_nat_of_le_succ $ assume n a, classical.by_cases
      (assume h : a ∈ s, by simp [g, if_pos h])
      (assume h : a ∉ s,
      begin
        simp only [g, if_neg h], have := hs.1, rw subset_def at this, have := mt (this a) h,
        simp only [not_not, mem_set_of_eq] at this, exact this n
      end))
  ... = ⨆n, (∫⁻ a, f n a ∂μ) :
    by simp only [lintegral_congr_ae (g_eq_f.mono $ λ a ha, ha _)]

lemma lintegral_sub {f g : α → ℝ≥0∞} (hf : measurable f) (hg : measurable g)
  (hg_fin : ∫⁻ a, g a ∂μ ≠ ∞) (h_le : g ≤ᵐ[μ] f) :
  ∫⁻ a, f a - g a ∂μ = ∫⁻ a, f a ∂μ - ∫⁻ a, g a ∂μ :=
begin
  rw [← ennreal.add_left_inj hg_fin,
        ennreal.sub_add_cancel_of_le (lintegral_mono_ae h_le),
      ← lintegral_add (hf.sub hg) hg],
  refine lintegral_congr_ae (h_le.mono $ λ x hx, _),
  exact ennreal.sub_add_cancel_of_le hx
end

/-- Monotone convergence theorem for nonincreasing sequences of functions -/
lemma lintegral_infi_ae
  {f : ℕ → α → ℝ≥0∞} (h_meas : ∀n, measurable (f n))
  (h_mono : ∀n:ℕ, f n.succ ≤ᵐ[μ] f n) (h_fin : ∫⁻ a, f 0 a ∂μ ≠ ∞) :
  ∫⁻ a, ⨅n, f n a ∂μ = ⨅n, ∫⁻ a, f n a ∂μ :=
have fn_le_f0 : ∫⁻ a, ⨅n, f n a ∂μ ≤ ∫⁻ a, f 0 a ∂μ, from
  lintegral_mono (assume a, infi_le_of_le 0 (le_refl _)),
have fn_le_f0' : (⨅n, ∫⁻ a, f n a ∂μ) ≤ ∫⁻ a, f 0 a ∂μ, from infi_le_of_le 0 (le_refl _),
(ennreal.sub_right_inj h_fin fn_le_f0 fn_le_f0').1 $
show ∫⁻ a, f 0 a ∂μ - ∫⁻ a, ⨅n, f n a ∂μ = ∫⁻ a, f 0 a ∂μ - (⨅n, ∫⁻ a, f n a ∂μ), from
calc
  ∫⁻ a, f 0 a ∂μ - (∫⁻ a, ⨅n, f n a ∂μ) = ∫⁻ a, f 0 a - ⨅n, f n a ∂μ:
    (lintegral_sub (h_meas 0) (measurable_infi h_meas)
    (ne_top_of_le_ne_top h_fin $ lintegral_mono (assume a, infi_le _ _))
    (ae_of_all _ $ assume a, infi_le _ _)).symm
  ... = ∫⁻ a, ⨆n, f 0 a - f n a ∂μ : congr rfl (funext (assume a, ennreal.sub_infi))
  ... = ⨆n, ∫⁻ a, f 0 a - f n a ∂μ :
    lintegral_supr_ae
      (assume n, (h_meas 0).sub (h_meas n))
      (assume n, (h_mono n).mono $ assume a ha, ennreal.sub_le_sub (le_refl _) ha)
  ... = ⨆n, ∫⁻ a, f 0 a ∂μ - ∫⁻ a, f n a ∂μ :
    have h_mono : ∀ᵐ a ∂μ, ∀n:ℕ, f n.succ a ≤ f n a := ae_all_iff.2 h_mono,
    have h_mono : ∀n, ∀ᵐ a ∂μ, f n a ≤ f 0 a := assume n, h_mono.mono $ assume a h,
    begin
      induction n with n ih,
      {exact le_refl _}, {exact le_trans (h n) ih}
    end,
    congr_arg supr $ funext $ assume n, lintegral_sub (h_meas _) (h_meas _)
      (ne_top_of_le_ne_top h_fin $ lintegral_mono_ae $ h_mono n) (h_mono n)
  ... = ∫⁻ a, f 0 a ∂μ - ⨅n, ∫⁻ a, f n a ∂μ : ennreal.sub_infi.symm

/-- Monotone convergence theorem for nonincreasing sequences of functions -/
lemma lintegral_infi
  {f : ℕ → α → ℝ≥0∞} (h_meas : ∀n, measurable (f n))
<<<<<<< HEAD
  (h_anti : antitone f) (h_fin : ∫⁻ a, f 0 a ∂μ < ∞) :
=======
  (h_mono : ∀ ⦃m n⦄, m ≤ n → f n ≤ f m) (h_fin : ∫⁻ a, f 0 a ∂μ ≠ ∞) :
>>>>>>> 30617c7b
  ∫⁻ a, ⨅n, f n a ∂μ = ⨅n, ∫⁻ a, f n a ∂μ :=
lintegral_infi_ae h_meas (λ n, ae_of_all _ $ h_anti n.le_succ) h_fin

/-- Known as Fatou's lemma, version with `ae_measurable` functions -/
lemma lintegral_liminf_le' {f : ℕ → α → ℝ≥0∞} (h_meas : ∀n, ae_measurable (f n) μ) :
  ∫⁻ a, liminf at_top (λ n, f n a) ∂μ ≤ liminf at_top (λ n, ∫⁻ a, f n a ∂μ) :=
calc
  ∫⁻ a, liminf at_top (λ n, f n a) ∂μ = ∫⁻ a, ⨆n:ℕ, ⨅i≥n, f i a ∂μ :
     by simp only [liminf_eq_supr_infi_of_nat]
  ... = ⨆n:ℕ, ∫⁻ a, ⨅i≥n, f i a ∂μ :
    lintegral_supr'
      (assume n, ae_measurable_binfi _ (countable_encodable _) h_meas)
      (ae_of_all μ (assume a n m hnm, infi_le_infi_of_subset $ λ i hi, le_trans hnm hi))
  ... ≤ ⨆n:ℕ, ⨅i≥n, ∫⁻ a, f i a ∂μ :
    supr_le_supr $ λ n, le_infi2_lintegral _
  ... = at_top.liminf (λ n, ∫⁻ a, f n a ∂μ) : filter.liminf_eq_supr_infi_of_nat.symm

/-- Known as Fatou's lemma -/
lemma lintegral_liminf_le {f : ℕ → α → ℝ≥0∞} (h_meas : ∀n, measurable (f n)) :
  ∫⁻ a, liminf at_top (λ n, f n a) ∂μ ≤ liminf at_top (λ n, ∫⁻ a, f n a ∂μ) :=
lintegral_liminf_le' (λ n, (h_meas n).ae_measurable)

lemma limsup_lintegral_le {f : ℕ → α → ℝ≥0∞} {g : α → ℝ≥0∞}
  (hf_meas : ∀ n, measurable (f n)) (h_bound : ∀n, f n ≤ᵐ[μ] g) (h_fin : ∫⁻ a, g a ∂μ ≠ ∞) :
  limsup at_top (λn, ∫⁻ a, f n a ∂μ) ≤ ∫⁻ a, limsup at_top (λn, f n a) ∂μ :=
calc
  limsup at_top (λn, ∫⁻ a, f n a ∂μ) = ⨅n:ℕ, ⨆i≥n, ∫⁻ a, f i a ∂μ :
    limsup_eq_infi_supr_of_nat
  ... ≤ ⨅n:ℕ, ∫⁻ a, ⨆i≥n, f i a ∂μ :
    infi_le_infi $ assume n, supr2_lintegral_le _
  ... = ∫⁻ a, ⨅n:ℕ, ⨆i≥n, f i a ∂μ :
    begin
      refine (lintegral_infi _ _ _).symm,
      { assume n, exact measurable_bsupr _ (countable_encodable _) hf_meas },
      { assume n m hnm a, exact (supr_le_supr_of_subset $ λ i hi, le_trans hnm hi) },
      { refine ne_top_of_le_ne_top h_fin (lintegral_mono_ae _),
        refine (ae_all_iff.2 h_bound).mono (λ n hn, _),
        exact supr_le (λ i, supr_le $ λ hi, hn i) }
    end
  ... = ∫⁻ a, limsup at_top (λn, f n a) ∂μ :
    by simp only [limsup_eq_infi_supr_of_nat]

/-- Dominated convergence theorem for nonnegative functions -/
lemma tendsto_lintegral_of_dominated_convergence
  {F : ℕ → α → ℝ≥0∞} {f : α → ℝ≥0∞} (bound : α → ℝ≥0∞)
  (hF_meas : ∀n, measurable (F n)) (h_bound : ∀n, F n ≤ᵐ[μ] bound)
  (h_fin : ∫⁻ a, bound a ∂μ ≠ ∞)
  (h_lim : ∀ᵐ a ∂μ, tendsto (λ n, F n a) at_top (𝓝 (f a))) :
  tendsto (λn, ∫⁻ a, F n a ∂μ) at_top (𝓝 (∫⁻ a, f a ∂μ)) :=
tendsto_of_le_liminf_of_limsup_le
(calc ∫⁻ a, f a ∂μ = ∫⁻ a, liminf at_top (λ (n : ℕ), F n a) ∂μ :
      lintegral_congr_ae $ h_lim.mono $ assume a h, h.liminf_eq.symm
 ... ≤ liminf at_top (λ n, ∫⁻ a, F n a ∂μ) : lintegral_liminf_le hF_meas)
(calc limsup at_top (λ (n : ℕ), ∫⁻ a, F n a ∂μ) ≤ ∫⁻ a, limsup at_top (λn, F n a) ∂μ :
      limsup_lintegral_le hF_meas h_bound h_fin
 ... = ∫⁻ a, f a ∂μ : lintegral_congr_ae $ h_lim.mono $ λ a h, h.limsup_eq)

/-- Dominated convergence theorem for nonnegative functions which are just almost everywhere
measurable. -/
lemma tendsto_lintegral_of_dominated_convergence'
  {F : ℕ → α → ℝ≥0∞} {f : α → ℝ≥0∞} (bound : α → ℝ≥0∞)
  (hF_meas : ∀n, ae_measurable (F n) μ) (h_bound : ∀n, F n ≤ᵐ[μ] bound)
  (h_fin : ∫⁻ a, bound a ∂μ ≠ ∞)
  (h_lim : ∀ᵐ a ∂μ, tendsto (λ n, F n a) at_top (𝓝 (f a))) :
  tendsto (λn, ∫⁻ a, F n a ∂μ) at_top (𝓝 (∫⁻ a, f a ∂μ)) :=
begin
  have : ∀ n, ∫⁻ a, F n a ∂μ = ∫⁻ a, (hF_meas n).mk (F n) a ∂μ :=
    λ n, lintegral_congr_ae (hF_meas n).ae_eq_mk,
  simp_rw this,
  apply tendsto_lintegral_of_dominated_convergence bound (λ n, (hF_meas n).measurable_mk) _ h_fin,
  { have : ∀ n, ∀ᵐ a ∂μ, (hF_meas n).mk (F n) a = F n a :=
      λ n, (hF_meas n).ae_eq_mk.symm,
    have : ∀ᵐ a ∂μ, ∀ n, (hF_meas n).mk (F n) a = F n a := ae_all_iff.mpr this,
    filter_upwards [this, h_lim],
    assume a H H',
    simp_rw H,
    exact H' },
  { assume n,
    filter_upwards [h_bound n, (hF_meas n).ae_eq_mk],
    assume a H H',
    rwa H' at H }
end

/-- Dominated convergence theorem for filters with a countable basis -/
lemma tendsto_lintegral_filter_of_dominated_convergence {ι} {l : filter ι}
  {F : ι → α → ℝ≥0∞} {f : α → ℝ≥0∞} (bound : α → ℝ≥0∞)
  (hl_cb : l.is_countably_generated)
  (hF_meas : ∀ᶠ n in l, measurable (F n))
  (h_bound : ∀ᶠ n in l, ∀ᵐ a ∂μ, F n a ≤ bound a)
  (h_fin : ∫⁻ a, bound a ∂μ ≠ ∞)
  (h_lim : ∀ᵐ a ∂μ, tendsto (λ n, F n a) l (𝓝 (f a))) :
  tendsto (λn, ∫⁻ a, F n a ∂μ) l (𝓝 $ ∫⁻ a, f a ∂μ) :=
begin
  rw hl_cb.tendsto_iff_seq_tendsto,
  { intros x xl,
    have hxl, { rw tendsto_at_top' at xl, exact xl },
    have h := inter_mem hF_meas h_bound,
    replace h := hxl _ h,
    rcases h with ⟨k, h⟩,
    rw ← tendsto_add_at_top_iff_nat k,
    refine tendsto_lintegral_of_dominated_convergence _ _ _ _ _,
    { exact bound },
    { intro, refine (h _ _).1, exact nat.le_add_left _ _ },
    { intro, refine (h _ _).2, exact nat.le_add_left _ _ },
    { assumption },
    { refine h_lim.mono (λ a h_lim, _),
      apply @tendsto.comp _ _ _ (λn, x (n + k)) (λn, F n a),
      { assumption },
      rw tendsto_add_at_top_iff_nat,
      assumption } },
end

section
open encodable

/-- Monotone convergence for a suprema over a directed family and indexed by an encodable type -/
theorem lintegral_supr_directed [encodable β] {f : β → α → ℝ≥0∞}
  (hf : ∀b, measurable (f b)) (h_directed : directed (≤) f) :
  ∫⁻ a, ⨆b, f b a ∂μ = ⨆b, ∫⁻ a, f b a ∂μ :=
begin
  casesI is_empty_or_nonempty β, { simp [supr_of_empty] },
  inhabit β,
  have : ∀a, (⨆ b, f b a) = (⨆ n, f (h_directed.sequence f n) a),
  { assume a,
    refine le_antisymm (supr_le $ assume b, _) (supr_le $ assume n, le_supr (λn, f n a) _),
    exact le_supr_of_le (encode b + 1) (h_directed.le_sequence b a) },
  calc ∫⁻ a, ⨆ b, f b a ∂μ = ∫⁻ a, ⨆ n, f (h_directed.sequence f n) a ∂μ :
      by simp only [this]
    ... = ⨆ n, ∫⁻ a, f (h_directed.sequence f n) a ∂μ :
      lintegral_supr (assume n, hf _) h_directed.sequence_mono
    ... = ⨆ b, ∫⁻ a, f b a ∂μ :
    begin
      refine le_antisymm (supr_le $ assume n, _) (supr_le $ assume b, _),
      { exact le_supr (λb, ∫⁻ a, f b a ∂μ) _ },
      { exact le_supr_of_le (encode b + 1)
          (lintegral_mono $ h_directed.le_sequence b) }
    end
end

end

lemma lintegral_tsum [encodable β] {f : β → α → ℝ≥0∞} (hf : ∀i, measurable (f i)) :
  ∫⁻ a, ∑' i, f i a ∂μ = ∑' i, ∫⁻ a, f i a ∂μ :=
begin
  simp only [ennreal.tsum_eq_supr_sum],
  rw [lintegral_supr_directed],
  { simp [lintegral_finset_sum _ (λ i _, hf i)] },
  { assume b, exact finset.measurable_sum _ (λ i _, hf i) },
  { assume s t,
    use [s ∪ t],
    split,
    exact assume a, finset.sum_le_sum_of_subset (finset.subset_union_left _ _),
    exact assume a, finset.sum_le_sum_of_subset (finset.subset_union_right _ _) }
end

open measure

lemma lintegral_Union [encodable β] {s : β → set α} (hm : ∀ i, measurable_set (s i))
  (hd : pairwise (disjoint on s)) (f : α → ℝ≥0∞) :
  ∫⁻ a in ⋃ i, s i, f a ∂μ = ∑' i, ∫⁻ a in s i, f a ∂μ :=
by simp only [measure.restrict_Union hd hm, lintegral_sum_measure]

lemma lintegral_Union_le [encodable β] (s : β → set α) (f : α → ℝ≥0∞) :
  ∫⁻ a in ⋃ i, s i, f a ∂μ ≤ ∑' i, ∫⁻ a in s i, f a ∂μ :=
begin
  rw [← lintegral_sum_measure],
  exact lintegral_mono' restrict_Union_le (le_refl _)
end

lemma lintegral_union {f : α → ℝ≥0∞} {A B : set α}
  (hA : measurable_set A) (hB : measurable_set B) (hAB : disjoint A B) :
  ∫⁻ a in A ∪ B, f a ∂μ = ∫⁻ a in A, f a ∂μ + ∫⁻ a in B, f a ∂μ :=
begin
  rw [set.union_eq_Union, lintegral_Union, tsum_bool, add_comm],
  { simp only [to_bool_false_eq_ff, to_bool_true_eq_tt, cond] },
  { intros i, exact measurable_set.cond hA hB },
  { rwa pairwise_disjoint_on_bool }
end

lemma lintegral_add_compl (f : α → ℝ≥0∞) {A : set α} (hA : measurable_set A) :
  ∫⁻ x in A, f x ∂μ + ∫⁻ x in Aᶜ, f x ∂μ = ∫⁻ x, f x ∂μ :=
by rw [← lintegral_add_measure, measure.restrict_add_restrict_compl hA]

lemma lintegral_map [measurable_space β] {f : β → ℝ≥0∞} {g : α → β}
  (hf : measurable f) (hg : measurable g) : ∫⁻ a, f a ∂(map g μ) = ∫⁻ a, f (g a) ∂μ :=
begin
  simp only [lintegral_eq_supr_eapprox_lintegral, hf, hf.comp hg],
  { congr, funext n, symmetry,
    apply simple_func.lintegral_map,
    { assume a, exact congr_fun (simple_func.eapprox_comp hf hg) a },
    { assume s hs, exact map_apply hg hs } },
end

lemma lintegral_map' [measurable_space β] {f : β → ℝ≥0∞} {g : α → β}
  (hf : ae_measurable f (measure.map g μ)) (hg : measurable g) :
  ∫⁻ a, f a ∂(measure.map g μ) = ∫⁻ a, f (g a) ∂μ :=
calc ∫⁻ a, f a ∂(measure.map g μ) = ∫⁻ a, hf.mk f a ∂(measure.map g μ) :
  lintegral_congr_ae hf.ae_eq_mk
... = ∫⁻ a, hf.mk f (g a) ∂μ : lintegral_map hf.measurable_mk hg
... = ∫⁻ a, f (g a) ∂μ : lintegral_congr_ae (ae_eq_comp hg hf.ae_eq_mk.symm)

lemma lintegral_comp [measurable_space β] {f : β → ℝ≥0∞} {g : α → β}
  (hf : measurable f) (hg : measurable g) : lintegral μ (f ∘ g) = ∫⁻ a, f a ∂(map g μ) :=
(lintegral_map hf hg).symm

lemma set_lintegral_map [measurable_space β] {f : β → ℝ≥0∞} {g : α → β}
  {s : set β} (hs : measurable_set s) (hf : measurable f) (hg : measurable g) :
  ∫⁻ y in s, f y ∂(map g μ) = ∫⁻ x in g ⁻¹' s, f (g x) ∂μ :=
by rw [restrict_map hg hs, lintegral_map hf hg]

/-- The `lintegral` transforms appropriately under a measurable equivalence `g : α ≃ᵐ β`.
(Compare `lintegral_map`, which applies to a wider class of functions `g : α → β`, but requires
measurability of the function being integrated.) -/
lemma lintegral_map_equiv [measurable_space β] (f : β → ℝ≥0∞) (g : α ≃ᵐ β) :
  ∫⁻ a, f a ∂(map g μ) = ∫⁻ a, f (g a) ∂μ :=
begin
  refine le_antisymm _ _,
  { refine supr_le_supr2 _,
    intros f₀,
    use f₀.comp g g.measurable,
    refine supr_le_supr2 _,
    intros hf₀,
    use λ x, hf₀ (g x),
    exact (lintegral_map_equiv f₀ g).symm.le },
  { refine supr_le_supr2 _,
    intros f₀,
    use f₀.comp g.symm g.symm.measurable,
    refine supr_le_supr2 _,
    intros hf₀,
    have : (λ a, (f₀.comp (g.symm) g.symm.measurable) a) ≤ λ (a : β), f a,
    { convert λ x, hf₀ (g.symm x),
      funext,
      simp [congr_arg f (congr_fun g.self_comp_symm a)] },
    use this,
    convert (lintegral_map_equiv (f₀.comp g.symm g.symm.measurable) g).le,
    apply simple_func.ext,
    intros a,
    convert congr_arg f₀ (congr_fun g.symm_comp_self a).symm using 1 }
end

section dirac_and_count
variable [measurable_space α]

lemma lintegral_dirac' (a : α) {f : α → ℝ≥0∞} (hf : measurable f) :
  ∫⁻ a, f a ∂(dirac a) = f a :=
by simp [lintegral_congr_ae (ae_eq_dirac' hf)]

lemma lintegral_dirac [measurable_singleton_class α] (a : α) (f : α → ℝ≥0∞) :
  ∫⁻ a, f a ∂(dirac a) = f a :=
by simp [lintegral_congr_ae (ae_eq_dirac f)]

lemma lintegral_encodable {α : Type*} {m : measurable_space α} [encodable α]
  [measurable_singleton_class α] (f : α → ℝ≥0∞) (μ : measure α) :
  ∫⁻ a, f a ∂μ = ∑' a, f a * μ {a} :=
begin
  conv_lhs { rw [← sum_smul_dirac μ, lintegral_sum_measure] },
  congr' 1 with a : 1,
  rw [lintegral_smul_measure, lintegral_dirac, mul_comm],
end

lemma lintegral_count' {f : α → ℝ≥0∞} (hf : measurable f) :
  ∫⁻ a, f a ∂count = ∑' a, f a :=
begin
  rw [count, lintegral_sum_measure],
  congr,
  exact funext (λ a, lintegral_dirac' a hf),
end

lemma lintegral_count [measurable_singleton_class α] (f : α → ℝ≥0∞) :
  ∫⁻ a, f a ∂count = ∑' a, f a :=
begin
  rw [count, lintegral_sum_measure],
  congr,
  exact funext (λ a, lintegral_dirac a f),
end

end dirac_and_count

lemma ae_lt_top {f : α → ℝ≥0∞} (hf : measurable f) (h2f : ∫⁻ x, f x ∂μ ≠ ∞) :
  ∀ᵐ x ∂μ, f x < ∞ :=
begin
  simp_rw [ae_iff, ennreal.not_lt_top], by_contra h, apply h2f.lt_top.not_le,
  have : (f ⁻¹' {∞}).indicator ⊤ ≤ f,
  { intro x, by_cases hx : x ∈ f ⁻¹' {∞}; [simpa [hx], simp [hx]] },
  convert lintegral_mono this,
  rw [lintegral_indicator _ (hf (measurable_set_singleton ∞))], simp [ennreal.top_mul, preimage, h]
end

lemma ae_lt_top' {f : α → ℝ≥0∞} (hf : ae_measurable f μ) (h2f : ∫⁻ x, f x ∂μ ≠ ∞) :
  ∀ᵐ x ∂μ, f x < ∞ :=
begin
  have h2f_meas : ∫⁻ x, hf.mk f x ∂μ ≠ ∞, by rwa ← lintegral_congr_ae hf.ae_eq_mk,
  exact (ae_lt_top hf.measurable_mk h2f_meas).mp (hf.ae_eq_mk.mono (λ x hx h, by rwa hx)),
end

/-- Given a measure `μ : measure α` and a function `f : α → ℝ≥0∞`, `μ.with_density f` is the
measure such that for a measurable set `s` we have `μ.with_density f s = ∫⁻ a in s, f a ∂μ`. -/
def measure.with_density {m : measurable_space α} (μ : measure α) (f : α → ℝ≥0∞) : measure α :=
measure.of_measurable (λs hs, ∫⁻ a in s, f a ∂μ) (by simp) (λ s hs hd, lintegral_Union hs hd _)

@[simp] lemma with_density_apply (f : α → ℝ≥0∞) {s : set α} (hs : measurable_set s) :
  μ.with_density f s = ∫⁻ a in s, f a ∂μ :=
measure.of_measurable_apply s hs

lemma with_density_add {f g : α → ℝ≥0∞} (hf : measurable f) (hg : measurable g) :
  μ.with_density (f + g) = μ.with_density f + μ.with_density g :=
begin
  refine measure.ext (λ s hs, _),
  rw [with_density_apply _ hs, measure.coe_add, pi.add_apply,
      with_density_apply _ hs, with_density_apply _ hs, ← lintegral_add hf hg],
  refl,
end

lemma with_density_smul (r : ℝ≥0∞) {f : α → ℝ≥0∞} (hf : measurable f) :
  μ.with_density (r • f) = r • μ.with_density f :=
begin
  refine measure.ext (λ s hs, _),
  rw [with_density_apply _ hs, measure.coe_smul, pi.smul_apply,
      with_density_apply _ hs, smul_eq_mul, ← lintegral_const_mul r hf],
  refl,
end

lemma with_density_smul' (r : ℝ≥0∞) (f : α → ℝ≥0∞) (hr : r ≠ ∞) :
  μ.with_density (r • f) = r • μ.with_density f :=
begin
  refine measure.ext (λ s hs, _),
  rw [with_density_apply _ hs, measure.coe_smul, pi.smul_apply,
      with_density_apply _ hs, smul_eq_mul, ← lintegral_const_mul' r f hr],
  refl,
end

lemma is_finite_measure_with_density {f : α → ℝ≥0∞}
  (hf : ∫⁻ a, f a ∂μ ≠ ∞) : is_finite_measure (μ.with_density f) :=
{ measure_univ_lt_top :=
    by rwa [with_density_apply _ measurable_set.univ, measure.restrict_univ, lt_top_iff_ne_top] }

lemma with_density_absolutely_continuous
  {m : measurable_space α} (μ : measure α) (f : α → ℝ≥0∞) : μ.with_density f ≪ μ :=
begin
  refine absolutely_continuous.mk (λ s hs₁ hs₂, _),
  rw with_density_apply _ hs₁,
  exact set_lintegral_measure_zero _ _ hs₂
end

@[simp]
lemma with_density_zero : μ.with_density 0 = 0 :=
begin
  ext1 s hs,
  simp [with_density_apply _ hs],
end

lemma with_density_tsum {f : ℕ → α → ℝ≥0∞} (h : ∀ i, measurable (f i)) :
  μ.with_density (∑' n, f n) = sum (λ n, μ.with_density (f n)) :=
begin
  ext1 s hs,
  simp_rw [sum_apply _ hs, with_density_apply _ hs],
  change ∫⁻ x in s, (∑' n, f n) x ∂μ = ∑' (i : ℕ), ∫⁻ x, f i x ∂(μ.restrict s),
  rw ← lintegral_tsum h,
  refine lintegral_congr (λ x, tsum_apply (pi.summable.2 (λ _, ennreal.summable))),
end

lemma with_density_indicator {s : set α} (hs : measurable_set s) (f : α → ℝ≥0∞) :
  μ.with_density (s.indicator f) = (μ.restrict s).with_density f :=
begin
  ext1 t ht,
  rw [with_density_apply _ ht, lintegral_indicator _ hs,
      restrict_comm hs ht, ← with_density_apply _ ht]
end

lemma restrict_with_density {s : set α} (hs : measurable_set s) (f : α → ℝ≥0∞) :
  (μ.with_density f).restrict s = (μ.restrict s).with_density f :=
begin
  ext1 t ht,
  rw [restrict_apply ht, with_density_apply _ ht,
      with_density_apply _ (ht.inter hs), restrict_restrict ht],
end

end lintegral

end measure_theory

open measure_theory measure_theory.simple_func
/-- To prove something for an arbitrary measurable function into `ℝ≥0∞`, it suffices to show
that the property holds for (multiples of) characteristic functions and is closed under addition
and supremum of increasing sequences of functions.

It is possible to make the hypotheses in the induction steps a bit stronger, and such conditions
can be added once we need them (for example in `h_add` it is only necessary to consider the sum of
a simple function with a multiple of a characteristic function and that the intersection
of their images is a subset of `{0}`. -/
@[elab_as_eliminator]
theorem measurable.ennreal_induction {α} [measurable_space α] {P : (α → ℝ≥0∞) → Prop}
  (h_ind : ∀ (c : ℝ≥0∞) ⦃s⦄, measurable_set s → P (indicator s (λ _, c)))
  (h_add : ∀ ⦃f g : α → ℝ≥0∞⦄, disjoint (support f) (support g) → measurable f → measurable g →
    P f → P g → P (f + g))
  (h_supr : ∀ ⦃f : ℕ → α → ℝ≥0∞⦄ (hf : ∀n, measurable (f n)) (h_mono : monotone f)
    (hP : ∀ n, P (f n)), P (λ x, ⨆ n, f n x))
  ⦃f : α → ℝ≥0∞⦄ (hf : measurable f) : P f :=
begin
  convert h_supr (λ n, (eapprox f n).measurable) (monotone_eapprox f) _,
  { ext1 x, rw [supr_eapprox_apply f hf] },
  { exact λ n, simple_func.induction (λ c s hs, h_ind c hs)
      (λ f g hfg hf hg, h_add hfg f.measurable g.measurable hf hg) (eapprox f n) }
end

namespace measure_theory

variables {α : Type*} {m m0 : measurable_space α}

include m

/-- This is Exercise 1.2.1 from [tao2010]. It allows you to express integration of a measurable
function with respect to `(μ.with_density f)` as an integral with respect to `μ`, called the base
measure. `μ` is often the Lebesgue measure, and in this circumstance `f` is the probability density
function, and `(μ.with_density f)` represents any continuous random variable as a
probability measure, such as the uniform distribution between 0 and 1, the Gaussian distribution,
the exponential distribution, the Beta distribution, or the Cauchy distribution (see Section 2.4
of [wasserman2004]). Thus, this method shows how to one can calculate expectations, variances,
and other moments as a function of the probability density function.
 -/
lemma lintegral_with_density_eq_lintegral_mul (μ : measure α)
  {f : α → ℝ≥0∞} (h_mf : measurable f) : ∀ {g : α → ℝ≥0∞}, measurable g →
  ∫⁻ a, g a ∂(μ.with_density f) = ∫⁻ a, (f * g) a ∂μ :=
begin
  apply measurable.ennreal_induction,
  { intros c s h_ms,
    simp [*, mul_comm _ c, ← indicator_mul_right], },
  { intros g h h_univ h_mea_g h_mea_h h_ind_g h_ind_h,
    simp [mul_add, *, measurable.mul] },
  { intros g h_mea_g h_mono_g h_ind,
    have : monotone (λ n a, f a * g n a) := λ m n hmn x, ennreal.mul_le_mul le_rfl (h_mono_g hmn x),
    simp [lintegral_supr, ennreal.mul_supr, h_mf.mul (h_mea_g _), *] }
end

lemma set_lintegral_with_density_eq_set_lintegral_mul (μ : measure α) {f g : α → ℝ≥0∞}
  (hf : measurable f) (hg : measurable g) {s : set α} (hs : measurable_set s) :
  ∫⁻ x in s, g x ∂μ.with_density f = ∫⁻ x in s, (f * g) x ∂μ :=
by rw [restrict_with_density hs, lintegral_with_density_eq_lintegral_mul _ hf hg]

/-- In a sigma-finite measure space, there exists an integrable function which is
positive everywhere (and with an arbitrarily small integral). -/
lemma exists_pos_lintegral_lt_of_sigma_finite
  (μ : measure α) [sigma_finite μ] {ε : ℝ≥0∞} (ε0 : ε ≠ 0) :
  ∃ g : α → ℝ≥0, (∀ x, 0 < g x) ∧ measurable g ∧ (∫⁻ x, g x ∂μ < ε) :=
begin
  /- Let `s` be a covering of `α` by pairwise disjoint measurable sets of finite measure. Let
  `δ : ℕ → ℝ≥0` be a positive function such that `∑' i, μ (s i) * δ i < ε`. Then the function that
   is equal to `δ n` on `s n` is a positive function with integral less than `ε`. -/
  set s : ℕ → set α := disjointed (spanning_sets μ),
  have : ∀ n, μ (s n) < ∞,
    from λ n, (measure_mono $ disjointed_subset _ _).trans_lt (measure_spanning_sets_lt_top μ n),
  obtain ⟨δ, δpos, δsum⟩ : ∃ δ : ℕ → ℝ≥0, (∀ i, 0 < δ i) ∧ ∑' i, μ (s i) * δ i < ε,
    from ennreal.exists_pos_tsum_mul_lt_of_encodable ε0 _ (λ n, (this n).ne),
  set N : α → ℕ := spanning_sets_index μ,
  have hN_meas : measurable N := measurable_spanning_sets_index μ,
  have hNs : ∀ n, N ⁻¹' {n} = s n := preimage_spanning_sets_index_singleton μ,
  refine ⟨δ ∘ N, λ x, δpos _, measurable_from_nat.comp hN_meas, _⟩,
  simpa [lintegral_comp measurable_from_nat.coe_nnreal_ennreal hN_meas, hNs,
    lintegral_encodable, measurable_spanning_sets_index, mul_comm] using δsum,
end

lemma lintegral_trim {μ : measure α} (hm : m ≤ m0)
  {f : α → ℝ≥0∞} (hf : @measurable _ _ m _ f) :
  ∫⁻ a, f a ∂(μ.trim hm) = ∫⁻ a, f a ∂μ :=
begin
  refine @measurable.ennreal_induction α m (λ f, ∫⁻ a, f a ∂(μ.trim hm) = ∫⁻ a, f a ∂μ) _ _ _ f hf,
  { intros c s hs,
    rw [lintegral_indicator _ hs, lintegral_indicator _ (hm s hs),
      set_lintegral_const, set_lintegral_const],
    suffices h_trim_s : μ.trim hm s = μ s, by rw h_trim_s,
    exact trim_measurable_set_eq hm hs, },
  { intros f g hfg hf hg hf_prop hg_prop,
    have h_m := lintegral_add hf hg,
    have h_m0 := lintegral_add (measurable.mono hf hm le_rfl) (measurable.mono hg hm le_rfl),
    rwa [hf_prop, hg_prop, ← h_m0] at h_m, },
  { intros f hf hf_mono hf_prop,
    rw lintegral_supr hf hf_mono,
    rw lintegral_supr (λ n, measurable.mono (hf n) hm le_rfl) hf_mono,
    congr,
    exact funext (λ n, hf_prop n), },
end

lemma lintegral_trim_ae {μ : measure α} (hm : m ≤ m0)
  {f : α → ℝ≥0∞} (hf : ae_measurable f (μ.trim hm)) :
  ∫⁻ a, f a ∂(μ.trim hm) = ∫⁻ a, f a ∂μ :=
by rw [lintegral_congr_ae (ae_eq_of_ae_eq_trim hf.ae_eq_mk),
  lintegral_congr_ae hf.ae_eq_mk, lintegral_trim hm hf.measurable_mk]

section sigma_finite

variables {E : Type*} [normed_group E] [measurable_space E]
  [opens_measurable_space E]

lemma univ_le_of_forall_fin_meas_le {μ : measure α} (hm : m ≤ m0) [@sigma_finite _ m (μ.trim hm)]
  (C : ℝ≥0∞) {f : set α → ℝ≥0∞} (hf : ∀ s, measurable_set[m] s → μ s ≠ ∞ → f s ≤ C)
  (h_F_lim : ∀ S : ℕ → set α,
    (∀ n, measurable_set[m] (S n)) → monotone S → f (⋃ n, S n) ≤ ⨆ n, f (S n)) :
  f univ ≤ C :=
begin
  let S := @spanning_sets _ m (μ.trim hm) _,
  have hS_mono : monotone S, from @monotone_spanning_sets _ m (μ.trim hm) _,
  have hS_meas : ∀ n, measurable_set[m] (S n), from @measurable_spanning_sets _ m (μ.trim hm) _,
  rw ← @Union_spanning_sets _ m (μ.trim hm),
  refine (h_F_lim S hS_meas hS_mono).trans _,
  refine supr_le (λ n, hf (S n) (hS_meas n) _),
  exact ((le_trim hm).trans_lt (@measure_spanning_sets_lt_top _ m (μ.trim hm) _ n)).ne,
end

/-- If the Lebesgue integral of a function is bounded by some constant on all sets with finite
measure in a sub-σ-algebra and the measure is σ-finite on that sub-σ-algebra, then the integral
over the whole space is bounded by that same constant. Version for a measurable function.
See `lintegral_le_of_forall_fin_meas_le'` for the more general `ae_measurable` version. -/
lemma lintegral_le_of_forall_fin_meas_le_of_measurable {μ : measure α} (hm : m ≤ m0)
  [@sigma_finite _ m (μ.trim hm)] (C : ℝ≥0∞) {f : α → ℝ≥0∞} (hf_meas : measurable f)
  (hf : ∀ s, measurable_set[m] s → μ s ≠ ∞ → ∫⁻ x in s, f x ∂μ ≤ C) :
  ∫⁻ x, f x ∂μ ≤ C :=
begin
  have : ∫⁻ x in univ, f x ∂μ = ∫⁻ x, f x ∂μ, by simp only [measure.restrict_univ],
  rw ← this,
  refine univ_le_of_forall_fin_meas_le hm C hf (λ S hS_meas hS_mono, _),
  rw ← lintegral_indicator,
  swap, { exact hm (⋃ n, S n) (@measurable_set.Union _ _ m _ _ hS_meas), },
  have h_integral_indicator : (⨆ n, ∫⁻ x in S n, f x ∂μ) = ⨆ n, ∫⁻ x, (S n).indicator f x ∂μ,
  { congr,
    ext1 n,
    rw lintegral_indicator _ (hm _ (hS_meas n)), },
  rw [h_integral_indicator,  ← lintegral_supr],
  { refine le_of_eq (lintegral_congr (λ x, _)),
    simp_rw indicator_apply,
    by_cases hx_mem : x ∈ Union S,
    { simp only [hx_mem, if_true],
      obtain ⟨n, hxn⟩ := mem_Union.mp hx_mem,
      refine le_antisymm (trans _ (le_supr _ n)) (supr_le (λ i, _)),
      { simp only [hxn, le_refl, if_true], },
      { by_cases hxi : x ∈ S i; simp [hxi], }, },
    { simp only [hx_mem, if_false],
      rw mem_Union at hx_mem,
      push_neg at hx_mem,
      refine le_antisymm (zero_le _) (supr_le (λ n, _)),
      simp only [hx_mem n, if_false, nonpos_iff_eq_zero], }, },
  { exact λ n, hf_meas.indicator (hm _ (hS_meas n)), },
  { intros n₁ n₂ hn₁₂ a,
    simp_rw indicator_apply,
    split_ifs,
    { exact le_rfl, },
    { exact absurd (mem_of_mem_of_subset h (hS_mono hn₁₂)) h_1, },
    { exact zero_le _, },
    { exact le_rfl, }, },
end

/-- If the Lebesgue integral of a function is bounded by some constant on all sets with finite
measure in a sub-σ-algebra and the measure is σ-finite on that sub-σ-algebra, then the integral
over the whole space is bounded by that same constant. -/
lemma lintegral_le_of_forall_fin_meas_le' {μ : measure α} (hm : m ≤ m0)
  [@sigma_finite _ m (μ.trim hm)] (C : ℝ≥0∞) {f : _ → ℝ≥0∞} (hf_meas : ae_measurable f μ)
  (hf : ∀ s, measurable_set[m] s → μ s ≠ ∞ → ∫⁻ x in s, f x ∂μ ≤ C) :
  ∫⁻ x, f x ∂μ ≤ C :=
begin
  let f' := hf_meas.mk f,
  have hf' : ∀ s, measurable_set[m] s → μ s ≠ ∞ → ∫⁻ x in s, f' x ∂μ ≤ C,
  { refine λ s hs hμs, (le_of_eq _).trans (hf s hs hμs),
    refine lintegral_congr_ae (ae_restrict_of_ae (hf_meas.ae_eq_mk.mono (λ x hx, _))),
    rw hx, },
  rw lintegral_congr_ae hf_meas.ae_eq_mk,
  exact lintegral_le_of_forall_fin_meas_le_of_measurable hm C hf_meas.measurable_mk hf',
end

omit m

/-- If the Lebesgue integral of a function is bounded by some constant on all sets with finite
measure and the measure is σ-finite, then the integral over the whole space is bounded by that same
constant. -/
lemma lintegral_le_of_forall_fin_meas_le [measurable_space α] {μ : measure α} [sigma_finite μ]
  (C : ℝ≥0∞) {f : α → ℝ≥0∞} (hf_meas : ae_measurable f μ)
  (hf : ∀ s, measurable_set s → μ s ≠ ∞ → ∫⁻ x in s, f x ∂μ ≤ C) :
  ∫⁻ x, f x ∂μ ≤ C :=
@lintegral_le_of_forall_fin_meas_le' _ _ _ _ le_rfl (by rwa trim_eq_self) C _ hf_meas hf

end sigma_finite

end measure_theory<|MERGE_RESOLUTION|>--- conflicted
+++ resolved
@@ -1616,11 +1616,7 @@
 /-- Monotone convergence theorem for nonincreasing sequences of functions -/
 lemma lintegral_infi
   {f : ℕ → α → ℝ≥0∞} (h_meas : ∀n, measurable (f n))
-<<<<<<< HEAD
-  (h_anti : antitone f) (h_fin : ∫⁻ a, f 0 a ∂μ < ∞) :
-=======
-  (h_mono : ∀ ⦃m n⦄, m ≤ n → f n ≤ f m) (h_fin : ∫⁻ a, f 0 a ∂μ ≠ ∞) :
->>>>>>> 30617c7b
+  (h_anti : antitone f) (h_fin : ∫⁻ a, f 0 a ∂μ ≠ ∞) :
   ∫⁻ a, ⨅n, f n a ∂μ = ⨅n, ∫⁻ a, f n a ∂μ :=
 lintegral_infi_ae h_meas (λ n, ae_of_all _ $ h_anti n.le_succ) h_fin
 
