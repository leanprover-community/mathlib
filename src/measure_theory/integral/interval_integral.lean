--- conflicted
+++ resolved
@@ -388,12 +388,7 @@
   exact (integrable_on_compact_of_monotone_on is_compact_interval hu).mono_set Ioc_subset_Icc_self,
 end
 
-<<<<<<< HEAD
 lemma antitone_on.interval_integrable {u : ι → E} {a b : ι} (hu : antitone_on u (interval a b)) :
-=======
-lemma interval_integrable_of_antitone_on {u : ι → E} {a b : ι}
-  (hu : ∀ ⦃x y⦄, x ∈ interval a b → y ∈ interval a b → x ≤ y → u y ≤ u x) :
->>>>>>> 01adfd65
   interval_integrable u μ a b :=
 @monotone_on.interval_integrable (order_dual E) _ ‹_› ι _ _ _ _ _ _ _ _ _ ‹_› ‹_› u a b hu
 
@@ -403,12 +398,7 @@
 
 alias interval_integrable_of_monotone ← monotone.interval_integrable
 
-<<<<<<< HEAD
 lemma interval_integrable_of_antitone {u : ι → E} {a b : ι} (hu : antitone u) :
-=======
-lemma interval_integrable_of_antitone {u : ι → E} {a b : ι}
-  (hu : ∀ ⦃x y⦄, x ≤ y → u y ≤ u x) :
->>>>>>> 01adfd65
   interval_integrable u μ a b :=
 hu.antitone_on.interval_integrable
 
