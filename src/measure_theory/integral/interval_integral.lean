--- conflicted
+++ resolved
@@ -241,21 +241,6 @@
 lemma trans_iterate_Ico {a : ℕ → ℝ} {m n : ℕ} (hmn : m ≤ n)
   (hint : ∀ k ∈ Ico m n, interval_integrable f μ (a k) (a $ k+1)) :
   interval_integrable f μ (a m) (a n) :=
-<<<<<<< HEAD
-begin
-  revert hint,
-  refine nat.le_induction _ _ n hmn,
-  { simp },
-  { assume p hp IH h,
-    apply (IH (λ k hk, h k _)).trans (h p _),
-    { exact (Ico_subset_Ico le_rfl (nat.le_succ _)) hk },
-    { simp [hp] } }
-end
-
-lemma trans_iterate {a : ℕ → ℝ} {n : ℕ} (hint : ∀ k < n, interval_integrable f μ (a k) (a $ k+1)) :
-  interval_integrable f μ (a 0) (a n) :=
-=======
->>>>>>> 77c86ba4
 begin
   revert hint,
   refine nat.le_induction _ _ n hmn,
@@ -805,12 +790,7 @@
     { apply h,
       simp [hmp] },
     { assume k hk,
-<<<<<<< HEAD
-      apply h,
-      exact (Ico_subset_Ico le_rfl (nat.le_succ _)) hk } }
-=======
       exact h _ (Ico_subset_Ico_right p.le_succ hk) } }
->>>>>>> 77c86ba4
 end
 
 lemma sum_integral_adjacent_intervals {a : ℕ → ℝ} {n : ℕ}
