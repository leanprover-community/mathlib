--- conflicted
+++ resolved
@@ -211,7 +211,6 @@
 end mul
 
 section div_inv_monoid
-
 variables [div_inv_monoid G]
 
 @[to_additive]
@@ -219,15 +218,10 @@
   map (/ g) μ = μ :=
 by simp_rw [div_eq_mul_inv, map_mul_right_eq_self μ g⁻¹]
 
-<<<<<<< HEAD
 end div_inv_monoid
 
 section group
-
 variables [group G] [has_measurable_mul G]
-=======
-variables [has_measurable_mul G]
->>>>>>> a8e7ac80
 
 @[to_additive]
 lemma measure_preserving_div_right (μ : measure G) [is_mul_right_invariant μ]
@@ -393,19 +387,16 @@
 @[to_additive]
 lemma map_mul_right_inv_eq_self (μ : measure G) [is_inv_invariant μ] [is_mul_left_invariant μ]
   (g : G) : map (λ t, (g * t)⁻¹) μ = μ :=
-<<<<<<< HEAD
 begin
   conv_rhs { rw [← map_inv_eq_self μ, ← map_mul_left_eq_self μ g] },
   exact (map_map measurable_inv (measurable_const_mul g)).symm
 end
+
 end mul_inv
 
 section group_mul_inv
-=======
-(measure_preserving_mul_right_inv μ g).map_eq
->>>>>>> a8e7ac80
-
 variables [group G] [has_measurable_mul G] [has_measurable_inv G] {μ : measure G}
+
 @[to_additive]
 lemma map_div_left_ae (μ : measure G) [is_mul_left_invariant μ] [is_inv_invariant μ] (x : G) :
   filter.map (λ t, x / t) μ.ae = μ.ae :=
