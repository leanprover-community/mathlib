--- conflicted
+++ resolved
@@ -223,13 +223,12 @@
   μ s ≠ 0 ↔ s.nonempty :=
 by simp_rw [← ne_empty_iff_nonempty, ne.def, h2μ.null_iff_empty h3μ hs]
 
-<<<<<<< HEAD
 @[to_additive]
 lemma is_mul_left_invariant.measure_pos_iff_nonempty [regular μ]
   (h2μ : is_mul_left_invariant μ) (h3μ : μ ≠ 0) {s : set G} (hs : is_open s) :
   0 < μ s ↔ s.nonempty :=
 pos_iff_ne_zero.trans $ h2μ.measure_ne_zero_iff_nonempty h3μ hs
-=======
+
 /-- If a left-invariant measure gives finite mass to a nonempty open set, then
 it gives finite mass to any compact set. -/
 @[to_additive]
@@ -255,7 +254,6 @@
   μ K < ∞ :=
 hμ.measure_lt_top_of_is_compact (interior U) is_open_interior hU
   ((measure_mono (interior_subset)).trans_lt (lt_top_iff_ne_top.2 h)).ne hK
->>>>>>> 59cda6d0
 
 /-- For nonzero regular left invariant measures, the integral of a continuous nonnegative function
   `f` is 0 iff `f` is 0. -/
