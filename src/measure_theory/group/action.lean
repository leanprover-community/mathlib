/-
Copyright (c) 2021 Yury G. Kudryashov. All rights reserved.
Released under Apache 2.0 license as described in the file LICENSE.
Authors: Yury G. Kudryashov
-/
import measure_theory.group.measurable_equiv
import measure_theory.measure.regular
import dynamics.ergodic.measure_preserving
import dynamics.minimal

/-!
# Measures invariant under group actions

A measure `μ : measure α` is said to be *invariant* under an action of a group `G` if scalar
multiplication by `c : G` is a measure preserving map for all `c`. In this file we define a
typeclass for measures invariant under action of an (additive or multiplicative) group and prove
some basic properties of such measures.
-/

open_locale ennreal nnreal pointwise topological_space
open measure_theory measure_theory.measure set function

namespace measure_theory

variables {G M α : Type*}

/-- A measure `μ : measure α` is invariant under an additive action of `M` on `α` if for any
measurable set `s : set α` and `c : M`, the measure of its preimage under `λ x, c +ᵥ x` is equal to
the measure of `s`. -/
class vadd_invariant_measure (M α : Type*) [has_vadd M α] {_ : measurable_space α}
  (μ : measure α) : Prop :=
(measure_preimage_vadd [] : ∀ (c : M) ⦃s : set α⦄, measurable_set s → μ ((λ x, c +ᵥ x) ⁻¹' s) = μ s)

/-- A measure `μ : measure α` is invariant under a multiplicative action of `M` on `α` if for any
measurable set `s : set α` and `c : M`, the measure of its preimage under `λ x, c • x` is equal to
the measure of `s`. -/
@[to_additive] class smul_invariant_measure (M α : Type*) [has_scalar M α] {_ : measurable_space α}
  (μ : measure α) : Prop :=
(measure_preimage_smul [] : ∀ (c : M) ⦃s : set α⦄, measurable_set s → μ ((λ x, c • x) ⁻¹' s) = μ s)

namespace smul_invariant_measure

@[to_additive] instance zero [measurable_space α] [has_scalar M α] : smul_invariant_measure M α 0 :=
⟨λ _ _ _, rfl⟩

variables [has_scalar M α] {m : measurable_space α} {μ ν : measure α}

@[to_additive] instance add [smul_invariant_measure M α μ] [smul_invariant_measure M α ν] :
  smul_invariant_measure M α (μ + ν) :=
⟨λ c s hs, show _ + _ = _ + _,
  from congr_arg2 (+) (measure_preimage_smul μ c hs) (measure_preimage_smul ν c hs)⟩

@[to_additive] instance smul [smul_invariant_measure M α μ] (c : ℝ≥0∞) :
  smul_invariant_measure M α (c • μ) :=
⟨λ a s hs, show c • _ = c • _, from congr_arg ((•) c) (measure_preimage_smul μ a hs)⟩

@[to_additive] instance smul_nnreal [smul_invariant_measure M α μ] (c : ℝ≥0) :
  smul_invariant_measure M α (c • μ) :=
smul_invariant_measure.smul c

end smul_invariant_measure

variables (G) {m : measurable_space α} [group G] [mul_action G α] [measurable_space G]
  [has_measurable_smul G α] (c : G) (μ : measure α)

/-- Equivalent definitions of a measure invariant under a multiplicative action of a group.

- 0: `smul_invariant_measure G α μ`;

- 1: for every `c : G` and a measurable set `s`, the measure of the preimage of `s` under scalar
     multiplication by `c` is equal to the measure of `s`;

- 2: for every `c : G` and a measurable set `s`, the measure of the image `c • s` of `s` under
     scalar multiplication by `c` is equal to the measure of `s`;

- 3, 4: properties 2, 3 for any set, including non-measurable ones;

- 5: for any `c : G`, scalar multiplication by `c` maps `μ` to `μ`;

- 6: for any `c : G`, scalar multiplication by `c` is a measure preserving map. -/
@[to_additive] lemma smul_invariant_measure_tfae :
  tfae [smul_invariant_measure G α μ,
    ∀ (c : G) s, measurable_set s → μ (((•) c) ⁻¹' s) = μ s,
    ∀ (c : G) s, measurable_set s → μ (c • s) = μ s,
    ∀ (c : G) s, μ (((•) c) ⁻¹' s) = μ s,
    ∀ (c : G) s, μ (c • s) = μ s,
    ∀ c : G, measure.map ((•) c) μ = μ,
    ∀ c : G, measure_preserving ((•) c) μ μ] :=
begin
  tfae_have : 1 ↔ 2, from ⟨λ h, h.1, λ h, ⟨h⟩⟩,
  tfae_have : 2 → 6,
    from λ H c, ext (λ s hs, by rw [map_apply (measurable_const_smul c) hs, H _ _ hs]),
  tfae_have : 6 → 7, from λ H c, ⟨measurable_const_smul c, H c⟩,
  tfae_have : 7 → 4, from λ H c, (H c).measure_preimage_emb (measurable_embedding_const_smul c),
  tfae_have : 4 → 5, from λ H c s, by { rw [← preimage_smul_inv], apply H },
  tfae_have : 5 → 3, from λ H c s hs, H c s,
  tfae_have : 3 → 2, { intros H c s hs, rw preimage_smul, exact H c⁻¹ s hs },
  tfae_finish
end

/-- Equivalent definitions of a measure invariant under an additive action of a group.

- 0: `vadd_invariant_measure G α μ`;

- 1: for every `c : G` and a measurable set `s`, the measure of the preimage of `s` under
     vector addition `(+ᵥ) c` is equal to the measure of `s`;

- 2: for every `c : G` and a measurable set `s`, the measure of the image `c +ᵥ s` of `s` under
     vector addition `(+ᵥ) c` is equal to the measure of `s`;

- 3, 4: properties 2, 3 for any set, including non-measurable ones;

- 5: for any `c : G`, vector addition of `c` maps `μ` to `μ`;

- 6: for any `c : G`, vector addition of `c` is a measure preserving map. -/
add_decl_doc vadd_invariant_measure_tfae

variables {G} [smul_invariant_measure G α μ]

@[to_additive] lemma measure_preserving_smul : measure_preserving ((•) c) μ μ :=
((smul_invariant_measure_tfae G μ).out 0 6).mp ‹_› c

@[simp, to_additive] lemma map_smul : map ((•) c) μ = μ :=
(measure_preserving_smul c μ).map_eq

@[simp, to_additive] lemma measure_preimage_smul (s : set α) : μ ((•) c ⁻¹' s) = μ s :=
((smul_invariant_measure_tfae G μ).out 0 3).mp ‹_› c s

@[simp, to_additive] lemma measure_smul_set (s : set α) : μ (c • s) = μ s :=
((smul_invariant_measure_tfae G μ).out 0 4).mp ‹_› c s

variable {μ}

<<<<<<< HEAD
@[to_additive] lemma null_measurable_set.smul {s} (hs : null_measurable_set s μ) (c : G) :
  null_measurable_set (c • s) μ :=
by simpa only [← preimage_smul_inv]
  using hs.preimage (measure_preserving_smul _ _).quasi_measure_preserving

variables (G) [topological_space G] [topological_space α] [has_continuous_smul G α]
  [mul_action.is_minimal G α] {K U : set α}
=======
variables (G) {μ} [topological_space α] [has_continuous_const_smul G α] [mul_action.is_minimal G α]
  {K U : set α}
>>>>>>> c8150ccf

/-- If measure `μ` is invariant under a group action and is nonzero on a compact set `K`, then it is
positive on any nonempty open set. In case of a regular measure, one can assume `μ ≠ 0` instead of
`μ K ≠ 0`, see `measure_theory.measure_is_open_pos_of_smul_invariant_of_ne_zero`. -/
@[to_additive] lemma measure_is_open_pos_of_smul_invariant_of_compact_ne_zero (hK : is_compact K)
  (hμK : μ K ≠ 0) (hU : is_open U) (hne : U.nonempty) : 0 < μ U :=
let ⟨t, ht⟩ := hK.exists_finite_cover_smul G hU hne
in pos_iff_ne_zero.2 $ λ hμU, hμK $ measure_mono_null ht $
  (measure_bUnion_null_iff t.countable_to_set).2 $ λ _ _, by rwa measure_smul_set

/-- If measure `μ` is invariant under an additive group action and is nonzero on a compact set `K`,
then it is positive on any nonempty open set. In case of a regular measure, one can assume `μ ≠ 0`
instead of `μ K ≠ 0`, see `measure_theory.measure_is_open_pos_of_vadd_invariant_of_ne_zero`. -/
add_decl_doc measure_is_open_pos_of_vadd_invariant_of_compact_ne_zero

@[to_additive] lemma is_locally_finite_measure_of_smul_invariant (hU : is_open U) (hne : U.nonempty)
  (hμU : μ U ≠ ∞) : is_locally_finite_measure μ :=
⟨λ x, let ⟨g, hg⟩ := hU.exists_smul_mem G x hne in
  ⟨(•) g ⁻¹' U, (hU.preimage (continuous_id.const_smul _)).mem_nhds hg, ne.lt_top $
    by rwa [measure_preimage_smul]⟩⟩

variables [measure.regular μ]

@[to_additive] lemma measure_is_open_pos_of_smul_invariant_of_ne_zero (hμ : μ ≠ 0) (hU : is_open U)
  (hne : U.nonempty) : 0 < μ U :=
let ⟨K, hK, hμK⟩ := regular.exists_compact_not_null.mpr hμ
in measure_is_open_pos_of_smul_invariant_of_compact_ne_zero G hK hμK hU hne

@[to_additive] lemma measure_pos_iff_nonempty_of_smul_invariant (hμ : μ ≠ 0) (hU : is_open U) :
  0 < μ U ↔ U.nonempty :=
⟨λ h, nonempty_of_measure_ne_zero h.ne', measure_is_open_pos_of_smul_invariant_of_ne_zero G hμ hU⟩

include G

@[to_additive] lemma measure_eq_zero_iff_eq_empty_of_smul_invariant (hμ : μ ≠ 0) (hU : is_open U) :
  μ U = 0 ↔ U = ∅ :=
by rw [← not_iff_not, ← ne.def, ← pos_iff_ne_zero,
  measure_pos_iff_nonempty_of_smul_invariant G hμ hU, ← ne_empty_iff_nonempty]

end measure_theory<|MERGE_RESOLUTION|>--- conflicted
+++ resolved
@@ -131,18 +131,13 @@
 
 variable {μ}
 
-<<<<<<< HEAD
 @[to_additive] lemma null_measurable_set.smul {s} (hs : null_measurable_set s μ) (c : G) :
   null_measurable_set (c • s) μ :=
 by simpa only [← preimage_smul_inv]
   using hs.preimage (measure_preserving_smul _ _).quasi_measure_preserving
 
-variables (G) [topological_space G] [topological_space α] [has_continuous_smul G α]
-  [mul_action.is_minimal G α] {K U : set α}
-=======
 variables (G) {μ} [topological_space α] [has_continuous_const_smul G α] [mul_action.is_minimal G α]
   {K U : set α}
->>>>>>> c8150ccf
 
 /-- If measure `μ` is invariant under a group action and is nonzero on a compact set `K`, then it is
 positive on any nonempty open set. In case of a regular measure, one can assume `μ ≠ 0` instead of
