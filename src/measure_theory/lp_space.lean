/-
Copyright (c) 2020 Rémy Degenne. All rights reserved.
Released under Apache 2.0 license as described in the file LICENSE.
Authors: Rémy Degenne, Sébastien Gouëzel
-/
import measure_theory.ess_sup
import measure_theory.ae_eq_fun
import measure_theory.mean_inequalities
import topology.continuous_function.compact
import analysis.normed_space.indicator_function

/-!
# ℒp space and Lp space

This file describes properties of almost everywhere measurable functions with finite seminorm,
denoted by `snorm f p μ` and defined for `p:ℝ≥0∞` as `0` if `p=0`, `(∫ ∥f a∥^p ∂μ) ^ (1/p)` for
`0 < p < ∞` and `ess_sup ∥f∥ μ` for `p=∞`.

The Prop-valued `mem_ℒp f p μ` states that a function `f : α → E` has finite seminorm.
The space `Lp E p μ` is the subtype of elements of `α →ₘ[μ] E` (see ae_eq_fun) such that
`snorm f p μ` is finite. For `1 ≤ p`, `snorm` defines a norm and `Lp` is a complete metric space.

## Main definitions

* `snorm' f p μ` : `(∫ ∥f a∥^p ∂μ) ^ (1/p)` for `f : α → F` and `p : ℝ`, where `α` is a  measurable
  space and `F` is a normed group.
* `snorm_ess_sup f μ` : seminorm in `ℒ∞`, equal to the essential supremum `ess_sup ∥f∥ μ`.
* `snorm f p μ` : for `p : ℝ≥0∞`, seminorm in `ℒp`, equal to `0` for `p=0`, to `snorm' f p μ`
  for `0 < p < ∞` and to `snorm_ess_sup f μ` for `p = ∞`.

* `mem_ℒp f p μ` : property that the function `f` is almost everywhere measurable and has finite
  p-seminorm for measure `μ` (`snorm f p μ < ∞`)
* `Lp E p μ` : elements of `α →ₘ[μ] E` (see ae_eq_fun) such that `snorm f p μ` is finite. Defined
  as an `add_subgroup` of `α →ₘ[μ] E`.

Lipschitz functions vanishing at zero act by composition on `Lp`. We define this action, and prove
that it is continuous. In particular,
* `continuous_linear_map.comp_Lp` defines the action on `Lp` of a continuous linear map.
* `Lp.pos_part` is the positive part of an `Lp` function.
* `Lp.neg_part` is the negative part of an `Lp` function.

When `α` is a topological space equipped with a finite Borel measure, there is a bounded linear map
from the normed space of bounded continuous functions (`α →ᵇ E`) to `Lp E p μ`.  We construct this
as `bounded_continuous_function.to_Lp`.

## Notations

* `α →₁[μ] E` : the type `Lp E 1 μ`.
* `α →₂[μ] E` : the type `Lp E 2 μ`.

## Implementation

Since `Lp` is defined as an `add_subgroup`, dot notation does not work. Use `Lp.measurable f` to
say that the coercion of `f` to a genuine function is measurable, instead of the non-working
`f.measurable`.

To prove that two `Lp` elements are equal, it suffices to show that their coercions to functions
coincide almost everywhere (this is registered as an `ext` rule). This can often be done using
`filter_upwards`. For instance, a proof from first principles that `f + (g + h) = (f + g) + h`
could read (in the `Lp` namespace)
```
example (f g h : Lp E p μ) : (f + g) + h = f + (g + h) :=
begin
  ext1,
  filter_upwards [coe_fn_add (f + g) h, coe_fn_add f g, coe_fn_add f (g + h), coe_fn_add g h],
  assume a ha1 ha2 ha3 ha4,
  simp only [ha1, ha2, ha3, ha4, add_assoc],
end
```
The lemma `coe_fn_add` states that the coercion of `f + g` coincides almost everywhere with the sum
of the coercions of `f` and `g`. All such lemmas use `coe_fn` in their name, to distinguish the
function coercion from the coercion to almost everywhere defined functions.
-/

noncomputable theory
open topological_space measure_theory filter
open_locale nnreal ennreal big_operators topological_space

lemma fact_one_le_one_ennreal : fact ((1 : ℝ≥0∞) ≤ 1) := ⟨le_refl _⟩

lemma fact_one_le_two_ennreal : fact ((1 : ℝ≥0∞) ≤ 2) :=
⟨ennreal.coe_le_coe.2 (show (1 : ℝ≥0) ≤ 2, by norm_num)⟩

lemma fact_one_le_top_ennreal : fact ((1 : ℝ≥0∞) ≤ ∞) := ⟨le_top⟩

local attribute [instance] fact_one_le_one_ennreal fact_one_le_two_ennreal fact_one_le_top_ennreal

variables {α E F G : Type*} [measurable_space α] {p : ℝ≥0∞} {q : ℝ} {μ : measure α}
  [measurable_space E] [normed_group E]
  [normed_group F] [normed_group G]

namespace measure_theory

section ℒp

/-!
### ℒp seminorm

We define the ℒp seminorm, denoted by `snorm f p μ`. For real `p`, it is given by an integral
formula (for which we use the notation `snorm' f p μ`), and for `p = ∞` it is the essential
supremum (for which we use the notation `snorm_ess_sup f μ`).

We also define a predicate `mem_ℒp f p μ`, requesting that a function is almost everywhere
measurable and has finite `snorm f p μ`.

This paragraph is devoted to the basic properties of these definitions. It is constructed as
follows: for a given property, we prove it for `snorm'` and `snorm_ess_sup` when it makes sense,
deduce it for `snorm`, and translate it in terms of `mem_ℒp`.
-/

section ℒp_space_definition

/-- `(∫ ∥f a∥^q ∂μ) ^ (1/q)`, which is a seminorm on the space of measurable functions for which
this quantity is finite -/
def snorm' (f : α → F) (q : ℝ) (μ : measure α) : ℝ≥0∞ := (∫⁻ a, (nnnorm (f a))^q ∂μ) ^ (1/q)

/-- seminorm for `ℒ∞`, equal to the essential supremum of `∥f∥`. -/
def snorm_ess_sup (f : α → F) (μ : measure α) := ess_sup (λ x, (nnnorm (f x) : ℝ≥0∞)) μ

/-- `ℒp` seminorm, equal to `0` for `p=0`, to `(∫ ∥f a∥^p ∂μ) ^ (1/p)` for `0 < p < ∞` and to
`ess_sup ∥f∥ μ` for `p = ∞`. -/
def snorm (f : α → F) (p : ℝ≥0∞) (μ : measure α) : ℝ≥0∞ :=
if p = 0 then 0 else (if p = ∞ then snorm_ess_sup f μ else snorm' f (ennreal.to_real p) μ)

lemma snorm_eq_snorm' (hp_ne_zero : p ≠ 0) (hp_ne_top : p ≠ ∞) {f : α → F} :
  snorm f p μ = snorm' f (ennreal.to_real p) μ :=
by simp [snorm, hp_ne_zero, hp_ne_top]

lemma snorm_eq_lintegral_rpow_nnnorm (hp_ne_zero : p ≠ 0) (hp_ne_top : p ≠ ∞) {f : α → F} :
  snorm f p μ = (∫⁻ x, (nnnorm (f x)) ^ p.to_real ∂μ) ^ (1 / p.to_real) :=
by rw [snorm_eq_snorm' hp_ne_zero hp_ne_top, snorm']

lemma snorm_one_eq_lintegral_nnnorm {f : α → F} : snorm f 1 μ = ∫⁻ x, nnnorm (f x) ∂μ :=
by simp_rw [snorm_eq_lintegral_rpow_nnnorm one_ne_zero ennreal.coe_ne_top, ennreal.one_to_real,
  one_div_one, ennreal.rpow_one]

@[simp] lemma snorm_exponent_top {f : α → F} : snorm f ∞ μ = snorm_ess_sup f μ := by simp [snorm]

/-- The property that `f:α→E` is ae_measurable and `(∫ ∥f a∥^p ∂μ)^(1/p)` is finite if `p < ∞`, or
`ess_sup f < ∞` if `p = ∞`. -/
def mem_ℒp (f : α → E) (p : ℝ≥0∞) (μ : measure α) : Prop :=
ae_measurable f μ ∧ snorm f p μ < ∞

lemma mem_ℒp.ae_measurable {f : α → E} {p : ℝ≥0∞} {μ : measure α} (h : mem_ℒp f p μ) :
  ae_measurable f μ := h.1

lemma lintegral_rpow_nnnorm_eq_rpow_snorm' {f : α → F} (hq0_lt : 0 < q) :
  ∫⁻ a, (nnnorm (f a)) ^ q ∂μ = (snorm' f q μ) ^ q :=
begin
  rw [snorm', ←ennreal.rpow_mul, one_div, inv_mul_cancel, ennreal.rpow_one],
  exact (ne_of_lt hq0_lt).symm,
end

end ℒp_space_definition

section top

lemma mem_ℒp.snorm_lt_top {f : α → E} (hfp : mem_ℒp f p μ) : snorm f p μ < ∞ := hfp.2

lemma mem_ℒp.snorm_ne_top {f : α → E} (hfp : mem_ℒp f p μ) : snorm f p μ ≠ ∞ := ne_of_lt (hfp.2)

lemma lintegral_rpow_nnnorm_lt_top_of_snorm'_lt_top {f : α → F} (hq0_lt : 0 < q)
  (hfq : snorm' f q μ < ∞) :
  ∫⁻ a, (nnnorm (f a)) ^ q ∂μ < ∞ :=
begin
  rw lintegral_rpow_nnnorm_eq_rpow_snorm' hq0_lt,
  exact ennreal.rpow_lt_top_of_nonneg (le_of_lt hq0_lt) (ne_of_lt hfq),
end

lemma lintegral_rpow_nnnorm_lt_top_of_snorm_lt_top {f : α → F} (hp_ne_zero : p ≠ 0)
  (hp_ne_top : p ≠ ∞) (hfp : snorm f p μ < ∞) :
  ∫⁻ a, (nnnorm (f a)) ^ p.to_real ∂μ < ∞ :=
begin
  apply lintegral_rpow_nnnorm_lt_top_of_snorm'_lt_top,
  { exact ennreal.to_real_pos_iff.mpr ⟨bot_lt_iff_ne_bot.mpr hp_ne_zero, hp_ne_top⟩ },
  { simpa [snorm_eq_snorm' hp_ne_zero hp_ne_top] using hfp }
end

lemma snorm_lt_top_iff_lintegral_rpow_nnnorm_lt_top {f : α → F} (hp_ne_zero : p ≠ 0)
  (hp_ne_top : p ≠ ∞) :
  snorm f p μ < ∞ ↔ ∫⁻ a, (nnnorm (f a)) ^ p.to_real ∂μ < ∞ :=
⟨lintegral_rpow_nnnorm_lt_top_of_snorm_lt_top hp_ne_zero hp_ne_top,
  begin
    intros h,
    have hp' := ennreal.to_real_pos_iff.mpr ⟨bot_lt_iff_ne_bot.mpr hp_ne_zero, hp_ne_top⟩,
    have : 0 < 1 / p.to_real := div_pos zero_lt_one hp',
    simpa [snorm_eq_lintegral_rpow_nnnorm hp_ne_zero hp_ne_top] using
      ennreal.rpow_lt_top_of_nonneg (le_of_lt this) (ne_of_lt h)
  end⟩

end top

section zero

@[simp] lemma snorm'_exponent_zero {f : α → F} : snorm' f 0 μ = 1 :=
by rw [snorm', div_zero, ennreal.rpow_zero]

@[simp] lemma snorm_exponent_zero {f : α → F} : snorm f 0 μ = 0 :=
by simp [snorm]

lemma mem_ℒp_zero_iff_ae_measurable {f : α → E} : mem_ℒp f 0 μ ↔ ae_measurable f μ :=
by simp [mem_ℒp, snorm_exponent_zero]

@[simp] lemma snorm'_zero (hp0_lt : 0 < q) : snorm' (0 : α → F) q μ = 0 :=
by simp [snorm', hp0_lt]

@[simp] lemma snorm'_zero' (hq0_ne : q ≠ 0) (hμ : μ ≠ 0) : snorm' (0 : α → F) q μ = 0 :=
begin
  cases le_or_lt 0 q with hq0 hq_neg,
  { exact snorm'_zero (lt_of_le_of_ne hq0 hq0_ne.symm), },
  { simp [snorm', ennreal.rpow_eq_zero_iff, hμ, hq_neg], },
end

@[simp] lemma snorm_ess_sup_zero : snorm_ess_sup (0 : α → F) μ = 0 :=
begin
  simp_rw [snorm_ess_sup, pi.zero_apply, nnnorm_zero, ennreal.coe_zero, ←ennreal.bot_eq_zero],
  exact ess_sup_const_bot,
end

@[simp] lemma snorm_zero : snorm (0 : α → F) p μ = 0 :=
begin
  by_cases h0 : p = 0,
  { simp [h0], },
  by_cases h_top : p = ∞,
  { simp only [h_top, snorm_exponent_top, snorm_ess_sup_zero], },
  rw ←ne.def at h0,
  simp [snorm_eq_snorm' h0 h_top,
    ennreal.to_real_pos_iff.mpr ⟨lt_of_le_of_ne (zero_le _) h0.symm, h_top⟩],
end

lemma zero_mem_ℒp : mem_ℒp (0 : α → E) p μ :=
⟨measurable_zero.ae_measurable, by { rw snorm_zero, exact ennreal.coe_lt_top, } ⟩

lemma snorm'_measure_zero_of_pos {f : α → F} (hq_pos : 0 < q) : snorm' f q 0 = 0 :=
by simp [snorm', hq_pos]

lemma snorm'_measure_zero_of_exponent_zero {f : α → F} : snorm' f 0 0 = 1 := by simp [snorm']

lemma snorm'_measure_zero_of_neg {f : α → F} (hq_neg : q < 0) : snorm' f q 0 = ∞ :=
by simp [snorm', hq_neg]

@[simp] lemma snorm_ess_sup_measure_zero {f : α → F} : snorm_ess_sup f 0 = 0 :=
by simp [snorm_ess_sup]

@[simp] lemma snorm_measure_zero {f : α → F} : snorm f p 0 = 0 :=
begin
  by_cases h0 : p = 0,
  { simp [h0], },
  by_cases h_top : p = ∞,
  { simp [h_top], },
  rw ←ne.def at h0,
  simp [snorm_eq_snorm' h0 h_top, snorm',
    ennreal.to_real_pos_iff.mpr ⟨lt_of_le_of_ne (zero_le _) h0.symm, h_top⟩],
end

end zero

section const

lemma snorm'_const (c : F) (hq_pos : 0 < q) :
  snorm' (λ x : α , c) q μ = (nnnorm c : ℝ≥0∞) * (μ set.univ) ^ (1/q) :=
begin
  rw [snorm', lintegral_const, @ennreal.mul_rpow_of_nonneg _ _ (1/q) (by simp [hq_pos.le])],
  congr,
  rw ←ennreal.rpow_mul,
  suffices hq_cancel : q * (1/q) = 1, by rw [hq_cancel, ennreal.rpow_one],
  rw [one_div, mul_inv_cancel (ne_of_lt hq_pos).symm],
end

lemma snorm'_const' [finite_measure μ] (c : F) (hc_ne_zero : c ≠ 0) (hq_ne_zero : q ≠ 0) :
  snorm' (λ x : α , c) q μ = (nnnorm c : ℝ≥0∞) * (μ set.univ) ^ (1/q) :=
begin
  rw [snorm', lintegral_const, ennreal.mul_rpow_of_ne_top _ (measure_ne_top μ set.univ)],
  { congr,
    rw ←ennreal.rpow_mul,
    suffices hp_cancel : q * (1/q) = 1, by rw [hp_cancel, ennreal.rpow_one],
    rw [one_div, mul_inv_cancel hq_ne_zero], },
  { rw [ne.def, ennreal.rpow_eq_top_iff, auto.not_or_eq, auto.not_and_eq, auto.not_and_eq],
    split,
    { left,
      rwa [ennreal.coe_eq_zero, nnnorm_eq_zero], },
    { exact or.inl ennreal.coe_ne_top, }, },
end

lemma snorm_ess_sup_const (c : F) (hμ : μ ≠ 0) :
  snorm_ess_sup (λ x : α, c) μ = (nnnorm c : ℝ≥0∞) :=
by rw [snorm_ess_sup, ess_sup_const _ hμ]

lemma snorm'_const_of_probability_measure (c : F) (hq_pos : 0 < q) [probability_measure μ] :
  snorm' (λ x : α , c) q μ = (nnnorm c : ℝ≥0∞) :=
by simp [snorm'_const c hq_pos, measure_univ]

lemma snorm_const (c : F) (h0 : p ≠ 0) (hμ : μ ≠ 0) :
  snorm (λ x : α , c) p μ = (nnnorm c : ℝ≥0∞) * (μ set.univ) ^ (1/(ennreal.to_real p)) :=
begin
  by_cases h_top : p = ∞,
  { simp [h_top, snorm_ess_sup_const c hμ], },
  simp [snorm_eq_snorm' h0 h_top, snorm'_const,
    ennreal.to_real_pos_iff.mpr ⟨lt_of_le_of_ne (zero_le _) h0.symm, h_top⟩],
end

lemma snorm_const' (c : F) (h0 : p ≠ 0) (h_top: p ≠ ∞) :
  snorm (λ x : α , c) p μ = (nnnorm c : ℝ≥0∞) * (μ set.univ) ^ (1/(ennreal.to_real p)) :=
begin
  simp [snorm_eq_snorm' h0 h_top, snorm'_const,
    ennreal.to_real_pos_iff.mpr ⟨lt_of_le_of_ne (zero_le _) h0.symm, h_top⟩],
end

lemma mem_ℒp_const (c : E) [finite_measure μ] : mem_ℒp (λ a:α, c) p μ :=
begin
  refine ⟨measurable_const.ae_measurable, _⟩,
  by_cases h0 : p = 0,
  { simp [h0], },
  by_cases hμ : μ = 0,
  { simp [hμ], },
  rw snorm_const c h0 hμ,
  refine ennreal.mul_lt_top ennreal.coe_lt_top _,
  refine ennreal.rpow_lt_top_of_nonneg _ (measure_ne_top μ set.univ),
  simp,
end

end const

lemma snorm'_mono_ae {f : α → F} {g : α → G} (hq : 0 ≤ q) (h : ∀ᵐ x ∂μ, ∥f x∥ ≤ ∥g x∥) :
  snorm' f q μ ≤ snorm' g q μ :=
begin
  rw [snorm'],
  refine ennreal.rpow_le_rpow _ (one_div_nonneg.2 hq),
  refine lintegral_mono_ae (h.mono $ λ x hx, _),
  exact ennreal.rpow_le_rpow (ennreal.coe_le_coe.2 hx) hq
end

lemma snorm'_congr_norm_ae {f g : α → F} (hfg : ∀ᵐ x ∂μ, ∥f x∥ = ∥g x∥) :
  snorm' f q μ = snorm' g q μ :=
begin
  have : (λ x, (nnnorm (f x) ^ q : ℝ≥0∞)) =ᵐ[μ] (λ x, nnnorm (g x) ^ q),
    from hfg.mono (λ x hx, by { simp only [← coe_nnnorm, nnreal.coe_eq] at hx, simp [hx] }),
  simp only [snorm', lintegral_congr_ae this]
end

lemma snorm'_congr_ae {f g : α → F} (hfg : f =ᵐ[μ] g) : snorm' f q μ = snorm' g q μ :=
snorm'_congr_norm_ae (hfg.fun_comp _)

lemma snorm_ess_sup_congr_ae {f g : α → F} (hfg : f =ᵐ[μ] g) :
  snorm_ess_sup f μ = snorm_ess_sup g μ :=
ess_sup_congr_ae (hfg.fun_comp (coe ∘ nnnorm))

lemma snorm_mono_ae {f : α → F} {g : α → G} (h : ∀ᵐ x ∂μ, ∥f x∥ ≤ ∥g x∥) :
  snorm f p μ ≤ snorm g p μ :=
begin
  simp only [snorm],
  split_ifs,
  { exact le_rfl },
  { refine ess_sup_mono_ae (h.mono $ λ x hx, _),
    exact_mod_cast hx },
  { exact snorm'_mono_ae ennreal.to_real_nonneg h }
end

lemma snorm_ess_sup_le_of_ae_bound {f : α → F} {C : ℝ} (hfC : ∀ᵐ x ∂μ, ∥f x∥ ≤ C) :
  snorm_ess_sup f μ ≤ ennreal.of_real C:=
begin
  simp_rw [snorm_ess_sup, ← of_real_norm_eq_coe_nnnorm],
  refine ess_sup_le_of_ae_le (ennreal.of_real C) (hfC.mono (λ x hx, _)),
  exact ennreal.of_real_le_of_real hx,
end

lemma snorm_ess_sup_lt_top_of_ae_bound {f : α → F} {C : ℝ} (hfC : ∀ᵐ x ∂μ, ∥f x∥ ≤ C) :
  snorm_ess_sup f μ < ∞ :=
(snorm_ess_sup_le_of_ae_bound hfC).trans_lt ennreal.of_real_lt_top

lemma snorm_le_of_ae_bound {f : α → F} {C : ℝ} (hfC : ∀ᵐ x ∂μ, ∥f x∥ ≤ C) :
  snorm f p μ ≤ ((μ set.univ) ^ p.to_real⁻¹) * (ennreal.of_real C) :=
begin
  by_cases hμ : μ = 0,
  { simp [hμ] },
  haveI : μ.ae.ne_bot := ae_ne_bot.mpr hμ,
  by_cases hp : p = 0,
  { simp [hp] },
  have hC : 0 ≤ C, from le_trans (norm_nonneg _) hfC.exists.some_spec,
  have hC' : ∥C∥ = C := by rw [real.norm_eq_abs, abs_eq_self.mpr hC],
  have : ∀ᵐ x ∂μ, ∥f x∥ ≤ ∥(λ _, C) x∥, from hfC.mono (λ x hx, hx.trans (le_of_eq hC'.symm)),
  convert snorm_mono_ae this,
  rw [snorm_const _ hp hμ, mul_comm, ← of_real_norm_eq_coe_nnnorm, hC', one_div]
end

lemma snorm_congr_norm_ae {f : α → F} {g : α → G} (hfg : ∀ᵐ x ∂μ, ∥f x∥ = ∥g x∥) :
  snorm f p μ = snorm g p μ :=
le_antisymm (snorm_mono_ae $ eventually_eq.le hfg)
  (snorm_mono_ae $ (eventually_eq.symm hfg).le)

@[simp] lemma snorm'_norm {f : α → F} : snorm' (λ a, ∥f a∥) q μ = snorm' f q μ :=
by simp [snorm']

@[simp] lemma snorm_norm (f : α → F) : snorm (λ x, ∥f x∥) p μ = snorm f p μ :=
snorm_congr_norm_ae $ eventually_of_forall $ λ x, norm_norm _

lemma snorm'_norm_rpow (f : α → F) (p q : ℝ) (hq_pos : 0 < q) :
  snorm' (λ x, ∥f x∥ ^ q) p μ = (snorm' f (p * q) μ) ^ q :=
begin
  simp_rw snorm',
  rw [← ennreal.rpow_mul, ←one_div_mul_one_div],
  simp_rw one_div,
  rw [mul_assoc, inv_mul_cancel hq_pos.ne.symm, mul_one],
  congr,
  ext1 x,
  simp_rw ← of_real_norm_eq_coe_nnnorm,
  rw [real.norm_eq_abs, abs_eq_self.mpr (real.rpow_nonneg_of_nonneg (norm_nonneg _) _),
    mul_comm, ← ennreal.of_real_rpow_of_nonneg (norm_nonneg _) hq_pos.le, ennreal.rpow_mul],
end

lemma snorm_norm_rpow (f : α → F) (hq_pos : 0 < q) :
  snorm (λ x, ∥f x∥ ^ q) p μ = (snorm f (p * ennreal.of_real q) μ) ^ q :=
begin
  by_cases h0 : p = 0,
  { simp [h0, ennreal.zero_rpow_of_pos hq_pos], },
  by_cases hp_top : p = ∞,
  { simp only [hp_top, snorm_exponent_top, ennreal.top_mul, hq_pos.not_le, ennreal.of_real_eq_zero,
      if_false, snorm_exponent_top, snorm_ess_sup],
    have h_rpow : ess_sup (λ (x : α), (nnnorm (∥f x∥ ^ q) : ℝ≥0∞)) μ
      = ess_sup (λ (x : α), (↑(nnnorm (f x))) ^ q) μ,
    { congr,
      ext1 x,
      nth_rewrite 1 ← nnnorm_norm,
      rw [ennreal.coe_rpow_of_nonneg _ hq_pos.le, ennreal.coe_eq_coe],
      ext,
      push_cast,
      rw real.norm_rpow_of_nonneg (norm_nonneg _), },
    rw h_rpow,
    have h_rpow_mono := ennreal.rpow_left_strict_mono_of_pos hq_pos,
    have h_rpow_surj := (ennreal.rpow_left_bijective hq_pos.ne.symm).2,
    let iso := h_rpow_mono.order_iso_of_surjective _ h_rpow_surj,
    exact (iso.ess_sup_apply (λ x, ((nnnorm (f x)) : ℝ≥0∞)) μ).symm, },
  rw [snorm_eq_snorm' h0 hp_top, snorm_eq_snorm' _ _],
  swap, { refine mul_ne_zero h0 _, rwa [ne.def, ennreal.of_real_eq_zero, not_le], },
  swap, { exact ennreal.mul_ne_top hp_top ennreal.of_real_ne_top, },
  rw [ennreal.to_real_mul, ennreal.to_real_of_real hq_pos.le],
  exact snorm'_norm_rpow f p.to_real q hq_pos,
end

lemma snorm_congr_ae {f g : α → F} (hfg : f =ᵐ[μ] g) : snorm f p μ = snorm g p μ :=
snorm_congr_norm_ae $ hfg.mono (λ x hx, hx ▸ rfl)

lemma mem_ℒp_congr_ae {f g : α → E} (hfg : f =ᵐ[μ] g) : mem_ℒp f p μ ↔ mem_ℒp g p μ :=
by simp only [mem_ℒp, snorm_congr_ae hfg, ae_measurable_congr hfg]

lemma mem_ℒp.ae_eq {f g : α → E} (hfg : f =ᵐ[μ] g) (hf_Lp : mem_ℒp f p μ) : mem_ℒp g p μ :=
(mem_ℒp_congr_ae hfg).1 hf_Lp

lemma mem_ℒp.of_le [measurable_space F] {f : α → E} {g : α → F}
  (hg : mem_ℒp g p μ) (hf : ae_measurable f μ) (hfg : ∀ᵐ x ∂μ, ∥f x∥ ≤ ∥g x∥) : mem_ℒp f p μ :=
⟨hf, (snorm_mono_ae hfg).trans_lt hg.snorm_lt_top⟩

lemma mem_ℒp_top_of_bound {f : α → E} (hf : ae_measurable f μ) (C : ℝ)
  (hfC : ∀ᵐ x ∂μ, ∥f x∥ ≤ C) :
  mem_ℒp f ∞ μ :=
⟨hf, by { rw snorm_exponent_top, exact snorm_ess_sup_lt_top_of_ae_bound hfC, }⟩

lemma mem_ℒp.of_bound [finite_measure μ] {f : α → E} (hf : ae_measurable f μ)
  (C : ℝ) (hfC : ∀ᵐ x ∂μ, ∥f x∥ ≤ C) :
  mem_ℒp f p μ :=
(mem_ℒp_const C).of_le hf (hfC.mono (λ x hx, le_trans hx (le_abs_self _)))

@[mono] lemma snorm'_mono_measure {μ ν : measure α} (f : α → F) (hμν : ν ≤ μ) (hq : 0 ≤ q) :
  snorm' f q ν ≤ snorm' f q μ :=
begin
  simp_rw snorm',
  suffices h_integral_mono : (∫⁻ a, (nnnorm (f a) : ℝ≥0∞) ^ q ∂ν) ≤ ∫⁻ a, (nnnorm (f a)) ^ q ∂μ,
    from ennreal.rpow_le_rpow h_integral_mono (by simp [hq]),
  exact lintegral_mono' hμν le_rfl,
end

@[mono] lemma snorm_ess_sup_mono_measure {μ ν : measure α} (f : α → F) (hμν : ν ≪ μ) :
  snorm_ess_sup f ν ≤ snorm_ess_sup f μ :=
by { simp_rw snorm_ess_sup, exact ess_sup_mono_measure hμν, }

@[mono] lemma snorm_mono_measure {μ ν : measure α} (f : α → F) (hμν : ν ≤ μ) :
  snorm f p ν ≤ snorm f p μ :=
begin
  by_cases hp0 : p = 0,
  { simp [hp0], },
  by_cases hp_top : p = ∞,
  { simp [hp_top, snorm_ess_sup_mono_measure f (measure.absolutely_continuous_of_le hμν)], },
  simp_rw snorm_eq_snorm' hp0 hp_top,
  exact snorm'_mono_measure f hμν ennreal.to_real_nonneg,
end

lemma mem_ℒp.mono_measure {μ ν : measure α} {f : α → E} (hμν : ν ≤ μ) (hf : mem_ℒp f p μ) :
  mem_ℒp f p ν :=
⟨hf.1.mono_measure hμν, (snorm_mono_measure f hμν).trans_lt hf.2⟩

lemma mem_ℒp.restrict (s : set α) {f : α → E} (hf : mem_ℒp f p μ) :
  mem_ℒp f p (μ.restrict s) :=
hf.mono_measure measure.restrict_le_self

section opens_measurable_space
variable [opens_measurable_space E]

lemma mem_ℒp.norm {f : α → E} (h : mem_ℒp f p μ) : mem_ℒp (λ x, ∥f x∥) p μ :=
h.of_le h.ae_measurable.norm (eventually_of_forall (λ x, by simp))

lemma snorm'_eq_zero_of_ae_zero {f : α → F} (hq0_lt : 0 < q) (hf_zero : f =ᵐ[μ] 0) :
  snorm' f q μ = 0 :=
by rw [snorm'_congr_ae hf_zero, snorm'_zero hq0_lt]

lemma snorm'_eq_zero_of_ae_zero' (hq0_ne : q ≠ 0) (hμ : μ ≠ 0) {f : α → F} (hf_zero : f =ᵐ[μ] 0) :
  snorm' f q μ = 0 :=
by rw [snorm'_congr_ae hf_zero, snorm'_zero' hq0_ne hμ]

lemma ae_eq_zero_of_snorm'_eq_zero {f : α → E} (hq0 : 0 ≤ q) (hf : ae_measurable f μ)
  (h : snorm' f q μ = 0) : f =ᵐ[μ] 0 :=
begin
  rw [snorm', ennreal.rpow_eq_zero_iff] at h,
  cases h,
  { rw lintegral_eq_zero_iff' (hf.ennnorm.pow_const q) at h,
    refine h.left.mono (λ x hx, _),
    rw [pi.zero_apply, ennreal.rpow_eq_zero_iff] at hx,
    cases hx,
    { cases hx with hx _,
      rwa [←ennreal.coe_zero, ennreal.coe_eq_coe, nnnorm_eq_zero] at hx, },
    { exact absurd hx.left ennreal.coe_ne_top, }, },
  { exfalso,
    rw [one_div, inv_lt_zero] at h,
    exact hq0.not_lt h.right },
end

lemma snorm'_eq_zero_iff (hq0_lt : 0 < q) {f : α → E} (hf : ae_measurable f μ) :
  snorm' f q μ = 0 ↔ f =ᵐ[μ] 0 :=
⟨ae_eq_zero_of_snorm'_eq_zero (le_of_lt hq0_lt) hf, snorm'_eq_zero_of_ae_zero hq0_lt⟩

lemma coe_nnnorm_ae_le_snorm_ess_sup (f : α → F) (μ : measure α) :
  ∀ᵐ x ∂μ, (nnnorm (f x) : ℝ≥0∞) ≤ snorm_ess_sup f μ :=
ennreal.ae_le_ess_sup (λ x, (nnnorm (f x) : ℝ≥0∞))

@[simp] lemma snorm_ess_sup_eq_zero_iff {f : α → F} : snorm_ess_sup f μ = 0 ↔ f =ᵐ[μ] 0 :=
by simp [eventually_eq, snorm_ess_sup]

lemma snorm_eq_zero_iff {f : α → E} (hf : ae_measurable f μ) (h0 : p ≠ 0) :
  snorm f p μ = 0 ↔ f =ᵐ[μ] 0 :=
begin
  by_cases h_top : p = ∞,
  { rw [h_top, snorm_exponent_top, snorm_ess_sup_eq_zero_iff], },
  rw snorm_eq_snorm' h0 h_top,
  exact snorm'_eq_zero_iff
    (ennreal.to_real_pos_iff.mpr ⟨lt_of_le_of_ne (zero_le _) h0.symm, h_top⟩) hf,
end

section trim

variables {β : Type*} {m m0 : measurable_space β} {ν : measure β}

lemma snorm'_trim (hm : m ≤ m0) {f : β → E} (hf : @measurable _ _ m _ f) :
  @snorm' β E m _ f q (ν.trim hm) = snorm' f q ν :=
begin
  simp_rw snorm',
  congr' 1,
  refine lintegral_trim hm _,
  refine @measurable.pow_const _ m _ _ _ _ _ _ _ (@measurable.coe_nnreal_ennreal _ m _ _) _,
  exact @measurable.nnnorm E _ _ _ _ m _ hf,
end

lemma limsup_trim (hm : m ≤ m0) {f : β → ℝ≥0∞} (hf : @measurable _ _ m _ f) :
  (@measure.ae _ m (ν.trim hm)).limsup f = ν.ae.limsup f :=
begin
  simp_rw limsup_eq,
  suffices h_set_eq : {a : ℝ≥0∞ | filter.eventually (λ n, f n ≤ a) (@measure.ae _ m (ν.trim hm))}
      = {a : ℝ≥0∞ | ∀ᵐ n ∂ν, f n ≤ a},
    by rw h_set_eq,
  ext1 a,
  suffices h_meas_eq : ν {x | ¬ f x ≤ a} = ν.trim hm {x | ¬ f x ≤ a},
    by simp_rw [set.mem_set_of_eq, ae_iff, h_meas_eq],
  refine (trim_measurable_set_eq hm _).symm,
  refine @measurable_set.compl _ _ m (@measurable_set_le ℝ≥0∞ _ _ _ _ m _ _ _ _ _ hf _),
  exact @measurable_const _ _ _ m _,
end

lemma ess_sup_trim (hm : m ≤ m0) {f : β → ℝ≥0∞} (hf : @measurable _ _ m _ f) :
  @ess_sup _ _ m _ f (ν.trim hm) = ess_sup f ν :=
by { simp_rw ess_sup, exact limsup_trim hm hf, }

lemma snorm_ess_sup_trim (hm : m ≤ m0) {f : β → E} (hf : @measurable _ _ m _ f) :
  @snorm_ess_sup _ E m _ f (ν.trim hm) = snorm_ess_sup f ν :=
ess_sup_trim hm (@measurable.coe_nnreal_ennreal _ m _ (@measurable.nnnorm E _ _ _ _ m _ hf))

lemma snorm_trim (hm : m ≤ m0) {f : β → E} (hf : @measurable _ _ m _ f) :
  @snorm _ E m _ f p (ν.trim hm) = snorm f p ν :=
begin
  by_cases h0 : p = 0,
  { simp [h0], },
  by_cases h_top : p = ∞,
  { simpa only [h_top, snorm_exponent_top] using snorm_ess_sup_trim hm hf, },
  simpa only [snorm_eq_snorm' h0 h_top] using snorm'_trim hm hf,
end

lemma snorm_trim_ae (hm : m ≤ m0) {f : β → E} (hf : @ae_measurable _ _ m _ f (ν.trim hm)) :
  @snorm _ E m _ f p (ν.trim hm) = snorm f p ν :=
begin
  let g := @ae_measurable.mk _ _ m _ _ _ hf,
  have hg_meas : @measurable _ _ m _ g, from @ae_measurable.measurable_mk _ _ m _ _ _ hf,
  have hfg := @ae_measurable.ae_eq_mk _ _ m _ _ _ hf,
  rw @snorm_congr_ae _ _ m _ _ _ _ _ hfg,
  rw snorm_congr_ae (ae_eq_of_ae_eq_trim hfg),
  exact snorm_trim hm hg_meas,
end

lemma mem_ℒp_of_mem_ℒp_trim (hm : m ≤ m0) {f : β → E} (hf : @mem_ℒp _ E m _ _ f p (ν.trim hm)) :
  mem_ℒp f p ν :=
⟨ae_measurable_of_ae_measurable_trim hm hf.1, (le_of_eq (snorm_trim_ae hm hf.1).symm).trans_lt hf.2⟩

end trim

end opens_measurable_space

@[simp] lemma snorm'_neg {f : α → F} : snorm' (-f) q μ = snorm' f q μ := by simp [snorm']

@[simp] lemma snorm_neg {f : α → F} : snorm (-f) p μ = snorm f p μ :=
begin
  by_cases h0 : p = 0,
  { simp [h0], },
  by_cases h_top : p = ∞,
  { simp [h_top, snorm_ess_sup], },
  simp [snorm_eq_snorm' h0 h_top],
end

section borel_space
variable [borel_space E]

lemma mem_ℒp.neg {f : α → E} (hf : mem_ℒp f p μ) : mem_ℒp (-f) p μ :=
⟨ae_measurable.neg hf.1, by simp [hf.right]⟩

lemma snorm'_le_snorm'_mul_rpow_measure_univ {p q : ℝ} (hp0_lt : 0 < p) (hpq : p ≤ q)
  {f : α → E} (hf : ae_measurable f μ) :
  snorm' f p μ ≤ snorm' f q μ * (μ set.univ) ^ (1/p - 1/q) :=
begin
  have hq0_lt : 0 < q, from lt_of_lt_of_le hp0_lt hpq,
  by_cases hpq_eq : p = q,
  { rw [hpq_eq, sub_self, ennreal.rpow_zero, mul_one],
    exact le_refl _, },
  have hpq : p < q, from lt_of_le_of_ne hpq hpq_eq,
  let g := λ a : α, (1 : ℝ≥0∞),
  have h_rw : ∫⁻ a, ↑(nnnorm (f a))^p ∂ μ = ∫⁻ a, (nnnorm (f a) * (g a))^p ∂ μ,
  from lintegral_congr (λ a, by simp),
  repeat {rw snorm'},
  rw h_rw,
  let r := p * q / (q - p),
  have hpqr : 1/p = 1/q + 1/r,
  { field_simp [(ne_of_lt hp0_lt).symm,
      (ne_of_lt hq0_lt).symm],
    ring, },
  calc (∫⁻ (a : α), (↑(nnnorm (f a)) * g a) ^ p ∂μ) ^ (1/p)
      ≤ (∫⁻ (a : α), ↑(nnnorm (f a)) ^ q ∂μ) ^ (1/q) * (∫⁻ (a : α), (g a) ^ r ∂μ) ^ (1/r) :
    ennreal.lintegral_Lp_mul_le_Lq_mul_Lr hp0_lt hpq hpqr μ hf.ennnorm
      ae_measurable_const
  ... = (∫⁻ (a : α), ↑(nnnorm (f a)) ^ q ∂μ) ^ (1/q) * μ set.univ ^ (1/p - 1/q) :
    by simp [hpqr],
end

lemma snorm'_le_snorm_ess_sup_mul_rpow_measure_univ (hq_pos : 0 < q) {f : α → F} :
  snorm' f q μ ≤ snorm_ess_sup f μ * (μ set.univ) ^ (1/q) :=
begin
  have h_le : ∫⁻ (a : α), ↑(nnnorm (f a)) ^ q ∂μ ≤ ∫⁻ (a : α), (snorm_ess_sup f μ) ^ q ∂μ,
  { refine lintegral_mono_ae _,
    have h_nnnorm_le_snorm_ess_sup := coe_nnnorm_ae_le_snorm_ess_sup f μ,
    refine h_nnnorm_le_snorm_ess_sup.mono (λ x hx, ennreal.rpow_le_rpow hx (le_of_lt hq_pos)), },
  rw [snorm', ←ennreal.rpow_one (snorm_ess_sup f μ)],
  nth_rewrite 1 ←mul_inv_cancel (ne_of_lt hq_pos).symm,
  rw [ennreal.rpow_mul, one_div,
    ←@ennreal.mul_rpow_of_nonneg _ _ q⁻¹ (by simp [hq_pos.le])],
  refine ennreal.rpow_le_rpow _ (by simp [hq_pos.le]),
  rwa lintegral_const at h_le,
end

lemma snorm_le_snorm_mul_rpow_measure_univ {p q : ℝ≥0∞} (hpq : p ≤ q) {f : α → E}
  (hf : ae_measurable f μ) :
  snorm f p μ ≤ snorm f q μ * (μ set.univ) ^ (1/p.to_real - 1/q.to_real) :=
begin
  by_cases hp0 : p = 0,
  { simp [hp0, zero_le], },
  rw ← ne.def at hp0,
  have hp0_lt : 0 < p, from lt_of_le_of_ne (zero_le _) hp0.symm,
  have hq0_lt : 0 < q, from lt_of_lt_of_le hp0_lt hpq,
  by_cases hq_top : q = ∞,
  { simp only [hq_top, div_zero, one_div, ennreal.top_to_real, sub_zero, snorm_exponent_top,
      inv_zero],
    by_cases hp_top : p = ∞,
    { simp only [hp_top, ennreal.rpow_zero, mul_one, ennreal.top_to_real, sub_zero, inv_zero,
        snorm_exponent_top],
      exact le_rfl, },
    rw snorm_eq_snorm' hp0 hp_top,
    have hp_pos : 0 < p.to_real, from ennreal.to_real_pos_iff.mpr ⟨hp0_lt, hp_top⟩,
    refine (snorm'_le_snorm_ess_sup_mul_rpow_measure_univ hp_pos).trans (le_of_eq _),
    congr,
    exact one_div _, },
  have hp_lt_top : p < ∞, from hpq.trans_lt (lt_top_iff_ne_top.mpr hq_top),
  have hp_pos : 0 < p.to_real, from ennreal.to_real_pos_iff.mpr ⟨hp0_lt, hp_lt_top.ne⟩,
  rw [snorm_eq_snorm' hp0_lt.ne.symm hp_lt_top.ne, snorm_eq_snorm' hq0_lt.ne.symm hq_top],
  have hpq_real : p.to_real ≤ q.to_real, by rwa ennreal.to_real_le_to_real hp_lt_top.ne hq_top,
  exact snorm'_le_snorm'_mul_rpow_measure_univ hp_pos hpq_real hf,
end

lemma snorm'_le_snorm'_of_exponent_le {p q : ℝ} (hp0_lt : 0 < p) (hpq : p ≤ q) (μ : measure α)
  [probability_measure μ] {f : α → E} (hf : ae_measurable f μ) :
  snorm' f p μ ≤ snorm' f q μ :=
begin
  have h_le_μ := snorm'_le_snorm'_mul_rpow_measure_univ hp0_lt hpq hf,
  rwa [measure_univ, ennreal.one_rpow, mul_one] at h_le_μ,
end

lemma snorm'_le_snorm_ess_sup (hq_pos : 0 < q) {f : α → F} [probability_measure μ] :
  snorm' f q μ ≤ snorm_ess_sup f μ :=
le_trans (snorm'_le_snorm_ess_sup_mul_rpow_measure_univ hq_pos) (le_of_eq (by simp [measure_univ]))

lemma snorm_le_snorm_of_exponent_le {p q : ℝ≥0∞} (hpq : p ≤ q) [probability_measure μ]
  {f : α → E} (hf : ae_measurable f μ) :
  snorm f p μ ≤ snorm f q μ :=
(snorm_le_snorm_mul_rpow_measure_univ hpq hf).trans (le_of_eq (by simp [measure_univ]))

lemma snorm'_lt_top_of_snorm'_lt_top_of_exponent_le {p q : ℝ} [finite_measure μ] {f : α → E}
  (hf : ae_measurable f μ) (hfq_lt_top : snorm' f q μ < ∞) (hp_nonneg : 0 ≤ p) (hpq : p ≤ q) :
  snorm' f p μ < ∞ :=
begin
  cases le_or_lt p 0 with hp_nonpos hp_pos,
  { rw le_antisymm hp_nonpos hp_nonneg,
    simp, },
  have hq_pos : 0 < q, from lt_of_lt_of_le hp_pos hpq,
  calc snorm' f p μ
      ≤ snorm' f q μ * (μ set.univ) ^ (1/p - 1/q) :
    snorm'_le_snorm'_mul_rpow_measure_univ hp_pos hpq hf
  ... < ∞ :
  begin
    rw ennreal.mul_lt_top_iff,
    refine or.inl ⟨hfq_lt_top, ennreal.rpow_lt_top_of_nonneg _ (measure_ne_top μ set.univ)⟩,
    rwa [le_sub, sub_zero, one_div, one_div, inv_le_inv hq_pos hp_pos],
  end
end

lemma mem_ℒp.mem_ℒp_of_exponent_le {p q : ℝ≥0∞} [finite_measure μ] {f : α → E}
  (hfq : mem_ℒp f q μ) (hpq : p ≤ q) :
  mem_ℒp f p μ :=
begin
  cases hfq with hfq_m hfq_lt_top,
  by_cases hp0 : p = 0,
  { rwa [hp0, mem_ℒp_zero_iff_ae_measurable], },
  rw ←ne.def at hp0,
  refine ⟨hfq_m, _⟩,
  by_cases hp_top : p = ∞,
  { have hq_top : q = ∞,
      by rwa [hp_top, top_le_iff] at hpq,
    rw [hp_top],
    rwa hq_top at hfq_lt_top, },
  have hp_pos : 0 < p.to_real,
    from ennreal.to_real_pos_iff.mpr ⟨lt_of_le_of_ne (zero_le _) hp0.symm, hp_top⟩,
  by_cases hq_top : q = ∞,
  { rw snorm_eq_snorm' hp0 hp_top,
    rw [hq_top, snorm_exponent_top] at hfq_lt_top,
    refine lt_of_le_of_lt (snorm'_le_snorm_ess_sup_mul_rpow_measure_univ hp_pos) _,
    refine ennreal.mul_lt_top hfq_lt_top _,
    exact ennreal.rpow_lt_top_of_nonneg (by simp [le_of_lt hp_pos]) (measure_ne_top μ set.univ), },
  have hq0 : q ≠ 0,
  { by_contra hq_eq_zero,
    push_neg at hq_eq_zero,
    have hp_eq_zero : p = 0, from le_antisymm (by rwa hq_eq_zero at hpq) (zero_le _),
    rw [hp_eq_zero, ennreal.zero_to_real] at hp_pos,
    exact (lt_irrefl _) hp_pos, },
  have hpq_real : p.to_real ≤ q.to_real, by rwa ennreal.to_real_le_to_real hp_top hq_top,
  rw snorm_eq_snorm' hp0 hp_top,
  rw snorm_eq_snorm' hq0 hq_top at hfq_lt_top,
  exact snorm'_lt_top_of_snorm'_lt_top_of_exponent_le hfq_m hfq_lt_top (le_of_lt hp_pos) hpq_real,
end

lemma snorm'_add_le {f g : α → E} (hf : ae_measurable f μ) (hg : ae_measurable g μ) (hq1 : 1 ≤ q) :
  snorm' (f + g) q μ ≤ snorm' f q μ + snorm' g q μ :=
calc (∫⁻ a, ↑(nnnorm ((f + g) a)) ^ q ∂μ) ^ (1 / q)
    ≤ (∫⁻ a, (((λ a, (nnnorm (f a) : ℝ≥0∞))
        + (λ a, (nnnorm (g a) : ℝ≥0∞))) a) ^ q ∂μ) ^ (1 / q) :
begin
  refine @ennreal.rpow_le_rpow _ _ (1/q) _ (by simp [le_trans zero_le_one hq1]),
  refine lintegral_mono (λ a, ennreal.rpow_le_rpow _ (le_trans zero_le_one hq1)),
  simp [←ennreal.coe_add, nnnorm_add_le],
end
... ≤ snorm' f q μ + snorm' g q μ :
  ennreal.lintegral_Lp_add_le hf.ennnorm hg.ennnorm hq1

lemma snorm_ess_sup_add_le {f g : α → F} :
  snorm_ess_sup (f + g) μ ≤ snorm_ess_sup f μ + snorm_ess_sup g μ :=
begin
  refine le_trans (ess_sup_mono_ae (eventually_of_forall (λ x, _)))
    (ennreal.ess_sup_add_le _ _),
  simp_rw [pi.add_apply, ←ennreal.coe_add, ennreal.coe_le_coe],
  exact nnnorm_add_le _ _,
end

lemma snorm_add_le {f g : α → E} (hf : ae_measurable f μ) (hg : ae_measurable g μ) (hp1 : 1 ≤ p) :
  snorm (f + g) p μ ≤ snorm f p μ + snorm g p μ :=
begin
  by_cases hp0 : p = 0,
  { simp [hp0], },
  by_cases hp_top : p = ∞,
  { simp [hp_top, snorm_ess_sup_add_le], },
  have hp1_real : 1 ≤ p.to_real,
  by rwa [← ennreal.one_to_real, ennreal.to_real_le_to_real ennreal.one_ne_top hp_top],
  repeat { rw snorm_eq_snorm' hp0 hp_top, },
  exact snorm'_add_le hf hg hp1_real,
end

lemma snorm'_sum_le [second_countable_topology E] {ι} {f : ι → α → E} {s : finset ι}
  (hfs : ∀ i, i ∈ s → ae_measurable (f i) μ) (hq1 : 1 ≤ q) :
  snorm' (∑ i in s, f i) q μ ≤ ∑ i in s, snorm' (f i) q μ :=
finset.le_sum_of_subadditive_on_pred (λ (f : α → E), snorm' f q μ)
  (λ f, ae_measurable f μ) (snorm'_zero (zero_lt_one.trans_le hq1))
  (λ f g hf hg, snorm'_add_le hf hg hq1) (λ x y, ae_measurable.add) _ hfs

lemma snorm_sum_le [second_countable_topology E] {ι} {f : ι → α → E} {s : finset ι}
  (hfs : ∀ i, i ∈ s → ae_measurable (f i) μ) (hp1 : 1 ≤ p) :
  snorm (∑ i in s, f i) p μ ≤ ∑ i in s, snorm (f i) p μ :=
finset.le_sum_of_subadditive_on_pred (λ (f : α → E), snorm f p μ)
  (λ f, ae_measurable f μ) snorm_zero (λ f g hf hg, snorm_add_le hf hg hp1)
  (λ x y, ae_measurable.add) _ hfs

lemma snorm_add_lt_top_of_one_le {f g : α → E} (hf : mem_ℒp f p μ) (hg : mem_ℒp g p μ)
  (hq1 : 1 ≤ p) : snorm (f + g) p μ < ∞ :=
lt_of_le_of_lt (snorm_add_le hf.1 hg.1 hq1) (ennreal.add_lt_top.mpr ⟨hf.2, hg.2⟩)

lemma snorm'_add_lt_top_of_le_one {f g : α → E} (hf : ae_measurable f μ) (hg : ae_measurable g μ)
  (hf_snorm : snorm' f q μ < ∞) (hg_snorm : snorm' g q μ < ∞) (hq_pos : 0 < q) (hq1 : q ≤ 1) :
  snorm' (f + g) q μ < ∞ :=
calc (∫⁻ a, ↑(nnnorm ((f + g) a)) ^ q ∂μ) ^ (1 / q)
    ≤ (∫⁻ a, (((λ a, (nnnorm (f a) : ℝ≥0∞))
        + (λ a, (nnnorm (g a) : ℝ≥0∞))) a) ^ q ∂μ) ^ (1 / q) :
begin
  refine @ennreal.rpow_le_rpow _ _ (1/q) _ (by simp [hq_pos.le]),
  refine lintegral_mono (λ a, ennreal.rpow_le_rpow _ hq_pos.le),
  simp [←ennreal.coe_add, nnnorm_add_le],
end
... ≤ (∫⁻ a, (nnnorm (f a) : ℝ≥0∞) ^ q + (nnnorm (g a) : ℝ≥0∞) ^ q ∂μ) ^ (1 / q) :
begin
  refine @ennreal.rpow_le_rpow _ _ (1/q) (lintegral_mono (λ a, _)) (by simp [hq_pos.le]),
  exact ennreal.rpow_add_le_add_rpow _ _ hq_pos hq1,
end
... < ∞ :
begin
  refine @ennreal.rpow_lt_top_of_nonneg _ (1/q) (by simp [hq_pos.le]) _,
  rw [lintegral_add' (hf.ennnorm.pow_const q)
    (hg.ennnorm.pow_const q), ennreal.add_ne_top, ←lt_top_iff_ne_top,
    ←lt_top_iff_ne_top],
  exact ⟨lintegral_rpow_nnnorm_lt_top_of_snorm'_lt_top hq_pos hf_snorm,
    lintegral_rpow_nnnorm_lt_top_of_snorm'_lt_top hq_pos hg_snorm⟩,
end

lemma snorm_add_lt_top {f g : α → E} (hf : mem_ℒp f p μ) (hg : mem_ℒp g p μ) :
  snorm (f + g) p μ < ∞ :=
begin
  by_cases h0 : p = 0,
  { simp [h0], },
  rw ←ne.def at h0,
  cases le_total 1 p with hp1 hp1,
  { exact snorm_add_lt_top_of_one_le hf hg hp1, },
  have hp_top : p ≠ ∞, from (lt_of_le_of_lt hp1 ennreal.coe_lt_top).ne,
  have hp_pos : 0 < p.to_real,
  { rw [← ennreal.zero_to_real, @ennreal.to_real_lt_to_real 0 p ennreal.coe_ne_top hp_top],
    exact ((zero_le p).lt_of_ne h0.symm), },
  have hp1_real : p.to_real ≤ 1,
  { rwa [← ennreal.one_to_real, @ennreal.to_real_le_to_real p 1 hp_top ennreal.coe_ne_top], },
  rw snorm_eq_snorm' h0 hp_top,
  rw [mem_ℒp, snorm_eq_snorm' h0 hp_top] at hf hg,
  exact snorm'_add_lt_top_of_le_one hf.1 hg.1 hf.2 hg.2 hp_pos hp1_real,
end

section second_countable_topology
variable [second_countable_topology E]

lemma mem_ℒp.add {f g : α → E} (hf : mem_ℒp f p μ) (hg : mem_ℒp g p μ) : mem_ℒp (f + g) p μ :=
⟨ae_measurable.add hf.1 hg.1, snorm_add_lt_top hf hg⟩

lemma mem_ℒp.sub {f g : α → E} (hf : mem_ℒp f p μ) (hg : mem_ℒp g p μ) : mem_ℒp (f - g) p μ :=
by { rw sub_eq_add_neg, exact hf.add hg.neg }

end second_countable_topology

end borel_space

section normed_space

variables {𝕜 : Type*} [normed_field 𝕜] [normed_space 𝕜 E] [normed_space 𝕜 F]

lemma snorm'_const_smul {f : α → F} (c : 𝕜) (hq0_lt : 0 < q) :
  snorm' (c • f) q μ = (nnnorm c : ℝ≥0∞) * snorm' f q μ :=
begin
  rw snorm',
  simp_rw [pi.smul_apply, nnnorm_smul, ennreal.coe_mul,
    ennreal.mul_rpow_of_nonneg _ _ (le_of_lt hq0_lt)],
  suffices h_integral : ∫⁻ a, ↑(nnnorm c) ^ q * ↑(nnnorm (f a)) ^ q ∂μ
    = (nnnorm c : ℝ≥0∞)^q * ∫⁻ a, (nnnorm (f a)) ^ q ∂μ,
  { apply_fun (λ x, x ^ (1/q)) at h_integral,
    rw [h_integral, @ennreal.mul_rpow_of_nonneg _ _ (1/q) (by simp [le_of_lt hq0_lt])],
    congr,
    simp_rw [←ennreal.rpow_mul, one_div, mul_inv_cancel (ne_of_lt hq0_lt).symm,
      ennreal.rpow_one], },
  rw lintegral_const_mul',
  rw ennreal.coe_rpow_of_nonneg _ hq0_lt.le,
  exact ennreal.coe_ne_top,
end

lemma snorm_ess_sup_const_smul {f : α → F} (c : 𝕜) :
  snorm_ess_sup (c • f) μ = (nnnorm c : ℝ≥0∞) * snorm_ess_sup f μ :=
by simp_rw [snorm_ess_sup,  pi.smul_apply, nnnorm_smul, ennreal.coe_mul, ennreal.ess_sup_const_mul]

lemma snorm_const_smul {f : α → F} (c : 𝕜) :
  snorm (c • f) p μ = (nnnorm c : ℝ≥0∞) * snorm f p μ :=
begin
  by_cases h0 : p = 0,
  { simp [h0], },
  by_cases h_top : p = ∞,
  { simp [h_top, snorm_ess_sup_const_smul], },
  repeat { rw snorm_eq_snorm' h0 h_top, },
  rw ←ne.def at h0,
  exact snorm'_const_smul c
    (ennreal.to_real_pos_iff.mpr ⟨lt_of_le_of_ne (zero_le _) h0.symm, h_top⟩),
end

lemma mem_ℒp.const_smul [measurable_space 𝕜] [opens_measurable_space 𝕜] [borel_space E] {f : α → E}
  (hf : mem_ℒp f p μ) (c : 𝕜) :
  mem_ℒp (c • f) p μ :=
⟨ae_measurable.const_smul hf.1 c,
  lt_of_le_of_lt (le_of_eq (snorm_const_smul c)) (ennreal.mul_lt_top ennreal.coe_lt_top hf.2)⟩

lemma mem_ℒp.const_mul [measurable_space 𝕜] [borel_space 𝕜]
  {f : α → 𝕜} (hf : mem_ℒp f p μ) (c : 𝕜) : mem_ℒp (λ x, c * f x) p μ :=
hf.const_smul c

lemma snorm'_smul_le_mul_snorm' [opens_measurable_space E] [measurable_space 𝕜]
  [opens_measurable_space 𝕜] {p q r : ℝ}
  {f : α → E} (hf : ae_measurable f μ) {φ : α → 𝕜} (hφ : ae_measurable φ μ)
  (hp0_lt : 0 < p) (hpq : p < q) (hpqr : 1/p = 1/q + 1/r) :
  snorm' (φ • f) p μ ≤ snorm' φ q μ * snorm' f r μ :=
begin
  simp_rw [snorm', pi.smul_apply', nnnorm_smul, ennreal.coe_mul],
  exact ennreal.lintegral_Lp_mul_le_Lq_mul_Lr hp0_lt hpq hpqr μ hφ.ennnorm
    hf.ennnorm,
end

end normed_space

section monotonicity

lemma snorm_le_mul_snorm_aux_of_nonneg {f : α → F} {g : α → G} {c : ℝ}
  (h : ∀ᵐ x ∂μ, ∥f x∥ ≤ c * ∥g x∥) (hc : 0 ≤ c) (p : ℝ≥0∞) :
  snorm f p μ ≤ (ennreal.of_real c) * snorm g p μ :=
begin
  lift c to ℝ≥0 using hc,
  rw [ennreal.of_real_coe_nnreal, ← c.nnnorm_eq, ← snorm_norm g, ← snorm_const_smul (c : ℝ)],
  swap, apply_instance,
  refine snorm_mono_ae _,
  simpa
end

lemma snorm_le_mul_snorm_aux_of_neg {f : α → F} {g : α → G} {c : ℝ}
  (h : ∀ᵐ x ∂μ, ∥f x∥ ≤ c * ∥g x∥) (hc : c < 0) (p : ℝ≥0∞) :
  snorm f p μ = 0 ∧ snorm g p μ = 0 :=
begin
  suffices : f =ᵐ[μ] 0 ∧ g =ᵐ[μ] 0,
    by simp [snorm_congr_ae this.1, snorm_congr_ae this.2],
  refine ⟨h.mono $ λ x hx, _, h.mono $ λ x hx, _⟩,
  { refine norm_le_zero_iff.1 (hx.trans _),
    exact mul_nonpos_of_nonpos_of_nonneg hc.le (norm_nonneg _) },
  { refine norm_le_zero_iff.1 (nonpos_of_mul_nonneg_right _ hc),
    exact (norm_nonneg _).trans hx }
end

lemma snorm_le_mul_snorm_of_ae_le_mul {f : α → F} {g : α → G} {c : ℝ}
  (h : ∀ᵐ x ∂μ, ∥f x∥ ≤ c * ∥g x∥) (p : ℝ≥0∞) :
  snorm f p μ ≤ (ennreal.of_real c) * snorm g p μ :=
begin
  cases le_or_lt 0 c with hc hc,
  { exact snorm_le_mul_snorm_aux_of_nonneg h hc p },
  { simp [snorm_le_mul_snorm_aux_of_neg h hc p] }
end

lemma mem_ℒp.of_le_mul [measurable_space F] {f : α → E} {g : α → F} {c : ℝ}
  (hg : mem_ℒp g p μ) (hf : ae_measurable f μ) (hfg : ∀ᵐ x ∂μ, ∥f x∥ ≤ c * ∥g x∥) :
  mem_ℒp f p μ :=
begin
  simp only [mem_ℒp, hf, true_and],
  apply lt_of_le_of_lt (snorm_le_mul_snorm_of_ae_le_mul hfg p),
  simp [lt_top_iff_ne_top, hg.snorm_ne_top],
end

end monotonicity

end ℒp

/-!
### Lp space

The space of equivalence classes of measurable functions for which `snorm f p μ < ∞`.
-/

@[simp] lemma snorm_ae_eq_fun {α E : Type*} [measurable_space α] {μ : measure α}
  [measurable_space E] [normed_group E] {p : ℝ≥0∞} {f : α → E} (hf : ae_measurable f μ) :
  snorm (ae_eq_fun.mk f hf) p μ = snorm f p μ :=
snorm_congr_ae (ae_eq_fun.coe_fn_mk _ _)

lemma mem_ℒp.snorm_mk_lt_top {α E : Type*} [measurable_space α] {μ : measure α}
  [measurable_space E] [normed_group E] {p : ℝ≥0∞} {f : α → E} (hfp : mem_ℒp f p μ) :
  snorm (ae_eq_fun.mk f hfp.1) p μ < ∞ :=
by simp [hfp.2]

/-- Lp space -/
def Lp {α} (E : Type*) [measurable_space α] [measurable_space E] [normed_group E]
  [borel_space E] [second_countable_topology E]
  (p : ℝ≥0∞) (μ : measure α) : add_subgroup (α →ₘ[μ] E) :=
{ carrier := {f | snorm f p μ < ∞},
  zero_mem' := by simp [snorm_congr_ae ae_eq_fun.coe_fn_zero, snorm_zero],
  add_mem' := λ f g hf hg, by simp [snorm_congr_ae (ae_eq_fun.coe_fn_add _ _),
    snorm_add_lt_top ⟨f.ae_measurable, hf⟩ ⟨g.ae_measurable, hg⟩],
  neg_mem' := λ f hf,
    by rwa [set.mem_set_of_eq, snorm_congr_ae (ae_eq_fun.coe_fn_neg _), snorm_neg] }

localized "notation α ` →₁[`:25 μ `] ` E := measure_theory.Lp E 1 μ" in measure_theory
localized "notation α ` →₂[`:25 μ `] ` E := measure_theory.Lp E 2 μ" in measure_theory

namespace mem_ℒp

variables [borel_space E] [second_countable_topology E]

/-- make an element of Lp from a function verifying `mem_ℒp` -/
def to_Lp (f : α → E) (h_mem_ℒp : mem_ℒp f p μ) : Lp E p μ :=
⟨ae_eq_fun.mk f h_mem_ℒp.1, h_mem_ℒp.snorm_mk_lt_top⟩

lemma coe_fn_to_Lp {f : α → E} (hf : mem_ℒp f p μ) : hf.to_Lp f =ᵐ[μ] f :=
ae_eq_fun.coe_fn_mk _ _

@[simp] lemma to_Lp_eq_to_Lp_iff {f g : α → E} (hf : mem_ℒp f p μ) (hg : mem_ℒp g p μ) :
  hf.to_Lp f = hg.to_Lp g ↔ f =ᵐ[μ] g :=
by simp [to_Lp]

@[simp] lemma to_Lp_zero (h : mem_ℒp (0 : α → E) p μ ) : h.to_Lp 0 = 0 := rfl

lemma to_Lp_add {f g : α → E} (hf : mem_ℒp f p μ) (hg : mem_ℒp g p μ) :
  (hf.add hg).to_Lp (f + g) = hf.to_Lp f + hg.to_Lp g := rfl

lemma to_Lp_neg {f : α → E} (hf : mem_ℒp f p μ) : hf.neg.to_Lp (-f) = - hf.to_Lp f := rfl

lemma to_Lp_sub {f g : α → E} (hf : mem_ℒp f p μ) (hg : mem_ℒp g p μ) :
  (hf.sub hg).to_Lp (f - g) = hf.to_Lp f - hg.to_Lp g := rfl

end mem_ℒp

namespace Lp

variables [borel_space E] [second_countable_topology E]

instance : has_coe_to_fun (Lp E p μ) := ⟨λ _, α → E, λ f, ((f : α →ₘ[μ] E) : α → E)⟩

@[ext] lemma ext {f g : Lp E p μ} (h : f =ᵐ[μ] g) : f = g :=
begin
  cases f,
  cases g,
  simp only [subtype.mk_eq_mk],
  exact ae_eq_fun.ext h
end

lemma ext_iff {f g : Lp E p μ} : f = g ↔ f =ᵐ[μ] g :=
⟨λ h, by rw h, λ h, ext h⟩

lemma mem_Lp_iff_snorm_lt_top {f : α →ₘ[μ] E} : f ∈ Lp E p μ ↔ snorm f p μ < ∞ := iff.refl _

lemma mem_Lp_iff_mem_ℒp {f : α →ₘ[μ] E} : f ∈ Lp E p μ ↔ mem_ℒp f p μ :=
by simp [mem_Lp_iff_snorm_lt_top, mem_ℒp, f.measurable.ae_measurable]

lemma antimono [finite_measure μ] {p q : ℝ≥0∞} (hpq : p ≤ q) : Lp E q μ ≤ Lp E p μ :=
λ f hf, (mem_ℒp.mem_ℒp_of_exponent_le ⟨f.ae_measurable, hf⟩ hpq).2

@[simp] lemma coe_fn_mk {f : α →ₘ[μ] E} (hf : snorm f p μ < ∞) :
  ((⟨f, hf⟩ : Lp E p μ) : α → E) = f := rfl

@[simp] lemma coe_mk {f : α →ₘ[μ] E} (hf : snorm f p μ < ∞) :
  ((⟨f, hf⟩ : Lp E p μ) : α →ₘ[μ] E) = f := rfl

@[simp] lemma to_Lp_coe_fn (f : Lp E p μ) (hf : mem_ℒp f p μ) : hf.to_Lp f = f :=
by { cases f, simp [mem_ℒp.to_Lp] }

lemma snorm_lt_top (f : Lp E p μ) : snorm f p μ < ∞ := f.prop

lemma snorm_ne_top (f : Lp E p μ) : snorm f p μ ≠ ∞ := (snorm_lt_top f).ne

@[measurability]
protected lemma measurable (f : Lp E p μ) : measurable f := f.val.measurable

@[measurability]
protected lemma ae_measurable (f : Lp E p μ) : ae_measurable f μ := f.val.ae_measurable

protected lemma mem_ℒp (f : Lp E p μ) : mem_ℒp f p μ := ⟨Lp.ae_measurable f, f.prop⟩

variables (E p μ)
lemma coe_fn_zero : ⇑(0 : Lp E p μ) =ᵐ[μ] 0 := ae_eq_fun.coe_fn_zero
variables {E p μ}

lemma coe_fn_neg (f : Lp E p μ) : ⇑(-f) =ᵐ[μ] -f := ae_eq_fun.coe_fn_neg _

lemma coe_fn_add (f g : Lp E p μ) : ⇑(f + g) =ᵐ[μ] f + g := ae_eq_fun.coe_fn_add _ _

lemma coe_fn_sub (f g : Lp E p μ) : ⇑(f - g) =ᵐ[μ] f - g := ae_eq_fun.coe_fn_sub _ _

lemma mem_Lp_const (α) [measurable_space α] (μ : measure α) (c : E) [finite_measure μ] :
  @ae_eq_fun.const α _ _ μ _ c ∈ Lp E p μ :=
(mem_ℒp_const c).snorm_mk_lt_top

instance : has_norm (Lp E p μ) := { norm := λ f, ennreal.to_real (snorm f p μ) }

instance : has_dist (Lp E p μ) := { dist := λ f g, ∥f - g∥}

instance : has_edist (Lp E p μ) := { edist := λ f g, ennreal.of_real (dist f g) }

lemma norm_def (f : Lp E p μ) : ∥f∥ = ennreal.to_real (snorm f p μ) := rfl

@[simp] lemma norm_to_Lp (f : α → E) (hf : mem_ℒp f p μ) :
  ∥hf.to_Lp f∥ = ennreal.to_real (snorm f p μ) :=
by rw [norm_def, snorm_congr_ae (mem_ℒp.coe_fn_to_Lp hf)]

lemma dist_def (f g : Lp E p μ) : dist f g = (snorm (f - g) p μ).to_real :=
begin
  simp_rw [dist, norm_def],
  congr' 1,
  apply snorm_congr_ae (coe_fn_sub _ _),
end

lemma edist_def (f g : Lp E p μ) : edist f g = snorm (f - g) p μ :=
begin
  simp_rw [edist, dist, norm_def, ennreal.of_real_to_real (snorm_ne_top _)],
  exact snorm_congr_ae (coe_fn_sub _ _)
end

@[simp] lemma edist_to_Lp_to_Lp (f g : α → E) (hf : mem_ℒp f p μ) (hg : mem_ℒp g p μ) :
  edist (hf.to_Lp f) (hg.to_Lp g) = snorm (f - g) p μ :=
by { rw edist_def, exact snorm_congr_ae (hf.coe_fn_to_Lp.sub hg.coe_fn_to_Lp) }

@[simp] lemma edist_to_Lp_zero (f : α → E) (hf : mem_ℒp f p μ) :
  edist (hf.to_Lp f) 0 = snorm f p μ :=
by { convert edist_to_Lp_to_Lp f 0 hf zero_mem_ℒp, simp }

@[simp] lemma norm_zero : ∥(0 : Lp E p μ)∥ = 0 :=
begin
  change (snorm ⇑(0 : α →ₘ[μ] E) p μ).to_real = 0,
  simp [snorm_congr_ae ae_eq_fun.coe_fn_zero, snorm_zero]
end

lemma norm_eq_zero_iff {f : Lp E p μ} (hp : 0 < p) : ∥f∥ = 0 ↔ f = 0 :=
begin
  refine ⟨λ hf, _, λ hf, by simp [hf]⟩,
  rw [norm_def, ennreal.to_real_eq_zero_iff] at hf,
  cases hf,
  { rw snorm_eq_zero_iff (Lp.ae_measurable f) hp.ne.symm at hf,
    exact subtype.eq (ae_eq_fun.ext (hf.trans ae_eq_fun.coe_fn_zero.symm)), },
  { exact absurd hf (snorm_ne_top f), },
end

lemma eq_zero_iff_ae_eq_zero {f : Lp E p μ} : f = 0 ↔ f =ᵐ[μ] 0 :=
begin
  split,
  { assume h,
    rw h,
    exact ae_eq_fun.coe_fn_const _ _ },
  { assume h,
    ext1,
    filter_upwards [h, ae_eq_fun.coe_fn_const α (0 : E)],
    assume a ha h'a,
    rw ha,
    exact h'a.symm }
end

@[simp] lemma norm_neg {f : Lp E p μ} : ∥-f∥ = ∥f∥ :=
by rw [norm_def, norm_def, snorm_congr_ae (coe_fn_neg _), snorm_neg]

lemma norm_le_mul_norm_of_ae_le_mul
  [second_countable_topology F] [measurable_space F] [borel_space F]
  {c : ℝ} {f : Lp E p μ} {g : Lp F p μ} (h : ∀ᵐ x ∂μ, ∥f x∥ ≤ c * ∥g x∥) : ∥f∥ ≤ c * ∥g∥ :=
begin
  by_cases pzero : p = 0,
  { simp [pzero, norm_def] },
  cases le_or_lt 0 c with hc hc,
  { have := snorm_le_mul_snorm_aux_of_nonneg h hc p,
    rw [← ennreal.to_real_le_to_real, ennreal.to_real_mul, ennreal.to_real_of_real hc] at this,
    { exact this },
    { exact (Lp.mem_ℒp _).snorm_ne_top },
    { simp [(Lp.mem_ℒp _).snorm_ne_top] } },
  { have := snorm_le_mul_snorm_aux_of_neg h hc p,
    simp only [snorm_eq_zero_iff (Lp.ae_measurable _) pzero, ← eq_zero_iff_ae_eq_zero] at this,
    simp [this] }
end

lemma norm_le_norm_of_ae_le [second_countable_topology F] [measurable_space F] [borel_space F]
  {f : Lp E p μ} {g : Lp F p μ} (h : ∀ᵐ x ∂μ, ∥f x∥ ≤ ∥g x∥) : ∥f∥ ≤ ∥g∥ :=
begin
  rw [norm_def, norm_def, ennreal.to_real_le_to_real (snorm_ne_top _) (snorm_ne_top _)],
  exact snorm_mono_ae h
end

lemma mem_Lp_of_ae_le_mul [second_countable_topology F] [measurable_space F] [borel_space F]
  {c : ℝ} {f : α →ₘ[μ] E} {g : Lp F p μ} (h : ∀ᵐ x ∂μ, ∥f x∥ ≤ c * ∥g x∥) : f ∈ Lp E p μ :=
mem_Lp_iff_mem_ℒp.2 $ mem_ℒp.of_le_mul (Lp.mem_ℒp g) f.ae_measurable h

lemma mem_Lp_of_ae_le [second_countable_topology F] [measurable_space F] [borel_space F]
  {f : α →ₘ[μ] E} {g : Lp F p μ} (h : ∀ᵐ x ∂μ, ∥f x∥ ≤ ∥g x∥) : f ∈ Lp E p μ :=
mem_Lp_iff_mem_ℒp.2 $ mem_ℒp.of_le (Lp.mem_ℒp g) f.ae_measurable h

lemma mem_Lp_of_ae_bound [finite_measure μ] {f : α →ₘ[μ] E} (C : ℝ) (hfC : ∀ᵐ x ∂μ, ∥f x∥ ≤ C) :
  f ∈ Lp E p μ :=
mem_Lp_iff_mem_ℒp.2 $ mem_ℒp.of_bound f.ae_measurable _ hfC

lemma norm_le_of_ae_bound [finite_measure μ] {f : Lp E p μ} {C : ℝ} (hC : 0 ≤ C)
  (hfC : ∀ᵐ x ∂μ, ∥f x∥ ≤ C) :
  ∥f∥ ≤ (measure_univ_nnreal μ) ^ (p.to_real)⁻¹ * C :=
begin
  by_cases hμ : μ = 0,
  { by_cases hp : p.to_real⁻¹ = 0,
    { simpa [hp, hμ, norm_def] using hC },
    { simp [hμ, norm_def, real.zero_rpow hp] } },
  let A : ℝ≥0 := (measure_univ_nnreal μ) ^ (p.to_real)⁻¹ * ⟨C, hC⟩,
  suffices : snorm f p μ ≤ A,
  { exact ennreal.to_real_le_coe_of_le_coe this },
  convert snorm_le_of_ae_bound hfC,
  rw [← coe_measure_univ_nnreal μ, ennreal.coe_rpow_of_ne_zero (measure_univ_nnreal_pos hμ).ne',
    ennreal.coe_mul],
  congr,
  rw max_eq_left hC
end

instance [hp : fact (1 ≤ p)] : normed_group (Lp E p μ) :=
normed_group.of_core _
{ norm_eq_zero_iff := λ f, norm_eq_zero_iff (ennreal.zero_lt_one.trans_le hp.1),
  triangle := begin
    assume f g,
    simp only [norm_def],
    rw ← ennreal.to_real_add (snorm_ne_top f) (snorm_ne_top g),
    suffices h_snorm : snorm ⇑(f + g) p μ ≤ snorm ⇑f p μ + snorm ⇑g p μ,
    { rwa ennreal.to_real_le_to_real (snorm_ne_top (f + g)),
      exact ennreal.add_ne_top.mpr ⟨snorm_ne_top f, snorm_ne_top g⟩, },
    rw [snorm_congr_ae (coe_fn_add _ _)],
    exact snorm_add_le (Lp.ae_measurable f) (Lp.ae_measurable g) hp.1,
  end,
  norm_neg := by simp }

instance normed_group_L1 : normed_group (Lp E 1 μ) := by apply_instance
instance normed_group_L2 : normed_group (Lp E 2 μ) := by apply_instance
instance normed_group_Ltop : normed_group (Lp E ∞ μ) := by apply_instance

section normed_space

variables {𝕜 : Type*} [normed_field 𝕜] [normed_space 𝕜 E] [measurable_space 𝕜]
  [opens_measurable_space 𝕜]

lemma mem_Lp_const_smul (c : 𝕜) (f : Lp E p μ) : c • ↑f ∈ Lp E p μ :=
begin
  rw [mem_Lp_iff_snorm_lt_top, snorm_congr_ae (ae_eq_fun.coe_fn_smul _ _), snorm_const_smul,
    ennreal.mul_lt_top_iff],
  exact or.inl ⟨ennreal.coe_lt_top, f.prop⟩,
end

variables (E p μ 𝕜)

/-- The `𝕜`-submodule of elements of `α →ₘ[μ] E` whose `Lp` norm is finite.  This is `Lp E p μ`,
with extra structure. -/
def Lp_submodule : submodule 𝕜 (α →ₘ[μ] E) :=
{ smul_mem' := λ c f hf, by simpa using mem_Lp_const_smul c ⟨f, hf⟩,
  .. Lp E p μ }

variables {E p μ 𝕜}

lemma coe_Lp_submodule : (Lp_submodule E p μ 𝕜).to_add_subgroup = Lp E p μ := rfl

instance : module 𝕜 (Lp E p μ) :=
{ .. (Lp_submodule E p μ 𝕜).module }

lemma coe_fn_smul (c : 𝕜) (f : Lp E p μ) : ⇑(c • f) =ᵐ[μ] c • f := ae_eq_fun.coe_fn_smul _ _

lemma norm_const_smul (c : 𝕜) (f : Lp E p μ) : ∥c • f∥ = ∥c∥ * ∥f∥ :=
by rw [norm_def, snorm_congr_ae (coe_fn_smul _ _), snorm_const_smul c,
  ennreal.to_real_mul, ennreal.coe_to_real, coe_nnnorm, norm_def]

instance [fact (1 ≤ p)] : normed_space 𝕜 (Lp E p μ) :=
{ norm_smul_le := λ _ _, by simp [norm_const_smul] }

instance normed_space_L1 : normed_space 𝕜 (Lp E 1 μ) := by apply_instance
instance normed_space_L2 : normed_space 𝕜 (Lp E 2 μ) := by apply_instance
instance normed_space_Ltop : normed_space 𝕜 (Lp E ∞ μ) := by apply_instance

end normed_space

end Lp

namespace mem_ℒp

variables
  [borel_space E] [second_countable_topology E]
  {𝕜 : Type*} [normed_field 𝕜] [normed_space 𝕜 E] [measurable_space 𝕜] [opens_measurable_space 𝕜]

lemma to_Lp_const_smul {f : α → E} (c : 𝕜) (hf : mem_ℒp f p μ) :
  (hf.const_smul c).to_Lp (c • f) = c • hf.to_Lp f := rfl

end mem_ℒp

/-! ### Indicator of a set as an element of Lᵖ

For a set `s` with `(hs : measurable_set s)` and `(hμs : μ s < ∞)`, we build
`indicator_const_Lp p hs hμs c`, the element of `Lp` corresponding to `s.indicator (λ x, c)`.
-/

section indicator

variables {s : set α} {hs : measurable_set s} {c : E} {f : α → E} {hf : ae_measurable f μ}

lemma snorm_ess_sup_indicator_le (s : set α) (f : α → G) :
  snorm_ess_sup (s.indicator f) μ ≤ snorm_ess_sup f μ :=
begin
  refine ess_sup_mono_ae (eventually_of_forall (λ x, _)),
  rw [ennreal.coe_le_coe, nnnorm_indicator_eq_indicator_nnnorm],
  exact set.indicator_le_self s _ x,
end

lemma snorm_ess_sup_indicator_const_le (s : set α) (c : G) :
  snorm_ess_sup (s.indicator (λ x : α , c)) μ ≤ ∥c∥₊ :=
begin
  by_cases hμ0 : μ = 0,
  { rw [hμ0, snorm_ess_sup_measure_zero, ennreal.coe_nonneg],
    exact zero_le', },
  { exact (snorm_ess_sup_indicator_le s (λ x, c)).trans (snorm_ess_sup_const c hμ0).le, },
end

lemma snorm_ess_sup_indicator_const_eq (s : set α) (c : G) (hμs : μ s ≠ 0) :
  snorm_ess_sup (s.indicator (λ x : α , c)) μ = ∥c∥₊ :=
begin
  refine le_antisymm (snorm_ess_sup_indicator_const_le s c) _,
  by_contra h,
  push_neg at h,
  have h' := ae_iff.mp (ae_lt_of_ess_sup_lt h),
  push_neg at h',
  refine hμs (measure_mono_null (λ x hx_mem, _) h'),
  rw [set.mem_set_of_eq, set.indicator_of_mem hx_mem],
  exact le_rfl,
end

variables (hs)

lemma snorm_indicator_le {E : Type*} [normed_group E] (f : α → E) :
  snorm (s.indicator f) p μ ≤ snorm f p μ :=
begin
  refine snorm_mono_ae (eventually_of_forall (λ x, _)),
  suffices : ∥s.indicator f x∥₊ ≤ ∥f x∥₊,
  { exact nnreal.coe_mono this },
  rw nnnorm_indicator_eq_indicator_nnnorm,
  exact s.indicator_le_self _ x,
end

variables {hs}

lemma snorm_indicator_const {c : G} (hs : measurable_set s) (hp : p ≠ 0) (hp_top : p ≠ ∞) :
  snorm (s.indicator (λ x, c)) p μ = ∥c∥₊ * (μ s) ^ (1 / p.to_real) :=
begin
  have hp_pos : 0 < p.to_real,
    from ennreal.to_real_pos_iff.mpr ⟨lt_of_le_of_ne (zero_le _) hp.symm, hp_top⟩,
  rw snorm_eq_lintegral_rpow_nnnorm hp hp_top,
  simp_rw [nnnorm_indicator_eq_indicator_nnnorm, ennreal.coe_indicator],
  have h_indicator_pow : (λ a : α, s.indicator (λ (x : α), (∥c∥₊ : ℝ≥0∞)) a ^ p.to_real)
    = s.indicator (λ (x : α), ↑∥c∥₊ ^ p.to_real),
  { rw set.comp_indicator_const (∥c∥₊ : ℝ≥0∞) (λ x, x ^ p.to_real) _,
    simp [hp_pos], },
  rw [h_indicator_pow, lintegral_indicator _ hs, set_lintegral_const, ennreal.mul_rpow_of_nonneg],
  { rw [← ennreal.rpow_mul, mul_one_div_cancel hp_pos.ne.symm, ennreal.rpow_one], },
  { simp [hp_pos.le], },
end

lemma snorm_indicator_const' {c : G} (hs : measurable_set s) (hμs : μ s ≠ 0) (hp : p ≠ 0) :
  snorm (s.indicator (λ _, c)) p μ = ∥c∥₊ * (μ s) ^ (1 / p.to_real) :=
begin
  by_cases hp_top : p = ∞,
  { simp [hp_top, snorm_ess_sup_indicator_const_eq s c hμs], },
  { exact snorm_indicator_const hs hp hp_top, },
end

lemma mem_ℒp.indicator (hs : measurable_set s) (hf : mem_ℒp f p μ) :
  mem_ℒp (s.indicator f) p μ :=
⟨hf.ae_measurable.indicator hs, lt_of_le_of_lt (snorm_indicator_le f) hf.snorm_lt_top⟩

lemma mem_ℒp_indicator_const (p : ℝ≥0∞) (hs : measurable_set s) (c : E) (hμsc : c = 0 ∨ μ s ≠ ∞) :
  mem_ℒp (s.indicator (λ _, c)) p μ :=
begin
  cases hμsc with hc hμs,
  { simp only [hc, set.indicator_zero],
    exact zero_mem_ℒp, },
  refine ⟨(ae_measurable_indicator_iff hs).mpr ae_measurable_const, _⟩,
  by_cases hp0 : p = 0,
  { simp only [hp0, snorm_exponent_zero, with_top.zero_lt_top], },
  by_cases hp_top : p = ∞,
  { rw [hp_top, snorm_exponent_top],
    exact (snorm_ess_sup_indicator_const_le s c).trans_lt ennreal.coe_lt_top, },
  have hp_pos : 0 < p.to_real,
    from ennreal.to_real_pos_iff.mpr ⟨lt_of_le_of_ne (zero_le _) (ne.symm hp0), hp_top⟩,
  rw snorm_lt_top_iff_lintegral_rpow_nnnorm_lt_top hp0 hp_top,
  simp_rw [nnnorm_indicator_eq_indicator_nnnorm, ennreal.coe_indicator],
  have h_indicator_pow : (λ a : α, s.indicator (λ _, (∥c∥₊ : ℝ≥0∞)) a ^ p.to_real)
    = s.indicator (λ _, ↑∥c∥₊ ^ p.to_real),
  { rw set.comp_indicator_const (∥c∥₊ : ℝ≥0∞) (λ x, x ^ p.to_real) _, simp [hp_pos], },
  rw [h_indicator_pow, lintegral_indicator _ hs, set_lintegral_const],
  refine ennreal.mul_lt_top _ (lt_top_iff_ne_top.mpr hμs),
  exact ennreal.rpow_lt_top_of_nonneg hp_pos.le ennreal.coe_ne_top,
end

end indicator

section indicator_const_Lp

open set function

variables {s : set α} {hs : measurable_set s} {hμs : μ s ≠ ∞} {c : E}
  [borel_space E] [second_countable_topology E]

/-- Indicator of a set as an element of `Lp`. -/
def indicator_const_Lp (p : ℝ≥0∞) (hs : measurable_set s) (hμs : μ s ≠ ∞) (c : E) : Lp E p μ :=
mem_ℒp.to_Lp (s.indicator (λ _, c)) (mem_ℒp_indicator_const p hs c (or.inr hμs))

lemma indicator_const_Lp_coe_fn : ⇑(indicator_const_Lp p hs hμs c) =ᵐ[μ] s.indicator (λ _, c) :=
mem_ℒp.coe_fn_to_Lp (mem_ℒp_indicator_const p hs c (or.inr hμs))

lemma indicator_const_Lp_coe_fn_mem :
  ∀ᵐ (x : α) ∂μ, x ∈ s → indicator_const_Lp p hs hμs c x = c :=
indicator_const_Lp_coe_fn.mono (λ x hx hxs, hx.trans (set.indicator_of_mem hxs _))

lemma indicator_const_Lp_coe_fn_nmem :
  ∀ᵐ (x : α) ∂μ, x ∉ s → indicator_const_Lp p hs hμs c x = 0 :=
indicator_const_Lp_coe_fn.mono (λ x hx hxs, hx.trans (set.indicator_of_not_mem hxs _))

lemma norm_indicator_const_Lp (hp_ne_zero : p ≠ 0) (hp_ne_top : p ≠ ∞) :
  ∥indicator_const_Lp p hs hμs c∥ = ∥c∥ * (μ s).to_real ^ (1 / p.to_real) :=
by rw [Lp.norm_def, snorm_congr_ae indicator_const_Lp_coe_fn,
    snorm_indicator_const hs hp_ne_zero hp_ne_top, ennreal.to_real_mul, ennreal.to_real_rpow,
    ennreal.coe_to_real, coe_nnnorm]

lemma norm_indicator_const_Lp_top (hμs_ne_zero : μ s ≠ 0) : ∥indicator_const_Lp ∞ hs hμs c∥ = ∥c∥ :=
by rw [Lp.norm_def, snorm_congr_ae indicator_const_Lp_coe_fn,
    snorm_indicator_const' hs hμs_ne_zero ennreal.top_ne_zero, ennreal.top_to_real, div_zero,
    ennreal.rpow_zero, mul_one, ennreal.coe_to_real, coe_nnnorm]

lemma norm_indicator_const_Lp' (hp_pos : p ≠ 0) (hμs_pos : μ s ≠ 0) :
  ∥indicator_const_Lp p hs hμs c∥ = ∥c∥ * (μ s).to_real ^ (1 / p.to_real) :=
begin
  by_cases hp_top : p = ∞,
  { rw [hp_top, ennreal.top_to_real, div_zero, real.rpow_zero, mul_one],
    exact norm_indicator_const_Lp_top hμs_pos, },
  { exact norm_indicator_const_Lp hp_pos hp_top, },
end

@[simp] lemma indicator_const_empty :
  indicator_const_Lp p measurable_set.empty (by simp : μ ∅ ≠ ∞) c = 0 :=
begin
  rw Lp.eq_zero_iff_ae_eq_zero,
  convert indicator_const_Lp_coe_fn,
  simp [set.indicator_empty'],
end

lemma mem_ℒp_add_of_disjoint {f g : α → E}
  (h : disjoint (support f) (support g)) (hf : measurable f) (hg : measurable g) :
  mem_ℒp (f + g) p μ ↔ mem_ℒp f p μ ∧ mem_ℒp g p μ :=
begin
  refine ⟨λ hfg, ⟨_, _⟩, λ h, h.1.add h.2⟩,
  { rw ← indicator_add_eq_left h, exact hfg.indicator (measurable_set_support hf) },
  { rw ← indicator_add_eq_right h, exact hfg.indicator (measurable_set_support hg) }
end

/-- The indicator of a disjoint union of two sets is the sum of the indicators of the sets. -/
lemma indicator_const_Lp_disjoint_union {s t : set α} (hs : measurable_set s)
  (ht : measurable_set t) (hμs : μ s ≠ ∞) (hμt : μ t ≠ ∞) (hst : s ∩ t = ∅) (c : E) :
  (indicator_const_Lp p (hs.union ht) ((measure_union_le s t).trans_lt
      (lt_top_iff_ne_top.mpr (ennreal.add_ne_top.mpr ⟨hμs, hμt⟩))).ne c)
    = indicator_const_Lp p hs hμs c + indicator_const_Lp p ht hμt c :=
begin
  ext1,
  refine indicator_const_Lp_coe_fn.trans (eventually_eq.trans _ (Lp.coe_fn_add _ _).symm),
  refine eventually_eq.trans _
    (eventually_eq.add indicator_const_Lp_coe_fn.symm indicator_const_Lp_coe_fn.symm),
  rw set.indicator_union_of_disjoint (set.disjoint_iff_inter_eq_empty.mpr hst) _,
end

end indicator_const_Lp

end measure_theory

open measure_theory

/-!
### Composition on `L^p`

We show that Lipschitz functions vanishing at zero act by composition on `L^p`, and specialize
this to the composition with continuous linear maps, and to the definition of the positive
part of an `L^p` function.
-/

section composition

variables [second_countable_topology E] [borel_space E]
  [second_countable_topology F] [measurable_space F] [borel_space F]
  {g : E → F} {c : ℝ≥0}

namespace lipschitz_with

lemma mem_ℒp_comp_iff_of_antilipschitz {α E F} {K K'} [measurable_space α] {μ : measure α}
  [measurable_space E] [measurable_space F] [normed_group E] [normed_group F] [borel_space E]
  [borel_space F] [complete_space E]
  {f : α → E} {g : E → F} (hg : lipschitz_with K g) (hg' : antilipschitz_with K' g) (g0 : g 0 = 0) :
  mem_ℒp (g ∘ f) p μ ↔ mem_ℒp f p μ :=
begin
  have := ae_measurable_comp_iff_of_closed_embedding g (hg'.closed_embedding hg.uniform_continuous),
  split,
  { assume H,
    have A : ∀ᵐ x ∂μ, ∥f x∥ ≤ K' * ∥g (f x)∥,
    { apply filter.eventually_of_forall (λ x, _),
      rw [← dist_zero_right, ← dist_zero_right, ← g0],
      apply hg'.le_mul_dist },
    exact H.of_le_mul (this.1 H.ae_measurable) A },
  { assume H,
    have A : ∀ᵐ x ∂μ, ∥g (f x)∥ ≤ K * ∥f x∥,
    { apply filter.eventually_of_forall (λ x, _),
      rw [← dist_zero_right, ← dist_zero_right, ← g0],
      apply hg.dist_le_mul },
    exact H.of_le_mul (this.2 H.ae_measurable) A }
end

/-- When `g` is a Lipschitz function sending `0` to `0` and `f` is in `Lp`, then `g ∘ f` is well
defined as an element of `Lp`. -/
def comp_Lp (hg : lipschitz_with c g) (g0 : g 0 = 0) (f : Lp E p μ) : Lp F p μ :=
⟨ae_eq_fun.comp g hg.continuous.measurable (f : α →ₘ[μ] E),
begin
  suffices : ∀ᵐ x ∂μ, ∥ae_eq_fun.comp g hg.continuous.measurable (f : α →ₘ[μ] E) x∥ ≤ c * ∥f x∥,
    { exact Lp.mem_Lp_of_ae_le_mul this },
  filter_upwards [ae_eq_fun.coe_fn_comp g hg.continuous.measurable (f : α →ₘ[μ] E)],
  assume a ha,
  simp only [ha],
  rw [← dist_zero_right, ← dist_zero_right, ← g0],
  exact hg.dist_le_mul (f a) 0,
end⟩

lemma coe_fn_comp_Lp (hg : lipschitz_with c g) (g0 : g 0 = 0) (f : Lp E p μ) :
  hg.comp_Lp g0 f =ᵐ[μ] g ∘ f :=
ae_eq_fun.coe_fn_comp _ _ _

@[simp] lemma comp_Lp_zero (hg : lipschitz_with c g) (g0 : g 0 = 0) :
  hg.comp_Lp g0 (0 : Lp E p μ) = 0 :=
begin
  rw Lp.eq_zero_iff_ae_eq_zero,
  apply (coe_fn_comp_Lp _ _ _).trans,
  filter_upwards [Lp.coe_fn_zero E p μ],
  assume a ha,
  simp [ha, g0]
end

lemma norm_comp_Lp_sub_le (hg : lipschitz_with c g) (g0 : g 0 = 0) (f f' : Lp E p μ) :
  ∥hg.comp_Lp g0 f - hg.comp_Lp g0 f'∥ ≤ c * ∥f - f'∥ :=
begin
  apply Lp.norm_le_mul_norm_of_ae_le_mul,
  filter_upwards [hg.coe_fn_comp_Lp g0 f, hg.coe_fn_comp_Lp g0 f',
    Lp.coe_fn_sub (hg.comp_Lp g0 f) (hg.comp_Lp g0 f'), Lp.coe_fn_sub f f'],
  assume a ha1 ha2 ha3 ha4,
  simp [ha1, ha2, ha3, ha4, ← dist_eq_norm],
  exact hg.dist_le_mul (f a) (f' a)
end

lemma norm_comp_Lp_le (hg : lipschitz_with c g) (g0 : g 0 = 0) (f : Lp E p μ) :
  ∥hg.comp_Lp g0 f∥ ≤ c * ∥f∥ :=
by simpa using hg.norm_comp_Lp_sub_le g0 f 0

lemma lipschitz_with_comp_Lp [fact (1 ≤ p)] (hg : lipschitz_with c g) (g0 : g 0 = 0) :
  lipschitz_with c (hg.comp_Lp g0 : Lp E p μ → Lp F p μ) :=
lipschitz_with.of_dist_le_mul $ λ f g, by simp [dist_eq_norm, norm_comp_Lp_sub_le]

lemma continuous_comp_Lp [fact (1 ≤ p)] (hg : lipschitz_with c g) (g0 : g 0 = 0) :
  continuous (hg.comp_Lp g0 : Lp E p μ → Lp F p μ) :=
(lipschitz_with_comp_Lp hg g0).continuous

end lipschitz_with

namespace continuous_linear_map
variables {𝕜 : Type*} [nondiscrete_normed_field 𝕜] [normed_space 𝕜 E] [normed_space 𝕜 F]

/-- Composing `f : Lp ` with `L : E →L[𝕜] F`. -/
def comp_Lp (L : E →L[𝕜] F) (f : Lp E p μ) : Lp F p μ :=
L.lipschitz.comp_Lp (map_zero L) f

lemma coe_fn_comp_Lp (L : E →L[𝕜] F) (f : Lp E p μ) :
  ∀ᵐ a ∂μ, (L.comp_Lp f) a = L (f a) :=
lipschitz_with.coe_fn_comp_Lp _ _ _

lemma norm_comp_Lp_le (L : E →L[𝕜] F) (f : Lp E p μ)  : ∥L.comp_Lp f∥ ≤ ∥L∥ * ∥f∥ :=
lipschitz_with.norm_comp_Lp_le _ _ _

variables (μ p) [measurable_space 𝕜] [opens_measurable_space 𝕜]

/-- Composing `f : Lp E p μ` with `L : E →L[𝕜] F`, seen as a `𝕜`-linear map on `Lp E p μ`. -/
def comp_Lpₗ (L : E →L[𝕜] F) : (Lp E p μ) →ₗ[𝕜] (Lp F p μ) :=
{ to_fun := λ f, L.comp_Lp f,
  map_add' := begin
    intros f g,
    ext1,
    filter_upwards [Lp.coe_fn_add f g, coe_fn_comp_Lp L (f + g), coe_fn_comp_Lp L f,
      coe_fn_comp_Lp L g, Lp.coe_fn_add (L.comp_Lp f) (L.comp_Lp g)],
    assume a ha1 ha2 ha3 ha4 ha5,
    simp only [ha1, ha2, ha3, ha4, ha5, map_add, pi.add_apply],
  end,
  map_smul' := begin
    intros c f,
    ext1,
    filter_upwards [Lp.coe_fn_smul c f, coe_fn_comp_Lp L (c • f), Lp.coe_fn_smul c (L.comp_Lp f),
      coe_fn_comp_Lp L f],
    assume a ha1 ha2 ha3 ha4,
    simp only [ha1, ha2, ha3, ha4, map_smul, pi.smul_apply],
  end }

/-- Composing `f : Lp E p μ` with `L : E →L[𝕜] F`, seen as a continuous `𝕜`-linear map on
`Lp E p μ`. See also the similar
* `linear_map.comp_left` for functions,
* `continuous_linear_map.comp_left_continuous` for continuous functions,
* `continuous_linear_map.comp_left_continuous_bounded` for bounded continuous functions,
* `continuous_linear_map.comp_left_continuous_compact` for continuous functions on compact spaces.
-/
def comp_LpL [fact (1 ≤ p)] (L : E →L[𝕜] F) : (Lp E p μ) →L[𝕜] (Lp F p μ) :=
linear_map.mk_continuous (L.comp_Lpₗ p μ) ∥L∥ L.norm_comp_Lp_le

lemma norm_compLpL_le [fact (1 ≤ p)] (L : E →L[𝕜] F) :
  ∥L.comp_LpL p μ∥ ≤ ∥L∥ :=
linear_map.mk_continuous_norm_le _ (norm_nonneg _) _

end continuous_linear_map

namespace measure_theory
namespace Lp
section pos_part

lemma lipschitz_with_pos_part : lipschitz_with 1 (λ (x : ℝ), max x 0) :=
lipschitz_with.of_dist_le_mul $ λ x y, by simp [dist, abs_max_sub_max_le_abs]

/-- Positive part of a function in `L^p`. -/
def pos_part (f : Lp ℝ p μ) : Lp ℝ p μ :=
lipschitz_with_pos_part.comp_Lp (max_eq_right (le_refl _)) f

/-- Negative part of a function in `L^p`. -/
def neg_part (f : Lp ℝ p μ) : Lp ℝ p μ := pos_part (-f)

@[norm_cast]
lemma coe_pos_part (f : Lp ℝ p μ) : (pos_part f : α →ₘ[μ] ℝ) = (f : α →ₘ[μ] ℝ).pos_part := rfl

lemma coe_fn_pos_part (f : Lp ℝ p μ) : ⇑(pos_part f) =ᵐ[μ] λ a, max (f a) 0 :=
ae_eq_fun.coe_fn_pos_part _

lemma coe_fn_neg_part_eq_max (f : Lp ℝ p μ) : ∀ᵐ a ∂μ, neg_part f a = max (- f a) 0 :=
begin
  rw neg_part,
  filter_upwards [coe_fn_pos_part (-f), coe_fn_neg f],
  assume a h₁ h₂,
  rw [h₁, h₂, pi.neg_apply]
end

lemma coe_fn_neg_part (f : Lp ℝ p μ) : ∀ᵐ a ∂μ, neg_part f a = - min (f a) 0 :=
(coe_fn_neg_part_eq_max f).mono $ assume a h,
by rw [h, ← max_neg_neg, neg_zero]

lemma continuous_pos_part [fact (1 ≤ p)] : continuous (λf : Lp ℝ p μ, pos_part f) :=
lipschitz_with.continuous_comp_Lp _ _

lemma continuous_neg_part [fact (1 ≤ p)] : continuous (λf : Lp ℝ p μ, neg_part f) :=
have eq : (λf : Lp ℝ p μ, neg_part f) = (λf : Lp ℝ p μ, pos_part (-f)) := rfl,
by { rw eq, exact continuous_pos_part.comp continuous_neg }

end pos_part
end Lp
end measure_theory

end composition



/-!
## `L^p` is a complete space

We show that `L^p` is a complete space for `1 ≤ p`.
-/

section complete_space

variables [borel_space E] [second_countable_topology E]

namespace measure_theory
namespace Lp

lemma snorm'_lim_eq_lintegral_liminf {ι} [nonempty ι] [linear_order ι] {f : ι → α → G} {p : ℝ}
  (hp_nonneg : 0 ≤ p) {f_lim : α → G}
  (h_lim : ∀ᵐ (x : α) ∂μ, tendsto (λ n, f n x) at_top (𝓝 (f_lim x))) :
  snorm' f_lim p μ = (∫⁻ a, at_top.liminf (λ m, (nnnorm (f m a) : ℝ≥0∞)^p) ∂μ) ^ (1/p) :=
begin
  suffices h_no_pow : (∫⁻ a, (nnnorm (f_lim a)) ^ p ∂μ)
    = (∫⁻ a, at_top.liminf (λ m, (nnnorm (f m a) : ℝ≥0∞)^p) ∂μ),
  { rw [snorm', h_no_pow], },
  refine lintegral_congr_ae (h_lim.mono (λ a ha, _)),
  rw tendsto.liminf_eq,
  simp_rw [ennreal.coe_rpow_of_nonneg _ hp_nonneg, ennreal.tendsto_coe],
  refine ((nnreal.continuous_rpow_const hp_nonneg).tendsto (nnnorm (f_lim a))).comp _,
  exact (continuous_nnnorm.tendsto (f_lim a)).comp ha,
end

lemma snorm'_lim_le_liminf_snorm' {E} [measurable_space E]
  [normed_group E] [borel_space E] {f : ℕ → α → E} {p : ℝ} (hp_pos : 0 < p)
  (hf : ∀ n, ae_measurable (f n) μ) {f_lim : α → E}
  (h_lim : ∀ᵐ (x : α) ∂μ, tendsto (λ n, f n x) at_top (𝓝 (f_lim x)))  :
  snorm' f_lim p μ ≤ at_top.liminf (λ n, snorm' (f n) p μ) :=
begin
  rw snorm'_lim_eq_lintegral_liminf hp_pos.le h_lim,
  rw [←@ennreal.le_rpow_one_div_iff _ _ (1/p) (by simp [hp_pos]), one_div_one_div],
  refine (lintegral_liminf_le' (λ m, ((hf m).ennnorm.pow_const _))).trans_eq _,
  have h_pow_liminf : at_top.liminf (λ n, snorm' (f n) p μ) ^ p
    = at_top.liminf (λ n, (snorm' (f n) p μ) ^ p),
  { have h_rpow_mono := ennreal.rpow_left_strict_mono_of_pos hp_pos,
    have h_rpow_surj := (ennreal.rpow_left_bijective hp_pos.ne.symm).2,
    refine (h_rpow_mono.order_iso_of_surjective _ h_rpow_surj).liminf_apply _ _ _ _,
    all_goals { is_bounded_default }, },
  rw h_pow_liminf,
  simp_rw [snorm', ← ennreal.rpow_mul, one_div, inv_mul_cancel hp_pos.ne.symm, ennreal.rpow_one],
end

lemma snorm_exponent_top_lim_eq_ess_sup_liminf {ι} [nonempty ι] [linear_order ι] {f : ι → α → G}
  {f_lim : α → G}
  (h_lim : ∀ᵐ (x : α) ∂μ, tendsto (λ n, f n x) at_top (𝓝 (f_lim x))) :
  snorm f_lim ∞ μ = ess_sup (λ x, at_top.liminf (λ m, (nnnorm (f m x) : ℝ≥0∞))) μ :=
begin
  rw [snorm_exponent_top, snorm_ess_sup],
  refine ess_sup_congr_ae (h_lim.mono (λ x hx, _)),
  rw tendsto.liminf_eq,
  rw ennreal.tendsto_coe,
  exact (continuous_nnnorm.tendsto (f_lim x)).comp hx,
end

lemma snorm_exponent_top_lim_le_liminf_snorm_exponent_top {ι} [nonempty ι] [encodable ι]
  [linear_order ι] {f : ι → α → F} {f_lim : α → F}
  (h_lim : ∀ᵐ (x : α) ∂μ, tendsto (λ n, f n x) at_top (𝓝 (f_lim x))) :
  snorm f_lim ∞ μ ≤ at_top.liminf (λ n, snorm (f n) ∞ μ) :=
begin
  rw snorm_exponent_top_lim_eq_ess_sup_liminf h_lim,
  simp_rw [snorm_exponent_top, snorm_ess_sup],
  exact ennreal.ess_sup_liminf_le (λ n, (λ x, (nnnorm (f n x) : ℝ≥0∞))),
end

lemma snorm_lim_le_liminf_snorm {E} [measurable_space E] [normed_group E] [borel_space E]
  {f : ℕ → α → E} (hf : ∀ n, ae_measurable (f n) μ) (f_lim : α → E)
  (h_lim : ∀ᵐ (x : α) ∂μ, tendsto (λ n, f n x) at_top (𝓝 (f_lim x))) :
  snorm f_lim p μ ≤ at_top.liminf (λ n, snorm (f n) p μ) :=
begin
  by_cases hp0 : p = 0,
  { simp [hp0], },
  rw ← ne.def at hp0,
  by_cases hp_top : p = ∞,
  { simp_rw [hp_top],
    exact snorm_exponent_top_lim_le_liminf_snorm_exponent_top h_lim, },
  simp_rw snorm_eq_snorm' hp0 hp_top,
  have hp_pos : 0 < p.to_real,
    from ennreal.to_real_pos_iff.mpr ⟨lt_of_le_of_ne (zero_le _) hp0.symm, hp_top⟩,
  exact snorm'_lim_le_liminf_snorm' hp_pos hf h_lim,
end

/-! ### `Lp` is complete iff Cauchy sequences of `ℒp` have limits in `ℒp` -/

lemma tendsto_Lp_iff_tendsto_ℒp' {ι} {fi : filter ι} [fact (1 ≤ p)]
  (f : ι → Lp E p μ) (f_lim : Lp E p μ) :
  fi.tendsto f (𝓝 f_lim) ↔ fi.tendsto (λ n, snorm (f n - f_lim) p μ) (𝓝 0) :=
begin
  rw tendsto_iff_dist_tendsto_zero,
  simp_rw dist_def,
  rw [← ennreal.zero_to_real, ennreal.tendsto_to_real_iff (λ n, _) ennreal.zero_ne_top],
  rw snorm_congr_ae (Lp.coe_fn_sub _ _).symm,
  exact Lp.snorm_ne_top _,
end

lemma tendsto_Lp_iff_tendsto_ℒp {ι} {fi : filter ι} [fact (1 ≤ p)]
  (f : ι → Lp E p μ) (f_lim : α → E) (f_lim_ℒp : mem_ℒp f_lim p μ) :
  fi.tendsto f (𝓝 (f_lim_ℒp.to_Lp f_lim)) ↔ fi.tendsto (λ n, snorm (f n - f_lim) p μ) (𝓝 0) :=
begin
  rw tendsto_Lp_iff_tendsto_ℒp',
  suffices h_eq : (λ n, snorm (f n - mem_ℒp.to_Lp f_lim f_lim_ℒp) p μ)
      = (λ n, snorm (f n - f_lim) p μ),
    by rw h_eq,
  exact funext (λ n, snorm_congr_ae (eventually_eq.rfl.sub (mem_ℒp.coe_fn_to_Lp f_lim_ℒp))),
end

lemma tendsto_Lp_iff_tendsto_ℒp'' {ι} {fi : filter ι} [fact (1 ≤ p)]
  (f : ι → α → E) (f_ℒp : ∀ n, mem_ℒp (f n) p μ) (f_lim : α → E) (f_lim_ℒp : mem_ℒp f_lim p μ) :
  fi.tendsto (λ n, (f_ℒp n).to_Lp (f n)) (𝓝 (f_lim_ℒp.to_Lp f_lim))
    ↔ fi.tendsto (λ n, snorm (f n - f_lim) p μ) (𝓝 0) :=
begin
  convert Lp.tendsto_Lp_iff_tendsto_ℒp' _ _,
  ext1 n,
  apply snorm_congr_ae,
  filter_upwards [((f_ℒp n).sub f_lim_ℒp).coe_fn_to_Lp,
    Lp.coe_fn_sub ((f_ℒp n).to_Lp (f n)) (f_lim_ℒp.to_Lp f_lim)],
  intros x hx₁ hx₂,
  rw ← hx₂,
  exact hx₁.symm
end

lemma tendsto_Lp_of_tendsto_ℒp {ι} {fi : filter ι} [hp : fact (1 ≤ p)]
  {f : ι → Lp E p μ} (f_lim : α → E) (f_lim_ℒp : mem_ℒp f_lim p μ)
  (h_tendsto : fi.tendsto (λ n, snorm (f n - f_lim) p μ) (𝓝 0)) :
  fi.tendsto f (𝓝 (f_lim_ℒp.to_Lp f_lim)) :=
(tendsto_Lp_iff_tendsto_ℒp f f_lim f_lim_ℒp).mpr h_tendsto

lemma cauchy_seq_Lp_iff_cauchy_seq_ℒp {ι} [nonempty ι] [semilattice_sup ι] [hp : fact (1 ≤ p)]
  (f : ι → Lp E p μ) :
  cauchy_seq f ↔ tendsto (λ (n : ι × ι), snorm (f n.fst - f n.snd) p μ) at_top (𝓝 0) :=
begin
  simp_rw [cauchy_seq_iff_tendsto_dist_at_top_0, dist_def],
  rw [← ennreal.zero_to_real, ennreal.tendsto_to_real_iff (λ n, _) ennreal.zero_ne_top],
  rw snorm_congr_ae (Lp.coe_fn_sub _ _).symm,
  exact snorm_ne_top _,
end

lemma complete_space_Lp_of_cauchy_complete_ℒp [hp : fact (1 ≤ p)]
  (H : ∀ (f : ℕ → α → E) (hf : ∀ n, mem_ℒp (f n) p μ) (B : ℕ → ℝ≥0∞) (hB : ∑' i, B i < ∞)
      (h_cau : ∀ (N n m : ℕ), N ≤ n → N ≤ m → snorm (f n - f m) p μ < B N),
    ∃ (f_lim : α → E) (hf_lim_meas : mem_ℒp f_lim p μ),
      at_top.tendsto (λ n, snorm (f n - f_lim) p μ) (𝓝 0)) :
  complete_space (Lp E p μ) :=
begin
  let B := λ n : ℕ, ((1:ℝ) / 2) ^ n,
  have hB_pos : ∀ n, 0 < B n, from λ n, pow_pos (div_pos zero_lt_one zero_lt_two) n,
  refine metric.complete_of_convergent_controlled_sequences B hB_pos (λ f hf, _),
  suffices h_limit : ∃ (f_lim : α → E) (hf_lim_meas : mem_ℒp f_lim p μ),
    at_top.tendsto (λ n, snorm (f n - f_lim) p μ) (𝓝 0),
  { rcases h_limit with ⟨f_lim, hf_lim_meas, h_tendsto⟩,
    exact ⟨hf_lim_meas.to_Lp f_lim, tendsto_Lp_of_tendsto_ℒp f_lim hf_lim_meas h_tendsto⟩, },
  have hB : summable B, from summable_geometric_two,
  cases hB with M hB,
  let B1 := λ n, ennreal.of_real (B n),
  have hB1_has : has_sum B1 (ennreal.of_real M),
  { have h_tsum_B1 : ∑' i, B1 i = (ennreal.of_real M),
    { change (∑' (n : ℕ), ennreal.of_real (B n)) = ennreal.of_real M,
      rw ←hB.tsum_eq,
      exact (ennreal.of_real_tsum_of_nonneg (λ n, le_of_lt (hB_pos n)) hB.summable).symm, },
    have h_sum := (@ennreal.summable _ B1).has_sum,
    rwa h_tsum_B1 at h_sum, },
  have hB1 : ∑' i, B1 i < ∞, by {rw hB1_has.tsum_eq, exact ennreal.of_real_lt_top, },
  let f1 : ℕ → α → E := λ n, f n,
  refine H f1 (λ n, Lp.mem_ℒp (f n)) B1 hB1 (λ N n m hn hm, _),
  specialize hf N n m hn hm,
  rw dist_def at hf,
  simp_rw [f1, B1],
  rwa ennreal.lt_of_real_iff_to_real_lt,
  rw snorm_congr_ae (Lp.coe_fn_sub _ _).symm,
  exact Lp.snorm_ne_top _,
end

/-! ### Prove that controlled Cauchy sequences of `ℒp` have limits in `ℒp` -/

private lemma snorm'_sum_norm_sub_le_tsum_of_cauchy_snorm' {f : ℕ → α → E}
  (hf : ∀ n, ae_measurable (f n) μ) {p : ℝ} (hp1 : 1 ≤ p)
  {B : ℕ → ℝ≥0∞} (h_cau : ∀ (N n m : ℕ), N ≤ n → N ≤ m → snorm' (f n - f m) p μ < B N) (n : ℕ) :
  snorm' (λ x, ∑ i in finset.range (n + 1), norm (f (i + 1) x - f i x)) p μ ≤ ∑' i, B i :=
begin
  let f_norm_diff := λ i x, norm (f (i + 1) x - f i x),
  have hgf_norm_diff : ∀ n, (λ x, ∑ i in finset.range (n + 1), norm (f (i + 1) x - f i x))
      = ∑ i in finset.range (n + 1), f_norm_diff i,
    from λ n, funext (λ x, by simp [f_norm_diff]),
  rw hgf_norm_diff,
  refine (snorm'_sum_le (λ i _, ((hf (i+1)).sub (hf i)).norm) hp1).trans _,
  simp_rw [←pi.sub_apply, snorm'_norm],
  refine (finset.sum_le_sum _).trans (sum_le_tsum _ (λ m _, zero_le _) ennreal.summable),
  exact λ m _, (h_cau m (m + 1) m (nat.le_succ m) (le_refl m)).le,
end

private lemma lintegral_rpow_sum_coe_nnnorm_sub_le_rpow_tsum {f : ℕ → α → E}
  (hf : ∀ n, ae_measurable (f n) μ) {p : ℝ} (hp1 : 1 ≤ p) {B : ℕ → ℝ≥0∞} (n : ℕ)
  (hn : snorm' (λ x, ∑ i in finset.range (n + 1), norm (f (i + 1) x - f i x)) p μ ≤ ∑' i, B i) :
  ∫⁻ a, (∑ i in finset.range (n + 1), nnnorm (f (i + 1) a - f i a) : ℝ≥0∞)^p ∂μ
    ≤ (∑' i, B i) ^ p :=
begin
  have hp_pos : 0 < p := zero_lt_one.trans_le hp1,
  rw [←one_div_one_div p, @ennreal.le_rpow_one_div_iff _ _ (1/p) (by simp [hp_pos]),
    one_div_one_div p],
  simp_rw snorm' at hn,
  have h_nnnorm_nonneg :
    (λ a, (nnnorm (∑ i in finset.range (n + 1), ∥f (i + 1) a - f i a∥) : ℝ≥0∞) ^ p)
    = λ a, (∑ i in finset.range (n + 1), (nnnorm(f (i + 1) a - f i a) : ℝ≥0∞)) ^ p,
  { ext1 a,
    congr,
    simp_rw ←of_real_norm_eq_coe_nnnorm,
    rw ←ennreal.of_real_sum_of_nonneg,
    { rw real.norm_of_nonneg _,
      exact finset.sum_nonneg (λ x hx, norm_nonneg _), },
    { exact λ x hx, norm_nonneg _, }, },
  change (∫⁻ a, (λ x, ↑(nnnorm (∑ i in finset.range (n + 1), ∥f (i+1) x - f i x∥))^p) a ∂μ)^(1/p)
    ≤ ∑' i, B i at hn,
  rwa h_nnnorm_nonneg at hn,
end

private lemma lintegral_rpow_tsum_coe_nnnorm_sub_le_tsum {f : ℕ → α → E}
  (hf : ∀ n, ae_measurable (f n) μ) {p : ℝ} (hp1 : 1 ≤ p) {B : ℕ → ℝ≥0∞}
  (h : ∀ n, ∫⁻ a, (∑ i in finset.range (n + 1), nnnorm (f (i + 1) a - f i a) : ℝ≥0∞)^p ∂μ
    ≤ (∑' i, B i) ^ p) :
  (∫⁻ a, (∑' i, nnnorm (f (i + 1) a - f i a) : ℝ≥0∞)^p ∂μ) ^ (1/p) ≤ ∑' i, B i :=
begin
  have hp_pos : 0 < p := zero_lt_one.trans_le hp1,
  suffices h_pow : ∫⁻ a, (∑' i, nnnorm (f (i + 1) a - f i a) : ℝ≥0∞)^p ∂μ ≤ (∑' i, B i) ^ p,
    by rwa [←@ennreal.le_rpow_one_div_iff _ _ (1/p) (by simp [hp_pos]), one_div_one_div],
  have h_tsum_1 : ∀ g : ℕ → ℝ≥0∞,
      ∑' i, g i = at_top.liminf (λ n, ∑ i in finset.range (n + 1), g i),
    by { intro g, rw [ennreal.tsum_eq_liminf_sum_nat, ← liminf_nat_add _ 1], },
  simp_rw h_tsum_1 _,
  rw ← h_tsum_1,
  have h_liminf_pow : ∫⁻ a, at_top.liminf (λ n, ∑ i in finset.range (n + 1),
      (nnnorm (f (i + 1) a - f i a)))^p ∂μ
    = ∫⁻ a, at_top.liminf (λ n, (∑ i in finset.range (n + 1), (nnnorm (f (i + 1) a - f i a)))^p) ∂μ,
  { refine lintegral_congr (λ x, _),
    have h_rpow_mono := ennreal.rpow_left_strict_mono_of_pos (zero_lt_one.trans_le hp1),
    have h_rpow_surj := (ennreal.rpow_left_bijective hp_pos.ne.symm).2,
    refine (h_rpow_mono.order_iso_of_surjective _ h_rpow_surj).liminf_apply _ _ _ _,
    all_goals { is_bounded_default }, },
  rw h_liminf_pow,
  refine (lintegral_liminf_le' _).trans _,
  { exact λ n, (finset.ae_measurable_sum (finset.range (n+1))
      (λ i _, ((hf (i+1)).sub (hf i)).ennnorm)).pow_const _, },
  { exact liminf_le_of_frequently_le' (frequently_of_forall h), },
end

private lemma tsum_nnnorm_sub_ae_lt_top
  {f : ℕ → α → E} (hf : ∀ n, ae_measurable (f n) μ) {p : ℝ} (hp1 : 1 ≤ p) {B : ℕ → ℝ≥0∞}
  (hB : ∑' i, B i < ∞)
  (h : (∫⁻ a, (∑' i, nnnorm (f (i + 1) a - f i a) : ℝ≥0∞)^p ∂μ) ^ (1/p) ≤ ∑' i, B i) :
  ∀ᵐ x ∂μ, (∑' i, nnnorm (f (i + 1) x - f i x) : ℝ≥0∞) < ∞ :=
begin
  have hp_pos : 0 < p := zero_lt_one.trans_le hp1,
  have h_integral : ∫⁻ a, (∑' i, nnnorm (f (i + 1) a - f i a) : ℝ≥0∞)^p ∂μ < ∞,
  { have h_tsum_lt_top : (∑' i, B i) ^ p < ∞,
      from ennreal.rpow_lt_top_of_nonneg hp_pos.le (lt_top_iff_ne_top.mp hB),
    refine lt_of_le_of_lt _ h_tsum_lt_top,
    rwa [←@ennreal.le_rpow_one_div_iff _ _ (1/p) (by simp [hp_pos]), one_div_one_div] at h, },
  have rpow_ae_lt_top : ∀ᵐ x ∂μ, (∑' i, nnnorm (f (i + 1) x - f i x) : ℝ≥0∞)^p < ∞,
  { refine ae_lt_top' (ae_measurable.pow_const _ _) h_integral,
    exact ae_measurable.ennreal_tsum (λ n, ((hf (n+1)).sub (hf n)).ennnorm), },
  refine rpow_ae_lt_top.mono (λ x hx, _),
  rwa [←ennreal.lt_rpow_one_div_iff hp_pos,
    @ennreal.top_rpow_of_pos (1/p) (by simp [hp_pos])] at hx,
end

lemma ae_tendsto_of_cauchy_snorm' [complete_space E] {f : ℕ → α → E} {p : ℝ}
  (hf : ∀ n, ae_measurable (f n) μ) (hp1 : 1 ≤ p) {B : ℕ → ℝ≥0∞} (hB : ∑' i, B i < ∞)
  (h_cau : ∀ (N n m : ℕ), N ≤ n → N ≤ m → snorm' (f n - f m) p μ < B N) :
  ∀ᵐ x ∂μ, ∃ l : E, at_top.tendsto (λ n, f n x) (𝓝 l) :=
begin
  have h_summable : ∀ᵐ x ∂μ, summable (λ (i : ℕ), f (i + 1) x - f i x),
  { have h1 : ∀ n, snorm' (λ x, ∑ i in finset.range (n + 1), norm (f (i + 1) x - f i x)) p μ
        ≤ ∑' i, B i,
      from snorm'_sum_norm_sub_le_tsum_of_cauchy_snorm' hf hp1 h_cau,
    have h2 : ∀ n, ∫⁻ a, (∑ i in finset.range (n + 1), nnnorm (f (i + 1) a - f i a) : ℝ≥0∞)^p ∂μ
        ≤ (∑' i, B i) ^ p,
      from λ n, lintegral_rpow_sum_coe_nnnorm_sub_le_rpow_tsum hf hp1 n (h1 n),
    have h3 : (∫⁻ a, (∑' i, nnnorm (f (i + 1) a - f i a) : ℝ≥0∞)^p ∂μ) ^ (1/p) ≤ ∑' i, B i,
      from lintegral_rpow_tsum_coe_nnnorm_sub_le_tsum hf hp1 h2,
    have h4 : ∀ᵐ x ∂μ, (∑' i, nnnorm (f (i + 1) x - f i x) : ℝ≥0∞) < ∞,
      from tsum_nnnorm_sub_ae_lt_top hf hp1 hB h3,
    exact h4.mono (λ x hx, summable_of_summable_nnnorm
      (ennreal.tsum_coe_ne_top_iff_summable.mp (lt_top_iff_ne_top.mp hx))), },
  have h : ∀ᵐ x ∂μ, ∃ l : E,
    at_top.tendsto (λ n, ∑ i in finset.range n, (f (i + 1) x - f i x)) (𝓝 l),
  { refine h_summable.mono (λ x hx, _),
    let hx_sum := hx.has_sum.tendsto_sum_nat,
    exact ⟨∑' i, (f (i + 1) x - f i x), hx_sum⟩, },
  refine h.mono (λ x hx, _),
  cases hx with l hx,
  have h_rw_sum : (λ n, ∑ i in finset.range n, (f (i + 1) x - f i x)) = λ n, f n x - f 0 x,
  { ext1 n,
    change ∑ (i : ℕ) in finset.range n, ((λ m, f m x) (i + 1) - (λ m, f m x) i) = f n x - f 0 x,
    rw finset.sum_range_sub, },
  rw h_rw_sum at hx,
  have hf_rw : (λ n, f n x) = λ n, f n x - f 0 x + f 0 x, by { ext1 n, abel, },
  rw hf_rw,
  exact ⟨l + f 0 x, tendsto.add_const _ hx⟩,
end

lemma ae_tendsto_of_cauchy_snorm [complete_space E] {f : ℕ → α → E}
  (hf : ∀ n, ae_measurable (f n) μ) (hp : 1 ≤ p) {B : ℕ → ℝ≥0∞} (hB : ∑' i, B i < ∞)
  (h_cau : ∀ (N n m : ℕ), N ≤ n → N ≤ m → snorm (f n - f m) p μ < B N) :
  ∀ᵐ x ∂μ, ∃ l : E, at_top.tendsto (λ n, f n x) (𝓝 l) :=
begin
  by_cases hp_top : p = ∞,
  { simp_rw [hp_top] at *,
    have h_cau_ae : ∀ᵐ x ∂μ, ∀ N n m, N ≤ n → N ≤ m → (nnnorm ((f n - f m) x) : ℝ≥0∞) < B N,
    { simp_rw [ae_all_iff, ae_imp_iff],
      exact λ N n m hnN hmN, ae_lt_of_ess_sup_lt (h_cau N n m hnN hmN), },
    simp_rw [snorm_exponent_top, snorm_ess_sup] at h_cau,
    refine h_cau_ae.mono (λ x hx, cauchy_seq_tendsto_of_complete _),
    refine cauchy_seq_of_le_tendsto_0 (λ n, (B n).to_real) _ _,
    { intros n m N hnN hmN,
      specialize hx N n m hnN hmN,
      rw [dist_eq_norm, ←ennreal.to_real_of_real (norm_nonneg _),
        ennreal.to_real_le_to_real ennreal.of_real_ne_top
        ((ennreal.ne_top_of_tsum_ne_top (lt_top_iff_ne_top.mp hB)) N)],
      rw ←of_real_norm_eq_coe_nnnorm at hx,
      exact hx.le, },
    { rw ← ennreal.zero_to_real,
      exact tendsto.comp (ennreal.tendsto_to_real ennreal.zero_ne_top)
        (ennreal.tendsto_at_top_zero_of_tsum_lt_top hB), }, },
  have hp1 : 1 ≤ p.to_real,
  { rw [← ennreal.of_real_le_iff_le_to_real hp_top, ennreal.of_real_one],
    exact hp, },
  have h_cau' : ∀ (N n m : ℕ), N ≤ n → N ≤ m → snorm' (f n - f m) (p.to_real) μ < B N,
  { intros N n m hn hm,
    specialize h_cau N n m hn hm,
    rwa snorm_eq_snorm' (ennreal.zero_lt_one.trans_le hp).ne.symm hp_top at h_cau, },
  exact ae_tendsto_of_cauchy_snorm' hf hp1 hB h_cau',
end

lemma cauchy_tendsto_of_tendsto {f : ℕ → α → E} (hf : ∀ n, ae_measurable (f n) μ)
  (f_lim : α → E) {B : ℕ → ℝ≥0∞}
  (hB : ∑' i, B i < ∞) (h_cau : ∀ (N n m : ℕ), N ≤ n → N ≤ m → snorm (f n - f m) p μ < B N)
  (h_lim : ∀ᵐ (x : α) ∂μ, tendsto (λ n, f n x) at_top (𝓝 (f_lim x))) :
  at_top.tendsto (λ n, snorm (f n - f_lim) p μ) (𝓝 0) :=
begin
  rw ennreal.tendsto_at_top_zero,
  intros ε hε,
  have h_B : ∃ (N : ℕ), B N ≤ ε,
  { suffices h_tendsto_zero : ∃ (N : ℕ), ∀ n : ℕ, N ≤ n → B n ≤ ε,
      from ⟨h_tendsto_zero.some, h_tendsto_zero.some_spec _ (le_refl _)⟩,
    exact (ennreal.tendsto_at_top_zero.mp (ennreal.tendsto_at_top_zero_of_tsum_lt_top hB))
      ε hε, },
  cases h_B with N h_B,
  refine ⟨N, λ n hn, _⟩,
  have h_sub : snorm (f n - f_lim) p μ ≤ at_top.liminf (λ m, snorm (f n - f m) p μ),
  { refine snorm_lim_le_liminf_snorm (λ m, (hf n).sub (hf m)) (f n - f_lim) _,
    refine h_lim.mono (λ x hx, _),
    simp_rw sub_eq_add_neg,
    exact tendsto.add tendsto_const_nhds (tendsto.neg hx), },
  refine h_sub.trans _,
  refine liminf_le_of_frequently_le' (frequently_at_top.mpr _),
  refine λ N1, ⟨max N N1, le_max_right _ _, _⟩,
  exact (h_cau N n (max N N1) hn (le_max_left _ _)).le.trans h_B,
end

lemma mem_ℒp_of_cauchy_tendsto (hp : 1 ≤ p) {f : ℕ → α → E} (hf : ∀ n, mem_ℒp (f n) p μ)
  (f_lim : α → E) (h_lim_meas : ae_measurable f_lim μ)
  (h_tendsto : at_top.tendsto (λ n, snorm (f n - f_lim) p μ) (𝓝 0)) :
  mem_ℒp f_lim p μ :=
begin
  refine ⟨h_lim_meas, _⟩,
  rw ennreal.tendsto_at_top_zero at h_tendsto,
  cases (h_tendsto 1 ennreal.zero_lt_one) with N h_tendsto_1,
  specialize h_tendsto_1 N (le_refl N),
  have h_add : f_lim = f_lim - f N + f N, by abel,
  rw h_add,
  refine lt_of_le_of_lt (snorm_add_le (h_lim_meas.sub (hf N).1) (hf N).1 hp) _,
  rw ennreal.add_lt_top,
  split,
  { refine lt_of_le_of_lt _ ennreal.one_lt_top,
    have h_neg : f_lim - f N = -(f N - f_lim), by simp,
    rwa [h_neg, snorm_neg], },
  { exact (hf N).2, },
end

lemma cauchy_complete_ℒp [complete_space E] (hp : 1 ≤ p)
  {f : ℕ → α → E} (hf : ∀ n, mem_ℒp (f n) p μ) {B : ℕ → ℝ≥0∞} (hB : ∑' i, B i < ∞)
  (h_cau : ∀ (N n m : ℕ), N ≤ n → N ≤ m → snorm (f n - f m) p μ < B N) :
  ∃ (f_lim : α → E) (hf_lim_meas : mem_ℒp f_lim p μ),
    at_top.tendsto (λ n, snorm (f n - f_lim) p μ) (𝓝 0) :=
begin
  obtain ⟨f_lim, h_f_lim_meas, h_lim⟩ : ∃ (f_lim : α → E) (hf_lim_meas : measurable f_lim),
      ∀ᵐ x ∂μ, tendsto (λ n, f n x) at_top (nhds (f_lim x)),
    from measurable_limit_of_tendsto_metric_ae (λ n, (hf n).1)
      (ae_tendsto_of_cauchy_snorm (λ n, (hf n).1) hp hB h_cau),
  have h_tendsto' : at_top.tendsto (λ n, snorm (f n - f_lim) p μ) (𝓝 0),
    from cauchy_tendsto_of_tendsto (λ m, (hf m).1) f_lim hB h_cau h_lim,
  have h_ℒp_lim : mem_ℒp f_lim p μ,
    from mem_ℒp_of_cauchy_tendsto hp hf f_lim h_f_lim_meas.ae_measurable h_tendsto',
  exact ⟨f_lim, h_ℒp_lim, h_tendsto'⟩,
end

/-! ### `Lp` is complete for `1 ≤ p` -/

instance [complete_space E] [hp : fact (1 ≤ p)] : complete_space (Lp E p μ) :=
complete_space_Lp_of_cauchy_complete_ℒp (λ f hf B hB h_cau, cauchy_complete_ℒp hp.elim hf hB h_cau)

end Lp
end measure_theory

end complete_space

/-! ### Continuous functions in `Lp` -/

open_locale bounded_continuous_function
open bounded_continuous_function
variables [borel_space E] [second_countable_topology E] [topological_space α] [borel_space α]

variables (E p μ)

/-- An additive subgroup of `Lp E p μ`, consisting of the equivalence classes which contain a
bounded continuous representative. -/
def measure_theory.Lp.bounded_continuous_function : add_subgroup (Lp E p μ) :=
add_subgroup.add_subgroup_of
  ((continuous_map.to_ae_eq_fun_add_hom μ).comp (forget_boundedness_add_hom α E)).range
  (Lp E p μ)

variables {E p μ}

/-- By definition, the elements of `Lp.bounded_continuous_function E p μ` are the elements of
`Lp E p μ` which contain a bounded continuous representative. -/
lemma measure_theory.Lp.mem_bounded_continuous_function_iff {f : (Lp E p μ)} :
  f ∈ measure_theory.Lp.bounded_continuous_function E p μ
    ↔ ∃ f₀ : (α →ᵇ E), f₀.to_continuous_map.to_ae_eq_fun μ = (f : α →ₘ[μ] E) :=
add_subgroup.mem_add_subgroup_of

namespace bounded_continuous_function

variables [finite_measure μ]

/-- A bounded continuous function on a finite-measure space is in `Lp`. -/
lemma mem_Lp (f : α →ᵇ E) :
  f.to_continuous_map.to_ae_eq_fun μ ∈ Lp E p μ :=
begin
  refine Lp.mem_Lp_of_ae_bound (∥f∥) _,
  filter_upwards [f.to_continuous_map.coe_fn_to_ae_eq_fun μ],
  intros x hx,
  convert f.norm_coe_le_norm x
end

/-- The `Lp`-norm of a bounded continuous function is at most a constant (depending on the measure
of the whole space) times its sup-norm. -/
lemma Lp_norm_le (f : α →ᵇ E) :
  ∥(⟨f.to_continuous_map.to_ae_eq_fun μ, mem_Lp f⟩ : Lp E p μ)∥
  ≤ (measure_univ_nnreal μ) ^ (p.to_real)⁻¹ * ∥f∥ :=
begin
  apply Lp.norm_le_of_ae_bound (norm_nonneg f),
  { refine (f.to_continuous_map.coe_fn_to_ae_eq_fun μ).mono _,
    intros x hx,
    convert f.norm_coe_le_norm x },
  { apply_instance }
end

variables (p μ)

/-- The normed group homomorphism of considering a bounded continuous function on a finite-measure
space as an element of `Lp`. -/
def to_Lp_hom [fact (1 ≤ p)] : normed_group_hom (α →ᵇ E) (Lp E p μ) :=
{ bound' := ⟨_, Lp_norm_le⟩,
  .. add_monoid_hom.cod_restrict
      ((continuous_map.to_ae_eq_fun_add_hom μ).comp (forget_boundedness_add_hom α E))
      (Lp E p μ)
      mem_Lp }

lemma range_to_Lp_hom [fact (1 ≤ p)] :
  ((to_Lp_hom p μ).range : add_subgroup (Lp E p μ))
    = measure_theory.Lp.bounded_continuous_function E p μ :=
begin
  symmetry,
<<<<<<< HEAD
  convert add_monoid_hom.range_add_subgroup_of_eq_of_le
=======
  convert add_monoid_hom.add_subgroup_of_range_eq_of_le
>>>>>>> 8e3d9cee
    ((continuous_map.to_ae_eq_fun_add_hom μ).comp (forget_boundedness_add_hom α E))
    (by { rintros - ⟨f, rfl⟩, exact mem_Lp f } : _ ≤ Lp E p μ),
end

variables (𝕜 : Type*) [measurable_space 𝕜]

/-- The bounded linear map of considering a bounded continuous function on a finite-measure space
as an element of `Lp`. -/
def to_Lp [normed_field 𝕜] [opens_measurable_space 𝕜] [normed_space 𝕜 E] [fact (1 ≤ p)] :
  (α →ᵇ E) →L[𝕜] (Lp E p μ) :=
linear_map.mk_continuous
  (linear_map.cod_restrict
    (Lp.Lp_submodule E p μ 𝕜)
    ((continuous_map.to_ae_eq_fun_linear_map μ).comp (forget_boundedness_linear_map α E 𝕜))
    mem_Lp)
  _
  Lp_norm_le

variables {𝕜}

lemma range_to_Lp [normed_field 𝕜] [opens_measurable_space 𝕜] [normed_space 𝕜 E] [fact (1 ≤ p)] :
  ((to_Lp p μ 𝕜).range.to_add_subgroup : add_subgroup (Lp E p μ))
    = measure_theory.Lp.bounded_continuous_function E p μ :=
range_to_Lp_hom p μ

variables {p}

lemma coe_fn_to_Lp [normed_field 𝕜] [opens_measurable_space 𝕜] [normed_space 𝕜 E] [fact (1 ≤ p)]
  (f : α →ᵇ E) :
  to_Lp p μ 𝕜 f =ᵐ[μ] f :=
ae_eq_fun.coe_fn_mk f _

lemma to_Lp_norm_le [nondiscrete_normed_field 𝕜] [opens_measurable_space 𝕜] [normed_space 𝕜 E]
  [fact (1 ≤ p)] :
  ∥@to_Lp _ E _ p μ _ _ _ _ _ _ _ 𝕜 _ _ _ _ _∥ ≤ (measure_univ_nnreal μ) ^ (p.to_real)⁻¹ :=
linear_map.mk_continuous_norm_le _ ((measure_univ_nnreal μ) ^ (p.to_real)⁻¹).coe_nonneg _

end bounded_continuous_function

namespace continuous_map

variables [compact_space α] [finite_measure μ]
variables (𝕜 : Type*) [measurable_space 𝕜] (p μ) [fact (1 ≤ p)]

/-- The bounded linear map of considering a continuous function on a compact finite-measure
space `α` as an element of `Lp`.  By definition, the norm on `C(α, E)` is the sup-norm, transferred
from the space `α →ᵇ E` of bounded continuous functions, so this construction is just a matter of
transferring the structure from `bounded_continuous_function.to_Lp` along the isometry. -/
def to_Lp [normed_field 𝕜] [opens_measurable_space 𝕜] [normed_space 𝕜 E] :
  C(α, E) →L[𝕜] (Lp E p μ) :=
(bounded_continuous_function.to_Lp p μ 𝕜).comp
  (linear_isometry_bounded_of_compact α E 𝕜).to_linear_isometry.to_continuous_linear_map

variables {𝕜}

lemma range_to_Lp [normed_field 𝕜] [opens_measurable_space 𝕜] [normed_space 𝕜 E] :
  ((to_Lp p μ 𝕜).range.to_add_subgroup : add_subgroup (Lp E p μ))
    = measure_theory.Lp.bounded_continuous_function E p μ :=
begin
  refine set_like.ext' _,
  have := (linear_isometry_bounded_of_compact α E 𝕜).surjective,
  convert function.surjective.range_comp this (bounded_continuous_function.to_Lp p μ 𝕜),
  rw ← bounded_continuous_function.range_to_Lp p μ,
  refl,
end

variables {p}

lemma coe_fn_to_Lp [normed_field 𝕜] [opens_measurable_space 𝕜] [normed_space 𝕜 E] (f : C(α,  E)) :
  to_Lp p μ 𝕜 f =ᵐ[μ] f :=
ae_eq_fun.coe_fn_mk f _

lemma to_Lp_def [normed_field 𝕜] [opens_measurable_space 𝕜] [normed_space 𝕜 E] (f : C(α, E)) :
  to_Lp p μ 𝕜 f
  = bounded_continuous_function.to_Lp p μ 𝕜 (linear_isometry_bounded_of_compact α E 𝕜 f) :=
rfl

@[simp] lemma to_Lp_comp_forget_boundedness [normed_field 𝕜] [opens_measurable_space 𝕜]
  [normed_space 𝕜 E] (f : α →ᵇ E) :
  to_Lp p μ 𝕜 (bounded_continuous_function.forget_boundedness α E f)
  = bounded_continuous_function.to_Lp p μ 𝕜 f :=
rfl

@[simp] lemma coe_to_Lp [normed_field 𝕜] [opens_measurable_space 𝕜] [normed_space 𝕜 E]
  (f : C(α, E)) :
  (to_Lp p μ 𝕜 f : α →ₘ[μ] E) = f.to_ae_eq_fun μ :=
rfl

variables [nondiscrete_normed_field 𝕜] [opens_measurable_space 𝕜] [normed_space 𝕜 E]

lemma to_Lp_norm_eq_to_Lp_norm_coe :
  ∥@to_Lp _ E _ p μ _ _ _ _ _ _ _ _ 𝕜 _ _ _ _ _∥
  = ∥@bounded_continuous_function.to_Lp _ E _ p μ _ _ _ _ _ _ _ 𝕜 _ _ _ _ _∥ :=
continuous_linear_map.op_norm_comp_linear_isometry_equiv _ _

/-- Bound for the operator norm of `continuous_map.to_Lp`. -/
lemma to_Lp_norm_le :
  ∥@to_Lp _ E _ p μ _ _ _ _ _ _ _ _ 𝕜 _ _ _ _ _∥ ≤ (measure_univ_nnreal μ) ^ (p.to_real)⁻¹ :=
by { rw to_Lp_norm_eq_to_Lp_norm_coe, exact bounded_continuous_function.to_Lp_norm_le μ }

end continuous_map<|MERGE_RESOLUTION|>--- conflicted
+++ resolved
@@ -2152,11 +2152,7 @@
     = measure_theory.Lp.bounded_continuous_function E p μ :=
 begin
   symmetry,
-<<<<<<< HEAD
-  convert add_monoid_hom.range_add_subgroup_of_eq_of_le
-=======
   convert add_monoid_hom.add_subgroup_of_range_eq_of_le
->>>>>>> 8e3d9cee
     ((continuous_map.to_ae_eq_fun_add_hom μ).comp (forget_boundedness_add_hom α E))
     (by { rintros - ⟨f, rfl⟩, exact mem_Lp f } : _ ≤ Lp E p μ),
 end
