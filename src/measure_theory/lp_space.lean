/-
Copyright (c) 2020 Rémy Degenne. All rights reserved.
Released under Apache 2.0 license as described in the file LICENSE.
Authors: Rémy Degenne, Sébastien Gouëzel
-/
import measure_theory.ess_sup
import measure_theory.ae_eq_fun
import analysis.mean_inequalities

/-!
# ℒp space and Lp space

This file describes properties of almost everywhere measurable functions with finite seminorm,
denoted by `snorm f p μ` and defined for `p:ℝ≥0∞` as `0` if `p=0`, `(∫ ∥f a∥^p ∂μ) ^ (1/p)` for
`0 < p < ∞` and `ess_sup ∥f∥ μ` for `p=∞`.

The Prop-valued `mem_ℒp f p μ` states that a function `f : α → E` has finite seminorm.
The space `Lp α E p μ` is the subtype of elements of `α →ₘ[μ] E` (see ae_eq_fun) such that
`snorm f p μ` is finite. For `1 ≤ p`, `snorm` defines a norm and `Lp` is a metric space.

TODO: prove that Lp is complete.

## Main definitions

* `snorm' f p μ` : `(∫ ∥f a∥^p ∂μ) ^ (1/p)` for `f : α → F` and `p : ℝ`, where `α` is a  measurable
  space and `F` is a normed group.
* `snorm_ess_sup f μ` : seminorm in `ℒ∞`, equal to the essential supremum `ess_sup ∥f∥ μ`.
* `snorm f p μ` : for `p : ℝ≥0∞`, seminorm in `ℒp`, equal to `0` for `p=0`, to `snorm' f p μ`
  for `0 < p < ∞` and to `snorm_ess_sup f μ` for `p = ∞`.

* `mem_ℒp f p μ` : property that the function `f` is almost everywhere measurable and has finite
  p-seminorm for measure `μ` (`snorm f p μ < ∞`)
* `Lp E p μ` : elements of `α →ₘ[μ] E` (see ae_eq_fun) such that `snorm f p μ` is finite. Defined
  as an `add_subgroup` of `α →ₘ[μ] E`.

Lipschitz functions vanishing at zero act by composition on `Lp`. We define this action, and prove
that it is continuous. In particular,
* `continuous_linear_map.comp_Lp` defines the action on `Lp` of a continuous linear map.
* `Lp.pos_part` is the positive part of an `Lp` function.
* `Lp.neg_part` is the negative part of an `Lp` function.

## Implementation

Since `Lp` is defined as an `add_subgroup`, dot notation does not work. Use `Lp.measurable f` to
say that the coercion of `f` to a genuine function is measurable, instead of the non-working
`f.measurable`.

To prove that two `Lp` elements are equal, it suffices to show that their coercions to functions
coincide almost everywhere (this is registered as an `ext` rule). This can often be done using
`filter_upwards`. For instance, a proof from first principles that `f + (g + h) = (f + g) + h`
could read (in the `Lp` namespace)
```
example (f g h : Lp E p μ) : (f + g) + h = f + (g + h) :=
begin
  ext1,
  filter_upwards [coe_fn_add (f + g) h, coe_fn_add f g, coe_fn_add f (g + h), coe_fn_add g h],
  assume a ha1 ha2 ha3 ha4,
  simp only [ha1, ha2, ha3, ha4, add_assoc],
end
```
The lemma `coe_fn_add` states that the coercion of `f + g` coincides almost everywhere with the sum
of the coercions of `f` and `g`. All such lemmas use `coe_fn` in their name, to distinguish the
function coercion from the coercion to almost everywhere defined functions.
-/

noncomputable theory
open topological_space measure_theory
open_locale nnreal ennreal big_operators

lemma fact_one_le_one_ennreal : fact ((1 : ℝ≥0∞) ≤ 1) := le_refl _

lemma fact_one_le_two_ennreal : fact ((1 : ℝ≥0∞) ≤ 2) :=
ennreal.coe_le_coe.2 (show (1 : nnreal) ≤ 2, by norm_num)

lemma fact_one_le_top_ennreal : fact ((1 : ℝ≥0∞) ≤ ∞) := le_top

local attribute [instance] fact_one_le_one_ennreal fact_one_le_two_ennreal fact_one_le_top_ennreal

variables {α E F G : Type*} [measurable_space α] {p : ℝ≥0∞} {q : ℝ} {μ : measure α}
  [measurable_space E] [normed_group E]
  [normed_group F] [normed_group G]

open_locale ennreal

namespace measure_theory

section ℒp

/-!
### ℒp seminorm

We define the ℒp seminorm, denoted by `snorm f p μ`. For real `p`, it is given by an integral
formula (for which we use the notation `snorm' f p μ`), and for `p = ∞` it is the essential
supremum (for which we use the notation `snorm_ess_sup f μ`).

We also define a predicate `mem_ℒp f p μ`, requesting that a function is almost everywhere
measurable and has finite `snorm f p μ`.

This paragraph is devoted to the basic properties of these definitions. It is constructed as
follows: for a given property, we prove it for `snorm'` and `snorm_ess_sup` when it makes sense,
deduce it for `snorm`, and translate it in terms of `mem_ℒp`.
-/

section ℒp_space_definition

/-- `(∫ ∥f a∥^q ∂μ) ^ (1/q)`, which is a seminorm on the space of measurable functions for which
this quantity is finite -/
def snorm' (f : α → F) (q : ℝ) (μ : measure α) : ℝ≥0∞ := (∫⁻ a, (nnnorm (f a))^q ∂μ) ^ (1/q)

/-- seminorm for `ℒ∞`, equal to the essential supremum of `∥f∥`. -/
def snorm_ess_sup (f : α → F) (μ : measure α) := ess_sup (λ x, (nnnorm (f x) : ℝ≥0∞)) μ

/-- `ℒp` seminorm, equal to `0` for `p=0`, to `(∫ ∥f a∥^p ∂μ) ^ (1/p)` for `0 < p < ∞` and to
`ess_sup ∥f∥ μ` for `p = ∞`. -/
def snorm (f : α → F) (p : ℝ≥0∞) (μ : measure α) : ℝ≥0∞ :=
if p = 0 then 0 else (if p = ∞ then snorm_ess_sup f μ else snorm' f (ennreal.to_real p) μ)

lemma snorm_eq_snorm' (hp_ne_zero : p ≠ 0) (hp_ne_top : p ≠ ∞) {f : α → F} :
  snorm f p μ = snorm' f (ennreal.to_real p) μ :=
by simp [snorm, hp_ne_zero, hp_ne_top]

@[simp] lemma snorm_exponent_top {f : α → F} : snorm f ∞ μ = snorm_ess_sup f μ := by simp [snorm]

/-- The property that `f:α→E` is ae_measurable and `(∫ ∥f a∥^p ∂μ)^(1/p)` is finite if `p < ∞`, or
`ess_sup f < ∞` if `p = ∞`. -/
def mem_ℒp (f : α → E) (p : ℝ≥0∞) (μ : measure α) : Prop :=
ae_measurable f μ ∧ snorm f p μ < ∞

lemma mem_ℒp.ae_measurable {f : α → E} {p : ℝ≥0∞} {μ : measure α} (h : mem_ℒp f p μ) :
  ae_measurable f μ := h.1

lemma lintegral_rpow_nnnorm_eq_rpow_snorm' {f : α → F} (hq0_lt : 0 < q) :
  ∫⁻ a, (nnnorm (f a)) ^ q ∂μ = (snorm' f q μ) ^ q :=
begin
  rw [snorm', ←ennreal.rpow_mul, one_div, inv_mul_cancel, ennreal.rpow_one],
  exact (ne_of_lt hq0_lt).symm,
end

end ℒp_space_definition

section top

lemma mem_ℒp.snorm_lt_top {f : α → E} (hfp : mem_ℒp f p μ) : snorm f p μ < ∞ := hfp.2

lemma mem_ℒp.snorm_ne_top {f : α → E} (hfp : mem_ℒp f p μ) : snorm f p μ ≠ ∞ := ne_of_lt (hfp.2)

lemma lintegral_rpow_nnnorm_lt_top_of_snorm'_lt_top {f : α → F} (hq0_lt : 0 < q)
  (hfq : snorm' f q μ < ∞) :
  ∫⁻ a, (nnnorm (f a)) ^ q ∂μ < ∞ :=
begin
  rw lintegral_rpow_nnnorm_eq_rpow_snorm' hq0_lt,
  exact ennreal.rpow_lt_top_of_nonneg (le_of_lt hq0_lt) (ne_of_lt hfq),
end

end top

section zero

@[simp] lemma snorm'_exponent_zero {f : α → F} : snorm' f 0 μ = 1 :=
by rw [snorm', div_zero, ennreal.rpow_zero]

@[simp] lemma snorm_exponent_zero {f : α → F} : snorm f 0 μ = 0 :=
by simp [snorm]

lemma mem_ℒp_zero_iff_ae_measurable {f : α → E} : mem_ℒp f 0 μ ↔ ae_measurable f μ :=
by simp [mem_ℒp, snorm_exponent_zero]

@[simp] lemma snorm'_zero (hp0_lt : 0 < q) : snorm' (0 : α → F) q μ = 0 :=
by simp [snorm', hp0_lt]

@[simp] lemma snorm'_zero' (hq0_ne : q ≠ 0) (hμ : μ ≠ 0) : snorm' (0 : α → F) q μ = 0 :=
begin
  cases le_or_lt 0 q with hq0 hq_neg,
  { exact snorm'_zero (lt_of_le_of_ne hq0 hq0_ne.symm), },
  { simp [snorm', ennreal.rpow_eq_zero_iff, hμ, hq_neg], },
end

@[simp] lemma snorm_ess_sup_zero : snorm_ess_sup (0 : α → F) μ = 0 :=
begin
  simp_rw [snorm_ess_sup, pi.zero_apply, nnnorm_zero, ennreal.coe_zero, ←ennreal.bot_eq_zero],
  exact ess_sup_const_bot,
end

@[simp] lemma snorm_zero : snorm (0 : α → F) p μ = 0 :=
begin
  by_cases h0 : p = 0,
  { simp [h0], },
  by_cases h_top : p = ∞,
  { simp only [h_top, snorm_exponent_top, snorm_ess_sup_zero], },
  rw ←ne.def at h0,
  simp [snorm_eq_snorm' h0 h_top,
    ennreal.to_real_pos_iff.mpr ⟨lt_of_le_of_ne (zero_le _) h0.symm, h_top⟩],
end

lemma zero_mem_ℒp : mem_ℒp (0 : α → E) p μ :=
⟨measurable_zero.ae_measurable, by { rw snorm_zero, exact ennreal.coe_lt_top, } ⟩

lemma snorm'_measure_zero_of_pos {f : α → F} (hq_pos : 0 < q) : snorm' f q 0 = 0 :=
by simp [snorm', hq_pos]

lemma snorm'_measure_zero_of_exponent_zero {f : α → F} : snorm' f 0 0 = 1 := by simp [snorm']

lemma snorm'_measure_zero_of_neg {f : α → F} (hq_neg : q < 0) : snorm' f q 0 = ∞ :=
by simp [snorm', hq_neg]

@[simp] lemma snorm_ess_sup_measure_zero {f : α → F} : snorm_ess_sup f 0 = 0 :=
by simp [snorm_ess_sup]

@[simp] lemma snorm_measure_zero {f : α → F} : snorm f p 0 = 0 :=
begin
  by_cases h0 : p = 0,
  { simp [h0], },
  by_cases h_top : p = ∞,
  { simp [h_top], },
  rw ←ne.def at h0,
  simp [snorm_eq_snorm' h0 h_top, snorm',
    ennreal.to_real_pos_iff.mpr ⟨lt_of_le_of_ne (zero_le _) h0.symm, h_top⟩],
end

end zero

section const

lemma snorm'_const (c : F) (hq_pos : 0 < q) :
  snorm' (λ x : α , c) q μ = (nnnorm c : ℝ≥0∞) * (μ set.univ) ^ (1/q) :=
begin
  rw [snorm', lintegral_const, @ennreal.mul_rpow_of_nonneg _ _ (1/q) (by simp [hq_pos.le])],
  congr,
  rw ←ennreal.rpow_mul,
  suffices hq_cancel : q * (1/q) = 1, by rw [hq_cancel, ennreal.rpow_one],
  rw [one_div, mul_inv_cancel (ne_of_lt hq_pos).symm],
end

lemma snorm'_const' [finite_measure μ] (c : F) (hc_ne_zero : c ≠ 0) (hq_ne_zero : q ≠ 0) :
  snorm' (λ x : α , c) q μ = (nnnorm c : ℝ≥0∞) * (μ set.univ) ^ (1/q) :=
begin
  rw [snorm', lintegral_const, ennreal.mul_rpow_of_ne_top _ (measure_ne_top μ set.univ)],
  { congr,
    rw ←ennreal.rpow_mul,
    suffices hp_cancel : q * (1/q) = 1, by rw [hp_cancel, ennreal.rpow_one],
    rw [one_div, mul_inv_cancel hq_ne_zero], },
  { rw [ne.def, ennreal.rpow_eq_top_iff, auto.not_or_eq, auto.not_and_eq, auto.not_and_eq],
    split,
    { left,
      rwa [ennreal.coe_eq_zero, nnnorm_eq_zero], },
    { exact or.inl ennreal.coe_ne_top, }, },
end

lemma snorm_ess_sup_const (c : F) (hμ : μ ≠ 0) :
  snorm_ess_sup (λ x : α, c) μ = (nnnorm c : ℝ≥0∞) :=
by rw [snorm_ess_sup, ess_sup_const _ hμ]

lemma snorm'_const_of_probability_measure (c : F) (hq_pos : 0 < q) [probability_measure μ] :
  snorm' (λ x : α , c) q μ = (nnnorm c : ℝ≥0∞) :=
by simp [snorm'_const c hq_pos, measure_univ]

lemma snorm_const (c : F) (h0 : p ≠ 0) (hμ : μ ≠ 0) :
  snorm (λ x : α , c) p μ = (nnnorm c : ℝ≥0∞) * (μ set.univ) ^ (1/(ennreal.to_real p)) :=
begin
  by_cases h_top : p = ∞,
  { simp [h_top, snorm_ess_sup_const c hμ], },
  simp [snorm_eq_snorm' h0 h_top, snorm'_const,
    ennreal.to_real_pos_iff.mpr ⟨lt_of_le_of_ne (zero_le _) h0.symm, h_top⟩],
end

lemma snorm_const' (c : F) (h0 : p ≠ 0) (h_top: p ≠ ∞) :
  snorm (λ x : α , c) p μ = (nnnorm c : ℝ≥0∞) * (μ set.univ) ^ (1/(ennreal.to_real p)) :=
begin
  simp [snorm_eq_snorm' h0 h_top, snorm'_const,
    ennreal.to_real_pos_iff.mpr ⟨lt_of_le_of_ne (zero_le _) h0.symm, h_top⟩],
end

lemma mem_ℒp_const (c : E) [finite_measure μ] : mem_ℒp (λ a:α, c) p μ :=
begin
  refine ⟨measurable_const.ae_measurable, _⟩,
  by_cases h0 : p = 0,
  { simp [h0], },
  by_cases hμ : μ = 0,
  { simp [hμ], },
  rw snorm_const c h0 hμ,
  refine ennreal.mul_lt_top ennreal.coe_lt_top _,
  refine ennreal.rpow_lt_top_of_nonneg _ (measure_ne_top μ set.univ),
  simp,
end

end const

lemma snorm'_mono_ae {f : α → F} {g : α → G} (hq : 0 ≤ q) (h : ∀ᵐ x ∂μ, ∥f x∥ ≤ ∥g x∥) :
  snorm' f q μ ≤ snorm' g q μ :=
begin
  rw [snorm'],
  refine ennreal.rpow_le_rpow _ (one_div_nonneg.2 hq),
  refine lintegral_mono_ae (h.mono $ λ x hx, _),
  exact ennreal.rpow_le_rpow (ennreal.coe_le_coe.2 hx) hq
end

lemma snorm'_congr_norm_ae {f g : α → F} (hfg : ∀ᵐ x ∂μ, ∥f x∥ = ∥g x∥) :
  snorm' f q μ = snorm' g q μ :=
begin
  have : (λ x, (nnnorm (f x) ^ q : ℝ≥0∞)) =ᵐ[μ] (λ x, nnnorm (g x) ^ q),
    from hfg.mono (λ x hx, by { simp only [← coe_nnnorm, nnreal.coe_eq] at hx, simp [hx] }),
  simp only [snorm', lintegral_congr_ae this]
end

lemma snorm'_congr_ae {f g : α → F} (hfg : f =ᵐ[μ] g) : snorm' f q μ = snorm' g q μ :=
snorm'_congr_norm_ae (hfg.fun_comp _)

lemma snorm_ess_sup_congr_ae {f g : α → F} (hfg : f =ᵐ[μ] g) :
  snorm_ess_sup f μ = snorm_ess_sup g μ :=
ess_sup_congr_ae (hfg.fun_comp (coe ∘ nnnorm))

lemma snorm_mono_ae {f : α → F} {g : α → G} (h : ∀ᵐ x ∂μ, ∥f x∥ ≤ ∥g x∥) :
  snorm f p μ ≤ snorm g p μ :=
begin
  simp only [snorm],
  split_ifs,
  { exact le_rfl },
  { refine ess_sup_mono_ae (h.mono $ λ x hx, _),
    exact_mod_cast hx },
  { exact snorm'_mono_ae ennreal.to_real_nonneg h }
end

lemma snorm_congr_norm_ae {f : α → F} {g : α → G} (hfg : ∀ᵐ x ∂μ, ∥f x∥ = ∥g x∥) :
  snorm f p μ = snorm g p μ :=
le_antisymm (snorm_mono_ae $ filter.eventually_eq.le hfg)
  (snorm_mono_ae $ (filter.eventually_eq.symm hfg).le)

@[simp] lemma snorm'_norm {f : α → G} : snorm' (λ a, ∥f a∥) q μ = snorm' f q μ :=
by simp [snorm']

@[simp] lemma snorm_norm (f : α → F) : snorm (λ x, ∥f x∥) p μ = snorm f p μ :=
snorm_congr_norm_ae $ filter.eventually_of_forall $ λ x, norm_norm _

lemma snorm'_norm_rpow (f : α → F) (p q : ℝ) (hq_pos : 0 < q) :
  snorm' (λ x, ∥f x∥ ^ q) p μ = (snorm' f (p * q) μ) ^ q :=
begin
  simp_rw snorm',
  rw [← ennreal.rpow_mul, ←one_div_mul_one_div],
  simp_rw one_div,
  rw [mul_assoc, inv_mul_cancel hq_pos.ne.symm, mul_one],
  congr,
  ext1 x,
  simp_rw ← of_real_norm_eq_coe_nnnorm,
  rw [real.norm_eq_abs, abs_eq_self.mpr (real.rpow_nonneg_of_nonneg (norm_nonneg _) _),
<<<<<<< HEAD
    mul_comm, ← ennreal.of_real_rpow_of_nonneg_of_pos (norm_nonneg _) hq_pos, ennreal.rpow_mul],
end

lemma norm_rpow {x : ℝ} {q : ℝ} (hx_nonneg : 0 ≤ x) : ∥x ^ q∥ = ∥x∥ ^ q :=
begin
  have h_rpow_nonneg : 0 ≤ x ^ q, from real.rpow_nonneg_of_nonneg hx_nonneg _,
  rw [real.norm_eq_abs, real.norm_eq_abs, abs_eq_self.mpr hx_nonneg, abs_eq_self.mpr h_rpow_nonneg],
end

lemma nnnorm_rpow {x : ℝ} {q : ℝ} (hx_nonneg : 0 ≤ x) : nnnorm (x ^ q) = (nnnorm x) ^ q :=
by { ext, push_cast, exact norm_rpow hx_nonneg }

lemma snorm_norm_rpow (f : α → G) (q : ℝ) (hq_pos : 0 < q) :
=======
    mul_comm, ← ennreal.of_real_rpow_of_nonneg (norm_nonneg _) hq_pos.le, ennreal.rpow_mul],
end

lemma snorm_norm_rpow (f : α → G) (hq_pos : 0 < q) :
>>>>>>> a2eb745f
  snorm (λ x, ∥f x∥ ^ q) p μ = (snorm f (p * ennreal.of_real q) μ) ^ q :=
begin
  by_cases h0 : p = 0,
  { simp [h0, ennreal.zero_rpow_of_pos hq_pos], },
  by_cases hp_top : p = ∞,
  { simp only [hp_top, snorm_exponent_top, ennreal.top_mul, hq_pos.not_le, ennreal.of_real_eq_zero,
      if_false, snorm_exponent_top, snorm_ess_sup],
    have h_rpow : ess_sup (λ (x : α), (nnnorm (∥f x∥ ^ q) : ℝ≥0∞)) μ
      = ess_sup (λ (x : α), (↑(nnnorm (f x))) ^ q) μ,
    { congr,
      ext1 x,
      nth_rewrite 1 ← nnnorm_norm,
<<<<<<< HEAD
      rw [ennreal.coe_rpow_of_nonneg _ hq_pos.le, ennreal.coe_eq_coe,
        nnnorm_rpow (norm_nonneg _)], },
=======
      rw [ennreal.coe_rpow_of_nonneg _ hq_pos.le, ennreal.coe_eq_coe],
      ext,
      push_cast,
      rw real.norm_rpow_of_nonneg (norm_nonneg _), },
>>>>>>> a2eb745f
    rw h_rpow,
    have h_rpow_mono := ennreal.rpow_left_strict_mono_of_pos hq_pos,
    have h_rpow_surj := (ennreal.rpow_left_bijective hq_pos.ne.symm).2,
    let iso := h_rpow_mono.order_iso_of_surjective _ h_rpow_surj,
    exact (iso.ess_sup_apply (λ x, ((nnnorm (f x)) : ℝ≥0∞)) μ).symm, },
  rw [snorm_eq_snorm' h0 hp_top, snorm_eq_snorm' _ _],
  swap, { refine mul_ne_zero h0 _, rwa [ne.def, ennreal.of_real_eq_zero, not_le], },
  swap, { exact ennreal.mul_ne_top hp_top ennreal.of_real_ne_top, },
  rw [ennreal.to_real_mul, ennreal.to_real_of_real hq_pos.le],
  exact snorm'_norm_rpow f p.to_real q hq_pos,
end

lemma snorm_congr_ae {f g : α → F} (hfg : f =ᵐ[μ] g) : snorm f p μ = snorm g p μ :=
snorm_congr_norm_ae $ hfg.mono (λ x hx, hx ▸ rfl)

lemma mem_ℒp_congr_ae {f g : α → E} (hfg : f =ᵐ[μ] g) : mem_ℒp f p μ ↔ mem_ℒp g p μ :=
by simp only [mem_ℒp, snorm_congr_ae hfg, ae_measurable_congr hfg]

lemma mem_ℒp.ae_eq {f g : α → E} (hfg : f =ᵐ[μ] g) (hf_Lp : mem_ℒp f p μ) : mem_ℒp g p μ :=
(mem_ℒp_congr_ae hfg).1 hf_Lp

lemma mem_ℒp.of_le [measurable_space F] {f : α → E} {g : α → F}
  (hg : mem_ℒp g p μ) (hf : ae_measurable f μ) (hfg : ∀ᵐ x ∂μ, ∥f x∥ ≤ ∥g x∥) : mem_ℒp f p μ :=
⟨hf, (snorm_mono_ae hfg).trans_lt hg.snorm_lt_top⟩

section opens_measurable_space
variable [opens_measurable_space E]

lemma mem_ℒp.norm {f : α → E} (h : mem_ℒp f p μ) : mem_ℒp (λ x, ∥f x∥) p μ :=
h.of_le h.ae_measurable.norm (filter.eventually_of_forall (λ x, by simp))

lemma snorm'_eq_zero_of_ae_zero {f : α → F} (hq0_lt : 0 < q) (hf_zero : f =ᵐ[μ] 0) :
  snorm' f q μ = 0 :=
by rw [snorm'_congr_ae hf_zero, snorm'_zero hq0_lt]

lemma snorm'_eq_zero_of_ae_zero' (hq0_ne : q ≠ 0) (hμ : μ ≠ 0) {f : α → F} (hf_zero : f =ᵐ[μ] 0) :
  snorm' f q μ = 0 :=
by rw [snorm'_congr_ae hf_zero, snorm'_zero' hq0_ne hμ]

lemma ae_eq_zero_of_snorm'_eq_zero {f : α → E} (hq0 : 0 ≤ q) (hf : ae_measurable f μ)
  (h : snorm' f q μ = 0) : f =ᵐ[μ] 0 :=
begin
  rw [snorm', ennreal.rpow_eq_zero_iff] at h,
  cases h,
  { rw lintegral_eq_zero_iff' hf.nnnorm.ennreal_coe.ennreal_rpow_const at h,
    refine h.left.mono (λ x hx, _),
    rw [pi.zero_apply, ennreal.rpow_eq_zero_iff] at hx,
    cases hx,
    { cases hx with hx _,
      rwa [←ennreal.coe_zero, ennreal.coe_eq_coe, nnnorm_eq_zero] at hx, },
    { exact absurd hx.left ennreal.coe_ne_top, }, },
  { exfalso,
    rw [one_div, inv_lt_zero] at h,
    exact hq0.not_lt h.right },
end

lemma snorm'_eq_zero_iff (hq0_lt : 0 < q) {f : α → E} (hf : ae_measurable f μ) :
  snorm' f q μ = 0 ↔ f =ᵐ[μ] 0 :=
⟨ae_eq_zero_of_snorm'_eq_zero (le_of_lt hq0_lt) hf, snorm'_eq_zero_of_ae_zero hq0_lt⟩

lemma coe_nnnorm_ae_le_snorm_ess_sup (f : α → F) (μ : measure α) :
  ∀ᵐ x ∂μ, (nnnorm (f x) : ℝ≥0∞) ≤ snorm_ess_sup f μ :=
ennreal.ae_le_ess_sup (λ x, (nnnorm (f x) : ℝ≥0∞))

@[simp] lemma snorm_ess_sup_eq_zero_iff {f : α → F} : snorm_ess_sup f μ = 0 ↔ f =ᵐ[μ] 0 :=
by simp [filter.eventually_eq, snorm_ess_sup]

lemma snorm_eq_zero_iff {f : α → E} (hf : ae_measurable f μ) (h0 : p ≠ 0) :
  snorm f p μ = 0 ↔ f =ᵐ[μ] 0 :=
begin
  by_cases h_top : p = ∞,
  { rw [h_top, snorm_exponent_top, snorm_ess_sup_eq_zero_iff], },
  rw snorm_eq_snorm' h0 h_top,
  exact snorm'_eq_zero_iff
    (ennreal.to_real_pos_iff.mpr ⟨lt_of_le_of_ne (zero_le _) h0.symm, h_top⟩) hf,
end

end opens_measurable_space

@[simp] lemma snorm'_neg {f : α → F} : snorm' (-f) q μ = snorm' f q μ := by simp [snorm']

@[simp] lemma snorm_neg {f : α → F} : snorm (-f) p μ = snorm f p μ :=
begin
  by_cases h0 : p = 0,
  { simp [h0], },
  by_cases h_top : p = ∞,
  { simp [h_top, snorm_ess_sup], },
  simp [snorm_eq_snorm' h0 h_top],
end

section borel_space
variable [borel_space E]

lemma mem_ℒp.neg {f : α → E} (hf : mem_ℒp f p μ) : mem_ℒp (-f) p μ :=
⟨ae_measurable.neg hf.1, by simp [hf.right]⟩

lemma snorm'_le_snorm'_mul_rpow_measure_univ {p q : ℝ} (hp0_lt : 0 < p) (hpq : p ≤ q)
  {f : α → E} (hf : ae_measurable f μ) :
  snorm' f p μ ≤ snorm' f q μ * (μ set.univ) ^ (1/p - 1/q) :=
begin
  have hq0_lt : 0 < q, from lt_of_lt_of_le hp0_lt hpq,
  by_cases hpq_eq : p = q,
  { rw [hpq_eq, sub_self, ennreal.rpow_zero, mul_one],
    exact le_refl _, },
  have hpq : p < q, from lt_of_le_of_ne hpq hpq_eq,
  let g := λ a : α, (1 : ℝ≥0∞),
  have h_rw : ∫⁻ a, ↑(nnnorm (f a))^p ∂ μ = ∫⁻ a, (nnnorm (f a) * (g a))^p ∂ μ,
  from lintegral_congr (λ a, by simp),
  repeat {rw snorm'},
  rw h_rw,
  let r := p * q / (q - p),
  have hpqr : 1/p = 1/q + 1/r,
  { field_simp [(ne_of_lt hp0_lt).symm,
      (ne_of_lt hq0_lt).symm],
    ring, },
  calc (∫⁻ (a : α), (↑(nnnorm (f a)) * g a) ^ p ∂μ) ^ (1/p)
      ≤ (∫⁻ (a : α), ↑(nnnorm (f a)) ^ q ∂μ) ^ (1/q) * (∫⁻ (a : α), (g a) ^ r ∂μ) ^ (1/r) :
    ennreal.lintegral_Lp_mul_le_Lq_mul_Lr hp0_lt hpq hpqr μ hf.nnnorm.ennreal_coe
      ae_measurable_const
  ... = (∫⁻ (a : α), ↑(nnnorm (f a)) ^ q ∂μ) ^ (1/q) * μ set.univ ^ (1/p - 1/q) :
    by simp [hpqr],
end

lemma snorm'_le_snorm_ess_sup_mul_rpow_measure_univ (hq_pos : 0 < q) {f : α → F} :
  snorm' f q μ ≤ snorm_ess_sup f μ * (μ set.univ) ^ (1/q) :=
begin
  have h_le : ∫⁻ (a : α), ↑(nnnorm (f a)) ^ q ∂μ ≤ ∫⁻ (a : α), (snorm_ess_sup f μ) ^ q ∂μ,
  { refine lintegral_mono_ae _,
    have h_nnnorm_le_snorm_ess_sup := coe_nnnorm_ae_le_snorm_ess_sup f μ,
    refine h_nnnorm_le_snorm_ess_sup.mono (λ x hx, ennreal.rpow_le_rpow hx (le_of_lt hq_pos)), },
  rw [snorm', ←ennreal.rpow_one (snorm_ess_sup f μ)],
  nth_rewrite 1 ←mul_inv_cancel (ne_of_lt hq_pos).symm,
  rw [ennreal.rpow_mul, one_div,
    ←@ennreal.mul_rpow_of_nonneg _ _ q⁻¹ (by simp [hq_pos.le])],
  refine ennreal.rpow_le_rpow _ (by simp [hq_pos.le]),
  rwa lintegral_const at h_le,
end

lemma snorm'_le_snorm'_of_exponent_le {p q : ℝ} (hp0_lt : 0 < p) (hpq : p ≤ q) (μ : measure α)
  [probability_measure μ] {f : α → E} (hf : ae_measurable f μ) :
  snorm' f p μ ≤ snorm' f q μ :=
begin
  have h_le_μ := snorm'_le_snorm'_mul_rpow_measure_univ hp0_lt hpq hf,
  rwa [measure_univ, ennreal.one_rpow, mul_one] at h_le_μ,
end

lemma snorm'_le_snorm_ess_sup (hq_pos : 0 < q) {f : α → F} [probability_measure μ] :
  snorm' f q μ ≤ snorm_ess_sup f μ :=
le_trans (snorm'_le_snorm_ess_sup_mul_rpow_measure_univ hq_pos) (le_of_eq (by simp [measure_univ]))

lemma snorm_le_snorm_of_exponent_le {p q : ℝ≥0∞} (hpq : p ≤ q) [probability_measure μ]
  {f : α → E} (hf : ae_measurable f μ) :
  snorm f p μ ≤ snorm f q μ :=
begin
  by_cases hp0 : p = 0,
  { simp [hp0], },
  rw ←ne.def at hp0,
  by_cases hq_top : q = ∞,
  { by_cases hp_top : p = ∞,
    { rw [hq_top, hp_top],
      exact le_refl _, },
    { have hp_pos : 0 < p.to_real,
      from ennreal.to_real_pos_iff.mpr ⟨lt_of_le_of_ne (zero_le _) hp0.symm, hp_top⟩,
      rw [snorm_eq_snorm' hp0 hp_top, hq_top, snorm_exponent_top],
      refine le_trans (snorm'_le_snorm_ess_sup_mul_rpow_measure_univ hp_pos) (le_of_eq _),
      simp [measure_univ], }, },
  { have hp_top : p ≠ ∞,
    { by_contra hp_eq_top,
      push_neg at hp_eq_top,
      refine hq_top _,
      rwa [hp_eq_top, top_le_iff] at hpq, },
    have hp_pos : 0 < p.to_real,
    from ennreal.to_real_pos_iff.mpr ⟨lt_of_le_of_ne (zero_le _) hp0.symm, hp_top⟩,
    have hq0 : q ≠ 0,
    { by_contra hq_eq_zero,
      push_neg at hq_eq_zero,
      have hp_eq_zero : p = 0, from le_antisymm (by rwa hq_eq_zero at hpq) (zero_le _),
      rw [hp_eq_zero, ennreal.zero_to_real] at hp_pos,
      exact (lt_irrefl _) hp_pos, },
    have hpq_real : p.to_real ≤ q.to_real, by rwa ennreal.to_real_le_to_real hp_top hq_top,
    rw [snorm_eq_snorm' hp0 hp_top, snorm_eq_snorm' hq0 hq_top],
    exact snorm'_le_snorm'_of_exponent_le hp_pos hpq_real _ hf, },
end

lemma snorm'_lt_top_of_snorm'_lt_top_of_exponent_le {p q : ℝ} [finite_measure μ] {f : α → E}
  (hf : ae_measurable f μ) (hfq_lt_top : snorm' f q μ < ∞) (hp_nonneg : 0 ≤ p) (hpq : p ≤ q) :
  snorm' f p μ < ∞ :=
begin
  cases le_or_lt p 0 with hp_nonpos hp_pos,
  { rw le_antisymm hp_nonpos hp_nonneg,
    simp, },
  have hq_pos : 0 < q, from lt_of_lt_of_le hp_pos hpq,
  calc snorm' f p μ
      ≤ snorm' f q μ * (μ set.univ) ^ (1/p - 1/q) :
    snorm'_le_snorm'_mul_rpow_measure_univ hp_pos hpq hf
  ... < ∞ :
  begin
    rw ennreal.mul_lt_top_iff,
    refine or.inl ⟨hfq_lt_top, ennreal.rpow_lt_top_of_nonneg _ (measure_ne_top μ set.univ)⟩,
    rwa [le_sub, sub_zero, one_div, one_div, inv_le_inv hq_pos hp_pos],
  end
end

lemma mem_ℒp.mem_ℒp_of_exponent_le {p q : ℝ≥0∞} [finite_measure μ] {f : α → E}
  (hfq : mem_ℒp f q μ) (hpq : p ≤ q) :
  mem_ℒp f p μ :=
begin
  cases hfq with hfq_m hfq_lt_top,
  by_cases hp0 : p = 0,
  { rwa [hp0, mem_ℒp_zero_iff_ae_measurable], },
  rw ←ne.def at hp0,
  refine ⟨hfq_m, _⟩,
  by_cases hp_top : p = ∞,
  { have hq_top : q = ∞,
      by rwa [hp_top, top_le_iff] at hpq,
    rw [hp_top],
    rwa hq_top at hfq_lt_top, },
  have hp_pos : 0 < p.to_real,
    from ennreal.to_real_pos_iff.mpr ⟨lt_of_le_of_ne (zero_le _) hp0.symm, hp_top⟩,
  by_cases hq_top : q = ∞,
  { rw snorm_eq_snorm' hp0 hp_top,
    rw [hq_top, snorm_exponent_top] at hfq_lt_top,
    refine lt_of_le_of_lt (snorm'_le_snorm_ess_sup_mul_rpow_measure_univ hp_pos) _,
    refine ennreal.mul_lt_top hfq_lt_top _,
    exact ennreal.rpow_lt_top_of_nonneg (by simp [le_of_lt hp_pos]) (measure_ne_top μ set.univ), },
  have hq0 : q ≠ 0,
  { by_contra hq_eq_zero,
    push_neg at hq_eq_zero,
    have hp_eq_zero : p = 0, from le_antisymm (by rwa hq_eq_zero at hpq) (zero_le _),
    rw [hp_eq_zero, ennreal.zero_to_real] at hp_pos,
    exact (lt_irrefl _) hp_pos, },
  have hpq_real : p.to_real ≤ q.to_real, by rwa ennreal.to_real_le_to_real hp_top hq_top,
  rw snorm_eq_snorm' hp0 hp_top,
  rw snorm_eq_snorm' hq0 hq_top at hfq_lt_top,
  exact snorm'_lt_top_of_snorm'_lt_top_of_exponent_le hfq_m hfq_lt_top (le_of_lt hp_pos) hpq_real,
end

lemma snorm'_add_le {f g : α → E} (hf : ae_measurable f μ) (hg : ae_measurable g μ) (hq1 : 1 ≤ q) :
  snorm' (f + g) q μ ≤ snorm' f q μ + snorm' g q μ :=
calc (∫⁻ a, ↑(nnnorm ((f + g) a)) ^ q ∂μ) ^ (1 / q)
    ≤ (∫⁻ a, (((λ a, (nnnorm (f a) : ℝ≥0∞))
        + (λ a, (nnnorm (g a) : ℝ≥0∞))) a) ^ q ∂μ) ^ (1 / q) :
begin
  refine @ennreal.rpow_le_rpow _ _ (1/q) _ (by simp [le_trans zero_le_one hq1]),
  refine lintegral_mono (λ a, ennreal.rpow_le_rpow _ (le_trans zero_le_one hq1)),
  simp [←ennreal.coe_add, nnnorm_add_le],
end
... ≤ snorm' f q μ + snorm' g q μ :
  ennreal.lintegral_Lp_add_le hf.nnnorm.ennreal_coe hg.nnnorm.ennreal_coe hq1

lemma snorm_ess_sup_add_le {f g : α → F} :
  snorm_ess_sup (f + g) μ ≤ snorm_ess_sup f μ + snorm_ess_sup g μ :=
begin
  refine le_trans (ess_sup_mono_ae (filter.eventually_of_forall (λ x, _)))
    (ennreal.ess_sup_add_le _ _),
  simp_rw [pi.add_apply, ←ennreal.coe_add, ennreal.coe_le_coe],
  exact nnnorm_add_le _ _,
end

lemma snorm_add_le {f g : α → E} (hf : ae_measurable f μ) (hg : ae_measurable g μ) (hp1 : 1 ≤ p) :
  snorm (f + g) p μ ≤ snorm f p μ + snorm g p μ :=
begin
  by_cases hp0 : p = 0,
  { simp [hp0], },
  by_cases hp_top : p = ∞,
  { simp [hp_top, snorm_ess_sup_add_le], },
  have hp1_real : 1 ≤ p.to_real,
  by rwa [← ennreal.one_to_real, ennreal.to_real_le_to_real ennreal.one_ne_top hp_top],
  repeat { rw snorm_eq_snorm' hp0 hp_top, },
  exact snorm'_add_le hf hg hp1_real,
end

lemma snorm'_sum_le [second_countable_topology E] {ι} {f : ι → α → E} {s : finset ι}
  (hfs : ∀ i, i ∈ s → ae_measurable (f i) μ) (hq1 : 1 ≤ q) :
  snorm' (∑ i in s, f i) q μ ≤ ∑ i in s, snorm' (f i) q μ :=
finset.le_sum_of_subadditive_on_pred (λ (f : α → E), snorm' f q μ)
  (λ f, ae_measurable f μ) (snorm'_zero (zero_lt_one.trans_le hq1))
  (λ f g hf hg, snorm'_add_le hf hg hq1) (λ x y, ae_measurable.add) _ hfs

lemma snorm_sum_le [second_countable_topology E] {ι} {f : ι → α → E} {s : finset ι}
  (hfs : ∀ i, i ∈ s → ae_measurable (f i) μ) (hp1 : 1 ≤ p) :
  snorm (∑ i in s, f i) p μ ≤ ∑ i in s, snorm (f i) p μ :=
finset.le_sum_of_subadditive_on_pred (λ (f : α → E), snorm f p μ)
  (λ f, ae_measurable f μ) snorm_zero (λ f g hf hg, snorm_add_le hf hg hp1)
  (λ x y, ae_measurable.add) _ hfs

lemma snorm_add_lt_top_of_one_le {f g : α → E} (hf : mem_ℒp f p μ) (hg : mem_ℒp g p μ)
  (hq1 : 1 ≤ p) : snorm (f + g) p μ < ∞ :=
lt_of_le_of_lt (snorm_add_le hf.1 hg.1 hq1) (ennreal.add_lt_top.mpr ⟨hf.2, hg.2⟩)

lemma snorm'_add_lt_top_of_le_one {f g : α → E} (hf : ae_measurable f μ) (hg : ae_measurable g μ)
  (hf_snorm : snorm' f q μ < ∞) (hg_snorm : snorm' g q μ < ∞) (hq_pos : 0 < q) (hq1 : q ≤ 1) :
  snorm' (f + g) q μ < ∞ :=
calc (∫⁻ a, ↑(nnnorm ((f + g) a)) ^ q ∂μ) ^ (1 / q)
    ≤ (∫⁻ a, (((λ a, (nnnorm (f a) : ℝ≥0∞))
        + (λ a, (nnnorm (g a) : ℝ≥0∞))) a) ^ q ∂μ) ^ (1 / q) :
begin
  refine @ennreal.rpow_le_rpow _ _ (1/q) _ (by simp [hq_pos.le]),
  refine lintegral_mono (λ a, ennreal.rpow_le_rpow _ hq_pos.le),
  simp [←ennreal.coe_add, nnnorm_add_le],
end
... ≤ (∫⁻ a, (nnnorm (f a) : ℝ≥0∞) ^ q + (nnnorm (g a) : ℝ≥0∞) ^ q ∂μ) ^ (1 / q) :
begin
  refine @ennreal.rpow_le_rpow _ _ (1/q) (lintegral_mono (λ a, _)) (by simp [hq_pos.le]),
  exact ennreal.rpow_add_le_add_rpow _ _ hq_pos hq1,
end
... < ∞ :
begin
  refine @ennreal.rpow_lt_top_of_nonneg _ (1/q) (by simp [hq_pos.le]) _,
  rw [lintegral_add' hf.nnnorm.ennreal_coe.ennreal_rpow_const
    hg.nnnorm.ennreal_coe.ennreal_rpow_const, ennreal.add_ne_top, ←lt_top_iff_ne_top,
    ←lt_top_iff_ne_top],
  exact ⟨lintegral_rpow_nnnorm_lt_top_of_snorm'_lt_top hq_pos hf_snorm,
    lintegral_rpow_nnnorm_lt_top_of_snorm'_lt_top hq_pos hg_snorm⟩,
end

lemma snorm_add_lt_top {f g : α → E} (hf : mem_ℒp f p μ) (hg : mem_ℒp g p μ) :
  snorm (f + g) p μ < ∞ :=
begin
  by_cases h0 : p = 0,
  { simp [h0], },
  rw ←ne.def at h0,
  cases le_total 1 p with hp1 hp1,
  { exact snorm_add_lt_top_of_one_le hf hg hp1, },
  have hp_top : p ≠ ∞, from (lt_of_le_of_lt hp1 ennreal.coe_lt_top).ne,
  have hp_pos : 0 < p.to_real,
  { rw [← ennreal.zero_to_real, @ennreal.to_real_lt_to_real 0 p ennreal.coe_ne_top hp_top],
    exact ((zero_le p).lt_of_ne h0.symm), },
  have hp1_real : p.to_real ≤ 1,
  { rwa [← ennreal.one_to_real, @ennreal.to_real_le_to_real p 1 hp_top ennreal.coe_ne_top], },
  rw snorm_eq_snorm' h0 hp_top,
  rw [mem_ℒp, snorm_eq_snorm' h0 hp_top] at hf hg,
  exact snorm'_add_lt_top_of_le_one hf.1 hg.1 hf.2 hg.2 hp_pos hp1_real,
end

section second_countable_topology
variable [second_countable_topology E]

lemma mem_ℒp.add {f g : α → E} (hf : mem_ℒp f p μ) (hg : mem_ℒp g p μ) : mem_ℒp (f + g) p μ :=
⟨ae_measurable.add hf.1 hg.1, snorm_add_lt_top hf hg⟩

lemma mem_ℒp.sub {f g : α → E} (hf : mem_ℒp f p μ) (hg : mem_ℒp g p μ) : mem_ℒp (f - g) p μ :=
by { rw sub_eq_add_neg, exact hf.add hg.neg }

end second_countable_topology

end borel_space

section normed_space

variables {𝕜 : Type*} [normed_field 𝕜] [normed_space 𝕜 E] [normed_space 𝕜 F]

lemma snorm'_const_smul {f : α → F} (c : 𝕜) (hq0_lt : 0 < q) :
  snorm' (c • f) q μ = (nnnorm c : ℝ≥0∞) * snorm' f q μ :=
begin
  rw snorm',
  simp_rw [pi.smul_apply, nnnorm_smul, ennreal.coe_mul,
    ennreal.mul_rpow_of_nonneg _ _ (le_of_lt hq0_lt)],
  suffices h_integral : ∫⁻ a, ↑(nnnorm c) ^ q * ↑(nnnorm (f a)) ^ q ∂μ
    = (nnnorm c : ℝ≥0∞)^q * ∫⁻ a, (nnnorm (f a)) ^ q ∂μ,
  { apply_fun (λ x, x ^ (1/q)) at h_integral,
    rw [h_integral, @ennreal.mul_rpow_of_nonneg _ _ (1/q) (by simp [le_of_lt hq0_lt])],
    congr,
    simp_rw [←ennreal.rpow_mul, one_div, mul_inv_cancel (ne_of_lt hq0_lt).symm,
      ennreal.rpow_one], },
  rw lintegral_const_mul',
  rw ennreal.coe_rpow_of_nonneg _ hq0_lt.le,
  exact ennreal.coe_ne_top,
end

lemma snorm_ess_sup_const_smul {f : α → F} (c : 𝕜) :
  snorm_ess_sup (c • f) μ = (nnnorm c : ℝ≥0∞) * snorm_ess_sup f μ :=
by simp_rw [snorm_ess_sup,  pi.smul_apply, nnnorm_smul, ennreal.coe_mul, ennreal.ess_sup_const_mul]

lemma snorm_const_smul {f : α → F} (c : 𝕜) :
  snorm (c • f) p μ = (nnnorm c : ℝ≥0∞) * snorm f p μ :=
begin
  by_cases h0 : p = 0,
  { simp [h0], },
  by_cases h_top : p = ∞,
  { simp [h_top, snorm_ess_sup_const_smul], },
  repeat { rw snorm_eq_snorm' h0 h_top, },
  rw ←ne.def at h0,
  exact snorm'_const_smul c
    (ennreal.to_real_pos_iff.mpr ⟨lt_of_le_of_ne (zero_le _) h0.symm, h_top⟩),
end

lemma mem_ℒp.const_smul [borel_space E] {f : α → E} (hf : mem_ℒp f p μ) (c : 𝕜) :
  mem_ℒp (c • f) p μ :=
⟨ae_measurable.const_smul hf.1 c,
  lt_of_le_of_lt (le_of_eq (snorm_const_smul c)) (ennreal.mul_lt_top ennreal.coe_lt_top hf.2)⟩

lemma mem_ℒp.const_mul [measurable_space 𝕜] [borel_space 𝕜]
  {f : α → 𝕜} (hf : mem_ℒp f p μ) (c : 𝕜) : mem_ℒp (λ x, c * f x) p μ :=
hf.const_smul c

lemma snorm'_smul_le_mul_snorm' [opens_measurable_space E] [measurable_space 𝕜]
  [opens_measurable_space 𝕜] {p q r : ℝ}
  {f : α → E} (hf : ae_measurable f μ) {φ : α → 𝕜} (hφ : ae_measurable φ μ)
  (hp0_lt : 0 < p) (hpq : p < q) (hpqr : 1/p = 1/q + 1/r) :
  snorm' (φ • f) p μ ≤ snorm' φ q μ * snorm' f r μ :=
begin
  simp_rw [snorm', pi.smul_apply', nnnorm_smul, ennreal.coe_mul],
  exact ennreal.lintegral_Lp_mul_le_Lq_mul_Lr hp0_lt hpq hpqr μ hφ.nnnorm.ennreal_coe
    hf.nnnorm.ennreal_coe,
end

end normed_space

section monotonicity

lemma snorm_le_mul_snorm_aux_of_nonneg {f : α → F} {g : α → G} {c : ℝ}
  (h : ∀ᵐ x ∂μ, ∥f x∥ ≤ c * ∥g x∥) (hc : 0 ≤ c) (p : ℝ≥0∞) :
  snorm f p μ ≤ (ennreal.of_real c) * snorm g p μ :=
begin
  lift c to ℝ≥0 using hc,
  rw [ennreal.of_real_coe_nnreal, ← c.nnnorm_eq, ← snorm_norm g, ← snorm_const_smul (c : ℝ)],
  swap, apply_instance,
  refine snorm_mono_ae _,
  simpa
end

lemma snorm_le_mul_snorm_aux_of_neg {f : α → F} {g : α → G} {c : ℝ}
  (h : ∀ᵐ x ∂μ, ∥f x∥ ≤ c * ∥g x∥) (hc : c < 0) (p : ℝ≥0∞) :
  snorm f p μ = 0 ∧ snorm g p μ = 0 :=
begin
  suffices : f =ᵐ[μ] 0 ∧ g =ᵐ[μ] 0,
    by simp [snorm_congr_ae this.1, snorm_congr_ae this.2],
  refine ⟨h.mono $ λ x hx, _, h.mono $ λ x hx, _⟩,
  { refine norm_le_zero_iff.1 (hx.trans _),
    exact mul_nonpos_of_nonpos_of_nonneg hc.le (norm_nonneg _) },
  { refine norm_le_zero_iff.1 (nonpos_of_mul_nonneg_right _ hc),
    exact (norm_nonneg _).trans hx }
end

lemma snorm_le_mul_snorm_of_ae_le_mul {f : α → F} {g : α → G} {c : ℝ}
  (h : ∀ᵐ x ∂μ, ∥f x∥ ≤ c * ∥g x∥) (p : ℝ≥0∞) :
  snorm f p μ ≤ (ennreal.of_real c) * snorm g p μ :=
begin
  cases le_or_lt 0 c with hc hc,
  { exact snorm_le_mul_snorm_aux_of_nonneg h hc p },
  { simp [snorm_le_mul_snorm_aux_of_neg h hc p] }
end

lemma mem_ℒp.of_le_mul [measurable_space F] {f : α → E} {g : α → F} {c : ℝ}
  (hg : mem_ℒp g p μ) (hf : ae_measurable f μ) (hfg : ∀ᵐ x ∂μ, ∥f x∥ ≤ c * ∥g x∥) :
  mem_ℒp f p μ :=
begin
  simp only [mem_ℒp, hf, true_and],
  apply lt_of_le_of_lt (snorm_le_mul_snorm_of_ae_le_mul hfg p),
  simp [lt_top_iff_ne_top, hg.snorm_ne_top],
end

end monotonicity

end ℒp

/-!
### Lp space

The space of equivalence classes of measurable functions for which `snorm f p μ < ∞`.
-/

@[simp] lemma snorm_ae_eq_fun {α E : Type*} [measurable_space α] {μ : measure α}
  [measurable_space E] [normed_group E] {p : ℝ≥0∞} {f : α → E} (hf : ae_measurable f μ) :
  snorm (ae_eq_fun.mk f hf) p μ = snorm f p μ :=
snorm_congr_ae (ae_eq_fun.coe_fn_mk _ _)

lemma mem_ℒp.snorm_mk_lt_top {α E : Type*} [measurable_space α] {μ : measure α}
  [measurable_space E] [normed_group E] {p : ℝ≥0∞} {f : α → E} (hfp : mem_ℒp f p μ) :
  snorm (ae_eq_fun.mk f hfp.1) p μ < ∞ :=
by simp [hfp.2]

/-- Lp space -/
def Lp {α} (E : Type*) [measurable_space α] [measurable_space E] [normed_group E]
  [borel_space E] [second_countable_topology E]
  (p : ℝ≥0∞) (μ : measure α) : add_subgroup (α →ₘ[μ] E) :=
{ carrier := {f | snorm f p μ < ∞},
  zero_mem' := by simp [snorm_congr_ae ae_eq_fun.coe_fn_zero, snorm_zero],
  add_mem' := λ f g hf hg, by simp [snorm_congr_ae (ae_eq_fun.coe_fn_add _ _),
    snorm_add_lt_top ⟨f.ae_measurable, hf⟩ ⟨g.ae_measurable, hg⟩],
  neg_mem' := λ f hf,
    by rwa [set.mem_set_of_eq, snorm_congr_ae (ae_eq_fun.coe_fn_neg _), snorm_neg] }

notation α ` →₁[`:25 μ `] ` E := measure_theory.Lp E 1 μ

namespace mem_ℒp

variables [borel_space E] [second_countable_topology E]

/-- make an element of Lp from a function verifying `mem_ℒp` -/
def to_Lp (f : α → E) (h_mem_ℒp : mem_ℒp f p μ) : Lp E p μ :=
⟨ae_eq_fun.mk f h_mem_ℒp.1, h_mem_ℒp.snorm_mk_lt_top⟩

lemma coe_fn_to_Lp {f : α → E} (hf : mem_ℒp f p μ) : hf.to_Lp f =ᵐ[μ] f :=
ae_eq_fun.coe_fn_mk _ _

@[simp] lemma to_Lp_eq_to_Lp_iff {f g : α → E} (hf : mem_ℒp f p μ) (hg : mem_ℒp g p μ) :
  hf.to_Lp f = hg.to_Lp g ↔ f =ᵐ[μ] g :=
by simp [to_Lp]

@[simp] lemma to_Lp_zero (h : mem_ℒp (0 : α → E) p μ ) : h.to_Lp 0 = 0 := rfl

lemma to_Lp_add {f g : α → E} (hf : mem_ℒp f p μ) (hg : mem_ℒp g p μ) :
  (hf.add hg).to_Lp (f + g) = hf.to_Lp f + hg.to_Lp g := rfl

lemma to_Lp_neg {f : α → E} (hf : mem_ℒp f p μ) : hf.neg.to_Lp (-f) = - hf.to_Lp f := rfl

lemma to_Lp_sub {f g : α → E} (hf : mem_ℒp f p μ) (hg : mem_ℒp g p μ) :
  (hf.sub hg).to_Lp (f - g) = hf.to_Lp f - hg.to_Lp g :=
by { convert hf.to_Lp_add hg.neg, exact sub_eq_add_neg f g }

end mem_ℒp

namespace Lp

variables [borel_space E] [second_countable_topology E]

instance : has_coe_to_fun (Lp E p μ) := ⟨λ _, α → E, λ f, ((f : α →ₘ[μ] E) : α → E)⟩

@[ext] lemma ext {f g : Lp E p μ} (h : f =ᵐ[μ] g) : f = g :=
begin
  cases f,
  cases g,
  simp only [subtype.mk_eq_mk],
  exact ae_eq_fun.ext h
end

lemma ext_iff {f g : Lp E p μ} : f = g ↔ f =ᵐ[μ] g :=
⟨λ h, by rw h, λ h, ext h⟩

lemma mem_Lp_iff_snorm_lt_top {f : α →ₘ[μ] E} : f ∈ Lp E p μ ↔ snorm f p μ < ∞ := iff.refl _

lemma mem_Lp_iff_mem_ℒp {f : α →ₘ[μ] E} : f ∈ Lp E p μ ↔ mem_ℒp f p μ :=
by simp [mem_Lp_iff_snorm_lt_top, mem_ℒp, f.measurable.ae_measurable]

lemma antimono [finite_measure μ] {p q : ℝ≥0∞} (hpq : p ≤ q) : Lp E q μ ≤ Lp E p μ :=
λ f hf, (mem_ℒp.mem_ℒp_of_exponent_le ⟨f.ae_measurable, hf⟩ hpq).2

@[simp] lemma coe_fn_mk {f : α →ₘ[μ] E} (hf : snorm f p μ < ∞) :
  ((⟨f, hf⟩ : Lp E p μ) : α → E) = f := rfl

@[simp] lemma coe_mk {f : α →ₘ[μ] E} (hf : snorm f p μ < ∞) :
  ((⟨f, hf⟩ : Lp E p μ) : α →ₘ[μ] E) = f := rfl

@[simp] lemma to_Lp_coe_fn (f : Lp E p μ) (hf : mem_ℒp f p μ) : hf.to_Lp f = f :=
by { cases f, simp [mem_ℒp.to_Lp] }

lemma snorm_lt_top (f : Lp E p μ) : snorm f p μ < ∞ := f.prop

lemma snorm_ne_top (f : Lp E p μ) : snorm f p μ ≠ ∞ := (snorm_lt_top f).ne

protected lemma measurable (f : Lp E p μ) : measurable f := f.val.measurable

protected lemma ae_measurable (f : Lp E p μ) : ae_measurable f μ := f.val.ae_measurable

protected lemma mem_ℒp (f : Lp E p μ) : mem_ℒp f p μ := ⟨Lp.ae_measurable f, f.prop⟩

variables (E p μ)
lemma coe_fn_zero : ⇑(0 : Lp E p μ) =ᵐ[μ] 0 := ae_eq_fun.coe_fn_zero
variables {E p μ}

lemma coe_fn_neg (f : Lp E p μ) : ⇑(-f) =ᵐ[μ] -f := ae_eq_fun.coe_fn_neg _

lemma coe_fn_add (f g : Lp E p μ) : ⇑(f + g) =ᵐ[μ] f + g := ae_eq_fun.coe_fn_add _ _

lemma coe_fn_sub (f g : Lp E p μ) : ⇑(f - g) =ᵐ[μ] f - g := ae_eq_fun.coe_fn_sub _ _

lemma mem_Lp_const (α) [measurable_space α] (μ : measure α) (c : E) [finite_measure μ] :
  @ae_eq_fun.const α _ _ μ _ c ∈ Lp E p μ :=
(mem_ℒp_const c).snorm_mk_lt_top

instance : has_norm (Lp E p μ) := { norm := λ f, ennreal.to_real (snorm f p μ) }

instance : has_dist (Lp E p μ) := { dist := λ f g, ∥f - g∥}

instance : has_edist (Lp E p μ) := { edist := λ f g, ennreal.of_real (dist f g) }

lemma norm_def (f : Lp E p μ) : ∥f∥ = ennreal.to_real (snorm f p μ) := rfl

@[simp] lemma norm_to_Lp (f : α → E) (hf : mem_ℒp f p μ) :
  ∥hf.to_Lp f∥ = ennreal.to_real (snorm f p μ) :=
by rw [norm_def, snorm_congr_ae (mem_ℒp.coe_fn_to_Lp hf)]

lemma dist_def (f g : Lp E p μ) : dist f g = (snorm (f - g) p μ).to_real :=
begin
  simp_rw [dist, norm_def],
  congr' 1,
  apply snorm_congr_ae (coe_fn_sub _ _),
end

lemma edist_def (f g : Lp E p μ) : edist f g = snorm (f - g) p μ :=
begin
  simp_rw [edist, dist, norm_def, ennreal.of_real_to_real (snorm_ne_top _)],
  exact snorm_congr_ae (coe_fn_sub _ _)
end

@[simp] lemma edist_to_Lp_to_Lp (f g : α → E) (hf : mem_ℒp f p μ) (hg : mem_ℒp g p μ) :
  edist (hf.to_Lp f) (hg.to_Lp g) = snorm (f - g) p μ :=
by { rw edist_def, exact snorm_congr_ae (hf.coe_fn_to_Lp.sub hg.coe_fn_to_Lp) }

@[simp] lemma edist_to_Lp_zero (f : α → E) (hf : mem_ℒp f p μ) :
  edist (hf.to_Lp f) 0 = snorm f p μ :=
by { convert edist_to_Lp_to_Lp f 0 hf zero_mem_ℒp, simp }

@[simp] lemma norm_zero : ∥(0 : Lp E p μ)∥ = 0 :=
begin
  change (snorm ⇑(0 : α →ₘ[μ] E) p μ).to_real = 0,
  simp [snorm_congr_ae ae_eq_fun.coe_fn_zero, snorm_zero]
end

lemma norm_eq_zero_iff {f : Lp E p μ} (hp : 0 < p) : ∥f∥ = 0 ↔ f = 0 :=
begin
  refine ⟨λ hf, _, λ hf, by simp [hf]⟩,
  rw [norm_def, ennreal.to_real_eq_zero_iff] at hf,
  cases hf,
  { rw snorm_eq_zero_iff (Lp.ae_measurable f) hp.ne.symm at hf,
    exact subtype.eq (ae_eq_fun.ext (hf.trans ae_eq_fun.coe_fn_zero.symm)), },
  { exact absurd hf (snorm_ne_top f), },
end

lemma eq_zero_iff_ae_eq_zero {f : Lp E p μ} : f = 0 ↔ f =ᵐ[μ] 0 :=
begin
  split,
  { assume h,
    rw h,
    exact ae_eq_fun.coe_fn_const _ _ },
  { assume h,
    ext1,
    filter_upwards [h, ae_eq_fun.coe_fn_const α (0 : E)],
    assume a ha h'a,
    rw ha,
    exact h'a.symm }
end

@[simp] lemma norm_neg {f : Lp E p μ} : ∥-f∥ = ∥f∥ :=
by rw [norm_def, norm_def, snorm_congr_ae (coe_fn_neg _), snorm_neg]

lemma norm_le_mul_norm_of_ae_le_mul
  [second_countable_topology F] [measurable_space F] [borel_space F]
  {c : ℝ} {f : Lp E p μ} {g : Lp F p μ} (h : ∀ᵐ x ∂μ, ∥f x∥ ≤ c * ∥g x∥) : ∥f∥ ≤ c * ∥g∥ :=
begin
  by_cases pzero : p = 0,
  { simp [pzero, norm_def] },
  cases le_or_lt 0 c with hc hc,
  { have := snorm_le_mul_snorm_aux_of_nonneg h hc p,
    rw [← ennreal.to_real_le_to_real, ennreal.to_real_mul, ennreal.to_real_of_real hc] at this,
    { exact this },
    { exact (Lp.mem_ℒp _).snorm_ne_top },
    { simp [(Lp.mem_ℒp _).snorm_ne_top] } },
  { have := snorm_le_mul_snorm_aux_of_neg h hc p,
    simp only [snorm_eq_zero_iff (Lp.ae_measurable _) pzero, ← eq_zero_iff_ae_eq_zero] at this,
    simp [this] }
end

lemma norm_le_norm_of_ae_le [second_countable_topology F] [measurable_space F] [borel_space F]
  {f : Lp E p μ} {g : Lp F p μ} (h : ∀ᵐ x ∂μ, ∥f x∥ ≤ ∥g x∥) : ∥f∥ ≤ ∥g∥ :=
begin
  rw [norm_def, norm_def, ennreal.to_real_le_to_real (snorm_ne_top _) (snorm_ne_top _)],
  exact snorm_mono_ae h
end

lemma mem_Lp_of_ae_le_mul [second_countable_topology F] [measurable_space F] [borel_space F]
  {c : ℝ} {f : α →ₘ[μ] E} {g : Lp F p μ} (h : ∀ᵐ x ∂μ, ∥f x∥ ≤ c * ∥g x∥) : f ∈ Lp E p μ :=
mem_Lp_iff_mem_ℒp.2 $ mem_ℒp.of_le_mul (Lp.mem_ℒp g) (ae_eq_fun.ae_measurable f) h

lemma mem_Lp_of_ae_le [second_countable_topology F] [measurable_space F] [borel_space F]
  {f : α →ₘ[μ] E} {g : Lp F p μ} (h : ∀ᵐ x ∂μ, ∥f x∥ ≤ ∥g x∥) : f ∈ Lp E p μ :=
mem_Lp_iff_mem_ℒp.2 $ mem_ℒp.of_le (Lp.mem_ℒp g) (ae_eq_fun.ae_measurable f) h

instance [hp : fact (1 ≤ p)] : normed_group (Lp E p μ) :=
normed_group.of_core _
{ norm_eq_zero_iff := λ f, norm_eq_zero_iff (ennreal.zero_lt_one.trans_le hp),
  triangle := begin
    assume f g,
    simp only [norm_def],
    rw ← ennreal.to_real_add (snorm_ne_top f) (snorm_ne_top g),
    suffices h_snorm : snorm ⇑(f + g) p μ ≤ snorm ⇑f p μ + snorm ⇑g p μ,
    { rwa ennreal.to_real_le_to_real (snorm_ne_top (f + g)),
      exact ennreal.add_ne_top.mpr ⟨snorm_ne_top f, snorm_ne_top g⟩, },
    rw [snorm_congr_ae (coe_fn_add _ _)],
    exact snorm_add_le (Lp.ae_measurable f) (Lp.ae_measurable g) hp,
  end,
  norm_neg := by simp }

instance normed_group_L1 : normed_group (Lp E 1 μ) := by apply_instance
instance normed_group_L2 : normed_group (Lp E 2 μ) := by apply_instance
instance normed_group_Ltop : normed_group (Lp E ∞ μ) := by apply_instance

section normed_space

variables {𝕜 : Type*} [normed_field 𝕜] [normed_space 𝕜 E]

lemma mem_Lp_const_smul (c : 𝕜) (f : Lp E p μ) : c • ↑f ∈ Lp E p μ :=
begin
  rw [mem_Lp_iff_snorm_lt_top, snorm_congr_ae (ae_eq_fun.coe_fn_smul _ _), snorm_const_smul,
    ennreal.mul_lt_top_iff],
  exact or.inl ⟨ennreal.coe_lt_top, f.prop⟩,
end

instance : has_scalar 𝕜 (Lp E p μ) := { smul := λ c f, ⟨c • ↑f, mem_Lp_const_smul c f⟩ }

lemma coe_fn_smul (c : 𝕜) (f : Lp E p μ) : ⇑(c • f) =ᵐ[μ] c • f := ae_eq_fun.coe_fn_smul _ _

instance : semimodule 𝕜 (Lp E p μ) :=
{ one_smul := λ _, subtype.eq (one_smul 𝕜 _),
  mul_smul := λ _ _ _, subtype.eq (mul_smul _ _ _),
  smul_add := λ _ _ _, subtype.eq (smul_add _ _ _),
  smul_zero := λ _, subtype.eq (smul_zero _),
  add_smul := λ _ _ _, subtype.eq (add_smul _ _ _),
  zero_smul := λ _, subtype.eq (zero_smul _ _) }

lemma norm_const_smul (c : 𝕜) (f : Lp E p μ) : ∥c • f∥ = ∥c∥ * ∥f∥ :=
by rw [norm_def, snorm_congr_ae (coe_fn_smul _ _), snorm_const_smul c,
  ennreal.to_real_mul, ennreal.coe_to_real, coe_nnnorm, norm_def]

instance [fact (1 ≤ p)] : normed_space 𝕜 (Lp E p μ) :=
{ norm_smul_le := λ _ _, by simp [norm_const_smul] }

instance normed_space_L1 : normed_space 𝕜 (Lp E 1 μ) := by apply_instance
instance normed_space_L2 : normed_space 𝕜 (Lp E 2 μ) := by apply_instance
instance normed_space_Ltop : normed_space 𝕜 (Lp E ∞ μ) := by apply_instance

end normed_space

end Lp

namespace mem_ℒp

variables
  [borel_space E] [second_countable_topology E]
  {𝕜 : Type*} [normed_field 𝕜] [normed_space 𝕜 E]

lemma to_Lp_const_smul {f : α → E} (c : 𝕜) (hf : mem_ℒp f p μ) :
  (hf.const_smul c).to_Lp (c • f) = c • hf.to_Lp f := rfl

end mem_ℒp

end measure_theory

open measure_theory

/-!
### Composition on `L^p`

We show that Lipschitz functions vanishing at zero act by composition on `L^p`, and specialize
this to the composition with continuous linear maps, and to the definition of the positive
part of an `L^p` function.
-/

section composition

variables [second_countable_topology E] [borel_space E]
  [second_countable_topology F] [measurable_space F] [borel_space F]
  {g : E → F} {c : nnreal}

namespace lipschitz_with

lemma mem_ℒp_comp_iff_of_antilipschitz {α E F} {K K'} [measurable_space α] {μ : measure α}
  [measurable_space E] [measurable_space F] [normed_group E] [normed_group F] [borel_space E]
  [borel_space F] [complete_space E]
  {f : α → E} {g : E → F} (hg : lipschitz_with K g) (hg' : antilipschitz_with K' g) (g0 : g 0 = 0) :
  mem_ℒp (g ∘ f) p μ ↔ mem_ℒp f p μ :=
begin
  have := ae_measurable_comp_iff_of_closed_embedding g (hg'.closed_embedding hg.uniform_continuous),
  split,
  { assume H,
    have A : ∀ᵐ x ∂μ, ∥f x∥ ≤ K' * ∥g (f x)∥,
    { apply filter.eventually_of_forall (λ x, _),
      rw [← dist_zero_right, ← dist_zero_right, ← g0],
      apply hg'.le_mul_dist },
    exact H.of_le_mul (this.1 H.ae_measurable) A },
  { assume H,
    have A : ∀ᵐ x ∂μ, ∥g (f x)∥ ≤ K * ∥f x∥,
    { apply filter.eventually_of_forall (λ x, _),
      rw [← dist_zero_right, ← dist_zero_right, ← g0],
      apply hg.dist_le_mul },
    exact H.of_le_mul (this.2 H.ae_measurable) A }
end

/-- When `g` is a Lipschitz function sending `0` to `0` and `f` is in `Lp`, then `g ∘ f` is well
defined as an element of `Lp`. -/
def comp_Lp (hg : lipschitz_with c g) (g0 : g 0 = 0) (f : Lp E p μ) : Lp F p μ :=
⟨ae_eq_fun.comp g hg.continuous.measurable (f : α →ₘ[μ] E),
begin
  suffices : ∀ᵐ x ∂μ, ∥ae_eq_fun.comp g hg.continuous.measurable (f : α →ₘ[μ] E) x∥ ≤ c * ∥f x∥,
    { exact Lp.mem_Lp_of_ae_le_mul this },
  filter_upwards [ae_eq_fun.coe_fn_comp g hg.continuous.measurable (f : α →ₘ[μ] E)],
  assume a ha,
  simp only [ha],
  rw [← dist_zero_right, ← dist_zero_right, ← g0],
  exact hg.dist_le_mul (f a) 0,
end⟩

lemma coe_fn_comp_Lp (hg : lipschitz_with c g) (g0 : g 0 = 0) (f : Lp E p μ) :
  hg.comp_Lp g0 f =ᵐ[μ] g ∘ f :=
ae_eq_fun.coe_fn_comp _ _ _

@[simp] lemma comp_Lp_zero (hg : lipschitz_with c g) (g0 : g 0 = 0) :
  hg.comp_Lp g0 (0 : Lp E p μ) = 0 :=
begin
  rw Lp.eq_zero_iff_ae_eq_zero,
  apply (coe_fn_comp_Lp _ _ _).trans,
  filter_upwards [Lp.coe_fn_zero E p μ],
  assume a ha,
  simp [ha, g0]
end

lemma norm_comp_Lp_sub_le (hg : lipschitz_with c g) (g0 : g 0 = 0) (f f' : Lp E p μ) :
  ∥hg.comp_Lp g0 f - hg.comp_Lp g0 f'∥ ≤ c * ∥f - f'∥ :=
begin
  apply Lp.norm_le_mul_norm_of_ae_le_mul,
  filter_upwards [hg.coe_fn_comp_Lp g0 f, hg.coe_fn_comp_Lp g0 f',
    Lp.coe_fn_sub (hg.comp_Lp g0 f) (hg.comp_Lp g0 f'), Lp.coe_fn_sub f f'],
  assume a ha1 ha2 ha3 ha4,
  simp [ha1, ha2, ha3, ha4, ← dist_eq_norm],
  exact hg.dist_le_mul (f a) (f' a)
end

lemma norm_comp_Lp_le (hg : lipschitz_with c g) (g0 : g 0 = 0) (f : Lp E p μ) :
  ∥hg.comp_Lp g0 f∥ ≤ c * ∥f∥ :=
by simpa using hg.norm_comp_Lp_sub_le g0 f 0

lemma lipschitz_with_comp_Lp [fact (1 ≤ p)] (hg : lipschitz_with c g) (g0 : g 0 = 0) :
  lipschitz_with c (hg.comp_Lp g0 : Lp E p μ → Lp F p μ) :=
lipschitz_with.of_dist_le_mul $ λ f g, by simp [dist_eq_norm, norm_comp_Lp_sub_le]

lemma continuous_comp_Lp [fact (1 ≤ p)] (hg : lipschitz_with c g) (g0 : g 0 = 0) :
  continuous (hg.comp_Lp g0 : Lp E p μ → Lp F p μ) :=
(lipschitz_with_comp_Lp hg g0).continuous

end lipschitz_with

namespace continuous_linear_map
variables [normed_space ℝ E] [normed_space ℝ F]

/-- Composing `f : Lp ` with `L : E →L[ℝ] F`. -/
def comp_Lp (L : E →L[ℝ] F) (f : Lp E p μ) : Lp F p μ :=
L.lipschitz.comp_Lp (map_zero L) f

lemma coe_fn_comp_Lp (L : E →L[ℝ] F) (f : Lp E p μ) :
  ∀ᵐ a ∂μ, (L.comp_Lp f) a = L (f a) :=
lipschitz_with.coe_fn_comp_Lp _ _ _

variables (μ p)
/-- Composing `f : Lp E p μ` with `L : E →L[ℝ] F`, seen as a `ℝ`-linear map on `Lp E p μ`. -/
def comp_Lpₗ (L : E →L[ℝ] F) : (Lp E p μ) →ₗ[ℝ] (Lp F p μ) :=
{ to_fun := λ f, L.comp_Lp f,
  map_add' := begin
    intros f g,
    ext1,
    filter_upwards [Lp.coe_fn_add f g, coe_fn_comp_Lp L (f + g), coe_fn_comp_Lp L f,
      coe_fn_comp_Lp L g, Lp.coe_fn_add (L.comp_Lp f) (L.comp_Lp g)],
    assume a ha1 ha2 ha3 ha4 ha5,
    simp only [ha1, ha2, ha3, ha4, ha5, map_add, pi.add_apply],
  end,
  map_smul' := begin
    intros c f,
    ext1,
    filter_upwards [Lp.coe_fn_smul c f, coe_fn_comp_Lp L (c • f), Lp.coe_fn_smul c (L.comp_Lp f),
      coe_fn_comp_Lp L f],
    assume a ha1 ha2 ha3 ha4,
    simp only [ha1, ha2, ha3, ha4, map_smul, pi.smul_apply],
  end }

variables {μ p}
lemma norm_comp_Lp_le (L : E →L[ℝ] F) (f : Lp E p μ)  : ∥L.comp_Lp f∥ ≤ ∥L∥ * ∥f∥ :=
lipschitz_with.norm_comp_Lp_le _ _ _

variables (μ p)

/-- Composing `f : Lp E p μ` with `L : E →L[ℝ] F`, seen as a continuous `ℝ`-linear map on
`Lp E p μ`. -/
def comp_LpL [fact (1 ≤ p)] (L : E →L[ℝ] F) : (Lp E p μ) →L[ℝ] (Lp F p μ) :=
linear_map.mk_continuous (L.comp_Lpₗ p μ) ∥L∥ L.norm_comp_Lp_le

lemma norm_compLpL_le [fact (1 ≤ p)] (L : E →L[ℝ] F) :
  ∥L.comp_LpL p μ∥ ≤ ∥L∥ :=
linear_map.mk_continuous_norm_le _ (norm_nonneg _) _

end continuous_linear_map

namespace measure_theory
namespace Lp
section pos_part

lemma lipschitz_with_pos_part : lipschitz_with 1 (λ (x : ℝ), max x 0) :=
lipschitz_with.of_dist_le_mul $ λ x y, by simp [dist, abs_max_sub_max_le_abs]

/-- Positive part of a function in `L^p`. -/
def pos_part (f : Lp ℝ p μ) : Lp ℝ p μ :=
lipschitz_with_pos_part.comp_Lp (max_eq_right (le_refl _)) f

/-- Negative part of a function in `L^p`. -/
def neg_part (f : Lp ℝ p μ) : Lp ℝ p μ := pos_part (-f)

@[norm_cast]
lemma coe_pos_part (f : Lp ℝ p μ) : (pos_part f : α →ₘ[μ] ℝ) = (f : α →ₘ[μ] ℝ).pos_part := rfl

lemma coe_fn_pos_part (f : Lp ℝ p μ) : ⇑(pos_part f) =ᵐ[μ] λ a, max (f a) 0 :=
ae_eq_fun.coe_fn_pos_part _

lemma coe_fn_neg_part_eq_max (f : Lp ℝ p μ) : ∀ᵐ a ∂μ, neg_part f a = max (- f a) 0 :=
begin
  rw neg_part,
  filter_upwards [coe_fn_pos_part (-f), coe_fn_neg f],
  assume a h₁ h₂,
  rw [h₁, h₂, pi.neg_apply]
end

lemma coe_fn_neg_part (f : Lp ℝ p μ) : ∀ᵐ a ∂μ, neg_part f a = - min (f a) 0 :=
(coe_fn_neg_part_eq_max f).mono $ assume a h,
by rw [h, ← max_neg_neg, neg_zero]

lemma continuous_pos_part [fact (1 ≤ p)] : continuous (λf : Lp ℝ p μ, pos_part f) :=
lipschitz_with.continuous_comp_Lp _ _

lemma continuous_neg_part [fact (1 ≤ p)] : continuous (λf : Lp ℝ p μ, neg_part f) :=
have eq : (λf : Lp ℝ p μ, neg_part f) = (λf : Lp ℝ p μ, pos_part (-f)) := rfl,
by { rw eq, exact continuous_pos_part.comp continuous_neg }

end pos_part
end Lp
end measure_theory
end composition<|MERGE_RESOLUTION|>--- conflicted
+++ resolved
@@ -342,26 +342,10 @@
   ext1 x,
   simp_rw ← of_real_norm_eq_coe_nnnorm,
   rw [real.norm_eq_abs, abs_eq_self.mpr (real.rpow_nonneg_of_nonneg (norm_nonneg _) _),
-<<<<<<< HEAD
-    mul_comm, ← ennreal.of_real_rpow_of_nonneg_of_pos (norm_nonneg _) hq_pos, ennreal.rpow_mul],
-end
-
-lemma norm_rpow {x : ℝ} {q : ℝ} (hx_nonneg : 0 ≤ x) : ∥x ^ q∥ = ∥x∥ ^ q :=
-begin
-  have h_rpow_nonneg : 0 ≤ x ^ q, from real.rpow_nonneg_of_nonneg hx_nonneg _,
-  rw [real.norm_eq_abs, real.norm_eq_abs, abs_eq_self.mpr hx_nonneg, abs_eq_self.mpr h_rpow_nonneg],
-end
-
-lemma nnnorm_rpow {x : ℝ} {q : ℝ} (hx_nonneg : 0 ≤ x) : nnnorm (x ^ q) = (nnnorm x) ^ q :=
-by { ext, push_cast, exact norm_rpow hx_nonneg }
-
-lemma snorm_norm_rpow (f : α → G) (q : ℝ) (hq_pos : 0 < q) :
-=======
     mul_comm, ← ennreal.of_real_rpow_of_nonneg (norm_nonneg _) hq_pos.le, ennreal.rpow_mul],
 end
 
 lemma snorm_norm_rpow (f : α → G) (hq_pos : 0 < q) :
->>>>>>> a2eb745f
   snorm (λ x, ∥f x∥ ^ q) p μ = (snorm f (p * ennreal.of_real q) μ) ^ q :=
 begin
   by_cases h0 : p = 0,
@@ -374,15 +358,10 @@
     { congr,
       ext1 x,
       nth_rewrite 1 ← nnnorm_norm,
-<<<<<<< HEAD
-      rw [ennreal.coe_rpow_of_nonneg _ hq_pos.le, ennreal.coe_eq_coe,
-        nnnorm_rpow (norm_nonneg _)], },
-=======
       rw [ennreal.coe_rpow_of_nonneg _ hq_pos.le, ennreal.coe_eq_coe],
       ext,
       push_cast,
       rw real.norm_rpow_of_nonneg (norm_nonneg _), },
->>>>>>> a2eb745f
     rw h_rpow,
     have h_rpow_mono := ennreal.rpow_left_strict_mono_of_pos hq_pos,
     have h_rpow_surj := (ennreal.rpow_left_bijective hq_pos.ne.symm).2,
