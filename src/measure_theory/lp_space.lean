/-
Copyright (c) 2020 Rémy Degenne. All rights reserved.
Released under Apache 2.0 license as described in the file LICENSE.
Authors: Rémy Degenne, Sébastien Gouëzel
-/
import measure_theory.ess_sup
import measure_theory.ae_eq_fun
import analysis.mean_inequalities

/-!
# ℒp space and Lp space

This file describes properties of almost everywhere measurable functions with finite seminorm,
denoted by `snorm f p μ` and defined for `p:ℝ≥0∞` as `0` if `p=0`, `(∫ ∥f a∥^p ∂μ) ^ (1/p)` for
`0 < p < ∞` and `ess_sup ∥f∥ μ` for `p=∞`.

The Prop-valued `mem_ℒp f p μ` states that a function `f : α → E` has finite seminorm.
The space `Lp α E p μ` is the subtype of elements of `α →ₘ[μ] E` (see ae_eq_fun) such that
`snorm f p μ` is finite. For `1 ≤ p`, `snorm` defines a norm and `Lp` is a metric space.

TODO: prove that Lp is complete.

## Main definitions

* `snorm' f p μ` : `(∫ ∥f a∥^p ∂μ) ^ (1/p)` for `f : α → F` and `p : ℝ`, where `α` is a  measurable
  space and `F` is a normed group.
* `snorm_ess_sup f μ` : seminorm in `ℒ∞`, equal to the essential supremum `ess_sup ∥f∥ μ`.
* `snorm f p μ` : for `p : ℝ≥0∞`, seminorm in `ℒp`, equal to `0` for `p=0`, to `snorm' f p μ`
  for `0 < p < ∞` and to `snorm_ess_sup f μ` for `p = ∞`.

* `mem_ℒp f p μ` : property that the function `f` is almost everywhere measurable and has finite
  p-seminorm for measure `μ` (`snorm f p μ < ∞`)
* `Lp E p μ` : elements of `α →ₘ[μ] E` (see ae_eq_fun) such that `snorm f p μ` is finite. Defined
  as an `add_subgroup` of `α →ₘ[μ] E`.

Lipschitz functions vanishing at zero act by composition on `Lp`. We define this action, and prove
that it is continuous. In particular,
* `continuous_linear_map.comp_Lp` defines the action on `Lp` of a continuous linear map.
* `Lp.pos_part` is the positive part of an `Lp` function.
* `Lp.neg_part` is the negative part of an `Lp` function.

## Implementation

Since `Lp` is defined as an `add_subgroup`, dot notation does not work. Use `Lp.measurable f` to
say that the coercion of `f` to a genuine function is measurable, instead of the non-working
`f.measurable`.

To prove that two `Lp` elements are equal, it suffices to show that their coercions to functions
coincide almost everywhere (this is registered as an `ext` rule). This can often be done using
`filter_upwards`. For instance, a proof from first principles that `f + (g + h) = (f + g) + h`
could read (in the `Lp` namespace)
```
example (f g h : Lp E p μ) : (f + g) + h = f + (g + h) :=
begin
  ext1,
  filter_upwards [coe_fn_add (f + g) h, coe_fn_add f g, coe_fn_add f (g + h), coe_fn_add g h],
  assume a ha1 ha2 ha3 ha4,
  simp only [ha1, ha2, ha3, ha4, add_assoc],
end
```
The lemma `coe_fn_add` states that the coercion of `f + g` coincides almost everywhere with the sum
of the coercions of `f` and `g`. All such lemmas use `coe_fn` in their name, to distinguish the
function coercion from the coercion to almost everywhere defined functions.
-/

noncomputable theory
open topological_space measure_theory
open_locale ennreal

lemma fact_one_le_one_ennreal : fact ((1 : ennreal) ≤ 1) := le_refl _

lemma fact_one_le_two_ennreal : fact ((1 : ennreal) ≤ 2) :=
ennreal.coe_le_coe.2 (show (1 : nnreal) ≤ 2, by norm_num)

lemma fact_one_le_top_ennreal : fact ((1 : ennreal) ≤ ∞) := le_top

local attribute [instance] fact_one_le_one_ennreal fact_one_le_two_ennreal fact_one_le_top_ennreal

variables {α E F G : Type*} [measurable_space α] {p : ennreal} {q : ℝ} {μ : measure α}
  [measurable_space E] [normed_group E]
  [normed_group F] [normed_group G]

open_locale ennreal

namespace measure_theory

section ℒp

<<<<<<< HEAD
/-!
### ℒp seminorm

We define the ℒp seminorm, denoted by `snorm f p μ`. For real `p`, it is given by an integral
formula (for which we use the notation `snorm' f p μ`), and for `p = ∞` it is the essential
supremum (for which we use the notation `snorm_ess_sup f μ`).

We also define a predicate `mem_ℒp f p μ`, requesting that a function is almost everywhere
measurable and has finite `snorm f p μ`.

This paragraph is devoted to the basic properties of these definitions. It is constructed as
follows: for a given property, we prove it for `snorm'` and `snorm_ess_sup` when it makes sense,
deduce it for `snorm`, and translate it in terms of `mem_ℒp`.
-/
=======
variables {α E F : Type*} [measurable_space α] {μ : measure α}
  [measurable_space E] [normed_group E]
  [normed_group F]
  {p : ℝ} {q : ℝ≥0∞}
>>>>>>> 5cb2865e

section ℒp_space_definition

/-- `(∫ ∥f a∥^p ∂μ) ^ (1/p)`, which is a seminorm on the space of measurable functions for which
this quantity is finite -/
def snorm' (f : α → F) (p : ℝ) (μ : measure α) : ℝ≥0∞ := (∫⁻ a, (nnnorm (f a))^p ∂μ) ^ (1/p)

/-- seminorm for `ℒ∞`, equal to the essential supremum of `∥f∥`. -/
def snorm_ess_sup (f : α → F) (μ : measure α) := ess_sup (λ x, (nnnorm (f x) : ℝ≥0∞)) μ

/-- `ℒp` seminorm, equal to `0` for `p=0`, to `(∫ ∥f a∥^p ∂μ) ^ (1/p)` for `0 < p < ∞` and to
`ess_sup ∥f∥ μ` for `p = ∞`. -/
<<<<<<< HEAD
def snorm (f : α → F) (q : ennreal) (μ : measure α) : ennreal :=
if q = 0 then 0 else (if q = ∞ then snorm_ess_sup f μ else snorm' f (ennreal.to_real q) μ)
=======
def snorm (f : α → F) (q : ℝ≥0∞) (μ : measure α) : ℝ≥0∞ :=
if q = 0 then 0 else (if q = ⊤ then snorm_ess_sup f μ else snorm' f (ennreal.to_real q) μ)
>>>>>>> 5cb2865e

lemma snorm_eq_snorm' (hp_ne_zero : p ≠ 0) (hp_ne_top : p ≠ ∞) {f : α → F} :
  snorm f p μ = snorm' f (ennreal.to_real p) μ :=
by simp [snorm, hp_ne_zero, hp_ne_top]

@[simp] lemma snorm_exponent_top {f : α → F} : snorm f ∞ μ = snorm_ess_sup f μ := by simp [snorm]

<<<<<<< HEAD
/-- The property that `f:α→E` is ae_measurable and `(∫ ∥f a∥^p ∂μ)^(1/p)` is finite if `p < ∞`, or
`ess_sup f < ∞` if `p = ∞`. -/
def mem_ℒp (f : α → E) (p : ennreal) (μ : measure α) : Prop :=
ae_measurable f μ ∧ snorm f p μ < ∞
=======
/-- The property that `f:α→E` is ae_measurable and `(∫ ∥f a∥^p ∂μ)^(1/p)` is finite -/
def mem_ℒp (f : α → E) (p : ℝ≥0∞) (μ : measure α) : Prop :=
ae_measurable f μ ∧ snorm f p μ < ⊤
>>>>>>> 5cb2865e

lemma mem_ℒp.ae_measurable {f : α → E} {p : ennreal} {μ : measure α} (h : mem_ℒp f p μ) :
  ae_measurable f μ := h.1

lemma lintegral_rpow_nnnorm_eq_rpow_snorm' {f : α → F} (hq0_lt : 0 < q) :
  ∫⁻ a, (nnnorm (f a)) ^ q ∂μ = (snorm' f q μ) ^ q :=
begin
  rw [snorm', ←ennreal.rpow_mul, one_div, inv_mul_cancel, ennreal.rpow_one],
  exact (ne_of_lt hq0_lt).symm,
end

end ℒp_space_definition

section top

lemma mem_ℒp.snorm_lt_top {f : α → E} (hfp : mem_ℒp f p μ) : snorm f p μ < ∞ := hfp.2

lemma mem_ℒp.snorm_ne_top {f : α → E} (hfp : mem_ℒp f p μ) : snorm f p μ ≠ ∞ := ne_of_lt (hfp.2)

lemma lintegral_rpow_nnnorm_lt_top_of_snorm'_lt_top {f : α → F} (hq0_lt : 0 < q)
  (hfq : snorm' f q μ < ∞) :
  ∫⁻ a, (nnnorm (f a)) ^ q ∂μ < ∞ :=
begin
  rw lintegral_rpow_nnnorm_eq_rpow_snorm' hq0_lt,
  exact ennreal.rpow_lt_top_of_nonneg (le_of_lt hq0_lt) (ne_of_lt hfq),
end

end top

section zero

@[simp] lemma snorm'_exponent_zero {f : α → F} : snorm' f 0 μ = 1 :=
by rw [snorm', div_zero, ennreal.rpow_zero]

@[simp] lemma snorm_exponent_zero {f : α → F} : snorm f 0 μ = 0 :=
by simp [snorm]

lemma mem_ℒp_zero_iff_ae_measurable {f : α → E} : mem_ℒp f 0 μ ↔ ae_measurable f μ :=
by simp [mem_ℒp, snorm_exponent_zero]

@[simp] lemma snorm'_zero (hp0_lt : 0 < q) : snorm' (0 : α → F) q μ = 0 :=
by simp [snorm', hp0_lt]

@[simp] lemma snorm'_zero' (hq0_ne : q ≠ 0) (hμ : μ ≠ 0) : snorm' (0 : α → F) q μ = 0 :=
begin
  cases le_or_lt 0 q with hq0 hq_neg,
  { exact snorm'_zero (lt_of_le_of_ne hq0 hq0_ne.symm), },
  { simp [snorm', ennreal.rpow_eq_zero_iff, hμ, hq_neg], },
end

@[simp] lemma snorm_ess_sup_zero : snorm_ess_sup (0 : α → F) μ = 0 :=
begin
  simp_rw [snorm_ess_sup, pi.zero_apply, nnnorm_zero, ennreal.coe_zero, ←ennreal.bot_eq_zero],
  exact ess_sup_const_bot,
end

@[simp] lemma snorm_zero : snorm (0 : α → F) p μ = 0 :=
begin
  by_cases h0 : p = 0,
  { simp [h0], },
  by_cases h_top : p = ∞,
  { simp only [h_top, snorm_exponent_top, snorm_ess_sup_zero], },
  rw ←ne.def at h0,
  simp [snorm_eq_snorm' h0 h_top,
    ennreal.to_real_pos_iff.mpr ⟨lt_of_le_of_ne (zero_le _) h0.symm, h_top⟩],
end

lemma zero_mem_ℒp : mem_ℒp (0 : α → E) p μ :=
⟨measurable_zero.ae_measurable, by { rw snorm_zero, exact ennreal.coe_lt_top, } ⟩

lemma snorm'_measure_zero_of_pos {f : α → F} (hq_pos : 0 < q) : snorm' f q 0 = 0 :=
by simp [snorm', hq_pos]

lemma snorm'_measure_zero_of_exponent_zero {f : α → F} : snorm' f 0 0 = 1 := by simp [snorm']

lemma snorm'_measure_zero_of_neg {f : α → F} (hq_neg : q < 0) : snorm' f q 0 = ∞ :=
by simp [snorm', hq_neg]

@[simp] lemma snorm_ess_sup_measure_zero {f : α → F} : snorm_ess_sup f 0 = 0 :=
by simp [snorm_ess_sup]

@[simp] lemma snorm_measure_zero {f : α → F} : snorm f p 0 = 0 :=
begin
  by_cases h0 : p = 0,
  { simp [h0], },
  by_cases h_top : p = ∞,
  { simp [h_top], },
  rw ←ne.def at h0,
  simp [snorm_eq_snorm' h0 h_top, snorm',
    ennreal.to_real_pos_iff.mpr ⟨lt_of_le_of_ne (zero_le _) h0.symm, h_top⟩],
end

end zero

section const

<<<<<<< HEAD
lemma snorm'_const (c : F) (hq_pos : 0 < q) :
  snorm' (λ x : α , c) q μ = (nnnorm c : ennreal) * (μ set.univ) ^ (1/q) :=
=======
lemma snorm'_const (c : F) (hp_pos : 0 < p) :
  snorm' (λ x : α , c) p μ = (nnnorm c : ℝ≥0∞) * (μ set.univ) ^ (1/p) :=
>>>>>>> 5cb2865e
begin
  rw [snorm', lintegral_const, @ennreal.mul_rpow_of_nonneg _ _ (1/q) (by simp [hq_pos.le])],
  congr,
  rw ←ennreal.rpow_mul,
  suffices hq_cancel : q * (1/q) = 1, by rw [hq_cancel, ennreal.rpow_one],
  rw [one_div, mul_inv_cancel (ne_of_lt hq_pos).symm],
end

<<<<<<< HEAD
lemma snorm'_const' [finite_measure μ] (c : F) (hc_ne_zero : c ≠ 0) (hq_ne_zero : q ≠ 0) :
  snorm' (λ x : α , c) q μ = (nnnorm c : ennreal) * (μ set.univ) ^ (1/q) :=
=======
lemma snorm'_const' [finite_measure μ] (c : F) (hc_ne_zero : c ≠ 0) (hp_ne_zero : p ≠ 0) :
  snorm' (λ x : α , c) p μ = (nnnorm c : ℝ≥0∞) * (μ set.univ) ^ (1/p) :=
>>>>>>> 5cb2865e
begin
  rw [snorm', lintegral_const, ennreal.mul_rpow_of_ne_top _ (measure_ne_top μ set.univ)],
  { congr,
    rw ←ennreal.rpow_mul,
    suffices hp_cancel : q * (1/q) = 1, by rw [hp_cancel, ennreal.rpow_one],
    rw [one_div, mul_inv_cancel hq_ne_zero], },
  { rw [ne.def, ennreal.rpow_eq_top_iff, auto.not_or_eq, auto.not_and_eq, auto.not_and_eq],
    split,
    { left,
      rwa [ennreal.coe_eq_zero, nnnorm_eq_zero], },
    { exact or.inl ennreal.coe_ne_top, }, },
end

lemma snorm_ess_sup_const (c : F) (hμ : μ ≠ 0) :
  snorm_ess_sup (λ x : α, c) μ = (nnnorm c : ℝ≥0∞) :=
by rw [snorm_ess_sup, ess_sup_const _ hμ]

<<<<<<< HEAD
lemma snorm'_const_of_probability_measure (c : F) (hq_pos : 0 < q) [probability_measure μ] :
  snorm' (λ x : α , c) q μ = (nnnorm c : ennreal) :=
by simp [snorm'_const c hq_pos, measure_univ]

lemma snorm_const (c : F) (h0 : p ≠ 0) (hμ : μ ≠ 0) :
  snorm (λ x : α , c) p μ = (nnnorm c : ennreal) * (μ set.univ) ^ (1/(ennreal.to_real p)) :=
=======
lemma snorm'_const_of_probability_measure (c : F) (hp_pos : 0 < p) [probability_measure μ] :
  snorm' (λ x : α , c) p μ = (nnnorm c : ℝ≥0∞) :=
by simp [snorm'_const c hp_pos, measure_univ]

lemma snorm_const (c : F) (h0 : q ≠ 0) (hμ : μ ≠ 0) :
  snorm (λ x : α , c) q μ = (nnnorm c : ℝ≥0∞) * (μ set.univ) ^ (1/(ennreal.to_real q)) :=
>>>>>>> 5cb2865e
begin
  by_cases h_top : p = ∞,
  { simp [h_top, snorm_ess_sup_const c hμ], },
  simp [snorm_eq_snorm' h0 h_top, snorm'_const,
    ennreal.to_real_pos_iff.mpr ⟨lt_of_le_of_ne (zero_le _) h0.symm, h_top⟩],
end

<<<<<<< HEAD
lemma snorm_const' (c : F) (h0 : p ≠ 0) (h_top: p ≠ ∞) :
  snorm (λ x : α , c) p μ = (nnnorm c : ennreal) * (μ set.univ) ^ (1/(ennreal.to_real p)) :=
=======
lemma snorm_const' (c : F) (h0 : q ≠ 0) (h_top: q ≠ ⊤) :
  snorm (λ x : α , c) q μ = (nnnorm c : ℝ≥0∞) * (μ set.univ) ^ (1/(ennreal.to_real q)) :=
>>>>>>> 5cb2865e
begin
  simp [snorm_eq_snorm' h0 h_top, snorm'_const,
    ennreal.to_real_pos_iff.mpr ⟨lt_of_le_of_ne (zero_le _) h0.symm, h_top⟩],
end

lemma mem_ℒp_const (c : E) [finite_measure μ] : mem_ℒp (λ a:α, c) p μ :=
begin
  refine ⟨measurable_const.ae_measurable, _⟩,
  by_cases h0 : p = 0,
  { simp [h0], },
  by_cases hμ : μ = 0,
  { simp [hμ], },
  rw snorm_const c h0 hμ,
  refine ennreal.mul_lt_top ennreal.coe_lt_top _,
  refine ennreal.rpow_lt_top_of_nonneg _ (measure_ne_top μ set.univ),
  simp,
end

end const

lemma snorm'_congr_ae {f g : α → F} (hfg : f =ᵐ[μ] g) : snorm' f q μ = snorm' g q μ :=
begin
  suffices h_no_pow : ∫⁻ a, (nnnorm (f a)) ^ q ∂μ = ∫⁻ a, (nnnorm (g a)) ^ q ∂μ,
  { simp_rw [snorm', h_no_pow], },
  exact lintegral_congr_ae (hfg.mono (λ x hx, by simp [*])),
end

lemma snorm_ess_sup_congr_ae {f g : α → F} (hfg : f =ᵐ[μ] g) :
  snorm_ess_sup f μ = snorm_ess_sup g μ :=
ess_sup_congr_ae (hfg.mono (λ x hx, by rw hx))

lemma snorm_congr_norm_ae {f : α → F} {g : α → G} (hfg : ∀ᵐ x ∂μ, ∥f x∥ = ∥g x∥) :
  snorm f p μ = snorm g p μ :=
begin
  by_cases h0 : p = 0,
  { simp [h0], },
  by_cases h_top : p = ∞,
  { rw [h_top, snorm_exponent_top],
    exact ess_sup_congr_ae (hfg.mono (λ x hx, by simp [nnnorm, hx])) },
  { simp only [snorm_eq_snorm' h0 h_top, snorm'],
    congr' 1,
    exact lintegral_congr_ae (hfg.mono (λ x hx, by simp [nnnorm, hx])) }
end

lemma snorm_congr_ae {f g : α → F} (hfg : f =ᵐ[μ] g) : snorm f p μ = snorm g p μ :=
snorm_congr_norm_ae $ hfg.mono (λ x hx, by simp [hx])

lemma mem_ℒp.ae_eq {f g : α → E} (hfg : f =ᵐ[μ] g) (hf_Lp : mem_ℒp f p μ) : mem_ℒp g p μ :=
begin
  split,
  { cases hf_Lp.1 with f' hf',
    exact ⟨f', ⟨hf'.1, ae_eq_trans hfg.symm hf'.2⟩⟩, },
  { rw snorm_congr_ae hfg.symm,
    exact hf_Lp.2, },
end

lemma mem_ℒp_congr_ae {f g : α → E} (hfg : f =ᵐ[μ] g) : mem_ℒp f p μ ↔ mem_ℒp g p μ :=
⟨λ h, h.ae_eq hfg, λ h, h.ae_eq hfg.symm⟩

lemma snorm_mono_ae {f : α → F} {g : α → G} (h : ∀ᵐ x ∂μ, ∥f x∥ ≤ ∥g x∥) :
  snorm f p μ ≤ snorm g p μ :=
begin
  simp only [snorm],
  split_ifs,
  { exact le_refl _ },
  { refine ess_sup_mono_ae _,
    filter_upwards [h],
    assume x hx,
    exact ennreal.coe_le_coe.2 hx },
  { rw [snorm'],
    refine ennreal.rpow_le_rpow _ (by simp),
    apply lintegral_mono_ae,
    filter_upwards [h],
    assume x hx,
    exact ennreal.rpow_le_rpow (ennreal.coe_le_coe.2 hx) (by simp) }
end

lemma mem_ℒp.of_le [measurable_space F] {f : α → E} {g : α → F}
  (hg : mem_ℒp g p μ) (hf : ae_measurable f μ) (hfg : ∀ᵐ x ∂μ, ∥f x∥ ≤ ∥g x∥) : mem_ℒp f p μ :=
begin
  simp only [mem_ℒp, hf, true_and],
  exact lt_of_le_of_lt (snorm_mono_ae hfg) hg.snorm_lt_top,
end

section opens_measurable_space
variable [opens_measurable_space E]

lemma mem_ℒp.norm {f : α → E} (h : mem_ℒp f p μ) : mem_ℒp (λ x, ∥f x∥) p μ :=
h.of_le h.ae_measurable.norm (filter.eventually_of_forall (λ x, by simp))

lemma snorm'_eq_zero_of_ae_zero {f : α → F} (hq0_lt : 0 < q) (hf_zero : f =ᵐ[μ] 0) :
  snorm' f q μ = 0 :=
by rw [snorm'_congr_ae hf_zero, snorm'_zero hq0_lt]

lemma snorm'_eq_zero_of_ae_zero' (hq0_ne : q ≠ 0) (hμ : μ ≠ 0) {f : α → F} (hf_zero : f =ᵐ[μ] 0) :
  snorm' f q μ = 0 :=
by rw [snorm'_congr_ae hf_zero, snorm'_zero' hq0_ne hμ]

lemma ae_eq_zero_of_snorm'_eq_zero {f : α → E} (hq0 : 0 ≤ q) (hf : ae_measurable f μ)
  (h : snorm' f q μ = 0) : f =ᵐ[μ] 0 :=
begin
  rw [snorm', ennreal.rpow_eq_zero_iff] at h,
  cases h,
  { rw lintegral_eq_zero_iff' hf.nnnorm.ennreal_coe.ennreal_rpow_const at h,
    refine h.left.mono (λ x hx, _),
    rw [pi.zero_apply, ennreal.rpow_eq_zero_iff] at hx,
    cases hx,
    { cases hx with hx _,
      rwa [←ennreal.coe_zero, ennreal.coe_eq_coe, nnnorm_eq_zero] at hx, },
    { exact absurd hx.left ennreal.coe_ne_top, }, },
  { exfalso,
    rw [one_div, inv_lt_zero] at h,
    linarith, },
end

lemma snorm'_eq_zero_iff (hq0_lt : 0 < q) {f : α → E} (hf : ae_measurable f μ) :
  snorm' f q μ = 0 ↔ f =ᵐ[μ] 0 :=
⟨ae_eq_zero_of_snorm'_eq_zero (le_of_lt hq0_lt) hf, snorm'_eq_zero_of_ae_zero hq0_lt⟩

lemma coe_nnnorm_ae_le_snorm_ess_sup (f : α → F) (μ : measure α) :
  ∀ᵐ x ∂μ, (nnnorm (f x) : ℝ≥0∞) ≤ snorm_ess_sup f μ :=
ennreal.ae_le_ess_sup (λ x, (nnnorm (f x) : ℝ≥0∞))

lemma snorm_ess_sup_eq_zero_iff {f : α → F} : snorm_ess_sup f μ = 0 ↔ f =ᵐ[μ] 0 :=
begin
  rw [snorm_ess_sup, ennreal.ess_sup_eq_zero_iff],
  split; intro h;
    { refine h.mono (λ x hx, _),
      simp_rw pi.zero_apply at hx ⊢,
      simpa using hx, },
end

lemma snorm_eq_zero_iff {f : α → E} (hf : ae_measurable f μ) (h0 : p ≠ 0) :
  snorm f p μ = 0 ↔ f =ᵐ[μ] 0 :=
begin
  by_cases h_top : p = ∞,
  { rw [h_top, snorm_exponent_top, snorm_ess_sup_eq_zero_iff], },
  rw snorm_eq_snorm' h0 h_top,
  exact snorm'_eq_zero_iff
    (ennreal.to_real_pos_iff.mpr ⟨lt_of_le_of_ne (zero_le _) h0.symm, h_top⟩) hf,
end

end opens_measurable_space

@[simp] lemma snorm'_neg {f : α → F} : snorm' (-f) q μ = snorm' f q μ := by simp [snorm']

@[simp] lemma snorm_neg {f : α → F} : snorm (-f) p μ = snorm f p μ :=
begin
  by_cases h0 : p = 0,
  { simp [h0], },
  by_cases h_top : p = ∞,
  { simp [h_top, snorm_ess_sup], },
  simp [snorm_eq_snorm' h0 h_top],
end

section borel_space
variable [borel_space E]

lemma mem_ℒp.neg {f : α → E} (hf : mem_ℒp f p μ) : mem_ℒp (-f) p μ :=
⟨ae_measurable.neg hf.1, by simp [hf.right]⟩

lemma snorm'_le_snorm'_mul_rpow_measure_univ {p q : ℝ} (hp0_lt : 0 < p) (hpq : p ≤ q)
  {f : α → E} (hf : ae_measurable f μ) :
  snorm' f p μ ≤ snorm' f q μ * (μ set.univ) ^ (1/p - 1/q) :=
begin
  have hq0_lt : 0 < q, from lt_of_lt_of_le hp0_lt hpq,
  by_cases hpq_eq : p = q,
  { rw [hpq_eq, sub_self, ennreal.rpow_zero, mul_one],
    exact le_refl _, },
  have hpq : p < q, from lt_of_le_of_ne hpq hpq_eq,
  let g := λ a : α, (1 : ℝ≥0∞),
  have h_rw : ∫⁻ a, ↑(nnnorm (f a))^p ∂ μ = ∫⁻ a, (nnnorm (f a) * (g a))^p ∂ μ,
  from lintegral_congr (λ a, by simp),
  repeat {rw snorm'},
  rw h_rw,
  let r := p * q / (q - p),
  have hpqr : 1/p = 1/q + 1/r,
  { field_simp [(ne_of_lt hp0_lt).symm,
      (ne_of_lt hq0_lt).symm],
    ring, },
  calc (∫⁻ (a : α), (↑(nnnorm (f a)) * g a) ^ p ∂μ) ^ (1/p)
      ≤ (∫⁻ (a : α), ↑(nnnorm (f a)) ^ q ∂μ) ^ (1/q) * (∫⁻ (a : α), (g a) ^ r ∂μ) ^ (1/r) :
    ennreal.lintegral_Lp_mul_le_Lq_mul_Lr hp0_lt hpq hpqr μ hf.nnnorm.ennreal_coe
      ae_measurable_const
  ... = (∫⁻ (a : α), ↑(nnnorm (f a)) ^ q ∂μ) ^ (1/q) * μ set.univ ^ (1/p - 1/q) :
    by simp [hpqr],
end

lemma snorm'_le_snorm_ess_sup_mul_rpow_measure_univ (hq_pos : 0 < q) {f : α → F} :
  snorm' f q μ ≤ snorm_ess_sup f μ * (μ set.univ) ^ (1/q) :=
begin
  have h_le : ∫⁻ (a : α), ↑(nnnorm (f a)) ^ q ∂μ ≤ ∫⁻ (a : α), (snorm_ess_sup f μ) ^ q ∂μ,
  { refine lintegral_mono_ae _,
    have h_nnnorm_le_snorm_ess_sup := coe_nnnorm_ae_le_snorm_ess_sup f μ,
    refine h_nnnorm_le_snorm_ess_sup.mono (λ x hx, ennreal.rpow_le_rpow hx (le_of_lt hq_pos)), },
  rw [snorm', ←ennreal.rpow_one (snorm_ess_sup f μ)],
  nth_rewrite 1 ←mul_inv_cancel (ne_of_lt hq_pos).symm,
  rw [ennreal.rpow_mul, one_div,
    ←@ennreal.mul_rpow_of_nonneg _ _ q⁻¹ (by simp [hq_pos.le])],
  refine ennreal.rpow_le_rpow _ (by simp [hq_pos.le]),
  rwa lintegral_const at h_le,
end

lemma snorm'_le_snorm'_of_exponent_le {p q : ℝ} (hp0_lt : 0 < p) (hpq : p ≤ q) (μ : measure α)
  [probability_measure μ] {f : α → E} (hf : ae_measurable f μ) :
  snorm' f p μ ≤ snorm' f q μ :=
begin
  have h_le_μ := snorm'_le_snorm'_mul_rpow_measure_univ hp0_lt hpq hf,
  rwa [measure_univ, ennreal.one_rpow, mul_one] at h_le_μ,
end

lemma snorm'_le_snorm_ess_sup (hq_pos : 0 < q) {f : α → F} [probability_measure μ] :
  snorm' f q μ ≤ snorm_ess_sup f μ :=
le_trans (snorm'_le_snorm_ess_sup_mul_rpow_measure_univ hq_pos) (le_of_eq (by simp [measure_univ]))

lemma snorm_le_snorm_of_exponent_le {p q : ℝ≥0∞} (hpq : p ≤ q) [probability_measure μ]
  {f : α → E} (hf : ae_measurable f μ) :
  snorm f p μ ≤ snorm f q μ :=
begin
  by_cases hp0 : p = 0,
  { simp [hp0], },
  rw ←ne.def at hp0,
  by_cases hq_top : q = ∞,
  { by_cases hp_top : p = ∞,
    { rw [hq_top, hp_top],
      exact le_refl _, },
    { have hp_pos : 0 < p.to_real,
      from ennreal.to_real_pos_iff.mpr ⟨lt_of_le_of_ne (zero_le _) hp0.symm, hp_top⟩,
      rw [snorm_eq_snorm' hp0 hp_top, hq_top, snorm_exponent_top],
      refine le_trans (snorm'_le_snorm_ess_sup_mul_rpow_measure_univ hp_pos) (le_of_eq _),
      simp [measure_univ], }, },
  { have hp_top : p ≠ ∞,
    { by_contra hp_eq_top,
      push_neg at hp_eq_top,
      refine hq_top _,
      rwa [hp_eq_top, top_le_iff] at hpq, },
    have hp_pos : 0 < p.to_real,
    from ennreal.to_real_pos_iff.mpr ⟨lt_of_le_of_ne (zero_le _) hp0.symm, hp_top⟩,
    have hq0 : q ≠ 0,
    { by_contra hq_eq_zero,
      push_neg at hq_eq_zero,
      have hp_eq_zero : p = 0, from le_antisymm (by rwa hq_eq_zero at hpq) (zero_le _),
      rw [hp_eq_zero, ennreal.zero_to_real] at hp_pos,
      exact (lt_irrefl _) hp_pos, },
    have hpq_real : p.to_real ≤ q.to_real, by rwa ennreal.to_real_le_to_real hp_top hq_top,
    rw [snorm_eq_snorm' hp0 hp_top, snorm_eq_snorm' hq0 hq_top],
    exact snorm'_le_snorm'_of_exponent_le hp_pos hpq_real _ hf, },
end

lemma snorm'_lt_top_of_snorm'_lt_top_of_exponent_le {p q : ℝ} [finite_measure μ] {f : α → E}
  (hf : ae_measurable f μ) (hfq_lt_top : snorm' f q μ < ∞) (hp_nonneg : 0 ≤ p) (hpq : p ≤ q) :
  snorm' f p μ < ∞ :=
begin
  cases le_or_lt p 0 with hp_nonpos hp_pos,
  { rw le_antisymm hp_nonpos hp_nonneg,
    simp, },
  have hq_pos : 0 < q, from lt_of_lt_of_le hp_pos hpq,
  calc snorm' f p μ
      ≤ snorm' f q μ * (μ set.univ) ^ (1/p - 1/q) :
    snorm'_le_snorm'_mul_rpow_measure_univ hp_pos hpq hf
  ... < ∞ :
  begin
    rw ennreal.mul_lt_top_iff,
    refine or.inl ⟨hfq_lt_top, ennreal.rpow_lt_top_of_nonneg _ (measure_ne_top μ set.univ)⟩,
    rwa [le_sub, sub_zero, one_div, one_div, inv_le_inv hq_pos hp_pos],
  end
end

lemma mem_ℒp.mem_ℒp_of_exponent_le {p q : ℝ≥0∞} [finite_measure μ] {f : α → E}
  (hfq : mem_ℒp f q μ) (hpq : p ≤ q) :
  mem_ℒp f p μ :=
begin
  cases hfq with hfq_m hfq_lt_top,
  by_cases hp0 : p = 0,
  { rwa [hp0, mem_ℒp_zero_iff_ae_measurable], },
  rw ←ne.def at hp0,
  refine ⟨hfq_m, _⟩,
  by_cases hp_top : p = ∞,
  { have hq_top : q = ∞,
      by rwa [hp_top, top_le_iff] at hpq,
    rw [hp_top],
    rwa hq_top at hfq_lt_top, },
  have hp_pos : 0 < p.to_real,
    from ennreal.to_real_pos_iff.mpr ⟨lt_of_le_of_ne (zero_le _) hp0.symm, hp_top⟩,
  by_cases hq_top : q = ∞,
  { rw snorm_eq_snorm' hp0 hp_top,
    rw [hq_top, snorm_exponent_top] at hfq_lt_top,
    refine lt_of_le_of_lt (snorm'_le_snorm_ess_sup_mul_rpow_measure_univ hp_pos) _,
    refine ennreal.mul_lt_top hfq_lt_top _,
    exact ennreal.rpow_lt_top_of_nonneg (by simp [le_of_lt hp_pos]) (measure_ne_top μ set.univ), },
  have hq0 : q ≠ 0,
  { by_contra hq_eq_zero,
    push_neg at hq_eq_zero,
    have hp_eq_zero : p = 0, from le_antisymm (by rwa hq_eq_zero at hpq) (zero_le _),
    rw [hp_eq_zero, ennreal.zero_to_real] at hp_pos,
    exact (lt_irrefl _) hp_pos, },
  have hpq_real : p.to_real ≤ q.to_real, by rwa ennreal.to_real_le_to_real hp_top hq_top,
  rw snorm_eq_snorm' hp0 hp_top,
  rw snorm_eq_snorm' hq0 hq_top at hfq_lt_top,
  exact snorm'_lt_top_of_snorm'_lt_top_of_exponent_le hfq_m hfq_lt_top (le_of_lt hp_pos) hpq_real,
end

<<<<<<< HEAD
lemma snorm'_add_le {f g : α → E} (hf : ae_measurable f μ) (hg : ae_measurable g μ) (hq1 : 1 ≤ q) :
  snorm' (f + g) q μ ≤ snorm' f q μ + snorm' g q μ :=
calc (∫⁻ a, ↑(nnnorm ((f + g) a)) ^ q ∂μ) ^ (1 / q)
    ≤ (∫⁻ a, (((λ a, (nnnorm (f a) : ennreal))
        + (λ a, (nnnorm (g a) : ennreal))) a) ^ q ∂μ) ^ (1 / q) :
=======
lemma mem_ℒp.integrable (hq1 : 1 ≤ q) {f : α → E} [finite_measure μ] (hfq : mem_ℒp f q μ) :
  integrable f μ :=
mem_ℒp_one_iff_integrable.mp (hfq.mem_ℒp_of_exponent_le hq1)

lemma snorm'_add_le {f g : α → E} (hf : ae_measurable f μ) (hg : ae_measurable g μ) (hp1 : 1 ≤ p) :
  snorm' (f + g) p μ ≤ snorm' f p μ + snorm' g p μ :=
calc (∫⁻ a, ↑(nnnorm ((f + g) a)) ^ p ∂μ) ^ (1 / p)
    ≤ (∫⁻ a, (((λ a, (nnnorm (f a) : ℝ≥0∞))
        + (λ a, (nnnorm (g a) : ℝ≥0∞))) a) ^ p ∂μ) ^ (1 / p) :
>>>>>>> 5cb2865e
begin
  refine @ennreal.rpow_le_rpow _ _ (1/q) _ (by simp [le_trans zero_le_one hq1]),
  refine lintegral_mono (λ a, ennreal.rpow_le_rpow _ (le_trans zero_le_one hq1)),
  simp [←ennreal.coe_add, nnnorm_add_le],
end
... ≤ snorm' f q μ + snorm' g q μ :
  ennreal.lintegral_Lp_add_le hf.nnnorm.ennreal_coe hg.nnnorm.ennreal_coe hq1

lemma snorm_ess_sup_add_le {f g : α → F} :
  snorm_ess_sup (f + g) μ ≤ snorm_ess_sup f μ + snorm_ess_sup g μ :=
begin
  refine le_trans (ess_sup_mono_ae (filter.eventually_of_forall (λ x, _)))
    (ennreal.ess_sup_add_le _ _),
  simp_rw [pi.add_apply, ←ennreal.coe_add, ennreal.coe_le_coe],
  exact nnnorm_add_le _ _,
end

lemma snorm_add_le {f g : α → E} (hf : ae_measurable f μ) (hg : ae_measurable g μ) (hp1 : 1 ≤ p) :
  snorm (f + g) p μ ≤ snorm f p μ + snorm g p μ :=
begin
  by_cases hp0 : p = 0,
  { simp [hp0], },
  by_cases hp_top : p = ∞,
  { simp [hp_top, snorm_ess_sup_add_le], },
  have hp1_real : 1 ≤ p.to_real,
  by rwa [← ennreal.one_to_real, ennreal.to_real_le_to_real ennreal.one_ne_top hp_top],
  repeat { rw snorm_eq_snorm' hp0 hp_top, },
  exact snorm'_add_le hf hg hp1_real,
end

lemma snorm_add_lt_top_of_one_le {f g : α → E} (hf : mem_ℒp f p μ) (hg : mem_ℒp g p μ)
  (hq1 : 1 ≤ p) : snorm (f + g) p μ < ∞ :=
lt_of_le_of_lt (snorm_add_le hf.1 hg.1 hq1) (ennreal.add_lt_top.mpr ⟨hf.2, hg.2⟩)

lemma snorm'_add_lt_top_of_le_one {f g : α → E} (hf : ae_measurable f μ) (hg : ae_measurable g μ)
<<<<<<< HEAD
  (hf_snorm : snorm' f q μ < ∞) (hg_snorm : snorm' g q μ < ∞) (hq_pos : 0 < q) (hq1 : q ≤ 1) :
  snorm' (f + g) q μ < ∞ :=
calc (∫⁻ a, ↑(nnnorm ((f + g) a)) ^ q ∂μ) ^ (1 / q)
    ≤ (∫⁻ a, (((λ a, (nnnorm (f a) : ennreal))
        + (λ a, (nnnorm (g a) : ennreal))) a) ^ q ∂μ) ^ (1 / q) :
=======
  (hf_snorm : snorm' f p μ < ⊤) (hg_snorm : snorm' g p μ < ⊤) (hp_pos : 0 < p) (hp1 : p ≤ 1) :
  snorm' (f + g) p μ < ⊤ :=
calc (∫⁻ a, ↑(nnnorm ((f + g) a)) ^ p ∂μ) ^ (1 / p)
    ≤ (∫⁻ a, (((λ a, (nnnorm (f a) : ℝ≥0∞))
        + (λ a, (nnnorm (g a) : ℝ≥0∞))) a) ^ p ∂μ) ^ (1 / p) :
>>>>>>> 5cb2865e
begin
  refine @ennreal.rpow_le_rpow _ _ (1/q) _ (by simp [hq_pos.le]),
  refine lintegral_mono (λ a, ennreal.rpow_le_rpow _ hq_pos.le),
  simp [←ennreal.coe_add, nnnorm_add_le],
end
<<<<<<< HEAD
... ≤ (∫⁻ a, (nnnorm (f a) : ennreal) ^ q + (nnnorm (g a) : ennreal) ^ q ∂μ) ^ (1 / q) :
=======
... ≤ (∫⁻ a, (nnnorm (f a) : ℝ≥0∞) ^ p + (nnnorm (g a) : ℝ≥0∞) ^ p ∂μ) ^ (1 / p) :
>>>>>>> 5cb2865e
begin
  refine @ennreal.rpow_le_rpow _ _ (1/q) (lintegral_mono (λ a, _)) (by simp [hq_pos.le]),
  exact ennreal.rpow_add_le_add_rpow _ _ hq_pos hq1,
end
... < ∞ :
begin
  refine @ennreal.rpow_lt_top_of_nonneg _ (1/q) (by simp [hq_pos.le]) _,
  rw [lintegral_add' hf.nnnorm.ennreal_coe.ennreal_rpow_const
    hg.nnnorm.ennreal_coe.ennreal_rpow_const, ennreal.add_ne_top, ←lt_top_iff_ne_top,
    ←lt_top_iff_ne_top],
  exact ⟨lintegral_rpow_nnnorm_lt_top_of_snorm'_lt_top hq_pos hf_snorm,
    lintegral_rpow_nnnorm_lt_top_of_snorm'_lt_top hq_pos hg_snorm⟩,
end

lemma snorm_add_lt_top {f g : α → E} (hf : mem_ℒp f p μ) (hg : mem_ℒp g p μ) :
  snorm (f + g) p μ < ∞ :=
begin
  by_cases h0 : p = 0,
  { simp [h0], },
  rw ←ne.def at h0,
  cases le_total 1 p with hp1 hp1,
  { exact snorm_add_lt_top_of_one_le hf hg hp1, },
  have hp_top : p ≠ ∞, from (lt_of_le_of_lt hp1 ennreal.coe_lt_top).ne,
  have hp_pos : 0 < p.to_real,
  { rw [← ennreal.zero_to_real, @ennreal.to_real_lt_to_real 0 p ennreal.coe_ne_top hp_top],
    exact ((zero_le p).lt_of_ne h0.symm), },
  have hp1_real : p.to_real ≤ 1,
  { rwa [← ennreal.one_to_real, @ennreal.to_real_le_to_real p 1 hp_top ennreal.coe_ne_top], },
  rw snorm_eq_snorm' h0 hp_top,
  rw [mem_ℒp, snorm_eq_snorm' h0 hp_top] at hf hg,
  exact snorm'_add_lt_top_of_le_one hf.1 hg.1 hf.2 hg.2 hp_pos hp1_real,
end

section second_countable_topology
variable [second_countable_topology E]

lemma mem_ℒp.add {f g : α → E} (hf : mem_ℒp f p μ) (hg : mem_ℒp g p μ) : mem_ℒp (f + g) p μ :=
⟨ae_measurable.add hf.1 hg.1, snorm_add_lt_top hf hg⟩

lemma mem_ℒp.sub {f g : α → E} (hf : mem_ℒp f p μ) (hg : mem_ℒp g p μ) : mem_ℒp (f - g) p μ :=
by { rw sub_eq_add_neg, exact hf.add hg.neg }

end second_countable_topology

end borel_space

section normed_space

variables {𝕜 : Type*} [normed_field 𝕜] [normed_space 𝕜 E] [normed_space 𝕜 F]

<<<<<<< HEAD
lemma snorm'_const_smul {f : α → F} (c : 𝕜) (hq0_lt : 0 < q) :
  snorm' (c • f) q μ = (nnnorm c : ennreal) * snorm' f q μ :=
begin
  rw snorm',
  simp_rw [pi.smul_apply, nnnorm_smul, ennreal.coe_mul,
    ennreal.mul_rpow_of_nonneg _ _ (le_of_lt hq0_lt)],
  suffices h_integral : ∫⁻ a, ↑(nnnorm c) ^ q * ↑(nnnorm (f a)) ^ q ∂μ
    = (nnnorm c : ennreal)^q * ∫⁻ a, (nnnorm (f a)) ^ q ∂μ,
  { apply_fun (λ x, x ^ (1/q)) at h_integral,
    rw [h_integral, @ennreal.mul_rpow_of_nonneg _ _ (1/q) (by simp [le_of_lt hq0_lt])],
=======
lemma snorm'_const_smul {f : α → F} (c : 𝕜) (hp0_lt : 0 < p) :
  snorm' (c • f) p μ = (nnnorm c : ℝ≥0∞) * snorm' f p μ :=
begin
  rw snorm',
  simp_rw [pi.smul_apply, nnnorm_smul, ennreal.coe_mul,
    ennreal.mul_rpow_of_nonneg _ _ (le_of_lt hp0_lt)],
  suffices h_integral : ∫⁻ a, ↑(nnnorm c) ^ p * ↑(nnnorm (f a)) ^ p ∂μ
    = (nnnorm c : ℝ≥0∞)^p * ∫⁻ a, (nnnorm (f a)) ^ p ∂μ,
  { apply_fun (λ x, x ^ (1/p)) at h_integral,
    rw [h_integral, @ennreal.mul_rpow_of_nonneg _ _ (1/p) (by simp [le_of_lt hp0_lt])],
>>>>>>> 5cb2865e
    congr,
    simp_rw [←ennreal.rpow_mul, one_div, mul_inv_cancel (ne_of_lt hq0_lt).symm,
      ennreal.rpow_one], },
  rw lintegral_const_mul',
  rw ennreal.coe_rpow_of_nonneg _ hq0_lt.le,
  exact ennreal.coe_ne_top,
end

lemma snorm_ess_sup_const_smul {f : α → F} (c : 𝕜) :
  snorm_ess_sup (c • f) μ = (nnnorm c : ℝ≥0∞) * snorm_ess_sup f μ :=
by simp_rw [snorm_ess_sup,  pi.smul_apply, nnnorm_smul, ennreal.coe_mul, ennreal.ess_sup_const_mul]

lemma snorm_const_smul {f : α → F} (c : 𝕜) :
<<<<<<< HEAD
  snorm (c • f) p μ = (nnnorm c : ennreal) * snorm f p μ :=
=======
  snorm (c • f) q μ = (nnnorm c : ℝ≥0∞) * snorm f q μ :=
>>>>>>> 5cb2865e
begin
  by_cases h0 : p = 0,
  { simp [h0], },
  by_cases h_top : p = ∞,
  { simp [h_top, snorm_ess_sup_const_smul], },
  repeat { rw snorm_eq_snorm' h0 h_top, },
  rw ←ne.def at h0,
  exact snorm'_const_smul c
    (ennreal.to_real_pos_iff.mpr ⟨lt_of_le_of_ne (zero_le _) h0.symm, h_top⟩),
end

lemma mem_ℒp.const_smul [borel_space E] {f : α → E} (hf : mem_ℒp f p μ) (c : 𝕜) :
  mem_ℒp (c • f) p μ :=
⟨ae_measurable.const_smul hf.1 c,
  lt_of_le_of_lt (le_of_eq (snorm_const_smul c)) (ennreal.mul_lt_top ennreal.coe_lt_top hf.2)⟩

lemma mem_ℒp.const_mul [measurable_space 𝕜] [borel_space 𝕜]
  {f : α → 𝕜} (hf : mem_ℒp f p μ) (c : 𝕜) : mem_ℒp (λ x, c * f x) p μ :=
hf.const_smul c

lemma snorm'_smul_le_mul_snorm' [opens_measurable_space E] [measurable_space 𝕜]
  [opens_measurable_space 𝕜] {p q r : ℝ}
  {f : α → E} (hf : ae_measurable f μ) {φ : α → 𝕜} (hφ : ae_measurable φ μ)
  (hp0_lt : 0 < p) (hpq : p < q) (hpqr : 1/p = 1/q + 1/r) :
  snorm' (φ • f) p μ ≤ snorm' φ q μ * snorm' f r μ :=
begin
  simp_rw [snorm', pi.smul_apply', nnnorm_smul, ennreal.coe_mul],
  exact ennreal.lintegral_Lp_mul_le_Lq_mul_Lr hp0_lt hpq hpqr μ hφ.nnnorm.ennreal_coe
    hf.nnnorm.ennreal_coe,
end

end normed_space

section monotonicity

lemma snorm_le_mul_snorm_aux_of_nonneg {f : α → F} {g : α → G} {c : ℝ}
  (h : ∀ᵐ x ∂μ, ∥f x∥ ≤ c * ∥g x∥) (hc : 0 ≤ c) (p : ennreal) :
  snorm f p μ ≤ (ennreal.of_real c) * snorm g p μ :=
begin
  set G : α → ℝ := c • (λ x, ∥g x∥) with hG,
  have : snorm G p μ = (ennreal.of_real c) * snorm g p μ,
  { rw [hG, snorm_const_smul],
    congr' 1,
    { simp [nnnorm, real.norm_of_nonneg hc], exact (ennreal.of_real_eq_coe_nnreal _).symm },
    { exact snorm_congr_norm_ae (filter.eventually_of_forall (λ x, by simp)) } },
  rw ← this,
  refine snorm_mono_ae (h.mono (λ x hx, _)),
  convert hx,
  simp [hG, real.norm_of_nonneg hc]
end

lemma snorm_le_mul_snorm_aux_of_neg {f : α → F} {g : α → G} {c : ℝ}
  (h : ∀ᵐ x ∂μ, ∥f x∥ ≤ c * ∥g x∥) (hc : c < 0) (p : ennreal) :
  snorm f p μ = 0 ∧ snorm g p μ = 0 :=
begin
  by_cases pzero : p = 0,
  { simp [pzero, snorm] },
  by_cases gzero : ∀ᵐ x ∂μ, g x = 0,
  { have fzero : ∀ᵐ x ∂μ, f x = 0,
    { filter_upwards [h, gzero],
      assume x hx h'x,
      simpa [h'x] using hx },
    have sg : snorm g p μ = snorm (0 : α → G) p μ := snorm_congr_ae gzero,
    have sf : snorm f p μ = snorm (0 : α → F) p μ := snorm_congr_ae fzero,
    simp [sg, sf] },
  have cnonneg : 0 ≤ c,
  { rcases ((filter.not_eventually.1 gzero).and_eventually h).exists with ⟨x, gx, hx⟩,
    have : 0 < ∥g x∥, by simp [gx, le_iff_eq_or_lt.1 (norm_nonneg (g x))],
    rw ← div_le_iff this at hx,
    exact le_trans (div_nonneg (norm_nonneg _) (norm_nonneg _)) hx },
  linarith
end

lemma snorm_le_mul_snorm_of_ae_le_mul {f : α → F} {g : α → G} {c : ℝ}
  (h : ∀ᵐ x ∂μ, ∥f x∥ ≤ c * ∥g x∥) (p : ennreal) :
  snorm f p μ ≤ (ennreal.of_real c) * snorm g p μ :=
begin
  cases le_or_lt 0 c with hc hc,
  { exact snorm_le_mul_snorm_aux_of_nonneg h hc p },
  { simp [snorm_le_mul_snorm_aux_of_neg h hc p] }
end

lemma mem_ℒp.of_le_mul [measurable_space F] {f : α → E} {g : α → F} {c : ℝ}
  (hg : mem_ℒp g p μ) (hf : ae_measurable f μ) (hfg : ∀ᵐ x ∂μ, ∥f x∥ ≤ c * ∥g x∥) :
  mem_ℒp f p μ :=
begin
  simp only [mem_ℒp, hf, true_and],
  apply lt_of_le_of_lt (snorm_le_mul_snorm_of_ae_le_mul hfg p),
  simp [lt_top_iff_ne_top, hg.snorm_ne_top],
end

end monotonicity

end ℒp

/-!
### Lp space

The space of equivalence classes of measurable functions for which `snorm f p μ < ∞`.
-/

@[simp] lemma snorm_ae_eq_fun {α E : Type*} [measurable_space α] {μ : measure α}
  [measurable_space E] [normed_group E] {p : ℝ≥0∞} {f : α → E} (hf : ae_measurable f μ) :
  snorm (ae_eq_fun.mk f hf) p μ = snorm f p μ :=
snorm_congr_ae (ae_eq_fun.coe_fn_mk _ _)

lemma mem_ℒp.snorm_mk_lt_top {α E : Type*} [measurable_space α] {μ : measure α}
<<<<<<< HEAD
  [measurable_space E] [normed_group E] {p : ennreal} {f : α → E} (hfp : mem_ℒp f p μ) :
  snorm (ae_eq_fun.mk f hfp.1) p μ < ∞ :=
=======
  [measurable_space E] [normed_group E] {p : ℝ≥0∞} {f : α → E} (hfp : mem_ℒp f p μ) :
  snorm (ae_eq_fun.mk f hfp.1) p μ < ⊤ :=
>>>>>>> 5cb2865e
by simp [hfp.2]

/-- Lp space -/
def Lp {α} (E : Type*) [measurable_space α] [measurable_space E] [normed_group E]
<<<<<<< HEAD
  [borel_space E] [second_countable_topology E]
  (p : ennreal) (μ : measure α) : add_subgroup (α →ₘ[μ] E) :=
{ carrier := {f | snorm f p μ < ∞},
=======
  [borel_space E] [topological_space.second_countable_topology E]
  (p : ℝ≥0∞) (μ : measure α) : add_subgroup (α →ₘ[μ] E) :=
{ carrier := {f | snorm f p μ < ⊤},
>>>>>>> 5cb2865e
  zero_mem' := by simp [snorm_congr_ae ae_eq_fun.coe_fn_zero, snorm_zero],
  add_mem' := λ f g hf hg, by simp [snorm_congr_ae (ae_eq_fun.coe_fn_add _ _),
    snorm_add_lt_top ⟨f.ae_measurable, hf⟩ ⟨g.ae_measurable, hg⟩],
  neg_mem' := λ f hf,
    by rwa [set.mem_set_of_eq, snorm_congr_ae (ae_eq_fun.coe_fn_neg _), snorm_neg] }

notation α ` →₁[`:25 μ `] ` E := measure_theory.Lp E 1 μ

namespace mem_ℒp

variables [borel_space E] [second_countable_topology E]

/-- make an element of Lp from a function verifying `mem_ℒp` -/
<<<<<<< HEAD
def to_Lp (f : α → E) (h_mem_ℒp : mem_ℒp f p μ) : Lp E p μ :=
⟨ae_eq_fun.mk f h_mem_ℒp.1, h_mem_ℒp.snorm_mk_lt_top⟩

lemma coe_fn_to_Lp {f : α → E} (hf : mem_ℒp f p μ) : hf.to_Lp f =ᵐ[μ] f :=
=======
def mem_ℒp.to_Lp {α E} [measurable_space α] [measurable_space E] [normed_group E]
  [borel_space E] [topological_space.second_countable_topology E]
  (f : α → E) {p : ℝ≥0∞} {μ : measure α} (h_mem_ℒp : mem_ℒp f p μ) : Lp E p μ :=
⟨ae_eq_fun.mk f h_mem_ℒp.1, h_mem_ℒp.snorm_mk_lt_top⟩

lemma mem_ℒp.coe_fn_to_Lp {α E} [measurable_space α] [measurable_space E] [normed_group E]
  [borel_space E] [topological_space.second_countable_topology E] {μ : measure α} {p : ℝ≥0∞}
  {f : α → E} (hf : mem_ℒp f p μ) : hf.to_Lp f =ᵐ[μ] f :=
>>>>>>> 5cb2865e
ae_eq_fun.coe_fn_mk _ _

@[simp] lemma to_Lp_eq_to_Lp_iff {f g : α → E} (hf : mem_ℒp f p μ) (hg : mem_ℒp g p μ) :
  hf.to_Lp f = hg.to_Lp g ↔ f =ᵐ[μ] g :=
by simp [to_Lp]

@[simp] lemma to_Lp_zero (h : mem_ℒp (0 : α → E) p μ ) : h.to_Lp 0 = 0 := rfl

lemma to_Lp_add {f g : α → E} (hf : mem_ℒp f p μ) (hg : mem_ℒp g p μ) :
  (hf.add hg).to_Lp (f + g) = hf.to_Lp f + hg.to_Lp g := rfl

lemma to_Lp_neg {f : α → E} (hf : mem_ℒp f p μ) : hf.neg.to_Lp (-f) = - hf.to_Lp f := rfl

lemma to_Lp_sub {f g : α → E} (hf : mem_ℒp f p μ) (hg : mem_ℒp g p μ) :
  (hf.sub hg).to_Lp (f - g) = hf.to_Lp f - hg.to_Lp g :=
by { convert hf.to_Lp_add hg.neg, exact sub_eq_add_neg f g }

end mem_ℒp

namespace Lp

<<<<<<< HEAD
variables [borel_space E] [second_countable_topology E]
=======
variables {α E F : Type*} [measurable_space α] {μ : measure α} [measurable_space E] [normed_group E]
  [borel_space E] [topological_space.second_countable_topology E] {p : ℝ≥0∞}
>>>>>>> 5cb2865e

instance : has_coe_to_fun (Lp E p μ) := ⟨λ _, α → E, λ f, ((f : α →ₘ[μ] E) : α → E)⟩

@[ext] lemma ext {f g : Lp E p μ} (h : f =ᵐ[μ] g) : f = g :=
begin
  cases f,
  cases g,
  simp only [subtype.mk_eq_mk],
  exact ae_eq_fun.ext h
end

lemma ext_iff {f g : Lp E p μ} : f = g ↔ f =ᵐ[μ] g :=
⟨λ h, by rw h, λ h, ext h⟩

lemma mem_Lp_iff_snorm_lt_top {f : α →ₘ[μ] E} : f ∈ Lp E p μ ↔ snorm f p μ < ∞ := iff.refl _

lemma mem_Lp_iff_mem_ℒp {f : α →ₘ[μ] E} : f ∈ Lp E p μ ↔ mem_ℒp f p μ :=
by simp [mem_Lp_iff_snorm_lt_top, mem_ℒp, f.measurable.ae_measurable]

lemma antimono [finite_measure μ] {p q : ℝ≥0∞} (hpq : p ≤ q) : Lp E q μ ≤ Lp E p μ :=
λ f hf, (mem_ℒp.mem_ℒp_of_exponent_le ⟨f.ae_measurable, hf⟩ hpq).2

@[simp] lemma coe_fn_mk {f : α →ₘ[μ] E} (hf : snorm f p μ < ∞) :
  ((⟨f, hf⟩ : Lp E p μ) : α → E) = f := rfl

@[simp] lemma coe_mk {f : α →ₘ[μ] E} (hf : snorm f p μ < ∞) :
  ((⟨f, hf⟩ : Lp E p μ) : α →ₘ[μ] E) = f := rfl

@[simp] lemma to_Lp_coe_fn (f : Lp E p μ) (hf : mem_ℒp f p μ) : hf.to_Lp f = f :=
by { cases f, simp [mem_ℒp.to_Lp] }

lemma snorm_lt_top (f : Lp E p μ) : snorm f p μ < ∞ := f.prop

lemma snorm_ne_top (f : Lp E p μ) : snorm f p μ ≠ ∞ := (snorm_lt_top f).ne

protected lemma measurable (f : Lp E p μ) : measurable f := f.val.measurable

protected lemma ae_measurable (f : Lp E p μ) : ae_measurable f μ := f.val.ae_measurable

protected lemma mem_ℒp (f : Lp E p μ) : mem_ℒp f p μ := ⟨Lp.ae_measurable f, f.prop⟩

variables (E p μ)
lemma coe_fn_zero : ⇑(0 : Lp E p μ) =ᵐ[μ] 0 := ae_eq_fun.coe_fn_zero
variables {E p μ}

lemma coe_fn_neg (f : Lp E p μ) : ⇑(-f) =ᵐ[μ] -f := ae_eq_fun.coe_fn_neg _

lemma coe_fn_add (f g : Lp E p μ) : ⇑(f + g) =ᵐ[μ] f + g := ae_eq_fun.coe_fn_add _ _

lemma coe_fn_sub (f g : Lp E p μ) : ⇑(f - g) =ᵐ[μ] f - g := ae_eq_fun.coe_fn_sub _ _

lemma mem_Lp_const (α) [measurable_space α] (μ : measure α) (c : E) [finite_measure μ] :
  @ae_eq_fun.const α _ _ μ _ c ∈ Lp E p μ :=
(mem_ℒp_const c).snorm_mk_lt_top

instance : has_norm (Lp E p μ) := { norm := λ f, ennreal.to_real (snorm f p μ) }

instance : has_dist (Lp E p μ) := { dist := λ f g, ∥f - g∥}

instance : has_edist (Lp E p μ) := { edist := λ f g, ennreal.of_real (dist f g) }

lemma norm_def (f : Lp E p μ) : ∥f∥ = ennreal.to_real (snorm f p μ) := rfl

@[simp] lemma norm_to_Lp (f : α → E) (hf : mem_ℒp f p μ) :
  ∥hf.to_Lp f∥ = ennreal.to_real (snorm f p μ) :=
by rw [norm_def, snorm_congr_ae (mem_ℒp.coe_fn_to_Lp hf)]

lemma dist_def (f g : Lp E p μ) : dist f g = (snorm (f - g) p μ).to_real :=
begin
  simp_rw [dist, norm_def],
  congr' 1,
  apply snorm_congr_ae (coe_fn_sub _ _),
end

lemma edist_def (f g : Lp E p μ) : edist f g = snorm (f - g) p μ :=
begin
  simp_rw [edist, dist, norm_def, ennreal.of_real_to_real (snorm_ne_top _)],
  exact snorm_congr_ae (coe_fn_sub _ _)
end

@[simp] lemma edist_to_Lp_to_Lp (f g : α → E) (hf : mem_ℒp f p μ) (hg : mem_ℒp g p μ) :
  edist (hf.to_Lp f) (hg.to_Lp g) = snorm (f - g) p μ :=
by { rw edist_def, exact snorm_congr_ae (hf.coe_fn_to_Lp.sub hg.coe_fn_to_Lp) }

@[simp] lemma edist_to_Lp_zero (f : α → E) (hf : mem_ℒp f p μ) :
  edist (hf.to_Lp f) 0 = snorm f p μ :=
by { convert edist_to_Lp_to_Lp f 0 hf zero_mem_ℒp, simp }

@[simp] lemma norm_zero : ∥(0 : Lp E p μ)∥ = 0 :=
begin
  change (snorm ⇑(0 : α →ₘ[μ] E) p μ).to_real = 0,
  simp [snorm_congr_ae ae_eq_fun.coe_fn_zero, snorm_zero]
end

lemma norm_eq_zero_iff {f : Lp E p μ} (hp : 0 < p) : ∥f∥ = 0 ↔ f = 0 :=
begin
  refine ⟨λ hf, _, λ hf, by simp [hf]⟩,
  rw [norm_def, ennreal.to_real_eq_zero_iff] at hf,
  cases hf,
  { rw snorm_eq_zero_iff (Lp.ae_measurable f) hp.ne.symm at hf,
    exact subtype.eq (ae_eq_fun.ext (hf.trans ae_eq_fun.coe_fn_zero.symm)), },
  { exact absurd hf (snorm_ne_top f), },
end

lemma eq_zero_iff_ae_eq_zero {f : Lp E p μ} : f = 0 ↔ f =ᵐ[μ] 0 :=
begin
  split,
  { assume h,
    rw h,
    exact ae_eq_fun.coe_fn_const _ _ },
  { assume h,
    ext1,
    filter_upwards [h, ae_eq_fun.coe_fn_const α (0 : E)],
    assume a ha h'a,
    rw ha,
    exact h'a.symm }
end

@[simp] lemma norm_neg {f : Lp E p μ} : ∥-f∥ = ∥f∥ :=
by rw [norm_def, norm_def, snorm_congr_ae (coe_fn_neg _), snorm_neg]

lemma norm_le_mul_norm_of_ae_le_mul
  [second_countable_topology F] [measurable_space F] [borel_space F]
  {c : ℝ} {f : Lp E p μ} {g : Lp F p μ} (h : ∀ᵐ x ∂μ, ∥f x∥ ≤ c * ∥g x∥) : ∥f∥ ≤ c * ∥g∥ :=
begin
  by_cases pzero : p = 0,
  { simp [pzero, norm_def] },
  cases le_or_lt 0 c with hc hc,
  { have := snorm_le_mul_snorm_aux_of_nonneg h hc p,
    rw [← ennreal.to_real_le_to_real, ennreal.to_real_mul, ennreal.to_real_of_real hc] at this,
    { exact this },
    { exact (Lp.mem_ℒp _).snorm_ne_top },
    { simp [(Lp.mem_ℒp _).snorm_ne_top] } },
  { have := snorm_le_mul_snorm_aux_of_neg h hc p,
    simp only [snorm_eq_zero_iff (Lp.ae_measurable _) pzero, ← eq_zero_iff_ae_eq_zero] at this,
    simp [this] }
end

lemma norm_le_norm_of_ae_le [second_countable_topology F] [measurable_space F] [borel_space F]
  {f : Lp E p μ} {g : Lp F p μ} (h : ∀ᵐ x ∂μ, ∥f x∥ ≤ ∥g x∥) : ∥f∥ ≤ ∥g∥ :=
begin
  rw [norm_def, norm_def, ennreal.to_real_le_to_real (snorm_ne_top _) (snorm_ne_top _)],
  exact snorm_mono_ae h
end

lemma mem_Lp_of_ae_le_mul [second_countable_topology F] [measurable_space F] [borel_space F]
  {c : ℝ} {f : α →ₘ[μ] E} {g : Lp F p μ} (h : ∀ᵐ x ∂μ, ∥f x∥ ≤ c * ∥g x∥) : f ∈ Lp E p μ :=
mem_Lp_iff_mem_ℒp.2 $ mem_ℒp.of_le_mul (Lp.mem_ℒp g) (ae_eq_fun.ae_measurable f) h

lemma mem_Lp_of_ae_le [second_countable_topology F] [measurable_space F] [borel_space F]
  {f : α →ₘ[μ] E} {g : Lp F p μ} (h : ∀ᵐ x ∂μ, ∥f x∥ ≤ ∥g x∥) : f ∈ Lp E p μ :=
mem_Lp_iff_mem_ℒp.2 $ mem_ℒp.of_le (Lp.mem_ℒp g) (ae_eq_fun.ae_measurable f) h

instance [hp : fact (1 ≤ p)] : normed_group (Lp E p μ) :=
normed_group.of_core _
{ norm_eq_zero_iff := λ f, norm_eq_zero_iff (ennreal.zero_lt_one.trans_le hp),
  triangle := begin
    assume f g,
    simp only [norm_def],
    rw ← ennreal.to_real_add (snorm_ne_top f) (snorm_ne_top g),
    suffices h_snorm : snorm ⇑(f + g) p μ ≤ snorm ⇑f p μ + snorm ⇑g p μ,
    { rwa ennreal.to_real_le_to_real (snorm_ne_top (f + g)),
      exact ennreal.add_ne_top.mpr ⟨snorm_ne_top f, snorm_ne_top g⟩, },
    rw [snorm_congr_ae (coe_fn_add _ _)],
    exact snorm_add_le (Lp.ae_measurable f) (Lp.ae_measurable g) hp,
  end,
  norm_neg := by simp }

instance normed_group_L1 : normed_group (Lp E 1 μ) := by apply_instance
instance normed_group_L2 : normed_group (Lp E 2 μ) := by apply_instance
instance normed_group_Ltop : normed_group (Lp E ∞ μ) := by apply_instance

section normed_space

variables {𝕜 : Type*} [normed_field 𝕜] [normed_space 𝕜 E]

lemma mem_Lp_const_smul (c : 𝕜) (f : Lp E p μ) : c • ↑f ∈ Lp E p μ :=
begin
  rw [mem_Lp_iff_snorm_lt_top, snorm_congr_ae (ae_eq_fun.coe_fn_smul _ _), snorm_const_smul,
    ennreal.mul_lt_top_iff],
  exact or.inl ⟨ennreal.coe_lt_top, f.prop⟩,
end

instance : has_scalar 𝕜 (Lp E p μ) := { smul := λ c f, ⟨c • ↑f, mem_Lp_const_smul c f⟩ }

lemma coe_fn_smul (c : 𝕜) (f : Lp E p μ) : ⇑(c • f) =ᵐ[μ] c • f := ae_eq_fun.coe_fn_smul _ _

instance : semimodule 𝕜 (Lp E p μ) :=
{ one_smul := λ _, subtype.eq (one_smul 𝕜 _),
  mul_smul := λ _ _ _, subtype.eq (mul_smul _ _ _),
  smul_add := λ _ _ _, subtype.eq (smul_add _ _ _),
  smul_zero := λ _, subtype.eq (smul_zero _),
  add_smul := λ _ _ _, subtype.eq (add_smul _ _ _),
  zero_smul := λ _, subtype.eq (zero_smul _ _) }

lemma norm_const_smul (c : 𝕜) (f : Lp E p μ) : ∥c • f∥ = ∥c∥ * ∥f∥ :=
by rw [norm_def, snorm_congr_ae (coe_fn_smul _ _), snorm_const_smul c,
  ennreal.to_real_mul, ennreal.coe_to_real, coe_nnnorm, norm_def]

instance [fact (1 ≤ p)] : normed_space 𝕜 (Lp E p μ) :=
{ norm_smul_le := λ _ _, by simp [norm_const_smul] }

instance normed_space_L1 : normed_space 𝕜 (Lp E 1 μ) := by apply_instance
instance normed_space_L2 : normed_space 𝕜 (Lp E 2 μ) := by apply_instance
instance normed_space_Ltop : normed_space 𝕜 (Lp E ∞ μ) := by apply_instance

end normed_space

end Lp

namespace mem_ℒp

variables
  [borel_space E] [second_countable_topology E]
  {𝕜 : Type*} [normed_field 𝕜] [normed_space 𝕜 E]

lemma to_Lp_const_smul {f : α → E} (c : 𝕜) (hf : mem_ℒp f p μ) :
  (hf.const_smul c).to_Lp (c • f) = c • hf.to_Lp f := rfl

end mem_ℒp

end measure_theory

open measure_theory

/-!
### Composition on `L^p`

We show that Lipschitz functions vanishing at zero act by composition on `L^p`, and specialize
this to the composition with continuous linear maps, and to the definition of the positive
part of an `L^p` function.
-/

section composition

variables [second_countable_topology E] [borel_space E]
  [second_countable_topology F] [measurable_space F] [borel_space F]
  {g : E → F} {c : nnreal}

namespace lipschitz_with

/-- When `g` is a Lipschitz function sending `0` to `0` and `f` is in `Lp`, then `g ∘ f` is well
defined as an element of `Lp`. -/
def comp_Lp (hg : lipschitz_with c g) (g0 : g 0 = 0) (f : Lp E p μ) : Lp F p μ :=
⟨ae_eq_fun.comp g hg.continuous.measurable (f : α →ₘ[μ] E),
begin
  suffices : ∀ᵐ x ∂μ, ∥ae_eq_fun.comp g hg.continuous.measurable (f : α →ₘ[μ] E) x∥ ≤ c * ∥f x∥,
    { exact Lp.mem_Lp_of_ae_le_mul this },
  filter_upwards [ae_eq_fun.coe_fn_comp g hg.continuous.measurable (f : α →ₘ[μ] E)],
  assume a ha,
  simp only [ha],
  rw [← dist_zero_right, ← dist_zero_right, ← g0],
  exact hg.dist_le_mul (f a) 0,
end⟩

lemma coe_fn_comp_Lp (hg : lipschitz_with c g) (g0 : g 0 = 0) (f : Lp E p μ) :
  hg.comp_Lp g0 f =ᵐ[μ] g ∘ f :=
ae_eq_fun.coe_fn_comp _ _ _

@[simp] lemma comp_Lp_zero (hg : lipschitz_with c g) (g0 : g 0 = 0) :
  hg.comp_Lp g0 (0 : Lp E p μ) = 0 :=
begin
  rw Lp.eq_zero_iff_ae_eq_zero,
  apply (coe_fn_comp_Lp _ _ _).trans,
  filter_upwards [Lp.coe_fn_zero E p μ],
  assume a ha,
  simp [ha, g0]
end

lemma norm_comp_Lp_sub_le (hg : lipschitz_with c g) (g0 : g 0 = 0) (f f' : Lp E p μ) :
  ∥hg.comp_Lp g0 f - hg.comp_Lp g0 f'∥ ≤ c * ∥f - f'∥ :=
begin
  apply Lp.norm_le_mul_norm_of_ae_le_mul,
  filter_upwards [hg.coe_fn_comp_Lp g0 f, hg.coe_fn_comp_Lp g0 f',
    Lp.coe_fn_sub (hg.comp_Lp g0 f) (hg.comp_Lp g0 f'), Lp.coe_fn_sub f f'],
  assume a ha1 ha2 ha3 ha4,
  simp [ha1, ha2, ha3, ha4, ← dist_eq_norm],
  exact hg.dist_le_mul (f a) (f' a)
end

lemma norm_comp_Lp_le (hg : lipschitz_with c g) (g0 : g 0 = 0) (f : Lp E p μ) :
  ∥hg.comp_Lp g0 f∥ ≤ c * ∥f∥ :=
by simpa using hg.norm_comp_Lp_sub_le g0 f 0

lemma lipschitz_with_comp_Lp [fact (1 ≤ p)] (hg : lipschitz_with c g) (g0 : g 0 = 0) :
  lipschitz_with c (hg.comp_Lp g0 : Lp E p μ → Lp F p μ) :=
lipschitz_with.of_dist_le_mul $ λ f g, by simp [dist_eq_norm, norm_comp_Lp_sub_le]

lemma continuous_comp_Lp [fact (1 ≤ p)] (hg : lipschitz_with c g) (g0 : g 0 = 0) :
  continuous (hg.comp_Lp g0 : Lp E p μ → Lp F p μ) :=
(lipschitz_with_comp_Lp hg g0).continuous

end lipschitz_with

namespace continuous_linear_map
variables [normed_space ℝ E] [normed_space ℝ F]

/-- Composing `f : Lp ` with `L : E →L[ℝ] F`. -/
def comp_Lp (L : E →L[ℝ] F) (f : Lp E p μ) : Lp F p μ :=
L.lipschitz.comp_Lp (map_zero L) f

lemma coe_fn_comp_Lp (L : E →L[ℝ] F) (f : Lp E p μ) :
  ∀ᵐ a ∂μ, (L.comp_Lp f) a = L (f a) :=
lipschitz_with.coe_fn_comp_Lp _ _ _

variables (μ p)
/-- Composing `f : Lp E p μ` with `L : E →L[ℝ] F`, seen as a `ℝ`-linear map on `Lp E p μ`. -/
def comp_Lpₗ (L : E →L[ℝ] F) : (Lp E p μ) →ₗ[ℝ] (Lp F p μ) :=
{ to_fun := λ f, L.comp_Lp f,
  map_add' := begin
    intros f g,
    ext1,
    filter_upwards [Lp.coe_fn_add f g, coe_fn_comp_Lp L (f + g), coe_fn_comp_Lp L f,
      coe_fn_comp_Lp L g, Lp.coe_fn_add (L.comp_Lp f) (L.comp_Lp g)],
    assume a ha1 ha2 ha3 ha4 ha5,
    simp only [ha1, ha2, ha3, ha4, ha5, map_add, pi.add_apply],
  end,
  map_smul' := begin
    intros c f,
    ext1,
    filter_upwards [Lp.coe_fn_smul c f, coe_fn_comp_Lp L (c • f), Lp.coe_fn_smul c (L.comp_Lp f),
      coe_fn_comp_Lp L f],
    assume a ha1 ha2 ha3 ha4,
    simp only [ha1, ha2, ha3, ha4, map_smul, pi.smul_apply],
  end }

variables {μ p}
lemma norm_comp_Lp_le (L : E →L[ℝ] F) (f : Lp E p μ)  : ∥L.comp_Lp f∥ ≤ ∥L∥ * ∥f∥ :=
lipschitz_with.norm_comp_Lp_le _ _ _

variables (μ p)

/-- Composing `f : Lp E p μ` with `L : E →L[ℝ] F`, seen as a continuous `ℝ`-linear map on
`Lp E p μ`. -/
def comp_LpL [fact (1 ≤ p)] (L : E →L[ℝ] F) : (Lp E p μ) →L[ℝ] (Lp F p μ) :=
linear_map.mk_continuous (L.comp_Lpₗ p μ) ∥L∥ L.norm_comp_Lp_le

lemma norm_compLpL_le [fact (1 ≤ p)] (L : E →L[ℝ] F) :
  ∥L.comp_LpL p μ∥ ≤ ∥L∥ :=
linear_map.mk_continuous_norm_le _ (norm_nonneg _) _

end continuous_linear_map

namespace measure_theory
namespace Lp
section pos_part

lemma lipschitz_with_pos_part : lipschitz_with 1 (λ (x : ℝ), max x 0) :=
lipschitz_with.of_dist_le_mul $ λ x y, by simp [dist, abs_max_sub_max_le_abs]

/-- Positive part of a function in `L^p`. -/
def pos_part (f : Lp ℝ p μ) : Lp ℝ p μ :=
lipschitz_with_pos_part.comp_Lp (max_eq_right (le_refl _)) f

/-- Negative part of a function in `L^p`. -/
def neg_part (f : Lp ℝ p μ) : Lp ℝ p μ := pos_part (-f)

@[norm_cast]
lemma coe_pos_part (f : Lp ℝ p μ) : (pos_part f : α →ₘ[μ] ℝ) = (f : α →ₘ[μ] ℝ).pos_part := rfl

lemma coe_fn_pos_part (f : Lp ℝ p μ) : ⇑(pos_part f) =ᵐ[μ] λ a, max (f a) 0 :=
ae_eq_fun.coe_fn_pos_part _

lemma coe_fn_neg_part_eq_max (f : Lp ℝ p μ) : ∀ᵐ a ∂μ, neg_part f a = max (- f a) 0 :=
begin
  rw neg_part,
  filter_upwards [coe_fn_pos_part (-f), coe_fn_neg f],
  assume a h₁ h₂,
  rw [h₁, h₂, pi.neg_apply]
end

lemma coe_fn_neg_part (f : Lp ℝ p μ) : ∀ᵐ a ∂μ, neg_part f a = - min (f a) 0 :=
(coe_fn_neg_part_eq_max f).mono $ assume a h,
by rw [h, ← max_neg_neg, neg_zero]

lemma continuous_pos_part [fact (1 ≤ p)] : continuous (λf : Lp ℝ p μ, pos_part f) :=
lipschitz_with.continuous_comp_Lp _ _

lemma continuous_neg_part [fact (1 ≤ p)] : continuous (λf : Lp ℝ p μ, neg_part f) :=
have eq : (λf : Lp ℝ p μ, neg_part f) = (λf : Lp ℝ p μ, pos_part (-f)) := rfl,
by { rw eq, exact continuous_pos_part.comp continuous_neg }

end pos_part
end Lp
end measure_theory
end composition<|MERGE_RESOLUTION|>--- conflicted
+++ resolved
@@ -67,16 +67,16 @@
 open topological_space measure_theory
 open_locale ennreal
 
-lemma fact_one_le_one_ennreal : fact ((1 : ennreal) ≤ 1) := le_refl _
-
-lemma fact_one_le_two_ennreal : fact ((1 : ennreal) ≤ 2) :=
+lemma fact_one_le_one_ennreal : fact ((1 : ℝ≥0∞) ≤ 1) := le_refl _
+
+lemma fact_one_le_two_ennreal : fact ((1 : ℝ≥0∞) ≤ 2) :=
 ennreal.coe_le_coe.2 (show (1 : nnreal) ≤ 2, by norm_num)
 
-lemma fact_one_le_top_ennreal : fact ((1 : ennreal) ≤ ∞) := le_top
+lemma fact_one_le_top_ennreal : fact ((1 : ℝ≥0∞) ≤ ∞) := le_top
 
 local attribute [instance] fact_one_le_one_ennreal fact_one_le_two_ennreal fact_one_le_top_ennreal
 
-variables {α E F G : Type*} [measurable_space α] {p : ennreal} {q : ℝ} {μ : measure α}
+variables {α E F G : Type*} [measurable_space α] {p : ℝ≥0∞} {q : ℝ} {μ : measure α}
   [measurable_space E] [normed_group E]
   [normed_group F] [normed_group G]
 
@@ -86,7 +86,6 @@
 
 section ℒp
 
-<<<<<<< HEAD
 /-!
 ### ℒp seminorm
 
@@ -101,12 +100,6 @@
 follows: for a given property, we prove it for `snorm'` and `snorm_ess_sup` when it makes sense,
 deduce it for `snorm`, and translate it in terms of `mem_ℒp`.
 -/
-=======
-variables {α E F : Type*} [measurable_space α] {μ : measure α}
-  [measurable_space E] [normed_group E]
-  [normed_group F]
-  {p : ℝ} {q : ℝ≥0∞}
->>>>>>> 5cb2865e
 
 section ℒp_space_definition
 
@@ -119,13 +112,8 @@
 
 /-- `ℒp` seminorm, equal to `0` for `p=0`, to `(∫ ∥f a∥^p ∂μ) ^ (1/p)` for `0 < p < ∞` and to
 `ess_sup ∥f∥ μ` for `p = ∞`. -/
-<<<<<<< HEAD
-def snorm (f : α → F) (q : ennreal) (μ : measure α) : ennreal :=
+def snorm (f : α → F) (q : ℝ≥0∞) (μ : measure α) : ℝ≥0∞ :=
 if q = 0 then 0 else (if q = ∞ then snorm_ess_sup f μ else snorm' f (ennreal.to_real q) μ)
-=======
-def snorm (f : α → F) (q : ℝ≥0∞) (μ : measure α) : ℝ≥0∞ :=
-if q = 0 then 0 else (if q = ⊤ then snorm_ess_sup f μ else snorm' f (ennreal.to_real q) μ)
->>>>>>> 5cb2865e
 
 lemma snorm_eq_snorm' (hp_ne_zero : p ≠ 0) (hp_ne_top : p ≠ ∞) {f : α → F} :
   snorm f p μ = snorm' f (ennreal.to_real p) μ :=
@@ -133,18 +121,12 @@
 
 @[simp] lemma snorm_exponent_top {f : α → F} : snorm f ∞ μ = snorm_ess_sup f μ := by simp [snorm]
 
-<<<<<<< HEAD
 /-- The property that `f:α→E` is ae_measurable and `(∫ ∥f a∥^p ∂μ)^(1/p)` is finite if `p < ∞`, or
 `ess_sup f < ∞` if `p = ∞`. -/
-def mem_ℒp (f : α → E) (p : ennreal) (μ : measure α) : Prop :=
+def mem_ℒp (f : α → E) (p : ℝ≥0∞) (μ : measure α) : Prop :=
 ae_measurable f μ ∧ snorm f p μ < ∞
-=======
-/-- The property that `f:α→E` is ae_measurable and `(∫ ∥f a∥^p ∂μ)^(1/p)` is finite -/
-def mem_ℒp (f : α → E) (p : ℝ≥0∞) (μ : measure α) : Prop :=
-ae_measurable f μ ∧ snorm f p μ < ⊤
->>>>>>> 5cb2865e
-
-lemma mem_ℒp.ae_measurable {f : α → E} {p : ennreal} {μ : measure α} (h : mem_ℒp f p μ) :
+
+lemma mem_ℒp.ae_measurable {f : α → E} {p : ℝ≥0∞} {μ : measure α} (h : mem_ℒp f p μ) :
   ae_measurable f μ := h.1
 
 lemma lintegral_rpow_nnnorm_eq_rpow_snorm' {f : α → F} (hq0_lt : 0 < q) :
@@ -239,13 +221,8 @@
 
 section const
 
-<<<<<<< HEAD
 lemma snorm'_const (c : F) (hq_pos : 0 < q) :
-  snorm' (λ x : α , c) q μ = (nnnorm c : ennreal) * (μ set.univ) ^ (1/q) :=
-=======
-lemma snorm'_const (c : F) (hp_pos : 0 < p) :
-  snorm' (λ x : α , c) p μ = (nnnorm c : ℝ≥0∞) * (μ set.univ) ^ (1/p) :=
->>>>>>> 5cb2865e
+  snorm' (λ x : α , c) q μ = (nnnorm c : ℝ≥0∞) * (μ set.univ) ^ (1/q) :=
 begin
   rw [snorm', lintegral_const, @ennreal.mul_rpow_of_nonneg _ _ (1/q) (by simp [hq_pos.le])],
   congr,
@@ -254,13 +231,8 @@
   rw [one_div, mul_inv_cancel (ne_of_lt hq_pos).symm],
 end
 
-<<<<<<< HEAD
 lemma snorm'_const' [finite_measure μ] (c : F) (hc_ne_zero : c ≠ 0) (hq_ne_zero : q ≠ 0) :
-  snorm' (λ x : α , c) q μ = (nnnorm c : ennreal) * (μ set.univ) ^ (1/q) :=
-=======
-lemma snorm'_const' [finite_measure μ] (c : F) (hc_ne_zero : c ≠ 0) (hp_ne_zero : p ≠ 0) :
-  snorm' (λ x : α , c) p μ = (nnnorm c : ℝ≥0∞) * (μ set.univ) ^ (1/p) :=
->>>>>>> 5cb2865e
+  snorm' (λ x : α , c) q μ = (nnnorm c : ℝ≥0∞) * (μ set.univ) ^ (1/q) :=
 begin
   rw [snorm', lintegral_const, ennreal.mul_rpow_of_ne_top _ (measure_ne_top μ set.univ)],
   { congr,
@@ -278,21 +250,12 @@
   snorm_ess_sup (λ x : α, c) μ = (nnnorm c : ℝ≥0∞) :=
 by rw [snorm_ess_sup, ess_sup_const _ hμ]
 
-<<<<<<< HEAD
 lemma snorm'_const_of_probability_measure (c : F) (hq_pos : 0 < q) [probability_measure μ] :
-  snorm' (λ x : α , c) q μ = (nnnorm c : ennreal) :=
+  snorm' (λ x : α , c) q μ = (nnnorm c : ℝ≥0∞) :=
 by simp [snorm'_const c hq_pos, measure_univ]
 
 lemma snorm_const (c : F) (h0 : p ≠ 0) (hμ : μ ≠ 0) :
-  snorm (λ x : α , c) p μ = (nnnorm c : ennreal) * (μ set.univ) ^ (1/(ennreal.to_real p)) :=
-=======
-lemma snorm'_const_of_probability_measure (c : F) (hp_pos : 0 < p) [probability_measure μ] :
-  snorm' (λ x : α , c) p μ = (nnnorm c : ℝ≥0∞) :=
-by simp [snorm'_const c hp_pos, measure_univ]
-
-lemma snorm_const (c : F) (h0 : q ≠ 0) (hμ : μ ≠ 0) :
-  snorm (λ x : α , c) q μ = (nnnorm c : ℝ≥0∞) * (μ set.univ) ^ (1/(ennreal.to_real q)) :=
->>>>>>> 5cb2865e
+  snorm (λ x : α , c) p μ = (nnnorm c : ℝ≥0∞) * (μ set.univ) ^ (1/(ennreal.to_real p)) :=
 begin
   by_cases h_top : p = ∞,
   { simp [h_top, snorm_ess_sup_const c hμ], },
@@ -300,13 +263,8 @@
     ennreal.to_real_pos_iff.mpr ⟨lt_of_le_of_ne (zero_le _) h0.symm, h_top⟩],
 end
 
-<<<<<<< HEAD
 lemma snorm_const' (c : F) (h0 : p ≠ 0) (h_top: p ≠ ∞) :
-  snorm (λ x : α , c) p μ = (nnnorm c : ennreal) * (μ set.univ) ^ (1/(ennreal.to_real p)) :=
-=======
-lemma snorm_const' (c : F) (h0 : q ≠ 0) (h_top: q ≠ ⊤) :
-  snorm (λ x : α , c) q μ = (nnnorm c : ℝ≥0∞) * (μ set.univ) ^ (1/(ennreal.to_real q)) :=
->>>>>>> 5cb2865e
+  snorm (λ x : α , c) p μ = (nnnorm c : ℝ≥0∞) * (μ set.univ) ^ (1/(ennreal.to_real p)) :=
 begin
   simp [snorm_eq_snorm' h0 h_top, snorm'_const,
     ennreal.to_real_pos_iff.mpr ⟨lt_of_le_of_ne (zero_le _) h0.symm, h_top⟩],
@@ -609,23 +567,11 @@
   exact snorm'_lt_top_of_snorm'_lt_top_of_exponent_le hfq_m hfq_lt_top (le_of_lt hp_pos) hpq_real,
 end
 
-<<<<<<< HEAD
 lemma snorm'_add_le {f g : α → E} (hf : ae_measurable f μ) (hg : ae_measurable g μ) (hq1 : 1 ≤ q) :
   snorm' (f + g) q μ ≤ snorm' f q μ + snorm' g q μ :=
 calc (∫⁻ a, ↑(nnnorm ((f + g) a)) ^ q ∂μ) ^ (1 / q)
-    ≤ (∫⁻ a, (((λ a, (nnnorm (f a) : ennreal))
-        + (λ a, (nnnorm (g a) : ennreal))) a) ^ q ∂μ) ^ (1 / q) :
-=======
-lemma mem_ℒp.integrable (hq1 : 1 ≤ q) {f : α → E} [finite_measure μ] (hfq : mem_ℒp f q μ) :
-  integrable f μ :=
-mem_ℒp_one_iff_integrable.mp (hfq.mem_ℒp_of_exponent_le hq1)
-
-lemma snorm'_add_le {f g : α → E} (hf : ae_measurable f μ) (hg : ae_measurable g μ) (hp1 : 1 ≤ p) :
-  snorm' (f + g) p μ ≤ snorm' f p μ + snorm' g p μ :=
-calc (∫⁻ a, ↑(nnnorm ((f + g) a)) ^ p ∂μ) ^ (1 / p)
     ≤ (∫⁻ a, (((λ a, (nnnorm (f a) : ℝ≥0∞))
-        + (λ a, (nnnorm (g a) : ℝ≥0∞))) a) ^ p ∂μ) ^ (1 / p) :
->>>>>>> 5cb2865e
+        + (λ a, (nnnorm (g a) : ℝ≥0∞))) a) ^ q ∂μ) ^ (1 / q) :
 begin
   refine @ennreal.rpow_le_rpow _ _ (1/q) _ (by simp [le_trans zero_le_one hq1]),
   refine lintegral_mono (λ a, ennreal.rpow_le_rpow _ (le_trans zero_le_one hq1)),
@@ -661,29 +607,17 @@
 lt_of_le_of_lt (snorm_add_le hf.1 hg.1 hq1) (ennreal.add_lt_top.mpr ⟨hf.2, hg.2⟩)
 
 lemma snorm'_add_lt_top_of_le_one {f g : α → E} (hf : ae_measurable f μ) (hg : ae_measurable g μ)
-<<<<<<< HEAD
   (hf_snorm : snorm' f q μ < ∞) (hg_snorm : snorm' g q μ < ∞) (hq_pos : 0 < q) (hq1 : q ≤ 1) :
   snorm' (f + g) q μ < ∞ :=
 calc (∫⁻ a, ↑(nnnorm ((f + g) a)) ^ q ∂μ) ^ (1 / q)
-    ≤ (∫⁻ a, (((λ a, (nnnorm (f a) : ennreal))
-        + (λ a, (nnnorm (g a) : ennreal))) a) ^ q ∂μ) ^ (1 / q) :
-=======
-  (hf_snorm : snorm' f p μ < ⊤) (hg_snorm : snorm' g p μ < ⊤) (hp_pos : 0 < p) (hp1 : p ≤ 1) :
-  snorm' (f + g) p μ < ⊤ :=
-calc (∫⁻ a, ↑(nnnorm ((f + g) a)) ^ p ∂μ) ^ (1 / p)
     ≤ (∫⁻ a, (((λ a, (nnnorm (f a) : ℝ≥0∞))
-        + (λ a, (nnnorm (g a) : ℝ≥0∞))) a) ^ p ∂μ) ^ (1 / p) :
->>>>>>> 5cb2865e
+        + (λ a, (nnnorm (g a) : ℝ≥0∞))) a) ^ q ∂μ) ^ (1 / q) :
 begin
   refine @ennreal.rpow_le_rpow _ _ (1/q) _ (by simp [hq_pos.le]),
   refine lintegral_mono (λ a, ennreal.rpow_le_rpow _ hq_pos.le),
   simp [←ennreal.coe_add, nnnorm_add_le],
 end
-<<<<<<< HEAD
-... ≤ (∫⁻ a, (nnnorm (f a) : ennreal) ^ q + (nnnorm (g a) : ennreal) ^ q ∂μ) ^ (1 / q) :
-=======
-... ≤ (∫⁻ a, (nnnorm (f a) : ℝ≥0∞) ^ p + (nnnorm (g a) : ℝ≥0∞) ^ p ∂μ) ^ (1 / p) :
->>>>>>> 5cb2865e
+... ≤ (∫⁻ a, (nnnorm (f a) : ℝ≥0∞) ^ q + (nnnorm (g a) : ℝ≥0∞) ^ q ∂μ) ^ (1 / q) :
 begin
   refine @ennreal.rpow_le_rpow _ _ (1/q) (lintegral_mono (λ a, _)) (by simp [hq_pos.le]),
   exact ennreal.rpow_add_le_add_rpow _ _ hq_pos hq1,
@@ -734,29 +668,16 @@
 
 variables {𝕜 : Type*} [normed_field 𝕜] [normed_space 𝕜 E] [normed_space 𝕜 F]
 
-<<<<<<< HEAD
 lemma snorm'_const_smul {f : α → F} (c : 𝕜) (hq0_lt : 0 < q) :
-  snorm' (c • f) q μ = (nnnorm c : ennreal) * snorm' f q μ :=
+  snorm' (c • f) q μ = (nnnorm c : ℝ≥0∞) * snorm' f q μ :=
 begin
   rw snorm',
   simp_rw [pi.smul_apply, nnnorm_smul, ennreal.coe_mul,
     ennreal.mul_rpow_of_nonneg _ _ (le_of_lt hq0_lt)],
   suffices h_integral : ∫⁻ a, ↑(nnnorm c) ^ q * ↑(nnnorm (f a)) ^ q ∂μ
-    = (nnnorm c : ennreal)^q * ∫⁻ a, (nnnorm (f a)) ^ q ∂μ,
+    = (nnnorm c : ℝ≥0∞)^q * ∫⁻ a, (nnnorm (f a)) ^ q ∂μ,
   { apply_fun (λ x, x ^ (1/q)) at h_integral,
     rw [h_integral, @ennreal.mul_rpow_of_nonneg _ _ (1/q) (by simp [le_of_lt hq0_lt])],
-=======
-lemma snorm'_const_smul {f : α → F} (c : 𝕜) (hp0_lt : 0 < p) :
-  snorm' (c • f) p μ = (nnnorm c : ℝ≥0∞) * snorm' f p μ :=
-begin
-  rw snorm',
-  simp_rw [pi.smul_apply, nnnorm_smul, ennreal.coe_mul,
-    ennreal.mul_rpow_of_nonneg _ _ (le_of_lt hp0_lt)],
-  suffices h_integral : ∫⁻ a, ↑(nnnorm c) ^ p * ↑(nnnorm (f a)) ^ p ∂μ
-    = (nnnorm c : ℝ≥0∞)^p * ∫⁻ a, (nnnorm (f a)) ^ p ∂μ,
-  { apply_fun (λ x, x ^ (1/p)) at h_integral,
-    rw [h_integral, @ennreal.mul_rpow_of_nonneg _ _ (1/p) (by simp [le_of_lt hp0_lt])],
->>>>>>> 5cb2865e
     congr,
     simp_rw [←ennreal.rpow_mul, one_div, mul_inv_cancel (ne_of_lt hq0_lt).symm,
       ennreal.rpow_one], },
@@ -770,11 +691,7 @@
 by simp_rw [snorm_ess_sup,  pi.smul_apply, nnnorm_smul, ennreal.coe_mul, ennreal.ess_sup_const_mul]
 
 lemma snorm_const_smul {f : α → F} (c : 𝕜) :
-<<<<<<< HEAD
-  snorm (c • f) p μ = (nnnorm c : ennreal) * snorm f p μ :=
-=======
-  snorm (c • f) q μ = (nnnorm c : ℝ≥0∞) * snorm f q μ :=
->>>>>>> 5cb2865e
+  snorm (c • f) p μ = (nnnorm c : ℝ≥0∞) * snorm f p μ :=
 begin
   by_cases h0 : p = 0,
   { simp [h0], },
@@ -811,7 +728,7 @@
 section monotonicity
 
 lemma snorm_le_mul_snorm_aux_of_nonneg {f : α → F} {g : α → G} {c : ℝ}
-  (h : ∀ᵐ x ∂μ, ∥f x∥ ≤ c * ∥g x∥) (hc : 0 ≤ c) (p : ennreal) :
+  (h : ∀ᵐ x ∂μ, ∥f x∥ ≤ c * ∥g x∥) (hc : 0 ≤ c) (p : ℝ≥0∞) :
   snorm f p μ ≤ (ennreal.of_real c) * snorm g p μ :=
 begin
   set G : α → ℝ := c • (λ x, ∥g x∥) with hG,
@@ -827,7 +744,7 @@
 end
 
 lemma snorm_le_mul_snorm_aux_of_neg {f : α → F} {g : α → G} {c : ℝ}
-  (h : ∀ᵐ x ∂μ, ∥f x∥ ≤ c * ∥g x∥) (hc : c < 0) (p : ennreal) :
+  (h : ∀ᵐ x ∂μ, ∥f x∥ ≤ c * ∥g x∥) (hc : c < 0) (p : ℝ≥0∞) :
   snorm f p μ = 0 ∧ snorm g p μ = 0 :=
 begin
   by_cases pzero : p = 0,
@@ -849,7 +766,7 @@
 end
 
 lemma snorm_le_mul_snorm_of_ae_le_mul {f : α → F} {g : α → G} {c : ℝ}
-  (h : ∀ᵐ x ∂μ, ∥f x∥ ≤ c * ∥g x∥) (p : ennreal) :
+  (h : ∀ᵐ x ∂μ, ∥f x∥ ≤ c * ∥g x∥) (p : ℝ≥0∞) :
   snorm f p μ ≤ (ennreal.of_real c) * snorm g p μ :=
 begin
   cases le_or_lt 0 c with hc hc,
@@ -882,26 +799,15 @@
 snorm_congr_ae (ae_eq_fun.coe_fn_mk _ _)
 
 lemma mem_ℒp.snorm_mk_lt_top {α E : Type*} [measurable_space α] {μ : measure α}
-<<<<<<< HEAD
-  [measurable_space E] [normed_group E] {p : ennreal} {f : α → E} (hfp : mem_ℒp f p μ) :
+  [measurable_space E] [normed_group E] {p : ℝ≥0∞} {f : α → E} (hfp : mem_ℒp f p μ) :
   snorm (ae_eq_fun.mk f hfp.1) p μ < ∞ :=
-=======
-  [measurable_space E] [normed_group E] {p : ℝ≥0∞} {f : α → E} (hfp : mem_ℒp f p μ) :
-  snorm (ae_eq_fun.mk f hfp.1) p μ < ⊤ :=
->>>>>>> 5cb2865e
 by simp [hfp.2]
 
 /-- Lp space -/
 def Lp {α} (E : Type*) [measurable_space α] [measurable_space E] [normed_group E]
-<<<<<<< HEAD
   [borel_space E] [second_countable_topology E]
-  (p : ennreal) (μ : measure α) : add_subgroup (α →ₘ[μ] E) :=
+  (p : ℝ≥0∞) (μ : measure α) : add_subgroup (α →ₘ[μ] E) :=
 { carrier := {f | snorm f p μ < ∞},
-=======
-  [borel_space E] [topological_space.second_countable_topology E]
-  (p : ℝ≥0∞) (μ : measure α) : add_subgroup (α →ₘ[μ] E) :=
-{ carrier := {f | snorm f p μ < ⊤},
->>>>>>> 5cb2865e
   zero_mem' := by simp [snorm_congr_ae ae_eq_fun.coe_fn_zero, snorm_zero],
   add_mem' := λ f g hf hg, by simp [snorm_congr_ae (ae_eq_fun.coe_fn_add _ _),
     snorm_add_lt_top ⟨f.ae_measurable, hf⟩ ⟨g.ae_measurable, hg⟩],
@@ -915,21 +821,10 @@
 variables [borel_space E] [second_countable_topology E]
 
 /-- make an element of Lp from a function verifying `mem_ℒp` -/
-<<<<<<< HEAD
 def to_Lp (f : α → E) (h_mem_ℒp : mem_ℒp f p μ) : Lp E p μ :=
 ⟨ae_eq_fun.mk f h_mem_ℒp.1, h_mem_ℒp.snorm_mk_lt_top⟩
 
 lemma coe_fn_to_Lp {f : α → E} (hf : mem_ℒp f p μ) : hf.to_Lp f =ᵐ[μ] f :=
-=======
-def mem_ℒp.to_Lp {α E} [measurable_space α] [measurable_space E] [normed_group E]
-  [borel_space E] [topological_space.second_countable_topology E]
-  (f : α → E) {p : ℝ≥0∞} {μ : measure α} (h_mem_ℒp : mem_ℒp f p μ) : Lp E p μ :=
-⟨ae_eq_fun.mk f h_mem_ℒp.1, h_mem_ℒp.snorm_mk_lt_top⟩
-
-lemma mem_ℒp.coe_fn_to_Lp {α E} [measurable_space α] [measurable_space E] [normed_group E]
-  [borel_space E] [topological_space.second_countable_topology E] {μ : measure α} {p : ℝ≥0∞}
-  {f : α → E} (hf : mem_ℒp f p μ) : hf.to_Lp f =ᵐ[μ] f :=
->>>>>>> 5cb2865e
 ae_eq_fun.coe_fn_mk _ _
 
 @[simp] lemma to_Lp_eq_to_Lp_iff {f g : α → E} (hf : mem_ℒp f p μ) (hg : mem_ℒp g p μ) :
@@ -951,12 +846,7 @@
 
 namespace Lp
 
-<<<<<<< HEAD
 variables [borel_space E] [second_countable_topology E]
-=======
-variables {α E F : Type*} [measurable_space α] {μ : measure α} [measurable_space E] [normed_group E]
-  [borel_space E] [topological_space.second_countable_topology E] {p : ℝ≥0∞}
->>>>>>> 5cb2865e
 
 instance : has_coe_to_fun (Lp E p μ) := ⟨λ _, α → E, λ f, ((f : α →ₘ[μ] E) : α → E)⟩
 
