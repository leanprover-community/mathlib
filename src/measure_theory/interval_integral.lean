/-
Copyright (c) 2020 Yury G. Kudryashov. All rights reserved.
Released under Apache 2.0 license as described in the file LICENSE.
Authors: Yury G. Kudryashov
-/
import measure_theory.set_integral
import measure_theory.lebesgue_measure
import analysis.calculus.fderiv_measurable
import analysis.calculus.extend_deriv

/-!
# Integral over an interval

In this file we define `∫ x in a..b, f x ∂μ` to be `∫ x in Ioc a b, f x ∂μ` if `a ≤ b`
and `-∫ x in Ioc b a, f x ∂μ` if `b ≤ a`. We prove a few simple properties and many versions
of the first part of the
[fundamental theorem of calculus](https://en.wikipedia.org/wiki/Fundamental_theorem_of_calculus).
Recall that it states that the function `(u, v) ↦ ∫ x in u..v, f x` has derivative
`(δu, δv) ↦ δv • f b - δu • f a` at `(a, b)` provided that `f` is continuous at `a` and `b`.

## Main statements

### FTC-1 for Lebesgue measure

We prove several versions of FTC-1, all in the `interval_integral` namespace. Many of them follow
the naming scheme `integral_has(_strict?)_(f?)deriv(_within?)_at(_of_tendsto_ae?)(_right|_left?)`.
They formulate FTC in terms of `has(_strict?)_(f?)deriv(_within?)_at`.
Let us explain the meaning of each part of the name:

* `_strict` means that the theorem is about strict differentiability;
* `f` means that the theorem is about differentiability in both endpoints; incompatible with
  `_right|_left`;
* `_within` means that the theorem is about one-sided derivatives, see below for details;
* `_of_tendsto_ae` means that instead of continuity the theorem assumes that `f` has a finite limit
  almost surely as `x` tends to `a` and/or `b`;
* `_right` or `_left` mean that the theorem is about differentiability in the right (resp., left)
  endpoint.

We also reformulate these theorems in terms of `(f?)deriv(_within?)`. These theorems are named
`(f?)deriv(_within?)_integral(_of_tendsto_ae?)(_right|_left?)` with the same meaning of parts of the
name.

### One-sided derivatives

Theorem `integral_has_fderiv_within_at_of_tendsto_ae` states that `(u, v) ↦ ∫ x in u..v, f x` has a
derivative `(δu, δv) ↦ δv • cb - δu • ca` within the set `s × t` at `(a, b)` provided that `f` tends
to `ca` (resp., `cb`) almost surely at `la` (resp., `lb`), where possible values of `s`, `t`, and
corresponding filters `la`, `lb` are given in the following table.

| `s`     | `la`         | `t`     | `lb`         |
| ------- | ----         | ---     | ----         |
| `Iic a` | `𝓝[Iic a] a` | `Iic b` | `𝓝[Iic b] b` |
| `Ici a` | `𝓝[Ioi a] a` | `Ici b` | `𝓝[Ioi b] b` |
| `{a}`   | `⊥`          | `{b}`   | `⊥`          |
| `univ`  | `𝓝 a`        | `univ`  | `𝓝 b`        |

We use a typeclass `FTC_filter` to make Lean automatically find `la`/`lb` based on `s`/`t`. This way
we can formulate one theorem instead of `16` (or `8` if we leave only non-trivial ones not covered
by `integral_has_deriv_within_at_of_tendsto_ae_(left|right)` and
`integral_has_fderiv_at_of_tendsto_ae`). Similarly,
`integral_has_deriv_within_at_of_tendsto_ae_right` works for both one-sided derivatives using the
same typeclass to find an appropriate filter.

### FTC for a locally finite measure

Before proving FTC for the Lebesgue measure, we prove a few statements that can be seen as FTC for
any measure. The most general of them,
`measure_integral_sub_integral_sub_linear_is_o_of_tendsto_ae`, states the following. Let `(la, la')`
be an `FTC_filter` pair of filters around `a` (i.e., `FTC_filter a la la'`) and let `(lb, lb')` be
an `FTC_filter` pair of filters around `b`. If `f` has finite limits `ca` and `cb` almost surely at
`la'` and `lb'`, respectively, then
`∫ x in va..vb, f x ∂μ - ∫ x in ua..ub, f x ∂μ = ∫ x in ub..vb, cb ∂μ - ∫ x in ua..va, ca ∂μ +
  o(∥∫ x in ua..va, (1:ℝ) ∂μ∥ + ∥∫ x in ub..vb, (1:ℝ) ∂μ∥)` as `ua` and `va` tend to `la` while
`ub` and `vb` tend to `lb`.

### FTC-2 and corollaries

We use FTC-1 to prove several versions of FTC-2 for the Lebesgue measure, using a similar naming
scheme as for the versions of FTC-1. They include:
* `interval_integral.integral_eq_sub_of_has_deriv_right_of_le` - most general version, for functions
  with a right derivative
* `interval_integral.integral_eq_sub_of_has_deriv_at'` - version for functions with a derivative on
  an open set
* `interval_integral.integral_deriv_eq_sub'` - version that is easiest to use when computing the
  integral of a specific function

We then derive additional integration techniques from FTC-2:
* `interval_integral.integral_mul_deriv_eq_deriv_mul` - integration by parts
* `interval_integral.integral_comp_mul_deriv'` - integration by substitution

Many applications of these theorems can be found in the file `analysis.special_functions.integrals`.

## Implementation notes

### Avoiding `if`, `min`, and `max`

In order to avoid `if`s in the definition, we define `interval_integrable f μ a b` as
`integrable_on f (Ioc a b) μ ∧ integrable_on f (Ioc b a) μ`. For any `a`, `b` one of these
intervals is empty and the other coincides with `Ioc (min a b) (max a b)`.

Similarly, we define `∫ x in a..b, f x ∂μ` to be `∫ x in Ioc a b, f x ∂μ - ∫ x in Ioc b a, f x ∂μ`.
Again, for any `a`, `b` one of these integrals is zero, and the other gives the expected result.

This way some properties can be translated from integrals over sets without dealing with
the cases `a ≤ b` and `b ≤ a` separately.

### Choice of the interval

We use integral over `Ioc (min a b) (max a b)` instead of one of the other three possible
intervals with the same endpoints for two reasons:

* this way `∫ x in a..b, f x ∂μ + ∫ x in b..c, f x ∂μ = ∫ x in a..c, f x ∂μ` holds whenever
  `f` is integrable on each interval; in particular, it works even if the measure `μ` has an atom
  at `b`; this rules out `Ioo` and `Icc` intervals;
* with this definition for a probability measure `μ`, the integral `∫ x in a..b, 1 ∂μ` equals
  the difference $F_μ(b)-F_μ(a)$, where $F_μ(a)=μ(-∞, a]$ is the
  [cumulative distribution function](https://en.wikipedia.org/wiki/Cumulative_distribution_function)
  of `μ`.

### `FTC_filter` class

As explained above, many theorems in this file rely on the typeclass
`FTC_filter (a : α) (l l' : filter α)` to avoid code duplication. This typeclass combines four
assumptions:

- `pure a ≤ l`;
- `l' ≤ 𝓝 a`;
- `l'` has a basis of measurable sets;
- if `u n` and `v n` tend to `l`, then for any `s ∈ l'`, `Ioc (u n) (v n)` is eventually included
  in `s`.

This typeclass has exactly four “real” instances: `(a, pure a, ⊥)`, `(a, 𝓝[Ici a] a, 𝓝[Ioi a] a)`,
`(a, 𝓝[Iic a] a, 𝓝[Iic a] a)`, `(a, 𝓝 a, 𝓝 a)`, and two instances that are equal to the first and
last “real” instances: `(a, 𝓝[{a}] a, ⊥)` and `(a, 𝓝[univ] a, 𝓝[univ] a)`. While the difference
between `Ici a` and `Ioi a` doesn't matter for theorems about Lebesgue measure, it becomes important
in the versions of FTC about any locally finite measure if this measure has an atom at one of the
endpoints.

## Tags

integral, fundamental theorem of calculus
 -/

noncomputable theory
open topological_space (second_countable_topology)
open measure_theory set classical filter

open_locale classical topological_space filter ennreal

variables {α β 𝕜 E F : Type*} [linear_order α] [measurable_space α]
  [measurable_space E] [normed_group E]

/-!
### Integrability at an interval
-/

/-- A function `f` is called *interval integrable* with respect to a measure `μ` on an unordered
interval `a..b` if it is integrable on both intervals `(a, b]` and `(b, a]`. One of these
intervals is always empty, so this property is equivalent to `f` being integrable on
`(min a b, max a b]`. -/
def interval_integrable (f : α → E) (μ : measure α) (a b : α) :=
integrable_on f (Ioc a b) μ ∧ integrable_on f (Ioc b a) μ

/-- A function is interval integrable with respect to a given measure `μ` on `interval a b` if and
  only if it is integrable on `Ioc (min a b) (max a b)` with respect to `μ`. This is an equivalent
  defintion of `interval_integrable`. -/
lemma interval_integrable_iff {f : α → E} {a b : α} {μ : measure α} :
  interval_integrable f μ a b ↔ integrable_on f (Ioc (min a b) (max a b)) μ :=
by cases le_total a b; simp [h, interval_integrable]

/-- If a function is interval integrable with respect to a given measure `μ` on `interval a b` then
  it is integrable on `Ioc (min a b) (max a b)` with respect to `μ`. -/
lemma interval_integrable.def {f : α → E} {a b : α} {μ : measure α}
  (h : interval_integrable f μ a b) :
  integrable_on f (Ioc (min a b) (max a b)) μ :=
interval_integrable_iff.mp h

/-- If a function is integrable with respect to a given measure `μ` then it is interval integrable
  with respect to `μ` on `interval a b`. -/
lemma measure_theory.integrable.interval_integrable {f : α → E} {a b : α} {μ : measure α}
  (hf : integrable f μ) :
  interval_integrable f μ a b :=
⟨hf.integrable_on, hf.integrable_on⟩

namespace interval_integrable

section

variables {f : α → E} {a b c d : α} {μ ν : measure α}

@[symm] lemma symm (h : interval_integrable f μ a b) : interval_integrable f μ b a :=
h.symm

@[refl] lemma refl : interval_integrable f μ a a :=
by split; simp

@[trans] lemma trans (hab : interval_integrable f μ a b) (hbc : interval_integrable f μ b c) :
  interval_integrable f μ a c :=
⟨(hab.1.union hbc.1).mono_set Ioc_subset_Ioc_union_Ioc,
  (hbc.2.union hab.2).mono_set Ioc_subset_Ioc_union_Ioc⟩

lemma neg [borel_space E] (h : interval_integrable f μ a b) : interval_integrable (-f) μ a b :=
⟨h.1.neg, h.2.neg⟩

lemma mono
  (hf : interval_integrable f ν a b) (h1 : interval c d ⊆ interval a b) (h2 : μ ≤ ν) :
  interval_integrable f μ c d :=
let ⟨h1₁, h1₂⟩ := interval_subset_interval_iff_le.mp h1 in
interval_integrable_iff.mpr $ hf.def.mono (Ioc_subset_Ioc h1₁ h1₂) h2

lemma mono_set
  (hf : interval_integrable f μ a b) (h : interval c d ⊆ interval a b) :
  interval_integrable f μ c d :=
hf.mono h rfl.le

lemma mono_measure
  (hf : interval_integrable f ν a b) (h : μ ≤ ν) :
  interval_integrable f μ a b :=
hf.mono rfl.subset h

lemma mono_set_ae
  (hf : interval_integrable f μ a b) (h : Ioc (min c d) (max c d) ≤ᵐ[μ] Ioc (min a b) (max a b)) :
  interval_integrable f μ c d :=
interval_integrable_iff.mpr $ hf.def.mono_set_ae h

protected lemma ae_measurable (h : interval_integrable f μ a b) :
  ae_measurable f (μ.restrict (Ioc a b)):=
h.1.ae_measurable

protected lemma ae_measurable' (h : interval_integrable f μ a b) :
  ae_measurable f (μ.restrict (Ioc b a)):=
h.2.ae_measurable

end

variables [borel_space E] {f g : α → E} {a b : α} {μ : measure α}

lemma smul [normed_field 𝕜] [normed_space 𝕜 E] [measurable_space 𝕜] [opens_measurable_space 𝕜]
  {f : α → E} {a b : α} {μ : measure α} (h : interval_integrable f μ a b) (r : 𝕜) :
  interval_integrable (r • f) μ a b :=
⟨h.1.smul r, h.2.smul r⟩

@[simp] lemma add [second_countable_topology E] (hf : interval_integrable f μ a b)
  (hg : interval_integrable g μ a b) : interval_integrable (λ x, f x + g x) μ a b :=
⟨hf.1.add hg.1, hf.2.add hg.2⟩

@[simp] lemma sub [second_countable_topology E] (hf : interval_integrable f μ a b)
  (hg : interval_integrable g μ a b) : interval_integrable (λ x, f x - g x) μ a b :=
⟨hf.1.sub hg.1, hf.2.sub hg.2⟩

end interval_integrable

section

variables {μ : measure ℝ} [locally_finite_measure μ]

lemma continuous_on.interval_integrable [borel_space E] {u : ℝ → E} {a b : ℝ}
  (hu : continuous_on u (interval a b)) : interval_integrable u μ a b :=
begin
  split,
  all_goals
  { refine measure_theory.integrable_on.mono_set _ Ioc_subset_Icc_self,
    refine continuous_on.integrable_on_compact compact_Icc (hu.mono _) },
  exacts [Icc_subset_interval, Icc_subset_interval']
end

lemma continuous_on.interval_integrable_of_Icc [borel_space E] {u : ℝ → E} {a b : ℝ} (h : a ≤ b)
  (hu : continuous_on u (Icc a b)) : interval_integrable u μ a b :=
continuous_on.interval_integrable ((interval_of_le h).symm ▸ hu)

/-- A continuous function on `ℝ` is `interval_integrable` with respect to any locally finite measure
`ν` on ℝ. -/
lemma continuous.interval_integrable [borel_space E] {u : ℝ → E} (hu : continuous u) (a b : ℝ) :
  interval_integrable u μ a b :=
hu.continuous_on.interval_integrable

end

/-- Let `l'` be a measurably generated filter; let `l` be a of filter such that each `s ∈ l'`
eventually includes `Ioc u v` as both `u` and `v` tend to `l`. Let `μ` be a measure finite at `l'`.

Suppose that `f : α → E` has a finite limit at `l' ⊓ μ.ae`. Then `f` is interval integrable on
`u..v` provided that both `u` and `v` tend to `l`.

Typeclass instances allow Lean to find `l'` based on `l` but not vice versa, so
`apply tendsto.eventually_interval_integrable_ae` will generate goals `filter α` and
`tendsto_Ixx_class Ioc ?m_1 l'`. -/
lemma filter.tendsto.eventually_interval_integrable_ae {f : α → E} {μ : measure α}
  {l l' : filter α}  (hfm : measurable_at_filter f l' μ)
  [tendsto_Ixx_class Ioc l l'] [is_measurably_generated l']
  (hμ : μ.finite_at_filter l') {c : E} (hf : tendsto f (l' ⊓ μ.ae) (𝓝 c))
  {u v : β → α} {lt : filter β} (hu : tendsto u lt l) (hv : tendsto v lt l) :
  ∀ᶠ t in lt, interval_integrable f μ (u t) (v t) :=
have _ := (hf.integrable_at_filter_ae hfm hμ).eventually,
((hu.Ioc hv).eventually this).and $ (hv.Ioc hu).eventually this

/-- Let `l'` be a measurably generated filter; let `l` be a of filter such that each `s ∈ l'`
eventually includes `Ioc u v` as both `u` and `v` tend to `l`. Let `μ` be a measure finite at `l'`.

Suppose that `f : α → E` has a finite limit at `l`. Then `f` is interval integrable on `u..v`
provided that both `u` and `v` tend to `l`.

Typeclass instances allow Lean to find `l'` based on `l` but not vice versa, so
`apply tendsto.eventually_interval_integrable_ae` will generate goals `filter α` and
`tendsto_Ixx_class Ioc ?m_1 l'`. -/
lemma filter.tendsto.eventually_interval_integrable {f : α → E} {μ : measure α}
  {l l' : filter α} (hfm : measurable_at_filter f l' μ)
  [tendsto_Ixx_class Ioc l l'] [is_measurably_generated l']
  (hμ : μ.finite_at_filter l') {c : E} (hf : tendsto f l' (𝓝 c))
  {u v : β → α} {lt : filter β} (hu : tendsto u lt l) (hv : tendsto v lt l) :
  ∀ᶠ t in lt, interval_integrable f μ (u t) (v t) :=
(hf.mono_left inf_le_left).eventually_interval_integrable_ae hfm hμ hu hv

/-!
### Interval integral: definition and basic properties

In this section we define `∫ x in a..b, f x ∂μ` as `∫ x in Ioc a b, f x ∂μ - ∫ x in Ioc b a, f x ∂μ`
and prove some basic properties.
-/

variables [second_countable_topology E] [complete_space E] [normed_space ℝ E]
  [borel_space E]

/-- The interval integral `∫ x in a..b, f x ∂μ` is defined
as `∫ x in Ioc a b, f x ∂μ - ∫ x in Ioc b a, f x ∂μ`. If `a ≤ b`, then it equals
`∫ x in Ioc a b, f x ∂μ`, otherwise it equals `-∫ x in Ioc b a, f x ∂μ`. -/
def interval_integral (f : α → E) (a b : α) (μ : measure α) :=
∫ x in Ioc a b, f x ∂μ - ∫ x in Ioc b a, f x ∂μ

notation `∫` binders ` in ` a `..` b `, ` r:(scoped:60 f, f) ` ∂` μ:70 := interval_integral r a b μ
notation `∫` binders ` in ` a `..` b `, ` r:(scoped:60 f, interval_integral f a b volume) := r

namespace interval_integral

section basic

variables {a b c d : α} {f g : α → E} {μ : measure α}

@[simp] lemma integral_zero : ∫ x in a..b, (0 : E) ∂μ = 0 :=
by simp [interval_integral]

lemma integral_of_le (h : a ≤ b) : ∫ x in a..b, f x ∂μ = ∫ x in Ioc a b, f x ∂μ :=
by simp [interval_integral, h]

@[simp] lemma integral_same : ∫ x in a..a, f x ∂μ = 0 :=
sub_self _

lemma integral_symm (a b) : ∫ x in b..a, f x ∂μ = -∫ x in a..b, f x ∂μ :=
by simp only [interval_integral, neg_sub]

lemma integral_of_ge (h : b ≤ a) : ∫ x in a..b, f x ∂μ = -∫ x in Ioc b a, f x ∂μ :=
by simp only [integral_symm b, integral_of_le h]

lemma integral_cases (f : α → E) (a b) :
  ∫ x in a..b, f x ∂μ ∈ ({∫ x in Ioc (min a b) (max a b), f x ∂μ,
    -∫ x in Ioc (min a b) (max a b), f x ∂μ} : set E) :=
(le_total a b).imp (λ h, by simp [h, integral_of_le]) (λ h, by simp [h, integral_of_ge])

lemma integral_non_ae_measurable {f : α → E} {a b}
  (hf : ¬ ae_measurable f (μ.restrict (Ioc (min a b) (max a b)))) :
  ∫ x in a..b, f x ∂μ = 0 :=
by cases le_total a b; simpa [integral_of_le, integral_of_ge, h] using integral_non_ae_measurable hf

lemma integral_non_ae_measurable_of_le {f : α → E} {a b} (h : a ≤ b)
  (hf : ¬ ae_measurable f (μ.restrict (Ioc a b))) :
  ∫ x in a..b, f x ∂μ = 0 :=
integral_non_ae_measurable $ by simpa [h] using hf

lemma norm_integral_eq_norm_integral_Ioc :
  ∥∫ x in a..b, f x ∂μ∥ = ∥∫ x in Ioc (min a b) (max a b), f x ∂μ∥ :=
(integral_cases f a b).elim (congr_arg _) (λ h, (congr_arg _ h).trans (norm_neg _))

lemma norm_integral_le_integral_norm_Ioc :
  ∥∫ x in a..b, f x ∂μ∥ ≤ ∫ x in Ioc (min a b) (max a b), ∥f x∥ ∂μ :=
calc ∥∫ x in a..b, f x ∂μ∥ = ∥∫ x in Ioc (min a b) (max a b), f x ∂μ∥ :
  norm_integral_eq_norm_integral_Ioc
... ≤ ∫ x in Ioc (min a b) (max a b), ∥f x∥ ∂μ :
  norm_integral_le_integral_norm f

lemma norm_integral_le_abs_integral_norm : ∥∫ x in a..b, f x ∂μ∥ ≤ abs (∫ x in a..b, ∥f x∥ ∂μ) :=
begin
  simp only [← real.norm_eq_abs, norm_integral_eq_norm_integral_Ioc],
  exact le_trans (norm_integral_le_integral_norm _) (le_abs_self _)
end

lemma norm_integral_le_of_norm_le_const_ae {a b C : ℝ} {f : ℝ → E}
  (h : ∀ᵐ x, x ∈ Ioc (min a b) (max a b) → ∥f x∥ ≤ C) :
  ∥∫ x in a..b, f x∥ ≤ C * abs (b - a) :=
begin
  rw [norm_integral_eq_norm_integral_Ioc],
  convert norm_set_integral_le_of_norm_le_const_ae'' _ measurable_set_Ioc h,
  { rw [real.volume_Ioc, max_sub_min_eq_abs, ennreal.to_real_of_real (abs_nonneg _)] },
  { simp only [real.volume_Ioc, ennreal.of_real_lt_top] },
end

lemma norm_integral_le_of_norm_le_const {a b C : ℝ} {f : ℝ → E}
  (h : ∀ x ∈ Ioc (min a b) (max a b), ∥f x∥ ≤ C) :
  ∥∫ x in a..b, f x∥ ≤ C * abs (b - a) :=
norm_integral_le_of_norm_le_const_ae $ eventually_of_forall h

@[simp] lemma integral_add (hf : interval_integrable f μ a b) (hg : interval_integrable g μ a b) :
  ∫ x in a..b, f x + g x ∂μ = ∫ x in a..b, f x ∂μ + ∫ x in a..b, g x ∂μ :=
by { simp only [interval_integral, integral_add hf.1 hg.1, integral_add hf.2 hg.2], abel }

@[simp] lemma integral_neg : ∫ x in a..b, -f x ∂μ = -∫ x in a..b, f x ∂μ :=
by { simp only [interval_integral, integral_neg], abel }

@[simp] lemma integral_sub (hf : interval_integrable f μ a b) (hg : interval_integrable g μ a b) :
  ∫ x in a..b, f x - g x ∂μ = ∫ x in a..b, f x ∂μ - ∫ x in a..b, g x ∂μ :=
by simpa only [sub_eq_add_neg] using (integral_add hf hg.neg).trans (congr_arg _ integral_neg)

@[simp] lemma integral_smul (r : ℝ) : ∫ x in a..b, r • f x ∂μ = r • ∫ x in a..b, f x ∂μ :=
by simp only [interval_integral, integral_smul, smul_sub]

lemma integral_const' (c : E) :
  ∫ x in a..b, c ∂μ = ((μ $ Ioc a b).to_real - (μ $ Ioc b a).to_real) • c :=
by simp only [interval_integral, set_integral_const, sub_smul]

@[simp] lemma integral_const {a b : ℝ} (c : E) : ∫ x in a..b, c = (b - a) • c :=
by simp only [integral_const', real.volume_Ioc, ennreal.to_real_of_real', ← neg_sub b,
  max_zero_sub_eq_self]

lemma integral_smul_measure (c : ℝ≥0∞) :
  ∫ x in a..b, f x ∂(c • μ) = c.to_real • ∫ x in a..b, f x ∂μ :=
by simp only [interval_integral, measure.restrict_smul, integral_smul_measure, smul_sub]

end basic

section comp

variables {a b c d : ℝ} (f : ℝ → E)

@[simp] lemma integral_comp_mul_right (hc : c ≠ 0) :
  ∫ x in a..b, f (x * c) = c⁻¹ • ∫ x in a*c..b*c, f x :=
begin
  have A : closed_embedding (λ x, x * c) := (homeomorph.mul_right' c hc).closed_embedding,
  conv_rhs { rw [← real.smul_map_volume_mul_right hc] },
  simp_rw [integral_smul_measure, interval_integral,
          set_integral_map_of_closed_embedding measurable_set_Ioc A,
          ennreal.to_real_of_real (abs_nonneg c)],
  cases lt_or_gt_of_ne hc,
  { simp [h, mul_div_cancel, hc, abs_of_neg, restrict_congr_set Ico_ae_eq_Ioc] },
  { simp [(show 0 < c, from h), mul_div_cancel, hc, abs_of_pos] }
end

@[simp] lemma smul_integral_comp_mul_right (c) :
  c • ∫ x in a..b, f (x * c) = ∫ x in a*c..b*c, f x :=
by by_cases hc : c = 0; simp [hc]

@[simp] lemma integral_comp_mul_left (hc : c ≠ 0) :
  ∫ x in a..b, f (c * x) = c⁻¹ • ∫ x in c*a..c*b, f x :=
by simpa only [mul_comm c] using integral_comp_mul_right f hc

@[simp] lemma smul_integral_comp_mul_left (c) :
  c • ∫ x in a..b, f (c * x) = ∫ x in c*a..c*b, f x :=
by by_cases hc : c = 0; simp [hc]

@[simp] lemma integral_comp_div (hc : c ≠ 0) :
  ∫ x in a..b, f (x / c) = c • ∫ x in a/c..b/c, f x :=
by simpa only [inv_inv'] using integral_comp_mul_right f (inv_ne_zero hc)

@[simp] lemma inv_smul_integral_comp_div (c) :
  c⁻¹ • ∫ x in a..b, f (x / c) = ∫ x in a/c..b/c, f x :=
by by_cases hc : c = 0; simp [hc]

@[simp] lemma integral_comp_add_right (d) :
  ∫ x in a..b, f (x + d) = ∫ x in a+d..b+d, f x :=
have A : closed_embedding (λ x, x + d) := (homeomorph.add_right d).closed_embedding,
calc  ∫ x in a..b, f (x + d)
    = ∫ x in a+d..b+d, f x ∂(measure.map (λ x, x + d) volume)
                           : by simp [interval_integral, set_integral_map_of_closed_embedding _ A]
... = ∫ x in a+d..b+d, f x : by rw [real.map_volume_add_right]

@[simp] lemma integral_comp_add_left (d) :
  ∫ x in a..b, f (d + x) = ∫ x in d+a..d+b, f x :=
by simpa only [add_comm] using integral_comp_add_right f d

@[simp] lemma integral_comp_mul_add (hc : c ≠ 0) (d) :
  ∫ x in a..b, f (c * x + d) = c⁻¹ • ∫ x in c*a+d..c*b+d, f x :=
by rw [← integral_comp_add_right, ← integral_comp_mul_left _ hc]

@[simp] lemma smul_integral_comp_mul_add (c d) :
  c • ∫ x in a..b, f (c * x + d) = ∫ x in c*a+d..c*b+d, f x :=
by by_cases hc : c = 0; simp [hc]

@[simp] lemma integral_comp_add_mul (hc : c ≠ 0) (d) :
  ∫ x in a..b, f (d + c * x) = c⁻¹ • ∫ x in d+c*a..d+c*b, f x :=
by rw [← integral_comp_add_left, ← integral_comp_mul_left _ hc]

@[simp] lemma smul_integral_comp_add_mul (c d) :
  c • ∫ x in a..b, f (d + c * x) = ∫ x in d+c*a..d+c*b, f x :=
by by_cases hc : c = 0; simp [hc]

@[simp] lemma integral_comp_div_add (hc : c ≠ 0) (d) :
  ∫ x in a..b, f (x / c + d) = c • ∫ x in a/c+d..b/c+d, f x :=
by simpa only [div_eq_inv_mul, inv_inv'] using integral_comp_mul_add f (inv_ne_zero hc) d

@[simp] lemma inv_smul_integral_comp_div_add (c d) :
  c⁻¹ • ∫ x in a..b, f (x / c + d) = ∫ x in a/c+d..b/c+d, f x :=
by by_cases hc : c = 0; simp [hc]

@[simp] lemma integral_comp_add_div (hc : c ≠ 0) (d) :
  ∫ x in a..b, f (d + x / c) = c • ∫ x in d+a/c..d+b/c, f x :=
by simpa only [div_eq_inv_mul, inv_inv'] using integral_comp_add_mul f (inv_ne_zero hc) d

@[simp] lemma inv_smul_integral_comp_add_div (c d) :
  c⁻¹ • ∫ x in a..b, f (d + x / c) = ∫ x in d+a/c..d+b/c, f x :=
by by_cases hc : c = 0; simp [hc]

@[simp] lemma integral_comp_mul_sub (hc : c ≠ 0) (d) :
  ∫ x in a..b, f (c * x - d) = c⁻¹ • ∫ x in c*a-d..c*b-d, f x :=
by simpa only [sub_eq_add_neg] using integral_comp_mul_add f hc (-d)

@[simp] lemma smul_integral_comp_mul_sub (c d) :
  c • ∫ x in a..b, f (c * x - d) = ∫ x in c*a-d..c*b-d, f x  :=
by by_cases hc : c = 0; simp [hc]

@[simp] lemma integral_comp_sub_mul (hc : c ≠ 0) (d) :
  ∫ x in a..b, f (d - c * x) = c⁻¹ • ∫ x in d-c*b..d-c*a, f x :=
begin
  simp only [sub_eq_add_neg, neg_mul_eq_neg_mul],
  rw [integral_comp_add_mul f (neg_ne_zero.mpr hc) d, integral_symm],
  simp only [inv_neg, smul_neg, neg_neg, neg_smul],
end

@[simp] lemma smul_integral_comp_sub_mul (c d) :
  c • ∫ x in a..b, f (d - c * x) = ∫ x in d-c*b..d-c*a, f x  :=
by by_cases hc : c = 0; simp [hc]

@[simp] lemma integral_comp_div_sub (hc : c ≠ 0) (d) :
  ∫ x in a..b, f (x / c - d) = c • ∫ x in a/c-d..b/c-d, f x :=
by simpa only [div_eq_inv_mul, inv_inv'] using integral_comp_mul_sub f (inv_ne_zero hc) d

@[simp] lemma inv_smul_integral_comp_div_sub (c d) :
  c⁻¹ • ∫ x in a..b, f (x / c - d) = ∫ x in a/c-d..b/c-d, f x  :=
by by_cases hc : c = 0; simp [hc]

@[simp] lemma integral_comp_sub_div (hc : c ≠ 0) (d) :
  ∫ x in a..b, f (d - x / c) = c • ∫ x in d-b/c..d-a/c, f x :=
by simpa only [div_eq_inv_mul, inv_inv'] using integral_comp_sub_mul f (inv_ne_zero hc) d

@[simp] lemma inv_smul_integral_comp_sub_div (c d) :
  c⁻¹ • ∫ x in a..b, f (d - x / c) = ∫ x in d-b/c..d-a/c, f x :=
by by_cases hc : c = 0; simp [hc]

@[simp] lemma integral_comp_sub_right (d) :
  ∫ x in a..b, f (x - d) = ∫ x in a-d..b-d, f x :=
by simpa only [sub_eq_add_neg] using integral_comp_add_right f (-d)

@[simp] lemma integral_comp_sub_left (d) :
  ∫ x in a..b, f (d - x) = ∫ x in d-b..d-a, f x :=
by simpa only [one_mul, one_smul, inv_one] using integral_comp_sub_mul f one_ne_zero d

@[simp] lemma integral_comp_neg : ∫ x in a..b, f (-x) = ∫ x in -b..-a, f x :=
by simpa only [zero_sub] using integral_comp_sub_left f 0

end comp

/-!
### Integral is an additive function of the interval

In this section we prove that `∫ x in a..b, f x ∂μ + ∫ x in b..c, f x ∂μ = ∫ x in a..c, f x ∂μ`
as well as a few other identities trivially equivalent to this one. We also prove that
`∫ x in a..b, f x ∂μ = ∫ x, f x ∂μ` provided that `support f ⊆ Ioc a b`.
-/

section order_closed_topology

variables [topological_space α] [order_closed_topology α] [opens_measurable_space α]
  {a b c d : α} {f g : α → E} {μ : measure α}

/-- If two functions are equal in the relevant interval, their interval integrals are also equal. -/
lemma integral_congr {a b : α} (h : eq_on f g (interval a b)) :
  ∫ x in a..b, f x ∂μ = ∫ x in a..b, g x ∂μ :=
by cases le_total a b with hab hab; simpa [hab, integral_of_le, integral_of_ge]
  using set_integral_congr measurable_set_Ioc (h.mono Ioc_subset_Icc_self)

lemma integral_add_adjacent_intervals_cancel (hab : interval_integrable f μ a b)
  (hbc : interval_integrable f μ b c) :
  ∫ x in a..b, f x ∂μ + ∫ x in b..c, f x ∂μ + ∫ x in c..a, f x ∂μ = 0 :=
begin
  have hac := hab.trans hbc,
  simp only [interval_integral, ← add_sub_comm, sub_eq_zero],
  iterate 4 { rw ← integral_union },
  { suffices : Ioc a b ∪ Ioc b c ∪ Ioc c a = Ioc b a ∪ Ioc c b ∪ Ioc a c, by rw this,
    rw [Ioc_union_Ioc_union_Ioc_cycle, union_right_comm, Ioc_union_Ioc_union_Ioc_cycle,
      min_left_comm, max_left_comm] },
  all_goals { simp [*, measurable_set.union, measurable_set_Ioc, Ioc_disjoint_Ioc_same,
    Ioc_disjoint_Ioc_same.symm, hab.1, hab.2, hbc.1, hbc.2, hac.1, hac.2] }
end

lemma integral_add_adjacent_intervals (hab : interval_integrable f μ a b)
  (hbc : interval_integrable f μ b c) :
  ∫ x in a..b, f x ∂μ + ∫ x in b..c, f x ∂μ = ∫ x in a..c, f x ∂μ :=
by rw [← add_neg_eq_zero, ← integral_symm, integral_add_adjacent_intervals_cancel hab hbc]

lemma integral_interval_sub_left (hab : interval_integrable f μ a b)
  (hac : interval_integrable f μ a c) :
  ∫ x in a..b, f x ∂μ - ∫ x in a..c, f x ∂μ = ∫ x in c..b, f x ∂μ :=
sub_eq_of_eq_add' $ eq.symm $ integral_add_adjacent_intervals hac (hac.symm.trans hab)

lemma integral_interval_add_interval_comm (hab : interval_integrable f μ a b)
  (hcd : interval_integrable f μ c d) (hac : interval_integrable f μ a c) :
  ∫ x in a..b, f x ∂μ + ∫ x in c..d, f x ∂μ = ∫ x in a..d, f x ∂μ + ∫ x in c..b, f x ∂μ :=
by rw [← integral_add_adjacent_intervals hac hcd, add_assoc, add_left_comm,
  integral_add_adjacent_intervals hac (hac.symm.trans hab), add_comm]

lemma integral_interval_sub_interval_comm (hab : interval_integrable f μ a b)
  (hcd : interval_integrable f μ c d) (hac : interval_integrable f μ a c) :
  ∫ x in a..b, f x ∂μ - ∫ x in c..d, f x ∂μ = ∫ x in a..c, f x ∂μ - ∫ x in b..d, f x ∂μ :=
by simp only [sub_eq_add_neg, ← integral_symm,
  integral_interval_add_interval_comm hab hcd.symm (hac.trans hcd)]

lemma integral_interval_sub_interval_comm' (hab : interval_integrable f μ a b)
  (hcd : interval_integrable f μ c d) (hac : interval_integrable f μ a c) :
  ∫ x in a..b, f x ∂μ - ∫ x in c..d, f x ∂μ = ∫ x in d..b, f x ∂μ - ∫ x in c..a, f x ∂μ :=
by { rw [integral_interval_sub_interval_comm hab hcd hac, integral_symm b d, integral_symm a c,
  sub_neg_eq_add, sub_eq_neg_add],  }

lemma integral_Iic_sub_Iic (ha : integrable_on f (Iic a) μ) (hb : integrable_on f (Iic b) μ) :
  ∫ x in Iic b, f x ∂μ - ∫ x in Iic a, f x ∂μ = ∫ x in a..b, f x ∂μ :=
begin
  wlog hab : a ≤ b using [a b] tactic.skip,
  { rw [sub_eq_iff_eq_add', integral_of_le hab, ← integral_union (Iic_disjoint_Ioc (le_refl _)),
      Iic_union_Ioc_eq_Iic hab],
    exacts [measurable_set_Iic, measurable_set_Ioc, ha, hb.mono_set (λ _, and.right)] },
  { intros ha hb,
    rw [integral_symm, ← this hb ha, neg_sub] }
end

/-- If `μ` is a finite measure then `∫ x in a..b, c ∂μ = (μ (Iic b) - μ (Iic a)) • c`. -/
lemma integral_const_of_cdf [finite_measure μ] (c : E) :
  ∫ x in a..b, c ∂μ = ((μ (Iic b)).to_real - (μ (Iic a)).to_real) • c :=
begin
  simp only [sub_smul, ← set_integral_const],
  refine (integral_Iic_sub_Iic _ _).symm;
    simp only [integrable_on_const, measure_lt_top, or_true]
end

lemma integral_eq_integral_of_support_subset {f : α → E} {a b} (h : function.support f ⊆ Ioc a b) :
  ∫ x in a..b, f x ∂μ = ∫ x, f x ∂μ :=
begin
  cases le_total a b with hab hab,
  { rw [integral_of_le hab, ← integral_indicator measurable_set_Ioc, indicator_eq_self.2 h];
    apply_instance },
  { rw [Ioc_eq_empty hab, subset_empty_iff, function.support_eq_empty_iff] at h,
    simp [h] }
end

end order_closed_topology

lemma integral_eq_zero_iff_of_le_of_nonneg_ae {f : ℝ → ℝ} {a b : ℝ} (hab : a ≤ b)
  (hf : 0 ≤ᵐ[volume.restrict (Ioc a b)] f) (hfi : interval_integrable f volume a b) :
  ∫ x in a..b, f x = 0 ↔ f =ᵐ[volume.restrict (Ioc a b)] 0 :=
by rw [integral_of_le hab, integral_eq_zero_iff_of_nonneg_ae hf hfi.1]

lemma integral_eq_zero_iff_of_nonneg_ae {f : ℝ → ℝ} {a b : ℝ}
  (hf : 0 ≤ᵐ[volume.restrict (Ioc a b ∪ Ioc b a)] f) (hfi : interval_integrable f volume a b) :
  ∫ x in a..b, f x = 0 ↔ f =ᵐ[volume.restrict (Ioc a b ∪ Ioc b a)] 0 :=
begin
  cases le_total a b with hab hab;
    simp only [Ioc_eq_empty hab, empty_union, union_empty] at *,
  { exact integral_eq_zero_iff_of_le_of_nonneg_ae hab hf hfi },
  { rw [integral_symm, neg_eq_zero],
    exact integral_eq_zero_iff_of_le_of_nonneg_ae hab hf hfi.symm }
end

lemma integral_pos_iff_support_of_nonneg_ae' {f : ℝ → ℝ} {a b : ℝ}
  (hf : 0 ≤ᵐ[volume.restrict (Ioc a b ∪ Ioc b a)] f) (hfi : interval_integrable f volume a b) :
  0 < ∫ x in a..b, f x ↔ a < b ∧ 0 < volume (function.support f ∩ Ioc a b) :=
begin
  cases le_total a b with hab hab,
  { simp only [integral_of_le hab, Ioc_eq_empty hab, union_empty] at hf ⊢,
    symmetry,
    rw [set_integral_pos_iff_support_of_nonneg_ae hf hfi.1, and_iff_right_iff_imp],
    contrapose!,
    intro h,
    simp [Ioc_eq_empty h] },
  { rw [Ioc_eq_empty hab, empty_union] at hf,
    simp [integral_of_ge hab, Ioc_eq_empty hab, integral_nonneg_of_ae hf] }
end

lemma integral_pos_iff_support_of_nonneg_ae {f : ℝ → ℝ} {a b : ℝ}
  (hf : 0 ≤ᵐ[volume] f) (hfi : interval_integrable f volume a b) :
  0 < ∫ x in a..b, f x ↔ a < b ∧ 0 < volume (function.support f ∩ Ioc a b) :=
integral_pos_iff_support_of_nonneg_ae' (ae_mono measure.restrict_le_self hf) hfi

section mono

variables {μ : measure ℝ} {f g : ℝ → ℝ} {a b : ℝ}
  (hf : interval_integrable f μ a b) (hg : interval_integrable g μ a b)
  (hab : a ≤ b)

include hf hg hab

lemma integral_mono_ae_restrict (h : f ≤ᵐ[μ.restrict (interval a b)] g) :
  ∫ u in a..b, f u ∂μ ≤ ∫ u in a..b, g u ∂μ :=
begin
  rw [integral_of_le hab, integral_of_le hab],
  rw interval_of_le hab at h,
  exact set_integral_mono_ae_restrict hf.1 hg.1
    (h.filter_mono (ae_mono $ measure.restrict_mono Ioc_subset_Icc_self (le_refl μ)))
end

lemma integral_mono_ae (h : f ≤ᵐ[μ] g) :
  ∫ u in a..b, f u ∂μ ≤ ∫ u in a..b, g u ∂μ :=
by simpa only [integral_of_le hab] using set_integral_mono_ae hf.1 hg.1 h

lemma integral_mono_on (h : ∀ x ∈ interval a b, f x ≤ g x) :
  ∫ u in a..b, f u ∂μ ≤ ∫ u in a..b, g u ∂μ :=
begin
  rw [integral_of_le hab, integral_of_le hab],
  rw interval_of_le hab at h,
  exact set_integral_mono_on hf.1 hg.1 measurable_set_Ioc (λ x hx, h x (Ioc_subset_Icc_self hx)),
end

lemma integral_mono (h : f ≤ g) :
  ∫ u in a..b, f u ∂μ ≤ ∫ u in a..b, g u ∂μ :=
integral_mono_ae hf hg hab (ae_of_all _ h)

end mono

section nonneg

variables {μ : measure ℝ} {f : ℝ → ℝ} {a b : ℝ} (hab : a ≤ b)

include hab

lemma integral_nonneg_of_ae_restrict (hf : 0 ≤ᵐ[μ.restrict (interval a b)] f) :
  (0:ℝ) ≤ (∫ u in a..b, f u ∂μ) :=
begin
  rw integral_of_le hab,
  rw interval_of_le hab at hf,
  exact set_integral_nonneg_of_ae_restrict
    (ae_restrict_of_ae_restrict_of_subset (Ioc_subset_Icc_self) hf)
end

lemma integral_nonneg_of_ae (hf : 0 ≤ᵐ[μ] f) : (0:ℝ) ≤ (∫ u in a..b, f u ∂μ) :=
integral_nonneg_of_ae_restrict hab (ae_restrict_of_ae hf)

lemma integral_nonneg (hf : ∀ u, u ∈ interval a b → 0 ≤ f u) :
  (0:ℝ) ≤ (∫ u in a..b, f u ∂μ) :=
integral_nonneg_of_ae_restrict hab
  ((ae_restrict_iff' measurable_set_interval).mpr (ae_of_all μ hf))

end nonneg

/-!
### Fundamental theorem of calculus, part 1, for any measure

In this section we prove a few lemmas that can be seen as versions of FTC-1 for interval integrals
w.r.t. any measure. Many theorems are formulated for one or two pairs of filters related by
`FTC_filter a l l'`. This typeclass has exactly four “real” instances: `(a, pure a, ⊥)`,
`(a, 𝓝[Ici a] a, 𝓝[Ioi a] a)`, `(a, 𝓝[Iic a] a, 𝓝[Iic a] a)`, `(a, 𝓝 a, 𝓝 a)`, and two instances
that are equal to the first and last “real” instances: `(a, 𝓝[{a}] a, ⊥)` and
`(a, 𝓝[univ] a, 𝓝[univ] a)`.  We use this approach to avoid repeating arguments in many very similar
cases.  Lean can automatically find both `a` and `l'` based on `l`.

The most general theorem `measure_integral_sub_integral_sub_linear_is_o_of_tendsto_ae` can be seen
as a generalization of lemma `integral_has_strict_fderiv_at` below which states strict
differentiability of `∫ x in u..v, f x` in `(u, v)` at `(a, b)` for a measurable function `f` that
is integrable on `a..b` and is continuous at `a` and `b`. The lemma is generalized in three
directions: first, `measure_integral_sub_integral_sub_linear_is_o_of_tendsto_ae` deals with any
locally finite measure `μ`; second, it works for one-sided limits/derivatives; third, it assumes
only that `f` has finite limits almost surely at `a` and `b`.

Namely, let `f` be a measurable function integrable on `a..b`. Let `(la, la')` be a pair of
`FTC_filter`s around `a`; let `(lb, lb')` be a pair of `FTC_filter`s around `b`. Suppose that `f`
has finite limits `ca` and `cb` at `la' ⊓ μ.ae` and `lb' ⊓ μ.ae`, respectively.  Then
`∫ x in va..vb, f x ∂μ - ∫ x in ua..ub, f x ∂μ = ∫ x in ub..vb, cb ∂μ - ∫ x in ua..va, ca ∂μ +
  o(∥∫ x in ua..va, (1:ℝ) ∂μ∥ + ∥∫ x in ub..vb, (1:ℝ) ∂μ∥)`
as `ua` and `va` tend to `la` while `ub` and `vb` tend to `lb`.

This theorem is formulated with integral of constants instead of measures in the right hand sides
for two reasons: first, this way we avoid `min`/`max` in the statements; second, often it is
possible to write better `simp` lemmas for these integrals, see `integral_const` and
`integral_const_of_cdf`.

In the next subsection we apply this theorem to prove various theorems about differentiability
of the integral w.r.t. Lebesgue measure. -/

/-- An auxiliary typeclass for the Fundamental theorem of calculus, part 1. It is used to formulate
theorems that work simultaneously for left and right one-sided derivatives of `∫ x in u..v, f x`.
There are four instances: `(a, pure a, ⊥)`, `(a, 𝓝[Ici a], 𝓝[Ioi a])`,
`(a, 𝓝[Iic a], 𝓝[Iic a])`, and `(a, 𝓝 a, 𝓝 a)`. -/
class FTC_filter {β : Type*} [linear_order β] [measurable_space β] [topological_space β]
  (a : out_param β) (outer : filter β) (inner : out_param $ filter β)
  extends tendsto_Ixx_class Ioc outer inner : Prop :=
(pure_le : pure a ≤ outer)
(le_nhds : inner ≤ 𝓝 a)
[meas_gen : is_measurably_generated inner]

/- The `dangerous_instance` linter doesn't take `out_param`s into account, so it thinks that
`FTC_filter.to_tendsto_Ixx_class` is dangerous. Disable this linter using `nolint`.
-/
attribute [nolint dangerous_instance] FTC_filter.to_tendsto_Ixx_class

namespace FTC_filter

variables [linear_order β] [measurable_space β] [topological_space β]

instance pure (a : β) : FTC_filter a (pure a) ⊥ :=
{ pure_le := le_refl _,
  le_nhds := bot_le }

instance nhds_within_singleton (a : β) : FTC_filter a (𝓝[{a}] a) ⊥ :=
by { rw [nhds_within, principal_singleton, inf_eq_right.2 (pure_le_nhds a)], apply_instance }

lemma finite_at_inner {a : β} (l : filter β) {l'} [h : FTC_filter a l l']
  {μ : measure β} [locally_finite_measure μ] :
  μ.finite_at_filter l' :=
(μ.finite_at_nhds a).filter_mono h.le_nhds

variables [opens_measurable_space β] [order_topology β]

instance nhds (a : β) : FTC_filter a (𝓝 a) (𝓝 a) :=
{ pure_le := pure_le_nhds a,
  le_nhds := le_refl _ }

instance nhds_univ (a : β) : FTC_filter a (𝓝[univ] a) (𝓝 a) :=
by { rw nhds_within_univ, apply_instance }

instance nhds_left (a : β) : FTC_filter a (𝓝[Iic a] a) (𝓝[Iic a] a) :=
{ pure_le := pure_le_nhds_within right_mem_Iic,
  le_nhds := inf_le_left }

instance nhds_right (a : β) : FTC_filter a (𝓝[Ici a] a) (𝓝[Ioi a] a) :=
{ pure_le := pure_le_nhds_within left_mem_Ici,
  le_nhds := inf_le_left }

end FTC_filter

open asymptotics

section

variables {f : α → E} {a b : α} {c ca cb : E} {l l' la la' lb lb' : filter α} {lt : filter β}
  {μ : measure α} {u v ua va ub vb : β → α}

/-- Fundamental theorem of calculus-1, local version for any measure.
Let filters `l` and `l'` be related by `tendsto_Ixx_class Ioc`.
If `f` has a finite limit `c` at `l' ⊓ μ.ae`, where `μ` is a measure
finite at `l'`, then `∫ x in u..v, f x ∂μ = ∫ x in u..v, c ∂μ + o(∫ x in u..v, 1 ∂μ)` as both
`u` and `v` tend to `l`.

See also `measure_integral_sub_linear_is_o_of_tendsto_ae` for a version assuming
`[FTC_filter a l l']` and `[locally_finite_measure μ]`. If `l` is one of `𝓝[Ici a] a`,
`𝓝[Iic a] a`, `𝓝 a`, then it's easier to apply the non-primed version.
The primed version also works, e.g., for `l = l' = at_top`.

We use integrals of constants instead of measures because this way it is easier to formulate
a statement that works in both cases `u ≤ v` and `v ≤ u`. -/
lemma measure_integral_sub_linear_is_o_of_tendsto_ae'
  [is_measurably_generated l'] [tendsto_Ixx_class Ioc l l']
  (hfm : measurable_at_filter f l' μ) (hf : tendsto f (l' ⊓ μ.ae) (𝓝 c))
  (hl : μ.finite_at_filter l')
  (hu : tendsto u lt l) (hv : tendsto v lt l) :
  is_o (λ t, ∫ x in u t..v t, f x ∂μ - ∫ x in u t..v t, c ∂μ)
    (λ t, ∫ x in u t..v t, (1:ℝ) ∂μ) lt :=
begin
  have A := hf.integral_sub_linear_is_o_ae hfm hl (hu.Ioc hv),
  have B := hf.integral_sub_linear_is_o_ae hfm hl (hv.Ioc hu),
  simp only [integral_const'],
  convert (A.trans_le _).sub (B.trans_le _),
  { ext t,
    simp_rw [interval_integral, sub_smul],
    abel },
  all_goals { intro t, cases le_total (u t) (v t) with huv huv; simp [huv] }
end

/-- Fundamental theorem of calculus-1, local version for any measure.
Let filters `l` and `l'` be related by `tendsto_Ixx_class Ioc`.
If `f` has a finite limit `c` at `l ⊓ μ.ae`, where `μ` is a measure
finite at `l`, then `∫ x in u..v, f x ∂μ = μ (Ioc u v) • c + o(μ(Ioc u v))` as both
`u` and `v` tend to `l` so that `u ≤ v`.

See also `measure_integral_sub_linear_is_o_of_tendsto_ae_of_le` for a version assuming
`[FTC_filter a l l']` and `[locally_finite_measure μ]`. If `l` is one of `𝓝[Ici a] a`,
`𝓝[Iic a] a`, `𝓝 a`, then it's easier to apply the non-primed version.
The primed version also works, e.g., for `l = l' = at_top`. -/
lemma measure_integral_sub_linear_is_o_of_tendsto_ae_of_le'
  [is_measurably_generated l'] [tendsto_Ixx_class Ioc l l']
  (hfm : measurable_at_filter f l' μ) (hf : tendsto f (l' ⊓ μ.ae) (𝓝 c))
  (hl : μ.finite_at_filter l') (hu : tendsto u lt l) (hv : tendsto v lt l) (huv : u ≤ᶠ[lt] v) :
  is_o (λ t, ∫ x in u t..v t, f x ∂μ - (μ (Ioc (u t) (v t))).to_real • c)
    (λ t, (μ $ Ioc (u t) (v t)).to_real) lt :=
(measure_integral_sub_linear_is_o_of_tendsto_ae' hfm hf hl hu hv).congr'
  (huv.mono $ λ x hx, by simp [integral_const', hx])
  (huv.mono $ λ x hx, by simp [integral_const', hx])

/-- Fundamental theorem of calculus-1, local version for any measure.
Let filters `l` and `l'` be related by `tendsto_Ixx_class Ioc`.
If `f` has a finite limit `c` at `l ⊓ μ.ae`, where `μ` is a measure
finite at `l`, then `∫ x in u..v, f x ∂μ = -μ (Ioc v u) • c + o(μ(Ioc v u))` as both
`u` and `v` tend to `l` so that `v ≤ u`.

See also `measure_integral_sub_linear_is_o_of_tendsto_ae_of_ge` for a version assuming
`[FTC_filter a l l']` and `[locally_finite_measure μ]`. If `l` is one of `𝓝[Ici a] a`,
`𝓝[Iic a] a`, `𝓝 a`, then it's easier to apply the non-primed version.
The primed version also works, e.g., for `l = l' = at_top`. -/
lemma measure_integral_sub_linear_is_o_of_tendsto_ae_of_ge'
  [is_measurably_generated l'] [tendsto_Ixx_class Ioc l l']
  (hfm : measurable_at_filter f l' μ) (hf : tendsto f (l' ⊓ μ.ae) (𝓝 c))
  (hl : μ.finite_at_filter l') (hu : tendsto u lt l) (hv : tendsto v lt l) (huv : v ≤ᶠ[lt] u) :
  is_o (λ t, ∫ x in u t..v t, f x ∂μ + (μ (Ioc (v t) (u t))).to_real • c)
    (λ t, (μ $ Ioc (v t) (u t)).to_real) lt :=
(measure_integral_sub_linear_is_o_of_tendsto_ae_of_le' hfm hf hl hv hu huv).neg_left.congr_left $
  λ t, by simp [integral_symm (u t), add_comm]

variables [topological_space α]

section

variables [locally_finite_measure μ] [FTC_filter a l l']

include a

local attribute [instance] FTC_filter.meas_gen

/-- Fundamental theorem of calculus-1, local version for any measure.
Let filters `l` and `l'` be related by `[FTC_filter a l l']`; let `μ` be a locally finite measure.
If `f` has a finite limit `c` at `l' ⊓ μ.ae`, then
`∫ x in u..v, f x ∂μ = ∫ x in u..v, c ∂μ + o(∫ x in u..v, 1 ∂μ)` as both `u` and `v` tend to `l`.

See also `measure_integral_sub_linear_is_o_of_tendsto_ae'` for a version that also works, e.g., for
`l = l' = at_top`.

We use integrals of constants instead of measures because this way it is easier to formulate
a statement that works in both cases `u ≤ v` and `v ≤ u`. -/
lemma measure_integral_sub_linear_is_o_of_tendsto_ae (hfm : measurable_at_filter f l' μ)
  (hf : tendsto f (l' ⊓ μ.ae) (𝓝 c)) (hu : tendsto u lt l) (hv : tendsto v lt l) :
  is_o (λ t, ∫ x in u t..v t, f x ∂μ - ∫ x in u t..v t, c ∂μ)
    (λ t, ∫ x in u t..v t, (1:ℝ) ∂μ) lt :=
measure_integral_sub_linear_is_o_of_tendsto_ae' hfm hf (FTC_filter.finite_at_inner l) hu hv

/-- Fundamental theorem of calculus-1, local version for any measure.
Let filters `l` and `l'` be related by `[FTC_filter a l l']`; let `μ` be a locally finite measure.
If `f` has a finite limit `c` at `l' ⊓ μ.ae`, then
`∫ x in u..v, f x ∂μ = μ (Ioc u v) • c + o(μ(Ioc u v))` as both `u` and `v` tend to `l`.

See also `measure_integral_sub_linear_is_o_of_tendsto_ae_of_le'` for a version that also works,
e.g., for `l = l' = at_top`. -/
lemma measure_integral_sub_linear_is_o_of_tendsto_ae_of_le
  (hfm : measurable_at_filter f l' μ) (hf : tendsto f (l' ⊓ μ.ae) (𝓝 c))
  (hu : tendsto u lt l) (hv : tendsto v lt l) (huv : u ≤ᶠ[lt] v) :
  is_o (λ t, ∫ x in u t..v t, f x ∂μ - (μ (Ioc (u t) (v t))).to_real • c)
    (λ t, (μ $ Ioc (u t) (v t)).to_real) lt :=
measure_integral_sub_linear_is_o_of_tendsto_ae_of_le' hfm hf (FTC_filter.finite_at_inner l)
  hu hv huv

/-- Fundamental theorem of calculus-1, local version for any measure.
Let filters `l` and `l'` be related by `[FTC_filter a l l']`; let `μ` be a locally finite measure.
If `f` has a finite limit `c` at `l' ⊓ μ.ae`, then
`∫ x in u..v, f x ∂μ = -μ (Ioc v u) • c + o(μ(Ioc v u))` as both `u` and `v` tend to `l`.

See also `measure_integral_sub_linear_is_o_of_tendsto_ae_of_ge'` for a version that also works,
e.g., for `l = l' = at_top`. -/
lemma measure_integral_sub_linear_is_o_of_tendsto_ae_of_ge
  (hfm : measurable_at_filter f l' μ) (hf : tendsto f (l' ⊓ μ.ae) (𝓝 c))
  (hu : tendsto u lt l) (hv : tendsto v lt l) (huv : v ≤ᶠ[lt] u) :
  is_o (λ t, ∫ x in u t..v t, f x ∂μ + (μ (Ioc (v t) (u t))).to_real • c)
    (λ t, (μ $ Ioc (v t) (u t)).to_real) lt :=
measure_integral_sub_linear_is_o_of_tendsto_ae_of_ge' hfm hf (FTC_filter.finite_at_inner l)
  hu hv huv

end

variables [order_topology α] [borel_space α]

local attribute [instance] FTC_filter.meas_gen

variables [FTC_filter a la la'] [FTC_filter b lb lb'] [locally_finite_measure μ]

/-- Fundamental theorem of calculus-1, strict derivative in both limits for a locally finite
measure.

Let `f` be a measurable function integrable on `a..b`. Let `(la, la')` be a pair of `FTC_filter`s
around `a`; let `(lb, lb')` be a pair of `FTC_filter`s around `b`. Suppose that `f` has finite
limits `ca` and `cb` at `la' ⊓ μ.ae` and `lb' ⊓ μ.ae`, respectively.
Then `∫ x in va..vb, f x ∂μ - ∫ x in ua..ub, f x ∂μ =
  ∫ x in ub..vb, cb ∂μ - ∫ x in ua..va, ca ∂μ +
    o(∥∫ x in ua..va, (1:ℝ) ∂μ∥ + ∥∫ x in ub..vb, (1:ℝ) ∂μ∥)`
as `ua` and `va` tend to `la` while `ub` and `vb` tend to `lb`.
-/
lemma measure_integral_sub_integral_sub_linear_is_o_of_tendsto_ae
  (hab : interval_integrable f μ a b)
  (hmeas_a : measurable_at_filter f la' μ) (hmeas_b : measurable_at_filter f lb' μ)
  (ha_lim : tendsto f (la' ⊓ μ.ae) (𝓝 ca)) (hb_lim : tendsto f (lb' ⊓ μ.ae) (𝓝 cb))
  (hua : tendsto ua lt la) (hva : tendsto va lt la)
  (hub : tendsto ub lt lb) (hvb : tendsto vb lt lb) :
  is_o (λ t, (∫ x in va t..vb t, f x ∂μ) - (∫ x in ua t..ub t, f x ∂μ) -
    (∫ x in ub t..vb t, cb ∂μ - ∫ x in ua t..va t, ca ∂μ))
    (λ t, ∥∫ x in ua t..va t, (1:ℝ) ∂μ∥ + ∥∫ x in ub t..vb t, (1:ℝ) ∂μ∥) lt :=
begin
  refine
    ((measure_integral_sub_linear_is_o_of_tendsto_ae hmeas_a ha_lim hua hva).neg_left.add_add
    (measure_integral_sub_linear_is_o_of_tendsto_ae hmeas_b hb_lim hub hvb)).congr'
      _ eventually_eq.rfl,
  have A : ∀ᶠ t in lt, interval_integrable f μ (ua t) (va t) :=
    ha_lim.eventually_interval_integrable_ae hmeas_a (FTC_filter.finite_at_inner la) hua hva,
  have A' : ∀ᶠ t in lt, interval_integrable f μ a (ua t) :=
    ha_lim.eventually_interval_integrable_ae hmeas_a (FTC_filter.finite_at_inner la)
      (tendsto_const_pure.mono_right FTC_filter.pure_le) hua,
  have B : ∀ᶠ t in lt, interval_integrable f μ (ub t) (vb t) :=
    hb_lim.eventually_interval_integrable_ae hmeas_b (FTC_filter.finite_at_inner lb) hub hvb,
  have B' : ∀ᶠ t in lt, interval_integrable f μ b (ub t) :=
    hb_lim.eventually_interval_integrable_ae hmeas_b (FTC_filter.finite_at_inner lb)
      (tendsto_const_pure.mono_right FTC_filter.pure_le) hub,
  filter_upwards [A, A', B, B'],
  intros t ua_va a_ua ub_vb b_ub,
  rw [← integral_interval_sub_interval_comm'],
  { dsimp only [], abel },
  exacts [ub_vb, ua_va, b_ub.symm.trans $ hab.symm.trans a_ua]
end

/-- Fundamental theorem of calculus-1, strict derivative in right endpoint for a locally finite
measure.

Let `f` be a measurable function integrable on `a..b`. Let `(lb, lb')` be a pair of `FTC_filter`s
around `b`. Suppose that `f` has a finite limit `c` at `lb' ⊓ μ.ae`.

Then `∫ x in a..v, f x ∂μ - ∫ x in a..u, f x ∂μ = ∫ x in u..v, c ∂μ + o(∫ x in u..v, (1:ℝ) ∂μ)`
as `u` and `v` tend to `lb`.
-/
lemma measure_integral_sub_integral_sub_linear_is_o_of_tendsto_ae_right
  (hab : interval_integrable f μ a b) (hmeas : measurable_at_filter f lb' μ)
  (hf : tendsto f (lb' ⊓ μ.ae) (𝓝 c)) (hu : tendsto u lt lb) (hv : tendsto v lt lb) :
  is_o (λ t, ∫ x in a..v t, f x ∂μ - ∫ x in a..u t, f x ∂μ - ∫ x in u t..v t, c ∂μ)
    (λ t, ∫ x in u t..v t, (1:ℝ) ∂μ) lt :=
by simpa using measure_integral_sub_integral_sub_linear_is_o_of_tendsto_ae
  hab measurable_at_bot hmeas ((tendsto_bot : tendsto _ ⊥ (𝓝 0)).mono_left inf_le_left)
  hf (tendsto_const_pure : tendsto _ _ (pure a)) tendsto_const_pure hu hv

/-- Fundamental theorem of calculus-1, strict derivative in left endpoint for a locally finite
measure.

Let `f` be a measurable function integrable on `a..b`. Let `(la, la')` be a pair of `FTC_filter`s
around `a`. Suppose that `f` has a finite limit `c` at `la' ⊓ μ.ae`.

Then `∫ x in v..b, f x ∂μ - ∫ x in u..b, f x ∂μ = -∫ x in u..v, c ∂μ + o(∫ x in u..v, (1:ℝ) ∂μ)`
as `u` and `v` tend to `la`.
-/
lemma measure_integral_sub_integral_sub_linear_is_o_of_tendsto_ae_left
  (hab : interval_integrable f μ a b) (hmeas : measurable_at_filter f la' μ)
  (hf : tendsto f (la' ⊓ μ.ae) (𝓝 c)) (hu : tendsto u lt la) (hv : tendsto v lt la) :
  is_o (λ t, ∫ x in v t..b, f x ∂μ - ∫ x in u t..b, f x ∂μ + ∫ x in u t..v t, c ∂μ)
    (λ t, ∫ x in u t..v t, (1:ℝ) ∂μ) lt :=
by simpa using measure_integral_sub_integral_sub_linear_is_o_of_tendsto_ae
  hab hmeas measurable_at_bot hf ((tendsto_bot : tendsto _ ⊥ (𝓝 0)).mono_left inf_le_left)
  hu hv (tendsto_const_pure : tendsto _ _ (pure b)) tendsto_const_pure

end

/-!
### Fundamental theorem of calculus-1 for Lebesgue measure

In this section we restate theorems from the previous section for Lebesgue measure.
In particular, we prove that `∫ x in u..v, f x` is strictly differentiable in `(u, v)`
at `(a, b)` provided that `f` is integrable on `a..b` and is continuous at `a` and `b`.
-/

variables {f : ℝ → E} {c ca cb : E} {l l' la la' lb lb' : filter ℝ} {lt : filter β}
  {a b z : ℝ} {u v ua ub va vb : β → ℝ} [FTC_filter a la la'] [FTC_filter b lb lb']

/-!
#### Auxiliary `is_o` statements

In this section we prove several lemmas that can be interpreted as strict differentiability of
`(u, v) ↦ ∫ x in u..v, f x ∂μ` in `u` and/or `v` at a filter. The statements use `is_o` because
we have no definition of `has_strict_(f)deriv_at_filter` in the library.
-/

/-- Fundamental theorem of calculus-1, local version. If `f` has a finite limit `c` almost surely at
`l'`, where `(l, l')` is an `FTC_filter` pair around `a`, then
`∫ x in u..v, f x ∂μ = (v - u) • c + o (v - u)` as both `u` and `v` tend to `l`. -/
lemma integral_sub_linear_is_o_of_tendsto_ae [FTC_filter a l l']
  (hfm : measurable_at_filter f l') (hf : tendsto f (l' ⊓ volume.ae) (𝓝 c))
  {u v : β → ℝ} (hu : tendsto u lt l) (hv : tendsto v lt l) :
  is_o (λ t, (∫ x in u t..v t, f x) - (v t - u t) • c) (v - u) lt :=
by simpa [integral_const] using measure_integral_sub_linear_is_o_of_tendsto_ae hfm hf hu hv

/-- Fundamental theorem of calculus-1, strict differentiability at filter in both endpoints.
If `f` is a measurable function integrable on `a..b`, `(la, la')` is an `FTC_filter` pair around
`a`, and `(lb, lb')` is an `FTC_filter` pair around `b`, and `f` has finite limits `ca` and `cb`
almost surely at `la'` and `lb'`, respectively, then
`(∫ x in va..vb, f x) - ∫ x in ua..ub, f x = (vb - ub) • cb - (va - ua) • ca +
  o(∥va - ua∥ + ∥vb - ub∥)` as `ua` and `va` tend to `la` while `ub` and `vb` tend to `lb`.

This lemma could've been formulated using `has_strict_fderiv_at_filter` if we had this
definition. -/
lemma integral_sub_integral_sub_linear_is_o_of_tendsto_ae
  (hab : interval_integrable f volume a b)
  (hmeas_a : measurable_at_filter f la') (hmeas_b : measurable_at_filter f lb')
  (ha_lim : tendsto f (la' ⊓ volume.ae) (𝓝 ca)) (hb_lim : tendsto f (lb' ⊓ volume.ae) (𝓝 cb))
  (hua : tendsto ua lt la) (hva : tendsto va lt la)
  (hub : tendsto ub lt lb) (hvb : tendsto vb lt lb) :
  is_o (λ t, (∫ x in va t..vb t, f x) - (∫ x in ua t..ub t, f x) -
    ((vb t - ub t) • cb - (va t - ua t) • ca)) (λ t, ∥va t - ua t∥ + ∥vb t - ub t∥) lt :=
by simpa [integral_const]
  using measure_integral_sub_integral_sub_linear_is_o_of_tendsto_ae hab hmeas_a hmeas_b
    ha_lim hb_lim hua hva hub hvb

/-- Fundamental theorem of calculus-1, strict differentiability at filter in both endpoints.
If `f` is a measurable function integrable on `a..b`, `(lb, lb')` is an `FTC_filter` pair
around `b`, and `f` has a finite limit `c` almost surely at `lb'`, then
`(∫ x in a..v, f x) - ∫ x in a..u, f x = (v - u) • c + o(∥v - u∥)` as `u` and `v` tend to `lb`.

This lemma could've been formulated using `has_strict_deriv_at_filter` if we had this definition. -/
lemma integral_sub_integral_sub_linear_is_o_of_tendsto_ae_right
  (hab : interval_integrable f volume a b) (hmeas : measurable_at_filter f lb')
  (hf : tendsto f (lb' ⊓ volume.ae) (𝓝 c)) (hu : tendsto u lt lb) (hv : tendsto v lt lb) :
  is_o (λ t, (∫ x in a..v t, f x) - (∫ x in a..u t, f x) - (v t - u t) • c) (v - u) lt :=
by simpa only [integral_const, smul_eq_mul, mul_one] using
  measure_integral_sub_integral_sub_linear_is_o_of_tendsto_ae_right hab hmeas hf hu hv

/-- Fundamental theorem of calculus-1, strict differentiability at filter in both endpoints.
If `f` is a measurable function integrable on `a..b`, `(la, la')` is an `FTC_filter` pair
around `a`, and `f` has a finite limit `c` almost surely at `la'`, then
`(∫ x in v..b, f x) - ∫ x in u..b, f x = -(v - u) • c + o(∥v - u∥)` as `u` and `v` tend to `la`.

This lemma could've been formulated using `has_strict_deriv_at_filter` if we had this definition. -/
lemma integral_sub_integral_sub_linear_is_o_of_tendsto_ae_left
  (hab : interval_integrable f volume a b) (hmeas : measurable_at_filter f la')
  (hf : tendsto f (la' ⊓ volume.ae) (𝓝 c)) (hu : tendsto u lt la) (hv : tendsto v lt la) :
  is_o (λ t, (∫ x in v t..b, f x) - (∫ x in u t..b, f x) + (v t - u t) • c) (v - u) lt :=
by simpa only [integral_const, smul_eq_mul, mul_one] using
  measure_integral_sub_integral_sub_linear_is_o_of_tendsto_ae_left hab hmeas hf hu hv

open continuous_linear_map (fst snd smul_right sub_apply smul_right_apply coe_fst' coe_snd' map_sub)

/-!
#### Strict differentiability

In this section we prove that for a measurable function `f` integrable on `a..b`,

* `integral_has_strict_fderiv_at_of_tendsto_ae`: the function `(u, v) ↦ ∫ x in u..v, f x` has
  derivative `(u, v) ↦ v • cb - u • ca` at `(a, b)` in the sense of strict differentiability
  provided that `f` tends to `ca` and `cb` almost surely as `x` tendsto to `a` and `b`,
  respectively;

* `integral_has_strict_fderiv_at`: the function `(u, v) ↦ ∫ x in u..v, f x` has
  derivative `(u, v) ↦ v • f b - u • f a` at `(a, b)` in the sense of strict differentiability
  provided that `f` is continuous at `a` and `b`;

* `integral_has_strict_deriv_at_of_tendsto_ae_right`: the function `u ↦ ∫ x in a..u, f x` has
  derivative `c` at `b` in the sense of strict differentiability provided that `f` tends to `c`
  almost surely as `x` tends to `b`;

* `integral_has_strict_deriv_at_right`: the function `u ↦ ∫ x in a..u, f x` has derivative `f b` at
  `b` in the sense of strict differentiability provided that `f` is continuous at `b`;

* `integral_has_strict_deriv_at_of_tendsto_ae_left`: the function `u ↦ ∫ x in u..b, f x` has
  derivative `-c` at `a` in the sense of strict differentiability provided that `f` tends to `c`
  almost surely as `x` tends to `a`;

* `integral_has_strict_deriv_at_left`: the function `u ↦ ∫ x in u..b, f x` has derivative `-f a` at
  `a` in the sense of strict differentiability provided that `f` is continuous at `a`.
-/

/-- Fundamental theorem of calculus-1: if `f : ℝ → E` is integrable on `a..b` and `f x` has finite
limits `ca` and `cb` almost surely as `x` tends to `a` and `b`, respectively, then
`(u, v) ↦ ∫ x in u..v, f x` has derivative `(u, v) ↦ v • cb - u • ca` at `(a, b)`
in the sense of strict differentiability. -/
lemma integral_has_strict_fderiv_at_of_tendsto_ae
  (hf : interval_integrable f volume a b)
  (hmeas_a : measurable_at_filter f (𝓝 a)) (hmeas_b : measurable_at_filter f (𝓝 b))
  (ha : tendsto f (𝓝 a ⊓ volume.ae) (𝓝 ca)) (hb : tendsto f (𝓝 b ⊓ volume.ae) (𝓝 cb)) :
  has_strict_fderiv_at (λ p : ℝ × ℝ, ∫ x in p.1..p.2, f x)
    ((snd ℝ ℝ ℝ).smul_right cb - (fst ℝ ℝ ℝ).smul_right ca) (a, b) :=
begin
  have := integral_sub_integral_sub_linear_is_o_of_tendsto_ae hf hmeas_a hmeas_b ha hb
    ((continuous_fst.comp continuous_snd).tendsto ((a, b), (a, b)))
    ((continuous_fst.comp continuous_fst).tendsto ((a, b), (a, b)))
    ((continuous_snd.comp continuous_snd).tendsto ((a, b), (a, b)))
    ((continuous_snd.comp continuous_fst).tendsto ((a, b), (a, b))),
  refine (this.congr_left _).trans_is_O _,
  { intro x, simp [sub_smul] },
  { exact is_O_fst_prod.norm_left.add is_O_snd_prod.norm_left }
end

/-- Fundamental theorem of calculus-1: if `f : ℝ → E` is integrable on `a..b` and `f` is continuous
at `a` and `b`, then `(u, v) ↦ ∫ x in u..v, f x` has derivative `(u, v) ↦ v • cb - u • ca`
at `(a, b)` in the sense of strict differentiability. -/
lemma integral_has_strict_fderiv_at
  (hf : interval_integrable f volume a b)
  (hmeas_a : measurable_at_filter f (𝓝 a)) (hmeas_b : measurable_at_filter f (𝓝 b))
  (ha : continuous_at f a) (hb : continuous_at f b) :
  has_strict_fderiv_at (λ p : ℝ × ℝ, ∫ x in p.1..p.2, f x)
    ((snd ℝ ℝ ℝ).smul_right (f b) - (fst ℝ ℝ ℝ).smul_right (f a)) (a, b) :=
integral_has_strict_fderiv_at_of_tendsto_ae hf hmeas_a hmeas_b
  (ha.mono_left inf_le_left) (hb.mono_left inf_le_left)

/-- Fundamental theorem of calculus-1: if `f : ℝ → E` is integrable on `a..b` and `f x` has a finite
limit `c` almost surely at `b`, then `u ↦ ∫ x in a..u, f x` has derivative `c` at `b` in the sense
of strict differentiability. -/
lemma integral_has_strict_deriv_at_of_tendsto_ae_right
  (hf : interval_integrable f volume a b) (hmeas : measurable_at_filter f (𝓝 b))
  (hb : tendsto f (𝓝 b ⊓ volume.ae) (𝓝 c)) : has_strict_deriv_at (λ u, ∫ x in a..u, f x) c b :=
integral_sub_integral_sub_linear_is_o_of_tendsto_ae_right hf hmeas hb continuous_at_snd
  continuous_at_fst

/-- Fundamental theorem of calculus-1: if `f : ℝ → E` is integrable on `a..b` and `f` is continuous
at `b`, then `u ↦ ∫ x in a..u, f x` has derivative `f b` at `b` in the sense of strict
differentiability. -/
lemma integral_has_strict_deriv_at_right
  (hf : interval_integrable f volume a b) (hmeas : measurable_at_filter f (𝓝 b))
  (hb : continuous_at f b) : has_strict_deriv_at (λ u, ∫ x in a..u, f x) (f b) b :=
integral_has_strict_deriv_at_of_tendsto_ae_right hf hmeas (hb.mono_left inf_le_left)

/-- Fundamental theorem of calculus-1: if `f : ℝ → E` is integrable on `a..b` and `f x` has a finite
limit `c` almost surely at `a`, then `u ↦ ∫ x in u..b, f x` has derivative `-c` at `a` in the sense
of strict differentiability. -/
lemma integral_has_strict_deriv_at_of_tendsto_ae_left
  (hf : interval_integrable f volume a b) (hmeas : measurable_at_filter f (𝓝 a))
  (ha : tendsto f (𝓝 a ⊓ volume.ae) (𝓝 c)) : has_strict_deriv_at (λ u, ∫ x in u..b, f x) (-c) a :=
by simpa only [← integral_symm]
  using (integral_has_strict_deriv_at_of_tendsto_ae_right hf.symm hmeas ha).neg

/-- Fundamental theorem of calculus-1: if `f : ℝ → E` is integrable on `a..b` and `f` is continuous
at `a`, then `u ↦ ∫ x in u..b, f x` has derivative `-f a` at `a` in the sense of strict
differentiability. -/
lemma integral_has_strict_deriv_at_left
  (hf : interval_integrable f volume a b) (hmeas : measurable_at_filter f (𝓝 a))
  (ha : continuous_at f a) : has_strict_deriv_at (λ u, ∫ x in u..b, f x) (-f a) a :=
by simpa only [← integral_symm] using (integral_has_strict_deriv_at_right hf.symm hmeas ha).neg

/-!
#### Fréchet differentiability

In this subsection we restate results from the previous subsection in terms of `has_fderiv_at`,
`has_deriv_at`, `fderiv`, and `deriv`.
-/

/-- Fundamental theorem of calculus-1: if `f : ℝ → E` is integrable on `a..b` and `f x` has finite
limits `ca` and `cb` almost surely as `x` tends to `a` and `b`, respectively, then
`(u, v) ↦ ∫ x in u..v, f x` has derivative `(u, v) ↦ v • cb - u • ca` at `(a, b)`. -/
lemma integral_has_fderiv_at_of_tendsto_ae (hf : interval_integrable f volume a b)
  (hmeas_a : measurable_at_filter f (𝓝 a)) (hmeas_b : measurable_at_filter f (𝓝 b))
  (ha : tendsto f (𝓝 a ⊓ volume.ae) (𝓝 ca)) (hb : tendsto f (𝓝 b ⊓ volume.ae) (𝓝 cb)) :
  has_fderiv_at (λ p : ℝ × ℝ, ∫ x in p.1..p.2, f x)
    ((snd ℝ ℝ ℝ).smul_right cb - (fst ℝ ℝ ℝ).smul_right ca) (a, b) :=
(integral_has_strict_fderiv_at_of_tendsto_ae hf hmeas_a hmeas_b ha hb).has_fderiv_at

/-- Fundamental theorem of calculus-1: if `f : ℝ → E` is integrable on `a..b` and `f` is continuous
at `a` and `b`, then `(u, v) ↦ ∫ x in u..v, f x` has derivative `(u, v) ↦ v • cb - u • ca`
at `(a, b)`. -/
lemma integral_has_fderiv_at (hf : interval_integrable f volume a b)
  (hmeas_a : measurable_at_filter f (𝓝 a)) (hmeas_b : measurable_at_filter f (𝓝 b))
  (ha : continuous_at f a) (hb : continuous_at f b) :
  has_fderiv_at (λ p : ℝ × ℝ, ∫ x in p.1..p.2, f x)
    ((snd ℝ ℝ ℝ).smul_right (f b) - (fst ℝ ℝ ℝ).smul_right (f a)) (a, b) :=
(integral_has_strict_fderiv_at hf hmeas_a hmeas_b ha hb).has_fderiv_at

/-- Fundamental theorem of calculus-1: if `f : ℝ → E` is integrable on `a..b` and `f x` has finite
limits `ca` and `cb` almost surely as `x` tends to `a` and `b`, respectively, then `fderiv`
derivative of `(u, v) ↦ ∫ x in u..v, f x` at `(a, b)` equals `(u, v) ↦ v • cb - u • ca`. -/
lemma fderiv_integral_of_tendsto_ae (hf : interval_integrable f volume a b)
  (hmeas_a : measurable_at_filter f (𝓝 a)) (hmeas_b : measurable_at_filter f (𝓝 b))
  (ha : tendsto f (𝓝 a ⊓ volume.ae) (𝓝 ca)) (hb : tendsto f (𝓝 b ⊓ volume.ae) (𝓝 cb)) :
  fderiv ℝ (λ p : ℝ × ℝ, ∫ x in p.1..p.2, f x) (a, b) =
    (snd ℝ ℝ ℝ).smul_right cb - (fst ℝ ℝ ℝ).smul_right ca :=
(integral_has_fderiv_at_of_tendsto_ae hf hmeas_a hmeas_b ha hb).fderiv

/-- Fundamental theorem of calculus-1: if `f : ℝ → E` is integrable on `a..b` and `f` is continuous
at `a` and `b`, then `fderiv` derivative of `(u, v) ↦ ∫ x in u..v, f x` at `(a, b)` equals `(u, v) ↦
v • cb - u • ca`. -/
lemma fderiv_integral (hf : interval_integrable f volume a b)
  (hmeas_a : measurable_at_filter f (𝓝 a)) (hmeas_b : measurable_at_filter f (𝓝 b))
  (ha : continuous_at f a) (hb : continuous_at f b) :
  fderiv ℝ (λ p : ℝ × ℝ, ∫ x in p.1..p.2, f x) (a, b) =
    (snd ℝ ℝ ℝ).smul_right (f b) - (fst ℝ ℝ ℝ).smul_right (f a) :=
(integral_has_fderiv_at hf hmeas_a hmeas_b ha hb).fderiv

/-- Fundamental theorem of calculus-1: if `f : ℝ → E` is integrable on `a..b` and `f x` has a finite
limit `c` almost surely at `b`, then `u ↦ ∫ x in a..u, f x` has derivative `c` at `b`. -/
lemma integral_has_deriv_at_of_tendsto_ae_right
  (hf : interval_integrable f volume a b) (hmeas : measurable_at_filter f (𝓝 b))
  (hb : tendsto f (𝓝 b ⊓ volume.ae) (𝓝 c)) : has_deriv_at (λ u, ∫ x in a..u, f x) c b :=
(integral_has_strict_deriv_at_of_tendsto_ae_right hf hmeas hb).has_deriv_at

/-- Fundamental theorem of calculus-1: if `f : ℝ → E` is integrable on `a..b` and `f` is continuous
at `b`, then `u ↦ ∫ x in a..u, f x` has derivative `f b` at `b`. -/
lemma integral_has_deriv_at_right
  (hf : interval_integrable f volume a b) (hmeas : measurable_at_filter f (𝓝 b))
  (hb : continuous_at f b) : has_deriv_at (λ u, ∫ x in a..u, f x) (f b) b :=
(integral_has_strict_deriv_at_right hf hmeas hb).has_deriv_at

/-- Fundamental theorem of calculus: if `f : ℝ → E` is integrable on `a..b` and `f` has a finite
limit `c` almost surely at `b`, then the derivative of `u ↦ ∫ x in a..u, f x` at `b` equals `c`. -/
lemma deriv_integral_of_tendsto_ae_right
  (hf : interval_integrable f volume a b) (hmeas : measurable_at_filter f (𝓝 b))
  (hb : tendsto f (𝓝 b ⊓ volume.ae) (𝓝 c)) : deriv (λ u, ∫ x in a..u, f x) b = c :=
(integral_has_deriv_at_of_tendsto_ae_right hf hmeas hb).deriv

/-- Fundamental theorem of calculus: if `f : ℝ → E` is integrable on `a..b` and `f` is continuous
at `b`, then the derivative of `u ↦ ∫ x in a..u, f x` at `b` equals `f b`. -/
lemma deriv_integral_right
  (hf : interval_integrable f volume a b) (hmeas : measurable_at_filter f (𝓝 b))
  (hb : continuous_at f b) :
  deriv (λ u, ∫ x in a..u, f x) b = f b :=
(integral_has_deriv_at_right hf hmeas hb).deriv

/-- Fundamental theorem of calculus-1: if `f : ℝ → E` is integrable on `a..b` and `f x` has a finite
limit `c` almost surely at `a`, then `u ↦ ∫ x in u..b, f x` has derivative `-c` at `a`. -/
lemma integral_has_deriv_at_of_tendsto_ae_left
  (hf : interval_integrable f volume a b) (hmeas : measurable_at_filter f (𝓝 a))
  (ha : tendsto f (𝓝 a ⊓ volume.ae) (𝓝 c)) : has_deriv_at (λ u, ∫ x in u..b, f x) (-c) a :=
(integral_has_strict_deriv_at_of_tendsto_ae_left hf hmeas ha).has_deriv_at

/-- Fundamental theorem of calculus-1: if `f : ℝ → E` is integrable on `a..b` and `f` is continuous
at `a`, then `u ↦ ∫ x in u..b, f x` has derivative `-f a` at `a`. -/
lemma integral_has_deriv_at_left
  (hf : interval_integrable f volume a b) (hmeas : measurable_at_filter f (𝓝 a))
  (ha : continuous_at f a) :
  has_deriv_at (λ u, ∫ x in u..b, f x) (-f a) a :=
(integral_has_strict_deriv_at_left hf hmeas ha).has_deriv_at

/-- Fundamental theorem of calculus: if `f : ℝ → E` is integrable on `a..b` and `f` has a finite
limit `c` almost surely at `a`, then the derivative of `u ↦ ∫ x in u..b, f x` at `a` equals `-c`. -/
lemma deriv_integral_of_tendsto_ae_left
  (hf : interval_integrable f volume a b) (hmeas : measurable_at_filter f (𝓝 a))
  (hb : tendsto f (𝓝 a ⊓ volume.ae) (𝓝 c)) : deriv (λ u, ∫ x in u..b, f x) a = -c :=
(integral_has_deriv_at_of_tendsto_ae_left hf hmeas hb).deriv

/-- Fundamental theorem of calculus: if `f : ℝ → E` is integrable on `a..b` and `f` is continuous
at `a`, then the derivative of `u ↦ ∫ x in u..b, f x` at `a` equals `-f a`. -/
lemma deriv_integral_left
  (hf : interval_integrable f volume a b) (hmeas : measurable_at_filter f (𝓝 a))
  (hb : continuous_at f a) :
  deriv (λ u, ∫ x in u..b, f x) a = -f a :=
(integral_has_deriv_at_left hf hmeas hb).deriv

/-!
#### One-sided derivatives
-/

/-- Let `f` be a measurable function integrable on `a..b`. The function `(u, v) ↦ ∫ x in u..v, f x`
has derivative `(u, v) ↦ v • cb - u • ca` within `s × t` at `(a, b)`, where
`s ∈ {Iic a, {a}, Ici a, univ}` and `t ∈ {Iic b, {b}, Ici b, univ}` provided that `f` tends to `ca`
and `cb` almost surely at the filters `la` and `lb` from the following table.

| `s`     | `la`         | `t`     | `lb`         |
| ------- | ----         | ---     | ----         |
| `Iic a` | `𝓝[Iic a] a` | `Iic b` | `𝓝[Iic b] b` |
| `Ici a` | `𝓝[Ioi a] a` | `Ici b` | `𝓝[Ioi b] b` |
| `{a}`   | `⊥`          | `{b}`   | `⊥`          |
| `univ`  | `𝓝 a`        | `univ`  | `𝓝 b`        |
-/
lemma integral_has_fderiv_within_at_of_tendsto_ae
  (hf : interval_integrable f volume a b)
  {s t : set ℝ} [FTC_filter a (𝓝[s] a) la] [FTC_filter b (𝓝[t] b) lb]
  (hmeas_a : measurable_at_filter f la) (hmeas_b : measurable_at_filter f lb)
  (ha : tendsto f (la ⊓ volume.ae) (𝓝 ca)) (hb : tendsto f (lb ⊓ volume.ae) (𝓝 cb)) :
  has_fderiv_within_at (λ p : ℝ × ℝ, ∫ x in p.1..p.2, f x)
    ((snd ℝ ℝ ℝ).smul_right cb - (fst ℝ ℝ ℝ).smul_right ca) (s.prod t) (a, b) :=
begin
  rw [has_fderiv_within_at, nhds_within_prod_eq],
  have := integral_sub_integral_sub_linear_is_o_of_tendsto_ae hf hmeas_a hmeas_b ha hb
    (tendsto_const_pure.mono_right FTC_filter.pure_le : tendsto _ _ (𝓝[s] a)) tendsto_fst
    (tendsto_const_pure.mono_right FTC_filter.pure_le : tendsto _ _ (𝓝[t] b)) tendsto_snd,
  refine (this.congr_left _).trans_is_O _,
  { intro x, simp [sub_smul] },
  { exact is_O_fst_prod.norm_left.add is_O_snd_prod.norm_left }
end

/-- Let `f` be a measurable function integrable on `a..b`. The function `(u, v) ↦ ∫ x in u..v, f x`
has derivative `(u, v) ↦ v • f b - u • f a` within `s × t` at `(a, b)`, where
`s ∈ {Iic a, {a}, Ici a, univ}` and `t ∈ {Iic b, {b}, Ici b, univ}` provided that `f` tends to
`f a` and `f b` at the filters `la` and `lb` from the following table. In most cases this assumption
is definitionally equal `continuous_at f _` or `continuous_within_at f _ _`.

| `s`     | `la`         | `t`     | `lb`         |
| ------- | ----         | ---     | ----         |
| `Iic a` | `𝓝[Iic a] a` | `Iic b` | `𝓝[Iic b] b` |
| `Ici a` | `𝓝[Ioi a] a` | `Ici b` | `𝓝[Ioi b] b` |
| `{a}`   | `⊥`          | `{b}`   | `⊥`          |
| `univ`  | `𝓝 a`        | `univ`  | `𝓝 b`        |
-/
lemma integral_has_fderiv_within_at
  (hf : interval_integrable f volume a b)
  (hmeas_a : measurable_at_filter f la) (hmeas_b : measurable_at_filter f lb)
  {s t : set ℝ} [FTC_filter a (𝓝[s] a) la] [FTC_filter b (𝓝[t] b) lb]
  (ha : tendsto f la (𝓝 $ f a)) (hb : tendsto f lb (𝓝 $ f b)) :
  has_fderiv_within_at (λ p : ℝ × ℝ, ∫ x in p.1..p.2, f x)
    ((snd ℝ ℝ ℝ).smul_right (f b) - (fst ℝ ℝ ℝ).smul_right (f a)) (s.prod t) (a, b) :=
integral_has_fderiv_within_at_of_tendsto_ae hf hmeas_a hmeas_b (ha.mono_left inf_le_left)
  (hb.mono_left inf_le_left)

/-- An auxiliary tactic closing goals `unique_diff_within_at ℝ s a` where
`s ∈ {Iic a, Ici a, univ}`. -/
meta def unique_diff_within_at_Ici_Iic_univ : tactic unit :=
`[apply_rules [unique_diff_on.unique_diff_within_at, unique_diff_on_Ici, unique_diff_on_Iic,
  left_mem_Ici, right_mem_Iic, unique_diff_within_at_univ]]

/-- Let `f` be a measurable function integrable on `a..b`. Choose `s ∈ {Iic a, Ici a, univ}`
and `t ∈ {Iic b, Ici b, univ}`. Suppose that `f` tends to `ca` and `cb` almost surely at the filters
`la` and `lb` from the table below. Then `fderiv_within ℝ (λ p, ∫ x in p.1..p.2, f x) (s.prod t)`
is equal to `(u, v) ↦ u • cb - v • ca`.

| `s`     | `la`         | `t`     | `lb`         |
| ------- | ----         | ---     | ----         |
| `Iic a` | `𝓝[Iic a] a` | `Iic b` | `𝓝[Iic b] b` |
| `Ici a` | `𝓝[Ioi a] a` | `Ici b` | `𝓝[Ioi b] b` |
| `univ`  | `𝓝 a`        | `univ`  | `𝓝 b`        |

-/
lemma fderiv_within_integral_of_tendsto_ae
  (hf : interval_integrable f volume a b)
  (hmeas_a : measurable_at_filter f la) (hmeas_b : measurable_at_filter f lb)
  {s t : set ℝ} [FTC_filter a (𝓝[s] a) la] [FTC_filter b (𝓝[t] b) lb]
  (ha : tendsto f (la ⊓ volume.ae) (𝓝 ca)) (hb : tendsto f (lb ⊓ volume.ae) (𝓝 cb))
  (hs : unique_diff_within_at ℝ s a . unique_diff_within_at_Ici_Iic_univ)
  (ht : unique_diff_within_at ℝ t b . unique_diff_within_at_Ici_Iic_univ) :
  fderiv_within ℝ (λ p : ℝ × ℝ, ∫ x in p.1..p.2, f x) (s.prod t) (a, b) =
    ((snd ℝ ℝ ℝ).smul_right cb - (fst ℝ ℝ ℝ).smul_right ca) :=
(integral_has_fderiv_within_at_of_tendsto_ae hf hmeas_a hmeas_b ha hb).fderiv_within $ hs.prod ht

/-- Fundamental theorem of calculus: if `f : ℝ → E` is integrable on `a..b` and `f x` has a finite
limit `c` almost surely as `x` tends to `b` from the right or from the left,
then `u ↦ ∫ x in a..u, f x` has right (resp., left) derivative `c` at `b`. -/
lemma integral_has_deriv_within_at_of_tendsto_ae_right
  (hf : interval_integrable f volume a b) {s t : set ℝ} [FTC_filter b (𝓝[s] b) (𝓝[t] b)]
  (hmeas : measurable_at_filter f (𝓝[t] b)) (hb : tendsto f (𝓝[t] b ⊓ volume.ae) (𝓝 c)) :
  has_deriv_within_at (λ u, ∫ x in a..u, f x) c s b :=
integral_sub_integral_sub_linear_is_o_of_tendsto_ae_right hf hmeas hb
  (tendsto_const_pure.mono_right FTC_filter.pure_le) tendsto_id

/-- Fundamental theorem of calculus: if `f : ℝ → E` is integrable on `a..b` and `f x` is continuous
from the left or from the right at `b`, then `u ↦ ∫ x in a..u, f x` has left (resp., right)
derivative `f b` at `b`. -/
lemma integral_has_deriv_within_at_right
  (hf : interval_integrable f volume a b) {s t : set ℝ} [FTC_filter b (𝓝[s] b) (𝓝[t] b)]
  (hmeas : measurable_at_filter f (𝓝[t] b)) (hb : continuous_within_at f t b) :
  has_deriv_within_at (λ u, ∫ x in a..u, f x) (f b) s b :=
integral_has_deriv_within_at_of_tendsto_ae_right hf hmeas (hb.mono_left inf_le_left)

/-- Fundamental theorem of calculus: if `f : ℝ → E` is integrable on `a..b` and `f x` has a finite
limit `c` almost surely as `x` tends to `b` from the right or from the left, then the right
(resp., left) derivative of `u ↦ ∫ x in a..u, f x` at `b` equals `c`. -/
lemma deriv_within_integral_of_tendsto_ae_right
  (hf : interval_integrable f volume a b) {s t : set ℝ} [FTC_filter b (𝓝[s] b) (𝓝[t] b)]
  (hmeas: measurable_at_filter f (𝓝[t] b)) (hb : tendsto f (𝓝[t] b ⊓ volume.ae) (𝓝 c))
  (hs : unique_diff_within_at ℝ s b . unique_diff_within_at_Ici_Iic_univ) :
  deriv_within (λ u, ∫ x in a..u, f x) s b = c :=
(integral_has_deriv_within_at_of_tendsto_ae_right hf hmeas hb).deriv_within hs

/-- Fundamental theorem of calculus: if `f : ℝ → E` is integrable on `a..b` and `f x` is continuous
on the right or on the left at `b`, then the right (resp., left) derivative of
`u ↦ ∫ x in a..u, f x` at `b` equals `f b`. -/
lemma deriv_within_integral_right
  (hf : interval_integrable f volume a b) {s t : set ℝ} [FTC_filter b (𝓝[s] b) (𝓝[t] b)]
  (hmeas : measurable_at_filter f (𝓝[t] b)) (hb : continuous_within_at f t b)
  (hs : unique_diff_within_at ℝ s b . unique_diff_within_at_Ici_Iic_univ) :
  deriv_within (λ u, ∫ x in a..u, f x) s b = f b :=
(integral_has_deriv_within_at_right hf hmeas hb).deriv_within hs

/-- Fundamental theorem of calculus: if `f : ℝ → E` is integrable on `a..b` and `f x` has a finite
limit `c` almost surely as `x` tends to `a` from the right or from the left,
then `u ↦ ∫ x in u..b, f x` has right (resp., left) derivative `-c` at `a`. -/
lemma integral_has_deriv_within_at_of_tendsto_ae_left
  (hf : interval_integrable f volume a b) {s t : set ℝ} [FTC_filter a (𝓝[s] a) (𝓝[t] a)]
  (hmeas : measurable_at_filter f (𝓝[t] a)) (ha : tendsto f (𝓝[t] a ⊓ volume.ae) (𝓝 c)) :
  has_deriv_within_at (λ u, ∫ x in u..b, f x) (-c) s a :=
by { simp only [integral_symm b],
  exact (integral_has_deriv_within_at_of_tendsto_ae_right hf.symm hmeas ha).neg }

/-- Fundamental theorem of calculus: if `f : ℝ → E` is integrable on `a..b` and `f x` is continuous
from the left or from the right at `a`, then `u ↦ ∫ x in u..b, f x` has left (resp., right)
derivative `-f a` at `a`. -/
lemma integral_has_deriv_within_at_left
  (hf : interval_integrable f volume a b) {s t : set ℝ} [FTC_filter a (𝓝[s] a) (𝓝[t] a)]
  (hmeas : measurable_at_filter f (𝓝[t] a)) (ha : continuous_within_at f t a) :
  has_deriv_within_at (λ u, ∫ x in u..b, f x) (-f a) s a :=
integral_has_deriv_within_at_of_tendsto_ae_left hf hmeas (ha.mono_left inf_le_left)

/-- Fundamental theorem of calculus: if `f : ℝ → E` is integrable on `a..b` and `f x` has a finite
limit `c` almost surely as `x` tends to `a` from the right or from the left, then the right
(resp., left) derivative of `u ↦ ∫ x in u..b, f x` at `a` equals `-c`. -/
lemma deriv_within_integral_of_tendsto_ae_left
  (hf : interval_integrable f volume a b) {s t : set ℝ} [FTC_filter a (𝓝[s] a) (𝓝[t] a)]
  (hmeas : measurable_at_filter f (𝓝[t] a)) (ha : tendsto f (𝓝[t] a ⊓ volume.ae) (𝓝 c))
  (hs : unique_diff_within_at ℝ s a . unique_diff_within_at_Ici_Iic_univ) :
  deriv_within (λ u, ∫ x in u..b, f x) s a = -c :=
(integral_has_deriv_within_at_of_tendsto_ae_left hf hmeas ha).deriv_within hs

/-- Fundamental theorem of calculus: if `f : ℝ → E` is integrable on `a..b` and `f x` is continuous
on the right or on the left at `a`, then the right (resp., left) derivative of
`u ↦ ∫ x in u..b, f x` at `a` equals `-f a`. -/
lemma deriv_within_integral_left
  (hf : interval_integrable f volume a b) {s t : set ℝ} [FTC_filter a (𝓝[s] a) (𝓝[t] a)]
  (hmeas : measurable_at_filter f (𝓝[t] a)) (ha : continuous_within_at f t a)
  (hs : unique_diff_within_at ℝ s a . unique_diff_within_at_Ici_Iic_univ) :
  deriv_within (λ u, ∫ x in u..b, f x) s a = -f a :=
(integral_has_deriv_within_at_left hf hmeas ha).deriv_within hs

/-!
### Fundamental theorem of calculus, part 2

This section contains theorems pertaining to FTC-2 for interval integrals.
-/

variable {f' : ℝ → E}

/-- The integral of a continuous function is differentiable on a real set `s`. -/
theorem differentiable_on_integral_of_continuous {s : set ℝ}
  (hintg : ∀ x ∈ s, interval_integrable f volume a x) (hcont : continuous f) :
  differentiable_on ℝ (λ u, ∫ x in a..u, f x) s :=
λ y hy, (integral_has_deriv_at_right (hintg y hy)
  hcont.measurable.ae_measurable.measurable_at_filter
    hcont.continuous_at) .differentiable_at.differentiable_within_at

/-- The integral of a continuous function is continuous on a real set `s`. This is true even
  without the assumption of continuity, but a proof of that fact does not yet exist in mathlib. -/
theorem continuous_on_integral_of_continuous {s : set ℝ}
  (hintg : ∀ x ∈ s, interval_integrable f volume a x) (hcont : continuous f) :
  continuous_on (λ u, ∫ x in a..u, f x) s :=
(differentiable_on_integral_of_continuous hintg hcont).continuous_on

/-- Fundamental theorem of calculus-2: If `f : ℝ → E` is continuous on `[a, b]` (where `a ≤ b`) and
  has a right derivative at `f' x` for all `x` in `[a, b)`, and `f'` is continuous on `[a, b]`, then
  `∫ y in a..b, f' y` equals `f b - f a`. -/
theorem integral_eq_sub_of_has_deriv_right_of_le (hab : a ≤ b) (hcont : continuous_on f (Icc a b))
  (hderiv : ∀ x ∈ Ico a b, has_deriv_within_at f (f' x) (Ici x) x)
  (hcont' : continuous_on f' (Icc a b)) :
  ∫ y in a..b, f' y = f b - f a :=
begin
  have hmeas' : ae_measurable f' (volume.restrict (Icc a b)),
    from hcont'.ae_measurable measurable_set_Icc,
  refine eq_sub_of_add_eq (eq_of_has_deriv_right_eq (λ y hy, _) hderiv
    (λ y hy, _) hcont (by simp) _ (right_mem_Icc.2 hab)),
  { refine (integral_has_deriv_within_at_right _ _ _).add_const _,
    { refine (hcont'.mono _).interval_integrable,
      simp only [hy.left, Icc_subset_Icc_right hy.right.le, interval_of_le] },
    { exact ⟨_, Icc_mem_nhds_within_Ioi hy, hmeas'⟩,  },
    { exact (hcont' _ (mem_Icc_of_Ico hy)).mono_of_mem (Icc_mem_nhds_within_Ioi hy) } },
{ -- TODO: prove that integral of any integrable function is continuous, and use here
    letI : tendsto_Ixx_class Ioc (𝓟 (Icc a b)) (𝓟 (Ioc a b)) :=
      tendsto_Ixx_class_principal.2 (λ x hx y hy, Ioc_subset_Ioc hx.1 hy.2),
    haveI : is_measurably_generated (𝓝[Ioc a b] y) :=
      measurable_set_Ioc.nhds_within_is_measurably_generated y,
    letI : FTC_filter y (𝓝[Icc a b] y) (𝓝[Ioc a b] y) := ⟨pure_le_nhds_within hy, inf_le_left⟩,
    refine (integral_has_deriv_within_at_right _ _ _).continuous_within_at.add
      continuous_within_at_const,
    { exact (hcont'.mono $ Icc_subset_Icc_right hy.2).interval_integrable_of_Icc hy.1 },
    { exact ⟨_, mem_sets_of_superset self_mem_nhds_within Ioc_subset_Icc_self, hmeas'⟩ },
    { exact (hcont' y hy).mono Ioc_subset_Icc_self } }
end

/-- Fundamental theorem of calculus-2: If `f : ℝ → E` is continuous on `[a, b]` and
  has a right derivative at `f' x` for all `x` in `[a, b)`, and `f'` is continuous on `[a, b]` then
  `∫ y in a..b, f' y` equals `f b - f a`. -/
theorem integral_eq_sub_of_has_deriv_right (hcont : continuous_on f (interval a b))
  (hderiv : ∀ x ∈ Ico (min a b) (max a b), has_deriv_within_at f (f' x) (Ici x) x)
  (hcont' : continuous_on f' (interval a b)) :
  ∫ y in a..b, f' y = f b - f a :=
begin
  cases le_total a b with hab hab,
  { simp only [interval_of_le, min_eq_left, max_eq_right, hab] at hcont hcont' hderiv,
    exact integral_eq_sub_of_has_deriv_right_of_le hab hcont hderiv hcont' },
  { simp only [interval_of_ge, min_eq_right, max_eq_left, hab] at hcont hcont' hderiv,
    rw [integral_symm, integral_eq_sub_of_has_deriv_right_of_le hab hcont hderiv hcont', neg_sub] }
end

/-- Fundamental theorem of calculus-2: If `f : ℝ → E` is continuous on `[a, b]` and has a derivative
  at `f' x` for all `x` in `(a, b)`, and `f'` is continuous on `[a, b]`, then `∫ y in a..b, f' y`
  equals `f b - f a`. -/
theorem integral_eq_sub_of_has_deriv_at' (hcont : continuous_on f (interval a b))
  (hderiv : ∀ x ∈ Ioo (min a b) (max a b), has_deriv_at f (f' x) x)
  (hcont' : continuous_on f' (interval a b)) :
  ∫ y in a..b, f' y = f b - f a :=
begin
  refine integral_eq_sub_of_has_deriv_right hcont _ hcont',
  intros y hy',
  obtain (hy | hy) : y ∈ Ioo (min a b) (max a b) ∨ min a b = y ∧ y < max a b,
  { simpa only [le_iff_lt_or_eq, or_and_distrib_right, mem_Ioo, mem_Ico] using hy' },
  { exact (hderiv y hy).has_deriv_within_at },
  { refine has_deriv_at_interval_left_endpoint_of_tendsto_deriv
      (λ x hx, (hderiv x hx).has_deriv_within_at.differentiable_within_at) _ _ _,
    { exact (hcont y (Ico_subset_Icc_self hy')).mono Ioo_subset_Icc_self },
    { exact Ioo_mem_nhds_within_Ioi hy' },
    { have : tendsto f' (𝓝[Ioi y] y) (𝓝 (f' y)),
      { refine tendsto.mono_left _ (nhds_within_mono y Ioi_subset_Ici_self),
        have h := hcont'.continuous_within_at (left_mem_Icc.mpr min_le_max),
        simpa only [← nhds_within_Icc_eq_nhds_within_Ici hy.2, interval, hy.1] using h },
      have h := eventually_of_mem (Ioo_mem_nhds_within_Ioi hy') (λ x hx, (hderiv x hx).deriv),
      rwa tendsto_congr' h } },
end

/-- Fundamental theorem of calculus-2: If `f : ℝ → E` is continuous on `[a, b]` (where `a ≤ b`) and
  has a derivative at `f' x` for all `x` in `(a, b)`, and `f'` is continuous on `[a, b]`, then
  `∫ y in a..b, f' y` equals `f b - f a`. -/
theorem integral_eq_sub_of_has_deriv_at'_of_le (hab : a ≤ b)
  (hcont : continuous_on f (interval a b))
  (hderiv : ∀ x ∈ Ioo a b, has_deriv_at f (f' x) x) (hcont' : continuous_on f' (interval a b)) :
  ∫ y in a..b, f' y = f b - f a :=
integral_eq_sub_of_has_deriv_at' hcont (by rwa [min_eq_left hab, max_eq_right hab]) hcont'

/-- Fundamental theorem of calculus-2: If `f : ℝ → E` has a derivative at `f' x` for all `x` in
  `[a, b]` and `f'` is continuous on `[a, b]`, then `∫ y in a..b, f' y` equals `f b - f a`. -/
theorem integral_eq_sub_of_has_deriv_at (hderiv : ∀ x ∈ interval a b, has_deriv_at f (f' x) x)
  (hcont' : continuous_on f' (interval a b)) :
  ∫ y in a..b, f' y = f b - f a :=
integral_eq_sub_of_has_deriv_at' (has_deriv_at.continuous_on hderiv)
  (λ x hx, hderiv _ (mem_Icc_of_Ioo hx)) hcont'

/-- Fundamental theorem of calculus-2: If `f : ℝ → E` is differentiable at every `x` in `[a, b]` and
  its derivative is continuous on `[a, b]`, then `∫ y in a..b, deriv f y` equals `f b - f a`. -/
theorem integral_deriv_eq_sub (hderiv : ∀ x ∈ interval a b, differentiable_at ℝ f x)
  (hcont' : continuous_on (deriv f) (interval a b)) :
  ∫ y in a..b, deriv f y = f b - f a :=
integral_eq_sub_of_has_deriv_at (λ x hx, (hderiv x hx).has_deriv_at) hcont'

theorem integral_deriv_eq_sub' (f) (hderiv : deriv f = f')
  (hdiff : ∀ x ∈ interval a b, differentiable_at ℝ f x)
  (hcont' : continuous_on f' (interval a b)) :
  ∫ y in a..b, f' y = f b - f a :=
by rw [← hderiv, integral_deriv_eq_sub hdiff]; cc

/-!
### Integration by parts
-/

lemma integral_deriv_mul_eq_sub {u v u' v' : ℝ → ℝ}
  (hu : ∀ x ∈ interval a b, has_deriv_at u (u' x) x)
  (hv : ∀ x ∈ interval a b, has_deriv_at v (v' x) x)
  (hcu' : continuous_on u' (interval a b)) (hcv' : continuous_on v' (interval a b)) :
  ∫ x in a..b, u' x * v x + u x * v' x = u b * v b - u a * v a :=
integral_eq_sub_of_has_deriv_at (λ x hx, (hu x hx).mul (hv x hx)) $
  (hcu'.mul (has_deriv_at.continuous_on hv)).add ((has_deriv_at.continuous_on hu).mul hcv')

theorem integral_mul_deriv_eq_deriv_mul {u v u' v' : ℝ → ℝ}
  (hu : ∀ x ∈ interval a b, has_deriv_at u (u' x) x)
  (hv : ∀ x ∈ interval a b, has_deriv_at v (v' x) x)
  (hcu' : continuous_on u' (interval a b)) (hcv' : continuous_on v' (interval a b)) :
  ∫ x in a..b, u x * v' x = u b * v b - u a * v a - ∫ x in a..b, v x * u' x :=
begin
  have hcv := has_deriv_at.continuous_on hv,
  rw [← integral_deriv_mul_eq_sub hu hv hcu' hcv', ← integral_sub],
  { exact integral_congr (λ x hx, by simp only [mul_comm, add_sub_cancel']) },
  { exact ((hcu'.mul hcv).add ((has_deriv_at.continuous_on hu).mul hcv')).interval_integrable },
  { exact (hcv.mul hcu').interval_integrable },
end

/-!
### Integration by substitution / Change of variables
-/

theorem integral_comp_mul_deriv' {f f' g : ℝ → ℝ}
  (hf : ∀ x ∈ interval a b, has_deriv_at f (f' x) x)
  (hf' : continuous_on f' (interval a b))
  (hg : ∀ x ∈ f '' (interval a b), continuous_at g x)
  (hgm : ∀ x ∈ f '' (interval a b), measurable_at_filter g (𝓝 x)) :
<<<<<<< HEAD
=======
  -- TODO: prove that the integral of any integrable function is continuous and use here to remove
  -- assumption `hgm`
>>>>>>> 55abf1a4
  ∫ x in a..b, (g ∘ f) x * f' x = ∫ x in f a..f b, g x :=
let hg' := continuous_at.continuous_on hg in
have h : ∀ x ∈ interval a b, has_deriv_at (λ u, ∫ t in f a..f u, g t) ((g ∘ f) x * f' x) x,
{ intros x hx,
  have hs := interval_subset_interval_left hx,
  exact (integral_has_deriv_at_right (hg'.mono $ trans (intermediate_value_interval $
    has_deriv_at.continuous_on $ λ y hy, hf y $ hs hy) $ image_subset f hs).interval_integrable
      (hgm (f x) ⟨x, hx, rfl⟩) $ hg (f x) ⟨x, hx, rfl⟩).comp _ (hf x hx) },
by simp_rw [integral_eq_sub_of_has_deriv_at h $ (hg'.comp (has_deriv_at.continuous_on hf) $
  subset_preimage_image f _).mul hf', integral_same, sub_zero]

theorem integral_comp_mul_deriv {f f' g : ℝ → ℝ}
  (h : ∀ x ∈ interval a b, has_deriv_at f (f' x) x)
  (h' : continuous_on f' (interval a b)) (hg : continuous g) :
  ∫ x in a..b, (g ∘ f) x * f' x = ∫ x in f a..f b, g x :=
integral_comp_mul_deriv' h h' (λ x h, hg.continuous_at) (λ x h, hg.measurable.measurable_at_filter)

end interval_integral<|MERGE_RESOLUTION|>--- conflicted
+++ resolved
@@ -1650,11 +1650,8 @@
   (hf' : continuous_on f' (interval a b))
   (hg : ∀ x ∈ f '' (interval a b), continuous_at g x)
   (hgm : ∀ x ∈ f '' (interval a b), measurable_at_filter g (𝓝 x)) :
-<<<<<<< HEAD
-=======
   -- TODO: prove that the integral of any integrable function is continuous and use here to remove
   -- assumption `hgm`
->>>>>>> 55abf1a4
   ∫ x in a..b, (g ∘ f) x * f' x = ∫ x in f a..f b, g x :=
 let hg' := continuous_at.continuous_on hg in
 have h : ∀ x ∈ interval a b, has_deriv_at (λ u, ∫ t in f a..f u, g t) ((g ∘ f) x * f' x) x,
