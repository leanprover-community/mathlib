--- conflicted
+++ resolved
@@ -225,7 +225,6 @@
   interval_integrable f μ a b :=
 ⟨hf.integrable_on, hf.integrable_on⟩
 
-<<<<<<< HEAD
 lemma interval_integrable.norm [opens_measurable_space E] {f : α → E} {a b : α} {μ : measure α}
   (h : interval_integrable f μ a b) : interval_integrable (λ x, ∥f x∥) μ a b  :=
 ⟨h.1.norm, h.2.norm⟩
@@ -236,8 +235,6 @@
 ⟨measure_theory.integrable_on.mono_set hf (Ioc_subset_Icc_self.trans Icc_subset_interval),
  measure_theory.integrable_on.mono_set hf (Ioc_subset_Icc_self.trans Icc_subset_interval')⟩
 
-=======
->>>>>>> fae00c7c
 namespace interval_integrable
 
 section
