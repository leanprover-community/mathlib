--- conflicted
+++ resolved
@@ -2085,15 +2085,9 @@
 
 variable {f' : ℝ → E}
 
-<<<<<<< HEAD
-/-- Fundamental theorem of calculus-2: If `f : ℝ → E` is continuous on `[a, b]` (where `a ≤ b`) and
-  has a right derivative at `f' x` for all `x` in `(a, b)`, and `f'` is integrable on `[a, b]`, then
-  `∫ y in a..b, f' y` equals `f b - f a`. -/
-=======
-/-- **Second Fundamental Theorem of Calculus**: If `f : ℝ → E` is continuous on `[a, b]` (where
-  `a ≤ b`) and has a right derivative at `f' x` for all `x` in `[a, b)`, and `f'` is continuous on
-  `[a, b]`, then `∫ y in a..b, f' y` equals `f b - f a`. -/
->>>>>>> 850928d4
+/-- **Fundamental theorem of calculus-2**: If `f : ℝ → E` is continuous on `[a, b]` (where `a ≤ b`)
+  and has a right derivative at `f' x` for all `x` in `(a, b)`, and `f'` is integrable on `[a, b]`,
+  then `∫ y in a..b, f' y` equals `f b - f a`. -/
 theorem integral_eq_sub_of_has_deriv_right_of_le (hab : a ≤ b) (hcont : continuous_on f (Icc a b))
   (hderiv : ∀ x ∈ Ioo a b, has_deriv_within_at f (f' x) (Ioi x) x)
   (f'int : interval_integrable f' volume a b) :
