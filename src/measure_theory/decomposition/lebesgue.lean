/-
Copyright (c) 2021 Kexing Ying. All rights reserved.
Released under Apache 2.0 license as described in the file LICENSE.
Authors: Kexing Ying
-/
import measure_theory.decomposition.jordan

/-!
# Lebesgue decomposition

This file proves the Lebesgue decomposition theorem. The Lebesgue decomposition theorem states that,
given two σ-finite measures `μ` and `ν`, there exists a finite measure `ξ` and a measurable function
`f` such that `μ = ξ + fν` and `ξ` is mutually singular with respect to `ν`.

The Lebesgue decomposition provides the Radon-Nikodym theorem readily.

## Main definitions

* `measure_theory.measure.have_lebesgue_decomposition` : A pair of measures `μ` and `ν` is said
  to `have_lebesgue_decomposition` if there exists a measure `ξ` and a measurable function `f`,
  such that `ξ` is mutually singular with respect to `ν` and `μ = ξ + ν.with_density f`
* `measure_theory.measure.singular_part` : If a pair of measures `have_lebesgue_decomposition`,
  then `singular_part` chooses the measure from `have_lebesgue_decomposition`, otherwise it
  returns the zero measure.
* `measure_theory.measure.radon_nikodym_deriv` : If a pair of measures
  `have_lebesgue_decomposition`, then `radon_nikodym_deriv` chooses the measurable function from
  `have_lebesgue_decomposition`, otherwise it returns the zero function.

## Main results

<<<<<<< HEAD
* `measure_theory.measure.have_lebesgue_decomposition_of_is_finite_measure` :
=======
* `measure_theory.measure.have_lebesgue_decomposition_of_sigma_finite` :
>>>>>>> 6adb5e8b
  the Lebesgue decomposition theorem.
* `measure_theory.measure.eq_singular_part` : Given measures `μ` and `ν`, if `s` is a measure
  mutually singular to `ν` and `f` is a measurable function such that `μ = s + fν`, then
  `s = singular_part μ ν`.
* `measure_theory.measure.eq_radon_nikodym_deriv` : Given measures `μ` and `ν`, if `s` is a
  measure mutually singular to `ν` and `f` is a measurable function such that `μ = s + fν`,
  then `f = radon_nikodym_deriv μ ν`.

# Tags

Lebesgue decomposition theorem
-/

noncomputable theory
open_locale classical measure_theory nnreal ennreal

variables {α β : Type*} [measurable_space α]

namespace measure_theory

namespace measure

/-- A pair of measures `μ` and `ν` is said to `have_lebesgue_decomposition` if there exists a
measure `ξ` and a measurable function `f`, such that `ξ` is mutually singular with respect to
`ν` and `μ = ξ + ν.with_density f`. -/
class have_lebesgue_decomposition (μ ν : measure α) : Prop :=
(lebesgue_decomposition :
  ∃ (p : measure α × (α → ℝ≥0∞)), measurable p.2 ∧ p.1 ⊥ₘ ν ∧ μ = p.1 + ν.with_density p.2)

/-- If a pair of measures `have_lebesgue_decomposition`, then `singular_part` chooses the
measure from `have_lebesgue_decomposition`, otherwise it returns the zero measure. -/
@[irreducible]
def singular_part (μ ν : measure α) : measure α :=
if h : have_lebesgue_decomposition μ ν then (classical.some h.lebesgue_decomposition).1 else 0

/-- If a pair of measures `have_lebesgue_decomposition`, then `radon_nikodym_deriv` chooses the
measurable function from `have_lebesgue_decomposition`, otherwise it returns the zero function. -/
@[irreducible]
def radon_nikodym_deriv (μ ν : measure α) : α → ℝ≥0∞ :=
if h : have_lebesgue_decomposition μ ν then (classical.some h.lebesgue_decomposition).2 else 0

lemma have_lebesgue_decomposition_spec (μ ν : measure α) [h : have_lebesgue_decomposition μ ν] :
  measurable (radon_nikodym_deriv μ ν) ∧ (singular_part μ ν) ⊥ₘ ν ∧
  μ = (singular_part μ ν) + ν.with_density (radon_nikodym_deriv μ ν) :=
begin
  rw [singular_part, radon_nikodym_deriv, dif_pos h, dif_pos h],
  exact classical.some_spec h.lebesgue_decomposition,
end

lemma have_lebesgue_decomposition_add (μ ν : measure α) [have_lebesgue_decomposition μ ν] :
  μ = (singular_part μ ν) + ν.with_density (radon_nikodym_deriv μ ν) :=
(have_lebesgue_decomposition_spec μ ν).2.2

@[measurability]
lemma measurable_radon_nikodym_deriv (μ ν : measure α) :
  measurable $ radon_nikodym_deriv μ ν :=
begin
  by_cases h : have_lebesgue_decomposition μ ν,
  { exactI (have_lebesgue_decomposition_spec μ ν).1 },
  { rw [radon_nikodym_deriv, dif_neg h],
    exact measurable_zero }
end

lemma mutually_singular_singular_part (μ ν : measure α) :
  singular_part μ ν ⊥ₘ ν :=
begin
  by_cases h : have_lebesgue_decomposition μ ν,
  { exactI (have_lebesgue_decomposition_spec μ ν).2.1 },
  { rw [singular_part, dif_neg h],
    exact mutually_singular.zero.symm }
end

lemma singular_part_le (μ ν : measure α) : singular_part μ ν ≤ μ :=
begin
  by_cases hl : have_lebesgue_decomposition μ ν,
  { casesI (have_lebesgue_decomposition_spec μ ν).2 with _ h,
    conv_rhs { rw h },
    exact measure.le_add_right (le_refl _) },
  { rw [singular_part, dif_neg hl],
    exact measure.zero_le μ }
end

lemma with_density_radon_nikodym_deriv_le (μ ν : measure α) :
  ν.with_density (radon_nikodym_deriv μ ν) ≤ μ :=
begin
  by_cases hl : have_lebesgue_decomposition μ ν,
  { casesI (have_lebesgue_decomposition_spec μ ν).2 with _ h,
    conv_rhs { rw h },
    exact measure.le_add_left (le_refl _) },
  { rw [radon_nikodym_deriv, dif_neg hl, with_density_zero],
    exact measure.zero_le μ }
end

instance {μ ν : measure α} [is_finite_measure μ] :
  is_finite_measure (singular_part μ ν) :=
is_finite_measure_of_le μ $ singular_part_le μ ν

instance {μ ν : measure α} [sigma_finite μ] :
  sigma_finite (singular_part μ ν) :=
sigma_finite_of_le μ $ singular_part_le μ ν

instance {μ ν : measure α} [is_finite_measure μ] :
  is_finite_measure (ν.with_density $ radon_nikodym_deriv μ ν) :=
is_finite_measure_of_le μ $ with_density_radon_nikodym_deriv_le μ ν

instance {μ ν : measure α} [sigma_finite μ] :
  sigma_finite (ν.with_density $ radon_nikodym_deriv μ ν) :=
sigma_finite_of_le μ $ with_density_radon_nikodym_deriv_le μ ν

/-- Given measures `μ` and `ν`, if `s` is a measure mutually singular to `ν` and `f` is a
measurable function such that `μ = s + fν`, then `s = singular_part μ ν`.

This theorem provides the uniqueness of the `singular_part` in the Lebesgue decomposition theorem,
while `measure_theory.measure.eq_radon_nikodym_deriv` provides the uniqueness of the
`radon_nikodym_deriv`. -/
theorem eq_singular_part
  {μ ν : measure α} {s : measure α} {f : α → ℝ≥0∞} (hf : measurable f)
  (hs : s ⊥ₘ ν) (hadd : μ = s + ν.with_density f) :
  s = μ.singular_part ν :=
begin
  haveI : have_lebesgue_decomposition μ ν := ⟨⟨⟨s, f⟩, hf, hs, hadd⟩⟩,
  obtain ⟨hmeas, hsing, hadd'⟩ := have_lebesgue_decomposition_spec μ ν,
  obtain ⟨⟨S, hS₁, hS₂, hS₃⟩, ⟨T, hT₁, hT₂, hT₃⟩⟩ := ⟨hs, hsing⟩,
  rw hadd' at hadd,
  have hνinter : ν (S ∩ T)ᶜ = 0,
  { rw set.compl_inter,
    refine nonpos_iff_eq_zero.1 (le_trans (measure_union_le _ _) _),
    rw [hT₃, hS₃, add_zero],
    exact le_refl _ },
  have heq : s.restrict (S ∩ T)ᶜ = (μ.singular_part ν).restrict (S ∩ T)ᶜ,
  { ext1 A hA,
    have hf : ν.with_density f (A ∩ (S ∩ T)ᶜ) = 0,
    { refine with_density_absolutely_continuous ν _ _,
      rw ← nonpos_iff_eq_zero,
      exact hνinter ▸ measure_mono (set.inter_subset_right _ _) },
    have hrn : ν.with_density (μ.radon_nikodym_deriv ν) (A ∩ (S ∩ T)ᶜ) = 0,
    { refine with_density_absolutely_continuous ν _ _,
      rw ← nonpos_iff_eq_zero,
      exact hνinter ▸ measure_mono (set.inter_subset_right _ _) },
    rw [restrict_apply hA, restrict_apply hA, ← add_zero (s (A ∩ (S ∩ T)ᶜ)), ← hf,
        ← add_apply, ← hadd, add_apply, hrn, add_zero] },
  have heq' : ∀ A : set α, measurable_set A → s A = s.restrict (S ∩ T)ᶜ A,
  { intros A hA,
    have hsinter : s (A ∩ (S ∩ T)) = 0,
    { rw ← nonpos_iff_eq_zero,
      exact hS₂ ▸ measure_mono
        (set.subset.trans (set.inter_subset_right _ _) (set.inter_subset_left _ _)) },
    rw [restrict_apply hA, ← add_zero (s (A ∩ (S ∩ T)ᶜ)), ← hsinter, ← measure_union,
        ← set.inter_union_distrib_left, set.compl_union_self, set.inter_univ],
    { exact disjoint.inter_left' _ ( disjoint.inter_right' _ disjoint_compl_left) },
    { measurability },
    { measurability } },
  ext1 A hA,
  have hμinter : μ.singular_part ν (A ∩ (S ∩ T)) = 0,
  { rw ← nonpos_iff_eq_zero,
    exact hT₂ ▸ measure_mono
      (set.subset.trans (set.inter_subset_right _ _) (set.inter_subset_right _ _)) },
  rw [heq' A hA, heq, ← add_zero ((μ.singular_part ν).restrict (S ∩ T)ᶜ A), ← hμinter,
      restrict_apply hA, ← measure_union, ← set.inter_union_distrib_left,
      set.compl_union_self, set.inter_univ],
  { exact disjoint.inter_left' _ ( disjoint.inter_right' _ disjoint_compl_left) },
  { measurability },
  { measurability }
end

/-- Given measures `μ` and `ν`, if `s` is a measure mutually singular to `ν` and `f` is a
measurable function such that `μ = s + fν`, then `f = radon_nikodym_deriv μ ν`.

This theorem provides the uniqueness of the `radon_nikodym_deriv` in the Lebesgue decomposition
theorem, while `measure_theory.measure.eq_singular_part` provides the uniqueness of the
`singular_part`. -/
theorem eq_radon_nikodym_deriv
  {μ ν : measure α} {s : measure α} {f : α → ℝ≥0∞} (hf : measurable f)
  (hs : s ⊥ₘ ν) (hadd : μ = s + ν.with_density f) :
  ν.with_density f = ν.with_density (μ.radon_nikodym_deriv ν) :=
begin
  haveI : have_lebesgue_decomposition μ ν := ⟨⟨⟨s, f⟩, hf, hs, hadd⟩⟩,
  obtain ⟨hmeas, hsing, hadd'⟩ := have_lebesgue_decomposition_spec μ ν,
  obtain ⟨⟨S, hS₁, hS₂, hS₃⟩, ⟨T, hT₁, hT₂, hT₃⟩⟩ := ⟨hs, hsing⟩,
  rw hadd' at hadd,
  have hνinter : ν (S ∩ T)ᶜ = 0,
  { rw set.compl_inter,
    refine nonpos_iff_eq_zero.1 (le_trans (measure_union_le _ _) _),
    rw [hT₃, hS₃, add_zero],
    exact le_refl _ },
  have heq : (ν.with_density f).restrict (S ∩ T) =
              (ν.with_density (radon_nikodym_deriv μ ν)).restrict (S ∩ T),
  { ext1 A hA,
    have hs : s (A ∩ (S ∩ T)) = 0,
    { rw ← nonpos_iff_eq_zero,
      exact hS₂ ▸ measure_mono
        (set.subset.trans (set.inter_subset_right _ _) (set.inter_subset_left _ _)) },
    have hsing : μ.singular_part ν (A ∩ (S ∩ T)) = 0,
    { rw ← nonpos_iff_eq_zero,
      exact hT₂ ▸ measure_mono
        (set.subset.trans (set.inter_subset_right _ _) (set.inter_subset_right _ _)) },
    rw [restrict_apply hA, restrict_apply hA, ← add_zero (ν.with_density f (A ∩ (S ∩ T))),
        ← hs, ← add_apply, add_comm, ← hadd, add_apply, hsing, zero_add] },
  have heq' : ∀ A : set α, measurable_set A →
    ν.with_density f A = (ν.with_density f).restrict (S ∩ T) A,
  { intros A hA,
    have hνfinter : ν.with_density f (A ∩ (S ∩ T)ᶜ) = 0,
    { rw ← nonpos_iff_eq_zero,
      exact with_density_absolutely_continuous ν f hνinter ▸
        measure_mono (set.inter_subset_right _ _) },
    rw [restrict_apply hA, ← add_zero (ν.with_density f (A ∩ (S ∩ T))), ← hνfinter,
        ← measure_union, ← set.inter_union_distrib_left, set.union_compl_self, set.inter_univ],
    { exact disjoint.inter_left' _ (disjoint.inter_right' _ disjoint_compl_right) },
    { measurability },
    { measurability } },
  ext1 A hA,
  have hνrn : ν.with_density (μ.radon_nikodym_deriv ν) (A ∩ (S ∩ T)ᶜ) = 0,
  { rw ← nonpos_iff_eq_zero,
    exact with_density_absolutely_continuous ν (μ.radon_nikodym_deriv ν) hνinter ▸
      measure_mono (set.inter_subset_right _ _) },
  rw [heq' A hA, heq, ← add_zero ((ν.with_density (μ.radon_nikodym_deriv ν)).restrict (S ∩ T) A),
      ← hνrn, restrict_apply hA, ← measure_union, ← set.inter_union_distrib_left,
      set.union_compl_self, set.inter_univ],
  { exact disjoint.inter_left' _ (disjoint.inter_right' _ disjoint_compl_right) },
  { measurability },
  { measurability }
end

open vector_measure signed_measure

/-- If two finite measures `μ` and `ν` are not mutually singular, there exists some `ε > 0` and
a measurable set `E`, such that `ν(E) > 0` and `E` is positive with respect to `μ - εν`.

This lemma is useful for the Lebesgue decomposition theorem. -/
lemma exists_positive_of_not_mutually_singular
  (μ ν : measure α) [is_finite_measure μ] [is_finite_measure ν] (h : ¬ μ ⊥ₘ ν) :
  ∃ ε : ℝ≥0, 0 < ε ∧ ∃ E : set α, measurable_set E ∧ 0 < ν E ∧
  0 ≤[E] μ.to_signed_measure - (ε • ν).to_signed_measure :=
begin
  -- for all `n : ℕ`, obtain the Hahn decomposition for `μ - (1 / n) ν`
  have : ∀ n : ℕ, ∃ i : set α, measurable_set i ∧
    0 ≤[i] (μ.to_signed_measure - ((1 / (n + 1) : ℝ≥0) • ν).to_signed_measure) ∧
    (μ.to_signed_measure - ((1 / (n + 1) : ℝ≥0) • ν).to_signed_measure) ≤[iᶜ] 0,
  { intro, exact exists_compl_positive_negative _ },
  choose f hf₁ hf₂ hf₃ using this,
  -- set `A` to be the intersection of all the negative parts of obtained Hahn decompositions
  -- and we show that `μ A = 0`
  set A := ⋂ n, (f n)ᶜ with hA₁,
  have hAmeas : measurable_set A,
  { exact measurable_set.Inter (λ n, (hf₁ n).compl) },
  have hA₂ : ∀ n : ℕ, (μ.to_signed_measure - ((1 / (n + 1) : ℝ≥0) • ν).to_signed_measure) ≤[A] 0,
  { intro n, exact restrict_le_restrict_subset _ _ (hf₁ n).compl (hf₃ n) (set.Inter_subset _ _) },
  have hA₃ : ∀ n : ℕ, μ A ≤ (1 / (n + 1) : ℝ≥0) * ν A,
  { intro n,
    have := nonpos_of_restrict_le_zero _ (hA₂ n),
    rwa [to_signed_measure_sub_apply hAmeas, sub_nonpos, ennreal.to_real_le_to_real] at this,
    exacts [ne_of_lt (measure_lt_top _ _), ne_of_lt (measure_lt_top _ _)] },
  have hμ : μ A = 0,
  { lift μ A to ℝ≥0 using ne_of_lt (measure_lt_top _ _) with μA,
    lift ν A to ℝ≥0 using ne_of_lt (measure_lt_top _ _) with νA,
    rw ennreal.coe_eq_zero,
    by_cases hb : 0 < νA,
    { suffices : ∀ b, 0 < b → μA ≤ b,
      { by_contra,
        have h' := this (μA / 2) (nnreal.half_pos (zero_lt_iff.2 h)),
        rw ← @not_not (μA ≤ μA / 2) at h',
        exact h' (not_le.2 (nnreal.half_lt_self h)) },
      intros c hc,
      have : ∃ n : ℕ, 1 / (n + 1 : ℝ) < c * νA⁻¹, refine exists_nat_one_div_lt _,
      { refine mul_pos hc _,
        rw _root_.inv_pos, exact hb },
      rcases this with ⟨n, hn⟩,
      have hb₁ : (0 : ℝ) < νA⁻¹, { rw _root_.inv_pos, exact hb },
      have h' : 1 / (↑n + 1) * νA < c,
      { rw [← nnreal.coe_lt_coe, ← mul_lt_mul_right hb₁, nnreal.coe_mul, mul_assoc,
            ← nnreal.coe_inv, ← nnreal.coe_mul, _root_.mul_inv_cancel, ← nnreal.coe_mul,
            mul_one, nnreal.coe_inv],
        { convert hn, simp },
        { exact ne.symm (ne_of_lt hb) } },
      refine le_trans _ (le_of_lt h'),
      rw [← ennreal.coe_le_coe, ennreal.coe_mul],
      exact hA₃ n },
    { rw [not_lt, le_zero_iff] at hb,
      specialize hA₃ 0,
      simp [hb, le_zero_iff] at hA₃,
      assumption } },
  -- since `μ` and `ν` are not mutually singular, `μ A = 0` implies `ν Aᶜ > 0`
  rw mutually_singular at h, push_neg at h,
  have := h _ hAmeas hμ,
  simp_rw [hA₁, set.compl_Inter, compl_compl] at this,
  -- as `Aᶜ = ⋃ n, f n`, `ν Aᶜ > 0` implies there exists some `n` such that `ν (f n) > 0`
  obtain ⟨n, hn⟩ := exists_measure_pos_of_not_measure_Union_null this,
  -- thus, choosing `f n` as the set `E` suffices
  exact ⟨1 / (n + 1), by simp, f n, hf₁ n, hn, hf₂ n⟩,
end

namespace lebesgue_decomposition

/-- Given two measures `μ` and `ν`, `measurable_le μ ν` is the set of measurable
functions `f`, such that, for all measurable sets `A`, `∫⁻ x in A, f x ∂μ ≤ ν A`.

This is useful for the Lebesgue decomposition theorem. -/
def measurable_le (μ ν : measure α) : set (α → ℝ≥0∞) :=
{ f | measurable f ∧ ∀ (A : set α) (hA : measurable_set A), ∫⁻ x in A, f x ∂μ ≤ ν A }

variables {μ ν : measure α}

lemma zero_mem_measurable_le : (0 : α → ℝ≥0∞) ∈ measurable_le μ ν :=
⟨measurable_zero, λ A hA, by simp⟩

lemma max_measurable_le (f g : α → ℝ≥0∞)
  (hf : f ∈ measurable_le μ ν) (hg : g ∈ measurable_le μ ν) (A : set α) (hA : measurable_set A) :
  ∫⁻ a in A, max (f a) (g a) ∂μ ≤
  ∫⁻ a in A ∩ { a | f a ≤ g a }, g a ∂μ + ∫⁻ a in A ∩ { a | g a < f a }, f a ∂μ :=
begin
  rw [← lintegral_indicator _ hA, ← lintegral_indicator f,
      ← lintegral_indicator g, ← lintegral_add],
  { refine lintegral_mono (λ a, _),
    by_cases haA : a ∈ A,
    { by_cases f a ≤ g a,
      { simp only,
        rw [set.indicator_of_mem haA, set.indicator_of_mem, set.indicator_of_not_mem, add_zero],
        simp only [le_refl, max_le_iff, and_true, h],
        { rintro ⟨_, hc⟩, exact false.elim ((not_lt.2 h) hc) },
        { exact ⟨haA, h⟩ } },
      { simp only,
        rw [set.indicator_of_mem haA, set.indicator_of_mem _ f,
            set.indicator_of_not_mem, zero_add],
        simp only [true_and, le_refl, max_le_iff, le_of_lt (not_le.1 h)],
        { rintro ⟨_, hc⟩, exact false.elim (h hc) },
        { exact ⟨haA, not_le.1 h⟩ } } },
    { simp [set.indicator_of_not_mem haA] } },
  { exact measurable.indicator hg.1 (hA.inter (measurable_set_le hf.1 hg.1)) },
  { exact measurable.indicator hf.1 (hA.inter (measurable_set_lt hg.1 hf.1)) },
  { exact hA.inter (measurable_set_le hf.1 hg.1) },
  { exact hA.inter (measurable_set_lt hg.1 hf.1) },
end

lemma sup_mem_measurable_le {f g : α → ℝ≥0∞}
  (hf : f ∈ measurable_le μ ν) (hg : g ∈ measurable_le μ ν) :
  (λ a, f a ⊔ g a) ∈ measurable_le μ ν :=
begin
  simp_rw ennreal.sup_eq_max,
  refine ⟨measurable.max hf.1 hg.1, λ A hA, _⟩,
  have h₁ := hA.inter (measurable_set_le hf.1 hg.1),
  have h₂ := hA.inter (measurable_set_lt hg.1 hf.1),
  refine le_trans (max_measurable_le f g hf hg A hA) _,
  refine le_trans (add_le_add (hg.2 _ h₁) (hf.2 _ h₂)) _,
  { rw [← measure_union _ h₁ h₂],
    { refine le_of_eq _,
      congr, convert set.inter_union_compl A _,
      ext a, simpa },
    rintro x ⟨⟨-, hx₁⟩, -, hx₂⟩,
    exact (not_le.2 hx₂) hx₁ }
end

lemma supr_succ_eq_sup {α} (f : ℕ → α → ℝ≥0∞) (m : ℕ) (a : α) :
  (⨆ (k : ℕ) (hk : k ≤ m + 1), f k a) = f m.succ a ⊔ ⨆ (k : ℕ) (hk : k ≤ m), f k a :=
begin
  ext x,
  simp only [option.mem_def, ennreal.some_eq_coe],
  split; intro h; rw ← h, symmetry,
  all_goals {
    set c := (⨆ (k : ℕ) (hk : k ≤ m + 1), f k a) with hc,
    set d := (f m.succ a ⊔ ⨆ (k : ℕ) (hk : k ≤ m), f k a) with hd,
    suffices : c ≤ d ∧ d ≤ c,
    { change c = d, -- removing this line breaks
      exact le_antisymm this.1 this.2 },
    rw [hc, hd],
    refine ⟨_, _⟩,
    { refine bsupr_le (λ n hn, _),
      rcases nat.of_le_succ hn with (h | h),
      { exact le_sup_of_le_right (le_bsupr n h) },
      { exact h ▸ le_sup_left } },
    { refine sup_le _ _,
      { convert @le_bsupr _ _ _ (λ i, i ≤ m + 1) _ m.succ (le_refl _), refl },
      { refine bsupr_le (λ n hn, _),
        have := (le_trans hn (nat.le_succ m)), -- replacing `this` below with the proof breaks
        exact (le_bsupr n this) } } },
end

lemma supr_mem_measurable_le
  (f : ℕ → α → ℝ≥0∞) (hf : ∀ n, f n ∈ measurable_le μ ν) (n : ℕ) :
  (λ x, ⨆ k (hk : k ≤ n), f k x) ∈ measurable_le μ ν :=
begin
  induction n with m hm,
  { refine ⟨_, _⟩,
    { simp [(hf 0).1] },
    { intros A hA, simp [(hf 0).2 A hA] } },
  { have : (λ (a : α), ⨆ (k : ℕ) (hk : k ≤ m + 1), f k a) =
      (λ a, f m.succ a ⊔ ⨆ (k : ℕ) (hk : k ≤ m), f k a),
    { exact funext (λ _, supr_succ_eq_sup _ _ _) },
    refine ⟨measurable_supr (λ n, measurable.supr_Prop _ (hf n).1), λ A hA, _⟩,
    rw this, exact (sup_mem_measurable_le (hf m.succ) hm).2 A hA }
end

lemma supr_mem_measurable_le'
  (f : ℕ → α → ℝ≥0∞) (hf : ∀ n, f n ∈ measurable_le μ ν) (n : ℕ) :
  (⨆ k (hk : k ≤ n), f k) ∈ measurable_le μ ν :=
begin
  convert supr_mem_measurable_le f hf n,
  ext, simp
end

lemma supr_monotone {α : Type*} (f : ℕ → α → ℝ≥0∞) :
  monotone (λ n x, ⨆ k (hk : k ≤ n), f k x) :=
begin
  intros n m hnm x,
  simp only,
  refine bsupr_le (λ k hk, _),
  have : k ≤ m := le_trans hk hnm, -- replacing `this` below with the proof breaks
  exact le_bsupr k this,
end

lemma supr_monotone' {α : Type*} (f : ℕ → α → ℝ≥0∞) (x : α) :
  monotone (λ n, ⨆ k (hk : k ≤ n), f k x) :=
λ n m hnm, supr_monotone f hnm x

lemma supr_le_le {α : Type*} (f : ℕ → α → ℝ≥0∞) (n k : ℕ) (hk : k ≤ n) :
  f k ≤ λ x, ⨆ k (hk : k ≤ n), f k x :=
λ x, le_bsupr k hk

/-- `measurable_le_eval μ ν` is the set of `∫⁻ x, f x ∂μ` for all `f ∈ measurable_le μ ν`. -/
def measurable_le_eval (μ ν : measure α) : set ℝ≥0∞ :=
(λ f : α → ℝ≥0∞, ∫⁻ x, f x ∂μ) '' measurable_le μ ν

end lebesgue_decomposition

open lebesgue_decomposition

<<<<<<< HEAD
/-- **The Lebesgue decomposition theorem**: Any pair of finite measures `μ` and `ν`
`have_lebesgue_decomposition`. That is to say, there exists a measure `ξ` and a measurable function
`f`, such that `ξ` is mutually singular with respect to `ν` and `μ = ξ + ν.with_density f` -/
@[priority 100] -- see Note [lower instance priority]
instance have_lebesgue_decomposition_of_finite_measure
  {μ ν : measure α} [is_finite_measure μ] [is_finite_measure ν] :
=======
/-- Any pair of finite measures `μ` and `ν`, `have_lebesgue_decomposition`. That is to say,
there exist a measure `ξ` and a measurable function `f`, such that `ξ` is mutually singular
with respect to `ν` and `μ = ξ + ν.with_density f`.

This is not an instance since this is also shown for the more general σ-finite measures with
`measure_theory.measure.have_lebesgue_decomposition_of_sigma_finite`. -/
theorem have_lebesgue_decomposition_of_finite_measure
  {μ ν : measure α} [finite_measure μ] [finite_measure ν] :
>>>>>>> 6adb5e8b
  have_lebesgue_decomposition μ ν :=
⟨begin
  have h := @exists_seq_tendsto_Sup _ _ _ _ _ (measurable_le_eval ν μ)
    ⟨0, 0, zero_mem_measurable_le, by simp⟩ (order_top.bdd_above _),
  choose g hmono hg₂ f hf₁ hf₂ using h,
  -- we set `ξ` to be the supremum of an increasing sequence of functions obtained from above
  set ξ := ⨆ n k (hk : k ≤ n), f k with hξ,
  -- we see that `ξ` has the largest integral among all functions in `measurable_le`
  have hξ₁ : Sup (measurable_le_eval ν μ) = ∫⁻ a, ξ a ∂ν,
  { have := @lintegral_tendsto_of_tendsto_of_monotone _ _ ν
      (λ n, ⨆ k (hk : k ≤ n), f k) (⨆ n k (hk : k ≤ n), f k) _ _ _,
    { refine tendsto_nhds_unique _ this,
      refine tendsto_of_tendsto_of_tendsto_of_le_of_le hg₂ tendsto_const_nhds _ _,
      { intro n, rw ← hf₂ n,
        apply lintegral_mono,
        simp only [supr_apply, supr_le_le f n n (le_refl _)] },
      { intro n,
        exact le_Sup ⟨⨆ (k : ℕ) (hk : k ≤ n), f k, supr_mem_measurable_le' _ hf₁ _, rfl⟩ } },
    { intro n,
      refine measurable.ae_measurable _,
      convert (supr_mem_measurable_le _ hf₁ n).1,
      ext, simp },
    { refine filter.eventually_of_forall (λ a, _),
      simp [supr_monotone' f _] },
    { refine filter.eventually_of_forall (λ a, _),
      simp [tendsto_at_top_supr (supr_monotone' f a)] } },
  have hξm : measurable ξ,
  { convert measurable_supr (λ n, (supr_mem_measurable_le _ hf₁ n).1),
    ext, simp [hξ] },
  -- `ξ` is the `f` in the theorem statement and we set `μ₁` to be `μ - ν.with_density ξ`
  -- since we need `μ₁ + ν.with_density ξ = μ`
  set μ₁ := μ - ν.with_density ξ with hμ₁,
  have hle : ν.with_density ξ ≤ μ,
  { intros B hB,
    rw [hξ, with_density_apply _ hB],
    simp_rw [supr_apply],
    rw lintegral_supr (λ i, (supr_mem_measurable_le _ hf₁ i).1) (supr_monotone _),
    exact supr_le (λ i, (supr_mem_measurable_le _ hf₁ i).2 B hB) },
  haveI : is_finite_measure (ν.with_density ξ),
  { refine is_finite_measure_with_density _,
    have hle' := hle set.univ measurable_set.univ,
    rw [with_density_apply _ measurable_set.univ, measure.restrict_univ] at hle',
    exact lt_of_le_of_lt hle' (measure_lt_top _ _) },
  refine ⟨⟨μ₁, ξ⟩, hξm, _, _⟩,
  { by_contra,
  -- if they are not mutually singular, then from `exists_positive_of_not_mutually_singular`,
  -- there exists some `ε > 0` and a measurable set `E`, such that `μ(E) > 0` and `E` is
  -- positive with respect to `ν - εμ`
    obtain ⟨ε, hε₁, E, hE₁, hE₂, hE₃⟩ := exists_positive_of_not_mutually_singular μ₁ ν h,
    simp_rw hμ₁ at hE₃,
    have hξle : ∀ A, measurable_set A → ∫⁻ a in A, ξ a ∂ν ≤ μ A,
    { intros A hA, rw hξ,
      simp_rw [supr_apply],
      rw lintegral_supr (λ n, (supr_mem_measurable_le _ hf₁ n).1) (supr_monotone _),
      exact supr_le (λ n, (supr_mem_measurable_le _ hf₁ n).2 A hA) },
  -- since `E` is positive, we have `∫⁻ a in A ∩ E, ε + ξ a ∂ν ≤ μ (A ∩ E)` for all `A`
    have hε₂ : ∀ A : set α, measurable_set A → ∫⁻ a in A ∩ E, ε + ξ a ∂ν ≤ μ (A ∩ E),
    { intros A hA,
      have := subset_le_of_restrict_le_restrict _ _ hE₁ hE₃ (set.inter_subset_right A E),
      rwa [zero_apply, to_signed_measure_sub_apply (hA.inter hE₁),
            measure.sub_apply (hA.inter hE₁) hle,
            ennreal.to_real_sub_of_le _ (ne_of_lt (measure_lt_top _ _)), sub_nonneg,
            le_sub_iff_add_le, ← ennreal.to_real_add, ennreal.to_real_le_to_real,
            measure.coe_nnreal_smul, pi.smul_apply, with_density_apply _ (hA.inter hE₁),
            show ε • ν (A ∩ E) = (ε : ℝ≥0∞) * ν (A ∩ E), by refl,
            ← set_lintegral_const, ← lintegral_add measurable_const hξm] at this,
      { rw [ne.def, ennreal.add_eq_top, not_or_distrib],
        exact ⟨ne_of_lt (measure_lt_top _ _), ne_of_lt (measure_lt_top _ _)⟩ },
      { exact ne_of_lt (measure_lt_top _ _) },
      { exact ne_of_lt (measure_lt_top _ _) },
      { exact ne_of_lt (measure_lt_top _ _) },
      { rw with_density_apply _ (hA.inter hE₁),
        exact hξle (A ∩ E) (hA.inter hE₁) },
      { apply_instance } },
  -- from this, we can show `ξ + ε * E.indicator` is a function in `measurable_le` with
  -- integral greater than `ξ`
    have hξε : ξ + E.indicator (λ _, ε) ∈ measurable_le ν μ,
    { refine ⟨measurable.add hξm (measurable.indicator measurable_const hE₁), λ A hA, _⟩,
      have : ∫⁻ a in A, (ξ + E.indicator (λ _, ε)) a ∂ν =
            ∫⁻ a in A ∩ E, ε + ξ a ∂ν + ∫⁻ a in A ∩ Eᶜ, ξ a ∂ν,
      { rw [lintegral_add measurable_const hξm, add_assoc,
            ← lintegral_union (hA.inter hE₁) (hA.inter (hE₁.compl))
              (disjoint.mono (set.inter_subset_right _ _) (set.inter_subset_right _ _)
              disjoint_compl_right), set.inter_union_compl],
        simp_rw [pi.add_apply],
        rw [lintegral_add hξm (measurable.indicator measurable_const hE₁), add_comm],
        refine congr_fun (congr_arg has_add.add _) _,
        rw [set_lintegral_const, lintegral_indicator _ hE₁, set_lintegral_const,
            measure.restrict_apply hE₁, set.inter_comm] },
      conv_rhs { rw ← set.inter_union_compl A E },
      rw [this, measure_union _ (hA.inter hE₁) (hA.inter hE₁.compl)],
      { exact add_le_add (hε₂ A hA)
          (hξle (A ∩ Eᶜ) (hA.inter hE₁.compl)) },
      { exact disjoint.mono (set.inter_subset_right _ _) (set.inter_subset_right _ _)
          disjoint_compl_right } },
      have : ∫⁻ a, ξ a + E.indicator (λ _, ε) a ∂ν ≤ Sup (measurable_le_eval ν μ) :=
        le_Sup ⟨ξ + E.indicator (λ _, ε), hξε, rfl⟩,
  -- but this contradicts the maximality of `∫⁻ x, ξ x ∂ν`
      refine not_lt.2 this _,
      rw [hξ₁, lintegral_add hξm (measurable.indicator (measurable_const) hE₁),
          lintegral_indicator _ hE₁, set_lintegral_const],
      refine ennreal.lt_add_right _ (ennreal.mul_pos.2 ⟨ennreal.coe_pos.2 hε₁, hE₂⟩),
      have := measure_lt_top (ν.with_density ξ) set.univ,
      rwa [with_density_apply _ measurable_set.univ, measure.restrict_univ] at this },
  -- since `ν.with_density ξ ≤ μ`, it is clear that `μ = μ₁ + ν.with_density ξ`
  { rw hμ₁, ext1 A hA,
    rw [measure.coe_add, pi.add_apply, measure.sub_apply hA hle,
        add_comm, ennreal.add_sub_cancel_of_le (hle A hA)] },
end⟩

local attribute [instance] have_lebesgue_decomposition_of_finite_measure

instance {μ : measure α} {S : μ.finite_spanning_sets_in {s : set α | measurable_set s}} (n : ℕ) :
  finite_measure (μ.restrict $ S.set n) :=
⟨by { rw [restrict_apply measurable_set.univ, set.univ_inter], exact S.finite _ }⟩

/-- **The Lebesgue decomposition theorem**: Any pair of σ-finite measures `μ` and `ν`
`have_lebesgue_decomposition`. That is to say, there exist a measure `ξ` and a measurable function
`f`, such that `ξ` is mutually singular with respect to `ν` and `μ = ξ + ν.with_density f` -/
@[priority 100] -- see Note [lower instance priority]
instance have_lebesgue_decomposition_of_sigma_finite
  (μ ν : measure α) [sigma_finite μ] [sigma_finite ν] :
  have_lebesgue_decomposition μ ν :=
⟨begin
  -- Since `μ` and `ν` are both σ-finite, there exists a sequence of pairwise disjoint spanning
  -- sets which are finite with respect to both `μ` and `ν`
  obtain ⟨S, T, h₁, h₂⟩ := exists_eq_disjoint_finite_spanning_sets_in μ ν,
  have h₃ : pairwise (disjoint on T.set) := h₁ ▸ h₂,
  -- We define `μn` and `νn` as sequences of measures such that `μn n = μ ∩ S n` and
  -- `νn n = ν ∩ S n` where `S` is the aforementioned finite spanning set sequence.
  -- Since `S` is spanning, it is clear that `sum μn = μ` and `sum νn = ν`
  set μn : ℕ → measure α := λ n, μ.restrict (S.set n) with hμn,
  have hμ : μ = sum μn,
    { rw [hμn, ← restrict_Union h₂ S.set_mem, S.spanning, restrict_univ] },
  set νn : ℕ → measure α := λ n, ν.restrict (T.set n) with hνn,
  have hν : ν = sum νn,
    { rw [hνn, ← restrict_Union h₃ T.set_mem, T.spanning, restrict_univ] },
  -- As `S` is finite with respect to both `μ` and `ν`, it is clear that `μn n` and `νn n` are
  -- finite measures for all `n : ℕ`. Thus, we may apply the finite Lebesgue decomposition theorem
  -- to `μn n` and `νn n`. We define `ξ` as the sum of the singular part of the Lebesgue
  -- decompositions of `μn n` and `νn n`, and `f` as the sum of the Radon-Nikodym derviatives of
  -- `μn n` and `νn n` restricted on `S n`
  set ξ := sum (λ n, singular_part (μn n) (νn n)) with hξ,
  set f := ∑' n, (S.set n).indicator (radon_nikodym_deriv (μn n) (νn n)) with hf,
  -- I claim `ξ` and `f` form a Lebesgue decomposition of `μ` and `ν`
  refine ⟨⟨ξ, f⟩, _, _, _⟩,
  { exact measurable.ennreal_tsum' (λ n, measurable.indicator
      (measurable_radon_nikodym_deriv (μn n) (νn n)) (S.set_mem n)) },
  -- We show that `ξ` is mutually singular with respect to `ν`
  { choose A hA₁ hA₂ hA₃ using λ n, mutually_singular_singular_part (μn n) (νn n),
    simp only [hξ],
  -- We use the set `B := ⋃ j, (S.set j) ∩ A j` where `A n` is the set provided as
  -- `singular_part (μn n) (νn n) ⊥ₘ νn n`
    refine ⟨⋃ j, (S.set j) ∩ A j,
      measurable_set.Union (λ n, (S.set_mem n).inter (hA₁ n)), _, _⟩,
  -- `ξ B = 0` since `ξ B = ∑ i j, singular_part (μn j) (νn j) (S.set i ∩ A i)`
  --                     `= ∑ i, singular_part (μn i) (νn i) (S.set i ∩ A i)`
  --                     `≤ ∑ i, singular_part (μn i) (νn i) (A i) = 0`
  -- where the second equality follows as `singular_part (μn j) (νn j) (S.set i ∩ A i)` vanishes
  -- for all `i ≠ j`
    { rw [measure_Union],
      { have : ∀ i, (sum (λ n, (μn n).singular_part (νn n))) (S.set i ∩ A i) =
          (μn i).singular_part (νn i) (S.set i ∩ A i),
        { intro i, rw [sum_apply _ ((S.set_mem i).inter (hA₁ i)), tsum_eq_single i],
          { intros j hij,
            rw [hμn, ← nonpos_iff_eq_zero],
            refine le_trans ((singular_part_le _ _) _ ((S.set_mem i).inter (hA₁ i))) (le_of_eq _),
            rw [restrict_apply ((S.set_mem i).inter (hA₁ i)), set.inter_comm, ← set.inter_assoc],
            have : disjoint (S.set j) (S.set i) := h₂ j i hij,
            rw set.disjoint_iff_inter_eq_empty at this,
            rw [this, set.empty_inter, measure_empty] },
          { apply_instance } },
        simp_rw [this, tsum_eq_zero_iff ennreal.summable],
        intro n, exact measure_mono_null (set.inter_subset_right _ _) (hA₂ n) },
      { exact h₂.mono (λ i j, disjoint.mono inf_le_left inf_le_left) },
      { exact λ n, (S.set_mem n).inter (hA₁ n) } },
  -- We will now show `ν Bᶜ = 0`. This follows since `Bᶜ = ⋃ n, S.set n ∩ (A n)ᶜ` and thus,
  -- `ν Bᶜ = ∑ i, ν (S.set i ∩ (A i)ᶜ) = ∑ i, (νn i) (A i)ᶜ = 0`
    { have hcompl : is_compl (⋃ n, (S.set n ∩ A n)) (⋃ n, S.set n ∩ (A n)ᶜ),
      { split,
        { rintro x ⟨hx₁, hx₂⟩, rw set.mem_Union at hx₁ hx₂,
          obtain ⟨⟨i, hi₁, hi₂⟩, ⟨j, hj₁, hj₂⟩⟩ := ⟨hx₁, hx₂⟩,
          have : i = j,
          { by_contra hij, exact h₂ i j hij ⟨hi₁, hj₁⟩ },
          exact hj₂ (this ▸ hi₂) },
        { intros x hx,
          simp only [set.mem_Union, set.sup_eq_union, set.mem_inter_eq,
                    set.mem_union_eq, set.mem_compl_eq, or_iff_not_imp_left],
          intro h, push_neg at h,
          rw [set.top_eq_univ, ← S.spanning, set.mem_Union] at hx,
          obtain ⟨i, hi⟩ := hx,
          exact ⟨i, hi, h i hi⟩ } },
      rw [hcompl.compl_eq, measure_Union, tsum_eq_zero_iff ennreal.summable],
      { intro n, rw [set.inter_comm, ← restrict_apply (hA₁ n).compl, ← hA₃ n, hνn, h₁] },
      { exact h₂.mono (λ i j, disjoint.mono inf_le_left inf_le_left) },
      { exact λ n, (S.set_mem n).inter (hA₁ n).compl } } },
  -- Finally, it remains to show `μ = ξ + ν.with_density f`. Since `μ = sum μn`, and
  -- `ξ + ν.with_density f = ∑ n, singular_part (μn n) (νn n)`
  --                        `+ ν.with_density (radon_nikodym_deriv (μn n) (νn n)) ∩ (S.set n)`,
  -- it suffices to show that the individual summands are equal. This follows by the
  -- Lebesgue decomposition properties on the individual `μn n` and `νn n`
  { simp only [hξ, hf, hμ],
    rw [with_density_tsum _, sum_add_sum],
    { refine sum_congr (λ n, _),
      conv_lhs { rw have_lebesgue_decomposition_add (μn n) (νn n) },
      suffices heq : (νn n).with_density ((μn n).radon_nikodym_deriv (νn n)) =
        ν.with_density ((S.set n).indicator ((μn n).radon_nikodym_deriv (νn n))),
      { rw heq },
      rw [hν, with_density_indicator (S.set_mem n), restrict_sum _ (S.set_mem n)],
      suffices hsumeq : sum (λ (i : ℕ), (νn i).restrict (S.set n)) = νn n,
      { rw hsumeq },
      ext1 s hs,
      rw [sum_apply _ hs, tsum_eq_single n, hνn, h₁,
          restrict_restrict (T.set_mem n), set.inter_self],
      { intros m hm,
        rw [hνn, h₁, restrict_restrict (T.set_mem n), set.inter_comm,
            set.disjoint_iff_inter_eq_empty.1 (h₃ m n hm), restrict_empty,
            coe_zero, pi.zero_apply] },
      { apply_instance } },
    { exact λ n, measurable.indicator (measurable_radon_nikodym_deriv _ _) (S.set_mem n) } },
end⟩

end measure

end measure_theory<|MERGE_RESOLUTION|>--- conflicted
+++ resolved
@@ -28,11 +28,7 @@
 
 ## Main results
 
-<<<<<<< HEAD
-* `measure_theory.measure.have_lebesgue_decomposition_of_is_finite_measure` :
-=======
 * `measure_theory.measure.have_lebesgue_decomposition_of_sigma_finite` :
->>>>>>> 6adb5e8b
   the Lebesgue decomposition theorem.
 * `measure_theory.measure.eq_singular_part` : Given measures `μ` and `ν`, if `s` is a measure
   mutually singular to `ν` and `f` is a measurable function such that `μ = s + fν`, then
@@ -458,14 +454,6 @@
 
 open lebesgue_decomposition
 
-<<<<<<< HEAD
-/-- **The Lebesgue decomposition theorem**: Any pair of finite measures `μ` and `ν`
-`have_lebesgue_decomposition`. That is to say, there exists a measure `ξ` and a measurable function
-`f`, such that `ξ` is mutually singular with respect to `ν` and `μ = ξ + ν.with_density f` -/
-@[priority 100] -- see Note [lower instance priority]
-instance have_lebesgue_decomposition_of_finite_measure
-  {μ ν : measure α} [is_finite_measure μ] [is_finite_measure ν] :
-=======
 /-- Any pair of finite measures `μ` and `ν`, `have_lebesgue_decomposition`. That is to say,
 there exist a measure `ξ` and a measurable function `f`, such that `ξ` is mutually singular
 with respect to `ν` and `μ = ξ + ν.with_density f`.
@@ -473,8 +461,7 @@
 This is not an instance since this is also shown for the more general σ-finite measures with
 `measure_theory.measure.have_lebesgue_decomposition_of_sigma_finite`. -/
 theorem have_lebesgue_decomposition_of_finite_measure
-  {μ ν : measure α} [finite_measure μ] [finite_measure ν] :
->>>>>>> 6adb5e8b
+  {μ ν : measure α} [is_finite_measure μ] [is_finite_measure ν] :
   have_lebesgue_decomposition μ ν :=
 ⟨begin
   have h := @exists_seq_tendsto_Sup _ _ _ _ _ (measurable_le_eval ν μ)
