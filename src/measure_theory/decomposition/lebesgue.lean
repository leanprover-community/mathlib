/-
Copyright (c) 2021 Kexing Ying. All rights reserved.
Released under Apache 2.0 license as described in the file LICENSE.
Authors: Kexing Ying
-/
import measure_theory.decomposition.jordan

/-!
# Lebesgue decomposition

This file proves the Lebesgue decomposition theorem. The Lebesgue decomposition theorem states that,
given two finite measures `μ` and `ν`, there exists a finite measure `ξ` and a measurable function
`f` such that `μ = ξ + fν` and `ξ` is mutually singular with respect to `ν`.

The Lebesgue decomposition provides the Radon-Nikodym theorem readily.

## Main definitions

* `measure_theory.measure.have_lebesgue_decomposition` : A pair of measures `μ` and `ν` is said
  to `have_lebesgue_decomposition` if there exists a measure `ξ` and a measurable function `f`,
  such that `ξ` is mutually singular with respect to `ν` and `μ = ξ + ν.with_density f`
* `measure_theory.measure.singular_part` : If a pair of measures `have_lebesgue_decomposition`,
  then `singular_part` chooses the measure from `have_lebesgue_decomposition`, otherwise it
  returns the zero measure.
* ``measure_theory.measure.radon_nikodym_deriv` : If a pair of measures
  `have_lebesgue_decomposition`, then `radon_nikodym_deriv` chooses the measurable function from
  `have_lebesgue_decomposition`, otherwise it returns the zero function.

## Main results

* `measure_theory.measure.have_lebesgue_decomposition_of_is_finite_measure` :
  the Lebesgue decomposition theorem.
* `measure_theory.measure.eq_singular_part` : Given measures `μ` and `ν`, if `s` is a measure
  mutually singular to `ν` and `f` is a measurable function such that `μ = s + fν`, then
  `s = singular_part μ ν`.
* `measure_theory.measure.eq_radon_nikodym_deriv` : Given measures `μ` and `ν`, if `s` is a
  measure mutually singular to `ν` and `f` is a measurable function such that `μ = s + fν`,
  then `f = radon_nikodym_deriv μ ν`.

## To do

The Lebesgue decomposition theorem can be generalized to σ-finite measures from the finite version.

# Tags

Lebesgue decomposition theorem
-/

noncomputable theory
open_locale classical measure_theory nnreal ennreal

variables {α β : Type*} [measurable_space α]

namespace measure_theory

namespace measure

/-- A pair of measures `μ` and `ν` is said to `have_lebesgue_decomposition` if there exists a
measure `ξ` and a measurable function `f`, such that `ξ` is mutually singular with respect to
`ν` and `μ = ξ + ν.with_density f`. -/
class have_lebesgue_decomposition (μ ν : measure α) : Prop :=
(lebesgue_decomposition :
  ∃ (p : measure α × (α → ℝ≥0∞)), measurable p.2 ∧ p.1 ⊥ₘ ν ∧ μ = p.1 + ν.with_density p.2)

/-- If a pair of measures `have_lebesgue_decomposition`, then `singular_part` chooses the
measure from `have_lebesgue_decomposition`, otherwise it returns the zero measure. -/
@[irreducible]
def singular_part (μ ν : measure α) : measure α :=
if h : have_lebesgue_decomposition μ ν then (classical.some h.lebesgue_decomposition).1 else 0

/-- If a pair of measures `have_lebesgue_decomposition`, then `radon_nikodym_deriv` chooses the
measurable function from `have_lebesgue_decomposition`, otherwise it returns the zero function. -/
@[irreducible]
def radon_nikodym_deriv (μ ν : measure α) : α → ℝ≥0∞ :=
if h : have_lebesgue_decomposition μ ν then (classical.some h.lebesgue_decomposition).2 else 0

lemma have_lebesgue_decomposition_spec (μ ν : measure α) [h : have_lebesgue_decomposition μ ν] :
  measurable (radon_nikodym_deriv μ ν) ∧ (singular_part μ ν) ⊥ₘ ν ∧
  μ = (singular_part μ ν) + ν.with_density (radon_nikodym_deriv μ ν) :=
begin
  rw [singular_part, radon_nikodym_deriv, dif_pos h, dif_pos h],
  exact classical.some_spec h.lebesgue_decomposition,
end

lemma have_lebesgue_decomposition_add (μ ν : measure α) [have_lebesgue_decomposition μ ν] :
  μ = (singular_part μ ν) + ν.with_density (radon_nikodym_deriv μ ν) :=
(have_lebesgue_decomposition_spec μ ν).2.2

@[measurability]
lemma measurable_radon_nikodym_deriv (μ ν : measure α) :
  measurable $ radon_nikodym_deriv μ ν :=
begin
  by_cases h : have_lebesgue_decomposition μ ν,
  { exactI (have_lebesgue_decomposition_spec μ ν).1 },
  { rw [radon_nikodym_deriv, dif_neg h],
    exact measurable_zero }
end

lemma mutually_singular_singular_part (μ ν : measure α) :
  singular_part μ ν ⊥ₘ ν :=
begin
  by_cases h : have_lebesgue_decomposition μ ν,
  { exactI (have_lebesgue_decomposition_spec μ ν).2.1 },
  { rw [singular_part, dif_neg h],
    exact mutually_singular.zero.symm }
end

lemma singular_part_le (μ ν : measure α) : singular_part μ ν ≤ μ :=
begin
  by_cases hl : have_lebesgue_decomposition μ ν,
  { casesI (have_lebesgue_decomposition_spec μ ν).2 with _ h,
    conv_rhs { rw h },
    exact measure.le_add_right (le_refl _) },
  { rw [singular_part, dif_neg hl],
    exact measure.zero_le μ }
end

lemma with_density_radon_nikodym_deriv_le (μ ν : measure α) :
  ν.with_density (radon_nikodym_deriv μ ν) ≤ μ :=
begin
  by_cases hl : have_lebesgue_decomposition μ ν,
  { casesI (have_lebesgue_decomposition_spec μ ν).2 with _ h,
    conv_rhs { rw h },
    exact measure.le_add_left (le_refl _) },
  { rw [radon_nikodym_deriv, dif_neg hl, with_density_zero],
    exact measure.zero_le μ }
end

instance {μ ν : measure α} [is_finite_measure μ] :
  is_finite_measure (singular_part μ ν) :=
is_finite_measure_of_le μ $ singular_part_le μ ν

instance {μ ν : measure α} [sigma_finite μ] :
  sigma_finite (singular_part μ ν) :=
sigma_finite_of_le μ $ singular_part_le μ ν

instance {μ ν : measure α} [is_finite_measure μ] :
  is_finite_measure (ν.with_density $ radon_nikodym_deriv μ ν) :=
is_finite_measure_of_le μ $ with_density_radon_nikodym_deriv_le μ ν

instance {μ ν : measure α} [sigma_finite μ] :
  sigma_finite (ν.with_density $ radon_nikodym_deriv μ ν) :=
sigma_finite_of_le μ $ with_density_radon_nikodym_deriv_le μ ν

/-- Given measures `μ` and `ν`, if `s` is a measure mutually singular to `ν` and `f` is a
measurable function such that `μ = s + fν`, then `s = singular_part μ ν`.

This theorem provides the uniqueness of the `singular_part` in the Lebesgue decomposition theorem,
while `measure_theory.measure.eq_radon_nikodym_deriv` provides the uniqueness of the
`radon_nikodym_deriv`. -/
theorem eq_singular_part
  {μ ν : measure α} {s : measure α} {f : α → ℝ≥0∞} (hf : measurable f)
  (hs : s ⊥ₘ ν) (hadd : μ = s + ν.with_density f) :
  s = μ.singular_part ν :=
begin
  haveI : have_lebesgue_decomposition μ ν := ⟨⟨⟨s, f⟩, hf, hs, hadd⟩⟩,
  obtain ⟨hmeas, hsing, hadd'⟩ := have_lebesgue_decomposition_spec μ ν,
  obtain ⟨⟨S, hS₁, hS₂, hS₃⟩, ⟨T, hT₁, hT₂, hT₃⟩⟩ := ⟨hs, hsing⟩,
  rw hadd' at hadd,
  have hνinter : ν (S ∩ T)ᶜ = 0,
  { rw set.compl_inter,
    refine nonpos_iff_eq_zero.1 (le_trans (measure_union_le _ _) _),
    rw [hT₃, hS₃, add_zero],
    exact le_refl _ },
  have heq : s.restrict (S ∩ T)ᶜ = (μ.singular_part ν).restrict (S ∩ T)ᶜ,
  { ext1 A hA,
    have hf : ν.with_density f (A ∩ (S ∩ T)ᶜ) = 0,
    { refine with_density_absolutely_continuous ν _ _,
      rw ← nonpos_iff_eq_zero,
      exact hνinter ▸ measure_mono (set.inter_subset_right _ _) },
    have hrn : ν.with_density (μ.radon_nikodym_deriv ν) (A ∩ (S ∩ T)ᶜ) = 0,
    { refine with_density_absolutely_continuous ν _ _,
      rw ← nonpos_iff_eq_zero,
      exact hνinter ▸ measure_mono (set.inter_subset_right _ _) },
    rw [restrict_apply hA, restrict_apply hA, ← add_zero (s (A ∩ (S ∩ T)ᶜ)), ← hf,
        ← add_apply, ← hadd, add_apply, hrn, add_zero] },
  have heq' : ∀ A : set α, measurable_set A → s A = s.restrict (S ∩ T)ᶜ A,
  { intros A hA,
    have hsinter : s (A ∩ (S ∩ T)) = 0,
    { rw ← nonpos_iff_eq_zero,
      exact hS₂ ▸ measure_mono
        (set.subset.trans (set.inter_subset_right _ _) (set.inter_subset_left _ _)) },
    rw [restrict_apply hA, ← add_zero (s (A ∩ (S ∩ T)ᶜ)), ← hsinter, ← measure_union,
        ← set.inter_union_distrib_left, set.compl_union_self, set.inter_univ],
    { exact disjoint.inter_left' _ ( disjoint.inter_right' _ disjoint_compl_left) },
    { measurability },
    { measurability } },
  ext1 A hA,
  have hμinter : μ.singular_part ν (A ∩ (S ∩ T)) = 0,
  { rw ← nonpos_iff_eq_zero,
    exact hT₂ ▸ measure_mono
      (set.subset.trans (set.inter_subset_right _ _) (set.inter_subset_right _ _)) },
  rw [heq' A hA, heq, ← add_zero ((μ.singular_part ν).restrict (S ∩ T)ᶜ A), ← hμinter,
      restrict_apply hA, ← measure_union, ← set.inter_union_distrib_left,
      set.compl_union_self, set.inter_univ],
  { exact disjoint.inter_left' _ ( disjoint.inter_right' _ disjoint_compl_left) },
  { measurability },
  { measurability }
end

/-- Given measures `μ` and `ν`, if `s` is a measure mutually singular to `ν` and `f` is a
measurable function such that `μ = s + fν`, then `f = radon_nikodym_deriv μ ν`.

This theorem provides the uniqueness of the `radon_nikodym_deriv` in the Lebesgue decomposition
theorem, while `measure_theory.measure.eq_singular_part` provides the uniqueness of the
`singular_part`. -/
theorem eq_radon_nikodym_deriv
  {μ ν : measure α} {s : measure α} {f : α → ℝ≥0∞} (hf : measurable f)
  (hs : s ⊥ₘ ν) (hadd : μ = s + ν.with_density f) :
  ν.with_density f = ν.with_density (μ.radon_nikodym_deriv ν) :=
begin
  haveI : have_lebesgue_decomposition μ ν := ⟨⟨⟨s, f⟩, hf, hs, hadd⟩⟩,
  obtain ⟨hmeas, hsing, hadd'⟩ := have_lebesgue_decomposition_spec μ ν,
  obtain ⟨⟨S, hS₁, hS₂, hS₃⟩, ⟨T, hT₁, hT₂, hT₃⟩⟩ := ⟨hs, hsing⟩,
  rw hadd' at hadd,
  have hνinter : ν (S ∩ T)ᶜ = 0,
  { rw set.compl_inter,
    refine nonpos_iff_eq_zero.1 (le_trans (measure_union_le _ _) _),
    rw [hT₃, hS₃, add_zero],
    exact le_refl _ },
  have heq : (ν.with_density f).restrict (S ∩ T) =
              (ν.with_density (radon_nikodym_deriv μ ν)).restrict (S ∩ T),
  { ext1 A hA,
    have hs : s (A ∩ (S ∩ T)) = 0,
    { rw ← nonpos_iff_eq_zero,
      exact hS₂ ▸ measure_mono
        (set.subset.trans (set.inter_subset_right _ _) (set.inter_subset_left _ _)) },
    have hsing : μ.singular_part ν (A ∩ (S ∩ T)) = 0,
    { rw ← nonpos_iff_eq_zero,
      exact hT₂ ▸ measure_mono
        (set.subset.trans (set.inter_subset_right _ _) (set.inter_subset_right _ _)) },
    rw [restrict_apply hA, restrict_apply hA, ← add_zero (ν.with_density f (A ∩ (S ∩ T))),
        ← hs, ← add_apply, add_comm, ← hadd, add_apply, hsing, zero_add] },
  have heq' : ∀ A : set α, measurable_set A →
    ν.with_density f A = (ν.with_density f).restrict (S ∩ T) A,
  { intros A hA,
    have hνfinter : ν.with_density f (A ∩ (S ∩ T)ᶜ) = 0,
    { rw ← nonpos_iff_eq_zero,
      exact with_density_absolutely_continuous ν f hνinter ▸
        measure_mono (set.inter_subset_right _ _) },
    rw [restrict_apply hA, ← add_zero (ν.with_density f (A ∩ (S ∩ T))), ← hνfinter,
        ← measure_union, ← set.inter_union_distrib_left, set.union_compl_self, set.inter_univ],
    { exact disjoint.inter_left' _ (disjoint.inter_right' _ disjoint_compl_right) },
    { measurability },
    { measurability } },
  ext1 A hA,
  have hνrn : ν.with_density (μ.radon_nikodym_deriv ν) (A ∩ (S ∩ T)ᶜ) = 0,
  { rw ← nonpos_iff_eq_zero,
    exact with_density_absolutely_continuous ν (μ.radon_nikodym_deriv ν) hνinter ▸
      measure_mono (set.inter_subset_right _ _) },
  rw [heq' A hA, heq, ← add_zero ((ν.with_density (μ.radon_nikodym_deriv ν)).restrict (S ∩ T) A),
      ← hνrn, restrict_apply hA, ← measure_union, ← set.inter_union_distrib_left,
      set.union_compl_self, set.inter_univ],
  { exact disjoint.inter_left' _ (disjoint.inter_right' _ disjoint_compl_right) },
  { measurability },
  { measurability }
end

open vector_measure signed_measure

/-- If two finite measures `μ` and `ν` are not mutually singular, there exists some `ε > 0` and
a measurable set `E`, such that `ν(E) > 0` and `E` is positive with respect to `μ - εν`.

This lemma is useful for the Lebesgue decomposition theorem. -/
lemma exists_positive_of_not_mutually_singular
  (μ ν : measure α) [is_finite_measure μ] [is_finite_measure ν] (h : ¬ μ ⊥ₘ ν) :
  ∃ ε : ℝ≥0, 0 < ε ∧ ∃ E : set α, measurable_set E ∧ 0 < ν E ∧
  0 ≤[E] μ.to_signed_measure - (ε • ν).to_signed_measure :=
begin
  -- for all `n : ℕ`, obtain the Hahn decomposition for `μ - (1 / n) ν`
  have : ∀ n : ℕ, ∃ i : set α, measurable_set i ∧
    0 ≤[i] (μ.to_signed_measure - ((1 / (n + 1) : ℝ≥0) • ν).to_signed_measure) ∧
    (μ.to_signed_measure - ((1 / (n + 1) : ℝ≥0) • ν).to_signed_measure) ≤[iᶜ] 0,
  { intro, exact exists_compl_positive_negative _ },
  choose f hf₁ hf₂ hf₃ using this,
  -- set `A` to be the intersection of all the negative parts of obtained Hahn decompositions
  -- and we show that `μ A = 0`
  set A := ⋂ n, (f n)ᶜ with hA₁,
  have hAmeas : measurable_set A,
  { exact measurable_set.Inter (λ n, (hf₁ n).compl) },
  have hA₂ : ∀ n : ℕ, (μ.to_signed_measure - ((1 / (n + 1) : ℝ≥0) • ν).to_signed_measure) ≤[A] 0,
  { intro n, exact restrict_le_restrict_subset _ _ (hf₁ n).compl (hf₃ n) (set.Inter_subset _ _) },
  have hA₃ : ∀ n : ℕ, μ A ≤ (1 / (n + 1) : ℝ≥0) * ν A,
  { intro n,
    have := nonpos_of_restrict_le_zero _ (hA₂ n),
    rwa [to_signed_measure_sub_apply hAmeas, sub_nonpos, ennreal.to_real_le_to_real] at this,
    exacts [ne_of_lt (measure_lt_top _ _), ne_of_lt (measure_lt_top _ _)] },
  have hμ : μ A = 0,
  { lift μ A to ℝ≥0 using ne_of_lt (measure_lt_top _ _) with μA,
    lift ν A to ℝ≥0 using ne_of_lt (measure_lt_top _ _) with νA,
    rw ennreal.coe_eq_zero,
    by_cases hb : 0 < νA,
    { suffices : ∀ b, 0 < b → μA ≤ b,
      { by_contra,
        have h' := this (μA / 2) (nnreal.half_pos (zero_lt_iff.2 h)),
        rw ← @not_not (μA ≤ μA / 2) at h',
        exact h' (not_le.2 (nnreal.half_lt_self h)) },
      intros c hc,
      have : ∃ n : ℕ, 1 / (n + 1 : ℝ) < c * νA⁻¹, refine exists_nat_one_div_lt _,
      { refine mul_pos hc _,
        rw _root_.inv_pos, exact hb },
      rcases this with ⟨n, hn⟩,
      have hb₁ : (0 : ℝ) < νA⁻¹, { rw _root_.inv_pos, exact hb },
      have h' : 1 / (↑n + 1) * νA < c,
      { rw [← nnreal.coe_lt_coe, ← mul_lt_mul_right hb₁, nnreal.coe_mul, mul_assoc,
            ← nnreal.coe_inv, ← nnreal.coe_mul, _root_.mul_inv_cancel, ← nnreal.coe_mul,
            mul_one, nnreal.coe_inv],
        { convert hn, simp },
        { exact ne.symm (ne_of_lt hb) } },
      refine le_trans _ (le_of_lt h'),
      rw [← ennreal.coe_le_coe, ennreal.coe_mul],
      exact hA₃ n },
    { rw [not_lt, le_zero_iff] at hb,
      specialize hA₃ 0,
      simp [hb, le_zero_iff] at hA₃,
      assumption } },
  -- since `μ` and `ν` are not mutually singular, `μ A = 0` implies `ν Aᶜ > 0`
  rw mutually_singular at h, push_neg at h,
  have := h _ hAmeas hμ,
  simp_rw [hA₁, set.compl_Inter, compl_compl] at this,
  -- as `Aᶜ = ⋃ n, f n`, `ν Aᶜ > 0` implies there exists some `n` such that `ν (f n) > 0`
  obtain ⟨n, hn⟩ := exists_measure_pos_of_not_measure_Union_null this,
  -- thus, choosing `f n` as the set `E` suffices
  exact ⟨1 / (n + 1), by simp, f n, hf₁ n, hn, hf₂ n⟩,
end

namespace lebesgue_decomposition

/-- Given two measures `μ` and `ν`, `measurable_le μ ν` is the set of measurable
functions `f`, such that, for all measurable sets `A`, `∫⁻ x in A, f x ∂μ ≤ ν A`.

This is useful for the Lebesgue decomposition theorem. -/
def measurable_le (μ ν : measure α) : set (α → ℝ≥0∞) :=
{ f | measurable f ∧ ∀ (A : set α) (hA : measurable_set A), ∫⁻ x in A, f x ∂μ ≤ ν A }

variables {μ ν : measure α}

lemma zero_mem_measurable_le : (0 : α → ℝ≥0∞) ∈ measurable_le μ ν :=
⟨measurable_zero, λ A hA, by simp⟩

lemma max_measurable_le (f g : α → ℝ≥0∞)
  (hf : f ∈ measurable_le μ ν) (hg : g ∈ measurable_le μ ν) (A : set α) (hA : measurable_set A) :
  ∫⁻ a in A, max (f a) (g a) ∂μ ≤
  ∫⁻ a in A ∩ { a | f a ≤ g a }, g a ∂μ + ∫⁻ a in A ∩ { a | g a < f a }, f a ∂μ :=
begin
  rw [← lintegral_indicator _ hA, ← lintegral_indicator f,
      ← lintegral_indicator g, ← lintegral_add],
  { refine lintegral_mono (λ a, _),
    by_cases haA : a ∈ A,
    { by_cases f a ≤ g a,
      { simp only,
        rw [set.indicator_of_mem haA, set.indicator_of_mem, set.indicator_of_not_mem, add_zero],
        simp only [le_refl, max_le_iff, and_true, h],
        { rintro ⟨_, hc⟩, exact false.elim ((not_lt.2 h) hc) },
        { exact ⟨haA, h⟩ } },
      { simp only,
        rw [set.indicator_of_mem haA, set.indicator_of_mem _ f,
            set.indicator_of_not_mem, zero_add],
        simp only [true_and, le_refl, max_le_iff, le_of_lt (not_le.1 h)],
        { rintro ⟨_, hc⟩, exact false.elim (h hc) },
        { exact ⟨haA, not_le.1 h⟩ } } },
    { simp [set.indicator_of_not_mem haA] } },
  { exact measurable.indicator hg.1 (hA.inter (measurable_set_le hf.1 hg.1)) },
  { exact measurable.indicator hf.1 (hA.inter (measurable_set_lt hg.1 hf.1)) },
  { exact hA.inter (measurable_set_le hf.1 hg.1) },
  { exact hA.inter (measurable_set_lt hg.1 hf.1) },
end

lemma sup_mem_measurable_le {f g : α → ℝ≥0∞}
  (hf : f ∈ measurable_le μ ν) (hg : g ∈ measurable_le μ ν) :
  (λ a, f a ⊔ g a) ∈ measurable_le μ ν :=
begin
  simp_rw ennreal.sup_eq_max,
  refine ⟨measurable.max hf.1 hg.1, λ A hA, _⟩,
  have h₁ := hA.inter (measurable_set_le hf.1 hg.1),
  have h₂ := hA.inter (measurable_set_lt hg.1 hf.1),
  refine le_trans (max_measurable_le f g hf hg A hA) _,
  refine le_trans (add_le_add (hg.2 _ h₁) (hf.2 _ h₂)) _,
  { rw [← measure_union _ h₁ h₂],
    { refine le_of_eq _,
      congr, convert set.inter_union_compl A _,
      ext a, simpa },
    rintro x ⟨⟨-, hx₁⟩, -, hx₂⟩,
    exact (not_le.2 hx₂) hx₁ }
end

lemma supr_succ_eq_sup {α} (f : ℕ → α → ℝ≥0∞) (m : ℕ) (a : α) :
  (⨆ (k : ℕ) (hk : k ≤ m + 1), f k a) = f m.succ a ⊔ ⨆ (k : ℕ) (hk : k ≤ m), f k a :=
begin
  ext x,
  simp only [option.mem_def, ennreal.some_eq_coe],
  split; intro h; rw ← h, symmetry,
  all_goals {
    set c := (⨆ (k : ℕ) (hk : k ≤ m + 1), f k a) with hc,
    set d := (f m.succ a ⊔ ⨆ (k : ℕ) (hk : k ≤ m), f k a) with hd,
    suffices : c ≤ d ∧ d ≤ c,
    { change c = d, -- removing this line breaks
      exact le_antisymm this.1 this.2 },
    rw [hc, hd],
    refine ⟨_, _⟩,
    { refine bsupr_le (λ n hn, _),
      rcases nat.of_le_succ hn with (h | h),
      { exact le_sup_of_le_right (le_bsupr n h) },
      { exact h ▸ le_sup_left } },
    { refine sup_le _ _,
      { convert @le_bsupr _ _ _ (λ i, i ≤ m + 1) _ m.succ (le_refl _), refl },
      { refine bsupr_le (λ n hn, _),
        have := (le_trans hn (nat.le_succ m)), -- replacing `this` below with the proof breaks
        exact (le_bsupr n this) } } },
end

lemma supr_mem_measurable_le
  (f : ℕ → α → ℝ≥0∞) (hf : ∀ n, f n ∈ measurable_le μ ν) (n : ℕ) :
  (λ x, ⨆ k (hk : k ≤ n), f k x) ∈ measurable_le μ ν :=
begin
  induction n with m hm,
  { refine ⟨_, _⟩,
    { simp [(hf 0).1] },
    { intros A hA, simp [(hf 0).2 A hA] } },
  { have : (λ (a : α), ⨆ (k : ℕ) (hk : k ≤ m + 1), f k a) =
      (λ a, f m.succ a ⊔ ⨆ (k : ℕ) (hk : k ≤ m), f k a),
    { exact funext (λ _, supr_succ_eq_sup _ _ _) },
    refine ⟨measurable_supr (λ n, measurable.supr_Prop _ (hf n).1), λ A hA, _⟩,
    rw this, exact (sup_mem_measurable_le (hf m.succ) hm).2 A hA }
end

lemma supr_mem_measurable_le'
  (f : ℕ → α → ℝ≥0∞) (hf : ∀ n, f n ∈ measurable_le μ ν) (n : ℕ) :
  (⨆ k (hk : k ≤ n), f k) ∈ measurable_le μ ν :=
begin
  convert supr_mem_measurable_le f hf n,
  ext, simp
end

lemma supr_monotone {α : Type*} (f : ℕ → α → ℝ≥0∞) :
  monotone (λ n x, ⨆ k (hk : k ≤ n), f k x) :=
begin
  intros n m hnm x,
  simp only,
  refine bsupr_le (λ k hk, _),
  have : k ≤ m := le_trans hk hnm, -- replacing `this` below with the proof breaks
  exact le_bsupr k this,
end

lemma supr_monotone' {α : Type*} (f : ℕ → α → ℝ≥0∞) (x : α) :
  monotone (λ n, ⨆ k (hk : k ≤ n), f k x) :=
λ n m hnm, supr_monotone f hnm x

lemma supr_le_le {α : Type*} (f : ℕ → α → ℝ≥0∞) (n k : ℕ) (hk : k ≤ n) :
  f k ≤ λ x, ⨆ k (hk : k ≤ n), f k x :=
λ x, le_bsupr k hk

/-- `measurable_le_eval μ ν` is the set of `∫⁻ x, f x ∂μ` for all `f ∈ measurable_le μ ν`. -/
def measurable_le_eval (μ ν : measure α) : set ℝ≥0∞ :=
(λ f : α → ℝ≥0∞, ∫⁻ x, f x ∂μ) '' measurable_le μ ν

end lebesgue_decomposition

open lebesgue_decomposition

/-- **The Lebesgue decomposition theorem**: Any pair of finite measures `μ` and `ν`
`have_lebesgue_decomposition`. That is to say, there exists a measure `ξ` and a measurable function
`f`, such that `ξ` is mutually singular with respect to `ν` and `μ = ξ + ν.with_density f` -/
<<<<<<< HEAD
theorem have_lebesgue_decomposition_of_is_finite_measure
  (μ ν : measure α) [is_finite_measure μ] [is_finite_measure ν] :
=======
@[priority 100] -- see Note [lower instance priority]
instance have_lebesgue_decomposition_of_finite_measure
  {μ ν : measure α} [finite_measure μ] [finite_measure ν] :
>>>>>>> 2eaec057
  have_lebesgue_decomposition μ ν :=
⟨begin
  have h := @exists_seq_tendsto_Sup _ _ _ _ _ (measurable_le_eval ν μ)
    ⟨0, 0, zero_mem_measurable_le, by simp⟩ (order_top.bdd_above _),
  choose g hmono hg₂ f hf₁ hf₂ using h,
  -- we set `ξ` to be the supremum of an increasing sequence of functions obtained from above
  set ξ := ⨆ n k (hk : k ≤ n), f k with hξ,
  -- we see that `ξ` has the largest integral among all functions in `measurable_le`
  have hξ₁ : Sup (measurable_le_eval ν μ) = ∫⁻ a, ξ a ∂ν,
  { have := @lintegral_tendsto_of_tendsto_of_monotone _ _ ν
      (λ n, ⨆ k (hk : k ≤ n), f k) (⨆ n k (hk : k ≤ n), f k) _ _ _,
    { refine tendsto_nhds_unique _ this,
      refine tendsto_of_tendsto_of_tendsto_of_le_of_le hg₂ tendsto_const_nhds _ _,
      { intro n, rw ← hf₂ n,
        apply lintegral_mono,
        simp only [supr_apply, supr_le_le f n n (le_refl _)] },
      { intro n,
        exact le_Sup ⟨⨆ (k : ℕ) (hk : k ≤ n), f k, supr_mem_measurable_le' _ hf₁ _, rfl⟩ } },
    { intro n,
      refine measurable.ae_measurable _,
      convert (supr_mem_measurable_le _ hf₁ n).1,
      ext, simp },
    { refine filter.eventually_of_forall (λ a, _),
      simp [supr_monotone' f _] },
    { refine filter.eventually_of_forall (λ a, _),
      simp [tendsto_at_top_supr (supr_monotone' f a)] } },
  have hξm : measurable ξ,
  { convert measurable_supr (λ n, (supr_mem_measurable_le _ hf₁ n).1),
    ext, simp [hξ] },
  -- `ξ` is the `f` in the theorem statement and we set `μ₁` to be `μ - ν.with_density ξ`
  -- since we need `μ₁ + ν.with_density ξ = μ`
  set μ₁ := μ - ν.with_density ξ with hμ₁,
  have hle : ν.with_density ξ ≤ μ,
  { intros B hB,
    rw [hξ, with_density_apply _ hB],
    simp_rw [supr_apply],
    rw lintegral_supr (λ i, (supr_mem_measurable_le _ hf₁ i).1) (supr_monotone _),
    exact supr_le (λ i, (supr_mem_measurable_le _ hf₁ i).2 B hB) },
  haveI : is_finite_measure (ν.with_density ξ),
  { refine is_finite_measure_with_density _,
    have hle' := hle set.univ measurable_set.univ,
    rw [with_density_apply _ measurable_set.univ, measure.restrict_univ] at hle',
    exact lt_of_le_of_lt hle' (measure_lt_top _ _) },
  refine ⟨⟨μ₁, ξ⟩, hξm, _, _⟩,
  { by_contra,
  -- if they are not mutually singular, then from `exists_positive_of_not_mutually_singular`,
  -- there exists some `ε > 0` and a measurable set `E`, such that `μ(E) > 0` and `E` is
  -- positive with respect to `ν - εμ`
    obtain ⟨ε, hε₁, E, hE₁, hE₂, hE₃⟩ := exists_positive_of_not_mutually_singular μ₁ ν h,
    simp_rw hμ₁ at hE₃,
    have hξle : ∀ A, measurable_set A → ∫⁻ a in A, ξ a ∂ν ≤ μ A,
    { intros A hA, rw hξ,
      simp_rw [supr_apply],
      rw lintegral_supr (λ n, (supr_mem_measurable_le _ hf₁ n).1) (supr_monotone _),
      exact supr_le (λ n, (supr_mem_measurable_le _ hf₁ n).2 A hA) },
  -- since `E` is positive, we have `∫⁻ a in A ∩ E, ε + ξ a ∂ν ≤ μ (A ∩ E)` for all `A`
    have hε₂ : ∀ A : set α, measurable_set A → ∫⁻ a in A ∩ E, ε + ξ a ∂ν ≤ μ (A ∩ E),
    { intros A hA,
      have := subset_le_of_restrict_le_restrict _ _ hE₁ hE₃ (set.inter_subset_right A E),
      rwa [zero_apply, to_signed_measure_sub_apply (hA.inter hE₁),
            measure.sub_apply (hA.inter hE₁) hle,
            ennreal.to_real_sub_of_le _ (ne_of_lt (measure_lt_top _ _)), sub_nonneg,
            le_sub_iff_add_le, ← ennreal.to_real_add, ennreal.to_real_le_to_real,
            measure.coe_nnreal_smul, pi.smul_apply, with_density_apply _ (hA.inter hE₁),
            show ε • ν (A ∩ E) = (ε : ℝ≥0∞) * ν (A ∩ E), by refl,
            ← set_lintegral_const, ← lintegral_add measurable_const hξm] at this,
      { rw [ne.def, ennreal.add_eq_top, not_or_distrib],
        exact ⟨ne_of_lt (measure_lt_top _ _), ne_of_lt (measure_lt_top _ _)⟩ },
      { exact ne_of_lt (measure_lt_top _ _) },
      { exact ne_of_lt (measure_lt_top _ _) },
      { exact ne_of_lt (measure_lt_top _ _) },
      { rw with_density_apply _ (hA.inter hE₁),
        exact hξle (A ∩ E) (hA.inter hE₁) },
      { apply_instance } },
  -- from this, we can show `ξ + ε * E.indicator` is a function in `measurable_le` with
  -- integral greater than `ξ`
    have hξε : ξ + E.indicator (λ _, ε) ∈ measurable_le ν μ,
    { refine ⟨measurable.add hξm (measurable.indicator measurable_const hE₁), λ A hA, _⟩,
      have : ∫⁻ a in A, (ξ + E.indicator (λ _, ε)) a ∂ν =
            ∫⁻ a in A ∩ E, ε + ξ a ∂ν + ∫⁻ a in A ∩ Eᶜ, ξ a ∂ν,
      { rw [lintegral_add measurable_const hξm, add_assoc,
            ← lintegral_union (hA.inter hE₁) (hA.inter (hE₁.compl))
              (disjoint.mono (set.inter_subset_right _ _) (set.inter_subset_right _ _)
              disjoint_compl_right), set.inter_union_compl],
        simp_rw [pi.add_apply],
        rw [lintegral_add hξm (measurable.indicator measurable_const hE₁), add_comm],
        refine congr_fun (congr_arg has_add.add _) _,
        rw [set_lintegral_const, lintegral_indicator _ hE₁, set_lintegral_const,
            measure.restrict_apply hE₁, set.inter_comm] },
      conv_rhs { rw ← set.inter_union_compl A E },
      rw [this, measure_union _ (hA.inter hE₁) (hA.inter hE₁.compl)],
      { exact add_le_add (hε₂ A hA)
          (hξle (A ∩ Eᶜ) (hA.inter hE₁.compl)) },
      { exact disjoint.mono (set.inter_subset_right _ _) (set.inter_subset_right _ _)
          disjoint_compl_right } },
      have : ∫⁻ a, ξ a + E.indicator (λ _, ε) a ∂ν ≤ Sup (measurable_le_eval ν μ) :=
        le_Sup ⟨ξ + E.indicator (λ _, ε), hξε, rfl⟩,
  -- but this contradicts the maximality of `∫⁻ x, ξ x ∂ν`
      refine not_lt.2 this _,
      rw [hξ₁, lintegral_add hξm (measurable.indicator (measurable_const) hE₁),
          lintegral_indicator _ hE₁, set_lintegral_const],
      refine ennreal.lt_add_right _ (ennreal.mul_pos.2 ⟨ennreal.coe_pos.2 hε₁, hE₂⟩),
      have := measure_lt_top (ν.with_density ξ) set.univ,
      rwa [with_density_apply _ measurable_set.univ, measure.restrict_univ] at this },
  -- since `ν.with_density ξ ≤ μ`, it is clear that `μ = μ₁ + ν.with_density ξ`
  { rw hμ₁, ext1 A hA,
    rw [measure.coe_add, pi.add_apply, measure.sub_apply hA hle,
        add_comm, ennreal.add_sub_cancel_of_le (hle A hA)] },
end⟩

end measure

end measure_theory<|MERGE_RESOLUTION|>--- conflicted
+++ resolved
@@ -461,14 +461,9 @@
 /-- **The Lebesgue decomposition theorem**: Any pair of finite measures `μ` and `ν`
 `have_lebesgue_decomposition`. That is to say, there exists a measure `ξ` and a measurable function
 `f`, such that `ξ` is mutually singular with respect to `ν` and `μ = ξ + ν.with_density f` -/
-<<<<<<< HEAD
-theorem have_lebesgue_decomposition_of_is_finite_measure
-  (μ ν : measure α) [is_finite_measure μ] [is_finite_measure ν] :
-=======
 @[priority 100] -- see Note [lower instance priority]
 instance have_lebesgue_decomposition_of_finite_measure
-  {μ ν : measure α} [finite_measure μ] [finite_measure ν] :
->>>>>>> 2eaec057
+  {μ ν : measure α} [is_finite_measure μ] [is_finite_measure ν] :
   have_lebesgue_decomposition μ ν :=
 ⟨begin
   have h := @exists_seq_tendsto_Sup _ _ _ _ _ (measurable_le_eval ν μ)
