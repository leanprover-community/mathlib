/-
Copyright (c) 2022 Sébastien Gouëzel. All rights reserved.
Released under Apache 2.0 license as described in the file LICENSE.
Authors: Sébastien Gouëzel
-/
import measure_theory.measure.haar
import analysis.inner_product_space.pi_L2
import measure_theory.constructions.pi

/-!
# Additive Haar measure constructed from a basis

Given a basis of a finite-dimensional real vector space, we define the corresponding Lebesgue
measure, which gives measure `1` to the parallelepiped spanned by the basis.

## Main definitions

* `parallelepiped v` is the parallelepiped spanned by a finite family of vectors.
* `basis.parallelepiped` is the parallelepiped associated to a basis, seen as a compact set with
nonempty interior.
* `basis.add_haar` is the Lebesgue measure associated to a basis, giving measure `1` to the
corresponding parallelepiped.

In particular, we declare a `measure_space` instance on any finite-dimensional inner product space,
by using the Lebesgue measure associated to some orthonormal basis (which is in fact independent
of the basis).
-/

open set topological_space measure_theory measure_theory.measure finite_dimensional
open_locale big_operators pointwise

noncomputable theory

variables {ι ι' E F : Type*} [fintype ι] [fintype ι']

section add_comm_group

variables [add_comm_group E] [module ℝ E] [add_comm_group F] [module ℝ F]

/-- The closed parallelepiped spanned by a finite family of vectors. -/
def parallelepiped (v : ι → E) : set E :=
(λ (t : ι → ℝ), ∑ i, t i • v i) '' (Icc 0 1)

lemma mem_parallelepiped_iff (v : ι → E) (x : E) :
  x ∈ parallelepiped v ↔ ∃ (t : ι → ℝ) (ht : t ∈ Icc (0 : ι → ℝ) 1), x = ∑ i, t i • v i :=
by simp [parallelepiped, eq_comm]

lemma image_parallelepiped (f : E →ₗ[ℝ] F) (v : ι → E) :
  f '' (parallelepiped v) = parallelepiped (f ∘ v) :=
begin
  simp only [parallelepiped, ← image_comp],
  congr' 1 with t,
  simp only [function.comp_app, linear_map.map_sum, linear_map.map_smulₛₗ, ring_hom.id_apply],
end

/-- Reindexing a family of vectors does not change their parallelepiped. -/
@[simp] lemma parallelepiped_comp_equiv (v : ι → E) (e : ι' ≃ ι) :
  parallelepiped (v ∘ e) = parallelepiped v :=
begin
  simp only [parallelepiped],
  let K : (ι' → ℝ) ≃ (ι → ℝ) := equiv.Pi_congr_left' (λ (a : ι'), ℝ) e,
  have : Icc (0 : (ι → ℝ)) 1 = K '' (Icc (0 : (ι' → ℝ)) 1),
  { rw ← equiv.preimage_eq_iff_eq_image,
    ext x,
    simp only [mem_preimage, mem_Icc, pi.le_def, pi.zero_apply, equiv.Pi_congr_left'_apply,
      pi.one_apply],
    refine ⟨λ h, ⟨λ i, _, λ i, _⟩, λ h, ⟨λ i, h.1 (e.symm i), λ i, h.2 (e.symm i)⟩⟩,
    { simpa only [equiv.symm_apply_apply] using h.1 (e i) },
    { simpa only [equiv.symm_apply_apply] using h.2 (e i) } },
  rw [this, ← image_comp],
  congr' 1 with x,
  simpa only [orthonormal_basis.coe_reindex, function.comp_app, equiv.symm_apply_apply,
    equiv.Pi_congr_left'_apply, equiv.apply_symm_apply]
      using (e.symm.sum_comp (λ (i : ι'), x i • v (e i))).symm,
end

/- The parallelepiped associated to an orthonormal basis of `ℝ` is either `[0, 1]` or `[-1, 0]`. -/
lemma parallelepiped_orthonormal_basis_one_dim (b : orthonormal_basis ι ℝ ℝ) :
  parallelepiped b = Icc 0 1 ∨ parallelepiped b = Icc (-1) 0 :=
begin
  have e : ι ≃ fin 1,
  { apply fintype.equiv_fin_of_card_eq,
    simp only [← finrank_eq_card_basis b.to_basis, finrank_self] },
  have B : parallelepiped (b.reindex e) = parallelepiped b,
  { convert parallelepiped_comp_equiv b e.symm,
    ext i,
    simp only [orthonormal_basis.coe_reindex] },
  rw ← B,
  let F : ℝ → (fin 1 → ℝ) := λ t, (λ i, t),
  have A : Icc (0 : fin 1 → ℝ) 1 = F '' (Icc (0 : ℝ) 1),
  { apply subset.antisymm,
    { assume x hx,
      refine ⟨x 0, ⟨hx.1 0, hx.2 0⟩, _⟩,
      ext j,
      simp only [subsingleton.elim j 0] },
    { rintros x ⟨y, hy, rfl⟩,
      exact ⟨λ j, hy.1, λ j, hy.2⟩ } },
  rcases orthonormal_basis_one_dim (b.reindex e) with H|H,
  { left,
    simp only [H, parallelepiped, algebra.id.smul_eq_mul, mul_one, A,
      finset.sum_singleton, ←image_comp, image_id', finset.univ_unique], },
  { right,
    simp only [H, parallelepiped, algebra.id.smul_eq_mul, mul_one],
    rw A,
    simp only [←image_comp, mul_neg, mul_one, finset.sum_singleton, image_neg, preimage_neg_Icc,
      neg_zero, finset.univ_unique] },
end

lemma parallelepiped_eq_sum_segment (v : ι → E) : parallelepiped v = ∑ i, segment ℝ 0 (v i) :=
begin
  ext,
  simp only [mem_parallelepiped_iff, set.mem_finset_sum, finset.mem_univ, forall_true_left,
    segment_eq_image, smul_zero, zero_add, ←set.pi_univ_Icc, set.mem_univ_pi],
  split,
  { rintro ⟨t, ht, rfl⟩,
    exact ⟨t • v, λ i, ⟨t i, ht _, by simp⟩, rfl⟩ },
  rintro ⟨g, hg, rfl⟩,
  change ∀ i, _ at hg,
  choose t ht hg using hg,
  refine ⟨t, ht, _⟩,
  simp_rw hg,
end

lemma convex_parallelepiped (v : ι → E) : convex ℝ (parallelepiped v) :=
begin
  rw parallelepiped_eq_sum_segment,
  -- TODO: add `convex.sum` to match `convex.add`
  let : add_submonoid (set E) :=
  { carrier := { s | convex ℝ s}, zero_mem' := convex_singleton _, add_mem' := λ x y, convex.add },
  exact this.sum_mem (λ i hi, convex_segment  _ _),
end

/-- A `parallelepiped` is the convex hull of its vertices -/
lemma parallelepiped_eq_convex_hull (v : ι → E) :
  parallelepiped v = convex_hull ℝ (∑ i, {(0 : E), v i}) :=
begin
  -- TODO: add `convex_hull_sum` to match `convex_hull_add`
  let : set E →+ set E :=
  { to_fun := convex_hull ℝ,
    map_zero' := convex_hull_singleton _,
    map_add' := convex_hull_add },
  simp_rw [parallelepiped_eq_sum_segment, ←convex_hull_pair],
  exact (this.map_sum _ _).symm,
end

/-- The axis aligned parallelepiped over `ι → ℝ` is a cuboid. -/
lemma parallelepiped_single [decidable_eq ι] (a : ι → ℝ) :
  parallelepiped (λ i, pi.single i (a i)) = set.uIcc 0 a :=
begin
  ext,
  simp_rw [set.uIcc, mem_parallelepiped_iff, set.mem_Icc, pi.le_def, ←forall_and_distrib,
    pi.inf_apply, pi.sup_apply, ←pi.single_smul', pi.one_apply, pi.zero_apply, ←pi.smul_apply',
    finset.univ_sum_single (_ : ι → ℝ)],
  split,
  { rintros ⟨t, ht, rfl⟩ i,
    specialize ht i,
    simp_rw [smul_eq_mul, pi.mul_apply],
    cases le_total (a i) 0 with hai hai,
    { rw [sup_eq_left.mpr hai, inf_eq_right.mpr hai],
      exact ⟨le_mul_of_le_one_left hai ht.2, mul_nonpos_of_nonneg_of_nonpos ht.1 hai⟩ },
    { rw [sup_eq_right.mpr hai, inf_eq_left.mpr hai],
      exact ⟨mul_nonneg ht.1 hai, mul_le_of_le_one_left hai ht.2⟩ } },
  { intro h,
    refine ⟨λ i, x i / a i, λ i, _, funext $ λ i, _⟩,
    { specialize h i,
      cases le_total (a i) 0 with hai hai,
      { rw [sup_eq_left.mpr hai, inf_eq_right.mpr hai] at h,
        exact ⟨div_nonneg_of_nonpos h.2 hai, div_le_one_of_ge h.1 hai⟩ },
      { rw [sup_eq_right.mpr hai, inf_eq_left.mpr hai] at h,
        exact ⟨div_nonneg h.1 hai, div_le_one_of_le h.2 hai⟩ } },
    { specialize h i,
      simp only [smul_eq_mul, pi.mul_apply],
      cases eq_or_ne (a i) 0 with hai hai,
      { rw [hai, inf_idem, sup_idem, ←le_antisymm_iff] at h,
        rw [hai, ← h, zero_div, zero_mul] },
      { rw div_mul_cancel _ hai } } },
end

end add_comm_group

section normed_space

<<<<<<< HEAD
variables [normed_add_comm_group E] [normed_space ℝ E]
variables [normed_add_comm_group F] [normed_space ℝ F]
=======
variables [normed_add_comm_group E] [normed_add_comm_group F] [normed_space ℝ E] [normed_space ℝ F]
>>>>>>> f8ab07ba

/-- The parallelepiped spanned by a basis, as a compact set with nonempty interior. -/
def basis.parallelepiped (b : basis ι ℝ E) : positive_compacts E :=
{ carrier := parallelepiped b,
  is_compact' := is_compact_Icc.image (continuous_finset_sum finset.univ
    (λ (i : ι) (H : i ∈ finset.univ), (continuous_apply i).smul continuous_const)),
  interior_nonempty' :=
    begin
      suffices H : set.nonempty (interior (b.equiv_funL.symm.to_homeomorph '' (Icc 0 1))),
      { dsimp only [parallelepiped],
        convert H,
        ext t,
        exact (b.equiv_fun_symm_apply t).symm },
      have A : set.nonempty (interior (Icc (0 : ι → ℝ) 1)),
      { rw [← pi_univ_Icc, interior_pi_set (@finite_univ ι _)],
        simp only [univ_pi_nonempty_iff, pi.zero_apply, pi.one_apply, interior_Icc, nonempty_Ioo,
          zero_lt_one, implies_true_iff] },
      rwa [← homeomorph.image_interior, nonempty_image_iff],
    end }

<<<<<<< HEAD
#check positive_compacts.i

lemma basis.parallelepiped_map (b : basis ι ℝ E) (e : E ≃ₗ[ℝ] F) :
  (b.map e).parallelepiped = b.parallelepiped.map _ _ :=
sorry

#exit
=======
@[simp] lemma basis.coe_parallelepiped (b : basis ι ℝ E) :
  (b.parallelepiped : set E) = parallelepiped b :=
rfl

@[simp] lemma basis.parallelepiped_reindex (b : basis ι ℝ E) (e : ι ≃ ι') :
  (b.reindex e).parallelepiped = b.parallelepiped :=
positive_compacts.ext $
  (congr_arg parallelepiped (b.coe_reindex _)).trans (parallelepiped_comp_equiv b e.symm)

lemma basis.parallelepiped_map (b : basis ι ℝ E) (e : E ≃ₗ[ℝ] F) :
  (b.map e).parallelepiped = b.parallelepiped.map e
    (by haveI := finite_dimensional.of_fintype_basis b; exact
      e.to_linear_map.continuous_of_finite_dimensional)
    (by haveI := finite_dimensional.of_fintype_basis (b.map e); exact
      e.to_linear_map.is_open_map_of_finite_dimensional e.surjective) :=
positive_compacts.ext (image_parallelepiped e.to_linear_map _).symm

>>>>>>> f8ab07ba
variables [measurable_space E] [borel_space E]

/-- The Lebesgue measure associated to a basis, giving measure `1` to the parallelepiped spanned
by the basis. -/
@[irreducible] def basis.add_haar (b : basis ι ℝ E) : measure E :=
measure.add_haar_measure b.parallelepiped

instance is_add_haar_measure_basis_add_haar (b : basis ι ℝ E) :
  is_add_haar_measure b.add_haar :=
by { rw basis.add_haar, exact measure.is_add_haar_measure_add_haar_measure _ }

lemma basis.add_haar_self (b : basis ι ℝ E) : b.add_haar (parallelepiped b) = 1 :=
by { rw [basis.add_haar], exact add_haar_measure_self }

end normed_space

/-- A finite dimensional inner product space has a canonical measure, the Lebesgue measure giving
volume `1` to the parallelepiped spanned by any orthonormal basis. We define the measure using
some arbitrary choice of orthonormal basis. The fact that it works with any orthonormal basis
is proved in `orthonormal_basis.volume_parallelepiped`. -/
@[priority 100] instance measure_space_of_inner_product_space
  [normed_add_comm_group E] [inner_product_space ℝ E] [finite_dimensional ℝ E]
  [measurable_space E] [borel_space E] :
  measure_space E :=
{ volume := (std_orthonormal_basis ℝ E).to_basis.add_haar }

/- This instance should not be necessary, but Lean has difficulties to find it in product
situations if we do not declare it explicitly. -/
instance real.measure_space : measure_space ℝ := by apply_instance

/-! # Miscellaneous instances for `euclidean_space`

In combination with `measure_space_of_inner_product_space`, these put a `measure_space` structure
on `euclidean_space`. -/
namespace euclidean_space
variables (ι)

-- TODO: do we want these instances for `pi_Lp` too?
instance : measurable_space (euclidean_space ℝ ι) := measurable_space.pi
instance : borel_space (euclidean_space ℝ ι) := pi.borel_space

/-- `pi_Lp.equiv` as a `measurable_equiv`. -/
@[simps to_equiv]
protected def measurable_equiv : euclidean_space ℝ ι ≃ᵐ (ι → ℝ) :=
{ to_equiv := pi_Lp.equiv _ _,
  measurable_to_fun := measurable_id,
  measurable_inv_fun := measurable_id }

lemma coe_measurable_equiv : ⇑(euclidean_space.measurable_equiv ι) = pi_Lp.equiv 2 _ := rfl

end euclidean_space<|MERGE_RESOLUTION|>--- conflicted
+++ resolved
@@ -180,12 +180,7 @@
 
 section normed_space
 
-<<<<<<< HEAD
-variables [normed_add_comm_group E] [normed_space ℝ E]
-variables [normed_add_comm_group F] [normed_space ℝ F]
-=======
 variables [normed_add_comm_group E] [normed_add_comm_group F] [normed_space ℝ E] [normed_space ℝ F]
->>>>>>> f8ab07ba
 
 /-- The parallelepiped spanned by a basis, as a compact set with nonempty interior. -/
 def basis.parallelepiped (b : basis ι ℝ E) : positive_compacts E :=
@@ -206,15 +201,6 @@
       rwa [← homeomorph.image_interior, nonempty_image_iff],
     end }
 
-<<<<<<< HEAD
-#check positive_compacts.i
-
-lemma basis.parallelepiped_map (b : basis ι ℝ E) (e : E ≃ₗ[ℝ] F) :
-  (b.map e).parallelepiped = b.parallelepiped.map _ _ :=
-sorry
-
-#exit
-=======
 @[simp] lemma basis.coe_parallelepiped (b : basis ι ℝ E) :
   (b.parallelepiped : set E) = parallelepiped b :=
 rfl
@@ -232,7 +218,6 @@
       e.to_linear_map.is_open_map_of_finite_dimensional e.surjective) :=
 positive_compacts.ext (image_parallelepiped e.to_linear_map _).symm
 
->>>>>>> f8ab07ba
 variables [measurable_space E] [borel_space E]
 
 /-- The Lebesgue measure associated to a basis, giving measure `1` to the parallelepiped spanned
