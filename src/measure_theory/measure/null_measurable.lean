/-
Copyright (c) 2017 Johannes Hölzl. All rights reserved.
Released under Apache 2.0 license as described in the file LICENSE.
Authors: Johannes Hölzl, Mario Carneiro, Yury Kudryashov
-/
import measure_theory.measure.ae_disjoint

/-!
# Null measurable sets and complete measures

## Main definitions

### Null measurable sets and functions

A set `s : set α` is called *null measurable* (`measure_theory.null_measurable_set`) if it satisfies
any of the following equivalent conditions:

* there exists a measurable set `t` such that `s =ᵐ[μ] t` (this is used as a definition);
* `measure_theory.to_measurable μ s =ᵐ[μ] s`;
* there exists a measurable subset `t ⊆ s` such that `t =ᵐ[μ] s` (in this case the latter equality
  means that `μ (s \ t) = 0`);
* `s` can be represented as a union of a measurable set and a set of measure zero;
* `s` can be represented as a difference of a measurable set and a set of measure zero.

Null measurable sets form a σ-algebra that is registered as a `measurable_space` instance on
`measure_theory.null_measurable_space α μ`. We also say that `f : α → β` is
`measure_theory.null_measurable` if the preimage of a measurable set is a null measurable set.
In other words, `f : α → β` is null measurable if it is measurable as a function
`measure_theory.null_measurable_space α μ → β`.

### Complete measures

We say that a measure `μ` is complete w.r.t. the `measurable_space α` σ-algebra (or the σ-algebra is
complete w.r.t measure `μ`) if every set of measure zero is measurable. In this case all null
measurable sets and functions are measurable.

For each measure `μ`, we define `measure_theory.measure.completion μ` to be the same measure
interpreted as a measure on `measure_theory.null_measurable_space α μ` and prove that this is a
complete measure.

## Implementation notes

We define `measure_theory.null_measurable_set` as `@measurable_set (null_measurable_space α μ) _` so
that theorems about `measurable_set`s like `measurable_set.union` can be applied to
`null_measurable_set`s. However, these lemmas output terms of the same form
`@measurable_set (null_measurable_space α μ) _ _`. While this is definitionally equal to the
expected output `null_measurable_set s μ`, it looks different and may be misleading. So we copy all
standard lemmas about measurable sets to the `measure_theory.null_measurable_set` namespace and fix
the output type.

## Tags

measurable, measure, null measurable, completion
-/

open filter set encodable

variables {ι α β γ : Type*}

namespace measure_theory

/-- A type tag for `α` with `measurable_set` given by `null_measurable_set`. -/
@[nolint unused_arguments]
def null_measurable_space (α : Type*) [measurable_space α] (μ : measure α . volume_tac) : Type* := α

section

variables {m0 : measurable_space α} {μ : measure α} {s t : set α}

instance [h : inhabited α] : inhabited (null_measurable_space α μ) := h
instance [h : subsingleton α] : subsingleton (null_measurable_space α μ) := h

instance : measurable_space (null_measurable_space α μ) :=
{ measurable_set' := λ s, ∃ t, measurable_set t ∧ s =ᵐ[μ] t,
  measurable_set_empty := ⟨∅, measurable_set.empty, ae_eq_refl _⟩,
  measurable_set_compl := λ s ⟨t, htm, hts⟩, ⟨tᶜ, htm.compl, hts.compl⟩,
  measurable_set_Union := λ s hs, by { choose t htm hts using hs,
    exact ⟨⋃ i, t i, measurable_set.Union htm, eventually_eq.countable_Union hts⟩ } }

/-- A set is called `null_measurable_set` if it can be approximated by a measurable set up to
a set of null measure. -/
def null_measurable_set [measurable_space α] (s : set α) (μ : measure α . volume_tac) : Prop :=
@measurable_set (null_measurable_space α μ) _ s

@[simp] lemma _root_.measurable_set.null_measurable_set (h : measurable_set s) :
  null_measurable_set s μ :=
⟨s, h, ae_eq_refl _⟩

@[simp] lemma null_measurable_set_empty : null_measurable_set ∅ μ := measurable_set.empty

@[simp] lemma null_measurable_set_univ : null_measurable_set univ μ := measurable_set.univ

namespace null_measurable_set

lemma of_null (h : μ s = 0) : null_measurable_set s μ :=
⟨∅, measurable_set.empty, ae_eq_empty.2 h⟩

lemma compl (h : null_measurable_set s μ) : null_measurable_set sᶜ μ := h.compl

lemma of_compl (h : null_measurable_set sᶜ μ) : null_measurable_set s μ := h.of_compl

@[simp] lemma compl_iff : null_measurable_set sᶜ μ ↔ null_measurable_set s μ :=
measurable_set.compl_iff

@[nontriviality]
lemma of_subsingleton [subsingleton α] : null_measurable_set s μ := subsingleton.measurable_set

protected lemma congr (hs : null_measurable_set s μ) (h : s =ᵐ[μ] t) :
  null_measurable_set t μ :=
let ⟨s', hm, hs'⟩ := hs in ⟨s', hm, h.symm.trans hs'⟩

protected lemma Union [encodable ι] {s : ι → set α}
  (h : ∀ i, null_measurable_set (s i) μ) : null_measurable_set (⋃ i, s i) μ :=
measurable_set.Union h

protected lemma bUnion_decode₂ [encodable ι] ⦃f : ι → set α⦄ (h : ∀ i, null_measurable_set (f i) μ)
  (n : ℕ) : null_measurable_set (⋃ b ∈ encodable.decode₂ ι n, f b) μ :=
measurable_set.bUnion_decode₂ h n

protected lemma bUnion {f : ι → set α} {s : set ι} (hs : countable s)
  (h : ∀ b ∈ s, null_measurable_set (f b) μ) : null_measurable_set (⋃ b ∈ s, f b) μ :=
measurable_set.bUnion hs h

protected lemma sUnion {s : set (set α)} (hs : countable s) (h : ∀ t ∈ s, null_measurable_set t μ) :
  null_measurable_set (⋃₀ s) μ :=
by { rw sUnion_eq_bUnion, exact measurable_set.bUnion hs h }

lemma Union_Prop {p : Prop} {f : p → set α} (hf : ∀ i, null_measurable_set (f i) μ) :
  null_measurable_set (⋃ i, f i) μ :=
measurable_set.Union_Prop hf

lemma Union_fintype [fintype ι] {f : ι → set α} (h : ∀ b, null_measurable_set (f b) μ) :
  null_measurable_set (⋃ b, f b) μ :=
measurable_set.Union_fintype h

protected lemma Inter [encodable ι] {f : ι → set α} (h : ∀ i, null_measurable_set (f i) μ) :
  null_measurable_set (⋂ i, f i) μ :=
measurable_set.Inter h

protected lemma bInter {f : β → set α} {s : set β} (hs : countable s)
  (h : ∀ b ∈ s, null_measurable_set (f b) μ) : null_measurable_set (⋂ b ∈ s, f b) μ :=
measurable_set.bInter hs h

protected lemma sInter {s : set (set α)} (hs : countable s) (h : ∀ t ∈ s, null_measurable_set t μ) :
  null_measurable_set (⋂₀ s) μ :=
measurable_set.sInter hs h

lemma Inter_Prop {p : Prop} {f : p → set α} (hf : ∀ b, null_measurable_set (f b) μ) :
  null_measurable_set (⋂ b, f b) μ :=
measurable_set.Inter_Prop hf

lemma Inter_fintype [fintype ι] {f : ι → set α} (h : ∀ b, null_measurable_set (f b) μ) :
  null_measurable_set (⋂ b, f b) μ :=
measurable_set.Inter_fintype h

@[simp] protected lemma union (hs : null_measurable_set s μ) (ht : null_measurable_set t μ) :
  null_measurable_set (s ∪ t) μ :=
hs.union ht

protected lemma union_null (hs : null_measurable_set s μ) (ht : μ t = 0) :
  null_measurable_set (s ∪ t) μ :=
hs.union (of_null ht)

@[simp] protected lemma inter (hs : null_measurable_set s μ) (ht : null_measurable_set t μ) :
  null_measurable_set (s ∩ t) μ :=
hs.inter ht

@[simp] protected lemma diff (hs : null_measurable_set s μ) (ht : null_measurable_set t μ) :
  null_measurable_set (s \ t) μ :=
hs.diff ht

@[simp] protected lemma disjointed {f : ℕ → set α} (h : ∀ i, null_measurable_set (f i) μ) (n) :
  null_measurable_set (disjointed f n) μ :=
measurable_set.disjointed h n

@[simp] protected lemma const (p : Prop) : null_measurable_set {a : α | p} μ :=
measurable_set.const p

instance [measurable_singleton_class α] : measurable_singleton_class (null_measurable_space α μ) :=
⟨λ x, (@measurable_set_singleton α _ _ x).null_measurable_set⟩

protected lemma insert [measurable_singleton_class (null_measurable_space α μ)]
  (hs : null_measurable_set s μ) (a : α) :
  null_measurable_set (insert a s) μ :=
hs.insert a

lemma exists_measurable_superset_ae_eq (h : null_measurable_set s μ) :
  ∃ t ⊇ s, measurable_set t ∧ t =ᵐ[μ] s :=
begin
  rcases h with ⟨t, htm, hst⟩,
  refine ⟨t ∪ to_measurable μ (s \ t), _, htm.union (measurable_set_to_measurable _ _), _⟩,
  { exact diff_subset_iff.1 (subset_to_measurable _ _) },
  { have : to_measurable μ (s \ t) =ᵐ[μ] (∅ : set α), by simp [ae_le_set.1 hst.le],
    simpa only [union_empty] using hst.symm.union this }
end

lemma to_measurable_ae_eq (h : null_measurable_set s μ) :
  to_measurable μ s =ᵐ[μ] s :=
begin
  rw [to_measurable, dif_pos],
  exact h.exists_measurable_superset_ae_eq.some_spec.snd.2
end

lemma compl_to_measurable_compl_ae_eq (h : null_measurable_set s μ) :
  (to_measurable μ sᶜ)ᶜ =ᵐ[μ] s :=
by simpa only [compl_compl] using h.compl.to_measurable_ae_eq.compl

lemma exists_measurable_subset_ae_eq (h : null_measurable_set s μ) :
  ∃ t ⊆ s, measurable_set t ∧ t =ᵐ[μ] s :=
⟨(to_measurable μ sᶜ)ᶜ, compl_subset_comm.2 $ subset_to_measurable _ _,
  (measurable_set_to_measurable _ _).compl, h.compl_to_measurable_compl_ae_eq⟩

end null_measurable_set

/-- If `sᵢ` is a countable family of (null) measurable pairwise `μ`-a.e. disjoint sets, then there
exists a subordinate family `tᵢ ⊆ sᵢ` of measurable pairwise disjoint sets such that
`tᵢ =ᵐ[μ] sᵢ`. -/
lemma exists_subordinate_pairwise_disjoint [encodable ι] {s : ι → set α}
  (h : ∀ i, null_measurable_set (s i) μ) (hd : pairwise (ae_disjoint μ on s)) :
  ∃ t : ι → set α, (∀ i, t i ⊆ s i) ∧ (∀ i, s i =ᵐ[μ] t i) ∧ (∀ i, measurable_set (t i)) ∧
    pairwise (disjoint on t) :=
begin
  choose t ht_sub htm ht_eq using λ i, (h i).exists_measurable_subset_ae_eq,
  rcases exists_null_pairwise_disjoint_diff hd with ⟨u, hum, hu₀, hud⟩,
  exact ⟨λ i, t i \ u i, λ i, (diff_subset _ _).trans (ht_sub _),
    λ i, (ht_eq _).symm.trans (diff_null_ae_eq_self (hu₀ i)).symm,
    λ i, (htm i).diff (hum i), hud.mono $
      λ i j h, h.mono (diff_subset_diff_left (ht_sub i)) (diff_subset_diff_left (ht_sub j))⟩
end

lemma measure_Union {m0 : measurable_space α} {μ : measure α} [encodable ι] {f : ι → set α}
  (hn : pairwise (disjoint on f)) (h : ∀ i, measurable_set (f i)) :
  μ (⋃ i, f i) = ∑' i, μ (f i) :=
begin
  rw [measure_eq_extend (measurable_set.Union h),
    extend_Union measurable_set.empty _ measurable_set.Union _ hn h],
  { simp [measure_eq_extend, h] },
  { exact μ.empty },
  { exact μ.m_Union }
end

lemma measure_Union₀ [encodable ι] {f : ι → set α}
  (hd : pairwise (ae_disjoint μ on f)) (h : ∀ i, null_measurable_set (f i) μ) :
  μ (⋃ i, f i) = ∑' i, μ (f i) :=
begin
<<<<<<< HEAD
  refine (measure_Union_le _).antisymm _,
  choose s hsf hsm hs_eq using λ i, (h i).exists_measurable_subset_ae_eq,
  have hsd : pairwise (disjoint on s), from hn.mono (λ i j h, h.mono (hsf i) (hsf j)),
  simp only [← measure_congr (hs_eq _), ← measure_Union hsd hsm],
  exact measure_mono (Union_mono hsf)
=======
  rcases exists_subordinate_pairwise_disjoint h hd with ⟨t, ht_sub, ht_eq, htm, htd⟩,
  calc μ (⋃ i, f i) = μ (⋃ i, t i) : measure_congr (eventually_eq.countable_Union ht_eq)
  ... = ∑' i, μ (t i) : measure_Union htd htm
  ... = ∑' i, μ (f i) : tsum_congr (λ i, measure_congr (ht_eq _).symm)
>>>>>>> 496a744e
end

lemma measure_union₀_aux (hs : null_measurable_set s μ) (ht : null_measurable_set t μ)
  (hd : ae_disjoint μ s t) :
  μ (s ∪ t) = μ s + μ t :=
begin
  rw [union_eq_Union, measure_Union₀, tsum_fintype, fintype.sum_bool, cond, cond],
  exacts [(pairwise_on_bool ae_disjoint.symmetric).2 hd, λ b, bool.cases_on b ht hs]
end

/-- A null measurable set `t` is Carathéodory measurable: for any `s`, we have
`μ (s ∩ t) + μ (s \ t) = μ s`. -/
lemma measure_inter_add_diff₀ (s : set α) (ht : null_measurable_set t μ) :
  μ (s ∩ t) + μ (s \ t) = μ s :=
begin
  refine le_antisymm _ _,
  { rcases exists_measurable_superset μ s with ⟨s', hsub, hs'm, hs'⟩,
    replace hs'm : null_measurable_set s' μ := hs'm.null_measurable_set,
    calc μ (s ∩ t) + μ (s \ t) ≤ μ (s' ∩ t) + μ (s' \ t) :
      add_le_add (measure_mono $ inter_subset_inter_left _ hsub)
        (measure_mono $ diff_subset_diff_left hsub)
    ... = μ (s' ∩ t ∪ s' \ t) :
      (measure_union₀_aux (hs'm.inter ht) (hs'm.diff ht) $
        (@disjoint_inf_sdiff _ s' t _).ae_disjoint).symm
    ... = μ s' : congr_arg μ (inter_union_diff _ _)
    ... = μ s : hs' },
  { calc μ s = μ (s ∩ t ∪ s \ t) : by rw inter_union_diff
    ... ≤ μ (s ∩ t) + μ (s \ t) : measure_union_le _ _ }
end

lemma measure_union_add_inter₀ (s : set α) (ht : null_measurable_set t μ) :
  μ (s ∪ t) + μ (s ∩ t) = μ s + μ t :=
by rw [← measure_inter_add_diff₀ (s ∪ t) ht, union_inter_cancel_right, union_diff_right,
  ← measure_inter_add_diff₀ s ht, add_comm, ← add_assoc, add_right_comm]

lemma measure_union_add_inter₀' (hs : null_measurable_set s μ) (t : set α) :
  μ (s ∪ t) + μ (s ∩ t) = μ s + μ t :=
by rw [union_comm, inter_comm, measure_union_add_inter₀ t hs, add_comm]

lemma measure_union₀ (ht : null_measurable_set t μ) (hd : ae_disjoint μ s t) :
  μ (s ∪ t) = μ s + μ t :=
by rw [← measure_union_add_inter₀ s ht, hd.eq, add_zero]

lemma measure_union₀' (hs : null_measurable_set s μ) (hd : ae_disjoint μ s t) :
  μ (s ∪ t) = μ s + μ t :=
by rw [union_comm, measure_union₀ hs hd.symm, add_comm]

section measurable_singleton_class

variable [measurable_singleton_class (null_measurable_space α μ)]

lemma null_measurable_set_singleton (x : α) : null_measurable_set {x} μ :=
measurable_set_singleton x

@[simp] lemma null_measurable_set_insert {a : α} {s : set α} :
  null_measurable_set (insert a s) μ ↔ null_measurable_set s μ :=
measurable_set_insert

lemma null_measurable_set_eq {a : α} : null_measurable_set {x | x = a} μ :=
null_measurable_set_singleton a

protected lemma _root_.set.finite.null_measurable_set (hs : finite s) : null_measurable_set s μ :=
finite.measurable_set hs

protected lemma _root_.finset.null_measurable_set (s : finset α) : null_measurable_set ↑s μ :=
finset.measurable_set s

end measurable_singleton_class

lemma _root_.set.finite.null_measurable_set_bUnion {f : ι → set α} {s : set ι} (hs : finite s)
  (h : ∀ b ∈ s, null_measurable_set (f b) μ) :
  null_measurable_set (⋃ b ∈ s, f b) μ :=
finite.measurable_set_bUnion hs h

lemma _root_.finset.null_measurable_set_bUnion {f : ι → set α} (s : finset ι)
  (h : ∀ b ∈ s, null_measurable_set (f b) μ) :
  null_measurable_set (⋃ b ∈ s, f b) μ :=
finset.measurable_set_bUnion s h

lemma _root_.set.finite.null_measurable_set_sUnion {s : set (set α)} (hs : finite s)
  (h : ∀ t ∈ s, null_measurable_set t μ) :
  null_measurable_set (⋃₀ s) μ :=
finite.measurable_set_sUnion hs h

lemma _root_.set.finite.null_measurable_set_bInter {f : ι → set α} {s : set ι} (hs : finite s)
  (h : ∀ b ∈ s, null_measurable_set (f b) μ) : null_measurable_set (⋂ b ∈ s, f b) μ :=
finite.measurable_set_bInter hs h

lemma _root_.finset.null_measurable_set_bInter {f : ι → set α} (s : finset ι)
  (h : ∀ b ∈ s, null_measurable_set (f b) μ) : null_measurable_set (⋂ b ∈ s, f b) μ :=
s.finite_to_set.null_measurable_set_bInter h

lemma _root_.set.finite.null_measurable_set_sInter {s : set (set α)} (hs : finite s)
  (h : ∀ t ∈ s, null_measurable_set t μ) : null_measurable_set (⋂₀ s) μ :=
null_measurable_set.sInter hs.countable h

lemma null_measurable_set_to_measurable : null_measurable_set (to_measurable μ s) μ :=
(measurable_set_to_measurable _ _).null_measurable_set

end

section null_measurable

variables [measurable_space α] [measurable_space β] [measurable_space γ]
  {f : α → β} {μ : measure α}

/-- A function `f : α → β` is null measurable if the preimage of a measurable set is a null
measurable set. -/
def null_measurable (f : α → β) (μ : measure α . volume_tac) : Prop :=
∀ ⦃s : set β⦄, measurable_set s → null_measurable_set (f ⁻¹' s) μ

protected lemma _root_.measurable.null_measurable (h : measurable f) : null_measurable f μ :=
λ s hs, (h hs).null_measurable_set

protected lemma null_measurable.measurable' (h : null_measurable f μ) :
  @measurable (null_measurable_space α μ) β _ _ f := h

lemma measurable.comp_null_measurable {g : β → γ} (hg : measurable g)
  (hf : null_measurable f μ) : null_measurable (g ∘ f) μ :=
hg.comp hf

lemma null_measurable.congr {g : α → β} (hf : null_measurable f μ) (hg : f =ᵐ[μ] g) :
  null_measurable g μ :=
λ s hs, (hf hs).congr $ eventually_eq_set.2 $ hg.mono $
  λ x hx, by rw [mem_preimage, mem_preimage, hx]

end null_measurable

section is_complete

/-- A measure is complete if every null set is also measurable.
  A null set is a subset of a measurable set with measure `0`.
  Since every measure is defined as a special case of an outer measure, we can more simply state
  that a set `s` is null if `μ s = 0`. -/
class measure.is_complete {_ : measurable_space α} (μ : measure α) : Prop :=
(out' : ∀ s, μ s = 0 → measurable_set s)

variables {m0 : measurable_space α} {μ : measure α} {s t : set α}

theorem measure.is_complete_iff :
  μ.is_complete ↔ ∀ s, μ s = 0 → measurable_set s := ⟨λ h, h.1, λ h, ⟨h⟩⟩
theorem measure.is_complete.out (h : μ.is_complete) :
  ∀ s, μ s = 0 → measurable_set s := h.1

theorem measurable_set_of_null [μ.is_complete] (hs : μ s = 0) : measurable_set s :=
measure_theory.measure.is_complete.out' s hs

theorem null_measurable_set.measurable_of_complete (hs : null_measurable_set s μ) [μ.is_complete] :
  measurable_set s :=
diff_diff_cancel_left (subset_to_measurable μ s) ▸ (measurable_set_to_measurable _ _).diff
  (measurable_set_of_null (ae_le_set.1 hs.to_measurable_ae_eq.le))

theorem null_measurable.measurable_of_complete [μ.is_complete] {m1 : measurable_space β} {f : α → β}
  (hf : null_measurable f μ) : measurable f :=
λ s hs, (hf hs).measurable_of_complete

lemma _root_.measurable.congr_ae {α β} [measurable_space α] [measurable_space β] {μ : measure α}
  [hμ : μ.is_complete] {f g : α → β} (hf : measurable f) (hfg : f =ᵐ[μ] g) :
  measurable g :=
(hf.null_measurable.congr hfg).measurable_of_complete

namespace measure

/-- Given a measure we can complete it to a (complete) measure on all null measurable sets. -/
def completion {_ : measurable_space α} (μ : measure α) :
  @measure_theory.measure (null_measurable_space α μ) _ :=
{ to_outer_measure := μ.to_outer_measure,
  m_Union := λ s hs hd, measure_Union₀ (hd.mono $ λ i j h, h.ae_disjoint) hs,
  trimmed := begin
    refine le_antisymm (λ s, _) (outer_measure.le_trim _),
    rw outer_measure.trim_eq_infi, simp only [to_outer_measure_apply],
    refine (binfi_le_binfi _).trans_eq (measure_eq_infi _).symm,
    exact λ t ht, infi_le_infi2 (λ h, ⟨h.null_measurable_set, le_rfl⟩)
  end }

instance completion.is_complete {m : measurable_space α} (μ : measure α) :
  μ.completion.is_complete :=
⟨λ z hz, null_measurable_set.of_null hz⟩

@[simp] lemma coe_completion {_ : measurable_space α} (μ : measure α) :
  ⇑μ.completion = μ := rfl

lemma completion_apply {_ : measurable_space α} (μ : measure α) (s : set α) :
  μ.completion s = μ s := rfl

end measure

end is_complete

end measure_theory<|MERGE_RESOLUTION|>--- conflicted
+++ resolved
@@ -243,18 +243,10 @@
   (hd : pairwise (ae_disjoint μ on f)) (h : ∀ i, null_measurable_set (f i) μ) :
   μ (⋃ i, f i) = ∑' i, μ (f i) :=
 begin
-<<<<<<< HEAD
-  refine (measure_Union_le _).antisymm _,
-  choose s hsf hsm hs_eq using λ i, (h i).exists_measurable_subset_ae_eq,
-  have hsd : pairwise (disjoint on s), from hn.mono (λ i j h, h.mono (hsf i) (hsf j)),
-  simp only [← measure_congr (hs_eq _), ← measure_Union hsd hsm],
-  exact measure_mono (Union_mono hsf)
-=======
   rcases exists_subordinate_pairwise_disjoint h hd with ⟨t, ht_sub, ht_eq, htm, htd⟩,
   calc μ (⋃ i, f i) = μ (⋃ i, t i) : measure_congr (eventually_eq.countable_Union ht_eq)
   ... = ∑' i, μ (t i) : measure_Union htd htm
   ... = ∑' i, μ (f i) : tsum_congr (λ i, measure_congr (ht_eq _).symm)
->>>>>>> 496a744e
 end
 
 lemma measure_union₀_aux (hs : null_measurable_set s μ) (ht : null_measurable_set t μ)
