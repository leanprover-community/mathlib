/-
Copyright (c) 2021 Floris van Doorn. All rights reserved.
Released under Apache 2.0 license as described in the file LICENSE.
Authors: Floris van Doorn, Sébastien Gouëzel
-/
import measure_theory.measure.lebesgue
import measure_theory.measure.haar
import linear_algebra.finite_dimensional
import analysis.normed_space.pointwise
import measure_theory.group.pointwise

/-!
# Relationship between the Haar and Lebesgue measures

We prove that the Haar measure and Lebesgue measure are equal on `ℝ` and on `ℝ^ι`, in
`measure_theory.add_haar_measure_eq_volume` and `measure_theory.add_haar_measure_eq_volume_pi`.

We deduce basic properties of any Haar measure on a finite dimensional real vector space:
* `map_linear_map_add_haar_eq_smul_add_haar`: a linear map rescales the Haar measure by the
  absolute value of its determinant.
* `add_haar_preimage_linear_map` : when `f` is a linear map with nonzero determinant, the measure
  of `f ⁻¹' s` is the measure of `s` multiplied by the absolute value of the inverse of the
  determinant of `f`.
* `add_haar_image_linear_map` :  when `f` is a linear map, the measure of `f '' s` is the
  measure of `s` multiplied by the absolute value of the determinant of `f`.
* `add_haar_submodule` : a strict submodule has measure `0`.
* `add_haar_smul` : the measure of `r • s` is `|r| ^ dim * μ s`.
* `add_haar_ball`: the measure of `ball x r` is `r ^ dim * μ (ball 0 1)`.
* `add_haar_closed_ball`: the measure of `closed_ball x r` is `r ^ dim * μ (ball 0 1)`.
* `add_haar_sphere`: spheres have zero measure.

We also show that a Lebesgue density point `x` of a set `s` (with respect to closed balls) has
density one for the rescaled copies `{x} + r • t` of a given set `t` with positive measure, in
`tendsto_add_haar_inter_smul_one_of_density_one`. In particular, `s` intersects `{x} + r • t` for
small `r`, see `eventually_nonempty_inter_smul_of_density_one`.
-/

open topological_space set filter metric
open_locale ennreal pointwise topological_space

/-- The interval `[0,1]` as a compact set with non-empty interior. -/
def topological_space.positive_compacts.Icc01 : positive_compacts ℝ :=
{ carrier := Icc 0 1,
  compact' := is_compact_Icc,
  interior_nonempty' := by simp_rw [interior_Icc, nonempty_Ioo, zero_lt_one] }

universe u

/-- The set `[0,1]^ι` as a compact set with non-empty interior. -/
def topological_space.positive_compacts.pi_Icc01 (ι : Type*) [fintype ι] :
  positive_compacts (ι → ℝ) :=
{ carrier := pi univ (λ i, Icc 0 1),
  compact' := is_compact_univ_pi (λ i, is_compact_Icc),
  interior_nonempty' := by simp only [interior_pi_set, finite.of_fintype, interior_Icc,
    univ_pi_nonempty_iff, nonempty_Ioo, implies_true_iff, zero_lt_one] }

namespace measure_theory

open measure topological_space.positive_compacts finite_dimensional

/-!
### The Lebesgue measure is a Haar measure on `ℝ` and on `ℝ^ι`.
-/

/-- The Haar measure equals the Lebesgue measure on `ℝ`. -/
lemma add_haar_measure_eq_volume : add_haar_measure Icc01 = volume :=
by { convert (add_haar_measure_unique volume Icc01).symm, simp [Icc01] }

instance : is_add_haar_measure (volume : measure ℝ) :=
by { rw ← add_haar_measure_eq_volume, apply_instance }

<<<<<<< HEAD
instance is_add_left_invariant_real_volume_pi (ι : Type*) [fintype ι] :
  is_add_left_invariant (volume : measure (ι → ℝ)) :=
⟨by simp [map_add_left_eq_self]⟩

=======
>>>>>>> 53578832
/-- The Haar measure equals the Lebesgue measure on `ℝ^ι`. -/
lemma add_haar_measure_eq_volume_pi (ι : Type*) [fintype ι] :
  add_haar_measure (pi_Icc01 ι) = volume :=
begin
  convert (add_haar_measure_unique volume (pi_Icc01 ι)).symm,
  simp only [pi_Icc01, volume_pi_pi (λ i, Icc (0 : ℝ) 1), positive_compacts.coe_mk,
    compacts.coe_mk, finset.prod_const_one, ennreal.of_real_one, real.volume_Icc, one_smul,
    sub_zero],
end

instance is_add_haar_measure_volume_pi (ι : Type*) [fintype ι] :
  is_add_haar_measure (volume : measure (ι → ℝ)) :=
by { rw ← add_haar_measure_eq_volume_pi, apply_instance }

namespace measure

/-!
### Strict subspaces have zero measure
-/

/-- If a set is disjoint of its translates by infinitely many bounded vectors, then it has measure
zero. This auxiliary lemma proves this assuming additionally that the set is bounded. -/
lemma add_haar_eq_zero_of_disjoint_translates_aux
  {E : Type*} [normed_group E] [normed_space ℝ E] [measurable_space E] [borel_space E]
  [finite_dimensional ℝ E] (μ : measure E) [is_add_haar_measure μ]
  {s : set E} (u : ℕ → E) (sb : bounded s) (hu : bounded (range u))
  (hs : pairwise (disjoint on (λ n, {u n} + s))) (h's : measurable_set s) :
  μ s = 0 :=
begin
  by_contra h,
  apply lt_irrefl ∞,
  calc
  ∞ = ∑' (n : ℕ), μ s : (ennreal.tsum_const_eq_top_of_ne_zero h).symm
  ... = ∑' (n : ℕ), μ ({u n} + s) :
    by { congr' 1, ext1 n, simp only [image_add_left, measure_preimage_add, singleton_add] }
  ... = μ (⋃ n, {u n} + s) :
    by rw measure_Union hs
      (λ n, by simpa only [image_add_left, singleton_add] using measurable_id.const_add _ h's)
  ... = μ (range u + s) : by rw [← Union_add, Union_singleton_eq_range]
  ... < ∞ : bounded.measure_lt_top (hu.add sb)
end

/-- If a set is disjoint of its translates by infinitely many bounded vectors, then it has measure
zero. -/
lemma add_haar_eq_zero_of_disjoint_translates
  {E : Type*} [normed_group E] [normed_space ℝ E] [measurable_space E] [borel_space E]
  [finite_dimensional ℝ E] (μ : measure E) [is_add_haar_measure μ]
  {s : set E} (u : ℕ → E) (hu : bounded (range u))
  (hs : pairwise (disjoint on (λ n, {u n} + s))) (h's : measurable_set s) :
  μ s = 0 :=
begin
  suffices H : ∀ R, μ (s ∩ closed_ball 0 R) = 0,
  { apply le_antisymm _ (zero_le _),
    calc μ s ≤ ∑' (n : ℕ), μ (s ∩ closed_ball 0 n) :
      by { conv_lhs { rw ← Union_inter_closed_ball_nat s 0 }, exact measure_Union_le _ }
    ... = 0 : by simp only [H, tsum_zero] },
  assume R,
  apply add_haar_eq_zero_of_disjoint_translates_aux μ u
    (bounded.mono (inter_subset_right _ _) bounded_closed_ball) hu _
    (h's.inter (measurable_set_closed_ball)),
  apply pairwise_disjoint.mono hs (λ n, _),
  exact add_subset_add (subset.refl _) (inter_subset_left _ _)
end

/-- A strict vector subspace has measure zero. -/
lemma add_haar_submodule
  {E : Type*} [normed_group E] [normed_space ℝ E] [measurable_space E] [borel_space E]
  [finite_dimensional ℝ E] (μ : measure E) [is_add_haar_measure μ]
  (s : submodule ℝ E) (hs : s ≠ ⊤) : μ s = 0 :=
begin
  obtain ⟨x, hx⟩ : ∃ x, x ∉ s,
    by simpa only [submodule.eq_top_iff', not_exists, ne.def, not_forall] using hs,
  obtain ⟨c, cpos, cone⟩ : ∃ (c : ℝ), 0 < c ∧ c < 1 := ⟨1/2, by norm_num, by norm_num⟩,
  have A : bounded (range (λ (n : ℕ), (c ^ n) • x)),
  { have : tendsto (λ (n : ℕ), (c ^ n) • x) at_top (𝓝 ((0 : ℝ) • x)) :=
      (tendsto_pow_at_top_nhds_0_of_lt_1 cpos.le cone).smul_const x,
    exact bounded_range_of_tendsto _ this },
  apply add_haar_eq_zero_of_disjoint_translates μ _ A _
    (submodule.closed_of_finite_dimensional s).measurable_set,
  assume m n hmn,
  simp only [function.on_fun, image_add_left, singleton_add, disjoint_left, mem_preimage,
             set_like.mem_coe],
  assume y hym hyn,
  have A : (c ^ n - c ^ m) • x ∈ s,
  { convert s.sub_mem hym hyn,
    simp only [sub_smul, neg_sub_neg, add_sub_add_right_eq_sub] },
  have H : c ^ n - c ^ m ≠ 0,
    by simpa only [sub_eq_zero, ne.def] using (strict_anti_pow cpos cone).injective.ne hmn.symm,
  have : x ∈ s,
  { convert s.smul_mem (c ^ n - c ^ m)⁻¹ A,
    rw [smul_smul, inv_mul_cancel H, one_smul] },
  exact hx this
end

/-!
### Applying a linear map rescales Haar measure by the determinant

We first prove this on `ι → ℝ`, using that this is already known for the product Lebesgue
measure (thanks to matrices computations). Then, we extend this to any finite-dimensional real
vector space by using a linear equiv with a space of the form `ι → ℝ`, and arguing that such a
linear equiv maps Haar measure to Haar measure.
-/

lemma map_linear_map_add_haar_pi_eq_smul_add_haar
  {ι : Type*} [fintype ι] {f : (ι → ℝ) →ₗ[ℝ] (ι → ℝ)} (hf : f.det ≠ 0)
  (μ : measure (ι → ℝ)) [is_add_haar_measure μ] :
  measure.map f μ = ennreal.of_real (abs (f.det)⁻¹) • μ :=
begin
  /- We have already proved the result for the Lebesgue product measure, using matrices.
  We deduce it for any Haar measure by uniqueness (up to scalar multiplication). -/
  have := add_haar_measure_unique μ (pi_Icc01 ι),
  rw this,
  simp [add_haar_measure_eq_volume_pi, real.map_linear_map_volume_pi_eq_smul_volume_pi hf,
    smul_smul, mul_comm],
end

lemma map_linear_map_add_haar_eq_smul_add_haar
  {E : Type*} [normed_group E] [normed_space ℝ E] [measurable_space E] [borel_space E]
  [finite_dimensional ℝ E] (μ : measure E) [is_add_haar_measure μ]
  {f : E →ₗ[ℝ] E} (hf : f.det ≠ 0) :
  measure.map f μ = ennreal.of_real (abs (f.det)⁻¹) • μ :=
begin
  -- we reduce to the case of `E = ι → ℝ`, for which we have already proved the result using
  -- matrices in `map_linear_map_add_haar_pi_eq_smul_add_haar`.
  let ι := fin (finrank ℝ E),
  haveI : finite_dimensional ℝ (ι → ℝ) := by apply_instance,
  have : finrank ℝ E = finrank ℝ (ι → ℝ), by simp,
  have e : E ≃ₗ[ℝ] ι → ℝ := linear_equiv.of_finrank_eq E (ι → ℝ) this,
  -- next line is to avoid `g` getting reduced by `simp`.
  obtain ⟨g, hg⟩ : ∃ g, g = (e : E →ₗ[ℝ] (ι → ℝ)).comp (f.comp (e.symm : (ι → ℝ) →ₗ[ℝ] E)) :=
    ⟨_, rfl⟩,
  have gdet : g.det = f.det, by { rw [hg], exact linear_map.det_conj f e },
  rw ← gdet at hf ⊢,
  have fg : f = (e.symm : (ι → ℝ) →ₗ[ℝ] E).comp (g.comp (e : E →ₗ[ℝ] (ι → ℝ))),
  { ext x,
    simp only [linear_equiv.coe_coe, function.comp_app, linear_map.coe_comp,
      linear_equiv.symm_apply_apply, hg] },
  simp only [fg, linear_equiv.coe_coe, linear_map.coe_comp],
  have Ce : continuous e := (e : E →ₗ[ℝ] (ι → ℝ)).continuous_of_finite_dimensional,
  have Cg : continuous g := linear_map.continuous_of_finite_dimensional g,
  have Cesymm : continuous e.symm := (e.symm : (ι → ℝ) →ₗ[ℝ] E).continuous_of_finite_dimensional,
  rw [← map_map Cesymm.measurable (Cg.comp Ce).measurable, ← map_map Cg.measurable Ce.measurable],
  haveI : is_add_haar_measure (map e μ) := is_add_haar_measure_map μ e.to_add_equiv Ce Cesymm,
  have ecomp : (e.symm) ∘ e = id,
    by { ext x, simp only [id.def, function.comp_app, linear_equiv.symm_apply_apply] },
  rw [map_linear_map_add_haar_pi_eq_smul_add_haar hf (map e μ), map_smul,
    map_map Cesymm.measurable Ce.measurable, ecomp, measure.map_id]
end

/-- The preimage of a set `s` under a linear map `f` with nonzero determinant has measure
equal to `μ s` times the absolute value of the inverse of the determinant of `f`. -/
@[simp] lemma add_haar_preimage_linear_map
  {E : Type*} [normed_group E] [normed_space ℝ E] [measurable_space E] [borel_space E]
  [finite_dimensional ℝ E] (μ : measure E) [is_add_haar_measure μ]
  {f : E →ₗ[ℝ] E} (hf : f.det ≠ 0) (s : set E) :
  μ (f ⁻¹' s) = ennreal.of_real (abs (f.det)⁻¹) * μ s :=
calc μ (f ⁻¹' s) = measure.map f μ s :
  ((f.equiv_of_det_ne_zero hf).to_continuous_linear_equiv.to_homeomorph
    .to_measurable_equiv.map_apply s).symm
... = ennreal.of_real (abs (f.det)⁻¹) * μ s :
  by { rw map_linear_map_add_haar_eq_smul_add_haar μ hf, refl }

/-- The preimage of a set `s` under a continuous linear map `f` with nonzero determinant has measure
equal to `μ s` times the absolute value of the inverse of the determinant of `f`. -/
@[simp] lemma add_haar_preimage_continuous_linear_map
  {E : Type*} [normed_group E] [normed_space ℝ E] [measurable_space E] [borel_space E]
  [finite_dimensional ℝ E] (μ : measure E) [is_add_haar_measure μ]
  {f : E →L[ℝ] E} (hf : linear_map.det (f : E →ₗ[ℝ] E) ≠ 0) (s : set E) :
  μ (f ⁻¹' s) = ennreal.of_real (abs (linear_map.det (f : E →ₗ[ℝ] E))⁻¹) * μ s :=
add_haar_preimage_linear_map μ hf s

/-- The preimage of a set `s` under a linear equiv `f` has measure
equal to `μ s` times the absolute value of the inverse of the determinant of `f`. -/
@[simp] lemma add_haar_preimage_linear_equiv
  {E : Type*} [normed_group E] [normed_space ℝ E] [measurable_space E] [borel_space E]
  [finite_dimensional ℝ E] (μ : measure E) [is_add_haar_measure μ]
  (f : E ≃ₗ[ℝ] E) (s : set E) :
  μ (f ⁻¹' s) = ennreal.of_real (abs (f.symm : E →ₗ[ℝ] E).det) * μ s :=
begin
  have A : (f : E →ₗ[ℝ] E).det ≠ 0 := (linear_equiv.is_unit_det' f).ne_zero,
  convert add_haar_preimage_linear_map μ A s,
  simp only [linear_equiv.det_coe_symm]
end

/-- The preimage of a set `s` under a continuous linear equiv `f` has measure
equal to `μ s` times the absolute value of the inverse of the determinant of `f`. -/
@[simp] lemma add_haar_preimage_continuous_linear_equiv
  {E : Type*} [normed_group E] [normed_space ℝ E] [measurable_space E] [borel_space E]
  [finite_dimensional ℝ E] (μ : measure E) [is_add_haar_measure μ]
  (f : E ≃L[ℝ] E) (s : set E) :
  μ (f ⁻¹' s) = ennreal.of_real (abs (f.symm : E →ₗ[ℝ] E).det) * μ s :=
add_haar_preimage_linear_equiv μ _ s

/-- The image of a set `s` under a linear map `f` has measure
equal to `μ s` times the absolute value of the determinant of `f`. -/
@[simp] lemma add_haar_image_linear_map
  {E : Type*} [normed_group E] [normed_space ℝ E] [measurable_space E] [borel_space E]
  [finite_dimensional ℝ E] (μ : measure E) [is_add_haar_measure μ]
  (f : E →ₗ[ℝ] E) (s : set E) :
  μ (f '' s) = ennreal.of_real (abs f.det) * μ s :=
begin
  rcases ne_or_eq f.det 0 with hf|hf,
  { let g := (f.equiv_of_det_ne_zero hf).to_continuous_linear_equiv,
    change μ (g '' s) = _,
    rw [continuous_linear_equiv.image_eq_preimage g s, add_haar_preimage_continuous_linear_equiv],
    congr,
    ext x,
    simp only [linear_equiv.coe_to_continuous_linear_equiv, linear_equiv.of_is_unit_det_apply,
               linear_equiv.coe_coe, continuous_linear_equiv.symm_symm], },
  { simp only [hf, zero_mul, ennreal.of_real_zero, abs_zero],
    have : μ f.range = 0 :=
      add_haar_submodule μ _ (linear_map.range_lt_top_of_det_eq_zero hf).ne,
    exact le_antisymm (le_trans (measure_mono (image_subset_range _ _)) this.le) (zero_le _) }
end

/-- The image of a set `s` under a continuous linear map `f` has measure
equal to `μ s` times the absolute value of the determinant of `f`. -/
@[simp] lemma add_haar_image_continuous_linear_map
  {E : Type*} [normed_group E] [normed_space ℝ E] [measurable_space E] [borel_space E]
  [finite_dimensional ℝ E] (μ : measure E) [is_add_haar_measure μ]
  (f : E →L[ℝ] E) (s : set E) :
  μ (f '' s) = ennreal.of_real (abs (f : E →ₗ[ℝ] E).det) * μ s :=
add_haar_image_linear_map μ _ s

/-- The image of a set `s` under a continuous linear equiv `f` has measure
equal to `μ s` times the absolute value of the determinant of `f`. -/
@[simp] lemma add_haar_image_continuous_linear_equiv
  {E : Type*} [normed_group E] [normed_space ℝ E] [measurable_space E] [borel_space E]
  [finite_dimensional ℝ E] (μ : measure E) [is_add_haar_measure μ]
  (f : E ≃L[ℝ] E) (s : set E) :
  μ (f '' s) = ennreal.of_real (abs (f : E →ₗ[ℝ] E).det) * μ s :=
add_haar_image_linear_map μ _ s

/-!
### Basic properties of Haar measures on real vector spaces
-/

variables {E : Type*} [normed_group E] [measurable_space E] [normed_space ℝ E]
  [finite_dimensional ℝ E] [borel_space E] (μ : measure E) [is_add_haar_measure μ]

lemma map_add_haar_smul {r : ℝ} (hr : r ≠ 0) :
  measure.map ((•) r) μ = ennreal.of_real (abs (r ^ (finrank ℝ E))⁻¹) • μ :=
begin
  let f : E →ₗ[ℝ] E := r • 1,
  change measure.map f μ = _,
  have hf : f.det ≠ 0,
  { simp only [mul_one, linear_map.det_smul, ne.def, monoid_hom.map_one],
    assume h,
    exact hr (pow_eq_zero h) },
  simp only [map_linear_map_add_haar_eq_smul_add_haar μ hf, mul_one, linear_map.det_smul,
    monoid_hom.map_one],
end

@[simp] lemma add_haar_preimage_smul {r : ℝ} (hr : r ≠ 0) (s : set E) :
  μ (((•) r) ⁻¹' s) = ennreal.of_real (abs (r ^ (finrank ℝ E))⁻¹) * μ s :=
calc μ (((•) r) ⁻¹' s) = measure.map ((•) r) μ s :
  ((homeomorph.smul (is_unit_iff_ne_zero.2 hr).unit).to_measurable_equiv.map_apply s).symm
... = ennreal.of_real (abs (r^(finrank ℝ E))⁻¹) * μ s : by { rw map_add_haar_smul μ hr, refl }

/-- Rescaling a set by a factor `r` multiplies its measure by `abs (r ^ dim)`. -/
@[simp] lemma add_haar_smul (r : ℝ) (s : set E) :
  μ (r • s) = ennreal.of_real (abs (r ^ (finrank ℝ E))) * μ s :=
begin
  rcases ne_or_eq r 0 with h|rfl,
  { rw [← preimage_smul_inv₀ h, add_haar_preimage_smul μ (inv_ne_zero h), inv_pow₀, inv_inv] },
  rcases eq_empty_or_nonempty s with rfl|hs,
  { simp only [measure_empty, mul_zero, smul_set_empty] },
  rw [zero_smul_set hs, ← singleton_zero],
  by_cases h : finrank ℝ E = 0,
  { haveI : subsingleton E := finrank_zero_iff.1 h,
    simp only [h, one_mul, ennreal.of_real_one, abs_one, subsingleton.eq_univ_of_nonempty hs,
      pow_zero, subsingleton.eq_univ_of_nonempty (singleton_nonempty (0 : E))] },
  { haveI : nontrivial E := nontrivial_of_finrank_pos (bot_lt_iff_ne_bot.2 h),
    simp only [h, zero_mul, ennreal.of_real_zero, abs_zero, ne.def, not_false_iff, zero_pow',
      measure_singleton] }
end

/-! We don't need to state `map_add_haar_neg` here, because it has already been proved for
general Haar measures on general commutative groups. -/

/-! ### Measure of balls -/

lemma add_haar_ball_center
  {E : Type*} [normed_group E] [measurable_space E]
  [borel_space E] (μ : measure E) [is_add_haar_measure μ] (x : E) (r : ℝ) :
  μ (ball x r) = μ (ball (0 : E) r) :=
begin
  have : ball (0 : E) r = ((+) x) ⁻¹' (ball x r), by simp [preimage_add_ball],
  rw [this, measure_preimage_add]
end

lemma add_haar_closed_ball_center
  {E : Type*} [normed_group E] [measurable_space E]
  [borel_space E] (μ : measure E) [is_add_haar_measure μ] (x : E) (r : ℝ) :
  μ (closed_ball x r) = μ (closed_ball (0 : E) r) :=
begin
  have : closed_ball (0 : E) r = ((+) x) ⁻¹' (closed_ball x r), by simp [preimage_add_closed_ball],
  rw [this, measure_preimage_add]
end

lemma add_haar_ball_mul_of_pos (x : E) {r : ℝ} (hr : 0 < r) (s : ℝ) :
  μ (ball x (r * s)) = ennreal.of_real (r ^ (finrank ℝ E)) * μ (ball 0 s) :=
begin
  have : ball (0 : E) (r * s) = r • ball 0 s,
    by simp only [smul_ball hr.ne' (0 : E) s, real.norm_eq_abs, abs_of_nonneg hr.le, smul_zero],
  simp only [this, add_haar_smul, abs_of_nonneg hr.le, add_haar_ball_center, abs_pow],
end

lemma add_haar_ball_of_pos (x : E) {r : ℝ} (hr : 0 < r) :
  μ (ball x r) = ennreal.of_real (r ^ (finrank ℝ E)) * μ (ball 0 1) :=
by rw [← add_haar_ball_mul_of_pos μ x hr, mul_one]

lemma add_haar_ball_mul [nontrivial E] (x : E) {r : ℝ} (hr : 0 ≤ r) (s : ℝ) :
  μ (ball x (r * s)) = ennreal.of_real (r ^ (finrank ℝ E)) * μ (ball 0 s) :=
begin
  rcases has_le.le.eq_or_lt hr with h|h,
  { simp only [← h, zero_pow finrank_pos, measure_empty, zero_mul, ennreal.of_real_zero,
               ball_zero] },
  { exact add_haar_ball_mul_of_pos μ x h s }
end

lemma add_haar_ball [nontrivial E] (x : E) {r : ℝ} (hr : 0 ≤ r) :
  μ (ball x r) = ennreal.of_real (r ^ (finrank ℝ E)) * μ (ball 0 1) :=
by rw [← add_haar_ball_mul μ x hr, mul_one]

lemma add_haar_closed_ball_mul_of_pos (x : E) {r : ℝ} (hr : 0 < r) (s : ℝ) :
  μ (closed_ball x (r * s)) = ennreal.of_real (r ^ (finrank ℝ E)) * μ (closed_ball 0 s) :=
begin
  have : closed_ball (0 : E) (r * s) = r • closed_ball 0 s,
    by simp [smul_closed_ball' hr.ne' (0 : E), real.norm_eq_abs, abs_of_nonneg hr.le],
  simp only [this, add_haar_smul, abs_of_nonneg hr.le, add_haar_closed_ball_center, abs_pow],
end

lemma add_haar_closed_ball_mul (x : E) {r : ℝ} (hr : 0 ≤ r) {s : ℝ} (hs : 0 ≤ s) :
  μ (closed_ball x (r * s)) = ennreal.of_real (r ^ (finrank ℝ E)) * μ (closed_ball 0 s) :=
begin
  have : closed_ball (0 : E) (r * s) = r • closed_ball 0 s,
    by simp [smul_closed_ball r (0 : E) hs, real.norm_eq_abs, abs_of_nonneg hr],
  simp only [this, add_haar_smul, abs_of_nonneg hr, add_haar_closed_ball_center, abs_pow],
end

/-- The measure of a closed ball can be expressed in terms of the measure of the closed unit ball.
Use instead `add_haar_closed_ball`, which uses the measure of the open unit ball as a standard
form. -/
lemma add_haar_closed_ball' (x : E) {r : ℝ} (hr : 0 ≤ r) :
  μ (closed_ball x r) = ennreal.of_real (r ^ (finrank ℝ E)) * μ (closed_ball 0 1) :=
by rw [← add_haar_closed_ball_mul μ x hr zero_le_one, mul_one]

lemma add_haar_closed_unit_ball_eq_add_haar_unit_ball :
  μ (closed_ball (0 : E) 1) = μ (ball 0 1) :=
begin
  apply le_antisymm _ (measure_mono ball_subset_closed_ball),
  have A : tendsto (λ (r : ℝ), ennreal.of_real (r ^ (finrank ℝ E)) * μ (closed_ball (0 : E) 1))
    (𝓝[<] 1) (𝓝 (ennreal.of_real (1 ^ (finrank ℝ E)) * μ (closed_ball (0 : E) 1))),
  { refine ennreal.tendsto.mul _ (by simp) tendsto_const_nhds (by simp),
    exact ennreal.tendsto_of_real ((tendsto_id' nhds_within_le_nhds).pow _) },
  simp only [one_pow, one_mul, ennreal.of_real_one] at A,
  refine le_of_tendsto A _,
  refine mem_nhds_within_Iio_iff_exists_Ioo_subset.2 ⟨(0 : ℝ), by simp, λ r hr, _⟩,
  dsimp,
  rw ← add_haar_closed_ball' μ (0 : E) hr.1.le,
  exact measure_mono (closed_ball_subset_ball hr.2)
end

lemma add_haar_closed_ball (x : E) {r : ℝ} (hr : 0 ≤ r) :
  μ (closed_ball x r) = ennreal.of_real (r ^ (finrank ℝ E)) * μ (ball 0 1) :=
by rw [add_haar_closed_ball' μ x hr, add_haar_closed_unit_ball_eq_add_haar_unit_ball]

lemma add_haar_sphere_of_ne_zero (x : E) {r : ℝ} (hr : r ≠ 0) :
  μ (sphere x r) = 0 :=
begin
  rcases hr.lt_or_lt with h|h,
  { simp only [empty_diff, measure_empty, ← closed_ball_diff_ball, closed_ball_eq_empty.2 h] },
  { rw [← closed_ball_diff_ball,
        measure_diff ball_subset_closed_ball measurable_set_ball measure_ball_lt_top.ne,
        add_haar_ball_of_pos μ _ h, add_haar_closed_ball μ _ h.le, tsub_self];
    apply_instance }
end

lemma add_haar_sphere [nontrivial E] (x : E) (r : ℝ) :
  μ (sphere x r) = 0 :=
begin
  rcases eq_or_ne r 0 with rfl|h,
  { rw [sphere_zero, measure_singleton] },
  { exact add_haar_sphere_of_ne_zero μ x h }
end

lemma add_haar_singleton_add_smul_div_singleton_add_smul
  {r : ℝ} (hr : r ≠ 0) (x y : E) (s t : set E) :
  μ ({x} + r • s) / μ ({y} + r • t) = μ s / μ t :=
calc
μ ({x} + r • s) / μ ({y} + r • t)
    = ennreal.of_real (|r| ^ finrank ℝ E) * μ s * (ennreal.of_real (|r| ^ finrank ℝ E) * μ t)⁻¹ :
  by simp only [div_eq_mul_inv, add_haar_smul, image_add_left, measure_preimage_add, abs_pow,
    singleton_add]
... = ennreal.of_real (|r| ^ finrank ℝ E) * (ennreal.of_real (|r| ^ finrank ℝ E))⁻¹ *
        (μ s * (μ t)⁻¹) :
  begin
    rw ennreal.mul_inv,
    { ring },
    { simp only [pow_pos (abs_pos.mpr hr), ennreal.of_real_eq_zero, not_le, ne.def, true_or] },
    { simp only [ennreal.of_real_ne_top, true_or, ne.def, not_false_iff] },
  end
... = μ s / μ t :
  begin
    rw [ennreal.mul_inv_cancel, one_mul, div_eq_mul_inv],
    { simp only [pow_pos (abs_pos.mpr hr), ennreal.of_real_eq_zero, not_le, ne.def], },
    { simp only [ennreal.of_real_ne_top, ne.def, not_false_iff] }
  end

/-!
### Density points

Besicovitch covering theorem ensures that, for any locally finite measure on a finite-dimensional
real vector space, almost every point of a set `s` is a density point, i.e.,
`μ (s ∩ closed_ball x r) / μ (closed_ball x r)` tends to `1` as `r` tends to `0`
(see `besicovitch.ae_tendsto_measure_inter_div`).
When `μ` is a Haar measure, one can deduce the same property for any rescaling sequence of sets,
of the form `{x} + r • t` where `t` is a set with positive finite measure, instead of the sequence
of closed balls.

We argue first for the dual property, i.e., if `s` has density `0` at `x`, then
`μ (s ∩ ({x} + r • t)) / μ ({x} + r • t)` tends to `0`. First when `t` is contained in the ball
of radius `1`, in `tendsto_add_haar_inter_smul_zero_of_density_zero_aux1`,
(by arguing by inclusion). Then when `t` is bounded, reducing to the previous one by rescaling, in
`tendsto_add_haar_inter_smul_zero_of_density_zero_aux2`.
Then for a general set `t`, by cutting it into a bounded part and a part with small measure, in
`tendsto_add_haar_inter_smul_zero_of_density_zero`.
Going to the complement, one obtains the desired property at points of density `1`, first when
`s` is measurable in `tendsto_add_haar_inter_smul_one_of_density_one_aux`, and then without this
assumption in `tendsto_add_haar_inter_smul_one_of_density_one` by applying the previous lemma to
the measurable hull `to_measurable μ s`
-/

lemma tendsto_add_haar_inter_smul_zero_of_density_zero_aux1
  (s : set E) (x : E)
  (h : tendsto (λ r, μ (s ∩ closed_ball x r) / μ (closed_ball x r)) (𝓝[>] 0) (𝓝 0))
  (t : set E) (u : set E) (h'u : μ u ≠ 0) (t_bound : t ⊆ closed_ball 0 1) :
  tendsto (λ (r : ℝ), μ (s ∩ ({x} + r • t)) / μ ({x} + r • u)) (𝓝[>] 0) (𝓝 0) :=
begin
  have A : tendsto (λ (r : ℝ), μ (s ∩ ({x} + r • t)) / μ (closed_ball x r)) (𝓝[>] 0) (𝓝 0),
  { apply tendsto_of_tendsto_of_tendsto_of_le_of_le' tendsto_const_nhds h
      (eventually_of_forall (λ b, zero_le _)),
    filter_upwards [self_mem_nhds_within],
    rintros r (rpos : 0 < r),
    apply ennreal.mul_le_mul (measure_mono (inter_subset_inter_right _ _)) le_rfl,
    assume y hy,
    have : y - x ∈ r • closed_ball (0 : E) 1,
    { apply smul_set_mono t_bound,
      simpa [neg_add_eq_sub] using hy },
    simpa only [smul_closed_ball _ _ zero_le_one, real.norm_of_nonneg rpos.le,
      mem_closed_ball_iff_norm, mul_one, sub_zero, smul_zero] },
  have B : tendsto (λ (r : ℝ), μ (closed_ball x r) / μ ({x} + r • u)) (𝓝[>] 0)
    (𝓝 (μ (closed_ball x 1) / μ ({x} + u))),
  { apply tendsto_const_nhds.congr' _,
    filter_upwards [self_mem_nhds_within],
    rintros r (rpos : 0 < r),
    have : closed_ball x r = {x} + r • closed_ball 0 1,
      by simp only [smul_closed_ball, real.norm_of_nonneg rpos.le, zero_le_one, add_zero, mul_one,
        singleton_add_closed_ball, smul_zero],
    simp only [this, add_haar_singleton_add_smul_div_singleton_add_smul μ rpos.ne'],
    simp only [add_haar_closed_ball_center, image_add_left, measure_preimage_add, singleton_add] },
  have C : tendsto (λ (r : ℝ),
    (μ (s ∩ ({x} + r • t)) / μ (closed_ball x r)) * (μ (closed_ball x r) / μ ({x} + r • u)))
    (𝓝[>] 0) (𝓝 (0 * (μ (closed_ball x 1) / μ ({x} + u)))),
  { apply ennreal.tendsto.mul A _ B (or.inr ennreal.zero_ne_top),
    simp only [ennreal.div_eq_top, h'u, measure_closed_ball_lt_top.ne, false_or, image_add_left,
      eq_self_iff_true, not_true, ne.def, not_false_iff, measure_preimage_add, singleton_add,
      and_false, false_and] },
  simp only [zero_mul] at C,
  apply C.congr' _,
  filter_upwards [self_mem_nhds_within],
  rintros r (rpos : 0 < r),
  calc μ (s ∩ ({x} + r • t)) / μ (closed_ball x r) * (μ (closed_ball x r) / μ ({x} + r • u))
    = (μ (closed_ball x r) * (μ (closed_ball x r))⁻¹) * (μ (s ∩ ({x} + r • t)) / μ ({x} + r • u)) :
      by { simp only [div_eq_mul_inv], ring }
    ... = μ (s ∩ ({x} + r • t)) / μ ({x} + r • u) :
      by rw [ennreal.mul_inv_cancel (measure_closed_ball_pos μ x rpos).ne'
          measure_closed_ball_lt_top.ne, one_mul],
end

lemma tendsto_add_haar_inter_smul_zero_of_density_zero_aux2
  (s : set E) (x : E)
  (h : tendsto (λ r, μ (s ∩ closed_ball x r) / μ (closed_ball x r)) (𝓝[>] 0) (𝓝 0))
  (t : set E) (u : set E) (h'u : μ u ≠ 0)
  (R : ℝ) (Rpos : 0 < R) (t_bound : t ⊆ closed_ball 0 R) :
  tendsto (λ (r : ℝ), μ (s ∩ ({x} + r • t)) / μ ({x} + r • u)) (𝓝[>] 0) (𝓝 0) :=
begin
  set t' := R⁻¹ • t with ht',
  set u' := R⁻¹ • u with hu',
  have A : tendsto (λ (r : ℝ), μ (s ∩ ({x} + r • t')) / μ ({x} + r • u')) (𝓝[>] 0) (𝓝 0),
  { apply tendsto_add_haar_inter_smul_zero_of_density_zero_aux1 μ s x h
      t' u',
    { simp only [h'u, (pow_pos Rpos _).ne', abs_nonpos_iff, add_haar_smul, not_false_iff,
        ennreal.of_real_eq_zero, inv_eq_zero, inv_pow₀, ne.def, or_self, mul_eq_zero] },
    { convert smul_set_mono t_bound,
      rw [smul_closed_ball _ _ Rpos.le, smul_zero, real.norm_of_nonneg (inv_nonneg.2 Rpos.le),
        inv_mul_cancel Rpos.ne'] } },
  have B : tendsto (λ (r : ℝ), R * r) (𝓝[>] 0) (𝓝[>] (R * 0)),
  { apply tendsto_nhds_within_of_tendsto_nhds_of_eventually_within,
    { exact (tendsto_const_nhds.mul tendsto_id).mono_left nhds_within_le_nhds },
    { filter_upwards [self_mem_nhds_within],
      assume r rpos,
      rw mul_zero,
      exact mul_pos Rpos rpos } },
  rw mul_zero at B,
  apply (A.comp B).congr' _,
  filter_upwards [self_mem_nhds_within],
  rintros r (rpos : 0 < r),
  have T : (R * r) • t' = r • t,
    by rw [mul_comm, ht', smul_smul, mul_assoc, mul_inv_cancel Rpos.ne', mul_one],
  have U : (R * r) • u' = r • u,
    by rw [mul_comm, hu', smul_smul, mul_assoc, mul_inv_cancel Rpos.ne', mul_one],
  dsimp,
  rw [T, U],
end

/-- Consider a point `x` at which a set `s` has density zero, with respect to closed balls. Then it
also has density zero with respect to any measurable set `t`: the proportion of points in `s`
belonging to a rescaled copy `{x} + r • t` of `t` tends to zero as `r` tends to zero. -/
lemma tendsto_add_haar_inter_smul_zero_of_density_zero
  (s : set E) (x : E)
  (h : tendsto (λ r, μ (s ∩ closed_ball x r) / μ (closed_ball x r)) (𝓝[>] 0) (𝓝 0))
  (t : set E) (ht : measurable_set t) (h''t : μ t ≠ ∞) :
  tendsto (λ (r : ℝ), μ (s ∩ ({x} + r • t)) / μ ({x} + r • t)) (𝓝[>] 0) (𝓝 0) :=
begin
  refine tendsto_order.2 ⟨λ a' ha', (ennreal.not_lt_zero ha').elim, λ ε (εpos : 0 < ε), _⟩,
  rcases eq_or_ne (μ t) 0 with h't|h't,
  { apply eventually_of_forall (λ r, _),
    suffices H : μ (s ∩ ({x} + r • t)) = 0,
      by { rw H, simpa only [ennreal.zero_div] using εpos },
    apply le_antisymm _ (zero_le _),
    calc μ (s ∩ ({x} + r • t)) ≤ μ ({x} + r • t) : measure_mono (inter_subset_right _ _)
    ... = 0 : by simp only [h't, add_haar_smul, image_add_left, measure_preimage_add,
      singleton_add, mul_zero] },
  obtain ⟨n, npos, hn⟩ : ∃ (n : ℕ), 0 < n ∧ μ (t \ closed_ball 0 n) < (ε / 2) * μ t,
  { have A : tendsto (λ (n : ℕ), μ (t \ closed_ball 0 n)) at_top
      (𝓝 (μ (⋂ (n : ℕ), t \ closed_ball 0 n))),
    { have N : ∃ (n : ℕ), μ (t \ closed_ball 0 n) ≠ ∞ :=
        ⟨0, ((measure_mono (diff_subset t _)).trans_lt h''t.lt_top).ne⟩,
      refine tendsto_measure_Inter (λ n, ht.diff measurable_set_closed_ball) (λ m n hmn, _) N,
      exact diff_subset_diff subset.rfl (closed_ball_subset_closed_ball (nat.cast_le.2 hmn)) },
    have : (⋂ (n : ℕ), t \ closed_ball 0 n) = ∅,
      by simp_rw [diff_eq, ← inter_Inter, Inter_eq_compl_Union_compl, compl_compl,
          Union_closed_ball_nat, compl_univ, inter_empty],
    simp only [this, measure_empty] at A,
    have I : 0 < (ε / 2) * μ t := ennreal.mul_pos (ennreal.half_pos εpos.ne').ne' h't,
    exact (eventually.and (Ioi_mem_at_top 0) ((tendsto_order.1 A).2 _ I)).exists },
  have L : tendsto (λ (r : ℝ), μ (s ∩ ({x} + r • (t ∩ closed_ball 0 n))) / μ ({x} + r • t))
    (𝓝[>] 0) (𝓝 0) :=
      tendsto_add_haar_inter_smul_zero_of_density_zero_aux2 μ s x h
        _ t h't n (nat.cast_pos.2 npos) (inter_subset_right _ _),
  filter_upwards [(tendsto_order.1 L).2 _ (ennreal.half_pos εpos.ne'), self_mem_nhds_within],
  rintros r hr (rpos : 0 < r),
  have I : μ (s ∩ ({x} + r • t)) ≤
    μ (s ∩ ({x} + r • (t ∩ closed_ball 0 n))) + μ ({x} + r • (t \ closed_ball 0 n)) := calc
  μ (s ∩ ({x} + r • t))
      = μ ((s ∩ ({x} + r • (t ∩ closed_ball 0 n))) ∪ (s ∩ ({x} + r • (t \ closed_ball 0 n)))) :
    by rw [← inter_union_distrib_left, ← add_union, ← smul_set_union, inter_union_diff]
  ... ≤ μ (s ∩ ({x} + r • (t ∩ closed_ball 0 n))) + μ (s ∩ ({x} + r • (t \ closed_ball 0 n))) :
    measure_union_le _ _
  ... ≤ μ (s ∩ ({x} + r • (t ∩ closed_ball 0 n))) + μ ({x} + r • (t \ closed_ball 0 n)) :
    add_le_add le_rfl (measure_mono (inter_subset_right _ _)),
  calc μ (s ∩ ({x} + r • t)) / μ ({x} + r • t)
  ≤ (μ (s ∩ ({x} + r • (t ∩ closed_ball 0 n))) + μ ({x} + r • (t \ closed_ball 0 n))) /
      μ ({x} + r • t) : ennreal.mul_le_mul I le_rfl
  ... < ε / 2 + ε / 2 :
    begin
      rw ennreal.add_div,
      apply ennreal.add_lt_add hr _,
      rwa [add_haar_singleton_add_smul_div_singleton_add_smul μ rpos.ne',
           ennreal.div_lt_iff (or.inl h't) (or.inl h''t)],
    end
  ... = ε : ennreal.add_halves _
end

lemma tendsto_add_haar_inter_smul_one_of_density_one_aux
  (s : set E) (hs : measurable_set s) (x : E)
  (h : tendsto (λ r, μ (s ∩ closed_ball x r) / μ (closed_ball x r)) (𝓝[>] 0) (𝓝 1))
  (t : set E) (ht : measurable_set t) (h't : μ t ≠ 0) (h''t : μ t ≠ ∞) :
  tendsto (λ (r : ℝ), μ (s ∩ ({x} + r • t)) / μ ({x} + r • t)) (𝓝[>] 0) (𝓝 1) :=
begin
  have I : ∀ u v, μ u ≠ 0 → μ u ≠ ∞ → measurable_set v →
    μ u / μ u - μ (vᶜ ∩ u) / μ u = μ (v ∩ u) / μ u,
  { assume u v uzero utop vmeas,
    simp_rw [div_eq_mul_inv],
    rw ← ennreal.sub_mul, swap,
    { simp only [uzero, ennreal.inv_eq_top, implies_true_iff, ne.def, not_false_iff] },
    congr' 1,
    apply ennreal.sub_eq_of_add_eq
      (ne_top_of_le_ne_top utop (measure_mono (inter_subset_right _ _))),
    rw [inter_comm _ u, inter_comm _ u],
    exact measure_inter_add_diff u vmeas },
  have L : tendsto (λ r, μ (sᶜ ∩ closed_ball x r) / μ (closed_ball x r)) (𝓝[>] 0) (𝓝 0),
  { have A : tendsto (λ r, μ (closed_ball x r) / μ (closed_ball x r)) (𝓝[>] 0) (𝓝 1),
    { apply tendsto_const_nhds.congr' _,
      filter_upwards [self_mem_nhds_within],
      assume r hr,
      rw [div_eq_mul_inv, ennreal.mul_inv_cancel],
      { exact (measure_closed_ball_pos μ _ hr).ne' },
      { exact measure_closed_ball_lt_top.ne } },
    have B := ennreal.tendsto.sub A h (or.inl ennreal.one_ne_top),
    simp only [tsub_self] at B,
    apply B.congr' _,
    filter_upwards [self_mem_nhds_within],
    rintros r (rpos : 0 < r),
    convert I (closed_ball x r) sᶜ (measure_closed_ball_pos μ _ rpos).ne'
      (measure_closed_ball_lt_top).ne hs.compl,
    rw compl_compl },
  have L' : tendsto (λ (r : ℝ), μ (sᶜ ∩ ({x} + r • t)) / μ ({x} + r • t)) (𝓝[>] 0) (𝓝 0) :=
    tendsto_add_haar_inter_smul_zero_of_density_zero μ sᶜ x L t ht h''t,
  have L'' : tendsto (λ (r : ℝ), μ ({x} + r • t) / μ ({x} + r • t)) (𝓝[>] 0) (𝓝 1),
  { apply tendsto_const_nhds.congr' _,
    filter_upwards [self_mem_nhds_within],
    rintros r (rpos : 0 < r),
    rw [add_haar_singleton_add_smul_div_singleton_add_smul μ rpos.ne', ennreal.div_self h't h''t] },
  have := ennreal.tendsto.sub L'' L' (or.inl ennreal.one_ne_top),
  simp only [tsub_zero] at this,
  apply this.congr' _,
  filter_upwards [self_mem_nhds_within],
  rintros r (rpos : 0 < r),
  refine I ({x} + r • t) s _ _ hs,
  { simp only [h't, abs_of_nonneg rpos.le, pow_pos rpos, add_haar_smul, image_add_left,
      ennreal.of_real_eq_zero, not_le, or_false, ne.def, measure_preimage_add, abs_pow,
      singleton_add, mul_eq_zero] },
  { simp only [h''t, ennreal.of_real_ne_top, add_haar_smul, image_add_left, with_top.mul_eq_top_iff,
      ne.def, not_false_iff, measure_preimage_add, singleton_add, and_false, false_and, or_self] }
end

/-- Consider a point `x` at which a set `s` has density one, with respect to closed balls (i.e.,
a Lebesgue density point of `s`). Then `s` has also density one at `x` with respect to any
measurable set `t`: the proportion of points in `s` belonging to a rescaled copy `{x} + r • t`
of `t` tends to one as `r` tends to zero. -/
lemma tendsto_add_haar_inter_smul_one_of_density_one
  (s : set E) (x : E)
  (h : tendsto (λ r, μ (s ∩ closed_ball x r) / μ (closed_ball x r)) (𝓝[>] 0) (𝓝 1))
  (t : set E) (ht : measurable_set t) (h't : μ t ≠ 0) (h''t : μ t ≠ ∞) :
  tendsto (λ (r : ℝ), μ (s ∩ ({x} + r • t)) / μ ({x} + r • t)) (𝓝[>] 0) (𝓝 1) :=
begin
  have : tendsto (λ (r : ℝ), μ (to_measurable μ s ∩ ({x} + r • t)) / μ ({x} + r • t))
    (𝓝[>] 0) (𝓝 1),
  { apply tendsto_add_haar_inter_smul_one_of_density_one_aux μ _
      (measurable_set_to_measurable _ _) _ _ t ht h't h''t,
    apply tendsto_of_tendsto_of_tendsto_of_le_of_le' h tendsto_const_nhds,
    { apply eventually_of_forall (λ r, _),
      apply ennreal.mul_le_mul _ le_rfl,
      exact measure_mono (inter_subset_inter_left _ (subset_to_measurable _ _)) },
    { filter_upwards [self_mem_nhds_within],
      rintros r (rpos : 0 < r),
      apply ennreal.div_le_of_le_mul,
      rw one_mul,
      exact measure_mono (inter_subset_right _ _) } },
  apply this.congr (λ r, _),
  congr' 1,
  apply measure_to_measurable_inter_of_sigma_finite,
  simp only [image_add_left, singleton_add],
  apply (continuous_add_left (-x)).measurable (ht.const_smul₀ r)
end

/-- Consider a point `x` at which a set `s` has density one, with respect to closed balls (i.e.,
a Lebesgue density point of `s`). Then `s` intersects the rescaled copies `{x} + r • t` of a given
set `t` with positive measure, for any small enough `r`. -/
lemma eventually_nonempty_inter_smul_of_density_one (s : set E) (x : E)
  (h : tendsto (λ r, μ (s ∩ closed_ball x r) / μ (closed_ball x r)) (𝓝[>] 0) (𝓝 1))
  (t : set E) (ht : measurable_set t) (h't : μ t ≠ 0) :
  ∀ᶠ r in 𝓝[>] (0 : ℝ), (s ∩ ({x} + r • t)).nonempty :=
begin
  obtain ⟨t', t'_meas, t't, t'pos, t'top⟩ :
    ∃ t', measurable_set t' ∧ t' ⊆ t ∧ 0 < μ t' ∧ μ t' < ⊤ :=
      exists_subset_measure_lt_top ht h't.bot_lt,
  filter_upwards [(tendsto_order.1
    (tendsto_add_haar_inter_smul_one_of_density_one μ s x h t'
      t'_meas t'pos.ne' t'top.ne)).1 0 ennreal.zero_lt_one],
  assume r hr,
  have : μ (s ∩ ({x} + r • t')) ≠ 0 :=
    λ h', by simpa only [ennreal.not_lt_zero, ennreal.zero_div, h'] using hr,
  have : (s ∩ ({x} + r • t')).nonempty := nonempty_of_measure_ne_zero this,
  apply this.mono (inter_subset_inter subset.rfl _),
  exact add_subset_add subset.rfl (smul_set_mono t't),
end

end measure

end measure_theory<|MERGE_RESOLUTION|>--- conflicted
+++ resolved
@@ -69,13 +69,6 @@
 instance : is_add_haar_measure (volume : measure ℝ) :=
 by { rw ← add_haar_measure_eq_volume, apply_instance }
 
-<<<<<<< HEAD
-instance is_add_left_invariant_real_volume_pi (ι : Type*) [fintype ι] :
-  is_add_left_invariant (volume : measure (ι → ℝ)) :=
-⟨by simp [map_add_left_eq_self]⟩
-
-=======
->>>>>>> 53578832
 /-- The Haar measure equals the Lebesgue measure on `ℝ^ι`. -/
 lemma add_haar_measure_eq_volume_pi (ι : Type*) [fintype ι] :
   add_haar_measure (pi_Icc01 ι) = volume :=
