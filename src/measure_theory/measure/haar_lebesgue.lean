--- conflicted
+++ resolved
@@ -322,11 +322,7 @@
 -/
 
 lemma map_add_haar_smul {r : ℝ} (hr : r ≠ 0) :
-<<<<<<< HEAD
   measure.map ((•) r) μ = ‖(r ^ (finrank ℝ E))⁻¹‖₊ • μ :=
-=======
-  measure.map ((•) r) μ = ennreal.of_real (abs (r ^ finrank ℝ E)⁻¹) • μ :=
->>>>>>> 1fd85189
 begin
   let f : E →ₗ[ℝ] E := r • 1,
   change measure.map f μ = _,
@@ -339,7 +335,6 @@
 end
 
 @[simp] lemma add_haar_preimage_smul {r : ℝ} (hr : r ≠ 0) (s : set E) :
-<<<<<<< HEAD
   μ (((•) r) ⁻¹' s) = ‖(r ^ finrank ℝ E)⁻¹‖₊ • μ s :=
 calc μ (((•) r) ⁻¹' s) = measure.map ((•) r) μ s :
   ((homeomorph.smul (is_unit_iff_ne_zero.2 hr).unit).to_measurable_equiv.map_apply s).symm
@@ -348,16 +343,6 @@
 /-- Rescaling a set by a factor `r` multiplies its measure by `abs (r ^ dim)`. -/
 @[simp] lemma add_haar_smul (r : ℝ) (s : set E) :
   μ (r • s) = ‖r ^ finrank ℝ E‖₊ • μ s :=
-=======
-  μ (((•) r) ⁻¹' s) = ennreal.of_real (abs (r ^ finrank ℝ E)⁻¹) * μ s :=
-calc μ (((•) r) ⁻¹' s) = measure.map ((•) r) μ s :
-  ((homeomorph.smul (is_unit_iff_ne_zero.2 hr).unit).to_measurable_equiv.map_apply s).symm
-... = ennreal.of_real (abs (r^finrank ℝ E)⁻¹) * μ s : by { rw map_add_haar_smul μ hr, refl }
-
-/-- Rescaling a set by a factor `r` multiplies its measure by `abs (r ^ dim)`. -/
-@[simp] lemma add_haar_smul (r : ℝ) (s : set E) :
-  μ (r • s) = ennreal.of_real (abs (r ^ finrank ℝ E)) * μ s :=
->>>>>>> 1fd85189
 begin
   rcases ne_or_eq r 0 with h|rfl,
   { rw [← preimage_smul_inv₀ h, add_haar_preimage_smul μ (inv_ne_zero h), inv_pow, inv_inv] },
@@ -396,17 +381,10 @@
 variables (μ)
 
 @[simp] lemma add_haar_image_homothety (x : E) (r : ℝ) (s : set E) :
-<<<<<<< HEAD
   μ (affine_map.homothety x r '' s) = ‖r ^ finrank ℝ E‖₊ • μ s :=
 calc μ (affine_map.homothety x r '' s) = μ ((λ y, y + x) '' (r • ((λ y, y + (-x)) '' s))) :
   by { simp only [← image_smul, image_image, ← sub_eq_add_neg], refl }
 ... = ‖r ^ finrank ℝ E‖₊ • μ s :
-=======
-  μ (affine_map.homothety x r '' s) = ennreal.of_real (abs (r ^ finrank ℝ E)) * μ s :=
-calc μ (affine_map.homothety x r '' s) = μ ((λ y, y + x) '' (r • ((λ y, y + (-x)) '' s))) :
-  by { simp only [← image_smul, image_image, ← sub_eq_add_neg], refl }
-... = ennreal.of_real (abs (r ^ finrank ℝ E)) * μ s :
->>>>>>> 1fd85189
   by simp only [image_add_right, measure_preimage_add_right, add_haar_smul]
 
 /-- The integral of `f (R • x)` with respect to an additive Haar measure is a multiple of the
@@ -478,11 +456,7 @@
 end
 
 lemma add_haar_ball_mul_of_pos (x : E) {r : ℝ} (hr : 0 < r) (s : ℝ) :
-<<<<<<< HEAD
-  μ (ball x (r * s)) = ennreal.of_real (r ^ (finrank ℝ E)) • μ (ball 0 s) :=
-=======
   μ (ball x (r * s)) = ennreal.of_real (r ^ finrank ℝ E) * μ (ball 0 s) :=
->>>>>>> 1fd85189
 begin
   have : ball (0 : E) (r * s) = r • ball 0 s,
     by simp only [smul_ball hr.ne' (0 : E) s, real.norm_eq_abs, abs_of_nonneg hr.le, smul_zero],
@@ -490,11 +464,7 @@
 end
 
 lemma add_haar_ball_of_pos (x : E) {r : ℝ} (hr : 0 < r) :
-<<<<<<< HEAD
-  μ (ball x r) = ennreal.of_real (r ^ (finrank ℝ E)) • μ (ball 0 1) :=
-=======
   μ (ball x r) = ennreal.of_real (r ^ finrank ℝ E) * μ (ball 0 1) :=
->>>>>>> 1fd85189
 by rw [← add_haar_ball_mul_of_pos μ x hr, mul_one]
 
 lemma add_haar_ball_mul [nontrivial E] (x : E) {r : ℝ} (hr : 0 ≤ r) (s : ℝ) :
