/-
Copyright (c) 2017 Johannes Hölzl. All rights reserved.
Released under Apache 2.0 license as described in the file LICENSE.
Authors: Johannes Hölzl, Mario Carneiro
-/
import measure_theory.measure.measure_space_def
import measure_theory.measurable_space

/-!
# Measure spaces

The definition of a measure and a measure space are in `measure_theory.measure_space_def`, with
only a few basic properties. This file provides many more properties of these objects.
This separation allows the measurability tactic to import only the file `measure_space_def`, and to
be available in `measure_space` (through `measurable_space`).

Given a measurable space `α`, a measure on `α` is a function that sends measurable sets to the
extended nonnegative reals that satisfies the following conditions:
1. `μ ∅ = 0`;
2. `μ` is countably additive. This means that the measure of a countable union of pairwise disjoint
   sets is equal to the measure of the individual sets.

Every measure can be canonically extended to an outer measure, so that it assigns values to
all subsets, not just the measurable subsets. On the other hand, a measure that is countably
additive on measurable sets can be restricted to measurable sets to obtain a measure.
In this file a measure is defined to be an outer measure that is countably additive on
measurable sets, with the additional assumption that the outer measure is the canonical
extension of the restricted measure.

Measures on `α` form a complete lattice, and are closed under scalar multiplication with `ℝ≥0∞`.

We introduce the following typeclasses for measures:

* `is_probability_measure μ`: `μ univ = 1`;
* `is_finite_measure μ`: `μ univ < ∞`;
* `sigma_finite μ`: there exists a countable collection of sets that cover `univ`
  where `μ` is finite;
* `is_locally_finite_measure μ` : `∀ x, ∃ s ∈ 𝓝 x, μ s < ∞`;
* `has_no_atoms μ` : `∀ x, μ {x} = 0`; possibly should be redefined as
  `∀ s, 0 < μ s → ∃ t ⊆ s, 0 < μ t ∧ μ t < μ s`.

Given a measure, the null sets are the sets where `μ s = 0`, where `μ` denotes the corresponding
outer measure (so `s` might not be measurable). We can then define the completion of `μ` as the
measure on the least `σ`-algebra that also contains all null sets, by defining the measure to be `0`
on the null sets.

## Main statements

* `completion` is the completion of a measure to all null measurable sets.
* `measure.of_measurable` and `outer_measure.to_measure` are two important ways to define a measure.

## Implementation notes

Given `μ : measure α`, `μ s` is the value of the *outer measure* applied to `s`.
This conveniently allows us to apply the measure to sets without proving that they are measurable.
We get countable subadditivity for all sets, but only countable additivity for measurable sets.

You often don't want to define a measure via its constructor.
Two ways that are sometimes more convenient:
* `measure.of_measurable` is a way to define a measure by only giving its value on measurable sets
  and proving the properties (1) and (2) mentioned above.
* `outer_measure.to_measure` is a way of obtaining a measure from an outer measure by showing that
  all measurable sets in the measurable space are Carathéodory measurable.

To prove that two measures are equal, there are multiple options:
* `ext`: two measures are equal if they are equal on all measurable sets.
* `ext_of_generate_from_of_Union`: two measures are equal if they are equal on a π-system generating
  the measurable sets, if the π-system contains a spanning increasing sequence of sets where the
  measures take finite value (in particular the measures are σ-finite). This is a special case of
  the more general `ext_of_generate_from_of_cover`
* `ext_of_generate_finite`: two finite measures are equal if they are equal on a π-system
  generating the measurable sets. This is a special case of `ext_of_generate_from_of_Union` using
  `C ∪ {univ}`, but is easier to work with.

A `measure_space` is a class that is a measurable space with a canonical measure.
The measure is denoted `volume`.

## References

* <https://en.wikipedia.org/wiki/Measure_(mathematics)>
* <https://en.wikipedia.org/wiki/Complete_measure>
* <https://en.wikipedia.org/wiki/Almost_everywhere>

## Tags

measure, almost everywhere, measure space, completion, null set, null measurable set
-/

noncomputable theory

open classical set filter (hiding map) function measurable_space
open_locale classical topological_space big_operators filter ennreal nnreal

variables {α β γ δ ι : Type*}

namespace measure_theory

section

variables {m : measurable_space α} {μ μ₁ μ₂ : measure α} {s s₁ s₂ t : set α}

instance ae_is_measurably_generated : is_measurably_generated μ.ae :=
⟨λ s hs, let ⟨t, hst, htm, htμ⟩ := exists_measurable_superset_of_null hs in
  ⟨tᶜ, compl_mem_ae_iff.2 htμ, htm.compl, compl_subset_comm.1 hst⟩⟩

lemma measure_Union [encodable β] {f : β → set α}
  (hn : pairwise (disjoint on f)) (h : ∀ i, measurable_set (f i)) :
  μ (⋃ i, f i) = ∑' i, μ (f i) :=
begin
  rw [measure_eq_extend (measurable_set.Union h),
    extend_Union measurable_set.empty _ measurable_set.Union _ hn h],
  { simp [measure_eq_extend, h] },
  { exact μ.empty },
  { exact μ.m_Union }
end

lemma measure_union (hd : disjoint s₁ s₂) (h₁ : measurable_set s₁) (h₂ : measurable_set s₂) :
  μ (s₁ ∪ s₂) = μ s₁ + μ s₂ :=
begin
  rw [union_eq_Union, measure_Union, tsum_fintype, fintype.sum_bool, cond, cond],
  exacts [pairwise_disjoint_on_bool.2 hd, λ b, bool.cases_on b h₂ h₁]
end

lemma measure_add_measure_compl (h : measurable_set s) :
  μ s + μ sᶜ = μ univ :=
by { rw [← union_compl_self s, measure_union _ h h.compl], exact disjoint_compl_right }

lemma measure_bUnion {s : set β} {f : β → set α} (hs : countable s)
  (hd : pairwise_on s (disjoint on f)) (h : ∀ b ∈ s, measurable_set (f b)) :
  μ (⋃ b ∈ s, f b) = ∑' p : s, μ (f p) :=
begin
  haveI := hs.to_encodable,
  rw bUnion_eq_Union,
  exact measure_Union (hd.on_injective subtype.coe_injective $ λ x, x.2) (λ x, h x x.2)
end

lemma measure_sUnion {S : set (set α)} (hs : countable S)
  (hd : pairwise_on S disjoint) (h : ∀ s ∈ S, measurable_set s) :
  μ (⋃₀ S) = ∑' s : S, μ s :=
by rw [sUnion_eq_bUnion, measure_bUnion hs hd h]

lemma measure_bUnion_finset {s : finset ι} {f : ι → set α} (hd : pairwise_on ↑s (disjoint on f))
  (hm : ∀ b ∈ s, measurable_set (f b)) :
  μ (⋃ b ∈ s, f b) = ∑ p in s, μ (f p) :=
begin
  rw [← finset.sum_attach, finset.attach_eq_univ, ← tsum_fintype],
  exact measure_bUnion s.countable_to_set hd hm
end

/-- If `s` is a countable set, then the measure of its preimage can be found as the sum of measures
of the fibers `f ⁻¹' {y}`. -/
lemma tsum_measure_preimage_singleton {s : set β} (hs : countable s) {f : α → β}
  (hf : ∀ y ∈ s, measurable_set (f ⁻¹' {y})) :
  ∑' b : s, μ (f ⁻¹' {↑b}) = μ (f ⁻¹' s) :=
by rw [← set.bUnion_preimage_singleton, measure_bUnion hs (pairwise_on_disjoint_fiber _ _) hf]

/-- If `s` is a `finset`, then the measure of its preimage can be found as the sum of measures
of the fibers `f ⁻¹' {y}`. -/
lemma sum_measure_preimage_singleton (s : finset β) {f : α → β}
  (hf : ∀ y ∈ s, measurable_set (f ⁻¹' {y})) :
  ∑ b in s, μ (f ⁻¹' {b}) = μ (f ⁻¹' ↑s) :=
by simp only [← measure_bUnion_finset (pairwise_on_disjoint_fiber _ _) hf,
  finset.set_bUnion_preimage_singleton]

lemma measure_diff_null' (h : μ (s₁ ∩ s₂) = 0) : μ (s₁ \ s₂) = μ s₁ :=
measure_congr $ diff_ae_eq_self.2 h

lemma measure_diff_null (h : μ s₂ = 0) : μ (s₁ \ s₂) = μ s₁ :=
measure_diff_null' $ measure_mono_null (inter_subset_right _ _) h

lemma measure_diff (h : s₂ ⊆ s₁) (h₁ : measurable_set s₁) (h₂ : measurable_set s₂)
  (h_fin : μ s₂ ≠ ∞) :
  μ (s₁ \ s₂) = μ s₁ - μ s₂ :=
begin
  refine (ennreal.add_sub_self' h_fin).symm.trans _,
  rw [← measure_union disjoint_diff h₂ (h₁.diff h₂), union_diff_cancel h]
end

lemma meas_eq_meas_of_null_diff {s t : set α}
  (hst : s ⊆ t) (h_nulldiff : μ (t.diff s) = 0) : μ s = μ t :=
by { rw [←diff_diff_cancel_left hst, ←@measure_diff_null _ _ _ t _ h_nulldiff], refl, }

lemma meas_eq_meas_of_between_null_diff {s₁ s₂ s₃ : set α}
  (h12 : s₁ ⊆ s₂) (h23 : s₂ ⊆ s₃) (h_nulldiff : μ (s₃ \ s₁) = 0) :
  (μ s₁ = μ s₂) ∧ (μ s₂ = μ s₃) :=
begin
  have le12 : μ s₁ ≤ μ s₂ := measure_mono h12,
  have le23 : μ s₂ ≤ μ s₃ := measure_mono h23,
  have key : μ s₃ ≤ μ s₁ := calc
    μ s₃ = μ ((s₃ \ s₁) ∪ s₁)  : by rw (diff_union_of_subset (h12.trans h23))
     ... ≤ μ (s₃ \ s₁) + μ s₁  : measure_union_le _ _
     ... = μ s₁                : by simp only [h_nulldiff, zero_add],
  exact ⟨le12.antisymm (le23.trans key), le23.antisymm (key.trans le12)⟩,
end

lemma meas_eq_meas_smaller_of_between_null_diff {s₁ s₂ s₃ : set α}
  (h12 : s₁ ⊆ s₂) (h23 : s₂ ⊆ s₃) (h_nulldiff : μ (s₃.diff s₁) = 0) : μ s₁ = μ s₂ :=
(meas_eq_meas_of_between_null_diff h12 h23 h_nulldiff).1

lemma meas_eq_meas_larger_of_between_null_diff {s₁ s₂ s₃ : set α}
  (h12 : s₁ ⊆ s₂) (h23 : s₂ ⊆ s₃) (h_nulldiff : μ (s₃.diff s₁) = 0) : μ s₂ = μ s₃ :=
(meas_eq_meas_of_between_null_diff h12 h23 h_nulldiff).2

lemma measure_compl (h₁ : measurable_set s) (h_fin : μ s ≠ ∞) : μ (sᶜ) = μ univ - μ s :=
by { rw compl_eq_univ_diff, exact measure_diff (subset_univ s) measurable_set.univ h₁ h_fin }

lemma sum_measure_le_measure_univ {s : finset ι} {t : ι → set α} (h : ∀ i ∈ s, measurable_set (t i))
  (H : pairwise_on ↑s (disjoint on t)) :
  ∑ i in s, μ (t i) ≤ μ (univ : set α) :=
by { rw ← measure_bUnion_finset H h, exact measure_mono (subset_univ _) }

lemma tsum_measure_le_measure_univ {s : ι → set α} (hs : ∀ i, measurable_set (s i))
  (H : pairwise (disjoint on s)) :
  ∑' i, μ (s i) ≤ μ (univ : set α) :=
begin
  rw [ennreal.tsum_eq_supr_sum],
  exact supr_le (λ s, sum_measure_le_measure_univ (λ i hi, hs i) (λ i hi j hj hij, H i j hij))
end

/-- Pigeonhole principle for measure spaces: if `∑' i, μ (s i) > μ univ`, then
one of the intersections `s i ∩ s j` is not empty. -/
lemma exists_nonempty_inter_of_measure_univ_lt_tsum_measure {m : measurable_space α} (μ : measure α)
  {s : ι → set α} (hs : ∀ i, measurable_set (s i)) (H : μ (univ : set α) < ∑' i, μ (s i)) :
  ∃ i j (h : i ≠ j), (s i ∩ s j).nonempty :=
begin
  contrapose! H,
  apply tsum_measure_le_measure_univ hs,
  exact λ i j hij x hx, H i j hij ⟨x, hx⟩
end

/-- Pigeonhole principle for measure spaces: if `s` is a `finset` and
`∑ i in s, μ (t i) > μ univ`, then one of the intersections `t i ∩ t j` is not empty. -/
lemma exists_nonempty_inter_of_measure_univ_lt_sum_measure {m : measurable_space α} (μ : measure α)
  {s : finset ι} {t : ι → set α} (h : ∀ i ∈ s, measurable_set (t i))
  (H : μ (univ : set α) < ∑ i in s, μ (t i)) :
  ∃ (i ∈ s) (j ∈ s) (h : i ≠ j), (t i ∩ t j).nonempty :=
begin
  contrapose! H,
  apply sum_measure_le_measure_univ h,
  exact λ i hi j hj hij x hx, H i hi j hj hij ⟨x, hx⟩
end

/-- Continuity from below: the measure of the union of a directed sequence of measurable sets
is the supremum of the measures. -/
lemma measure_Union_eq_supr [encodable ι] {s : ι → set α} (h : ∀ i, measurable_set (s i))
  (hd : directed (⊆) s) : μ (⋃ i, s i) = ⨆ i, μ (s i) :=
begin
  casesI is_empty_or_nonempty ι,
  { simp only [supr_of_empty, Union], exact measure_empty },
  refine le_antisymm _ (supr_le $ λ i, measure_mono $ subset_Union _ _),
  have : ∀ n, measurable_set (disjointed (λ n, ⋃ b ∈ encodable.decode₂ ι n, s b) n) :=
    measurable_set.disjointed (measurable_set.bUnion_decode₂ h),
  rw [← encodable.Union_decode₂, ← Union_disjointed, measure_Union (disjoint_disjointed _) this,
    ennreal.tsum_eq_supr_nat],
  simp only [← measure_bUnion_finset ((disjoint_disjointed _).pairwise_on _) (λ n _, this n)],
  refine supr_le (λ n, _),
  refine le_trans (_ : _ ≤ μ (⋃ (k ∈ finset.range n) (i ∈ encodable.decode₂ ι k), s i)) _,
  exact measure_mono (bUnion_subset_bUnion_right (λ k hk, disjointed_subset _ _)),
  simp only [← finset.set_bUnion_option_to_finset, ← finset.set_bUnion_bUnion],
  generalize : (finset.range n).bUnion (λ k, (encodable.decode₂ ι k).to_finset) = t,
  rcases hd.finset_le t with ⟨i, hi⟩,
  exact le_supr_of_le i (measure_mono $ bUnion_subset hi)
end

lemma measure_bUnion_eq_supr {s : ι → set α} {t : set ι} (ht : countable t)
  (h : ∀ i ∈ t, measurable_set (s i)) (hd : directed_on ((⊆) on s) t) :
  μ (⋃ i ∈ t, s i) = ⨆ i ∈ t, μ (s i) :=
begin
  haveI := ht.to_encodable,
  rw [bUnion_eq_Union, measure_Union_eq_supr (set_coe.forall'.1 h) hd.directed_coe,
    supr_subtype'],
  refl
end

/-- Continuity from above: the measure of the intersection of a decreasing sequence of measurable
sets is the infimum of the measures. -/
lemma measure_Inter_eq_infi [encodable ι] {s : ι → set α}
  (h : ∀ i, measurable_set (s i)) (hd : directed (⊇) s)
  (hfin : ∃ i, μ (s i) ≠ ∞) :
  μ (⋂ i, s i) = (⨅ i, μ (s i)) :=
begin
  rcases hfin with ⟨k, hk⟩,
  have : ∀ t ⊆ s k, μ t ≠ ∞, from λ t ht, ne_top_of_le_ne_top hk (measure_mono ht),
  rw [← ennreal.sub_sub_cancel (by exact hk) (infi_le _ k), ennreal.sub_infi,
    ← ennreal.sub_sub_cancel (by exact hk) (measure_mono (Inter_subset _ k)),
    ← measure_diff (Inter_subset _ k) (h k) (measurable_set.Inter h) (this _ (Inter_subset _ k)),
    diff_Inter, measure_Union_eq_supr],
  { congr' 1,
    refine le_antisymm (supr_le_supr2 $ λ i, _) (supr_le_supr $ λ i, _),
    { rcases hd i k with ⟨j, hji, hjk⟩,
      use j,
      rw [← measure_diff hjk (h _) (h _) (this _ hjk)],
      exact measure_mono (diff_subset_diff_right hji) },
    { rw [ennreal.sub_le_iff_le_add, ← measure_union disjoint_diff.symm ((h k).diff (h i)) (h i),
        set.union_comm],
      exact measure_mono (diff_subset_iff.1 $ subset.refl _) } },
  { exact λ i, (h k).diff (h i) },
  { exact hd.mono_comp _ (λ _ _, diff_subset_diff_right) }
end

lemma measure_eq_inter_diff (hs : measurable_set s) (ht : measurable_set t) :
  μ s = μ (s ∩ t) + μ (s \ t) :=
have hd : disjoint (s ∩ t) (s \ t) := assume a ⟨⟨_, hs⟩, _, hns⟩, hns hs ,
by rw [← measure_union hd (hs.inter ht) (hs.diff ht), inter_union_diff s t]

lemma measure_union_add_inter (hs : measurable_set s) (ht : measurable_set t) :
  μ (s ∪ t) + μ (s ∩ t) = μ s + μ t :=
by { rw [measure_eq_inter_diff (hs.union ht) ht, set.union_inter_cancel_right,
  union_diff_right, measure_eq_inter_diff hs ht], ac_refl }

/-- Continuity from below: the measure of the union of an increasing sequence of measurable sets
is the limit of the measures. -/
lemma tendsto_measure_Union {s : ℕ → set α} (hs : ∀ n, measurable_set (s n)) (hm : monotone s) :
  tendsto (μ ∘ s) at_top (𝓝 (μ (⋃ n, s n))) :=
begin
  rw measure_Union_eq_supr hs (directed_of_sup hm),
  exact tendsto_at_top_supr (assume n m hnm, measure_mono $ hm hnm)
end

/-- Continuity from above: the measure of the intersection of a decreasing sequence of measurable
sets is the limit of the measures. -/
lemma tendsto_measure_Inter {s : ℕ → set α}
  (hs : ∀ n, measurable_set (s n)) (hm : ∀ ⦃n m⦄, n ≤ m → s m ⊆ s n) (hf : ∃ i, μ (s i) ≠ ∞) :
  tendsto (μ ∘ s) at_top (𝓝 (μ (⋂ n, s n))) :=
begin
  rw measure_Inter_eq_infi hs (directed_of_sup hm) hf,
  exact tendsto_at_top_infi (assume n m hnm, measure_mono $ hm hnm),
end

/-- One direction of the **Borel-Cantelli lemma**: if (sᵢ) is a sequence of measurable sets such
that ∑ μ sᵢ exists, then the limit superior of the sᵢ is a null set. -/
lemma measure_limsup_eq_zero {s : ℕ → set α} (hs : ∀ i, measurable_set (s i))
  (hs' : ∑' i, μ (s i) ≠ ∞) : μ (limsup at_top s) = 0 :=
begin
  simp only [limsup_eq_infi_supr_of_nat', set.infi_eq_Inter, set.supr_eq_Union],
  -- We will show that both `μ (⨅ n, ⨆ i, s (i + n))` and `0` are the limit of `μ (⊔ i, s (i + n))`
  -- as `n` tends to infinity. For the former, we use continuity from above.
  refine tendsto_nhds_unique
    (tendsto_measure_Inter (λ i, measurable_set.Union (λ b, hs (b + i))) _
      ⟨0, ne_top_of_le_ne_top hs' (measure_Union_le s)⟩) _,
  { intros n m hnm x,
    simp only [set.mem_Union],
    exact λ ⟨i, hi⟩, ⟨i + (m - n), by simpa only [add_assoc, nat.sub_add_cancel hnm] using hi⟩ },
  { -- For the latter, notice that, `μ (⨆ i, s (i + n)) ≤ ∑' s (i + n)`. Since the right hand side
    -- converges to `0` by hypothesis, so does the former and the proof is complete.
    exact (tendsto_of_tendsto_of_tendsto_of_le_of_le' tendsto_const_nhds
      (ennreal.tendsto_sum_nat_add (μ ∘ s) hs')
      (eventually_of_forall (by simp only [forall_const, zero_le]))
      (eventually_of_forall (λ i, measure_Union_le _))) }
end

lemma measure_if {x : β} {t : set β} {s : set α} :
  μ (if x ∈ t then s else ∅) = indicator t (λ _, μ s) x :=
by { split_ifs; simp [h] }

end

section outer_measure

variables [ms : measurable_space α] {s t : set α}
include ms

/-- Obtain a measure by giving an outer measure where all sets in the σ-algebra are
  Carathéodory measurable. -/
def outer_measure.to_measure (m : outer_measure α) (h : ms ≤ m.caratheodory) : measure α :=
measure.of_measurable (λ s _, m s) m.empty
  (λ f hf hd, m.Union_eq_of_caratheodory (λ i, h _ (hf i)) hd)

lemma le_to_outer_measure_caratheodory (μ : measure α) : ms ≤ μ.to_outer_measure.caratheodory :=
begin
  assume s hs,
  rw to_outer_measure_eq_induced_outer_measure,
  refine outer_measure.of_function_caratheodory (λ t, le_infi $ λ ht, _),
  rw [← measure_eq_extend (ht.inter hs),
    ← measure_eq_extend (ht.diff hs),
    ← measure_union _ (ht.inter hs) (ht.diff hs),
    inter_union_diff],
  exact le_refl _,
  exact λ x ⟨⟨_, h₁⟩, _, h₂⟩, h₂ h₁
end

@[simp] lemma to_measure_to_outer_measure (m : outer_measure α) (h : ms ≤ m.caratheodory) :
  (m.to_measure h).to_outer_measure = m.trim := rfl

@[simp] lemma to_measure_apply (m : outer_measure α) (h : ms ≤ m.caratheodory)
  {s : set α} (hs : measurable_set s) : m.to_measure h s = m s :=
m.trim_eq hs

lemma le_to_measure_apply (m : outer_measure α) (h : ms ≤ m.caratheodory) (s : set α) :
  m s ≤ m.to_measure h s :=
m.le_trim s

@[simp] lemma to_outer_measure_to_measure {μ : measure α} :
  μ.to_outer_measure.to_measure (le_to_outer_measure_caratheodory _) = μ :=
measure.ext $ λ s, μ.to_outer_measure.trim_eq

end outer_measure

variables {m0 : measurable_space α} [measurable_space β] [measurable_space γ]
variables {μ μ₁ μ₂ μ₃ ν ν' ν₁ ν₂ : measure α} {s s' t : set α}

namespace measure

protected lemma caratheodory {m : measurable_space α} (μ : measure α) (hs : measurable_set s) :
  μ (t ∩ s) + μ (t \ s) = μ t :=
(le_to_outer_measure_caratheodory μ s hs t).symm

/-! ### The `ℝ≥0∞`-module of measures -/

instance [measurable_space α] : has_zero (measure α) :=
⟨{ to_outer_measure := 0,
   m_Union := λ f hf hd, tsum_zero.symm,
   trimmed := outer_measure.trim_zero }⟩

@[simp] theorem zero_to_outer_measure {m : measurable_space α} :
  (0 : measure α).to_outer_measure = 0 := rfl

@[simp, norm_cast] theorem coe_zero {m : measurable_space α} : ⇑(0 : measure α) = 0 := rfl

lemma eq_zero_of_is_empty [is_empty α] {m : measurable_space α} (μ : measure α) : μ = 0 :=
ext $ λ s hs, by simp only [eq_empty_of_is_empty s, measure_empty]

instance [measurable_space α] : inhabited (measure α) := ⟨0⟩

instance [measurable_space α] : has_add (measure α) :=
⟨λ μ₁ μ₂, {
  to_outer_measure := μ₁.to_outer_measure + μ₂.to_outer_measure,
  m_Union := λ s hs hd,
    show μ₁ (⋃ i, s i) + μ₂ (⋃ i, s i) = ∑' i, (μ₁ (s i) + μ₂ (s i)),
    by rw [ennreal.tsum_add, measure_Union hd hs, measure_Union hd hs],
  trimmed := by rw [outer_measure.trim_add, μ₁.trimmed, μ₂.trimmed] }⟩

@[simp] theorem add_to_outer_measure {m : measurable_space α} (μ₁ μ₂ : measure α) :
  (μ₁ + μ₂).to_outer_measure = μ₁.to_outer_measure + μ₂.to_outer_measure := rfl

@[simp, norm_cast] theorem coe_add {m : measurable_space α} (μ₁ μ₂ : measure α) :
  ⇑(μ₁ + μ₂) = μ₁ + μ₂ := rfl

theorem add_apply {m : measurable_space α} (μ₁ μ₂ : measure α) (s : set α) :
  (μ₁ + μ₂) s = μ₁ s + μ₂ s := rfl

instance add_comm_monoid [measurable_space α] : add_comm_monoid (measure α) :=
to_outer_measure_injective.add_comm_monoid to_outer_measure zero_to_outer_measure
  add_to_outer_measure

instance [measurable_space α] : has_scalar ℝ≥0∞ (measure α) :=
⟨λ c μ,
  { to_outer_measure := c • μ.to_outer_measure,
    m_Union := λ s hs hd, by simp [measure_Union, *, ennreal.tsum_mul_left],
    trimmed := by rw [outer_measure.trim_smul, μ.trimmed] }⟩

@[simp] theorem smul_to_outer_measure {m : measurable_space α} (c : ℝ≥0∞) (μ : measure α) :
  (c • μ).to_outer_measure = c • μ.to_outer_measure :=
rfl

@[simp, norm_cast] theorem coe_smul {m : measurable_space α} (c : ℝ≥0∞) (μ : measure α) :
  ⇑(c • μ) = c • μ :=
rfl

theorem smul_apply {m : measurable_space α} (c : ℝ≥0∞) (μ : measure α) (s : set α) :
  (c • μ) s = c * μ s :=
rfl

instance [measurable_space α] : module ℝ≥0∞ (measure α) :=
injective.module ℝ≥0∞ ⟨to_outer_measure, zero_to_outer_measure, add_to_outer_measure⟩
  to_outer_measure_injective smul_to_outer_measure

@[simp, norm_cast] theorem coe_nnreal_smul {m : measurable_space α} (c : ℝ≥0) (μ : measure α) :
  ⇑(c • μ) = c • μ :=
rfl

/-! ### The complete lattice of measures -/

/-- Measures are partially ordered.

The definition of less equal here is equivalent to the definition without the
measurable set condition, and this is shown by `measure.le_iff'`. It is defined
this way since, to prove `μ ≤ ν`, we may simply `intros s hs` instead of rewriting followed
by `intros s hs`. -/
instance [measurable_space α] : partial_order (measure α) :=
{ le          := λ m₁ m₂, ∀ s, measurable_set s → m₁ s ≤ m₂ s,
  le_refl     := assume m s hs, le_refl _,
  le_trans    := assume m₁ m₂ m₃ h₁ h₂ s hs, le_trans (h₁ s hs) (h₂ s hs),
  le_antisymm := assume m₁ m₂ h₁ h₂, ext $
    assume s hs, le_antisymm (h₁ s hs) (h₂ s hs) }

theorem le_iff : μ₁ ≤ μ₂ ↔ ∀ s, measurable_set s → μ₁ s ≤ μ₂ s := iff.rfl

theorem to_outer_measure_le : μ₁.to_outer_measure ≤ μ₂.to_outer_measure ↔ μ₁ ≤ μ₂ :=
by rw [← μ₂.trimmed, outer_measure.le_trim_iff]; refl

theorem le_iff' : μ₁ ≤ μ₂ ↔ ∀ s, μ₁ s ≤ μ₂ s :=
to_outer_measure_le.symm

theorem lt_iff : μ < ν ↔ μ ≤ ν ∧ ∃ s, measurable_set s ∧ μ s < ν s :=
lt_iff_le_not_le.trans $ and_congr iff.rfl $ by simp only [le_iff, not_forall, not_le, exists_prop]

theorem lt_iff' : μ < ν ↔ μ ≤ ν ∧ ∃ s, μ s < ν s :=
lt_iff_le_not_le.trans $ and_congr iff.rfl $ by simp only [le_iff', not_forall, not_le]

instance covariant_add_le [measurable_space α] : covariant_class (measure α) (measure α) (+) (≤) :=
⟨λ ν μ₁ μ₂ hμ s hs, add_le_add_left (hμ s hs) _⟩

protected lemma le_add_left (h : μ ≤ ν) : μ ≤ ν' + ν :=
λ s hs, le_add_left (h s hs)

protected lemma le_add_right (h : μ ≤ ν) : μ ≤ ν + ν' :=
λ s hs, le_add_right (h s hs)

section Inf
variables {m : set (measure α)}

lemma Inf_caratheodory (s : set α) (hs : measurable_set s) :
  (Inf (to_outer_measure '' m)).caratheodory.measurable_set' s :=
begin
  rw [outer_measure.Inf_eq_bounded_by_Inf_gen],
  refine outer_measure.bounded_by_caratheodory (λ t, _),
  simp only [outer_measure.Inf_gen, le_infi_iff, ball_image_iff, coe_to_outer_measure,
    measure_eq_infi t],
  intros μ hμ u htu hu,
  have hm : ∀ {s t}, s ⊆ t → outer_measure.Inf_gen (to_outer_measure '' m) s ≤ μ t,
  { intros s t hst,
    rw [outer_measure.Inf_gen_def],
    refine infi_le_of_le (μ.to_outer_measure) (infi_le_of_le (mem_image_of_mem _ hμ) _),
    rw [to_outer_measure_apply],
    refine measure_mono hst },
  rw [measure_eq_inter_diff hu hs],
  refine add_le_add (hm $ inter_subset_inter_left _ htu) (hm $ diff_subset_diff_left htu)
end

instance [measurable_space α] : has_Inf (measure α) :=
⟨λ m, (Inf (to_outer_measure '' m)).to_measure $ Inf_caratheodory⟩

lemma Inf_apply (hs : measurable_set s) : Inf m s = Inf (to_outer_measure '' m) s :=
to_measure_apply _ _ hs

private lemma measure_Inf_le (h : μ ∈ m) : Inf m ≤ μ :=
have Inf (to_outer_measure '' m) ≤ μ.to_outer_measure := Inf_le (mem_image_of_mem _ h),
assume s hs, by rw [Inf_apply hs, ← to_outer_measure_apply]; exact this s

private lemma measure_le_Inf (h : ∀ μ' ∈ m, μ ≤ μ') : μ ≤ Inf m :=
have μ.to_outer_measure ≤ Inf (to_outer_measure '' m) :=
  le_Inf $ ball_image_of_ball $ assume μ hμ, to_outer_measure_le.2 $ h _ hμ,
assume s hs, by rw [Inf_apply hs, ← to_outer_measure_apply]; exact this s

instance [measurable_space α] : complete_semilattice_Inf (measure α) :=
{ Inf_le := λ s a, measure_Inf_le,
  le_Inf := λ s a, measure_le_Inf,
  ..(by apply_instance : partial_order (measure α)),
  ..(by apply_instance : has_Inf (measure α)), }

instance [measurable_space α] : complete_lattice (measure α) :=
{ bot := 0,
  bot_le := assume a s hs, by exact bot_le,
/- Adding an explicit `top` makes `leanchecker` fail, see lean#364, disable for now

  top := (⊤ : outer_measure α).to_measure (by rw [outer_measure.top_caratheodory]; exact le_top),
  le_top := assume a s hs,
    by cases s.eq_empty_or_nonempty with h  h;
      simp [h, to_measure_apply ⊤ _ hs, outer_measure.top_apply],
-/
  .. complete_lattice_of_complete_semilattice_Inf (measure α) }

end Inf

protected lemma zero_le {m0 : measurable_space α} (μ : measure α) : 0 ≤ μ := bot_le

lemma nonpos_iff_eq_zero' : μ ≤ 0 ↔ μ = 0 :=
μ.zero_le.le_iff_eq

@[simp] lemma measure_univ_eq_zero : μ univ = 0 ↔ μ = 0 :=
⟨λ h, bot_unique $ λ s hs, trans_rel_left (≤) (measure_mono (subset_univ s)) h, λ h, h.symm ▸ rfl⟩

/-! ### Pushforward and pullback -/

/-- Lift a linear map between `outer_measure` spaces such that for each measure `μ` every measurable
set is caratheodory-measurable w.r.t. `f μ` to a linear map between `measure` spaces. -/
def lift_linear {m0 : measurable_space α} (f : outer_measure α →ₗ[ℝ≥0∞] outer_measure β)
  (hf : ∀ μ : measure α, ‹_› ≤ (f μ.to_outer_measure).caratheodory) :
  measure α →ₗ[ℝ≥0∞] measure β :=
{ to_fun := λ μ, (f μ.to_outer_measure).to_measure (hf μ),
  map_add' := λ μ₁ μ₂, ext $ λ s hs, by simp [hs],
  map_smul' := λ c μ, ext $ λ s hs, by simp [hs] }

@[simp] lemma lift_linear_apply {f : outer_measure α →ₗ[ℝ≥0∞] outer_measure β} (hf)
  {s : set β} (hs : measurable_set s) : lift_linear f hf μ s = f μ.to_outer_measure s :=
to_measure_apply _ _ hs

lemma le_lift_linear_apply {f : outer_measure α →ₗ[ℝ≥0∞] outer_measure β} (hf) (s : set β) :
  f μ.to_outer_measure s ≤ lift_linear f hf μ s :=
le_to_measure_apply _ _ s

/-- The pushforward of a measure. It is defined to be `0` if `f` is not a measurable function. -/
def map [measurable_space α] (f : α → β) : measure α →ₗ[ℝ≥0∞] measure β :=
if hf : measurable f then
  lift_linear (outer_measure.map f) $ λ μ s hs t,
    le_to_outer_measure_caratheodory μ _ (hf hs) (f ⁻¹' t)
else 0

/-- We can evaluate the pushforward on measurable sets. For non-measurable sets, see
  `measure_theory.measure.le_map_apply` and `measurable_equiv.map_apply`. -/
@[simp] theorem map_apply {f : α → β} (hf : measurable f) {s : set β} (hs : measurable_set s) :
  map f μ s = μ (f ⁻¹' s) :=
by simp [map, dif_pos hf, hs]

lemma map_to_outer_measure {f : α → β} (hf : measurable f) :
  (map f μ).to_outer_measure = (outer_measure.map f μ.to_outer_measure).trim :=
begin
  rw [← trimmed, outer_measure.trim_eq_trim_iff],
  intros s hs,
  rw [coe_to_outer_measure, map_apply hf hs, outer_measure.map_apply, coe_to_outer_measure]
end

theorem map_of_not_measurable {f : α → β} (hf : ¬measurable f) :
  map f μ = 0 :=
by rw [map, dif_neg hf, linear_map.zero_apply]

@[simp] lemma map_id : map id μ = μ :=
ext $ λ s, map_apply measurable_id

lemma map_map {g : β → γ} {f : α → β} (hg : measurable g) (hf : measurable f) :
  map g (map f μ) = map (g ∘ f) μ :=
ext $ λ s hs,
by simp [hf, hg, hs, hg hs, hg.comp hf, ← preimage_comp]

@[mono] lemma map_mono (f : α → β) (h : μ ≤ ν) : map f μ ≤ map f ν :=
if hf : measurable f then λ s hs, by simp only [map_apply hf hs, h _ (hf hs)]
else by simp only [map_of_not_measurable hf, le_rfl]

/-- Even if `s` is not measurable, we can bound `map f μ s` from below.
  See also `measurable_equiv.map_apply`. -/
theorem le_map_apply {f : α → β} (hf : measurable f) (s : set β) : μ (f ⁻¹' s) ≤ map f μ s :=
begin
  rw [measure_eq_infi' (map f μ)], refine le_infi _, rintro ⟨t, hst, ht⟩,
  convert measure_mono (preimage_mono hst),
  exact map_apply hf ht
end

/-- Even if `s` is not measurable, `map f μ s = 0` implies that `μ (f ⁻¹' s) = 0`. -/
lemma preimage_null_of_map_null {f : α → β} (hf : measurable f) {s : set β}
  (hs : map f μ s = 0) : μ (f ⁻¹' s) = 0 :=
nonpos_iff_eq_zero.mp $ (le_map_apply hf s).trans_eq hs

lemma tendsto_ae_map {f : α → β} (hf : measurable f) : tendsto f μ.ae (map f μ).ae :=
λ s hs, preimage_null_of_map_null hf hs

/-- Pullback of a `measure`. If `f` sends each `measurable` set to a `measurable` set, then for each
measurable set `s` we have `comap f μ s = μ (f '' s)`. -/
def comap [measurable_space α] (f : α → β) : measure β →ₗ[ℝ≥0∞] measure α :=
if hf : injective f ∧ ∀ s, measurable_set s → measurable_set (f '' s) then
  lift_linear (outer_measure.comap f) $ λ μ s hs t,
  begin
    simp only [coe_to_outer_measure, outer_measure.comap_apply, ← image_inter hf.1,
      image_diff hf.1],
    apply le_to_outer_measure_caratheodory,
    exact hf.2 s hs
  end
else 0

lemma comap_apply {β} [measurable_space α] {mβ : measurable_space β} (f : α → β) (hfi : injective f)
  (hf : ∀ s, measurable_set s → measurable_set (f '' s)) (μ : measure β) (hs : measurable_set s) :
  comap f μ s = μ (f '' s) :=
begin
  rw [comap, dif_pos, lift_linear_apply _ hs, outer_measure.comap_apply, coe_to_outer_measure],
  exact ⟨hfi, hf⟩
end

/-! ### Restricting a measure -/

/-- Restrict a measure `μ` to a set `s` as an `ℝ≥0∞`-linear map. -/
def restrictₗ {m0 : measurable_space α} (s : set α) : measure α →ₗ[ℝ≥0∞] measure α :=
lift_linear (outer_measure.restrict s) $ λ μ s' hs' t,
begin
  suffices : μ (s ∩ t) = μ (s ∩ t ∩ s') + μ (s ∩ t \ s'),
  { simpa [← set.inter_assoc, set.inter_comm _ s, ← inter_diff_assoc] },
  exact le_to_outer_measure_caratheodory _ _ hs' _,
end

/-- Restrict a measure `μ` to a set `s`. -/
def restrict {m0 : measurable_space α} (μ : measure α) (s : set α) : measure α := restrictₗ s μ

@[simp] lemma restrictₗ_apply {m0 : measurable_space α} (s : set α) (μ : measure α) :
  restrictₗ s μ = μ.restrict s :=
rfl

/-- If `t` is a measurable set, then the measure of `t` with respect to the restriction of
  the measure to `s` equals the outer measure of `t ∩ s`. An alternate version requiring that `s`
  be measurable instead of `t` exists as `measure.restrict_apply'`. -/
@[simp] lemma restrict_apply (ht : measurable_set t) : μ.restrict s t = μ (t ∩ s) :=
by simp [← restrictₗ_apply, restrictₗ, ht]

lemma restrict_eq_self (h_meas_t : measurable_set t) (h : t ⊆ s) : μ.restrict s t = μ t :=
by rw [restrict_apply h_meas_t, inter_eq_left_iff_subset.mpr h]

lemma restrict_apply_self {m0 : measurable_space α} (μ : measure α) (h_meas_s : measurable_set s) :
  (μ.restrict s) s = μ s := (restrict_eq_self h_meas_s (set.subset.refl _))

lemma restrict_apply_univ (s : set α) : μ.restrict s univ = μ s :=
by rw [restrict_apply measurable_set.univ, set.univ_inter]

lemma le_restrict_apply (s t : set α) :
  μ (t ∩ s) ≤ μ.restrict s t :=
by { rw [restrict, restrictₗ], convert le_lift_linear_apply _ t, simp }

@[simp] lemma restrict_add {m0 : measurable_space α} (μ ν : measure α) (s : set α) :
  (μ + ν).restrict s = μ.restrict s + ν.restrict s :=
(restrictₗ s).map_add μ ν

@[simp] lemma restrict_zero {m0 : measurable_space α} (s : set α) :
  (0 : measure α).restrict s = 0 :=
(restrictₗ s).map_zero

@[simp] lemma restrict_smul {m0 : measurable_space α} (c : ℝ≥0∞) (μ : measure α) (s : set α) :
  (c • μ).restrict s = c • μ.restrict s :=
(restrictₗ s).map_smul c μ

@[simp] lemma restrict_restrict (hs : measurable_set s) :
  (μ.restrict t).restrict s = μ.restrict (s ∩ t) :=
ext $ λ u hu, by simp [*, set.inter_assoc]

lemma restrict_comm (hs : measurable_set s) (ht : measurable_set t) :
  (μ.restrict t).restrict s = (μ.restrict s).restrict t :=
by rw [restrict_restrict hs, restrict_restrict ht, inter_comm]

lemma restrict_apply_eq_zero (ht : measurable_set t) : μ.restrict s t = 0 ↔ μ (t ∩ s) = 0 :=
by rw [restrict_apply ht]

lemma measure_inter_eq_zero_of_restrict (h : μ.restrict s t = 0) : μ (t ∩ s) = 0 :=
nonpos_iff_eq_zero.1 (h ▸ le_restrict_apply _ _)

lemma restrict_apply_eq_zero' (hs : measurable_set s) : μ.restrict s t = 0 ↔ μ (t ∩ s) = 0 :=
begin
  refine ⟨measure_inter_eq_zero_of_restrict, λ h, _⟩,
  rcases exists_measurable_superset_of_null h with ⟨t', htt', ht', ht'0⟩,
  apply measure_mono_null ((inter_subset _ _ _).1 htt'),
  rw [restrict_apply (hs.compl.union ht'), union_inter_distrib_right, compl_inter_self,
    set.empty_union],
  exact measure_mono_null (inter_subset_left _ _) ht'0
end

@[simp] lemma restrict_eq_zero : μ.restrict s = 0 ↔ μ s = 0 :=
by rw [← measure_univ_eq_zero, restrict_apply_univ]

lemma restrict_zero_set {s : set α} (h : μ s = 0) :
  μ.restrict s = 0 :=
by simp only [measure.restrict_eq_zero, h]

@[simp] lemma restrict_empty : μ.restrict ∅ = 0 := ext $ λ s hs, by simp [hs]

@[simp] lemma restrict_univ : μ.restrict univ = μ := ext $ λ s hs, by simp [hs]

lemma restrict_eq_self_of_measurable_subset (ht : measurable_set t) (t_subset : t ⊆ s) :
  μ.restrict s t = μ t :=
by rw [measure.restrict_apply ht, set.inter_eq_self_of_subset_left t_subset]

lemma restrict_union_apply (h : disjoint (t ∩ s) (t ∩ s')) (hs : measurable_set s)
  (hs' : measurable_set s') (ht : measurable_set t) :
  μ.restrict (s ∪ s') t = μ.restrict s t + μ.restrict s' t :=
begin
  simp only [restrict_apply, ht, set.inter_union_distrib_left],
  exact measure_union h (ht.inter hs) (ht.inter hs'),
end

lemma restrict_union (h : disjoint s t) (hs : measurable_set s) (ht : measurable_set t) :
  μ.restrict (s ∪ t) = μ.restrict s + μ.restrict t :=
ext $ λ t' ht', restrict_union_apply (h.mono inf_le_right inf_le_right) hs ht ht'

lemma restrict_union_add_inter (hs : measurable_set s) (ht : measurable_set t) :
  μ.restrict (s ∪ t) + μ.restrict (s ∩ t) = μ.restrict s + μ.restrict t :=
begin
  ext1 u hu,
  simp only [add_apply, restrict_apply hu, inter_union_distrib_left],
  convert measure_union_add_inter (hu.inter hs) (hu.inter ht) using 3,
  rw [set.inter_left_comm (u ∩ s), set.inter_assoc, ← set.inter_assoc u u, set.inter_self]
end

@[simp] lemma restrict_add_restrict_compl (hs : measurable_set s) :
  μ.restrict s + μ.restrict sᶜ = μ :=
by rw [← restrict_union (@disjoint_compl_right (set α) _ _) hs hs.compl,
    union_compl_self, restrict_univ]

@[simp] lemma restrict_compl_add_restrict (hs : measurable_set s) :
  μ.restrict sᶜ + μ.restrict s = μ :=
by rw [add_comm, restrict_add_restrict_compl hs]

lemma restrict_union_le (s s' : set α) : μ.restrict (s ∪ s') ≤ μ.restrict s + μ.restrict s' :=
begin
  intros t ht,
  suffices : μ (t ∩ s ∪ t ∩ s') ≤ μ (t ∩ s) + μ (t ∩ s'),
    by simpa [ht, inter_union_distrib_left],
  apply measure_union_le
end

lemma restrict_Union_apply [encodable ι] {s : ι → set α} (hd : pairwise (disjoint on s))
  (hm : ∀ i, measurable_set (s i)) {t : set α} (ht : measurable_set t) :
  μ.restrict (⋃ i, s i) t = ∑' i, μ.restrict (s i) t :=
begin
  simp only [restrict_apply, ht, inter_Union],
  exact measure_Union (λ i j hij, (hd i j hij).mono inf_le_right inf_le_right)
    (λ i, ht.inter (hm i))
end

lemma restrict_Union_apply_eq_supr [encodable ι] {s : ι → set α}
  (hm : ∀ i, measurable_set (s i)) (hd : directed (⊆) s) {t : set α} (ht : measurable_set t) :
  μ.restrict (⋃ i, s i) t = ⨆ i, μ.restrict (s i) t :=
begin
  simp only [restrict_apply ht, inter_Union],
  rw [measure_Union_eq_supr],
  exacts [λ i, ht.inter (hm i), hd.mono_comp _ (λ s₁ s₂, inter_subset_inter_right _)]
end

lemma restrict_map {f : α → β} (hf : measurable f) {s : set β} (hs : measurable_set s) :
  (map f μ).restrict s = map f (μ.restrict $ f ⁻¹' s) :=
ext $ λ t ht, by simp [*, hf ht]

lemma map_comap_subtype_coe {m0 : measurable_space α} (hs : measurable_set s) :
  (map (coe : s → α)).comp (comap coe) = restrictₗ s :=
linear_map.ext $ λ μ, ext $ λ t ht,
by rw [restrictₗ_apply, restrict_apply ht, linear_map.comp_apply,
  map_apply measurable_subtype_coe ht,
  comap_apply (coe : s → α) subtype.val_injective (λ _, hs.subtype_image) _
    (measurable_subtype_coe ht), subtype.image_preimage_coe]

/-- Restriction of a measure to a subset is monotone both in set and in measure. -/
lemma restrict_mono' {m0 : measurable_space α} ⦃s s' : set α⦄ ⦃μ ν : measure α⦄
  (hs : s ≤ᵐ[μ] s') (hμν : μ ≤ ν) :
  μ.restrict s ≤ ν.restrict s' :=
assume t ht,
calc μ.restrict s t = μ (t ∩ s) : restrict_apply ht
... ≤ μ (t ∩ s') : measure_mono_ae $ hs.mono $ λ x hx ⟨hxt, hxs⟩, ⟨hxt, hx hxs⟩
... ≤ ν (t ∩ s') : le_iff'.1 hμν (t ∩ s')
... = ν.restrict s' t : (restrict_apply ht).symm

/-- Restriction of a measure to a subset is monotone both in set and in measure. -/
@[mono] lemma restrict_mono {m0 : measurable_space α} ⦃s s' : set α⦄ (hs : s ⊆ s') ⦃μ ν : measure α⦄
  (hμν : μ ≤ ν) :
  μ.restrict s ≤ ν.restrict s' :=
restrict_mono' (ae_of_all _ hs) hμν

lemma restrict_le_self : μ.restrict s ≤ μ :=
assume t ht,
calc μ.restrict s t = μ (t ∩ s) : restrict_apply ht
... ≤ μ t : measure_mono $ inter_subset_left t s

lemma restrict_congr_meas (hs : measurable_set s) :
  μ.restrict s = ν.restrict s ↔ ∀ t ⊆ s, measurable_set t → μ t = ν t :=
⟨λ H t hts ht,
   by rw [← inter_eq_self_of_subset_left hts, ← restrict_apply ht, H, restrict_apply ht],
 λ H, ext $ λ t ht,
   by rw [restrict_apply ht, restrict_apply ht, H _ (inter_subset_right _ _) (ht.inter hs)]⟩

lemma restrict_congr_mono (hs : s ⊆ t) (hm : measurable_set s) (h : μ.restrict t = ν.restrict t) :
  μ.restrict s = ν.restrict s :=
by rw [← inter_eq_self_of_subset_left hs, ← restrict_restrict hm, h, restrict_restrict hm]

/-- If two measures agree on all measurable subsets of `s` and `t`, then they agree on all
measurable subsets of `s ∪ t`. -/
lemma restrict_union_congr (hsm : measurable_set s) (htm : measurable_set t) :
  μ.restrict (s ∪ t) = ν.restrict (s ∪ t) ↔
    μ.restrict s = ν.restrict s ∧ μ.restrict t = ν.restrict t :=
begin
  refine ⟨λ h, ⟨restrict_congr_mono (subset_union_left _ _) hsm h,
    restrict_congr_mono (subset_union_right _ _) htm h⟩, _⟩,
  simp only [restrict_congr_meas, hsm, htm, hsm.union htm],
  rintros ⟨hs, ht⟩ u hu hum,
  rw [measure_eq_inter_diff hum hsm, measure_eq_inter_diff hum hsm,
    hs _ (inter_subset_right _ _) (hum.inter hsm),
    ht _ (diff_subset_iff.2 hu) (hum.diff hsm)]
end

lemma restrict_finset_bUnion_congr {s : finset ι} {t : ι → set α}
  (htm : ∀ i ∈ s, measurable_set (t i)) :
  μ.restrict (⋃ i ∈ s, t i) = ν.restrict (⋃ i ∈ s, t i) ↔
    ∀ i ∈ s, μ.restrict (t i) = ν.restrict (t i) :=
begin
  induction s using finset.induction_on with i s hi hs, { simp },
  simp only [finset.mem_insert, or_imp_distrib, forall_and_distrib, forall_eq] at htm ⊢,
  simp only [finset.set_bUnion_insert, ← hs htm.2],
  exact restrict_union_congr htm.1 (s.measurable_set_bUnion htm.2)
end

lemma restrict_Union_congr [encodable ι] {s : ι → set α} (hm : ∀ i, measurable_set (s i)) :
  μ.restrict (⋃ i, s i) = ν.restrict (⋃ i, s i) ↔
    ∀ i, μ.restrict (s i) = ν.restrict (s i) :=
begin
  refine ⟨λ h i, restrict_congr_mono (subset_Union _ _) (hm i) h, λ h, _⟩,
  ext1 t ht,
  have M : ∀ t : finset ι, measurable_set (⋃ i ∈ t, s i) :=
    λ t, t.measurable_set_bUnion (λ i _, hm i),
  have D : directed (⊆) (λ t : finset ι, ⋃ i ∈ t, s i) :=
    directed_of_sup (λ t₁ t₂ ht, bUnion_subset_bUnion_left ht),
  rw [Union_eq_Union_finset],
  simp only [restrict_Union_apply_eq_supr M D ht,
    (restrict_finset_bUnion_congr (λ i hi, hm i)).2 (λ i hi, h i)],
end

lemma restrict_bUnion_congr {s : set ι} {t : ι → set α} (hc : countable s)
  (htm : ∀ i ∈ s, measurable_set (t i)) :
  μ.restrict (⋃ i ∈ s, t i) = ν.restrict (⋃ i ∈ s, t i) ↔
    ∀ i ∈ s, μ.restrict (t i) = ν.restrict (t i) :=
begin
  simp only [bUnion_eq_Union, set_coe.forall'] at htm ⊢,
  haveI := hc.to_encodable,
  exact restrict_Union_congr htm
end

lemma restrict_sUnion_congr {S : set (set α)} (hc : countable S) (hm : ∀ s ∈ S, measurable_set s) :
  μ.restrict (⋃₀ S) = ν.restrict (⋃₀ S) ↔ ∀ s ∈ S, μ.restrict s = ν.restrict s :=
by rw [sUnion_eq_bUnion, restrict_bUnion_congr hc hm]

/-- This lemma shows that `restrict` and `to_outer_measure` commute. Note that the LHS has a
restrict on measures and the RHS has a restrict on outer measures. -/
lemma restrict_to_outer_measure_eq_to_outer_measure_restrict (h : measurable_set s) :
    (μ.restrict s).to_outer_measure = outer_measure.restrict s μ.to_outer_measure :=
by simp_rw [restrict, restrictₗ, lift_linear, linear_map.coe_mk, to_measure_to_outer_measure,
  outer_measure.restrict_trim h, μ.trimmed]

/-- This lemma shows that `Inf` and `restrict` commute for measures. -/
lemma restrict_Inf_eq_Inf_restrict {m0 : measurable_space α} {m : set (measure α)}
  (hm : m.nonempty) (ht : measurable_set t) :
  (Inf m).restrict t = Inf ((λ μ : measure α, μ.restrict t) '' m) :=
begin
  ext1 s hs,
  simp_rw [Inf_apply hs, restrict_apply hs, Inf_apply (measurable_set.inter hs ht), set.image_image,
    restrict_to_outer_measure_eq_to_outer_measure_restrict ht, ← set.image_image _ to_outer_measure,
    ← outer_measure.restrict_Inf_eq_Inf_restrict _ (hm.image _),
    outer_measure.restrict_apply]
end

/-- If `s` is a measurable set, then the outer measure of `t` with respect to the restriction of
the measure to `s` equals the outer measure of `t ∩ s`. This is an alternate version of
`measure.restrict_apply`, requiring that `s` is measurable instead of `t`. -/
lemma restrict_apply' (hs : measurable_set s) : μ.restrict s t = μ (t ∩ s) :=
by rw [← coe_to_outer_measure, measure.restrict_to_outer_measure_eq_to_outer_measure_restrict hs,
      outer_measure.restrict_apply s t _, coe_to_outer_measure]

lemma restrict_eq_self_of_subset_of_measurable (hs : measurable_set s) (t_subset : t ⊆ s) :
  μ.restrict s t = μ t :=
by rw [restrict_apply' hs, set.inter_eq_self_of_subset_left t_subset]

/-! ### Extensionality results -/

/-- Two measures are equal if they have equal restrictions on a spanning collection of sets
  (formulated using `Union`). -/
lemma ext_iff_of_Union_eq_univ [encodable ι] {s : ι → set α}
  (hm : ∀ i, measurable_set (s i)) (hs : (⋃ i, s i) = univ) :
  μ = ν ↔ ∀ i, μ.restrict (s i) = ν.restrict (s i) :=
by rw [← restrict_Union_congr hm, hs, restrict_univ, restrict_univ]

alias ext_iff_of_Union_eq_univ ↔ _ measure_theory.measure.ext_of_Union_eq_univ

/-- Two measures are equal if they have equal restrictions on a spanning collection of sets
  (formulated using `bUnion`). -/
lemma ext_iff_of_bUnion_eq_univ {S : set ι} {s : ι → set α} (hc : countable S)
  (hm : ∀ i ∈ S, measurable_set (s i)) (hs : (⋃ i ∈ S, s i) = univ) :
  μ = ν ↔ ∀ i ∈ S, μ.restrict (s i) = ν.restrict (s i) :=
by rw [← restrict_bUnion_congr hc hm, hs, restrict_univ, restrict_univ]

alias ext_iff_of_bUnion_eq_univ ↔ _ measure_theory.measure.ext_of_bUnion_eq_univ

/-- Two measures are equal if they have equal restrictions on a spanning collection of sets
  (formulated using `sUnion`). -/
lemma ext_iff_of_sUnion_eq_univ {S : set (set α)} (hc : countable S)
  (hm : ∀ s ∈ S, measurable_set s) (hs : (⋃₀ S) = univ) :
  μ = ν ↔ ∀ s ∈ S, μ.restrict s = ν.restrict s :=
ext_iff_of_bUnion_eq_univ hc hm $ by rwa ← sUnion_eq_bUnion

alias ext_iff_of_sUnion_eq_univ ↔ _ measure_theory.measure.ext_of_sUnion_eq_univ

lemma ext_of_generate_from_of_cover {S T : set (set α)}
  (h_gen : ‹_› = generate_from S) (hc : countable T)
  (h_inter : is_pi_system S)
  (hm : ∀ t ∈ T, measurable_set t) (hU : ⋃₀ T = univ) (htop : ∀ t ∈ T, μ t ≠ ∞)
  (ST_eq : ∀ (t ∈ T) (s ∈ S), μ (s ∩ t) = ν (s ∩ t)) (T_eq : ∀ t ∈ T, μ t = ν t) :
  μ = ν :=
begin
  refine ext_of_sUnion_eq_univ hc hm hU (λ t ht, _),
  ext1 u hu,
  simp only [restrict_apply hu],
  refine induction_on_inter h_gen h_inter _ (ST_eq t ht) _ _ hu,
  { simp only [set.empty_inter, measure_empty] },
  { intros v hv hvt,
    have := T_eq t ht,
    rw [set.inter_comm] at hvt ⊢,
    rwa [measure_eq_inter_diff (hm _ ht) hv, measure_eq_inter_diff (hm _ ht) hv, ← hvt,
      ennreal.add_right_inj] at this,
    exact ne_top_of_le_ne_top (htop t ht) (measure_mono $ set.inter_subset_left _ _) },
  { intros f hfd hfm h_eq,
    have : pairwise (disjoint on λ n, f n ∩ t) :=
      λ m n hmn, (hfd m n hmn).mono (inter_subset_left _ _) (inter_subset_left _ _),
    simp only [Union_inter, measure_Union this (λ n, (hfm n).inter (hm t ht)), h_eq] }
end

/-- Two measures are equal if they are equal on the π-system generating the σ-algebra,
  and they are both finite on a increasing spanning sequence of sets in the π-system.
  This lemma is formulated using `sUnion`. -/
lemma ext_of_generate_from_of_cover_subset {S T : set (set α)}
  (h_gen : ‹_› = generate_from S)
  (h_inter : is_pi_system S)
  (h_sub : T ⊆ S) (hc : countable T) (hU : ⋃₀ T = univ) (htop : ∀ s ∈ T, μ s ≠ ∞)
  (h_eq : ∀ s ∈ S, μ s = ν s) :
  μ = ν :=
begin
  refine ext_of_generate_from_of_cover h_gen hc h_inter _ hU htop _ (λ t ht, h_eq t (h_sub ht)),
  { intros t ht, rw [h_gen], exact generate_measurable.basic _ (h_sub ht) },
  { intros t ht s hs, cases (s ∩ t).eq_empty_or_nonempty with H H,
    { simp only [H, measure_empty] },
    { exact h_eq _ (h_inter _ _ hs (h_sub ht) H) } }
end

/-- Two measures are equal if they are equal on the π-system generating the σ-algebra,
  and they are both finite on a increasing spanning sequence of sets in the π-system.
  This lemma is formulated using `Union`.
  `finite_spanning_sets_in.ext` is a reformulation of this lemma. -/
lemma ext_of_generate_from_of_Union (C : set (set α)) (B : ℕ → set α)
  (hA : ‹_› = generate_from C) (hC : is_pi_system C) (h1B : (⋃ i, B i) = univ)
  (h2B : ∀ i, B i ∈ C) (hμB : ∀ i, μ (B i) ≠ ∞) (h_eq : ∀ s ∈ C, μ s = ν s) : μ = ν :=
begin
  refine ext_of_generate_from_of_cover_subset hA hC _ (countable_range B) h1B _ h_eq,
  { rintro _ ⟨i, rfl⟩, apply h2B },
  { rintro _ ⟨i, rfl⟩, apply hμB }
end

section dirac
variable [measurable_space α]

/-- The dirac measure. -/
def dirac (a : α) : measure α :=
(outer_measure.dirac a).to_measure (by simp)

lemma le_dirac_apply {a} : s.indicator 1 a ≤ dirac a s :=
outer_measure.dirac_apply a s ▸ le_to_measure_apply _ _ _

@[simp] lemma dirac_apply' (a : α) (hs : measurable_set s) :
  dirac a s = s.indicator 1 a :=
to_measure_apply _ _ hs

@[simp] lemma dirac_apply_of_mem {a : α} (h : a ∈ s) :
  dirac a s = 1 :=
begin
  have : ∀ t : set α, a ∈ t → t.indicator (1 : α → ℝ≥0∞) a = 1,
    from λ t ht, indicator_of_mem ht 1,
  refine le_antisymm (this univ trivial ▸ _) (this s h ▸ le_dirac_apply),
  rw [← dirac_apply' a measurable_set.univ],
  exact measure_mono (subset_univ s)
end

@[simp] lemma dirac_apply [measurable_singleton_class α] (a : α) (s : set α) :
  dirac a s = s.indicator 1 a :=
begin
  by_cases h : a ∈ s, by rw [dirac_apply_of_mem h, indicator_of_mem h, pi.one_apply],
  rw [indicator_of_not_mem h, ← nonpos_iff_eq_zero],
  calc dirac a s ≤ dirac a {a}ᶜ : measure_mono (subset_compl_comm.1 $ singleton_subset_iff.2 h)
             ... = 0            : by simp [dirac_apply' _ (measurable_set_singleton _).compl]
end

lemma map_dirac {f : α → β} (hf : measurable f) (a : α) :
  map f (dirac a) = dirac (f a) :=
ext $ assume s hs, by simp [hs, map_apply hf hs, hf hs, indicator_apply]

end dirac

section sum
include m0

/-- Sum of an indexed family of measures. -/
def sum (f : ι → measure α) : measure α :=
(outer_measure.sum (λ i, (f i).to_outer_measure)).to_measure $
le_trans
  (by exact le_infi (λ i, le_to_outer_measure_caratheodory _))
  (outer_measure.le_sum_caratheodory _)

lemma le_sum_apply (f : ι → measure α) (s : set α) : (∑' i, f i s) ≤ sum f s :=
le_to_measure_apply _ _ _

@[simp] lemma sum_apply (f : ι → measure α) {s : set α} (hs : measurable_set s) :
  sum f s = ∑' i, f i s :=
to_measure_apply _ _ hs

lemma le_sum (μ : ι → measure α) (i : ι) : μ i ≤ sum μ :=
λ s hs, by simp only [sum_apply μ hs, ennreal.le_tsum i]

@[simp] lemma sum_bool (f : bool → measure α) : sum f = f tt + f ff :=
ext $ λ s hs, by simp [hs, tsum_fintype]

@[simp] lemma sum_cond (μ ν : measure α) : sum (λ b, cond b μ ν) = μ + ν := sum_bool _

@[simp] lemma restrict_sum (μ : ι → measure α) {s : set α} (hs : measurable_set s) :
  (sum μ).restrict s = sum (λ i, (μ i).restrict s) :=
ext $ λ t ht, by simp only [sum_apply, restrict_apply, ht, ht.inter hs]

lemma sum_congr {μ ν : ℕ → measure α} (h : ∀ n, μ n = ν n) : sum μ = sum ν :=
by { congr, ext1 n, exact h n }

lemma sum_add_sum (μ ν : ℕ → measure α) : sum μ + sum ν = sum (λ n, μ n + ν n) :=
begin
  ext1 s hs,
  simp only [add_apply, sum_apply _ hs, pi.add_apply, coe_add,
             tsum_add ennreal.summable ennreal.summable],
end

/-- If `f` is a map with encodable codomain, then `map f μ` is the sum of Dirac measures -/
<<<<<<< HEAD
lemma map_eq_sum {mb : measurable_space β} [encodable β] [measurable_singleton_class β]
=======
lemma map_eq_sum [encodable β] [measurable_singleton_class β]
>>>>>>> 25972642
  (μ : measure α) (f : α → β) (hf : measurable f) :
  map f μ = sum (λ b : β, μ (f ⁻¹' {b}) • dirac b) :=
begin
  ext1 s hs,
  have : ∀ y ∈ s, measurable_set (f ⁻¹' {y}), from λ y _, hf (measurable_set_singleton _),
  simp [← tsum_measure_preimage_singleton (countable_encodable s) this, *,
    tsum_subtype s (λ b, μ (f ⁻¹' {b})), ← indicator_mul_right s (λ b, μ (f ⁻¹' {b}))]
end

/-- A measure on an encodable type is a sum of dirac measures. -/
@[simp] lemma sum_smul_dirac [encodable α] [measurable_singleton_class α] (μ : measure α) :
  sum (λ a, μ {a} • dirac a) = μ :=
by simpa using (map_eq_sum μ id measurable_id).symm

omit m0
end sum

lemma restrict_Union [encodable ι] {s : ι → set α} (hd : pairwise (disjoint on s))
  (hm : ∀ i, measurable_set (s i)) :
  μ.restrict (⋃ i, s i) = sum (λ i, μ.restrict (s i)) :=
ext $ λ t ht, by simp only [sum_apply _ ht, restrict_Union_apply hd hm ht]

lemma restrict_Union_le [encodable ι] {s : ι → set α} :
  μ.restrict (⋃ i, s i) ≤ sum (λ i, μ.restrict (s i)) :=
begin
  intros t ht,
  suffices : μ (⋃ i, t ∩ s i) ≤ ∑' i, μ (t ∩ s i), by simpa [ht, inter_Union],
  apply measure_Union_le
end

section count

variable [measurable_space α]

/-- Counting measure on any measurable space. -/
def count : measure α := sum dirac

lemma le_count_apply : (∑' i : s, 1 : ℝ≥0∞) ≤ count s :=
calc (∑' i : s, 1 : ℝ≥0∞) = ∑' i, indicator s 1 i : tsum_subtype s 1
... ≤ ∑' i, dirac i s : ennreal.tsum_le_tsum $ λ x, le_dirac_apply
... ≤ count s : le_sum_apply _ _

lemma count_apply (hs : measurable_set s) : count s = ∑' i : s, 1 :=
by simp only [count, sum_apply, hs, dirac_apply', ← tsum_subtype s 1, pi.one_apply]

@[simp] lemma count_apply_finset [measurable_singleton_class α] (s : finset α) :
  count (↑s : set α) = s.card :=
calc count (↑s : set α) = ∑' i : (↑s : set α), 1 : count_apply s.measurable_set
                    ... = ∑ i in s, 1 : s.tsum_subtype 1
                    ... = s.card : by simp

lemma count_apply_finite [measurable_singleton_class α] (s : set α) (hs : finite s) :
  count s = hs.to_finset.card :=
by rw [← count_apply_finset, finite.coe_to_finset]

/-- `count` measure evaluates to infinity at infinite sets. -/
lemma count_apply_infinite (hs : s.infinite) : count s = ∞ :=
begin
  refine top_unique (le_of_tendsto' ennreal.tendsto_nat_nhds_top $ λ n, _),
  rcases hs.exists_subset_card_eq n with ⟨t, ht, rfl⟩,
  calc (t.card : ℝ≥0∞) = ∑ i in t, 1 : by simp
  ... = ∑' i : (t : set α), 1 : (t.tsum_subtype 1).symm
  ... ≤ count (t : set α) : le_count_apply
  ... ≤ count s : measure_mono ht
end

@[simp] lemma count_apply_eq_top [measurable_singleton_class α] : count s = ∞ ↔ s.infinite :=
begin
  by_cases hs : s.finite,
  { simp [set.infinite, hs, count_apply_finite] },
  { change s.infinite at hs,
    simp [hs, count_apply_infinite] }
end

@[simp] lemma count_apply_lt_top [measurable_singleton_class α] : count s < ∞ ↔ s.finite :=
calc count s < ∞ ↔ count s ≠ ∞ : lt_top_iff_ne_top
             ... ↔ ¬s.infinite : not_congr count_apply_eq_top
             ... ↔ s.finite    : not_not

end count

/-! ### Absolute continuity -/

/-- We say that `μ` is absolutely continuous with respect to `ν`, or that `μ` is dominated by `ν`,
  if `ν(A) = 0` implies that `μ(A) = 0`. -/
def absolutely_continuous {m0 : measurable_space α} (μ ν : measure α) : Prop :=
∀ ⦃s : set α⦄, ν s = 0 → μ s = 0

infix ` ≪ `:50 := absolutely_continuous

lemma absolutely_continuous_of_le (h : μ ≤ ν) : μ ≪ ν :=
λ s hs, nonpos_iff_eq_zero.1 $ hs ▸ le_iff'.1 h s

alias absolutely_continuous_of_le ← has_le.le.absolutely_continuous

lemma absolutely_continuous_of_eq (h : μ = ν) : μ ≪ ν :=
h.le.absolutely_continuous

alias absolutely_continuous_of_eq ← eq.absolutely_continuous

namespace absolutely_continuous

lemma mk (h : ∀ ⦃s : set α⦄, measurable_set s → ν s = 0 → μ s = 0) : μ ≪ ν :=
begin
  intros s hs,
  rcases exists_measurable_superset_of_null hs with ⟨t, h1t, h2t, h3t⟩,
  exact measure_mono_null h1t (h h2t h3t),
end

@[refl] protected lemma refl {m0 : measurable_space α} (μ : measure α) : μ ≪ μ :=
rfl.absolutely_continuous

protected lemma rfl : μ ≪ μ := λ s hs, hs

@[trans] protected lemma trans (h1 : μ₁ ≪ μ₂) (h2 : μ₂ ≪ μ₃) : μ₁ ≪ μ₃ :=
λ s hs, h1 $ h2 hs

@[mono] protected lemma map (h : μ ≪ ν) (f : α → β) : map f μ ≪ map f ν :=
if hf : measurable f then absolutely_continuous.mk $ λ s hs, by simpa [hf, hs] using @h _
else by simp only [map_of_not_measurable hf]

end absolutely_continuous

lemma ae_le_iff_absolutely_continuous : μ.ae ≤ ν.ae ↔ μ ≪ ν :=
⟨λ h s, by { rw [measure_zero_iff_ae_nmem, measure_zero_iff_ae_nmem], exact λ hs, h hs },
  λ h s hs, h hs⟩

alias ae_le_iff_absolutely_continuous ↔ has_le.le.absolutely_continuous_of_ae
  measure_theory.measure.absolutely_continuous.ae_le
alias absolutely_continuous.ae_le ← ae_mono'

lemma absolutely_continuous.ae_eq (h : μ ≪ ν) {f g : α → δ} (h' : f =ᵐ[ν] g) : f =ᵐ[μ] g :=
h.ae_le h'

/-! ### Quasi measure preserving maps (a.k.a. non-singular maps) -/

/-- A map `f : α → β` is said to be *quasi measure preserving* (a.k.a. non-singular) w.r.t. measures
`μa` and `μb` if it is measurable and `μb s = 0` implies `μa (f ⁻¹' s) = 0`. -/
@[protect_proj]
structure quasi_measure_preserving {m0 : measurable_space α} (f : α → β)
  (μa : measure α . volume_tac) (μb : measure β . volume_tac) : Prop :=
(measurable : measurable f)
(absolutely_continuous : map f μa ≪ μb)

namespace quasi_measure_preserving

protected lemma id {m0 : measurable_space α} (μ : measure α) : quasi_measure_preserving id μ μ :=
⟨measurable_id, map_id.absolutely_continuous⟩

variables {μa μa' : measure α} {μb μb' : measure β} {μc : measure γ} {f : α → β}

lemma mono_left (h : quasi_measure_preserving f μa μb)
  (ha : μa' ≪ μa) : quasi_measure_preserving f μa' μb :=
⟨h.1, (ha.map f).trans h.2⟩

lemma mono_right (h : quasi_measure_preserving f μa μb)
  (ha : μb ≪ μb') : quasi_measure_preserving f μa μb' :=
⟨h.1, h.2.trans ha⟩

@[mono] lemma mono (ha : μa' ≪ μa) (hb : μb ≪ μb') (h : quasi_measure_preserving f μa μb) :
  quasi_measure_preserving f μa' μb' :=
(h.mono_left ha).mono_right hb

protected lemma comp {g : β → γ} {f : α → β} (hg : quasi_measure_preserving g μb μc)
  (hf : quasi_measure_preserving f μa μb) :
  quasi_measure_preserving (g ∘ f) μa μc :=
⟨hg.measurable.comp hf.measurable, by { rw ← map_map hg.1 hf.1, exact (hf.2.map g).trans hg.2 }⟩

protected lemma iterate {f : α → α} (hf : quasi_measure_preserving f μa μa) :
  ∀ n, quasi_measure_preserving (f^[n]) μa μa
| 0 := quasi_measure_preserving.id μa
| (n + 1) := (iterate n).comp hf

lemma ae_map_le (h : quasi_measure_preserving f μa μb) : (map f μa).ae ≤ μb.ae :=
h.2.ae_le

lemma tendsto_ae (h : quasi_measure_preserving f μa μb) : tendsto f μa.ae μb.ae :=
(tendsto_ae_map h.1).mono_right h.ae_map_le

lemma ae (h : quasi_measure_preserving f μa μb) {p : β → Prop} (hg : ∀ᵐ x ∂μb, p x) :
  ∀ᵐ x ∂μa, p (f x) :=
h.tendsto_ae hg

lemma ae_eq (h : quasi_measure_preserving f μa μb) {g₁ g₂ : β → δ} (hg : g₁ =ᵐ[μb] g₂) :
  g₁ ∘ f =ᵐ[μa] g₂ ∘ f :=
h.ae hg

end quasi_measure_preserving

/-! ### The `cofinite` filter -/

/-- The filter of sets `s` such that `sᶜ` has finite measure. -/
def cofinite {m0 : measurable_space α} (μ : measure α) : filter α :=
{ sets := {s | μ sᶜ < ∞},
  univ_sets := by simp,
  inter_sets := λ s t hs ht, by { simp only [compl_inter, mem_set_of_eq],
    calc μ (sᶜ ∪ tᶜ) ≤ μ sᶜ + μ tᶜ : measure_union_le _ _
                ... < ∞ : ennreal.add_lt_top.2 ⟨hs, ht⟩ },
  sets_of_superset := λ s t hs hst, lt_of_le_of_lt (measure_mono $ compl_subset_compl.2 hst) hs }

lemma mem_cofinite : s ∈ μ.cofinite ↔ μ sᶜ < ∞ := iff.rfl

lemma compl_mem_cofinite : sᶜ ∈ μ.cofinite ↔ μ s < ∞ :=
by rw [mem_cofinite, compl_compl]

lemma eventually_cofinite {p : α → Prop} : (∀ᶠ x in μ.cofinite, p x) ↔ μ {x | ¬p x} < ∞ := iff.rfl

/-! ### Mutually singular measures -/

/-- Two measures `μ`, `ν` are said to be mutually singular if there exists a measurable set `s`
such that `μ s = 0` and `ν sᶜ = 0`. -/
def mutually_singular {m0 : measurable_space α} (μ ν : measure α) : Prop :=
∃ (s : set α), measurable_set s ∧ μ s = 0 ∧ ν sᶜ = 0

localized "infix ` ⊥ₘ `:60 := measure_theory.measure.mutually_singular" in measure_theory

namespace mutually_singular

lemma zero : μ ⊥ₘ 0 :=
⟨∅, measurable_set.empty, measure_empty, rfl⟩

lemma symm (h : ν ⊥ₘ μ) : μ ⊥ₘ ν :=
let ⟨i, hi, his, hit⟩ := h in
  ⟨iᶜ, measurable_set.compl hi, hit, (compl_compl i).symm ▸ his⟩

lemma add (h₁ : ν₁ ⊥ₘ μ) (h₂ : ν₂ ⊥ₘ μ) : ν₁ + ν₂ ⊥ₘ μ :=
begin
  obtain ⟨s, hs, hs0, hs0'⟩ := h₁,
  obtain ⟨t, ht, ht0, ht0'⟩ := h₂,
  refine ⟨s ∩ t, hs.inter ht, _, _⟩,
  { simp only [pi.add_apply, add_eq_zero_iff, coe_add],
    exact ⟨measure_mono_null (inter_subset_left s t) hs0,
           measure_mono_null (inter_subset_right s t) ht0⟩ },
  { rw [compl_inter, ← nonpos_iff_eq_zero],
    refine le_trans (measure_union_le _ _) _,
    rw [hs0', ht0', zero_add],
    exact le_refl _ }
end

lemma smul (r : ℝ≥0) (h : ν ⊥ₘ μ) : r • ν ⊥ₘ μ :=
let ⟨s, hs, hs0, hs0'⟩ := h in
  ⟨s, hs, by simp only [coe_nnreal_smul, pi.smul_apply, hs0, smul_zero], hs0'⟩

end mutually_singular

end measure

open measure

@[simp] lemma ae_eq_bot : μ.ae = ⊥ ↔ μ = 0 :=
by rw [← empty_mem_iff_bot, mem_ae_iff, compl_empty, measure_univ_eq_zero]

@[simp] lemma ae_ne_bot : μ.ae.ne_bot ↔ μ ≠ 0 :=
ne_bot_iff.trans (not_congr ae_eq_bot)

@[simp] lemma ae_zero {m0 : measurable_space α} : (0 : measure α).ae = ⊥ := ae_eq_bot.2 rfl

@[mono] lemma ae_mono (h : μ ≤ ν) : μ.ae ≤ ν.ae := h.absolutely_continuous.ae_le

lemma mem_ae_map_iff {f : α → β} (hf : measurable f) {s : set β} (hs : measurable_set s) :
  s ∈ (map f μ).ae ↔ (f ⁻¹' s) ∈ μ.ae :=
by simp only [mem_ae_iff, map_apply hf hs.compl, preimage_compl]

lemma mem_ae_of_mem_ae_map {f : α → β} (hf : measurable f) {s : set β} (hs : s ∈ (map f μ).ae) :
  f ⁻¹' s ∈ μ.ae :=
begin
  apply le_antisymm _ bot_le,
  calc μ (f ⁻¹' sᶜ) ≤ (map f μ) sᶜ : le_map_apply hf sᶜ
  ... = 0 : hs
end

lemma ae_map_iff {f : α → β} (hf : measurable f) {p : β → Prop} (hp : measurable_set {x | p x}) :
  (∀ᵐ y ∂ (map f μ), p y) ↔ ∀ᵐ x ∂ μ, p (f x) :=
mem_ae_map_iff hf hp

lemma ae_of_ae_map {f : α → β} (hf : measurable f) {p : β → Prop} (h : ∀ᵐ y ∂ (map f μ), p y) :
  ∀ᵐ x ∂ μ, p (f x) :=
mem_ae_of_mem_ae_map hf h

lemma ae_map_mem_range {m0 : measurable_space α} (f : α → β) (hf : measurable_set (range f))
  (μ : measure α) :
  ∀ᵐ x ∂(map f μ), x ∈ range f :=
begin
  by_cases h : measurable f,
  { change range f ∈ (map f μ).ae,
    rw mem_ae_map_iff h hf,
    apply eventually_of_forall,
    exact mem_range_self },
  { simp [map_of_not_measurable h] }
end

lemma ae_restrict_iff {p : α → Prop} (hp : measurable_set {x | p x}) :
  (∀ᵐ x ∂(μ.restrict s), p x) ↔ ∀ᵐ x ∂μ, x ∈ s → p x :=
begin
  simp only [ae_iff, ← compl_set_of, restrict_apply hp.compl],
  congr' with x, simp [and_comm]
end

lemma ae_imp_of_ae_restrict {s : set α} {p : α → Prop} (h : ∀ᵐ x ∂(μ.restrict s), p x) :
  ∀ᵐ x ∂μ, x ∈ s → p x :=
begin
  simp only [ae_iff] at h ⊢,
  simpa [set_of_and, inter_comm] using measure_inter_eq_zero_of_restrict h
end

lemma ae_restrict_iff' {s : set α} {p : α → Prop} (hs : measurable_set s) :
  (∀ᵐ x ∂(μ.restrict s), p x) ↔ ∀ᵐ x ∂μ, x ∈ s → p x :=
begin
  simp only [ae_iff, ← compl_set_of, restrict_apply_eq_zero' hs],
  congr' with x, simp [and_comm]
end

lemma ae_restrict_mem {s : set α} (hs : measurable_set s) :
  ∀ᵐ x ∂(μ.restrict s), x ∈ s :=
(ae_restrict_iff' hs).2 (filter.eventually_of_forall (λ x, id))

lemma ae_restrict_of_ae {s : set α} {p : α → Prop} (h : ∀ᵐ x ∂μ, p x) :
  (∀ᵐ x ∂(μ.restrict s), p x) :=
eventually.filter_mono (ae_mono measure.restrict_le_self) h

lemma ae_restrict_of_ae_restrict_of_subset {s t : set α} {p : α → Prop} (hst : s ⊆ t)
  (h : ∀ᵐ x ∂(μ.restrict t), p x) :
  (∀ᵐ x ∂(μ.restrict s), p x) :=
h.filter_mono (ae_mono $ measure.restrict_mono hst (le_refl μ))

lemma ae_of_ae_restrict_of_ae_restrict_compl {t : set α} (ht_meas : measurable_set t) {p : α → Prop}
  (ht : ∀ᵐ x ∂(μ.restrict t), p x) (htc : ∀ᵐ x ∂(μ.restrict tᶜ), p x) :
  ∀ᵐ x ∂μ, p x :=
begin
  rw ae_restrict_iff' ht_meas at ht,
  rw ae_restrict_iff' ht_meas.compl at htc,
  refine ht.mp (htc.mono (λ x hx1 hx2, _)),
  by_cases hxt : x ∈ t,
  { exact hx2 hxt, },
  { exact hx1 hxt, },
end

lemma ae_smul_measure {p : α → Prop} (h : ∀ᵐ x ∂μ, p x) (c : ℝ≥0∞) : ∀ᵐ x ∂(c • μ), p x :=
ae_iff.2 $ by rw [smul_apply, ae_iff.1 h, mul_zero]

lemma ae_smul_measure_iff {p : α → Prop} {c : ℝ≥0∞} (hc : c ≠ 0) :
  (∀ᵐ x ∂(c • μ), p x) ↔ ∀ᵐ x ∂μ, p x :=
by simp [ae_iff, hc]

lemma ae_add_measure_iff {p : α → Prop} {ν} : (∀ᵐ x ∂μ + ν, p x) ↔ (∀ᵐ x ∂μ, p x) ∧ ∀ᵐ x ∂ν, p x :=
add_eq_zero_iff

lemma ae_eq_comp' {ν : measure β} {f : α → β} {g g' : β → δ} (hf : measurable f)
  (h : g =ᵐ[ν] g') (h2 : map f μ ≪ ν) : g ∘ f =ᵐ[μ] g' ∘ f :=
(quasi_measure_preserving.mk hf h2).ae_eq h

lemma ae_eq_comp {f : α → β} {g g' : β → δ} (hf : measurable f)
  (h : g =ᵐ[measure.map f μ] g') : g ∘ f =ᵐ[μ] g' ∘ f :=
ae_eq_comp' hf h absolutely_continuous.rfl

lemma sub_ae_eq_zero {β} [add_group β] (f g : α → β) : f - g =ᵐ[μ] 0 ↔ f =ᵐ[μ] g :=
begin
  refine ⟨λ h, h.mono (λ x hx, _), λ h, h.mono (λ x hx, _)⟩,
  { rwa [pi.sub_apply, pi.zero_apply, sub_eq_zero] at hx, },
  { rwa [pi.sub_apply, pi.zero_apply, sub_eq_zero], },
end

lemma le_ae_restrict : μ.ae ⊓ 𝓟 s ≤ (μ.restrict s).ae :=
λ s hs, eventually_inf_principal.2 (ae_imp_of_ae_restrict hs)

@[simp] lemma ae_restrict_eq (hs : measurable_set s) : (μ.restrict s).ae = μ.ae ⊓ 𝓟 s :=
begin
  ext t,
  simp only [mem_inf_principal, mem_ae_iff, restrict_apply_eq_zero' hs, compl_set_of,
    not_imp, and_comm (_ ∈ s)],
  refl
end

@[simp] lemma ae_restrict_eq_bot {s} : (μ.restrict s).ae = ⊥ ↔ μ s = 0 :=
ae_eq_bot.trans restrict_eq_zero

@[simp] lemma ae_restrict_ne_bot {s} : (μ.restrict s).ae.ne_bot ↔ 0 < μ s :=
ne_bot_iff.trans $ (not_congr ae_restrict_eq_bot).trans pos_iff_ne_zero.symm

lemma self_mem_ae_restrict {s} (hs : measurable_set s) : s ∈ (μ.restrict s).ae :=
by simp only [ae_restrict_eq hs, exists_prop, mem_principal, mem_inf_iff];
  exact ⟨_, univ_mem, s, subset.rfl, (univ_inter s).symm⟩

/-- A version of the Borel-Cantelli lemma: if `sᵢ` is a sequence of measurable sets such that
`∑ μ sᵢ` exists, then for almost all `x`, `x` does not belong to almost all `sᵢ`. -/
lemma ae_eventually_not_mem {s : ℕ → set α} (hs : ∀ i, measurable_set (s i))
  (hs' : ∑' i, μ (s i) ≠ ∞) : ∀ᵐ x ∂ μ, ∀ᶠ n in at_top, x ∉ s n :=
begin
  refine measure_mono_null _ (measure_limsup_eq_zero hs hs'),
  rw ←set.le_eq_subset,
  refine le_Inf (λ t ht x hx, _),
  simp only [le_eq_subset, not_exists, eventually_map, exists_prop, ge_iff_le, mem_set_of_eq,
    eventually_at_top, mem_compl_eq, not_forall, not_not_mem] at hx ht,
  rcases ht with ⟨i, hi⟩,
  rcases hx i with ⟨j, ⟨hj, hj'⟩⟩,
  exact hi j hj hj'
end

section dirac
variable [measurable_space α]

lemma mem_ae_dirac_iff {a : α} (hs : measurable_set s) : s ∈ (dirac a).ae ↔ a ∈ s :=
by by_cases a ∈ s; simp [mem_ae_iff, dirac_apply', hs.compl, indicator_apply, *]

lemma ae_dirac_iff {a : α} {p : α → Prop} (hp : measurable_set {x | p x}) :
  (∀ᵐ x ∂(dirac a), p x) ↔ p a :=
mem_ae_dirac_iff hp

@[simp] lemma ae_dirac_eq [measurable_singleton_class α] (a : α) : (dirac a).ae = pure a :=
by { ext s, simp [mem_ae_iff, imp_false] }

lemma ae_eq_dirac' [measurable_singleton_class β] {a : α} {f : α → β} (hf : measurable f) :
  f =ᵐ[dirac a] const α (f a) :=
(ae_dirac_iff $ show measurable_set (f ⁻¹' {f a}), from hf $ measurable_set_singleton _).2 rfl

lemma ae_eq_dirac [measurable_singleton_class α] {a : α} (f : α → δ) :
  f =ᵐ[dirac a] const α (f a) :=
by simp [filter.eventually_eq]

end dirac

lemma restrict_mono_ae (h : s ≤ᵐ[μ] t) : μ.restrict s ≤ μ.restrict t :=
begin
  intros u hu,
  simp only [restrict_apply hu],
  exact measure_mono_ae (h.mono $ λ x hx, and.imp id hx)
end

lemma restrict_congr_set (H : s =ᵐ[μ] t) : μ.restrict s = μ.restrict t :=
le_antisymm (restrict_mono_ae H.le) (restrict_mono_ae H.symm.le)

section is_finite_measure

include m0

/-- A measure `μ` is called finite if `μ univ < ∞`. -/
class is_finite_measure (μ : measure α) : Prop := (measure_univ_lt_top : μ univ < ∞)

instance restrict.is_finite_measure (μ : measure α) [hs : fact (μ s < ∞)] :
  is_finite_measure (μ.restrict s) :=
⟨by simp [hs.elim]⟩

lemma measure_lt_top (μ : measure α) [is_finite_measure μ] (s : set α) : μ s < ∞ :=
(measure_mono (subset_univ s)).trans_lt is_finite_measure.measure_univ_lt_top

lemma measure_ne_top (μ : measure α) [is_finite_measure μ] (s : set α) : μ s ≠ ∞ :=
ne_of_lt (measure_lt_top μ s)

/-- The measure of the whole space with respect to a finite measure, considered as `ℝ≥0`. -/
def measure_univ_nnreal (μ : measure α) : ℝ≥0 := (μ univ).to_nnreal

@[simp] lemma coe_measure_univ_nnreal (μ : measure α) [is_finite_measure μ] :
  ↑(measure_univ_nnreal μ) = μ univ :=
ennreal.coe_to_nnreal (measure_ne_top μ univ)

instance is_finite_measure_zero : is_finite_measure (0 : measure α) := ⟨by simp⟩

@[priority 100]
instance is_finite_measure_of_is_empty [is_empty α] : is_finite_measure μ :=
by { rw eq_zero_of_is_empty μ, apply_instance }

@[simp] lemma measure_univ_nnreal_zero : measure_univ_nnreal (0 : measure α) = 0 := rfl

omit m0

instance is_finite_measure_add [is_finite_measure μ] [is_finite_measure ν] :
  is_finite_measure (μ + ν) :=
{ measure_univ_lt_top :=
  begin
    rw [measure.coe_add, pi.add_apply, ennreal.add_lt_top],
    exact ⟨measure_lt_top _ _, measure_lt_top _ _⟩,
  end }

instance is_finite_measure_smul_nnreal [is_finite_measure μ] {r : ℝ≥0} :
  is_finite_measure (r • μ) :=
{ measure_univ_lt_top := ennreal.mul_lt_top ennreal.coe_ne_top (measure_ne_top _ _) }

lemma is_finite_measure_of_le (μ : measure α) [is_finite_measure μ] (h : ν ≤ μ) :
  is_finite_measure ν :=
{ measure_univ_lt_top := lt_of_le_of_lt (h set.univ measurable_set.univ) (measure_lt_top _ _) }

lemma measure.is_finite_measure_map {m : measurable_space α}
  (μ : measure α) [is_finite_measure μ] {f : α → β} (hf : measurable f) :
  is_finite_measure (map f μ) :=
⟨by { rw map_apply hf measurable_set.univ, exact measure_lt_top μ _ }⟩

@[simp] lemma measure_univ_nnreal_eq_zero [is_finite_measure μ] :
  measure_univ_nnreal μ = 0 ↔ μ = 0 :=
begin
  rw [← measure_theory.measure.measure_univ_eq_zero, ← coe_measure_univ_nnreal],
  norm_cast
end

lemma measure_univ_nnreal_pos [is_finite_measure μ] (hμ : μ ≠ 0) : 0 < measure_univ_nnreal μ :=
begin
  contrapose! hμ,
  simpa [measure_univ_nnreal_eq_zero, le_zero_iff] using hμ
end

/-- `le_of_add_le_add_left` is normally applicable to `ordered_cancel_add_comm_monoid`,
but it holds for measures with the additional assumption that μ is finite. -/
lemma measure.le_of_add_le_add_left [is_finite_measure μ] (A2 : μ + ν₁ ≤ μ + ν₂) : ν₁ ≤ ν₂ :=
λ S B1, ennreal.le_of_add_le_add_left (measure_theory.measure_ne_top μ S) (A2 S B1)

lemma summable_measure_to_real [hμ : is_finite_measure μ]
  {f : ℕ → set α} (hf₁ : ∀ (i : ℕ), measurable_set (f i)) (hf₂ : pairwise (disjoint on f)) :
  summable (λ x, (μ (f x)).to_real) :=
begin
  apply ennreal.summable_to_real,
  rw ← measure_theory.measure_Union hf₂ hf₁,
  exact ne_of_lt (measure_lt_top _ _)
end

end is_finite_measure

section is_probability_measure

include m0

/-- A measure `μ` is called a probability measure if `μ univ = 1`. -/
class is_probability_measure (μ : measure α) : Prop := (measure_univ : μ univ = 1)

export is_probability_measure (measure_univ)

@[priority 100]
instance is_probability_measure.to_is_finite_measure (μ : measure α) [is_probability_measure μ] :
  is_finite_measure μ :=
⟨by simp only [measure_univ, ennreal.one_lt_top]⟩

lemma is_probability_measure.ne_zero (μ : measure α) [is_probability_measure μ] : μ ≠ 0 :=
mt measure_univ_eq_zero.2 $ by simp [measure_univ]

omit m0

instance measure.dirac.is_probability_measure [measurable_space α] {x : α} :
  is_probability_measure (dirac x) :=
⟨dirac_apply_of_mem $ mem_univ x⟩

lemma prob_add_prob_compl [is_probability_measure μ]
  (h : measurable_set s) : μ s + μ sᶜ = 1 :=
(measure_add_measure_compl h).trans measure_univ

lemma prob_le_one [is_probability_measure μ] : μ s ≤ 1 :=
(measure_mono $ set.subset_univ _).trans_eq measure_univ

end is_probability_measure

section no_atoms

/-- Measure `μ` *has no atoms* if the measure of each singleton is zero.

NB: Wikipedia assumes that for any measurable set `s` with positive `μ`-measure,
there exists a measurable `t ⊆ s` such that `0 < μ t < μ s`. While this implies `μ {x} = 0`,
the converse is not true. -/
class has_no_atoms {m0 : measurable_space α} (μ : measure α) : Prop :=
(measure_singleton : ∀ x, μ {x} = 0)

export has_no_atoms (measure_singleton)
attribute [simp] measure_singleton

variables [has_no_atoms μ]

lemma _root_.set.subsingleton.measure_zero {α : Type*} {m : measurable_space α} {s : set α}
  (hs : s.subsingleton) (μ : measure α) [has_no_atoms μ] :
  μ s = 0 :=
hs.induction_on measure_empty measure_singleton

@[simp] lemma measure.restrict_singleton' {a : α} :
  μ.restrict {a} = 0 :=
by simp only [measure_singleton, measure.restrict_eq_zero]

instance (s : set α) : has_no_atoms (μ.restrict s) :=
begin
  refine ⟨λ x, _⟩,
  obtain ⟨t, hxt, ht1, ht2⟩ := exists_measurable_superset_of_null (measure_singleton x : μ {x} = 0),
  apply measure_mono_null hxt,
  rw measure.restrict_apply ht1,
  apply measure_mono_null (inter_subset_left t s) ht2
end

lemma _root_.set.countable.measure_zero {α : Type*} {m : measurable_space α} {s : set α}
  (h : countable s) (μ : measure α) [has_no_atoms μ] :
  μ s = 0 :=
begin
  rw [← bUnion_of_singleton s, ← nonpos_iff_eq_zero],
  refine le_trans (measure_bUnion_le h _) _,
  simp
end

lemma _root_.set.finite.measure_zero {α : Type*} {m : measurable_space α} {s : set α}
  (h : s.finite) (μ : measure α) [has_no_atoms μ] : μ s = 0 :=
h.countable.measure_zero μ

lemma _root_.finset.measure_zero {α : Type*} {m : measurable_space α}
  (s : finset α) (μ : measure α) [has_no_atoms μ] : μ s = 0 :=
s.finite_to_set.measure_zero μ

lemma insert_ae_eq_self (a : α) (s : set α) :
  (insert a s : set α) =ᵐ[μ] s :=
union_ae_eq_right.2 $ measure_mono_null (diff_subset _ _) (measure_singleton _)

variables [partial_order α] {a b : α}

lemma Iio_ae_eq_Iic : Iio a =ᵐ[μ] Iic a :=
by simp only [← Iic_diff_right, diff_ae_eq_self,
  measure_mono_null (set.inter_subset_right _ _) (measure_singleton a)]

lemma Ioi_ae_eq_Ici : Ioi a =ᵐ[μ] Ici a :=
@Iio_ae_eq_Iic (order_dual α) ‹_› ‹_› _ _ _

lemma Ioo_ae_eq_Ioc : Ioo a b =ᵐ[μ] Ioc a b :=
(ae_eq_refl _).inter Iio_ae_eq_Iic

lemma Ioc_ae_eq_Icc : Ioc a b =ᵐ[μ] Icc a b :=
Ioi_ae_eq_Ici.inter (ae_eq_refl _)

lemma Ioo_ae_eq_Ico : Ioo a b =ᵐ[μ] Ico a b :=
Ioi_ae_eq_Ici.inter (ae_eq_refl _)

lemma Ioo_ae_eq_Icc : Ioo a b =ᵐ[μ] Icc a b :=
Ioi_ae_eq_Ici.inter Iio_ae_eq_Iic

lemma Ico_ae_eq_Icc : Ico a b =ᵐ[μ] Icc a b :=
(ae_eq_refl _).inter Iio_ae_eq_Iic

lemma Ico_ae_eq_Ioc : Ico a b =ᵐ[μ] Ioc a b :=
Ioo_ae_eq_Ico.symm.trans Ioo_ae_eq_Ioc

end no_atoms

lemma ite_ae_eq_of_measure_zero {γ} (f : α → γ) (g : α → γ) (s : set α) (hs_zero : μ s = 0) :
  (λ x, ite (x ∈ s) (f x) (g x)) =ᵐ[μ] g :=
begin
  have h_ss : sᶜ ⊆ {a : α | ite (a ∈ s) (f a) (g a) = g a},
    from λ x hx, by simp [(set.mem_compl_iff _ _).mp hx],
  refine measure_mono_null _ hs_zero,
  nth_rewrite 0 ←compl_compl s,
  rwa set.compl_subset_compl,
end

lemma ite_ae_eq_of_measure_compl_zero {γ} (f : α → γ) (g : α → γ) (s : set α) (hs_zero : μ sᶜ = 0) :
  (λ x, ite (x ∈ s) (f x) (g x)) =ᵐ[μ] f :=
by { filter_upwards [hs_zero], intros, split_ifs, refl }

namespace measure

/-- A measure is called finite at filter `f` if it is finite at some set `s ∈ f`.
Equivalently, it is eventually finite at `s` in `f.lift' powerset`. -/
def finite_at_filter {m0 : measurable_space α} (μ : measure α) (f : filter α) : Prop :=
∃ s ∈ f, μ s < ∞

lemma finite_at_filter_of_finite {m0 : measurable_space α} (μ : measure α) [is_finite_measure μ]
  (f : filter α) :
  μ.finite_at_filter f :=
⟨univ, univ_mem, measure_lt_top μ univ⟩

lemma finite_at_filter.exists_mem_basis {f : filter α} (hμ : finite_at_filter μ f)
  {p : ι → Prop} {s : ι → set α} (hf : f.has_basis p s) :
  ∃ i (hi : p i), μ (s i) < ∞ :=
(hf.exists_iff (λ s t hst ht, (measure_mono hst).trans_lt ht)).1 hμ

lemma finite_at_bot {m0 : measurable_space α} (μ : measure α) : μ.finite_at_filter ⊥ :=
⟨∅, mem_bot, by simp only [measure_empty, with_top.zero_lt_top]⟩

/-- `μ` has finite spanning sets in `C` if there is a countable sequence of sets in `C` that have
  finite measures. This structure is a type, which is useful if we want to record extra properties
  about the sets, such as that they are monotone.
  `sigma_finite` is defined in terms of this: `μ` is σ-finite if there exists a sequence of
  finite spanning sets in the collection of all measurable sets. -/
@[protect_proj, nolint has_inhabited_instance]
structure finite_spanning_sets_in {m0 : measurable_space α} (μ : measure α) (C : set (set α)) :=
(set : ℕ → set α)
(set_mem : ∀ i, set i ∈ C)
(finite : ∀ i, μ (set i) < ∞)
(spanning : (⋃ i, set i) = univ)

end measure
open measure

/-- A measure `μ` is called σ-finite if there is a countable collection of sets
 `{ A i | i ∈ ℕ }` such that `μ (A i) < ∞` and `⋃ i, A i = s`. -/
class sigma_finite {m0 : measurable_space α} (μ : measure α) : Prop :=
(out' : nonempty (μ.finite_spanning_sets_in univ))

theorem sigma_finite_iff :
  sigma_finite μ ↔ nonempty (μ.finite_spanning_sets_in univ) :=
⟨λ h, h.1, λ h, ⟨h⟩⟩

theorem sigma_finite.out (h : sigma_finite μ) :
  nonempty (μ.finite_spanning_sets_in univ) := h.1

include m0

/-- If `μ` is σ-finite it has finite spanning sets in the collection of all measurable sets. -/
def measure.to_finite_spanning_sets_in (μ : measure α) [h : sigma_finite μ] :
  μ.finite_spanning_sets_in {s | measurable_set s} :=
{ set := λ n, to_measurable μ (h.out.some.set n),
  set_mem := λ n, measurable_set_to_measurable _ _,
  finite := λ n, by { rw measure_to_measurable, exact h.out.some.finite n },
  spanning := eq_univ_of_subset (Union_subset_Union $ λ n, subset_to_measurable _ _)
    h.out.some.spanning }

/-- A noncomputable way to get a monotone collection of sets that span `univ` and have finite
  measure using `classical.some`. This definition satisfies monotonicity in addition to all other
  properties in `sigma_finite`. -/
def spanning_sets (μ : measure α) [sigma_finite μ] (i : ℕ) : set α :=
accumulate μ.to_finite_spanning_sets_in.set i

lemma monotone_spanning_sets (μ : measure α) [sigma_finite μ] :
  monotone (spanning_sets μ) :=
monotone_accumulate

lemma measurable_spanning_sets (μ : measure α) [sigma_finite μ] (i : ℕ) :
  measurable_set (spanning_sets μ i) :=
measurable_set.Union $ λ j, measurable_set.Union_Prop $
  λ hij, μ.to_finite_spanning_sets_in.set_mem j

lemma measure_spanning_sets_lt_top (μ : measure α) [sigma_finite μ] (i : ℕ) :
  μ (spanning_sets μ i) < ∞ :=
measure_bUnion_lt_top (finite_le_nat i) $ λ j _, (μ.to_finite_spanning_sets_in.finite j).ne

lemma Union_spanning_sets (μ : measure α) [sigma_finite μ] :
  (⋃ i : ℕ, spanning_sets μ i) = univ :=
by simp_rw [spanning_sets, Union_accumulate, μ.to_finite_spanning_sets_in.spanning]

lemma is_countably_spanning_spanning_sets (μ : measure α) [sigma_finite μ] :
  is_countably_spanning (range (spanning_sets μ)) :=
⟨spanning_sets μ, mem_range_self, Union_spanning_sets μ⟩

/-- `spanning_sets_index μ x` is the least `n : ℕ` such that `x ∈ spanning_sets μ n`. -/
def spanning_sets_index (μ : measure α) [sigma_finite μ] (x : α) : ℕ :=
nat.find $ Union_eq_univ_iff.1 (Union_spanning_sets μ) x

lemma measurable_spanning_sets_index (μ : measure α) [sigma_finite μ] :
  measurable (spanning_sets_index μ) :=
measurable_find _ $ measurable_spanning_sets μ

lemma preimage_spanning_sets_index_singleton (μ : measure α) [sigma_finite μ] (n : ℕ) :
  spanning_sets_index μ ⁻¹' {n} = disjointed (spanning_sets μ) n :=
preimage_find_eq_disjointed _ _ _

lemma spanning_sets_index_eq_iff (μ : measure α) [sigma_finite μ] {x : α} {n : ℕ} :
  spanning_sets_index μ x = n ↔ x ∈ disjointed (spanning_sets μ) n :=
by convert set.ext_iff.1 (preimage_spanning_sets_index_singleton μ n) x

lemma mem_disjointed_spanning_sets_index (μ : measure α) [sigma_finite μ] (x : α) :
  x ∈ disjointed (spanning_sets μ) (spanning_sets_index μ x) :=
(spanning_sets_index_eq_iff μ).1 rfl

lemma mem_spanning_sets_index (μ : measure α) [sigma_finite μ] (x : α) :
  x ∈ spanning_sets μ (spanning_sets_index μ x) :=
disjointed_subset _ _ (mem_disjointed_spanning_sets_index μ x)

omit m0

namespace measure

lemma supr_restrict_spanning_sets [sigma_finite μ] (hs : measurable_set s) :
  (⨆ i, μ.restrict (spanning_sets μ i) s) = μ s :=
begin
  convert (restrict_Union_apply_eq_supr (measurable_spanning_sets μ) _ hs).symm,
  { simp [Union_spanning_sets] },
  { exact directed_of_sup (monotone_spanning_sets μ) }
end

namespace finite_spanning_sets_in

variables {C D : set (set α)}

/-- If `μ` has finite spanning sets in `C` and `C ⊆ D` then `μ` has finite spanning sets in `D`. -/
protected def mono (h : μ.finite_spanning_sets_in C) (hC : C ⊆ D) : μ.finite_spanning_sets_in D :=
⟨h.set, λ i, hC (h.set_mem i), h.finite, h.spanning⟩

/-- If `μ` has finite spanning sets in the collection of measurable sets `C`, then `μ` is σ-finite.
-/
protected lemma sigma_finite (h : μ.finite_spanning_sets_in C) :
  sigma_finite μ :=
⟨⟨h.mono $ subset_univ C⟩⟩

/-- An extensionality for measures. It is `ext_of_generate_from_of_Union` formulated in terms of
`finite_spanning_sets_in`. -/
protected lemma ext {ν : measure α} {C : set (set α)} (hA : ‹_› = generate_from C)
  (hC : is_pi_system C) (h : μ.finite_spanning_sets_in C) (h_eq : ∀ s ∈ C, μ s = ν s) : μ = ν :=
ext_of_generate_from_of_Union C _ hA hC h.spanning h.set_mem (λ i, (h.finite i).ne) h_eq

protected lemma is_countably_spanning (h : μ.finite_spanning_sets_in C) : is_countably_spanning C :=
⟨_, h.set_mem, h.spanning⟩

end finite_spanning_sets_in

lemma sigma_finite_of_countable {S : set (set α)} (hc : countable S)
  (hμ : ∀ s ∈ S, μ s < ∞) (hU : ⋃₀ S = univ) :
  sigma_finite μ :=
begin
  obtain ⟨s, hμ, hs⟩ : ∃ s : ℕ → set α, (∀ n, μ (s n) < ∞) ∧ (⋃ n, s n) = univ,
    from (exists_seq_cover_iff_countable ⟨∅, by simp⟩).2 ⟨S, hc, hμ, hU⟩,
  exact ⟨⟨⟨λ n, s n, λ n, trivial, hμ, hs⟩⟩⟩,
end

/-- Given measures `μ`, `ν` where `ν ≤ μ`, `finite_spanning_sets_in.of_le` provides the induced
`finite_spanning_set` with respect to `ν` from a `finite_spanning_set` with respect to `μ`. -/
def finite_spanning_sets_in.of_le (h : ν ≤ μ) {C : set (set α)}
  (S : μ.finite_spanning_sets_in C) : ν.finite_spanning_sets_in C :=
{ set := S.set,
  set_mem := S.set_mem,
  finite := λ n, lt_of_le_of_lt (le_iff'.1 h _) (S.finite n),
  spanning := S.spanning }

lemma sigma_finite_of_le (μ : measure α) [hs : sigma_finite μ]
  (h : ν ≤ μ) : sigma_finite ν :=
⟨hs.out.map $ finite_spanning_sets_in.of_le h⟩

end measure

include m0

/-- Every finite measure is σ-finite. -/
@[priority 100]
instance is_finite_measure.to_sigma_finite (μ : measure α) [is_finite_measure μ] :
  sigma_finite μ :=
⟨⟨⟨λ _, univ, λ _, trivial, λ _, measure_lt_top μ _, Union_const _⟩⟩⟩

instance restrict.sigma_finite (μ : measure α) [sigma_finite μ] (s : set α) :
  sigma_finite (μ.restrict s) :=
begin
  refine ⟨⟨⟨spanning_sets μ, λ _, trivial, λ i, _, Union_spanning_sets μ⟩⟩⟩,
  rw [restrict_apply (measurable_spanning_sets μ i)],
  exact (measure_mono $ inter_subset_left _ _).trans_lt (measure_spanning_sets_lt_top μ i)
end

instance sum.sigma_finite {ι} [fintype ι] (μ : ι → measure α) [∀ i, sigma_finite (μ i)] :
  sigma_finite (sum μ) :=
begin
  haveI : encodable ι := fintype.encodable ι,
  have : ∀ n, measurable_set (⋂ (i : ι), spanning_sets (μ i) n) :=
    λ n, measurable_set.Inter (λ i, measurable_spanning_sets (μ i) n),
  refine ⟨⟨⟨λ n, ⋂ i, spanning_sets (μ i) n, λ _, trivial, λ n, _, _⟩⟩⟩,
  { rw [sum_apply _ (this n), tsum_fintype, ennreal.sum_lt_top_iff],
    rintro i -,
    exact (measure_mono $ Inter_subset _ i).trans_lt (measure_spanning_sets_lt_top (μ i) n) },
  { rw [Union_Inter_of_monotone], simp_rw [Union_spanning_sets, Inter_univ],
    exact λ i, monotone_spanning_sets (μ i), }
end

instance add.sigma_finite (μ ν : measure α) [sigma_finite μ] [sigma_finite ν] :
  sigma_finite (μ + ν) :=
by { rw [← sum_cond], refine @sum.sigma_finite _ _ _ _ _ (bool.rec _ _); simpa }

lemma sigma_finite.of_map (μ : measure α) {f : α → β} (hf : measurable f)
  (h : sigma_finite (map f μ)) :
  sigma_finite μ :=
⟨⟨⟨λ n, f ⁻¹' (spanning_sets (map f μ) n),
   λ n, trivial,
   λ n, by simp only [← map_apply hf, measurable_spanning_sets, measure_spanning_sets_lt_top],
   by rw [← preimage_Union, Union_spanning_sets, preimage_univ]⟩⟩⟩

/-- A measure is called locally finite if it is finite in some neighborhood of each point. -/
class is_locally_finite_measure [topological_space α] (μ : measure α) : Prop :=
(finite_at_nhds : ∀ x, μ.finite_at_filter (𝓝 x))

@[priority 100] -- see Note [lower instance priority]
instance is_finite_measure.to_is_locally_finite_measure [topological_space α] (μ : measure α)
  [is_finite_measure μ] :
  is_locally_finite_measure μ :=
⟨λ x, finite_at_filter_of_finite _ _⟩

lemma measure.finite_at_nhds [topological_space α] (μ : measure α)
  [is_locally_finite_measure μ] (x : α) :
  μ.finite_at_filter (𝓝 x) :=
is_locally_finite_measure.finite_at_nhds x

lemma measure.smul_finite (μ : measure α) [is_finite_measure μ] {c : ℝ≥0∞} (hc : c ≠ ∞) :
  is_finite_measure (c • μ) :=
begin
  lift c to ℝ≥0 using hc,
  exact measure_theory.is_finite_measure_smul_nnreal,
end

lemma measure.exists_is_open_measure_lt_top [topological_space α] (μ : measure α)
  [is_locally_finite_measure μ] (x : α) :
  ∃ s : set α, x ∈ s ∧ is_open s ∧ μ s < ∞ :=
by simpa only [exists_prop, and.assoc]
  using (μ.finite_at_nhds x).exists_mem_basis (nhds_basis_opens x)

omit m0

@[priority 100] -- see Note [lower instance priority]
instance sigma_finite_of_locally_finite [topological_space α]
  [topological_space.second_countable_topology α] [is_locally_finite_measure μ] :
  sigma_finite μ :=
begin
  choose s hsx hsμ using μ.finite_at_nhds,
  rcases topological_space.countable_cover_nhds hsx with ⟨t, htc, htU⟩,
  refine measure.sigma_finite_of_countable (htc.image s) (ball_image_iff.2 $ λ x hx, hsμ x) _,
  rwa sUnion_image
end

/-- If two finite measures give the same mass to the whole space and coincide on a π-system made
of measurable sets, then they coincide on all sets in the σ-algebra generated by the π-system. -/
lemma ext_on_measurable_space_of_generate_finite {α} (m₀ : measurable_space α)
  {μ ν : measure α} [is_finite_measure μ]
  (C : set (set α)) (hμν : ∀ s ∈ C, μ s = ν s) {m : measurable_space α}
  (h : m ≤ m₀) (hA : m = measurable_space.generate_from C) (hC : is_pi_system C)
  (h_univ : μ set.univ = ν set.univ) {s : set α} (hs : m.measurable_set' s) :
  μ s = ν s :=
begin
  haveI : is_finite_measure ν := begin
     constructor,
     rw ← h_univ,
     apply is_finite_measure.measure_univ_lt_top,
  end,
  refine induction_on_inter hA hC (by simp) hμν _ _ hs,
  { intros t h1t h2t,
    have h1t_ : @measurable_set α m₀ t, from h _ h1t,
    rw [@measure_compl α m₀ μ t h1t_ (@measure_ne_top α m₀ μ _ t),
      @measure_compl α m₀ ν t h1t_ (@measure_ne_top α m₀ ν _ t), h_univ, h2t], },
  { intros f h1f h2f h3f,
    have h2f_ : ∀ (i : ℕ), @measurable_set α m₀ (f i), from (λ i, h _ (h2f i)),
    have h_Union : @measurable_set α m₀ (⋃ (i : ℕ), f i),from @measurable_set.Union α ℕ m₀ _ f h2f_,
    simp [measure_Union, h_Union, h1f, h3f, h2f_], },
end

/-- Two finite measures are equal if they are equal on the π-system generating the σ-algebra
  (and `univ`). -/
lemma ext_of_generate_finite (C : set (set α)) (hA : m0 = generate_from C) (hC : is_pi_system C)
  [is_finite_measure μ] (hμν : ∀ s ∈ C, μ s = ν s) (h_univ : μ univ = ν univ) :
  μ = ν :=
measure.ext (λ s hs, ext_on_measurable_space_of_generate_finite m0 C hμν le_rfl hA hC h_univ hs)

namespace measure

section disjointed

include m0

/-- Given `S : μ.finite_spanning_sets_in {s | measurable_set s}`,
`finite_spanning_sets_in.disjointed` provides a `finite_spanning_sets_in {s | measurable_set s}`
such that its underlying sets are pairwise disjoint. -/
protected def finite_spanning_sets_in.disjointed {μ : measure α}
  (S : μ.finite_spanning_sets_in {s | measurable_set s}) :
   μ.finite_spanning_sets_in {s | measurable_set s} :=
⟨disjointed S.set, measurable_set.disjointed S.set_mem,
  λ n, lt_of_le_of_lt (measure_mono (disjointed_subset S.set n)) (S.finite _),
  S.spanning ▸ Union_disjointed⟩

lemma finite_spanning_sets_in.disjointed_set_eq {μ : measure α}
  (S : μ.finite_spanning_sets_in {s | measurable_set s}) :
  S.disjointed.set = disjointed S.set :=
rfl

lemma exists_eq_disjoint_finite_spanning_sets_in
  (μ ν : measure α) [sigma_finite μ] [sigma_finite ν] :
  ∃ (S : μ.finite_spanning_sets_in {s | measurable_set s})
    (T : ν.finite_spanning_sets_in {s | measurable_set s}),
    S.set = T.set ∧ pairwise (disjoint on S.set) :=
let S := (μ + ν).to_finite_spanning_sets_in.disjointed in
⟨S.of_le (measure.le_add_right le_rfl), S.of_le (measure.le_add_left le_rfl),
  rfl, disjoint_disjointed _⟩

end disjointed

namespace finite_at_filter

variables {f g : filter α}

lemma filter_mono (h : f ≤ g) : μ.finite_at_filter g → μ.finite_at_filter f :=
λ ⟨s, hs, hμ⟩, ⟨s, h hs, hμ⟩

lemma inf_of_left (h : μ.finite_at_filter f) : μ.finite_at_filter (f ⊓ g) :=
h.filter_mono inf_le_left

lemma inf_of_right (h : μ.finite_at_filter g) : μ.finite_at_filter (f ⊓ g) :=
h.filter_mono inf_le_right

@[simp] lemma inf_ae_iff : μ.finite_at_filter (f ⊓ μ.ae) ↔ μ.finite_at_filter f :=
begin
  refine ⟨_, λ h, h.filter_mono inf_le_left⟩,
  rintros ⟨s, ⟨t, ht, u, hu, rfl⟩, hμ⟩,
  suffices : μ t ≤ μ (t ∩ u), from ⟨t, ht, this.trans_lt hμ⟩,
  exact measure_mono_ae (mem_of_superset hu (λ x hu ht, ⟨ht, hu⟩))
end

alias inf_ae_iff ↔ measure_theory.measure.finite_at_filter.of_inf_ae _

lemma filter_mono_ae (h : f ⊓ μ.ae ≤ g) (hg : μ.finite_at_filter g) : μ.finite_at_filter f :=
inf_ae_iff.1 (hg.filter_mono h)

protected lemma measure_mono (h : μ ≤ ν) : ν.finite_at_filter f → μ.finite_at_filter f :=
λ ⟨s, hs, hν⟩, ⟨s, hs, (measure.le_iff'.1 h s).trans_lt hν⟩

@[mono] protected lemma mono (hf : f ≤ g) (hμ : μ ≤ ν) :
  ν.finite_at_filter g → μ.finite_at_filter f :=
λ h, (h.filter_mono hf).measure_mono hμ

protected lemma eventually (h : μ.finite_at_filter f) : ∀ᶠ s in f.lift' powerset, μ s < ∞ :=
(eventually_lift'_powerset' $ λ s t hst ht, (measure_mono hst).trans_lt ht).2 h

lemma filter_sup : μ.finite_at_filter f → μ.finite_at_filter g → μ.finite_at_filter (f ⊔ g) :=
λ ⟨s, hsf, hsμ⟩ ⟨t, htg, htμ⟩,
 ⟨s ∪ t, union_mem_sup hsf htg, (measure_union_le s t).trans_lt (ennreal.add_lt_top.2 ⟨hsμ, htμ⟩)⟩

end finite_at_filter

lemma finite_at_nhds_within [topological_space α] {m0 : measurable_space α} (μ : measure α)
  [is_locally_finite_measure μ] (x : α) (s : set α) :
  μ.finite_at_filter (𝓝[s] x) :=
(finite_at_nhds μ x).inf_of_left

@[simp] lemma finite_at_principal : μ.finite_at_filter (𝓟 s) ↔ μ s < ∞ :=
⟨λ ⟨t, ht, hμ⟩, (measure_mono ht).trans_lt hμ, λ h, ⟨s, mem_principal_self s, h⟩⟩

/-! ### Subtraction of measures -/

/-- The measure `μ - ν` is defined to be the least measure `τ` such that `μ ≤ τ + ν`.
It is the equivalent of `(μ - ν) ⊔ 0` if `μ` and `ν` were signed measures.
Compare with `ennreal.has_sub`.
Specifically, note that if you have `α = {1,2}`, and  `μ {1} = 2`, `μ {2} = 0`, and
`ν {2} = 2`, `ν {1} = 0`, then `(μ - ν) {1, 2} = 2`. However, if `μ ≤ ν`, and
`ν univ ≠ ∞`, then `(μ - ν) + ν = μ`. -/
noncomputable instance has_sub {α : Type*} [measurable_space α] : has_sub (measure α) :=
⟨λ μ ν, Inf {τ | μ ≤ τ + ν} ⟩

section measure_sub

lemma sub_def : μ - ν = Inf {d | μ ≤ d + ν} := rfl

lemma sub_eq_zero_of_le (h : μ ≤ ν) : μ - ν = 0 :=
begin
  rw [← nonpos_iff_eq_zero', measure.sub_def],
  apply @Inf_le (measure α) _ _,
  simp [h],
end

/-- This application lemma only works in special circumstances. Given knowledge of
when `μ ≤ ν` and `ν ≤ μ`, a more general application lemma can be written. -/
lemma sub_apply [is_finite_measure ν] (h₁ : measurable_set s) (h₂ : ν ≤ μ) :
  (μ - ν) s = μ s - ν s :=
begin
  -- We begin by defining `measure_sub`, which will be equal to `(μ - ν)`.
  let measure_sub : measure α := @measure_theory.measure.of_measurable α _
    (λ (t : set α) (h_t_measurable_set : measurable_set t), (μ t - ν t))
    begin
      simp
    end
    begin
      intros g h_meas h_disj, simp only, rw ennreal.tsum_sub,
      repeat { rw ← measure_theory.measure_Union h_disj h_meas },
      exacts [measure_theory.measure_ne_top _ _, λ i, h₂ _ (h_meas _)]
    end,
  -- Now, we demonstrate `μ - ν = measure_sub`, and apply it.
  begin
    have h_measure_sub_add : (ν + measure_sub = μ),
    { ext t h_t_measurable_set,
      simp only [pi.add_apply, coe_add],
      rw [measure_theory.measure.of_measurable_apply _ h_t_measurable_set, add_comm,
        ennreal.sub_add_cancel_of_le (h₂ t h_t_measurable_set)] },
    have h_measure_sub_eq : (μ - ν) = measure_sub,
    { rw measure_theory.measure.sub_def, apply le_antisymm,
      { apply @Inf_le (measure α) measure.complete_semilattice_Inf,
        simp [le_refl, add_comm, h_measure_sub_add] },
      apply @le_Inf (measure α) measure.complete_semilattice_Inf,
      intros d h_d, rw [← h_measure_sub_add, mem_set_of_eq, add_comm d] at h_d,
      apply measure.le_of_add_le_add_left h_d },
    rw h_measure_sub_eq,
    apply measure.of_measurable_apply _ h₁,
  end
end

lemma sub_add_cancel_of_le [is_finite_measure ν] (h₁ : ν ≤ μ) : μ - ν + ν = μ :=
begin
  ext s h_s_meas,
  rw [add_apply, sub_apply h_s_meas h₁, ennreal.sub_add_cancel_of_le (h₁ s h_s_meas)],
end

lemma sub_le : μ - ν ≤ μ :=
Inf_le (measure.le_add_right (le_refl _))

end measure_sub

lemma restrict_sub_eq_restrict_sub_restrict (h_meas_s : measurable_set s) :
  (μ - ν).restrict s = (μ.restrict s) - (ν.restrict s) :=
begin
  repeat {rw sub_def},
  have h_nonempty : {d | μ ≤ d + ν}.nonempty,
  { apply @set.nonempty_of_mem _ _ μ, rw mem_set_of_eq, intros t h_meas,
    exact le_self_add },
  rw restrict_Inf_eq_Inf_restrict h_nonempty h_meas_s,
  apply le_antisymm,
  { apply @Inf_le_Inf_of_forall_exists_le (measure α) _,
    intros ν' h_ν'_in, rw mem_set_of_eq at h_ν'_in, apply exists.intro (ν'.restrict s),
    split,
    { rw mem_image, apply exists.intro (ν' + (⊤ : measure_theory.measure α).restrict sᶜ),
      rw mem_set_of_eq,
      split,
      { rw [add_assoc, add_comm _ ν, ← add_assoc, measure_theory.measure.le_iff],
        intros t h_meas_t,
        have h_inter_inter_eq_inter : ∀ t' : set α , t ∩ t' ∩ t' = t ∩ t',
        { intro t', rw set.inter_eq_self_of_subset_left, apply set.inter_subset_right t t' },
        have h_meas_t_inter_s : measurable_set (t ∩ s) :=
           h_meas_t.inter h_meas_s,
        repeat {rw measure_eq_inter_diff h_meas_t h_meas_s, rw set.diff_eq},
        refine add_le_add _ _,
        { rw add_apply,
          apply le_add_right _,
          rw add_apply,
          rw ← @restrict_eq_self _ _ μ s _ h_meas_t_inter_s (set.inter_subset_right _ _),
          rw ← @restrict_eq_self _ _ ν s _ h_meas_t_inter_s (set.inter_subset_right _ _),
          apply h_ν'_in _ h_meas_t_inter_s },
        cases (@set.eq_empty_or_nonempty _ (t ∩ sᶜ)) with h_inter_empty h_inter_nonempty,
        { simp [h_inter_empty] },
        { rw add_apply,
          have h_meas_inter_compl :=
            h_meas_t.inter (measurable_set.compl h_meas_s),
          rw [restrict_apply h_meas_inter_compl, h_inter_inter_eq_inter sᶜ],
          have h_mu_le_add_top : μ ≤ ν' + ν + ⊤,
          { rw add_comm,
            have h_le_top : μ ≤ ⊤ := le_top,
            apply (λ t₂ h_meas, le_add_right (h_le_top t₂ h_meas)) },
          apply h_mu_le_add_top _ h_meas_inter_compl } },
      { ext1 t h_meas_t,
        simp [restrict_apply h_meas_t,
              restrict_apply (h_meas_t.inter h_meas_s),
              set.inter_assoc] } },
    { apply restrict_le_self } },
  { apply @Inf_le_Inf_of_forall_exists_le (measure α) _,
    intros s h_s_in, cases h_s_in with t h_t, cases h_t with h_t_in h_t_eq, subst s,
    apply exists.intro (t.restrict s), split,
    { rw [set.mem_set_of_eq, ← restrict_add],
      apply restrict_mono (set.subset.refl _) h_t_in },
    { apply le_refl _ } },
end

lemma sub_apply_eq_zero_of_restrict_le_restrict
  (h_le : μ.restrict s ≤ ν.restrict s) (h_meas_s : measurable_set s) :
  (μ - ν) s = 0 :=
begin
  rw [← restrict_apply_self _ h_meas_s, restrict_sub_eq_restrict_sub_restrict,
      sub_eq_zero_of_le],
  repeat {simp [*]},
end

instance is_finite_measure_sub [is_finite_measure μ] : is_finite_measure (μ - ν) :=
{ measure_univ_lt_top := lt_of_le_of_lt
    (measure.sub_le set.univ measurable_set.univ) (measure_lt_top _ _) }

end measure

end measure_theory

open measure_theory measure_theory.measure

namespace measurable_equiv

/-! Interactions of measurable equivalences and measures -/

open equiv measure_theory.measure

variables [measurable_space α] [measurable_space β] {μ : measure α} {ν : measure β}

/-- If we map a measure along a measurable equivalence, we can compute the measure on all sets
  (not just the measurable ones). -/
protected theorem map_apply (f : α ≃ᵐ β) (s : set β) : map f μ s = μ (f ⁻¹' s) :=
begin
  refine le_antisymm _ (le_map_apply f.measurable s),
  rw [measure_eq_infi' μ],
  refine le_infi _, rintro ⟨t, hst, ht⟩,
  rw [subtype.coe_mk],
  have := f.symm.to_equiv.image_eq_preimage,
  simp only [←coe_eq, symm_symm, symm_to_equiv] at this,
  rw [← this, image_subset_iff] at hst,
  convert measure_mono hst,
  rw [map_apply, preimage_preimage],
  { refine congr_arg μ (eq.symm _), convert preimage_id, exact funext f.left_inv },
  exacts [f.measurable, f.measurable_inv_fun ht]
end

@[simp] lemma map_symm_map (e : α ≃ᵐ β) : map e.symm (map e μ) = μ :=
by simp [map_map e.symm.measurable e.measurable]

@[simp] lemma map_map_symm (e : α ≃ᵐ β) : map e (map e.symm ν) = ν :=
by simp [map_map e.measurable e.symm.measurable]

lemma map_measurable_equiv_injective (e : α ≃ᵐ β) : injective (map e) :=
by { intros μ₁ μ₂ hμ, apply_fun map e.symm at hμ, simpa [map_symm_map e] using hμ }

lemma map_apply_eq_iff_map_symm_apply_eq (e : α ≃ᵐ β) : map e μ = ν ↔ map e.symm ν = μ :=
by rw [← (map_measurable_equiv_injective e).eq_iff, map_map_symm, eq_comm]


end measurable_equiv

section is_complete

/-- A measure is complete if every null set is also measurable.
  A null set is a subset of a measurable set with measure `0`.
  Since every measure is defined as a special case of an outer measure, we can more simply state
  that a set `s` is null if `μ s = 0`. -/
class measure_theory.measure.is_complete {_ : measurable_space α} (μ : measure α) : Prop :=
(out' : ∀ s, μ s = 0 → measurable_set s)

theorem measure_theory.measure.is_complete_iff {_ : measurable_space α} {μ : measure α} :
  μ.is_complete ↔ ∀ s, μ s = 0 → measurable_set s := ⟨λ h, h.1, λ h, ⟨h⟩⟩
theorem measure_theory.measure.is_complete.out {_ : measurable_space α} {μ : measure α}
  (h : μ.is_complete) : ∀ s, μ s = 0 → measurable_set s := h.1

variables [measurable_space α] {μ : measure α} {s t z : set α}

/-- A set is null measurable if it is the union of a null set and a measurable set. -/
def null_measurable_set (μ : measure α) (s : set α) : Prop :=
∃ t z, s = t ∪ z ∧ measurable_set t ∧ μ z = 0

theorem null_measurable_set_iff : null_measurable_set μ s ↔
  ∃ t, t ⊆ s ∧ measurable_set t ∧ μ (s \ t) = 0 :=
begin
  split,
  { rintro ⟨t, z, rfl, ht, hz⟩,
    refine ⟨t, set.subset_union_left _ _, ht, measure_mono_null _ hz⟩,
    simp [union_diff_left, diff_subset] },
  { rintro ⟨t, st, ht, hz⟩,
    exact ⟨t, _, (union_diff_cancel st).symm, ht, hz⟩ }
end

theorem null_measurable_set_measure_eq (st : t ⊆ s) (hz : μ (s \ t) = 0) : μ s = μ t :=
begin
  refine le_antisymm _ (measure_mono st),
  have := measure_union_le t (s \ t),
  rw [union_diff_cancel st, hz] at this, simpa
end

theorem measurable_set.null_measurable_set (μ : measure α) (hs : measurable_set s) :
  null_measurable_set μ s :=
⟨s, ∅, by simp, hs, μ.empty⟩

theorem null_measurable_set_of_complete (μ : measure α) [c : μ.is_complete] :
  null_measurable_set μ s ↔ measurable_set s :=
⟨by rintro ⟨t, z, rfl, ht, hz⟩; exact
  measurable_set.union ht (c.out _ hz),
 λ h, h.null_measurable_set _⟩

theorem null_measurable_set.union_null (hs : null_measurable_set μ s) (hz : μ z = 0) :
  null_measurable_set μ (s ∪ z) :=
begin
  rcases hs with ⟨t, z', rfl, ht, hz'⟩,
  exact ⟨t, z' ∪ z, set.union_assoc _ _ _, ht, nonpos_iff_eq_zero.1
    (le_trans (measure_union_le _ _) $ by simp [hz, hz'])⟩
end

theorem null_null_measurable_set (hz : μ z = 0) : null_measurable_set μ z :=
by simpa using (measurable_set.empty.null_measurable_set _).union_null hz

theorem null_measurable_set.Union_nat {s : ℕ → set α} (hs : ∀ i, null_measurable_set μ (s i)) :
  null_measurable_set μ (Union s) :=
begin
  choose t ht using assume i, null_measurable_set_iff.1 (hs i),
  simp [forall_and_distrib] at ht,
  rcases ht with ⟨st, ht, hz⟩,
  refine null_measurable_set_iff.2
    ⟨Union t, Union_subset_Union st, measurable_set.Union ht,
      measure_mono_null _ (measure_Union_null hz)⟩,
  rw [diff_subset_iff, ← Union_union_distrib],
  exact Union_subset_Union (λ i, by rw ← diff_subset_iff)
end

theorem measurable_set.diff_null (hs : measurable_set s) (hz : μ z = 0) :
  null_measurable_set μ (s \ z) :=
begin
  rw measure_eq_infi at hz,
  choose f hf using show ∀ q : {q : ℚ // q > 0}, ∃ t : set α,
    z ⊆ t ∧ measurable_set t ∧ μ t < (real.to_nnreal q.1 : ℝ≥0∞),
  { rintro ⟨ε, ε0⟩,
    have : 0 < (real.to_nnreal ε : ℝ≥0∞), { simpa using ε0 },
    rw ← hz at this, simpa [infi_lt_iff] },
  refine null_measurable_set_iff.2 ⟨s \ Inter f,
    diff_subset_diff_right (subset_Inter (λ i, (hf i).1)),
    hs.diff (measurable_set.Inter (λ i, (hf i).2.1)),
    measure_mono_null _ (nonpos_iff_eq_zero.1 $ le_of_not_lt $ λ h, _)⟩,
  { exact Inter f },
  { rw [diff_subset_iff, diff_union_self],
    exact subset.trans (diff_subset _ _) (subset_union_left _ _) },
  rcases ennreal.lt_iff_exists_rat_btwn.1 h with ⟨ε, ε0', ε0, h⟩,
  simp at ε0,
  apply not_le_of_lt (lt_trans (hf ⟨ε, ε0⟩).2.2 h),
  exact measure_mono (Inter_subset _ _)
end

theorem null_measurable_set.diff_null (hs : null_measurable_set μ s) (hz : μ z = 0) :
  null_measurable_set μ (s \ z) :=
begin
  rcases hs with ⟨t, z', rfl, ht, hz'⟩,
  rw [set.union_diff_distrib],
  exact (ht.diff_null hz).union_null (measure_mono_null (diff_subset _ _) hz')
end

theorem null_measurable_set.compl (hs : null_measurable_set μ s) : null_measurable_set μ sᶜ :=
begin
  rcases hs with ⟨t, z, rfl, ht, hz⟩,
  rw compl_union,
  exact ht.compl.diff_null hz
end

theorem null_measurable_set_iff_ae {s : set α} :
  null_measurable_set μ s ↔ ∃ t, measurable_set t ∧ s =ᵐ[μ] t :=
begin
  simp only [ae_eq_set],
  split,
  { assume h,
    rcases null_measurable_set_iff.1 h with ⟨t, ts, tmeas, ht⟩,
    refine ⟨t, tmeas, ht, _⟩,
    rw [diff_eq_empty.2 ts, measure_empty] },
  { rintros ⟨t, tmeas, h₁, h₂⟩,
    have : null_measurable_set μ (t ∪ (s \ t)) :=
      null_measurable_set.union_null (tmeas.null_measurable_set _) h₁,
    have A : null_measurable_set μ ((t ∪ (s \ t)) \ (t \ s)) :=
      null_measurable_set.diff_null this h₂,
    have : (t ∪ (s \ t)) \ (t \ s) = s,
    { apply subset.antisymm,
      { assume x hx,
        simp only [mem_union_eq, not_and, mem_diff, not_not_mem] at hx,
        cases hx.1, { exact hx.2 h }, { exact h.1 } },
      { assume x hx,
        simp [hx, classical.em (x ∈ t)] } },
    rwa this at A }
end

theorem null_measurable_set_iff_sandwich {s : set α} :
  null_measurable_set μ s ↔
  ∃ (t u : set α), measurable_set t ∧ measurable_set u ∧ t ⊆ s ∧ s ⊆ u ∧ μ (u \ t) = 0 :=
begin
  split,
  { assume h,
    rcases null_measurable_set_iff.1 h with ⟨t, ts, tmeas, ht⟩,
    rcases null_measurable_set_iff.1 h.compl with ⟨u', u's, u'meas, hu'⟩,
    have A : s ⊆ u'ᶜ := subset_compl_comm.mp u's,
    refine ⟨t, u'ᶜ, tmeas, u'meas.compl, ts, A, _⟩,
    have : sᶜ \ u' = u'ᶜ \ s, by simp [compl_eq_univ_diff, diff_diff, union_comm],
    rw this at hu',
    apply le_antisymm _ bot_le,
    calc μ (u'ᶜ \ t) ≤ μ ((u'ᶜ \ s) ∪ (s \ t)) :
    begin
      apply measure_mono,
      assume x hx,
      simp at hx,
      simp [hx, or_comm, classical.em],
    end
    ... ≤ μ (u'ᶜ \ s) + μ (s \ t) : measure_union_le _ _
    ... = 0 : by rw [ht, hu', zero_add] },
  { rintros ⟨t, u, tmeas, umeas, ts, su, hμ⟩,
    refine null_measurable_set_iff.2 ⟨t, ts, tmeas, _⟩,
    apply le_antisymm _ bot_le,
    calc μ (s \ t) ≤ μ (u \ t) : measure_mono (diff_subset_diff_left su)
    ... = 0 : hμ }
end

lemma restrict_apply_of_null_measurable_set {s t : set α}
  (ht : null_measurable_set (μ.restrict s) t) : μ.restrict s t = μ (t ∩ s) :=
begin
  rcases null_measurable_set_iff_sandwich.1 ht with ⟨u, v, umeas, vmeas, ut, tv, huv⟩,
  apply le_antisymm _ (le_restrict_apply _ _),
  calc μ.restrict s t ≤ μ.restrict s v : measure_mono tv
  ... = μ (v ∩ s) : restrict_apply vmeas
  ... ≤ μ ((u ∩ s) ∪ ((v \ u) ∩ s)) : measure_mono $
    by { assume x hx, simp at hx, simp [hx, classical.em] }
  ... ≤ μ (u ∩ s) + μ ((v \ u) ∩ s) : measure_union_le _ _
  ... = μ (u ∩ s) + μ.restrict s (v \ u) : by rw measure.restrict_apply (vmeas.diff umeas)
  ... = μ (u ∩ s) : by rw [huv, add_zero]
  ... ≤ μ (t ∩ s) : measure_mono $ inter_subset_inter_left s ut
end

/-- The measurable space of all null measurable sets. -/
def null_measurable (μ : measure α) : measurable_space α :=
{ measurable_set' := null_measurable_set μ,
  measurable_set_empty := measurable_set.empty.null_measurable_set _,
  measurable_set_compl := λ s hs, hs.compl,
  measurable_set_Union := λ f, null_measurable_set.Union_nat }

/-- Given a measure we can complete it to a (complete) measure on all null measurable sets. -/
def completion (μ : measure α) : @measure_theory.measure α (null_measurable μ) :=
{ to_outer_measure := μ.to_outer_measure,
  m_Union := λ s hs hd, show μ (Union s) = ∑' i, μ (s i), begin
    choose t ht using assume i, null_measurable_set_iff.1 (hs i),
    simp [forall_and_distrib] at ht, rcases ht with ⟨st, ht, hz⟩,
    rw null_measurable_set_measure_eq (Union_subset_Union st),
    { rw measure_Union _ ht,
      { congr, funext i,
        exact (null_measurable_set_measure_eq (st i) (hz i)).symm },
      { rintro i j ij x ⟨h₁, h₂⟩,
        exact hd i j ij ⟨st i h₁, st j h₂⟩ } },
    { refine measure_mono_null _ (measure_Union_null hz),
      rw [diff_subset_iff, ← Union_union_distrib],
      exact Union_subset_Union (λ i, by rw ← diff_subset_iff) }
  end,
  trimmed := begin
    letI := null_measurable μ,
    refine le_antisymm (λ s, _) (outer_measure.le_trim _),
    rw outer_measure.trim_eq_infi,
    dsimp,
    clear _inst,
    resetI,
    rw measure_eq_infi s,
    exact infi_le_infi (λ t, infi_le_infi $ λ st,
      infi_le_infi2 $ λ ht, ⟨ht.null_measurable_set _, le_refl _⟩)
  end }

instance completion.is_complete (μ : measure α) : (completion μ).is_complete :=
⟨λ z hz, null_null_measurable_set hz⟩

lemma measurable.ae_eq {α β} [measurable_space α] [measurable_space β] {μ : measure α}
  [hμ : μ.is_complete] {f g : α → β} (hf : measurable f) (hfg : f =ᵐ[μ] g) :
  measurable g :=
begin
  intros s hs,
  let t := {x | f x = g x},
  have ht_compl : μ tᶜ = 0, by rwa [filter.eventually_eq, ae_iff] at hfg,
  rw (set.inter_union_compl (g ⁻¹' s) t).symm,
  refine measurable_set.union _ _,
  { have h_g_to_f : (g ⁻¹' s) ∩ t = (f ⁻¹' s) ∩ t,
    { ext,
      simp only [set.mem_inter_iff, set.mem_preimage, and.congr_left_iff, set.mem_set_of_eq],
      exact λ hx, by rw hx, },
    rw h_g_to_f,
    exact measurable_set.inter (hf hs) (measurable_set.compl_iff.mp (hμ.out tᶜ ht_compl)), },
  { exact hμ.out (g ⁻¹' s ∩ tᶜ) (measure_mono_null (set.inter_subset_right _ _) ht_compl), },
end

end is_complete

namespace measure_theory

lemma outer_measure.to_measure_zero [measurable_space α] : (0 : outer_measure α).to_measure
  ((le_top).trans outer_measure.zero_caratheodory.symm.le) = 0 :=
by rw [← measure.measure_univ_eq_zero, to_measure_apply _ _ measurable_set.univ,
  outer_measure.coe_zero, pi.zero_apply]

section trim

/-- Restriction of a measure to a sub-sigma algebra.
It is common to see a measure `μ` on a measurable space structure `m0` as being also a measure on
any `m ≤ m0`. Since measures in mathlib have to be trimmed to the measurable space, `μ` itself
cannot be a measure on `m`, hence the definition of `μ.trim hm`.

This notion is related to `outer_measure.trim`, see the lemma
`to_outer_measure_trim_eq_trim_to_outer_measure`. -/
def measure.trim {m m0 : measurable_space α} (μ : @measure α m0) (hm : m ≤ m0) : @measure α m :=
@outer_measure.to_measure α m μ.to_outer_measure (hm.trans (le_to_outer_measure_caratheodory μ))

@[simp] lemma trim_eq_self [measurable_space α] {μ : measure α} : μ.trim le_rfl = μ :=
by simp [measure.trim]

variables {m m0 : measurable_space α} {μ : measure α} {s : set α}

lemma to_outer_measure_trim_eq_trim_to_outer_measure (μ : measure α) (hm : m ≤ m0) :
  @measure.to_outer_measure _ m (μ.trim hm) = @outer_measure.trim _ m μ.to_outer_measure :=
by rw [measure.trim, to_measure_to_outer_measure]

@[simp] lemma zero_trim (hm : m ≤ m0) : (0 : measure α).trim hm = (0 : @measure α m) :=
by simp [measure.trim, outer_measure.to_measure_zero]

lemma trim_measurable_set_eq (hm : m ≤ m0) (hs : @measurable_set α m s) : μ.trim hm s = μ s :=
by simp [measure.trim, hs]

lemma le_trim (hm : m ≤ m0) : μ s ≤ μ.trim hm s :=
by { simp_rw [measure.trim], exact (@le_to_measure_apply _ m _ _ _), }

lemma measure_eq_zero_of_trim_eq_zero (hm : m ≤ m0) (h : μ.trim hm s = 0) : μ s = 0 :=
le_antisymm ((le_trim hm).trans (le_of_eq h)) (zero_le _)

lemma measure_trim_to_measurable_eq_zero {hm : m ≤ m0} (hs : μ.trim hm s = 0) :
  μ (@to_measurable α m (μ.trim hm) s) = 0 :=
measure_eq_zero_of_trim_eq_zero hm (by rwa measure_to_measurable)

lemma ae_eq_of_ae_eq_trim {E} {hm : m ≤ m0} {f₁ f₂ : α → E}
  (h12 : f₁ =ᶠ[@measure.ae α m (μ.trim hm)] f₂) :
  f₁ =ᵐ[μ] f₂ :=
measure_eq_zero_of_trim_eq_zero hm h12

lemma restrict_trim (hm : m ≤ m0) (μ : measure α) (hs : @measurable_set α m s) :
  @measure.restrict α m (μ.trim hm) s = (μ.restrict s).trim hm :=
begin
  ext1 t ht,
  rw [@measure.restrict_apply α m _ _ _ ht, trim_measurable_set_eq hm ht,
    measure.restrict_apply (hm t ht),
    trim_measurable_set_eq hm (@measurable_set.inter α m t s ht hs)],
end

instance is_finite_measure_trim (hm : m ≤ m0) [is_finite_measure μ] :
  is_finite_measure (μ.trim hm) :=
{ measure_univ_lt_top :=
    by { rw trim_measurable_set_eq hm (@measurable_set.univ _ m), exact measure_lt_top _ _, } }

end trim

end measure_theory

/-!
# Almost everywhere measurable functions

A function is almost everywhere measurable if it coincides almost everywhere with a measurable
function. This property, called `ae_measurable f μ`, is defined in the file `measure_space_def`.
We discuss several of its properties that are analogous to properties of measurable functions.
-/

section
open measure_theory

variables [measurable_space α] [measurable_space β]
{f g : α → β} {μ ν : measure α}

@[nontriviality, measurability]
lemma subsingleton.ae_measurable [subsingleton α] : ae_measurable f μ :=
subsingleton.measurable.ae_measurable

@[simp, measurability] lemma ae_measurable_zero_measure : ae_measurable f (0 : measure α) :=
begin
  nontriviality α, inhabit α,
  exact ⟨λ x, f (default α), measurable_const, rfl⟩
end

lemma ae_measurable_iff_measurable [μ.is_complete] :
  ae_measurable f μ ↔ measurable f :=
begin
  split; intro h,
  { rcases h with ⟨g, hg_meas, hfg⟩,
    exact hg_meas.ae_eq hfg.symm, },
  { exact h.ae_measurable, },
end

namespace ae_measurable

lemma mono_measure (h : ae_measurable f μ) (h' : ν ≤ μ) : ae_measurable f ν :=
⟨h.mk f, h.measurable_mk, eventually.filter_mono (ae_mono h') h.ae_eq_mk⟩

lemma mono_set {s t} (h : s ⊆ t) (ht : ae_measurable f (μ.restrict t)) :
  ae_measurable f (μ.restrict s) :=
ht.mono_measure (restrict_mono h le_rfl)

protected lemma mono' (h : ae_measurable f μ) (h' : ν ≪ μ) : ae_measurable f ν :=
⟨h.mk f, h.measurable_mk, h' h.ae_eq_mk⟩

lemma ae_mem_imp_eq_mk {s} (h : ae_measurable f (μ.restrict s)) :
  ∀ᵐ x ∂μ, x ∈ s → f x = h.mk f x :=
ae_imp_of_ae_restrict h.ae_eq_mk

lemma ae_inf_principal_eq_mk {s} (h : ae_measurable f (μ.restrict s)) :
  f =ᶠ[μ.ae ⊓ 𝓟 s] h.mk f :=
le_ae_restrict h.ae_eq_mk

@[measurability]
lemma add_measure {f : α → β} (hμ : ae_measurable f μ) (hν : ae_measurable f ν) :
  ae_measurable f (μ + ν) :=
begin
  let s := {x | f x ≠ hμ.mk f x},
  have : μ s = 0 := hμ.ae_eq_mk,
  obtain ⟨t, st, t_meas, μt⟩ : ∃ t, s ⊆ t ∧ measurable_set t ∧ μ t = 0 :=
    exists_measurable_superset_of_null this,
  let g : α → β := t.piecewise (hν.mk f) (hμ.mk f),
  refine ⟨g, measurable.piecewise t_meas hν.measurable_mk hμ.measurable_mk, _⟩,
  change μ {x | f x ≠ g x} + ν {x | f x ≠ g x} = 0,
  suffices : μ {x | f x ≠ g x} = 0 ∧ ν {x | f x ≠ g x} = 0, by simp [this.1, this.2],
  have ht : {x | f x ≠ g x} ⊆ t,
  { assume x hx,
    by_contra h,
    simp only [g, h, mem_set_of_eq, ne.def, not_false_iff, piecewise_eq_of_not_mem] at hx,
    exact h (st hx) },
  split,
  { have : μ {x | f x ≠ g x} ≤ μ t := measure_mono ht,
    rw μt at this,
    exact le_antisymm this bot_le },
  { have : {x | f x ≠ g x} ⊆ {x | f x ≠ hν.mk f x},
    { assume x hx,
      simpa [ht hx, g] using hx },
    apply le_antisymm _ bot_le,
    calc ν {x | f x ≠ g x} ≤ ν {x | f x ≠ hν.mk f x} : measure_mono this
    ... = 0 : hν.ae_eq_mk }
end

@[measurability]
lemma smul_measure (h : ae_measurable f μ) (c : ℝ≥0∞) :
  ae_measurable f (c • μ) :=
⟨h.mk f, h.measurable_mk, ae_smul_measure h.ae_eq_mk c⟩

lemma comp_measurable [measurable_space δ] {f : α → δ} {g : δ → β}
  (hg : ae_measurable g (map f μ)) (hf : measurable f) : ae_measurable (g ∘ f) μ :=
⟨hg.mk g ∘ f, hg.measurable_mk.comp hf, ae_eq_comp hf hg.ae_eq_mk⟩

lemma comp_measurable' {δ} [measurable_space δ] {ν : measure δ} {f : α → δ} {g : δ → β}
  (hg : ae_measurable g ν) (hf : measurable f) (h : map f μ ≪ ν) : ae_measurable (g ∘ f) μ :=
(hg.mono' h).comp_measurable hf

@[measurability]
lemma prod_mk {γ : Type*} [measurable_space γ] {f : α → β} {g : α → γ}
  (hf : ae_measurable f μ) (hg : ae_measurable g μ) : ae_measurable (λ x, (f x, g x)) μ :=
⟨λ a, (hf.mk f a, hg.mk g a), hf.measurable_mk.prod_mk hg.measurable_mk,
  eventually_eq.prod_mk hf.ae_eq_mk hg.ae_eq_mk⟩

protected lemma null_measurable_set (h : ae_measurable f μ) {s : set β} (hs : measurable_set s) :
  null_measurable_set μ (f ⁻¹' s) :=
begin
  apply null_measurable_set_iff_ae.2,
  refine ⟨(h.mk f) ⁻¹' s, h.measurable_mk hs, _⟩,
  filter_upwards [h.ae_eq_mk],
  assume x hx,
  change (f x ∈ s) = ((h.mk f) x ∈ s),
  rwa hx
end

end ae_measurable

@[simp] lemma ae_measurable_add_measure_iff :
  ae_measurable f (μ + ν) ↔ ae_measurable f μ ∧ ae_measurable f ν :=
⟨λ h, ⟨h.mono_measure (measure.le_add_right (le_refl _)),
         h.mono_measure (measure.le_add_left (le_refl _))⟩,
  λ h, h.1.add_measure h.2⟩

@[simp, to_additive] lemma ae_measurable_one [has_one β] : ae_measurable (λ a : α, (1 : β)) μ :=
measurable_one.ae_measurable

@[simp] lemma ae_measurable_smul_measure_iff {c : ℝ≥0∞} (hc : c ≠ 0) :
  ae_measurable f (c • μ) ↔ ae_measurable f μ :=
⟨λ h, ⟨h.mk f, h.measurable_mk, (ae_smul_measure_iff hc).1 h.ae_eq_mk⟩,
  λ h, ⟨h.mk f, h.measurable_mk, (ae_smul_measure_iff hc).2 h.ae_eq_mk⟩⟩

lemma ae_measurable_of_ae_measurable_trim {α} {m m0 : measurable_space α}
  {μ : measure α} (hm : m ≤ m0) {f : α → β} (hf : ae_measurable f (μ.trim hm)) :
  ae_measurable f μ :=
⟨hf.mk f, measurable.mono hf.measurable_mk hm le_rfl, ae_eq_of_ae_eq_trim hf.ae_eq_mk⟩

lemma ae_measurable_restrict_of_measurable_subtype {s : set α}
  (hs : measurable_set s) (hf : measurable (λ x : s, f x)) : ae_measurable f (μ.restrict s) :=
begin
  casesI is_empty_or_nonempty β,
  { exact (measurable_of_empty_codomain f).ae_measurable },
  refine ⟨s.piecewise f (λ x, classical.choice h), _, (ae_restrict_iff' hs).mpr $ ae_of_all _
    (λ x hx, (piecewise_eq_of_mem s _ _ hx).symm)⟩,
  intros t ht,
  rw piecewise_preimage,
  refine measurable_set.union _ ((measurable_const ht).diff hs),
  rw [← subtype.image_preimage_coe, ← preimage_comp],
  exact hs.subtype_image (hf ht)
end

end

namespace is_compact

variables [topological_space α] [measurable_space α] {μ : measure α} {s : set α}

lemma is_finite_measure_of_nhds_within (hs : is_compact s) :
  (∀ a ∈ s, μ.finite_at_filter (𝓝[s] a)) → μ s < ∞ :=
by simpa only [← measure.compl_mem_cofinite, measure.finite_at_filter]
  using hs.compl_mem_sets_of_nhds_within

lemma is_finite_measure [is_locally_finite_measure μ] (hs : is_compact s) : μ s < ∞ :=
hs.is_finite_measure_of_nhds_within $ λ a ha, μ.finite_at_nhds_within _ _

lemma measure_zero_of_nhds_within (hs : is_compact s) :
  (∀ a ∈ s, ∃ t ∈ 𝓝[s] a, μ t = 0) → μ s = 0 :=
by simpa only [← compl_mem_ae_iff] using hs.compl_mem_sets_of_nhds_within

end is_compact

lemma metric.bounded.is_finite_measure [metric_space α] [proper_space α]
  [measurable_space α] {μ : measure α} [is_locally_finite_measure μ] {s : set α}
  (hs : metric.bounded s) :
  μ s < ∞ :=
(measure_mono subset_closure).trans_lt (metric.compact_iff_closed_bounded.2
  ⟨is_closed_closure, metric.bounded_closure_of_bounded hs⟩).is_finite_measure


section piecewise

variables [measurable_space α] {μ : measure α} {s t : set α} {f g : α → β}

lemma piecewise_ae_eq_restrict (hs : measurable_set s) : piecewise s f g =ᵐ[μ.restrict s] f :=
begin
  rw [ae_restrict_eq hs],
  exact (piecewise_eq_on s f g).eventually_eq.filter_mono inf_le_right
end

lemma piecewise_ae_eq_restrict_compl (hs : measurable_set s) :
  piecewise s f g =ᵐ[μ.restrict sᶜ] g :=
begin
  rw [ae_restrict_eq hs.compl],
  exact (piecewise_eq_on_compl s f g).eventually_eq.filter_mono inf_le_right
end

lemma piecewise_ae_eq_of_ae_eq_set (hst : s =ᵐ[μ] t) : s.piecewise f g =ᵐ[μ] t.piecewise f g :=
begin
  filter_upwards [hst],
  intros x hx,
  replace hx : x ∈ s ↔ x ∈ t := iff_of_eq hx,
  by_cases h : x ∈ s; have h' := h; rw hx at h'; simp [h, h']
end

end piecewise

section indicator_function

variables [measurable_space α] {μ : measure α} {s t : set α} {f : α → β}

lemma ae_measurable.restrict [measurable_space β] (hfm : ae_measurable f μ) {s} :
  ae_measurable f (μ.restrict s) :=
⟨ae_measurable.mk f hfm, hfm.measurable_mk, ae_restrict_of_ae hfm.ae_eq_mk⟩

variables [has_zero β]

lemma indicator_ae_eq_restrict (hs : measurable_set s) : indicator s f =ᵐ[μ.restrict s] f :=
piecewise_ae_eq_restrict hs

lemma indicator_ae_eq_restrict_compl (hs : measurable_set s) : indicator s f =ᵐ[μ.restrict sᶜ] 0 :=
piecewise_ae_eq_restrict_compl hs

lemma indicator_ae_eq_of_ae_eq_set (hst : s =ᵐ[μ] t) : s.indicator f =ᵐ[μ] t.indicator f :=
piecewise_ae_eq_of_ae_eq_set hst

variables [measurable_space β]

lemma ae_measurable_indicator_iff {s} (hs : measurable_set s) :
  ae_measurable (indicator s f) μ ↔ ae_measurable f (μ.restrict s)  :=
begin
  split,
  { assume h,
    exact (h.mono_measure measure.restrict_le_self).congr (indicator_ae_eq_restrict hs) },
  { assume h,
    refine ⟨indicator s (h.mk f), h.measurable_mk.indicator hs, _⟩,
    have A : s.indicator f =ᵐ[μ.restrict s] s.indicator (ae_measurable.mk f h) :=
      (indicator_ae_eq_restrict hs).trans (h.ae_eq_mk.trans $ (indicator_ae_eq_restrict hs).symm),
    have B : s.indicator f =ᵐ[μ.restrict sᶜ] s.indicator (ae_measurable.mk f h) :=
      (indicator_ae_eq_restrict_compl hs).trans (indicator_ae_eq_restrict_compl hs).symm,
    have : s.indicator f =ᵐ[μ.restrict s + μ.restrict sᶜ] s.indicator (ae_measurable.mk f h) :=
      ae_add_measure_iff.2 ⟨A, B⟩,
    simpa only [hs, measure.restrict_add_restrict_compl] using this },
end

@[measurability]
lemma ae_measurable.indicator (hfm : ae_measurable f μ) {s} (hs : measurable_set s) :
  ae_measurable (s.indicator f) μ :=
(ae_measurable_indicator_iff hs).mpr hfm.restrict

end indicator_function<|MERGE_RESOLUTION|>--- conflicted
+++ resolved
@@ -1100,11 +1100,7 @@
 end
 
 /-- If `f` is a map with encodable codomain, then `map f μ` is the sum of Dirac measures -/
-<<<<<<< HEAD
-lemma map_eq_sum {mb : measurable_space β} [encodable β] [measurable_singleton_class β]
-=======
 lemma map_eq_sum [encodable β] [measurable_singleton_class β]
->>>>>>> 25972642
   (μ : measure α) (f : α → β) (hf : measurable f) :
   map f μ = sum (λ b : β, μ (f ⁻¹' {b}) • dirac b) :=
 begin
