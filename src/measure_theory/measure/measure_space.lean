--- conflicted
+++ resolved
@@ -1616,13 +1616,8 @@
 lemma count_apply (hs : measurable_set s) : count s = ∑' i : s, 1 :=
 by simp only [count, sum_apply, hs, dirac_apply', ← tsum_subtype s 1, pi.one_apply]
 
-<<<<<<< HEAD
-@[simp] lemma count_empty : measure.count (∅ : set α) = 0 :=
-by rw [measure.count_apply measurable_set.empty, tsum_empty]
-=======
 @[simp] lemma count_empty : count (∅ : set α) = 0 :=
 by rw [count_apply measurable_set.empty, tsum_empty]
->>>>>>> 64705e64
 
 @[simp] lemma count_apply_finset [measurable_singleton_class α] (s : finset α) :
   count (↑s : set α) = s.card :=
