--- conflicted
+++ resolved
@@ -2831,12 +2831,11 @@
   exact ⟨K, K_mem, K_compact.measure_lt_top⟩,
 end⟩
 
-<<<<<<< HEAD
 lemma _root_.is_lindelof.measure_null_of_locally_null [topological_space α]
   {s : set α} (hs : is_lindelof s) (hsμ : ∀ x ∈ s, ∃ u ∈ 𝓝[s] x, μ u = 0) :
   μ s = 0 :=
 hs.outer_measure_null_of_locally_null μ.to_outer_measure hsμ
-=======
+
 lemma exists_pos_measure_of_cover [encodable ι] {U : ι → set α} (hU : (⋃ i, U i) = univ)
   (hμ : μ ≠ 0) : ∃ i, 0 < μ (U i) :=
 begin
@@ -2852,7 +2851,6 @@
 lemma exists_pos_ball [pseudo_metric_space α] (x : α) (hμ : μ ≠ 0) :
   ∃ n : ℕ, 0 < μ (metric.ball x n) :=
 exists_pos_preimage_ball id x hμ
->>>>>>> 93fb5345
 
 /-- If a set has zero measure in a neighborhood of each of its points, then it has zero measure
 in a second-countable space. -/
