--- conflicted
+++ resolved
@@ -1110,10 +1110,7 @@
     tsum_subtype s (λ b, μ (f ⁻¹' {b})), ← indicator_mul_right s (λ b, μ (f ⁻¹' {b}))]
 end
 
-<<<<<<< HEAD
-=======
 /-- A measure on an encodable type is a sum of dirac measures. -/
->>>>>>> 2d11781c
 @[simp] lemma sum_smul_dirac [encodable α] [measurable_singleton_class α] (μ : measure α) :
   sum (λ a, μ {a} • dirac a) = μ :=
 by simpa using (map_eq_sum μ id measurable_id).symm
