--- conflicted
+++ resolved
@@ -1784,12 +1784,8 @@
   sum μ s = 0 ↔ ∀ i, μ i s = 0 :=
 by simp [hs]
 
-<<<<<<< HEAD
-lemma sum_comm (μ : ι → ι → measure α) : sum (λ n, sum (μ n)) = sum (λ m, sum (λ n, μ n m)) :=
-=======
 lemma sum_comm {ι' : Type*} (μ : ι → ι' → measure α) :
   sum (λ n, sum (μ n)) = sum (λ m, sum (λ n, μ n m)) :=
->>>>>>> d3e8e0a0
 by { ext1 s hs, simp_rw [sum_apply _ hs], rw ennreal.tsum_comm, }
 
 lemma ae_sum_iff [countable ι] {μ : ι → measure α} {p : α → Prop} :
