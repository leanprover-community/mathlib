--- conflicted
+++ resolved
@@ -71,12 +71,8 @@
 protected lemma mono (h : ae_disjoint μ s t) (hu : u ⊆ s) (hv : v ⊆ t) : ae_disjoint μ u v :=
 h.mono_ae hu.eventually_le hv.eventually_le
 
-<<<<<<< HEAD
-lemma congr (h : ae_disjoint μ s t) (hu : u =ᵐ[μ] s) (hv : v =ᵐ[μ] t) : ae_disjoint μ u v :=
-=======
 protected lemma congr (h : ae_disjoint μ s t) (hu : u =ᵐ[μ] s) (hv : v =ᵐ[μ] t) :
   ae_disjoint μ u v :=
->>>>>>> 62a56268
 h.mono_ae (filter.eventually_eq.le hu) (filter.eventually_eq.le hv)
 
 @[simp] lemma Union_left_iff [countable ι] {s : ι → set α} :
