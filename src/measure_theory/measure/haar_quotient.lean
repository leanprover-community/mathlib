/-
Copyright (c) 2022 Alex Kontorovich and Heather Macbeth. All rights reserved.
Released under Apache 2.0 license as described in the file LICENSE.
Authors: Alex Kontorovich, Heather Macbeth
-/

import measure_theory.measure.haar
import measure_theory.integral.periodic
import measure_theory.group.fundamental_domain
import topology.compact_open
import algebra.group.opposite
import analysis.normed_space.lp_space

/-!
# Haar quotient measure

In this file, we consider properties of fundamental domains and measures for the action of a
subgroup of a group `G` on `G` itself.

## Main results

* `measure_theory.is_fundamental_domain.smul_invariant_measure_map `: given a subgroup `Γ` of a
  topological group `G`, the pushforward to the coset space `G ⧸ Γ` of the restriction of a both
  left- and right-invariant measure on `G` to a fundamental domain `𝓕` is a `G`-invariant measure
  on `G ⧸ Γ`.

* `measure_theory.is_fundamental_domain.is_mul_left_invariant_map `: given a normal subgroup `Γ` of
  a topological group `G`, the pushforward to the quotient group `G ⧸ Γ` of the restriction of
  a both left- and right-invariant measure on `G` to a fundamental domain `𝓕` is a left-invariant
  measure on `G ⧸ Γ`.

Note that a group `G` with Haar measure that is both left and right invariant is called
**unimodular**.
-/

open measure_theory
open_locale measure_theory

@[to_additive ae_strongly_measurable_of_absolutely_continuous_add]
lemma ae_strongly_measurable_of_absolutely_continuous {α β : Type*} [measurable_space α]
  [topological_space β] {μ ν : measure α} (h : ν ≪ μ) (g : α → β)
  (hμ : ae_strongly_measurable g μ) : ae_strongly_measurable g ν :=
begin
  obtain ⟨g₁, hg₁, hg₁'⟩ := hμ,
  refine ⟨g₁, hg₁, h.ae_eq hg₁'⟩,
end

-- exists in mathlib, not merged
theorem measure_theory.measure.empty_of_count_eq_zero {α : Type*} {s : set α} [measurable_space α]
[measurable_singleton_class α] (hsc : measure_theory.measure.count s = 0) :
s = ∅ := sorry

theorem measure_theory.L1.tsum_eq_set_to_L1 {α : Type*} {E : Type*} [normed_group E]
  {m : measurable_space α} [normed_space ℝ E] [complete_space E]
  (f : (Lp E 1 measure.count)) :
∑' (a : α), f a = (L1.set_to_L1 (dominated_fin_meas_additive_weighted_smul measure.count)) f :=
begin
  dsimp,

  sorry,
end


-- exists in mathlib, not merged
theorem measure_theory.measure.count_eq_zero_iff {α : Type*} {s : set α} [measurable_space α]
[measurable_singleton_class α] :
measure_theory.measure.count s = 0 ↔ s = ∅ := sorry

-- exists in mathlib, not merged
structure measure_theory.ae_cover {α : Type*} {ι : Type*} [measurable_space α]
(μ : measure_theory.measure α) (l : filter ι) (φ : ι → set α) :
Prop :=
(ae_eventually_mem : ∀ᵐ (x : α) ∂μ, ∀ᶠ (i : ι) in l, x ∈ φ i)
(measurable : ∀ (i : ι), measurable_set (φ i))

-- exists in mathlib, not merged
theorem measure_theory.ae_cover.integral_tendsto_of_countably_generated {α : Type*} {ι : Type*}
{E : Type*} [measurable_space α] {μ : measure_theory.measure α} {l : filter ι} [normed_group E]
[normed_space ℝ E] [complete_space E] [l.is_countably_generated] {φ : ι → set α}
(hφ : measure_theory.ae_cover μ l φ) {f : α → E} (hfi : measure_theory.integrable f μ) :
filter.tendsto (λ (i : ι), ∫ (x : α) in φ i, f x ∂μ) l (nhds (∫ (x : α), f x ∂μ)) := sorry

-- exists in mathlib, not merged
theorem measure_theory.measure.count_singleton {α : Type*} [measurable_space α]
[measurable_singleton_class α] (a : α) :
measure.count ({a} : set α) = 1
:= sorry

-- exists in mathlib, not merged
theorem measure_theory.ae_cover.lintegral_tendsto_of_countably_generated {α : Type*} {ι : Type*}
[measurable_space α] {μ : measure_theory.measure α} {l : filter ι} [l.is_countably_generated]
{φ : ι → set α} (hφ : measure_theory.ae_cover μ l φ) {f : α → ennreal} (hfm : ae_measurable f μ) :
filter.tendsto (λ (i : ι), ∫⁻ (x : α) in φ i, f x ∂μ) l (nhds (∫⁻ (x : α), f x ∂μ)) := sorry

open_locale big_operators nnreal

noncomputable theory

def foo (f : ℝ → ℝ) (s : finset ℝ) : simple_func ℝ ℝ :=
  ∑ i in s, (simple_func.const ℝ (f i)).piecewise
  {i} (measurable_set_singleton i) (simple_func.const ℝ 0)


-- if
lemma something' {β : Type*} [partial_order β] {C : nnreal} (F : β → ℝ≥0) (hF₁ : monotone F)
(hF₂ : filter.tendsto F filter.at_top (nhds C))
  :
  filter.tendsto (λ (s : β), C- F s)
  (filter.at_top : filter (β)) (nhds (0))
 :=
begin

  sorry
end

-- finsets are an ae-cover of encodable space

-- lemma finset_ae_cover_of_encodable (α : Type*) [measurable_space α] [encodable α]
--   :
--   measure_theory.ae_cover measure.count (filter.at_top : filter (finset α)) (λ (s: finset α), (s : set α)) :=
-- { ae_eventually_mem :=
-- begin
--   sorry,
-- end,
--   measurable :=
--   begin
--     sorry,
--   end }

--     -- if f: α→ ℝ≥0 lintegral f < ⊤ , then limit in cofinite filter over sᶜ of lintegral f → 0

open_locale topological_space

lemma tendsto_lintegral_count_compl_at_top_zero {α : Type*} [measurable_space α]
  [measurable_singleton_class α] {f : α → ℝ≥0} (hf : ∫⁻ a, f a ∂measure.count < ⊤) :
  filter.tendsto (λ (s : finset α), ∫⁻ a in (sᶜ : set α), f a ∂measure.count) filter.at_top (𝓝 0)
:=
begin
  rw measure_theory.lintegral_count at hf,
  convert ennreal.tendsto_tsum_compl_at_top_zero hf.ne using 1,
  ext1 s,
  rw [←lintegral_indicator _ s.measurable_set.compl, measure_theory.lintegral_count,
    ← tsum_subtype],
  refl,
end

--  *** Not needed???
-- theorem tendsto_zero_iff_nnnorm_tendsto_zero {α : Type*} {E : Type*} [semi_normed_group E]
-- {f : α → E} {a : filter α} :
-- filter.tendsto f a (nhds 0) ↔ filter.tendsto (λ (e : α), ∥f e∥₊) a (nhds 0) :=
-- sorry

-- prove and add to mathlib analysis.normed.group.basic
theorem tendsto_iff_nnnorm_tendsto_zero {α : Type*} {E : Type*} [semi_normed_group E]
{f : α → E} {a : filter α} {b : E} :
filter.tendsto f a (nhds b) ↔ filter.tendsto (λ (e : α), ∥f e - b∥₊) a (nhds 0) :=
begin
  sorry,
end

-- lemma tendsto_Lp_count_compl_at_top_zero {α : Type*} [measurable_space α]
--   [measurable_singleton_class α] [encodable α]
--   {E : Type*} [normed_group E] [normed_space ℝ E] [measurable_space E] [borel_space E]
--   [complete_space E] {p : ennreal} (f : Lp E p (measure.count : measure α)) :
--   --filter.tendsto  (filter.at_top : filter (finset α)) (nhds f)
--   -----***** FIX **** Or drop!? :)
--   filter.tendsto (λ (s : finset α), measure_theory.indicator_const_Lp p (s.measurable_set) )
--   filter.at_top (𝓝 0)
-- :=
-- begin
--   rw tendsto_zero_iff_nnnorm_tendsto_zero,
--   rw measure_theory.lintegral_count at hf,
--   convert ennreal.tendsto_tsum_compl_at_top_zero hf.ne using 1,
--   ext1 s,
--   rw [←lintegral_indicator _ s.measurable_set.compl, measure_theory.lintegral_count,
--     ← tsum_subtype],
--   refl,
-- end

-- map ennreal → real continuous at zero

-- *** ADD to measure_theory.function.l1_space
theorem measure_theory.L1.nnnorm_def {α : Type*} {β : Type*} {m : measurable_space α}
{μ : measure_theory.measure α} [normed_group β] (f : ↥(measure_theory.Lp β 1 μ)) :
(∥f∥₊ : ennreal) = ∫⁻ (a : α), ∥f a∥₊ ∂μ := sorry


--- *** ADD to data.real.ennreal
theorem ennreal.coe_le_of_le_to_nnreal {r : nnreal} {a : ennreal} (h : r ≤ a.to_nnreal) :
  (r : ennreal) ≤ a :=
begin
  by_cases ha : a = ⊤,
  { simp [ha], },
  rw ← ennreal.coe_to_nnreal ha,
  exact_mod_cast h,
end


--- *** ADD to data.real.ennreal
theorem ennreal.le_to_nnreal_of_coe_le {r : nnreal} {a : ennreal} (h : (r : ennreal) ≤ a)
  (ha : a ≠ ⊤) : r ≤ a.to_nnreal := by rwa [← ennreal.coe_le_coe, ennreal.coe_to_nnreal ha]

example (x y : ℝ) (f : ℝ → ℝ ) : x = y → f x = f y :=
begin
  exact congr_arg (λ (x : ℝ), f x),
end

--- *** ADD to data.real.ennreal
theorem ennreal.eq_to_nnreal_of_coe_eq {a : nnreal} {b : ennreal} (h : (a : ennreal) = b) :
  a = b.to_nnreal := by convert congr_arg ennreal.to_nnreal h

-- *** ADD to analysis.normed.group.basic
theorem nnnorm_sub_rev {E : Type*} [semi_normed_group E] (g h : E) :
∥g - h∥₊ = ∥h - g∥₊ :=
begin
  rw ← nnnorm_neg,
  congr,
  abel,
end

-- exists in mathlib
theorem ennreal.add_sub_cancel_left {a b : ennreal} (ha : a ≠ ⊤) :
a + b - a = b := sorry

--- *** ADD measure_theory.integral.lebesgue
theorem measure_theory.lintegral_sub_compl {α : Type*} {m : measurable_space α} {μ : measure α}
  {f : α → ennreal} {A : set α}  (hA : measurable_set A) (hf : ∫⁻ x in A, f x ∂μ < ⊤) :
  ∫⁻ (x : α) in Aᶜ, f x ∂μ = ∫⁻ (x : α), f x ∂μ - ∫⁻ (x : α) in A, f x ∂μ :=
begin
  nth_rewrite 1 ← measure_theory.lintegral_add_compl f hA,
  rw ennreal.add_sub_cancel_left hf.ne,
end


theorem ae_cover_finset (α : Type*) [measurable_space α] [measurable_singleton_class α] :
  measure_theory.ae_cover measure.count filter.at_top (coe : finset α → set α) :=
begin
  classical,
  refine ⟨ _, λ s, s.measurable_set⟩,
  filter_upwards,
  intros a,
  rw filter.eventually_at_top,
  use {a},
  intros b hb,
  apply hb,
  simp,
end

-- move to measure_theory.measurable_space_def, after `measurable_singleton_class`
theorem measurable_set_of_countable {α : Type*} [measurable_space α]
  [measurable_singleton_class α] {A : set α} (hA : set.countable A) : measurable_set A :=
begin
  convert @measurable_set.bUnion _ _ _ has_singleton.singleton _ hA
    (λ b _,  measurable_singleton_class.measurable_set_singleton _),
  simp,
end

-- move to measure_theory.measurable_space_def, after `measurable_singleton_class`
theorem measurable_set_of_encodable_singleton_class {α : Type*} [measurable_space α]
  [measurable_singleton_class α] [encodable α] (A : set α) : measurable_set A :=
 measurable_set_of_countable A.countable_encodable


theorem measurable_of_encodable_singleton_class {α : Type*} [measurable_space α]
  [measurable_singleton_class α] [encodable α] (f : α → ennreal) : measurable f :=
λ s hs, measurable_set_of_encodable_singleton_class _

-- ** Make this like `lintegral_tendsto_of_countably_generated`, generalize to arbitrary `ae_cover`
theorem extracted_goal_from_extracted_goal {α : Type*} [measurable_space α]
  [measurable_singleton_class α] [encodable α] {f : α → ennreal}
  (hf : ∫⁻ (x : α), (f x) ∂measure.count < ⊤) : filter.tendsto (λ (s : finset α),
  ∫⁻ (x : α) in (s : set α).compl, f x ∂measure.count) filter.at_top (𝓝 0) :=
begin
  have : filter.tendsto (λ (s : finset α),
    ∫⁻ (x : α), f x ∂measure.count - ∫⁻ (x : α) in (s : set α), f x ∂measure.count)
    filter.at_top (𝓝 0),
  { have hh := @tendsto_const_nhds ennreal (finset α) _ (∫⁻ (x : α), (f x) ∂measure.count)
      filter.at_top,
    have := (ae_cover_finset α).lintegral_tendsto_of_countably_generated
      (measurable_of_encodable_singleton_class _).ae_measurable,
    convert ennreal.tendsto.sub hh this (or.inl (hf.ne)),
    simp, },
  convert this,
  funext s,
  refine measure_theory.lintegral_sub_compl s.measurable_set _,
  refine lt_of_le_of_lt _ hf,
  convert measure_theory.lintegral_mono_set (_ : (s : set α) ⊆ set.univ); simp,
end

theorem extracted_goal_from_next_theorem {α : Type*} {E : Type*}
  [measurable_space α]
  [measurable_singleton_class α]
  [encodable α]
  [normed_group E]
  [normed_space ℝ E]
  [measurable_space E]
  [borel_space E]
  [complete_space E]
  {f : α → E}
  (hf : integrable f measure.count)
  (hf' : mem_ℒp f 1 measure.count)
  (hF : ∀ (s : finset α), mem_ℒp ((s:set α).indicator f) 1 measure.count)
  (hh : ∀ (s : finset α), L1.integral_clm ((hF s).to_Lp _) = s.sum f)
  :
  filter.tendsto (λ (s : finset α), s.sum f) filter.at_top
  (𝓝 (L1.integral_clm (integrable.to_L1 f hf))) :=
begin
  rw  tendsto_iff_nnnorm_tendsto_zero,

  have : filter.tendsto (λ (s : finset α),
    ∫⁻ x in (s : set α).compl, nnnorm (f x) ∂measure.count )
    filter.at_top (𝓝 0),
  {
    exact extracted_goal_from_extracted_goal hf.2,
  },

  convert tendsto_of_tendsto_of_tendsto_of_le_of_le (tendsto_const_nhds)
    ((ennreal.tendsto_to_nnreal ennreal.zero_ne_top).comp this) bot_le _ using 1,

  intros s,
  simp only [coe_nnnorm, set.compl_eq_compl, function.comp_app, ←hh s],
  rw ←continuous_linear_map.map_sub,

  -- FIX NAMING CONVENTION `continuous_linear_map.le_op_nnnorm_of_le`
  refine le_trans (continuous_linear_map.le_op_nnnorm _ _) _,
--  have := continuous_linear_map.le_op_norm_of_le (L1.integral_clm : ),

--  have h : ∥L1.integral_clm∥₊ ≤ 1,
--  {
--    have := measure_theory.L1.norm_Integral_le_one,
--  },

--  refine le_trans (mul_le_of_le_one_left bot_le measure_theory.L1.norm_Integral_le_one) _,
  convert mul_le_of_le_one_left (bot_le : (0 : nnreal) ≤ _) _,

  {
    symmetry,
    apply ennreal.eq_to_nnreal_of_coe_eq,
    rw measure_theory.L1.nnnorm_def,
    rw ← lintegral_indicator,
    {
      rw lintegral_congr_ae,
  --    have := mem_ℒp.coe_fn_to_Lp (hF s),
  --   have := measure_theory.Lp.coe_fn_sub ((hF s).to_Lp _) (hf.to_L1 _),
      have := integrable.coe_fn_to_L1 hf,
      filter_upwards [mem_ℒp.coe_fn_to_Lp (hF s), Lp.coe_fn_sub ((hF s).to_Lp _) (hf.to_L1 _),
        hf.coe_fn_to_L1] with x hx₁ hx₂ hx₃,

      rw hx₂,
      dsimp,
      rw hx₁,
      rw hx₃,
      rw nnnorm_sub,

      transitivity (nnnorm ((f - (s : set α).indicator f) x) : ennreal),
      { refl, },


      rw ← set.indicator_compl (s : set α) f,
      rw nnnorm_indicator_eq_indicator_nnnorm ,
      simp,
    },
    apply measurable_set.compl,
    exact finset.measurable_set s,
   -- rw hx,
    -- set.indicator_compl
  },

  exact measure_theory.L1.norm_Integral_le_one,
end

--- finite sum version of `measure_theory.Lp.coe_fn_add` ???
theorem something14 {α : Type*} {E : Type*}
  [measurable_space α]
  [measurable_singleton_class α]
  [encodable α]
  [normed_group E]
  [normed_space ℝ E]
  [measurable_space E]
  [borel_space E]
  [complete_space E]
  {p : ennreal} {μ : measure_theory.measure α}
  {f : α → ↥(measure_theory.Lp E p μ)}
  (s : finset α)
  :
  ⇑(∑ (i : α) in s, f i) =ᵐ[μ] ∑ (i : α) in s, ⇑(f i) :=
begin
  -- induct on cardinality of s?
  sorry,
end

--- *** used in next theorem
theorem something13 {α : Type*} {E : Type*} [measurable_space α]
  [measurable_singleton_class α]
  [encodable α]
  [normed_group E]
  [normed_space ℝ E]
  [measurable_space E]
  [borel_space E]
  [complete_space E]
  {f : α → E}
  (hf : integrable f measure.count)
  (hf' : mem_ℒp f 1 measure.count)
  (hF : ∀ (s : finset α), mem_ℒp ((s : set α).indicator f) 1 measure.count)
  (s : finset α)
  (single_not_top : ∀ (i : α), (measure.count : measure α) {i} ≠ ⊤)
  :
   ∫ (a : α), (∑ i in s,
      (indicator_const_Lp 1 (measurable_set_singleton i) (single_not_top i) (f i))) a ∂measure.count
      = s.sum f :=
begin
  have : (⇑(∑ (i : α) in s, indicator_const_Lp 1 (measurable_set_singleton i) (single_not_top i)
    (f i)) : α → E) =ᵐ[measure.count] ∑ (i : α) in s, (indicator_const_Lp 1
    (measurable_set_singleton i) (single_not_top i) (f i) : α → E) := something14 s,
  rw integral_congr_ae this,
  simp only [finset.sum_apply],
  rw measure_theory.integral_finset_sum,
  { rw finset.sum_congr rfl,
    intros i hi,
    have : indicator_const_Lp 1 (measurable_set_singleton i) (single_not_top i) (f i)
      =ᵐ[measure.count] _ :=  indicator_const_Lp_coe_fn,
    rw integral_congr_ae this,
    simp [measure_theory.measure.count_singleton],
  },

  {
    intros i hi,
    sorry,
  },

end

-- *** Garbage ***
theorem something12 {α : Type*} {E : Type*}
  [measurable_space α]
  [measurable_singleton_class α]
  [encodable α]
  [normed_group E]
  [normed_space ℝ E]
  [measurable_space E]
  [borel_space E]
  [complete_space E]
  {f : α → E}
  (hf : integrable f measure.count)
  (hf : mem_ℒp f 1 measure.count)
  (hF : ∀ (s : finset α), mem_ℒp ((s : set α).indicator f) 1 measure.count)
  (s : finset α)
  :
  ∫ (a : α), (mem_ℒp.to_Lp _ (hF s)) a ∂measure.count = s.sum f :=
begin
  have single_not_top : ∀ i, measure.count ({i} : set α) ≠ ⊤,
  { intros i,
    rw measure_theory.measure.count_singleton,
    exact ennreal.one_ne_top ,
  },
  have : (⇑(∑ (i : α) in s, indicator_const_Lp 1 (measurable_set_singleton i) (single_not_top i)
    (f i)) : α → E) =ᵐ[measure.count] ∑ (i : α) in s, (indicator_const_Lp 1
    (measurable_set_singleton i) (single_not_top i) (f i) : α → E),
  {

    sorry,
  },
  have := integral_congr_ae this,
  rw integral_congr_ae this,
  simp only [finset.sum_apply],
  rw measure_theory.integral_finset_sum,
  rw finset.sum_congr rfl,
  intros i hi,

  have : indicator_const_Lp 1 (measurable_set_singleton i) (single_not_top i) (f i)
    =ᵐ[measure.count] _ :=  indicator_const_Lp_coe_fn,
  rw integral_congr_ae this,

  simp [measure_theory.measure.count_singleton],

  {
    sorry,
  },

  sorry,
end

theorem measure_theory.integral_count {α : Type*} [measurable_space α]
  [measurable_singleton_class α] [encodable α]
  {E : Type*} [normed_group E] [normed_space ℝ E] [measurable_space E] [borel_space E]
  [complete_space E] {f : α → E} (hf : integrable f measure.count)  :
∫ (a : α), f a ∂measure.count = ∑' (a : α), f a :=
begin
  rw integral_eq f hf,
  rw L1.integral_eq,
  have hf' := mem_ℒp_one_iff_integrable.mpr hf,
  --have : summable f := sorry,
  symmetry,
  apply has_sum.tsum_eq,
  dsimp [has_sum],
  have hF : ∀ s : finset α, mem_ℒp ((s : set α).indicator f) 1 measure.count := λ s,
    measure_theory.mem_ℒp.indicator (finset.measurable_set s) hf',
  let F : finset α → Lp E 1 (measure.count : measure α) := λ s, (hF s).to_Lp _,
  have hh : ∀ s : finset α, L1.integral_clm (F s) = s.sum f,
  {
    intros s,
    rw ←  measure_theory.L1.integral_eq,
    have single_not_top : ∀ i, measure.count ({i} : set α) ≠ ⊤,
    {

      intros i,
      rw measure_theory.measure.count_singleton,
      exact ennreal.one_ne_top ,
    },
    let g : Lp E 1 (measure.count : measure α) := ∑ i in s,
      (indicator_const_Lp 1 (measurable_set_singleton i) (single_not_top i) (f i)),
    have : (F s : α → E) = g,
    {
      ext x,
      dsimp [F, g],
      by_cases hx : x ∈ s,
      {
        sorry,
      },
      sorry,
    },
    rw measure_theory.L1.integral_eq_integral,
    rw this,
    dsimp [g],
    refine something13 hf hf' hF  _ _, },
  refine extracted_goal_from_next_theorem _ hf' hF hh,
end

#exit

      /-
      ext i,
      simp only [option.mem_def, ennreal.some_eq_coe, ennreal.zero_eq_coe],
      by_cases hi : i = 0,
      {
        simp only [hi, ennreal.coe_zero, eq_self_iff_true, iff_true],
        rw measure_theory.measure.count_eq_zero_iff,
        simp only [set.compl_empty_iff],
        ext x,
        simp only [set.mem_set_of_eq, set.mem_univ, iff_true],
        by_cases hx : x ∈ s,
        {
          --simp [hx],
          sorry,
        },


        sorry,
      },
      {
        --push_neg at hi,
--        simp [hi],
        sorry,
      },




      --dsimp [F, g],
-/
      -- ALEX HOMEWORK
      --sorry,


lemma measure_theory.integral_tsum {α : Type*} {β : Type*} {m : measurable_space α}
  {μ : measure_theory.measure α} [encodable β] {E : Type*} [normed_group E] [normed_space ℝ E]
  [measurable_space E] [borel_space E] [complete_space E]
  {f : β → α → E}
  (hf : ∀ (i : β), measurable (f i)) -- (hf : ∀ (i : β), ae_measurable (f i) μ)
  (hf' : summable (λ (i : β), ∫⁻ (a : α), ∥f i a∥₊ ∂μ))
  --∑' (i : β), ∫⁻ (a : α), ↑∥f i a∥₊ ∂μ < ∞ )
  -- F : α → ℝ≥0
  -- hF : ∀ a, has_sum (λ i, ∥f i a ∥ ) (F a)
  -- hF' : integralbe F ∂μ

  -- ∀ a : α , summable (λ i, ∥f i a ∥ )
  -- integrable (λ a, ∑' (i:β), ∥f i a ∥) ∂μ

  --(hf' : ∫ (a : α), (∑' (i : β), ∣f i a|) ∂μ) < ∞
  :
  ∫ (a : α), (∑' (i : β), f i a) ∂μ = ∑' (i : β), ∫ (a : α), f i a ∂μ :=
begin
  have : ∫⁻ (a : α), (∑' (i : β), ∥f i a∥₊ ) ∂μ = ∑' (i : β), ∫⁻ (a : α), ∥f i a∥₊ ∂μ,
  { rw lintegral_tsum,
    exact (λ i, measurable_coe_nnreal_ennreal.comp (measurable_nnnorm.comp (hf i))), },

  sorry,
end

open_locale ennreal

open measure_theory

-- move to facts about integrable functions
lemma integrable.mul_ℒ_infinity  {G : Type*} {E : Type*} [normed_ring E] [normed_algebra ℝ E]
  [measurable_space E] [borel_space E] [has_measurable_mul₂ E] [measurable_space G]
  {μ : measure G}
  (f : G → E)
  (f_ℒ_1 : integrable f μ)
  (g : G → E)
  (g_measurable : ae_strongly_measurable g μ)
  (g_ℒ_infinity : ess_sup (λ x, (∥g x∥₊ : ℝ≥0∞)) μ < ∞) :
  integrable (λ (x : G), f x * g x) μ :=
begin
  let s : set ℝ≥0∞ := {a : ℝ≥0∞ | μ {x : G | a < (λ (x : G), ↑∥g x∥₊) x} = 0},
  have : ess_sup (λ x, (∥g x∥₊ : ℝ≥0∞)) μ = Inf s := ess_sup_eq_Inf _ _,
  obtain ⟨a₀, has : μ _ = 0, ha₀⟩ : ∃ (a : ℝ≥0∞) (H : a ∈ s), a < ⊤,
  { rw ← Inf_lt_iff,
    rw ← ess_sup_eq_Inf,
    exact g_ℒ_infinity },
  rw ennreal.lt_iff_exists_coe at ha₀,
  obtain ⟨a, rfl, -⟩ := ha₀,
  rw integrable at f_ℒ_1 ⊢,
  rw measure_theory.has_finite_integral_iff_norm at f_ℒ_1 ⊢,
  refine ⟨f_ℒ_1.1.mul g_measurable, _⟩,
  calc ∫⁻ (x : G), ennreal.of_real (∥f x * g x∥) ∂μ ≤
    ∫⁻ (x : G), ennreal.of_real (∥f x∥ * ∥g x∥) ∂μ : _
    ... ≤  ∫⁻ (x : G), ennreal.of_real (∥f x∥ * a) ∂μ : _
    ... =  ∫⁻ (x : G), (ennreal.of_real (∥f x∥) * a) ∂μ : _
    ... = ∫⁻ (x : G), ennreal.of_real (∥f x∥) ∂μ * a : _
    ... < ⊤ : _ ,
  { mono,
    { exact rfl.le, },
    { intros x,
      apply ennreal.of_real_le_of_real,
      exact norm_mul_le _ _, }, },
  { apply measure_theory.lintegral_mono_ae,
    rw ← compl_mem_ae_iff at has,
    filter_upwards [has] with x hx,
    apply ennreal.of_real_le_of_real,
    refine mul_le_mul rfl.le _ (norm_nonneg _) (norm_nonneg _),
    exact_mod_cast le_of_not_lt hx },
  { congr,
    ext1 x,
    rw ennreal.of_real_mul,
    { simp },
    { exact norm_nonneg _ } },
  { refine measure_theory.lintegral_mul_const'' _ (ae_strongly_measurable.ae_measurable _),
    exact (ennreal.continuous_of_real.comp continuous_norm).comp_ae_strongly_measurable f_ℒ_1.1 },
  { apply ennreal.mul_lt_top f_ℒ_1.2.ne,
    simp, }
end

open set measure_theory topological_space measure_theory.measure
open_locale pointwise nnreal

variables {G : Type*} [group G] [measurable_space G] [topological_space G]
  [topological_group G] [borel_space G]
  (μ : measure G)
  (Γ : subgroup G)

/-- Given a subgroup `Γ` of `G` and a right invariant measure `μ` on `G`, the measure is also
  invariant under the action of `Γ` on `G` by **right** multiplication. -/
@[to_additive "Given a subgroup `Γ` of an additive group `G` and a right invariant measure `μ` on
  `G`, the measure is also invariant under the action of `Γ` on `G` by **right** addition."]
instance subgroup.smul_invariant_measure [μ.is_mul_right_invariant] :
  smul_invariant_measure Γ.opposite G μ :=
{ measure_preimage_smul :=
begin
  rintros ⟨c, hc⟩ s hs,
  dsimp [(•)],
  refine measure_preimage_mul_right μ (mul_opposite.unop c) s,
end}

variables {Γ} {μ}

/-- Measurability of the action of the topological group `G` on the left-coset space `G/Γ`. -/
@[to_additive "Measurability of the action of the additive topological group `G` on the left-coset
  space `G/Γ`."]
instance quotient_group.has_measurable_smul [measurable_space (G ⧸ Γ)] [borel_space (G ⧸ Γ)] :
  has_measurable_smul G (G ⧸ Γ) :=
{ measurable_const_smul := λ g, (continuous_const_smul g).measurable,
  measurable_smul_const := λ x, (quotient_group.continuous_smul₁ x).measurable }

variables {𝓕 : set G} (h𝓕 : is_fundamental_domain Γ.opposite 𝓕 μ)
include h𝓕

variables [countable Γ] [measurable_space (G ⧸ Γ)] [borel_space (G ⧸ Γ)]

/-- The pushforward to the coset space `G ⧸ Γ` of the restriction of a both left- and right-
  invariant measure on `G` to a fundamental domain `𝓕` is a `G`-invariant measure on `G ⧸ Γ`. -/
@[to_additive "The pushforward to the coset space `G ⧸ Γ` of the restriction of a both left- and
  right-invariant measure on an additive topological group `G` to a fundamental domain `𝓕` is a
  `G`-invariant measure on `G ⧸ Γ`."]
lemma measure_theory.is_fundamental_domain.smul_invariant_measure_map
  [μ.is_mul_left_invariant] [μ.is_mul_right_invariant] :
  smul_invariant_measure G (G ⧸ Γ) (measure.map quotient_group.mk (μ.restrict 𝓕)) :=
{ measure_preimage_smul :=
  begin
    let π : G → G ⧸ Γ := quotient_group.mk,
    have meas_π : measurable π :=
      continuous_quotient_mk.measurable,
    have 𝓕meas : null_measurable_set 𝓕 μ := h𝓕.null_measurable_set,
    intros g A hA,
    have meas_πA : measurable_set (π ⁻¹' A) := measurable_set_preimage meas_π hA,
    rw [measure.map_apply meas_π hA,
      measure.map_apply meas_π (measurable_set_preimage (measurable_const_smul g) hA),
      measure.restrict_apply₀' 𝓕meas, measure.restrict_apply₀' 𝓕meas],
    set π_preA := π ⁻¹' A,
    have : (quotient_group.mk ⁻¹' ((λ (x : G ⧸ Γ), g • x) ⁻¹' A)) = has_mul.mul g ⁻¹' π_preA,
    { ext1, simp },
    rw this,
    have : μ (has_mul.mul g ⁻¹' π_preA ∩ 𝓕) = μ (π_preA ∩ has_mul.mul (g⁻¹) ⁻¹' 𝓕),
    { transitivity μ (has_mul.mul g ⁻¹' (π_preA ∩ has_mul.mul g⁻¹ ⁻¹' 𝓕)),
      { rw preimage_inter,
        congr,
        rw [← preimage_comp, comp_mul_left, mul_left_inv],
        ext,
        simp, },
      rw measure_preimage_mul, },
    rw this,
    haveI : smul_invariant_measure G G μ := ⟨λ c s hs, measure_preimage_mul μ c s⟩,
    -- Lean can generate the next instance but it has no additive version of the autogenerated proof
    haveI : smul_comm_class G Γ.opposite G := ⟨λ a b c, (mul_assoc _ _ _).symm⟩,
    have h𝓕_translate_fundom : is_fundamental_domain Γ.opposite (g • 𝓕) μ := h𝓕.smul_of_comm g,
    rw [h𝓕.measure_set_eq h𝓕_translate_fundom meas_πA, ← preimage_smul_inv], refl,
    rintros ⟨γ, γ_in_Γ⟩,
    ext,
    have : π (x * (mul_opposite.unop γ)) = π (x) := by simpa [quotient_group.eq'] using γ_in_Γ,
    simp [(•), this],
  end }

/-- Assuming `Γ` is a normal subgroup of a topological group `G`, the pushforward to the quotient
  group `G ⧸ Γ` of the restriction of a both left- and right-invariant measure on `G` to a
  fundamental domain `𝓕` is a left-invariant measure on `G ⧸ Γ`. -/
@[to_additive "Assuming `Γ` is a normal subgroup of an additive topological group `G`, the
  pushforward to the quotient group `G ⧸ Γ` of the restriction of a both left- and right-invariant
  measure on `G` to a fundamental domain `𝓕` is a left-invariant measure on `G ⧸ Γ`."]
lemma measure_theory.is_fundamental_domain.is_mul_left_invariant_map [subgroup.normal Γ]
  [μ.is_mul_left_invariant] [μ.is_mul_right_invariant] :
  (measure.map (quotient_group.mk' Γ) (μ.restrict 𝓕)).is_mul_left_invariant :=
{ map_mul_left_eq_self := begin
    intros x,
    apply measure.ext,
    intros A hA,
    obtain ⟨x₁, _⟩ := @quotient.exists_rep _ (quotient_group.left_rel Γ) x,
    haveI := h𝓕.smul_invariant_measure_map,
    convert measure_preimage_smul x₁ ((measure.map quotient_group.mk) (μ.restrict 𝓕)) A using 1,
    rw [← h, measure.map_apply],
    { refl, },
    { exact measurable_const_mul _, },
    { exact hA, },
  end }

variables [t2_space (G ⧸ Γ)] [second_countable_topology (G ⧸ Γ)] (K : positive_compacts (G ⧸ Γ))

/-- Given a normal subgroup `Γ` of a topological group `G` with Haar measure `μ`, which is also
  right-invariant, and a finite volume fundamental domain `𝓕`, the pushforward to the quotient
  group `G ⧸ Γ` of the restriction of `μ` to `𝓕` is a multiple of Haar measure on `G ⧸ Γ`. -/
@[to_additive "Given a normal subgroup `Γ` of an additive topological group `G` with Haar measure
  `μ`, which is also right-invariant, and a finite volume fundamental domain `𝓕`, the pushforward
  to the quotient group `G ⧸ Γ` of the restriction of `μ` to `𝓕` is a multiple of Haar measure on
  `G ⧸ Γ`."]
lemma measure_theory.is_fundamental_domain.map_restrict_quotient [subgroup.normal Γ]
  [measure_theory.measure.is_haar_measure μ] [μ.is_mul_right_invariant]
  (h𝓕_finite : μ 𝓕 < ⊤) : measure.map (quotient_group.mk' Γ) (μ.restrict 𝓕)
  = (μ (𝓕 ∩ (quotient_group.mk' Γ) ⁻¹' K)) • (measure_theory.measure.haar_measure K) :=
begin
  let π : G →* G ⧸ Γ := quotient_group.mk' Γ,
  have meas_π : measurable π := continuous_quotient_mk.measurable,
  have 𝓕meas : null_measurable_set 𝓕 μ := h𝓕.null_measurable_set,
  haveI : is_finite_measure (μ.restrict 𝓕) :=
    ⟨by { rw [measure.restrict_apply₀' 𝓕meas, univ_inter], exact h𝓕_finite }⟩,
  -- the measure is left-invariant, so by the uniqueness of Haar measure it's enough to show that
  -- it has the stated size on the reference compact set `K`.
  haveI : (measure.map (quotient_group.mk' Γ) (μ.restrict 𝓕)).is_mul_left_invariant :=
    h𝓕.is_mul_left_invariant_map,
  rw [measure.haar_measure_unique (measure.map (quotient_group.mk' Γ) (μ.restrict 𝓕)) K,
    measure.map_apply meas_π, measure.restrict_apply₀' 𝓕meas, inter_comm],
  exact K.compact.measurable_set,
end

<<<<<<< HEAD






---------------------------- UNFOLDING TRICK ---------------

open_locale big_operators ennreal

-- theorem disjoint.inter {α : Type*} {s t : set α} (u : set α) (h : disjoint s t) :
-- disjoint (u ∩ s) (u ∩ t) := by apply_rules [disjoint.inter_right', disjoint.inter_left']

-- theorem disjoint.inter' {α : Type*} {s t : set α} (u : set α) (h : disjoint s t) :
-- disjoint (s ∩ u) (t ∩ u) := by apply_rules [disjoint.inter_left, disjoint.inter_right]


/-
-- see if this exists in fundamental domain
lemma integral_Union {ι : Type*} [encodable ι] {s : ι → set ℝ } (f : ℝ  → ℂ )
  (hm : ∀ i, measurable_set (s i)) (hd : pairwise (disjoint on s)) (hfi : integrable f  ) :
  (∫ a in (⋃ n, s n), f a ) = ∑' n, ∫ a in s n, f a  :=
sorry
-/

local notation `μ_𝓕` := measure.map (@quotient_group.mk G _ Γ) (μ.restrict 𝓕)

@[simp] lemma subgroup_mem_opposite_iff (γ : Gᵐᵒᵖ) : γ ∈ Γ.opposite ↔ mul_opposite.unop γ ∈ Γ :=
by simp [subgroup.opposite]



@[to_additive]
lemma mul_ess_sup_of_g [μ.is_mul_left_invariant] [μ.is_mul_right_invariant]
  (g : G ⧸ Γ → ℝ≥0∞) (g_measurable : ae_measurable g μ_𝓕) :
  ess_sup g μ_𝓕 = ess_sup (λ (x : G), g x) μ :=
begin
  have hπ : measurable (quotient_group.mk : G → G ⧸ Γ) := continuous_quotient_mk.measurable,
  rw ess_sup_map_measure g_measurable hπ.ae_measurable,
  refine h𝓕.ess_sup_measure_restrict _,
  rintros ⟨γ, hγ⟩ x,
  dsimp,
  congr' 1,
  exact quotient_group.mk_mul_of_mem x (mul_opposite.unop γ) hγ,
end

open_locale measure_theory

@[to_additive]
lemma _root_.measure_theory.is_fundamental_domain.absolutely_continuous_map
  [μ.is_mul_right_invariant] :
  map (quotient_group.mk : G → G ⧸ Γ) μ ≪ map (quotient_group.mk : G → G ⧸ Γ) (μ.restrict 𝓕) :=
begin
  set π : G → G ⧸ Γ := quotient_group.mk,
  have meas_π : measurable π := continuous_quotient_mk.measurable,
  apply measure_theory.measure.absolutely_continuous.mk,
  intros s s_meas hs,
  rw map_apply meas_π s_meas at hs ⊢,
  apply h𝓕.measure_zero_of_invariant _ hs,
  intros γ g hg,
  rw mem_preimage at hg ⊢,
  convert hg using 1,
  exact quotient_group.mk_mul_of_mem g (mul_opposite.unop γ) γ.2,
end

/-- This is the "unfolding" trick -/
@[to_additive]
lemma mul_unfolding_trick [μ.is_mul_left_invariant] [μ.is_mul_right_invariant]
  {f : G → ℂ}
  (f_summable: ∀ x : G, summable (λ (γ : Γ.opposite), f (γ⁻¹ • x))) -- NEEDED??
  (f_ℒ_1 : integrable f μ)
  {g : G ⧸ Γ → ℂ}
  (hg : ae_strongly_measurable g μ_𝓕)
  (g_ℒ_infinity : ess_sup (λ x, ↑∥g x∥₊) μ_𝓕 < ∞)
  {F : G ⧸ Γ → ℂ}
  (F_ae_measurable : ae_strongly_measurable F μ_𝓕) -- NEEDED??
  (hFf : ∀ (x : G), F (x : G ⧸ Γ) = ∑' (γ : Γ.opposite), f(γ • x)) :
  ∫ (x : G), f x * g (x : G ⧸ Γ) ∂μ = ∫ (x : G ⧸ Γ), F x * g x ∂μ_𝓕 :=
begin
--  set F : G ⧸ Γ → ℂ :=  λ x , ∑' (γ : Γ.opposite), f(γ • x)) ,
  have hFf' : ∀ (x : G), F (x : G ⧸ Γ) = ∑' (γ : Γ.opposite), f(γ⁻¹ • x),
  { intros x,
    rw hFf x,
    exact ((equiv.inv (Γ.opposite)).tsum_eq  (λ γ, f(γ • x))).symm, },
  let π : G → G ⧸ Γ := quotient_group.mk,
  have meas_π : measurable π := continuous_quotient_mk.measurable,
  rw integral_map meas_π.ae_measurable,
  have : ∀ (x : G), F (x : G ⧸ Γ) * g (x) = ∑' (γ : Γ.opposite), f (γ⁻¹ • x) * g (x),
  { intros x,
    rw hFf' x,
    convert (@tsum_smul_const _ Γ.opposite _ _ _ _ _ _ _ (λ γ, f (γ⁻¹ • x)) _ (g x) _).symm using 1,
    exact f_summable x, },
  refine eq.trans _ (integral_congr_ae (filter.eventually_of_forall this)).symm,
  rw measure_theory.integral_tsum, --- WILL NEED MORE ASSUMPTIONS TO BE SATISFIED HERE
  haveI := h𝓕.smul_invariant_measure_map,
  convert h𝓕.set_integral_eq_tsum (λ x, f x * g x) univ _,
  { simp, },
  { ext1 γ,
    simp only [smul_set_univ, univ_inter],
    congr,
    ext1 x,
    have : g ↑(γ⁻¹ • x) = g x,
    { obtain ⟨γ₀, hγ₀⟩ := γ,
      congr' 1,
      simpa [quotient_group.eq, (•)] using hγ₀, },
    rw this, },
  { refine integrable.mul_ℒ_infinity f _ (λ x : G, g (x : G ⧸ Γ)) _ _,
    { rw measure.restrict_univ,
      exact f_ℒ_1 },
    { rw measure.restrict_univ,
      exact (ae_strongly_measurable_of_absolutely_continuous h𝓕.absolutely_continuous_map _
        hg).comp_measurable meas_π, },
    { have hg' : ae_strongly_measurable (λ x, ↑∥g x∥₊) μ_𝓕 :=
        (ennreal.continuous_coe.comp continuous_nnnorm).comp_ae_strongly_measurable hg,
      rw [measure.restrict_univ, ← mul_ess_sup_of_g h𝓕 (λ x, ↑∥g x∥₊) hg'.ae_measurable],
      exact g_ℒ_infinity } },
  { intros γ,
    have hf' : ae_strongly_measurable f (measure.map ((•) γ⁻¹) μ),
    { rw measure_theory.map_smul,
      exact f_ℒ_1.1 },
    refine ((hf'.ae_measurable.comp_measurable (measurable_const_smul _)).mono_measure _).mul _,
    { exact measure.restrict_le_self },
    { exact hg.ae_measurable.comp_measurable meas_π } },
  { exact F_ae_measurable.mul hg, },
end


example : true :=
begin
  have : is_add_fundamental_domain (add_subgroup.zmultiples (1:ℝ)).opposite
    (Ioc (0:ℝ) (0 + 1)) measure_space.volume,
  { -- have := is_add_fundamental_domain_Ioc zero_lt_one 0,
    sorry }, -- something stupid
  haveI : encodable (add_subgroup.zmultiples (1:ℝ)) := sorry, -- easy?
  haveI : second_countable_topology (ℝ ⧸ (add_subgroup.zmultiples (1:ℝ))),
  { sorry }, -- easy?
  haveI : t2_space (ℝ ⧸ (add_subgroup.zmultiples (1:ℝ))),
  { sorry }, -- we proved this!  modulo the action being discrete
  haveI : borel_space (ℝ ⧸ (add_subgroup.zmultiples (1:ℝ))),
  { -- borel sigma-algebra of quotient topology equals quotient sigma-algebra of borel topology
    sorry },
  have := add_unfolding_trick this,
end
=======
/-- Given a normal subgroup `Γ` of a topological group `G` with Haar measure `μ`, which is also
  right-invariant, and a finite volume fundamental domain `𝓕`, the quotient map to `G ⧸ Γ` is
  measure-preserving between appropriate multiples of Haar measure on `G` and `G ⧸ Γ`. -/
@[to_additive measure_preserving_quotient_add_group.mk' "Given a normal subgroup `Γ` of an additive
  topological group `G` with Haar measure `μ`, which is also right-invariant, and a finite volume
  fundamental domain `𝓕`, the quotient map to `G ⧸ Γ` is measure-preserving between appropriate
  multiples of Haar measure on `G` and `G ⧸ Γ`."]
lemma measure_preserving_quotient_group.mk' [subgroup.normal Γ]
  [measure_theory.measure.is_haar_measure μ] [μ.is_mul_right_invariant]
  (h𝓕_finite : μ 𝓕 < ⊤) (c : ℝ≥0) (h : μ (𝓕 ∩ (quotient_group.mk' Γ) ⁻¹' K) = c) :
  measure_preserving
    (quotient_group.mk' Γ)
    (μ.restrict 𝓕)
    (c • (measure_theory.measure.haar_measure K)) :=
{ measurable := continuous_quotient_mk.measurable,
  map_eq := by rw [h𝓕.map_restrict_quotient K h𝓕_finite, h]; refl }
>>>>>>> 932fb100
<|MERGE_RESOLUTION|>--- conflicted
+++ resolved
@@ -770,7 +770,6 @@
   exact K.compact.measurable_set,
 end
 
-<<<<<<< HEAD
 
 
 
@@ -914,7 +913,6 @@
     sorry },
   have := add_unfolding_trick this,
 end
-=======
 /-- Given a normal subgroup `Γ` of a topological group `G` with Haar measure `μ`, which is also
   right-invariant, and a finite volume fundamental domain `𝓕`, the quotient map to `G ⧸ Γ` is
   measure-preserving between appropriate multiples of Haar measure on `G` and `G ⧸ Γ`. -/
@@ -930,5 +928,4 @@
     (μ.restrict 𝓕)
     (c • (measure_theory.measure.haar_measure K)) :=
 { measurable := continuous_quotient_mk.measurable,
-  map_eq := by rw [h𝓕.map_restrict_quotient K h𝓕_finite, h]; refl }
->>>>>>> 932fb100
+  map_eq := by rw [h𝓕.map_restrict_quotient K h𝓕_finite, h]; refl }