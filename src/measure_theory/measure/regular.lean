/-
Copyright (c) 2021 Sébastien Gouëzel. All rights reserved.
Released under Apache 2.0 license as described in the file LICENSE.
Authors: Floris Van Doorn
-/

import measure_theory.constructions.borel_space

/-!
# Regular measures

A measure is `regular` if it satisfies the following properties:
* it is finite on compact sets;
* it is outer regular for measurable sets with respect to open sets: the measure of any measurable
  set `A` is the infimum of `μ U` over all open sets `U` containing `A`;
* it is inner regular for open sets with respect to compacts sets: the measure of any open set `U`
  is the supremum of `μ K` over all compact sets `K` contained in `U`.

A measure is `weakly_regular` if it satisfies the following properties:
* it is outer regular for measurable sets with respect to open sets: the measure of any measurable
  set `A` is the infimum of `μ U` over all open sets `U` containing `A`;
* it is inner regular for open sets with respect to closed sets: the measure of any open set `U`
  is the supremum of `μ F` over all compact sets `F` contained in `U`.

Regularity implies weak regularity. Both these conditions are registered as typeclasses for a
measure `μ`, and this implication is recorded as an instance.

These conditions imply inner regularity for all measurable sets of finite measure (with respect to
compact sets or closed sets respectively), but in general not for all sets. For a counterexample,
consider the group `ℝ × ℝ` where the first factor has the discrete topology and the second one the
usual topology. It is a locally compact Hausdorff topological group, with Haar measure equal to
Lebesgue measure on each vertical fiber. The set `ℝ × {0}` has infinite measure (by outer
regularity), but any compact set it contains has zero measure (as it is finite).

Several authors require as a definition of regularity that all measurable sets are inner regular.
We have opted for the slightly weaker definition above as it holds for all Haar measures, it is
enough for essentially all applications, and it is equivalent to the other definition when the
measure is finite.

The interest of the notion of weak regularity is that it is enough for many applications, and it
is automatically satisfied by any finite measure on a metric space.

## Main definitions and results

* `regular μ`: a typeclass registering that a measure `μ` on a topological space is regular.
* `measurable_set.measure_eq_infi_is_open'` asserts that, when `μ` is regular, the measure of a
  measurable set is the infimum of the measure of open sets containing it. The unprimed version
  is reserved for weakly regular measures, as it should apply most of the time. Such open sets
  with suitable measures can be constructed with `measurable_set.exists_is_open_lt_of_lt'`.
* `is_open.measure_eq_supr_is_compact` asserts that the measure of an open set is the supremum of
  the measure of compact sets it contains. Such a compact set with suitable measure can be
  constructed with `is_open.exists_lt_is_compact`.
* `measurable_set.measure_eq_supr_is_compact_of_lt_top` asserts that the measure of a measurable set
  of finite measure is the supremum of the measure of compact sets it contains. Such a compact set
  with suitable measure can be constructed with `measurable_set.exists_lt_is_compact_of_lt_top` or
  `measurable_set.exists_lt_is_compact_of_lt_top_of_pos`.
* `regular.of_sigma_compact_space_of_is_locally_finite_measure` is an instance registering that a
  locally finite measure on a locally compact metric space is regular (in fact, an emetric space
  is enough).

* `weakly_regular μ`: a typeclass registering that a measure `μ` on a topological space is
  weakly regular.
* `measurable_set.measure_eq_infi_is_open`, `measurable_set.exists_is_open_lt_of_lt`,
  `is_open.measure_eq_supr_is_closed`, `is_open.exists_lt_is_closed`,
  `measurable_set.measure_eq_supr_is_closed_of_lt_top`,
  `measurable_set.exists_lt_is_closed_of_lt_top` and
  `measurable_set.exists_lt_is_closed_of_lt_top_of_pos`
  state the corresponding properties for weakly regular measures.
* `weakly_regular.of_pseudo_emetric_space_of_is_finite_measure` is an instance registering that a
  finite measure on a metric space is weakly regular (in fact, a pseudo emetric space is enough).

## Implementation notes

The main nontrivial statement is `weakly_regular.exists_closed_subset_self_subset_open`, expressing
that in a finite measure space, if every open set can be approximated from inside by closed sets,
then any measurable set can be approximated from inside by closed sets and from outside by open
sets. This statement is proved by measurable induction, starting from open sets and checking that
it is stable by taking complements (this is the point of this condition, being symmetrical between
inside and outside) and countable disjoint unions.

Once this statement is proved, one deduces results for general measures from this statement, by
restricting them to finite measure sets (and proving that this restriction is weakly regular,
using again the same statement).

## References

[Halmos, Measure Theory, §52][halmos1950measure]. Note that Halmos uses an unusual definition of
Borel sets (for him, they are elements of the `σ`-algebra generated by compact sets!), so his
proofs or statements do not apply directly.

[Billingsley, Convergence of Probability Measures][billingsley1999]
-/

open set filter
open_locale ennreal topological_space nnreal big_operators

namespace measure_theory
namespace measure

variables {α β : Type*} [measurable_space α] [topological_space α] {μ : measure α}
/-- A measure `μ` is regular if
  - it is finite on all compact sets;
  - it is outer regular: `μ(A) = inf {μ(U) | A ⊆ U open}` for `A` measurable;
  - it is inner regular for open sets, using compact sets:
    `μ(U) = sup {μ(K) | K ⊆ U compact}` for `U` open. -/
class regular (μ : measure α) : Prop :=
(lt_top_of_is_compact : ∀ ⦃K : set α⦄, is_compact K → μ K < ∞)
(outer_regular : ∀ ⦃A : set α⦄, measurable_set A →
  (⨅ (U : set α) (h : is_open U) (h2 : A ⊆ U), μ U) ≤ μ A)
(inner_regular : ∀ ⦃U : set α⦄, is_open U →
  μ U ≤ ⨆ (K : set α) (h : is_compact K) (h2 : K ⊆ U), μ K)

/-- A measure `μ` is weakly regular if
  - it is outer regular: `μ(A) = inf { μ(U) | A ⊆ U open }` for `A` measurable;
  - it is inner regular for open sets, using closed sets:
    `μ(U) = sup {μ(F) | F ⊆ U compact}` for `U` open. -/
class weakly_regular (μ : measure α) : Prop :=
(outer_regular : ∀ ⦃A : set α⦄, measurable_set A →
  (⨅ (U : set α) (h : is_open U) (h2 : A ⊆ U), μ U) ≤ μ A)
(inner_regular : ∀ ⦃U : set α⦄, is_open U →
  μ U ≤ ⨆ (F : set α) (h : is_closed F) (h2 : F ⊆ U), μ F)

/-- A regular measure is weakly regular. -/
@[priority 100] -- see Note [lower instance priority]
instance regular.weakly_regular [t2_space α] [regular μ] : weakly_regular μ :=
{ outer_regular := regular.outer_regular,
  inner_regular := λ U hU, calc
    μ U ≤ ⨆ (K : set α) (h : is_compact K) (h2 : K ⊆ U), μ K : regular.inner_regular hU
    ... ≤ ⨆ (F : set α) (h : is_closed F) (h2 : F ⊆ U), μ F :
      by { simp only [supr_and'], exact bsupr_le_bsupr' (λ i hi, ⟨hi.1.is_closed, hi.2⟩) } }

namespace regular

/-- The measure of a measurable set is the infimum of the measures of open sets containing it.
The unprimed version is reserved for weakly regular measures, as regular measures are automatically
weakly regular most of the time. -/
lemma _root_.measurable_set.measure_eq_infi_is_open' ⦃A : set α⦄ (hA : measurable_set A)
  (μ : measure α) [regular μ] :
  μ A = (⨅ (U : set α) (h : is_open U) (h2 : A ⊆ U), μ U) :=
le_antisymm (le_infi $ λ s, le_infi $ λ hs, le_infi $ λ h2s, μ.mono h2s) (regular.outer_regular hA)

/-- Given `r` larger than the measure of a measurable set `A`, there exists an open superset of `A`
with measure `< r`. The unprimed version is reserved for weakly regular measures, as regular
measures are automatically weakly regular most of the time.  -/
lemma _root_.measurable_set.exists_is_open_lt_of_lt'
  [regular μ] ⦃A : set α⦄ (hA : measurable_set A) (r : ℝ≥0∞) (hr : μ A < r) :
  ∃ U, is_open U ∧ A ⊆ U ∧ μ U < r :=
begin
  rw hA.measure_eq_infi_is_open' μ at hr,
  simpa only [infi_lt_iff, exists_prop] using hr
end

/-- The measure of an open set is the supremum of the measures of compact sets it contains. -/
lemma _root_.is_open.measure_eq_supr_is_compact ⦃U : set α⦄ (hU : is_open U)
  (μ : measure α) [regular μ] :
  μ U = (⨆ (K : set α) (h : is_compact K) (h2 : K ⊆ U), μ K) :=
le_antisymm (regular.inner_regular hU) (supr_le $ λ s, supr_le $ λ hs, supr_le $ λ h2s, μ.mono h2s)

lemma _root_.is_open.exists_lt_is_compact [regular μ] ⦃U : set α⦄ (hU : is_open U)
  {r : ℝ≥0∞} (hr : r < μ U) :
  ∃ K, is_compact K ∧ K ⊆ U ∧ r < μ K :=
begin
  rw hU.measure_eq_supr_is_compact at hr,
  simpa only [lt_supr_iff, exists_prop] using hr,
end

lemma exists_compact_not_null [regular μ] : (∃ K, is_compact K ∧ μ K ≠ 0) ↔ μ ≠ 0 :=
by simp_rw [ne.def, ← measure_univ_eq_zero, is_open_univ.measure_eq_supr_is_compact,
    ennreal.supr_eq_zero, not_forall, exists_prop, subset_univ, true_and]

protected lemma map [opens_measurable_space α] [measurable_space β] [topological_space β]
  [t2_space β] [borel_space β] [regular μ] (f : α ≃ₜ β) :
  (measure.map f μ).regular :=
begin
  have hf := f.measurable,
  have h2f := f.to_equiv.injective.preimage_surjective,
  have h3f := f.to_equiv.surjective,
  split,
  { intros K hK, rw [map_apply hf hK.measurable_set],
    apply regular.lt_top_of_is_compact,
    rwa f.compact_preimage },
  { intros A hA,
    rw [map_apply hf hA, (hf hA).measure_eq_infi_is_open'],
    refine le_of_eq _,
    apply infi_congr (preimage f) h2f,
    intro U,
    apply infi_congr_Prop f.is_open_preimage,
    intro hU,
    apply infi_congr_Prop h3f.preimage_subset_preimage_iff,
    intro h2U,
    rw [map_apply hf hU.measurable_set], },
  { intros U hU,
    rw [map_apply hf hU.measurable_set, (hU.preimage f.continuous).measure_eq_supr_is_compact],
    refine ge_of_eq _,
    apply supr_congr (preimage f) h2f,
    intro K,
    apply supr_congr_Prop f.compact_preimage,
    intro hK,
    apply supr_congr_Prop h3f.preimage_subset_preimage_iff,
    intro h2U,
    rw [map_apply hf hK.measurable_set] }
end

protected lemma smul [regular μ] {x : ℝ≥0∞} (hx : x ≠ ∞) :
  (x • μ).regular :=
begin
  split,
<<<<<<< HEAD
  { intros K hK, exact ennreal.mul_lt_top (lt_top_iff_ne_top.2 hx)
      (regular.lt_top_of_is_compact hK) },
=======
  { intros K hK, exact ennreal.mul_lt_top hx (regular.lt_top_of_is_compact hK).ne },
>>>>>>> e4bf4960
  { intros A hA, rw [coe_smul],
    refine le_trans _ (ennreal.mul_left_mono $ regular.outer_regular hA),
    simp only [infi_and'], simp only [infi_subtype'],
    haveI : nonempty {s : set α // is_open s ∧ A ⊆ s} := ⟨⟨set.univ, is_open_univ, subset_univ _⟩⟩,
<<<<<<< HEAD
    rw [ennreal.mul_infi],
    { refl' },
    { exact hx } },
=======
    rw [ennreal.mul_infi], refl', exact hx },
>>>>>>> e4bf4960
  { intros U hU,
    rw [coe_smul],
    refine le_trans (ennreal.mul_left_mono $ regular.inner_regular hU) _,
    simp only [supr_and'],
    simp only [supr_subtype'],
    rw [ennreal.mul_supr], refl' }
end

/-- A regular measure in a σ-compact space is σ-finite. -/
@[priority 100] -- see Note [lower instance priority]
instance sigma_finite [sigma_compact_space α] [regular μ] : sigma_finite μ :=
⟨⟨{ set := compact_covering α,
  set_mem := λ n, trivial,
  finite := λ n, regular.lt_top_of_is_compact $ is_compact_compact_covering α n,
  spanning := Union_compact_covering α }⟩⟩

end regular

namespace weakly_regular

lemma _root_.measurable_set.measure_eq_infi_is_open ⦃A : set α⦄ (hA : measurable_set A)
  (μ : measure α) [weakly_regular μ] :
  μ A = (⨅ (U : set α) (h : is_open U) (h2 : A ⊆ U), μ U) :=
le_antisymm (le_infi $ λ s, le_infi $ λ hs, le_infi $ λ h2s, μ.mono h2s)
  (weakly_regular.outer_regular hA)

lemma _root_.measurable_set.exists_is_open_lt_of_lt
  [weakly_regular μ] ⦃A : set α⦄ (hA : measurable_set A) (r : ℝ≥0∞) (hr : μ A < r) :
  ∃ U, is_open U ∧ A ⊆ U ∧ μ U < r :=
begin
  rw hA.measure_eq_infi_is_open μ at hr,
  simpa only [infi_lt_iff, exists_prop] using hr
end

lemma _root_.is_open.measure_eq_supr_is_closed ⦃U : set α⦄ (hU : is_open U)
  (μ : measure α) [weakly_regular μ] :
  μ U = (⨆ (F : set α) (h : is_closed F) (h2 : F ⊆ U), μ F) :=
le_antisymm (weakly_regular.inner_regular hU)
  (supr_le $ λ s, supr_le $ λ hs, supr_le $ λ h2s, μ.mono h2s)

lemma _root_.is_open.exists_lt_is_closed_of_gt
  [weakly_regular μ] ⦃U : set α⦄ (hU : is_open U) (r : ℝ≥0∞) (hr : r < μ U) :
  ∃ F, is_closed F ∧ F ⊆ U ∧ r < μ F :=
begin
  rw hU.measure_eq_supr_is_closed at hr,
  simpa only [lt_supr_iff, exists_prop] using hr,
end

/-- Given a weakly regular measure, any finite measure set is contained in a finite measure open
set.-/
lemma exists_subset_is_open_measure_lt_top [weakly_regular μ] {A : set α} (h'A : μ A < ∞) :
  ∃ U, is_open U ∧ A ⊆ U ∧ μ U < ∞ :=
begin
  rcases exists_measurable_superset μ A with ⟨B, AB, B_meas, μB⟩,
  rw ← μB at h'A,
  have : (⨅ (U : set α) (h : is_open U) (h2 : B ⊆ U), μ U) < μ B + 1,
  { refine lt_of_le_of_lt (weakly_regular.outer_regular B_meas) _,
    simpa only [add_zero] using (ennreal.add_lt_add_iff_left h'A.ne).mpr ennreal.zero_lt_one },
  simp only [infi_lt_iff] at this,
  rcases this with ⟨U, U_open, BU, hU⟩,
  exact ⟨U, U_open, subset.trans AB BU, hU.trans (ennreal.add_lt_top.2 ⟨h'A, ennreal.one_lt_top⟩)⟩
end

/-- In a finite measure space, assume that any open set can be approximated from inside by closed
sets. Then any measurable set can be approximated from inside by closed sets, and from outside
by open sets. -/
lemma exists_closed_subset_self_subset_open_of_pos [borel_space α]
  (μ : measure α) [is_finite_measure μ]
  (h0 : ∀ (U : set α), is_open U → μ U ≤ ⨆ (F : set α) (hF : is_closed F) (FU : F ⊆ U), μ F) :
  ∀ ⦃s : set α⦄ (hs : measurable_set s),
  ∀ ε > 0, (∃ (U : set α), is_open U ∧ s ⊆ U ∧ μ U ≤ μ s + ε)
    ∧ (∃ (F : set α), is_closed F ∧ F ⊆ s ∧ μ s ≤ μ F + ε) :=
begin
  refine measurable_space.induction_on_inter borel_space.measurable_eq is_pi_system_is_open _ _ _ _,
  /- The proof is by measurable induction: we should check that the property is true for the empty
  set, for open sets, and is stable by taking the complement and by taking countable disjoint
  unions. The point of the property we are proving is that it is stable by taking complements
  (exchanging the roles of closed and open sets and thanks to the finiteness of the measure). -/
  -- check for empty set
  { assume ε hε,
    exact ⟨⟨∅, is_open_empty, subset.refl _, by simp only [measure_empty, zero_le]⟩,
            ⟨∅, is_closed_empty, subset.refl _, by simp only [measure_empty, zero_le]⟩⟩ },
  -- check for open sets. This is essentially our assumption `h0`.
  { assume U hU ε hε,
    refine ⟨⟨U, hU, subset.refl _, le_self_add⟩, _⟩,
    have : μ U + ε ≤ ⨆ (F : set α) (hF : is_closed F) (FU : F ⊆ U), (μ F + ε),
    { haveI : nonempty {i // is_closed i ∧ i ⊆ U} := ⟨⟨∅, is_closed_empty, empty_subset _⟩⟩,
      simp_rw [supr_and', supr_subtype', ← ennreal.supr_add],
      refine add_le_add _ (le_refl _),
      convert h0 U hU using 1,
      simp_rw [supr_and', supr_subtype'], },
    have : μ U < (⨆ (F : set α) (hF : is_closed F) (FU : F ⊆ U), (μ F + ε)),
    { apply lt_of_lt_of_le _ this,
      simpa using (ennreal.add_lt_add_iff_left (measure_ne_top μ U)).2 hε },
    simp only [lt_supr_iff] at this,
    rcases this with ⟨F, F_closed, FU, μF⟩,
    exact ⟨F, F_closed, FU, μF.le⟩ },
  -- check for complements
  { assume s hs h ε εpos,
    rcases h ε εpos with ⟨⟨U, U_open, U_subset, nu_U⟩, ⟨F, F_closed, F_subset, nu_F⟩⟩,
    refine ⟨⟨Fᶜ, is_open_compl_iff.2 F_closed, compl_subset_compl.2 F_subset, _⟩,
            ⟨Uᶜ, is_closed_compl_iff.2 U_open, compl_subset_compl.2 U_subset, _⟩⟩,
    { apply ennreal.le_of_add_le_add_left (measure_ne_top μ F),
      calc
        μ F + μ Fᶜ = μ s + μ sᶜ :
          by rw [measure_add_measure_compl hs, measure_add_measure_compl F_closed.measurable_set]
        ... ≤ (μ F + ε) + μ sᶜ : add_le_add_right nu_F _
        ... = μ F + (μ sᶜ + ε) : by ac_refl },
    { apply ennreal.le_of_add_le_add_left (measure_ne_top μ s),
      calc
        μ s + μ sᶜ = μ U + μ Uᶜ :
          by rw [measure_add_measure_compl hs, measure_add_measure_compl U_open.measurable_set]
        ... ≤ (μ s + ε) + μ Uᶜ : add_le_add nu_U (le_refl _)
        ... = μ s + (μ Uᶜ + ε) : by abel } },
  -- check for disjoint unions
  { assume s s_disj s_meas hs ε εpos,
    split,
    -- the approximating open set is constructed by taking for each `s n` an approximating open set
    -- `U n` with measure at most `μ (s n) + δ n` for a summable `δ`, and taking the union of these.
    { rcases ennreal.exists_pos_sum_of_encodable' εpos.lt.ne' ℕ with ⟨δ, δpos, hδ⟩,
      have : ∀ n, ∃ (U : set α), is_open U ∧ s n ⊆ U ∧ μ U ≤ μ (s n) + δ n :=
        λ n, (hs n _ (δpos n).gt).1,
      choose U hU using this,
      refine ⟨(⋃ n, U n), is_open_Union (λ n, (hU n).1), Union_subset_Union (λ n, (hU n).2.1), _⟩,
      calc
      μ (⋃ (n : ℕ), U n)
          ≤ ∑' n, μ (U n) : measure_Union_le _
      ... ≤ ∑' n, (μ (s n) + δ n) : ennreal.tsum_le_tsum (λ n, (hU n).2.2)
      ... ≤ μ (⋃ (i : ℕ), s i) + ε :
      begin
        rw [ennreal.tsum_add],
        refine add_le_add (le_of_eq _) hδ.le,
        exact (measure_Union s_disj s_meas).symm,
      end },
    -- the approximating closed set is constructed by considering finitely many sets `s i`, which
    -- cover all the measure up to `ε/2`, approximating each of these by a closed set `F i`, and
    -- taking the union of these (finitely many) `F i`.
    { set δ := ε / 2 with hδ,
      have δpos : 0 < δ := ennreal.half_pos εpos.lt.ne',
      have L : tendsto (λ n, ∑ i in finset.range n, μ (s i) + δ) at_top (𝓝 (μ (⋃ i, s i) + δ)),
      { rw measure_Union s_disj s_meas,
        refine tendsto.add (ennreal.tendsto_nat_tsum _) tendsto_const_nhds },
      have nu_lt : μ (⋃ i, s i) < μ (⋃ i, s i) + δ,
        by simpa only [add_zero] using (ennreal.add_lt_add_iff_left (measure_ne_top μ _)).mpr δpos,
      obtain ⟨n, hn, npos⟩ :
        ∃ n, (μ (⋃ (i : ℕ), s i) < ∑ (i : ℕ) in finset.range n, μ (s i) + δ) ∧ (0 < n) :=
      (((tendsto_order.1 L).1 _ nu_lt).and (eventually_gt_at_top 0)).exists,
      have : ∀ i, ∃ (F : set α), is_closed F ∧ F ⊆ s i ∧ μ (s i) ≤ μ F + δ / n :=
        λ i, (hs i _ (ennreal.div_pos_iff.2 ⟨ne_of_gt δpos, ennreal.nat_ne_top n⟩)).2,
      choose F hF using this,
      have F_disj: pairwise (disjoint on F) :=
        s_disj.mono (λ i j hij, disjoint.mono (hF i).2.1 (hF j).2.1 hij),
      refine ⟨⋃ i ∈ finset.range n, F i, _, _, _⟩,
      { exact is_closed_bUnion (by simpa using finite_lt_nat n) (λ i hi, (hF i).1) },
      { assume x hx,
        simp only [exists_prop, mem_Union, finset.mem_range] at hx,
        rcases hx with ⟨i, i_lt, hi⟩,
        simp only [mem_Union],
        exact ⟨i, (hF i).2.1 hi⟩ },
      { calc
        μ (⋃ (i : ℕ), s i)
            ≤ ∑ (i : ℕ) in finset.range n, μ (s i) + δ : hn.le
        ... ≤ (∑ (i : ℕ) in finset.range n, (μ (F i) + δ / n)) + δ :
          add_le_add (finset.sum_le_sum (λ i hi, (hF i).2.2)) (le_refl _)
        ... = μ (⋃ i ∈ finset.range n, F i) + ε :
        begin
          simp only [finset.sum_add_distrib, finset.sum_const, nsmul_eq_mul, finset.card_range],
          rw [ennreal.mul_div_cancel' _ (ennreal.nat_ne_top n),
              measure_bUnion_finset (F_disj.pairwise_on _) (λ i hi, (hF i).1.measurable_set),
              hδ, add_assoc, ennreal.add_halves],
          simpa only [ne.def, nat.cast_eq_zero] using ne_of_gt npos
        end } } }
end

/-- In a finite measure space, if every open set can be approximated from inside by closed sets,
then the measure is weakly regular -/
theorem weakly_regular_of_inner_regular_of_is_finite_measure [borel_space α]
  (μ : measure α) [is_finite_measure μ]
  (h0 : ∀ (U : set α), is_open U → μ U ≤ ⨆ (F : set α) (hF : is_closed F) (FU : F ⊆ U), μ F) :
  weakly_regular μ :=
{ outer_regular := begin
    assume s hs,
    apply ennreal.le_of_forall_pos_le_add (λ ε εpos h, le_of_lt _),
    rcases exists_between (ennreal.coe_lt_coe.2 εpos) with ⟨δ, δpos, δε⟩,
    simp only [infi_lt_iff],
    rcases (exists_closed_subset_self_subset_open_of_pos μ h0 hs δ δpos).1
      with ⟨U, U_open, sU, μU⟩,
    refine ⟨U, U_open, sU, μU.trans_lt _⟩,
    rwa ennreal.add_lt_add_iff_left (measure_ne_top μ s),
  end,
  inner_regular := h0 }

/-- The restriction of a weakly regular measure to an open set of finite measure is
weakly regular. Superseded by `restrict_of_measurable_set`, proving the same statement for
measurable sets instead of open sets. -/
lemma restrict_of_is_open [borel_space α] [weakly_regular μ]
  (U : set α) (hU : is_open U) (h'U : μ U < ∞) : weakly_regular (μ.restrict U) :=
begin
  haveI : fact (μ U < ∞) := ⟨h'U⟩,
  refine weakly_regular_of_inner_regular_of_is_finite_measure _ (λ V V_open, _),
  simp only [restrict_apply' hU.measurable_set],
  refine le_trans (weakly_regular.inner_regular (V_open.inter hU)) _,
  simp only [and_imp, supr_le_iff, subset_inter_iff],
  assume F F_closed FV FU,
  have : F = F ∩ U :=
    subset.antisymm (by simp [subset.refl, FU]) (inter_subset_left _ _),
  conv_lhs {rw this},
  simp_rw [supr_and', supr_subtype'],
  exact le_supr (λ s : {s // is_closed s ∧ s ⊆ V}, μ (s ∩ U)) ⟨F, F_closed, FV⟩,
end

/-- Given a weakly regular measure of finite mass, any measurable set can be approximated from
inside by closed sets. -/
lemma _root_.measurable_set.measure_eq_supr_is_closed_of_is_finite_measure
  [borel_space α] (μ : measure α) [is_finite_measure μ] [weakly_regular μ]
  ⦃A : set α⦄ (hA : measurable_set A) :
  μ A = (⨆ (F : set α) (h : is_closed F) (h2 : F ⊆ A), μ F) :=
begin
  refine le_antisymm _ (supr_le $ λ s, supr_le $ λ hs, supr_le $ λ h2s, μ.mono h2s),
  apply ennreal.le_of_forall_pos_le_add (λ ε εpos h, le_of_lt _),
  rcases exists_between (ennreal.coe_lt_coe.2 εpos) with ⟨δ, δpos, δε⟩,
  haveI : nonempty {F // is_closed F ∧ F ⊆ A} := ⟨⟨∅, is_closed_empty, empty_subset _⟩⟩,
  simp_rw [supr_and', supr_subtype', ennreal.supr_add],
  simp only [lt_supr_iff],
  rcases (exists_closed_subset_self_subset_open_of_pos μ
    weakly_regular.inner_regular hA δ δpos).2 with ⟨F, F_closed, sF, μF⟩,
  refine ⟨⟨F, F_closed, sF⟩, μF.trans_lt _⟩,
  exact (ennreal.add_lt_add_iff_left (measure_ne_top μ F)).2 δε,
end

/-- Given a weakly regular measure, any measurable set of finite mass can be approximated from
inside by closed sets. -/
lemma _root_.measurable_set.measure_eq_supr_is_closed_of_lt_top [borel_space α] [weakly_regular μ]
  ⦃A : set α⦄ (hA : measurable_set A) (h'A : μ A < ∞) :
  μ A = (⨆ (F : set α) (h : is_closed F) (h2 : F ⊆ A), μ F) :=
begin
  -- this is proved by restricting the measure to an open set of finite measure containing `A`
  -- (which exists by outer regularity) and using the result for finite measures applied to this
  -- restriction, as it is weakly regular thanks to `restrict_of_is_open`.
  refine le_antisymm _ (supr_le $ λ s, supr_le $ λ hs, supr_le $ λ h2s, μ.mono h2s),
  obtain ⟨U, U_open, AU, μU⟩ : ∃ U, is_open U ∧ A ⊆ U ∧ μ U < ∞ :=
    exists_subset_is_open_measure_lt_top h'A,
  haveI : fact (μ U < ∞) := ⟨μU⟩,
  haveI : weakly_regular (μ.restrict U) := restrict_of_is_open U U_open μU,
  calc μ A = (μ.restrict U) A :
    begin
      rw restrict_apply' U_open.measurable_set,
      congr' 1,
      exact subset.antisymm (subset_inter (subset.refl _) AU) (inter_subset_left _ _)
    end
  ... = (⨆ (F : set α) (h : is_closed F) (h2 : F ⊆ A), (μ.restrict U) F) :
    hA.measure_eq_supr_is_closed_of_is_finite_measure _
  ... ≤ ⨆ (F : set α) (h : is_closed F) (h2 : F ⊆ A), μ F :
  begin
    refine supr_le_supr (λ F, _),
    refine supr_le_supr (λ F_closed, _),
    refine supr_le_supr (λ FA, _),
    rw restrict_apply' U_open.measurable_set,
    apply measure_mono (inter_subset_left _ _),
  end
end

lemma _root_.measurable_set.exists_lt_is_closed_of_lt_top [borel_space α] [weakly_regular μ]
  ⦃A : set α⦄ (hA : measurable_set A) (h'A : μ A < ∞) {r : ℝ≥0∞} (hr : r < μ A) :
  ∃ F, is_closed F ∧ F ⊆ A ∧ r < μ F :=
begin
  rw hA.measure_eq_supr_is_closed_of_lt_top h'A at hr,
  simpa only [lt_supr_iff, exists_prop] using hr,
end

lemma _root_.measurable_set.exists_lt_is_closed_of_lt_top_of_pos [borel_space α] [weakly_regular μ]
  ⦃A : set α⦄ (hA : measurable_set A) (h'A : μ A < ∞) {ε : ℝ≥0∞} (εpos : 0 < ε) :
  ∃ F, is_closed F ∧ F ⊆ A ∧ μ A < μ F + ε :=
begin
  have : μ A < ⨆ (F : set α) (h : is_closed F) (h2 : F ⊆ A), (μ F + ε),
  { haveI : nonempty {F // is_closed F ∧ F ⊆ A} := ⟨⟨∅, is_closed_empty, empty_subset _⟩⟩,
    simp_rw [hA.measure_eq_supr_is_closed_of_lt_top h'A, supr_and',
      supr_subtype', ← ennreal.supr_add],
    simpa only [add_zero, ennreal.coe_zero] using (ennreal.add_lt_add_iff_left _).mpr εpos,
    convert h'A.ne,
    simp_rw [hA.measure_eq_supr_is_closed_of_lt_top h'A, supr_and', supr_subtype'] },
  simpa only [lt_supr_iff, exists_prop],
end

/-- The restriction of a weakly regular measure to a measurable set of finite measure is
weakly regular. -/
lemma restrict_of_measurable_set [borel_space α] [weakly_regular μ]
  (A : set α) (hA : measurable_set A) (h'A : μ A < ∞) : weakly_regular (μ.restrict A) :=
begin
  haveI : fact (μ A < ∞) := ⟨h'A⟩,
  refine weakly_regular_of_inner_regular_of_is_finite_measure _ (λ V V_open, _),
  simp only [restrict_apply' hA],
  rw (V_open.measurable_set.inter hA).measure_eq_supr_is_closed_of_lt_top,
  { simp only [and_imp, supr_le_iff, subset_inter_iff],
    assume F F_closed FV FU,
    have : F = F ∩ A :=
      subset.antisymm (by simp [subset.refl, FU]) (inter_subset_left _ _),
    conv_lhs {rw this},
    simp_rw [supr_and', supr_subtype'],
    exact le_supr (λ s : {s // is_closed s ∧ s ⊆ V}, μ (s ∩ A)) ⟨F, F_closed, FV⟩ },
  { exact lt_of_le_of_lt (measure_mono (inter_subset_right _ _)) h'A },
  { apply_instance }
end

/-- In a metric space (or even a pseudo emetric space), an open set can be approximated from inside
by closed sets. -/
lemma inner_regular_of_pseudo_emetric_space {X : Type*}
  [pseudo_emetric_space X] [measurable_space X] [borel_space X] (μ : measure X)
  (U : set X) (U_open : is_open U) :
  μ U ≤ ⨆ (F : set X) (hF : is_closed F) (FU : F ⊆ U), μ F :=
begin
  rcases U_open.exists_Union_is_closed with ⟨F, F_closed, F_subset, F_Union, F_mono⟩,
  conv_lhs { rw ← F_Union },
  rw measure_Union_eq_supr (λ n, (F_closed n).measurable_set) F_mono.directed_le,
  simp only [supr_le_iff],
  assume n,
  simp_rw [supr_and', supr_subtype'],
  exact le_supr (λ s : {s // is_closed s ∧ s ⊆ U}, μ s) ⟨F n, F_closed n, F_subset n⟩,
end

/-- Any finite measure on a metric space (or even a pseudo emetric space) is weakly regular. -/
@[priority 100] -- see Note [lower instance priority]
instance of_pseudo_emetric_space_of_is_finite_measure {X : Type*} [pseudo_emetric_space X]
  [measurable_space X] [borel_space X] (μ : measure X) [is_finite_measure μ] :
  weakly_regular μ :=
weakly_regular_of_inner_regular_of_is_finite_measure μ $ inner_regular_of_pseudo_emetric_space μ

end weakly_regular

namespace regular

/-- Any locally finite measure on a sigma compact locally compact metric space is regular. -/
@[priority 100] -- see Note [lower instance priority]
instance of_sigma_compact_space_of_is_locally_finite_measure {X : Type*}
  [emetric_space X] [sigma_compact_space X] [locally_compact_space X]
  [measurable_space X] [borel_space X] (μ : measure X)
  [is_locally_finite_measure μ] : regular μ :=
{ lt_top_of_is_compact := λ K hK, hK.measure_lt_top,
  inner_regular :=
  begin
    /- Given an open set, it can be approximated from inside by closed sets thanks to
    `inner_regular_of_pseudo_emetric_space`. Each such closed set `F` can be approximated by a
    compact set `B n ∩ F`, using a compact exhaustion `B n` of the space. -/
    assume U U_open,
    refine (weakly_regular.inner_regular_of_pseudo_emetric_space μ U U_open).trans _,
    simp only [supr_le_iff],
    assume F F_closed FU,
    have B : compact_exhaustion X := default _,
    have : F = ⋃ n, B n ∩ F, by rw [← Union_inter, B.Union_eq, univ_inter],
    rw [this, measure_Union_eq_supr
      (λ n, (B.is_compact n).measurable_set.inter F_closed.measurable_set)],
    { simp_rw [supr_le_iff, supr_and', supr_subtype'],
      assume n,
      exact le_supr (λ K : {K // is_compact K ∧ K ⊆ U}, μ K)
        ⟨B n ∩ F, is_compact.inter_right (B.is_compact n) F_closed,
          subset.trans (inter_subset_right _ _) FU⟩ },
    { apply (monotone_nat_of_le_succ (λ n, _)).directed_le,
      exact inter_subset_inter_left _ (B.subset_succ n) },
  end,
  outer_regular :=
  begin
    /- let `B n` be a compact exhaustion of the space, and let `C n = B n \ B (n-1)`. Consider a
    measurable set `A`. Then `A ∩ C n` is a set of finite measure, that can be approximated by an
    open set `U n` (by using the fact that the measure restricted to `B (n+1)` is finite, and
    therefore weakly regular). The union of the `U n` is an open set containing `A`, with measure
    arbitrarily close to that of `A`.
    -/
    assume A hA,
    apply ennreal.le_of_forall_pos_le_add (λ ε εpos μA, le_of_lt _),
    rcases ennreal.exists_pos_sum_of_encodable' (ennreal.coe_pos.2 εpos).ne' ℕ with ⟨δ, δpos, hδ⟩,
    have B : compact_exhaustion X := default _,
    let C := disjointed (λ n, B n),
    have C_meas : ∀ n, measurable_set (C n) :=
      measurable_set.disjointed (λ n, (B.is_compact n).measurable_set),
    have A_eq : A = (⋃ n, A ∩ C n),
      by simp_rw [← inter_Union, C, Union_disjointed, compact_exhaustion.Union_eq, inter_univ],
    have μA_eq : μ A = ∑' n, μ (A ∩ C n),
    { conv_lhs { rw A_eq },
      rw measure_Union,
      { assume m n hmn,
        exact disjoint.mono (inter_subset_right _ _) (inter_subset_right _ _)
          (disjoint_disjointed _ m n hmn), },
      { exact (λ n, hA.inter (C_meas n)) } },
    have : ∀ n, ∃ U, is_open U ∧ (A ∩ C n ⊆ U) ∧ (μ U ≤ μ (A ∩ C n) + δ n),
    { assume n,
      set ν := μ.restrict (B (n+1)) with hν,
      haveI : is_finite_measure ν :=
      ⟨begin
        rw [restrict_apply measurable_set.univ, univ_inter],
        exact is_compact.measure_lt_top (B.is_compact _),
      end⟩,
      have : (⨅ (U : set X) (h : is_open U) (h2 : A ∩ C n ⊆ U), ν U) < ν (A ∩ C n) + δ n :=
      begin
        refine (weakly_regular.outer_regular (hA.inter (C_meas n))).trans_lt _,
        simpa only [add_zero] using (ennreal.add_lt_add_iff_left (measure_ne_top ν _)).mpr (δpos n),
      end,
      simp only [infi_lt_iff] at this,
      rcases this with ⟨U, U_open, UA, νU⟩,
      refine ⟨U ∩ interior (B (n+1)), U_open.inter is_open_interior, _, _⟩,
      { simp only [UA, true_and, subset_inter_iff],
        refine (inter_subset_right _ _).trans _,
        exact (disjointed_subset _ n).trans (B.subset_interior_succ _) },
      { simp only [hν, restrict_apply' (B.is_compact _).measurable_set] at νU,
        calc μ (U ∩ interior (B (n + 1))) ≤ μ (U ∩ B (n + 1)) :
          measure_mono (inter_subset_inter_right _ interior_subset)
        ... ≤ μ (A ∩ C n ∩ B (n + 1)) + δ n : νU.le
        ... ≤ μ (A ∩ C n) + δ n :
          add_le_add (measure_mono (inter_subset_left _ _)) (le_refl _) } },
    choose U hU using this,
    simp_rw [infi_lt_iff],
    refine ⟨⋃ n, U n, is_open_Union (λ n, (hU n).1), _, _⟩,
    { rw A_eq, exact Union_subset_Union (λ n, (hU n).2.1) },
    { calc μ (⋃ (n : ℕ), U n)
          ≤ ∑' n, μ (U n) : measure_Union_le _
      ... ≤ ∑' n, (μ (A ∩ C n) + δ n) : ennreal.tsum_le_tsum (λ n, (hU n).2.2)
      ... < μ A + ε :
        by { rw [ennreal.tsum_add, μA_eq.symm], exact (ennreal.add_lt_add_iff_left μA.ne).2 hδ } }
  end }

/-- Given a regular measure, any measurable set of finite mass can be approximated from
inside by compact sets. -/
lemma _root_.measurable_set.measure_eq_supr_is_compact_of_lt_top
  [borel_space α] [t2_space α] [regular μ]
  ⦃A : set α⦄ (hA : measurable_set A) (h'A : μ A < ∞) :
  μ A = (⨆ (K : set α) (h : is_compact K) (h2 : K ⊆ A), μ K) :=
begin
  /- We approximate `A` from inside by a closed set `F` (using the fact that the result to be
  proved is true for weakly regular measures), and we approximate `A` from the outside
  by an open set `U`, and `U` from inside by a compact set `K`, by definition of regular
  measures. Then `K ∩ F` is contained in `A`, it is compact, and its measure is close to that
  of `A`. -/
  refine le_antisymm _ (supr_le $ λ s, supr_le $ λ hs, supr_le $ λ h2s, μ.mono h2s),
  apply ennreal.le_of_forall_pos_le_add (λ ε εpos H, _),
  set δ := (ε : ℝ≥0∞) / 2 with hδ,
  have δpos : 0 < δ := ennreal.half_pos (ennreal.coe_pos.2 εpos).ne',
  -- construct `U` approximating `A` from outside.
  obtain ⟨U, U_open, AU, μU⟩ : ∃ (U : set α), is_open U ∧ A ⊆ U ∧ μ U < ∞ :=
    weakly_regular.exists_subset_is_open_measure_lt_top h'A,
  -- construct `K` approximating `U` from inside.
  have : μ U < ⨆ (K : set α) (h : is_compact K) (h2 : K ⊆ U), (μ K + δ),
  { haveI : nonempty {K // is_compact K ∧ K ⊆ U} := ⟨⟨∅, is_compact_empty, empty_subset _⟩⟩,
    simp_rw [U_open.measure_eq_supr_is_compact, supr_and', supr_subtype', ← ennreal.supr_add],
    simpa only [add_zero, ennreal.coe_zero] using (ennreal.add_lt_add_iff_left _).mpr δpos,
    convert (μU.trans_le le_top).ne,
    simp_rw [U_open.measure_eq_supr_is_compact, supr_and', supr_subtype'] },
  obtain ⟨K, K_compact, KU, μK⟩ : ∃ (K : set α) (_ : is_compact K) (_ : K ⊆ U), μ U < μ K + δ,
    by simpa only [lt_supr_iff] using this,
  -- construct `F` approximating `A` from inside.
  obtain ⟨F, F_closed, FA, μF⟩ : ∃ (F : set α), is_closed F ∧ F ⊆ A ∧ μ A < μ F + δ :=
    hA.exists_lt_is_closed_of_lt_top_of_pos h'A δpos,
  -- show that `F ∩ K` approximates `A` from inside.
  have : μ A ≤ μ (F ∩ K) + ε := calc
    μ A ≤ μ F + δ : μF.le
    ... ≤ μ ((F ∩ K) ∪ (U \ K)) + δ :
      begin
        refine add_le_add (measure_mono _) (le_refl _),
        conv_lhs { rw ← inter_union_diff F K },
        apply union_subset_union (subset.refl _),
        apply diff_subset_diff (subset.trans FA AU) (subset.refl _),
      end
    ... ≤ μ (F ∩ K) + μ (U \ K) + δ : add_le_add (measure_union_le _ _) (le_refl _)
    ... ≤ μ (F ∩ K) + δ + δ :
      begin
        refine add_le_add (add_le_add (le_refl _) _) (le_refl _),
        rw [measure_diff KU U_open.measurable_set K_compact.measurable_set
          (lt_top_of_is_compact K_compact).ne, ennreal.sub_le_iff_le_add'],
        { exact μK.le },
        { apply_instance }
      end
    ... = μ (F ∩ K) + ε : by rw [add_assoc, hδ, ennreal.add_halves],
  refine le_trans this (add_le_add _ (le_refl _)),
  simp_rw [supr_and', supr_subtype'],
  exact le_supr (λ s : {s // is_compact s ∧ s ⊆ A}, μ s)
    ⟨F ∩ K, K_compact.inter_left F_closed, subset.trans (inter_subset_left _ _) FA⟩,
end

lemma _root_.measurable_set.exists_lt_is_compact_of_lt_top [borel_space α] [t2_space α] [regular μ]
  ⦃A : set α⦄ (hA : measurable_set A) (h'A : μ A < ∞) {r : ℝ≥0∞} (hr : r < μ A) :
  ∃ K, is_compact K ∧ K ⊆ A ∧ r < μ K :=
begin
  rw hA.measure_eq_supr_is_compact_of_lt_top h'A at hr,
  simpa only [lt_supr_iff, exists_prop] using hr,
end

lemma _root_.measurable_set.exists_lt_is_compact_of_lt_top_of_pos
  [borel_space α] [t2_space α] [regular μ]
  ⦃A : set α⦄ (hA : measurable_set A) (h'A : μ A < ∞) {ε : ℝ≥0∞} (εpos : 0 < ε) :
  ∃ K, is_compact K ∧ K ⊆ A ∧ μ A < μ K + ε :=
begin
  have : μ A < ⨆ (K : set α) (h : is_compact K) (h2 : K ⊆ A), (μ K + ε),
  { haveI : nonempty {K // is_compact K ∧ K ⊆ A} := ⟨⟨∅, is_compact_empty, empty_subset _⟩⟩,
    simp_rw [hA.measure_eq_supr_is_compact_of_lt_top h'A, supr_and',
      supr_subtype', ← ennreal.supr_add],
    simpa only [add_zero, ennreal.coe_zero] using (ennreal.add_lt_add_iff_left _).mpr εpos,
    convert h'A.ne,
    simp_rw [hA.measure_eq_supr_is_compact_of_lt_top h'A, supr_and', supr_subtype'] },
  simpa only [lt_supr_iff, exists_prop],
end

end regular

end measure
end measure_theory<|MERGE_RESOLUTION|>--- conflicted
+++ resolved
@@ -205,23 +205,15 @@
   (x • μ).regular :=
 begin
   split,
-<<<<<<< HEAD
   { intros K hK, exact ennreal.mul_lt_top (lt_top_iff_ne_top.2 hx)
       (regular.lt_top_of_is_compact hK) },
-=======
-  { intros K hK, exact ennreal.mul_lt_top hx (regular.lt_top_of_is_compact hK).ne },
->>>>>>> e4bf4960
   { intros A hA, rw [coe_smul],
     refine le_trans _ (ennreal.mul_left_mono $ regular.outer_regular hA),
     simp only [infi_and'], simp only [infi_subtype'],
     haveI : nonempty {s : set α // is_open s ∧ A ⊆ s} := ⟨⟨set.univ, is_open_univ, subset_univ _⟩⟩,
-<<<<<<< HEAD
     rw [ennreal.mul_infi],
     { refl' },
     { exact hx } },
-=======
-    rw [ennreal.mul_infi], refl', exact hx },
->>>>>>> e4bf4960
   { intros U hU,
     rw [coe_smul],
     refine le_trans (ennreal.mul_left_mono $ regular.inner_regular hU) _,
