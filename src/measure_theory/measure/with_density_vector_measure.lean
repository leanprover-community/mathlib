--- conflicted
+++ resolved
@@ -153,49 +153,10 @@
     (is_finite_measure_with_density_of_real hfi.neg.2) :=
 begin
   ext i hi,
-<<<<<<< HEAD
-  rw [with_densityᵥ_apply hfi hi, integral_eq_lintegral_pos_part_sub_lintegral_neg_part,
-      vector_measure.sub_apply, to_signed_measure_apply_measurable hi,
-      to_signed_measure_apply_measurable hi, with_density_apply _ hi, with_density_apply _ hi],
-  rw ← integrable_on_univ at hfi ⊢,
-  exact hfi.restrict measurable_set.univ
-end
-
-lemma with_densityᵥ_sub_eq_with_density {f g : α → ℝ≥0∞}
-  (hfm : ae_measurable f μ) (hgm : ae_measurable g μ)
-  (hf : ∫⁻ x, f x ∂μ ≠ ∞) (hg : ∫⁻ x, g x ∂μ ≠ ∞) :
-  μ.with_densityᵥ (λ x, (f x).to_real - (g x).to_real) =
-  @to_signed_measure α _ (μ.with_density f)
-    (is_finite_measure_with_density (lt_top_iff_ne_top.2 hf)) -
-  @to_signed_measure α _ (μ.with_density g)
-    (is_finite_measure_with_density (lt_top_iff_ne_top.2 hg)) :=
-begin
-  have hfi := integrable_to_real_of_lintegral_ne_top hfm hf,
-  have hgi := integrable_to_real_of_lintegral_ne_top hgm hg,
-  ext i hi,
-  rw [with_densityᵥ_apply _ hi, vector_measure.sub_apply,
-      to_signed_measure_apply_measurable hi, to_signed_measure_apply_measurable hi,
-      with_density_apply _ hi, with_density_apply _ hi, integral_sub,
-      integral_to_real hfm.restrict, integral_to_real hgm.restrict],
-  { refine ae_lt_top' hgm.restrict (lt_of_le_of_lt _ (lt_top_iff_ne_top.2 hg)),
-    conv_rhs { rw ← set_lintegral_univ },
-    exact lintegral_mono_set (set.subset_univ _) },
-  { refine ae_lt_top' hfm.restrict (lt_of_le_of_lt _ (lt_top_iff_ne_top.2 hf)),
-    conv_rhs { rw ← set_lintegral_univ },
-    exact lintegral_mono_set (set.subset_univ _) },
-  { rw ← integrable_on,
-    rw ← integrable_on_univ at hfi,
-    exact integrable_on.mono hfi (set.subset_univ _) (le_refl _) },
-  { rw ← integrable_on,
-    rw ← integrable_on_univ at hgi,
-    exact integrable_on.mono hgi (set.subset_univ _) (le_refl _) },
-  { exact hfi.sub hgi }
-=======
   rw [with_densityᵥ_apply hfi hi,
       integral_eq_lintegral_pos_part_sub_lintegral_neg_part hfi.integrable_on,
       vector_measure.sub_apply, to_signed_measure_apply_measurable hi,
       to_signed_measure_apply_measurable hi, with_density_apply _ hi, with_density_apply _ hi],
->>>>>>> f536b4f0
 end
 
 end signed_measure
