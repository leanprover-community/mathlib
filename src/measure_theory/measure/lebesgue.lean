--- conflicted
+++ resolved
@@ -18,12 +18,9 @@
 
 We show that, on `ℝⁿ`, a linear map acts on Lebesgue measure by rescaling it through the absolute
 value of its determinant, in `real.map_linear_map_volume_pi_eq_smul_volume_pi`.
-<<<<<<< HEAD
 
 More properties of the Lebesgue measure are deduced from this in `haar_lebesgue.lean`, where they
 are proved more generally for any additive Haar measure on a finite-dimensional real vector space.
-=======
->>>>>>> 238d7927
 -/
 
 noncomputable theory
@@ -262,149 +259,6 @@
 lemma smul_map_volume_mul_right {a : ℝ} (h : a ≠ 0) :
   ennreal.of_real (abs a) • measure.map (* a) volume = volume :=
 by simpa only [mul_comm] using real.smul_map_volume_mul_left h
-
-/-!
-### Images of the Lebesgue measure under translation/linear maps in ℝⁿ
--/
-
-lemma map_volume_pi_add_left (a : ι → ℝ) : measure.map ((+) a) volume = volume :=
-begin
-  refine (measure.pi_eq (λ s hs, _)).symm,
-  have A : has_add.add a ⁻¹' (set.pi univ (λ (i : ι), s i))
-    = set.pi univ (λ (i : ι), ((+) (a i)) ⁻¹' (s i)), by { ext, simp },
-  rw [measure.map_apply (measurable_const_add a) (measurable_set.univ_pi_fintype hs), A,
-      volume_pi_pi],
-  { simp only [volume_preimage_add_left] },
-  { exact λ i, measurable_const_add (a i) (hs i) }
-end
-
-@[simp] lemma volume_pi_preimage_add_left (a : ι → ℝ) (s : set (ι → ℝ)) :
-  volume (((+) a) ⁻¹' s) = volume s :=
-calc volume (((+) a) ⁻¹' s) = measure.map ((+) a) volume s :
-  ((homeomorph.add_left a).to_measurable_equiv.map_apply s).symm
-... = volume s : by rw map_volume_pi_add_left
-
-<<<<<<< HEAD
-open matrix
-
-/-- A diagonal matrix rescales Lebesgue according to its determinant. -/
-lemma smul_map_diagonal_volume_pi [decidable_eq ι] {D : ι → ℝ} (h : det (diagonal D) ≠ 0) :
-  ennreal.of_real (abs (det (diagonal D))) • measure.map ((diagonal D).to_lin') volume = volume :=
-begin
-  refine (measure.pi_eq (λ s hs, _)).symm,
-  simp only [det_diagonal, measure.coe_smul, algebra.id.smul_eq_mul, pi.smul_apply],
-  rw [measure.map_apply _ (measurable_set.univ_pi_fintype hs)],
-  swap, { exact continuous.measurable (linear_map.continuous_on_pi _) },
-  have : (matrix.to_lin' (diagonal D)) ⁻¹' (set.pi set.univ (λ (i : ι), s i))
-    = set.pi set.univ (λ (i : ι), ((*) (D i)) ⁻¹' (s i)),
-  { ext f,
-    simp only [linear_map.coe_proj, algebra.id.smul_eq_mul, linear_map.smul_apply, mem_univ_pi,
-      mem_preimage, linear_map.pi_apply, diagonal_to_lin'] },
-  have B : ∀ i, of_real (abs (D i)) * volume (has_mul.mul (D i) ⁻¹' s i) = volume (s i),
-  { assume i,
-    have A : D i ≠ 0,
-    { simp only [det_diagonal, ne.def] at h,
-      exact finset.prod_ne_zero_iff.1 h i (finset.mem_univ i) },
-    rw [volume_preimage_mul_left A, ← mul_assoc, ← ennreal.of_real_mul (abs_nonneg _), ← abs_mul,
-      mul_inv_cancel A, abs_one, ennreal.of_real_one, one_mul] },
-  rw [this, volume_pi_pi, finset.abs_prod,
-    ennreal.of_real_prod_of_nonneg (λ i hi, abs_nonneg (D i)), ← finset.prod_mul_distrib],
-  { simp only [B] },
-  { exact λ i, measurable_const_mul _ (hs i) },
-end
-
-/-- A transvection preserves Lebesgue measure. -/
-lemma map_transvection_volume_pi [decidable_eq ι] (t : transvection_struct ι ℝ) :
-  measure.map (t.to_matrix.to_lin') volume = volume :=
-begin
-  suffices H : measure_preserving t.to_matrix.to_lin' volume volume, by exact H.2,
-  let p : ι → Prop := λ i, i ≠ t.i,
-  let α : Type* := {x // p x},
-  let β : Type* := {x // ¬ (p x)},
-  let g : (α → ℝ) → (β → ℝ) → (β → ℝ) := λ a b, (λ x, t.c * a ⟨t.j, t.hij.symm⟩) + b,
-  let F : (α → ℝ) × (β → ℝ) → (α → ℝ) × (β → ℝ) :=
-    λ p, (id p.1, g p.1 p.2),
-  let e := equiv.pi_equiv_pi_subtype_prod p (λ (i : ι), ℝ),
-  have : (t.to_matrix.to_lin' : (ι → ℝ) → (ι → ℝ)) = e.symm ∘ F ∘ e,
-  { cases t,
-    ext f k,
-    simp only [linear_equiv.map_smul, dite_eq_ite, linear_map.id_coe, p, ite_not,
-      algebra.id.smul_eq_mul, one_mul, dot_product, std_basis_matrix,
-      equiv.pi_equiv_pi_subtype_prod_symm_apply, id.def, transvection,
-      pi.add_apply, zero_mul, linear_map.smul_apply, function.comp_app,
-      equiv.pi_equiv_pi_subtype_prod_apply, matrix.transvection_struct.to_matrix_mk,
-      matrix.mul_vec, linear_equiv.map_add, ite_mul, e, matrix.to_lin'_apply,
-      pi.smul_apply, subtype.coe_mk, g, linear_map.add_apply, finset.sum_congr, matrix.to_lin'_one],
-    by_cases h : t_i = k,
-    { simp only [h, true_and, finset.mem_univ, if_true, eq_self_iff_true, finset.sum_ite_eq,
-        one_apply, boole_mul, add_comm], },
-    { simp only [h, ne.symm h, add_zero, if_false, finset.sum_const_zero, false_and, mul_zero] } },
-  rw this,
-  have A : measure_preserving e volume volume :=
-  ⟨ measurable_pi_equiv_pi_subtype_prod (λ i, ℝ) _,
-    (measure.map_pi_equiv_pi_subtype_prod (λ i, (volume : measure ℝ)) p : _) ⟩,
-  have B : measure_preserving F volume volume,
-  { have g_meas : measurable (function.uncurry g),
-    { have : measurable (λ (c : (α → ℝ)), c ⟨t.j, t.hij.symm⟩) :=
-        measurable_pi_apply ⟨t.j, t.hij.symm⟩,
-      refine measurable.add (measurable_pi_lambda _ (λ i, measurable.const_mul _ _)) measurable_snd,
-      exact this.comp measurable_fst },
-    exact measure_preserving.skew_product (measure_preserving.id _) g_meas
-      (eventually_of_forall (λ a, map_volume_pi_add_left _)) },
-  have C : measure_preserving e.symm volume volume :=
-  ⟨ (measurable_pi_equiv_pi_subtype_prod_symm (λ (i : ι), ℝ) p : _),
-    (measure.map_pi_equiv_pi_subtype_prod_symm (λ (i : ι), volume) p : _) ⟩,
-  exact (C.comp B).comp A,
-end
-
-/-- Any invertible matrix rescales Lebesgue measure through the absolute value of its
-determinant. -/
-lemma map_matrix_volume_pi_eq_smul_volume_pi [decidable_eq ι] {M : matrix ι ι ℝ} (hM : det M ≠ 0) :
-  measure.map (M.to_lin') volume = ennreal.of_real (abs (det M)⁻¹) • volume :=
-begin
-  -- This follows from the cases we have already proved, of diagonal matrices and transvections,
-  -- as these matrices generate all invertible matrices.
-  apply diagonal_transvection_induction_of_det_ne_zero _ M hM (λ D hD, _) (λ t, _)
-    (λ A B hA hB IHA IHB, _),
-  { conv_rhs { rw [← smul_map_diagonal_volume_pi hD] },
-    rw [smul_smul, ← ennreal.of_real_mul (abs_nonneg _), ← abs_mul, inv_mul_cancel hD, abs_one,
-      ennreal.of_real_one, one_smul] },
-  { simp only [matrix.transvection_struct.det, ennreal.of_real_one, map_transvection_volume_pi,
-      one_smul, _root_.inv_one, abs_one] },
-  { rw [to_lin'_mul, det_mul, linear_map.coe_comp, ← measure.map_map, IHB, linear_map.map_smul,
-      IHA, smul_smul, ← ennreal.of_real_mul (abs_nonneg _), ← abs_mul, mul_comm, mul_inv'],
-    { apply continuous.measurable,
-      apply linear_map.continuous_on_pi },
-    { apply continuous.measurable,
-      apply linear_map.continuous_on_pi } }
-end
-
-/-- Any invertible linear map rescales Lebesgue measure through the absolute value of its
-determinant. -/
-lemma map_linear_map_volume_pi_eq_smul_volume_pi {f : (ι → ℝ) →ₗ[ℝ] (ι → ℝ)} (hf : f.det ≠ 0) :
-  measure.map f volume = ennreal.of_real (abs (f.det)⁻¹) • volume :=
-begin
-  -- this is deduced from the matrix case
-  classical,
-  let M := f.to_matrix',
-  have A : f.det = det M, by simp only [linear_map.det_to_matrix'],
-  have B : f = M.to_lin', by simp only [to_lin'_to_matrix'],
-  rw [A, B],
-  apply map_matrix_volume_pi_eq_smul_volume_pi,
-  rwa A at hf
-end
-=======
-@[simp] lemma volume_preimage_mul_right {a : ℝ} (h : a ≠ 0) (s : set ℝ) :
-  volume ((* a) ⁻¹' s) = ennreal.of_real (abs a⁻¹) * volume s :=
-calc volume ((* a) ⁻¹' s) = measure.map (* a) volume s :
-  ((homeomorph.mul_right' a h).to_measurable_equiv.map_apply s).symm
-... = ennreal.of_real (abs a⁻¹) * volume s : by { rw map_volume_mul_right h, refl }
-
-@[simp] lemma map_volume_neg : measure.map has_neg.neg (volume : measure ℝ) = volume :=
-eq.symm $ real.measure_ext_Ioo_rat $ λ p q,
-  by simp [show measure.map has_neg.neg volume (Ioo (p : ℝ) q) = _,
-    from measure.map_apply measurable_neg measurable_set_Ioo]
->>>>>>> 238d7927
 
 /-!
 ### Images of the Lebesgue measure under translation/linear maps in ℝⁿ
