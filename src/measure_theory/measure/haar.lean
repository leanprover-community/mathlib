--- conflicted
+++ resolved
@@ -590,17 +590,16 @@
 theorem haar_measure_unique (μ : measure G) [sigma_finite μ] [is_mul_left_invariant μ]
   (K₀ : positive_compacts G) : μ = μ K₀ • haar_measure K₀ :=
 begin
-<<<<<<< HEAD
   ext1 s hs,
   have := measure_mul_measure_eq μ (haar_measure K₀) K₀.compact hs,
   rw [haar_measure_self, one_mul] at this,
   rw [← this one_ne_zero, smul_apply, smul_eq_mul]
-=======
-  refine (measure_eq_div_smul μ (haar_measure K₀) K₀.compact.measurable_set
-    (measure_pos_of_nonempty_interior _ K₀.interior_nonempty).ne'
-    K₀.compact.measure_lt_top.ne).trans _,
-  rw [haar_measure_self, ennreal.div_one]
->>>>>>> 33c0a1cb
+-- =======
+--   refine (measure_eq_div_smul μ (haar_measure K₀) K₀.compact.measurable_set
+--     (measure_pos_of_nonempty_interior _ K₀.interior_nonempty).ne'
+--     K₀.compact.measure_lt_top.ne).trans _,
+--   rw [haar_measure_self, ennreal.div_one]
+-- >>>>>>> origin/master
 end
 
 example [locally_compact_space G] (μ : measure G) [is_haar_measure μ] (K₀ : positive_compacts G) :
