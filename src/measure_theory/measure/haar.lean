--- conflicted
+++ resolved
@@ -590,16 +590,9 @@
 theorem haar_measure_unique (μ : measure G) [sigma_finite μ] [is_mul_left_invariant μ]
   (K₀ : positive_compacts G) : μ = μ K₀ • haar_measure K₀ :=
 begin
-<<<<<<< HEAD
-  refine (measure_eq_div_smul μ (haar_measure K₀) K₀.2.1.measurable_set
-    (measure_pos_of_nonempty_interior _ K₀.2.2).ne' K₀.2.1.measure_lt_top.ne).trans _,
+  refine (measure_eq_div_smul μ (haar_measure K₀) K₀.compact.measurable_set
+    (measure_pos_of_nonempty_interior _ K₀.interior_nonempty).ne' K₀.compact.measure_lt_top.ne).trans _,
   rw [haar_measure_self, ennreal.div_one]
-=======
-  ext1 s hs,
-  have := measure_mul_measure_eq μ (haar_measure K₀) K₀.compact hs,
-  rw [haar_measure_self, one_mul] at this,
-  rw [← this (by norm_num), smul_apply],
->>>>>>> 515eefaf
 end
 
 example [locally_compact_space G] (μ : measure G) [is_haar_measure μ] (K₀ : positive_compacts G) :
@@ -619,35 +612,19 @@
   [locally_compact_space G] (μ ν : measure G) [is_haar_measure μ] [is_haar_measure ν] :
   ∃ (c : ℝ≥0∞), c ≠ 0 ∧ c ≠ ∞ ∧ μ = c • ν :=
 begin
-<<<<<<< HEAD
   have K : positive_compacts G := classical.choice (topological_space.nonempty_positive_compacts G),
-  have νpos : 0 < ν K.1 := measure_pos_of_nonempty_interior _ K.2.2,
-  have νne : ν K.1 ≠ ∞ := K.2.1.measure_lt_top.ne,
+  have νpos : 0 < ν K := measure_pos_of_nonempty_interior _ K.interior_nonempty,
+  have νne : ν K.1 ≠ ∞ := K.compact.measure_lt_top.ne,
   refine ⟨μ K.1 / ν K.1, _, _, _⟩,
   { simp only [νne, (μ.measure_pos_of_nonempty_interior K.property.right).ne', ne.def,
       ennreal.div_zero_iff, not_false_iff, or_self] },
-  { simp only [div_eq_mul_inv, νpos.ne', (K.2.1.measure_lt_top).ne, or_self,
+  { simp only [div_eq_mul_inv, νpos.ne', (K.compact.measure_lt_top).ne, or_self,
       ennreal.inv_eq_top, with_top.mul_eq_top_iff, ne.def, not_false_iff, and_false, false_and] },
   { calc
     μ = μ K.1 • haar_measure K : haar_measure_unique μ K
     ... = (μ K.1 / ν K.1) • (ν K.1 • haar_measure K) :
       by rw [smul_smul, div_eq_mul_inv, mul_assoc, ennreal.inv_mul_cancel νpos.ne' νne, mul_one]
     ... = (μ K.1 / ν K.1) • ν : by rw ← haar_measure_unique ν K }
-=======
-  have K : positive_compacts G := classical.arbitrary _,
-  have νpos : 0 < ν K := measure_pos_of_nonempty_interior _ K.interior_nonempty,
-  have νlt : ν K < ∞ := K.compact.measure_lt_top ,
-  refine ⟨μ K / ν K, _, _, _⟩,
-  { simp only [νlt.ne, (μ.measure_pos_of_nonempty_interior K.interior_nonempty).ne', ne.def,
-      ennreal.div_zero_iff, not_false_iff, or_self] },
-  { simp only [div_eq_mul_inv, νpos.ne', K.compact.measure_lt_top.ne, or_self,
-      ennreal.inv_eq_top, with_top.mul_eq_top_iff, ne.def, not_false_iff, and_false, false_and] },
-  { calc
-    μ = μ K • haar_measure K : haar_measure_unique μ K
-    ... = (μ K / ν K) • (ν K • haar_measure K) :
-      by rw [smul_smul, div_eq_mul_inv, mul_assoc, ennreal.inv_mul_cancel νpos.ne' νlt.ne, mul_one]
-    ... = (μ K / ν K) • ν : by rw ← haar_measure_unique ν K }
->>>>>>> 515eefaf
 end
 
 @[priority 90, to_additive] -- see Note [lower instance priority]
@@ -690,13 +667,8 @@
     by { conv_rhs { rw μeq },
          simp, },
   have : c^2 = 1^2 :=
-<<<<<<< HEAD
-    (ennreal.mul_eq_mul_right (measure_pos_of_nonempty_interior _ K.2.2).ne'
-      K.2.1.measure_lt_top.ne).1 this,
-=======
     (ennreal.mul_eq_mul_right (measure_pos_of_nonempty_interior _ K.interior_nonempty).ne'
       K.compact.measure_lt_top.ne).1 this,
->>>>>>> 515eefaf
   have : c = 1 := (ennreal.pow_strict_mono two_ne_zero).injective this,
   rw [hc, this, one_smul]
 end
