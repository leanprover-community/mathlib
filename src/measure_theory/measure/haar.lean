/-
Copyright (c) 2020 Floris van Doorn. All rights reserved.
Released under Apache 2.0 license as described in the file LICENSE.
Authors: Floris van Doorn
-/
import measure_theory.measure.content
import measure_theory.group.prod

/-!
# Haar measure

In this file we prove the existence of Haar measure for a locally compact Hausdorff topological
group.

For the construction, we follow the write-up by Jonathan Gleason,
*Existence and Uniqueness of Haar Measure*.
This is essentially the same argument as in
https://en.wikipedia.org/wiki/Haar_measure#A_construction_using_compact_subsets.

We construct the Haar measure first on compact sets. For this we define `(K : U)` as the (smallest)
number of left-translates of `U` that are needed to cover `K` (`index` in the formalization).
Then we define a function `h` on compact sets as `lim_U (K : U) / (K₀ : U)`,
where `U` becomes a smaller and smaller open neighborhood of `1`, and `K₀` is a fixed compact set
with nonempty interior. This function is `chaar` in the formalization, and we define the limit
formally using Tychonoff's theorem.

This function `h` forms a content, which we can extend to an outer measure and then a measure
(`haar_measure`).
We normalize the Haar measure so that the measure of `K₀` is `1`.
We show that for second countable spaces any left invariant Borel measure is a scalar multiple of
the Haar measure.

Note that `μ` need not coincide with `h` on compact sets, according to
[halmos1950measure, ch. X, §53 p.233]. However, we know that `h(K)` lies between `μ(Kᵒ)` and `μ(K)`,
where `ᵒ` denotes the interior.

## Main Declarations

* `haar_measure`: the Haar measure on a locally compact Hausdorff group. This is a left invariant
  regular measure. It takes as argument a compact set of the group (with non-empty interior),
  and is normalized so that the measure of the given set is 1.
* `haar_measure_self`: the Haar measure is normalized.
* `is_left_invariant_haar_measure`: the Haar measure is left invariant.
* `regular_haar_measure`: the Haar measure is a regular measure.
* `is_haar_measure_haar_measure`: the Haar measure satisfies the `is_haar_measure` typeclass, i.e.,
  it is invariant and gives finite mass to compact sets and positive mass to nonempty open sets.
* `haar` : some choice of a Haar measure, on a locally compact Hausdorff group, constructed as
  `haar_measure K` where `K` is some arbitrary choice of a compact set with nonempty interior.

## References
* Paul Halmos (1950), Measure Theory, §53
* Jonathan Gleason, Existence and Uniqueness of Haar Measure
  - Note: step 9, page 8 contains a mistake: the last defined `μ` does not extend the `μ` on compact
    sets, see Halmos (1950) p. 233, bottom of the page. This makes some other steps (like step 11)
    invalid.
* https://en.wikipedia.org/wiki/Haar_measure
-/
noncomputable theory

open set has_inv function topological_space measurable_space
open_locale nnreal classical ennreal pointwise topological_space

variables {G : Type*} [group G]

namespace measure_theory
namespace measure

/-! We put the internal functions in the construction of the Haar measure in a namespace,
  so that the chosen names don't clash with other declarations.
  We first define a couple of the functions before proving the properties (that require that `G`
  is a topological group). -/
namespace haar

/-- The index or Haar covering number or ratio of `K` w.r.t. `V`, denoted `(K : V)`:
  it is the smallest number of (left) translates of `V` that is necessary to cover `K`.
  It is defined to be 0 if no finite number of translates cover `K`. -/
@[to_additive add_index "additive version of `measure_theory.measure.haar.index`"]
def index (K V : set G) : ℕ :=
Inf $ finset.card '' {t : finset G | K ⊆ ⋃ g ∈ t, (λ h, g * h) ⁻¹' V }

@[to_additive add_index_empty]
lemma index_empty {V : set G} : index ∅ V = 0 :=
begin
  simp only [index, nat.Inf_eq_zero], left, use ∅,
  simp only [finset.card_empty, empty_subset, mem_set_of_eq, eq_self_iff_true, and_self],
end

variables [topological_space G]

/-- `prehaar K₀ U K` is a weighted version of the index, defined as `(K : U)/(K₀ : U)`.
  In the applications `K₀` is compact with non-empty interior, `U` is open containing `1`,
  and `K` is any compact set.
  The argument `K` is a (bundled) compact set, so that we can consider `prehaar K₀ U` as an
  element of `haar_product` (below). -/
@[to_additive "additive version of `measure_theory.measure.haar.prehaar`"]
def prehaar (K₀ U : set G) (K : compacts G) : ℝ := (index K.1 U : ℝ) / index K₀ U

@[to_additive]
lemma prehaar_empty (K₀ : positive_compacts G) {U : set G} : prehaar K₀.1 U ⊥ = 0 :=
by { simp only [prehaar, compacts.bot_val, index_empty, nat.cast_zero, zero_div] }

@[to_additive]
lemma prehaar_nonneg (K₀ : positive_compacts G) {U : set G} (K : compacts G) :
  0 ≤ prehaar K₀.1 U K :=
by apply div_nonneg; norm_cast; apply zero_le

/-- `haar_product K₀` is the product of intervals `[0, (K : K₀)]`, for all compact sets `K`.
  For all `U`, we can show that `prehaar K₀ U ∈ haar_product K₀`. -/
@[to_additive "additive version of `measure_theory.measure.haar.haar_product`"]
def haar_product (K₀ : set G) : set (compacts G → ℝ) :=
pi univ (λ K, Icc 0 $ index K.1 K₀)

@[simp, to_additive]
lemma mem_prehaar_empty {K₀ : set G} {f : compacts G → ℝ} :
  f ∈ haar_product K₀ ↔ ∀ K : compacts G, f K ∈ Icc (0 : ℝ) (index K.1 K₀) :=
by simp only [haar_product, pi, forall_prop_of_true, mem_univ, mem_set_of_eq]

/-- The closure of the collection of elements of the form `prehaar K₀ U`,
  for `U` open neighbourhoods of `1`, contained in `V`. The closure is taken in the space
  `compacts G → ℝ`, with the topology of pointwise convergence.
  We show that the intersection of all these sets is nonempty, and the Haar measure
  on compact sets is defined to be an element in the closure of this intersection. -/
@[to_additive "additive version of `measure_theory.measure.haar.cl_prehaar`"]
def cl_prehaar (K₀ : set G) (V : open_nhds_of (1 : G)) : set (compacts G → ℝ) :=
closure $ prehaar K₀ '' { U : set G | U ⊆ V.1 ∧ is_open U ∧ (1 : G) ∈ U }

variables [topological_group G]

/-!
### Lemmas about `index`
-/

/-- If `K` is compact and `V` has nonempty interior, then the index `(K : V)` is well-defined,
  there is a finite set `t` satisfying the desired properties. -/
@[to_additive add_index_defined]
lemma index_defined {K V : set G} (hK : is_compact K) (hV : (interior V).nonempty) :
  ∃ n : ℕ, n ∈ finset.card '' {t : finset G | K ⊆ ⋃ g ∈ t, (λ h, g * h) ⁻¹' V } :=
by { rcases compact_covered_by_mul_left_translates hK hV with ⟨t, ht⟩, exact ⟨t.card, t, ht, rfl⟩ }

@[to_additive add_index_elim]
lemma index_elim {K V : set G} (hK : is_compact K) (hV : (interior V).nonempty) :
  ∃ (t : finset G), K ⊆ (⋃ g ∈ t, (λ h, g * h) ⁻¹' V) ∧ finset.card t = index K V :=
by { have := nat.Inf_mem (index_defined hK hV), rwa [mem_image] at this }

@[to_additive le_add_index_mul]
lemma le_index_mul (K₀ : positive_compacts G) (K : compacts G) {V : set G}
  (hV : (interior V).nonempty) : index K.1 V ≤ index K.1 K₀.1 * index K₀.1 V :=
begin
  rcases index_elim K.2 K₀.2.2 with ⟨s, h1s, h2s⟩,
  rcases index_elim K₀.2.1 hV with ⟨t, h1t, h2t⟩,
  rw [← h2s, ← h2t, mul_comm],
  refine le_trans _ finset.mul_card_le,
  apply nat.Inf_le, refine ⟨_, _, rfl⟩, rw [mem_set_of_eq], refine subset.trans h1s _,
  apply bUnion_subset, intros g₁ hg₁, rw preimage_subset_iff, intros g₂ hg₂,
  have := h1t hg₂,
  rcases this with ⟨_, ⟨g₃, rfl⟩, A, ⟨hg₃, rfl⟩, h2V⟩, rw [mem_preimage, ← mul_assoc] at h2V,
  exact mem_bUnion (finset.mul_mem_mul hg₃ hg₁) h2V
end

@[to_additive add_index_pos]
lemma index_pos (K : positive_compacts G) {V : set G} (hV : (interior V).nonempty) :
  0 < index K.1 V :=
begin
  unfold index, rw [nat.Inf_def, nat.find_pos, mem_image],
  { rintro ⟨t, h1t, h2t⟩, rw [finset.card_eq_zero] at h2t, subst h2t,
    cases K.2.2 with g hg,
    show g ∈ (∅ : set G), convert h1t (interior_subset hg), symmetry, apply bUnion_empty },
  { exact index_defined K.2.1 hV }
end

@[to_additive add_index_mono]
lemma index_mono {K K' V : set G} (hK' : is_compact K') (h : K ⊆ K')
  (hV : (interior V).nonempty) : index K V ≤ index K' V :=
begin
  rcases index_elim hK' hV with ⟨s, h1s, h2s⟩,
  apply nat.Inf_le, rw [mem_image], refine ⟨s, subset.trans h h1s, h2s⟩
end

@[to_additive add_index_union_le]
lemma index_union_le (K₁ K₂ : compacts G) {V : set G} (hV : (interior V).nonempty) :
  index (K₁.1 ∪ K₂.1) V ≤ index K₁.1 V + index K₂.1 V :=
begin
  rcases index_elim K₁.2 hV with ⟨s, h1s, h2s⟩,
  rcases index_elim K₂.2 hV with ⟨t, h1t, h2t⟩,
  rw [← h2s, ← h2t],
  refine le_trans _ (finset.card_union_le _ _),
  apply nat.Inf_le, refine ⟨_, _, rfl⟩, rw [mem_set_of_eq],
  apply union_subset; refine subset.trans (by assumption) _; apply bUnion_subset_bUnion_left;
    intros g hg; simp only [mem_def] at hg;
    simp only [mem_def, multiset.mem_union, finset.union_val, hg, or_true, true_or]
end

@[to_additive add_index_union_eq]
lemma index_union_eq (K₁ K₂ : compacts G) {V : set G} (hV : (interior V).nonempty)
  (h : disjoint (K₁.1 * V⁻¹) (K₂.1 * V⁻¹)) :
  index (K₁.1 ∪ K₂.1) V = index K₁.1 V + index K₂.1 V :=
begin
  apply le_antisymm (index_union_le K₁ K₂ hV),
  rcases index_elim (K₁.2.union K₂.2) hV with ⟨s, h1s, h2s⟩, rw [← h2s],
  have : ∀ (K : set G) , K ⊆ (⋃ g ∈ s, (λ h, g * h) ⁻¹' V) →
    index K V ≤ (s.filter (λ g, ((λ (h : G), g * h) ⁻¹' V ∩ K).nonempty)).card,
  { intros K hK, apply nat.Inf_le, refine ⟨_, _, rfl⟩, rw [mem_set_of_eq],
    intros g hg, rcases hK hg with ⟨_, ⟨g₀, rfl⟩, _, ⟨h1g₀, rfl⟩, h2g₀⟩,
    simp only [mem_preimage] at h2g₀,
    simp only [mem_Union], use g₀, split,
    { simp only [finset.mem_filter, h1g₀, true_and], use g,
      simp only [hg, h2g₀, mem_inter_eq, mem_preimage, and_self] },
    exact h2g₀ },
  refine le_trans (add_le_add (this K₁.1 $ subset.trans (subset_union_left _ _) h1s)
    (this K₂.1 $ subset.trans (subset_union_right _ _) h1s)) _,
  rw [← finset.card_union_eq, finset.filter_union_right],
  exact s.card_filter_le _,
  apply finset.disjoint_filter.mpr,
  rintro g₁ h1g₁ ⟨g₂, h1g₂, h2g₂⟩ ⟨g₃, h1g₃, h2g₃⟩,
  simp only [mem_preimage] at h1g₃ h1g₂,
  apply @h g₁⁻¹,
  split; simp only [set.mem_inv, set.mem_mul, exists_exists_and_eq_and, exists_and_distrib_left],
  { refine ⟨_, h2g₂, (g₁ * g₂)⁻¹, _, _⟩, simp only [inv_inv, h1g₂],
    simp only [mul_inv_rev, mul_inv_cancel_left] },
  { refine ⟨_, h2g₃, (g₁ * g₃)⁻¹, _, _⟩, simp only [inv_inv, h1g₃],
    simp only [mul_inv_rev, mul_inv_cancel_left] }
end

@[to_additive add_left_add_index_le]
lemma mul_left_index_le {K : set G} (hK : is_compact K) {V : set G} (hV : (interior V).nonempty)
  (g : G) : index ((λ h, g * h) '' K) V ≤ index K V :=
begin
  rcases index_elim hK hV with ⟨s, h1s, h2s⟩, rw [← h2s],
  apply nat.Inf_le, rw [mem_image],
  refine ⟨s.map (equiv.mul_right g⁻¹).to_embedding, _, finset.card_map _⟩,
  { simp only [mem_set_of_eq], refine subset.trans (image_subset _ h1s) _,
    rintro _ ⟨g₁, ⟨_, ⟨g₂, rfl⟩, ⟨_, ⟨hg₂, rfl⟩, hg₁⟩⟩, rfl⟩,
    simp only [mem_preimage] at hg₁, simp only [exists_prop, mem_Union, finset.mem_map,
      equiv.coe_mul_right, exists_exists_and_eq_and, mem_preimage, equiv.to_embedding_apply],
    refine ⟨_, hg₂, _⟩, simp only [mul_assoc, hg₁, inv_mul_cancel_left] }
end

@[to_additive is_left_invariant_add_index]
lemma is_left_invariant_index {K : set G} (hK : is_compact K) (g : G) {V : set G}
  (hV : (interior V).nonempty) : index ((λ h, g * h) '' K) V = index K V :=
begin
  refine le_antisymm (mul_left_index_le hK hV g) _,
  convert mul_left_index_le (hK.image $ continuous_mul_left g) hV g⁻¹,
  rw [image_image], symmetry, convert image_id' _, ext h, apply inv_mul_cancel_left
end

/-!
### Lemmas about `prehaar`
-/

@[to_additive add_prehaar_le_add_index]
lemma prehaar_le_index (K₀ : positive_compacts G) {U : set G} (K : compacts G)
  (hU : (interior U).nonempty) : prehaar K₀.1 U K ≤ index K.1 K₀.1 :=
begin
  unfold prehaar, rw [div_le_iff]; norm_cast,
  { apply le_index_mul K₀ K hU },
  { exact index_pos K₀ hU }
end

@[to_additive]
lemma prehaar_pos (K₀ : positive_compacts G) {U : set G} (hU : (interior U).nonempty)
  {K : set G} (h1K : is_compact K) (h2K : (interior K).nonempty) : 0 < prehaar K₀.1 U ⟨K, h1K⟩ :=
by { apply div_pos; norm_cast, apply index_pos ⟨K, h1K, h2K⟩ hU, exact index_pos K₀ hU }

@[to_additive]
lemma prehaar_mono {K₀ : positive_compacts G} {U : set G} (hU : (interior U).nonempty)
  {K₁ K₂ : compacts G} (h : K₁.1 ⊆ K₂.1) : prehaar K₀.1 U K₁ ≤ prehaar K₀.1 U K₂ :=
begin
  simp only [prehaar], rw [div_le_div_right], exact_mod_cast index_mono K₂.2 h hU,
  exact_mod_cast index_pos K₀ hU
end

@[to_additive]
lemma prehaar_self {K₀ : positive_compacts G} {U : set G} (hU : (interior U).nonempty) :
  prehaar K₀.1 U ⟨K₀.1, K₀.2.1⟩ = 1 :=
by { simp only [prehaar], rw [div_self], apply ne_of_gt, exact_mod_cast index_pos K₀ hU }

@[to_additive]
lemma prehaar_sup_le {K₀ : positive_compacts G} {U : set G} (K₁ K₂ : compacts G)
  (hU : (interior U).nonempty) : prehaar K₀.1 U (K₁ ⊔ K₂) ≤ prehaar K₀.1 U K₁ + prehaar K₀.1 U K₂ :=
begin
  simp only [prehaar], rw [div_add_div_same, div_le_div_right],
  exact_mod_cast index_union_le K₁ K₂ hU, exact_mod_cast index_pos K₀ hU
end

@[to_additive]
lemma prehaar_sup_eq {K₀ : positive_compacts G} {U : set G} {K₁ K₂ : compacts G}
  (hU : (interior U).nonempty) (h : disjoint (K₁.1 * U⁻¹) (K₂.1 * U⁻¹)) :
  prehaar K₀.1 U (K₁ ⊔ K₂) = prehaar K₀.1 U K₁ + prehaar K₀.1 U K₂ :=
by { simp only [prehaar], rw [div_add_div_same], congr', exact_mod_cast index_union_eq K₁ K₂ hU h }

@[to_additive]
lemma is_left_invariant_prehaar {K₀ : positive_compacts G} {U : set G} (hU : (interior U).nonempty)
  (g : G) (K : compacts G) : prehaar K₀.1 U (K.map _ $ continuous_mul_left g) = prehaar K₀.1 U K :=
by simp only [prehaar, compacts.map_val, is_left_invariant_index K.2 _ hU]

/-!
### Lemmas about `haar_product`
-/

@[to_additive]
lemma prehaar_mem_haar_product (K₀ : positive_compacts G) {U : set G}
  (hU : (interior U).nonempty) : prehaar K₀.1 U ∈ haar_product K₀.1 :=
by { rintro ⟨K, hK⟩ h2K, rw [mem_Icc], exact ⟨prehaar_nonneg K₀ _, prehaar_le_index K₀ _ hU⟩ }

@[to_additive]
lemma nonempty_Inter_cl_prehaar (K₀ : positive_compacts G) :
  (haar_product K₀.1 ∩ ⋂ (V : open_nhds_of (1 : G)), cl_prehaar K₀.1 V).nonempty :=
begin
  have : is_compact (haar_product K₀.1),
  { apply is_compact_univ_pi, intro K, apply is_compact_Icc },
  refine this.inter_Inter_nonempty (cl_prehaar K₀.1) (λ s, is_closed_closure) (λ t, _),
  let V₀ := ⋂ (V ∈ t), (V : open_nhds_of 1).1,
  have h1V₀ : is_open V₀,
  { apply is_open_bInter, apply finite_mem_finset, rintro ⟨V, hV⟩ h2V, exact hV.1 },
  have h2V₀ : (1 : G) ∈ V₀, { simp only [mem_Inter], rintro ⟨V, hV⟩ h2V, exact hV.2 },
  refine ⟨prehaar K₀.1 V₀, _⟩,
  split,
  { apply prehaar_mem_haar_product K₀, use 1, rwa h1V₀.interior_eq },
  { simp only [mem_Inter], rintro ⟨V, hV⟩ h2V, apply subset_closure,
    apply mem_image_of_mem, rw [mem_set_of_eq],
    exact ⟨subset.trans (Inter_subset _ ⟨V, hV⟩) (Inter_subset _ h2V), h1V₀, h2V₀⟩ },
end

/-!
### Lemmas about `chaar`
-/

/-- This is the "limit" of `prehaar K₀.1 U K` as `U` becomes a smaller and smaller open
  neighborhood of `(1 : G)`. More precisely, it is defined to be an arbitrary element
  in the intersection of all the sets `cl_prehaar K₀ V` in `haar_product K₀`.
  This is roughly equal to the Haar measure on compact sets,
  but it can differ slightly. We do know that
  `haar_measure K₀ (interior K.1) ≤ chaar K₀ K ≤ haar_measure K₀ K.1`. -/
@[to_additive add_chaar "additive version of `measure_theory.measure.haar.chaar`"]
def chaar (K₀ : positive_compacts G) (K : compacts G) : ℝ :=
classical.some (nonempty_Inter_cl_prehaar K₀) K

@[to_additive add_chaar_mem_add_haar_product]
lemma chaar_mem_haar_product (K₀ : positive_compacts G) : chaar K₀ ∈ haar_product K₀.1 :=
(classical.some_spec (nonempty_Inter_cl_prehaar K₀)).1

@[to_additive add_chaar_mem_cl_add_prehaar]
lemma chaar_mem_cl_prehaar (K₀ : positive_compacts G) (V : open_nhds_of (1 : G)) :
  chaar K₀ ∈ cl_prehaar K₀.1 V :=
by { have := (classical.some_spec (nonempty_Inter_cl_prehaar K₀)).2, rw [mem_Inter] at this,
     exact this V }

@[to_additive add_chaar_nonneg]
lemma chaar_nonneg (K₀ : positive_compacts G) (K : compacts G) : 0 ≤ chaar K₀ K :=
by { have := chaar_mem_haar_product K₀ K (mem_univ _), rw mem_Icc at this, exact this.1 }

@[to_additive add_chaar_empty]
lemma chaar_empty (K₀ : positive_compacts G) : chaar K₀ ⊥ = 0 :=
begin
  let eval : (compacts G → ℝ) → ℝ := λ f, f ⊥,
  have : continuous eval := continuous_apply ⊥,
  show chaar K₀ ∈ eval ⁻¹' {(0 : ℝ)},
  apply mem_of_subset_of_mem _ (chaar_mem_cl_prehaar K₀ ⟨set.univ, is_open_univ, mem_univ _⟩),
  unfold cl_prehaar, rw is_closed.closure_subset_iff,
  { rintro _ ⟨U, ⟨h1U, h2U, h3U⟩, rfl⟩, apply prehaar_empty },
  { apply continuous_iff_is_closed.mp this, exact is_closed_singleton },
end

@[to_additive add_chaar_self]
lemma chaar_self (K₀ : positive_compacts G) : chaar K₀ ⟨K₀.1, K₀.2.1⟩ = 1 :=
begin
  let eval : (compacts G → ℝ) → ℝ := λ f, f ⟨K₀.1, K₀.2.1⟩,
  have : continuous eval := continuous_apply _,
  show chaar K₀ ∈ eval ⁻¹' {(1 : ℝ)},
  apply mem_of_subset_of_mem _ (chaar_mem_cl_prehaar K₀ ⟨set.univ, is_open_univ, mem_univ _⟩),
  unfold cl_prehaar, rw is_closed.closure_subset_iff,
  { rintro _ ⟨U, ⟨h1U, h2U, h3U⟩, rfl⟩, apply prehaar_self,
    rw h2U.interior_eq, exact ⟨1, h3U⟩ },
  { apply continuous_iff_is_closed.mp this, exact is_closed_singleton }
end

@[to_additive add_chaar_mono]
lemma chaar_mono {K₀ : positive_compacts G} {K₁ K₂ : compacts G} (h : K₁.1 ⊆ K₂.1) :
  chaar K₀ K₁ ≤ chaar K₀ K₂ :=
begin
  let eval : (compacts G → ℝ) → ℝ := λ f, f K₂ - f K₁,
  have : continuous eval := (continuous_apply K₂).sub (continuous_apply K₁),
  rw [← sub_nonneg], show chaar K₀ ∈ eval ⁻¹' (Ici (0 : ℝ)),
  apply mem_of_subset_of_mem _ (chaar_mem_cl_prehaar K₀ ⟨set.univ, is_open_univ, mem_univ _⟩),
  unfold cl_prehaar, rw is_closed.closure_subset_iff,
  { rintro _ ⟨U, ⟨h1U, h2U, h3U⟩, rfl⟩, simp only [mem_preimage, mem_Ici, eval, sub_nonneg],
    apply prehaar_mono _ h, rw h2U.interior_eq, exact ⟨1, h3U⟩ },
  { apply continuous_iff_is_closed.mp this, exact is_closed_Ici },
end

@[to_additive add_chaar_sup_le]
lemma chaar_sup_le {K₀ : positive_compacts G} (K₁ K₂ : compacts G) :
  chaar K₀ (K₁ ⊔ K₂) ≤ chaar K₀ K₁ + chaar K₀ K₂ :=
begin
  let eval : (compacts G → ℝ) → ℝ := λ f, f K₁ + f K₂ - f (K₁ ⊔ K₂),
  have : continuous eval :=
    ((@continuous_add ℝ _ _ _).comp ((continuous_apply K₁).prod_mk (continuous_apply K₂))).sub
      (continuous_apply (K₁ ⊔ K₂)),
  rw [← sub_nonneg], show chaar K₀ ∈ eval ⁻¹' (Ici (0 : ℝ)),
  apply mem_of_subset_of_mem _ (chaar_mem_cl_prehaar K₀ ⟨set.univ, is_open_univ, mem_univ _⟩),
  unfold cl_prehaar, rw is_closed.closure_subset_iff,
  { rintro _ ⟨U, ⟨h1U, h2U, h3U⟩, rfl⟩, simp only [mem_preimage, mem_Ici, eval, sub_nonneg],
    apply prehaar_sup_le, rw h2U.interior_eq, exact ⟨1, h3U⟩ },
  { apply continuous_iff_is_closed.mp this, exact is_closed_Ici },
end

@[to_additive add_chaar_sup_eq]
lemma chaar_sup_eq [t2_space G] {K₀ : positive_compacts G} {K₁ K₂ : compacts G}
  (h : disjoint K₁.1 K₂.1) : chaar K₀ (K₁ ⊔ K₂) = chaar K₀ K₁ + chaar K₀ K₂ :=
begin
  rcases compact_compact_separated K₁.2 K₂.2 (disjoint_iff.mp h) with
    ⟨U₁, U₂, h1U₁, h1U₂, h2U₁, h2U₂, hU⟩,
  rw [← disjoint_iff_inter_eq_empty] at hU,
  rcases compact_open_separated_mul K₁.2 h1U₁ h2U₁ with ⟨V₁, h1V₁, h2V₁, h3V₁⟩,
  rcases compact_open_separated_mul K₂.2 h1U₂ h2U₂ with ⟨V₂, h1V₂, h2V₂, h3V₂⟩,
  let eval : (compacts G → ℝ) → ℝ := λ f, f K₁ + f K₂ - f (K₁ ⊔ K₂),
  have : continuous eval :=
    ((@continuous_add ℝ _ _ _).comp ((continuous_apply K₁).prod_mk (continuous_apply K₂))).sub
      (continuous_apply (K₁ ⊔ K₂)),
  rw [eq_comm, ← sub_eq_zero], show chaar K₀ ∈ eval ⁻¹' {(0 : ℝ)},
  let V := V₁ ∩ V₂,
  apply mem_of_subset_of_mem _ (chaar_mem_cl_prehaar K₀
    ⟨V⁻¹, (is_open.inter h1V₁ h1V₂).preimage continuous_inv,
    by simp only [mem_inv, one_inv, h2V₁, h2V₂, V, mem_inter_eq, true_and]⟩),
  unfold cl_prehaar, rw is_closed.closure_subset_iff,
  { rintro _ ⟨U, ⟨h1U, h2U, h3U⟩, rfl⟩,
    simp only [mem_preimage, eval, sub_eq_zero, mem_singleton_iff], rw [eq_comm],
    apply prehaar_sup_eq,
    { rw h2U.interior_eq, exact ⟨1, h3U⟩ },
    { refine disjoint_of_subset _ _ hU,
      { refine subset.trans (mul_subset_mul subset.rfl _) h3V₁,
        exact subset.trans (inv_subset.mpr h1U) (inter_subset_left _ _) },
      { refine subset.trans (mul_subset_mul subset.rfl _) h3V₂,
        exact subset.trans (inv_subset.mpr h1U) (inter_subset_right _ _) }}},
  { apply continuous_iff_is_closed.mp this, exact is_closed_singleton },
end

@[to_additive is_left_invariant_add_chaar]
lemma is_left_invariant_chaar {K₀ : positive_compacts G} (g : G) (K : compacts G) :
  chaar K₀ (K.map _ $ continuous_mul_left g) = chaar K₀ K :=
begin
  let eval : (compacts G → ℝ) → ℝ := λ f, f (K.map _ $ continuous_mul_left g) - f K,
  have : continuous eval := (continuous_apply (K.map _ _)).sub (continuous_apply K),
  rw [← sub_eq_zero], show chaar K₀ ∈ eval ⁻¹' {(0 : ℝ)},
  apply mem_of_subset_of_mem _ (chaar_mem_cl_prehaar K₀ ⟨set.univ, is_open_univ, mem_univ _⟩),
  unfold cl_prehaar, rw is_closed.closure_subset_iff,
  { rintro _ ⟨U, ⟨h1U, h2U, h3U⟩, rfl⟩,
    simp only [mem_singleton_iff, mem_preimage, eval, sub_eq_zero],
    apply is_left_invariant_prehaar, rw h2U.interior_eq, exact ⟨1, h3U⟩ },
  { apply continuous_iff_is_closed.mp this, exact is_closed_singleton },
end

variable [t2_space G]

/-- The function `chaar` interpreted in `ℝ≥0`, as a content -/
@[to_additive "additive version of `measure_theory.measure.haar.haar_content`"]
def haar_content (K₀ : positive_compacts G) : content G :=
{ to_fun        := λ K, ⟨chaar K₀ K, chaar_nonneg _ _⟩,
  mono'         := λ K₁ K₂ h, by simp only [←nnreal.coe_le_coe, subtype.coe_mk, chaar_mono, h],
  sup_disjoint' := λ K₁ K₂ h, by { simp only [chaar_sup_eq h], refl },
  sup_le'       := λ K₁ K₂,
    by simp only [←nnreal.coe_le_coe, nnreal.coe_add, subtype.coe_mk, chaar_sup_le] }

/-! We only prove the properties for `haar_content` that we use at least twice below. -/

@[to_additive]
lemma haar_content_apply (K₀ : positive_compacts G) (K : compacts G) :
  haar_content K₀ K = show nnreal, from ⟨chaar K₀ K, chaar_nonneg _ _⟩ := rfl

/-- The variant of `chaar_self` for `haar_content` -/
@[to_additive]
lemma haar_content_self {K₀ : positive_compacts G} : haar_content K₀ ⟨K₀.1, K₀.2.1⟩ = 1 :=
by { simp_rw [← ennreal.coe_one, haar_content_apply, ennreal.coe_eq_coe, chaar_self], refl }

/-- The variant of `is_left_invariant_chaar` for `haar_content` -/
@[to_additive]
lemma is_left_invariant_haar_content {K₀ : positive_compacts G} (g : G) (K : compacts G) :
  haar_content K₀ (K.map _ $ continuous_mul_left g) = haar_content K₀ K :=
by simpa only [ennreal.coe_eq_coe, ←nnreal.coe_eq, haar_content_apply]
  using is_left_invariant_chaar g K

@[to_additive]
lemma haar_content_outer_measure_self_pos {K₀ : positive_compacts G} :
  0 < (haar_content K₀).outer_measure K₀.1 :=
begin
  apply ennreal.zero_lt_one.trans_le,
  rw [content.outer_measure_eq_infi],
  refine le_binfi _,
  intros U hU,
  refine le_infi _,
  intros h2U,
  refine le_trans (le_of_eq _) (le_bsupr ⟨K₀.1, K₀.2.1⟩ h2U),
  exact haar_content_self.symm
end

end haar
open haar

/-!
### The Haar measure
-/

variables [topological_space G] [t2_space G] [topological_group G] [measurable_space G]
  [borel_space G]

/-- The Haar measure on the locally compact group `G`, scaled so that `haar_measure K₀ K₀ = 1`. -/
@[to_additive "The Haar measure on the locally compact additive group `G`,
scaled so that `add_haar_measure K₀ K₀ = 1`."]
def haar_measure (K₀ : positive_compacts G) : measure G :=
((haar_content K₀).outer_measure K₀.1)⁻¹ • (haar_content K₀).measure

@[to_additive]
lemma haar_measure_apply {K₀ : positive_compacts G} {s : set G} (hs : measurable_set s) :
  haar_measure K₀ s = (haar_content K₀).outer_measure s / (haar_content K₀).outer_measure K₀.1 :=
begin
  change (((haar_content K₀).outer_measure) K₀.val)⁻¹ * (haar_content K₀).measure s = _,
  simp only [hs, div_eq_mul_inv, mul_comm, content.measure_apply],
end

@[to_additive]
lemma is_mul_left_invariant_haar_measure (K₀ : positive_compacts G) :
  is_mul_left_invariant (haar_measure K₀) :=
begin
  intros g A hA,
  rw [haar_measure_apply hA, haar_measure_apply (measurable_const_mul g hA)],
  congr' 1,
  apply content.is_mul_left_invariant_outer_measure,
  apply is_left_invariant_haar_content,
end

@[to_additive]
lemma haar_measure_self {K₀ : positive_compacts G} :
  haar_measure K₀ K₀.1 = 1 :=
begin
  haveI : locally_compact_space G := K₀.locally_compact_space_of_group,
  rw [haar_measure_apply K₀.2.1.measurable_set, ennreal.div_self],
  { rw [← pos_iff_ne_zero], exact haar_content_outer_measure_self_pos },
  { exact ne_of_lt (content.outer_measure_lt_top_of_is_compact _ K₀.2.1) }
end

/-- The Haar measure is regular. -/
@[to_additive]
instance regular_haar_measure {K₀ : positive_compacts G} :
  (haar_measure K₀).regular :=
begin
  haveI : locally_compact_space G := K₀.locally_compact_space_of_group,
  apply regular.smul,
  rw ennreal.inv_ne_top,
  exact haar_content_outer_measure_self_pos.ne',
end

/-- The Haar measure is sigma-finite in a second countable group. -/
@[to_additive]
instance sigma_finite_haar_measure [second_countable_topology G] {K₀ : positive_compacts G} :
  sigma_finite (haar_measure K₀) :=
<<<<<<< HEAD
begin
  haveI : locally_compact_space G := K₀.locally_compact_space_of_group,
  apply_instance,
end
=======
by { haveI : locally_compact_space G := K₀.locally_compact_space_of_group, apply_instance, }
>>>>>>> 14bcb2e0

/-- The Haar measure is a Haar measure, i.e., it is invariant and gives finite mass to compact
sets and positive mass to nonempty open sets. -/
@[to_additive]
instance is_haar_measure_haar_measure (K₀ : positive_compacts G) :
  is_haar_measure (haar_measure K₀) :=
begin
  apply is_haar_measure_of_is_compact_nonempty_interior _ (is_mul_left_invariant_haar_measure K₀)
    K₀.1 K₀.2.1 K₀.2.2,
  { simp only [haar_measure_self], exact one_ne_zero },
  { simp only [haar_measure_self], exact ennreal.coe_ne_top },
end

/-- `haar` is some choice of a Haar measure, on a locally compact group. -/
@[reducible, to_additive "`add_haar` is some choice of a Haar measure, on a locally compact
additive group."]
def haar [locally_compact_space G] : measure G :=
haar_measure $ classical.choice (topological_space.nonempty_positive_compacts G)

section unique

variables [second_countable_topology G] {μ : measure G} [sigma_finite μ]

/-- The Haar measure is unique up to scaling. More precisely: every σ-finite left invariant measure
  is a scalar multiple of the Haar measure. -/
@[to_additive]
theorem haar_measure_unique (hμ : is_mul_left_invariant μ)
  (K₀ : positive_compacts G) : μ = μ K₀.1 • haar_measure K₀ :=
begin
  ext1 s hs,
  have := measure_mul_measure_eq hμ (is_mul_left_invariant_haar_measure K₀) K₀.2.1 hs,
  rw [haar_measure_self, one_mul] at this,
  rw [← this (by norm_num), smul_apply],
end

@[to_additive]
<<<<<<< HEAD
theorem regular_of_is_mul_left_invariant
  (hμ : is_mul_left_invariant μ) {K} (hK : is_compact K)
  (h2K : (interior K).nonempty) (hμK : μ K ≠ ∞) : regular μ :=
=======
theorem regular_of_is_mul_left_invariant (hμ : is_mul_left_invariant μ) {K} (hK : is_compact K)
  (h2K : (interior K).nonempty) (hμK : μ K ≠ ∞) :
  regular μ :=
>>>>>>> 14bcb2e0
begin
  rw [haar_measure_unique hμ ⟨K, hK, h2K⟩],
  exact regular.smul hμK
end

end unique

@[to_additive is_add_haar_measure_eq_smul_is_add_haar_measure]
theorem is_haar_measure_eq_smul_is_haar_measure
  [locally_compact_space G] [second_countable_topology G]
  (μ ν : measure G) [is_haar_measure μ] [is_haar_measure ν] :
  ∃ (c : ℝ≥0∞), (c ≠ 0) ∧ (c ≠ ∞) ∧ (μ = c • ν) :=
begin
  have K : positive_compacts G := classical.choice (topological_space.nonempty_positive_compacts G),
  have νpos : 0 < ν K.1 := haar_pos_of_nonempty_interior _ K.2.2,
  have νlt : ν K.1 < ∞ := is_compact.haar_lt_top _ K.2.1,
  refine ⟨μ K.1 / ν K.1, _, _, _⟩,
  { simp only [νlt.ne, (μ.haar_pos_of_nonempty_interior K.property.right).ne', ne.def,
      ennreal.div_zero_iff, not_false_iff, or_self] },
  { simp only [div_eq_mul_inv, νpos.ne', (is_compact.haar_lt_top μ K.property.left).ne, or_self,
      ennreal.inv_eq_top, with_top.mul_eq_top_iff, ne.def, not_false_iff, and_false, false_and] },
  { calc
    μ = μ K.1 • haar_measure K : haar_measure_unique (is_mul_left_invariant_haar μ) K
    ... = (μ K.1 / ν K.1) • (ν K.1 • haar_measure K) :
      by rw [smul_smul, div_eq_mul_inv, mul_assoc, ennreal.inv_mul_cancel νpos.ne' νlt.ne, mul_one]
    ... = (μ K.1 / ν K.1) • ν : by rw ← haar_measure_unique (is_mul_left_invariant_haar ν) K }
end

/-- Any Haar measure is invariant under inversion in a commutative group. -/
@[to_additive]
lemma map_haar_inv
  {G : Type*} [comm_group G] [topological_space G] [topological_group G] [t2_space G]
  [measurable_space G] [borel_space G] [locally_compact_space G] [second_countable_topology G]
  (μ : measure G) [is_haar_measure μ] :
  measure.map has_inv.inv μ = μ :=
begin
  -- the image measure is a Haar measure. By uniqueness up to multiplication, it is of the form
  -- `c μ`. Applying again inversion, one gets the measure `c^2 μ`. But since inversion is an
  -- involution, this is also `μ`. Hence, `c^2 = 1`, which implies `c = 1`.
  haveI : is_haar_measure (measure.map has_inv.inv μ) :=
    is_haar_measure_map μ (mul_equiv.inv G) continuous_inv continuous_inv,
  obtain ⟨c, cpos, clt, hc⟩ : ∃ (c : ℝ≥0∞), (c ≠ 0) ∧ (c ≠ ∞) ∧ (measure.map has_inv.inv μ = c • μ)
    := is_haar_measure_eq_smul_is_haar_measure _ _,
  have : map has_inv.inv (map has_inv.inv μ) = c^2 • μ,
    by simp only [hc, smul_smul, pow_two, linear_map.map_smul],
  have μeq : μ = c^2 • μ,
  { rw [map_map continuous_inv.measurable continuous_inv.measurable] at this,
    { simpa only [inv_involutive, involutive.comp_self, map_id] },
    all_goals { apply_instance } },
  have K : positive_compacts G := classical.choice (topological_space.nonempty_positive_compacts G),
  have : c^2 * μ K.1 = 1^2 * μ K.1,
    by { conv_rhs { rw μeq },
         -- use `change` instead of `simp` to avoid `to_additive` issues
         change c ^ 2 * μ K.1 = 1 ^ 2 * (c ^ 2 * μ K.1),
         rw [one_pow, one_mul] },
  have : c^2 = 1^2 :=
    (ennreal.mul_eq_mul_right (haar_pos_of_nonempty_interior _ K.2.2).ne'
      (is_compact.haar_lt_top _ K.2.1).ne).1 this,
  have : c = 1 := (ennreal.pow_strict_mono two_ne_zero).injective this,
  rw [hc, this, one_smul]
end

@[simp, to_additive] lemma haar_preimage_inv
  {G : Type*} [comm_group G] [topological_space G] [topological_group G] [t2_space G]
  [measurable_space G] [borel_space G] [locally_compact_space G] [second_countable_topology G]
  (μ : measure G) [is_haar_measure μ] (s : set G) :
  μ (s⁻¹) = μ s :=
calc μ (s⁻¹) = measure.map (has_inv.inv) μ s :
  ((homeomorph.inv G).to_measurable_equiv.map_apply s).symm
... = μ s : by rw map_haar_inv

end measure
end measure_theory<|MERGE_RESOLUTION|>--- conflicted
+++ resolved
@@ -554,14 +554,7 @@
 @[to_additive]
 instance sigma_finite_haar_measure [second_countable_topology G] {K₀ : positive_compacts G} :
   sigma_finite (haar_measure K₀) :=
-<<<<<<< HEAD
-begin
-  haveI : locally_compact_space G := K₀.locally_compact_space_of_group,
-  apply_instance,
-end
-=======
 by { haveI : locally_compact_space G := K₀.locally_compact_space_of_group, apply_instance, }
->>>>>>> 14bcb2e0
 
 /-- The Haar measure is a Haar measure, i.e., it is invariant and gives finite mass to compact
 sets and positive mass to nonempty open sets. -/
@@ -598,15 +591,9 @@
 end
 
 @[to_additive]
-<<<<<<< HEAD
-theorem regular_of_is_mul_left_invariant
-  (hμ : is_mul_left_invariant μ) {K} (hK : is_compact K)
-  (h2K : (interior K).nonempty) (hμK : μ K ≠ ∞) : regular μ :=
-=======
 theorem regular_of_is_mul_left_invariant (hμ : is_mul_left_invariant μ) {K} (hK : is_compact K)
   (h2K : (interior K).nonempty) (hμK : μ K ≠ ∞) :
   regular μ :=
->>>>>>> 14bcb2e0
 begin
   rw [haar_measure_unique hμ ⟨K, hK, h2K⟩],
   exact regular.smul hμK
