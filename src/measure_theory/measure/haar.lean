--- conflicted
+++ resolved
@@ -540,27 +540,9 @@
 end
 
 /-- The Haar measure is regular. -/
-<<<<<<< HEAD
 @[to_additive]
 instance regular_haar_measure {K₀ : positive_compacts G} :
   (haar_measure K₀).regular :=
-begin
-  rw [haar_measure_apply hU.measurable_set, ennreal.div_pos_iff],
-  refine ⟨_, ne_of_lt $ content.outer_measure_lt_top_of_is_compact _ K₀.2.1⟩,
-  rw [← pos_iff_ne_zero],
-  exact content.outer_measure_pos_of_is_mul_left_invariant _ is_left_invariant_haar_content
-    ⟨K₀.1, K₀.2.1⟩ (by simpa only [haar_content_self] using one_ne_zero) hU h2U
-end
-
-/-- The Haar measure is sigma-finite in a second countable group. -/
-@[to_additive]
-instance sigma_finite_haar_measure [second_countable_topology G] {K₀ : positive_compacts G} :
-  sigma_finite (haar_measure K₀) :=
-=======
-@[to_additive]
-instance regular_haar_measure {K₀ : positive_compacts G} :
-  (haar_measure K₀).regular :=
->>>>>>> 172ed646
 begin
   haveI : locally_compact_space G := K₀.locally_compact_space_of_group,
   apply regular.smul,
@@ -568,8 +550,6 @@
   exact haar_content_outer_measure_self_pos.ne',
 end
 
-<<<<<<< HEAD
-=======
 /-- The Haar measure is sigma-finite in a second countable group. -/
 @[to_additive]
 instance sigma_finite_haar_measure [second_countable_topology G] {K₀ : positive_compacts G} :
@@ -579,7 +559,6 @@
   apply_instance,
 end
 
->>>>>>> 172ed646
 /-- The Haar measure is a Haar measure, i.e., it is invariant and gives finite mass to compact
 sets and positive mass to nonempty open sets. -/
 @[to_additive]
@@ -684,13 +663,8 @@
   {G : Type*} [comm_group G] [topological_space G] [topological_group G] [t2_space G]
   [measurable_space G] [borel_space G] [locally_compact_space G] [second_countable_topology G]
   (μ : measure G) [is_haar_measure μ] (s : set G) :
-<<<<<<< HEAD
-  μ (has_inv.inv ⁻¹' s) = μ s :=
-calc μ (has_inv.inv ⁻¹' s) = measure.map (has_inv.inv) μ s :
-=======
   μ (s⁻¹) = μ s :=
 calc μ (s⁻¹) = measure.map (has_inv.inv) μ s :
->>>>>>> 172ed646
   ((homeomorph.inv G).to_measurable_equiv.map_apply s).symm
 ... = μ s : by rw map_haar_inv
 
