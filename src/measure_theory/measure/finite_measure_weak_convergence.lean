--- conflicted
+++ resolved
@@ -6,11 +6,7 @@
 import measure_theory.measure.measure_space
 import measure_theory.integral.bochner
 import topology.continuous_function.bounded
-<<<<<<< HEAD
-import topology.algebra.weak_dual_topology
-=======
 import topology.algebra.module.weak_dual
->>>>>>> 965f46d4
 
 /-!
 # Weak convergence of (finite) measures
@@ -32,11 +28,7 @@
 
 The main definitions are the
  * types `finite_measure α` and `probability_measure α`;
-<<<<<<< HEAD
- * `to_weak_dual_of_bounded_continuous_nnreal : finite_measure α → (weak_dual ℝ≥0 (α →ᵇ ℝ≥0))`
-=======
  * `to_weak_dual_bounded_continuous_nnreal : finite_measure α → (weak_dual ℝ≥0 (α →ᵇ ℝ≥0))`
->>>>>>> 965f46d4
    allowing to interpret a finite measure as a continuous linear functional on the space of
    bounded continuous nonnegative functions on `α`. This will be used for the definition of the
    topology of weak convergence.
@@ -179,75 +171,15 @@
 
 /-- The pairing of a finite (Borel) measure `μ` with a nonnegative bounded continuous
 function is obtained by (Lebesgue) integrating the (test) function against the measure.
-<<<<<<< HEAD
-This is `finite_measure.test_against'`. -/
-abbreviation test_against_nn (μ : finite_measure α) (f : α →ᵇ ℝ≥0) : ℝ≥0 :=
-(∫⁻ x, f x ∂(μ : measure α)).to_nnreal
-
-lemma test_against_nn_def (μ : finite_measure α) (f : α →ᵇ ℝ≥0) :
-  test_against_nn μ f = (∫⁻ x, f x ∂(μ : measure α)).to_nnreal := rfl
-
--- I believe the formulation is generally useful, except maybe the exact form
--- of the assumption `f_bdd`.
--- Where to place?
-lemma _root_.is_finite_measure.lintegral_lt_top_of_bounded_to_ennreal {α : Type*}
-  [measurable_space α] (μ : measure α) [μ_fin : is_finite_measure μ]
-  {f : α → ℝ≥0∞} (f_bdd : ∃ c : ℝ≥0, ∀ x, f x ≤ c) : ∫⁻ x, f x ∂μ < ∞ :=
-begin
-  cases f_bdd with c hc,
-  apply lt_of_le_of_lt (@lintegral_mono _ _ μ _ _ hc),
-  rw lintegral_const,
-  exact ennreal.mul_lt_top ennreal.coe_lt_top.ne μ_fin.measure_univ_lt_top.ne,
-end
-
--- Switched to using `nndist`, and believe these two could be useful... (1)
--- Where to place?
-lemma _root_.nnreal.nndist_zero_eq_val (z : ℝ≥0) : nndist 0 z = z :=
-by { simp only [nnreal.nndist_eq, max_eq_right, zero_sub', sub_zero', zero_le'], }
-
--- Switched to using `nndist`, and believe these two could be useful... (2)
--- Where to place?
-lemma _root_.nnreal.nndist_zero_eq_val' (z : ℝ≥0) : nndist z 0 = z :=
-by { rw nndist_comm, exact nnreal.nndist_zero_eq_val z, }
-
--- I think this might be occasionally useful (it is used below).
--- Where to place?
-lemma _root_.nnreal.le_add_nndist (a b : ℝ≥0) :
-  a ≤ b + nndist a b :=
-begin
-  suffices : (a : ℝ) ≤ (b : ℝ) + (dist a b),
-  { exact nnreal.coe_le_coe.mp this,},
-  linarith [le_of_abs_le (by refl : abs (a-b : ℝ) ≤ (dist a b))],
-end
-
--- Only useful here or more generally?
--- Where to place?
-=======
 This is `finite_measure.test_against_nn`. -/
 def test_against_nn (μ : finite_measure α) (f : α →ᵇ ℝ≥0) : ℝ≥0 :=
 (∫⁻ x, f x ∂(μ : measure α)).to_nnreal
 
->>>>>>> 965f46d4
 lemma _root_.bounded_continuous_function.nnreal.to_ennreal_comp_measurable {α : Type*}
   [topological_space α] [measurable_space α] [opens_measurable_space α] (f : α →ᵇ ℝ≥0) :
   measurable (λ x, (f x : ℝ≥0∞)) :=
 measurable_coe_nnreal_ennreal.comp f.continuous.measurable
 
-<<<<<<< HEAD
--- This does not seem unreasonable to me, although it may be a bit specific.
--- Where to place?
-lemma bounded_continuous_function.nnreal.upper_bound {α : Type*} [topological_space α]
-  (f : α →ᵇ ℝ≥0) (x : α) : f x ≤ nndist f 0 :=
-begin
-  have key' : nndist (f x) ((0 : α →ᵇ ℝ≥0) x) ≤ nndist f 0,
-  { exact @bounded_continuous_function.dist_coe_le_dist α ℝ≥0 _ _ f 0 x, },
-  simp only [bounded_continuous_function.coe_zero, pi.zero_apply] at key',
-  rwa nnreal.nndist_zero_eq_val' (f x) at key',
-end
-
--- This is the formulation I prefer in the present context, naturally uses the more general ones.
-=======
->>>>>>> 965f46d4
 lemma lintegral_lt_top_of_bounded_continuous_to_nnreal (μ : finite_measure α) (f : α →ᵇ ℝ≥0) :
   ∫⁻ x, f x ∂(μ : measure α) < ∞ :=
 begin
@@ -286,20 +218,6 @@
 begin
   simp only [←ennreal.coe_eq_coe, bounded_continuous_function.coe_add, ennreal.coe_add,
              pi.add_apply, test_against_nn_coe_eq],
-<<<<<<< HEAD
-  apply lintegral_add,
-  repeat { exact (bounded_continuous_function.nnreal.to_ennreal_comp_measurable _), },
-end
-
-lemma test_against_nn_smul (μ : finite_measure α) (c : ℝ≥0) (f : α →ᵇ ℝ≥0) :
-  μ.test_against_nn (c • f) = c * μ.test_against_nn f :=
-begin
-  simp only [←ennreal.coe_eq_coe, algebra.id.smul_eq_mul, bounded_continuous_function.coe_smul,
-             test_against_nn_coe_eq, ennreal.coe_mul],
-  have key_smul := @lintegral_const_mul _ _ (μ : measure α) c _
-                   (bounded_continuous_function.nnreal.to_ennreal_comp_measurable f),
-  exact key_smul,
-=======
   apply lintegral_add;
   exact bounded_continuous_function.nnreal.to_ennreal_comp_measurable _,
 end
@@ -315,20 +233,11 @@
     smul_eq_mul],
   exact @lintegral_const_mul _ _ (μ : measure α) (c • 1)  _
                    (bounded_continuous_function.nnreal.to_ennreal_comp_measurable f),
->>>>>>> 965f46d4
 end
 
 lemma test_against_nn_lipschitz_estimate (μ : finite_measure α) (f g : α →ᵇ ℝ≥0) :
   μ.test_against_nn f ≤ μ.test_against_nn g + (nndist f g) * μ.mass :=
 begin
-<<<<<<< HEAD
-  simp [←test_against_nn_const μ (nndist f g), ←test_against_nn_add, ←ennreal.coe_le_coe],
-  apply lintegral_mono,
-  have le_dist : ∀ x, dist (f x) (g x) ≤ (nndist f g),
-  by exact bounded_continuous_function.dist_coe_le_dist,
-  intros x,
-  have le' : f(x) ≤ g(x) + (nndist f g),
-=======
   simp only [←μ.test_against_nn_const (nndist f g), ←test_against_nn_add, ←ennreal.coe_le_coe,
              bounded_continuous_function.coe_add, const_apply, ennreal.coe_add, pi.add_apply,
              coe_nnreal_ennreal_nndist, test_against_nn_coe_eq],
@@ -337,17 +246,11 @@
   bounded_continuous_function.dist_coe_le_dist,
   intros x,
   have le' : f(x) ≤ g(x) + nndist f g,
->>>>>>> 965f46d4
   { apply (nnreal.le_add_nndist (f x) (g x)).trans,
     rw add_le_add_iff_left,
     exact dist_le_coe.mp (le_dist x), },
   have le : (f(x) : ℝ≥0∞) ≤ (g(x) : ℝ≥0∞) + (nndist f g),
-<<<<<<< HEAD
-  { rw ←ennreal.coe_add,
-    exact ennreal.coe_mono le', },
-=======
   by { rw ←ennreal.coe_add, exact ennreal.coe_mono le', },
->>>>>>> 965f46d4
   rwa [coe_nnreal_ennreal_nndist] at le,
 end
 
@@ -358,11 +261,7 @@
   intros f₁ f₂,
   suffices : abs (μ.test_against_nn f₁ - μ.test_against_nn f₂ : ℝ) ≤ μ.mass * (dist f₁ f₂),
   { rwa nnreal.dist_eq, },
-<<<<<<< HEAD
-  apply (@abs_le ℝ _ _ _ _ _).mpr,
-=======
   apply abs_le.mpr,
->>>>>>> 965f46d4
   split,
   { have key' := μ.test_against_nn_lipschitz_estimate f₂ f₁,
     rw mul_comm at key',
@@ -380,18 +279,13 @@
 
 /-- Finite measures yield elements of the `weak_dual` of bounded continuous nonnegative
 functions via `finite_measure.test_against_nn`, i.e., integration. -/
-<<<<<<< HEAD
-def to_weak_dual_of_bounded_continuous_nnreal (μ : finite_measure α) :
-=======
 def to_weak_dual_bounded_continuous_nnreal (μ : finite_measure α) :
->>>>>>> 965f46d4
   weak_dual ℝ≥0 (α →ᵇ ℝ≥0) :=
 { to_fun := λ f, μ.test_against_nn f,
   map_add' := test_against_nn_add μ,
   map_smul' := test_against_nn_smul μ,
   cont := μ.test_against_nn_lipschitz.continuous, }
 
-<<<<<<< HEAD
 lemma to_weak_dual_of_bounded_continuous_nnreal_eval_def (μ : finite_measure α) (f : α →ᵇ ℝ≥0) :
   μ.to_weak_dual_of_bounded_continuous_nnreal f = μ.test_against_nn f := rfl
 
@@ -433,8 +327,6 @@
            ←test_against_nn_coe_eq, ennreal.tendsto_coe],
 end
 
-=======
->>>>>>> 965f46d4
 end finite_measure
 
 /-- Probability measures are defined as the subtype of measures that have the property of being
@@ -487,15 +379,9 @@
 
 /-- The pairing of a (Borel) probability measure `μ` with a nonnegative bounded continuous
 function is obtained by (Lebesgue) integrating the (test) function against the measure. This
-<<<<<<< HEAD
-is `probability_measure.test_against'`. -/
-abbreviation test_against_nn
-  (μ : probability_measure α) (f : α →ᵇ nnreal) : ℝ≥0 :=
-=======
 is `probability_measure.test_against_nn`. -/
 def test_against_nn
   (μ : probability_measure α) (f : α →ᵇ ℝ≥0) : ℝ≥0 :=
->>>>>>> 965f46d4
 (lintegral (μ : measure α) ((coe : ℝ≥0 → ℝ≥0∞) ∘ f)).to_nnreal
 
 lemma lintegral_lt_top_of_bounded_continuous_to_nnreal (μ : probability_measure α) (f : α →ᵇ ℝ≥0) :
@@ -517,14 +403,7 @@
 lemma test_against_nn_mono (μ : probability_measure α)
   {f g : α →ᵇ ℝ≥0} (f_le_g : (f : α → ℝ≥0) ≤ g) :
   μ.test_against_nn f ≤ μ.test_against_nn g :=
-<<<<<<< HEAD
-begin
-  have key := μ.to_finite_measure.test_against_nn_mono f_le_g,
-  simpa using key
-end
-=======
 by simpa using μ.to_finite_measure.test_against_nn_mono f_le_g
->>>>>>> 965f46d4
 
 variables [opens_measurable_space α]
 
@@ -537,18 +416,13 @@
 
 /-- Probability measures yield elements of the `weak_dual` of bounded continuous nonnegative
 functions via `probability_measure.test_against_nn`, i.e., integration. -/
-<<<<<<< HEAD
-def to_weak_dual_of_bounded_continuous_nnreal (μ : probability_measure α) :
-=======
 def to_weak_dual_bounded_continuous_nnreal (μ : probability_measure α) :
->>>>>>> 965f46d4
   weak_dual ℝ≥0 (α →ᵇ ℝ≥0) :=
 { to_fun := λ f, μ.test_against_nn f,
   map_add' := μ.to_finite_measure.test_against_nn_add,
   map_smul' := μ.to_finite_measure.test_against_nn_smul,
   cont := μ.test_against_nn_lipschitz.continuous, }
 
-<<<<<<< HEAD
 lemma to_weak_dual_of_bounded_continuous_nnreal_eval_def
   (μ : probability_measure α) (f : α →ᵇ ℝ≥0) :
   μ.to_weak_dual_of_bounded_continuous_nnreal f = μ.test_against_nn f := rfl
@@ -609,8 +483,6 @@
   apply finite_measure.tendsto_iff_forall_lintegral_tendsto,
 end
 
-=======
->>>>>>> 965f46d4
 end probability_measure
 
 end measure_theory