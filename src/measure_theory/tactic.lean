/-
Copyright (c) 2021 Rémy Degenne. All rights reserved.
Released under Apache 2.0 license as described in the file LICENSE.
Authors: Rémy Degenne
-/
import measure_theory.measure.measure_space_def
import tactic.auto_cases
import tactic.tidy
import tactic.with_local_reducibility
/-!
# Tactics for measure theory

Currently we have one domain-specific tactic for measure theory: `measurability`.

This tactic is to a large extent a copy of the `continuity` tactic by Reid Barton.
-/

/-!
### `measurability` tactic

Automatically solve goals of the form `measurable f`, `ae_measurable f μ` and `measurable_set s`.

Mark lemmas with `@[measurability]` to add them to the set of lemmas
used by `measurability`. Note: `to_additive` doesn't know yet how to
copy the attribute to the additive version.
-/

/-- User attribute used to mark tactics used by `measurability`. -/
@[user_attribute]
meta def measurability : user_attribute :=
{ name := `measurability,
  descr := "lemmas usable to prove (ae)-measurability" }

/- Mark some measurability lemmas already defined in `measure_theory.measurable_space_def` and
`measure_theory.measure_space_def` -/
attribute [measurability]
  measurable_id
  measurable_id'
  ae_measurable_id
  ae_measurable_id'
  measurable_const
  ae_measurable_const
  ae_measurable.measurable_mk
  measurable_set.empty
  measurable_set.univ
  measurable_set.compl
  subsingleton.measurable_set
  measurable_set.Union
  measurable_set.Inter
  measurable_set.Union_Prop
  measurable_set.Inter_Prop
  measurable_set.union
  measurable_set.inter
  measurable_set.diff
  measurable_set.symm_diff
  measurable_set.ite
  measurable_set.cond
  measurable_set.disjointed
  measurable_set.const
  measurable_set.insert
  measurable_set_eq
  finset.measurable_set
  measurable_space.measurable_set_top

namespace tactic

/--
Tactic to apply `measurable.comp` when appropriate.

Applying `measurable.comp` is not always a good idea, so we have some
extra logic here to try to avoid bad cases.

* If the function we're trying to prove measurable is actually
  constant, and that constant is a function application `f z`, then
  measurable.comp would produce new goals `measurable f`, `measurable
  (λ _, z)`, which is silly. We avoid this by failing if we could
  apply `measurable_const`.

* measurable.comp will always succeed on `measurable (λ x, f x)` and
  produce new goals `measurable (λ x, x)`, `measurable f`. We detect
  this by failing if a new goal can be closed by applying
  measurable_id.
-/
meta def apply_measurable.comp : tactic unit :=
`[fail_if_success { exact measurable_const };
  refine measurable.comp _ _;
  fail_if_success { exact measurable_id }]

/--
Tactic to apply `measurable.comp_ae_measurable` when appropriate.

Applying `measurable.comp_ae_measurable` is not always a good idea, so we have some
extra logic here to try to avoid bad cases.

* If the function we're trying to prove measurable is actually
  constant, and that constant is a function application `f z`, then
  `measurable.comp_ae_measurable` would produce new goals `measurable f`, `ae_measurable
  (λ _, z) μ`, which is silly. We avoid this by failing if we could
  apply `ae_measurable_const`.

* `measurable.comp_ae_measurable` will always succeed on `ae_measurable (λ x, f x) μ` and
  can produce new goals (`measurable (λ x, x)`, `ae_measurable f μ`) or
  (`measurable f`, `ae_measurable (λ x, x) μ`). We detect those by failing if a new goal can be
  closed by applying `measurable_id` or `ae_measurable_id`.
-/
meta def apply_measurable.comp_ae_measurable : tactic unit :=
`[fail_if_success { exact ae_measurable_const };
  refine measurable.comp_ae_measurable _ _;
  fail_if_success { exact measurable_id };
  fail_if_success { exact ae_measurable_id }]

/--
We don't want the intro1 tactic to apply to a goal of the form `measurable f`, `ae_measurable f μ`
or `measurable_set s`. This tactic tests the target to see if it matches that form.
 -/
meta def goal_is_not_measurable : tactic unit :=
do t ← tactic.target,
  match t with
  | `(measurable %%l) := failed
  | `(ae_measurable %%l %%r) := failed
  | `(measurable_set %%l) := failed
  | _ := skip
  end

/-- List of tactics used by `measurability` internally. The option `use_exfalso := ff` is passed to
the tactic `apply_assumption` in order to avoid loops in the presence of negated hypotheses in
the context. -/
meta def measurability_tactics (md : transparency := semireducible) : list (tactic string) :=
[
  propositional_goal >> tactic.interactive.apply_assumption none {use_exfalso := ff}
<<<<<<< HEAD
                        >> pure "apply_assumption none {use_exfalso := ff}",
=======
                        >> pure "apply_assumption {use_exfalso := ff}",
>>>>>>> b877056e
  goal_is_not_measurable >> intro1
                        >>= λ ns, pure ("intro " ++ ns.to_string),
  apply_rules [] [``measurability] 50 { md := md }
                        >> pure "apply_rules with measurability",
  apply_measurable.comp >> pure "refine measurable.comp _ _",
  apply_measurable.comp_ae_measurable
                        >> pure "refine measurable.comp_ae_measurable _ _",
  `[ refine measurable.ae_measurable _ ]
                        >> pure "refine measurable.ae_measurable _",
  `[ refine measurable.ae_strongly_measurable _ ]
                        >> pure "refine measurable.ae_strongly_measurable _"
]

namespace interactive
setup_tactic_parser

/--
Solve goals of the form `measurable f`, `ae_measurable f μ`, `ae_strongly_measurable f μ` or
`measurable_set s`. `measurability?` reports back the proof term it found.
-/
meta def measurability
  (bang : parse $ optional (tk "!")) (trace : parse $ optional (tk "?")) (cfg : tidy.cfg := {}) :
  tactic unit :=
let md                 := if bang.is_some then semireducible else reducible,
    measurability_core := tactic.tidy { tactics := measurability_tactics md, ..cfg },
    trace_fn           := if trace.is_some then show_term else id in
trace_fn measurability_core

/-- Version of `measurability` for use with auto_param. -/
meta def measurability' : tactic unit := measurability none none {}

/--
`measurability` solves goals of the form `measurable f`, `ae_measurable f μ`,
`ae_strongly_measurable f μ` or `measurable_set s` by applying lemmas tagged with the
`measurability` user attribute.

You can also use `measurability!`, which applies lemmas with `{ md := semireducible }`.
The default behaviour is more conservative, and only unfolds `reducible` definitions
when attempting to match lemmas with the goal.

`measurability?` reports back the proof term it found.
-/
add_tactic_doc
{ name := "measurability / measurability'",
  category := doc_category.tactic,
  decl_names := [`tactic.interactive.measurability, `tactic.interactive.measurability'],
  tags := ["lemma application"] }

end interactive

end tactic<|MERGE_RESOLUTION|>--- conflicted
+++ resolved
@@ -128,11 +128,7 @@
 meta def measurability_tactics (md : transparency := semireducible) : list (tactic string) :=
 [
   propositional_goal >> tactic.interactive.apply_assumption none {use_exfalso := ff}
-<<<<<<< HEAD
-                        >> pure "apply_assumption none {use_exfalso := ff}",
-=======
                         >> pure "apply_assumption {use_exfalso := ff}",
->>>>>>> b877056e
   goal_is_not_measurable >> intro1
                         >>= λ ns, pure ("intro " ++ ns.to_string),
   apply_rules [] [``measurability] 50 { md := md }
