--- conflicted
+++ resolved
@@ -253,25 +253,6 @@
 show measure.pi μ (eval i ⁻¹' {x}) = 0,
 from pi_eval_preimage_null _ (measure_singleton x)
 
-<<<<<<< HEAD
-section intervals
-
-variables {μ} [Π i, partial_order (α i)] [∀ i, sigma_finite (μ i)] [∀ i, has_no_atoms (μ i)]
-
-lemma pi_Iio_ae_eq_pi_Iic {s : set ι} {f : Π i, α i} :
-  pi s (λ i, Iio (f i)) =ᵐ[measure.pi μ] pi s (λ i, Iic (f i)) :=
-begin
-  refine eventually_le.antisymm (eventually_of_forall $ pi_mono (λ i hi, Iio_subset_Iic_self)) _,
-  rw ae_le_set,
-  refine measure_mono_null (pi_diff_pi_subset _ _ _) _,
-  simp only [bUnion_eq_Union, Iic_diff_Iio_same],
-  refine measure_Union_null (λ i, pi_hyperplane _ _ _)
-end
-
-lemma pi_Ioi_ae_eq_pi_Ici {s : set ι} {f : Π i, α i} :
-  pi s (λ i, Ioi (f i)) =ᵐ[measure.pi μ] pi s (λ i, Ici (f i)) :=
-@pi_Iio_ae_eq_pi_Iic ι _ (λ i, order_dual (α i)) _ _ _ _ _ s f
-=======
 lemma ae_eval_ne (i : ι) [has_no_atoms (μ i)] (x : α i) :
   ∀ᵐ y : Π i, α i ∂measure.pi μ, y i ≠ x :=
 compl_mem_ae_iff.2 (pi_hyperplane μ i x)
@@ -316,7 +297,6 @@
 lemma pi_Ioi_ae_eq_pi_Ici {s : set ι} {f : Π i, α i} :
   pi s (λ i, Ioi (f i)) =ᵐ[measure.pi μ] pi s (λ i, Ici (f i)) :=
 ae_eq_set_pi $ λ i hi, Ioi_ae_eq_Ici
->>>>>>> cd7a8a18
 
 lemma univ_pi_Iio_ae_eq_Iic {f : Π i, α i} :
   pi univ (λ i, Iio (f i)) =ᵐ[measure.pi μ] Iic f :=
@@ -328,14 +308,7 @@
 
 lemma pi_Ioo_ae_eq_pi_Icc {s : set ι} {f g : Π i, α i} :
   pi s (λ i, Ioo (f i) (g i)) =ᵐ[measure.pi μ] pi s (λ i, Icc (f i) (g i)) :=
-<<<<<<< HEAD
-begin
-  simp only [← Ioi_inter_Iio, ← Ici_inter_Iic, pi_inter_distrib],
-  exact pi_Ioi_ae_eq_pi_Ici.inter pi_Iio_ae_eq_pi_Iic
-end
-=======
 ae_eq_set_pi $ λ i hi, Ioo_ae_eq_Icc
->>>>>>> cd7a8a18
 
 lemma univ_pi_Ioo_ae_eq_Icc {f g : Π i, α i} :
   pi univ (λ i, Ioo (f i) (g i)) =ᵐ[measure.pi μ] Icc f g :=
@@ -343,14 +316,7 @@
 
 lemma pi_Ioc_ae_eq_pi_Icc {s : set ι} {f g : Π i, α i} :
   pi s (λ i, Ioc (f i) (g i)) =ᵐ[measure.pi μ] pi s (λ i, Icc (f i) (g i)) :=
-<<<<<<< HEAD
-begin
-  simp only [← Ioi_inter_Iic, ← Ici_inter_Iic, pi_inter_distrib],
-  exact pi_Ioi_ae_eq_pi_Ici.inter (eventually_eq.refl _ _)
-end
-=======
 ae_eq_set_pi $ λ i hi, Ioc_ae_eq_Icc
->>>>>>> cd7a8a18
 
 lemma univ_pi_Ioc_ae_eq_Icc {f g : Π i, α i} :
   pi univ (λ i, Ioc (f i) (g i)) =ᵐ[measure.pi μ] Icc f g :=
@@ -358,14 +324,7 @@
 
 lemma pi_Ico_ae_eq_pi_Icc {s : set ι} {f g : Π i, α i} :
   pi s (λ i, Ico (f i) (g i)) =ᵐ[measure.pi μ] pi s (λ i, Icc (f i) (g i)) :=
-<<<<<<< HEAD
-begin
-  simp only [← Ici_inter_Iio, ← Ici_inter_Iic, pi_inter_distrib],
-  exact (eventually_eq.refl _ _).inter pi_Iio_ae_eq_pi_Iic
-end
-=======
 ae_eq_set_pi $ λ i hi, Ico_ae_eq_Icc
->>>>>>> cd7a8a18
 
 lemma univ_pi_Ico_ae_eq_Icc {f g : Π i, α i} :
   pi univ (λ i, Ico (f i) (g i)) =ᵐ[measure.pi μ] Icc f g :=
@@ -373,15 +332,6 @@
 
 end intervals
 
-<<<<<<< HEAD
-lemma pi_has_no_atoms (i : ι) [has_no_atoms (μ i)] [∀ i, sigma_finite (μ i)] :
-  has_no_atoms (measure.pi μ) :=
-⟨λ x, flip measure_mono_null (pi_hyperplane μ i (x i)) (singleton_subset_iff.2 rfl)⟩
-
-instance [h : nonempty ι] [∀ i, has_no_atoms (μ i)] [∀ i, sigma_finite (μ i)] :
-  has_no_atoms (measure.pi μ) :=
-h.elim $ λ i, pi_has_no_atoms μ i
-=======
 /-- If one of the measures `μ i` has no atoms, them `measure.pi µ`
 has no atoms. The instance below assumes that all `μ i` have no atoms. -/
 lemma pi_has_no_atoms (i : ι) [has_no_atoms (μ i)] :
@@ -390,7 +340,6 @@
 
 instance [h : nonempty ι] [∀ i, has_no_atoms (μ i)] : has_no_atoms (measure.pi μ) :=
 h.elim $ λ i, pi_has_no_atoms i
->>>>>>> cd7a8a18
 
 instance [Π i, topological_space (α i)] [∀ i, opens_measurable_space (α i)]
   [∀ i, locally_finite_measure (μ i)] :
