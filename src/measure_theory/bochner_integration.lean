--- conflicted
+++ resolved
@@ -189,144 +189,9 @@
 -/
 open finset
 
-<<<<<<< HEAD
-variables [normed_group E] [measurable_space E] [normed_group F]
-variables {μ : measure α} {p : ℝ≥0∞}
-
-/-!
-#### Properties of simple functions
-
-A simple function `f : α →ₛ E` into a normed group `E` verifies, for a measure `μ`:
-- `mem_ℒp f 0 μ` and `mem_ℒp f ∞ μ`, since `f` is a.e.-measurable and bounded,
-- for `0 < p < ∞`, `mem_ℒp f p μ ↔ integrable f μ ↔ f.fin_meas_supp μ ↔ ∀ y ≠ 0, μ (f ⁻¹' {y}) < ∞`.
--/
-
-lemma exists_forall_norm_le (f : α →ₛ F) : ∃ C, ∀ x, ∥f x∥ ≤ C :=
-exists_forall_le (f.map (λ x, ∥x∥))
-
-lemma mem_ℒp_zero (f : α →ₛ E) (μ : measure α) : mem_ℒp f 0 μ :=
-mem_ℒp_zero_iff_ae_measurable.mpr f.ae_measurable
-
-lemma mem_ℒp_top (f : α →ₛ E) (μ : measure α) : mem_ℒp f ∞ μ :=
-let ⟨C, hfC⟩ := f.exists_forall_norm_le in
-mem_ℒp_top_of_bound f.ae_measurable C $ eventually_of_forall hfC
-
-protected lemma snorm'_eq {p : ℝ} (f : α →ₛ F) (μ : measure α) :
-  snorm' f p μ = (∑ y in f.range, (nnnorm y : ℝ≥0∞) ^ p * μ (f ⁻¹' {y})) ^ (1/p) :=
-have h_map : (λ a, (nnnorm (f a) : ℝ≥0∞) ^ p) = f.map (λ a : F, (nnnorm a : ℝ≥0∞) ^ p), by simp,
-by rw [snorm', h_map, lintegral_eq_lintegral, map_lintegral]
-
-lemma measure_preimage_lt_top_of_mem_ℒp  (hp_pos : 0 < p) (hp_ne_top : p ≠ ∞) (f : α →ₛ E)
-  (hf : mem_ℒp f p μ) (y : E) (hy_ne : y ≠ 0) :
-  μ (f ⁻¹' {y}) < ∞ :=
-begin
-  have hp_pos_real : 0 < p.to_real, from ennreal.to_real_pos_iff.mpr ⟨hp_pos, hp_ne_top⟩,
-  have hf_snorm := mem_ℒp.snorm_lt_top hf,
-  rw [snorm_eq_snorm' hp_pos.ne.symm hp_ne_top, f.snorm'_eq,
-    ← @ennreal.lt_rpow_one_div_iff _ _ (1 / p.to_real) (by simp [hp_pos_real]),
-    @ennreal.top_rpow_of_pos (1 / (1 / p.to_real)) (by simp [hp_pos_real]),
-    ennreal.sum_lt_top_iff] at hf_snorm,
-  by_cases hyf : y ∈ f.range,
-  swap,
-  { suffices h_empty : f ⁻¹' {y} = ∅,
-      by { rw [h_empty, measure_empty], exact ennreal.coe_lt_top, },
-    ext1 x,
-    rw [set.mem_preimage, set.mem_singleton_iff, mem_empty_eq, iff_false],
-    refine λ hxy, hyf _,
-    rw [mem_range, set.mem_range],
-    exact ⟨x, hxy⟩, },
-  specialize hf_snorm y hyf,
-  rw ennreal.mul_lt_top_iff at hf_snorm,
-  cases hf_snorm,
-  { exact hf_snorm.2, },
-  cases hf_snorm,
-  { refine absurd _ hy_ne,
-    simpa [hp_pos_real] using hf_snorm, },
-  { simp [hf_snorm], },
-end
-
-lemma mem_ℒp_of_finite_measure_preimage (p : ℝ≥0∞) {f : α →ₛ E} (hf : ∀ y ≠ 0, μ (f ⁻¹' {y}) < ∞) :
-  mem_ℒp f p μ :=
-begin
-  by_cases hp0 : p = 0,
-  { rw [hp0, mem_ℒp_zero_iff_ae_measurable], exact f.ae_measurable, },
-  by_cases hp_top : p = ∞,
-  { rw hp_top, exact mem_ℒp_top f μ, },
-  refine ⟨f.ae_measurable, _⟩,
-  rw [snorm_eq_snorm' hp0 hp_top, f.snorm'_eq],
-  refine ennreal.rpow_lt_top_of_nonneg (by simp) (ennreal.sum_lt_top_iff.mpr (λ y hy, _)).ne,
-  by_cases hy0 : y = 0,
-  { simp [hy0, ennreal.to_real_pos_iff.mpr ⟨lt_of_le_of_ne (zero_le _) (ne.symm hp0), hp_top⟩], },
-  { refine ennreal.mul_lt_top _ (hf y hy0),
-    exact ennreal.rpow_lt_top_of_nonneg ennreal.to_real_nonneg ennreal.coe_ne_top, },
-end
-
-lemma mem_ℒp_iff {f : α →ₛ E} (hp_pos : 0 < p) (hp_ne_top : p ≠ ∞) :
-  mem_ℒp f p μ ↔ ∀ y ≠ 0, μ (f ⁻¹' {y}) < ∞ :=
-⟨λ h, measure_preimage_lt_top_of_mem_ℒp hp_pos hp_ne_top f h,
-  λ h, mem_ℒp_of_finite_measure_preimage p h⟩
-
-lemma integrable_iff {f : α →ₛ E} : integrable f μ ↔ ∀ y ≠ 0, μ (f ⁻¹' {y}) < ∞ :=
-mem_ℒp_one_iff_integrable.symm.trans $ mem_ℒp_iff ennreal.zero_lt_one ennreal.coe_ne_top
-
-lemma mem_ℒp_iff_integrable {f : α →ₛ E} (hp_pos : 0 < p) (hp_ne_top : p ≠ ∞) :
-  mem_ℒp f p μ ↔ integrable f μ :=
-(mem_ℒp_iff hp_pos hp_ne_top).trans integrable_iff.symm
-
-lemma mem_ℒp_iff_fin_meas_supp {f : α →ₛ E} (hp_pos : 0 < p) (hp_ne_top : p ≠ ∞) :
-  mem_ℒp f p μ ↔ f.fin_meas_supp μ :=
-(mem_ℒp_iff hp_pos hp_ne_top).trans fin_meas_supp_iff.symm
-
-lemma integrable_iff_fin_meas_supp {f : α →ₛ E} : integrable f μ ↔ f.fin_meas_supp μ :=
-integrable_iff.trans fin_meas_supp_iff.symm
-
-lemma fin_meas_supp.integrable {f : α →ₛ E} (h : f.fin_meas_supp μ) : integrable f μ :=
-integrable_iff_fin_meas_supp.2 h
-
-lemma integrable_pair [measurable_space F] {f : α →ₛ E} {g : α →ₛ F} :
-  integrable f μ → integrable g μ → integrable (pair f g) μ :=
-by simpa only [integrable_iff_fin_meas_supp] using fin_meas_supp.pair
-
-lemma mem_ℒp_of_finite_measure (f : α →ₛ E) (p : ℝ≥0∞) (μ : measure α) [finite_measure μ] :
-  mem_ℒp f p μ :=
-let ⟨C, hfC⟩ := f.exists_forall_norm_le in
-mem_ℒp.of_bound f.ae_measurable C $ eventually_of_forall hfC
-
-lemma integrable_of_finite_measure [finite_measure μ] (f : α →ₛ E) : integrable f μ :=
-mem_ℒp_one_iff_integrable.mp (f.mem_ℒp_of_finite_measure 1 μ)
-
-lemma measure_preimage_lt_top_of_integrable (f : α →ₛ E) (hf : integrable f μ) {x : E}
-  (hx : x ≠ 0) :
-  μ (f ⁻¹' {x}) < ∞ :=
-integrable_iff.mp hf x hx
-
-lemma mem_ℒp_piecewise_of_finite_measure {s : set α} (hs : measurable_set s) (hs' : μ s < ∞)
-  (f : α →ₛ E) :
-  mem_ℒp (f.piecewise s hs 0) p μ :=
-begin
-  apply simple_func.mem_ℒp_of_finite_measure_preimage,
-  intros c hc,
-  have : (f.piecewise s hs 0) ⁻¹' {c} = f ⁻¹' {c} ∩ s := sorry,
-  sorry
-end
-
-lemma finite_measure_of_mem_ℒp_piecewise {s : set α} (hs : measurable_set s) (c : E) (hp₀ : 0 < p)
-  (hp : p ≠ ⊤) (hs : mem_ℒp ((simple_func.const α c).piecewise s hs 0) p μ) :
-  c = 0 ∨ μ s < ∞ :=
-begin
-  by_cases hc : c = 0,
-  { exact or.inl hc },
-  right,
-  convert simple_func.measure_preimage_lt_top_of_mem_ℒp hp₀ hp _ hs c hc,
-  sorry,
-end
-
-variables [normed_space ℝ F]
-=======
 variables [normed_group E] [measurable_space E]
 variables [normed_group F] [normed_space ℝ F]
 variables {μ : measure α}
->>>>>>> 69b9fa3d
 
 /-- Bochner integral of simple functions whose codomain is a real `normed_space`. -/
 def integral (μ : measure α) (f : α →ₛ F) : F :=
