--- conflicted
+++ resolved
@@ -614,11 +614,7 @@
 end
 
 lemma lintegral_edist_to_simple_func_lt_top (f g : α →₁ₛ[μ] E) :
-<<<<<<< HEAD
-  ∫⁻ (x : α), edist (to_simple_func f x) (to_simple_func g x) ∂μ < ⊤ :=
-=======
-  ∫⁻ (x : α), edist ((to_simple_func f) x) ((to_simple_func g) x) ∂μ < ∞ :=
->>>>>>> 5a2eac67
+  ∫⁻ (x : α), edist (to_simple_func f x) (to_simple_func g x) ∂μ < ∞ :=
 begin
   rw lintegral_rw₂ (to_simple_func_eq_to_fun f) (to_simple_func_eq_to_fun g),
   exact lintegral_edist_lt_top (integrable_coe_fn _) (integrable_coe_fn _)
