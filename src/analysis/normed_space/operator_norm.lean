--- conflicted
+++ resolved
@@ -99,15 +99,9 @@
 
 end normed_field
 
-<<<<<<< HEAD
 variables [nontrivially_normed_field 𝕜] [nontrivially_normed_field 𝕜₂] [nontrivially_normed_field 𝕜₃]
   [normed_space 𝕜 E] [normed_space 𝕜 Eₗ] [normed_space 𝕜₂ F] [normed_space 𝕜 Fₗ]
   [normed_space 𝕜₃ G] [normed_space 𝕜 Gₗ]
-=======
-variables [nontrivially_normed_field 𝕜] [nontrivially_normed_field 𝕜₂]
-  [nontrivially_normed_field 𝕜₃] [normed_space 𝕜 E] [normed_space 𝕜 Eₗ] [normed_space 𝕜₂ F]
-  [normed_space 𝕜 Fₗ] [normed_space 𝕜₃ G] [normed_space 𝕜 Gₗ]
->>>>>>> 0179605f
   {σ₁₂ : 𝕜 →+* 𝕜₂} {σ₂₃ : 𝕜₂ →+* 𝕜₃} {σ₁₃ : 𝕜 →+* 𝕜₃}
   [ring_hom_comp_triple σ₁₂ σ₂₃ σ₁₃]
 
@@ -1125,13 +1119,8 @@
 namespace continuous_linear_map
 variables {E' F' : Type*} [seminormed_add_comm_group E'] [seminormed_add_comm_group F']
 
-<<<<<<< HEAD
 variables {𝕜₁' : Type*} {𝕜₂' : Type*} [nontrivially_normed_field 𝕜₁'] [nontrivially_normed_field 𝕜₂']
   [normed_space 𝕜₁' E'] [normed_space 𝕜₂' F']
-=======
-variables {𝕜₁' : Type*} {𝕜₂' : Type*} [nontrivially_normed_field 𝕜₁']
-  [nontrivially_normed_field 𝕜₂'] [normed_space 𝕜₁' E'] [normed_space 𝕜₂' F']
->>>>>>> 0179605f
   {σ₁' : 𝕜₁' →+* 𝕜} {σ₁₃' : 𝕜₁' →+* 𝕜₃} {σ₂' : 𝕜₂' →+* 𝕜₂} {σ₂₃' : 𝕜₂' →+* 𝕜₃}
   [ring_hom_comp_triple σ₁' σ₁₃ σ₁₃'] [ring_hom_comp_triple σ₂' σ₂₃ σ₂₃']
   [ring_hom_isometric σ₂₃] [ring_hom_isometric σ₁₃'] [ring_hom_isometric σ₂₃']
@@ -1176,14 +1165,8 @@
 open metric continuous_linear_map
 
 section
-<<<<<<< HEAD
 variables [nontrivially_normed_field 𝕜] [nontrivially_normed_field 𝕜₂] [nontrivially_normed_field 𝕜₃]
   [normed_space 𝕜 E] [normed_space 𝕜₂ F] [normed_space 𝕜₃ G] [normed_space 𝕜 Fₗ] (c : 𝕜)
-=======
-variables [nontrivially_normed_field 𝕜] [nontrivially_normed_field 𝕜₂]
-  [nontrivially_normed_field 𝕜₃] [normed_space 𝕜 E] [normed_space 𝕜₂ F] [normed_space 𝕜₃ G]
-  [normed_space 𝕜 Fₗ] (c : 𝕜)
->>>>>>> 0179605f
   {σ₁₂ : 𝕜 →+* 𝕜₂} {σ₂₃ : 𝕜₂ →+* 𝕜₃}
   (f g : E →SL[σ₁₂] F) (x y z : E)
 
@@ -1570,20 +1553,11 @@
 
 namespace continuous_linear_map
 
-<<<<<<< HEAD
 variables [nontrivially_normed_field 𝕜] [nontrivially_normed_field 𝕜₂] [nontrivially_normed_field 𝕜₃]
   [normed_space 𝕜 E] [normed_space 𝕜₂ F] [normed_space 𝕜₃ G] [normed_space 𝕜 Fₗ] (c : 𝕜)
   {σ₁₂ : 𝕜 →+* 𝕜₂} {σ₂₃ : 𝕜₂ →+* 𝕜₃}
 
 variables {𝕜₂' : Type*} [nontrivially_normed_field 𝕜₂'] {F' : Type*} [normed_add_comm_group F']
-=======
-variables [nontrivially_normed_field 𝕜] [nontrivially_normed_field 𝕜₂]
-  [nontrivially_normed_field 𝕜₃] [normed_space 𝕜 E] [normed_space 𝕜₂ F] [normed_space 𝕜₃ G]
-  [normed_space 𝕜 Fₗ] (c : 𝕜)
-  {σ₁₂ : 𝕜 →+* 𝕜₂} {σ₂₃ : 𝕜₂ →+* 𝕜₃}
-
-variables {𝕜₂' : Type*} [nontrivially_normed_field 𝕜₂'] {F' : Type*} [normed_group F']
->>>>>>> 0179605f
   [normed_space 𝕜₂' F'] {σ₂' : 𝕜₂' →+* 𝕜₂} {σ₂'' : 𝕜₂ →+* 𝕜₂'}
   {σ₂₃' : 𝕜₂' →+* 𝕜₃}
   [ring_hom_inv_pair σ₂' σ₂''] [ring_hom_inv_pair σ₂'' σ₂']
@@ -1696,13 +1670,8 @@
 end continuous_linear_map
 
 namespace submodule
-<<<<<<< HEAD
 variables [nontrivially_normed_field 𝕜] [nontrivially_normed_field 𝕜₂] [nontrivially_normed_field 𝕜₃]
   [normed_space 𝕜 E] [normed_space 𝕜₂ F] {σ₁₂ : 𝕜 →+* 𝕜₂}
-=======
-variables [nontrivially_normed_field 𝕜] [nontrivially_normed_field 𝕜₂]
-  [nontrivially_normed_field 𝕜₃] [normed_space 𝕜 E] [normed_space 𝕜₂ F] {σ₁₂ : 𝕜 →+* 𝕜₂}
->>>>>>> 0179605f
 
 lemma norm_subtypeL (K : submodule 𝕜 E) [nontrivial K] : ∥K.subtypeL∥ = 1 :=
 K.subtypeₗᵢ.norm_to_continuous_linear_map
@@ -1710,14 +1679,8 @@
 end submodule
 
 namespace continuous_linear_equiv
-<<<<<<< HEAD
 variables [nontrivially_normed_field 𝕜] [nontrivially_normed_field 𝕜₂] [nontrivially_normed_field 𝕜₃]
   [normed_space 𝕜 E] [normed_space 𝕜₂ F] {σ₁₂ : 𝕜 →+* 𝕜₂} {σ₂₁ : 𝕜₂ →+* 𝕜}
-=======
-variables [nontrivially_normed_field 𝕜] [nontrivially_normed_field 𝕜₂]
-  [nontrivially_normed_field 𝕜₃] [normed_space 𝕜 E] [normed_space 𝕜₂ F]
-  {σ₁₂ : 𝕜 →+* 𝕜₂} {σ₂₁ : 𝕜₂ →+* 𝕜}
->>>>>>> 0179605f
   [ring_hom_inv_pair σ₁₂ σ₂₁] [ring_hom_inv_pair σ₂₁ σ₁₂]
 
 section
@@ -1800,11 +1763,7 @@
 linear_equiv.coord_self 𝕜 E x h
 
 variables {𝕜} {𝕜₄ : Type*} [nontrivially_normed_field 𝕜₄]
-<<<<<<< HEAD
 variables {H : Type*} [normed_add_comm_group H] [normed_space 𝕜₄ H] [normed_space 𝕜₃ G]
-=======
-variables {H : Type*} [normed_group H] [normed_space 𝕜₄ H] [normed_space 𝕜₃ G]
->>>>>>> 0179605f
 variables {σ₂₃ : 𝕜₂ →+* 𝕜₃} {σ₁₃ : 𝕜 →+* 𝕜₃}
 variables {σ₃₄ : 𝕜₃ →+* 𝕜₄} {σ₄₃ : 𝕜₄ →+* 𝕜₃}
 variables {σ₂₄ : 𝕜₂ →+* 𝕜₄} {σ₁₄ : 𝕜 →+* 𝕜₄}
