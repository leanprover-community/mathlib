/-
Copyright (c) 2019 Jan-David Salchow. All rights reserved.
Released under Apache 2.0 license as described in the file LICENSE.
Authors: Jan-David Salchow, Sébastien Gouëzel, Jean Lo
-/
import algebra.algebra.tower
import analysis.normed_space.linear_isometry
import analysis.normed_space.riesz_lemma
import data.equiv.transfer_instance

/-!
# Operator norm on the space of continuous linear maps

Define the operator norm on the space of continuous linear maps between normed spaces, and prove
its basic properties. In particular, show that this space is itself a normed space.

Since a lot of elementary properties don't require `∥x∥ = 0 → x = 0` we start setting up the
theory for `semi_normed_space` and we specialize to `normed_space` at the end.
-/

noncomputable theory
open_locale classical nnreal topological_space

variables {𝕜 : Type*} {E : Type*} {F : Type*} {G : Type*}

section semi_normed

variables [semi_normed_group E] [semi_normed_group F] [semi_normed_group G]

open metric continuous_linear_map

section normed_field
/-! Most statements in this file require the field to be non-discrete,
as this is necessary to deduce an inequality `∥f x∥ ≤ C ∥x∥` from the continuity of f.
However, the other direction always holds.
In this section, we just assume that `𝕜` is a normed field.
In the remainder of the file, it will be non-discrete. -/

variables [normed_field 𝕜] [semi_normed_space 𝕜 E] [semi_normed_space 𝕜 F] (f : E →ₗ[𝕜] F)

lemma linear_map.lipschitz_of_bound (C : ℝ) (h : ∀x, ∥f x∥ ≤ C * ∥x∥) :
  lipschitz_with (real.to_nnreal C) f :=
f.to_add_monoid_hom.lipschitz_of_bound C h

lemma linear_map.lipschitz_of_bound_nnnorm (C : ℝ≥0) (h : ∀ x, ∥f x∥₊ ≤ C * ∥x∥₊) :
  lipschitz_with C f :=
f.to_add_monoid_hom.lipschitz_of_bound_nnnorm C h

theorem linear_map.antilipschitz_of_bound {K : ℝ≥0} (h : ∀ x, ∥x∥ ≤ K * ∥f x∥) :
  antilipschitz_with K f :=
antilipschitz_with.of_le_mul_dist $
λ x y, by simpa only [dist_eq_norm, f.map_sub] using h (x - y)

lemma linear_map.bound_of_antilipschitz {K : ℝ≥0} (h : antilipschitz_with K f) (x) :
  ∥x∥ ≤ K * ∥f x∥ :=
by simpa only [dist_zero_right, f.map_zero] using h.le_mul_dist x 0

lemma linear_map.uniform_continuous_of_bound (C : ℝ) (h : ∀x, ∥f x∥ ≤ C * ∥x∥) :
  uniform_continuous f :=
(f.lipschitz_of_bound C h).uniform_continuous

lemma linear_map.continuous_of_bound (C : ℝ) (h : ∀x, ∥f x∥ ≤ C * ∥x∥) :
  continuous f :=
(f.lipschitz_of_bound C h).continuous

/-- Construct a continuous linear map from a linear map and a bound on this linear map.
The fact that the norm of the continuous linear map is then controlled is given in
`linear_map.mk_continuous_norm_le`. -/
def linear_map.mk_continuous (C : ℝ) (h : ∀x, ∥f x∥ ≤ C * ∥x∥) : E →L[𝕜] F :=
⟨f, linear_map.continuous_of_bound f C h⟩

/-- Reinterpret a linear map `𝕜 →ₗ[𝕜] E` as a continuous linear map. This construction
is generalized to the case of any finite dimensional domain
in `linear_map.to_continuous_linear_map`. -/
def linear_map.to_continuous_linear_map₁ (f : 𝕜 →ₗ[𝕜] E) : 𝕜 →L[𝕜] E :=
f.mk_continuous (∥f 1∥) $ λ x, le_of_eq $
by { conv_lhs { rw ← mul_one x }, rw [← smul_eq_mul, f.map_smul, norm_smul, mul_comm] }

/-- Construct a continuous linear map from a linear map and the existence of a bound on this linear
map. If you have an explicit bound, use `linear_map.mk_continuous` instead, as a norm estimate will
follow automatically in `linear_map.mk_continuous_norm_le`. -/
def linear_map.mk_continuous_of_exists_bound (h : ∃C, ∀x, ∥f x∥ ≤ C * ∥x∥) : E →L[𝕜] F :=
⟨f, let ⟨C, hC⟩ := h in linear_map.continuous_of_bound f C hC⟩

lemma continuous_of_linear_of_bound {f : E → F} (h_add : ∀ x y, f (x + y) = f x + f y)
  (h_smul : ∀ (c : 𝕜) x, f (c • x) = c • f x) {C : ℝ} (h_bound : ∀ x, ∥f x∥ ≤ C*∥x∥) :
  continuous f :=
let φ : E →ₗ[𝕜] F := { to_fun := f, map_add' := h_add, map_smul' := h_smul } in
φ.continuous_of_bound C h_bound

@[simp, norm_cast] lemma linear_map.mk_continuous_coe (C : ℝ) (h : ∀x, ∥f x∥ ≤ C * ∥x∥) :
  ((f.mk_continuous C h) : E →ₗ[𝕜] F) = f := rfl

@[simp] lemma linear_map.mk_continuous_apply (C : ℝ) (h : ∀x, ∥f x∥ ≤ C * ∥x∥) (x : E) :
  f.mk_continuous C h x = f x := rfl

@[simp, norm_cast] lemma linear_map.mk_continuous_of_exists_bound_coe
  (h : ∃C, ∀x, ∥f x∥ ≤ C * ∥x∥) :
  ((f.mk_continuous_of_exists_bound h) : E →ₗ[𝕜] F) = f := rfl

@[simp] lemma linear_map.mk_continuous_of_exists_bound_apply (h : ∃C, ∀x, ∥f x∥ ≤ C * ∥x∥) (x : E) :
  f.mk_continuous_of_exists_bound h x = f x := rfl

@[simp] lemma linear_map.to_continuous_linear_map₁_coe (f : 𝕜 →ₗ[𝕜] E) :
  (f.to_continuous_linear_map₁ : 𝕜 →ₗ[𝕜] E) = f :=
rfl

@[simp] lemma linear_map.to_continuous_linear_map₁_apply (f : 𝕜 →ₗ[𝕜] E) (x) :
  f.to_continuous_linear_map₁ x = f x :=
rfl

end normed_field

variables [nondiscrete_normed_field 𝕜] [semi_normed_space 𝕜 E] [semi_normed_space 𝕜 F]
[semi_normed_space 𝕜 G] (c : 𝕜) (f g : E →L[𝕜] F) (h : F →L[𝕜] G) (x y z : E)
include 𝕜

lemma linear_map.bound_of_shell_semi_normed (f : E →ₗ[𝕜] F) {ε C : ℝ} (ε_pos : 0 < ε) {c : 𝕜}
  (hc : 1 < ∥c∥) (hf : ∀ x, ε / ∥c∥ ≤ ∥x∥ → ∥x∥ < ε → ∥f x∥ ≤ C * ∥x∥) {x : E} (hx : ∥x∥ ≠ 0) :
  ∥f x∥ ≤ C * ∥x∥ :=
begin
  rcases rescale_to_shell_semi_normed hc ε_pos hx with ⟨δ, hδ, δxle, leδx, δinv⟩,
  simpa only [f.map_smul, norm_smul, mul_left_comm C, mul_le_mul_left (norm_pos_iff.2 hδ)]
    using hf (δ • x) leδx δxle
end

/-- If `∥x∥ = 0` and `f` is continuous then `∥f x∥ = 0`. -/
lemma norm_image_of_norm_zero {f : E →ₗ[𝕜] F} (hf : continuous f) {x : E} (hx : ∥x∥ = 0) :
  ∥f x∥ = 0 :=
begin
  refine le_antisymm (le_of_forall_pos_le_add (λ ε hε, _)) (norm_nonneg (f x)),
  rcases normed_group.tendsto_nhds_nhds.1 (hf.tendsto 0) ε hε with ⟨δ, δ_pos, hδ⟩,
  replace hδ := hδ x,
  rw [sub_zero, hx] at hδ,
  replace hδ := le_of_lt (hδ δ_pos),
  rw [linear_map.map_zero, sub_zero] at hδ,
  rwa [zero_add]
end

/-- A continuous linear map between seminormed spaces is bounded when the field is nondiscrete. The
continuity ensures boundedness on a ball of some radius `ε`. The nondiscreteness is then used to
rescale any element into an element of norm in `[ε/C, ε]`, whose image has a controlled norm. The
norm control for the original element follows by rescaling. -/
lemma linear_map.bound_of_continuous (f : E →ₗ[𝕜] F) (hf : continuous f) :
  ∃ C, 0 < C ∧ (∀ x : E, ∥f x∥ ≤ C * ∥x∥) :=
begin
  rcases normed_group.tendsto_nhds_nhds.1 (hf.tendsto 0) 1 zero_lt_one with ⟨ε, ε_pos, hε⟩,
  simp only [sub_zero, f.map_zero] at hε,
  rcases normed_field.exists_one_lt_norm 𝕜 with ⟨c, hc⟩,
  have : 0 < ∥c∥ / ε, from div_pos (zero_lt_one.trans hc) ε_pos,
  refine ⟨∥c∥ / ε, this, λ x, _⟩,
  by_cases hx : ∥x∥ = 0,
  { rw [hx, mul_zero],
    exact le_of_eq (norm_image_of_norm_zero hf hx) },
  refine f.bound_of_shell_semi_normed ε_pos hc (λ x hle hlt, _) hx,
  refine (hε _ hlt).le.trans _,
  rwa [← div_le_iff' this, one_div_div]
end

namespace continuous_linear_map

theorem bound : ∃ C, 0 < C ∧ (∀ x : E, ∥f x∥ ≤ C * ∥x∥) :=
f.to_linear_map.bound_of_continuous f.2

section
open filter

/-- A linear map which is a homothety is a continuous linear map.
    Since the field `𝕜` need not have `ℝ` as a subfield, this theorem is not directly deducible from
    the corresponding theorem about isometries plus a theorem about scalar multiplication.  Likewise
    for the other theorems about homotheties in this file.
 -/
def of_homothety (f : E →ₗ[𝕜] F) (a : ℝ) (hf : ∀x, ∥f x∥ = a * ∥x∥) : E →L[𝕜] F :=
f.mk_continuous a (λ x, le_of_eq (hf x))

variable (𝕜)

lemma to_span_singleton_homothety (x : E) (c : 𝕜) :
  ∥linear_map.to_span_singleton 𝕜 E x c∥ = ∥x∥ * ∥c∥ :=
by {rw mul_comm, exact norm_smul _ _}

/-- Given an element `x` of a normed space `E` over a field `𝕜`, the natural continuous
    linear map from `E` to the span of `x`.-/
def to_span_singleton (x : E) : 𝕜 →L[𝕜] E :=
of_homothety (linear_map.to_span_singleton 𝕜 E x) ∥x∥ (to_span_singleton_homothety 𝕜 x)

lemma to_span_singleton_apply (x : E) (r : 𝕜) : to_span_singleton 𝕜 x r = r • x :=
by simp [to_span_singleton, of_homothety, linear_map.to_span_singleton]

lemma to_span_singleton_add (x y : E) :
  to_span_singleton 𝕜 (x + y) = to_span_singleton 𝕜 x + to_span_singleton 𝕜 y :=
by { ext1, simp [to_span_singleton_apply], }

lemma to_span_singleton_smul' (𝕜') [nondiscrete_normed_field 𝕜'] [semi_normed_space 𝕜' E]
  [smul_comm_class 𝕜 𝕜' E] (c : 𝕜') (x : E) :
  to_span_singleton 𝕜 (c • x) = c • to_span_singleton 𝕜 x :=
by { ext1, rw [to_span_singleton_apply, smul_apply, to_span_singleton_apply, smul_comm], }

lemma to_span_singleton_smul (c : 𝕜) (x : E) :
  to_span_singleton 𝕜 (c • x) = c • to_span_singleton 𝕜 x :=
to_span_singleton_smul' 𝕜 𝕜 c x

end

section op_norm
open set real

/-- The operator norm of a continuous linear map is the inf of all its bounds. -/
def op_norm := Inf {c | 0 ≤ c ∧ ∀ x, ∥f x∥ ≤ c * ∥x∥}
instance has_op_norm : has_norm (E →L[𝕜] F) := ⟨op_norm⟩

lemma norm_def : ∥f∥ = Inf {c | 0 ≤ c ∧ ∀ x, ∥f x∥ ≤ c * ∥x∥} := rfl

-- So that invocations of `le_cInf` make sense: we show that the set of
-- bounds is nonempty and bounded below.
lemma bounds_nonempty {f : E →L[𝕜] F} :
  ∃ c, c ∈ { c | 0 ≤ c ∧ ∀ x, ∥f x∥ ≤ c * ∥x∥ } :=
let ⟨M, hMp, hMb⟩ := f.bound in ⟨M, le_of_lt hMp, hMb⟩

lemma bounds_bdd_below {f : E →L[𝕜] F} :
  bdd_below { c | 0 ≤ c ∧ ∀ x, ∥f x∥ ≤ c * ∥x∥ } :=
⟨0, λ _ ⟨hn, _⟩, hn⟩

lemma op_norm_nonneg : 0 ≤ ∥f∥ :=
le_cInf bounds_nonempty (λ _ ⟨hx, _⟩, hx)

/-- The fundamental property of the operator norm: `∥f x∥ ≤ ∥f∥ * ∥x∥`. -/
theorem le_op_norm : ∥f x∥ ≤ ∥f∥ * ∥x∥ :=
begin
  obtain ⟨C, Cpos, hC⟩ := f.bound,
  replace hC := hC x,
  by_cases h : ∥x∥ = 0,
  { rwa [h, mul_zero] at ⊢ hC },
  have hlt : 0 < ∥x∥ := lt_of_le_of_ne (norm_nonneg x) (ne.symm h),
  exact  (div_le_iff hlt).mp (le_cInf bounds_nonempty (λ c ⟨_, hc⟩,
    (div_le_iff hlt).mpr $ by { apply hc })),
end

theorem le_op_norm_of_le {c : ℝ} {x} (h : ∥x∥ ≤ c) : ∥f x∥ ≤ ∥f∥ * c :=
le_trans (f.le_op_norm x) (mul_le_mul_of_nonneg_left h f.op_norm_nonneg)

theorem le_of_op_norm_le {c : ℝ} (h : ∥f∥ ≤ c) (x : E) : ∥f x∥ ≤ c * ∥x∥ :=
(f.le_op_norm x).trans (mul_le_mul_of_nonneg_right h (norm_nonneg x))

lemma ratio_le_op_norm : ∥f x∥ / ∥x∥ ≤ ∥f∥ :=
div_le_of_nonneg_of_le_mul (norm_nonneg _) f.op_norm_nonneg (le_op_norm _ _)

/-- The image of the unit ball under a continuous linear map is bounded. -/
lemma unit_le_op_norm : ∥x∥ ≤ 1 → ∥f x∥ ≤ ∥f∥ :=
mul_one ∥f∥ ▸ f.le_op_norm_of_le

/-- If one controls the norm of every `A x`, then one controls the norm of `A`. -/
lemma op_norm_le_bound {M : ℝ} (hMp: 0 ≤ M) (hM : ∀ x, ∥f x∥ ≤ M * ∥x∥) :
  ∥f∥ ≤ M :=
cInf_le bounds_bdd_below ⟨hMp, hM⟩

theorem op_norm_le_of_lipschitz {f : E →L[𝕜] F} {K : ℝ≥0} (hf : lipschitz_with K f) :
  ∥f∥ ≤ K :=
f.op_norm_le_bound K.2 $ λ x, by simpa only [dist_zero_right, f.map_zero] using hf.dist_le_mul x 0

lemma op_norm_le_of_shell {f : E →L[𝕜] F} {ε C : ℝ} (ε_pos : 0 < ε) (hC : 0 ≤ C)
  {c : 𝕜} (hc : 1 < ∥c∥) (hf : ∀ x, ε / ∥c∥ ≤ ∥x∥ → ∥x∥ < ε → ∥f x∥ ≤ C * ∥x∥) :
  ∥f∥ ≤ C :=
begin
  refine f.op_norm_le_bound hC (λ x, _),
  by_cases hx : ∥x∥ = 0,
  { rw [hx, mul_zero],
    exact le_of_eq (norm_image_of_norm_zero f.2 hx) },
  exact linear_map.bound_of_shell_semi_normed f ε_pos hc hf hx
end

lemma op_norm_le_of_ball {f : E →L[𝕜] F} {ε : ℝ} {C : ℝ} (ε_pos : 0 < ε) (hC : 0 ≤ C)
  (hf : ∀ x ∈ ball (0 : E) ε, ∥f x∥ ≤ C * ∥x∥) : ∥f∥ ≤ C :=
begin
  rcases normed_field.exists_one_lt_norm 𝕜 with ⟨c, hc⟩,
  refine op_norm_le_of_shell ε_pos hC hc (λ x _ hx, hf x _),
  rwa ball_0_eq
end

lemma op_norm_le_of_nhds_zero {f : E →L[𝕜] F} {C : ℝ} (hC : 0 ≤ C)
  (hf : ∀ᶠ x in 𝓝 (0 : E), ∥f x∥ ≤ C * ∥x∥) : ∥f∥ ≤ C :=
let ⟨ε, ε0, hε⟩ := metric.eventually_nhds_iff_ball.1 hf in op_norm_le_of_ball ε0 hC hε

lemma op_norm_le_of_shell' {f : E →L[𝕜] F} {ε C : ℝ} (ε_pos : 0 < ε) (hC : 0 ≤ C)
  {c : 𝕜} (hc : ∥c∥ < 1) (hf : ∀ x, ε * ∥c∥ ≤ ∥x∥ → ∥x∥ < ε → ∥f x∥ ≤ C * ∥x∥) :
  ∥f∥ ≤ C :=
begin
  by_cases h0 : c = 0,
  { refine op_norm_le_of_ball ε_pos hC (λ x hx, hf x _ _),
    { simp [h0] },
    { rwa ball_0_eq at hx } },
  { rw [← inv_inv' c, normed_field.norm_inv,
      inv_lt_one_iff_of_pos (norm_pos_iff.2 $ inv_ne_zero h0)] at hc,
    refine op_norm_le_of_shell ε_pos hC hc _,
    rwa [normed_field.norm_inv, div_eq_mul_inv, inv_inv'] }
end

lemma op_norm_eq_of_bounds {φ : E →L[𝕜] F} {M : ℝ} (M_nonneg : 0 ≤ M)
  (h_above : ∀ x, ∥φ x∥ ≤ M*∥x∥) (h_below : ∀ N ≥ 0, (∀ x, ∥φ x∥ ≤ N*∥x∥) → M ≤ N) :
  ∥φ∥ = M :=
le_antisymm (φ.op_norm_le_bound M_nonneg h_above)
  ((le_cInf_iff continuous_linear_map.bounds_bdd_below ⟨M, M_nonneg, h_above⟩).mpr $
   λ N ⟨N_nonneg, hN⟩, h_below N N_nonneg hN)

/-- The operator norm satisfies the triangle inequality. -/
theorem op_norm_add_le : ∥f + g∥ ≤ ∥f∥ + ∥g∥ :=
(f + g).op_norm_le_bound (add_nonneg f.op_norm_nonneg g.op_norm_nonneg) $
  λ x, (norm_add_le_of_le (f.le_op_norm x) (g.le_op_norm x)).trans_eq (add_mul _ _ _).symm

/-- The norm of the `0` operator is `0`. -/
theorem op_norm_zero : ∥(0 : E →L[𝕜] F)∥ = 0 :=
le_antisymm (cInf_le bounds_bdd_below
    ⟨ge_of_eq rfl, λ _, le_of_eq (by { rw [zero_mul], exact norm_zero })⟩)
    (op_norm_nonneg _)

/-- The norm of the identity is at most `1`. It is in fact `1`, except when the space is trivial
where it is `0`. It means that one can not do better than an inequality in general. -/
lemma norm_id_le : ∥id 𝕜 E∥ ≤ 1 :=
op_norm_le_bound _ zero_le_one (λx, by simp)

/-- If there is an element with norm different from `0`, then the norm of the identity equals `1`.
(Since we are working with seminorms supposing that the space is non-trivial is not enough.) -/
lemma norm_id_of_nontrivial_seminorm (h : ∃ (x : E), ∥x∥ ≠ 0) : ∥id 𝕜 E∥ = 1 :=
le_antisymm norm_id_le $ let ⟨x, hx⟩ := h in
have _ := (id 𝕜 E).ratio_le_op_norm x,
by rwa [id_apply, div_self hx] at this

lemma op_norm_smul_le {𝕜' : Type*} [normed_field 𝕜'] [semi_normed_space 𝕜' F]
  [smul_comm_class 𝕜 𝕜' F] (c : 𝕜') (f : E →L[𝕜] F) : ∥c • f∥ ≤ ∥c∥ * ∥f∥ :=
((c • f).op_norm_le_bound
  (mul_nonneg (norm_nonneg _) (op_norm_nonneg _)) (λ _,
  begin
    erw [norm_smul, mul_assoc],
    exact mul_le_mul_of_nonneg_left (le_op_norm _ _) (norm_nonneg _)
  end))

lemma op_norm_neg : ∥-f∥ = ∥f∥ := by simp only [norm_def, neg_apply, norm_neg]

/-- Continuous linear maps themselves form a seminormed space with respect to
    the operator norm. -/
instance to_semi_normed_group : semi_normed_group (E →L[𝕜] F) :=
semi_normed_group.of_core _ ⟨op_norm_zero, op_norm_add_le, op_norm_neg⟩

instance to_semi_normed_space {𝕜' : Type*} [normed_field 𝕜'] [semi_normed_space 𝕜' F]
  [smul_comm_class 𝕜 𝕜' F] : semi_normed_space 𝕜' (E →L[𝕜] F) :=
⟨op_norm_smul_le⟩

/-- The operator norm is submultiplicative. -/
lemma op_norm_comp_le (f : E →L[𝕜] F) : ∥h.comp f∥ ≤ ∥h∥ * ∥f∥ :=
(cInf_le bounds_bdd_below
  ⟨mul_nonneg (op_norm_nonneg _) (op_norm_nonneg _), λ x,
    by { rw mul_assoc, exact h.le_op_norm_of_le (f.le_op_norm x) } ⟩)

/-- Continuous linear maps form a seminormed ring with respect to the operator norm. -/
instance to_semi_normed_ring : semi_normed_ring (E →L[𝕜] E) :=
{ norm_mul := op_norm_comp_le,
  .. continuous_linear_map.to_semi_normed_group }

theorem le_op_nnnorm : ∥f x∥₊ ≤ ∥f∥₊ * ∥x∥₊ := f.le_op_norm x

/-- continuous linear maps are Lipschitz continuous. -/
theorem lipschitz : lipschitz_with ∥f∥₊ f :=
(f : E →ₗ[𝕜] F).lipschitz_of_bound_nnnorm _ f.le_op_nnnorm

theorem le_op_norm₂ (f : E →L[𝕜] F →L[𝕜] G) (x : E) (y : F) :
  ∥f x y∥ ≤ ∥f∥ * ∥x∥ * ∥y∥ :=
(f x).le_of_op_norm_le (f.le_op_norm x) y

theorem op_norm_le_bound₂ (f : E →L[𝕜] F →L[𝕜] G) {C : ℝ} (h0 : 0 ≤ C)
  (hC : ∀ x y, ∥f x y∥ ≤ C * ∥x∥ * ∥y∥) :
  ∥f∥ ≤ C :=
f.op_norm_le_bound h0 $ λ x,
  (f x).op_norm_le_bound (mul_nonneg h0 (norm_nonneg _)) $ hC x

@[simp] lemma op_norm_prod (f : E →L[𝕜] F) (g : E →L[𝕜] G) : ∥f.prod g∥ = ∥(f, g)∥ :=
le_antisymm
  (op_norm_le_bound _ (norm_nonneg _) $ λ x,
    by simpa only [prod_apply, prod.semi_norm_def, max_mul_of_nonneg, norm_nonneg]
      using max_le_max (le_op_norm f x) (le_op_norm g x)) $
  max_le
    (op_norm_le_bound _ (norm_nonneg _) $ λ x, (le_max_left _ _).trans ((f.prod g).le_op_norm x))
    (op_norm_le_bound _ (norm_nonneg _) $ λ x, (le_max_right _ _).trans ((f.prod g).le_op_norm x))

/-- `continuous_linear_map.prod` as a `linear_isometry_equiv`. -/
def prodₗᵢ (R : Type*) [ring R] [topological_space R] [module R F] [module R G]
  [has_continuous_smul R F] [has_continuous_smul R G]
  [smul_comm_class 𝕜 R F] [smul_comm_class 𝕜 R G] :
  (E →L[𝕜] F) × (E →L[𝕜] G) ≃ₗᵢ[R] (E →L[𝕜] F × G) :=
⟨prodₗ R, λ ⟨f, g⟩, op_norm_prod f g⟩

/-- A continuous linear map is automatically uniformly continuous. -/
protected theorem uniform_continuous : uniform_continuous f :=
f.lipschitz.uniform_continuous

@[simp, nontriviality] lemma op_norm_subsingleton [subsingleton E] : ∥f∥ = 0 :=
begin
  refine le_antisymm _ (norm_nonneg _),
  apply op_norm_le_bound _ rfl.ge,
  intros x,
  simp [subsingleton.elim x 0]
end

/-- A continuous linear map is an isometry if and only if it preserves the norm. -/
lemma isometry_iff_norm : isometry f ↔ ∀x, ∥f x∥ = ∥x∥ :=
f.to_linear_map.to_add_monoid_hom.isometry_iff_norm

end op_norm

section is_O

open asymptotics

theorem is_O_with_id (l : filter E) : is_O_with ∥f∥ f (λ x, x) l :=
is_O_with_of_le' _ f.le_op_norm

theorem is_O_id (l : filter E) : is_O f (λ x, x) l :=
(f.is_O_with_id l).is_O

theorem is_O_with_comp {α : Type*} (g : F →L[𝕜] G) (f : α → F) (l : filter α) :
  is_O_with ∥g∥ (λ x', g (f x')) f l :=
(g.is_O_with_id ⊤).comp_tendsto le_top

theorem is_O_comp {α : Type*} (g : F →L[𝕜] G) (f : α → F) (l : filter α) :
  is_O (λ x', g (f x')) f l :=
(g.is_O_with_comp f l).is_O

theorem is_O_with_sub (f : E →L[𝕜] F) (l : filter E) (x : E) :
  is_O_with ∥f∥ (λ x', f (x' - x)) (λ x', x' - x) l :=
f.is_O_with_comp _ l

theorem is_O_sub (f : E →L[𝕜] F) (l : filter E) (x : E) :
  is_O (λ x', f (x' - x)) (λ x', x' - x) l :=
f.is_O_comp _ l

end is_O

end continuous_linear_map

namespace linear_isometry

lemma norm_to_continuous_linear_map_le (f : E →ₗᵢ[𝕜] F) :
  ∥f.to_continuous_linear_map∥ ≤ 1 :=
f.to_continuous_linear_map.op_norm_le_bound zero_le_one $ λ x, by simp

end linear_isometry

namespace linear_map

/-- If a continuous linear map is constructed from a linear map via the constructor `mk_continuous`,
then its norm is bounded by the bound given to the constructor if it is nonnegative. -/
lemma mk_continuous_norm_le (f : E →ₗ[𝕜] F) {C : ℝ} (hC : 0 ≤ C) (h : ∀x, ∥f x∥ ≤ C * ∥x∥) :
  ∥f.mk_continuous C h∥ ≤ C :=
continuous_linear_map.op_norm_le_bound _ hC h

/-- If a continuous linear map is constructed from a linear map via the constructor `mk_continuous`,
then its norm is bounded by the bound or zero if bound is negative. -/
lemma mk_continuous_norm_le' (f : E →ₗ[𝕜] F) {C : ℝ} (h : ∀x, ∥f x∥ ≤ C * ∥x∥) :
  ∥f.mk_continuous C h∥ ≤ max C 0 :=
continuous_linear_map.op_norm_le_bound _ (le_max_right _ _) $ λ x, (h x).trans $
  mul_le_mul_of_nonneg_right (le_max_left _ _) (norm_nonneg x)

/-- Create a bilinear map (represented as a map `E →L[𝕜] F →L[𝕜] G`) from the corresponding linear
map and a bound on the norm of the image. The linear map can be constructed using
`linear_map.mk₂`. -/
def mk_continuous₂ (f : E →ₗ[𝕜] F →ₗ[𝕜] G) (C : ℝ)
  (hC : ∀ x y, ∥f x y∥ ≤ C * ∥x∥ * ∥y∥) :
  E →L[𝕜] F →L[𝕜] G :=
linear_map.mk_continuous
  { to_fun := λ x, (f x).mk_continuous (C * ∥x∥) (hC x),
    map_add' := λ x y, by { ext z, simp },
    map_smul' := λ c x, by { ext z, simp } }
  (max C 0) $ λ x, (mk_continuous_norm_le' _ _).trans_eq $
    by rw [max_mul_of_nonneg _ _ (norm_nonneg x), zero_mul]

@[simp] lemma mk_continuous₂_apply (f : E →ₗ[𝕜] F →ₗ[𝕜] G) {C : ℝ}
  (hC : ∀ x y, ∥f x y∥ ≤ C * ∥x∥ * ∥y∥) (x : E) (y : F) :
  f.mk_continuous₂ C hC x y = f x y :=
rfl

lemma mk_continuous₂_norm_le' (f : E →ₗ[𝕜] F →ₗ[𝕜] G) {C : ℝ}
  (hC : ∀ x y, ∥f x y∥ ≤ C * ∥x∥ * ∥y∥) :
  ∥f.mk_continuous₂ C hC∥ ≤ max C 0 :=
mk_continuous_norm_le _ (le_max_iff.2 $ or.inr le_rfl) _

lemma mk_continuous₂_norm_le (f : E →ₗ[𝕜] F →ₗ[𝕜] G) {C : ℝ} (h0 : 0 ≤ C)
  (hC : ∀ x y, ∥f x y∥ ≤ C * ∥x∥ * ∥y∥) :
  ∥f.mk_continuous₂ C hC∥ ≤ C :=
(f.mk_continuous₂_norm_le' hC).trans_eq $ max_eq_left h0

end linear_map

namespace continuous_linear_map

/-- Flip the order of arguments of a continuous bilinear map.
For a version bundled as `linear_isometry_equiv`, see
`continuous_linear_map.flipL`. -/
def flip (f : E →L[𝕜] F →L[𝕜] G) : F →L[𝕜] E →L[𝕜] G :=
linear_map.mk_continuous₂
  (linear_map.mk₂ 𝕜 (λ y x, f x y) (λ x y z, (f z).map_add x y) (λ c y x, (f x).map_smul c y)
    (λ z x y, by rw [f.map_add, add_apply]) (λ c y x, by rw [map_smul, smul_apply]))
  ∥f∥ (λ y x, (f.le_op_norm₂ x y).trans_eq $ by rw mul_right_comm)

private lemma le_norm_flip (f : E →L[𝕜] F →L[𝕜] G) : ∥f∥ ≤ ∥flip f∥ :=
f.op_norm_le_bound₂ (norm_nonneg _) $ λ x y,
  by { rw mul_right_comm, exact (flip f).le_op_norm₂ y x }

@[simp] lemma flip_apply (f : E →L[𝕜] F →L[𝕜] G) (x : E) (y : F) : f.flip y x = f x y := rfl

@[simp] lemma flip_flip (f : E →L[𝕜] F →L[𝕜] G) :
  f.flip.flip = f :=
by { ext, refl }

@[simp] lemma op_norm_flip (f : E →L[𝕜] F →L[𝕜] G) :
  ∥f.flip∥ = ∥f∥ :=
le_antisymm (by simpa only [flip_flip] using le_norm_flip f.flip) (le_norm_flip f)

@[simp] lemma flip_add (f g : E →L[𝕜] F →L[𝕜] G) :
  (f + g).flip = f.flip + g.flip :=
rfl

@[simp] lemma flip_smul (c : 𝕜) (f : E →L[𝕜] F →L[𝕜] G) :
  (c • f).flip = c • f.flip :=
rfl

variables (𝕜 E F G)

/-- Flip the order of arguments of a continuous bilinear map.
This is a version bundled as a `linear_isometry_equiv`.
For an unbundled version see `continuous_linear_map.flip`. -/
def flipₗᵢ : (E →L[𝕜] F →L[𝕜] G) ≃ₗᵢ[𝕜] (F →L[𝕜] E →L[𝕜] G) :=
{ to_fun := flip,
  inv_fun := flip,
  map_add' := flip_add,
  map_smul' := flip_smul,
  left_inv := flip_flip,
  right_inv := flip_flip,
  norm_map' := op_norm_flip }

variables {𝕜 E F G}

@[simp] lemma flipₗᵢ_symm : (flipₗᵢ 𝕜 E F G).symm = flipₗᵢ 𝕜 F E G := rfl

@[simp] lemma coe_flipₗᵢ : ⇑(flipₗᵢ 𝕜 E F G) = flip := rfl

variables (𝕜 F)

/-- The continuous linear map obtained by applying a continuous linear map at a given vector.

This is the continuous version of `linear_map.applyₗ`. -/
def apply : E →L[𝕜] (E →L[𝕜] F) →L[𝕜] F := flip (id 𝕜 (E →L[𝕜] F))

variables {𝕜 F}

@[simp] lemma apply_apply (v : E) (f : E →L[𝕜] F) : apply 𝕜 F v f = f v := rfl

variables (𝕜 E F G)

/-- Composition of continuous linear maps as a continuous bilinear map. -/
def compL : (F →L[𝕜] G) →L[𝕜] (E →L[𝕜] F) →L[𝕜] (E →L[𝕜] G) :=
linear_map.mk_continuous₂
  (linear_map.mk₂ _ comp add_comp smul_comp comp_add (λ c f g, comp_smul _ _ _))
  1 $ λ f g, by simpa only [one_mul] using op_norm_comp_le f g

variables {𝕜 E F G}

@[simp] lemma compL_apply (f : F →L[𝕜] G) (g : E →L[𝕜] F) : compL 𝕜 E F G f g = f.comp g := rfl

section multiplication_linear
variables (𝕜) (𝕜' : Type*) [normed_ring 𝕜'] [normed_algebra 𝕜 𝕜']

/-- Left multiplication in a normed algebra as a linear isometry to the space of
continuous linear maps. -/
def lmulₗᵢ : 𝕜' →ₗᵢ[𝕜] 𝕜' →L[𝕜] 𝕜' :=
{ to_linear_map := (algebra.lmul 𝕜 𝕜').to_linear_map.mk_continuous₂ 1 $
    λ x y, by simpa using norm_mul_le x y,
  norm_map' := λ x, le_antisymm
    (op_norm_le_bound _ (norm_nonneg x) (norm_mul_le x))
    (by { convert ratio_le_op_norm _ (1 : 𝕜'), simp [normed_algebra.norm_one 𝕜 𝕜'] }) }

/-- Left multiplication in a normed algebra as a continuous bilinear map. -/
def lmul : 𝕜' →L[𝕜] 𝕜' →L[𝕜] 𝕜' :=
(lmulₗᵢ 𝕜 𝕜').to_continuous_linear_map

@[simp] lemma lmul_apply (x y : 𝕜') : lmul 𝕜 𝕜' x y = x * y := rfl

@[simp] lemma coe_lmulₗᵢ : ⇑(lmulₗᵢ 𝕜 𝕜') = lmul 𝕜 𝕜' := rfl

@[simp] lemma op_norm_lmul_apply (x : 𝕜') : ∥lmul 𝕜 𝕜' x∥ = ∥x∥ :=
(lmulₗᵢ 𝕜 𝕜').norm_map x

/-- Right-multiplication in a normed algebra, considered as a continuous linear map. -/
def lmul_right : 𝕜' →L[𝕜] 𝕜' →L[𝕜] 𝕜' := (lmul 𝕜 𝕜').flip

@[simp] lemma lmul_right_apply (x y : 𝕜') : lmul_right 𝕜 𝕜' x y = y * x := rfl

@[simp] lemma op_norm_lmul_right_apply (x : 𝕜') : ∥lmul_right 𝕜 𝕜' x∥ = ∥x∥ :=
le_antisymm
  (op_norm_le_bound _ (norm_nonneg x) (λ y, (norm_mul_le y x).trans_eq (mul_comm _ _)))
  (by { convert ratio_le_op_norm _ (1 : 𝕜'), simp [normed_algebra.norm_one 𝕜 𝕜'] })

/-- Right-multiplication in a normed algebra, considered as a linear isometry to the space of
continuous linear maps. -/
def lmul_rightₗᵢ : 𝕜' →ₗᵢ[𝕜] 𝕜' →L[𝕜] 𝕜' :=
{ to_linear_map := lmul_right 𝕜 𝕜',
  norm_map' := op_norm_lmul_right_apply 𝕜 𝕜' }

@[simp] lemma coe_lmul_rightₗᵢ : ⇑(lmul_rightₗᵢ 𝕜 𝕜') = lmul_right 𝕜 𝕜' := rfl

/-- Simultaneous left- and right-multiplication in a normed algebra, considered as a continuous
trilinear map. -/
def lmul_left_right : 𝕜' →L[𝕜] 𝕜' →L[𝕜] 𝕜' →L[𝕜] 𝕜' :=
((compL 𝕜 𝕜' 𝕜' 𝕜').comp (lmul_right 𝕜 𝕜')).flip.comp (lmul 𝕜 𝕜')

@[simp] lemma lmul_left_right_apply (x y z : 𝕜') :
  lmul_left_right 𝕜 𝕜' x y z = x * z * y := rfl

lemma op_norm_lmul_left_right_apply_apply_le (x y : 𝕜') :
  ∥lmul_left_right 𝕜 𝕜' x y∥ ≤ ∥x∥ * ∥y∥ :=
(op_norm_comp_le _ _).trans_eq $ by simp [mul_comm]

lemma op_norm_lmul_left_right_apply_le (x : 𝕜') :
  ∥lmul_left_right 𝕜 𝕜' x∥ ≤ ∥x∥ :=
op_norm_le_bound _ (norm_nonneg x) (op_norm_lmul_left_right_apply_apply_le 𝕜 𝕜' x)

lemma op_norm_lmul_left_right_le :
  ∥lmul_left_right 𝕜 𝕜'∥ ≤ 1 :=
op_norm_le_bound _ zero_le_one (λ x, (one_mul ∥x∥).symm ▸ op_norm_lmul_left_right_apply_le 𝕜 𝕜' x)

end multiplication_linear

section smul_linear

variables (𝕜) (𝕜' : Type*) [normed_field 𝕜'] [normed_algebra 𝕜 𝕜']
  [semi_normed_space 𝕜' E] [is_scalar_tower 𝕜 𝕜' E]

/-- Scalar multiplication as a continuous bilinear map. -/
def lsmul : 𝕜' →L[𝕜] E →L[𝕜] E :=
((algebra.lsmul 𝕜 E).to_linear_map : 𝕜' →ₗ[𝕜] E →ₗ[𝕜] E).mk_continuous₂ 1 $
  λ c x, by simpa only [one_mul] using (norm_smul c x).le

<<<<<<< HEAD
lemma lsmul_apply (r : 𝕜') (x : E) : lsmul 𝕜 𝕜' r x = r • x :=
by simp only [lsmul, alg_hom.to_linear_map_apply, linear_map.mk_continuous₂_apply,
  algebra.lsmul_coe]

variables {𝕜'}

lemma norm_to_span_singleton (x : E) : ∥to_span_singleton 𝕜 x∥ = ∥x∥ :=
begin
  refine op_norm_eq_of_bounds (norm_nonneg _) (λ x, _) (λ N hN_nonneg h, _),
  { rw [to_span_singleton_apply, norm_smul, mul_comm], },
  { specialize h 1,
    rw [to_span_singleton_apply, norm_smul, mul_comm] at h,
    exact (mul_le_mul_right (by simp)).mp h, },
end
=======
@[simp] lemma lsmul_apply (c : 𝕜') (x : E) : lsmul 𝕜 𝕜' c x = c • x := rfl
>>>>>>> 628969b1

end smul_linear

section restrict_scalars

variables {𝕜' : Type*} [nondiscrete_normed_field 𝕜'] [normed_algebra 𝕜' 𝕜]
variables [semi_normed_space 𝕜' E] [is_scalar_tower 𝕜' 𝕜 E]
variables [semi_normed_space 𝕜' F] [is_scalar_tower 𝕜' 𝕜 F]

@[simp] lemma norm_restrict_scalars (f : E →L[𝕜] F) : ∥f.restrict_scalars 𝕜'∥ = ∥f∥ :=
le_antisymm (op_norm_le_bound _ (norm_nonneg _) $ λ x, f.le_op_norm x)
  (op_norm_le_bound _ (norm_nonneg _) $ λ x, f.le_op_norm x)

variables (𝕜 E F 𝕜') (𝕜'' : Type*) [ring 𝕜''] [topological_space 𝕜''] [module 𝕜'' F]
  [has_continuous_smul 𝕜'' F] [smul_comm_class 𝕜 𝕜'' F] [smul_comm_class 𝕜' 𝕜'' F]

/-- `continuous_linear_map.restrict_scalars` as a `linear_isometry`. -/
def restrict_scalars_isometry : (E →L[𝕜] F) →ₗᵢ[𝕜''] (E →L[𝕜'] F) :=
⟨restrict_scalarsₗ 𝕜 E F 𝕜' 𝕜'', norm_restrict_scalars⟩

variables {𝕜 E F 𝕜' 𝕜''}

@[simp] lemma coe_restrict_scalars_isometry :
  ⇑(restrict_scalars_isometry 𝕜 E F 𝕜' 𝕜'') = restrict_scalars 𝕜' :=
rfl

@[simp] lemma restrict_scalars_isometry_to_linear_map :
  (restrict_scalars_isometry 𝕜 E F 𝕜' 𝕜'').to_linear_map = restrict_scalarsₗ 𝕜 E F 𝕜' 𝕜'' :=
rfl

variables (𝕜 E F 𝕜' 𝕜'')

/-- `continuous_linear_map.restrict_scalars` as a `continuous_linear_map`. -/
def restrict_scalarsL : (E →L[𝕜] F) →L[𝕜''] (E →L[𝕜'] F) :=
(restrict_scalars_isometry 𝕜 E F 𝕜' 𝕜'').to_continuous_linear_map

variables {𝕜 E F 𝕜' 𝕜''}

@[simp] lemma coe_restrict_scalarsL :
  (restrict_scalarsL 𝕜 E F 𝕜' 𝕜'' : (E →L[𝕜] F) →ₗ[𝕜''] (E →L[𝕜'] F)) =
    restrict_scalarsₗ 𝕜 E F 𝕜' 𝕜'' :=
rfl

@[simp] lemma coe_restrict_scalarsL' :
  ⇑(restrict_scalarsL 𝕜 E F 𝕜' 𝕜'') = restrict_scalars 𝕜' :=
rfl

end restrict_scalars

end continuous_linear_map

namespace submodule

lemma norm_subtypeL_le (K : submodule 𝕜 E) : ∥K.subtypeL∥ ≤ 1 :=
K.subtypeₗᵢ.norm_to_continuous_linear_map_le

end submodule

section has_sum

-- Results in this section hold for continuous additive monoid homomorphisms or equivalences but we
-- don't have bundled continuous additive homomorphisms.

variables {ι R M M₂ : Type*} [semiring R] [add_comm_monoid M] [module R M]
  [add_comm_monoid M₂] [module R M₂] [topological_space M] [topological_space M₂]

omit 𝕜

/-- Applying a continuous linear map commutes with taking an (infinite) sum. -/
protected lemma continuous_linear_map.has_sum {f : ι → M} (φ : M →L[R] M₂) {x : M}
  (hf : has_sum f x) :
  has_sum (λ (b:ι), φ (f b)) (φ x) :=
by simpa only using hf.map φ.to_linear_map.to_add_monoid_hom φ.continuous

alias continuous_linear_map.has_sum ← has_sum.mapL

protected lemma continuous_linear_map.summable {f : ι → M} (φ : M →L[R] M₂) (hf : summable f) :
  summable (λ b:ι, φ (f b)) :=
(hf.has_sum.mapL φ).summable

alias continuous_linear_map.summable ← summable.mapL

protected lemma continuous_linear_map.map_tsum [t2_space M₂] {f : ι → M}
  (φ : M →L[R] M₂) (hf : summable f) : φ (∑' z, f z) = ∑' z, φ (f z) :=
(hf.has_sum.mapL φ).tsum_eq.symm

/-- Applying a continuous linear map commutes with taking an (infinite) sum. -/
protected lemma continuous_linear_equiv.has_sum {f : ι → M} (e : M ≃L[R] M₂) {y : M₂} :
  has_sum (λ (b:ι), e (f b)) y ↔ has_sum f (e.symm y) :=
⟨λ h, by simpa only [e.symm.coe_coe, e.symm_apply_apply] using h.mapL (e.symm : M₂ →L[R] M),
  λ h, by simpa only [e.coe_coe, e.apply_symm_apply] using (e : M →L[R] M₂).has_sum h⟩

protected lemma continuous_linear_equiv.summable {f : ι → M} (e : M ≃L[R] M₂) :
  summable (λ b:ι, e (f b)) ↔ summable f :=
⟨λ hf, (e.has_sum.1 hf.has_sum).summable, (e : M →L[R] M₂).summable⟩

lemma continuous_linear_equiv.tsum_eq_iff [t2_space M] [t2_space M₂] {f : ι → M}
  (e : M ≃L[R] M₂) {y : M₂} : ∑' z, e (f z) = y ↔ ∑' z, f z = e.symm y :=
begin
  by_cases hf : summable f,
  { exact ⟨λ h, (e.has_sum.mp ((e.summable.mpr hf).has_sum_iff.mpr h)).tsum_eq,
      λ h, (e.has_sum.mpr (hf.has_sum_iff.mpr h)).tsum_eq⟩ },
  { have hf' : ¬summable (λ z, e (f z)) := λ h, hf (e.summable.mp h),
    rw [tsum_eq_zero_of_not_summable hf, tsum_eq_zero_of_not_summable hf'],
    exact ⟨by { rintro rfl, simp }, λ H, by simpa using (congr_arg (λ z, e z) H)⟩ }
end

protected lemma continuous_linear_equiv.map_tsum [t2_space M] [t2_space M₂] {f : ι → M}
  (e : M ≃L[R] M₂) : e (∑' z, f z) = ∑' z, e (f z) :=
by { refine symm (e.tsum_eq_iff.mpr _), rw e.symm_apply_apply _ }

end has_sum

namespace continuous_linear_equiv

variables (e : E ≃L[𝕜] F)

protected lemma lipschitz : lipschitz_with (∥(e : E →L[𝕜] F)∥₊) e :=
(e : E →L[𝕜] F).lipschitz

theorem is_O_comp {α : Type*} (f : α → E) (l : filter α) :
  asymptotics.is_O (λ x', e (f x')) f l :=
(e : E →L[𝕜] F).is_O_comp f l

theorem is_O_sub (l : filter E) (x : E) :
  asymptotics.is_O (λ x', e (x' - x)) (λ x', x' - x) l :=
(e : E →L[𝕜] F).is_O_sub l x

theorem is_O_comp_rev {α : Type*} (f : α → E) (l : filter α) :
  asymptotics.is_O f (λ x', e (f x')) l :=
(e.symm.is_O_comp _ l).congr_left $ λ _, e.symm_apply_apply _

theorem is_O_sub_rev (l : filter E) (x : E) :
  asymptotics.is_O (λ x', x' - x) (λ x', e (x' - x)) l :=
e.is_O_comp_rev _ _

lemma homothety_inverse (a : ℝ) (ha : 0 < a) (f : E ≃ₗ[𝕜] F) :
  (∀ (x : E), ∥f x∥ = a * ∥x∥) → (∀ (y : F), ∥f.symm y∥ = a⁻¹ * ∥y∥) :=
begin
  intros hf y,
  calc ∥(f.symm) y∥ = a⁻¹ * (a * ∥ (f.symm) y∥) : _
  ... =  a⁻¹ * ∥f ((f.symm) y)∥ : by rw hf
  ... = a⁻¹ * ∥y∥ : by simp,
  rw [← mul_assoc, inv_mul_cancel (ne_of_lt ha).symm, one_mul],
end

/-- A linear equivalence which is a homothety is a continuous linear equivalence. -/
def of_homothety (f : E ≃ₗ[𝕜] F) (a : ℝ) (ha : 0 < a) (hf : ∀x, ∥f x∥ = a * ∥x∥) : E ≃L[𝕜] F :=
{ to_linear_equiv := f,
  continuous_to_fun := f.to_linear_map.continuous_of_bound a (λ x, le_of_eq (hf x)),
  continuous_inv_fun := f.symm.to_linear_map.continuous_of_bound a⁻¹
    (λ x, le_of_eq (homothety_inverse a ha f hf x)) }

variable (𝕜)

lemma to_span_nonzero_singleton_homothety (x : E) (h : x ≠ 0) (c : 𝕜) :
  ∥linear_equiv.to_span_nonzero_singleton 𝕜 E x h c∥ = ∥x∥ * ∥c∥ :=
continuous_linear_map.to_span_singleton_homothety _ _ _

end continuous_linear_equiv

/-- Construct a continuous linear equivalence from a linear equivalence together with
bounds in both directions. -/
def linear_equiv.to_continuous_linear_equiv_of_bounds (e : E ≃ₗ[𝕜] F) (C_to C_inv : ℝ)
  (h_to : ∀ x, ∥e x∥ ≤ C_to * ∥x∥) (h_inv : ∀ x : F, ∥e.symm x∥ ≤ C_inv * ∥x∥) : E ≃L[𝕜] F :=
{ to_linear_equiv := e,
  continuous_to_fun := e.to_linear_map.continuous_of_bound C_to h_to,
  continuous_inv_fun := e.symm.to_linear_map.continuous_of_bound C_inv h_inv }

namespace continuous_linear_map
variables (𝕜) (𝕜' : Type*) [normed_ring 𝕜'] [normed_algebra 𝕜 𝕜']

variables {𝕜}

variables {E' F' : Type*} [semi_normed_group E'] [semi_normed_group F']
  [semi_normed_space 𝕜 E'] [semi_normed_space 𝕜 F']

/--
Compose a bilinear map `E →L[𝕜] F →L[𝕜] G` with two linear maps `E' →L[𝕜] E` and `F' →L[𝕜] F`.
-/
def bilinear_comp (f : E →L[𝕜] F →L[𝕜] G) (gE : E' →L[𝕜] E) (gF : F' →L[𝕜] F) :
  E' →L[𝕜] F' →L[𝕜] G :=
((f.comp gE).flip.comp gF).flip

@[simp] lemma bilinear_comp_apply (f : E →L[𝕜] F →L[𝕜] G) (gE : E' →L[𝕜] E) (gF : F' →L[𝕜] F)
  (x : E') (y : F') :
  f.bilinear_comp gE gF x y = f (gE x) (gF y) :=
rfl

/-- Derivative of a continuous bilinear map `f : E →L[𝕜] F →L[𝕜] G` interpreted as a map `E × F → G`
at point `p : E × F` evaluated at `q : E × F`, as a continuous bilinear map. -/
def deriv₂ (f : E →L[𝕜] F →L[𝕜] G) : (E × F) →L[𝕜] (E × F) →L[𝕜] G :=
f.bilinear_comp (fst _ _ _) (snd _ _ _) + f.flip.bilinear_comp (snd _ _ _) (fst _ _ _)

@[simp] lemma coe_deriv₂ (f : E →L[𝕜] F →L[𝕜] G) (p : E × F) :
  ⇑(f.deriv₂ p) = λ q : E × F, f p.1 q.2 + f q.1 p.2 := rfl

lemma map_add₂ (f : E →L[𝕜] F →L[𝕜] G) (x x' : E) (y y' : F) :
  f (x + x') (y + y') = f x y + f.deriv₂ (x, y) (x', y') + f x' y' :=
by simp only [map_add, add_apply, coe_deriv₂, add_assoc]

end continuous_linear_map

end semi_normed

section normed

variables [normed_group E] [normed_group F] [normed_group G]

open metric continuous_linear_map

section normed_field

variables [normed_field 𝕜] [normed_space 𝕜 E] [normed_space 𝕜 F] (f : E →ₗ[𝕜] F)

lemma linear_map.continuous_iff_is_closed_ker {f : E →ₗ[𝕜] 𝕜} :
  continuous f ↔ is_closed (f.ker : set E) :=
begin
  -- the continuity of f obviously implies that its kernel is closed
  refine ⟨λh, (t1_space.t1 (0 : 𝕜)).preimage h, λh, _⟩,
  -- for the other direction, we assume that the kernel is closed
  by_cases hf : ∀x, x ∈ f.ker,
  { -- if `f = 0`, its continuity is obvious
    have : (f : E → 𝕜) = (λx, 0), by { ext x, simpa using hf x },
    rw this,
    exact continuous_const },
  { /- if `f` is not zero, we use an element `x₀ ∉ ker f` such that `∥x₀∥ ≤ 2 ∥x₀ - y∥` for all
    `y ∈ ker f`, given by Riesz's lemma, and prove that `2 ∥f x₀∥ / ∥x₀∥` gives a bound on the
    operator norm of `f`. For this, start from an arbitrary `x` and note that
    `y = x₀ - (f x₀ / f x) x` belongs to the kernel of `f`. Applying the above inequality to `x₀`
    and `y` readily gives the conclusion. -/
    push_neg at hf,
    let r : ℝ := (2 : ℝ)⁻¹,
    have : 0 ≤ r, by norm_num [r],
    have : r < 1, by norm_num [r],
    obtain ⟨x₀, x₀ker, h₀⟩ : ∃ (x₀ : E), x₀ ∉ f.ker ∧ ∀ y ∈ linear_map.ker f,
      r * ∥x₀∥ ≤ ∥x₀ - y∥, from riesz_lemma h hf this,
    have : x₀ ≠ 0,
    { assume h,
      have : x₀ ∈ f.ker, by { rw h, exact (linear_map.ker f).zero_mem },
      exact x₀ker this },
    have rx₀_ne_zero : r * ∥x₀∥ ≠ 0, by { simp [norm_eq_zero, this], },
    have : ∀x, ∥f x∥ ≤ (((r * ∥x₀∥)⁻¹) * ∥f x₀∥) * ∥x∥,
    { assume x,
      by_cases hx : f x = 0,
      { rw [hx, norm_zero],
        apply_rules [mul_nonneg, norm_nonneg, inv_nonneg.2] },
      { let y := x₀ - (f x₀ * (f x)⁻¹ ) • x,
        have fy_zero : f y = 0, by calc
          f y = f x₀ - (f x₀ * (f x)⁻¹ ) * f x : by simp [y]
          ... = 0 :
            by { rw [mul_assoc, inv_mul_cancel hx, mul_one, sub_eq_zero_of_eq], refl },
        have A : r * ∥x₀∥ ≤ ∥f x₀∥ * ∥f x∥⁻¹ * ∥x∥, from calc
          r * ∥x₀∥ ≤ ∥x₀ - y∥ : h₀ _ (linear_map.mem_ker.2 fy_zero)
          ... = ∥(f x₀ * (f x)⁻¹ ) • x∥ : by { dsimp [y], congr, abel }
          ... = ∥f x₀∥ * ∥f x∥⁻¹ * ∥x∥ :
            by rw [norm_smul, normed_field.norm_mul, normed_field.norm_inv],
        calc
          ∥f x∥ = (r * ∥x₀∥)⁻¹ * (r * ∥x₀∥) * ∥f x∥ : by rwa [inv_mul_cancel, one_mul]
          ... ≤ (r * ∥x₀∥)⁻¹ * (∥f x₀∥ * ∥f x∥⁻¹ * ∥x∥) * ∥f x∥ : begin
            apply mul_le_mul_of_nonneg_right (mul_le_mul_of_nonneg_left A _) (norm_nonneg _),
            exact inv_nonneg.2 (mul_nonneg (by norm_num) (norm_nonneg _))
          end
          ... = (∥f x∥ ⁻¹ * ∥f x∥) * (((r * ∥x₀∥)⁻¹) * ∥f x₀∥) * ∥x∥ : by ring
          ... = (((r * ∥x₀∥)⁻¹) * ∥f x₀∥) * ∥x∥ :
            by { rw [inv_mul_cancel, one_mul], simp [norm_eq_zero, hx] } } },
    exact linear_map.continuous_of_bound f _ this }
end

end normed_field

variables [nondiscrete_normed_field 𝕜] [normed_space 𝕜 E] [normed_space 𝕜 F]
[normed_space 𝕜 G] (c : 𝕜) (f g : E →L[𝕜] F) (h : F →L[𝕜] G) (x y z : E)
include 𝕜

lemma linear_map.bound_of_shell (f : E →ₗ[𝕜] F) {ε C : ℝ} (ε_pos : 0 < ε) {c : 𝕜}
  (hc : 1 < ∥c∥) (hf : ∀ x, ε / ∥c∥ ≤ ∥x∥ → ∥x∥ < ε → ∥f x∥ ≤ C * ∥x∥) (x : E) :
  ∥f x∥ ≤ C * ∥x∥ :=
begin
  by_cases hx : x = 0, { simp [hx] },
  exact linear_map.bound_of_shell_semi_normed f ε_pos hc hf (ne_of_lt (norm_pos_iff.2 hx)).symm
end

namespace continuous_linear_map

section op_norm
open set real

/-- An operator is zero iff its norm vanishes. -/
theorem op_norm_zero_iff : ∥f∥ = 0 ↔ f = 0 :=
iff.intro
  (λ hn, continuous_linear_map.ext (λ x, norm_le_zero_iff.1
    (calc _ ≤ ∥f∥ * ∥x∥ : le_op_norm _ _
     ...     = _ : by rw [hn, zero_mul])))
  (λ hf, le_antisymm (cInf_le bounds_bdd_below
    ⟨le_rfl, λ _, le_of_eq (by { rw [zero_mul, hf], exact norm_zero })⟩)
    (op_norm_nonneg _))

/-- If a normed space is non-trivial, then the norm of the identity equals `1`. -/
@[simp] lemma norm_id [nontrivial E] : ∥id 𝕜 E∥ = 1 :=
begin
  refine norm_id_of_nontrivial_seminorm _,
  obtain ⟨x, hx⟩ := exists_ne (0 : E),
  exact ⟨x, ne_of_gt (norm_pos_iff.2 hx)⟩,
end

instance norm_one_class [nontrivial E] : norm_one_class (E →L[𝕜] E) := ⟨norm_id⟩

/-- Continuous linear maps themselves form a normed space with respect to
    the operator norm. -/
instance to_normed_group : normed_group (E →L[𝕜] F) :=
normed_group.of_core _ ⟨op_norm_zero_iff, op_norm_add_le, op_norm_neg⟩

instance to_normed_space {𝕜' : Type*} [normed_field 𝕜'] [normed_space 𝕜' F]
  [smul_comm_class 𝕜 𝕜' F] : normed_space 𝕜' (E →L[𝕜] F) :=
⟨op_norm_smul_le⟩

/-- Continuous linear maps form a normed ring with respect to the operator norm. -/
instance to_normed_ring : normed_ring (E →L[𝕜] E) :=
{ norm_mul := op_norm_comp_le,
  .. continuous_linear_map.to_normed_group }

/-- For a nonzero normed space `E`, continuous linear endomorphisms form a normed algebra with
respect to the operator norm. -/
instance to_normed_algebra [nontrivial E] : normed_algebra 𝕜 (E →L[𝕜] E) :=
{ norm_algebra_map_eq := λ c, show ∥c • id 𝕜 E∥ = ∥c∥,
    by {rw [norm_smul, norm_id], simp},
  .. continuous_linear_map.algebra }

variable {f}

lemma homothety_norm [nontrivial E] (f : E →L[𝕜] F) {a : ℝ} (hf : ∀x, ∥f x∥ = a * ∥x∥) :
  ∥f∥ = a :=
begin
  obtain ⟨x, hx⟩ : ∃ (x : E), x ≠ 0 := exists_ne 0,
  rw ← norm_pos_iff at hx,
  have ha : 0 ≤ a, by simpa only [hf, hx, zero_le_mul_right] using norm_nonneg (f x),
  apply le_antisymm (f.op_norm_le_bound ha (λ y, le_of_eq (hf y))),
  simpa only [hf, hx, mul_le_mul_right] using f.le_op_norm x,
end

lemma to_span_singleton_norm (x : E) : ∥to_span_singleton 𝕜 x∥ = ∥x∥ :=
homothety_norm _ (to_span_singleton_homothety 𝕜 x)

variable (f)

theorem uniform_embedding_of_bound {K : ℝ≥0} (hf : ∀ x, ∥x∥ ≤ K * ∥f x∥) :
  uniform_embedding f :=
(f.to_linear_map.antilipschitz_of_bound hf).uniform_embedding f.uniform_continuous

/-- If a continuous linear map is a uniform embedding, then it is expands the distances
by a positive factor.-/
theorem antilipschitz_of_uniform_embedding (hf : uniform_embedding f) :
  ∃ K, antilipschitz_with K f :=
begin
  obtain ⟨ε, εpos, hε⟩ : ∃ (ε : ℝ) (H : ε > 0), ∀ {x y : E}, dist (f x) (f y) < ε → dist x y < 1,
    from (uniform_embedding_iff.1 hf).2.2 1 zero_lt_one,
  let δ := ε/2,
  have δ_pos : δ > 0 := half_pos εpos,
  have H : ∀{x}, ∥f x∥ ≤ δ → ∥x∥ ≤ 1,
  { assume x hx,
    have : dist x 0 ≤ 1,
    { refine (hε _).le,
      rw [f.map_zero, dist_zero_right],
      exact hx.trans_lt (half_lt_self εpos) },
    simpa using this },
  rcases normed_field.exists_one_lt_norm 𝕜 with ⟨c, hc⟩,
  refine ⟨⟨δ⁻¹, _⟩ * nnnorm c, f.to_linear_map.antilipschitz_of_bound $ λx, _⟩,
  exact inv_nonneg.2 (le_of_lt δ_pos),
  by_cases hx : f x = 0,
  { have : f x = f 0, by { simp [hx] },
    have : x = 0 := (uniform_embedding_iff.1 hf).1 this,
    simp [this] },
  { rcases rescale_to_shell hc δ_pos hx with ⟨d, hd, dxlt, ledx, dinv⟩,
    rw [← f.map_smul d] at dxlt,
    have : ∥d • x∥ ≤ 1 := H dxlt.le,
    calc ∥x∥ = ∥d∥⁻¹ * ∥d • x∥ :
      by rwa [← normed_field.norm_inv, ← norm_smul, ← mul_smul, inv_mul_cancel, one_smul]
    ... ≤ ∥d∥⁻¹ * 1 :
      mul_le_mul_of_nonneg_left this (inv_nonneg.2 (norm_nonneg _))
    ... ≤ δ⁻¹ * ∥c∥ * ∥f x∥ :
      by rwa [mul_one] }
end

section completeness

open_locale topological_space
open filter

/-- If the target space is complete, the space of continuous linear maps with its norm is also
complete. This works also if the source space is seminormed. -/
instance {E : Type*} [semi_normed_group E] [semi_normed_space 𝕜 E] [complete_space F] :
  complete_space (E →L[𝕜] F) :=
begin
  -- We show that every Cauchy sequence converges.
  refine metric.complete_of_cauchy_seq_tendsto (λ f hf, _),
  -- We now expand out the definition of a Cauchy sequence,
  rcases cauchy_seq_iff_le_tendsto_0.1 hf with ⟨b, b0, b_bound, b_lim⟩, clear hf,
  -- and establish that the evaluation at any point `v : E` is Cauchy.
  have cau : ∀ v, cauchy_seq (λ n, f n v),
  { assume v,
    apply cauchy_seq_iff_le_tendsto_0.2 ⟨λ n, b n * ∥v∥, λ n, _, _, _⟩,
    { exact mul_nonneg (b0 n) (norm_nonneg _) },
    { assume n m N hn hm,
      rw dist_eq_norm,
      apply le_trans ((f n - f m).le_op_norm v) _,
      exact mul_le_mul_of_nonneg_right (b_bound n m N hn hm) (norm_nonneg v) },
    { simpa using b_lim.mul tendsto_const_nhds } },
  -- We assemble the limits points of those Cauchy sequences
  -- (which exist as `F` is complete)
  -- into a function which we call `G`.
  choose G hG using λv, cauchy_seq_tendsto_of_complete (cau v),
  -- Next, we show that this `G` is linear,
  let Glin : E →ₗ[𝕜] F :=
  { to_fun := G,
    map_add' := λ v w, begin
      have A := hG (v + w),
      have B := (hG v).add (hG w),
      simp only [map_add] at A B,
      exact tendsto_nhds_unique A B,
    end,
    map_smul' := λ c v, begin
      have A := hG (c • v),
      have B := filter.tendsto.smul (@tendsto_const_nhds _ ℕ _ c _) (hG v),
      simp only [map_smul] at A B,
      exact tendsto_nhds_unique A B
    end },
  -- and that `G` has norm at most `(b 0 + ∥f 0∥)`.
  have Gnorm : ∀ v, ∥G v∥ ≤ (b 0 + ∥f 0∥) * ∥v∥,
  { assume v,
    have A : ∀ n, ∥f n v∥ ≤ (b 0 + ∥f 0∥) * ∥v∥,
    { assume n,
      apply le_trans ((f n).le_op_norm _) _,
      apply mul_le_mul_of_nonneg_right _ (norm_nonneg v),
      calc ∥f n∥ = ∥(f n - f 0) + f 0∥ : by { congr' 1, abel }
      ... ≤ ∥f n - f 0∥ + ∥f 0∥ : norm_add_le _ _
      ... ≤ b 0 + ∥f 0∥ : begin
        apply add_le_add_right,
        simpa [dist_eq_norm] using b_bound n 0 0 (zero_le _) (zero_le _)
      end },
    exact le_of_tendsto (hG v).norm (eventually_of_forall A) },
  -- Thus `G` is continuous, and we propose that as the limit point of our original Cauchy sequence.
  let Gcont := Glin.mk_continuous _ Gnorm,
  use Gcont,
  -- Our last task is to establish convergence to `G` in norm.
  have : ∀ n, ∥f n - Gcont∥ ≤ b n,
  { assume n,
    apply op_norm_le_bound _ (b0 n) (λ v, _),
    have A : ∀ᶠ m in at_top, ∥(f n - f m) v∥ ≤ b n * ∥v∥,
    { refine eventually_at_top.2 ⟨n, λ m hm, _⟩,
      apply le_trans ((f n - f m).le_op_norm _) _,
      exact mul_le_mul_of_nonneg_right (b_bound n m n (le_refl _) hm) (norm_nonneg v) },
    have B : tendsto (λ m, ∥(f n - f m) v∥) at_top (𝓝 (∥(f n - Gcont) v∥)) :=
      tendsto.norm (tendsto_const_nhds.sub (hG v)),
    exact le_of_tendsto B A },
  erw tendsto_iff_norm_tendsto_zero,
  exact squeeze_zero (λ n, norm_nonneg _) this b_lim,
end

end completeness

section uniformly_extend

variables [complete_space F] (e : E →L[𝕜] G) (h_dense : dense_range e)

section
variables (h_e : uniform_inducing e)

/-- Extension of a continuous linear map `f : E →L[𝕜] F`, with `E` a normed space and `F` a
complete normed space, along a uniform and dense embedding `e : E →L[𝕜] G`.  -/
def extend : G →L[𝕜] F :=
/- extension of `f` is continuous -/
have cont : _ := (uniform_continuous_uniformly_extend h_e h_dense f.uniform_continuous).continuous,
/- extension of `f` agrees with `f` on the domain of the embedding `e` -/
have eq : _ := uniformly_extend_of_ind h_e h_dense f.uniform_continuous,
{ to_fun := (h_e.dense_inducing h_dense).extend f,
  map_add' :=
  begin
    refine h_dense.induction_on₂ _ _,
    { exact is_closed_eq (cont.comp continuous_add)
        ((cont.comp continuous_fst).add (cont.comp continuous_snd)) },
    { assume x y, simp only [eq, ← e.map_add], exact f.map_add _ _ },
  end,
  map_smul' := λk,
  begin
    refine (λ b, h_dense.induction_on b _ _),
    { exact is_closed_eq (cont.comp (continuous_const.smul continuous_id))
        ((continuous_const.smul continuous_id).comp cont) },
    { assume x, rw ← map_smul, simp only [eq], exact map_smul _ _ _ },
  end,
  cont := cont
}

lemma extend_unique (g : G →L[𝕜] F) (H : g.comp e = f) : extend f e h_dense h_e = g :=
continuous_linear_map.coe_fn_injective $
  uniformly_extend_unique h_e h_dense (continuous_linear_map.ext_iff.1 H) g.continuous

@[simp] lemma extend_zero : extend (0 : E →L[𝕜] F) e h_dense h_e = 0 :=
extend_unique _ _ _ _ _ (zero_comp _)

end

section
variables {N : ℝ≥0} (h_e : ∀x, ∥x∥ ≤ N * ∥e x∥)

local notation `ψ` := f.extend e h_dense (uniform_embedding_of_bound _ h_e).to_uniform_inducing

/-- If a dense embedding `e : E →L[𝕜] G` expands the norm by a constant factor `N⁻¹`, then the
norm of the extension of `f` along `e` is bounded by `N * ∥f∥`. -/
lemma op_norm_extend_le : ∥ψ∥ ≤ N * ∥f∥ :=
begin
  have uni : uniform_inducing e := (uniform_embedding_of_bound _ h_e).to_uniform_inducing,
  have eq : ∀x, ψ (e x) = f x := uniformly_extend_of_ind uni h_dense f.uniform_continuous,
  by_cases N0 : 0 ≤ N,
  { refine op_norm_le_bound ψ _ (is_closed_property h_dense (is_closed_le _ _) _),
    { exact mul_nonneg N0 (norm_nonneg _) },
    { exact continuous_norm.comp (cont ψ) },
    { exact continuous_const.mul continuous_norm },
    { assume x,
      rw eq,
      calc ∥f x∥ ≤ ∥f∥ * ∥x∥ : le_op_norm _ _
        ... ≤ ∥f∥ * (N * ∥e x∥) : mul_le_mul_of_nonneg_left (h_e x) (norm_nonneg _)
        ... ≤ N * ∥f∥ * ∥e x∥ : by rw [mul_comm ↑N ∥f∥, mul_assoc] } },
  { have he : ∀ x : E, x = 0,
    { assume x,
      have N0 : N ≤ 0 := le_of_lt (lt_of_not_ge N0),
      rw ← norm_le_zero_iff,
      exact le_trans (h_e x) (mul_nonpos_of_nonpos_of_nonneg N0 (norm_nonneg _)) },
    have hf : f = 0, { ext, simp only [he x, zero_apply, map_zero] },
    have hψ : ψ = 0, { rw hf, apply extend_zero },
    rw [hψ, hf, norm_zero, norm_zero, mul_zero] }
end

end

end uniformly_extend

end op_norm

end continuous_linear_map

namespace linear_isometry

@[simp] lemma norm_to_continuous_linear_map [nontrivial E] (f : E →ₗᵢ[𝕜] F) :
  ∥f.to_continuous_linear_map∥ = 1 :=
f.to_continuous_linear_map.homothety_norm $ by simp

end linear_isometry

namespace continuous_linear_map

/-- Precomposition with a linear isometry preserves the operator norm. -/
lemma op_norm_comp_linear_isometry_equiv {G : Type*} [semi_normed_group G] [semi_normed_space 𝕜 G]
  (f : F →L[𝕜] G) (g : E ≃ₗᵢ[𝕜] F) :
  ∥f.comp g.to_linear_isometry.to_continuous_linear_map∥ = ∥f∥ :=
begin
  casesI subsingleton_or_nontrivial E,
  { haveI := g.symm.to_linear_equiv.to_equiv.subsingleton,
    simp },
  refine le_antisymm _ _,
  { convert f.op_norm_comp_le g.to_linear_isometry.to_continuous_linear_map,
    simp [g.to_linear_isometry.norm_to_continuous_linear_map] },
  { convert (f.comp g.to_linear_isometry.to_continuous_linear_map).op_norm_comp_le
      g.symm.to_linear_isometry.to_continuous_linear_map,
    { ext,
      simp },
    haveI := g.symm.to_linear_equiv.to_equiv.nontrivial,
    simp [g.symm.to_linear_isometry.norm_to_continuous_linear_map] },
end

/-- The norm of the tensor product of a scalar linear map and of an element of a normed space
is the product of the norms. -/
@[simp] lemma norm_smul_right_apply (c : E →L[𝕜] 𝕜) (f : F) :
  ∥smul_right c f∥ = ∥c∥ * ∥f∥ :=
begin
  refine le_antisymm _ _,
  { apply op_norm_le_bound _ (mul_nonneg (norm_nonneg _) (norm_nonneg _)) (λx, _),
    calc
     ∥(c x) • f∥ = ∥c x∥ * ∥f∥ : norm_smul _ _
     ... ≤ (∥c∥ * ∥x∥) * ∥f∥ :
       mul_le_mul_of_nonneg_right (le_op_norm _ _) (norm_nonneg _)
     ... = ∥c∥ * ∥f∥ * ∥x∥ : by ring },
  { by_cases h : f = 0,
    { simp [h] },
    { have : 0 < ∥f∥ := norm_pos_iff.2 h,
      rw ← le_div_iff this,
      apply op_norm_le_bound _ (div_nonneg (norm_nonneg _) (norm_nonneg f)) (λx, _),
      rw [div_mul_eq_mul_div, le_div_iff this],
      calc ∥c x∥ * ∥f∥ = ∥c x • f∥ : (norm_smul _ _).symm
      ... = ∥smul_right c f x∥ : rfl
      ... ≤ ∥smul_right c f∥ * ∥x∥ : le_op_norm _ _ } },
end

/-- The non-negative norm of the tensor product of a scalar linear map and of an element of a normed
space is the product of the non-negative norms. -/
@[simp] lemma nnnorm_smul_right_apply (c : E →L[𝕜] 𝕜) (f : F) :
  ∥smul_right c f∥₊ = ∥c∥₊ * ∥f∥₊ :=
nnreal.eq $ c.norm_smul_right_apply f

variables (𝕜 E F)

/-- `continuous_linear_map.smul_right` as a continuous trilinear map:
`smul_rightL (c : E →L[𝕜] 𝕜) (f : F) (x : E) = c x • f`. -/
def smul_rightL : (E →L[𝕜] 𝕜) →L[𝕜] F →L[𝕜] E →L[𝕜] F :=
linear_map.mk_continuous₂
  { to_fun := smul_rightₗ,
    map_add' := λ c₁ c₂, by { ext x, simp [add_smul] },
    map_smul' := λ m c, by { ext x, simp [smul_smul] } }
  1 $ λ c x, by simp

variables {𝕜 E F}

@[simp] lemma norm_smul_rightL_apply (c : E →L[𝕜] 𝕜) (f : F) :
  ∥smul_rightL 𝕜 E F c f∥ = ∥c∥ * ∥f∥ :=
norm_smul_right_apply c f

@[simp] lemma norm_smul_rightL (c : E →L[𝕜] 𝕜) [nontrivial F] :
  ∥smul_rightL 𝕜 E F c∥ = ∥c∥ :=
continuous_linear_map.homothety_norm _ c.norm_smul_right_apply

variables (𝕜) (𝕜' : Type*) [normed_ring 𝕜'] [normed_algebra 𝕜 𝕜']

@[simp] lemma op_norm_lmul : ∥lmul 𝕜 𝕜'∥ = 1 :=
by haveI := normed_algebra.nontrivial 𝕜 𝕜'; exact (lmulₗᵢ 𝕜 𝕜').norm_to_continuous_linear_map

@[simp] lemma op_norm_lmul_right : ∥lmul_right 𝕜 𝕜'∥ = 1 :=
(op_norm_flip (@lmul 𝕜 _ 𝕜' _ _)).trans (op_norm_lmul _ _)

end continuous_linear_map

namespace submodule

lemma norm_subtypeL (K : submodule 𝕜 E) [nontrivial K] : ∥K.subtypeL∥ = 1 :=
K.subtypeₗᵢ.norm_to_continuous_linear_map

end submodule

namespace continuous_linear_equiv

variables (e : E ≃L[𝕜] F)

protected lemma antilipschitz : antilipschitz_with (nnnorm (e.symm : F →L[𝕜] E)) e :=
e.symm.lipschitz.to_right_inverse e.left_inv

/-- A continuous linear equiv is a uniform embedding. -/
lemma uniform_embedding : uniform_embedding e :=
e.antilipschitz.uniform_embedding e.lipschitz.uniform_continuous

lemma one_le_norm_mul_norm_symm [nontrivial E] :
  1 ≤ ∥(e : E →L[𝕜] F)∥ * ∥(e.symm : F →L[𝕜] E)∥ :=
begin
  rw [mul_comm],
  convert (e.symm : F →L[𝕜] E).op_norm_comp_le (e : E →L[𝕜] F),
  rw [e.coe_symm_comp_coe, continuous_linear_map.norm_id]
end

lemma norm_pos [nontrivial E] : 0 < ∥(e : E →L[𝕜] F)∥ :=
pos_of_mul_pos_right (lt_of_lt_of_le zero_lt_one e.one_le_norm_mul_norm_symm) (norm_nonneg _)

lemma norm_symm_pos [nontrivial E] : 0 < ∥(e.symm : F →L[𝕜] E)∥ :=
pos_of_mul_pos_left (lt_of_lt_of_le zero_lt_one e.one_le_norm_mul_norm_symm) (norm_nonneg _)

lemma nnnorm_symm_pos [nontrivial E] : 0 < nnnorm (e.symm : F →L[𝕜] E) :=
e.norm_symm_pos

lemma subsingleton_or_norm_symm_pos : subsingleton E ∨ 0 < ∥(e.symm : F →L[𝕜] E)∥ :=
begin
  rcases subsingleton_or_nontrivial E with _i|_i; resetI,
  { left, apply_instance },
  { right, exact e.norm_symm_pos }
end

lemma subsingleton_or_nnnorm_symm_pos : subsingleton E ∨ 0 < (nnnorm $ (e.symm : F →L[𝕜] E)) :=
subsingleton_or_norm_symm_pos e

variable (𝕜)

/-- Given a nonzero element `x` of a normed space `E₁` over a field `𝕜`, the natural
    continuous linear equivalence from `E₁` to the span of `x`.-/
def to_span_nonzero_singleton (x : E) (h : x ≠ 0) : 𝕜 ≃L[𝕜] (𝕜 ∙ x) :=
of_homothety
  (linear_equiv.to_span_nonzero_singleton 𝕜 E x h)
  ∥x∥
  (norm_pos_iff.mpr h)
  (to_span_nonzero_singleton_homothety 𝕜 x h)

/-- Given a nonzero element `x` of a normed space `E₁` over a field `𝕜`, the natural continuous
    linear map from the span of `x` to `𝕜`.-/
def coord (x : E) (h : x ≠ 0) : (𝕜 ∙ x) →L[𝕜] 𝕜 := (to_span_nonzero_singleton 𝕜 x h).symm

@[simp] lemma coe_to_span_nonzero_singleton_symm {x : E} (h : x ≠ 0) :
  ⇑(to_span_nonzero_singleton 𝕜 x h).symm = coord 𝕜 x h := rfl

@[simp] lemma coord_to_span_nonzero_singleton {x : E} (h : x ≠ 0) (c : 𝕜) :
  coord 𝕜 x h (to_span_nonzero_singleton 𝕜 x h c) = c :=
(to_span_nonzero_singleton 𝕜 x h).symm_apply_apply c

@[simp] lemma to_span_nonzero_singleton_coord {x : E} (h : x ≠ 0) (y : 𝕜 ∙ x) :
  to_span_nonzero_singleton 𝕜 x h (coord 𝕜 x h y) = y :=
(to_span_nonzero_singleton 𝕜 x h).apply_symm_apply y

@[simp] lemma coord_norm (x : E) (h : x ≠ 0) : ∥coord 𝕜 x h∥ = ∥x∥⁻¹ :=
begin
  have hx : 0 < ∥x∥ := (norm_pos_iff.mpr h),
  haveI : nontrivial (𝕜 ∙ x) := submodule.nontrivial_span_singleton h,
  exact continuous_linear_map.homothety_norm _
        (λ y, homothety_inverse _ hx _ (to_span_nonzero_singleton_homothety 𝕜 x h) _)
end

@[simp] lemma coord_self (x : E) (h : x ≠ 0) :
  (coord 𝕜 x h) (⟨x, submodule.mem_span_singleton_self x⟩ : 𝕜 ∙ x) = 1 :=
linear_equiv.coord_self 𝕜 E x h

end continuous_linear_equiv

lemma linear_equiv.uniform_embedding (e : E ≃ₗ[𝕜] F) (h₁ : continuous e)
  (h₂ : continuous e.symm) : uniform_embedding e :=
continuous_linear_equiv.uniform_embedding
{ continuous_to_fun := h₁,
  continuous_inv_fun := h₂,
  .. e }

end normed<|MERGE_RESOLUTION|>--- conflicted
+++ resolved
@@ -638,24 +638,7 @@
 ((algebra.lsmul 𝕜 E).to_linear_map : 𝕜' →ₗ[𝕜] E →ₗ[𝕜] E).mk_continuous₂ 1 $
   λ c x, by simpa only [one_mul] using (norm_smul c x).le
 
-<<<<<<< HEAD
-lemma lsmul_apply (r : 𝕜') (x : E) : lsmul 𝕜 𝕜' r x = r • x :=
-by simp only [lsmul, alg_hom.to_linear_map_apply, linear_map.mk_continuous₂_apply,
-  algebra.lsmul_coe]
-
-variables {𝕜'}
-
-lemma norm_to_span_singleton (x : E) : ∥to_span_singleton 𝕜 x∥ = ∥x∥ :=
-begin
-  refine op_norm_eq_of_bounds (norm_nonneg _) (λ x, _) (λ N hN_nonneg h, _),
-  { rw [to_span_singleton_apply, norm_smul, mul_comm], },
-  { specialize h 1,
-    rw [to_span_singleton_apply, norm_smul, mul_comm] at h,
-    exact (mul_le_mul_right (by simp)).mp h, },
-end
-=======
 @[simp] lemma lsmul_apply (c : 𝕜') (x : E) : lsmul 𝕜 𝕜' c x = c • x := rfl
->>>>>>> 628969b1
 
 end smul_linear
 
