--- conflicted
+++ resolved
@@ -459,15 +459,7 @@
 /-- Continuous linear maps themselves form a seminormed space with respect to
     the operator norm. -/
 instance to_seminormed_add_comm_group : seminormed_add_comm_group (E →SL[σ₁₂] F) :=
-<<<<<<< HEAD
 { dist_eq := tmp_seminormed_add_comm_group.dist_eq }
-=======
-add_group_seminorm.to_seminormed_add_comm_group
-{ to_fun := norm,
-  map_zero' := op_norm_zero,
-  add_le' := op_norm_add_le,
-  neg' := op_norm_neg }
->>>>>>> df6a0b2e
 
 lemma nnnorm_def (f : E →SL[σ₁₂] F) : ∥f∥₊ = Inf {c | ∀ x, ∥f x∥₊ ≤ c * ∥x∥₊} :=
 begin
@@ -1321,16 +1313,7 @@
 /-- Continuous linear maps themselves form a normed space with respect to
     the operator norm. -/
 instance to_normed_add_comm_group [ring_hom_isometric σ₁₂] : normed_add_comm_group (E →SL[σ₁₂] F) :=
-<<<<<<< HEAD
 normed_add_comm_group.of_separation (λ f, (op_norm_zero_iff f).mp)
-=======
-add_group_norm.to_normed_add_comm_group
-{ to_fun := norm,
-  map_zero' := op_norm_zero,
-  neg' := op_norm_neg,
-  add_le' := op_norm_add_le,
-  eq_zero_of_map_eq_zero' := λ f, (op_norm_zero_iff f).1 }
->>>>>>> df6a0b2e
 
 /-- Continuous linear maps form a normed ring with respect to the operator norm. -/
 instance to_normed_ring : normed_ring (E →L[𝕜] E) :=
