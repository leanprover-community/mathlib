--- conflicted
+++ resolved
@@ -133,16 +133,6 @@
               ring_hom_isometric.is_iso] using hf (δ • x) leδx δxle
 end
 
-<<<<<<< HEAD
-/-- A continuous linear map between seminormed spaces is bounded when the field is nondiscrete. The
-continuity ensures boundedness on a ball of some radius `ε`. The nondiscreteness is then used to
-rescale any element into an element of norm in `[ε/C, ε]`, whose image has a controlled norm. The
-norm control for the original element follows by rescaling. -/
-lemma semilinear_map_class.bound_of_continuous [semilinear_map_class 𝓕 σ₁₂ E F] (f : 𝓕)
-  (hf : continuous f) : ∃ C, 0 < C ∧ (∀ x : E, ∥f x∥ ≤ C * ∥x∥) :=
-begin
-  rcases normed_group.tendsto_nhds_nhds.1 (hf.tendsto 0) 1 zero_lt_one with ⟨ε, ε_pos, hε⟩,
-=======
 /-- A continuous linear map between seminormed spaces is bounded when the field is nontrivially
 normed. The continuity ensures boundedness on a ball of some radius `ε`. The nontriviality of the
 norm is then used to rescale any element into an element of norm in `[ε/C, ε]`, whose image has a
@@ -151,7 +141,6 @@
   (hf : continuous f) : ∃ C, 0 < C ∧ (∀ x : E, ∥f x∥ ≤ C * ∥x∥) :=
 begin
   rcases normed_add_comm_group.tendsto_nhds_nhds.1 (hf.tendsto 0) 1 zero_lt_one with ⟨ε, ε_pos, hε⟩,
->>>>>>> 0a3e8d38
   simp only [sub_zero, map_zero] at hε,
   rcases normed_field.exists_one_lt_norm 𝕜 with ⟨c, hc⟩,
   have : 0 < ∥c∥ / ε, from div_pos (zero_lt_one.trans hc) ε_pos,
@@ -447,11 +436,7 @@
 /-- Continuous linear maps form a seminormed ring with respect to the operator norm. -/
 instance to_semi_normed_ring : semi_normed_ring (E →L[𝕜] E) :=
 { norm_mul := λ f g, op_norm_comp_le f g,
-<<<<<<< HEAD
-  .. continuous_linear_map.to_semi_normed_group, .. continuous_linear_map.ring }
-=======
   .. continuous_linear_map.to_seminormed_add_comm_group, .. continuous_linear_map.ring }
->>>>>>> 0a3e8d38
 
 /-- For a normed space `E`, continuous linear endomorphisms form a normed algebra with
 respect to the operator norm. -/
@@ -1258,11 +1243,7 @@
 
 /-- Continuous linear maps form a normed ring with respect to the operator norm. -/
 instance to_normed_ring : normed_ring (E →L[𝕜] E) :=
-<<<<<<< HEAD
-{ .. continuous_linear_map.to_normed_group, .. continuous_linear_map.to_semi_normed_ring }
-=======
 { .. continuous_linear_map.to_normed_add_comm_group, .. continuous_linear_map.to_semi_normed_ring }
->>>>>>> 0a3e8d38
 
 variable {f}
 
