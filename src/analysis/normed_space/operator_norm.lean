--- conflicted
+++ resolved
@@ -385,27 +385,13 @@
 the operator norm. This is only a temporary definition because we want to replace the topology
 with `continuous_linear_map.topological_space` to avoid diamond issues.
 See Note [forgetful inheritance] -/
-<<<<<<< HEAD
-private def tmp_seminormed_add_comm_group : seminormed_add_comm_group (E →SL[σ₁₂] F) :=
-=======
 protected def tmp_seminormed_add_comm_group : seminormed_add_comm_group (E →SL[σ₁₂] F) :=
->>>>>>> 96e43cce
 add_group_seminorm.to_seminormed_add_comm_group
 { to_fun := norm,
   map_zero' := op_norm_zero,
   add_le' := op_norm_add_le,
   neg' := op_norm_neg }
 
-<<<<<<< HEAD
-private def tmp_pseudo_metric_space : pseudo_metric_space (E →SL[σ₁₂] F) :=
-tmp_seminormed_add_comm_group.to_pseudo_metric_space
-
-private def tmp_uniform_space : uniform_space (E →SL[σ₁₂] F) :=
-tmp_pseudo_metric_space.to_uniform_space
-
-private def tmp_topological_space : topological_space (E →SL[σ₁₂] F) :=
-tmp_uniform_space.to_topological_space
-=======
 /-- The `pseudo_metric_space` structure on `E →SL[σ₁₂] F` coming from
 `continuous_linear_map.tmp_seminormed_add_comm_group`.
 See Note [forgetful inheritance] -/
@@ -423,27 +409,17 @@
 See Note [forgetful inheritance] -/
 protected def tmp_topological_space : topological_space (E →SL[σ₁₂] F) :=
 continuous_linear_map.tmp_uniform_space.to_topological_space
->>>>>>> 96e43cce
 
 section tmp
 
 local attribute [-instance] continuous_linear_map.topological_space
 local attribute [-instance] continuous_linear_map.uniform_space
-<<<<<<< HEAD
-local attribute [instance] tmp_seminormed_add_comm_group
-
-private lemma tmp_topological_add_group : topological_add_group (E →SL[σ₁₂] F) :=
-infer_instance
-
-private lemma tmp_closed_ball_div_subset {a b : ℝ} (ha : 0 < a) (hb : 0 < b) :
-=======
 local attribute [instance] continuous_linear_map.tmp_seminormed_add_comm_group
 
 protected lemma tmp_topological_add_group : topological_add_group (E →SL[σ₁₂] F) :=
 infer_instance
 
 protected lemma tmp_closed_ball_div_subset {a b : ℝ} (ha : 0 < a) (hb : 0 < b) :
->>>>>>> 96e43cce
   closed_ball (0 : E →SL[σ₁₂] F) (a / b) ⊆
   {f | ∀ x ∈ closed_ball (0 : E) b, f x ∈ closed_ball (0 : F) a} :=
 begin
@@ -457,21 +433,12 @@
 
 end tmp
 
-<<<<<<< HEAD
-private theorem tmp_topology_eq :
-  (tmp_topological_space : topological_space (E →SL[σ₁₂] F)) =
-  infer_instance :=
-begin
-  refine tmp_topological_add_group.ext infer_instance
-    ((@metric.nhds_basis_closed_ball _ tmp_pseudo_metric_space 0).ext
-=======
 protected theorem tmp_topology_eq :
   (continuous_linear_map.tmp_topological_space : topological_space (E →SL[σ₁₂] F)) =
   continuous_linear_map.topological_space :=
 begin
   refine continuous_linear_map.tmp_topological_add_group.ext infer_instance
     ((@metric.nhds_basis_closed_ball _ continuous_linear_map.tmp_pseudo_metric_space 0).ext
->>>>>>> 96e43cce
       (continuous_linear_map.has_basis_nhds_zero_of_basis metric.nhds_basis_closed_ball) _ _),
   { rcases normed_field.exists_norm_lt_one 𝕜 with ⟨c, hc₀, hc₁⟩,
     refine λ ε hε, ⟨⟨closed_ball 0 (1 / ∥c∥), ε⟩,
@@ -485,24 +452,6 @@
   { rintros ⟨S, ε⟩ ⟨hS, hε⟩,
     rw [normed_space.is_vonN_bounded_iff, ← bounded_iff_is_bounded] at hS,
     rcases hS.subset_ball_lt 0 0 with ⟨δ, hδ, hSδ⟩,
-<<<<<<< HEAD
-    exact ⟨ε/δ, div_pos hε hδ, (tmp_closed_ball_div_subset hε hδ).trans $
-      λ f hf x hx, hf x $ hSδ hx⟩ }
-end
-
-private theorem tmp_uniform_space_eq :
-  (tmp_uniform_space : uniform_space (E →SL[σ₁₂] F)) = infer_instance :=
-begin
-  rw [← @uniform_add_group.to_uniform_space_eq _ tmp_uniform_space,
-      ← @uniform_add_group.to_uniform_space_eq _ infer_instance],
-  congr' 1,
-  exact tmp_topology_eq
-end
-
-instance to_pseudo_metric_space : pseudo_metric_space (E →SL[σ₁₂] F) :=
-tmp_pseudo_metric_space.replace_uniformity
-  (congr_arg _ tmp_uniform_space_eq.symm)
-=======
     exact ⟨ε/δ, div_pos hε hδ, (continuous_linear_map.tmp_closed_ball_div_subset hε hδ).trans $
       λ f hf x hx, hf x $ hSδ hx⟩ }
 end
@@ -520,16 +469,11 @@
 instance to_pseudo_metric_space : pseudo_metric_space (E →SL[σ₁₂] F) :=
 continuous_linear_map.tmp_pseudo_metric_space.replace_uniformity
   (congr_arg _ continuous_linear_map.tmp_uniform_space_eq.symm)
->>>>>>> 96e43cce
 
 /-- Continuous linear maps themselves form a seminormed space with respect to
     the operator norm. -/
 instance to_seminormed_add_comm_group : seminormed_add_comm_group (E →SL[σ₁₂] F) :=
-<<<<<<< HEAD
-{ dist_eq := tmp_seminormed_add_comm_group.dist_eq }
-=======
 { dist_eq := continuous_linear_map.tmp_seminormed_add_comm_group.dist_eq }
->>>>>>> 96e43cce
 
 lemma nnnorm_def (f : E →SL[σ₁₂] F) : ∥f∥₊ = Inf {c | ∀ x, ∥f x∥₊ ≤ c * ∥x∥₊} :=
 begin
