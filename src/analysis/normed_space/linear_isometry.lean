--- conflicted
+++ resolved
@@ -610,21 +610,14 @@
 variables {R E E₂ E₃} {R' : Type*} [ring R'] [module R' E] (p q : submodule R' E)
 
 /-- `linear_equiv.of_eq` as a `linear_isometry_equiv`. -/
-<<<<<<< HEAD
-@[simps apply symm_apply] def of_eq (hpq : p = q) :
-=======
 def of_eq (hpq : p = q) :
->>>>>>> 6b5a1730
   p ≃ₗᵢ[R'] q :=
 { norm_map' := λ x, rfl,
   ..linear_equiv.of_eq p q hpq }
 
 variables {p q}
 
-<<<<<<< HEAD
-=======
 @[simp] lemma coe_of_eq_apply (h : p = q) (x : p) : (of_eq p q h x : E) = x := rfl
->>>>>>> 6b5a1730
 @[simp] lemma of_eq_symm (h : p = q) : (of_eq p q h).symm = of_eq q p h.symm := rfl
 @[simp] lemma of_eq_rfl : of_eq p p rfl = linear_isometry_equiv.refl R' p := by ext; refl
 
