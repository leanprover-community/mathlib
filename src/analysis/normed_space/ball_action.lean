/-
Copyright (c) 2022 Yury Kudryashov. All rights reserved.
Released under Apache 2.0 license as described in the file LICENSE.
Authors: Yury Kudryashov, Heather Macbeth
-/
import analysis.normed.field.unit_ball
import analysis.normed_space.basic

/-!
# Multiplicative actions of/on balls and spheres

Let `E` be a normed vector space over a normed field `𝕜`. In this file we define the following
multiplicative actions.

- The closed unit ball in `𝕜` acts on open balls and closed balls centered at `0` in `E`.
- The unit sphere in `𝕜` acts on open balls, closed balls, and spheres centered at `0` in `E`.
-/
open metric set
variables {𝕜 𝕜' E : Type*} [normed_field 𝕜] [normed_field 𝕜']
<<<<<<< HEAD
  [semi_normed_group E] [normed_space 𝕜 E] [normed_space 𝕜' E] {r : ℝ}
=======
  [seminormed_add_comm_group E] [normed_space 𝕜 E] [normed_space 𝕜' E] {r : ℝ}
>>>>>>> de1116e8

section closed_ball

instance mul_action_closed_ball_ball : mul_action (closed_ball (0 : 𝕜) 1) (ball (0 : E) r) :=
{ smul := λ c x, ⟨(c : 𝕜) • x, mem_ball_zero_iff.2 $
    by simpa only [norm_smul, one_mul]
      using mul_lt_mul' (mem_closed_ball_zero_iff.1 c.2) (mem_ball_zero_iff.1 x.2)
        (norm_nonneg _) one_pos⟩,
  one_smul := λ x, subtype.ext $ one_smul 𝕜 _,
  mul_smul := λ c₁ c₂ x, subtype.ext $ mul_smul _ _ _ }

instance has_continuous_smul_closed_ball_ball :
  has_continuous_smul (closed_ball (0 : 𝕜) 1) (ball (0 : E) r) :=
⟨(continuous_subtype_val.fst'.smul continuous_subtype_val.snd').subtype_mk _⟩

instance mul_action_closed_ball_closed_ball :
  mul_action (closed_ball (0 : 𝕜) 1) (closed_ball (0 : E) r) :=
{ smul := λ c x, ⟨(c : 𝕜) • x, mem_closed_ball_zero_iff.2 $
    by simpa only [norm_smul, one_mul]
      using mul_le_mul (mem_closed_ball_zero_iff.1 c.2) (mem_closed_ball_zero_iff.1 x.2)
        (norm_nonneg _) zero_le_one⟩,
  one_smul := λ x, subtype.ext $ one_smul 𝕜 _,
  mul_smul := λ c₁ c₂ x, subtype.ext $ mul_smul _ _ _ }

instance has_continuous_smul_closed_ball_closed_ball :
  has_continuous_smul (closed_ball (0 : 𝕜) 1) (closed_ball (0 : E) r) :=
⟨(continuous_subtype_val.fst'.smul continuous_subtype_val.snd').subtype_mk _⟩

end closed_ball

section sphere

instance mul_action_sphere_ball : mul_action (sphere (0 : 𝕜) 1) (ball (0 : E) r) :=
{ smul := λ c x, inclusion sphere_subset_closed_ball c • x,
  one_smul := λ x, subtype.ext $ one_smul _ _,
  mul_smul := λ c₁ c₂ x, subtype.ext $ mul_smul _ _ _ }

instance has_continuous_smul_sphere_ball :
  has_continuous_smul (sphere (0 : 𝕜) 1) (ball (0 : E) r) :=
⟨(continuous_subtype_val.fst'.smul continuous_subtype_val.snd').subtype_mk _⟩

instance mul_action_sphere_closed_ball : mul_action (sphere (0 : 𝕜) 1) (closed_ball (0 : E) r) :=
{ smul := λ c x, inclusion sphere_subset_closed_ball c • x,
  one_smul := λ x, subtype.ext $ one_smul _ _,
  mul_smul := λ c₁ c₂ x, subtype.ext $ mul_smul _ _ _ }

instance has_continuous_smul_sphere_closed_ball :
  has_continuous_smul (sphere (0 : 𝕜) 1) (closed_ball (0 : E) r) :=
⟨(continuous_subtype_val.fst'.smul continuous_subtype_val.snd').subtype_mk _⟩

instance mul_action_sphere_sphere : mul_action (sphere (0 : 𝕜) 1) (sphere (0 : E) r) :=
{ smul := λ c x, ⟨(c : 𝕜) • x, mem_sphere_zero_iff_norm.2 $
    by rw [norm_smul, mem_sphere_zero_iff_norm.1 c.coe_prop, mem_sphere_zero_iff_norm.1 x.coe_prop,
      one_mul]⟩,
  one_smul := λ x, subtype.ext $ one_smul _ _,
  mul_smul := λ c₁ c₂ x, subtype.ext $ mul_smul _ _ _ }

instance has_continuous_smul_sphere_sphere :
  has_continuous_smul (sphere (0 : 𝕜) 1) (sphere (0 : E) r) :=
⟨(continuous_subtype_val.fst'.smul continuous_subtype_val.snd').subtype_mk _⟩

end sphere

section is_scalar_tower

variables [normed_algebra 𝕜 𝕜'] [is_scalar_tower 𝕜 𝕜' E]

instance is_scalar_tower_closed_ball_closed_ball_closed_ball :
  is_scalar_tower (closed_ball (0 : 𝕜) 1) (closed_ball (0 : 𝕜') 1) (closed_ball (0 : E) r) :=
⟨λ a b c, subtype.ext $ smul_assoc (a : 𝕜) (b : 𝕜') (c : E)⟩

instance is_scalar_tower_closed_ball_closed_ball_ball :
  is_scalar_tower (closed_ball (0 : 𝕜) 1) (closed_ball (0 : 𝕜') 1) (ball (0 : E) r) :=
⟨λ a b c, subtype.ext $ smul_assoc (a : 𝕜) (b : 𝕜') (c : E)⟩

instance is_scalar_tower_sphere_closed_ball_closed_ball :
  is_scalar_tower (sphere (0 : 𝕜) 1) (closed_ball (0 : 𝕜') 1) (closed_ball (0 : E) r) :=
⟨λ a b c, subtype.ext $ smul_assoc (a : 𝕜) (b : 𝕜') (c : E)⟩

instance is_scalar_tower_sphere_closed_ball_ball :
  is_scalar_tower (sphere (0 : 𝕜) 1) (closed_ball (0 : 𝕜') 1) (ball (0 : E) r) :=
⟨λ a b c, subtype.ext $ smul_assoc (a : 𝕜) (b : 𝕜') (c : E)⟩

instance is_scalar_tower_sphere_sphere_closed_ball :
  is_scalar_tower (sphere (0 : 𝕜) 1) (sphere (0 : 𝕜') 1) (closed_ball (0 : E) r) :=
⟨λ a b c, subtype.ext $ smul_assoc (a : 𝕜) (b : 𝕜') (c : E)⟩

instance is_scalar_tower_sphere_sphere_ball :
  is_scalar_tower (sphere (0 : 𝕜) 1) (sphere (0 : 𝕜') 1) (ball (0 : E) r) :=
⟨λ a b c, subtype.ext $ smul_assoc (a : 𝕜) (b : 𝕜') (c : E)⟩

instance is_scalar_tower_sphere_sphere_sphere :
  is_scalar_tower (sphere (0 : 𝕜) 1) (sphere (0 : 𝕜') 1) (sphere (0 : E) r) :=
⟨λ a b c, subtype.ext $ smul_assoc (a : 𝕜) (b : 𝕜') (c : E)⟩

instance is_scalar_tower_sphere_ball_ball :
  is_scalar_tower (sphere (0 : 𝕜) 1) (ball (0 : 𝕜') 1) (ball (0 : 𝕜') 1) :=
⟨λ a b c, subtype.ext $ smul_assoc (a : 𝕜) (b : 𝕜') (c : 𝕜')⟩

instance is_scalar_tower_closed_ball_ball_ball :
  is_scalar_tower (closed_ball (0 : 𝕜) 1) (ball (0 : 𝕜') 1) (ball (0 : 𝕜') 1) :=
⟨λ a b c, subtype.ext $ smul_assoc (a : 𝕜) (b : 𝕜') (c : 𝕜')⟩

end is_scalar_tower

section smul_comm_class

variables [smul_comm_class 𝕜 𝕜' E]

instance smul_comm_class_closed_ball_closed_ball_closed_ball :
  smul_comm_class (closed_ball (0 : 𝕜) 1) (closed_ball (0 : 𝕜') 1) (closed_ball (0 : E) r) :=
⟨λ a b c, subtype.ext $ smul_comm (a : 𝕜) (b : 𝕜') (c : E)⟩

instance smul_comm_class_closed_ball_closed_ball_ball :
  smul_comm_class (closed_ball (0 : 𝕜) 1) (closed_ball (0 : 𝕜') 1) (ball (0 : E) r) :=
⟨λ a b c, subtype.ext $ smul_comm (a : 𝕜) (b : 𝕜') (c : E)⟩

instance smul_comm_class_sphere_closed_ball_closed_ball :
  smul_comm_class (sphere (0 : 𝕜) 1) (closed_ball (0 : 𝕜') 1) (closed_ball (0 : E) r) :=
⟨λ a b c, subtype.ext $ smul_comm (a : 𝕜) (b : 𝕜') (c : E)⟩

instance smul_comm_class_sphere_closed_ball_ball :
  smul_comm_class (sphere (0 : 𝕜) 1) (closed_ball (0 : 𝕜') 1) (ball (0 : E) r) :=
⟨λ a b c, subtype.ext $ smul_comm (a : 𝕜) (b : 𝕜') (c : E)⟩

instance smul_comm_class_sphere_ball_ball [normed_algebra 𝕜 𝕜'] :
  smul_comm_class (sphere (0 : 𝕜) 1) (ball (0 : 𝕜') 1) (ball (0 : 𝕜') 1) :=
⟨λ a b c, subtype.ext $ smul_comm (a : 𝕜) (b : 𝕜') (c : 𝕜')⟩

instance smul_comm_class_sphere_sphere_closed_ball :
  smul_comm_class (sphere (0 : 𝕜) 1) (sphere (0 : 𝕜') 1) (closed_ball (0 : E) r) :=
⟨λ a b c, subtype.ext $ smul_comm (a : 𝕜) (b : 𝕜') (c : E)⟩

instance smul_comm_class_sphere_sphere_ball :
  smul_comm_class (sphere (0 : 𝕜) 1) (sphere (0 : 𝕜') 1) (ball (0 : E) r) :=
⟨λ a b c, subtype.ext $ smul_comm (a : 𝕜) (b : 𝕜') (c : E)⟩

instance smul_comm_class_sphere_sphere_sphere :
  smul_comm_class (sphere (0 : 𝕜) 1) (sphere (0 : 𝕜') 1) (sphere (0 : E) r) :=
⟨λ a b c, subtype.ext $ smul_comm (a : 𝕜) (b : 𝕜') (c : E)⟩

end smul_comm_class

variables (𝕜) [char_zero 𝕜]

lemma ne_neg_of_mem_sphere {r : ℝ} (hr : r ≠ 0) (x : sphere (0:E) r) : x ≠ - x :=
λ h, ne_zero_of_mem_sphere hr x ((self_eq_neg 𝕜 _).mp (by { conv_lhs {rw h}, simp }))

lemma ne_neg_of_mem_unit_sphere (x : sphere (0:E) 1) : x ≠ - x :=
ne_neg_of_mem_sphere 𝕜 one_ne_zero x<|MERGE_RESOLUTION|>--- conflicted
+++ resolved
@@ -17,11 +17,7 @@
 -/
 open metric set
 variables {𝕜 𝕜' E : Type*} [normed_field 𝕜] [normed_field 𝕜']
-<<<<<<< HEAD
-  [semi_normed_group E] [normed_space 𝕜 E] [normed_space 𝕜' E] {r : ℝ}
-=======
   [seminormed_add_comm_group E] [normed_space 𝕜 E] [normed_space 𝕜' E] {r : ℝ}
->>>>>>> de1116e8
 
 section closed_ball
 
