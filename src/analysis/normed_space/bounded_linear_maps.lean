/-
Copyright (c) 2018 Patrick Massot. All rights reserved.
Released under Apache 2.0 license as described in the file LICENSE.
Authors: Patrick Massot, Johannes Hölzl

Continuous linear functions -- functions between normed vector spaces which are bounded and linear.
-/
import analysis.normed_space.multilinear

noncomputable theory
open_locale classical filter big_operators

open filter (tendsto)
open metric

variables {𝕜 : Type*} [nondiscrete_normed_field 𝕜]
variables {E : Type*} [normed_group E] [normed_space 𝕜 E]
variables {F : Type*} [normed_group F] [normed_space 𝕜 F]
variables {G : Type*} [normed_group G] [normed_space 𝕜 G]


/-- A function `f` satisfies `is_bounded_linear_map 𝕜 f` if it is linear and satisfies the
inequality `∥ f x ∥ ≤ M * ∥ x ∥` for some positive constant `M`. -/
structure is_bounded_linear_map (𝕜 : Type*) [normed_field 𝕜]
  {E : Type*} [normed_group E] [normed_space 𝕜 E]
  {F : Type*} [normed_group F] [normed_space 𝕜 F] (f : E → F)
  extends is_linear_map 𝕜 f : Prop :=
(bound : ∃ M, 0 < M ∧ ∀ x : E, ∥ f x ∥ ≤ M * ∥ x ∥)

lemma is_linear_map.with_bound
  {f : E → F} (hf : is_linear_map 𝕜 f) (M : ℝ) (h : ∀ x : E, ∥ f x ∥ ≤ M * ∥ x ∥) :
  is_bounded_linear_map 𝕜 f :=
⟨ hf, classical.by_cases
  (assume : M ≤ 0, ⟨1, zero_lt_one, assume x,
    le_trans (h x) $ mul_le_mul_of_nonneg_right (le_trans this zero_le_one) (norm_nonneg x)⟩)
  (assume : ¬ M ≤ 0, ⟨M, lt_of_not_ge this, h⟩)⟩

/-- A continuous linear map satisfies `is_bounded_linear_map` -/
lemma continuous_linear_map.is_bounded_linear_map (f : E →L[𝕜] F) : is_bounded_linear_map 𝕜 f :=
{ bound := f.bound,
  ..f.to_linear_map.is_linear }

namespace is_bounded_linear_map

/-- Construct a linear map from a function `f` satisfying `is_bounded_linear_map 𝕜 f`. -/
def to_linear_map (f : E → F) (h : is_bounded_linear_map 𝕜 f) : E →ₗ[𝕜] F :=
(is_linear_map.mk' _ h.to_is_linear_map)

/-- Construct a continuous linear map from is_bounded_linear_map -/
def to_continuous_linear_map {f : E → F} (hf : is_bounded_linear_map 𝕜 f) : E →L[𝕜] F :=
{ cont := let ⟨C, Cpos, hC⟩ := hf.bound in linear_map.continuous_of_bound _ C hC,
  ..to_linear_map f hf}

lemma zero : is_bounded_linear_map 𝕜 (λ (x:E), (0:F)) :=
(0 : E →ₗ F).is_linear.with_bound 0 $ by simp [le_refl]

lemma id : is_bounded_linear_map 𝕜 (λ (x:E), x) :=
linear_map.id.is_linear.with_bound 1 $ by simp [le_refl]

lemma fst : is_bounded_linear_map 𝕜 (λ x : E × F, x.1) :=
begin
  refine (linear_map.fst 𝕜 E F).is_linear.with_bound 1 (λx, _),
  rw one_mul,
  exact le_max_left _ _
end

lemma snd : is_bounded_linear_map 𝕜 (λ x : E × F, x.2) :=
begin
  refine (linear_map.snd 𝕜 E F).is_linear.with_bound 1 (λx, _),
  rw one_mul,
  exact le_max_right _ _
end

variables { f g : E → F }

lemma smul (c : 𝕜) (hf : is_bounded_linear_map 𝕜 f) :
  is_bounded_linear_map 𝕜 (λ e, c • f e) :=
let ⟨hlf, M, hMp, hM⟩ := hf in
(c • hlf.mk' f).is_linear.with_bound (∥c∥ * M) $ assume x,
  calc ∥c • f x∥ = ∥c∥ * ∥f x∥ : norm_smul c (f x)
  ... ≤ ∥c∥ * (M * ∥x∥)        : mul_le_mul_of_nonneg_left (hM _) (norm_nonneg _)
  ... = (∥c∥ * M) * ∥x∥        : (mul_assoc _ _ _).symm

lemma neg (hf : is_bounded_linear_map 𝕜 f) :
  is_bounded_linear_map 𝕜 (λ e, -f e) :=
begin
  rw show (λ e, -f e) = (λ e, (-1 : 𝕜) • f e), { funext, simp },
  exact smul (-1) hf
end

lemma add (hf : is_bounded_linear_map 𝕜 f) (hg : is_bounded_linear_map 𝕜 g) :
  is_bounded_linear_map 𝕜 (λ e, f e + g e) :=
let ⟨hlf, Mf, hMfp, hMf⟩ := hf in
let ⟨hlg, Mg, hMgp, hMg⟩ := hg in
(hlf.mk' _ + hlg.mk' _).is_linear.with_bound (Mf + Mg) $ assume x,
  calc ∥f x + g x∥ ≤ Mf * ∥x∥ + Mg * ∥x∥ : norm_add_le_of_le (hMf x) (hMg x)
               ... ≤ (Mf + Mg) * ∥x∥     : by rw add_mul

lemma sub (hf : is_bounded_linear_map 𝕜 f) (hg : is_bounded_linear_map 𝕜 g) :
  is_bounded_linear_map 𝕜 (λ e, f e - g e) := add hf (neg hg)

lemma comp {g : F → G}
  (hg : is_bounded_linear_map 𝕜 g) (hf : is_bounded_linear_map 𝕜 f) :
  is_bounded_linear_map 𝕜 (g ∘ f) :=
(hg.to_continuous_linear_map.comp hf.to_continuous_linear_map).is_bounded_linear_map

lemma tendsto (x : E) (hf : is_bounded_linear_map 𝕜 f) : f →_{x} (f x) :=
let ⟨hf, M, hMp, hM⟩ := hf in
tendsto_iff_norm_tendsto_zero.2 $
  squeeze_zero (assume e, norm_nonneg _)
    (assume e,
      calc ∥f e - f x∥ = ∥hf.mk' f (e - x)∥ : by rw (hf.mk' _).map_sub e x; refl
                   ... ≤ M * ∥e - x∥        : hM (e - x))
    (suffices (λ (e : E), M * ∥e - x∥) →_{x} (M * 0), by simpa,
      tendsto_const_nhds.mul (lim_norm _))

lemma continuous (hf : is_bounded_linear_map 𝕜 f) : continuous f :=
continuous_iff_continuous_at.2 $ λ _, hf.tendsto _

lemma lim_zero_bounded_linear_map (hf : is_bounded_linear_map 𝕜 f) :
  (f →_{0} 0) :=
(hf.1.mk' _).map_zero ▸ continuous_iff_continuous_at.1 hf.continuous 0

section
open asymptotics filter

theorem is_O_id {f : E → F} (h : is_bounded_linear_map 𝕜 f) (l : filter E) :
  is_O f (λ x, x) l :=
let ⟨M, hMp, hM⟩ := h.bound in is_O.of_bound _ (mem_sets_of_superset univ_mem_sets (λ x _, hM x))

theorem is_O_comp {E : Type*} {g : F → G} (hg : is_bounded_linear_map 𝕜 g)
  {f : E → F} (l : filter E) : is_O (λ x', g (f x')) f l :=
(hg.is_O_id ⊤).comp_tendsto le_top

theorem is_O_sub {f : E → F} (h : is_bounded_linear_map 𝕜 f)
  (l : filter E) (x : E) : is_O (λ x', f (x' - x)) (λ x', x' - x) l :=
is_O_comp h l

end

end is_bounded_linear_map

section
variables {ι : Type*} [decidable_eq ι] [fintype ι]

/-- Taking the cartesian product of two continuous linear maps is a bounded linear operation. -/
lemma is_bounded_linear_map_prod_iso :
  is_bounded_linear_map 𝕜 (λ(p : (E →L[𝕜] F) × (E →L[𝕜] G)), (p.1.prod p.2 : (E →L[𝕜] (F × G)))) :=
begin
  refine is_linear_map.with_bound ⟨λu v, rfl, λc u, rfl⟩ 1 (λp, _),
  simp only [norm, one_mul],
  refine continuous_linear_map.op_norm_le_bound _ (le_trans (norm_nonneg _) (le_max_left _ _)) (λu, _),
  simp only [norm, continuous_linear_map.prod, max_le_iff],
  split,
  { calc ∥p.1 u∥ ≤ ∥p.1∥ * ∥u∥ : continuous_linear_map.le_op_norm _ _
    ... ≤ max (∥p.1∥) (∥p.2∥) * ∥u∥ :
      mul_le_mul_of_nonneg_right (le_max_left _ _) (norm_nonneg _) },
  { calc ∥p.2 u∥ ≤ ∥p.2∥ * ∥u∥ : continuous_linear_map.le_op_norm _ _
    ... ≤ max (∥p.1∥) (∥p.2∥) * ∥u∥ :
      mul_le_mul_of_nonneg_right (le_max_right _ _) (norm_nonneg _) }
end

/-- Taking the cartesian product of two continuous multilinear maps is a bounded linear operation. -/
lemma is_bounded_linear_map_prod_multilinear
  {E : ι → Type*} [∀i, normed_group (E i)] [∀i, normed_space 𝕜 (E i)] :
  is_bounded_linear_map 𝕜
  (λ p : (continuous_multilinear_map 𝕜 E F) × (continuous_multilinear_map 𝕜 E G), p.1.prod p.2) :=
{ map_add := λ p₁ p₂, by { ext1 m, refl },
  map_smul := λ c p, by { ext1 m, refl },
  bound := ⟨1, zero_lt_one, λ p, begin
    rw one_mul,
    apply continuous_multilinear_map.op_norm_le_bound _ (norm_nonneg _) (λ m, _),
    rw [continuous_multilinear_map.prod_apply, norm_prod_le_iff],
    split,
    { exact le_trans (p.1.le_op_norm m)
        (mul_le_mul_of_nonneg_right (norm_fst_le p) (finset.prod_nonneg (λ i hi, norm_nonneg _))) },
    { exact le_trans (p.2.le_op_norm m)
        (mul_le_mul_of_nonneg_right (norm_snd_le p) (finset.prod_nonneg (λ i hi, norm_nonneg _))) },
  end⟩ }

/-- Given a fixed continuous linear map `g`, associating to a continuous multilinear map `f` the
continuous multilinear map `f (g m₁, ..., g mₙ)` is a bounded linear operation. -/
lemma is_bounded_linear_map_continuous_multilinear_map_comp_linear (g : G →L[𝕜] E) :
  is_bounded_linear_map 𝕜 (λ f : continuous_multilinear_map 𝕜 (λ (i : ι), E) F,
    f.comp_continuous_linear_map 𝕜 E  g) :=
begin
  refine is_linear_map.with_bound ⟨λ f₁ f₂, by { ext m, refl }, λ c f, by { ext m, refl }⟩
    (∥g∥ ^ (fintype.card ι)) (λ f, _),
  apply continuous_multilinear_map.op_norm_le_bound _ _ (λ m, _),
  { apply_rules [mul_nonneg, pow_nonneg, norm_nonneg] },
  calc ∥f (g ∘ m)∥ ≤
    ∥f∥ * ∏ i, ∥g (m i)∥ : f.le_op_norm _
    ... ≤ ∥f∥ * ∏ i, (∥g∥ * ∥m i∥) : begin
      apply mul_le_mul_of_nonneg_left _ (norm_nonneg _),
      exact finset.prod_le_prod (λ i hi, norm_nonneg _) (λ i hi, g.le_op_norm _)
    end
    ... = ∥g∥ ^ fintype.card ι * ∥f∥ * ∏ i, ∥m i∥ :
      by { simp [finset.prod_mul_distrib, finset.card_univ], ring }
end

end

section bilinear_map

variable (𝕜)

/-- A map `f : E × F → G` satisfies `is_bounded_bilinear_map 𝕜 f` if it is bilinear and
continuous. -/
structure is_bounded_bilinear_map (f : E × F → G) : Prop :=
(add_left   : ∀(x₁ x₂ : E) (y : F), f (x₁ + x₂, y) = f (x₁, y) + f (x₂, y))
(smul_left  : ∀(c : 𝕜) (x : E) (y : F), f (c • x, y) = c • f (x,y))
(add_right  : ∀(x : E) (y₁ y₂ : F), f (x, y₁ + y₂) = f (x, y₁) + f (x, y₂))
(smul_right : ∀(c : 𝕜) (x : E) (y : F), f (x, c • y) = c • f (x,y))
(bound      : ∃C>0, ∀(x : E) (y : F), ∥f (x, y)∥ ≤ C * ∥x∥ * ∥y∥)

variable {𝕜}
variable {f : E × F → G}

protected lemma is_bounded_bilinear_map.is_O (h : is_bounded_bilinear_map 𝕜 f) :
  asymptotics.is_O f (λ p : E × F, ∥p.1∥ * ∥p.2∥) ⊤ :=
let ⟨C, Cpos, hC⟩ := h.bound in asymptotics.is_O.of_bound _ $
filter.eventually_of_forall $ λ ⟨x, y⟩, by simpa [mul_assoc] using hC x y

lemma is_bounded_bilinear_map.is_O_comp {α : Type*} (H : is_bounded_bilinear_map 𝕜 f)
  {g : α → E} {h : α → F} {l : filter α} :
  asymptotics.is_O (λ x, f (g x, h x)) (λ x, ∥g x∥ * ∥h x∥) l :=
H.is_O.comp_tendsto le_top

protected lemma is_bounded_bilinear_map.is_O' (h : is_bounded_bilinear_map 𝕜 f) :
  asymptotics.is_O f (λ p : E × F, ∥p∥ * ∥p∥) ⊤ :=
h.is_O.trans (asymptotics.is_O_fst_prod'.norm_norm.mul asymptotics.is_O_snd_prod'.norm_norm)

lemma is_bounded_bilinear_map.map_sub_left (h : is_bounded_bilinear_map 𝕜 f) {x y : E} {z : F} :
  f (x - y, z) = f (x, z) -  f(y, z) :=
calc f (x - y, z) = f (x + (-1 : 𝕜) • y, z) : by simp [sub_eq_add_neg]
... = f (x, z) + (-1 : 𝕜) • f (y, z) : by simp only [h.add_left, h.smul_left]
... = f (x, z) - f (y, z) : by simp [sub_eq_add_neg]

lemma is_bounded_bilinear_map.map_sub_right (h : is_bounded_bilinear_map 𝕜 f) {x : E} {y z : F} :
  f (x, y - z) = f (x, y) - f (x, z) :=
calc f (x, y - z) = f (x, y + (-1 : 𝕜) • z) : by simp [sub_eq_add_neg]
... = f (x, y) + (-1 : 𝕜) • f (x, z) : by simp only [h.add_right, h.smul_right]
... = f (x, y) - f (x, z) : by simp [sub_eq_add_neg]

lemma is_bounded_bilinear_map.is_bounded_linear_map_left (h : is_bounded_bilinear_map 𝕜 f) (y : F) :
  is_bounded_linear_map 𝕜 (λ x, f (x, y)) :=
{ map_add  := λ x x', h.add_left _ _ _,
  map_smul := λ c x, h.smul_left _ _ _,
  bound    := begin
    rcases h.bound with ⟨C, C_pos, hC⟩,
    refine ⟨C * (∥y∥ + 1), mul_pos C_pos (lt_of_lt_of_le (zero_lt_one) (by simp)), λ x, _⟩,
    have : ∥y∥ ≤ ∥y∥ + 1, by simp [zero_le_one],
    calc ∥f (x, y)∥ ≤ C * ∥x∥ * ∥y∥ : hC x y
    ... ≤ C * ∥x∥ * (∥y∥ + 1) :
      by apply_rules [norm_nonneg, mul_le_mul_of_nonneg_left, le_of_lt C_pos, mul_nonneg]
    ... = C * (∥y∥ + 1) * ∥x∥ : by ring
  end }

lemma is_bounded_bilinear_map.is_bounded_linear_map_right (h : is_bounded_bilinear_map 𝕜 f) (x : E) :
  is_bounded_linear_map 𝕜 (λ y, f (x, y)) :=
{ map_add  := λ y y', h.add_right _ _ _,
  map_smul := λ c y, h.smul_right _ _ _,
  bound    := begin
    rcases h.bound with ⟨C, C_pos, hC⟩,
    refine ⟨C * (∥x∥ + 1), mul_pos C_pos (lt_of_lt_of_le (zero_lt_one) (by simp)), λ y, _⟩,
    have : ∥x∥ ≤ ∥x∥ + 1, by simp [zero_le_one],
    calc ∥f (x, y)∥ ≤ C * ∥x∥ * ∥y∥ : hC x y
    ... ≤ C * (∥x∥ + 1) * ∥y∥ :
      by apply_rules [mul_le_mul_of_nonneg_right, norm_nonneg, mul_le_mul_of_nonneg_left,
                      le_of_lt C_pos]
  end }

lemma is_bounded_bilinear_map_smul :
  is_bounded_bilinear_map 𝕜 (λ (p : 𝕜 × E), p.1 • p.2) :=
{ add_left   := add_smul,
  smul_left  := λc x y, by simp [smul_smul],
  add_right  := smul_add,
  smul_right := λc x y, by simp [smul_smul, mul_comm],
  bound      := ⟨1, zero_lt_one, λx y, by simp [norm_smul]⟩ }

lemma is_bounded_bilinear_map_mul :
<<<<<<< HEAD
  is_bounded_bilinear_map 𝕜 (λ (p : 𝕂 × 𝕂), p.1 * p.2) := /- Problem! -/
begin
  sorry
end
=======
  is_bounded_bilinear_map 𝕜 (λ (p : 𝕜 × 𝕜), p.1 * p.2) :=
is_bounded_bilinear_map_smul
>>>>>>> ef30bdb7

lemma is_bounded_bilinear_map_comp :
  is_bounded_bilinear_map 𝕜 (λ(p : (E →L[𝕜] F) × (F →L[𝕜] G)), p.2.comp p.1) :=
{ add_left := λx₁ x₂ y, begin
      ext z,
      change y (x₁ z + x₂ z) = y (x₁ z) + y (x₂ z),
      rw y.map_add
    end,
  smul_left := λc x y, begin
      ext z,
      change y (c • (x z)) = c • y (x z),
      rw continuous_linear_map.map_smul
    end,
  add_right := λx y₁ y₂, rfl,
  smul_right := λc x y, rfl,
  bound := ⟨1, zero_lt_one, λx y, calc
    ∥continuous_linear_map.comp ((x, y).snd) ((x, y).fst)∥
      ≤ ∥y∥ * ∥x∥ : continuous_linear_map.op_norm_comp_le _ _
    ... = 1 * ∥x∥ * ∥ y∥ : by ring ⟩ }

lemma continuous_linear_map.is_bounded_linear_map_comp_left (g : continuous_linear_map 𝕜 F G) :
  is_bounded_linear_map 𝕜 (λ(f : E →L[𝕜] F), continuous_linear_map.comp g f) :=
is_bounded_bilinear_map_comp.is_bounded_linear_map_left _

lemma continuous_linear_map.is_bounded_linear_map_comp_right (f : continuous_linear_map 𝕜 E F) :
  is_bounded_linear_map 𝕜 (λ(g : F →L[𝕜] G), continuous_linear_map.comp g f) :=
is_bounded_bilinear_map_comp.is_bounded_linear_map_right _

lemma is_bounded_bilinear_map_apply :
  is_bounded_bilinear_map 𝕜 (λp : (E →L[𝕜] F) × E, p.1 p.2) :=
{ add_left   := by simp,
  smul_left  := by simp,
  add_right  := by simp,
  smul_right := by simp,
  bound      := ⟨1, zero_lt_one, by simp [continuous_linear_map.le_op_norm]⟩ }

/-- The function `continuous_linear_map.smul_right`, associating to a continuous linear map
`f : E → 𝕜` and a scalar `c : F` the tensor product `f ⊗ c` as a continuous linear map from `E` to
`F`, is a bounded bilinear map. -/
lemma is_bounded_bilinear_map_smul_right :
  is_bounded_bilinear_map 𝕜
    (λp, (continuous_linear_map.smul_right : (E →L[𝕜] 𝕜) → F → (E →L[𝕜] F)) p.1 p.2) :=
{ add_left   := λm₁ m₂ f, by { ext z, simp [add_smul] },
  smul_left  := λc m f, by { ext z, simp [mul_smul] },
  add_right  := λm f₁ f₂, by { ext z, simp [smul_add] },
  smul_right := λc m f, by { ext z, simp [smul_smul, mul_comm] },
  bound      := ⟨1, zero_lt_one, λm f, by simp⟩ }

/-- The composition of a continuous linear map with a continuous multilinear map is a bounded
bilinear operation. -/
lemma is_bounded_bilinear_map_comp_multilinear {ι : Type*} {E : ι → Type*}
[decidable_eq ι] [fintype ι] [∀i, normed_group (E i)] [∀i, normed_space 𝕜 (E i)] :
  is_bounded_bilinear_map 𝕜 (λ p : (F →L[𝕜] G) × (continuous_multilinear_map 𝕜 E F),
    p.1.comp_continuous_multilinear_map p.2) :=
{ add_left   := λ g₁ g₂ f, by { ext m, refl },
  smul_left  := λ c g f, by { ext m, refl },
  add_right  := λ g f₁ f₂, by { ext m, simp },
  smul_right := λ c g f, by { ext m, simp },
  bound      := ⟨1, zero_lt_one, λ g f, begin
    apply continuous_multilinear_map.op_norm_le_bound _ _ (λm, _),
    { apply_rules [mul_nonneg, zero_le_one, norm_nonneg] },
    calc ∥g (f m)∥ ≤ ∥g∥ * ∥f m∥ : g.le_op_norm _
    ... ≤ ∥g∥ * (∥f∥ * ∏ i, ∥m i∥) :
      mul_le_mul_of_nonneg_left (f.le_op_norm _) (norm_nonneg _)
    ... = 1 * ∥g∥ * ∥f∥ * ∏ i, ∥m i∥ : by ring
    end⟩ }

/-- Definition of the derivative of a bilinear map `f`, given at a point `p` by
`q ↦ f(p.1, q.2) + f(q.1, p.2)` as in the standard formula for the derivative of a product.
We define this function here a bounded linear map from `E × F` to `G`. The fact that this
is indeed the derivative of `f` is proved in `is_bounded_bilinear_map.has_fderiv_at` in
`fderiv.lean`-/

def is_bounded_bilinear_map.linear_deriv (h : is_bounded_bilinear_map 𝕜 f) (p : E × F) :
  (E × F) →ₗ[𝕜] G :=
{ to_fun := λq, f (p.1, q.2) + f (q.1, p.2),
  map_add' := λq₁ q₂, begin
    change f (p.1, q₁.2 + q₂.2) + f (q₁.1 + q₂.1, p.2) =
      f (p.1, q₁.2) + f (q₁.1, p.2) + (f (p.1, q₂.2) + f (q₂.1, p.2)),
    simp [h.add_left, h.add_right], abel
  end,
  map_smul' := λc q, begin
    change f (p.1, c • q.2) + f (c • q.1, p.2) = c • (f (p.1, q.2) + f (q.1, p.2)),
    simp [h.smul_left, h.smul_right, smul_add]
  end }

/-- The derivative of a bounded bilinear map at a point `p : E × F`, as a continuous linear map
from `E × F` to `G`. -/
def is_bounded_bilinear_map.deriv (h : is_bounded_bilinear_map 𝕜 f) (p : E × F) : (E × F) →L[𝕜] G :=
(h.linear_deriv p).mk_continuous_of_exists_bound $ begin
  rcases h.bound with ⟨C, Cpos, hC⟩,
  refine ⟨C * ∥p.1∥ + C * ∥p.2∥, λq, _⟩,
  calc ∥f (p.1, q.2) + f (q.1, p.2)∥
    ≤ C * ∥p.1∥ * ∥q.2∥ + C * ∥q.1∥ * ∥p.2∥ : norm_add_le_of_le (hC _ _) (hC _ _)
  ... ≤ C * ∥p.1∥ * ∥q∥ + C * ∥q∥ * ∥p.2∥ : begin
      apply add_le_add,
      exact mul_le_mul_of_nonneg_left (le_max_right _ _) (mul_nonneg (le_of_lt Cpos) (norm_nonneg _)),
      apply mul_le_mul_of_nonneg_right _ (norm_nonneg _),
      exact mul_le_mul_of_nonneg_left (le_max_left _ _) (le_of_lt Cpos),
  end
  ... = (C * ∥p.1∥ + C * ∥p.2∥) * ∥q∥ : by ring
end

@[simp] lemma is_bounded_bilinear_map_deriv_coe (h : is_bounded_bilinear_map 𝕜 f) (p q : E × F) :
  h.deriv p q = f (p.1, q.2) + f (q.1, p.2) := rfl

variables (𝕜)

/-- The function `lmul_left_right : 𝕜' × 𝕜' → (𝕜' →L[𝕜] 𝕜')` is a bounded bilinear map. -/
lemma continuous_linear_map.lmul_left_right_is_bounded_bilinear
  (𝕜' : Type*) [normed_ring 𝕜'] [normed_algebra 𝕜 𝕜'] :
  is_bounded_bilinear_map 𝕜 (continuous_linear_map.lmul_left_right 𝕜 𝕜') :=
{ add_left := λ v₁ v₂ w, by {ext t, simp [add_comm, add_mul]},
  smul_left := λ c v w, by {ext, simp },
  add_right := λ v w₁ w₂, by {ext t, simp [add_comm, mul_add]},
  smul_right := λ c v w, by {ext, simp },
  bound := begin
    refine ⟨1, by linarith, _⟩,
    intros v w,
    rw one_mul,
    apply continuous_linear_map.lmul_left_right_norm_le,
  end }

variables {𝕜}

/-- Given a bounded bilinear map `f`, the map associating to a point `p` the derivative of `f` at
`p` is itself a bounded linear map. -/
lemma is_bounded_bilinear_map.is_bounded_linear_map_deriv (h : is_bounded_bilinear_map 𝕜 f) :
  is_bounded_linear_map 𝕜 (λp : E × F, h.deriv p) :=
begin
  rcases h.bound with ⟨C, Cpos, hC⟩,
  refine is_linear_map.with_bound ⟨λp₁ p₂, _, λc p, _⟩ (C + C) (λp, _),
  { ext q,
    simp [h.add_left, h.add_right], abel },
  { ext q,
    simp [h.smul_left, h.smul_right, smul_add] },
  { refine continuous_linear_map.op_norm_le_bound _
      (mul_nonneg (add_nonneg (le_of_lt Cpos) (le_of_lt Cpos)) (norm_nonneg _)) (λq, _),
    calc ∥f (p.1, q.2) + f (q.1, p.2)∥
      ≤ C * ∥p.1∥ * ∥q.2∥ + C * ∥q.1∥ * ∥p.2∥ : norm_add_le_of_le (hC _ _) (hC _ _)
    ... ≤ C * ∥p∥ * ∥q∥ + C * ∥q∥ * ∥p∥ : by apply_rules [add_le_add, mul_le_mul, norm_nonneg,
      le_of_lt Cpos, le_refl, le_max_left, le_max_right, mul_nonneg]
    ... = (C + C) * ∥p∥ * ∥q∥ : by ring },
end

end bilinear_map<|MERGE_RESOLUTION|>--- conflicted
+++ resolved
@@ -279,15 +279,8 @@
   bound      := ⟨1, zero_lt_one, λx y, by simp [norm_smul]⟩ }
 
 lemma is_bounded_bilinear_map_mul :
-<<<<<<< HEAD
-  is_bounded_bilinear_map 𝕜 (λ (p : 𝕂 × 𝕂), p.1 * p.2) := /- Problem! -/
-begin
-  sorry
-end
-=======
   is_bounded_bilinear_map 𝕜 (λ (p : 𝕜 × 𝕜), p.1 * p.2) :=
 is_bounded_bilinear_map_smul
->>>>>>> ef30bdb7
 
 lemma is_bounded_bilinear_map_comp :
   is_bounded_bilinear_map 𝕜 (λ(p : (E →L[𝕜] F) × (F →L[𝕜] G)), p.2.comp p.1) :=
