--- conflicted
+++ resolved
@@ -7,9 +7,8 @@
 -/
 import algebra.field
 import ring_theory.algebra
-import tactic.norm_num
 import analysis.normed_space.basic
-import analysis.asymptotics
+import ..asymptotics
 
 @[simp] lemma mul_inv_eq' {α} [discrete_field α] (a b : α) : (a * b)⁻¹ = b⁻¹ * a⁻¹ :=
 classical.by_cases (assume : a = 0, by simp [this]) $ assume ha,
@@ -18,47 +17,52 @@
 
 noncomputable theory
 local attribute [instance] classical.prop_decidable
+set_option class.instance_max_depth 43
 
 local notation f ` →_{`:50 a `} `:0 b := filter.tendsto f (nhds a) (nhds b)
 
 open filter (tendsto)
 open metric
 
-structure is_bounded_linear_map {k : Type*} [normed_field k]
-  {E : Type*} [normed_space k E] {F : Type*} [normed_space k F] (L : E → F)
-  extends is_linear_map k L : Prop :=
-(bound : ∃ M, M > 0 ∧ ∀ x : E, ∥L x∥ ≤ M * ∥x∥)
-
--- refactor: bounded linear map as a bundled structure
 structure bounded_linear_map (k : Type*) [normed_field k]
   (E : Type*) [normed_space k E] (F : Type*) [normed_space k F]
   extends linear_map k E F :=
 (bounded : ∃ M, ∀ x : E, ∥to_fun x∥ ≤ M * ∥x∥)
 
+notation β ` →L[`:25 α `] ` γ := bounded_linear_map α β γ
+
 variables {k : Type*} [normed_field k]
 variables {E : Type*} [normed_space k E]
 variables {F : Type*} [normed_space k F]
 variables {G : Type*} [normed_space k G]
 
-<<<<<<< HEAD
 namespace bounded_linear_map
 
-instance : has_coe (bounded_linear_map k E F) (linear_map k E F) :=
-  ⟨to_linear_map⟩
-
-instance : has_coe_to_fun (bounded_linear_map k E F) :=
-  ⟨_, λ f, f.to_fun⟩
-
-@[extensionality] theorem ext {f g : bounded_linear_map k E F}
-  (h : ∀ x, f x = g x) : f = g :=
+instance : has_coe (E →L[k] F) (E →ₗ[k] F) := ⟨to_linear_map⟩
+
+instance : has_coe_to_fun (E →L[k] F) := ⟨_, λ f, f.to_fun⟩
+
+@[extensionality] theorem ext {f g : E →L[k] F} (h : ∀ x, f x = g x) : f = g :=
   by cases f; cases g; congr' 1; ext x; apply h
 
-theorem ext_iff {f g : bounded_linear_map k E F} : f = g ↔ ∀ x, f x = g x :=
+theorem ext_iff {f g : E →L[k] F} : f = g ↔ ∀ x, f x = g x :=
   ⟨λ h x, by rintro; rw h, ext⟩
 
-variable {f : bounded_linear_map k E F}
-
-lemma map_zero : f 0 = 0 := linear_map.map_zero _
+variables (f g : E →L[k] F) (c : k) (u v : E)
+
+@[simp] lemma map_zero : f 0 = 0 := linear_map.map_zero _
+@[simp] lemma map_add  : f (u + v) = f u + f v :=
+  by erw linear_map.map_add; refl
+
+@[simp] lemma map_sub  : f (u - v) = f u - f v :=
+  by erw linear_map.map_sub; refl
+
+@[simp] lemma map_smul : f (c • u) = c • f u :=
+  by erw linear_map.map_smul; refl
+
+@[simp] lemma map_neg  : f (-u) = - (f u) :=
+  by erw linear_map.map_neg; refl
+
 
 lemma has_pos_bound : ∃ M > 0, ∀ x, ∥f x∥ ≤ M * ∥x∥ :=
   let ⟨M, hf⟩ := f.bounded in
@@ -67,55 +71,54 @@
 
 -- some lemmas about things having bounds and things being bounds
 lemma ratio_has_pos_bound : ∃ M > 0, ∀ x, ∥f x∥ / ∥x∥ ≤ M :=
-  let ⟨M, hMp, hMb⟩ := has_pos_bound in ⟨M, hMp,
+  let ⟨M, hMp, hMb⟩ := has_pos_bound f in ⟨M, hMp,
   λ x, or.elim (lt_or_eq_of_le (norm_nonneg x))
   (λ hlt, div_le_of_le_mul hlt (by rw mul_comm; exact hMb x))
   (λ heq, by rw [←heq, div_zero]; exact le_of_lt hMp)⟩
 
-def of_linear_map_of_bounded {f : linear_map k E F}
-  (h : ∃ M, ∀ x, ∥f x∥ ≤ M * ∥x∥) : bounded_linear_map k E F := ⟨f, h⟩
-
-theorem is_bounded_linear_map {f: bounded_linear_map k E F} :
-  is_bounded_linear_map f :=
-  ⟨f.to_linear_map.is_linear,
-  let ⟨M, hMg, hMb⟩ := has_pos_bound in ⟨M, hMg, hMb⟩⟩
+def of_linear_map_of_bounded {f : E →ₗ[k] F}
+  (h : ∃ M, ∀ x, ∥f x∥ ≤ M * ∥x∥) : E →L[k] F := ⟨f, h⟩
 
 -- the zero map and the identity maps are bounded
-def zero : bounded_linear_map k E F :=
-  ⟨0, 0, λ x, by rw zero_mul; exact le_of_eq norm_zero⟩
-
-def id : bounded_linear_map k E E :=
-  ⟨linear_map.id, 1, λ x, le_of_eq (one_mul _).symm⟩
+def zero : E →L[k] F := ⟨0, 0, λ x, by rw zero_mul; exact le_of_eq norm_zero⟩
+def id   : E →L[k] E := ⟨linear_map.id, 1, λ x, le_of_eq (one_mul _).symm⟩
 
 -- boundedness respects a bunch of operations
-def comp (g : bounded_linear_map k F G) (f : bounded_linear_map k E F) :
-  bounded_linear_map k E G :=
+def comp (g : F →L[k] G) (f : E →L[k] F) : E →L[k] G :=
   ⟨linear_map.comp g.to_linear_map f.to_linear_map,
-  let ⟨Mg, hMgp, hMgb⟩ := has_pos_bound in
-  let ⟨Mf, _, hMfb⟩ := has_pos_bound in ⟨Mg * Mf, λ x, by rw mul_assoc;
+  let ⟨Mg, hMgp, hMgb⟩ := has_pos_bound g in
+  let ⟨Mf, _, hMfb⟩ := has_pos_bound f in ⟨Mg * Mf, λ x, by rw mul_assoc;
   exact le_trans (hMgb _) ((mul_le_mul_left hMgp).2 (hMfb _))⟩⟩
 
-instance : has_zero (bounded_linear_map k E F) := ⟨zero⟩
+instance : has_zero (E →L[k] F) := ⟨zero⟩
 instance : has_one (bounded_linear_map k E E) := ⟨id⟩
 
 instance : has_mul (bounded_linear_map k E E) := ⟨comp⟩
 
-instance : has_add (bounded_linear_map k E F) :=
+instance : has_add (E →L[k] F) :=
   ⟨λ f g, ⟨f + g, let ⟨Mg, hMg⟩ := g.bounded in
   let ⟨Mf, hMf⟩ := f.bounded in ⟨Mf + Mg, λ x,
   calc _ ≤ ∥f x∥ + ∥g x∥       : norm_triangle _ _
 ...      ≤ Mf * ∥x∥ + Mg * ∥x∥ : add_le_add (hMf _) (hMg _)
 ...      = (Mf + Mg) * ∥x∥     : (add_mul _ _ _).symm ⟩⟩⟩
 
-instance : has_scalar k (bounded_linear_map k E F) :=
+instance : has_scalar k (E →L[k] F) :=
   ⟨λ c f, ⟨c • f, let ⟨M, hM⟩ := f.bounded in ⟨∥c∥ * M,
   λ x, by rw mul_assoc; exact (norm_smul c (f x)).symm ▸
   (mul_le_mul_of_nonneg_left (hM x) (norm_nonneg c))⟩⟩⟩
 
-instance : has_neg (bounded_linear_map k E F) := ⟨λ f, (-1 : k) • f⟩
-instance : has_sub (bounded_linear_map k E F) := ⟨λ f g, f + (-g)⟩
-
-instance to_add_comm_group : add_comm_group (bounded_linear_map k E F) := {
+instance : has_neg (E →L[k] F) := ⟨λ f, (-1 : k) • f⟩
+instance : has_sub (E →L[k] F) := ⟨λ f g, f + (-g)⟩
+
+@[simp] lemma zero_apply : (0 : E →L[k] F) u = 0 := linear_map.zero_apply _
+@[simp] lemma id_apply   : (1 : E →L[k] E) u = u := linear_map.id_apply _
+
+@[simp] lemma add_apply  : (f + g) u = f u + g u := linear_map.add_apply _ _ _
+@[simp] lemma smul_apply : (c • f) u = c • (f u) := linear_map.smul_apply _ _ _
+@[simp] lemma neg_apply  : (-f) u = - (f u) :=
+  by erw [smul_apply, neg_smul, one_smul]
+
+instance to_add_comm_group : add_comm_group (E →L[k] F) := {
   add       := (+),
   add_assoc := λ _ _ _, ext $ λ _, add_assoc _ _ _,
   add_comm  := λ _ _, ext $ λ _, add_comm _ _,
@@ -127,48 +130,40 @@
     by rw neg_one_smul; exact add_left_neg _, t
 }
 
-instance : vector_space k (bounded_linear_map k E F) := {
+instance : vector_space k (E →L[k] F) := {
   smul_zero := λ _, ext $ λ _, smul_zero _,
-  zero_smul := λ _, ext $ λ _, semimodule.zero_smul _ _,
-  one_smul  := λ _, ext $ λ _, semimodule.one_smul _ _,
-  mul_smul  := λ _ _ _, ext $ λ _, semimodule.mul_smul _ _ _,
-  add_smul  := λ _ _ _, ext $ λ _, semimodule.add_smul _ _ _,
-  smul_add  := λ _ _ _, ext $ λ _, semimodule.smul_add _ _ _
-}
-
-variables {α : k} {u v : E}
-
--- (helpful?) lemmas because invoking the corresponding results
--- for linear_map isn't straightforward.
-lemma map_add:  f (u + v) = f u + f v := by erw linear_map.map_add _ _ _; refl
-lemma map_sub:  f (u - v) = f u - f v := by erw linear_map.map_sub _ _ _; refl
-lemma map_smul: f (α • u) = α • f u   := by erw linear_map.map_smul _ _ _; refl
+  zero_smul := λ _, ext $ λ _, zero_smul _ _,
+  one_smul  := λ _, ext $ λ _, one_smul _ _,
+  mul_smul  := λ _ _ _, ext $ λ _, mul_smul _ _ _,
+  add_smul  := λ _ _ _, ext $ λ _, add_smul _ _ _,
+  smul_add  := λ _ _ _, ext $ λ _, smul_add _ _ _
+}
+
 
 -- endomorphism algebra
-instance : ring (bounded_linear_map k E E) := {
+instance : ring (E →L[k] E) := {
   mul := (*),
   one := 1,
   mul_one := λ _, ext $ λ _, rfl,
   one_mul := λ _, ext $ λ _, rfl,
   mul_assoc := λ _ _ _, ext $ λ _, rfl,
-  left_distrib := λ _ _ _, ext $ λ _, map_add,
+  left_distrib := λ _ _ _, ext $ λ _, map_add _ _ _,
   right_distrib := λ _ _ _, ext $ λ _, linear_map.add_apply _ _ _,
 
   .. bounded_linear_map.to_add_comm_group
 }
 
-instance : is_ring_hom (λ α : k, α • (1 : bounded_linear_map k E E)) := {
+instance : is_ring_hom (λ c : k, c • (1 : E →L[k] E)) := {
   map_one := one_smul _ _,
   map_add := λ _ _, ext $ λ _, add_smul _ _ _,
   map_mul := λ _ _, ext $ λ _, mul_smul _ _ _,
 }
 
-instance : algebra k (bounded_linear_map k E E) := {
-  to_fun    := λ α, α • 1,
+instance : algebra k (E →L[k] E) := {
+  to_fun    := λ c, c • 1,
   smul_def' := λ _ _, rfl,
-  commutes' := λ _ _, ext $ λ _, map_smul,
-}
-
+  commutes' := λ _ _, ext $ λ _, map_smul _ _ _,
+}
 
 -- a bounded linear map is continuous.
 lemma tendsto (x : E): f →_{x} (f x) :=
@@ -177,16 +172,57 @@
   (λ t, by rw ←map_sub; exact hf _ : ∀ t, ∥f t - f x∥ ≤ M * ∥t - x∥)
   ((mul_zero M) ▸ (tendsto_mul tendsto_const_nhds (lim_norm _))))
 
-theorem continuous : continuous f :=
-  continuous_iff_continuous_at.2 tendsto
-
+protected theorem continuous : continuous f :=
+  continuous_iff_continuous_at.2 (tendsto f)
+
+/-
+theorem of_continuous_linear_map (f : E →ₗ[k] F) (hf : continuous f)
+  (hk : normed_field.nontrivial k) : E →L[k] F :=
+  ⟨f,
+  let ⟨ϖ, hϖn, hϖ⟩ := hk in
+    have hϖp  : 0 < ∥ϖ∥, from (norm_pos_iff _).2 hϖn,
+    have hltϖ : 1 < ∥ϖ∥⁻¹, from one_lt_inv hϖp hϖ,
+
+  let ⟨δ, hδp, hδ⟩ :=
+    exists_delta_of_continuous hf ((norm_pos_iff _).2 hϖn) 0 in
+
+  ⟨δ⁻¹, λ x, or.elim (lt_or_eq_of_le (norm_nonneg x))
+
+  (λ hxp,
+  have hδx : δ⁻¹ * ∥x∥ > 0, from mul_pos (inv_pos hδp) hxp,
+  have hη  : ∀ c : ℝ, c > 0 → ∃ η : k, c < ∥η∥ ∧ ∥η∥ ≤ c * ∥ϖ∥⁻¹, from
+  (λ c hcp, let ⟨n, hltn, hnlt⟩ := exists_int_pow_near hcp hltϖ in
+    ⟨ϖ⁻¹^(n + 1),
+    by rwa [normed_field.norm_fpow, norm_inv],
+    begin
+      have tmp : ∥ϖ∥⁻¹ ≠ 0, from _,
+      rw [normed_field.norm_fpow, norm_inv, fpow_add tmp, fpow_one],
+      exact mul_le_mul_of_nonneg_right hltn (le_of_lt (inv_pos hϖp)),
+    end⟩),
+  let ⟨η, hltη, hηlt⟩ := hη _ (mul_pos (inv_pos hδp) hxp) in
+
+    have hηp : 0 < ∥η∥, from lt_trans hδx hltη,
+    have hηn : η ≠ 0, from (norm_pos_iff _).1 hηp,
+    have hηx : ∥η⁻¹ • x∥ ≤ δ, from le_of_lt (by
+      erw [norm_smul, norm_inv, mul_comm, div_lt_iff hηp,
+      mul_comm, ←div_lt_iff hδp]; rwa [mul_comm] at hltη),
+
+    have hfηx : ∥f (η⁻¹ • x)∥ ≤ ∥ϖ∥,
+      by simp [dist_eq_norm] at hδ; exact le_of_lt (hδ _ hηx),
+
+  calc ∥f x∥ = _ : linear_map.norm_mul_map_smul f η x hηn
+  ...        ≤ ∥η∥ * ∥ϖ∥ : mul_le_mul_of_nonneg_left hfηx (norm_nonneg _)
+  ...        ≤ δ⁻¹ * ∥x∥ : by erw [le_div_iff hϖp] at hηlt; exact hηlt)
+  (λ heq,
+    have hf : f.to_fun 0 = 0, from linear_map.map_zero f,
+    by rw [←heq, (norm_eq_zero _).1 heq.symm, hf, mul_zero, norm_zero])⟩⟩
+-/
 end bounded_linear_map
-=======
+
 structure is_bounded_linear_map (k : Type*)
   [normed_field k] {E : Type*} [normed_space k E] {F : Type*} [normed_space k F] (L : E → F)
   extends is_linear_map k L : Prop :=
 (bound : ∃ M, M > 0 ∧ ∀ x : E, ∥ L x ∥ ≤ M * ∥ x ∥)
->>>>>>> 2e7f0099
 
 include k
 
