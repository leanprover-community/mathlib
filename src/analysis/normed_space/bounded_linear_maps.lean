/-
Copyright (c) 2018 Patrick Massot. All rights reserved.
Released under Apache 2.0 license as described in the file LICENSE.
Authors: Patrick Massot, Johannes Hölzl

Continuous linear functions -- functions between normed vector spaces which are bounded and linear.
-/
import algebra.field
import analysis.normed_space.operator_norm analysis.normed_space.multilinear

noncomputable theory
open_locale classical filter

open filter (tendsto)
open metric

variables {𝕜 : Type*} [nondiscrete_normed_field 𝕜]
variables {E : Type*} [normed_group E] [normed_space 𝕜 E]
variables {F : Type*} [normed_group F] [normed_space 𝕜 F]
variables {G : Type*} [normed_group G] [normed_space 𝕜 G]

set_option class.instance_max_depth 70

/-- A function `f` satisfies `is_bounded_linear_map 𝕜 f` if it is linear and satisfies the
inequality `∥ f x ∥ ≤ M * ∥ x ∥` for some positive constant `M`. -/
structure is_bounded_linear_map (𝕜 : Type*) [normed_field 𝕜]
  {E : Type*} [normed_group E] [normed_space 𝕜 E]
  {F : Type*} [normed_group F] [normed_space 𝕜 F] (f : E → F)
  extends is_linear_map 𝕜 f : Prop :=
(bound : ∃ M, 0 < M ∧ ∀ x : E, ∥ f x ∥ ≤ M * ∥ x ∥)

lemma is_linear_map.with_bound
  {f : E → F} (hf : is_linear_map 𝕜 f) (M : ℝ) (h : ∀ x : E, ∥ f x ∥ ≤ M * ∥ x ∥) :
  is_bounded_linear_map 𝕜 f :=
⟨ hf, classical.by_cases
  (assume : M ≤ 0, ⟨1, zero_lt_one, assume x,
    le_trans (h x) $ mul_le_mul_of_nonneg_right (le_trans this zero_le_one) (norm_nonneg x)⟩)
  (assume : ¬ M ≤ 0, ⟨M, lt_of_not_ge this, h⟩)⟩

/-- A continuous linear map satisfies `is_bounded_linear_map` -/
lemma continuous_linear_map.is_bounded_linear_map (f : E →L[𝕜] F) : is_bounded_linear_map 𝕜 f :=
{ bound := f.bound,
  ..f.to_linear_map }

namespace is_bounded_linear_map

/-- Construct a linear map from a function `f` satisfying `is_bounded_linear_map 𝕜 f`. -/
def to_linear_map (f : E → F) (h : is_bounded_linear_map 𝕜 f) : E →ₗ[𝕜] F :=
(is_linear_map.mk' _ h.to_is_linear_map)

/-- Construct a continuous linear map from is_bounded_linear_map -/
def to_continuous_linear_map {f : E → F} (hf : is_bounded_linear_map 𝕜 f) : E →L[𝕜] F :=
{ cont := let ⟨C, Cpos, hC⟩ := hf.bound in linear_map.continuous_of_bound _ C hC,
  ..to_linear_map f hf}

lemma zero : is_bounded_linear_map 𝕜 (λ (x:E), (0:F)) :=
(0 : E →ₗ F).is_linear.with_bound 0 $ by simp [le_refl]

lemma id : is_bounded_linear_map 𝕜 (λ (x:E), x) :=
linear_map.id.is_linear.with_bound 1 $ by simp [le_refl]

lemma fst : is_bounded_linear_map 𝕜 (λ x : E × F, x.1) :=
begin
  refine (linear_map.fst 𝕜 E F).is_linear.with_bound 1 (λx, _),
  rw one_mul,
  exact le_max_left _ _
end

lemma snd : is_bounded_linear_map 𝕜 (λ x : E × F, x.2) :=
begin
  refine (linear_map.snd 𝕜 E F).is_linear.with_bound 1 (λx, _),
  rw one_mul,
  exact le_max_right _ _
end

variables { f g : E → F }

lemma smul (c : 𝕜) (hf : is_bounded_linear_map 𝕜 f) :
  is_bounded_linear_map 𝕜 (λ e, c • f e) :=
let ⟨hlf, M, hMp, hM⟩ := hf in
(c • hlf.mk' f).is_linear.with_bound (∥c∥ * M) $ assume x,
  calc ∥c • f x∥ = ∥c∥ * ∥f x∥ : norm_smul c (f x)
  ... ≤ ∥c∥ * (M * ∥x∥)        : mul_le_mul_of_nonneg_left (hM _) (norm_nonneg _)
  ... = (∥c∥ * M) * ∥x∥        : (mul_assoc _ _ _).symm

lemma neg (hf : is_bounded_linear_map 𝕜 f) :
  is_bounded_linear_map 𝕜 (λ e, -f e) :=
begin
  rw show (λ e, -f e) = (λ e, (-1 : 𝕜) • f e), { funext, simp },
  exact smul (-1) hf
end

lemma add (hf : is_bounded_linear_map 𝕜 f) (hg : is_bounded_linear_map 𝕜 g) :
  is_bounded_linear_map 𝕜 (λ e, f e + g e) :=
let ⟨hlf, Mf, hMfp, hMf⟩ := hf in
let ⟨hlg, Mg, hMgp, hMg⟩ := hg in
(hlf.mk' _ + hlg.mk' _).is_linear.with_bound (Mf + Mg) $ assume x,
  calc ∥f x + g x∥ ≤ Mf * ∥x∥ + Mg * ∥x∥ : norm_add_le_of_le (hMf x) (hMg x)
               ... ≤ (Mf + Mg) * ∥x∥     : by rw add_mul

lemma sub (hf : is_bounded_linear_map 𝕜 f) (hg : is_bounded_linear_map 𝕜 g) :
  is_bounded_linear_map 𝕜 (λ e, f e - g e) := add hf (neg hg)

lemma comp {g : F → G}
  (hg : is_bounded_linear_map 𝕜 g) (hf : is_bounded_linear_map 𝕜 f) :
  is_bounded_linear_map 𝕜 (g ∘ f) :=
(hg.to_continuous_linear_map.comp hf.to_continuous_linear_map).is_bounded_linear_map

lemma tendsto (x : E) (hf : is_bounded_linear_map 𝕜 f) : f →_{x} (f x) :=
let ⟨hf, M, hMp, hM⟩ := hf in
tendsto_iff_norm_tendsto_zero.2 $
  squeeze_zero (assume e, norm_nonneg _)
    (assume e,
      calc ∥f e - f x∥ = ∥hf.mk' f (e - x)∥ : by rw (hf.mk' _).map_sub e x; refl
                   ... ≤ M * ∥e - x∥        : hM (e - x))
    (suffices (λ (e : E), M * ∥e - x∥) →_{x} (M * 0), by simpa,
      tendsto_const_nhds.mul (lim_norm _))

lemma continuous (hf : is_bounded_linear_map 𝕜 f) : continuous f :=
continuous_iff_continuous_at.2 $ λ _, hf.tendsto _

lemma lim_zero_bounded_linear_map (hf : is_bounded_linear_map 𝕜 f) :
  (f →_{0} 0) :=
(hf.1.mk' _).map_zero ▸ continuous_iff_continuous_at.1 hf.continuous 0

section
open asymptotics filter

theorem is_O_id {f : E → F} (h : is_bounded_linear_map 𝕜 f) (l : filter E) :
  is_O f (λ x, x) l :=
let ⟨M, hMp, hM⟩ := h.bound in
⟨M, mem_sets_of_superset univ_mem_sets (λ x _, hM x)⟩

theorem is_O_comp {E : Type*} {g : F → G} (hg : is_bounded_linear_map 𝕜 g)
  {f : E → F} (l : filter E) : is_O (λ x', g (f x')) f l :=
(hg.is_O_id ⊤).comp_tendsto lattice.le_top

theorem is_O_sub {f : E → F} (h : is_bounded_linear_map 𝕜 f)
  (l : filter E) (x : E) : is_O (λ x', f (x' - x)) (λ x', x' - x) l :=
is_O_comp h l

end

end is_bounded_linear_map

section
set_option class.instance_max_depth 240
variables {ι : Type*} [decidable_eq ι] [fintype ι]

/-- Taking the cartesian product of two continuous linear maps is a bounded linear operation. -/
lemma is_bounded_linear_map_prod_iso :
  is_bounded_linear_map 𝕜 (λ(p : (E →L[𝕜] F) × (E →L[𝕜] G)), (p.1.prod p.2 : (E →L[𝕜] (F × G)))) :=
begin
  refine is_linear_map.with_bound ⟨λu v, rfl, λc u, rfl⟩ 1 (λp, _),
  simp only [norm, one_mul],
  refine continuous_linear_map.op_norm_le_bound _ (le_trans (norm_nonneg _) (le_max_left _ _)) (λu, _),
  simp only [norm, continuous_linear_map.prod, max_le_iff],
  split,
  { calc ∥p.1 u∥ ≤ ∥p.1∥ * ∥u∥ : continuous_linear_map.le_op_norm _ _
    ... ≤ max (∥p.1∥) (∥p.2∥) * ∥u∥ :
      mul_le_mul_of_nonneg_right (le_max_left _ _) (norm_nonneg _) },
  { calc ∥p.2 u∥ ≤ ∥p.2∥ * ∥u∥ : continuous_linear_map.le_op_norm _ _
    ... ≤ max (∥p.1∥) (∥p.2∥) * ∥u∥ :
      mul_le_mul_of_nonneg_right (le_max_right _ _) (norm_nonneg _) }
end

/-- Taking the cartesian product of two continuous multilinear maps is a bounded linear operation. -/
lemma is_bounded_linear_map_prod_multilinear
  {E : ι → Type*} [∀i, normed_group (E i)] [∀i, normed_space 𝕜 (E i)] :
  is_bounded_linear_map 𝕜
  (λ p : (continuous_multilinear_map 𝕜 E F) × (continuous_multilinear_map 𝕜 E G), p.1.prod p.2) :=
{ add := λ p₁ p₂, by { ext1 m, refl },
  smul := λ c p, by { ext1 m, refl },
  bound := ⟨1, zero_lt_one, λ p, begin
    rw one_mul,
    apply continuous_multilinear_map.op_norm_le_bound _ (norm_nonneg _) (λ m, _),
    rw [continuous_multilinear_map.prod_apply, norm_prod_le_iff],
    split,
    { exact le_trans (p.1.le_op_norm m)
        (mul_le_mul_of_nonneg_right (norm_fst_le p) (finset.prod_nonneg (λ i hi, norm_nonneg _))) },
    { exact le_trans (p.2.le_op_norm m)
        (mul_le_mul_of_nonneg_right (norm_snd_le p) (finset.prod_nonneg (λ i hi, norm_nonneg _))) },
  end⟩ }

/-- Given a fixed continuous linear map `g`, associating to a continuous multilinear map `f` the
continuous multilinear map `f (g m₁, ..., g mₙ)` is a bounded linear operation. -/
lemma is_bounded_linear_map_continuous_multilinear_map_comp_linear (g : G →L[𝕜] E) :
  is_bounded_linear_map 𝕜 (λ f : continuous_multilinear_map 𝕜 (λ (i : ι), E) F,
    f.comp_continuous_linear_map 𝕜 E  g) :=
begin
  refine is_linear_map.with_bound ⟨λ f₁ f₂, by { ext m, refl }, λ c f, by { ext m, refl }⟩
    (∥g∥ ^ (fintype.card ι)) (λ f, _),
  apply continuous_multilinear_map.op_norm_le_bound _ _ (λ m, _),
  { apply_rules [mul_nonneg', pow_nonneg, norm_nonneg, norm_nonneg] },
  calc ∥f (g ∘ m)∥ ≤
    ∥f∥ * finset.univ.prod (λ (i : ι), ∥g (m i)∥) : f.le_op_norm _
    ... ≤ ∥f∥ * finset.univ.prod (λ (i : ι), ∥g∥ * ∥m i∥) : begin
      apply mul_le_mul_of_nonneg_left _ (norm_nonneg _),
      exact finset.prod_le_prod (λ i hi, norm_nonneg _) (λ i hi, g.le_op_norm _)
    end
    ... = ∥g∥ ^ fintype.card ι * ∥f∥ * finset.univ.prod (λ (i : ι), ∥m i∥) :
      by { simp [finset.prod_mul_distrib, finset.card_univ], ring }
end

end

section bilinear_map

variable (𝕜)

/-- A map `f : E × F → G` satisfies `is_bounded_bilinear_map 𝕜 f` if it is bilinear and
continuous. -/
structure is_bounded_bilinear_map (f : E × F → G) : Prop :=
(add_left   : ∀(x₁ x₂ : E) (y : F), f (x₁ + x₂, y) = f (x₁, y) + f (x₂, y))
(smul_left  : ∀(c : 𝕜) (x : E) (y : F), f (c • x, y) = c • f (x,y))
(add_right  : ∀(x : E) (y₁ y₂ : F), f (x, y₁ + y₂) = f (x, y₁) + f (x, y₂))
(smul_right : ∀(c : 𝕜) (x : E) (y : F), f (x, c • y) = c • f (x,y))
(bound      : ∃C>0, ∀(x : E) (y : F), ∥f (x, y)∥ ≤ C * ∥x∥ * ∥y∥)

variable {𝕜}
variable {f : E × F → G}

lemma is_bounded_bilinear_map.map_sub_left (h : is_bounded_bilinear_map 𝕜 f) {x y : E} {z : F} :
  f (x - y, z) = f (x, z) -  f(y, z) :=
calc f (x - y, z) = f (x + (-1 : 𝕜) • y, z) : by simp [sub_eq_add_neg]
... = f (x, z) + (-1 : 𝕜) • f (y, z) : by simp only [h.add_left, h.smul_left]
... = f (x, z) - f (y, z) : by simp [sub_eq_add_neg]

lemma is_bounded_bilinear_map.map_sub_right (h : is_bounded_bilinear_map 𝕜 f) {x : E} {y z : F} :
  f (x, y - z) = f (x, y) - f (x, z) :=
calc f (x, y - z) = f (x, y + (-1 : 𝕜) • z) : by simp [sub_eq_add_neg]
... = f (x, y) + (-1 : 𝕜) • f (x, z) : by simp only [h.add_right, h.smul_right]
... = f (x, y) - f (x, z) : by simp [sub_eq_add_neg]
<<<<<<< HEAD
=======

lemma is_bounded_bilinear_map.is_bounded_linear_map_left (h : is_bounded_bilinear_map 𝕜 f) (y : F) :
  is_bounded_linear_map 𝕜 (λ x, f (x, y)) :=
{ add   := λ x x', h.add_left _ _ _,
  smul  := λ c x, h.smul_left _ _ _,
  bound := begin
    rcases h.bound with ⟨C, C_pos, hC⟩,
    refine ⟨C * (∥y∥ + 1), mul_pos' C_pos (lt_of_lt_of_le (zero_lt_one) (by simp)), λ x, _⟩,
    have : ∥y∥ ≤ ∥y∥ + 1, by simp [zero_le_one],
    calc ∥f (x, y)∥ ≤ C * ∥x∥ * ∥y∥ : hC x y
    ... ≤ C * ∥x∥ * (∥y∥ + 1) :
      by apply_rules [norm_nonneg, mul_le_mul_of_nonneg_left, le_of_lt C_pos, mul_nonneg']
    ... = C * (∥y∥ + 1) * ∥x∥ : by ring
  end }

lemma is_bounded_bilinear_map.is_bounded_linear_map_right (h : is_bounded_bilinear_map 𝕜 f) (x : E) :
  is_bounded_linear_map 𝕜 (λ y, f (x, y)) :=
{ add   := λ y y', h.add_right _ _ _,
  smul  := λ c y, h.smul_right _ _ _,
  bound := begin
    rcases h.bound with ⟨C, C_pos, hC⟩,
    refine ⟨C * (∥x∥ + 1), mul_pos' C_pos (lt_of_lt_of_le (zero_lt_one) (by simp)), λ y, _⟩,
    have : ∥x∥ ≤ ∥x∥ + 1, by simp [zero_le_one],
    calc ∥f (x, y)∥ ≤ C * ∥x∥ * ∥y∥ : hC x y
    ... ≤ C * (∥x∥ + 1) * ∥y∥ :
      by apply_rules [mul_le_mul_of_nonneg_right, norm_nonneg, mul_le_mul_of_nonneg_left,
                      le_of_lt C_pos]
  end }
>>>>>>> d8d09271

lemma is_bounded_bilinear_map_smul :
  is_bounded_bilinear_map 𝕜 (λ (p : 𝕜 × E), p.1 • p.2) :=
{ add_left   := add_smul,
  smul_left  := λc x y, by simp [smul_smul],
  add_right  := smul_add,
  smul_right := λc x y, by simp [smul_smul, mul_comm],
  bound      := ⟨1, zero_lt_one, λx y, by simp [norm_smul]⟩ }

lemma is_bounded_bilinear_map_mul :
  is_bounded_bilinear_map 𝕜 (λ (p : 𝕜 × 𝕜), p.1 * p.2) :=
is_bounded_bilinear_map_smul

lemma is_bounded_bilinear_map_comp :
  is_bounded_bilinear_map 𝕜 (λ(p : (E →L[𝕜] F) × (F →L[𝕜] G)), p.2.comp p.1) :=
{ add_left := λx₁ x₂ y, begin
      ext z,
      change y (x₁ z + x₂ z) = y (x₁ z) + y (x₂ z),
      rw y.map_add
    end,
  smul_left := λc x y, begin
      ext z,
      change y (c • (x z)) = c • y (x z),
      rw continuous_linear_map.map_smul
    end,
  add_right := λx y₁ y₂, rfl,
  smul_right := λc x y, rfl,
  bound := ⟨1, zero_lt_one, λx y, calc
    ∥continuous_linear_map.comp ((x, y).snd) ((x, y).fst)∥
      ≤ ∥y∥ * ∥x∥ : continuous_linear_map.op_norm_comp_le _ _
    ... = 1 * ∥x∥ * ∥ y∥ : by ring ⟩ }

lemma continuous_linear_map.is_bounded_linear_map_comp_left (g : continuous_linear_map 𝕜 F G) :
  is_bounded_linear_map 𝕜 (λ(f : E →L[𝕜] F), continuous_linear_map.comp g f) :=
is_bounded_bilinear_map_comp.is_bounded_linear_map_left _

lemma continuous_linear_map.is_bounded_linear_map_comp_right (f : continuous_linear_map 𝕜 E F) :
  is_bounded_linear_map 𝕜 (λ(g : F →L[𝕜] G), continuous_linear_map.comp g f) :=
is_bounded_bilinear_map_comp.is_bounded_linear_map_right _

lemma is_bounded_bilinear_map_apply :
  is_bounded_bilinear_map 𝕜 (λp : (E →L[𝕜] F) × E, p.1 p.2) :=
{ add_left   := by simp,
  smul_left  := by simp,
  add_right  := by simp,
  smul_right := by simp,
  bound      := ⟨1, zero_lt_one, by simp [continuous_linear_map.le_op_norm]⟩ }

/-- The function `continuous_linear_map.smul_right`, associating to a continuous linear map
`f : E → 𝕜` and a scalar `c : F` the tensor product `f ⊗ c` as a continuous linear map from `E` to
`F`, is a bounded bilinear map. -/
lemma is_bounded_bilinear_map_smul_right :
  is_bounded_bilinear_map 𝕜
    (λp, (continuous_linear_map.smul_right : (E →L[𝕜] 𝕜) → F → (E →L[𝕜] F)) p.1 p.2) :=
{ add_left   := λm₁ m₂ f, by { ext z, simp [add_smul] },
  smul_left  := λc m f, by { ext z, simp [mul_smul] },
  add_right  := λm f₁ f₂, by { ext z, simp [smul_add] },
  smul_right := λc m f, by { ext z, simp [smul_smul, mul_comm] },
  bound      := ⟨1, zero_lt_one, λm f, by simp⟩ }

/-- The composition of a continuous linear map with a continuous multilinear map is a bounded
bilinear operation. -/
lemma is_bounded_bilinear_map_comp_multilinear {ι : Type*} {E : ι → Type*}
[decidable_eq ι] [fintype ι] [∀i, normed_group (E i)] [∀i, normed_space 𝕜 (E i)] :
  is_bounded_bilinear_map 𝕜 (λ p : (F →L[𝕜] G) × (continuous_multilinear_map 𝕜 E F),
    p.1.comp_continuous_multilinear_map p.2) :=
{ add_left   := λ g₁ g₂ f, by { ext m, refl },
  smul_left  := λ c g f, by { ext m, refl },
  add_right  := λ g f₁ f₂, by { ext m, simp },
  smul_right := λ c g f, by { ext m, simp },
  bound      := ⟨1, zero_lt_one, λ g f, begin
    apply continuous_multilinear_map.op_norm_le_bound _ _ (λm, _),
    { apply_rules [mul_nonneg, zero_le_one, norm_nonneg, norm_nonneg] },
    calc ∥g (f m)∥ ≤ ∥g∥ * ∥f m∥ : g.le_op_norm _
    ... ≤ ∥g∥ * (∥f∥ * finset.univ.prod (λ (i : ι), ∥m i∥)) :
      mul_le_mul_of_nonneg_left (f.le_op_norm _) (norm_nonneg _)
    ... = 1 * ∥g∥ * ∥f∥ * finset.univ.prod (λ (i : ι), ∥m i∥) : by ring
    end⟩ }

/-- Definition of the derivative of a bilinear map `f`, given at a point `p` by
`q ↦ f(p.1, q.2) + f(q.1, p.2)` as in the standard formula for the derivative of a product.
We define this function here a bounded linear map from `E × F` to `G`. The fact that this
is indeed the derivative of `f` is proved in `is_bounded_bilinear_map.has_fderiv_at` in
`fderiv.lean`-/

def is_bounded_bilinear_map.linear_deriv (h : is_bounded_bilinear_map 𝕜 f) (p : E × F) :
  (E × F) →ₗ[𝕜] G :=
{ to_fun := λq, f (p.1, q.2) + f (q.1, p.2),
  add := λq₁ q₂, begin
    change f (p.1, q₁.2 + q₂.2) + f (q₁.1 + q₂.1, p.2) =
      f (p.1, q₁.2) + f (q₁.1, p.2) + (f (p.1, q₂.2) + f (q₂.1, p.2)),
    simp [h.add_left, h.add_right], abel
  end,
  smul := λc q, begin
    change f (p.1, c • q.2) + f (c • q.1, p.2) = c • (f (p.1, q.2) + f (q.1, p.2)),
    simp [h.smul_left, h.smul_right, smul_add]
  end }

/-- The derivative of a bounded bilinear map at a point `p : E × F`, as a continuous linear map
from `E × F` to `G`. -/
def is_bounded_bilinear_map.deriv (h : is_bounded_bilinear_map 𝕜 f) (p : E × F) : (E × F) →L[𝕜] G :=
(h.linear_deriv p).mk_continuous_of_exists_bound $ begin
  rcases h.bound with ⟨C, Cpos, hC⟩,
  refine ⟨C * ∥p.1∥ + C * ∥p.2∥, λq, _⟩,
  calc ∥f (p.1, q.2) + f (q.1, p.2)∥
    ≤ C * ∥p.1∥ * ∥q.2∥ + C * ∥q.1∥ * ∥p.2∥ : norm_add_le_of_le (hC _ _) (hC _ _)
  ... ≤ C * ∥p.1∥ * ∥q∥ + C * ∥q∥ * ∥p.2∥ : begin
      apply add_le_add,
      exact mul_le_mul_of_nonneg_left (le_max_right _ _) (mul_nonneg (le_of_lt Cpos) (norm_nonneg _)),
      apply mul_le_mul_of_nonneg_right _ (norm_nonneg _),
      exact mul_le_mul_of_nonneg_left (le_max_left _ _) (le_of_lt Cpos),
  end
  ... = (C * ∥p.1∥ + C * ∥p.2∥) * ∥q∥ : by ring
end

@[simp] lemma is_bounded_bilinear_map_deriv_coe (h : is_bounded_bilinear_map 𝕜 f) (p q : E × F) :
  h.deriv p q = f (p.1, q.2) + f (q.1, p.2) := rfl

set_option class.instance_max_depth 100

/-- Given a bounded bilinear map `f`, the map associating to a point `p` the derivative of `f` at
`p` is itself a bounded linear map. -/
lemma is_bounded_bilinear_map.is_bounded_linear_map_deriv (h : is_bounded_bilinear_map 𝕜 f) :
  is_bounded_linear_map 𝕜 (λp : E × F, h.deriv p) :=
begin
  rcases h.bound with ⟨C, Cpos, hC⟩,
  refine is_linear_map.with_bound ⟨λp₁ p₂, _, λc p, _⟩ (C + C) (λp, _),
  { ext q,
    simp [h.add_left, h.add_right], abel },
  { ext q,
    simp [h.smul_left, h.smul_right, smul_add] },
  { refine continuous_linear_map.op_norm_le_bound _
      (mul_nonneg (add_nonneg (le_of_lt Cpos) (le_of_lt Cpos)) (norm_nonneg _)) (λq, _),
    calc ∥f (p.1, q.2) + f (q.1, p.2)∥
      ≤ C * ∥p.1∥ * ∥q.2∥ + C * ∥q.1∥ * ∥p.2∥ : norm_add_le_of_le (hC _ _) (hC _ _)
    ... ≤ C * ∥p∥ * ∥q∥ + C * ∥q∥ * ∥p∥ : by apply_rules [add_le_add, mul_le_mul, norm_nonneg,
      le_of_lt Cpos, le_refl, le_max_left, le_max_right, mul_nonneg, norm_nonneg, norm_nonneg,
      norm_nonneg]
    ... = (C + C) * ∥p∥ * ∥q∥ : by ring },
end

end bilinear_map<|MERGE_RESOLUTION|>--- conflicted
+++ resolved
@@ -231,8 +231,6 @@
 calc f (x, y - z) = f (x, y + (-1 : 𝕜) • z) : by simp [sub_eq_add_neg]
 ... = f (x, y) + (-1 : 𝕜) • f (x, z) : by simp only [h.add_right, h.smul_right]
 ... = f (x, y) - f (x, z) : by simp [sub_eq_add_neg]
-<<<<<<< HEAD
-=======
 
 lemma is_bounded_bilinear_map.is_bounded_linear_map_left (h : is_bounded_bilinear_map 𝕜 f) (y : F) :
   is_bounded_linear_map 𝕜 (λ x, f (x, y)) :=
@@ -261,7 +259,6 @@
       by apply_rules [mul_le_mul_of_nonneg_right, norm_nonneg, mul_le_mul_of_nonneg_left,
                       le_of_lt C_pos]
   end }
->>>>>>> d8d09271
 
 lemma is_bounded_bilinear_map_smul :
   is_bounded_bilinear_map 𝕜 (λ (p : 𝕜 × E), p.1 • p.2) :=
