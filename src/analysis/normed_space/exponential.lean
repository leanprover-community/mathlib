--- conflicted
+++ resolved
@@ -13,15 +13,11 @@
 /-!
 # Exponential in a Banach algebra
 
-<<<<<<< HEAD
-In this file, we define `exp : 𝔸 → 𝔸`, the exponential map in a topological algebra `𝔸` over a
-=======
 > THIS FILE IS SYNCHRONIZED WITH MATHLIB4.
 > Any changes to this file require a corresponding PR to mathlib4.
 
-In this file, we define `exp 𝕂 : 𝔸 → 𝔸`, the exponential map in a topological algebra `𝔸` over a
->>>>>>> 65a1391a
-field `𝕂`.
+In this file, we define `exp : 𝔸 → 𝔸`, the exponential map in a topological algebra `𝔸` over the
+field `ℚ`.
 
 While for most interesting results we need `𝔸` to be normed algebra, we do not require this in the
 definition in order to make `exp` independent of a particular choice of norm. The definition also
@@ -113,22 +109,6 @@
 lemma exp_eq_tsum [algebra ℚ 𝔸] : exp = (λ x : 𝔸, ∑' (n : ℕ), (n!⁻¹ : ℚ) • x^n) :=
 funext exp_series_sum_eq
 
-<<<<<<< HEAD
-@[simp] lemma exp_zero [algebra ℚ 𝔸] [t2_space 𝔸] : exp (0 : 𝔸) = 1 :=
-begin
-  suffices : (λ x : 𝔸, ∑' (n : ℕ), (n!⁻¹ : ℚ) • x^n) 0 = ∑' (n : ℕ), if n = 0 then 1 else 0,
-  { have key : ∀ n ∉ ({0} : finset ℕ), (if n = 0 then (1 : 𝔸) else 0) = 0,
-      from λ n hn, if_neg (finset.not_mem_singleton.mp hn),
-    rw [exp_eq_tsum, this, tsum_eq_sum key, finset.sum_singleton],
-    simp },
-  refine tsum_congr (λ n, _),
-  split_ifs with h h;
-  simp [h]
-end
-
-lemma star_exp [algebra ℚ 𝔸] [t2_space 𝔸] [star_ring 𝔸] [has_continuous_star 𝔸] (x : 𝔸) :
-  star (exp x) = exp (star x) :=
-=======
 lemma exp_series_apply_zero (n : ℕ) : exp_series 𝕂 𝔸 n (λ _, (0 : 𝔸)) = pi.single 0 1 n :=
 begin
   rw exp_series_apply_eq,
@@ -137,35 +117,31 @@
   { rw [zero_pow (nat.succ_pos _), smul_zero, pi.single_eq_of_ne (n.succ_ne_zero)], },
 end
 
-@[simp] lemma exp_zero [t2_space 𝔸] : exp 𝕂 (0 : 𝔸) = 1 :=
+
+@[simp] lemma exp_zero [algebra ℚ 𝔸] [t2_space 𝔸] : exp (0 : 𝔸) = 1 :=
 by simp_rw [exp_eq_tsum, ←exp_series_apply_eq, exp_series_apply_zero, tsum_pi_single]
 
-@[simp] lemma exp_op [t2_space 𝔸] (x : 𝔸) :
-  exp 𝕂 (mul_opposite.op x) = mul_opposite.op (exp 𝕂 x) :=
+@[simp] lemma exp_op [algebra ℚ 𝔸] [t2_space 𝔸] (x : 𝔸) :
+  exp (mul_opposite.op x) = mul_opposite.op (exp x) :=
 by simp_rw [exp, exp_series_sum_eq, ←mul_opposite.op_pow, ←mul_opposite.op_smul, tsum_op]
 
-@[simp] lemma exp_unop [t2_space 𝔸] (x : 𝔸ᵐᵒᵖ) :
-  exp 𝕂 (mul_opposite.unop x) = mul_opposite.unop (exp 𝕂 x) :=
+@[simp] lemma exp_unop [algebra ℚ 𝔸] [t2_space 𝔸] (x : 𝔸ᵐᵒᵖ) :
+  exp (mul_opposite.unop x) = mul_opposite.unop (exp x) :=
 by simp_rw [exp, exp_series_sum_eq, ←mul_opposite.unop_pow, ←mul_opposite.unop_smul, tsum_unop]
 
-lemma star_exp [t2_space 𝔸] [star_ring 𝔸] [has_continuous_star 𝔸] (x : 𝔸) :
-  star (exp 𝕂 x) = exp 𝕂 (star x) :=
->>>>>>> 65a1391a
+lemma star_exp [algebra ℚ 𝔸] [t2_space 𝔸] [star_ring 𝔸] [has_continuous_star 𝔸] (x : 𝔸) :
+  star (exp x) = exp (star x) :=
 by simp_rw [exp_eq_tsum, ←star_pow, ←star_inv_nat_cast_smul, ←tsum_star]
 
 variables (𝕂)
 
-<<<<<<< HEAD
+lemma is_self_adjoint.exp [algebra ℚ 𝔸] [t2_space 𝔸] [star_ring 𝔸] [has_continuous_star 𝔸] {x : 𝔸}
+  (h : is_self_adjoint x) :
+  is_self_adjoint (exp x) :=
+(star_exp x).trans $ h.symm ▸ rfl
+
 lemma commute.exp_right [algebra ℚ 𝔸] [t2_space 𝔸] {x y : 𝔸} (h : commute x y) :
   commute x (exp y) :=
-=======
-lemma is_self_adjoint.exp [t2_space 𝔸] [star_ring 𝔸] [has_continuous_star 𝔸] {x : 𝔸}
-  (h : is_self_adjoint x) :
-  is_self_adjoint (exp 𝕂 x) :=
-(star_exp x).trans $ h.symm ▸ rfl
-
-lemma commute.exp_right [t2_space 𝔸] {x y : 𝔸} (h : commute x y) : commute x (exp 𝕂 y) :=
->>>>>>> 65a1391a
 begin
   rw exp_eq_tsum,
   exact commute.tsum_right x (λ n, (h.pow_right n).smul_right _),
@@ -204,34 +180,22 @@
 
 section any_field_any_algebra
 
-<<<<<<< HEAD
-variables {𝕂 𝔸 𝔹 : Type*} [nondiscrete_normed_field 𝕂]
-variables [algebra ℚ 𝔸] [normed_ring 𝔸] [normed_ring 𝔹] [normed_algebra 𝕂 𝔸] [normed_algebra 𝕂 𝔹]
-
-lemma norm_exp_series_summable_of_mem_ball (x : 𝔸)
-  (hx : x ∈ emetric.ball (0 : 𝔸) (exp_series 𝕂 𝔸).radius) :
-  summable (λ n, ∥exp_series ℚ 𝔸 n (λ _, x)∥) :=
-=======
 variables {𝕂 𝔸 𝔹 : Type*} [nontrivially_normed_field 𝕂]
 variables [normed_ring 𝔸] [normed_ring 𝔹] [normed_algebra 𝕂 𝔸] [normed_algebra 𝕂 𝔹]
 
 lemma norm_exp_series_summable_of_mem_ball (x : 𝔸)
   (hx : x ∈ emetric.ball (0 : 𝔸) (exp_series 𝕂 𝔸).radius) :
   summable (λ n, ‖exp_series 𝕂 𝔸 n (λ _, x)‖) :=
->>>>>>> 65a1391a
 (exp_series 𝕂 𝔸).summable_norm_apply hx
 
 lemma norm_exp_series_summable_of_mem_ball' [algebra ℚ 𝔸] (x : 𝔸)
   (hx : x ∈ emetric.ball (0 : 𝔸) (exp_series 𝕂 𝔸).radius) :
-<<<<<<< HEAD
-  summable (λ n, ∥(n!⁻¹ : ℚ) • x^n∥) :=
-=======
-  summable (λ n, ‖(n!⁻¹ : 𝕂) • x^n‖) :=
->>>>>>> 65a1391a
+  summable (λ n, ‖(n!⁻¹ : ℚ) • x^n‖) :=
 begin
   change summable (norm ∘ _),
   rw ← exp_series_apply_eq',
-  exact norm_exp_series_summable_of_mem_ball x hx
+  convert norm_exp_series_summable_of_mem_ball x hx,
+  simp_rw [exp_series_eq_exp_series_rat]
 end
 
 section complete_algebra
@@ -243,9 +207,9 @@
   summable (λ n, exp_series 𝕂 𝔸 n (λ _, x)) :=
 summable_of_summable_norm (norm_exp_series_summable_of_mem_ball x hx)
 
-lemma exp_series_summable_of_mem_ball' (x : 𝔸)
-  (hx : x ∈ emetric.ball (0 : 𝔸) (exp_series 𝕂 𝔸).radius) :
-  summable (λ n, (n!⁻¹ : 𝕂) • x^n) :=
+lemma exp_series_summable_of_mem_ball' [algebra ℚ 𝔸] (x : 𝔸)
+  (hx : x ∈ emetric.ball (0 : 𝔸) (exp_series 𝕂 𝔸).radius) :
+  summable (λ n, (n!⁻¹ : ℚ) • x^n) :=
 summable_of_summable_norm (norm_exp_series_summable_of_mem_ball' x hx)
 
 lemma exp_series_has_sum_exp_of_mem_ball [algebra ℚ 𝔸] (x : 𝔸)
@@ -273,7 +237,10 @@
 
 lemma continuous_on_exp [algebra ℚ 𝔸] :
   continuous_on (exp : 𝔸 → 𝔸) (emetric.ball 0 (exp_series 𝕂 𝔸).radius) :=
-by simpa only [exp, exp_series_sum_eq_rat] using formal_multilinear_series.continuous_on
+begin
+  have := @formal_multilinear_series.continuous_on _ _ _ _ _ _ _ _ (exp_series 𝕂 𝔸),
+  simpa only [exp, exp_series_sum_eq_rat] using this
+end
 
 lemma analytic_at_exp_of_mem_ball [algebra ℚ 𝔸] (x : 𝔸)
   (hx : x ∈ emetric.ball (0 : 𝔸) (exp_series 𝕂 𝔸).radius) :
@@ -285,6 +252,7 @@
     exact (has_fpower_series_on_ball_exp_of_radius_pos h).analytic_at_of_mem hx }
 end
 
+variable (𝕂)
 /-- In a Banach-algebra `𝔸` over a normed field `𝕂` of characteristic zero, if `x` and `y` are
 in the disk of convergence and commute, then `exp (x + y) = (exp x) * (exp y)`. -/
 lemma exp_add_of_commute_of_mem_ball [algebra ℚ 𝔸]
@@ -297,10 +265,10 @@
   dsimp only,
   conv_lhs {congr, funext, rw [hxy.add_pow' _, finset.smul_sum]},
   refine tsum_congr (λ n, finset.sum_congr rfl $ λ kl hkl, _),
-  rw [nsmul_eq_smul_cast 𝕂, smul_smul, smul_mul_smul, ← (finset.nat.mem_antidiagonal.mp hkl),
+  rw [nsmul_eq_smul_cast ℚ, smul_smul, smul_mul_smul, ← (finset.nat.mem_antidiagonal.mp hkl),
       nat.cast_add_choose, (finset.nat.mem_antidiagonal.mp hkl)],
   congr' 1,
-  have : (n! : 𝕂) ≠ 0 := nat.cast_ne_zero.mpr n.factorial_ne_zero,
+  have : (n! : ℚ) ≠ 0 := nat.cast_ne_zero.mpr n.factorial_ne_zero,
   field_simp [this]
 end
 
@@ -312,25 +280,25 @@
     have hnx : -x ∈ emetric.ball (0 : 𝔸) (exp_series 𝕂 𝔸).radius,
     { rw [emetric.mem_ball, ←neg_zero, edist_neg_neg],
       exact hx },
-    rw [←exp_add_of_commute_of_mem_ball (commute.neg_left $ commute.refl x) hnx hx, neg_add_self,
+    rw [←exp_add_of_commute_of_mem_ball _ (commute.neg_left $ commute.refl x) hnx hx, neg_add_self,
       exp_zero],
   end,
   mul_inv_of_self := begin
     have hnx : -x ∈ emetric.ball (0 : 𝔸) (exp_series 𝕂 𝔸).radius,
     { rw [emetric.mem_ball, ←neg_zero, edist_neg_neg],
       exact hx },
-    rw [←exp_add_of_commute_of_mem_ball (commute.neg_right $ commute.refl x) hx hnx, add_neg_self,
+    rw [←exp_add_of_commute_of_mem_ball _ (commute.neg_right $ commute.refl x) hx hnx, add_neg_self,
       exp_zero],
   end }
 
 lemma is_unit_exp_of_mem_ball [algebra ℚ 𝔸] {x : 𝔸}
   (hx : x ∈ emetric.ball (0 : 𝔸) (exp_series 𝕂 𝔸).radius) : is_unit (exp x) :=
-@is_unit_of_invertible _ _ _ (invertible_exp_of_mem_ball hx)
+@is_unit_of_invertible _ _ _ (invertible_exp_of_mem_ball _ hx)
 
 lemma inv_of_exp_of_mem_ball [algebra ℚ 𝔸] {x : 𝔸}
   (hx : x ∈ emetric.ball (0 : 𝔸) (exp_series 𝕂 𝔸).radius) [invertible (exp x)] :
   ⅟(exp x) = exp (-x) :=
-by { letI := invertible_exp_of_mem_ball hx, convert (rfl : ⅟(exp x) = _) }
+by { letI := invertible_exp_of_mem_ball _ hx, convert (rfl : ⅟(exp x) = _) }
 
 /-- Any continuous ring homomorphism commutes with `exp`. -/
 lemma map_exp_of_mem_ball [algebra ℚ 𝔸] [algebra ℚ 𝔹] {F} [ring_hom_class F 𝔸 𝔹] (f : F) (hf : continuous f) (x : 𝔸)
@@ -340,20 +308,15 @@
   rw [exp_eq_tsum, exp_eq_tsum],
   refine ((exp_series_summable_of_mem_ball' _ hx).has_sum.map f hf).tsum_eq.symm.trans _,
   dsimp only [function.comp],
-  simp_rw [one_div, map_inv_nat_cast_smul f 𝕂 𝕂, map_pow],
+  simp_rw [one_div, map_inv_nat_cast_smul f ℚ ℚ, map_pow],
 end
 
 end complete_algebra
 
 lemma algebra_map_exp_comm_of_mem_ball [algebra ℚ 𝔸] [char_zero 𝕂] [complete_space 𝕂] (x : 𝕂)
   (hx : x ∈ emetric.ball (0 : 𝕂) (exp_series 𝕂 𝕂).radius) :
-<<<<<<< HEAD
   algebra_map 𝕂 𝔸 (exp x) = exp (algebra_map 𝕂 𝔸 x) :=
-map_exp_of_mem_ball _ (algebra_map_clm _ _).continuous _ hx
-=======
-  algebra_map 𝕂 𝔸 (exp 𝕂 x) = exp 𝕂 (algebra_map 𝕂 𝔸 x) :=
-map_exp_of_mem_ball _ (continuous_algebra_map 𝕂 𝔸) _ hx
->>>>>>> 65a1391a
+map_exp_of_mem_ball _ _ (algebra_map_clm _ _).continuous _ hx
 
 end any_field_any_algebra
 
@@ -376,42 +339,20 @@
   (hx : x ∈ emetric.ball (0 : 𝔸) (exp_series 𝕂 𝔸).radius) : summable (λ n, x^n / n!) :=
 summable_of_summable_norm (norm_exp_series_div_summable_of_mem_ball 𝕂 x hx)
 
-lemma exp_series_div_has_sum_exp_of_mem_ball [complete_space 𝔸] (x : 𝔸)
-  (hx : x ∈ emetric.ball (0 : 𝔸) (exp_series 𝕂 𝔸).radius) : has_sum (λ n, x^n / n!) (exp 𝕂 x) :=
+lemma exp_series_div_has_sum_exp_of_mem_ball [algebra ℚ 𝔸] [complete_space 𝔸] (x : 𝔸)
+  (hx : x ∈ emetric.ball (0 : 𝔸) (exp_series 𝕂 𝔸).radius) : has_sum (λ n, x^n / n!) (exp x) :=
 begin
   rw ← exp_series_apply_eq_div' x,
   exact exp_series_has_sum_exp_of_mem_ball x hx
 end
 
-variables {𝕂}
-
-lemma exp_neg_of_mem_ball [char_zero 𝕂] [complete_space 𝔸] {x : 𝔸}
-  (hx : x ∈ emetric.ball (0 : 𝔸) (exp_series 𝕂 𝔸).radius) :
-  summable (λ n, ∥x^n / n!∥) :=
-begin
-  change summable (norm ∘ _),
-  rw ← exp_series_apply_eq_div' x,
-  exact norm_exp_series_summable_of_mem_ball x hx
-end
-
-lemma exp_series_div_summable_of_mem_ball [complete_space 𝔸] (x : 𝔸)
-  (hx : x ∈ emetric.ball (0 : 𝔸) (exp_series 𝕂 𝔸).radius) : summable (λ n, x^n / n!) :=
-summable_of_summable_norm (norm_exp_series_div_summable_of_mem_ball 𝕂 x hx)
-
-lemma exp_series_div_has_sum_exp_of_mem_ball [complete_space 𝔸] (x : 𝔸)
-  (hx : x ∈ emetric.ball (0 : 𝔸) (exp_series 𝕂 𝔸).radius) : has_sum (λ n, x^n / n!) (exp x) :=
-begin
-  rw ← exp_series_apply_eq_div' x,
-  exact exp_series_has_sum_exp_of_mem_ball x hx
-end
-
-variables {𝕂}
+variables (𝕂)
 
 lemma exp_neg_of_mem_ball [algebra ℚ 𝔸] [complete_space 𝔸] {x : 𝔸}
   (hx : x ∈ emetric.ball (0 : 𝔸) (exp_series 𝕂 𝔸).radius) :
   exp (-x) = (exp x)⁻¹ :=
 begin
-  letI := invertible_exp_of_mem_ball hx,
+  letI := invertible_exp_of_mem_ball _ hx,
   exact inv_of_eq_inv (exp x),
 end
 
@@ -422,6 +363,8 @@
 
 variables {𝕂 𝔸 : Type*} [nontrivially_normed_field 𝕂] [normed_comm_ring 𝔸] [normed_algebra 𝕂 𝔸]
   [complete_space 𝔸]
+
+variable (𝕂)
 
 /-- In a commutative Banach-algebra `𝔸` over a normed field `𝕂` of characteristic zero,
 `exp (x+y) = (exp x) * (exp y)` for all `x`, `y` in the disk of convergence. -/
@@ -429,7 +372,7 @@
   (hx : x ∈ emetric.ball (0 : 𝔸) (exp_series 𝕂 𝔸).radius)
   (hy : y ∈ emetric.ball (0 : 𝔸) (exp_series 𝕂 𝔸).radius) :
   exp (x + y) = (exp x) * (exp y) :=
-exp_add_of_commute_of_mem_ball (commute.all x y) hx hy
+exp_add_of_commute_of_mem_ball 𝕂 (commute.all x y) hx hy
 
 end any_field_comm_algebra
 
@@ -465,8 +408,14 @@
 lemma norm_exp_series_summable (x : 𝔸) : summable (λ n, ‖exp_series 𝕂 𝔸 n (λ _, x)‖) :=
 norm_exp_series_summable_of_mem_ball x ((exp_series_radius_eq_top 𝕂 𝔸).symm ▸ edist_lt_top _ _)
 
-lemma norm_exp_series_summable' (x : 𝔸) : summable (λ n, ‖(n!⁻¹ : 𝕂) • x^n‖) :=
-norm_exp_series_summable_of_mem_ball' x ((exp_series_radius_eq_top 𝕂 𝔸).symm ▸ edist_lt_top _ _)
+variable (𝕂)
+
+lemma norm_exp_series_summable' [algebra ℚ 𝔸] (x : 𝔸) : summable (λ n, ‖(n!⁻¹ : ℚ) • x^n‖) :=
+norm_exp_series_summable_of_mem_ball' x (
+  show x ∈ emetric.ball (0 : 𝔸) (exp_series 𝕂 𝔸).radius,
+  from (exp_series_radius_eq_top 𝕂 𝔸).symm ▸ edist_lt_top _ _)
+
+variable {𝕂}
 
 section complete_algebra
 
@@ -475,10 +424,10 @@
 lemma exp_series_summable (x : 𝔸) : summable (λ n, exp_series 𝕂 𝔸 n (λ _, x)) :=
 summable_of_summable_norm (norm_exp_series_summable x)
 
-lemma exp_series_summable' (x : 𝔸) : summable (λ n, (n!⁻¹ : 𝕂) • x^n) :=
-summable_of_summable_norm (norm_exp_series_summable' x)
-
-variables [algebra ℚ 𝔸]
+lemma exp_series_summable' [algebra ℚ 𝔸] (x : 𝔸) : summable (λ n, (n!⁻¹ : ℚ) • x^n) :=
+summable_of_summable_norm (norm_exp_series_summable' 𝕂 x)
+
+variables [algebra ℚ 𝔸] [algebra ℚ 𝔹]
 
 lemma exp_series_has_sum_exp (x : 𝔸) :
   has_sum (λ n, exp_series 𝕂 𝔸 n (λ _, x)) (exp x) :=
@@ -497,13 +446,9 @@
   has_fpower_series_at (exp) (exp_series 𝕂 𝔸) 0 :=
 exp_has_fpower_series_on_ball.has_fpower_series_at
 
-<<<<<<< HEAD
 section
 include 𝕂
-lemma exp_continuous : continuous (exp : 𝔸 → 𝔸) :=
-=======
-@[continuity] lemma exp_continuous : continuous (exp 𝕂 : 𝔸 → 𝔸) :=
->>>>>>> 65a1391a
+@[continuity] lemma exp_continuous : continuous (exp : 𝔸 → 𝔸) :=
 begin
   rw [continuous_iff_continuous_on_univ, ← metric.eball_top_eq_univ (0 : 𝔸),
       ← exp_series_radius_eq_top 𝕂 𝔸],
@@ -515,12 +460,14 @@
   analytic_at 𝕂 (exp) x :=
 analytic_at_exp_of_mem_ball x ((exp_series_radius_eq_top 𝕂 𝔸).symm ▸ edist_lt_top _ _)
 
+variable (𝕂)
 /-- In a Banach-algebra `𝔸` over `𝕂 = ℝ` or `𝕂 = ℂ`, if `x` and `y` commute, then
 `exp (x+y) = (exp x) * (exp y)`. -/
 lemma exp_add_of_commute
   {x y : 𝔸} (hxy : commute x y) :
   exp (x + y) = (exp x) * (exp y) :=
-exp_add_of_commute_of_mem_ball hxy ((exp_series_radius_eq_top 𝕂 𝔸).symm ▸ edist_lt_top _ _)
+exp_add_of_commute_of_mem_ball 𝕂 hxy
+  ((exp_series_radius_eq_top 𝕂 𝔸).symm ▸ edist_lt_top _ _)
   ((exp_series_radius_eq_top 𝕂 𝔸).symm ▸ edist_lt_top _ _)
 
 section
@@ -528,26 +475,28 @@
 
 /-- `exp x` has explicit two-sided inverse `exp (-x)`. -/
 noncomputable def invertible_exp (x : 𝔸) : invertible (exp x) :=
-invertible_exp_of_mem_ball $ (exp_series_radius_eq_top 𝕂 𝔸).symm ▸ edist_lt_top _ _
+invertible_exp_of_mem_ball 𝕂 $ (exp_series_radius_eq_top 𝕂 𝔸).symm ▸ edist_lt_top _ _
 
 lemma is_unit_exp (x : 𝔸) : is_unit (exp x) :=
-is_unit_exp_of_mem_ball $ (exp_series_radius_eq_top 𝕂 𝔸).symm ▸ edist_lt_top _ _
+is_unit_exp_of_mem_ball 𝕂 $ (exp_series_radius_eq_top 𝕂 𝔸).symm ▸ edist_lt_top _ _
 
 lemma inv_of_exp (x : 𝔸) [invertible (exp x)] :
   ⅟(exp x) = exp (-x) :=
-inv_of_exp_of_mem_ball $ (exp_series_radius_eq_top 𝕂 𝔸).symm ▸ edist_lt_top _ _
+inv_of_exp_of_mem_ball 𝕂 $ (exp_series_radius_eq_top 𝕂 𝔸).symm ▸ edist_lt_top _ _
 
 lemma ring.inverse_exp (x : 𝔸) : ring.inverse (exp x) = exp (-x) :=
-begin
-  letI := invertible_exp x,
+have Type _ := 𝕂,
+begin
+  letI := invertible_exp 𝕂  x,
   exact ring.inverse_invertible _,
 end
 
 lemma exp_mem_unitary_of_mem_skew_adjoint [star_ring 𝔸] [has_continuous_star 𝔸] {x : 𝔸}
   (h : x ∈ skew_adjoint 𝔸) :
-  exp 𝕂 x ∈ unitary 𝔸 :=
+  exp x ∈ unitary 𝔸 :=
+let 𝕂 := 𝕂 in
 by rw [unitary.mem_iff, star_exp, skew_adjoint.mem_iff.mp h,
-  ←exp_add_of_commute (commute.refl x).neg_left, ←exp_add_of_commute (commute.refl x).neg_right,
+  ←exp_add_of_commute 𝕂 (commute.refl x).neg_left, ←exp_add_of_commute 𝕂 (commute.refl x).neg_right,
   add_left_neg, add_right_neg, exp_zero, and_self]
 
 end
@@ -555,31 +504,29 @@
 /-- In a Banach-algebra `𝔸` over `𝕂 = ℝ` or `𝕂 = ℂ`, if a family of elements `f i` mutually
 commute then `exp (∑ i, f i) = ∏ i, exp (f i)`. -/
 lemma exp_sum_of_commute {ι} (s : finset ι) (f : ι → 𝔸)
-<<<<<<< HEAD
-  (h : ∀ (i ∈ s) (j ∈ s), commute (f i) (f j)) :
+  (h : (s : set ι).pairwise $ λ i j, commute (f i) (f j)) :
   exp (∑ i in s, f i) = s.noncomm_prod (λ i, exp (f i))
-    (λ i hi j hj, (h i hi j hj).exp) :=
-=======
-  (h : (s : set ι).pairwise $ λ i j, commute (f i) (f j)) :
-  exp 𝕂 (∑ i in s, f i) = s.noncomm_prod (λ i, exp 𝕂 (f i))
-    (λ i hi j hj _, (h.of_refl hi hj).exp 𝕂) :=
->>>>>>> 65a1391a
+    (λ i hi j hj _, (h.of_refl hi hj).exp) :=
+let 𝕂 := 𝕂 in
 begin
   classical,
   induction s using finset.induction_on with a s ha ih,
   { simp },
   rw [finset.noncomm_prod_insert_of_not_mem _ _ _ _ ha, finset.sum_insert ha,
-      exp_add_of_commute, ih (h.mono $ finset.subset_insert _ _)],
+      exp_add_of_commute 𝕂, ih (h.mono $ finset.subset_insert _ _)],
   refine commute.sum_right _ _ _ (λ i hi, _),
   exact h.of_refl (finset.mem_insert_self _ _) (finset.mem_insert_of_mem hi),
+  apply_instance,
+  apply_instance,
 end
 
 lemma exp_nsmul (n : ℕ) (x : 𝔸) :
   exp (n • x) = exp x ^ n :=
+let 𝕂 := 𝕂 in
 begin
   induction n with n ih,
   { rw [zero_smul, pow_zero, exp_zero], },
-  { rw [succ_nsmul, pow_succ, exp_add_of_commute ((commute.refl x).smul_right n), ih] }
+  { rw [succ_nsmul, pow_succ, exp_add_of_commute 𝕂 ((commute.refl x).smul_right n), ih] }
 end
 
 variables (𝕂)
@@ -587,56 +534,61 @@
 /-- Any continuous ring homomorphism commutes with `exp`. -/
 lemma map_exp {F} [ring_hom_class F 𝔸 𝔹] (f : F) (hf : continuous f) (x : 𝔸) :
   f (exp x) = exp (f x) :=
-map_exp_of_mem_ball f hf x $ (exp_series_radius_eq_top 𝕂 𝔸).symm ▸ edist_lt_top _ _
+map_exp_of_mem_ball 𝕂 f hf x $ (exp_series_radius_eq_top 𝕂 𝔸).symm ▸ edist_lt_top _ _
 
 lemma exp_smul {G} [monoid G] [mul_semiring_action G 𝔸] [has_continuous_const_smul G 𝔸]
   (g : G) (x : 𝔸) :
   exp (g • x) = g • exp x :=
-(map_exp (mul_semiring_action.to_ring_hom G 𝔸 g) (continuous_const_smul _) x).symm
+(map_exp 𝕂 (mul_semiring_action.to_ring_hom G 𝔸 g) (continuous_const_smul _) x).symm
 
 lemma exp_units_conj (y : 𝔸ˣ) (x : 𝔸)  :
   exp (y * x * ↑(y⁻¹) : 𝔸) = y * exp x * ↑(y⁻¹) :=
-exp_smul _ (conj_act.to_conj_act y) x
+exp_smul 𝕂 (conj_act.to_conj_act y) x
 
 lemma exp_units_conj' (y : 𝔸ˣ) (x : 𝔸)  :
   exp (↑(y⁻¹) * x * y) = ↑(y⁻¹) * exp x * y :=
-exp_units_conj _ _ _
+exp_units_conj 𝕂 _ _
 
 @[simp] lemma prod.fst_exp [complete_space 𝔹] (x : 𝔸 × 𝔹) : (exp x).fst = exp x.fst :=
-map_exp _ (ring_hom.fst 𝔸 𝔹) continuous_fst x
+map_exp 𝕂 (ring_hom.fst 𝔸 𝔹) continuous_fst x
 
 @[simp] lemma prod.snd_exp [complete_space 𝔹] (x : 𝔸 × 𝔹) : (exp x).snd = exp x.snd :=
-map_exp _ (ring_hom.snd 𝔸 𝔹) continuous_snd x
+map_exp 𝕂 (ring_hom.snd 𝔸 𝔹) continuous_snd x
 
 @[simp] lemma pi.exp_apply {ι : Type*} {𝔸 : ι → Type*} [fintype ι]
-  [Π i, normed_ring (𝔸 i)] [Π i, normed_algebra 𝕂 (𝔸 i)] [Π i, complete_space (𝔸 i)]
+  [Π i, normed_ring (𝔸 i)] [Π i, algebra ℚ (𝔸 i)] [Π i, normed_algebra 𝕂 (𝔸 i)] [Π i, complete_space (𝔸 i)]
   (x : Π i, 𝔸 i) (i : ι) :
+  by haveI : algebra ℚ (Π i, 𝔸 i) := pi.algebra _ _; exact
   exp x i = exp (x i) :=
 begin
   -- Lean struggles to infer this instance due to it wanting `[Π i, semi_normed_ring (𝔸 i)]`
   letI : normed_algebra 𝕂 (Π i, 𝔸 i) := pi.normed_algebra _,
-  exact map_exp _ (pi.eval_ring_hom 𝔸 i) (continuous_apply _) x
+  letI : algebra ℚ (Π i, 𝔸 i) := pi.algebra _ _,
+  exact map_exp 𝕂 (pi.eval_ring_hom 𝔸 i) (continuous_apply _) x
 end
 
 lemma pi.exp_def {ι : Type*} {𝔸 : ι → Type*} [fintype ι]
-  [Π i, normed_ring (𝔸 i)] [Π i, normed_algebra 𝕂 (𝔸 i)] [Π i, complete_space (𝔸 i)]
+  [Π i, normed_ring (𝔸 i)] [Π i, algebra ℚ (𝔸 i)] [Π i, normed_algebra 𝕂 (𝔸 i)] [Π i, complete_space (𝔸 i)]
   (x : Π i, 𝔸 i) :
+  by haveI : algebra ℚ (Π i, 𝔸 i) := pi.algebra _ _; exact
   exp x = λ i, exp (x i) :=
 funext $ pi.exp_apply 𝕂 x
 
 lemma function.update_exp {ι : Type*} {𝔸 : ι → Type*} [fintype ι] [decidable_eq ι]
-  [Π i, normed_ring (𝔸 i)] [Π i, normed_algebra 𝕂 (𝔸 i)] [Π i, complete_space (𝔸 i)]
+  [Π i, normed_ring (𝔸 i)] [Π i, algebra ℚ (𝔸 i)] [Π i, normed_algebra 𝕂 (𝔸 i)] [Π i, complete_space (𝔸 i)]
   (x : Π i, 𝔸 i) (j : ι) (xj : 𝔸 j) :
+  by haveI : algebra ℚ (Π i, 𝔸 i) := pi.algebra _ _; exact
   function.update (exp x) j (exp xj) = exp (function.update x j xj) :=
 begin
+  letI : algebra ℚ (Π i, 𝔸 i) := pi.algebra _ _,
   ext i,
-  simp_rw [pi.exp_def],
+  simp_rw [pi.exp_def 𝕂],
   exact (function.apply_update (λ i, exp) x j xj i).symm,
 end
 
 end complete_algebra
 
-lemma algebra_map_exp_comm (x : 𝕂) :
+lemma algebra_map_exp_comm [algebra ℚ 𝔸] (x : 𝕂) :
   algebra_map 𝕂 𝔸 (exp x) = exp (algebra_map 𝕂 𝔸 x) :=
 algebra_map_exp_comm_of_mem_ball x $
   (exp_series_radius_eq_top 𝕂 𝕂).symm ▸ edist_lt_top _ _
@@ -653,7 +605,7 @@
 norm_exp_series_div_summable_of_mem_ball 𝕂 x
   ((exp_series_radius_eq_top 𝕂 𝔸).symm ▸ edist_lt_top _ _)
 
-variables [complete_space 𝔸]
+variables [complete_space 𝔸] [algebra ℚ 𝔸]
 
 lemma exp_series_div_summable (x : 𝔸) : summable (λ n, x^n / n!) :=
 summable_of_summable_norm (norm_exp_series_div_summable 𝕂 x)
@@ -662,25 +614,26 @@
 exp_series_div_has_sum_exp_of_mem_ball 𝕂 x
   ((exp_series_radius_eq_top 𝕂 𝔸).symm ▸ edist_lt_top _ _)
 
-variables {𝕂} [algebra ℚ 𝔸]
+variables (𝕂) [algebra ℚ 𝔸]
 
 lemma exp_neg (x : 𝔸) : exp (-x) = (exp x)⁻¹ :=
-exp_neg_of_mem_ball $ (exp_series_radius_eq_top 𝕂 𝔸).symm ▸ edist_lt_top _ _
+exp_neg_of_mem_ball 𝕂 $ (exp_series_radius_eq_top 𝕂 𝔸).symm ▸ edist_lt_top _ _
 
 lemma exp_zsmul (z : ℤ) (x : 𝔸) : exp (z • x) = (exp x) ^ z :=
+let 𝕂 := 𝕂 in
 begin
   obtain ⟨n, rfl | rfl⟩ := z.eq_coe_or_neg,
-  { rw [zpow_coe_nat, coe_nat_zsmul, exp_nsmul] },
-  { rw [zpow_neg, zpow_coe_nat, neg_smul, exp_neg, coe_nat_zsmul, exp_nsmul] },
+  { rw [zpow_coe_nat, coe_nat_zsmul, exp_nsmul 𝕂]; apply_instance },
+  { rw [zpow_neg, zpow_coe_nat, neg_smul, exp_neg 𝕂, coe_nat_zsmul, exp_nsmul 𝕂]; apply_instance },
 end
 
 lemma exp_conj (y : 𝔸) (x : 𝔸) (hy : y ≠ 0) :
   exp (y * x * y⁻¹) = y * exp x * y⁻¹ :=
-exp_units_conj _ (units.mk0 y hy) x
+exp_units_conj 𝕂 (units.mk0 y hy) x
 
 lemma exp_conj' (y : 𝔸) (x : 𝔸)  (hy : y ≠ 0) :
   exp (y⁻¹ * x * y) = y⁻¹ * exp x * y :=
-exp_units_conj' _ (units.mk0 y hy) x
+exp_units_conj' 𝕂 (units.mk0 y hy) x
 
 end division_algebra
 
@@ -693,15 +646,18 @@
 /-- In a commutative Banach-algebra `𝔸` over `𝕂 = ℝ` or `𝕂 = ℂ`,
 `exp (x+y) = (exp x) * (exp y)`. -/
 lemma exp_add {x y : 𝔸} : exp (x + y) = (exp x) * (exp y) :=
-exp_add_of_mem_ball ((exp_series_radius_eq_top 𝕂 𝔸).symm ▸ edist_lt_top _ _)
+exp_add_of_mem_ball 𝕂
+  ((exp_series_radius_eq_top 𝕂 𝔸).symm ▸ edist_lt_top _ _)
   ((exp_series_radius_eq_top 𝕂 𝔸).symm ▸ edist_lt_top _ _)
 
 /-- A version of `exp_sum_of_commute` for a commutative Banach-algebra. -/
 lemma exp_sum {ι} (s : finset ι) (f : ι → 𝔸) :
   exp (∑ i in s, f i) = ∏ i in s, exp (f i) :=
-begin
-  rw [exp_sum_of_commute, finset.noncomm_prod_eq_prod],
+let 𝕂 := 𝕂 in
+begin
+  rw [exp_sum_of_commute 𝕂, finset.noncomm_prod_eq_prod],
   exact λ i hi j hj _, commute.all _ _,
+  all_goals {apply_instance}
 end
 
 end comm_algebra
@@ -721,26 +677,4 @@
   (exp_series 𝕂 𝔸 n (λ _, x)) = (exp_series 𝕂' 𝔸 n (λ _, x)) :=
 by rw [exp_series_apply_eq, exp_series_apply_eq, inv_nat_cast_smul_eq 𝕂 𝕂']
 
-<<<<<<< HEAD
-=======
-/-- If a normed ring `𝔸` is a normed algebra over two fields, then they define the same
-exponential function on `𝔸`. -/
-lemma exp_eq_exp : (exp 𝕂 : 𝔸 → 𝔸) = exp 𝕂' :=
-begin
-  ext,
-  rw [exp, exp],
-  refine tsum_congr (λ n, _),
-  rw exp_series_eq_exp_series 𝕂 𝕂' 𝔸 n x
-end
-
-lemma exp_ℝ_ℂ_eq_exp_ℂ_ℂ : (exp ℝ : ℂ → ℂ) = exp ℂ :=
-exp_eq_exp ℝ ℂ ℂ
-
-/-- A version of `complex.of_real_exp` for `exp` instead of `complex.exp` -/
-@[simp, norm_cast]
-lemma of_real_exp_ℝ_ℝ (r : ℝ) : ↑(exp ℝ r) = exp ℂ (r : ℂ) :=
-(map_exp ℝ (algebra_map ℝ ℂ) (continuous_algebra_map _ _) r).trans
-  (congr_fun exp_ℝ_ℂ_eq_exp_ℂ_ℂ _)
-
->>>>>>> 65a1391a
 end scalar_tower