--- conflicted
+++ resolved
@@ -73,22 +73,17 @@
 def exp_series : formal_multilinear_series 𝕂 𝔸 𝔸 :=
 λ n, (n!⁻¹ : 𝕂) • continuous_multilinear_map.mk_pi_algebra_fin 𝕂 n 𝔸
 
-<<<<<<< HEAD
-/-- `exp 𝕂 𝔸 : 𝔸 → 𝔸` is the exponential map determined by the action of `𝕂` on `𝔸`.
+variables {𝔸}
+
+/-- `exp 𝕂 : 𝔸 → 𝔸` is the exponential map determined by the action of `𝕂` on `𝔸`.
 It is defined as the sum of the `formal_multilinear_series` `exp_series 𝕂 𝔸`.
 
 Note that when `𝔸 = matrix n n 𝕂`, this is the **Matrix Exponential**; see
 [`analysis.normed_space.matrix_exponential`](../matrix_exponential) for lemmas specific to that
 case. -/
-=======
-variables {𝔸}
-
-/-- `exp 𝕂 : 𝔸 → 𝔸` is the exponential map determined by the action of `𝕂` on `𝔸`.
-It is defined as the sum of the `formal_multilinear_series` `exp_series 𝕂 𝔸`. -/
->>>>>>> 8f116f43
 noncomputable def exp (x : 𝔸) : 𝔸 := (exp_series 𝕂 𝔸).sum x
 
-variables {𝕂 𝔸}
+variables {𝕂}
 
 lemma exp_series_apply_eq (x : 𝔸) (n : ℕ) : exp_series 𝕂 𝔸 n (λ _, x) = (n!⁻¹ : 𝕂) • x^n :=
 by simp [exp_series]
