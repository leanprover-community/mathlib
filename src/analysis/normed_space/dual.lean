/-
Copyright (c) 2020 Heather Macbeth. All rights reserved.
Released under Apache 2.0 license as described in the file LICENSE.
Authors: Heather Macbeth, Frédéric Dupuis
-/
<<<<<<< HEAD
import analysis.normed_space.hahn_banach
import analysis.normed_space.inner_product
=======
import analysis.normed_space.hahn_banach.extension
import analysis.normed_space.is_R_or_C
import analysis.locally_convex.polar
>>>>>>> 4ed5f0e1

/-!
# The topological dual of a normed space

In this file we define the topological dual `normed_space.dual` of a normed space, and the
continuous linear map `normed_space.inclusion_in_double_dual` from a normed space into its double
dual.

<<<<<<< HEAD
We also prove that, for base field such as the real or the complex numbers, this map is an isometry.
More generically, this is proved for any field in the class `has_exists_extension_norm_eq`, i.e.,
satisfying the Hahn-Banach theorem.

We define an inner product on the dual of an inner product space, using polarization.  We check that
with this definition the dual space is an inner product space.
=======
For base field `𝕜 = ℝ` or `𝕜 = ℂ`, this map is actually an isometric embedding; we provide a
version `normed_space.inclusion_in_double_dual_li` of the map which is of type a bundled linear
isometric embedding, `E →ₗᵢ[𝕜] (dual 𝕜 (dual 𝕜 E))`.

Since a lot of elementary properties don't require `eq_of_dist_eq_zero` we start setting up the
theory for `seminormed_add_comm_group` and we specialize to `normed_add_comm_group` when needed.

## Main definitions

* `inclusion_in_double_dual` and `inclusion_in_double_dual_li` are the inclusion of a normed space
  in its double dual, considered as a bounded linear map and as a linear isometry, respectively.
* `polar 𝕜 s` is the subset of `dual 𝕜 E` consisting of those functionals `x'` for which
  `∥x' z∥ ≤ 1` for every `z ∈ s`.

## Tags

dual
>>>>>>> 4ed5f0e1
-/

noncomputable theory
open_locale classical topological_space
universes u v

namespace normed_space

section general
variables (𝕜 : Type*) [nontrivially_normed_field 𝕜]
variables (E : Type*) [seminormed_add_comm_group E] [normed_space 𝕜 E]
variables (F : Type*) [normed_add_comm_group F] [normed_space 𝕜 F]

/-- The topological dual of a seminormed space `E`. -/
@[derive [inhabited, seminormed_add_comm_group, normed_space 𝕜]] def dual := E →L[𝕜] 𝕜

instance : continuous_linear_map_class (dual 𝕜 E) 𝕜 E 𝕜 :=
continuous_linear_map.continuous_semilinear_map_class

instance : has_coe_to_fun (dual 𝕜 E) (λ _, E → 𝕜) := continuous_linear_map.to_fun

instance : normed_add_comm_group (dual 𝕜 F) := continuous_linear_map.to_normed_add_comm_group

instance [finite_dimensional 𝕜 E] : finite_dimensional 𝕜 (dual 𝕜 E) :=
continuous_linear_map.finite_dimensional

/-- The inclusion of a normed space in its double (topological) dual, considered
   as a bounded linear map. -/
def inclusion_in_double_dual : E →L[𝕜] (dual 𝕜 (dual 𝕜 E)) :=
continuous_linear_map.apply 𝕜 𝕜

@[simp] lemma dual_def (x : E) (f : dual 𝕜 E) : inclusion_in_double_dual 𝕜 E x f = f x := rfl

lemma inclusion_in_double_dual_norm_eq :
  ∥inclusion_in_double_dual 𝕜 E∥ = ∥(continuous_linear_map.id 𝕜 (dual 𝕜 E))∥ :=
continuous_linear_map.op_norm_flip _

lemma inclusion_in_double_dual_norm_le : ∥inclusion_in_double_dual 𝕜 E∥ ≤ 1 :=
by { rw inclusion_in_double_dual_norm_eq, exact continuous_linear_map.norm_id_le }

lemma double_dual_bound (x : E) : ∥(inclusion_in_double_dual 𝕜 E) x∥ ≤ ∥x∥ :=
by simpa using continuous_linear_map.le_of_op_norm_le _ (inclusion_in_double_dual_norm_le 𝕜 E) x

/-- The dual pairing as a bilinear form. -/
def dual_pairing : (dual 𝕜 E) →ₗ[𝕜] E →ₗ[𝕜] 𝕜 := continuous_linear_map.coe_lm 𝕜

@[simp] lemma dual_pairing_apply {v : dual 𝕜 E} {x : E} : dual_pairing 𝕜 E v x = v x := rfl

lemma dual_pairing_separating_left : (dual_pairing 𝕜 E).separating_left :=
begin
  rw [linear_map.separating_left_iff_ker_eq_bot, linear_map.ker_eq_bot],
  exact continuous_linear_map.coe_injective,
end

end general

section bidual_isometry

variables (𝕜 : Type v) [is_R_or_C 𝕜]
  {E : Type u} [normed_add_comm_group E] [normed_space 𝕜 E]

/-- If one controls the norm of every `f x`, then one controls the norm of `x`.
    Compare `continuous_linear_map.op_norm_le_bound`. -/
lemma norm_le_dual_bound (x : E) {M : ℝ} (hMp: 0 ≤ M) (hM : ∀ (f : dual 𝕜 E), ∥f x∥ ≤ M * ∥f∥) :
  ∥x∥ ≤ M :=
begin
  classical,
  by_cases h : x = 0,
  { simp only [h, hMp, norm_zero] },
  { obtain ⟨f, hf₁, hfx⟩ : ∃ f : E →L[𝕜] 𝕜, ∥f∥ = 1 ∧ f x = ∥x∥ := exists_dual_vector 𝕜 x h,
    calc ∥x∥ = ∥(∥x∥ : 𝕜)∥ : is_R_or_C.norm_coe_norm.symm
    ... = ∥f x∥ : by rw hfx
    ... ≤ M * ∥f∥ : hM f
    ... = M : by rw [hf₁, mul_one] }
end

lemma eq_zero_of_forall_dual_eq_zero {x : E} (h : ∀ f : dual 𝕜 E, f x = (0 : 𝕜)) : x = 0 :=
norm_le_zero_iff.mp (norm_le_dual_bound 𝕜 x le_rfl (λ f, by simp [h f]))

lemma eq_zero_iff_forall_dual_eq_zero (x : E) : x = 0 ↔ ∀ g : dual 𝕜 E, g x = 0 :=
⟨λ hx, by simp [hx], λ h, eq_zero_of_forall_dual_eq_zero 𝕜 h⟩

/-- See also `geometric_hahn_banach_point_point`. -/
lemma eq_iff_forall_dual_eq {x y : E} :
  x = y ↔ ∀ g : dual 𝕜 E, g x = g y :=
begin
  rw [← sub_eq_zero, eq_zero_iff_forall_dual_eq_zero 𝕜 (x - y)],
  simp [sub_eq_zero],
end

/-- The inclusion of a normed space in its double dual is an isometry onto its image.-/
def inclusion_in_double_dual_li : E →ₗᵢ[𝕜] (dual 𝕜 (dual 𝕜 E)) :=
{ norm_map' := begin
    intros x,
    apply le_antisymm,
    { exact double_dual_bound 𝕜 E x },
    rw continuous_linear_map.norm_def,
    refine le_cInf continuous_linear_map.bounds_nonempty _,
    rintros c ⟨hc1, hc2⟩,
    exact norm_le_dual_bound 𝕜 x hc1 hc2
  end,
  .. inclusion_in_double_dual 𝕜 E }

end bidual_isometry

<<<<<<< HEAD
end normed_space

namespace inner_product_space
open is_R_or_C

variables (𝕜 : Type*)
variables {E : Type*} [is_R_or_C 𝕜] [inner_product_space 𝕜 E]

local notation `𝓚` := @is_R_or_C.of_real 𝕜 _

/-- The dual of an inner product space satisfies the parallelogram identity. -/
lemma parallelogram_law_with_dual_norm (α β : normed_space.dual 𝕜 E) :
  ∥α + β∥ * ∥α + β∥ + ∥α - β∥ * ∥α - β∥ = 2 * (∥α∥ * ∥α∥ + ∥β∥ * ∥β∥) :=
begin
  -- is this even true? (without the completeness hypothesis on `E`.) Not clear.
  -- Idea: apply `analysis.normed_space.riesz_lemma` to `ker (r • α + s • β)`, for each `r`, `s`.
  sorry
end

/-- The dual of an inner product space is itself an inner product space. -/
instance dual_inner_product_space : inner_product_space 𝕜 (normed_space.dual 𝕜 E) :=
inner_product_space.of_norm (parallelogram_law_with_dual_norm 𝕜)

end inner_product_space
=======
section polar_sets

open metric set normed_space

/-- Given a subset `s` in a normed space `E` (over a field `𝕜`), the polar
`polar 𝕜 s` is the subset of `dual 𝕜 E` consisting of those functionals which
evaluate to something of norm at most one at all points `z ∈ s`. -/
def polar (𝕜 : Type*) [nontrivially_normed_field 𝕜]
  {E : Type*} [seminormed_add_comm_group E] [normed_space 𝕜 E] : set E → set (dual 𝕜 E) :=
(dual_pairing 𝕜 E).flip.polar

variables (𝕜 : Type*) [nontrivially_normed_field 𝕜]
variables {E : Type*} [seminormed_add_comm_group E] [normed_space 𝕜 E]

lemma mem_polar_iff {x' : dual 𝕜 E} (s : set E) : x' ∈ polar 𝕜 s ↔ ∀ z ∈ s, ∥x' z∥ ≤ 1 := iff.rfl

@[simp] lemma polar_univ : polar 𝕜 (univ : set E) = {(0 : dual 𝕜 E)} :=
(dual_pairing 𝕜 E).flip.polar_univ
  (linear_map.flip_separating_right.mpr (dual_pairing_separating_left 𝕜 E))

lemma is_closed_polar (s : set E) : is_closed (polar 𝕜 s) :=
begin
  dunfold normed_space.polar,
  simp only [linear_map.polar_eq_Inter, linear_map.flip_apply],
  refine is_closed_bInter (λ z hz, _),
  exact is_closed_Iic.preimage (continuous_linear_map.apply 𝕜 𝕜 z).continuous.norm
end

@[simp] lemma polar_closure (s : set E) : polar 𝕜 (closure s) = polar 𝕜 s :=
((dual_pairing 𝕜 E).flip.polar_antitone subset_closure).antisymm $
  (dual_pairing 𝕜 E).flip.polar_gc.l_le $
  closure_minimal ((dual_pairing 𝕜 E).flip.polar_gc.le_u_l s) $
  by simpa [linear_map.flip_flip]
    using (is_closed_polar _ _).preimage (inclusion_in_double_dual 𝕜 E).continuous

variables {𝕜}

/-- If `x'` is a dual element such that the norms `∥x' z∥` are bounded for `z ∈ s`, then a
small scalar multiple of `x'` is in `polar 𝕜 s`. -/
lemma smul_mem_polar {s : set E} {x' : dual 𝕜 E} {c : 𝕜}
  (hc : ∀ z, z ∈ s → ∥ x' z ∥ ≤ ∥c∥) : c⁻¹ • x' ∈ polar 𝕜 s :=
begin
  by_cases c_zero : c = 0, { simp only [c_zero, inv_zero, zero_smul],
    exact (dual_pairing 𝕜 E).flip.zero_mem_polar _ },
  have eq : ∀ z, ∥ c⁻¹ • (x' z) ∥ = ∥ c⁻¹ ∥ * ∥ x' z ∥ := λ z, norm_smul c⁻¹ _,
  have le : ∀ z, z ∈ s → ∥ c⁻¹ • (x' z) ∥ ≤ ∥ c⁻¹ ∥ * ∥ c ∥,
  { intros z hzs,
    rw eq z,
    apply mul_le_mul (le_of_eq rfl) (hc z hzs) (norm_nonneg _) (norm_nonneg _), },
  have cancel : ∥ c⁻¹ ∥ * ∥ c ∥ = 1,
  by simp only [c_zero, norm_eq_zero, ne.def, not_false_iff,
                inv_mul_cancel, norm_inv],
  rwa cancel at le,
end

lemma polar_ball_subset_closed_ball_div {c : 𝕜} (hc : 1 < ∥c∥) {r : ℝ} (hr : 0 < r) :
  polar 𝕜 (ball (0 : E) r) ⊆ closed_ball (0 : dual 𝕜 E) (∥c∥ / r) :=
begin
  intros x' hx',
  rw mem_polar_iff at hx',
  simp only [polar, mem_set_of_eq, mem_closed_ball_zero_iff, mem_ball_zero_iff] at *,
  have hcr : 0 < ∥c∥ / r, from div_pos (zero_lt_one.trans hc) hr,
  refine continuous_linear_map.op_norm_le_of_shell hr hcr.le hc (λ x h₁ h₂, _),
  calc ∥x' x∥ ≤ 1 : hx' _ h₂
  ... ≤ (∥c∥ / r) * ∥x∥ : (inv_pos_le_iff_one_le_mul' hcr).1 (by rwa inv_div)
end

variables (𝕜)

lemma closed_ball_inv_subset_polar_closed_ball {r : ℝ} :
  closed_ball (0 : dual 𝕜 E) r⁻¹ ⊆ polar 𝕜 (closed_ball (0 : E) r) :=
λ x' hx' x hx,
calc ∥x' x∥ ≤ ∥x'∥ * ∥x∥ : x'.le_op_norm x
... ≤ r⁻¹ * r :
  mul_le_mul (mem_closed_ball_zero_iff.1 hx') (mem_closed_ball_zero_iff.1 hx)
    (norm_nonneg _) (dist_nonneg.trans hx')
... = r / r : inv_mul_eq_div _ _
... ≤ 1 : div_self_le_one r

/-- The `polar` of closed ball in a normed space `E` is the closed ball of the dual with
inverse radius. -/
lemma polar_closed_ball {𝕜 E : Type*} [is_R_or_C 𝕜] [normed_add_comm_group E] [normed_space 𝕜 E]
  {r : ℝ} (hr : 0 < r) :
  polar 𝕜 (closed_ball (0 : E) r) = closed_ball (0 : dual 𝕜 E) r⁻¹ :=
begin
  refine subset.antisymm _ (closed_ball_inv_subset_polar_closed_ball _),
  intros x' h,
  simp only [mem_closed_ball_zero_iff],
  refine continuous_linear_map.op_norm_le_of_ball hr (inv_nonneg.mpr hr.le) (λ z hz, _),
  simpa only [one_div] using linear_map.bound_of_ball_bound' hr 1 x'.to_linear_map h z
end

/-- Given a neighborhood `s` of the origin in a normed space `E`, the dual norms
of all elements of the polar `polar 𝕜 s` are bounded by a constant. -/
lemma bounded_polar_of_mem_nhds_zero {s : set E} (s_nhd : s ∈ 𝓝 (0 : E)) :
  bounded (polar 𝕜 s) :=
begin
  obtain ⟨a, ha⟩ : ∃ a : 𝕜, 1 < ∥a∥ := normed_field.exists_one_lt_norm 𝕜,
  obtain ⟨r, r_pos, r_ball⟩ : ∃ (r : ℝ) (hr : 0 < r), ball 0 r ⊆ s :=
    metric.mem_nhds_iff.1 s_nhd,
  exact bounded_closed_ball.mono (((dual_pairing 𝕜 E).flip.polar_antitone r_ball).trans $
    polar_ball_subset_closed_ball_div ha r_pos)
end

end polar_sets

end normed_space
>>>>>>> 4ed5f0e1
<|MERGE_RESOLUTION|>--- conflicted
+++ resolved
@@ -3,14 +3,9 @@
 Released under Apache 2.0 license as described in the file LICENSE.
 Authors: Heather Macbeth, Frédéric Dupuis
 -/
-<<<<<<< HEAD
-import analysis.normed_space.hahn_banach
-import analysis.normed_space.inner_product
-=======
 import analysis.normed_space.hahn_banach.extension
 import analysis.normed_space.is_R_or_C
 import analysis.locally_convex.polar
->>>>>>> 4ed5f0e1
 
 /-!
 # The topological dual of a normed space
@@ -19,20 +14,15 @@
 continuous linear map `normed_space.inclusion_in_double_dual` from a normed space into its double
 dual.
 
-<<<<<<< HEAD
-We also prove that, for base field such as the real or the complex numbers, this map is an isometry.
-More generically, this is proved for any field in the class `has_exists_extension_norm_eq`, i.e.,
-satisfying the Hahn-Banach theorem.
-
-We define an inner product on the dual of an inner product space, using polarization.  We check that
-with this definition the dual space is an inner product space.
-=======
 For base field `𝕜 = ℝ` or `𝕜 = ℂ`, this map is actually an isometric embedding; we provide a
 version `normed_space.inclusion_in_double_dual_li` of the map which is of type a bundled linear
 isometric embedding, `E →ₗᵢ[𝕜] (dual 𝕜 (dual 𝕜 E))`.
 
 Since a lot of elementary properties don't require `eq_of_dist_eq_zero` we start setting up the
 theory for `seminormed_add_comm_group` and we specialize to `normed_add_comm_group` when needed.
+
+We define an inner product on the dual of an inner product space, using polarization.  We check that
+with this definition the dual space is an inner product space.
 
 ## Main definitions
 
@@ -44,7 +34,6 @@
 ## Tags
 
 dual
->>>>>>> 4ed5f0e1
 -/
 
 noncomputable theory
@@ -150,32 +139,6 @@
 
 end bidual_isometry
 
-<<<<<<< HEAD
-end normed_space
-
-namespace inner_product_space
-open is_R_or_C
-
-variables (𝕜 : Type*)
-variables {E : Type*} [is_R_or_C 𝕜] [inner_product_space 𝕜 E]
-
-local notation `𝓚` := @is_R_or_C.of_real 𝕜 _
-
-/-- The dual of an inner product space satisfies the parallelogram identity. -/
-lemma parallelogram_law_with_dual_norm (α β : normed_space.dual 𝕜 E) :
-  ∥α + β∥ * ∥α + β∥ + ∥α - β∥ * ∥α - β∥ = 2 * (∥α∥ * ∥α∥ + ∥β∥ * ∥β∥) :=
-begin
-  -- is this even true? (without the completeness hypothesis on `E`.) Not clear.
-  -- Idea: apply `analysis.normed_space.riesz_lemma` to `ker (r • α + s • β)`, for each `r`, `s`.
-  sorry
-end
-
-/-- The dual of an inner product space is itself an inner product space. -/
-instance dual_inner_product_space : inner_product_space 𝕜 (normed_space.dual 𝕜 E) :=
-inner_product_space.of_norm (parallelogram_law_with_dual_norm 𝕜)
-
-end inner_product_space
-=======
 section polar_sets
 
 open metric set normed_space
@@ -283,4 +246,26 @@
 end polar_sets
 
 end normed_space
->>>>>>> 4ed5f0e1
+
+namespace inner_product_space
+open is_R_or_C
+
+variables (𝕜 : Type*)
+variables {E : Type*} [is_R_or_C 𝕜] [inner_product_space 𝕜 E]
+
+local notation `𝓚` := @is_R_or_C.of_real 𝕜 _
+
+/-- The dual of an inner product space satisfies the parallelogram identity. -/
+lemma parallelogram_law_with_dual_norm (α β : normed_space.dual 𝕜 E) :
+  ∥α + β∥ * ∥α + β∥ + ∥α - β∥ * ∥α - β∥ = 2 * (∥α∥ * ∥α∥ + ∥β∥ * ∥β∥) :=
+begin
+  -- is this even true? (without the completeness hypothesis on `E`.) Not clear.
+  -- Idea: apply `analysis.normed_space.riesz_lemma` to `ker (r • α + s • β)`, for each `r`, `s`.
+  sorry
+end
+
+/-- The dual of an inner product space is itself an inner product space. -/
+instance dual_inner_product_space : inner_product_space 𝕜 (normed_space.dual 𝕜 E) :=
+inner_product_space.of_norm (parallelogram_law_with_dual_norm 𝕜)
+
+end inner_product_space