/-
Copyright (c) 2020 Heather Macbeth. All rights reserved.
Released under Apache 2.0 license as described in the file LICENSE.
Authors: Heather Macbeth, Frédéric Dupuis
-/
import analysis.normed_space.hahn_banach
import analysis.normed_space.inner_product

/-!
# The topological dual of a normed space

In this file we define the topological dual of a normed space, and the bounded linear map from
a normed space into its double dual.

We also prove that, for base field such as the real or the complex numbers, this map is an isometry.
<<<<<<< HEAD
More generically, this is proved for any field in the class `has_exists_extension_norm_eq`, i.e.,
satisfying the Hahn-Banach theorem.

We then consider inner product spaces, with base field over `ℝ` (the corresponding results for `ℂ`
will require the definition of conjugate-linear maps). We define `to_dual_map`, a continuous linear
map from `E` to its dual, which maps an element x of the space to `λ y, ⟪x, y⟫`. We check
(`to_dual_map_isometry`) that this map is an isometry onto its image, and particular is injective.
We also define `to_dual'` as the function taking taking a vector to its dual for a base field `𝕜`
with `[is_R_or_C 𝕜]`; this is a function and not a linear map.

Finally, under the hypothesis of completeness (i.e., for Hilbert spaces), we prove the Fréchet-Riesz
representation (`to_dual_map_eq_top`), which states the surjectivity: every element of the dual
of a Hilbert space `E` has the form `λ u, ⟪x, u⟫` for some `x : E`.  This permits the map
`to_dual_map` to be upgraded to an (isometric) continuous linear equivalence, `to_dual`, between a
Hilbert space and its dual.

## References

* [M. Einsiedler and T. Ward, *Functional Analysis, Spectral Theory, and Applications*]
  [EinsiedlerWard2017]

## Tags

dual, Fréchet-Riesz
=======
>>>>>>> fdabe9c3
-/

noncomputable theory
open_locale classical
universes u v

namespace normed_space

section general
variables (𝕜 : Type*) [nondiscrete_normed_field 𝕜]
variables (E : Type*) [normed_group E] [normed_space 𝕜 E]

/-- The topological dual of a normed space `E`. -/
@[derive [has_coe_to_fun, normed_group, normed_space 𝕜]] def dual := E →L[𝕜] 𝕜

instance : inhabited (dual 𝕜 E) := ⟨0⟩

/-- The inclusion of a normed space in its double (topological) dual. -/
def inclusion_in_double_dual' (x : E) : (dual 𝕜 (dual 𝕜 E)) :=
linear_map.mk_continuous
  { to_fun := λ f, f x,
    map_add'    := by simp,
    map_smul'   := by simp }
  ∥x∥
  (λ f, by { rw mul_comm, exact f.le_op_norm x } )

@[simp] lemma dual_def (x : E) (f : dual 𝕜 E) :
  ((inclusion_in_double_dual' 𝕜 E) x) f = f x := rfl

lemma double_dual_bound (x : E) : ∥(inclusion_in_double_dual' 𝕜 E) x∥ ≤ ∥x∥ :=
begin
  apply continuous_linear_map.op_norm_le_bound,
  { simp },
  { intros f, rw mul_comm, exact f.le_op_norm x, }
end

/-- The inclusion of a normed space in its double (topological) dual, considered
   as a bounded linear map. -/
def inclusion_in_double_dual : E →L[𝕜] (dual 𝕜 (dual 𝕜 E)) :=
linear_map.mk_continuous
  { to_fun := λ (x : E), (inclusion_in_double_dual' 𝕜 E) x,
    map_add'    := λ x y, by { ext, simp },
    map_smul'   := λ (c : 𝕜) x, by { ext, simp } }
  1
  (λ x, by { convert double_dual_bound _ _ _, simp } )

end general

section bidual_isometry

variables {𝕜 : Type v} [is_R_or_C 𝕜]
{E : Type u} [normed_group E] [normed_space 𝕜 E]

/-- If one controls the norm of every `f x`, then one controls the norm of `x`.
    Compare `continuous_linear_map.op_norm_le_bound`. -/
lemma norm_le_dual_bound (x : E) {M : ℝ} (hMp: 0 ≤ M) (hM : ∀ (f : dual 𝕜 E), ∥f x∥ ≤ M * ∥f∥) :
  ∥x∥ ≤ M :=
begin
  classical,
  by_cases h : x = 0,
  { simp only [h, hMp, norm_zero] },
  { obtain ⟨f, hf⟩ : ∃ g : E →L[𝕜] 𝕜, _ := exists_dual_vector x h,
    calc ∥x∥ = ∥norm' 𝕜 x∥ : (norm_norm' _ _ _).symm
    ... = ∥f x∥ : by rw hf.2
    ... ≤ M * ∥f∥ : hM f
    ... = M : by rw [hf.1, mul_one] }
end

/-- The inclusion of a real normed space in its double dual is an isometry onto its image.-/
lemma inclusion_in_double_dual_isometry (x : E) : ∥inclusion_in_double_dual 𝕜 E x∥ = ∥x∥ :=
begin
  apply le_antisymm,
  { exact double_dual_bound 𝕜 E x },
  { rw continuous_linear_map.norm_def,
    apply real.lb_le_Inf _ continuous_linear_map.bounds_nonempty,
    rintros c ⟨hc1, hc2⟩,
    exact norm_le_dual_bound x hc1 hc2 },
end

end bidual_isometry

end normed_space

namespace inner_product_space
open is_R_or_C continuous_linear_map

section is_R_or_C

variables (𝕜 : Type*)
variables {E : Type*} [is_R_or_C 𝕜] [inner_product_space 𝕜 E]
local notation `⟪`x`, `y`⟫` := @inner 𝕜 E _ x y
local postfix `†`:90 := @is_R_or_C.conj 𝕜 _

/--
Given some `x` in an inner product space, we can define its dual as the continuous linear map
`λ y, ⟪x, y⟫`. Consider using `to_dual` or `to_dual_map` instead.
-/
def to_dual' : E →+ normed_space.dual 𝕜 E :=
{ to_fun := λ x, linear_map.mk_continuous
  { to_fun := λ y, ⟪x, y⟫,
    map_add' := λ _ _, inner_add_right,
    map_smul' := λ _ _, inner_smul_right }
  ∥x∥
  (λ y, by { rw [is_R_or_C.norm_eq_abs], exact abs_inner_le_norm _ _ }),
  map_zero' := by { ext z, simp },
  map_add' := λ x y, by { ext z, simp [inner_add_left] } }

@[simp] lemma to_dual'_apply {x y : E} : to_dual' 𝕜 x y = ⟪x, y⟫ := rfl

/-- In an inner product space, the norm of the dual of a vector `x` is `∥x∥` -/
@[simp] lemma norm_to_dual'_apply (x : E) : ∥to_dual' 𝕜 x∥ = ∥x∥ :=
begin
  refine le_antisymm _ _,
  { exact linear_map.mk_continuous_norm_le _ (norm_nonneg _) _ },
  { cases eq_or_lt_of_le (norm_nonneg x) with h h,
    { have : x = 0 := norm_eq_zero.mp (eq.symm h),
      simp [this] },
    { refine (mul_le_mul_right h).mp _,
      calc ∥x∥ * ∥x∥ = ∥x∥ ^ 2 : by ring
      ... = re ⟪x, x⟫ : norm_sq_eq_inner _
      ... ≤ abs ⟪x, x⟫ : re_le_abs _
      ... = ∥to_dual' 𝕜 x x∥ : by simp [norm_eq_abs]
      ... ≤ ∥to_dual' 𝕜 x∥ * ∥x∥ : le_op_norm (to_dual' 𝕜 x) x } }
end

lemma to_dual'_isometry : isometry (@to_dual' 𝕜 E _ _) :=
add_monoid_hom.isometry_of_norm _ (norm_to_dual'_apply 𝕜)

end is_R_or_C

section real

variables {F : Type*} [inner_product_space ℝ F]

/-- In an inner product space `F`, the function that takes a vector `x` in `F` to its dual
`λ y, ⟪x, y⟫` is a continuous linear map. If the space is complete (i.e. is a Hilbert space),
consider using `to_dual` instead. -/
-- TODO extend to `is_R_or_C` (requires a definition of conjugate linear maps)
def to_dual_map : F →L[ℝ] (normed_space.dual ℝ F) :=
linear_map.mk_continuous
  { to_fun := to_dual' ℝ,
    map_add' := λ x y, by { ext, simp [inner_add_left] },
    map_smul' := λ c x, by { ext, simp [inner_smul_left] } }
  1
  (λ x, by simp only [norm_to_dual'_apply, one_mul, linear_map.coe_mk])

@[simp] lemma to_dual_map_apply {x y : F} : to_dual_map x y = ⟪x, y⟫_ℝ := rfl

/-- In an inner product space, the norm of the dual of a vector `x` is `∥x∥` -/
@[simp] lemma norm_to_dual_map_apply (x : F) : ∥to_dual_map x∥ = ∥x∥ := norm_to_dual'_apply _ _

lemma to_dual_map_isometry : isometry (@to_dual_map F _) :=
add_monoid_hom.isometry_of_norm _ norm_to_dual_map_apply

lemma to_dual_map_injective : function.injective (@to_dual_map F _) :=
to_dual_map_isometry.injective

@[simp] lemma ker_to_dual_map : (@to_dual_map F _).ker = ⊥ :=
linear_map.ker_eq_bot.mpr to_dual_map_injective

@[simp] lemma to_dual_map_eq_iff_eq {x y : F} : to_dual_map x = to_dual_map y ↔ x = y :=
((linear_map.ker_eq_bot).mp (@ker_to_dual_map F _)).eq_iff

variables [complete_space F]

/--
Fréchet-Riesz representation: any `ℓ` in the dual of a real Hilbert space `F` is of the form
`λ u, ⟪y, u⟫` for some `y` in `F`.  See `inner_product_space.to_dual` for the continuous linear
equivalence thus induced.
-/
-- TODO extend to `is_R_or_C` (requires a definition of conjugate linear maps)
lemma range_to_dual_map : (@to_dual_map F _).range = ⊤ :=
begin
  apply linear_map.range_eq_top.mpr,
  intros ℓ,
  set Y := ker ℓ with hY,
  by_cases htriv : Y = ⊤,
  { have hℓ : ℓ = 0,
    { have h' := linear_map.ker_eq_top.mp htriv,
      rw [←coe_zero] at h',
      apply coe_injective,
      exact h' },
    exact ⟨0, by simp [hℓ]⟩ },
  { have Ycomplete := is_complete_ker ℓ,
    rw [submodule.eq_top_iff_orthogonal_eq_bot Ycomplete, ←hY] at htriv,
    change Y.orthogonal ≠ ⊥ at htriv,
    rw [submodule.ne_bot_iff] at htriv,
    obtain ⟨z : F, hz : z ∈ Y.orthogonal, z_ne_0 : z ≠ 0⟩ := htriv,
    refine ⟨((ℓ z) / ⟪z, z⟫_ℝ) • z, _⟩,
    ext x,
    have h₁ : (ℓ z) • x - (ℓ x) • z ∈ Y,
    { rw [mem_ker, map_sub, map_smul, map_smul, algebra.id.smul_eq_mul, algebra.id.smul_eq_mul,
          mul_comm],
      exact sub_self (ℓ x * ℓ z) },
    have h₂ : (ℓ z) * ⟪z, x⟫_ℝ = (ℓ x) * ⟪z, z⟫_ℝ,
    { have h₃ := calc
        0    = ⟪z, (ℓ z) • x - (ℓ x) • z⟫_ℝ       :
                  by { rw [(Y.mem_orthogonal' z).mp hz], exact h₁ }
         ... = ⟪z, (ℓ z) • x⟫_ℝ - ⟪z, (ℓ x) • z⟫_ℝ  : by rw [inner_sub_right]
         ... = (ℓ z) * ⟪z, x⟫_ℝ - (ℓ x) * ⟪z, z⟫_ℝ  : by simp [inner_smul_right],
      exact sub_eq_zero.mp (eq.symm h₃) },
    have h₄ := calc
      ⟪((ℓ z) / ⟪z, z⟫_ℝ) • z, x⟫_ℝ = (ℓ z) / ⟪z, z⟫_ℝ * ⟪z, x⟫_ℝ
            : by simp [inner_smul_left, conj_div, conj_conj]
                            ... = (ℓ z) * ⟪z, x⟫_ℝ / ⟪z, z⟫_ℝ
            : by rw [←div_mul_eq_mul_div]
                            ... = (ℓ x) * ⟪z, z⟫_ℝ / ⟪z, z⟫_ℝ
            : by rw [h₂]
                            ... = ℓ x
            : begin
                have : ⟪z, z⟫_ℝ ≠ 0,
                { change z = 0 → false at z_ne_0,
                  rwa ←inner_self_eq_zero at z_ne_0 },
                field_simp [this]
              end,
    exact h₄ }
end

/--
Fréchet-Riesz representation: If `F` is a Hilbert space, the function that takes a vector in `F` to
its dual is a continuous linear equivalence.  -/
def to_dual : F ≃L[ℝ] (normed_space.dual ℝ F) :=
continuous_linear_equiv.of_homothety
  ℝ
  (linear_equiv.of_bijective
    to_dual_map.to_linear_map
    ker_to_dual_map
    range_to_dual_map)
  1
  (by norm_num)
  (λ x, by { convert norm_to_dual_map_apply x, simp })

/--
Fréchet-Riesz representation: If `F` is a Hilbert space, the function that takes a vector in `F` to
its dual is an isometry.  -/
def isometric.to_dual : F ≃ᵢ normed_space.dual ℝ F :=
{ to_equiv := to_dual.to_linear_equiv.to_equiv,
  isometry_to_fun := to_dual'_isometry ℝ }

@[simp] lemma to_dual_apply {x y : F} : to_dual x y = ⟪x, y⟫_ℝ := rfl

@[simp] lemma to_dual_eq_iff_eq {x y : F} : to_dual x = to_dual y ↔ x = y :=
(@to_dual F _ _).injective.eq_iff

lemma to_dual_eq_iff_eq' {x x' : F} : (∀ y : F, ⟪x, y⟫_ℝ = ⟪x', y⟫_ℝ) ↔ x = x' :=
begin
  split,
  { intros h,
    have : to_dual x = to_dual x' → x = x' := to_dual_eq_iff_eq.mp,
    apply this,
    simp_rw [←to_dual_apply] at h,
    ext z,
    exact h z },
  { rintros rfl y,
    refl }
end

@[simp] lemma norm_to_dual_apply (x : F) : ∥to_dual x∥ = ∥x∥ := norm_to_dual_map_apply x

/-- In a Hilbert space, the norm of a vector in the dual space is the norm of its corresponding
primal vector. -/
lemma norm_to_dual_symm_apply (ℓ : normed_space.dual ℝ F) : ∥to_dual.symm ℓ∥ = ∥ℓ∥ :=
begin
  have : ℓ = to_dual (to_dual.symm ℓ) := by simp only [continuous_linear_equiv.apply_symm_apply],
  conv_rhs { rw [this] },
  refine eq.symm (norm_to_dual_apply _),
end

end real

end inner_product_space<|MERGE_RESOLUTION|>--- conflicted
+++ resolved
@@ -13,7 +13,6 @@
 a normed space into its double dual.
 
 We also prove that, for base field such as the real or the complex numbers, this map is an isometry.
-<<<<<<< HEAD
 More generically, this is proved for any field in the class `has_exists_extension_norm_eq`, i.e.,
 satisfying the Hahn-Banach theorem.
 
@@ -38,8 +37,6 @@
 ## Tags
 
 dual, Fréchet-Riesz
-=======
->>>>>>> fdabe9c3
 -/
 
 noncomputable theory
