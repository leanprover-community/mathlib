/-
Copyright (c) 2021 Frédéric Dupuis. All rights reserved.
Released under Apache 2.0 license as described in the file LICENSE.
Authors: Frédéric Dupuis
-/

import analysis.normed.group.hom
import analysis.normed_space.basic
import analysis.normed_space.linear_isometry
import algebra.star.self_adjoint
import algebra.star.unitary
import topology.algebra.star_subalgebra

/-!
# Normed star rings and algebras

A normed star group is a normed group with a compatible `star` which is isometric.

A C⋆-ring is a normed star group that is also a ring and that verifies the stronger
condition `‖x⋆ * x‖ = ‖x‖^2` for all `x`.  If a C⋆-ring is also a star algebra, then it is a
C⋆-algebra.

To get a C⋆-algebra `E` over field `𝕜`, use
`[normed_field 𝕜] [star_ring 𝕜] [normed_ring E] [star_ring E] [cstar_ring E]
 [normed_algebra 𝕜 E] [star_module 𝕜 E]`.

## TODO

- Show that `‖x⋆ * x‖ = ‖x‖^2` is equivalent to `‖x⋆ * x‖ = ‖x⋆‖ * ‖x‖`, which is used as the
  definition of C*-algebras in some sources (e.g. Wikipedia).

-/

open_locale topological_space

local postfix `⋆`:std.prec.max_plus := star

/-- A normed star group is a normed group with a compatible `star` which is isometric. -/
class normed_star_group (E : Type*) [seminormed_add_comm_group E] [star_add_monoid E] : Prop :=
(norm_star : ∀ x : E, ‖x⋆‖ = ‖x‖)

export normed_star_group (norm_star)
attribute [simp] norm_star

variables {𝕜 E α : Type*}

section normed_star_group
variables [seminormed_add_comm_group E] [star_add_monoid E] [normed_star_group E]

@[simp] lemma nnnorm_star (x : E) : ‖star x‖₊ = ‖x‖₊ := subtype.ext $ norm_star _

/-- The `star` map in a normed star group is a normed group homomorphism. -/
def star_normed_add_group_hom : normed_add_group_hom E E :=
{ bound' := ⟨1, λ v, le_trans (norm_star _).le (one_mul _).symm.le⟩,
  .. star_add_equiv }

/-- The `star` map in a normed star group is an isometry -/
lemma star_isometry : isometry (star : E → E) :=
show isometry star_add_equiv,
by exact add_monoid_hom_class.isometry_of_norm star_add_equiv
    (show ∀ x, ‖x⋆‖ = ‖x‖, from norm_star)

@[priority 100]
instance normed_star_group.to_has_continuous_star : has_continuous_star E :=
⟨star_isometry.continuous⟩

end normed_star_group

instance ring_hom_isometric.star_ring_end [normed_comm_ring E] [star_ring E]
  [normed_star_group E] : ring_hom_isometric (star_ring_end E) :=
⟨norm_star⟩

/-- A C*-ring is a normed star ring that satifies the stronger condition `‖x⋆ * x‖ = ‖x‖^2`
for every `x`. -/
class cstar_ring (E : Type*) [non_unital_normed_ring E] [star_ring E] : Prop :=
(norm_star_mul_self : ∀ {x : E}, ‖x⋆ * x‖ = ‖x‖ * ‖x‖)

instance : cstar_ring ℝ :=
{ norm_star_mul_self := λ x, by simp only [star, id.def, norm_mul] }

namespace cstar_ring
section non_unital

variables [non_unital_normed_ring E] [star_ring E] [cstar_ring E]

/-- In a C*-ring, star preserves the norm. -/
@[priority 100] -- see Note [lower instance priority]
instance to_normed_star_group : normed_star_group E :=
⟨begin
  intro x,
  by_cases htriv : x = 0,
  { simp only [htriv, star_zero] },
  { have hnt : 0 < ‖x‖ := norm_pos_iff.mpr htriv,
    have hnt_star : 0 < ‖x⋆‖ :=
      norm_pos_iff.mpr ((add_equiv.map_ne_zero_iff star_add_equiv).mpr htriv),
    have h₁ := calc
      ‖x‖ * ‖x‖ = ‖x⋆ * x‖        : norm_star_mul_self.symm
            ... ≤ ‖x⋆‖ * ‖x‖      : norm_mul_le _ _,
    have h₂ := calc
      ‖x⋆‖ * ‖x⋆‖ = ‖x * x⋆‖      : by rw [←norm_star_mul_self, star_star]
             ... ≤ ‖x‖ * ‖x⋆‖     : norm_mul_le _ _,
    exact le_antisymm (le_of_mul_le_mul_right h₂ hnt_star) (le_of_mul_le_mul_right h₁ hnt) },
end⟩

lemma norm_self_mul_star {x : E} : ‖x * x⋆‖ = ‖x‖ * ‖x‖ :=
by { nth_rewrite 0 [←star_star x], simp only [norm_star_mul_self, norm_star] }

lemma norm_star_mul_self' {x : E} : ‖x⋆ * x‖ = ‖x⋆‖ * ‖x‖ :=
by rw [norm_star_mul_self, norm_star]

lemma nnnorm_self_mul_star {x : E} : ‖x * star x‖₊ = ‖x‖₊ * ‖x‖₊ :=
subtype.ext norm_self_mul_star

lemma nnnorm_star_mul_self {x : E} : ‖x⋆ * x‖₊ = ‖x‖₊ * ‖x‖₊ :=
subtype.ext norm_star_mul_self

@[simp]
lemma star_mul_self_eq_zero_iff (x : E) : star x * x = 0 ↔ x = 0 :=
by { rw [←norm_eq_zero, norm_star_mul_self], exact mul_self_eq_zero.trans norm_eq_zero }

lemma star_mul_self_ne_zero_iff (x : E) : star x * x ≠ 0 ↔ x ≠ 0 :=
by simp only [ne.def, star_mul_self_eq_zero_iff]

@[simp]
lemma mul_star_self_eq_zero_iff (x : E) : x * star x = 0 ↔ x = 0 :=
by simpa only [star_eq_zero, star_star] using @star_mul_self_eq_zero_iff _ _ _ _ (star x)

lemma mul_star_self_ne_zero_iff (x : E) : x * star x ≠ 0 ↔ x ≠ 0 :=
by simp only [ne.def, mul_star_self_eq_zero_iff]

end non_unital

section prod_pi

variables {ι R₁ R₂ : Type*} {R : ι → Type*}
variables [non_unital_normed_ring R₁] [star_ring R₁] [cstar_ring R₁]
variables [non_unital_normed_ring R₂] [star_ring R₂] [cstar_ring R₂]
variables [Π i, non_unital_normed_ring (R i)] [Π i, star_ring (R i)]

/-- This instance exists to short circuit type class resolution because of problems with
inference involving Π-types. -/
instance _root_.pi.star_ring' : star_ring (Π i, R i) := infer_instance

variables [fintype ι] [Π i, cstar_ring (R i)]

instance _root_.prod.cstar_ring : cstar_ring (R₁ × R₂) :=
{ norm_star_mul_self := λ x,
  begin
    unfold norm,
    simp only [prod.fst_mul, prod.fst_star, prod.snd_mul, prod.snd_star, norm_star_mul_self, ←sq],
    refine le_antisymm _ _,
    { refine max_le _ _;
      rw [sq_le_sq, abs_of_nonneg (norm_nonneg _)],
      exact (le_max_left _ _).trans (le_abs_self _),
      exact (le_max_right _ _).trans (le_abs_self _) },
    { rw le_sup_iff,
      rcases le_total (‖x.fst‖) (‖x.snd‖) with (h | h);
      simp [h] }
  end }

instance _root_.pi.cstar_ring : cstar_ring (Π i, R i) :=
{ norm_star_mul_self := λ x,
  begin
    simp only [norm, pi.mul_apply, pi.star_apply, nnnorm_star_mul_self, ←sq],
    norm_cast,
    exact (finset.comp_sup_eq_sup_comp_of_is_total (λ x : nnreal, x ^ 2)
      (λ x y h, by simpa only [sq] using mul_le_mul' h h) (by simp)).symm,
  end }

instance _root_.pi.cstar_ring' : cstar_ring (ι → R₁) := pi.cstar_ring

end prod_pi

section unital
variables [normed_ring E] [star_ring E] [cstar_ring E]

@[simp] lemma norm_one [nontrivial E] : ‖(1 : E)‖ = 1 :=
begin
  have : 0 < ‖(1 : E)‖ := norm_pos_iff.mpr one_ne_zero,
  rw [←mul_left_inj' this.ne', ←norm_star_mul_self, mul_one, star_one, one_mul],
end

@[priority 100] -- see Note [lower instance priority]
instance [nontrivial E] : norm_one_class E := ⟨norm_one⟩

lemma norm_coe_unitary [nontrivial E] (U : unitary E) : ‖(U : E)‖ = 1 :=
begin
  rw [←sq_eq_sq (norm_nonneg _) zero_le_one, one_pow 2, sq, ←cstar_ring.norm_star_mul_self,
    unitary.coe_star_mul_self, cstar_ring.norm_one],
end

@[simp] lemma norm_of_mem_unitary [nontrivial E] {U : E} (hU : U ∈ unitary E) : ‖U‖ = 1 :=
norm_coe_unitary ⟨U, hU⟩

@[simp] lemma norm_coe_unitary_mul (U : unitary E) (A : E) : ‖(U : E) * A‖ = ‖A‖ :=
begin
  nontriviality E,
  refine le_antisymm _ _,
  { calc _  ≤ ‖(U : E)‖ * ‖A‖     : norm_mul_le _ _
        ... = ‖A‖                 : by rw [norm_coe_unitary, one_mul] },
  { calc _ = ‖(U : E)⋆ * U * A‖         : by rw [unitary.coe_star_mul_self U, one_mul]
       ... ≤ ‖(U : E)⋆‖ * ‖(U : E) * A‖ : by { rw [mul_assoc], exact norm_mul_le _ _ }
       ... = ‖(U : E) * A‖              : by rw [norm_star, norm_coe_unitary, one_mul] },
end

@[simp] lemma norm_unitary_smul (U : unitary E) (A : E) : ‖U • A‖ = ‖A‖ :=
norm_coe_unitary_mul U A

lemma norm_mem_unitary_mul {U : E} (A : E) (hU : U ∈ unitary E) : ‖U * A‖ = ‖A‖ :=
norm_coe_unitary_mul ⟨U, hU⟩ A

@[simp] lemma norm_mul_coe_unitary (A : E) (U : unitary E) : ‖A * U‖ = ‖A‖ :=
calc _ = ‖((U : E)⋆ * A⋆)⋆‖ : by simp only [star_star, star_mul]
  ...  = ‖(U : E)⋆ * A⋆‖    : by rw [norm_star]
  ...  = ‖A⋆‖               : norm_mem_unitary_mul (star A) (unitary.star_mem U.prop)
  ...  = ‖A‖                : norm_star _

lemma norm_mul_mem_unitary (A : E) {U : E} (hU : U ∈ unitary E) : ‖A * U‖ = ‖A‖ :=
norm_mul_coe_unitary A ⟨U, hU⟩

end unital
end cstar_ring

lemma is_self_adjoint.nnnorm_pow_two_pow [normed_ring E] [star_ring E]
  [cstar_ring E] {x : E} (hx : is_self_adjoint x) (n : ℕ) : ‖x ^ 2 ^ n‖₊ = ‖x‖₊ ^ (2 ^ n) :=
begin
  induction n with k hk,
  { simp only [pow_zero, pow_one] },
  { rw [pow_succ, pow_mul', sq],
    nth_rewrite 0 ←(self_adjoint.mem_iff.mp hx),
    rw [←star_pow, cstar_ring.nnnorm_star_mul_self, ←sq, hk, pow_mul'] },
end

lemma self_adjoint.nnnorm_pow_two_pow [normed_ring E] [star_ring E] [cstar_ring E]
  (x : self_adjoint E) (n : ℕ) : ‖x ^ 2 ^ n‖₊ = ‖x‖₊ ^ (2 ^ n) :=
x.prop.nnnorm_pow_two_pow _

section starₗᵢ

variables [comm_semiring 𝕜] [star_ring 𝕜]
variables [seminormed_add_comm_group E] [star_add_monoid E] [normed_star_group E]
variables [module 𝕜 E] [star_module 𝕜 E]

variables (𝕜)
/-- `star` bundled as a linear isometric equivalence -/
def starₗᵢ : E ≃ₗᵢ⋆[𝕜] E :=
{ map_smul' := star_smul,
  norm_map' := norm_star,
  .. star_add_equiv }

variables {𝕜}

@[simp] lemma coe_starₗᵢ : (starₗᵢ 𝕜 : E → E) = star := rfl

lemma starₗᵢ_apply {x : E} : starₗᵢ 𝕜 x = star x := rfl

<<<<<<< HEAD
end starₗᵢ

section mul

open continuous_linear_map

variables (𝕜) [densely_normed_field 𝕜] [non_unital_normed_ring E] [star_ring E] [cstar_ring E]
variables [normed_space 𝕜 E] [is_scalar_tower 𝕜 E E] [smul_comm_class 𝕜 E E] (a : E)

/-- In a C⋆-algebra `E`, either unital or non-unital, multiplication on the left by `a : E` has
norm equal to the norm of `a`. -/
@[simp] lemma op_nnnorm_mul : ∥mul 𝕜 E a∥₊ = ∥a∥₊ :=
begin
  rw ←Sup_closed_unit_ball_eq_nnnorm,
  refine cSup_eq_of_forall_le_of_forall_lt_exists_gt _ _ (λ r hr, _),
  { exact (metric.nonempty_closed_ball.mpr zero_le_one).image _ },
  { rintro - ⟨x, hx, rfl⟩,
    exact ((mul 𝕜 E a).unit_le_op_norm x $ mem_closed_ball_zero_iff.mp hx).trans
      (op_norm_mul_apply_le 𝕜 E a) },
  { have ha : 0 < ∥a∥₊ := zero_le'.trans_lt hr,
    rw [←inv_inv (∥a∥₊), nnreal.lt_inv_iff_mul_lt (inv_ne_zero ha.ne')] at hr,
    obtain ⟨k, hk₁, hk₂⟩ := normed_field.exists_lt_nnnorm_lt 𝕜 (mul_lt_mul_of_pos_right hr $
      nnreal.inv_pos.2 ha),
    refine ⟨_, ⟨k • star a, _, rfl⟩, _⟩,
    { simpa only [mem_closed_ball_zero_iff, norm_smul, one_mul, norm_star] using
        (nnreal.le_inv_iff_mul_le ha.ne').1 (one_mul ∥a∥₊⁻¹ ▸ hk₂.le : ∥k∥₊ ≤ ∥a∥₊⁻¹) },
    { simp only [map_smul, nnnorm_smul, mul_apply', mul_smul_comm, cstar_ring.nnnorm_self_mul_star],
      rwa [←nnreal.div_lt_iff (mul_pos ha ha).ne', div_eq_mul_inv, mul_inv, ←mul_assoc] } },
end

/-- In a C⋆-algebra `E`, either unital or non-unital, multiplication on the right by `a : E` has
norm eqaul to the norm of `a`. -/
@[simp] lemma op_nnnorm_mul_flip : ∥(mul 𝕜 E).flip a∥₊ = ∥a∥₊ :=
begin
  rw [←Sup_unit_ball_eq_nnnorm, ←nnnorm_star, ←@op_nnnorm_mul 𝕜 E, ←Sup_unit_ball_eq_nnnorm],
  congr' 1,
  simp only [mul_apply', flip_apply],
  refine set.subset.antisymm _ _;
  rintro - ⟨b, hb, rfl⟩;
  refine ⟨star b, by simpa only [norm_star, mem_ball_zero_iff] using hb, _⟩,
  { simp only [←star_mul, nnnorm_star] },
  { simpa using (nnnorm_star (star b * a)).symm }
end

variables (E)

/-- In a C⋆-algebra `E`, either unital or non-unital, the left regular representation is an
isometry. -/
lemma mul_isometry : isometry (mul 𝕜 E) :=
add_monoid_hom_class.isometry_of_norm _ (λ a, congr_arg coe $ op_nnnorm_mul 𝕜 a)

/-- In a C⋆-algebra `E`, either unital or non-unital, the right regular anti-representation is an
isometry. -/
lemma mul_flip_isometry : isometry (mul 𝕜 E).flip :=
add_monoid_hom_class.isometry_of_norm _ (λ a, congr_arg coe $ op_nnnorm_mul_flip 𝕜 a)

end mul

namespace star_subalgebra

instance to_normed_algebra {𝕜 A : Type*} [normed_field 𝕜] [star_ring 𝕜]
  [semi_normed_ring A] [star_ring A] [normed_algebra 𝕜 A] [star_module 𝕜 A]
  (S : star_subalgebra 𝕜 A) : normed_algebra 𝕜 S :=
@normed_algebra.induced _ 𝕜 S A _ (subring_class.to_ring S) S.algebra _ _ _ S.subtype

instance to_cstar_ring {R A} [comm_ring R] [star_ring R] [normed_ring A]
  [star_ring A] [cstar_ring A] [algebra R A] [star_module R A] (S : star_subalgebra R A) :
  cstar_ring S :=
{ norm_star_mul_self := λ x, @cstar_ring.norm_star_mul_self A _ _ _ x }

end star_subalgebra
=======
end starₗᵢ
>>>>>>> e94cd75f
<|MERGE_RESOLUTION|>--- conflicted
+++ resolved
@@ -254,64 +254,7 @@
 
 lemma starₗᵢ_apply {x : E} : starₗᵢ 𝕜 x = star x := rfl
 
-<<<<<<< HEAD
 end starₗᵢ
-
-section mul
-
-open continuous_linear_map
-
-variables (𝕜) [densely_normed_field 𝕜] [non_unital_normed_ring E] [star_ring E] [cstar_ring E]
-variables [normed_space 𝕜 E] [is_scalar_tower 𝕜 E E] [smul_comm_class 𝕜 E E] (a : E)
-
-/-- In a C⋆-algebra `E`, either unital or non-unital, multiplication on the left by `a : E` has
-norm equal to the norm of `a`. -/
-@[simp] lemma op_nnnorm_mul : ∥mul 𝕜 E a∥₊ = ∥a∥₊ :=
-begin
-  rw ←Sup_closed_unit_ball_eq_nnnorm,
-  refine cSup_eq_of_forall_le_of_forall_lt_exists_gt _ _ (λ r hr, _),
-  { exact (metric.nonempty_closed_ball.mpr zero_le_one).image _ },
-  { rintro - ⟨x, hx, rfl⟩,
-    exact ((mul 𝕜 E a).unit_le_op_norm x $ mem_closed_ball_zero_iff.mp hx).trans
-      (op_norm_mul_apply_le 𝕜 E a) },
-  { have ha : 0 < ∥a∥₊ := zero_le'.trans_lt hr,
-    rw [←inv_inv (∥a∥₊), nnreal.lt_inv_iff_mul_lt (inv_ne_zero ha.ne')] at hr,
-    obtain ⟨k, hk₁, hk₂⟩ := normed_field.exists_lt_nnnorm_lt 𝕜 (mul_lt_mul_of_pos_right hr $
-      nnreal.inv_pos.2 ha),
-    refine ⟨_, ⟨k • star a, _, rfl⟩, _⟩,
-    { simpa only [mem_closed_ball_zero_iff, norm_smul, one_mul, norm_star] using
-        (nnreal.le_inv_iff_mul_le ha.ne').1 (one_mul ∥a∥₊⁻¹ ▸ hk₂.le : ∥k∥₊ ≤ ∥a∥₊⁻¹) },
-    { simp only [map_smul, nnnorm_smul, mul_apply', mul_smul_comm, cstar_ring.nnnorm_self_mul_star],
-      rwa [←nnreal.div_lt_iff (mul_pos ha ha).ne', div_eq_mul_inv, mul_inv, ←mul_assoc] } },
-end
-
-/-- In a C⋆-algebra `E`, either unital or non-unital, multiplication on the right by `a : E` has
-norm eqaul to the norm of `a`. -/
-@[simp] lemma op_nnnorm_mul_flip : ∥(mul 𝕜 E).flip a∥₊ = ∥a∥₊ :=
-begin
-  rw [←Sup_unit_ball_eq_nnnorm, ←nnnorm_star, ←@op_nnnorm_mul 𝕜 E, ←Sup_unit_ball_eq_nnnorm],
-  congr' 1,
-  simp only [mul_apply', flip_apply],
-  refine set.subset.antisymm _ _;
-  rintro - ⟨b, hb, rfl⟩;
-  refine ⟨star b, by simpa only [norm_star, mem_ball_zero_iff] using hb, _⟩,
-  { simp only [←star_mul, nnnorm_star] },
-  { simpa using (nnnorm_star (star b * a)).symm }
-end
-
-variables (E)
-
-/-- In a C⋆-algebra `E`, either unital or non-unital, the left regular representation is an
-isometry. -/
-lemma mul_isometry : isometry (mul 𝕜 E) :=
-add_monoid_hom_class.isometry_of_norm _ (λ a, congr_arg coe $ op_nnnorm_mul 𝕜 a)
-
-/-- In a C⋆-algebra `E`, either unital or non-unital, the right regular anti-representation is an
-isometry. -/
-lemma mul_flip_isometry : isometry (mul 𝕜 E).flip :=
-add_monoid_hom_class.isometry_of_norm _ (λ a, congr_arg coe $ op_nnnorm_mul_flip 𝕜 a)
-
-end mul
 
 namespace star_subalgebra
 
@@ -325,7 +268,4 @@
   cstar_ring S :=
 { norm_star_mul_self := λ x, @cstar_ring.norm_star_mul_self A _ _ _ x }
 
-end star_subalgebra
-=======
-end starₗᵢ
->>>>>>> e94cd75f
+end star_subalgebra