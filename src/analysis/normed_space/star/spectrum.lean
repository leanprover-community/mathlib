--- conflicted
+++ resolved
@@ -190,26 +190,4 @@
 noncomputable def _root_.alg_hom_class.star_alg_hom_class : star_alg_hom_class F ℂ A ℂ :=
 { .. hF, .. weak_dual.complex.star_hom_class }
 
-<<<<<<< HEAD
-omit hF
-
-variable (A)
-/-- The `gelfand_transform` as a `star_alg_hom` when the scalar field is `ℂ`. -/
-noncomputable def gelfand_star_transform : A →⋆ₐ[ℂ] C(character_space ℂ A, ℂ) :=
-{ map_star' := λ a, continuous_map.ext $
-    λ φ, by simp only [alg_hom.to_fun_eq_coe, gelfand_transform_apply_apply, map_star, star_apply],
-  .. gelfand_transform ℂ A }
-
--- This is not a simp lemma because in general we don't want to strip the `map_star` property from
--- `gelfand_star_transform`.
-lemma coe_gelfand_star_transform : ⇑(gelfand_star_transform A) = gelfand_transform ℂ A :=
-funext $ λ a, continuous_map.ext $ λ φ, rfl
-
-variable {A}
-
-@[simp] lemma gelfand_star_transform_apply_apply (a : A) (φ : character_space ℂ A) :
-  gelfand_star_transform A a φ = φ a := rfl
-
-=======
->>>>>>> 3077b72c
 end weak_dual