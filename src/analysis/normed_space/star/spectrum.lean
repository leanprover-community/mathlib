/-
Copyright (c) 2022 Jireh Loreaux. All rights reserved.
Released under Apache 2.0 license as described in the file LICENSE.
Authors: Jireh Loreaux
-/
import analysis.normed_space.star.basic
import analysis.normed_space.spectrum
import algebra.star.module
import analysis.normed_space.star.exponential
import algebra.star.star_alg_hom

/-! # Spectral properties in C⋆-algebras
In this file, we establish various propreties related to the spectrum of elements in C⋆-algebras.
-/

local postfix `⋆`:std.prec.max_plus := star

open_locale topological_space ennreal
open filter ennreal spectrum cstar_ring

section unitary_spectrum

variables
{𝕜 : Type*} [normed_field 𝕜]
{E : Type*} [normed_ring E] [star_ring E] [cstar_ring E]
[normed_algebra 𝕜 E] [complete_space E] [nontrivial E]

lemma unitary.spectrum_subset_circle (u : unitary E) :
  spectrum 𝕜 (u : E) ⊆ metric.sphere 0 1 :=
begin
  refine λ k hk, mem_sphere_zero_iff_norm.mpr (le_antisymm _ _),
  { simpa only [cstar_ring.norm_coe_unitary u] using norm_le_norm_of_mem hk },
  { rw ←unitary.coe_to_units_apply u at hk,
    have hnk := ne_zero_of_mem_of_unit hk,
    rw [←inv_inv (unitary.to_units u), ←spectrum.map_inv, set.mem_inv] at hk,
    have : ∥k∥⁻¹ ≤ ∥↑((unitary.to_units u)⁻¹)∥, simpa only [norm_inv] using norm_le_norm_of_mem hk,
    simpa using inv_le_of_inv_le (norm_pos_iff.mpr hnk) this }
end

lemma spectrum.subset_circle_of_unitary {u : E} (h : u ∈ unitary E) :
  spectrum 𝕜 u ⊆ metric.sphere 0 1 :=
unitary.spectrum_subset_circle ⟨u, h⟩

end unitary_spectrum

section complex_scalars

open complex

variables {A : Type*}
[normed_ring A] [normed_algebra ℂ A] [complete_space A] [star_ring A] [cstar_ring A]

local notation `↑ₐ` := algebra_map ℂ A

lemma is_self_adjoint.spectral_radius_eq_nnnorm [norm_one_class A] {a : A}
  (ha : is_self_adjoint a) :
  spectral_radius ℂ a = ∥a∥₊ :=
begin
  have hconst : tendsto (λ n : ℕ, (∥a∥₊ : ℝ≥0∞)) at_top _ := tendsto_const_nhds,
  refine tendsto_nhds_unique _ hconst,
  convert (spectrum.pow_nnnorm_pow_one_div_tendsto_nhds_spectral_radius (a : A)).comp
      (nat.tendsto_pow_at_top_at_top_of_one_lt one_lt_two),
  refine funext (λ n, _),
  rw [function.comp_app, ha.nnnorm_pow_two_pow, ennreal.coe_pow, ←rpow_nat_cast,
    ←rpow_mul],
  simp,
end

lemma is_star_normal.spectral_radius_eq_nnnorm [norm_one_class A] (a : A) [is_star_normal a] :
  spectral_radius ℂ a = ∥a∥₊ :=
begin
  refine (ennreal.pow_strict_mono two_ne_zero).injective _,
  have heq : (λ n : ℕ, ((∥(a⋆ * a) ^ n∥₊ ^ (1 / n : ℝ)) : ℝ≥0∞))
    = (λ x, x ^ 2) ∘ (λ n : ℕ, ((∥a ^ n∥₊ ^ (1 / n : ℝ)) : ℝ≥0∞)),
  { funext,
    rw [function.comp_apply, ←rpow_nat_cast, ←rpow_mul, mul_comm, rpow_mul, rpow_nat_cast,
      ←coe_pow, sq, ←nnnorm_star_mul_self, commute.mul_pow (star_comm_self' a), star_pow], },
  have h₂ := ((ennreal.continuous_pow 2).tendsto (spectral_radius ℂ a)).comp
    (spectrum.pow_nnnorm_pow_one_div_tendsto_nhds_spectral_radius a),
  rw ←heq at h₂,
  convert tendsto_nhds_unique h₂ (pow_nnnorm_pow_one_div_tendsto_nhds_spectral_radius (a⋆ * a)),
  rw [(is_self_adjoint.star_mul_self a).spectral_radius_eq_nnnorm, sq, nnnorm_star_mul_self,
    coe_mul],
end

/-- Any element of the spectrum of a selfadjoint is real. -/
theorem is_self_adjoint.mem_spectrum_eq_re [star_module ℂ A] [nontrivial A] {a : A}
  (ha : is_self_adjoint a) {z : ℂ} (hz : z ∈ spectrum ℂ a) : z = z.re :=
begin
  let Iu := units.mk0 I I_ne_zero,
  have : exp ℂ (I • z) ∈ spectrum ℂ (exp ℂ (I • a)),
    by simpa only [units.smul_def, units.coe_mk0]
      using spectrum.exp_mem_exp (Iu • a) (smul_mem_smul_iff.mpr hz),
  exact complex.ext (of_real_re _)
    (by simpa only [←complex.exp_eq_exp_ℂ, mem_sphere_zero_iff_norm, norm_eq_abs, abs_exp,
      real.exp_eq_one_iff, smul_eq_mul, I_mul, neg_eq_zero]
      using spectrum.subset_circle_of_unitary ha.exp_i_smul_unitary this),
end

/-- Any element of the spectrum of a selfadjoint is real. -/
theorem self_adjoint.mem_spectrum_eq_re [star_module ℂ A] [nontrivial A]
  (a : self_adjoint A) {z : ℂ} (hz : z ∈ spectrum ℂ (a : A)) : z = z.re :=
<<<<<<< HEAD
a.property.mem_spectrum_eq_re hz

/-- The spectrum of a selfadjoint is real -/
theorem is_self_adjoint.coe_re_map_spectrum [star_module ℂ A] [nontrivial A] {a : A}
  (ha : a ∈ self_adjoint A) : spectrum ℂ a = (coe ∘ re '' (spectrum ℂ a) : set ℂ) :=
=======
a.prop.mem_spectrum_eq_re hz

/-- The spectrum of a selfadjoint is real -/
theorem is_self_adjoint.coe_re_map_spectrum [star_module ℂ A] [nontrivial A] {a : A}
  (ha : is_self_adjoint a) : spectrum ℂ a = (coe ∘ re '' (spectrum ℂ a) : set ℂ) :=
>>>>>>> 3d0bb870
le_antisymm (λ z hz, ⟨z, hz, (ha.mem_spectrum_eq_re hz).symm⟩) (λ z, by
  { rintros ⟨z, hz, rfl⟩,
    simpa only [(ha.mem_spectrum_eq_re hz).symm, function.comp_app] using hz })

/-- The spectrum of a selfadjoint is real -/
theorem self_adjoint.coe_re_map_spectrum [star_module ℂ A] [nontrivial A] (a : self_adjoint A) :
  spectrum ℂ (a : A) = (coe ∘ re '' (spectrum ℂ (a : A)) : set ℂ) :=
a.property.coe_re_map_spectrum

end complex_scalars

namespace star_alg_hom

variables {F A B : Type*}
[normed_ring A] [normed_algebra ℂ A] [norm_one_class A]
[complete_space A] [star_ring A] [cstar_ring A]
[normed_ring B] [normed_algebra ℂ B] [norm_one_class B]
[complete_space B] [star_ring B] [cstar_ring B]
[hF : star_alg_hom_class F ℂ A B] (φ : F)
include hF

/-- A star algebra homomorphism of complex C⋆-algebras is norm contractive. -/
lemma nnnorm_apply_le (a : A) : ∥(φ a : B)∥₊ ≤ ∥a∥₊ :=
begin
  suffices : ∀ s : A, is_self_adjoint s → ∥φ s∥₊ ≤ ∥s∥₊,
  { exact nonneg_le_nonneg_of_sq_le_sq zero_le'
      (by simpa only [nnnorm_star_mul_self, map_star, map_mul]
      using this _ (is_self_adjoint.star_mul_self a)) },
  { intros s hs,
    simpa only [hs.spectral_radius_eq_nnnorm, (hs.star_hom_apply φ).spectral_radius_eq_nnnorm,
      coe_le_coe] using (show spectral_radius ℂ (φ s) ≤ spectral_radius ℂ s,
      from supr_le_supr_of_subset (alg_hom.spectrum_apply_subset φ s)) }
end

noncomputable instance : continuous_linear_map_class F ℂ A B :=
{ map_continuous := λ φ, add_monoid_hom_class.continuous_of_bound φ 1
    (by simpa only [one_mul] using nnnorm_apply_le φ),
  .. alg_hom_class.linear_map_class }

end star_alg_hom<|MERGE_RESOLUTION|>--- conflicted
+++ resolved
@@ -100,19 +100,11 @@
 /-- Any element of the spectrum of a selfadjoint is real. -/
 theorem self_adjoint.mem_spectrum_eq_re [star_module ℂ A] [nontrivial A]
   (a : self_adjoint A) {z : ℂ} (hz : z ∈ spectrum ℂ (a : A)) : z = z.re :=
-<<<<<<< HEAD
-a.property.mem_spectrum_eq_re hz
-
-/-- The spectrum of a selfadjoint is real -/
-theorem is_self_adjoint.coe_re_map_spectrum [star_module ℂ A] [nontrivial A] {a : A}
-  (ha : a ∈ self_adjoint A) : spectrum ℂ a = (coe ∘ re '' (spectrum ℂ a) : set ℂ) :=
-=======
 a.prop.mem_spectrum_eq_re hz
 
 /-- The spectrum of a selfadjoint is real -/
 theorem is_self_adjoint.coe_re_map_spectrum [star_module ℂ A] [nontrivial A] {a : A}
   (ha : is_self_adjoint a) : spectrum ℂ a = (coe ∘ re '' (spectrum ℂ a) : set ℂ) :=
->>>>>>> 3d0bb870
 le_antisymm (λ z hz, ⟨z, hz, (ha.mem_spectrum_eq_re hz).symm⟩) (λ z, by
   { rintros ⟨z, hz, rfl⟩,
     simpa only [(ha.mem_spectrum_eq_re hz).symm, function.comp_app] using hz })
