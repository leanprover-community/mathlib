import analysis.normed_space.star.basic
import analysis.normed_space.operator_norm

/-!
Define the multiplier algebra of a C∗-algebra as the algebra of double centralizers.
A double centralizer is a pair of continuous linear maps `L R : A →L[𝕜] A` satisfying the
intertwining condition `R x * y = x * L y`. These maps
-/

universes u v

variables (𝕜 : Type u) (A : Type v)
  [nondiscrete_normed_field 𝕜]
  [non_unital_normed_ring A]
  [normed_space 𝕜 A] [smul_comm_class 𝕜 A A] [is_scalar_tower 𝕜 A A]

-- should we just implement this as a subtype of `(A →L[𝕜] A) × (A →L[𝕜] A)`?
-- I think not because it just makes the linear maps harder to access.
-- although then we would need only one set of `simp` lemmas.
-- What the hell is going on with `continuous_linear_map` and `prod` in structures?
@[ext]
structure double_centralizer : Type v :=
(left : A →L[𝕜] A)
(right : A →L[𝕜] A)
(central : ∀ x y : A, right x * y = x * left y)

namespace continuous_linear_map

-- `lmul` exists, but doesn't work for us because we have *non-unital* ring, so we need this
-- very similar version.
noncomputable def lmul' (𝕜 : Type u) (A : Type v) [nondiscrete_normed_field 𝕜]
  [non_unital_normed_ring A] [normed_space 𝕜 A] [smul_comm_class 𝕜 A A] [is_scalar_tower 𝕜 A A] :
  A →L[𝕜] A →L[𝕜] A :=
linear_map.mk_continuous₂
  ({ to_fun := λ a,
     { to_fun := λ b, a * b,
       map_add' := λ x y, mul_add _ _ _,
       map_smul' := λ k x, mul_smul_comm _ _ _ },
     map_add' := λ x y, by { ext, exact add_mul _ _ _ },
     map_smul' := λ k x, by { ext, exact smul_mul_assoc _ _ _ } })
  (1 : ℝ)
  (by simpa only [linear_map.coe_mk, one_mul] using norm_mul_le)

@[simp]
lemma lmul'_apply (x y : A) : lmul' 𝕜 A x y = x * y := rfl

@[simp] lemma op_norm_lmul'_apply_le (x : A) : ∥lmul' 𝕜 A x∥ ≤ ∥x∥ :=
op_norm_le_bound _ (norm_nonneg x) (norm_mul_le x)

lemma lmul_eq_lmul' (𝕜 : Type u) (A : Type v) [nondiscrete_normed_field 𝕜] [normed_ring A]
  [normed_algebra 𝕜 A] : lmul 𝕜 A = lmul' 𝕜 A := by {ext, refl}

noncomputable def lmul_right' (𝕜 : Type u) (A : Type v) [nondiscrete_normed_field 𝕜]
  [non_unital_normed_ring A] [normed_space 𝕜 A] [smul_comm_class 𝕜 A A] [is_scalar_tower 𝕜 A A] :
  A →L[𝕜] A →L[𝕜] A :=
(lmul' 𝕜 A).flip

@[simp]
lemma lmul_right'_apply (x y : A) : lmul_right' 𝕜 A x y = y * x := rfl

@[simp] lemma op_norm_lmul_right'_apply_le (x : A) : ∥lmul_right' 𝕜 A x∥ ≤ ∥x∥ :=
op_norm_le_bound _ (norm_nonneg x) (λ y, (norm_mul_le y x).trans_eq (mul_comm _ _))

lemma lmul_right_eq_lmul' (𝕜 : Type u) (A : Type v) [nondiscrete_normed_field 𝕜] [normed_ring A]
  [normed_algebra 𝕜 A] : lmul_right 𝕜 A = lmul_right' 𝕜 A := by {ext, refl}

end continuous_linear_map

localized "notation `𝓜(` 𝕜 `, ` A `)` := double_centralizer 𝕜 A" in multiplier_algebra

namespace double_centralizer

-- this requires approximate units, which we don't yet have, and it's a bit of a mess.
def of_central_funs (L : A → A) (R : A → A) (h : ∀ x y : A, R x * y = x * L y) : 𝓜(𝕜, A) :=
{ left :=
  { to_fun := L,
    map_add' := sorry,
    map_smul' := sorry,
    cont := sorry },
  right :=
  { to_fun := R,
    map_add' := sorry,
    map_smul' := sorry,
    cont := sorry },
  central := h }

-- probably we don't even need the `cast` map and can just declare the `coe` directly.
noncomputable def cast (a : A) : 𝓜(𝕜, A) :=
{ left := continuous_linear_map.lmul' 𝕜 A a,
  right := continuous_linear_map.lmul_right' 𝕜 A a,
  central := λ x y, mul_assoc _ _ _ }

variables {𝕜 A}

noncomputable instance : has_coe A 𝓜(𝕜, A) :=
{ coe := double_centralizer.cast 𝕜 A }

@[simp, norm_cast]
lemma coe_left (a : A) : (a : 𝓜(𝕜, A)).left = continuous_linear_map.lmul' 𝕜 A a := rfl
@[simp, norm_cast]
lemma coe_right (a : A) : (a : 𝓜(𝕜, A)).right = continuous_linear_map.lmul_right' 𝕜 A a := rfl

instance : has_add 𝓜(𝕜, A) :=
{ add := λ a b,
  { left := a.left + b.left,
    right := a.right + b.right,
    central :=
            begin
            intros x y,
            simp,
            rw add_mul,
            rw mul_add,
            repeat {rw central _ _},
            end } }

@[simp]
lemma add_left (a b : 𝓜(𝕜, A)) : ⇑(a + b).left = a.left + b.left := rfl
@[simp]
lemma add_right (a b : 𝓜(𝕜, A)) : ⇑(a + b).right = a.right + b.right := rfl

instance : has_mul 𝓜(𝕜, A) :=
{ mul := λ a b,
  { left := a.left.comp b.left,
    right := b.right.comp a.right,
    central :=
              begin
              intros x y,
              simp,
              repeat
              {rw central _ _},
              end } }

@[simp]
lemma mul_left (a b : 𝓜(𝕜, A)) : ⇑(a * b).left = a.left ∘ b.left := rfl
@[simp]
lemma mul_right (a b : 𝓜(𝕜, A)) : ⇑(a * b).right = b.right ∘ a.right := rfl

@[simp]
lemma mul_left_apply (a b : 𝓜(𝕜, A)) (c : A) : (a * b).left c = a.left (b.left c) := rfl
@[simp]
lemma mul_right_apply (a b : 𝓜(𝕜, A)) (c : A) : (a * b).right c = b.right (a.right c) := rfl

instance : has_smul 𝕜 𝓜(𝕜, A) :=
{ smul := λ k a,
  { left := k • a.left,
    right := k • a.right,
    central :=
              begin
              intros x y,
              simp,
              repeat {rw central _ _},
              rw mul_smul_comm _ _ _,
              rw smul_mul_assoc,
              rw central _ _,
              exact _inst_4,
              end } }

@[simp]
lemma smul_left (k : 𝕜) (a : 𝓜(𝕜, A)) : ⇑(k • a).left = k • a.left := rfl
@[simp]
lemma smul_right (k : 𝕜) (a : 𝓜(𝕜, A)) : ⇑(k • a).right = k • a.right := rfl

instance : has_zero 𝓜(𝕜, A) :=
{ zero :=
  { left := 0,
    right := 0,
    central := λ x y, by simp only [continuous_linear_map.zero_apply, zero_mul, mul_zero] } }

@[simp]
lemma zero_left : (0 : 𝓜(𝕜, A)).left = 0 := rfl
@[simp]
lemma zero_right : (0 : 𝓜(𝕜, A)).right = 0 := rfl

instance : has_one 𝓜(𝕜, A) :=
{ one :=
  { left := 1,
    right := 1,
    central := λ x y, rfl } }

@[simp]
lemma one_left : (1 : 𝓜(𝕜, A)).left = 1 := rfl
@[simp]
lemma one_right : (1 : 𝓜(𝕜, A)).right = 1 := rfl

variables [star_ring 𝕜] [star_ring A] [star_module 𝕜 A] [normed_star_group A]

instance : has_star 𝓜(𝕜, A) :=
{ star := λ a,
<<<<<<< HEAD
  { left := (((starₗᵢ 𝕜 : A ≃ₗᵢ⋆[𝕜] A) : A →L⋆[𝕜] A).comp a.right).comp
      ((starₗᵢ 𝕜 : A ≃ₗᵢ⋆[𝕜] A) : A →L⋆[𝕜] A),
    right := (((starₗᵢ 𝕜 : A ≃ₗᵢ⋆[𝕜] A) : A →L⋆[𝕜] A).comp a.left).comp
      ((starₗᵢ 𝕜 : A ≃ₗᵢ⋆[𝕜] A) : A →L⋆[𝕜] A),
    central := sorry } }
=======
  { left := ((starₗᵢ 𝕜 : A ≃ₗᵢ⋆[𝕜] A) : A →L⋆[𝕜] A).comp
      (a.right.comp ((starₗᵢ 𝕜 : A ≃ₗᵢ⋆[𝕜] A) : A →L⋆[𝕜] A)),
    right := ((starₗᵢ 𝕜 : A ≃ₗᵢ⋆[𝕜] A) : A →L⋆[𝕜] A).comp
      (a.left.comp ((starₗᵢ 𝕜 : A ≃ₗᵢ⋆[𝕜] A) : A →L⋆[𝕜] A)),
    central :=
              begin
              intros x y,
              simp,
              have ha := a.central,
              specialize ha (star y) (star x),
              have P := congr_arg star ha,
              simp only [star_mul , star_star] at P,
              symmetry,
              exact P,
              end } }
>>>>>>> 782ef982

@[simp]
lemma star_left (a : 𝓜(𝕜, A)) (b : A) : (star a).left b = star (a.right (star b)) := rfl
@[simp]
lemma star_right (a : 𝓜(𝕜, A)) (b : A) : (star a).right b = star (a.left (star b)) := rfl

instance : has_neg 𝓜(𝕜, A) :=
{ neg := λ a,
  { left := -(a.left),
    right := -(a.right),
    central :=
              begin
              intros x y,
              simp,
              apply central,
              end } }

@[simp]
lemma neg_left (a : 𝓜(𝕜, A)) : ⇑(-a).left = -a.left := rfl
@[simp]
lemma neg_right (a : 𝓜(𝕜, A)) : ⇑(-a).right = -a.right := rfl

instance : has_sub 𝓜(𝕜, A) :=
{ sub := λ a b,
  { left := a.left - b.left,
    right := a.right - b.right,
  central :=
            begin
            intros x y,
            simp,
            rw sub_mul,
            rw mul_sub,
            repeat { rw central _ _ },
            end } }

@[simp]
lemma sub_left (a b : 𝓜(𝕜, A)) : ⇑(a - b).left = a.left - b.left := rfl
@[simp]
lemma sub_right (a b : 𝓜(𝕜, A)) : ⇑(a - b).right = a.right - b.right := rfl

instance : add_comm_group 𝓜(𝕜, A) :=
{ add := (+),
  add_assoc := λ a b c, by {ext; exact add_assoc _ _ _},
  zero := 0,
  zero_add := λ a, by {ext; exact zero_add _},
  add_zero := λ a, by {ext; exact add_zero _},
  neg := λ x, -x,
  sub := λ x y,  x - y,
  sub_eq_add_neg := λ a b, by {ext; exact sub_eq_add_neg _ _},
  add_left_neg := λ a, by {ext; exact add_left_neg _},
  add_comm := λ a b, by {ext; exact add_comm _ _}, }

instance : star_add_monoid 𝓜(𝕜, A) :=
{ star_involutive := λ x, by {ext; simp},
  star_add := λ x y, by {ext; simp},
  .. double_centralizer.has_star }

instance : ring 𝓜(𝕜, A) :=
{ one := 1,
  mul := λ x y, x * y,
<<<<<<< HEAD
  mul_assoc := λ a b c, by {ext; simp only [mul_left, mul_right], },
  one_mul := λ a, by {ext; simp only [mul_left_apply, one_left, mul_right_apply, one_right, continuous_linear_map.one_apply]},
  mul_one := λ a, by {ext; simp only [mul_left_apply, one_left, mul_right_apply, one_right, continuous_linear_map.one_apply]},
  left_distrib := λ a b c,
  begin
    ext,
    { rw [mul_left, add_left, add_left],
      simp only [function.comp_app, pi.add_apply, map_add, mul_left] },
    { rw [mul_right, add_right, add_right],
      simp only [function.comp_app, pi.add_apply, mul_right] }
  end,
  right_distrib := λ a b c,
  begin
    ext,
    { rw [mul_left, add_left, add_left],
      simp only [function.comp_app, pi.add_apply, map_add, mul_left] },
    { change (c.right * (a.right + b.right)) x = ((c.right * a.right) + (c.right * b.right)) x,
      rw mul_add, }
  end,
=======
  mul_assoc := λ a b c, by {ext; simp only [left_mul, right_mul, continuous_linear_map.coe_comp']},
  one_mul := λ a, by {ext; simp only [left_mul, one_left, right_mul, one_right, continuous_linear_map.coe_comp', function.comp_app, continuous_linear_map.one_apply]},
  mul_one := λ a, by {ext; simp only [left_mul, one_left, right_mul, one_right, continuous_linear_map.coe_comp', function.comp_app, continuous_linear_map.one_apply]},
  left_distrib :=
                  begin
                  intros a b c,
                  ext,
                  simp,
                  apply map_add,
                  simp,
                  tauto,
                  end,
  right_distrib :=
                  begin
                  intros a b c,
                  ext,
                  simp,
                  tauto,
                  simp,
                  apply map_add,
                  end,
>>>>>>> 782ef982
  .. double_centralizer.add_comm_group }

instance : star_ring 𝓜(𝕜, A) :=
{ star_mul := λ a b, by {ext; simp only [star_left, star_right, mul_right, mul_left,
    function.comp_apply, star_star]},
  .. double_centralizer.star_add_monoid }

instance : module 𝕜 𝓜(𝕜, A) :=
{ smul := λ k a, k • a,
  one_smul := λ a, by {ext; simp only [smul_left, smul_right, one_smul],},
  mul_smul := λ k₁ k₂ a, by {ext; exact mul_smul _ _ _},
  smul_add := λ k a b, by {ext; exact smul_add _ _ _},
  smul_zero := λ k, by {ext; exact smul_zero _},
  add_smul := λ k₁ k₂ a, by {ext; exact add_smul _ _ _},
  zero_smul := λ a, by {ext; simp only [smul_left, one_smul, smul_right, smul_add, smul_zero,
    pi.smul_apply, zero_smul, zero_left, zero_right, continuous_linear_map.zero_apply,
    eq_self_iff_true, pi.zero_apply]} }

instance : star_module 𝕜 𝓜(𝕜, A) :=
{ star_smul := λ k a, by {ext; exact star_smul _ _},
  .. double_centralizer.star_add_monoid }

-- this might already require `A` to be a `cstar_ring`, for otherwise I don't think we'll be able
-- to prove `norm_right` below.
noncomputable instance : has_norm 𝓜(𝕜, A) :=
{ norm := λ a, ∥a.left∥ }

<<<<<<< HEAD
lemma norm_left (a : 𝓜(𝕜, A)) : ∥a∥ = ∥a.left∥ := rfl
-- Can't get that it is a `normed_star_group` without this.
lemma norm_right (a : 𝓜(𝕜, A)) : ∥a∥ = ∥a.right∥ := sorry -- this uses the cstar property

noncomputable instance : metric_space 𝓜(𝕜, A) :=
{ dist := λ a b, ∥a - b∥,
  dist_self := λ x, by { simpa only [sub_self, norm_left] using norm_zero },
  dist_comm := λ x y, dist_comm x.left y.left,
  dist_triangle := λ x y z, dist_triangle x.left y.left z.left,
  eq_of_dist_eq_zero := λ x y h₁,
  begin
    change ∥(x - y).left∥ = 0 at h₁,
    have h₂ := h₁,
    rw [←norm_left, norm_right] at h₂,
    ext1,
    exact (@eq_of_dist_eq_zero _ _ x.left y.left h₁),
    exact (@eq_of_dist_eq_zero _ _ x.right y.right h₂),
  end }

noncomputable instance : normed_group 𝓜(𝕜, A) :=
{ dist_eq := λ x y, rfl,
  .. double_centralizer.add_comm_group,
  .. double_centralizer.has_norm,
  .. double_centralizer.metric_space }


instance : normed_space 𝕜 𝓜(𝕜, A) :=
{ norm_smul_le := λ k a, (norm_smul k a.left).le,
  .. double_centralizer.module }

noncomputable instance : normed_ring 𝓜(𝕜, A) :=
{ norm_mul := λ a b, norm_mul_le a.left b.left,
  .. double_centralizer.ring,
  .. double_centralizer.normed_group }

variables [cstar_ring A]
instance : cstar_ring 𝓜(𝕜, A) :=
{ norm_star_mul_self := λ a,
  begin
    simp only [norm_left],
    change ∥(star a).left * a.left∥ = ∥a.left∥ * ∥a.left∥,
  end }

end double_centralizer

/-
∥a.left b∥ ^ 2 = ∥(a.left b)⋆ * (a.left b)∥
...            = ∥(a.left b)⋆ * (a.left b)∥
              = ∥a.right (a.left b)⋆ * b∥
               ≤ ∥a.right (a.left b)⋆∥ * ∥b∥
               ≤ ∥a.right∥ * ∥(a.left b)⋆∥ * ∥b∥
               ≤  ∥a.right∥ * ∥a.left b∥ * ∥b∥
              ≤   ∥a.right∥ * ∥a.left∥ * ∥b∥ ^ 2

∥a.left b∥ ≤ (∥a.right∥ * ∥a.left∥ * ∥b∥ ^ 2).sqrt
-/
=======
open_locale nnreal
variables [cstar_ring A]

lemma norm_left (a : 𝓜(𝕜, A)) : ∥a∥ = ∥a.left∥ := rfl
lemma norm_right (a : 𝓜(𝕜, A)) : ∥a∥ = ∥a.right∥ :=
      begin
      have h1 : ∀ b, ∥ a.left b ∥₊ ^ 2 ≤  ∥ a.right ∥₊ * ∥ a.left ∥₊ * ∥ b ∥₊ ^ 2,
      { intros b,

            calc ∥ a.left b ∥₊ ^ 2 = ∥ a.left b ∥₊ * ∥ a.left b ∥₊ : by ring
            ...                   = ∥ star (a.left b) * (a.left b) ∥₊  : (cstar_ring.nnnorm_star_mul_self).symm
            ...                 = ∥ a.right (star (a.left b)) * b ∥₊ : by rw a.central _ b
            ...                 ≤ ∥ a.right (star (a.left b))∥₊ * ∥ b ∥₊ : nnnorm_mul_le _ _
            ...                 ≤ ∥ a.right ∥₊ * ∥ star (a.left b) ∥₊ * ∥ b ∥₊ : mul_le_mul_right' (a.right.le_op_nnnorm _) _
            ...                 = ∥ a.right ∥₊ * ∥ a.left b ∥₊ * ∥ b ∥₊ : by rw nnnorm_star
            ...                 ≤ ∥ a.right ∥₊ * ∥ a.left ∥₊ * ∥ b ∥₊  * ∥ b ∥₊ :
                                                                          begin
                                                                          apply mul_le_mul_right',
                                                                          rw mul_assoc,
                                                                          apply mul_le_mul_left',
                                                                          apply a.left.le_op_nnnorm,
                                                                          end
            ...                 = ∥ a.right ∥₊ * ∥ a.left ∥₊ * ∥ b ∥₊ ^ 2 : by ring, } ,
            have h2 : ∀ b, ∥ a.left b ∥ ^ 2 ≤  ∥ a.right ∥ * ∥ a.left ∥ * ∥ b ∥ ^ 2 :=
                                        begin
                                        intro b,
                                        have h2 := h1 b,
                                        exact_mod_cast nnreal.coe_mono h2,
                                        end,
      sorry
      end
end double_centralizer
>>>>>>> 782ef982
<|MERGE_RESOLUTION|>--- conflicted
+++ resolved
@@ -186,17 +186,10 @@
 
 instance : has_star 𝓜(𝕜, A) :=
 { star := λ a,
-<<<<<<< HEAD
   { left := (((starₗᵢ 𝕜 : A ≃ₗᵢ⋆[𝕜] A) : A →L⋆[𝕜] A).comp a.right).comp
       ((starₗᵢ 𝕜 : A ≃ₗᵢ⋆[𝕜] A) : A →L⋆[𝕜] A),
     right := (((starₗᵢ 𝕜 : A ≃ₗᵢ⋆[𝕜] A) : A →L⋆[𝕜] A).comp a.left).comp
       ((starₗᵢ 𝕜 : A ≃ₗᵢ⋆[𝕜] A) : A →L⋆[𝕜] A),
-    central := sorry } }
-=======
-  { left := ((starₗᵢ 𝕜 : A ≃ₗᵢ⋆[𝕜] A) : A →L⋆[𝕜] A).comp
-      (a.right.comp ((starₗᵢ 𝕜 : A ≃ₗᵢ⋆[𝕜] A) : A →L⋆[𝕜] A)),
-    right := ((starₗᵢ 𝕜 : A ≃ₗᵢ⋆[𝕜] A) : A →L⋆[𝕜] A).comp
-      (a.left.comp ((starₗᵢ 𝕜 : A ≃ₗᵢ⋆[𝕜] A) : A →L⋆[𝕜] A)),
     central :=
               begin
               intros x y,
@@ -208,7 +201,6 @@
               symmetry,
               exact P,
               end } }
->>>>>>> 782ef982
 
 @[simp]
 lemma star_left (a : 𝓜(𝕜, A)) (b : A) : (star a).left b = star (a.right (star b)) := rfl
@@ -269,7 +261,6 @@
 instance : ring 𝓜(𝕜, A) :=
 { one := 1,
   mul := λ x y, x * y,
-<<<<<<< HEAD
   mul_assoc := λ a b c, by {ext; simp only [mul_left, mul_right], },
   one_mul := λ a, by {ext; simp only [mul_left_apply, one_left, mul_right_apply, one_right, continuous_linear_map.one_apply]},
   mul_one := λ a, by {ext; simp only [mul_left_apply, one_left, mul_right_apply, one_right, continuous_linear_map.one_apply]},
@@ -289,29 +280,6 @@
     { change (c.right * (a.right + b.right)) x = ((c.right * a.right) + (c.right * b.right)) x,
       rw mul_add, }
   end,
-=======
-  mul_assoc := λ a b c, by {ext; simp only [left_mul, right_mul, continuous_linear_map.coe_comp']},
-  one_mul := λ a, by {ext; simp only [left_mul, one_left, right_mul, one_right, continuous_linear_map.coe_comp', function.comp_app, continuous_linear_map.one_apply]},
-  mul_one := λ a, by {ext; simp only [left_mul, one_left, right_mul, one_right, continuous_linear_map.coe_comp', function.comp_app, continuous_linear_map.one_apply]},
-  left_distrib :=
-                  begin
-                  intros a b c,
-                  ext,
-                  simp,
-                  apply map_add,
-                  simp,
-                  tauto,
-                  end,
-  right_distrib :=
-                  begin
-                  intros a b c,
-                  ext,
-                  simp,
-                  tauto,
-                  simp,
-                  apply map_add,
-                  end,
->>>>>>> 782ef982
   .. double_centralizer.add_comm_group }
 
 instance : star_ring 𝓜(𝕜, A) :=
@@ -339,64 +307,6 @@
 noncomputable instance : has_norm 𝓜(𝕜, A) :=
 { norm := λ a, ∥a.left∥ }
 
-<<<<<<< HEAD
-lemma norm_left (a : 𝓜(𝕜, A)) : ∥a∥ = ∥a.left∥ := rfl
--- Can't get that it is a `normed_star_group` without this.
-lemma norm_right (a : 𝓜(𝕜, A)) : ∥a∥ = ∥a.right∥ := sorry -- this uses the cstar property
-
-noncomputable instance : metric_space 𝓜(𝕜, A) :=
-{ dist := λ a b, ∥a - b∥,
-  dist_self := λ x, by { simpa only [sub_self, norm_left] using norm_zero },
-  dist_comm := λ x y, dist_comm x.left y.left,
-  dist_triangle := λ x y z, dist_triangle x.left y.left z.left,
-  eq_of_dist_eq_zero := λ x y h₁,
-  begin
-    change ∥(x - y).left∥ = 0 at h₁,
-    have h₂ := h₁,
-    rw [←norm_left, norm_right] at h₂,
-    ext1,
-    exact (@eq_of_dist_eq_zero _ _ x.left y.left h₁),
-    exact (@eq_of_dist_eq_zero _ _ x.right y.right h₂),
-  end }
-
-noncomputable instance : normed_group 𝓜(𝕜, A) :=
-{ dist_eq := λ x y, rfl,
-  .. double_centralizer.add_comm_group,
-  .. double_centralizer.has_norm,
-  .. double_centralizer.metric_space }
-
-
-instance : normed_space 𝕜 𝓜(𝕜, A) :=
-{ norm_smul_le := λ k a, (norm_smul k a.left).le,
-  .. double_centralizer.module }
-
-noncomputable instance : normed_ring 𝓜(𝕜, A) :=
-{ norm_mul := λ a b, norm_mul_le a.left b.left,
-  .. double_centralizer.ring,
-  .. double_centralizer.normed_group }
-
-variables [cstar_ring A]
-instance : cstar_ring 𝓜(𝕜, A) :=
-{ norm_star_mul_self := λ a,
-  begin
-    simp only [norm_left],
-    change ∥(star a).left * a.left∥ = ∥a.left∥ * ∥a.left∥,
-  end }
-
-end double_centralizer
-
-/-
-∥a.left b∥ ^ 2 = ∥(a.left b)⋆ * (a.left b)∥
-...            = ∥(a.left b)⋆ * (a.left b)∥
-              = ∥a.right (a.left b)⋆ * b∥
-               ≤ ∥a.right (a.left b)⋆∥ * ∥b∥
-               ≤ ∥a.right∥ * ∥(a.left b)⋆∥ * ∥b∥
-               ≤  ∥a.right∥ * ∥a.left b∥ * ∥b∥
-              ≤   ∥a.right∥ * ∥a.left∥ * ∥b∥ ^ 2
-
-∥a.left b∥ ≤ (∥a.right∥ * ∥a.left∥ * ∥b∥ ^ 2).sqrt
--/
-=======
 open_locale nnreal
 variables [cstar_ring A]
 
@@ -428,5 +338,55 @@
                                         end,
       sorry
       end
+noncomputable instance : metric_space 𝓜(𝕜, A) :=
+{ dist := λ a b, ∥a - b∥,
+  dist_self := λ x, by { simpa only [sub_self, norm_left] using norm_zero },
+  dist_comm := λ x y, dist_comm x.left y.left,
+  dist_triangle := λ x y z, dist_triangle x.left y.left z.left,
+  eq_of_dist_eq_zero := λ x y h₁,
+  begin
+    change ∥(x - y).left∥ = 0 at h₁,
+    have h₂ := h₁,
+    rw [←norm_left, norm_right] at h₂,
+    ext1,
+    exact (@eq_of_dist_eq_zero _ _ x.left y.left h₁),
+    exact (@eq_of_dist_eq_zero _ _ x.right y.right h₂),
+  end }
+
+noncomputable instance : normed_group 𝓜(𝕜, A) :=
+{ dist_eq := λ x y, rfl,
+  .. double_centralizer.add_comm_group,
+  .. double_centralizer.has_norm,
+  .. double_centralizer.metric_space }
+
+
+instance : normed_space 𝕜 𝓜(𝕜, A) :=
+{ norm_smul_le := λ k a, (norm_smul k a.left).le,
+  .. double_centralizer.module }
+
+noncomputable instance : normed_ring 𝓜(𝕜, A) :=
+{ norm_mul := λ a b, norm_mul_le a.left b.left,
+  .. double_centralizer.ring,
+  .. double_centralizer.normed_group }
+
+instance : cstar_ring 𝓜(𝕜, A) :=
+{ norm_star_mul_self := λ a,
+  begin
+    simp only [norm_left],
+    change ∥(star a).left * a.left∥ = ∥a.left∥ * ∥a.left∥,
+    sorry,
+  end }
+
 end double_centralizer
->>>>>>> 782ef982
+
+/-
+∥a.left b∥ ^ 2 = ∥(a.left b)⋆ * (a.left b)∥
+...            = ∥(a.left b)⋆ * (a.left b)∥
+              = ∥a.right (a.left b)⋆ * b∥
+               ≤ ∥a.right (a.left b)⋆∥ * ∥b∥
+               ≤ ∥a.right∥ * ∥(a.left b)⋆∥ * ∥b∥
+               ≤  ∥a.right∥ * ∥a.left b∥ * ∥b∥
+              ≤   ∥a.right∥ * ∥a.left∥ * ∥b∥ ^ 2
+
+∥a.left b∥ ≤ (∥a.right∥ * ∥a.left∥ * ∥b∥ ^ 2).sqrt
+-/