/-
Copyright (c) 2020 Yury Kudryashov All rights reserved.
Released under Apache 2.0 license as described in the file LICENSE.
Authors: Yury Kudryashov, Heather Macbeth
-/
import analysis.normed_space.operator_norm
import analysis.normed_space.extend
import analysis.convex.cone
import data.complex.is_R_or_C

/-!
# Hahn-Banach theorem

In this file we prove a version of Hahn-Banach theorem for continuous linear
functions on normed spaces over `ℝ` and `ℂ`.

In order to state and prove its corollaries uniformly, we prove the statements for a field `𝕜`
satisfying `is_R_or_C 𝕜`.

In this setting, `exists_dual_vector` states that, for any nonzero `x`, there exists a continuous
linear form `g` of norm `1` with `g x = ∥x∥` (where the norm has to be interpreted as an element
of `𝕜`).

-/

universes u v

/--
The norm of `x` as an element of `𝕜` (a normed algebra over `ℝ`). This is needed in particular to
state equalities of the form `g x = norm' 𝕜 x` when `g` is a linear function.

For the concrete cases of `ℝ` and `ℂ`, this is just `∥x∥` and `↑∥x∥`, respectively.
-/
noncomputable def norm' (𝕜 : Type*) [nondiscrete_normed_field 𝕜] [semi_normed_algebra ℝ 𝕜]
  {E : Type*} [semi_normed_group E] (x : E) : 𝕜 :=
algebra_map ℝ 𝕜 ∥x∥

lemma norm'_def (𝕜 : Type*) [nondiscrete_normed_field 𝕜] [semi_normed_algebra ℝ 𝕜]
  {E : Type*} [semi_normed_group E] (x : E) :
  norm' 𝕜 x = (algebra_map ℝ 𝕜 ∥x∥) := rfl

lemma norm_norm'
  (𝕜 : Type*) [nondiscrete_normed_field 𝕜] [semi_normed_algebra ℝ 𝕜]
  (A : Type*) [semi_normed_group A]
  (x : A) : ∥norm' 𝕜 x∥ = ∥x∥ :=
by rw [norm'_def, norm_algebra_map_eq, norm_norm]

namespace real
variables {E : Type*} [semi_normed_group E] [semi_normed_space ℝ E]

/-- Hahn-Banach theorem for continuous linear functions over `ℝ`. -/
theorem exists_extension_norm_eq (p : subspace ℝ E) (f : p →L[ℝ] ℝ) :
  ∃ g : E →L[ℝ] ℝ, (∀ x : p, g x = f x) ∧ ∥g∥ = ∥f∥ :=
begin
  rcases exists_extension_of_le_sublinear ⟨p, f⟩ (λ x, ∥f∥ * ∥x∥)
    (λ c hc x, by simp only [norm_smul c x, real.norm_eq_abs, abs_of_pos hc, mul_left_comm])
    (λ x y, _) (λ x, le_trans (le_abs_self _) (f.le_op_norm _))
    with ⟨g, g_eq, g_le⟩,
  set g' := g.mk_continuous (∥f∥)
    (λ x, abs_le.2 ⟨neg_le.1 $ g.map_neg x ▸ norm_neg x ▸ g_le (-x), g_le x⟩),
  { refine ⟨g', g_eq, _⟩,
    { apply le_antisymm (g.mk_continuous_norm_le (norm_nonneg f) _),
      refine f.op_norm_le_bound (norm_nonneg _) (λ x, _),
      dsimp at g_eq,
      rw ← g_eq,
      apply g'.le_op_norm } },
  { simp only [← mul_add],
    exact mul_le_mul_of_nonneg_left (norm_add_le x y) (norm_nonneg f) }
end

end real

<<<<<<< HEAD
-- Inlining the following two definitions causes a type mismatch between
-- subspace ℝ (semimodule.restrict_scalars ℝ ℂ F) and subspace ℂ F.
/-- Restrict a ℂ-subspace to an ℝ-subspace. -/
noncomputable def restrict_scalars (p : subspace ℂ F) : subspace ℝ F := p.restrict_scalars ℝ ℂ F
=======
section is_R_or_C
open is_R_or_C
>>>>>>> 57cd5ef1

variables {𝕜 : Type*} [is_R_or_C 𝕜] {F : Type*} [semi_normed_group F] [semi_normed_space 𝕜 F]

/-- Hahn-Banach theorem for continuous linear functions over `𝕜` satisyfing `is_R_or_C 𝕜`. -/
theorem exists_extension_norm_eq (p : subspace 𝕜 F) (f : p →L[𝕜] 𝕜) :
  ∃ g : F →L[𝕜] 𝕜, (∀ x : p, g x = f x) ∧ ∥g∥ = ∥f∥ :=
begin
  letI : module ℝ F := restrict_scalars.module ℝ 𝕜 F,
  letI : is_scalar_tower ℝ 𝕜 F := restrict_scalars.is_scalar_tower _ _ _,
  letI : semi_normed_space ℝ F := semi_normed_space.restrict_scalars _ 𝕜 _,
  -- Let `fr: p →L[ℝ] ℝ` be the real part of `f`.
  let fr := re_clm.comp (f.restrict_scalars ℝ),
  have fr_apply : ∀ x, fr x = re (f x), by { assume x, refl },
  -- Use the real version to get a norm-preserving extension of `fr`, which
  -- we'll call `g : F →L[ℝ] ℝ`.
  rcases real.exists_extension_norm_eq (p.restrict_scalars ℝ) fr with ⟨g, ⟨hextends, hnormeq⟩⟩,
  -- Now `g` can be extended to the `F →L[𝕜] 𝕜` we need.
  refine ⟨g.extend_to_𝕜, _⟩,
  -- It is an extension of `f`.
  have h : ∀ x : p, g.extend_to_𝕜 x = f x,
  { assume x,
    rw [continuous_linear_map.extend_to_𝕜_apply, ←submodule.coe_smul, hextends, hextends],
    have : (fr x : 𝕜) - I * ↑(fr (I • x)) = (re (f x) : 𝕜) - (I : 𝕜) * (re (f ((I : 𝕜) • x))),
      by refl,
    rw this,
    apply ext,
    { simp only [add_zero, algebra.id.smul_eq_mul, I_re, of_real_im, add_monoid_hom.map_add,
        zero_sub, I_im', zero_mul, of_real_re, eq_self_iff_true, sub_zero, mul_neg_eq_neg_mul_symm,
        of_real_neg, mul_re, mul_zero, sub_neg_eq_add, continuous_linear_map.map_smul] },
    { simp only [algebra.id.smul_eq_mul, I_re, of_real_im, add_monoid_hom.map_add, zero_sub, I_im',
        zero_mul, of_real_re, mul_neg_eq_neg_mul_symm, mul_im, zero_add, of_real_neg, mul_re,
        sub_neg_eq_add, continuous_linear_map.map_smul] } },
  -- And we derive the equality of the norms by bounding on both sides.
  refine ⟨h, le_antisymm _ _⟩,
  { calc ∥g.extend_to_𝕜∥
        ≤ ∥g∥ : g.extend_to_𝕜.op_norm_le_bound g.op_norm_nonneg (norm_bound _)
    ... = ∥fr∥ : hnormeq
    ... ≤ ∥re_clm∥ * ∥f∥ : continuous_linear_map.op_norm_comp_le _ _
    ... = ∥f∥ : by rw [re_clm_norm, one_mul] },
  { exact f.op_norm_le_bound g.extend_to_𝕜.op_norm_nonneg (λ x, h x ▸ g.extend_to_𝕜.le_op_norm x) }
end

end is_R_or_C

section dual_vector
variables {𝕜 : Type v} [is_R_or_C 𝕜]
variables {E : Type u} [normed_group E] [normed_space 𝕜 E]

open continuous_linear_equiv submodule
open_locale classical

lemma coord_norm' (x : E) (h : x ≠ 0) : ∥norm' 𝕜 x • coord 𝕜 x h∥ = 1 :=
by rw [norm_smul, norm_norm', coord_norm, mul_inv_cancel (mt norm_eq_zero.mp h)]

/-- Corollary of Hahn-Banach.  Given a nonzero element `x` of a normed space, there exists an
    element of the dual space, of norm `1`, whose value on `x` is `∥x∥`. -/
theorem exists_dual_vector (x : E) (h : x ≠ 0) : ∃ g : E →L[𝕜] 𝕜, ∥g∥ = 1 ∧ g x = norm' 𝕜 x :=
begin
  let p : submodule 𝕜 E := 𝕜 ∙ x,
  let f := norm' 𝕜 x • coord 𝕜 x h,
  obtain ⟨g, hg⟩ := exists_extension_norm_eq p f,
  refine ⟨g, _, _⟩,
  { rw [hg.2, coord_norm'] },
  { calc g x = g (⟨x, mem_span_singleton_self x⟩ : 𝕜 ∙ x) : by rw coe_mk
    ... = (norm' 𝕜 x • coord 𝕜 x h) (⟨x, mem_span_singleton_self x⟩ : 𝕜 ∙ x) : by rw ← hg.1
    ... = norm' 𝕜 x : by simp }
end

/-- Variant of Hahn-Banach, eliminating the hypothesis that `x` be nonzero, and choosing
    the dual element arbitrarily when `x = 0`. -/
theorem exists_dual_vector' [nontrivial E] (x : E) :
  ∃ g : E →L[𝕜] 𝕜, ∥g∥ = 1 ∧ g x = norm' 𝕜 x :=
begin
  by_cases hx : x = 0,
  { obtain ⟨y, hy⟩ := exists_ne (0 : E),
    obtain ⟨g, hg⟩ : ∃ g : E →L[𝕜] 𝕜, ∥g∥ = 1 ∧ g y = norm' 𝕜 y := exists_dual_vector y hy,
    refine ⟨g, hg.left, _⟩,
    rw [norm'_def, hx, norm_zero, ring_hom.map_zero, continuous_linear_map.map_zero] },
  { exact exists_dual_vector x hx }
end

end dual_vector<|MERGE_RESOLUTION|>--- conflicted
+++ resolved
@@ -70,15 +70,8 @@
 
 end real
 
-<<<<<<< HEAD
--- Inlining the following two definitions causes a type mismatch between
--- subspace ℝ (semimodule.restrict_scalars ℝ ℂ F) and subspace ℂ F.
-/-- Restrict a ℂ-subspace to an ℝ-subspace. -/
-noncomputable def restrict_scalars (p : subspace ℂ F) : subspace ℝ F := p.restrict_scalars ℝ ℂ F
-=======
 section is_R_or_C
 open is_R_or_C
->>>>>>> 57cd5ef1
 
 variables {𝕜 : Type*} [is_R_or_C 𝕜] {F : Type*} [semi_normed_group F] [semi_normed_space 𝕜 F]
 
