--- conflicted
+++ resolved
@@ -9,11 +9,7 @@
 # Riesz's lemma
 
 Riesz's lemma, stated for a normed space over a normed field: for any
-<<<<<<< HEAD
-closed proper subspace F of E, there is a nonzero `x` such that `∥x - F∥`
-=======
 closed proper subspace `F` of `E`, there is a nonzero `x` such that `∥x - F∥`
->>>>>>> 591ff3a5
 is at least `r * ∥x∥` for any `r < 1`. This is `riesz_lemma`.
 
 In a nondiscrete normed field (with an element `c` of norm `> 1`) and any `R > ∥c∥`, one can
@@ -64,16 +60,12 @@
 A version of Riesz lemma: given a strict closed subspace `F`, one may find an element of norm `≤ R`
 which is at distance  at least `1` of every element of `F`. Here, `R` is any given constant
 strictly larger than the norm of an element of norm `> 1`. For a version without an `R`, see
-<<<<<<< HEAD
-`riesz_lemma`. -/
-=======
 `riesz_lemma`.
 
 Since we are considering a general nondiscrete normed field, there may be a gap in possible norms
 (for instance no element of norm in `(1,2)`). Hence, we can not allow `R` arbitrarily close to `1`,
 and require `R > ∥c∥` for some `c : 𝕜` with norm `> 1`.
 -/
->>>>>>> 591ff3a5
 lemma riesz_lemma_of_norm_lt
   {c : 𝕜} (hc : 1 < ∥c∥) {R : ℝ} (hR : ∥c∥ < R)
   {F : subspace 𝕜 E} (hFc : is_closed (F : set E)) (hF : ∃ x : E, x ∉ F) :
