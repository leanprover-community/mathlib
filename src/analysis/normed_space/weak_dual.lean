/-
Copyright (c) 2021 Kalle Kytölä. All rights reserved.
Released under Apache 2.0 license as described in the file LICENSE.
Authors: Kalle Kytölä, Yury Kudryashov
-/
import topology.algebra.module.weak_dual
import analysis.normed_space.dual
import analysis.normed_space.operator_norm

/-!
# Weak dual of normed space

Let `E` be a normed space over a field `𝕜`. This file is concerned with properties of the weak-*
topology on the dual of `E`. By the dual, we mean either of the type synonyms
`normed_space.dual 𝕜 E` or `weak_dual 𝕜 E`, depending on whether it is viewed as equipped with its
usual operator norm topology or the weak-* topology.

It is shown that the canonical mapping `normed_space.dual 𝕜 E → weak_dual 𝕜 E` is continuous, and
as a consequence the weak-* topology is coarser than the topology obtained from the operator norm
(dual norm).

In this file, we also establish the Banach-Alaoglu theorem about the compactness of closed balls
in the dual of `E` (as well as sets of somewhat more general form) with respect to the weak-*
topology.

## Main definitions

The main definitions concern the canonical mapping `dual 𝕜 E → weak_dual 𝕜 E`.

* `normed_space.dual.to_weak_dual` and `weak_dual.to_normed_dual`: Linear equivalences from
  `dual 𝕜 E` to `weak_dual 𝕜 E` and in the converse direction.
* `normed_space.dual.continuous_linear_map_to_weak_dual`: A continuous linear mapping from
  `dual 𝕜 E` to `weak_dual 𝕜 E` (same as `normed_space.dual.to_weak_dual` but different bundled
  data).

## Main results

The first main result concerns the comparison of the operator norm topology on `dual 𝕜 E` and the
weak-* topology on (its type synonym) `weak_dual 𝕜 E`:
* `dual_norm_topology_le_weak_dual_topology`: The weak-* topology on the dual of a normed space is
  coarser (not necessarily strictly) than the operator norm topology.
* `weak_dual.is_compact_polar` (a version of the Banach-Alaoglu theorem): The polar set of a
  neighborhood of the origin in a normed space `E` over `𝕜` is compact in `weak_dual _ E`, if the
  nondiscrete normed field `𝕜` is proper as a topological space.
* `weak_dual.is_compact_closed_ball` (the most common special case of the Banach-Alaoglu theorem):
  Closed balls in the dual of a normed space `E` over `ℝ` or `ℂ` are compact in the weak-star
  topology.

TODOs:
* Add that in finite dimensions, the weak-* topology and the dual norm topology coincide.
* Add that in infinite dimensions, the weak-* topology is strictly coarser than the dual norm
  topology.
* Add metrizability of the dual unit ball (more generally weak-star compact subsets) of
  `weak_dual 𝕜 E` under the assumption of separability of `E`.
* Add the sequential Banach-Alaoglu theorem: the dual unit ball of a separable normed space `E`
  is sequentially compact in the weak-star topology. This would follow from the metrizability above.

## Notations

No new notation is introduced.

## Implementation notes

Weak-* topology is defined generally in the file `topology.algebra.module.weak_dual`.

When `E` is a normed space, the duals `dual 𝕜 E` and `weak_dual 𝕜 E` are type synonyms with
different topology instances.

For the proof of Banach-Alaoglu theorem, the weak dual of `E` is embedded in the space of
functions `E → 𝕜` with the topology of pointwise convergence.

The polar set `polar 𝕜 s` of a subset `s` of `E` is originally defined as a subset of the dual
`dual 𝕜 E`. We care about properties of these w.r.t. weak-* topology, and for this purpose give
the definition `weak_dual.polar 𝕜 s` for the "same" subset viewed as a subset of `weak_dual 𝕜 E`
(a type synonym of the dual but with a different topology instance).

## References

* https://en.wikipedia.org/wiki/Weak_topology#Weak-*_topology
* https://en.wikipedia.org/wiki/Banach%E2%80%93Alaoglu_theorem

## Tags

weak-star, weak dual

-/

noncomputable theory
open filter function metric set
open_locale topological_space filter

/-!
### Weak star topology on duals of normed spaces

In this section, we prove properties about the weak-* topology on duals of normed spaces.
We prove in particular that the canonical mapping `dual 𝕜 E → weak_dual 𝕜 E` is continuous,
i.e., that the weak-* topology is coarser (not necessarily strictly) than the topology given
by the dual-norm (i.e. the operator-norm).
-/

variables {𝕜 : Type*} [nondiscrete_normed_field 𝕜]
variables {E : Type*} [semi_normed_group E] [normed_space 𝕜 E]

namespace normed_space

namespace dual

/-- For normed spaces `E`, there is a canonical map `dual 𝕜 E → weak_dual 𝕜 E` (the "identity"
mapping). It is a linear equivalence. -/
def to_weak_dual : dual 𝕜 E ≃ₗ[𝕜] weak_dual 𝕜 E := linear_equiv.refl 𝕜 (E →L[𝕜] 𝕜)

@[simp] lemma coe_to_weak_dual (x' : dual 𝕜 E) : ⇑(x'.to_weak_dual) = x' := rfl

@[simp] lemma to_weak_dual_eq_iff (x' y' : dual 𝕜 E) :
  x'.to_weak_dual = y'.to_weak_dual ↔ x' = y' :=
to_weak_dual.injective.eq_iff

<<<<<<< HEAD
@[simp] lemma _root_.weak_dual.to_normed_dual_eq_iff (x' y' : weak_dual 𝕜 E) :
  x'.to_normed_dual = y'.to_normed_dual ↔ x' = y' :=
weak_dual.to_normed_dual.injective.eq_iff

theorem to_weak_dual_continuous :
  continuous (λ (x' : dual 𝕜 E), x'.to_weak_dual) :=
begin
  apply weak_dual.continuous_of_continuous_eval,
  intros z,
  exact (inclusion_in_double_dual 𝕜 E z).continuous,
end
=======
theorem to_weak_dual_continuous : continuous (λ (x' : dual 𝕜 E), x'.to_weak_dual) :=
continuous_of_continuous_eval _ $ λ z, (inclusion_in_double_dual 𝕜 E z).continuous
>>>>>>> 3a0eb4b5

/-- For a normed space `E`, according to `to_weak_dual_continuous` the "identity mapping"
`dual 𝕜 E → weak_dual 𝕜 E` is continuous. This definition implements it as a continuous linear
map. -/
def continuous_linear_map_to_weak_dual : dual 𝕜 E →L[𝕜] weak_dual 𝕜 E :=
{ cont := to_weak_dual_continuous, .. to_weak_dual, }

/-- The weak-star topology is coarser than the dual-norm topology. -/
theorem dual_norm_topology_le_weak_dual_topology :
  (by apply_instance : topological_space (dual 𝕜 E)) ≤
    (by apply_instance : topological_space (weak_dual 𝕜 E)) :=
by { convert to_weak_dual_continuous.le_induced, exact induced_id.symm }

end dual
end normed_space

namespace weak_dual

open normed_space

/-- For normed spaces `E`, there is a canonical map `weak_dual 𝕜 E → dual 𝕜 E` (the "identity"
mapping). It is a linear equivalence. Here it is implemented as the inverse of the linear
equivalence `normed_space.dual.to_weak_dual` in the other direction. -/
def to_normed_dual : weak_dual 𝕜 E ≃ₗ[𝕜] dual 𝕜 E := normed_space.dual.to_weak_dual.symm

@[simp] lemma coe_to_normed_dual (x' : weak_dual 𝕜 E) : ⇑(x'.to_normed_dual) = x' := rfl

@[simp] lemma to_normed_dual_eq_iff (x' y' : weak_dual 𝕜 E) :
  x'.to_normed_dual = y'.to_normed_dual ↔ x' = y' :=
weak_dual.to_normed_dual.injective.eq_iff

lemma is_closed_closed_ball (x' : dual 𝕜 E) (r : ℝ) :
  is_closed (to_normed_dual ⁻¹' closed_ball x' r) :=
is_closed_induced_iff'.2 (continuous_linear_map.is_weak_closed_closed_ball x' r)

/-!
### Polar sets in the weak dual space
-/

variables (𝕜)

/-- The polar set `polar 𝕜 s` of `s : set E` seen as a subset of the dual of `E` with the
weak-star topology is `weak_dual.polar 𝕜 s`. -/
def polar (s : set E) : set (weak_dual 𝕜 E) := to_normed_dual ⁻¹' polar 𝕜 s

lemma polar_def (s : set E) : polar 𝕜 s = {f : weak_dual 𝕜 E | ∀ x ∈ s, ∥f x∥ ≤ 1} := rfl

/-- The polar `polar 𝕜 s` of a set `s : E` is a closed subset when the weak star topology
is used. -/
lemma is_closed_polar (s : set E) : is_closed (polar 𝕜 s) :=
begin
  simp only [polar_def, set_of_forall],
  exact is_closed_bInter (λ x hx, is_closed_Iic.preimage (eval_continuous _ _).norm)
end

variable {𝕜}

/-- While the coercion `coe_fn : weak_dual 𝕜 E → (E → 𝕜)` is not a closed map, it sends *bounded*
closed sets to closed sets. -/
lemma is_closed_image_coe_of_bounded_of_closed {s : set (weak_dual 𝕜 E)}
  (hb : bounded (dual.to_weak_dual ⁻¹' s)) (hc : is_closed s) :
  is_closed ((coe_fn : weak_dual 𝕜 E → E → 𝕜) '' s) :=
continuous_linear_map.is_closed_image_coe_of_bounded_of_weak_closed hb (is_closed_induced_iff'.1 hc)

lemma is_compact_of_bounded_of_closed [proper_space 𝕜] {s : set (weak_dual 𝕜 E)}
  (hb : bounded (dual.to_weak_dual ⁻¹' s)) (hc : is_closed s) :
  is_compact s :=
(embedding.is_compact_iff_is_compact_image fun_like.coe_injective.embedding_induced).mpr $
  continuous_linear_map.is_compact_image_coe_of_bounded_of_closed_image hb $
  is_closed_image_coe_of_bounded_of_closed hb hc

variable (𝕜)

/-- The image under `coe_fn : weak_dual 𝕜 E → (E → 𝕜)` of a polar `weak_dual.polar 𝕜 s` of a
neighborhood `s` of the origin is a closed set. -/
lemma is_closed_image_polar_of_mem_nhds {s : set E} (s_nhd : s ∈ 𝓝 (0 : E)) :
  is_closed ((coe_fn : weak_dual 𝕜 E → E → 𝕜) '' polar 𝕜 s) :=
is_closed_image_coe_of_bounded_of_closed (bounded_polar_of_mem_nhds_zero 𝕜 s_nhd)
  (is_closed_polar _ _)

/-- The image under `coe_fn : normed_space.dual 𝕜 E → (E → 𝕜)` of a polar `polar 𝕜 s` of a
neighborhood `s` of the origin is a closed set. -/
lemma _root_.normed_space.dual.is_closed_image_polar_of_mem_nhds {s : set E}
  (s_nhd : s ∈ 𝓝 (0 : E)) : is_closed ((coe_fn : dual 𝕜 E → E → 𝕜) '' normed_space.polar 𝕜 s) :=
is_closed_image_polar_of_mem_nhds 𝕜 s_nhd

/-- The **Banach-Alaoglu theorem**: the polar set of a neighborhood `s` of the origin in a
normed space `E` is a compact subset of `weak_dual 𝕜 E`. -/
theorem is_compact_polar [proper_space 𝕜] {s : set E} (s_nhd : s ∈ 𝓝 (0 : E)) :
  is_compact (polar 𝕜 s) :=
is_compact_of_bounded_of_closed (bounded_polar_of_mem_nhds_zero 𝕜 s_nhd) (is_closed_polar _ _)

/-- The **Banach-Alaoglu theorem**: closed balls of the dual of a normed space `E` are compact in
the weak-star topology. -/
theorem is_compact_closed_ball [proper_space 𝕜] (x' : dual 𝕜 E) (r : ℝ) :
  is_compact (to_normed_dual ⁻¹' (closed_ball x' r)) :=
is_compact_of_bounded_of_closed bounded_closed_ball (is_closed_closed_ball x' r)

end weak_dual<|MERGE_RESOLUTION|>--- conflicted
+++ resolved
@@ -115,22 +115,8 @@
   x'.to_weak_dual = y'.to_weak_dual ↔ x' = y' :=
 to_weak_dual.injective.eq_iff
 
-<<<<<<< HEAD
-@[simp] lemma _root_.weak_dual.to_normed_dual_eq_iff (x' y' : weak_dual 𝕜 E) :
-  x'.to_normed_dual = y'.to_normed_dual ↔ x' = y' :=
-weak_dual.to_normed_dual.injective.eq_iff
-
-theorem to_weak_dual_continuous :
-  continuous (λ (x' : dual 𝕜 E), x'.to_weak_dual) :=
-begin
-  apply weak_dual.continuous_of_continuous_eval,
-  intros z,
-  exact (inclusion_in_double_dual 𝕜 E z).continuous,
-end
-=======
 theorem to_weak_dual_continuous : continuous (λ (x' : dual 𝕜 E), x'.to_weak_dual) :=
-continuous_of_continuous_eval _ $ λ z, (inclusion_in_double_dual 𝕜 E z).continuous
->>>>>>> 3a0eb4b5
+weak_bilin.continuous_of_continuous_eval _ $ λ z, (inclusion_in_double_dual 𝕜 E z).continuous
 
 /-- For a normed space `E`, according to `to_weak_dual_continuous` the "identity mapping"
 `dual 𝕜 E → weak_dual 𝕜 E` is continuous. This definition implements it as a continuous linear
@@ -183,7 +169,7 @@
 lemma is_closed_polar (s : set E) : is_closed (polar 𝕜 s) :=
 begin
   simp only [polar_def, set_of_forall],
-  exact is_closed_bInter (λ x hx, is_closed_Iic.preimage (eval_continuous _ _).norm)
+  exact is_closed_bInter (λ x hx, is_closed_Iic.preimage (weak_bilin.eval_continuous _ _).norm)
 end
 
 variable {𝕜}
