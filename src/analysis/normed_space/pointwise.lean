/-
Copyright (c) 2021 Sébastien Gouëzel. All rights reserved.
Released under Apache 2.0 license as described in the file LICENSE.
Authors: Sébastien Gouëzel
-/
import analysis.normed.group.pointwise
<<<<<<< HEAD
import analysis.normed_space.add_torsor
=======
import analysis.normed.group.add_torsor
import analysis.normed_space.basic
>>>>>>> 2e9985e9
import topology.metric_space.hausdorff_distance

/-!
# Properties of pointwise scalar multiplication of sets in normed spaces.

We explore the relationships between scalar multiplication of sets in vector spaces, and the norm.
Notably, we express arbitrary balls as rescaling of other balls, and we show that the
multiplication of bounded sets remain bounded.
-/

open metric set
open_locale pointwise topological_space

variables {𝕜 E : Type*} [normed_field 𝕜]

section semi_normed_group
variables [semi_normed_group E] [normed_space 𝕜 E]

theorem smul_ball {c : 𝕜} (hc : c ≠ 0) (x : E) (r : ℝ) :
  c • ball x r = ball (c • x) (∥c∥ * r) :=
begin
  ext y,
  rw mem_smul_set_iff_inv_smul_mem₀ hc,
  conv_lhs { rw ←inv_smul_smul₀ hc x },
  simp [← div_eq_inv_mul, div_lt_iff (norm_pos_iff.2 hc), mul_comm _ r, dist_smul],
end

lemma smul_unit_ball {c : 𝕜} (hc : c ≠ 0) : c • ball (0 : E) (1 : ℝ) = ball (0 : E) (∥c∥) :=
by rw [smul_ball hc, smul_zero, mul_one]

theorem smul_sphere' {c : 𝕜} (hc : c ≠ 0) (x : E) (r : ℝ) :
  c • sphere x r = sphere (c • x) (∥c∥ * r) :=
begin
  ext y,
  rw mem_smul_set_iff_inv_smul_mem₀ hc,
  conv_lhs { rw ←inv_smul_smul₀ hc x },
  simp only [mem_sphere, dist_smul, norm_inv, ← div_eq_inv_mul,
    div_eq_iff (norm_pos_iff.2 hc).ne', mul_comm r],
end

theorem smul_closed_ball' {c : 𝕜} (hc : c ≠ 0) (x : E) (r : ℝ) :
  c • closed_ball x r = closed_ball (c • x) (∥c∥ * r) :=
by simp only [← ball_union_sphere, set.smul_set_union, smul_ball hc, smul_sphere' hc]

lemma metric.bounded.smul {s : set E} (hs : bounded s) (c : 𝕜) :
  bounded (c • s) :=
begin
  obtain ⟨R, hR⟩ : ∃ (R : ℝ), ∀ x ∈ s, ∥x∥ ≤ R := hs.exists_norm_le,
  refine (bounded_iff_exists_norm_le).2 ⟨∥c∥ * R, _⟩,
  assume z hz,
  obtain ⟨y, ys, rfl⟩ : ∃ (y : E), y ∈ s ∧ c • y = z := mem_smul_set.1 hz,
  calc ∥c • y∥ = ∥c∥ * ∥y∥ : norm_smul _ _
  ... ≤ ∥c∥ * R : mul_le_mul_of_nonneg_left (hR y ys) (norm_nonneg _)
end

/-- If `s` is a bounded set, then for small enough `r`, the set `{x} + r • s` is contained in any
fixed neighborhood of `x`. -/
lemma eventually_singleton_add_smul_subset
  {x : E} {s : set E} (hs : bounded s) {u : set E} (hu : u ∈ 𝓝 x) :
  ∀ᶠ r in 𝓝 (0 : 𝕜), {x} + r • s ⊆ u :=
begin
  obtain ⟨ε, εpos, hε⟩ : ∃ ε (hε : 0 < ε), closed_ball x ε ⊆ u :=
    nhds_basis_closed_ball.mem_iff.1 hu,
  obtain ⟨R, Rpos, hR⟩ : ∃ (R : ℝ), 0 < R ∧ s ⊆ closed_ball 0 R := hs.subset_ball_lt 0 0,
  have : metric.closed_ball (0 : 𝕜) (ε / R) ∈ 𝓝 (0 : 𝕜) :=
    closed_ball_mem_nhds _ (div_pos εpos Rpos),
  filter_upwards [this] with r hr,
  simp only [image_add_left, singleton_add],
  assume y hy,
  obtain ⟨z, zs, hz⟩ : ∃ (z : E), z ∈ s ∧ r • z = -x + y, by simpa [mem_smul_set] using hy,
  have I : ∥r • z∥ ≤ ε := calc
    ∥r • z∥ = ∥r∥ * ∥z∥ : norm_smul _ _
    ... ≤ (ε / R) * R :
      mul_le_mul (mem_closed_ball_zero_iff.1 hr)
        (mem_closed_ball_zero_iff.1 (hR zs)) (norm_nonneg _) (div_pos εpos Rpos).le
    ... = ε : by field_simp [Rpos.ne'],
  have : y = x + r • z, by simp only [hz, add_neg_cancel_left],
  apply hε,
  simpa only [this, dist_eq_norm, add_sub_cancel', mem_closed_ball] using I,
end

lemma set_smul_mem_nhds_zero {s : set E} (hs : s ∈ 𝓝 (0 : E)) {c : 𝕜} (hc : c ≠ 0) :
  c • s ∈ 𝓝 (0 : E) :=
begin
  obtain ⟨ε, εpos, hε⟩ : ∃ (ε : ℝ) (H : 0 < ε), ball 0 ε ⊆ s := metric.mem_nhds_iff.1 hs,
  have : c • ball (0 : E) ε ∈ 𝓝 (0 : E),
  { rw [smul_ball hc, smul_zero],
    exact ball_mem_nhds _ (mul_pos (by simpa using hc) εpos) },
  exact filter.mem_of_superset this ((set_smul_subset_set_smul_iff₀ hc).2 hε)
end

lemma set_smul_mem_nhds_zero_iff (s : set E) {c : 𝕜} (hc : c ≠ 0) :
  c • s ∈ 𝓝 (0 : E) ↔ s ∈ 𝓝(0 : E) :=
begin
  refine ⟨λ h, _, λ h, set_smul_mem_nhds_zero h hc⟩,
  convert set_smul_mem_nhds_zero h (inv_ne_zero hc),
  rw [smul_smul, inv_mul_cancel hc, one_smul],
end

<<<<<<< HEAD
/-- Any ball is the isometric image of a ball centered at the origin. -/
@[simp] lemma vadd_ball_zero (x : E) (r : ℝ) : x +ᵥ ball 0 r = ball x r :=
by rw [vadd_ball, vadd_eq_add, add_zero]

/-- Any closed ball is the isometric image of a closed ball centered at the origin. -/
lemma closed_ball_isometry (x : E) (r : ℝ) : closed_ball x r = x +ᵥ closed_ball 0 r :=
=======
/-- Any ball is the image of a ball centered at the origin under a shift. -/
lemma vadd_ball_zero (x : E) (r : ℝ) : x +ᵥ ball 0 r = ball x r :=
by rw [vadd_ball, vadd_eq_add, add_zero]

/-- Any closed ball is the image of a closed ball centered at the origin under a shift. -/
lemma vadd_closed_ball_zero (x : E) (r : ℝ) : x +ᵥ closed_ball 0 r = closed_ball x r :=
>>>>>>> 2e9985e9
by rw [vadd_closed_ball, vadd_eq_add, add_zero]

variables [normed_space ℝ E]

<<<<<<< HEAD
/-- Any ball centered at the origin is the scalar multiplication of the unit ball. -/
lemma smul_unit_ball_real {r : ℝ} (hr : 0 < r) : r • ball 0 1 = ball (0 : E) r :=
=======
/-- In a real normed space, the image of the unit ball under scalar multiplication by a positive
constant `r` is the ball of radius `r`. -/
lemma smul_unit_ball_of_pos {r : ℝ} (hr : 0 < r) : r • ball 0 1 = ball (0 : E) r :=
>>>>>>> 2e9985e9
by rw [smul_unit_ball hr.ne', real.norm_of_nonneg hr.le]

end semi_normed_group

section normed_group
variables [normed_group E] [normed_space 𝕜 E]

theorem smul_closed_ball (c : 𝕜) (x : E) {r : ℝ} (hr : 0 ≤ r) :
  c • closed_ball x r = closed_ball (c • x) (∥c∥ * r) :=
begin
  rcases eq_or_ne c 0 with rfl|hc,
  { simp [hr, zero_smul_set, set.singleton_zero, ← nonempty_closed_ball] },
  { exact smul_closed_ball' hc x r }
end

lemma smul_closed_unit_ball (c : 𝕜) : c • closed_ball (0 : E) (1 : ℝ) = closed_ball (0 : E) (∥c∥) :=
by rw [smul_closed_ball _ _ zero_le_one, smul_zero, mul_one]

<<<<<<< HEAD
variables [normed_space ℝ E] {r : ℝ}

/-- Any closed ball is the isometric image of a closed ball centered at the origin. -/
lemma closed_ball_zero_eq_smul_closed_unit_ball {r : ℝ} (hr : 0 ≤ r) :
  closed_ball (0 : E) r = r • closed_ball 0 1 :=
=======
variables [normed_space ℝ E]

/-- In a real normed space, the image of the unit closed ball under multiplication by a nonnegative
number `r` is the closed ball of radius `r` with center at the origin. -/
lemma smul_closed_unit_ball_of_nonneg {r : ℝ} (hr : 0 ≤ r) :
  r • closed_ball 0 1 = closed_ball (0 : E) r :=
>>>>>>> 2e9985e9
by rw [smul_closed_unit_ball, real.norm_of_nonneg hr]

/-- In a nontrivial real normed space, a sphere is nonempty if and only if its radius is
nonnegative. -/
@[simp] lemma normed_space.sphere_nonempty [nontrivial E] {x : E} {r : ℝ} :
  (sphere x r).nonempty ↔ 0 ≤ r :=
begin
  obtain ⟨y, hy⟩ := exists_ne x,
  refine ⟨λ h, nonempty_closed_ball.1 (h.mono sphere_subset_closed_ball), λ hr,
    ⟨r • ∥y - x∥⁻¹ • (y - x) + x, _⟩⟩,
  have : ∥y - x∥ ≠ 0, by simpa [sub_eq_zero],
  simp [norm_smul, this, real.norm_of_nonneg hr],
end

lemma smul_sphere [nontrivial E] (c : 𝕜) (x : E) {r : ℝ} (hr : 0 ≤ r) :
  c • sphere x r = sphere (c • x) (∥c∥ * r) :=
begin
  rcases eq_or_ne c 0 with rfl|hc,
  { simp [zero_smul_set, set.singleton_zero, hr] },
  { exact smul_sphere' hc x r }
end

<<<<<<< HEAD
/-- Any ball is the affine image of the unit ball. -/
lemma ball_affinity (hr : 0 < r) (x : E) : x +ᵥ r • ball 0 1 = ball x r :=
by rw [smul_unit_ball hr.ne', real.norm_of_nonneg hr.le, ball_isometry]

/-- Any closed ball is the affine image of the unit closed ball. -/
lemma closed_ball_affinity (hr : 0 ≤ r) (x : E) : x +ᵥ r • closed_ball 0 1 = closed_ball x r :=
by rw [smul_closed_unit_ball, real.norm_of_nonneg hr, closed_ball_isometry]
=======
/-- Any ball `metric.ball x r`, `0 < r` is the image of the unit ball under `λ y, x + r • y`. -/
lemma affinity_unit_ball {r : ℝ} (hr : 0 < r) (x : E) : x +ᵥ r • ball 0 1 = ball x r :=
by rw [smul_unit_ball_of_pos hr, vadd_ball_zero]

/-- Any closed ball `metric.closed_ball x r`, `0 ≤ r` is the image of the unit closed ball under
`λ y, x + r • y`. -/
lemma affinity_unit_closed_ball {r : ℝ} (hr : 0 ≤ r) (x : E) :
  x +ᵥ r • closed_ball 0 1 = closed_ball x r :=
by rw [smul_closed_unit_ball, real.norm_of_nonneg hr, vadd_closed_ball_zero]
>>>>>>> 2e9985e9

end normed_group<|MERGE_RESOLUTION|>--- conflicted
+++ resolved
@@ -4,12 +4,7 @@
 Authors: Sébastien Gouëzel
 -/
 import analysis.normed.group.pointwise
-<<<<<<< HEAD
 import analysis.normed_space.add_torsor
-=======
-import analysis.normed.group.add_torsor
-import analysis.normed_space.basic
->>>>>>> 2e9985e9
 import topology.metric_space.hausdorff_distance
 
 /-!
@@ -109,33 +104,19 @@
   rw [smul_smul, inv_mul_cancel hc, one_smul],
 end
 
-<<<<<<< HEAD
-/-- Any ball is the isometric image of a ball centered at the origin. -/
-@[simp] lemma vadd_ball_zero (x : E) (r : ℝ) : x +ᵥ ball 0 r = ball x r :=
-by rw [vadd_ball, vadd_eq_add, add_zero]
-
-/-- Any closed ball is the isometric image of a closed ball centered at the origin. -/
-lemma closed_ball_isometry (x : E) (r : ℝ) : closed_ball x r = x +ᵥ closed_ball 0 r :=
-=======
 /-- Any ball is the image of a ball centered at the origin under a shift. -/
 lemma vadd_ball_zero (x : E) (r : ℝ) : x +ᵥ ball 0 r = ball x r :=
 by rw [vadd_ball, vadd_eq_add, add_zero]
 
 /-- Any closed ball is the image of a closed ball centered at the origin under a shift. -/
 lemma vadd_closed_ball_zero (x : E) (r : ℝ) : x +ᵥ closed_ball 0 r = closed_ball x r :=
->>>>>>> 2e9985e9
 by rw [vadd_closed_ball, vadd_eq_add, add_zero]
 
 variables [normed_space ℝ E]
 
-<<<<<<< HEAD
-/-- Any ball centered at the origin is the scalar multiplication of the unit ball. -/
-lemma smul_unit_ball_real {r : ℝ} (hr : 0 < r) : r • ball 0 1 = ball (0 : E) r :=
-=======
 /-- In a real normed space, the image of the unit ball under scalar multiplication by a positive
 constant `r` is the ball of radius `r`. -/
 lemma smul_unit_ball_of_pos {r : ℝ} (hr : 0 < r) : r • ball 0 1 = ball (0 : E) r :=
->>>>>>> 2e9985e9
 by rw [smul_unit_ball hr.ne', real.norm_of_nonneg hr.le]
 
 end semi_normed_group
@@ -154,20 +135,12 @@
 lemma smul_closed_unit_ball (c : 𝕜) : c • closed_ball (0 : E) (1 : ℝ) = closed_ball (0 : E) (∥c∥) :=
 by rw [smul_closed_ball _ _ zero_le_one, smul_zero, mul_one]
 
-<<<<<<< HEAD
-variables [normed_space ℝ E] {r : ℝ}
-
-/-- Any closed ball is the isometric image of a closed ball centered at the origin. -/
-lemma closed_ball_zero_eq_smul_closed_unit_ball {r : ℝ} (hr : 0 ≤ r) :
-  closed_ball (0 : E) r = r • closed_ball 0 1 :=
-=======
 variables [normed_space ℝ E]
 
 /-- In a real normed space, the image of the unit closed ball under multiplication by a nonnegative
 number `r` is the closed ball of radius `r` with center at the origin. -/
 lemma smul_closed_unit_ball_of_nonneg {r : ℝ} (hr : 0 ≤ r) :
   r • closed_ball 0 1 = closed_ball (0 : E) r :=
->>>>>>> 2e9985e9
 by rw [smul_closed_unit_ball, real.norm_of_nonneg hr]
 
 /-- In a nontrivial real normed space, a sphere is nonempty if and only if its radius is
@@ -190,15 +163,6 @@
   { exact smul_sphere' hc x r }
 end
 
-<<<<<<< HEAD
-/-- Any ball is the affine image of the unit ball. -/
-lemma ball_affinity (hr : 0 < r) (x : E) : x +ᵥ r • ball 0 1 = ball x r :=
-by rw [smul_unit_ball hr.ne', real.norm_of_nonneg hr.le, ball_isometry]
-
-/-- Any closed ball is the affine image of the unit closed ball. -/
-lemma closed_ball_affinity (hr : 0 ≤ r) (x : E) : x +ᵥ r • closed_ball 0 1 = closed_ball x r :=
-by rw [smul_closed_unit_ball, real.norm_of_nonneg hr, closed_ball_isometry]
-=======
 /-- Any ball `metric.ball x r`, `0 < r` is the image of the unit ball under `λ y, x + r • y`. -/
 lemma affinity_unit_ball {r : ℝ} (hr : 0 < r) (x : E) : x +ᵥ r • ball 0 1 = ball x r :=
 by rw [smul_unit_ball_of_pos hr, vadd_ball_zero]
@@ -208,6 +172,5 @@
 lemma affinity_unit_closed_ball {r : ℝ} (hr : 0 ≤ r) (x : E) :
   x +ᵥ r • closed_ball 0 1 = closed_ball x r :=
 by rw [smul_closed_unit_ball, real.norm_of_nonneg hr, vadd_closed_ball_zero]
->>>>>>> 2e9985e9
 
 end normed_group