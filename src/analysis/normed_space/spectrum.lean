--- conflicted
+++ resolved
@@ -17,11 +17,7 @@
 ## Main definitions
 
 * `spectral_radius : ℝ≥0∞`: supremum of `∥k∥₊` for all `k ∈ spectrum 𝕜 a`
-<<<<<<< HEAD
-* `normed_division_ring.alg_equiv_complex_of_complete`: **Gelfand-Mazur theorem** For a complex
-=======
 * `normed_ring.alg_equiv_complex_of_complete`: **Gelfand-Mazur theorem** For a complex
->>>>>>> 3077b72c
   Banach division algebra, the natural `algebra_map ℂ A` is an algebra isomorphism whose inverse
   is given by selecting the (unique) element of `spectrum ℂ a`
 
