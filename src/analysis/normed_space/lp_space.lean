/-
Copyright (c) 2021 Heather Macbeth. All rights reserved.
Released under Apache 2.0 license as described in the file LICENSE.
Authors: Heather Macbeth
-/
import analysis.mean_inequalities
import analysis.mean_inequalities_pow
import analysis.normed.group.pointwise
import topology.algebra.order.liminf_limsup

/-!
# ℓp space

This file describes properties of elements `f` of a pi-type `Π i, E i` with finite "norm",
defined for `p:ℝ≥0∞` as the size of the support of `f` if `p=0`, `(∑' a, ∥f a∥^p) ^ (1/p)` for
`0 < p < ∞` and `⨆ a, ∥f a∥` for `p=∞`.

The Prop-valued `mem_ℓp f p` states that a function `f : Π i, E i` has finite norm according
to the above definition; that is, `f` has finite support if `p = 0`, `summable (λ a, ∥f a∥^p)` if
`0 < p < ∞`, and `bdd_above (norm '' (set.range f))` if `p = ∞`.

The space `lp E p` is the subtype of elements of `Π i : α, E i` which satisfy `mem_ℓp f p`. For
`1 ≤ p`, the "norm" is genuinely a norm and `lp` is a complete metric space.

## Main definitions

* `mem_ℓp f p` : property that the function `f` satisfies, as appropriate, `f` finitely supported
  if `p = 0`, `summable (λ a, ∥f a∥^p)` if `0 < p < ∞`, and `bdd_above (norm '' (set.range f))` if
  `p = ∞`.
* `lp E p` : elements of `Π i : α, E i` such that `mem_ℓp f p`. Defined as an `add_subgroup` of
  a type synonym `pre_lp` for `Π i : α, E i`, and equipped with a `normed_group` structure.
  Under appropriate conditions, this is also equipped with the instances `lp.normed_space`,
  `lp.complete_space`. For `p=∞`, there is also `lp.infty_normed_ring`, `lp.infty_normed_algebra`.

## Main results

* `mem_ℓp.of_exponent_ge`: For `q ≤ p`, a function which is `mem_ℓp` for `q` is also `mem_ℓp` for
  `p`
* `lp.mem_ℓp_of_tendsto`, `lp.norm_le_of_tendsto`: A pointwise limit of functions in `lp`, all with
  `lp` norm `≤ C`, is itself in `lp` and has `lp` norm `≤ C`.
* `lp.tsum_mul_le_mul_norm`: basic form of Hölder's inequality

## Implementation

Since `lp` is defined as an `add_subgroup`, dot notation does not work. Use `lp.norm_neg f` to
say that `∥-f∥ = ∥f∥`, instead of the non-working `f.norm_neg`.

## TODO

* More versions of Hölder's inequality (for example: the case `p = 1`, `q = ∞`; a version for normed
  rings which has `∥∑' i, f i * g i∥` rather than `∑' i, ∥f i∥ * g i∥` on the RHS; a version for
  three exponents satisfying `1 / r = 1 / p + 1 / q`)
* Equivalence with `pi_Lp`, for `α` finite
* Equivalence with `measure_theory.Lp`, for `f : α → E` (i.e., functions rather than pi-types) and
  the counting measure on `α`
* Equivalence with `bounded_continuous_function`, for `f : α → E` (i.e., functions rather than
  pi-types) and `p = ∞`, and the discrete topology on `α`

-/

noncomputable theory
open_locale nnreal ennreal big_operators

variables {α : Type*} {E : α → Type*} {p q : ℝ≥0∞} [Π i, normed_group (E i)]

/-!
### `mem_ℓp` predicate

-/

/-- The property that `f : Π i : α, E i`
* is finitely supported, if `p = 0`, or
* admits an upper bound for `set.range (λ i, ∥f i∥)`, if `p = ∞`, or
* has the series `∑' i, ∥f i∥ ^ p` be summable, if `0 < p < ∞`. -/
def mem_ℓp (f : Π i, E i) (p : ℝ≥0∞) : Prop :=
if p = 0 then (set.finite {i | f i ≠ 0}) else
  (if p = ∞ then bdd_above (set.range (λ i, ∥f i∥)) else summable (λ i, ∥f i∥ ^ p.to_real))

lemma mem_ℓp_zero_iff {f : Π i, E i} : mem_ℓp f 0 ↔ set.finite {i | f i ≠ 0} :=
by dsimp [mem_ℓp]; rw [if_pos rfl]

lemma mem_ℓp_zero {f : Π i, E i} (hf : set.finite {i | f i ≠ 0}) : mem_ℓp f 0 :=
mem_ℓp_zero_iff.2 hf

lemma mem_ℓp_infty_iff {f : Π i, E i} : mem_ℓp f ∞ ↔ bdd_above (set.range (λ i, ∥f i∥)) :=
by dsimp [mem_ℓp]; rw [if_neg ennreal.top_ne_zero, if_pos rfl]

lemma mem_ℓp_infty {f : Π i, E i} (hf : bdd_above (set.range (λ i, ∥f i∥))) : mem_ℓp f ∞ :=
mem_ℓp_infty_iff.2 hf

lemma mem_ℓp_gen_iff (hp : 0 < p.to_real) {f : Π i, E i} :
  mem_ℓp f p ↔ summable (λ i, ∥f i∥ ^ p.to_real) :=
begin
  rw ennreal.to_real_pos_iff at hp,
  dsimp [mem_ℓp],
  rw [if_neg hp.1.ne', if_neg hp.2.ne],
end

lemma mem_ℓp_gen {f : Π i, E i} (hf : summable (λ i, ∥f i∥ ^ p.to_real)) :
  mem_ℓp f p :=
begin
  rcases p.trichotomy with rfl | rfl | hp,
  { apply mem_ℓp_zero,
    have H : summable (λ i : α, (1:ℝ)) := by simpa using hf,
    exact (finite_of_summable_const (by norm_num) H).subset (set.subset_univ _) },
  { apply mem_ℓp_infty,
    have H : summable (λ i : α, (1:ℝ)) := by simpa using hf,
    simpa using ((finite_of_summable_const (by norm_num) H).image (λ i, ∥f i∥)).bdd_above },
  exact (mem_ℓp_gen_iff hp).2 hf
end

lemma mem_ℓp_gen' {C : ℝ} {f : Π i, E i} (hf : ∀ s : finset α, ∑ i in s, ∥f i∥ ^ p.to_real ≤ C) :
  mem_ℓp f p :=
begin
  apply mem_ℓp_gen,
  use ⨆ s : finset α, ∑ i in s, ∥f i∥ ^ p.to_real,
  apply has_sum_of_is_lub_of_nonneg,
  { intros b,
    exact real.rpow_nonneg_of_nonneg (norm_nonneg _) _ },
  apply is_lub_csupr,
  use C,
  rintros - ⟨s, rfl⟩,
  exact hf s
end

lemma zero_mem_ℓp : mem_ℓp (0 : Π i, E i) p :=
begin
  rcases p.trichotomy with rfl | rfl | hp,
  { apply mem_ℓp_zero,
    simp },
  { apply mem_ℓp_infty,
    simp only [norm_zero, pi.zero_apply],
    exact bdd_above_singleton.mono set.range_const_subset, },
  { apply mem_ℓp_gen,
    simp [real.zero_rpow hp.ne', summable_zero], }
end

lemma zero_mem_ℓp' : mem_ℓp (λ i : α, (0 : E i)) p := zero_mem_ℓp

namespace mem_ℓp

lemma finite_dsupport {f : Π i, E i} (hf : mem_ℓp f 0) : set.finite {i | f i ≠ 0} :=
mem_ℓp_zero_iff.1 hf

lemma bdd_above {f : Π i, E i} (hf : mem_ℓp f ∞) : bdd_above (set.range (λ i, ∥f i∥)) :=
mem_ℓp_infty_iff.1 hf

lemma summable (hp : 0 < p.to_real) {f : Π i, E i} (hf : mem_ℓp f p) :
  summable (λ i, ∥f i∥ ^ p.to_real) :=
(mem_ℓp_gen_iff hp).1 hf

lemma neg {f : Π i, E i} (hf : mem_ℓp f p) : mem_ℓp (-f) p :=
begin
  rcases p.trichotomy with rfl | rfl | hp,
  { apply mem_ℓp_zero,
    simp [hf.finite_dsupport] },
  { apply mem_ℓp_infty,
    simpa using hf.bdd_above },
  { apply mem_ℓp_gen,
    simpa using hf.summable hp },
end

@[simp] lemma neg_iff {f : Π i, E i} : mem_ℓp (-f) p ↔ mem_ℓp f p :=
⟨λ h, neg_neg f ▸ h.neg, mem_ℓp.neg⟩

lemma of_exponent_ge {p q : ℝ≥0∞} {f : Π i, E i}
  (hfq : mem_ℓp f q) (hpq : q ≤ p) :
  mem_ℓp f p :=
begin
  rcases ennreal.trichotomy₂ hpq with ⟨rfl, rfl⟩ | ⟨rfl, rfl⟩ | ⟨rfl, hp⟩ | ⟨rfl, rfl⟩ | ⟨hq, rfl⟩
    | ⟨hq, hp, hpq'⟩,
  { exact hfq },
  { apply mem_ℓp_infty,
    obtain ⟨C, hC⟩ := (hfq.finite_dsupport.image (λ i, ∥f i∥)).bdd_above,
    use max 0 C,
    rintros x ⟨i, rfl⟩,
    by_cases hi : f i = 0,
    { simp [hi] },
    { exact (hC ⟨i, hi, rfl⟩).trans (le_max_right _ _) } },
  { apply mem_ℓp_gen,
    have : ∀ i ∉ hfq.finite_dsupport.to_finset, ∥f i∥ ^ p.to_real = 0,
    { intros i hi,
      have : f i = 0 := by simpa using hi,
      simp [this, real.zero_rpow hp.ne'] },
    exact summable_of_ne_finset_zero this },
  { exact hfq },
  { apply mem_ℓp_infty,
    obtain ⟨A, hA⟩ := (hfq.summable hq).tendsto_cofinite_zero.bdd_above_range_of_cofinite,
    use A ^ (q.to_real⁻¹),
    rintros x ⟨i, rfl⟩,
    have : 0 ≤ ∥f i∥ ^ q.to_real := real.rpow_nonneg_of_nonneg (norm_nonneg _) _,
    simpa [← real.rpow_mul, mul_inv_cancel hq.ne'] using
      real.rpow_le_rpow this (hA ⟨i, rfl⟩) (inv_nonneg.mpr hq.le) },
  { apply mem_ℓp_gen,
    have hf' := hfq.summable hq,
    refine summable_of_norm_bounded_eventually _ hf' (@set.finite.subset _ {i | 1 ≤ ∥f i∥} _ _ _),
    { have H : {x : α | 1 ≤ ∥f x∥ ^ q.to_real}.finite,
      { simpa using eventually_lt_of_tendsto_lt (by norm_num : (0:ℝ) < 1)
          hf'.tendsto_cofinite_zero },
      exact H.subset (λ i hi, real.one_le_rpow hi hq.le) },
    { show ∀ i, ¬ (|∥f i∥ ^ p.to_real| ≤ ∥f i∥ ^ q.to_real) → 1 ≤ ∥f i∥,
      intros i hi,
      have : 0 ≤ ∥f i∥ ^ p.to_real := real.rpow_nonneg_of_nonneg (norm_nonneg _) p.to_real,
      simp only [abs_of_nonneg, this] at hi,
      contrapose! hi,
      exact real.rpow_le_rpow_of_exponent_ge' (norm_nonneg _) hi.le hq.le hpq' } }
end

lemma add {f g : Π i, E i} (hf : mem_ℓp f p) (hg : mem_ℓp g p) : mem_ℓp (f + g) p :=
begin
  rcases p.trichotomy with rfl | rfl | hp,
  { apply mem_ℓp_zero,
    refine (hf.finite_dsupport.union hg.finite_dsupport).subset (λ i, _),
    simp only [pi.add_apply, ne.def, set.mem_union_eq, set.mem_set_of_eq],
    contrapose!,
    rintros ⟨hf', hg'⟩,
    simp [hf', hg'] },
  { apply mem_ℓp_infty,
    obtain ⟨A, hA⟩ := hf.bdd_above,
    obtain ⟨B, hB⟩ := hg.bdd_above,
    refine ⟨A + B, _⟩,
    rintros a ⟨i, rfl⟩,
    exact le_trans (norm_add_le _ _) (add_le_add (hA ⟨i, rfl⟩) (hB ⟨i, rfl⟩)) },
  apply mem_ℓp_gen,
  let C : ℝ := if p.to_real < 1 then 1 else 2 ^ (p.to_real - 1),
  refine summable_of_nonneg_of_le _ (λ i, _) (((hf.summable hp).add (hg.summable hp)).mul_left C),
  { exact λ b, real.rpow_nonneg_of_nonneg (norm_nonneg (f b + g b)) p.to_real },
  { refine (real.rpow_le_rpow (norm_nonneg _) (norm_add_le _ _) hp.le).trans _,
    dsimp [C],
    split_ifs with h h,
    { simpa using nnreal.coe_le_coe.2 (nnreal.rpow_add_le_add_rpow (∥f i∥₊) (∥g i∥₊) hp h.le) },
    { let F : fin 2 → ℝ≥0 := ![∥f i∥₊, ∥g i∥₊],
      have : ∀ i, (0:ℝ) ≤ F i := λ i, (F i).coe_nonneg,
      simp only [not_lt] at h,
      simpa [F, fin.sum_univ_succ] using
        real.rpow_sum_le_const_mul_sum_rpow_of_nonneg (finset.univ : finset (fin 2)) h
        (λ i _, (F i).coe_nonneg) } }
end

lemma sub {f g : Π i, E i} (hf : mem_ℓp f p) (hg : mem_ℓp g p) : mem_ℓp (f - g) p :=
by { rw sub_eq_add_neg, exact hf.add hg.neg }

lemma finset_sum {ι} (s : finset ι) {f : ι → Π i, E i} (hf : ∀ i ∈ s, mem_ℓp (f i) p) :
  mem_ℓp (λ a, ∑ i in s, f i a) p :=
begin
  haveI : decidable_eq ι := classical.dec_eq _,
  revert hf,
  refine finset.induction_on s _ _,
  { simp only [zero_mem_ℓp', finset.sum_empty, implies_true_iff], },
  { intros i s his ih hf,
    simp only [his, finset.sum_insert, not_false_iff],
    exact (hf i (s.mem_insert_self i)).add (ih (λ j hj, hf j (finset.mem_insert_of_mem hj))), },
end

section normed_space

variables {𝕜 : Type*} [normed_field 𝕜] [Π i, normed_space 𝕜 (E i)]

lemma const_smul {f : Π i, E i} (hf : mem_ℓp f p) (c : 𝕜) : mem_ℓp (c • f) p :=
begin
  rcases p.trichotomy with rfl | rfl | hp,
  { apply mem_ℓp_zero,
    refine hf.finite_dsupport.subset (λ i, (_ : ¬c • f i = 0 → ¬f i = 0)),
    exact not_imp_not.mpr (λ hf', hf'.symm ▸ (smul_zero c)) },
  { obtain ⟨A, hA⟩ := hf.bdd_above,
    refine mem_ℓp_infty ⟨∥c∥ * A, _⟩,
    rintros a ⟨i, rfl⟩,
    simpa [norm_smul] using mul_le_mul_of_nonneg_left (hA ⟨i, rfl⟩) (norm_nonneg c) },
  { apply mem_ℓp_gen,
    convert (hf.summable hp).mul_left (∥c∥ ^ p.to_real),
    ext i,
    simp [norm_smul, real.mul_rpow (norm_nonneg c) (norm_nonneg (f i))] },
end

lemma const_mul {f : α → 𝕜} (hf : mem_ℓp f p) (c : 𝕜) : mem_ℓp (λ x, c * f x) p :=
@mem_ℓp.const_smul α (λ i, 𝕜) _ _ 𝕜 _ _ _ hf c

end normed_space

end mem_ℓp

/-!
### lp space

The space of elements of `Π i, E i` satisfying the predicate `mem_ℓp`.
-/

/-- We define `pre_lp E` to be a type synonym for `Π i, E i` which, importantly, does not inherit
the `pi` topology on `Π i, E i` (otherwise this topology would descend to `lp E p` and conflict
with the normed group topology we will later equip it with.)

We choose to deal with this issue by making a type synonym for `Π i, E i` rather than for the `lp`
subgroup itself, because this allows all the spaces `lp E p` (for varying `p`) to be subgroups of
the same ambient group, which permits lemma statements like `lp.monotone` (below). -/
@[derive add_comm_group, nolint unused_arguments]
def pre_lp (E : α → Type*) [Π i, normed_group (E i)] : Type* := Π i, E i

instance pre_lp.unique [is_empty α] : unique (pre_lp E) := pi.unique_of_is_empty E

/-- lp space -/
def lp (E : α → Type*) [Π i, normed_group (E i)]
  (p : ℝ≥0∞) : add_subgroup (pre_lp E) :=
{ carrier := {f | mem_ℓp f p},
  zero_mem' := zero_mem_ℓp,
  add_mem' := λ f g, mem_ℓp.add,
  neg_mem' := λ f, mem_ℓp.neg }

namespace lp

instance : has_coe (lp E p) (Π i, E i) := coe_subtype
instance : has_coe_to_fun (lp E p) (λ _, Π i, E i) := ⟨λ f, ((f : Π i, E i) : Π i, E i)⟩

@[ext] lemma ext {f g : lp E p} (h : (f : Π i, E i) = g) : f = g :=
subtype.ext h

protected lemma ext_iff {f g : lp E p} : f = g ↔ (f : Π i, E i) = g :=
subtype.ext_iff

lemma eq_zero' [is_empty α] (f : lp E p) : f = 0 := subsingleton.elim f 0

protected lemma monotone {p q : ℝ≥0∞} (hpq : q ≤ p) : lp E q ≤ lp E p :=
λ f hf, mem_ℓp.of_exponent_ge hf hpq

protected lemma mem_ℓp (f : lp E p) : mem_ℓp f p := f.prop

variables (E p)
@[simp] lemma coe_fn_zero : ⇑(0 : lp E p) = 0 := rfl
variables {E p}

@[simp] lemma coe_fn_neg (f : lp E p) : ⇑(-f) = -f := rfl

@[simp] lemma coe_fn_add (f g : lp E p) : ⇑(f + g) = f + g := rfl

@[simp] lemma coe_fn_sum {ι : Type*} (f : ι → lp E p) (s : finset ι) :
  ⇑(∑ i in s, f i) = ∑ i in s, ⇑(f i) :=
begin
  classical,
  refine finset.induction _ _ s,
  { simp },
  intros i s his,
  simp [finset.sum_insert his],
end

@[simp] lemma coe_fn_sub (f g : lp E p) : ⇑(f - g) = f - g := rfl

instance : has_norm (lp E p) :=
{ norm := λ f, if hp : p = 0 then by subst hp; exact (lp.mem_ℓp f).finite_dsupport.to_finset.card
   else (if p = ∞ then ⨆ i, ∥f i∥ else (∑' i, ∥f i∥ ^ p.to_real) ^ (1/p.to_real)) }

lemma norm_eq_card_dsupport (f : lp E 0) : ∥f∥ = (lp.mem_ℓp f).finite_dsupport.to_finset.card :=
dif_pos rfl

lemma norm_eq_csupr (f : lp E ∞) : ∥f∥ = ⨆ i, ∥f i∥ :=
begin
  dsimp [norm],
  rw [dif_neg ennreal.top_ne_zero, if_pos rfl]
end

lemma is_lub_norm [nonempty α] (f : lp E ∞) : is_lub (set.range (λ i, ∥f i∥)) ∥f∥ :=
begin
  rw lp.norm_eq_csupr,
  exact is_lub_csupr (lp.mem_ℓp f)
end

lemma norm_eq_tsum_rpow (hp : 0 < p.to_real) (f : lp E p) :
  ∥f∥ = (∑' i, ∥f i∥ ^ p.to_real) ^ (1/p.to_real) :=
begin
  dsimp [norm],
  rw ennreal.to_real_pos_iff at hp,
  rw [dif_neg hp.1.ne', if_neg hp.2.ne],
end

lemma norm_rpow_eq_tsum (hp : 0 < p.to_real) (f : lp E p) :
  ∥f∥ ^ p.to_real = ∑' i, ∥f i∥ ^ p.to_real :=
begin
  rw [norm_eq_tsum_rpow hp, ← real.rpow_mul],
  { field_simp [hp.ne'] },
  apply tsum_nonneg,
  intros i,
  calc (0:ℝ) = 0 ^ p.to_real : by rw real.zero_rpow hp.ne'
  ... ≤ _ : real.rpow_le_rpow rfl.le (norm_nonneg (f i)) hp.le
end

lemma has_sum_norm (hp : 0 < p.to_real) (f : lp E p) :
  has_sum (λ i, ∥f i∥ ^ p.to_real) (∥f∥ ^ p.to_real) :=
begin
  rw norm_rpow_eq_tsum hp,
  exact ((lp.mem_ℓp f).summable hp).has_sum
end

lemma norm_nonneg' (f : lp E p) : 0 ≤ ∥f∥ :=
begin
  rcases p.trichotomy with rfl | rfl | hp,
  { simp [lp.norm_eq_card_dsupport f] },
  { cases is_empty_or_nonempty α with _i _i; resetI,
    { rw lp.norm_eq_csupr,
      simp [real.csupr_empty] },
    inhabit α,
    exact (norm_nonneg (f default)).trans ((lp.is_lub_norm f).1 ⟨default, rfl⟩) },
  { rw lp.norm_eq_tsum_rpow hp f,
    refine real.rpow_nonneg_of_nonneg (tsum_nonneg _) _,
    exact λ i, real.rpow_nonneg_of_nonneg (norm_nonneg _) _ },
end

@[simp] lemma norm_zero : ∥(0 : lp E p)∥ = 0 :=
begin
  rcases p.trichotomy with rfl | rfl | hp,
  { simp [lp.norm_eq_card_dsupport] },
  { simp [lp.norm_eq_csupr] },
  { rw lp.norm_eq_tsum_rpow hp,
    have hp' : 1 / p.to_real ≠ 0 := one_div_ne_zero hp.ne',
    simpa [real.zero_rpow hp.ne'] using real.zero_rpow hp' }
end

lemma norm_eq_zero_iff ⦃f : lp E p⦄ : ∥f∥ = 0 ↔ f = 0 :=
begin
  classical,
  refine ⟨λ h, _, by { rintros rfl, exact norm_zero }⟩,
  rcases p.trichotomy with rfl | rfl | hp,
  { ext i,
    have : {i : α | ¬f i = 0} = ∅ := by simpa [lp.norm_eq_card_dsupport f] using h,
    have : (¬ (f i = 0)) = false := congr_fun this i,
    tauto },
  { cases is_empty_or_nonempty α with _i _i; resetI,
    { simp },
    have H : is_lub (set.range (λ i, ∥f i∥)) 0,
    { simpa [h] using lp.is_lub_norm f },
    ext i,
    have : ∥f i∥ = 0 := le_antisymm (H.1 ⟨i, rfl⟩) (norm_nonneg _),
    simpa using this },
  { have hf : has_sum (λ (i : α), ∥f i∥ ^ p.to_real) 0,
    { have := lp.has_sum_norm hp f,
      rwa [h, real.zero_rpow hp.ne'] at this },
    have : ∀ i, 0 ≤ ∥f i∥ ^ p.to_real := λ i, real.rpow_nonneg_of_nonneg (norm_nonneg _) _,
    rw has_sum_zero_iff_of_nonneg this at hf,
    ext i,
    have : f i = 0 ∧ p.to_real ≠ 0,
    { simpa [real.rpow_eq_zero_iff_of_nonneg (norm_nonneg (f i))] using congr_fun hf i },
    exact this.1 },
end

lemma eq_zero_iff_coe_fn_eq_zero {f : lp E p} : f = 0 ↔ ⇑f = 0 :=
by rw [lp.ext_iff, coe_fn_zero]

@[simp] lemma norm_neg ⦃f : lp E p⦄ : ∥-f∥ = ∥f∥ :=
begin
  rcases p.trichotomy with rfl | rfl | hp,
  { simp [lp.norm_eq_card_dsupport] },
  { cases is_empty_or_nonempty α; resetI,
    { simp [lp.eq_zero' f], },
    apply (lp.is_lub_norm (-f)).unique,
    simpa using lp.is_lub_norm f },
  { suffices : ∥-f∥ ^ p.to_real = ∥f∥ ^ p.to_real,
    { exact real.rpow_left_inj_on hp.ne' (norm_nonneg' _) (norm_nonneg' _) this },
    apply (lp.has_sum_norm hp (-f)).unique,
    simpa using lp.has_sum_norm hp f }
end

instance [hp : fact (1 ≤ p)] : normed_group (lp E p) :=
normed_group.of_core _
{ norm_eq_zero_iff := norm_eq_zero_iff,
  triangle := λ f g, begin
    unfreezingI { rcases p.dichotomy with rfl | hp' },
    { cases is_empty_or_nonempty α; resetI,
      { simp [lp.eq_zero' f] },
      refine (lp.is_lub_norm (f + g)).2 _,
      rintros x ⟨i, rfl⟩,
      refine le_trans _ (add_mem_upper_bounds_add (lp.is_lub_norm f).1 (lp.is_lub_norm g).1
        ⟨_, _, ⟨i, rfl⟩, ⟨i, rfl⟩, rfl⟩),
      exact norm_add_le (f i) (g i) },
    { have hp'' : 0 < p.to_real := zero_lt_one.trans_le hp',
      have hf₁ : ∀ i, 0 ≤ ∥f i∥ := λ i, norm_nonneg _,
      have hg₁ : ∀ i, 0 ≤ ∥g i∥ := λ i, norm_nonneg _,
      have hf₂ := lp.has_sum_norm hp'' f,
      have hg₂ := lp.has_sum_norm hp'' g,
      -- apply Minkowski's inequality
      obtain ⟨C, hC₁, hC₂, hCfg⟩ :=
        real.Lp_add_le_has_sum_of_nonneg hp' hf₁ hg₁ (norm_nonneg' _) (norm_nonneg' _) hf₂ hg₂,
      refine le_trans _ hC₂,
      rw ← real.rpow_le_rpow_iff (norm_nonneg' (f + g)) hC₁ hp'',
      refine has_sum_le _ (lp.has_sum_norm hp'' (f + g)) hCfg,
      intros i,
      exact real.rpow_le_rpow (norm_nonneg _) (norm_add_le _ _) hp''.le },
  end,
  norm_neg := norm_neg }

-- TODO: define an `ennreal` version of `is_conjugate_exponent`, and then express this inequality
-- in a better version which also covers the case `p = 1, q = ∞`.
/-- Hölder inequality -/
protected lemma tsum_mul_le_mul_norm {p q : ℝ≥0∞}
  (hpq : p.to_real.is_conjugate_exponent q.to_real) (f : lp E p) (g : lp E q) :
  summable (λ i, ∥f i∥ * ∥g i∥) ∧ ∑' i, ∥f i∥ * ∥g i∥ ≤ ∥f∥ * ∥g∥ :=
begin
  have hf₁ : ∀ i, 0 ≤ ∥f i∥ := λ i, norm_nonneg _,
  have hg₁ : ∀ i, 0 ≤ ∥g i∥ := λ i, norm_nonneg _,
  have hf₂ := lp.has_sum_norm hpq.pos f,
  have hg₂ := lp.has_sum_norm hpq.symm.pos g,
  obtain ⟨C, -, hC', hC⟩ :=
    real.inner_le_Lp_mul_Lq_has_sum_of_nonneg hpq (norm_nonneg' _) (norm_nonneg' _) hf₁ hg₁ hf₂ hg₂,
  rw ← hC.tsum_eq at hC',
  exact ⟨hC.summable, hC'⟩
end

protected lemma summable_mul {p q : ℝ≥0∞}
  (hpq : p.to_real.is_conjugate_exponent q.to_real) (f : lp E p) (g : lp E q) :
  summable (λ i, ∥f i∥ * ∥g i∥) :=
(lp.tsum_mul_le_mul_norm hpq f g).1

protected lemma tsum_mul_le_mul_norm' {p q : ℝ≥0∞}
  (hpq : p.to_real.is_conjugate_exponent q.to_real) (f : lp E p) (g : lp E q) :
  ∑' i, ∥f i∥ * ∥g i∥ ≤ ∥f∥ * ∥g∥ :=
(lp.tsum_mul_le_mul_norm hpq f g).2

section compare_pointwise

lemma norm_apply_le_norm (hp : p ≠ 0) (f : lp E p) (i : α) : ∥f i∥ ≤ ∥f∥ :=
begin
  rcases eq_or_ne p ∞ with rfl | hp',
  { haveI : nonempty α := ⟨i⟩,
    exact (is_lub_norm f).1 ⟨i, rfl⟩ },
  have hp'' : 0 < p.to_real := ennreal.to_real_pos hp hp',
  have : ∀ i, 0 ≤ ∥f i∥ ^ p.to_real,
  { exact λ i, real.rpow_nonneg_of_nonneg (norm_nonneg _) _ },
  rw ← real.rpow_le_rpow_iff (norm_nonneg _) (norm_nonneg' _) hp'',
  convert le_has_sum (has_sum_norm hp'' f) i (λ i hi, this i),
end

lemma sum_rpow_le_norm_rpow (hp : 0 < p.to_real) (f : lp E p) (s : finset α) :
  ∑ i in s, ∥f i∥ ^ p.to_real ≤ ∥f∥ ^ p.to_real :=
begin
  rw lp.norm_rpow_eq_tsum hp f,
  have : ∀ i, 0 ≤ ∥f i∥ ^ p.to_real,
  { exact λ i, real.rpow_nonneg_of_nonneg (norm_nonneg _) _ },
  refine sum_le_tsum _ (λ i hi, this i) _,
  exact (lp.mem_ℓp f).summable hp
end

lemma norm_le_of_forall_le' [nonempty α] {f : lp E ∞} (C : ℝ) (hCf : ∀ i, ∥f i∥ ≤ C) : ∥f∥ ≤ C :=
begin
  refine (is_lub_norm f).2 _,
  rintros - ⟨i, rfl⟩,
  exact hCf i,
end

lemma norm_le_of_forall_le {f : lp E ∞} {C : ℝ} (hC : 0 ≤ C) (hCf : ∀ i, ∥f i∥ ≤ C) : ∥f∥ ≤ C :=
begin
  casesI is_empty_or_nonempty α,
  { simpa [eq_zero' f] using hC, },
  { exact norm_le_of_forall_le' C hCf },
end

lemma norm_le_of_tsum_le (hp : 0 < p.to_real) {C : ℝ} (hC : 0 ≤ C) {f : lp E p}
  (hf : ∑' i, ∥f i∥ ^ p.to_real ≤ C ^ p.to_real) :
  ∥f∥ ≤ C :=
begin
  rw [← real.rpow_le_rpow_iff (norm_nonneg' _) hC hp, norm_rpow_eq_tsum hp],
  exact hf,
end

lemma norm_le_of_forall_sum_le (hp : 0 < p.to_real) {C : ℝ} (hC : 0 ≤ C) {f : lp E p}
  (hf : ∀ s : finset α, ∑ i in s, ∥f i∥ ^ p.to_real ≤ C ^ p.to_real) :
  ∥f∥ ≤ C :=
norm_le_of_tsum_le hp hC (tsum_le_of_sum_le ((lp.mem_ℓp f).summable hp) hf)

end compare_pointwise

section normed_space

variables {𝕜 : Type*} [normed_field 𝕜] [Π i, normed_space 𝕜 (E i)]

instance : module 𝕜 (pre_lp E) := pi.module α E 𝕜

lemma mem_lp_const_smul (c : 𝕜) (f : lp E p) : c • (f : pre_lp E) ∈ lp E p :=
(lp.mem_ℓp f).const_smul c

variables (E p 𝕜)

/-- The `𝕜`-submodule of elements of `Π i : α, E i` whose `lp` norm is finite.  This is `lp E p`,
with extra structure. -/
def _root_.lp_submodule : submodule 𝕜 (pre_lp E) :=
{ smul_mem' := λ c f hf, by simpa using mem_lp_const_smul c ⟨f, hf⟩,
  .. lp E p }

variables {E p 𝕜}

lemma coe_lp_submodule : (lp_submodule E p 𝕜).to_add_subgroup = lp E p := rfl

instance : module 𝕜 (lp E p) :=
{ .. (lp_submodule E p 𝕜).module }

@[simp] lemma coe_fn_smul (c : 𝕜) (f : lp E p) : ⇑(c • f) = c • f := rfl

lemma norm_const_smul (hp : p ≠ 0) {c : 𝕜} (f : lp E p) : ∥c • f∥ = ∥c∥ * ∥f∥ :=
begin
  rcases p.trichotomy with rfl | rfl | hp,
  { exact absurd rfl hp },
  { cases is_empty_or_nonempty α; resetI,
    { simp [lp.eq_zero' f], },
    apply (lp.is_lub_norm (c • f)).unique,
    convert (lp.is_lub_norm f).mul_left (norm_nonneg c),
    ext a,
    simp [coe_fn_smul, norm_smul] },
  { suffices : ∥c • f∥ ^ p.to_real = (∥c∥ * ∥f∥) ^ p.to_real,
    { refine real.rpow_left_inj_on hp.ne' _ _ this,
      { exact norm_nonneg' _ },
      { exact mul_nonneg (norm_nonneg _) (norm_nonneg' _) } },
    apply (lp.has_sum_norm hp (c • f)).unique,
    convert (lp.has_sum_norm hp f).mul_left (∥c∥ ^ p.to_real),
    { simp [coe_fn_smul, norm_smul, real.mul_rpow (norm_nonneg c) (norm_nonneg _)] },
    have hf : 0 ≤ ∥f∥ := lp.norm_nonneg' f,
    simp [coe_fn_smul, norm_smul, real.mul_rpow (norm_nonneg c) hf] }
end

instance [fact (1 ≤ p)] : normed_space 𝕜 (lp E p) :=
{ norm_smul_le := λ c f, begin
    have hp : 0 < p := ennreal.zero_lt_one.trans_le (fact.out _),
    simp [norm_const_smul hp.ne']
  end }

variables {𝕜' : Type*} [normed_field 𝕜']

instance [Π i, normed_space 𝕜' (E i)] [has_smul 𝕜' 𝕜] [Π i, is_scalar_tower 𝕜' 𝕜 (E i)] :
  is_scalar_tower 𝕜' 𝕜 (lp E p) :=
begin
  refine ⟨λ r c f, _⟩,
  ext1,
  exact (lp.coe_fn_smul _ _).trans (smul_assoc _ _ _)
end

end normed_space

section normed_star_group

variables [Π (i : α), star_add_monoid (E i)] [Π i, normed_star_group (E i)]

lemma _root_.mem_ℓp.star_mem {f : Π i, E i}
(hf : mem_ℓp f p) : mem_ℓp (star f) p :=
begin
  rcases p.trichotomy with rfl | rfl | hp,
  { apply mem_ℓp_zero,
    simp [hf.finite_dsupport] },
  { apply mem_ℓp_infty,
    simpa using hf.bdd_above },
  { apply mem_ℓp_gen,
    simpa using hf.summable hp },
end

instance : has_star (lp E p) :=
{ star := λ f, ⟨(star f : Π i, E i) , f.property.star_mem ⟩}

@[simp] protected theorem star_apply (f : lp E p) (i : α) : star f i = star (f i) := rfl

<<<<<<< HEAD
instance : has_involutive_star (lp E p) := {star_involutive := λ x,
begin
ext i,
simp,
end }
=======
instance : has_involutive_star (lp E p) := {star_involutive := λ x, by ext, simp }
>>>>>>> d5cec9a2

instance : star_add_monoid (lp E p) := {star_add :=
λ f g, by ext i ; simp only [star_add_monoid.star_add, lp.coe_fn_add, add_left_inj, pi.add_apply,
  lp.star_apply, eq_self_iff_true]}

 instance [hp : fact (1 ≤ p)] : normed_star_group (lp E p) := { norm_star :=
 begin
 intro f,
 rcases p.trichotomy with h | h | h,
 { unfreezingI { subst h }, exfalso,
   have := ennreal.to_real_mono ennreal.zero_ne_top hp.elim,
   norm_num at this,},
 { unfreezingI { subst h }, simp only [lp.norm_eq_csupr, lp.star_apply, norm_star]},
 { simp only [lp.norm_eq_tsum_rpow h, lp.star_apply, norm_star]}
 end }

variables {𝕜 : Type*} [has_star 𝕜] [normed_field 𝕜]
variables [Πi, normed_space 𝕜 (E i)] [Π i, star_module 𝕜 (E i)]

<<<<<<< HEAD
instance : star_module 𝕜 (lp E p) := { star_smul :=
begin
intros i f,
ext,
simp only [lp.star_apply, lp.coe_fn_smul, pi.smul_apply, star_smul],
end }
=======
instance : star_module 𝕜 (lp E p) := ⟨ by {intros _ _, ext, simp } ⟩
>>>>>>> d5cec9a2

end normed_star_group

section non_unital_normed_ring

variables {I : Type*} {B : I → Type*} [Π i, non_unital_normed_ring (B i)]

lemma _root_.mem_ℓp.infty_mul {f g : Π i, B i} (hf : mem_ℓp f ∞) (hg : mem_ℓp g ∞) :
  mem_ℓp (f * g) ∞ :=
begin
  rw mem_ℓp_infty_iff,
  obtain ⟨⟨Cf, hCf⟩, ⟨Cg, hCg⟩⟩ := ⟨hf.bdd_above, hg.bdd_above⟩,
  refine ⟨Cf * Cg, _⟩,
  rintros _ ⟨i, rfl⟩,
  calc ∥(f * g) i∥ ≤ ∥f i∥ * ∥g i∥ : norm_mul_le (f i) (g i)
  ...             ≤ Cf * Cg       : mul_le_mul (hCf ⟨i, rfl⟩) (hCg ⟨i, rfl⟩) (norm_nonneg _)
                                      ((norm_nonneg _).trans (hCf ⟨i, rfl⟩))
end

instance : has_mul (lp B ∞) :=
{ mul := λ f g, ⟨(f  * g : Π i, B i) , f.property.infty_mul g.property⟩}

@[simp] lemma infty_coe_fn_mul (f g : lp B ∞) : ⇑(f * g) = f * g := rfl

instance : non_unital_ring (lp B ∞) :=
function.injective.non_unital_ring lp.has_coe_to_fun.coe (subtype.coe_injective)
  (lp.coe_fn_zero B ∞) lp.coe_fn_add infty_coe_fn_mul lp.coe_fn_neg lp.coe_fn_sub
  (λ _ _, rfl) (λ _ _,rfl)

instance : non_unital_normed_ring (lp B ∞) :=
  { norm_mul := λ f g, lp.norm_le_of_forall_le (mul_nonneg (norm_nonneg f) (norm_nonneg g))
    (λ i, calc ∥(f * g) i∥ ≤ ∥f i∥ * ∥g i∥ : norm_mul_le _ _
    ...                    ≤ ∥f∥ * ∥g∥
    : mul_le_mul (lp.norm_apply_le_norm ennreal.top_ne_zero f i)
        (lp.norm_apply_le_norm ennreal.top_ne_zero g i) (norm_nonneg _) (norm_nonneg _)),
  .. lp.normed_group }

-- we also want a `non_unital_normed_comm_ring` instance, but this has to wait for #13719

instance infty_is_scalar_tower {𝕜} [normed_field 𝕜] [Π i, normed_space 𝕜 (B i)]
  [Π i, is_scalar_tower 𝕜 (B i) (B i)] :
  is_scalar_tower 𝕜 (lp B ∞) (lp B ∞) :=
⟨λ r f g, lp.ext $ smul_assoc r ⇑f ⇑g⟩

instance infty_smul_comm_class {𝕜} [normed_field 𝕜] [Π i, normed_space 𝕜 (B i)]
  [Π i, smul_comm_class 𝕜 (B i) (B i)] :
  smul_comm_class 𝕜 (lp B ∞) (lp B ∞) :=
⟨λ r f g, lp.ext $ smul_comm r ⇑f ⇑g⟩

section star_ring

variables [Π i, star_ring (B i)] [Π i, normed_star_group (B i)]

instance : star_ring (lp B ∞) :=
{ star_mul := λ f g, by {ext, simp only [lp.star_apply, infty_coe_fn_mul, pi.mul_apply, star_mul]},
  .. (show star_add_monoid (lp B ∞),
      by { letI : Π i, star_add_monoid (B i) := λ i, infer_instance, apply_instance }) }

instance [∀ i, cstar_ring (B i)] : cstar_ring (lp B ∞) :=
{ norm_star_mul_self :=
begin
intro f,
apply le_antisymm,
{     rw ←sq,
      apply lp.norm_le_of_forall_le (sq_nonneg ∥ f ∥),
      dsimp [lp.star_apply],
      intro i,
      rw [cstar_ring.norm_star_mul_self, ←sq],
      refine sq_le_sq' _ _,
      { linarith [norm_nonneg (f i), norm_nonneg f] },
      { exact lp.norm_apply_le_norm ennreal.top_ne_zero _ _,}, },
{ rw ←sq,
  rw ←real.le_sqrt (norm_nonneg _) (norm_nonneg _),
  refine lp.norm_le_of_forall_le (∥star f * f∥.sqrt_nonneg) _,
      intro i,
      rw [real.le_sqrt (norm_nonneg _) (norm_nonneg _), sq, ←cstar_ring.norm_star_mul_self],
<<<<<<< HEAD
      refine lp.norm_apply_le_norm ennreal.top_ne_zero ((star f) * f) i,}
end }
=======
      exact lp.norm_apply_le_norm ennreal.top_ne_zero ((star f) * f) i,}
end
}
>>>>>>> d5cec9a2

end star_ring

end non_unital_normed_ring

section normed_ring

variables {I : Type*} {B : I → Type*} [Π i, normed_ring (B i)]

instance _root_.pre_lp.ring : ring (pre_lp B) := pi.ring

variables [Π i, norm_one_class (B i)]

lemma _root_.one_mem_ℓp_infty : mem_ℓp (1 : Π i, B i) ∞ :=
⟨1, by { rintros i ⟨i, rfl⟩, exact norm_one.le,}⟩

variables (B)

/-- The `𝕜`-subring of elements of `Π i : α, B i` whose `lp` norm is finite. This is `lp E ∞`,
with extra structure. -/
def _root_.lp_infty_subring : subring (pre_lp B) :=
{ carrier := {f | mem_ℓp f ∞},
  one_mem' := one_mem_ℓp_infty,
  mul_mem' := λ f g hf hg, hf.infty_mul hg,
  .. lp B ∞ }

variables {B}

instance infty_ring : ring (lp B ∞) := (lp_infty_subring B).to_ring

lemma _root_.mem_ℓp.infty_pow {f : Π i, B i} (hf : mem_ℓp f ∞) (n : ℕ) : mem_ℓp (f ^ n) ∞ :=
(lp_infty_subring B).pow_mem hf n

lemma _root_.nat_cast_mem_ℓp_infty (n : ℕ) : mem_ℓp (n : Π i, B i) ∞ :=
nat_cast_mem (lp_infty_subring B) n

lemma _root_.int_cast_mem_ℓp_infty (z : ℤ) : mem_ℓp (z : Π i, B i) ∞ :=
coe_int_mem (lp_infty_subring B) z

@[simp] lemma infty_coe_fn_one : ⇑(1 : lp B ∞) = 1 := rfl

@[simp] lemma infty_coe_fn_pow (f : lp B ∞) (n : ℕ) : ⇑(f ^ n) = f ^ n := rfl

@[simp] lemma infty_coe_fn_nat_cast (n : ℕ) : ⇑(n : lp B ∞) = n := rfl

@[simp] lemma infty_coe_fn_int_cast (z : ℤ) : ⇑(z : lp B ∞) = z := rfl

instance [nonempty I] : norm_one_class (lp B ∞) :=
{ norm_one := by simp_rw [lp.norm_eq_csupr, infty_coe_fn_one, pi.one_apply, norm_one, csupr_const]}

instance infty_normed_ring : normed_ring (lp B ∞) :=
{ .. lp.infty_ring, .. lp.non_unital_normed_ring }

end normed_ring

section normed_comm_ring

variables {I : Type*} {B : I → Type*} [Π i, normed_comm_ring (B i)] [∀ i, norm_one_class (B i)]

instance infty_comm_ring : comm_ring (lp B ∞) :=
{ mul_comm := λ f g, by { ext, simp only [lp.infty_coe_fn_mul, pi.mul_apply, mul_comm] },
  .. lp.infty_ring }

instance infty_normed_comm_ring : normed_comm_ring (lp B ∞) :=
{ .. lp.infty_comm_ring, .. lp.infty_normed_ring }

end normed_comm_ring

section algebra
variables {I : Type*} {𝕜 : Type*} {B : I → Type*}
variables [normed_field 𝕜] [Π i, normed_ring (B i)] [Π i, normed_algebra 𝕜 (B i)]

/-- A variant of `pi.algebra` that lean can't find otherwise. -/
instance _root_.pi.algebra_of_normed_algebra : algebra 𝕜 (Π i, B i) :=
@pi.algebra I 𝕜 B _ _ $ λ i, normed_algebra.to_algebra

instance _root_.pre_lp.algebra : algebra 𝕜 (pre_lp B) := _root_.pi.algebra_of_normed_algebra

variables [∀ i, norm_one_class (B i)]

lemma _root_.algebra_map_mem_ℓp_infty (k : 𝕜) : mem_ℓp (algebra_map 𝕜 (Π i, B i) k) ∞ :=
begin
  rw algebra.algebra_map_eq_smul_one,
  exact (one_mem_ℓp_infty.const_smul k : mem_ℓp (k • 1 : Π i, B i) ∞)
end

variables (𝕜 B)

/-- The `𝕜`-subalgebra of elements of `Π i : α, B i` whose `lp` norm is finite. This is `lp E ∞`,
with extra structure. -/
def _root_.lp_infty_subalgebra : subalgebra 𝕜 (pre_lp B) :=
{ carrier := {f | mem_ℓp f ∞},
  algebra_map_mem' := algebra_map_mem_ℓp_infty,
  .. lp_infty_subring B }

variables {𝕜 B}

instance infty_normed_algebra : normed_algebra 𝕜 (lp B ∞) :=
{ ..(lp_infty_subalgebra 𝕜 B).algebra,
  ..(lp.normed_space : normed_space 𝕜 (lp B ∞)) }

end algebra

section single
variables {𝕜 : Type*} [normed_field 𝕜] [Π i, normed_space 𝕜 (E i)]
variables [decidable_eq α]

/-- The element of `lp E p` which is `a : E i` at the index `i`, and zero elsewhere. -/
protected def single (p) (i : α) (a : E i) : lp E p :=
⟨ λ j, if h : j = i then eq.rec a h.symm else 0,
  begin
    refine (mem_ℓp_zero _).of_exponent_ge (zero_le p),
    refine (set.finite_singleton i).subset _,
    intros j,
    simp only [forall_exists_index, set.mem_singleton_iff, ne.def, dite_eq_right_iff,
      set.mem_set_of_eq, not_forall],
    rintros rfl,
    simp,
  end ⟩

protected lemma single_apply (p) (i : α) (a : E i) (j : α) :
  lp.single p i a j = if h : j = i then eq.rec a h.symm else 0 :=
rfl

protected lemma single_apply_self (p) (i : α) (a : E i) :
  lp.single p i a i = a :=
by rw [lp.single_apply, dif_pos rfl]

protected lemma single_apply_ne (p) (i : α) (a : E i) {j : α} (hij : j ≠ i) :
  lp.single p i a j = 0 :=
by rw [lp.single_apply, dif_neg hij]

@[simp] protected lemma single_neg (p) (i : α) (a : E i) :
  lp.single p i (- a) = - lp.single p i a :=
begin
  ext j,
  by_cases hi : j = i,
  { subst hi,
    simp [lp.single_apply_self] },
  { simp [lp.single_apply_ne p i _ hi] }
end

@[simp] protected lemma single_smul (p) (i : α) (a : E i) (c : 𝕜) :
  lp.single p i (c • a) = c • lp.single p i a :=
begin
  ext j,
  by_cases hi : j = i,
  { subst hi,
    simp [lp.single_apply_self] },
  { simp [lp.single_apply_ne p i _ hi] }
end

protected lemma norm_sum_single (hp : 0 < p.to_real) (f : Π i, E i) (s : finset α) :
  ∥∑ i in s, lp.single p i (f i)∥ ^ p.to_real = ∑ i in s, ∥f i∥ ^ p.to_real :=
begin
  refine (has_sum_norm hp (∑ i in s, lp.single p i (f i))).unique _,
  simp only [lp.single_apply, coe_fn_sum, finset.sum_apply, finset.sum_dite_eq],
  have h : ∀ i ∉ s, ∥ite (i ∈ s) (f i) 0∥ ^ p.to_real = 0,
  { intros i hi,
    simp [if_neg hi, real.zero_rpow hp.ne'], },
  have h' : ∀ i ∈ s, ∥f i∥ ^ p.to_real = ∥ite (i ∈ s) (f i) 0∥ ^ p.to_real,
  { intros i hi,
    rw if_pos hi },
  simpa [finset.sum_congr rfl h'] using has_sum_sum_of_ne_finset_zero h,
end

protected lemma norm_single (hp : 0 < p.to_real) (f : Π i, E i) (i : α) :
  ∥lp.single p i (f i)∥ = ∥f i∥ :=
begin
  refine real.rpow_left_inj_on hp.ne' (norm_nonneg' _) (norm_nonneg _) _,
  simpa using lp.norm_sum_single hp f {i},
end

protected lemma norm_sub_norm_compl_sub_single (hp : 0 < p.to_real) (f : lp E p) (s : finset α) :
  ∥f∥ ^ p.to_real - ∥f - ∑ i in s, lp.single p i (f i)∥ ^ p.to_real = ∑ i in s, ∥f i∥ ^ p.to_real :=
begin
  refine ((has_sum_norm hp f).sub (has_sum_norm hp (f - ∑ i in s, lp.single p i (f i)))).unique _,
  let F : α → ℝ := λ i, ∥f i∥ ^ p.to_real - ∥(f - ∑ i in s, lp.single p i (f i)) i∥ ^ p.to_real,
  have hF : ∀ i ∉ s, F i = 0,
  { intros i hi,
    suffices : ∥f i∥ ^ p.to_real - ∥f i - ite (i ∈ s) (f i) 0∥ ^ p.to_real = 0,
    { simpa [F, coe_fn_sum, lp.single_apply] using this, },
    simp [if_neg hi] },
  have hF' : ∀ i ∈ s, F i = ∥f i∥ ^ p.to_real,
  { intros i hi,
    simp [F, coe_fn_sum, lp.single_apply, if_pos hi, real.zero_rpow hp.ne'] },
  have : has_sum F (∑ i in s, F i) := has_sum_sum_of_ne_finset_zero hF,
  rwa [finset.sum_congr rfl hF'] at this,
end

protected lemma norm_compl_sum_single (hp : 0 < p.to_real) (f : lp E p) (s : finset α) :
  ∥f - ∑ i in s, lp.single p i (f i)∥ ^ p.to_real = ∥f∥ ^ p.to_real - ∑ i in s, ∥f i∥ ^ p.to_real :=
by linarith [lp.norm_sub_norm_compl_sub_single hp f s]

/-- The canonical finitely-supported approximations to an element `f` of `lp` converge to it, in the
`lp` topology. -/
protected lemma has_sum_single [fact (1 ≤ p)] (hp : p ≠ ⊤) (f : lp E p) :
  has_sum (λ i : α, lp.single p i (f i : E i)) f :=
begin
  have hp₀ : 0 < p := ennreal.zero_lt_one.trans_le (fact.out _),
  have hp' : 0 < p.to_real := ennreal.to_real_pos hp₀.ne' hp,
  have := lp.has_sum_norm hp' f,
  dsimp [has_sum] at this ⊢,
  rw metric.tendsto_nhds at this ⊢,
  intros ε hε,
  refine (this _ (real.rpow_pos_of_pos hε p.to_real)).mono _,
  intros s hs,
  rw ← real.rpow_lt_rpow_iff dist_nonneg (le_of_lt hε) hp',
  rw dist_comm at hs,
  simp only [dist_eq_norm, real.norm_eq_abs] at hs ⊢,
  have H : ∥∑ i in s, lp.single p i (f i : E i) - f∥ ^ p.to_real
    = ∥f∥ ^ p.to_real - ∑ i in s, ∥f i∥ ^ p.to_real,
  { simpa using lp.norm_compl_sum_single hp' (-f) s },
  rw ← H at hs,
  have : |∥∑ i in s, lp.single p i (f i : E i) - f∥ ^ p.to_real|
    = ∥∑ i in s, lp.single p i (f i : E i) - f∥ ^ p.to_real,
  { simp [real.abs_rpow_of_nonneg (norm_nonneg _)] },
  linarith
end

end single

section topology

open filter
open_locale topological_space uniformity

/-- The coercion from `lp E p` to `Π i, E i` is uniformly continuous. -/
lemma uniform_continuous_coe [_i : fact (1 ≤ p)] : uniform_continuous (coe : lp E p → Π i, E i) :=
begin
  have hp : p ≠ 0 := (ennreal.zero_lt_one.trans_le _i.elim).ne',
  rw uniform_continuous_pi,
  intros i,
  rw normed_group.uniformity_basis_dist.uniform_continuous_iff normed_group.uniformity_basis_dist,
  intros ε hε,
  refine ⟨ε, hε, _⟩,
  rintros f g (hfg : ∥f - g∥ < ε),
  have : ∥f i - g i∥ ≤ ∥f - g∥ := norm_apply_le_norm hp (f - g) i,
  exact this.trans_lt hfg,
end

variables {ι : Type*} {l : filter ι} [filter.ne_bot l]

lemma norm_apply_le_of_tendsto {C : ℝ} {F : ι → lp E ∞} (hCF : ∀ᶠ k in l, ∥F k∥ ≤ C)
  {f : Π a, E a} (hf : tendsto (id (λ i, F i) : ι → Π a, E a) l (𝓝 f)) (a : α) :
  ∥f a∥ ≤ C :=
begin
  have : tendsto (λ k, ∥F k a∥) l (𝓝 ∥f a∥) :=
    (tendsto.comp (continuous_apply a).continuous_at hf).norm,
  refine le_of_tendsto this (hCF.mono _),
  intros k hCFk,
  exact (norm_apply_le_norm ennreal.top_ne_zero (F k) a).trans hCFk,
end

variables [_i : fact (1 ≤ p)]

include _i

lemma sum_rpow_le_of_tendsto (hp : p ≠ ∞) {C : ℝ} {F : ι → lp E p} (hCF : ∀ᶠ k in l, ∥F k∥ ≤ C)
  {f : Π a, E a} (hf : tendsto (id (λ i, F i) : ι → Π a, E a) l (𝓝 f)) (s : finset α) :
  ∑ (i : α) in s, ∥f i∥ ^ p.to_real ≤ C ^ p.to_real :=
begin
  have hp' : p ≠ 0 := (ennreal.zero_lt_one.trans_le _i.elim).ne',
  have hp'' : 0 < p.to_real := ennreal.to_real_pos hp' hp,
  let G : (Π a, E a) → ℝ := λ f, ∑ a in s, ∥f a∥ ^ p.to_real,
  have hG : continuous G,
  { refine continuous_finset_sum s _,
    intros a ha,
    have : continuous (λ f : Π a, E a, f a):= continuous_apply a,
    exact this.norm.rpow_const (λ _, or.inr hp''.le) },
  refine le_of_tendsto (hG.continuous_at.tendsto.comp hf) _,
  refine hCF.mono _,
  intros k hCFk,
  refine (lp.sum_rpow_le_norm_rpow hp'' (F k) s).trans _,
  exact real.rpow_le_rpow (norm_nonneg _) hCFk hp''.le,
end

/-- "Semicontinuity of the `lp` norm": If all sufficiently large elements of a sequence in `lp E p`
 have `lp` norm `≤ C`, then the pointwise limit, if it exists, also has `lp` norm `≤ C`. -/
lemma norm_le_of_tendsto {C : ℝ} {F : ι → lp E p} (hCF : ∀ᶠ k in l, ∥F k∥ ≤ C) {f : lp E p}
  (hf : tendsto (id (λ i, F i) : ι → Π a, E a) l (𝓝 f)) :
  ∥f∥ ≤ C :=
begin
  obtain ⟨i, hi⟩ := hCF.exists,
  have hC : 0 ≤ C := (norm_nonneg _).trans hi,
  unfreezingI { rcases eq_top_or_lt_top p with rfl | hp },
  { apply norm_le_of_forall_le hC,
    exact norm_apply_le_of_tendsto hCF hf, },
  { have : 0 < p := ennreal.zero_lt_one.trans_le _i.elim,
    have hp' : 0 < p.to_real := ennreal.to_real_pos this.ne' hp.ne,
    apply norm_le_of_forall_sum_le hp' hC,
    exact sum_rpow_le_of_tendsto hp.ne hCF hf, }
end

/-- If `f` is the pointwise limit of a bounded sequence in `lp E p`, then `f` is in `lp E p`. -/
lemma mem_ℓp_of_tendsto {F : ι → lp E p} (hF : metric.bounded (set.range F)) {f : Π a, E a}
  (hf : tendsto (id (λ i, F i) : ι → Π a, E a) l (𝓝 f)) :
  mem_ℓp f p :=
begin
  obtain ⟨C, hC, hCF'⟩ := hF.exists_pos_norm_le,
  have hCF : ∀ k, ∥F k∥ ≤ C := λ k, hCF' _ ⟨k, rfl⟩,
  unfreezingI { rcases eq_top_or_lt_top p with rfl | hp },
  { apply mem_ℓp_infty,
    use C,
    rintros _ ⟨a, rfl⟩,
    refine norm_apply_le_of_tendsto (eventually_of_forall hCF) hf a, },
  { apply mem_ℓp_gen',
    exact sum_rpow_le_of_tendsto hp.ne (eventually_of_forall hCF) hf },
end

/-- If a sequence is Cauchy in the `lp E p` topology and pointwise convergent to a element `f` of
`lp E p`, then it converges to `f` in the `lp E p` topology. -/
lemma tendsto_lp_of_tendsto_pi {F : ℕ → lp E p} (hF : cauchy_seq F) {f : lp E p}
  (hf : tendsto (id (λ i, F i) : ℕ → Π a, E a) at_top (𝓝 f)) :
  tendsto F at_top (𝓝 f) :=
begin
  rw metric.nhds_basis_closed_ball.tendsto_right_iff,
  intros ε hε,
  have hε' : {p : (lp E p) × (lp E p) | ∥p.1 - p.2∥ < ε} ∈ 𝓤 (lp E p),
  { exact normed_group.uniformity_basis_dist.mem_of_mem hε },
  refine (hF.eventually_eventually hε').mono _,
  rintros n (hn : ∀ᶠ l in at_top, ∥(λ f, F n - f) (F l)∥ < ε),
  refine norm_le_of_tendsto (hn.mono (λ k hk, hk.le)) _,
  rw tendsto_pi_nhds,
  intros a,
  exact (hf.apply a).const_sub (F n a),
end

variables [Π a, complete_space (E a)]

instance : complete_space (lp E p) :=
metric.complete_of_cauchy_seq_tendsto
begin
  intros F hF,
  -- A Cauchy sequence in `lp E p` is pointwise convergent; let `f` be the pointwise limit.
  obtain ⟨f, hf⟩ := cauchy_seq_tendsto_of_complete (uniform_continuous_coe.comp_cauchy_seq hF),
  -- Since the Cauchy sequence is bounded, its pointwise limit `f` is in `lp E p`.
  have hf' : mem_ℓp f p := mem_ℓp_of_tendsto hF.bounded_range hf,
  -- And therefore `f` is its limit in the `lp E p` topology as well as pointwise.
  exact ⟨⟨f, hf'⟩, tendsto_lp_of_tendsto_pi hF hf⟩
end

end topology

end lp<|MERGE_RESOLUTION|>--- conflicted
+++ resolved
@@ -650,15 +650,7 @@
 
 @[simp] protected theorem star_apply (f : lp E p) (i : α) : star f i = star (f i) := rfl
 
-<<<<<<< HEAD
-instance : has_involutive_star (lp E p) := {star_involutive := λ x,
-begin
-ext i,
-simp,
-end }
-=======
-instance : has_involutive_star (lp E p) := {star_involutive := λ x, by ext, simp }
->>>>>>> d5cec9a2
+instance : has_involutive_star (lp E p) := { star_involutive := λ x, by {ext, simp} }
 
 instance : star_add_monoid (lp E p) := {star_add :=
 λ f g, by ext i ; simp only [star_add_monoid.star_add, lp.coe_fn_add, add_left_inj, pi.add_apply,
@@ -678,16 +670,7 @@
 variables {𝕜 : Type*} [has_star 𝕜] [normed_field 𝕜]
 variables [Πi, normed_space 𝕜 (E i)] [Π i, star_module 𝕜 (E i)]
 
-<<<<<<< HEAD
-instance : star_module 𝕜 (lp E p) := { star_smul :=
-begin
-intros i f,
-ext,
-simp only [lp.star_apply, lp.coe_fn_smul, pi.smul_apply, star_smul],
-end }
-=======
 instance : star_module 𝕜 (lp E p) := ⟨ by {intros _ _, ext, simp } ⟩
->>>>>>> d5cec9a2
 
 end normed_star_group
 
@@ -764,14 +747,9 @@
   refine lp.norm_le_of_forall_le (∥star f * f∥.sqrt_nonneg) _,
       intro i,
       rw [real.le_sqrt (norm_nonneg _) (norm_nonneg _), sq, ←cstar_ring.norm_star_mul_self],
-<<<<<<< HEAD
-      refine lp.norm_apply_le_norm ennreal.top_ne_zero ((star f) * f) i,}
-end }
-=======
       exact lp.norm_apply_le_norm ennreal.top_ne_zero ((star f) * f) i,}
 end
 }
->>>>>>> d5cec9a2
 
 end star_ring
 
