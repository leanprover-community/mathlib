/-
Copyright (c) 2018 Patrick Massot. All rights reserved.
Released under Apache 2.0 license as described in the file LICENSE.
Authors: Patrick Massot, Johannes Hölzl
-/
import algebra.algebra.pi
import algebra.algebra.restrict_scalars
import analysis.normed.field.basic
import analysis.normed.mul_action
import data.real.sqrt
import topology.algebra.module.basic

/-!
# Normed spaces

> THIS FILE IS SYNCHRONIZED WITH MATHLIB4.
> Any changes to this file require a corresponding PR to mathlib4.

In this file we define (semi)normed spaces and algebras. We also prove some theorems
about these definitions.
-/

variables {α : Type*} {β : Type*} {γ : Type*} {ι : Type*}

open filter metric function set
open_locale topology big_operators nnreal ennreal uniformity

section seminormed_add_comm_group

section prio
set_option extends_priority 920
-- Here, we set a rather high priority for the instance `[normed_space α β] : module α β`
-- to take precedence over `semiring.to_module` as this leads to instance paths with better
-- unification properties.
/-- A normed space over a normed field is a vector space endowed with a norm which satisfies the
equality `‖c • x‖ = ‖c‖ ‖x‖`. We require only `‖c • x‖ ≤ ‖c‖ ‖x‖` in the definition, then prove
`‖c • x‖ = ‖c‖ ‖x‖` in `norm_smul`.

Note that since this requires `seminormed_add_comm_group` and not `normed_add_comm_group`, this
typeclass can be used for "semi normed spaces" too, just as `module` can be used for
"semi modules". -/
class normed_space (α : Type*) (β : Type*) [normed_field α] [seminormed_add_comm_group β]
  extends module α β :=
<<<<<<< HEAD
[to_opposite_module : module αᵐᵒᵖ β]
[to_is_central_scalar : is_central_scalar α β]
(norm_smul_le : ∀ (a:α) (b:β), ∥a • b∥ ≤ ∥a∥ * ∥b∥)

attribute [instance, priority 920] normed_space.to_opposite_module
attribute [instance, priority 920] normed_space.to_is_central_scalar

=======
(norm_smul_le : ∀ (a:α) (b:β), ‖a • b‖ ≤ ‖a‖ * ‖b‖)
>>>>>>> 573eea92
end prio

variables [normed_field α] [seminormed_add_comm_group β]

@[priority 100] -- see Note [lower instance priority]
instance normed_space.has_bounded_smul [normed_space α β] : has_bounded_smul α β :=
has_bounded_smul.of_norm_smul_le normed_space.norm_smul_le

-- Shortcut instance, as otherwise this will be found by `normed_space.to_module` and be
-- noncomputable.
instance : module ℝ ℝ := by apply_instance

instance normed_field.to_normed_space : normed_space α α :=
{ norm_smul_le := λ a b, norm_mul_le a b }

-- shortcut instance
instance normed_field.to_has_bounded_smul : has_bounded_smul α α :=
normed_space.has_bounded_smul

lemma norm_zsmul (α) [normed_field α] [normed_space α β] (n : ℤ) (x : β) :
  ‖n • x‖ = ‖(n : α)‖ * ‖x‖ :=
by rw [← norm_smul, ← int.smul_one_eq_coe, smul_assoc, one_smul]

@[simp] lemma abs_norm (z : β) : |‖z‖| = ‖z‖ :=
abs_of_nonneg $ norm_nonneg z

lemma inv_norm_smul_mem_closed_unit_ball [normed_space ℝ β] (x : β) :
  ‖x‖⁻¹ • x ∈ closed_ball (0 : β) 1 :=
by simp only [mem_closed_ball_zero_iff, norm_smul, norm_inv, norm_norm, ← div_eq_inv_mul,
  div_self_le_one]

lemma norm_smul_of_nonneg [normed_space ℝ β] {t : ℝ} (ht : 0 ≤ t) (x : β) :
  ‖t • x‖ = t * ‖x‖ := by rw [norm_smul, real.norm_eq_abs, abs_of_nonneg ht]

variables {E : Type*} [seminormed_add_comm_group E] [normed_space α E]
variables {F : Type*} [seminormed_add_comm_group F] [normed_space α F]

theorem eventually_nhds_norm_smul_sub_lt (c : α) (x : E) {ε : ℝ} (h : 0 < ε) :
  ∀ᶠ y in 𝓝 x, ‖c • (y - x)‖ < ε :=
have tendsto (λ y, ‖c • (y - x)‖) (𝓝 x) (𝓝 0),
  from ((continuous_id.sub continuous_const).const_smul _).norm.tendsto' _ _ (by simp),
this.eventually (gt_mem_nhds h)

lemma filter.tendsto.zero_smul_is_bounded_under_le {f : ι → α} {g : ι → E} {l : filter ι}
  (hf : tendsto f l (𝓝 0)) (hg : is_bounded_under (≤) l (norm ∘ g)) :
  tendsto (λ x, f x • g x) l (𝓝 0) :=
hf.op_zero_is_bounded_under_le hg (•) norm_smul_le

lemma filter.is_bounded_under.smul_tendsto_zero {f : ι → α} {g : ι → E} {l : filter ι}
  (hf : is_bounded_under (≤) l (norm ∘ f)) (hg : tendsto g l (𝓝 0)) :
  tendsto (λ x, f x • g x) l (𝓝 0) :=
hg.op_zero_is_bounded_under_le hf (flip (•)) (λ x y, (norm_smul_le y x).trans_eq (mul_comm _ _))

theorem closure_ball [normed_space ℝ E] (x : E) {r : ℝ} (hr : r ≠ 0) :
  closure (ball x r) = closed_ball x r :=
begin
  refine subset.antisymm closure_ball_subset_closed_ball (λ y hy, _),
  have : continuous_within_at (λ c : ℝ, c • (y - x) + x) (Ico 0 1) 1 :=
    ((continuous_id.smul continuous_const).add continuous_const).continuous_within_at,
  convert this.mem_closure _ _,
  { rw [one_smul, sub_add_cancel] },
  { simp [closure_Ico zero_ne_one, zero_le_one] },
  { rintros c ⟨hc0, hc1⟩,
    rw [mem_ball, dist_eq_norm, add_sub_cancel, norm_smul, real.norm_eq_abs,
      abs_of_nonneg hc0, mul_comm, ← mul_one r],
    rw [mem_closed_ball, dist_eq_norm] at hy,
    replace hr : 0 < r, from ((norm_nonneg _).trans hy).lt_of_ne hr.symm,
    apply mul_lt_mul'; assumption }
end

theorem frontier_ball [normed_space ℝ E] (x : E) {r : ℝ} (hr : r ≠ 0) :
  frontier (ball x r) = sphere x r :=
begin
  rw [frontier, closure_ball x hr, is_open_ball.interior_eq],
  ext x, exact (@eq_iff_le_not_lt ℝ _ _ _).symm
end

theorem interior_closed_ball [normed_space ℝ E] (x : E) {r : ℝ} (hr : r ≠ 0) :
  interior (closed_ball x r) = ball x r :=
begin
  cases hr.lt_or_lt with hr hr,
  { rw [closed_ball_eq_empty.2 hr, ball_eq_empty.2 hr.le, interior_empty] },
  refine subset.antisymm _ ball_subset_interior_closed_ball,
  intros y hy,
  rcases (mem_closed_ball.1 $ interior_subset hy).lt_or_eq with hr|rfl, { exact hr },
  set f : ℝ → E := λ c : ℝ, c • (y - x) + x,
  suffices : f ⁻¹' closed_ball x (dist y x) ⊆ Icc (-1) 1,
  { have hfc : continuous f := (continuous_id.smul continuous_const).add continuous_const,
    have hf1 : (1:ℝ) ∈ f ⁻¹' (interior (closed_ball x $ dist y x)), by simpa [f],
    have h1 : (1:ℝ) ∈ interior (Icc (-1:ℝ) 1) :=
      interior_mono this (preimage_interior_subset_interior_preimage hfc hf1),
    contrapose h1,
    simp },
  intros c hc,
  rw [mem_Icc, ← abs_le, ← real.norm_eq_abs, ← mul_le_mul_right hr],
  simpa [f, dist_eq_norm, norm_smul] using hc
end

theorem frontier_closed_ball [normed_space ℝ E] (x : E) {r : ℝ} (hr : r ≠ 0) :
  frontier (closed_ball x r) = sphere x r :=
by rw [frontier, closure_closed_ball, interior_closed_ball x hr,
  closed_ball_diff_ball]

theorem interior_sphere [normed_space ℝ E] (x : E) {r : ℝ} (hr : r ≠ 0) :
  interior (sphere x r) = ∅ :=
by rw [←frontier_closed_ball x hr, interior_frontier is_closed_ball]

theorem frontier_sphere [normed_space ℝ E] (x : E) {r : ℝ} (hr : r ≠ 0) :
  frontier (sphere x r) = sphere x r :=
by rw [is_closed_sphere.frontier_eq, interior_sphere x hr, diff_empty]

instance {E : Type*} [normed_add_comm_group E] [normed_space ℚ E] (e : E) :
  discrete_topology $ add_subgroup.zmultiples e :=
begin
  rcases eq_or_ne e 0 with rfl | he,
  { rw [add_subgroup.zmultiples_zero_eq_bot], apply_instance, },
  { rw [discrete_topology_iff_open_singleton_zero, is_open_induced_iff],
    refine ⟨metric.ball 0 (‖e‖), metric.is_open_ball, _⟩,
    ext ⟨x, hx⟩,
    obtain ⟨k, rfl⟩ := add_subgroup.mem_zmultiples_iff.mp hx,
    rw [mem_preimage, mem_ball_zero_iff, add_subgroup.coe_mk, mem_singleton_iff,
      subtype.ext_iff, add_subgroup.coe_mk, add_subgroup.coe_zero, norm_zsmul ℚ k e,
      int.norm_cast_rat, int.norm_eq_abs, ← int.cast_abs, mul_lt_iff_lt_one_left
      (norm_pos_iff.mpr he), ← @int.cast_one ℝ _, int.cast_lt, int.abs_lt_one_iff, smul_eq_zero,
      or_iff_left he], },
end

/-- A (semi) normed real vector space is homeomorphic to the unit ball in the same space.
This homeomorphism sends `x : E` to `(1 + ‖x‖²)^(- ½) • x`.

In many cases the actual implementation is not important, so we don't mark the projection lemmas
`homeomorph_unit_ball_apply_coe` and `homeomorph_unit_ball_symm_apply` as `@[simp]`.

See also `cont_diff_homeomorph_unit_ball` and `cont_diff_on_homeomorph_unit_ball_symm` for
smoothness properties that hold when `E` is an inner-product space. -/
@[simps { attrs := [] }]
noncomputable def homeomorph_unit_ball [normed_space ℝ E] :
  E ≃ₜ ball (0 : E) 1 :=
{ to_fun := λ x, ⟨(1 + ‖x‖^2).sqrt⁻¹ • x, begin
    have : 0 < 1 + ‖x‖ ^ 2, by positivity,
    rw [mem_ball_zero_iff, norm_smul, real.norm_eq_abs, abs_inv, ← div_eq_inv_mul,
      div_lt_one (abs_pos.mpr $ real.sqrt_ne_zero'.mpr this), ← abs_norm x, ← sq_lt_sq,
      abs_norm, real.sq_sqrt this.le],
    exact lt_one_add _,
  end⟩,
  inv_fun := λ y, (1 - ‖(y : E)‖^2).sqrt⁻¹ • (y : E),
  left_inv := λ x,
  by field_simp [norm_smul, smul_smul, (zero_lt_one_add_norm_sq x).ne',
    real.sq_sqrt (zero_lt_one_add_norm_sq x).le, ← real.sqrt_div (zero_lt_one_add_norm_sq x).le],
  right_inv := λ y,
  begin
    have : 0 < 1 - ‖(y : E)‖ ^ 2 :=
      by nlinarith [norm_nonneg (y : E), (mem_ball_zero_iff.1 y.2 : ‖(y : E)‖ < 1)],
    field_simp [norm_smul, smul_smul, this.ne', real.sq_sqrt this.le, ← real.sqrt_div this.le],
  end,
  continuous_to_fun :=
  begin
    suffices : continuous (λ x, (1 + ‖x‖^2).sqrt⁻¹), from (this.smul continuous_id).subtype_mk _,
    refine continuous.inv₀ _ (λ x, real.sqrt_ne_zero'.mpr (by positivity)),
    continuity,
  end,
  continuous_inv_fun :=
  begin
    suffices : ∀ (y : ball (0 : E) 1), (1 - ‖(y : E)‖ ^ 2).sqrt ≠ 0, { continuity, },
    intros y,
    rw real.sqrt_ne_zero',
    nlinarith [norm_nonneg (y : E), (mem_ball_zero_iff.1 y.2 : ‖(y : E)‖ < 1)],
  end }

@[simp] lemma coe_homeomorph_unit_ball_apply_zero [normed_space ℝ E] :
  (homeomorph_unit_ball (0 : E) : E) = 0 :=
by simp [homeomorph_unit_ball]

open normed_field

instance : normed_space α (ulift E) :=
{ norm_smul_le := λ s x, (norm_smul_le s x.down : _),
  ..ulift.normed_add_comm_group,
  ..ulift.module' }

/-- The product of two normed spaces is a normed space, with the sup norm. -/
instance prod.normed_space : normed_space α (E × F) :=
{ norm_smul_le := λ s x, by simp [prod.norm_def, norm_smul_le, mul_max_of_nonneg],
  ..prod.normed_add_comm_group,
  ..prod.module }

/-- The product of finitely many normed spaces is a normed space, with the sup norm. -/
instance pi.normed_space {E : ι → Type*} [fintype ι] [∀i, seminormed_add_comm_group (E i)]
  [∀i, normed_space α (E i)] : normed_space α (Πi, E i) :=
{ norm_smul_le := λ a f, begin
    simp_rw [←coe_nnnorm, ←nnreal.coe_mul, nnreal.coe_le_coe, pi.nnnorm_def, nnreal.mul_finset_sup],
    exact finset.sup_mono_fun (λ _ _, norm_smul_le _ _),
  end }

instance mul_opposite.normed_space : normed_space α Eᵐᵒᵖ :=
{ norm_smul_le := λ s x, (norm_smul_le s x.unop : _),
  ..mul_opposite.normed_add_comm_group,
  ..mul_opposite.module _ }

/-- A subspace of a normed space is also a normed space, with the restriction of the norm. -/
<<<<<<< HEAD
instance submodule.normed_space {𝕜 R : Type*} [has_smul 𝕜 R] [has_smul 𝕜ᵐᵒᵖ R]
  [normed_field 𝕜] [ring R]
  {E : Type*} [semi_normed_group E] [normed_space 𝕜 E] [module R E]
  [is_scalar_tower 𝕜 R E] [is_scalar_tower 𝕜ᵐᵒᵖ R E] (s : submodule R E) :
=======
instance submodule.normed_space {𝕜 R : Type*} [has_smul 𝕜 R] [normed_field 𝕜] [ring R]
  {E : Type*} [seminormed_add_comm_group E] [normed_space 𝕜 E] [module R E]
  [is_scalar_tower 𝕜 R E] (s : submodule R E) :
>>>>>>> 573eea92
  normed_space 𝕜 s :=
{ norm_smul_le := λc x, (norm_smul_le c (x : E) : _) }

/-- If there is a scalar `c` with `‖c‖>1`, then any element with nonzero norm can be
moved by scalar multiplication to any shell of width `‖c‖`. Also recap information on the norm of
the rescaling element that shows up in applications. -/
lemma rescale_to_shell_semi_normed_zpow {c : α} (hc : 1 < ‖c‖) {ε : ℝ} (εpos : 0 < ε) {x : E}
  (hx : ‖x‖ ≠ 0) :
  ∃ n : ℤ, c ^ n ≠ 0 ∧ ‖c ^ n • x‖ < ε ∧ (ε / ‖c‖ ≤ ‖c ^ n • x‖) ∧ (‖c ^ n‖⁻¹ ≤ ε⁻¹ * ‖c‖ * ‖x‖) :=
begin
  have xεpos : 0 < ‖x‖/ε := div_pos ((ne.symm hx).le_iff_lt.1 (norm_nonneg x)) εpos,
  rcases exists_mem_Ico_zpow xεpos hc with ⟨n, hn⟩,
  have cpos : 0 < ‖c‖ := lt_trans (zero_lt_one : (0 :ℝ) < 1) hc,
  have cnpos : 0 < ‖c^(n+1)‖ := by { rw norm_zpow, exact lt_trans xεpos hn.2 },
  refine ⟨-(n+1), _, _, _, _⟩,
  show c ^ (-(n + 1)) ≠ 0, from zpow_ne_zero _ (norm_pos_iff.1 cpos),
  show ‖c ^ (-(n + 1)) • x‖ < ε,
  { rw [norm_smul, zpow_neg, norm_inv, ← div_eq_inv_mul, div_lt_iff cnpos, mul_comm, norm_zpow],
    exact (div_lt_iff εpos).1 (hn.2) },
  show ε / ‖c‖ ≤ ‖c ^ (-(n + 1)) • x‖,
  { rw [zpow_neg, div_le_iff cpos, norm_smul, norm_inv, norm_zpow, zpow_add₀ (ne_of_gt cpos),
        zpow_one, mul_inv_rev, mul_comm, ← mul_assoc, ← mul_assoc, mul_inv_cancel (ne_of_gt cpos),
        one_mul, ← div_eq_inv_mul, le_div_iff (zpow_pos_of_pos cpos _), mul_comm],
    exact (le_div_iff εpos).1 hn.1 },
  show ‖c ^ (-(n + 1))‖⁻¹ ≤ ε⁻¹ * ‖c‖ * ‖x‖,
  { rw [zpow_neg, norm_inv, inv_inv, norm_zpow, zpow_add₀ cpos.ne', zpow_one, mul_right_comm,
      ← div_eq_inv_mul],
    exact mul_le_mul_of_nonneg_right hn.1 (norm_nonneg _) }
end

/-- If there is a scalar `c` with `‖c‖>1`, then any element with nonzero norm can be
moved by scalar multiplication to any shell of width `‖c‖`. Also recap information on the norm of
the rescaling element that shows up in applications. -/
lemma rescale_to_shell_semi_normed {c : α} (hc : 1 < ‖c‖) {ε : ℝ} (εpos : 0 < ε) {x : E}
  (hx : ‖x‖ ≠ 0) : ∃d:α, d ≠ 0 ∧ ‖d • x‖ < ε ∧ (ε/‖c‖ ≤ ‖d • x‖) ∧ (‖d‖⁻¹ ≤ ε⁻¹ * ‖c‖ * ‖x‖) :=
let ⟨n, hn⟩ := rescale_to_shell_semi_normed_zpow hc εpos hx in ⟨_, hn⟩

end seminormed_add_comm_group

/-- A linear map from a `module` to a `normed_space` induces a `normed_space` structure on the
domain, using the `seminormed_add_comm_group.induced` norm.

See note [reducible non-instances] -/
@[reducible]
def normed_space.induced {F : Type*} (α β γ : Type*) [normed_field α] [add_comm_group β]
  [module α β] [seminormed_add_comm_group γ] [normed_space α γ] [linear_map_class F α β γ]
  (f : F) : @normed_space α β _ (seminormed_add_comm_group.induced β γ f) :=
{ norm_smul_le := λ a b, by {unfold norm, exact (map_smul f a b).symm ▸ norm_smul_le a (f b) } }

section normed_add_comm_group

variables [normed_field α]
variables {E : Type*} [normed_add_comm_group E] [normed_space α E]
variables {F : Type*} [normed_add_comm_group F] [normed_space α F]

open normed_field

/-- While this may appear identical to `normed_space.to_module`, it contains an implicit argument
involving `normed_add_comm_group.to_seminormed_add_comm_group` that typeclass inference has trouble
inferring.

Specifically, the following instance cannot be found without this `normed_space.to_module'`:
```lean
example
  (𝕜 ι : Type*) (E : ι → Type*)
  [normed_field 𝕜] [Π i, normed_add_comm_group (E i)] [Π i, normed_space 𝕜 (E i)] :
  Π i, module 𝕜 (E i) := by apply_instance
```

[This Zulip thread](https://leanprover.zulipchat.com/#narrow/stream/113488-general/topic/Typeclass.20resolution.20under.20binders/near/245151099)
gives some more context. -/
@[priority 100]
instance normed_space.to_module' : module α F := normed_space.to_module

section surj

variables (E) [normed_space ℝ E] [nontrivial E]

lemma exists_norm_eq {c : ℝ} (hc : 0 ≤ c) : ∃ x : E, ‖x‖ = c :=
begin
  rcases exists_ne (0 : E) with ⟨x, hx⟩,
  rw ← norm_ne_zero_iff at hx,
  use c • ‖x‖⁻¹ • x,
  simp [norm_smul, real.norm_of_nonneg hc, hx]
end

@[simp] lemma range_norm : range (norm : E → ℝ) = Ici 0 :=
subset.antisymm (range_subset_iff.2 norm_nonneg) (λ _, exists_norm_eq E)

lemma nnnorm_surjective : surjective (nnnorm : E → ℝ≥0) :=
λ c, (exists_norm_eq E c.coe_nonneg).imp $ λ x h, nnreal.eq h

@[simp] lemma range_nnnorm : range (nnnorm : E → ℝ≥0) = univ :=
(nnnorm_surjective E).range_eq

end surj

/-- If `E` is a nontrivial topological module over `ℝ`, then `E` has no isolated points.
This is a particular case of `module.punctured_nhds_ne_bot`. -/
instance real.punctured_nhds_module_ne_bot
  {E : Type*} [add_comm_group E] [topological_space E] [has_continuous_add E] [nontrivial E]
  [module ℝ E] [has_continuous_smul ℝ E] (x : E) :
  ne_bot (𝓝[≠] x) :=
module.punctured_nhds_ne_bot ℝ E x

theorem interior_closed_ball' [normed_space ℝ E] [nontrivial E] (x : E) (r : ℝ) :
  interior (closed_ball x r) = ball x r :=
begin
  rcases eq_or_ne r 0 with rfl|hr,
  { rw [closed_ball_zero, ball_zero, interior_singleton] },
  { exact interior_closed_ball x hr }
end

theorem frontier_closed_ball' [normed_space ℝ E] [nontrivial E] (x : E) (r : ℝ) :
  frontier (closed_ball x r) = sphere x r :=
by rw [frontier, closure_closed_ball, interior_closed_ball' x r, closed_ball_diff_ball]

@[simp] theorem interior_sphere' [normed_space ℝ E] [nontrivial E] (x : E) (r : ℝ) :
  interior (sphere x r) = ∅ :=
by rw [←frontier_closed_ball' x, interior_frontier is_closed_ball]

@[simp] theorem frontier_sphere' [normed_space ℝ E] [nontrivial E] (x : E) (r : ℝ) :
  frontier (sphere x r) = sphere x r :=
by rw [is_closed_sphere.frontier_eq, interior_sphere' x, diff_empty]

variables {α}

lemma rescale_to_shell_zpow {c : α} (hc : 1 < ‖c‖) {ε : ℝ} (εpos : 0 < ε) {x : E} (hx : x ≠ 0) :
  ∃ n : ℤ, c ^ n ≠ 0 ∧ ‖c ^ n • x‖ < ε ∧ (ε / ‖c‖ ≤ ‖c ^ n • x‖) ∧ (‖c ^ n‖⁻¹ ≤ ε⁻¹ * ‖c‖ * ‖x‖) :=
rescale_to_shell_semi_normed_zpow hc εpos (mt norm_eq_zero.1 hx)

/-- If there is a scalar `c` with `‖c‖>1`, then any element can be moved by scalar multiplication to
any shell of width `‖c‖`. Also recap information on the norm of the rescaling element that shows
up in applications. -/
lemma rescale_to_shell {c : α} (hc : 1 < ‖c‖) {ε : ℝ} (εpos : 0 < ε) {x : E} (hx : x ≠ 0) :
  ∃d:α, d ≠ 0 ∧ ‖d • x‖ < ε ∧ (ε/‖c‖ ≤ ‖d • x‖) ∧ (‖d‖⁻¹ ≤ ε⁻¹ * ‖c‖ * ‖x‖) :=
rescale_to_shell_semi_normed hc εpos (mt norm_eq_zero.1 hx)

end normed_add_comm_group

section nontrivially_normed_space

variables (𝕜 E : Type*) [nontrivially_normed_field 𝕜] [normed_add_comm_group E] [normed_space 𝕜 E]
  [nontrivial E]

include 𝕜

/-- If `E` is a nontrivial normed space over a nontrivially normed field `𝕜`, then `E` is unbounded:
for any `c : ℝ`, there exists a vector `x : E` with norm strictly greater than `c`. -/
lemma normed_space.exists_lt_norm (c : ℝ) : ∃ x : E, c < ‖x‖ :=
begin
  rcases exists_ne (0 : E) with ⟨x, hx⟩,
  rcases normed_field.exists_lt_norm 𝕜 (c / ‖x‖) with ⟨r, hr⟩,
  use r • x,
  rwa [norm_smul, ← div_lt_iff],
  rwa norm_pos_iff
end

protected lemma normed_space.unbounded_univ : ¬bounded (univ : set E) :=
λ h, let ⟨R, hR⟩ := bounded_iff_forall_norm_le.1 h, ⟨x, hx⟩ := normed_space.exists_lt_norm 𝕜 E R
in hx.not_le (hR x trivial)

/-- A normed vector space over a nontrivially normed field is a noncompact space. This cannot be
an instance because in order to apply it, Lean would have to search for `normed_space 𝕜 E` with
unknown `𝕜`. We register this as an instance in two cases: `𝕜 = E` and `𝕜 = ℝ`. -/
protected lemma normed_space.noncompact_space : noncompact_space E :=
⟨λ h, normed_space.unbounded_univ 𝕜 _ h.bounded⟩

@[priority 100]
instance nontrivially_normed_field.noncompact_space : noncompact_space 𝕜 :=
normed_space.noncompact_space 𝕜 𝕜

omit 𝕜

@[priority 100]
instance real_normed_space.noncompact_space [normed_space ℝ E] : noncompact_space E :=
normed_space.noncompact_space ℝ E

end nontrivially_normed_space

section normed_algebra

/-- A normed algebra `𝕜'` over `𝕜` is normed module that is also an algebra.

See the implementation notes for `algebra` for a discussion about non-unital algebras. Following
the strategy there, a non-unital *normed* algebra can be written as:
```lean
variables [normed_field 𝕜] [non_unital_semi_normed_ring 𝕜']
variables [normed_module 𝕜 𝕜'] [smul_comm_class 𝕜 𝕜' 𝕜'] [is_scalar_tower 𝕜 𝕜' 𝕜']
```
-/
class normed_algebra (𝕜 : Type*) (𝕜' : Type*) [normed_field 𝕜] [semi_normed_ring 𝕜']
  extends algebra 𝕜 𝕜' :=
(norm_smul_le : ∀ (r : 𝕜) (x : 𝕜'), ‖r • x‖ ≤ ‖r‖ * ‖x‖)

variables {𝕜 : Type*} (𝕜' : Type*) [normed_field 𝕜] [semi_normed_ring 𝕜'] [normed_algebra 𝕜 𝕜']

@[priority 100]
instance normed_algebra.to_normed_space : normed_space 𝕜 𝕜' :=
{ norm_smul_le := normed_algebra.norm_smul_le }

/-- While this may appear identical to `normed_algebra.to_normed_space`, it contains an implicit
argument involving `normed_ring.to_semi_normed_ring` that typeclass inference has trouble inferring.

Specifically, the following instance cannot be found without this `normed_space.to_module'`:
```lean
example
  (𝕜 ι : Type*) (E : ι → Type*)
  [normed_field 𝕜] [Π i, normed_ring (E i)] [Π i, normed_algebra 𝕜 (E i)] :
  Π i, module 𝕜 (E i) := by apply_instance
```

See `normed_space.to_module'` for a similar situation. -/
@[priority 100]
instance normed_algebra.to_normed_space' {𝕜'} [normed_ring 𝕜'] [normed_algebra 𝕜 𝕜'] :
  normed_space 𝕜 𝕜' := by apply_instance

lemma norm_algebra_map (x : 𝕜) : ‖algebra_map 𝕜 𝕜' x‖ = ‖x‖ * ‖(1 : 𝕜')‖ :=
begin
  rw algebra.algebra_map_eq_smul_one,
  exact norm_smul _ _,
end

lemma nnnorm_algebra_map (x : 𝕜) : ‖algebra_map 𝕜 𝕜' x‖₊ = ‖x‖₊ * ‖(1 : 𝕜')‖₊ :=
subtype.ext $ norm_algebra_map 𝕜' x

@[simp] lemma norm_algebra_map' [norm_one_class 𝕜'] (x : 𝕜) : ‖algebra_map 𝕜 𝕜' x‖ = ‖x‖ :=
by rw [norm_algebra_map, norm_one, mul_one]

@[simp] lemma nnnorm_algebra_map' [norm_one_class 𝕜'] (x : 𝕜) : ‖algebra_map 𝕜 𝕜' x‖₊ = ‖x‖₊ :=
subtype.ext $ norm_algebra_map' _ _

section nnreal

variables [norm_one_class 𝕜'] [normed_algebra ℝ 𝕜']

@[simp] lemma norm_algebra_map_nnreal (x : ℝ≥0) : ‖algebra_map ℝ≥0 𝕜' x‖ = x :=
(norm_algebra_map' 𝕜' (x : ℝ)).symm ▸ real.norm_of_nonneg x.prop

@[simp] lemma nnnorm_algebra_map_nnreal (x : ℝ≥0) : ‖algebra_map ℝ≥0 𝕜' x‖₊ = x :=
subtype.ext $ norm_algebra_map_nnreal 𝕜' x

end nnreal

variables (𝕜 𝕜')

/-- In a normed algebra, the inclusion of the base field in the extended field is an isometry. -/
lemma algebra_map_isometry [norm_one_class 𝕜'] : isometry (algebra_map 𝕜 𝕜') :=
begin
  refine isometry.of_dist_eq (λx y, _),
  rw [dist_eq_norm, dist_eq_norm, ← ring_hom.map_sub, norm_algebra_map'],
end

instance normed_algebra.id : normed_algebra 𝕜 𝕜 :=
{ .. normed_field.to_normed_space,
  .. algebra.id 𝕜}

/-- Any normed characteristic-zero division ring that is a normed_algebra over the reals is also a
normed algebra over the rationals.

Phrased another way, if `𝕜` is a normed algebra over the reals, then `algebra_rat` respects that
norm. -/
instance normed_algebra_rat {𝕜} [normed_division_ring 𝕜] [char_zero 𝕜] [normed_algebra ℝ 𝕜] :
  normed_algebra ℚ 𝕜 :=
{ norm_smul_le := λ q x,
    by rw [←smul_one_smul ℝ q x, rat.smul_one_eq_coe, norm_smul, rat.norm_cast_real], }

instance punit.normed_algebra : normed_algebra 𝕜 punit :=
{ norm_smul_le := λ q x, by simp only [punit.norm_eq_zero, mul_zero] }

instance : normed_algebra 𝕜 (ulift 𝕜') :=
{ ..ulift.normed_space }

/-- The product of two normed algebras is a normed algebra, with the sup norm. -/
instance prod.normed_algebra {E F : Type*} [semi_normed_ring E] [semi_normed_ring F]
  [normed_algebra 𝕜 E] [normed_algebra 𝕜 F] :
  normed_algebra 𝕜 (E × F) :=
{ ..prod.normed_space }

/-- The product of finitely many normed algebras is a normed algebra, with the sup norm. -/
instance pi.normed_algebra {E : ι → Type*} [fintype ι]
  [Π i, semi_normed_ring (E i)] [Π i, normed_algebra 𝕜 (E i)] :
  normed_algebra 𝕜 (Π i, E i) :=
{ .. pi.normed_space,
  .. pi.algebra _ E }

instance mul_opposite.normed_algebra {E : Type*} [semi_normed_ring E] [normed_algebra 𝕜 E] :
  normed_algebra 𝕜 Eᵐᵒᵖ :=
{ ..mul_opposite.normed_space }

end normed_algebra

/-- A non-unital algebra homomorphism from an `algebra` to a `normed_algebra` induces a
`normed_algebra` structure on the domain, using the `semi_normed_ring.induced` norm.

See note [reducible non-instances] -/
@[reducible]
def normed_algebra.induced {F : Type*} (α β γ : Type*) [normed_field α] [ring β]
  [algebra α β] [semi_normed_ring γ] [normed_algebra α γ] [non_unital_alg_hom_class F α β γ]
  (f : F) : @normed_algebra α β _ (semi_normed_ring.induced β γ f) :=
{ norm_smul_le := λ a b, by {unfold norm, exact (map_smul f a b).symm ▸ norm_smul_le a (f b) } }

instance subalgebra.to_normed_algebra {𝕜 A : Type*} [semi_normed_ring A] [normed_field 𝕜]
  [normed_algebra 𝕜 A] (S : subalgebra 𝕜 A) : normed_algebra 𝕜 S :=
@normed_algebra.induced _ 𝕜 S A _ (subring_class.to_ring S) S.algebra _ _ _ S.val

section restrict_scalars

variables (𝕜 : Type*) (𝕜' : Type*) [normed_field 𝕜] [normed_field 𝕜'] [normed_algebra 𝕜 𝕜']
(E : Type*) [seminormed_add_comm_group E] [normed_space 𝕜' E]

instance {𝕜 : Type*} {𝕜' : Type*} {E : Type*} [I : seminormed_add_comm_group E] :
  seminormed_add_comm_group (restrict_scalars 𝕜 𝕜' E) := I

instance {𝕜 : Type*} {𝕜' : Type*} {E : Type*} [I : normed_add_comm_group E] :
  normed_add_comm_group (restrict_scalars 𝕜 𝕜' E) := I

/-- If `E` is a normed space over `𝕜'` and `𝕜` is a normed algebra over `𝕜'`, then
`restrict_scalars.module` is additionally a `normed_space`. -/
instance : normed_space 𝕜 (restrict_scalars 𝕜 𝕜' E) :=
{ norm_smul_le := λ c x, (norm_smul_le (algebra_map 𝕜 𝕜' c) (_ : E)).trans_eq $
    by rw norm_algebra_map',
  ..restrict_scalars.module 𝕜 𝕜' E }

/--
The action of the original normed_field on `restrict_scalars 𝕜 𝕜' E`.
This is not an instance as it would be contrary to the purpose of `restrict_scalars`.
-/
-- If you think you need this, consider instead reproducing `restrict_scalars.lsmul`
-- appropriately modified here.
def module.restrict_scalars.normed_space_orig {𝕜 : Type*} {𝕜' : Type*} {E : Type*}
  [normed_field 𝕜'] [seminormed_add_comm_group E] [I : normed_space 𝕜' E] :
  normed_space 𝕜' (restrict_scalars 𝕜 𝕜' E) := I

/-- Warning: This declaration should be used judiciously.
Please consider using `is_scalar_tower` and/or `restrict_scalars 𝕜 𝕜' E` instead.

This definition allows the `restrict_scalars.normed_space` instance to be put directly on `E`
rather on `restrict_scalars 𝕜 𝕜' E`. This would be a very bad instance; both because `𝕜'` cannot be
inferred, and because it is likely to create instance diamonds.
-/
def normed_space.restrict_scalars : normed_space 𝕜 E :=
restrict_scalars.normed_space _ 𝕜' _

end restrict_scalars<|MERGE_RESOLUTION|>--- conflicted
+++ resolved
@@ -41,7 +41,6 @@
 "semi modules". -/
 class normed_space (α : Type*) (β : Type*) [normed_field α] [seminormed_add_comm_group β]
   extends module α β :=
-<<<<<<< HEAD
 [to_opposite_module : module αᵐᵒᵖ β]
 [to_is_central_scalar : is_central_scalar α β]
 (norm_smul_le : ∀ (a:α) (b:β), ∥a • b∥ ≤ ∥a∥ * ∥b∥)
@@ -49,9 +48,6 @@
 attribute [instance, priority 920] normed_space.to_opposite_module
 attribute [instance, priority 920] normed_space.to_is_central_scalar
 
-=======
-(norm_smul_le : ∀ (a:α) (b:β), ‖a • b‖ ≤ ‖a‖ * ‖b‖)
->>>>>>> 573eea92
 end prio
 
 variables [normed_field α] [seminormed_add_comm_group β]
@@ -252,16 +248,10 @@
   ..mul_opposite.module _ }
 
 /-- A subspace of a normed space is also a normed space, with the restriction of the norm. -/
-<<<<<<< HEAD
 instance submodule.normed_space {𝕜 R : Type*} [has_smul 𝕜 R] [has_smul 𝕜ᵐᵒᵖ R]
   [normed_field 𝕜] [ring R]
-  {E : Type*} [semi_normed_group E] [normed_space 𝕜 E] [module R E]
+  {E : Type*} [seminormed_add_comm_group E] [normed_space 𝕜 E] [module R E]
   [is_scalar_tower 𝕜 R E] [is_scalar_tower 𝕜ᵐᵒᵖ R E] (s : submodule R E) :
-=======
-instance submodule.normed_space {𝕜 R : Type*} [has_smul 𝕜 R] [normed_field 𝕜] [ring R]
-  {E : Type*} [seminormed_add_comm_group E] [normed_space 𝕜 E] [module R E]
-  [is_scalar_tower 𝕜 R E] (s : submodule R E) :
->>>>>>> 573eea92
   normed_space 𝕜 s :=
 { norm_smul_le := λc x, (norm_smul_le c (x : E) : _) }
 
