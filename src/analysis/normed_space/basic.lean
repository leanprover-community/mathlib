--- conflicted
+++ resolved
@@ -73,47 +73,8 @@
 by simp only [mem_closed_ball_zero_iff, norm_smul, norm_inv, norm_norm, ← div_eq_inv_mul,
   div_self_le_one]
 
-<<<<<<< HEAD
-lemma dist_smul₀ [normed_space α β] (s : α) (x y : β) : dist (s • x) (s • y) = ‖s‖ * dist x y :=
-by simp only [dist_eq_norm, (norm_smul _ _).symm, smul_sub]
-
-lemma nnnorm_smul [normed_space α β] (s : α) (x : β) : ‖s • x‖₊ = ‖s‖₊ * ‖x‖₊ :=
-nnreal.eq $ norm_smul s x
-
-lemma nndist_smul₀ [normed_space α β] (s : α) (x y : β) :
-  nndist (s • x) (s • y) = ‖s‖₊ * nndist x y :=
-nnreal.eq $ dist_smul₀ s x y
-
-lemma edist_smul₀ [normed_space α β] (s : α) (x y : β) :
-  edist (s • x) (s • y) = ‖s‖₊ • edist x y :=
-by simp only [edist_nndist, nndist_smul₀, ennreal.coe_mul, ennreal.smul_def, smul_eq_mul]
-
-lemma lipschitz_with_smul [normed_space α β] (s : α) : lipschitz_with ‖s‖₊ ((•) s : β → β) :=
-lipschitz_with_iff_dist_le_mul.2 $ λ x y, by rw [dist_smul₀, coe_nnnorm]
-
-=======
->>>>>>> 5bfbcca0
 lemma norm_smul_of_nonneg [normed_space ℝ β] {t : ℝ} (ht : 0 ≤ t) (x : β) :
   ‖t • x‖ = t * ‖x‖ := by rw [norm_smul, real.norm_eq_abs, abs_of_nonneg ht]
-
-lemma ediam_smul₀ [normed_space α β] (r : α) (s : set β) :
-  emetric.diam (r • s) = ‖r‖₊ • emetric.diam s :=
-begin
-  obtain rfl | hr := eq_or_ne r 0,
-  { obtain rfl | hs := s.eq_empty_or_nonempty,
-    { simp },
-    simp [zero_smul_set hs, ←set.singleton_zero], },
-  simp_rw [emetric.diam, ennreal.smul_supr, ←edist_smul₀],
-  have : function.surjective ((•) r : β → β) := λ x, ⟨r⁻¹ • x, smul_inv_smul₀ hr _⟩,
-  refine (this.supr_congr _ $ λ x, _).symm,
-  simp_rw smul_mem_smul_set_iff₀ hr,
-  congr' 1 with hx : 1,
-  refine (this.supr_congr _ $ λ y, _).symm,
-  simp_rw smul_mem_smul_set_iff₀ hr,
-end
-
-lemma diam_smul₀ [normed_space α β] (r : α) (x : set β) : diam (r • x) = ‖r‖ * diam x :=
-by simp_rw [diam, ediam_smul₀, ennreal.to_real_smul, nnreal.smul_def, coe_nnnorm, smul_eq_mul]
 
 variables {E : Type*} [seminormed_add_comm_group E] [normed_space α E]
 variables {F : Type*} [seminormed_add_comm_group F] [normed_space α F]
