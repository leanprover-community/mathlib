--- conflicted
+++ resolved
@@ -21,549 +21,6 @@
 open filter metric
 open_locale topological_space big_operators nnreal ennreal uniformity pointwise
 
-<<<<<<< HEAD
-section semi_normed_ring
-
-/-- A seminormed ring is a ring endowed with a seminorm which satisfies the inequality
-`∥x y∥ ≤ ∥x∥ ∥y∥`. -/
-class semi_normed_ring (α : Type*) extends has_norm α, ring α, pseudo_metric_space α :=
-(dist_eq : ∀ x y, dist x y = norm (x - y))
-(norm_mul : ∀ a b, norm (a * b) ≤ norm a * norm b)
-
-/-- A normed ring is a ring endowed with a norm which satisfies the inequality `∥x y∥ ≤ ∥x∥ ∥y∥`. -/
-class normed_ring (α : Type*) extends has_norm α, ring α, metric_space α :=
-(dist_eq : ∀ x y, dist x y = norm (x - y))
-(norm_mul : ∀ a b, norm (a * b) ≤ norm a * norm b)
-
-/-- A normed division ring is a division ring endowed with a seminorm which satisfies the inequality
-`∥x y∥ = ∥x∥ ∥y∥`. -/
-class normed_division_ring (α : Type*) extends has_norm α, division_ring α, metric_space α :=
-(dist_eq : ∀ x y, dist x y = norm (x - y))
-(norm_mul' : ∀ a b, norm (a * b) = norm a * norm b)
-
-/-- A normed division ring is a normed ring. -/
-@[priority 100] -- see Note [lower instance priority]
-instance normed_division_ring.to_normed_ring [β : normed_division_ring α] : normed_ring α :=
-{ norm_mul := λ a b, (normed_division_ring.norm_mul' a b).le,
-  ..β }
-
-/-- A normed ring is a seminormed ring. -/
-@[priority 100] -- see Note [lower instance priority]
-instance normed_ring.to_semi_normed_ring [β : normed_ring α] : semi_normed_ring α :=
-{ ..β }
-
-/-- A seminormed commutative ring is a commutative ring endowed with a seminorm which satisfies
-the inequality `∥x y∥ ≤ ∥x∥ ∥y∥`. -/
-class semi_normed_comm_ring (α : Type*) extends semi_normed_ring α :=
-(mul_comm : ∀ x y : α, x * y = y * x)
-
-/-- A normed commutative ring is a commutative ring endowed with a norm which satisfies
-the inequality `∥x y∥ ≤ ∥x∥ ∥y∥`. -/
-class normed_comm_ring (α : Type*) extends normed_ring α :=
-(mul_comm : ∀ x y : α, x * y = y * x)
-
-/-- A normed commutative ring is a seminormed commutative ring. -/
-@[priority 100] -- see Note [lower instance priority]
-instance normed_comm_ring.to_semi_normed_comm_ring [β : normed_comm_ring α] :
-  semi_normed_comm_ring α := { ..β }
-
-instance : normed_comm_ring punit :=
-{ norm_mul := λ _ _, by simp,
-  ..punit.normed_group,
-  ..punit.comm_ring, }
-
-/-- A mixin class with the axiom `∥1∥ = 1`. Many `normed_ring`s and all `normed_field`s satisfy this
-axiom. -/
-class norm_one_class (α : Type*) [has_norm α] [has_one α] : Prop :=
-(norm_one : ∥(1:α)∥ = 1)
-
-export norm_one_class (norm_one)
-
-attribute [simp] norm_one
-
-@[simp] lemma nnnorm_one [semi_normed_group α] [has_one α] [norm_one_class α] : ∥(1 : α)∥₊ = 1 :=
-nnreal.eq norm_one
-
-@[priority 100] -- see Note [lower instance priority]
-instance semi_normed_comm_ring.to_comm_ring [β : semi_normed_comm_ring α] : comm_ring α := { ..β }
-
-@[priority 100] -- see Note [lower instance priority]
-instance normed_ring.to_normed_group [β : normed_ring α] : normed_group α := { ..β }
-
-@[priority 100] -- see Note [lower instance priority]
-instance semi_normed_ring.to_semi_normed_group [β : semi_normed_ring α] :
-  semi_normed_group α := { ..β }
-
-instance prod.norm_one_class [semi_normed_group α] [has_one α] [norm_one_class α]
-  [semi_normed_group β] [has_one β] [norm_one_class β] :
-  norm_one_class (α × β) :=
-⟨by simp [prod.norm_def]⟩
-
-variables [semi_normed_ring α]
-
-lemma norm_mul_le (a b : α) : (∥a*b∥) ≤ (∥a∥) * (∥b∥) :=
-semi_normed_ring.norm_mul _ _
-
-lemma nnnorm_mul_le (a b : α) : ∥a * b∥₊ ≤ ∥a∥₊ * ∥b∥₊ :=
-by simpa only [←norm_to_nnreal, ←real.to_nnreal_mul (norm_nonneg _)]
-  using real.to_nnreal_mono (norm_mul_le _ _)
-
-/-- A subalgebra of a seminormed ring is also a seminormed ring, with the restriction of the norm.
-
-See note [implicit instance arguments]. -/
-instance subalgebra.semi_normed_ring {𝕜 : Type*} {_ : comm_ring 𝕜}
-  {E : Type*} [semi_normed_ring E] {_ : algebra 𝕜 E} (s : subalgebra 𝕜 E) : semi_normed_ring s :=
-{ norm_mul := λ a b, norm_mul_le a.1 b.1,
-  ..s.to_submodule.semi_normed_group }
-
-/-- A subalgebra of a normed ring is also a normed ring, with the restriction of the norm.
-
-See note [implicit instance arguments]. -/
-instance subalgebra.normed_ring {𝕜 : Type*} {_ : comm_ring 𝕜}
-  {E : Type*} [normed_ring E] {_ : algebra 𝕜 E} (s : subalgebra 𝕜 E) : normed_ring s :=
-{ ..s.semi_normed_ring }
-
-lemma list.norm_prod_le' : ∀ {l : list α}, l ≠ [] → ∥l.prod∥ ≤ (l.map norm).prod
-| [] h := (h rfl).elim
-| [a] _ := by simp
-| (a :: b :: l) _ :=
-  begin
-    rw [list.map_cons, list.prod_cons, @list.prod_cons _ _ _ ∥a∥],
-    refine le_trans (norm_mul_le _ _) (mul_le_mul_of_nonneg_left _ (norm_nonneg _)),
-    exact list.norm_prod_le' (list.cons_ne_nil b l)
-  end
-
-lemma list.norm_prod_le [norm_one_class α] : ∀ l : list α, ∥l.prod∥ ≤ (l.map norm).prod
-| [] := by simp
-| (a::l) := list.norm_prod_le' (list.cons_ne_nil a l)
-
-lemma finset.norm_prod_le' {α : Type*} [normed_comm_ring α] (s : finset ι) (hs : s.nonempty)
-  (f : ι → α) :
-  ∥∏ i in s, f i∥ ≤ ∏ i in s, ∥f i∥ :=
-begin
-  rcases s with ⟨⟨l⟩, hl⟩,
-  have : l.map f ≠ [], by simpa using hs,
-  simpa using list.norm_prod_le' this
-end
-
-lemma finset.norm_prod_le {α : Type*} [normed_comm_ring α] [norm_one_class α] (s : finset ι)
-  (f : ι → α) :
-  ∥∏ i in s, f i∥ ≤ ∏ i in s, ∥f i∥ :=
-begin
-  rcases s with ⟨⟨l⟩, hl⟩,
-  simpa using (l.map f).norm_prod_le
-end
-
-/-- If `α` is a seminormed ring, then `∥a ^ n∥₊ ≤ ∥a∥₊ ^ n` for `n > 0`.
-See also `nnnorm_pow_le`. -/
-lemma nnnorm_pow_le' (a : α) : ∀ {n : ℕ}, 0 < n → ∥a ^ n∥₊ ≤ ∥a∥₊ ^ n
-| 1 h := by simp only [pow_one]
-| (n + 2) h := by simpa only [pow_succ _ (n + 1)] using
-    le_trans (nnnorm_mul_le _ _) (mul_le_mul_left' (nnnorm_pow_le' n.succ_pos) _)
-
-/-- If `α` is a seminormed ring with `∥1∥₊ = 1`, then `∥a ^ n∥₊ ≤ ∥a∥₊ ^ n`.
-See also `nnnorm_pow_le'`.-/
-lemma nnnorm_pow_le [norm_one_class α] (a : α) (n : ℕ) : ∥a ^ n∥₊ ≤ ∥a∥₊ ^ n :=
-nat.rec_on n (by simp only [pow_zero, nnnorm_one]) (λ k hk, nnnorm_pow_le' a k.succ_pos)
-
-/-- If `α` is a seminormed ring, then `∥a ^ n∥ ≤ ∥a∥ ^ n` for `n > 0`. See also `norm_pow_le`. -/
-lemma norm_pow_le' (a : α) {n : ℕ} (h : 0 < n) : ∥a ^ n∥ ≤ ∥a∥ ^ n :=
-by simpa only [nnreal.coe_pow, coe_nnnorm] using nnreal.coe_mono (nnnorm_pow_le' a h)
-
-/-- If `α` is a seminormed ring with `∥1∥ = 1`, then `∥a ^ n∥ ≤ ∥a∥ ^ n`. See also `norm_pow_le'`.-/
-lemma norm_pow_le [norm_one_class α] (a : α) (n : ℕ) : ∥a ^ n∥ ≤ ∥a∥ ^ n :=
-nat.rec_on n (by simp only [pow_zero, norm_one]) (λ n hn, norm_pow_le' a n.succ_pos)
-
-lemma eventually_norm_pow_le (a : α) : ∀ᶠ (n:ℕ) in at_top, ∥a ^ n∥ ≤ ∥a∥ ^ n :=
-eventually_at_top.mpr ⟨1, λ b h, norm_pow_le' a (nat.succ_le_iff.mp h)⟩
-
-/-- In a seminormed ring, the left-multiplication `add_monoid_hom` is bounded. -/
-lemma mul_left_bound (x : α) :
-  ∀ (y:α), ∥add_monoid_hom.mul_left x y∥ ≤ ∥x∥ * ∥y∥ :=
-norm_mul_le x
-
-/-- In a seminormed ring, the right-multiplication `add_monoid_hom` is bounded. -/
-lemma mul_right_bound (x : α) :
-  ∀ (y:α), ∥add_monoid_hom.mul_right x y∥ ≤ ∥x∥ * ∥y∥ :=
-λ y, by {rw mul_comm, convert norm_mul_le y x}
-
-/-- Seminormed ring structure on the product of two seminormed rings, using the sup norm. -/
-instance prod.semi_normed_ring [semi_normed_ring β] : semi_normed_ring (α × β) :=
-{ norm_mul := assume x y,
-  calc
-    ∥x * y∥ = ∥(x.1*y.1, x.2*y.2)∥ : rfl
-        ... = (max ∥x.1*y.1∥  ∥x.2*y.2∥) : rfl
-        ... ≤ (max (∥x.1∥*∥y.1∥) (∥x.2∥*∥y.2∥)) :
-          max_le_max (norm_mul_le (x.1) (y.1)) (norm_mul_le (x.2) (y.2))
-        ... = (max (∥x.1∥*∥y.1∥) (∥y.2∥*∥x.2∥)) : by simp[mul_comm]
-        ... ≤ (max (∥x.1∥) (∥x.2∥)) * (max (∥y.2∥) (∥y.1∥)) :
-          by apply max_mul_mul_le_max_mul_max; simp [norm_nonneg]
-        ... = (max (∥x.1∥) (∥x.2∥)) * (max (∥y.1∥) (∥y.2∥)) : by simp [max_comm]
-        ... = (∥x∥*∥y∥) : rfl,
-  ..prod.semi_normed_group }
-
-/-- Seminormed group instance (using sup norm of sup norm) for matrices over a seminormed ring. Not
-declared as an instance because there are several natural choices for defining the norm of a
-matrix. -/
-def matrix.semi_normed_group {n m : Type*} [fintype n] [fintype m] :
-  semi_normed_group (matrix n m α) :=
-pi.semi_normed_group
-
-local attribute [instance] matrix.semi_normed_group
-
-lemma norm_matrix_le_iff {n m : Type*} [fintype n] [fintype m] {r : ℝ} (hr : 0 ≤ r)
-  {A : matrix n m α} :
-  ∥A∥ ≤ r ↔ ∀ i j, ∥A i j∥ ≤ r :=
-by simp [pi_norm_le_iff hr]
-
-lemma norm_matrix_lt_iff {n m : Type*} [fintype n] [fintype m] {r : ℝ} (hr : 0 < r)
-  {A : matrix n m α} :
-  ∥A∥ < r ↔ ∀ i j, ∥A i j∥ < r :=
-by simp [pi_norm_lt_iff hr]
-
-end semi_normed_ring
-
-section normed_ring
-
-variables [normed_ring α]
-
-lemma units.norm_pos [nontrivial α] (x : αˣ) : 0 < ∥(x:α)∥ :=
-norm_pos_iff.mpr (units.ne_zero x)
-
-/-- Normed ring structure on the product of two normed rings, using the sup norm. -/
-instance prod.normed_ring [normed_ring β] : normed_ring (α × β) :=
-{ norm_mul := norm_mul_le,
-  ..prod.semi_normed_group }
-
-/-- Normed group instance (using sup norm of sup norm) for matrices over a normed ring.  Not
-declared as an instance because there are several natural choices for defining the norm of a
-matrix. -/
-def matrix.normed_group {n m : Type*} [fintype n] [fintype m] : normed_group (matrix n m α) :=
-pi.normed_group
-
-end normed_ring
-
-@[priority 100] -- see Note [lower instance priority]
-instance semi_normed_ring_top_monoid [semi_normed_ring α] : has_continuous_mul α :=
-⟨ continuous_iff_continuous_at.2 $ λ x, tendsto_iff_norm_tendsto_zero.2 $
-    begin
-      have : ∀ e : α × α, ∥e.1 * e.2 - x.1 * x.2∥ ≤ ∥e.1∥ * ∥e.2 - x.2∥ + ∥e.1 - x.1∥ * ∥x.2∥,
-      { intro e,
-        calc ∥e.1 * e.2 - x.1 * x.2∥ ≤ ∥e.1 * (e.2 - x.2) + (e.1 - x.1) * x.2∥ :
-          by rw [mul_sub, sub_mul, sub_add_sub_cancel]
-        ... ≤ ∥e.1∥ * ∥e.2 - x.2∥ + ∥e.1 - x.1∥ * ∥x.2∥ :
-          norm_add_le_of_le (norm_mul_le _ _) (norm_mul_le _ _) },
-      refine squeeze_zero (λ e, norm_nonneg _) this _,
-      convert ((continuous_fst.tendsto x).norm.mul ((continuous_snd.tendsto x).sub
-        tendsto_const_nhds).norm).add
-        (((continuous_fst.tendsto x).sub tendsto_const_nhds).norm.mul _),
-      show tendsto _ _ _, from tendsto_const_nhds,
-      simp
-    end ⟩
-
-/-- A seminormed ring is a topological ring. -/
-@[priority 100] -- see Note [lower instance priority]
-instance semi_normed_top_ring [semi_normed_ring α] : topological_ring α := { }
-
-section normed_division_ring
-
-variables [normed_division_ring α]
-
-@[simp] lemma norm_mul (a b : α) : ∥a * b∥ = ∥a∥ * ∥b∥ :=
-normed_division_ring.norm_mul' a b
-
-@[priority 900]
-instance normed_division_ring.to_norm_one_class : norm_one_class α :=
-⟨mul_left_cancel₀ (mt norm_eq_zero.1 (@one_ne_zero α _ _)) $
-  by rw [← norm_mul, mul_one, mul_one]⟩
-
-export norm_one_class (norm_one)
-
-@[simp] lemma nnnorm_mul (a b : α) : ∥a * b∥₊ = ∥a∥₊ * ∥b∥₊ :=
-nnreal.eq $ norm_mul a b
-
-/-- `norm` as a `monoid_with_zero_hom`. -/
-@[simps] def norm_hom : α →*₀ ℝ := ⟨norm, norm_zero, norm_one, norm_mul⟩
-
-/-- `nnnorm` as a `monoid_with_zero_hom`. -/
-@[simps] def nnnorm_hom : α →*₀ ℝ≥0 := ⟨nnnorm, nnnorm_zero, nnnorm_one, nnnorm_mul⟩
-
-@[simp] lemma norm_pow (a : α) : ∀ (n : ℕ), ∥a ^ n∥ = ∥a∥ ^ n :=
-(norm_hom.to_monoid_hom : α →* ℝ).map_pow a
-
-@[simp] lemma nnnorm_pow (a : α) (n : ℕ) : ∥a ^ n∥₊ = ∥a∥₊ ^ n :=
-(nnnorm_hom.to_monoid_hom : α →* ℝ≥0).map_pow a n
-
-lemma list.norm_prod (l : list α) : ∥l.prod∥ = (l.map norm).prod :=
-(norm_hom.to_monoid_hom : α →* ℝ).map_list_prod _
-
-lemma list.nnnorm_prod (l : list α) : ∥l.prod∥₊ = (l.map nnnorm).prod :=
-(nnnorm_hom.to_monoid_hom : α →* ℝ≥0).map_list_prod _
-
-@[simp] lemma norm_div (a b : α) : ∥a / b∥ = ∥a∥ / ∥b∥ := (norm_hom : α →*₀ ℝ).map_div a b
-
-@[simp] lemma nnnorm_div (a b : α) : ∥a / b∥₊ = ∥a∥₊ / ∥b∥₊ := (nnnorm_hom : α →*₀ ℝ≥0).map_div a b
-
-@[simp] lemma norm_inv (a : α) : ∥a⁻¹∥ = ∥a∥⁻¹ := (norm_hom : α →*₀ ℝ).map_inv a
-
-@[simp] lemma nnnorm_inv (a : α) : ∥a⁻¹∥₊ = ∥a∥₊⁻¹ :=
-nnreal.eq $ by simp
-
-@[simp] lemma norm_zpow : ∀ (a : α) (n : ℤ), ∥a^n∥ = ∥a∥^n := (norm_hom : α →*₀ ℝ).map_zpow
-
-@[simp] lemma nnnorm_zpow : ∀ (a : α) (n : ℤ), ∥a ^ n∥₊ = ∥a∥₊ ^ n :=
-(nnnorm_hom : α →*₀ ℝ≥0).map_zpow
-
-@[priority 100] -- see Note [lower instance priority]
-instance normed_division_ring.has_continuous_inv₀ : has_continuous_inv₀ α :=
-begin
-  refine ⟨λ r r0, tendsto_iff_norm_tendsto_zero.2 _⟩,
-  have r0' : 0 < ∥r∥ := norm_pos_iff.2 r0,
-  rcases exists_between r0' with ⟨ε, ε0, εr⟩,
-  have : ∀ᶠ e in 𝓝 r, ∥e⁻¹ - r⁻¹∥ ≤ ∥r - e∥ / ∥r∥ / ε,
-  { filter_upwards [(is_open_lt continuous_const continuous_norm).eventually_mem εr] with e he,
-    have e0 : e ≠ 0 := norm_pos_iff.1 (ε0.trans he),
-    calc ∥e⁻¹ - r⁻¹∥ = ∥r∥⁻¹ * ∥r - e∥ * ∥e∥⁻¹ : by
-      { rw [←norm_inv, ←norm_inv, ←norm_mul, ←norm_mul, mul_sub, sub_mul, mul_assoc _ e,
-          inv_mul_cancel r0, mul_inv_cancel e0, one_mul, mul_one] }
-    ...              = ∥r - e∥ / ∥r∥ / ∥e∥ : by field_simp [mul_comm]
-    ... ≤ ∥r - e∥ / ∥r∥ / ε :
-      div_le_div_of_le_left (div_nonneg (norm_nonneg _) (norm_nonneg _)) ε0 he.le },
-  refine squeeze_zero' (eventually_of_forall $ λ _, norm_nonneg _) this _,
-  refine (continuous_const.sub continuous_id).norm.div_const.div_const.tendsto' _ _ _,
-  simp,
-end
-
-end normed_division_ring
-
-/-- A normed field is a field with a norm satisfying ∥x y∥ = ∥x∥ ∥y∥. -/
-class normed_field (α : Type*) extends has_norm α, field α, metric_space α :=
-(dist_eq : ∀ x y, dist x y = norm (x - y))
-(norm_mul' : ∀ a b, norm (a * b) = norm a * norm b)
-
-/-- A nondiscrete normed field is a normed field in which there is an element of norm different from
-`0` and `1`. This makes it possible to bring any element arbitrarily close to `0` by multiplication
-by the powers of any element, and thus to relate algebra and topology. -/
-class nondiscrete_normed_field (α : Type*) extends normed_field α :=
-(non_trivial : ∃x:α, 1<∥x∥)
-
-section normed_field
-
-variables [normed_field α]
-
-@[priority 100] -- see Note [lower instance priority]
-instance normed_field.to_normed_division_ring : normed_division_ring α :=
-{ norm_mul' := normed_field.norm_mul', ..‹normed_field α› }
-
-@[priority 100] -- see Note [lower instance priority]
-instance normed_field.to_normed_comm_ring : normed_comm_ring α :=
-{ norm_mul := λ a b, (norm_mul a b).le, ..‹normed_field α› }
-
-@[simp] lemma norm_prod (s : finset β) (f : β → α) :
-  ∥∏ b in s, f b∥ = ∏ b in s, ∥f b∥ :=
-(norm_hom.to_monoid_hom : α →* ℝ).map_prod f s
-
-@[simp] lemma nnnorm_prod (s : finset β) (f : β → α) :
-  ∥∏ b in s, f b∥₊ = ∏ b in s, ∥f b∥₊ :=
-(nnnorm_hom.to_monoid_hom : α →* ℝ≥0).map_prod f s
-
-end normed_field
-
-namespace normed_field
-
-variables (α) [nondiscrete_normed_field α]
-
-lemma exists_one_lt_norm : ∃x : α, 1 < ∥x∥ := ‹nondiscrete_normed_field α›.non_trivial
-
-lemma exists_norm_lt_one : ∃x : α, 0 < ∥x∥ ∧ ∥x∥ < 1 :=
-begin
-  rcases exists_one_lt_norm α with ⟨y, hy⟩,
-  refine ⟨y⁻¹, _, _⟩,
-  { simp only [inv_eq_zero, ne.def, norm_pos_iff],
-    rintro rfl,
-    rw norm_zero at hy,
-    exact lt_asymm zero_lt_one hy },
-  { simp [inv_lt_one hy] }
-end
-
-lemma exists_lt_norm (r : ℝ) : ∃ x : α, r < ∥x∥ :=
-let ⟨w, hw⟩ := exists_one_lt_norm α in
-let ⟨n, hn⟩ := pow_unbounded_of_one_lt r hw in
-⟨w^n, by rwa norm_pow⟩
-
-lemma exists_norm_lt {r : ℝ} (hr : 0 < r) : ∃ x : α, 0 < ∥x∥ ∧ ∥x∥ < r :=
-let ⟨w, hw⟩ := exists_one_lt_norm α in
-let ⟨n, hle, hlt⟩ := exists_mem_Ioc_zpow hr hw in
-⟨w^n, by { rw norm_zpow; exact zpow_pos_of_pos (lt_trans zero_lt_one hw) _},
-by rwa norm_zpow⟩
-
-variable {α}
-
-@[instance]
-lemma punctured_nhds_ne_bot (x : α) : ne_bot (𝓝[≠] x) :=
-begin
-  rw [← mem_closure_iff_nhds_within_ne_bot, metric.mem_closure_iff],
-  rintros ε ε0,
-  rcases exists_norm_lt α ε0 with ⟨b, hb0, hbε⟩,
-  refine ⟨x + b, mt (set.mem_singleton_iff.trans add_right_eq_self).1 $ norm_pos_iff.1 hb0, _⟩,
-  rwa [dist_comm, dist_eq_norm, add_sub_cancel'],
-end
-
-@[instance]
-lemma nhds_within_is_unit_ne_bot : ne_bot (𝓝[{x : α | is_unit x}] 0) :=
-by simpa only [is_unit_iff_ne_zero] using punctured_nhds_ne_bot (0:α)
-
-end normed_field
-
-instance : normed_field ℝ :=
-{ norm_mul' := abs_mul,
-  .. real.normed_group }
-
-instance : nondiscrete_normed_field ℝ :=
-{ non_trivial := ⟨2, by { unfold norm, rw abs_of_nonneg; norm_num }⟩ }
-
-namespace real
-
-lemma norm_of_nonneg {x : ℝ} (hx : 0 ≤ x) : ∥x∥ = x :=
-abs_of_nonneg hx
-
-lemma norm_of_nonpos {x : ℝ} (hx : x ≤ 0) : ∥x∥ = -x :=
-abs_of_nonpos hx
-
-@[simp] lemma norm_coe_nat (n : ℕ) : ∥(n : ℝ)∥ = n := abs_of_nonneg n.cast_nonneg
-
-@[simp] lemma nnnorm_coe_nat (n : ℕ) : ∥(n : ℝ)∥₊ = n := nnreal.eq $ by simp
-
-@[simp] lemma norm_two : ∥(2 : ℝ)∥ = 2 := abs_of_pos (@zero_lt_two ℝ _ _)
-
-@[simp] lemma nnnorm_two : ∥(2 : ℝ)∥₊ = 2 := nnreal.eq $ by simp
-
-lemma nnnorm_of_nonneg {x : ℝ} (hx : 0 ≤ x) : ∥x∥₊ = ⟨x, hx⟩ :=
-nnreal.eq $ norm_of_nonneg hx
-
-lemma ennnorm_eq_of_real {x : ℝ} (hx : 0 ≤ x) : (∥x∥₊ : ℝ≥0∞) = ennreal.of_real x :=
-by { rw [← of_real_norm_eq_coe_nnnorm, norm_of_nonneg hx] }
-
-lemma of_real_le_ennnorm (x : ℝ) : ennreal.of_real x ≤ ∥x∥₊ :=
-begin
-  by_cases hx : 0 ≤ x,
-  { rw real.ennnorm_eq_of_real hx, refl' },
-  { rw [ennreal.of_real_eq_zero.2 (le_of_lt (not_le.1 hx))],
-    exact bot_le }
-end
-
-/-- If `E` is a nontrivial topological module over `ℝ`, then `E` has no isolated points.
-This is a particular case of `module.punctured_nhds_ne_bot`. -/
-instance punctured_nhds_module_ne_bot
-  {E : Type*} [add_comm_group E] [topological_space E] [has_continuous_add E] [nontrivial E]
-  [module ℝ E] [has_continuous_smul ℝ E] (x : E) :
-  ne_bot (𝓝[≠] x) :=
-module.punctured_nhds_ne_bot ℝ E x
-
-end real
-
-namespace nnreal
-
-open_locale nnreal
-
-@[simp] lemma norm_eq (x : ℝ≥0) : ∥(x : ℝ)∥ = x :=
-by rw [real.norm_eq_abs, x.abs_eq]
-
-@[simp] lemma nnnorm_eq (x : ℝ≥0) : ∥(x : ℝ)∥₊ = x :=
-nnreal.eq $ real.norm_of_nonneg x.2
-
-end nnreal
-
-@[simp] lemma norm_norm [semi_normed_group α] (x : α) : ∥∥x∥∥ = ∥x∥ :=
-real.norm_of_nonneg (norm_nonneg _)
-
-@[simp] lemma nnnorm_norm [semi_normed_group α] (a : α) : ∥∥a∥∥₊ = ∥a∥₊ :=
-by simpa [real.nnnorm_of_nonneg (norm_nonneg a)]
-
-/-- A restatement of `metric_space.tendsto_at_top` in terms of the norm. -/
-lemma normed_group.tendsto_at_top [nonempty α] [semilattice_sup α] {β : Type*} [semi_normed_group β]
-  {f : α → β} {b : β} :
-  tendsto f at_top (𝓝 b) ↔ ∀ ε, 0 < ε → ∃ N, ∀ n, N ≤ n → ∥f n - b∥ < ε :=
-(at_top_basis.tendsto_iff metric.nhds_basis_ball).trans (by simp [dist_eq_norm])
-
-/--
-A variant of `normed_group.tendsto_at_top` that
-uses `∃ N, ∀ n > N, ...` rather than `∃ N, ∀ n ≥ N, ...`
--/
-lemma normed_group.tendsto_at_top' [nonempty α] [semilattice_sup α] [no_max_order α]
-  {β : Type*} [semi_normed_group β]
-  {f : α → β} {b : β} :
-  tendsto f at_top (𝓝 b) ↔ ∀ ε, 0 < ε → ∃ N, ∀ n, N < n → ∥f n - b∥ < ε :=
-(at_top_basis_Ioi.tendsto_iff metric.nhds_basis_ball).trans (by simp [dist_eq_norm])
-
-instance : normed_comm_ring ℤ :=
-{ norm := λ n, ∥(n : ℝ)∥,
-  norm_mul := λ m n, le_of_eq $ by simp only [norm, int.cast_mul, abs_mul],
-  dist_eq := λ m n, by simp only [int.dist_eq, norm, int.cast_sub],
-  mul_comm := mul_comm }
-
-@[norm_cast] lemma int.norm_cast_real (m : ℤ) : ∥(m : ℝ)∥ = ∥m∥ := rfl
-
-lemma int.norm_eq_abs (n : ℤ) : ∥n∥ = |n| := rfl
-
-lemma nnreal.coe_nat_abs (n : ℤ) : (n.nat_abs : ℝ≥0) = ∥n∥₊ :=
-nnreal.eq $ calc ((n.nat_abs : ℝ≥0) : ℝ)
-               = (n.nat_abs : ℤ) : by simp only [int.cast_coe_nat, nnreal.coe_nat_cast]
-           ... = |n|           : by simp only [← int.abs_eq_nat_abs, int.cast_abs]
-           ... = ∥n∥              : rfl
-
-instance : norm_one_class ℤ :=
-⟨by simp [← int.norm_cast_real]⟩
-
-instance : normed_field ℚ :=
-{ norm := λ r, ∥(r : ℝ)∥,
-  norm_mul' := λ r₁ r₂, by simp only [norm, rat.cast_mul, abs_mul],
-  dist_eq := λ r₁ r₂, by simp only [rat.dist_eq, norm, rat.cast_sub] }
-
-instance : nondiscrete_normed_field ℚ :=
-{ non_trivial := ⟨2, by { unfold norm, rw abs_of_nonneg; norm_num }⟩ }
-
-@[norm_cast, simp] lemma rat.norm_cast_real (r : ℚ) : ∥(r : ℝ)∥ = ∥r∥ := rfl
-
-@[norm_cast, simp] lemma int.norm_cast_rat (m : ℤ) : ∥(m : ℚ)∥ = ∥m∥ :=
-by rw [← rat.norm_cast_real, ← int.norm_cast_real]; congr' 1; norm_cast
-
--- Now that we've installed the norm on `ℤ`,
--- we can state some lemmas about `nsmul` and `zsmul`.
-section
-variables [semi_normed_group α]
-
-lemma norm_nsmul_le (n : ℕ) (a : α) : ∥n • a∥ ≤ n * ∥a∥ :=
-begin
-  induction n with n ih,
-  { simp only [norm_zero, nat.cast_zero, zero_mul, zero_smul] },
-  simp only [nat.succ_eq_add_one, add_smul, add_mul, one_mul, nat.cast_add,
-    nat.cast_one, one_nsmul],
-  exact norm_add_le_of_le ih le_rfl
-end
-
-lemma norm_zsmul_le (n : ℤ) (a : α) : ∥n • a∥ ≤ ∥n∥ * ∥a∥ :=
-begin
-  induction n with n n,
-  { simp only [int.of_nat_eq_coe, coe_nat_zsmul],
-    convert norm_nsmul_le n a,
-    exact nat.abs_cast n },
-  { simp only [int.neg_succ_of_nat_coe, neg_smul, norm_neg, coe_nat_zsmul],
-    convert norm_nsmul_le n.succ a,
-    exact nat.abs_cast n.succ, }
-end
-
-lemma nnnorm_nsmul_le (n : ℕ) (a : α) : ∥n • a∥₊ ≤ n * ∥a∥₊ :=
-by simpa only [←nnreal.coe_le_coe, nnreal.coe_mul, nnreal.coe_nat_cast]
-  using norm_nsmul_le n a
-
-lemma nnnorm_zsmul_le (n : ℤ) (a : α) : ∥n • a∥₊ ≤ ∥n∥₊ * ∥a∥₊ :=
-by simpa only [←nnreal.coe_le_coe, nnreal.coe_mul] using norm_zsmul_le n a
-
-end
-
-=======
->>>>>>> 4a59a4d4
 section semi_normed_group
 
 section prio
