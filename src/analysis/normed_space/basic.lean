--- conflicted
+++ resolved
@@ -98,13 +98,6 @@
 by simpa only [←norm_to_nnreal, ←real.to_nnreal_mul (norm_nonneg _)]
   using real.to_nnreal_mono (norm_mul_le _ _)
 
-<<<<<<< HEAD
-lemma nnnorm_pow_succ_le (a : α) (n : ℕ) : ∥a ^ n.succ∥₊ ≤ ∥a∥₊ ^ n.succ :=
-nat.rec_on n (by simp only [pow_one]) $ λ k hk,
-  by simpa only [pow_succ] using le_trans (nnnorm_mul_le _ _) (mul_le_mul_left' hk _)
-
-=======
->>>>>>> 5f70cd95
 /-- A subalgebra of a seminormed ring is also a seminormed ring, with the restriction of the norm.
 
 See note [implicit instance arguments]. -/
