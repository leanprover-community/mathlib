/-
Copyright (c) 2018 Patrick Massot. All rights reserved.
Released under Apache 2.0 license as described in the file LICENSE.
Authors: Patrick Massot, Johannes Hölzl
-/
import algebra.algebra.pi
import algebra.algebra.restrict_scalars
import analysis.normed.field.basic
import data.real.sqrt
import topology.algebra.module.basic

/-!
# Normed spaces

> THIS FILE IS SYNCHRONIZED WITH MATHLIB4.
> Any changes to this file require a corresponding PR to mathlib4.

In this file we define (semi)normed spaces and algebras. We also prove some theorems
about these definitions.
-/

variables {α : Type*} {β : Type*} {γ : Type*} {ι : Type*}

open filter metric function set
open_locale topology big_operators nnreal ennreal uniformity pointwise

section seminormed_add_comm_group

section prio
set_option extends_priority 920
-- Here, we set a rather high priority for the instance `[normed_space α β] : module α β`
-- to take precedence over `semiring.to_module` as this leads to instance paths with better
-- unification properties.
/-- A normed space over a normed field is a vector space endowed with a norm which satisfies the
equality `‖c • x‖ = ‖c‖ ‖x‖`. We require only `‖c • x‖ ≤ ‖c‖ ‖x‖` in the definition, then prove
`‖c • x‖ = ‖c‖ ‖x‖` in `norm_smul`.

Note that since this requires `seminormed_add_comm_group` and not `normed_add_comm_group`, this
typeclass can be used for "semi normed spaces" too, just as `module` can be used for
"semi modules". -/
class normed_space (α : Type*) (β : Type*) [normed_field α] [seminormed_add_comm_group β]
  extends module α β :=
(norm_smul_le : ∀ (a:α) (b:β), ‖a • b‖ ≤ ‖a‖ * ‖b‖)
end prio

variables [normed_field α] [seminormed_add_comm_group β]

-- note: while these are currently strictly weaker than the versions without `le`, they will cease
-- to be if we eventually generalize `normed_space` from `normed_field α` to `normed_ring α`.
section le

lemma norm_smul_le [normed_space α β] (r : α) (x : β) : ‖r • x‖ ≤ ‖r‖ * ‖x‖ :=
normed_space.norm_smul_le _ _

lemma nnnorm_smul_le [normed_space α β] (s : α) (x : β) : ‖s • x‖₊ ≤ ‖s‖₊ * ‖x‖₊ :=
norm_smul_le s x

lemma dist_smul_le [normed_space α β] (s : α) (x y : β) : dist (s • x) (s • y) ≤ ‖s‖ * dist x y :=
by simpa only [dist_eq_norm, ←smul_sub] using norm_smul_le _ _

lemma nndist_smul_le [normed_space α β] (s : α) (x y : β) :
  nndist (s • x) (s • y) ≤ ‖s‖₊ * nndist x y :=
dist_smul_le s x y

end le

@[priority 100] -- see Note [lower instance priority]
instance normed_space.has_bounded_smul [normed_space α β] : has_bounded_smul α β :=
{ dist_smul_pair' := λ x y₁ y₂,
    by simpa [dist_eq_norm, smul_sub] using norm_smul_le x (y₁ - y₂),
  dist_pair_smul' := λ x₁ x₂ y,
    by simpa [dist_eq_norm, sub_smul] using norm_smul_le (x₁ - x₂) y }

-- Shortcut instance, as otherwise this will be found by `normed_space.to_module` and be
-- noncomputable.
instance : module ℝ ℝ := by apply_instance

instance normed_field.to_normed_space : normed_space α α :=
{ norm_smul_le := λ a b, norm_mul_le a b }

lemma norm_smul [normed_space α β] (s : α) (x : β) : ‖s • x‖ = ‖s‖ * ‖x‖ :=
begin
  by_cases h : s = 0,
  { simp [h] },
  { refine le_antisymm (norm_smul_le s x) _,
    calc ‖s‖ * ‖x‖ = ‖s‖ * ‖s⁻¹ • s • x‖     : by rw [inv_smul_smul₀ h]
               ... ≤ ‖s‖ * (‖s⁻¹‖ * ‖s • x‖) :
      mul_le_mul_of_nonneg_left (norm_smul_le _ _) (norm_nonneg _)
               ... = ‖s • x‖                 :
      by rw [norm_inv, ← mul_assoc, mul_inv_cancel (mt norm_eq_zero.1 h), one_mul] }
end

lemma norm_zsmul (α) [normed_field α] [normed_space α β] (n : ℤ) (x : β) :
  ‖n • x‖ = ‖(n : α)‖ * ‖x‖ :=
by rw [← norm_smul, ← int.smul_one_eq_coe, smul_assoc, one_smul]

@[simp] lemma abs_norm (z : β) : |‖z‖| = ‖z‖ :=
<<<<<<< HEAD
  abs_of_nonneg (norm_nonneg z)
=======
abs_of_nonneg $ norm_nonneg z
>>>>>>> 8c7bc32b

lemma inv_norm_smul_mem_closed_unit_ball [normed_space ℝ β] (x : β) :
  ‖x‖⁻¹ • x ∈ closed_ball (0 : β) 1 :=
by simp only [mem_closed_ball_zero_iff, norm_smul, norm_inv, norm_norm, ← div_eq_inv_mul,
  div_self_le_one]

lemma dist_smul₀ [normed_space α β] (s : α) (x y : β) : dist (s • x) (s • y) = ‖s‖ * dist x y :=
by simp only [dist_eq_norm, (norm_smul _ _).symm, smul_sub]

lemma nnnorm_smul [normed_space α β] (s : α) (x : β) : ‖s • x‖₊ = ‖s‖₊ * ‖x‖₊ :=
nnreal.eq $ norm_smul s x

lemma nndist_smul₀ [normed_space α β] (s : α) (x y : β) :
  nndist (s • x) (s • y) = ‖s‖₊ * nndist x y :=
nnreal.eq $ dist_smul₀ s x y

lemma lipschitz_with_smul [normed_space α β] (s : α) : lipschitz_with ‖s‖₊ ((•) s : β → β) :=
lipschitz_with_iff_dist_le_mul.2 $ λ x y, by rw [dist_smul₀, coe_nnnorm]

lemma norm_smul_of_nonneg [normed_space ℝ β] {t : ℝ} (ht : 0 ≤ t) (x : β) :
  ‖t • x‖ = t * ‖x‖ := by rw [norm_smul, real.norm_eq_abs, abs_of_nonneg ht]

variables {E : Type*} [seminormed_add_comm_group E] [normed_space α E]
variables {F : Type*} [seminormed_add_comm_group F] [normed_space α F]

theorem eventually_nhds_norm_smul_sub_lt (c : α) (x : E) {ε : ℝ} (h : 0 < ε) :
  ∀ᶠ y in 𝓝 x, ‖c • (y - x)‖ < ε :=
have tendsto (λ y, ‖c • (y - x)‖) (𝓝 x) (𝓝 0),
  from ((continuous_id.sub continuous_const).const_smul _).norm.tendsto' _ _ (by simp),
this.eventually (gt_mem_nhds h)

lemma filter.tendsto.zero_smul_is_bounded_under_le {f : ι → α} {g : ι → E} {l : filter ι}
  (hf : tendsto f l (𝓝 0)) (hg : is_bounded_under (≤) l (norm ∘ g)) :
  tendsto (λ x, f x • g x) l (𝓝 0) :=
hf.op_zero_is_bounded_under_le hg (•) norm_smul_le

lemma filter.is_bounded_under.smul_tendsto_zero {f : ι → α} {g : ι → E} {l : filter ι}
  (hf : is_bounded_under (≤) l (norm ∘ f)) (hg : tendsto g l (𝓝 0)) :
  tendsto (λ x, f x • g x) l (𝓝 0) :=
hg.op_zero_is_bounded_under_le hf (flip (•)) (λ x y, (norm_smul_le y x).trans_eq (mul_comm _ _))

theorem closure_ball [normed_space ℝ E] (x : E) {r : ℝ} (hr : r ≠ 0) :
  closure (ball x r) = closed_ball x r :=
begin
  refine subset.antisymm closure_ball_subset_closed_ball (λ y hy, _),
  have : continuous_within_at (λ c : ℝ, c • (y - x) + x) (Ico 0 1) 1 :=
    ((continuous_id.smul continuous_const).add continuous_const).continuous_within_at,
  convert this.mem_closure _ _,
  { rw [one_smul, sub_add_cancel] },
  { simp [closure_Ico zero_ne_one, zero_le_one] },
  { rintros c ⟨hc0, hc1⟩,
    rw [mem_ball, dist_eq_norm, add_sub_cancel, norm_smul, real.norm_eq_abs,
      abs_of_nonneg hc0, mul_comm, ← mul_one r],
    rw [mem_closed_ball, dist_eq_norm] at hy,
    replace hr : 0 < r, from ((norm_nonneg _).trans hy).lt_of_ne hr.symm,
    apply mul_lt_mul'; assumption }
end

theorem frontier_ball [normed_space ℝ E] (x : E) {r : ℝ} (hr : r ≠ 0) :
  frontier (ball x r) = sphere x r :=
begin
  rw [frontier, closure_ball x hr, is_open_ball.interior_eq],
  ext x, exact (@eq_iff_le_not_lt ℝ _ _ _).symm
end

theorem interior_closed_ball [normed_space ℝ E] (x : E) {r : ℝ} (hr : r ≠ 0) :
  interior (closed_ball x r) = ball x r :=
begin
  cases hr.lt_or_lt with hr hr,
  { rw [closed_ball_eq_empty.2 hr, ball_eq_empty.2 hr.le, interior_empty] },
  refine subset.antisymm _ ball_subset_interior_closed_ball,
  intros y hy,
  rcases (mem_closed_ball.1 $ interior_subset hy).lt_or_eq with hr|rfl, { exact hr },
  set f : ℝ → E := λ c : ℝ, c • (y - x) + x,
  suffices : f ⁻¹' closed_ball x (dist y x) ⊆ Icc (-1) 1,
  { have hfc : continuous f := (continuous_id.smul continuous_const).add continuous_const,
    have hf1 : (1:ℝ) ∈ f ⁻¹' (interior (closed_ball x $ dist y x)), by simpa [f],
    have h1 : (1:ℝ) ∈ interior (Icc (-1:ℝ) 1) :=
      interior_mono this (preimage_interior_subset_interior_preimage hfc hf1),
    contrapose h1,
    simp },
  intros c hc,
  rw [mem_Icc, ← abs_le, ← real.norm_eq_abs, ← mul_le_mul_right hr],
  simpa [f, dist_eq_norm, norm_smul] using hc
end

theorem frontier_closed_ball [normed_space ℝ E] (x : E) {r : ℝ} (hr : r ≠ 0) :
  frontier (closed_ball x r) = sphere x r :=
by rw [frontier, closure_closed_ball, interior_closed_ball x hr,
  closed_ball_diff_ball]

theorem interior_sphere [normed_space ℝ E] (x : E) {r : ℝ} (hr : r ≠ 0) :
  interior (sphere x r) = ∅ :=
by rw [←frontier_closed_ball x hr, interior_frontier is_closed_ball]

theorem frontier_sphere [normed_space ℝ E] (x : E) {r : ℝ} (hr : r ≠ 0) :
  frontier (sphere x r) = sphere x r :=
by rw [is_closed_sphere.frontier_eq, interior_sphere x hr, diff_empty]

instance {E : Type*} [normed_add_comm_group E] [normed_space ℚ E] (e : E) :
  discrete_topology $ add_subgroup.zmultiples e :=
begin
  rcases eq_or_ne e 0 with rfl | he,
  { rw [add_subgroup.zmultiples_zero_eq_bot], apply_instance, },
  { rw [discrete_topology_iff_open_singleton_zero, is_open_induced_iff],
    refine ⟨metric.ball 0 (‖e‖), metric.is_open_ball, _⟩,
    ext ⟨x, hx⟩,
    obtain ⟨k, rfl⟩ := add_subgroup.mem_zmultiples_iff.mp hx,
    rw [mem_preimage, mem_ball_zero_iff, add_subgroup.coe_mk, mem_singleton_iff,
      subtype.ext_iff, add_subgroup.coe_mk, add_subgroup.coe_zero, norm_zsmul ℚ k e,
      int.norm_cast_rat, int.norm_eq_abs, ← int.cast_abs, mul_lt_iff_lt_one_left
      (norm_pos_iff.mpr he), ← @int.cast_one ℝ _, int.cast_lt, int.abs_lt_one_iff, smul_eq_zero,
      or_iff_left he], },
end

/-- A (semi) normed real vector space is homeomorphic to the unit ball in the same space.
This homeomorphism sends `x : E` to `(1 + ‖x‖²)^(- ½) • x`.

In many cases the actual implementation is not important, so we don't mark the projection lemmas
`homeomorph_unit_ball_apply_coe` and `homeomorph_unit_ball_symm_apply` as `@[simp]`.

See also `cont_diff_homeomorph_unit_ball` and `cont_diff_on_homeomorph_unit_ball_symm` for
smoothness properties that hold when `E` is an inner-product space. -/
@[simps { attrs := [] }]
noncomputable def homeomorph_unit_ball [normed_space ℝ E] :
  E ≃ₜ ball (0 : E) 1 :=
{ to_fun := λ x, ⟨(1 + ‖x‖^2).sqrt⁻¹ • x, begin
    have : 0 < 1 + ‖x‖ ^ 2, by positivity,
    rw [mem_ball_zero_iff, norm_smul, real.norm_eq_abs, abs_inv, ← div_eq_inv_mul,
      div_lt_one (abs_pos.mpr $ real.sqrt_ne_zero'.mpr this), ← abs_norm x, ← sq_lt_sq,
      abs_norm, real.sq_sqrt this.le],
    exact lt_one_add _,
  end⟩,
  inv_fun := λ y, (1 - ‖(y : E)‖^2).sqrt⁻¹ • (y : E),
  left_inv := λ x,
  by field_simp [norm_smul, smul_smul, (zero_lt_one_add_norm_sq x).ne',
    real.sq_sqrt (zero_lt_one_add_norm_sq x).le, ← real.sqrt_div (zero_lt_one_add_norm_sq x).le],
  right_inv := λ y,
  begin
    have : 0 < 1 - ‖(y : E)‖ ^ 2 :=
      by nlinarith [norm_nonneg (y : E), (mem_ball_zero_iff.1 y.2 : ‖(y : E)‖ < 1)],
    field_simp [norm_smul, smul_smul, this.ne', real.sq_sqrt this.le, ← real.sqrt_div this.le],
  end,
  continuous_to_fun :=
  begin
    suffices : continuous (λ x, (1 + ‖x‖^2).sqrt⁻¹), from (this.smul continuous_id).subtype_mk _,
    refine continuous.inv₀ _ (λ x, real.sqrt_ne_zero'.mpr (by positivity)),
    continuity,
  end,
  continuous_inv_fun :=
  begin
    suffices : ∀ (y : ball (0 : E) 1), (1 - ‖(y : E)‖ ^ 2).sqrt ≠ 0, { continuity, },
    intros y,
    rw real.sqrt_ne_zero',
    nlinarith [norm_nonneg (y : E), (mem_ball_zero_iff.1 y.2 : ‖(y : E)‖ < 1)],
  end }

@[simp] lemma coe_homeomorph_unit_ball_apply_zero [normed_space ℝ E] :
  (homeomorph_unit_ball (0 : E) : E) = 0 :=
by simp [homeomorph_unit_ball]

open normed_field

instance : normed_space α (ulift E) :=
{ norm_smul_le := λ s x, (norm_smul_le s x.down : _),
  ..ulift.normed_add_comm_group,
  ..ulift.module' }

/-- The product of two normed spaces is a normed space, with the sup norm. -/
instance prod.normed_space : normed_space α (E × F) :=
{ norm_smul_le := λ s x, by simp [prod.norm_def, norm_smul_le, mul_max_of_nonneg],
  ..prod.normed_add_comm_group,
  ..prod.module }

/-- The product of finitely many normed spaces is a normed space, with the sup norm. -/
instance pi.normed_space {E : ι → Type*} [fintype ι] [∀i, seminormed_add_comm_group (E i)]
  [∀i, normed_space α (E i)] : normed_space α (Πi, E i) :=
{ norm_smul_le := λ a f, begin
    simp_rw [←coe_nnnorm, ←nnreal.coe_mul, nnreal.coe_le_coe, pi.nnnorm_def, nnreal.mul_finset_sup],
    exact finset.sup_mono_fun (λ _ _, norm_smul_le _ _),
  end }

instance mul_opposite.normed_space : normed_space α Eᵐᵒᵖ :=
{ norm_smul_le := λ s x, norm_smul_le s x.unop,
  ..mul_opposite.normed_add_comm_group,
  ..mul_opposite.module _ }

/-- A subspace of a normed space is also a normed space, with the restriction of the norm. -/
instance submodule.normed_space {𝕜 R : Type*} [has_smul 𝕜 R] [normed_field 𝕜] [ring R]
  {E : Type*} [seminormed_add_comm_group E] [normed_space 𝕜 E] [module R E]
  [is_scalar_tower 𝕜 R E] (s : submodule R E) :
  normed_space 𝕜 s :=
{ norm_smul_le := λc x, norm_smul_le c (x : E) }

/-- If there is a scalar `c` with `‖c‖>1`, then any element with nonzero norm can be
moved by scalar multiplication to any shell of width `‖c‖`. Also recap information on the norm of
the rescaling element that shows up in applications. -/
lemma rescale_to_shell_semi_normed_zpow {c : α} (hc : 1 < ‖c‖) {ε : ℝ} (εpos : 0 < ε) {x : E}
  (hx : ‖x‖ ≠ 0) :
  ∃ n : ℤ, c ^ n ≠ 0 ∧ ‖c ^ n • x‖ < ε ∧ (ε / ‖c‖ ≤ ‖c ^ n • x‖) ∧ (‖c ^ n‖⁻¹ ≤ ε⁻¹ * ‖c‖ * ‖x‖) :=
begin
  have xεpos : 0 < ‖x‖/ε := div_pos ((ne.symm hx).le_iff_lt.1 (norm_nonneg x)) εpos,
  rcases exists_mem_Ico_zpow xεpos hc with ⟨n, hn⟩,
  have cpos : 0 < ‖c‖ := lt_trans (zero_lt_one : (0 :ℝ) < 1) hc,
  have cnpos : 0 < ‖c^(n+1)‖ := by { rw norm_zpow, exact lt_trans xεpos hn.2 },
  refine ⟨-(n+1), _, _, _, _⟩,
  show c ^ (-(n + 1)) ≠ 0, from zpow_ne_zero _ (norm_pos_iff.1 cpos),
  show ‖c ^ (-(n + 1)) • x‖ < ε,
  { rw [norm_smul, zpow_neg, norm_inv, ← div_eq_inv_mul, div_lt_iff cnpos, mul_comm, norm_zpow],
    exact (div_lt_iff εpos).1 (hn.2) },
  show ε / ‖c‖ ≤ ‖c ^ (-(n + 1)) • x‖,
  { rw [zpow_neg, div_le_iff cpos, norm_smul, norm_inv, norm_zpow, zpow_add₀ (ne_of_gt cpos),
        zpow_one, mul_inv_rev, mul_comm, ← mul_assoc, ← mul_assoc, mul_inv_cancel (ne_of_gt cpos),
        one_mul, ← div_eq_inv_mul, le_div_iff (zpow_pos_of_pos cpos _), mul_comm],
    exact (le_div_iff εpos).1 hn.1 },
  show ‖c ^ (-(n + 1))‖⁻¹ ≤ ε⁻¹ * ‖c‖ * ‖x‖,
  { rw [zpow_neg, norm_inv, inv_inv, norm_zpow, zpow_add₀ cpos.ne', zpow_one, mul_right_comm,
      ← div_eq_inv_mul],
    exact mul_le_mul_of_nonneg_right hn.1 (norm_nonneg _) }
end

/-- If there is a scalar `c` with `‖c‖>1`, then any element with nonzero norm can be
moved by scalar multiplication to any shell of width `‖c‖`. Also recap information on the norm of
the rescaling element that shows up in applications. -/
lemma rescale_to_shell_semi_normed {c : α} (hc : 1 < ‖c‖) {ε : ℝ} (εpos : 0 < ε) {x : E}
  (hx : ‖x‖ ≠ 0) : ∃d:α, d ≠ 0 ∧ ‖d • x‖ < ε ∧ (ε/‖c‖ ≤ ‖d • x‖) ∧ (‖d‖⁻¹ ≤ ε⁻¹ * ‖c‖ * ‖x‖) :=
let ⟨n, hn⟩ := rescale_to_shell_semi_normed_zpow hc εpos hx in ⟨_, hn⟩

end seminormed_add_comm_group

/-- A linear map from a `module` to a `normed_space` induces a `normed_space` structure on the
domain, using the `seminormed_add_comm_group.induced` norm.

See note [reducible non-instances] -/
@[reducible]
def normed_space.induced {F : Type*} (α β γ : Type*) [normed_field α] [add_comm_group β]
  [module α β] [seminormed_add_comm_group γ] [normed_space α γ] [linear_map_class F α β γ]
  (f : F) : @normed_space α β _ (seminormed_add_comm_group.induced β γ f) :=
{ norm_smul_le := λ a b, by {unfold norm, exact (map_smul f a b).symm ▸ norm_smul_le a (f b) } }

section normed_add_comm_group

variables [normed_field α]
variables {E : Type*} [normed_add_comm_group E] [normed_space α E]
variables {F : Type*} [normed_add_comm_group F] [normed_space α F]

open normed_field

/-- While this may appear identical to `normed_space.to_module`, it contains an implicit argument
involving `normed_add_comm_group.to_seminormed_add_comm_group` that typeclass inference has trouble
inferring.

Specifically, the following instance cannot be found without this `normed_space.to_module'`:
```lean
example
  (𝕜 ι : Type*) (E : ι → Type*)
  [normed_field 𝕜] [Π i, normed_add_comm_group (E i)] [Π i, normed_space 𝕜 (E i)] :
  Π i, module 𝕜 (E i) := by apply_instance
```

[This Zulip thread](https://leanprover.zulipchat.com/#narrow/stream/113488-general/topic/Typeclass.20resolution.20under.20binders/near/245151099)
gives some more context. -/
@[priority 100]
instance normed_space.to_module' : module α F := normed_space.to_module

section surj

variables (E) [normed_space ℝ E] [nontrivial E]

lemma exists_norm_eq {c : ℝ} (hc : 0 ≤ c) : ∃ x : E, ‖x‖ = c :=
begin
  rcases exists_ne (0 : E) with ⟨x, hx⟩,
  rw ← norm_ne_zero_iff at hx,
  use c • ‖x‖⁻¹ • x,
  simp [norm_smul, real.norm_of_nonneg hc, hx]
end

@[simp] lemma range_norm : range (norm : E → ℝ) = Ici 0 :=
subset.antisymm (range_subset_iff.2 norm_nonneg) (λ _, exists_norm_eq E)

lemma nnnorm_surjective : surjective (nnnorm : E → ℝ≥0) :=
λ c, (exists_norm_eq E c.coe_nonneg).imp $ λ x h, nnreal.eq h

@[simp] lemma range_nnnorm : range (nnnorm : E → ℝ≥0) = univ :=
(nnnorm_surjective E).range_eq

end surj

/-- If `E` is a nontrivial topological module over `ℝ`, then `E` has no isolated points.
This is a particular case of `module.punctured_nhds_ne_bot`. -/
instance real.punctured_nhds_module_ne_bot
  {E : Type*} [add_comm_group E] [topological_space E] [has_continuous_add E] [nontrivial E]
  [module ℝ E] [has_continuous_smul ℝ E] (x : E) :
  ne_bot (𝓝[≠] x) :=
module.punctured_nhds_ne_bot ℝ E x

theorem interior_closed_ball' [normed_space ℝ E] [nontrivial E] (x : E) (r : ℝ) :
  interior (closed_ball x r) = ball x r :=
begin
  rcases eq_or_ne r 0 with rfl|hr,
  { rw [closed_ball_zero, ball_zero, interior_singleton] },
  { exact interior_closed_ball x hr }
end

theorem frontier_closed_ball' [normed_space ℝ E] [nontrivial E] (x : E) (r : ℝ) :
  frontier (closed_ball x r) = sphere x r :=
by rw [frontier, closure_closed_ball, interior_closed_ball' x r, closed_ball_diff_ball]

@[simp] theorem interior_sphere' [normed_space ℝ E] [nontrivial E] (x : E) (r : ℝ) :
  interior (sphere x r) = ∅ :=
by rw [←frontier_closed_ball' x, interior_frontier is_closed_ball]

@[simp] theorem frontier_sphere' [normed_space ℝ E] [nontrivial E] (x : E) (r : ℝ) :
  frontier (sphere x r) = sphere x r :=
by rw [is_closed_sphere.frontier_eq, interior_sphere' x, diff_empty]

variables {α}

lemma rescale_to_shell_zpow {c : α} (hc : 1 < ‖c‖) {ε : ℝ} (εpos : 0 < ε) {x : E} (hx : x ≠ 0) :
  ∃ n : ℤ, c ^ n ≠ 0 ∧ ‖c ^ n • x‖ < ε ∧ (ε / ‖c‖ ≤ ‖c ^ n • x‖) ∧ (‖c ^ n‖⁻¹ ≤ ε⁻¹ * ‖c‖ * ‖x‖) :=
rescale_to_shell_semi_normed_zpow hc εpos (mt norm_eq_zero.1 hx)

/-- If there is a scalar `c` with `‖c‖>1`, then any element can be moved by scalar multiplication to
any shell of width `‖c‖`. Also recap information on the norm of the rescaling element that shows
up in applications. -/
lemma rescale_to_shell {c : α} (hc : 1 < ‖c‖) {ε : ℝ} (εpos : 0 < ε) {x : E} (hx : x ≠ 0) :
  ∃d:α, d ≠ 0 ∧ ‖d • x‖ < ε ∧ (ε/‖c‖ ≤ ‖d • x‖) ∧ (‖d‖⁻¹ ≤ ε⁻¹ * ‖c‖ * ‖x‖) :=
rescale_to_shell_semi_normed hc εpos (mt norm_eq_zero.1 hx)

end normed_add_comm_group

section nontrivially_normed_space

variables (𝕜 E : Type*) [nontrivially_normed_field 𝕜] [normed_add_comm_group E] [normed_space 𝕜 E]
  [nontrivial E]

include 𝕜

/-- If `E` is a nontrivial normed space over a nontrivially normed field `𝕜`, then `E` is unbounded:
for any `c : ℝ`, there exists a vector `x : E` with norm strictly greater than `c`. -/
lemma normed_space.exists_lt_norm (c : ℝ) : ∃ x : E, c < ‖x‖ :=
begin
  rcases exists_ne (0 : E) with ⟨x, hx⟩,
  rcases normed_field.exists_lt_norm 𝕜 (c / ‖x‖) with ⟨r, hr⟩,
  use r • x,
  rwa [norm_smul, ← div_lt_iff],
  rwa norm_pos_iff
end

protected lemma normed_space.unbounded_univ : ¬bounded (univ : set E) :=
λ h, let ⟨R, hR⟩ := bounded_iff_forall_norm_le.1 h, ⟨x, hx⟩ := normed_space.exists_lt_norm 𝕜 E R
in hx.not_le (hR x trivial)

/-- A normed vector space over a nontrivially normed field is a noncompact space. This cannot be
an instance because in order to apply it, Lean would have to search for `normed_space 𝕜 E` with
unknown `𝕜`. We register this as an instance in two cases: `𝕜 = E` and `𝕜 = ℝ`. -/
protected lemma normed_space.noncompact_space : noncompact_space E :=
⟨λ h, normed_space.unbounded_univ 𝕜 _ h.bounded⟩

@[priority 100]
instance nontrivially_normed_field.noncompact_space : noncompact_space 𝕜 :=
normed_space.noncompact_space 𝕜 𝕜

omit 𝕜

@[priority 100]
instance real_normed_space.noncompact_space [normed_space ℝ E] : noncompact_space E :=
normed_space.noncompact_space ℝ E

end nontrivially_normed_space

section normed_algebra

/-- A normed algebra `𝕜'` over `𝕜` is normed module that is also an algebra.

See the implementation notes for `algebra` for a discussion about non-unital algebras. Following
the strategy there, a non-unital *normed* algebra can be written as:
```lean
variables [normed_field 𝕜] [non_unital_semi_normed_ring 𝕜']
variables [normed_module 𝕜 𝕜'] [smul_comm_class 𝕜 𝕜' 𝕜'] [is_scalar_tower 𝕜 𝕜' 𝕜']
```
-/
class normed_algebra (𝕜 : Type*) (𝕜' : Type*) [normed_field 𝕜] [semi_normed_ring 𝕜']
  extends algebra 𝕜 𝕜' :=
(norm_smul_le : ∀ (r : 𝕜) (x : 𝕜'), ‖r • x‖ ≤ ‖r‖ * ‖x‖)

variables {𝕜 : Type*} (𝕜' : Type*) [normed_field 𝕜] [semi_normed_ring 𝕜'] [normed_algebra 𝕜 𝕜']

@[priority 100]
instance normed_algebra.to_normed_space : normed_space 𝕜 𝕜' :=
{ norm_smul_le := normed_algebra.norm_smul_le }

/-- While this may appear identical to `normed_algebra.to_normed_space`, it contains an implicit
argument involving `normed_ring.to_semi_normed_ring` that typeclass inference has trouble inferring.

Specifically, the following instance cannot be found without this `normed_space.to_module'`:
```lean
example
  (𝕜 ι : Type*) (E : ι → Type*)
  [normed_field 𝕜] [Π i, normed_ring (E i)] [Π i, normed_algebra 𝕜 (E i)] :
  Π i, module 𝕜 (E i) := by apply_instance
```

See `normed_space.to_module'` for a similar situation. -/
@[priority 100]
instance normed_algebra.to_normed_space' {𝕜'} [normed_ring 𝕜'] [normed_algebra 𝕜 𝕜'] :
  normed_space 𝕜 𝕜' := by apply_instance

lemma norm_algebra_map (x : 𝕜) : ‖algebra_map 𝕜 𝕜' x‖ = ‖x‖ * ‖(1 : 𝕜')‖ :=
begin
  rw algebra.algebra_map_eq_smul_one,
  exact norm_smul _ _,
end

lemma nnnorm_algebra_map (x : 𝕜) : ‖algebra_map 𝕜 𝕜' x‖₊ = ‖x‖₊ * ‖(1 : 𝕜')‖₊ :=
subtype.ext $ norm_algebra_map 𝕜' x

@[simp] lemma norm_algebra_map' [norm_one_class 𝕜'] (x : 𝕜) : ‖algebra_map 𝕜 𝕜' x‖ = ‖x‖ :=
by rw [norm_algebra_map, norm_one, mul_one]

@[simp] lemma nnnorm_algebra_map' [norm_one_class 𝕜'] (x : 𝕜) : ‖algebra_map 𝕜 𝕜' x‖₊ = ‖x‖₊ :=
subtype.ext $ norm_algebra_map' _ _

section nnreal

variables [norm_one_class 𝕜'] [normed_algebra ℝ 𝕜']

@[simp] lemma norm_algebra_map_nnreal (x : ℝ≥0) : ‖algebra_map ℝ≥0 𝕜' x‖ = x :=
(norm_algebra_map' 𝕜' (x : ℝ)).symm ▸ real.norm_of_nonneg x.prop

@[simp] lemma nnnorm_algebra_map_nnreal (x : ℝ≥0) : ‖algebra_map ℝ≥0 𝕜' x‖₊ = x :=
subtype.ext $ norm_algebra_map_nnreal 𝕜' x

end nnreal

variables (𝕜 𝕜')

/-- In a normed algebra, the inclusion of the base field in the extended field is an isometry. -/
lemma algebra_map_isometry [norm_one_class 𝕜'] : isometry (algebra_map 𝕜 𝕜') :=
begin
  refine isometry.of_dist_eq (λx y, _),
  rw [dist_eq_norm, dist_eq_norm, ← ring_hom.map_sub, norm_algebra_map'],
end

instance normed_algebra.id : normed_algebra 𝕜 𝕜 :=
{ .. normed_field.to_normed_space,
  .. algebra.id 𝕜}

/-- Any normed characteristic-zero division ring that is a normed_algebra over the reals is also a
normed algebra over the rationals.

Phrased another way, if `𝕜` is a normed algebra over the reals, then `algebra_rat` respects that
norm. -/
instance normed_algebra_rat {𝕜} [normed_division_ring 𝕜] [char_zero 𝕜] [normed_algebra ℝ 𝕜] :
  normed_algebra ℚ 𝕜 :=
{ norm_smul_le := λ q x,
    by rw [←smul_one_smul ℝ q x, rat.smul_one_eq_coe, norm_smul, rat.norm_cast_real], }

instance punit.normed_algebra : normed_algebra 𝕜 punit :=
{ norm_smul_le := λ q x, by simp only [punit.norm_eq_zero, mul_zero] }

instance : normed_algebra 𝕜 (ulift 𝕜') :=
{ ..ulift.normed_space }

/-- The product of two normed algebras is a normed algebra, with the sup norm. -/
instance prod.normed_algebra {E F : Type*} [semi_normed_ring E] [semi_normed_ring F]
  [normed_algebra 𝕜 E] [normed_algebra 𝕜 F] :
  normed_algebra 𝕜 (E × F) :=
{ ..prod.normed_space }

/-- The product of finitely many normed algebras is a normed algebra, with the sup norm. -/
instance pi.normed_algebra {E : ι → Type*} [fintype ι]
  [Π i, semi_normed_ring (E i)] [Π i, normed_algebra 𝕜 (E i)] :
  normed_algebra 𝕜 (Π i, E i) :=
{ .. pi.normed_space,
  .. pi.algebra _ E }

instance mul_opposite.normed_algebra {E : Type*} [semi_normed_ring E] [normed_algebra 𝕜 E] :
  normed_algebra 𝕜 Eᵐᵒᵖ :=
{ ..mul_opposite.normed_space }

end normed_algebra

/-- A non-unital algebra homomorphism from an `algebra` to a `normed_algebra` induces a
`normed_algebra` structure on the domain, using the `semi_normed_ring.induced` norm.

See note [reducible non-instances] -/
@[reducible]
def normed_algebra.induced {F : Type*} (α β γ : Type*) [normed_field α] [ring β]
  [algebra α β] [semi_normed_ring γ] [normed_algebra α γ] [non_unital_alg_hom_class F α β γ]
  (f : F) : @normed_algebra α β _ (semi_normed_ring.induced β γ f) :=
{ norm_smul_le := λ a b, by {unfold norm, exact (map_smul f a b).symm ▸ norm_smul_le a (f b) } }

instance subalgebra.to_normed_algebra {𝕜 A : Type*} [semi_normed_ring A] [normed_field 𝕜]
  [normed_algebra 𝕜 A] (S : subalgebra 𝕜 A) : normed_algebra 𝕜 S :=
@normed_algebra.induced _ 𝕜 S A _ (subring_class.to_ring S) S.algebra _ _ _ S.val

section restrict_scalars

variables (𝕜 : Type*) (𝕜' : Type*) [normed_field 𝕜] [normed_field 𝕜'] [normed_algebra 𝕜 𝕜']
(E : Type*) [seminormed_add_comm_group E] [normed_space 𝕜' E]

instance {𝕜 : Type*} {𝕜' : Type*} {E : Type*} [I : seminormed_add_comm_group E] :
  seminormed_add_comm_group (restrict_scalars 𝕜 𝕜' E) := I

instance {𝕜 : Type*} {𝕜' : Type*} {E : Type*} [I : normed_add_comm_group E] :
  normed_add_comm_group (restrict_scalars 𝕜 𝕜' E) := I

/-- If `E` is a normed space over `𝕜'` and `𝕜` is a normed algebra over `𝕜'`, then
`restrict_scalars.module` is additionally a `normed_space`. -/
instance : normed_space 𝕜 (restrict_scalars 𝕜 𝕜' E) :=
{ norm_smul_le := λ c x, (norm_smul_le (algebra_map 𝕜 𝕜' c) (_ : E)).trans_eq $
    by rw norm_algebra_map',
  ..restrict_scalars.module 𝕜 𝕜' E }

/--
The action of the original normed_field on `restrict_scalars 𝕜 𝕜' E`.
This is not an instance as it would be contrary to the purpose of `restrict_scalars`.
-/
-- If you think you need this, consider instead reproducing `restrict_scalars.lsmul`
-- appropriately modified here.
def module.restrict_scalars.normed_space_orig {𝕜 : Type*} {𝕜' : Type*} {E : Type*}
  [normed_field 𝕜'] [seminormed_add_comm_group E] [I : normed_space 𝕜' E] :
  normed_space 𝕜' (restrict_scalars 𝕜 𝕜' E) := I

/-- Warning: This declaration should be used judiciously.
Please consider using `is_scalar_tower` and/or `restrict_scalars 𝕜 𝕜' E` instead.

This definition allows the `restrict_scalars.normed_space` instance to be put directly on `E`
rather on `restrict_scalars 𝕜 𝕜' E`. This would be a very bad instance; both because `𝕜'` cannot be
inferred, and because it is likely to create instance diamonds.
-/
def normed_space.restrict_scalars : normed_space 𝕜 E :=
restrict_scalars.normed_space _ 𝕜' _

end restrict_scalars<|MERGE_RESOLUTION|>--- conflicted
+++ resolved
@@ -95,11 +95,7 @@
 by rw [← norm_smul, ← int.smul_one_eq_coe, smul_assoc, one_smul]
 
 @[simp] lemma abs_norm (z : β) : |‖z‖| = ‖z‖ :=
-<<<<<<< HEAD
-  abs_of_nonneg (norm_nonneg z)
-=======
 abs_of_nonneg $ norm_nonneg z
->>>>>>> 8c7bc32b
 
 lemma inv_norm_smul_mem_closed_unit_ball [normed_space ℝ β] (x : β) :
   ‖x‖⁻¹ • x ∈ closed_ball (0 : β) 1 :=
