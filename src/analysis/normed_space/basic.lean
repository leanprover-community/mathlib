--- conflicted
+++ resolved
@@ -1529,14 +1529,10 @@
     change ∥(algebra_map 𝕜 𝕜' c) • x∥ = ∥c∥ * ∥x∥,
     simp [norm_smul]
   end,
-<<<<<<< HEAD
-  ..semimodule.restrict_scalars' 𝕜 𝕜' E }
-=======
   ..restrict_scalars.module 𝕜 𝕜' E }
 
 instance {𝕜 : Type*} {𝕜' : Type*} {F : Type*} [I : semi_normed_group F] :
   semi_normed_group (restrict_scalars 𝕜 𝕜' F) := I
->>>>>>> 57cd5ef1
 
 instance {𝕜 : Type*} {𝕜' : Type*} {E : Type*} [I : normed_group E] :
   normed_group (restrict_scalars 𝕜 𝕜' E) := I
