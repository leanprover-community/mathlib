--- conflicted
+++ resolved
@@ -28,13 +28,8 @@
   resolution. It is however registered as an instance for `𝕜 = ℝ` and `𝕜 = ℂ`. As properness
   implies completeness, there is no need to also register `finite_dimensional.complete` on `ℝ` or
   `ℂ`.
-<<<<<<< HEAD
-* `finite_dimensional_of_is_compact_closed_ball`: if the closed unit ball is compact, then the
-  space is finite-dimensional.
-=======
 * `finite_dimensional_of_is_compact_closed_ball`: Riesz' theorem: if the closed unit ball is
   compact, then the space is finite-dimensional.
->>>>>>> 591ff3a5
 
 ## Implementation notes
 
@@ -416,11 +411,7 @@
 with norm at most `R` which is at distance at least `1` of all these points. -/
 theorem exists_norm_le_le_norm_sub_of_finset {c : 𝕜} (hc : 1 < ∥c∥) {R : ℝ} (hR : ∥c∥ < R)
   (h : ¬ (finite_dimensional 𝕜 E)) (s : finset E) :
-<<<<<<< HEAD
-  ∃ (x : E), ∥x∥ ≤ R ∧ ∀ y ∈ s, 1 ≤ ∥x - y∥ :=
-=======
   ∃ (x : E), ∥x∥ ≤ R ∧ ∀ y ∈ s, 1 ≤ ∥y - x∥ :=
->>>>>>> 591ff3a5
 begin
   let F := submodule.span 𝕜 (s : set E),
   haveI : finite_dimensional 𝕜 F,
@@ -429,24 +420,6 @@
   have : ∃ x, x ∉ F,
   { contrapose! h,
     have : (⊤ : submodule 𝕜 E) = F, by { ext x, simp [h] },
-<<<<<<< HEAD
-    haveI : finite_dimensional 𝕜 (⊤ : submodule 𝕜 E), by rwa this,
-    exact is_noetherian_of_linear_equiv (linear_equiv.of_top (⊤ : submodule 𝕜 E) rfl) },
-  obtain ⟨x, xR, hx⟩ : ∃ (x : E), ∥x∥ ≤ R ∧ ∀ (y : E), y ∈ F → 1 ≤ ∥x - y∥ :=
-    riesz_lemma_of_norm_lt hc hR Fclosed this,
-  exact ⟨x, xR, λ y hy, hx _ (submodule.subset_span hy)⟩,
-end
-
-/-- A sequence of points in an infinite-dimensional space, which are all bounded by `R` and at
-distance at least `1`. Use `exists_seq_norm_le_le_norm_sub` instead. -/
-noncomputable def exists_seq_norm_le_one_le_norm_sub_aux
-  {c : 𝕜} (hc : 1 < ∥c∥) {R : ℝ} (hR : ∥c∥ < R) (h : ¬ (finite_dimensional 𝕜 E)) : ℕ → E
-| n := classical.some $ exists_norm_le_le_norm_sub_of_finset hc hR h
-        (finset.image (λ (i : fin n), exists_seq_norm_le_one_le_norm_sub_aux i)
-        (finset.univ : finset (fin n)))
-using_well_founded {dec_tac := `[exact i.2]}
-
-=======
     have : finite_dimensional 𝕜 (⊤ : submodule 𝕜 E), by rwa this,
     exact is_noetherian_top_iff.1 this },
   obtain ⟨x, xR, hx⟩ : ∃ (x : E), ∥x∥ ≤ R ∧ ∀ (y : E), y ∈ F → 1 ≤ ∥x - y∥ :=
@@ -456,7 +429,6 @@
   exact ⟨x, xR, λ y hy, hx' _ (submodule.subset_span hy)⟩,
 end
 
->>>>>>> 591ff3a5
 /-- In an infinite-dimensional normed space, there exists a sequence of points which are all
 bounded by `R` and at distance at least `1`. For a version not assuming `c` and `R`, see
 `exists_seq_norm_le_one_le_norm_sub`. -/
@@ -464,27 +436,6 @@
   (h : ¬ (finite_dimensional 𝕜 E)) :
   ∃ f : ℕ → E, (∀ n, ∥f n∥ ≤ R) ∧ (∀ m n, m ≠ n → 1 ≤ ∥f m - f n∥) :=
 begin
-<<<<<<< HEAD
-  refine ⟨exists_seq_norm_le_one_le_norm_sub_aux hc hR h, _, _⟩,
-  { assume n,
-    rw exists_seq_norm_le_one_le_norm_sub_aux,
-    exact (classical.some_spec (exists_norm_le_le_norm_sub_of_finset hc hR h _)).1 },
-  { assume m n hmn,
-    wlog hle : n ≤ m := le_total n m using [m n, n m] tactic.skip,
-    { rw exists_seq_norm_le_one_le_norm_sub_aux,
-      have A : exists_seq_norm_le_one_le_norm_sub_aux hc hR h n ∈
-        (finset.image (λ (i : fin m), exists_seq_norm_le_one_le_norm_sub_aux hc hR h i)
-        (finset.univ : finset (fin m))),
-      { simp only [finset.mem_univ, finset.mem_image, exists_true_left],
-        refine ⟨⟨n, lt_of_le_of_ne hle hmn.symm⟩, _⟩,
-        simp },
-      have := (classical.some_spec (exists_norm_le_le_norm_sub_of_finset hc hR h _)).2,
-      exact this _ A },
-    { assume hmn,
-      rw ← norm_neg,
-      convert this hmn.symm,
-      abel } }
-=======
   haveI : is_symm E (λ (x y : E), 1 ≤ ∥x - y∥),
   { constructor,
     assume x y hxy,
@@ -493,7 +444,6 @@
   apply exists_seq_of_forall_finset_exists' (λ (x : E), ∥x∥ ≤ R) (λ (x : E) (y : E), 1 ≤ ∥x - y∥),
   assume s hs,
   exact exists_norm_le_le_norm_sub_of_finset hc hR h s,
->>>>>>> 591ff3a5
 end
 
 theorem exists_seq_norm_le_one_le_norm_sub (h : ¬ (finite_dimensional 𝕜 E)) :
