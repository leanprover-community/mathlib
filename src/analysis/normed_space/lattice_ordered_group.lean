--- conflicted
+++ resolved
@@ -200,10 +200,7 @@
   exact is_closed.preimage (continuous_snd.sub continuous_fst) h,
 end
 
-<<<<<<< HEAD
-=======
 @[priority 100]  -- See note [lower instance priority]
->>>>>>> af682d35
 instance normed_lattice_add_comm_group.order_closed_topology {E} [normed_lattice_add_comm_group E] :
   order_closed_topology E :=
 ⟨is_closed_le_of_is_closed_nonneg is_closed_nonneg⟩