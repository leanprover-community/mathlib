--- conflicted
+++ resolved
@@ -507,11 +507,7 @@
 
 We associate to a continuous multilinear map in `n+1` variables (i.e., based on `fin n.succ`) two
 curried functions, named `f.curry_left` (which is a continuous linear map on `E 0` taking values
-<<<<<<< HEAD
-in continuous multilinear maps in `n` variables) and `f.curry_right` (wich is a continuous
-=======
 in continuous multilinear maps in `n` variables) and `f.curry_right` (which is a continuous
->>>>>>> b30b5e95
 multilinear map in `n` variables taking values in continuous linear maps on `E (last n)`).
 The inverse operations are called `uncurry_left` and `uncurry_right`.
 
@@ -922,11 +918,7 @@
 
 variables (𝕜 G E₂)
 
-<<<<<<< HEAD
-/-- Continuous multilinear maps from `G^1` to `E₂` are isomorphic with continuous maps from
-=======
 /-- Continuous multilinear maps from `G^1` to `E₂` are isomorphic with continuous linear maps from
->>>>>>> b30b5e95
 `G` to `E₂`. -/
 def continuous_multilinear_curry_fin1 :
   (continuous_multilinear_map 𝕜 (λ (i : fin 1), G) E₂) ≃L[𝕜] (G →L[𝕜] E₂) :=
