--- conflicted
+++ resolved
@@ -37,11 +37,7 @@
   dist (homothety p₁ c p₂) p₁ = ∥c∥ * dist p₁ p₂ :=
 by rw [dist_comm, dist_center_homothety]
 
-<<<<<<< HEAD
-lemma dist_line_map_line_map (p₁ p₂ : P) (c₁ c₂ : 𝕜) :
-=======
 @[simp] lemma dist_line_map_line_map (p₁ p₂ : P) (c₁ c₂ : 𝕜) :
->>>>>>> 11ce39d2
   dist (line_map p₁ p₂ c₁) (line_map p₁ p₂ c₂) = dist c₁ c₂ * dist p₁ p₂ :=
 begin
   rw dist_comm p₁ p₂,
@@ -49,21 +45,6 @@
     vsub_eq_sub],
 end
 
-<<<<<<< HEAD
-lemma dist_line_map_left (p₁ p₂ : P) (c : 𝕜) :
-  dist (line_map p₁ p₂ c) p₁ = ∥c∥ * dist p₁ p₂ :=
-by simpa only [line_map_apply_zero, dist_zero_right] using dist_line_map_line_map p₁ p₂ c 0
-
-lemma dist_left_line_map (p₁ p₂ : P) (c : 𝕜) :
-  dist p₁ (line_map p₁ p₂ c) = ∥c∥ * dist p₁ p₂ :=
-(dist_comm _ _).trans (dist_line_map_left _ _ _)
-
-lemma dist_line_map_right (p₁ p₂ : P) (c : 𝕜) :
-  dist (line_map p₁ p₂ c) p₂ = ∥1 - c∥ * dist p₁ p₂ :=
-by simpa only [line_map_apply_one, dist_eq_norm'] using dist_line_map_line_map p₁ p₂ c 1
-
-lemma dist_right_line_map (p₁ p₂ : P) (c : 𝕜) :
-=======
 lemma lipschitz_with_line_map (p₁ p₂ : P) :
   lipschitz_with (nndist p₁ p₂) (line_map p₁ p₂ : 𝕜 → P) :=
 lipschitz_with.of_dist_le_mul $ λ c₁ c₂,
@@ -82,7 +63,6 @@
 by simpa only [line_map_apply_one, dist_eq_norm'] using dist_line_map_line_map p₁ p₂ c 1
 
 @[simp] lemma dist_right_line_map (p₁ p₂ : P) (c : 𝕜) :
->>>>>>> 11ce39d2
   dist p₂ (line_map p₁ p₂ c) = ∥1 - c∥ * dist p₁ p₂ :=
 (dist_comm _ _).trans (dist_line_map_right _ _ _)
 
