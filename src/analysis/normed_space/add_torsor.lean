/-
Copyright (c) 2020 Joseph Myers. All rights reserved.
Released under Apache 2.0 license as described in the file LICENSE.
Authors: Joseph Myers, Yury Kudryashov
-/
import analysis.normed_space.basic
import linear_algebra.affine_space.midpoint
import topology.instances.real_vector_space

/-!
# Torsors of additive normed group actions.

This file defines torsors of additive normed group actions, with a
metric space structure.  The motivating case is Euclidean affine
spaces.

-/

noncomputable theory
open_locale nnreal topological_space
open filter

/-- A `semi_normed_add_torsor V P` is a torsor of an additive seminormed group
action by a `semi_normed_group V` on points `P`. We bundle the pseudometric space
structure and require the distance to be the same as results from the
norm (which in fact implies the distance yields a pseudometric space, but
bundling just the distance and using an instance for the pseudometric space
results in type class problems). -/
class semi_normed_add_torsor (V : out_param $ Type*) (P : Type*)
  [out_param $ semi_normed_group V] [pseudo_metric_space P]
  extends add_torsor V P :=
(dist_eq_norm' : ∀ (x y : P), dist x y = ∥(x -ᵥ y : V)∥)

/-- A `normed_add_torsor V P` is a torsor of an additive normed group
action by a `normed_group V` on points `P`. We bundle the metric space
structure and require the distance to be the same as results from the
norm (which in fact implies the distance yields a metric space, but
bundling just the distance and using an instance for the metric space
results in type class problems). -/
class normed_add_torsor (V : out_param $ Type*) (P : Type*)
  [out_param $ normed_group V] [metric_space P]
  extends add_torsor V P :=
(dist_eq_norm' : ∀ (x y : P), dist x y = ∥(x -ᵥ y : V)∥)

/-- A `normed_add_torsor` is a `semi_normed_add_torsor`. -/
@[priority 100]
instance normed_add_torsor.to_semi_normed_add_torsor {V P : Type*} [normed_group V] [metric_space P]
  [β : normed_add_torsor V P] : semi_normed_add_torsor V P := { ..β }

variables {α V P : Type*} [semi_normed_group V] [pseudo_metric_space P] [semi_normed_add_torsor V P]
variables {W Q : Type*} [normed_group W] [metric_space Q] [normed_add_torsor W Q]

/-- A `semi_normed_group` is a `semi_normed_add_torsor` over itself. -/
@[priority 100]
instance semi_normed_group.normed_add_torsor : semi_normed_add_torsor V V :=
{ dist_eq_norm' := dist_eq_norm }

/-- A `normed_group` is a `normed_add_torsor` over itself. -/
@[priority 100]
instance normed_group.normed_add_torsor : normed_add_torsor W W :=
{ dist_eq_norm' := dist_eq_norm }

include V

section

variables (V W)

/-- The distance equals the norm of subtracting two points. In this
lemma, it is necessary to have `V` as an explicit argument; otherwise
`rw dist_eq_norm_vsub` sometimes doesn't work. -/
lemma dist_eq_norm_vsub (x y : P) :
  dist x y = ∥(x -ᵥ y)∥ :=
semi_normed_add_torsor.dist_eq_norm' x y

end

@[simp] lemma dist_vadd_cancel_left (v : V) (x y : P) :
  dist (v +ᵥ x) (v +ᵥ y) = dist x y :=
by rw [dist_eq_norm_vsub V, dist_eq_norm_vsub V, vadd_vsub_vadd_cancel_left]

@[simp] lemma dist_vadd_cancel_right (v₁ v₂ : V) (x : P) :
  dist (v₁ +ᵥ x) (v₂ +ᵥ x) = dist v₁ v₂ :=
by rw [dist_eq_norm_vsub V, dist_eq_norm, vadd_vsub_vadd_cancel_right]

@[simp] lemma dist_vadd_left (v : V) (x : P) : dist (v +ᵥ x) x = ∥v∥ :=
by simp [dist_eq_norm_vsub V _ x]

@[simp] lemma dist_vadd_right (v : V) (x : P) : dist x (v +ᵥ x) = ∥v∥ :=
by rw [dist_comm, dist_vadd_left]

/-- Isometry between the tangent space `V` of a (semi)normed add torsor `P` and `P` given by
addition/subtraction of `x : P`. -/
@[simps] def isometric.vadd_const (x : P) : V ≃ᵢ P :=
{ to_equiv := equiv.vadd_const x,
  isometry_to_fun := isometry_emetric_iff_metric.2 $ λ _ _, dist_vadd_cancel_right _ _ _ }

section

variable (P)

/-- Self-isometry of a (semi)normed add torsor given by addition of a constant vector `x`. -/
@[simps] def isometric.const_vadd (x : V) : P ≃ᵢ P :=
{ to_equiv := equiv.const_vadd P x,
  isometry_to_fun := isometry_emetric_iff_metric.2 $ λ _ _, dist_vadd_cancel_left _ _ _ }

end

@[simp] lemma dist_vsub_cancel_left (x y z : P) : dist (x -ᵥ y) (x -ᵥ z) = dist y z :=
by rw [dist_eq_norm, vsub_sub_vsub_cancel_left, dist_comm, dist_eq_norm_vsub V]

/-- Isometry between the tangent space `V` of a (semi)normed add torsor `P` and `P` given by
subtraction from `x : P`. -/
@[simps] def isometric.const_vsub (x : P) : P ≃ᵢ V :=
{ to_equiv := equiv.const_vsub x,
  isometry_to_fun := isometry_emetric_iff_metric.2 $ λ y z, dist_vsub_cancel_left _ _ _ }

@[simp] lemma dist_vsub_cancel_right (x y z : P) : dist (x -ᵥ z) (y -ᵥ z) = dist x y :=
(isometric.vadd_const z).symm.dist_eq x y

section pointwise

open_locale pointwise

@[simp] lemma vadd_ball (x : V) (y : P) (r : ℝ) :
  x +ᵥ metric.ball y r = metric.ball (x +ᵥ y) r :=
(isometric.const_vadd P x).image_ball y r

@[simp] lemma vadd_closed_ball (x : V) (y : P) (r : ℝ) :
  x +ᵥ metric.closed_ball y r = metric.closed_ball (x +ᵥ y) r :=
(isometric.const_vadd P x).image_closed_ball y r

@[simp] lemma vadd_sphere (x : V) (y : P) (r : ℝ) :
  x +ᵥ metric.sphere y r = metric.sphere (x +ᵥ y) r :=
(isometric.const_vadd P x).image_sphere y r

end pointwise

lemma dist_vadd_vadd_le (v v' : V) (p p' : P) :
  dist (v +ᵥ p) (v' +ᵥ p') ≤ dist v v' + dist p p' :=
by simpa using dist_triangle (v +ᵥ p) (v' +ᵥ p) (v' +ᵥ p')

lemma dist_vsub_vsub_le (p₁ p₂ p₃ p₄ : P) :
  dist (p₁ -ᵥ p₂) (p₃ -ᵥ p₄) ≤ dist p₁ p₃ + dist p₂ p₄ :=
by { rw [dist_eq_norm, vsub_sub_vsub_comm, dist_eq_norm_vsub V, dist_eq_norm_vsub V],
 exact norm_sub_le _ _ }

lemma nndist_vadd_vadd_le (v v' : V) (p p' : P) :
  nndist (v +ᵥ p) (v' +ᵥ p') ≤ nndist v v' + nndist p p' :=
by simp only [← nnreal.coe_le_coe, nnreal.coe_add, ← dist_nndist, dist_vadd_vadd_le]

lemma nndist_vsub_vsub_le (p₁ p₂ p₃ p₄ : P) :
  nndist (p₁ -ᵥ p₂) (p₃ -ᵥ p₄) ≤ nndist p₁ p₃ + nndist p₂ p₄ :=
by simp only [← nnreal.coe_le_coe, nnreal.coe_add, ← dist_nndist, dist_vsub_vsub_le]

lemma edist_vadd_vadd_le (v v' : V) (p p' : P) :
  edist (v +ᵥ p) (v' +ᵥ p') ≤ edist v v' + edist p p' :=
by { simp only [edist_nndist], apply_mod_cast nndist_vadd_vadd_le }

lemma edist_vsub_vsub_le (p₁ p₂ p₃ p₄ : P) :
  edist (p₁ -ᵥ p₂) (p₃ -ᵥ p₄) ≤ edist p₁ p₃ + edist p₂ p₄ :=
by { simp only [edist_nndist], apply_mod_cast nndist_vsub_vsub_le }

omit V

/-- The pseudodistance defines a pseudometric space structure on the torsor. This
is not an instance because it depends on `V` to define a `metric_space
P`. -/
def pseudo_metric_space_of_normed_group_of_add_torsor (V P : Type*) [semi_normed_group V]
  [add_torsor V P] : pseudo_metric_space P :=
{ dist := λ x y, ∥(x -ᵥ y : V)∥,
  dist_self := λ x, by simp,
  dist_comm := λ x y, by simp only [←neg_vsub_eq_vsub_rev y x, norm_neg],
  dist_triangle := begin
    intros x y z,
    change ∥x -ᵥ z∥ ≤ ∥x -ᵥ y∥ + ∥y -ᵥ z∥,
    rw ←vsub_add_vsub_cancel,
    apply norm_add_le
  end }

/-- The distance defines a metric space structure on the torsor. This
is not an instance because it depends on `V` to define a `metric_space
P`. -/
def metric_space_of_normed_group_of_add_torsor (V P : Type*) [normed_group V] [add_torsor V P] :
  metric_space P :=
{ dist := λ x y, ∥(x -ᵥ y : V)∥,
  dist_self := λ x, by simp,
  eq_of_dist_eq_zero := λ x y h, by simpa using h,
  dist_comm := λ x y, by simp only [←neg_vsub_eq_vsub_rev y x, norm_neg],
  dist_triangle := begin
    intros x y z,
    change ∥x -ᵥ z∥ ≤ ∥x -ᵥ y∥ + ∥y -ᵥ z∥,
    rw ←vsub_add_vsub_cancel,
    apply norm_add_le
  end }

include V

<<<<<<< HEAD
namespace isometric

/-- The map `v ↦ v +ᵥ p` as an isometric equivalence between `V` and `P`. -/
def vadd_const (p : P) : V ≃ᵢ P :=
⟨equiv.vadd_const p, isometry_emetric_iff_metric.2 $ λ x₁ x₂, dist_vadd_cancel_right x₁ x₂ p⟩

@[simp] lemma coe_vadd_const (p : P) : ⇑(vadd_const p) = λ v, v +ᵥ p := rfl

@[simp] lemma coe_vadd_const_symm (p : P) : ⇑(vadd_const p).symm = λ p', p' -ᵥ p := rfl

@[simp] lemma vadd_const_to_equiv (p : P) : (vadd_const p).to_equiv = equiv.vadd_const p := rfl

/-- `p' ↦ p -ᵥ p'` as an equivalence. -/
def const_vsub (p : P) : P ≃ᵢ V :=
⟨equiv.const_vsub p, isometry_emetric_iff_metric.2 $ λ p₁ p₂, dist_vsub_cancel_left _ _ _⟩

@[simp] lemma coe_const_vsub (p : P) : ⇑(const_vsub p) = (-ᵥ) p := rfl

@[simp] lemma coe_const_vsub_symm (p : P) : ⇑(const_vsub p).symm = λ v, -v +ᵥ p := rfl

variables (P)

/-- The map `p ↦ v +ᵥ p` as an isometric automorphism of `P`. -/
def const_vadd (v : V) : P ≃ᵢ P :=
⟨equiv.const_vadd P v, isometry_emetric_iff_metric.2 $ dist_vadd_cancel_left v⟩

@[simp] lemma coe_const_vadd (v : V) : ⇑(const_vadd P v) = (+ᵥ) v := rfl

variable (V)

@[simp] lemma const_vadd_zero : const_vadd P (0:V) = isometric.refl P :=
isometric.to_equiv_inj $ equiv.const_vadd_zero V P

variables {P V}

/-- Point reflection in `x` as an `isometric` homeomorphism. -/
def point_reflection (x : P) : P ≃ᵢ P :=
(const_vsub x).trans (vadd_const x)

lemma point_reflection_apply (x y : P) : point_reflection x y = x -ᵥ y +ᵥ x := rfl

@[simp] lemma point_reflection_to_equiv (x : P) :
  (point_reflection x).to_equiv = equiv.point_reflection x := rfl

@[simp] lemma point_reflection_self (x : P) : point_reflection x x = x :=
equiv.point_reflection_self x

lemma point_reflection_involutive (x : P) : function.involutive (point_reflection x : P → P) :=
equiv.point_reflection_involutive x

@[simp] lemma point_reflection_symm (x : P) : (point_reflection x).symm = point_reflection x :=
to_equiv_inj $ equiv.point_reflection_symm x

@[simp] lemma dist_point_reflection_fixed (x y : P) :
  dist (point_reflection x y) x = dist y x :=
by rw [← (point_reflection x).dist_eq y x, point_reflection_self]

lemma dist_point_reflection_self' (x y : P) :
  dist (point_reflection x y) y = ∥bit0 (x -ᵥ y)∥ :=
by rw [point_reflection_apply, dist_eq_norm_vsub V, vadd_vsub_assoc, bit0]

lemma dist_point_reflection_self (𝕜 : Type*) [normed_field 𝕜] [normed_space 𝕜 V] (x y : P) :
  dist (point_reflection x y) y = ∥(2:𝕜)∥ * dist x y :=
by rw [dist_point_reflection_self', ← two_smul' 𝕜 (x -ᵥ y), norm_smul, ← dist_eq_norm_vsub V]

lemma point_reflection_fixed_iff (𝕜 : Type*) [normed_field 𝕜] [normed_space 𝕜 V]
  [invertible (2:𝕜)] {x y : P} : point_reflection x y = y ↔ y = x :=
affine_equiv.point_reflection_fixed_iff_of_module 𝕜

variables [normed_space ℝ V]

lemma dist_point_reflection_self_real (x y : P) :
  dist (point_reflection x y) y = 2 * dist x y :=
by { rw [dist_point_reflection_self ℝ, real.norm_two], apply_instance }

@[simp] lemma point_reflection_midpoint_left (x y : P) :
  point_reflection (midpoint ℝ x y) x = y :=
affine_equiv.point_reflection_midpoint_left x y

@[simp] lemma point_reflection_midpoint_right (x y : P) :
  point_reflection (midpoint ℝ x y) y = x :=
affine_equiv.point_reflection_midpoint_right x y

end isometric

=======
>>>>>>> 975031d5
lemma lipschitz_with.vadd [pseudo_emetric_space α] {f : α → V} {g : α → P} {Kf Kg : ℝ≥0}
  (hf : lipschitz_with Kf f) (hg : lipschitz_with Kg g) :
  lipschitz_with (Kf + Kg) (f +ᵥ g) :=
λ x y,
calc edist (f x +ᵥ g x) (f y +ᵥ g y) ≤ edist (f x) (f y) + edist (g x) (g y) :
  edist_vadd_vadd_le _ _ _ _
... ≤ Kf * edist x y + Kg * edist x y :
  add_le_add (hf x y) (hg x y)
... = (Kf + Kg) * edist x y :
  (add_mul _ _ _).symm

lemma lipschitz_with.vsub [pseudo_emetric_space α] {f g : α → P} {Kf Kg : ℝ≥0}
  (hf : lipschitz_with Kf f) (hg : lipschitz_with Kg g) :
  lipschitz_with (Kf + Kg) (f -ᵥ g) :=
λ x y,
calc edist (f x -ᵥ g x) (f y -ᵥ g y) ≤ edist (f x) (f y) + edist (g x) (g y) :
  edist_vsub_vsub_le _ _ _ _
... ≤ Kf * edist x y + Kg * edist x y :
  add_le_add (hf x y) (hg x y)
... = (Kf + Kg) * edist x y :
  (add_mul _ _ _).symm

lemma uniform_continuous_vadd : uniform_continuous (λ x : V × P, x.1 +ᵥ x.2) :=
(lipschitz_with.prod_fst.vadd lipschitz_with.prod_snd).uniform_continuous

lemma uniform_continuous_vsub : uniform_continuous (λ x : P × P, x.1 -ᵥ x.2) :=
(lipschitz_with.prod_fst.vsub lipschitz_with.prod_snd).uniform_continuous

@[priority 100] instance semi_normed_add_torsor.has_continuous_vadd :
  has_continuous_vadd V P :=
{ continuous_vadd := uniform_continuous_vadd.continuous }

lemma continuous_vsub : continuous (λ x : P × P, x.1 -ᵥ x.2) :=
uniform_continuous_vsub.continuous

lemma filter.tendsto.vsub {l : filter α} {f g : α → P} {x y : P}
  (hf : tendsto f l (𝓝 x)) (hg : tendsto g l (𝓝 y)) :
  tendsto (f -ᵥ g) l (𝓝 (x -ᵥ y)) :=
(continuous_vsub.tendsto (x, y)).comp (hf.prod_mk_nhds hg)

section

variables [topological_space α]

lemma continuous.vsub {f g : α → P} (hf : continuous f) (hg : continuous g) :
  continuous (f -ᵥ g) :=
continuous_vsub.comp (hf.prod_mk hg : _)

lemma continuous_at.vsub {f g : α → P}  {x : α} (hf : continuous_at f x) (hg : continuous_at g x) :
  continuous_at (f -ᵥ g) x :=
hf.vsub hg

lemma continuous_within_at.vsub {f g : α → P} {x : α} {s : set α}
  (hf : continuous_within_at f s x) (hg : continuous_within_at g s x) :
  continuous_within_at (f -ᵥ g) s x :=
hf.vsub hg

end

section

variables {R : Type*} [ring R] [topological_space R] [module R V] [has_continuous_smul R V]

lemma filter.tendsto.line_map {l : filter α} {f₁ f₂ : α → P} {g : α → R} {p₁ p₂ : P} {c : R}
  (h₁ : tendsto f₁ l (𝓝 p₁)) (h₂ : tendsto f₂ l (𝓝 p₂)) (hg : tendsto g l (𝓝 c)) :
  tendsto (λ x, affine_map.line_map (f₁ x) (f₂ x) (g x)) l (𝓝 $ affine_map.line_map p₁ p₂ c) :=
(hg.smul (h₂.vsub h₁)).vadd h₁

lemma filter.tendsto.midpoint [invertible (2:R)] {l : filter α} {f₁ f₂ : α → P} {p₁ p₂ : P}
  (h₁ : tendsto f₁ l (𝓝 p₁)) (h₂ : tendsto f₂ l (𝓝 p₂)) :
  tendsto (λ x, midpoint R (f₁ x) (f₂ x)) l (𝓝 $ midpoint R p₁ p₂) :=
h₁.line_map h₂ tendsto_const_nhds

end

section normed_space

variables {𝕜 : Type*} [normed_field 𝕜] [normed_space 𝕜 V]

open affine_map

<<<<<<< HEAD
/-- If `f` is an affine map, then its linear part is continuous iff `f` is continuous. -/
lemma affine_map.continuous_linear_iff [normed_space 𝕜 V'] {f : P →ᵃ[𝕜] P'} :
  continuous f.linear ↔ continuous f :=
begin
  inhabit P,
  have : (f.linear : V → V') =
    (isometric.vadd_const $ f $ default P).to_homeomorph.symm ∘ f ∘
      (isometric.vadd_const $ default P).to_homeomorph,
  { ext v, simp },
  rw this,
  simp only [homeomorph.comp_continuous_iff, homeomorph.comp_continuous_iff'],
end

=======
>>>>>>> 975031d5
@[simp] lemma dist_center_homothety (p₁ p₂ : P) (c : 𝕜) :
  dist p₁ (homothety p₁ c p₂) = ∥c∥ * dist p₁ p₂ :=
by simp [homothety_def, norm_smul, ← dist_eq_norm_vsub, dist_comm]

@[simp] lemma dist_homothety_center (p₁ p₂ : P) (c : 𝕜) :
  dist (homothety p₁ c p₂) p₁ = ∥c∥ * dist p₁ p₂ :=
by rw [dist_comm, dist_center_homothety]

@[simp] lemma dist_homothety_self (p₁ p₂ : P) (c : 𝕜) :
  dist (homothety p₁ c p₂) p₂ = ∥1 - c∥ * dist p₁ p₂ :=
by rw [homothety_eq_line_map, ← line_map_apply_one_sub, ← homothety_eq_line_map,
  dist_homothety_center, dist_comm]

@[simp] lemma dist_self_homothety (p₁ p₂ : P) (c : 𝕜) :
  dist p₂ (homothety p₁ c p₂) = ∥1 - c∥ * dist p₁ p₂ :=
by rw [dist_comm, dist_homothety_self]

variables [invertible (2:𝕜)]

@[simp] lemma dist_left_midpoint (p₁ p₂ : P) :
  dist p₁ (midpoint 𝕜 p₁ p₂) = ∥(2:𝕜)∥⁻¹ * dist p₁ p₂ :=
by rw [midpoint, ← homothety_eq_line_map, dist_center_homothety, inv_of_eq_inv,
  ← normed_field.norm_inv]

@[simp] lemma dist_midpoint_left (p₁ p₂ : P) :
  dist (midpoint 𝕜 p₁ p₂) p₁ = ∥(2:𝕜)∥⁻¹ * dist p₁ p₂ :=
by rw [dist_comm, dist_left_midpoint]

@[simp] lemma dist_midpoint_right (p₁ p₂ : P) :
  dist (midpoint 𝕜 p₁ p₂) p₂ = ∥(2:𝕜)∥⁻¹ * dist p₁ p₂ :=
by rw [midpoint_comm, dist_midpoint_left, dist_comm]

@[simp] lemma dist_right_midpoint (p₁ p₂ : P) :
  dist p₂ (midpoint 𝕜 p₁ p₂) = ∥(2:𝕜)∥⁻¹ * dist p₁ p₂ :=
by rw [dist_comm, dist_midpoint_right]

lemma dist_midpoint_midpoint_le' (p₁ p₂ p₃ p₄ : P) :
  dist (midpoint 𝕜 p₁ p₂) (midpoint 𝕜 p₃ p₄) ≤ (dist p₁ p₃ + dist p₂ p₄) / ∥(2 : 𝕜)∥ :=
begin
  rw [dist_eq_norm_vsub V, dist_eq_norm_vsub V, dist_eq_norm_vsub V, midpoint_vsub_midpoint];
    try { apply_instance },
  rw [midpoint_eq_smul_add, norm_smul, inv_of_eq_inv, normed_field.norm_inv, ← div_eq_inv_mul],
  exact div_le_div_of_le_of_nonneg (norm_add_le _ _) (norm_nonneg _),
end

end normed_space

variables [normed_space ℝ V] [normed_space ℝ W]

lemma dist_midpoint_midpoint_le (p₁ p₂ p₃ p₄ : V) :
  dist (midpoint ℝ p₁ p₂) (midpoint ℝ p₃ p₄) ≤ (dist p₁ p₃ + dist p₂ p₄) / 2 :=
by simpa using dist_midpoint_midpoint_le' p₁ p₂ p₃ p₄

include W

/-- A continuous map between two normed affine spaces is an affine map provided that
it sends midpoints to midpoints. -/
def affine_map.of_map_midpoint (f : P → Q)
  (h : ∀ x y, f (midpoint ℝ x y) = midpoint ℝ (f x) (f y))
  (hfc : continuous f) :
  P →ᵃ[ℝ] Q :=
affine_map.mk' f
  ↑((add_monoid_hom.of_map_midpoint ℝ ℝ
    ((affine_equiv.vadd_const ℝ (f $ classical.arbitrary P)).symm ∘ f ∘
      (affine_equiv.vadd_const ℝ (classical.arbitrary P))) (by simp)
      (λ x y, by simp [h])).to_real_linear_map $ by apply_rules [continuous.vadd, continuous.vsub,
        continuous_const, hfc.comp, continuous_id])
  (classical.arbitrary P)
  (λ p, by simp)<|MERGE_RESOLUTION|>--- conflicted
+++ resolved
@@ -196,94 +196,6 @@
 
 include V
 
-<<<<<<< HEAD
-namespace isometric
-
-/-- The map `v ↦ v +ᵥ p` as an isometric equivalence between `V` and `P`. -/
-def vadd_const (p : P) : V ≃ᵢ P :=
-⟨equiv.vadd_const p, isometry_emetric_iff_metric.2 $ λ x₁ x₂, dist_vadd_cancel_right x₁ x₂ p⟩
-
-@[simp] lemma coe_vadd_const (p : P) : ⇑(vadd_const p) = λ v, v +ᵥ p := rfl
-
-@[simp] lemma coe_vadd_const_symm (p : P) : ⇑(vadd_const p).symm = λ p', p' -ᵥ p := rfl
-
-@[simp] lemma vadd_const_to_equiv (p : P) : (vadd_const p).to_equiv = equiv.vadd_const p := rfl
-
-/-- `p' ↦ p -ᵥ p'` as an equivalence. -/
-def const_vsub (p : P) : P ≃ᵢ V :=
-⟨equiv.const_vsub p, isometry_emetric_iff_metric.2 $ λ p₁ p₂, dist_vsub_cancel_left _ _ _⟩
-
-@[simp] lemma coe_const_vsub (p : P) : ⇑(const_vsub p) = (-ᵥ) p := rfl
-
-@[simp] lemma coe_const_vsub_symm (p : P) : ⇑(const_vsub p).symm = λ v, -v +ᵥ p := rfl
-
-variables (P)
-
-/-- The map `p ↦ v +ᵥ p` as an isometric automorphism of `P`. -/
-def const_vadd (v : V) : P ≃ᵢ P :=
-⟨equiv.const_vadd P v, isometry_emetric_iff_metric.2 $ dist_vadd_cancel_left v⟩
-
-@[simp] lemma coe_const_vadd (v : V) : ⇑(const_vadd P v) = (+ᵥ) v := rfl
-
-variable (V)
-
-@[simp] lemma const_vadd_zero : const_vadd P (0:V) = isometric.refl P :=
-isometric.to_equiv_inj $ equiv.const_vadd_zero V P
-
-variables {P V}
-
-/-- Point reflection in `x` as an `isometric` homeomorphism. -/
-def point_reflection (x : P) : P ≃ᵢ P :=
-(const_vsub x).trans (vadd_const x)
-
-lemma point_reflection_apply (x y : P) : point_reflection x y = x -ᵥ y +ᵥ x := rfl
-
-@[simp] lemma point_reflection_to_equiv (x : P) :
-  (point_reflection x).to_equiv = equiv.point_reflection x := rfl
-
-@[simp] lemma point_reflection_self (x : P) : point_reflection x x = x :=
-equiv.point_reflection_self x
-
-lemma point_reflection_involutive (x : P) : function.involutive (point_reflection x : P → P) :=
-equiv.point_reflection_involutive x
-
-@[simp] lemma point_reflection_symm (x : P) : (point_reflection x).symm = point_reflection x :=
-to_equiv_inj $ equiv.point_reflection_symm x
-
-@[simp] lemma dist_point_reflection_fixed (x y : P) :
-  dist (point_reflection x y) x = dist y x :=
-by rw [← (point_reflection x).dist_eq y x, point_reflection_self]
-
-lemma dist_point_reflection_self' (x y : P) :
-  dist (point_reflection x y) y = ∥bit0 (x -ᵥ y)∥ :=
-by rw [point_reflection_apply, dist_eq_norm_vsub V, vadd_vsub_assoc, bit0]
-
-lemma dist_point_reflection_self (𝕜 : Type*) [normed_field 𝕜] [normed_space 𝕜 V] (x y : P) :
-  dist (point_reflection x y) y = ∥(2:𝕜)∥ * dist x y :=
-by rw [dist_point_reflection_self', ← two_smul' 𝕜 (x -ᵥ y), norm_smul, ← dist_eq_norm_vsub V]
-
-lemma point_reflection_fixed_iff (𝕜 : Type*) [normed_field 𝕜] [normed_space 𝕜 V]
-  [invertible (2:𝕜)] {x y : P} : point_reflection x y = y ↔ y = x :=
-affine_equiv.point_reflection_fixed_iff_of_module 𝕜
-
-variables [normed_space ℝ V]
-
-lemma dist_point_reflection_self_real (x y : P) :
-  dist (point_reflection x y) y = 2 * dist x y :=
-by { rw [dist_point_reflection_self ℝ, real.norm_two], apply_instance }
-
-@[simp] lemma point_reflection_midpoint_left (x y : P) :
-  point_reflection (midpoint ℝ x y) x = y :=
-affine_equiv.point_reflection_midpoint_left x y
-
-@[simp] lemma point_reflection_midpoint_right (x y : P) :
-  point_reflection (midpoint ℝ x y) y = x :=
-affine_equiv.point_reflection_midpoint_right x y
-
-end isometric
-
-=======
->>>>>>> 975031d5
 lemma lipschitz_with.vadd [pseudo_emetric_space α] {f : α → V} {g : α → P} {Kf Kg : ℝ≥0}
   (hf : lipschitz_with Kf f) (hg : lipschitz_with Kg g) :
   lipschitz_with (Kf + Kg) (f +ᵥ g) :=
@@ -365,22 +277,6 @@
 
 open affine_map
 
-<<<<<<< HEAD
-/-- If `f` is an affine map, then its linear part is continuous iff `f` is continuous. -/
-lemma affine_map.continuous_linear_iff [normed_space 𝕜 V'] {f : P →ᵃ[𝕜] P'} :
-  continuous f.linear ↔ continuous f :=
-begin
-  inhabit P,
-  have : (f.linear : V → V') =
-    (isometric.vadd_const $ f $ default P).to_homeomorph.symm ∘ f ∘
-      (isometric.vadd_const $ default P).to_homeomorph,
-  { ext v, simp },
-  rw this,
-  simp only [homeomorph.comp_continuous_iff, homeomorph.comp_continuous_iff'],
-end
-
-=======
->>>>>>> 975031d5
 @[simp] lemma dist_center_homothety (p₁ p₂ : P) (c : 𝕜) :
   dist p₁ (homothety p₁ c p₂) = ∥c∥ * dist p₁ p₂ :=
 by simp [homothety_def, norm_smul, ← dist_eq_norm_vsub, dist_comm]
