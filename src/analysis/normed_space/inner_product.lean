--- conflicted
+++ resolved
@@ -1851,11 +1851,7 @@
 end
 
 /-- The orthogonal projection sends elements of `K` to themselves. -/
-<<<<<<< HEAD
-lemma orthogonal_projection_mem_subspace_eq_self (v : K) : orthogonal_projection K v = v :=
-=======
 @[simp] lemma orthogonal_projection_mem_subspace_eq_self (v : K) : orthogonal_projection K v = v :=
->>>>>>> 67de31bd
 by { ext, apply eq_orthogonal_projection_of_mem_of_inner_eq_zero; simp }
 
 local attribute [instance] finite_dimensional_bot
@@ -2092,12 +2088,8 @@
   exact submodule.le_orthogonal_orthogonal ⊤
 end
 
-<<<<<<< HEAD
-lemma submodule.eq_top_iff_orthogonal_eq_bot (hK : is_complete (K : set E)) : K = ⊤ ↔ Kᗮ = ⊥ :=
-=======
 @[simp] lemma submodule.orthogonal_eq_bot_iff (hK : is_complete (K : set E)) :
   Kᗮ = ⊥ ↔ K = ⊤ :=
->>>>>>> 67de31bd
 begin
   refine ⟨_, by { rintro rfl, exact submodule.top_orthogonal_eq_bot }⟩,
   intro h,
@@ -2105,8 +2097,6 @@
   rwa [h, sup_comm, bot_sup_eq] at this,
 end
 
-<<<<<<< HEAD
-=======
 @[simp] lemma submodule.orthogonal_eq_top_iff : Kᗮ = ⊤ ↔ K = ⊥ :=
 begin
   refine ⟨_, by { rintro rfl, exact submodule.bot_orthogonal_eq_top }⟩,
@@ -2115,7 +2105,6 @@
   rwa [h, inf_comm, top_inf_eq] at this
 end
 
->>>>>>> 67de31bd
 /-- A point in `K` with the orthogonality property (here characterized in terms of `Kᗮ`) must be the
 orthogonal projection. -/
 lemma eq_orthogonal_projection_of_mem_orthogonal
