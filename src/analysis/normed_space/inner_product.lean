/-
Copyright (c) 2019 Zhouhang Zhou. All rights reserved.
Released under Apache 2.0 license as described in the file LICENSE.
Authors: Zhouhang Zhou, Sébastien Gouëzel, Frédéric Dupuis, Heather Macbeth
-/
import analysis.complex.basic
import analysis.normed_space.bounded_linear_maps
import analysis.special_functions.sqrt
import linear_algebra.bilinear_form
import linear_algebra.sesquilinear_form

/-!
# Inner Product Space

This file defines inner product spaces and proves its basic properties.

An inner product space is a vector space endowed with an inner product. It generalizes the notion of
dot product in `ℝ^n` and provides the means of defining the length of a vector and the angle between
two vectors. In particular vectors `x` and `y` are orthogonal if their inner product equals zero.
We define both the real and complex cases at the same time using the `is_R_or_C` typeclass.

This file proves general results on inner product spaces. For the specific construction of an inner
product structure on `n → 𝕜` for `𝕜 = ℝ` or `ℂ`, see `euclidean_space` in `analysis.pi_Lp`.

## Main results

- We define the class `inner_product_space 𝕜 E` extending `normed_space 𝕜 E` with a number of basic
  properties, most notably the Cauchy-Schwarz inequality. Here `𝕜` is understood to be either `ℝ`
  or `ℂ`, through the `is_R_or_C` typeclass.
- We show that if `f i` is an inner product space for each `i`, then so is `Π i, f i`
- Existence of orthogonal projection onto nonempty complete subspace:
  Let `u` be a point in an inner product space, and let `K` be a nonempty complete subspace.
  Then there exists a unique `v` in `K` that minimizes the distance `∥u - v∥` to `u`.
  The point `v` is usually called the orthogonal projection of `u` onto `K`.
- We define `orthonormal`, a predicate on a function `v : ι → E`.  We prove the existence of a
  maximal orthonormal set, `exists_maximal_orthonormal`, and also prove that a maximal orthonormal
  set is a basis (`maximal_orthonormal_iff_basis_of_finite_dimensional`), if `E` is finite-
  dimensional, or in general (`maximal_orthonormal_iff_dense_span`) a set whose span is dense
  (i.e., a Hilbert basis, although we do not make that definition).

## Notation

We globally denote the real and complex inner products by `⟪·, ·⟫_ℝ` and `⟪·, ·⟫_ℂ` respectively.
We also provide two notation namespaces: `real_inner_product_space`, `complex_inner_product_space`,
which respectively introduce the plain notation `⟪·, ·⟫` for the the real and complex inner product.

The orthogonal complement of a submodule `K` is denoted by `Kᗮ`.

## Implementation notes

We choose the convention that inner products are conjugate linear in the first argument and linear
in the second.

## Tags

inner product space, norm

## References
*  [Clément & Martin, *The Lax-Milgram Theorem. A detailed proof to be formalized in Coq*]
*  [Clément & Martin, *A Coq formal proof of the Lax–Milgram theorem*]

The Coq code is available at the following address: <http://www.lri.fr/~sboldo/elfic/index.html>
-/

noncomputable theory

open is_R_or_C real filter
open_locale big_operators classical topological_space

variables {𝕜 E F : Type*} [is_R_or_C 𝕜]

/-- Syntactic typeclass for types endowed with an inner product -/
class has_inner (𝕜 E : Type*) := (inner : E → E → 𝕜)

export has_inner (inner)

notation `⟪`x`, `y`⟫_ℝ` := @inner ℝ _ _ x y
notation `⟪`x`, `y`⟫_ℂ` := @inner ℂ _ _ x y

section notations

localized "notation `⟪`x`, `y`⟫` := @inner ℝ _ _ x y" in real_inner_product_space
localized "notation `⟪`x`, `y`⟫` := @inner ℂ _ _ x y" in complex_inner_product_space

end notations

/--
An inner product space is a vector space with an additional operation called inner product.
The norm could be derived from the inner product, instead we require the existence of a norm and
the fact that `∥x∥^2 = re ⟪x, x⟫` to be able to put instances on `𝕂` or product
spaces.

To construct a norm from an inner product, see `inner_product_space.of_core`.
-/
class inner_product_space (𝕜 : Type*) (E : Type*) [is_R_or_C 𝕜]
  extends normed_group E, normed_space 𝕜 E, has_inner 𝕜 E :=
(norm_sq_eq_inner : ∀ (x : E), ∥x∥^2 = re (inner x x))
(conj_sym  : ∀ x y, conj (inner y x) = inner x y)
(add_left  : ∀ x y z, inner (x + y) z = inner x z + inner y z)
(smul_left : ∀ x y r, inner (r • x) y = (conj r) * inner x y)

attribute [nolint dangerous_instance] inner_product_space.to_normed_group
-- note [is_R_or_C instance]

/-!
### Constructing a normed space structure from an inner product

In the definition of an inner product space, we require the existence of a norm, which is equal
(but maybe not defeq) to the square root of the scalar product. This makes it possible to put
an inner product space structure on spaces with a preexisting norm (for instance `ℝ`), with good
properties. However, sometimes, one would like to define the norm starting only from a well-behaved
scalar product. This is what we implement in this paragraph, starting from a structure
`inner_product_space.core` stating that we have a nice scalar product.

Our goal here is not to develop a whole theory with all the supporting API, as this will be done
below for `inner_product_space`. Instead, we implement the bare minimum to go as directly as
possible to the construction of the norm and the proof of the triangular inequality.

Warning: Do not use this `core` structure if the space you are interested in already has a norm
instance defined on it, otherwise this will create a second non-defeq norm instance!
-/

/-- A structure requiring that a scalar product is positive definite and symmetric, from which one
can construct an `inner_product_space` instance in `inner_product_space.of_core`. -/
@[nolint has_inhabited_instance]
structure inner_product_space.core
  (𝕜 : Type*) (F : Type*)
  [is_R_or_C 𝕜] [add_comm_group F] [module 𝕜 F] :=
(inner     : F → F → 𝕜)
(conj_sym  : ∀ x y, conj (inner y x) = inner x y)
(nonneg_re : ∀ x, 0 ≤ re (inner x x))
(definite  : ∀ x, inner x x = 0 → x = 0)
(add_left  : ∀ x y z, inner (x + y) z = inner x z + inner y z)
(smul_left : ∀ x y r, inner (r • x) y = (conj r) * inner x y)

/- We set `inner_product_space.core` to be a class as we will use it as such in the construction
of the normed space structure that it produces. However, all the instances we will use will be
local to this proof. -/
attribute [class] inner_product_space.core

namespace inner_product_space.of_core

variables [add_comm_group F] [module 𝕜 F] [c : inner_product_space.core 𝕜 F]
include c

local notation `⟪`x`, `y`⟫` := @inner 𝕜 F _ x y
local notation `norm_sqK` := @is_R_or_C.norm_sq 𝕜 _
local notation `reK` := @is_R_or_C.re 𝕜 _
local notation `absK` := @is_R_or_C.abs 𝕜 _
local notation `ext_iff` := @is_R_or_C.ext_iff 𝕜 _
local postfix `†`:90 := @is_R_or_C.conj 𝕜 _

/-- Inner product defined by the `inner_product_space.core` structure. -/
def to_has_inner : has_inner 𝕜 F := { inner := c.inner }
local attribute [instance] to_has_inner

/-- The norm squared function for `inner_product_space.core` structure. -/
def norm_sq (x : F) := reK ⟪x, x⟫

local notation `norm_sqF` := @norm_sq 𝕜 F _ _ _ _

lemma inner_conj_sym (x y : F) : ⟪y, x⟫† = ⟪x, y⟫ := c.conj_sym x y

lemma inner_self_nonneg {x : F} : 0 ≤ re ⟪x, x⟫ := c.nonneg_re _

lemma inner_self_nonneg_im {x : F} : im ⟪x, x⟫ = 0 :=
by rw [← @of_real_inj 𝕜, im_eq_conj_sub]; simp [inner_conj_sym]

lemma inner_self_im_zero {x : F} : im ⟪x, x⟫ = 0 :=
inner_self_nonneg_im

lemma inner_add_left {x y z : F} : ⟪x + y, z⟫ = ⟪x, z⟫ + ⟪y, z⟫ :=
c.add_left _ _ _

lemma inner_add_right {x y z : F} : ⟪x, y + z⟫ = ⟪x, y⟫ + ⟪x, z⟫ :=
by rw [←inner_conj_sym, inner_add_left, ring_hom.map_add]; simp only [inner_conj_sym]

lemma inner_norm_sq_eq_inner_self (x : F) : (norm_sqF x : 𝕜) = ⟪x, x⟫ :=
begin
  rw ext_iff,
  exact ⟨by simp only [of_real_re]; refl, by simp only [inner_self_nonneg_im, of_real_im]⟩
end

lemma inner_re_symm {x y : F} : re ⟪x, y⟫ = re ⟪y, x⟫ :=
by rw [←inner_conj_sym, conj_re]

lemma inner_im_symm {x y : F} : im ⟪x, y⟫ = -im ⟪y, x⟫ :=
by rw [←inner_conj_sym, conj_im]

lemma inner_smul_left {x y : F} {r : 𝕜} : ⟪r • x, y⟫ = r† * ⟪x, y⟫ :=
c.smul_left _ _ _

lemma inner_smul_right {x y : F} {r : 𝕜} : ⟪x, r • y⟫ = r * ⟪x, y⟫ :=
by rw [←inner_conj_sym, inner_smul_left]; simp only [conj_conj, inner_conj_sym, ring_hom.map_mul]

lemma inner_zero_left {x : F} : ⟪0, x⟫ = 0 :=
by rw [←zero_smul 𝕜 (0 : F), inner_smul_left]; simp only [zero_mul, ring_hom.map_zero]

lemma inner_zero_right {x : F} : ⟪x, 0⟫ = 0 :=
by rw [←inner_conj_sym, inner_zero_left]; simp only [ring_hom.map_zero]

lemma inner_self_eq_zero {x : F} : ⟪x, x⟫ = 0 ↔ x = 0 :=
iff.intro (c.definite _) (by { rintro rfl, exact inner_zero_left })

lemma inner_self_re_to_K {x : F} : (re ⟪x, x⟫ : 𝕜) = ⟪x, x⟫ :=
by norm_num [ext_iff, inner_self_nonneg_im]

lemma inner_abs_conj_sym {x y : F} : abs ⟪x, y⟫ = abs ⟪y, x⟫ :=
  by rw [←inner_conj_sym, abs_conj]

lemma inner_neg_left {x y : F} : ⟪-x, y⟫ = -⟪x, y⟫ :=
by { rw [← neg_one_smul 𝕜 x, inner_smul_left], simp }

lemma inner_neg_right {x y : F} : ⟪x, -y⟫ = -⟪x, y⟫ :=
by rw [←inner_conj_sym, inner_neg_left]; simp only [ring_hom.map_neg, inner_conj_sym]

lemma inner_sub_left {x y z : F} : ⟪x - y, z⟫ = ⟪x, z⟫ - ⟪y, z⟫ :=
by { simp [sub_eq_add_neg, inner_add_left, inner_neg_left] }

lemma inner_sub_right {x y z : F} : ⟪x, y - z⟫ = ⟪x, y⟫ - ⟪x, z⟫ :=
by { simp [sub_eq_add_neg, inner_add_right, inner_neg_right] }

lemma inner_mul_conj_re_abs {x y : F} : re (⟪x, y⟫ * ⟪y, x⟫) = abs (⟪x, y⟫ * ⟪y, x⟫) :=
by { rw[←inner_conj_sym, mul_comm], exact re_eq_abs_of_mul_conj (inner y x), }

/-- Expand `inner (x + y) (x + y)` -/
lemma inner_add_add_self {x y : F} : ⟪x + y, x + y⟫ = ⟪x, x⟫ + ⟪x, y⟫ + ⟪y, x⟫ + ⟪y, y⟫ :=
by simp only [inner_add_left, inner_add_right]; ring

/- Expand `inner (x - y) (x - y)` -/
lemma inner_sub_sub_self {x y : F} : ⟪x - y, x - y⟫ = ⟪x, x⟫ - ⟪x, y⟫ - ⟪y, x⟫ + ⟪y, y⟫ :=
by simp only [inner_sub_left, inner_sub_right]; ring

/--
**Cauchy–Schwarz inequality**. This proof follows "Proof 2" on Wikipedia.
We need this for the `core` structure to prove the triangle inequality below when
showing the core is a normed group.
-/
lemma inner_mul_inner_self_le (x y : F) : abs ⟪x, y⟫ * abs ⟪y, x⟫ ≤ re ⟪x, x⟫ * re ⟪y, y⟫ :=
begin
  by_cases hy : y = 0,
  { rw [hy], simp only [is_R_or_C.abs_zero, inner_zero_left, mul_zero, add_monoid_hom.map_zero] },
  { change y ≠ 0 at hy,
    have hy' : ⟪y, y⟫ ≠ 0 := λ h, by rw [inner_self_eq_zero] at h; exact hy h,
    set T := ⟪y, x⟫ / ⟪y, y⟫ with hT,
    have h₁ : re ⟪y, x⟫ = re ⟪x, y⟫ := inner_re_symm,
    have h₂ : im ⟪y, x⟫ = -im ⟪x, y⟫ := inner_im_symm,
    have h₃ : ⟪y, x⟫ * ⟪x, y⟫ * ⟪y, y⟫ / (⟪y, y⟫ * ⟪y, y⟫) = ⟪y, x⟫ * ⟪x, y⟫ / ⟪y, y⟫,
    { rw [mul_div_assoc],
      have : ⟪y, y⟫ / (⟪y, y⟫ * ⟪y, y⟫) = 1 / ⟪y, y⟫ :=
        by rw [div_mul_eq_div_mul_one_div, div_self hy', one_mul],
      rw [this, div_eq_mul_inv, one_mul, ←div_eq_mul_inv] },
    have h₄ : ⟪y, y⟫ = re ⟪y, y⟫ := by simp only [inner_self_re_to_K],
    have h₅ : re ⟪y, y⟫ > 0,
    { refine lt_of_le_of_ne inner_self_nonneg _,
      intro H,
      apply hy',
      rw ext_iff,
      exact ⟨by simp only [H, zero_re'],
             by simp only [inner_self_nonneg_im, add_monoid_hom.map_zero]⟩ },
    have h₆ : re ⟪y, y⟫ ≠ 0 := ne_of_gt h₅,
    have hmain := calc
      0   ≤ re ⟪x - T • y, x - T • y⟫
                  : inner_self_nonneg
      ... = re ⟪x, x⟫ - re ⟪T • y, x⟫ - re ⟪x, T • y⟫ + re ⟪T • y, T • y⟫
                  : by simp only [inner_sub_sub_self, inner_smul_left, inner_smul_right, h₁, h₂,
                      neg_mul_eq_neg_mul_symm, add_monoid_hom.map_add, mul_re,
                      conj_im, add_monoid_hom.map_sub, mul_neg_eq_neg_mul_symm, conj_re, neg_neg]
      ... = re ⟪x, x⟫ - re (T† * ⟪y, x⟫) - re (T * ⟪x, y⟫) + re (T * T† * ⟪y, y⟫)
                  : by simp only [inner_smul_left, inner_smul_right, mul_assoc]
      ... = re ⟪x, x⟫ - re (⟪x, y⟫ / ⟪y, y⟫ * ⟪y, x⟫)
                  : by field_simp [-mul_re, inner_conj_sym, hT, conj_div, h₁, h₃]
      ... = re ⟪x, x⟫ - re (⟪x, y⟫ * ⟪y, x⟫ / ⟪y, y⟫)
                  : by rw [div_mul_eq_mul_div_comm, ←mul_div_assoc]
      ... = re ⟪x, x⟫ - re (⟪x, y⟫ * ⟪y, x⟫ / re ⟪y, y⟫)
                  : by conv_lhs { rw [h₄] }
      ... = re ⟪x, x⟫ - re (⟪x, y⟫ * ⟪y, x⟫) / re ⟪y, y⟫
                  : by rw [div_re_of_real]
      ... = re ⟪x, x⟫ - abs (⟪x, y⟫ * ⟪y, x⟫) / re ⟪y, y⟫
                  : by rw [inner_mul_conj_re_abs]
      ... = re ⟪x, x⟫ - abs ⟪x, y⟫ * abs ⟪y, x⟫ / re ⟪y, y⟫
                  : by rw is_R_or_C.abs_mul,
    have hmain' : abs ⟪x, y⟫ * abs ⟪y, x⟫ / re ⟪y, y⟫ ≤ re ⟪x, x⟫ := by linarith,
    have := (mul_le_mul_right h₅).mpr hmain',
    rwa [div_mul_cancel (abs ⟪x, y⟫ * abs ⟪y, x⟫) h₆] at this }
end

/-- Norm constructed from a `inner_product_space.core` structure, defined to be the square root
of the scalar product. -/
def to_has_norm : has_norm F :=
{ norm := λ x, sqrt (re ⟪x, x⟫) }

local attribute [instance] to_has_norm

lemma norm_eq_sqrt_inner (x : F) : ∥x∥ = sqrt (re ⟪x, x⟫) := rfl

lemma inner_self_eq_norm_sq (x : F) : re ⟪x, x⟫ = ∥x∥ * ∥x∥ :=
by rw[norm_eq_sqrt_inner, ←sqrt_mul inner_self_nonneg (re ⟪x, x⟫),
  sqrt_mul_self inner_self_nonneg]

lemma sqrt_norm_sq_eq_norm {x : F} : sqrt (norm_sqF x) = ∥x∥ := rfl

/-- Cauchy–Schwarz inequality with norm -/
lemma abs_inner_le_norm (x y : F) : abs ⟪x, y⟫ ≤ ∥x∥ * ∥y∥ :=
nonneg_le_nonneg_of_sq_le_sq (mul_nonneg (sqrt_nonneg _) (sqrt_nonneg _))
begin
  have H : ∥x∥ * ∥y∥ * (∥x∥ * ∥y∥) = re ⟪y, y⟫ * re ⟪x, x⟫,
  { simp only [inner_self_eq_norm_sq], ring, },
  rw H,
  conv
  begin
    to_lhs, congr, rw[inner_abs_conj_sym],
  end,
  exact inner_mul_inner_self_le y x,
end

/-- Normed group structure constructed from an `inner_product_space.core` structure -/
def to_normed_group : normed_group F :=
normed_group.of_core F
{ norm_eq_zero_iff := assume x,
  begin
    split,
    { intro H,
      change sqrt (re ⟪x, x⟫) = 0 at H,
      rw [sqrt_eq_zero inner_self_nonneg] at H,
      apply (inner_self_eq_zero : ⟪x, x⟫ = 0 ↔ x = 0).mp,
      rw ext_iff,
      exact ⟨by simp [H], by simp [inner_self_im_zero]⟩ },
    { rintro rfl,
      change sqrt (re ⟪0, 0⟫) = 0,
      simp only [sqrt_zero, inner_zero_right, add_monoid_hom.map_zero] }
  end,
  triangle := assume x y,
  begin
    have h₁ : abs ⟪x, y⟫ ≤ ∥x∥ * ∥y∥ := abs_inner_le_norm _ _,
    have h₂ : re ⟪x, y⟫ ≤ abs ⟪x, y⟫ := re_le_abs _,
    have h₃ : re ⟪x, y⟫ ≤ ∥x∥ * ∥y∥ := by linarith,
    have h₄ : re ⟪y, x⟫ ≤ ∥x∥ * ∥y∥ := by rwa [←inner_conj_sym, conj_re],
    have : ∥x + y∥ * ∥x + y∥ ≤ (∥x∥ + ∥y∥) * (∥x∥ + ∥y∥),
    { simp [←inner_self_eq_norm_sq, inner_add_add_self, add_mul, mul_add, mul_comm],
      linarith },
    exact nonneg_le_nonneg_of_sq_le_sq (add_nonneg (sqrt_nonneg _) (sqrt_nonneg _)) this
  end,
  norm_neg := λ x, by simp only [norm, inner_neg_left, neg_neg, inner_neg_right] }

local attribute [instance] to_normed_group

/-- Normed space structure constructed from a `inner_product_space.core` structure -/
def to_normed_space : normed_space 𝕜 F :=
{ norm_smul_le := assume r x,
  begin
    rw [norm_eq_sqrt_inner, inner_smul_left, inner_smul_right, ←mul_assoc],
    rw [conj_mul_eq_norm_sq_left, of_real_mul_re, sqrt_mul, ←inner_norm_sq_eq_inner_self,
        of_real_re],
    { simp [sqrt_norm_sq_eq_norm, is_R_or_C.sqrt_norm_sq_eq_norm] },
    { exact norm_sq_nonneg r }
  end }

end inner_product_space.of_core

/-- Given a `inner_product_space.core` structure on a space, one can use it to turn
the space into an inner product space, constructing the norm out of the inner product -/
def inner_product_space.of_core [add_comm_group F] [module 𝕜 F]
  (c : inner_product_space.core 𝕜 F) : inner_product_space 𝕜 F :=
begin
  letI : normed_group F := @inner_product_space.of_core.to_normed_group 𝕜 F _ _ _ c,
  letI : normed_space 𝕜 F := @inner_product_space.of_core.to_normed_space 𝕜 F _ _ _ c,
  exact { norm_sq_eq_inner := λ x,
    begin
      have h₁ : ∥x∥^2 = (sqrt (re (c.inner x x))) ^ 2 := rfl,
      have h₂ : 0 ≤ re (c.inner x x) := inner_product_space.of_core.inner_self_nonneg,
      simp [h₁, sq_sqrt, h₂],
    end,
    ..c }
end

/-! ### Properties of inner product spaces -/

variables [inner_product_space 𝕜 E] [inner_product_space ℝ F]
local notation `⟪`x`, `y`⟫` := @inner 𝕜 _ _ x y
local notation `IK` := @is_R_or_C.I 𝕜 _
local notation `absR` := _root_.abs
local notation `absK` := @is_R_or_C.abs 𝕜 _
local postfix `†`:90 := @is_R_or_C.conj 𝕜 _
local postfix `⋆`:90 := complex.conj

export inner_product_space (norm_sq_eq_inner)

section basic_properties

@[simp] lemma inner_conj_sym (x y : E) : ⟪y, x⟫† = ⟪x, y⟫ := inner_product_space.conj_sym _ _
lemma real_inner_comm (x y : F) : ⟪y, x⟫_ℝ = ⟪x, y⟫_ℝ := inner_conj_sym x y

lemma inner_eq_zero_sym {x y : E} : ⟪x, y⟫ = 0 ↔ ⟪y, x⟫ = 0 :=
⟨λ h, by simp [←inner_conj_sym, h], λ h, by simp [←inner_conj_sym, h]⟩

@[simp] lemma inner_self_nonneg_im {x : E} : im ⟪x, x⟫ = 0 :=
by rw [← @of_real_inj 𝕜, im_eq_conj_sub]; simp

lemma inner_self_im_zero {x : E} : im ⟪x, x⟫ = 0 := inner_self_nonneg_im

lemma inner_add_left {x y z : E} : ⟪x + y, z⟫ = ⟪x, z⟫ + ⟪y, z⟫ :=
inner_product_space.add_left _ _ _

lemma inner_add_right {x y z : E} : ⟪x, y + z⟫ = ⟪x, y⟫ + ⟪x, z⟫ :=
by { rw [←inner_conj_sym, inner_add_left, ring_hom.map_add], simp only [inner_conj_sym] }

lemma inner_re_symm {x y : E} : re ⟪x, y⟫ = re ⟪y, x⟫ :=
by rw [←inner_conj_sym, conj_re]

lemma inner_im_symm {x y : E} : im ⟪x, y⟫ = -im ⟪y, x⟫ :=
by rw [←inner_conj_sym, conj_im]

lemma inner_smul_left {x y : E} {r : 𝕜} : ⟪r • x, y⟫ = r† * ⟪x, y⟫ :=
inner_product_space.smul_left _ _ _
lemma real_inner_smul_left {x y : F} {r : ℝ} : ⟪r • x, y⟫_ℝ = r * ⟪x, y⟫_ℝ := inner_smul_left

lemma inner_smul_real_left {x y : E} {r : ℝ} : ⟪(r : 𝕜) • x, y⟫ = r • ⟪x, y⟫ :=
by { rw [inner_smul_left, conj_of_real, algebra.smul_def], refl }

lemma inner_smul_right {x y : E} {r : 𝕜} : ⟪x, r • y⟫ = r * ⟪x, y⟫ :=
by rw [←inner_conj_sym, inner_smul_left, ring_hom.map_mul, conj_conj, inner_conj_sym]
lemma real_inner_smul_right {x y : F} {r : ℝ} : ⟪x, r • y⟫_ℝ = r * ⟪x, y⟫_ℝ := inner_smul_right

lemma inner_smul_real_right {x y : E} {r : ℝ} : ⟪x, (r : 𝕜) • y⟫ = r • ⟪x, y⟫ :=
by { rw [inner_smul_right, algebra.smul_def], refl }

/-- The inner product as a sesquilinear form. -/
@[simps]
def sesq_form_of_inner : sesq_form 𝕜 E (conj_to_ring_equiv 𝕜) :=
{ sesq := λ x y, ⟪y, x⟫,    -- Note that sesquilinear forms are linear in the first argument
  sesq_add_left := λ x y z, inner_add_right,
  sesq_add_right := λ x y z, inner_add_left,
  sesq_smul_left := λ r x y, inner_smul_right,
  sesq_smul_right := λ r x y, inner_smul_left }

/-- The real inner product as a bilinear form. -/
@[simps]
def bilin_form_of_real_inner : bilin_form ℝ F :=
{ bilin := inner,
  bilin_add_left := λ x y z, inner_add_left,
  bilin_smul_left := λ a x y, inner_smul_left,
  bilin_add_right := λ x y z, inner_add_right,
  bilin_smul_right := λ a x y, inner_smul_right }

/-- An inner product with a sum on the left. -/
lemma sum_inner {ι : Type*} (s : finset ι) (f : ι → E) (x : E) :
  ⟪∑ i in s, f i, x⟫ = ∑ i in s, ⟪f i, x⟫ :=
sesq_form.sum_right (sesq_form_of_inner) _ _ _

/-- An inner product with a sum on the right. -/
lemma inner_sum {ι : Type*} (s : finset ι) (f : ι → E) (x : E) :
  ⟪x, ∑ i in s, f i⟫ = ∑ i in s, ⟪x, f i⟫ :=
sesq_form.sum_left (sesq_form_of_inner) _ _ _

/-- An inner product with a sum on the left, `finsupp` version. -/
lemma finsupp.sum_inner {ι : Type*} (l : ι →₀ 𝕜) (v : ι → E) (x : E) :
  ⟪l.sum (λ (i : ι) (a : 𝕜), a • v i), x⟫
  = l.sum (λ (i : ι) (a : 𝕜), (is_R_or_C.conj a) • ⟪v i, x⟫) :=
by { convert sum_inner l.support (λ a, l a • v a) x, simp [inner_smul_left, finsupp.sum] }

/-- An inner product with a sum on the right, `finsupp` version. -/
lemma finsupp.inner_sum {ι : Type*} (l : ι →₀ 𝕜) (v : ι → E) (x : E) :
  ⟪x, l.sum (λ (i : ι) (a : 𝕜), a • v i)⟫ = l.sum (λ (i : ι) (a : 𝕜), a • ⟪x, v i⟫) :=
by { convert inner_sum l.support (λ a, l a • v a) x, simp [inner_smul_right, finsupp.sum] }

@[simp] lemma inner_zero_left {x : E} : ⟪0, x⟫ = 0 :=
by rw [← zero_smul 𝕜 (0:E), inner_smul_left, ring_hom.map_zero, zero_mul]

lemma inner_re_zero_left {x : E} : re ⟪0, x⟫ = 0 :=
by simp only [inner_zero_left, add_monoid_hom.map_zero]

@[simp] lemma inner_zero_right {x : E} : ⟪x, 0⟫ = 0 :=
by rw [←inner_conj_sym, inner_zero_left, ring_hom.map_zero]

lemma inner_re_zero_right {x : E} : re ⟪x, 0⟫ = 0 :=
by simp only [inner_zero_right, add_monoid_hom.map_zero]

lemma inner_self_nonneg {x : E} : 0 ≤ re ⟪x, x⟫ :=
by rw [←norm_sq_eq_inner]; exact pow_nonneg (norm_nonneg x) 2
lemma real_inner_self_nonneg {x : F} : 0 ≤ ⟪x, x⟫_ℝ := @inner_self_nonneg ℝ F _ _ x

@[simp] lemma inner_self_eq_zero {x : E} : ⟪x, x⟫ = 0 ↔ x = 0 :=
begin
  split,
  { intro h,
    have h₁ : re ⟪x, x⟫ = 0 := by rw is_R_or_C.ext_iff at h; simp [h.1],
    rw [←norm_sq_eq_inner x] at h₁,
    rw [←norm_eq_zero],
    exact pow_eq_zero h₁ },
  { rintro rfl,
    exact inner_zero_left }
end

@[simp] lemma inner_self_nonpos {x : E} : re ⟪x, x⟫ ≤ 0 ↔ x = 0 :=
begin
  split,
  { intro h,
    rw ←inner_self_eq_zero,
    have H₁ : re ⟪x, x⟫ ≥ 0, exact inner_self_nonneg,
    have H₂ : re ⟪x, x⟫ = 0, exact le_antisymm h H₁,
    rw is_R_or_C.ext_iff,
    exact ⟨by simp [H₂], by simp [inner_self_nonneg_im]⟩ },
  { rintro rfl,
    simp only [inner_zero_left, add_monoid_hom.map_zero] }
end

lemma real_inner_self_nonpos {x : F} : ⟪x, x⟫_ℝ ≤ 0 ↔ x = 0 :=
by { have h := @inner_self_nonpos ℝ F _ _ x, simpa using h }

@[simp] lemma inner_self_re_to_K {x : E} : (re ⟪x, x⟫ : 𝕜) = ⟪x, x⟫ :=
by rw is_R_or_C.ext_iff; exact ⟨by simp, by simp [inner_self_nonneg_im]⟩

lemma inner_self_eq_norm_sq_to_K (x : E) : ⟪x, x⟫ = (∥x∥ ^ 2 : 𝕜) :=
begin
  suffices : (is_R_or_C.re ⟪x, x⟫ : 𝕜) = ∥x∥ ^ 2,
  { simpa [inner_self_re_to_K] using this },
  exact_mod_cast (norm_sq_eq_inner x).symm
end

lemma inner_self_re_abs {x : E} : re ⟪x, x⟫ = abs ⟪x, x⟫ :=
begin
  conv_rhs { rw [←inner_self_re_to_K] },
  symmetry,
  exact is_R_or_C.abs_of_nonneg inner_self_nonneg,
end

lemma inner_self_abs_to_K {x : E} : (absK ⟪x, x⟫ : 𝕜) = ⟪x, x⟫ :=
by { rw[←inner_self_re_abs], exact inner_self_re_to_K }

lemma real_inner_self_abs {x : F} : absR ⟪x, x⟫_ℝ = ⟪x, x⟫_ℝ :=
by { have h := @inner_self_abs_to_K ℝ F _ _ x, simpa using h }

lemma inner_abs_conj_sym {x y : E} : abs ⟪x, y⟫ = abs ⟪y, x⟫ :=
by rw [←inner_conj_sym, abs_conj]

@[simp] lemma inner_neg_left {x y : E} : ⟪-x, y⟫ = -⟪x, y⟫ :=
by { rw [← neg_one_smul 𝕜 x, inner_smul_left], simp }

@[simp] lemma inner_neg_right {x y : E} : ⟪x, -y⟫ = -⟪x, y⟫ :=
by rw [←inner_conj_sym, inner_neg_left]; simp only [ring_hom.map_neg, inner_conj_sym]

lemma inner_neg_neg {x y : E} : ⟪-x, -y⟫ = ⟪x, y⟫ := by simp

@[simp] lemma inner_self_conj {x : E} : ⟪x, x⟫† = ⟪x, x⟫ :=
by rw [is_R_or_C.ext_iff]; exact ⟨by rw [conj_re], by rw [conj_im, inner_self_im_zero, neg_zero]⟩

lemma inner_sub_left {x y z : E} : ⟪x - y, z⟫ = ⟪x, z⟫ - ⟪y, z⟫ :=
by { simp [sub_eq_add_neg, inner_add_left] }

lemma inner_sub_right {x y z : E} : ⟪x, y - z⟫ = ⟪x, y⟫ - ⟪x, z⟫ :=
by { simp [sub_eq_add_neg, inner_add_right] }

lemma inner_mul_conj_re_abs {x y : E} : re (⟪x, y⟫ * ⟪y, x⟫) = abs (⟪x, y⟫ * ⟪y, x⟫) :=
by { rw[←inner_conj_sym, mul_comm], exact re_eq_abs_of_mul_conj (inner y x), }

/-- Expand `⟪x + y, x + y⟫` -/
lemma inner_add_add_self {x y : E} : ⟪x + y, x + y⟫ = ⟪x, x⟫ + ⟪x, y⟫ + ⟪y, x⟫ + ⟪y, y⟫ :=
by simp only [inner_add_left, inner_add_right]; ring

/-- Expand `⟪x + y, x + y⟫_ℝ` -/
lemma real_inner_add_add_self {x y : F} : ⟪x + y, x + y⟫_ℝ = ⟪x, x⟫_ℝ + 2 * ⟪x, y⟫_ℝ + ⟪y, y⟫_ℝ :=
begin
  have : ⟪y, x⟫_ℝ = ⟪x, y⟫_ℝ := by rw [←inner_conj_sym]; refl,
  simp [inner_add_add_self, this],
  ring,
end

/- Expand `⟪x - y, x - y⟫` -/
lemma inner_sub_sub_self {x y : E} : ⟪x - y, x - y⟫ = ⟪x, x⟫ - ⟪x, y⟫ - ⟪y, x⟫ + ⟪y, y⟫ :=
by simp only [inner_sub_left, inner_sub_right]; ring

/-- Expand `⟪x - y, x - y⟫_ℝ` -/
lemma real_inner_sub_sub_self {x y : F} : ⟪x - y, x - y⟫_ℝ = ⟪x, x⟫_ℝ - 2 * ⟪x, y⟫_ℝ + ⟪y, y⟫_ℝ :=
begin
  have : ⟪y, x⟫_ℝ = ⟪x, y⟫_ℝ := by rw [←inner_conj_sym]; refl,
  simp [inner_sub_sub_self, this],
  ring,
end

/-- Parallelogram law -/
lemma parallelogram_law {x y : E} :
  ⟪x + y, x + y⟫ + ⟪x - y, x - y⟫ = 2 * (⟪x, x⟫ + ⟪y, y⟫) :=
by simp [inner_add_add_self, inner_sub_sub_self, two_mul, sub_eq_add_neg, add_comm, add_left_comm]

/-- Cauchy–Schwarz inequality. This proof follows "Proof 2" on Wikipedia. -/
lemma inner_mul_inner_self_le (x y : E) : abs ⟪x, y⟫ * abs ⟪y, x⟫ ≤ re ⟪x, x⟫ * re ⟪y, y⟫ :=
begin
  by_cases hy : y = 0,
  { rw [hy], simp only [is_R_or_C.abs_zero, inner_zero_left, mul_zero, add_monoid_hom.map_zero] },
  { change y ≠ 0 at hy,
    have hy' : ⟪y, y⟫ ≠ 0 := λ h, by rw [inner_self_eq_zero] at h; exact hy h,
    set T := ⟪y, x⟫ / ⟪y, y⟫ with hT,
    have h₁ : re ⟪y, x⟫ = re ⟪x, y⟫ := inner_re_symm,
    have h₂ : im ⟪y, x⟫ = -im ⟪x, y⟫ := inner_im_symm,
    have h₃ : ⟪y, x⟫ * ⟪x, y⟫ * ⟪y, y⟫ / (⟪y, y⟫ * ⟪y, y⟫) = ⟪y, x⟫ * ⟪x, y⟫ / ⟪y, y⟫,
    { rw [mul_div_assoc],
      have : ⟪y, y⟫ / (⟪y, y⟫ * ⟪y, y⟫) = 1 / ⟪y, y⟫ :=
        by rw [div_mul_eq_div_mul_one_div, div_self hy', one_mul],
      rw [this, div_eq_mul_inv, one_mul, ←div_eq_mul_inv] },
    have h₄ : ⟪y, y⟫ = re ⟪y, y⟫ := by simp,
    have h₅ : re ⟪y, y⟫ > 0,
    { refine lt_of_le_of_ne inner_self_nonneg _,
      intro H,
      apply hy',
      rw is_R_or_C.ext_iff,
      exact ⟨by simp only [H, zero_re'],
             by simp only [inner_self_nonneg_im, add_monoid_hom.map_zero]⟩ },
    have h₆ : re ⟪y, y⟫ ≠ 0 := ne_of_gt h₅,
    have hmain := calc
      0   ≤ re ⟪x - T • y, x - T • y⟫
                  : inner_self_nonneg
      ... = re ⟪x, x⟫ - re ⟪T • y, x⟫ - re ⟪x, T • y⟫ + re ⟪T • y, T • y⟫
                  : by simp only [inner_sub_sub_self, inner_smul_left, inner_smul_right, h₁, h₂,
                      neg_mul_eq_neg_mul_symm, add_monoid_hom.map_add, conj_im,
                      add_monoid_hom.map_sub, mul_neg_eq_neg_mul_symm, conj_re, neg_neg, mul_re]
      ... = re ⟪x, x⟫ - re (T† * ⟪y, x⟫) - re (T * ⟪x, y⟫) + re (T * T† * ⟪y, y⟫)
                  : by simp only [inner_smul_left, inner_smul_right, mul_assoc]
      ... = re ⟪x, x⟫ - re (⟪x, y⟫ / ⟪y, y⟫ * ⟪y, x⟫)
                  : by field_simp [-mul_re, hT, conj_div, h₁, h₃, inner_conj_sym]
      ... = re ⟪x, x⟫ - re (⟪x, y⟫ * ⟪y, x⟫ / ⟪y, y⟫)
                  : by rw [div_mul_eq_mul_div_comm, ←mul_div_assoc]
      ... = re ⟪x, x⟫ - re (⟪x, y⟫ * ⟪y, x⟫ / re ⟪y, y⟫)
                  : by conv_lhs { rw [h₄] }
      ... = re ⟪x, x⟫ - re (⟪x, y⟫ * ⟪y, x⟫) / re ⟪y, y⟫
                  : by rw [div_re_of_real]
      ... = re ⟪x, x⟫ - abs (⟪x, y⟫ * ⟪y, x⟫) / re ⟪y, y⟫
                  : by rw [inner_mul_conj_re_abs]
      ... = re ⟪x, x⟫ - abs ⟪x, y⟫ * abs ⟪y, x⟫ / re ⟪y, y⟫
                  : by rw is_R_or_C.abs_mul,
    have hmain' : abs ⟪x, y⟫ * abs ⟪y, x⟫ / re ⟪y, y⟫ ≤ re ⟪x, x⟫ := by linarith,
    have := (mul_le_mul_right h₅).mpr hmain',
    rwa [div_mul_cancel (abs ⟪x, y⟫ * abs ⟪y, x⟫) h₆] at this }
end

/-- Cauchy–Schwarz inequality for real inner products. -/
lemma real_inner_mul_inner_self_le (x y : F) : ⟪x, y⟫_ℝ * ⟪x, y⟫_ℝ ≤ ⟪x, x⟫_ℝ * ⟪y, y⟫_ℝ :=
begin
  have h₁ : ⟪y, x⟫_ℝ = ⟪x, y⟫_ℝ := by rw [←inner_conj_sym]; refl,
  have h₂ := @inner_mul_inner_self_le ℝ F _ _ x y,
  dsimp at h₂,
  have h₃ := abs_mul_abs_self ⟪x, y⟫_ℝ,
  rw [h₁] at h₂,
  simpa [h₃] using h₂,
end

/-- A family of vectors is linearly independent if they are nonzero
and orthogonal. -/
lemma linear_independent_of_ne_zero_of_inner_eq_zero {ι : Type*} {v : ι → E}
  (hz : ∀ i, v i ≠ 0) (ho : ∀ i j, i ≠ j → ⟪v i, v j⟫ = 0) : linear_independent 𝕜 v :=
begin
  rw linear_independent_iff',
  intros s g hg i hi,
  have h' : g i * inner (v i) (v i) = inner (v i) (∑ j in s, g j • v j),
  { rw inner_sum,
    symmetry,
    convert finset.sum_eq_single i _ _,
    { rw inner_smul_right },
    { intros j hj hji,
      rw [inner_smul_right, ho i j hji.symm, mul_zero] },
    { exact λ h, false.elim (h hi) } },
  simpa [hg, hz] using h'
end

end basic_properties

section orthonormal_sets
variables {ι : Type*} (𝕜)

include 𝕜

/-- An orthonormal set of vectors in an `inner_product_space` -/
def orthonormal (v : ι → E) : Prop :=
(∀ i, ∥v i∥ = 1) ∧ (∀ {i j}, i ≠ j → ⟪v i, v j⟫ = 0)

omit 𝕜

variables {𝕜}

/-- `if ... then ... else` characterization of an indexed set of vectors being orthonormal.  (Inner
product equals Kronecker delta.) -/
lemma orthonormal_iff_ite {v : ι → E} :
  orthonormal 𝕜 v ↔ ∀ i j, ⟪v i, v j⟫ = if i = j then (1:𝕜) else (0:𝕜) :=
begin
  split,
  { intros hv i j,
    split_ifs,
    { simp [h, inner_self_eq_norm_sq_to_K, hv.1] },
    { exact hv.2 h } },
  { intros h,
    split,
    { intros i,
      have h' : ∥v i∥ ^ 2 = 1 ^ 2 := by simp [norm_sq_eq_inner, h i i],
      have h₁ : 0 ≤ ∥v i∥ := norm_nonneg _,
      have h₂ : (0:ℝ) ≤ 1 := zero_le_one,
      rwa sq_eq_sq h₁ h₂ at h' },
    { intros i j hij,
      simpa [hij] using h i j } }
end

/-- `if ... then ... else` characterization of a set of vectors being orthonormal.  (Inner product
equals Kronecker delta.) -/
theorem orthonormal_subtype_iff_ite {s : set E} :
  orthonormal 𝕜 (coe : s → E) ↔
  (∀ v ∈ s, ∀ w ∈ s, ⟪v, w⟫ = if v = w then 1 else 0) :=
begin
  rw orthonormal_iff_ite,
  split,
  { intros h v hv w hw,
    convert h ⟨v, hv⟩ ⟨w, hw⟩ using 1,
    simp },
  { rintros h ⟨v, hv⟩ ⟨w, hw⟩,
    convert h v hv w hw using 1,
    simp }
end

/-- The inner product of a linear combination of a set of orthonormal vectors with one of those
vectors picks out the coefficient of that vector. -/
lemma orthonormal.inner_right_finsupp {v : ι → E} (hv : orthonormal 𝕜 v) (l : ι →₀ 𝕜) (i : ι) :
  ⟪v i, finsupp.total ι E 𝕜 v l⟫ = l i :=
by simp [finsupp.total_apply, finsupp.inner_sum, orthonormal_iff_ite.mp hv]

/-- The inner product of a linear combination of a set of orthonormal vectors with one of those
vectors picks out the coefficient of that vector. -/
lemma orthonormal.inner_right_fintype [fintype ι]
  {v : ι → E} (hv : orthonormal 𝕜 v) (l : ι → 𝕜) (i : ι) :
  ⟪v i, ∑ i : ι, (l i) • (v i)⟫ = l i :=
by simp [inner_sum, inner_smul_right, orthonormal_iff_ite.mp hv]

/-- The inner product of a linear combination of a set of orthonormal vectors with one of those
vectors picks out the coefficient of that vector. -/
lemma orthonormal.inner_left_finsupp {v : ι → E} (hv : orthonormal 𝕜 v) (l : ι →₀ 𝕜) (i : ι) :
  ⟪finsupp.total ι E 𝕜 v l, v i⟫ = conj (l i) :=
by rw [← inner_conj_sym, hv.inner_right_finsupp]

/-- The inner product of a linear combination of a set of orthonormal vectors with one of those
vectors picks out the coefficient of that vector. -/
lemma orthonormal.inner_left_fintype [fintype ι]
  {v : ι → E} (hv : orthonormal 𝕜 v) (l : ι → 𝕜) (i : ι) :
  ⟪∑ i : ι, (l i) • (v i), v i⟫ = conj (l i) :=
by simp [sum_inner, inner_smul_left, orthonormal_iff_ite.mp hv]

/--
The double sum of weighted inner products of pairs of vectors from an orthonormal sequence is the
sum of the weights.
-/
lemma orthonormal.inner_left_right_finset {s : finset ι}  {v : ι → E} (hv : orthonormal 𝕜 v)
  {a : ι → ι → 𝕜} : ∑ i in s, ∑ j in s, (a i j) • ⟪v j, v i⟫ = ∑ k in s, a k k :=
by simp [orthonormal_iff_ite.mp hv, finset.sum_ite_of_true]

/-- An orthonormal set is linearly independent. -/
lemma orthonormal.linear_independent {v : ι → E} (hv : orthonormal 𝕜 v) :
  linear_independent 𝕜 v :=
begin
  rw linear_independent_iff,
  intros l hl,
  ext i,
  have key : ⟪v i, finsupp.total ι E 𝕜 v l⟫ = ⟪v i, 0⟫ := by rw hl,
  simpa [hv.inner_right_finsupp] using key
end

/-- A subfamily of an orthonormal family (i.e., a composition with an injective map) is an
orthonormal family. -/
lemma orthonormal.comp
  {ι' : Type*} {v : ι → E} (hv : orthonormal 𝕜 v) (f : ι' → ι) (hf : function.injective f) :
  orthonormal 𝕜 (v ∘ f) :=
begin
  rw orthonormal_iff_ite at ⊢ hv,
  intros i j,
  convert hv (f i) (f j) using 1,
  simp [hf.eq_iff]
end

/-- A linear combination of some subset of an orthonormal set is orthogonal to other members of the
set. -/
lemma orthonormal.inner_finsupp_eq_zero
  {v : ι → E} (hv : orthonormal 𝕜 v) {s : set ι} {i : ι} (hi : i ∉ s) {l : ι →₀ 𝕜}
  (hl : l ∈ finsupp.supported 𝕜 𝕜 s) :
  ⟪finsupp.total ι E 𝕜 v l, v i⟫ = 0 :=
begin
  rw finsupp.mem_supported' at hl,
  simp [hv.inner_left_finsupp, hl i hi],
end

/- The material that follows, culminating in the existence of a maximal orthonormal subset, is
adapted from the corresponding development of the theory of linearly independents sets.  See
`exists_linear_independent` in particular. -/

variables (𝕜 E)
lemma orthonormal_empty : orthonormal 𝕜 (λ x, x : (∅ : set E) → E) :=
by simp [orthonormal_subtype_iff_ite]
variables {𝕜 E}

lemma orthonormal_Union_of_directed
  {η : Type*} {s : η → set E} (hs : directed (⊆) s) (h : ∀ i, orthonormal 𝕜 (λ x, x : s i → E)) :
  orthonormal 𝕜 (λ x, x : (⋃ i, s i) → E) :=
begin
  rw orthonormal_subtype_iff_ite,
  rintros x ⟨_, ⟨i, rfl⟩, hxi⟩ y ⟨_, ⟨j, rfl⟩, hyj⟩,
  obtain ⟨k, hik, hjk⟩ := hs i j,
  have h_orth : orthonormal 𝕜 (λ x, x : (s k) → E) := h k,
  rw orthonormal_subtype_iff_ite at h_orth,
  exact h_orth x (hik hxi) y (hjk hyj)
end

lemma orthonormal_sUnion_of_directed
  {s : set (set E)} (hs : directed_on (⊆) s)
  (h : ∀ a ∈ s, orthonormal 𝕜 (λ x, x : (a : set E) → E)) :
  orthonormal 𝕜 (λ x, x : (⋃₀ s) → E) :=
by rw set.sUnion_eq_Union; exact orthonormal_Union_of_directed hs.directed_coe (by simpa using h)

/-- Given an orthonormal set `v` of vectors in `E`, there exists a maximal orthonormal set
containing it. -/
lemma exists_maximal_orthonormal {s : set E} (hs : orthonormal 𝕜 (coe : s → E)) :
  ∃ w ⊇ s, orthonormal 𝕜 (coe : w → E) ∧ ∀ u ⊇ w, orthonormal 𝕜 (coe : u → E) → u = w :=
begin
  rcases zorn.zorn_subset_nonempty {b | orthonormal 𝕜 (coe : b → E)} _ _ hs  with ⟨b, bi, sb, h⟩,
  { refine ⟨b, sb, bi, _⟩,
    exact λ u hus hu, h u hu hus },
  { refine λ c hc cc c0, ⟨⋃₀ c, _, _⟩,
    { exact orthonormal_sUnion_of_directed cc.directed_on (λ x xc, hc xc) },
    { exact λ _, set.subset_sUnion_of_mem } }
end

lemma orthonormal.ne_zero {v : ι → E} (hv : orthonormal 𝕜 v) (i : ι) : v i ≠ 0 :=
begin
  have : ∥v i∥ ≠ 0,
  { rw hv.1 i,
    norm_num },
  simpa using this
end

open finite_dimensional

/-- A family of orthonormal vectors with the correct cardinality forms a basis. -/
def basis_of_orthonormal_of_card_eq_finrank [fintype ι] [nonempty ι] {v : ι → E}
  (hv : orthonormal 𝕜 v) (card_eq : fintype.card ι = finrank 𝕜 E) :
  basis ι 𝕜 E :=
basis_of_linear_independent_of_card_eq_finrank hv.linear_independent card_eq

@[simp] lemma coe_basis_of_orthonormal_of_card_eq_finrank [fintype ι] [nonempty ι] {v : ι → E}
  (hv : orthonormal 𝕜 v) (card_eq : fintype.card ι = finrank 𝕜 E) :
  (basis_of_orthonormal_of_card_eq_finrank hv card_eq : ι → E) = v :=
coe_basis_of_linear_independent_of_card_eq_finrank _ _

end orthonormal_sets

section norm

lemma norm_eq_sqrt_inner (x : E) : ∥x∥ = sqrt (re ⟪x, x⟫) :=
begin
  have h₁ : ∥x∥^2 = re ⟪x, x⟫ := norm_sq_eq_inner x,
  have h₂ := congr_arg sqrt h₁,
  simpa using h₂,
end

lemma norm_eq_sqrt_real_inner (x : F) : ∥x∥ = sqrt ⟪x, x⟫_ℝ :=
by { have h := @norm_eq_sqrt_inner ℝ F _ _ x, simpa using h }

lemma inner_self_eq_norm_sq (x : E) : re ⟪x, x⟫ = ∥x∥ * ∥x∥ :=
by rw[norm_eq_sqrt_inner, ←sqrt_mul inner_self_nonneg (re ⟪x, x⟫),
  sqrt_mul_self inner_self_nonneg]

lemma real_inner_self_eq_norm_sq (x : F) : ⟪x, x⟫_ℝ = ∥x∥ * ∥x∥ :=
by { have h := @inner_self_eq_norm_sq ℝ F _ _ x, simpa using h }


/-- Expand the square -/
lemma norm_add_sq {x y : E} : ∥x + y∥^2 = ∥x∥^2 + 2 * (re ⟪x, y⟫) + ∥y∥^2 :=
begin
  repeat {rw [sq, ←inner_self_eq_norm_sq]},
  rw[inner_add_add_self, two_mul],
  simp only [add_assoc, add_left_inj, add_right_inj, add_monoid_hom.map_add],
  rw [←inner_conj_sym, conj_re],
end

alias norm_add_sq ← norm_add_pow_two

/-- Expand the square -/
lemma norm_add_sq_real {x y : F} : ∥x + y∥^2 = ∥x∥^2 + 2 * ⟪x, y⟫_ℝ + ∥y∥^2 :=
by { have h := @norm_add_sq ℝ F _ _, simpa using h }

alias norm_add_sq_real ← norm_add_pow_two_real

/-- Expand the square -/
lemma norm_add_mul_self {x y : E} : ∥x + y∥ * ∥x + y∥ = ∥x∥ * ∥x∥ + 2 * (re ⟪x, y⟫) + ∥y∥ * ∥y∥ :=
by { repeat {rw [← sq]}, exact norm_add_sq }

/-- Expand the square -/
lemma norm_add_mul_self_real {x y : F} : ∥x + y∥ * ∥x + y∥ = ∥x∥ * ∥x∥ + 2 * ⟪x, y⟫_ℝ + ∥y∥ * ∥y∥ :=
by { have h := @norm_add_mul_self ℝ F _ _, simpa using h }

/-- Expand the square -/
lemma norm_sub_sq {x y : E} : ∥x - y∥^2 = ∥x∥^2 - 2 * (re ⟪x, y⟫) + ∥y∥^2 :=
begin
  repeat {rw [sq, ←inner_self_eq_norm_sq]},
  rw[inner_sub_sub_self],
  calc
    re (⟪x, x⟫ - ⟪x, y⟫ - ⟪y, x⟫ + ⟪y, y⟫)
        = re ⟪x, x⟫ - re ⟪x, y⟫ - re ⟪y, x⟫ + re ⟪y, y⟫  : by simp
    ... = -re ⟪y, x⟫ - re ⟪x, y⟫ + re ⟪x, x⟫ + re ⟪y, y⟫  : by ring
    ... = -re (⟪x, y⟫†) - re ⟪x, y⟫ + re ⟪x, x⟫ + re ⟪y, y⟫ : by rw[inner_conj_sym]
    ... = -re ⟪x, y⟫ - re ⟪x, y⟫ + re ⟪x, x⟫ + re ⟪y, y⟫ : by rw[conj_re]
    ... = re ⟪x, x⟫ - 2*re ⟪x, y⟫ + re ⟪y, y⟫ : by ring
end

alias norm_sub_sq ← norm_sub_pow_two

/-- Expand the square -/
lemma norm_sub_sq_real {x y : F} : ∥x - y∥^2 = ∥x∥^2 - 2 * ⟪x, y⟫_ℝ + ∥y∥^2 :=
norm_sub_sq

alias norm_sub_sq_real ← norm_sub_pow_two_real

/-- Expand the square -/
lemma norm_sub_mul_self {x y : E} : ∥x - y∥ * ∥x - y∥ = ∥x∥ * ∥x∥ - 2 * re ⟪x, y⟫ + ∥y∥ * ∥y∥ :=
by { repeat {rw [← sq]}, exact norm_sub_sq }

/-- Expand the square -/
lemma norm_sub_mul_self_real {x y : F} : ∥x - y∥ * ∥x - y∥ = ∥x∥ * ∥x∥ - 2 * ⟪x, y⟫_ℝ + ∥y∥ * ∥y∥ :=
by { have h := @norm_sub_mul_self ℝ F _ _, simpa using h }

/-- Cauchy–Schwarz inequality with norm -/
lemma abs_inner_le_norm (x y : E) : abs ⟪x, y⟫ ≤ ∥x∥ * ∥y∥ :=
nonneg_le_nonneg_of_sq_le_sq (mul_nonneg (norm_nonneg _) (norm_nonneg _))
begin
  have : ∥x∥ * ∥y∥ * (∥x∥ * ∥y∥) = (re ⟪x, x⟫) * (re ⟪y, y⟫),
    simp only [inner_self_eq_norm_sq], ring,
  rw this,
  conv_lhs { congr, skip, rw [inner_abs_conj_sym] },
  exact inner_mul_inner_self_le _ _
end

lemma norm_inner_le_norm (x y : E) : ∥⟪x, y⟫∥ ≤ ∥x∥ * ∥y∥ :=
(is_R_or_C.norm_eq_abs _).le.trans (abs_inner_le_norm x y)

/-- Cauchy–Schwarz inequality with norm -/
lemma abs_real_inner_le_norm (x y : F) : absR ⟪x, y⟫_ℝ ≤ ∥x∥ * ∥y∥ :=
by { have h := @abs_inner_le_norm ℝ F _ _ x y, simpa using h }

/-- Cauchy–Schwarz inequality with norm -/
lemma real_inner_le_norm (x y : F) : ⟪x, y⟫_ℝ ≤ ∥x∥ * ∥y∥ :=
le_trans (le_abs_self _) (abs_real_inner_le_norm _ _)

include 𝕜
lemma parallelogram_law_with_norm {x y : E} :
  ∥x + y∥ * ∥x + y∥ + ∥x - y∥ * ∥x - y∥ = 2 * (∥x∥ * ∥x∥ + ∥y∥ * ∥y∥) :=
begin
  simp only [← inner_self_eq_norm_sq],
  rw[← re.map_add, parallelogram_law, two_mul, two_mul],
  simp only [re.map_add],
end
omit 𝕜

lemma parallelogram_law_with_norm_real {x y : F} :
  ∥x + y∥ * ∥x + y∥ + ∥x - y∥ * ∥x - y∥ = 2 * (∥x∥ * ∥x∥ + ∥y∥ * ∥y∥) :=
by { have h := @parallelogram_law_with_norm ℝ F _ _ x y, simpa using h }

/-- Polarization identity: The real part of the  inner product, in terms of the norm. -/
lemma re_inner_eq_norm_add_mul_self_sub_norm_mul_self_sub_norm_mul_self_div_two (x y : E) :
  re ⟪x, y⟫ = (∥x + y∥ * ∥x + y∥ - ∥x∥ * ∥x∥ - ∥y∥ * ∥y∥) / 2 :=
by { rw norm_add_mul_self, ring }

/-- Polarization identity: The real part of the  inner product, in terms of the norm. -/
lemma re_inner_eq_norm_mul_self_add_norm_mul_self_sub_norm_sub_mul_self_div_two (x y : E) :
  re ⟪x, y⟫ = (∥x∥ * ∥x∥ + ∥y∥ * ∥y∥ - ∥x - y∥ * ∥x - y∥) / 2 :=
by { rw [norm_sub_mul_self], ring }

/-- Polarization identity: The real part of the  inner product, in terms of the norm. -/
lemma re_inner_eq_norm_add_mul_self_sub_norm_sub_mul_self_div_four (x y : E) :
  re ⟪x, y⟫ = (∥x + y∥ * ∥x + y∥ - ∥x - y∥ * ∥x - y∥) / 4 :=
by { rw [norm_add_mul_self, norm_sub_mul_self], ring }

/-- Polarization identity: The imaginary part of the inner product, in terms of the norm. -/
lemma im_inner_eq_norm_sub_I_smul_mul_self_sub_norm_add_I_smul_mul_self_div_four (x y : E) :
  im ⟪x, y⟫ = (∥x - IK • y∥ * ∥x - IK • y∥ - ∥x + IK • y∥ * ∥x + IK • y∥) / 4 :=
by { simp only [norm_add_mul_self, norm_sub_mul_self, inner_smul_right, I_mul_re], ring }

/-- Polarization identity: The inner product, in terms of the norm. -/
lemma inner_eq_sum_norm_sq_div_four (x y : E) :
  ⟪x, y⟫ = (∥x + y∥ ^ 2 - ∥x - y∥ ^ 2 + (∥x - IK • y∥ ^ 2 - ∥x + IK • y∥ ^ 2) * IK) / 4 :=
begin
  rw [← re_add_im ⟪x, y⟫, re_inner_eq_norm_add_mul_self_sub_norm_sub_mul_self_div_four,
    im_inner_eq_norm_sub_I_smul_mul_self_sub_norm_add_I_smul_mul_self_div_four],
  push_cast,
  simp only [sq, ← mul_div_right_comm, ← add_div]
end

section

variables {E' : Type*} [inner_product_space 𝕜 E']

/-- A linear isometry preserves the inner product. -/
@[simp] lemma linear_isometry.inner_map_map (f : E →ₗᵢ[𝕜] E') (x y : E) : ⟪f x, f y⟫ = ⟪x, y⟫ :=
by simp [inner_eq_sum_norm_sq_div_four, ← f.norm_map]

/-- A linear isometric equivalence preserves the inner product. -/
@[simp] lemma linear_isometry_equiv.inner_map_map (f : E ≃ₗᵢ[𝕜] E') (x y : E) :
  ⟪f x, f y⟫ = ⟪x, y⟫ :=
f.to_linear_isometry.inner_map_map x y

/-- A linear map that preserves the inner product is a linear isometry. -/
def linear_map.isometry_of_inner (f : E →ₗ[𝕜] E') (h : ∀ x y, ⟪f x, f y⟫ = ⟪x, y⟫) : E →ₗᵢ[𝕜] E' :=
⟨f, λ x, by simp only [norm_eq_sqrt_inner, h]⟩

@[simp] lemma linear_map.coe_isometry_of_inner (f : E →ₗ[𝕜] E') (h) :
  ⇑(f.isometry_of_inner h) = f := rfl

@[simp] lemma linear_map.isometry_of_inner_to_linear_map (f : E →ₗ[𝕜] E') (h) :
  (f.isometry_of_inner h).to_linear_map = f := rfl

/-- A linear equivalence that preserves the inner product is a linear isometric equivalence. -/
def linear_equiv.isometry_of_inner (f : E ≃ₗ[𝕜] E') (h : ∀ x y, ⟪f x, f y⟫ = ⟪x, y⟫) :
  E ≃ₗᵢ[𝕜] E' :=
⟨f, ((f : E →ₗ[𝕜] E').isometry_of_inner h).norm_map⟩

@[simp] lemma linear_equiv.coe_isometry_of_inner (f : E ≃ₗ[𝕜] E') (h) :
  ⇑(f.isometry_of_inner h) = f := rfl

@[simp] lemma linear_equiv.isometry_of_inner_to_linear_equiv (f : E ≃ₗ[𝕜] E') (h) :
  (f.isometry_of_inner h).to_linear_equiv = f := rfl

end

/-- Polarization identity: The real inner product, in terms of the norm. -/
lemma real_inner_eq_norm_add_mul_self_sub_norm_mul_self_sub_norm_mul_self_div_two (x y : F) :
  ⟪x, y⟫_ℝ = (∥x + y∥ * ∥x + y∥ - ∥x∥ * ∥x∥ - ∥y∥ * ∥y∥) / 2 :=
re_to_real.symm.trans $
  re_inner_eq_norm_add_mul_self_sub_norm_mul_self_sub_norm_mul_self_div_two x y

/-- Polarization identity: The real inner product, in terms of the norm. -/
lemma real_inner_eq_norm_mul_self_add_norm_mul_self_sub_norm_sub_mul_self_div_two (x y : F) :
  ⟪x, y⟫_ℝ = (∥x∥ * ∥x∥ + ∥y∥ * ∥y∥ - ∥x - y∥ * ∥x - y∥) / 2 :=
re_to_real.symm.trans $
  re_inner_eq_norm_mul_self_add_norm_mul_self_sub_norm_sub_mul_self_div_two x y

/-- Pythagorean theorem, if-and-only-if vector inner product form. -/
lemma norm_add_sq_eq_norm_sq_add_norm_sq_iff_real_inner_eq_zero (x y : F) :
  ∥x + y∥ * ∥x + y∥ = ∥x∥ * ∥x∥ + ∥y∥ * ∥y∥ ↔ ⟪x, y⟫_ℝ = 0 :=
begin
  rw [norm_add_mul_self, add_right_cancel_iff, add_right_eq_self, mul_eq_zero],
  norm_num
end

/-- Pythagorean theorem, vector inner product form. -/
lemma norm_add_sq_eq_norm_sq_add_norm_sq_of_inner_eq_zero (x y : E) (h : ⟪x, y⟫ = 0) :
  ∥x + y∥ * ∥x + y∥ = ∥x∥ * ∥x∥ + ∥y∥ * ∥y∥ :=
begin
  rw [norm_add_mul_self, add_right_cancel_iff, add_right_eq_self, mul_eq_zero],
  apply or.inr,
  simp only [h, zero_re'],
end

/-- Pythagorean theorem, vector inner product form. -/
lemma norm_add_sq_eq_norm_sq_add_norm_sq_real {x y : F} (h : ⟪x, y⟫_ℝ = 0) :
  ∥x + y∥ * ∥x + y∥ = ∥x∥ * ∥x∥ + ∥y∥ * ∥y∥ :=
(norm_add_sq_eq_norm_sq_add_norm_sq_iff_real_inner_eq_zero x y).2 h

/-- Pythagorean theorem, subtracting vectors, if-and-only-if vector
inner product form. -/
lemma norm_sub_sq_eq_norm_sq_add_norm_sq_iff_real_inner_eq_zero (x y : F) :
  ∥x - y∥ * ∥x - y∥ = ∥x∥ * ∥x∥ + ∥y∥ * ∥y∥ ↔ ⟪x, y⟫_ℝ = 0 :=
begin
  rw [norm_sub_mul_self, add_right_cancel_iff, sub_eq_add_neg, add_right_eq_self, neg_eq_zero,
      mul_eq_zero],
  norm_num
end

/-- Pythagorean theorem, subtracting vectors, vector inner product
form. -/
lemma norm_sub_sq_eq_norm_sq_add_norm_sq_real {x y : F} (h : ⟪x, y⟫_ℝ = 0) :
  ∥x - y∥ * ∥x - y∥ = ∥x∥ * ∥x∥ + ∥y∥ * ∥y∥ :=
(norm_sub_sq_eq_norm_sq_add_norm_sq_iff_real_inner_eq_zero x y).2 h

/-- The sum and difference of two vectors are orthogonal if and only
if they have the same norm. -/
lemma real_inner_add_sub_eq_zero_iff (x y : F) : ⟪x + y, x - y⟫_ℝ = 0 ↔ ∥x∥ = ∥y∥ :=
begin
  conv_rhs { rw ←mul_self_inj_of_nonneg (norm_nonneg _) (norm_nonneg _) },
  simp only [←inner_self_eq_norm_sq, inner_add_left, inner_sub_right,
            real_inner_comm y x, sub_eq_zero, re_to_real],
  split,
  { intro h,
    rw [add_comm] at h,
    linarith },
  { intro h,
    linarith }
end

/-- Given two orthogonal vectors, their sum and difference have equal norms. -/
lemma norm_sub_eq_norm_add {v w : E} (h : ⟪v, w⟫ = 0) : ∥w - v∥ = ∥w + v∥ :=
begin
  rw ←mul_self_inj_of_nonneg (norm_nonneg _) (norm_nonneg _),
  simp [h, ←inner_self_eq_norm_sq, inner_add_left, inner_add_right, inner_sub_left,
    inner_sub_right, inner_re_symm]
end

/-- The real inner product of two vectors, divided by the product of their
norms, has absolute value at most 1. -/
lemma abs_real_inner_div_norm_mul_norm_le_one (x y : F) : absR (⟪x, y⟫_ℝ / (∥x∥ * ∥y∥)) ≤ 1 :=
begin
  rw _root_.abs_div,
  by_cases h : 0 = absR (∥x∥ * ∥y∥),
  { rw [←h, div_zero],
    norm_num },
  { change 0 ≠ absR (∥x∥ * ∥y∥) at h,
    rw div_le_iff' (lt_of_le_of_ne (ge_iff_le.mp (_root_.abs_nonneg (∥x∥ * ∥y∥))) h),
    convert abs_real_inner_le_norm x y using 1,
    rw [_root_.abs_mul, _root_.abs_of_nonneg (norm_nonneg x), _root_.abs_of_nonneg (norm_nonneg y),
        mul_one] }
end

/-- The inner product of a vector with a multiple of itself. -/
lemma real_inner_smul_self_left (x : F) (r : ℝ) : ⟪r • x, x⟫_ℝ = r * (∥x∥ * ∥x∥) :=
by rw [real_inner_smul_left, ←real_inner_self_eq_norm_sq]

/-- The inner product of a vector with a multiple of itself. -/
lemma real_inner_smul_self_right (x : F) (r : ℝ) : ⟪x, r • x⟫_ℝ = r * (∥x∥ * ∥x∥) :=
by rw [inner_smul_right, ←real_inner_self_eq_norm_sq]

/-- The inner product of a nonzero vector with a nonzero multiple of
itself, divided by the product of their norms, has absolute value
1. -/
lemma abs_inner_div_norm_mul_norm_eq_one_of_ne_zero_of_ne_zero_mul
  {x : E} {r : 𝕜} (hx : x ≠ 0) (hr : r ≠ 0) : abs ⟪x, r • x⟫ / (∥x∥ * ∥r • x∥) = 1 :=
begin
  have hx' : ∥x∥ ≠ 0 := by simp [norm_eq_zero, hx],
  have hr' : abs r ≠ 0 := by simp [is_R_or_C.abs_eq_zero, hr],
  rw [inner_smul_right, is_R_or_C.abs_mul, ←inner_self_re_abs, inner_self_eq_norm_sq,
      norm_smul],
  rw [is_R_or_C.norm_eq_abs, ←mul_assoc, ←div_div_eq_div_mul, mul_div_cancel _ hx',
     ←div_div_eq_div_mul, mul_comm, mul_div_cancel _ hr', div_self hx'],
end

/-- The inner product of a nonzero vector with a nonzero multiple of
itself, divided by the product of their norms, has absolute value
1. -/
lemma abs_real_inner_div_norm_mul_norm_eq_one_of_ne_zero_of_ne_zero_mul
  {x : F} {r : ℝ} (hx : x ≠ 0) (hr : r ≠ 0) : absR ⟪x, r • x⟫_ℝ / (∥x∥ * ∥r • x∥) = 1 :=
begin
  rw ← abs_to_real,
  exact abs_inner_div_norm_mul_norm_eq_one_of_ne_zero_of_ne_zero_mul hx hr
end

/-- The inner product of a nonzero vector with a positive multiple of
itself, divided by the product of their norms, has value 1. -/
lemma real_inner_div_norm_mul_norm_eq_one_of_ne_zero_of_pos_mul
  {x : F} {r : ℝ} (hx : x ≠ 0) (hr : 0 < r) : ⟪x, r • x⟫_ℝ / (∥x∥ * ∥r • x∥) = 1 :=
begin
  rw [real_inner_smul_self_right, norm_smul, real.norm_eq_abs, ←mul_assoc ∥x∥, mul_comm _ (absR r),
      mul_assoc, _root_.abs_of_nonneg (le_of_lt hr), div_self],
  exact mul_ne_zero (ne_of_gt hr)
    (λ h, hx (norm_eq_zero.1 (eq_zero_of_mul_self_eq_zero h)))
end

/-- The inner product of a nonzero vector with a negative multiple of
itself, divided by the product of their norms, has value -1. -/
lemma real_inner_div_norm_mul_norm_eq_neg_one_of_ne_zero_of_neg_mul
  {x : F} {r : ℝ} (hx : x ≠ 0) (hr : r < 0) : ⟪x, r • x⟫_ℝ / (∥x∥ * ∥r • x∥) = -1 :=
begin
  rw [real_inner_smul_self_right, norm_smul, real.norm_eq_abs, ←mul_assoc ∥x∥, mul_comm _ (absR r),
      mul_assoc, abs_of_neg hr, ←neg_mul_eq_neg_mul, div_neg_eq_neg_div, div_self],
  exact mul_ne_zero (ne_of_lt hr)
    (λ h, hx (norm_eq_zero.1 (eq_zero_of_mul_self_eq_zero h)))
end

/-- The inner product of two vectors, divided by the product of their
norms, has absolute value 1 if and only if they are nonzero and one is
a multiple of the other. One form of equality case for Cauchy-Schwarz. -/
lemma abs_inner_div_norm_mul_norm_eq_one_iff (x y : E) :
  abs (⟪x, y⟫ / (∥x∥ * ∥y∥)) = 1 ↔ (x ≠ 0 ∧ ∃ (r : 𝕜), r ≠ 0 ∧ y = r • x) :=
begin
  split,
  { intro h,
    have hx0 : x ≠ 0,
    { intro hx0,
      rw [hx0, inner_zero_left, zero_div] at h,
      norm_num at h, },
    refine and.intro hx0 _,
    set r := ⟪x, y⟫ / (∥x∥ * ∥x∥) with hr,
    use r,
    set t := y - r • x with ht,
    have ht0 : ⟪x, t⟫ = 0,
    { rw [ht, inner_sub_right, inner_smul_right, hr],
      norm_cast,
      rw [←inner_self_eq_norm_sq, inner_self_re_to_K,
          div_mul_cancel _ (λ h, hx0 (inner_self_eq_zero.1 h)), sub_self] },
    replace h : ∥r • x∥ / ∥t + r • x∥ = 1,
    { rw [←sub_add_cancel y (r • x), ←ht, inner_add_right, ht0, zero_add, inner_smul_right,
        is_R_or_C.abs_div, is_R_or_C.abs_mul, ←inner_self_re_abs,
        inner_self_eq_norm_sq] at h,
      norm_cast at h,
      rwa [_root_.abs_mul, abs_norm_eq_norm, abs_norm_eq_norm, ←mul_assoc, mul_comm,
        mul_div_mul_left _ _ (λ h, hx0 (norm_eq_zero.1 h)), ←is_R_or_C.norm_eq_abs,
        ←norm_smul] at h },
    have hr0 : r ≠ 0,
    { intro hr0,
      rw [hr0, zero_smul, norm_zero, zero_div] at h,
      norm_num at h },
    refine and.intro hr0 _,
    have h2 : ∥r • x∥ ^ 2 = ∥t + r • x∥ ^ 2,
    { rw [eq_of_div_eq_one h] },
    replace h2 : ⟪r • x, r • x⟫ = ⟪t, t⟫ + ⟪t, r • x⟫ + ⟪r • x, t⟫ + ⟪r • x, r • x⟫,
    { rw [sq, sq, ←inner_self_eq_norm_sq, ←inner_self_eq_norm_sq ] at h2,
      have h2' := congr_arg (λ z : ℝ, (z : 𝕜)) h2,
      simp_rw [inner_self_re_to_K, inner_add_add_self] at h2',
      exact h2' },
    conv at h2 in ⟪r • x, t⟫ { rw [inner_smul_left, ht0, mul_zero] },
    symmetry' at h2,
    have h₁ : ⟪t, r • x⟫ = 0 := by { rw [inner_smul_right, ←inner_conj_sym, ht0], simp },
    rw [add_zero, h₁, add_left_eq_self, add_zero, inner_self_eq_zero] at h2,
    rw h2 at ht,
    exact eq_of_sub_eq_zero ht.symm },
  { intro h,
    rcases h with ⟨hx, ⟨r, ⟨hr, hy⟩⟩⟩,
    rw [hy, is_R_or_C.abs_div],
    norm_cast,
    rw [_root_.abs_mul, abs_norm_eq_norm, abs_norm_eq_norm],
    exact abs_inner_div_norm_mul_norm_eq_one_of_ne_zero_of_ne_zero_mul hx hr }
end

/-- The inner product of two vectors, divided by the product of their
norms, has absolute value 1 if and only if they are nonzero and one is
a multiple of the other. One form of equality case for Cauchy-Schwarz. -/
lemma abs_real_inner_div_norm_mul_norm_eq_one_iff (x y : F) :
  absR (⟪x, y⟫_ℝ / (∥x∥ * ∥y∥)) = 1 ↔ (x ≠ 0 ∧ ∃ (r : ℝ), r ≠ 0 ∧ y = r • x) :=
begin
  have := @abs_inner_div_norm_mul_norm_eq_one_iff ℝ F _ _ x y,
  simpa [coe_real_eq_id] using this,
end

/--
If the inner product of two vectors is equal to the product of their norms, then the two vectors
are multiples of each other. One form of the equality case for Cauchy-Schwarz.
Compare `inner_eq_norm_mul_iff`, which takes the stronger hypothesis `⟪x, y⟫ = ∥x∥ * ∥y∥`. -/
lemma abs_inner_eq_norm_iff (x y : E) (hx0 : x ≠ 0) (hy0 : y ≠ 0):
  abs ⟪x, y⟫ = ∥x∥ * ∥y∥ ↔ ∃ (r : 𝕜), r ≠ 0 ∧ y = r • x :=
begin
  have hx0' : ∥x∥ ≠ 0 := by simp [norm_eq_zero, hx0],
  have hy0' : ∥y∥ ≠ 0 := by simp [norm_eq_zero, hy0],
  have hxy0 : ∥x∥ * ∥y∥ ≠ 0 := by simp [hx0', hy0'],
  have h₁ : abs ⟪x, y⟫ = ∥x∥ * ∥y∥ ↔ abs (⟪x, y⟫ / (∥x∥ * ∥y∥)) = 1,
  { refine ⟨_ ,_⟩,
    { intro h,
      norm_cast,
      rw [is_R_or_C.abs_div, h, abs_of_real, _root_.abs_mul, abs_norm_eq_norm, abs_norm_eq_norm],
      exact div_self hxy0 },
    { intro h,
      norm_cast at h,
      rwa [is_R_or_C.abs_div, abs_of_real, _root_.abs_mul, abs_norm_eq_norm, abs_norm_eq_norm,
          div_eq_one_iff_eq hxy0] at h } },
  rw [h₁, abs_inner_div_norm_mul_norm_eq_one_iff x y],
  have : x ≠ 0 := λ h, (hx0' $ norm_eq_zero.mpr h),
  simp [this]
end

/-- The inner product of two vectors, divided by the product of their
norms, has value 1 if and only if they are nonzero and one is
a positive multiple of the other. -/
lemma real_inner_div_norm_mul_norm_eq_one_iff (x y : F) :
  ⟪x, y⟫_ℝ / (∥x∥ * ∥y∥) = 1 ↔ (x ≠ 0 ∧ ∃ (r : ℝ), 0 < r ∧ y = r • x) :=
begin
  split,
  { intro h,
    have ha := h,
    apply_fun absR at ha,
    norm_num at ha,
    rcases (abs_real_inner_div_norm_mul_norm_eq_one_iff x y).1 ha with ⟨hx, ⟨r, ⟨hr, hy⟩⟩⟩,
    use [hx, r],
    refine and.intro _ hy,
    by_contradiction hrneg,
    rw hy at h,
    rw real_inner_div_norm_mul_norm_eq_neg_one_of_ne_zero_of_neg_mul hx
      (lt_of_le_of_ne (le_of_not_lt hrneg) hr) at h,
    norm_num at h },
  { intro h,
    rcases h with ⟨hx, ⟨r, ⟨hr, hy⟩⟩⟩,
    rw hy,
    exact real_inner_div_norm_mul_norm_eq_one_of_ne_zero_of_pos_mul hx hr }
end

/-- The inner product of two vectors, divided by the product of their
norms, has value -1 if and only if they are nonzero and one is
a negative multiple of the other. -/
lemma real_inner_div_norm_mul_norm_eq_neg_one_iff (x y : F) :
  ⟪x, y⟫_ℝ / (∥x∥ * ∥y∥) = -1 ↔ (x ≠ 0 ∧ ∃ (r : ℝ), r < 0 ∧ y = r • x) :=
begin
  split,
  { intro h,
    have ha := h,
    apply_fun absR at ha,
    norm_num at ha,
    rcases (abs_real_inner_div_norm_mul_norm_eq_one_iff x y).1 ha with ⟨hx, ⟨r, ⟨hr, hy⟩⟩⟩,
    use [hx, r],
    refine and.intro _ hy,
    by_contradiction hrpos,
    rw hy at h,
    rw real_inner_div_norm_mul_norm_eq_one_of_ne_zero_of_pos_mul hx
      (lt_of_le_of_ne (le_of_not_lt hrpos) hr.symm) at h,
    norm_num at h },
  { intro h,
    rcases h with ⟨hx, ⟨r, ⟨hr, hy⟩⟩⟩,
    rw hy,
    exact real_inner_div_norm_mul_norm_eq_neg_one_of_ne_zero_of_neg_mul hx hr }
end

/-- If the inner product of two vectors is equal to the product of their norms (i.e.,
`⟪x, y⟫ = ∥x∥ * ∥y∥`), then the two vectors are nonnegative real multiples of each other. One form
of the equality case for Cauchy-Schwarz.
Compare `abs_inner_eq_norm_iff`, which takes the weaker hypothesis `abs ⟪x, y⟫ = ∥x∥ * ∥y∥`. -/
lemma inner_eq_norm_mul_iff {x y : E} :
  ⟪x, y⟫ = (∥x∥ : 𝕜) * ∥y∥ ↔ (∥y∥ : 𝕜) • x = (∥x∥ : 𝕜) • y :=
begin
  by_cases h : (x = 0 ∨ y = 0), -- WLOG `x` and `y` are nonzero
  { cases h; simp [h] },
  calc ⟪x, y⟫ = (∥x∥ : 𝕜) * ∥y∥ ↔ ∥x∥ * ∥y∥ = re ⟪x, y⟫ :
  begin
    norm_cast,
    split,
    { intros h',
      simp [h'] },
    { have cauchy_schwarz := abs_inner_le_norm x y,
      intros h',
      rw h' at ⊢ cauchy_schwarz,
      rwa re_eq_self_of_le }
  end
  ... ↔ 2 * ∥x∥ * ∥y∥ * (∥x∥ * ∥y∥ - re ⟪x, y⟫) = 0 :
    by simp [h, show (2:ℝ) ≠ 0, by norm_num, sub_eq_zero]
  ... ↔ ∥(∥y∥:𝕜) • x - (∥x∥:𝕜) • y∥ * ∥(∥y∥:𝕜) • x - (∥x∥:𝕜) • y∥ = 0 :
  begin
    simp only [norm_sub_mul_self, inner_smul_left, inner_smul_right, norm_smul, conj_of_real,
      is_R_or_C.norm_eq_abs, abs_of_real, of_real_im, of_real_re, mul_re, abs_norm_eq_norm],
    refine eq.congr _ rfl,
    ring
  end
  ... ↔ (∥y∥ : 𝕜) • x = (∥x∥ : 𝕜) • y : by simp [norm_sub_eq_zero_iff]
end

/-- If the inner product of two vectors is equal to the product of their norms (i.e.,
`⟪x, y⟫ = ∥x∥ * ∥y∥`), then the two vectors are nonnegative real multiples of each other. One form
of the equality case for Cauchy-Schwarz.
Compare `abs_inner_eq_norm_iff`, which takes the weaker hypothesis `abs ⟪x, y⟫ = ∥x∥ * ∥y∥`. -/
lemma inner_eq_norm_mul_iff_real {x y : F} : ⟪x, y⟫_ℝ = ∥x∥ * ∥y∥ ↔ ∥y∥ • x = ∥x∥ • y :=
inner_eq_norm_mul_iff

/-- If the inner product of two unit vectors is `1`, then the two vectors are equal. One form of
the equality case for Cauchy-Schwarz. -/
lemma inner_eq_norm_mul_iff_of_norm_one {x y : E} (hx : ∥x∥ = 1) (hy : ∥y∥ = 1) :
  ⟪x, y⟫ = 1 ↔ x = y :=
by { convert inner_eq_norm_mul_iff using 2; simp [hx, hy] }

lemma inner_lt_norm_mul_iff_real {x y : F} :
  ⟪x, y⟫_ℝ < ∥x∥ * ∥y∥ ↔ ∥y∥ • x ≠ ∥x∥ • y :=
calc ⟪x, y⟫_ℝ < ∥x∥ * ∥y∥
    ↔ ⟪x, y⟫_ℝ ≠ ∥x∥ * ∥y∥ : ⟨ne_of_lt, lt_of_le_of_ne (real_inner_le_norm _ _)⟩
... ↔ ∥y∥ • x ≠ ∥x∥ • y : not_congr inner_eq_norm_mul_iff_real

/-- If the inner product of two unit vectors is strictly less than `1`, then the two vectors are
distinct. One form of the equality case for Cauchy-Schwarz. -/
lemma inner_lt_one_iff_real_of_norm_one {x y : F} (hx : ∥x∥ = 1) (hy : ∥y∥ = 1) :
  ⟪x, y⟫_ℝ < 1 ↔ x ≠ y :=
by { convert inner_lt_norm_mul_iff_real; simp [hx, hy] }

/-- The inner product of two weighted sums, where the weights in each
sum add to 0, in terms of the norms of pairwise differences. -/
lemma inner_sum_smul_sum_smul_of_sum_eq_zero {ι₁ : Type*} {s₁ : finset ι₁} {w₁ : ι₁ → ℝ}
    (v₁ : ι₁ → F) (h₁ : ∑ i in s₁, w₁ i = 0) {ι₂ : Type*} {s₂ : finset ι₂} {w₂ : ι₂ → ℝ}
    (v₂ : ι₂ → F) (h₂ : ∑ i in s₂, w₂ i = 0) :
  ⟪(∑ i₁ in s₁, w₁ i₁ • v₁ i₁), (∑ i₂ in s₂, w₂ i₂ • v₂ i₂)⟫_ℝ =
    (-∑ i₁ in s₁, ∑ i₂ in s₂, w₁ i₁ * w₂ i₂ * (∥v₁ i₁ - v₂ i₂∥ * ∥v₁ i₁ - v₂ i₂∥)) / 2 :=
by simp_rw [sum_inner, inner_sum, real_inner_smul_left, real_inner_smul_right,
            real_inner_eq_norm_mul_self_add_norm_mul_self_sub_norm_sub_mul_self_div_two,
            ←div_sub_div_same, ←div_add_div_same, mul_sub_left_distrib, left_distrib,
            finset.sum_sub_distrib, finset.sum_add_distrib, ←finset.mul_sum, ←finset.sum_mul,
            h₁, h₂, zero_mul, mul_zero, finset.sum_const_zero, zero_add, zero_sub, finset.mul_sum,
            neg_div, finset.sum_div, mul_div_assoc, mul_assoc]

/-- The inner product with a fixed left element, as a continuous linear map.  This can be upgraded
to a continuous map which is jointly conjugate-linear in the left argument and linear in the right
argument, once (TODO) conjugate-linear maps have been defined. -/
def inner_right (v : E) : E →L[𝕜] 𝕜 :=
linear_map.mk_continuous
  { to_fun := λ w, ⟪v, w⟫,
    map_add' := λ x y, inner_add_right,
    map_smul' := λ c x, inner_smul_right }
  ∥v∥
  (by simpa using norm_inner_le_norm v)

@[simp] lemma inner_right_coe (v : E) : (inner_right v : E → 𝕜) = λ w, ⟪v, w⟫ := rfl

@[simp] lemma inner_right_apply (v w : E) : inner_right v w = ⟪v, w⟫ := rfl

end norm

section bessels_inequality

variables {ι: Type*} (x : E) {v : ι → E}

/-- Bessel's inequality for finite sums. -/
lemma orthonormal.sum_inner_products_le {s : finset ι} (hv : orthonormal 𝕜 v) :
  ∑ i in s, ∥⟪v i, x⟫∥ ^ 2 ≤ ∥x∥ ^ 2 :=
begin
  have h₂ : ∑ i in s, ∑ j in s, ⟪v i, x⟫ * ⟪x, v j⟫ * ⟪v j, v i⟫
    = (∑ k in s, (⟪v k, x⟫ * ⟪x, v k⟫) : 𝕜),
   { exact hv.inner_left_right_finset },
  have h₃ : ∀ z : 𝕜, re (z * conj (z)) = ∥z∥ ^ 2,
  { intro z,
    simp only [mul_conj, norm_sq_eq_def'],
    norm_cast, },
  suffices hbf: ∥x -  ∑ i in s, ⟪v i, x⟫ • (v i)∥ ^ 2 = ∥x∥ ^ 2 - ∑ i in s, ∥⟪v i, x⟫∥ ^ 2,
  { rw [←sub_nonneg, ←hbf],
    simp only [norm_nonneg, pow_nonneg], },
  rw [norm_sub_sq, sub_add],
  simp only [inner_product_space.norm_sq_eq_inner, inner_sum],
  simp only [sum_inner, two_mul, inner_smul_right, inner_conj_sym, ←mul_assoc, h₂, ←h₃,
  inner_conj_sym, add_monoid_hom.map_sum, finset.mul_sum, ←finset.sum_sub_distrib, inner_smul_left,
  add_sub_cancel'],
end

/-- Bessel's inequality. -/
lemma orthonormal.tsum_inner_products_le (hv : orthonormal 𝕜 v) :
  ∑' i, ∥⟪v i, x⟫∥ ^ 2 ≤ ∥x∥ ^ 2 :=
begin
  refine tsum_le_of_sum_le' _ (λ s, hv.sum_inner_products_le x),
  simp only [norm_nonneg, pow_nonneg]
end

/-- The sum defined in Bessel's inequality is summable. -/
lemma orthonormal.inner_products_summable (hv : orthonormal 𝕜 v) : summable (λ i, ∥⟪v i, x⟫∥ ^ 2) :=
begin
  use ⨆ s : finset ι, ∑ i in s, ∥⟪v i, x⟫∥ ^ 2,
  apply has_sum_of_is_lub_of_nonneg,
  { intro b,
    simp only [norm_nonneg, pow_nonneg], },
  { refine is_lub_csupr _,
    use ∥x∥ ^ 2,
    rintro y ⟨s, rfl⟩,
    exact hv.sum_inner_products_le x }
end

end bessels_inequality

/-- A field `𝕜` satisfying `is_R_or_C` is itself a `𝕜`-inner product space. -/
instance is_R_or_C.inner_product_space : inner_product_space 𝕜 𝕜 :=
{ inner := (λ x y, (conj x) * y),
  norm_sq_eq_inner := λ x,
    by { unfold inner, rw [mul_comm, mul_conj, of_real_re, norm_sq_eq_def'] },
  conj_sym := λ x y, by simp [mul_comm],
  add_left := λ x y z, by simp [inner, add_mul],
  smul_left := λ x y z, by simp [inner, mul_assoc] }

@[simp] lemma is_R_or_C.inner_apply (x y : 𝕜) : ⟪x, y⟫ = (conj x) * y := rfl

/-! ### Inner product space structure on subspaces -/

/-- Induced inner product on a submodule. -/
instance submodule.inner_product_space (W : submodule 𝕜 E) : inner_product_space 𝕜 W :=
{ inner             := λ x y, ⟪(x:E), (y:E)⟫,
  conj_sym          := λ _ _, inner_conj_sym _ _ ,
  norm_sq_eq_inner  := λ _, norm_sq_eq_inner _,
  add_left          := λ _ _ _ , inner_add_left,
  smul_left         := λ _ _ _, inner_smul_left,
  ..submodule.normed_space W }

/-- The inner product on submodules is the same as on the ambient space. -/
@[simp] lemma submodule.coe_inner (W : submodule 𝕜 E) (x y : W) : ⟪x, y⟫ = ⟪(x:E), ↑y⟫ := rfl

section is_R_or_C_to_real

variables {G : Type*}

variables (𝕜 E)
include 𝕜

/-- A general inner product implies a real inner product. This is not registered as an instance
since it creates problems with the case `𝕜 = ℝ`. -/
def has_inner.is_R_or_C_to_real : has_inner ℝ E :=
{ inner := λ x y, re ⟪x, y⟫ }

/-- A general inner product space structure implies a real inner product structure. This is not
registered as an instance since it creates problems with the case `𝕜 = ℝ`, but in can be used in a
proof to obtain a real inner product space structure from a given `𝕜`-inner product space
structure. -/
def inner_product_space.is_R_or_C_to_real : inner_product_space ℝ E :=
{ norm_sq_eq_inner := norm_sq_eq_inner,
  conj_sym := λ x y, inner_re_symm,
  add_left := λ x y z, by {
    change re ⟪x + y, z⟫ = re ⟪x, z⟫ + re ⟪y, z⟫,
    simp [inner_add_left] },
  smul_left := λ x y r, by {
    change re ⟪(r : 𝕜) • x, y⟫ = r * re ⟪x, y⟫,
    simp [inner_smul_left] },
  ..has_inner.is_R_or_C_to_real 𝕜 E,
  ..normed_space.restrict_scalars ℝ 𝕜 E }

variable {E}

lemma real_inner_eq_re_inner (x y : E) :
  @has_inner.inner ℝ E (has_inner.is_R_or_C_to_real 𝕜 E) x y = re ⟪x, y⟫ := rfl

lemma real_inner_I_smul_self (x : E) :
  @has_inner.inner ℝ E (has_inner.is_R_or_C_to_real 𝕜 E) x ((I : 𝕜) • x) = 0 :=
by simp [real_inner_eq_re_inner, inner_smul_right]

omit 𝕜

/-- A complex inner product implies a real inner product -/
instance inner_product_space.complex_to_real [inner_product_space ℂ G] : inner_product_space ℝ G :=
inner_product_space.is_R_or_C_to_real ℂ G

end is_R_or_C_to_real

section deriv

/-!
### Derivative of the inner product

In this section we prove that the inner product and square of the norm in an inner space are
infinitely `ℝ`-smooth. In order to state these results, we need a `normed_space ℝ E`
instance. Though we can deduce this structure from `inner_product_space 𝕜 E`, this instance may be
not definitionally equal to some other “natural” instance. So, we assume `[normed_space ℝ E]` and
`[is_scalar_tower ℝ 𝕜 E]`. In both interesting cases `𝕜 = ℝ` and `𝕜 = ℂ` we have these instances.

-/

variables [normed_space ℝ E] [is_scalar_tower ℝ 𝕜 E]

lemma is_bounded_bilinear_map_inner : is_bounded_bilinear_map ℝ (λ p : E × E, ⟪p.1, p.2⟫) :=
{ add_left := λ _ _ _, inner_add_left,
  smul_left := λ r x y,
    by simp only [← algebra_map_smul 𝕜 r x, algebra_map_eq_of_real, inner_smul_real_left],
  add_right := λ _ _ _, inner_add_right,
  smul_right := λ r x y,
    by simp only [← algebra_map_smul 𝕜 r y, algebra_map_eq_of_real, inner_smul_real_right],
  bound := ⟨1, zero_lt_one, λ x y,
    by { rw [one_mul], exact norm_inner_le_norm x y, }⟩ }

/-- Derivative of the inner product. -/
def fderiv_inner_clm (p : E × E) : E × E →L[ℝ] 𝕜 := is_bounded_bilinear_map_inner.deriv p

@[simp] lemma fderiv_inner_clm_apply (p x : E × E) :
  fderiv_inner_clm  p x = ⟪p.1, x.2⟫ + ⟪x.1, p.2⟫ := rfl

lemma times_cont_diff_inner {n} : times_cont_diff ℝ n (λ p : E × E, ⟪p.1, p.2⟫) :=
is_bounded_bilinear_map_inner.times_cont_diff

lemma times_cont_diff_at_inner {p : E × E} {n} :
  times_cont_diff_at ℝ n (λ p : E × E, ⟪p.1, p.2⟫) p :=
times_cont_diff_inner.times_cont_diff_at

lemma differentiable_inner : differentiable ℝ (λ p : E × E, ⟪p.1, p.2⟫) :=
is_bounded_bilinear_map_inner.differentiable_at

variables {G : Type*} [normed_group G] [normed_space ℝ G]
  {f g : G → E} {f' g' : G →L[ℝ] E} {s : set G} {x : G} {n : with_top ℕ}

include 𝕜

lemma times_cont_diff_within_at.inner (hf : times_cont_diff_within_at ℝ n f s x)
  (hg : times_cont_diff_within_at ℝ n g s x) :
  times_cont_diff_within_at ℝ n (λ x, ⟪f x, g x⟫) s x :=
times_cont_diff_at_inner.comp_times_cont_diff_within_at x (hf.prod hg)

lemma times_cont_diff_at.inner (hf : times_cont_diff_at ℝ n f x)
  (hg : times_cont_diff_at ℝ n g x) :
  times_cont_diff_at ℝ n (λ x, ⟪f x, g x⟫) x :=
hf.inner hg

lemma times_cont_diff_on.inner (hf : times_cont_diff_on ℝ n f s) (hg : times_cont_diff_on ℝ n g s) :
  times_cont_diff_on ℝ n (λ x, ⟪f x, g x⟫) s :=
λ x hx, (hf x hx).inner (hg x hx)

lemma times_cont_diff.inner (hf : times_cont_diff ℝ n f) (hg : times_cont_diff ℝ n g) :
  times_cont_diff ℝ n (λ x, ⟪f x, g x⟫) :=
times_cont_diff_inner.comp (hf.prod hg)

lemma has_fderiv_within_at.inner (hf : has_fderiv_within_at f f' s x)
  (hg : has_fderiv_within_at g g' s x) :
  has_fderiv_within_at (λ t, ⟪f t, g t⟫) ((fderiv_inner_clm (f x, g x)).comp $ f'.prod g') s x :=
(is_bounded_bilinear_map_inner.has_fderiv_at (f x, g x)).comp_has_fderiv_within_at x (hf.prod hg)

lemma has_fderiv_at.inner (hf : has_fderiv_at f f' x) (hg : has_fderiv_at g g' x) :
  has_fderiv_at (λ t, ⟪f t, g t⟫) ((fderiv_inner_clm (f x, g x)).comp $ f'.prod g') x :=
(is_bounded_bilinear_map_inner.has_fderiv_at (f x, g x)).comp x (hf.prod hg)

lemma has_deriv_within_at.inner {f g : ℝ → E} {f' g' : E} {s : set ℝ} {x : ℝ}
  (hf : has_deriv_within_at f f' s x) (hg : has_deriv_within_at g g' s x) :
  has_deriv_within_at (λ t, ⟪f t, g t⟫) (⟪f x, g'⟫ + ⟪f', g x⟫) s x :=
by simpa using (hf.has_fderiv_within_at.inner hg.has_fderiv_within_at).has_deriv_within_at

lemma has_deriv_at.inner {f g : ℝ → E} {f' g' : E} {x : ℝ} :
  has_deriv_at f f' x →  has_deriv_at g g' x →
  has_deriv_at (λ t, ⟪f t, g t⟫) (⟪f x, g'⟫ + ⟪f', g x⟫) x :=
by simpa only [← has_deriv_within_at_univ] using has_deriv_within_at.inner

lemma differentiable_within_at.inner (hf : differentiable_within_at ℝ f s x)
  (hg : differentiable_within_at ℝ g s x) :
  differentiable_within_at ℝ (λ x, ⟪f x, g x⟫) s x :=
((differentiable_inner _).has_fderiv_at.comp_has_fderiv_within_at x
  (hf.prod hg).has_fderiv_within_at).differentiable_within_at

lemma differentiable_at.inner (hf : differentiable_at ℝ f x) (hg : differentiable_at ℝ g x) :
  differentiable_at ℝ (λ x, ⟪f x, g x⟫) x :=
(differentiable_inner _).comp x (hf.prod hg)

lemma differentiable_on.inner (hf : differentiable_on ℝ f s) (hg : differentiable_on ℝ g s) :
  differentiable_on ℝ (λ x, ⟪f x, g x⟫) s :=
λ x hx, (hf x hx).inner (hg x hx)

lemma differentiable.inner (hf : differentiable ℝ f) (hg : differentiable ℝ g) :
  differentiable ℝ (λ x, ⟪f x, g x⟫) :=
λ x, (hf x).inner (hg x)

lemma fderiv_inner_apply (hf : differentiable_at ℝ f x) (hg : differentiable_at ℝ g x) (y : G) :
  fderiv ℝ (λ t, ⟪f t, g t⟫) x y = ⟪f x, fderiv ℝ g x y⟫ + ⟪fderiv ℝ f x y, g x⟫ :=
by { rw [(hf.has_fderiv_at.inner hg.has_fderiv_at).fderiv], refl }

lemma deriv_inner_apply {f g : ℝ → E} {x : ℝ} (hf : differentiable_at ℝ f x)
  (hg : differentiable_at ℝ g x) :
  deriv (λ t, ⟪f t, g t⟫) x = ⟪f x, deriv g x⟫ + ⟪deriv f x, g x⟫ :=
(hf.has_deriv_at.inner hg.has_deriv_at).deriv

lemma times_cont_diff_norm_sq : times_cont_diff ℝ n (λ x : E, ∥x∥ ^ 2) :=
begin
  simp only [sq, ← inner_self_eq_norm_sq],
  exact (re_clm : 𝕜 →L[ℝ] ℝ).times_cont_diff.comp (times_cont_diff_id.inner times_cont_diff_id)
end

lemma times_cont_diff.norm_sq (hf : times_cont_diff ℝ n f) :
  times_cont_diff ℝ n (λ x, ∥f x∥ ^ 2) :=
times_cont_diff_norm_sq.comp hf

lemma times_cont_diff_within_at.norm_sq (hf : times_cont_diff_within_at ℝ n f s x) :
  times_cont_diff_within_at ℝ n (λ y, ∥f y∥ ^ 2) s x :=
times_cont_diff_norm_sq.times_cont_diff_at.comp_times_cont_diff_within_at x hf

lemma times_cont_diff_at.norm_sq (hf : times_cont_diff_at ℝ n f x) :
  times_cont_diff_at ℝ n (λ y, ∥f y∥ ^ 2) x :=
hf.norm_sq

lemma times_cont_diff_at_norm {x : E} (hx : x ≠ 0) : times_cont_diff_at ℝ n norm x :=
have ∥id x∥ ^ 2 ≠ 0, from pow_ne_zero _ (norm_pos_iff.2 hx).ne',
by simpa only [id, sqrt_sq, norm_nonneg] using times_cont_diff_at_id.norm_sq.sqrt this

lemma times_cont_diff_at.norm (hf : times_cont_diff_at ℝ n f x) (h0 : f x ≠ 0) :
  times_cont_diff_at ℝ n (λ y, ∥f y∥) x :=
(times_cont_diff_at_norm h0).comp x hf

lemma times_cont_diff_at.dist (hf : times_cont_diff_at ℝ n f x) (hg : times_cont_diff_at ℝ n g x)
  (hne : f x ≠ g x) :
  times_cont_diff_at ℝ n (λ y, dist (f y) (g y)) x :=
by { simp only [dist_eq_norm], exact (hf.sub hg).norm (sub_ne_zero.2 hne) }

lemma times_cont_diff_within_at.norm (hf : times_cont_diff_within_at ℝ n f s x) (h0 : f x ≠ 0) :
  times_cont_diff_within_at ℝ n (λ y, ∥f y∥) s x :=
(times_cont_diff_at_norm h0).comp_times_cont_diff_within_at x hf

lemma times_cont_diff_within_at.dist (hf : times_cont_diff_within_at ℝ n f s x)
  (hg : times_cont_diff_within_at ℝ n g s x) (hne : f x ≠ g x) :
  times_cont_diff_within_at ℝ n (λ y, dist (f y) (g y)) s x :=
by { simp only [dist_eq_norm], exact (hf.sub hg).norm (sub_ne_zero.2 hne) }

lemma times_cont_diff_on.norm_sq (hf : times_cont_diff_on ℝ n f s) :
  times_cont_diff_on ℝ n (λ y, ∥f y∥ ^ 2) s :=
(λ x hx, (hf x hx).norm_sq)

lemma times_cont_diff_on.norm (hf : times_cont_diff_on ℝ n f s) (h0 : ∀ x ∈ s, f x ≠ 0) :
  times_cont_diff_on ℝ n (λ y, ∥f y∥) s :=
λ x hx, (hf x hx).norm (h0 x hx)

lemma times_cont_diff_on.dist (hf : times_cont_diff_on ℝ n f s)
  (hg : times_cont_diff_on ℝ n g s) (hne : ∀ x ∈ s, f x ≠ g x) :
  times_cont_diff_on ℝ n (λ y, dist (f y) (g y)) s :=
λ x hx, (hf x hx).dist (hg x hx) (hne x hx)

lemma times_cont_diff.norm (hf : times_cont_diff ℝ n f) (h0 : ∀ x, f x ≠ 0) :
  times_cont_diff ℝ n (λ y, ∥f y∥) :=
times_cont_diff_iff_times_cont_diff_at.2 $ λ x, hf.times_cont_diff_at.norm (h0 x)

lemma times_cont_diff.dist (hf : times_cont_diff ℝ n f) (hg : times_cont_diff ℝ n g)
  (hne : ∀ x, f x ≠ g x) :
  times_cont_diff ℝ n (λ y, dist (f y) (g y)) :=
times_cont_diff_iff_times_cont_diff_at.2 $
  λ x, hf.times_cont_diff_at.dist hg.times_cont_diff_at (hne x)

lemma differentiable_at.norm_sq (hf : differentiable_at ℝ f x) :
  differentiable_at ℝ (λ y, ∥f y∥ ^ 2) x :=
(times_cont_diff_at_id.norm_sq.differentiable_at le_rfl).comp x hf

lemma differentiable_at.norm (hf : differentiable_at ℝ f x) (h0 : f x ≠ 0) :
  differentiable_at ℝ (λ y, ∥f y∥) x :=
((times_cont_diff_at_norm h0).differentiable_at le_rfl).comp x hf

lemma differentiable_at.dist (hf : differentiable_at ℝ f x) (hg : differentiable_at ℝ g x)
  (hne : f x ≠ g x) :
  differentiable_at ℝ (λ y, dist (f y) (g y)) x :=
by { simp only [dist_eq_norm], exact (hf.sub hg).norm (sub_ne_zero.2 hne) }

lemma differentiable.norm_sq (hf : differentiable ℝ f) : differentiable ℝ (λ y, ∥f y∥ ^ 2) :=
λ x, (hf x).norm_sq

lemma differentiable.norm (hf : differentiable ℝ f) (h0 : ∀ x, f x ≠ 0) :
  differentiable ℝ (λ y, ∥f y∥) :=
λ x, (hf x).norm (h0 x)

lemma differentiable.dist (hf : differentiable ℝ f) (hg : differentiable ℝ g)
  (hne : ∀ x, f x ≠ g x) :
  differentiable ℝ (λ y, dist (f y) (g y)) :=
λ x, (hf x).dist (hg x) (hne x)

lemma differentiable_within_at.norm_sq (hf : differentiable_within_at ℝ f s x) :
  differentiable_within_at ℝ (λ y, ∥f y∥ ^ 2) s x :=
(times_cont_diff_at_id.norm_sq.differentiable_at le_rfl).comp_differentiable_within_at x hf

lemma differentiable_within_at.norm (hf : differentiable_within_at ℝ f s x) (h0 : f x ≠ 0) :
  differentiable_within_at ℝ (λ y, ∥f y∥) s x :=
((times_cont_diff_at_id.norm h0).differentiable_at le_rfl).comp_differentiable_within_at x hf

lemma differentiable_within_at.dist (hf : differentiable_within_at ℝ f s x)
  (hg : differentiable_within_at ℝ g s x) (hne : f x ≠ g x) :
  differentiable_within_at ℝ (λ y, dist (f y) (g y)) s x :=
by { simp only [dist_eq_norm], exact (hf.sub hg).norm (sub_ne_zero.2 hne) }

lemma differentiable_on.norm_sq (hf : differentiable_on ℝ f s) :
  differentiable_on ℝ (λ y, ∥f y∥ ^ 2) s :=
λ x hx, (hf x hx).norm_sq

lemma differentiable_on.norm (hf : differentiable_on ℝ f s) (h0 : ∀ x ∈ s, f x ≠ 0) :
  differentiable_on ℝ (λ y, ∥f y∥) s :=
λ x hx, (hf x hx).norm (h0 x hx)

lemma differentiable_on.dist (hf : differentiable_on ℝ f s) (hg : differentiable_on ℝ g s)
  (hne : ∀ x ∈ s, f x ≠ g x) :
  differentiable_on ℝ (λ y, dist (f y) (g y)) s :=
λ x hx, (hf x hx).dist (hg x hx) (hne x hx)

end deriv

section continuous

/-!
### Continuity of the inner product

Since the inner product is `ℝ`-smooth, it is continuous. We do not need a `[normed_space ℝ E]`
structure to *state* this fact and its corollaries, so we introduce them in the proof instead.
-/

lemma continuous_inner : continuous (λ p : E × E, ⟪p.1, p.2⟫) :=
begin
  letI : inner_product_space ℝ E := inner_product_space.is_R_or_C_to_real 𝕜 E,
  letI : is_scalar_tower ℝ 𝕜 E := restrict_scalars.is_scalar_tower _ _ _,
  exact differentiable_inner.continuous
end

variables {α : Type*}

lemma filter.tendsto.inner {f g : α → E} {l : filter α} {x y : E} (hf : tendsto f l (𝓝 x))
  (hg : tendsto g l (𝓝 y)) :
  tendsto (λ t, ⟪f t, g t⟫) l (𝓝 ⟪x, y⟫) :=
(continuous_inner.tendsto _).comp (hf.prod_mk_nhds hg)

variables [topological_space α] {f g : α → E} {x : α} {s : set α}

include 𝕜

lemma continuous_within_at.inner (hf : continuous_within_at f s x)
  (hg : continuous_within_at g s x) :
  continuous_within_at (λ t, ⟪f t, g t⟫) s x :=
hf.inner hg

lemma continuous_at.inner (hf : continuous_at f x) (hg : continuous_at g x) :
  continuous_at (λ t, ⟪f t, g t⟫) x :=
hf.inner hg

lemma continuous_on.inner (hf : continuous_on f s) (hg : continuous_on g s) :
  continuous_on (λ t, ⟪f t, g t⟫) s :=
λ x hx, (hf x hx).inner (hg x hx)

lemma continuous.inner (hf : continuous f) (hg : continuous g) : continuous (λ t, ⟪f t, g t⟫) :=
continuous_iff_continuous_at.2 $ λ x, hf.continuous_at.inner hg.continuous_at

end continuous

/-! ### Orthogonal projection in inner product spaces -/

section orthogonal

open filter

/--
Existence of minimizers
Let `u` be a point in a real inner product space, and let `K` be a nonempty complete convex subset.
Then there exists a (unique) `v` in `K` that minimizes the distance `∥u - v∥` to `u`.
 -/
-- FIXME this monolithic proof causes a deterministic timeout with `-T50000`
-- It should be broken in a sequence of more manageable pieces,
-- perhaps with individual statements for the three steps below.
theorem exists_norm_eq_infi_of_complete_convex {K : set F} (ne : K.nonempty) (h₁ : is_complete K)
  (h₂ : convex K) : ∀ u : F, ∃ v ∈ K, ∥u - v∥ = ⨅ w : K, ∥u - w∥ := assume u,
begin
  let δ := ⨅ w : K, ∥u - w∥,
  letI : nonempty K := ne.to_subtype,
  have zero_le_δ : 0 ≤ δ := le_cinfi (λ _, norm_nonneg _),
  have δ_le : ∀ w : K, δ ≤ ∥u - w∥,
    from cinfi_le ⟨0, set.forall_range_iff.2 $ λ _, norm_nonneg _⟩,
  have δ_le' : ∀ w ∈ K, δ ≤ ∥u - w∥ := assume w hw, δ_le ⟨w, hw⟩,
  -- Step 1: since `δ` is the infimum, can find a sequence `w : ℕ → K` in `K`
  -- such that `∥u - w n∥ < δ + 1 / (n + 1)` (which implies `∥u - w n∥ --> δ`);
  -- maybe this should be a separate lemma
  have exists_seq : ∃ w : ℕ → K, ∀ n, ∥u - w n∥ < δ + 1 / (n + 1),
  { have hδ : ∀n:ℕ, δ < δ + 1 / (n + 1), from
      λ n, lt_add_of_le_of_pos (le_refl _) nat.one_div_pos_of_nat,
    have h := λ n, exists_lt_of_cinfi_lt (hδ n),
    let w : ℕ → K := λ n, classical.some (h n),
    exact ⟨w, λ n, classical.some_spec (h n)⟩ },
  rcases exists_seq with ⟨w, hw⟩,
  have norm_tendsto : tendsto (λ n, ∥u - w n∥) at_top (nhds δ),
  { have h : tendsto (λ n:ℕ, δ) at_top (nhds δ) := tendsto_const_nhds,
    have h' : tendsto (λ n:ℕ, δ + 1 / (n + 1)) at_top (nhds δ),
    { convert h.add tendsto_one_div_add_at_top_nhds_0_nat, simp only [add_zero] },
    exact tendsto_of_tendsto_of_tendsto_of_le_of_le h h'
      (λ x, δ_le _) (λ x, le_of_lt (hw _)) },
  -- Step 2: Prove that the sequence `w : ℕ → K` is a Cauchy sequence
  have seq_is_cauchy : cauchy_seq (λ n, ((w n):F)),
  { rw cauchy_seq_iff_le_tendsto_0, -- splits into three goals
    let b := λ n:ℕ, (8 * δ * (1/(n+1)) + 4 * (1/(n+1)) * (1/(n+1))),
    use (λn, sqrt (b n)),
    split,
    -- first goal :  `∀ (n : ℕ), 0 ≤ sqrt (b n)`
    assume n, exact sqrt_nonneg _,
    split,
    -- second goal : `∀ (n m N : ℕ), N ≤ n → N ≤ m → dist ↑(w n) ↑(w m) ≤ sqrt (b N)`
    assume p q N hp hq,
    let wp := ((w p):F), let wq := ((w q):F),
    let a := u - wq, let b := u - wp,
    let half := 1 / (2:ℝ), let div := 1 / ((N:ℝ) + 1),
    have : 4 * ∥u - half • (wq + wp)∥ * ∥u - half • (wq + wp)∥ + ∥wp - wq∥ * ∥wp - wq∥ =
      2 * (∥a∥ * ∥a∥ + ∥b∥ * ∥b∥) :=
    calc
      4 * ∥u - half•(wq + wp)∥ * ∥u - half•(wq + wp)∥ + ∥wp - wq∥ * ∥wp - wq∥
          = (2*∥u - half•(wq + wp)∥) * (2 * ∥u - half•(wq + wp)∥) + ∥wp-wq∥*∥wp-wq∥ : by ring
      ... = (absR ((2:ℝ)) * ∥u - half•(wq + wp)∥) * (absR ((2:ℝ)) * ∥u - half•(wq+wp)∥) +
            ∥wp-wq∥*∥wp-wq∥ :
      by { rw _root_.abs_of_nonneg, exact zero_le_two }
      ... = ∥(2:ℝ) • (u - half • (wq + wp))∥ * ∥(2:ℝ) • (u - half • (wq + wp))∥ +
            ∥wp-wq∥ * ∥wp-wq∥ :
      by simp [norm_smul]
      ... = ∥a + b∥ * ∥a + b∥ + ∥a - b∥ * ∥a - b∥ :
      begin
        rw [smul_sub, smul_smul, mul_one_div_cancel (_root_.two_ne_zero : (2 : ℝ) ≠ 0),
            ← one_add_one_eq_two, add_smul],
        simp only [one_smul],
        have eq₁ : wp - wq = a - b, from (sub_sub_sub_cancel_left _ _ _).symm,
        have eq₂ : u + u - (wq + wp) = a + b, show u + u - (wq + wp) = (u - wq) + (u - wp), abel,
        rw [eq₁, eq₂],
      end
      ... = 2 * (∥a∥ * ∥a∥ + ∥b∥ * ∥b∥) : parallelogram_law_with_norm,
    have eq : δ ≤ ∥u - half • (wq + wp)∥,
    { rw smul_add,
      apply δ_le', apply h₂,
        repeat {exact subtype.mem _},
        repeat {exact le_of_lt one_half_pos},
        exact add_halves 1 },
    have eq₁ : 4 * δ * δ ≤ 4 * ∥u - half • (wq + wp)∥ * ∥u - half • (wq + wp)∥,
    { mono, mono, norm_num, apply mul_nonneg, norm_num, exact norm_nonneg _ },
    have eq₂ : ∥a∥ * ∥a∥ ≤ (δ + div) * (δ + div) :=
      mul_self_le_mul_self (norm_nonneg _)
        (le_trans (le_of_lt $ hw q) (add_le_add_left (nat.one_div_le_one_div hq) _)),
    have eq₂' : ∥b∥ * ∥b∥ ≤ (δ + div) * (δ + div) :=
      mul_self_le_mul_self (norm_nonneg _)
        (le_trans (le_of_lt $ hw p) (add_le_add_left (nat.one_div_le_one_div hp) _)),
    rw dist_eq_norm,
    apply nonneg_le_nonneg_of_sq_le_sq, { exact sqrt_nonneg _ },
    rw mul_self_sqrt,
    exact calc
      ∥wp - wq∥ * ∥wp - wq∥ = 2 * (∥a∥*∥a∥ + ∥b∥*∥b∥) -
        4 * ∥u - half • (wq+wp)∥ * ∥u - half • (wq+wp)∥ : by { rw ← this, simp }
      ... ≤ 2 * (∥a∥ * ∥a∥ + ∥b∥ * ∥b∥) - 4 * δ * δ : sub_le_sub_left eq₁ _
      ... ≤ 2 * ((δ + div) * (δ + div) + (δ + div) * (δ + div)) - 4 * δ * δ :
        sub_le_sub_right (mul_le_mul_of_nonneg_left (add_le_add eq₂ eq₂') (by norm_num)) _
      ... = 8 * δ * div + 4 * div * div : by ring,
    exact add_nonneg
      (mul_nonneg (mul_nonneg (by norm_num) zero_le_δ) (le_of_lt nat.one_div_pos_of_nat))
      (mul_nonneg (mul_nonneg (by norm_num) nat.one_div_pos_of_nat.le) nat.one_div_pos_of_nat.le),
    -- third goal : `tendsto (λ (n : ℕ), sqrt (b n)) at_top (𝓝 0)`
    apply tendsto.comp,
    { convert continuous_sqrt.continuous_at, exact sqrt_zero.symm },
    have eq₁ : tendsto (λ (n : ℕ), 8 * δ * (1 / (n + 1))) at_top (nhds (0:ℝ)),
    { convert (@tendsto_const_nhds _ _ _ (8 * δ) _).mul tendsto_one_div_add_at_top_nhds_0_nat,
      simp only [mul_zero] },
    have : tendsto (λ (n : ℕ), (4:ℝ) * (1 / (n + 1))) at_top (nhds (0:ℝ)),
    { convert (@tendsto_const_nhds _ _ _ (4:ℝ) _).mul tendsto_one_div_add_at_top_nhds_0_nat,
      simp only [mul_zero] },
    have eq₂ : tendsto (λ (n : ℕ), (4:ℝ) * (1 / (n + 1)) * (1 / (n + 1))) at_top (nhds (0:ℝ)),
    { convert this.mul tendsto_one_div_add_at_top_nhds_0_nat,
      simp only [mul_zero] },
    convert eq₁.add eq₂, simp only [add_zero] },
  -- Step 3: By completeness of `K`, let `w : ℕ → K` converge to some `v : K`.
  -- Prove that it satisfies all requirements.
  rcases cauchy_seq_tendsto_of_is_complete h₁ (λ n, _) seq_is_cauchy with ⟨v, hv, w_tendsto⟩,
  use v, use hv,
  have h_cont : continuous (λ v, ∥u - v∥) :=
    continuous.comp continuous_norm (continuous.sub continuous_const continuous_id),
  have : tendsto (λ n, ∥u - w n∥) at_top (nhds ∥u - v∥),
    convert (tendsto.comp h_cont.continuous_at w_tendsto),
  exact tendsto_nhds_unique this norm_tendsto,
  exact subtype.mem _
end

/-- Characterization of minimizers for the projection on a convex set in a real inner product
space. -/
theorem norm_eq_infi_iff_real_inner_le_zero {K : set F} (h : convex K) {u : F} {v : F}
  (hv : v ∈ K) : ∥u - v∥ = (⨅ w : K, ∥u - w∥) ↔ ∀ w ∈ K, ⟪u - v, w - v⟫_ℝ ≤ 0 :=
iff.intro
begin
  assume eq w hw,
  let δ := ⨅ w : K, ∥u - w∥, let p := ⟪u - v, w - v⟫_ℝ, let q := ∥w - v∥^2,
  letI : nonempty K := ⟨⟨v, hv⟩⟩,
  have zero_le_δ : 0 ≤ δ,
    apply le_cinfi, intro, exact norm_nonneg _,
  have δ_le : ∀ w : K, δ ≤ ∥u - w∥,
    assume w, apply cinfi_le, use (0:ℝ), rintros _ ⟨_, rfl⟩, exact norm_nonneg _,
  have δ_le' : ∀ w ∈ K, δ ≤ ∥u - w∥ := assume w hw, δ_le ⟨w, hw⟩,
  have : ∀θ:ℝ, 0 < θ → θ ≤ 1 → 2 * p ≤ θ * q,
    assume θ hθ₁ hθ₂,
    have : ∥u - v∥^2 ≤ ∥u - v∥^2 - 2 * θ * ⟪u - v, w - v⟫_ℝ + θ*θ*∥w - v∥^2 :=
    calc
      ∥u - v∥^2 ≤ ∥u - (θ•w + (1-θ)•v)∥^2 :
      begin
        simp only [sq], apply mul_self_le_mul_self (norm_nonneg _),
        rw [eq], apply δ_le',
        apply h hw hv,
        exacts [le_of_lt hθ₁, sub_nonneg.2 hθ₂, add_sub_cancel'_right _ _],
      end
      ... = ∥(u - v) - θ • (w - v)∥^2 :
      begin
        have : u - (θ•w + (1-θ)•v) = (u - v) - θ • (w - v),
        { rw [smul_sub, sub_smul, one_smul],
          simp only [sub_eq_add_neg, add_comm, add_left_comm, add_assoc, neg_add_rev] },
        rw this
      end
      ... = ∥u - v∥^2 - 2 * θ * inner (u - v) (w - v) + θ*θ*∥w - v∥^2 :
      begin
        rw [norm_sub_sq, inner_smul_right, norm_smul],
        simp only [sq],
        show ∥u-v∥*∥u-v∥-2*(θ*inner(u-v)(w-v))+absR (θ)*∥w-v∥*(absR (θ)*∥w-v∥)=
                ∥u-v∥*∥u-v∥-2*θ*inner(u-v)(w-v)+θ*θ*(∥w-v∥*∥w-v∥),
        rw abs_of_pos hθ₁, ring
      end,
    have eq₁ : ∥u-v∥^2-2*θ*inner(u-v)(w-v)+θ*θ*∥w-v∥^2=∥u-v∥^2+(θ*θ*∥w-v∥^2-2*θ*inner(u-v)(w-v)),
      by abel,
    rw [eq₁, le_add_iff_nonneg_right] at this,
    have eq₂ : θ*θ*∥w-v∥^2-2*θ*inner(u-v)(w-v)=θ*(θ*∥w-v∥^2-2*inner(u-v)(w-v)), ring,
    rw eq₂ at this,
    have := le_of_sub_nonneg (nonneg_of_mul_nonneg_left this hθ₁),
    exact this,
  by_cases hq : q = 0,
  { rw hq at this,
    have : p ≤ 0,
      have := this (1:ℝ) (by norm_num) (by norm_num),
      linarith,
    exact this },
  { have q_pos : 0 < q,
      apply lt_of_le_of_ne, exact sq_nonneg _, intro h, exact hq h.symm,
    by_contradiction hp, rw not_le at hp,
    let θ := min (1:ℝ) (p / q),
    have eq₁ : θ*q ≤ p := calc
      θ*q ≤ (p/q) * q : mul_le_mul_of_nonneg_right (min_le_right _ _) (sq_nonneg _)
      ... = p : div_mul_cancel _ hq,
    have : 2 * p ≤ p := calc
      2 * p ≤ θ*q : by { refine this θ (lt_min (by norm_num) (div_pos hp q_pos)) (by norm_num) }
      ... ≤ p : eq₁,
    linarith }
end
begin
  assume h,
  letI : nonempty K := ⟨⟨v, hv⟩⟩,
  apply le_antisymm,
  { apply le_cinfi, assume w,
    apply nonneg_le_nonneg_of_sq_le_sq (norm_nonneg _),
    have := h w w.2,
    exact calc
      ∥u - v∥ * ∥u - v∥ ≤ ∥u - v∥ * ∥u - v∥ - 2 * inner (u - v) ((w:F) - v) : by linarith
      ... ≤ ∥u - v∥^2 - 2 * inner (u - v) ((w:F) - v) + ∥(w:F) - v∥^2 :
        by { rw sq, refine le_add_of_nonneg_right _, exact sq_nonneg _ }
      ... = ∥(u - v) - (w - v)∥^2 : norm_sub_sq.symm
      ... = ∥u - w∥ * ∥u - w∥ :
        by { have : (u - v) - (w - v) = u - w, abel, rw [this, sq] } },
  { show (⨅ (w : K), ∥u - w∥) ≤ (λw:K, ∥u - w∥) ⟨v, hv⟩,
      apply cinfi_le, use 0, rintros y ⟨z, rfl⟩, exact norm_nonneg _ }
end

variables (K : submodule 𝕜 E)

/--
Existence of projections on complete subspaces.
Let `u` be a point in an inner product space, and let `K` be a nonempty complete subspace.
Then there exists a (unique) `v` in `K` that minimizes the distance `∥u - v∥` to `u`.
This point `v` is usually called the orthogonal projection of `u` onto `K`.
-/
theorem exists_norm_eq_infi_of_complete_subspace
  (h : is_complete (↑K : set E)) : ∀ u : E, ∃ v ∈ K, ∥u - v∥ = ⨅ w : (K : set E), ∥u - w∥ :=
begin
  letI : inner_product_space ℝ E := inner_product_space.is_R_or_C_to_real 𝕜 E,
  letI : module ℝ E := restrict_scalars.module ℝ 𝕜 E,
  letI : is_scalar_tower ℝ 𝕜 E := restrict_scalars.is_scalar_tower _ _ _,
  let K' : submodule ℝ E := submodule.restrict_scalars ℝ K,
  exact exists_norm_eq_infi_of_complete_convex ⟨0, K'.zero_mem⟩ h K'.convex
end

/--
Characterization of minimizers in the projection on a subspace, in the real case.
Let `u` be a point in a real inner product space, and let `K` be a nonempty subspace.
Then point `v` minimizes the distance `∥u - v∥` over points in `K` if and only if
for all `w ∈ K`, `⟪u - v, w⟫ = 0` (i.e., `u - v` is orthogonal to the subspace `K`).
This is superceded by `norm_eq_infi_iff_inner_eq_zero` that gives the same conclusion over
any `is_R_or_C` field.
-/
theorem norm_eq_infi_iff_real_inner_eq_zero (K : submodule ℝ F) {u : F} {v : F}
  (hv : v ∈ K) : ∥u - v∥ = (⨅ w : (↑K : set F), ∥u - w∥) ↔ ∀ w ∈ K, ⟪u - v, w⟫_ℝ = 0 :=
iff.intro
begin
  assume h,
  have h : ∀ w ∈ K, ⟪u - v, w - v⟫_ℝ ≤ 0,
  { rwa [norm_eq_infi_iff_real_inner_le_zero] at h, exacts [K.convex, hv] },
  assume w hw,
  have le : ⟪u - v, w⟫_ℝ ≤ 0,
    let w' := w + v,
    have : w' ∈ K := submodule.add_mem _ hw hv,
    have h₁ := h w' this,
    have h₂ : w' - v = w, simp only [add_neg_cancel_right, sub_eq_add_neg],
    rw h₂ at h₁, exact h₁,
  have ge : ⟪u - v, w⟫_ℝ ≥ 0,
    let w'' := -w + v,
    have : w'' ∈ K := submodule.add_mem _ (submodule.neg_mem _ hw) hv,
    have h₁ := h w'' this,
    have h₂ : w'' - v = -w, simp only [neg_inj, add_neg_cancel_right, sub_eq_add_neg],
    rw [h₂, inner_neg_right] at h₁,
    linarith,
    exact le_antisymm le ge
end
begin
  assume h,
  have : ∀ w ∈ K, ⟪u - v, w - v⟫_ℝ ≤ 0,
    assume w hw,
    let w' := w - v,
    have : w' ∈ K := submodule.sub_mem _ hw hv,
    have h₁ := h w' this,
    exact le_of_eq h₁,
  rwa norm_eq_infi_iff_real_inner_le_zero,
  exacts [submodule.convex _, hv]
end

/--
Characterization of minimizers in the projection on a subspace.
Let `u` be a point in an inner product space, and let `K` be a nonempty subspace.
Then point `v` minimizes the distance `∥u - v∥` over points in `K` if and only if
for all `w ∈ K`, `⟪u - v, w⟫ = 0` (i.e., `u - v` is orthogonal to the subspace `K`)
-/
theorem norm_eq_infi_iff_inner_eq_zero {u : E} {v : E}
  (hv : v ∈ K) : ∥u - v∥ = (⨅ w : (↑K : set E), ∥u - w∥) ↔ ∀ w ∈ K, ⟪u - v, w⟫ = 0 :=
begin
  letI : inner_product_space ℝ E := inner_product_space.is_R_or_C_to_real 𝕜 E,
  letI : module ℝ E := restrict_scalars.module ℝ 𝕜 E,
  letI : is_scalar_tower ℝ 𝕜 E := restrict_scalars.is_scalar_tower _ _ _,
  let K' : submodule ℝ E := K.restrict_scalars ℝ,
  split,
  { assume H,
    have A : ∀ w ∈ K, re ⟪u - v, w⟫ = 0 := (norm_eq_infi_iff_real_inner_eq_zero K' hv).1 H,
    assume w hw,
    apply ext,
    { simp [A w hw] },
    { symmetry, calc
      im (0 : 𝕜) = 0 : im.map_zero
      ... = re ⟪u - v, (-I) • w⟫ : (A _ (K.smul_mem (-I) hw)).symm
      ... = re ((-I) * ⟪u - v, w⟫) : by rw inner_smul_right
      ... = im ⟪u - v, w⟫ : by simp } },
  { assume H,
    have : ∀ w ∈ K', ⟪u - v, w⟫_ℝ = 0,
    { assume w hw,
      rw [real_inner_eq_re_inner, H w hw],
      exact zero_re' },
    exact (norm_eq_infi_iff_real_inner_eq_zero K' hv).2 this }
end

section orthogonal_projection
variables [complete_space K]

/-- The orthogonal projection onto a complete subspace, as an
unbundled function.  This definition is only intended for use in
setting up the bundled version `orthogonal_projection` and should not
be used once that is defined. -/
def orthogonal_projection_fn (v : E) :=
(exists_norm_eq_infi_of_complete_subspace K (complete_space_coe_iff_is_complete.mp ‹_›) v).some

variables {K}

/-- The unbundled orthogonal projection is in the given subspace.
This lemma is only intended for use in setting up the bundled version
and should not be used once that is defined. -/
lemma orthogonal_projection_fn_mem (v : E) : orthogonal_projection_fn K v ∈ K :=
(exists_norm_eq_infi_of_complete_subspace K
  (complete_space_coe_iff_is_complete.mp ‹_›) v).some_spec.some

/-- The characterization of the unbundled orthogonal projection.  This
lemma is only intended for use in setting up the bundled version
and should not be used once that is defined. -/
lemma orthogonal_projection_fn_inner_eq_zero (v : E) :
  ∀ w ∈ K, ⟪v - orthogonal_projection_fn K v, w⟫ = 0 :=
begin
  rw ←norm_eq_infi_iff_inner_eq_zero K (orthogonal_projection_fn_mem v),
  exact (exists_norm_eq_infi_of_complete_subspace K
    (complete_space_coe_iff_is_complete.mp ‹_›) v).some_spec.some_spec
end

/-- The unbundled orthogonal projection is the unique point in `K`
with the orthogonality property.  This lemma is only intended for use
in setting up the bundled version and should not be used once that is
defined. -/
lemma eq_orthogonal_projection_fn_of_mem_of_inner_eq_zero
  {u v : E} (hvm : v ∈ K) (hvo : ∀ w ∈ K, ⟪u - v, w⟫ = 0) :
  orthogonal_projection_fn K u = v :=
begin
  rw [←sub_eq_zero, ←inner_self_eq_zero],
  have hvs : orthogonal_projection_fn K u - v ∈ K :=
    submodule.sub_mem K (orthogonal_projection_fn_mem u) hvm,
  have huo : ⟪u - orthogonal_projection_fn K u, orthogonal_projection_fn K u - v⟫ = 0 :=
    orthogonal_projection_fn_inner_eq_zero u _ hvs,
  have huv : ⟪u - v, orthogonal_projection_fn K u - v⟫ = 0 := hvo _ hvs,
  have houv : ⟪(u - v) - (u - orthogonal_projection_fn K u), orthogonal_projection_fn K u - v⟫ = 0,
  { rw [inner_sub_left, huo, huv, sub_zero] },
  rwa sub_sub_sub_cancel_left at houv
end

variables (K)

lemma orthogonal_projection_fn_norm_sq (v : E) :
  ∥v∥ * ∥v∥ = ∥v - (orthogonal_projection_fn K v)∥ * ∥v - (orthogonal_projection_fn K v)∥
            + ∥orthogonal_projection_fn K v∥ * ∥orthogonal_projection_fn K v∥ :=
begin
  set p := orthogonal_projection_fn K v,
  have h' : ⟪v - p, p⟫ = 0,
  { exact orthogonal_projection_fn_inner_eq_zero _ _ (orthogonal_projection_fn_mem v) },
  convert norm_add_sq_eq_norm_sq_add_norm_sq_of_inner_eq_zero (v - p) p h' using 2;
  simp,
end

/-- The orthogonal projection onto a complete subspace. -/
def orthogonal_projection : E →L[𝕜] K :=
linear_map.mk_continuous
  { to_fun := λ v, ⟨orthogonal_projection_fn K v, orthogonal_projection_fn_mem v⟩,
    map_add' := λ x y, begin
      have hm : orthogonal_projection_fn K x + orthogonal_projection_fn K y ∈ K :=
        submodule.add_mem K (orthogonal_projection_fn_mem x) (orthogonal_projection_fn_mem y),
      have ho :
        ∀ w ∈ K, ⟪x + y - (orthogonal_projection_fn K x + orthogonal_projection_fn K y), w⟫ = 0,
      { intros w hw,
        rw [add_sub_comm, inner_add_left, orthogonal_projection_fn_inner_eq_zero _ w hw,
            orthogonal_projection_fn_inner_eq_zero _ w hw, add_zero] },
      ext,
      simp [eq_orthogonal_projection_fn_of_mem_of_inner_eq_zero hm ho]
    end,
    map_smul' := λ c x, begin
      have hm : c • orthogonal_projection_fn K x ∈ K :=
        submodule.smul_mem K _ (orthogonal_projection_fn_mem x),
      have ho : ∀ w ∈ K, ⟪c • x - c • orthogonal_projection_fn K x, w⟫ = 0,
      { intros w hw,
        rw [←smul_sub, inner_smul_left, orthogonal_projection_fn_inner_eq_zero _ w hw, mul_zero] },
      ext,
      simp [eq_orthogonal_projection_fn_of_mem_of_inner_eq_zero hm ho]
    end }
  1
  (λ x, begin
    simp only [one_mul, linear_map.coe_mk],
    refine le_of_pow_le_pow 2 (norm_nonneg _) (by norm_num) _,
    change ∥orthogonal_projection_fn K x∥ ^ 2 ≤ ∥x∥ ^ 2,
    nlinarith [orthogonal_projection_fn_norm_sq K x]
  end)

variables {K}

@[simp]
lemma orthogonal_projection_fn_eq (v : E) :
  orthogonal_projection_fn K v = (orthogonal_projection K v : E) :=
rfl

/-- The characterization of the orthogonal projection.  -/
@[simp]
lemma orthogonal_projection_inner_eq_zero (v : E) :
  ∀ w ∈ K, ⟪v - orthogonal_projection K v, w⟫ = 0 :=
orthogonal_projection_fn_inner_eq_zero v

/-- The orthogonal projection is the unique point in `K` with the
orthogonality property. -/
lemma eq_orthogonal_projection_of_mem_of_inner_eq_zero
  {u v : E} (hvm : v ∈ K) (hvo : ∀ w ∈ K, ⟪u - v, w⟫ = 0) :
  (orthogonal_projection K u : E) = v :=
eq_orthogonal_projection_fn_of_mem_of_inner_eq_zero hvm hvo

/-- The orthogonal projections onto equal subspaces are coerced back to the same point in `E`. -/
lemma eq_orthogonal_projection_of_eq_submodule
  {K' : submodule 𝕜 E} [complete_space K'] (h : K = K') (u : E) :
  (orthogonal_projection K u : E) = (orthogonal_projection K' u : E) :=
begin
  change orthogonal_projection_fn K u = orthogonal_projection_fn K' u,
  congr,
  exact h
end

/-- The orthogonal projection sends elements of `K` to themselves. -/
@[simp] lemma orthogonal_projection_mem_subspace_eq_self (v : K) : orthogonal_projection K v = v :=
by { ext, apply eq_orthogonal_projection_of_mem_of_inner_eq_zero; simp }

<<<<<<< HEAD
/-- A point equals its orthogonal projection if and only if it lies in the subspace. -/
lemma orthogonal_projection_eq_self_iff {v : E} :
  (orthogonal_projection K v : E) = v ↔ v ∈ K :=
begin
  refine ⟨λ h, _, λ h, eq_orthogonal_projection_of_mem_of_inner_eq_zero h _⟩,
  { rw ← h,
    simp },
  { simp }
end

/-- Orthogonal projection onto the `submodule.map` of a subspace. -/
lemma orthogonal_projection_map_apply {E E' : Type*} [inner_product_space 𝕜 E]
  [inner_product_space 𝕜 E'] (f : E ≃ₗᵢ[𝕜] E') (p : submodule 𝕜 E) [finite_dimensional 𝕜 p]
  (x : E') :
  (orthogonal_projection (p.map (f.to_linear_equiv : E →ₗ[𝕜] E')) x : E')
  = f (orthogonal_projection p (f.symm x)) :=
begin
  apply eq_orthogonal_projection_of_mem_of_inner_eq_zero,
  { exact ⟨orthogonal_projection p (f.symm x), submodule.coe_mem _, by simp⟩, },
  rintros w ⟨a, ha, rfl⟩,
  suffices : inner (f (f.symm x - orthogonal_projection p (f.symm x))) (f a) = (0:𝕜),
  { simpa using this },
  rw f.inner_map_map,
  exact orthogonal_projection_inner_eq_zero _ _ ha,
end

local attribute [instance] finite_dimensional_bot

=======
>>>>>>> ed4f5059
/-- The orthogonal projection onto the trivial submodule is the zero map. -/
@[simp] lemma orthogonal_projection_bot : orthogonal_projection (⊥ : submodule 𝕜 E) = 0 :=
by ext

variables (K)

/-- The orthogonal projection has norm `≤ 1`. -/
lemma orthogonal_projection_norm_le : ∥orthogonal_projection K∥ ≤ 1 :=
linear_map.mk_continuous_norm_le _ (by norm_num) _

variables (𝕜)

lemma smul_orthogonal_projection_singleton {v : E} (w : E) :
  (∥v∥ ^ 2 : 𝕜) • (orthogonal_projection (𝕜 ∙ v) w : E) = ⟪v, w⟫ • v :=
begin
  suffices : ↑(orthogonal_projection (𝕜 ∙ v) ((∥v∥ ^ 2 : 𝕜) • w)) = ⟪v, w⟫ • v,
  { simpa using this },
  apply eq_orthogonal_projection_of_mem_of_inner_eq_zero,
  { rw submodule.mem_span_singleton,
    use ⟪v, w⟫ },
  { intros x hx,
    obtain ⟨c, rfl⟩ := submodule.mem_span_singleton.mp hx,
    have hv : ↑∥v∥ ^ 2 = ⟪v, v⟫ := by { norm_cast, simp [norm_sq_eq_inner] },
    simp [inner_sub_left, inner_smul_left, inner_smul_right, is_R_or_C.conj_div, mul_comm, hv,
      inner_product_space.conj_sym, hv] }
end

/-- Formula for orthogonal projection onto a single vector. -/
lemma orthogonal_projection_singleton {v : E} (w : E) :
  (orthogonal_projection (𝕜 ∙ v) w : E) = (⟪v, w⟫ / ∥v∥ ^ 2) • v :=
begin
  by_cases hv : v = 0,
  { rw [hv, eq_orthogonal_projection_of_eq_submodule submodule.span_zero_singleton],
    { simp },
    { apply_instance } },
  have hv' : ∥v∥ ≠ 0 := ne_of_gt (norm_pos_iff.mpr hv),
  have key : ((∥v∥ ^ 2 : 𝕜)⁻¹ * ∥v∥ ^ 2) • ↑(orthogonal_projection (𝕜 ∙ v) w)
              = ((∥v∥ ^ 2 : 𝕜)⁻¹ * ⟪v, w⟫) • v,
  { simp [mul_smul, smul_orthogonal_projection_singleton 𝕜 w] },
  convert key;
  field_simp [hv']
end

/-- Formula for orthogonal projection onto a single unit vector. -/
lemma orthogonal_projection_unit_singleton {v : E} (hv : ∥v∥ = 1) (w : E) :
  (orthogonal_projection (𝕜 ∙ v) w : E) = ⟪v, w⟫ • v :=
by { rw ← smul_orthogonal_projection_singleton 𝕜 w, simp [hv] }

end orthogonal_projection

section reflection
variables {𝕜} (K) [complete_space K]

/-- Reflection in a complete subspace of an inner product space.  The word "reflection" is
sometimes understood to mean specifically reflection in a codimension-one subspace, and sometimes
more generally to cover operations such as reflection in a point.  The definition here, of
reflection in a subspace, is a more general sense of the word that includes both those common
cases. -/
def reflection : E ≃ₗᵢ[𝕜] E :=
{ norm_map' := begin
    intros x,
    let w : K := orthogonal_projection K x,
    let v := x - w,
    have : ⟪v, w⟫ = 0 := orthogonal_projection_inner_eq_zero x w w.2,
    convert norm_sub_eq_norm_add this using 2,
    { simp [bit0],
      dsimp [w, v],
      abel },
    { simp [bit0] }
  end,
  ..linear_equiv.of_involutive
      (bit0 (K.subtype.comp (orthogonal_projection K).to_linear_map) - linear_map.id)
      (λ x, by simp [bit0]) }

variables {K}

/-- The result of reflecting. -/
lemma reflection_apply (p : E) : reflection K p = bit0 ↑(orthogonal_projection K p) - p := rfl

/-- Reflection is its own inverse. -/
@[simp] lemma reflection_symm : (reflection K).symm = reflection K := rfl

variables (K)

/-- Reflecting twice in the same subspace. -/
@[simp] lemma reflection_reflection (p : E) : reflection K (reflection K p) = p :=
(reflection K).left_inv p

/-- Reflection is involutive. -/
lemma reflection_involutive : function.involutive (reflection K) := reflection_reflection K

variables {K}

/-- A point is its own reflection if and only if it is in the subspace. -/
lemma reflection_eq_self_iff (x : E) : reflection K x = x ↔ x ∈ K :=
begin
  rw [←orthogonal_projection_eq_self_iff, reflection_apply, sub_eq_iff_eq_add', ← two_smul 𝕜,
    ← two_smul' 𝕜],
  refine (smul_right_injective E _).eq_iff,
  exact two_ne_zero
end

lemma reflection_mem_subspace_eq_self {x : E} (hx : x ∈ K) : reflection K x = x :=
(reflection_eq_self_iff x).mpr hx

/-- Reflection in the `submodule.map` of a subspace. -/
lemma reflection_map_apply {E E' : Type*} [inner_product_space 𝕜 E] [inner_product_space 𝕜 E']
  (f : E ≃ₗᵢ[𝕜] E') (K : submodule 𝕜 E) [finite_dimensional 𝕜 K] (x : E') :
  reflection (K.map (f.to_linear_equiv : E →ₗ[𝕜] E')) x = f (reflection K (f.symm x)) :=
by simp [bit0, reflection_apply, orthogonal_projection_map_apply f K x]

/-- Reflection in the `submodule.map` of a subspace. -/
lemma reflection_map {E E' : Type*} [inner_product_space 𝕜 E] [inner_product_space 𝕜 E']
  (f : E ≃ₗᵢ[𝕜] E') (K : submodule 𝕜 E) [finite_dimensional 𝕜 K] :
  reflection (K.map (f.to_linear_equiv : E →ₗ[𝕜] E')) = f.symm.trans ((reflection K).trans f) :=
linear_isometry_equiv.ext $ reflection_map_apply f K

local attribute [instance] finite_dimensional_bot

/-- Reflection through the trivial subspace {0} is just negation. -/
@[simp] lemma reflection_bot : reflection (⊥ : submodule 𝕜 E) = linear_isometry_equiv.neg 𝕜 :=
by ext; simp [reflection_apply]

end reflection

/-- The subspace of vectors orthogonal to a given subspace. -/
def submodule.orthogonal : submodule 𝕜 E :=
{ carrier := {v | ∀ u ∈ K, ⟪u, v⟫ = 0},
  zero_mem' := λ _ _, inner_zero_right,
  add_mem' := λ x y hx hy u hu, by rw [inner_add_right, hx u hu, hy u hu, add_zero],
  smul_mem' := λ c x hx u hu, by rw [inner_smul_right, hx u hu, mul_zero] }

notation K`ᗮ`:1200 := submodule.orthogonal K

/-- When a vector is in `Kᗮ`. -/
lemma submodule.mem_orthogonal (v : E) : v ∈ Kᗮ ↔ ∀ u ∈ K, ⟪u, v⟫ = 0 := iff.rfl

/-- When a vector is in `Kᗮ`, with the inner product the
other way round. -/
lemma submodule.mem_orthogonal' (v : E) : v ∈ Kᗮ ↔ ∀ u ∈ K, ⟪v, u⟫ = 0 :=
by simp_rw [submodule.mem_orthogonal, inner_eq_zero_sym]

variables {K}

/-- A vector in `K` is orthogonal to one in `Kᗮ`. -/
lemma submodule.inner_right_of_mem_orthogonal {u v : E} (hu : u ∈ K) (hv : v ∈ Kᗮ) : ⟪u, v⟫ = 0 :=
(K.mem_orthogonal v).1 hv u hu

/-- A vector in `Kᗮ` is orthogonal to one in `K`. -/
lemma submodule.inner_left_of_mem_orthogonal {u v : E} (hu : u ∈ K) (hv : v ∈ Kᗮ) : ⟪v, u⟫ = 0 :=
by rw [inner_eq_zero_sym]; exact submodule.inner_right_of_mem_orthogonal hu hv

/-- A vector in `(𝕜 ∙ u)ᗮ` is orthogonal to `u`. -/
lemma inner_right_of_mem_orthogonal_singleton (u : E) {v : E} (hv : v ∈ (𝕜 ∙ u)ᗮ) : ⟪u, v⟫ = 0 :=
submodule.inner_right_of_mem_orthogonal (submodule.mem_span_singleton_self u) hv

/-- A vector in `(𝕜 ∙ u)ᗮ` is orthogonal to `u`. -/
lemma inner_left_of_mem_orthogonal_singleton (u : E) {v : E} (hv : v ∈ (𝕜 ∙ u)ᗮ) : ⟪v, u⟫ = 0 :=
submodule.inner_left_of_mem_orthogonal (submodule.mem_span_singleton_self u) hv

variables (K)

/-- `K` and `Kᗮ` have trivial intersection. -/
lemma submodule.inf_orthogonal_eq_bot : K ⊓ Kᗮ = ⊥ :=
begin
  rw submodule.eq_bot_iff,
  intros x,
  rw submodule.mem_inf,
  exact λ ⟨hx, ho⟩, inner_self_eq_zero.1 (ho x hx)
end

/-- `K` and `Kᗮ` have trivial intersection. -/
lemma submodule.orthogonal_disjoint : disjoint K Kᗮ :=
by simp [disjoint_iff, K.inf_orthogonal_eq_bot]

/-- `Kᗮ` can be characterized as the intersection of the kernels of the operations of
inner product with each of the elements of `K`. -/
lemma orthogonal_eq_inter : Kᗮ = ⨅ v : K, (inner_right (v:E)).ker :=
begin
  apply le_antisymm,
  { rw le_infi_iff,
    rintros ⟨v, hv⟩ w hw,
    simpa using hw _ hv },
  { intros v hv w hw,
    simp only [submodule.mem_infi] at hv,
    exact hv ⟨w, hw⟩ }
end

/-- The orthogonal complement of any submodule `K` is closed. -/
lemma submodule.is_closed_orthogonal : is_closed (Kᗮ : set E) :=
begin
  rw orthogonal_eq_inter K,
  convert is_closed_Inter (λ v : K, (inner_right (v:E)).is_closed_ker),
  simp
end

/-- In a complete space, the orthogonal complement of any submodule `K` is complete. -/
instance [complete_space E] : complete_space Kᗮ := K.is_closed_orthogonal.complete_space_coe

variables (𝕜 E)

/-- `submodule.orthogonal` gives a `galois_connection` between
`submodule 𝕜 E` and its `order_dual`. -/
lemma submodule.orthogonal_gc :
  @galois_connection (submodule 𝕜 E) (order_dual $ submodule 𝕜 E) _ _
    submodule.orthogonal submodule.orthogonal :=
λ K₁ K₂, ⟨λ h v hv u hu, submodule.inner_left_of_mem_orthogonal hv (h hu),
          λ h v hv u hu, submodule.inner_left_of_mem_orthogonal hv (h hu)⟩

variables {𝕜 E}

/-- `submodule.orthogonal` reverses the `≤` ordering of two
subspaces. -/
lemma submodule.orthogonal_le {K₁ K₂ : submodule 𝕜 E} (h : K₁ ≤ K₂) : K₂ᗮ ≤ K₁ᗮ :=
(submodule.orthogonal_gc 𝕜 E).monotone_l h

/-- `submodule.orthogonal.orthogonal` preserves the `≤` ordering of two
subspaces. -/
lemma submodule.orthogonal_orthogonal_monotone {K₁ K₂ : submodule 𝕜 E} (h : K₁ ≤ K₂) :
  K₁ᗮᗮ ≤ K₂ᗮᗮ :=
submodule.orthogonal_le (submodule.orthogonal_le h)

/-- `K` is contained in `Kᗮᗮ`. -/
lemma submodule.le_orthogonal_orthogonal : K ≤ Kᗮᗮ := (submodule.orthogonal_gc 𝕜 E).le_u_l _

/-- The inf of two orthogonal subspaces equals the subspace orthogonal
to the sup. -/
lemma submodule.inf_orthogonal (K₁ K₂ : submodule 𝕜 E) : K₁ᗮ ⊓ K₂ᗮ = (K₁ ⊔ K₂)ᗮ :=
(submodule.orthogonal_gc 𝕜 E).l_sup.symm

/-- The inf of an indexed family of orthogonal subspaces equals the
subspace orthogonal to the sup. -/
lemma submodule.infi_orthogonal {ι : Type*} (K : ι → submodule 𝕜 E) : (⨅ i, (K i)ᗮ) = (supr K)ᗮ :=
(submodule.orthogonal_gc 𝕜 E).l_supr.symm

/-- The inf of a set of orthogonal subspaces equals the subspace orthogonal to the sup. -/
lemma submodule.Inf_orthogonal (s : set $ submodule 𝕜 E) : (⨅ K ∈ s, Kᗮ) = (Sup s)ᗮ :=
(submodule.orthogonal_gc 𝕜 E).l_Sup.symm

/-- If `K₁` is complete and contained in `K₂`, `K₁` and `K₁ᗮ ⊓ K₂` span `K₂`. -/
lemma submodule.sup_orthogonal_inf_of_is_complete {K₁ K₂ : submodule 𝕜 E} (h : K₁ ≤ K₂)
  (hc : is_complete (K₁ : set E)) : K₁ ⊔ (K₁ᗮ ⊓ K₂) = K₂ :=
begin
  ext x,
  rw submodule.mem_sup,
  rcases exists_norm_eq_infi_of_complete_subspace K₁ hc x with ⟨v, hv, hvm⟩,
  rw norm_eq_infi_iff_inner_eq_zero K₁ hv at hvm,
  split,
  { rintro ⟨y, hy, z, hz, rfl⟩,
    exact K₂.add_mem (h hy) hz.2 },
  { exact λ hx, ⟨v, hv, x - v, ⟨(K₁.mem_orthogonal' _).2 hvm, K₂.sub_mem hx (h hv)⟩,
                 add_sub_cancel'_right _ _⟩ }
end

variables {K}

/-- If `K` is complete, `K` and `Kᗮ` span the whole space. -/
lemma submodule.sup_orthogonal_of_is_complete (h : is_complete (K : set E)) : K ⊔ Kᗮ = ⊤ :=
begin
  convert submodule.sup_orthogonal_inf_of_is_complete (le_top : K ≤ ⊤) h,
  simp
end

/-- If `K` is complete, `K` and `Kᗮ` span the whole space. Version using `complete_space`. -/
lemma submodule.sup_orthogonal_of_complete_space [complete_space K] : K ⊔ Kᗮ = ⊤ :=
submodule.sup_orthogonal_of_is_complete (complete_space_coe_iff_is_complete.mp ‹_›)

variables (K)

/-- If `K` is complete, any `v` in `E` can be expressed as a sum of elements of `K` and `Kᗮ`. -/
lemma submodule.exists_sum_mem_mem_orthogonal [complete_space K] (v : E) :
  ∃ (y ∈ K) (z ∈ Kᗮ), v = y + z :=
begin
  have h_mem : v ∈ K ⊔ Kᗮ := by simp [submodule.sup_orthogonal_of_complete_space],
  obtain ⟨y, hy, z, hz, hyz⟩ := submodule.mem_sup.mp h_mem,
  exact ⟨y, hy, z, hz, hyz.symm⟩
end

/-- If `K` is complete, then the orthogonal complement of its orthogonal complement is itself. -/
@[simp] lemma submodule.orthogonal_orthogonal [complete_space K] : Kᗮᗮ = K :=
begin
  ext v,
  split,
  { obtain ⟨y, hy, z, hz, rfl⟩ := K.exists_sum_mem_mem_orthogonal v,
    intros hv,
    have hz' : z = 0,
    { have hyz : ⟪z, y⟫ = 0 := by simp [hz y hy, inner_eq_zero_sym],
      simpa [inner_add_right, hyz] using hv z hz },
    simp [hy, hz'] },
  { intros hv w hw,
    rw inner_eq_zero_sym,
    exact hw v hv }
end

lemma submodule.orthogonal_orthogonal_eq_closure [complete_space E] :
  Kᗮᗮ = K.topological_closure :=
begin
  refine le_antisymm _ _,
  { convert submodule.orthogonal_orthogonal_monotone K.submodule_topological_closure,
    haveI : complete_space K.topological_closure :=
      K.is_closed_topological_closure.complete_space_coe,
    rw K.topological_closure.orthogonal_orthogonal },
  { exact K.topological_closure_minimal K.le_orthogonal_orthogonal Kᗮ.is_closed_orthogonal }
end

variables {K}

/-- If `K` is complete, `K` and `Kᗮ` are complements of each other. -/
lemma submodule.is_compl_orthogonal_of_is_complete (h : is_complete (K : set E)) : is_compl K Kᗮ :=
⟨K.orthogonal_disjoint, le_of_eq (submodule.sup_orthogonal_of_is_complete h).symm⟩

@[simp] lemma submodule.top_orthogonal_eq_bot : (⊤ : submodule 𝕜 E)ᗮ = ⊥ :=
begin
  ext,
  rw [submodule.mem_bot, submodule.mem_orthogonal],
  exact ⟨λ h, inner_self_eq_zero.mp (h x submodule.mem_top), by { rintro rfl, simp }⟩
end

@[simp] lemma submodule.bot_orthogonal_eq_top : (⊥ : submodule 𝕜 E)ᗮ = ⊤ :=
begin
  rw [← submodule.top_orthogonal_eq_bot, eq_top_iff],
  exact submodule.le_orthogonal_orthogonal ⊤
end

@[simp] lemma submodule.orthogonal_eq_bot_iff (hK : is_complete (K : set E)) :
  Kᗮ = ⊥ ↔ K = ⊤ :=
begin
  refine ⟨_, by { rintro rfl, exact submodule.top_orthogonal_eq_bot }⟩,
  intro h,
  have : K ⊔ Kᗮ = ⊤ := submodule.sup_orthogonal_of_is_complete hK,
  rwa [h, sup_comm, bot_sup_eq] at this,
end

@[simp] lemma submodule.orthogonal_eq_top_iff : Kᗮ = ⊤ ↔ K = ⊥ :=
begin
  refine ⟨_, by { rintro rfl, exact submodule.bot_orthogonal_eq_top }⟩,
  intro h,
  have : K ⊓ Kᗮ = ⊥ := K.orthogonal_disjoint.eq_bot,
  rwa [h, inf_comm, top_inf_eq] at this
end

/-- A point in `K` with the orthogonality property (here characterized in terms of `Kᗮ`) must be the
orthogonal projection. -/
lemma eq_orthogonal_projection_of_mem_orthogonal
  [complete_space K] {u v : E} (hv : v ∈ K) (hvo : u - v ∈ Kᗮ) :
  (orthogonal_projection K u : E) = v :=
eq_orthogonal_projection_fn_of_mem_of_inner_eq_zero hv (λ w, inner_eq_zero_sym.mp ∘ (hvo w))

/-- A point in `K` with the orthogonality property (here characterized in terms of `Kᗮ`) must be the
orthogonal projection. -/
lemma eq_orthogonal_projection_of_mem_orthogonal'
  [complete_space K] {u v z : E} (hv : v ∈ K) (hz : z ∈ Kᗮ) (hu : u = v + z) :
  (orthogonal_projection K u : E) = v :=
eq_orthogonal_projection_of_mem_orthogonal hv (by simpa [hu])

/-- The orthogonal projection onto `K` of an element of `Kᗮ` is zero. -/
lemma orthogonal_projection_mem_subspace_orthogonal_complement_eq_zero
  [complete_space K] {v : E} (hv : v ∈ Kᗮ) :
  orthogonal_projection K v = 0 :=
by { ext, convert eq_orthogonal_projection_of_mem_orthogonal _ _; simp [hv] }

/-- The reflection in `K` of an element of `Kᗮ` is its negation. -/
lemma reflection_mem_subspace_orthogonal_complement_eq_neg
  [complete_space K] {v : E} (hv : v ∈ Kᗮ) :
  reflection K v = - v :=
by simp [reflection_apply, orthogonal_projection_mem_subspace_orthogonal_complement_eq_zero hv]

/-- The orthogonal projection onto `Kᗮ` of an element of `K` is zero. -/
lemma orthogonal_projection_mem_subspace_orthogonal_precomplement_eq_zero
  [complete_space E] {v : E} (hv : v ∈ K) :
  orthogonal_projection Kᗮ v = 0 :=
orthogonal_projection_mem_subspace_orthogonal_complement_eq_zero (K.le_orthogonal_orthogonal hv)

/-- The reflection in `Kᗮ` of an element of `K` is its negation. -/
lemma reflection_mem_subspace_orthogonal_precomplement_eq_neg
  [complete_space E] {v : E} (hv : v ∈ K) :
  reflection Kᗮ v = -v :=
reflection_mem_subspace_orthogonal_complement_eq_neg (K.le_orthogonal_orthogonal hv)

/-- The orthogonal projection onto `(𝕜 ∙ v)ᗮ` of `v` is zero. -/
lemma orthogonal_projection_orthogonal_complement_singleton_eq_zero [complete_space E] (v : E) :
  orthogonal_projection (𝕜 ∙ v)ᗮ v = 0 :=
orthogonal_projection_mem_subspace_orthogonal_precomplement_eq_zero
  (submodule.mem_span_singleton_self v)

/-- The reflection in `(𝕜 ∙ v)ᗮ` of `v` is `-v`. -/
lemma reflection_orthogonal_complement_singleton_eq_neg [complete_space E] (v : E) :
  reflection (𝕜 ∙ v)ᗮ v = -v :=
reflection_mem_subspace_orthogonal_precomplement_eq_neg (submodule.mem_span_singleton_self v)

variables (K)

/-- In a complete space `E`, a vector splits as the sum of its orthogonal projections onto a
complete submodule `K` and onto the orthogonal complement of `K`.-/
lemma eq_sum_orthogonal_projection_self_orthogonal_complement
  [complete_space E] [complete_space K] (w : E) :
  w = (orthogonal_projection K w : E) + (orthogonal_projection Kᗮ w : E) :=
begin
  obtain ⟨y, hy, z, hz, hwyz⟩ := K.exists_sum_mem_mem_orthogonal w,
  convert hwyz,
  { exact eq_orthogonal_projection_of_mem_orthogonal' hy hz hwyz },
  { rw add_comm at hwyz,
    refine eq_orthogonal_projection_of_mem_orthogonal' hz _ hwyz,
    simp [hy] }
end

/-- In a complete space `E`, the projection maps onto a complete subspace `K` and its orthogonal
complement sum to the identity. -/
lemma id_eq_sum_orthogonal_projection_self_orthogonal_complement
  [complete_space E] [complete_space K] :
  continuous_linear_map.id 𝕜 E
  = K.subtypeL.comp (orthogonal_projection K)
  + Kᗮ.subtypeL.comp (orthogonal_projection Kᗮ) :=
by { ext w, exact eq_sum_orthogonal_projection_self_orthogonal_complement K w }

/-- The orthogonal projection is self-adjoint. -/
lemma inner_orthogonal_projection_left_eq_right [complete_space E]
  [complete_space K] (u v : E) :
  ⟪↑(orthogonal_projection K u), v⟫ = ⟪u, orthogonal_projection K v⟫ :=
begin
  nth_rewrite 0 eq_sum_orthogonal_projection_self_orthogonal_complement K v,
  nth_rewrite 1 eq_sum_orthogonal_projection_self_orthogonal_complement K u,
  rw [inner_add_left, inner_add_right,
    submodule.inner_right_of_mem_orthogonal (submodule.coe_mem (orthogonal_projection K u))
      (submodule.coe_mem (orthogonal_projection Kᗮ v)),
    submodule.inner_left_of_mem_orthogonal (submodule.coe_mem (orthogonal_projection K v))
      (submodule.coe_mem (orthogonal_projection Kᗮ u))],
end

open finite_dimensional

/-- Given a finite-dimensional subspace `K₂`, and a subspace `K₁`
containined in it, the dimensions of `K₁` and the intersection of its
orthogonal subspace with `K₂` add to that of `K₂`. -/
lemma submodule.finrank_add_inf_finrank_orthogonal {K₁ K₂ : submodule 𝕜 E}
  [finite_dimensional 𝕜 K₂] (h : K₁ ≤ K₂) :
  finrank 𝕜 K₁ + finrank 𝕜 (K₁ᗮ ⊓ K₂ : submodule 𝕜 E) = finrank 𝕜 K₂ :=
begin
  haveI := submodule.finite_dimensional_of_le h,
  have hd := submodule.dim_sup_add_dim_inf_eq K₁ (K₁ᗮ ⊓ K₂),
  rw [←inf_assoc, (submodule.orthogonal_disjoint K₁).eq_bot, bot_inf_eq, finrank_bot,
      submodule.sup_orthogonal_inf_of_is_complete h
        (submodule.complete_of_finite_dimensional _)] at hd,
  rw add_zero at hd,
  exact hd.symm
end

/-- Given a finite-dimensional subspace `K₂`, and a subspace `K₁`
containined in it, the dimensions of `K₁` and the intersection of its
orthogonal subspace with `K₂` add to that of `K₂`. -/
lemma submodule.finrank_add_inf_finrank_orthogonal' {K₁ K₂ : submodule 𝕜 E}
  [finite_dimensional 𝕜 K₂] (h : K₁ ≤ K₂) {n : ℕ} (h_dim : finrank 𝕜 K₁ + n = finrank 𝕜 K₂) :
  finrank 𝕜 (K₁ᗮ ⊓ K₂ : submodule 𝕜 E) = n :=
by { rw ← add_right_inj (finrank 𝕜 K₁),
     simp [submodule.finrank_add_inf_finrank_orthogonal h, h_dim] }

/-- Given a finite-dimensional space `E` and subspace `K`, the dimensions of `K` and `Kᗮ` add to
that of `E`. -/
lemma submodule.finrank_add_finrank_orthogonal [finite_dimensional 𝕜 E] {K : submodule 𝕜 E} :
  finrank 𝕜 K + finrank 𝕜 Kᗮ = finrank 𝕜 E :=
begin
  convert submodule.finrank_add_inf_finrank_orthogonal (le_top : K ≤ ⊤) using 1,
  { rw inf_top_eq },
  { simp }
end

/-- Given a finite-dimensional space `E` and subspace `K`, the dimensions of `K` and `Kᗮ` add to
that of `E`. -/
lemma submodule.finrank_add_finrank_orthogonal' [finite_dimensional 𝕜 E] {K : submodule 𝕜 E} {n : ℕ}
  (h_dim : finrank 𝕜 K + n = finrank 𝕜 E) :
  finrank 𝕜 Kᗮ = n :=
by { rw ← add_right_inj (finrank 𝕜 K), simp [submodule.finrank_add_finrank_orthogonal, h_dim] }

local attribute [instance] fact_finite_dimensional_of_finrank_eq_succ

/-- In a finite-dimensional inner product space, the dimension of the orthogonal complement of the
span of a nonzero vector is one less than the dimension of the space. -/
lemma finrank_orthogonal_span_singleton {n : ℕ} [_i : fact (finrank 𝕜 E = n + 1)]
  {v : E} (hv : v ≠ 0) :
  finrank 𝕜 (𝕜 ∙ v)ᗮ = n :=
submodule.finrank_add_finrank_orthogonal' $ by simp [finrank_span_singleton hv, _i.elim, add_comm]

end orthogonal

section orthonormal_basis

/-! ### Existence of Hilbert basis, orthonormal basis, etc. -/

variables {𝕜 E} {v : set E}

open finite_dimensional submodule set

/-- An orthonormal set in an `inner_product_space` is maximal, if and only if the orthogonal
complement of its span is empty. -/
lemma maximal_orthonormal_iff_orthogonal_complement_eq_bot (hv : orthonormal 𝕜 (coe : v → E)) :
  (∀ u ⊇ v, orthonormal 𝕜 (coe : u → E) → u = v) ↔ (span 𝕜 v)ᗮ = ⊥ :=
begin
  rw submodule.eq_bot_iff,
  split,
  { contrapose!,
    -- ** direction 1: nonempty orthogonal complement implies nonmaximal
    rintros ⟨x, hx', hx⟩,
    -- take a nonzero vector and normalize it
    let e := (∥x∥⁻¹ : 𝕜) • x,
    have he : ∥e∥ = 1 := by simp [e, norm_smul_inv_norm hx],
    have he' : e ∈ (span 𝕜 v)ᗮ := smul_mem' _ _ hx',
    have he'' : e ∉ v,
    { intros hev,
      have : e = 0,
      { have : e ∈ (span 𝕜 v) ⊓ (span 𝕜 v)ᗮ := ⟨subset_span hev, he'⟩,
        simpa [(span 𝕜 v).inf_orthogonal_eq_bot] using this },
      have : e ≠ 0 := hv.ne_zero ⟨e, hev⟩,
      contradiction },
    -- put this together with `v` to provide a candidate orthonormal basis for the whole space
    refine ⟨v.insert e, v.subset_insert e, ⟨_, _⟩, (v.ne_insert_of_not_mem he'').symm⟩,
    { -- show that the elements of `v.insert e` have unit length
      rintros ⟨a, ha'⟩,
      cases eq_or_mem_of_mem_insert ha' with ha ha,
      { simp [ha, he] },
      { exact hv.1 ⟨a, ha⟩ } },
    { -- show that the elements of `v.insert e` are orthogonal
      have h_end : ∀ a ∈ v, ⟪a, e⟫ = 0,
      { intros a ha,
        exact he' a (submodule.subset_span ha) },
      rintros ⟨a, ha'⟩,
      cases eq_or_mem_of_mem_insert ha' with ha ha,
      { rintros ⟨b, hb'⟩ hab',
        have hb : b ∈ v,
        { refine mem_of_mem_insert_of_ne hb' _,
          intros hbe',
          apply hab',
          simp [ha, hbe'] },
        rw inner_eq_zero_sym,
        simpa [ha] using h_end b hb },
      rintros ⟨b, hb'⟩ hab',
      cases eq_or_mem_of_mem_insert hb' with hb hb,
      { simpa [hb] using h_end a ha },
      have : (⟨a, ha⟩ : v) ≠ ⟨b, hb⟩,
      { intros hab'',
        apply hab',
        simpa using hab'' },
      exact hv.2 this } },
    { -- ** direction 2: empty orthogonal complement implies maximal
      simp only [subset.antisymm_iff],
      rintros h u (huv : v ⊆ u) hu,
      refine ⟨_, huv⟩,
      intros x hxu,
      refine ((mt (h x)) (hu.ne_zero ⟨x, hxu⟩)).imp_symm _,
      intros hxv y hy,
      have hxv' : (⟨x, hxu⟩ : u) ∉ (coe ⁻¹' v : set u) := by simp [huv, hxv],
      obtain ⟨l, hl, rfl⟩ :
        ∃ l ∈ finsupp.supported 𝕜 𝕜 (coe ⁻¹' v : set u), (finsupp.total ↥u E 𝕜 coe) l = y,
      { rw ← finsupp.mem_span_image_iff_total,
        simp [huv, inter_eq_self_of_subset_left, hy] },
      exact hu.inner_finsupp_eq_zero hxv' hl }
end

/-- An orthonormal set in an `inner_product_space` is maximal, if and only if the closure of its
span is the whole space. -/
lemma maximal_orthonormal_iff_dense_span [complete_space E] (hv : orthonormal 𝕜 (coe : v → E)) :
  (∀ u ⊇ v, orthonormal 𝕜 (coe : u → E) → u = v) ↔ (span 𝕜 v).topological_closure = ⊤ :=
by rw [maximal_orthonormal_iff_orthogonal_complement_eq_bot hv, ← submodule.orthogonal_eq_top_iff,
  (span 𝕜 v).orthogonal_orthogonal_eq_closure]

/-- Any orthonormal subset can be extended to an orthonormal set whose span is dense. -/
lemma exists_subset_is_orthonormal_dense_span
  [complete_space E] (hv : orthonormal 𝕜 (coe : v → E)) :
  ∃ u ⊇ v, orthonormal 𝕜 (coe : u → E) ∧ (span 𝕜 u).topological_closure = ⊤ :=
begin
  obtain ⟨u, hus, hu, hu_max⟩ := exists_maximal_orthonormal hv,
  rw maximal_orthonormal_iff_dense_span hu at hu_max,
  exact ⟨u, hus, hu, hu_max⟩
end

variables (𝕜 E)
/-- An inner product space admits an orthonormal set whose span is dense. -/
lemma exists_is_orthonormal_dense_span [complete_space E] :
  ∃ u : set E, orthonormal 𝕜 (coe : u → E) ∧ (span 𝕜 u).topological_closure = ⊤ :=
let ⟨u, hus, hu, hu_max⟩ := exists_subset_is_orthonormal_dense_span (orthonormal_empty 𝕜 E) in
⟨u, hu, hu_max⟩
variables {𝕜 E}

/-- An orthonormal set in a finite-dimensional `inner_product_space` is maximal, if and only if it
is a basis. -/
lemma maximal_orthonormal_iff_basis_of_finite_dimensional
  [finite_dimensional 𝕜 E] (hv : orthonormal 𝕜 (coe : v → E)) :
  (∀ u ⊇ v, orthonormal 𝕜 (coe : u → E) → u = v) ↔ ∃ b : basis v 𝕜 E, ⇑b = coe :=
begin
  rw maximal_orthonormal_iff_orthogonal_complement_eq_bot hv,
  have hv_compl : is_complete (span 𝕜 v : set E) := (span 𝕜 v).complete_of_finite_dimensional,
  rw submodule.orthogonal_eq_bot_iff hv_compl,
  have hv_coe : range (coe : v → E) = v := by simp,
  split,
  { refine λ h, ⟨basis.mk hv.linear_independent _, basis.coe_mk _ _⟩,
    convert h },
  { rintros ⟨h, coe_h⟩,
    rw [← h.span_eq, coe_h, hv_coe] }
end

/-- In a finite-dimensional `inner_product_space`, any orthonormal subset can be extended to an
orthonormal basis. -/
lemma exists_subset_is_orthonormal_basis
  [finite_dimensional 𝕜 E] (hv : orthonormal 𝕜 (coe : v → E)) :
  ∃ (u ⊇ v) (b : basis u 𝕜 E), orthonormal 𝕜 b ∧ ⇑b = coe :=
begin
  obtain ⟨u, hus, hu, hu_max⟩ := exists_maximal_orthonormal hv,
  obtain ⟨b, hb⟩ := (maximal_orthonormal_iff_basis_of_finite_dimensional hu).mp hu_max,
  exact ⟨u, hus, b, by rwa hb, hb⟩
end

variables (𝕜 E)

/-- Index for an arbitrary orthonormal basis on a finite-dimensional `inner_product_space`. -/
def orthonormal_basis_index [finite_dimensional 𝕜 E] : set E :=
classical.some (exists_subset_is_orthonormal_basis (orthonormal_empty 𝕜 E))

/-- A finite-dimensional `inner_product_space` has an orthonormal basis. -/
def orthonormal_basis [finite_dimensional 𝕜 E] :
  basis (orthonormal_basis_index 𝕜 E) 𝕜 E :=
(exists_subset_is_orthonormal_basis (orthonormal_empty 𝕜 E)).some_spec.some_spec.some

lemma orthonormal_basis_orthonormal [finite_dimensional 𝕜 E] :
  orthonormal 𝕜 (orthonormal_basis 𝕜 E) :=
(exists_subset_is_orthonormal_basis (orthonormal_empty 𝕜 E)).some_spec.some_spec.some_spec.1

@[simp] lemma coe_orthonormal_basis [finite_dimensional 𝕜 E] :
  ⇑(orthonormal_basis 𝕜 E) = coe :=
(exists_subset_is_orthonormal_basis (orthonormal_empty 𝕜 E)).some_spec.some_spec.some_spec.2

instance [finite_dimensional 𝕜 E] : fintype (orthonormal_basis_index 𝕜 E) :=
is_noetherian.fintype_basis_index (orthonormal_basis 𝕜 E)

variables {𝕜 E}

/-- An `n`-dimensional `inner_product_space` has an orthonormal basis indexed by `fin n`. -/
def fin_orthonormal_basis [finite_dimensional 𝕜 E] {n : ℕ} (hn : finrank 𝕜 E = n) :
  basis (fin n) 𝕜 E :=
have h : fintype.card (orthonormal_basis_index 𝕜 E) = n,
by rw [← finrank_eq_card_basis (orthonormal_basis 𝕜 E), hn],
(orthonormal_basis 𝕜 E).reindex (fintype.equiv_fin_of_card_eq h)

lemma fin_orthonormal_basis_orthonormal [finite_dimensional 𝕜 E] {n : ℕ} (hn : finrank 𝕜 E = n) :
  orthonormal 𝕜 (fin_orthonormal_basis hn) :=
suffices orthonormal 𝕜 (orthonormal_basis _ _ ∘ equiv.symm _),
by { simp only [fin_orthonormal_basis, basis.coe_reindex], assumption }, -- why doesn't simpa work?
(orthonormal_basis_orthonormal 𝕜 E).comp _ (equiv.injective _)

end orthonormal_basis<|MERGE_RESOLUTION|>--- conflicted
+++ resolved
@@ -2211,7 +2211,6 @@
 @[simp] lemma orthogonal_projection_mem_subspace_eq_self (v : K) : orthogonal_projection K v = v :=
 by { ext, apply eq_orthogonal_projection_of_mem_of_inner_eq_zero; simp }
 
-<<<<<<< HEAD
 /-- A point equals its orthogonal projection if and only if it lies in the subspace. -/
 lemma orthogonal_projection_eq_self_iff {v : E} :
   (orthogonal_projection K v : E) = v ↔ v ∈ K :=
@@ -2238,10 +2237,6 @@
   exact orthogonal_projection_inner_eq_zero _ _ ha,
 end
 
-local attribute [instance] finite_dimensional_bot
-
-=======
->>>>>>> ed4f5059
 /-- The orthogonal projection onto the trivial submodule is the zero map. -/
 @[simp] lemma orthogonal_projection_bot : orthogonal_projection (⊥ : submodule 𝕜 E) = 0 :=
 by ext
@@ -2358,8 +2353,6 @@
   (f : E ≃ₗᵢ[𝕜] E') (K : submodule 𝕜 E) [finite_dimensional 𝕜 K] :
   reflection (K.map (f.to_linear_equiv : E →ₗ[𝕜] E')) = f.symm.trans ((reflection K).trans f) :=
 linear_isometry_equiv.ext $ reflection_map_apply f K
-
-local attribute [instance] finite_dimensional_bot
 
 /-- Reflection through the trivial subspace {0} is just negation. -/
 @[simp] lemma reflection_bot : reflection (⊥ : submodule 𝕜 E) = linear_isometry_equiv.neg 𝕜 :=
