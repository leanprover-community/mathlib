/-
Copyright (c) 2020 James Arthur. All rights reserved.
Released under Apache 2.0 license as described in the file LICENSE.
Authors: James Arthur, Chris Hughes, Shing Tak Lam
-/
import analysis.special_functions.trigonometric.deriv
import analysis.special_functions.log.basic

/-!
# Inverse of the sinh function

In this file we prove that sinh is bijective and hence has an
inverse, arsinh.

## Main definitions

- `real.arsinh`: The inverse function of `real.sinh`.

- `real.sinh_equiv`, `real.sinh_order_iso`, `real.sinh_homeomorph`: `real.sinh` as an `equiv`,
  `order_iso`, and `homeomorph`, respectively.

## Main Results

- `real.sinh_surjective`, `real.sinh_bijective`: `real.sinh` is surjective and bijective;

- `real.arsinh_injective`, `real.arsinh_surjective`, `real.arsinh_bijective`: `real.arsinh` is
  injective, surjective, and bijective;

- `real.continuous_arsinh`, `real.differentiable_arsinh`, `real.cont_diff_arsinh`: `real.arsinh` is
  continuous, differentiable, and continuously differentiable; we also provide dot notation
  convenience lemmas like `filter.tendsto.arsinh` and `cont_diff_at.arsinh`.

## Tags

arsinh, arcsinh, argsinh, asinh, sinh injective, sinh bijective, sinh surjective
-/
noncomputable theory

<<<<<<< HEAD
open function filter
=======
open function filter set
>>>>>>> 846870ca
open_locale topological_space

namespace real

variables {x y : ℝ}

/-- `arsinh` is defined using a logarithm, `arsinh x = log (x + sqrt(1 + x^2))`. -/
@[pp_nodot] def arsinh (x : ℝ) := log (x + sqrt (1 + x^2))

lemma exp_arsinh (x : ℝ) : exp (arsinh x) = x + sqrt (1 + x^2) :=
begin
  apply exp_log,
  rw [← neg_lt_iff_pos_add'],
  calc -x ≤ sqrt (x ^ 2) : le_sqrt_of_sq_le (neg_pow_bit0 _ _).le
  ... < sqrt (1 + x ^ 2) : sqrt_lt_sqrt (sq_nonneg _) (lt_one_add _)
end

@[simp] lemma arsinh_zero : arsinh 0 = 0 := by simp [arsinh]

@[simp] lemma arsinh_neg (x : ℝ) : arsinh (-x) = -arsinh x :=
begin
  rw [← exp_eq_exp, exp_arsinh, exp_neg, exp_arsinh],
  apply eq_inv_of_mul_eq_one_left,
  rw [neg_sq, neg_add_eq_sub, add_comm x, mul_comm, ← sq_sub_sq, sq_sqrt, add_sub_cancel],
  exact add_nonneg zero_le_one (sq_nonneg _)
end

/-- `arsinh` is the right inverse of `sinh`. -/
@[simp] lemma sinh_arsinh (x : ℝ) : sinh (arsinh x) = x :=
by { rw [sinh_eq, ← arsinh_neg, exp_arsinh, exp_arsinh, neg_sq], field_simp }

@[simp] lemma cosh_arsinh (x : ℝ) : cosh (arsinh x) = sqrt (1 + x^2) :=
by rw [← sqrt_sq (cosh_pos _).le, cosh_sq', sinh_arsinh]

/-- `sinh` is surjective, `∀ b, ∃ a, sinh a = b`. In this case, we use `a = arsinh b`. -/
lemma sinh_surjective : surjective sinh := left_inverse.surjective sinh_arsinh

/-- `sinh` is bijective, both injective and surjective. -/
lemma sinh_bijective : bijective sinh := ⟨sinh_injective, sinh_surjective⟩

/-- `arsinh` is the left inverse of `sinh`. -/
@[simp] lemma arsinh_sinh (x : ℝ) : arsinh (sinh x) = x :=
right_inverse_of_injective_of_left_inverse sinh_injective sinh_arsinh x

/-- `real.sinh` as an `equiv`. -/
@[simps] def sinh_equiv : ℝ ≃ ℝ :=
{ to_fun := sinh,
  inv_fun := arsinh,
  left_inv := arsinh_sinh,
  right_inv := sinh_arsinh }

/-- `real.sinh` as an `order_iso`. -/
@[simps { fully_applied := ff }] def sinh_order_iso : ℝ ≃o ℝ :=
{ to_equiv := sinh_equiv,
  map_rel_iff' := @sinh_le_sinh }

/-- `real.sinh` as a `homeomorph`. -/
@[simps { fully_applied := ff }] def sinh_homeomorph : ℝ ≃ₜ ℝ := sinh_order_iso.to_homeomorph

lemma arsinh_bijective : bijective arsinh := sinh_equiv.symm.bijective
lemma arsinh_injective : injective arsinh := sinh_equiv.symm.injective
lemma arsinh_surjective : surjective arsinh := sinh_equiv.symm.surjective

lemma arsinh_strict_mono : strict_mono arsinh := sinh_order_iso.symm.strict_mono

@[simp] lemma arsinh_inj : arsinh x = arsinh y ↔ x = y := arsinh_injective.eq_iff
@[simp] lemma arsinh_le_arsinh : arsinh x ≤ arsinh y ↔ x ≤ y := sinh_order_iso.symm.le_iff_le
@[simp] lemma arsinh_lt_arsinh : arsinh x < arsinh y ↔ x < y := sinh_order_iso.symm.lt_iff_lt

@[simp] lemma arsinh_eq_zero_iff : arsinh x = 0 ↔ x = 0 :=
arsinh_injective.eq_iff' arsinh_zero

@[simp] lemma arsinh_nonneg_iff : 0 ≤ arsinh x ↔ 0 ≤ x :=
by rw [← sinh_le_sinh, sinh_zero, sinh_arsinh]

@[simp] lemma arsinh_nonpos_iff : arsinh x ≤ 0 ↔ x ≤ 0 :=
by rw [← sinh_le_sinh, sinh_zero, sinh_arsinh]

@[simp] lemma arsinh_pos_iff : 0 < arsinh x ↔ 0 < x :=
lt_iff_lt_of_le_iff_le arsinh_nonpos_iff

@[simp] lemma arsinh_neg_iff : arsinh x < 0 ↔ x < 0 :=
lt_iff_lt_of_le_iff_le arsinh_nonneg_iff

<<<<<<< HEAD
=======
lemma has_strict_deriv_at_arsinh (x : ℝ) : has_strict_deriv_at arsinh (sqrt (1 + x ^ 2))⁻¹ x :=
begin
  convert sinh_homeomorph.to_local_homeomorph.has_strict_deriv_at_symm (mem_univ x)
    (cosh_pos _).ne' (has_strict_deriv_at_sinh _),
  exact (cosh_arsinh _).symm
end

lemma has_deriv_at_arsinh (x : ℝ) : has_deriv_at arsinh (sqrt (1 + x ^ 2))⁻¹ x :=
(has_strict_deriv_at_arsinh x).has_deriv_at

lemma differentiable_arsinh : differentiable ℝ arsinh :=
λ x, (has_deriv_at_arsinh x).differentiable_at

lemma cont_diff_arsinh {n : with_top ℕ} : cont_diff ℝ n arsinh :=
sinh_homeomorph.cont_diff_symm_deriv (λ x, (cosh_pos x).ne') has_deriv_at_sinh cont_diff_sinh

>>>>>>> 846870ca
@[continuity] lemma continuous_arsinh : continuous arsinh := sinh_homeomorph.symm.continuous

end real

open real

lemma filter.tendsto.arsinh {α : Type*} {l : filter α} {f : α → ℝ} {a : ℝ}
  (h : tendsto f l (𝓝 a)) : tendsto (λ x, arsinh (f x)) l (𝓝 (arsinh a)) :=
(continuous_arsinh.tendsto _).comp h

<<<<<<< HEAD
=======
section continuous

>>>>>>> 846870ca
variables {X : Type*} [topological_space X] {f : X → ℝ} {s : set X} {a : X}

lemma continuous_at.arsinh (h : continuous_at f a) : continuous_at (λ x, arsinh (f x)) a := h.arsinh

lemma continuous_within_at.arsinh (h : continuous_within_at f s a) :
  continuous_within_at (λ x, arsinh (f x)) s a :=
h.arsinh

lemma continuous_on.arsinh (h : continuous_on f s) : continuous_on (λ x, arsinh (f x)) s :=
λ x hx, (h x hx).arsinh

lemma continuous.arsinh (h : continuous f) : continuous (λ x, arsinh (f x)) :=
<<<<<<< HEAD
continuous_arsinh.comp h
=======
continuous_arsinh.comp h

end continuous

section fderiv

variables {E : Type*} [normed_group E] [normed_space ℝ E] {f : E → ℝ} {s : set E} {a : E}
  {f' : E →L[ℝ] ℝ} {n : with_top ℕ}

lemma has_strict_fderiv_at.arsinh (hf : has_strict_fderiv_at f f' a) :
  has_strict_fderiv_at (λ x, arsinh (f x)) ((sqrt (1 + (f a) ^ 2))⁻¹ • f') a :=
(has_strict_deriv_at_arsinh _).comp_has_strict_fderiv_at a hf

lemma has_fderiv_at.arsinh (hf : has_fderiv_at f f' a) :
  has_fderiv_at (λ x, arsinh (f x)) ((sqrt (1 + (f a) ^ 2))⁻¹ • f') a :=
(has_deriv_at_arsinh _).comp_has_fderiv_at a hf

lemma has_fderiv_within_at.arsinh (hf : has_fderiv_within_at f f' s a) :
  has_fderiv_within_at (λ x, arsinh (f x)) ((sqrt (1 + (f a) ^ 2))⁻¹ • f') s a :=
(has_deriv_at_arsinh _).comp_has_fderiv_within_at a hf

lemma differentiable_at.arsinh (h : differentiable_at ℝ f a) :
  differentiable_at ℝ (λ x, arsinh (f x)) a :=
(differentiable_arsinh _).comp a h

lemma differentiable_within_at.arsinh (h : differentiable_within_at ℝ f s a) :
  differentiable_within_at ℝ (λ x, arsinh (f x)) s a :=
(differentiable_arsinh _).comp_differentiable_within_at a h

lemma differentiable_on.arsinh (h : differentiable_on ℝ f s) :
  differentiable_on ℝ (λ x, arsinh (f x)) s :=
λ x hx, (h x hx).arsinh

lemma differentiable.arsinh (h : differentiable ℝ f) :
  differentiable ℝ (λ x, arsinh (f x)) :=
differentiable_arsinh.comp h

lemma cont_diff_at.arsinh (h : cont_diff_at ℝ n f a) :
  cont_diff_at ℝ n (λ x, arsinh (f x)) a :=
cont_diff_arsinh.cont_diff_at.comp a h

lemma cont_diff_within_at.arsinh (h : cont_diff_within_at ℝ n f s a) :
  cont_diff_within_at ℝ n (λ x, arsinh (f x)) s a :=
cont_diff_arsinh.cont_diff_at.comp_cont_diff_within_at a h

lemma cont_diff.arsinh (h : cont_diff ℝ n f) : cont_diff ℝ n (λ x, arsinh (f x)) :=
cont_diff_arsinh.comp h

lemma cont_diff_on.arsinh (h : cont_diff_on ℝ n f s) : cont_diff_on ℝ n (λ x, arsinh (f x)) s :=
λ x hx, (h x hx).arsinh

end fderiv

section deriv

variables {f : ℝ → ℝ} {s : set ℝ} {a f' : ℝ}

lemma has_strict_deriv_at.arsinh (hf : has_strict_deriv_at f f' a) :
  has_strict_deriv_at (λ x, arsinh (f x)) ((sqrt (1 + (f a) ^ 2))⁻¹ • f') a :=
(has_strict_deriv_at_arsinh _).comp a hf

lemma has_deriv_at.arsinh (hf : has_deriv_at f f' a) :
  has_deriv_at (λ x, arsinh (f x)) ((sqrt (1 + (f a) ^ 2))⁻¹ • f') a :=
(has_deriv_at_arsinh _).comp a hf

lemma has_deriv_within_at.arsinh (hf : has_deriv_within_at f f' s a) :
  has_deriv_within_at (λ x, arsinh (f x)) ((sqrt (1 + (f a) ^ 2))⁻¹ • f') s a :=
(has_deriv_at_arsinh _).comp_has_deriv_within_at a hf

end deriv
>>>>>>> 846870ca
<|MERGE_RESOLUTION|>--- conflicted
+++ resolved
@@ -36,11 +36,7 @@
 -/
 noncomputable theory
 
-<<<<<<< HEAD
-open function filter
-=======
 open function filter set
->>>>>>> 846870ca
 open_locale topological_space
 
 namespace real
@@ -125,8 +121,6 @@
 @[simp] lemma arsinh_neg_iff : arsinh x < 0 ↔ x < 0 :=
 lt_iff_lt_of_le_iff_le arsinh_nonneg_iff
 
-<<<<<<< HEAD
-=======
 lemma has_strict_deriv_at_arsinh (x : ℝ) : has_strict_deriv_at arsinh (sqrt (1 + x ^ 2))⁻¹ x :=
 begin
   convert sinh_homeomorph.to_local_homeomorph.has_strict_deriv_at_symm (mem_univ x)
@@ -143,7 +137,6 @@
 lemma cont_diff_arsinh {n : with_top ℕ} : cont_diff ℝ n arsinh :=
 sinh_homeomorph.cont_diff_symm_deriv (λ x, (cosh_pos x).ne') has_deriv_at_sinh cont_diff_sinh
 
->>>>>>> 846870ca
 @[continuity] lemma continuous_arsinh : continuous arsinh := sinh_homeomorph.symm.continuous
 
 end real
@@ -154,11 +147,8 @@
   (h : tendsto f l (𝓝 a)) : tendsto (λ x, arsinh (f x)) l (𝓝 (arsinh a)) :=
 (continuous_arsinh.tendsto _).comp h
 
-<<<<<<< HEAD
-=======
 section continuous
 
->>>>>>> 846870ca
 variables {X : Type*} [topological_space X] {f : X → ℝ} {s : set X} {a : X}
 
 lemma continuous_at.arsinh (h : continuous_at f a) : continuous_at (λ x, arsinh (f x)) a := h.arsinh
@@ -171,9 +161,6 @@
 λ x hx, (h x hx).arsinh
 
 lemma continuous.arsinh (h : continuous f) : continuous (λ x, arsinh (f x)) :=
-<<<<<<< HEAD
-continuous_arsinh.comp h
-=======
 continuous_arsinh.comp h
 
 end continuous
@@ -243,5 +230,4 @@
   has_deriv_within_at (λ x, arsinh (f x)) ((sqrt (1 + (f a) ^ 2))⁻¹ • f') s a :=
 (has_deriv_at_arsinh _).comp_has_deriv_within_at a hf
 
-end deriv
->>>>>>> 846870ca
+end deriv