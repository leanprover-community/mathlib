/-
Copyright (c) 2021 Benjamin Davidson. All rights reserved.
Released under Apache 2.0 license as described in the file LICENSE.
Authors: Benjamin Davidson
-/
import measure_theory.integral.interval_integral
import analysis.special_functions.trigonometric.arctan_deriv

/-!
# Integration of specific interval integrals

This file contains proofs of the integrals of various specific functions. This includes:
* Integrals of simple functions, such as `id`, `pow`, `inv`, `exp`, `log`
* Integrals of some trigonometric functions, such as `sin`, `cos`, `1 / (1 + x^2)`
* The integral of `cos x ^ 2 - sin x ^ 2`
* Reduction formulae for the integrals of `sin x ^ n` and `cos x ^ n` for `n ≥ 2`
* The computation of `∫ x in 0..π, sin x ^ n` as a product for even and odd `n` (used in proving the
  Wallis product for pi)
* Integrals of the form `sin x ^ m * cos x ^ n`

With these lemmas, many simple integrals can be computed by `simp` or `norm_num`.
See `test/integration.lean` for specific examples.

This file also contains some facts about the interval integrability of specific functions.

This file is still being developed.

## Tags

integrate, integration, integrable, integrability
-/

open real nat set finset
open_locale real big_operators interval
variables {a b : ℝ} (n : ℕ)

namespace interval_integral
open measure_theory
variables {f : ℝ → ℝ} {μ ν : measure ℝ} [is_locally_finite_measure μ] (c d : ℝ)

/-! ### Interval integrability -/

@[simp]
lemma interval_integrable_pow : interval_integrable (λ x, x^n) μ a b :=
(continuous_pow n).interval_integrable a b

lemma interval_integrable_zpow {n : ℤ} (h : 0 ≤ n ∨ (0 : ℝ) ∉ [a, b]) :
  interval_integrable (λ x, x ^ n) μ a b :=
(continuous_on_id.zpow₀ n $ λ x hx, h.symm.imp (ne_of_mem_of_not_mem hx) id).interval_integrable

lemma interval_integrable_rpow {r : ℝ} (h : 0 ≤ r ∨ (0 : ℝ) ∉ [a, b]) :
  interval_integrable (λ x, x ^ r) μ a b :=
(continuous_on_id.rpow_const $ λ x hx, h.symm.imp (ne_of_mem_of_not_mem hx) id).interval_integrable

<<<<<<< HEAD
lemma interval_integrable_cpow {r : ℂ} (ha : 0 < a) (hb : 0 < b) :
  interval_integrable (λ x : ℝ, (x : ℂ) ^ r) volume a b :=
begin
  refine (complex.continuous_of_real.continuous_on.cpow_const _).interval_integrable,
  intros c hc,
  left,
  exact_mod_cast lt_of_lt_of_le (lt_min ha hb) hc.left,
=======
/-- Alternative version with a weaker hypothesis on `r`, but assuming the measure is volume. -/
lemma interval_integrable_rpow' {r : ℝ} (h : -1 < r) :
  interval_integrable (λ x, x ^ r) volume a b :=
begin
  suffices : ∀ (c : ℝ), interval_integrable (λ x, x ^ r) volume 0 c,
  { exact interval_integrable.trans (this a).symm (this b) },
  have : ∀ (c : ℝ), (0 ≤ c) → interval_integrable (λ x, x ^ r) volume 0 c,
  { intros c hc,
    rw [interval_integrable_iff, interval_oc_of_le hc],
    have hderiv : ∀ x ∈ Ioo 0 c, has_deriv_at (λ x : ℝ, x ^ (r + 1) / (r + 1)) (x ^ r) x,
    { intros x hx, convert (real.has_deriv_at_rpow_const (or.inl hx.1.ne')).div_const (r + 1),
      field_simp [(by linarith : r + 1 ≠ 0)], ring, },
    apply integrable_on_deriv_of_nonneg hc _ hderiv,
    { intros x hx, apply rpow_nonneg_of_nonneg hx.1.le, },
    { refine (continuous_on_id.rpow_const _).div_const, intros x hx, right, linarith } },
  intro c, rcases le_total 0 c with hc|hc,
  { exact this c hc },
  { rw [interval_integrable.iff_comp_neg, neg_zero],
    have m := (this (-c) (by linarith)).smul (cos (r * π)),
    rw interval_integrable_iff at m ⊢,
    refine m.congr_fun _ measurable_set_Ioc, intros x hx,
    rw interval_oc_of_le (by linarith : 0 ≤ -c) at hx,
    simp only [pi.smul_apply, algebra.id.smul_eq_mul, log_neg_eq_log, mul_comm,
      rpow_def_of_pos hx.1, rpow_def_of_neg (by linarith [hx.1] : -x < 0)], }
>>>>>>> 34ce7847
end

@[simp]
lemma interval_integrable_id : interval_integrable (λ x, x) μ a b :=
continuous_id.interval_integrable a b

@[simp]
lemma interval_integrable_const : interval_integrable (λ x, c) μ a b :=
continuous_const.interval_integrable a b

@[simp]
lemma interval_integrable.const_mul (h : interval_integrable f ν a b) :
  interval_integrable (λ x, c * f x) ν a b :=
by convert h.smul c

@[simp]
lemma interval_integrable.mul_const (h : interval_integrable f ν a b) :
  interval_integrable (λ x, f x * c) ν a b :=
by simp only [mul_comm, interval_integrable.const_mul c h]

@[simp]
lemma interval_integrable.div (h : interval_integrable f ν a b) :
  interval_integrable (λ x, f x / c) ν a b :=
interval_integrable.mul_const c⁻¹ h

lemma interval_integrable_one_div (h : ∀ x : ℝ, x ∈ [a, b] → f x ≠ 0)
  (hf : continuous_on f [a, b]) :
  interval_integrable (λ x, 1 / f x) μ a b :=
(continuous_on_const.div hf h).interval_integrable

@[simp]
lemma interval_integrable_inv (h : ∀ x : ℝ, x ∈ [a, b] → f x ≠ 0)
  (hf : continuous_on f [a, b]) :
  interval_integrable (λ x, (f x)⁻¹) μ a b :=
by simpa only [one_div] using interval_integrable_one_div h hf

@[simp]
lemma interval_integrable_exp : interval_integrable exp μ a b :=
continuous_exp.interval_integrable a b

@[simp]
lemma interval_integrable.log
  (hf : continuous_on f [a, b]) (h : ∀ x : ℝ, x ∈ [a, b] → f x ≠ 0) :
  interval_integrable (λ x, log (f x)) μ a b :=
(continuous_on.log hf h).interval_integrable

@[simp]
lemma interval_integrable_log (h : (0:ℝ) ∉ [a, b]) :
  interval_integrable log μ a b :=
interval_integrable.log continuous_on_id $ λ x hx, ne_of_mem_of_not_mem hx h

@[simp]
lemma interval_integrable_sin : interval_integrable sin μ a b :=
continuous_sin.interval_integrable a b

@[simp]
lemma interval_integrable_cos : interval_integrable cos μ a b :=
continuous_cos.interval_integrable a b

lemma interval_integrable_one_div_one_add_sq : interval_integrable (λ x : ℝ, 1 / (1 + x^2)) μ a b :=
begin
  refine (continuous_const.div _ (λ x, _)).interval_integrable a b,
  { continuity },
  { nlinarith },
end

@[simp]
lemma interval_integrable_inv_one_add_sq : interval_integrable (λ x : ℝ, (1 + x^2)⁻¹) μ a b :=
by simpa only [one_div] using interval_integrable_one_div_one_add_sq

/-! ### Integrals of the form `c * ∫ x in a..b, f (c * x + d)` -/

@[simp]
lemma mul_integral_comp_mul_right : c * ∫ x in a..b, f (x * c) = ∫ x in a*c..b*c, f x :=
smul_integral_comp_mul_right f c

@[simp]
lemma mul_integral_comp_mul_left : c * ∫ x in a..b, f (c * x) = ∫ x in c*a..c*b, f x :=
smul_integral_comp_mul_left f c

@[simp]
lemma inv_mul_integral_comp_div : c⁻¹ * ∫ x in a..b, f (x / c) = ∫ x in a/c..b/c, f x :=
inv_smul_integral_comp_div f c

@[simp]
lemma mul_integral_comp_mul_add : c * ∫ x in a..b, f (c * x + d) = ∫ x in c*a+d..c*b+d, f x :=
smul_integral_comp_mul_add f c d

@[simp]
lemma mul_integral_comp_add_mul : c * ∫ x in a..b, f (d + c * x) = ∫ x in d+c*a..d+c*b, f x :=
smul_integral_comp_add_mul f c d

@[simp]
lemma inv_mul_integral_comp_div_add : c⁻¹ * ∫ x in a..b, f (x / c + d) = ∫ x in a/c+d..b/c+d, f x :=
inv_smul_integral_comp_div_add f c d

@[simp]
lemma inv_mul_integral_comp_add_div : c⁻¹ * ∫ x in a..b, f (d + x / c) = ∫ x in d+a/c..d+b/c, f x :=
inv_smul_integral_comp_add_div f c d

@[simp]
lemma mul_integral_comp_mul_sub : c * ∫ x in a..b, f (c * x - d) = ∫ x in c*a-d..c*b-d, f x :=
smul_integral_comp_mul_sub f c d

@[simp]
lemma mul_integral_comp_sub_mul : c * ∫ x in a..b, f (d - c * x) = ∫ x in d-c*b..d-c*a, f x :=
smul_integral_comp_sub_mul f c d

@[simp]
lemma inv_mul_integral_comp_div_sub : c⁻¹ * ∫ x in a..b, f (x / c - d) = ∫ x in a/c-d..b/c-d, f x :=
inv_smul_integral_comp_div_sub f c d

@[simp]
lemma inv_mul_integral_comp_sub_div : c⁻¹ * ∫ x in a..b, f (d - x / c) = ∫ x in d-b/c..d-a/c, f x :=
inv_smul_integral_comp_sub_div f c d

end interval_integral

open interval_integral

/-! ### Integrals of simple functions -/

lemma integral_rpow {r : ℝ} (h : -1 < r ∨ (r ≠ -1 ∧ (0 : ℝ) ∉ [a, b])) :
  ∫ x in a..b, x ^ r = (b ^ (r + 1) - a ^ (r + 1)) / (r + 1) :=
begin
  rw sub_div,
  have hderiv : ∀ (x : ℝ), x ≠ 0 → has_deriv_at (λ x : ℝ, x ^ (r + 1) / (r + 1)) (x ^ r) x,
  { intros x hx,
    convert (real.has_deriv_at_rpow_const (or.inl hx)).div_const (r + 1),
    rw [add_sub_cancel, mul_div_cancel_left],
    contrapose! h, rw ←eq_neg_iff_add_eq_zero at h, rw h, tauto, },
  cases h,
  { suffices : ∀ (c : ℝ), ∫ x in 0..c, x ^ r = c ^ (r + 1) / (r + 1),
    { rw [←integral_add_adjacent_intervals
        (interval_integrable_rpow' h) (interval_integrable_rpow' h), this b],
      have t := this a, rw integral_symm at t, apply_fun (λ x, -x) at t, rw neg_neg at t,
      rw t, ring },
    intro c, rcases le_total 0 c with hc|hc,
    { convert integral_eq_sub_of_has_deriv_at_of_le hc _ (λ x hx, hderiv x hx.1.ne') _,
      { rw zero_rpow, ring, linarith,},
      { apply continuous_at.continuous_on, intros x hx,
        refine (continuous_at_id.rpow_const _).div_const, right, linarith,},
      apply interval_integrable_rpow' h },
    { rw integral_symm, symmetry, rw eq_neg_iff_eq_neg,
      convert integral_eq_sub_of_has_deriv_at_of_le hc _ (λ x hx, hderiv x hx.2.ne) _,
      { rw zero_rpow, ring, linarith },
      { apply continuous_at.continuous_on, intros x hx,
        refine (continuous_at_id.rpow_const _).div_const, right, linarith },
      apply interval_integrable_rpow' h, } },
  { have hderiv' : ∀ (x : ℝ), x ∈ [a, b] → has_deriv_at (λ x : ℝ, x ^ (r + 1) / (r + 1)) (x ^ r) x,
    { intros x hx, apply hderiv x, exact ne_of_mem_of_not_mem hx h.2 },
    exact integral_eq_sub_of_has_deriv_at hderiv' (interval_integrable_rpow (or.inr h.2)) },
end

lemma integral_cpow {r : ℂ} (ha : 0 < a) (hb : 0 < b) (hr : r ≠ -1) :
  ∫ (x : ℝ) in a..b, (x : ℂ) ^ r = (b ^ (r + 1) - a ^ (r + 1)) / (r + 1) :=
begin
  suffices : ∀ x ∈ set.interval a b, has_deriv_at (λ x : ℝ, (x : ℂ) ^ (r + 1) / (r + 1)) (x ^ r) x,
  { rw sub_div,
    exact integral_eq_sub_of_has_deriv_at this (interval_integrable_cpow ha hb) },
  intros x hx,
  suffices : has_deriv_at (λ z : ℂ, z ^ (r + 1) / (r + 1)) (x ^ r) x,
  { simpa using has_deriv_at.comp x this complex.of_real_clm.has_deriv_at },
  have hx' : 0 < (x : ℂ).re ∨ (x : ℂ).im ≠ 0,
  { left,
    norm_cast,
    calc 0 < min a b : lt_min ha hb ... ≤ x : hx.left, },
  convert ((has_deriv_at_id (x:ℂ)).cpow_const hx').div_const (r + 1),
  simp only [id.def, add_sub_cancel, mul_one], rw [mul_comm, mul_div_cancel],
  contrapose! hr, rwa add_eq_zero_iff_eq_neg at hr,
end


lemma integral_zpow {n : ℤ} (h : 0 ≤ n ∨ n ≠ -1 ∧ (0 : ℝ) ∉ [a, b]) :
  ∫ x in a..b, x ^ n = (b ^ (n + 1) - a ^ (n + 1)) / (n + 1) :=
begin
  replace h : -1 < (n : ℝ) ∨ (n : ℝ) ≠ -1 ∧ (0 : ℝ) ∉ [a, b], by exact_mod_cast h,
  exact_mod_cast integral_rpow h,
end

@[simp] lemma integral_pow : ∫ x in a..b, x ^ n = (b ^ (n + 1) - a ^ (n + 1)) / (n + 1) :=
by simpa using integral_zpow (or.inl (int.coe_nat_nonneg n))

/-- Integral of `|x - a| ^ n` over `Ι a b`. This integral appears in the proof of the
Picard-Lindelöf/Cauchy-Lipschitz theorem. -/
lemma integral_pow_abs_sub_interval_oc :
  ∫ x in Ι a b, |x - a| ^ n = |b - a| ^ (n + 1) / (n + 1) :=
begin
  cases le_or_lt a b with hab hab,
  { calc ∫ x in Ι a b, |x - a| ^ n = ∫ x in a..b, |x - a| ^ n :
      by rw [interval_oc_of_le hab, ← integral_of_le hab]
    ... = ∫ x in 0..(b - a), x ^ n :
      begin
        simp only [integral_comp_sub_right (λ x, |x| ^ n), sub_self],
        refine integral_congr (λ x hx, congr_arg2 has_pow.pow (abs_of_nonneg $ _) rfl),
        rw interval_of_le (sub_nonneg.2 hab) at hx,
        exact hx.1
      end
    ... = |b - a| ^ (n + 1) / (n + 1) : by simp [abs_of_nonneg (sub_nonneg.2 hab)] },
  { calc ∫ x in Ι a b, |x - a| ^ n = ∫ x in b..a, |x - a| ^ n :
      by rw [interval_oc_of_lt hab, ← integral_of_le hab.le]
    ... = ∫ x in b - a..0, (-x) ^ n :
      begin
        simp only [integral_comp_sub_right (λ x, |x| ^ n), sub_self],
        refine integral_congr (λ x hx, congr_arg2 has_pow.pow (abs_of_nonpos $ _) rfl),
        rw interval_of_le (sub_nonpos.2 hab.le) at hx,
        exact hx.2
      end
    ... = |b - a| ^ (n + 1) / (n + 1) :
      by simp [integral_comp_neg (λ x, x ^ n), abs_of_neg (sub_neg.2 hab)] }
end

@[simp]
lemma integral_id : ∫ x in a..b, x = (b ^ 2 - a ^ 2) / 2 :=
by simpa using integral_pow 1

@[simp]
lemma integral_one : ∫ x in a..b, (1 : ℝ) = b - a :=
by simp only [mul_one, smul_eq_mul, integral_const]

lemma integral_const_on_unit_interval : ∫ x in a..(a + 1), b = b :=
by simp

@[simp]
lemma integral_inv (h : (0:ℝ) ∉ [a, b]) : ∫ x in a..b, x⁻¹ = log (b / a) :=
begin
  have h' := λ x hx, ne_of_mem_of_not_mem hx h,
  rw [integral_deriv_eq_sub' _ deriv_log' (λ x hx, differentiable_at_log (h' x hx))
        (continuous_on_inv₀.mono $ subset_compl_singleton_iff.mpr h),
      log_div (h' b right_mem_interval) (h' a left_mem_interval)],
end

@[simp]
lemma integral_inv_of_pos (ha : 0 < a) (hb : 0 < b) : ∫ x in a..b, x⁻¹ = log (b / a) :=
integral_inv $ not_mem_interval_of_lt ha hb

@[simp]
lemma integral_inv_of_neg (ha : a < 0) (hb : b < 0) : ∫ x in a..b, x⁻¹ = log (b / a) :=
integral_inv $ not_mem_interval_of_gt ha hb

lemma integral_one_div (h : (0:ℝ) ∉ [a, b]) : ∫ x : ℝ in a..b, 1/x = log (b / a) :=
by simp only [one_div, integral_inv h]

lemma integral_one_div_of_pos (ha : 0 < a) (hb : 0 < b) : ∫ x : ℝ in a..b, 1/x = log (b / a) :=
by simp only [one_div, integral_inv_of_pos ha hb]

lemma integral_one_div_of_neg (ha : a < 0) (hb : b < 0) : ∫ x : ℝ in a..b, 1/x = log (b / a) :=
by simp only [one_div, integral_inv_of_neg ha hb]

@[simp]
lemma integral_exp : ∫ x in a..b, exp x = exp b - exp a :=
by rw integral_deriv_eq_sub'; norm_num [continuous_on_exp]

lemma integral_exp_mul_complex {c : ℂ} (hc : c ≠ 0) :
  ∫ x in a..b, complex.exp (c * x) = (complex.exp (c * b) - complex.exp (c * a)) / c :=
begin
  have D : ∀ (x : ℝ), has_deriv_at (λ (y : ℝ), complex.exp (c * y) / c) (complex.exp (c * x)) x,
  { intro x,
    conv { congr, skip, rw ←mul_div_cancel (complex.exp (c * x)) hc, },
    convert ((complex.has_deriv_at_exp _).comp x _).div_const c using 1,
    simpa only [complex.of_real_clm_apply, complex.of_real_one, one_mul, mul_one, mul_comm] using
      complex.of_real_clm.has_deriv_at.mul_const c },
  rw integral_deriv_eq_sub' _ (funext (λ x, (D x).deriv)) (λ x hx, (D x).differentiable_at),
  { ring_nf },
  { apply continuous.continuous_on, continuity,}
end

@[simp]
lemma integral_log (h : (0:ℝ) ∉ [a, b]) :
  ∫ x in a..b, log x = b * log b - a * log a - b + a :=
begin
  obtain ⟨h', heq⟩ := ⟨λ x hx, ne_of_mem_of_not_mem hx h, λ x hx, mul_inv_cancel (h' x hx)⟩,
  convert integral_mul_deriv_eq_deriv_mul (λ x hx, has_deriv_at_log (h' x hx))
      (λ x hx, has_deriv_at_id x)
      (continuous_on_inv₀.mono $ subset_compl_singleton_iff.mpr h).interval_integrable
      continuous_on_const.interval_integrable using 1;
    simp [integral_congr heq, mul_comm, ← sub_add],
end

@[simp]
lemma integral_log_of_pos (ha : 0 < a) (hb : 0 < b) :
  ∫ x in a..b, log x = b * log b - a * log a - b + a :=
integral_log $ not_mem_interval_of_lt ha hb

@[simp]
lemma integral_log_of_neg (ha : a < 0) (hb : b < 0) :
  ∫ x in a..b, log x = b * log b - a * log a - b + a :=
integral_log $ not_mem_interval_of_gt ha hb

@[simp]
lemma integral_sin : ∫ x in a..b, sin x = cos a - cos b :=
by rw integral_deriv_eq_sub' (λ x, -cos x); norm_num [continuous_on_sin]

@[simp]
lemma integral_cos : ∫ x in a..b, cos x = sin b - sin a :=
by rw integral_deriv_eq_sub'; norm_num [continuous_on_cos]

lemma integral_cos_sq_sub_sin_sq :
  ∫ x in a..b, cos x ^ 2 - sin x ^ 2 = sin b * cos b - sin a * cos a :=
by simpa only [sq, sub_eq_add_neg, neg_mul_eq_mul_neg] using integral_deriv_mul_eq_sub
  (λ x hx, has_deriv_at_sin x) (λ x hx, has_deriv_at_cos x) continuous_on_cos.interval_integrable
  continuous_on_sin.neg.interval_integrable

@[simp]
lemma integral_inv_one_add_sq : ∫ x : ℝ in a..b, (1 + x^2)⁻¹ = arctan b - arctan a :=
begin
  simp only [← one_div],
  refine integral_deriv_eq_sub' _ _ _ (continuous_const.div _ (λ x, _)).continuous_on,
  { norm_num },
  { norm_num },
  { continuity },
  { nlinarith },
end

lemma integral_one_div_one_add_sq : ∫ x : ℝ in a..b, 1 / (1 + x^2) = arctan b - arctan a :=
by simp only [one_div, integral_inv_one_add_sq]

/-! ### Integral of `sin x ^ n` -/

lemma integral_sin_pow_aux :
  ∫ x in a..b, sin x ^ (n + 2) = sin a ^ (n + 1) * cos a - sin b ^ (n + 1) * cos b
    + (n + 1) * (∫ x in a..b, sin x ^ n) - (n + 1) * ∫ x in a..b, sin x ^ (n + 2) :=
begin
  let C := sin a ^ (n + 1) * cos a - sin b ^ (n + 1) * cos b,
  have h : ∀ α β γ : ℝ, α * (β * α * γ) = β * (α * α * γ) := λ α β γ, by ring,
  have hu : ∀ x ∈ _, has_deriv_at (λ y, sin y ^ (n + 1)) ((n + 1) * cos x * sin x ^ n) x :=
    λ x hx, by simpa only [mul_right_comm] using (has_deriv_at_sin x).pow,
  have hv : ∀ x ∈ [a, b], has_deriv_at (-cos) (sin x) x :=
    λ x hx, by simpa only [neg_neg] using (has_deriv_at_cos x).neg,
  have H := integral_mul_deriv_eq_deriv_mul hu hv _ _,
  calc  ∫ x in a..b, sin x ^ (n + 2)
      = ∫ x in a..b, sin x ^ (n + 1) * sin x                   : by simp only [pow_succ']
  ... = C + (n + 1) * ∫ x in a..b, cos x ^ 2 * sin x ^ n       : by simp [H, h, sq]
  ... = C + (n + 1) * ∫ x in a..b, sin x ^ n - sin x ^ (n + 2) : by simp [cos_sq', sub_mul,
                                                                          ← pow_add, add_comm]
  ... = C + (n + 1) * (∫ x in a..b, sin x ^ n) - (n + 1) * ∫ x in a..b, sin x ^ (n + 2) :
    by rw [integral_sub, mul_sub, add_sub_assoc]; apply continuous.interval_integrable; continuity,
  all_goals { apply continuous.interval_integrable, continuity },
end

/-- The reduction formula for the integral of `sin x ^ n` for any natural `n ≥ 2`. -/
lemma integral_sin_pow :
  ∫ x in a..b, sin x ^ (n + 2) = (sin a ^ (n + 1) * cos a - sin b ^ (n + 1) * cos b) / (n + 2)
    + (n + 1) / (n + 2) * ∫ x in a..b, sin x ^ n :=
begin
  have : (n : ℝ) + 2 ≠ 0 := by exact_mod_cast succ_ne_zero n.succ,
  field_simp,
  convert eq_sub_iff_add_eq.mp (integral_sin_pow_aux n),
  ring,
end

@[simp]
lemma integral_sin_sq : ∫ x in a..b, sin x ^ 2 = (sin a * cos a - sin b * cos b + b - a) / 2 :=
by field_simp [integral_sin_pow, add_sub_assoc]

theorem integral_sin_pow_odd :
  ∫ x in 0..π, sin x ^ (2 * n + 1) = 2 * ∏ i in range n, (2 * i + 2) / (2 * i + 3) :=
begin
  induction n with k ih, { norm_num },
  rw [prod_range_succ_comm, mul_left_comm, ← ih, mul_succ, integral_sin_pow],
  norm_cast,
  simp [-cast_add] with field_simps,
end

theorem integral_sin_pow_even :
  ∫ x in 0..π, sin x ^ (2 * n) = π * ∏ i in range n, (2 * i + 1) / (2 * i + 2) :=
begin
  induction n with k ih, { simp },
  rw [prod_range_succ_comm, mul_left_comm, ← ih, mul_succ, integral_sin_pow],
  norm_cast,
  simp [-cast_add] with field_simps,
end

lemma integral_sin_pow_pos : 0 < ∫ x in 0..π, sin x ^ n :=
begin
  rcases even_or_odd' n with ⟨k, (rfl | rfl)⟩;
  simp only [integral_sin_pow_even, integral_sin_pow_odd];
  refine mul_pos (by norm_num [pi_pos]) (prod_pos (λ n hn, div_pos _ _));
  norm_cast;
  linarith,
end

lemma integral_sin_pow_succ_le : ∫ x in 0..π, sin x ^ (n + 1) ≤ ∫ x in 0..π, sin x ^ n :=
let H := λ x h, pow_le_pow_of_le_one (sin_nonneg_of_mem_Icc h) (sin_le_one x) (n.le_add_right 1) in
by refine integral_mono_on pi_pos.le _ _ H; exact (continuous_sin.pow _).interval_integrable 0 π

lemma integral_sin_pow_antitone : antitone (λ n : ℕ, ∫ x in 0..π, sin x ^ n) :=
antitone_nat_of_succ_le integral_sin_pow_succ_le

/-! ### Integral of `cos x ^ n` -/

lemma integral_cos_pow_aux :
  ∫ x in a..b, cos x ^ (n + 2) = cos b ^ (n + 1) * sin b - cos a ^ (n + 1) * sin a
    + (n + 1) * (∫ x in a..b, cos x ^ n) - (n + 1) * ∫ x in a..b, cos x ^ (n + 2) :=
begin
  let C := cos b ^ (n + 1) * sin b - cos a ^ (n + 1) * sin a,
  have h : ∀ α β γ : ℝ, α * (β * α * γ) = β * (α * α * γ) := λ α β γ, by ring,
  have hu : ∀ x ∈ _, has_deriv_at (λ y, cos y ^ (n + 1)) (-(n + 1) * sin x * cos x ^ n) x :=
    λ x hx, by simpa only [mul_right_comm, neg_mul, mul_neg]
      using (has_deriv_at_cos x).pow,
  have hv : ∀ x ∈ [a, b], has_deriv_at sin (cos x) x := λ x hx, has_deriv_at_sin x,
  have H := integral_mul_deriv_eq_deriv_mul hu hv _ _,
  calc  ∫ x in a..b, cos x ^ (n + 2)
      = ∫ x in a..b, cos x ^ (n + 1) * cos x                   : by simp only [pow_succ']
  ... = C + (n + 1) * ∫ x in a..b, sin x ^ 2 * cos x ^ n       : by simp [H, h, sq, -neg_add_rev]
  ... = C + (n + 1) * ∫ x in a..b, cos x ^ n - cos x ^ (n + 2) : by simp [sin_sq, sub_mul,
                                                                          ← pow_add, add_comm]
  ... = C + (n + 1) * (∫ x in a..b, cos x ^ n) - (n + 1) * ∫ x in a..b, cos x ^ (n + 2) :
    by rw [integral_sub, mul_sub, add_sub_assoc]; apply continuous.interval_integrable; continuity,
  all_goals { apply continuous.interval_integrable, continuity },
end

/-- The reduction formula for the integral of `cos x ^ n` for any natural `n ≥ 2`. -/
lemma integral_cos_pow :
  ∫ x in a..b, cos x ^ (n + 2) = (cos b ^ (n + 1) * sin b - cos a ^ (n + 1) * sin a) / (n + 2)
    + (n + 1) / (n + 2) * ∫ x in a..b, cos x ^ n :=
begin
  have : (n : ℝ) + 2 ≠ 0 := by exact_mod_cast succ_ne_zero n.succ,
  field_simp,
  convert eq_sub_iff_add_eq.mp (integral_cos_pow_aux n),
  ring,
end

@[simp]
lemma integral_cos_sq : ∫ x in a..b, cos x ^ 2 = (cos b * sin b - cos a * sin a + b - a) / 2 :=
by field_simp [integral_cos_pow, add_sub_assoc]

/-! ### Integral of `sin x ^ m * cos x ^ n` -/

/-- Simplification of the integral of `sin x ^ m * cos x ^ n`, case `n` is odd. -/
lemma integral_sin_pow_mul_cos_pow_odd (m n : ℕ) :
  ∫ x in a..b, sin x ^ m * cos x ^ (2 * n + 1) = ∫ u in sin a..sin b, u ^ m * (1 - u ^ 2) ^ n :=
have hc : continuous (λ u : ℝ, u ^ m * (1 - u ^ 2) ^ n), by continuity,
calc  ∫ x in a..b, sin x ^ m * cos x ^ (2 * n + 1)
    = ∫ x in a..b, sin x ^ m * (1 - sin x ^ 2) ^ n * cos x : by simp only [pow_succ', ← mul_assoc,
                                                                           pow_mul, cos_sq']
... = ∫ u in sin a..sin b, u ^ m * (1 - u ^ 2) ^ n         : integral_comp_mul_deriv
                                                              (λ x hx, has_deriv_at_sin x)
                                                                continuous_on_cos hc

/-- The integral of `sin x * cos x`, given in terms of sin².
  See `integral_sin_mul_cos₂` below for the integral given in terms of cos². -/
@[simp]
lemma integral_sin_mul_cos₁ :
  ∫ x in a..b, sin x * cos x = (sin b ^ 2 - sin a ^ 2) / 2 :=
by simpa using integral_sin_pow_mul_cos_pow_odd 1 0

@[simp]
lemma integral_sin_sq_mul_cos :
  ∫ x in a..b, sin x ^ 2 * cos x = (sin b ^ 3 - sin a ^ 3) / 3 :=
by simpa using integral_sin_pow_mul_cos_pow_odd 2 0

@[simp]
lemma integral_cos_pow_three :
  ∫ x in a..b, cos x ^ 3 = sin b - sin a - (sin b ^ 3 - sin a ^ 3) / 3 :=
by simpa using integral_sin_pow_mul_cos_pow_odd 0 1

/-- Simplification of the integral of `sin x ^ m * cos x ^ n`, case `m` is odd. -/
lemma integral_sin_pow_odd_mul_cos_pow (m n : ℕ) :
  ∫ x in a..b, sin x ^ (2 * m + 1) * cos x ^ n = ∫ u in cos b..cos a, u ^ n * (1 - u ^ 2) ^ m :=
have hc : continuous (λ u : ℝ, u ^ n * (1 - u ^ 2) ^ m), by continuity,
calc   ∫ x in a..b, sin x ^ (2 * m + 1) * cos x ^ n
    = -∫ x in b..a, sin x ^ (2 * m + 1) * cos x ^ n          : by rw integral_symm
... =  ∫ x in b..a, (1 - cos x ^ 2) ^ m * -sin x * cos x ^ n : by simp [pow_succ', pow_mul, sin_sq]
... =  ∫ x in b..a, cos x ^ n * (1 - cos x ^ 2) ^ m * -sin x : by { congr, ext, ring }
... =  ∫ u in cos b..cos a, u ^ n * (1 - u ^ 2) ^ m          : integral_comp_mul_deriv
                                                                (λ x hx, has_deriv_at_cos x)
                                                                  continuous_on_sin.neg hc

/-- The integral of `sin x * cos x`, given in terms of cos².
See `integral_sin_mul_cos₁` above for the integral given in terms of sin². -/
lemma integral_sin_mul_cos₂  :
  ∫ x in a..b, sin x * cos x = (cos a ^ 2 - cos b ^ 2) / 2 :=
by simpa using integral_sin_pow_odd_mul_cos_pow 0 1

@[simp]
lemma integral_sin_mul_cos_sq :
  ∫ x in a..b, sin x * cos x ^ 2 = (cos a ^ 3 - cos b ^ 3) / 3 :=
by simpa using integral_sin_pow_odd_mul_cos_pow 0 2

@[simp]
lemma integral_sin_pow_three :
  ∫ x in a..b, sin x ^ 3 = cos a - cos b - (cos a ^ 3 - cos b ^ 3) / 3 :=
by simpa using integral_sin_pow_odd_mul_cos_pow 1 0

/-- Simplification of the integral of `sin x ^ m * cos x ^ n`, case `m` and `n` are both even. -/
lemma integral_sin_pow_even_mul_cos_pow_even (m n : ℕ) :
    ∫ x in a..b, sin x ^ (2 * m) * cos x ^ (2 * n)
  = ∫ x in a..b, ((1 - cos (2 * x)) / 2) ^ m * ((1 + cos (2 * x)) / 2) ^ n :=
by field_simp [pow_mul, sin_sq, cos_sq, ← sub_sub, (by ring : (2:ℝ) - 1 = 1)]

@[simp]
lemma integral_sin_sq_mul_cos_sq :
  ∫ x in a..b, sin x ^ 2 * cos x ^ 2 = (b - a) / 8 - (sin (4 * b) - sin (4 * a)) / 32 :=
begin
  convert integral_sin_pow_even_mul_cos_pow_even 1 1 using 1,
  have h1 : ∀ c : ℝ, (1 - c) / 2 * ((1 + c) / 2) = (1 - c ^ 2) / 4 := λ c, by ring,
  have h2 : continuous (λ x, cos (2 * x) ^ 2) := by continuity,
  have h3 : ∀ x, cos x * sin x = sin (2 * x) / 2, { intro, rw sin_two_mul, ring },
  have h4 : ∀ d : ℝ, 2 * (2 * d) = 4 * d := λ d, by ring,
  simp [h1, h2.interval_integrable, integral_comp_mul_left (λ x, cos x ^ 2), h3, h4],
  ring,
end<|MERGE_RESOLUTION|>--- conflicted
+++ resolved
@@ -52,15 +52,6 @@
   interval_integrable (λ x, x ^ r) μ a b :=
 (continuous_on_id.rpow_const $ λ x hx, h.symm.imp (ne_of_mem_of_not_mem hx) id).interval_integrable
 
-<<<<<<< HEAD
-lemma interval_integrable_cpow {r : ℂ} (ha : 0 < a) (hb : 0 < b) :
-  interval_integrable (λ x : ℝ, (x : ℂ) ^ r) volume a b :=
-begin
-  refine (complex.continuous_of_real.continuous_on.cpow_const _).interval_integrable,
-  intros c hc,
-  left,
-  exact_mod_cast lt_of_lt_of_le (lt_min ha hb) hc.left,
-=======
 /-- Alternative version with a weaker hypothesis on `r`, but assuming the measure is volume. -/
 lemma interval_integrable_rpow' {r : ℝ} (h : -1 < r) :
   interval_integrable (λ x, x ^ r) volume a b :=
@@ -85,7 +76,15 @@
     rw interval_oc_of_le (by linarith : 0 ≤ -c) at hx,
     simp only [pi.smul_apply, algebra.id.smul_eq_mul, log_neg_eq_log, mul_comm,
       rpow_def_of_pos hx.1, rpow_def_of_neg (by linarith [hx.1] : -x < 0)], }
->>>>>>> 34ce7847
+end
+
+lemma interval_integrable_cpow {r : ℂ} (ha : 0 < a) (hb : 0 < b) :
+  interval_integrable (λ x : ℝ, (x : ℂ) ^ r) volume a b :=
+begin
+  refine (complex.continuous_of_real.continuous_on.cpow_const _).interval_integrable,
+  intros c hc,
+  left,
+  exact_mod_cast lt_of_lt_of_le (lt_min ha hb) hc.left,
 end
 
 @[simp]
