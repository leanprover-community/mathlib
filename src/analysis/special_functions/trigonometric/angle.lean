--- conflicted
+++ resolved
@@ -5,10 +5,7 @@
 -/
 import analysis.special_functions.trigonometric.basic
 import algebra.char_zero.quotient
-<<<<<<< HEAD
-=======
 import data.sign
->>>>>>> 0a3e8d38
 
 /-!
 # The type of angles
@@ -111,12 +108,8 @@
 lemma two_zsmul_eq_zero_iff {θ : angle} : (2 : ℤ) • θ = 0 ↔ (θ = 0 ∨ θ = π) :=
 by simp_rw [two_zsmul, ←two_nsmul, two_nsmul_eq_zero_iff]
 
-<<<<<<< HEAD
-theorem cos_eq_iff_eq_or_eq_neg {θ ψ : ℝ} : cos θ = cos ψ ↔ (θ : angle) = ψ ∨ (θ : angle) = -ψ :=
-=======
 theorem cos_eq_iff_coe_eq_or_eq_neg {θ ψ : ℝ} :
   cos θ = cos ψ ↔ (θ : angle) = ψ ∨ (θ : angle) = -ψ :=
->>>>>>> 0a3e8d38
 begin
   split,
   { intro Hcos,
@@ -185,11 +178,7 @@
 rfl
 
 @[continuity] lemma continuous_sin : continuous sin :=
-<<<<<<< HEAD
-continuous_quotient_lift_on' _ real.continuous_sin
-=======
 real.continuous_sin.quotient_lift_on' _
->>>>>>> 0a3e8d38
 
 /-- The cosine of a `real.angle`. -/
 def cos (θ : angle) : ℝ := cos_periodic.lift θ
@@ -198,9 +187,6 @@
 rfl
 
 @[continuity] lemma continuous_cos : continuous cos :=
-<<<<<<< HEAD
-continuous_quotient_lift_on' _ real.continuous_cos
-=======
 real.continuous_cos.quotient_lift_on' _
 
 lemma cos_eq_real_cos_iff_eq_or_eq_neg {θ : angle} {ψ : ℝ} : cos θ = real.cos ψ ↔ θ = ψ ∨ θ = -ψ :=
@@ -316,7 +302,6 @@
 
 lemma sign_eq_zero_iff {θ : angle} : θ.sign = 0 ↔ θ = 0 ∨ θ = π :=
 by rw [sign, sign_eq_zero_iff, sin_eq_zero_iff]
->>>>>>> 0a3e8d38
 
 end angle
 
