--- conflicted
+++ resolved
@@ -228,11 +228,7 @@
   have npos : 0 < (n:ℝ) := by exact_mod_cast npos',
   -- Two easy inequalities we'll need later:
   have w₁ : 0 ≤ 2 * ‖f‖ := mul_nonneg (by norm_num) (norm_nonneg f),
-<<<<<<< HEAD
-  have w₂ : 0 ≤ 2 * ‖f‖ * δ^(-2 : ℤ) := mul_nonneg w₁ (zpow_neg_bit0_nonneg _ _),
-=======
   have w₂ : 0 ≤ 2 * ‖f‖ * δ^(-2 : ℤ) := mul_nonneg w₁ (zpow_neg_two_nonneg _),
->>>>>>> da3fc4a3
   -- As `[0,1]` is compact, it suffices to check the inequality pointwise.
   rw (continuous_map.norm_lt_iff _ h),
   intro x,
@@ -297,11 +293,7 @@
                                   : mul_le_mul_of_nonneg_left
                                       (finset.sum_le_univ_sum_of_nonneg
                                         (λ k, mul_nonneg
-<<<<<<< HEAD
-                                          (mul_nonneg (zpow_neg_bit0_nonneg _ _) (sq_nonneg _))
-=======
                                           (mul_nonneg (zpow_neg_two_nonneg _) (sq_nonneg _))
->>>>>>> da3fc4a3
                                           bernstein_nonneg)) w₁
         ... = (2 * ‖f‖) * δ^(-2 : ℤ) * ∑ k : fin (n+1), (x - k/ₙ)^2 * bernstein n k x
                                   : by conv_rhs
