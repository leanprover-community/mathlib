--- conflicted
+++ resolved
@@ -827,12 +827,7 @@
 lemma continuous_at_rpow_const (x : ℝ) (q : ℝ) (h : x ≠ 0 ∨ 0 < q) :
   continuous_at (λ (x : ℝ), x ^ q) x :=
 begin
-<<<<<<< HEAD
-  have : (λ (x : ℝ), x ^ q) = (λ p : ℝ × ℝ, p.1 ^ p.2) ∘ (λ y:ℝ, (y, q)), by { ext x, refl },
-  rw this,
-=======
   change continuous_at ((λ p : ℝ × ℝ, p.1 ^ p.2) ∘ (λ y : ℝ, (y, q))) x,
->>>>>>> feb34df6
   apply continuous_at.comp,
   { exact continuous_at_rpow (x, q) h },
   { exact (continuous_id'.prod_mk continuous_const).continuous_at }
