/-
Copyright (c) 2018 Chris Hughes. All rights reserved.
Released under Apache 2.0 license as described in the file LICENSE.
Authors: Chris Hughes, Abhimanyu Pallavi Sudhir, Jean Lo, Calle Sönne, Sébastien Gouëzel,
  Rémy Degenne
-/
import analysis.special_functions.complex.log

/-!
# Power function on `ℂ`, `ℝ`, `ℝ≥0`, and `ℝ≥0∞`

We construct the power functions `x ^ y` where
* `x` and `y` are complex numbers,
* or `x` and `y` are real numbers,
* or `x` is a nonnegative real number and `y` is a real number;
* or `x` is a number from `[0, +∞]` (a.k.a. `ℝ≥0∞`) and `y` is a real number.

We also prove basic properties of these functions.
-/

noncomputable theory

open_locale classical real topological_space nnreal ennreal filter
open filter

namespace complex

/-- The complex power function `x^y`, given by `x^y = exp(y log x)` (where `log` is the principal
determination of the logarithm), unless `x = 0` where one sets `0^0 = 1` and `0^y = 0` for
`y ≠ 0`. -/
noncomputable def cpow (x y : ℂ) : ℂ :=
if x = 0
  then if y = 0
    then 1
    else 0
  else exp (log x * y)

noncomputable instance : has_pow ℂ ℂ := ⟨cpow⟩

@[simp] lemma cpow_eq_pow (x y : ℂ) : cpow x y = x ^ y := rfl

lemma cpow_def (x y : ℂ) : x ^ y =
  if x = 0
    then if y = 0
      then 1
      else 0
    else exp (log x * y) := rfl

lemma cpow_def_of_ne_zero {x : ℂ} (hx : x ≠ 0) (y : ℂ) : x ^ y = exp (log x * y) := if_neg hx

@[simp] lemma cpow_zero (x : ℂ) : x ^ (0 : ℂ) = 1 := by simp [cpow_def]

@[simp] lemma cpow_eq_zero_iff (x y : ℂ) : x ^ y = 0 ↔ x = 0 ∧ y ≠ 0 :=
by { simp only [cpow_def], split_ifs; simp [*, exp_ne_zero] }

@[simp] lemma zero_cpow {x : ℂ} (h : x ≠ 0) : (0 : ℂ) ^ x = 0 :=
by simp [cpow_def, *]

lemma zero_cpow_eq_iff {x : ℂ} {a : ℂ} : 0 ^ x = a ↔ (x ≠ 0 ∧ a = 0) ∨ (x = 0 ∧ a = 1) :=
begin
  split,
  { intros hyp,
    simp [cpow_def] at hyp,
    by_cases x = 0,
    { subst h, simp only [if_true, eq_self_iff_true] at hyp, right, exact ⟨rfl, hyp.symm⟩},
    { rw if_neg h at hyp, left, exact ⟨h, hyp.symm⟩, }, },
  { rintro (⟨h, rfl⟩|⟨rfl,rfl⟩),
    { exact zero_cpow h, },
    { exact cpow_zero _, }, },
end

lemma eq_zero_cpow_iff {x : ℂ} {a : ℂ} : a = 0 ^ x ↔ (x ≠ 0 ∧ a = 0) ∨ (x = 0 ∧ a = 1) :=
by rw [←zero_cpow_eq_iff, eq_comm]

@[simp] lemma cpow_one (x : ℂ) : x ^ (1 : ℂ) = x :=
if hx : x = 0 then by simp [hx, cpow_def]
else by rw [cpow_def, if_neg (one_ne_zero : (1 : ℂ) ≠ 0), if_neg hx, mul_one, exp_log hx]

@[simp] lemma one_cpow (x : ℂ) : (1 : ℂ) ^ x = 1 :=
by rw cpow_def; split_ifs; simp [one_ne_zero, *] at *

lemma cpow_add {x : ℂ} (y z : ℂ) (hx : x ≠ 0) : x ^ (y + z) = x ^ y * x ^ z :=
by simp [cpow_def]; simp [*, exp_add, mul_add] at *

lemma cpow_mul {x y : ℂ} (z : ℂ) (h₁ : -π < (log x * y).im) (h₂ : (log x * y).im ≤ π) :
  x ^ (y * z) = (x ^ y) ^ z :=
begin
  simp only [cpow_def],
  split_ifs;
  simp [*, exp_ne_zero, log_exp h₁ h₂, mul_assoc] at *
end

lemma cpow_neg (x y : ℂ) : x ^ -y = (x ^ y)⁻¹ :=
by simp [cpow_def]; split_ifs; simp [exp_neg]

lemma cpow_sub {x : ℂ} (y z : ℂ) (hx : x ≠ 0) : x ^ (y - z) = x ^ y / x ^ z :=
by rw [sub_eq_add_neg, cpow_add _ _ hx, cpow_neg, div_eq_mul_inv]

lemma cpow_neg_one (x : ℂ) : x ^ (-1 : ℂ) = x⁻¹ :=
by simpa using cpow_neg x 1

@[simp] lemma cpow_nat_cast (x : ℂ) : ∀ (n : ℕ), x ^ (n : ℂ) = x ^ n
| 0       := by simp
| (n + 1) := if hx : x = 0 then by simp only [hx, pow_succ,
    complex.zero_cpow (nat.cast_ne_zero.2 (nat.succ_ne_zero _)), zero_mul]
  else by simp [cpow_add, hx, pow_add, cpow_nat_cast n]

@[simp] lemma cpow_int_cast (x : ℂ) : ∀ (n : ℤ), x ^ (n : ℂ) = x ^ n
| (n : ℕ) := by simp; refl
| -[1+ n] := by rw zpow_neg_succ_of_nat;
  simp only [int.neg_succ_of_nat_coe, int.cast_neg, complex.cpow_neg, inv_eq_one_div,
    int.cast_coe_nat, cpow_nat_cast]

lemma cpow_nat_inv_pow (x : ℂ) {n : ℕ} (hn : 0 < n) : (x ^ (n⁻¹ : ℂ)) ^ n = x :=
begin
  suffices : im (log x * n⁻¹) ∈ set.Ioc (-π) π,
  { rw [← cpow_nat_cast, ← cpow_mul _ this.1 this.2, inv_mul_cancel, cpow_one],
    exact_mod_cast hn.ne' },
  rw [mul_comm, ← of_real_nat_cast, ← of_real_inv, of_real_mul_im, ← div_eq_inv_mul],
  have hn' : 0 < (n : ℝ), by assumption_mod_cast,
  have hn1 : 1 ≤ (n : ℝ), by exact_mod_cast (nat.succ_le_iff.2 hn),
  split,
  { rw lt_div_iff hn',
    calc -π * n ≤ -π * 1 : mul_le_mul_of_nonpos_left hn1 (neg_nonpos.2 real.pi_pos.le)
    ... = -π : mul_one _
    ... < im (log x) : neg_pi_lt_log_im _ },
  { rw div_le_iff hn',
    calc im (log x) ≤ π : log_im_le_pi _
    ... = π * 1 : (mul_one π).symm
    ... ≤ π * n : mul_le_mul_of_nonneg_left hn1 real.pi_pos.le }
end

end complex

section lim

open complex

variables {α : Type*}

lemma zero_cpow_eq_nhds {b : ℂ} (hb : b ≠ 0) :
  (0 : ℂ).cpow =ᶠ[𝓝 b] 0 :=
begin
  suffices : ∀ᶠ (x : ℂ) in (𝓝 b), x ≠ 0,
  from this.mono (λ x hx, by rw [cpow_eq_pow, zero_cpow hx, pi.zero_apply]),
  exact is_open.eventually_mem is_open_ne hb,
end

lemma cpow_eq_nhds {a b : ℂ} (ha : a ≠ 0) :
  (λ x, x.cpow b) =ᶠ[𝓝 a] λ x, exp (log x * b) :=
begin
  suffices : ∀ᶠ (x : ℂ) in (𝓝 a), x ≠ 0,
    from this.mono (λ x hx, by { dsimp only, rw [cpow_eq_pow, cpow_def_of_ne_zero hx], }),
  exact is_open.eventually_mem is_open_ne ha,
end

lemma cpow_eq_nhds' {p : ℂ × ℂ} (hp_fst : p.fst ≠ 0) :
  (λ x, x.1 ^ x.2) =ᶠ[𝓝 p] λ x, exp (log x.1 * x.2) :=
begin
  suffices : ∀ᶠ (x : ℂ × ℂ) in (𝓝 p), x.1 ≠ 0,
    from this.mono (λ x hx, by { dsimp only, rw cpow_def_of_ne_zero hx, }),
  refine is_open.eventually_mem _ hp_fst,
  change is_open {x : ℂ × ℂ | x.1 = 0}ᶜ,
  rw is_open_compl_iff,
  exact is_closed_eq continuous_fst continuous_const,
end

lemma continuous_at_const_cpow {a b : ℂ} (ha : a ≠ 0) : continuous_at (cpow a) b :=
begin
  have cpow_eq : cpow a = λ b, exp (log a * b),
    by { ext1 b, rw [cpow_eq_pow, cpow_def_of_ne_zero ha], },
  rw cpow_eq,
  exact continuous_exp.continuous_at.comp (continuous_at.mul continuous_at_const continuous_at_id),
end

lemma continuous_at_const_cpow' {a b : ℂ} (h : b ≠ 0) : continuous_at (cpow a) b :=
begin
  by_cases ha : a = 0,
  { rw [ha, continuous_at_congr (zero_cpow_eq_nhds h)], exact continuous_at_const, },
  { exact continuous_at_const_cpow ha, },
end

lemma continuous_at_cpow_const {a b : ℂ} (ha : 0 < a.re ∨ a.im ≠ 0) :
  continuous_at (λ x, cpow x b) a :=
begin
  have ha_ne_zero : a ≠ 0, by { intro h, cases ha; { rw h at ha, simpa using ha, }, },
  rw continuous_at_congr (cpow_eq_nhds ha_ne_zero),
  refine continuous_exp.continuous_at.comp _,
  exact continuous_at.mul (continuous_at_clog ha) continuous_at_const,
end

lemma continuous_at_cpow {p : ℂ × ℂ} (hp_fst : 0 < p.fst.re ∨ p.fst.im ≠ 0) :
  continuous_at (λ x : ℂ × ℂ, x.1 ^ x.2) p :=
begin
  have hp_fst_ne_zero : p.fst ≠ 0,
    by { intro h, cases hp_fst; { rw h at hp_fst, simpa using hp_fst, }, },
  rw continuous_at_congr (cpow_eq_nhds' hp_fst_ne_zero),
  refine continuous_exp.continuous_at.comp _,
  refine continuous_at.mul (continuous_at.comp _ continuous_fst.continuous_at)
    continuous_snd.continuous_at,
  exact continuous_at_clog hp_fst,
end

lemma filter.tendsto.cpow {l : filter α} {f g : α → ℂ} {a b : ℂ} (hf : tendsto f l (𝓝 a))
  (hg : tendsto g l (𝓝 b)) (ha : 0 < a.re ∨ a.im ≠ 0) :
  tendsto (λ x, f x ^ g x) l (𝓝 (a ^ b)) :=
(@continuous_at_cpow (a,b) ha).tendsto.comp (hf.prod_mk_nhds hg)

lemma filter.tendsto.const_cpow {l : filter α} {f : α → ℂ} {a b : ℂ} (hf : tendsto f l (𝓝 b))
  (h : a ≠ 0 ∨ b ≠ 0) :
  tendsto (λ x, a ^ f x) l (𝓝 (a ^ b)) :=
begin
  cases h,
  { exact (continuous_at_const_cpow h).tendsto.comp hf, },
  { exact (continuous_at_const_cpow' h).tendsto.comp hf, },
end

variables [topological_space α] {f g : α → ℂ} {s : set α} {a : α}

lemma continuous_within_at.cpow (hf : continuous_within_at f s a) (hg : continuous_within_at g s a)
  (h0 : 0 < (f a).re ∨ (f a).im ≠ 0) :
  continuous_within_at (λ x, f x ^ g x) s a :=
hf.cpow hg h0

lemma continuous_within_at.const_cpow {b : ℂ} (hf : continuous_within_at f s a)
  (h : b ≠ 0 ∨ f a ≠ 0) :
  continuous_within_at (λ x, b ^ f x) s a :=
hf.const_cpow h

lemma continuous_at.cpow (hf : continuous_at f a) (hg : continuous_at g a)
  (h0 : 0 < (f a).re ∨ (f a).im ≠ 0) :
  continuous_at (λ x, f x ^ g x) a :=
hf.cpow hg h0

lemma continuous_at.const_cpow {b : ℂ} (hf : continuous_at f a) (h : b ≠ 0 ∨ f a ≠ 0) :
  continuous_at (λ x, b ^ f x) a :=
hf.const_cpow h

lemma continuous_on.cpow (hf : continuous_on f s) (hg : continuous_on g s)
  (h0 : ∀ a ∈ s, 0 < (f a).re ∨ (f a).im ≠ 0) :
  continuous_on (λ x, f x ^ g x) s :=
λ a ha, (hf a ha).cpow (hg a ha) (h0 a ha)

lemma continuous_on.const_cpow {b : ℂ} (hf : continuous_on f s) (h : b ≠ 0 ∨ ∀ a ∈ s, f a ≠ 0) :
  continuous_on (λ x, b ^ f x) s :=
λ a ha, (hf a ha).const_cpow (h.imp id $ λ h, h a ha)

lemma continuous.cpow (hf : continuous f) (hg : continuous g)
  (h0 : ∀ a, 0 < (f a).re ∨ (f a).im ≠ 0) :
  continuous (λ x, f x ^ g x) :=
continuous_iff_continuous_at.2 $ λ a, (hf.continuous_at.cpow hg.continuous_at (h0 a))

lemma continuous.const_cpow {b : ℂ} (hf : continuous f) (h : b ≠ 0 ∨ ∀ a, f a ≠ 0) :
  continuous (λ x, b ^ f x) :=
continuous_iff_continuous_at.2 $ λ a, (hf.continuous_at.const_cpow $ h.imp id $ λ h, h a)

end lim

namespace real

/-- The real power function `x^y`, defined as the real part of the complex power function.
For `x > 0`, it is equal to `exp(y log x)`. For `x = 0`, one sets `0^0=1` and `0^y=0` for `y ≠ 0`.
For `x < 0`, the definition is somewhat arbitary as it depends on the choice of a complex
determination of the logarithm. With our conventions, it is equal to `exp (y log x) cos (πy)`. -/
noncomputable def rpow (x y : ℝ) := ((x : ℂ) ^ (y : ℂ)).re

noncomputable instance : has_pow ℝ ℝ := ⟨rpow⟩

@[simp] lemma rpow_eq_pow (x y : ℝ) : rpow x y = x ^ y := rfl

lemma rpow_def (x y : ℝ) : x ^ y = ((x : ℂ) ^ (y : ℂ)).re := rfl

lemma rpow_def_of_nonneg {x : ℝ} (hx : 0 ≤ x) (y : ℝ) : x ^ y =
  if x = 0
    then if y = 0
      then 1
      else 0
    else exp (log x * y) :=
by simp only [rpow_def, complex.cpow_def];
  split_ifs;
  simp [*, (complex.of_real_log hx).symm, -complex.of_real_mul, -is_R_or_C.of_real_mul,
    (complex.of_real_mul _ _).symm, complex.exp_of_real_re] at *

lemma rpow_def_of_pos {x : ℝ} (hx : 0 < x) (y : ℝ) : x ^ y = exp (log x * y) :=
by rw [rpow_def_of_nonneg (le_of_lt hx), if_neg (ne_of_gt hx)]

lemma exp_mul (x y : ℝ) : exp (x * y) = (exp x) ^ y :=
by rw [rpow_def_of_pos (exp_pos _), log_exp]

lemma rpow_eq_zero_iff_of_nonneg {x y : ℝ} (hx : 0 ≤ x) : x ^ y = 0 ↔ x = 0 ∧ y ≠ 0 :=
by { simp only [rpow_def_of_nonneg hx], split_ifs; simp [*, exp_ne_zero] }

open_locale real

lemma rpow_def_of_neg {x : ℝ} (hx : x < 0) (y : ℝ) : x ^ y = exp (log x * y) * cos (y * π) :=
begin
  rw [rpow_def, complex.cpow_def, if_neg],
  have : complex.log x * y = ↑(log(-x) * y) + ↑(y * π) * complex.I,
  { simp only [complex.log, abs_of_neg hx, complex.arg_of_real_of_neg hx,
      complex.abs_of_real, complex.of_real_mul], ring },
  { rw [this, complex.exp_add_mul_I, ← complex.of_real_exp, ← complex.of_real_cos,
      ← complex.of_real_sin, mul_add, ← complex.of_real_mul, ← mul_assoc, ← complex.of_real_mul,
      complex.add_re, complex.of_real_re, complex.mul_re, complex.I_re, complex.of_real_im,
      real.log_neg_eq_log],
    ring },
  { rw complex.of_real_eq_zero, exact ne_of_lt hx }
end

lemma rpow_def_of_nonpos {x : ℝ} (hx : x ≤ 0) (y : ℝ) : x ^ y =
  if x = 0
    then if y = 0
      then 1
      else 0
    else exp (log x * y) * cos (y * π) :=
by split_ifs; simp [rpow_def, *]; exact rpow_def_of_neg (lt_of_le_of_ne hx h) _

lemma rpow_pos_of_pos {x : ℝ} (hx : 0 < x) (y : ℝ) : 0 < x ^ y :=
by rw rpow_def_of_pos hx; apply exp_pos

@[simp] lemma rpow_zero (x : ℝ) : x ^ (0 : ℝ) = 1 := by simp [rpow_def]

@[simp] lemma zero_rpow {x : ℝ} (h : x ≠ 0) : (0 : ℝ) ^ x = 0 :=
by simp [rpow_def, *]

lemma zero_rpow_eq_iff {x : ℝ} {a : ℝ} : 0 ^ x = a ↔ (x ≠ 0 ∧ a = 0) ∨ (x = 0 ∧ a = 1) :=
begin
  split,
  { intros hyp,
    simp [rpow_def] at hyp,
    by_cases x = 0,
    { subst h,
      simp only [complex.one_re, complex.of_real_zero, complex.cpow_zero] at hyp,
      exact or.inr ⟨rfl, hyp.symm⟩},
    { rw complex.zero_cpow (complex.of_real_ne_zero.mpr h) at hyp,
      exact or.inl ⟨h, hyp.symm⟩, }, },
  { rintro (⟨h,rfl⟩|⟨rfl,rfl⟩),
    { exact zero_rpow h, },
    { exact rpow_zero _, }, },
end

lemma eq_zero_rpow_iff {x : ℝ} {a : ℝ} : a = 0 ^ x ↔ (x ≠ 0 ∧ a = 0) ∨ (x = 0 ∧ a = 1) :=
by rw [←zero_rpow_eq_iff, eq_comm]

@[simp] lemma rpow_one (x : ℝ) : x ^ (1 : ℝ) = x := by simp [rpow_def]

@[simp] lemma one_rpow (x : ℝ) : (1 : ℝ) ^ x = 1 := by simp [rpow_def]

lemma zero_rpow_le_one (x : ℝ) : (0 : ℝ) ^ x ≤ 1 :=
by { by_cases h : x = 0; simp [h, zero_le_one] }

lemma zero_rpow_nonneg (x : ℝ) : 0 ≤ (0 : ℝ) ^ x :=
by { by_cases h : x = 0; simp [h, zero_le_one] }

lemma rpow_nonneg_of_nonneg {x : ℝ} (hx : 0 ≤ x) (y : ℝ) : 0 ≤ x ^ y :=
by rw [rpow_def_of_nonneg hx];
  split_ifs; simp only [zero_le_one, le_refl, le_of_lt (exp_pos _)]

lemma abs_rpow_le_abs_rpow (x y : ℝ) : |x ^ y| ≤ |x| ^ y :=
begin
  rcases lt_trichotomy 0 x with (hx|rfl|hx),
  { rw [abs_of_pos hx, abs_of_pos (rpow_pos_of_pos hx _)] },
  { rw [abs_zero, abs_of_nonneg (rpow_nonneg_of_nonneg le_rfl _)] },
  { rw [abs_of_neg hx, rpow_def_of_neg hx, rpow_def_of_pos (neg_pos.2 hx), log_neg_eq_log,
      abs_mul, abs_of_pos (exp_pos _)],
    exact mul_le_of_le_one_right (exp_pos _).le (abs_cos_le_one _) }
end

lemma abs_rpow_le_exp_log_mul (x y : ℝ) : |x ^ y| ≤ exp (log x * y) :=
begin
  refine (abs_rpow_le_abs_rpow x y).trans _,
  by_cases hx : x = 0,
  { by_cases hy : y = 0; simp [hx, hy, zero_le_one] },
  { rw [rpow_def_of_pos (abs_pos.2 hx), log_abs] }
end

lemma abs_rpow_of_nonneg {x y : ℝ} (hx_nonneg : 0 ≤ x) : |x ^ y| = |x| ^ y :=
begin
  have h_rpow_nonneg : 0 ≤ x ^ y, from real.rpow_nonneg_of_nonneg hx_nonneg _,
  rw [abs_eq_self.mpr hx_nonneg, abs_eq_self.mpr h_rpow_nonneg],
end

lemma norm_rpow_of_nonneg {x y : ℝ} (hx_nonneg : 0 ≤ x) : ∥x ^ y∥ = ∥x∥ ^ y :=
by { simp_rw real.norm_eq_abs, exact abs_rpow_of_nonneg hx_nonneg, }

end real

namespace complex

lemma of_real_cpow {x : ℝ} (hx : 0 ≤ x) (y : ℝ) : ((x ^ y : ℝ) : ℂ) = (x : ℂ) ^ (y : ℂ) :=
by simp [real.rpow_def_of_nonneg hx, complex.cpow_def]; split_ifs; simp [complex.of_real_log hx]

@[simp] lemma abs_cpow_real (x : ℂ) (y : ℝ) : abs (x ^ (y : ℂ)) = x.abs ^ y :=
begin
  rw [real.rpow_def_of_nonneg (abs_nonneg _), complex.cpow_def],
  split_ifs;
  simp [*, abs_of_nonneg (le_of_lt (real.exp_pos _)), complex.log, complex.exp_add,
    add_mul, mul_right_comm _ I, exp_mul_I, abs_cos_add_sin_mul_I,
    (complex.of_real_mul _ _).symm, -complex.of_real_mul, -is_R_or_C.of_real_mul] at *
end

@[simp] lemma abs_cpow_inv_nat (x : ℂ) (n : ℕ) : abs (x ^ (n⁻¹ : ℂ)) = x.abs ^ (n⁻¹ : ℝ) :=
by rw ← abs_cpow_real; simp [-abs_cpow_real]

end complex

namespace real

variables {x y z : ℝ}

lemma rpow_add {x : ℝ} (hx : 0 < x) (y z : ℝ) : x ^ (y + z) = x ^ y * x ^ z :=
by simp only [rpow_def_of_pos hx, mul_add, exp_add]

lemma rpow_add' {x : ℝ} (hx : 0 ≤ x) {y z : ℝ} (h : y + z ≠ 0) : x ^ (y + z) = x ^ y * x ^ z :=
begin
  rcases hx.eq_or_lt with rfl|pos,
  { rw [zero_rpow h, zero_eq_mul],
    have : y ≠ 0 ∨ z ≠ 0, from not_and_distrib.1 (λ ⟨hy, hz⟩, h $ hy.symm ▸ hz.symm ▸ zero_add 0),
    exact this.imp zero_rpow zero_rpow },
  { exact rpow_add pos _ _ }
end

/-- For `0 ≤ x`, the only problematic case in the equality `x ^ y * x ^ z = x ^ (y + z)` is for
`x = 0` and `y + z = 0`, where the right hand side is `1` while the left hand side can vanish.
The inequality is always true, though, and given in this lemma. -/
lemma le_rpow_add {x : ℝ} (hx : 0 ≤ x) (y z : ℝ) : x ^ y * x ^ z ≤ x ^ (y + z) :=
begin
  rcases le_iff_eq_or_lt.1 hx with H|pos,
  { by_cases h : y + z = 0,
    { simp only [H.symm, h, rpow_zero],
      calc (0 : ℝ) ^ y * 0 ^ z ≤ 1 * 1 :
        mul_le_mul (zero_rpow_le_one y) (zero_rpow_le_one z) (zero_rpow_nonneg z) zero_le_one
      ... = 1 : by simp },
    { simp [rpow_add', ← H, h] } },
  { simp [rpow_add pos] }
end

lemma rpow_mul {x : ℝ} (hx : 0 ≤ x) (y z : ℝ) : x ^ (y * z) = (x ^ y) ^ z :=
by rw [← complex.of_real_inj, complex.of_real_cpow (rpow_nonneg_of_nonneg hx _),
    complex.of_real_cpow hx, complex.of_real_mul, complex.cpow_mul, complex.of_real_cpow hx];
  simp only [(complex.of_real_mul _ _).symm, (complex.of_real_log hx).symm,
    complex.of_real_im, neg_lt_zero, pi_pos, le_of_lt pi_pos]

lemma rpow_neg {x : ℝ} (hx : 0 ≤ x) (y : ℝ) : x ^ -y = (x ^ y)⁻¹ :=
by simp only [rpow_def_of_nonneg hx]; split_ifs; simp [*, exp_neg] at *

lemma rpow_sub {x : ℝ} (hx : 0 < x) (y z : ℝ) : x ^ (y - z) = x ^ y / x ^ z :=
by simp only [sub_eq_add_neg, rpow_add hx, rpow_neg (le_of_lt hx), div_eq_mul_inv]

lemma rpow_sub' {x : ℝ} (hx : 0 ≤ x) {y z : ℝ} (h : y - z ≠ 0) :
  x ^ (y - z) = x ^ y / x ^ z :=
by { simp only [sub_eq_add_neg] at h ⊢, simp only [rpow_add' hx h, rpow_neg hx, div_eq_mul_inv] }

lemma rpow_add_int {x : ℝ} (hx : x ≠ 0) (y : ℝ) (n : ℤ) : x ^ (y + n) = x ^ y * x ^ n :=
by rw [rpow_def, complex.of_real_add, complex.cpow_add _ _ (complex.of_real_ne_zero.mpr hx),
  complex.of_real_int_cast, complex.cpow_int_cast, ← complex.of_real_zpow, mul_comm,
  complex.of_real_mul_re, ← rpow_def, mul_comm]

lemma rpow_add_nat {x : ℝ} (hx : x ≠ 0) (y : ℝ) (n : ℕ) : x ^ (y + n) = x ^ y * x ^ n :=
rpow_add_int hx y n

lemma rpow_sub_int {x : ℝ} (hx : x ≠ 0) (y : ℝ) (n : ℤ) : x ^ (y - n) = x ^ y / x ^ n :=
by simpa using rpow_add_int hx y (-n)

lemma rpow_sub_nat {x : ℝ} (hx : x ≠ 0) (y : ℝ) (n : ℕ) : x ^ (y - n) = x ^ y / x ^ n :=
rpow_sub_int hx y n

lemma rpow_add_one {x : ℝ} (hx : x ≠ 0) (y : ℝ) : x ^ (y + 1) = x ^ y * x :=
by simpa using rpow_add_nat hx y 1

lemma rpow_sub_one {x : ℝ} (hx : x ≠ 0) (y : ℝ) : x ^ (y - 1) = x ^ y / x :=
by simpa using rpow_sub_nat hx y 1

@[simp, norm_cast] lemma rpow_int_cast (x : ℝ) (n : ℤ) : x ^ (n : ℝ) = x ^ n :=
by simp only [rpow_def, ← complex.of_real_zpow, complex.cpow_int_cast,
  complex.of_real_int_cast, complex.of_real_re]

@[simp, norm_cast] lemma rpow_nat_cast (x : ℝ) (n : ℕ) : x ^ (n : ℝ) = x ^ n :=
rpow_int_cast x n

lemma rpow_neg_one (x : ℝ) : x ^ (-1 : ℝ) = x⁻¹ :=
begin
  suffices H : x ^ ((-1 : ℤ) : ℝ) = x⁻¹, by exact_mod_cast H,
  simp only [rpow_int_cast, zpow_one, zpow_neg₀],
end

lemma mul_rpow {x y z : ℝ} (h : 0 ≤ x) (h₁ : 0 ≤ y) : (x*y)^z = x^z * y^z :=
begin
  iterate 3 { rw real.rpow_def_of_nonneg }, split_ifs; simp * at *,
  { have hx : 0 < x,
    { cases lt_or_eq_of_le h with h₂ h₂, { exact h₂ },
      exfalso, apply h_2, exact eq.symm h₂ },
    have hy : 0 < y,
    { cases lt_or_eq_of_le h₁ with h₂ h₂, { exact h₂ },
      exfalso, apply h_3, exact eq.symm h₂ },
    rw [log_mul (ne_of_gt hx) (ne_of_gt hy), add_mul, exp_add]},
  { exact h₁ },
  { exact h },
  { exact mul_nonneg h h₁ },
end

lemma inv_rpow (hx : 0 ≤ x) (y : ℝ) : (x⁻¹)^y = (x^y)⁻¹ :=
by simp only [← rpow_neg_one, ← rpow_mul hx, mul_comm]

lemma div_rpow (hx : 0 ≤ x) (hy : 0 ≤ y) (z : ℝ) : (x / y) ^ z = x^z / y^z :=
by simp only [div_eq_mul_inv, mul_rpow hx (inv_nonneg.2 hy), inv_rpow hy]

lemma log_rpow {x : ℝ} (hx : 0 < x) (y : ℝ) : log (x^y) = y * (log x) :=
begin
  apply exp_injective,
  rw [exp_log (rpow_pos_of_pos hx y), ← exp_log hx, mul_comm, rpow_def_of_pos (exp_pos (log x)) y],
end

lemma rpow_lt_rpow (hx : 0 ≤ x) (hxy : x < y) (hz : 0 < z) : x^z < y^z :=
begin
  rw le_iff_eq_or_lt at hx, cases hx,
  { rw [← hx, zero_rpow (ne_of_gt hz)], exact rpow_pos_of_pos (by rwa ← hx at hxy) _ },
  rw [rpow_def_of_pos hx, rpow_def_of_pos (lt_trans hx hxy), exp_lt_exp],
  exact mul_lt_mul_of_pos_right (log_lt_log hx hxy) hz
end

lemma rpow_le_rpow {x y z: ℝ} (h : 0 ≤ x) (h₁ : x ≤ y) (h₂ : 0 ≤ z) : x^z ≤ y^z :=
begin
  rcases eq_or_lt_of_le h₁ with rfl|h₁', { refl },
  rcases eq_or_lt_of_le h₂ with rfl|h₂', { simp },
  exact le_of_lt (rpow_lt_rpow h h₁' h₂')
end

lemma rpow_lt_rpow_iff (hx : 0 ≤ x) (hy : 0 ≤ y) (hz : 0 < z) : x ^ z < y ^ z ↔ x < y :=
⟨lt_imp_lt_of_le_imp_le $ λ h, rpow_le_rpow hy h (le_of_lt hz), λ h, rpow_lt_rpow hx h hz⟩

lemma rpow_le_rpow_iff (hx : 0 ≤ x) (hy : 0 ≤ y) (hz : 0 < z) : x ^ z ≤ y ^ z ↔ x ≤ y :=
le_iff_le_iff_lt_iff_lt.2 $ rpow_lt_rpow_iff hy hx hz

lemma rpow_lt_rpow_of_exponent_lt (hx : 1 < x) (hyz : y < z) : x^y < x^z :=
begin
  repeat {rw [rpow_def_of_pos (lt_trans zero_lt_one hx)]},
  rw exp_lt_exp, exact mul_lt_mul_of_pos_left hyz (log_pos hx),
end

lemma rpow_le_rpow_of_exponent_le (hx : 1 ≤ x) (hyz : y ≤ z) : x^y ≤ x^z :=
begin
  repeat {rw [rpow_def_of_pos (lt_of_lt_of_le zero_lt_one hx)]},
  rw exp_le_exp, exact mul_le_mul_of_nonneg_left hyz (log_nonneg hx),
end

lemma rpow_lt_rpow_of_exponent_gt (hx0 : 0 < x) (hx1 : x < 1) (hyz : z < y) :
  x^y < x^z :=
begin
  repeat {rw [rpow_def_of_pos hx0]},
  rw exp_lt_exp, exact mul_lt_mul_of_neg_left hyz (log_neg hx0 hx1),
end

lemma rpow_le_rpow_of_exponent_ge (hx0 : 0 < x) (hx1 : x ≤ 1) (hyz : z ≤ y) :
  x^y ≤ x^z :=
begin
  repeat {rw [rpow_def_of_pos hx0]},
  rw exp_le_exp, exact mul_le_mul_of_nonpos_left hyz (log_nonpos (le_of_lt hx0) hx1),
end

lemma rpow_lt_one {x z : ℝ} (hx1 : 0 ≤ x) (hx2 : x < 1) (hz : 0 < z) : x^z < 1 :=
by { rw ← one_rpow z, exact rpow_lt_rpow hx1 hx2 hz }

lemma rpow_le_one {x z : ℝ} (hx1 : 0 ≤ x) (hx2 : x ≤ 1) (hz : 0 ≤ z) : x^z ≤ 1 :=
by { rw ← one_rpow z, exact rpow_le_rpow hx1 hx2 hz }

lemma rpow_lt_one_of_one_lt_of_neg {x z : ℝ} (hx : 1 < x) (hz : z < 0) : x^z < 1 :=
by { convert rpow_lt_rpow_of_exponent_lt hx hz, exact (rpow_zero x).symm }

lemma rpow_le_one_of_one_le_of_nonpos {x z : ℝ} (hx : 1 ≤ x) (hz : z ≤ 0) : x^z ≤ 1 :=
by { convert rpow_le_rpow_of_exponent_le hx hz, exact (rpow_zero x).symm }

lemma one_lt_rpow {x z : ℝ} (hx : 1 < x) (hz : 0 < z) : 1 < x^z :=
by { rw ← one_rpow z, exact rpow_lt_rpow zero_le_one hx hz }

lemma one_le_rpow {x z : ℝ} (hx : 1 ≤ x) (hz : 0 ≤ z) : 1 ≤ x^z :=
by { rw ← one_rpow z, exact rpow_le_rpow zero_le_one hx hz }

lemma one_lt_rpow_of_pos_of_lt_one_of_neg (hx1 : 0 < x) (hx2 : x < 1) (hz : z < 0) :
  1 < x^z :=
by { convert rpow_lt_rpow_of_exponent_gt hx1 hx2 hz, exact (rpow_zero x).symm }

lemma one_le_rpow_of_pos_of_le_one_of_nonpos (hx1 : 0 < x) (hx2 : x ≤ 1) (hz : z ≤ 0) :
  1 ≤ x^z :=
by { convert rpow_le_rpow_of_exponent_ge hx1 hx2 hz, exact (rpow_zero x).symm }

lemma rpow_lt_one_iff_of_pos (hx : 0 < x) : x ^ y < 1 ↔ 1 < x ∧ y < 0 ∨ x < 1 ∧ 0 < y :=
by rw [rpow_def_of_pos hx, exp_lt_one_iff, mul_neg_iff, log_pos_iff hx, log_neg_iff hx]

lemma rpow_lt_one_iff (hx : 0 ≤ x) : x ^ y < 1 ↔ x = 0 ∧ y ≠ 0 ∨ 1 < x ∧ y < 0 ∨ x < 1 ∧ 0 < y :=
begin
  rcases hx.eq_or_lt with (rfl|hx),
  { rcases em (y = 0) with (rfl|hy); simp [*, lt_irrefl, zero_lt_one] },
  { simp [rpow_lt_one_iff_of_pos hx, hx.ne.symm] }
end

lemma one_lt_rpow_iff_of_pos (hx : 0 < x) : 1 < x ^ y ↔ 1 < x ∧ 0 < y ∨ x < 1 ∧ y < 0 :=
by rw [rpow_def_of_pos hx, one_lt_exp_iff, mul_pos_iff, log_pos_iff hx, log_neg_iff hx]

lemma one_lt_rpow_iff (hx : 0 ≤ x) : 1 < x ^ y ↔ 1 < x ∧ 0 < y ∨ 0 < x ∧ x < 1 ∧ y < 0 :=
begin
  rcases hx.eq_or_lt with (rfl|hx),
  { rcases em (y = 0) with (rfl|hy); simp [*, lt_irrefl, (@zero_lt_one ℝ _ _).not_lt] },
  { simp [one_lt_rpow_iff_of_pos hx, hx] }
end

lemma le_rpow_iff_log_le (hx : 0 < x) (hy : 0 < y) :
  x ≤ y^z ↔ real.log x ≤ z * real.log y :=
by rw [←real.log_le_log hx (real.rpow_pos_of_pos hy z), real.log_rpow hy]

lemma le_rpow_of_log_le (hx : 0 ≤ x) (hy : 0 < y) (h : real.log x ≤ z * real.log y) :
  x ≤ y^z :=
begin
  obtain hx | rfl := hx.lt_or_eq,
  { exact (le_rpow_iff_log_le hx hy).2 h },
  exact (real.rpow_pos_of_pos hy z).le,
end

lemma lt_rpow_iff_log_lt (hx : 0 < x) (hy : 0 < y) :
  x < y^z ↔ real.log x < z * real.log y :=
by rw [←real.log_lt_log_iff hx (real.rpow_pos_of_pos hy z), real.log_rpow hy]

lemma lt_rpow_of_log_lt (hx : 0 ≤ x) (hy : 0 < y) (h : real.log x < z * real.log y) :
  x < y^z :=
begin
  obtain hx | rfl := hx.lt_or_eq,
  { exact (lt_rpow_iff_log_lt hx hy).2 h },
  exact real.rpow_pos_of_pos hy z,
end

lemma rpow_le_one_iff_of_pos (hx : 0 < x) : x ^ y ≤ 1 ↔ 1 ≤ x ∧ y ≤ 0 ∨ x ≤ 1 ∧ 0 ≤ y :=
by rw [rpow_def_of_pos hx, exp_le_one_iff, mul_nonpos_iff, log_nonneg_iff hx, log_nonpos_iff hx]

lemma pow_nat_rpow_nat_inv {x : ℝ} (hx : 0 ≤ x) {n : ℕ} (hn : 0 < n) :
  (x ^ n) ^ (n⁻¹ : ℝ) = x :=
have hn0 : (n : ℝ) ≠ 0, by simpa [pos_iff_ne_zero] using hn,
by rw [← rpow_nat_cast, ← rpow_mul hx, mul_inv_cancel hn0, rpow_one]

lemma rpow_nat_inv_pow_nat {x : ℝ} (hx : 0 ≤ x) {n : ℕ} (hn : 0 < n) :
  (x ^ (n⁻¹ : ℝ)) ^ n = x :=
have hn0 : (n : ℝ) ≠ 0, by simpa [pos_iff_ne_zero] using hn,
by rw [← rpow_nat_cast, ← rpow_mul hx, inv_mul_cancel hn0, rpow_one]

lemma continuous_at_const_rpow {a b : ℝ} (h : a ≠ 0) : continuous_at (rpow a) b :=
begin
  have : rpow a = λ x : ℝ, ((a : ℂ) ^ (x : ℂ)).re, by { ext1 x, rw [rpow_eq_pow, rpow_def], },
  rw this,
  refine complex.continuous_re.continuous_at.comp _,
  refine (continuous_at_const_cpow _).comp complex.continuous_of_real.continuous_at,
  norm_cast,
  exact h,
end

lemma continuous_at_const_rpow' {a b : ℝ} (h : b ≠ 0) : continuous_at (rpow a) b :=
begin
  have : rpow a = λ x : ℝ, ((a : ℂ) ^ (x : ℂ)).re, by { ext1 x, rw [rpow_eq_pow, rpow_def], },
  rw this,
  refine complex.continuous_re.continuous_at.comp _,
  refine (continuous_at_const_cpow' _).comp complex.continuous_of_real.continuous_at,
  norm_cast,
  exact h,
end

lemma rpow_eq_nhds_of_neg {p : ℝ × ℝ} (hp_fst : p.fst < 0) :
  (λ x : ℝ × ℝ, x.1 ^ x.2) =ᶠ[𝓝 p] λ x, exp (log x.1 * x.2) * cos (x.2 * π) :=
begin
  suffices : ∀ᶠ (x : ℝ × ℝ) in (𝓝 p), x.1 < 0,
    from this.mono (λ x hx, by { dsimp only, rw rpow_def_of_neg hx, }),
  exact is_open.eventually_mem (is_open_lt continuous_fst continuous_const) hp_fst,
end

lemma rpow_eq_nhds_of_pos {p : ℝ × ℝ} (hp_fst : 0 < p.fst) :
  (λ x : ℝ × ℝ, x.1 ^ x.2) =ᶠ[𝓝 p] λ x, exp (log x.1 * x.2) :=
begin
  suffices : ∀ᶠ (x : ℝ × ℝ) in (𝓝 p), 0 < x.1,
    from this.mono (λ x hx, by { dsimp only, rw rpow_def_of_pos hx, }),
  exact is_open.eventually_mem (is_open_lt continuous_const continuous_fst) hp_fst,
end

lemma continuous_at_rpow_of_ne (p : ℝ × ℝ) (hp : p.1 ≠ 0) :
  continuous_at (λ p : ℝ × ℝ, p.1 ^ p.2) p :=
begin
  rw ne_iff_lt_or_gt at hp,
  cases hp,
  { rw continuous_at_congr (rpow_eq_nhds_of_neg hp),
    refine continuous_at.mul _ (continuous_cos.continuous_at.comp _),
    { refine continuous_exp.continuous_at.comp (continuous_at.mul _ continuous_snd.continuous_at),
      refine (continuous_at_log _).comp continuous_fst.continuous_at,
      exact hp.ne, },
    { exact continuous_snd.continuous_at.mul continuous_at_const, }, },
  { rw continuous_at_congr (rpow_eq_nhds_of_pos hp),
    refine continuous_exp.continuous_at.comp (continuous_at.mul _ continuous_snd.continuous_at),
    refine (continuous_at_log _).comp continuous_fst.continuous_at,
    exact hp.lt.ne.symm, },
end

lemma continuous_at_rpow_of_pos (p : ℝ × ℝ) (hp : 0 < p.2) :
  continuous_at (λ p : ℝ × ℝ, p.1 ^ p.2) p :=
begin
  cases p with x y,
  obtain hx|rfl := ne_or_eq x 0,
  { exact continuous_at_rpow_of_ne (x, y) hx },
  have A : tendsto (λ p : ℝ × ℝ, exp (log p.1 * p.2)) (𝓝[≠] 0 ×ᶠ 𝓝 y) (𝓝 0) :=
    tendsto_exp_at_bot.comp
      ((tendsto_log_nhds_within_zero.comp tendsto_fst).at_bot_mul hp tendsto_snd),
  have B : tendsto (λ p : ℝ × ℝ, p.1 ^ p.2) (𝓝[≠] 0 ×ᶠ 𝓝 y) (𝓝 0) :=
    squeeze_zero_norm (λ p, abs_rpow_le_exp_log_mul p.1 p.2) A,
  have C : tendsto (λ p : ℝ × ℝ, p.1 ^ p.2) (𝓝[{0}] 0 ×ᶠ 𝓝 y) (pure 0),
  { rw [nhds_within_singleton, tendsto_pure, pure_prod, eventually_map],
    exact (lt_mem_nhds hp).mono (λ y hy, zero_rpow hy.ne') },
  simpa only [← sup_prod, ← nhds_within_union, set.compl_union_self, nhds_within_univ, nhds_prod_eq,
    continuous_at, zero_rpow hp.ne'] using B.sup (C.mono_right (pure_le_nhds _))
end

lemma continuous_at_rpow (p : ℝ × ℝ) (h : p.1 ≠ 0 ∨ 0 < p.2) :
  continuous_at (λ p : ℝ × ℝ, p.1 ^ p.2) p :=
h.elim (λ h, continuous_at_rpow_of_ne p h) (λ h, continuous_at_rpow_of_pos p h)

end real

section

variable {α : Type*}

lemma filter.tendsto.rpow {l : filter α} {f g : α → ℝ} {x y : ℝ}
  (hf : tendsto f l (𝓝 x)) (hg : tendsto g l (𝓝 y)) (h : x ≠ 0 ∨ 0 < y) :
  tendsto (λ t, f t ^ g t) l (𝓝 (x ^ y)) :=
(real.continuous_at_rpow (x, y) h).tendsto.comp (hf.prod_mk_nhds hg)

lemma filter.tendsto.rpow_const {l : filter α} {f : α → ℝ} {x p : ℝ}
  (hf : tendsto f l (𝓝 x)) (h : x ≠ 0 ∨ 0 ≤ p) :
  tendsto (λ a, f a ^ p) l (𝓝 (x ^ p)) :=
if h0 : 0 = p then h0 ▸ by simp [tendsto_const_nhds]
else hf.rpow tendsto_const_nhds (h.imp id $ λ h', h'.lt_of_ne h0)

variables [topological_space α] {f g : α → ℝ} {s : set α} {x : α} {p : ℝ}

lemma continuous_at.rpow (hf : continuous_at f x) (hg : continuous_at g x) (h : f x ≠ 0 ∨ 0 < g x) :
  continuous_at (λ t, f t ^ g t) x :=
hf.rpow hg h

lemma continuous_within_at.rpow (hf : continuous_within_at f s x) (hg : continuous_within_at g s x)
  (h : f x ≠ 0 ∨ 0 < g x) :
  continuous_within_at (λ t, f t ^ g t) s x :=
hf.rpow hg h

lemma continuous_on.rpow (hf : continuous_on f s) (hg : continuous_on g s)
  (h : ∀ x ∈ s, f x ≠ 0 ∨ 0 < g x) :
  continuous_on (λ t, f t ^ g t) s :=
λ t ht, (hf t ht).rpow (hg t ht) (h t ht)

lemma continuous.rpow (hf : continuous f) (hg : continuous g) (h : ∀ x, f x ≠ 0 ∨ 0 < g x) :
  continuous (λ x, f x ^ g x) :=
continuous_iff_continuous_at.2 $ λ x, (hf.continuous_at.rpow hg.continuous_at (h x))

lemma continuous_within_at.rpow_const (hf : continuous_within_at f s x) (h : f x ≠ 0 ∨ 0 ≤ p) :
  continuous_within_at (λ x, f x ^ p) s x :=
hf.rpow_const h

lemma continuous_at.rpow_const (hf : continuous_at f x) (h : f x ≠ 0 ∨ 0 ≤ p) :
  continuous_at (λ x, f x ^ p) x :=
hf.rpow_const h

lemma continuous_on.rpow_const (hf : continuous_on f s) (h : ∀ x ∈ s, f x ≠ 0 ∨ 0 ≤ p) :
  continuous_on (λ x, f x ^ p) s :=
λ x hx, (hf x hx).rpow_const (h x hx)

lemma continuous.rpow_const (hf : continuous f) (h : ∀ x, f x ≠ 0 ∨ 0 ≤ p) :
  continuous (λ x, f x ^ p) :=
continuous_iff_continuous_at.2 $ λ x, hf.continuous_at.rpow_const (h x)

end

namespace real

variables {z x y : ℝ}

section sqrt

lemma sqrt_eq_rpow (x : ℝ) : sqrt x = x ^ (1/(2:ℝ)) :=
begin
  obtain h | h := le_or_lt 0 x,
  { rw [← mul_self_inj_of_nonneg (sqrt_nonneg _) (rpow_nonneg_of_nonneg h _), mul_self_sqrt h,
      ← sq, ← rpow_nat_cast, ← rpow_mul h],
    norm_num },
  { have : 1 / (2:ℝ) * π = π / (2:ℝ), ring,
    rw [sqrt_eq_zero_of_nonpos h.le, rpow_def_of_neg h, this, cos_pi_div_two, mul_zero] }
end

end sqrt

end real

section limits
open real filter

/-- The function `x ^ y` tends to `+∞` at `+∞` for any positive real `y`. -/
lemma tendsto_rpow_at_top {y : ℝ} (hy : 0 < y) : tendsto (λ x : ℝ, x ^ y) at_top at_top :=
begin
  rw tendsto_at_top_at_top,
  intro b,
  use (max b 0) ^ (1/y),
  intros x hx,
  exact le_of_max_le_left
    (by { convert rpow_le_rpow (rpow_nonneg_of_nonneg (le_max_right b 0) (1/y)) hx (le_of_lt hy),
      rw [← rpow_mul (le_max_right b 0), (eq_div_iff (ne_of_gt hy)).mp rfl, rpow_one] }),
end

/-- The function `x ^ (-y)` tends to `0` at `+∞` for any positive real `y`. -/
lemma tendsto_rpow_neg_at_top {y : ℝ} (hy : 0 < y) : tendsto (λ x : ℝ, x ^ (-y)) at_top (𝓝 0) :=
tendsto.congr' (eventually_eq_of_mem (Ioi_mem_at_top 0) (λ x hx, (rpow_neg (le_of_lt hx) y).symm))
  (tendsto_rpow_at_top hy).inv_tendsto_at_top

/-- The function `x ^ (a / (b * x + c))` tends to `1` at `+∞`, for any real numbers `a`, `b`, and
`c` such that `b` is nonzero. -/
lemma tendsto_rpow_div_mul_add (a b c : ℝ) (hb : 0 ≠ b) :
  tendsto (λ x, x ^ (a / (b*x+c))) at_top (𝓝 1) :=
begin
  refine tendsto.congr' _ ((tendsto_exp_nhds_0_nhds_1.comp
    (by simpa only [mul_zero, pow_one] using ((@tendsto_const_nhds _ _ _ a _).mul
      (tendsto_div_pow_mul_exp_add_at_top b c 1 hb (by norm_num))))).comp (tendsto_log_at_top)),
  apply eventually_eq_of_mem (Ioi_mem_at_top (0:ℝ)),
  intros x hx,
  simp only [set.mem_Ioi, function.comp_app] at hx ⊢,
  rw [exp_log hx, ← exp_log (rpow_pos_of_pos hx (a / (b * x + c))), log_rpow hx (a / (b * x + c))],
  field_simp,
end

/-- The function `x ^ (1 / x)` tends to `1` at `+∞`. -/
lemma tendsto_rpow_div : tendsto (λ x, x ^ ((1:ℝ) / x)) at_top (𝓝 1) :=
by { convert tendsto_rpow_div_mul_add (1:ℝ) _ (0:ℝ) zero_ne_one, ring_nf }

/-- The function `x ^ (-1 / x)` tends to `1` at `+∞`. -/
lemma tendsto_rpow_neg_div : tendsto (λ x, x ^ (-(1:ℝ) / x)) at_top (𝓝 1) :=
by { convert tendsto_rpow_div_mul_add (-(1:ℝ)) _ (0:ℝ) zero_ne_one, ring_nf }

end limits

namespace nnreal

/-- The nonnegative real power function `x^y`, defined for `x : ℝ≥0` and `y : ℝ ` as the
restriction of the real power function. For `x > 0`, it is equal to `exp (y log x)`. For `x = 0`,
one sets `0 ^ 0 = 1` and `0 ^ y = 0` for `y ≠ 0`. -/
noncomputable def rpow (x : ℝ≥0) (y : ℝ) : ℝ≥0 :=
⟨(x : ℝ) ^ y, real.rpow_nonneg_of_nonneg x.2 y⟩

noncomputable instance : has_pow ℝ≥0 ℝ := ⟨rpow⟩

@[simp] lemma rpow_eq_pow (x : ℝ≥0) (y : ℝ) : rpow x y = x ^ y := rfl

@[simp, norm_cast] lemma coe_rpow (x : ℝ≥0) (y : ℝ) : ((x ^ y : ℝ≥0) : ℝ) = (x : ℝ) ^ y := rfl

@[simp] lemma rpow_zero (x : ℝ≥0) : x ^ (0 : ℝ) = 1 :=
nnreal.eq $ real.rpow_zero _

@[simp] lemma rpow_eq_zero_iff {x : ℝ≥0} {y : ℝ} : x ^ y = 0 ↔ x = 0 ∧ y ≠ 0 :=
begin
  rw [← nnreal.coe_eq, coe_rpow, ← nnreal.coe_eq_zero],
  exact real.rpow_eq_zero_iff_of_nonneg x.2
end

@[simp] lemma zero_rpow {x : ℝ} (h : x ≠ 0) : (0 : ℝ≥0) ^ x = 0 :=
nnreal.eq $ real.zero_rpow h

@[simp] lemma rpow_one (x : ℝ≥0) : x ^ (1 : ℝ) = x :=
nnreal.eq $ real.rpow_one _

@[simp] lemma one_rpow (x : ℝ) : (1 : ℝ≥0) ^ x = 1 :=
nnreal.eq $ real.one_rpow _

lemma rpow_add {x : ℝ≥0} (hx : x ≠ 0) (y z : ℝ) : x ^ (y + z) = x ^ y * x ^ z :=
nnreal.eq $ real.rpow_add (pos_iff_ne_zero.2 hx) _ _

lemma rpow_add' (x : ℝ≥0) {y z : ℝ} (h : y + z ≠ 0) : x ^ (y + z) = x ^ y * x ^ z :=
nnreal.eq $ real.rpow_add' x.2 h

lemma rpow_mul (x : ℝ≥0) (y z : ℝ) : x ^ (y * z) = (x ^ y) ^ z :=
nnreal.eq $ real.rpow_mul x.2 y z

lemma rpow_neg (x : ℝ≥0) (y : ℝ) : x ^ -y = (x ^ y)⁻¹ :=
nnreal.eq $ real.rpow_neg x.2 _

lemma rpow_neg_one (x : ℝ≥0) : x ^ (-1 : ℝ) = x ⁻¹ :=
by simp [rpow_neg]

lemma rpow_sub {x : ℝ≥0} (hx : x ≠ 0) (y z : ℝ) : x ^ (y - z) = x ^ y / x ^ z :=
nnreal.eq $ real.rpow_sub (pos_iff_ne_zero.2 hx) y z

lemma rpow_sub' (x : ℝ≥0) {y z : ℝ} (h : y - z ≠ 0) :
  x ^ (y - z) = x ^ y / x ^ z :=
nnreal.eq $ real.rpow_sub' x.2 h

lemma inv_rpow (x : ℝ≥0) (y : ℝ) : (x⁻¹) ^ y = (x ^ y)⁻¹ :=
nnreal.eq $ real.inv_rpow x.2 y

lemma div_rpow (x y : ℝ≥0) (z : ℝ) : (x / y) ^ z = x ^ z / y ^ z :=
nnreal.eq $ real.div_rpow x.2 y.2 z

lemma sqrt_eq_rpow (x : ℝ≥0) : sqrt x = x ^ (1/(2:ℝ)) :=
begin
  refine nnreal.eq _,
  push_cast,
  exact real.sqrt_eq_rpow x.1,
end

@[simp, norm_cast] lemma rpow_nat_cast (x : ℝ≥0) (n : ℕ) : x ^ (n : ℝ) = x ^ n :=
nnreal.eq $ by simpa only [coe_rpow, coe_pow] using real.rpow_nat_cast x n

lemma mul_rpow {x y : ℝ≥0} {z : ℝ}  : (x*y)^z = x^z * y^z :=
nnreal.eq $ real.mul_rpow x.2 y.2

lemma rpow_le_rpow {x y : ℝ≥0} {z: ℝ} (h₁ : x ≤ y) (h₂ : 0 ≤ z) : x^z ≤ y^z :=
real.rpow_le_rpow x.2 h₁ h₂

lemma rpow_lt_rpow {x y : ℝ≥0} {z: ℝ} (h₁ : x < y) (h₂ : 0 < z) : x^z < y^z :=
real.rpow_lt_rpow x.2 h₁ h₂

lemma rpow_lt_rpow_iff {x y : ℝ≥0} {z : ℝ} (hz : 0 < z) : x ^ z < y ^ z ↔ x < y :=
real.rpow_lt_rpow_iff x.2 y.2 hz

lemma rpow_le_rpow_iff {x y : ℝ≥0} {z : ℝ} (hz : 0 < z) : x ^ z ≤ y ^ z ↔ x ≤ y :=
real.rpow_le_rpow_iff x.2 y.2 hz

lemma le_rpow_one_div_iff {x y : ℝ≥0} {z : ℝ} (hz : 0 < z) :  x ≤ y ^ (1 / z) ↔ x ^ z ≤ y :=
begin
  nth_rewrite 0 ←rpow_one x,
  nth_rewrite 0 ←@_root_.mul_inv_cancel _ _ z  hz.ne',
  rw [rpow_mul, ←one_div, @rpow_le_rpow_iff _ _ (1/z) (by simp [hz])],
end

lemma rpow_lt_rpow_of_exponent_lt {x : ℝ≥0} {y z : ℝ} (hx : 1 < x) (hyz : y < z) : x^y < x^z :=
real.rpow_lt_rpow_of_exponent_lt hx hyz

lemma rpow_le_rpow_of_exponent_le {x : ℝ≥0} {y z : ℝ} (hx : 1 ≤ x) (hyz : y ≤ z) : x^y ≤ x^z :=
real.rpow_le_rpow_of_exponent_le hx hyz

lemma rpow_lt_rpow_of_exponent_gt {x : ℝ≥0} {y z : ℝ} (hx0 : 0 < x) (hx1 : x < 1) (hyz : z < y) :
  x^y < x^z :=
real.rpow_lt_rpow_of_exponent_gt hx0 hx1 hyz

lemma rpow_le_rpow_of_exponent_ge {x : ℝ≥0} {y z : ℝ} (hx0 : 0 < x) (hx1 : x ≤ 1) (hyz : z ≤ y) :
  x^y ≤ x^z :=
real.rpow_le_rpow_of_exponent_ge hx0 hx1 hyz

lemma rpow_lt_one {x : ℝ≥0} {z : ℝ} (hx : 0 ≤ x) (hx1 : x < 1) (hz : 0 < z) : x^z < 1 :=
real.rpow_lt_one hx hx1 hz

lemma rpow_le_one {x : ℝ≥0} {z : ℝ} (hx2 : x ≤ 1) (hz : 0 ≤ z) : x^z ≤ 1 :=
real.rpow_le_one x.2 hx2 hz

lemma rpow_lt_one_of_one_lt_of_neg {x : ℝ≥0} {z : ℝ} (hx : 1 < x) (hz : z < 0) : x^z < 1 :=
real.rpow_lt_one_of_one_lt_of_neg hx hz

lemma rpow_le_one_of_one_le_of_nonpos {x : ℝ≥0} {z : ℝ} (hx : 1 ≤ x) (hz : z ≤ 0) : x^z ≤ 1 :=
real.rpow_le_one_of_one_le_of_nonpos hx hz

lemma one_lt_rpow {x : ℝ≥0} {z : ℝ} (hx : 1 < x) (hz : 0 < z) : 1 < x^z :=
real.one_lt_rpow hx hz

lemma one_le_rpow {x : ℝ≥0} {z : ℝ} (h : 1 ≤ x) (h₁ : 0 ≤ z) : 1 ≤ x^z :=
real.one_le_rpow h h₁

lemma one_lt_rpow_of_pos_of_lt_one_of_neg {x : ℝ≥0} {z : ℝ} (hx1 : 0 < x) (hx2 : x < 1)
  (hz : z < 0) : 1 < x^z :=
real.one_lt_rpow_of_pos_of_lt_one_of_neg hx1 hx2 hz

lemma one_le_rpow_of_pos_of_le_one_of_nonpos {x : ℝ≥0} {z : ℝ} (hx1 : 0 < x) (hx2 : x ≤ 1)
  (hz : z ≤ 0) : 1 ≤ x^z :=
real.one_le_rpow_of_pos_of_le_one_of_nonpos hx1 hx2 hz

<<<<<<< HEAD
-- move to `order.bounded_order`
lemma eq_bot_or_bot_lt {α : Type*} [partial_order α] [order_bot α] (x : α) : x = ⊥ ∨ ⊥ < x :=
begin
  by_cases h : x = ⊥,
  { exact or.inl h },
  right,
  rw bot_lt_iff_ne_bot,
  exact h,
end

=======
>>>>>>> 9f9015c6
lemma rpow_le_self_of_le_one {x : ℝ≥0} {z : ℝ} (hx : x ≤ 1) (h_one_le : 1 ≤ z) : x ^ z ≤ x :=
begin
  rcases eq_bot_or_bot_lt x with rfl | (h : 0 < x),
  { have : z ≠ 0 := by linarith,
    simp [this] },
  nth_rewrite 1 ←nnreal.rpow_one x,
  exact nnreal.rpow_le_rpow_of_exponent_ge h hx h_one_le,
end

lemma pow_nat_rpow_nat_inv (x : ℝ≥0) {n : ℕ} (hn : 0 < n) :
  (x ^ n) ^ (n⁻¹ : ℝ) = x :=
by { rw [← nnreal.coe_eq, coe_rpow, nnreal.coe_pow], exact real.pow_nat_rpow_nat_inv x.2 hn }

lemma rpow_nat_inv_pow_nat (x : ℝ≥0) {n : ℕ} (hn : 0 < n) :
  (x ^ (n⁻¹ : ℝ)) ^ n = x :=
by { rw [← nnreal.coe_eq, nnreal.coe_pow, coe_rpow], exact real.rpow_nat_inv_pow_nat x.2 hn }

lemma continuous_at_rpow {x : ℝ≥0} {y : ℝ} (h : x ≠ 0 ∨ 0 < y) :
  continuous_at (λp:ℝ≥0×ℝ, p.1^p.2) (x, y) :=
begin
  have : (λp:ℝ≥0×ℝ, p.1^p.2) = real.to_nnreal ∘ (λp:ℝ×ℝ, p.1^p.2) ∘ (λp:ℝ≥0 × ℝ, (p.1.1, p.2)),
  { ext p,
    rw [coe_rpow, real.coe_to_nnreal _ (real.rpow_nonneg_of_nonneg p.1.2 _)],
    refl },
  rw this,
  refine nnreal.continuous_of_real.continuous_at.comp (continuous_at.comp _ _),
  { apply real.continuous_at_rpow,
    simp at h,
    rw ← (nnreal.coe_eq_zero x) at h,
    exact h },
  { exact ((continuous_subtype_val.comp continuous_fst).prod_mk continuous_snd).continuous_at }
end

lemma _root_.real.to_nnreal_rpow_of_nonneg {x y : ℝ} (hx : 0 ≤ x) :
  real.to_nnreal (x ^ y) = (real.to_nnreal x) ^ y :=
begin
  nth_rewrite 0 ← real.coe_to_nnreal x hx,
  rw [←nnreal.coe_rpow, real.to_nnreal_coe],
end

end nnreal

open filter

lemma filter.tendsto.nnrpow {α : Type*} {f : filter α} {u : α → ℝ≥0} {v : α → ℝ} {x : ℝ≥0} {y : ℝ}
  (hx : tendsto u f (𝓝 x)) (hy : tendsto v f (𝓝 y)) (h : x ≠ 0 ∨ 0 < y) :
  tendsto (λ a, (u a) ^ (v a)) f (𝓝 (x ^ y)) :=
tendsto.comp (nnreal.continuous_at_rpow h) (hx.prod_mk_nhds hy)

namespace nnreal

lemma continuous_at_rpow_const {x : ℝ≥0} {y : ℝ} (h : x ≠ 0 ∨ 0 ≤ y) :
  continuous_at (λ z, z^y) x :=
h.elim (λ h, tendsto_id.nnrpow tendsto_const_nhds (or.inl h)) $
  λ h, h.eq_or_lt.elim
    (λ h, h ▸ by simp only [rpow_zero, continuous_at_const])
    (λ h, tendsto_id.nnrpow tendsto_const_nhds (or.inr h))

lemma continuous_rpow_const {y : ℝ} (h : 0 ≤ y) :
  continuous (λ x : ℝ≥0, x^y) :=
continuous_iff_continuous_at.2 $ λ x, continuous_at_rpow_const (or.inr h)

theorem tendsto_rpow_at_top {y : ℝ} (hy : 0 < y) :
  tendsto (λ (x : ℝ≥0), x ^ y) at_top at_top :=
begin
  rw filter.tendsto_at_top_at_top,
  intros b,
  obtain ⟨c, hc⟩ := tendsto_at_top_at_top.mp (tendsto_rpow_at_top hy) b,
  use c.to_nnreal,
  intros a ha,
  exact_mod_cast hc a (real.to_nnreal_le_iff_le_coe.mp ha),
end

end nnreal

namespace ennreal

/-- The real power function `x^y` on extended nonnegative reals, defined for `x : ℝ≥0∞` and
`y : ℝ` as the restriction of the real power function if `0 < x < ⊤`, and with the natural values
for `0` and `⊤` (i.e., `0 ^ x = 0` for `x > 0`, `1` for `x = 0` and `⊤` for `x < 0`, and
`⊤ ^ x = 1 / 0 ^ x`). -/
noncomputable def rpow : ℝ≥0∞ → ℝ → ℝ≥0∞
| (some x) y := if x = 0 ∧ y < 0 then ⊤ else (x ^ y : ℝ≥0)
| none     y := if 0 < y then ⊤ else if y = 0 then 1 else 0

noncomputable instance : has_pow ℝ≥0∞ ℝ := ⟨rpow⟩

@[simp] lemma rpow_eq_pow (x : ℝ≥0∞) (y : ℝ) : rpow x y = x ^ y := rfl

@[simp] lemma rpow_zero {x : ℝ≥0∞} : x ^ (0 : ℝ) = 1 :=
by cases x; { dsimp only [(^), rpow], simp [lt_irrefl] }

lemma top_rpow_def (y : ℝ) : (⊤ : ℝ≥0∞) ^ y = if 0 < y then ⊤ else if y = 0 then 1 else 0 :=
rfl

@[simp] lemma top_rpow_of_pos {y : ℝ} (h : 0 < y) : (⊤ : ℝ≥0∞) ^ y = ⊤ :=
by simp [top_rpow_def, h]

@[simp] lemma top_rpow_of_neg {y : ℝ} (h : y < 0) : (⊤ : ℝ≥0∞) ^ y = 0 :=
by simp [top_rpow_def, asymm h, ne_of_lt h]

@[simp] lemma zero_rpow_of_pos {y : ℝ} (h : 0 < y) : (0 : ℝ≥0∞) ^ y = 0 :=
begin
  rw [← ennreal.coe_zero, ← ennreal.some_eq_coe],
  dsimp only [(^), rpow],
  simp [h, asymm h, ne_of_gt h],
end

@[simp] lemma zero_rpow_of_neg {y : ℝ} (h : y < 0) : (0 : ℝ≥0∞) ^ y = ⊤ :=
begin
  rw [← ennreal.coe_zero, ← ennreal.some_eq_coe],
  dsimp only [(^), rpow],
  simp [h, ne_of_gt h],
end

lemma zero_rpow_def (y : ℝ) : (0 : ℝ≥0∞) ^ y = if 0 < y then 0 else if y = 0 then 1 else ⊤ :=
begin
  rcases lt_trichotomy 0 y with H|rfl|H,
  { simp [H, ne_of_gt, zero_rpow_of_pos, lt_irrefl] },
  { simp [lt_irrefl] },
  { simp [H, asymm H, ne_of_lt, zero_rpow_of_neg] }
end

@[simp] lemma zero_rpow_mul_self (y : ℝ) : (0 : ℝ≥0∞) ^ y * 0 ^ y = 0 ^ y :=
by { rw zero_rpow_def, split_ifs, exacts [zero_mul _, one_mul _, top_mul_top] }

@[norm_cast] lemma coe_rpow_of_ne_zero {x : ℝ≥0} (h : x ≠ 0) (y : ℝ) :
  (x : ℝ≥0∞) ^ y = (x ^ y : ℝ≥0) :=
begin
  rw [← ennreal.some_eq_coe],
  dsimp only [(^), rpow],
  simp [h]
end

@[norm_cast] lemma coe_rpow_of_nonneg (x : ℝ≥0) {y : ℝ} (h : 0 ≤ y) :
  (x : ℝ≥0∞) ^ y = (x ^ y : ℝ≥0) :=
begin
  by_cases hx : x = 0,
  { rcases le_iff_eq_or_lt.1 h with H|H,
    { simp [hx, H.symm] },
    { simp [hx, zero_rpow_of_pos H, nnreal.zero_rpow (ne_of_gt H)] } },
  { exact coe_rpow_of_ne_zero hx _ }
end

lemma coe_rpow_def (x : ℝ≥0) (y : ℝ) :
  (x : ℝ≥0∞) ^ y = if x = 0 ∧ y < 0 then ⊤ else (x ^ y : ℝ≥0) := rfl

@[simp] lemma rpow_one (x : ℝ≥0∞) : x ^ (1 : ℝ) = x :=
by cases x; dsimp only [(^), rpow]; simp [zero_lt_one, not_lt_of_le zero_le_one]

@[simp] lemma one_rpow (x : ℝ) : (1 : ℝ≥0∞) ^ x = 1 :=
by { rw [← coe_one, coe_rpow_of_ne_zero one_ne_zero], simp }

@[simp] lemma rpow_eq_zero_iff {x : ℝ≥0∞} {y : ℝ} :
  x ^ y = 0 ↔ (x = 0 ∧ 0 < y) ∨ (x = ⊤ ∧ y < 0) :=
begin
  cases x,
  { rcases lt_trichotomy y 0 with H|H|H;
    simp [H, top_rpow_of_neg, top_rpow_of_pos, le_of_lt] },
  { by_cases h : x = 0,
    { rcases lt_trichotomy y 0 with H|H|H;
      simp [h, H, zero_rpow_of_neg, zero_rpow_of_pos, le_of_lt] },
    { simp [coe_rpow_of_ne_zero h, h] } }
end

@[simp] lemma rpow_eq_top_iff {x : ℝ≥0∞} {y : ℝ} :
  x ^ y = ⊤ ↔ (x = 0 ∧ y < 0) ∨ (x = ⊤ ∧ 0 < y) :=
begin
  cases x,
  { rcases lt_trichotomy y 0 with H|H|H;
    simp [H, top_rpow_of_neg, top_rpow_of_pos, le_of_lt] },
  { by_cases h : x = 0,
    { rcases lt_trichotomy y 0 with H|H|H;
      simp [h, H, zero_rpow_of_neg, zero_rpow_of_pos, le_of_lt] },
    { simp [coe_rpow_of_ne_zero h, h] } }
end

lemma rpow_eq_top_iff_of_pos {x : ℝ≥0∞} {y : ℝ} (hy : 0 < y) : x ^ y = ⊤ ↔ x = ⊤ :=
by simp [rpow_eq_top_iff, hy, asymm hy]

lemma rpow_eq_top_of_nonneg (x : ℝ≥0∞) {y : ℝ} (hy0 : 0 ≤ y) : x ^ y = ⊤ → x = ⊤ :=
begin
  rw ennreal.rpow_eq_top_iff,
  intro h,
  cases h,
  { exfalso, rw lt_iff_not_ge at h, exact h.right hy0, },
  { exact h.left, },
end

lemma rpow_ne_top_of_nonneg {x : ℝ≥0∞} {y : ℝ} (hy0 : 0 ≤ y) (h : x ≠ ⊤) : x ^ y ≠ ⊤ :=
mt (ennreal.rpow_eq_top_of_nonneg x hy0) h

lemma rpow_lt_top_of_nonneg {x : ℝ≥0∞} {y : ℝ} (hy0 : 0 ≤ y) (h : x ≠ ⊤) : x ^ y < ⊤ :=
lt_top_iff_ne_top.mpr (ennreal.rpow_ne_top_of_nonneg hy0 h)

lemma rpow_add {x : ℝ≥0∞} (y z : ℝ) (hx : x ≠ 0) (h'x : x ≠ ⊤) : x ^ (y + z) = x ^ y * x ^ z :=
begin
  cases x, { exact (h'x rfl).elim },
  have : x ≠ 0 := λ h, by simpa [h] using hx,
  simp [coe_rpow_of_ne_zero this, nnreal.rpow_add this]
end

lemma rpow_neg (x : ℝ≥0∞) (y : ℝ) : x ^ -y = (x ^ y)⁻¹ :=
begin
  cases x,
  { rcases lt_trichotomy y 0 with H|H|H;
    simp [top_rpow_of_pos, top_rpow_of_neg, H, neg_pos.mpr] },
  { by_cases h : x = 0,
    { rcases lt_trichotomy y 0 with H|H|H;
      simp [h, zero_rpow_of_pos, zero_rpow_of_neg, H, neg_pos.mpr] },
    { have A : x ^ y ≠ 0, by simp [h],
      simp [coe_rpow_of_ne_zero h, ← coe_inv A, nnreal.rpow_neg] } }
end

lemma rpow_sub {x : ℝ≥0∞} (y z : ℝ) (hx : x ≠ 0) (h'x : x ≠ ⊤) : x ^ (y - z) = x ^ y / x ^ z :=
by rw [sub_eq_add_neg, rpow_add _ _ hx h'x, rpow_neg, div_eq_mul_inv]

lemma rpow_neg_one (x : ℝ≥0∞) : x ^ (-1 : ℝ) = x ⁻¹ :=
by simp [rpow_neg]

lemma rpow_mul (x : ℝ≥0∞) (y z : ℝ) : x ^ (y * z) = (x ^ y) ^ z :=
begin
  cases x,
  { rcases lt_trichotomy y 0 with Hy|Hy|Hy;
    rcases lt_trichotomy z 0 with Hz|Hz|Hz;
    simp [Hy, Hz, zero_rpow_of_neg, zero_rpow_of_pos, top_rpow_of_neg, top_rpow_of_pos,
          mul_pos_of_neg_of_neg, mul_neg_of_neg_of_pos, mul_neg_of_pos_of_neg] },
  { by_cases h : x = 0,
    { rcases lt_trichotomy y 0 with Hy|Hy|Hy;
      rcases lt_trichotomy z 0 with Hz|Hz|Hz;
      simp [h, Hy, Hz, zero_rpow_of_neg, zero_rpow_of_pos, top_rpow_of_neg, top_rpow_of_pos,
            mul_pos_of_neg_of_neg, mul_neg_of_neg_of_pos, mul_neg_of_pos_of_neg] },
    { have : x ^ y ≠ 0, by simp [h],
      simp [coe_rpow_of_ne_zero h, coe_rpow_of_ne_zero this, nnreal.rpow_mul] } }
end

@[simp, norm_cast] lemma rpow_nat_cast (x : ℝ≥0∞) (n : ℕ) : x ^ (n : ℝ) = x ^ n :=
begin
  cases x,
  { cases n;
    simp [top_rpow_of_pos (nat.cast_add_one_pos _), top_pow (nat.succ_pos _)] },
  { simp [coe_rpow_of_nonneg _ (nat.cast_nonneg n)] }
end

lemma mul_rpow_eq_ite (x y : ℝ≥0∞) (z : ℝ) :
  (x * y) ^ z = if (x = 0 ∧ y = ⊤ ∨ x = ⊤ ∧ y = 0) ∧ z < 0 then ⊤ else x ^ z * y ^ z :=
begin
  rcases eq_or_ne z 0 with rfl|hz, { simp },
  replace hz := hz.lt_or_lt,
  wlog hxy : x ≤ y := le_total x y using [x y, y x] tactic.skip,
  { rcases eq_or_ne x 0 with rfl|hx0,
    { induction y using with_top.rec_top_coe; cases hz with hz hz; simp [*, hz.not_lt] },
    rcases eq_or_ne y 0 with rfl|hy0, { exact (hx0 (bot_unique hxy)).elim },
    induction x using with_top.rec_top_coe, { cases hz with hz hz; simp [hz, top_unique hxy] },
    induction y using with_top.rec_top_coe, { cases hz with hz hz; simp * },
    simp only [*, false_and, and_false, false_or, if_false],
    norm_cast at *,
    rw [coe_rpow_of_ne_zero (mul_ne_zero hx0 hy0), nnreal.mul_rpow] },
  { convert this using 2; simp only [mul_comm, and_comm, or_comm] }
end

lemma mul_rpow_of_ne_top {x y : ℝ≥0∞} (hx : x ≠ ⊤) (hy : y ≠ ⊤) (z : ℝ) :
  (x * y) ^ z = x^z * y^z :=
by simp [*, mul_rpow_eq_ite]

@[norm_cast] lemma coe_mul_rpow (x y : ℝ≥0) (z : ℝ) :
  ((x : ℝ≥0∞) * y) ^ z = x^z * y^z :=
mul_rpow_of_ne_top coe_ne_top coe_ne_top z

lemma mul_rpow_of_ne_zero {x y : ℝ≥0∞} (hx : x ≠ 0) (hy : y ≠ 0) (z : ℝ) :
  (x * y) ^ z = x ^ z * y ^ z :=
by simp [*, mul_rpow_eq_ite]

lemma mul_rpow_of_nonneg (x y : ℝ≥0∞) {z : ℝ} (hz : 0 ≤ z) :
  (x * y) ^ z = x ^ z * y ^ z :=
by simp [hz.not_lt, mul_rpow_eq_ite]

lemma inv_rpow (x : ℝ≥0∞) (y : ℝ) : (x⁻¹) ^ y = (x ^ y)⁻¹ :=
begin
  rcases eq_or_ne y 0 with rfl|hy, { simp only [rpow_zero, inv_one] },
  replace hy := hy.lt_or_lt,
  rcases eq_or_ne x 0 with rfl|h0, { cases hy; simp * },
  rcases eq_or_ne x ⊤ with rfl|h_top, { cases hy; simp * },
  apply eq_inv_of_mul_eq_one,
  rw [← mul_rpow_of_ne_zero (inv_ne_zero.2 h_top) h0, inv_mul_cancel h0 h_top, one_rpow]
end

lemma div_rpow_of_nonneg (x y : ℝ≥0∞) {z : ℝ} (hz : 0 ≤ z) :
  (x / y) ^ z = x ^ z / y ^ z :=
by rw [div_eq_mul_inv, mul_rpow_of_nonneg _ _ hz, inv_rpow, div_eq_mul_inv]

lemma strict_mono_rpow_of_pos {z : ℝ} (h : 0 < z) : strict_mono (λ x : ℝ≥0∞, x ^ z) :=
begin
  intros x y hxy,
  lift x to ℝ≥0 using ne_top_of_lt hxy,
  rcases eq_or_ne y ∞ with rfl|hy,
  { simp only [top_rpow_of_pos h, coe_rpow_of_nonneg _ h.le, coe_lt_top] },
  { lift y to ℝ≥0 using hy,
    simp only [coe_rpow_of_nonneg _ h.le, nnreal.rpow_lt_rpow (coe_lt_coe.1 hxy) h, coe_lt_coe] }
end

lemma monotone_rpow_of_nonneg {z : ℝ} (h : 0 ≤ z) : monotone (λ x : ℝ≥0∞, x ^ z) :=
h.eq_or_lt.elim (λ h0, h0 ▸ by simp only [rpow_zero, monotone_const])
  (λ h0, (strict_mono_rpow_of_pos h0).monotone)

lemma rpow_le_rpow {x y : ℝ≥0∞} {z : ℝ} (h₁ : x ≤ y) (h₂ : 0 ≤ z) : x^z ≤ y^z :=
monotone_rpow_of_nonneg h₂ h₁

lemma rpow_lt_rpow {x y : ℝ≥0∞} {z : ℝ} (h₁ : x < y) (h₂ : 0 < z) : x^z < y^z :=
strict_mono_rpow_of_pos h₂ h₁

lemma rpow_le_rpow_iff {x y : ℝ≥0∞} {z : ℝ} (hz : 0 < z) : x ^ z ≤ y ^ z ↔ x ≤ y :=
(strict_mono_rpow_of_pos hz).le_iff_le

lemma rpow_lt_rpow_iff {x y : ℝ≥0∞} {z : ℝ} (hz : 0 < z) :  x ^ z < y ^ z ↔ x < y :=
(strict_mono_rpow_of_pos hz).lt_iff_lt

lemma le_rpow_one_div_iff {x y : ℝ≥0∞} {z : ℝ} (hz : 0 < z) :  x ≤ y ^ (1 / z) ↔ x ^ z ≤ y :=
begin
  nth_rewrite 0 ←rpow_one x,
  nth_rewrite 0 ←@_root_.mul_inv_cancel _ _ z  hz.ne',
  rw [rpow_mul, ←one_div, @rpow_le_rpow_iff _ _ (1/z) (by simp [hz])],
end

lemma lt_rpow_one_div_iff {x y : ℝ≥0∞} {z : ℝ} (hz : 0 < z) : x < y ^ (1 / z) ↔ x ^ z < y :=
begin
  nth_rewrite 0 ←rpow_one x,
  nth_rewrite 0 ←@_root_.mul_inv_cancel _ _ z (ne_of_lt hz).symm,
  rw [rpow_mul, ←one_div, @rpow_lt_rpow_iff _ _ (1/z) (by simp [hz])],
end

lemma rpow_lt_rpow_of_exponent_lt {x : ℝ≥0∞} {y z : ℝ} (hx : 1 < x) (hx' : x ≠ ⊤) (hyz : y < z) :
  x^y < x^z :=
begin
  lift x to ℝ≥0 using hx',
  rw [one_lt_coe_iff] at hx,
  simp [coe_rpow_of_ne_zero (ne_of_gt (lt_trans zero_lt_one hx)),
        nnreal.rpow_lt_rpow_of_exponent_lt hx hyz]
end

lemma rpow_le_rpow_of_exponent_le {x : ℝ≥0∞} {y z : ℝ} (hx : 1 ≤ x) (hyz : y ≤ z) : x^y ≤ x^z :=
begin
  cases x,
  { rcases lt_trichotomy y 0 with Hy|Hy|Hy;
    rcases lt_trichotomy z 0 with Hz|Hz|Hz;
    simp [Hy, Hz, top_rpow_of_neg, top_rpow_of_pos, le_refl];
    linarith },
  { simp only [one_le_coe_iff, some_eq_coe] at hx,
    simp [coe_rpow_of_ne_zero (ne_of_gt (lt_of_lt_of_le zero_lt_one hx)),
          nnreal.rpow_le_rpow_of_exponent_le hx hyz] }
end

lemma rpow_lt_rpow_of_exponent_gt {x : ℝ≥0∞} {y z : ℝ} (hx0 : 0 < x) (hx1 : x < 1) (hyz : z < y) :
  x^y < x^z :=
begin
  lift x to ℝ≥0 using ne_of_lt (lt_of_lt_of_le hx1 le_top),
  simp at hx0 hx1,
  simp [coe_rpow_of_ne_zero (ne_of_gt hx0), nnreal.rpow_lt_rpow_of_exponent_gt hx0 hx1 hyz]
end

lemma rpow_le_rpow_of_exponent_ge {x : ℝ≥0∞} {y z : ℝ} (hx1 : x ≤ 1) (hyz : z ≤ y) :
  x^y ≤ x^z :=
begin
  lift x to ℝ≥0 using ne_of_lt (lt_of_le_of_lt hx1 coe_lt_top),
  by_cases h : x = 0,
  { rcases lt_trichotomy y 0 with Hy|Hy|Hy;
    rcases lt_trichotomy z 0 with Hz|Hz|Hz;
    simp [Hy, Hz, h, zero_rpow_of_neg, zero_rpow_of_pos, le_refl];
    linarith },
  { simp at hx1,
    simp [coe_rpow_of_ne_zero h,
          nnreal.rpow_le_rpow_of_exponent_ge (bot_lt_iff_ne_bot.mpr h) hx1 hyz] }
end

lemma rpow_le_self_of_le_one {x : ℝ≥0∞} {z : ℝ} (hx : x ≤ 1) (h_one_le : 1 ≤ z) : x ^ z ≤ x :=
begin
  nth_rewrite 1 ←ennreal.rpow_one x,
  exact ennreal.rpow_le_rpow_of_exponent_ge hx h_one_le,
end

lemma le_rpow_self_of_one_le {x : ℝ≥0∞} {z : ℝ} (hx : 1 ≤ x) (h_one_le : 1 ≤ z) : x ≤ x ^ z :=
begin
  nth_rewrite 0 ←ennreal.rpow_one x,
  exact ennreal.rpow_le_rpow_of_exponent_le hx h_one_le,
end

lemma rpow_pos_of_nonneg {p : ℝ} {x : ℝ≥0∞} (hx_pos : 0 < x) (hp_nonneg : 0 ≤ p) : 0 < x^p :=
begin
  by_cases hp_zero : p = 0,
  { simp [hp_zero, ennreal.zero_lt_one], },
  { rw ←ne.def at hp_zero,
    have hp_pos := lt_of_le_of_ne hp_nonneg hp_zero.symm,
    rw ←zero_rpow_of_pos hp_pos, exact rpow_lt_rpow hx_pos hp_pos, },
end

lemma rpow_pos {p : ℝ} {x : ℝ≥0∞} (hx_pos : 0 < x) (hx_ne_top : x ≠ ⊤) : 0 < x^p :=
begin
  cases lt_or_le 0 p with hp_pos hp_nonpos,
  { exact rpow_pos_of_nonneg hx_pos (le_of_lt hp_pos), },
  { rw [←neg_neg p, rpow_neg, inv_pos],
    exact rpow_ne_top_of_nonneg (by simp [hp_nonpos]) hx_ne_top, },
end

lemma rpow_lt_one {x : ℝ≥0∞} {z : ℝ} (hx : x < 1) (hz : 0 < z) : x^z < 1 :=
begin
  lift x to ℝ≥0 using ne_of_lt (lt_of_lt_of_le hx le_top),
  simp only [coe_lt_one_iff] at hx,
  simp [coe_rpow_of_nonneg _ (le_of_lt hz), nnreal.rpow_lt_one (zero_le x) hx hz],
end

lemma rpow_le_one {x : ℝ≥0∞} {z : ℝ} (hx : x ≤ 1) (hz : 0 ≤ z) : x^z ≤ 1 :=
begin
  lift x to ℝ≥0 using ne_of_lt (lt_of_le_of_lt hx coe_lt_top),
  simp only [coe_le_one_iff] at hx,
  simp [coe_rpow_of_nonneg _ hz, nnreal.rpow_le_one hx hz],
end

lemma rpow_lt_one_of_one_lt_of_neg {x : ℝ≥0∞} {z : ℝ} (hx : 1 < x) (hz : z < 0) : x^z < 1 :=
begin
  cases x,
  { simp [top_rpow_of_neg hz, ennreal.zero_lt_one] },
  { simp only [some_eq_coe, one_lt_coe_iff] at hx,
    simp [coe_rpow_of_ne_zero (ne_of_gt (lt_trans zero_lt_one hx)),
          nnreal.rpow_lt_one_of_one_lt_of_neg hx hz] },
end

lemma rpow_le_one_of_one_le_of_neg {x : ℝ≥0∞} {z : ℝ} (hx : 1 ≤ x) (hz : z < 0) : x^z ≤ 1 :=
begin
  cases x,
  { simp [top_rpow_of_neg hz, ennreal.zero_lt_one] },
  { simp only [one_le_coe_iff, some_eq_coe] at hx,
    simp [coe_rpow_of_ne_zero (ne_of_gt (lt_of_lt_of_le zero_lt_one hx)),
          nnreal.rpow_le_one_of_one_le_of_nonpos hx (le_of_lt hz)] },
end

lemma one_lt_rpow {x : ℝ≥0∞} {z : ℝ} (hx : 1 < x) (hz : 0 < z) : 1 < x^z :=
begin
  cases x,
  { simp [top_rpow_of_pos hz] },
  { simp only [some_eq_coe, one_lt_coe_iff] at hx,
    simp [coe_rpow_of_nonneg _ (le_of_lt hz), nnreal.one_lt_rpow hx hz] }
end

lemma one_le_rpow {x : ℝ≥0∞} {z : ℝ} (hx : 1 ≤ x) (hz : 0 < z) : 1 ≤ x^z :=
begin
  cases x,
  { simp [top_rpow_of_pos hz] },
  { simp only [one_le_coe_iff, some_eq_coe] at hx,
    simp [coe_rpow_of_nonneg _ (le_of_lt hz), nnreal.one_le_rpow hx (le_of_lt hz)] },
end

lemma one_lt_rpow_of_pos_of_lt_one_of_neg {x : ℝ≥0∞} {z : ℝ} (hx1 : 0 < x) (hx2 : x < 1)
  (hz : z < 0) : 1 < x^z :=
begin
  lift x to ℝ≥0 using ne_of_lt (lt_of_lt_of_le hx2 le_top),
  simp only [coe_lt_one_iff, coe_pos] at ⊢ hx1 hx2,
  simp [coe_rpow_of_ne_zero (ne_of_gt hx1), nnreal.one_lt_rpow_of_pos_of_lt_one_of_neg hx1 hx2 hz],
end

lemma one_le_rpow_of_pos_of_le_one_of_neg {x : ℝ≥0∞} {z : ℝ} (hx1 : 0 < x) (hx2 : x ≤ 1)
  (hz : z < 0) : 1 ≤ x^z :=
begin
  lift x to ℝ≥0 using ne_of_lt (lt_of_le_of_lt hx2 coe_lt_top),
  simp only [coe_le_one_iff, coe_pos] at ⊢ hx1 hx2,
  simp [coe_rpow_of_ne_zero (ne_of_gt hx1),
        nnreal.one_le_rpow_of_pos_of_le_one_of_nonpos hx1 hx2 (le_of_lt hz)],
end

lemma to_nnreal_rpow (x : ℝ≥0∞) (z : ℝ) : (x.to_nnreal) ^ z = (x ^ z).to_nnreal :=
begin
  rcases lt_trichotomy z 0 with H|H|H,
  { cases x, { simp [H, ne_of_lt] },
    by_cases hx : x = 0,
    { simp [hx, H, ne_of_lt] },
    { simp [coe_rpow_of_ne_zero hx] } },
  { simp [H] },
  { cases x, { simp [H, ne_of_gt] },
    simp [coe_rpow_of_nonneg _ (le_of_lt H)] }
end

lemma to_real_rpow (x : ℝ≥0∞) (z : ℝ) : (x.to_real) ^ z = (x ^ z).to_real :=
by rw [ennreal.to_real, ennreal.to_real, ←nnreal.coe_rpow, ennreal.to_nnreal_rpow]

lemma of_real_rpow_of_pos {x p : ℝ} (hx_pos : 0 < x) :
  ennreal.of_real x ^ p = ennreal.of_real (x ^ p) :=
begin
  simp_rw ennreal.of_real,
  rw [coe_rpow_of_ne_zero, coe_eq_coe, real.to_nnreal_rpow_of_nonneg hx_pos.le],
  simp [hx_pos],
end

lemma of_real_rpow_of_nonneg {x p : ℝ} (hx_nonneg : 0 ≤ x) (hp_nonneg : 0 ≤ p) :
  ennreal.of_real x ^ p = ennreal.of_real (x ^ p) :=
begin
  by_cases hp0 : p = 0,
  { simp [hp0], },
  by_cases hx0 : x = 0,
  { rw ← ne.def at hp0,
    have hp_pos : 0 < p := lt_of_le_of_ne hp_nonneg hp0.symm,
    simp [hx0, hp_pos, hp_pos.ne.symm], },
  rw ← ne.def at hx0,
  exact of_real_rpow_of_pos (hx_nonneg.lt_of_ne hx0.symm),
end

lemma rpow_left_injective {x : ℝ} (hx : x ≠ 0) :
  function.injective (λ y : ℝ≥0∞, y^x) :=
begin
  intros y z hyz,
  dsimp only at hyz,
  rw [←rpow_one y, ←rpow_one z, ←_root_.mul_inv_cancel hx, rpow_mul, rpow_mul, hyz],
end

lemma rpow_left_surjective {x : ℝ} (hx : x ≠ 0) :
  function.surjective (λ y : ℝ≥0∞, y^x) :=
λ y, ⟨y ^ x⁻¹, by simp_rw [←rpow_mul, _root_.inv_mul_cancel hx, rpow_one]⟩

lemma rpow_left_bijective {x : ℝ} (hx : x ≠ 0) :
  function.bijective (λ y : ℝ≥0∞, y^x) :=
⟨rpow_left_injective hx, rpow_left_surjective hx⟩

theorem tendsto_rpow_at_top {y : ℝ} (hy : 0 < y) :
  tendsto (λ (x : ℝ≥0∞), x ^ y) (𝓝 ⊤) (𝓝 ⊤) :=
begin
  rw tendsto_nhds_top_iff_nnreal,
  intros x,
  obtain ⟨c, _, hc⟩ :=
    (at_top_basis_Ioi.tendsto_iff at_top_basis_Ioi).mp (nnreal.tendsto_rpow_at_top hy) x trivial,
  have hc' : set.Ioi (↑c) ∈ 𝓝 (⊤ : ℝ≥0∞) := Ioi_mem_nhds coe_lt_top,
  refine eventually_of_mem hc' _,
  intros a ha,
  by_cases ha' : a = ⊤,
  { simp [ha', hy] },
  lift a to ℝ≥0 using ha',
  change ↑c < ↑a at ha,
  rw coe_rpow_of_nonneg _ hy.le,
  exact_mod_cast hc a (by exact_mod_cast ha),
end

private lemma continuous_at_rpow_const_of_pos {x : ℝ≥0∞} {y : ℝ} (h : 0 < y) :
  continuous_at (λ a : ennreal, a ^ y) x :=
begin
  by_cases hx : x = ⊤,
  { rw [hx, continuous_at],
    convert tendsto_rpow_at_top h,
    simp [h] },
  lift x to ℝ≥0 using hx,
  rw continuous_at_coe_iff,
  convert continuous_coe.continuous_at.comp
    (nnreal.continuous_at_rpow_const (or.inr h.le)) using 1,
  ext1 x,
  simp [coe_rpow_of_nonneg _ h.le]
end

@[continuity]
lemma continuous_rpow_const {y : ℝ} : continuous (λ a : ennreal, a ^ y) :=
begin
  apply continuous_iff_continuous_at.2 (λ x, _),
  rcases lt_trichotomy 0 y with hy|rfl|hy,
  { exact continuous_at_rpow_const_of_pos hy },
  { simp, exact continuous_at_const },
  { obtain ⟨z, hz⟩ : ∃ z, y = -z := ⟨-y, (neg_neg _).symm⟩,
    have z_pos : 0 < z, by simpa [hz] using hy,
    simp_rw [hz, rpow_neg],
    exact ennreal.continuous_inv.continuous_at.comp (continuous_at_rpow_const_of_pos z_pos) }
end

lemma tendsto_const_mul_rpow_nhds_zero_of_pos {c : ℝ≥0∞} (hc : c ≠ ∞) {y : ℝ} (hy : 0 < y) :
  tendsto (λ x : ℝ≥0∞, c * x ^ y) (𝓝 0) (𝓝 0) :=
begin
  convert ennreal.tendsto.const_mul (ennreal.continuous_rpow_const.tendsto 0) _,
  { simp [hy] },
  { exact or.inr hc }
end

end ennreal<|MERGE_RESOLUTION|>--- conflicted
+++ resolved
@@ -967,19 +967,6 @@
   (hz : z ≤ 0) : 1 ≤ x^z :=
 real.one_le_rpow_of_pos_of_le_one_of_nonpos hx1 hx2 hz
 
-<<<<<<< HEAD
--- move to `order.bounded_order`
-lemma eq_bot_or_bot_lt {α : Type*} [partial_order α] [order_bot α] (x : α) : x = ⊥ ∨ ⊥ < x :=
-begin
-  by_cases h : x = ⊥,
-  { exact or.inl h },
-  right,
-  rw bot_lt_iff_ne_bot,
-  exact h,
-end
-
-=======
->>>>>>> 9f9015c6
 lemma rpow_le_self_of_le_one {x : ℝ≥0} {z : ℝ} (hx : x ≤ 1) (h_one_le : 1 ≤ z) : x ^ z ≤ x :=
 begin
   rcases eq_bot_or_bot_lt x with rfl | (h : 0 < x),
