--- conflicted
+++ resolved
@@ -893,11 +893,7 @@
 lemma tendsto_rpow_neg_div : tendsto (λ x, x ^ (-(1:ℝ) / x)) at_top (𝓝 1) :=
 by { convert tendsto_rpow_div_mul_add (-(1:ℝ)) _ (0:ℝ) zero_ne_one, ring_nf }
 
-<<<<<<< HEAD
-/-- The function `exp(x) / x ^ s` tends to `+∞` at `+∞`, for any real number `s` -/
-=======
 /-- The function `exp(x) / x ^ s` tends to `+∞` at `+∞`, for any real number `s`. -/
->>>>>>> 3eae036b
 lemma tendsto_exp_div_rpow_at_top (s : ℝ) : tendsto (λ x : ℝ, exp x / x ^ s ) at_top at_top :=
 begin
   cases archimedean_iff_nat_lt.1 (real.archimedean) s with n hn,
@@ -911,24 +907,15 @@
     have xp : 0 < x := by linarith,
     ring_nf,
     rw mul_eq_mul_right_iff, left,
-<<<<<<< HEAD
-    rw [sub_eq_neg_add,rpow_add_nat xp.ne', mul_assoc],
-    rw [mul_inv_cancel (pow_ne_zero _ xp.ne'), mul_one],
-=======
     rw [sub_eq_neg_add, rpow_add_nat xp.ne', mul_assoc,
       mul_inv_cancel (pow_ne_zero _ xp.ne'), mul_one],
->>>>>>> 3eae036b
     apply rpow_neg xp.le, },
 
   refine tendsto.congr' _ t,
   exact eventually_eq_iff_exists_mem.2 ⟨ Ici 1, mem_at_top _, Icieq⟩,
 end
 
-<<<<<<< HEAD
-/-- The function `exp(b * x) / x ^ s` tends to `+∞` at `+∞`, for any real `s` and `b > 0` -/
-=======
 /-- The function `exp(b * x) / x ^ s` tends to `+∞` at `+∞`, for any real `s` and `b > 0`. -/
->>>>>>> 3eae036b
 lemma tendsto_exp_mul_div_rpow_at_top (s : ℝ) (b : ℝ) (hb : 0 < b):
   tendsto (λ x : ℝ, exp (b * x) / x ^ s ) at_top at_top :=
 begin
@@ -943,11 +930,7 @@
     rw [set.Ioi, mem_set_of_eq] at hx,
     rw [ff1, div_rpow (exp_pos x).le (rpow_pos_of_pos hx _).le,
       ←(exp_mul x b), mul_comm x b, div_eq_div_iff],
-<<<<<<< HEAD
-    show x^s ≠ 0,
-=======
     show x ^ s ≠ 0,
->>>>>>> 3eae036b
     { symmetry, apply ne_of_lt,
       apply rpow_pos_of_pos,
       linarith },
@@ -965,17 +948,6 @@
   exact tendsto.congr' (eventually_eq_of_mem (Ioi_mem_at_top 0) Ioieq) t,
 end
 
-<<<<<<< HEAD
-/-- The function `x ^ s * exp(-b * x)` tends to `0` at `+∞`, for any real `s` and `b > 0` -/
-lemma tendsto_rpow_mul_exp_neg_mul_at_top_nhds_0 (s : ℝ) (b : ℝ) (hb : 0 < b):
-  tendsto (λ x : ℝ, x^s * exp (-b * x)) at_top (𝓝 $ (0:ℝ)) :=
-begin
-  have: (λ x : ℝ, x^s * exp (-b * x)) = (λ x : ℝ, exp (b * x) / x^s)⁻¹,
-  { ext,
-    simp only [neg_mul, pi.inv_apply],
-    rw [inv_div,div_eq_mul_inv],
-    rw mul_eq_mul_left_iff,
-=======
 /-- The function `x ^ s * exp(-b * x)` tends to `0` at `+∞`, for any real `s` and `b > 0`. -/
 lemma tendsto_rpow_mul_exp_neg_mul_at_top_nhds_0 (s : ℝ) (b : ℝ) (hb : 0 < b):
   tendsto (λ x : ℝ, x ^ s * exp (-b * x)) at_top (𝓝 0) :=
@@ -984,7 +956,6 @@
   { ext,
     simp only [neg_mul, pi.inv_apply],
     rw [inv_div, div_eq_mul_inv, mul_eq_mul_left_iff],
->>>>>>> 3eae036b
     left,
     apply exp_neg },
   rw this,
