/-
Copyright (c) 2018 Chris Hughes. All rights reserved.
Released under Apache 2.0 license as described in the file LICENSE.
Authors: Chris Hughes, Abhimanyu Pallavi Sudhir, Jean Lo, Calle Sönne, Sébastien Gouëzel
-/
import analysis.special_functions.trigonometric
import analysis.calculus.extend_deriv

/-!
# Power function on `ℂ`, `ℝ` and `ℝ⁺`

We construct the power functions `x ^ y` where `x` and `y` are complex numbers, or `x` and `y` are
real numbers, or `x` is a nonnegative real and `y` is real, and prove their basic properties.
-/

noncomputable theory

open_locale classical real topological_space

namespace complex

/-- The complex power function `x^y`, given by `x^y = exp(y log x)` (where `log` is the principal
determination of the logarithm), unless `x = 0` where one sets `0^0 = 1` and `0^y = 0` for
`y ≠ 0`. -/
noncomputable def cpow (x y : ℂ) : ℂ :=
if x = 0
  then if y = 0
    then 1
    else 0
  else exp (log x * y)

noncomputable instance : has_pow ℂ ℂ := ⟨cpow⟩

@[simp] lemma cpow_eq_pow (x y : ℂ) : cpow x y = x ^ y := rfl

lemma cpow_def (x y : ℂ) : x ^ y =
  if x = 0
    then if y = 0
      then 1
      else 0
    else exp (log x * y) := rfl

@[simp] lemma cpow_zero (x : ℂ) : x ^ (0 : ℂ) = 1 := by simp [cpow_def]

@[simp] lemma cpow_eq_zero_iff (x y : ℂ) : x ^ y = 0 ↔ x = 0 ∧ y ≠ 0 :=
by { simp only [cpow_def], split_ifs; simp [*, exp_ne_zero] }

@[simp] lemma zero_cpow {x : ℂ} (h : x ≠ 0) : (0 : ℂ) ^ x = 0 :=
by simp [cpow_def, *]

@[simp] lemma cpow_one (x : ℂ) : x ^ (1 : ℂ) = x :=
if hx : x = 0 then by simp [hx, cpow_def]
else by rw [cpow_def, if_neg (one_ne_zero : (1 : ℂ) ≠ 0), if_neg hx, mul_one, exp_log hx]

@[simp] lemma one_cpow (x : ℂ) : (1 : ℂ) ^ x = 1 :=
by rw cpow_def; split_ifs; simp [one_ne_zero, *] at *

lemma cpow_add {x : ℂ} (y z : ℂ) (hx : x ≠ 0) : x ^ (y + z) = x ^ y * x ^ z :=
by simp [cpow_def]; split_ifs; simp [*, exp_add, mul_add] at *

lemma cpow_mul {x y : ℂ} (z : ℂ) (h₁ : -π < (log x * y).im) (h₂ : (log x * y).im ≤ π) :
  x ^ (y * z) = (x ^ y) ^ z :=
begin
  simp [cpow_def],
  split_ifs;
  simp [*, exp_ne_zero, log_exp h₁ h₂, mul_assoc] at *
end

lemma cpow_neg (x y : ℂ) : x ^ -y = (x ^ y)⁻¹ :=
by simp [cpow_def]; split_ifs; simp [exp_neg]

lemma cpow_neg_one (x : ℂ) : x ^ (-1 : ℂ) = x⁻¹ :=
by simpa using cpow_neg x 1

@[simp] lemma cpow_nat_cast (x : ℂ) : ∀ (n : ℕ), x ^ (n : ℂ) = x ^ n
| 0       := by simp
| (n + 1) := if hx : x = 0 then by simp only [hx, pow_succ,
    complex.zero_cpow (nat.cast_ne_zero.2 (nat.succ_ne_zero _)), zero_mul]
  else by simp [cpow_def, hx, mul_comm, mul_add, exp_add, pow_succ, (cpow_nat_cast n).symm,
    exp_log hx]

@[simp] lemma cpow_int_cast (x : ℂ) : ∀ (n : ℤ), x ^ (n : ℂ) = x ^ n
| (n : ℕ) := by simp; refl
| -[1+ n] := by rw fpow_neg_succ_of_nat;
  simp only [int.neg_succ_of_nat_coe, int.cast_neg, complex.cpow_neg, inv_eq_one_div,
    int.cast_coe_nat, cpow_nat_cast]

lemma cpow_nat_inv_pow (x : ℂ) {n : ℕ} (hn : 0 < n) : (x ^ (n⁻¹ : ℂ)) ^ n = x :=
have (log x * (↑n)⁻¹).im = (log x).im / n,
  by rw [div_eq_mul_inv, ← of_real_nat_cast, ← of_real_inv, mul_im,
                of_real_re, of_real_im]; simp,
have h : -π < (log x * (↑n)⁻¹).im ∧ (log x * (↑n)⁻¹).im ≤ π,
  from (le_total (log x).im 0).elim
    (λ h, ⟨calc -π < (log x).im : by simp [log, neg_pi_lt_arg]
            ... ≤ ((log x).im * 1) / n : le_div_of_mul_le (nat.cast_pos.2 hn)
              (mul_le_mul_of_nonpos_left (by rw ← nat.cast_one; exact nat.cast_le.2 hn) h)
            ... = (log x * (↑n)⁻¹).im : by simp [this],
          this.symm ▸ le_trans (div_nonpos_of_nonpos_of_pos h (nat.cast_pos.2 hn))
            (le_of_lt real.pi_pos)⟩)
    (λ h, ⟨this.symm ▸ lt_of_lt_of_le (neg_neg_of_pos real.pi_pos)
            (div_nonneg h (nat.cast_pos.2 hn)),
          calc (log x * (↑n)⁻¹).im = (1 * (log x).im) / n : by simp [this]
            ... ≤ (log x).im : (div_le_of_le_mul (nat.cast_pos.2 hn)
              (mul_le_mul_of_nonneg_right (by rw ← nat.cast_one; exact nat.cast_le.2 hn) h))
            ... ≤ _ : by simp [log, arg_le_pi]⟩),
by rw [← cpow_nat_cast, ← cpow_mul _ h.1 h.2,
    inv_mul_cancel (show (n : ℂ) ≠ 0, from nat.cast_ne_zero.2 (nat.pos_iff_ne_zero.1 hn)),
    cpow_one]

end complex

namespace real

/-- The real power function `x^y`, defined as the real part of the complex power function.
For `x > 0`, it is equal to `exp(y log x)`. For `x = 0`, one sets `0^0=1` and `0^y=0` for `y ≠ 0`.
For `x < 0`, the definition is somewhat arbitary as it depends on the choice of a complex
determination of the logarithm. With our conventions, it is equal to `exp (y log x) cos (πy)`. -/
noncomputable def rpow (x y : ℝ) := ((x : ℂ) ^ (y : ℂ)).re

noncomputable instance : has_pow ℝ ℝ := ⟨rpow⟩

@[simp] lemma rpow_eq_pow (x y : ℝ) : rpow x y = x ^ y := rfl

lemma rpow_def (x y : ℝ) : x ^ y = ((x : ℂ) ^ (y : ℂ)).re := rfl

lemma rpow_def_of_nonneg {x : ℝ} (hx : 0 ≤ x) (y : ℝ) : x ^ y =
  if x = 0
    then if y = 0
      then 1
      else 0
    else exp (log x * y) :=
by simp only [rpow_def, complex.cpow_def];
  split_ifs;
  simp [*, (complex.of_real_log hx).symm, -complex.of_real_mul,
    (complex.of_real_mul _ _).symm, complex.exp_of_real_re] at *

lemma rpow_def_of_pos {x : ℝ} (hx : 0 < x) (y : ℝ) : x ^ y = exp (log x * y) :=
by rw [rpow_def_of_nonneg (le_of_lt hx), if_neg (ne_of_gt hx)]

lemma rpow_eq_zero_iff_of_nonneg {x y : ℝ} (hx : 0 ≤ x) : x ^ y = 0 ↔ x = 0 ∧ y ≠ 0 :=
by { simp only [rpow_def_of_nonneg hx], split_ifs; simp [*, exp_ne_zero] }

open_locale real

lemma rpow_def_of_neg {x : ℝ} (hx : x < 0) (y : ℝ) : x ^ y = exp (log x * y) * cos (y * π) :=
begin
  rw [rpow_def, complex.cpow_def, if_neg],
  have : complex.log x * y = ↑(log(-x) * y) + ↑(y * π) * complex.I,
    simp only [complex.log, abs_of_neg hx, complex.arg_of_real_of_neg hx,
      complex.abs_of_real, complex.of_real_mul], ring,
  { rw [this, complex.exp_add_mul_I, ← complex.of_real_exp, ← complex.of_real_cos,
      ← complex.of_real_sin, mul_add, ← complex.of_real_mul, ← mul_assoc, ← complex.of_real_mul,
      complex.add_re, complex.of_real_re, complex.mul_re, complex.I_re, complex.of_real_im,
      real.log_neg_eq_log],
    ring },
  { rw complex.of_real_eq_zero, exact ne_of_lt hx }
end

lemma rpow_def_of_nonpos {x : ℝ} (hx : x ≤ 0) (y : ℝ) : x ^ y =
  if x = 0
    then if y = 0
      then 1
      else 0
    else exp (log x * y) * cos (y * π) :=
by split_ifs; simp [rpow_def, *]; exact rpow_def_of_neg (lt_of_le_of_ne hx h) _

lemma rpow_pos_of_pos {x : ℝ} (hx : 0 < x) (y : ℝ) : 0 < x ^ y :=
by rw rpow_def_of_pos hx; apply exp_pos

lemma abs_rpow_le_abs_rpow (x y : ℝ) : abs (x ^ y) ≤ abs (x) ^ y :=
abs_le_of_le_of_neg_le
begin
  cases lt_trichotomy 0 x, { rw abs_of_pos h },
  cases h, { simp [h.symm] },
  rw [rpow_def_of_neg h, rpow_def_of_pos (abs_pos_of_neg h), log_abs],
  calc exp (log x * y) * cos (y * π) ≤ exp (log x * y) * 1 :
    mul_le_mul_of_nonneg_left (cos_le_one _) (le_of_lt $ exp_pos _)
  ... = _ : mul_one _
end
begin
  cases lt_trichotomy 0 x, { rw abs_of_pos h, have : 0 < x^y := rpow_pos_of_pos h _, linarith },
  cases h, { simp only [h.symm, abs_zero, rpow_def_of_nonneg], split_ifs, repeat {norm_num} },
  rw [rpow_def_of_neg h, rpow_def_of_pos (abs_pos_of_neg h), log_abs],
  calc -(exp (log x * y) * cos (y * π)) = exp (log x * y) * (-cos (y * π)) : by ring
    ... ≤ exp (log x * y) * 1 :
      mul_le_mul_of_nonneg_left (neg_le.2 $ neg_one_le_cos _) (le_of_lt $ exp_pos _)
    ... = exp (log x * y) : mul_one _
end

end real

namespace complex

lemma of_real_cpow {x : ℝ} (hx : 0 ≤ x) (y : ℝ) : ((x ^ y : ℝ) : ℂ) = (x : ℂ) ^ (y : ℂ) :=
by simp [real.rpow_def_of_nonneg hx, complex.cpow_def]; split_ifs; simp [complex.of_real_log hx]

@[simp] lemma abs_cpow_real (x : ℂ) (y : ℝ) : abs (x ^ (y : ℂ)) = x.abs ^ y :=
begin
  rw [real.rpow_def_of_nonneg (abs_nonneg _), complex.cpow_def],
  split_ifs;
  simp [*, abs_of_nonneg (le_of_lt (real.exp_pos _)), complex.log, complex.exp_add,
    add_mul, mul_right_comm _ I, exp_mul_I, abs_cos_add_sin_mul_I,
    (complex.of_real_mul _ _).symm, -complex.of_real_mul] at *
end

@[simp] lemma abs_cpow_inv_nat (x : ℂ) (n : ℕ) : abs (x ^ (n⁻¹ : ℂ)) = x.abs ^ (n⁻¹ : ℝ) :=
by rw ← abs_cpow_real; simp [-abs_cpow_real]

end complex

namespace real

variables {x y z : ℝ}

@[simp] lemma rpow_zero (x : ℝ) : x ^ (0 : ℝ) = 1 := by simp [rpow_def]

@[simp] lemma zero_rpow {x : ℝ} (h : x ≠ 0) : (0 : ℝ) ^ x = 0 :=
by simp [rpow_def, *]

@[simp] lemma rpow_one (x : ℝ) : x ^ (1 : ℝ) = x := by simp [rpow_def]

@[simp] lemma one_rpow (x : ℝ) : (1 : ℝ) ^ x = 1 := by simp [rpow_def]

lemma zero_rpow_le_one (x : ℝ) : (0 : ℝ) ^ x ≤ 1 :=
by { by_cases h : x = 0; simp [h, zero_le_one] }

lemma zero_rpow_nonneg (x : ℝ) : 0 ≤ (0 : ℝ) ^ x :=
by { by_cases h : x = 0; simp [h, zero_le_one] }

lemma rpow_nonneg_of_nonneg {x : ℝ} (hx : 0 ≤ x) (y : ℝ) : 0 ≤ x ^ y :=
by rw [rpow_def_of_nonneg hx];
  split_ifs; simp only [zero_le_one, le_refl, le_of_lt (exp_pos _)]

lemma rpow_add {x : ℝ} (hx : 0 < x) (y z : ℝ) : x ^ (y + z) = x ^ y * x ^ z :=
by simp only [rpow_def_of_pos hx, mul_add, exp_add]

lemma rpow_add' {x : ℝ} (hx : 0 ≤ x) {y z : ℝ} (h : y + z ≠ 0) : x ^ (y + z) = x ^ y * x ^ z :=
begin
  rcases le_iff_eq_or_lt.1 hx with H|pos,
  { simp only [← H, h, rpow_eq_zero_iff_of_nonneg, true_and, zero_rpow, eq_self_iff_true, ne.def,
               not_false_iff, zero_eq_mul],
    by_contradiction F,
    push_neg at F,
    apply h,
    simp [F] },
  { exact rpow_add pos _ _ }
end

/-- For `0 ≤ x`, the only problematic case in the equality `x ^ y * x ^ z = x ^ (y + z)` is for
`x = 0` and `y + z = 0`, where the right hand side is `1` while the left hand side can vanish.
The inequality is always true, though, and given in this lemma. -/
lemma le_rpow_add {x : ℝ} (hx : 0 ≤ x) (y z : ℝ) : x ^ y * x ^ z ≤ x ^ (y + z) :=
begin
  rcases le_iff_eq_or_lt.1 hx with H|pos,
  { by_cases h : y + z = 0,
    { simp only [H.symm, h, rpow_zero],
      calc (0 : ℝ) ^ y * 0 ^ z ≤ 1 * 1 :
        mul_le_mul (zero_rpow_le_one y) (zero_rpow_le_one z) (zero_rpow_nonneg z) zero_le_one
      ... = 1 : by simp },
    { simp [rpow_add', ← H, h] } },
  { simp [rpow_add pos] }
end

lemma rpow_mul {x : ℝ} (hx : 0 ≤ x) (y z : ℝ) : x ^ (y * z) = (x ^ y) ^ z :=
by rw [← complex.of_real_inj, complex.of_real_cpow (rpow_nonneg_of_nonneg hx _),
    complex.of_real_cpow hx, complex.of_real_mul, complex.cpow_mul, complex.of_real_cpow hx];
  simp only [(complex.of_real_mul _ _).symm, (complex.of_real_log hx).symm,
    complex.of_real_im, neg_lt_zero, pi_pos, le_of_lt pi_pos]

lemma rpow_neg {x : ℝ} (hx : 0 ≤ x) (y : ℝ) : x ^ -y = (x ^ y)⁻¹ :=
by simp only [rpow_def_of_nonneg hx]; split_ifs; simp [*, exp_neg] at *

@[simp] lemma rpow_nat_cast (x : ℝ) (n : ℕ) : x ^ (n : ℝ) = x ^ n :=
by simp only [rpow_def, (complex.of_real_pow _ _).symm, complex.cpow_nat_cast,
  complex.of_real_nat_cast, complex.of_real_re]

@[simp] lemma rpow_int_cast (x : ℝ) (n : ℤ) : x ^ (n : ℝ) = x ^ n :=
by simp only [rpow_def, (complex.of_real_fpow _ _).symm, complex.cpow_int_cast,
  complex.of_real_int_cast, complex.of_real_re]

lemma rpow_neg_one (x : ℝ) : x ^ (-1 : ℝ) = x⁻¹ :=
begin
  suffices H : x ^ ((-1 : ℤ) : ℝ) = x⁻¹, by exact_mod_cast H,
  simp only [rpow_int_cast, fpow_one, fpow_neg],
end

lemma mul_rpow {x y z : ℝ} (h : 0 ≤ x) (h₁ : 0 ≤ y) : (x*y)^z = x^z * y^z :=
begin
  iterate 3 { rw real.rpow_def_of_nonneg }, split_ifs; simp * at *,
  { have hx : 0 < x, cases lt_or_eq_of_le h with h₂ h₂, exact h₂, exfalso, apply h_2, exact eq.symm h₂,
    have hy : 0 < y, cases lt_or_eq_of_le h₁ with h₂ h₂, exact h₂, exfalso, apply h_3, exact eq.symm h₂,
    rw [log_mul (ne_of_gt hx) (ne_of_gt hy), add_mul, exp_add]},
  { exact h₁},
  { exact h},
  { exact mul_nonneg h h₁},
end

lemma one_le_rpow {x z : ℝ} (h : 1 ≤ x) (h₁ : 0 ≤ z) : 1 ≤ x^z :=
begin
  rw real.rpow_def_of_nonneg, split_ifs with h₂ h₃,
  { refl},
  { simp [*, not_le_of_gt zero_lt_one] at *},
  { have hx : 0 < x, exact lt_of_lt_of_le zero_lt_one h,
    rw [←log_le_log zero_lt_one hx, log_one] at h,
    have pos : 0 ≤ log x * z, exact mul_nonneg h h₁,
      rwa [←exp_le_exp, exp_zero] at pos},
  { exact le_trans zero_le_one h},
end

lemma rpow_le_rpow {x y z: ℝ} (h : 0 ≤ x) (h₁ : x ≤ y) (h₂ : 0 ≤ z) : x^z ≤ y^z :=
begin
  rw le_iff_eq_or_lt at h h₂, cases h₂,
  { rw [←h₂, rpow_zero, rpow_zero]},
  { cases h,
    { rw [←h, zero_rpow], rw real.rpow_def_of_nonneg, split_ifs,
      { exact zero_le_one},
      { refl},
      { exact le_of_lt (exp_pos (log y * z))},
      { rwa ←h at h₁},
      { exact ne.symm (ne_of_lt h₂)}},
    { have one_le : 1 ≤ y / x, rw one_le_div_iff_le h, exact h₁,
      have one_le_pow : 1 ≤ (y / x)^z, exact one_le_rpow one_le (le_of_lt h₂),
      rw [←mul_div_cancel y (ne.symm (ne_of_lt h)), mul_comm, mul_div_assoc],
      rw [mul_rpow (le_of_lt h) (le_trans zero_le_one one_le), mul_comm],
      exact (le_mul_of_ge_one_left (rpow_nonneg_of_nonneg (le_of_lt h) z) one_le_pow) } }
end

lemma rpow_lt_rpow (hx : 0 ≤ x) (hxy : x < y) (hz : 0 < z) : x^z < y^z :=
begin
  rw le_iff_eq_or_lt at hx, cases hx,
  { rw [← hx, zero_rpow (ne_of_gt hz)], exact rpow_pos_of_pos (by rwa ← hx at hxy) _ },
  rw [rpow_def_of_pos hx, rpow_def_of_pos (lt_trans hx hxy), exp_lt_exp],
  exact mul_lt_mul_of_pos_right (log_lt_log hx hxy) hz
end

lemma rpow_lt_rpow_of_exponent_lt (hx : 1 < x) (hyz : y < z) : x^y < x^z :=
begin
  repeat {rw [rpow_def_of_pos (lt_trans zero_lt_one hx)]},
  rw exp_lt_exp, exact mul_lt_mul_of_pos_left hyz (log_pos hx),
end

lemma rpow_le_rpow_of_exponent_le (hx : 1 ≤ x) (hyz : y ≤ z) : x^y ≤ x^z :=
begin
  repeat {rw [rpow_def_of_pos (lt_of_lt_of_le zero_lt_one hx)]},
  rw exp_le_exp, exact mul_le_mul_of_nonneg_left hyz (log_nonneg hx),
end

lemma rpow_lt_rpow_of_exponent_gt (hx0 : 0 < x) (hx1 : x < 1) (hyz : z < y) :
  x^y < x^z :=
begin
  repeat {rw [rpow_def_of_pos hx0]},
  rw exp_lt_exp, exact mul_lt_mul_of_neg_left hyz (log_neg hx0 hx1),
end

lemma rpow_le_rpow_of_exponent_ge (hx0 : 0 < x) (hx1 : x ≤ 1) (hyz : z ≤ y) :
  x^y ≤ x^z :=
begin
  repeat {rw [rpow_def_of_pos hx0]},
  rw exp_le_exp, exact mul_le_mul_of_nonpos_left hyz (log_nonpos (le_of_lt hx0) hx1),
end

lemma rpow_le_one {x z : ℝ} (hx : 0 ≤ x) (hx2 : x ≤ 1) (hz : 0 ≤ z) : x^z ≤ 1 :=
by rw ←one_rpow z; apply rpow_le_rpow; assumption

lemma one_lt_rpow (hx : 1 < x) (hz : 0 < z) : 1 < x^z :=
by { rw ← one_rpow z, exact rpow_lt_rpow zero_le_one hx hz }

lemma rpow_lt_one (hx : 0 < x) (hx1 : x < 1) (hz : 0 < z) : x^z < 1 :=
by { rw ← one_rpow z, exact rpow_lt_rpow (le_of_lt hx) hx1 hz }

lemma pow_nat_rpow_nat_inv {x : ℝ} (hx : 0 ≤ x) {n : ℕ} (hn : 0 < n) :
  (x ^ n) ^ (n⁻¹ : ℝ) = x :=
have hn0 : (n : ℝ) ≠ 0, by simpa [nat.pos_iff_ne_zero] using hn,
by rw [← rpow_nat_cast, ← rpow_mul hx, mul_inv_cancel hn0, rpow_one]

lemma rpow_nat_inv_pow_nat {x : ℝ} (hx : 0 ≤ x) {n : ℕ} (hn : 0 < n) :
  (x ^ (n⁻¹ : ℝ)) ^ n = x :=
have hn0 : (n : ℝ) ≠ 0, by simpa [nat.pos_iff_ne_zero] using hn,
by rw [← rpow_nat_cast, ← rpow_mul hx, inv_mul_cancel hn0, rpow_one]

section prove_rpow_is_continuous

lemma continuous_rpow_aux1 : continuous (λp : {p:ℝ×ℝ // 0 < p.1}, p.val.1 ^ p.val.2) :=
suffices h : continuous (λ p : {p:ℝ×ℝ // 0 < p.1 }, exp (log p.val.1 * p.val.2)),
  by { convert h, ext p, rw rpow_def_of_pos p.2 },
continuous_exp.comp $
  (show continuous ((λp:{p:ℝ//0 < p}, log (p.val)) ∘ (λp:{p:ℝ×ℝ//0<p.fst}, ⟨p.val.1, p.2⟩)), from
    continuous_log'.comp $ continuous_subtype_mk _ $ continuous_fst.comp continuous_subtype_val).mul
  (continuous_snd.comp $ continuous_subtype_val.comp continuous_id)

lemma continuous_rpow_aux2 : continuous (λ p : {p:ℝ×ℝ // p.1 < 0}, p.val.1 ^ p.val.2) :=
suffices h : continuous (λp:{p:ℝ×ℝ // p.1 < 0}, exp (log (-p.val.1) * p.val.2) * cos (p.val.2 * π)),
  by { convert h, ext p, rw [rpow_def_of_neg p.2, log_neg_eq_log] },
  (continuous_exp.comp $
    (show continuous $ (λp:{p:ℝ//0<p},
            log (p.val))∘(λp:{p:ℝ×ℝ//p.1<0}, ⟨-p.val.1, neg_pos_of_neg p.2⟩),
     from continuous_log'.comp $ continuous_subtype_mk _ $ continuous_neg.comp $
            continuous_fst.comp continuous_subtype_val).mul
    (continuous_snd.comp $ continuous_subtype_val.comp continuous_id)).mul
  (continuous_cos.comp $
    (continuous_snd.comp $ continuous_subtype_val.comp continuous_id).mul continuous_const)

lemma continuous_at_rpow_of_ne_zero (hx : x ≠ 0) (y : ℝ) :
  continuous_at (λp:ℝ×ℝ, p.1^p.2) (x, y) :=
begin
  cases lt_trichotomy 0 x,
  exact continuous_within_at.continuous_at
    (continuous_on_iff_continuous_restrict.2 continuous_rpow_aux1 _ h)
    (mem_nhds_sets (by { convert is_open_prod (is_open_lt' (0:ℝ)) is_open_univ, ext, finish }) h),
  cases h,
  { exact absurd h.symm hx },
  exact continuous_within_at.continuous_at
    (continuous_on_iff_continuous_restrict.2 continuous_rpow_aux2 _ h)
    (mem_nhds_sets (by { convert is_open_prod (is_open_gt' (0:ℝ)) is_open_univ, ext, finish }) h)
end

lemma continuous_rpow_aux3 : continuous (λ p : {p:ℝ×ℝ // 0 < p.2}, p.val.1 ^ p.val.2) :=
continuous_iff_continuous_at.2 $ λ ⟨(x₀, y₀), hy₀⟩,
begin
  by_cases hx₀ : x₀ = 0,
  { simp only [continuous_at, hx₀, zero_rpow (ne_of_gt hy₀), metric.tendsto_nhds_nhds],
    assume ε ε0,
    rcases exists_pos_rat_lt (half_pos hy₀) with ⟨q, q_pos, q_lt⟩,
    let q := (q:ℝ), replace q_pos : 0 < q := rat.cast_pos.2 q_pos,
    let δ := min (min q (ε ^ (1 / q))) (1/2),
    have δ0 : 0 < δ := lt_min (lt_min q_pos (rpow_pos_of_pos ε0 _)) (by norm_num),
    have : δ ≤ q := le_trans (min_le_left _ _) (min_le_left _ _),
    have : δ ≤ ε ^ (1 / q) := le_trans (min_le_left _ _) (min_le_right _ _),
    have : δ < 1 := lt_of_le_of_lt (min_le_right _ _) (by norm_num),
    use δ, use δ0, rintros ⟨⟨x, y⟩, hy⟩,
    simp only [subtype.dist_eq, real.dist_eq, prod.dist_eq, sub_zero, subtype.coe_mk],
    assume h, rw max_lt_iff at h, cases h with xδ yy₀,
    have qy : q < y, calc q < y₀ / 2 : q_lt
      ... = y₀ - y₀ / 2 : (sub_half _).symm
      ... ≤ y₀ - δ : by linarith
      ... < y : sub_lt_of_abs_sub_lt_left yy₀,
    calc abs(x^y) ≤ abs(x)^y : abs_rpow_le_abs_rpow _ _
      ... < δ ^ y : rpow_lt_rpow (abs_nonneg _) xδ hy
      ... < δ ^ q : by { refine rpow_lt_rpow_of_exponent_gt _ _ _, repeat {linarith} }
      ... ≤ (ε ^ (1 / q)) ^ q : by { refine rpow_le_rpow _ _ _, repeat {linarith} }
      ... = ε : by { rw [← rpow_mul, div_mul_cancel, rpow_one], exact ne_of_gt q_pos, linarith }},
  { exact (continuous_within_at_iff_continuous_at_restrict (λp:ℝ×ℝ, p.1^p.2) _).1
      (continuous_at_rpow_of_ne_zero hx₀ _).continuous_within_at }
end

lemma continuous_at_rpow_of_pos (hy : 0 < y) (x : ℝ) :
  continuous_at (λp:ℝ×ℝ, p.1^p.2) (x, y) :=
continuous_within_at.continuous_at
  (continuous_on_iff_continuous_restrict.2 continuous_rpow_aux3 _ hy)
  (mem_nhds_sets (by { convert is_open_prod is_open_univ (is_open_lt' (0:ℝ)), ext, finish }) hy)

lemma continuous_at_rpow {x y : ℝ} (h : x ≠ 0 ∨ 0 < y) :
  continuous_at (λp:ℝ×ℝ, p.1^p.2) (x, y) :=
by { cases h, exact continuous_at_rpow_of_ne_zero h _, exact continuous_at_rpow_of_pos h x }

variables {α : Type*} [topological_space α] {f g : α → ℝ}

/--
`real.rpow` is continuous at all points except for the lower half of the y-axis.
In other words, the function `λp:ℝ×ℝ, p.1^p.2` is continuous at `(x, y)` if `x ≠ 0` or `y > 0`.

Multiple forms of the claim is provided in the current section.
-/
lemma continuous_rpow (h : ∀a, f a ≠ 0 ∨ 0 < g a) (hf : continuous f) (hg : continuous g):
  continuous (λa:α, (f a) ^ (g a)) :=
continuous_iff_continuous_at.2 $ λ a,
begin
  show continuous_at ((λp:ℝ×ℝ, p.1^p.2) ∘ (λa, (f a, g a))) a,
  refine continuous_at.comp _ (continuous_iff_continuous_at.1 (hf.prod_mk hg) _),
  { replace h := h a, cases h,
    { exact continuous_at_rpow_of_ne_zero h _ },
    { exact continuous_at_rpow_of_pos h _ }},
end

lemma continuous_rpow_of_ne_zero (h : ∀a, f a ≠ 0) (hf : continuous f) (hg : continuous g):
  continuous (λa:α, (f a) ^ (g a)) := continuous_rpow (λa, or.inl $ h a) hf hg

lemma continuous_rpow_of_pos (h : ∀a, 0 < g a) (hf : continuous f) (hg : continuous g):
  continuous (λa:α, (f a) ^ (g a)) := continuous_rpow (λa, or.inr $ h a) hf hg

end prove_rpow_is_continuous

section prove_rpow_is_differentiable

lemma has_deriv_at_rpow_of_pos {x : ℝ} (h : 0 < x) (p : ℝ) :
  has_deriv_at (λ x, x^p) (p * x^(p-1)) x :=
begin
  have : has_deriv_at (λ x, exp (log x * p)) (p * x^(p-1)) x,
  { convert (has_deriv_at_exp _).comp x ((has_deriv_at_log (ne_of_gt h)).mul_const p) using 1,
    field_simp [rpow_def_of_pos h, mul_sub, exp_sub, exp_log h, ne_of_gt h],
    ring },
  apply this.congr_of_mem_nhds,
  have : set.Ioi (0 : ℝ) ∈ 𝓝 x := mem_nhds_sets is_open_Ioi h,
  exact filter.eventually_of_mem this (λ y hy, rpow_def_of_pos hy _)
end

lemma has_deriv_at_rpow_of_neg {x : ℝ} (h : x < 0) (p : ℝ) :
  has_deriv_at (λ x, x^p) (p * x^(p-1)) x :=
begin
  have : has_deriv_at (λ x, exp (log x * p) * cos (p * π)) (p * x^(p-1)) x,
  { convert ((has_deriv_at_exp _).comp x ((has_deriv_at_log (ne_of_lt h)).mul_const p)).mul_const _
      using 1,
    field_simp [rpow_def_of_neg h, mul_sub, exp_sub, sub_mul, cos_sub, exp_log_of_neg h, ne_of_lt h],
    ring },
  apply this.congr_of_mem_nhds,
  have : set.Iio (0 : ℝ) ∈ 𝓝 x := mem_nhds_sets is_open_Iio h,
  exact filter.eventually_of_mem this (λ y hy, rpow_def_of_neg hy _)
end

lemma has_deriv_at_rpow {x : ℝ} (h : x ≠ 0) (p : ℝ) :
  has_deriv_at (λ x, x^p) (p * x^(p-1)) x :=
begin
  rcases lt_trichotomy x 0 with H|H|H,
  { exact has_deriv_at_rpow_of_neg H p },
  { exact (h H).elim },
  { exact has_deriv_at_rpow_of_pos H p },
end

lemma has_deriv_at_rpow_zero_of_one_le {p : ℝ} (h : 1 ≤ p) :
  has_deriv_at (λ x, x^p) (p * (0 : ℝ)^(p-1)) 0 :=
begin
  apply has_deriv_at_of_has_deriv_at_of_ne (λ x hx, has_deriv_at_rpow hx p),
  { exact (continuous_rpow_of_pos (λ _, (lt_of_lt_of_le zero_lt_one h))
      continuous_id continuous_const).continuous_at },
  { rcases le_iff_eq_or_lt.1 h with rfl|h,
    { simp [continuous_const.continuous_at] },
    { exact (continuous_const.mul (continuous_rpow_of_pos (λ _, sub_pos_of_lt h)
        continuous_id continuous_const)).continuous_at } }
end

lemma has_deriv_at_rpow_of_one_le (x : ℝ) {p : ℝ} (h : 1 ≤ p) :
  has_deriv_at (λ x, x^p) (p * x^(p-1)) x :=
begin
  by_cases hx : x = 0,
  { rw hx, exact has_deriv_at_rpow_zero_of_one_le h },
  { exact has_deriv_at_rpow hx p }
end

end prove_rpow_is_differentiable

section sqrt

lemma sqrt_eq_rpow : sqrt = λx:ℝ, x ^ (1/(2:ℝ)) :=
begin
  funext, by_cases h : 0 ≤ x,
  { rw [← mul_self_inj_of_nonneg, mul_self_sqrt h, ← pow_two, ← rpow_nat_cast, ← rpow_mul h],
    norm_num, exact sqrt_nonneg _, exact rpow_nonneg_of_nonneg h _ },
  { replace h : x < 0 := lt_of_not_ge h,
    have : 1 / (2:ℝ) * π = π / (2:ℝ), ring,
    rw [sqrt_eq_zero_of_nonpos (le_of_lt h), rpow_def_of_neg h, this, cos_pi_div_two, mul_zero] }
end

lemma continuous_sqrt : continuous sqrt :=
by rw sqrt_eq_rpow; exact continuous_rpow_of_pos (λa, by norm_num) continuous_id continuous_const

end sqrt

end real

section differentiability
open real

variables {f : ℝ → ℝ} {x f' : ℝ} {s : set ℝ} (p : ℝ)
/- Differentiability statements for the power of a function, when the function does not vanish
and the exponent is arbitrary-/

lemma has_deriv_within_at.rpow (hf : has_deriv_within_at f f' s x) (hx : f x ≠ 0) :
  has_deriv_within_at (λ y, (f y)^p) (f' * p * (f x)^(p-1)) s x :=
begin
  convert (has_deriv_at_rpow hx p).comp_has_deriv_within_at x hf using 1,
  ring
end

lemma has_deriv_at.rpow (hf : has_deriv_at f f' x) (hx : f x ≠ 0) :
  has_deriv_at (λ y, (f y)^p) (f' * p * (f x)^(p-1)) x :=
begin
  rw ← has_deriv_within_at_univ at *,
  exact hf.rpow p hx
end

lemma differentiable_within_at.rpow (hf : differentiable_within_at ℝ f s x) (hx : f x ≠ 0) :
  differentiable_within_at ℝ (λx, (f x)^p) s x :=
(hf.has_deriv_within_at.rpow p hx).differentiable_within_at

@[simp] lemma differentiable_at.rpow (hf : differentiable_at ℝ f x) (hx : f x ≠ 0) :
  differentiable_at ℝ (λx, (f x)^p) x :=
(hf.has_deriv_at.rpow p hx).differentiable_at

lemma differentiable_on.rpow (hf : differentiable_on ℝ f s) (hx : ∀ x ∈ s, f x ≠ 0) :
  differentiable_on ℝ (λx, (f x)^p) s :=
λx h, (hf x h).rpow p (hx x h)

@[simp] lemma differentiable.rpow (hf : differentiable ℝ f) (hx : ∀ x, f x ≠ 0) :
  differentiable ℝ (λx, (f x)^p) :=
λx, (hf x).rpow p (hx x)

lemma deriv_within_rpow (hf : differentiable_within_at ℝ f s x) (hx : f x ≠ 0)
  (hxs : unique_diff_within_at ℝ s x) :
  deriv_within (λx, (f x)^p) s x = (deriv_within f s x) * p * (f x)^(p-1) :=
(hf.has_deriv_within_at.rpow p hx).deriv_within hxs

@[simp] lemma deriv_rpow (hf : differentiable_at ℝ f x) (hx : f x ≠ 0) :
  deriv (λx, (f x)^p) x = (deriv f x) * p * (f x)^(p-1) :=
(hf.has_deriv_at.rpow p hx).deriv

/- Differentiability statements for the power of a function, when the function may vanish
but the exponent is at least one. -/

variable {p}

lemma has_deriv_within_at.rpow_of_one_le (hf : has_deriv_within_at f f' s x) (hp : 1 ≤ p) :
  has_deriv_within_at (λ y, (f y)^p) (f' * p * (f x)^(p-1)) s x :=
begin
  convert (has_deriv_at_rpow_of_one_le (f x) hp).comp_has_deriv_within_at x hf using 1,
  ring
end

lemma has_deriv_at.rpow_of_one_le (hf : has_deriv_at f f' x) (hp : 1 ≤ p) :
  has_deriv_at (λ y, (f y)^p) (f' * p * (f x)^(p-1)) x :=
begin
  rw ← has_deriv_within_at_univ at *,
  exact hf.rpow_of_one_le hp
end

lemma differentiable_within_at.rpow_of_one_le (hf : differentiable_within_at ℝ f s x) (hp : 1 ≤ p) :
  differentiable_within_at ℝ (λx, (f x)^p) s x :=
(hf.has_deriv_within_at.rpow_of_one_le hp).differentiable_within_at

@[simp] lemma differentiable_at.rpow_of_one_le (hf : differentiable_at ℝ f x) (hp : 1 ≤ p) :
  differentiable_at ℝ (λx, (f x)^p) x :=
(hf.has_deriv_at.rpow_of_one_le hp).differentiable_at

lemma differentiable_on.rpow_of_one_le (hf : differentiable_on ℝ f s) (hp : 1 ≤ p) :
  differentiable_on ℝ (λx, (f x)^p) s :=
λx h, (hf x h).rpow_of_one_le hp

@[simp] lemma differentiable.rpow_of_one_le (hf : differentiable ℝ f) (hp : 1 ≤ p) :
  differentiable ℝ (λx, (f x)^p) :=
λx, (hf x).rpow_of_one_le hp

lemma deriv_within_rpow_of_one_le (hf : differentiable_within_at ℝ f s x) (hp : 1 ≤ p)
  (hxs : unique_diff_within_at ℝ s x) :
  deriv_within (λx, (f x)^p) s x = (deriv_within f s x) * p * (f x)^(p-1) :=
(hf.has_deriv_within_at.rpow_of_one_le hp).deriv_within hxs

@[simp] lemma deriv_rpow_of_one_le (hf : differentiable_at ℝ f x) (hp : 1 ≤ p) :
  deriv (λx, (f x)^p) x = (deriv f x) * p * (f x)^(p-1) :=
(hf.has_deriv_at.rpow_of_one_le hp).deriv

/- Differentiability statements for the square root of a function, when the function does not
vanish -/

lemma has_deriv_within_at.sqrt (hf : has_deriv_within_at f f' s x) (hx : f x ≠ 0) :
  has_deriv_within_at (λ y, sqrt (f y)) (f' / (2 * sqrt (f x))) s x :=
begin
  simp only [sqrt_eq_rpow],
  convert hf.rpow (1/2) hx,
  rcases lt_trichotomy (f x) 0 with H|H|H,
  { have A : (f x)^((1:ℝ)/2) = 0,
    { rw rpow_def_of_neg H,
      have : cos (1/2 * π) = 0, by { convert cos_pi_div_two using 2, ring },
      rw [this],
      simp },
    have B : f x ^ ((1:ℝ) / 2 - 1) = 0,
    { rw rpow_def_of_neg H,
      have : cos (π/2 - π) = 0, by simp [cos_sub],
      have : cos (((1:ℝ)/2 - 1) * π) = 0, by { convert this using 2, ring },
      rw this,
      simp },
    rw [A, B],
    simp },
  { exact (hx H).elim },
  { have A : 0 < (f x)^((1:ℝ)/2) := rpow_pos_of_pos H _,
    have B : (f x) ^ (-(1:ℝ)) = (f x)^(-((1:ℝ)/2)) * (f x)^(-((1:ℝ)/2)),
    { rw [← rpow_add H],
      congr,
      norm_num },
    rw [sub_eq_add_neg, rpow_add H, B, rpow_neg (le_of_lt H)],
    field_simp [hx, ne_of_gt A],
    ring }
end

lemma has_deriv_at.sqrt (hf : has_deriv_at f f' x) (hx : f x ≠ 0) :
  has_deriv_at (λ y, sqrt (f y)) (f' / (2 * sqrt(f x))) x :=
begin
  rw ← has_deriv_within_at_univ at *,
  exact hf.sqrt hx
end

lemma differentiable_within_at.sqrt (hf : differentiable_within_at ℝ f s x) (hx : f x ≠ 0) :
  differentiable_within_at ℝ (λx, sqrt (f x)) s x :=
(hf.has_deriv_within_at.sqrt hx).differentiable_within_at

@[simp] lemma differentiable_at.sqrt (hf : differentiable_at ℝ f x) (hx : f x ≠ 0) :
  differentiable_at ℝ (λx, sqrt (f x)) x :=
(hf.has_deriv_at.sqrt hx).differentiable_at

lemma differentiable_on.sqrt (hf : differentiable_on ℝ f s) (hx : ∀ x ∈ s, f x ≠ 0) :
  differentiable_on ℝ (λx, sqrt (f x)) s :=
λx h, (hf x h).sqrt (hx x h)

@[simp] lemma differentiable.sqrt (hf : differentiable ℝ f) (hx : ∀ x, f x ≠ 0) :
  differentiable ℝ (λx, sqrt (f x)) :=
λx, (hf x).sqrt (hx x)

lemma deriv_within_sqrt (hf : differentiable_within_at ℝ f s x) (hx : f x ≠ 0)
  (hxs : unique_diff_within_at ℝ s x) :
  deriv_within (λx, sqrt (f x)) s x = (deriv_within f s x) / (2 * sqrt (f x)) :=
(hf.has_deriv_within_at.sqrt hx).deriv_within hxs

@[simp] lemma deriv_sqrt (hf : differentiable_at ℝ f x) (hx : f x ≠ 0) :
  deriv (λx, sqrt (f x)) x = (deriv f x) / (2 * sqrt (f x)) :=
(hf.has_deriv_at.sqrt hx).deriv

end differentiability

namespace nnreal

/-- The nonnegative real power function `x^y`, defined for `x : nnreal` and `y : ℝ ` as the
restriction of the real power function. For `x > 0`, it is equal to `exp (y log x)`. For `x = 0`,
one sets `0 ^ 0 = 1` and `0 ^ y = 0` for `y ≠ 0`. -/
noncomputable def rpow (x : nnreal) (y : ℝ) : nnreal :=
⟨(x : ℝ) ^ y, real.rpow_nonneg_of_nonneg x.2 y⟩

noncomputable instance : has_pow nnreal ℝ := ⟨rpow⟩

@[simp] lemma rpow_eq_pow (x : nnreal) (y : ℝ) : rpow x y = x ^ y := rfl

@[simp, norm_cast] lemma coe_rpow (x : nnreal) (y : ℝ) : ((x ^ y : nnreal) : ℝ) = (x : ℝ) ^ y := rfl

@[simp] lemma rpow_zero (x : nnreal) : x ^ (0 : ℝ) = 1 :=
by { rw ← nnreal.coe_eq, exact real.rpow_zero _ }

@[simp] lemma rpow_eq_zero_iff {x : nnreal} {y : ℝ} : x ^ y = 0 ↔ x = 0 ∧ y ≠ 0 :=
begin
  rw [← nnreal.coe_eq, coe_rpow, ← nnreal.coe_eq_zero],
  exact real.rpow_eq_zero_iff_of_nonneg x.2
end

@[simp] lemma zero_rpow {x : ℝ} (h : x ≠ 0) : (0 : nnreal) ^ x = 0 :=
by { rw ← nnreal.coe_eq, exact real.zero_rpow h }

@[simp] lemma rpow_one (x : nnreal) : x ^ (1 : ℝ) = x :=
by { rw ← nnreal.coe_eq, exact real.rpow_one _ }

@[simp] lemma one_rpow (x : ℝ) : (1 : nnreal) ^ x = 1 :=
by { rw ← nnreal.coe_eq, exact real.one_rpow _ }

<<<<<<< HEAD
lemma rpow_add {x : nnreal} (y z : ℝ) (hx : 0 < x) : x ^ (y + z) = x ^ y * x ^ z :=
by { rw ← nnreal.coe_eq, exact real.rpow_add hx _ _ }
=======
lemma rpow_add {x : nnreal} (hx : 0 < x) (y z : ℝ) : x ^ (y + z) = x ^ y * x ^ z :=
by { rw ← nnreal.coe_eq, exact real.rpow_add _ _ hx }
>>>>>>> a433eb07

lemma rpow_mul (x : nnreal) (y z : ℝ) : x ^ (y * z) = (x ^ y) ^ z :=
by { rw ← nnreal.coe_eq, exact real.rpow_mul x.2 y z }

lemma rpow_neg (x : nnreal) (y : ℝ) : x ^ -y = (x ^ y)⁻¹ :=
by { rw ← nnreal.coe_eq, exact real.rpow_neg x.2 _ }

@[simp] lemma rpow_nat_cast (x : nnreal) (n : ℕ) : x ^ (n : ℝ) = x ^ n :=
by { rw [← nnreal.coe_eq, nnreal.coe_pow], exact real.rpow_nat_cast (x : ℝ) n }

lemma mul_rpow {x y : nnreal} {z : ℝ}  : (x*y)^z = x^z * y^z :=
by { rw ← nnreal.coe_eq, exact real.mul_rpow x.2 y.2 }

lemma one_le_rpow {x : nnreal} {z : ℝ} (h : 1 ≤ x) (h₁ : 0 ≤ z) : 1 ≤ x^z :=
real.one_le_rpow h h₁

lemma rpow_le_rpow {x y : nnreal} {z: ℝ} (h₁ : x ≤ y) (h₂ : 0 ≤ z) : x^z ≤ y^z :=
real.rpow_le_rpow x.2 h₁ h₂

lemma rpow_lt_rpow {x y : nnreal} {z: ℝ} (h₁ : x < y) (h₂ : 0 < z) : x^z < y^z :=
real.rpow_lt_rpow x.2 h₁ h₂

lemma rpow_lt_rpow_of_exponent_lt {x : nnreal} {y z : ℝ} (hx : 1 < x) (hyz : y < z) : x^y < x^z :=
real.rpow_lt_rpow_of_exponent_lt hx hyz

lemma rpow_le_rpow_of_exponent_le {x : nnreal} {y z : ℝ} (hx : 1 ≤ x) (hyz : y ≤ z) : x^y ≤ x^z :=
real.rpow_le_rpow_of_exponent_le hx hyz

lemma rpow_lt_rpow_of_exponent_gt {x : nnreal} {y z : ℝ} (hx0 : 0 < x) (hx1 : x < 1) (hyz : z < y) :
  x^y < x^z :=
real.rpow_lt_rpow_of_exponent_gt hx0 hx1 hyz

lemma rpow_le_rpow_of_exponent_ge {x : nnreal} {y z : ℝ} (hx0 : 0 < x) (hx1 : x ≤ 1) (hyz : z ≤ y) :
  x^y ≤ x^z :=
real.rpow_le_rpow_of_exponent_ge hx0 hx1 hyz

lemma rpow_le_one {x : nnreal} {z : ℝ} (hx2 : x ≤ 1) (hz : 0 ≤ z) : x^z ≤ 1 :=
real.rpow_le_one x.2 hx2 hz

lemma one_lt_rpow {x : nnreal} {z : ℝ} (hx : 1 < x) (hz : 0 < z) : 1 < x^z :=
real.one_lt_rpow hx hz

lemma rpow_lt_one {x : nnreal} {z : ℝ} (hx : 0 < x) (hx1 : x < 1) (hz : 0 < z) : x^z < 1 :=
real.rpow_lt_one hx hx1 hz

lemma pow_nat_rpow_nat_inv (x : nnreal) {n : ℕ} (hn : 0 < n) :
  (x ^ n) ^ (n⁻¹ : ℝ) = x :=
by { rw [← nnreal.coe_eq, coe_rpow, nnreal.coe_pow], exact real.pow_nat_rpow_nat_inv x.2 hn }

lemma rpow_nat_inv_pow_nat (x : nnreal) {n : ℕ} (hn : 0 < n) :
  (x ^ (n⁻¹ : ℝ)) ^ n = x :=
by { rw [← nnreal.coe_eq, nnreal.coe_pow, coe_rpow], exact real.rpow_nat_inv_pow_nat x.2 hn }

lemma continuous_at_rpow {x : nnreal} {y : ℝ} (h : x ≠ 0 ∨ 0 < y) :
  continuous_at (λp:nnreal×ℝ, p.1^p.2) (x, y) :=
begin
  have : (λp:nnreal×ℝ, p.1^p.2) = nnreal.of_real ∘ (λp:ℝ×ℝ, p.1^p.2) ∘ (λp:nnreal × ℝ, (p.1.1, p.2)),
  { ext p,
    rw [← nnreal.coe_eq, coe_rpow, nnreal.coe_of_real _ (real.rpow_nonneg_of_nonneg p.1.2 _)],
    refl },
  rw this,
  refine nnreal.continuous_of_real.continuous_at.comp (continuous_at.comp _ _),
  { apply real.continuous_at_rpow,
    simp at h,
    rw ← (nnreal.coe_eq_zero x) at h,
    exact h },
  { exact ((continuous_subtype_val.comp continuous_fst).prod_mk continuous_snd).continuous_at }
end

end nnreal

open filter

lemma filter.tendsto.nnrpow {α : Type*} {f : filter α} {u : α → nnreal} {v : α → ℝ} {x : nnreal} {y : ℝ}
  (hx : tendsto u f (𝓝 x)) (hy : tendsto v f (𝓝 y)) (h : x ≠ 0 ∨ 0 < y) :
  tendsto (λ a, (u a) ^ (v a)) f (𝓝 (x ^ y)) :=
tendsto.comp (nnreal.continuous_at_rpow h) (tendsto.prod_mk_nhds hx hy)

namespace ennreal

/-- The real power function `x^y` on extended nonnegative reals, defined for `x : ennreal` and
`y : ℝ` as the restriction of the real power function if `0 < x < ⊤`, and with the natural values
for `0` and `⊤` (i.e., `0 ^ x = 0` for `x > 0`, `1` for `x = 0` and `⊤` for `x < 0`, and
`⊤ ^ x = 1 / 0 ^ x`). -/
noncomputable def rpow : ennreal → ℝ → ennreal
| (some x) y := if x = 0 ∧ y < 0 then ⊤ else (x ^ y : nnreal)
| none     y := if 0 < y then ⊤ else if y = 0 then 1 else 0

noncomputable instance : has_pow ennreal ℝ := ⟨rpow⟩

@[simp] lemma rpow_eq_pow (x : ennreal) (y : ℝ) : rpow x y = x ^ y := rfl

@[simp] lemma rpow_zero {x : ennreal} : x ^ (0 : ℝ) = 1 :=
by cases x; { dsimp only [(^), rpow], simp [lt_irrefl] }

lemma top_rpow_def (y : ℝ) : (⊤ : ennreal) ^ y = if 0 < y then ⊤ else if y = 0 then 1 else 0 :=
rfl

lemma top_rpow_of_pos {y : ℝ} (h : 0 < y) : (⊤ : ennreal) ^ y = ⊤ :=
by simp [top_rpow_def, h]

lemma top_rpow_of_neg {y : ℝ} (h : y < 0) : (⊤ : ennreal) ^ y = 0 :=
by simp [top_rpow_def, asymm h, ne_of_lt h]

lemma zero_rpow_of_pos {y : ℝ} (h : 0 < y) : (0 : ennreal) ^ y = 0 :=
begin
  rw [← ennreal.coe_zero, ← ennreal.some_eq_coe],
  dsimp only [(^), rpow],
  simp [h, asymm h, ne_of_gt h],
end

lemma zero_rpow_of_neg {y : ℝ} (h : y < 0) : (0 : ennreal) ^ y = ⊤ :=
begin
  rw [← ennreal.coe_zero, ← ennreal.some_eq_coe],
  dsimp only [(^), rpow],
  simp [h, ne_of_gt h],
end

lemma zero_rpow_def (y : ℝ) : (0 : ennreal) ^ y = if 0 < y then 0 else if y = 0 then 1 else ⊤ :=
begin
  rcases lt_trichotomy 0 y with H|rfl|H,
  { simp [H, ne_of_gt, zero_rpow_of_pos, lt_irrefl] },
  { simp [lt_irrefl] },
  { simp [H, asymm H, ne_of_lt, zero_rpow_of_neg] }
end

@[norm_cast] lemma coe_rpow_of_ne_zero {x : nnreal} (h : x ≠ 0) (y : ℝ) :
  (x : ennreal) ^ y = (x ^ y : nnreal) :=
begin
  rw [← ennreal.some_eq_coe],
  dsimp only [(^), rpow],
  simp [h]
end

@[norm_cast] lemma coe_rpow_of_nonneg (x : nnreal) {y : ℝ} (h : 0 ≤ y) :
  (x : ennreal) ^ y = (x ^ y : nnreal) :=
begin
  by_cases hx : x = 0,
  { rcases le_iff_eq_or_lt.1 h with H|H,
    { simp [hx, H.symm] },
    { simp [hx, zero_rpow_of_pos H, nnreal.zero_rpow (ne_of_gt H)] } },
  { exact coe_rpow_of_ne_zero hx _ }
end

@[simp] lemma rpow_one (x : ennreal) : x ^ (1 : ℝ) = x :=
by cases x; dsimp only [(^), rpow]; simp [zero_lt_one, not_lt_of_le zero_le_one]

@[simp] lemma one_rpow (x : ℝ) : (1 : ennreal) ^ x = 1 :=
by { rw [← coe_one, coe_rpow_of_ne_zero one_ne_zero], simp }

lemma rpow_eq_zero_iff {x : ennreal} {y : ℝ} : x ^ y = 0 ↔ (x = 0 ∧ 0 < y) ∨ (x = ⊤ ∧ y < 0) :=
begin
  cases x,
  { rcases lt_trichotomy y 0 with H|H|H;
    simp [H, top_rpow_of_neg, top_rpow_of_pos, le_of_lt] },
  { by_cases h : x = 0,
    { rcases lt_trichotomy y 0 with H|H|H;
      simp [h, H, zero_rpow_of_neg, zero_rpow_of_pos, le_of_lt] },
    { simp [coe_rpow_of_ne_zero h, h] } }
end

lemma rpow_eq_top_iff {x : ennreal} {y : ℝ} : x ^ y = ⊤ ↔ (x = 0 ∧ y < 0) ∨ (x = ⊤ ∧ 0 < y) :=
begin
  cases x,
  { rcases lt_trichotomy y 0 with H|H|H;
    simp [H, top_rpow_of_neg, top_rpow_of_pos, le_of_lt] },
  { by_cases h : x = 0,
    { rcases lt_trichotomy y 0 with H|H|H;
      simp [h, H, zero_rpow_of_neg, zero_rpow_of_pos, le_of_lt] },
    { simp [coe_rpow_of_ne_zero h, h] } }
end

lemma rpow_add {x : ennreal} (y z : ℝ) (hx : x ≠ 0) (h'x : x ≠ ⊤) : x ^ (y + z) = x ^ y * x ^ z :=
begin
  cases x, { exact (h'x rfl).elim },
  have : x ≠ 0 := λ h, by simpa [h] using hx,
  simp [coe_rpow_of_ne_zero this, nnreal.rpow_add (bot_lt_iff_ne_bot.mpr this)]
end

lemma rpow_neg (x : ennreal) (y : ℝ) : x ^ -y = (x ^ y)⁻¹ :=
begin
  cases x,
  { rcases lt_trichotomy y 0 with H|H|H;
    simp [top_rpow_of_pos, top_rpow_of_neg, H, neg_pos.mpr] },
  { by_cases h : x = 0,
    { rcases lt_trichotomy y 0 with H|H|H;
      simp [h, zero_rpow_of_pos, zero_rpow_of_neg, H, neg_pos.mpr] },
    { have A : x ^ y ≠ 0, by simp [h],
      simp [coe_rpow_of_ne_zero h, ← coe_inv A, nnreal.rpow_neg] } }
end

lemma rpow_neg_one (x : ennreal) : x ^ (-1 : ℝ) = x ⁻¹ :=
by simp [rpow_neg]

lemma rpow_mul (x : ennreal) (y z : ℝ) : x ^ (y * z) = (x ^ y) ^ z :=
begin
  cases x,
  { rcases lt_trichotomy y 0 with Hy|Hy|Hy;
    rcases lt_trichotomy z 0 with Hz|Hz|Hz;
    simp [Hy, Hz, zero_rpow_of_neg, zero_rpow_of_pos, top_rpow_of_neg, top_rpow_of_pos,
          mul_pos_of_neg_of_neg, mul_neg_of_neg_of_pos, mul_neg_of_pos_of_neg] },
  { by_cases h : x = 0,
    { rcases lt_trichotomy y 0 with Hy|Hy|Hy;
      rcases lt_trichotomy z 0 with Hz|Hz|Hz;
      simp [h, Hy, Hz, zero_rpow_of_neg, zero_rpow_of_pos, top_rpow_of_neg, top_rpow_of_pos,
            mul_pos_of_neg_of_neg, mul_neg_of_neg_of_pos, mul_neg_of_pos_of_neg] },
    { have : x ^ y ≠ 0, by simp [h],
      simp [coe_rpow_of_ne_zero h, coe_rpow_of_ne_zero this, nnreal.rpow_mul] } }
end

@[simp, norm_cast] lemma rpow_nat_cast (x : ennreal) (n : ℕ) : x ^ (n : ℝ) = x ^ n :=
begin
  cases x,
  { cases n;
    simp [top_rpow_of_pos (nat.cast_add_one_pos _), top_pow (nat.succ_pos _)] },
  { simp [coe_rpow_of_nonneg _ (nat.cast_nonneg n)] }
end

@[norm_cast] lemma coe_mul_rpow (x y : nnreal) (z : ℝ) :
  ((x : ennreal) * y) ^ z = x^z * y^z :=
begin
  rcases lt_trichotomy z 0 with H|H|H,
  { by_cases hx : x = 0; by_cases hy : y = 0,
    { simp [hx, hy, zero_rpow_of_neg, H] },
    { have : (y : ennreal) ^ z ≠ 0, by simp [rpow_eq_zero_iff, hy],
      simp [hx, hy, zero_rpow_of_neg, H, with_top.top_mul this] },
    { have : (x : ennreal) ^ z ≠ 0, by simp [rpow_eq_zero_iff, hx],
      simp [hx, hy, zero_rpow_of_neg H, with_top.mul_top this] },
    { rw [← coe_mul, coe_rpow_of_ne_zero, nnreal.mul_rpow, coe_mul,
          coe_rpow_of_ne_zero hx, coe_rpow_of_ne_zero hy],
      simp [hx, hy] } },
  { simp [H] },
  { by_cases hx : x = 0; by_cases hy : y = 0,
    { simp [hx, hy, zero_rpow_of_pos, H] },
    { have : (y : ennreal) ^ z ≠ 0, by simp [rpow_eq_zero_iff, hy],
      simp [hx, hy, zero_rpow_of_pos H, with_top.top_mul this] },
    { have : (x : ennreal) ^ z ≠ 0, by simp [rpow_eq_zero_iff, hx],
      simp [hx, hy, zero_rpow_of_pos H, with_top.mul_top this] },
    { rw [← coe_mul, coe_rpow_of_ne_zero, nnreal.mul_rpow, coe_mul,
          coe_rpow_of_ne_zero hx, coe_rpow_of_ne_zero hy],
      simp [hx, hy] } },
end

lemma mul_rpow_of_ne_top {x y : ennreal} (hx : x ≠ ⊤) (hy : y ≠ ⊤) (z : ℝ) :
  (x * y) ^ z = x^z * y^z :=
begin
  lift x to nnreal using hx,
  lift y to nnreal using hy,
  exact coe_mul_rpow x y z
end

lemma mul_rpow_of_ne_zero {x y : ennreal} (hx : x ≠ 0) (hy : y ≠ 0) (z : ℝ) :
  (x * y) ^ z = x ^ z * y ^ z :=
begin
  rcases lt_trichotomy z 0 with H|H|H,
  { cases x; cases y,
    { simp [hx, hy, top_rpow_of_neg, H] },
    { have : y ≠ 0, by simpa using hy,
      simp [hx, hy, top_rpow_of_neg, H, rpow_eq_zero_iff, this] },
    { have : x ≠ 0, by simpa using hx,
      simp [hx, hy, top_rpow_of_neg, H, rpow_eq_zero_iff, this] },
    { have hx' : x ≠ 0, by simpa using hx,
      have hy' : y ≠ 0, by simpa using hy,
      simp only [some_eq_coe],
      rw [← coe_mul, coe_rpow_of_ne_zero, nnreal.mul_rpow, coe_mul,
          coe_rpow_of_ne_zero hx', coe_rpow_of_ne_zero hy'],
      simp [hx', hy'] } },
  { simp [H] },
  { cases x; cases y,
    { simp [hx, hy, top_rpow_of_pos, H] },
    { have : y ≠ 0, by simpa using hy,
      simp [hx, hy, top_rpow_of_pos, H, rpow_eq_zero_iff, this] },
    { have : x ≠ 0, by simpa using hx,
      simp [hx, hy, top_rpow_of_pos, H, rpow_eq_zero_iff, this] },
    { have hx' : x ≠ 0, by simpa using hx,
      have hy' : y ≠ 0, by simpa using hy,
      simp only [some_eq_coe],
      rw [← coe_mul, coe_rpow_of_ne_zero, nnreal.mul_rpow, coe_mul,
          coe_rpow_of_ne_zero hx', coe_rpow_of_ne_zero hy'],
      simp [hx', hy'] } }
end

lemma one_le_rpow {x : ennreal} {z : ℝ} (h : 1 ≤ x) (h₁ : 0 ≤ z) : 1 ≤ x^z :=
begin
  cases x,
  { rcases le_iff_eq_or_lt.1 h₁ with H|H,
    { simp [← H, le_refl] },
    { simp [top_rpow_of_pos H] } },
  { simp only [one_le_coe_iff, some_eq_coe] at h,
    simp [coe_rpow_of_nonneg _ h₁, nnreal.one_le_rpow h h₁] }
end

lemma rpow_le_rpow {x y : ennreal} {z : ℝ} (h₁ : x ≤ y) (h₂ : 0 ≤ z) : x^z ≤ y^z :=
begin
  rcases le_iff_eq_or_lt.1 h₂ with H|H, { simp [← H, le_refl] },
  cases y, { simp [top_rpow_of_pos H] },
  cases x, { exact (not_top_le_coe h₁).elim },
  simp at h₁,
  simp [coe_rpow_of_nonneg _ h₂, nnreal.rpow_le_rpow h₁ h₂]
end

lemma rpow_lt_rpow {x y : ennreal} {z : ℝ} (h₁ : x < y) (h₂ : 0 < z) : x^z < y^z :=
begin
  cases x, { exact (not_top_lt h₁).elim },
  cases y, { simp [top_rpow_of_pos h₂, coe_rpow_of_nonneg _ (le_of_lt h₂)] },
  simp at h₁,
  simp [coe_rpow_of_nonneg _ (le_of_lt h₂), nnreal.rpow_lt_rpow h₁ h₂]
end

lemma rpow_lt_rpow_of_exponent_lt {x : ennreal} {y z : ℝ} (hx : 1 < x) (hx' : x ≠ ⊤) (hyz : y < z) :
  x^y < x^z :=
begin
  lift x to nnreal using hx',
  rw [one_lt_coe_iff] at hx,
  simp [coe_rpow_of_ne_zero (ne_of_gt (lt_trans zero_lt_one hx)),
        nnreal.rpow_lt_rpow_of_exponent_lt hx hyz]
end

lemma rpow_le_rpow_of_exponent_le {x : ennreal} {y z : ℝ} (hx : 1 ≤ x) (hyz : y ≤ z) : x^y ≤ x^z :=
begin
  cases x,
  { rcases lt_trichotomy y 0 with Hy|Hy|Hy;
    rcases lt_trichotomy z 0 with Hz|Hz|Hz;
    simp [Hy, Hz, top_rpow_of_neg, top_rpow_of_pos, le_refl];
    linarith },
  { simp only [one_le_coe_iff, some_eq_coe] at hx,
    simp [coe_rpow_of_ne_zero (ne_of_gt (lt_of_lt_of_le zero_lt_one hx)),
          nnreal.rpow_le_rpow_of_exponent_le hx hyz] }
end

lemma rpow_lt_rpow_of_exponent_gt {x : ennreal} {y z : ℝ} (hx0 : 0 < x) (hx1 : x < 1) (hyz : z < y) :
  x^y < x^z :=
begin
  lift x to nnreal using ne_of_lt (lt_of_lt_of_le hx1 le_top),
  simp at hx0 hx1,
  simp [coe_rpow_of_ne_zero (ne_of_gt hx0), nnreal.rpow_lt_rpow_of_exponent_gt hx0 hx1 hyz]
end

lemma rpow_le_rpow_of_exponent_ge {x : ennreal} {y z : ℝ} (hx1 : x ≤ 1) (hyz : z ≤ y) :
  x^y ≤ x^z :=
begin
  lift x to nnreal using ne_of_lt (lt_of_le_of_lt hx1 coe_lt_top),
  by_cases h : x = 0,
  { rcases lt_trichotomy y 0 with Hy|Hy|Hy;
    rcases lt_trichotomy z 0 with Hz|Hz|Hz;
    simp [Hy, Hz, h, zero_rpow_of_neg, zero_rpow_of_pos, le_refl];
    linarith },
  { simp at hx1,
    simp [coe_rpow_of_ne_zero h,
          nnreal.rpow_le_rpow_of_exponent_ge (bot_lt_iff_ne_bot.mpr h) hx1 hyz] }
end

lemma rpow_le_one {x : ennreal} {z : ℝ} (hx2 : x ≤ 1) (hz : 0 ≤ z) : x^z ≤ 1 :=
begin
  lift x to nnreal using ne_of_lt (lt_of_le_of_lt hx2 coe_lt_top),
  simp at hx2,
  simp [coe_rpow_of_nonneg _ hz, nnreal.rpow_le_one hx2 hz]
end

lemma one_lt_rpow {x : ennreal} {z : ℝ} (hx : 1 < x) (hz : 0 < z) : 1 < x^z :=
begin
  cases x,
  { simp [top_rpow_of_pos hz],
    exact coe_lt_top },
  { simp at hx,
    simp [coe_rpow_of_nonneg _ (le_of_lt hz), nnreal.one_lt_rpow hx hz] }
end

lemma rpow_lt_one {x : ennreal} {z : ℝ} (hx1 : x < 1) (hz : 0 < z) : x^z < 1 :=
begin
  by_cases h : x = 0,
  { simp [h, zero_rpow_of_pos hz, ennreal.zero_lt_one] },
  { lift x to nnreal using ne_of_lt (lt_of_lt_of_le hx1 le_top),
    simp at h hx1,
    have : 0 < x := bot_lt_iff_ne_bot.mpr h,
    simp [coe_rpow_of_nonneg _ (le_of_lt hz), nnreal.rpow_lt_one this hx1 hz] }
end

end ennreal<|MERGE_RESOLUTION|>--- conflicted
+++ resolved
@@ -746,13 +746,8 @@
 @[simp] lemma one_rpow (x : ℝ) : (1 : nnreal) ^ x = 1 :=
 by { rw ← nnreal.coe_eq, exact real.one_rpow _ }
 
-<<<<<<< HEAD
-lemma rpow_add {x : nnreal} (y z : ℝ) (hx : 0 < x) : x ^ (y + z) = x ^ y * x ^ z :=
-by { rw ← nnreal.coe_eq, exact real.rpow_add hx _ _ }
-=======
 lemma rpow_add {x : nnreal} (hx : 0 < x) (y z : ℝ) : x ^ (y + z) = x ^ y * x ^ z :=
 by { rw ← nnreal.coe_eq, exact real.rpow_add _ _ hx }
->>>>>>> a433eb07
 
 lemma rpow_mul (x : nnreal) (y z : ℝ) : x ^ (y * z) = (x ^ y) ^ z :=
 by { rw ← nnreal.coe_eq, exact real.rpow_mul x.2 y z }
