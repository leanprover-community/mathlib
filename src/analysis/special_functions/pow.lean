--- conflicted
+++ resolved
@@ -416,28 +416,19 @@
 lemma abs_cpow_of_imp {z w : ℂ} (h : z = 0 → w.re = 0 → w = 0) :
   abs (z ^ w) = abs z ^ w.re / real.exp (arg z * im w) :=
 begin
-  rcases ne_or_eq z 0 with hz|rfl; [exact (abs_cpow_of_ne_zero hz w), rw abs_zero],
+  rcases ne_or_eq z 0 with hz|rfl; [exact (abs_cpow_of_ne_zero hz w), rw map_zero],
   cases eq_or_ne w.re 0 with hw hw,
   { simp [hw, h rfl hw] },
-  { rw [real.zero_rpow hw, zero_div, zero_cpow, abs_zero],
+  { rw [real.zero_rpow hw, zero_div, zero_cpow, map_zero],
     exact ne_of_apply_ne re hw }
 end
 
 lemma abs_cpow_le (z w : ℂ) : abs (z ^ w) ≤ abs z ^ w.re / real.exp (arg z * im w) :=
 begin
-<<<<<<< HEAD
   rcases ne_or_eq z 0 with hz|rfl; [exact (abs_cpow_of_ne_zero hz w).le, rw map_zero],
   rcases eq_or_ne w 0 with rfl|hw, { simp },
   rw [zero_cpow hw, map_zero],
-  exact div_nonneg (real.rpow_nonneg_of_nonneg le_rfl _) (real.exp_pos _).le
-=======
-  by_cases h : z = 0 → w.re = 0 → w = 0,
-  { exact (abs_cpow_of_imp h).le },
-  { push_neg at h,
-    rw [h.1, zero_cpow h.2.2, abs_zero],
-    exact div_nonneg (real.rpow_nonneg_of_nonneg le_rfl _) (real.exp_pos _).le },
-end
-
+  exact div_nonneg (real.rpow_nonneg_of_nonneg le_rfl _) (real.exp_pos _).leend
 section
 
 variables {α : Type*} {l : filter α} {f g : α → ℂ}
@@ -451,8 +442,8 @@
   refine real.is_Theta_exp_comp_one.2 ⟨π * b, _⟩,
   rw eventually_map at hb ⊢,
   refine hb.mono (λ x hx, _),
-  rw [_root_.abs_mul],
-  exact mul_le_mul (abs_arg_le_pi _) hx (_root_.abs_nonneg _) real.pi_pos.le
+  rw [map_mul],
+  exact mul_le_mul (abs_arg_le_pi _) hx (complex.abs.nonneg _) real.pi_pos.le
 end
 
 lemma is_O_cpow_rpow (hl : is_bounded_under (≤) l (λ x, |(g x).im|)) :
@@ -477,7 +468,6 @@
 is_Theta_cpow_rpow is_bounded_under_const $ by simpa only [eventually_imp_distrib_right, ne.def,
   ← not_frequently, not_imp_not, imp.swap] using hl
 
->>>>>>> 028afe5d
 end
 
 @[simp] lemma abs_cpow_real (x : ℂ) (y : ℝ) : abs (x ^ (y : ℂ)) = x.abs ^ y :=
