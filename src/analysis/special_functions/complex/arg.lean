/-
Copyright (c) 2018 Chris Hughes. All rights reserved.
Released under Apache 2.0 license as described in the file LICENSE.
Authors: Chris Hughes, Abhimanyu Pallavi Sudhir, Jean Lo, Calle Sönne, Benjamin Davidson
-/
import analysis.special_functions.trigonometric.angle
import analysis.special_functions.trigonometric.inverse

/-!
# The argument of a complex number.

We define `arg : ℂ → ℝ`, returing a real number in the range (-π, π],
such that for `x ≠ 0`, `sin (arg x) = x.im / x.abs` and `cos (arg x) = x.re / x.abs`,
while `arg 0` defaults to `0`
-/

noncomputable theory

namespace complex

open_locale complex_conjugate real topological_space
open filter set

/-- `arg` returns values in the range (-π, π], such that for `x ≠ 0`,
  `sin (arg x) = x.im / x.abs` and `cos (arg x) = x.re / x.abs`,
  `arg 0` defaults to `0` -/
noncomputable def arg (x : ℂ) : ℝ :=
if 0 ≤ x.re
then real.arcsin (x.im / x.abs)
else if 0 ≤ x.im
then real.arcsin ((-x).im / x.abs) + π
else real.arcsin ((-x).im / x.abs) - π

lemma sin_arg (x : ℂ) : real.sin (arg x) = x.im / x.abs :=
by unfold arg; split_ifs;
  simp [sub_eq_add_neg, arg, real.sin_arcsin (abs_le.1 (abs_im_div_abs_le_one x)).1
    (abs_le.1 (abs_im_div_abs_le_one x)).2, real.sin_add, neg_div, real.arcsin_neg,
    real.sin_neg]

lemma cos_arg {x : ℂ} (hx : x ≠ 0) : real.cos (arg x) = x.re / x.abs :=
begin
  have habs : 0 < abs x := abs_pos.2 hx,
  have him : |im x / abs x| ≤ 1,
  { rw [_root_.abs_div, abs_abs], exact div_le_one_of_le x.abs_im_le_abs x.abs_nonneg },
  rw abs_le at him,
  rw arg, split_ifs with h₁ h₂ h₂,
  { rw [real.cos_arcsin]; field_simp [real.sqrt_sq, habs.le, *] },
  { rw [real.cos_add_pi, real.cos_arcsin],
    { field_simp [real.sqrt_div (sq_nonneg _), real.sqrt_sq_eq_abs,
        _root_.abs_of_neg (not_le.1 h₁), *] },
    { simpa [neg_div] using him.2 },
    { simpa [neg_div, neg_le] using him.1 } },
  { rw [real.cos_sub_pi, real.cos_arcsin],
    { field_simp [real.sqrt_div (sq_nonneg _), real.sqrt_sq_eq_abs,
        _root_.abs_of_neg (not_le.1 h₁), *] },
    { simpa [neg_div] using him.2 },
    { simpa [neg_div, neg_le] using him.1 } }
end

@[simp] lemma abs_mul_exp_arg_mul_I (x : ℂ) : ↑(abs x) * exp (arg x * I) = x :=
begin
  rcases eq_or_ne x 0 with (rfl|hx),
  { simp },
  { have : abs x ≠ 0 := abs_ne_zero.2 hx,
    ext; field_simp [sin_arg, cos_arg hx, this, mul_comm (abs x)] }
end

@[simp] lemma abs_mul_cos_add_sin_mul_I (x : ℂ) :
  (abs x * (cos (arg x) + sin (arg x) * I) : ℂ) = x :=
by rw [← exp_mul_I, abs_mul_exp_arg_mul_I]

lemma abs_eq_one_iff (z : ℂ) : abs z = 1 ↔ ∃ θ : ℝ, exp (θ * I) = z :=
begin
  refine ⟨λ hz, ⟨arg z, _⟩, _⟩,
  { calc exp (arg z * I) = abs z * exp (arg z * I) : by rw [hz, of_real_one, one_mul]
    ... = z : abs_mul_exp_arg_mul_I z },
  { rintro ⟨θ, rfl⟩,
    exact complex.abs_exp_of_real_mul_I θ },
end

@[simp] lemma range_exp_mul_I : range (λ x : ℝ, exp (x * I)) = metric.sphere 0 1 :=
by { ext x, simp only [mem_sphere_zero_iff_norm, norm_eq_abs, abs_eq_one_iff, mem_range] }

lemma arg_mul_cos_add_sin_mul_I {r : ℝ} (hr : 0 < r) {θ : ℝ} (hθ : θ ∈ Ioc (-π) π) :
  arg (r * (cos θ + sin θ * I)) = θ :=
begin
  have hπ := real.pi_pos,
  simp only [arg, abs_mul, abs_cos_add_sin_mul_I, abs_of_nonneg hr.le, mul_one],
  simp only [of_real_mul_re, of_real_mul_im, neg_im, ← of_real_cos, ← of_real_sin,
    ← mk_eq_add_mul_I, neg_div, mul_div_cancel_left _ hr.ne',
    mul_nonneg_iff_right_nonneg_of_pos hr],
  by_cases h₁ : θ ∈ Icc (-(π / 2)) (π / 2),
  { rw if_pos, exacts [real.arcsin_sin' h₁, real.cos_nonneg_of_mem_Icc h₁] },
  { rw [mem_Icc, not_and_distrib, not_le, not_le] at h₁, cases h₁,
    { replace hθ := hθ.1,
      have hcos : real.cos θ < 0,
      { rw [← neg_pos, ← real.cos_add_pi], refine real.cos_pos_of_mem_Ioo ⟨_, _⟩; linarith },
      have hsin : real.sin θ < 0 := real.sin_neg_of_neg_of_neg_pi_lt (by linarith) hθ,
      rw [if_neg, if_neg, ← real.sin_add_pi, real.arcsin_sin, add_sub_cancel];
        [linarith, linarith, exact hsin.not_le, exact hcos.not_le] },
    { replace hθ := hθ.2,
      have hcos : real.cos θ < 0 := real.cos_neg_of_pi_div_two_lt_of_lt h₁ (by linarith),
      have hsin : 0 ≤ real.sin θ := real.sin_nonneg_of_mem_Icc ⟨by linarith, hθ⟩,
      rw [if_neg, if_pos, ← real.sin_sub_pi, real.arcsin_sin, sub_add_cancel];
        [linarith, linarith, exact hsin, exact hcos.not_le] } }
end

lemma arg_cos_add_sin_mul_I {θ : ℝ} (hθ : θ ∈ Ioc (-π) π) :
  arg (cos θ + sin θ * I) = θ :=
by rw [← one_mul (_ + _), ← of_real_one, arg_mul_cos_add_sin_mul_I zero_lt_one hθ]

@[simp] lemma arg_zero : arg 0 = 0 := by simp [arg, le_refl]

lemma ext_abs_arg {x y : ℂ} (h₁ : x.abs = y.abs) (h₂ : x.arg = y.arg) : x = y :=
by rw [← abs_mul_exp_arg_mul_I x, ← abs_mul_exp_arg_mul_I y, h₁, h₂]

lemma ext_abs_arg_iff {x y : ℂ} : x = y ↔ abs x = abs y ∧ arg x = arg y :=
⟨λ h, h ▸ ⟨rfl, rfl⟩, and_imp.2 ext_abs_arg⟩

lemma arg_mem_Ioc (z : ℂ) : arg z ∈ Ioc (-π) π :=
begin
  have hπ : 0 < π := real.pi_pos,
  rcases eq_or_ne z 0 with (rfl|hz), simp [hπ, hπ.le],
  rcases exists_unique_add_zsmul_mem_Ioc real.two_pi_pos (arg z) (-π) with ⟨N, hN, -⟩,
  rw [two_mul, neg_add_cancel_left, ← two_mul, zsmul_eq_mul] at hN,
  rw [← abs_mul_cos_add_sin_mul_I z, ← cos_add_int_mul_two_pi _ N,
    ← sin_add_int_mul_two_pi _ N],
  simp only [← of_real_one, ← of_real_bit0, ← of_real_mul, ← of_real_add, ← of_real_int_cast],
  rwa [arg_mul_cos_add_sin_mul_I (abs_pos.2 hz) hN]
end

@[simp] lemma range_arg : range arg = Ioc (-π) π :=
(range_subset_iff.2 arg_mem_Ioc).antisymm (λ x hx, ⟨_, arg_cos_add_sin_mul_I hx⟩)

lemma arg_le_pi (x : ℂ) : arg x ≤ π :=
(arg_mem_Ioc x).2

lemma neg_pi_lt_arg (x : ℂ) : -π < arg x :=
(arg_mem_Ioc x).1

@[simp] lemma arg_nonneg_iff {z : ℂ} : 0 ≤ arg z ↔ 0 ≤ z.im :=
begin
  rcases eq_or_ne z 0 with (rfl|h₀), { simp },
  calc 0 ≤ arg z ↔ 0 ≤ real.sin (arg z) :
    ⟨λ h, real.sin_nonneg_of_mem_Icc ⟨h, arg_le_pi z⟩,
      by { contrapose!, intro h, exact real.sin_neg_of_neg_of_neg_pi_lt h (neg_pi_lt_arg _) }⟩
  ... ↔ _ : by rw [sin_arg, le_div_iff (abs_pos.2 h₀), zero_mul]
end

@[simp] lemma arg_neg_iff {z : ℂ} : arg z < 0 ↔ z.im < 0 :=
lt_iff_lt_of_le_iff_le arg_nonneg_iff

lemma arg_real_mul (x : ℂ) {r : ℝ} (hr : 0 < r) : arg (r * x) = arg x :=
begin
  rcases eq_or_ne x 0 with (rfl|hx), { rw mul_zero },
  conv_lhs { rw [← abs_mul_cos_add_sin_mul_I x, ← mul_assoc, ← of_real_mul,
    arg_mul_cos_add_sin_mul_I (mul_pos hr (abs_pos.2 hx)) x.arg_mem_Ioc] }
end

lemma arg_eq_arg_iff {x y : ℂ} (hx : x ≠ 0) (hy : y ≠ 0) :
  arg x = arg y ↔ (abs y / abs x : ℂ) * x = y :=
begin
  simp only [ext_abs_arg_iff, abs_mul, abs_div, abs_of_real, abs_abs,
    div_mul_cancel _ (abs_ne_zero.2 hx), eq_self_iff_true, true_and],
  rw [← of_real_div, arg_real_mul],
  exact div_pos (abs_pos.2 hy) (abs_pos.2 hx)
end

@[simp] lemma arg_one : arg 1 = 0 :=
by simp [arg, zero_le_one]

@[simp] lemma arg_neg_one : arg (-1) = π :=
by simp [arg, le_refl, not_le.2 (@zero_lt_one ℝ _ _)]

@[simp] lemma arg_I : arg I = π / 2 :=
by simp [arg, le_refl]

@[simp] lemma arg_neg_I : arg (-I) = -(π / 2) :=
by simp [arg, le_refl]

@[simp] lemma tan_arg (x : ℂ) : real.tan (arg x) = x.im / x.re :=
begin
  by_cases h : x = 0,
  { simp only [h, zero_div, complex.zero_im, complex.arg_zero, real.tan_zero, complex.zero_re] },
  rw [real.tan_eq_sin_div_cos, sin_arg, cos_arg h,
      div_div_div_cancel_right _ (abs_ne_zero.2 h)]
end

lemma arg_of_real_of_nonneg {x : ℝ} (hx : 0 ≤ x) : arg x = 0 :=
by simp [arg, hx]

lemma arg_eq_zero_iff {z : ℂ} : arg z = 0 ↔ 0 ≤ z.re ∧ z.im = 0 :=
begin
  refine ⟨λ h, _, _⟩,
  { rw [←abs_mul_cos_add_sin_mul_I z, h],
    simp [abs_nonneg] },
  { cases z with x y,
    rintro ⟨h, rfl : y = 0⟩,
    exact arg_of_real_of_nonneg h }
end

lemma arg_eq_pi_iff {z : ℂ} : arg z = π ↔ z.re < 0 ∧ z.im = 0 :=
begin
  by_cases h₀ : z = 0, { simp [h₀, lt_irrefl, real.pi_ne_zero.symm] },
  split,
  { intro h, rw [← abs_mul_cos_add_sin_mul_I z, h], simp [h₀] },
  { cases z with x y, rintro ⟨h : x < 0, rfl : y = 0⟩,
    rw [← arg_neg_one, ← arg_real_mul (-1) (neg_pos.2 h)], simp [← of_real_def] }
end

lemma arg_lt_pi_iff {z : ℂ} : arg z < π ↔ 0 ≤ z.re ∨ z.im ≠ 0 :=
<<<<<<< HEAD
begin
  rw ← not_iff_not,
  simp only [not_or_distrib, ←arg_eq_pi_iff, not_lt, not_le, not_not],
  exact ⟨λ h, le_antisymm (arg_le_pi z) h, λ h, le_of_eq h.symm⟩,
end
=======
by rw [(arg_le_pi z).lt_iff_ne, not_iff_comm, not_or_distrib, not_le, not_not, arg_eq_pi_iff]
>>>>>>> feb34df6

lemma arg_of_real_of_neg {x : ℝ} (hx : x < 0) : arg x = π :=
arg_eq_pi_iff.2 ⟨hx, rfl⟩

lemma arg_eq_pi_div_two_iff {z : ℂ} : arg z = π / 2 ↔ z.re = 0 ∧ 0 < z.im :=
begin
  by_cases h₀ : z = 0, { simp [h₀, lt_irrefl, real.pi_div_two_pos.ne] },
  split,
  { intro h, rw [← abs_mul_cos_add_sin_mul_I z, h], simp [h₀] },
  { cases z with x y, rintro ⟨rfl : x = 0, hy : 0 < y⟩,
    rw [← arg_I, ← arg_real_mul I hy, of_real_mul', I_re, I_im, mul_zero, mul_one] }
end

lemma arg_eq_neg_pi_div_two_iff {z : ℂ} : arg z = - (π / 2) ↔ z.re = 0 ∧ z.im < 0 :=
begin
  by_cases h₀ : z = 0, { simp [h₀, lt_irrefl, real.pi_ne_zero] },
  split,
  { intro h, rw [← abs_mul_cos_add_sin_mul_I z, h], simp [h₀] },
  { cases z with x y, rintro ⟨rfl : x = 0, hy : y < 0⟩,
    rw [← arg_neg_I, ← arg_real_mul (-I) (neg_pos.2 hy), mk_eq_add_mul_I],
    simp }
end

lemma arg_of_re_nonneg {x : ℂ} (hx : 0 ≤ x.re) : arg x = real.arcsin (x.im / x.abs) :=
if_pos hx

lemma arg_of_re_neg_of_im_nonneg {x : ℂ} (hx_re : x.re < 0) (hx_im : 0 ≤ x.im) :
  arg x = real.arcsin ((-x).im / x.abs) + π :=
by simp only [arg, hx_re.not_le, hx_im, if_true, if_false]

lemma arg_of_re_neg_of_im_neg {x : ℂ} (hx_re : x.re < 0) (hx_im : x.im < 0) :
  arg x = real.arcsin ((-x).im / x.abs) - π :=
by simp only [arg, hx_re.not_le, hx_im.not_le, if_false]

lemma arg_of_im_nonneg_of_ne_zero {z : ℂ} (h₁ : 0 ≤ z.im) (h₂ : z ≠ 0) :
  arg z = real.arccos (z.re / abs z) :=
by rw [← cos_arg h₂, real.arccos_cos (arg_nonneg_iff.2 h₁) (arg_le_pi _)]

lemma arg_of_im_pos {z : ℂ} (hz : 0 < z.im) : arg z = real.arccos (z.re / abs z) :=
arg_of_im_nonneg_of_ne_zero hz.le (λ h, hz.ne' $ h.symm ▸ rfl)

lemma arg_of_im_neg {z : ℂ} (hz : z.im < 0) : arg z = -real.arccos (z.re / abs z) :=
begin
  have h₀ : z ≠ 0, from mt (congr_arg im) hz.ne,
  rw [← cos_arg h₀, ← real.cos_neg, real.arccos_cos, neg_neg],
  exacts [neg_nonneg.2 (arg_neg_iff.2 hz).le, neg_le.2 (neg_pi_lt_arg z).le]
end

lemma arg_conj (x : ℂ) : arg (conj x) = if arg x = π then π else -arg x :=
begin
  simp_rw [arg_eq_pi_iff, arg, neg_im, conj_im, conj_re, abs_conj, neg_div, neg_neg,
           real.arcsin_neg, apply_ite has_neg.neg, neg_add, neg_sub, neg_neg, ←sub_eq_add_neg,
           sub_neg_eq_add, add_comm π],
  rcases lt_trichotomy x.re 0 with (hr|hr|hr); rcases lt_trichotomy x.im 0 with (hi|hi|hi),
  { simp [hr, hr.not_le, hi.le, hi.ne, not_le.2 hi] },
  { simp [hr, hr.not_le, hi] },
  { simp [hr, hr.not_le, hi.ne.symm, hi.le, not_le.2 hi] },
  { simp [hr] },
  { simp [hr] },
  { simp [hr] },
  { simp [hr, hr.le, hi.ne] },
  { simp [hr, hr.le, hr.le.not_lt] },
  { simp [hr, hr.le, hr.le.not_lt] },
end

lemma arg_inv (x : ℂ) : arg x⁻¹ = if arg x = π then π else -arg x :=
begin
  rw [←arg_conj, inv_def, mul_comm],
  by_cases hx : x = 0,
  { simp [hx] },
  { exact arg_real_mul (conj x) (by simp [hx]) }
end

lemma arg_le_pi_div_two_iff {z : ℂ} : arg z ≤ π / 2 ↔ 0 ≤ re z ∨ im z < 0 :=
begin
  cases le_or_lt 0 (re z) with hre hre,
  { simp only [hre, arg_of_re_nonneg hre, real.arcsin_le_pi_div_two, true_or] },
  simp only [hre.not_le, false_or],
  cases le_or_lt 0 (im z) with him him,
  { simp only [him.not_lt],
    rw [iff_false, not_le, arg_of_re_neg_of_im_nonneg hre him, ← sub_lt_iff_lt_add, half_sub,
      real.neg_pi_div_two_lt_arcsin, neg_im, neg_div, neg_lt_neg_iff, div_lt_one, ←
      _root_.abs_of_nonneg him, abs_im_lt_abs],
    exacts [hre.ne, abs_pos.2 $ ne_of_apply_ne re hre.ne] },
  { simp only [him],
    rw [iff_true, arg_of_re_neg_of_im_neg hre him],
    exact (sub_le_self _ real.pi_pos.le).trans (real.arcsin_le_pi_div_two _) }
end

lemma neg_pi_div_two_le_arg_iff {z : ℂ} : -(π / 2) ≤ arg z ↔ 0 ≤ re z ∨ 0 ≤ im z :=
begin
  cases le_or_lt 0 (re z) with hre hre,
  { simp only [hre, arg_of_re_nonneg hre, real.neg_pi_div_two_le_arcsin, true_or] },
  simp only [hre.not_le, false_or],
  cases le_or_lt 0 (im z) with him him,
  { simp only [him],
    rw [iff_true, arg_of_re_neg_of_im_nonneg hre him],
    exact (real.neg_pi_div_two_le_arcsin _).trans (le_add_of_nonneg_right real.pi_pos.le) },
  { simp only [him.not_le],
    rw [iff_false, not_le, arg_of_re_neg_of_im_neg hre him, sub_lt_iff_lt_add', ← sub_eq_add_neg,
      sub_half, real.arcsin_lt_pi_div_two, div_lt_one, neg_im, ← abs_of_neg him, abs_im_lt_abs],
    exacts [hre.ne, abs_pos.2 $ ne_of_apply_ne re hre.ne] }
end

@[simp] lemma abs_arg_le_pi_div_two_iff {z : ℂ} : |arg z| ≤ π / 2 ↔ 0 ≤ re z :=
by rw [abs_le, arg_le_pi_div_two_iff, neg_pi_div_two_le_arg_iff, ← or_and_distrib_left, ← not_le,
  and_not_self, or_false]

@[simp] lemma arg_conj_coe_angle (x : ℂ) : (arg (conj x) : real.angle) = -arg x :=
begin
  by_cases h : arg x = π;
    simp [arg_conj, h]
end

@[simp] lemma arg_inv_coe_angle (x : ℂ) : (arg x⁻¹ : real.angle) = -arg x :=
begin
  by_cases h : arg x = π;
    simp [arg_inv, h]
end

lemma arg_neg_eq_arg_sub_pi_of_im_pos {x : ℂ} (hi : 0 < x.im) : arg (-x) = arg x - π :=
begin
  rw [arg_of_im_pos hi, arg_of_im_neg (show (-x).im < 0, from left.neg_neg_iff.2 hi)],
  simp [neg_div, real.arccos_neg]
end

lemma arg_neg_eq_arg_add_pi_of_im_neg {x : ℂ} (hi : x.im < 0) : arg (-x) = arg x + π :=
begin
  rw [arg_of_im_neg hi, arg_of_im_pos (show 0 < (-x).im, from left.neg_pos_iff.2 hi)],
  simp [neg_div, real.arccos_neg, add_comm, ←sub_eq_add_neg]
end

lemma arg_neg_eq_arg_sub_pi_iff {x : ℂ} :
  arg (-x) = arg x - π ↔ (0 < x.im ∨ x.im = 0 ∧ x.re < 0) :=
begin
  rcases lt_trichotomy x.im 0 with (hi|hi|hi),
  { simp [hi, hi.ne, hi.not_lt, arg_neg_eq_arg_add_pi_of_im_neg, sub_eq_add_neg,
          ←add_eq_zero_iff_eq_neg, real.pi_ne_zero] },
  { rw (ext rfl hi : x = x.re),
    rcases lt_trichotomy x.re 0 with (hr|hr|hr),
    { rw [arg_of_real_of_neg hr, ←of_real_neg, arg_of_real_of_nonneg (left.neg_pos_iff.2 hr).le],
      simp [hr] },
    { simp [hr, hi, real.pi_ne_zero] },
    { rw [arg_of_real_of_nonneg hr.le, ←of_real_neg, arg_of_real_of_neg (left.neg_neg_iff.2 hr)],
      simp [hr.not_lt, ←add_eq_zero_iff_eq_neg, real.pi_ne_zero] } },
  { simp [hi, arg_neg_eq_arg_sub_pi_of_im_pos] }
end

lemma arg_neg_eq_arg_add_pi_iff {x : ℂ} :
  arg (-x) = arg x + π ↔ (x.im < 0 ∨ x.im = 0 ∧ 0 < x.re) :=
begin
  rcases lt_trichotomy x.im 0 with (hi|hi|hi),
  { simp [hi, arg_neg_eq_arg_add_pi_of_im_neg] },
  { rw (ext rfl hi : x = x.re),
    rcases lt_trichotomy x.re 0 with (hr|hr|hr),
    { rw [arg_of_real_of_neg hr, ←of_real_neg, arg_of_real_of_nonneg (left.neg_pos_iff.2 hr).le],
      simp [hr.not_lt, ←two_mul, real.pi_ne_zero] },
    { simp [hr, hi, real.pi_ne_zero.symm] },
    { rw [arg_of_real_of_nonneg hr.le, ←of_real_neg, arg_of_real_of_neg (left.neg_neg_iff.2 hr)],
      simp [hr] } },
  { simp [hi, hi.ne.symm, hi.not_lt, arg_neg_eq_arg_sub_pi_of_im_pos, sub_eq_add_neg,
          ←add_eq_zero_iff_neg_eq, real.pi_ne_zero] }
end

lemma arg_neg_coe_angle {x : ℂ} (hx : x ≠ 0) : (arg (-x) : real.angle) = arg x + π :=
begin
  rcases lt_trichotomy x.im 0 with (hi|hi|hi),
  { rw [arg_neg_eq_arg_add_pi_of_im_neg hi, real.angle.coe_add] },
  { rw (ext rfl hi : x = x.re),
    rcases lt_trichotomy x.re 0 with (hr|hr|hr),
    { rw [arg_of_real_of_neg hr, ←of_real_neg, arg_of_real_of_nonneg (left.neg_pos_iff.2 hr).le,
          ←real.angle.coe_add, ←two_mul, real.angle.coe_two_pi, real.angle.coe_zero] },
    { exact false.elim (hx (ext hr hi)) },
    { rw [arg_of_real_of_nonneg hr.le, ←of_real_neg, arg_of_real_of_neg (left.neg_neg_iff.2 hr),
          real.angle.coe_zero, zero_add] } },
  { rw [arg_neg_eq_arg_sub_pi_of_im_pos hi, real.angle.coe_sub,
        real.angle.sub_coe_pi_eq_add_coe_pi] }
end

lemma arg_mul_cos_add_sin_mul_I_eq_mul_fract {r : ℝ} (hr : 0 < r) (θ : ℝ) :
  arg (r * (cos θ + sin θ * I)) = π - 2 * π * int.fract ((π - θ) / (2 * π)) :=
begin
  have hi : π - 2 * π * int.fract ((π - θ) / (2 * π)) ∈ Ioc (-π) π,
  { rw [←mem_preimage, preimage_const_sub_Ioc, ←mem_preimage,
        preimage_const_mul_Ico _ _ real.two_pi_pos, sub_self, zero_div, sub_neg_eq_add,
        ←two_mul, div_self real.two_pi_pos.ne.symm],
    refine set.mem_of_mem_of_subset (set.mem_range_self _) _,
    rw [←image_univ, int.image_fract],
    simp },
  have hs : π - 2 * π * int.fract ((π - θ) / (2 * π)) = 2 * π * ⌊(π - θ) / (2 * π)⌋ + θ,
  { rw [int.fract, mul_sub, mul_div_cancel' _ real.two_pi_pos.ne.symm],
    abel },
  convert arg_mul_cos_add_sin_mul_I hr hi using 3,
  simp_rw [hs, mul_comm (2 * π), add_comm _ θ, ←of_real_cos, ←of_real_sin,
           real.cos_add_int_mul_two_pi, real.sin_add_int_mul_two_pi]
end

lemma arg_cos_add_sin_mul_I_eq_mul_fract (θ : ℝ) :
  arg (cos θ + sin θ * I) = π - 2 * π * int.fract ((π - θ) / (2 * π)) :=
by rw [←one_mul (_ + _), ←of_real_one, arg_mul_cos_add_sin_mul_I_eq_mul_fract zero_lt_one]

lemma arg_mul_cos_add_sin_mul_I_sub {r : ℝ} (hr : 0 < r) (θ : ℝ) :
  arg (r * (cos θ + sin θ * I)) - θ = 2 * π * ⌊(π - θ) / (2 * π)⌋ :=
begin
  rw [arg_mul_cos_add_sin_mul_I_eq_mul_fract hr, int.fract, mul_sub,
      mul_div_cancel' _ real.two_pi_pos.ne.symm],
  abel
end

lemma arg_cos_add_sin_mul_I_sub (θ : ℝ) :
  arg (cos θ + sin θ * I) - θ = 2 * π * ⌊(π - θ) / (2 * π)⌋ :=
by rw [←one_mul (_ + _), ←of_real_one, arg_mul_cos_add_sin_mul_I_sub zero_lt_one]

lemma arg_mul_cos_add_sin_mul_I_coe_angle {r : ℝ} (hr : 0 < r) (θ : real.angle) :
  (arg (r * (real.angle.cos θ + real.angle.sin θ * I)) : real.angle) = θ :=
begin
  induction θ using real.angle.induction_on,
  rw [real.angle.cos_coe, real.angle.sin_coe, real.angle.angle_eq_iff_two_pi_dvd_sub],
  use ⌊(π - θ) / (2 * π)⌋,
  exact_mod_cast arg_mul_cos_add_sin_mul_I_sub hr θ
end

lemma arg_cos_add_sin_mul_I_coe_angle (θ : real.angle) :
  (arg (real.angle.cos θ + real.angle.sin θ * I) : real.angle) = θ :=
by rw [←one_mul (_ + _), ←of_real_one, arg_mul_cos_add_sin_mul_I_coe_angle zero_lt_one]

lemma arg_mul_coe_angle {x y : ℂ} (hx : x ≠ 0) (hy : y ≠ 0) :
  (arg (x * y) : real.angle) = arg x + arg y :=
begin
  convert arg_mul_cos_add_sin_mul_I_coe_angle (mul_pos (abs_pos.2 hx) (abs_pos.2 hy))
                                              (arg x + arg y : real.angle) using 3,
  simp_rw [←real.angle.coe_add, real.angle.sin_coe, real.angle.cos_coe, of_real_cos,
           of_real_sin, cos_add_sin_I, of_real_add, add_mul, exp_add, of_real_mul],
  rw [mul_assoc, mul_comm (exp _), ←mul_assoc (abs y : ℂ), abs_mul_exp_arg_mul_I, mul_comm y,
      ←mul_assoc, abs_mul_exp_arg_mul_I]
end

lemma arg_div_coe_angle {x y : ℂ} (hx : x ≠ 0) (hy : y ≠ 0) :
  (arg (x / y) : real.angle) = arg x - arg y :=
by rw [div_eq_mul_inv, arg_mul_coe_angle hx (inv_ne_zero hy), arg_inv_coe_angle, sub_eq_add_neg]

@[simp] lemma arg_coe_angle_eq_iff {x y : ℂ} : (arg x : real.angle) = arg y ↔ arg x = arg y :=
begin
  split,
  { intro h,
    rw real.angle.angle_eq_iff_two_pi_dvd_sub at h,
    rcases h with ⟨k, hk⟩,
    rw ←sub_eq_zero,
    have ha : -(2 * π) < arg x - arg y,
    { linarith only [neg_pi_lt_arg x, arg_le_pi y] },
    have hb : arg x - arg y < 2 * π,
    { linarith only [arg_le_pi x, neg_pi_lt_arg y] },
    rw [hk, neg_lt, neg_mul_eq_mul_neg, mul_lt_iff_lt_one_right real.two_pi_pos, neg_lt,
        ←int.cast_one, ←int.cast_neg, int.cast_lt] at ha,
    rw [hk, mul_lt_iff_lt_one_right real.two_pi_pos, ←int.cast_one, int.cast_lt] at hb,
    have hk' : k = 0,
    { linarith only [ha, hb] },
    rw hk' at hk,
    simpa using hk },
  { intro h,
    rw h }
end

section continuity

variables {x z : ℂ}

lemma arg_eq_nhds_of_re_pos (hx : 0 < x.re) : arg =ᶠ[𝓝 x] λ x, real.arcsin (x.im / x.abs) :=
((continuous_re.tendsto _).eventually (lt_mem_nhds hx)).mono $ λ y hy, arg_of_re_nonneg hy.le

lemma arg_eq_nhds_of_re_neg_of_im_pos (hx_re : x.re < 0) (hx_im : 0 < x.im) :
  arg =ᶠ[𝓝 x] λ x, real.arcsin ((-x).im / x.abs) + π :=
begin
  suffices h_forall_nhds : ∀ᶠ (y : ℂ) in (𝓝 x), y.re < 0 ∧ 0 < y.im,
    from h_forall_nhds.mono (λ y hy, arg_of_re_neg_of_im_nonneg hy.1 hy.2.le),
  refine is_open.eventually_mem _ (⟨hx_re, hx_im⟩ : x.re < 0 ∧ 0 < x.im),
  exact is_open.and (is_open_lt continuous_re continuous_zero)
    (is_open_lt continuous_zero continuous_im),
end

lemma arg_eq_nhds_of_re_neg_of_im_neg (hx_re : x.re < 0) (hx_im : x.im < 0) :
  arg =ᶠ[𝓝 x] λ x, real.arcsin ((-x).im / x.abs) - π :=
begin
  suffices h_forall_nhds : ∀ᶠ (y : ℂ) in (𝓝 x), y.re < 0 ∧ y.im < 0,
    from h_forall_nhds.mono (λ y hy, arg_of_re_neg_of_im_neg hy.1 hy.2),
  refine is_open.eventually_mem _ (⟨hx_re, hx_im⟩ : x.re < 0 ∧ x.im < 0),
  exact is_open.and (is_open_lt continuous_re continuous_zero)
    (is_open_lt continuous_im continuous_zero),
end

lemma arg_eq_nhds_of_im_pos (hz : 0 < im z) :
  arg =ᶠ[𝓝 z] λ x, real.arccos (x.re / abs x) :=
((continuous_im.tendsto _).eventually (lt_mem_nhds hz)).mono $ λ x, arg_of_im_pos

lemma arg_eq_nhds_of_im_neg (hz : im z < 0) :
  arg =ᶠ[𝓝 z] λ x, -real.arccos (x.re / abs x) :=
((continuous_im.tendsto _).eventually (gt_mem_nhds hz)).mono $ λ x, arg_of_im_neg

lemma continuous_at_arg (h : 0 < x.re ∨ x.im ≠ 0) : continuous_at arg x :=
begin
  have h₀ : abs x ≠ 0, { rw abs_ne_zero, rintro rfl, simpa using h },
  rw [← lt_or_lt_iff_ne] at h,
  rcases h with (hx_re|hx_im|hx_im),
  exacts [(real.continuous_at_arcsin.comp (continuous_im.continuous_at.div
    continuous_abs.continuous_at h₀)).congr (arg_eq_nhds_of_re_pos hx_re).symm,
    (real.continuous_arccos.continuous_at.comp (continuous_re.continuous_at.div
      continuous_abs.continuous_at h₀)).neg.congr (arg_eq_nhds_of_im_neg hx_im).symm,
    (real.continuous_arccos.continuous_at.comp (continuous_re.continuous_at.div
      continuous_abs.continuous_at h₀)).congr (arg_eq_nhds_of_im_pos hx_im).symm]
end

lemma tendsto_arg_nhds_within_im_neg_of_re_neg_of_im_zero
  {z : ℂ} (hre : z.re < 0) (him : z.im = 0) :
  tendsto arg (𝓝[{z : ℂ | z.im < 0}] z) (𝓝 (-π)) :=
begin
  suffices H :
    tendsto (λ x : ℂ, real.arcsin ((-x).im / x.abs) - π) (𝓝[{z : ℂ | z.im < 0}] z) (𝓝 (-π)),
  { refine H.congr' _,
    have : ∀ᶠ x : ℂ in 𝓝 z, x.re < 0, from continuous_re.tendsto z (gt_mem_nhds hre),
    filter_upwards [self_mem_nhds_within, mem_nhds_within_of_mem_nhds this] with _ him hre,
    rw [arg, if_neg hre.not_le, if_neg him.not_le], },
  convert (real.continuous_at_arcsin.comp_continuous_within_at
    ((continuous_im.continuous_at.comp_continuous_within_at continuous_within_at_neg).div
      continuous_abs.continuous_within_at _)).sub tendsto_const_nhds,
  { simp [him] },
  { lift z to ℝ using him, simpa using hre.ne }
end

lemma continuous_within_at_arg_of_re_neg_of_im_zero
  {z : ℂ} (hre : z.re < 0) (him : z.im = 0) :
  continuous_within_at arg {z : ℂ | 0 ≤ z.im} z :=
begin
  have : arg =ᶠ[𝓝[{z : ℂ | 0 ≤ z.im}] z] λ x, real.arcsin ((-x).im / x.abs) + π,
  { have : ∀ᶠ x : ℂ in 𝓝 z, x.re < 0, from continuous_re.tendsto z (gt_mem_nhds hre),
    filter_upwards [self_mem_nhds_within, mem_nhds_within_of_mem_nhds this] with _ him hre,
    rw [arg, if_neg hre.not_le, if_pos him] },
  refine continuous_within_at.congr_of_eventually_eq _ this _,
  { refine (real.continuous_at_arcsin.comp_continuous_within_at
      ((continuous_im.continuous_at.comp_continuous_within_at continuous_within_at_neg).div
        continuous_abs.continuous_within_at _)).add tendsto_const_nhds,
    lift z to ℝ using him, simpa using hre.ne },
  { rw [arg, if_neg hre.not_le, if_pos him.ge] }
end

lemma tendsto_arg_nhds_within_im_nonneg_of_re_neg_of_im_zero
  {z : ℂ} (hre : z.re < 0) (him : z.im = 0) :
  tendsto arg (𝓝[{z : ℂ | 0 ≤ z.im}] z) (𝓝 π) :=
by simpa only [arg_eq_pi_iff.2 ⟨hre, him⟩]
  using (continuous_within_at_arg_of_re_neg_of_im_zero hre him).tendsto

lemma continuous_at_arg_coe_angle (h : x ≠ 0) : continuous_at (coe ∘ arg : ℂ → real.angle) x :=
begin
  by_cases hs : 0 < x.re ∨ x.im ≠ 0,
  { exact real.angle.continuous_coe.continuous_at.comp (continuous_at_arg hs) },
  { rw [←function.comp.right_id (coe ∘ arg),
        (function.funext_iff.2 (λ _, (neg_neg _).symm) :
          (id : ℂ → ℂ) = has_neg.neg ∘ has_neg.neg), ←function.comp.assoc],
    refine continuous_at.comp _ continuous_neg.continuous_at,
    suffices : continuous_at (function.update ((coe ∘ arg) ∘ has_neg.neg : ℂ → real.angle) 0 π)
      (-x), by rwa continuous_at_update_of_ne (neg_ne_zero.2 h) at this,
    have ha : function.update ((coe ∘ arg) ∘ has_neg.neg : ℂ → real.angle) 0 π =
      λ z, (arg z : real.angle) + π,
    { rw function.update_eq_iff,
      exact ⟨by simp, λ z hz, arg_neg_coe_angle hz⟩ },
    rw ha,
    push_neg at hs,
    refine (real.angle.continuous_coe.continuous_at.comp (continuous_at_arg (or.inl _))).add
      continuous_at_const,
    rw [neg_re, neg_pos],
    exact hs.1.lt_of_ne (λ h0, h (ext_iff.2 ⟨h0, hs.2⟩)) }
end

end continuity

end complex<|MERGE_RESOLUTION|>--- conflicted
+++ resolved
@@ -209,15 +209,7 @@
 end
 
 lemma arg_lt_pi_iff {z : ℂ} : arg z < π ↔ 0 ≤ z.re ∨ z.im ≠ 0 :=
-<<<<<<< HEAD
-begin
-  rw ← not_iff_not,
-  simp only [not_or_distrib, ←arg_eq_pi_iff, not_lt, not_le, not_not],
-  exact ⟨λ h, le_antisymm (arg_le_pi z) h, λ h, le_of_eq h.symm⟩,
-end
-=======
 by rw [(arg_le_pi z).lt_iff_ne, not_iff_comm, not_or_distrib, not_le, not_not, arg_eq_pi_iff]
->>>>>>> feb34df6
 
 lemma arg_of_real_of_neg {x : ℝ} (hx : x < 0) : arg x = π :=
 arg_eq_pi_iff.2 ⟨hx, rfl⟩
