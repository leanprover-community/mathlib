--- conflicted
+++ resolved
@@ -165,11 +165,7 @@
 begin
   refine continuous_at.add _ _,
   { refine continuous_of_real.continuous_at.comp _,
-<<<<<<< HEAD
-    refine (real.continuous_at_log _).comp  complex.continuous_abs.continuous_at,
-=======
     refine (real.continuous_at_log _).comp complex.continuous_abs.continuous_at,
->>>>>>> 4df3cd76
     rw abs_ne_zero,
     intro hx,
     cases h,
