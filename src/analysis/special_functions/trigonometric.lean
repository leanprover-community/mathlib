/-
Copyright (c) 2018 Chris Hughes. All rights reserved.
Released under Apache 2.0 license as described in the file LICENSE.
Authors: Chris Hughes, Abhimanyu Pallavi Sudhir, Jean Lo, Calle Sönne, Benjamin Davidson
-/
import analysis.special_functions.exp_log
import data.set.intervals.infinite
import algebra.quadratic_discriminant
import ring_theory.polynomial.chebyshev.defs

/-!
# Trigonometric functions

## Main definitions

This file contains the following definitions:
* π, arcsin, arccos, arctan
* argument of a complex number
* logarithm on complex numbers

## Main statements

Many basic inequalities on trigonometric functions are established.

The continuity and differentiability of the usual trigonometric functions are proved, and their
derivatives are computed.

* `polynomial.chebyshev₁_complex_cos`: the `n`-th Chebyshev polynomial evaluates on `complex.cos θ`
  to the value `n * complex.cos θ`.

## Tags

log, sin, cos, tan, arcsin, arccos, arctan, angle, argument
-/

noncomputable theory
open_locale classical topological_space filter
open set filter

namespace complex

/-- The complex sine function is everywhere differentiable, with the derivative `cos x`. -/
lemma has_deriv_at_sin (x : ℂ) : has_deriv_at sin (cos x) x :=
begin
  simp only [cos, div_eq_mul_inv],
  convert ((((has_deriv_at_id x).neg.mul_const I).cexp.sub
    ((has_deriv_at_id x).mul_const I).cexp).mul_const I).mul_const (2:ℂ)⁻¹,
  simp only [function.comp, id],
  rw [sub_mul, mul_assoc, mul_assoc, I_mul_I, neg_one_mul, neg_neg, mul_one, one_mul, mul_assoc,
      I_mul_I, mul_neg_one, sub_neg_eq_add, add_comm]
end

lemma times_cont_diff_sin {n} : times_cont_diff ℂ n sin :=
(((times_cont_diff_neg.mul times_cont_diff_const).cexp.sub
  (times_cont_diff_id.mul times_cont_diff_const).cexp).mul times_cont_diff_const).div_const

lemma differentiable_sin : differentiable ℂ sin :=
λx, (has_deriv_at_sin x).differentiable_at

lemma differentiable_at_sin {x : ℂ} : differentiable_at ℂ sin x :=
differentiable_sin x

@[simp] lemma deriv_sin : deriv sin = cos :=
funext $ λ x, (has_deriv_at_sin x).deriv

lemma continuous_sin : continuous sin :=
differentiable_sin.continuous

lemma continuous_on_sin {s : set ℂ} : continuous_on sin s := continuous_sin.continuous_on

lemma measurable_sin : measurable sin := continuous_sin.measurable

/-- The complex cosine function is everywhere differentiable, with the derivative `-sin x`. -/
lemma has_deriv_at_cos (x : ℂ) : has_deriv_at cos (-sin x) x :=
begin
  simp only [sin, div_eq_mul_inv, neg_mul_eq_neg_mul],
  convert (((has_deriv_at_id x).mul_const I).cexp.add
    ((has_deriv_at_id x).neg.mul_const I).cexp).mul_const (2:ℂ)⁻¹,
  simp only [function.comp, id],
  ring
end

lemma times_cont_diff_cos {n} : times_cont_diff ℂ n cos :=
((times_cont_diff_id.mul times_cont_diff_const).cexp.add
  (times_cont_diff_neg.mul times_cont_diff_const).cexp).div_const

lemma differentiable_cos : differentiable ℂ cos :=
λx, (has_deriv_at_cos x).differentiable_at

lemma differentiable_at_cos {x : ℂ} : differentiable_at ℂ cos x :=
differentiable_cos x

lemma deriv_cos {x : ℂ} : deriv cos x = -sin x :=
(has_deriv_at_cos x).deriv

@[simp] lemma deriv_cos' : deriv cos = (λ x, -sin x) :=
funext $ λ x, deriv_cos

lemma continuous_cos : continuous cos :=
differentiable_cos.continuous

lemma continuous_on_cos {s : set ℂ} : continuous_on cos s := continuous_cos.continuous_on

lemma measurable_cos : measurable cos := continuous_cos.measurable

/-- The complex hyperbolic sine function is everywhere differentiable, with the derivative
`cosh x`. -/
lemma has_deriv_at_sinh (x : ℂ) : has_deriv_at sinh (cosh x) x :=
begin
  simp only [cosh, div_eq_mul_inv],
  convert ((has_deriv_at_exp x).sub (has_deriv_at_id x).neg.cexp).mul_const (2:ℂ)⁻¹,
  rw [id, mul_neg_one, sub_eq_add_neg, neg_neg]
end

lemma times_cont_diff_sinh {n} : times_cont_diff ℂ n sinh :=
(times_cont_diff_exp.sub times_cont_diff_neg.cexp).div_const

lemma differentiable_sinh : differentiable ℂ sinh :=
λx, (has_deriv_at_sinh x).differentiable_at

lemma differentiable_at_sinh {x : ℂ} : differentiable_at ℂ sinh x :=
differentiable_sinh x

@[simp] lemma deriv_sinh : deriv sinh = cosh :=
funext $ λ x, (has_deriv_at_sinh x).deriv

lemma continuous_sinh : continuous sinh :=
differentiable_sinh.continuous

lemma measurable_sinh : measurable sinh := continuous_sinh.measurable

/-- The complex hyperbolic cosine function is everywhere differentiable, with the derivative `sinh x`. -/
lemma has_deriv_at_cosh (x : ℂ) : has_deriv_at cosh (sinh x) x :=
begin
  simp only [sinh, div_eq_mul_inv],
  convert ((has_deriv_at_exp x).add (has_deriv_at_id x).neg.cexp).mul_const (2:ℂ)⁻¹,
  rw [id, mul_neg_one, sub_eq_add_neg]
end

lemma times_cont_diff_cosh {n} : times_cont_diff ℂ n cosh :=
(times_cont_diff_exp.add times_cont_diff_neg.cexp).div_const

lemma differentiable_cosh : differentiable ℂ cosh :=
λx, (has_deriv_at_cosh x).differentiable_at

lemma differentiable_at_cosh {x : ℂ} : differentiable_at ℂ cos x :=
differentiable_cos x

@[simp] lemma deriv_cosh : deriv cosh = sinh :=
funext $ λ x, (has_deriv_at_cosh x).deriv

lemma continuous_cosh : continuous cosh :=
differentiable_cosh.continuous

lemma measurable_cosh : measurable cosh := continuous_cosh.measurable

end complex

section
/-! ### Simp lemmas for derivatives of `λ x, complex.cos (f x)` etc., `f : ℂ → ℂ` -/

variables {f : ℂ → ℂ} {f' x : ℂ} {s : set ℂ}

/-! #### `complex.cos` -/

lemma measurable.ccos {α : Type*} [measurable_space α] {f : α → ℂ} (hf : measurable f) :
  measurable (λ x, complex.cos (f x)) :=
complex.measurable_cos.comp hf

lemma has_deriv_at.ccos (hf : has_deriv_at f f' x) :
  has_deriv_at (λ x, complex.cos (f x)) (- complex.sin (f x) * f') x :=
(complex.has_deriv_at_cos (f x)).comp x hf

lemma has_deriv_within_at.ccos (hf : has_deriv_within_at f f' s x) :
  has_deriv_within_at (λ x, complex.cos (f x)) (- complex.sin (f x) * f') s x :=
(complex.has_deriv_at_cos (f x)).comp_has_deriv_within_at x hf

lemma deriv_within_ccos (hf : differentiable_within_at ℂ f s x)
  (hxs : unique_diff_within_at ℂ s x) :
  deriv_within (λx, complex.cos (f x)) s x = - complex.sin (f x) * (deriv_within f s x) :=
hf.has_deriv_within_at.ccos.deriv_within hxs

@[simp] lemma deriv_ccos (hc : differentiable_at ℂ f x) :
  deriv (λx, complex.cos (f x)) x = - complex.sin (f x) * (deriv f x) :=
hc.has_deriv_at.ccos.deriv

/-! #### `complex.sin` -/

lemma measurable.csin {α : Type*} [measurable_space α] {f : α → ℂ} (hf : measurable f) :
  measurable (λ x, complex.sin (f x)) :=
complex.measurable_sin.comp hf

lemma has_deriv_at.csin (hf : has_deriv_at f f' x) :
  has_deriv_at (λ x, complex.sin (f x)) (complex.cos (f x) * f') x :=
(complex.has_deriv_at_sin (f x)).comp x hf

lemma has_deriv_within_at.csin (hf : has_deriv_within_at f f' s x) :
  has_deriv_within_at (λ x, complex.sin (f x)) (complex.cos (f x) * f') s x :=
(complex.has_deriv_at_sin (f x)).comp_has_deriv_within_at x hf

lemma deriv_within_csin (hf : differentiable_within_at ℂ f s x)
  (hxs : unique_diff_within_at ℂ s x) :
  deriv_within (λx, complex.sin (f x)) s x = complex.cos (f x) * (deriv_within f s x) :=
hf.has_deriv_within_at.csin.deriv_within hxs

@[simp] lemma deriv_csin (hc : differentiable_at ℂ f x) :
  deriv (λx, complex.sin (f x)) x = complex.cos (f x) * (deriv f x) :=
hc.has_deriv_at.csin.deriv

/-! #### `complex.cosh` -/

lemma measurable.ccosh {α : Type*} [measurable_space α] {f : α → ℂ} (hf : measurable f) :
  measurable (λ x, complex.cosh (f x)) :=
complex.measurable_cosh.comp hf

lemma has_deriv_at.ccosh (hf : has_deriv_at f f' x) :
  has_deriv_at (λ x, complex.cosh (f x)) (complex.sinh (f x) * f') x :=
(complex.has_deriv_at_cosh (f x)).comp x hf

lemma has_deriv_within_at.ccosh (hf : has_deriv_within_at f f' s x) :
  has_deriv_within_at (λ x, complex.cosh (f x)) (complex.sinh (f x) * f') s x :=
(complex.has_deriv_at_cosh (f x)).comp_has_deriv_within_at x hf

lemma deriv_within_ccosh (hf : differentiable_within_at ℂ f s x)
  (hxs : unique_diff_within_at ℂ s x) :
  deriv_within (λx, complex.cosh (f x)) s x = complex.sinh (f x) * (deriv_within f s x) :=
hf.has_deriv_within_at.ccosh.deriv_within hxs

@[simp] lemma deriv_ccosh (hc : differentiable_at ℂ f x) :
  deriv (λx, complex.cosh (f x)) x = complex.sinh (f x) * (deriv f x) :=
hc.has_deriv_at.ccosh.deriv

/-! #### `complex.sinh` -/

lemma measurable.csinh {α : Type*} [measurable_space α] {f : α → ℂ} (hf : measurable f) :
  measurable (λ x, complex.sinh (f x)) :=
complex.measurable_sinh.comp hf

lemma has_deriv_at.csinh (hf : has_deriv_at f f' x) :
  has_deriv_at (λ x, complex.sinh (f x)) (complex.cosh (f x) * f') x :=
(complex.has_deriv_at_sinh (f x)).comp x hf

lemma has_deriv_within_at.csinh (hf : has_deriv_within_at f f' s x) :
  has_deriv_within_at (λ x, complex.sinh (f x)) (complex.cosh (f x) * f') s x :=
(complex.has_deriv_at_sinh (f x)).comp_has_deriv_within_at x hf

lemma deriv_within_csinh (hf : differentiable_within_at ℂ f s x)
  (hxs : unique_diff_within_at ℂ s x) :
  deriv_within (λx, complex.sinh (f x)) s x = complex.cosh (f x) * (deriv_within f s x) :=
hf.has_deriv_within_at.csinh.deriv_within hxs

@[simp] lemma deriv_csinh (hc : differentiable_at ℂ f x) :
  deriv (λx, complex.sinh (f x)) x = complex.cosh (f x) * (deriv f x) :=
hc.has_deriv_at.csinh.deriv

end

section
/-! ### Simp lemmas for derivatives of `λ x, complex.cos (f x)` etc., `f : E → ℂ` -/

variables {E : Type*} [normed_group E] [normed_space ℂ E] {f : E → ℂ} {f' : E →L[ℂ] ℂ}
  {x : E} {s : set E}

/-! #### `complex.cos` -/

lemma has_fderiv_at.ccos (hf : has_fderiv_at f f' x) :
  has_fderiv_at (λ x, complex.cos (f x)) (- complex.sin (f x) • f') x :=
(complex.has_deriv_at_cos (f x)).comp_has_fderiv_at x hf

lemma has_fderiv_within_at.ccos (hf : has_fderiv_within_at f f' s x) :
  has_fderiv_within_at (λ x, complex.cos (f x)) (- complex.sin (f x) • f') s x :=
(complex.has_deriv_at_cos (f x)).comp_has_fderiv_within_at x hf

lemma differentiable_within_at.ccos (hf : differentiable_within_at ℂ f s x) :
  differentiable_within_at ℂ (λ x, complex.cos (f x)) s x :=
hf.has_fderiv_within_at.ccos.differentiable_within_at

@[simp] lemma differentiable_at.ccos (hc : differentiable_at ℂ f x) :
  differentiable_at ℂ (λx, complex.cos (f x)) x :=
hc.has_fderiv_at.ccos.differentiable_at

lemma differentiable_on.ccos (hc : differentiable_on ℂ f s) :
  differentiable_on ℂ (λx, complex.cos (f x)) s :=
λx h, (hc x h).ccos

@[simp] lemma differentiable.ccos (hc : differentiable ℂ f) :
  differentiable ℂ (λx, complex.cos (f x)) :=
λx, (hc x).ccos

lemma fderiv_within_ccos (hf : differentiable_within_at ℂ f s x)
  (hxs : unique_diff_within_at ℂ s x) :
  fderiv_within ℂ (λx, complex.cos (f x)) s x = - complex.sin (f x) • (fderiv_within ℂ f s x) :=
hf.has_fderiv_within_at.ccos.fderiv_within hxs

@[simp] lemma fderiv_ccos (hc : differentiable_at ℂ f x) :
  fderiv ℂ (λx, complex.cos (f x)) x = - complex.sin (f x) • (fderiv ℂ f x) :=
hc.has_fderiv_at.ccos.fderiv

lemma times_cont_diff.ccos {n} (h : times_cont_diff ℂ n f) :
  times_cont_diff ℂ n (λ x, complex.cos (f x)) :=
complex.times_cont_diff_cos.comp h

lemma times_cont_diff_at.ccos {n} (hf : times_cont_diff_at ℂ n f x) :
  times_cont_diff_at ℂ n (λ x, complex.cos (f x)) x :=
complex.times_cont_diff_cos.times_cont_diff_at.comp x hf

lemma times_cont_diff_on.ccos {n} (hf : times_cont_diff_on ℂ n f s) :
  times_cont_diff_on ℂ n (λ x, complex.cos (f x)) s :=
complex.times_cont_diff_cos.comp_times_cont_diff_on  hf

lemma times_cont_diff_within_at.ccos {n} (hf : times_cont_diff_within_at ℂ n f s x) :
  times_cont_diff_within_at ℂ n (λ x, complex.cos (f x)) s x :=
complex.times_cont_diff_cos.times_cont_diff_at.comp_times_cont_diff_within_at x hf

/-! #### `complex.sin` -/

lemma has_fderiv_at.csin (hf : has_fderiv_at f f' x) :
  has_fderiv_at (λ x, complex.sin (f x)) (complex.cos (f x) • f') x :=
(complex.has_deriv_at_sin (f x)).comp_has_fderiv_at x hf

lemma has_fderiv_within_at.csin (hf : has_fderiv_within_at f f' s x) :
  has_fderiv_within_at (λ x, complex.sin (f x)) (complex.cos (f x) • f') s x :=
(complex.has_deriv_at_sin (f x)).comp_has_fderiv_within_at x hf

lemma differentiable_within_at.csin (hf : differentiable_within_at ℂ f s x) :
  differentiable_within_at ℂ (λ x, complex.sin (f x)) s x :=
hf.has_fderiv_within_at.csin.differentiable_within_at

@[simp] lemma differentiable_at.csin (hc : differentiable_at ℂ f x) :
  differentiable_at ℂ (λx, complex.sin (f x)) x :=
hc.has_fderiv_at.csin.differentiable_at

lemma differentiable_on.csin (hc : differentiable_on ℂ f s) :
  differentiable_on ℂ (λx, complex.sin (f x)) s :=
λx h, (hc x h).csin

@[simp] lemma differentiable.csin (hc : differentiable ℂ f) :
  differentiable ℂ (λx, complex.sin (f x)) :=
λx, (hc x).csin

lemma fderiv_within_csin (hf : differentiable_within_at ℂ f s x)
  (hxs : unique_diff_within_at ℂ s x) :
  fderiv_within ℂ (λx, complex.sin (f x)) s x = complex.cos (f x) • (fderiv_within ℂ f s x) :=
hf.has_fderiv_within_at.csin.fderiv_within hxs

@[simp] lemma fderiv_csin (hc : differentiable_at ℂ f x) :
  fderiv ℂ (λx, complex.sin (f x)) x = complex.cos (f x) • (fderiv ℂ f x) :=
hc.has_fderiv_at.csin.fderiv

lemma times_cont_diff.csin {n} (h : times_cont_diff ℂ n f) :
  times_cont_diff ℂ n (λ x, complex.sin (f x)) :=
complex.times_cont_diff_sin.comp h

lemma times_cont_diff_at.csin {n} (hf : times_cont_diff_at ℂ n f x) :
  times_cont_diff_at ℂ n (λ x, complex.sin (f x)) x :=
complex.times_cont_diff_sin.times_cont_diff_at.comp x hf

lemma times_cont_diff_on.csin {n} (hf : times_cont_diff_on ℂ n f s) :
  times_cont_diff_on ℂ n (λ x, complex.sin (f x)) s :=
complex.times_cont_diff_sin.comp_times_cont_diff_on  hf

lemma times_cont_diff_within_at.csin {n} (hf : times_cont_diff_within_at ℂ n f s x) :
  times_cont_diff_within_at ℂ n (λ x, complex.sin (f x)) s x :=
complex.times_cont_diff_sin.times_cont_diff_at.comp_times_cont_diff_within_at x hf

/-! #### `complex.cosh` -/

lemma has_fderiv_at.ccosh (hf : has_fderiv_at f f' x) :
  has_fderiv_at (λ x, complex.cosh (f x)) (complex.sinh (f x) • f') x :=
(complex.has_deriv_at_cosh (f x)).comp_has_fderiv_at x hf

lemma has_fderiv_within_at.ccosh (hf : has_fderiv_within_at f f' s x) :
  has_fderiv_within_at (λ x, complex.cosh (f x)) (complex.sinh (f x) • f') s x :=
(complex.has_deriv_at_cosh (f x)).comp_has_fderiv_within_at x hf

lemma differentiable_within_at.ccosh (hf : differentiable_within_at ℂ f s x) :
  differentiable_within_at ℂ (λ x, complex.cosh (f x)) s x :=
hf.has_fderiv_within_at.ccosh.differentiable_within_at

@[simp] lemma differentiable_at.ccosh (hc : differentiable_at ℂ f x) :
  differentiable_at ℂ (λx, complex.cosh (f x)) x :=
hc.has_fderiv_at.ccosh.differentiable_at

lemma differentiable_on.ccosh (hc : differentiable_on ℂ f s) :
  differentiable_on ℂ (λx, complex.cosh (f x)) s :=
λx h, (hc x h).ccosh

@[simp] lemma differentiable.ccosh (hc : differentiable ℂ f) :
  differentiable ℂ (λx, complex.cosh (f x)) :=
λx, (hc x).ccosh

lemma fderiv_within_ccosh (hf : differentiable_within_at ℂ f s x)
  (hxs : unique_diff_within_at ℂ s x) :
  fderiv_within ℂ (λx, complex.cosh (f x)) s x = complex.sinh (f x) • (fderiv_within ℂ f s x) :=
hf.has_fderiv_within_at.ccosh.fderiv_within hxs

@[simp] lemma fderiv_ccosh (hc : differentiable_at ℂ f x) :
  fderiv ℂ (λx, complex.cosh (f x)) x = complex.sinh (f x) • (fderiv ℂ f x) :=
hc.has_fderiv_at.ccosh.fderiv

lemma times_cont_diff.ccosh {n} (h : times_cont_diff ℂ n f) :
  times_cont_diff ℂ n (λ x, complex.cosh (f x)) :=
complex.times_cont_diff_cosh.comp h

lemma times_cont_diff_at.ccosh {n} (hf : times_cont_diff_at ℂ n f x) :
  times_cont_diff_at ℂ n (λ x, complex.cosh (f x)) x :=
complex.times_cont_diff_cosh.times_cont_diff_at.comp x hf

lemma times_cont_diff_on.ccosh {n} (hf : times_cont_diff_on ℂ n f s) :
  times_cont_diff_on ℂ n (λ x, complex.cosh (f x)) s :=
complex.times_cont_diff_cosh.comp_times_cont_diff_on  hf

lemma times_cont_diff_within_at.ccosh {n} (hf : times_cont_diff_within_at ℂ n f s x) :
  times_cont_diff_within_at ℂ n (λ x, complex.cosh (f x)) s x :=
complex.times_cont_diff_cosh.times_cont_diff_at.comp_times_cont_diff_within_at x hf

/-! #### `complex.sinh` -/

lemma has_fderiv_at.csinh (hf : has_fderiv_at f f' x) :
  has_fderiv_at (λ x, complex.sinh (f x)) (complex.cosh (f x) • f') x :=
(complex.has_deriv_at_sinh (f x)).comp_has_fderiv_at x hf

lemma has_fderiv_within_at.csinh (hf : has_fderiv_within_at f f' s x) :
  has_fderiv_within_at (λ x, complex.sinh (f x)) (complex.cosh (f x) • f') s x :=
(complex.has_deriv_at_sinh (f x)).comp_has_fderiv_within_at x hf

lemma differentiable_within_at.csinh (hf : differentiable_within_at ℂ f s x) :
  differentiable_within_at ℂ (λ x, complex.sinh (f x)) s x :=
hf.has_fderiv_within_at.csinh.differentiable_within_at

@[simp] lemma differentiable_at.csinh (hc : differentiable_at ℂ f x) :
  differentiable_at ℂ (λx, complex.sinh (f x)) x :=
hc.has_fderiv_at.csinh.differentiable_at

lemma differentiable_on.csinh (hc : differentiable_on ℂ f s) :
  differentiable_on ℂ (λx, complex.sinh (f x)) s :=
λx h, (hc x h).csinh

@[simp] lemma differentiable.csinh (hc : differentiable ℂ f) :
  differentiable ℂ (λx, complex.sinh (f x)) :=
λx, (hc x).csinh

lemma fderiv_within_csinh (hf : differentiable_within_at ℂ f s x)
  (hxs : unique_diff_within_at ℂ s x) :
  fderiv_within ℂ (λx, complex.sinh (f x)) s x = complex.cosh (f x) • (fderiv_within ℂ f s x) :=
hf.has_fderiv_within_at.csinh.fderiv_within hxs

@[simp] lemma fderiv_csinh (hc : differentiable_at ℂ f x) :
  fderiv ℂ (λx, complex.sinh (f x)) x = complex.cosh (f x) • (fderiv ℂ f x) :=
hc.has_fderiv_at.csinh.fderiv

lemma times_cont_diff.csinh {n} (h : times_cont_diff ℂ n f) :
  times_cont_diff ℂ n (λ x, complex.sinh (f x)) :=
complex.times_cont_diff_sinh.comp h

lemma times_cont_diff_at.csinh {n} (hf : times_cont_diff_at ℂ n f x) :
  times_cont_diff_at ℂ n (λ x, complex.sinh (f x)) x :=
complex.times_cont_diff_sinh.times_cont_diff_at.comp x hf

lemma times_cont_diff_on.csinh {n} (hf : times_cont_diff_on ℂ n f s) :
  times_cont_diff_on ℂ n (λ x, complex.sinh (f x)) s :=
complex.times_cont_diff_sinh.comp_times_cont_diff_on  hf

lemma times_cont_diff_within_at.csinh {n} (hf : times_cont_diff_within_at ℂ n f s x) :
  times_cont_diff_within_at ℂ n (λ x, complex.sinh (f x)) s x :=
complex.times_cont_diff_sinh.times_cont_diff_at.comp_times_cont_diff_within_at x hf

end

namespace real

variables {x y z : ℝ}

lemma has_deriv_at_sin (x : ℝ) : has_deriv_at sin (cos x) x :=
(complex.has_deriv_at_sin x).real_of_complex

lemma times_cont_diff_sin {n} : times_cont_diff ℝ n sin :=
complex.times_cont_diff_sin.real_of_complex

lemma differentiable_sin : differentiable ℝ sin :=
λx, (has_deriv_at_sin x).differentiable_at

lemma differentiable_at_sin : differentiable_at ℝ sin x :=
differentiable_sin x

@[simp] lemma deriv_sin : deriv sin = cos :=
funext $ λ x, (has_deriv_at_sin x).deriv

lemma continuous_sin : continuous sin :=
differentiable_sin.continuous

lemma measurable_sin : measurable sin := continuous_sin.measurable

lemma has_deriv_at_cos (x : ℝ) : has_deriv_at cos (-sin x) x :=
(complex.has_deriv_at_cos x).real_of_complex

lemma times_cont_diff_cos {n} : times_cont_diff ℝ n cos :=
complex.times_cont_diff_cos.real_of_complex

lemma differentiable_cos : differentiable ℝ cos :=
λx, (has_deriv_at_cos x).differentiable_at

lemma differentiable_at_cos : differentiable_at ℝ cos x :=
differentiable_cos x

lemma deriv_cos : deriv cos x = - sin x :=
(has_deriv_at_cos x).deriv

@[simp] lemma deriv_cos' : deriv cos = (λ x, - sin x) :=
funext $ λ _, deriv_cos

lemma continuous_cos : continuous cos :=
differentiable_cos.continuous

lemma continuous_on_cos {s} : continuous_on cos s := continuous_cos.continuous_on

lemma measurable_cos : measurable cos := continuous_cos.measurable

lemma has_deriv_at_sinh (x : ℝ) : has_deriv_at sinh (cosh x) x :=
(complex.has_deriv_at_sinh x).real_of_complex

lemma times_cont_diff_sinh {n} : times_cont_diff ℝ n sinh :=
complex.times_cont_diff_sinh.real_of_complex

lemma differentiable_sinh : differentiable ℝ sinh :=
λx, (has_deriv_at_sinh x).differentiable_at

lemma differentiable_at_sinh : differentiable_at ℝ sinh x :=
differentiable_sinh x

@[simp] lemma deriv_sinh : deriv sinh = cosh :=
funext $ λ x, (has_deriv_at_sinh x).deriv

lemma continuous_sinh : continuous sinh :=
differentiable_sinh.continuous

lemma measurable_sinh : measurable sinh := continuous_sinh.measurable

lemma has_deriv_at_cosh (x : ℝ) : has_deriv_at cosh (sinh x) x :=
(complex.has_deriv_at_cosh x).real_of_complex

lemma times_cont_diff_cosh {n} : times_cont_diff ℝ n cosh :=
complex.times_cont_diff_cosh.real_of_complex

lemma differentiable_cosh : differentiable ℝ cosh :=
λx, (has_deriv_at_cosh x).differentiable_at

lemma differentiable_at_cosh : differentiable_at ℝ cosh x :=
differentiable_cosh x

@[simp] lemma deriv_cosh : deriv cosh = sinh :=
funext $ λ x, (has_deriv_at_cosh x).deriv

lemma continuous_cosh : continuous cosh :=
differentiable_cosh.continuous

lemma measurable_cosh : measurable cosh := continuous_cosh.measurable

/-- `sinh` is strictly monotone. -/
lemma sinh_strict_mono : strict_mono sinh :=
strict_mono_of_deriv_pos differentiable_sinh (by { rw [real.deriv_sinh], exact cosh_pos })

end real

section
/-! ### Simp lemmas for derivatives of `λ x, real.cos (f x)` etc., `f : ℝ → ℝ` -/

variables {f : ℝ → ℝ} {f' x : ℝ} {s : set ℝ}

/-! #### `real.cos` -/

lemma measurable.cos {α : Type*} [measurable_space α] {f : α → ℝ}  (hf : measurable f) :
  measurable (λ x, real.cos (f x)) :=
real.measurable_cos.comp hf

lemma has_deriv_at.cos (hf : has_deriv_at f f' x) :
  has_deriv_at (λ x, real.cos (f x)) (- real.sin (f x) * f') x :=
(real.has_deriv_at_cos (f x)).comp x hf

lemma has_deriv_within_at.cos (hf : has_deriv_within_at f f' s x) :
  has_deriv_within_at (λ x, real.cos (f x)) (- real.sin (f x) * f') s x :=
(real.has_deriv_at_cos (f x)).comp_has_deriv_within_at x hf

lemma deriv_within_cos (hf : differentiable_within_at ℝ f s x)
  (hxs : unique_diff_within_at ℝ s x) :
  deriv_within (λx, real.cos (f x)) s x = - real.sin (f x) * (deriv_within f s x) :=
hf.has_deriv_within_at.cos.deriv_within hxs

@[simp] lemma deriv_cos (hc : differentiable_at ℝ f x) :
  deriv (λx, real.cos (f x)) x = - real.sin (f x) * (deriv f x) :=
hc.has_deriv_at.cos.deriv

/-! #### `real.sin` -/

lemma measurable.sin {α : Type*} [measurable_space α] {f : α → ℝ}  (hf : measurable f) :
  measurable (λ x, real.sin (f x)) :=
real.measurable_sin.comp hf

lemma has_deriv_at.sin (hf : has_deriv_at f f' x) :
  has_deriv_at (λ x, real.sin (f x)) (real.cos (f x) * f') x :=
(real.has_deriv_at_sin (f x)).comp x hf

lemma has_deriv_within_at.sin (hf : has_deriv_within_at f f' s x) :
  has_deriv_within_at (λ x, real.sin (f x)) (real.cos (f x) * f') s x :=
(real.has_deriv_at_sin (f x)).comp_has_deriv_within_at x hf

lemma deriv_within_sin (hf : differentiable_within_at ℝ f s x)
  (hxs : unique_diff_within_at ℝ s x) :
  deriv_within (λx, real.sin (f x)) s x = real.cos (f x) * (deriv_within f s x) :=
hf.has_deriv_within_at.sin.deriv_within hxs

@[simp] lemma deriv_sin (hc : differentiable_at ℝ f x) :
  deriv (λx, real.sin (f x)) x = real.cos (f x) * (deriv f x) :=
hc.has_deriv_at.sin.deriv

/-! #### `real.cosh` -/

lemma measurable.cosh {α : Type*} [measurable_space α] {f : α → ℝ}  (hf : measurable f) :
  measurable (λ x, real.cosh (f x)) :=
real.measurable_cosh.comp hf

lemma has_deriv_at.cosh (hf : has_deriv_at f f' x) :
  has_deriv_at (λ x, real.cosh (f x)) (real.sinh (f x) * f') x :=
(real.has_deriv_at_cosh (f x)).comp x hf

lemma has_deriv_within_at.cosh (hf : has_deriv_within_at f f' s x) :
  has_deriv_within_at (λ x, real.cosh (f x)) (real.sinh (f x) * f') s x :=
(real.has_deriv_at_cosh (f x)).comp_has_deriv_within_at x hf

lemma deriv_within_cosh (hf : differentiable_within_at ℝ f s x)
  (hxs : unique_diff_within_at ℝ s x) :
  deriv_within (λx, real.cosh (f x)) s x = real.sinh (f x) * (deriv_within f s x) :=
hf.has_deriv_within_at.cosh.deriv_within hxs

@[simp] lemma deriv_cosh (hc : differentiable_at ℝ f x) :
  deriv (λx, real.cosh (f x)) x = real.sinh (f x) * (deriv f x) :=
hc.has_deriv_at.cosh.deriv

/-! #### `real.sinh` -/

lemma measurable.sinh {α : Type*} [measurable_space α] {f : α → ℝ}  (hf : measurable f) :
  measurable (λ x, real.sinh (f x)) :=
real.measurable_sinh.comp hf

lemma has_deriv_at.sinh (hf : has_deriv_at f f' x) :
  has_deriv_at (λ x, real.sinh (f x)) (real.cosh (f x) * f') x :=
(real.has_deriv_at_sinh (f x)).comp x hf

lemma has_deriv_within_at.sinh (hf : has_deriv_within_at f f' s x) :
  has_deriv_within_at (λ x, real.sinh (f x)) (real.cosh (f x) * f') s x :=
(real.has_deriv_at_sinh (f x)).comp_has_deriv_within_at x hf

lemma deriv_within_sinh (hf : differentiable_within_at ℝ f s x)
  (hxs : unique_diff_within_at ℝ s x) :
  deriv_within (λx, real.sinh (f x)) s x = real.cosh (f x) * (deriv_within f s x) :=
hf.has_deriv_within_at.sinh.deriv_within hxs

@[simp] lemma deriv_sinh (hc : differentiable_at ℝ f x) :
  deriv (λx, real.sinh (f x)) x = real.cosh (f x) * (deriv f x) :=
hc.has_deriv_at.sinh.deriv

end

section

/-! ### Simp lemmas for derivatives of `λ x, real.cos (f x)` etc., `f : E → ℝ` -/

variables {E : Type*} [normed_group E] [normed_space ℝ E] {f : E → ℝ} {f' : E →L[ℝ] ℝ}
  {x : E} {s : set E}

/-! #### `real.cos` -/

lemma has_fderiv_at.cos (hf : has_fderiv_at f f' x) :
  has_fderiv_at (λ x, real.cos (f x)) (- real.sin (f x) • f') x :=
(real.has_deriv_at_cos (f x)).comp_has_fderiv_at x hf

lemma has_fderiv_within_at.cos (hf : has_fderiv_within_at f f' s x) :
  has_fderiv_within_at (λ x, real.cos (f x)) (- real.sin (f x) • f') s x :=
(real.has_deriv_at_cos (f x)).comp_has_fderiv_within_at x hf

lemma differentiable_within_at.cos (hf : differentiable_within_at ℝ f s x) :
  differentiable_within_at ℝ (λ x, real.cos (f x)) s x :=
hf.has_fderiv_within_at.cos.differentiable_within_at

@[simp] lemma differentiable_at.cos (hc : differentiable_at ℝ f x) :
  differentiable_at ℝ (λx, real.cos (f x)) x :=
hc.has_fderiv_at.cos.differentiable_at

lemma differentiable_on.cos (hc : differentiable_on ℝ f s) :
  differentiable_on ℝ (λx, real.cos (f x)) s :=
λx h, (hc x h).cos

@[simp] lemma differentiable.cos (hc : differentiable ℝ f) :
  differentiable ℝ (λx, real.cos (f x)) :=
λx, (hc x).cos

lemma fderiv_within_cos (hf : differentiable_within_at ℝ f s x)
  (hxs : unique_diff_within_at ℝ s x) :
  fderiv_within ℝ (λx, real.cos (f x)) s x = - real.sin (f x) • (fderiv_within ℝ f s x) :=
hf.has_fderiv_within_at.cos.fderiv_within hxs

@[simp] lemma fderiv_cos (hc : differentiable_at ℝ f x) :
  fderiv ℝ (λx, real.cos (f x)) x = - real.sin (f x) • (fderiv ℝ f x) :=
hc.has_fderiv_at.cos.fderiv

lemma times_cont_diff.cos {n} (h : times_cont_diff ℝ n f) :
  times_cont_diff ℝ n (λ x, real.cos (f x)) :=
real.times_cont_diff_cos.comp h

lemma times_cont_diff_at.cos {n} (hf : times_cont_diff_at ℝ n f x) :
  times_cont_diff_at ℝ n (λ x, real.cos (f x)) x :=
real.times_cont_diff_cos.times_cont_diff_at.comp x hf

lemma times_cont_diff_on.cos {n} (hf : times_cont_diff_on ℝ n f s) :
  times_cont_diff_on ℝ n (λ x, real.cos (f x)) s :=
real.times_cont_diff_cos.comp_times_cont_diff_on  hf

lemma times_cont_diff_within_at.cos {n} (hf : times_cont_diff_within_at ℝ n f s x) :
  times_cont_diff_within_at ℝ n (λ x, real.cos (f x)) s x :=
real.times_cont_diff_cos.times_cont_diff_at.comp_times_cont_diff_within_at x hf

/-! #### `real.sin` -/

lemma has_fderiv_at.sin (hf : has_fderiv_at f f' x) :
  has_fderiv_at (λ x, real.sin (f x)) (real.cos (f x) • f') x :=
(real.has_deriv_at_sin (f x)).comp_has_fderiv_at x hf

lemma has_fderiv_within_at.sin (hf : has_fderiv_within_at f f' s x) :
  has_fderiv_within_at (λ x, real.sin (f x)) (real.cos (f x) • f') s x :=
(real.has_deriv_at_sin (f x)).comp_has_fderiv_within_at x hf

lemma differentiable_within_at.sin (hf : differentiable_within_at ℝ f s x) :
  differentiable_within_at ℝ (λ x, real.sin (f x)) s x :=
hf.has_fderiv_within_at.sin.differentiable_within_at

@[simp] lemma differentiable_at.sin (hc : differentiable_at ℝ f x) :
  differentiable_at ℝ (λx, real.sin (f x)) x :=
hc.has_fderiv_at.sin.differentiable_at

lemma differentiable_on.sin (hc : differentiable_on ℝ f s) :
  differentiable_on ℝ (λx, real.sin (f x)) s :=
λx h, (hc x h).sin

@[simp] lemma differentiable.sin (hc : differentiable ℝ f) :
  differentiable ℝ (λx, real.sin (f x)) :=
λx, (hc x).sin

lemma fderiv_within_sin (hf : differentiable_within_at ℝ f s x)
  (hxs : unique_diff_within_at ℝ s x) :
  fderiv_within ℝ (λx, real.sin (f x)) s x = real.cos (f x) • (fderiv_within ℝ f s x) :=
hf.has_fderiv_within_at.sin.fderiv_within hxs

@[simp] lemma fderiv_sin (hc : differentiable_at ℝ f x) :
  fderiv ℝ (λx, real.sin (f x)) x = real.cos (f x) • (fderiv ℝ f x) :=
hc.has_fderiv_at.sin.fderiv

lemma times_cont_diff.sin {n} (h : times_cont_diff ℝ n f) :
  times_cont_diff ℝ n (λ x, real.sin (f x)) :=
real.times_cont_diff_sin.comp h

lemma times_cont_diff_at.sin {n} (hf : times_cont_diff_at ℝ n f x) :
  times_cont_diff_at ℝ n (λ x, real.sin (f x)) x :=
real.times_cont_diff_sin.times_cont_diff_at.comp x hf

lemma times_cont_diff_on.sin {n} (hf : times_cont_diff_on ℝ n f s) :
  times_cont_diff_on ℝ n (λ x, real.sin (f x)) s :=
real.times_cont_diff_sin.comp_times_cont_diff_on  hf

lemma times_cont_diff_within_at.sin {n} (hf : times_cont_diff_within_at ℝ n f s x) :
  times_cont_diff_within_at ℝ n (λ x, real.sin (f x)) s x :=
real.times_cont_diff_sin.times_cont_diff_at.comp_times_cont_diff_within_at x hf

/-! #### `real.cosh` -/

lemma has_fderiv_at.cosh (hf : has_fderiv_at f f' x) :
  has_fderiv_at (λ x, real.cosh (f x)) (real.sinh (f x) • f') x :=
(real.has_deriv_at_cosh (f x)).comp_has_fderiv_at x hf

lemma has_fderiv_within_at.cosh (hf : has_fderiv_within_at f f' s x) :
  has_fderiv_within_at (λ x, real.cosh (f x)) (real.sinh (f x) • f') s x :=
(real.has_deriv_at_cosh (f x)).comp_has_fderiv_within_at x hf

lemma differentiable_within_at.cosh (hf : differentiable_within_at ℝ f s x) :
  differentiable_within_at ℝ (λ x, real.cosh (f x)) s x :=
hf.has_fderiv_within_at.cosh.differentiable_within_at

@[simp] lemma differentiable_at.cosh (hc : differentiable_at ℝ f x) :
  differentiable_at ℝ (λx, real.cosh (f x)) x :=
hc.has_fderiv_at.cosh.differentiable_at

lemma differentiable_on.cosh (hc : differentiable_on ℝ f s) :
  differentiable_on ℝ (λx, real.cosh (f x)) s :=
λx h, (hc x h).cosh

@[simp] lemma differentiable.cosh (hc : differentiable ℝ f) :
  differentiable ℝ (λx, real.cosh (f x)) :=
λx, (hc x).cosh

lemma fderiv_within_cosh (hf : differentiable_within_at ℝ f s x)
  (hxs : unique_diff_within_at ℝ s x) :
  fderiv_within ℝ (λx, real.cosh (f x)) s x = real.sinh (f x) • (fderiv_within ℝ f s x) :=
hf.has_fderiv_within_at.cosh.fderiv_within hxs

@[simp] lemma fderiv_cosh (hc : differentiable_at ℝ f x) :
  fderiv ℝ (λx, real.cosh (f x)) x = real.sinh (f x) • (fderiv ℝ f x) :=
hc.has_fderiv_at.cosh.fderiv

lemma times_cont_diff.cosh {n} (h : times_cont_diff ℝ n f) :
  times_cont_diff ℝ n (λ x, real.cosh (f x)) :=
real.times_cont_diff_cosh.comp h

lemma times_cont_diff_at.cosh {n} (hf : times_cont_diff_at ℝ n f x) :
  times_cont_diff_at ℝ n (λ x, real.cosh (f x)) x :=
real.times_cont_diff_cosh.times_cont_diff_at.comp x hf

lemma times_cont_diff_on.cosh {n} (hf : times_cont_diff_on ℝ n f s) :
  times_cont_diff_on ℝ n (λ x, real.cosh (f x)) s :=
real.times_cont_diff_cosh.comp_times_cont_diff_on  hf

lemma times_cont_diff_within_at.cosh {n} (hf : times_cont_diff_within_at ℝ n f s x) :
  times_cont_diff_within_at ℝ n (λ x, real.cosh (f x)) s x :=
real.times_cont_diff_cosh.times_cont_diff_at.comp_times_cont_diff_within_at x hf

/-! #### `real.sinh` -/

lemma has_fderiv_at.sinh (hf : has_fderiv_at f f' x) :
  has_fderiv_at (λ x, real.sinh (f x)) (real.cosh (f x) • f') x :=
(real.has_deriv_at_sinh (f x)).comp_has_fderiv_at x hf

lemma has_fderiv_within_at.sinh (hf : has_fderiv_within_at f f' s x) :
  has_fderiv_within_at (λ x, real.sinh (f x)) (real.cosh (f x) • f') s x :=
(real.has_deriv_at_sinh (f x)).comp_has_fderiv_within_at x hf

lemma differentiable_within_at.sinh (hf : differentiable_within_at ℝ f s x) :
  differentiable_within_at ℝ (λ x, real.sinh (f x)) s x :=
hf.has_fderiv_within_at.sinh.differentiable_within_at

@[simp] lemma differentiable_at.sinh (hc : differentiable_at ℝ f x) :
  differentiable_at ℝ (λx, real.sinh (f x)) x :=
hc.has_fderiv_at.sinh.differentiable_at

lemma differentiable_on.sinh (hc : differentiable_on ℝ f s) :
  differentiable_on ℝ (λx, real.sinh (f x)) s :=
λx h, (hc x h).sinh

@[simp] lemma differentiable.sinh (hc : differentiable ℝ f) :
  differentiable ℝ (λx, real.sinh (f x)) :=
λx, (hc x).sinh

lemma fderiv_within_sinh (hf : differentiable_within_at ℝ f s x)
  (hxs : unique_diff_within_at ℝ s x) :
  fderiv_within ℝ (λx, real.sinh (f x)) s x = real.cosh (f x) • (fderiv_within ℝ f s x) :=
hf.has_fderiv_within_at.sinh.fderiv_within hxs

@[simp] lemma fderiv_sinh (hc : differentiable_at ℝ f x) :
  fderiv ℝ (λx, real.sinh (f x)) x = real.cosh (f x) • (fderiv ℝ f x) :=
hc.has_fderiv_at.sinh.fderiv

lemma times_cont_diff.sinh {n} (h : times_cont_diff ℝ n f) :
  times_cont_diff ℝ n (λ x, real.sinh (f x)) :=
real.times_cont_diff_sinh.comp h

lemma times_cont_diff_at.sinh {n} (hf : times_cont_diff_at ℝ n f x) :
  times_cont_diff_at ℝ n (λ x, real.sinh (f x)) x :=
real.times_cont_diff_sinh.times_cont_diff_at.comp x hf

lemma times_cont_diff_on.sinh {n} (hf : times_cont_diff_on ℝ n f s) :
  times_cont_diff_on ℝ n (λ x, real.sinh (f x)) s :=
real.times_cont_diff_sinh.comp_times_cont_diff_on  hf

lemma times_cont_diff_within_at.sinh {n} (hf : times_cont_diff_within_at ℝ n f s x) :
  times_cont_diff_within_at ℝ n (λ x, real.sinh (f x)) s x :=
real.times_cont_diff_sinh.times_cont_diff_at.comp_times_cont_diff_within_at x hf

end

namespace real

lemma exists_cos_eq_zero : 0 ∈ cos '' Icc (1:ℝ) 2 :=
intermediate_value_Icc' (by norm_num) continuous_on_cos
  ⟨le_of_lt cos_two_neg, le_of_lt cos_one_pos⟩

/-- The number π = 3.14159265... Defined here using choice as twice a zero of cos in [1,2], from
which one can derive all its properties. For explicit bounds on π, see `data.real.pi`. -/
noncomputable def pi : ℝ := 2 * classical.some exists_cos_eq_zero

localized "notation `π` := real.pi" in real

@[simp] lemma cos_pi_div_two : cos (π / 2) = 0 :=
by rw [pi, mul_div_cancel_left _ (@two_ne_zero' ℝ _ _ _)];
  exact (classical.some_spec exists_cos_eq_zero).2

lemma one_le_pi_div_two : (1 : ℝ) ≤ π / 2 :=
by rw [pi, mul_div_cancel_left _ (@two_ne_zero' ℝ _ _ _)];
  exact (classical.some_spec exists_cos_eq_zero).1.1

lemma pi_div_two_le_two : π / 2 ≤ 2 :=
by rw [pi, mul_div_cancel_left _ (@two_ne_zero' ℝ _ _ _)];
  exact (classical.some_spec exists_cos_eq_zero).1.2

lemma two_le_pi : (2 : ℝ) ≤ π :=
(div_le_div_right (show (0 : ℝ) < 2, by norm_num)).1
  (by rw div_self (@two_ne_zero' ℝ _ _ _); exact one_le_pi_div_two)

lemma pi_le_four : π ≤ 4 :=
(div_le_div_right (show (0 : ℝ) < 2, by norm_num)).1
  (calc π / 2 ≤ 2 : pi_div_two_le_two
    ... = 4 / 2 : by norm_num)

lemma pi_pos : 0 < π :=
lt_of_lt_of_le (by norm_num) two_le_pi

lemma pi_ne_zero : pi ≠ 0 :=
ne_of_gt pi_pos

lemma pi_div_two_pos : 0 < π / 2 :=
half_pos pi_pos

lemma two_pi_pos : 0 < 2 * π :=
by linarith [pi_pos]

@[simp] lemma sin_pi : sin π = 0 :=
by rw [← mul_div_cancel_left pi (@two_ne_zero ℝ _ _), two_mul, add_div,
    sin_add, cos_pi_div_two]; simp

@[simp] lemma cos_pi : cos π = -1 :=
by rw [← mul_div_cancel_left pi (@two_ne_zero ℝ _ _), mul_div_assoc,
    cos_two_mul, cos_pi_div_two];
  simp [bit0, pow_add]

@[simp] lemma sin_two_pi : sin (2 * π) = 0 :=
by simp [two_mul, sin_add]

@[simp] lemma cos_two_pi : cos (2 * π) = 1 :=
by simp [two_mul, cos_add]

lemma sin_add_pi (x : ℝ) : sin (x + π) = -sin x :=
by simp [sin_add]

lemma sin_add_two_pi (x : ℝ) : sin (x + 2 * π) = sin x :=
by simp [sin_add_pi, sin_add, sin_two_pi, cos_two_pi]

lemma cos_add_two_pi (x : ℝ) : cos (x + 2 * π) = cos x :=
by simp [cos_add, cos_two_pi, sin_two_pi]

lemma sin_pi_sub (x : ℝ) : sin (π - x) = sin x :=
by simp [sub_eq_add_neg, sin_add]

lemma cos_add_pi (x : ℝ) : cos (x + π) = -cos x :=
by simp [cos_add]

lemma cos_pi_sub (x : ℝ) : cos (π - x) = -cos x :=
by simp [sub_eq_add_neg, cos_add]

lemma sin_pos_of_pos_of_lt_pi {x : ℝ} (h0x : 0 < x) (hxp : x < π) : 0 < sin x :=
if hx2 : x ≤ 2 then sin_pos_of_pos_of_le_two h0x hx2
else
  have (2 : ℝ) + 2 = 4, from rfl,
  have π - x ≤ 2, from sub_le_iff_le_add.2
    (le_trans pi_le_four (this ▸ add_le_add_left (le_of_not_ge hx2) _)),
  sin_pi_sub x ▸ sin_pos_of_pos_of_le_two (sub_pos.2 hxp) this

lemma sin_pos_of_mem_Ioo {x : ℝ} (hx : x ∈ Ioo 0 π) : 0 < sin x :=
sin_pos_of_pos_of_lt_pi hx.1 hx.2

lemma sin_nonneg_of_mem_Icc {x : ℝ} (hx : x ∈ Icc 0 π) : 0 ≤ sin x :=
begin
  rw ← closure_Ioo pi_pos at hx,
  exact closure_lt_subset_le continuous_const continuous_sin
    (closure_mono (λ y, sin_pos_of_mem_Ioo) hx)
end

lemma sin_nonneg_of_nonneg_of_le_pi {x : ℝ} (h0x : 0 ≤ x) (hxp : x ≤ π) : 0 ≤ sin x :=
sin_nonneg_of_mem_Icc ⟨h0x, hxp⟩

lemma sin_neg_of_neg_of_neg_pi_lt {x : ℝ} (hx0 : x < 0) (hpx : -π < x) : sin x < 0 :=
neg_pos.1 $ sin_neg x ▸ sin_pos_of_pos_of_lt_pi (neg_pos.2 hx0) (neg_lt.1 hpx)

lemma sin_nonpos_of_nonnpos_of_neg_pi_le {x : ℝ} (hx0 : x ≤ 0) (hpx : -π ≤ x) : sin x ≤ 0 :=
neg_nonneg.1 $ sin_neg x ▸ sin_nonneg_of_nonneg_of_le_pi (neg_nonneg.2 hx0) (neg_le.1 hpx)

@[simp] lemma sin_pi_div_two : sin (π / 2) = 1 :=
have sin (π / 2) = 1 ∨ sin (π / 2) = -1 :=
by simpa [pow_two, mul_self_eq_one_iff] using sin_sq_add_cos_sq (π / 2),
this.resolve_right
  (λ h, (show ¬(0 : ℝ) < -1, by norm_num) $
    h ▸ sin_pos_of_pos_of_lt_pi pi_div_two_pos (half_lt_self pi_pos))

lemma sin_add_pi_div_two (x : ℝ) : sin (x + π / 2) = cos x :=
by simp [sin_add]

lemma sin_sub_pi_div_two (x : ℝ) : sin (x - π / 2) = -cos x :=
by simp [sub_eq_add_neg, sin_add]

lemma sin_pi_div_two_sub (x : ℝ) : sin (π / 2 - x) = cos x :=
by simp [sub_eq_add_neg, sin_add]

lemma cos_add_pi_div_two (x : ℝ) : cos (x + π / 2) = -sin x :=
by simp [cos_add]

lemma cos_sub_pi_div_two (x : ℝ) : cos (x - π / 2) = sin x :=
by simp [sub_eq_add_neg, cos_add]

lemma cos_pi_div_two_sub (x : ℝ) : cos (π / 2 - x) = sin x :=
by rw [← cos_neg, neg_sub, cos_sub_pi_div_two]

lemma cos_pos_of_mem_Ioo {x : ℝ} (hx : x ∈ Ioo (-(π / 2)) (π / 2)) : 0 < cos x :=
sin_add_pi_div_two x ▸ sin_pos_of_mem_Ioo ⟨by linarith [hx.1], by linarith [hx.2]⟩

lemma cos_nonneg_of_mem_Icc {x : ℝ} (hx : x ∈ Icc (-(π / 2)) (π / 2)) : 0 ≤ cos x :=
sin_add_pi_div_two x ▸ sin_nonneg_of_mem_Icc ⟨by linarith [hx.1], by linarith [hx.2]⟩

lemma cos_neg_of_pi_div_two_lt_of_lt {x : ℝ} (hx₁ : π / 2 < x) (hx₂ : x < π + π / 2) : cos x < 0 :=
neg_pos.1 $ cos_pi_sub x ▸ cos_pos_of_mem_Ioo ⟨by linarith, by linarith⟩

lemma cos_nonpos_of_pi_div_two_le_of_le {x : ℝ} (hx₁ : π / 2 ≤ x) (hx₂ : x ≤ π + π / 2) :
  cos x ≤ 0 :=
neg_nonneg.1 $ cos_pi_sub x ▸ cos_nonneg_of_mem_Icc ⟨by linarith, by linarith⟩

lemma sin_nat_mul_pi (n : ℕ) : sin (n * π) = 0 :=
by induction n; simp [add_mul, sin_add, *]

lemma sin_int_mul_pi (n : ℤ) : sin (n * π) = 0 :=
by cases n; simp [add_mul, sin_add, *, sin_nat_mul_pi]

lemma cos_nat_mul_two_pi (n : ℕ) : cos (n * (2 * π)) = 1 :=
by induction n; simp [*, mul_add, cos_add, add_mul, cos_two_pi, sin_two_pi]

lemma cos_int_mul_two_pi (n : ℤ) : cos (n * (2 * π)) = 1 :=
by cases n; simp only [cos_nat_mul_two_pi, int.of_nat_eq_coe,
  int.neg_succ_of_nat_coe, int.cast_coe_nat, int.cast_neg,
  (neg_mul_eq_neg_mul _ _).symm, cos_neg]

lemma cos_int_mul_two_pi_add_pi (n : ℤ) : cos (n * (2 * π) + π) = -1 :=
by simp [cos_add, sin_add, cos_int_mul_two_pi]

lemma sin_eq_zero_iff_of_lt_of_lt {x : ℝ} (hx₁ : -π < x) (hx₂ : x < π) :
  sin x = 0 ↔ x = 0 :=
⟨λ h, le_antisymm
    (le_of_not_gt (λ h0, lt_irrefl (0 : ℝ) $
      calc 0 < sin x : sin_pos_of_pos_of_lt_pi h0 hx₂
        ... = 0 : h))
    (le_of_not_gt (λ h0, lt_irrefl (0 : ℝ) $
      calc 0 = sin x : h.symm
        ... < 0 : sin_neg_of_neg_of_neg_pi_lt h0 hx₁)),
  λ h, by simp [h]⟩

lemma sin_eq_zero_iff {x : ℝ} : sin x = 0 ↔ ∃ n : ℤ, (n : ℝ) * π = x :=
⟨λ h, ⟨⌊x / π⌋, le_antisymm (sub_nonneg.1 (sub_floor_div_mul_nonneg _ pi_pos))
  (sub_nonpos.1 $ le_of_not_gt $ λ h₃, ne_of_lt (sin_pos_of_pos_of_lt_pi h₃ (sub_floor_div_mul_lt _ pi_pos))
    (by simp [sub_eq_add_neg, sin_add, h, sin_int_mul_pi]))⟩,
  λ ⟨n, hn⟩, hn ▸ sin_int_mul_pi _⟩

lemma sin_eq_zero_iff_cos_eq {x : ℝ} : sin x = 0 ↔ cos x = 1 ∨ cos x = -1 :=
by rw [← mul_self_eq_one_iff, ← sin_sq_add_cos_sq x,
    pow_two, pow_two, ← sub_eq_iff_eq_add, sub_self];
  exact ⟨λ h, by rw [h, mul_zero], eq_zero_of_mul_self_eq_zero ∘ eq.symm⟩

lemma cos_eq_one_iff (x : ℝ) : cos x = 1 ↔ ∃ n : ℤ, (n : ℝ) * (2 * π) = x :=
⟨λ h, let ⟨n, hn⟩ := sin_eq_zero_iff.1 (sin_eq_zero_iff_cos_eq.2 (or.inl h)) in
    ⟨n / 2, (int.mod_two_eq_zero_or_one n).elim
      (λ hn0, by rwa [← mul_assoc, ← @int.cast_two ℝ, ← int.cast_mul, int.div_mul_cancel
        ((int.dvd_iff_mod_eq_zero _ _).2 hn0)])
      (λ hn1, by rw [← int.mod_add_div n 2, hn1, int.cast_add, int.cast_one, add_mul,
          one_mul, add_comm, mul_comm (2 : ℤ), int.cast_mul, mul_assoc, int.cast_two] at hn;
        rw [← hn, cos_int_mul_two_pi_add_pi] at h;
        exact absurd h (by norm_num))⟩,
  λ ⟨n, hn⟩, hn ▸ cos_int_mul_two_pi _⟩

lemma cos_eq_one_iff_of_lt_of_lt {x : ℝ} (hx₁ : -(2 * π) < x) (hx₂ : x < 2 * π) :
  cos x = 1 ↔ x = 0 :=
⟨λ h,
    begin
      rcases (cos_eq_one_iff _).1 h with ⟨n, rfl⟩,
      rw [mul_lt_iff_lt_one_left two_pi_pos] at hx₂,
      rw [neg_lt, neg_mul_eq_neg_mul, mul_lt_iff_lt_one_left two_pi_pos] at hx₁,
      norm_cast at hx₁ hx₂,
      obtain rfl : n = 0, by omega,
      simp
    end,
  λ h, by simp [h]⟩

lemma cos_lt_cos_of_nonneg_of_le_pi_div_two {x y : ℝ} (hx₁ : 0 ≤ x) (hy₂ : y ≤ π / 2) (hxy : x < y) :
  cos y < cos x :=
begin
  rw [← sub_lt_zero, cos_sub_cos],
  have : 0 < sin ((y + x) / 2),
  { refine sin_pos_of_pos_of_lt_pi _ _; linarith },
  have : 0 < sin ((y - x) / 2),
  { refine sin_pos_of_pos_of_lt_pi _ _; linarith },
  nlinarith,
end

lemma cos_lt_cos_of_nonneg_of_le_pi {x y : ℝ} (hx₁ : 0 ≤ x) (hy₂ : y ≤ π) (hxy : x < y) :
  cos y < cos x :=
match (le_total x (π / 2) : x ≤ π / 2 ∨ π / 2 ≤ x), le_total y (π / 2) with
| or.inl hx, or.inl hy := cos_lt_cos_of_nonneg_of_le_pi_div_two hx₁ hy hxy
| or.inl hx, or.inr hy := (lt_or_eq_of_le hx).elim
  (λ hx, calc cos y ≤ 0 : cos_nonpos_of_pi_div_two_le_of_le hy (by linarith [pi_pos])
    ... < cos x : cos_pos_of_mem_Ioo ⟨by linarith, hx⟩)
  (λ hx, calc cos y < 0 : cos_neg_of_pi_div_two_lt_of_lt (by linarith) (by linarith [pi_pos])
    ... = cos x : by rw [hx, cos_pi_div_two])
| or.inr hx, or.inl hy := by linarith
| or.inr hx, or.inr hy := neg_lt_neg_iff.1 (by rw [← cos_pi_sub, ← cos_pi_sub];
  apply cos_lt_cos_of_nonneg_of_le_pi_div_two; linarith)
end

lemma strict_mono_decr_on_cos : strict_mono_decr_on cos (Icc 0 π) :=
λ x hx y hy hxy, cos_lt_cos_of_nonneg_of_le_pi hx.1 hy.2 hxy

lemma cos_le_cos_of_nonneg_of_le_pi {x y : ℝ} (hx₁ : 0 ≤ x) (hy₂ : y ≤ π) (hxy : x ≤ y) :
  cos y ≤ cos x :=
(strict_mono_decr_on_cos.le_iff_le ⟨hx₁.trans hxy, hy₂⟩ ⟨hx₁, hxy.trans hy₂⟩).2 hxy

lemma sin_lt_sin_of_lt_of_le_pi_div_two {x y : ℝ} (hx₁ : -(π / 2) ≤ x)
  (hy₂ : y ≤ π / 2) (hxy : x < y) : sin x < sin y :=
by rw [← cos_sub_pi_div_two, ← cos_sub_pi_div_two, ← cos_neg (x - _), ← cos_neg (y - _)];
  apply cos_lt_cos_of_nonneg_of_le_pi; linarith

lemma strict_mono_incr_on_sin : strict_mono_incr_on sin (Icc (-(π / 2)) (π / 2)) :=
λ x hx y hy hxy, sin_lt_sin_of_lt_of_le_pi_div_two hx.1 hy.2 hxy

lemma sin_le_sin_of_le_of_le_pi_div_two {x y : ℝ} (hx₁ : -(π / 2) ≤ x)
  (hy₂ : y ≤ π / 2) (hxy : x ≤ y) : sin x ≤ sin y :=
(strict_mono_incr_on_sin.le_iff_le ⟨hx₁, hxy.trans hy₂⟩ ⟨hx₁.trans hxy, hy₂⟩).2 hxy

lemma inj_on_sin : inj_on sin (Icc (-(π / 2)) (π / 2)) :=
strict_mono_incr_on_sin.inj_on

lemma inj_on_cos : inj_on cos (Icc 0 π) := strict_mono_decr_on_cos.inj_on

lemma surj_on_sin : surj_on sin (Icc (-(π / 2)) (π / 2)) (Icc (-1) 1) :=
by simpa only [sin_neg, sin_pi_div_two]
  using intermediate_value_Icc (neg_le_self pi_div_two_pos.le) continuous_sin.continuous_on

lemma surj_on_cos : surj_on cos (Icc 0 π) (Icc (-1) 1) :=
by simpa only [cos_zero, cos_pi]
  using intermediate_value_Icc' pi_pos.le continuous_cos.continuous_on

lemma sin_mem_Icc (x : ℝ) : sin x ∈ Icc (-1 : ℝ) 1 := ⟨neg_one_le_sin x, sin_le_one x⟩

lemma cos_mem_Icc (x : ℝ) : cos x ∈ Icc (-1 : ℝ) 1 := ⟨neg_one_le_cos x, cos_le_one x⟩

lemma maps_to_sin (s : set ℝ) : maps_to sin s (Icc (-1 : ℝ) 1) := λ x _, sin_mem_Icc x

lemma maps_to_cos (s : set ℝ) : maps_to cos s (Icc (-1 : ℝ) 1) := λ x _, cos_mem_Icc x

lemma bij_on_sin : bij_on sin (Icc (-(π / 2)) (π / 2)) (Icc (-1) 1) :=
⟨maps_to_sin _, inj_on_sin, surj_on_sin⟩

lemma bij_on_cos : bij_on cos (Icc 0 π) (Icc (-1) 1) :=
⟨maps_to_cos _, inj_on_cos, surj_on_cos⟩

@[simp] lemma range_cos : range cos = (Icc (-1) 1 : set ℝ) :=
subset.antisymm (range_subset_iff.2 cos_mem_Icc) surj_on_cos.subset_range

@[simp] lemma range_sin : range sin = (Icc (-1) 1 : set ℝ) :=
subset.antisymm (range_subset_iff.2 sin_mem_Icc) surj_on_sin.subset_range

lemma range_cos_infinite : (range real.cos).infinite :=
by { rw real.range_cos, exact Icc.infinite (by norm_num) }

lemma range_sin_infinite : (range real.sin).infinite :=
by { rw real.range_sin, exact Icc.infinite (by norm_num) }

lemma sin_lt {x : ℝ} (h : 0 < x) : sin x < x :=
begin
  cases le_or_gt x 1 with h' h',
  { have hx : abs x = x := abs_of_nonneg (le_of_lt h),
    have : abs x ≤ 1, rwa [hx],
    have := sin_bound this, rw [abs_le] at this,
    have := this.2, rw [sub_le_iff_le_add', hx] at this,
    apply lt_of_le_of_lt this, rw [sub_add], apply lt_of_lt_of_le _ (le_of_eq (sub_zero x)),
    apply sub_lt_sub_left, rw [sub_pos, div_eq_mul_inv (x ^ 3)], apply mul_lt_mul',
    { rw [pow_succ x 3], refine le_trans _ (le_of_eq (one_mul _)),
      rw mul_le_mul_right, exact h', apply pow_pos h },
    norm_num, norm_num, apply pow_pos h },
  exact lt_of_le_of_lt (sin_le_one x) h'
end

/- note 1: this inequality is not tight, the tighter inequality is sin x > x - x ^ 3 / 6.
   note 2: this is also true for x > 1, but it's nontrivial for x just above 1. -/
lemma sin_gt_sub_cube {x : ℝ} (h : 0 < x) (h' : x ≤ 1) : x - x ^ 3 / 4 < sin x :=
begin
  have hx : abs x = x := abs_of_nonneg (le_of_lt h),
  have : abs x ≤ 1, rwa [hx],
  have := sin_bound this, rw [abs_le] at this,
  have := this.1, rw [le_sub_iff_add_le, hx] at this,
  refine lt_of_lt_of_le _ this,
  rw [add_comm, sub_add, sub_neg_eq_add], apply sub_lt_sub_left,
  apply add_lt_of_lt_sub_left,
  rw (show x ^ 3 / 4 - x ^ 3 / 6 = x ^ 3 * 12⁻¹,
    by simp [div_eq_mul_inv, ← mul_sub]; norm_num),
  apply mul_lt_mul',
  { rw [pow_succ x 3], refine le_trans _ (le_of_eq (one_mul _)),
    rw mul_le_mul_right, exact h', apply pow_pos h },
  norm_num, norm_num, apply pow_pos h
end

section cos_div_pow_two

variable (x : ℝ)

/-- the series `sqrt_two_add_series x n` is `sqrt(2 + sqrt(2 + ... ))` with `n` square roots,
  starting with `x`. We define it here because `cos (pi / 2 ^ (n+1)) = sqrt_two_add_series 0 n / 2`
-/
@[simp, pp_nodot] noncomputable def sqrt_two_add_series (x : ℝ) : ℕ → ℝ
| 0     := x
| (n+1) := sqrt (2 + sqrt_two_add_series n)

lemma sqrt_two_add_series_zero : sqrt_two_add_series x 0 = x := by simp
lemma sqrt_two_add_series_one : sqrt_two_add_series 0 1 = sqrt 2 := by simp
lemma sqrt_two_add_series_two : sqrt_two_add_series 0 2 = sqrt (2 + sqrt 2) := by simp

lemma sqrt_two_add_series_zero_nonneg : ∀(n : ℕ), 0 ≤ sqrt_two_add_series 0 n
| 0     := le_refl 0
| (n+1) := sqrt_nonneg _

lemma sqrt_two_add_series_nonneg {x : ℝ} (h : 0 ≤ x) : ∀(n : ℕ), 0 ≤ sqrt_two_add_series x n
| 0     := h
| (n+1) := sqrt_nonneg _

lemma sqrt_two_add_series_lt_two : ∀(n : ℕ), sqrt_two_add_series 0 n < 2
| 0     := by norm_num
| (n+1) :=
  begin
    refine lt_of_lt_of_le _ (le_of_eq $ sqrt_sqr $ le_of_lt zero_lt_two),
    rw [sqrt_two_add_series, sqrt_lt, ← lt_sub_iff_add_lt'],
    { refine (sqrt_two_add_series_lt_two n).trans_le _, norm_num },
    { exact add_nonneg zero_le_two (sqrt_two_add_series_zero_nonneg n) }
  end

lemma sqrt_two_add_series_succ (x : ℝ) :
  ∀(n : ℕ), sqrt_two_add_series x (n+1) = sqrt_two_add_series (sqrt (2 + x)) n
| 0     := rfl
| (n+1) := by rw [sqrt_two_add_series, sqrt_two_add_series_succ, sqrt_two_add_series]

lemma sqrt_two_add_series_monotone_left {x y : ℝ} (h : x ≤ y) :
  ∀(n : ℕ), sqrt_two_add_series x n ≤ sqrt_two_add_series y n
| 0     := h
| (n+1) :=
  begin
    rw [sqrt_two_add_series, sqrt_two_add_series],
    exact sqrt_le_sqrt (add_le_add_left (sqrt_two_add_series_monotone_left _) _)
  end

@[simp] lemma cos_pi_over_two_pow : ∀(n : ℕ), cos (pi / 2 ^ (n+1)) = sqrt_two_add_series 0 n / 2
| 0     := by simp
| (n+1) :=
  begin
    have : (2 : ℝ) ≠ 0 := two_ne_zero,
    symmetry, rw [div_eq_iff_mul_eq this], symmetry,
    rw [sqrt_two_add_series, sqrt_eq_iff_sqr_eq, mul_pow, cos_square, ←mul_div_assoc,
      nat.add_succ, pow_succ, mul_div_mul_left _ _ this, cos_pi_over_two_pow, add_mul],
    congr, { norm_num },
    rw [mul_comm, pow_two, mul_assoc, ←mul_div_assoc, mul_div_cancel_left, ←mul_div_assoc,
        mul_div_cancel_left]; try { exact this },
    apply add_nonneg, norm_num, apply sqrt_two_add_series_zero_nonneg, norm_num,
    apply le_of_lt, apply cos_pos_of_mem_Ioo ⟨_, _⟩,
    { transitivity (0 : ℝ), rw neg_lt_zero, apply pi_div_two_pos,
      apply div_pos pi_pos, apply pow_pos, norm_num },
    apply div_lt_div' (le_refl pi) _ pi_pos _,
    refine lt_of_le_of_lt (le_of_eq (pow_one _).symm) _,
    apply pow_lt_pow, norm_num, apply nat.succ_lt_succ, apply nat.succ_pos, all_goals {norm_num}
  end

lemma sin_square_pi_over_two_pow (n : ℕ) :
  sin (pi / 2 ^ (n+1)) ^ 2 = 1 - (sqrt_two_add_series 0 n / 2) ^ 2 :=
by rw [sin_square, cos_pi_over_two_pow]

lemma sin_square_pi_over_two_pow_succ (n : ℕ) :
  sin (pi / 2 ^ (n+2)) ^ 2 = 1 / 2 - sqrt_two_add_series 0 n / 4 :=
begin
  rw [sin_square_pi_over_two_pow, sqrt_two_add_series, div_pow, sqr_sqrt, add_div, ←sub_sub],
  congr, norm_num, norm_num, apply add_nonneg, norm_num, apply sqrt_two_add_series_zero_nonneg,
end

@[simp] lemma sin_pi_over_two_pow_succ (n : ℕ) :
  sin (pi / 2 ^ (n+2)) = sqrt (2 - sqrt_two_add_series 0 n) / 2 :=
begin
  symmetry, rw [div_eq_iff_mul_eq], symmetry,
  rw [sqrt_eq_iff_sqr_eq, mul_pow, sin_square_pi_over_two_pow_succ, sub_mul],
  { congr, norm_num, rw [mul_comm], convert mul_div_cancel' _ _, norm_num, norm_num },
  { rw [sub_nonneg], apply le_of_lt, apply sqrt_two_add_series_lt_two },
  apply le_of_lt, apply mul_pos, apply sin_pos_of_pos_of_lt_pi,
  { apply div_pos pi_pos, apply pow_pos, norm_num },
  refine lt_of_lt_of_le _ (le_of_eq (div_one _)), rw [div_lt_div_left],
  refine lt_of_le_of_lt (le_of_eq (pow_zero 2).symm) _,
  apply pow_lt_pow, norm_num, apply nat.succ_pos, apply pi_pos,
  apply pow_pos, all_goals {norm_num}
end

@[simp] lemma cos_pi_div_four : cos (pi / 4) = sqrt 2 / 2 :=
by { transitivity cos (pi / 2 ^ 2), congr, norm_num, simp }

@[simp] lemma sin_pi_div_four : sin (pi / 4) = sqrt 2 / 2 :=
by { transitivity sin (pi / 2 ^ 2), congr, norm_num, simp }

@[simp] lemma cos_pi_div_eight : cos (pi / 8) = sqrt (2 + sqrt 2) / 2 :=
by { transitivity cos (pi / 2 ^ 3), congr, norm_num, simp }

@[simp] lemma sin_pi_div_eight : sin (pi / 8) = sqrt (2 - sqrt 2) / 2 :=
by { transitivity sin (pi / 2 ^ 3), congr, norm_num, simp }

@[simp] lemma cos_pi_div_sixteen : cos (pi / 16) = sqrt (2 + sqrt (2 + sqrt 2)) / 2 :=
by { transitivity cos (pi / 2 ^ 4), congr, norm_num, simp }

@[simp] lemma sin_pi_div_sixteen : sin (pi / 16) = sqrt (2 - sqrt (2 + sqrt 2)) / 2 :=
by { transitivity sin (pi / 2 ^ 4), congr, norm_num, simp }

@[simp] lemma cos_pi_div_thirty_two : cos (pi / 32) = sqrt (2 + sqrt (2 + sqrt (2 + sqrt 2))) / 2 :=
by { transitivity cos (pi / 2 ^ 5), congr, norm_num, simp }

@[simp] lemma sin_pi_div_thirty_two : sin (pi / 32) = sqrt (2 - sqrt (2 + sqrt (2 + sqrt 2))) / 2 :=
by { transitivity sin (pi / 2 ^ 5), congr, norm_num, simp }

-- This section is also a convenient location for other explicit values of `sin` and `cos`.

/-- The cosine of `π / 3` is `1 / 2`. -/
@[simp] lemma cos_pi_div_three : cos (π / 3) = 1 / 2 :=
begin
  have h₁ : (2 * cos (π / 3) - 1) ^ 2 * (2 * cos (π / 3) + 2) = 0,
  { have : cos (3 * (π / 3)) = cos π := by { congr' 1, ring },
    linarith [cos_pi, cos_three_mul (π / 3)] },
  cases mul_eq_zero.mp h₁ with h h,
  { linarith [pow_eq_zero h] },
  { have : cos π < cos (π / 3),
    { refine cos_lt_cos_of_nonneg_of_le_pi _ rfl.ge _;
      linarith [pi_pos] },
    linarith [cos_pi] }
end

/-- The square of the cosine of `π / 6` is `3 / 4` (this is sometimes more convenient than the
result for cosine itself). -/
lemma square_cos_pi_div_six : cos (π / 6) ^ 2 = 3 / 4 :=
begin
  have h1 : cos (π / 6) ^ 2 = 1 / 2 + 1 / 2 / 2,
  { convert cos_square (π / 6),
    have h2 : 2 * (π / 6) = π / 3 := by cancel_denoms,
    rw [h2, cos_pi_div_three] },
  rw ← sub_eq_zero at h1 ⊢,
  convert h1 using 1,
  ring
end

/-- The cosine of `π / 6` is `√3 / 2`. -/
@[simp] lemma cos_pi_div_six : cos (π / 6) = (sqrt 3) / 2 :=
begin
  suffices : sqrt 3 = cos (π / 6) * 2,
  { field_simp [(by norm_num : 0 ≠ 2)], exact this.symm },
  rw sqrt_eq_iff_sqr_eq,
  { have h1 := (mul_right_inj' (by norm_num : (4:ℝ) ≠ 0)).mpr square_cos_pi_div_six,
    rw ← sub_eq_zero at h1 ⊢,
    convert h1 using 1,
    ring },
  { norm_num },
  { have : 0 < cos (π / 6) := by { apply cos_pos_of_mem_Ioo; split; linarith [pi_pos] },
    linarith },
end

/-- The sine of `π / 6` is `1 / 2`. -/
@[simp] lemma sin_pi_div_six : sin (π / 6) = 1 / 2 :=
begin
  rw [← cos_pi_div_two_sub, ← cos_pi_div_three],
  congr,
  ring
end

/-- The square of the sine of `π / 3` is `3 / 4` (this is sometimes more convenient than the
result for cosine itself). -/
lemma square_sin_pi_div_three : sin (π / 3) ^ 2 = 3 / 4 :=
begin
  rw [← cos_pi_div_two_sub, ← square_cos_pi_div_six],
  congr,
  ring
end

/-- The sine of `π / 3` is `√3 / 2`. -/
@[simp] lemma sin_pi_div_three : sin (π / 3) = (sqrt 3) / 2 :=
begin
  rw [← cos_pi_div_two_sub, ← cos_pi_div_six],
  congr,
  ring
end

end cos_div_pow_two

/-- The type of angles -/
def angle : Type :=
quotient_add_group.quotient (add_subgroup.gmultiples (2 * π))

namespace angle

instance angle.add_comm_group : add_comm_group angle :=
quotient_add_group.add_comm_group _

instance : inhabited angle := ⟨0⟩

instance angle.has_coe : has_coe ℝ angle :=
⟨quotient.mk'⟩

@[simp] lemma coe_zero : ↑(0 : ℝ) = (0 : angle) := rfl
@[simp] lemma coe_add (x y : ℝ) : ↑(x + y : ℝ) = (↑x + ↑y : angle) := rfl
@[simp] lemma coe_neg (x : ℝ) : ↑(-x : ℝ) = -(↑x : angle) := rfl
@[simp] lemma coe_sub (x y : ℝ) : ↑(x - y : ℝ) = (↑x - ↑y : angle) :=
by rw [sub_eq_add_neg, sub_eq_add_neg, coe_add, coe_neg]

@[simp, norm_cast] lemma coe_nat_mul_eq_nsmul (x : ℝ) (n : ℕ) :
  ↑((n : ℝ) * x) = n •ℕ (↑x : angle) :=
by simpa using add_monoid_hom.map_nsmul ⟨coe, coe_zero, coe_add⟩ _ _
@[simp, norm_cast] lemma coe_int_mul_eq_gsmul (x : ℝ) (n : ℤ) :
  ↑((n : ℝ) * x : ℝ) = n •ℤ (↑x : angle) :=
by simpa using add_monoid_hom.map_gsmul ⟨coe, coe_zero, coe_add⟩ _ _

@[simp] lemma coe_two_pi : ↑(2 * π : ℝ) = (0 : angle) :=
quotient.sound' ⟨-1, show (-1 : ℤ) •ℤ (2 * π) = _, by rw [neg_one_gsmul, add_zero]⟩

lemma angle_eq_iff_two_pi_dvd_sub {ψ θ : ℝ} : (θ : angle) = ψ ↔ ∃ k : ℤ, θ - ψ = 2 * π * k :=
by simp only [quotient_add_group.eq, add_subgroup.gmultiples_eq_closure,
  add_subgroup.mem_closure_singleton, gsmul_eq_mul', (sub_eq_neg_add _ _).symm, eq_comm]

theorem cos_eq_iff_eq_or_eq_neg {θ ψ : ℝ} : cos θ = cos ψ ↔ (θ : angle) = ψ ∨ (θ : angle) = -ψ :=
begin
  split,
  { intro Hcos,
    rw [←sub_eq_zero, cos_sub_cos, mul_eq_zero, mul_eq_zero, neg_eq_zero, eq_false_intro two_ne_zero,
        false_or, sin_eq_zero_iff, sin_eq_zero_iff] at Hcos,
    rcases Hcos with ⟨n, hn⟩ | ⟨n, hn⟩,
    { right,
      rw [eq_div_iff_mul_eq (@two_ne_zero ℝ _ _), ← sub_eq_iff_eq_add] at hn,
      rw [← hn, coe_sub, eq_neg_iff_add_eq_zero, sub_add_cancel, mul_assoc,
          coe_int_mul_eq_gsmul, mul_comm, coe_two_pi, gsmul_zero] },
    { left,
      rw [eq_div_iff_mul_eq (@two_ne_zero ℝ _ _), eq_sub_iff_add_eq] at hn,
      rw [← hn, coe_add, mul_assoc,
          coe_int_mul_eq_gsmul, mul_comm, coe_two_pi, gsmul_zero, zero_add] },
    apply_instance, },
  { rw [angle_eq_iff_two_pi_dvd_sub, ← coe_neg, angle_eq_iff_two_pi_dvd_sub],
    rintro (⟨k, H⟩ | ⟨k, H⟩),
    rw [← sub_eq_zero_iff_eq, cos_sub_cos, H, mul_assoc 2 π k, mul_div_cancel_left _ (@two_ne_zero ℝ _ _),
      mul_comm π _, sin_int_mul_pi, mul_zero],
    rw [←sub_eq_zero_iff_eq, cos_sub_cos, ← sub_neg_eq_add, H, mul_assoc 2 π k,
      mul_div_cancel_left _ (@two_ne_zero ℝ _ _), mul_comm π _, sin_int_mul_pi, mul_zero, zero_mul] }
end

theorem sin_eq_iff_eq_or_add_eq_pi {θ ψ : ℝ} : sin θ = sin ψ ↔ (θ : angle) = ψ ∨ (θ : angle) + ψ = π :=
begin
  split,
  { intro Hsin, rw [← cos_pi_div_two_sub, ← cos_pi_div_two_sub] at Hsin,
    cases cos_eq_iff_eq_or_eq_neg.mp Hsin with h h,
    { left, rw [coe_sub, coe_sub] at h, exact sub_right_inj.1 h },
      right, rw [coe_sub, coe_sub, eq_neg_iff_add_eq_zero, add_sub,
      sub_add_eq_add_sub, ← coe_add, add_halves, sub_sub, sub_eq_zero] at h,
    exact h.symm },
  { rw [angle_eq_iff_two_pi_dvd_sub, ←eq_sub_iff_add_eq, ←coe_sub, angle_eq_iff_two_pi_dvd_sub],
    rintro (⟨k, H⟩ | ⟨k, H⟩),
    rw [← sub_eq_zero_iff_eq, sin_sub_sin, H, mul_assoc 2 π k, mul_div_cancel_left _ (@two_ne_zero ℝ _ _),
      mul_comm π _, sin_int_mul_pi, mul_zero, zero_mul],
    have H' : θ + ψ = (2 * k) * π + π := by rwa [←sub_add, sub_add_eq_add_sub, sub_eq_iff_eq_add,
      mul_assoc, mul_comm π _, ←mul_assoc] at H,
    rw [← sub_eq_zero_iff_eq, sin_sub_sin, H', add_div, mul_assoc 2 _ π, mul_div_cancel_left _ (@two_ne_zero ℝ _ _),
      cos_add_pi_div_two, sin_int_mul_pi, neg_zero, mul_zero] }
end

theorem cos_sin_inj {θ ψ : ℝ} (Hcos : cos θ = cos ψ) (Hsin : sin θ = sin ψ) : (θ : angle) = ψ :=
begin
  cases cos_eq_iff_eq_or_eq_neg.mp Hcos with hc hc, { exact hc },
  cases sin_eq_iff_eq_or_add_eq_pi.mp Hsin with hs hs, { exact hs },
  rw [eq_neg_iff_add_eq_zero, hs] at hc,
  cases quotient.exact' hc with n hn, change n •ℤ _ = _ at hn,
  rw [← neg_one_mul, add_zero, ← sub_eq_zero_iff_eq, gsmul_eq_mul, ← mul_assoc, ← sub_mul,
      mul_eq_zero, eq_false_intro (ne_of_gt pi_pos), or_false, sub_neg_eq_add,
      ← int.cast_zero, ← int.cast_one, ← int.cast_bit0, ← int.cast_mul, ← int.cast_add, int.cast_inj] at hn,
  have : (n * 2 + 1) % (2:ℤ) = 0 % (2:ℤ) := congr_arg (%(2:ℤ)) hn,
  rw [add_comm, int.add_mul_mod_self] at this,
  exact absurd this one_ne_zero
end

end angle

/-- `real.sin` as an `order_iso` between `(-(π / 2), π / 2)` and `(-1, 1)`. -/
def sin_order_iso : Icc (-(π / 2)) (π / 2) ≃o Icc (-1:ℝ) 1 :=
(strict_mono_incr_on_sin.order_iso _ _).trans $ order_iso.set_congr _ _ bij_on_sin.image_eq

@[simp] lemma coe_sin_order_iso_apply (x : Icc (-(π / 2)) (π / 2)) :
  (sin_order_iso x : ℝ) = sin x := rfl

lemma sin_order_iso_apply (x : Icc (-(π / 2)) (π / 2)) :
  sin_order_iso x = ⟨sin x, sin_mem_Icc x⟩ := rfl

/-- Inverse of the `sin` function, returns values in the range `-π / 2 ≤ arcsin x ≤ π / 2`.
It defaults to `-π / 2` on `(-∞, -1)` and to `π / 2` to `(1, ∞)`. -/
@[pp_nodot] noncomputable def arcsin : ℝ → ℝ :=
coe ∘ Icc_extend (neg_le_self zero_le_one) sin_order_iso.symm

lemma arcsin_mem_Icc (x : ℝ) : arcsin x ∈ Icc (-(π / 2)) (π / 2) := subtype.coe_prop _

@[simp] lemma range_arcsin : range arcsin = Icc (-(π / 2)) (π / 2) :=
by { rw [arcsin, range_comp coe], simp [Icc] }

lemma arcsin_le_pi_div_two (x : ℝ) : arcsin x ≤ π / 2 := (arcsin_mem_Icc x).2

lemma neg_pi_div_two_le_arcsin (x : ℝ) : -(π / 2) ≤ arcsin x := (arcsin_mem_Icc x).1

lemma arcsin_proj_Icc (x : ℝ) :
  arcsin (proj_Icc (-1) 1 (neg_le_self $ @zero_le_one ℝ _) x) = arcsin x :=
by rw [arcsin, function.comp_app, Icc_extend_coe, function.comp_app, Icc_extend]

lemma sin_arcsin' {x : ℝ} (hx : x ∈ Icc (-1 : ℝ) 1) : sin (arcsin x) = x :=
by simpa [arcsin, Icc_extend_of_mem _ _ hx, -order_iso.apply_symm_apply]
  using subtype.ext_iff.1 (sin_order_iso.apply_symm_apply ⟨x, hx⟩)

lemma sin_arcsin {x : ℝ} (hx₁ : -1 ≤ x) (hx₂ : x ≤ 1) : sin (arcsin x) = x :=
sin_arcsin' ⟨hx₁, hx₂⟩

lemma arcsin_sin' {x : ℝ} (hx : x ∈ Icc (-(π / 2)) (π / 2)) : arcsin (sin x) = x :=
inj_on_sin (arcsin_mem_Icc _) hx $ by rw [sin_arcsin (neg_one_le_sin _) (sin_le_one _)]

lemma arcsin_sin {x : ℝ} (hx₁ : -(π / 2) ≤ x) (hx₂ : x ≤ π / 2) : arcsin (sin x) = x :=
arcsin_sin' ⟨hx₁, hx₂⟩

lemma strict_mono_incr_on_arcsin : strict_mono_incr_on arcsin (Icc (-1) 1) :=
(subtype.strict_mono_coe _).comp_strict_mono_incr_on $
  sin_order_iso.symm.strict_mono.strict_mono_incr_on_Icc_extend _

lemma monotone_arcsin : monotone arcsin :=
(subtype.mono_coe _).comp $ sin_order_iso.symm.monotone.Icc_extend _

lemma inj_on_arcsin : inj_on arcsin (Icc (-1) 1) := strict_mono_incr_on_arcsin.inj_on

lemma arcsin_inj {x y : ℝ} (hx₁ : -1 ≤ x) (hx₂ : x ≤ 1) (hy₁ : -1 ≤ y) (hy₂ : y ≤ 1) :
  arcsin x = arcsin y ↔ x = y :=
inj_on_arcsin.eq_iff ⟨hx₁, hx₂⟩ ⟨hy₁, hy₂⟩

lemma continuous_arcsin : continuous arcsin :=
continuous_subtype_coe.comp sin_order_iso.symm.continuous.Icc_extend

lemma continuous_at_arcsin {x : ℝ} : continuous_at arcsin x :=
continuous_arcsin.continuous_at

lemma arcsin_eq_of_sin_eq {x y : ℝ} (h₁ : sin x = y) (h₂ : x ∈ Icc (-(π / 2)) (π / 2)) :
  arcsin y = x :=
begin
  subst y,
  exact inj_on_sin (arcsin_mem_Icc _) h₂ (sin_arcsin' (sin_mem_Icc x))
end

@[simp] lemma arcsin_zero : arcsin 0 = 0 :=
arcsin_eq_of_sin_eq sin_zero ⟨neg_nonpos.2 pi_div_two_pos.le, pi_div_two_pos.le⟩

@[simp] lemma arcsin_one : arcsin 1 = π / 2 :=
arcsin_eq_of_sin_eq sin_pi_div_two $ right_mem_Icc.2 (neg_le_self pi_div_two_pos.le)

lemma arcsin_of_one_le {x : ℝ} (hx : 1 ≤ x) : arcsin x = π / 2 :=
by rw [← arcsin_proj_Icc, proj_Icc_of_right_le _ hx, subtype.coe_mk, arcsin_one]

@[simp] lemma arcsin_neg_one : arcsin (-1) = -(π / 2) :=
arcsin_eq_of_sin_eq (by rw [sin_neg, sin_pi_div_two]) $
  left_mem_Icc.2 (neg_le_self pi_div_two_pos.le)

lemma arcsin_of_le_neg_one {x : ℝ} (hx : x ≤ -1) : arcsin x = -(π / 2) :=
by rw [← arcsin_proj_Icc, proj_Icc_of_le_left _ hx, subtype.coe_mk, arcsin_neg_one]

@[simp] lemma arcsin_neg (x : ℝ) : arcsin (-x) = -arcsin x :=
begin
  cases le_total x (-1) with hx₁ hx₁,
  { rw [arcsin_of_le_neg_one hx₁, neg_neg, arcsin_of_one_le (le_neg.2 hx₁)] },
  cases le_total 1 x with hx₂ hx₂,
  { rw [arcsin_of_one_le hx₂, arcsin_of_le_neg_one (neg_le_neg hx₂)] },
  refine arcsin_eq_of_sin_eq _ _,
  { rw [sin_neg, sin_arcsin hx₁ hx₂] },
  { exact ⟨neg_le_neg (arcsin_le_pi_div_two _), neg_le.2 (neg_pi_div_two_le_arcsin _)⟩ }
end

lemma arcsin_le_iff_le_sin {x y : ℝ} (hx : x ∈ Icc (-1 : ℝ) 1) (hy : y ∈ Icc (-(π / 2)) (π / 2)) :
  arcsin x ≤ y ↔ x ≤ sin y :=
by rw [← arcsin_sin' hy, strict_mono_incr_on_arcsin.le_iff_le hx (sin_mem_Icc _), arcsin_sin' hy]

lemma arcsin_le_iff_le_sin' {x y : ℝ} (hy : y ∈ Ico (-(π / 2)) (π / 2)) :
  arcsin x ≤ y ↔ x ≤ sin y :=
begin
  cases le_total x (-1) with hx₁ hx₁,
  { simp [arcsin_of_le_neg_one hx₁, hy.1, hx₁.trans (neg_one_le_sin _)] },
  cases lt_or_le 1 x with hx₂ hx₂,
  { simp [arcsin_of_one_le hx₂.le, hy.2.not_le, (sin_le_one y).trans_lt hx₂] },
  exact arcsin_le_iff_le_sin ⟨hx₁, hx₂⟩ (mem_Icc_of_Ico hy)
end

lemma le_arcsin_iff_sin_le {x y : ℝ} (hx : x ∈ Icc (-(π / 2)) (π / 2)) (hy : y ∈ Icc (-1 : ℝ) 1) :
  x ≤ arcsin y ↔ sin x ≤ y :=
by rw [← neg_le_neg_iff, ← arcsin_neg,
  arcsin_le_iff_le_sin ⟨neg_le_neg hy.2, neg_le.2 hy.1⟩ ⟨neg_le_neg hx.2, neg_le.2 hx.1⟩,
  sin_neg, neg_le_neg_iff]

lemma le_arcsin_iff_sin_le' {x y : ℝ} (hx : x ∈ Ioc (-(π / 2)) (π / 2)) :
  x ≤ arcsin y ↔ sin x ≤ y :=
by rw [← neg_le_neg_iff, ← arcsin_neg, arcsin_le_iff_le_sin' ⟨neg_le_neg hx.2, neg_lt.2 hx.1⟩,
  sin_neg, neg_le_neg_iff]

lemma arcsin_lt_iff_lt_sin {x y : ℝ} (hx : x ∈ Icc (-1 : ℝ) 1) (hy : y ∈ Icc (-(π / 2)) (π / 2)) :
  arcsin x < y ↔ x < sin y :=
not_le.symm.trans $ (not_congr $ le_arcsin_iff_sin_le hy hx).trans not_le

lemma arcsin_lt_iff_lt_sin' {x y : ℝ} (hy : y ∈ Ioc (-(π / 2)) (π / 2)) :
  arcsin x < y ↔ x < sin y :=
not_le.symm.trans $ (not_congr $ le_arcsin_iff_sin_le' hy).trans not_le

lemma lt_arcsin_iff_sin_lt {x y : ℝ} (hx : x ∈ Icc (-(π / 2)) (π / 2)) (hy : y ∈ Icc (-1 : ℝ) 1) :
  x < arcsin y ↔ sin x < y :=
not_le.symm.trans $ (not_congr $ arcsin_le_iff_le_sin hy hx).trans not_le

lemma lt_arcsin_iff_sin_lt' {x y : ℝ} (hx : x ∈ Ico (-(π / 2)) (π / 2)) :
  x < arcsin y ↔ sin x < y :=
not_le.symm.trans $ (not_congr $ arcsin_le_iff_le_sin' hx).trans not_le

lemma arcsin_eq_iff_eq_sin {x y : ℝ} (hy : y ∈ Ioo (-(π / 2)) (π / 2)) :
  arcsin x = y ↔ x = sin y :=
by simp only [le_antisymm_iff, arcsin_le_iff_le_sin' (mem_Ico_of_Ioo hy),
  le_arcsin_iff_sin_le' (mem_Ioc_of_Ioo hy)]

@[simp] lemma arcsin_nonneg {x : ℝ} : 0 ≤ arcsin x ↔ 0 ≤ x :=
(le_arcsin_iff_sin_le' ⟨neg_lt_zero.2 pi_div_two_pos, pi_div_two_pos.le⟩).trans $ by rw [sin_zero]

@[simp] lemma arcsin_nonpos {x : ℝ} : arcsin x ≤ 0 ↔ x ≤ 0 :=
neg_nonneg.symm.trans $ arcsin_neg x ▸ arcsin_nonneg.trans neg_nonneg

@[simp] lemma arcsin_eq_zero_iff {x : ℝ} : arcsin x = 0 ↔ x = 0 :=
by simp [le_antisymm_iff]

@[simp] lemma zero_eq_arcsin_iff {x} : 0 = arcsin x ↔ x = 0 :=
eq_comm.trans arcsin_eq_zero_iff

@[simp] lemma arcsin_pos {x : ℝ} : 0 < arcsin x ↔ 0 < x :=
lt_iff_lt_of_le_iff_le arcsin_nonpos

@[simp] lemma arcsin_lt_zero {x : ℝ} : arcsin x < 0 ↔ x < 0 :=
lt_iff_lt_of_le_iff_le arcsin_nonneg

@[simp] lemma arcsin_lt_pi_div_two {x : ℝ} : arcsin x < π / 2 ↔ x < 1 :=
(arcsin_lt_iff_lt_sin' (right_mem_Ioc.2 $ neg_lt_self pi_div_two_pos)).trans $
  by rw sin_pi_div_two

@[simp] lemma neg_pi_div_two_lt_arcsin {x : ℝ} : -(π / 2) < arcsin x ↔ -1 < x :=
(lt_arcsin_iff_sin_lt' $ left_mem_Ico.2 $ neg_lt_self pi_div_two_pos).trans $
  by rw [sin_neg, sin_pi_div_two]

@[simp] lemma arcsin_eq_pi_div_two {x : ℝ} : arcsin x = π / 2 ↔ 1 ≤ x :=
⟨λ h, not_lt.1 $ λ h', (arcsin_lt_pi_div_two.2 h').ne h, arcsin_of_one_le⟩

@[simp] lemma pi_div_two_eq_arcsin {x} : π / 2 = arcsin x ↔ 1 ≤ x :=
eq_comm.trans arcsin_eq_pi_div_two

@[simp] lemma pi_div_two_le_arcsin {x} : π / 2 ≤ arcsin x ↔ 1 ≤ x :=
(arcsin_le_pi_div_two x).le_iff_eq.trans pi_div_two_eq_arcsin

@[simp] lemma arcsin_eq_neg_pi_div_two {x : ℝ} : arcsin x = -(π / 2) ↔ x ≤ -1 :=
⟨λ h, not_lt.1 $ λ h', (neg_pi_div_two_lt_arcsin.2 h').ne' h, arcsin_of_le_neg_one⟩

@[simp] lemma neg_pi_div_two_eq_arcsin {x} : -(π / 2) = arcsin x ↔ x ≤ -1 :=
eq_comm.trans arcsin_eq_neg_pi_div_two

@[simp] lemma arcsin_le_neg_pi_div_two {x} : arcsin x ≤ -(π / 2) ↔ x ≤ -1 :=
(neg_pi_div_two_le_arcsin x).le_iff_eq.trans arcsin_eq_neg_pi_div_two

lemma maps_to_sin_Ioo : maps_to sin (Ioo (-(π / 2)) (π / 2)) (Ioo (-1) 1) :=
λ x h, by rwa [mem_Ioo, ← arcsin_lt_pi_div_two, ← neg_pi_div_two_lt_arcsin,
  arcsin_sin h.1.le h.2.le]

/-- `real.sin` as a `local_homeomorph` between `(-π / 2, π / 2)` and `(-1, 1)`. -/
@[simp] def sin_local_homeomorph : local_homeomorph ℝ ℝ :=
{ to_fun := sin,
  inv_fun := arcsin,
  source := Ioo (-(π / 2)) (π / 2),
  target := Ioo (-1) 1,
  map_source' := maps_to_sin_Ioo,
  map_target' := λ y hy, ⟨neg_pi_div_two_lt_arcsin.2 hy.1, arcsin_lt_pi_div_two.2 hy.2⟩,
  left_inv' := λ x hx, arcsin_sin hx.1.le hx.2.le,
  right_inv' := λ y hy, sin_arcsin hy.1.le hy.2.le,
  open_source := is_open_Ioo,
  open_target := is_open_Ioo,
  continuous_to_fun := continuous_sin.continuous_on,
  continuous_inv_fun := continuous_arcsin.continuous_on }

lemma cos_arcsin_nonneg (x : ℝ) : 0 ≤ cos (arcsin x) :=
cos_nonneg_of_mem_Icc ⟨neg_pi_div_two_le_arcsin _, arcsin_le_pi_div_two _⟩

lemma cos_arcsin {x : ℝ} (hx₁ : -1 ≤ x) (hx₂ : x ≤ 1) : cos (arcsin x) = sqrt (1 - x ^ 2) :=
have sin (arcsin x) ^ 2 + cos (arcsin x) ^ 2 = 1 := sin_sq_add_cos_sq (arcsin x),
begin
  rw [← eq_sub_iff_add_eq', ← sqrt_inj (pow_two_nonneg _) (sub_nonneg.2 (sin_sq_le_one (arcsin x))),
    pow_two, sqrt_mul_self (cos_arcsin_nonneg _)] at this,
  rw [this, sin_arcsin hx₁ hx₂],
end

lemma deriv_arcsin_aux {x : ℝ} (h₁ : x ≠ -1) (h₂ : x ≠ 1) (n : with_top ℕ) :
  has_deriv_at arcsin (1 / sqrt (1 - x ^ 2)) x ∧ times_cont_diff_at ℝ n arcsin x :=
begin
  cases h₁.lt_or_lt with h₁ h₁,
  { have : 1 - x ^ 2 < 0, by nlinarith [h₁],
    rw [sqrt_eq_zero'.2 this.le, div_zero],
    have : arcsin =ᶠ[𝓝 x] λ _, -(π / 2) :=
      (gt_mem_nhds h₁).mono (λ y hy, arcsin_of_le_neg_one hy.le),
    exact ⟨(has_deriv_at_const _ _).congr_of_eventually_eq this,
      times_cont_diff_at_const.congr_of_eventually_eq this⟩ },
  cases h₂.lt_or_lt with h₂ h₂,
  { have : 0 < sqrt (1 - x ^ 2) := sqrt_pos.2 (by nlinarith [h₁, h₂]),
    simp only [← cos_arcsin h₁.le h₂.le, one_div] at this ⊢,
    exact ⟨sin_local_homeomorph.has_deriv_at_symm ⟨h₁, h₂⟩ this.ne' (has_deriv_at_sin _),
      sin_local_homeomorph.times_cont_diff_at_symm_deriv this.ne' ⟨h₁, h₂⟩
        (has_deriv_at_sin _) times_cont_diff_sin.times_cont_diff_at⟩ },
  { have : 1 - x ^ 2 < 0, by nlinarith [h₂],
    rw [sqrt_eq_zero'.2 this.le, div_zero],
    have : arcsin =ᶠ[𝓝 x] λ _, π / 2 := (lt_mem_nhds h₂).mono (λ y hy, arcsin_of_one_le hy.le),
    exact ⟨(has_deriv_at_const _ _).congr_of_eventually_eq this,
      times_cont_diff_at_const.congr_of_eventually_eq this⟩ }
end

lemma has_deriv_at_arcsin {x : ℝ} (h₁ : x ≠ -1) (h₂ : x ≠ 1) :
  has_deriv_at arcsin (1 / sqrt (1 - x ^ 2)) x :=
(deriv_arcsin_aux h₁ h₂ 0).1

lemma times_cont_diff_at_arcsin {x : ℝ} (h₁ : x ≠ -1) (h₂ : x ≠ 1) {n : with_top ℕ} :
  times_cont_diff_at ℝ n arcsin x :=
(deriv_arcsin_aux h₁ h₂ n).2

lemma has_deriv_within_at_arcsin_Ici {x : ℝ} (h : x ≠ -1) :
  has_deriv_within_at arcsin (1 / sqrt (1 - x ^ 2)) (Ici x) x :=
begin
  rcases em (x = 1) with (rfl|h'),
  { convert (has_deriv_within_at_const _ _ (π / 2)).congr _ _;
      simp [arcsin_of_one_le] { contextual := tt } },
  { exact (has_deriv_at_arcsin h h').has_deriv_within_at }
end

lemma has_deriv_within_at_arcsin_Iic {x : ℝ} (h : x ≠ 1) :
  has_deriv_within_at arcsin (1 / sqrt (1 - x ^ 2)) (Iic x) x :=
begin
  rcases em (x = -1) with (rfl|h'),
  { convert (has_deriv_within_at_const _ _ (-(π / 2))).congr _ _;
      simp [arcsin_of_le_neg_one] { contextual := tt } },
  { exact (has_deriv_at_arcsin h' h).has_deriv_within_at }
end

lemma differentiable_within_at_arcsin_Ici {x : ℝ} :
  differentiable_within_at ℝ arcsin (Ici x) x ↔ x ≠ -1 :=
begin
  refine ⟨_, λ h, (has_deriv_within_at_arcsin_Ici h).differentiable_within_at⟩,
  rintro h rfl,
  have : sin ∘ arcsin =ᶠ[𝓝[Ici (-1:ℝ)] (-1)] id,
  { filter_upwards [Icc_mem_nhds_within_Ici ⟨le_rfl, neg_lt_self (@zero_lt_one ℝ _ _)⟩],
    exact λ x, sin_arcsin' },
  have := h.has_deriv_within_at.sin.congr_of_eventually_eq this.symm (by simp),
  simpa using (unique_diff_on_Ici _ _ left_mem_Ici).eq_deriv _ this (has_deriv_within_at_id _ _)
end

lemma differentiable_within_at_arcsin_Iic {x : ℝ} :
  differentiable_within_at ℝ arcsin (Iic x) x ↔ x ≠ 1 :=
begin
  refine ⟨λ h, _, λ h, (has_deriv_within_at_arcsin_Iic h).differentiable_within_at⟩,
  rw [← neg_neg x, ← image_neg_Ici] at h,
  have := (h.comp (-x) differentiable_within_at_id.neg (maps_to_image _ _)).neg,
  simpa [(∘), differentiable_within_at_arcsin_Ici] using this
end

lemma differentiable_at_arcsin {x : ℝ} :
  differentiable_at ℝ arcsin x ↔ x ≠ -1 ∧ x ≠ 1 :=
⟨λ h, ⟨differentiable_within_at_arcsin_Ici.1 h.differentiable_within_at,
  differentiable_within_at_arcsin_Iic.1 h.differentiable_within_at⟩,
  λ h, (has_deriv_at_arcsin h.1 h.2).differentiable_at⟩

@[simp] lemma deriv_arcsin : deriv arcsin = λ x, 1 / sqrt (1 - x ^ 2) :=
begin
  funext x,
  by_cases h : x ≠ -1 ∧ x ≠ 1,
  { exact (has_deriv_at_arcsin h.1 h.2).deriv },
  { rw [deriv_zero_of_not_differentiable_at (mt differentiable_at_arcsin.1 h)],
    simp only [not_and_distrib, ne.def, not_not] at h,
    rcases h with (rfl|rfl); simp }
end

lemma differentiable_on_arcsin : differentiable_on ℝ arcsin {-1, 1}ᶜ :=
λ x hx, (differentiable_at_arcsin.2
  ⟨λ h, hx (or.inl h), λ h, hx (or.inr h)⟩).differentiable_within_at

lemma times_cont_diff_on_arcsin {n : with_top ℕ} :
  times_cont_diff_on ℝ n arcsin {-1, 1}ᶜ :=
λ x hx, (times_cont_diff_at_arcsin (mt or.inl hx) (mt or.inr hx)).times_cont_diff_within_at

lemma times_cont_diff_at_arcsin_iff {x : ℝ} {n : with_top ℕ} :
  times_cont_diff_at ℝ n arcsin x ↔ n = 0 ∨ (x ≠ -1 ∧ x ≠ 1) :=
⟨λ h, or_iff_not_imp_left.2 $ λ hn, differentiable_at_arcsin.1 $ h.differentiable_at $
  with_top.one_le_iff_pos.2 (zero_lt_iff_ne_zero.2 hn),
  λ h, h.elim (λ hn, hn.symm ▸ (times_cont_diff_zero.2 continuous_arcsin).times_cont_diff_at) $
    λ hx, times_cont_diff_at_arcsin hx.1 hx.2⟩

lemma measurable_arcsin : measurable arcsin := continuous_arcsin.measurable

/-- Inverse of the `cos` function, returns values in the range `0 ≤ arccos x` and `arccos x ≤ π`.
  If the argument is not between `-1` and `1` it defaults to `π / 2` -/
@[pp_nodot] noncomputable def arccos (x : ℝ) : ℝ :=
π / 2 - arcsin x

lemma arccos_eq_pi_div_two_sub_arcsin (x : ℝ) : arccos x = π / 2 - arcsin x := rfl

lemma arcsin_eq_pi_div_two_sub_arccos (x : ℝ) : arcsin x = π / 2 - arccos x :=
by simp [arccos]

lemma arccos_le_pi (x : ℝ) : arccos x ≤ π :=
by unfold arccos; linarith [neg_pi_div_two_le_arcsin x]

lemma arccos_nonneg (x : ℝ) : 0 ≤ arccos x :=
by unfold arccos; linarith [arcsin_le_pi_div_two x]

lemma cos_arccos {x : ℝ} (hx₁ : -1 ≤ x) (hx₂ : x ≤ 1) : cos (arccos x) = x :=
by rw [arccos, cos_pi_div_two_sub, sin_arcsin hx₁ hx₂]

lemma arccos_cos {x : ℝ} (hx₁ : 0 ≤ x) (hx₂ : x ≤ π) : arccos (cos x) = x :=
by rw [arccos, ← sin_pi_div_two_sub, arcsin_sin]; simp [sub_eq_add_neg]; linarith

lemma strict_mono_decr_on_arccos : strict_mono_decr_on arccos (Icc (-1) 1) :=
λ x hx y hy h, sub_lt_sub_left (strict_mono_incr_on_arcsin hx hy h) _

lemma arccos_inj_on : inj_on arccos (Icc (-1) 1) := strict_mono_decr_on_arccos.inj_on

lemma arccos_inj {x y : ℝ} (hx₁ : -1 ≤ x) (hx₂ : x ≤ 1) (hy₁ : -1 ≤ y) (hy₂ : y ≤ 1) :
  arccos x = arccos y ↔ x = y :=
arccos_inj_on.eq_iff ⟨hx₁, hx₂⟩ ⟨hy₁, hy₂⟩

@[simp] lemma arccos_zero : arccos 0 = π / 2 := by simp [arccos]

@[simp] lemma arccos_one : arccos 1 = 0 := by simp [arccos]

@[simp] lemma arccos_neg_one : arccos (-1) = π := by simp [arccos, add_halves]

@[simp] lemma arccos_eq_zero {x} : arccos x = 0 ↔ 1 ≤ x :=
by simp [arccos, sub_eq_zero]

@[simp] lemma arccos_eq_pi_div_two {x} : arccos x = π / 2 ↔ x = 0 :=
by simp [arccos, sub_eq_iff_eq_add]

@[simp] lemma arccos_eq_pi {x} : arccos x = π ↔ x ≤ -1 :=
by rw [arccos, sub_eq_iff_eq_add, ← sub_eq_iff_eq_add', div_two_sub_self, neg_pi_div_two_eq_arcsin]

lemma arccos_neg (x : ℝ) : arccos (-x) = π - arccos x :=
by rw [← add_halves π, arccos, arcsin_neg, arccos, add_sub_assoc, sub_sub_self, sub_neg_eq_add]

lemma sin_arccos {x : ℝ} (hx₁ : -1 ≤ x) (hx₂ : x ≤ 1) : sin (arccos x) = sqrt (1 - x ^ 2) :=
by rw [arccos_eq_pi_div_two_sub_arcsin, sin_pi_div_two_sub, cos_arcsin hx₁ hx₂]

lemma continuous_arccos : continuous arccos := continuous_const.sub continuous_arcsin

lemma has_deriv_at_arccos {x : ℝ} (h₁ : x ≠ -1) (h₂ : x ≠ 1) :
  has_deriv_at arccos (-(1 / sqrt (1 - x ^ 2))) x :=
(has_deriv_at_arcsin h₁ h₂).const_sub (π / 2)

lemma times_cont_diff_at_arccos {x : ℝ} (h₁ : x ≠ -1) (h₂ : x ≠ 1) {n : with_top ℕ} :
  times_cont_diff_at ℝ n arccos x :=
times_cont_diff_at_const.sub (times_cont_diff_at_arcsin h₁ h₂)

lemma has_deriv_within_at_arccos_Ici {x : ℝ} (h : x ≠ -1) :
  has_deriv_within_at arccos (-(1 / sqrt (1 - x ^ 2))) (Ici x) x :=
(has_deriv_within_at_arcsin_Ici h).const_sub _

lemma has_deriv_within_at_arccos_Iic {x : ℝ} (h : x ≠ 1) :
  has_deriv_within_at arccos (-(1 / sqrt (1 - x ^ 2))) (Iic x) x :=
(has_deriv_within_at_arcsin_Iic h).const_sub _

lemma differentiable_within_at_arccos_Ici {x : ℝ} :
  differentiable_within_at ℝ arccos (Ici x) x ↔ x ≠ -1 :=
(differentiable_within_at_const_sub_iff _).trans differentiable_within_at_arcsin_Ici

lemma differentiable_within_at_arccos_Iic {x : ℝ} :
  differentiable_within_at ℝ arccos (Iic x) x ↔ x ≠ 1 :=
(differentiable_within_at_const_sub_iff _).trans differentiable_within_at_arcsin_Iic

lemma differentiable_at_arccos {x : ℝ} :
  differentiable_at ℝ arccos x ↔ x ≠ -1 ∧ x ≠ 1 :=
(differentiable_at_const_sub_iff _).trans differentiable_at_arcsin

@[simp] lemma deriv_arccos : deriv arccos = λ x, -(1 / sqrt (1 - x ^ 2)) :=
funext $ λ x, (deriv_const_sub _).trans $ by simp only [deriv_arcsin]

lemma differentiable_on_arccos : differentiable_on ℝ arccos {-1, 1}ᶜ :=
differentiable_on_arcsin.const_sub _

lemma times_cont_diff_on_arccos {n : with_top ℕ} :
  times_cont_diff_on ℝ n arccos {-1, 1}ᶜ :=
times_cont_diff_on_const.sub times_cont_diff_on_arcsin

lemma times_cont_diff_at_arccos_iff {x : ℝ} {n : with_top ℕ} :
  times_cont_diff_at ℝ n arccos x ↔ n = 0 ∨ (x ≠ -1 ∧ x ≠ 1) :=
by refine iff.trans ⟨λ h, _, λ h, _⟩ times_cont_diff_at_arcsin_iff;
  simpa [arccos] using (@times_cont_diff_at_const _ _ _ _ _ _ _ _ _ _ (π / 2)).sub h

lemma measurable_arccos : measurable arccos := continuous_arccos.measurable

@[simp] lemma tan_pi_div_four : tan (π / 4) = 1 :=
begin
  rw [tan_eq_sin_div_cos, cos_pi_div_four, sin_pi_div_four],
  have h : (sqrt 2) / 2 > 0 := by cancel_denoms,
  exact div_self (ne_of_gt h),
end

@[simp] lemma tan_pi_div_two : tan (π / 2) = 0 := by simp [tan_eq_sin_div_cos]

lemma tan_pos_of_pos_of_lt_pi_div_two {x : ℝ} (h0x : 0 < x) (hxp : x < π / 2) : 0 < tan x :=
by rw tan_eq_sin_div_cos; exact div_pos (sin_pos_of_pos_of_lt_pi h0x (by linarith))
  (cos_pos_of_mem_Ioo ⟨by linarith, hxp⟩)

lemma tan_nonneg_of_nonneg_of_le_pi_div_two {x : ℝ} (h0x : 0 ≤ x) (hxp : x ≤ π / 2) : 0 ≤ tan x :=
match lt_or_eq_of_le h0x, lt_or_eq_of_le hxp with
| or.inl hx0, or.inl hxp := le_of_lt (tan_pos_of_pos_of_lt_pi_div_two hx0 hxp)
| or.inl hx0, or.inr hxp := by simp [hxp, tan_eq_sin_div_cos]
| or.inr hx0, _          := by simp [hx0.symm]
end

lemma tan_neg_of_neg_of_pi_div_two_lt {x : ℝ} (hx0 : x < 0) (hpx : -(π / 2) < x) : tan x < 0 :=
neg_pos.1 (tan_neg x ▸ tan_pos_of_pos_of_lt_pi_div_two (by linarith) (by linarith [pi_pos]))

lemma tan_nonpos_of_nonpos_of_neg_pi_div_two_le {x : ℝ} (hx0 : x ≤ 0) (hpx : -(π / 2) ≤ x) :
  tan x ≤ 0 :=
neg_nonneg.1 (tan_neg x ▸ tan_nonneg_of_nonneg_of_le_pi_div_two (by linarith) (by linarith))

lemma tan_lt_tan_of_nonneg_of_lt_pi_div_two {x y : ℝ}
  (hx₁ : 0 ≤ x) (hy₂ : y < π / 2) (hxy : x < y) :
  tan x < tan y :=
begin
  rw [tan_eq_sin_div_cos, tan_eq_sin_div_cos],
  exact div_lt_div
    (sin_lt_sin_of_lt_of_le_pi_div_two (by linarith) (le_of_lt hy₂) hxy)
    (cos_le_cos_of_nonneg_of_le_pi hx₁ (by linarith) (le_of_lt hxy))
    (sin_nonneg_of_nonneg_of_le_pi (by linarith) (by linarith))
    (cos_pos_of_mem_Ioo ⟨by linarith, hy₂⟩)
end

lemma tan_lt_tan_of_lt_of_lt_pi_div_two {x y : ℝ} (hx₁ : -(π / 2) < x)
 (hy₂ : y < π / 2) (hxy : x < y) : tan x < tan y :=
match le_total x 0, le_total y 0 with
| or.inl hx0, or.inl hy0 := neg_lt_neg_iff.1 $ by rw [← tan_neg, ← tan_neg]; exact
  tan_lt_tan_of_nonneg_of_lt_pi_div_two (neg_nonneg.2 hy0)
    (neg_lt.2 hx₁) (neg_lt_neg hxy)
| or.inl hx0, or.inr hy0 := (lt_or_eq_of_le hy0).elim
  (λ hy0, calc tan x ≤ 0 : tan_nonpos_of_nonpos_of_neg_pi_div_two_le hx0 (le_of_lt hx₁)
    ... < tan y : tan_pos_of_pos_of_lt_pi_div_two hy0 hy₂)
  (λ hy0, by rw [← hy0, tan_zero]; exact
    tan_neg_of_neg_of_pi_div_two_lt (hy0.symm ▸ hxy) hx₁)
| or.inr hx0, or.inl hy0 := by linarith
| or.inr hx0, or.inr hy0 := tan_lt_tan_of_nonneg_of_lt_pi_div_two hx0 hy₂ hxy
end

lemma strict_mono_incr_on_tan : strict_mono_incr_on tan (Ioo (-(π / 2)) (π / 2)) :=
λ x hx y hy, tan_lt_tan_of_lt_of_lt_pi_div_two hx.1 hy.2

lemma inj_on_tan : inj_on tan (Ioo (-(π / 2)) (π / 2)) :=
strict_mono_incr_on_tan.inj_on

lemma tan_inj_of_lt_of_lt_pi_div_two {x y : ℝ} (hx₁ : -(π / 2) < x) (hx₂ : x < π / 2)
  (hy₁ : -(π / 2) < y) (hy₂ : y < π / 2) (hxy : tan x = tan y) : x = y :=
inj_on_tan ⟨hx₁, hx₂⟩ ⟨hy₁, hy₂⟩ hxy

end real

namespace complex

open_locale real

/-- `arg` returns values in the range (-π, π], such that for `x ≠ 0`,
  `sin (arg x) = x.im / x.abs` and `cos (arg x) = x.re / x.abs`,
  `arg 0` defaults to `0` -/
noncomputable def arg (x : ℂ) : ℝ :=
if 0 ≤ x.re
then real.arcsin (x.im / x.abs)
else if 0 ≤ x.im
then real.arcsin ((-x).im / x.abs) + π
else real.arcsin ((-x).im / x.abs) - π

lemma arg_le_pi (x : ℂ) : arg x ≤ π :=
if hx₁ : 0 ≤ x.re
then by rw [arg, if_pos hx₁];
  exact le_trans (real.arcsin_le_pi_div_two _) (le_of_lt (half_lt_self real.pi_pos))
else
  if hx₂ : 0 ≤ x.im
  then by rw [arg, if_neg hx₁, if_pos hx₂, ← le_sub_iff_add_le, sub_self, real.arcsin_nonpos,
    neg_im, neg_div, neg_nonpos];
        exact div_nonneg hx₂ (abs_nonneg _)
  else by rw [arg, if_neg hx₁, if_neg hx₂];
      exact sub_le_iff_le_add.2 (le_trans (real.arcsin_le_pi_div_two _)
        (by linarith [real.pi_pos]))

lemma neg_pi_lt_arg (x : ℂ) : -π < arg x :=
if hx₁ : 0 ≤ x.re
then by rw [arg, if_pos hx₁];
  exact lt_of_lt_of_le (neg_lt_neg (half_lt_self real.pi_pos)) (real.neg_pi_div_two_le_arcsin _)
else
  have hx : x ≠ 0, from λ h, by simpa [h, lt_irrefl] using hx₁,
  if hx₂ : 0 ≤ x.im
  then by rw [arg, if_neg hx₁, if_pos hx₂, ← sub_lt_iff_lt_add];
    exact (lt_of_lt_of_le (by linarith [real.pi_pos]) (real.neg_pi_div_two_le_arcsin _))
  else by rw [arg, if_neg hx₁, if_neg hx₂, lt_sub_iff_add_lt, neg_add_self, real.arcsin_pos,
    neg_im];
      exact div_pos (neg_pos.2 (lt_of_not_ge hx₂)) (abs_pos.2 hx)

lemma arg_eq_arg_neg_add_pi_of_im_nonneg_of_re_neg {x : ℂ} (hxr : x.re < 0) (hxi : 0 ≤ x.im) :
  arg x = arg (-x) + π :=
have 0 ≤ (-x).re, from le_of_lt $ by simpa [neg_pos],
by rw [arg, arg, if_neg (not_le.2 hxr), if_pos this, if_pos hxi, abs_neg]

lemma arg_eq_arg_neg_sub_pi_of_im_neg_of_re_neg {x : ℂ} (hxr : x.re < 0) (hxi : x.im < 0) :
  arg x = arg (-x) - π :=
have 0 ≤ (-x).re, from le_of_lt $ by simpa [neg_pos],
by rw [arg, arg, if_neg (not_le.2 hxr), if_neg (not_le.2 hxi), if_pos this, abs_neg]

@[simp] lemma arg_zero : arg 0 = 0 :=
by simp [arg, le_refl]

@[simp] lemma arg_one : arg 1 = 0 :=
by simp [arg, zero_le_one]

@[simp] lemma arg_neg_one : arg (-1) = π :=
by simp [arg, le_refl, not_le.2 (@zero_lt_one ℝ _ _)]

@[simp] lemma arg_I : arg I = π / 2 :=
by simp [arg, le_refl]

@[simp] lemma arg_neg_I : arg (-I) = -(π / 2) :=
by simp [arg, le_refl]

lemma sin_arg (x : ℂ) : real.sin (arg x) = x.im / x.abs :=
by unfold arg; split_ifs;
  simp [sub_eq_add_neg, arg, real.sin_arcsin (abs_le.1 (abs_im_div_abs_le_one x)).1
    (abs_le.1 (abs_im_div_abs_le_one x)).2, real.sin_add, neg_div, real.arcsin_neg,
    real.sin_neg]

private lemma cos_arg_of_re_nonneg {x : ℂ} (hx : x ≠ 0) (hxr : 0 ≤ x.re) : real.cos (arg x) = x.re / x.abs :=
have 0 ≤ 1 - (x.im / abs x) ^ 2,
  from sub_nonneg.2 $ by rw [pow_two, ← _root_.abs_mul_self, _root_.abs_mul, ← pow_two];
  exact pow_le_one _ (_root_.abs_nonneg _) (abs_im_div_abs_le_one _),
by rw [eq_div_iff_mul_eq (mt abs_eq_zero.1 hx), ← real.mul_self_sqrt (abs_nonneg x),
    arg, if_pos hxr, real.cos_arcsin (abs_le.1 (abs_im_div_abs_le_one x)).1
    (abs_le.1 (abs_im_div_abs_le_one x)).2, ← real.sqrt_mul (abs_nonneg _), ← real.sqrt_mul this,
    sub_mul, div_pow, ← pow_two, div_mul_cancel _ (pow_ne_zero 2 (mt abs_eq_zero.1 hx)),
    one_mul, pow_two, mul_self_abs, norm_sq, pow_two, add_sub_cancel, real.sqrt_mul_self hxr]

lemma cos_arg {x : ℂ} (hx : x ≠ 0) : real.cos (arg x) = x.re / x.abs :=
if hxr : 0 ≤ x.re then cos_arg_of_re_nonneg hx hxr
else
  have 0 ≤ (-x).re, from le_of_lt $ by simpa [neg_pos] using hxr,
  if hxi : 0 ≤ x.im
  then have 0 ≤ (-x).re, from le_of_lt $ by simpa [neg_pos] using hxr,
    by rw [arg_eq_arg_neg_add_pi_of_im_nonneg_of_re_neg (not_le.1 hxr) hxi, real.cos_add_pi,
        cos_arg_of_re_nonneg (neg_ne_zero.2 hx) this];
      simp [neg_div]
  else by rw [arg_eq_arg_neg_sub_pi_of_im_neg_of_re_neg (not_le.1 hxr) (not_le.1 hxi)];
    simp [sub_eq_add_neg, real.cos_add, neg_div, cos_arg_of_re_nonneg (neg_ne_zero.2 hx) this]

lemma tan_arg {x : ℂ} : real.tan (arg x) = x.im / x.re :=
begin
  by_cases h : x = 0,
  { simp only [h, zero_div, complex.zero_im, complex.arg_zero, real.tan_zero, complex.zero_re] },
  rw [real.tan_eq_sin_div_cos, sin_arg, cos_arg h,
      div_div_div_cancel_right _ (mt abs_eq_zero.1 h)]
end

lemma arg_cos_add_sin_mul_I {x : ℝ} (hx₁ : -π < x) (hx₂ : x ≤ π) :
  arg (cos x + sin x * I) = x :=
if hx₃ : -(π / 2) ≤ x ∧ x ≤ π / 2
then
  have hx₄ : 0 ≤ (cos x + sin x * I).re,
    by simp; exact real.cos_nonneg_of_mem_Icc hx₃,
  by rw [arg, if_pos hx₄];
    simp [abs_cos_add_sin_mul_I, sin_of_real_re, real.arcsin_sin hx₃.1 hx₃.2]
else if hx₄ : x < -(π / 2)
then
  have hx₅ : ¬0 ≤ (cos x + sin x * I).re :=
    suffices ¬ 0 ≤ real.cos x, by simpa,
    not_le.2 $ by rw ← real.cos_neg;
      apply real.cos_neg_of_pi_div_two_lt_of_lt; linarith,
  have hx₆ : ¬0 ≤ (cos ↑x + sin ↑x * I).im :=
    suffices real.sin x < 0, by simpa,
    by apply real.sin_neg_of_neg_of_neg_pi_lt; linarith,
  suffices -π + -real.arcsin (real.sin x) = x,
    by rw [arg, if_neg hx₅, if_neg hx₆];
    simpa [sub_eq_add_neg, add_comm, abs_cos_add_sin_mul_I, sin_of_real_re],
  by rw [← real.arcsin_neg, ← real.sin_add_pi, real.arcsin_sin]; try {simp [add_left_comm]}; linarith
else
  have hx₅ : π / 2 < x, by cases not_and_distrib.1 hx₃; linarith,
  have hx₆ : ¬0 ≤ (cos x + sin x * I).re :=
    suffices ¬0 ≤ real.cos x, by simpa,
    not_le.2 $ by apply real.cos_neg_of_pi_div_two_lt_of_lt; linarith,
  have hx₇ : 0 ≤ (cos x + sin x * I).im :=
    suffices 0 ≤ real.sin x, by simpa,
    by apply real.sin_nonneg_of_nonneg_of_le_pi; linarith,
  suffices π - real.arcsin (real.sin x) = x,
    by rw [arg, if_neg hx₆, if_pos hx₇];
      simpa [sub_eq_add_neg, add_comm, abs_cos_add_sin_mul_I, sin_of_real_re],
  by rw [← real.sin_pi_sub, real.arcsin_sin]; simp [sub_eq_add_neg]; linarith

lemma arg_eq_arg_iff {x y : ℂ} (hx : x ≠ 0) (hy : y ≠ 0) :
  arg x = arg y ↔ (abs y / abs x : ℂ) * x = y :=
have hax : abs x ≠ 0, from (mt abs_eq_zero.1 hx),
have hay : abs y ≠ 0, from (mt abs_eq_zero.1 hy),
⟨λ h,
  begin
    have hcos := congr_arg real.cos h,
    rw [cos_arg hx, cos_arg hy, div_eq_div_iff hax hay] at hcos,
    have hsin := congr_arg real.sin h,
    rw [sin_arg, sin_arg, div_eq_div_iff hax hay] at hsin,
    apply complex.ext,
    { rw [mul_re, ← of_real_div, of_real_re, of_real_im, zero_mul, sub_zero, mul_comm,
        ← mul_div_assoc, hcos, mul_div_cancel _ hax] },
    { rw [mul_im, ← of_real_div, of_real_re, of_real_im, zero_mul, add_zero,
        mul_comm, ← mul_div_assoc, hsin, mul_div_cancel _ hax] }
  end,
λ h,
  have hre : abs (y / x) * x.re = y.re,
    by rw ← of_real_div at h;
      simpa [-of_real_div] using congr_arg re h,
  have hre' : abs (x / y) * y.re = x.re,
    by rw [← hre, abs_div, abs_div, ← mul_assoc, div_mul_div,
      mul_comm (abs _), div_self (mul_ne_zero hay hax), one_mul],
  have him : abs (y / x) * x.im = y.im,
    by rw ← of_real_div at h;
      simpa [-of_real_div] using congr_arg im h,
  have him' : abs (x / y) * y.im = x.im,
    by rw [← him, abs_div, abs_div, ← mul_assoc, div_mul_div,
      mul_comm (abs _), div_self (mul_ne_zero hay hax), one_mul],
  have hxya : x.im / abs x = y.im / abs y,
    by rw [← him, abs_div, mul_comm, ← mul_div_comm, mul_div_cancel_left _ hay],
  have hnxya : (-x).im / abs x = (-y).im / abs y,
    by rw [neg_im, neg_im, neg_div, neg_div, hxya],
  if hxr : 0 ≤ x.re
  then
    have hyr : 0 ≤ y.re, from hre ▸ mul_nonneg (abs_nonneg _) hxr,
    by simp [arg, *] at *
  else
    have hyr : ¬ 0 ≤ y.re, from λ hyr, hxr $ hre' ▸ mul_nonneg (abs_nonneg _) hyr,
    if hxi : 0 ≤ x.im
    then
      have hyi : 0 ≤ y.im, from him ▸ mul_nonneg (abs_nonneg _) hxi,
      by simp [arg, *] at *
    else
      have hyi : ¬ 0 ≤ y.im, from λ hyi, hxi $ him' ▸ mul_nonneg (abs_nonneg _) hyi,
      by simp [arg, *] at *⟩

lemma arg_real_mul (x : ℂ) {r : ℝ} (hr : 0 < r) : arg (r * x) = arg x :=
if hx : x = 0 then by simp [hx]
else (arg_eq_arg_iff (mul_ne_zero (of_real_ne_zero.2 (ne_of_lt hr).symm) hx) hx).2 $
  by rw [abs_mul, abs_of_nonneg (le_of_lt hr), ← mul_assoc,
    of_real_mul, mul_comm (r : ℂ), ← div_div_eq_div_mul,
    div_mul_cancel _ (of_real_ne_zero.2 (ne_of_lt hr).symm),
    div_self (of_real_ne_zero.2 (mt abs_eq_zero.1 hx)), one_mul]

lemma ext_abs_arg {x y : ℂ} (h₁ : x.abs = y.abs) (h₂ : x.arg = y.arg) : x = y :=
if hy : y = 0 then by simp * at *
else have hx : x ≠ 0, from λ hx, by simp [*, eq_comm] at *,
  by rwa [arg_eq_arg_iff hx hy, h₁, div_self (of_real_ne_zero.2 (mt abs_eq_zero.1 hy)), one_mul] at h₂

lemma arg_of_real_of_nonneg {x : ℝ} (hx : 0 ≤ x) : arg x = 0 :=
by simp [arg, hx]

lemma arg_of_real_of_neg {x : ℝ} (hx : x < 0) : arg x = π :=
by rw [arg_eq_arg_neg_add_pi_of_im_nonneg_of_re_neg, ← of_real_neg, arg_of_real_of_nonneg];
  simp [*, le_iff_eq_or_lt, lt_neg]

/-- Inverse of the `exp` function. Returns values such that `(log x).im > - π` and `(log x).im ≤ π`.
  `log 0 = 0`-/
noncomputable def log (x : ℂ) : ℂ := x.abs.log + arg x * I

lemma log_re (x : ℂ) : x.log.re = x.abs.log := by simp [log]

lemma log_im (x : ℂ) : x.log.im = x.arg := by simp [log]

lemma exp_log {x : ℂ} (hx : x ≠ 0) : exp (log x) = x :=
by rw [log, exp_add_mul_I, ← of_real_sin, sin_arg, ← of_real_cos, cos_arg hx,
  ← of_real_exp, real.exp_log (abs_pos.2 hx), mul_add, of_real_div, of_real_div,
  mul_div_cancel' _ (of_real_ne_zero.2 (mt abs_eq_zero.1 hx)), ← mul_assoc,
  mul_div_cancel' _ (of_real_ne_zero.2 (mt abs_eq_zero.1 hx)), re_add_im]

lemma range_exp : range exp = {x | x ≠ 0} :=
set.ext $ λ x, ⟨by { rintro ⟨x, rfl⟩, exact exp_ne_zero x }, λ hx, ⟨log x, exp_log hx⟩⟩

lemma exp_inj_of_neg_pi_lt_of_le_pi {x y : ℂ} (hx₁ : -π < x.im) (hx₂ : x.im ≤ π)
  (hy₁ : - π < y.im) (hy₂ : y.im ≤ π) (hxy : exp x = exp y) : x = y :=
by rw [exp_eq_exp_re_mul_sin_add_cos, exp_eq_exp_re_mul_sin_add_cos y] at hxy;
  exact complex.ext
    (real.exp_injective $
      by simpa [abs_mul, abs_cos_add_sin_mul_I] using congr_arg complex.abs hxy)
    (by simpa [(of_real_exp _).symm, - of_real_exp, arg_real_mul _ (real.exp_pos _),
      arg_cos_add_sin_mul_I hx₁ hx₂, arg_cos_add_sin_mul_I hy₁ hy₂] using congr_arg arg hxy)

lemma log_exp {x : ℂ} (hx₁ : -π < x.im) (hx₂: x.im ≤ π) : log (exp x) = x :=
exp_inj_of_neg_pi_lt_of_le_pi
  (by rw log_im; exact neg_pi_lt_arg _)
  (by rw log_im; exact arg_le_pi _)
  hx₁ hx₂ (by rw [exp_log (exp_ne_zero _)])

lemma of_real_log {x : ℝ} (hx : 0 ≤ x) : (x.log : ℂ) = log x :=
complex.ext
  (by rw [log_re, of_real_re, abs_of_nonneg hx])
  (by rw [of_real_im, log_im, arg_of_real_of_nonneg hx])

lemma log_of_real_re (x : ℝ) : (log (x : ℂ)).re = real.log x := by simp [log_re]

@[simp] lemma log_zero : log 0 = 0 := by simp [log]

@[simp] lemma log_one : log 1 = 0 := by simp [log]

lemma log_neg_one : log (-1) = π * I := by simp [log]

lemma log_I : log I = π / 2 * I := by simp [log]

lemma log_neg_I : log (-I) = -(π / 2) * I := by simp [log]

lemma exists_pow_nat_eq (x : ℂ) {n : ℕ} (hn : 0 < n) : ∃ z, z ^ n = x :=
begin
  by_cases hx : x = 0,
  { use 0, simp only [hx, zero_pow_eq_zero, hn] },
  { use exp (log x / n),
    rw [← exp_nat_mul, mul_div_cancel', exp_log hx],
    exact_mod_cast (nat.pos_iff_ne_zero.mp hn) }
end

lemma exists_eq_mul_self (x : ℂ) : ∃ z, x = z * z :=
begin
  obtain ⟨z, rfl⟩ := exists_pow_nat_eq x zero_lt_two,
  exact ⟨z, pow_two z⟩
end

lemma two_pi_I_ne_zero : (2 * π * I : ℂ) ≠ 0 :=
by norm_num [real.pi_ne_zero, I_ne_zero]

lemma exp_eq_one_iff {x : ℂ} : exp x = 1 ↔ ∃ n : ℤ, x = n * ((2 * π) * I) :=
have real.exp (x.re) * real.cos (x.im) = 1 → real.cos x.im ≠ -1,
  from λ h₁ h₂, begin
    rw [h₂, mul_neg_eq_neg_mul_symm, mul_one, neg_eq_iff_neg_eq] at h₁,
    have := real.exp_pos x.re,
    rw ← h₁ at this,
    exact absurd this (by norm_num)
  end,
calc exp x = 1 ↔ (exp x).re = 1 ∧ (exp x).im = 0 : by simp [complex.ext_iff]
  ... ↔ real.cos x.im = 1 ∧ real.sin x.im = 0 ∧ x.re = 0 :
    begin
      rw exp_eq_exp_re_mul_sin_add_cos,
      simp [complex.ext_iff, cos_of_real_re, sin_of_real_re, exp_of_real_re,
        real.exp_ne_zero],
      split; finish [real.sin_eq_zero_iff_cos_eq]
    end
  ... ↔ (∃ n : ℤ, ↑n * (2 * π) = x.im) ∧ (∃ n : ℤ, ↑n * π = x.im) ∧ x.re = 0 :
    by rw [real.sin_eq_zero_iff, real.cos_eq_one_iff]
  ... ↔ ∃ n : ℤ, x = n * ((2 * π) * I) :
    ⟨λ ⟨⟨n, hn⟩, ⟨m, hm⟩, h⟩, ⟨n, by simp [complex.ext_iff, hn.symm, h]⟩,
      λ ⟨n, hn⟩, ⟨⟨n, by simp [hn]⟩, ⟨2 * n, by simp [hn, mul_comm, mul_assoc, mul_left_comm]⟩,
        by simp [hn]⟩⟩

lemma exp_eq_exp_iff_exp_sub_eq_one {x y : ℂ} : exp x = exp y ↔ exp (x - y) = 1 :=
by rw [exp_sub, div_eq_one_iff_eq (exp_ne_zero _)]

lemma exp_eq_exp_iff_exists_int {x y : ℂ} : exp x = exp y ↔ ∃ n : ℤ, x = y + n * ((2 * π) * I) :=
by simp only [exp_eq_exp_iff_exp_sub_eq_one, exp_eq_one_iff, sub_eq_iff_eq_add']

@[simp] lemma cos_pi_div_two : cos (π / 2) = 0 :=
calc cos (π / 2) = real.cos (π / 2) : by rw [of_real_cos]; simp
... = 0 : by simp

@[simp] lemma sin_pi_div_two : sin (π / 2) = 1 :=
calc sin (π / 2) = real.sin (π / 2) : by rw [of_real_sin]; simp
... = 1 : by simp

@[simp] lemma sin_pi : sin π = 0 :=
by rw [← of_real_sin, real.sin_pi]; simp

@[simp] lemma cos_pi : cos π = -1 :=
by rw [← of_real_cos, real.cos_pi]; simp

@[simp] lemma sin_two_pi : sin (2 * π) = 0 :=
by simp [two_mul, sin_add]

@[simp] lemma cos_two_pi : cos (2 * π) = 1 :=
by simp [two_mul, cos_add]

lemma sin_add_pi (x : ℂ) : sin (x + π) = -sin x :=
by simp [sin_add]

lemma sin_add_two_pi (x : ℂ) : sin (x + 2 * π) = sin x :=
by simp [sin_add_pi, sin_add, sin_two_pi, cos_two_pi]

lemma cos_add_two_pi (x : ℂ) : cos (x + 2 * π) = cos x :=
by simp [cos_add, cos_two_pi, sin_two_pi]

lemma sin_pi_sub (x : ℂ) : sin (π - x) = sin x :=
by simp [sub_eq_add_neg, sin_add]

lemma cos_add_pi (x : ℂ) : cos (x + π) = -cos x :=
by simp [cos_add]

lemma cos_pi_sub (x : ℂ) : cos (π - x) = -cos x :=
by simp [sub_eq_add_neg, cos_add]

lemma sin_add_pi_div_two (x : ℂ) : sin (x + π / 2) = cos x :=
by simp [sin_add]

lemma sin_sub_pi_div_two (x : ℂ) : sin (x - π / 2) = -cos x :=
by simp [sub_eq_add_neg, sin_add]

lemma sin_pi_div_two_sub (x : ℂ) : sin (π / 2 - x) = cos x :=
by simp [sub_eq_add_neg, sin_add]

lemma cos_add_pi_div_two (x : ℂ) : cos (x + π / 2) = -sin x :=
by simp [cos_add]

lemma cos_sub_pi_div_two (x : ℂ) : cos (x - π / 2) = sin x :=
by simp [sub_eq_add_neg, cos_add]

lemma cos_pi_div_two_sub (x : ℂ) : cos (π / 2 - x) = sin x :=
by rw [← cos_neg, neg_sub, cos_sub_pi_div_two]

lemma sin_nat_mul_pi (n : ℕ) : sin (n * π) = 0 :=
by induction n; simp [add_mul, sin_add, *]

lemma sin_int_mul_pi (n : ℤ) : sin (n * π) = 0 :=
by cases n; simp [add_mul, sin_add, *, sin_nat_mul_pi]

lemma cos_nat_mul_two_pi (n : ℕ) : cos (n * (2 * π)) = 1 :=
by induction n; simp [*, mul_add, cos_add, add_mul, cos_two_pi, sin_two_pi]

lemma cos_int_mul_two_pi (n : ℤ) : cos (n * (2 * π)) = 1 :=
by cases n; simp only [cos_nat_mul_two_pi, int.of_nat_eq_coe,
  int.neg_succ_of_nat_coe, int.cast_coe_nat, int.cast_neg,
  (neg_mul_eq_neg_mul _ _).symm, cos_neg]

lemma cos_int_mul_two_pi_add_pi (n : ℤ) : cos (n * (2 * π) + π) = -1 :=
by simp [cos_add, sin_add, cos_int_mul_two_pi]

lemma exp_pi_mul_I : exp (π * I) = -1 := by { rw exp_mul_I, simp, }

theorem cos_eq_zero_iff {θ : ℂ} : cos θ = 0 ↔ ∃ k : ℤ, θ = (2 * k + 1) * π / 2 :=
begin
  have h : (exp (θ * I) + exp (-θ * I)) / 2 = 0 ↔ exp (2 * θ * I) = -1,
  { rw [@div_eq_iff _ _ (exp (θ * I) + exp (-θ * I)) 2 0 (by norm_num), zero_mul, add_eq_zero_iff_eq_neg,
        neg_eq_neg_one_mul (exp (-θ * I)), ← div_eq_iff (exp_ne_zero (-θ * I)), ← exp_sub],
    field_simp, ring },
  rw [cos, h, ← exp_pi_mul_I, exp_eq_exp_iff_exists_int],
  split; simp; intros x h2; use x,
  { field_simp, ring at h2,
    rwa [mul_right_comm 2 I θ, mul_right_comm (2*(x:ℂ)+1) I (π:ℂ), mul_left_inj' I_ne_zero,
        mul_comm 2 θ] at h2},
  { field_simp at h2, ring,
    rw [mul_right_comm 2 I θ, mul_right_comm (2*(x:ℂ)+1) I (π:ℂ), mul_left_inj' I_ne_zero,
        mul_comm 2 θ, h2] },
end

theorem cos_ne_zero_iff {θ : ℂ} : cos θ ≠ 0 ↔ ∀ k : ℤ, θ ≠ (2 * k + 1) * π / 2 :=
by rw [← not_exists, not_iff_not, cos_eq_zero_iff]

theorem sin_eq_zero_iff {θ : ℂ} : sin θ = 0 ↔ ∃ k : ℤ, θ = k * π :=
begin
  rw [← complex.cos_sub_pi_div_two, cos_eq_zero_iff],
  split,
  { rintros ⟨k, hk⟩,
    use k + 1,
    field_simp [eq_add_of_sub_eq hk],
    ring },
  { rintros ⟨k, rfl⟩,
    use k - 1,
    field_simp,
    ring }
end

theorem sin_ne_zero_iff {θ : ℂ} : sin θ ≠ 0 ↔ ∀ k : ℤ, θ ≠ k * π :=
by rw [← not_exists, not_iff_not, sin_eq_zero_iff]

lemma cos_eq_cos_iff {x y : ℂ} :
  cos x = cos y ↔ ∃ k : ℤ, y = 2 * k * π + x ∨ y = 2 * k * π - x :=
calc cos x = cos y ↔ cos x - cos y = 0 : sub_eq_zero.symm
... ↔ -2 * sin((x + y)/2) * sin((x - y)/2) = 0 : by rw cos_sub_cos
... ↔ sin((x + y)/2) = 0 ∨ sin((x - y)/2) = 0 : by simp [(by norm_num : (2:ℂ) ≠ 0)]
... ↔ sin((x - y)/2) = 0 ∨ sin((x + y)/2) = 0 : or.comm
... ↔ (∃ k : ℤ, y = 2 * k * π + x) ∨ (∃ k :ℤ, y = 2 * k * π - x) :
begin
  apply or_congr;
    field_simp [sin_eq_zero_iff, (by norm_num : -(2:ℂ) ≠ 0), eq_sub_iff_add_eq',
      sub_eq_iff_eq_add, mul_comm (2:ℂ), mul_right_comm _ (2:ℂ)],
  split; { rintros ⟨k, rfl⟩, use -k, simp, },
end
... ↔ ∃ k : ℤ, y = 2 * k * π + x ∨ y = 2 * k * π - x : exists_or_distrib.symm

lemma sin_eq_sin_iff {x y : ℂ} :
  sin x = sin y ↔ ∃ k : ℤ, y = 2 * k * π + x ∨ y = (2 * k + 1) * π - x :=
begin
  simp only [← complex.cos_sub_pi_div_two, cos_eq_cos_iff, sub_eq_iff_eq_add],
  refine exists_congr (λ k, or_congr _ _); refine eq.congr rfl _; field_simp; ring
end

lemma has_deriv_at_tan {x : ℂ} (h : cos x ≠ 0) :
  has_deriv_at tan (1 / (cos x)^2) x :=
begin
  convert has_deriv_at.div (has_deriv_at_sin x) (has_deriv_at_cos x) h,
  rw ← sin_sq_add_cos_sq x,
  ring,
end

lemma tendsto_abs_tan_of_cos_eq_zero {x : ℂ} (hx : cos x = 0) :
  tendsto (λ x, abs (tan x)) (𝓝[{x}ᶜ] x) at_top :=
begin
  simp only [tan_eq_sin_div_cos, ← norm_eq_abs, normed_field.norm_div],
  have A : sin x ≠ 0 := λ h, by simpa [*, pow_two] using sin_sq_add_cos_sq x,
  have B : tendsto cos (𝓝[{x}ᶜ] (x)) (𝓝[{0}ᶜ] 0),
  { refine tendsto_inf.2 ⟨tendsto.mono_left _ inf_le_left, tendsto_principal.2 _⟩,
    exacts [continuous_cos.tendsto' x 0 hx,
      hx ▸ (has_deriv_at_cos _).eventually_ne (neg_ne_zero.2 A)] },
  exact tendsto.mul_at_top (norm_pos_iff.2 A) continuous_sin.continuous_within_at.norm
    (tendsto.inv_tendsto_zero $ tendsto_norm_nhds_within_zero.comp B),
end
<<<<<<< HEAD

@[simp] lemma continuous_at_tan {x : ℂ} : continuous_at tan x ↔ cos x ≠ 0 :=
begin
  refine ⟨λ hc h₀, _, λ h, (has_deriv_at_tan h).continuous_at⟩,
  exact not_tendsto_nhds_of_tendsto_at_top (tendsto_abs_tan_of_cos_eq_zero h₀) _
    (hc.norm.tendsto.mono_left inf_le_left)
end
=======

lemma tendsto_abs_tan_at_top (k : ℤ) :
  tendsto (λ x, abs (tan x)) (𝓝[{(2 * k + 1) * π / 2}ᶜ] ((2 * k + 1) * π / 2)) at_top :=
tendsto_abs_tan_of_cos_eq_zero $ cos_eq_zero_iff.2 ⟨k, rfl⟩

@[simp] lemma continuous_at_tan {x : ℂ} : continuous_at tan x ↔ cos x ≠ 0 :=
begin
  refine ⟨λ hc h₀, _, λ h, (has_deriv_at_tan h).continuous_at⟩,
  exact not_tendsto_nhds_of_tendsto_at_top (tendsto_abs_tan_of_cos_eq_zero h₀) _
    (hc.norm.tendsto.mono_left inf_le_left)
end

@[simp] lemma differentiable_at_tan {x : ℂ} : differentiable_at ℂ tan x ↔ cos x ≠ 0:=
⟨λ h, continuous_at_tan.1 h.continuous_at, λ h, (has_deriv_at_tan h).differentiable_at⟩

@[simp] lemma deriv_tan (x : ℂ) : deriv tan x = 1 / (cos x)^2 :=
if h : cos x = 0 then
  have ¬differentiable_at ℂ tan x := mt differentiable_at_tan.1 (not_not.2 h),
  by simp [deriv_zero_of_not_differentiable_at this, h, pow_two]
else (has_deriv_at_tan h).deriv
>>>>>>> 3fc60fc7

lemma continuous_on_tan : continuous_on tan {x | cos x ≠ 0} :=
continuous_on_sin.div continuous_on_cos $ λ x, id

lemma continuous_tan : continuous (λ x : {x | cos x ≠ 0}, tan x) :=
continuous_on_iff_continuous_restrict.1 continuous_on_tan

@[simp] lemma differentiable_at_tan {x : ℂ} : differentiable_at ℂ tan x ↔ cos x ≠ 0:=
⟨λ h, continuous_at_tan.1 h.continuous_at, λ h, (has_deriv_at_tan h).differentiable_at⟩

@[simp] lemma deriv_tan (x : ℂ) : deriv tan x = 1 / (cos x)^2 :=
if h : cos x = 0 then
  have ¬differentiable_at ℂ tan x := mt differentiable_at_tan.1 (not_not.2 h),
  by simp [deriv_zero_of_not_differentiable_at this, h, pow_two]
else (has_deriv_at_tan h).deriv

@[simp] lemma times_cont_diff_at_tan {x : ℂ} {n : with_top ℕ} :
  times_cont_diff_at ℂ n tan x ↔ cos x ≠ 0 :=
⟨λ h, continuous_at_tan.1 h.continuous_at,
  times_cont_diff_sin.times_cont_diff_at.div times_cont_diff_cos.times_cont_diff_at⟩

lemma cos_eq_iff_quadratic {z w : ℂ} :
  cos z = w ↔ (exp (z * I)) ^ 2 - 2 * w * exp (z * I) + 1 = 0 :=
begin
  rw ← sub_eq_zero,
  field_simp [cos, exp_neg, exp_ne_zero],
  refine eq.congr _ rfl,
  ring
end

lemma cos_surjective : function.surjective cos :=
begin
  intro x,
  obtain ⟨w, w₀, hw⟩ : ∃ w ≠ 0, 1 * w * w + (-2 * x) * w + 1 = 0,
  { rcases exists_quadratic_eq_zero one_ne_zero (exists_eq_mul_self _) with ⟨w, hw⟩,
    refine ⟨w, _, hw⟩,
    rintro rfl,
    simpa only [zero_add, one_ne_zero, mul_zero] using hw },
  refine ⟨log w / I, cos_eq_iff_quadratic.2 _⟩,
  rw [div_mul_cancel _ I_ne_zero, exp_log w₀],
  convert hw,
  ring
end

@[simp] lemma range_cos : range cos = set.univ :=
cos_surjective.range_eq

lemma sin_surjective : function.surjective sin :=
begin
  intro x,
  rcases cos_surjective x with ⟨z, rfl⟩,
  exact ⟨z + π / 2, sin_add_pi_div_two z⟩
end

@[simp] lemma range_sin : range sin = set.univ :=
sin_surjective.range_eq

end complex

section chebyshev₁

open polynomial complex

/-- the `n`-th Chebyshev polynomial evaluates on `cos θ` to the value `cos (n * θ)`. -/
lemma chebyshev₁_complex_cos (θ : ℂ) :
  ∀ n, (chebyshev₁ ℂ n).eval (cos θ) = cos (n * θ)
| 0       := by simp only [chebyshev₁_zero, eval_one, nat.cast_zero, zero_mul, cos_zero]
| 1       := by simp only [eval_X, one_mul, chebyshev₁_one, nat.cast_one]
| (n + 2) :=
begin
  simp only [eval_X, eval_one, chebyshev₁_add_two, eval_sub, eval_bit0, nat.cast_succ, eval_mul],
  rw [chebyshev₁_complex_cos (n + 1), chebyshev₁_complex_cos n],
  have aux : sin θ * sin θ = 1 - cos θ * cos θ,
  { rw ← sin_sq_add_cos_sq θ, ring, },
  simp only [nat.cast_add, nat.cast_one, add_mul, cos_add, one_mul, sin_add, mul_assoc, aux],
  ring,
end

/-- `cos (n * θ)` is equal to the `n`-th Chebyshev polynomial evaluated on `cos θ`. -/
lemma cos_nat_mul (n : ℕ) (θ : ℂ) :
  cos (n * θ) = (chebyshev₁ ℂ n).eval (cos θ) :=
(chebyshev₁_complex_cos θ n).symm

end chebyshev₁

namespace real
open_locale real

theorem cos_eq_zero_iff {θ : ℝ} : cos θ = 0 ↔ ∃ k : ℤ, θ = (2 * k + 1) * π / 2 :=
by exact_mod_cast @complex.cos_eq_zero_iff θ

theorem cos_ne_zero_iff {θ : ℝ} : cos θ ≠ 0 ↔ ∀ k : ℤ, θ ≠ (2 * k + 1) * π / 2 :=
by rw [← not_exists, not_iff_not, cos_eq_zero_iff]

lemma cos_eq_cos_iff {x y : ℝ} :
  cos x = cos y ↔ ∃ k : ℤ, y = 2 * k * π + x ∨ y = 2 * k * π - x :=
by exact_mod_cast @complex.cos_eq_cos_iff x y

lemma sin_eq_sin_iff {x y : ℝ} :
  sin x = sin y ↔ ∃ k : ℤ, y = 2 * k * π + x ∨ y = (2 * k + 1) * π - x :=
by exact_mod_cast @complex.sin_eq_sin_iff x y

lemma has_deriv_at_tan {x : ℝ} (h : cos x ≠ 0) :
  has_deriv_at tan (1 / (cos x)^2) x :=
by exact_mod_cast (complex.has_deriv_at_tan (by exact_mod_cast h)).real_of_complex

lemma tendsto_abs_tan_of_cos_eq_zero {x : ℝ} (hx : cos x = 0) :
  tendsto (λ x, abs (tan x)) (𝓝[{x}ᶜ] x) at_top :=
<<<<<<< HEAD
begin
  have hx : complex.cos x = 0, by exact_mod_cast hx,
  simp only [← complex.abs_of_real, complex.of_real_tan],
  refine (complex.tendsto_abs_tan_of_cos_eq_zero hx).comp _,
  refine tendsto.inf complex.continuous_of_real.continuous_at _,
  exact tendsto_principal_principal.2 (λ y, mt complex.of_real_inj.1)
end

@[simp] lemma continuous_at_tan {x : ℝ} : continuous_at tan x ↔ cos x ≠ 0 :=
begin
  refine ⟨λ hc h₀, _, λ h, (has_deriv_at_tan h).continuous_at⟩,
  exact not_tendsto_nhds_of_tendsto_at_top (tendsto_abs_tan_of_cos_eq_zero h₀) _
    (hc.norm.tendsto.mono_left inf_le_left)
end

lemma continuous_on_tan : continuous_on tan {x | cos x ≠ 0} :=
λ x hx, (continuous_at_tan.2 hx).continuous_within_at

@[simp] lemma differentiable_at_tan {x : ℝ} : differentiable_at ℝ tan x ↔ cos x ≠ 0 :=
⟨λ h, continuous_at_tan.1 h.continuous_at, λ h, (has_deriv_at_tan h).differentiable_at⟩

=======
begin
  have hx : complex.cos x = 0, by exact_mod_cast hx,
  simp only [← complex.abs_of_real, complex.of_real_tan],
  refine (complex.tendsto_abs_tan_of_cos_eq_zero hx).comp _,
  refine tendsto.inf complex.continuous_of_real.continuous_at _,
  exact tendsto_principal_principal.2 (λ y, mt complex.of_real_inj.1)
end

lemma tendsto_abs_tan_at_top (k : ℤ) :
  tendsto (λ x, abs (tan x)) (𝓝[{(2 * k + 1) * π / 2}ᶜ] ((2 * k + 1) * π / 2)) at_top :=
tendsto_abs_tan_of_cos_eq_zero $ cos_eq_zero_iff.2 ⟨k, rfl⟩

lemma continuous_at_tan {x : ℝ} : continuous_at tan x ↔ cos x ≠ 0 :=
begin
  refine ⟨λ hc h₀, _, λ h, (has_deriv_at_tan h).continuous_at⟩,
  exact not_tendsto_nhds_of_tendsto_at_top (tendsto_abs_tan_of_cos_eq_zero h₀) _
    (hc.norm.tendsto.mono_left inf_le_left)
end

lemma differentiable_at_tan {x : ℝ} : differentiable_at ℝ tan x ↔ cos x ≠ 0 :=
⟨λ h, continuous_at_tan.1 h.continuous_at, λ h, (has_deriv_at_tan h).differentiable_at⟩

>>>>>>> 3fc60fc7
@[simp] lemma deriv_tan (x : ℝ) : deriv tan x = 1 / (cos x)^2 :=
if h : cos x = 0 then
  have ¬differentiable_at ℝ tan x := mt differentiable_at_tan.1 (not_not.2 h),
  by simp [deriv_zero_of_not_differentiable_at this, h, pow_two]
else (has_deriv_at_tan h).deriv

<<<<<<< HEAD
@[simp] lemma times_cont_diff_at_tan {n x} : times_cont_diff_at ℝ n tan x ↔ cos x ≠ 0 :=
⟨λ h, continuous_at_tan.1 h.continuous_at,
  λ h, (complex.times_cont_diff_at_tan.2 $ by exact_mod_cast h).real_of_complex⟩
=======
lemma continuous_on_tan : continuous_on tan {x | cos x ≠ 0} :=
λ x hx, (continuous_at_tan.2 hx).continuous_within_at
>>>>>>> 3fc60fc7

lemma has_deriv_at_tan_of_mem_Ioo {x : ℝ} (h : x ∈ Ioo (-(π/2):ℝ) (π/2)) :
  has_deriv_at tan (1 / (cos x)^2) x :=
has_deriv_at_tan (cos_pos_of_mem_Ioo h).ne'

lemma differentiable_at_tan_of_mem_Ioo {x : ℝ} (h : x ∈ Ioo (-(π/2):ℝ) (π/2)) :
  differentiable_at ℝ tan x :=
(has_deriv_at_tan_of_mem_Ioo h).differentiable_at

lemma continuous_on_tan_Ioo : continuous_on tan (Ioo (-(π/2)) (π/2)) :=
λ x hx, (differentiable_at_tan_of_mem_Ioo hx).continuous_at.continuous_within_at
<<<<<<< HEAD
=======

open filter
open_locale topological_space
>>>>>>> 3fc60fc7

lemma tendsto_sin_pi_div_two : tendsto sin (𝓝[Iio (π/2)] (π/2)) (𝓝 1) :=
by { convert continuous_sin.continuous_within_at, simp }

lemma tendsto_cos_pi_div_two : tendsto cos (𝓝[Iio (π/2)] (π/2)) (𝓝[Ioi 0] 0) :=
begin
  apply tendsto_nhds_within_of_tendsto_nhds_of_eventually_within,
  { convert continuous_cos.continuous_within_at, simp },
  { filter_upwards [Ioo_mem_nhds_within_Iio (right_mem_Ioc.mpr (norm_num.lt_neg_pos
      _ _ pi_div_two_pos pi_div_two_pos))] λ x hx, cos_pos_of_mem_Ioo hx },
end

lemma tendsto_tan_pi_div_two : tendsto tan (𝓝[Iio (π/2)] (π/2)) at_top :=
begin
  convert (tendsto.inv_tendsto_zero tendsto_cos_pi_div_two).at_top_mul (by norm_num)
            tendsto_sin_pi_div_two,
  simp only [pi.inv_apply, ← div_eq_inv_mul, ← tan_eq_sin_div_cos]
end

lemma tendsto_sin_neg_pi_div_two : tendsto sin (𝓝[Ioi (-(π/2))] (-(π/2))) (𝓝 (-1)) :=
by { convert continuous_sin.continuous_within_at, simp }

lemma tendsto_cos_neg_pi_div_two : tendsto cos (𝓝[Ioi (-(π/2))] (-(π/2))) (𝓝[Ioi 0] 0) :=
begin
  apply tendsto_nhds_within_of_tendsto_nhds_of_eventually_within,
  { convert continuous_cos.continuous_within_at, simp },
  { filter_upwards [Ioo_mem_nhds_within_Ioi (set.left_mem_Ico.mpr (norm_num.lt_neg_pos
      _ _ pi_div_two_pos pi_div_two_pos))] λ x hx, cos_pos_of_mem_Ioo hx },
end

lemma tendsto_tan_neg_pi_div_two : tendsto tan (𝓝[Ioi (-(π/2))] (-(π/2))) at_bot :=
begin
  convert (tendsto.inv_tendsto_zero tendsto_cos_neg_pi_div_two).at_top_mul_neg (by norm_num)
            tendsto_sin_neg_pi_div_two,
  simp only [pi.inv_apply, ← div_eq_inv_mul, ← tan_eq_sin_div_cos]
end

lemma surj_on_tan : surj_on tan (Ioo (-(π / 2)) (π / 2)) univ :=
have _ := neg_lt_self pi_div_two_pos,
continuous_on_tan_Ioo.surj_on_of_tendsto (nonempty_Ioo.2 this) 
  (by simp [tendsto_tan_neg_pi_div_two, this]) (by simp [tendsto_tan_pi_div_two, this])

lemma tan_surjective : function.surjective tan :=
λ x, surj_on_tan.subset_range trivial

lemma image_tan_Ioo : tan '' (Ioo (-(π / 2)) (π / 2)) = univ :=
univ_subset_iff.1 surj_on_tan

/-- `real.tan` as an `order_iso` between `(-(π / 2), π / 2)` and `ℝ`. -/
def tan_order_iso : Ioo (-(π / 2)) (π / 2) ≃o ℝ :=
(strict_mono_incr_on_tan.order_iso _ _).trans $ (order_iso.set_congr _ _ image_tan_Ioo).trans
  order_iso.set.univ

/-- Inverse of the `tan` function, returns values in the range `-π / 2 < arctan x` and
`arctan x < π / 2` -/
@[pp_nodot] noncomputable def arctan (x : ℝ) : ℝ :=
tan_order_iso.symm x

@[simp] lemma tan_arctan (x : ℝ) : tan (arctan x) = x :=
tan_order_iso.apply_symm_apply x

lemma arctan_mem_Ioo (x : ℝ) : arctan x ∈ Ioo (-(π / 2)) (π / 2) :=
subtype.coe_prop _

lemma arctan_tan {x : ℝ} (hx₁ : -(π / 2) < x) (hx₂ : x < π / 2) : arctan (tan x) = x :=
subtype.ext_iff.1 $ tan_order_iso.symm_apply_apply ⟨x, hx₁, hx₂⟩

lemma cos_arctan_pos (x : ℝ) : 0 < cos (arctan x) :=
cos_pos_of_mem_Ioo $ arctan_mem_Ioo x

lemma cos_sq_arctan (x : ℝ) : cos (arctan x) ^ 2 = 1 / (1 + x ^ 2) :=
by rw [one_div, ← inv_one_add_tan_sq (cos_arctan_pos x).ne', tan_arctan]

lemma sin_arctan (x : ℝ) : sin (arctan x) = x / sqrt (1 + x ^ 2) :=
by rw [← tan_div_sqrt_one_add_tan_sq (cos_arctan_pos x), tan_arctan]

lemma cos_arctan (x : ℝ) : cos (arctan x) = 1 / sqrt (1 + x ^ 2) :=
by rw [one_div, ← inv_sqrt_one_add_tan_sq (cos_arctan_pos x), tan_arctan]

lemma arctan_lt_pi_div_two (x : ℝ) : arctan x < π / 2 :=
(arctan_mem_Ioo x).2

lemma neg_pi_div_two_lt_arctan (x : ℝ) : -(π / 2) < arctan x :=
(arctan_mem_Ioo x).1

lemma arctan_eq_arcsin (x : ℝ) : arctan x = arcsin (x / sqrt (1 + x ^ 2)) :=
eq.symm $ arcsin_eq_of_sin_eq (sin_arctan x) (mem_Icc_of_Ioo $ arctan_mem_Ioo x)

@[simp] lemma arctan_zero : arctan 0 = 0 :=
by simp [arctan_eq_arcsin]

lemma arctan_eq_of_tan_eq {x y : ℝ} (h : tan x = y) (hx : x ∈ Ioo (-(π / 2)) (π / 2)) :
  arctan y = x :=
inj_on_tan (arctan_mem_Ioo _) hx (by rw [tan_arctan, h])

@[simp] lemma arctan_one : arctan 1 = π / 4 :=
arctan_eq_of_tan_eq tan_pi_div_four $ by split; linarith [pi_pos]

@[simp] lemma arctan_neg (x : ℝ) : arctan (-x) = - arctan x :=
by simp [arctan_eq_arcsin, neg_div]

lemma continuous_arctan : continuous arctan :=
continuous_subtype_coe.comp tan_order_iso.to_homeomorph.continuous_inv_fun

lemma continuous_at_arctan {x : ℝ} : continuous_at arctan x := continuous_arctan.continuous_at

/-- `real.tan` as a `local_homeomorph` between `(-(π / 2), π / 2)` and the whole line. -/
def tan_local_homeomorph : local_homeomorph ℝ ℝ :=
{ to_fun := tan,
  inv_fun := arctan,
  source := Ioo (-(π / 2)) (π / 2),
  target := univ,
  map_source' := maps_to_univ _ _,
  map_target' := λ y hy, arctan_mem_Ioo y,
  left_inv' := λ x hx, arctan_tan hx.1 hx.2,
  right_inv' := λ y hy, tan_arctan y,
  open_source := is_open_Ioo,
  open_target := is_open_univ,
  continuous_to_fun := continuous_on_tan_Ioo,
  continuous_inv_fun := continuous_arctan.continuous_on }

@[simp] lemma coe_tan_local_homeomorph : ⇑tan_local_homeomorph = tan := rfl
@[simp] lemma coe_tan_local_homeomorph_symm : ⇑tan_local_homeomorph.symm = arctan := rfl

lemma has_deriv_at_arctan (x : ℝ) : has_deriv_at arctan (1 / (1 + x^2)) x :=
<<<<<<< HEAD
have A : cos (arctan x) ≠ 0 := (cos_arctan_pos x).ne',
by simpa [cos_sq_arctan]
  using tan_local_homeomorph.has_deriv_at_symm trivial (by simpa) (has_deriv_at_tan A)
=======
begin
  have h1 : 0 < 1 + x^2 := by nlinarith,
  have h2 : cos (arctan x) ≠ 0 := by { rw cos_arctan, exact ne_of_gt (one_div_pos.mpr (sqrt_pos.mpr h1)) },
  simpa [(cos_arctan x), sqr_sqrt (le_of_lt h1)] using has_deriv_at.of_local_left_inverse
    continuous_arctan.continuous_at (has_deriv_at_tan h2)
      (one_div_ne_zero (pow_ne_zero 2 h2)) (by {apply eventually_of_forall, exact tan_arctan} ),
end
>>>>>>> 3fc60fc7

lemma differentiable_at_arctan (x : ℝ) : differentiable_at ℝ arctan x :=
(has_deriv_at_arctan x).differentiable_at

lemma differentiable_arctan : differentiable ℝ arctan := differentiable_at_arctan

@[simp] lemma deriv_arctan : deriv arctan = (λ x, 1 / (1 + x^2)) :=
funext $ λ x, (has_deriv_at_arctan x).deriv

lemma times_cont_diff_arctan {n : with_top ℕ} : times_cont_diff ℝ n arctan :=
times_cont_diff_iff_times_cont_diff_at.2 $ λ x,
have cos (arctan x) ≠ 0 := (cos_arctan_pos x).ne',
tan_local_homeomorph.times_cont_diff_at_symm_deriv (by simpa) trivial (has_deriv_at_tan this)
  (times_cont_diff_at_tan.2 this)

lemma measurable_arctan : measurable arctan := continuous_arctan.measurable

end real

section
/-!
### Lemmas for derivatives of the composition of `real.arctan` with a differentiable function

In this section we register lemmas for the derivatives of the composition of `real.arctan` with a
differentiable function, for standalone use and use with `simp`. -/

open real

lemma measurable.arctan {α : Type*} [measurable_space α] {f : α → ℝ} (hf : measurable f) :
  measurable (λ x, arctan (f x)) :=
measurable_arctan.comp hf

section deriv

variables {f : ℝ → ℝ} {f' x : ℝ} {s : set ℝ}

lemma has_deriv_at.arctan (hf : has_deriv_at f f' x) :
  has_deriv_at (λ x, arctan (f x)) ((1 / (1 + (f x)^2)) * f') x :=
(real.has_deriv_at_arctan (f x)).comp x hf

lemma has_deriv_within_at.arctan (hf : has_deriv_within_at f f' s x) :
  has_deriv_within_at (λ x, arctan (f x)) ((1 / (1 + (f x)^2)) * f') s x :=
(real.has_deriv_at_arctan (f x)).comp_has_deriv_within_at x hf

lemma deriv_within_arctan (hf : differentiable_within_at ℝ f s x) (hxs : unique_diff_within_at ℝ s x) :
  deriv_within (λ x, arctan (f x)) s x = (1 / (1 + (f x)^2)) * (deriv_within f s x) :=
hf.has_deriv_within_at.arctan.deriv_within hxs

@[simp] lemma deriv_arctan (hc : differentiable_at ℝ f x) :
  deriv (λ x, arctan (f x)) x = (1 / (1 + (f x)^2)) * (deriv f x) :=
hc.has_deriv_at.arctan.deriv

end deriv

section fderiv

variables {E : Type*} [normed_group E] [normed_space ℝ E] {f : E → ℝ} {f' : E →L[ℝ] ℝ} {x : E}
  {s : set E} {n : with_top ℕ}

lemma has_fderiv_at.arctan (hf : has_fderiv_at f f' x) :
  has_fderiv_at (λ x, arctan (f x)) ((1 / (1 + (f x)^2)) • f') x :=
(has_deriv_at_arctan (f x)).comp_has_fderiv_at x hf

lemma has_fderiv_within_at.arctan (hf : has_fderiv_within_at f f' s x) :
  has_fderiv_within_at (λ x, arctan (f x)) ((1 / (1 + (f x)^2)) • f') s x :=
(has_deriv_at_arctan (f x)).comp_has_fderiv_within_at x hf

lemma fderiv_within_arctan (hf : differentiable_within_at ℝ f s x)
  (hxs : unique_diff_within_at ℝ s x) :
  fderiv_within ℝ (λ x, arctan (f x)) s x = (1 / (1 + (f x)^2)) • (fderiv_within ℝ f s x) :=
hf.has_fderiv_within_at.arctan.fderiv_within hxs

@[simp] lemma fderiv_arctan (hc : differentiable_at ℝ f x) :
  fderiv ℝ (λ x, arctan (f x)) x = (1 / (1 + (f x)^2)) • (fderiv ℝ f x) :=
hc.has_fderiv_at.arctan.fderiv

lemma differentiable_within_at.arctan (hf : differentiable_within_at ℝ f s x) :
  differentiable_within_at ℝ (λ x, real.arctan (f x)) s x :=
hf.has_fderiv_within_at.arctan.differentiable_within_at

@[simp] lemma differentiable_at.arctan (hc : differentiable_at ℝ f x) :
  differentiable_at ℝ (λ x, arctan (f x)) x :=
hc.has_fderiv_at.arctan.differentiable_at

lemma differentiable_on.arctan (hc : differentiable_on ℝ f s) :
  differentiable_on ℝ (λ x, arctan (f x)) s :=
λ x h, (hc x h).arctan

@[simp] lemma differentiable.arctan (hc : differentiable ℝ f) :
  differentiable ℝ (λ x, arctan (f x)) :=
λ x, (hc x).arctan

lemma times_cont_diff_at.arctan (h : times_cont_diff_at ℝ n f x) :
  times_cont_diff_at ℝ n (λ x, arctan (f x)) x :=
times_cont_diff_arctan.times_cont_diff_at.comp x h

lemma times_cont_diff.arctan (h : times_cont_diff ℝ n f) :
  times_cont_diff ℝ n (λ x, arctan (f x)) :=
times_cont_diff_arctan.comp h

lemma times_cont_diff_within_at.arctan (h : times_cont_diff_within_at ℝ n f s x) :
  times_cont_diff_within_at ℝ n (λ x, arctan (f x)) s x :=
times_cont_diff_arctan.comp_times_cont_diff_within_at h

lemma times_cont_diff_on.arctan (h : times_cont_diff_on ℝ n f s) :
  times_cont_diff_on ℝ n (λ x, arctan (f x)) s :=
times_cont_diff_arctan.comp_times_cont_diff_on h

end fderiv
end<|MERGE_RESOLUTION|>--- conflicted
+++ resolved
@@ -2411,15 +2411,6 @@
   exact tendsto.mul_at_top (norm_pos_iff.2 A) continuous_sin.continuous_within_at.norm
     (tendsto.inv_tendsto_zero $ tendsto_norm_nhds_within_zero.comp B),
 end
-<<<<<<< HEAD
-
-@[simp] lemma continuous_at_tan {x : ℂ} : continuous_at tan x ↔ cos x ≠ 0 :=
-begin
-  refine ⟨λ hc h₀, _, λ h, (has_deriv_at_tan h).continuous_at⟩,
-  exact not_tendsto_nhds_of_tendsto_at_top (tendsto_abs_tan_of_cos_eq_zero h₀) _
-    (hc.norm.tendsto.mono_left inf_le_left)
-end
-=======
 
 lemma tendsto_abs_tan_at_top (k : ℤ) :
   tendsto (λ x, abs (tan x)) (𝓝[{(2 * k + 1) * π / 2}ᶜ] ((2 * k + 1) * π / 2)) at_top :=
@@ -2440,7 +2431,6 @@
   have ¬differentiable_at ℂ tan x := mt differentiable_at_tan.1 (not_not.2 h),
   by simp [deriv_zero_of_not_differentiable_at this, h, pow_two]
 else (has_deriv_at_tan h).deriv
->>>>>>> 3fc60fc7
 
 lemma continuous_on_tan : continuous_on tan {x | cos x ≠ 0} :=
 continuous_on_sin.div continuous_on_cos $ λ x, id
@@ -2549,7 +2539,6 @@
 
 lemma tendsto_abs_tan_of_cos_eq_zero {x : ℝ} (hx : cos x = 0) :
   tendsto (λ x, abs (tan x)) (𝓝[{x}ᶜ] x) at_top :=
-<<<<<<< HEAD
 begin
   have hx : complex.cos x = 0, by exact_mod_cast hx,
   simp only [← complex.abs_of_real, complex.of_real_tan],
@@ -2558,57 +2547,32 @@
   exact tendsto_principal_principal.2 (λ y, mt complex.of_real_inj.1)
 end
 
-@[simp] lemma continuous_at_tan {x : ℝ} : continuous_at tan x ↔ cos x ≠ 0 :=
+lemma tendsto_abs_tan_at_top (k : ℤ) :
+  tendsto (λ x, abs (tan x)) (𝓝[{(2 * k + 1) * π / 2}ᶜ] ((2 * k + 1) * π / 2)) at_top :=
+tendsto_abs_tan_of_cos_eq_zero $ cos_eq_zero_iff.2 ⟨k, rfl⟩
+
+lemma continuous_at_tan {x : ℝ} : continuous_at tan x ↔ cos x ≠ 0 :=
 begin
   refine ⟨λ hc h₀, _, λ h, (has_deriv_at_tan h).continuous_at⟩,
   exact not_tendsto_nhds_of_tendsto_at_top (tendsto_abs_tan_of_cos_eq_zero h₀) _
     (hc.norm.tendsto.mono_left inf_le_left)
 end
 
-lemma continuous_on_tan : continuous_on tan {x | cos x ≠ 0} :=
-λ x hx, (continuous_at_tan.2 hx).continuous_within_at
-
-@[simp] lemma differentiable_at_tan {x : ℝ} : differentiable_at ℝ tan x ↔ cos x ≠ 0 :=
-⟨λ h, continuous_at_tan.1 h.continuous_at, λ h, (has_deriv_at_tan h).differentiable_at⟩
-
-=======
-begin
-  have hx : complex.cos x = 0, by exact_mod_cast hx,
-  simp only [← complex.abs_of_real, complex.of_real_tan],
-  refine (complex.tendsto_abs_tan_of_cos_eq_zero hx).comp _,
-  refine tendsto.inf complex.continuous_of_real.continuous_at _,
-  exact tendsto_principal_principal.2 (λ y, mt complex.of_real_inj.1)
-end
-
-lemma tendsto_abs_tan_at_top (k : ℤ) :
-  tendsto (λ x, abs (tan x)) (𝓝[{(2 * k + 1) * π / 2}ᶜ] ((2 * k + 1) * π / 2)) at_top :=
-tendsto_abs_tan_of_cos_eq_zero $ cos_eq_zero_iff.2 ⟨k, rfl⟩
-
-lemma continuous_at_tan {x : ℝ} : continuous_at tan x ↔ cos x ≠ 0 :=
-begin
-  refine ⟨λ hc h₀, _, λ h, (has_deriv_at_tan h).continuous_at⟩,
-  exact not_tendsto_nhds_of_tendsto_at_top (tendsto_abs_tan_of_cos_eq_zero h₀) _
-    (hc.norm.tendsto.mono_left inf_le_left)
-end
-
 lemma differentiable_at_tan {x : ℝ} : differentiable_at ℝ tan x ↔ cos x ≠ 0 :=
 ⟨λ h, continuous_at_tan.1 h.continuous_at, λ h, (has_deriv_at_tan h).differentiable_at⟩
 
->>>>>>> 3fc60fc7
 @[simp] lemma deriv_tan (x : ℝ) : deriv tan x = 1 / (cos x)^2 :=
 if h : cos x = 0 then
   have ¬differentiable_at ℝ tan x := mt differentiable_at_tan.1 (not_not.2 h),
   by simp [deriv_zero_of_not_differentiable_at this, h, pow_two]
 else (has_deriv_at_tan h).deriv
 
-<<<<<<< HEAD
 @[simp] lemma times_cont_diff_at_tan {n x} : times_cont_diff_at ℝ n tan x ↔ cos x ≠ 0 :=
 ⟨λ h, continuous_at_tan.1 h.continuous_at,
   λ h, (complex.times_cont_diff_at_tan.2 $ by exact_mod_cast h).real_of_complex⟩
-=======
+
 lemma continuous_on_tan : continuous_on tan {x | cos x ≠ 0} :=
 λ x hx, (continuous_at_tan.2 hx).continuous_within_at
->>>>>>> 3fc60fc7
 
 lemma has_deriv_at_tan_of_mem_Ioo {x : ℝ} (h : x ∈ Ioo (-(π/2):ℝ) (π/2)) :
   has_deriv_at tan (1 / (cos x)^2) x :=
@@ -2620,12 +2584,6 @@
 
 lemma continuous_on_tan_Ioo : continuous_on tan (Ioo (-(π/2)) (π/2)) :=
 λ x hx, (differentiable_at_tan_of_mem_Ioo hx).continuous_at.continuous_within_at
-<<<<<<< HEAD
-=======
-
-open filter
-open_locale topological_space
->>>>>>> 3fc60fc7
 
 lemma tendsto_sin_pi_div_two : tendsto sin (𝓝[Iio (π/2)] (π/2)) (𝓝 1) :=
 by { convert continuous_sin.continuous_within_at, simp }
@@ -2751,19 +2709,9 @@
 @[simp] lemma coe_tan_local_homeomorph_symm : ⇑tan_local_homeomorph.symm = arctan := rfl
 
 lemma has_deriv_at_arctan (x : ℝ) : has_deriv_at arctan (1 / (1 + x^2)) x :=
-<<<<<<< HEAD
 have A : cos (arctan x) ≠ 0 := (cos_arctan_pos x).ne',
 by simpa [cos_sq_arctan]
   using tan_local_homeomorph.has_deriv_at_symm trivial (by simpa) (has_deriv_at_tan A)
-=======
-begin
-  have h1 : 0 < 1 + x^2 := by nlinarith,
-  have h2 : cos (arctan x) ≠ 0 := by { rw cos_arctan, exact ne_of_gt (one_div_pos.mpr (sqrt_pos.mpr h1)) },
-  simpa [(cos_arctan x), sqr_sqrt (le_of_lt h1)] using has_deriv_at.of_local_left_inverse
-    continuous_arctan.continuous_at (has_deriv_at_tan h2)
-      (one_div_ne_zero (pow_ne_zero 2 h2)) (by {apply eventually_of_forall, exact tan_arctan} ),
-end
->>>>>>> 3fc60fc7
 
 lemma differentiable_at_arctan (x : ℝ) : differentiable_at ℝ arctan x :=
 (has_deriv_at_arctan x).differentiable_at
