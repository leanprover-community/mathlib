/-
Copyright (c) 2018 Chris Hughes. All rights reserved.
Released under Apache 2.0 license as described in the file LICENSE.
Authors: Chris Hughes, Abhimanyu Pallavi Sudhir, Jean Lo, Calle Sönne, Benjamin Davidson
-/
import analysis.special_functions.exp_log
import data.set.intervals.infinite
import algebra.quadratic_discriminant
import ring_theory.polynomial.chebyshev.defs

/-!
# Trigonometric functions

## Main definitions

This file contains the following definitions:
* π, arcsin, arccos, arctan
* argument of a complex number
* logarithm on complex numbers

## Main statements

Many basic inequalities on trigonometric functions are established.

The continuity and differentiability of the usual trigonometric functions are proved, and their
derivatives are computed.

* `polynomial.chebyshev₁_complex_cos`: the `n`-th Chebyshev polynomial evaluates on `complex.cos θ`
  to the value `n * complex.cos θ`.

## Tags

log, sin, cos, tan, arcsin, arccos, arctan, angle, argument
-/

noncomputable theory
open_locale classical topological_space filter
open set filter

namespace complex

/-- The complex sine function is everywhere differentiable, with the derivative `cos x`. -/
lemma has_deriv_at_sin (x : ℂ) : has_deriv_at sin (cos x) x :=
begin
  simp only [cos, div_eq_mul_inv],
  convert ((((has_deriv_at_id x).neg.mul_const I).cexp.sub
    ((has_deriv_at_id x).mul_const I).cexp).mul_const I).mul_const (2:ℂ)⁻¹,
  simp only [function.comp, id],
  rw [sub_mul, mul_assoc, mul_assoc, I_mul_I, neg_one_mul, neg_neg, mul_one, one_mul, mul_assoc,
      I_mul_I, mul_neg_one, sub_neg_eq_add, add_comm]
end

lemma times_cont_diff_sin {n} : times_cont_diff ℂ n sin :=
(((times_cont_diff_neg.mul times_cont_diff_const).cexp.sub
  (times_cont_diff_id.mul times_cont_diff_const).cexp).mul times_cont_diff_const).div_const

lemma differentiable_sin : differentiable ℂ sin :=
λx, (has_deriv_at_sin x).differentiable_at

lemma differentiable_at_sin {x : ℂ} : differentiable_at ℂ sin x :=
differentiable_sin x

@[simp] lemma deriv_sin : deriv sin = cos :=
funext $ λ x, (has_deriv_at_sin x).deriv

lemma continuous_sin : continuous sin :=
differentiable_sin.continuous

lemma continuous_on_sin {s : set ℂ} : continuous_on sin s := continuous_sin.continuous_on

lemma measurable_sin : measurable sin := continuous_sin.measurable

/-- The complex cosine function is everywhere differentiable, with the derivative `-sin x`. -/
lemma has_deriv_at_cos (x : ℂ) : has_deriv_at cos (-sin x) x :=
begin
  simp only [sin, div_eq_mul_inv, neg_mul_eq_neg_mul],
  convert (((has_deriv_at_id x).mul_const I).cexp.add
    ((has_deriv_at_id x).neg.mul_const I).cexp).mul_const (2:ℂ)⁻¹,
  simp only [function.comp, id],
  ring
end

lemma times_cont_diff_cos {n} : times_cont_diff ℂ n cos :=
((times_cont_diff_id.mul times_cont_diff_const).cexp.add
  (times_cont_diff_neg.mul times_cont_diff_const).cexp).div_const

lemma differentiable_cos : differentiable ℂ cos :=
λx, (has_deriv_at_cos x).differentiable_at

lemma differentiable_at_cos {x : ℂ} : differentiable_at ℂ cos x :=
differentiable_cos x

lemma deriv_cos {x : ℂ} : deriv cos x = -sin x :=
(has_deriv_at_cos x).deriv

@[simp] lemma deriv_cos' : deriv cos = (λ x, -sin x) :=
funext $ λ x, deriv_cos

lemma continuous_cos : continuous cos :=
differentiable_cos.continuous

lemma continuous_on_cos {s : set ℂ} : continuous_on cos s := continuous_cos.continuous_on

lemma measurable_cos : measurable cos := continuous_cos.measurable

/-- The complex hyperbolic sine function is everywhere differentiable, with the derivative
`cosh x`. -/
lemma has_deriv_at_sinh (x : ℂ) : has_deriv_at sinh (cosh x) x :=
begin
  simp only [cosh, div_eq_mul_inv],
  convert ((has_deriv_at_exp x).sub (has_deriv_at_id x).neg.cexp).mul_const (2:ℂ)⁻¹,
  rw [id, mul_neg_one, sub_eq_add_neg, neg_neg]
end

lemma times_cont_diff_sinh {n} : times_cont_diff ℂ n sinh :=
(times_cont_diff_exp.sub times_cont_diff_neg.cexp).div_const

lemma differentiable_sinh : differentiable ℂ sinh :=
λx, (has_deriv_at_sinh x).differentiable_at

lemma differentiable_at_sinh {x : ℂ} : differentiable_at ℂ sinh x :=
differentiable_sinh x

@[simp] lemma deriv_sinh : deriv sinh = cosh :=
funext $ λ x, (has_deriv_at_sinh x).deriv

lemma continuous_sinh : continuous sinh :=
differentiable_sinh.continuous

lemma measurable_sinh : measurable sinh := continuous_sinh.measurable

/-- The complex hyperbolic cosine function is everywhere differentiable, with the derivative `sinh x`. -/
lemma has_deriv_at_cosh (x : ℂ) : has_deriv_at cosh (sinh x) x :=
begin
  simp only [sinh, div_eq_mul_inv],
  convert ((has_deriv_at_exp x).add (has_deriv_at_id x).neg.cexp).mul_const (2:ℂ)⁻¹,
  rw [id, mul_neg_one, sub_eq_add_neg]
end

lemma times_cont_diff_cosh {n} : times_cont_diff ℂ n cosh :=
(times_cont_diff_exp.add times_cont_diff_neg.cexp).div_const

lemma differentiable_cosh : differentiable ℂ cosh :=
λx, (has_deriv_at_cosh x).differentiable_at

lemma differentiable_at_cosh {x : ℂ} : differentiable_at ℂ cos x :=
differentiable_cos x

@[simp] lemma deriv_cosh : deriv cosh = sinh :=
funext $ λ x, (has_deriv_at_cosh x).deriv

lemma continuous_cosh : continuous cosh :=
differentiable_cosh.continuous

lemma measurable_cosh : measurable cosh := continuous_cosh.measurable

end complex

section
/-! ### Simp lemmas for derivatives of `λ x, complex.cos (f x)` etc., `f : ℂ → ℂ` -/

variables {f : ℂ → ℂ} {f' x : ℂ} {s : set ℂ}

/-! #### `complex.cos` -/

lemma measurable.ccos {α : Type*} [measurable_space α] {f : α → ℂ} (hf : measurable f) :
  measurable (λ x, complex.cos (f x)) :=
complex.measurable_cos.comp hf

lemma has_deriv_at.ccos (hf : has_deriv_at f f' x) :
  has_deriv_at (λ x, complex.cos (f x)) (- complex.sin (f x) * f') x :=
(complex.has_deriv_at_cos (f x)).comp x hf

lemma has_deriv_within_at.ccos (hf : has_deriv_within_at f f' s x) :
  has_deriv_within_at (λ x, complex.cos (f x)) (- complex.sin (f x) * f') s x :=
(complex.has_deriv_at_cos (f x)).comp_has_deriv_within_at x hf

lemma deriv_within_ccos (hf : differentiable_within_at ℂ f s x)
  (hxs : unique_diff_within_at ℂ s x) :
  deriv_within (λx, complex.cos (f x)) s x = - complex.sin (f x) * (deriv_within f s x) :=
hf.has_deriv_within_at.ccos.deriv_within hxs

@[simp] lemma deriv_ccos (hc : differentiable_at ℂ f x) :
  deriv (λx, complex.cos (f x)) x = - complex.sin (f x) * (deriv f x) :=
hc.has_deriv_at.ccos.deriv

/-! #### `complex.sin` -/

lemma measurable.csin {α : Type*} [measurable_space α] {f : α → ℂ} (hf : measurable f) :
  measurable (λ x, complex.sin (f x)) :=
complex.measurable_sin.comp hf

lemma has_deriv_at.csin (hf : has_deriv_at f f' x) :
  has_deriv_at (λ x, complex.sin (f x)) (complex.cos (f x) * f') x :=
(complex.has_deriv_at_sin (f x)).comp x hf

lemma has_deriv_within_at.csin (hf : has_deriv_within_at f f' s x) :
  has_deriv_within_at (λ x, complex.sin (f x)) (complex.cos (f x) * f') s x :=
(complex.has_deriv_at_sin (f x)).comp_has_deriv_within_at x hf

lemma deriv_within_csin (hf : differentiable_within_at ℂ f s x)
  (hxs : unique_diff_within_at ℂ s x) :
  deriv_within (λx, complex.sin (f x)) s x = complex.cos (f x) * (deriv_within f s x) :=
hf.has_deriv_within_at.csin.deriv_within hxs

@[simp] lemma deriv_csin (hc : differentiable_at ℂ f x) :
  deriv (λx, complex.sin (f x)) x = complex.cos (f x) * (deriv f x) :=
hc.has_deriv_at.csin.deriv

/-! #### `complex.cosh` -/

lemma measurable.ccosh {α : Type*} [measurable_space α] {f : α → ℂ} (hf : measurable f) :
  measurable (λ x, complex.cosh (f x)) :=
complex.measurable_cosh.comp hf

lemma has_deriv_at.ccosh (hf : has_deriv_at f f' x) :
  has_deriv_at (λ x, complex.cosh (f x)) (complex.sinh (f x) * f') x :=
(complex.has_deriv_at_cosh (f x)).comp x hf

lemma has_deriv_within_at.ccosh (hf : has_deriv_within_at f f' s x) :
  has_deriv_within_at (λ x, complex.cosh (f x)) (complex.sinh (f x) * f') s x :=
(complex.has_deriv_at_cosh (f x)).comp_has_deriv_within_at x hf

lemma deriv_within_ccosh (hf : differentiable_within_at ℂ f s x)
  (hxs : unique_diff_within_at ℂ s x) :
  deriv_within (λx, complex.cosh (f x)) s x = complex.sinh (f x) * (deriv_within f s x) :=
hf.has_deriv_within_at.ccosh.deriv_within hxs

@[simp] lemma deriv_ccosh (hc : differentiable_at ℂ f x) :
  deriv (λx, complex.cosh (f x)) x = complex.sinh (f x) * (deriv f x) :=
hc.has_deriv_at.ccosh.deriv

/-! #### `complex.sinh` -/

lemma measurable.csinh {α : Type*} [measurable_space α] {f : α → ℂ} (hf : measurable f) :
  measurable (λ x, complex.sinh (f x)) :=
complex.measurable_sinh.comp hf

lemma has_deriv_at.csinh (hf : has_deriv_at f f' x) :
  has_deriv_at (λ x, complex.sinh (f x)) (complex.cosh (f x) * f') x :=
(complex.has_deriv_at_sinh (f x)).comp x hf

lemma has_deriv_within_at.csinh (hf : has_deriv_within_at f f' s x) :
  has_deriv_within_at (λ x, complex.sinh (f x)) (complex.cosh (f x) * f') s x :=
(complex.has_deriv_at_sinh (f x)).comp_has_deriv_within_at x hf

lemma deriv_within_csinh (hf : differentiable_within_at ℂ f s x)
  (hxs : unique_diff_within_at ℂ s x) :
  deriv_within (λx, complex.sinh (f x)) s x = complex.cosh (f x) * (deriv_within f s x) :=
hf.has_deriv_within_at.csinh.deriv_within hxs

@[simp] lemma deriv_csinh (hc : differentiable_at ℂ f x) :
  deriv (λx, complex.sinh (f x)) x = complex.cosh (f x) * (deriv f x) :=
hc.has_deriv_at.csinh.deriv

end

section
/-! ### Simp lemmas for derivatives of `λ x, complex.cos (f x)` etc., `f : E → ℂ` -/

variables {E : Type*} [normed_group E] [normed_space ℂ E] {f : E → ℂ} {f' : E →L[ℂ] ℂ}
  {x : E} {s : set E}

/-! #### `complex.cos` -/

lemma has_fderiv_at.ccos (hf : has_fderiv_at f f' x) :
  has_fderiv_at (λ x, complex.cos (f x)) (- complex.sin (f x) • f') x :=
(complex.has_deriv_at_cos (f x)).comp_has_fderiv_at x hf

lemma has_fderiv_within_at.ccos (hf : has_fderiv_within_at f f' s x) :
  has_fderiv_within_at (λ x, complex.cos (f x)) (- complex.sin (f x) • f') s x :=
(complex.has_deriv_at_cos (f x)).comp_has_fderiv_within_at x hf

lemma differentiable_within_at.ccos (hf : differentiable_within_at ℂ f s x) :
  differentiable_within_at ℂ (λ x, complex.cos (f x)) s x :=
hf.has_fderiv_within_at.ccos.differentiable_within_at

@[simp] lemma differentiable_at.ccos (hc : differentiable_at ℂ f x) :
  differentiable_at ℂ (λx, complex.cos (f x)) x :=
hc.has_fderiv_at.ccos.differentiable_at

lemma differentiable_on.ccos (hc : differentiable_on ℂ f s) :
  differentiable_on ℂ (λx, complex.cos (f x)) s :=
λx h, (hc x h).ccos

@[simp] lemma differentiable.ccos (hc : differentiable ℂ f) :
  differentiable ℂ (λx, complex.cos (f x)) :=
λx, (hc x).ccos

lemma fderiv_within_ccos (hf : differentiable_within_at ℂ f s x)
  (hxs : unique_diff_within_at ℂ s x) :
  fderiv_within ℂ (λx, complex.cos (f x)) s x = - complex.sin (f x) • (fderiv_within ℂ f s x) :=
hf.has_fderiv_within_at.ccos.fderiv_within hxs

@[simp] lemma fderiv_ccos (hc : differentiable_at ℂ f x) :
  fderiv ℂ (λx, complex.cos (f x)) x = - complex.sin (f x) • (fderiv ℂ f x) :=
hc.has_fderiv_at.ccos.fderiv

lemma times_cont_diff.ccos {n} (h : times_cont_diff ℂ n f) :
  times_cont_diff ℂ n (λ x, complex.cos (f x)) :=
complex.times_cont_diff_cos.comp h

lemma times_cont_diff_at.ccos {n} (hf : times_cont_diff_at ℂ n f x) :
  times_cont_diff_at ℂ n (λ x, complex.cos (f x)) x :=
complex.times_cont_diff_cos.times_cont_diff_at.comp x hf

lemma times_cont_diff_on.ccos {n} (hf : times_cont_diff_on ℂ n f s) :
  times_cont_diff_on ℂ n (λ x, complex.cos (f x)) s :=
complex.times_cont_diff_cos.comp_times_cont_diff_on  hf

lemma times_cont_diff_within_at.ccos {n} (hf : times_cont_diff_within_at ℂ n f s x) :
  times_cont_diff_within_at ℂ n (λ x, complex.cos (f x)) s x :=
complex.times_cont_diff_cos.times_cont_diff_at.comp_times_cont_diff_within_at x hf

/-! #### `complex.sin` -/

lemma has_fderiv_at.csin (hf : has_fderiv_at f f' x) :
  has_fderiv_at (λ x, complex.sin (f x)) (complex.cos (f x) • f') x :=
(complex.has_deriv_at_sin (f x)).comp_has_fderiv_at x hf

lemma has_fderiv_within_at.csin (hf : has_fderiv_within_at f f' s x) :
  has_fderiv_within_at (λ x, complex.sin (f x)) (complex.cos (f x) • f') s x :=
(complex.has_deriv_at_sin (f x)).comp_has_fderiv_within_at x hf

lemma differentiable_within_at.csin (hf : differentiable_within_at ℂ f s x) :
  differentiable_within_at ℂ (λ x, complex.sin (f x)) s x :=
hf.has_fderiv_within_at.csin.differentiable_within_at

@[simp] lemma differentiable_at.csin (hc : differentiable_at ℂ f x) :
  differentiable_at ℂ (λx, complex.sin (f x)) x :=
hc.has_fderiv_at.csin.differentiable_at

lemma differentiable_on.csin (hc : differentiable_on ℂ f s) :
  differentiable_on ℂ (λx, complex.sin (f x)) s :=
λx h, (hc x h).csin

@[simp] lemma differentiable.csin (hc : differentiable ℂ f) :
  differentiable ℂ (λx, complex.sin (f x)) :=
λx, (hc x).csin

lemma fderiv_within_csin (hf : differentiable_within_at ℂ f s x)
  (hxs : unique_diff_within_at ℂ s x) :
  fderiv_within ℂ (λx, complex.sin (f x)) s x = complex.cos (f x) • (fderiv_within ℂ f s x) :=
hf.has_fderiv_within_at.csin.fderiv_within hxs

@[simp] lemma fderiv_csin (hc : differentiable_at ℂ f x) :
  fderiv ℂ (λx, complex.sin (f x)) x = complex.cos (f x) • (fderiv ℂ f x) :=
hc.has_fderiv_at.csin.fderiv

lemma times_cont_diff.csin {n} (h : times_cont_diff ℂ n f) :
  times_cont_diff ℂ n (λ x, complex.sin (f x)) :=
complex.times_cont_diff_sin.comp h

lemma times_cont_diff_at.csin {n} (hf : times_cont_diff_at ℂ n f x) :
  times_cont_diff_at ℂ n (λ x, complex.sin (f x)) x :=
complex.times_cont_diff_sin.times_cont_diff_at.comp x hf

lemma times_cont_diff_on.csin {n} (hf : times_cont_diff_on ℂ n f s) :
  times_cont_diff_on ℂ n (λ x, complex.sin (f x)) s :=
complex.times_cont_diff_sin.comp_times_cont_diff_on  hf

lemma times_cont_diff_within_at.csin {n} (hf : times_cont_diff_within_at ℂ n f s x) :
  times_cont_diff_within_at ℂ n (λ x, complex.sin (f x)) s x :=
complex.times_cont_diff_sin.times_cont_diff_at.comp_times_cont_diff_within_at x hf

/-! #### `complex.cosh` -/

lemma has_fderiv_at.ccosh (hf : has_fderiv_at f f' x) :
  has_fderiv_at (λ x, complex.cosh (f x)) (complex.sinh (f x) • f') x :=
(complex.has_deriv_at_cosh (f x)).comp_has_fderiv_at x hf

lemma has_fderiv_within_at.ccosh (hf : has_fderiv_within_at f f' s x) :
  has_fderiv_within_at (λ x, complex.cosh (f x)) (complex.sinh (f x) • f') s x :=
(complex.has_deriv_at_cosh (f x)).comp_has_fderiv_within_at x hf

lemma differentiable_within_at.ccosh (hf : differentiable_within_at ℂ f s x) :
  differentiable_within_at ℂ (λ x, complex.cosh (f x)) s x :=
hf.has_fderiv_within_at.ccosh.differentiable_within_at

@[simp] lemma differentiable_at.ccosh (hc : differentiable_at ℂ f x) :
  differentiable_at ℂ (λx, complex.cosh (f x)) x :=
hc.has_fderiv_at.ccosh.differentiable_at

lemma differentiable_on.ccosh (hc : differentiable_on ℂ f s) :
  differentiable_on ℂ (λx, complex.cosh (f x)) s :=
λx h, (hc x h).ccosh

@[simp] lemma differentiable.ccosh (hc : differentiable ℂ f) :
  differentiable ℂ (λx, complex.cosh (f x)) :=
λx, (hc x).ccosh

lemma fderiv_within_ccosh (hf : differentiable_within_at ℂ f s x)
  (hxs : unique_diff_within_at ℂ s x) :
  fderiv_within ℂ (λx, complex.cosh (f x)) s x = complex.sinh (f x) • (fderiv_within ℂ f s x) :=
hf.has_fderiv_within_at.ccosh.fderiv_within hxs

@[simp] lemma fderiv_ccosh (hc : differentiable_at ℂ f x) :
  fderiv ℂ (λx, complex.cosh (f x)) x = complex.sinh (f x) • (fderiv ℂ f x) :=
hc.has_fderiv_at.ccosh.fderiv

lemma times_cont_diff.ccosh {n} (h : times_cont_diff ℂ n f) :
  times_cont_diff ℂ n (λ x, complex.cosh (f x)) :=
complex.times_cont_diff_cosh.comp h

lemma times_cont_diff_at.ccosh {n} (hf : times_cont_diff_at ℂ n f x) :
  times_cont_diff_at ℂ n (λ x, complex.cosh (f x)) x :=
complex.times_cont_diff_cosh.times_cont_diff_at.comp x hf

lemma times_cont_diff_on.ccosh {n} (hf : times_cont_diff_on ℂ n f s) :
  times_cont_diff_on ℂ n (λ x, complex.cosh (f x)) s :=
complex.times_cont_diff_cosh.comp_times_cont_diff_on  hf

lemma times_cont_diff_within_at.ccosh {n} (hf : times_cont_diff_within_at ℂ n f s x) :
  times_cont_diff_within_at ℂ n (λ x, complex.cosh (f x)) s x :=
complex.times_cont_diff_cosh.times_cont_diff_at.comp_times_cont_diff_within_at x hf

/-! #### `complex.sinh` -/

lemma has_fderiv_at.csinh (hf : has_fderiv_at f f' x) :
  has_fderiv_at (λ x, complex.sinh (f x)) (complex.cosh (f x) • f') x :=
(complex.has_deriv_at_sinh (f x)).comp_has_fderiv_at x hf

lemma has_fderiv_within_at.csinh (hf : has_fderiv_within_at f f' s x) :
  has_fderiv_within_at (λ x, complex.sinh (f x)) (complex.cosh (f x) • f') s x :=
(complex.has_deriv_at_sinh (f x)).comp_has_fderiv_within_at x hf

lemma differentiable_within_at.csinh (hf : differentiable_within_at ℂ f s x) :
  differentiable_within_at ℂ (λ x, complex.sinh (f x)) s x :=
hf.has_fderiv_within_at.csinh.differentiable_within_at

@[simp] lemma differentiable_at.csinh (hc : differentiable_at ℂ f x) :
  differentiable_at ℂ (λx, complex.sinh (f x)) x :=
hc.has_fderiv_at.csinh.differentiable_at

lemma differentiable_on.csinh (hc : differentiable_on ℂ f s) :
  differentiable_on ℂ (λx, complex.sinh (f x)) s :=
λx h, (hc x h).csinh

@[simp] lemma differentiable.csinh (hc : differentiable ℂ f) :
  differentiable ℂ (λx, complex.sinh (f x)) :=
λx, (hc x).csinh

lemma fderiv_within_csinh (hf : differentiable_within_at ℂ f s x)
  (hxs : unique_diff_within_at ℂ s x) :
  fderiv_within ℂ (λx, complex.sinh (f x)) s x = complex.cosh (f x) • (fderiv_within ℂ f s x) :=
hf.has_fderiv_within_at.csinh.fderiv_within hxs

@[simp] lemma fderiv_csinh (hc : differentiable_at ℂ f x) :
  fderiv ℂ (λx, complex.sinh (f x)) x = complex.cosh (f x) • (fderiv ℂ f x) :=
hc.has_fderiv_at.csinh.fderiv

lemma times_cont_diff.csinh {n} (h : times_cont_diff ℂ n f) :
  times_cont_diff ℂ n (λ x, complex.sinh (f x)) :=
complex.times_cont_diff_sinh.comp h

lemma times_cont_diff_at.csinh {n} (hf : times_cont_diff_at ℂ n f x) :
  times_cont_diff_at ℂ n (λ x, complex.sinh (f x)) x :=
complex.times_cont_diff_sinh.times_cont_diff_at.comp x hf

lemma times_cont_diff_on.csinh {n} (hf : times_cont_diff_on ℂ n f s) :
  times_cont_diff_on ℂ n (λ x, complex.sinh (f x)) s :=
complex.times_cont_diff_sinh.comp_times_cont_diff_on  hf

lemma times_cont_diff_within_at.csinh {n} (hf : times_cont_diff_within_at ℂ n f s x) :
  times_cont_diff_within_at ℂ n (λ x, complex.sinh (f x)) s x :=
complex.times_cont_diff_sinh.times_cont_diff_at.comp_times_cont_diff_within_at x hf

end

namespace real

variables {x y z : ℝ}

lemma has_deriv_at_sin (x : ℝ) : has_deriv_at sin (cos x) x :=
(complex.has_deriv_at_sin x).real_of_complex

lemma times_cont_diff_sin {n} : times_cont_diff ℝ n sin :=
complex.times_cont_diff_sin.real_of_complex

lemma differentiable_sin : differentiable ℝ sin :=
λx, (has_deriv_at_sin x).differentiable_at

lemma differentiable_at_sin : differentiable_at ℝ sin x :=
differentiable_sin x

@[simp] lemma deriv_sin : deriv sin = cos :=
funext $ λ x, (has_deriv_at_sin x).deriv

lemma continuous_sin : continuous sin :=
differentiable_sin.continuous

lemma measurable_sin : measurable sin := continuous_sin.measurable

lemma has_deriv_at_cos (x : ℝ) : has_deriv_at cos (-sin x) x :=
(complex.has_deriv_at_cos x).real_of_complex

lemma times_cont_diff_cos {n} : times_cont_diff ℝ n cos :=
complex.times_cont_diff_cos.real_of_complex

lemma differentiable_cos : differentiable ℝ cos :=
λx, (has_deriv_at_cos x).differentiable_at

lemma differentiable_at_cos : differentiable_at ℝ cos x :=
differentiable_cos x

lemma deriv_cos : deriv cos x = - sin x :=
(has_deriv_at_cos x).deriv

@[simp] lemma deriv_cos' : deriv cos = (λ x, - sin x) :=
funext $ λ _, deriv_cos

lemma continuous_cos : continuous cos :=
differentiable_cos.continuous

lemma continuous_on_cos {s} : continuous_on cos s := continuous_cos.continuous_on

lemma measurable_cos : measurable cos := continuous_cos.measurable

lemma has_deriv_at_sinh (x : ℝ) : has_deriv_at sinh (cosh x) x :=
(complex.has_deriv_at_sinh x).real_of_complex

lemma times_cont_diff_sinh {n} : times_cont_diff ℝ n sinh :=
complex.times_cont_diff_sinh.real_of_complex

lemma differentiable_sinh : differentiable ℝ sinh :=
λx, (has_deriv_at_sinh x).differentiable_at

lemma differentiable_at_sinh : differentiable_at ℝ sinh x :=
differentiable_sinh x

@[simp] lemma deriv_sinh : deriv sinh = cosh :=
funext $ λ x, (has_deriv_at_sinh x).deriv

lemma continuous_sinh : continuous sinh :=
differentiable_sinh.continuous

lemma measurable_sinh : measurable sinh := continuous_sinh.measurable

lemma has_deriv_at_cosh (x : ℝ) : has_deriv_at cosh (sinh x) x :=
(complex.has_deriv_at_cosh x).real_of_complex

lemma times_cont_diff_cosh {n} : times_cont_diff ℝ n cosh :=
complex.times_cont_diff_cosh.real_of_complex

lemma differentiable_cosh : differentiable ℝ cosh :=
λx, (has_deriv_at_cosh x).differentiable_at

lemma differentiable_at_cosh : differentiable_at ℝ cosh x :=
differentiable_cosh x

@[simp] lemma deriv_cosh : deriv cosh = sinh :=
funext $ λ x, (has_deriv_at_cosh x).deriv

lemma continuous_cosh : continuous cosh :=
differentiable_cosh.continuous

lemma measurable_cosh : measurable cosh := continuous_cosh.measurable

/-- `sinh` is strictly monotone. -/
lemma sinh_strict_mono : strict_mono sinh :=
strict_mono_of_deriv_pos differentiable_sinh (by { rw [real.deriv_sinh], exact cosh_pos })

end real

section
/-! ### Simp lemmas for derivatives of `λ x, real.cos (f x)` etc., `f : ℝ → ℝ` -/

variables {f : ℝ → ℝ} {f' x : ℝ} {s : set ℝ}

/-! #### `real.cos` -/

lemma measurable.cos {α : Type*} [measurable_space α] {f : α → ℝ}  (hf : measurable f) :
  measurable (λ x, real.cos (f x)) :=
real.measurable_cos.comp hf

lemma has_deriv_at.cos (hf : has_deriv_at f f' x) :
  has_deriv_at (λ x, real.cos (f x)) (- real.sin (f x) * f') x :=
(real.has_deriv_at_cos (f x)).comp x hf

lemma has_deriv_within_at.cos (hf : has_deriv_within_at f f' s x) :
  has_deriv_within_at (λ x, real.cos (f x)) (- real.sin (f x) * f') s x :=
(real.has_deriv_at_cos (f x)).comp_has_deriv_within_at x hf

lemma deriv_within_cos (hf : differentiable_within_at ℝ f s x)
  (hxs : unique_diff_within_at ℝ s x) :
  deriv_within (λx, real.cos (f x)) s x = - real.sin (f x) * (deriv_within f s x) :=
hf.has_deriv_within_at.cos.deriv_within hxs

@[simp] lemma deriv_cos (hc : differentiable_at ℝ f x) :
  deriv (λx, real.cos (f x)) x = - real.sin (f x) * (deriv f x) :=
hc.has_deriv_at.cos.deriv

/-! #### `real.sin` -/

lemma measurable.sin {α : Type*} [measurable_space α] {f : α → ℝ}  (hf : measurable f) :
  measurable (λ x, real.sin (f x)) :=
real.measurable_sin.comp hf

lemma has_deriv_at.sin (hf : has_deriv_at f f' x) :
  has_deriv_at (λ x, real.sin (f x)) (real.cos (f x) * f') x :=
(real.has_deriv_at_sin (f x)).comp x hf

lemma has_deriv_within_at.sin (hf : has_deriv_within_at f f' s x) :
  has_deriv_within_at (λ x, real.sin (f x)) (real.cos (f x) * f') s x :=
(real.has_deriv_at_sin (f x)).comp_has_deriv_within_at x hf

lemma deriv_within_sin (hf : differentiable_within_at ℝ f s x)
  (hxs : unique_diff_within_at ℝ s x) :
  deriv_within (λx, real.sin (f x)) s x = real.cos (f x) * (deriv_within f s x) :=
hf.has_deriv_within_at.sin.deriv_within hxs

@[simp] lemma deriv_sin (hc : differentiable_at ℝ f x) :
  deriv (λx, real.sin (f x)) x = real.cos (f x) * (deriv f x) :=
hc.has_deriv_at.sin.deriv

/-! #### `real.cosh` -/

lemma measurable.cosh {α : Type*} [measurable_space α] {f : α → ℝ}  (hf : measurable f) :
  measurable (λ x, real.cosh (f x)) :=
real.measurable_cosh.comp hf

lemma has_deriv_at.cosh (hf : has_deriv_at f f' x) :
  has_deriv_at (λ x, real.cosh (f x)) (real.sinh (f x) * f') x :=
(real.has_deriv_at_cosh (f x)).comp x hf

lemma has_deriv_within_at.cosh (hf : has_deriv_within_at f f' s x) :
  has_deriv_within_at (λ x, real.cosh (f x)) (real.sinh (f x) * f') s x :=
(real.has_deriv_at_cosh (f x)).comp_has_deriv_within_at x hf

lemma deriv_within_cosh (hf : differentiable_within_at ℝ f s x)
  (hxs : unique_diff_within_at ℝ s x) :
  deriv_within (λx, real.cosh (f x)) s x = real.sinh (f x) * (deriv_within f s x) :=
hf.has_deriv_within_at.cosh.deriv_within hxs

@[simp] lemma deriv_cosh (hc : differentiable_at ℝ f x) :
  deriv (λx, real.cosh (f x)) x = real.sinh (f x) * (deriv f x) :=
hc.has_deriv_at.cosh.deriv

/-! #### `real.sinh` -/

lemma measurable.sinh {α : Type*} [measurable_space α] {f : α → ℝ}  (hf : measurable f) :
  measurable (λ x, real.sinh (f x)) :=
real.measurable_sinh.comp hf

lemma has_deriv_at.sinh (hf : has_deriv_at f f' x) :
  has_deriv_at (λ x, real.sinh (f x)) (real.cosh (f x) * f') x :=
(real.has_deriv_at_sinh (f x)).comp x hf

lemma has_deriv_within_at.sinh (hf : has_deriv_within_at f f' s x) :
  has_deriv_within_at (λ x, real.sinh (f x)) (real.cosh (f x) * f') s x :=
(real.has_deriv_at_sinh (f x)).comp_has_deriv_within_at x hf

lemma deriv_within_sinh (hf : differentiable_within_at ℝ f s x)
  (hxs : unique_diff_within_at ℝ s x) :
  deriv_within (λx, real.sinh (f x)) s x = real.cosh (f x) * (deriv_within f s x) :=
hf.has_deriv_within_at.sinh.deriv_within hxs

@[simp] lemma deriv_sinh (hc : differentiable_at ℝ f x) :
  deriv (λx, real.sinh (f x)) x = real.cosh (f x) * (deriv f x) :=
hc.has_deriv_at.sinh.deriv

end

section

/-! ### Simp lemmas for derivatives of `λ x, real.cos (f x)` etc., `f : E → ℝ` -/

variables {E : Type*} [normed_group E] [normed_space ℝ E] {f : E → ℝ} {f' : E →L[ℝ] ℝ}
  {x : E} {s : set E}

/-! #### `real.cos` -/

lemma has_fderiv_at.cos (hf : has_fderiv_at f f' x) :
  has_fderiv_at (λ x, real.cos (f x)) (- real.sin (f x) • f') x :=
(real.has_deriv_at_cos (f x)).comp_has_fderiv_at x hf

lemma has_fderiv_within_at.cos (hf : has_fderiv_within_at f f' s x) :
  has_fderiv_within_at (λ x, real.cos (f x)) (- real.sin (f x) • f') s x :=
(real.has_deriv_at_cos (f x)).comp_has_fderiv_within_at x hf

lemma differentiable_within_at.cos (hf : differentiable_within_at ℝ f s x) :
  differentiable_within_at ℝ (λ x, real.cos (f x)) s x :=
hf.has_fderiv_within_at.cos.differentiable_within_at

@[simp] lemma differentiable_at.cos (hc : differentiable_at ℝ f x) :
  differentiable_at ℝ (λx, real.cos (f x)) x :=
hc.has_fderiv_at.cos.differentiable_at

lemma differentiable_on.cos (hc : differentiable_on ℝ f s) :
  differentiable_on ℝ (λx, real.cos (f x)) s :=
λx h, (hc x h).cos

@[simp] lemma differentiable.cos (hc : differentiable ℝ f) :
  differentiable ℝ (λx, real.cos (f x)) :=
λx, (hc x).cos

lemma fderiv_within_cos (hf : differentiable_within_at ℝ f s x)
  (hxs : unique_diff_within_at ℝ s x) :
  fderiv_within ℝ (λx, real.cos (f x)) s x = - real.sin (f x) • (fderiv_within ℝ f s x) :=
hf.has_fderiv_within_at.cos.fderiv_within hxs

@[simp] lemma fderiv_cos (hc : differentiable_at ℝ f x) :
  fderiv ℝ (λx, real.cos (f x)) x = - real.sin (f x) • (fderiv ℝ f x) :=
hc.has_fderiv_at.cos.fderiv

lemma times_cont_diff.cos {n} (h : times_cont_diff ℝ n f) :
  times_cont_diff ℝ n (λ x, real.cos (f x)) :=
real.times_cont_diff_cos.comp h

lemma times_cont_diff_at.cos {n} (hf : times_cont_diff_at ℝ n f x) :
  times_cont_diff_at ℝ n (λ x, real.cos (f x)) x :=
real.times_cont_diff_cos.times_cont_diff_at.comp x hf

lemma times_cont_diff_on.cos {n} (hf : times_cont_diff_on ℝ n f s) :
  times_cont_diff_on ℝ n (λ x, real.cos (f x)) s :=
real.times_cont_diff_cos.comp_times_cont_diff_on  hf

lemma times_cont_diff_within_at.cos {n} (hf : times_cont_diff_within_at ℝ n f s x) :
  times_cont_diff_within_at ℝ n (λ x, real.cos (f x)) s x :=
real.times_cont_diff_cos.times_cont_diff_at.comp_times_cont_diff_within_at x hf

/-! #### `real.sin` -/

lemma has_fderiv_at.sin (hf : has_fderiv_at f f' x) :
  has_fderiv_at (λ x, real.sin (f x)) (real.cos (f x) • f') x :=
(real.has_deriv_at_sin (f x)).comp_has_fderiv_at x hf

lemma has_fderiv_within_at.sin (hf : has_fderiv_within_at f f' s x) :
  has_fderiv_within_at (λ x, real.sin (f x)) (real.cos (f x) • f') s x :=
(real.has_deriv_at_sin (f x)).comp_has_fderiv_within_at x hf

lemma differentiable_within_at.sin (hf : differentiable_within_at ℝ f s x) :
  differentiable_within_at ℝ (λ x, real.sin (f x)) s x :=
hf.has_fderiv_within_at.sin.differentiable_within_at

@[simp] lemma differentiable_at.sin (hc : differentiable_at ℝ f x) :
  differentiable_at ℝ (λx, real.sin (f x)) x :=
hc.has_fderiv_at.sin.differentiable_at

lemma differentiable_on.sin (hc : differentiable_on ℝ f s) :
  differentiable_on ℝ (λx, real.sin (f x)) s :=
λx h, (hc x h).sin

@[simp] lemma differentiable.sin (hc : differentiable ℝ f) :
  differentiable ℝ (λx, real.sin (f x)) :=
λx, (hc x).sin

lemma fderiv_within_sin (hf : differentiable_within_at ℝ f s x)
  (hxs : unique_diff_within_at ℝ s x) :
  fderiv_within ℝ (λx, real.sin (f x)) s x = real.cos (f x) • (fderiv_within ℝ f s x) :=
hf.has_fderiv_within_at.sin.fderiv_within hxs

@[simp] lemma fderiv_sin (hc : differentiable_at ℝ f x) :
  fderiv ℝ (λx, real.sin (f x)) x = real.cos (f x) • (fderiv ℝ f x) :=
hc.has_fderiv_at.sin.fderiv

lemma times_cont_diff.sin {n} (h : times_cont_diff ℝ n f) :
  times_cont_diff ℝ n (λ x, real.sin (f x)) :=
real.times_cont_diff_sin.comp h

lemma times_cont_diff_at.sin {n} (hf : times_cont_diff_at ℝ n f x) :
  times_cont_diff_at ℝ n (λ x, real.sin (f x)) x :=
real.times_cont_diff_sin.times_cont_diff_at.comp x hf

lemma times_cont_diff_on.sin {n} (hf : times_cont_diff_on ℝ n f s) :
  times_cont_diff_on ℝ n (λ x, real.sin (f x)) s :=
real.times_cont_diff_sin.comp_times_cont_diff_on  hf

lemma times_cont_diff_within_at.sin {n} (hf : times_cont_diff_within_at ℝ n f s x) :
  times_cont_diff_within_at ℝ n (λ x, real.sin (f x)) s x :=
real.times_cont_diff_sin.times_cont_diff_at.comp_times_cont_diff_within_at x hf

/-! #### `real.cosh` -/

lemma has_fderiv_at.cosh (hf : has_fderiv_at f f' x) :
  has_fderiv_at (λ x, real.cosh (f x)) (real.sinh (f x) • f') x :=
(real.has_deriv_at_cosh (f x)).comp_has_fderiv_at x hf

lemma has_fderiv_within_at.cosh (hf : has_fderiv_within_at f f' s x) :
  has_fderiv_within_at (λ x, real.cosh (f x)) (real.sinh (f x) • f') s x :=
(real.has_deriv_at_cosh (f x)).comp_has_fderiv_within_at x hf

lemma differentiable_within_at.cosh (hf : differentiable_within_at ℝ f s x) :
  differentiable_within_at ℝ (λ x, real.cosh (f x)) s x :=
hf.has_fderiv_within_at.cosh.differentiable_within_at

@[simp] lemma differentiable_at.cosh (hc : differentiable_at ℝ f x) :
  differentiable_at ℝ (λx, real.cosh (f x)) x :=
hc.has_fderiv_at.cosh.differentiable_at

lemma differentiable_on.cosh (hc : differentiable_on ℝ f s) :
  differentiable_on ℝ (λx, real.cosh (f x)) s :=
λx h, (hc x h).cosh

@[simp] lemma differentiable.cosh (hc : differentiable ℝ f) :
  differentiable ℝ (λx, real.cosh (f x)) :=
λx, (hc x).cosh

lemma fderiv_within_cosh (hf : differentiable_within_at ℝ f s x)
  (hxs : unique_diff_within_at ℝ s x) :
  fderiv_within ℝ (λx, real.cosh (f x)) s x = real.sinh (f x) • (fderiv_within ℝ f s x) :=
hf.has_fderiv_within_at.cosh.fderiv_within hxs

@[simp] lemma fderiv_cosh (hc : differentiable_at ℝ f x) :
  fderiv ℝ (λx, real.cosh (f x)) x = real.sinh (f x) • (fderiv ℝ f x) :=
hc.has_fderiv_at.cosh.fderiv

lemma times_cont_diff.cosh {n} (h : times_cont_diff ℝ n f) :
  times_cont_diff ℝ n (λ x, real.cosh (f x)) :=
real.times_cont_diff_cosh.comp h

lemma times_cont_diff_at.cosh {n} (hf : times_cont_diff_at ℝ n f x) :
  times_cont_diff_at ℝ n (λ x, real.cosh (f x)) x :=
real.times_cont_diff_cosh.times_cont_diff_at.comp x hf

lemma times_cont_diff_on.cosh {n} (hf : times_cont_diff_on ℝ n f s) :
  times_cont_diff_on ℝ n (λ x, real.cosh (f x)) s :=
real.times_cont_diff_cosh.comp_times_cont_diff_on  hf

lemma times_cont_diff_within_at.cosh {n} (hf : times_cont_diff_within_at ℝ n f s x) :
  times_cont_diff_within_at ℝ n (λ x, real.cosh (f x)) s x :=
real.times_cont_diff_cosh.times_cont_diff_at.comp_times_cont_diff_within_at x hf

/-! #### `real.sinh` -/

lemma has_fderiv_at.sinh (hf : has_fderiv_at f f' x) :
  has_fderiv_at (λ x, real.sinh (f x)) (real.cosh (f x) • f') x :=
(real.has_deriv_at_sinh (f x)).comp_has_fderiv_at x hf

lemma has_fderiv_within_at.sinh (hf : has_fderiv_within_at f f' s x) :
  has_fderiv_within_at (λ x, real.sinh (f x)) (real.cosh (f x) • f') s x :=
(real.has_deriv_at_sinh (f x)).comp_has_fderiv_within_at x hf

lemma differentiable_within_at.sinh (hf : differentiable_within_at ℝ f s x) :
  differentiable_within_at ℝ (λ x, real.sinh (f x)) s x :=
hf.has_fderiv_within_at.sinh.differentiable_within_at

@[simp] lemma differentiable_at.sinh (hc : differentiable_at ℝ f x) :
  differentiable_at ℝ (λx, real.sinh (f x)) x :=
hc.has_fderiv_at.sinh.differentiable_at

lemma differentiable_on.sinh (hc : differentiable_on ℝ f s) :
  differentiable_on ℝ (λx, real.sinh (f x)) s :=
λx h, (hc x h).sinh

@[simp] lemma differentiable.sinh (hc : differentiable ℝ f) :
  differentiable ℝ (λx, real.sinh (f x)) :=
λx, (hc x).sinh

lemma fderiv_within_sinh (hf : differentiable_within_at ℝ f s x)
  (hxs : unique_diff_within_at ℝ s x) :
  fderiv_within ℝ (λx, real.sinh (f x)) s x = real.cosh (f x) • (fderiv_within ℝ f s x) :=
hf.has_fderiv_within_at.sinh.fderiv_within hxs

@[simp] lemma fderiv_sinh (hc : differentiable_at ℝ f x) :
  fderiv ℝ (λx, real.sinh (f x)) x = real.cosh (f x) • (fderiv ℝ f x) :=
hc.has_fderiv_at.sinh.fderiv

lemma times_cont_diff.sinh {n} (h : times_cont_diff ℝ n f) :
  times_cont_diff ℝ n (λ x, real.sinh (f x)) :=
real.times_cont_diff_sinh.comp h

lemma times_cont_diff_at.sinh {n} (hf : times_cont_diff_at ℝ n f x) :
  times_cont_diff_at ℝ n (λ x, real.sinh (f x)) x :=
real.times_cont_diff_sinh.times_cont_diff_at.comp x hf

lemma times_cont_diff_on.sinh {n} (hf : times_cont_diff_on ℝ n f s) :
  times_cont_diff_on ℝ n (λ x, real.sinh (f x)) s :=
real.times_cont_diff_sinh.comp_times_cont_diff_on  hf

lemma times_cont_diff_within_at.sinh {n} (hf : times_cont_diff_within_at ℝ n f s x) :
  times_cont_diff_within_at ℝ n (λ x, real.sinh (f x)) s x :=
real.times_cont_diff_sinh.times_cont_diff_at.comp_times_cont_diff_within_at x hf

end

namespace real

lemma exists_cos_eq_zero : 0 ∈ cos '' Icc (1:ℝ) 2 :=
intermediate_value_Icc' (by norm_num) continuous_on_cos
  ⟨le_of_lt cos_two_neg, le_of_lt cos_one_pos⟩

/-- The number π = 3.14159265... Defined here using choice as twice a zero of cos in [1,2], from
which one can derive all its properties. For explicit bounds on π, see `data.real.pi`. -/
noncomputable def pi : ℝ := 2 * classical.some exists_cos_eq_zero

localized "notation `π` := real.pi" in real

@[simp] lemma cos_pi_div_two : cos (π / 2) = 0 :=
by rw [pi, mul_div_cancel_left _ (@two_ne_zero' ℝ _ _ _)];
  exact (classical.some_spec exists_cos_eq_zero).2

lemma one_le_pi_div_two : (1 : ℝ) ≤ π / 2 :=
by rw [pi, mul_div_cancel_left _ (@two_ne_zero' ℝ _ _ _)];
  exact (classical.some_spec exists_cos_eq_zero).1.1

lemma pi_div_two_le_two : π / 2 ≤ 2 :=
by rw [pi, mul_div_cancel_left _ (@two_ne_zero' ℝ _ _ _)];
  exact (classical.some_spec exists_cos_eq_zero).1.2

lemma two_le_pi : (2 : ℝ) ≤ π :=
(div_le_div_right (show (0 : ℝ) < 2, by norm_num)).1
  (by rw div_self (@two_ne_zero' ℝ _ _ _); exact one_le_pi_div_two)

lemma pi_le_four : π ≤ 4 :=
(div_le_div_right (show (0 : ℝ) < 2, by norm_num)).1
  (calc π / 2 ≤ 2 : pi_div_two_le_two
    ... = 4 / 2 : by norm_num)

lemma pi_pos : 0 < π :=
lt_of_lt_of_le (by norm_num) two_le_pi

lemma pi_ne_zero : π ≠ 0 :=
ne_of_gt pi_pos

lemma pi_div_two_pos : 0 < π / 2 :=
half_pos pi_pos

lemma two_pi_pos : 0 < 2 * π :=
by linarith [pi_pos]

@[simp] lemma sin_pi : sin π = 0 :=
by rw [← mul_div_cancel_left π (@two_ne_zero ℝ _ _), two_mul, add_div,
    sin_add, cos_pi_div_two]; simp

@[simp] lemma cos_pi : cos π = -1 :=
by rw [← mul_div_cancel_left π (@two_ne_zero ℝ _ _), mul_div_assoc,
    cos_two_mul, cos_pi_div_two];
  simp [bit0, pow_add]

@[simp] lemma sin_two_pi : sin (2 * π) = 0 :=
by simp [two_mul, sin_add]

@[simp] lemma cos_two_pi : cos (2 * π) = 1 :=
by simp [two_mul, cos_add]

lemma sin_add_pi (x : ℝ) : sin (x + π) = -sin x :=
by simp [sin_add]

lemma sin_add_two_pi (x : ℝ) : sin (x + 2 * π) = sin x :=
by simp [sin_add_pi, sin_add, sin_two_pi, cos_two_pi]

lemma cos_add_two_pi (x : ℝ) : cos (x + 2 * π) = cos x :=
by simp [cos_add, cos_two_pi, sin_two_pi]

lemma sin_pi_sub (x : ℝ) : sin (π - x) = sin x :=
by simp [sub_eq_add_neg, sin_add]

lemma cos_add_pi (x : ℝ) : cos (x + π) = -cos x :=
by simp [cos_add]

lemma cos_pi_sub (x : ℝ) : cos (π - x) = -cos x :=
by simp [sub_eq_add_neg, cos_add]

lemma sin_pos_of_pos_of_lt_pi {x : ℝ} (h0x : 0 < x) (hxp : x < π) : 0 < sin x :=
if hx2 : x ≤ 2 then sin_pos_of_pos_of_le_two h0x hx2
else
  have (2 : ℝ) + 2 = 4, from rfl,
  have π - x ≤ 2, from sub_le_iff_le_add.2
    (le_trans pi_le_four (this ▸ add_le_add_left (le_of_not_ge hx2) _)),
  sin_pi_sub x ▸ sin_pos_of_pos_of_le_two (sub_pos.2 hxp) this

lemma sin_pos_of_mem_Ioo {x : ℝ} (hx : x ∈ Ioo 0 π) : 0 < sin x :=
sin_pos_of_pos_of_lt_pi hx.1 hx.2

lemma sin_nonneg_of_mem_Icc {x : ℝ} (hx : x ∈ Icc 0 π) : 0 ≤ sin x :=
begin
  rw ← closure_Ioo pi_pos at hx,
  exact closure_lt_subset_le continuous_const continuous_sin
    (closure_mono (λ y, sin_pos_of_mem_Ioo) hx)
end

lemma sin_nonneg_of_nonneg_of_le_pi {x : ℝ} (h0x : 0 ≤ x) (hxp : x ≤ π) : 0 ≤ sin x :=
sin_nonneg_of_mem_Icc ⟨h0x, hxp⟩

lemma sin_neg_of_neg_of_neg_pi_lt {x : ℝ} (hx0 : x < 0) (hpx : -π < x) : sin x < 0 :=
neg_pos.1 $ sin_neg x ▸ sin_pos_of_pos_of_lt_pi (neg_pos.2 hx0) (neg_lt.1 hpx)

lemma sin_nonpos_of_nonnpos_of_neg_pi_le {x : ℝ} (hx0 : x ≤ 0) (hpx : -π ≤ x) : sin x ≤ 0 :=
neg_nonneg.1 $ sin_neg x ▸ sin_nonneg_of_nonneg_of_le_pi (neg_nonneg.2 hx0) (neg_le.1 hpx)

@[simp] lemma sin_pi_div_two : sin (π / 2) = 1 :=
have sin (π / 2) = 1 ∨ sin (π / 2) = -1 :=
by simpa [pow_two, mul_self_eq_one_iff] using sin_sq_add_cos_sq (π / 2),
this.resolve_right
  (λ h, (show ¬(0 : ℝ) < -1, by norm_num) $
    h ▸ sin_pos_of_pos_of_lt_pi pi_div_two_pos (half_lt_self pi_pos))

lemma sin_add_pi_div_two (x : ℝ) : sin (x + π / 2) = cos x :=
by simp [sin_add]

lemma sin_sub_pi_div_two (x : ℝ) : sin (x - π / 2) = -cos x :=
by simp [sub_eq_add_neg, sin_add]

lemma sin_pi_div_two_sub (x : ℝ) : sin (π / 2 - x) = cos x :=
by simp [sub_eq_add_neg, sin_add]

lemma cos_add_pi_div_two (x : ℝ) : cos (x + π / 2) = -sin x :=
by simp [cos_add]

lemma cos_sub_pi_div_two (x : ℝ) : cos (x - π / 2) = sin x :=
by simp [sub_eq_add_neg, cos_add]

lemma cos_pi_div_two_sub (x : ℝ) : cos (π / 2 - x) = sin x :=
by rw [← cos_neg, neg_sub, cos_sub_pi_div_two]

lemma cos_pos_of_mem_Ioo {x : ℝ} (hx : x ∈ Ioo (-(π / 2)) (π / 2)) : 0 < cos x :=
sin_add_pi_div_two x ▸ sin_pos_of_mem_Ioo ⟨by linarith [hx.1], by linarith [hx.2]⟩

lemma cos_nonneg_of_mem_Icc {x : ℝ} (hx : x ∈ Icc (-(π / 2)) (π / 2)) : 0 ≤ cos x :=
sin_add_pi_div_two x ▸ sin_nonneg_of_mem_Icc ⟨by linarith [hx.1], by linarith [hx.2]⟩

lemma cos_neg_of_pi_div_two_lt_of_lt {x : ℝ} (hx₁ : π / 2 < x) (hx₂ : x < π + π / 2) : cos x < 0 :=
neg_pos.1 $ cos_pi_sub x ▸ cos_pos_of_mem_Ioo ⟨by linarith, by linarith⟩

lemma cos_nonpos_of_pi_div_two_le_of_le {x : ℝ} (hx₁ : π / 2 ≤ x) (hx₂ : x ≤ π + π / 2) :
  cos x ≤ 0 :=
neg_nonneg.1 $ cos_pi_sub x ▸ cos_nonneg_of_mem_Icc ⟨by linarith, by linarith⟩

lemma sin_nat_mul_pi (n : ℕ) : sin (n * π) = 0 :=
by induction n; simp [add_mul, sin_add, *]

lemma sin_int_mul_pi (n : ℤ) : sin (n * π) = 0 :=
by cases n; simp [add_mul, sin_add, *, sin_nat_mul_pi]

lemma cos_nat_mul_two_pi (n : ℕ) : cos (n * (2 * π)) = 1 :=
by induction n; simp [*, mul_add, cos_add, add_mul, cos_two_pi, sin_two_pi]

lemma cos_int_mul_two_pi (n : ℤ) : cos (n * (2 * π)) = 1 :=
by cases n; simp only [cos_nat_mul_two_pi, int.of_nat_eq_coe,
  int.neg_succ_of_nat_coe, int.cast_coe_nat, int.cast_neg,
  (neg_mul_eq_neg_mul _ _).symm, cos_neg]

lemma cos_int_mul_two_pi_add_pi (n : ℤ) : cos (n * (2 * π) + π) = -1 :=
by simp [cos_add, sin_add, cos_int_mul_two_pi]

lemma sin_eq_zero_iff_of_lt_of_lt {x : ℝ} (hx₁ : -π < x) (hx₂ : x < π) :
  sin x = 0 ↔ x = 0 :=
⟨λ h, le_antisymm
    (le_of_not_gt (λ h0, lt_irrefl (0 : ℝ) $
      calc 0 < sin x : sin_pos_of_pos_of_lt_pi h0 hx₂
        ... = 0 : h))
    (le_of_not_gt (λ h0, lt_irrefl (0 : ℝ) $
      calc 0 = sin x : h.symm
        ... < 0 : sin_neg_of_neg_of_neg_pi_lt h0 hx₁)),
  λ h, by simp [h]⟩

lemma sin_eq_zero_iff {x : ℝ} : sin x = 0 ↔ ∃ n : ℤ, (n : ℝ) * π = x :=
⟨λ h, ⟨⌊x / π⌋, le_antisymm (sub_nonneg.1 (sub_floor_div_mul_nonneg _ pi_pos))
  (sub_nonpos.1 $ le_of_not_gt $ λ h₃, ne_of_lt (sin_pos_of_pos_of_lt_pi h₃ (sub_floor_div_mul_lt _ pi_pos))
    (by simp [sub_eq_add_neg, sin_add, h, sin_int_mul_pi]))⟩,
  λ ⟨n, hn⟩, hn ▸ sin_int_mul_pi _⟩

lemma sin_ne_zero_iff {x : ℝ} : sin x ≠ 0 ↔ ∀ n : ℤ, (n : ℝ) * π ≠ x :=
by rw [← not_exists, not_iff_not, sin_eq_zero_iff]

lemma sin_eq_zero_iff_cos_eq {x : ℝ} : sin x = 0 ↔ cos x = 1 ∨ cos x = -1 :=
by rw [← mul_self_eq_one_iff, ← sin_sq_add_cos_sq x,
    pow_two, pow_two, ← sub_eq_iff_eq_add, sub_self];
  exact ⟨λ h, by rw [h, mul_zero], eq_zero_of_mul_self_eq_zero ∘ eq.symm⟩

lemma cos_eq_one_iff (x : ℝ) : cos x = 1 ↔ ∃ n : ℤ, (n : ℝ) * (2 * π) = x :=
⟨λ h, let ⟨n, hn⟩ := sin_eq_zero_iff.1 (sin_eq_zero_iff_cos_eq.2 (or.inl h)) in
    ⟨n / 2, (int.mod_two_eq_zero_or_one n).elim
      (λ hn0, by rwa [← mul_assoc, ← @int.cast_two ℝ, ← int.cast_mul, int.div_mul_cancel
        ((int.dvd_iff_mod_eq_zero _ _).2 hn0)])
      (λ hn1, by rw [← int.mod_add_div n 2, hn1, int.cast_add, int.cast_one, add_mul,
          one_mul, add_comm, mul_comm (2 : ℤ), int.cast_mul, mul_assoc, int.cast_two] at hn;
        rw [← hn, cos_int_mul_two_pi_add_pi] at h;
        exact absurd h (by norm_num))⟩,
  λ ⟨n, hn⟩, hn ▸ cos_int_mul_two_pi _⟩

lemma cos_eq_one_iff_of_lt_of_lt {x : ℝ} (hx₁ : -(2 * π) < x) (hx₂ : x < 2 * π) :
  cos x = 1 ↔ x = 0 :=
⟨λ h,
    begin
      rcases (cos_eq_one_iff _).1 h with ⟨n, rfl⟩,
      rw [mul_lt_iff_lt_one_left two_pi_pos] at hx₂,
      rw [neg_lt, neg_mul_eq_neg_mul, mul_lt_iff_lt_one_left two_pi_pos] at hx₁,
      norm_cast at hx₁ hx₂,
      obtain rfl : n = 0, by omega,
      simp
    end,
  λ h, by simp [h]⟩

lemma cos_lt_cos_of_nonneg_of_le_pi_div_two {x y : ℝ} (hx₁ : 0 ≤ x) (hy₂ : y ≤ π / 2) (hxy : x < y) :
  cos y < cos x :=
begin
  rw [← sub_lt_zero, cos_sub_cos],
  have : 0 < sin ((y + x) / 2),
  { refine sin_pos_of_pos_of_lt_pi _ _; linarith },
  have : 0 < sin ((y - x) / 2),
  { refine sin_pos_of_pos_of_lt_pi _ _; linarith },
  nlinarith,
end

lemma cos_lt_cos_of_nonneg_of_le_pi {x y : ℝ} (hx₁ : 0 ≤ x) (hy₂ : y ≤ π) (hxy : x < y) :
  cos y < cos x :=
match (le_total x (π / 2) : x ≤ π / 2 ∨ π / 2 ≤ x), le_total y (π / 2) with
| or.inl hx, or.inl hy := cos_lt_cos_of_nonneg_of_le_pi_div_two hx₁ hy hxy
| or.inl hx, or.inr hy := (lt_or_eq_of_le hx).elim
  (λ hx, calc cos y ≤ 0 : cos_nonpos_of_pi_div_two_le_of_le hy (by linarith [pi_pos])
    ... < cos x : cos_pos_of_mem_Ioo ⟨by linarith, hx⟩)
  (λ hx, calc cos y < 0 : cos_neg_of_pi_div_two_lt_of_lt (by linarith) (by linarith [pi_pos])
    ... = cos x : by rw [hx, cos_pi_div_two])
| or.inr hx, or.inl hy := by linarith
| or.inr hx, or.inr hy := neg_lt_neg_iff.1 (by rw [← cos_pi_sub, ← cos_pi_sub];
  apply cos_lt_cos_of_nonneg_of_le_pi_div_two; linarith)
end

lemma strict_mono_decr_on_cos : strict_mono_decr_on cos (Icc 0 π) :=
λ x hx y hy hxy, cos_lt_cos_of_nonneg_of_le_pi hx.1 hy.2 hxy

lemma cos_le_cos_of_nonneg_of_le_pi {x y : ℝ} (hx₁ : 0 ≤ x) (hy₂ : y ≤ π) (hxy : x ≤ y) :
  cos y ≤ cos x :=
(strict_mono_decr_on_cos.le_iff_le ⟨hx₁.trans hxy, hy₂⟩ ⟨hx₁, hxy.trans hy₂⟩).2 hxy

lemma sin_lt_sin_of_lt_of_le_pi_div_two {x y : ℝ} (hx₁ : -(π / 2) ≤ x)
  (hy₂ : y ≤ π / 2) (hxy : x < y) : sin x < sin y :=
by rw [← cos_sub_pi_div_two, ← cos_sub_pi_div_two, ← cos_neg (x - _), ← cos_neg (y - _)];
  apply cos_lt_cos_of_nonneg_of_le_pi; linarith

lemma strict_mono_incr_on_sin : strict_mono_incr_on sin (Icc (-(π / 2)) (π / 2)) :=
λ x hx y hy hxy, sin_lt_sin_of_lt_of_le_pi_div_two hx.1 hy.2 hxy

lemma sin_le_sin_of_le_of_le_pi_div_two {x y : ℝ} (hx₁ : -(π / 2) ≤ x)
  (hy₂ : y ≤ π / 2) (hxy : x ≤ y) : sin x ≤ sin y :=
(strict_mono_incr_on_sin.le_iff_le ⟨hx₁, hxy.trans hy₂⟩ ⟨hx₁.trans hxy, hy₂⟩).2 hxy

lemma inj_on_sin : inj_on sin (Icc (-(π / 2)) (π / 2)) :=
strict_mono_incr_on_sin.inj_on

lemma inj_on_cos : inj_on cos (Icc 0 π) := strict_mono_decr_on_cos.inj_on

lemma surj_on_sin : surj_on sin (Icc (-(π / 2)) (π / 2)) (Icc (-1) 1) :=
by simpa only [sin_neg, sin_pi_div_two]
  using intermediate_value_Icc (neg_le_self pi_div_two_pos.le) continuous_sin.continuous_on

lemma surj_on_cos : surj_on cos (Icc 0 π) (Icc (-1) 1) :=
by simpa only [cos_zero, cos_pi]
  using intermediate_value_Icc' pi_pos.le continuous_cos.continuous_on

lemma sin_mem_Icc (x : ℝ) : sin x ∈ Icc (-1 : ℝ) 1 := ⟨neg_one_le_sin x, sin_le_one x⟩

lemma cos_mem_Icc (x : ℝ) : cos x ∈ Icc (-1 : ℝ) 1 := ⟨neg_one_le_cos x, cos_le_one x⟩

lemma maps_to_sin (s : set ℝ) : maps_to sin s (Icc (-1 : ℝ) 1) := λ x _, sin_mem_Icc x

lemma maps_to_cos (s : set ℝ) : maps_to cos s (Icc (-1 : ℝ) 1) := λ x _, cos_mem_Icc x

lemma bij_on_sin : bij_on sin (Icc (-(π / 2)) (π / 2)) (Icc (-1) 1) :=
⟨maps_to_sin _, inj_on_sin, surj_on_sin⟩

lemma bij_on_cos : bij_on cos (Icc 0 π) (Icc (-1) 1) :=
⟨maps_to_cos _, inj_on_cos, surj_on_cos⟩

@[simp] lemma range_cos : range cos = (Icc (-1) 1 : set ℝ) :=
subset.antisymm (range_subset_iff.2 cos_mem_Icc) surj_on_cos.subset_range

@[simp] lemma range_sin : range sin = (Icc (-1) 1 : set ℝ) :=
subset.antisymm (range_subset_iff.2 sin_mem_Icc) surj_on_sin.subset_range

lemma range_cos_infinite : (range real.cos).infinite :=
by { rw real.range_cos, exact Icc.infinite (by norm_num) }

lemma range_sin_infinite : (range real.sin).infinite :=
by { rw real.range_sin, exact Icc.infinite (by norm_num) }

lemma sin_lt {x : ℝ} (h : 0 < x) : sin x < x :=
begin
  cases le_or_gt x 1 with h' h',
  { have hx : abs x = x := abs_of_nonneg (le_of_lt h),
    have : abs x ≤ 1, rwa [hx],
    have := sin_bound this, rw [abs_le] at this,
    have := this.2, rw [sub_le_iff_le_add', hx] at this,
    apply lt_of_le_of_lt this, rw [sub_add], apply lt_of_lt_of_le _ (le_of_eq (sub_zero x)),
    apply sub_lt_sub_left, rw [sub_pos, div_eq_mul_inv (x ^ 3)], apply mul_lt_mul',
    { rw [pow_succ x 3], refine le_trans _ (le_of_eq (one_mul _)),
      rw mul_le_mul_right, exact h', apply pow_pos h },
    norm_num, norm_num, apply pow_pos h },
  exact lt_of_le_of_lt (sin_le_one x) h'
end

/- note 1: this inequality is not tight, the tighter inequality is sin x > x - x ^ 3 / 6.
   note 2: this is also true for x > 1, but it's nontrivial for x just above 1. -/
lemma sin_gt_sub_cube {x : ℝ} (h : 0 < x) (h' : x ≤ 1) : x - x ^ 3 / 4 < sin x :=
begin
  have hx : abs x = x := abs_of_nonneg (le_of_lt h),
  have : abs x ≤ 1, rwa [hx],
  have := sin_bound this, rw [abs_le] at this,
  have := this.1, rw [le_sub_iff_add_le, hx] at this,
  refine lt_of_lt_of_le _ this,
  rw [add_comm, sub_add, sub_neg_eq_add], apply sub_lt_sub_left,
  apply add_lt_of_lt_sub_left,
  rw (show x ^ 3 / 4 - x ^ 3 / 6 = x ^ 3 * 12⁻¹,
    by simp [div_eq_mul_inv, ← mul_sub]; norm_num),
  apply mul_lt_mul',
  { rw [pow_succ x 3], refine le_trans _ (le_of_eq (one_mul _)),
    rw mul_le_mul_right, exact h', apply pow_pos h },
  norm_num, norm_num, apply pow_pos h
end

section cos_div_pow_two

variable (x : ℝ)

/-- the series `sqrt_two_add_series x n` is `sqrt(2 + sqrt(2 + ... ))` with `n` square roots,
  starting with `x`. We define it here because `cos (pi / 2 ^ (n+1)) = sqrt_two_add_series 0 n / 2`
-/
@[simp, pp_nodot] noncomputable def sqrt_two_add_series (x : ℝ) : ℕ → ℝ
| 0     := x
| (n+1) := sqrt (2 + sqrt_two_add_series n)

lemma sqrt_two_add_series_zero : sqrt_two_add_series x 0 = x := by simp
lemma sqrt_two_add_series_one : sqrt_two_add_series 0 1 = sqrt 2 := by simp
lemma sqrt_two_add_series_two : sqrt_two_add_series 0 2 = sqrt (2 + sqrt 2) := by simp

lemma sqrt_two_add_series_zero_nonneg : ∀(n : ℕ), 0 ≤ sqrt_two_add_series 0 n
| 0     := le_refl 0
| (n+1) := sqrt_nonneg _

lemma sqrt_two_add_series_nonneg {x : ℝ} (h : 0 ≤ x) : ∀(n : ℕ), 0 ≤ sqrt_two_add_series x n
| 0     := h
| (n+1) := sqrt_nonneg _

lemma sqrt_two_add_series_lt_two : ∀(n : ℕ), sqrt_two_add_series 0 n < 2
| 0     := by norm_num
| (n+1) :=
  begin
    refine lt_of_lt_of_le _ (le_of_eq $ sqrt_sqr $ le_of_lt zero_lt_two),
    rw [sqrt_two_add_series, sqrt_lt, ← lt_sub_iff_add_lt'],
    { refine (sqrt_two_add_series_lt_two n).trans_le _, norm_num },
    { exact add_nonneg zero_le_two (sqrt_two_add_series_zero_nonneg n) }
  end

lemma sqrt_two_add_series_succ (x : ℝ) :
  ∀(n : ℕ), sqrt_two_add_series x (n+1) = sqrt_two_add_series (sqrt (2 + x)) n
| 0     := rfl
| (n+1) := by rw [sqrt_two_add_series, sqrt_two_add_series_succ, sqrt_two_add_series]

lemma sqrt_two_add_series_monotone_left {x y : ℝ} (h : x ≤ y) :
  ∀(n : ℕ), sqrt_two_add_series x n ≤ sqrt_two_add_series y n
| 0     := h
| (n+1) :=
  begin
    rw [sqrt_two_add_series, sqrt_two_add_series],
    exact sqrt_le_sqrt (add_le_add_left (sqrt_two_add_series_monotone_left _) _)
  end

@[simp] lemma cos_pi_over_two_pow : ∀(n : ℕ), cos (pi / 2 ^ (n+1)) = sqrt_two_add_series 0 n / 2
| 0     := by simp
| (n+1) :=
  begin
    have : (2 : ℝ) ≠ 0 := two_ne_zero,
    symmetry, rw [div_eq_iff_mul_eq this], symmetry,
    rw [sqrt_two_add_series, sqrt_eq_iff_sqr_eq, mul_pow, cos_square, ←mul_div_assoc,
      nat.add_succ, pow_succ, mul_div_mul_left _ _ this, cos_pi_over_two_pow, add_mul],
    congr, { norm_num },
    rw [mul_comm, pow_two, mul_assoc, ←mul_div_assoc, mul_div_cancel_left, ←mul_div_assoc,
        mul_div_cancel_left]; try { exact this },
    apply add_nonneg, norm_num, apply sqrt_two_add_series_zero_nonneg, norm_num,
    apply le_of_lt, apply cos_pos_of_mem_Ioo ⟨_, _⟩,
    { transitivity (0 : ℝ), rw neg_lt_zero, apply pi_div_two_pos,
      apply div_pos pi_pos, apply pow_pos, norm_num },
    apply div_lt_div' (le_refl pi) _ pi_pos _,
    refine lt_of_le_of_lt (le_of_eq (pow_one _).symm) _,
    apply pow_lt_pow, norm_num, apply nat.succ_lt_succ, apply nat.succ_pos, all_goals {norm_num}
  end

lemma sin_square_pi_over_two_pow (n : ℕ) :
  sin (pi / 2 ^ (n+1)) ^ 2 = 1 - (sqrt_two_add_series 0 n / 2) ^ 2 :=
by rw [sin_square, cos_pi_over_two_pow]

lemma sin_square_pi_over_two_pow_succ (n : ℕ) :
  sin (pi / 2 ^ (n+2)) ^ 2 = 1 / 2 - sqrt_two_add_series 0 n / 4 :=
begin
  rw [sin_square_pi_over_two_pow, sqrt_two_add_series, div_pow, sqr_sqrt, add_div, ←sub_sub],
  congr, norm_num, norm_num, apply add_nonneg, norm_num, apply sqrt_two_add_series_zero_nonneg,
end

@[simp] lemma sin_pi_over_two_pow_succ (n : ℕ) :
  sin (pi / 2 ^ (n+2)) = sqrt (2 - sqrt_two_add_series 0 n) / 2 :=
begin
  symmetry, rw [div_eq_iff_mul_eq], symmetry,
  rw [sqrt_eq_iff_sqr_eq, mul_pow, sin_square_pi_over_two_pow_succ, sub_mul],
  { congr, norm_num, rw [mul_comm], convert mul_div_cancel' _ _, norm_num, norm_num },
  { rw [sub_nonneg], apply le_of_lt, apply sqrt_two_add_series_lt_two },
  apply le_of_lt, apply mul_pos, apply sin_pos_of_pos_of_lt_pi,
  { apply div_pos pi_pos, apply pow_pos, norm_num },
  refine lt_of_lt_of_le _ (le_of_eq (div_one _)), rw [div_lt_div_left],
  refine lt_of_le_of_lt (le_of_eq (pow_zero 2).symm) _,
  apply pow_lt_pow, norm_num, apply nat.succ_pos, apply pi_pos,
  apply pow_pos, all_goals {norm_num}
end

@[simp] lemma cos_pi_div_four : cos (pi / 4) = sqrt 2 / 2 :=
by { transitivity cos (pi / 2 ^ 2), congr, norm_num, simp }

@[simp] lemma sin_pi_div_four : sin (pi / 4) = sqrt 2 / 2 :=
by { transitivity sin (pi / 2 ^ 2), congr, norm_num, simp }

@[simp] lemma cos_pi_div_eight : cos (pi / 8) = sqrt (2 + sqrt 2) / 2 :=
by { transitivity cos (pi / 2 ^ 3), congr, norm_num, simp }

@[simp] lemma sin_pi_div_eight : sin (pi / 8) = sqrt (2 - sqrt 2) / 2 :=
by { transitivity sin (pi / 2 ^ 3), congr, norm_num, simp }

@[simp] lemma cos_pi_div_sixteen : cos (pi / 16) = sqrt (2 + sqrt (2 + sqrt 2)) / 2 :=
by { transitivity cos (pi / 2 ^ 4), congr, norm_num, simp }

@[simp] lemma sin_pi_div_sixteen : sin (pi / 16) = sqrt (2 - sqrt (2 + sqrt 2)) / 2 :=
by { transitivity sin (pi / 2 ^ 4), congr, norm_num, simp }

@[simp] lemma cos_pi_div_thirty_two : cos (pi / 32) = sqrt (2 + sqrt (2 + sqrt (2 + sqrt 2))) / 2 :=
by { transitivity cos (pi / 2 ^ 5), congr, norm_num, simp }

@[simp] lemma sin_pi_div_thirty_two : sin (pi / 32) = sqrt (2 - sqrt (2 + sqrt (2 + sqrt 2))) / 2 :=
by { transitivity sin (pi / 2 ^ 5), congr, norm_num, simp }

-- This section is also a convenient location for other explicit values of `sin` and `cos`.

/-- The cosine of `π / 3` is `1 / 2`. -/
@[simp] lemma cos_pi_div_three : cos (π / 3) = 1 / 2 :=
begin
  have h₁ : (2 * cos (π / 3) - 1) ^ 2 * (2 * cos (π / 3) + 2) = 0,
  { have : cos (3 * (π / 3)) = cos π := by { congr' 1, ring },
    linarith [cos_pi, cos_three_mul (π / 3)] },
  cases mul_eq_zero.mp h₁ with h h,
  { linarith [pow_eq_zero h] },
  { have : cos π < cos (π / 3),
    { refine cos_lt_cos_of_nonneg_of_le_pi _ rfl.ge _;
      linarith [pi_pos] },
    linarith [cos_pi] }
end

/-- The square of the cosine of `π / 6` is `3 / 4` (this is sometimes more convenient than the
result for cosine itself). -/
lemma square_cos_pi_div_six : cos (π / 6) ^ 2 = 3 / 4 :=
begin
  have h1 : cos (π / 6) ^ 2 = 1 / 2 + 1 / 2 / 2,
  { convert cos_square (π / 6),
    have h2 : 2 * (π / 6) = π / 3 := by cancel_denoms,
    rw [h2, cos_pi_div_three] },
  rw ← sub_eq_zero at h1 ⊢,
  convert h1 using 1,
  ring
end

/-- The cosine of `π / 6` is `√3 / 2`. -/
@[simp] lemma cos_pi_div_six : cos (π / 6) = (sqrt 3) / 2 :=
begin
  suffices : sqrt 3 = cos (π / 6) * 2,
  { field_simp [(by norm_num : 0 ≠ 2)], exact this.symm },
  rw sqrt_eq_iff_sqr_eq,
  { have h1 := (mul_right_inj' (by norm_num : (4:ℝ) ≠ 0)).mpr square_cos_pi_div_six,
    rw ← sub_eq_zero at h1 ⊢,
    convert h1 using 1,
    ring },
  { norm_num },
  { have : 0 < cos (π / 6) := by { apply cos_pos_of_mem_Ioo; split; linarith [pi_pos] },
    linarith },
end

/-- The sine of `π / 6` is `1 / 2`. -/
@[simp] lemma sin_pi_div_six : sin (π / 6) = 1 / 2 :=
begin
  rw [← cos_pi_div_two_sub, ← cos_pi_div_three],
  congr,
  ring
end

/-- The square of the sine of `π / 3` is `3 / 4` (this is sometimes more convenient than the
result for cosine itself). -/
lemma square_sin_pi_div_three : sin (π / 3) ^ 2 = 3 / 4 :=
begin
  rw [← cos_pi_div_two_sub, ← square_cos_pi_div_six],
  congr,
  ring
end

/-- The sine of `π / 3` is `√3 / 2`. -/
@[simp] lemma sin_pi_div_three : sin (π / 3) = (sqrt 3) / 2 :=
begin
  rw [← cos_pi_div_two_sub, ← cos_pi_div_six],
  congr,
  ring
end

end cos_div_pow_two

/-- The type of angles -/
def angle : Type :=
quotient_add_group.quotient (add_subgroup.gmultiples (2 * π))

namespace angle

instance angle.add_comm_group : add_comm_group angle :=
quotient_add_group.add_comm_group _

instance : inhabited angle := ⟨0⟩

instance angle.has_coe : has_coe ℝ angle :=
⟨quotient.mk'⟩

@[simp] lemma coe_zero : ↑(0 : ℝ) = (0 : angle) := rfl
@[simp] lemma coe_add (x y : ℝ) : ↑(x + y : ℝ) = (↑x + ↑y : angle) := rfl
@[simp] lemma coe_neg (x : ℝ) : ↑(-x : ℝ) = -(↑x : angle) := rfl
@[simp] lemma coe_sub (x y : ℝ) : ↑(x - y : ℝ) = (↑x - ↑y : angle) :=
by rw [sub_eq_add_neg, sub_eq_add_neg, coe_add, coe_neg]

@[simp, norm_cast] lemma coe_nat_mul_eq_nsmul (x : ℝ) (n : ℕ) :
  ↑((n : ℝ) * x) = n •ℕ (↑x : angle) :=
by simpa using add_monoid_hom.map_nsmul ⟨coe, coe_zero, coe_add⟩ _ _
@[simp, norm_cast] lemma coe_int_mul_eq_gsmul (x : ℝ) (n : ℤ) :
  ↑((n : ℝ) * x : ℝ) = n •ℤ (↑x : angle) :=
by simpa using add_monoid_hom.map_gsmul ⟨coe, coe_zero, coe_add⟩ _ _

@[simp] lemma coe_two_pi : ↑(2 * π : ℝ) = (0 : angle) :=
quotient.sound' ⟨-1, show (-1 : ℤ) •ℤ (2 * π) = _, by rw [neg_one_gsmul, add_zero]⟩

lemma angle_eq_iff_two_pi_dvd_sub {ψ θ : ℝ} : (θ : angle) = ψ ↔ ∃ k : ℤ, θ - ψ = 2 * π * k :=
by simp only [quotient_add_group.eq, add_subgroup.gmultiples_eq_closure,
  add_subgroup.mem_closure_singleton, gsmul_eq_mul', (sub_eq_neg_add _ _).symm, eq_comm]

theorem cos_eq_iff_eq_or_eq_neg {θ ψ : ℝ} : cos θ = cos ψ ↔ (θ : angle) = ψ ∨ (θ : angle) = -ψ :=
begin
  split,
  { intro Hcos,
    rw [←sub_eq_zero, cos_sub_cos, mul_eq_zero, mul_eq_zero, neg_eq_zero, eq_false_intro two_ne_zero,
        false_or, sin_eq_zero_iff, sin_eq_zero_iff] at Hcos,
    rcases Hcos with ⟨n, hn⟩ | ⟨n, hn⟩,
    { right,
      rw [eq_div_iff_mul_eq (@two_ne_zero ℝ _ _), ← sub_eq_iff_eq_add] at hn,
      rw [← hn, coe_sub, eq_neg_iff_add_eq_zero, sub_add_cancel, mul_assoc,
          coe_int_mul_eq_gsmul, mul_comm, coe_two_pi, gsmul_zero] },
    { left,
      rw [eq_div_iff_mul_eq (@two_ne_zero ℝ _ _), eq_sub_iff_add_eq] at hn,
      rw [← hn, coe_add, mul_assoc,
          coe_int_mul_eq_gsmul, mul_comm, coe_two_pi, gsmul_zero, zero_add] },
    apply_instance, },
  { rw [angle_eq_iff_two_pi_dvd_sub, ← coe_neg, angle_eq_iff_two_pi_dvd_sub],
    rintro (⟨k, H⟩ | ⟨k, H⟩),
    rw [← sub_eq_zero_iff_eq, cos_sub_cos, H, mul_assoc 2 π k, mul_div_cancel_left _ (@two_ne_zero ℝ _ _),
      mul_comm π _, sin_int_mul_pi, mul_zero],
    rw [←sub_eq_zero_iff_eq, cos_sub_cos, ← sub_neg_eq_add, H, mul_assoc 2 π k,
      mul_div_cancel_left _ (@two_ne_zero ℝ _ _), mul_comm π _, sin_int_mul_pi, mul_zero, zero_mul] }
end

theorem sin_eq_iff_eq_or_add_eq_pi {θ ψ : ℝ} : sin θ = sin ψ ↔ (θ : angle) = ψ ∨ (θ : angle) + ψ = π :=
begin
  split,
  { intro Hsin, rw [← cos_pi_div_two_sub, ← cos_pi_div_two_sub] at Hsin,
    cases cos_eq_iff_eq_or_eq_neg.mp Hsin with h h,
    { left, rw [coe_sub, coe_sub] at h, exact sub_right_inj.1 h },
      right, rw [coe_sub, coe_sub, eq_neg_iff_add_eq_zero, add_sub,
      sub_add_eq_add_sub, ← coe_add, add_halves, sub_sub, sub_eq_zero] at h,
    exact h.symm },
  { rw [angle_eq_iff_two_pi_dvd_sub, ←eq_sub_iff_add_eq, ←coe_sub, angle_eq_iff_two_pi_dvd_sub],
    rintro (⟨k, H⟩ | ⟨k, H⟩),
    rw [← sub_eq_zero_iff_eq, sin_sub_sin, H, mul_assoc 2 π k, mul_div_cancel_left _ (@two_ne_zero ℝ _ _),
      mul_comm π _, sin_int_mul_pi, mul_zero, zero_mul],
    have H' : θ + ψ = (2 * k) * π + π := by rwa [←sub_add, sub_add_eq_add_sub, sub_eq_iff_eq_add,
      mul_assoc, mul_comm π _, ←mul_assoc] at H,
    rw [← sub_eq_zero_iff_eq, sin_sub_sin, H', add_div, mul_assoc 2 _ π, mul_div_cancel_left _ (@two_ne_zero ℝ _ _),
      cos_add_pi_div_two, sin_int_mul_pi, neg_zero, mul_zero] }
end

theorem cos_sin_inj {θ ψ : ℝ} (Hcos : cos θ = cos ψ) (Hsin : sin θ = sin ψ) : (θ : angle) = ψ :=
begin
  cases cos_eq_iff_eq_or_eq_neg.mp Hcos with hc hc, { exact hc },
  cases sin_eq_iff_eq_or_add_eq_pi.mp Hsin with hs hs, { exact hs },
  rw [eq_neg_iff_add_eq_zero, hs] at hc,
  cases quotient.exact' hc with n hn, change n •ℤ _ = _ at hn,
  rw [← neg_one_mul, add_zero, ← sub_eq_zero_iff_eq, gsmul_eq_mul, ← mul_assoc, ← sub_mul,
      mul_eq_zero, eq_false_intro (ne_of_gt pi_pos), or_false, sub_neg_eq_add,
      ← int.cast_zero, ← int.cast_one, ← int.cast_bit0, ← int.cast_mul, ← int.cast_add, int.cast_inj] at hn,
  have : (n * 2 + 1) % (2:ℤ) = 0 % (2:ℤ) := congr_arg (%(2:ℤ)) hn,
  rw [add_comm, int.add_mul_mod_self] at this,
  exact absurd this one_ne_zero
end

end angle

/-- `real.sin` as an `order_iso` between `[-(π / 2), π / 2]` and `[-1, 1]`. -/
def sin_order_iso : Icc (-(π / 2)) (π / 2) ≃o Icc (-1:ℝ) 1 :=
(strict_mono_incr_on_sin.order_iso _ _).trans $ order_iso.set_congr _ _ bij_on_sin.image_eq

@[simp] lemma coe_sin_order_iso_apply (x : Icc (-(π / 2)) (π / 2)) :
  (sin_order_iso x : ℝ) = sin x := rfl

lemma sin_order_iso_apply (x : Icc (-(π / 2)) (π / 2)) :
  sin_order_iso x = ⟨sin x, sin_mem_Icc x⟩ := rfl

/-- Inverse of the `sin` function, returns values in the range `-π / 2 ≤ arcsin x ≤ π / 2`.
It defaults to `-π / 2` on `(-∞, -1)` and to `π / 2` to `(1, ∞)`. -/
@[pp_nodot] noncomputable def arcsin : ℝ → ℝ :=
coe ∘ Icc_extend (neg_le_self zero_le_one) sin_order_iso.symm

lemma arcsin_mem_Icc (x : ℝ) : arcsin x ∈ Icc (-(π / 2)) (π / 2) := subtype.coe_prop _

@[simp] lemma range_arcsin : range arcsin = Icc (-(π / 2)) (π / 2) :=
by { rw [arcsin, range_comp coe], simp [Icc] }

lemma arcsin_le_pi_div_two (x : ℝ) : arcsin x ≤ π / 2 := (arcsin_mem_Icc x).2

lemma neg_pi_div_two_le_arcsin (x : ℝ) : -(π / 2) ≤ arcsin x := (arcsin_mem_Icc x).1

lemma arcsin_proj_Icc (x : ℝ) :
  arcsin (proj_Icc (-1) 1 (neg_le_self $ @zero_le_one ℝ _) x) = arcsin x :=
by rw [arcsin, function.comp_app, Icc_extend_coe, function.comp_app, Icc_extend]

lemma sin_arcsin' {x : ℝ} (hx : x ∈ Icc (-1 : ℝ) 1) : sin (arcsin x) = x :=
by simpa [arcsin, Icc_extend_of_mem _ _ hx, -order_iso.apply_symm_apply]
  using subtype.ext_iff.1 (sin_order_iso.apply_symm_apply ⟨x, hx⟩)

lemma sin_arcsin {x : ℝ} (hx₁ : -1 ≤ x) (hx₂ : x ≤ 1) : sin (arcsin x) = x :=
sin_arcsin' ⟨hx₁, hx₂⟩

lemma arcsin_sin' {x : ℝ} (hx : x ∈ Icc (-(π / 2)) (π / 2)) : arcsin (sin x) = x :=
inj_on_sin (arcsin_mem_Icc _) hx $ by rw [sin_arcsin (neg_one_le_sin _) (sin_le_one _)]

lemma arcsin_sin {x : ℝ} (hx₁ : -(π / 2) ≤ x) (hx₂ : x ≤ π / 2) : arcsin (sin x) = x :=
arcsin_sin' ⟨hx₁, hx₂⟩

lemma strict_mono_incr_on_arcsin : strict_mono_incr_on arcsin (Icc (-1) 1) :=
(subtype.strict_mono_coe _).comp_strict_mono_incr_on $
  sin_order_iso.symm.strict_mono.strict_mono_incr_on_Icc_extend _

lemma monotone_arcsin : monotone arcsin :=
(subtype.mono_coe _).comp $ sin_order_iso.symm.monotone.Icc_extend _

lemma inj_on_arcsin : inj_on arcsin (Icc (-1) 1) := strict_mono_incr_on_arcsin.inj_on

lemma arcsin_inj {x y : ℝ} (hx₁ : -1 ≤ x) (hx₂ : x ≤ 1) (hy₁ : -1 ≤ y) (hy₂ : y ≤ 1) :
  arcsin x = arcsin y ↔ x = y :=
inj_on_arcsin.eq_iff ⟨hx₁, hx₂⟩ ⟨hy₁, hy₂⟩

lemma continuous_arcsin : continuous arcsin :=
continuous_subtype_coe.comp sin_order_iso.symm.continuous.Icc_extend

lemma continuous_at_arcsin {x : ℝ} : continuous_at arcsin x :=
continuous_arcsin.continuous_at

lemma arcsin_eq_of_sin_eq {x y : ℝ} (h₁ : sin x = y) (h₂ : x ∈ Icc (-(π / 2)) (π / 2)) :
  arcsin y = x :=
begin
  subst y,
  exact inj_on_sin (arcsin_mem_Icc _) h₂ (sin_arcsin' (sin_mem_Icc x))
end

@[simp] lemma arcsin_zero : arcsin 0 = 0 :=
arcsin_eq_of_sin_eq sin_zero ⟨neg_nonpos.2 pi_div_two_pos.le, pi_div_two_pos.le⟩

@[simp] lemma arcsin_one : arcsin 1 = π / 2 :=
arcsin_eq_of_sin_eq sin_pi_div_two $ right_mem_Icc.2 (neg_le_self pi_div_two_pos.le)

lemma arcsin_of_one_le {x : ℝ} (hx : 1 ≤ x) : arcsin x = π / 2 :=
by rw [← arcsin_proj_Icc, proj_Icc_of_right_le _ hx, subtype.coe_mk, arcsin_one]

lemma arcsin_neg_one : arcsin (-1) = -(π / 2) :=
arcsin_eq_of_sin_eq (by rw [sin_neg, sin_pi_div_two]) $
  left_mem_Icc.2 (neg_le_self pi_div_two_pos.le)

lemma arcsin_of_le_neg_one {x : ℝ} (hx : x ≤ -1) : arcsin x = -(π / 2) :=
by rw [← arcsin_proj_Icc, proj_Icc_of_le_left _ hx, subtype.coe_mk, arcsin_neg_one]

@[simp] lemma arcsin_neg (x : ℝ) : arcsin (-x) = -arcsin x :=
begin
  cases le_total x (-1) with hx₁ hx₁,
  { rw [arcsin_of_le_neg_one hx₁, neg_neg, arcsin_of_one_le (le_neg.2 hx₁)] },
  cases le_total 1 x with hx₂ hx₂,
  { rw [arcsin_of_one_le hx₂, arcsin_of_le_neg_one (neg_le_neg hx₂)] },
  refine arcsin_eq_of_sin_eq _ _,
  { rw [sin_neg, sin_arcsin hx₁ hx₂] },
  { exact ⟨neg_le_neg (arcsin_le_pi_div_two _), neg_le.2 (neg_pi_div_two_le_arcsin _)⟩ }
end

lemma arcsin_le_iff_le_sin {x y : ℝ} (hx : x ∈ Icc (-1 : ℝ) 1) (hy : y ∈ Icc (-(π / 2)) (π / 2)) :
  arcsin x ≤ y ↔ x ≤ sin y :=
by rw [← arcsin_sin' hy, strict_mono_incr_on_arcsin.le_iff_le hx (sin_mem_Icc _), arcsin_sin' hy]

lemma arcsin_le_iff_le_sin' {x y : ℝ} (hy : y ∈ Ico (-(π / 2)) (π / 2)) :
  arcsin x ≤ y ↔ x ≤ sin y :=
begin
  cases le_total x (-1) with hx₁ hx₁,
  { simp [arcsin_of_le_neg_one hx₁, hy.1, hx₁.trans (neg_one_le_sin _)] },
  cases lt_or_le 1 x with hx₂ hx₂,
  { simp [arcsin_of_one_le hx₂.le, hy.2.not_le, (sin_le_one y).trans_lt hx₂] },
  exact arcsin_le_iff_le_sin ⟨hx₁, hx₂⟩ (mem_Icc_of_Ico hy)
end

lemma le_arcsin_iff_sin_le {x y : ℝ} (hx : x ∈ Icc (-(π / 2)) (π / 2)) (hy : y ∈ Icc (-1 : ℝ) 1) :
  x ≤ arcsin y ↔ sin x ≤ y :=
by rw [← neg_le_neg_iff, ← arcsin_neg,
  arcsin_le_iff_le_sin ⟨neg_le_neg hy.2, neg_le.2 hy.1⟩ ⟨neg_le_neg hx.2, neg_le.2 hx.1⟩,
  sin_neg, neg_le_neg_iff]

lemma le_arcsin_iff_sin_le' {x y : ℝ} (hx : x ∈ Ioc (-(π / 2)) (π / 2)) :
  x ≤ arcsin y ↔ sin x ≤ y :=
by rw [← neg_le_neg_iff, ← arcsin_neg, arcsin_le_iff_le_sin' ⟨neg_le_neg hx.2, neg_lt.2 hx.1⟩,
  sin_neg, neg_le_neg_iff]

lemma arcsin_lt_iff_lt_sin {x y : ℝ} (hx : x ∈ Icc (-1 : ℝ) 1) (hy : y ∈ Icc (-(π / 2)) (π / 2)) :
  arcsin x < y ↔ x < sin y :=
not_le.symm.trans $ (not_congr $ le_arcsin_iff_sin_le hy hx).trans not_le

lemma arcsin_lt_iff_lt_sin' {x y : ℝ} (hy : y ∈ Ioc (-(π / 2)) (π / 2)) :
  arcsin x < y ↔ x < sin y :=
not_le.symm.trans $ (not_congr $ le_arcsin_iff_sin_le' hy).trans not_le

lemma lt_arcsin_iff_sin_lt {x y : ℝ} (hx : x ∈ Icc (-(π / 2)) (π / 2)) (hy : y ∈ Icc (-1 : ℝ) 1) :
  x < arcsin y ↔ sin x < y :=
not_le.symm.trans $ (not_congr $ arcsin_le_iff_le_sin hy hx).trans not_le

lemma lt_arcsin_iff_sin_lt' {x y : ℝ} (hx : x ∈ Ico (-(π / 2)) (π / 2)) :
  x < arcsin y ↔ sin x < y :=
not_le.symm.trans $ (not_congr $ arcsin_le_iff_le_sin' hx).trans not_le

lemma arcsin_eq_iff_eq_sin {x y : ℝ} (hy : y ∈ Ioo (-(π / 2)) (π / 2)) :
  arcsin x = y ↔ x = sin y :=
by simp only [le_antisymm_iff, arcsin_le_iff_le_sin' (mem_Ico_of_Ioo hy),
  le_arcsin_iff_sin_le' (mem_Ioc_of_Ioo hy)]

@[simp] lemma arcsin_nonneg {x : ℝ} : 0 ≤ arcsin x ↔ 0 ≤ x :=
(le_arcsin_iff_sin_le' ⟨neg_lt_zero.2 pi_div_two_pos, pi_div_two_pos.le⟩).trans $ by rw [sin_zero]

@[simp] lemma arcsin_nonpos {x : ℝ} : arcsin x ≤ 0 ↔ x ≤ 0 :=
neg_nonneg.symm.trans $ arcsin_neg x ▸ arcsin_nonneg.trans neg_nonneg

@[simp] lemma arcsin_eq_zero_iff {x : ℝ} : arcsin x = 0 ↔ x = 0 :=
by simp [le_antisymm_iff]

@[simp] lemma zero_eq_arcsin_iff {x} : 0 = arcsin x ↔ x = 0 :=
eq_comm.trans arcsin_eq_zero_iff

@[simp] lemma arcsin_pos {x : ℝ} : 0 < arcsin x ↔ 0 < x :=
lt_iff_lt_of_le_iff_le arcsin_nonpos

@[simp] lemma arcsin_lt_zero {x : ℝ} : arcsin x < 0 ↔ x < 0 :=
lt_iff_lt_of_le_iff_le arcsin_nonneg

@[simp] lemma arcsin_lt_pi_div_two {x : ℝ} : arcsin x < π / 2 ↔ x < 1 :=
(arcsin_lt_iff_lt_sin' (right_mem_Ioc.2 $ neg_lt_self pi_div_two_pos)).trans $
  by rw sin_pi_div_two

@[simp] lemma neg_pi_div_two_lt_arcsin {x : ℝ} : -(π / 2) < arcsin x ↔ -1 < x :=
(lt_arcsin_iff_sin_lt' $ left_mem_Ico.2 $ neg_lt_self pi_div_two_pos).trans $
  by rw [sin_neg, sin_pi_div_two]

@[simp] lemma arcsin_eq_pi_div_two {x : ℝ} : arcsin x = π / 2 ↔ 1 ≤ x :=
⟨λ h, not_lt.1 $ λ h', (arcsin_lt_pi_div_two.2 h').ne h, arcsin_of_one_le⟩

@[simp] lemma pi_div_two_eq_arcsin {x} : π / 2 = arcsin x ↔ 1 ≤ x :=
eq_comm.trans arcsin_eq_pi_div_two

@[simp] lemma pi_div_two_le_arcsin {x} : π / 2 ≤ arcsin x ↔ 1 ≤ x :=
(arcsin_le_pi_div_two x).le_iff_eq.trans pi_div_two_eq_arcsin

@[simp] lemma arcsin_eq_neg_pi_div_two {x : ℝ} : arcsin x = -(π / 2) ↔ x ≤ -1 :=
⟨λ h, not_lt.1 $ λ h', (neg_pi_div_two_lt_arcsin.2 h').ne' h, arcsin_of_le_neg_one⟩

@[simp] lemma neg_pi_div_two_eq_arcsin {x} : -(π / 2) = arcsin x ↔ x ≤ -1 :=
eq_comm.trans arcsin_eq_neg_pi_div_two

@[simp] lemma arcsin_le_neg_pi_div_two {x} : arcsin x ≤ -(π / 2) ↔ x ≤ -1 :=
(neg_pi_div_two_le_arcsin x).le_iff_eq.trans arcsin_eq_neg_pi_div_two

lemma maps_to_sin_Ioo : maps_to sin (Ioo (-(π / 2)) (π / 2)) (Ioo (-1) 1) :=
λ x h, by rwa [mem_Ioo, ← arcsin_lt_pi_div_two, ← neg_pi_div_two_lt_arcsin,
  arcsin_sin h.1.le h.2.le]

/-- `real.sin` as a `local_homeomorph` between `(-π / 2, π / 2)` and `(-1, 1)`. -/
@[simp] def sin_local_homeomorph : local_homeomorph ℝ ℝ :=
{ to_fun := sin,
  inv_fun := arcsin,
  source := Ioo (-(π / 2)) (π / 2),
  target := Ioo (-1) 1,
  map_source' := maps_to_sin_Ioo,
  map_target' := λ y hy, ⟨neg_pi_div_two_lt_arcsin.2 hy.1, arcsin_lt_pi_div_two.2 hy.2⟩,
  left_inv' := λ x hx, arcsin_sin hx.1.le hx.2.le,
  right_inv' := λ y hy, sin_arcsin hy.1.le hy.2.le,
  open_source := is_open_Ioo,
  open_target := is_open_Ioo,
  continuous_to_fun := continuous_sin.continuous_on,
  continuous_inv_fun := continuous_arcsin.continuous_on }

lemma cos_arcsin_nonneg (x : ℝ) : 0 ≤ cos (arcsin x) :=
cos_nonneg_of_mem_Icc ⟨neg_pi_div_two_le_arcsin _, arcsin_le_pi_div_two _⟩

lemma cos_arcsin {x : ℝ} (hx₁ : -1 ≤ x) (hx₂ : x ≤ 1) : cos (arcsin x) = sqrt (1 - x ^ 2) :=
have sin (arcsin x) ^ 2 + cos (arcsin x) ^ 2 = 1 := sin_sq_add_cos_sq (arcsin x),
begin
  rw [← eq_sub_iff_add_eq', ← sqrt_inj (pow_two_nonneg _) (sub_nonneg.2 (sin_sq_le_one (arcsin x))),
    pow_two, sqrt_mul_self (cos_arcsin_nonneg _)] at this,
  rw [this, sin_arcsin hx₁ hx₂],
end

lemma deriv_arcsin_aux {x : ℝ} (h₁ : x ≠ -1) (h₂ : x ≠ 1) :
  has_deriv_at arcsin (1 / sqrt (1 - x ^ 2)) x ∧ times_cont_diff_at ℝ ⊤ arcsin x :=
begin
  cases h₁.lt_or_lt with h₁ h₁,
  { have : 1 - x ^ 2 < 0, by nlinarith [h₁],
    rw [sqrt_eq_zero'.2 this.le, div_zero],
    have : arcsin =ᶠ[𝓝 x] λ _, -(π / 2) :=
      (gt_mem_nhds h₁).mono (λ y hy, arcsin_of_le_neg_one hy.le),
    exact ⟨(has_deriv_at_const _ _).congr_of_eventually_eq this,
      times_cont_diff_at_const.congr_of_eventually_eq this⟩ },
  cases h₂.lt_or_lt with h₂ h₂,
  { have : 0 < sqrt (1 - x ^ 2) := sqrt_pos.2 (by nlinarith [h₁, h₂]),
    simp only [← cos_arcsin h₁.le h₂.le, one_div] at this ⊢,
    exact ⟨sin_local_homeomorph.has_deriv_at_symm ⟨h₁, h₂⟩ this.ne' (has_deriv_at_sin _),
      sin_local_homeomorph.times_cont_diff_at_symm_deriv this.ne' ⟨h₁, h₂⟩
        (has_deriv_at_sin _) times_cont_diff_sin.times_cont_diff_at⟩ },
  { have : 1 - x ^ 2 < 0, by nlinarith [h₂],
    rw [sqrt_eq_zero'.2 this.le, div_zero],
    have : arcsin =ᶠ[𝓝 x] λ _, π / 2 := (lt_mem_nhds h₂).mono (λ y hy, arcsin_of_one_le hy.le),
    exact ⟨(has_deriv_at_const _ _).congr_of_eventually_eq this,
      times_cont_diff_at_const.congr_of_eventually_eq this⟩ }
end

lemma has_deriv_at_arcsin {x : ℝ} (h₁ : x ≠ -1) (h₂ : x ≠ 1) :
  has_deriv_at arcsin (1 / sqrt (1 - x ^ 2)) x :=
(deriv_arcsin_aux h₁ h₂).1

lemma times_cont_diff_at_arcsin {x : ℝ} (h₁ : x ≠ -1) (h₂ : x ≠ 1) {n : with_top ℕ} :
  times_cont_diff_at ℝ n arcsin x :=
(deriv_arcsin_aux h₁ h₂).2.of_le le_top

lemma has_deriv_within_at_arcsin_Ici {x : ℝ} (h : x ≠ -1) :
  has_deriv_within_at arcsin (1 / sqrt (1 - x ^ 2)) (Ici x) x :=
begin
  rcases em (x = 1) with (rfl|h'),
  { convert (has_deriv_within_at_const _ _ (π / 2)).congr _ _;
      simp [arcsin_of_one_le] { contextual := tt } },
  { exact (has_deriv_at_arcsin h h').has_deriv_within_at }
end

lemma has_deriv_within_at_arcsin_Iic {x : ℝ} (h : x ≠ 1) :
  has_deriv_within_at arcsin (1 / sqrt (1 - x ^ 2)) (Iic x) x :=
begin
  rcases em (x = -1) with (rfl|h'),
  { convert (has_deriv_within_at_const _ _ (-(π / 2))).congr _ _;
      simp [arcsin_of_le_neg_one] { contextual := tt } },
  { exact (has_deriv_at_arcsin h' h).has_deriv_within_at }
end

lemma differentiable_within_at_arcsin_Ici {x : ℝ} :
  differentiable_within_at ℝ arcsin (Ici x) x ↔ x ≠ -1 :=
begin
  refine ⟨_, λ h, (has_deriv_within_at_arcsin_Ici h).differentiable_within_at⟩,
  rintro h rfl,
  have : sin ∘ arcsin =ᶠ[𝓝[Ici (-1:ℝ)] (-1)] id,
  { filter_upwards [Icc_mem_nhds_within_Ici ⟨le_rfl, neg_lt_self (@zero_lt_one ℝ _ _)⟩],
    exact λ x, sin_arcsin' },
  have := h.has_deriv_within_at.sin.congr_of_eventually_eq this.symm (by simp),
  simpa using (unique_diff_on_Ici _ _ left_mem_Ici).eq_deriv _ this (has_deriv_within_at_id _ _)
end

lemma differentiable_within_at_arcsin_Iic {x : ℝ} :
  differentiable_within_at ℝ arcsin (Iic x) x ↔ x ≠ 1 :=
begin
  refine ⟨λ h, _, λ h, (has_deriv_within_at_arcsin_Iic h).differentiable_within_at⟩,
  rw [← neg_neg x, ← image_neg_Ici] at h,
  have := (h.comp (-x) differentiable_within_at_id.neg (maps_to_image _ _)).neg,
  simpa [(∘), differentiable_within_at_arcsin_Ici] using this
end

lemma differentiable_at_arcsin {x : ℝ} :
  differentiable_at ℝ arcsin x ↔ x ≠ -1 ∧ x ≠ 1 :=
⟨λ h, ⟨differentiable_within_at_arcsin_Ici.1 h.differentiable_within_at,
  differentiable_within_at_arcsin_Iic.1 h.differentiable_within_at⟩,
  λ h, (has_deriv_at_arcsin h.1 h.2).differentiable_at⟩

@[simp] lemma deriv_arcsin : deriv arcsin = λ x, 1 / sqrt (1 - x ^ 2) :=
begin
  funext x,
  by_cases h : x ≠ -1 ∧ x ≠ 1,
  { exact (has_deriv_at_arcsin h.1 h.2).deriv },
  { rw [deriv_zero_of_not_differentiable_at (mt differentiable_at_arcsin.1 h)],
    simp only [not_and_distrib, ne.def, not_not] at h,
    rcases h with (rfl|rfl); simp }
end

lemma differentiable_on_arcsin : differentiable_on ℝ arcsin {-1, 1}ᶜ :=
λ x hx, (differentiable_at_arcsin.2
  ⟨λ h, hx (or.inl h), λ h, hx (or.inr h)⟩).differentiable_within_at

lemma times_cont_diff_on_arcsin {n : with_top ℕ} :
  times_cont_diff_on ℝ n arcsin {-1, 1}ᶜ :=
λ x hx, (times_cont_diff_at_arcsin (mt or.inl hx) (mt or.inr hx)).times_cont_diff_within_at

lemma times_cont_diff_at_arcsin_iff {x : ℝ} {n : with_top ℕ} :
  times_cont_diff_at ℝ n arcsin x ↔ n = 0 ∨ (x ≠ -1 ∧ x ≠ 1) :=
⟨λ h, or_iff_not_imp_left.2 $ λ hn, differentiable_at_arcsin.1 $ h.differentiable_at $
  with_top.one_le_iff_pos.2 (pos_iff_ne_zero.2 hn),
  λ h, h.elim (λ hn, hn.symm ▸ (times_cont_diff_zero.2 continuous_arcsin).times_cont_diff_at) $
    λ hx, times_cont_diff_at_arcsin hx.1 hx.2⟩

lemma measurable_arcsin : measurable arcsin := continuous_arcsin.measurable

/-- Inverse of the `cos` function, returns values in the range `0 ≤ arccos x` and `arccos x ≤ π`.
  If the argument is not between `-1` and `1` it defaults to `π / 2` -/
@[pp_nodot] noncomputable def arccos (x : ℝ) : ℝ :=
π / 2 - arcsin x

lemma arccos_eq_pi_div_two_sub_arcsin (x : ℝ) : arccos x = π / 2 - arcsin x := rfl

lemma arcsin_eq_pi_div_two_sub_arccos (x : ℝ) : arcsin x = π / 2 - arccos x :=
by simp [arccos]

lemma arccos_le_pi (x : ℝ) : arccos x ≤ π :=
by unfold arccos; linarith [neg_pi_div_two_le_arcsin x]

lemma arccos_nonneg (x : ℝ) : 0 ≤ arccos x :=
by unfold arccos; linarith [arcsin_le_pi_div_two x]

lemma cos_arccos {x : ℝ} (hx₁ : -1 ≤ x) (hx₂ : x ≤ 1) : cos (arccos x) = x :=
by rw [arccos, cos_pi_div_two_sub, sin_arcsin hx₁ hx₂]

lemma arccos_cos {x : ℝ} (hx₁ : 0 ≤ x) (hx₂ : x ≤ π) : arccos (cos x) = x :=
by rw [arccos, ← sin_pi_div_two_sub, arcsin_sin]; simp [sub_eq_add_neg]; linarith

lemma strict_mono_decr_on_arccos : strict_mono_decr_on arccos (Icc (-1) 1) :=
λ x hx y hy h, sub_lt_sub_left (strict_mono_incr_on_arcsin hx hy h) _

lemma arccos_inj_on : inj_on arccos (Icc (-1) 1) := strict_mono_decr_on_arccos.inj_on

lemma arccos_inj {x y : ℝ} (hx₁ : -1 ≤ x) (hx₂ : x ≤ 1) (hy₁ : -1 ≤ y) (hy₂ : y ≤ 1) :
  arccos x = arccos y ↔ x = y :=
arccos_inj_on.eq_iff ⟨hx₁, hx₂⟩ ⟨hy₁, hy₂⟩

@[simp] lemma arccos_zero : arccos 0 = π / 2 := by simp [arccos]

@[simp] lemma arccos_one : arccos 1 = 0 := by simp [arccos]

@[simp] lemma arccos_neg_one : arccos (-1) = π := by simp [arccos, add_halves]

@[simp] lemma arccos_eq_zero {x} : arccos x = 0 ↔ 1 ≤ x :=
by simp [arccos, sub_eq_zero]

@[simp] lemma arccos_eq_pi_div_two {x} : arccos x = π / 2 ↔ x = 0 :=
by simp [arccos, sub_eq_iff_eq_add]

@[simp] lemma arccos_eq_pi {x} : arccos x = π ↔ x ≤ -1 :=
by rw [arccos, sub_eq_iff_eq_add, ← sub_eq_iff_eq_add', div_two_sub_self, neg_pi_div_two_eq_arcsin]

lemma arccos_neg (x : ℝ) : arccos (-x) = π - arccos x :=
by rw [← add_halves π, arccos, arcsin_neg, arccos, add_sub_assoc, sub_sub_self, sub_neg_eq_add]

lemma sin_arccos {x : ℝ} (hx₁ : -1 ≤ x) (hx₂ : x ≤ 1) : sin (arccos x) = sqrt (1 - x ^ 2) :=
by rw [arccos_eq_pi_div_two_sub_arcsin, sin_pi_div_two_sub, cos_arcsin hx₁ hx₂]

lemma continuous_arccos : continuous arccos := continuous_const.sub continuous_arcsin

lemma has_deriv_at_arccos {x : ℝ} (h₁ : x ≠ -1) (h₂ : x ≠ 1) :
  has_deriv_at arccos (-(1 / sqrt (1 - x ^ 2))) x :=
(has_deriv_at_arcsin h₁ h₂).const_sub (π / 2)

lemma times_cont_diff_at_arccos {x : ℝ} (h₁ : x ≠ -1) (h₂ : x ≠ 1) {n : with_top ℕ} :
  times_cont_diff_at ℝ n arccos x :=
times_cont_diff_at_const.sub (times_cont_diff_at_arcsin h₁ h₂)

lemma has_deriv_within_at_arccos_Ici {x : ℝ} (h : x ≠ -1) :
  has_deriv_within_at arccos (-(1 / sqrt (1 - x ^ 2))) (Ici x) x :=
(has_deriv_within_at_arcsin_Ici h).const_sub _

lemma has_deriv_within_at_arccos_Iic {x : ℝ} (h : x ≠ 1) :
  has_deriv_within_at arccos (-(1 / sqrt (1 - x ^ 2))) (Iic x) x :=
(has_deriv_within_at_arcsin_Iic h).const_sub _

lemma differentiable_within_at_arccos_Ici {x : ℝ} :
  differentiable_within_at ℝ arccos (Ici x) x ↔ x ≠ -1 :=
(differentiable_within_at_const_sub_iff _).trans differentiable_within_at_arcsin_Ici

lemma differentiable_within_at_arccos_Iic {x : ℝ} :
  differentiable_within_at ℝ arccos (Iic x) x ↔ x ≠ 1 :=
(differentiable_within_at_const_sub_iff _).trans differentiable_within_at_arcsin_Iic

lemma differentiable_at_arccos {x : ℝ} :
  differentiable_at ℝ arccos x ↔ x ≠ -1 ∧ x ≠ 1 :=
(differentiable_at_const_sub_iff _).trans differentiable_at_arcsin

@[simp] lemma deriv_arccos : deriv arccos = λ x, -(1 / sqrt (1 - x ^ 2)) :=
funext $ λ x, (deriv_const_sub _).trans $ by simp only [deriv_arcsin]

lemma differentiable_on_arccos : differentiable_on ℝ arccos {-1, 1}ᶜ :=
differentiable_on_arcsin.const_sub _

lemma times_cont_diff_on_arccos {n : with_top ℕ} :
  times_cont_diff_on ℝ n arccos {-1, 1}ᶜ :=
times_cont_diff_on_const.sub times_cont_diff_on_arcsin

lemma times_cont_diff_at_arccos_iff {x : ℝ} {n : with_top ℕ} :
  times_cont_diff_at ℝ n arccos x ↔ n = 0 ∨ (x ≠ -1 ∧ x ≠ 1) :=
by refine iff.trans ⟨λ h, _, λ h, _⟩ times_cont_diff_at_arcsin_iff;
  simpa [arccos] using (@times_cont_diff_at_const _ _ _ _ _ _ _ _ _ _ (π / 2)).sub h

lemma measurable_arccos : measurable arccos := continuous_arccos.measurable

@[simp] lemma tan_pi_div_four : tan (π / 4) = 1 :=
begin
  rw [tan_eq_sin_div_cos, cos_pi_div_four, sin_pi_div_four],
  have h : (sqrt 2) / 2 > 0 := by cancel_denoms,
  exact div_self (ne_of_gt h),
end

@[simp] lemma tan_pi_div_two : tan (π / 2) = 0 := by simp [tan_eq_sin_div_cos]

lemma tan_pos_of_pos_of_lt_pi_div_two {x : ℝ} (h0x : 0 < x) (hxp : x < π / 2) : 0 < tan x :=
by rw tan_eq_sin_div_cos; exact div_pos (sin_pos_of_pos_of_lt_pi h0x (by linarith))
  (cos_pos_of_mem_Ioo ⟨by linarith, hxp⟩)

lemma tan_nonneg_of_nonneg_of_le_pi_div_two {x : ℝ} (h0x : 0 ≤ x) (hxp : x ≤ π / 2) : 0 ≤ tan x :=
match lt_or_eq_of_le h0x, lt_or_eq_of_le hxp with
| or.inl hx0, or.inl hxp := le_of_lt (tan_pos_of_pos_of_lt_pi_div_two hx0 hxp)
| or.inl hx0, or.inr hxp := by simp [hxp, tan_eq_sin_div_cos]
| or.inr hx0, _          := by simp [hx0.symm]
end

lemma tan_neg_of_neg_of_pi_div_two_lt {x : ℝ} (hx0 : x < 0) (hpx : -(π / 2) < x) : tan x < 0 :=
neg_pos.1 (tan_neg x ▸ tan_pos_of_pos_of_lt_pi_div_two (by linarith) (by linarith [pi_pos]))

lemma tan_nonpos_of_nonpos_of_neg_pi_div_two_le {x : ℝ} (hx0 : x ≤ 0) (hpx : -(π / 2) ≤ x) :
  tan x ≤ 0 :=
neg_nonneg.1 (tan_neg x ▸ tan_nonneg_of_nonneg_of_le_pi_div_two (by linarith) (by linarith))

lemma tan_lt_tan_of_nonneg_of_lt_pi_div_two {x y : ℝ}
  (hx₁ : 0 ≤ x) (hy₂ : y < π / 2) (hxy : x < y) :
  tan x < tan y :=
begin
  rw [tan_eq_sin_div_cos, tan_eq_sin_div_cos],
  exact div_lt_div
    (sin_lt_sin_of_lt_of_le_pi_div_two (by linarith) (le_of_lt hy₂) hxy)
    (cos_le_cos_of_nonneg_of_le_pi hx₁ (by linarith) (le_of_lt hxy))
    (sin_nonneg_of_nonneg_of_le_pi (by linarith) (by linarith))
    (cos_pos_of_mem_Ioo ⟨by linarith, hy₂⟩)
end

lemma tan_lt_tan_of_lt_of_lt_pi_div_two {x y : ℝ} (hx₁ : -(π / 2) < x)
 (hy₂ : y < π / 2) (hxy : x < y) : tan x < tan y :=
match le_total x 0, le_total y 0 with
| or.inl hx0, or.inl hy0 := neg_lt_neg_iff.1 $ by rw [← tan_neg, ← tan_neg]; exact
  tan_lt_tan_of_nonneg_of_lt_pi_div_two (neg_nonneg.2 hy0)
    (neg_lt.2 hx₁) (neg_lt_neg hxy)
| or.inl hx0, or.inr hy0 := (lt_or_eq_of_le hy0).elim
  (λ hy0, calc tan x ≤ 0 : tan_nonpos_of_nonpos_of_neg_pi_div_two_le hx0 (le_of_lt hx₁)
    ... < tan y : tan_pos_of_pos_of_lt_pi_div_two hy0 hy₂)
  (λ hy0, by rw [← hy0, tan_zero]; exact
    tan_neg_of_neg_of_pi_div_two_lt (hy0.symm ▸ hxy) hx₁)
| or.inr hx0, or.inl hy0 := by linarith
| or.inr hx0, or.inr hy0 := tan_lt_tan_of_nonneg_of_lt_pi_div_two hx0 hy₂ hxy
end

<<<<<<< HEAD
lemma tan_inj_of_lt_of_lt_pi_div_two {x y : ℝ} (hx₁ : -(π / 2) < x) (hx₂ : x < π / 2)
  (hy₁ : -(π / 2) < y) (hy₂ : y < π / 2) (hxy : tan x = tan y) : x = y :=
match lt_trichotomy x y with
| or.inl h          := absurd (tan_lt_tan_of_lt_of_lt_pi_div_two hx₁ hy₂ h) (by rw hxy; exact lt_irrefl _)
| or.inr (or.inl h) := h
| or.inr (or.inr h) := absurd (tan_lt_tan_of_lt_of_lt_pi_div_two hy₁ hx₂ h) (by rw hxy; exact lt_irrefl _)
end

/-- Inverse of the `tan` function, returns values in the range `-π / 2 < arctan x` and `arctan x < π / 2` -/
noncomputable def arctan (x : ℝ) : ℝ :=
arcsin (x / sqrt (1 + x ^ 2))

lemma sin_arctan (x : ℝ) : sin (arctan x) = x / sqrt (1 + x ^ 2) :=
sin_arcsin (le_of_lt (neg_one_lt_div_sqrt_one_add _)) (le_of_lt (div_sqrt_one_add_lt_one _))

lemma cos_arctan (x : ℝ) : cos (arctan x) = 1 / sqrt (1 + x ^ 2) :=
have h₁ : (0 : ℝ) < 1 + x ^ 2,
  from add_pos_of_pos_of_nonneg zero_lt_one (pow_two_nonneg _),
have h₂ : (x / sqrt (1 + x ^ 2)) ^ 2 < 1,
  by rw [pow_two, ← abs_mul_self, _root_.abs_mul];
    exact mul_lt_one_of_nonneg_of_lt_one_left (abs_nonneg _)
      (abs_div_sqrt_one_add_lt _) (le_of_lt (abs_div_sqrt_one_add_lt _)),
by rw [arctan, cos_arcsin (le_of_lt (neg_one_lt_div_sqrt_one_add _)) (le_of_lt (div_sqrt_one_add_lt_one _)),
    one_div, ← sqrt_inv, sqrt_inj (sub_nonneg.2 (le_of_lt h₂)) (inv_nonneg.2 (le_of_lt h₁)),
    div_pow, pow_two (sqrt _), mul_self_sqrt (le_of_lt h₁),
    ← mul_right_inj' (ne.symm (ne_of_lt h₁)), mul_sub,
    mul_div_cancel' _ (ne.symm (ne_of_lt h₁)), mul_inv_cancel (ne.symm (ne_of_lt h₁))];
  simp

lemma tan_arctan (x : ℝ) : tan (arctan x) = x :=
by rw [tan_eq_sin_div_cos, sin_arctan, cos_arctan, div_div_div_div_eq, mul_one,
    mul_div_assoc,
    div_self (mt sqrt_eq_zero'.1 (not_le_of_gt (add_pos_of_pos_of_nonneg zero_lt_one (pow_two_nonneg x)))),
    mul_one]

lemma arcsin_eq_arctan {x : ℝ} (h: x ∈ Ioo (-(1:ℝ)) 1) : arcsin x = arctan (x / sqrt (1 - x^2)) :=
by rw [arctan, div_pow, sqr_sqrt, one_add_div, div_div_eq_div_mul, ← sqrt_mul, mul_div_cancel',
      sub_add_cancel, sqrt_one, div_one];
  nlinarith [h.1, h.2]

lemma arctan_lt_pi_div_two (x : ℝ) : arctan x < π / 2 :=
lt_of_le_of_ne (arcsin_le_pi_div_two _)
  (λ h, ne_of_lt (div_sqrt_one_add_lt_one x) $
    by rw [← sin_arcsin (le_of_lt (neg_one_lt_div_sqrt_one_add _))
        (le_of_lt (div_sqrt_one_add_lt_one _)), ← arctan, h, sin_pi_div_two])

lemma neg_pi_div_two_lt_arctan (x : ℝ) : -(π / 2) < arctan x :=
lt_of_le_of_ne (neg_pi_div_two_le_arcsin _)
  (λ h, ne_of_lt (neg_one_lt_div_sqrt_one_add x) $
    by rw [← sin_arcsin (le_of_lt (neg_one_lt_div_sqrt_one_add _))
        (le_of_lt (div_sqrt_one_add_lt_one _)), ← arctan, ← h, sin_neg, sin_pi_div_two])

lemma arctan_mem_Ioo (x : ℝ) : arctan x ∈ Ioo (-(π / 2)) (π / 2) :=
⟨neg_pi_div_two_lt_arctan x, arctan_lt_pi_div_two x⟩

lemma tan_surjective : function.surjective tan :=
function.right_inverse.surjective tan_arctan

lemma arctan_tan {x : ℝ} (hx₁ : -(π / 2) < x) (hx₂ : x < π / 2) : arctan (tan x) = x :=
tan_inj_of_lt_of_lt_pi_div_two (neg_pi_div_two_lt_arctan _)
  (arctan_lt_pi_div_two _) hx₁ hx₂ (by rw tan_arctan)

@[simp] lemma arctan_zero : arctan 0 = 0 :=
by simp [arctan]
=======
lemma strict_mono_incr_on_tan : strict_mono_incr_on tan (Ioo (-(π / 2)) (π / 2)) :=
λ x hx y hy, tan_lt_tan_of_lt_of_lt_pi_div_two hx.1 hy.2
>>>>>>> f60c184e

lemma inj_on_tan : inj_on tan (Ioo (-(π / 2)) (π / 2)) :=
strict_mono_incr_on_tan.inj_on

lemma tan_inj_of_lt_of_lt_pi_div_two {x y : ℝ} (hx₁ : -(π / 2) < x) (hx₂ : x < π / 2)
  (hy₁ : -(π / 2) < y) (hy₂ : y < π / 2) (hxy : tan x = tan y) : x = y :=
inj_on_tan ⟨hx₁, hx₂⟩ ⟨hy₁, hy₂⟩ hxy

end real

namespace complex

open_locale real

/-- `arg` returns values in the range (-π, π], such that for `x ≠ 0`,
  `sin (arg x) = x.im / x.abs` and `cos (arg x) = x.re / x.abs`,
  `arg 0` defaults to `0` -/
noncomputable def arg (x : ℂ) : ℝ :=
if 0 ≤ x.re
then real.arcsin (x.im / x.abs)
else if 0 ≤ x.im
then real.arcsin ((-x).im / x.abs) + π
else real.arcsin ((-x).im / x.abs) - π

lemma arg_le_pi (x : ℂ) : arg x ≤ π :=
if hx₁ : 0 ≤ x.re
then by rw [arg, if_pos hx₁];
  exact le_trans (real.arcsin_le_pi_div_two _) (le_of_lt (half_lt_self real.pi_pos))
else
  if hx₂ : 0 ≤ x.im
  then by rw [arg, if_neg hx₁, if_pos hx₂, ← le_sub_iff_add_le, sub_self, real.arcsin_nonpos,
    neg_im, neg_div, neg_nonpos];
        exact div_nonneg hx₂ (abs_nonneg _)
  else by rw [arg, if_neg hx₁, if_neg hx₂];
      exact sub_le_iff_le_add.2 (le_trans (real.arcsin_le_pi_div_two _)
        (by linarith [real.pi_pos]))

lemma neg_pi_lt_arg (x : ℂ) : -π < arg x :=
if hx₁ : 0 ≤ x.re
then by rw [arg, if_pos hx₁];
  exact lt_of_lt_of_le (neg_lt_neg (half_lt_self real.pi_pos)) (real.neg_pi_div_two_le_arcsin _)
else
  have hx : x ≠ 0, from λ h, by simpa [h, lt_irrefl] using hx₁,
  if hx₂ : 0 ≤ x.im
  then by rw [arg, if_neg hx₁, if_pos hx₂, ← sub_lt_iff_lt_add];
    exact (lt_of_lt_of_le (by linarith [real.pi_pos]) (real.neg_pi_div_two_le_arcsin _))
  else by rw [arg, if_neg hx₁, if_neg hx₂, lt_sub_iff_add_lt, neg_add_self, real.arcsin_pos,
    neg_im];
      exact div_pos (neg_pos.2 (lt_of_not_ge hx₂)) (abs_pos.2 hx)

lemma arg_eq_arg_neg_add_pi_of_im_nonneg_of_re_neg {x : ℂ} (hxr : x.re < 0) (hxi : 0 ≤ x.im) :
  arg x = arg (-x) + π :=
have 0 ≤ (-x).re, from le_of_lt $ by simpa [neg_pos],
by rw [arg, arg, if_neg (not_le.2 hxr), if_pos this, if_pos hxi, abs_neg]

lemma arg_eq_arg_neg_sub_pi_of_im_neg_of_re_neg {x : ℂ} (hxr : x.re < 0) (hxi : x.im < 0) :
  arg x = arg (-x) - π :=
have 0 ≤ (-x).re, from le_of_lt $ by simpa [neg_pos],
by rw [arg, arg, if_neg (not_le.2 hxr), if_neg (not_le.2 hxi), if_pos this, abs_neg]

@[simp] lemma arg_zero : arg 0 = 0 :=
by simp [arg, le_refl]

@[simp] lemma arg_one : arg 1 = 0 :=
by simp [arg, zero_le_one]

@[simp] lemma arg_neg_one : arg (-1) = π :=
by simp [arg, le_refl, not_le.2 (@zero_lt_one ℝ _ _)]

@[simp] lemma arg_I : arg I = π / 2 :=
by simp [arg, le_refl]

@[simp] lemma arg_neg_I : arg (-I) = -(π / 2) :=
by simp [arg, le_refl]

lemma sin_arg (x : ℂ) : real.sin (arg x) = x.im / x.abs :=
by unfold arg; split_ifs;
  simp [sub_eq_add_neg, arg, real.sin_arcsin (abs_le.1 (abs_im_div_abs_le_one x)).1
    (abs_le.1 (abs_im_div_abs_le_one x)).2, real.sin_add, neg_div, real.arcsin_neg,
    real.sin_neg]

private lemma cos_arg_of_re_nonneg {x : ℂ} (hx : x ≠ 0) (hxr : 0 ≤ x.re) : real.cos (arg x) = x.re / x.abs :=
have 0 ≤ 1 - (x.im / abs x) ^ 2,
  from sub_nonneg.2 $ by rw [pow_two, ← _root_.abs_mul_self, _root_.abs_mul, ← pow_two];
  exact pow_le_one _ (_root_.abs_nonneg _) (abs_im_div_abs_le_one _),
by rw [eq_div_iff_mul_eq (mt abs_eq_zero.1 hx), ← real.mul_self_sqrt (abs_nonneg x),
    arg, if_pos hxr, real.cos_arcsin (abs_le.1 (abs_im_div_abs_le_one x)).1
    (abs_le.1 (abs_im_div_abs_le_one x)).2, ← real.sqrt_mul (abs_nonneg _), ← real.sqrt_mul this,
    sub_mul, div_pow, ← pow_two, div_mul_cancel _ (pow_ne_zero 2 (mt abs_eq_zero.1 hx)),
    one_mul, pow_two, mul_self_abs, norm_sq_apply, pow_two, add_sub_cancel, real.sqrt_mul_self hxr]

lemma cos_arg {x : ℂ} (hx : x ≠ 0) : real.cos (arg x) = x.re / x.abs :=
if hxr : 0 ≤ x.re then cos_arg_of_re_nonneg hx hxr
else
  have 0 ≤ (-x).re, from le_of_lt $ by simpa [neg_pos] using hxr,
  if hxi : 0 ≤ x.im
  then have 0 ≤ (-x).re, from le_of_lt $ by simpa [neg_pos] using hxr,
    by rw [arg_eq_arg_neg_add_pi_of_im_nonneg_of_re_neg (not_le.1 hxr) hxi, real.cos_add_pi,
        cos_arg_of_re_nonneg (neg_ne_zero.2 hx) this];
      simp [neg_div]
  else by rw [arg_eq_arg_neg_sub_pi_of_im_neg_of_re_neg (not_le.1 hxr) (not_le.1 hxi)];
    simp [sub_eq_add_neg, real.cos_add, neg_div, cos_arg_of_re_nonneg (neg_ne_zero.2 hx) this]

lemma tan_arg {x : ℂ} : real.tan (arg x) = x.im / x.re :=
begin
  by_cases h : x = 0,
  { simp only [h, zero_div, complex.zero_im, complex.arg_zero, real.tan_zero, complex.zero_re] },
  rw [real.tan_eq_sin_div_cos, sin_arg, cos_arg h,
      div_div_div_cancel_right _ (mt abs_eq_zero.1 h)]
end

lemma arg_cos_add_sin_mul_I {x : ℝ} (hx₁ : -π < x) (hx₂ : x ≤ π) :
  arg (cos x + sin x * I) = x :=
if hx₃ : -(π / 2) ≤ x ∧ x ≤ π / 2
then
  have hx₄ : 0 ≤ (cos x + sin x * I).re,
    by simp; exact real.cos_nonneg_of_mem_Icc hx₃,
  by rw [arg, if_pos hx₄];
    simp [abs_cos_add_sin_mul_I, sin_of_real_re, real.arcsin_sin hx₃.1 hx₃.2]
else if hx₄ : x < -(π / 2)
then
  have hx₅ : ¬0 ≤ (cos x + sin x * I).re :=
    suffices ¬ 0 ≤ real.cos x, by simpa,
    not_le.2 $ by rw ← real.cos_neg;
      apply real.cos_neg_of_pi_div_two_lt_of_lt; linarith,
  have hx₆ : ¬0 ≤ (cos ↑x + sin ↑x * I).im :=
    suffices real.sin x < 0, by simpa,
    by apply real.sin_neg_of_neg_of_neg_pi_lt; linarith,
  suffices -π + -real.arcsin (real.sin x) = x,
    by rw [arg, if_neg hx₅, if_neg hx₆];
    simpa [sub_eq_add_neg, add_comm, abs_cos_add_sin_mul_I, sin_of_real_re],
  by rw [← real.arcsin_neg, ← real.sin_add_pi, real.arcsin_sin]; try {simp [add_left_comm]}; linarith
else
  have hx₅ : π / 2 < x, by cases not_and_distrib.1 hx₃; linarith,
  have hx₆ : ¬0 ≤ (cos x + sin x * I).re :=
    suffices ¬0 ≤ real.cos x, by simpa,
    not_le.2 $ by apply real.cos_neg_of_pi_div_two_lt_of_lt; linarith,
  have hx₇ : 0 ≤ (cos x + sin x * I).im :=
    suffices 0 ≤ real.sin x, by simpa,
    by apply real.sin_nonneg_of_nonneg_of_le_pi; linarith,
  suffices π - real.arcsin (real.sin x) = x,
    by rw [arg, if_neg hx₆, if_pos hx₇];
      simpa [sub_eq_add_neg, add_comm, abs_cos_add_sin_mul_I, sin_of_real_re],
  by rw [← real.sin_pi_sub, real.arcsin_sin]; simp [sub_eq_add_neg]; linarith

lemma arg_eq_arg_iff {x y : ℂ} (hx : x ≠ 0) (hy : y ≠ 0) :
  arg x = arg y ↔ (abs y / abs x : ℂ) * x = y :=
have hax : abs x ≠ 0, from (mt abs_eq_zero.1 hx),
have hay : abs y ≠ 0, from (mt abs_eq_zero.1 hy),
⟨λ h,
  begin
    have hcos := congr_arg real.cos h,
    rw [cos_arg hx, cos_arg hy, div_eq_div_iff hax hay] at hcos,
    have hsin := congr_arg real.sin h,
    rw [sin_arg, sin_arg, div_eq_div_iff hax hay] at hsin,
    apply complex.ext,
    { rw [mul_re, ← of_real_div, of_real_re, of_real_im, zero_mul, sub_zero, mul_comm,
        ← mul_div_assoc, hcos, mul_div_cancel _ hax] },
    { rw [mul_im, ← of_real_div, of_real_re, of_real_im, zero_mul, add_zero,
        mul_comm, ← mul_div_assoc, hsin, mul_div_cancel _ hax] }
  end,
λ h,
  have hre : abs (y / x) * x.re = y.re,
    by rw ← of_real_div at h;
      simpa [-of_real_div] using congr_arg re h,
  have hre' : abs (x / y) * y.re = x.re,
    by rw [← hre, abs_div, abs_div, ← mul_assoc, div_mul_div,
      mul_comm (abs _), div_self (mul_ne_zero hay hax), one_mul],
  have him : abs (y / x) * x.im = y.im,
    by rw ← of_real_div at h;
      simpa [-of_real_div] using congr_arg im h,
  have him' : abs (x / y) * y.im = x.im,
    by rw [← him, abs_div, abs_div, ← mul_assoc, div_mul_div,
      mul_comm (abs _), div_self (mul_ne_zero hay hax), one_mul],
  have hxya : x.im / abs x = y.im / abs y,
    by rw [← him, abs_div, mul_comm, ← mul_div_comm, mul_div_cancel_left _ hay],
  have hnxya : (-x).im / abs x = (-y).im / abs y,
    by rw [neg_im, neg_im, neg_div, neg_div, hxya],
  if hxr : 0 ≤ x.re
  then
    have hyr : 0 ≤ y.re, from hre ▸ mul_nonneg (abs_nonneg _) hxr,
    by simp [arg, *] at *
  else
    have hyr : ¬ 0 ≤ y.re, from λ hyr, hxr $ hre' ▸ mul_nonneg (abs_nonneg _) hyr,
    if hxi : 0 ≤ x.im
    then
      have hyi : 0 ≤ y.im, from him ▸ mul_nonneg (abs_nonneg _) hxi,
      by simp [arg, *] at *
    else
      have hyi : ¬ 0 ≤ y.im, from λ hyi, hxi $ him' ▸ mul_nonneg (abs_nonneg _) hyi,
      by simp [arg, *] at *⟩

lemma arg_real_mul (x : ℂ) {r : ℝ} (hr : 0 < r) : arg (r * x) = arg x :=
if hx : x = 0 then by simp [hx]
else (arg_eq_arg_iff (mul_ne_zero (of_real_ne_zero.2 (ne_of_lt hr).symm) hx) hx).2 $
  by rw [abs_mul, abs_of_nonneg (le_of_lt hr), ← mul_assoc,
    of_real_mul, mul_comm (r : ℂ), ← div_div_eq_div_mul,
    div_mul_cancel _ (of_real_ne_zero.2 (ne_of_lt hr).symm),
    div_self (of_real_ne_zero.2 (mt abs_eq_zero.1 hx)), one_mul]

lemma ext_abs_arg {x y : ℂ} (h₁ : x.abs = y.abs) (h₂ : x.arg = y.arg) : x = y :=
if hy : y = 0 then by simp * at *
else have hx : x ≠ 0, from λ hx, by simp [*, eq_comm] at *,
  by rwa [arg_eq_arg_iff hx hy, h₁, div_self (of_real_ne_zero.2 (mt abs_eq_zero.1 hy)), one_mul] at h₂

lemma arg_of_real_of_nonneg {x : ℝ} (hx : 0 ≤ x) : arg x = 0 :=
by simp [arg, hx]

lemma arg_of_real_of_neg {x : ℝ} (hx : x < 0) : arg x = π :=
by rw [arg_eq_arg_neg_add_pi_of_im_nonneg_of_re_neg, ← of_real_neg, arg_of_real_of_nonneg];
  simp [*, le_iff_eq_or_lt, lt_neg]

/-- Inverse of the `exp` function. Returns values such that `(log x).im > - π` and `(log x).im ≤ π`.
  `log 0 = 0`-/
@[pp_nodot] noncomputable def log (x : ℂ) : ℂ := x.abs.log + arg x * I

lemma log_re (x : ℂ) : x.log.re = x.abs.log := by simp [log]

lemma log_im (x : ℂ) : x.log.im = x.arg := by simp [log]

lemma exp_log {x : ℂ} (hx : x ≠ 0) : exp (log x) = x :=
by rw [log, exp_add_mul_I, ← of_real_sin, sin_arg, ← of_real_cos, cos_arg hx,
  ← of_real_exp, real.exp_log (abs_pos.2 hx), mul_add, of_real_div, of_real_div,
  mul_div_cancel' _ (of_real_ne_zero.2 (mt abs_eq_zero.1 hx)), ← mul_assoc,
  mul_div_cancel' _ (of_real_ne_zero.2 (mt abs_eq_zero.1 hx)), re_add_im]

lemma range_exp : range exp = {x | x ≠ 0} :=
set.ext $ λ x, ⟨by { rintro ⟨x, rfl⟩, exact exp_ne_zero x }, λ hx, ⟨log x, exp_log hx⟩⟩

lemma exp_inj_of_neg_pi_lt_of_le_pi {x y : ℂ} (hx₁ : -π < x.im) (hx₂ : x.im ≤ π)
  (hy₁ : - π < y.im) (hy₂ : y.im ≤ π) (hxy : exp x = exp y) : x = y :=
by rw [exp_eq_exp_re_mul_sin_add_cos, exp_eq_exp_re_mul_sin_add_cos y] at hxy;
  exact complex.ext
    (real.exp_injective $
      by simpa [abs_mul, abs_cos_add_sin_mul_I] using congr_arg complex.abs hxy)
    (by simpa [(of_real_exp _).symm, - of_real_exp, arg_real_mul _ (real.exp_pos _),
      arg_cos_add_sin_mul_I hx₁ hx₂, arg_cos_add_sin_mul_I hy₁ hy₂] using congr_arg arg hxy)

lemma log_exp {x : ℂ} (hx₁ : -π < x.im) (hx₂: x.im ≤ π) : log (exp x) = x :=
exp_inj_of_neg_pi_lt_of_le_pi
  (by rw log_im; exact neg_pi_lt_arg _)
  (by rw log_im; exact arg_le_pi _)
  hx₁ hx₂ (by rw [exp_log (exp_ne_zero _)])

lemma of_real_log {x : ℝ} (hx : 0 ≤ x) : (x.log : ℂ) = log x :=
complex.ext
  (by rw [log_re, of_real_re, abs_of_nonneg hx])
  (by rw [of_real_im, log_im, arg_of_real_of_nonneg hx])

lemma log_of_real_re (x : ℝ) : (log (x : ℂ)).re = real.log x := by simp [log_re]

@[simp] lemma log_zero : log 0 = 0 := by simp [log]

@[simp] lemma log_one : log 1 = 0 := by simp [log]

lemma log_neg_one : log (-1) = π * I := by simp [log]

lemma log_I : log I = π / 2 * I := by simp [log]

lemma log_neg_I : log (-I) = -(π / 2) * I := by simp [log]

lemma exists_pow_nat_eq (x : ℂ) {n : ℕ} (hn : 0 < n) : ∃ z, z ^ n = x :=
begin
  by_cases hx : x = 0,
  { use 0, simp only [hx, zero_pow_eq_zero, hn] },
  { use exp (log x / n),
    rw [← exp_nat_mul, mul_div_cancel', exp_log hx],
    exact_mod_cast (pos_iff_ne_zero.mp hn) }
end

lemma exists_eq_mul_self (x : ℂ) : ∃ z, x = z * z :=
begin
  obtain ⟨z, rfl⟩ := exists_pow_nat_eq x zero_lt_two,
  exact ⟨z, pow_two z⟩
end

lemma two_pi_I_ne_zero : (2 * π * I : ℂ) ≠ 0 :=
by norm_num [real.pi_ne_zero, I_ne_zero]

lemma exp_eq_one_iff {x : ℂ} : exp x = 1 ↔ ∃ n : ℤ, x = n * ((2 * π) * I) :=
have real.exp (x.re) * real.cos (x.im) = 1 → real.cos x.im ≠ -1,
  from λ h₁ h₂, begin
    rw [h₂, mul_neg_eq_neg_mul_symm, mul_one, neg_eq_iff_neg_eq] at h₁,
    have := real.exp_pos x.re,
    rw ← h₁ at this,
    exact absurd this (by norm_num)
  end,
calc exp x = 1 ↔ (exp x).re = 1 ∧ (exp x).im = 0 : by simp [complex.ext_iff]
  ... ↔ real.cos x.im = 1 ∧ real.sin x.im = 0 ∧ x.re = 0 :
    begin
      rw exp_eq_exp_re_mul_sin_add_cos,
      simp [complex.ext_iff, cos_of_real_re, sin_of_real_re, exp_of_real_re,
        real.exp_ne_zero],
      split; finish [real.sin_eq_zero_iff_cos_eq]
    end
  ... ↔ (∃ n : ℤ, ↑n * (2 * π) = x.im) ∧ (∃ n : ℤ, ↑n * π = x.im) ∧ x.re = 0 :
    by rw [real.sin_eq_zero_iff, real.cos_eq_one_iff]
  ... ↔ ∃ n : ℤ, x = n * ((2 * π) * I) :
    ⟨λ ⟨⟨n, hn⟩, ⟨m, hm⟩, h⟩, ⟨n, by simp [complex.ext_iff, hn.symm, h]⟩,
      λ ⟨n, hn⟩, ⟨⟨n, by simp [hn]⟩, ⟨2 * n, by simp [hn, mul_comm, mul_assoc, mul_left_comm]⟩,
        by simp [hn]⟩⟩

lemma exp_eq_exp_iff_exp_sub_eq_one {x y : ℂ} : exp x = exp y ↔ exp (x - y) = 1 :=
by rw [exp_sub, div_eq_one_iff_eq (exp_ne_zero _)]

lemma exp_eq_exp_iff_exists_int {x y : ℂ} : exp x = exp y ↔ ∃ n : ℤ, x = y + n * ((2 * π) * I) :=
by simp only [exp_eq_exp_iff_exp_sub_eq_one, exp_eq_one_iff, sub_eq_iff_eq_add']

@[simp] lemma cos_pi_div_two : cos (π / 2) = 0 :=
calc cos (π / 2) = real.cos (π / 2) : by rw [of_real_cos]; simp
... = 0 : by simp

@[simp] lemma sin_pi_div_two : sin (π / 2) = 1 :=
calc sin (π / 2) = real.sin (π / 2) : by rw [of_real_sin]; simp
... = 1 : by simp

@[simp] lemma sin_pi : sin π = 0 :=
by rw [← of_real_sin, real.sin_pi]; simp

@[simp] lemma cos_pi : cos π = -1 :=
by rw [← of_real_cos, real.cos_pi]; simp

@[simp] lemma sin_two_pi : sin (2 * π) = 0 :=
by simp [two_mul, sin_add]

@[simp] lemma cos_two_pi : cos (2 * π) = 1 :=
by simp [two_mul, cos_add]

lemma sin_add_pi (x : ℂ) : sin (x + π) = -sin x :=
by simp [sin_add]

lemma sin_add_two_pi (x : ℂ) : sin (x + 2 * π) = sin x :=
by simp [sin_add_pi, sin_add, sin_two_pi, cos_two_pi]

lemma cos_add_two_pi (x : ℂ) : cos (x + 2 * π) = cos x :=
by simp [cos_add, cos_two_pi, sin_two_pi]

lemma sin_pi_sub (x : ℂ) : sin (π - x) = sin x :=
by simp [sub_eq_add_neg, sin_add]

lemma cos_add_pi (x : ℂ) : cos (x + π) = -cos x :=
by simp [cos_add]

lemma cos_pi_sub (x : ℂ) : cos (π - x) = -cos x :=
by simp [sub_eq_add_neg, cos_add]

lemma sin_add_pi_div_two (x : ℂ) : sin (x + π / 2) = cos x :=
by simp [sin_add]

lemma sin_sub_pi_div_two (x : ℂ) : sin (x - π / 2) = -cos x :=
by simp [sub_eq_add_neg, sin_add]

lemma sin_pi_div_two_sub (x : ℂ) : sin (π / 2 - x) = cos x :=
by simp [sub_eq_add_neg, sin_add]

lemma cos_add_pi_div_two (x : ℂ) : cos (x + π / 2) = -sin x :=
by simp [cos_add]

lemma cos_sub_pi_div_two (x : ℂ) : cos (x - π / 2) = sin x :=
by simp [sub_eq_add_neg, cos_add]

lemma cos_pi_div_two_sub (x : ℂ) : cos (π / 2 - x) = sin x :=
by rw [← cos_neg, neg_sub, cos_sub_pi_div_two]

lemma sin_nat_mul_pi (n : ℕ) : sin (n * π) = 0 :=
by induction n; simp [add_mul, sin_add, *]

lemma sin_int_mul_pi (n : ℤ) : sin (n * π) = 0 :=
by cases n; simp [add_mul, sin_add, *, sin_nat_mul_pi]

lemma cos_nat_mul_two_pi (n : ℕ) : cos (n * (2 * π)) = 1 :=
by induction n; simp [*, mul_add, cos_add, add_mul, cos_two_pi, sin_two_pi]

lemma cos_int_mul_two_pi (n : ℤ) : cos (n * (2 * π)) = 1 :=
by cases n; simp only [cos_nat_mul_two_pi, int.of_nat_eq_coe,
  int.neg_succ_of_nat_coe, int.cast_coe_nat, int.cast_neg,
  (neg_mul_eq_neg_mul _ _).symm, cos_neg]

lemma cos_int_mul_two_pi_add_pi (n : ℤ) : cos (n * (2 * π) + π) = -1 :=
by simp [cos_add, sin_add, cos_int_mul_two_pi]

lemma exp_pi_mul_I : exp (π * I) = -1 :=
by rw exp_mul_I; simp

theorem cos_eq_zero_iff {θ : ℂ} : cos θ = 0 ↔ ∃ k : ℤ, θ = (2 * k + 1) * π / 2 :=
begin
  have h : (exp (θ * I) + exp (-θ * I)) / 2 = 0 ↔ exp (2 * θ * I) = -1,
  { rw [@div_eq_iff _ _ (exp (θ * I) + exp (-θ * I)) 2 0 (by norm_num), zero_mul, add_eq_zero_iff_eq_neg,
        neg_eq_neg_one_mul (exp (-θ * I)), ← div_eq_iff (exp_ne_zero (-θ * I)), ← exp_sub],
    field_simp, ring },
  rw [cos, h, ← exp_pi_mul_I, exp_eq_exp_iff_exists_int],
  split; simp; intros x h2; use x,
  { field_simp, ring at h2,
    rwa [mul_right_comm 2 I θ, mul_right_comm (2*(x:ℂ)+1) I (π:ℂ), mul_left_inj' I_ne_zero,
        mul_comm 2 θ] at h2},
  { field_simp at h2, ring,
    rw [mul_right_comm 2 I θ, mul_right_comm (2*(x:ℂ)+1) I (π:ℂ), mul_left_inj' I_ne_zero,
        mul_comm 2 θ, h2] },
end

theorem cos_ne_zero_iff {θ : ℂ} : cos θ ≠ 0 ↔ ∀ k : ℤ, θ ≠ (2 * k + 1) * π / 2 :=
by rw [← not_exists, not_iff_not, cos_eq_zero_iff]

theorem sin_eq_zero_iff {θ : ℂ} : sin θ = 0 ↔ ∃ k : ℤ, θ = k * π :=
begin
  rw [← complex.cos_sub_pi_div_two, cos_eq_zero_iff],
  split,
  { rintros ⟨k, hk⟩,
    use k + 1,
    field_simp [eq_add_of_sub_eq hk],
    ring },
  { rintros ⟨k, rfl⟩,
    use k - 1,
    field_simp,
    ring }
end

theorem sin_ne_zero_iff {θ : ℂ} : sin θ ≠ 0 ↔ ∀ k : ℤ, θ ≠ k * π :=
by rw [← not_exists, not_iff_not, sin_eq_zero_iff]

lemma sin_eq_zero_iff_cos_eq {z : ℂ} : sin z = 0 ↔ cos z = 1 ∨ cos z = -1 :=
by rw [← mul_self_eq_one_iff, ← sin_sq_add_cos_sq, pow_two, pow_two, ← sub_eq_iff_eq_add, sub_self];
  exact ⟨λ h, by rw [h, mul_zero], eq_zero_of_mul_self_eq_zero ∘ eq.symm⟩

lemma tan_eq_zero_iff {θ : ℂ} : tan θ = 0 ↔ ∃ k : ℤ, θ = k * π / 2 :=
begin
  have h := (sin_two_mul θ).symm,
  rw mul_assoc at h,
  rw [tan, div_eq_zero_iff, ← mul_eq_zero, ← zero_mul ((1/2):ℂ), mul_one_div,
      cancel_factors.cancel_factors_eq_div h two_ne_zero', mul_comm],
  simpa only [zero_div, zero_mul, ne.def, not_false_iff] with field_simps using sin_eq_zero_iff,
end

lemma tan_ne_zero_iff {θ : ℂ} : tan θ ≠ 0 ↔ ∀ k : ℤ, θ ≠ k * π / 2 :=
by rw [← not_exists, not_iff_not, tan_eq_zero_iff]

lemma tan_int_mul_pi_div_two (n : ℤ) : tan (n * π/2) = 0 :=
tan_eq_zero_iff.mpr (by use n)

lemma tan_int_mul_pi (n : ℤ) : tan (n * π) = 0 :=
by rw tan_eq_zero_iff; use (2*n); field_simp [mul_comm ((n:ℂ)*(π:ℂ)) 2, ← mul_assoc]

lemma cos_eq_cos_iff {x y : ℂ} :
  cos x = cos y ↔ ∃ k : ℤ, y = 2 * k * π + x ∨ y = 2 * k * π - x :=
calc cos x = cos y ↔ cos x - cos y = 0 : sub_eq_zero.symm
... ↔ -2 * sin((x + y)/2) * sin((x - y)/2) = 0 : by rw cos_sub_cos
... ↔ sin((x + y)/2) = 0 ∨ sin((x - y)/2) = 0 : by simp [(by norm_num : (2:ℂ) ≠ 0)]
... ↔ sin((x - y)/2) = 0 ∨ sin((x + y)/2) = 0 : or.comm
... ↔ (∃ k : ℤ, y = 2 * k * π + x) ∨ (∃ k :ℤ, y = 2 * k * π - x) :
begin
  apply or_congr;
    field_simp [sin_eq_zero_iff, (by norm_num : -(2:ℂ) ≠ 0), eq_sub_iff_add_eq',
      sub_eq_iff_eq_add, mul_comm (2:ℂ), mul_right_comm _ (2:ℂ)],
  split; { rintros ⟨k, rfl⟩, use -k, simp, },
end
... ↔ ∃ k : ℤ, y = 2 * k * π + x ∨ y = 2 * k * π - x : exists_or_distrib.symm

lemma sin_eq_sin_iff {x y : ℂ} :
  sin x = sin y ↔ ∃ k : ℤ, y = 2 * k * π + x ∨ y = (2 * k + 1) * π - x :=
begin
  simp only [← complex.cos_sub_pi_div_two, cos_eq_cos_iff, sub_eq_iff_eq_add],
  refine exists_congr (λ k, or_congr _ _); refine eq.congr rfl _; field_simp; ring
end

lemma tan_add {x y : ℂ}
  (h : ((∀ k : ℤ, x ≠ (2 * k + 1) * π / 2) ∧ ∀ l : ℤ, y ≠ (2 * l + 1) * π / 2)
     ∨ ((∃ k : ℤ, x = (2 * k + 1) * π / 2) ∧ ∃ l : ℤ, y = (2 * l + 1) * π / 2)) :
  tan (x + y) = (tan x + tan y) / (1 - tan x * tan y) :=
begin
  rcases h with ⟨h1, h2⟩ | ⟨⟨k, rfl⟩, ⟨l, rfl⟩⟩,
  { rw [tan, sin_add, cos_add,
        ← div_div_div_cancel_right (sin x * cos y + cos x * sin y)
            (mul_ne_zero (cos_ne_zero_iff.mpr h1) (cos_ne_zero_iff.mpr h2)),
        add_div, sub_div],
    simp only [←div_mul_div, ←tan, mul_one, one_mul,
              div_self (cos_ne_zero_iff.mpr h1), div_self (cos_ne_zero_iff.mpr h2)] },
  { obtain ⟨t, hx, hy, hxy⟩ := ⟨tan_int_mul_pi_div_two, t (2*k+1), t (2*l+1), t (2*k+1+(2*l+1))⟩,
    simp only [int.cast_add, int.cast_bit0, int.cast_mul, int.cast_one, hx, hy] at hx hy hxy,
    rw [hx, hy, add_zero, zero_div,
        mul_div_assoc, mul_div_assoc, ← add_mul (2*(k:ℂ)+1) (2*l+1) (π/2), ← mul_div_assoc, hxy] },
end

lemma tan_add' {x y : ℂ}
  (h : ((∀ k : ℤ, x ≠ (2 * k + 1) * π / 2) ∧ ∀ l : ℤ, y ≠ (2 * l + 1) * π / 2)) :
  tan (x + y) = (tan x + tan y) / (1 - tan x * tan y) :=
tan_add (or.inl h)

lemma tan_two_mul {z : ℂ} : tan (2 * z) = 2 * tan z / (1 - tan z ^ 2) :=
begin
  by_cases h : ∀ k : ℤ, z ≠ (2 * k + 1) * π / 2,
  { rw [two_mul, two_mul, pow_two, tan_add (or.inl ⟨h, h⟩)] },
  { rw not_forall_not at h,
    rw [two_mul, two_mul, pow_two, tan_add (or.inr ⟨h, h⟩)] },
end

lemma tan_add_mul_I {x y : ℂ}
  (h : ((∀ k : ℤ, x ≠ (2 * k + 1) * π / 2) ∧ ∀ l : ℤ, y * I ≠ (2 * l + 1) * π / 2)
     ∨ ((∃ k : ℤ, x = (2 * k + 1) * π / 2) ∧ ∃ l : ℤ, y * I = (2 * l + 1) * π / 2)) :
  tan (x + y*I) = (tan x + tanh y * I) / (1 - tan x * tanh y * I) :=
by rw [tan_add h, tan_mul_I, mul_assoc]

lemma tan_eq {z : ℂ}
  (h : ((∀ k : ℤ, (z.re:ℂ) ≠ (2 * k + 1) * π / 2) ∧ ∀ l : ℤ, (z.im:ℂ) * I ≠ (2 * l + 1) * π / 2)
     ∨ ((∃ k : ℤ, (z.re:ℂ) = (2 * k + 1) * π / 2) ∧ ∃ l : ℤ, (z.im:ℂ) * I = (2 * l + 1) * π / 2)) :
  tan z = (tan z.re + tanh z.im * I) / (1 - tan z.re * tanh z.im * I) :=
by convert tan_add_mul_I h; exact (re_add_im z).symm

lemma has_deriv_at_tan {x : ℂ} (h : cos x ≠ 0) :
  has_deriv_at tan (1 / (cos x)^2) x :=
begin
  convert has_deriv_at.div (has_deriv_at_sin x) (has_deriv_at_cos x) h,
  rw ← sin_sq_add_cos_sq x,
  ring,
end

lemma tendsto_abs_tan_of_cos_eq_zero {x : ℂ} (hx : cos x = 0) :
  tendsto (λ x, abs (tan x)) (𝓝[{x}ᶜ] x) at_top :=
begin
  simp only [tan_eq_sin_div_cos, ← norm_eq_abs, normed_field.norm_div],
  have A : sin x ≠ 0 := λ h, by simpa [*, pow_two] using sin_sq_add_cos_sq x,
  have B : tendsto cos (𝓝[{x}ᶜ] (x)) (𝓝[{0}ᶜ] 0),
  { refine tendsto_inf.2 ⟨tendsto.mono_left _ inf_le_left, tendsto_principal.2 _⟩,
    exacts [continuous_cos.tendsto' x 0 hx,
      hx ▸ (has_deriv_at_cos _).eventually_ne (neg_ne_zero.2 A)] },
  exact tendsto.mul_at_top (norm_pos_iff.2 A) continuous_sin.continuous_within_at.norm
    (tendsto.inv_tendsto_zero $ tendsto_norm_nhds_within_zero.comp B),
end

lemma tendsto_abs_tan_at_top (k : ℤ) :
  tendsto (λ x, abs (tan x)) (𝓝[{(2 * k + 1) * π / 2}ᶜ] ((2 * k + 1) * π / 2)) at_top :=
tendsto_abs_tan_of_cos_eq_zero $ cos_eq_zero_iff.2 ⟨k, rfl⟩

@[simp] lemma continuous_at_tan {x : ℂ} : continuous_at tan x ↔ cos x ≠ 0 :=
begin
  refine ⟨λ hc h₀, _, λ h, (has_deriv_at_tan h).continuous_at⟩,
  exact not_tendsto_nhds_of_tendsto_at_top (tendsto_abs_tan_of_cos_eq_zero h₀) _
    (hc.norm.tendsto.mono_left inf_le_left)
end

@[simp] lemma differentiable_at_tan {x : ℂ} : differentiable_at ℂ tan x ↔ cos x ≠ 0:=
⟨λ h, continuous_at_tan.1 h.continuous_at, λ h, (has_deriv_at_tan h).differentiable_at⟩

@[simp] lemma deriv_tan (x : ℂ) : deriv tan x = 1 / (cos x)^2 :=
if h : cos x = 0 then
  have ¬differentiable_at ℂ tan x := mt differentiable_at_tan.1 (not_not.2 h),
  by simp [deriv_zero_of_not_differentiable_at this, h, pow_two]
else (has_deriv_at_tan h).deriv

lemma continuous_on_tan : continuous_on tan {x | cos x ≠ 0} :=
continuous_on_sin.div continuous_on_cos $ λ x, id

lemma continuous_tan : continuous (λ x : {x | cos x ≠ 0}, tan x) :=
continuous_on_iff_continuous_restrict.1 continuous_on_tan

@[simp] lemma times_cont_diff_at_tan {x : ℂ} {n : with_top ℕ} :
  times_cont_diff_at ℂ n tan x ↔ cos x ≠ 0 :=
⟨λ h, continuous_at_tan.1 h.continuous_at,
  times_cont_diff_sin.times_cont_diff_at.div times_cont_diff_cos.times_cont_diff_at⟩

lemma cos_eq_iff_quadratic {z w : ℂ} :
  cos z = w ↔ (exp (z * I)) ^ 2 - 2 * w * exp (z * I) + 1 = 0 :=
begin
  rw ← sub_eq_zero,
  field_simp [cos, exp_neg, exp_ne_zero],
  refine eq.congr _ rfl,
  ring
end

lemma cos_surjective : function.surjective cos :=
begin
  intro x,
  obtain ⟨w, w₀, hw⟩ : ∃ w ≠ 0, 1 * w * w + (-2 * x) * w + 1 = 0,
  { rcases exists_quadratic_eq_zero one_ne_zero (exists_eq_mul_self _) with ⟨w, hw⟩,
    refine ⟨w, _, hw⟩,
    rintro rfl,
    simpa only [zero_add, one_ne_zero, mul_zero] using hw },
  refine ⟨log w / I, cos_eq_iff_quadratic.2 _⟩,
  rw [div_mul_cancel _ I_ne_zero, exp_log w₀],
  convert hw,
  ring
end

@[simp] lemma range_cos : range cos = set.univ :=
cos_surjective.range_eq

lemma sin_surjective : function.surjective sin :=
begin
  intro x,
  rcases cos_surjective x with ⟨z, rfl⟩,
  exact ⟨z + π / 2, sin_add_pi_div_two z⟩
end

@[simp] lemma range_sin : range sin = set.univ :=
sin_surjective.range_eq

end complex

section chebyshev₁

open polynomial complex

/-- the `n`-th Chebyshev polynomial evaluates on `cos θ` to the value `cos (n * θ)`. -/
lemma chebyshev₁_complex_cos (θ : ℂ) :
  ∀ n, (chebyshev₁ ℂ n).eval (cos θ) = cos (n * θ)
| 0       := by simp only [chebyshev₁_zero, eval_one, nat.cast_zero, zero_mul, cos_zero]
| 1       := by simp only [eval_X, one_mul, chebyshev₁_one, nat.cast_one]
| (n + 2) :=
begin
  simp only [eval_X, eval_one, chebyshev₁_add_two, eval_sub, eval_bit0, nat.cast_succ, eval_mul],
  rw [chebyshev₁_complex_cos (n + 1), chebyshev₁_complex_cos n],
  have aux : sin θ * sin θ = 1 - cos θ * cos θ,
  { rw ← sin_sq_add_cos_sq θ, ring, },
  simp only [nat.cast_add, nat.cast_one, add_mul, cos_add, one_mul, sin_add, mul_assoc, aux],
  ring,
end

/-- `cos (n * θ)` is equal to the `n`-th Chebyshev polynomial evaluated on `cos θ`. -/
lemma cos_nat_mul (n : ℕ) (θ : ℂ) :
  cos (n * θ) = (chebyshev₁ ℂ n).eval (cos θ) :=
(chebyshev₁_complex_cos θ n).symm

end chebyshev₁

namespace real
open_locale real

lemma tan_add {x y : ℝ}
  (h : ((∀ k : ℤ, x ≠ (2 * k + 1) * π / 2) ∧ ∀ l : ℤ, y ≠ (2 * l + 1) * π / 2)
     ∨ ((∃ k : ℤ, x = (2 * k + 1) * π / 2) ∧ ∃ l : ℤ, y = (2 * l + 1) * π / 2)) :
  tan (x + y) = (tan x + tan y) / (1 - tan x * tan y) :=
by simpa only [← complex.of_real_inj, complex.of_real_sub, complex.of_real_add, complex.of_real_div,
              complex.of_real_mul, complex.of_real_tan]
    using @complex.tan_add (x:ℂ) (y:ℂ) (by convert h; norm_cast)

lemma tan_add' {x y : ℝ}
  (h : ((∀ k : ℤ, x ≠ (2 * k + 1) * π / 2) ∧ ∀ l : ℤ, y ≠ (2 * l + 1) * π / 2)) :
  tan (x + y) = (tan x + tan y) / (1 - tan x * tan y) :=
tan_add (or.inl h)

lemma tan_two_mul {x:ℝ} : tan (2 * x) = 2 * tan x / (1 - tan x ^ 2) :=
by simpa only [← complex.of_real_inj, complex.of_real_sub, complex.of_real_div, complex.of_real_pow,
              complex.of_real_mul, complex.of_real_tan, complex.of_real_bit0, complex.of_real_one]
    using complex.tan_two_mul

theorem cos_eq_zero_iff {θ : ℝ} : cos θ = 0 ↔ ∃ k : ℤ, θ = (2 * k + 1) * π / 2 :=
by exact_mod_cast @complex.cos_eq_zero_iff θ

theorem cos_ne_zero_iff {θ : ℝ} : cos θ ≠ 0 ↔ ∀ k : ℤ, θ ≠ (2 * k + 1) * π / 2 :=
by rw [← not_exists, not_iff_not, cos_eq_zero_iff]

lemma tan_ne_zero_iff {θ : ℝ} : tan θ ≠ 0 ↔ ∀ k : ℤ, θ ≠ k * π / 2 :=
by rw [← complex.of_real_ne_zero, complex.of_real_tan, complex.tan_ne_zero_iff]; norm_cast

lemma tan_eq_zero_iff {θ : ℝ} : tan θ = 0 ↔ ∃ k : ℤ, θ = k * π / 2 :=
by rw [← not_iff_not, not_exists, ← ne, tan_ne_zero_iff]

lemma tan_int_mul_pi_div_two (n : ℤ) : tan (n * π/2) = 0 :=
tan_eq_zero_iff.mpr (by use n)

lemma tan_int_mul_pi (n : ℤ) : tan (n * π) = 0 :=
by rw tan_eq_zero_iff; use (2*n); field_simp [mul_comm ((n:ℝ)*(π:ℝ)) 2, ← mul_assoc]

lemma cos_eq_cos_iff {x y : ℝ} :
  cos x = cos y ↔ ∃ k : ℤ, y = 2 * k * π + x ∨ y = 2 * k * π - x :=
by exact_mod_cast @complex.cos_eq_cos_iff x y

lemma sin_eq_sin_iff {x y : ℝ} :
  sin x = sin y ↔ ∃ k : ℤ, y = 2 * k * π + x ∨ y = (2 * k + 1) * π - x :=
by exact_mod_cast @complex.sin_eq_sin_iff x y

lemma has_deriv_at_tan {x : ℝ} (h : cos x ≠ 0) :
  has_deriv_at tan (1 / (cos x)^2) x :=
by exact_mod_cast (complex.has_deriv_at_tan (by exact_mod_cast h)).real_of_complex

lemma tendsto_abs_tan_of_cos_eq_zero {x : ℝ} (hx : cos x = 0) :
  tendsto (λ x, abs (tan x)) (𝓝[{x}ᶜ] x) at_top :=
begin
  have hx : complex.cos x = 0, by exact_mod_cast hx,
  simp only [← complex.abs_of_real, complex.of_real_tan],
  refine (complex.tendsto_abs_tan_of_cos_eq_zero hx).comp _,
  refine tendsto.inf complex.continuous_of_real.continuous_at _,
  exact tendsto_principal_principal.2 (λ y, mt complex.of_real_inj.1)
end

lemma tendsto_abs_tan_at_top (k : ℤ) :
  tendsto (λ x, abs (tan x)) (𝓝[{(2 * k + 1) * π / 2}ᶜ] ((2 * k + 1) * π / 2)) at_top :=
tendsto_abs_tan_of_cos_eq_zero $ cos_eq_zero_iff.2 ⟨k, rfl⟩

lemma continuous_at_tan {x : ℝ} : continuous_at tan x ↔ cos x ≠ 0 :=
begin
  refine ⟨λ hc h₀, _, λ h, (has_deriv_at_tan h).continuous_at⟩,
  exact not_tendsto_nhds_of_tendsto_at_top (tendsto_abs_tan_of_cos_eq_zero h₀) _
    (hc.norm.tendsto.mono_left inf_le_left)
end

lemma differentiable_at_tan {x : ℝ} : differentiable_at ℝ tan x ↔ cos x ≠ 0 :=
⟨λ h, continuous_at_tan.1 h.continuous_at, λ h, (has_deriv_at_tan h).differentiable_at⟩

@[simp] lemma deriv_tan (x : ℝ) : deriv tan x = 1 / (cos x)^2 :=
if h : cos x = 0 then
  have ¬differentiable_at ℝ tan x := mt differentiable_at_tan.1 (not_not.2 h),
  by simp [deriv_zero_of_not_differentiable_at this, h, pow_two]
else (has_deriv_at_tan h).deriv

@[simp] lemma times_cont_diff_at_tan {n x} : times_cont_diff_at ℝ n tan x ↔ cos x ≠ 0 :=
⟨λ h, continuous_at_tan.1 h.continuous_at,
  λ h, (complex.times_cont_diff_at_tan.2 $ by exact_mod_cast h).real_of_complex⟩

lemma continuous_on_tan : continuous_on tan {x | cos x ≠ 0} :=
λ x hx, (continuous_at_tan.2 hx).continuous_within_at

lemma has_deriv_at_tan_of_mem_Ioo {x : ℝ} (h : x ∈ Ioo (-(π/2):ℝ) (π/2)) :
  has_deriv_at tan (1 / (cos x)^2) x :=
has_deriv_at_tan (cos_pos_of_mem_Ioo h).ne'

lemma differentiable_at_tan_of_mem_Ioo {x : ℝ} (h : x ∈ Ioo (-(π/2):ℝ) (π/2)) :
  differentiable_at ℝ tan x :=
(has_deriv_at_tan_of_mem_Ioo h).differentiable_at

lemma continuous_on_tan_Ioo : continuous_on tan (Ioo (-(π/2)) (π/2)) :=
λ x hx, (differentiable_at_tan_of_mem_Ioo hx).continuous_at.continuous_within_at

lemma tendsto_sin_pi_div_two : tendsto sin (𝓝[Iio (π/2)] (π/2)) (𝓝 1) :=
by { convert continuous_sin.continuous_within_at, simp }

lemma tendsto_cos_pi_div_two : tendsto cos (𝓝[Iio (π/2)] (π/2)) (𝓝[Ioi 0] 0) :=
begin
  apply tendsto_nhds_within_of_tendsto_nhds_of_eventually_within,
  { convert continuous_cos.continuous_within_at, simp },
  { filter_upwards [Ioo_mem_nhds_within_Iio (right_mem_Ioc.mpr (norm_num.lt_neg_pos
      _ _ pi_div_two_pos pi_div_two_pos))] λ x hx, cos_pos_of_mem_Ioo hx },
end

lemma tendsto_tan_pi_div_two : tendsto tan (𝓝[Iio (π/2)] (π/2)) at_top :=
begin
  convert (tendsto.inv_tendsto_zero tendsto_cos_pi_div_two).at_top_mul (by norm_num)
            tendsto_sin_pi_div_two,
  simp only [pi.inv_apply, ← div_eq_inv_mul, ← tan_eq_sin_div_cos]
end

lemma tendsto_sin_neg_pi_div_two : tendsto sin (𝓝[Ioi (-(π/2))] (-(π/2))) (𝓝 (-1)) :=
by { convert continuous_sin.continuous_within_at, simp }

lemma tendsto_cos_neg_pi_div_two : tendsto cos (𝓝[Ioi (-(π/2))] (-(π/2))) (𝓝[Ioi 0] 0) :=
begin
  apply tendsto_nhds_within_of_tendsto_nhds_of_eventually_within,
  { convert continuous_cos.continuous_within_at, simp },
  { filter_upwards [Ioo_mem_nhds_within_Ioi (left_mem_Ico.mpr (norm_num.lt_neg_pos
      _ _ pi_div_two_pos pi_div_two_pos))] λ x hx, cos_pos_of_mem_Ioo hx },
end

lemma tendsto_tan_neg_pi_div_two : tendsto tan (𝓝[Ioi (-(π/2))] (-(π/2))) at_bot :=
begin
  convert (tendsto.inv_tendsto_zero tendsto_cos_neg_pi_div_two).at_top_mul_neg (by norm_num)
            tendsto_sin_neg_pi_div_two,
  simp only [pi.inv_apply, ← div_eq_inv_mul, ← tan_eq_sin_div_cos]
end

lemma surj_on_tan : surj_on tan (Ioo (-(π / 2)) (π / 2)) univ :=
have _ := neg_lt_self pi_div_two_pos,
continuous_on_tan_Ioo.surj_on_of_tendsto (nonempty_Ioo.2 this)
  (by simp [tendsto_tan_neg_pi_div_two, this]) (by simp [tendsto_tan_pi_div_two, this])

lemma tan_surjective : function.surjective tan :=
λ x, surj_on_tan.subset_range trivial

lemma image_tan_Ioo : tan '' (Ioo (-(π / 2)) (π / 2)) = univ :=
univ_subset_iff.1 surj_on_tan

/-- `real.tan` as an `order_iso` between `(-(π / 2), π / 2)` and `ℝ`. -/
def tan_order_iso : Ioo (-(π / 2)) (π / 2) ≃o ℝ :=
(strict_mono_incr_on_tan.order_iso _ _).trans $ (order_iso.set_congr _ _ image_tan_Ioo).trans
  order_iso.set.univ

/-- Inverse of the `tan` function, returns values in the range `-π / 2 < arctan x` and
`arctan x < π / 2` -/
@[pp_nodot] noncomputable def arctan (x : ℝ) : ℝ :=
tan_order_iso.symm x

@[simp] lemma tan_arctan (x : ℝ) : tan (arctan x) = x :=
tan_order_iso.apply_symm_apply x

lemma arctan_mem_Ioo (x : ℝ) : arctan x ∈ Ioo (-(π / 2)) (π / 2) :=
subtype.coe_prop _

lemma arctan_tan {x : ℝ} (hx₁ : -(π / 2) < x) (hx₂ : x < π / 2) : arctan (tan x) = x :=
subtype.ext_iff.1 $ tan_order_iso.symm_apply_apply ⟨x, hx₁, hx₂⟩

lemma cos_arctan_pos (x : ℝ) : 0 < cos (arctan x) :=
cos_pos_of_mem_Ioo $ arctan_mem_Ioo x

lemma cos_sq_arctan (x : ℝ) : cos (arctan x) ^ 2 = 1 / (1 + x ^ 2) :=
by rw [one_div, ← inv_one_add_tan_sq (cos_arctan_pos x).ne', tan_arctan]

lemma sin_arctan (x : ℝ) : sin (arctan x) = x / sqrt (1 + x ^ 2) :=
by rw [← tan_div_sqrt_one_add_tan_sq (cos_arctan_pos x), tan_arctan]

lemma cos_arctan (x : ℝ) : cos (arctan x) = 1 / sqrt (1 + x ^ 2) :=
by rw [one_div, ← inv_sqrt_one_add_tan_sq (cos_arctan_pos x), tan_arctan]

lemma arctan_lt_pi_div_two (x : ℝ) : arctan x < π / 2 :=
(arctan_mem_Ioo x).2

lemma neg_pi_div_two_lt_arctan (x : ℝ) : -(π / 2) < arctan x :=
(arctan_mem_Ioo x).1

lemma arctan_eq_arcsin (x : ℝ) : arctan x = arcsin (x / sqrt (1 + x ^ 2)) :=
eq.symm $ arcsin_eq_of_sin_eq (sin_arctan x) (mem_Icc_of_Ioo $ arctan_mem_Ioo x)

@[simp] lemma arctan_zero : arctan 0 = 0 :=
by simp [arctan_eq_arcsin]

lemma arctan_eq_of_tan_eq {x y : ℝ} (h : tan x = y) (hx : x ∈ Ioo (-(π / 2)) (π / 2)) :
  arctan y = x :=
inj_on_tan (arctan_mem_Ioo _) hx (by rw [tan_arctan, h])

@[simp] lemma arctan_one : arctan 1 = π / 4 :=
arctan_eq_of_tan_eq tan_pi_div_four $ by split; linarith [pi_pos]

@[simp] lemma arctan_neg (x : ℝ) : arctan (-x) = - arctan x :=
by simp [arctan_eq_arcsin, neg_div]

lemma continuous_arctan : continuous arctan :=
continuous_subtype_coe.comp tan_order_iso.to_homeomorph.continuous_inv_fun

lemma continuous_at_arctan {x : ℝ} : continuous_at arctan x := continuous_arctan.continuous_at

/-- `real.tan` as a `local_homeomorph` between `(-(π / 2), π / 2)` and the whole line. -/
def tan_local_homeomorph : local_homeomorph ℝ ℝ :=
{ to_fun := tan,
  inv_fun := arctan,
  source := Ioo (-(π / 2)) (π / 2),
  target := univ,
  map_source' := maps_to_univ _ _,
  map_target' := λ y hy, arctan_mem_Ioo y,
  left_inv' := λ x hx, arctan_tan hx.1 hx.2,
  right_inv' := λ y hy, tan_arctan y,
  open_source := is_open_Ioo,
  open_target := is_open_univ,
  continuous_to_fun := continuous_on_tan_Ioo,
  continuous_inv_fun := continuous_arctan.continuous_on }

@[simp] lemma coe_tan_local_homeomorph : ⇑tan_local_homeomorph = tan := rfl
@[simp] lemma coe_tan_local_homeomorph_symm : ⇑tan_local_homeomorph.symm = arctan := rfl

lemma has_deriv_at_arctan (x : ℝ) : has_deriv_at arctan (1 / (1 + x^2)) x :=
have A : cos (arctan x) ≠ 0 := (cos_arctan_pos x).ne',
by simpa [cos_sq_arctan]
  using tan_local_homeomorph.has_deriv_at_symm trivial (by simpa) (has_deriv_at_tan A)

lemma differentiable_at_arctan (x : ℝ) : differentiable_at ℝ arctan x :=
(has_deriv_at_arctan x).differentiable_at

lemma differentiable_arctan : differentiable ℝ arctan := differentiable_at_arctan

@[simp] lemma deriv_arctan : deriv arctan = (λ x, 1 / (1 + x^2)) :=
funext $ λ x, (has_deriv_at_arctan x).deriv

lemma times_cont_diff_arctan {n : with_top ℕ} : times_cont_diff ℝ n arctan :=
times_cont_diff_iff_times_cont_diff_at.2 $ λ x,
have cos (arctan x) ≠ 0 := (cos_arctan_pos x).ne',
tan_local_homeomorph.times_cont_diff_at_symm_deriv (by simpa) trivial (has_deriv_at_tan this)
  (times_cont_diff_at_tan.2 this)

lemma measurable_arctan : measurable arctan := continuous_arctan.measurable

end real

section
/-!
### Lemmas for derivatives of the composition of `real.arctan` with a differentiable function

In this section we register lemmas for the derivatives of the composition of `real.arctan` with a
differentiable function, for standalone use and use with `simp`. -/

open real

lemma measurable.arctan {α : Type*} [measurable_space α] {f : α → ℝ} (hf : measurable f) :
  measurable (λ x, arctan (f x)) :=
measurable_arctan.comp hf

section deriv

variables {f : ℝ → ℝ} {f' x : ℝ} {s : set ℝ}

lemma has_deriv_at.arctan (hf : has_deriv_at f f' x) :
  has_deriv_at (λ x, arctan (f x)) ((1 / (1 + (f x)^2)) * f') x :=
(real.has_deriv_at_arctan (f x)).comp x hf

lemma has_deriv_within_at.arctan (hf : has_deriv_within_at f f' s x) :
  has_deriv_within_at (λ x, arctan (f x)) ((1 / (1 + (f x)^2)) * f') s x :=
(real.has_deriv_at_arctan (f x)).comp_has_deriv_within_at x hf

lemma deriv_within_arctan (hf : differentiable_within_at ℝ f s x) (hxs : unique_diff_within_at ℝ s x) :
  deriv_within (λ x, arctan (f x)) s x = (1 / (1 + (f x)^2)) * (deriv_within f s x) :=
hf.has_deriv_within_at.arctan.deriv_within hxs

@[simp] lemma deriv_arctan (hc : differentiable_at ℝ f x) :
  deriv (λ x, arctan (f x)) x = (1 / (1 + (f x)^2)) * (deriv f x) :=
hc.has_deriv_at.arctan.deriv

end deriv

section fderiv

variables {E : Type*} [normed_group E] [normed_space ℝ E] {f : E → ℝ} {f' : E →L[ℝ] ℝ} {x : E}
  {s : set E} {n : with_top ℕ}

lemma has_fderiv_at.arctan (hf : has_fderiv_at f f' x) :
  has_fderiv_at (λ x, arctan (f x)) ((1 / (1 + (f x)^2)) • f') x :=
(has_deriv_at_arctan (f x)).comp_has_fderiv_at x hf

lemma has_fderiv_within_at.arctan (hf : has_fderiv_within_at f f' s x) :
  has_fderiv_within_at (λ x, arctan (f x)) ((1 / (1 + (f x)^2)) • f') s x :=
(has_deriv_at_arctan (f x)).comp_has_fderiv_within_at x hf

lemma fderiv_within_arctan (hf : differentiable_within_at ℝ f s x)
  (hxs : unique_diff_within_at ℝ s x) :
  fderiv_within ℝ (λ x, arctan (f x)) s x = (1 / (1 + (f x)^2)) • (fderiv_within ℝ f s x) :=
hf.has_fderiv_within_at.arctan.fderiv_within hxs

@[simp] lemma fderiv_arctan (hc : differentiable_at ℝ f x) :
  fderiv ℝ (λ x, arctan (f x)) x = (1 / (1 + (f x)^2)) • (fderiv ℝ f x) :=
hc.has_fderiv_at.arctan.fderiv

lemma differentiable_within_at.arctan (hf : differentiable_within_at ℝ f s x) :
  differentiable_within_at ℝ (λ x, real.arctan (f x)) s x :=
hf.has_fderiv_within_at.arctan.differentiable_within_at

@[simp] lemma differentiable_at.arctan (hc : differentiable_at ℝ f x) :
  differentiable_at ℝ (λ x, arctan (f x)) x :=
hc.has_fderiv_at.arctan.differentiable_at

lemma differentiable_on.arctan (hc : differentiable_on ℝ f s) :
  differentiable_on ℝ (λ x, arctan (f x)) s :=
λ x h, (hc x h).arctan

@[simp] lemma differentiable.arctan (hc : differentiable ℝ f) :
  differentiable ℝ (λ x, arctan (f x)) :=
λ x, (hc x).arctan

lemma times_cont_diff_at.arctan (h : times_cont_diff_at ℝ n f x) :
  times_cont_diff_at ℝ n (λ x, arctan (f x)) x :=
times_cont_diff_arctan.times_cont_diff_at.comp x h

lemma times_cont_diff.arctan (h : times_cont_diff ℝ n f) :
  times_cont_diff ℝ n (λ x, arctan (f x)) :=
times_cont_diff_arctan.comp h

lemma times_cont_diff_within_at.arctan (h : times_cont_diff_within_at ℝ n f s x) :
  times_cont_diff_within_at ℝ n (λ x, arctan (f x)) s x :=
times_cont_diff_arctan.comp_times_cont_diff_within_at h

lemma times_cont_diff_on.arctan (h : times_cont_diff_on ℝ n f s) :
  times_cont_diff_on ℝ n (λ x, arctan (f x)) s :=
times_cont_diff_arctan.comp_times_cont_diff_on h

end fderiv
end<|MERGE_RESOLUTION|>--- conflicted
+++ resolved
@@ -1951,75 +1951,8 @@
 | or.inr hx0, or.inr hy0 := tan_lt_tan_of_nonneg_of_lt_pi_div_two hx0 hy₂ hxy
 end
 
-<<<<<<< HEAD
-lemma tan_inj_of_lt_of_lt_pi_div_two {x y : ℝ} (hx₁ : -(π / 2) < x) (hx₂ : x < π / 2)
-  (hy₁ : -(π / 2) < y) (hy₂ : y < π / 2) (hxy : tan x = tan y) : x = y :=
-match lt_trichotomy x y with
-| or.inl h          := absurd (tan_lt_tan_of_lt_of_lt_pi_div_two hx₁ hy₂ h) (by rw hxy; exact lt_irrefl _)
-| or.inr (or.inl h) := h
-| or.inr (or.inr h) := absurd (tan_lt_tan_of_lt_of_lt_pi_div_two hy₁ hx₂ h) (by rw hxy; exact lt_irrefl _)
-end
-
-/-- Inverse of the `tan` function, returns values in the range `-π / 2 < arctan x` and `arctan x < π / 2` -/
-noncomputable def arctan (x : ℝ) : ℝ :=
-arcsin (x / sqrt (1 + x ^ 2))
-
-lemma sin_arctan (x : ℝ) : sin (arctan x) = x / sqrt (1 + x ^ 2) :=
-sin_arcsin (le_of_lt (neg_one_lt_div_sqrt_one_add _)) (le_of_lt (div_sqrt_one_add_lt_one _))
-
-lemma cos_arctan (x : ℝ) : cos (arctan x) = 1 / sqrt (1 + x ^ 2) :=
-have h₁ : (0 : ℝ) < 1 + x ^ 2,
-  from add_pos_of_pos_of_nonneg zero_lt_one (pow_two_nonneg _),
-have h₂ : (x / sqrt (1 + x ^ 2)) ^ 2 < 1,
-  by rw [pow_two, ← abs_mul_self, _root_.abs_mul];
-    exact mul_lt_one_of_nonneg_of_lt_one_left (abs_nonneg _)
-      (abs_div_sqrt_one_add_lt _) (le_of_lt (abs_div_sqrt_one_add_lt _)),
-by rw [arctan, cos_arcsin (le_of_lt (neg_one_lt_div_sqrt_one_add _)) (le_of_lt (div_sqrt_one_add_lt_one _)),
-    one_div, ← sqrt_inv, sqrt_inj (sub_nonneg.2 (le_of_lt h₂)) (inv_nonneg.2 (le_of_lt h₁)),
-    div_pow, pow_two (sqrt _), mul_self_sqrt (le_of_lt h₁),
-    ← mul_right_inj' (ne.symm (ne_of_lt h₁)), mul_sub,
-    mul_div_cancel' _ (ne.symm (ne_of_lt h₁)), mul_inv_cancel (ne.symm (ne_of_lt h₁))];
-  simp
-
-lemma tan_arctan (x : ℝ) : tan (arctan x) = x :=
-by rw [tan_eq_sin_div_cos, sin_arctan, cos_arctan, div_div_div_div_eq, mul_one,
-    mul_div_assoc,
-    div_self (mt sqrt_eq_zero'.1 (not_le_of_gt (add_pos_of_pos_of_nonneg zero_lt_one (pow_two_nonneg x)))),
-    mul_one]
-
-lemma arcsin_eq_arctan {x : ℝ} (h: x ∈ Ioo (-(1:ℝ)) 1) : arcsin x = arctan (x / sqrt (1 - x^2)) :=
-by rw [arctan, div_pow, sqr_sqrt, one_add_div, div_div_eq_div_mul, ← sqrt_mul, mul_div_cancel',
-      sub_add_cancel, sqrt_one, div_one];
-  nlinarith [h.1, h.2]
-
-lemma arctan_lt_pi_div_two (x : ℝ) : arctan x < π / 2 :=
-lt_of_le_of_ne (arcsin_le_pi_div_two _)
-  (λ h, ne_of_lt (div_sqrt_one_add_lt_one x) $
-    by rw [← sin_arcsin (le_of_lt (neg_one_lt_div_sqrt_one_add _))
-        (le_of_lt (div_sqrt_one_add_lt_one _)), ← arctan, h, sin_pi_div_two])
-
-lemma neg_pi_div_two_lt_arctan (x : ℝ) : -(π / 2) < arctan x :=
-lt_of_le_of_ne (neg_pi_div_two_le_arcsin _)
-  (λ h, ne_of_lt (neg_one_lt_div_sqrt_one_add x) $
-    by rw [← sin_arcsin (le_of_lt (neg_one_lt_div_sqrt_one_add _))
-        (le_of_lt (div_sqrt_one_add_lt_one _)), ← arctan, ← h, sin_neg, sin_pi_div_two])
-
-lemma arctan_mem_Ioo (x : ℝ) : arctan x ∈ Ioo (-(π / 2)) (π / 2) :=
-⟨neg_pi_div_two_lt_arctan x, arctan_lt_pi_div_two x⟩
-
-lemma tan_surjective : function.surjective tan :=
-function.right_inverse.surjective tan_arctan
-
-lemma arctan_tan {x : ℝ} (hx₁ : -(π / 2) < x) (hx₂ : x < π / 2) : arctan (tan x) = x :=
-tan_inj_of_lt_of_lt_pi_div_two (neg_pi_div_two_lt_arctan _)
-  (arctan_lt_pi_div_two _) hx₁ hx₂ (by rw tan_arctan)
-
-@[simp] lemma arctan_zero : arctan 0 = 0 :=
-by simp [arctan]
-=======
 lemma strict_mono_incr_on_tan : strict_mono_incr_on tan (Ioo (-(π / 2)) (π / 2)) :=
 λ x hx y hy, tan_lt_tan_of_lt_of_lt_pi_div_two hx.1 hy.2
->>>>>>> f60c184e
 
 lemma inj_on_tan : inj_on tan (Ioo (-(π / 2)) (π / 2)) :=
 strict_mono_incr_on_tan.inj_on
