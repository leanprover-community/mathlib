/-
Copyright (c) Sébastien Gouëzel. All rights reserved.
Released under Apache 2.0 license as described in the file LICENSE.
Authors: Sébastien Gouëzel
-/
import data.complex.module
import data.complex.exponential
import data.is_R_or_C.basic
import topology.algebra.infinite_sum.module
import topology.instances.real_vector_space

/-!
# Normed space structure on `ℂ`.

This file gathers basic facts on complex numbers of an analytic nature.

## Main results

This file registers `ℂ` as a normed field, expresses basic properties of the norm, and gives
tools on the real vector space structure of `ℂ`. Notably, in the namespace `complex`,
it defines functions:

* `re_clm`
* `im_clm`
* `of_real_clm`
* `conj_cle`

They are bundled versions of the real part, the imaginary part, the embedding of `ℝ` in `ℂ`, and
the complex conjugate as continuous `ℝ`-linear maps. The last two are also bundled as linear
isometries in `of_real_li` and `conj_lie`.

We also register the fact that `ℂ` is an `is_R_or_C` field.
-/

assert_not_exists absorbs

noncomputable theory

namespace complex

open_locale complex_conjugate topology

instance : has_norm ℂ := ⟨abs⟩

@[simp] lemma norm_eq_abs (z : ℂ) : ‖z‖ = abs z := rfl

lemma norm_exp_of_real_mul_I (t : ℝ) : ‖exp (t * I)‖ = 1 :=
by simp only [norm_eq_abs, abs_exp_of_real_mul_I]

instance : normed_add_comm_group ℂ :=
add_group_norm.to_normed_add_comm_group
{ map_zero' := map_zero abs,
  neg' := abs.map_neg,
  eq_zero_of_map_eq_zero' := λ _, abs.eq_zero.1,
  ..abs }

instance : normed_field ℂ :=
{ norm := abs,
  dist_eq := λ _ _, rfl,
  norm_mul' := map_mul abs,
  .. complex.field, .. complex.normed_add_comm_group }

instance : densely_normed_field ℂ :=
{ lt_norm_lt := λ r₁ r₂ h₀ hr, let ⟨x, h⟩ := normed_field.exists_lt_norm_lt ℝ h₀ hr in
    have this : ‖(‖x‖ : ℂ)‖ = ‖(‖x‖)‖, by simp only [norm_eq_abs, abs_of_real, real.norm_eq_abs],
    ⟨‖x‖, by rwa [this, norm_norm]⟩ }

instance {R : Type*} [normed_field R] [normed_algebra R ℝ] : normed_algebra R ℂ :=
{ norm_smul_le := λ r x, begin
    rw [norm_eq_abs, norm_eq_abs, ←algebra_map_smul ℝ r x, algebra.smul_def, map_mul,
        ←norm_algebra_map' ℝ r, coe_algebra_map, abs_of_real],
    refl,
  end,
  to_algebra := complex.algebra }

variables {E : Type*} [normed_add_comm_group E] [normed_space ℂ E]

/-- The module structure from `module.complex_to_real` is a normed space. -/
@[priority 900] -- see Note [lower instance priority]
instance _root_.normed_space.complex_to_real : normed_space ℝ E :=
normed_space.restrict_scalars ℝ ℂ E

lemma dist_eq (z w : ℂ) : dist z w = abs (z - w) := rfl

lemma dist_eq_re_im (z w : ℂ) : dist z w = real.sqrt ((z.re - w.re) ^ 2 + (z.im - w.im) ^ 2) :=
by { rw [sq, sq], refl }

@[simp] lemma dist_mk (x₁ y₁ x₂ y₂ : ℝ) :
  dist (mk x₁ y₁) (mk x₂ y₂) = real.sqrt ((x₁ - x₂) ^ 2 + (y₁ - y₂) ^ 2) :=
dist_eq_re_im _ _

lemma dist_of_re_eq {z w : ℂ} (h : z.re = w.re) : dist z w = dist z.im w.im :=
by rw [dist_eq_re_im, h, sub_self, zero_pow two_pos, zero_add, real.sqrt_sq_eq_abs, real.dist_eq]

lemma nndist_of_re_eq {z w : ℂ} (h : z.re = w.re) : nndist z w = nndist z.im w.im :=
nnreal.eq $ dist_of_re_eq h

lemma edist_of_re_eq {z w : ℂ} (h : z.re = w.re) : edist z w = edist z.im w.im :=
by rw [edist_nndist, edist_nndist, nndist_of_re_eq h]

lemma dist_of_im_eq {z w : ℂ} (h : z.im = w.im) : dist z w = dist z.re w.re :=
by rw [dist_eq_re_im, h, sub_self, zero_pow two_pos, add_zero, real.sqrt_sq_eq_abs, real.dist_eq]

lemma nndist_of_im_eq {z w : ℂ} (h : z.im = w.im) : nndist z w = nndist z.re w.re :=
nnreal.eq $ dist_of_im_eq h

lemma edist_of_im_eq {z w : ℂ} (h : z.im = w.im) : edist z w = edist z.re w.re :=
by rw [edist_nndist, edist_nndist, nndist_of_im_eq h]

lemma dist_conj_self (z : ℂ) : dist (conj z) z = 2 * |z.im| :=
by rw [dist_of_re_eq (conj_re z), conj_im, dist_comm, real.dist_eq, sub_neg_eq_add, ← two_mul,
  _root_.abs_mul, abs_of_pos (zero_lt_two' ℝ)]

lemma nndist_conj_self (z : ℂ) : nndist (conj z) z = 2 * real.nnabs z.im :=
nnreal.eq $ by rw [← dist_nndist, nnreal.coe_mul, nnreal.coe_two, real.coe_nnabs, dist_conj_self]

lemma dist_self_conj (z : ℂ) : dist z (conj z) = 2 * |z.im| :=
by rw [dist_comm, dist_conj_self]

lemma nndist_self_conj (z : ℂ) : nndist z (conj z) = 2 * real.nnabs z.im :=
by rw [nndist_comm, nndist_conj_self]

@[simp] lemma comap_abs_nhds_zero : filter.comap abs (𝓝 0) = 𝓝 0 := comap_norm_nhds_zero

lemma norm_real (r : ℝ) : ‖(r : ℂ)‖ = ‖r‖ := abs_of_real _

@[simp] lemma norm_rat (r : ℚ) : ‖(r : ℂ)‖ = |(r : ℝ)| :=
by { rw ← of_real_rat_cast, exact norm_real _ }

@[simp] lemma norm_nat (n : ℕ) : ‖(n : ℂ)‖ = n := abs_of_nat _

@[simp] lemma norm_int {n : ℤ} : ‖(n : ℂ)‖ = |n| :=
by simp [← rat.cast_coe_int] {single_pass := tt}

lemma norm_int_of_nonneg {n : ℤ} (hn : 0 ≤ n) : ‖(n : ℂ)‖ = n :=
by simp [hn]

@[continuity] lemma continuous_abs : continuous abs := continuous_norm

@[continuity] lemma continuous_norm_sq : continuous norm_sq :=
by simpa [← norm_sq_eq_abs] using continuous_abs.pow 2

@[simp, norm_cast] lemma nnnorm_real (r : ℝ) : ‖(r : ℂ)‖₊ = ‖r‖₊ :=
subtype.ext $ norm_real r

@[simp, norm_cast] lemma nnnorm_nat (n : ℕ) : ‖(n : ℂ)‖₊ = n :=
subtype.ext $ by simp

@[simp, norm_cast] lemma nnnorm_int (n : ℤ) : ‖(n : ℂ)‖₊ = ‖n‖₊ :=
subtype.ext $ by simp only [coe_nnnorm, norm_int, int.norm_eq_abs]

lemma nnnorm_eq_one_of_pow_eq_one {ζ : ℂ} {n : ℕ} (h : ζ ^ n = 1) (hn : n ≠ 0) :
  ‖ζ‖₊ = 1 :=
begin
  refine (@pow_left_inj nnreal _ _ _ _ zero_le' zero_le' hn.bot_lt).mp _,
  rw [←nnnorm_pow, h, nnnorm_one, one_pow],
end

lemma norm_eq_one_of_pow_eq_one {ζ : ℂ} {n : ℕ} (h : ζ ^ n = 1) (hn : n ≠ 0) :
  ‖ζ‖ = 1 :=
congr_arg coe (nnnorm_eq_one_of_pow_eq_one h hn)

lemma equiv_real_prod_apply_le (z : ℂ) : ‖equiv_real_prod z‖ ≤ abs z :=
by simp [prod.norm_def, abs_re_le_abs, abs_im_le_abs]

lemma equiv_real_prod_apply_le' (z : ℂ) : ‖equiv_real_prod z‖ ≤ 1 * abs z :=
by simpa using equiv_real_prod_apply_le z

lemma lipschitz_equiv_real_prod : lipschitz_with 1 equiv_real_prod :=
by simpa using
  add_monoid_hom_class.lipschitz_of_bound equiv_real_prod_lm 1 equiv_real_prod_apply_le'

lemma antilipschitz_equiv_real_prod : antilipschitz_with (nnreal.sqrt 2) equiv_real_prod :=
by simpa using
  add_monoid_hom_class.antilipschitz_of_bound equiv_real_prod_lm abs_le_sqrt_two_mul_max

lemma uniform_embedding_equiv_real_prod : uniform_embedding equiv_real_prod :=
antilipschitz_equiv_real_prod.uniform_embedding lipschitz_equiv_real_prod.uniform_continuous

instance : complete_space ℂ :=
(complete_space_congr uniform_embedding_equiv_real_prod).mpr infer_instance

/-- The natural `continuous_linear_equiv` from `ℂ` to `ℝ × ℝ`. -/
@[simps apply symm_apply_re symm_apply_im { simp_rhs := tt }]
def equiv_real_prod_clm : ℂ ≃L[ℝ] ℝ × ℝ :=
equiv_real_prod_lm.to_continuous_linear_equiv_of_bounds 1 (real.sqrt 2)
equiv_real_prod_apply_le'
(λ p, abs_le_sqrt_two_mul_max (equiv_real_prod.symm p))

instance : proper_space ℂ :=
(id lipschitz_equiv_real_prod : lipschitz_with 1 equiv_real_prod_clm.to_homeomorph).proper_space

/-- The `abs` function on `ℂ` is proper. -/
lemma tendsto_abs_cocompact_at_top : filter.tendsto abs (filter.cocompact ℂ) filter.at_top :=
tendsto_norm_cocompact_at_top

/-- The `norm_sq` function on `ℂ` is proper. -/
lemma tendsto_norm_sq_cocompact_at_top :
  filter.tendsto norm_sq (filter.cocompact ℂ) filter.at_top :=
by simpa [mul_self_abs] using
  tendsto_abs_cocompact_at_top.at_top_mul_at_top tendsto_abs_cocompact_at_top

open continuous_linear_map

/-- Continuous linear map version of the real part function, from `ℂ` to `ℝ`. -/
def re_clm : ℂ →L[ℝ] ℝ := re_lm.mk_continuous 1 (λ x, by simp [abs_re_le_abs])

@[continuity] lemma continuous_re : continuous re := re_clm.continuous

@[simp] lemma re_clm_coe : (coe (re_clm) : ℂ →ₗ[ℝ] ℝ) = re_lm := rfl

@[simp] lemma re_clm_apply (z : ℂ) : (re_clm : ℂ → ℝ) z = z.re := rfl

/-- Continuous linear map version of the real part function, from `ℂ` to `ℝ`. -/
def im_clm : ℂ →L[ℝ] ℝ := im_lm.mk_continuous 1 (λ x, by simp [abs_im_le_abs])

@[continuity] lemma continuous_im : continuous im := im_clm.continuous

@[simp] lemma im_clm_coe : (coe (im_clm) : ℂ →ₗ[ℝ] ℝ) = im_lm := rfl

@[simp] lemma im_clm_apply (z : ℂ) : (im_clm : ℂ → ℝ) z = z.im := rfl

lemma restrict_scalars_one_smul_right' (x : E) :
  continuous_linear_map.restrict_scalars ℝ ((1 : ℂ →L[ℂ] ℂ).smul_right x : ℂ →L[ℂ] E) =
    re_clm.smul_right x + I • im_clm.smul_right x :=
by { ext ⟨a, b⟩, simp [mk_eq_add_mul_I, add_smul, mul_smul, smul_comm I] }

lemma restrict_scalars_one_smul_right (x : ℂ) :
  continuous_linear_map.restrict_scalars ℝ ((1 : ℂ →L[ℂ] ℂ).smul_right x : ℂ →L[ℂ] ℂ) = x • 1 :=
by { ext1 z, dsimp, apply mul_comm }

/-- The complex-conjugation function from `ℂ` to itself is an isometric linear equivalence. -/
def conj_lie : ℂ ≃ₗᵢ[ℝ] ℂ := ⟨conj_ae.to_linear_equiv, abs_conj⟩

@[simp] lemma conj_lie_apply (z : ℂ) : conj_lie z = conj z := rfl

<<<<<<< HEAD
@[simp] lemma conj_lie_mul_conj_lie : conj_lie * conj_lie = 1 :=
by { ext; simp only [conj_conj, id.def, linear_isometry_equiv.coe_mul,
  linear_isometry_equiv.coe_one, function.comp_app, conj_lie_apply], }
=======
@[simp] lemma conj_lie_symm : conj_lie.symm = conj_lie := rfl
>>>>>>> 13b8e258

lemma isometry_conj : isometry (conj : ℂ → ℂ) := conj_lie.isometry

@[simp] lemma dist_conj_conj (z w : ℂ) : dist (conj z) (conj w) = dist z w :=
isometry_conj.dist_eq z w

@[simp] lemma nndist_conj_conj (z w : ℂ) : nndist (conj z) (conj w) = nndist z w :=
isometry_conj.nndist_eq z w

lemma dist_conj_comm (z w : ℂ) : dist (conj z) w = dist z (conj w) :=
by rw [← dist_conj_conj, conj_conj]

lemma nndist_conj_comm (z w : ℂ) : nndist (conj z) w = nndist z (conj w) :=
subtype.ext $ dist_conj_comm _ _

instance : has_continuous_star ℂ := ⟨conj_lie.continuous⟩

@[continuity] lemma continuous_conj : continuous (conj : ℂ → ℂ) := continuous_star

/-- The only continuous ring homomorphisms from `ℂ` to `ℂ` are the identity and the complex
conjugation. -/
lemma ring_hom_eq_id_or_conj_of_continuous {f : ℂ →+* ℂ} (hf : continuous f) :
  f = ring_hom.id ℂ ∨ f = conj :=
begin
  refine (real_alg_hom_eq_id_or_conj $ alg_hom.mk' f $ map_real_smul f hf).imp (λ h, _) (λ h, _),
  all_goals { convert congr_arg alg_hom.to_ring_hom h, ext1, refl, },
end

/-- Continuous linear equiv version of the conj function, from `ℂ` to `ℂ`. -/
def conj_cle : ℂ ≃L[ℝ] ℂ := conj_lie

@[simp] lemma conj_cle_coe : conj_cle.to_linear_equiv = conj_ae.to_linear_equiv := rfl

@[simp] lemma conj_cle_apply (z : ℂ) : conj_cle z = conj z := rfl

/-- Linear isometry version of the canonical embedding of `ℝ` in `ℂ`. -/
def of_real_li : ℝ →ₗᵢ[ℝ] ℂ := ⟨of_real_am.to_linear_map, norm_real⟩

lemma isometry_of_real : isometry (coe : ℝ → ℂ) := of_real_li.isometry

@[continuity] lemma continuous_of_real : continuous (coe : ℝ → ℂ) := of_real_li.continuous

/-- The only continuous ring homomorphism from `ℝ` to `ℂ` is the identity. -/
lemma ring_hom_eq_of_real_of_continuous {f : ℝ →+* ℂ} (h : continuous f) :
  f = complex.of_real :=
begin
  convert congr_arg alg_hom.to_ring_hom
    (subsingleton.elim (alg_hom.mk' f $ map_real_smul f h) $ algebra.of_id ℝ ℂ),
  ext1, refl,
end

/-- Continuous linear map version of the canonical embedding of `ℝ` in `ℂ`. -/
def of_real_clm : ℝ →L[ℝ] ℂ := of_real_li.to_continuous_linear_map

@[simp] lemma of_real_clm_coe : (of_real_clm : ℝ →ₗ[ℝ] ℂ) = of_real_am.to_linear_map := rfl

@[simp] lemma of_real_clm_apply (x : ℝ) : of_real_clm x = x := rfl

noncomputable instance : is_R_or_C ℂ :=
{ re := ⟨complex.re, complex.zero_re, complex.add_re⟩,
  im := ⟨complex.im, complex.zero_im, complex.add_im⟩,
  I := complex.I,
  I_re_ax := by simp only [add_monoid_hom.coe_mk, complex.I_re],
  I_mul_I_ax := by simp only [complex.I_mul_I, eq_self_iff_true, or_true],
  re_add_im_ax := λ z, by simp only [add_monoid_hom.coe_mk, complex.re_add_im,
                                     complex.coe_algebra_map, complex.of_real_eq_coe],
  of_real_re_ax := λ r, by simp only [add_monoid_hom.coe_mk, complex.of_real_re,
                                      complex.coe_algebra_map, complex.of_real_eq_coe],
  of_real_im_ax := λ r, by simp only [add_monoid_hom.coe_mk, complex.of_real_im,
                                      complex.coe_algebra_map, complex.of_real_eq_coe],
  mul_re_ax := λ z w, by simp only [complex.mul_re, add_monoid_hom.coe_mk],
  mul_im_ax := λ z w, by simp only [add_monoid_hom.coe_mk, complex.mul_im],
  conj_re_ax := λ z, rfl,
  conj_im_ax := λ z, rfl,
  conj_I_ax := by simp only [complex.conj_I, ring_hom.coe_mk],
  norm_sq_eq_def_ax := λ z, by simp only [←complex.norm_sq_eq_abs, ←complex.norm_sq_apply,
    add_monoid_hom.coe_mk, complex.norm_eq_abs],
  mul_im_I_ax := λ z, by simp only [mul_one, add_monoid_hom.coe_mk, complex.I_im],
  inv_def_ax := λ z, by simp only [complex.inv_def, complex.norm_sq_eq_abs, complex.coe_algebra_map,
    complex.of_real_eq_coe, complex.norm_eq_abs],
  div_I_ax := complex.div_I }

lemma _root_.is_R_or_C.re_eq_complex_re : ⇑(is_R_or_C.re : ℂ →+ ℝ) = complex.re := rfl
lemma _root_.is_R_or_C.im_eq_complex_im : ⇑(is_R_or_C.im : ℂ →+ ℝ) = complex.im := rfl

section complex_order
open_locale complex_order

lemma eq_coe_norm_of_nonneg {z : ℂ} (hz : 0 ≤ z) : z = ↑‖z‖ :=
by rw [eq_re_of_real_le hz, is_R_or_C.norm_of_real, real.norm_of_nonneg (complex.le_def.2 hz).1]

end complex_order

end complex

namespace is_R_or_C

open_locale complex_conjugate

local notation `reC` := @is_R_or_C.re ℂ _
local notation `imC` := @is_R_or_C.im ℂ _
local notation `IC` := @is_R_or_C.I ℂ _
local notation `absC` := @is_R_or_C.abs ℂ _
local notation `norm_sqC` := @is_R_or_C.norm_sq ℂ _

@[simp] lemma re_to_complex {x : ℂ} : reC x = x.re := rfl
@[simp] lemma im_to_complex {x : ℂ} : imC x = x.im := rfl
@[simp] lemma I_to_complex : IC = complex.I := rfl
@[simp] lemma norm_sq_to_complex {x : ℂ} : norm_sqC x = complex.norm_sq x :=
by simp [is_R_or_C.norm_sq, complex.norm_sq]
@[simp] lemma abs_to_complex {x : ℂ} : absC x = complex.abs x :=
by simp [is_R_or_C.abs, complex.abs]

section tsum
variables {α : Type*} (𝕜 : Type*) [is_R_or_C 𝕜]

@[simp] lemma has_sum_conj {f : α → 𝕜} {x : 𝕜} :
  has_sum (λ x, conj (f x)) x ↔ has_sum f (conj x) :=
conj_cle.has_sum

lemma has_sum_conj' {f : α → 𝕜} {x : 𝕜} : has_sum (λ x, conj (f x)) (conj x) ↔ has_sum f x :=
conj_cle.has_sum'

@[simp] lemma summable_conj {f : α → 𝕜} : summable (λ x, conj (f x)) ↔ summable f :=
summable_star_iff

variables {𝕜}

lemma conj_tsum (f : α → 𝕜) : conj (∑' a, f a) = ∑' a, conj (f a) :=
tsum_star

variables (𝕜)

@[simp, norm_cast] lemma has_sum_of_real {f : α → ℝ} {x : ℝ} :
  has_sum (λ x, (f x : 𝕜)) x ↔ has_sum f x :=
⟨λ h, by simpa only [is_R_or_C.re_clm_apply, is_R_or_C.of_real_re] using re_clm.has_sum h,
  of_real_clm.has_sum⟩

@[simp, norm_cast] lemma summable_of_real {f : α → ℝ} : summable (λ x, (f x : 𝕜)) ↔ summable f :=
⟨λ h, by simpa only [is_R_or_C.re_clm_apply, is_R_or_C.of_real_re] using re_clm.summable h,
  of_real_clm.summable⟩

@[norm_cast] lemma of_real_tsum (f : α → ℝ) : (↑(∑' a, f a) : 𝕜) = ∑' a, f a :=
begin
  by_cases h : summable f,
  { exact continuous_linear_map.map_tsum of_real_clm h },
  { rw [tsum_eq_zero_of_not_summable h,
    tsum_eq_zero_of_not_summable ((summable_of_real _).not.mpr h), of_real_zero] }
end

lemma has_sum_re {f : α → 𝕜} {x : 𝕜} (h : has_sum f x) : has_sum (λ x, re (f x)) (re x) :=
re_clm.has_sum h

lemma has_sum_im {f : α → 𝕜} {x : 𝕜} (h : has_sum f x) : has_sum (λ x, im (f x)) (im x) :=
im_clm.has_sum h

lemma re_tsum {f : α → 𝕜} (h : summable f) : re (∑' a, f a) = ∑' a, re (f a) :=
re_clm.map_tsum h

lemma im_tsum {f : α → 𝕜} (h : summable f) : im (∑' a, f a) = ∑' a, im (f a) :=
im_clm.map_tsum h

variables {𝕜}

lemma has_sum_iff (f : α → 𝕜) (c : 𝕜) :
  has_sum f c ↔ has_sum (λ x, re (f x)) (re c) ∧ has_sum (λ x, im (f x)) (im c) :=
begin
  refine ⟨λ h, ⟨has_sum_re _ h, has_sum_im _ h⟩, _⟩,
  rintro ⟨h₁, h₂⟩,
  rw ←is_R_or_C.re_add_im c,
  convert ((has_sum_of_real 𝕜).mpr h₁).add (((has_sum_of_real 𝕜).mpr h₂).mul_right I),
  simp_rw is_R_or_C.re_add_im,
end

end tsum

end is_R_or_C

namespace complex
/-!
We have to repeat the lemmas about `is_R_or_C.re` and `is_R_or_C.im` as they are not syntactic
matches for `complex.re` and `complex.im`.

We do not have this problem with `of_real` and `conj`, although we repeat them anyway for
discoverability and to avoid the need to unify `𝕜`.
-/
section tsum
variables {α : Type*}

open_locale complex_conjugate

@[simp] lemma has_sum_conj {f : α → ℂ} {x : ℂ} :
  has_sum (λ x, conj (f x)) x ↔ has_sum f (conj x) :=
is_R_or_C.has_sum_conj _

lemma has_sum_conj' {f : α → ℂ} {x : ℂ} : has_sum (λ x, conj (f x)) (conj x) ↔ has_sum f x :=
is_R_or_C.has_sum_conj' _

@[simp] lemma summable_conj {f : α → ℂ} : summable (λ x, conj (f x)) ↔ summable f :=
is_R_or_C.summable_conj _

lemma conj_tsum (f : α → ℂ) : conj (∑' a, f a) = ∑' a, conj (f a) :=
is_R_or_C.conj_tsum _

@[simp, norm_cast] lemma has_sum_of_real {f : α → ℝ} {x : ℝ} :
  has_sum (λ x, (f x : ℂ)) x ↔ has_sum f x :=
is_R_or_C.has_sum_of_real _

@[simp, norm_cast] lemma summable_of_real {f : α → ℝ} : summable (λ x, (f x : ℂ)) ↔ summable f :=
is_R_or_C.summable_of_real _

@[norm_cast] lemma of_real_tsum (f : α → ℝ) : (↑(∑' a, f a) : ℂ) = ∑' a, f a :=
is_R_or_C.of_real_tsum _ _

lemma has_sum_re {f : α → ℂ} {x : ℂ} (h : has_sum f x) : has_sum (λ x, (f x).re) x.re :=
is_R_or_C.has_sum_re _ h

lemma has_sum_im {f : α → ℂ} {x : ℂ} (h : has_sum f x) : has_sum (λ x, (f x).im) x.im :=
is_R_or_C.has_sum_im _ h

lemma re_tsum {f : α → ℂ} (h : summable f) : (∑' a, f a).re = ∑' a, (f a).re :=
is_R_or_C.re_tsum _ h

lemma im_tsum {f : α → ℂ} (h : summable f) : (∑' a, f a).im = ∑' a, (f a).im :=
is_R_or_C.im_tsum _ h

lemma has_sum_iff (f : α → ℂ) (c : ℂ) :
  has_sum f c ↔ has_sum (λ x, (f x).re) c.re ∧ has_sum (λ x, (f x).im) c.im :=
is_R_or_C.has_sum_iff _ _

end tsum

end complex<|MERGE_RESOLUTION|>--- conflicted
+++ resolved
@@ -234,13 +234,11 @@
 
 @[simp] lemma conj_lie_apply (z : ℂ) : conj_lie z = conj z := rfl
 
-<<<<<<< HEAD
 @[simp] lemma conj_lie_mul_conj_lie : conj_lie * conj_lie = 1 :=
 by { ext; simp only [conj_conj, id.def, linear_isometry_equiv.coe_mul,
   linear_isometry_equiv.coe_one, function.comp_app, conj_lie_apply], }
-=======
+
 @[simp] lemma conj_lie_symm : conj_lie.symm = conj_lie := rfl
->>>>>>> 13b8e258
 
 lemma isometry_conj : isometry (conj : ℂ → ℂ) := conj_lie.isometry
 
