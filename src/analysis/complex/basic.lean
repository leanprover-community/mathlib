--- conflicted
+++ resolved
@@ -39,19 +39,11 @@
 @[simp] lemma norm_eq_abs (z : ℂ) : ∥z∥ = abs z := rfl
 
 instance : normed_add_comm_group ℂ :=
-<<<<<<< HEAD
-normed_add_comm_group.of_core ℂ
-{ norm_zero := abs_zero,
-  eq_zero_of_norm := λ z, abs_eq_zero.1,
-  triangle := abs_add,
-  norm_neg := abs_neg }
-=======
 add_group_norm.to_normed_add_comm_group
 { map_zero' := map_zero abs,
   neg' := abs.map_neg,
   eq_zero_of_map_eq_zero' := λ _, abs.eq_zero.1,
   ..abs }
->>>>>>> 866664b8
 
 instance : normed_field ℂ :=
 { norm := abs,
