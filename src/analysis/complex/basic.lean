--- conflicted
+++ resolved
@@ -48,11 +48,7 @@
 { norm := abs,
   dist_eq := λ _ _, rfl,
   norm_mul' := abs_mul,
-<<<<<<< HEAD
-  .. complex.field, .. complex.normed_group }
-=======
   .. complex.field, .. complex.normed_add_comm_group }
->>>>>>> 0a3e8d38
 
 instance : densely_normed_field ℂ :=
 { lt_norm_lt := λ r₁ r₂ h₀ hr, let ⟨x, h⟩ := normed_field.exists_lt_norm_lt ℝ h₀ hr in
