/-
Copyright (c) Sébastien Gouëzel. All rights reserved.
Released under Apache 2.0 license as described in the file LICENSE.
Authors: Sébastien Gouëzel
-/
import data.complex.determinant
import data.complex.is_R_or_C

/-!
# Normed space structure on `ℂ`.

This file gathers basic facts on complex numbers of an analytic nature.

## Main results

This file registers `ℂ` as a normed field, expresses basic properties of the norm, and gives
tools on the real vector space structure of `ℂ`. Notably, in the namespace `complex`,
it defines functions:

* `re_clm`
* `im_clm`
* `of_real_clm`
* `conj_cle`

They are bundled versions of the real part, the imaginary part, the embedding of `ℝ` in `ℂ`, and
the complex conjugate as continuous `ℝ`-linear maps. The last two are also bundled as linear
isometries in `of_real_li` and `conj_lie`.

We also register the fact that `ℂ` is an `is_R_or_C` field.
-/
noncomputable theory


namespace complex

open_locale complex_conjugate topological_space

instance : has_norm ℂ := ⟨abs⟩

@[simp] lemma norm_eq_abs (z : ℂ) : ∥z∥ = abs z := rfl

instance : normed_group ℂ :=
normed_group.of_core ℂ
{ norm_eq_zero_iff := λ z, abs_eq_zero,
  triangle := abs_add,
  norm_neg := abs_neg }

instance : normed_field ℂ :=
{ norm := abs,
  dist_eq := λ _ _, rfl,
  norm_mul' := abs_mul,
  .. complex.field }

instance : nondiscrete_normed_field ℂ :=
{ non_trivial := ⟨2, by simp; norm_num⟩ }

instance {R : Type*} [normed_field R] [normed_algebra R ℝ] : normed_algebra R ℂ :=
{ norm_smul_le := λ r x, begin
    rw [norm_eq_abs, norm_eq_abs, ←algebra_map_smul ℝ r x, algebra.smul_def, abs_mul,
      ←norm_algebra_map' ℝ r, coe_algebra_map, abs_of_real],
    refl,
  end,
  to_algebra := complex.algebra }

/-- The module structure from `module.complex_to_real` is a normed space. -/
@[priority 900] -- see Note [lower instance priority]
instance _root_.normed_space.complex_to_real {E : Type*} [normed_group E] [normed_space ℂ E] :
  normed_space ℝ E :=
normed_space.restrict_scalars ℝ ℂ E

lemma dist_eq (z w : ℂ) : dist z w = abs (z - w) := rfl

lemma dist_eq_re_im (z w : ℂ) : dist z w = real.sqrt ((z.re - w.re) ^ 2 + (z.im - w.im) ^ 2) :=
by { rw [sq, sq], refl }

@[simp] lemma dist_mk (x₁ y₁ x₂ y₂ : ℝ) :
  dist (mk x₁ y₁) (mk x₂ y₂) = real.sqrt ((x₁ - x₂) ^ 2 + (y₁ - y₂) ^ 2) :=
dist_eq_re_im _ _

lemma dist_of_re_eq {z w : ℂ} (h : z.re = w.re) : dist z w = dist z.im w.im :=
by rw [dist_eq_re_im, h, sub_self, zero_pow two_pos, zero_add, real.sqrt_sq_eq_abs, real.dist_eq]

<<<<<<< HEAD
lemma dist_of_im_eq {z w : ℂ} (h : z.im = w.im) : dist z w = dist z.re w.re :=
by rw [dist_eq_re_im, h, sub_self, zero_pow two_pos, add_zero, real.sqrt_sq_eq_abs, real.dist_eq]
=======
lemma nndist_of_re_eq {z w : ℂ} (h : z.re = w.re) : nndist z w = nndist z.im w.im :=
nnreal.eq $ dist_of_re_eq h

lemma edist_of_re_eq {z w : ℂ} (h : z.re = w.re) : edist z w = edist z.im w.im :=
by rw [edist_nndist, edist_nndist, nndist_of_re_eq h]

lemma dist_of_im_eq {z w : ℂ} (h : z.im = w.im) : dist z w = dist z.re w.re :=
by rw [dist_eq_re_im, h, sub_self, zero_pow two_pos, add_zero, real.sqrt_sq_eq_abs, real.dist_eq]

lemma nndist_of_im_eq {z w : ℂ} (h : z.im = w.im) : nndist z w = nndist z.re w.re :=
nnreal.eq $ dist_of_im_eq h

lemma edist_of_im_eq {z w : ℂ} (h : z.im = w.im) : edist z w = edist z.re w.re :=
by rw [edist_nndist, edist_nndist, nndist_of_im_eq h]
>>>>>>> 0a5b9eba

lemma dist_conj_self (z : ℂ) : dist (conj z) z = 2 * |z.im| :=
by rw [dist_of_re_eq (conj_re z), conj_im, dist_comm, real.dist_eq, sub_neg_eq_add, ← two_mul,
  _root_.abs_mul, abs_of_pos (@two_pos ℝ _ _)]

<<<<<<< HEAD
lemma dist_self_conj (z : ℂ) : dist z (conj z) = 2 * |z.im| :=
by rw [dist_comm, dist_conj_self]
=======
lemma nndist_conj_self (z : ℂ) : nndist (conj z) z = 2 * real.nnabs z.im :=
nnreal.eq $ by rw [← dist_nndist, nnreal.coe_mul, nnreal.coe_two, real.coe_nnabs, dist_conj_self]

lemma dist_self_conj (z : ℂ) : dist z (conj z) = 2 * |z.im| :=
by rw [dist_comm, dist_conj_self]

lemma nndist_self_conj (z : ℂ) : nndist z (conj z) = 2 * real.nnabs z.im :=
by rw [nndist_comm, nndist_conj_self]
>>>>>>> 0a5b9eba

@[simp] lemma comap_abs_nhds_zero : filter.comap abs (𝓝 0) = 𝓝 0 := comap_norm_nhds_zero

@[simp] lemma norm_real (r : ℝ) : ∥(r : ℂ)∥ = ∥r∥ := abs_of_real _

@[simp] lemma norm_rat (r : ℚ) : ∥(r : ℂ)∥ = |(r : ℝ)| :=
by { rw ← of_real_rat_cast, exact norm_real _ }

@[simp] lemma norm_nat (n : ℕ) : ∥(n : ℂ)∥ = n := abs_of_nat _

@[simp] lemma norm_int {n : ℤ} : ∥(n : ℂ)∥ = |n| :=
by simp [← rat.cast_coe_int] {single_pass := tt}

lemma norm_int_of_nonneg {n : ℤ} (hn : 0 ≤ n) : ∥(n : ℂ)∥ = n :=
by simp [hn]

@[continuity] lemma continuous_abs : continuous abs := continuous_norm

@[continuity] lemma continuous_norm_sq : continuous norm_sq :=
by simpa [← norm_sq_eq_abs] using continuous_abs.pow 2

@[simp, norm_cast] lemma nnnorm_real (r : ℝ) : ∥(r : ℂ)∥₊ = ∥r∥₊ :=
subtype.ext $ norm_real r

@[simp, norm_cast] lemma nnnorm_nat (n : ℕ) : ∥(n : ℂ)∥₊ = n :=
subtype.ext $ by simp

@[simp, norm_cast] lemma nnnorm_int (n : ℤ) : ∥(n : ℂ)∥₊ = ∥n∥₊ :=
subtype.ext $ by simp only [coe_nnnorm, norm_int, int.norm_eq_abs]

lemma nnnorm_eq_one_of_pow_eq_one {ζ : ℂ} {n : ℕ} (h : ζ ^ n = 1) (hn : n ≠ 0) :
  ∥ζ∥₊ = 1 :=
begin
  refine (@pow_left_inj nnreal _ _ _ _ zero_le' zero_le' hn.bot_lt).mp _,
  rw [←nnnorm_pow, h, nnnorm_one, one_pow],
end

lemma norm_eq_one_of_pow_eq_one {ζ : ℂ} {n : ℕ} (h : ζ ^ n = 1) (hn : n ≠ 0) :
  ∥ζ∥ = 1 :=
congr_arg coe (nnnorm_eq_one_of_pow_eq_one h hn)

/-- The `abs` function on `ℂ` is proper. -/
lemma tendsto_abs_cocompact_at_top : filter.tendsto abs (filter.cocompact ℂ) filter.at_top :=
tendsto_norm_cocompact_at_top

/-- The `norm_sq` function on `ℂ` is proper. -/
lemma tendsto_norm_sq_cocompact_at_top :
  filter.tendsto norm_sq (filter.cocompact ℂ) filter.at_top :=
by simpa [mul_self_abs] using
  tendsto_abs_cocompact_at_top.at_top_mul_at_top tendsto_abs_cocompact_at_top

open continuous_linear_map

/-- Continuous linear map version of the real part function, from `ℂ` to `ℝ`. -/
def re_clm : ℂ →L[ℝ] ℝ := re_lm.mk_continuous 1 (λ x, by simp [real.norm_eq_abs, abs_re_le_abs])

@[continuity] lemma continuous_re : continuous re := re_clm.continuous

@[simp] lemma re_clm_coe : (coe (re_clm) : ℂ →ₗ[ℝ] ℝ) = re_lm := rfl

@[simp] lemma re_clm_apply (z : ℂ) : (re_clm : ℂ → ℝ) z = z.re := rfl

@[simp] lemma re_clm_norm : ∥re_clm∥ = 1 :=
le_antisymm (linear_map.mk_continuous_norm_le _ zero_le_one _) $
calc 1 = ∥re_clm 1∥ : by simp
   ... ≤ ∥re_clm∥ : unit_le_op_norm _ _ (by simp)

@[simp] lemma re_clm_nnnorm : ∥re_clm∥₊ = 1 := subtype.ext re_clm_norm

/-- Continuous linear map version of the real part function, from `ℂ` to `ℝ`. -/
def im_clm : ℂ →L[ℝ] ℝ := im_lm.mk_continuous 1 (λ x, by simp [real.norm_eq_abs, abs_im_le_abs])

@[continuity] lemma continuous_im : continuous im := im_clm.continuous

@[simp] lemma im_clm_coe : (coe (im_clm) : ℂ →ₗ[ℝ] ℝ) = im_lm := rfl

@[simp] lemma im_clm_apply (z : ℂ) : (im_clm : ℂ → ℝ) z = z.im := rfl

@[simp] lemma im_clm_norm : ∥im_clm∥ = 1 :=
le_antisymm (linear_map.mk_continuous_norm_le _ zero_le_one _) $
calc 1 = ∥im_clm I∥ : by simp
   ... ≤ ∥im_clm∥ : unit_le_op_norm _ _ (by simp)

@[simp] lemma im_clm_nnnorm : ∥im_clm∥₊ = 1 := subtype.ext im_clm_norm

lemma restrict_scalars_one_smul_right' {E : Type*} [normed_group E] [normed_space ℂ E] (x : E) :
  continuous_linear_map.restrict_scalars ℝ ((1 : ℂ →L[ℂ] ℂ).smul_right x : ℂ →L[ℂ] E) =
    re_clm.smul_right x + I • im_clm.smul_right x :=
by { ext ⟨a, b⟩, simp [mk_eq_add_mul_I, add_smul, mul_smul, smul_comm I] }

lemma restrict_scalars_one_smul_right (x : ℂ) :
  continuous_linear_map.restrict_scalars ℝ ((1 : ℂ →L[ℂ] ℂ).smul_right x : ℂ →L[ℂ] ℂ) = x • 1 :=
by { ext1 z, dsimp, apply mul_comm }

/-- The complex-conjugation function from `ℂ` to itself is an isometric linear equivalence. -/
def conj_lie : ℂ ≃ₗᵢ[ℝ] ℂ := ⟨conj_ae.to_linear_equiv, abs_conj⟩

@[simp] lemma conj_lie_apply (z : ℂ) : conj_lie z = conj z := rfl

@[simp] lemma conj_lie_symm : conj_lie.symm = conj_lie := rfl

lemma isometry_conj : isometry (conj : ℂ → ℂ) := conj_lie.isometry

@[simp] lemma dist_conj_conj (z w : ℂ) : dist (conj z) (conj w) = dist z w :=
isometry_conj.dist_eq z w

@[simp] lemma nndist_conj_conj (z w : ℂ) : nndist (conj z) (conj w) = nndist z w :=
isometry_conj.nndist_eq z w

lemma dist_conj_comm (z w : ℂ) : dist (conj z) w = dist z (conj w) :=
by rw [← dist_conj_conj, conj_conj]

lemma nndist_conj_comm (z w : ℂ) : nndist (conj z) w = nndist z (conj w) :=
subtype.ext $ dist_conj_comm _ _

/-- The determinant of `conj_lie`, as a linear map. -/
@[simp] lemma det_conj_lie : (conj_lie.to_linear_equiv : ℂ →ₗ[ℝ] ℂ).det = -1 :=
det_conj_ae

/-- The determinant of `conj_lie`, as a linear equiv. -/
@[simp] lemma linear_equiv_det_conj_lie : conj_lie.to_linear_equiv.det = -1 :=
linear_equiv_det_conj_ae

instance : has_continuous_star ℂ := ⟨conj_lie.continuous⟩

@[continuity] lemma continuous_conj : continuous (conj : ℂ → ℂ) := continuous_star

/-- Continuous linear equiv version of the conj function, from `ℂ` to `ℂ`. -/
def conj_cle : ℂ ≃L[ℝ] ℂ := conj_lie

@[simp] lemma conj_cle_coe : conj_cle.to_linear_equiv = conj_ae.to_linear_equiv := rfl

@[simp] lemma conj_cle_apply (z : ℂ) : conj_cle z = conj z := rfl

@[simp] lemma conj_cle_norm : ∥(conj_cle : ℂ →L[ℝ] ℂ)∥ = 1 :=
conj_lie.to_linear_isometry.norm_to_continuous_linear_map

@[simp] lemma conj_cle_nnorm : ∥(conj_cle : ℂ →L[ℝ] ℂ)∥₊ = 1 := subtype.ext conj_cle_norm

/-- Linear isometry version of the canonical embedding of `ℝ` in `ℂ`. -/
def of_real_li : ℝ →ₗᵢ[ℝ] ℂ := ⟨of_real_am.to_linear_map, norm_real⟩

lemma isometry_of_real : isometry (coe : ℝ → ℂ) := of_real_li.isometry

@[continuity] lemma continuous_of_real : continuous (coe : ℝ → ℂ) := of_real_li.continuous

/-- Continuous linear map version of the canonical embedding of `ℝ` in `ℂ`. -/
def of_real_clm : ℝ →L[ℝ] ℂ := of_real_li.to_continuous_linear_map

@[simp] lemma of_real_clm_coe : (of_real_clm : ℝ →ₗ[ℝ] ℂ) = of_real_am.to_linear_map := rfl

@[simp] lemma of_real_clm_apply (x : ℝ) : of_real_clm x = x := rfl

@[simp] lemma of_real_clm_norm : ∥of_real_clm∥ = 1 := of_real_li.norm_to_continuous_linear_map

@[simp] lemma of_real_clm_nnnorm : ∥of_real_clm∥₊ = 1 := subtype.ext $ of_real_clm_norm

noncomputable instance : is_R_or_C ℂ :=
{ re := ⟨complex.re, complex.zero_re, complex.add_re⟩,
  im := ⟨complex.im, complex.zero_im, complex.add_im⟩,
  I := complex.I,
  I_re_ax := by simp only [add_monoid_hom.coe_mk, complex.I_re],
  I_mul_I_ax := by simp only [complex.I_mul_I, eq_self_iff_true, or_true],
  re_add_im_ax := λ z, by simp only [add_monoid_hom.coe_mk, complex.re_add_im,
                                     complex.coe_algebra_map, complex.of_real_eq_coe],
  of_real_re_ax := λ r, by simp only [add_monoid_hom.coe_mk, complex.of_real_re,
                                      complex.coe_algebra_map, complex.of_real_eq_coe],
  of_real_im_ax := λ r, by simp only [add_monoid_hom.coe_mk, complex.of_real_im,
                                      complex.coe_algebra_map, complex.of_real_eq_coe],
  mul_re_ax := λ z w, by simp only [complex.mul_re, add_monoid_hom.coe_mk],
  mul_im_ax := λ z w, by simp only [add_monoid_hom.coe_mk, complex.mul_im],
  conj_re_ax := λ z, rfl,
  conj_im_ax := λ z, rfl,
  conj_I_ax := by simp only [complex.conj_I, ring_hom.coe_mk],
  norm_sq_eq_def_ax := λ z, by simp only [←complex.norm_sq_eq_abs, ←complex.norm_sq_apply,
    add_monoid_hom.coe_mk, complex.norm_eq_abs],
  mul_im_I_ax := λ z, by simp only [mul_one, add_monoid_hom.coe_mk, complex.I_im],
  inv_def_ax := λ z, by simp only [complex.inv_def, complex.norm_sq_eq_abs, complex.coe_algebra_map,
    complex.of_real_eq_coe, complex.norm_eq_abs],
  div_I_ax := complex.div_I }

lemma _root_.is_R_or_C.re_eq_complex_re : ⇑(is_R_or_C.re : ℂ →+ ℝ) = complex.re := rfl
lemma _root_.is_R_or_C.im_eq_complex_im : ⇑(is_R_or_C.im : ℂ →+ ℝ) = complex.im := rfl

section

variables {α β γ : Type*}
  [add_comm_monoid α] [topological_space α] [add_comm_monoid γ] [topological_space γ]

/-- The natural `add_equiv` from `ℂ` to `ℝ × ℝ`. -/
@[simps apply symm_apply_re symm_apply_im { simp_rhs := tt }]
def equiv_real_prod_add_hom : ℂ ≃+ ℝ × ℝ :=
{ map_add' := by simp, .. equiv_real_prod }

/-- The natural `linear_equiv` from `ℂ` to `ℝ × ℝ`. -/
@[simps apply symm_apply_re symm_apply_im { simp_rhs := tt }]
def equiv_real_prod_add_hom_lm : ℂ ≃ₗ[ℝ] ℝ × ℝ :=
{ map_smul' := by simp [equiv_real_prod_add_hom], .. equiv_real_prod_add_hom }

/-- The natural `continuous_linear_equiv` from `ℂ` to `ℝ × ℝ`. -/
@[simps apply symm_apply_re symm_apply_im { simp_rhs := tt }]
def equiv_real_prodₗ : ℂ ≃L[ℝ] ℝ × ℝ :=
equiv_real_prod_add_hom_lm.to_continuous_linear_equiv

end

lemma has_sum_iff {α} (f : α → ℂ) (c : ℂ) :
  has_sum f c ↔ has_sum (λ x, (f x).re) c.re ∧ has_sum (λ x, (f x).im) c.im :=
begin
  -- For some reason, `continuous_linear_map.has_sum` is orders of magnitude faster than
  -- `has_sum.mapL` here:
  refine ⟨λ h, ⟨re_clm.has_sum h, im_clm.has_sum h⟩, _⟩,
  rintro ⟨h₁, h₂⟩,
  convert (h₁.prod_mk h₂).mapL equiv_real_prodₗ.symm.to_continuous_linear_map,
  { ext x; refl },
  { cases c, refl }
end

end complex

namespace is_R_or_C

local notation `reC` := @is_R_or_C.re ℂ _
local notation `imC` := @is_R_or_C.im ℂ _
local notation `IC` := @is_R_or_C.I ℂ _
local notation `absC` := @is_R_or_C.abs ℂ _
local notation `norm_sqC` := @is_R_or_C.norm_sq ℂ _

@[simp] lemma re_to_complex {x : ℂ} : reC x = x.re := rfl
@[simp] lemma im_to_complex {x : ℂ} : imC x = x.im := rfl
@[simp] lemma I_to_complex : IC = complex.I := rfl
@[simp] lemma norm_sq_to_complex {x : ℂ} : norm_sqC x = complex.norm_sq x :=
by simp [is_R_or_C.norm_sq, complex.norm_sq]
@[simp] lemma abs_to_complex {x : ℂ} : absC x = complex.abs x :=
by simp [is_R_or_C.abs, complex.abs]

end is_R_or_C<|MERGE_RESOLUTION|>--- conflicted
+++ resolved
@@ -80,43 +80,33 @@
 lemma dist_of_re_eq {z w : ℂ} (h : z.re = w.re) : dist z w = dist z.im w.im :=
 by rw [dist_eq_re_im, h, sub_self, zero_pow two_pos, zero_add, real.sqrt_sq_eq_abs, real.dist_eq]
 
-<<<<<<< HEAD
+lemma nndist_of_re_eq {z w : ℂ} (h : z.re = w.re) : nndist z w = nndist z.im w.im :=
+nnreal.eq $ dist_of_re_eq h
+
+lemma edist_of_re_eq {z w : ℂ} (h : z.re = w.re) : edist z w = edist z.im w.im :=
+by rw [edist_nndist, edist_nndist, nndist_of_re_eq h]
+
 lemma dist_of_im_eq {z w : ℂ} (h : z.im = w.im) : dist z w = dist z.re w.re :=
 by rw [dist_eq_re_im, h, sub_self, zero_pow two_pos, add_zero, real.sqrt_sq_eq_abs, real.dist_eq]
-=======
-lemma nndist_of_re_eq {z w : ℂ} (h : z.re = w.re) : nndist z w = nndist z.im w.im :=
-nnreal.eq $ dist_of_re_eq h
-
-lemma edist_of_re_eq {z w : ℂ} (h : z.re = w.re) : edist z w = edist z.im w.im :=
-by rw [edist_nndist, edist_nndist, nndist_of_re_eq h]
-
-lemma dist_of_im_eq {z w : ℂ} (h : z.im = w.im) : dist z w = dist z.re w.re :=
-by rw [dist_eq_re_im, h, sub_self, zero_pow two_pos, add_zero, real.sqrt_sq_eq_abs, real.dist_eq]
 
 lemma nndist_of_im_eq {z w : ℂ} (h : z.im = w.im) : nndist z w = nndist z.re w.re :=
 nnreal.eq $ dist_of_im_eq h
 
 lemma edist_of_im_eq {z w : ℂ} (h : z.im = w.im) : edist z w = edist z.re w.re :=
 by rw [edist_nndist, edist_nndist, nndist_of_im_eq h]
->>>>>>> 0a5b9eba
 
 lemma dist_conj_self (z : ℂ) : dist (conj z) z = 2 * |z.im| :=
 by rw [dist_of_re_eq (conj_re z), conj_im, dist_comm, real.dist_eq, sub_neg_eq_add, ← two_mul,
   _root_.abs_mul, abs_of_pos (@two_pos ℝ _ _)]
 
-<<<<<<< HEAD
+lemma nndist_conj_self (z : ℂ) : nndist (conj z) z = 2 * real.nnabs z.im :=
+nnreal.eq $ by rw [← dist_nndist, nnreal.coe_mul, nnreal.coe_two, real.coe_nnabs, dist_conj_self]
+
 lemma dist_self_conj (z : ℂ) : dist z (conj z) = 2 * |z.im| :=
 by rw [dist_comm, dist_conj_self]
-=======
-lemma nndist_conj_self (z : ℂ) : nndist (conj z) z = 2 * real.nnabs z.im :=
-nnreal.eq $ by rw [← dist_nndist, nnreal.coe_mul, nnreal.coe_two, real.coe_nnabs, dist_conj_self]
-
-lemma dist_self_conj (z : ℂ) : dist z (conj z) = 2 * |z.im| :=
-by rw [dist_comm, dist_conj_self]
 
 lemma nndist_self_conj (z : ℂ) : nndist z (conj z) = 2 * real.nnabs z.im :=
 by rw [nndist_comm, nndist_conj_self]
->>>>>>> 0a5b9eba
 
 @[simp] lemma comap_abs_nhds_zero : filter.comap abs (𝓝 0) = 𝓝 0 := comap_norm_nhds_zero
 
