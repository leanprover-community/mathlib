/-
Copyright (c) 2019 Chris Hughes All rights reserved.
Released under Apache 2.0 license as described in the file LICENSE.
Authors: Chris Hughes
-/
import topology.algebra.polynomial
import analysis.special_functions.pow

/-!
# The fundamental theorem of algebra

This file proves that every nonconstant complex polynomial has a root.
-/

open complex polynomial metric filter is_absolute_value set
open_locale classical

namespace complex

/- The following proof uses the method given at
  <https://ncatlab.org/nlab/show/fundamental+theorem+of+algebra#classical_fta_via_advanced_calculus> -/
/-- The fundamental theorem of algebra. Every non constant complex polynomial
  has a root -/
lemma exists_root {f : polynomial ℂ} (hf : 0 < degree f) : ∃ z : ℂ, is_root f z :=
let ⟨z₀, hz₀⟩ := f.exists_forall_norm_le in
exists.intro z₀ $ classical.by_contradiction $ λ hf0,
have hfX : f - C (f.eval z₀) ≠ 0,
  from mt sub_eq_zero.1 (λ h, not_le_of_gt hf (h.symm ▸ degree_C_le)),
let n := root_multiplicity z₀ (f - C (f.eval z₀)) in
let g := (f - C (f.eval z₀)) /ₘ ((X - C z₀) ^ n) in
have hg0 : g.eval z₀ ≠ 0, from eval_div_by_monic_pow_root_multiplicity_ne_zero _ hfX,
have hg : g * (X - C z₀) ^ n = f - C (f.eval z₀),
  from div_by_monic_mul_pow_root_multiplicity_eq _ _,
have hn0 : 0 < n, from nat.pos_of_ne_zero $ λ hn0, by simpa [g, hn0] using hg0,
let ⟨δ', hδ'₁, hδ'₂⟩ := continuous_iff.1 (polynomial.continuous g) z₀
  ((g.eval z₀).abs) (complex.abs_pos.2 hg0) in
let δ := min (min (δ' / 2) 1) (((f.eval z₀).abs / (g.eval z₀).abs) / 2) in
have hf0' : 0 < (f.eval z₀).abs, from complex.abs_pos.2 hf0,
have hg0' : 0 < abs (eval z₀ g), from complex.abs_pos.2 hg0,
<<<<<<< HEAD
=======
have hfg0 : 0 < (f.eval z₀).abs / abs (eval z₀ g), from div_pos hf0' hg0',
>>>>>>> fceb7c1a
have hδ0 : 0 < δ, from lt_min (lt_min (half_pos hδ'₁) (by norm_num)) (half_pos hfg0),
have hδ : ∀ z : ℂ, abs (z - z₀) = δ → abs (g.eval z - g.eval z₀) < (g.eval z₀).abs,
  from λ z hz, hδ'₂ z (by rw [complex.dist_eq, hz];
    exact ((min_le_left _ _).trans (min_le_left _ _)).trans_lt (half_lt_self hδ'₁)),
have hδ1 : δ ≤ 1, from le_trans (min_le_left _ _) (min_le_right _ _),
let F : polynomial ℂ := C (f.eval z₀) + C (g.eval z₀) * (X - C z₀) ^ n in
let z' := (-f.eval z₀ * (g.eval z₀).abs * δ ^ n /
  ((f.eval z₀).abs * g.eval z₀)) ^ (n⁻¹ : ℂ) + z₀ in
have hF₁ : F.eval z' = f.eval z₀ - f.eval z₀ * (g.eval z₀).abs * δ ^ n / (f.eval z₀).abs,
  by simp only [F, cpow_nat_inv_pow _ hn0, div_eq_mul_inv, eval_pow, mul_assoc, mul_comm (g.eval z₀),
      mul_left_comm (g.eval z₀), mul_left_comm (g.eval z₀)⁻¹, mul_inv', inv_mul_cancel hg0,
      eval_C, eval_add, eval_neg, sub_eq_add_neg, eval_mul, eval_X, add_neg_cancel_right,
      neg_mul_eq_neg_mul_symm, mul_one, div_eq_mul_inv];
    simp only [mul_comm, mul_left_comm, mul_assoc],
have hδs : (g.eval z₀).abs * δ ^ n / (f.eval z₀).abs < 1,
  from (div_lt_one hf0').2 $ (lt_div_iff' hg0').1 $
  calc δ ^ n ≤ δ ^ 1 : pow_le_pow_of_le_one (le_of_lt hδ0) hδ1 hn0
         ... = δ : pow_one _
         ... ≤ ((f.eval z₀).abs / (g.eval z₀).abs) / 2 : min_le_right _ _
         ... < _ : half_lt_self (div_pos hf0' hg0'),
have hF₂ : (F.eval z').abs = (f.eval z₀).abs - (g.eval z₀).abs * δ ^ n,
  from calc (F.eval z').abs = (f.eval z₀ - f.eval z₀ * (g.eval z₀).abs
    * δ ^ n / (f.eval z₀).abs).abs : congr_arg abs hF₁
  ... = abs (f.eval z₀) * complex.abs (1 - (g.eval z₀).abs * δ ^ n /
      (f.eval z₀).abs : ℝ) : by rw [← complex.abs_mul];
        exact congr_arg complex.abs
          (by simp [mul_add, add_mul, mul_assoc, div_eq_mul_inv, sub_eq_add_neg])
  ... = _ : by rw [complex.abs_of_nonneg (sub_nonneg.2 (le_of_lt hδs)),
      mul_sub, mul_div_cancel' _ (ne.symm (ne_of_lt hf0')), mul_one],
have hef0 : abs (eval z₀ g) * (eval z₀ f).abs ≠ 0,
  from mul_ne_zero (mt complex.abs_eq_zero.1 hg0) (mt complex.abs_eq_zero.1 hf0),
have hz'z₀ : abs (z' - z₀) = δ,
  by simp [z', mul_assoc, mul_left_comm _ (_ ^ n), mul_comm _ (_ ^ n),
    mul_comm (eval z₀ f).abs, _root_.mul_div_cancel _ hef0, of_real_mul,
    neg_mul_eq_neg_mul_symm, neg_div, is_absolute_value.abv_pow complex.abs,
    complex.abs_of_nonneg (le_of_lt hδ0), real.pow_nat_rpow_nat_inv (le_of_lt hδ0) hn0],
have hF₃ : (f.eval z' - F.eval z').abs < (g.eval z₀).abs * δ ^ n,
  from calc (f.eval z' - F.eval z').abs
      = (g.eval z' - g.eval z₀).abs * (z' - z₀).abs ^ n :
        by rw [← eq_sub_iff_add_eq.1 hg, ← is_absolute_value.abv_pow complex.abs,
            ← complex.abs_mul, sub_mul];
          simp [F, eval_pow, eval_add, eval_mul, eval_sub, eval_C, eval_X, eval_neg, add_sub_cancel,
                sub_eq_add_neg, add_assoc]
  ... = (g.eval z' - g.eval z₀).abs * δ ^ n : by rw hz'z₀
  ... < _ : (mul_lt_mul_right (pow_pos hδ0 _)).2 (hδ _ hz'z₀),
lt_irrefl (f.eval z₀).abs $
  calc (f.eval z₀).abs ≤ (f.eval z').abs : hz₀ _
    ... = (F.eval z' + (f.eval z' - F.eval z')).abs : by simp
    ... ≤ (F.eval z').abs + (f.eval z' - F.eval z').abs : complex.abs_add _ _
    ... < (f.eval z₀).abs - (g.eval z₀).abs * δ ^ n + (g.eval z₀).abs * δ ^ n :
      add_lt_add_of_le_of_lt (by rw hF₂) hF₃
    ... = (f.eval z₀).abs : sub_add_cancel _ _

end complex<|MERGE_RESOLUTION|>--- conflicted
+++ resolved
@@ -37,10 +37,7 @@
 let δ := min (min (δ' / 2) 1) (((f.eval z₀).abs / (g.eval z₀).abs) / 2) in
 have hf0' : 0 < (f.eval z₀).abs, from complex.abs_pos.2 hf0,
 have hg0' : 0 < abs (eval z₀ g), from complex.abs_pos.2 hg0,
-<<<<<<< HEAD
-=======
 have hfg0 : 0 < (f.eval z₀).abs / abs (eval z₀ g), from div_pos hf0' hg0',
->>>>>>> fceb7c1a
 have hδ0 : 0 < δ, from lt_min (lt_min (half_pos hδ'₁) (by norm_num)) (half_pos hfg0),
 have hδ : ∀ z : ℂ, abs (z - z₀) = δ → abs (g.eval z - g.eval z₀) < (g.eval z₀).abs,
   from λ z hz, hδ'₂ z (by rw [complex.dist_eq, hz];
