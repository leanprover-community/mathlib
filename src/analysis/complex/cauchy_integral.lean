/-
Copyright (c) 2021 Yury Kudryashov. All rights reserved.
Released under Apache 2.0 license as described in the file LICENSE.
Authors: Yury Kudryashov
-/
import measure_theory.measure.complex_lebesgue
import measure_theory.integral.divergence_theorem
import measure_theory.integral.circle_integral
import analysis.calculus.dslope
import analysis.analytic.basic
import analysis.complex.re_im_topology
import data.real.cardinality

/-!
# Cauchy integral formula

In this file we prove the Cauchy-Goursat theorem and the Cauchy integral formula for integrals over
circles. Most results are formulated for a function `f : ℂ → E` that takes values in a complex
Banach space with second countable topology.

## Main statements

In the following theorems, if the name ends with `off_countable`, then the actual theorem assumes
differentiability at all but countably many points of the set mentioned below.

* `complex.integral_boundary_rect_of_has_fderiv_within_at_real_off_countable`: If a function
  `f : ℂ → E` is continuous on a closed rectangle and *real* differentiable on its interior, then
  its integral over the boundary of this rectangle is equal to the integral of
  `I • f' (x + y * I) 1 - f' (x + y * I) I` over the rectangle, where `f' z w : E` is the derivative
  of `f` at `z` in the direction `w` and `I = complex.I` is the imaginary unit.

* `complex.integral_boundary_rect_eq_zero_of_differentiable_on_off_countable`: If a function
  `f : ℂ → E` is continuous on a closed rectangle and is *complex* differentiable on its interior,
  then its integral over the boundary of this rectangle is equal to zero.

* `complex.circle_integral_sub_center_inv_smul_eq_of_differentiable_on_annulus_off_countable`: If a
  function `f : ℂ → E` is continuous on a closed annulus `{z | r ≤ |z - c| ≤ R}` and is complex
  differentiable on its interior `{z | r < |z - c| < R}`, then the integrals of `(z - c)⁻¹ • f z`
  over the outer boundary and over the inner boundary are equal.

* `complex.circle_integral_sub_center_inv_smul_of_differentiable_on_off_countable_of_tendsto`,
  `complex.circle_integral_sub_center_inv_smul_of_differentiable_on_off_countable`:
  If a function `f : ℂ → E` is continuous on a punctured closed disc `{z | |z - c| ≤ R ∧ z ≠ c}`, is
  complex differentiable on the corresponding punctured open disc, and tends to `y` as `z → c`,
  `z ≠ c`, then the integral of `(z - c)⁻¹ • f z` over the circle `|z - c| = R` is equal to
  `2πiy`. In particular, if `f` is continuous on the whole closed disc and is complex differentiable
  on the corresponding open disc, then this integral is equal to `2πif(c)`.

* `complex.circle_integral_sub_inv_smul_of_differentiable_on_off_countable`,
  `complex.two_pi_I_inv_smul_circle_integral_sub_inv_smul_of_differentiable_on_off_countable`
  **Cauchy integral formula**: if `f : ℂ → E` is continuous on a closed disc of radius `R` and is
  complex differentiable on the corresponding open disc, then for any `w` in the corresponding open
  disc the integral of `(z - w)⁻¹ • f z` over the boundary of the disc is equal to `2πif(w)`.
  Two versions of the lemma put the multiplier `2πi` at the different sides of the equality.

* `complex.has_fpower_series_on_ball_of_differentiable_off_countable`: If `f : ℂ → E` is continuous
  on a closed disc of positive radius and is complex differentiable on the corresponding open disc,
  then it is analytic on the corresponding open disc, and the coefficients of the power series are
  given by Cauchy integral formulas.

* `differentiable_on.has_fpower_series_on_ball`: If `f : ℂ → E` is complex differentiable on a
  closed disc of positive radius, then it is analytic on the corresponding open disc, and the
  coefficients of the power series are given by Cauchy integral formulas.

* `differentiable_on.analytic_at`, `differentiable.analytic_at`: If `f : ℂ → E` is differentiable
  on a neighborhood of a point, then it is analytic at this point. In particular, if `f : ℂ → E`
  is differentiable on the whole `ℂ`, then it is analytic at every point `z : ℂ`.

* `differentiable.has_power_series_on_ball`: If `f : ℂ → E` is differentiable everywhere then the
  `cauchy_power_series f z R` is a formal power series representing `f` at `z` with infinite
  radius of convergence (this holds for any choice of `0 < R`).

## Implementation details

The proof of the Cauchy integral formula in this file is based on a very general version of the
divergence theorem, see `measure_theory.integral_divergence_of_has_fderiv_within_at_off_countable`
(a version for functions defined on `fin (n + 1) → ℝ`),
`measure_theory.integral_divergence_prod_Icc_of_has_fderiv_within_at_off_countable_of_le`, and
`measure_theory.integral2_divergence_prod_of_has_fderiv_within_at_off_countable` (versions for
functions defined on `ℝ × ℝ`).

Usually, the divergence theorem is formulated for a $C^1$ smooth function. The theorems formulated
above deal with a function that is

* continuous on a closed box/rectangle;
* differentiable at all but countably many points of its interior;
* have divergence integrable over the closed box/rectangle.

First, we reformulate the theorem for a *real*-differentiable map `ℂ → E`, and relate the integral
of `f` over the boundary of a rectangle in `ℂ` to the integral of the derivative
$\frac{\partial f}{\partial \bar z}$ over the interior of this box. In particular, for a *complex*
differentiable function, the latter derivative is zero, hence the integral over the boundary of a
rectangle is zero. Thus we get the Cauchy-Goursat theorem for a rectangle in `ℂ`.

Next, we apply the this theorem to the function $F(z)=f(c+e^{z})$ on the rectangle
$[\ln r, \ln R]\times [0, 2\pi]$ to prove that
$$
  \oint_{|z-c|=r}\frac{f(z)\,dz}{z-c}=\oint_{|z-c|=R}\frac{f(z)\,dz}{z-c}
$$
provided that `f` is continuous on the closed annulus `r ≤ |z - c| ≤ R` and is complex
differentiable on its interior `r < |z - c| < R` (possibly, at all but countably many points).

Here and below, we write $\frac{f(z)}{z-c}$ in the documentation while the actual lemmas use
`(z - c)⁻¹ • f z` because `f z` belongs to some Banach space over `ℂ` and `f z / (z - c)` is
undefined.

Taking the limit of this equality as `r` tends to `𝓝[>] 0`, we prove
$$
  \oint_{|z-c|=R}\frac{f(z)\,dz}{z-c}=2\pi if(c)
$$
provided that `f` is continuous on the closed disc `|z - c| ≤ R` and is differentiable at all but
countably many points of its interior. This is the Cauchy integral formula for the center of a
circle. In particular, if we apply this function to `F z = (z - c) • f z`, then we get
$$
  \oint_{|z-c|=R} f(z)\,dz=0.
$$

In order to deduce the Cauchy integral formula for any point `w`, `|w - c| < R`, we consider the
slope function `g : ℂ → E` given by `g z = (z - w)⁻¹ • (f z - f w)` if `z ≠ w` and `g w = f' w`.
This function satisfies assumptions of the previous theorem, so we have
$$
  \oint_{|z-c|=R} \frac{f(z)\,dz}{z-w}=\oint_{|z-c|=R} \frac{f(w)\,dz}{z-w}=
  \left(\oint_{|z-c|=R} \frac{dz}{z-w}\right)f(w).
$$
The latter integral was computed in `circle_integral.integral_sub_inv_of_mem_ball` and is equal to
`2 * π * complex.I`.

There is one more step in the actual proof. Since we allow `f` to be non-differentiable on a
countable set `s`, we cannot immediately claim that `g` is continuous at `w` if `w ∈ s`. So, we use
the proof outlined in the previous paragraph for `w ∉ s` (see
`complex.circle_integral_sub_inv_smul_of_differentiable_on_off_countable_aux`), then use continuity
of both sides of the formula and density of `sᶜ` to prove the formula for all points of the open
ball, see `complex.circle_integral_sub_inv_smul_of_differentiable_on_off_countable`.

Finally, we use the properties of the Cauchy integrals established elsewhere (see
`has_fpower_series_on_cauchy_integral`) and Cauchy integral formula to prove that the original
function is analytic on the open ball.

## Tags

Cauchy-Goursat theorem, Cauchy integral formula
-/

open topological_space set measure_theory interval_integral metric filter function
open_locale interval real nnreal ennreal topological_space big_operators

noncomputable theory

universes u

variables {E : Type u} [normed_group E] [normed_space ℂ E] [measurable_space E] [borel_space E]
  [second_countable_topology E] [complete_space E]

namespace complex

/-- Suppose that a function `f : ℂ → E` is continuous on a closed rectangle with opposite corners at
`z w : ℂ`, is *real* differentiable at all but countably many points of the corresponding open
rectangle, and $\frac{\partial f}{\partial \bar z}$ is integrable on this rectangle. Then the
integral of `f` over the boundary of the rectangle is equal to the integral of
$2i\frac{\partial f}{\partial \bar z}=i\frac{\partial f}{\partial x}-\frac{\partial f}{\partial y}$
over the rectangle. -/
lemma integral_boundary_rect_of_has_fderiv_at_real_off_countable (f : ℂ → E)
  (f' : ℂ → ℂ →L[ℝ] E) (z w : ℂ) (s : set ℂ) (hs : countable s)
  (Hc : continuous_on f ([z.re, w.re] ×ℂ [z.im, w.im]))
  (Hd : ∀ x ∈ (Ioo (min z.re w.re) (max z.re w.re) ×ℂ Ioo (min z.im w.im) (max z.im w.im)) \ s,
    has_fderiv_at f (f' x) x)
  (Hi : integrable_on (λ z, I • f' z 1 - f' z I) ([z.re, w.re] ×ℂ [z.im, w.im])) :
  (∫ x : ℝ in z.re..w.re, f (x + z.im * I)) - (∫ x : ℝ in z.re..w.re, f (x + w.im * I)) +
    (I • ∫ y : ℝ in z.im..w.im, f (re w + y * I)) - I • ∫ y : ℝ in z.im..w.im, f (re z + y * I) =
    ∫ x : ℝ in z.re..w.re, ∫ y : ℝ in z.im..w.im, I • f' (x + y * I) 1 - f' (x + y * I) I :=
begin
  set e : (ℝ × ℝ) ≃L[ℝ] ℂ := equiv_real_prodₗ.symm,
  have he : ∀ x y : ℝ, ↑x + ↑y * I = e (x, y), from λ x y, (mk_eq_add_mul_I x y).symm,
  have he₁ : e (1, 0) = 1 := rfl, have he₂ : e (0, 1) = I := rfl,
  simp only [he] at *,
  set F : (ℝ × ℝ) → E := f ∘ e,
  set F' : (ℝ × ℝ) → (ℝ × ℝ) →L[ℝ] E := λ p, (f' (e p)).comp (e : (ℝ × ℝ) →L[ℝ] ℂ),
  have hF' : ∀ p : ℝ × ℝ, (-(I • F' p)) (1, 0) + F' p (0, 1) = -(I • f' (e p) 1 - f' (e p) I),
  { rintro ⟨x, y⟩, simp [F', he₁, he₂, ← sub_eq_neg_add], },
  set R : set (ℝ × ℝ) := [z.re, w.re] ×ˢ [w.im, z.im],
  set t : set (ℝ × ℝ) := e ⁻¹' s,
  rw [interval_swap z.im] at Hc Hi, rw [min_comm z.im, max_comm z.im] at Hd,
  have hR : e ⁻¹' ([z.re, w.re] ×ℂ [w.im, z.im]) = R := rfl,
  have htc : continuous_on F R, from Hc.comp e.continuous_on hR.ge,
  have htd : ∀ p ∈ Ioo (min z.re w.re) (max z.re w.re) ×ˢ Ioo (min w.im z.im) (max w.im z.im) \ t,
    has_fderiv_at F (F' p) p := λ p hp, (Hd (e p) hp).comp p e.has_fderiv_at,
  simp_rw [← interval_integral.integral_smul, interval_integral.integral_symm w.im z.im,
    ← interval_integral.integral_neg, ← hF'],
  refine (integral2_divergence_prod_of_has_fderiv_within_at_off_countable
      (λ p, -(I • F p)) F (λ p, - (I • F' p)) F' z.re w.im w.re z.im t (hs.preimage e.injective)
      (htc.const_smul _).neg htc (λ p hp, ((htd p hp).const_smul I).neg) htd _).symm,
  rw [← volume_preserving_equiv_real_prod.symm.integrable_on_comp_preimage
    (measurable_equiv.measurable_embedding _)] at Hi,
  simpa only [hF'] using Hi.neg
end

/-- Suppose that a function `f : ℂ → E` is continuous on a closed rectangle with opposite corners at
`z w : ℂ`, is *real* differentiable on the corresponding open rectangle, and
$\frac{\partial f}{\partial \bar z}$ is integrable on this rectangle. Then the integral of `f` over
the boundary of the rectangle is equal to the integral of
$2i\frac{\partial f}{\partial \bar z}=i\frac{\partial f}{\partial x}-\frac{\partial f}{\partial y}$
over the rectangle. -/
lemma integral_boundary_rect_of_continuous_on_of_has_fderiv_at_real (f : ℂ → E)
  (f' : ℂ → ℂ →L[ℝ] E) (z w : ℂ)
  (Hc : continuous_on f ([z.re, w.re] ×ℂ [z.im, w.im]))
  (Hd : ∀ x ∈ (Ioo (min z.re w.re) (max z.re w.re) ×ℂ Ioo (min z.im w.im) (max z.im w.im)),
    has_fderiv_at f (f' x) x)
  (Hi : integrable_on (λ z, I • f' z 1 - f' z I) ([z.re, w.re] ×ℂ [z.im, w.im])) :
  (∫ x : ℝ in z.re..w.re, f (x + z.im * I)) - (∫ x : ℝ in z.re..w.re, f (x + w.im * I)) +
    (I • ∫ y : ℝ in z.im..w.im, f (re w + y * I)) - I • ∫ y : ℝ in z.im..w.im, f (re z + y * I) =
    ∫ x : ℝ in z.re..w.re, ∫ y : ℝ in z.im..w.im, I • f' (x + y * I) 1 - f' (x + y * I) I :=
integral_boundary_rect_of_has_fderiv_at_real_off_countable f f' z w ∅ countable_empty Hc
  (λ x hx, Hd x hx.1) Hi

/-- Suppose that a function `f : ℂ → E` is *real* differentiable on a closed rectangle with opposite
corners at `z w : ℂ` and $\frac{\partial f}{\partial \bar z}$ is integrable on this rectangle. Then
the integral of `f` over the boundary of the rectangle is equal to the integral of
$2i\frac{\partial f}{\partial \bar z}=i\frac{\partial f}{\partial x}-\frac{\partial f}{\partial y}$
over the rectangle. -/
lemma integral_boundary_rect_of_differentiable_on_real (f : ℂ → E) (z w : ℂ)
  (Hd : differentiable_on ℝ f ([z.re, w.re] ×ℂ [z.im, w.im]))
  (Hi : integrable_on (λ z, I • fderiv ℝ f z 1 - fderiv ℝ f z I) ([z.re, w.re] ×ℂ [z.im, w.im])) :
  (∫ x : ℝ in z.re..w.re, f (x + z.im * I)) - (∫ x : ℝ in z.re..w.re, f (x + w.im * I)) +
    (I • ∫ y : ℝ in z.im..w.im, f (re w + y * I)) - I • ∫ y : ℝ in z.im..w.im, f (re z + y * I) =
    ∫ x : ℝ in z.re..w.re, ∫ y : ℝ in z.im..w.im,
      I • fderiv ℝ f (x + y * I) 1 - fderiv ℝ f (x + y * I) I :=
integral_boundary_rect_of_has_fderiv_at_real_off_countable f (fderiv ℝ f) z w ∅ countable_empty
  Hd.continuous_on
  (λ x hx, Hd.has_fderiv_at $ by simpa only [← mem_interior_iff_mem_nhds,
    interior_re_prod_im, interval, interior_Icc] using hx.1) Hi

/-- **Cauchy-Goursat theorem** for a rectangle: the integral of a complex differentiable function
over the boundary of a rectangle equals zero. More precisely, if `f` is continuous on a closed
rectangle and is complex differentiable at all but countably many points of the corresponding open
rectangle, then its integral over the boundary of the rectangle equals zero. -/
lemma integral_boundary_rect_eq_zero_of_differentiable_on_off_countable (f : ℂ → E)
  (z w : ℂ) (s : set ℂ) (hs : countable s) (Hc : continuous_on f ([z.re, w.re] ×ℂ [z.im, w.im]))
  (Hd : ∀ x ∈ (Ioo (min z.re w.re) (max z.re w.re) ×ℂ Ioo (min z.im w.im) (max z.im w.im)) \ s,
    differentiable_at ℂ f x) :
  (∫ x : ℝ in z.re..w.re, f (x + z.im * I)) - (∫ x : ℝ in z.re..w.re, f (x + w.im * I)) +
    (I • ∫ y : ℝ in z.im..w.im, f (re w + y * I)) -
      I • ∫ y : ℝ in z.im..w.im, f (re z + y * I) = 0 :=
by refine (integral_boundary_rect_of_has_fderiv_at_real_off_countable f
  (λ z, (fderiv ℂ f z).restrict_scalars ℝ) z w s hs Hc
  (λ x hx, (Hd x hx).has_fderiv_at.restrict_scalars ℝ) _).trans _;
    simp [← continuous_linear_map.map_smul]

/-- **Cauchy-Goursat theorem for a rectangle**: the integral of a complex differentiable function
over the boundary of a rectangle equals zero. More precisely, if `f` is continuous on a closed
rectangle and is complex differentiable on the corresponding open rectangle, then its integral over
the boundary of the rectangle equals zero. -/
lemma integral_boundary_rect_eq_zero_of_continuous_on_of_differentiable_on (f : ℂ → E) (z w : ℂ)
  (Hc : continuous_on f ([z.re, w.re] ×ℂ [z.im, w.im]))
  (Hd : differentiable_on ℂ f
    (Ioo (min z.re w.re) (max z.re w.re) ×ℂ Ioo (min z.im w.im) (max z.im w.im))) :
  (∫ x : ℝ in z.re..w.re, f (x + z.im * I)) - (∫ x : ℝ in z.re..w.re, f (x + w.im * I)) +
    (I • ∫ y : ℝ in z.im..w.im, f (re w + y * I)) -
      I • ∫ y : ℝ in z.im..w.im, f (re z + y * I) = 0 :=
integral_boundary_rect_eq_zero_of_differentiable_on_off_countable f z w ∅ countable_empty
  Hc $ λ x hx, Hd.differentiable_at $ (is_open_Ioo.re_prod_im is_open_Ioo).mem_nhds hx.1

/-- **Cauchy-Goursat theorem** for a rectangle: the integral of a complex differentiable function
over the boundary of a rectangle equals zero. More precisely, if `f` is complex differentiable on a
closed rectangle, then its integral over the boundary of the rectangle equals zero. -/
lemma integral_boundary_rect_eq_zero_of_differentiable_on (f : ℂ → E) (z w : ℂ)
  (H : differentiable_on ℂ f ([z.re, w.re] ×ℂ [z.im, w.im])) :
  (∫ x : ℝ in z.re..w.re, f (x + z.im * I)) - (∫ x : ℝ in z.re..w.re, f (x + w.im * I)) +
    (I • ∫ y : ℝ in z.im..w.im, f (re w + y * I)) -
      I • ∫ y : ℝ in z.im..w.im, f (re z + y * I) = 0 :=
integral_boundary_rect_eq_zero_of_continuous_on_of_differentiable_on f z w H.continuous_on $
  H.mono $
    inter_subset_inter (preimage_mono Ioo_subset_Icc_self) (preimage_mono Ioo_subset_Icc_self)

/-- If `f : ℂ → E` is continuous the closed annulus `r ≤ ∥z - c∥ ≤ R`, `0 < r ≤ R`, and is complex
differentiable at all but countably many points of its interior, then the integrals of
`f z / (z - c)` (formally, `(z - c)⁻¹ • f z`) over the circles `∥z - c∥ = r` and `∥z - c∥ = R` are
equal to each other. -/
lemma circle_integral_sub_center_inv_smul_eq_of_differentiable_on_annulus_off_countable
  {c : ℂ} {r R : ℝ} (h0 : 0 < r) (hle : r ≤ R) {f : ℂ → E} {s : set ℂ} (hs : countable s)
  (hc : continuous_on f (closed_ball c R \ ball c r))
  (hd : ∀ z ∈ ball c R \ closed_ball c r \ s, differentiable_at ℂ f z) :
  ∮ z in C(c, R), (z - c)⁻¹ • f z = ∮ z in C(c, r), (z - c)⁻¹ • f z :=
begin
  /- We apply the previous lemma to `λ z, f (c + exp z)` on the rectangle
  `[log r, log R] × [0, 2 * π]`. -/
  set A := closed_ball c R \ ball c r,
  obtain ⟨a, rfl⟩ : ∃ a, real.exp a = r, from ⟨real.log r, real.exp_log h0⟩,
  obtain ⟨b, rfl⟩ : ∃ b, real.exp b = R, from ⟨real.log R, real.exp_log (h0.trans_le hle)⟩,
  rw [real.exp_le_exp] at hle,
  -- Unfold definition of `circle_integral` and cancel some terms.
  suffices : ∫ θ in 0..2 * π, I • f (circle_map c (real.exp b) θ) =
    ∫ θ in 0..2 * π, I • f (circle_map c (real.exp a) θ),
    by simpa only [circle_integral, add_sub_cancel', of_real_exp, ← exp_add, smul_smul,
      ← div_eq_mul_inv, mul_div_cancel_left _ (circle_map_ne_center (real.exp_pos _).ne'),
      circle_map_sub_center, deriv_circle_map],
  set R := [a, b] ×ℂ [0, 2 * π],
  set g : ℂ → ℂ := (+) c ∘ exp,
  have hdg : differentiable ℂ g := differentiable_exp.const_add _,
  replace hs : countable (g ⁻¹' s) := (hs.preimage (add_right_injective c)).preimage_cexp,
  have h_maps : maps_to g R A,
  { rintro z ⟨h, -⟩, simpa [dist_eq, g, abs_exp, hle] using h.symm },
  replace hc : continuous_on (f ∘ g) R, from hc.comp hdg.continuous.continuous_on h_maps,
  replace hd : ∀ z ∈ (Ioo (min a b) (max a b) ×ℂ Ioo (min 0 (2 * π)) (max 0 (2 * π))) \ g ⁻¹' s,
    differentiable_at ℂ (f ∘ g) z,
  { refine λ z hz, (hd (g z) ⟨_, hz.2⟩).comp z (hdg _),
    simpa [g, dist_eq, abs_exp, hle, and.comm] using hz.1.1 },
  simpa [g, circle_map, exp_periodic _, sub_eq_zero, ← exp_add]
    using integral_boundary_rect_eq_zero_of_differentiable_on_off_countable _ ⟨a, 0⟩ ⟨b, 2 * π⟩
      _ hs hc hd
end

/-- **Cauchy-Goursat theorem** for an annulus. If `f : ℂ → E` is continuous on the closed annulus
`r ≤ ∥z - c∥ ≤ R`, `0 < r ≤ R`, and is complex differentiable at all but countably many points of
its interior, then the integrals of `f` over the circles `∥z - c∥ = r` and `∥z - c∥ = R` are equal
to each other. -/
lemma circle_integral_eq_of_differentiable_on_annulus_off_countable
  {c : ℂ} {r R : ℝ} (h0 : 0 < r) (hle : r ≤ R) {f : ℂ → E} {s : set ℂ} (hs : countable s)
  (hc : continuous_on f (closed_ball c R \ ball c r))
  (hd : ∀ z ∈ ball c R \ closed_ball c r \ s, differentiable_at ℂ f z) :
  ∮ z in C(c, R), f z = ∮ z in C(c, r), f z :=
calc ∮ z in C(c, R), f z = ∮ z in C(c, R), (z - c)⁻¹ • (z - c) • f z :
  (circle_integral.integral_sub_inv_smul_sub_smul _ _ _ _).symm
... = ∮ z in C(c, r), (z - c)⁻¹ • (z - c) • f z :
  circle_integral_sub_center_inv_smul_eq_of_differentiable_on_annulus_off_countable h0 hle hs
    ((continuous_on_id.sub continuous_on_const).smul hc)
    (λ z hz, (differentiable_at_id.sub_const _).smul (hd z hz))
... = ∮ z in C(c, r), f z : circle_integral.integral_sub_inv_smul_sub_smul _ _ _ _

/-- **Cauchy integral formula** for the value at the center of a disc. If `f` is continuous on a
punctured closed disc of radius `R`, is differentiable at all but countably many points of the
interior of this disc, and has a limit `y` at the center of the disc, then the integral
$\oint_{∥z-c∥=R} \frac{f(z)}{z-c}\,dz$ is equal to $2πiy`. -/
lemma circle_integral_sub_center_inv_smul_of_differentiable_on_off_countable_of_tendsto
  {c : ℂ} {R : ℝ} (h0 : 0 < R) {f : ℂ → E} {y : E} {s : set ℂ} (hs : countable s)
  (hc : continuous_on f (closed_ball c R \ {c}))
  (hd : ∀ z ∈ ball c R \ {c} \ s, differentiable_at ℂ f z) (hy : tendsto f (𝓝[{c}ᶜ] c) (𝓝 y)) :
  ∮ z in C(c, R), (z - c)⁻¹ • f z = (2 * π * I : ℂ) • y :=
begin
  rw [← sub_eq_zero, ← norm_le_zero_iff],
  refine le_of_forall_le_of_dense (λ ε ε0, _),
  obtain ⟨δ, δ0, hδ⟩ :
    ∃ δ > (0 : ℝ), ∀ z ∈ closed_ball c δ \ {c}, dist (f z) y < ε / (2 * π),
    from ((nhds_within_has_basis nhds_basis_closed_ball _).tendsto_iff nhds_basis_ball).1 hy _
      (div_pos ε0 real.two_pi_pos),
  obtain ⟨r, hr0, hrδ, hrR⟩ : ∃ r, 0 < r ∧ r ≤ δ ∧ r ≤ R :=
    ⟨min δ R, lt_min δ0 h0, min_le_left _ _, min_le_right _ _⟩,
  have hsub : closed_ball c R \ ball c r ⊆ closed_ball c R \ {c},
    from diff_subset_diff_right (singleton_subset_iff.2 $ mem_ball_self hr0),
  have hsub' : ball c R \ closed_ball c r ⊆ ball c R \ {c},
    from diff_subset_diff_right (singleton_subset_iff.2 $ mem_closed_ball_self hr0.le),
  have hzne : ∀ z ∈ sphere c r, z ≠ c,
    from λ z hz, ne_of_mem_of_not_mem hz (λ h, hr0.ne' $ dist_self c ▸ eq.symm h),
  /- The integral `∮ z in C(c, r), f z / (z - c)` does not depend on `0 < r ≤ R` and tends to
  `2πIy` as `r → 0`. -/
  calc ∥(∮ z in C(c, R), (z - c)⁻¹ • f z) - (2 * ↑π * I) • y∥
      = ∥(∮ z in C(c, r), (z - c)⁻¹ • f z) - ∮ z in C(c, r), (z - c)⁻¹ • y∥ :
    begin
      congr' 2,
      { exact circle_integral_sub_center_inv_smul_eq_of_differentiable_on_annulus_off_countable
          hr0 hrR hs (hc.mono hsub) (λ z hz, hd z ⟨hsub' hz.1, hz.2⟩) },
      { simp [hr0.ne'] }
    end
  ... = ∥∮ z in C(c, r), (z - c)⁻¹ • (f z - y)∥ :
    begin
      simp only [smul_sub],
      have hc' : continuous_on (λ z, (z - c)⁻¹) (sphere c r),
        from (continuous_on_id.sub continuous_on_const).inv₀ (λ z hz, sub_ne_zero.2 $ hzne _ hz),
      rw circle_integral.integral_sub; refine (hc'.smul _).circle_integrable hr0.le,
      { exact hc.mono (subset_inter (sphere_subset_closed_ball.trans $
          closed_ball_subset_closed_ball hrR) hzne) },
      { exact continuous_on_const }
    end
  ... ≤ 2 * π * r * (r⁻¹ * (ε / (2 * π))) :
    begin
      refine circle_integral.norm_integral_le_of_norm_le_const hr0.le (λ z hz, _),
      specialize hzne z hz,
      rw [mem_sphere, dist_eq_norm] at hz,
      rw [norm_smul, norm_inv, hz, ← dist_eq_norm],
      refine mul_le_mul_of_nonneg_left (hδ _ ⟨_, hzne⟩).le (inv_nonneg.2 hr0.le),
      rwa [mem_closed_ball_iff_norm, hz]
    end
  ... = ε : by { field_simp [hr0.ne', real.two_pi_pos.ne'], ac_refl }
end

/-- **Cauchy integral formula** for the value at the center of a disc. If `f : ℂ → E` is continuous
on a closed disc of radius `R` and is complex differentiable at all but countably many points of its
interior, then the integral $\oint_{|z-c|=R} \frac{f(z)}{z-c}\,dz$ is equal to $2πiy`. -/
lemma circle_integral_sub_center_inv_smul_of_differentiable_on_off_countable {R : ℝ} (h0 : 0 < R)
  {f : ℂ → E} {c : ℂ} {s : set ℂ} (hs : countable s)
  (hc : continuous_on f (closed_ball c R)) (hd : ∀ z ∈ ball c R \ s, differentiable_at ℂ f z) :
  ∮ z in C(c, R), (z - c)⁻¹ • f z = (2 * π * I : ℂ) • f c :=
circle_integral_sub_center_inv_smul_of_differentiable_on_off_countable_of_tendsto h0 hs
  (hc.mono $ diff_subset _ _) (λ z hz, hd z ⟨hz.1.1, hz.2⟩)
  (hc.continuous_at $ closed_ball_mem_nhds _ h0).continuous_within_at

/-- **Cauchy-Goursat theorem** for a disk: if `f : ℂ → E` is continuous on a closed disk
`{z | ∥z - c∥ ≤ R}` and is complex differentiable at all but countably many points of its interior,
then the integral $\oint_{|z-c|=R}f(z)\,dz$ equals zero. -/
lemma circle_integral_eq_zero_of_differentiable_on_off_countable {R : ℝ} (h0 : 0 ≤ R) {f : ℂ → E}
  {c : ℂ} {s : set ℂ} (hs : countable s) (hc : continuous_on f (closed_ball c R))
  (hd : ∀ z ∈ ball c R \ s, differentiable_at ℂ f z) :
  ∮ z in C(c, R), f z = 0 :=
begin
  rcases h0.eq_or_lt with rfl|h0, { apply circle_integral.integral_radius_zero },
  calc ∮ z in C(c, R), f z = ∮ z in C(c, R), (z - c)⁻¹ • (z - c) • f z :
    (circle_integral.integral_sub_inv_smul_sub_smul _ _ _ _).symm
  ... = (2 * ↑π * I : ℂ) • (c - c) • f c :
    circle_integral_sub_center_inv_smul_of_differentiable_on_off_countable h0 hs
      ((continuous_on_id.sub continuous_on_const).smul hc)
      (λ z hz, (differentiable_at_id.sub_const _).smul (hd z hz))
  ... = 0 : by rw [sub_self, zero_smul, smul_zero]
end

/-- An auxiliary lemma for
`complex.circle_integral_sub_inv_smul_of_differentiable_on_off_countable`. This lemma assumes
`w ∉ s` while the main lemma drops this assumption. -/
lemma circle_integral_sub_inv_smul_of_differentiable_on_off_countable_aux {R : ℝ} {c w : ℂ}
  {f : ℂ → E} {s : set ℂ} (hs : countable s) (hw : w ∈ ball c R \ s)
  (hc : continuous_on f (closed_ball c R)) (hd : ∀ x ∈ ball c R \ s, differentiable_at ℂ f x) :
  ∮ z in C(c, R), (z - w)⁻¹ • f z = (2 * π * I : ℂ) • f w :=
begin
  have hR : 0 < R := dist_nonneg.trans_lt hw.1,
  set F : ℂ → E := dslope f w,
  have hws : countable (insert w s) := hs.insert _,
  have hnhds : closed_ball c R ∈ 𝓝 w, from closed_ball_mem_nhds_of_mem hw.1,
  have hcF : continuous_on F (closed_ball c R),
    from (continuous_on_dslope $ closed_ball_mem_nhds_of_mem hw.1).2 ⟨hc, hd _ hw⟩,
  have hdF : ∀ z ∈ ball (c : ℂ) R \ (insert w s), differentiable_at ℂ F z,
<<<<<<< HEAD
  { rintro z ⟨hzR, hzws⟩,
    rw [mem_insert_iff, not_or_distrib] at hzws,
    refine (((differentiable_at_id.sub_const w).inv $ sub_ne_zero.2 hzws.1).smul
      ((hd z ⟨hzR, hzws.2⟩).sub_const (f w))).congr_of_eventually_eq _,
    filter_upwards [is_open_ne.mem_nhds hzws.1] with x hx using update_noteq hx _ _ },
=======
    from λ z hz, (differentiable_at_dslope_of_ne
      (ne_of_mem_of_not_mem (mem_insert _ _) hz.2).symm).2
      (hd _ (diff_subset_diff_right (subset_insert _ _) hz)),
>>>>>>> 5b0996f8
  have HI := circle_integral_eq_zero_of_differentiable_on_off_countable hR.le hws hcF hdF,
  have hne : ∀ z ∈ sphere c R, z ≠ w, from λ z hz, ne_of_mem_of_not_mem hz (ne_of_lt hw.1),
  have hFeq : eq_on F (λ z, (z - w)⁻¹ • f z - (z - w)⁻¹ • f w) (sphere c R),
  { intros z hz,
    calc F z = (z - w)⁻¹ • (f z - f w) : update_noteq (hne z hz) _ _
    ... = (z - w)⁻¹ • f z - (z - w)⁻¹ • f w : smul_sub _ _ _ },
  have hc' : continuous_on (λ z, (z - w)⁻¹) (sphere c R),
    from (continuous_on_id.sub continuous_on_const).inv₀ (λ z hz, sub_ne_zero.2 $ hne z hz),
  rw [← circle_integral.integral_sub_inv_of_mem_ball hw.1, ← circle_integral.integral_smul_const,
    ← sub_eq_zero, ← circle_integral.integral_sub, ← circle_integral.integral_congr hR.le hFeq, HI],
  exacts [(hc'.smul (hc.mono sphere_subset_closed_ball)).circle_integrable hR.le,
    (hc'.smul continuous_on_const).circle_integrable hR.le]
end

/-- **Cauchy integral formula**: if `f : ℂ → E` is continuous on a closed disc of radius `R` and is
complex differentiable at all but countably many points of its interior, then for any `w` in this
interior we have $\frac{1}{2πi}\oint_{|z-c|=R}(z-w)^{-1}f(z)\,dz=f(w)$.
-/
lemma two_pi_I_inv_smul_circle_integral_sub_inv_smul_of_differentiable_on_off_countable
  {R : ℝ} {c w : ℂ} {f : ℂ → E} {s : set ℂ} (hs : countable s) (hw : w ∈ ball c R)
  (hc : continuous_on f (closed_ball c R)) (hd : ∀ x ∈ ball c R \ s, differentiable_at ℂ f x) :
  (2 * π * I : ℂ)⁻¹ • ∮ z in C(c, R), (z - w)⁻¹ • f z = f w :=
begin
  have hR : 0 < R := dist_nonneg.trans_lt hw,
  suffices : w ∈ closure (ball c R \ s),
  { lift R to ℝ≥0 using hR.le,
    have A : continuous_at (λ w, (2 * π * I : ℂ)⁻¹ • ∮ z in C(c, R), (z - w)⁻¹ • f z) w,
    { have := has_fpower_series_on_cauchy_integral
      ((hc.mono sphere_subset_closed_ball).circle_integrable R.coe_nonneg) hR,
      refine this.continuous_on.continuous_at (emetric.is_open_ball.mem_nhds _),
      rwa metric.emetric_ball_nnreal },
    have B : continuous_at f w, from hc.continuous_at (closed_ball_mem_nhds_of_mem hw),
    refine tendsto_nhds_unique_of_frequently_eq A B ((mem_closure_iff_frequently.1 this).mono _),
    intros z hz,
    rw [circle_integral_sub_inv_smul_of_differentiable_on_off_countable_aux hs hz hc hd,
      inv_smul_smul₀],
    simp [real.pi_ne_zero, I_ne_zero] },
  refine mem_closure_iff_nhds.2 (λ t ht, _),
  -- TODO: generalize to any vector space over `ℝ`
  set g : ℝ → ℂ := λ x, w + x,
  have : tendsto g (𝓝 0) (𝓝 w),
    from (continuous_const.add continuous_of_real).tendsto' 0 w (add_zero _),
  rcases mem_nhds_iff_exists_Ioo_subset.1 (this $ inter_mem ht $ is_open_ball.mem_nhds hw)
    with ⟨l, u, hlu₀, hlu_sub⟩,
  obtain ⟨x, hx⟩ : (Ioo l u \ g ⁻¹' s).nonempty,
  { refine nonempty_diff.2 (λ hsub, _),
    have : countable (Ioo l u),
      from (hs.preimage ((add_right_injective w).comp of_real_injective)).mono hsub,
    rw [← cardinal.mk_set_le_omega, cardinal.mk_Ioo_real (hlu₀.1.trans hlu₀.2)] at this,
    exact this.not_lt cardinal.omega_lt_continuum },
  exact ⟨g x, (hlu_sub hx.1).1, (hlu_sub hx.1).2, hx.2⟩
end

/-- **Cauchy integral formula**: if `f : ℂ → E` is continuous on a closed disc of radius `R` and is
complex differentiable at all but countably many points of its interior, then for any `w` in this
interior we have $\oint_{|z-c|=R}(z-w)^{-1}f(z)\,dz=2πif(w)$.
-/
lemma circle_integral_sub_inv_smul_of_differentiable_on_off_countable
  {R : ℝ} {c w : ℂ} {f : ℂ → E} {s : set ℂ} (hs : countable s) (hw : w ∈ ball c R)
  (hc : continuous_on f (closed_ball c R)) (hd : ∀ x ∈ ball c R \ s, differentiable_at ℂ f x) :
  ∮ z in C(c, R), (z - w)⁻¹ • f z = (2 * π * I : ℂ) • f w :=
by { rw [← two_pi_I_inv_smul_circle_integral_sub_inv_smul_of_differentiable_on_off_countable
  hs hw hc hd, smul_inv_smul₀], simp [real.pi_ne_zero, I_ne_zero] }

/-- **Cauchy integral formula**: if `f : ℂ → E` is continuous on a closed disc of radius `R` and is
complex differentiable on its interior, then for any `w` in this interior we have
$\oint_{|z-c|=R}(z-w)^{-1}f(z)\,dz=2πif(w)$.
-/
lemma circle_integral_sub_inv_smul_of_continuous_on_of_differentiable_on
  {R : ℝ} {c w : ℂ} {f : ℂ → E} (hw : w ∈ ball c R)
  (hc : continuous_on f (closed_ball c R)) (hd : differentiable_on ℂ f (ball c R)) :
  ∮ z in C(c, R), (z - w)⁻¹ • f z = (2 * π * I : ℂ) • f w :=
circle_integral_sub_inv_smul_of_differentiable_on_off_countable countable_empty hw hc $ λ z hz,
  hd.differentiable_at (is_open_ball.mem_nhds hz.1)

/-- **Cauchy integral formula**: if `f : ℂ → E` is complex differentiable on a closed disc of radius
`R`, then for any `w` in its interior we have $\oint_{|z-c|=R}(z-w)^{-1}f(z)\,dz=2πif(w)$. -/
lemma circle_integral_sub_inv_smul_of_differentiable_on
  {R : ℝ} {c w : ℂ} {f : ℂ → E} (hw : w ∈ ball c R) (hd : differentiable_on ℂ f (closed_ball c R)) :
  ∮ z in C(c, R), (z - w)⁻¹ • f z = (2 * π * I : ℂ) • f w :=
circle_integral_sub_inv_smul_of_continuous_on_of_differentiable_on hw hd.continuous_on $
  hd.mono $ ball_subset_closed_ball

/-- **Cauchy integral formula**: if `f : ℂ → ℂ` is continuous on a closed disc of radius `R` and is
complex differentiable at all but countably many points of its interior, then for any `w` in this
interior we have $\oint_{|z-c|=R}\frac{f(z)}{z-w}dz=2\pi i\,f(w)$.
-/
lemma circle_integral_div_sub_of_differentiable_on_off_countable {R : ℝ} {c w : ℂ} {s : set ℂ}
  (hs : countable s) (hw : w ∈ ball c R) {f : ℂ → ℂ} (hc : continuous_on f (closed_ball c R))
  (hd : ∀ z ∈ ball c R \ s, differentiable_at ℂ f z) :
  ∮ z in C(c, R), f z / (z - w) = 2 * π * I * f w :=
by simpa only [smul_eq_mul, div_eq_inv_mul]
  using circle_integral_sub_inv_smul_of_differentiable_on_off_countable hs hw hc hd

/-- If `f : ℂ → E` is continuous on a closed ball of positive radius and is differentiable at all
but countably many points of the corresponding open ball, then it is analytic on the open ball with
coefficients of the power series given by Cauchy integral formulas. -/
lemma has_fpower_series_on_ball_of_differentiable_off_countable {R : ℝ≥0} {c : ℂ} {f : ℂ → E}
  {s : set ℂ} (hs : countable s) (hc : continuous_on f (closed_ball c R))
  (hd : ∀ z ∈ ball c R \ s, differentiable_at ℂ f z) (hR : 0 < R) :
  has_fpower_series_on_ball f (cauchy_power_series f c R) c R :=
{ r_le := le_radius_cauchy_power_series _ _ _,
  r_pos := ennreal.coe_pos.2 hR,
  has_sum := λ w hw,
    begin
      have hw' : c + w ∈ ball c R,
        by simpa only [add_mem_ball_iff_norm, ← coe_nnnorm, mem_emetric_ball_zero_iff,
          nnreal.coe_lt_coe, ennreal.coe_lt_coe] using hw,
      rw ← two_pi_I_inv_smul_circle_integral_sub_inv_smul_of_differentiable_on_off_countable hs
        hw' hc hd,
      exact (has_fpower_series_on_cauchy_integral
        ((hc.mono sphere_subset_closed_ball).circle_integrable R.2) hR).has_sum hw
    end }

/-- If `f : ℂ → E` is continuous on a closed ball of positive radius and is complex differentiable
on its interior, then it is analytic on the open ball with coefficients of the power series given by
Cauchy integral formulas. -/
lemma has_fpower_series_on_ball_of_continuous_on_of_differentiable_on {R : ℝ≥0} {c : ℂ} {f : ℂ → E}
  (hc : continuous_on f (closed_ball c R)) (hd : differentiable_on ℂ f (ball c R)) (hR : 0 < R) :
  has_fpower_series_on_ball f (cauchy_power_series f c R) c R :=
has_fpower_series_on_ball_of_differentiable_off_countable countable_empty hc
  (λ z hz, hd.differentiable_at $ is_open_ball.mem_nhds hz.1) hR

/-- If `f : ℂ → E` is complex differentiable on a closed disc of positive radius, then it is
analytic on the corresponding open disc, and the coefficients of the power series are given by
Cauchy integral formulas. See also
`complex.has_fpower_series_on_ball_of_differentiable_off_countable` for a version of this lemma with
weaker assumptions. -/
protected lemma _root_.differentiable_on.has_fpower_series_on_ball {R : ℝ≥0} {c : ℂ} {f : ℂ → E}
  (hd : differentiable_on ℂ f (closed_ball c R)) (hR : 0 < R) :
  has_fpower_series_on_ball f (cauchy_power_series f c R) c R :=
has_fpower_series_on_ball_of_continuous_on_of_differentiable_on hd.continuous_on
  (hd.mono ball_subset_closed_ball) hR

/-- If `f : ℂ → E` is complex differentiable on some set `s`, then it is analytic at any point `z`
such that `s ∈ 𝓝 z` (equivalently, `z ∈ interior s`). -/
protected lemma _root_.differentiable_on.analytic_at {s : set ℂ} {f : ℂ → E} {z : ℂ}
  (hd : differentiable_on ℂ f s) (hz : s ∈ 𝓝 z) : analytic_at ℂ f z :=
begin
  rcases nhds_basis_closed_ball.mem_iff.1 hz with ⟨R, hR0, hRs⟩,
  lift R to ℝ≥0 using hR0.le,
  exact ((hd.mono hRs).has_fpower_series_on_ball hR0).analytic_at
end

/-- A complex differentiable function `f : ℂ → E` is analytic at every point. -/
protected lemma _root_.differentiable.analytic_at {f : ℂ → E} (hf : differentiable ℂ f) (z : ℂ) :
  analytic_at ℂ f z :=
hf.differentiable_on.analytic_at univ_mem

/-- When `f : ℂ → E` is differentiable, the `cauchy_power_series f z R` represents `f` as a power
series centered at `z` in the entirety of `ℂ`, regardless of `R : ℝ≥0`, with  `0 < R`. -/
protected lemma _root_.differentiable.has_fpower_series_on_ball {f : ℂ → E}
  (h : differentiable ℂ f) (z : ℂ) {R : ℝ≥0} (hR : 0 < R) :
  has_fpower_series_on_ball f (cauchy_power_series f z R) z ∞ :=
(h.differentiable_on.has_fpower_series_on_ball hR).r_eq_top_of_exists $ λ r hr,
  ⟨_, h.differentiable_on.has_fpower_series_on_ball hr⟩

end complex<|MERGE_RESOLUTION|>--- conflicted
+++ resolved
@@ -426,17 +426,9 @@
   have hcF : continuous_on F (closed_ball c R),
     from (continuous_on_dslope $ closed_ball_mem_nhds_of_mem hw.1).2 ⟨hc, hd _ hw⟩,
   have hdF : ∀ z ∈ ball (c : ℂ) R \ (insert w s), differentiable_at ℂ F z,
-<<<<<<< HEAD
-  { rintro z ⟨hzR, hzws⟩,
-    rw [mem_insert_iff, not_or_distrib] at hzws,
-    refine (((differentiable_at_id.sub_const w).inv $ sub_ne_zero.2 hzws.1).smul
-      ((hd z ⟨hzR, hzws.2⟩).sub_const (f w))).congr_of_eventually_eq _,
-    filter_upwards [is_open_ne.mem_nhds hzws.1] with x hx using update_noteq hx _ _ },
-=======
     from λ z hz, (differentiable_at_dslope_of_ne
       (ne_of_mem_of_not_mem (mem_insert _ _) hz.2).symm).2
       (hd _ (diff_subset_diff_right (subset_insert _ _) hz)),
->>>>>>> 5b0996f8
   have HI := circle_integral_eq_zero_of_differentiable_on_off_countable hR.le hws hcF hdF,
   have hne : ∀ z ∈ sphere c R, z ≠ w, from λ z hz, ne_of_mem_of_not_mem hz (ne_of_lt hw.1),
   have hFeq : eq_on F (λ z, (z - w)⁻¹ • f z - (z - w)⁻¹ • f w) (sphere c R),
