/-
Copyright (c) 2021 Heather Macbeth. All rights reserved.
Released under Apache 2.0 license as described in the file LICENSE.
Authors: Heather Macbeth
-/
import analysis.special_functions.exp
import topology.continuous_function.basic
import analysis.normed.field.unit_ball

/-!
# The circle

This file defines `circle` to be the metric sphere (`metric.sphere`) in `ℂ` centred at `0` of
radius `1`.  We equip it with the following structure:

* a submonoid of `ℂ`
* a group
* a topological group

We furthermore define `exp_map_circle` to be the natural map `λ t, exp (t * I)` from `ℝ` to
`circle`, and show that this map is a group homomorphism.

## Implementation notes

Because later (in `geometry.manifold.instances.sphere`) one wants to equip the circle with a smooth
manifold structure borrowed from `metric.sphere`, the underlying set is
`{z : ℂ | abs (z - 0) = 1}`.  This prevents certain algebraic facts from working definitionally --
for example, the circle is not defeq to `{z : ℂ | abs z = 1}`, which is the kernel of `complex.abs`
considered as a homomorphism from `ℂ` to `ℝ`, nor is it defeq to `{z : ℂ | norm_sq z = 1}`, which
is the kernel of the homomorphism `complex.norm_sq` from `ℂ` to `ℝ`.

Due to import hierarchy reasons, lemmas about the surjectivity and the kernel of
`exp_map_circle_hom` are in `analysis.special_functions.trigonometric`.
Moreover, material about the equivalence `angle_to_circle` between `real.angle` and `circle` is in
`analysis.special_functions.trigonometric`.
-/

noncomputable theory

open complex metric
open_locale complex_conjugate

/-- The unit circle in `ℂ`, here given the structure of a submonoid of `ℂ`. -/
def circle : submonoid ℂ := submonoid.unit_sphere ℂ

@[simp] lemma mem_circle_iff_abs {z : ℂ} : z ∈ circle ↔ abs z = 1 := mem_sphere_zero_iff_norm

lemma circle_def : ↑circle = {z : ℂ | abs z = 1} := set.ext $ λ z, mem_circle_iff_abs

@[simp] lemma abs_coe_circle (z : circle) : abs z = 1 :=
mem_circle_iff_abs.mp z.2

lemma mem_circle_iff_norm_sq {z : ℂ} : z ∈ circle ↔ norm_sq z = 1 :=
by simp [complex.abs]

@[simp] lemma norm_sq_eq_of_mem_circle (z : circle) : norm_sq z = 1 := by simp [norm_sq_eq_abs]

lemma ne_zero_of_mem_circle (z : circle) : (z:ℂ) ≠ 0 := ne_zero_of_mem_unit_sphere z

instance : comm_group circle := metric.sphere.comm_group

@[simp] lemma coe_inv_circle (z : circle) : ↑(z⁻¹) = (z : ℂ)⁻¹ := rfl

lemma coe_inv_circle_eq_conj (z : circle) : ↑(z⁻¹) = conj (z : ℂ) :=
by rw [coe_inv_circle, inv_def, norm_sq_eq_of_mem_circle, inv_one, of_real_one, mul_one]

@[simp] lemma coe_div_circle (z w : circle) : ↑(z / w) = (z:ℂ) / w :=
circle.subtype.map_div z w

/-- The elements of the circle embed into the units. -/
def circle.to_units : circle →* units ℂ := unit_sphere_to_units ℂ

-- written manually because `@[simps]` was slow and generated the wrong lemma
@[simp] lemma circle.to_units_apply (z : circle) :
  circle.to_units z = units.mk0 z (ne_zero_of_mem_circle z) := rfl

instance : compact_space circle := metric.sphere.compact_space _ _

instance : topological_group circle := metric.sphere.topological_group

/-- If `z` is a nonzero complex number, then `conj z / z` belongs to the unit circle. -/
@[simps] def circle.of_conj_div_self (z : ℂ) (hz : z ≠ 0) : circle :=
⟨conj z / z, mem_circle_iff_abs.2 $ by rw [map_div₀, abs_conj, div_self (complex.abs.ne_zero hz)]⟩

/-- The map `λ t, exp (t * I)` from `ℝ` to the unit circle in `ℂ`. -/
def exp_map_circle : C(ℝ, circle) :=
{ to_fun := λ t, ⟨exp (t * I), by simp [exp_mul_I, abs_cos_add_sin_mul_I]⟩ }

@[simp] lemma exp_map_circle_apply (t : ℝ) : ↑(exp_map_circle t) = complex.exp (t * complex.I) :=
rfl

@[simp] lemma exp_map_circle_zero : exp_map_circle 0 = 1 :=
subtype.ext $ by rw [exp_map_circle_apply, of_real_zero, zero_mul, exp_zero, submonoid.coe_one]

@[simp] lemma exp_map_circle_add (x y : ℝ) :
  exp_map_circle (x + y) = exp_map_circle x * exp_map_circle y :=
subtype.ext $ by simp only [exp_map_circle_apply, submonoid.coe_mul, of_real_add, add_mul,
  complex.exp_add]

/-- The map `λ t, exp (t * I)` from `ℝ` to the unit circle in `ℂ`, considered as a homomorphism of
groups. -/
<<<<<<< HEAD
@[simps] def exp_map_circle_hom : ℝ →+ (additive circle) :=
=======
@[simps]
def exp_map_circle_hom : ℝ →+ (additive circle) :=
>>>>>>> 13b8e258
{ to_fun := additive.of_mul ∘ exp_map_circle,
  map_zero' := exp_map_circle_zero,
  map_add' := exp_map_circle_add }

@[simp] lemma exp_map_circle_sub (x y : ℝ) :
  exp_map_circle (x - y) = exp_map_circle x / exp_map_circle y :=
exp_map_circle_hom.map_sub x y

@[simp] lemma exp_map_circle_neg (x : ℝ) : exp_map_circle (-x) = (exp_map_circle x)⁻¹ :=
exp_map_circle_hom.map_neg x<|MERGE_RESOLUTION|>--- conflicted
+++ resolved
@@ -99,12 +99,8 @@
 
 /-- The map `λ t, exp (t * I)` from `ℝ` to the unit circle in `ℂ`, considered as a homomorphism of
 groups. -/
-<<<<<<< HEAD
-@[simps] def exp_map_circle_hom : ℝ →+ (additive circle) :=
-=======
 @[simps]
 def exp_map_circle_hom : ℝ →+ (additive circle) :=
->>>>>>> 13b8e258
 { to_fun := additive.of_mul ∘ exp_map_circle,
   map_zero' := exp_map_circle_zero,
   map_add' := exp_map_circle_add }
