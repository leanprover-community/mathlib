--- conflicted
+++ resolved
@@ -639,7 +639,7 @@
 begin
   refine le_antisymm (le_infi $ λ i x hx y hy, hx _ $ mem_Union_of_mem _ hy) _,
   intros x hx y hy,
-  rw [convex_cone.mem_coe, convex_cone.mem_infi] at hx,
+  rw [set_like.mem_coe, convex_cone.mem_infi] at hx,
   obtain ⟨j, hj⟩ := mem_Union.mp hy,
   exact hx _ _ hj,
 end
@@ -651,18 +651,6 @@
 /-- The dual cone of `s` equals the intersection of dual cones of the points in `s`. -/
 lemma inner_dual_cone_eq_Inter_inner_dual_cone_singleton :
   (s.inner_dual_cone : set H) = ⋂ i : s, (({i} : set H).inner_dual_cone : set H) :=
-<<<<<<< HEAD
 by rw [←convex_cone.coe_infi, ←inner_dual_cone_Union, Union_of_singleton_coe]
-=======
-begin
-  simp_rw [set.Inter_coe_set, subtype.coe_mk],
-  refine set.ext (λ x, iff.intro (λ hx, _) _),
-  { refine set.mem_Inter.2 (λ i, set.mem_Inter.2 (λ hi _, _)),
-    rintro ⟨ ⟩,
-    exact hx i hi },
-  { simp only [set.mem_Inter, set_like.mem_coe, mem_inner_dual_cone,
-      set.mem_singleton_iff, forall_eq, imp_self] }
-end
->>>>>>> 4f3245c3
 
 end dual