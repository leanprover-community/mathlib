/-
Copyright (c) 2020 Yury Kudryashov All rights reserved.
Released under Apache 2.0 license as described in the file LICENSE.
Authors: Yury Kudryashov, Frédéric Dupuis
-/
import analysis.convex.hull
import analysis.inner_product_space.basic

/-!
# Convex cones

In a `𝕜`-module `E`, we define a convex cone as a set `s` such that `a • x + b • y ∈ s` whenever
`x, y ∈ s` and `a, b > 0`. We prove that convex cones form a `complete_lattice`, and define their
images (`convex_cone.map`) and preimages (`convex_cone.comap`) under linear maps.

We define pointed, blunt, flat and salient cones, and prove the correspondence between
convex cones and ordered modules.

We also define `convex.to_cone` to be the minimal cone that includes a given convex set.

We define `set.inner_dual_cone` to be the cone consisting of all points `y` such that for
all points `x` in a given set `0 ≤ ⟪ x, y ⟫`.

## Main statements

We prove two extension theorems:
* `riesz_extension`:
  [M. Riesz extension theorem](https://en.wikipedia.org/wiki/M._Riesz_extension_theorem) says that
  if `s` is a convex cone in a real vector space `E`, `p` is a submodule of `E`
  such that `p + s = E`, and `f` is a linear function `p → ℝ` which is
  nonnegative on `p ∩ s`, then there exists a globally defined linear function
  `g : E → ℝ` that agrees with `f` on `p`, and is nonnegative on `s`.
* `exists_extension_of_le_sublinear`:
  Hahn-Banach theorem: if `N : E → ℝ` is a sublinear map, `f` is a linear map
  defined on a subspace of `E`, and `f x ≤ N x` for all `x` in the domain of `f`,
  then `f` can be extended to the whole space to a linear map `g` such that `g x ≤ N x`
  for all `x`

## Implementation notes

While `convex 𝕜` is a predicate on sets, `convex_cone 𝕜 E` is a bundled convex cone.

## References

* https://en.wikipedia.org/wiki/Convex_cone
-/


open set linear_map
open_locale classical pointwise

variables {𝕜 E F G : Type*}

/-! ### Definition of `convex_cone` and basic properties -/

section definitions
variables (𝕜 E) [ordered_semiring 𝕜]

/-- A convex cone is a subset `s` of a `𝕜`-module such that `a • x + b • y ∈ s` whenever `a, b > 0`
and `x, y ∈ s`. -/
structure convex_cone [add_comm_monoid E] [has_smul 𝕜 E] :=
(carrier : set E)
(smul_mem' : ∀ ⦃c : 𝕜⦄, 0 < c → ∀ ⦃x : E⦄, x ∈ carrier → c • x ∈ carrier)
(add_mem' : ∀ ⦃x⦄ (hx : x ∈ carrier) ⦃y⦄ (hy : y ∈ carrier), x + y ∈ carrier)

end definitions

variables {𝕜 E}

namespace convex_cone
section ordered_semiring
variables [ordered_semiring 𝕜] [add_comm_monoid E]

section has_smul
variables [has_smul 𝕜 E] (S T : convex_cone 𝕜 E)

instance : set_like (convex_cone 𝕜 E) E :=
{ coe := carrier,
  coe_injective' := λ S T h, by cases S; cases T; congr' }

@[simp] lemma coe_mk {s : set E} {h₁ h₂} : ↑(@mk 𝕜 _ _ _ _ s h₁ h₂) = s := rfl

@[simp] lemma mem_mk {s : set E} {h₁ h₂ x} : x ∈ @mk 𝕜 _ _ _ _ s h₁ h₂ ↔ x ∈ s := iff.rfl

/-- Two `convex_cone`s are equal if they have the same elements. -/
@[ext] theorem ext {S T : convex_cone 𝕜 E} (h : ∀ x, x ∈ S ↔ x ∈ T) : S = T := set_like.ext h

lemma smul_mem {c : 𝕜} {x : E} (hc : 0 < c) (hx : x ∈ S) : c • x ∈ S := S.smul_mem' hc hx

lemma add_mem ⦃x⦄ (hx : x ∈ S) ⦃y⦄ (hy : y ∈ S) : x + y ∈ S := S.add_mem' hx hy

instance : add_mem_class (convex_cone 𝕜 E) E :=
{ add_mem := λ c a b ha hb, add_mem c ha hb }

instance : has_inf (convex_cone 𝕜 E) :=
⟨λ S T, ⟨S ∩ T, λ c hc x hx, ⟨S.smul_mem hc hx.1, T.smul_mem hc hx.2⟩,
  λ x hx y hy, ⟨S.add_mem hx.1 hy.1, T.add_mem hx.2 hy.2⟩⟩⟩

@[simp] lemma coe_inf : ((S ⊓ T : convex_cone 𝕜 E) : set E) = ↑S ∩ ↑T := rfl

lemma mem_inf {x} : x ∈ S ⊓ T ↔ x ∈ S ∧ x ∈ T := iff.rfl

instance : has_Inf (convex_cone 𝕜 E) :=
⟨λ S, ⟨⋂ s ∈ S, ↑s,
  λ c hc x hx, mem_bInter $ λ s hs, s.smul_mem hc $ mem_Inter₂.1 hx s hs,
  λ x hx y hy, mem_bInter $ λ s hs, s.add_mem (mem_Inter₂.1 hx s hs) (mem_Inter₂.1 hy s hs)⟩⟩

@[simp] lemma coe_Inf (S : set (convex_cone 𝕜 E)) : ↑(Inf S) = ⋂ s ∈ S, (s : set E) := rfl

lemma mem_Inf {x : E} {S : set (convex_cone 𝕜 E)} : x ∈ Inf S ↔ ∀ s ∈ S, x ∈ s := mem_Inter₂

@[simp] lemma coe_infi {ι : Sort*} (f : ι → convex_cone 𝕜 E) : ↑(infi f) = ⋂ i, (f i : set E) :=
by simp [infi]

lemma mem_infi {ι : Sort*} {x : E} {f : ι → convex_cone 𝕜 E} : x ∈ infi f ↔ ∀ i, x ∈ f i :=
mem_Inter₂.trans $ by simp

variables (𝕜)

instance : has_bot (convex_cone 𝕜 E) := ⟨⟨∅, λ c hc x, false.elim, λ x, false.elim⟩⟩

lemma mem_bot (x : E) : x ∈ (⊥ : convex_cone 𝕜 E) = false := rfl

@[simp] lemma coe_bot : ↑(⊥ : convex_cone 𝕜 E) = (∅ : set E) := rfl

instance : has_top (convex_cone 𝕜 E) := ⟨⟨univ, λ c hc x hx, mem_univ _, λ x hx y hy, mem_univ _⟩⟩

lemma mem_top (x : E) : x ∈ (⊤ : convex_cone 𝕜 E) := mem_univ x

@[simp] lemma coe_top : ↑(⊤ : convex_cone 𝕜 E) = (univ : set E) := rfl

instance : complete_lattice (convex_cone 𝕜 E) :=
{ le           := (≤),
  lt           := (<),
  bot          := (⊥),
  bot_le       := λ S x, false.elim,
  top          := (⊤),
  le_top       := λ S x hx, mem_top 𝕜 x,
  inf          := (⊓),
  Inf          := has_Inf.Inf,
  sup          := λ a b, Inf {x | a ≤ x ∧ b ≤ x},
  Sup          := λ s, Inf {T | ∀ S ∈ s, S ≤ T},
  le_sup_left  := λ a b, λ x hx, mem_Inf.2 $ λ s hs, hs.1 hx,
  le_sup_right := λ a b, λ x hx, mem_Inf.2 $ λ s hs, hs.2 hx,
  sup_le       := λ a b c ha hb x hx, mem_Inf.1 hx c ⟨ha, hb⟩,
  le_inf       := λ a b c ha hb x hx, ⟨ha hx, hb hx⟩,
  inf_le_left  := λ a b x, and.left,
  inf_le_right := λ a b x, and.right,
  le_Sup       := λ s p hs x hx, mem_Inf.2 $ λ t ht, ht p hs hx,
  Sup_le       := λ s p hs x hx, mem_Inf.1 hx p hs,
  le_Inf       := λ s a ha x hx, mem_Inf.2 $ λ t ht, ha t ht hx,
  Inf_le       := λ s a ha x hx, mem_Inf.1 hx _ ha,
  .. set_like.partial_order }

instance : inhabited (convex_cone 𝕜 E) := ⟨⊥⟩

end has_smul

section module
variables [module 𝕜 E] (S : convex_cone 𝕜 E)

protected lemma convex : convex 𝕜 (S : set E) :=
convex_iff_forall_pos.2 $ λ x y hx hy a b ha hb hab,
  S.add_mem (S.smul_mem ha hx) (S.smul_mem hb hy)

end module
end ordered_semiring

section linear_ordered_field
variables [linear_ordered_field 𝕜]

section add_comm_monoid
variables [add_comm_monoid E] [add_comm_monoid F] [add_comm_monoid G]

section mul_action
variables [mul_action 𝕜 E] (S : convex_cone 𝕜 E)

lemma smul_mem_iff {c : 𝕜} (hc : 0 < c) {x : E} :
  c • x ∈ S ↔ x ∈ S :=
⟨λ h, inv_smul_smul₀ hc.ne' x ▸ S.smul_mem (inv_pos.2 hc) h, S.smul_mem hc⟩

end mul_action

section module
variables [module 𝕜 E] [module 𝕜 F] [module 𝕜 G]

/-- The image of a convex cone under a `𝕜`-linear map is a convex cone. -/
def map (f : E →ₗ[𝕜] F) (S : convex_cone 𝕜 E) : convex_cone 𝕜 F :=
{ carrier := f '' S,
  smul_mem' := λ c hc y ⟨x, hx, hy⟩, hy ▸ f.map_smul c x ▸ mem_image_of_mem f (S.smul_mem hc hx),
  add_mem' := λ y₁ ⟨x₁, hx₁, hy₁⟩ y₂ ⟨x₂, hx₂, hy₂⟩, hy₁ ▸ hy₂ ▸ f.map_add x₁ x₂ ▸
    mem_image_of_mem f (S.add_mem hx₁ hx₂) }

@[simp] lemma mem_map {f : E →ₗ[𝕜] F} {S : convex_cone 𝕜 E} {y : F} :
  y ∈ S.map f ↔ ∃ x ∈ S, f x = y :=
mem_image_iff_bex

lemma map_map (g : F →ₗ[𝕜] G) (f : E →ₗ[𝕜] F) (S : convex_cone 𝕜 E) :
  (S.map f).map g = S.map (g.comp f) :=
set_like.coe_injective $ image_image g f S

@[simp] lemma map_id (S : convex_cone 𝕜 E) : S.map linear_map.id = S :=
set_like.coe_injective $ image_id _

/-- The preimage of a convex cone under a `𝕜`-linear map is a convex cone. -/
def comap (f : E →ₗ[𝕜] F) (S : convex_cone 𝕜 F) : convex_cone 𝕜 E :=
{ carrier := f ⁻¹' S,
  smul_mem' := λ c hc x hx, by { rw [mem_preimage, f.map_smul c], exact S.smul_mem hc hx },
  add_mem' := λ x hx y hy, by { rw [mem_preimage, f.map_add], exact S.add_mem hx hy } }

@[simp] lemma comap_coe (f : E →ₗ[𝕜] F) (S : convex_cone 𝕜 F) : (S.comap f : set E) = f ⁻¹' S := rfl

@[simp] lemma comap_id (S : convex_cone 𝕜 E) : S.comap linear_map.id = S :=
set_like.coe_injective preimage_id

lemma comap_comap (g : F →ₗ[𝕜] G) (f : E →ₗ[𝕜] F) (S : convex_cone 𝕜 G) :
  (S.comap g).comap f = S.comap (g.comp f) :=
set_like.coe_injective $ preimage_comp.symm

@[simp] lemma mem_comap {f : E →ₗ[𝕜] F} {S : convex_cone 𝕜 F} {x : E} : x ∈ S.comap f ↔ f x ∈ S :=
iff.rfl

end module
end add_comm_monoid

section ordered_add_comm_group
variables [ordered_add_comm_group E] [module 𝕜 E]

/--
Constructs an ordered module given an `ordered_add_comm_group`, a cone, and a proof that
the order relation is the one defined by the cone.
-/
lemma to_ordered_smul (S : convex_cone 𝕜 E) (h : ∀ x y : E, x ≤ y ↔ y - x ∈ S) :
  ordered_smul 𝕜 E :=
ordered_smul.mk'
begin
  intros x y z xy hz,
  rw [h (z • x) (z • y), ←smul_sub z y x],
  exact smul_mem S hz ((h x y).mp xy.le),
end

end ordered_add_comm_group
end linear_ordered_field

/-! ### Convex cones with extra properties -/

section ordered_semiring
variables [ordered_semiring 𝕜]

section add_comm_monoid
variables [add_comm_monoid E] [has_smul 𝕜 E] (S : convex_cone 𝕜 E)

/-- A convex cone is pointed if it includes `0`. -/
def pointed (S : convex_cone 𝕜 E) : Prop := (0 : E) ∈ S

/-- A convex cone is blunt if it doesn't include `0`. -/
def blunt (S : convex_cone 𝕜 E) : Prop := (0 : E) ∉ S

lemma pointed_iff_not_blunt (S : convex_cone 𝕜 E) : S.pointed ↔ ¬S.blunt :=
⟨λ h₁ h₂, h₂ h₁, not_not.mp⟩

lemma blunt_iff_not_pointed (S : convex_cone 𝕜 E) : S.blunt ↔ ¬S.pointed :=
by rw [pointed_iff_not_blunt, not_not]

lemma pointed.mono {S T : convex_cone 𝕜 E} (h : S ≤ T) : S.pointed → T.pointed := @h _

lemma blunt.anti {S T : convex_cone 𝕜 E} (h : T ≤ S) : S.blunt → T.blunt := (∘ @@h)

end add_comm_monoid

section add_comm_group
variables [add_comm_group E] [has_smul 𝕜 E] (S : convex_cone 𝕜 E)

/-- A convex cone is flat if it contains some nonzero vector `x` and its opposite `-x`. -/
def flat : Prop := ∃ x ∈ S, x ≠ (0 : E) ∧ -x ∈ S

/-- A convex cone is salient if it doesn't include `x` and `-x` for any nonzero `x`. -/
def salient : Prop := ∀ x ∈ S, x ≠ (0 : E) → -x ∉ S

lemma salient_iff_not_flat (S : convex_cone 𝕜 E) : S.salient ↔ ¬S.flat :=
begin
  split,
  { rintros h₁ ⟨x, xs, H₁, H₂⟩,
    exact h₁ x xs H₁ H₂ },
  { intro h,
    unfold flat at h,
    push_neg at h,
    exact h }
end

lemma flat.mono {S T : convex_cone 𝕜 E} (h : S ≤ T) : S.flat → T.flat
| ⟨x, hxS, hx, hnxS⟩ := ⟨x, h hxS, hx, h hnxS⟩

lemma salient.anti {S T : convex_cone 𝕜 E} (h : T ≤ S) : S.salient → T.salient :=
λ hS x hxT hx hnT, hS x (h hxT) hx (h hnT)

/-- A flat cone is always pointed (contains `0`). -/
lemma flat.pointed {S : convex_cone 𝕜 E} (hS : S.flat) : S.pointed :=
begin
  obtain ⟨x, hx, _, hxneg⟩ := hS,
  rw [pointed, ←add_neg_self x],
  exact add_mem S hx hxneg,
end

/-- A blunt cone (one not containing `0`) is always salient. -/
lemma blunt.salient {S : convex_cone 𝕜 E} : S.blunt → S.salient :=
begin
  rw [salient_iff_not_flat, blunt_iff_not_pointed],
  exact mt flat.pointed,
end

/-- A pointed convex cone defines a preorder. -/
def to_preorder (h₁ : S.pointed) : preorder E :=
{ le := λ x y, y - x ∈ S,
  le_refl := λ x, by change x - x ∈ S; rw [sub_self x]; exact h₁,
  le_trans := λ x y z xy zy, by simpa using add_mem S zy xy }

/-- A pointed and salient cone defines a partial order. -/
def to_partial_order (h₁ : S.pointed) (h₂ : S.salient) : partial_order E :=
{ le_antisymm :=
    begin
      intros a b ab ba,
      by_contradiction h,
      have h' : b - a ≠ 0 := λ h'', h (eq_of_sub_eq_zero h'').symm,
      have H := h₂ (b-a) ab h',
      rw neg_sub b a at H,
      exact H ba,
    end,
  ..to_preorder S h₁ }

/-- A pointed and salient cone defines an `ordered_add_comm_group`. -/
def to_ordered_add_comm_group (h₁ : S.pointed) (h₂ : S.salient) :
  ordered_add_comm_group E :=
{ add_le_add_left :=
    begin
      intros a b hab c,
      change c + b - (c + a) ∈ S,
      rw add_sub_add_left_eq_sub,
      exact hab,
    end,
  ..to_partial_order S h₁ h₂,
  ..show add_comm_group E, by apply_instance }

end add_comm_group
end ordered_semiring

/-! ### Positive cone of an ordered module -/

section positive_cone
variables (𝕜 E) [ordered_semiring 𝕜] [ordered_add_comm_group E] [module 𝕜 E] [ordered_smul 𝕜 E]

/--
The positive cone is the convex cone formed by the set of nonnegative elements in an ordered
module.
-/
def positive : convex_cone 𝕜 E :=
{ carrier := set.Ici 0,
  smul_mem' := λ c hc x (hx : _ ≤ _), smul_nonneg hc.le hx,
  add_mem' := λ x (hx : _ ≤ _) y (hy : _ ≤ _), add_nonneg hx hy }

<<<<<<< HEAD
@[simp] lemma mem_positive_cone {x : E} : x ∈ positive_cone 𝕜 E ↔ 0 ≤ x := iff.rfl

lemma positive_cone_eq_Ici : (positive_cone 𝕜 E : set E) = Ici 0 := rfl
=======
@[simp] lemma mem_positive {x : E} : x ∈ positive 𝕜 E ↔ 0 ≤ x := iff.rfl
@[simp] lemma coe_positive : ↑(positive 𝕜 E) = set.Ici (0 : E) := rfl
>>>>>>> cad35c79

/-- The positive cone of an ordered module is always salient. -/
lemma salient_positive : salient (positive 𝕜 E) :=
λ x xs hx hx', lt_irrefl (0 : E)
  (calc
    0   < x         : lt_of_le_of_ne xs hx.symm
    ... ≤ x + (-x)  : le_add_of_nonneg_right hx'
    ... = 0         : add_neg_self x)

/-- The positive cone of an ordered module is always pointed. -/
lemma pointed_positive : pointed (positive 𝕜 E) := le_refl 0

/-- The cone of strictly positive elements.

Note that this naming diverges from the mathlib convention of `pos` and `nonneg` due to "positive
cone" (`convex_cone.positive`) being established terminology for the non-negative elements. -/
def strictly_positive : convex_cone 𝕜 E :=
{ carrier := set.Ioi 0,
  smul_mem' := λ c hc x (hx : _ < _), smul_pos hc hx,
  add_mem' := λ x hx y hy, add_pos hx hy }

@[simp] lemma mem_strictly_positive {x : E} : x ∈ strictly_positive 𝕜 E ↔ 0 < x := iff.rfl
@[simp] lemma coe_strictly_positive : ↑(strictly_positive 𝕜 E) = set.Ioi (0 : E) := rfl

lemma positive_le_strictly_positive : strictly_positive 𝕜 E ≤ positive 𝕜 E := λ x, le_of_lt

/-- The strictly positive cone of an ordered module is always salient. -/
lemma salient_strictly_positive : salient (strictly_positive 𝕜 E) :=
(salient_positive 𝕜 E).anti $ positive_le_strictly_positive 𝕜 E

/-- The strictly positive cone of an ordered module is always blunt. -/
lemma blunt_strictly_positive : blunt (strictly_positive 𝕜 E) := lt_irrefl 0

end positive_cone
end convex_cone

/-! ### Cone over a convex set -/

section cone_from_convex
variables [linear_ordered_field 𝕜] [add_comm_group E] [module 𝕜 E]

namespace convex

/-- The set of vectors proportional to those in a convex set forms a convex cone. -/
def to_cone (s : set E) (hs : convex 𝕜 s) : convex_cone 𝕜 E :=
begin
  apply convex_cone.mk (⋃ (c : 𝕜) (H : 0 < c), c • s);
    simp only [mem_Union, mem_smul_set],
  { rintros c c_pos _ ⟨c', c'_pos, x, hx, rfl⟩,
    exact ⟨c * c', mul_pos c_pos c'_pos, x, hx, (smul_smul _ _ _).symm⟩ },
  { rintros _ ⟨cx, cx_pos, x, hx, rfl⟩ _ ⟨cy, cy_pos, y, hy, rfl⟩,
    have : 0 < cx + cy, from add_pos cx_pos cy_pos,
    refine ⟨_, this, _, convex_iff_div.1 hs hx hy cx_pos.le cy_pos.le this, _⟩,
    simp only [smul_add, smul_smul, mul_div_assoc', mul_div_cancel_left _ this.ne'] }
end

variables {s : set E} (hs : convex 𝕜 s) {x : E}

lemma mem_to_cone : x ∈ hs.to_cone s ↔ ∃ (c : 𝕜), 0 < c ∧ ∃ y ∈ s, c • y = x :=
by simp only [to_cone, convex_cone.mem_mk, mem_Union, mem_smul_set, eq_comm, exists_prop]

lemma mem_to_cone' : x ∈ hs.to_cone s ↔ ∃ (c : 𝕜), 0 < c ∧ c • x ∈ s :=
begin
  refine hs.mem_to_cone.trans ⟨_, _⟩,
  { rintros ⟨c, hc, y, hy, rfl⟩,
    exact ⟨c⁻¹, inv_pos.2 hc, by rwa [smul_smul, inv_mul_cancel hc.ne', one_smul]⟩ },
  { rintros ⟨c, hc, hcx⟩,
    exact ⟨c⁻¹, inv_pos.2 hc, _, hcx, by rw [smul_smul, inv_mul_cancel hc.ne', one_smul]⟩ }
end

lemma subset_to_cone : s ⊆ hs.to_cone s :=
λ x hx, hs.mem_to_cone'.2 ⟨1, zero_lt_one, by rwa one_smul⟩

/-- `hs.to_cone s` is the least cone that includes `s`. -/
lemma to_cone_is_least : is_least { t : convex_cone 𝕜 E | s ⊆ t } (hs.to_cone s) :=
begin
  refine ⟨hs.subset_to_cone, λ t ht x hx, _⟩,
  rcases hs.mem_to_cone.1 hx with ⟨c, hc, y, hy, rfl⟩,
  exact t.smul_mem hc (ht hy)
end

lemma to_cone_eq_Inf : hs.to_cone s = Inf { t : convex_cone 𝕜 E | s ⊆ t } :=
hs.to_cone_is_least.is_glb.Inf_eq.symm

end convex

lemma convex_hull_to_cone_is_least (s : set E) :
  is_least {t : convex_cone 𝕜 E | s ⊆ t} ((convex_convex_hull 𝕜 s).to_cone _) :=
begin
  convert (convex_convex_hull 𝕜 s).to_cone_is_least,
  ext t,
  exact ⟨λ h, convex_hull_min h t.convex, (subset_convex_hull 𝕜 s).trans⟩,
end

lemma convex_hull_to_cone_eq_Inf (s : set E) :
  (convex_convex_hull 𝕜 s).to_cone _ = Inf {t : convex_cone 𝕜 E | s ⊆ t} :=
eq.symm $ is_glb.Inf_eq $ is_least.is_glb $ convex_hull_to_cone_is_least s

end cone_from_convex

/-!
### M. Riesz extension theorem

Given a convex cone `s` in a vector space `E`, a submodule `p`, and a linear `f : p → ℝ`, assume
that `f` is nonnegative on `p ∩ s` and `p + s = E`. Then there exists a globally defined linear
function `g : E → ℝ` that agrees with `f` on `p`, and is nonnegative on `s`.

We prove this theorem using Zorn's lemma. `riesz_extension.step` is the main part of the proof.
It says that if the domain `p` of `f` is not the whole space, then `f` can be extended to a larger
subspace `p ⊔ span ℝ {y}` without breaking the non-negativity condition.

In `riesz_extension.exists_top` we use Zorn's lemma to prove that we can extend `f`
to a linear map `g` on `⊤ : submodule E`. Mathematically this is the same as a linear map on `E`
but in Lean `⊤ : submodule E` is isomorphic but is not equal to `E`. In `riesz_extension`
we use this isomorphism to prove the theorem.
-/

variables [add_comm_group E] [module ℝ E]

namespace riesz_extension
open submodule
variables (s : convex_cone ℝ E) (f : linear_pmap ℝ E ℝ)

/-- Induction step in M. Riesz extension theorem. Given a convex cone `s` in a vector space `E`,
a partially defined linear map `f : f.domain → ℝ`, assume that `f` is nonnegative on `f.domain ∩ p`
and `p + s = E`. If `f` is not defined on the whole `E`, then we can extend it to a larger
submodule without breaking the non-negativity condition. -/
lemma step (nonneg : ∀ x : f.domain, (x : E) ∈ s → 0 ≤ f x)
  (dense : ∀ y, ∃ x : f.domain, (x : E) + y ∈ s) (hdom : f.domain ≠ ⊤) :
  ∃ g, f < g ∧ ∀ x : g.domain, (x : E) ∈ s → 0 ≤ g x :=
begin
  obtain ⟨y, -, hy⟩ : ∃ (y : E) (h : y ∈ ⊤), y ∉ f.domain,
    { exact @set_like.exists_of_lt (submodule ℝ E) _ _ _ _ (lt_top_iff_ne_top.2 hdom) },
  obtain ⟨c, le_c, c_le⟩ :
    ∃ c, (∀ x : f.domain, -(x:E) - y ∈ s → f x ≤ c) ∧ (∀ x : f.domain, (x:E) + y ∈ s → c ≤ f x),
  { set Sp := f '' {x : f.domain | (x:E) + y ∈ s},
    set Sn := f '' {x : f.domain | -(x:E) - y ∈ s},
    suffices : (upper_bounds Sn ∩ lower_bounds Sp).nonempty,
      by simpa only [set.nonempty, upper_bounds, lower_bounds, ball_image_iff] using this,
    refine exists_between_of_forall_le (nonempty.image f _) (nonempty.image f (dense y)) _,
    { rcases (dense (-y)) with ⟨x, hx⟩,
      rw [← neg_neg x, add_subgroup_class.coe_neg, ← sub_eq_add_neg] at hx,
      exact ⟨_, hx⟩ },
    rintros a ⟨xn, hxn, rfl⟩ b ⟨xp, hxp, rfl⟩,
    have := s.add_mem hxp hxn,
    rw [add_assoc, add_sub_cancel'_right, ← sub_eq_add_neg, ← add_subgroup_class.coe_sub] at this,
    replace := nonneg _ this,
    rwa [f.map_sub, sub_nonneg] at this },
  have hy' : y ≠ 0, from λ hy₀, hy (hy₀.symm ▸ zero_mem _),
  refine ⟨f.sup_span_singleton y (-c) hy, _, _⟩,
  { refine lt_iff_le_not_le.2 ⟨f.left_le_sup _ _, λ H, _⟩,
    replace H := linear_pmap.domain_mono.monotone H,
    rw [linear_pmap.domain_sup_span_singleton, sup_le_iff, span_le, singleton_subset_iff] at H,
    exact hy H.2 },
  { rintros ⟨z, hz⟩ hzs,
    rcases mem_sup.1 hz with ⟨x, hx, y', hy', rfl⟩,
    rcases mem_span_singleton.1 hy' with ⟨r, rfl⟩,
    simp only [subtype.coe_mk] at hzs,
    erw [linear_pmap.sup_span_singleton_apply_mk _ _ _ _ _ hx, smul_neg,
      ← sub_eq_add_neg, sub_nonneg],
    rcases lt_trichotomy r 0 with hr|hr|hr,
    { have : -(r⁻¹ • x) - y ∈ s,
        by rwa [← s.smul_mem_iff (neg_pos.2 hr), smul_sub, smul_neg, neg_smul, neg_neg, smul_smul,
          mul_inv_cancel hr.ne, one_smul, sub_eq_add_neg, neg_smul, neg_neg],
      replace := le_c (r⁻¹ • ⟨x, hx⟩) this,
      rwa [← mul_le_mul_left (neg_pos.2 hr), neg_mul, neg_mul,
        neg_le_neg_iff, f.map_smul, smul_eq_mul, ← mul_assoc, mul_inv_cancel hr.ne,
        one_mul] at this },
    { subst r,
      simp only [zero_smul, add_zero] at hzs ⊢,
      apply nonneg,
      exact hzs },
    { have : r⁻¹ • x + y ∈ s,
        by rwa [← s.smul_mem_iff hr, smul_add, smul_smul, mul_inv_cancel hr.ne', one_smul],
      replace := c_le (r⁻¹ • ⟨x, hx⟩) this,
      rwa [← mul_le_mul_left hr, f.map_smul, smul_eq_mul, ← mul_assoc,
        mul_inv_cancel hr.ne', one_mul] at this } }
end

theorem exists_top (p : linear_pmap ℝ E ℝ)
  (hp_nonneg : ∀ x : p.domain, (x : E) ∈ s → 0 ≤ p x)
  (hp_dense : ∀ y, ∃ x : p.domain, (x : E) + y ∈ s) :
  ∃ q ≥ p, q.domain = ⊤ ∧ ∀ x : q.domain, (x : E) ∈ s → 0 ≤ q x :=
begin
  replace hp_nonneg : p ∈ { p | _ }, by { rw mem_set_of_eq, exact hp_nonneg },
  obtain ⟨q, hqs, hpq, hq⟩ := zorn_nonempty_partial_order₀ _ _ _ hp_nonneg,
  { refine ⟨q, hpq, _, hqs⟩,
    contrapose! hq,
    rcases step s q hqs _ hq with ⟨r, hqr, hr⟩,
    { exact ⟨r, hr, hqr.le, hqr.ne'⟩ },
    { exact λ y, let ⟨x, hx⟩ := hp_dense y in ⟨of_le hpq.left x, hx⟩ } },
  { intros c hcs c_chain y hy,
    clear hp_nonneg hp_dense p,
    have cne : c.nonempty := ⟨y, hy⟩,
    refine ⟨linear_pmap.Sup c c_chain.directed_on, _, λ _, linear_pmap.le_Sup c_chain.directed_on⟩,
    rintros ⟨x, hx⟩ hxs,
    have hdir : directed_on (≤) (linear_pmap.domain '' c),
      from directed_on_image.2 (c_chain.directed_on.mono linear_pmap.domain_mono.monotone),
    rcases (mem_Sup_of_directed (cne.image _) hdir).1 hx with ⟨_, ⟨f, hfc, rfl⟩, hfx⟩,
    have : f ≤ linear_pmap.Sup c c_chain.directed_on, from linear_pmap.le_Sup _ hfc,
    convert ← hcs hfc ⟨x, hfx⟩ hxs,
    apply this.2, refl }
end

end riesz_extension

/-- M. **Riesz extension theorem**: given a convex cone `s` in a vector space `E`, a submodule `p`,
and a linear `f : p → ℝ`, assume that `f` is nonnegative on `p ∩ s` and `p + s = E`. Then
there exists a globally defined linear function `g : E → ℝ` that agrees with `f` on `p`,
and is nonnegative on `s`. -/
theorem riesz_extension (s : convex_cone ℝ E) (f : linear_pmap ℝ E ℝ)
  (nonneg : ∀ x : f.domain, (x : E) ∈ s → 0 ≤ f x) (dense : ∀ y, ∃ x : f.domain, (x : E) + y ∈ s) :
  ∃ g : E →ₗ[ℝ] ℝ, (∀ x : f.domain, g x = f x) ∧ (∀ x ∈ s, 0 ≤ g x) :=
begin
  rcases riesz_extension.exists_top s f nonneg dense with ⟨⟨g_dom, g⟩, ⟨hpg, hfg⟩, htop, hgs⟩,
  clear hpg,
  refine ⟨g ∘ₗ ↑(linear_equiv.of_top _ htop).symm, _, _⟩;
    simp only [comp_apply, linear_equiv.coe_coe, linear_equiv.of_top_symm_apply],
  { exact λ x, (hfg (submodule.coe_mk _ _).symm).symm },
  { exact λ x hx, hgs ⟨x, _⟩ hx }
end

/-- **Hahn-Banach theorem**: if `N : E → ℝ` is a sublinear map, `f` is a linear map
defined on a subspace of `E`, and `f x ≤ N x` for all `x` in the domain of `f`,
then `f` can be extended to the whole space to a linear map `g` such that `g x ≤ N x`
for all `x`. -/
theorem exists_extension_of_le_sublinear (f : linear_pmap ℝ E ℝ) (N : E → ℝ)
  (N_hom : ∀ (c : ℝ), 0 < c → ∀ x, N (c • x) = c * N x)
  (N_add : ∀ x y, N (x + y) ≤ N x + N y)
  (hf : ∀ x : f.domain, f x ≤ N x) :
  ∃ g : E →ₗ[ℝ] ℝ, (∀ x : f.domain, g x = f x) ∧ (∀ x, g x ≤ N x) :=
begin
  let s : convex_cone ℝ (E × ℝ) :=
  { carrier := {p : E × ℝ | N p.1 ≤ p.2 },
    smul_mem' := λ c hc p hp,
      calc N (c • p.1) = c * N p.1 : N_hom c hc p.1
      ... ≤ c * p.2 : mul_le_mul_of_nonneg_left hp hc.le,
    add_mem' := λ x hx y hy, (N_add _ _).trans (add_le_add hx hy) },
  obtain ⟨g, g_eq, g_nonneg⟩ :=
    riesz_extension s ((-f).coprod (linear_map.id.to_pmap ⊤)) _ _;
    try { simp only [linear_pmap.coprod_apply, to_pmap_apply, id_apply,
            linear_pmap.neg_apply, ← sub_eq_neg_add, sub_nonneg, subtype.coe_mk] at * },
  replace g_eq : ∀ (x : f.domain) (y : ℝ), g (x, y) = y - f x,
  { intros x y,
    simpa only [subtype.coe_mk, subtype.coe_eta] using g_eq ⟨(x, y), ⟨x.2, trivial⟩⟩ },
  { refine ⟨-g.comp (inl ℝ E ℝ), _, _⟩; simp only [neg_apply, inl_apply, comp_apply],
    { intro x, simp [g_eq x 0] },
    { intro x,
      have A : (x, N x) = (x, 0) + (0, N x), by simp,
      have B := g_nonneg ⟨x, N x⟩ (le_refl (N x)),
      rw [A, map_add, ← neg_le_iff_add_nonneg'] at B,
      have C := g_eq 0 (N x),
      simp only [submodule.coe_zero, f.map_zero, sub_zero] at C,
      rwa ← C } },
  { exact λ x hx, le_trans (hf _) hx },
  { rintros ⟨x, y⟩,
    refine ⟨⟨(0, N x - y), ⟨f.domain.zero_mem, trivial⟩⟩, _⟩,
    simp only [convex_cone.mem_mk, mem_set_of_eq, subtype.coe_mk, prod.fst_add, prod.snd_add,
      zero_add, sub_add_cancel] }
end

/-! ### The dual cone -/

section dual
variables {H : Type*} [inner_product_space ℝ H] (s t : set H)
open_locale real_inner_product_space

/-- The dual cone is the cone consisting of all points `y` such that for
all points `x` in a given set `0 ≤ ⟪ x, y ⟫`. -/
def set.inner_dual_cone (s : set H) : convex_cone ℝ H :=
{ carrier := { y | ∀ x ∈ s, 0 ≤ ⟪ x, y ⟫ },
  smul_mem' := λ c hc y hy x hx,
  begin
    rw real_inner_smul_right,
    exact mul_nonneg hc.le (hy x hx)
  end,
  add_mem' := λ u hu v hv x hx,
  begin
    rw inner_add_right,
    exact add_nonneg (hu x hx) (hv x hx)
  end }

@[simp] lemma mem_inner_dual_cone (y : H) (s : set H) :
  y ∈ s.inner_dual_cone ↔ ∀ x ∈ s, 0 ≤ ⟪ x, y ⟫ := iff.rfl

@[simp] lemma inner_dual_cone_empty : (∅ : set H).inner_dual_cone = ⊤ :=
eq_top_iff.mpr $ λ x hy y, false.elim

lemma inner_dual_cone_le_inner_dual_cone (h : t ⊆ s) :
  s.inner_dual_cone ≤ t.inner_dual_cone :=
λ y hy x hx, hy x (h hx)

lemma pointed_inner_dual_cone : s.inner_dual_cone.pointed :=
λ x hx, by rw inner_zero_right

/-- The inner dual cone of a singleton is given by the preimage of the positive cone under the
linear map `λ y, ⟪x, y⟫`. -/
lemma inner_dual_cone_singleton (x : H) :
  ({x} : set H).inner_dual_cone = (convex_cone.positive ℝ ℝ).comap (innerₛₗ x) :=
convex_cone.ext $ λ i, forall_eq

lemma inner_dual_cone_union (s t : set H) :
  (s ∪ t).inner_dual_cone = s.inner_dual_cone ⊓ t.inner_dual_cone :=
le_antisymm
  (le_inf (λ x hx y hy, hx _ $ or.inl hy) (λ x hx y hy, hx _ $ or.inr hy))
  (λ x hx y, or.rec (hx.1 _) (hx.2 _))

lemma inner_dual_cone_insert (x : H) (s : set H) :
  (insert x s).inner_dual_cone = set.inner_dual_cone {x} ⊓ s.inner_dual_cone :=
by rw [insert_eq, inner_dual_cone_union]

lemma inner_dual_cone_Union {ι : Sort*} (f : ι → set H) :
  (⋃ i, f i).inner_dual_cone = ⨅ i, (f i).inner_dual_cone :=
begin
  refine le_antisymm (le_infi $ λ i x hx y hy, hx _ $ mem_Union_of_mem _ hy) _,
  intros x hx y hy,
  rw [convex_cone.mem_infi] at hx,
  obtain ⟨j, hj⟩ := mem_Union.mp hy,
  exact hx _ _ hj,
end

lemma inner_dual_cone_sUnion (S : set (set H)) :
  (⋃₀ S).inner_dual_cone = Inf (set.inner_dual_cone '' S) :=
by simp_rw [Inf_image, sUnion_eq_bUnion, inner_dual_cone_Union]

/-- The dual cone of `s` equals the intersection of dual cones of the points in `s`. -/
lemma inner_dual_cone_eq_Inter_inner_dual_cone_singleton :
  (s.inner_dual_cone : set H) = ⋂ i : s, (({i} : set H).inner_dual_cone : set H) :=
by rw [←convex_cone.coe_infi, ←inner_dual_cone_Union, Union_of_singleton_coe]

lemma closed_inner_dual_cone : is_closed (s.inner_dual_cone : set H) :=
begin
  -- reduce the problem to showing that dual cone of a singleton `{x}` is closed
  rw inner_dual_cone_eq_Inter_inner_dual_cone_singleton,
  apply is_closed_Inter,
  intros x,

  -- the dual cone of a singleton `{x}` is the preimage of `[0, ∞)` under `inner x`
  have h : (({x} : set H).inner_dual_cone : set H) = (inner x : H → ℝ)⁻¹' (set.Ici 0) := by
    rw [inner_dual_cone_singleton, convex_cone.comap_coe, convex_cone.positive_cone_eq_Ici,
    innerₛₗ_apply_coe],

  -- the preimage is closed as `inner x` is continuous and `[0, ∞)` is closed
  rw h,
  exact is_closed_Ici.preimage (by continuity),
end

end dual<|MERGE_RESOLUTION|>--- conflicted
+++ resolved
@@ -358,14 +358,8 @@
   smul_mem' := λ c hc x (hx : _ ≤ _), smul_nonneg hc.le hx,
   add_mem' := λ x (hx : _ ≤ _) y (hy : _ ≤ _), add_nonneg hx hy }
 
-<<<<<<< HEAD
-@[simp] lemma mem_positive_cone {x : E} : x ∈ positive_cone 𝕜 E ↔ 0 ≤ x := iff.rfl
-
-lemma positive_cone_eq_Ici : (positive_cone 𝕜 E : set E) = Ici 0 := rfl
-=======
 @[simp] lemma mem_positive {x : E} : x ∈ positive 𝕜 E ↔ 0 ≤ x := iff.rfl
 @[simp] lemma coe_positive : ↑(positive 𝕜 E) = set.Ici (0 : E) := rfl
->>>>>>> cad35c79
 
 /-- The positive cone of an ordered module is always salient. -/
 lemma salient_positive : salient (positive 𝕜 E) :=
