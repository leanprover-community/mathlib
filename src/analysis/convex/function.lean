--- conflicted
+++ resolved
@@ -3,10 +3,6 @@
 Released under Apache 2.0 license as described in the file LICENSE.
 Authors: Alexander Bentkamp, François Dupuis
 -/
-<<<<<<< HEAD
-import algebra.module.ordered
-=======
->>>>>>> da4d5501
 import analysis.convex.basic
 import tactic.field_simp
 import tactic.linarith
