--- conflicted
+++ resolved
@@ -24,12 +24,8 @@
 
 * `convex_on 𝕜 s f`: The function `f` is convex on `s` with scalars `𝕜`.
 * `concave_on 𝕜 s f`: The function `f` is concave on `s` with scalars `𝕜`.
-<<<<<<< HEAD
-=======
 * `strict_convex_on 𝕜 s f`: The function `f` is strictly convex on `s` with scalars `𝕜`.
 * `strict_concave_on 𝕜 s f`: The function `f` is strictly concave on `s` with scalars `𝕜`.
-* `convex_on.map_center_mass_le` `convex_on.map_sum_le`: Convex Jensen's inequality.
->>>>>>> 9e91b706
 -/
 
 open finset linear_map set
