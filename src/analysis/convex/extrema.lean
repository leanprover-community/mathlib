/-
Copyright (c) 2020 Frédéric Dupuis. All rights reserved.
Released under Apache 2.0 license as described in the file LICENSE.
Authors: Frédéric Dupuis
-/
import analysis.convex.function
import topology.algebra.affine
import topology.local_extr
import topology.instances.real

/-!
# Minima and maxima of convex functions

We show that if a function `f : E → β` is convex, then a local minimum is also
a global minimum, and likewise for concave functions.
-/

variables {E β : Type*} [add_comm_group E] [topological_space E]
  [module ℝ E] [topological_add_group E] [has_continuous_smul ℝ E]
  [linear_ordered_add_comm_group β] [module ℝ β] [ordered_smul ℝ β]
  {s : set E}

open set filter
open_locale classical

/--
Helper lemma for the more general case: `is_min_on.of_is_local_min_on_of_convex_on`.
-/
lemma is_min_on.of_is_local_min_on_of_convex_on_Icc {f : ℝ → β} {a b : ℝ} (a_lt_b : a < b)
  (h_local_min : is_local_min_on f (Icc a b) a) (h_conv : convex_on ℝ (Icc a b) f) :
  ∀ x ∈ Icc a b, f a ≤ f x :=
begin
  by_contradiction H_cont,
  push_neg at H_cont,
  rcases H_cont with ⟨x, ⟨h_ax, h_xb⟩, fx_lt_fa⟩,
  obtain ⟨z, hz, ge_on_nhd⟩ : ∃ z > a, ∀ y ∈ (Icc a z), f y ≥ f a,
  { rcases eventually_iff_exists_mem.mp h_local_min with ⟨U, U_in_nhds_within, fy_ge_fa⟩,
    rw [nhds_within_Icc_eq_nhds_within_Ici a_lt_b, mem_nhds_within_Ici_iff_exists_Icc_subset]
        at U_in_nhds_within,
    rcases U_in_nhds_within with ⟨ε, ε_in_Ioi, Ioc_in_U⟩,
    exact ⟨ε, mem_Ioi.mp ε_in_Ioi, λ y y_in_Ioc, fy_ge_fa y $ Ioc_in_U y_in_Ioc⟩ },
  have a_lt_x : a < x := lt_of_le_of_ne h_ax (λ H, by subst H; exact lt_irrefl (f a) fx_lt_fa),
  have lt_on_nhd : ∀ y ∈ Ioc a x, f y < f a,
  { intros y y_in_Ioc,
    rcases (convex.mem_Ioc a_lt_x).mp y_in_Ioc with ⟨ya, yx, ya_pos, yx_pos, yax, y_combo⟩,
    calc
      f y = f (ya * a + yx * x)       : by rw [y_combo]
      ... ≤ ya • f a + yx • f x
                : h_conv.2 (left_mem_Icc.mpr (le_of_lt a_lt_b)) ⟨h_ax, h_xb⟩ (ya_pos)
                    (le_of_lt yx_pos) yax
      ... < ya • f a + yx • f a       : add_lt_add_left (smul_lt_smul_of_pos fx_lt_fa yx_pos) _
      ... = f a                       : by rw [←add_smul, yax, one_smul] },
  by_cases h_xz : x ≤ z,
  { exact not_lt_of_ge (ge_on_nhd x (show x ∈ Icc a z, by exact ⟨h_ax, h_xz⟩)) fx_lt_fa, },
  { have h₁ : z ∈ Ioc a x := ⟨hz, le_of_not_ge h_xz⟩,
    have h₂ : z ∈ Icc a z := ⟨le_of_lt hz, le_refl z⟩,
    exact not_lt_of_ge (ge_on_nhd z h₂) (lt_on_nhd z h₁) }
end

/--
A local minimum of a convex function is a global minimum, restricted to a set `s`.
-/
lemma is_min_on.of_is_local_min_on_of_convex_on {f : E → β} {a : E}
  (a_in_s : a ∈ s) (h_localmin : is_local_min_on f s a) (h_conv : convex_on ℝ s f) :
  ∀ x ∈ s, f a ≤ f x :=
begin
  by_contradiction H_cont,
  push_neg at H_cont,
  rcases H_cont with ⟨x, ⟨x_in_s, fx_lt_fa⟩⟩,
  let g : ℝ →ᵃ[ℝ] E := affine_map.line_map a x,
  have hg0 : g 0 = a := affine_map.line_map_apply_zero a x,
  have hg1 : g 1 = x := affine_map.line_map_apply_one a x,
  have fg_local_min_on : is_local_min_on (f ∘ g) (g ⁻¹' s) 0,
  { rw ←hg0 at h_localmin,
    refine is_local_min_on.comp_continuous_on h_localmin subset.rfl
      (continuous.continuous_on (affine_map.line_map_continuous)) _,
    simp [mem_preimage, hg0, a_in_s] },
  have fg_min_on : ∀ x ∈ (Icc 0 1 : set ℝ), (f ∘ g) 0 ≤ (f ∘ g) x,
  { have Icc_in_s' : Icc 0 1 ⊆ (g ⁻¹' s),
    { have h0 : (0 : ℝ) ∈ (g ⁻¹' s) := by simp [mem_preimage, a_in_s],
      have h1 : (1 : ℝ) ∈ (g ⁻¹' s) := by simp [mem_preimage, hg1, x_in_s],
      rw ←segment_eq_Icc (show (0 : ℝ) ≤ 1, by linarith),
      exact (convex.affine_preimage g h_conv.1).segment_subset
        (by simp [mem_preimage, hg0, a_in_s]) (by simp [mem_preimage, hg1, x_in_s]) },
    have fg_local_min_on' : is_local_min_on (f ∘ g) (Icc 0 1) 0 :=
      is_local_min_on.on_subset fg_local_min_on Icc_in_s',
    refine is_min_on.of_is_local_min_on_of_convex_on_Icc (by linarith) fg_local_min_on' _,
    exact (convex_on.comp_affine_map g h_conv).subset Icc_in_s' (convex_Icc 0 1) },
  have gx_lt_ga : (f ∘ g) 1 < (f ∘ g) 0 := by simp [hg1, fx_lt_fa, hg0],
  exact not_lt_of_ge (fg_min_on 1 (mem_Icc.mpr ⟨zero_le_one, le_refl 1⟩)) gx_lt_ga,
end

/-- A local maximum of a concave function is a global maximum, restricted to a set `s`. -/
lemma is_max_on.of_is_local_max_on_of_concave_on {f : E → β} {a : E}
<<<<<<< HEAD
  (a_in_s : a ∈ s) (h_localmax : is_local_max_on f s a) (h_conc : concave_on ℝ s f) :
=======
  (a_in_s : a ∈ s) (h_localmax: is_local_max_on f s a) (h_conc : concave_on ℝ s f) :
>>>>>>> def1c02a
  ∀ x ∈ s, f x ≤ f a :=
@is_min_on.of_is_local_min_on_of_convex_on
  _ (order_dual β) _ _ _ _ _ _ _ _ s f a a_in_s h_localmax h_conc

/-- A local minimum of a convex function is a global minimum. -/
lemma is_min_on.of_is_local_min_of_convex_univ {f : E → β} {a : E}
  (h_local_min : is_local_min f a) (h_conv : convex_on ℝ univ f) : ∀ x, f a ≤ f x :=
λ x, (is_min_on.of_is_local_min_on_of_convex_on (mem_univ a)
        (is_local_min.on h_local_min univ) h_conv) x (mem_univ x)

/-- A local maximum of a concave function is a global maximum. -/
lemma is_max_on.of_is_local_max_of_convex_univ {f : E → β} {a : E}
  (h_local_max : is_local_max f a) (h_conc : concave_on ℝ univ f) : ∀ x, f x ≤ f a :=
@is_min_on.of_is_local_min_of_convex_univ _ (order_dual β) _ _ _ _ _ _ _ _ f a h_local_max h_conc<|MERGE_RESOLUTION|>--- conflicted
+++ resolved
@@ -92,11 +92,7 @@
 
 /-- A local maximum of a concave function is a global maximum, restricted to a set `s`. -/
 lemma is_max_on.of_is_local_max_on_of_concave_on {f : E → β} {a : E}
-<<<<<<< HEAD
-  (a_in_s : a ∈ s) (h_localmax : is_local_max_on f s a) (h_conc : concave_on ℝ s f) :
-=======
   (a_in_s : a ∈ s) (h_localmax: is_local_max_on f s a) (h_conc : concave_on ℝ s f) :
->>>>>>> def1c02a
   ∀ x ∈ s, f x ≤ f a :=
 @is_min_on.of_is_local_min_on_of_convex_on
   _ (order_dual β) _ _ _ _ _ _ _ _ s f a a_in_s h_localmax h_conc
