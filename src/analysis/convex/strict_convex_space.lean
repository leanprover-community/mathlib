--- conflicted
+++ resolved
@@ -247,11 +247,7 @@
     ←div_eq_inv_mul, div_lt_iff (@zero_lt_two ℝ _ _), mul_two, ←not_same_ray_iff_of_norm_eq h,
     not_same_ray_iff_norm_add_lt, h]
 
-<<<<<<< HEAD
-variables {F : Type*} [normed_group F] [normed_space ℝ F]
-=======
 variables {F : Type*} [normed_add_comm_group F] [normed_space ℝ F]
->>>>>>> 0a3e8d38
 variables {PF : Type*} {PE : Type*} [metric_space PF] [metric_space PE]
 variables [normed_add_torsor F PF] [normed_add_torsor E PE]
 
