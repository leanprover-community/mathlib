/-
Copyright (c) 2020 Yury Kudryashov. All rights reserved.
Released under Apache 2.0 license as described in the file LICENSE.
Authors: Yury Kudryashov, Sébastien Gouëzel
-/
import analysis.calculus.mean_value
import analysis.special_functions.pow_deriv

/-!
# Collection of convex functions

In this file we prove that the following functions are convex:

* `strict_convex_on_exp` : The exponential function is strictly convex.
* `even.convex_on_pow`, `even.strict_convex_on_pow` : For an even `n : ℕ`, `λ x, x ^ n` is convex
  and strictly convex when `2 ≤ n`.
* `convex_on_pow`, `strict_convex_on_pow` : For `n : ℕ`, `λ x, x ^ n` is convex on $[0, +∞)$ and
  strictly convex when `2 ≤ n`.
* `convex_on_zpow`, `strict_convex_on_zpow` : For `m : ℤ`, `λ x, x ^ m` is convex on $[0, +∞)$ and
  strictly convex when `m ≠ 0, 1`.
* `convex_on_rpow`, `strict_convex_on_rpow` : For `p : ℝ`, `λ x, x ^ p` is convex on $[0, +∞)$ when
  `1 ≤ p` and strictly convex when `1 < p`.
* `strict_concave_on_log_Ioi`, `strict_concave_on_log_Iio`: `real.log` is strictly concave on
  $(0, +∞)$ and $(-∞, 0)$ respectively.

## TODO

For `p : ℝ`, prove that `λ x, x ^ p` is concave when `0 ≤ p ≤ 1` and strictly concave when
`0 < p < 1`.
-/

open real set
open_locale big_operators

/-- `exp` is strictly convex on the whole real line. -/
lemma strict_convex_on_exp : strict_convex_on ℝ univ exp :=
strict_convex_on_univ_of_deriv2_pos differentiable_exp (λ x, (iter_deriv_exp 2).symm ▸ exp_pos x)

/-- `exp` is convex on the whole real line. -/
lemma convex_on_exp : convex_on ℝ univ exp := strict_convex_on_exp.convex_on

/-- `x^n`, `n : ℕ` is convex on the whole real line whenever `n` is even -/
lemma even.convex_on_pow {n : ℕ} (hn : even n) : convex_on ℝ set.univ (λ x : ℝ, x^n) :=
begin
  apply convex_on_univ_of_deriv2_nonneg differentiable_pow,
  { simp only [deriv_pow', differentiable.mul, differentiable_const, differentiable_pow] },
  { intro x,
    obtain ⟨k, hk⟩ := (hn.tsub_even $ even_bit0 _).exists_two_nsmul _,
    rw [iter_deriv_pow, finset.prod_range_cast_nat_sub, hk, nsmul_eq_mul, pow_mul'],
    exact mul_nonneg (nat.cast_nonneg _) (pow_two_nonneg _) }
end

/-- `x^n`, `n : ℕ` is strictly convex on the whole real line whenever `n ≠ 0` is even. -/
lemma even.strict_convex_on_pow {n : ℕ} (hn : even n) (h : n ≠ 0) :
  strict_convex_on ℝ set.univ (λ x : ℝ, x^n) :=
begin
  apply strict_mono.strict_convex_on_univ_of_deriv differentiable_pow,
  rw deriv_pow',
  replace h := nat.pos_of_ne_zero h,
  exact strict_mono.const_mul (odd.strict_mono_pow $ nat.even.sub_odd h hn $ nat.odd_iff.2 rfl)
    (nat.cast_pos.2 h),
end

/-- `x^n`, `n : ℕ` is convex on `[0, +∞)` for all `n` -/
lemma convex_on_pow (n : ℕ) : convex_on ℝ (Ici 0) (λ x : ℝ, x^n) :=
begin
  apply convex_on_of_deriv2_nonneg (convex_Ici _) (continuous_pow n).continuous_on
    differentiable_on_pow,
  { simp only [deriv_pow'], exact (@differentiable_on_pow ℝ _ _ _).const_mul (n : ℝ) },
  { intros x hx,
    rw [iter_deriv_pow, finset.prod_range_cast_nat_sub],
    exact mul_nonneg (nat.cast_nonneg _) (pow_nonneg (interior_subset hx) _) }
end

/-- `x^n`, `n : ℕ` is strictly convex on `[0, +∞)` for all `n` greater than `2`. -/
lemma strict_convex_on_pow {n : ℕ} (hn : 2 ≤ n) : strict_convex_on ℝ (Ici 0) (λ x : ℝ, x^n) :=
begin
  apply strict_mono_on.strict_convex_on_of_deriv (convex_Ici _) (continuous_on_pow _)
    differentiable_on_pow,
  rw [deriv_pow', interior_Ici],
  exact λ x (hx : 0 < x) y hy hxy, mul_lt_mul_of_pos_left (pow_lt_pow_of_lt_left hxy hx.le $
    nat.sub_pos_of_lt hn) (nat.cast_pos.2 $ zero_lt_two.trans_le hn),
end

lemma finset.prod_nonneg_of_card_nonpos_even
  {α β : Type*} [linear_ordered_comm_ring β]
  {f : α → β} [decidable_pred (λ x, f x ≤ 0)]
  {s : finset α} (h0 : even (s.filter (λ x, f x ≤ 0)).card) :
  0 ≤ ∏ x in s, f x :=
calc 0 ≤ (∏ x in s, ((if f x ≤ 0 then (-1:β) else 1) * f x)) :
  finset.prod_nonneg (λ x _, by
    { split_ifs with hx hx, by simp [hx], simp at hx ⊢, exact le_of_lt hx })
... = _ : by rw [finset.prod_mul_distrib, finset.prod_ite, finset.prod_const_one,
  mul_one, finset.prod_const, neg_one_pow_eq_pow_mod_two, nat.even_iff.1 h0, pow_zero, one_mul]

lemma int_prod_range_nonneg (m : ℤ) (n : ℕ) (hn : even n) :
  0 ≤ ∏ k in finset.range n, (m - k) :=
begin
  rcases hn with ⟨n, rfl⟩,
  induction n with n ihn, { simp },
  rw ← two_mul at ihn,
  rw [← two_mul, nat.succ_eq_add_one, mul_add, mul_one, bit0, ← add_assoc, finset.prod_range_succ,
    finset.prod_range_succ, mul_assoc],
  refine mul_nonneg ihn _, generalize : (1 + 1) * n = k,
  cases le_or_lt m k with hmk hmk,
  { have : m ≤ k + 1, from hmk.trans (lt_add_one ↑k).le,
    exact mul_nonneg_of_nonpos_of_nonpos (sub_nonpos_of_le hmk) (sub_nonpos_of_le this) },
  { exact mul_nonneg (sub_nonneg_of_le hmk.le) (sub_nonneg_of_le hmk) }
end

lemma int_prod_range_pos {m : ℤ} {n : ℕ} (hn : even n) (hm : m ∉ Ico (0 : ℤ) n) :
  0 < ∏ k in finset.range n, (m - k) :=
begin
  refine (int_prod_range_nonneg m n hn).lt_of_ne (λ h, hm _),
  rw [eq_comm, finset.prod_eq_zero_iff] at h,
  obtain ⟨a, ha, h⟩ := h,
  rw sub_eq_zero.1 h,
  exact ⟨int.coe_zero_le _, int.coe_nat_lt.2 $ finset.mem_range.1 ha⟩,
end

/-- `x^m`, `m : ℤ` is convex on `(0, +∞)` for all `m` -/
lemma convex_on_zpow (m : ℤ) : convex_on ℝ (Ioi 0) (λ x : ℝ, x^m) :=
begin
  have : ∀ n : ℤ, differentiable_on ℝ (λ x, x ^ n) (Ioi (0 : ℝ)),
    from λ n, differentiable_on_zpow _ _ (or.inl $ lt_irrefl _),
  apply convex_on_of_deriv2_nonneg (convex_Ioi 0);
    try { simp only [interior_Ioi, deriv_zpow'] },
  { exact (this _).continuous_on },
  { exact this _ },
  { exact (this _).const_mul _ },
  { intros x hx,
<<<<<<< HEAD
    rw iter_deriv_zpow,
    refine mul_nonneg _ (zpow_nonneg (le_of_lt hx) _),
    exact_mod_cast int_prod_range_nonneg _ _ (even_bit0 1) }
=======
    simp only [iter_deriv_zpow, ← int.cast_coe_nat, ← int.cast_sub, ← int.cast_prod],
    refine mul_nonneg (int.cast_nonneg.2 _) (zpow_nonneg (le_of_lt hx) _),
    exact int_prod_range_nonneg _ _ (even_bit0 1) }
>>>>>>> 4cf20164
end

/-- `x^m`, `m : ℤ` is convex on `(0, +∞)` for all `m` except `0` and `1`. -/
lemma strict_convex_on_zpow {m : ℤ} (hm₀ : m ≠ 0) (hm₁ : m ≠ 1) :
  strict_convex_on ℝ (Ioi 0) (λ x : ℝ, x^m) :=
begin
  have : ∀ n : ℤ, differentiable_on ℝ (λ x, x ^ n) (Ioi (0 : ℝ)),
    from λ n, differentiable_on_zpow _ _ (or.inl $ lt_irrefl _),
  apply strict_convex_on_of_deriv2_pos (convex_Ioi 0),
  { exact (this _).continuous_on },
   all_goals { rw interior_Ioi },
  { exact this _ },
  intros x hx,
<<<<<<< HEAD
  rw iter_deriv_zpow,
  refine mul_pos _ (zpow_pos_of_pos hx _),
  exact_mod_cast int_prod_range_pos (nat.even_bit0 1) (λ hm, _),
=======
  simp only [iter_deriv_zpow, ← int.cast_coe_nat, ← int.cast_sub, ← int.cast_prod],
  refine mul_pos (int.cast_pos.2 _) (zpow_pos_of_pos hx _),
  refine int_prod_range_pos (even_bit0 1) (λ hm, _),
>>>>>>> 4cf20164
  norm_cast at hm,
  rw ← finset.coe_Ico at hm,
  fin_cases hm; cc,
end

lemma convex_on_rpow {p : ℝ} (hp : 1 ≤ p) : convex_on ℝ (Ici 0) (λ x : ℝ, x^p) :=
begin
  have A : deriv (λ (x : ℝ), x ^ p) = λ x, p * x^(p-1), by { ext x, simp [hp] },
  apply convex_on_of_deriv2_nonneg (convex_Ici 0),
  { exact continuous_on_id.rpow_const (λ x _, or.inr (zero_le_one.trans hp)) },
  { exact (differentiable_rpow_const hp).differentiable_on },
  { rw A,
    assume x hx,
    replace hx : x ≠ 0, by { simp at hx, exact ne_of_gt hx },
    simp [differentiable_at.differentiable_within_at, hx] },
  { assume x hx,
    replace hx : 0 < x, by simpa using hx,
    suffices : 0 ≤ p * ((p - 1) * x ^ (p - 1 - 1)), by simpa [ne_of_gt hx, A],
    apply mul_nonneg (le_trans zero_le_one hp),
    exact mul_nonneg (sub_nonneg_of_le hp) (rpow_nonneg_of_nonneg hx.le _) }
end

lemma strict_convex_on_rpow {p : ℝ} (hp : 1 < p) : strict_convex_on ℝ (Ici 0) (λ x : ℝ, x^p) :=
begin
  have A : deriv (λ (x : ℝ), x ^ p) = λ x, p * x^(p-1), by { ext x, simp [hp.le] },
  apply strict_convex_on_of_deriv2_pos (convex_Ici 0),
  { exact continuous_on_id.rpow_const (λ x _, or.inr (zero_le_one.trans hp.le)) },
  { exact (differentiable_rpow_const hp.le).differentiable_on },
  rw interior_Ici,
  rintro x (hx : 0 < x),
  suffices : 0 < p * ((p - 1) * x ^ (p - 1 - 1)), by simpa [ne_of_gt hx, A],
  exact mul_pos (zero_lt_one.trans hp) (mul_pos (sub_pos_of_lt hp) (rpow_pos_of_pos hx _)),
end

lemma strict_concave_on_log_Ioi : strict_concave_on ℝ (Ioi 0) log :=
begin
  have h₁ : Ioi 0 ⊆ ({0} : set ℝ)ᶜ,
  { exact λ x (hx : 0 < x) (hx' : x = 0), hx.ne' hx' },
  refine strict_concave_on_open_of_deriv2_neg (convex_Ioi 0) is_open_Ioi
    (differentiable_on_log.mono h₁) (λ x (hx : 0 < x), _),
  rw [function.iterate_succ, function.iterate_one],
  change (deriv (deriv log)) x < 0,
  rw [deriv_log', deriv_inv],
  exact neg_neg_of_pos (inv_pos.2 $ sq_pos_of_ne_zero _ hx.ne'),
end

lemma strict_concave_on_log_Iio : strict_concave_on ℝ (Iio 0) log :=
begin
  have h₁ : Iio 0 ⊆ ({0} : set ℝ)ᶜ,
  { exact λ x (hx : x < 0) (hx' : x = 0), hx.ne hx' },
  refine strict_concave_on_open_of_deriv2_neg (convex_Iio 0) is_open_Iio
    (differentiable_on_log.mono h₁) (λ x (hx : x < 0), _),
  rw [function.iterate_succ, function.iterate_one],
  change (deriv (deriv log)) x < 0,
  rw [deriv_log', deriv_inv],
  exact neg_neg_of_pos (inv_pos.2 $ sq_pos_of_ne_zero _ hx.ne),
end

open_locale real

lemma strict_concave_on_sin_Icc : strict_concave_on ℝ (Icc 0 π) sin :=
begin
  apply strict_concave_on_of_deriv2_neg (convex_Icc _ _) continuous_on_sin
    differentiable_sin.differentiable_on (λ x hx, _),
  rw interior_Icc at hx,
  simp [sin_pos_of_mem_Ioo hx],
end

lemma strict_concave_on_cos_Icc : strict_concave_on ℝ (Icc (-(π/2)) (π/2)) cos :=
begin
  apply strict_concave_on_of_deriv2_neg (convex_Icc _ _) continuous_on_cos
    differentiable_cos.differentiable_on (λ x hx, _),
  rw interior_Icc at hx,
  simp [cos_pos_of_mem_Ioo hx],
end<|MERGE_RESOLUTION|>--- conflicted
+++ resolved
@@ -129,15 +129,9 @@
   { exact this _ },
   { exact (this _).const_mul _ },
   { intros x hx,
-<<<<<<< HEAD
     rw iter_deriv_zpow,
     refine mul_nonneg _ (zpow_nonneg (le_of_lt hx) _),
     exact_mod_cast int_prod_range_nonneg _ _ (even_bit0 1) }
-=======
-    simp only [iter_deriv_zpow, ← int.cast_coe_nat, ← int.cast_sub, ← int.cast_prod],
-    refine mul_nonneg (int.cast_nonneg.2 _) (zpow_nonneg (le_of_lt hx) _),
-    exact int_prod_range_nonneg _ _ (even_bit0 1) }
->>>>>>> 4cf20164
 end
 
 /-- `x^m`, `m : ℤ` is convex on `(0, +∞)` for all `m` except `0` and `1`. -/
@@ -151,15 +145,9 @@
    all_goals { rw interior_Ioi },
   { exact this _ },
   intros x hx,
-<<<<<<< HEAD
   rw iter_deriv_zpow,
   refine mul_pos _ (zpow_pos_of_pos hx _),
-  exact_mod_cast int_prod_range_pos (nat.even_bit0 1) (λ hm, _),
-=======
-  simp only [iter_deriv_zpow, ← int.cast_coe_nat, ← int.cast_sub, ← int.cast_prod],
-  refine mul_pos (int.cast_pos.2 _) (zpow_pos_of_pos hx _),
-  refine int_prod_range_pos (even_bit0 1) (λ hm, _),
->>>>>>> 4cf20164
+  exact_mod_cast int_prod_range_pos (even_bit0 1) (λ hm, _),
   norm_cast at hm,
   rw ← finset.coe_Ico at hm,
   fin_cases hm; cc,
