/-
Copyright (c) 2019 Alexander Bentkamp. All rights reserved.
Released under Apache 2.0 license as described in the file LICENSE.
Authors: Alexander Bentkamp, Yury Kudriashov, Yaël Dillies
-/
import algebra.order.invertible
import algebra.order.module
import linear_algebra.affine_space.midpoint
import linear_algebra.affine_space.affine_subspace
import linear_algebra.ray

/-!
# Convex sets and functions in vector spaces

In a 𝕜-vector space, we define the following objects and properties.
* `segment 𝕜 x y`: Closed segment joining `x` and `y`.
* `open_segment 𝕜 x y`: Open segment joining `x` and `y`.
* `convex 𝕜 s`: A set `s` is convex if for any two points `x y ∈ s` it includes `segment 𝕜 x y`.
* `std_simplex 𝕜 ι`: The standard simplex in `ι → 𝕜` (currently requires `fintype ι`). It is the
  intersection of the positive quadrant with the hyperplane `s.sum = 1`.

We also provide various equivalent versions of the definitions above, prove that some specific sets
are convex.

## Notations

We provide the following notation:
* `[x -[𝕜] y] = segment 𝕜 x y` in locale `convex`

## TODO

Generalize all this file to affine spaces.

Should we rename `segment` and `open_segment` to `convex.Icc` and `convex.Ioo`? Should we also
define `clopen_segment`/`convex.Ico`/`convex.Ioc`?
-/

variables {𝕜 E F β : Type*}

open linear_map set
open_locale big_operators classical pointwise

/-! ### Segment -/

section ordered_semiring
variables [ordered_semiring 𝕜] [add_comm_monoid E]

section has_scalar
variables (𝕜) [has_scalar 𝕜 E]

/-- Segments in a vector space. -/
def segment (x y : E) : set E :=
{z : E | ∃ (a b : 𝕜) (ha : 0 ≤ a) (hb : 0 ≤ b) (hab : a + b = 1), a • x + b • y = z}

/-- Open segment in a vector space. Note that `open_segment 𝕜 x x = {x}` instead of being `∅` when
the base semiring has some element between `0` and `1`. -/
def open_segment (x y : E) : set E :=
{z : E | ∃ (a b : 𝕜) (ha : 0 < a) (hb : 0 < b) (hab : a + b = 1), a • x + b • y = z}

localized "notation `[` x ` -[` 𝕜 `] ` y `]` := segment 𝕜 x y" in convex

lemma segment_eq_image₂ (x y : E) :
  [x -[𝕜] y] = (λ p : 𝕜 × 𝕜, p.1 • x + p.2 • y) '' {p | 0 ≤ p.1 ∧ 0 ≤ p.2 ∧ p.1 + p.2 = 1} :=
by simp only [segment, image, prod.exists, mem_set_of_eq, exists_prop, and_assoc]

lemma open_segment_eq_image₂ (x y : E) :
  open_segment 𝕜 x y =
    (λ p : 𝕜 × 𝕜, p.1 • x + p.2 • y) '' {p | 0 < p.1 ∧ 0 < p.2 ∧ p.1 + p.2 = 1} :=
by simp only [open_segment, image, prod.exists, mem_set_of_eq, exists_prop, and_assoc]

lemma segment_symm (x y : E) : [x -[𝕜] y] = [y -[𝕜] x] :=
set.ext $ λ z,
⟨λ ⟨a, b, ha, hb, hab, H⟩, ⟨b, a, hb, ha, (add_comm _ _).trans hab, (add_comm _ _).trans H⟩,
  λ ⟨a, b, ha, hb, hab, H⟩, ⟨b, a, hb, ha, (add_comm _ _).trans hab, (add_comm _ _).trans H⟩⟩

lemma open_segment_symm (x y : E) :
  open_segment 𝕜 x y = open_segment 𝕜 y x :=
set.ext $ λ z,
⟨λ ⟨a, b, ha, hb, hab, H⟩, ⟨b, a, hb, ha, (add_comm _ _).trans hab, (add_comm _ _).trans H⟩,
  λ ⟨a, b, ha, hb, hab, H⟩, ⟨b, a, hb, ha, (add_comm _ _).trans hab, (add_comm _ _).trans H⟩⟩

lemma open_segment_subset_segment (x y : E) :
  open_segment 𝕜 x y ⊆ [x -[𝕜] y] :=
λ z ⟨a, b, ha, hb, hab, hz⟩, ⟨a, b, ha.le, hb.le, hab, hz⟩

lemma segment_subset_iff {x y : E} {s : set E} :
  [x -[𝕜] y] ⊆ s ↔ ∀ a b : 𝕜, 0 ≤ a → 0 ≤ b → a + b = 1 → a • x + b • y ∈ s :=
⟨λ H a b ha hb hab, H ⟨a, b, ha, hb, hab, rfl⟩,
  λ H z ⟨a, b, ha, hb, hab, hz⟩, hz ▸ H a b ha hb hab⟩

lemma open_segment_subset_iff {x y : E} {s : set E} :
  open_segment 𝕜 x y ⊆ s ↔ ∀ a b : 𝕜, 0 < a → 0 < b → a + b = 1 → a • x + b • y ∈ s :=
⟨λ H a b ha hb hab, H ⟨a, b, ha, hb, hab, rfl⟩,
  λ H z ⟨a, b, ha, hb, hab, hz⟩, hz ▸ H a b ha hb hab⟩

end has_scalar

open_locale convex

section mul_action_with_zero
variables (𝕜) [mul_action_with_zero 𝕜 E]

lemma left_mem_segment (x y : E) : x ∈ [x -[𝕜] y] :=
⟨1, 0, zero_le_one, le_refl 0, add_zero 1, by rw [zero_smul, one_smul, add_zero]⟩

lemma right_mem_segment (x y : E) : y ∈ [x -[𝕜] y] :=
segment_symm 𝕜 y x ▸ left_mem_segment 𝕜 y x

end mul_action_with_zero

section module
variables (𝕜) [module 𝕜 E] {x y z : E} {s : set E}

@[simp] lemma segment_same (x : E) : [x -[𝕜] x] = {x} :=
set.ext $ λ z, ⟨λ ⟨a, b, ha, hb, hab, hz⟩,
  by simpa only [(add_smul _ _ _).symm, mem_singleton_iff, hab, one_smul, eq_comm] using hz,
  λ h, mem_singleton_iff.1 h ▸ left_mem_segment 𝕜 z z⟩

lemma insert_endpoints_open_segment (x y : E) :
  insert x (insert y (open_segment 𝕜 x y)) = [x -[𝕜] y] :=
begin
  simp only [subset_antisymm_iff, insert_subset, left_mem_segment, right_mem_segment,
    open_segment_subset_segment, true_and],
  rintro z ⟨a, b, ha, hb, hab, rfl⟩,
  refine hb.eq_or_gt.imp _ (λ hb', ha.eq_or_gt.imp _ _),
  { rintro rfl,
    rw add_zero at hab,
    rw [hab, one_smul, zero_smul, add_zero] },
  { rintro rfl,
    rw zero_add at hab,
    rw [hab, one_smul, zero_smul, zero_add] },
  { exact λ ha', ⟨a, b, ha', hb', hab, rfl⟩ }
end

variables {𝕜}

lemma mem_open_segment_of_ne_left_right (hx : x ≠ z) (hy : y ≠ z) (hz : z ∈ [x -[𝕜] y]) :
  z ∈ open_segment 𝕜 x y :=
begin
  rw [← insert_endpoints_open_segment] at hz,
  exact ((hz.resolve_left hx.symm).resolve_left hy.symm)
end

lemma open_segment_subset_iff_segment_subset (hx : x ∈ s) (hy : y ∈ s) :
  open_segment 𝕜 x y ⊆ s ↔ [x -[𝕜] y] ⊆ s :=
by simp only [← insert_endpoints_open_segment, insert_subset, *, true_and]

end module
end ordered_semiring

open_locale convex

section ordered_ring
variables [ordered_ring 𝕜]

section add_comm_group
variables (𝕜) [add_comm_group E] [add_comm_group F] [module 𝕜 E] [module 𝕜 F]

section densely_ordered
variables [nontrivial 𝕜] [densely_ordered 𝕜]

@[simp] lemma open_segment_same (x : E) :
  open_segment 𝕜 x x = {x} :=
set.ext $ λ z, ⟨λ ⟨a, b, ha, hb, hab, hz⟩,
  by simpa only [← add_smul, mem_singleton_iff, hab, one_smul, eq_comm] using hz,
  λ (h : z = x), begin
    obtain ⟨a, ha₀, ha₁⟩ := densely_ordered.dense (0 : 𝕜) 1 zero_lt_one,
    refine ⟨a, 1 - a, ha₀, sub_pos_of_lt ha₁, add_sub_cancel'_right _ _, _⟩,
    rw [←add_smul, add_sub_cancel'_right, one_smul, h],
  end⟩

end densely_ordered

lemma segment_eq_image (x y : E) : [x -[𝕜] y] = (λ θ : 𝕜, (1 - θ) • x + θ • y) '' Icc (0 : 𝕜) 1 :=
set.ext $ λ z,
  ⟨λ ⟨a, b, ha, hb, hab, hz⟩,
    ⟨b, ⟨hb, hab ▸ le_add_of_nonneg_left ha⟩, hab ▸ hz ▸ by simp only [add_sub_cancel]⟩,
    λ ⟨θ, ⟨hθ₀, hθ₁⟩, hz⟩, ⟨1-θ, θ, sub_nonneg.2 hθ₁, hθ₀, sub_add_cancel _ _, hz⟩⟩

lemma open_segment_eq_image (x y : E) :
  open_segment 𝕜 x y = (λ (θ : 𝕜), (1 - θ) • x + θ • y) '' Ioo (0 : 𝕜) 1 :=
set.ext $ λ z,
  ⟨λ ⟨a, b, ha, hb, hab, hz⟩,
    ⟨b, ⟨hb, hab ▸ lt_add_of_pos_left _ ha⟩, hab ▸ hz ▸ by simp only [add_sub_cancel]⟩,
    λ ⟨θ, ⟨hθ₀, hθ₁⟩, hz⟩, ⟨1 - θ, θ, sub_pos.2 hθ₁, hθ₀, sub_add_cancel _ _, hz⟩⟩

lemma segment_eq_image' (x y : E) :
  [x -[𝕜] y] = (λ (θ : 𝕜), x + θ • (y - x)) '' Icc (0 : 𝕜) 1 :=
by { convert segment_eq_image 𝕜 x y, ext θ, simp only [smul_sub, sub_smul, one_smul], abel }

lemma open_segment_eq_image' (x y : E) :
  open_segment 𝕜 x y = (λ (θ : 𝕜), x + θ • (y - x)) '' Ioo (0 : 𝕜) 1 :=
by { convert open_segment_eq_image 𝕜 x y, ext θ, simp only [smul_sub, sub_smul, one_smul], abel }

lemma segment_eq_image_line_map (x y : E) :
  [x -[𝕜] y] = affine_map.line_map x y '' Icc (0 : 𝕜) 1 :=
by { convert segment_eq_image 𝕜 x y, ext, exact affine_map.line_map_apply_module _ _ _ }

lemma open_segment_eq_image_line_map (x y : E) :
  open_segment 𝕜 x y = affine_map.line_map x y '' Ioo (0 : 𝕜) 1 :=
by { convert open_segment_eq_image 𝕜 x y, ext, exact affine_map.line_map_apply_module _ _ _ }

lemma segment_image (f : E →ₗ[𝕜] F) (a b : E) : f '' [a -[𝕜] b] = [f a -[𝕜] f b] :=
set.ext (λ x, by simp_rw [segment_eq_image, mem_image, exists_exists_and_eq_and, map_add, map_smul])

@[simp] lemma open_segment_image (f : E →ₗ[𝕜] F) (a b : E) :
  f '' open_segment 𝕜 a b = open_segment 𝕜 (f a) (f b) :=
set.ext (λ x, by simp_rw [open_segment_eq_image, mem_image, exists_exists_and_eq_and, map_add,
  map_smul])

lemma mem_segment_translate (a : E) {x b c} : a + x ∈ [a + b -[𝕜] a + c] ↔ x ∈ [b -[𝕜] c] :=
begin
  rw [segment_eq_image', segment_eq_image'],
  refine exists_congr (λ θ, and_congr iff.rfl _),
  simp only [add_sub_add_left_eq_sub, add_assoc, add_right_inj],
end

@[simp] lemma mem_open_segment_translate (a : E) {x b c : E} :
  a + x ∈ open_segment 𝕜 (a + b) (a + c) ↔ x ∈ open_segment 𝕜 b c :=
begin
  rw [open_segment_eq_image', open_segment_eq_image'],
  refine exists_congr (λ θ, and_congr iff.rfl _),
  simp only [add_sub_add_left_eq_sub, add_assoc, add_right_inj],
end

lemma segment_translate_preimage (a b c : E) : (λ x, a + x) ⁻¹' [a + b -[𝕜] a + c] = [b -[𝕜] c] :=
set.ext $ λ x, mem_segment_translate 𝕜 a

lemma open_segment_translate_preimage (a b c : E) :
  (λ x, a + x) ⁻¹' open_segment 𝕜 (a + b) (a + c) = open_segment 𝕜 b c :=
set.ext $ λ x, mem_open_segment_translate 𝕜 a

lemma segment_translate_image (a b c : E) : (λ x, a + x) '' [b -[𝕜] c] = [a + b -[𝕜] a + c] :=
segment_translate_preimage 𝕜 a b c ▸ image_preimage_eq _ $ add_left_surjective a

lemma open_segment_translate_image (a b c : E) :
  (λ x, a + x) '' open_segment 𝕜 b c = open_segment 𝕜 (a + b) (a + c) :=
open_segment_translate_preimage 𝕜 a b c ▸ image_preimage_eq _ $ add_left_surjective a

end add_comm_group
end ordered_ring

lemma same_ray_of_mem_segment [ordered_comm_ring 𝕜] [add_comm_group E] [module 𝕜 E]
  {x y z : E} (h : x ∈ [y -[𝕜] z]) : same_ray 𝕜 (x - y) (z - x) :=
begin
  rw segment_eq_image' at h,
  rcases h with ⟨θ, ⟨hθ₀, hθ₁⟩, rfl⟩,
  simpa only [add_sub_cancel', ← sub_sub, sub_smul, one_smul]
    using (same_ray_nonneg_smul_left (z - y) hθ₀).nonneg_smul_right (sub_nonneg.2 hθ₁)
end

section linear_ordered_ring
variables [linear_ordered_ring 𝕜]

section add_comm_group
variables [add_comm_group E] [add_comm_group F] [module 𝕜 E] [module 𝕜 F]

lemma midpoint_mem_segment [invertible (2 : 𝕜)] (x y : E) :
  midpoint 𝕜 x y ∈ [x -[𝕜] y] :=
begin
  rw segment_eq_image_line_map,
  exact ⟨⅟2, ⟨inv_of_nonneg.mpr zero_le_two, inv_of_le_one one_le_two⟩, rfl⟩,
end

lemma mem_segment_sub_add [invertible (2 : 𝕜)] (x y : E) :
  x ∈ [x-y -[𝕜] x+y] :=
begin
  convert @midpoint_mem_segment 𝕜 _ _ _ _ _ _ _,
  rw midpoint_sub_add
end

lemma mem_segment_add_sub [invertible (2 : 𝕜)] (x y : E) :
  x ∈ [x+y -[𝕜] x-y] :=
begin
  convert @midpoint_mem_segment 𝕜 _ _ _ _ _ _ _,
  rw midpoint_add_sub
end

@[simp] lemma left_mem_open_segment_iff [densely_ordered 𝕜] [no_zero_smul_divisors 𝕜 E] {x y : E} :
  x ∈ open_segment 𝕜 x y ↔ x = y :=
begin
  split,
  { rintro ⟨a, b, ha, hb, hab, hx⟩,
    refine smul_right_injective _ hb.ne' ((add_right_inj (a • x)).1 _),
    rw [hx, ←add_smul, hab, one_smul] },
  { rintro rfl,
    rw open_segment_same,
    exact mem_singleton _ }
end

@[simp] lemma right_mem_open_segment_iff [densely_ordered 𝕜] [no_zero_smul_divisors 𝕜 E] {x y : E} :
  y ∈ open_segment 𝕜 x y ↔ x = y :=
by rw [open_segment_symm, left_mem_open_segment_iff, eq_comm]

end add_comm_group
end linear_ordered_ring

section linear_ordered_field
variables [linear_ordered_field 𝕜]

section add_comm_group
variables [add_comm_group E] [add_comm_group F] [module 𝕜 E] [module 𝕜 F] {x y z : E}

lemma mem_segment_iff_same_ray : x ∈ [y -[𝕜] z] ↔ same_ray 𝕜 (x - y) (z - x) :=
begin
  refine ⟨same_ray_of_mem_segment, λ h, _⟩,
  rcases h.exists_eq_smul_add with ⟨a, b, ha, hb, hab, hxy, hzx⟩,
  rw [add_comm, sub_add_sub_cancel] at hxy hzx,
  rw [← mem_segment_translate _ (-x), neg_add_self],
  refine ⟨b, a, hb, ha, add_comm a b ▸ hab, _⟩,
  rw [← sub_eq_neg_add, ← neg_sub, hxy, ← sub_eq_neg_add, hzx, smul_neg, smul_comm, neg_add_self]
end

lemma mem_segment_iff_div : x ∈ [y -[𝕜] z] ↔
  ∃ a b : 𝕜, 0 ≤ a ∧ 0 ≤ b ∧ 0 < a + b ∧ (a / (a + b)) • y + (b / (a + b)) • z = x :=
begin
  split,
  { rintro ⟨a, b, ha, hb, hab, rfl⟩,
    use [a, b, ha, hb],
    simp * },
  { rintro ⟨a, b, ha, hb, hab, rfl⟩,
    refine ⟨a / (a + b), b / (a + b), div_nonneg ha hab.le, div_nonneg hb hab.le, _, rfl⟩,
    rw [← add_div, div_self hab.ne'] }
end

lemma mem_open_segment_iff_div : x ∈ open_segment 𝕜 y z ↔
  ∃ a b : 𝕜, 0 < a ∧ 0 < b ∧ (a / (a + b)) • y + (b / (a + b)) • z = x :=
begin
  split,
  { rintro ⟨a, b, ha, hb, hab, rfl⟩,
    use [a, b, ha, hb],
    rw [hab, div_one, div_one] },
  { rintro ⟨a, b, ha, hb, rfl⟩,
    have hab : 0 < a + b, from add_pos ha hb,
    refine ⟨a / (a + b), b / (a + b), div_pos ha hab, div_pos hb hab, _, rfl⟩,
    rw [← add_div, div_self hab.ne'] }
end

end add_comm_group
end linear_ordered_field

/-!
#### Segments in an ordered space
Relates `segment`, `open_segment` and `set.Icc`, `set.Ico`, `set.Ioc`, `set.Ioo`
-/
section ordered_semiring
variables [ordered_semiring 𝕜]

section ordered_add_comm_monoid
variables [ordered_add_comm_monoid E] [module 𝕜 E] [ordered_smul 𝕜 E]

lemma segment_subset_Icc {x y : E} (h : x ≤ y) : [x -[𝕜] y] ⊆ Icc x y :=
begin
  rintro z ⟨a, b, ha, hb, hab, rfl⟩,
  split,
  calc
    x   = a • x + b • x :(convex.combo_self hab _).symm
    ... ≤ a • x + b • y : add_le_add_left (smul_le_smul_of_nonneg h hb) _,
  calc
    a • x + b • y
        ≤ a • y + b • y : add_le_add_right (smul_le_smul_of_nonneg h ha) _
    ... = y : convex.combo_self hab _,
end

end ordered_add_comm_monoid

section ordered_cancel_add_comm_monoid
variables [ordered_cancel_add_comm_monoid E] [module 𝕜 E] [ordered_smul 𝕜 E]

lemma open_segment_subset_Ioo {x y : E} (h : x < y) : open_segment 𝕜 x y ⊆ Ioo x y :=
begin
  rintro z ⟨a, b, ha, hb, hab, rfl⟩,
  split,
  calc
    x   = a • x + b • x : (convex.combo_self hab _).symm
    ... < a • x + b • y : add_lt_add_left (smul_lt_smul_of_pos h hb) _,
  calc
    a • x + b • y
        < a • y + b • y : add_lt_add_right (smul_lt_smul_of_pos h ha) _
    ... = y : convex.combo_self hab _,
end

end ordered_cancel_add_comm_monoid

section linear_ordered_add_comm_monoid
variables [linear_ordered_add_comm_monoid E] [module 𝕜 E] [ordered_smul 𝕜 E] {𝕜}

lemma segment_subset_interval (x y : E) : [x -[𝕜] y] ⊆ interval x y :=
begin
  cases le_total x y,
  { rw interval_of_le h,
    exact segment_subset_Icc h },
  { rw [interval_of_ge h, segment_symm],
    exact segment_subset_Icc h }
end

lemma convex.min_le_combo (x y : E) {a b : 𝕜} (ha : 0 ≤ a) (hb : 0 ≤ b) (hab : a + b = 1) :
  min x y ≤ a • x + b • y :=
(segment_subset_interval x y ⟨_, _, ha, hb, hab, rfl⟩).1

lemma convex.combo_le_max (x y : E) {a b : 𝕜} (ha : 0 ≤ a) (hb : 0 ≤ b) (hab : a + b = 1) :
  a • x + b • y ≤ max x y :=
(segment_subset_interval x y ⟨_, _, ha, hb, hab, rfl⟩).2

end linear_ordered_add_comm_monoid
end ordered_semiring

section linear_ordered_field
variables [linear_ordered_field 𝕜]

lemma Icc_subset_segment {x y : 𝕜} : Icc x y ⊆ [x -[𝕜] y] :=
begin
  rintro z ⟨hxz, hyz⟩,
  obtain rfl | h := (hxz.trans hyz).eq_or_lt,
  { rw segment_same,
    exact hyz.antisymm hxz },
  rw ←sub_nonneg at hxz hyz,
  rw ←sub_pos at h,
  refine ⟨(y - z) / (y - x), (z - x) / (y - x), div_nonneg hyz h.le, div_nonneg hxz h.le, _, _⟩,
  { rw [←add_div, sub_add_sub_cancel, div_self h.ne'] },
  { rw [smul_eq_mul, smul_eq_mul, ←mul_div_right_comm, ←mul_div_right_comm, ←add_div,
      div_eq_iff h.ne', add_comm, sub_mul, sub_mul, mul_comm x, sub_add_sub_cancel, mul_sub] }
end

@[simp] lemma segment_eq_Icc {x y : 𝕜} (h : x ≤ y) : [x -[𝕜] y] = Icc x y :=
(segment_subset_Icc h).antisymm Icc_subset_segment

lemma Ioo_subset_open_segment {x y : 𝕜} : Ioo x y ⊆ open_segment 𝕜 x y :=
λ z hz, mem_open_segment_of_ne_left_right hz.1.ne hz.2.ne'
    (Icc_subset_segment $ Ioo_subset_Icc_self hz)

@[simp] lemma open_segment_eq_Ioo {x y : 𝕜} (h : x < y) : open_segment 𝕜 x y = Ioo x y :=
(open_segment_subset_Ioo h).antisymm Ioo_subset_open_segment

lemma segment_eq_Icc' (x y : 𝕜) : [x -[𝕜] y] = Icc (min x y) (max x y) :=
begin
  cases le_total x y,
  { rw [segment_eq_Icc h, max_eq_right h, min_eq_left h] },
  { rw [segment_symm, segment_eq_Icc h, max_eq_left h, min_eq_right h] }
end

lemma open_segment_eq_Ioo' {x y : 𝕜} (hxy : x ≠ y) :
  open_segment 𝕜 x y = Ioo (min x y) (max x y) :=
begin
  cases hxy.lt_or_lt,
  { rw [open_segment_eq_Ioo h, max_eq_right h.le, min_eq_left h.le] },
  { rw [open_segment_symm, open_segment_eq_Ioo h, max_eq_left h.le, min_eq_right h.le] }
end

lemma segment_eq_interval (x y : 𝕜) : [x -[𝕜] y] = interval x y :=
segment_eq_Icc' _ _

/-- A point is in an `Icc` iff it can be expressed as a convex combination of the endpoints. -/
lemma convex.mem_Icc {x y : 𝕜} (h : x ≤ y) {z : 𝕜} :
  z ∈ Icc x y ↔ ∃ (a b : 𝕜), 0 ≤ a ∧ 0 ≤ b ∧ a + b = 1 ∧ a * x + b * y = z :=
begin
  rw ←segment_eq_Icc h,
  simp_rw [←exists_prop],
  refl,
end

/-- A point is in an `Ioo` iff it can be expressed as a strict convex combination of the endpoints.
-/
lemma convex.mem_Ioo {x y : 𝕜} (h : x < y) {z : 𝕜} :
  z ∈ Ioo x y ↔ ∃ (a b : 𝕜), 0 < a ∧ 0 < b ∧ a + b = 1 ∧ a * x + b * y = z :=
begin
  rw ←open_segment_eq_Ioo h,
  simp_rw [←exists_prop],
  refl,
end

/-- A point is in an `Ioc` iff it can be expressed as a semistrict convex combination of the
endpoints. -/
lemma convex.mem_Ioc {x y : 𝕜} (h : x < y) {z : 𝕜} :
  z ∈ Ioc x y ↔ ∃ (a b : 𝕜), 0 ≤ a ∧ 0 < b ∧ a + b = 1 ∧ a * x + b * y = z :=
begin
  split,
  { rintro hz,
    obtain ⟨a, b, ha, hb, hab, rfl⟩ := (convex.mem_Icc h.le).1 (Ioc_subset_Icc_self hz),
    obtain rfl | hb' := hb.eq_or_lt,
    { rw add_zero at hab,
      rw [hab, one_mul, zero_mul, add_zero] at hz,
      exact (hz.1.ne rfl).elim },
    { exact ⟨a, b, ha, hb', hab, rfl⟩ } },
  { rintro ⟨a, b, ha, hb, hab, rfl⟩,
    obtain rfl | ha' := ha.eq_or_lt,
    { rw zero_add at hab,
      rwa [hab, one_mul, zero_mul, zero_add, right_mem_Ioc] },
    { exact Ioo_subset_Ioc_self ((convex.mem_Ioo h).2 ⟨a, b, ha', hb, hab, rfl⟩) } }
end

/-- A point is in an `Ico` iff it can be expressed as a semistrict convex combination of the
endpoints. -/
lemma convex.mem_Ico {x y : 𝕜} (h : x < y) {z : 𝕜} :
  z ∈ Ico x y ↔ ∃ (a b : 𝕜), 0 < a ∧ 0 ≤ b ∧ a + b = 1 ∧ a * x + b * y = z :=
begin
  split,
  { rintro hz,
    obtain ⟨a, b, ha, hb, hab, rfl⟩ := (convex.mem_Icc h.le).1 (Ico_subset_Icc_self hz),
    obtain rfl | ha' := ha.eq_or_lt,
    { rw zero_add at hab,
      rw [hab, one_mul, zero_mul, zero_add] at hz,
      exact (hz.2.ne rfl).elim },
    { exact ⟨a, b, ha', hb, hab, rfl⟩ } },
  { rintro ⟨a, b, ha, hb, hab, rfl⟩,
    obtain rfl | hb' := hb.eq_or_lt,
    { rw add_zero at hab,
      rwa [hab, one_mul, zero_mul, add_zero, left_mem_Ico] },
    { exact Ioo_subset_Ico_self ((convex.mem_Ioo h).2 ⟨a, b, ha, hb', hab, rfl⟩) } }
end

end linear_ordered_field

/-! ### Convexity of sets -/

section ordered_semiring
variables [ordered_semiring 𝕜]

section add_comm_monoid
variables [add_comm_monoid E] [add_comm_monoid F]

section has_scalar
variables (𝕜) [has_scalar 𝕜 E] [has_scalar 𝕜 F] (s : set E)

/-- Convexity of sets. -/
def convex : Prop :=
∀ ⦃x y : E⦄, x ∈ s → y ∈ s → ∀ ⦃a b : 𝕜⦄, 0 ≤ a → 0 ≤ b → a + b = 1 →
  a • x + b • y ∈ s

variables {𝕜 s}

lemma convex_iff_segment_subset :
  convex 𝕜 s ↔ ∀ ⦃x y⦄, x ∈ s → y ∈ s → [x -[𝕜] y] ⊆ s :=
forall₄_congr $ λ x y hx hy, (segment_subset_iff _).symm

lemma convex.segment_subset (h : convex 𝕜 s) {x y : E} (hx : x ∈ s) (hy : y ∈ s) :
  [x -[𝕜] y] ⊆ s :=
convex_iff_segment_subset.1 h hx hy

lemma convex.open_segment_subset (h : convex 𝕜 s) {x y : E} (hx : x ∈ s) (hy : y ∈ s) :
  open_segment 𝕜 x y ⊆ s :=
(open_segment_subset_segment 𝕜 x y).trans (h.segment_subset hx hy)

/-- Alternative definition of set convexity, in terms of pointwise set operations. -/
lemma convex_iff_pointwise_add_subset :
  convex 𝕜 s ↔ ∀ ⦃a b : 𝕜⦄, 0 ≤ a → 0 ≤ b → a + b = 1 → a • s + b • s ⊆ s :=
iff.intro
  begin
    rintro hA a b ha hb hab w ⟨au, bv, ⟨u, hu, rfl⟩, ⟨v, hv, rfl⟩, rfl⟩,
    exact hA hu hv ha hb hab
  end
  (λ h x y hx hy a b ha hb hab,
    (h ha hb hab) (set.add_mem_add ⟨_, hx, rfl⟩ ⟨_, hy, rfl⟩))

alias convex_iff_pointwise_add_subset ↔ convex.set_combo_subset _

lemma convex_empty : convex 𝕜 (∅ : set E) :=
λ x y, false.elim

lemma convex_univ : convex 𝕜 (set.univ : set E) := λ _ _ _ _ _ _ _ _ _, trivial

lemma convex.inter {t : set E} (hs : convex 𝕜 s) (ht : convex 𝕜 t) : convex 𝕜 (s ∩ t) :=
λ x y (hx : x ∈ s ∩ t) (hy : y ∈ s ∩ t) a b (ha : 0 ≤ a) (hb : 0 ≤ b) (hab : a + b = 1),
  ⟨hs hx.left hy.left ha hb hab, ht hx.right hy.right ha hb hab⟩

lemma convex_sInter {S : set (set E)} (h : ∀ s ∈ S, convex 𝕜 s) : convex 𝕜 (⋂₀ S) :=
assume x y hx hy a b ha hb hab s hs,
h s hs (hx s hs) (hy s hs) ha hb hab

lemma convex_Inter {ι : Sort*} {s : ι → set E} (h : ∀ i, convex 𝕜 (s i)) : convex 𝕜 (⋂ i, s i) :=
(sInter_range s) ▸ convex_sInter $ forall_range_iff.2 h

lemma convex_Inter₂ {ι : Sort*} {κ : ι → Sort*} {s : Π i, κ i → set E}
  (h : ∀ i j, convex 𝕜 (s i j)) :
  convex 𝕜 (⋂ i j, s i j) :=
convex_Inter $ λ i, convex_Inter $ h i

lemma convex.prod {s : set E} {t : set F} (hs : convex 𝕜 s) (ht : convex 𝕜 t) :
  convex 𝕜 (s ×ˢ t) :=
begin
  intros x y hx hy a b ha hb hab,
  apply mem_prod.2,
  exact ⟨hs (mem_prod.1 hx).1 (mem_prod.1 hy).1 ha hb hab,
        ht (mem_prod.1 hx).2 (mem_prod.1 hy).2 ha hb hab⟩
end

lemma convex_pi {ι : Type*} {E : ι → Type*} [Π i, add_comm_monoid (E i)]
  [Π i, has_scalar 𝕜 (E i)] {s : set ι} {t : Π i, set (E i)} (ht : ∀ i, convex 𝕜 (t i)) :
  convex 𝕜 (s.pi t) :=
λ x y hx hy a b ha hb hab i hi, ht i (hx i hi) (hy i hi) ha hb hab

lemma directed.convex_Union {ι : Sort*} {s : ι → set E} (hdir : directed (⊆) s)
  (hc : ∀ ⦃i : ι⦄, convex 𝕜 (s i)) :
  convex 𝕜 (⋃ i, s i) :=
begin
  rintro x y hx hy a b ha hb hab,
  rw mem_Union at ⊢ hx hy,
  obtain ⟨i, hx⟩ := hx,
  obtain ⟨j, hy⟩ := hy,
  obtain ⟨k, hik, hjk⟩ := hdir i j,
  exact ⟨k, hc (hik hx) (hjk hy) ha hb hab⟩,
end

lemma directed_on.convex_sUnion {c : set (set E)} (hdir : directed_on (⊆) c)
  (hc : ∀ ⦃A : set E⦄, A ∈ c → convex 𝕜 A) :
  convex 𝕜 (⋃₀c) :=
begin
  rw sUnion_eq_Union,
  exact (directed_on_iff_directed.1 hdir).convex_Union (λ A, hc A.2),
end

end has_scalar

section module
variables [module 𝕜 E] [module 𝕜 F] {s : set E}

lemma convex_iff_open_segment_subset :
  convex 𝕜 s ↔ ∀ ⦃x y⦄, x ∈ s → y ∈ s → open_segment 𝕜 x y ⊆ s :=
convex_iff_segment_subset.trans $ forall₄_congr $ λ x y hx hy,
  (open_segment_subset_iff_segment_subset hx hy).symm

lemma convex_iff_forall_pos :
  convex 𝕜 s ↔ ∀ ⦃x y⦄, x ∈ s → y ∈ s → ∀ ⦃a b : 𝕜⦄, 0 < a → 0 < b → a + b = 1
  → a • x + b • y ∈ s :=
convex_iff_open_segment_subset.trans $ forall₄_congr $ λ x y hx hy,
  open_segment_subset_iff 𝕜

lemma convex_iff_pairwise_pos :
  convex 𝕜 s ↔ s.pairwise (λ x y, ∀ ⦃a b : 𝕜⦄, 0 < a → 0 < b → a + b = 1 → a • x + b • y ∈ s) :=
begin
  refine convex_iff_forall_pos.trans ⟨λ h x hx y hy _, h hx hy, _⟩,
  intros h x y hx hy a b ha hb hab,
  obtain rfl | hxy := eq_or_ne x y,
  { rwa convex.combo_self hab },
  { exact h hx hy hxy ha hb hab },
end

protected lemma set.subsingleton.convex {s : set E} (h : s.subsingleton) : convex 𝕜 s :=
convex_iff_pairwise_pos.mpr (h.pairwise _)

lemma convex_singleton (c : E) : convex 𝕜 ({c} : set E) :=
subsingleton_singleton.convex

lemma convex_segment (x y : E) : convex 𝕜 [x -[𝕜] y] :=
begin
  rintro p q ⟨ap, bp, hap, hbp, habp, rfl⟩ ⟨aq, bq, haq, hbq, habq, rfl⟩ a b ha hb hab,
  refine ⟨a * ap + b * aq, a * bp + b * bq,
    add_nonneg (mul_nonneg ha hap) (mul_nonneg hb haq),
    add_nonneg (mul_nonneg ha hbp) (mul_nonneg hb hbq), _, _⟩,
  { rw [add_add_add_comm, ←mul_add, ←mul_add, habp, habq, mul_one, mul_one, hab] },
  { simp_rw [add_smul, mul_smul, smul_add],
    exact add_add_add_comm _ _ _ _ }
end

<<<<<<< HEAD
lemma convex_open_segment (x y : E) : convex 𝕜 (open_segment 𝕜 x y) :=
=======
lemma convex_open_segment (a b : E) : convex 𝕜 (open_segment 𝕜 a b) :=
>>>>>>> f9c339ec
begin
  rw convex_iff_open_segment_subset,
  rintro p q ⟨ap, bp, hap, hbp, habp, rfl⟩ ⟨aq, bq, haq, hbq, habq, rfl⟩ z ⟨a, b, ha, hb, hab, rfl⟩,
  refine ⟨a * ap + b * aq, a * bp + b * bq,
    add_pos (mul_pos ha hap) (mul_pos hb haq),
    add_pos (mul_pos ha hbp) (mul_pos hb hbq), _, _⟩,
  { rw [add_add_add_comm, ←mul_add, ←mul_add, habp, habq, mul_one, mul_one, hab] },
  { simp_rw [add_smul, mul_smul, smul_add],
    exact add_add_add_comm _ _ _ _ }
end

lemma convex.linear_image (hs : convex 𝕜 s) (f : E →ₗ[𝕜] F) : convex 𝕜 (f '' s) :=
begin
  intros x y hx hy a b ha hb hab,
  obtain ⟨x', hx', rfl⟩ := mem_image_iff_bex.1 hx,
  obtain ⟨y', hy', rfl⟩ := mem_image_iff_bex.1 hy,
  exact ⟨a • x' + b • y', hs hx' hy' ha hb hab, by rw [f.map_add, f.map_smul, f.map_smul]⟩,
end

lemma convex.is_linear_image (hs : convex 𝕜 s) {f : E → F} (hf : is_linear_map 𝕜 f) :
  convex 𝕜 (f '' s) :=
hs.linear_image $ hf.mk' f

lemma convex.linear_preimage {s : set F} (hs : convex 𝕜 s) (f : E →ₗ[𝕜] F) :
  convex 𝕜 (f ⁻¹' s) :=
begin
  intros x y hx hy a b ha hb hab,
  rw [mem_preimage, f.map_add, f.map_smul, f.map_smul],
  exact hs hx hy ha hb hab,
end

lemma convex.is_linear_preimage {s : set F} (hs : convex 𝕜 s) {f : E → F} (hf : is_linear_map 𝕜 f) :
  convex 𝕜 (f ⁻¹' s) :=
hs.linear_preimage $ hf.mk' f

lemma convex.add {t : set E} (hs : convex 𝕜 s) (ht : convex 𝕜 t) : convex 𝕜 (s + t) :=
by { rw ← add_image_prod, exact (hs.prod ht).is_linear_image is_linear_map.is_linear_map_add }

lemma convex.vadd (hs : convex 𝕜 s) (z : E) : convex 𝕜 (z +ᵥ s) :=
by { simp_rw [←image_vadd, vadd_eq_add, ←singleton_add], exact (convex_singleton _).add hs }

lemma convex.translate (hs : convex 𝕜 s) (z : E) : convex 𝕜 ((λ x, z + x) '' s) := hs.vadd _

/-- The translation of a convex set is also convex. -/
lemma convex.translate_preimage_right (hs : convex 𝕜 s) (z : E) : convex 𝕜 ((λ x, z + x) ⁻¹' s) :=
begin
  intros x y hx hy a b ha hb hab,
  have h := hs hx hy ha hb hab,
  rwa [smul_add, smul_add, add_add_add_comm, ←add_smul, hab, one_smul] at h,
end

/-- The translation of a convex set is also convex. -/
lemma convex.translate_preimage_left (hs : convex 𝕜 s) (z : E) : convex 𝕜 ((λ x, x + z) ⁻¹' s) :=
by simpa only [add_comm] using hs.translate_preimage_right z

section ordered_add_comm_monoid
variables [ordered_add_comm_monoid β] [module 𝕜 β] [ordered_smul 𝕜 β]

lemma convex_Iic (r : β) : convex 𝕜 (Iic r) :=
λ x y hx hy a b ha hb hab,
calc
  a • x + b • y
      ≤ a • r + b • r
      : add_le_add (smul_le_smul_of_nonneg hx ha) (smul_le_smul_of_nonneg hy hb)
  ... = r : convex.combo_self hab _

lemma convex_Ici (r : β) : convex 𝕜 (Ici r) := @convex_Iic 𝕜 βᵒᵈ _ _ _ _ r

lemma convex_Icc (r s : β) : convex 𝕜 (Icc r s) :=
Ici_inter_Iic.subst ((convex_Ici r).inter $ convex_Iic s)

lemma convex_halfspace_le {f : E → β} (h : is_linear_map 𝕜 f) (r : β) :
  convex 𝕜 {w | f w ≤ r} :=
(convex_Iic r).is_linear_preimage h

lemma convex_halfspace_ge {f : E → β} (h : is_linear_map 𝕜 f) (r : β) :
  convex 𝕜 {w | r ≤ f w} :=
(convex_Ici r).is_linear_preimage h

lemma convex_hyperplane {f : E → β} (h : is_linear_map 𝕜 f) (r : β) :
  convex 𝕜 {w | f w = r} :=
begin
  simp_rw le_antisymm_iff,
  exact (convex_halfspace_le h r).inter (convex_halfspace_ge h r),
end

end ordered_add_comm_monoid

section ordered_cancel_add_comm_monoid
variables [ordered_cancel_add_comm_monoid β] [module 𝕜 β] [ordered_smul 𝕜 β]

lemma convex_Iio (r : β) : convex 𝕜 (Iio r) :=
begin
  intros x y hx hy a b ha hb hab,
  obtain rfl | ha' := ha.eq_or_lt,
  { rw zero_add at hab,
    rwa [zero_smul, zero_add, hab, one_smul] },
  rw mem_Iio at hx hy,
  calc
    a • x + b • y
        < a • r + b • r
        : add_lt_add_of_lt_of_le (smul_lt_smul_of_pos hx ha') (smul_le_smul_of_nonneg hy.le hb)
    ... = r : convex.combo_self hab _
end

lemma convex_Ioi (r : β) : convex 𝕜 (Ioi r) := @convex_Iio 𝕜 βᵒᵈ _ _ _ _ r

lemma convex_Ioo (r s : β) : convex 𝕜 (Ioo r s) :=
Ioi_inter_Iio.subst ((convex_Ioi r).inter $ convex_Iio s)

lemma convex_Ico (r s : β) : convex 𝕜 (Ico r s) :=
Ici_inter_Iio.subst ((convex_Ici r).inter $ convex_Iio s)

lemma convex_Ioc (r s : β) : convex 𝕜 (Ioc r s) :=
Ioi_inter_Iic.subst ((convex_Ioi r).inter $ convex_Iic s)

lemma convex_halfspace_lt {f : E → β} (h : is_linear_map 𝕜 f) (r : β) :
  convex 𝕜 {w | f w < r} :=
(convex_Iio r).is_linear_preimage h

lemma convex_halfspace_gt {f : E → β} (h : is_linear_map 𝕜 f) (r : β) :
  convex 𝕜 {w | r < f w} :=
(convex_Ioi r).is_linear_preimage h

end ordered_cancel_add_comm_monoid

section linear_ordered_add_comm_monoid
variables [linear_ordered_add_comm_monoid β] [module 𝕜 β] [ordered_smul 𝕜 β]

lemma convex_interval (r s : β) : convex 𝕜 (interval r s) :=
convex_Icc _ _

end linear_ordered_add_comm_monoid
end module
end add_comm_monoid

section linear_ordered_add_comm_monoid
variables [linear_ordered_add_comm_monoid E] [ordered_add_comm_monoid β] [module 𝕜 E]
  [ordered_smul 𝕜 E] {s : set E} {f : E → β}

lemma monotone_on.convex_le (hf : monotone_on f s) (hs : convex 𝕜 s) (r : β) :
  convex 𝕜 {x ∈ s | f x ≤ r} :=
λ x y hx hy a b ha hb hab, ⟨hs hx.1 hy.1 ha hb hab,
  (hf (hs hx.1 hy.1 ha hb hab) (max_rec' s hx.1 hy.1) (convex.combo_le_max x y ha hb hab)).trans
    (max_rec' _ hx.2 hy.2)⟩

lemma monotone_on.convex_lt (hf : monotone_on f s) (hs : convex 𝕜 s) (r : β) :
  convex 𝕜 {x ∈ s | f x < r} :=
λ x y hx hy a b ha hb hab, ⟨hs hx.1 hy.1 ha hb hab,
  (hf (hs hx.1 hy.1 ha hb hab) (max_rec' s hx.1 hy.1) (convex.combo_le_max x y ha hb hab)).trans_lt
    (max_rec' _ hx.2 hy.2)⟩

lemma monotone_on.convex_ge (hf : monotone_on f s) (hs : convex 𝕜 s) (r : β) :
  convex 𝕜 {x ∈ s | r ≤ f x} :=
@monotone_on.convex_le 𝕜 Eᵒᵈ βᵒᵈ _ _ _ _ _ _ _ hf.dual hs r

lemma monotone_on.convex_gt (hf : monotone_on f s) (hs : convex 𝕜 s) (r : β) :
  convex 𝕜 {x ∈ s | r < f x} :=
@monotone_on.convex_lt 𝕜 Eᵒᵈ βᵒᵈ _ _ _ _ _ _ _ hf.dual hs r

lemma antitone_on.convex_le (hf : antitone_on f s) (hs : convex 𝕜 s) (r : β) :
  convex 𝕜 {x ∈ s | f x ≤ r} :=
@monotone_on.convex_ge 𝕜 E βᵒᵈ _ _ _ _ _ _ _ hf hs r

lemma antitone_on.convex_lt (hf : antitone_on f s) (hs : convex 𝕜 s) (r : β) :
  convex 𝕜 {x ∈ s | f x < r} :=
@monotone_on.convex_gt 𝕜 E βᵒᵈ _ _ _ _ _ _ _ hf hs r

lemma antitone_on.convex_ge (hf : antitone_on f s) (hs : convex 𝕜 s) (r : β) :
  convex 𝕜 {x ∈ s | r ≤ f x} :=
@monotone_on.convex_le 𝕜 E βᵒᵈ _ _ _ _ _ _ _ hf hs r

lemma antitone_on.convex_gt (hf : antitone_on f s) (hs : convex 𝕜 s) (r : β) :
  convex 𝕜 {x ∈ s | r < f x} :=
@monotone_on.convex_lt 𝕜 E βᵒᵈ _ _ _ _ _ _ _ hf hs r

lemma monotone.convex_le (hf : monotone f) (r : β) :
  convex 𝕜 {x | f x ≤ r} :=
set.sep_univ.subst ((hf.monotone_on univ).convex_le convex_univ r)

lemma monotone.convex_lt (hf : monotone f) (r : β) :
  convex 𝕜 {x | f x ≤ r} :=
set.sep_univ.subst ((hf.monotone_on univ).convex_le convex_univ r)

lemma monotone.convex_ge (hf : monotone f ) (r : β) :
  convex 𝕜 {x | r ≤ f x} :=
set.sep_univ.subst ((hf.monotone_on univ).convex_ge convex_univ r)

lemma monotone.convex_gt (hf : monotone f) (r : β) :
  convex 𝕜 {x | f x ≤ r} :=
set.sep_univ.subst ((hf.monotone_on univ).convex_le convex_univ r)

lemma antitone.convex_le (hf : antitone f) (r : β) :
  convex 𝕜 {x | f x ≤ r} :=
set.sep_univ.subst ((hf.antitone_on univ).convex_le convex_univ r)

lemma antitone.convex_lt (hf : antitone f) (r : β) :
  convex 𝕜 {x | f x < r} :=
set.sep_univ.subst ((hf.antitone_on univ).convex_lt convex_univ r)

lemma antitone.convex_ge (hf : antitone f) (r : β) :
  convex 𝕜 {x | r ≤ f x} :=
set.sep_univ.subst ((hf.antitone_on univ).convex_ge convex_univ r)

lemma antitone.convex_gt (hf : antitone f) (r : β) :
  convex 𝕜 {x | r < f x} :=
set.sep_univ.subst ((hf.antitone_on univ).convex_gt convex_univ r)

end linear_ordered_add_comm_monoid

section add_comm_group
variables [add_comm_group E] [module 𝕜 E] {s t : set E}

lemma convex.combo_eq_vadd {a b : 𝕜} {x y : E} (h : a + b = 1) :
  a • x + b • y = b • (y - x) + x :=
calc
  a • x + b • y = (b • y - b • x) + (a • x + b • x) : by abel
            ... = b • (y - x) + x                   : by rw [smul_sub, convex.combo_self h]

end add_comm_group
end ordered_semiring

section ordered_comm_semiring
variables [ordered_comm_semiring 𝕜]

section add_comm_monoid
variables [add_comm_monoid E] [add_comm_monoid F] [module 𝕜 E] [module 𝕜 F] {s : set E}

lemma convex.smul (hs : convex 𝕜 s) (c : 𝕜) : convex 𝕜 (c • s) :=
hs.linear_image (linear_map.lsmul _ _ c)

lemma convex.smul_preimage (hs : convex 𝕜 s) (c : 𝕜) : convex 𝕜 ((λ z, c • z) ⁻¹' s) :=
hs.linear_preimage (linear_map.lsmul _ _ c)

lemma convex.affinity (hs : convex 𝕜 s) (z : E) (c : 𝕜) : convex 𝕜 ((λ x, z + c • x) '' s) :=
by simpa only [←image_smul, ←image_vadd, image_image] using (hs.smul c).vadd z

end add_comm_monoid
end ordered_comm_semiring

section ordered_ring
variables [ordered_ring 𝕜]

section add_comm_group
variables [add_comm_group E] [add_comm_group F] [module 𝕜 E] [module 𝕜 F] {s t : set E}

lemma convex.add_smul_mem (hs : convex 𝕜 s) {x y : E} (hx : x ∈ s) (hy : x + y ∈ s)
  {t : 𝕜} (ht : t ∈ Icc (0 : 𝕜) 1) : x + t • y ∈ s :=
begin
  have h : x + t • y = (1 - t) • x + t • (x + y),
  { rw [smul_add, ←add_assoc, ←add_smul, sub_add_cancel, one_smul] },
  rw h,
  exact hs hx hy (sub_nonneg_of_le ht.2) ht.1 (sub_add_cancel _ _),
end

lemma convex.smul_mem_of_zero_mem (hs : convex 𝕜 s) {x : E} (zero_mem : (0 : E) ∈ s) (hx : x ∈ s)
  {t : 𝕜} (ht : t ∈ Icc (0 : 𝕜) 1) : t • x ∈ s :=
by simpa using hs.add_smul_mem zero_mem (by simpa using hx) ht

lemma convex.add_smul_sub_mem (h : convex 𝕜 s) {x y : E} (hx : x ∈ s) (hy : y ∈ s)
  {t : 𝕜} (ht : t ∈ Icc (0 : 𝕜) 1) : x + t • (y - x) ∈ s :=
begin
  apply h.segment_subset hx hy,
  rw segment_eq_image',
  exact mem_image_of_mem _ ht,
end

/-- Affine subspaces are convex. -/
lemma affine_subspace.convex (Q : affine_subspace 𝕜 E) : convex 𝕜 (Q : set E) :=
begin
  intros x y hx hy a b ha hb hab,
  rw [eq_sub_of_add_eq hab, ← affine_map.line_map_apply_module],
  exact affine_map.line_map_mem b hx hy,
end

/--
Applying an affine map to an affine combination of two points yields
an affine combination of the images.
-/
lemma convex.combo_affine_apply {a b : 𝕜} {x y : E} {f : E →ᵃ[𝕜] F} (h : a + b = 1) :
  f (a • x + b • y) = a • f x + b • f y :=
begin
  simp only [convex.combo_eq_vadd h, ← vsub_eq_sub],
  exact f.apply_line_map _ _ _,
end

/-- The preimage of a convex set under an affine map is convex. -/
lemma convex.affine_preimage (f : E →ᵃ[𝕜] F) {s : set F} (hs : convex 𝕜 s) :
  convex 𝕜 (f ⁻¹' s) :=
begin
  intros x y xs ys a b ha hb hab,
  rw [mem_preimage, convex.combo_affine_apply hab],
  exact hs xs ys ha hb hab,
end

/-- The image of a convex set under an affine map is convex. -/
lemma convex.affine_image (f : E →ᵃ[𝕜] F) (hs : convex 𝕜 s) : convex 𝕜 (f '' s) :=
begin
  rintro x y ⟨x', ⟨hx', hx'f⟩⟩ ⟨y', ⟨hy', hy'f⟩⟩ a b ha hb hab,
  refine ⟨a • x' + b • y', ⟨hs hx' hy' ha hb hab, _⟩⟩,
  rw [convex.combo_affine_apply hab, hx'f, hy'f]
end

lemma convex.neg (hs : convex 𝕜 s) : convex 𝕜 (-s) :=
hs.is_linear_preimage is_linear_map.is_linear_map_neg

lemma convex.sub (hs : convex 𝕜 s) (ht : convex 𝕜 t) : convex 𝕜 (s - t) :=
by { rw sub_eq_add_neg, exact hs.add ht.neg }

end add_comm_group
end ordered_ring

section linear_ordered_field
variables [linear_ordered_field 𝕜]

section add_comm_group
variables [add_comm_group E] [add_comm_group F] [module 𝕜 E] [module 𝕜 F] {s : set E}

/-- Alternative definition of set convexity, using division. -/
lemma convex_iff_div :
  convex 𝕜 s ↔ ∀ ⦃x y : E⦄, x ∈ s → y ∈ s → ∀ ⦃a b : 𝕜⦄,
    0 ≤ a → 0 ≤ b → 0 < a + b → (a / (a + b)) • x + (b / (a + b)) • y ∈ s :=
begin
  simp only [convex_iff_segment_subset, subset_def, mem_segment_iff_div],
  refine forall₄_congr (λ x y hx hy, ⟨λ H a b ha hb hab, H _ ⟨a, b, ha, hb, hab, rfl⟩, _⟩),
  rintro H _ ⟨a, b, ha, hb, hab, rfl⟩,
  exact H ha hb hab
end

lemma convex.mem_smul_of_zero_mem (h : convex 𝕜 s) {x : E} (zero_mem : (0 : E) ∈ s)
  (hx : x ∈ s) {t : 𝕜} (ht : 1 ≤ t) :
  x ∈ t • s :=
begin
  rw mem_smul_set_iff_inv_smul_mem₀ (zero_lt_one.trans_le ht).ne',
  exact h.smul_mem_of_zero_mem zero_mem hx ⟨inv_nonneg.2 (zero_le_one.trans ht), inv_le_one ht⟩,
end

lemma convex.add_smul (h_conv : convex 𝕜 s) {p q : 𝕜} (hp : 0 ≤ p) (hq : 0 ≤ q) :
  (p + q) • s = p • s + q • s :=
begin
  obtain rfl | hs := s.eq_empty_or_nonempty,
  { simp_rw [smul_set_empty, add_empty] },
  obtain rfl | hp' := hp.eq_or_lt,
  { rw [zero_add, zero_smul_set hs, zero_add] },
  obtain rfl | hq' := hq.eq_or_lt,
  { rw [add_zero, zero_smul_set hs, add_zero] },
  ext,
  split,
  { rintro ⟨v, hv, rfl⟩,
    exact ⟨p • v, q • v, smul_mem_smul_set hv, smul_mem_smul_set hv, (add_smul _ _ _).symm⟩ },
  { rintro ⟨v₁, v₂, ⟨v₁₁, h₁₂, rfl⟩, ⟨v₂₁, h₂₂, rfl⟩, rfl⟩,
    have hpq := add_pos hp' hq',
    exact mem_smul_set.2 ⟨_, h_conv h₁₂ h₂₂ (div_pos hp' hpq).le (div_pos hq' hpq).le
      (by rw [←div_self hpq.ne', add_div] : p / (p + q) + q / (p + q) = 1),
      by simp only [← mul_smul, smul_add, mul_div_cancel' _ hpq.ne']⟩ }
end

end add_comm_group
end linear_ordered_field

/-!
#### Convex sets in an ordered space
Relates `convex` and `ord_connected`.
-/

section

lemma set.ord_connected.convex_of_chain [ordered_semiring 𝕜] [ordered_add_comm_monoid E]
  [module 𝕜 E] [ordered_smul 𝕜 E] {s : set E} (hs : s.ord_connected) (h : is_chain (≤) s) :
  convex 𝕜 s :=
begin
  refine convex_iff_segment_subset.mpr (λ x y hx hy, _),
  obtain hxy | hyx := h.total hx hy,
  { exact (segment_subset_Icc hxy).trans (hs.out hx hy) },
  { rw segment_symm,
    exact (segment_subset_Icc hyx).trans (hs.out hy hx) }
end

lemma set.ord_connected.convex [ordered_semiring 𝕜] [linear_ordered_add_comm_monoid E] [module 𝕜 E]
  [ordered_smul 𝕜 E] {s : set E} (hs : s.ord_connected) :
  convex 𝕜 s :=
hs.convex_of_chain $ is_chain_of_trichotomous s

lemma convex_iff_ord_connected [linear_ordered_field 𝕜] {s : set 𝕜} :
  convex 𝕜 s ↔ s.ord_connected :=
begin
  simp_rw [convex_iff_segment_subset, segment_eq_interval, ord_connected_iff_interval_subset],
  exact forall_congr (λ x, forall_swap)
end

alias convex_iff_ord_connected ↔ convex.ord_connected _

end

/-! #### Convexity of submodules/subspaces -/

section submodule
open submodule

lemma submodule.convex [ordered_semiring 𝕜] [add_comm_monoid E] [module 𝕜 E] (K : submodule 𝕜 E) :
  convex 𝕜 (↑K : set E) :=
by { repeat {intro}, refine add_mem (smul_mem _ _ _) (smul_mem _ _ _); assumption }

lemma subspace.convex [linear_ordered_field 𝕜] [add_comm_group E] [module 𝕜 E] (K : subspace 𝕜 E) :
  convex 𝕜 (↑K : set E) :=
K.convex

end submodule

/-! ### Simplex -/

section simplex

variables (𝕜) (ι : Type*) [ordered_semiring 𝕜] [fintype ι]

/-- The standard simplex in the space of functions `ι → 𝕜` is the set of vectors with non-negative
coordinates with total sum `1`. This is the free object in the category of convex spaces. -/
def std_simplex : set (ι → 𝕜) :=
{f | (∀ x, 0 ≤ f x) ∧ ∑ x, f x = 1}

lemma std_simplex_eq_inter :
  std_simplex 𝕜 ι = (⋂ x, {f | 0 ≤ f x}) ∩ {f | ∑ x, f x = 1} :=
by { ext f, simp only [std_simplex, set.mem_inter_eq, set.mem_Inter, set.mem_set_of_eq] }

lemma convex_std_simplex : convex 𝕜 (std_simplex 𝕜 ι) :=
begin
  refine λ f g hf hg a b ha hb hab, ⟨λ x, _, _⟩,
  { apply_rules [add_nonneg, mul_nonneg, hf.1, hg.1] },
  { erw [finset.sum_add_distrib, ← finset.smul_sum, ← finset.smul_sum, hf.2, hg.2,
      smul_eq_mul, smul_eq_mul, mul_one, mul_one],
    exact hab }
end

variable {ι}

lemma ite_eq_mem_std_simplex (i : ι) : (λ j, ite (i = j) (1:𝕜) 0) ∈ std_simplex 𝕜 ι :=
⟨λ j, by simp only; split_ifs; norm_num, by rw [finset.sum_ite_eq, if_pos (finset.mem_univ _)]⟩

end simplex<|MERGE_RESOLUTION|>--- conflicted
+++ resolved
@@ -652,11 +652,7 @@
     exact add_add_add_comm _ _ _ _ }
 end
 
-<<<<<<< HEAD
-lemma convex_open_segment (x y : E) : convex 𝕜 (open_segment 𝕜 x y) :=
-=======
 lemma convex_open_segment (a b : E) : convex 𝕜 (open_segment 𝕜 a b) :=
->>>>>>> f9c339ec
 begin
   rw convex_iff_open_segment_subset,
   rintro p q ⟨ap, bp, hap, hbp, habp, rfl⟩ ⟨aq, bq, haq, hbq, habq, rfl⟩ z ⟨a, b, ha, hb, hab, rfl⟩,
