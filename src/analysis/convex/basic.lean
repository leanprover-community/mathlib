/-
Copyright (c) 2019 Alexander Bentkamp. All rights reserved.
Released under Apache 2.0 license as described in the file LICENSE.
Authors: Alexander Bentkamp, Yury Kudriashov
-/
import data.complex.module
import data.set.intervals.image_preimage
import linear_algebra.affine_space.affine_map
import order.closure

/-!
# Convex sets and functions on real vector spaces

In a real vector space, we define the following objects and properties.

* `segment x y` is the closed segment joining `x` and `y`.
* `open_segment x y` is the open segment joining `x` and `y`.
* A set `s` is `convex` if for any two points `x y ∈ s` it includes `segment x y`;
* A function `f : E → β` is `convex_on` a set `s` if `s` is itself a convex set, and for any two
  points `x y ∈ s` the segment joining `(x, f x)` to `(y, f y)` is (non-strictly) above the graph
  of `f`; equivalently, `convex_on f s` means that the epigraph
  `{p : E × β | p.1 ∈ s ∧ f p.1 ≤ p.2}` is a convex set;
* Center mass of a finite set of points with prescribed weights.
* Convex hull of a set `s` is the minimal convex set that includes `s`.
* Standard simplex `std_simplex ι [fintype ι]` is the intersection of the positive quadrant with
  the hyperplane `s.sum = 1` in the space `ι → ℝ`.

We also provide various equivalent versions of the definitions above, prove that some specific sets
are convex, and prove Jensen's inequality.

Note: To define convexity for functions `f : E → β`, we need `β` to be an ordered vector space,
defined using the instance `ordered_smul ℝ β`.

## Notations

We use the following local notations:

* `I = Icc (0:ℝ) 1`;
* `[x, y] = segment x y`.

They are defined using `local notation`, so they are not available outside of this file.

## Implementation notes

`convex_hull` is defined as a closure operator. This gives access to the `closure_operator` API
while the impact on writing code is minimal as `convex_hull s` is automatically elaborated as
`⇑convex_hull s`.
-/

universes u' u v v' w x

variables {E : Type u} {F : Type v} {ι : Type w} {ι' : Type x} {α : Type v'}
  [add_comm_group E] [module ℝ E] [add_comm_group F] [module ℝ F]
  [linear_ordered_field α]
  {s : set E}

open set linear_map
open_locale classical big_operators pointwise

local notation `I` := (Icc 0 1 : set ℝ)

section sets

/-! ### Segment -/

/-- Segments in a vector space. -/
def segment (x y : E) : set E :=
{z : E | ∃ (a b : ℝ) (ha : 0 ≤ a) (hb : 0 ≤ b) (hab : a + b = 1), a • x + b • y = z}

local notation `[`x `, ` y `]` := segment x y

lemma segment_symm (x y : E) : [x, y] = [y, x] :=
set.ext $ λ z,
⟨λ ⟨a, b, ha, hb, hab, H⟩, ⟨b, a, hb, ha, (add_comm _ _).trans hab, (add_comm _ _).trans H⟩,
  λ ⟨a, b, ha, hb, hab, H⟩, ⟨b, a, hb, ha, (add_comm _ _).trans hab, (add_comm _ _).trans H⟩⟩

lemma left_mem_segment (x y : E) : x ∈ [x, y] :=
⟨1, 0, zero_le_one, le_refl 0, add_zero 1, by rw [zero_smul, one_smul, add_zero]⟩

lemma right_mem_segment (x y : E) : y ∈ [x, y] :=
segment_symm y x ▸ left_mem_segment y x

lemma segment_same (x : E) : [x, x] = {x} :=
set.ext $ λ z, ⟨λ ⟨a, b, ha, hb, hab, hz⟩,
  by simpa only [(add_smul _ _ _).symm, mem_singleton_iff, hab, one_smul, eq_comm] using hz,
  λ h, mem_singleton_iff.1 h ▸ left_mem_segment z z⟩

lemma segment_eq_image (x y : E) : [x, y] = (λ θ : ℝ, (1 - θ) • x + θ • y) '' I :=
set.ext $ λ z,
  ⟨λ ⟨a, b, ha, hb, hab, hz⟩,
    ⟨b, ⟨hb, hab ▸ le_add_of_nonneg_left ha⟩, hab ▸ hz ▸ by simp only [add_sub_cancel]⟩,
    λ ⟨θ, ⟨hθ₀, hθ₁⟩, hz⟩, ⟨1-θ, θ, sub_nonneg.2 hθ₁, hθ₀, sub_add_cancel _ _, hz⟩⟩

lemma segment_eq_image' (x y : E) : [x, y] = (λ (θ : ℝ), x + θ • (y - x)) '' I :=
by { convert segment_eq_image x y, ext θ, simp only [smul_sub, sub_smul, one_smul], abel }

lemma segment_eq_image₂ (x y : E) :
  [x, y] = (λ p : ℝ×ℝ, p.1 • x + p.2 • y) '' {p | 0 ≤ p.1 ∧ 0 ≤ p.2 ∧ p.1 + p.2 = 1} :=
by simp only [segment, image, prod.exists, mem_set_of_eq, exists_prop, and_assoc]

lemma segment_eq_Icc {a b : ℝ} (h : a ≤ b) : [a, b] = Icc a b :=
begin
  rw [segment_eq_image'],
  show (((+) a) ∘ (λ t, t * (b - a))) '' Icc 0 1 = Icc a b,
  rw [image_comp, image_mul_right_Icc (@zero_le_one ℝ _) (sub_nonneg.2 h), image_const_add_Icc],
  simp
end

lemma segment_eq_Icc' (a b : ℝ) : [a, b] = Icc (min a b) (max a b) :=
by cases le_total a b; [skip, rw segment_symm]; simp [segment_eq_Icc, *]

lemma segment_eq_interval (a b : ℝ) : segment a b = interval a b :=
segment_eq_Icc' _ _

lemma mem_segment_translate (a : E) {x b c} : a + x ∈ [a + b, a + c] ↔ x ∈ [b, c] :=
begin
  rw [segment_eq_image', segment_eq_image'],
  refine exists_congr (λ θ, and_congr iff.rfl _),
  simp only [add_sub_add_left_eq_sub, add_assoc, add_right_inj]
end

lemma segment_translate_preimage (a b c : E) : (λ x, a + x) ⁻¹' [a + b, a + c] = [b, c] :=
set.ext $ λ x, mem_segment_translate a

lemma segment_translate_image (a b c : E) : (λx, a + x) '' [b, c] = [a + b, a + c] :=
segment_translate_preimage a b c ▸ image_preimage_eq _ $ add_left_surjective a

lemma segment_image (f : E →ₗ[ℝ] F) (a b : E) : f '' [a, b] = [f a, f b] :=
set.ext (λ x, by simp [segment_eq_image])

/-- Open segment in a vector space. Note that `open_segment x x = {x}` instead of being `∅`. -/
def open_segment (x y : E) : set E :=
{z : E | ∃ (a b : ℝ) (ha : 0 < a) (hb : 0 < b) (hab : a + b = 1), a • x + b • y = z}

lemma open_segment_subset_segment (x y : E) :
  open_segment x y ⊆ [x, y] :=
λ z ⟨a, b, ha, hb, hab, hz⟩, ⟨a, b, ha.le, hb.le, hab, hz⟩

lemma mem_open_segment_of_ne_left_right {x y z : E} (hx : x ≠ z) (hy : y ≠ z) (hz : z ∈ [x, y]) :
  z ∈ open_segment x y :=
begin
  obtain ⟨a, b, ha, hb, hab, hz⟩ := hz,
  by_cases ha' : a ≠ 0,
  by_cases hb' : b ≠ 0,
  { exact ⟨a, b, ha.lt_of_ne (ne.symm ha'), hb.lt_of_ne (ne.symm hb'), hab, hz⟩ },
  all_goals { simp only [*, add_zero, not_not, one_smul, zero_smul, zero_add] at * }
end

lemma open_segment_symm (x y : E) :
  open_segment x y = open_segment y x :=
set.ext $ λ z,
⟨λ ⟨a, b, ha, hb, hab, H⟩, ⟨b, a, hb, ha, (add_comm _ _).trans hab, (add_comm _ _).trans H⟩,
  λ ⟨a, b, ha, hb, hab, H⟩, ⟨b, a, hb, ha, (add_comm _ _).trans hab, (add_comm _ _).trans H⟩⟩

@[simp] lemma open_segment_same (x : E) :
  open_segment x x = {x} :=
set.ext $ λ z, ⟨λ ⟨a, b, ha, hb, hab, hz⟩,
  by simpa only [← add_smul, mem_singleton_iff, hab, one_smul, eq_comm] using hz,
  λ h, mem_singleton_iff.1 h ▸ ⟨1/2, 1/2, one_half_pos, one_half_pos, add_halves 1,
    by rw [←add_smul, add_halves, one_smul]⟩⟩

@[simp] lemma left_mem_open_segment_iff {x y : E} :
  x ∈ open_segment x y ↔ x = y :=
begin
  split,
  { rintro ⟨a, b, ha, hb, hab, hx⟩,
    refine smul_right_injective _ hb.ne' ((add_right_inj (a • x)).1 _),
    rw [hx, ←add_smul, hab, one_smul] },
  rintro rfl,
  simp only [open_segment_same, mem_singleton],
end

@[simp] lemma right_mem_open_segment_iff {x y : E} :
  y ∈ open_segment x y ↔ x = y :=
by rw [open_segment_symm, left_mem_open_segment_iff, eq_comm]

lemma open_segment_eq_image (x y : E) :
  open_segment x y = (λ (θ : ℝ), (1 - θ) • x + θ • y) '' (Ioo 0 1 : set ℝ) :=
set.ext $ λ z,
  ⟨λ ⟨a, b, ha, hb, hab, hz⟩,
    ⟨b, ⟨hb, hab ▸ lt_add_of_pos_left _ ha⟩, hab ▸ hz ▸ by simp only [add_sub_cancel]⟩,
    λ ⟨θ, ⟨hθ₀, hθ₁⟩, hz⟩, ⟨1 - θ, θ, sub_pos.2 hθ₁, hθ₀, sub_add_cancel _ _, hz⟩⟩

lemma open_segment_eq_image' (x y : E) :
  open_segment x y = (λ (θ : ℝ), x + θ • (y - x)) '' (Ioo 0 1 : set ℝ) :=
by { convert open_segment_eq_image x y, ext θ, simp only [smul_sub, sub_smul, one_smul], abel }

lemma open_segment_eq_image₂ (x y : E) :
  open_segment x y = (λ p:ℝ×ℝ, p.1 • x + p.2 • y) '' {p | 0 < p.1 ∧ 0 < p.2 ∧ p.1 + p.2 = 1} :=
by simp only [open_segment, image, prod.exists, mem_set_of_eq, exists_prop, and_assoc]

@[simp] lemma open_segment_eq_Ioo {a b : ℝ} (h : a < b) :
  open_segment a b = Ioo a b :=
begin
  rw open_segment_eq_image',
  show (((+) a) ∘ (λ t, t * (b - a))) '' Ioo 0 1 = Ioo a b,
  rw [image_comp, image_mul_right_Ioo _ _ (sub_pos.2 h), image_const_add_Ioo],
  simp
end

lemma open_segment_eq_Ioo' {a b : ℝ} (hab : a ≠ b) :
  open_segment a b = Ioo (min a b) (max a b) :=
begin
  cases le_total a b,
  { rw open_segment_eq_Ioo (h.lt_of_ne hab),
    simp * },
  rw [open_segment_symm, open_segment_eq_Ioo (h.lt_of_ne hab.symm)],
  simp *,
end

@[simp] lemma mem_open_segment_translate (a : E) {x b c : E} :
  a + x ∈ open_segment (a + b) (a + c)  ↔ x ∈ open_segment b c :=
begin
  rw [open_segment_eq_image', open_segment_eq_image'],
  refine exists_congr (λ θ, and_congr iff.rfl _),
  simp only [add_sub_add_left_eq_sub, add_assoc, add_right_inj],
end

@[simp] lemma open_segment_translate_preimage (a b c : E) :
  (λ x, a + x) ⁻¹' open_segment (a + b) (a + c) = open_segment b c :=
set.ext $ λ x, mem_open_segment_translate a

lemma open_segment_translate_image (a b c : E) :
  (λ x, a + x) '' open_segment b c = open_segment (a + b) (a + c) :=
open_segment_translate_preimage a b c ▸ image_preimage_eq _ $ add_left_surjective a

@[simp] lemma open_segment_image (f : E →ₗ[ℝ] F) (a b : E) :
  f '' open_segment a b = open_segment (f a) (f b) :=
set.ext (λ x, by simp [open_segment_eq_image])

/-! ### Convexity of sets -/

/-- Convexity of sets. -/
def convex (s : set E) :=
∀ ⦃x y : E⦄, x ∈ s → y ∈ s → ∀ ⦃a b : ℝ⦄, 0 ≤ a → 0 ≤ b → a + b = 1 →
  a • x + b • y ∈ s

lemma convex_iff_forall_pos :
  convex s ↔ ∀ ⦃x y⦄, x ∈ s → y ∈ s → ∀ ⦃a b : ℝ⦄, 0 < a → 0 < b → a + b = 1 → a • x + b • y ∈ s :=
begin
  refine ⟨λ h x y hx hy a b ha hb hab, h hx hy (le_of_lt ha) (le_of_lt hb) hab, _⟩,
  intros h x y hx hy a b ha hb hab,
  cases eq_or_lt_of_le ha with ha ha,
  { subst a, rw [zero_add] at hab, simp [hab, hy] },
  cases eq_or_lt_of_le hb with hb hb,
  { subst b, rw [add_zero] at hab, simp [hab, hx] },
  exact h hx hy ha hb hab
end

lemma convex_iff_segment_subset :
  convex s ↔ ∀ ⦃x y⦄, x ∈ s → y ∈ s → [x, y] ⊆ s :=
by simp only [convex, segment_eq_image₂, subset_def, ball_image_iff, prod.forall,
  mem_set_of_eq, and_imp]

lemma convex_iff_open_segment_subset :
  convex s ↔ ∀ ⦃x y⦄, x ∈ s → y ∈ s → open_segment x y ⊆ s :=
by simp only [convex_iff_forall_pos, open_segment_eq_image₂, subset_def, ball_image_iff,
  prod.forall, mem_set_of_eq, and_imp]

lemma convex.segment_subset (h : convex s) {x y : E} (hx : x ∈ s) (hy : y ∈ s) : [x, y] ⊆ s :=
convex_iff_segment_subset.1 h hx hy

lemma convex.open_segment_subset (h : convex s) {x y : E} (hx : x ∈ s) (hy : y ∈ s) :
  open_segment x y ⊆ s :=
convex_iff_open_segment_subset.1 h hx hy

lemma convex.add_smul_sub_mem (h : convex s) {x y : E} (hx : x ∈ s) (hy : y ∈ s)
  {t : ℝ} (ht : t ∈ Icc (0 : ℝ) 1) : x + t • (y - x) ∈ s :=
begin
  apply h.segment_subset hx hy,
  rw segment_eq_image',
  apply mem_image_of_mem,
  exact ht
end

lemma convex.add_smul_mem (h : convex s) {x y : E} (hx : x ∈ s) (hy : x + y ∈ s)
  {t : ℝ} (ht : t ∈ Icc (0 : ℝ) 1) : x + t • y ∈ s :=
by { convert h.add_smul_sub_mem hx hy ht, abel }

lemma convex.smul_mem_of_zero_mem (h : convex s) {x : E} (zero_mem : (0:E) ∈ s) (hx : x ∈ s)
  {t : ℝ} (ht : t ∈ Icc (0 : ℝ) 1) : t • x ∈ s :=
by simpa using h.add_smul_mem zero_mem (by simpa using hx) ht

lemma convex.mem_smul_of_zero_mem (h : convex s) {x : E} (zero_mem : (0:E) ∈ s) (hx : x ∈ s)
  {t : ℝ} (ht : 1 ≤ t) : x ∈ t • s :=
begin
  rw mem_smul_set_iff_inv_smul_mem (zero_lt_one.trans_le ht).ne',
  exact h.smul_mem_of_zero_mem zero_mem hx ⟨inv_nonneg.2 (zero_le_one.trans ht), inv_le_one ht⟩,
end

/-- Alternative definition of set convexity, in terms of pointwise set operations. -/
lemma convex_iff_pointwise_add_subset:
  convex s ↔ ∀ ⦃a b : ℝ⦄, 0 ≤ a → 0 ≤ b → a + b = 1 → a • s + b • s ⊆ s :=
iff.intro
  begin
    rintros hA a b ha hb hab w ⟨au, bv, ⟨u, hu, rfl⟩, ⟨v, hv, rfl⟩, rfl⟩,
    exact hA hu hv ha hb hab
  end
  (λ h x y hx hy a b ha hb hab,
    (h ha hb hab) (set.add_mem_add ⟨_, hx, rfl⟩ ⟨_, hy, rfl⟩))

/-- Alternative definition of set convexity, using division. -/
lemma convex_iff_div:
  convex s ↔ ∀ ⦃x y : E⦄, x ∈ s → y ∈ s → ∀ ⦃a b : ℝ⦄,
    0 ≤ a → 0 ≤ b → 0 < a + b → (a/(a+b)) • x + (b/(a+b)) • y ∈ s :=
⟨begin
  assume h x y hx hy a b ha hb hab,
  apply h hx hy,
  have ha', from mul_le_mul_of_nonneg_left ha (le_of_lt (inv_pos.2 hab)),
  rwa [mul_zero, ←div_eq_inv_mul] at ha',
  have hb', from mul_le_mul_of_nonneg_left hb (le_of_lt (inv_pos.2 hab)),
  rwa [mul_zero, ←div_eq_inv_mul] at hb',
  rw [←add_div],
  exact div_self (ne_of_lt hab).symm
end,
begin
  assume h x y hx hy a b ha hb hab,
  have h', from h hx hy ha hb,
  rw [hab, div_one, div_one] at h',
  exact h' zero_lt_one
end⟩

/-! ### Examples of convex sets -/

lemma convex_empty : convex (∅ : set E) :=  by finish

lemma convex_singleton (c : E) : convex ({c} : set E) :=
begin
  intros x y hx hy a b ha hb hab,
  rw [set.eq_of_mem_singleton hx, set.eq_of_mem_singleton hy, ←add_smul, hab, one_smul],
  exact mem_singleton c
end

lemma convex_univ : convex (set.univ : set E) := λ _ _ _ _ _ _ _ _ _, trivial

lemma convex.inter {t : set E} (hs: convex s) (ht: convex t) : convex (s ∩ t) :=
λ x y (hx : x ∈ s ∩ t) (hy : y ∈ s ∩ t) a b (ha : 0 ≤ a) (hb : 0 ≤ b) (hab : a + b = 1),
  ⟨hs hx.left hy.left ha hb hab, ht hx.right hy.right ha hb hab⟩

lemma convex_sInter {S : set (set E)} (h : ∀ s ∈ S, convex s) : convex (⋂₀ S) :=
assume x y hx hy a b ha hb hab s hs,
h s hs (hx s hs) (hy s hs) ha hb hab

lemma convex_Inter {ι : Sort*} {s : ι → set E} (h : ∀ i : ι, convex (s i)) : convex (⋂ i, s i) :=
(sInter_range s) ▸ convex_sInter $ forall_range_iff.2 h

lemma convex.prod {s : set E} {t : set F} (hs : convex s) (ht : convex t) :
  convex (s.prod t) :=
begin
  intros x y hx hy a b ha hb hab,
  apply mem_prod.2,
  exact ⟨hs (mem_prod.1 hx).1 (mem_prod.1 hy).1 ha hb hab,
        ht (mem_prod.1 hx).2 (mem_prod.1 hy).2 ha hb hab⟩
end

lemma directed.convex_Union {ι : Sort*} {s : ι → set E} (hdir : directed has_subset.subset s)
  (hc : ∀ ⦃i : ι⦄, convex (s i)) :
  convex (⋃ i, s i) :=
begin
  rintro x y hx hy a b ha hb hab,
  rw mem_Union at ⊢ hx hy,
  obtain ⟨i, hx⟩ := hx,
  obtain ⟨j, hy⟩ := hy,
  obtain ⟨k, hik, hjk⟩ := hdir i j,
  exact ⟨k, hc (hik hx) (hjk hy) ha hb hab⟩,
end

lemma directed_on.convex_sUnion {c : set (set E)} (hdir : directed_on has_subset.subset c)
  (hc : ∀ ⦃A : set E⦄, A ∈ c → convex A) :
  convex (⋃₀c) :=
begin
  rw sUnion_eq_Union,
  exact (directed_on_iff_directed.1 hdir).convex_Union (λ A, hc A.2),
end

lemma convex.combo_to_vadd {a b : ℝ} {x y : E} (h : a + b = 1) :
  a • x + b • y = b • (y - x) + x :=
calc
  a • x + b • y = (b • y - b • x) + (a • x + b • x) : by abel
            ... = b • (y - x) + (a + b) • x         : by rw [smul_sub, add_smul]
            ... = b • (y - x) + (1 : ℝ) • x         : by rw [h]
            ... = b • (y - x) + x                   : by rw [one_smul]

/--
Applying an affine map to an affine combination of two points yields
an affine combination of the images.
-/
lemma convex.combo_affine_apply {a b : ℝ} {x y : E} {f : E →ᵃ[ℝ] F} (h : a + b = 1) :
  f (a • x + b • y) = a • f x + b • f y :=
begin
  simp only [convex.combo_to_vadd h, ← vsub_eq_sub],
  exact f.apply_line_map _ _ _,
end

/-- The preimage of a convex set under an affine map is convex. -/
lemma convex.affine_preimage (f : E →ᵃ[ℝ] F) {s : set F} (hs : convex s) :
  convex (f ⁻¹' s) :=
begin
  intros x y xs ys a b ha hb hab,
  rw [mem_preimage, convex.combo_affine_apply hab],
  exact hs xs ys ha hb hab,
end

/-- The image of a convex set under an affine map is convex. -/
lemma convex.affine_image (f : E →ᵃ[ℝ] F) {s : set E} (hs : convex s) :
  convex (f '' s) :=
begin
  rintros x y ⟨x', ⟨hx', hx'f⟩⟩ ⟨y', ⟨hy', hy'f⟩⟩ a b ha hb hab,
  refine ⟨a • x' + b • y', ⟨hs hx' hy' ha hb hab, _⟩⟩,
  rw [convex.combo_affine_apply hab, hx'f, hy'f]
end

lemma convex.linear_image (hs : convex s) (f : E →ₗ[ℝ] F) : convex (image f s) :=
hs.affine_image f.to_affine_map

lemma convex.is_linear_image (hs : convex s) {f : E → F} (hf : is_linear_map ℝ f) :
  convex (f '' s) :=
hs.linear_image $ hf.mk' f

lemma convex.linear_preimage {s : set F} (hs : convex s) (f : E →ₗ[ℝ] F) :
  convex (preimage f s) :=
hs.affine_preimage f.to_affine_map

lemma convex.is_linear_preimage {s : set F} (hs : convex s) {f : E → F} (hf : is_linear_map ℝ f) :
  convex (preimage f s) :=
hs.linear_preimage $ hf.mk' f

lemma convex.neg (hs : convex s) : convex ((λ z, -z) '' s) :=
hs.is_linear_image is_linear_map.is_linear_map_neg

lemma convex.neg_preimage (hs : convex s) : convex ((λ z, -z) ⁻¹' s) :=
hs.is_linear_preimage is_linear_map.is_linear_map_neg

lemma convex.smul (c : ℝ) (hs : convex s) : convex (c • s) :=
hs.linear_image (linear_map.lsmul _ _ c)

lemma convex.smul_preimage (c : ℝ) (hs : convex s) : convex ((λ z, c • z) ⁻¹' s) :=
hs.linear_preimage (linear_map.lsmul _ _ c)

lemma convex.add {t : set E}  (hs : convex s) (ht : convex t) : convex (s + t) :=
by { rw ← add_image_prod, exact (hs.prod ht).is_linear_image is_linear_map.is_linear_map_add }

lemma convex.sub {t : set E}  (hs : convex s) (ht : convex t) :
  convex ((λx : E × E, x.1 - x.2) '' (s.prod t)) :=
(hs.prod ht).is_linear_image is_linear_map.is_linear_map_sub

lemma convex.add_smul (h_conv : convex s) {p q : ℝ} (hple : 0 ≤ p) (hqle : 0 ≤ q) :
  (p + q) • s = p • s + q • s :=
begin
  rcases hple.lt_or_eq with hp | rfl,
  rcases hqle.lt_or_eq with hq | rfl,
  { have hpq : 0 < p + q, from add_pos hp hq,
    ext,
    split; intro h,
    { rcases h with ⟨v, hv, rfl⟩,
      use [p • v, q • v],
      refine ⟨smul_mem_smul_set hv, smul_mem_smul_set hv, _⟩,
      rw add_smul, },
    { rcases h with ⟨v₁, v₂, ⟨v₁₁, h₁₂, rfl⟩, ⟨v₂₁, h₂₂, rfl⟩, rfl⟩,
      have := h_conv h₁₂ h₂₂ (le_of_lt $ div_pos hp hpq) (le_of_lt $ div_pos hq hpq)
        (by {field_simp, rw [div_self (ne_of_gt hpq)]} : p / (p + q) + q / (p + q) = 1),
      rw mem_smul_set,
      refine ⟨_, this, _⟩,
      simp only [← mul_smul, smul_add, mul_div_cancel' _ hpq.ne'], }, },
  all_goals { rcases s.eq_empty_or_nonempty with rfl | hne,
    { simp, },
    rw zero_smul_set hne,
    simp, },
end

lemma convex.translate (hs : convex s) (z : E) : convex ((λx, z + x) '' s) :=
hs.affine_image $ affine_map.const ℝ E z +ᵥ affine_map.id ℝ E

/-- The translation of a convex set is also convex. -/
lemma convex.translate_preimage_right (hs : convex s) (a : E) : convex ((λ z, a + z) ⁻¹' s) :=
hs.affine_preimage $ affine_map.const ℝ E a +ᵥ affine_map.id ℝ E

/-- The translation of a convex set is also convex. -/
lemma convex.translate_preimage_left (hs : convex s) (a : E) : convex ((λ z, z + a) ⁻¹' s) :=
by simpa only [add_comm] using hs.translate_preimage_right a

lemma convex.affinity (hs : convex s) (z : E) (c : ℝ) : convex ((λx, z + c • x) '' s) :=
hs.affine_image $ affine_map.const ℝ E z +ᵥ c • affine_map.id ℝ E

lemma real.convex_iff_ord_connected {s : set ℝ} : convex s ↔ ord_connected s :=
begin
  simp only [convex_iff_segment_subset, segment_eq_interval, ord_connected_iff_interval_subset],
  exact forall_congr (λ x, forall_swap)
end

alias real.convex_iff_ord_connected ↔ convex.ord_connected set.ord_connected.convex

lemma convex_Iio (r : ℝ) : convex (Iio r) := ord_connected_Iio.convex
lemma convex_Ioi (r : ℝ) : convex (Ioi r) := ord_connected_Ioi.convex
lemma convex_Iic (r : ℝ) : convex (Iic r) := ord_connected_Iic.convex
lemma convex_Ici (r : ℝ) : convex (Ici r) := ord_connected_Ici.convex
lemma convex_Ioo (r s : ℝ) : convex (Ioo r s) := ord_connected_Ioo.convex
lemma convex_Ico (r s : ℝ) : convex (Ico r s) := ord_connected_Ico.convex
lemma convex_Ioc (r : ℝ) (s : ℝ) : convex (Ioc r s) := ord_connected_Ioc.convex
lemma convex_Icc (r : ℝ) (s : ℝ) : convex (Icc r s) := ord_connected_Icc.convex
lemma convex_interval (r : ℝ) (s : ℝ) : convex (interval r s) := ord_connected_interval.convex

lemma convex_segment (a b : E) : convex [a, b] :=
begin
  have : (λ (t : ℝ), a + t • (b - a)) = (λ z : E, a + z) ∘ (λ t : ℝ, t • (b - a)) := rfl,
  rw [segment_eq_image', this, image_comp],
  refine ((convex_Icc _ _).is_linear_image _).translate _,
  exact is_linear_map.is_linear_map_smul' _
end

lemma convex_open_segment (a b : E) : convex (open_segment a b) :=
begin
  have : (λ (t : ℝ), a + t • (b - a)) = (λ z : E, a + z) ∘ (λ t : ℝ, t • (b - a)) := rfl,
  rw [open_segment_eq_image', this, image_comp],
  refine ((convex_Ioo _ _).is_linear_image _).translate _,
  exact is_linear_map.is_linear_map_smul' _,
end

lemma convex_halfspace_lt {f : E → ℝ} (h : is_linear_map ℝ f) (r : ℝ) :
  convex {w | f w < r} :=
(convex_Iio r).is_linear_preimage h

lemma convex_halfspace_le {f : E → ℝ} (h : is_linear_map ℝ f) (r : ℝ) :
  convex {w | f w ≤ r} :=
(convex_Iic r).is_linear_preimage h

lemma convex_halfspace_gt {f : E → ℝ} (h : is_linear_map ℝ f) (r : ℝ) :
  convex {w | r < f w} :=
(convex_Ioi r).is_linear_preimage h

lemma convex_halfspace_ge {f : E → ℝ} (h : is_linear_map ℝ f) (r : ℝ) :
  convex {w | r ≤ f w} :=
(convex_Ici r).is_linear_preimage h

lemma convex_hyperplane {f : E → ℝ} (h : is_linear_map ℝ f) (r : ℝ) :
  convex {w | f w = r} :=
begin
  show convex (f ⁻¹' {p | p = r}),
  rw set_of_eq_eq_singleton,
  exact (convex_singleton r).is_linear_preimage h
end

lemma convex_halfspace_re_lt (r : ℝ) : convex {c : ℂ | c.re < r} :=
convex_halfspace_lt (is_linear_map.mk complex.add_re complex.smul_re) _

lemma convex_halfspace_re_le (r : ℝ) : convex {c : ℂ | c.re ≤ r} :=
convex_halfspace_le (is_linear_map.mk complex.add_re complex.smul_re) _

lemma convex_halfspace_re_gt (r : ℝ) : convex {c : ℂ | r < c.re } :=
convex_halfspace_gt (is_linear_map.mk complex.add_re complex.smul_re) _

lemma convex_halfspace_re_lge (r : ℝ) : convex {c : ℂ | r ≤ c.re} :=
convex_halfspace_ge (is_linear_map.mk complex.add_re complex.smul_re) _

lemma convex_halfspace_im_lt (r : ℝ) : convex {c : ℂ | c.im < r} :=
convex_halfspace_lt (is_linear_map.mk complex.add_im complex.smul_im) _

lemma convex_halfspace_im_le (r : ℝ) : convex {c : ℂ | c.im ≤ r} :=
convex_halfspace_le (is_linear_map.mk complex.add_im complex.smul_im) _

lemma convex_halfspace_im_gt (r : ℝ) : convex {c : ℂ | r < c.im } :=
convex_halfspace_gt (is_linear_map.mk complex.add_im complex.smul_im) _

lemma convex_halfspace_im_lge (r : ℝ) : convex {c : ℂ | r ≤ c.im} :=
convex_halfspace_ge (is_linear_map.mk complex.add_im complex.smul_im) _

/-! ### Convex combinations in intervals -/

lemma convex.combo_self (a : α) {x y : α} (h : x + y = 1) : a = x * a + y * a :=
calc
  a   = 1 * a         : by rw [one_mul]
  ... = (x + y) * a   : by rw [h]
  ... = x * a + y * a : by rw [add_mul]

/--
If `x` is in an `Ioo`, it can be expressed as a convex combination of the endpoints.
-/
lemma convex.mem_Ioo {a b x : α} (h : a < b) :
  x ∈ Ioo a b ↔ ∃ (x_a x_b : α), 0 < x_a ∧ 0 < x_b ∧ x_a + x_b = 1 ∧ x_a * a + x_b * b = x :=
begin
  split,
  { rintros ⟨h_ax, h_bx⟩,
    by_cases hab : ¬a < b,
    { exfalso; exact hab h },
    { refine ⟨(b-x) / (b-a), (x-a) / (b-a), _⟩,
      refine ⟨div_pos (by linarith) (by linarith), div_pos (by linarith) (by linarith),_,_⟩;
      { field_simp [show b - a ≠ 0, by linarith], ring } } },
  { rw [mem_Ioo],
    rintros ⟨xa, xb, ⟨hxa, hxb, hxaxb, h₂⟩⟩,
    rw [←h₂],
    exact ⟨by nlinarith [convex.combo_self a hxaxb], by nlinarith [convex.combo_self b hxaxb]⟩ }
end

/-- If `x` is in an `Ioc`, it can be expressed as a convex combination of the endpoints. -/
lemma convex.mem_Ioc {a b x : α} (h : a < b) :
  x ∈ Ioc a b ↔ ∃ (x_a x_b : α), 0 ≤ x_a ∧ 0 < x_b ∧ x_a + x_b = 1 ∧ x_a * a + x_b * b = x :=
begin
  split,
  { rintros ⟨h_ax, h_bx⟩,
    by_cases h_x : x = b,
    { exact ⟨0, 1, by linarith, by linarith, by ring, by {rw [h_x], ring}⟩ },
    { rcases (convex.mem_Ioo h).mp ⟨h_ax, lt_of_le_of_ne h_bx h_x⟩ with ⟨x_a, x_b, Ioo_case⟩,
      exact ⟨x_a, x_b, by linarith, Ioo_case.2⟩ } },
  { rw [mem_Ioc],
    rintros ⟨xa, xb, ⟨hxa, hxb, hxaxb, h₂⟩⟩,
    rw [←h₂],
    exact ⟨by nlinarith [convex.combo_self a hxaxb], by nlinarith [convex.combo_self b hxaxb]⟩ }
end

/-- If `x` is in an `Ico`, it can be expressed as a convex combination of the endpoints. -/
lemma convex.mem_Ico {a b x : α} (h : a < b) :
  x ∈ Ico a b ↔ ∃ (x_a x_b : α), 0 < x_a ∧ 0 ≤ x_b ∧ x_a + x_b = 1 ∧ x_a * a + x_b * b = x :=
begin
  split,
  { rintros ⟨h_ax, h_bx⟩,
    by_cases h_x : x = a,
    { exact ⟨1, 0, by linarith, by linarith, by ring, by {rw [h_x], ring}⟩ },
    { rcases (convex.mem_Ioo h).mp ⟨lt_of_le_of_ne h_ax (ne.symm h_x), h_bx⟩
              with ⟨x_a, x_b, Ioo_case⟩,
      exact ⟨x_a, x_b, Ioo_case.1, by linarith, (Ioo_case.2).2⟩ } },
  { rw [mem_Ico],
    rintros ⟨xa, xb, ⟨hxa, hxb, hxaxb, h₂⟩⟩,
    rw [←h₂],
    exact ⟨by nlinarith [convex.combo_self a hxaxb], by nlinarith [convex.combo_self b hxaxb]⟩ }
end

/-- If `x` is in an `Icc`, it can be expressed as a convex combination of the endpoints. -/
lemma convex.mem_Icc {a b x : α} (h : a ≤ b) :
  x ∈ Icc a b ↔ ∃ (x_a x_b : α), 0 ≤ x_a ∧ 0 ≤ x_b ∧ x_a + x_b = 1 ∧ x_a * a + x_b * b = x :=
begin
  split,
  { intro x_in_I,
    rw [Icc, mem_set_of_eq] at x_in_I,
    rcases x_in_I with ⟨h_ax, h_bx⟩,
    by_cases hab' : a = b,
    { exact ⟨0, 1, le_refl 0, by linarith, by ring, by linarith⟩ },
    change a ≠ b at hab',
    replace h : a < b, exact lt_of_le_of_ne h hab',
    by_cases h_x : x = a,
    { exact ⟨1, 0, by linarith, by linarith, by ring, by {rw [h_x], ring}⟩ },
    { rcases (convex.mem_Ioc h).mp ⟨lt_of_le_of_ne h_ax (ne.symm h_x), h_bx⟩
              with ⟨x_a, x_b, Ioo_case⟩,
      exact ⟨x_a, x_b, Ioo_case.1, by linarith, (Ioo_case.2).2⟩ } },
  { rw [mem_Icc],
    rintros ⟨xa, xb, ⟨hxa, hxb, hxaxb, h₂⟩⟩,
    rw [←h₂],
    exact ⟨by nlinarith [convex.combo_self a hxaxb], by nlinarith [convex.combo_self b hxaxb]⟩ }
end


section submodule

open submodule

lemma submodule.convex (K : submodule ℝ E) : convex (↑K : set E) :=
by { repeat {intro}, refine add_mem _ (smul_mem _ _ _) (smul_mem _ _ _); assumption }

lemma subspace.convex (K : subspace ℝ E) : convex (↑K : set E) := K.convex

end submodule

end sets

/-! ### Convex and concave functions -/

section functions

variables {β : Type*} [ordered_add_comm_monoid β] [module ℝ β]

local notation `[`x `, ` y `]` := segment x y

/-- Convexity of functions -/
def convex_on (s : set E) (f : E → β) : Prop :=
  convex s ∧
  ∀ ⦃x y : E⦄, x ∈ s → y ∈ s → ∀ ⦃a b : ℝ⦄, 0 ≤ a → 0 ≤ b → a + b = 1 →
    f (a • x + b • y) ≤ a • f x + b • f y

/-- Concavity of functions -/
def concave_on (s : set E) (f : E → β) : Prop :=
  convex s ∧
  ∀ ⦃x y : E⦄, x ∈ s → y ∈ s → ∀ ⦃a b : ℝ⦄, 0 ≤ a → 0 ≤ b → a + b = 1 →
    a • f x + b • f y ≤ f (a • x + b • y)

section
variables [ordered_smul ℝ β]

/-- A function `f` is concave iff `-f` is convex. -/
@[simp] lemma neg_convex_on_iff {γ : Type*} [ordered_add_comm_group γ] [module ℝ γ]
  (s : set E) (f : E → γ) : convex_on s (-f) ↔ concave_on s f :=
begin
  split,
  { rintros ⟨hconv, h⟩,
    refine ⟨hconv, _⟩,
    intros x y xs ys a b ha hb hab,
    specialize h xs ys ha hb hab,
    simp [neg_apply, neg_le, add_comm] at h,
    exact h },
  { rintros ⟨hconv, h⟩,
    refine ⟨hconv, _⟩,
    intros x y xs ys a b ha hb hab,
    specialize h xs ys ha hb hab,
    simp [neg_apply, neg_le, add_comm, h] }
end

/-- A function `f` is concave iff `-f` is convex. -/
@[simp] lemma neg_concave_on_iff {γ : Type*} [ordered_add_comm_group γ] [module ℝ γ]
  (s : set E) (f : E → γ) : concave_on s (-f) ↔ convex_on s f:=
by rw [← neg_convex_on_iff s (-f), neg_neg f]

end

lemma convex_on_id {s : set ℝ} (hs : convex s) : convex_on s id := ⟨hs, by { intros, refl }⟩

lemma concave_on_id {s : set ℝ} (hs : convex s) : concave_on s id := ⟨hs, by { intros, refl }⟩

lemma convex_on_const (c : β) (hs : convex s) : convex_on s (λ x:E, c) :=
⟨hs, by { intros, simp only [← add_smul, *, one_smul] }⟩

lemma concave_on_const (c : β) (hs : convex s) : concave_on s (λ x:E, c) :=
@convex_on_const _ _ _ _ (order_dual β) _ _ c hs

variables {t : set E}

lemma convex_on_iff_div {f : E → β} :
  convex_on s f ↔ convex s ∧ ∀ ⦃x y : E⦄, x ∈ s → y ∈ s → ∀  ⦃a b : ℝ⦄, 0 ≤ a → 0 ≤ b → 0 < a + b →
    f ((a/(a+b)) • x + (b/(a+b)) • y) ≤ (a/(a+b)) • f x + (b/(a+b)) • f y :=
and_congr iff.rfl
⟨begin
  intros h x y hx hy a b ha hb hab,
  apply h hx hy (div_nonneg ha $ le_of_lt hab) (div_nonneg hb $ le_of_lt hab),
  rw [←add_div],
  exact div_self (ne_of_gt hab)
end,
begin
  intros h x y hx hy a b ha hb hab,
  simpa [hab, zero_lt_one] using h hx hy ha hb,
end⟩

lemma concave_on_iff_div {f : E → β} :
  concave_on s f ↔ convex s ∧ ∀ ⦃x y : E⦄, x ∈ s → y ∈ s → ∀  ⦃a b : ℝ⦄, 0 ≤ a → 0 ≤ b → 0 < a + b →
    (a/(a+b)) • f x + (b/(a+b)) • f y ≤ f ((a/(a+b)) • x + (b/(a+b)) • y) :=
@convex_on_iff_div _ _ _ _ (order_dual β) _ _ _

/-- For a function on a convex set in a linear ordered space, in order to prove that it is convex
it suffices to verify the inequality `f (a • x + b • y) ≤ a • f x + b • f y` only for `x < y`
and positive `a`, `b`. The main use case is `E = ℝ` however one can apply it, e.g., to `ℝ^n` with
lexicographic order. -/
lemma linear_order.convex_on_of_lt {f : E → β} [linear_order E] (hs : convex s)
  (hf : ∀ ⦃x y : E⦄, x ∈ s → y ∈ s → x < y → ∀ ⦃a b : ℝ⦄, 0 < a → 0 < b → a + b = 1 →
    f (a • x + b • y) ≤ a • f x + b • f y) : convex_on s f :=
begin
  use hs,
  intros x y hx hy a b ha hb hab,
  wlog hxy : x<=y using [x y a b, y x b a],
  { exact le_total _ _ },
  { cases eq_or_lt_of_le hxy with hxy hxy,
      by { subst y, rw [← add_smul, ← add_smul, hab, one_smul, one_smul] },
    cases eq_or_lt_of_le ha with ha ha,
      by { subst a, rw [zero_add] at hab, subst b, simp },
    cases eq_or_lt_of_le hb with hb hb,
      by { subst b, rw [add_zero] at hab, subst a, simp },
    exact hf hx hy hxy ha hb hab }
end

/-- For a function on a convex set in a linear ordered space, in order to prove that it is concave
it suffices to verify the inequality `a • f x + b • f y ≤ f (a • x + b • y)` only for `x < y`
and positive `a`, `b`. The main use case is `E = ℝ` however one can apply it, e.g., to `ℝ^n` with
lexicographic order. -/
lemma linear_order.concave_on_of_lt {f : E → β} [linear_order E] (hs : convex s)
  (hf : ∀ ⦃x y : E⦄, x ∈ s → y ∈ s → x < y → ∀ ⦃a b : ℝ⦄, 0 < a → 0 < b → a + b = 1 →
     a • f x + b • f y ≤ f (a • x + b • y)) : concave_on s f :=
@linear_order.convex_on_of_lt _ _ _ _ (order_dual β) _ _ f _ hs hf

/-- For a function `f` defined on a convex subset `D` of `ℝ`, if for any three points `x<y<z`
the slope of the secant line of `f` on `[x, y]` is less than or equal to the slope
of the secant line of `f` on `[x, z]`, then `f` is convex on `D`. This way of proving convexity
of a function is used in the proof of convexity of a function with a monotone derivative. -/
lemma convex_on_real_of_slope_mono_adjacent {s : set ℝ} (hs : convex s) {f : ℝ → ℝ}
  (hf : ∀ {x y z : ℝ}, x ∈ s → z ∈ s → x < y → y < z →
    (f y - f x) / (y - x) ≤ (f z - f y) / (z - y)) :
  convex_on s f :=
linear_order.convex_on_of_lt hs
begin
  assume x z hx hz hxz a b ha hb hab,
  let y := a * x + b * z,
  have hxy : x < y,
  { rw [← one_mul x, ← hab, add_mul],
    exact add_lt_add_left ((mul_lt_mul_left hb).2 hxz) _ },
  have hyz : y < z,
  { rw [← one_mul z, ← hab, add_mul],
    exact add_lt_add_right ((mul_lt_mul_left ha).2 hxz) _ },
  have : (f y - f x) * (z - y) ≤ (f z - f y) * (y - x),
    from (div_le_div_iff (sub_pos.2 hxy) (sub_pos.2 hyz)).1 (hf hx hz hxy hyz),
  have A : z - y + (y - x) = z - x, by abel,
  have B : 0 < z - x, from sub_pos.2 (lt_trans hxy hyz),
  rw [sub_mul, sub_mul, sub_le_iff_le_add', ← add_sub_assoc, le_sub_iff_add_le, ← mul_add, A,
    ← le_div_iff B, add_div, mul_div_assoc, mul_div_assoc,
    mul_comm (f x), mul_comm (f z)] at this,
  rw [eq_comm, ← sub_eq_iff_eq_add] at hab; subst a,
  convert this; symmetry; simp only [div_eq_iff (ne_of_gt B), y]; ring
end

/-- For a function `f` defined on a subset `D` of `ℝ`, if `f` is convex on `D`, then for any three
points `x<y<z`, the slope of the secant line of `f` on `[x, y]` is less than or equal to the slope
of the secant line of `f` on `[x, z]`. -/
lemma convex_on.slope_mono_adjacent {s : set ℝ} {f : ℝ → ℝ} (hf : convex_on s f)
  {x y z : ℝ} (hx : x ∈ s) (hz : z ∈ s) (hxy : x < y) (hyz : y < z) :
  (f y - f x) / (y - x) ≤ (f z - f y) / (z - y) :=
begin
  have h₁ : 0 < y - x := by linarith,
  have h₂ : 0 < z - y := by linarith,
  have h₃ : 0 < z - x := by linarith,
  suffices : f y / (y - x) + f y / (z - y) ≤ f x / (y - x) + f z / (z - y),
    by { ring_nf at this ⊢, linarith },
  set a := (z - y) / (z - x),
  set b := (y - x) / (z - x),
  have heqz : a • x + b • z = y, by { field_simp, rw div_eq_iff; [ring, linarith], },
  have key, from
    hf.2 hx hz
      (show 0 ≤ a, by apply div_nonneg; linarith)
      (show 0 ≤ b, by apply div_nonneg; linarith)
      (show a + b = 1, by { field_simp, rw div_eq_iff; [ring, linarith], }),
  rw heqz at key,
  replace key := mul_le_mul_of_nonneg_left key (le_of_lt h₃),
  field_simp [ne_of_gt h₁, ne_of_gt h₂, ne_of_gt h₃, mul_comm (z - x) _] at key ⊢,
  rw div_le_div_right,
  { linarith, },
  { nlinarith, },
end

/-- For a function `f` defined on a convex subset `D` of `ℝ`, `f` is convex on `D` iff for any three
points `x<y<z` the slope of the secant line of `f` on `[x, y]` is less than or equal to the slope
of the secant line of `f` on `[x, z]`. -/
lemma convex_on_real_iff_slope_mono_adjacent {s : set ℝ} (hs : convex s) {f : ℝ → ℝ} :
  convex_on s f ↔
  (∀ {x y z : ℝ}, x ∈ s → z ∈ s → x < y → y < z →
    (f y - f x) / (y - x) ≤ (f z - f y) / (z - y)) :=
⟨convex_on.slope_mono_adjacent, convex_on_real_of_slope_mono_adjacent hs⟩

/-- For a function `f` defined on a convex subset `D` of `ℝ`, if for any three points `x<y<z`
the slope of the secant line of `f` on `[x, y]` is greater than or equal to the slope
of the secant line of `f` on `[x, z]`, then `f` is concave on `D`. -/
lemma concave_on_real_of_slope_mono_adjacent {s : set ℝ} (hs : convex s) {f : ℝ → ℝ}
  (hf : ∀ {x y z : ℝ}, x ∈ s → z ∈ s → x < y → y < z →
    (f z - f y) / (z - y) ≤ (f y - f x) / (y - x)) : concave_on s f :=
begin
  rw [←neg_convex_on_iff],
  apply convex_on_real_of_slope_mono_adjacent hs,
  intros x y z xs zs xy yz,
  rw [←neg_le_neg_iff, ←neg_div, ←neg_div, neg_sub, neg_sub],
  simp only [hf xs zs xy yz, neg_sub_neg, pi.neg_apply],
end

/-- For a function `f` defined on a subset `D` of `ℝ`, if `f` is concave on `D`, then for any three
points `x<y<z`, the slope of the secant line of `f` on `[x, y]` is greater than or equal to the
slope of the secant line of `f` on `[x, z]`. -/
lemma concave_on.slope_mono_adjacent {s : set ℝ} {f : ℝ → ℝ} (hf : concave_on s f)
  {x y z : ℝ} (hx : x ∈ s) (hz : z ∈ s) (hxy : x < y) (hyz : y < z) :
  (f z - f y) / (z - y) ≤ (f y - f x) / (y - x) :=
begin
  rw [←neg_le_neg_iff, ←neg_div, ←neg_div, neg_sub, neg_sub],
  rw [←neg_sub_neg (f y), ←neg_sub_neg (f z)],
  simp_rw [←pi.neg_apply],
  rw [←neg_convex_on_iff] at hf,
  apply convex_on.slope_mono_adjacent hf; assumption,
end

/-- For a function `f` defined on a convex subset `D` of `ℝ`, `f` is concave on `D` iff for any
three points `x<y<z` the slope of the secant line of `f` on `[x, y]` is greater than or equal to
the slope of the secant line of `f` on `[x, z]`. -/
lemma concave_on_real_iff_slope_mono_adjacent {s : set ℝ} (hs : convex s) {f : ℝ → ℝ} :
  concave_on s f ↔
  (∀ {x y z : ℝ}, x ∈ s → z ∈ s → x < y → y < z →
    (f z - f y) / (z - y) ≤ (f y - f x) / (y - x)) :=
⟨concave_on.slope_mono_adjacent, concave_on_real_of_slope_mono_adjacent hs⟩

lemma convex_on.subset {f : E → β} (h_convex_on : convex_on t f)
  (h_subset : s ⊆ t) (h_convex : convex s) : convex_on s f :=
begin
  apply and.intro h_convex,
  intros x y hx hy,
  exact h_convex_on.2 (h_subset hx) (h_subset hy),
end

lemma concave_on.subset {f : E → β} (h_concave_on : concave_on t f)
  (h_subset : s ⊆ t) (h_convex : convex s) : concave_on s f :=
@convex_on.subset _ _ _ _ (order_dual β) _ _ t f h_concave_on h_subset h_convex

lemma convex_on.add {f g : E → β} (hf : convex_on s f) (hg : convex_on s g) :
  convex_on s (λx, f x + g x) :=
begin
  apply and.intro hf.1,
  intros x y hx hy a b ha hb hab,
  calc
    f (a • x + b • y) + g (a • x + b • y) ≤ (a • f x + b • f y) + (a • g x + b • g y)
      : add_le_add (hf.2 hx hy ha hb hab) (hg.2 hx hy ha hb hab)
    ... = a • f x + a • g x + b • f y + b • g y : by abel
    ... = a • (f x + g x) + b • (f y + g y) : by simp [smul_add, add_assoc]
end

lemma concave_on.add {f g : E → β} (hf : concave_on s f) (hg : concave_on s g) :
  concave_on s (λx, f x + g x) :=
@convex_on.add _ _ _ _ (order_dual β) _ _ f g hf hg

lemma convex_on.smul [ordered_smul ℝ β] {f : E → β} {c : ℝ} (hc : 0 ≤ c)
  (hf : convex_on s f) : convex_on s (λx, c • f x) :=
begin
  apply and.intro hf.1,
  intros x y hx hy a b ha hb hab,
  calc
    c • f (a • x + b • y) ≤ c • (a • f x + b • f y)
      : smul_le_smul_of_nonneg (hf.2 hx hy ha hb hab) hc
    ... = a • (c • f x) + b • (c • f y) : by simp only [smul_add, smul_comm c]
end

lemma concave_on.smul [ordered_smul ℝ β] {f : E → β} {c : ℝ} (hc : 0 ≤ c)
  (hf : concave_on s f) : concave_on s (λx, c • f x) :=
@convex_on.smul _ _ _ _ (order_dual β) _ _ _ f c hc hf

section linear_order
section monoid

<<<<<<< HEAD
variables {γ : Type*} [linear_ordered_add_comm_monoid γ] [module ℝ γ] [ordered_smul ℝ γ]
  {f : E → γ}
=======
variables {γ : Type*} [linear_ordered_add_comm_monoid γ] [module ℝ γ] [ordered_module ℝ γ]
  {f g : E → γ}

/-- The pointwise maximum of convex functions is convex. -/
lemma convex_on.sup (hf : convex_on s f) (hg : convex_on s g) :
  convex_on s (f ⊔ g) :=
begin
   refine ⟨hf.left, λ x y hx hy a b ha hb hab, sup_le _ _⟩,
   { calc f (a • x + b • y) ≤ a • f x + b • f y : hf.right hx hy ha hb hab
      ...                   ≤ a • (f x ⊔ g x) + b • (f y ⊔ g y) : add_le_add
      (smul_le_smul_of_nonneg le_sup_left ha)
      (smul_le_smul_of_nonneg le_sup_left hb) },
   { calc g (a • x + b • y) ≤ a • g x + b • g y : hg.right hx hy ha hb hab
      ...                   ≤ a • (f x ⊔ g x) + b • (f y ⊔ g y) : add_le_add
      (smul_le_smul_of_nonneg le_sup_right ha)
      (smul_le_smul_of_nonneg le_sup_right hb) }
end

/-- The pointwise minimum of concave functions is concave. -/
lemma concave_on.inf (hf : concave_on s f) (hg : concave_on s g) :
  concave_on s (f ⊓ g) :=
@convex_on.sup _ _ _ _ (order_dual γ) _ _ _ _ _ hf hg
>>>>>>> 5e27f509

/-- A convex function on a segment is upper-bounded by the max of its endpoints. -/
lemma convex_on.le_on_segment' (hf : convex_on s f) {x y : E} {a b : ℝ}
  (hx : x ∈ s) (hy : y ∈ s) (ha : 0 ≤ a) (hb : 0 ≤ b) (hab : a + b = 1) :
  f (a • x + b • y) ≤ max (f x) (f y) :=
calc
  f (a • x + b • y) ≤ a • f x + b • f y : hf.2 hx hy ha hb hab
  ... ≤ a • max (f x) (f y) + b • max (f x) (f y) :
    add_le_add (smul_le_smul_of_nonneg (le_max_left _ _) ha)
      (smul_le_smul_of_nonneg (le_max_right _ _) hb)
  ... = max (f x) (f y) : by rw [←add_smul, hab, one_smul]

/-- A concave function on a segment is lower-bounded by the min of its endpoints. -/
lemma concave_on.le_on_segment' (hf : concave_on s f) {x y : E} {a b : ℝ}
  (hx : x ∈ s) (hy : y ∈ s) (ha : 0 ≤ a) (hb : 0 ≤ b) (hab : a + b = 1) :
  min (f x) (f y) ≤ f (a • x + b • y) :=
@convex_on.le_on_segment' _ _ _ _ (order_dual γ) _ _ _ f hf x y a b hx hy ha hb hab

/-- A convex function on a segment is upper-bounded by the max of its endpoints. -/
lemma convex_on.le_on_segment (hf : convex_on s f) {x y z : E}
  (hx : x ∈ s) (hy : y ∈ s) (hz : z ∈ [x, y]) :
  f z ≤ max (f x) (f y) :=
let ⟨a, b, ha, hb, hab, hz⟩ := hz in hz ▸ hf.le_on_segment' hx hy ha hb hab

/-- A concave function on a segment is lower-bounded by the min of its endpoints. -/
lemma concave_on.le_on_segment {f : E → γ} (hf : concave_on s f) {x y z : E}
  (hx : x ∈ s) (hy : y ∈ s) (hz : z ∈ [x, y]) :
    min (f x) (f y) ≤ f z :=
@convex_on.le_on_segment _ _ _ _ (order_dual γ) _ _ _ f hf x y z hx hy hz

end monoid

variables {γ : Type*} [linear_ordered_cancel_add_comm_monoid γ] [module ℝ γ] [ordered_smul ℝ γ]
  {f : E → γ}

-- could be shown without contradiction but yeah
lemma convex_on.le_left_of_right_le' (hf : convex_on s f) {x y : E} {a b : ℝ}
  (hx : x ∈ s) (hy : y ∈ s) (ha : 0 < a) (hb : 0 ≤ b) (hab : a + b = 1)
  (hxy : f y ≤ f (a • x + b • y)) :
  f (a • x + b • y) ≤ f x :=
begin
  apply le_of_not_lt (λ h, lt_irrefl (f (a • x + b • y)) _),
  calc
    f (a • x + b • y)
        ≤ a • f x + b • f y : hf.2 hx hy ha.le hb hab
    ... < a • f (a • x + b • y) + b • f (a • x + b • y)
        : add_lt_add_of_lt_of_le (smul_lt_smul_of_pos h ha) (smul_le_smul_of_nonneg hxy hb)
    ... = f (a • x + b • y) : by rw [←add_smul, hab, one_smul],
end

lemma concave_on.left_le_of_le_right' (hf : concave_on s f) {x y : E} {a b : ℝ}
  (hx : x ∈ s) (hy : y ∈ s) (ha : 0 < a) (hb : 0 ≤ b) (hab : a + b = 1)
  (hxy : f (a • x + b • y) ≤ f y) :
  f x ≤ f (a • x + b • y) :=
@convex_on.le_left_of_right_le' _ _ _ _ (order_dual γ) _ _ _ f hf x y a b hx hy ha hb hab hxy

lemma convex_on.le_right_of_left_le' (hf : convex_on s f) {x y : E} {a b : ℝ}
  (hx : x ∈ s) (hy : y ∈ s) (ha : 0 ≤ a) (hb : 0 < b) (hab : a + b = 1)
  (hxy : f x ≤ f (a • x + b • y)) :
  f (a • x + b • y) ≤ f y :=
begin
  rw add_comm at ⊢ hab hxy,
  exact hf.le_left_of_right_le' hy hx hb ha hab hxy,
end

lemma concave_on.le_right_of_left_le' (hf : concave_on s f) {x y : E} {a b : ℝ}
  (hx : x ∈ s) (hy : y ∈ s) (ha : 0 ≤ a) (hb : 0 < b) (hab : a + b = 1)
  (hxy : f (a • x + b • y) ≤ f x) :
  f y ≤ f (a • x + b • y) :=
@convex_on.le_right_of_left_le' _ _ _ _ (order_dual γ) _ _ _ f hf x y a b hx hy ha hb hab hxy

lemma convex_on.le_left_of_right_le (hf : convex_on s f) {x y z : E} (hx : x ∈ s)
  (hy : y ∈ s) (hz : z ∈ open_segment x y) (hyz : f y ≤ f z) :
  f z ≤ f x :=
begin
  obtain ⟨a, b, ha, hb, hab, rfl⟩ := hz,
  exact hf.le_left_of_right_le' hx hy ha hb.le hab hyz,
end

lemma concave_on.left_le_of_le_right (hf : concave_on s f) {x y z : E} (hx : x ∈ s)
  (hy : y ∈ s) (hz : z ∈ open_segment x y) (hyz : f z ≤ f y) :
  f x ≤ f z :=
@convex_on.le_left_of_right_le _ _ _ _ (order_dual γ) _ _ _ f hf x y z hx hy hz hyz

lemma convex_on.le_right_of_left_le (hf : convex_on s f) {x y z : E} (hx : x ∈ s)
  (hy : y ∈ s) (hz : z ∈ open_segment x y) (hxz : f x ≤ f z) :
  f z ≤ f y :=
begin
  obtain ⟨a, b, ha, hb, hab, rfl⟩ := hz,
  exact hf.le_right_of_left_le' hx hy ha.le hb hab hxz,
end

lemma concave_on.le_right_of_left_le (hf : concave_on s f) {x y z : E} (hx : x ∈ s)
  (hy : y ∈ s) (hz : z ∈ open_segment x y) (hxz : f z ≤ f x) :
  f y ≤ f z :=
@convex_on.le_right_of_left_le _ _ _ _ (order_dual γ) _ _ _ f hf x y z hx hy hz hxz

end linear_order

lemma convex_on.convex_le [ordered_smul ℝ β] {f : E → β} (hf : convex_on s f) (r : β) :
  convex {x ∈ s | f x ≤ r} :=
λ x y hx hy a b ha hb hab,
begin
  refine ⟨hf.1 hx.1 hy.1 ha hb hab, _⟩,
  calc
    f (a • x + b • y) ≤ a • (f x) + b • (f y) : hf.2 hx.1 hy.1 ha hb hab
                  ... ≤ a • r + b • r         : add_le_add (smul_le_smul_of_nonneg hx.2 ha)
                                                  (smul_le_smul_of_nonneg hy.2 hb)
                  ... ≤ r                     : by simp [←add_smul, hab]
end

lemma concave_on.concave_le [ordered_smul ℝ β] {f : E → β} (hf : concave_on s f) (r : β) :
  convex {x ∈ s | r ≤ f x} :=
@convex_on.convex_le _ _ _ _ (order_dual β) _ _ _ f hf r

lemma convex_on.convex_lt {γ : Type*} [ordered_cancel_add_comm_monoid γ]
  [module ℝ γ] [ordered_smul ℝ γ]
  {f : E → γ} (hf : convex_on s f) (r : γ) : convex {x ∈ s | f x < r} :=
begin
  intros a b as bs xa xb hxa hxb hxaxb,
  refine ⟨hf.1 as.1 bs.1 hxa hxb hxaxb, _⟩,
  by_cases H : xa = 0,
  { have H' : xb = 1 := by rwa [H, zero_add] at hxaxb,
    rw [H, H', zero_smul, one_smul, zero_add],
    exact bs.2 },
  { calc
      f (xa • a + xb • b) ≤ xa • (f a) + xb • (f b) : hf.2 as.1 bs.1 hxa hxb hxaxb
                      ... < xa • r + xb • (f b)     : (add_lt_add_iff_right (xb • (f b))).mpr
                                                        (smul_lt_smul_of_pos as.2
                                                          (lt_of_le_of_ne hxa (ne.symm H)))
                      ... ≤ xa • r + xb • r         : (add_le_add_iff_left (xa • r)).mpr
                                                        (smul_le_smul_of_nonneg bs.2.le hxb)
                      ... = r                       : by simp only [←add_smul, hxaxb, one_smul] }
end

lemma concave_on.convex_lt {γ : Type*} [ordered_cancel_add_comm_monoid γ]
  [module ℝ γ] [ordered_smul ℝ γ]
  {f : E → γ} (hf : concave_on s f) (r : γ) : convex {x ∈ s | r < f x} :=
@convex_on.convex_lt _ _ _ _ (order_dual γ) _ _ _ f hf r

lemma convex_on.convex_epigraph {γ : Type*} [ordered_add_comm_group γ]
  [module ℝ γ] [ordered_smul ℝ γ]
  {f : E → γ} (hf : convex_on s f) :
  convex {p : E × γ | p.1 ∈ s ∧ f p.1 ≤ p.2} :=
begin
  rintros ⟨x, r⟩ ⟨y, t⟩ ⟨hx, hr⟩ ⟨hy, ht⟩ a b ha hb hab,
  refine ⟨hf.1 hx hy ha hb hab, _⟩,
  calc f (a • x + b • y) ≤ a • f x + b • f y : hf.2 hx hy ha hb hab
  ... ≤ a • r + b • t : add_le_add (smul_le_smul_of_nonneg hr ha)
                            (smul_le_smul_of_nonneg ht hb)
end

lemma concave_on.convex_hypograph {γ : Type*} [ordered_add_comm_group γ]
  [module ℝ γ] [ordered_smul ℝ γ]
  {f : E → γ} (hf : concave_on s f) :
  convex {p : E × γ | p.1 ∈ s ∧ p.2 ≤ f p.1} :=
@convex_on.convex_epigraph _ _ _ _ (order_dual γ) _ _ _ f hf

lemma convex_on_iff_convex_epigraph {γ : Type*} [ordered_add_comm_group γ]
  [module ℝ γ] [ordered_smul ℝ γ]
  {f : E → γ} :
  convex_on s f ↔ convex {p : E × γ | p.1 ∈ s ∧ f p.1 ≤ p.2} :=
begin
  refine ⟨convex_on.convex_epigraph, λ h, ⟨_, _⟩⟩,
  { assume x y hx hy a b ha hb hab,
    exact (@h (x, f x) (y, f y) ⟨hx, le_refl _⟩ ⟨hy, le_refl _⟩ a b ha hb hab).1 },
  { assume x y hx hy a b ha hb hab,
    exact (@h (x, f x) (y, f y) ⟨hx, le_refl _⟩ ⟨hy, le_refl _⟩ a b ha hb hab).2 }
end

lemma concave_on_iff_convex_hypograph {γ : Type*} [ordered_add_comm_group γ]
  [module ℝ γ] [ordered_smul ℝ γ]
  {f : E → γ} :
  concave_on s f ↔ convex {p : E × γ | p.1 ∈ s ∧ p.2 ≤ f p.1} :=
@convex_on_iff_convex_epigraph _ _ _ _ (order_dual γ) _ _ _ f

/- A linear map is convex. -/
lemma linear_map.convex_on (f : E →ₗ[ℝ] β) {s : set E} (hs : convex s) : convex_on s f :=
⟨hs, λ _ _ _ _ _ _ _ _ _, by rw [f.map_add, f.map_smul, f.map_smul]⟩

/- A linear map is concave. -/
lemma linear_map.concave_on (f : E →ₗ[ℝ] β) {s : set E} (hs : convex s) : concave_on s f :=
⟨hs, λ _ _ _ _ _ _ _ _ _, by rw [f.map_add, f.map_smul, f.map_smul]⟩

/-- If a function is convex on `s`, it remains convex when precomposed by an affine map. -/
lemma convex_on.comp_affine_map {f : F → β} (g : E →ᵃ[ℝ] F) {s : set F}
  (hf : convex_on s f) : convex_on (g ⁻¹' s) (f ∘ g) :=
begin
  refine ⟨hf.1.affine_preimage  _,_⟩,
  intros x y xs ys a b ha hb hab,
  calc
    (f ∘ g) (a • x + b • y) = f (g (a • x + b • y))         : rfl
                       ...  = f (a • (g x) + b • (g y))     : by rw [convex.combo_affine_apply hab]
                       ...  ≤ a • f (g x) + b • f (g y)     : hf.2 xs ys ha hb hab
                       ...  = a • (f ∘ g) x + b • (f ∘ g) y : rfl
end

/-- If a function is concave on `s`, it remains concave when precomposed by an affine map. -/
lemma concave_on.comp_affine_map {f : F → β} (g : E →ᵃ[ℝ] F) {s : set F}
  (hf : concave_on s f) : concave_on (g ⁻¹' s) (f ∘ g) :=
@convex_on.comp_affine_map _ _ _ _ _ _ (order_dual β) _ _ f g s hf

/-- If `g` is convex on `s`, so is `(g ∘ f)` on `f ⁻¹' s` for a linear `f`. -/
lemma convex_on.comp_linear_map {g : F → β} {s : set F} (hg : convex_on s g) (f : E →ₗ[ℝ] F) :
  convex_on (f ⁻¹' s) (g ∘ f) :=
hg.comp_affine_map f.to_affine_map

/-- If `g` is concave on `s`, so is `(g ∘ f)` on `f ⁻¹' s` for a linear `f`. -/
lemma concave_on.comp_linear_map {g : F → β} {s : set F} (hg : concave_on s g) (f : E →ₗ[ℝ] F) :
  concave_on (f ⁻¹' s) (g ∘ f) :=
hg.comp_affine_map f.to_affine_map

/-- If a function is convex on `s`, it remains convex after a translation. -/
lemma convex_on.translate_right {f : E → β} {s : set E} {a : E} (hf : convex_on s f) :
  convex_on ((λ z, a + z) ⁻¹' s) (f ∘ (λ z, a + z)) :=
hf.comp_affine_map $ affine_map.const ℝ E a +ᵥ affine_map.id ℝ E

/-- If a function is concave on `s`, it remains concave after a translation. -/
lemma concave_on.translate_right {f : E → β} {s : set E} {a : E} (hf : concave_on s f) :
  concave_on ((λ z, a + z) ⁻¹' s) (f ∘ (λ z, a + z)) :=
hf.comp_affine_map $ affine_map.const ℝ E a +ᵥ affine_map.id ℝ E

/-- If a function is convex on `s`, it remains convex after a translation. -/
lemma convex_on.translate_left {f : E → β} {s : set E} {a : E} (hf : convex_on s f) :
  convex_on ((λ z, a + z) ⁻¹' s) (f ∘ (λ z, z + a)) :=
by simpa only [add_comm] using  hf.translate_right

/-- If a function is concave on `s`, it remains concave after a translation. -/
lemma concave_on.translate_left {f : E → β} {s : set E} {a : E} (hf : concave_on s f) :
  concave_on ((λ z, a + z) ⁻¹' s) (f ∘ (λ z, z + a)) :=
by simpa only [add_comm] using  hf.translate_right

end functions

/-! ### Center of mass -/

section center_mass

/-- Center of mass of a finite collection of points with prescribed weights.
Note that we require neither `0 ≤ w i` nor `∑ w = 1`. -/
noncomputable def finset.center_mass (t : finset ι) (w : ι → ℝ) (z : ι → E) : E :=
(∑ i in t, w i)⁻¹ • (∑ i in t, w i • z i)

variables (i j : ι) (c : ℝ) (t : finset ι) (w : ι → ℝ) (z : ι → E)

open finset

lemma finset.center_mass_empty : (∅ : finset ι).center_mass w z = 0 :=
by simp only [center_mass, sum_empty, smul_zero]

lemma finset.center_mass_pair (hne : i ≠ j) :
  ({i, j} : finset ι).center_mass w z = (w i / (w i + w j)) • z i + (w j / (w i + w j)) • z j :=
by simp only [center_mass, sum_pair hne, smul_add, (mul_smul _ _ _).symm, div_eq_inv_mul]

variable {w}

lemma finset.center_mass_insert (ha : i ∉ t) (hw : ∑ j in t, w j ≠ 0) :
  (insert i t).center_mass w z = (w i / (w i + ∑ j in t, w j)) • z i +
    ((∑ j in t, w j) / (w i + ∑ j in t, w j)) • t.center_mass w z :=
begin
  simp only [center_mass, sum_insert ha, smul_add, (mul_smul _ _ _).symm, ← div_eq_inv_mul],
  congr' 2,
  rw [div_mul_eq_mul_div, mul_inv_cancel hw, one_div]
end

lemma finset.center_mass_singleton (hw : w i ≠ 0) : ({i} : finset ι).center_mass w z = z i :=
by rw [center_mass, sum_singleton, sum_singleton, ← mul_smul, inv_mul_cancel hw, one_smul]

lemma finset.center_mass_eq_of_sum_1 (hw : ∑ i in t, w i = 1) :
  t.center_mass w z = ∑ i in t, w i • z i :=
by simp only [finset.center_mass, hw, inv_one, one_smul]

lemma finset.center_mass_smul : t.center_mass w (λ i, c • z i) = c • t.center_mass w z :=
by simp only [finset.center_mass, finset.smul_sum, (mul_smul _ _ _).symm, mul_comm c, mul_assoc]

/-- A convex combination of two centers of mass is a center of mass as well. This version
deals with two different index types. -/
lemma finset.center_mass_segment'
  (s : finset ι) (t : finset ι') (ws : ι → ℝ) (zs : ι → E) (wt : ι' → ℝ) (zt : ι' → E)
  (hws : ∑ i in s, ws i = 1) (hwt : ∑ i in t, wt i = 1) (a b : ℝ) (hab : a + b = 1) :
  a • s.center_mass ws zs + b • t.center_mass wt zt =
    (s.map function.embedding.inl ∪ t.map function.embedding.inr).center_mass
      (sum.elim (λ i, a * ws i) (λ j, b * wt j))
      (sum.elim zs zt) :=
begin
  rw [s.center_mass_eq_of_sum_1 _ hws, t.center_mass_eq_of_sum_1 _ hwt,
    smul_sum, smul_sum, ← finset.sum_sum_elim, finset.center_mass_eq_of_sum_1],
  { congr' with ⟨⟩; simp only [sum.elim_inl, sum.elim_inr, mul_smul] },
  { rw [sum_sum_elim, ← mul_sum, ← mul_sum, hws, hwt, mul_one, mul_one, hab] }
end

/-- A convex combination of two centers of mass is a center of mass as well. This version
works if two centers of mass share the set of original points. -/
lemma finset.center_mass_segment
  (s : finset ι) (w₁ w₂ : ι → ℝ) (z : ι → E)
  (hw₁ : ∑ i in s, w₁ i = 1) (hw₂ : ∑ i in s, w₂ i = 1) (a b : ℝ) (hab : a + b = 1) :
  a • s.center_mass w₁ z + b • s.center_mass w₂ z =
    s.center_mass (λ i, a * w₁ i + b * w₂ i) z :=
have hw : ∑ i in s, (a * w₁ i + b * w₂ i) = 1,
  by simp only [mul_sum.symm, sum_add_distrib, mul_one, *],
by simp only [finset.center_mass_eq_of_sum_1, smul_sum, sum_add_distrib, add_smul, mul_smul, *]

lemma finset.center_mass_ite_eq (hi : i ∈ t) :
  t.center_mass (λ j, if (i = j) then 1 else 0) z = z i :=
begin
  rw [finset.center_mass_eq_of_sum_1],
  transitivity ∑ j in t, if (i = j) then z i else 0,
  { congr' with i, split_ifs, exacts [h ▸ one_smul _ _, zero_smul _ _] },
  { rw [sum_ite_eq, if_pos hi] },
  { rw [sum_ite_eq, if_pos hi] }
end

variables {t w}

lemma finset.center_mass_subset {t' : finset ι} (ht : t ⊆ t')
  (h : ∀ i ∈ t', i ∉ t → w i = 0) :
  t.center_mass w z = t'.center_mass w z :=
begin
  rw [center_mass, sum_subset ht h, smul_sum, center_mass, smul_sum],
  apply sum_subset ht,
  assume i hit' hit,
  rw [h i hit' hit, zero_smul, smul_zero]
end

lemma finset.center_mass_filter_ne_zero :
  (t.filter (λ i, w i ≠ 0)).center_mass w z = t.center_mass w z :=
finset.center_mass_subset z (filter_subset _ _) $ λ i hit hit',
  by simpa only [hit, mem_filter, true_and, ne.def, not_not] using hit'

variable {z}

/-- The center of mass of a finite subset of a convex set belongs to the set
provided that all weights are non-negative, and the total weight is positive. -/
lemma convex.center_mass_mem (hs : convex s) :
  (∀ i ∈ t, 0 ≤ w i) → (0 < ∑ i in t, w i) → (∀ i ∈ t, z i ∈ s) → t.center_mass w z ∈ s :=
begin
  induction t using finset.induction with i t hi ht, { simp [lt_irrefl] },
  intros h₀ hpos hmem,
  have zi : z i ∈ s, from hmem _ (mem_insert_self _ _),
  have hs₀ : ∀ j ∈ t, 0 ≤ w j, from λ j hj, h₀ j $ mem_insert_of_mem hj,
  rw [sum_insert hi] at hpos,
  by_cases hsum_t : ∑ j in t, w j = 0,
  { have ws : ∀ j ∈ t, w j = 0, from (sum_eq_zero_iff_of_nonneg hs₀).1 hsum_t,
    have wz : ∑ j in t, w j • z j = 0, from sum_eq_zero (λ i hi, by simp [ws i hi]),
    simp only [center_mass, sum_insert hi, wz, hsum_t, add_zero],
    simp only [hsum_t, add_zero] at hpos,
    rw [← mul_smul, inv_mul_cancel (ne_of_gt hpos), one_smul],
    exact zi },
  { rw [finset.center_mass_insert _ _ _ hi hsum_t],
    refine convex_iff_div.1 hs zi (ht hs₀ _ _) _ (sum_nonneg hs₀) hpos,
    { exact lt_of_le_of_ne (sum_nonneg hs₀) (ne.symm hsum_t) },
    { intros j hj, exact hmem j (mem_insert_of_mem hj) },
    { exact h₀ _ (mem_insert_self _ _) } }
end

lemma convex.sum_mem (hs : convex s) (h₀ : ∀ i ∈ t, 0 ≤ w i) (h₁ : ∑ i in t, w i = 1)
  (hz : ∀ i ∈ t, z i ∈ s) :
  ∑ i in t, w i • z i ∈ s :=
by simpa only [h₁, center_mass, inv_one, one_smul] using
  hs.center_mass_mem h₀ (h₁.symm ▸ zero_lt_one) hz

lemma convex_iff_sum_mem :
  convex s ↔
    (∀ (t : finset E) (w : E → ℝ),
      (∀ i ∈ t, 0 ≤ w i) → ∑ i in t, w i = 1 → (∀ x ∈ t, x ∈ s) → ∑ x in t, w x • x ∈ s ) :=
begin
  refine ⟨λ hs t w hw₀ hw₁ hts, hs.sum_mem hw₀ hw₁ hts, _⟩,
  intros h x y hx hy a b ha hb hab,
  by_cases h_cases: x = y,
  { rw [h_cases, ←add_smul, hab, one_smul], exact hy },
  { convert h {x, y} (λ z, if z = y then b else a) _ _ _,
    { simp only [sum_pair h_cases, if_neg h_cases, if_pos rfl] },
    { simp_intros i hi,
      cases hi; subst i; simp [ha, hb, if_neg h_cases] },
    { simp only [sum_pair h_cases, if_neg h_cases, if_pos rfl, hab] },
    { simp_intros i hi,
      cases hi; subst i; simp [hx, hy, if_neg h_cases] } }
end

/-- Jensen's inequality, `finset.center_mass` version. -/
lemma convex_on.map_center_mass_le {f : E → ℝ} (hf : convex_on s f)
  (h₀ : ∀ i ∈ t, 0 ≤ w i) (hpos : 0 < ∑ i in t, w i)
  (hmem : ∀ i ∈ t, z i ∈ s) : f (t.center_mass w z) ≤ t.center_mass w (f ∘ z) :=
begin
  have hmem' : ∀ i ∈ t, (z i, (f ∘ z) i) ∈ {p : E × ℝ | p.1 ∈ s ∧ f p.1 ≤ p.2},
    from λ i hi, ⟨hmem i hi, le_refl _⟩,
  convert (hf.convex_epigraph.center_mass_mem h₀ hpos hmem').2;
    simp only [center_mass, function.comp, prod.smul_fst, prod.fst_sum, prod.smul_snd, prod.snd_sum]
end

/-- Jensen's inequality, `finset.sum` version. -/
lemma convex_on.map_sum_le {f : E → ℝ} (hf : convex_on s f)
  (h₀ : ∀ i ∈ t, 0 ≤ w i) (h₁ : ∑ i in t, w i = 1)
  (hmem : ∀ i ∈ t, z i ∈ s) : f (∑ i in t, w i • z i) ≤ ∑ i in t, w i * (f (z i)) :=
by simpa only [center_mass, h₁, inv_one, one_smul]
  using hf.map_center_mass_le h₀ (h₁.symm ▸ zero_lt_one) hmem

/-- If a function `f` is convex on `s` takes value `y` at the center of mass of some points
`z i ∈ s`, then for some `i` we have `y ≤ f (z i)`. -/
lemma convex_on.exists_ge_of_center_mass {f : E → ℝ} (h : convex_on s f)
  (hw₀ : ∀ i ∈ t, 0 ≤ w i) (hws : 0 < ∑ i in t, w i) (hz : ∀ i ∈ t, z i ∈ s) :
  ∃ i ∈ t, f (t.center_mass w z) ≤ f (z i) :=
begin
  set y := t.center_mass w z,
  have : f y ≤ t.center_mass w (f ∘ z) := h.map_center_mass_le hw₀ hws hz,
  rw ← sum_filter_ne_zero at hws,
  rw [← finset.center_mass_filter_ne_zero (f ∘ z), center_mass, smul_eq_mul,
    ← div_eq_inv_mul, le_div_iff hws, mul_sum] at this,
  replace : ∃ i ∈ t.filter (λ i, w i ≠ 0), f y * w i ≤ w i • (f ∘ z) i :=
    exists_le_of_sum_le (nonempty_of_sum_ne_zero (ne_of_gt hws)) this,
  rcases this with ⟨i, hi, H⟩,
  rw [mem_filter] at hi,
  use [i, hi.1],
  simp only [smul_eq_mul, mul_comm (w i)] at H,
  refine (mul_le_mul_right _).1 H,
  exact lt_of_le_of_ne (hw₀ i hi.1) hi.2.symm
end

end center_mass

/-! ### Convex hull -/

section convex_hull

variable {t : set E}

/-- The convex hull of a set `s` is the minimal convex set that includes `s`. -/
def convex_hull : closure_operator (set E) :=
closure_operator.mk₃
  (λ s, ⋂ (t : set E) (hst : s ⊆ t) (ht : convex t), t)
  convex
  (λ s, set.subset_Inter (λ t, set.subset_Inter $ λ hst, set.subset_Inter $ λ ht, hst))
  (λ s, convex_Inter $ λ t, convex_Inter $ λ ht, convex_Inter id)
  (λ s t hst ht, set.Inter_subset_of_subset t $ set.Inter_subset_of_subset hst $
  set.Inter_subset _ ht)

variable (s)

lemma subset_convex_hull : s ⊆ convex_hull s :=
convex_hull.le_closure s

lemma convex_convex_hull : convex (convex_hull s) :=
closure_operator.closure_mem_mk₃ s

variable {s}

lemma convex_hull_min (hst : s ⊆ t) (ht : convex t) : convex_hull s ⊆ t :=
closure_operator.closure_le_mk₃_iff (show s ≤ t, from hst) ht

lemma convex_hull_mono (hst : s ⊆ t) : convex_hull s ⊆ convex_hull t :=
convex_hull.monotone hst

lemma convex.convex_hull_eq {s : set E} (hs : convex s) : convex_hull s = s :=
closure_operator.mem_mk₃_closed hs

@[simp]
lemma convex_hull_empty :
  convex_hull (∅ : set E) = ∅ :=
convex_empty.convex_hull_eq

@[simp]
lemma convex_hull_empty_iff :
  convex_hull s = ∅ ↔ s = ∅ :=
begin
  split,
  { intro h,
    rw [←set.subset_empty_iff, ←h],
    exact subset_convex_hull _ },
  { rintro rfl,
    exact convex_hull_empty }
end

@[simp] lemma convex_hull_nonempty_iff :
  (convex_hull s).nonempty ↔ s.nonempty :=
begin
  rw [←ne_empty_iff_nonempty, ←ne_empty_iff_nonempty, ne.def, ne.def],
  exact not_congr convex_hull_empty_iff,
end

@[simp]
lemma convex_hull_singleton {x : E} : convex_hull ({x} : set E) = {x} :=
(convex_singleton x).convex_hull_eq

lemma convex.convex_remove_iff_not_mem_convex_hull_remove {s : set E} (hs : convex s) (x : E) :
  convex (s \ {x}) ↔ x ∉ convex_hull (s \ {x}) :=
begin
  split,
  { rintro hsx hx,
    rw hsx.convex_hull_eq at hx,
    exact hx.2 (mem_singleton _) },
  rintro hx,
  suffices h : s \ {x} = convex_hull (s \ {x}), { convert convex_convex_hull _ },
  exact subset.antisymm (subset_convex_hull _) (λ y hy, ⟨convex_hull_min (diff_subset _ _) hs hy,
    by { rintro (rfl : y = x), exact hx hy }⟩),
end

lemma is_linear_map.image_convex_hull {f : E → F} (hf : is_linear_map ℝ f) :
  f '' (convex_hull s) = convex_hull (f '' s) :=
begin
  refine set.subset.antisymm _ _,
  { rw [set.image_subset_iff],
    exact convex_hull_min (set.image_subset_iff.1 $ subset_convex_hull $ f '' s)
      ((convex_convex_hull (f '' s)).is_linear_preimage hf) },
  { exact convex_hull_min (set.image_subset _ $ subset_convex_hull s)
     ((convex_convex_hull s).is_linear_image hf) }
end

lemma linear_map.image_convex_hull (f : E →ₗ[ℝ] F) :
  f '' (convex_hull s) = convex_hull (f '' s) :=
f.is_linear.image_convex_hull

lemma finset.center_mass_mem_convex_hull (t : finset ι) {w : ι → ℝ} (hw₀ : ∀ i ∈ t, 0 ≤ w i)
  (hws : 0 < ∑ i in t, w i) {z : ι → E} (hz : ∀ i ∈ t, z i ∈ s) :
  t.center_mass w z ∈ convex_hull s :=
(convex_convex_hull s).center_mass_mem hw₀ hws (λ i hi, subset_convex_hull s $ hz i hi)

-- TODO : Do we need other versions of the next lemma?

/-- Convex hull of `s` is equal to the set of all centers of masses of `finset`s `t`, `z '' t ⊆ s`.
This version allows finsets in any type in any universe. -/
lemma convex_hull_eq (s : set E) :
  convex_hull s = {x : E | ∃ (ι : Type u') (t : finset ι) (w : ι → ℝ) (z : ι → E)
    (hw₀ : ∀ i ∈ t, 0 ≤ w i) (hw₁ : ∑ i in t, w i = 1) (hz : ∀ i ∈ t, z i ∈ s),
    t.center_mass w z = x} :=
begin
  refine subset.antisymm (convex_hull_min _ _) _,
  { intros x hx,
    use [punit, {punit.star}, λ _, 1, λ _, x, λ _ _, zero_le_one,
      finset.sum_singleton, λ _ _, hx],
    simp only [finset.center_mass, finset.sum_singleton, inv_one, one_smul] },
  { rintros x y ⟨ι, sx, wx, zx, hwx₀, hwx₁, hzx, rfl⟩ ⟨ι', sy, wy, zy, hwy₀, hwy₁, hzy, rfl⟩
      a b ha hb hab,
    rw [finset.center_mass_segment' _ _ _ _ _ _ hwx₁ hwy₁ _ _ hab],
    refine ⟨_, _, _, _, _, _, _, rfl⟩,
    { rintros i hi,
      rw [finset.mem_union, finset.mem_map, finset.mem_map] at hi,
      rcases hi with ⟨j, hj, rfl⟩|⟨j, hj, rfl⟩;
        simp only [sum.elim_inl, sum.elim_inr];
        apply_rules [mul_nonneg, hwx₀, hwy₀] },
    { simp [finset.sum_sum_elim, finset.mul_sum.symm, *] },
    { intros i hi,
      rw [finset.mem_union, finset.mem_map, finset.mem_map] at hi,
      rcases hi with ⟨j, hj, rfl⟩|⟨j, hj, rfl⟩; apply_rules [hzx, hzy] } },
  { rintros _ ⟨ι, t, w, z, hw₀, hw₁, hz, rfl⟩,
    exact t.center_mass_mem_convex_hull hw₀ (hw₁.symm ▸ zero_lt_one) hz }
end

/-- Maximum principle for convex functions. If a function `f` is convex on the convex hull of `s`,
then `f` can't have a maximum on `convex_hull s` outside of `s`. -/
lemma convex_on.exists_ge_of_mem_convex_hull {f : E → ℝ} (hf : convex_on (convex_hull s) f)
  {x} (hx : x ∈ convex_hull s) : ∃ y ∈ s, f x ≤ f y :=
begin
  rw convex_hull_eq at hx,
  rcases hx with ⟨α, t, w, z, hw₀, hw₁, hz, rfl⟩,
  rcases hf.exists_ge_of_center_mass hw₀ (hw₁.symm ▸ zero_lt_one)
    (λ i hi, subset_convex_hull s (hz i hi)) with ⟨i, hit, Hi⟩,
  exact ⟨z i, hz i hit, Hi⟩
end

lemma finset.convex_hull_eq (s : finset E) :
  convex_hull ↑s = {x : E | ∃ (w : E → ℝ) (hw₀ : ∀ y ∈ s, 0 ≤ w y) (hw₁ : ∑ y in s, w y = 1),
    s.center_mass w id = x} :=
begin
  refine subset.antisymm (convex_hull_min _ _) _,
  { intros x hx,
    rw [finset.mem_coe] at hx,
    refine ⟨_, _, _, finset.center_mass_ite_eq _ _ _ hx⟩,
    { intros, split_ifs, exacts [zero_le_one, le_refl 0] },
    { rw [finset.sum_ite_eq, if_pos hx] } },
  { rintros x y ⟨wx, hwx₀, hwx₁, rfl⟩ ⟨wy, hwy₀, hwy₁, rfl⟩
      a b ha hb hab,
    rw [finset.center_mass_segment _ _ _ _ hwx₁ hwy₁ _ _ hab],
    refine ⟨_, _, _, rfl⟩,
    { rintros i hi,
      apply_rules [add_nonneg, mul_nonneg, hwx₀, hwy₀], },
    { simp only [finset.sum_add_distrib, finset.mul_sum.symm, mul_one, *] } },
  { rintros _ ⟨w, hw₀, hw₁, rfl⟩,
    exact s.center_mass_mem_convex_hull (λ x hx, hw₀ _  hx)
      (hw₁.symm ▸ zero_lt_one) (λ x hx, hx) }
end

lemma set.finite.convex_hull_eq {s : set E} (hs : finite s) :
  convex_hull s = {x : E | ∃ (w : E → ℝ) (hw₀ : ∀ y ∈ s, 0 ≤ w y)
    (hw₁ : ∑ y in hs.to_finset, w y = 1), hs.to_finset.center_mass w id = x} :=
by simpa only [set.finite.coe_to_finset, set.finite.mem_to_finset, exists_prop]
  using hs.to_finset.convex_hull_eq

lemma convex_hull_eq_union_convex_hull_finite_subsets (s : set E) :
  convex_hull s = ⋃ (t : finset E) (w : ↑t ⊆ s), convex_hull ↑t :=
begin
  refine subset.antisymm _ _,
  { rw [convex_hull_eq.{u}],
    rintros x ⟨ι, t, w, z, hw₀, hw₁, hz, rfl⟩,
    simp only [mem_Union],
    refine ⟨t.image z, _, _⟩,
    { rw [finset.coe_image, image_subset_iff],
      exact hz },
    { apply t.center_mass_mem_convex_hull hw₀,
      { simp only [hw₁, zero_lt_one] },
      { exact λ i hi, finset.mem_coe.2 (finset.mem_image_of_mem _ hi) } } },
   { exact Union_subset (λ i, Union_subset convex_hull_mono), },
end

lemma is_linear_map.convex_hull_image {f : E → F} (hf : is_linear_map ℝ f) (s : set E) :
  convex_hull (f '' s) = f '' convex_hull s :=
set.subset.antisymm (convex_hull_min (image_subset _ (subset_convex_hull s)) $
  (convex_convex_hull s).is_linear_image hf)
  (image_subset_iff.2 $ convex_hull_min
    (image_subset_iff.1 $ subset_convex_hull _)
    ((convex_convex_hull _).is_linear_preimage hf))

lemma linear_map.convex_hull_image (f : E →ₗ[ℝ] F) (s : set E) :
  convex_hull (f '' s) = f '' convex_hull s :=
f.is_linear.convex_hull_image s

end convex_hull

/-! ### Simplex -/

section simplex

variables (ι) [fintype ι] {f : ι → ℝ}

/-- The standard simplex in the space of functions `ι → ℝ` is the set
of vectors with non-negative coordinates with total sum `1`. -/
def std_simplex (ι : Type*) [fintype ι] : set (ι → ℝ) :=
{f | (∀ x, 0 ≤ f x) ∧ ∑ x, f x = 1}

lemma std_simplex_eq_inter :
  std_simplex ι = (⋂ x, {f | 0 ≤ f x}) ∩ {f | ∑ x, f x = 1} :=
by { ext f, simp only [std_simplex, set.mem_inter_eq, set.mem_Inter, set.mem_set_of_eq] }

lemma convex_std_simplex : convex (std_simplex ι) :=
begin
  refine λ f g hf hg a b ha hb hab, ⟨λ x, _, _⟩,
  { apply_rules [add_nonneg, mul_nonneg, hf.1, hg.1] },
  { erw [finset.sum_add_distrib, ← finset.smul_sum, ← finset.smul_sum, hf.2, hg.2,
      smul_eq_mul, smul_eq_mul, mul_one, mul_one],
    exact hab }
end

variable {ι}

lemma ite_eq_mem_std_simplex (i : ι) : (λ j, ite (i = j) (1:ℝ) 0) ∈ std_simplex ι :=
⟨λ j, by simp only; split_ifs; norm_num, by rw [finset.sum_ite_eq, if_pos (finset.mem_univ _)]⟩

/-- `std_simplex ι` is the convex hull of the canonical basis in `ι → ℝ`. -/
lemma convex_hull_basis_eq_std_simplex :
  convex_hull (range $ λ(i j:ι), if i = j then (1:ℝ) else 0) = std_simplex ι :=
begin
  refine subset.antisymm (convex_hull_min _ (convex_std_simplex ι)) _,
  { rintros _ ⟨i, rfl⟩,
    exact ite_eq_mem_std_simplex i },
  { rintros w ⟨hw₀, hw₁⟩,
    rw [pi_eq_sum_univ w, ← finset.univ.center_mass_eq_of_sum_1 _ hw₁],
    exact finset.univ.center_mass_mem_convex_hull (λ i hi, hw₀ i)
      (hw₁.symm ▸ zero_lt_one) (λ i hi, mem_range_self i) }
end

variable {ι}

/-- The convex hull of a finite set is the image of the standard simplex in `s → ℝ`
under the linear map sending each function `w` to `∑ x in s, w x • x`.

Since we have no sums over finite sets, we use sum over `@finset.univ _ hs.fintype`.
The map is defined in terms of operations on `(s → ℝ) →ₗ[ℝ] ℝ` so that later we will not need
to prove that this map is linear. -/
lemma set.finite.convex_hull_eq_image {s : set E} (hs : finite s) :
  convex_hull s = by haveI := hs.fintype; exact
    (⇑(∑ x : s, (@linear_map.proj ℝ s _ (λ i, ℝ) _ _ x).smul_right x.1)) '' (std_simplex s) :=
begin
  rw [← convex_hull_basis_eq_std_simplex, ← linear_map.convex_hull_image, ← set.range_comp, (∘)],
  apply congr_arg,
  convert subtype.range_coe.symm,
  ext x,
  simp [linear_map.sum_apply, ite_smul, finset.filter_eq]
end

/-- All values of a function `f ∈ std_simplex ι` belong to `[0, 1]`. -/
lemma mem_Icc_of_mem_std_simplex (hf : f ∈ std_simplex ι) (x) :
  f x ∈ I :=
⟨hf.1 x, hf.2 ▸ finset.single_le_sum (λ y hy, hf.1 y) (finset.mem_univ x)⟩

end simplex<|MERGE_RESOLUTION|>--- conflicted
+++ resolved
@@ -920,10 +920,6 @@
 section linear_order
 section monoid
 
-<<<<<<< HEAD
-variables {γ : Type*} [linear_ordered_add_comm_monoid γ] [module ℝ γ] [ordered_smul ℝ γ]
-  {f : E → γ}
-=======
 variables {γ : Type*} [linear_ordered_add_comm_monoid γ] [module ℝ γ] [ordered_module ℝ γ]
   {f g : E → γ}
 
@@ -946,7 +942,6 @@
 lemma concave_on.inf (hf : concave_on s f) (hg : concave_on s g) :
   concave_on s (f ⊓ g) :=
 @convex_on.sup _ _ _ _ (order_dual γ) _ _ _ _ _ hf hg
->>>>>>> 5e27f509
 
 /-- A convex function on a segment is upper-bounded by the max of its endpoints. -/
 lemma convex_on.le_on_segment' (hf : convex_on s f) {x y : E} {a b : ℝ}
