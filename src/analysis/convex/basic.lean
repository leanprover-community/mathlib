--- conflicted
+++ resolved
@@ -6,7 +6,6 @@
 import data.complex.module
 import data.set.intervals.image_preimage
 import linear_algebra.affine_space.affine_map
-import linear_algebra.affine_space.combination
 import order.closure
 
 /-!
@@ -1362,122 +1361,6 @@
   f '' (convex_hull s) = convex_hull (f '' s) :=
 (hf.mk' f).image_convex_hull
 
-<<<<<<< HEAD
-lemma finset.center_mass_mem_convex_hull (t : finset ι) {w : ι → ℝ} (hw₀ : ∀ i ∈ t, 0 ≤ w i)
-  (hws : 0 < ∑ i in t, w i) {z : ι → E} (hz : ∀ i ∈ t, z i ∈ s) :
-  t.center_mass w z ∈ convex_hull s :=
-(convex_convex_hull s).center_mass_mem hw₀ hws (λ i hi, subset_convex_hull s $ hz i hi)
-
-/-- The center of mass can be regarded as a generalisation of the centroid. -/
-@[simp] lemma finset.center_mass_centroid_weights_eq (s : finset ι) (hs : s.nonempty) (p : ι → E) :
-  s.center_mass (s.centroid_weights ℝ) p = s.centroid ℝ p :=
-begin
-  have hs : (s.card : ℝ) ≠ 0, { simp [ne_of_gt (finset.card_pos.mpr hs)], },
-  have hw := s.sum_centroid_weights_eq_one_of_cast_card_ne_zero hs,
-  simp only [s.center_mass_eq_of_sum_1 _ hw, finset.centroid, s.affine_combination_module _ _ hw],
-end
-
-lemma finset.centroid_mem_convex_hull (s : finset E) (hs : s.nonempty) :
-  s.centroid ℝ id ∈ convex_hull (s : set E) :=
-begin
-  rw ← s.center_mass_centroid_weights_eq hs,
-  apply s.center_mass_mem_convex_hull,
-  { simp only [inv_nonneg, implies_true_iff, nat.cast_nonneg, finset.centroid_weights_apply], },
-  { have hs_card : (s.card : ℝ) ≠ 0, { simp [finset.nonempty_iff_ne_empty.mp hs], },
-    simp only [hs_card, finset.sum_const, nsmul_eq_mul, mul_inv_cancel, ne.def, not_false_iff,
-      finset.centroid_weights_apply, zero_lt_one], },
-  { simp only [imp_self, forall_const, id.def, finset.mem_coe], },
-end
-
--- TODO : Do we need other versions of the next lemma?
-
-/-- Convex hull of `s` is equal to the set of all centers of masses of `finset`s `t`, `z '' t ⊆ s`.
-This version allows finsets in any type in any universe. -/
-lemma convex_hull_eq (s : set E) :
-  convex_hull s = {x : E | ∃ (ι : Type u') (t : finset ι) (w : ι → ℝ) (z : ι → E)
-    (hw₀ : ∀ i ∈ t, 0 ≤ w i) (hw₁ : ∑ i in t, w i = 1) (hz : ∀ i ∈ t, z i ∈ s),
-    t.center_mass w z = x} :=
-begin
-  refine subset.antisymm (convex_hull_min _ _) _,
-  { intros x hx,
-    use [punit, {punit.star}, λ _, 1, λ _, x, λ _ _, zero_le_one,
-      finset.sum_singleton, λ _ _, hx],
-    simp only [finset.center_mass, finset.sum_singleton, inv_one, one_smul] },
-  { rintros x y ⟨ι, sx, wx, zx, hwx₀, hwx₁, hzx, rfl⟩ ⟨ι', sy, wy, zy, hwy₀, hwy₁, hzy, rfl⟩
-      a b ha hb hab,
-    rw [finset.center_mass_segment' _ _ _ _ _ _ hwx₁ hwy₁ _ _ hab],
-    refine ⟨_, _, _, _, _, _, _, rfl⟩,
-    { rintros i hi,
-      rw [finset.mem_union, finset.mem_map, finset.mem_map] at hi,
-      rcases hi with ⟨j, hj, rfl⟩|⟨j, hj, rfl⟩;
-        simp only [sum.elim_inl, sum.elim_inr];
-        apply_rules [mul_nonneg, hwx₀, hwy₀] },
-    { simp [finset.sum_sum_elim, finset.mul_sum.symm, *] },
-    { intros i hi,
-      rw [finset.mem_union, finset.mem_map, finset.mem_map] at hi,
-      rcases hi with ⟨j, hj, rfl⟩|⟨j, hj, rfl⟩; apply_rules [hzx, hzy] } },
-  { rintros _ ⟨ι, t, w, z, hw₀, hw₁, hz, rfl⟩,
-    exact t.center_mass_mem_convex_hull hw₀ (hw₁.symm ▸ zero_lt_one) hz }
-end
-
-/-- Maximum principle for convex functions. If a function `f` is convex on the convex hull of `s`,
-then `f` can't have a maximum on `convex_hull s` outside of `s`. -/
-lemma convex_on.exists_ge_of_mem_convex_hull {f : E → ℝ} (hf : convex_on (convex_hull s) f)
-  {x} (hx : x ∈ convex_hull s) : ∃ y ∈ s, f x ≤ f y :=
-begin
-  rw convex_hull_eq at hx,
-  rcases hx with ⟨α, t, w, z, hw₀, hw₁, hz, rfl⟩,
-  rcases hf.exists_ge_of_center_mass hw₀ (hw₁.symm ▸ zero_lt_one)
-    (λ i hi, subset_convex_hull s (hz i hi)) with ⟨i, hit, Hi⟩,
-  exact ⟨z i, hz i hit, Hi⟩
-end
-
-lemma finset.convex_hull_eq (s : finset E) :
-  convex_hull ↑s = {x : E | ∃ (w : E → ℝ) (hw₀ : ∀ y ∈ s, 0 ≤ w y) (hw₁ : ∑ y in s, w y = 1),
-    s.center_mass w id = x} :=
-begin
-  refine subset.antisymm (convex_hull_min _ _) _,
-  { intros x hx,
-    rw [finset.mem_coe] at hx,
-    refine ⟨_, _, _, finset.center_mass_ite_eq _ _ _ hx⟩,
-    { intros, split_ifs, exacts [zero_le_one, le_refl 0] },
-    { rw [finset.sum_ite_eq, if_pos hx] } },
-  { rintros x y ⟨wx, hwx₀, hwx₁, rfl⟩ ⟨wy, hwy₀, hwy₁, rfl⟩
-      a b ha hb hab,
-    rw [finset.center_mass_segment _ _ _ _ hwx₁ hwy₁ _ _ hab],
-    refine ⟨_, _, _, rfl⟩,
-    { rintros i hi,
-      apply_rules [add_nonneg, mul_nonneg, hwx₀, hwy₀], },
-    { simp only [finset.sum_add_distrib, finset.mul_sum.symm, mul_one, *] } },
-  { rintros _ ⟨w, hw₀, hw₁, rfl⟩,
-    exact s.center_mass_mem_convex_hull (λ x hx, hw₀ _  hx)
-      (hw₁.symm ▸ zero_lt_one) (λ x hx, hx) }
-end
-
-lemma set.finite.convex_hull_eq {s : set E} (hs : finite s) :
-  convex_hull s = {x : E | ∃ (w : E → ℝ) (hw₀ : ∀ y ∈ s, 0 ≤ w y)
-    (hw₁ : ∑ y in hs.to_finset, w y = 1), hs.to_finset.center_mass w id = x} :=
-by simpa only [set.finite.coe_to_finset, set.finite.mem_to_finset, exists_prop]
-  using hs.to_finset.convex_hull_eq
-
-lemma convex_hull_eq_union_convex_hull_finite_subsets (s : set E) :
-  convex_hull s = ⋃ (t : finset E) (w : ↑t ⊆ s), convex_hull ↑t :=
-begin
-  refine subset.antisymm _ _,
-  { rw [convex_hull_eq.{u}],
-    rintros x ⟨ι, t, w, z, hw₀, hw₁, hz, rfl⟩,
-    simp only [mem_Union],
-    refine ⟨t.image z, _, _⟩,
-    { rw [finset.coe_image, image_subset_iff],
-      exact hz },
-    { apply t.center_mass_mem_convex_hull hw₀,
-      { simp only [hw₁, zero_lt_one] },
-      { exact λ i hi, finset.mem_coe.2 (finset.mem_image_of_mem _ hi) } } },
-   { exact Union_subset (λ i, Union_subset convex_hull_mono), },
-end
-
-=======
->>>>>>> 1cf17041
 lemma is_linear_map.convex_hull_image {f : E → F} (hf : is_linear_map ℝ f) (s : set E) :
   convex_hull (f '' s) = f '' convex_hull s :=
 set.subset.antisymm (convex_hull_min (image_subset _ (subset_convex_hull s)) $
