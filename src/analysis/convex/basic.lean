/-
Copyright (c) 2019 Alexander Bentkamp. All rights reserved.
Released under Apache 2.0 license as described in the file LICENSE.
Authors: Alexander Bentkamp, Yury Kudriashov, Yaël Dillies
-/
import data.complex.module
import data.set.intervals.image_preimage
import linear_algebra.affine_space.affine_map
import order.closure

/-!
# Convex sets and functions in vector spaces

In a vector space, we define the following objects and properties.

* `segment x y` is the closed segment joining `x` and `y`.
* `open_segment k x y` is the open segment joining `x` and `y`.
* A set `s` is `convex` if for any two points `x y ∈ s` it includes `segment x y`;
* A function `f : E → β` is `convex_on` a set `s` if `s` is itself a convex set, and for any two
  points `x y ∈ s` the segment joining `(x, f x)` to `(y, f y)` is (non-strictly) above the graph
  of `f`; equivalently, `convex_on k f s` means that the epigraph
  `{p : E × β | p.1 ∈ s ∧ f p.1 ≤ p.2}` is a convex set;
* Center mass of a finite set of points with prescribed weights.
* Convex hull of a set `s` is the minimal convex set that includes `s`.
* Standard simplex `std_simplex ι [fintype ι]` is the intersection of the positive quadrant with
  the hyperplane `s.sum = 1` in the space `ι → k`.

We also provide various equivalent versions of the definitions above, prove that some specific sets
are convex, and prove Jensen's inequality.

Note: To define convexity for functions `f : E → β`, we need `β` to be an ordered vector space,
defined using the instance `ordered_smul k β`.

## Notations

We use the following local notations:

* `I = Icc (0:k) 1`;
* `[x -[k] y] = segment x y`.

They are defined using `local notation`, so they are not available outside of this file.

## Implementation notes

`convex_hull` is defined as a closure operator. This gives access to the `closure_operator` API
while the impact on writing code is minimal as `convex_hull k s` is automatically elaborated as
`⇑convex_hull k s`.

## TODO

Generalize all this file to affine spaces.

Should we rename `segment` and `open_segment` to `convex.Icc` and `convex.Ioo`? Should we also
define `clopen_segment`/`convex.Ico`/`convex.Ioc`?
-/

variables (k : Type*) {E F : Type*}

open linear_map set
open_locale big_operators classical pointwise

section sets

/-! ### Segment -/

section ordered_semiring
variables [add_comm_monoid E] [ordered_semiring k] [module k E]

/-- Segments in a vector space. -/
def segment (x y : E) : set E :=
{z : E | ∃ (a b : k) (ha : 0 ≤ a) (hb : 0 ≤ b) (hab : a + b = 1), a • x + b • y = z}

/-- Open segment in a vector space. Note that `open_segment k x x = {x}` instead of being `∅` when
the base semiring has some element between `0` and `1`. -/
def open_segment (x y : E) : set E :=
{z : E | ∃ (a b : k) (ha : 0 < a) (hb : 0 < b) (hab : a + b = 1), a • x + b • y = z}

notation `[`x `-[` k`]` y `]` := segment k x y

lemma segment_symm (x y : E) : [x -[k] y] = [y -[k] x] :=
set.ext $ λ z,
⟨λ ⟨a, b, ha, hb, hab, H⟩, ⟨b, a, hb, ha, (add_comm _ _).trans hab, (add_comm _ _).trans H⟩,
  λ ⟨a, b, ha, hb, hab, H⟩, ⟨b, a, hb, ha, (add_comm _ _).trans hab, (add_comm _ _).trans H⟩⟩

lemma open_segment_symm (x y : E) :
  open_segment k x y = open_segment k y x :=
set.ext $ λ z,
⟨λ ⟨a, b, ha, hb, hab, H⟩, ⟨b, a, hb, ha, (add_comm _ _).trans hab, (add_comm _ _).trans H⟩,
  λ ⟨a, b, ha, hb, hab, H⟩, ⟨b, a, hb, ha, (add_comm _ _).trans hab, (add_comm _ _).trans H⟩⟩

lemma left_mem_segment (x y : E) : x ∈ [x -[k] y] :=
⟨1, 0, zero_le_one, le_refl 0, add_zero 1, by rw [zero_smul, one_smul, add_zero]⟩

lemma right_mem_segment (x y : E) : y ∈ [x -[k] y] :=
segment_symm k y x ▸ left_mem_segment k y x

lemma segment_same (x : E) : [x -[k] x] = {x} :=
set.ext $ λ z, ⟨λ ⟨a, b, ha, hb, hab, hz⟩,
  by simpa only [(add_smul _ _ _).symm, mem_singleton_iff, hab, one_smul, eq_comm] using hz,
  λ h, mem_singleton_iff.1 h ▸ left_mem_segment k z z⟩

lemma open_segment_subset_segment (x y : E) :
  open_segment k x y ⊆ [x -[k] y] :=
λ z ⟨a, b, ha, hb, hab, hz⟩, ⟨a, b, ha.le, hb.le, hab, hz⟩

lemma mem_open_segment_of_ne_left_right {x y z : E} (hx : x ≠ z) (hy : y ≠ z)
  (hz : z ∈ [x -[k] y]) :
  z ∈ open_segment k x y :=
begin
  obtain ⟨a, b, ha, hb, hab, hz⟩ := hz,
    by_cases ha' : a = 0,
  { rw [ha', zero_add] at hab,
    rw [ha', hab, zero_smul, one_smul, zero_add] at hz,
    exact (hy hz).elim },
  by_cases hb' : b = 0,
  { rw [hb', add_zero] at hab,
    rw [hb', hab, zero_smul, one_smul, add_zero] at hz,
    exact (hx hz).elim },
  exact ⟨a, b, ha.lt_of_ne (ne.symm ha'), hb.lt_of_ne (ne.symm hb'), hab, hz⟩,
end

variables {k}

lemma open_segment_subset_iff_segment_subset {x y : E} {s : set E} (hx : x ∈ s) (hy : y ∈ s) :
  open_segment k x y ⊆ s ↔ [x -[k] y] ⊆ s :=
begin
  refine ⟨λ h z hz, _, (open_segment_subset_segment k x y).trans⟩,
  obtain rfl | hxz := eq_or_ne x z,
  { exact hx },
  obtain rfl | hyz := eq_or_ne y z,
  { exact hy },
  exact h (mem_open_segment_of_ne_left_right k hxz hyz hz),
end

lemma convex.combo_self {x y : k} (h : x + y = 1) (a : k) : x • a + y • a = a :=
by rw [←add_smul, h, one_smul]

end ordered_semiring

section ordered_ring
variables [ordered_ring k]

section add_comm_monoid
variables [add_comm_monoid E] [module k E] [add_comm_monoid F] [module k F]

section densely_ordered
variables [nontrivial k] [densely_ordered k]

@[simp] lemma open_segment_same (x : E) :
  open_segment k x x = {x} :=
set.ext $ λ z, ⟨λ ⟨a, b, ha, hb, hab, hz⟩,
  by simpa only [← add_smul, mem_singleton_iff, hab, one_smul, eq_comm] using hz,
  λ (h : z = x), begin
    obtain ⟨a, ha₀, ha₁⟩ := densely_ordered.dense (0 : k) 1 zero_lt_one,
    refine ⟨a, 1 - a, ha₀, sub_pos_of_lt ha₁, add_sub_cancel'_right _ _, _⟩,
    rw [←add_smul, add_sub_cancel'_right, one_smul, h],
  end⟩

end densely_ordered

lemma segment_eq_image (x y : E) : [x -[k] y] = (λ θ : k, (1 - θ) • x + θ • y) '' Icc (0 : k) 1 :=
set.ext $ λ z,
  ⟨λ ⟨a, b, ha, hb, hab, hz⟩,
    ⟨b, ⟨hb, hab ▸ le_add_of_nonneg_left ha⟩, hab ▸ hz ▸ by simp only [add_sub_cancel]⟩,
    λ ⟨θ, ⟨hθ₀, hθ₁⟩, hz⟩, ⟨1-θ, θ, sub_nonneg.2 hθ₁, hθ₀, sub_add_cancel _ _, hz⟩⟩

lemma segment_eq_image₂ (x y : E) :
  [x -[k] y] = (λ p : k × k, p.1 • x + p.2 • y) '' {p | 0 ≤ p.1 ∧ 0 ≤ p.2 ∧ p.1 + p.2 = 1} :=
by simp only [segment, image, prod.exists, mem_set_of_eq, exists_prop, and_assoc]

lemma open_segment_eq_image (x y : E) :
  open_segment k x y = (λ (θ : k), (1 - θ) • x + θ • y) '' Ioo (0 : k) 1 :=
set.ext $ λ z,
  ⟨λ ⟨a, b, ha, hb, hab, hz⟩,
    ⟨b, ⟨hb, hab ▸ lt_add_of_pos_left _ ha⟩, hab ▸ hz ▸ by simp only [add_sub_cancel]⟩,
    λ ⟨θ, ⟨hθ₀, hθ₁⟩, hz⟩, ⟨1 - θ, θ, sub_pos.2 hθ₁, hθ₀, sub_add_cancel _ _, hz⟩⟩

lemma open_segment_eq_image₂ (x y : E) :
  open_segment k x y = (λ p:k×k, p.1 • x + p.2 • y) '' {p | 0 < p.1 ∧ 0 < p.2 ∧ p.1 + p.2 = 1} :=
by simp only [open_segment, image, prod.exists, mem_set_of_eq, exists_prop, and_assoc]

lemma segment_image (f : E →ₗ[k] F) (a b : E) : f '' [a -[k] b] = [f a -[k] f b] :=
set.ext (λ x, by simp_rw [segment_eq_image, mem_image, exists_exists_and_eq_and, map_add, map_smul])

@[simp] lemma open_segment_image (f : E →ₗ[k] F) (a b : E) :
  f '' open_segment k a b = open_segment k (f a) (f b) :=
set.ext (λ x, by simp_rw [open_segment_eq_image, mem_image, exists_exists_and_eq_and, map_add,
  map_smul])

end add_comm_monoid

section add_comm_group
variables [add_comm_group E] [module k E]

lemma segment_eq_image' (x y : E) :
  [x -[k] y] = (λ (θ : k), x + θ • (y - x)) '' Icc (0 : k) 1 :=
by { convert segment_eq_image k x y, ext θ, simp only [smul_sub, sub_smul, one_smul], abel }

lemma open_segment_eq_image' (x y : E) :
  open_segment k x y = (λ (θ : k), x + θ • (y - x)) '' Ioo (0 : k) 1 :=
by { convert open_segment_eq_image k x y, ext θ, simp only [smul_sub, sub_smul, one_smul], abel }

lemma mem_segment_translate (a : E) {x b c} : a + x ∈ [a + b -[k] a + c] ↔ x ∈ [b -[k] c] :=
begin
  rw [segment_eq_image', segment_eq_image'],
  refine exists_congr (λ θ, and_congr iff.rfl _),
  simp only [add_sub_add_left_eq_sub, add_assoc, add_right_inj],
end

@[simp] lemma mem_open_segment_translate (a : E) {x b c : E} :
  a + x ∈ open_segment k (a + b) (a + c)  ↔ x ∈ open_segment k b c :=
begin
  rw [open_segment_eq_image', open_segment_eq_image'],
  refine exists_congr (λ θ, and_congr iff.rfl _),
  simp only [add_sub_add_left_eq_sub, add_assoc, add_right_inj],
end

lemma segment_translate_preimage (a b c : E) : (λ x, a + x) ⁻¹' [a + b -[k] a + c] = [b -[k] c] :=
set.ext $ λ x, mem_segment_translate k a

lemma open_segment_translate_preimage (a b c : E) :
  (λ x, a + x) ⁻¹' open_segment k (a + b) (a + c) = open_segment k b c :=
set.ext $ λ x, mem_open_segment_translate k a

lemma segment_translate_image (a b c : E) : (λ x, a + x) '' [b -[k] c] = [a + b -[k] a + c] :=
segment_translate_preimage k a b c ▸ image_preimage_eq _ $ add_left_surjective a

lemma open_segment_translate_image (a b c : E) :
  (λ x, a + x) '' open_segment k b c = open_segment k (a + b) (a + c) :=
open_segment_translate_preimage k a b c ▸ image_preimage_eq _ $ add_left_surjective a

end add_comm_group
end ordered_ring

section linear_ordered_field
variables [linear_ordered_field k]

section add_comm_group
variables [add_comm_group E] [module k E] [add_comm_group F] [module k F]

@[simp] lemma left_mem_open_segment_iff [no_zero_smul_divisors k E] {x y : E} :
  x ∈ open_segment k x y ↔ x = y :=
begin
  split,
  { rintro ⟨a, b, ha, hb, hab, hx⟩,
    refine smul_right_injective _ hb.ne' ((add_right_inj (a • x)).1 _),
    rw [hx, ←add_smul, hab, one_smul] },
  { rintro rfl,
    rw open_segment_same,
    exact mem_singleton _ }
end

@[simp] lemma right_mem_open_segment_iff {x y : E} :
  y ∈ open_segment k x y ↔ x = y :=
by rw [open_segment_symm, left_mem_open_segment_iff, eq_comm]

end add_comm_group
end linear_ordered_field

/-!
#### Segments in an ordered space
Relates `segment`, `open_segment` and `set.Icc`, `set.Ico`, `set.Ioc`, `set.Ioo`
-/
section ordered_semiring
variables [ordered_semiring k]

section ordered_add_comm_monoid
variables [ordered_add_comm_monoid E] [module k E] [ordered_smul k E] {k}

lemma segment_subset_Icc {x y : E} (h : x ≤ y) : [x -[k] y] ⊆ Icc x y :=
begin
  rintro z ⟨a, b, ha, hb, hab, rfl⟩,
  split,
  calc
    x   = a • x + b • x : by rw [←add_smul, hab, one_smul]
    ... ≤ a • x + b • y : add_le_add_left (smul_le_smul_of_nonneg h hb) _,
  calc
    a • x + b • y
        ≤ a • y + b • y : add_le_add_right (smul_le_smul_of_nonneg h ha) _
    ... = y : by rw [←add_smul, hab, one_smul],
end

end ordered_add_comm_monoid

section ordered_cancel_add_comm_monoid
variables [ordered_cancel_add_comm_monoid E] [module k E] [ordered_smul k E] {k}

lemma open_segment_subset_Ioo {x y : E} (h : x < y) : open_segment k x y ⊆ Ioo x y :=
begin
  rintro z ⟨a, b, ha, hb, hab, rfl⟩,
  split,
  calc
    x   = a • x + b • x : by rw [←add_smul, hab, one_smul]
    ... < a • x + b • y : add_lt_add_left (smul_lt_smul_of_pos h hb) _,
  calc
    a • x + b • y
        < a • y + b • y : add_lt_add_right (smul_lt_smul_of_pos h ha) _
    ... = y : by rw [←add_smul, hab, one_smul],
end

end ordered_cancel_add_comm_monoid
end ordered_semiring

section linear_ordered_field
variables [linear_ordered_field k] {k}

lemma Icc_subset_segment {x y : k} : Icc x y ⊆ [x -[k] y] :=
begin
  rintro z ⟨hxz, hyz⟩,
  obtain rfl | h := (hxz.trans hyz).eq_or_lt,
  { rw segment_same,
    exact hyz.antisymm hxz },
  rw ←sub_nonneg at hxz hyz,
  rw ←sub_pos at h,
  refine ⟨(y - z) / (y - x), (z - x) / (y - x), div_nonneg hyz h.le, div_nonneg hxz h.le, _, _⟩,
  { rw [←add_div, sub_add_sub_cancel, div_self h.ne'] },
  { rw [smul_eq_mul, smul_eq_mul, ←mul_div_right_comm, ←mul_div_right_comm, ←add_div,
      div_eq_iff h.ne', add_comm, sub_mul, sub_mul, mul_comm x, sub_add_sub_cancel, mul_sub] }
end

@[simp] lemma segment_eq_Icc {x y : k} (h : x ≤ y) : [x -[k] y] = Icc x y :=
(segment_subset_Icc h).antisymm Icc_subset_segment

lemma Ioo_subset_open_segment {x y : k} : Ioo x y ⊆ open_segment k x y :=
λ z hz, mem_open_segment_of_ne_left_right _ hz.1.ne hz.2.ne'
    (Icc_subset_segment $ Ioo_subset_Icc_self hz)

@[simp] lemma open_segment_eq_Ioo {x y : k} (h : x < y) : open_segment k x y = Ioo x y :=
(open_segment_subset_Ioo h).antisymm Ioo_subset_open_segment

lemma segment_eq_Icc' (x y : k) : [x -[k] y] = Icc (min x y) (max x y) :=
begin
  cases le_total x y,
  { rw [segment_eq_Icc h, max_eq_right h, min_eq_left h] },
  { rw [segment_symm, segment_eq_Icc h, max_eq_left h,  min_eq_right h] }
end

lemma open_segment_eq_Ioo' {x y : k} (hxy : x ≠ y) :
  open_segment k x y = Ioo (min x y) (max x y) :=
begin
  cases hxy.lt_or_lt,
  { rw [open_segment_eq_Ioo h, max_eq_right h.le, min_eq_left h.le] },
  { rw [open_segment_symm, open_segment_eq_Ioo h, max_eq_left h.le, min_eq_right h.le] }
end

lemma segment_eq_interval (x y : k) : [x -[k] y] = interval x y :=
segment_eq_Icc' _ _

/-- A point is in an `Icc` iff it can be expressed as a convex combination of the endpoints. -/
lemma convex.mem_Icc {x y : k} (h : x ≤ y) {z : k} :
  z ∈ Icc x y ↔ ∃ (a b : k), 0 ≤ a ∧ 0 ≤ b ∧ a + b = 1 ∧ a * x + b * y = z :=
begin
  rw ←segment_eq_Icc h,
  simp_rw [←exists_prop],
  refl,
end

/-- A point is in an `Ioo` iff it can be expressed as a strict convex combination of the endpoints.
-/
lemma convex.mem_Ioo {x y : k} (h : x < y) {z : k} :
  z ∈ Ioo x y ↔ ∃ (a b : k), 0 < a ∧ 0 < b ∧ a + b = 1 ∧ a * x + b * y = z :=
begin
  rw ←open_segment_eq_Ioo h,
  simp_rw [←exists_prop],
  refl,
end

/-- A point is in an `Ioc` iff it can be expressed as a semistrict convex combination of the
endpoints. -/
lemma convex.mem_Ioc {x y : k} (h : x < y) {z : k} :
  z ∈ Ioc x y ↔ ∃ (a b : k), 0 ≤ a ∧ 0 < b ∧ a + b = 1 ∧ a * x + b * y = z :=
begin
  split,
  { rintro hz,
    obtain ⟨a, b, ha, hb, hab, rfl⟩ := (convex.mem_Icc h.le).1 (Ioc_subset_Icc_self hz),
    obtain rfl | hb' := hb.eq_or_lt,
    { rw add_zero at hab,
      rw [hab, one_mul, zero_mul, add_zero] at hz,
      exact (hz.1.ne rfl).elim },
    { exact ⟨a, b, ha, hb', hab, rfl⟩ } },
  { rintro ⟨a, b, ha, hb, hab, rfl⟩,
    obtain rfl | ha' := ha.eq_or_lt,
    { rw zero_add at hab,
      rwa [hab, one_mul, zero_mul, zero_add, right_mem_Ioc] },
    { exact Ioo_subset_Ioc_self ((convex.mem_Ioo h).2 ⟨a, b, ha', hb, hab, rfl⟩) } }
end

/-- A point is in an `Ico` iff it can be expressed as a semistrict convex combination of the
endpoints. -/
lemma convex.mem_Ico {x y : k} (h : x < y) {z : k} :
  z ∈ Ico x y ↔ ∃ (a b : k), 0 < a ∧ 0 ≤ b ∧ a + b = 1 ∧ a * x + b * y = z :=
begin
  split,
  { rintro hz,
    obtain ⟨a, b, ha, hb, hab, rfl⟩ := (convex.mem_Icc h.le).1 (Ico_subset_Icc_self hz),
    obtain rfl | ha' := ha.eq_or_lt,
    { rw zero_add at hab,
      rw [hab, one_mul, zero_mul, zero_add] at hz,
      exact (hz.2.ne rfl).elim },
    { exact ⟨a, b, ha', hb, hab, rfl⟩ } },
  { rintro ⟨a, b, ha, hb, hab, rfl⟩,
    obtain rfl | hb' := hb.eq_or_lt,
    { rw add_zero at hab,
      rwa [hab, one_mul, zero_mul, add_zero, left_mem_Ico] },
    { exact Ioo_subset_Ico_self ((convex.mem_Ioo h).2 ⟨a, b, ha, hb', hab, rfl⟩) } }
end

end linear_ordered_field

/-! ### Convexity of sets -/

section ordered_semiring
variables [ordered_semiring k]

section add_comm_monoid
variables [add_comm_monoid E] [module k E] [add_comm_monoid F] [module k F]

/-- Convexity of sets. -/
def convex (s : set E) :=
∀ ⦃x y : E⦄, x ∈ s → y ∈ s → ∀ ⦃a b : k⦄, 0 ≤ a → 0 ≤ b → a + b = 1 →
  a • x + b • y ∈ s

variables {k} {s : set E}

lemma convex_iff_forall_pos :
  convex k s ↔ ∀ ⦃x y⦄, x ∈ s → y ∈ s → ∀ ⦃a b : k⦄, 0 < a → 0 < b → a + b = 1
  → a • x + b • y ∈ s :=
begin
  refine ⟨λ h x y hx hy a b ha hb hab, h hx hy ha.le hb.le hab, _⟩,
  intros h x y hx hy a b ha hb hab,
  cases ha.eq_or_lt with ha ha,
  { subst a, rw [zero_add] at hab, simp [hab, hy] },
  cases hb.eq_or_lt with hb hb,
  { subst b, rw [add_zero] at hab, simp [hab, hx] },
  exact h hx hy ha hb hab
end

lemma convex_iff_segment_subset :
  convex k s ↔ ∀ ⦃x y⦄, x ∈ s → y ∈ s → [x -[k] y] ⊆ s :=
begin
  split,
  { rintro h x y hx hy z ⟨a, b, ha, hb, hab, rfl⟩,
    exact h hx hy ha hb hab },
  { rintro h x y hx hy a b ha hb hab,
    exact h hx hy ⟨a, b, ha, hb, hab, rfl⟩ }
end

lemma convex_iff_open_segment_subset :
  convex k s ↔ ∀ ⦃x y⦄, x ∈ s → y ∈ s → open_segment k x y ⊆ s :=
begin
  rw convex_iff_segment_subset,
  exact forall₂_congr (λ x y, forall₂_congr $ λ hx hy,
    (open_segment_subset_iff_segment_subset hx hy).symm),
end

lemma convex.segment_subset (h : convex k s) {x y : E} (hx : x ∈ s) (hy : y ∈ s) : [x -[k] y] ⊆ s :=
convex_iff_segment_subset.1 h hx hy

lemma convex.open_segment_subset (h : convex k s) {x y : E} (hx : x ∈ s) (hy : y ∈ s) :
  open_segment k x y ⊆ s :=
convex_iff_open_segment_subset.1 h hx hy

/-- Alternative definition of set convexity, in terms of pointwise set operations. -/
lemma convex_iff_pointwise_add_subset :
  convex k s ↔ ∀ ⦃a b : k⦄, 0 ≤ a → 0 ≤ b → a + b = 1 → a • s + b • s ⊆ s :=
iff.intro
  begin
    rintro hA a b ha hb hab w ⟨au, bv, ⟨u, hu, rfl⟩, ⟨v, hv, rfl⟩, rfl⟩,
    exact hA hu hv ha hb hab
  end
  (λ h x y hx hy a b ha hb hab,
    (h ha hb hab) (set.add_mem_add ⟨_, hx, rfl⟩ ⟨_, hy, rfl⟩))

lemma convex_empty : convex k (∅ : set E) :=  by finish

lemma convex_singleton (c : E) : convex k ({c} : set E) :=
begin
  intros x y hx hy a b ha hb hab,
  rw [set.eq_of_mem_singleton hx, set.eq_of_mem_singleton hy, ←add_smul, hab, one_smul],
  exact mem_singleton c
end

lemma convex_univ : convex k (set.univ : set E) := λ _ _ _ _ _ _ _ _ _, trivial

lemma convex.inter {t : set E} (hs: convex k s) (ht: convex k t) : convex k (s ∩ t) :=
λ x y (hx : x ∈ s ∩ t) (hy : y ∈ s ∩ t) a b (ha : 0 ≤ a) (hb : 0 ≤ b) (hab : a + b = 1),
  ⟨hs hx.left hy.left ha hb hab, ht hx.right hy.right ha hb hab⟩

lemma convex_sInter {S : set (set E)} (h : ∀ s ∈ S, convex k s) : convex k (⋂₀ S) :=
assume x y hx hy a b ha hb hab s hs,
h s hs (hx s hs) (hy s hs) ha hb hab

lemma convex_Inter {ι : Sort*} {s : ι → set E} (h : ∀ i : ι, convex k (s i)) : convex k (⋂ i, s i) :=
(sInter_range s) ▸ convex_sInter $ forall_range_iff.2 h

lemma convex.prod {s : set E} {t : set F} (hs : convex k s) (ht : convex k t) :
  convex k (s.prod t) :=
begin
  intros x y hx hy a b ha hb hab,
  apply mem_prod.2,
  exact ⟨hs (mem_prod.1 hx).1 (mem_prod.1 hy).1 ha hb hab,
        ht (mem_prod.1 hx).2 (mem_prod.1 hy).2 ha hb hab⟩
end

lemma directed.convex_Union {ι : Sort*} {s : ι → set E} (hdir : directed has_subset.subset s)
  (hc : ∀ ⦃i : ι⦄, convex k (s i)) :
  convex k (⋃ i, s i) :=
begin
  rintro x y hx hy a b ha hb hab,
  rw mem_Union at ⊢ hx hy,
  obtain ⟨i, hx⟩ := hx,
  obtain ⟨j, hy⟩ := hy,
  obtain ⟨k, hik, hjk⟩ := hdir i j,
  exact ⟨k, hc (hik hx) (hjk hy) ha hb hab⟩,
end

lemma directed_on.convex_sUnion {c : set (set E)} (hdir : directed_on has_subset.subset c)
  (hc : ∀ ⦃A : set E⦄, A ∈ c → convex k A) :
  convex k (⋃₀c) :=
begin
  rw sUnion_eq_Union,
  exact (directed_on_iff_directed.1 hdir).convex_Union (λ A, hc A.2),
end

lemma convex.linear_image (hs : convex k s) (f : E →ₗ[k] F) : convex k (s.image f) :=
begin
  intros x y hx hy a b ha hb hab,
  obtain ⟨x', hx', rfl⟩ := mem_image_iff_bex.1 hx,
  obtain ⟨y', hy', rfl⟩ := mem_image_iff_bex.1 hy,
  exact ⟨a • x' + b • y', hs hx' hy' ha hb hab, by rw [f.map_add, f.map_smul, f.map_smul]⟩,
end

lemma convex.is_linear_image (hs : convex k s) {f : E → F} (hf : is_linear_map k f) :
  convex k (f '' s) :=
hs.linear_image $ hf.mk' f

lemma convex.linear_preimage {s : set F} (hs : convex k s) (f : E →ₗ[k] F) :
  convex k (s.preimage f) :=
begin
  intros x y hx hy a b ha hb hab,
  rw [mem_preimage, f.map_add, f.map_smul, f.map_smul],
  exact hs hx hy ha hb hab,
end

lemma convex.is_linear_preimage {s : set F} (hs : convex k s) {f : E → F} (hf : is_linear_map k f) :
  convex k (preimage f s) :=
hs.linear_preimage $ hf.mk' f

lemma convex.add {t : set E}  (hs : convex k s) (ht : convex k t) : convex k (s + t) :=
by { rw ← add_image_prod, exact (hs.prod ht).is_linear_image is_linear_map.is_linear_map_add }

lemma convex.translate (hs : convex k s) (z : E) : convex k ((λ x, z + x) '' s) :=
begin
  intros x y hx hy a b ha hb hab,
  obtain ⟨x', hx', rfl⟩ := mem_image_iff_bex.1 hx,
  obtain ⟨y', hy', rfl⟩ := mem_image_iff_bex.1 hy,
  refine ⟨a • x' + b • y', hs hx' hy' ha hb hab, _⟩,
  rw [smul_add, smul_add, add_add_add_comm, ←add_smul, hab, one_smul],
end

/-- The translation of a convex set is also convex. -/
lemma convex.translate_preimage_right (hs : convex k s) (z : E) : convex k ((λ x, z + x) ⁻¹' s) :=
begin
  intros x y hx hy a b ha hb hab,
  have h := hs hx hy ha hb hab,
  rwa [smul_add, smul_add, add_add_add_comm, ←add_smul, hab, one_smul] at h,
end

/-- The translation of a convex set is also convex. -/
lemma convex.translate_preimage_left (hs : convex k s) (z : E) : convex k ((λ x, x + z) ⁻¹' s) :=
by simpa only [add_comm] using hs.translate_preimage_right z

lemma convex_Iio (r : k) : convex k (Iio r) :=
begin
  intros x y hx hy a b ha hb hab,
  obtain rfl | ha' := ha.eq_or_lt,
  { rw zero_add at hab,
    rwa [zero_smul, zero_add, hab, one_smul] },
  rw [smul_eq_mul, smul_eq_mul],
  rw mem_Iio at hx hy,
  calc
    a * x + b * y
        < a * r + b * r : add_lt_add_of_lt_of_le (mul_lt_mul_of_pos_left hx ha') (mul_le_mul_of_nonneg_left hy.le hb)
  ... = r : by rw [←add_mul, hab, one_mul]
end

lemma convex_Ioi (r : k) : convex k (Ioi r) :=
begin
  intros x y hx hy a b ha hb hab,
  obtain rfl | ha' := ha.eq_or_lt,
  { rw zero_add at hab,
    rwa [zero_smul, zero_add, hab, one_smul] },
  rw [smul_eq_mul, smul_eq_mul],
  rw mem_Ioi at hx hy,
  calc
    r   = a * r + b * r : by rw [←add_mul, hab, one_mul]
    ... < a * x + b * y : add_lt_add_of_lt_of_le (mul_lt_mul_of_pos_left hx ha') (mul_le_mul_of_nonneg_left hy.le hb),
end

lemma convex_Iic (r : k) : convex k (Iic r) :=
λ x y hx hy a b ha hb hab,
calc
  a * x + b * y
      ≤ a * r + b * r : add_le_add (mul_le_mul_of_nonneg_left hx ha) (mul_le_mul_of_nonneg_left hy hb)
  ... = r : by rw [←add_mul, hab, one_mul]

lemma convex_Ici (r : k) : convex k (Ici r) :=
λ x y hx hy a b ha hb hab,
  calc
    r   = a * r + b * r : by rw [←add_mul, hab, one_mul]
    ... ≤ a * x + b * y : add_le_add (mul_le_mul_of_nonneg_left hx ha) (mul_le_mul_of_nonneg_left hy hb)

lemma convex_Ioo (r s : k) : convex k (Ioo r s) :=
Ioi_inter_Iio.subst ((convex_Ioi r).inter $ convex_Iio s)

lemma convex_Ico (r s : k) : convex k (Ico r s) :=
Ici_inter_Iio.subst ((convex_Ici r).inter $ convex_Iio s)

lemma convex_Ioc (r s : k) : convex k (Ioc r s) :=
Ioi_inter_Iic.subst ((convex_Ioi r).inter $ convex_Iic s)

lemma convex_Icc (r s : k) : convex k (Icc r s) :=
Ici_inter_Iic.subst ((convex_Ici r).inter $ convex_Iic s)

end add_comm_monoid

section add_comm_group
variables [add_comm_group E] [module k E] {k} {s t : set E}

lemma convex.combo_eq_vadd {a b : k} {x y : E} (h : a + b = 1) :
  a • x + b • y = b • (y - x) + x :=
calc
  a • x + b • y = (b • y - b • x) + (a • x + b • x) : by abel
            ... = b • (y - x) + x                   : by rw [smul_sub, ←add_smul, h, one_smul]

lemma convex.sub (hs : convex k s) (ht : convex k t) :
  convex k ((λ x : E × E, x.1 - x.2) '' (s.prod t)) :=
(hs.prod ht).is_linear_image is_linear_map.is_linear_map_sub

lemma convex_segment (x y : E) : convex k [x -[k] y] :=
begin
  rintro p q ⟨ap, bp, hap, hbp, habp, rfl⟩ ⟨aq, bq, haq, hbq, habq, rfl⟩ a b ha hb hab,
  refine ⟨a * ap + b * aq, a * bp + b * bq,
    add_nonneg (mul_nonneg ha hap) (mul_nonneg hb haq),
    add_nonneg (mul_nonneg ha hbp) (mul_nonneg hb hbq), _, _⟩,
  { rw [add_add_add_comm, ←mul_add, ←mul_add, habp, habq, mul_one, mul_one, hab] },
  { simp_rw [add_smul, mul_smul, smul_add],
    exact add_add_add_comm _ _ _ _ }
end

lemma convex_open_segment (a b : E) : convex k (open_segment k a b) :=
begin
  rw convex_iff_open_segment_subset,
  rintro p q ⟨ap, bp, hap, hbp, habp, rfl⟩ ⟨aq, bq, haq, hbq, habq, rfl⟩ z ⟨a, b, ha, hb, hab, rfl⟩,
  refine ⟨a * ap + b * aq, a * bp + b * bq,
    add_pos (mul_pos ha hap) (mul_pos hb haq),
    add_pos (mul_pos ha hbp) (mul_pos hb hbq), _, _⟩,
  { rw [add_add_add_comm, ←mul_add, ←mul_add, habp, habq, mul_one, mul_one, hab] },
  { simp_rw [add_smul, mul_smul, smul_add],
    exact add_add_add_comm _ _ _ _ }
end

lemma convex_halfspace_lt {f : E → k} (h : is_linear_map k f) (r : k) :
  convex k {w | f w < r} :=
(convex_Iio r).is_linear_preimage h

lemma convex_halfspace_le {f : E → k} (h : is_linear_map k f) (r : k) :
  convex k {w | f w ≤ r} :=
(convex_Iic r).is_linear_preimage h

lemma convex_halfspace_gt {f : E → k} (h : is_linear_map k f) (r : k) :
  convex k {w | r < f w} :=
(convex_Ioi r).is_linear_preimage h

lemma convex_halfspace_ge {f : E → k} (h : is_linear_map k f) (r : k) :
  convex k {w | r ≤ f w} :=
(convex_Ici r).is_linear_preimage h

lemma convex_hyperplane {f : E → k} (h : is_linear_map k f) (r : k) :
  convex k {w | f w = r} :=
begin
  simp_rw le_antisymm_iff,
  exact (convex_halfspace_le h r).inter (convex_halfspace_ge h r),
end

end add_comm_group
end ordered_semiring

section linear_ordered_semiring
variables [linear_ordered_semiring k] {k}

lemma convex_interval (r s : k) : convex k (interval r s) :=
convex_Icc _ _

end linear_ordered_semiring

section ordered_comm_semiring
variables [ordered_comm_semiring k]

section add_comm_monoid
variables [add_comm_monoid E] [module k E] [add_comm_monoid F] [module k F] {k} {s : set E}

lemma convex.smul (hs : convex k s) (c : k) : convex k (c • s) :=
hs.linear_image (linear_map.lsmul _ _ c)

lemma convex.smul_preimage (hs : convex k s) (c : k) : convex k ((λ z, c • z) ⁻¹' s) :=
hs.linear_preimage (linear_map.lsmul _ _ c)

lemma convex.affinity (hs : convex k s) (z : E) (c : k) : convex k ((λ x, z + c • x) '' s) :=
begin
  have h:= (hs.smul c).translate z,
  rwa [←image_smul, image_image] at h,
end

end add_comm_monoid
end ordered_comm_semiring

section ordered_ring
variables [ordered_ring k]

section add_comm_monoid
variables [add_comm_monoid E] [module k E] [add_comm_monoid F] [module k F] {k} {s : set E}

lemma convex.add_smul_mem (hs : convex k s) {x y : E} (hx : x ∈ s) (hy : x + y ∈ s)
  {t : k} (ht : t ∈ Icc (0 : k) 1) : x + t • y ∈ s :=
begin
  have h : x + t • y = (1 - t) • x + t • (x + y),
  { rw [smul_add, ←add_assoc, ←add_smul, sub_add_cancel, one_smul] },
  rw h,
  exact hs hx hy (sub_nonneg_of_le ht.2) ht.1 (sub_add_cancel _ _),
end

lemma convex.smul_mem_of_zero_mem (hs : convex k s) {x : E} (zero_mem : (0 : E) ∈ s) (hx : x ∈ s)
  {t : k} (ht : t ∈ Icc (0 : k) 1) : t • x ∈ s :=
by simpa using hs.add_smul_mem zero_mem (by simpa using hx) ht

lemma set.ord_connected.convex_of_total {s : set k} (hs : s.ord_connected)
  (h : ∀ x y ∈ s, x ≤ y ∨ y ≤ x) :
  convex k s :=
begin
  intros x y hx hy a b ha hb hab,
  obtain hxy | hyx := h x y hx hy,
  { refine hs.out hx hy (mem_Icc.2 ⟨_, _⟩),
    { rw [convex.combo_eq_vadd hab, smul_eq_mul],
      exact le_add_of_nonneg_left (mul_nonneg hb $ sub_nonneg_of_le hxy) },
    { rw add_comm at hab,
      rw [add_comm, convex.combo_eq_vadd hab, smul_eq_mul],
      exact add_le_of_nonpos_left (mul_nonpos_of_nonneg_of_nonpos ha $
        sub_nonpos_of_le hxy) } },
  { refine hs.out hy hx (mem_Icc.2 ⟨_, _⟩),
    { rw add_comm at hab,
      rw [add_comm, convex.combo_eq_vadd hab, smul_eq_mul],
      exact le_add_of_nonneg_left (mul_nonneg ha $ sub_nonneg_of_le hyx) },
    { rw [convex.combo_eq_vadd hab, smul_eq_mul],
      exact add_le_of_nonpos_left (mul_nonpos_of_nonneg_of_nonpos hb $
        sub_nonpos_of_le hyx) } }
end

end add_comm_monoid

section add_comm_group
variables [add_comm_group E] [module k E] [add_comm_group F] [module k F] {k} {s : set E}

lemma convex.add_smul_sub_mem (h : convex k s) {x y : E} (hx : x ∈ s) (hy : y ∈ s)
  {t : k} (ht : t ∈ Icc (0 : k) 1) : x + t • (y - x) ∈ s :=
begin
  apply h.segment_subset hx hy,
  rw segment_eq_image',
  exact mem_image_of_mem _ ht,
end

/--
Applying an affine map to an affine combination of two points yields
an affine combination of the images.
-/
lemma convex.combo_affine_apply {a b : k} {x y : E} {f : E →ᵃ[k] F} (h : a + b = 1) :
  f (a • x + b • y) = a • f x + b • f y :=
begin
  simp only [convex.combo_eq_vadd h, ← vsub_eq_sub],
  exact f.apply_line_map _ _ _,
end

/-- The preimage of a convex set under an affine map is convex. -/
lemma convex.affine_preimage (f : E →ᵃ[k] F) {s : set F} (hs : convex k s) :
  convex k (f ⁻¹' s) :=
begin
  intros x y xs ys a b ha hb hab,
  rw [mem_preimage, convex.combo_affine_apply hab],
  exact hs xs ys ha hb hab,
end

/-- The image of a convex set under an affine map is convex. -/
lemma convex.affine_image (f : E →ᵃ[k] F) {s : set E} (hs : convex k s) :
  convex k (f '' s) :=
begin
  rintro x y ⟨x', ⟨hx', hx'f⟩⟩ ⟨y', ⟨hy', hy'f⟩⟩ a b ha hb hab,
  refine ⟨a • x' + b • y', ⟨hs hx' hy' ha hb hab, _⟩⟩,
  rw [convex.combo_affine_apply hab, hx'f, hy'f]
end

lemma convex.neg (hs : convex k s) : convex k ((λ z, -z) '' s) :=
hs.is_linear_image is_linear_map.is_linear_map_neg

lemma convex.neg_preimage (hs : convex k s) : convex k ((λ z, -z) ⁻¹' s) :=
hs.is_linear_preimage is_linear_map.is_linear_map_neg

end add_comm_group

end ordered_ring

section linear_ordered_field
variables [linear_ordered_field k]

section add_comm_monoid
variables [add_comm_monoid E] [module k E] [add_comm_monoid F] [module k F] {k} {s : set E}

/-- Alternative definition of set convexity, using division. -/
lemma convex_iff_div :
  convex k s ↔ ∀ ⦃x y : E⦄, x ∈ s → y ∈ s → ∀ ⦃a b : k⦄,
    0 ≤ a → 0 ≤ b → 0 < a + b → (a/(a+b)) • x + (b/(a+b)) • y ∈ s :=
⟨λ h x y hx hy a b ha hb hab, begin
  apply h hx hy,
  { have ha', from mul_le_mul_of_nonneg_left ha (inv_pos.2 hab).le,
    rwa [mul_zero, ←div_eq_inv_mul] at ha' },
  { have hb', from mul_le_mul_of_nonneg_left hb (inv_pos.2 hab).le,
    rwa [mul_zero, ←div_eq_inv_mul] at hb' },
  { rw ←add_div,
    exact div_self hab.ne' }
end, λ h x y hx hy a b ha hb hab,
begin
  have h', from h hx hy ha hb,
  rw [hab, div_one, div_one] at h',
  exact h' zero_lt_one
end⟩

lemma convex.mem_smul_of_zero_mem (h : convex k s) {x : E} (zero_mem : (0 : E) ∈ s)
  (hx : x ∈ s) {t : k} (ht : 1 ≤ t) :
  x ∈ t • s :=
begin
  rw mem_smul_set_iff_inv_smul_mem (zero_lt_one.trans_le ht).ne',
  exact h.smul_mem_of_zero_mem zero_mem hx ⟨inv_nonneg.2 (zero_le_one.trans ht), inv_le_one ht⟩,
end

lemma convex.add_smul (h_conv : convex k s) {p q : k} (hp : 0 ≤ p) (hq : 0 ≤ q) :
  (p + q) • s = p • s + q • s :=
begin
  obtain rfl | hs := s.eq_empty_or_nonempty,
  { simp_rw [smul_set_empty, add_empty] },
  obtain rfl | hp' := hp.eq_or_lt,
  { rw [zero_add, zero_smul_set hs, zero_add] },
  obtain rfl | hq' := hq.eq_or_lt,
  { rw [add_zero, zero_smul_set hs, add_zero] },
  ext,
  split,
  { rintro ⟨v, hv, rfl⟩,
    exact ⟨p • v, q • v, smul_mem_smul_set hv, smul_mem_smul_set hv, (add_smul _ _ _).symm⟩ },
  { rintro ⟨v₁, v₂, ⟨v₁₁, h₁₂, rfl⟩, ⟨v₂₁, h₂₂, rfl⟩, rfl⟩,
    have hpq := add_pos hp' hq',
    exact mem_smul_set.2 ⟨_, h_conv h₁₂ h₂₂ (div_pos hp' hpq).le (div_pos hq' hpq).le
      (by rw [←div_self hpq.ne', add_div] : p / (p + q) + q / (p + q) = 1),
      by simp only [← mul_smul, smul_add, mul_div_cancel' _ hpq.ne']⟩ }
end

lemma convex_iff_ord_connected {s : set k} : convex k s ↔ s.ord_connected :=
begin
  simp_rw [convex_iff_segment_subset, segment_eq_interval, ord_connected_iff_interval_subset],
  exact forall_congr (λ x, forall_swap)
end

lemma convex.ord_connected {s : set k} (hs : convex k s) : s.ord_connected :=
convex_iff_ord_connected.1 hs

end add_comm_monoid
end linear_ordered_field

lemma convex_halfspace_re_lt (r : ℝ) : convex ℝ {c : ℂ | c.re < r} :=
convex_halfspace_lt (is_linear_map.mk complex.add_re complex.smul_re) _

lemma convex_halfspace_re_le (r : ℝ) : convex ℝ {c : ℂ | c.re ≤ r} :=
convex_halfspace_le (is_linear_map.mk complex.add_re complex.smul_re) _

lemma convex_halfspace_re_gt (r : ℝ) : convex ℝ {c : ℂ | r < c.re } :=
convex_halfspace_gt (is_linear_map.mk complex.add_re complex.smul_re) _

lemma convex_halfspace_re_ge (r : ℝ) : convex ℝ {c : ℂ | r ≤ c.re} :=
convex_halfspace_ge (is_linear_map.mk complex.add_re complex.smul_re) _

lemma convex_halfspace_im_lt (r : ℝ) : convex ℝ {c : ℂ | c.im < r} :=
convex_halfspace_lt (is_linear_map.mk complex.add_im complex.smul_im) _

lemma convex_halfspace_im_le (r : ℝ) : convex ℝ {c : ℂ | c.im ≤ r} :=
convex_halfspace_le (is_linear_map.mk complex.add_im complex.smul_im) _

lemma convex_halfspace_im_gt (r : ℝ) : convex ℝ {c : ℂ | r < c.im } :=
convex_halfspace_gt (is_linear_map.mk complex.add_im complex.smul_im) _

lemma convex_halfspace_im_ge (r : ℝ) : convex ℝ {c : ℂ | r ≤ c.im} :=
convex_halfspace_ge (is_linear_map.mk complex.add_im complex.smul_im) _

variables [ordered_semiring k]

section add_comm_monoid
variables [add_comm_monoid E] [module k E] [add_comm_monoid F] [module k F] {k} {s : set E}

/-! ### Convex combinations in intervals -/

variables {α : Type*} [linear_ordered_field α]


section submodule

open submodule

lemma submodule.convex (K : submodule k E) : convex k (↑K : set E) :=
by { repeat {intro}, refine add_mem _ (smul_mem _ _ _) (smul_mem _ _ _); assumption }

lemma subspace.convex (K : subspace k E) : convex k (↑K : set E) := K.convex

end submodule

end sets

/-! ### Convex and concave functions -/

section functions

variables {β : Type*} [ordered_add_comm_monoid β] [module k β]

/-- Convexity of functions -/
def convex_on (s : set E) (f : E → β) : Prop :=
  convex k s ∧
  ∀ ⦃x y : E⦄, x ∈ s → y ∈ s → ∀ ⦃a b : k⦄, 0 ≤ a → 0 ≤ b → a + b = 1 →
    f (a • x + b • y) ≤ a • f x + b • f y

/-- Concavity of functions -/
def concave_on (s : set E) (f : E → β) : Prop :=
  convex k s ∧
  ∀ ⦃x y : E⦄, x ∈ s → y ∈ s → ∀ ⦃a b : k⦄, 0 ≤ a → 0 ≤ b → a + b = 1 →
    a • f x + b • f y ≤ f (a • x + b • y)

section
variables [ordered_smul k β]

/-- A function `f` is concave iff `-f` is convex. -/
@[simp] lemma neg_convex_on_iff {γ : Type*} [ordered_add_comm_group γ] [module k γ]
  (s : set E) (f : E → γ) : convex_on k s (-f) ↔ concave_on k s f :=
begin
  split,
  { rintro ⟨hconv, h⟩,
    refine ⟨hconv, _⟩,
    intros x y xs ys a b ha hb hab,
    specialize h xs ys ha hb hab,
    simp [neg_apply, neg_le, add_comm] at h,
    exact h },
  { rintro ⟨hconv, h⟩,
    refine ⟨hconv, _⟩,
    intros x y xs ys a b ha hb hab,
    specialize h xs ys ha hb hab,
    simp [neg_apply, neg_le, add_comm, h] }
end

/-- A function `f` is concave iff `-f` is convex. -/
@[simp] lemma neg_concave_on_iff {γ : Type*} [ordered_add_comm_group γ] [module k γ]
  (s : set E) (f : E → γ) : concave_on k s (-f) ↔ convex_on k s f :=
by rw [← neg_convex_on_iff s (-f), neg_neg f]

end

lemma convex_on_id {s : set k} (hs : convex k s) : convex_on k s id := ⟨hs, by { intros, refl }⟩

lemma concave_on_id {s : set k} (hs : convex k s) : concave_on k s id := ⟨hs, by { intros, refl }⟩

lemma convex_on_const (c : β) (hs : convex k s) : convex_on k s (λ x : E, c) :=
⟨hs, by { intros, simp only [← add_smul, *, one_smul] }⟩

lemma concave_on_const (c : β) (hs : convex k s) : concave_on k s (λ x : E, c) :=
@convex_on_const _ _ _ _ (order_dual β) _ _ c hs

variables {t : set E}

lemma convex_on_iff_div {f : E → β} :
  convex_on k s f ↔ convex k s ∧ ∀ ⦃x y : E⦄, x ∈ s → y ∈ s → ∀  ⦃a b : k⦄, 0 ≤ a → 0 ≤ b → 0 < a + b →
    f ((a/(a+b)) • x + (b/(a+b)) • y) ≤ (a/(a+b)) • f x + (b/(a+b)) • f y :=
and_congr iff.rfl
⟨begin
  intros h x y hx hy a b ha hb hab,
  apply h hx hy (div_nonneg ha $ le_of_lt hab) (div_nonneg hb $ le_of_lt hab),
  rw [←add_div],
  exact div_self (ne_of_gt hab)
end,
begin
  intros h x y hx hy a b ha hb hab,
  simpa [hab, zero_lt_one] using h hx hy ha hb,
end⟩

lemma concave_on_iff_div {f : E → β} :
  concave_on k s f ↔ convex k s ∧ ∀ ⦃x y : E⦄, x ∈ s → y ∈ s → ∀ ⦃a b : k⦄, 0 ≤ a → 0 ≤ b → 0 < a + b →
    (a/(a+b)) • f x + (b/(a+b)) • f y ≤ f ((a/(a+b)) • x + (b/(a+b)) • y) :=
@convex_on_iff_div _ _ _ _ (order_dual β) _ _ _

/-- For a function on a convex set in a linear ordered space, in order to prove that it is convex
it suffices to verify the inequality `f (a • x + b • y) ≤ a • f x + b • f y` only for `x < y`
and positive `a`, `b`. The main use case is `E = k` however one can apply it, e.g., to `k^n` with
lexicographic order. -/
lemma linear_order.convex_on_of_lt {f : E → β} [linear_order E] (hs : convex k s)
  (hf : ∀ ⦃x y : E⦄, x ∈ s → y ∈ s → x < y → ∀ ⦃a b : k⦄, 0 < a → 0 < b → a + b = 1 →
    f (a • x + b • y) ≤ a • f x + b • f y) : convex_on k s f :=
begin
  use hs,
  intros x y hx hy a b ha hb hab,
  wlog hxy : x<=y using [x y a b, y x b a],
  { exact le_total _ _ },
  { cases eq_or_lt_of_le hxy with hxy hxy,
      by { subst y, rw [← add_smul, ← add_smul, hab, one_smul, one_smul] },
    cases eq_or_lt_of_le ha with ha ha,
      by { subst a, rw [zero_add] at hab, subst b, simp },
    cases eq_or_lt_of_le hb with hb hb,
      by { subst b, rw [add_zero] at hab, subst a, simp },
    exact hf hx hy hxy ha hb hab }
end

/-- For a function on a convex set in a linear ordered space, in order to prove that it is concave
it suffices to verify the inequality `a • f x + b • f y ≤ f (a • x + b • y)` only for `x < y`
and positive `a`, `b`. The main use case is `E = k` however one can apply it, e.g., to `k^n` with
lexicographic order. -/
lemma linear_order.concave_on_of_lt {f : E → β} [linear_order E] (hs : convex k s)
  (hf : ∀ ⦃x y : E⦄, x ∈ s → y ∈ s → x < y → ∀ ⦃a b : k⦄, 0 < a → 0 < b → a + b = 1 →
     a • f x + b • f y ≤ f (a • x + b • y)) : concave_on k s f :=
@linear_order.convex_on_of_lt _ _ _ _ (order_dual β) _ _ f _ hs hf

/-- For a function `f` defined on a convex subset `D` of `k`, if for any three points `x < y < z`
the slope of the secant line of `f` on `[x -[k] y]` is less than or equal to the slope
of the secant line of `f` on `[x, z]`, then `f` is convex on `D`. This way of proving convexity
of a function is used in the proof of convexity of a function with a monotone derivative. -/
lemma convex_on_real_of_slope_mono_adjacent {s : set k} (hs : convex k s) {f : k → k}
  (hf : ∀ {x y z : E}, x ∈ s → z ∈ s → x < y → y < z →
    (f y - f x) / (y - x) ≤ (f z - f y) / (z - y)) :
  convex_on k s f :=
linear_order.convex_on_of_lt hs
begin
  assume x z hx hz hxz a b ha hb hab,
  let y := a * x + b * z,
  have hxy : x < y,
  { rw [← one_mul x, ← hab, add_mul],
    exact add_lt_add_left ((mul_lt_mul_left hb).2 hxz) _ },
  have hyz : y < z,
  { rw [← one_mul z, ← hab, add_mul],
    exact add_lt_add_right ((mul_lt_mul_left ha).2 hxz) _ },
  have : (f y - f x) * (z - y) ≤ (f z - f y) * (y - x),
    from (div_le_div_iff (sub_pos.2 hxy) (sub_pos.2 hyz)).1 (hf hx hz hxy hyz),
  have A : z - y + (y - x) = z - x, by abel,
  have B : 0 < z - x, from sub_pos.2 (lt_trans hxy hyz),
  rw [sub_mul, sub_mul, sub_le_iff_le_add', ← add_sub_assoc, le_sub_iff_add_le, ← mul_add, A,
    ← le_div_iff B, add_div, mul_div_assoc, mul_div_assoc,
    mul_comm (f x), mul_comm (f z)] at this,
  rw [eq_comm, ← sub_eq_iff_eq_add] at hab; subst a,
  convert this; symmetry; simp only [div_eq_iff (ne_of_gt B), y]; ring
end

/-- For a function `f` defined on a subset `D` of `k`, if `f` is convex on `D`, then for any three
points `x < y < z`, the slope of the secant line of `f` on `[x -[k] y]` is less than or equal to
the slope of the secant line of `f` on `[x, z]`. -/
lemma convex_on.slope_mono_adjacent {s : set k} {f : k → k} (hf : convex_on k s f)
  {x y z : E} (hx : x ∈ s) (hz : z ∈ s) (hxy : x < y) (hyz : y < z) :
  (f y - f x) / (y - x) ≤ (f z - f y) / (z - y) :=
begin
  have h₁ : 0 < y - x := by linarith,
  have h₂ : 0 < z - y := by linarith,
  have h₃ : 0 < z - x := by linarith,
  suffices : f y / (y - x) + f y / (z - y) ≤ f x / (y - x) + f z / (z - y),
    by { ring_nf at this ⊢, linarith },
  set a := (z - y) / (z - x),
  set b := (y - x) / (z - x),
  have heqz : a • x + b • z = y, by { field_simp, rw div_eq_iff; [ring, linarith], },
  have key, from
    hf.2 hx hz
      (show 0 ≤ a, by apply div_nonneg; linarith)
      (show 0 ≤ b, by apply div_nonneg; linarith)
      (show a + b = 1, by { field_simp, rw div_eq_iff; [ring, linarith], }),
  rw heqz at key,
  replace key := mul_le_mul_of_nonneg_left key (le_of_lt h₃),
  field_simp [ne_of_gt h₁, ne_of_gt h₂, ne_of_gt h₃, mul_comm (z - x) _] at key ⊢,
  rw div_le_div_right,
  { linarith, },
  { nlinarith, },
end

/-- For a function `f` defined on a convex subset `D` of `k`, `f` is convex on `D` iff for any three
points `x < y < z` the slope of the secant line of `f` on `[x -[k] y]` is less than or equal to the
slope of the secant line of `f` on `[x, z]`. -/
lemma convex_on_real_iff_slope_mono_adjacent {s : set k} (hs : convex k s) {f : k → k} :
  convex_on k s f ↔
  (∀ {x y z : E}, x ∈ s → z ∈ s → x < y → y < z →
    (f y - f x) / (y - x) ≤ (f z - f y) / (z - y)) :=
⟨convex_on.slope_mono_adjacent, convex_on_real_of_slope_mono_adjacent hs⟩

/-- For a function `f` defined on a convex subset `D` of `k`, if for any three points `x < y < z`
the slope of the secant line of `f` on `[x -[k] y]` is greater than or equal to the slope of the
secant line of `f` on `[x, z]`, then `f` is concave on `D`. -/
lemma concave_on_real_of_slope_mono_adjacent {s : set k} (hs : convex k s) {f : k → k}
  (hf : ∀ {x y z : E}, x ∈ s → z ∈ s → x < y → y < z →
    (f z - f y) / (z - y) ≤ (f y - f x) / (y - x)) : concave_on k s f :=
begin
  rw [←neg_convex_on_iff],
  apply convex_on_real_of_slope_mono_adjacent hs,
  intros x y z xs zs xy yz,
  rw [←neg_le_neg_iff, ←neg_div, ←neg_div, neg_sub, neg_sub],
  simp only [hf xs zs xy yz, neg_sub_neg, pi.neg_apply],
end

/-- For a function `f` defined on a subset `D` of `k`, if `f` is concave on `D`, then for any three
points `x < y < z`, the slope of the secant line of `f` on `[x -[k] y]` is greater than or equal to
the slope of the secant line of `f` on `[x, z]`. -/
lemma concave_on.slope_mono_adjacent {s : set k} {f : k → k} (hf : concave_on k s f)
  {x y z : E} (hx : x ∈ s) (hz : z ∈ s) (hxy : x < y) (hyz : y < z) :
  (f z - f y) / (z - y) ≤ (f y - f x) / (y - x) :=
begin
  rw [←neg_le_neg_iff, ←neg_div, ←neg_div, neg_sub, neg_sub],
  rw [←neg_sub_neg (f y), ←neg_sub_neg (f z)],
  simp_rw [←pi.neg_apply],
  rw [←neg_convex_on_iff] at hf,
  apply convex_on.slope_mono_adjacent hf; assumption,
end

/-- For a function `f` defined on a convex subset `D` of `k`, `f` is concave on `D` iff for any
three points `x < y < z` the slope of the secant line of `f` on `[x -[k] y]` is greater than or
equal to the slope of the secant line of `f` on `[x, z]`. -/
lemma concave_on_real_iff_slope_mono_adjacent {s : set k} (hs : convex k s) {f : k → k} :
  concave_on k s f ↔
  (∀ {x y z : E}, x ∈ s → z ∈ s → x < y → y < z →
    (f z - f y) / (z - y) ≤ (f y - f x) / (y - x)) :=
⟨concave_on.slope_mono_adjacent, concave_on_real_of_slope_mono_adjacent hs⟩

lemma convex_on.subset {f : E → β} (h_convex_on : convex_on k t f)
  (h_subset : s ⊆ t) (h_convex : convex k s) : convex_on k s f :=
begin
  apply and.intro h_convex,
  intros x y hx hy,
  exact h_convex_on.2 (h_subset hx) (h_subset hy),
end

lemma concave_on.subset {f : E → β} (h_concave_on : concave_on k t f)
  (h_subset : s ⊆ t) (h_convex : convex k s) : concave_on k s f :=
@convex_on.subset _ _ _ _ (order_dual β) _ _ t f h_concave_on h_subset h_convex

lemma convex_on.add {f g : E → β} (hf : convex_on k s f) (hg : convex_on k s g) :
  convex_on k s (λ x, f x + g x) :=
begin
  apply and.intro hf.1,
  intros x y hx hy a b ha hb hab,
  calc
    f (a • x + b • y) + g (a • x + b • y) ≤ (a • f x + b • f y) + (a • g x + b • g y)
      : add_le_add (hf.2 hx hy ha hb hab) (hg.2 hx hy ha hb hab)
    ... = a • f x + a • g x + b • f y + b • g y : by abel
    ... = a • (f x + g x) + b • (f y + g y) : by simp [smul_add, add_assoc]
end

lemma concave_on.add {f g : E → β} (hf : concave_on k s f) (hg : concave_on k s g) :
  concave_on k s (λ x, f x + g x) :=
@convex_on.add _ _ _ _ (order_dual β) _ _ f g hf hg

lemma convex_on.smul [ordered_smul k β] {f : E → β} {c : k} (hc : 0 ≤ c)
  (hf : convex_on k s f) : convex_on k s (λ x, c • f x) :=
begin
  apply and.intro hf.1,
  intros x y hx hy a b ha hb hab,
  calc
    c • f (a • x + b • y) ≤ c • (a • f x + b • f y)
      : smul_le_smul_of_nonneg (hf.2 hx hy ha hb hab) hc
    ... = a • (c • f x) + b • (c • f y) : by simp only [smul_add, smul_comm c]
end

lemma concave_on.smul [ordered_smul k β] {f : E → β} {c : k} (hc : 0 ≤ c)
  (hf : concave_on k s f) : concave_on k s (λ x, c • f x) :=
@convex_on.smul _ _ _ _ (order_dual β) _ _ _ f c hc hf

section linear_order
section monoid

variables {γ : Type*} [linear_ordered_add_comm_monoid γ] [module k γ] [ordered_smul k γ]
  {f g : E → γ}

/-- The pointwise maximum of convex functions is convex. -/
lemma convex_on.sup (hf : convex_on k s f) (hg : convex_on k s g) :
  convex_on k s (f ⊔ g) :=
begin
   refine ⟨hf.left, λ x y hx hy a b ha hb hab, sup_le _ _⟩,
   { calc f (a • x + b • y) ≤ a • f x + b • f y : hf.right hx hy ha hb hab
      ...                   ≤ a • (f x ⊔ g x) + b • (f y ⊔ g y) : add_le_add
      (smul_le_smul_of_nonneg le_sup_left ha)
      (smul_le_smul_of_nonneg le_sup_left hb) },
   { calc g (a • x + b • y) ≤ a • g x + b • g y : hg.right hx hy ha hb hab
      ...                   ≤ a • (f x ⊔ g x) + b • (f y ⊔ g y) : add_le_add
      (smul_le_smul_of_nonneg le_sup_right ha)
      (smul_le_smul_of_nonneg le_sup_right hb) }
end

/-- The pointwise minimum of concave functions is concave. -/
lemma concave_on.inf (hf : concave_on k s f) (hg : concave_on k s g) :
  concave_on k s (f ⊓ g) :=
@convex_on.sup _ _ _ _ (order_dual γ) _ _ _ _ _ hf hg

/-- A convex function on a segment is upper-bounded by the max of its endpoints. -/
lemma convex_on.le_on_segment' (hf : convex_on k s f) {x y : E} {a b : k}
  (hx : x ∈ s) (hy : y ∈ s) (ha : 0 ≤ a) (hb : 0 ≤ b) (hab : a + b = 1) :
  f (a • x + b • y) ≤ max (f x) (f y) :=
calc
  f (a • x + b • y) ≤ a • f x + b • f y : hf.2 hx hy ha hb hab
  ... ≤ a • max (f x) (f y) + b • max (f x) (f y) :
    add_le_add (smul_le_smul_of_nonneg (le_max_left _ _) ha)
      (smul_le_smul_of_nonneg (le_max_right _ _) hb)
  ... = max (f x) (f y) : by rw [←add_smul, hab, one_smul]

/-- A concave function on a segment is lower-bounded by the min of its endpoints. -/
lemma concave_on.le_on_segment' (hf : concave_on k s f) {x y : E} {a b : k}
  (hx : x ∈ s) (hy : y ∈ s) (ha : 0 ≤ a) (hb : 0 ≤ b) (hab : a + b = 1) :
  min (f x) (f y) ≤ f (a • x + b • y) :=
@convex_on.le_on_segment' _ _ _ _ (order_dual γ) _ _ _ f hf x y a b hx hy ha hb hab

/-- A convex function on a segment is upper-bounded by the max of its endpoints. -/
lemma convex_on.le_on_segment (hf : convex_on k s f) {x y z : E}
  (hx : x ∈ s) (hy : y ∈ s) (hz : z ∈ [x -[k] y]) :
  f z ≤ max (f x) (f y) :=
let ⟨a, b, ha, hb, hab, hz⟩ := hz in hz ▸ hf.le_on_segment' hx hy ha hb hab

/-- A concave function on a segment is lower-bounded by the min of its endpoints. -/
lemma concave_on.le_on_segment {f : E → γ} (hf : concave_on k s f) {x y z : E}
  (hx : x ∈ s) (hy : y ∈ s) (hz : z ∈ [x -[k] y]) :
    min (f x) (f y) ≤ f z :=
@convex_on.le_on_segment _ _ _ _ (order_dual γ) _ _ _ f hf x y z hx hy hz

end monoid

variables {γ : Type*} [linear_ordered_cancel_add_comm_monoid γ] [module k γ] [ordered_smul k γ]
  {f : E → γ}

-- could be shown without contradiction but yeah
lemma convex_on.le_left_of_right_le' (hf : convex_on k s f) {x y : E} {a b : k}
  (hx : x ∈ s) (hy : y ∈ s) (ha : 0 < a) (hb : 0 ≤ b) (hab : a + b = 1)
  (hxy : f y ≤ f (a • x + b • y)) :
  f (a • x + b • y) ≤ f x :=
begin
  apply le_of_not_lt (λ h, lt_irrefl (f (a • x + b • y)) _),
  calc
    f (a • x + b • y)
        ≤ a • f x + b • f y : hf.2 hx hy ha.le hb hab
    ... < a • f (a • x + b • y) + b • f (a • x + b • y)
        : add_lt_add_of_lt_of_le (smul_lt_smul_of_pos h ha) (smul_le_smul_of_nonneg hxy hb)
    ... = f (a • x + b • y) : by rw [←add_smul, hab, one_smul],
end

lemma concave_on.left_le_of_le_right' (hf : concave_on k s f) {x y : E} {a b : k}
  (hx : x ∈ s) (hy : y ∈ s) (ha : 0 < a) (hb : 0 ≤ b) (hab : a + b = 1)
  (hxy : f (a • x + b • y) ≤ f y) :
  f x ≤ f (a • x + b • y) :=
@convex_on.le_left_of_right_le' _ _ _ _ (order_dual γ) _ _ _ f hf x y a b hx hy ha hb hab hxy

lemma convex_on.le_right_of_left_le' (hf : convex_on k s f) {x y : E} {a b : k}
  (hx : x ∈ s) (hy : y ∈ s) (ha : 0 ≤ a) (hb : 0 < b) (hab : a + b = 1)
  (hxy : f x ≤ f (a • x + b • y)) :
  f (a • x + b • y) ≤ f y :=
begin
  rw add_comm at ⊢ hab hxy,
  exact hf.le_left_of_right_le' hy hx hb ha hab hxy,
end

lemma concave_on.le_right_of_left_le' (hf : concave_on k s f) {x y : E} {a b : k}
  (hx : x ∈ s) (hy : y ∈ s) (ha : 0 ≤ a) (hb : 0 < b) (hab : a + b = 1)
  (hxy : f (a • x + b • y) ≤ f x) :
  f y ≤ f (a • x + b • y) :=
@convex_on.le_right_of_left_le' _ _ _ _ (order_dual γ) _ _ _ f hf x y a b hx hy ha hb hab hxy

lemma convex_on.le_left_of_right_le (hf : convex_on k s f) {x y z : E} (hx : x ∈ s)
  (hy : y ∈ s) (hz : z ∈ open_segment k x y) (hyz : f y ≤ f z) :
  f z ≤ f x :=
begin
  obtain ⟨a, b, ha, hb, hab, rfl⟩ := hz,
  exact hf.le_left_of_right_le' hx hy ha hb.le hab hyz,
end

lemma concave_on.left_le_of_le_right (hf : concave_on k s f) {x y z : E} (hx : x ∈ s)
  (hy : y ∈ s) (hz : z ∈ open_segment k x y) (hyz : f z ≤ f y) :
  f x ≤ f z :=
@convex_on.le_left_of_right_le _ _ _ _ (order_dual γ) _ _ _ f hf x y z hx hy hz hyz

lemma convex_on.le_right_of_left_le (hf : convex_on k s f) {x y z : E} (hx : x ∈ s)
  (hy : y ∈ s) (hz : z ∈ open_segment k x y) (hxz : f x ≤ f z) :
  f z ≤ f y :=
begin
  obtain ⟨a, b, ha, hb, hab, rfl⟩ := hz,
  exact hf.le_right_of_left_le' hx hy ha.le hb hab hxz,
end

lemma concave_on.le_right_of_left_le (hf : concave_on k s f) {x y z : E} (hx : x ∈ s)
  (hy : y ∈ s) (hz : z ∈ open_segment k x y) (hxz : f z ≤ f x) :
  f y ≤ f z :=
@convex_on.le_right_of_left_le _ _ _ _ (order_dual γ) _ _ _ f hf x y z hx hy hz hxz

end linear_order

lemma convex_on.convex_le [ordered_smul k β] {f : E → β} (hf : convex_on k s f) (r : β) :
  convex k {x ∈ s | f x ≤ r} :=
λ x y hx hy a b ha hb hab,
begin
  refine ⟨hf.1 hx.1 hy.1 ha hb hab, _⟩,
  calc
    f (a • x + b • y) ≤ a • (f x) + b • (f y) : hf.2 hx.1 hy.1 ha hb hab
                  ... ≤ a • r + b • r         : add_le_add (smul_le_smul_of_nonneg hx.2 ha)
                                                  (smul_le_smul_of_nonneg hy.2 hb)
                  ... ≤ r                     : by simp [←add_smul, hab]
end

lemma concave_on.concave_le [ordered_smul k β] {f : E → β} (hf : concave_on k s f) (r : β) :
  convex k {x ∈ s | r ≤ f x} :=
@convex_on.convex_le _ _ _ _ (order_dual β) _ _ _ f hf r

lemma convex_on.convex_lt {γ : Type*} [ordered_cancel_add_comm_monoid γ]
  [module k γ] [ordered_smul k γ]
  {f : E → γ} (hf : convex_on k s f) (r : γ) : convex k {x ∈ s | f x < r} :=
begin
  intros a b as bs xa xb hxa hxb hxaxb,
  refine ⟨hf.1 as.1 bs.1 hxa hxb hxaxb, _⟩,
  by_cases H : xa = 0,
  { have H' : xb = 1 := by rwa [H, zero_add] at hxaxb,
    rw [H, H', zero_smul, one_smul, zero_add],
    exact bs.2 },
  { calc
      f (xa • a + xb • b) ≤ xa • (f a) + xb • (f b) : hf.2 as.1 bs.1 hxa hxb hxaxb
                      ... < xa • r + xb • (f b)     : (add_lt_add_iff_right (xb • (f b))).mpr
                                                        (smul_lt_smul_of_pos as.2
                                                          (lt_of_le_of_ne hxa (ne.symm H)))
                      ... ≤ xa • r + xb • r         : (add_le_add_iff_left (xa • r)).mpr
                                                        (smul_le_smul_of_nonneg bs.2.le hxb)
                      ... = r                       : by simp only [←add_smul, hxaxb, one_smul] }
end

lemma concave_on.convex_lt {γ : Type*} [ordered_cancel_add_comm_monoid γ]
  [module k γ] [ordered_smul k γ]
  {f : E → γ} (hf : concave_on k s f) (r : γ) : convex k {x ∈ s | r < f x} :=
@convex_on.convex_lt _ _ _ _ (order_dual γ) _ _ _ f hf r

lemma convex_on.convex_epigraph {γ : Type*} [ordered_add_comm_group γ]
  [module k γ] [ordered_smul k γ]
  {f : E → γ} (hf : convex_on k s f) :
  convex k {p : E × γ | p.1 ∈ s ∧ f p.1 ≤ p.2} :=
begin
  rintro ⟨x, r⟩ ⟨y, t⟩ ⟨hx, hr⟩ ⟨hy, ht⟩ a b ha hb hab,
  refine ⟨hf.1 hx hy ha hb hab, _⟩,
  calc f (a • x + b • y) ≤ a • f x + b • f y : hf.2 hx hy ha hb hab
  ... ≤ a • r + b • t : add_le_add (smul_le_smul_of_nonneg hr ha)
                            (smul_le_smul_of_nonneg ht hb)
end

lemma concave_on.convex_hypograph {γ : Type*} [ordered_add_comm_group γ]
  [module k γ] [ordered_smul k γ]
  {f : E → γ} (hf : concave_on k s f) :
  convex k {p : E × γ | p.1 ∈ s ∧ p.2 ≤ f p.1} :=
@convex_on.convex_epigraph _ _ _ _ (order_dual γ) _ _ _ f hf

lemma convex_on_iff_convex_epigraph {γ : Type*} [ordered_add_comm_group γ]
  [module k γ] [ordered_smul k γ]
  {f : E → γ} :
  convex_on k s f ↔ convex k {p : E × γ | p.1 ∈ s ∧ f p.1 ≤ p.2} :=
begin
  refine ⟨convex_on.convex_epigraph, λ h, ⟨_, _⟩⟩,
  { assume x y hx hy a b ha hb hab,
    exact (@h (x, f x) (y, f y) ⟨hx, le_refl _⟩ ⟨hy, le_refl _⟩ a b ha hb hab).1 },
  { assume x y hx hy a b ha hb hab,
    exact (@h (x, f x) (y, f y) ⟨hx, le_refl _⟩ ⟨hy, le_refl _⟩ a b ha hb hab).2 }
end

lemma concave_on_iff_convex_hypograph {γ : Type*} [ordered_add_comm_group γ]
  [module k γ] [ordered_smul k γ]
  {f : E → γ} :
  concave_on k s f ↔ convex k {p : E × γ | p.1 ∈ s ∧ p.2 ≤ f p.1} :=
@convex_on_iff_convex_epigraph _ _ _ _ (order_dual γ) _ _ _ f

/- A linear map is convex. -/
lemma linear_map.convex_on (f : E →ₗ[k] β) {s : set E} (hs : convex k s) : convex_on k s f :=
⟨hs, λ _ _ _ _ _ _ _ _ _, by rw [f.map_add, f.map_smul, f.map_smul]⟩

/- A linear map is concave. -/
lemma linear_map.concave_on (f : E →ₗ[k] β) {s : set E} (hs : convex k s) : concave_on k s f :=
⟨hs, λ _ _ _ _ _ _ _ _ _, by rw [f.map_add, f.map_smul, f.map_smul]⟩

/-- If a function is convex on `s`, it remains convex k when precomposed by an affine map. -/
lemma convex_on.comp_affine_map {f : F → β} (g : E →ᵃ[k] F) {s : set F}
  (hf : convex_on k s f) : convex_on k (g ⁻¹' s) (f ∘ g) :=
begin
  refine ⟨hf.1.affine_preimage  _,_⟩,
  intros x y xs ys a b ha hb hab,
  calc
    (f ∘ g) (a • x + b • y) = f (g (a • x + b • y))         : rfl
                       ...  = f (a • (g x) + b • (g y))     : by rw [convex.combo_affine_apply hab]
                       ...  ≤ a • f (g x) + b • f (g y)     : hf.2 xs ys ha hb hab
                       ...  = a • (f ∘ g) x + b • (f ∘ g) y : rfl
end

/-- If a function is concave on `s`, it remains concave when precomposed by an affine map. -/
lemma concave_on.comp_affine_map {f : F → β} (g : E →ᵃ[k] F) {s : set F}
  (hf : concave_on k s f) : concave_on k (g ⁻¹' s) (f ∘ g) :=
@convex_on.comp_affine_map _ _ _ _ _ _ (order_dual β) _ _ f g s hf

/-- If `g` is convex on `s`, so is `(g ∘ f)` on `f ⁻¹' s` for a linear `f`. -/
lemma convex_on.comp_linear_map {g : F → β} {s : set F} (hg : convex_on k s g) (f : E →ₗ[k] F) :
  convex_on k (f ⁻¹' s) (g ∘ f) :=
hg.comp_affine_map f.to_affine_map

/-- If `g` is concave on `s`, so is `(g ∘ f)` on `f ⁻¹' s` for a linear `f`. -/
lemma concave_on.comp_linear_map {g : F → β} {s : set F} (hg : concave_on k s g) (f : E →ₗ[k] F) :
  concave_on k (f ⁻¹' s) (g ∘ f) :=
hg.comp_affine_map f.to_affine_map

/-- If a function is convex on `s`, it remains convex after a translation. -/
lemma convex_on.translate_right {f : E → β} {s : set E} {a : E} (hf : convex_on k s f) :
  convex_on k ((λ z, a + z) ⁻¹' s) (f ∘ (λ z, a + z)) :=
hf.comp_affine_map $ affine_map.const k E a +ᵥ affine_map.id k E

/-- If a function is concave on `s`, it remains concave after a translation. -/
lemma concave_on.translate_right {f : E → β} {s : set E} {a : E} (hf : concave_on k s f) :
  concave_on k ((λ z, a + z) ⁻¹' s) (f ∘ (λ z, a + z)) :=
hf.comp_affine_map $ affine_map.const k E a +ᵥ affine_map.id k E

/-- If a function is convex on `s`, it remains convex k after a translation. -/
lemma convex_on.translate_left {f : E → β} {s : set E} {a : E} (hf : convex_on k s f) :
  convex_on k ((λ z, a + z) ⁻¹' s) (f ∘ (λ z, z + a)) :=
by simpa only [add_comm] using  hf.translate_right

/-- If a function is concave on `s`, it remains concave after a translation. -/
lemma concave_on.translate_left {f : E → β} {s : set E} {a : E} (hf : concave_on k s f) :
  concave_on k ((λ z, a + z) ⁻¹' s) (f ∘ (λ z, z + a)) :=
by simpa only [add_comm] using  hf.translate_right

end functions

/-! ### Center of mass -/

section center_mass

/-- Center of mass of a finite collection of points with prescribed weights.
Note that we require neither `0 ≤ w i` nor `∑ w = 1`. -/
noncomputable def finset.center_mass (t : finset ι) (w : ι → k) (z : ι → E) : E :=
(∑ i in t, w i)⁻¹ • (∑ i in t, w i • z i)

variables (i j : ι) (c : k) (t : finset ι) (w : ι → k) (z : ι → E)

open finset

lemma finset.center_mass_empty : (∅ : finset ι).center_mass w z = 0 :=
by simp only [center_mass, sum_empty, smul_zero]

lemma finset.center_mass_pair (hne : i ≠ j) :
  ({i, j} : finset ι).center_mass w z = (w i / (w i + w j)) • z i + (w j / (w i + w j)) • z j :=
by simp only [center_mass, sum_pair hne, smul_add, (mul_smul _ _ _).symm, div_eq_inv_mul]

variable {w}

lemma finset.center_mass_insert (ha : i ∉ t) (hw : ∑ j in t, w j ≠ 0) :
  (insert i t).center_mass w z = (w i / (w i + ∑ j in t, w j)) • z i +
    ((∑ j in t, w j) / (w i + ∑ j in t, w j)) • t.center_mass w z :=
begin
  simp only [center_mass, sum_insert ha, smul_add, (mul_smul _ _ _).symm, ← div_eq_inv_mul],
  congr' 2,
  rw [div_mul_eq_mul_div, mul_inv_cancel hw, one_div]
end

lemma finset.center_mass_singleton (hw : w i ≠ 0) : ({i} : finset ι).center_mass w z = z i :=
by rw [center_mass, sum_singleton, sum_singleton, ← mul_smul, inv_mul_cancel hw, one_smul]

lemma finset.center_mass_eq_of_sum_1 (hw : ∑ i in t, w i = 1) :
  t.center_mass w z = ∑ i in t, w i • z i :=
by simp only [finset.center_mass, hw, inv_one, one_smul]

lemma finset.center_mass_smul : t.center_mass w (λ i, c • z i) = c • t.center_mass w z :=
by simp only [finset.center_mass, finset.smul_sum, (mul_smul _ _ _).symm, mul_comm c, mul_assoc]

/-- A convex combination of two centers of mass is a center of mass as well. This version
deals with two different index types. -/
lemma finset.center_mass_segment'
  (s : finset ι) (t : finset ι') (ws : ι → k) (zs : ι → E) (wt : ι' → k) (zt : ι' → E)
  (hws : ∑ i in s, ws i = 1) (hwt : ∑ i in t, wt i = 1) (a b : k) (hab : a + b = 1) :
  a • s.center_mass ws zs + b • t.center_mass wt zt =
    (s.map function.embedding.inl ∪ t.map function.embedding.inr).center_mass
      (sum.elim (λ i, a * ws i) (λ j, b * wt j))
      (sum.elim zs zt) :=
begin
  rw [s.center_mass_eq_of_sum_1 _ hws, t.center_mass_eq_of_sum_1 _ hwt,
    smul_sum, smul_sum, ← finset.sum_sum_elim, finset.center_mass_eq_of_sum_1],
  { congr' with ⟨⟩; simp only [sum.elim_inl, sum.elim_inr, mul_smul] },
  { rw [sum_sum_elim, ← mul_sum, ← mul_sum, hws, hwt, mul_one, mul_one, hab] }
end

/-- A convex combination of two centers of mass is a center of mass as well. This version
works if two centers of mass share the set of original points. -/
lemma finset.center_mass_segment
  (s : finset ι) (w₁ w₂ : ι → k) (z : ι → E)
  (hw₁ : ∑ i in s, w₁ i = 1) (hw₂ : ∑ i in s, w₂ i = 1) (a b : k) (hab : a + b = 1) :
  a • s.center_mass w₁ z + b • s.center_mass w₂ z =
    s.center_mass (λ i, a * w₁ i + b * w₂ i) z :=
have hw : ∑ i in s, (a * w₁ i + b * w₂ i) = 1,
  by simp only [mul_sum.symm, sum_add_distrib, mul_one, *],
by simp only [finset.center_mass_eq_of_sum_1, smul_sum, sum_add_distrib, add_smul, mul_smul, *]

lemma finset.center_mass_ite_eq (hi : i ∈ t) :
  t.center_mass (λ j, if (i = j) then 1 else 0) z = z i :=
begin
  rw [finset.center_mass_eq_of_sum_1],
  transitivity ∑ j in t, if (i = j) then z i else 0,
  { congr' with i, split_ifs, exacts [h ▸ one_smul _ _, zero_smul _ _] },
  { rw [sum_ite_eq, if_pos hi] },
  { rw [sum_ite_eq, if_pos hi] }
end

variables {t w}

lemma finset.center_mass_subset {t' : finset ι} (ht : t ⊆ t')
  (h : ∀ i ∈ t', i ∉ t → w i = 0) :
  t.center_mass w z = t'.center_mass w z :=
begin
  rw [center_mass, sum_subset ht h, smul_sum, center_mass, smul_sum],
  apply sum_subset ht,
  assume i hit' hit,
  rw [h i hit' hit, zero_smul, smul_zero]
end

lemma finset.center_mass_filter_ne_zero :
  (t.filter (λ i, w i ≠ 0)).center_mass w z = t.center_mass w z :=
finset.center_mass_subset z (filter_subset _ _) $ λ i hit hit',
  by simpa only [hit, mem_filter, true_and, ne.def, not_not] using hit'

variable {z}

/-- The center of mass of a finite subset of a convex set belongs to the set
provided that all weights are non-negative, and the total weight is positive. -/
lemma convex.center_mass_mem (hs : convex k s) :
  (∀ i ∈ t, 0 ≤ w i) → (0 < ∑ i in t, w i) → (∀ i ∈ t, z i ∈ s) → t.center_mass w z ∈ s :=
begin
  induction t using finset.induction with i t hi ht, { simp [lt_irrefl] },
  intros h₀ hpos hmem,
  have zi : z i ∈ s, from hmem _ (mem_insert_self _ _),
  have hs₀ : ∀ j ∈ t, 0 ≤ w j, from λ j hj, h₀ j $ mem_insert_of_mem hj,
  rw [sum_insert hi] at hpos,
  by_cases hsum_t : ∑ j in t, w j = 0,
  { have ws : ∀ j ∈ t, w j = 0, from (sum_eq_zero_iff_of_nonneg hs₀).1 hsum_t,
    have wz : ∑ j in t, w j • z j = 0, from sum_eq_zero (λ i hi, by simp [ws i hi]),
    simp only [center_mass, sum_insert hi, wz, hsum_t, add_zero],
    simp only [hsum_t, add_zero] at hpos,
    rw [← mul_smul, inv_mul_cancel (ne_of_gt hpos), one_smul],
    exact zi },
  { rw [finset.center_mass_insert _ _ _ hi hsum_t],
    refine convex_iff_div.1 hs zi (ht hs₀ _ _) _ (sum_nonneg hs₀) hpos,
    { exact lt_of_le_of_ne (sum_nonneg hs₀) (ne.symm hsum_t) },
    { intros j hj, exact hmem j (mem_insert_of_mem hj) },
    { exact h₀ _ (mem_insert_self _ _) } }
end

lemma convex.sum_mem (hs : convex k s) (h₀ : ∀ i ∈ t, 0 ≤ w i) (h₁ : ∑ i in t, w i = 1)
  (hz : ∀ i ∈ t, z i ∈ s) :
  ∑ i in t, w i • z i ∈ s :=
by simpa only [h₁, center_mass, inv_one, one_smul] using
  hs.center_mass_mem h₀ (h₁.symm ▸ zero_lt_one) hz

lemma convex_iff_sum_mem :
  convex k s ↔
    (∀ (t : finset E) (w : E → k),
      (∀ i ∈ t, 0 ≤ w i) → ∑ i in t, w i = 1 → (∀ x ∈ t, x ∈ s) → ∑ x in t, w x • x ∈ s ) :=
begin
  refine ⟨λ hs t w hw₀ hw₁ hts, hs.sum_mem hw₀ hw₁ hts, _⟩,
  intros h x y hx hy a b ha hb hab,
  by_cases h_cases: x = y,
  { rw [h_cases, ←add_smul, hab, one_smul], exact hy },
  { convert h {x, y} (λ z, if z = y then b else a) _ _ _,
    { simp only [sum_pair h_cases, if_neg h_cases, if_pos rfl] },
    { simp_intros i hi,
      cases hi; subst i; simp [ha, hb, if_neg h_cases] },
    { simp only [sum_pair h_cases, if_neg h_cases, if_pos rfl, hab] },
    { simp_intros i hi,
      cases hi; subst i; simp [hx, hy, if_neg h_cases] } }
end

/-- Jensen's inequality, `finset.center_mass` version. -/
lemma convex_on.map_center_mass_le {f : E → k} (hf : convex_on k s f)
  (h₀ : ∀ i ∈ t, 0 ≤ w i) (hpos : 0 < ∑ i in t, w i)
  (hmem : ∀ i ∈ t, z i ∈ s) : f (t.center_mass w z) ≤ t.center_mass w (f ∘ z) :=
begin
  have hmem' : ∀ i ∈ t, (z i, (f ∘ z) i) ∈ {p : E × k | p.1 ∈ s ∧ f p.1 ≤ p.2},
    from λ i hi, ⟨hmem i hi, le_refl _⟩,
  convert (hf.convex_epigraph.center_mass_mem h₀ hpos hmem').2;
    simp only [center_mass, function.comp, prod.smul_fst, prod.fst_sum, prod.smul_snd, prod.snd_sum]
end

/-- Jensen's inequality, `finset.sum` version. -/
lemma convex_on.map_sum_le {f : E → k} (hf : convex_on k s f)
  (h₀ : ∀ i ∈ t, 0 ≤ w i) (h₁ : ∑ i in t, w i = 1)
  (hmem : ∀ i ∈ t, z i ∈ s) : f (∑ i in t, w i • z i) ≤ ∑ i in t, w i * (f (z i)) :=
by simpa only [center_mass, h₁, inv_one, one_smul]
  using hf.map_center_mass_le h₀ (h₁.symm ▸ zero_lt_one) hmem

/-- If a function `f` is convex on `s` takes value `y` at the center of mass of some points
`z i ∈ s`, then for some `i` we have `y ≤ f (z i)`. -/
lemma convex_on.exists_ge_of_center_mass {f : E → k} (h : convex_on k s f)
  (hw₀ : ∀ i ∈ t, 0 ≤ w i) (hws : 0 < ∑ i in t, w i) (hz : ∀ i ∈ t, z i ∈ s) :
  ∃ i ∈ t, f (t.center_mass w z) ≤ f (z i) :=
begin
  set y := t.center_mass w z,
  have : f y ≤ t.center_mass w (f ∘ z) := h.map_center_mass_le hw₀ hws hz,
  rw ← sum_filter_ne_zero at hws,
  rw [← finset.center_mass_filter_ne_zero (f ∘ z), center_mass, smul_eq_mul,
    ← div_eq_inv_mul, le_div_iff hws, mul_sum] at this,
  replace : ∃ i ∈ t.filter (λ i, w i ≠ 0), f y * w i ≤ w i • (f ∘ z) i :=
    exists_le_of_sum_le (nonempty_of_sum_ne_zero (ne_of_gt hws)) this,
  rcases this with ⟨i, hi, H⟩,
  rw [mem_filter] at hi,
  use [i, hi.1],
  simp only [smul_eq_mul, mul_comm (w i)] at H,
  refine (mul_le_mul_right _).1 H,
  exact lt_of_le_of_ne (hw₀ i hi.1) hi.2.symm
end

end center_mass

/-! ### Convex hull -/

section convex_hull

variable {t : set E}

/-- The convex hull of a set `s` is the minimal convex set that includes `s`. -/
def convex_hull : closure_operator (set E) :=
closure_operator.mk₃
  (λ s, ⋂ (t : set E) (hst : s ⊆ t) (ht : convex k t), t)
  convex
  (λ s, set.subset_Inter (λ t, set.subset_Inter $ λ hst, set.subset_Inter $ λ ht, hst))
  (λ s, convex_Inter $ λ t, convex_Inter $ λ ht, convex_Inter id)
  (λ s t hst ht, set.Inter_subset_of_subset t $ set.Inter_subset_of_subset hst $
  set.Inter_subset _ ht)

variable (s)

lemma subset_convex_hull : s ⊆ convex_hull k s :=
convex_hull.le_closure s

lemma convex_convex_hull : convex k (convex_hull k s) :=
closure_operator.closure_mem_mk₃ s

variable {s}

lemma convex_hull_min (hst : s ⊆ t) (ht : convex k t) : convex_hull k s ⊆ t :=
closure_operator.closure_le_mk₃_iff (show s ≤ t, from hst) ht

lemma convex_hull_mono (hst : s ⊆ t) : convex_hull k s ⊆ convex_hull k t :=
convex_hull.monotone hst

lemma convex.convex_hull_eq {s : set E} (hs : convex k s) : convex_hull k s = s :=
closure_operator.mem_mk₃_closed hs

@[simp]
lemma convex_hull_empty :
  convex_hull k (∅ : set E) = ∅ :=
convex_empty.convex_hull_eq

@[simp]
lemma convex_hull_empty_iff :
  convex_hull k s = ∅ ↔ s = ∅ :=
begin
  split,
  { intro h,
    rw [←set.subset_empty_iff, ←h],
    exact subset_convex_hull k _ },
  { rintro rfl,
    exact convex_hull_empty }
end

@[simp] lemma convex_hull_nonempty_iff :
  (convex_hull k s).nonempty ↔ s.nonempty :=
begin
  rw [←ne_empty_iff_nonempty, ←ne_empty_iff_nonempty, ne.def, ne.def],
  exact not_congr convex_hull_empty_iff,
end

@[simp]
lemma convex_hull_singleton {x : E} : convex_hull k ({x} : set E) = {x} :=
(convex_singleton x).convex_hull_eq

lemma convex.convex_remove_iff_not_mem_convex_hull_remove {s : set E} (hs : convex k s) (x : E) :
  convex k (s \ {x}) ↔ x ∉ convex_hull k (s \ {x}) :=
begin
  split,
  { rintro hsx hx,
    rw hsx.convex_hull_eq at hx,
    exact hx.2 (mem_singleton _) },
  rintro hx,
  suffices h : s \ {x} = convex_hull k (s \ {x}), { convert convex_convex_hull k _ },
  exact subset.antisymm (subset_convex_hull k _) (λ y hy, ⟨convex_hull_min (diff_subset _ _) hs hy,
    by { rintro (rfl : y = x), exact hx hy }⟩),
end

<<<<<<< HEAD
lemma is_linear_map.image_convex_hull {f : E → F} (hf : is_linear_map k f) :
  f '' (convex_hull k s) = convex_hull k (f '' s) :=
begin
  refine set.subset.antisymm _ _,
  { rw [set.image_subset_iff],
    exact convex_hull_min (set.image_subset_iff.1 $ subset_convex_hull k $ f '' s)
      ((convex_convex_hull k (f '' s)).is_linear_preimage hf) },
  { exact convex_hull_min (set.image_subset _ $ subset_convex_hull k s)
     ((convex_convex_hull k s).is_linear_image hf) }
end

lemma linear_map.image_convex_hull (f : E →ₗ[k] F) :
  f '' (convex_hull k s) = convex_hull k (f '' s) :=
f.is_linear.image_convex_hull
=======
lemma affine_map.image_convex_hull (f : E →ᵃ[ℝ] F) :
  f '' (convex_hull s) = convex_hull (f '' s) :=
begin
  apply set.subset.antisymm,
  { rw set.image_subset_iff,
    refine convex_hull_min _ ((convex_convex_hull (⇑f '' s)).affine_preimage f),
    rw ← set.image_subset_iff,
    exact subset_convex_hull (f '' s), },
  { refine convex_hull_min _ ((convex_convex_hull s).affine_image f),
    apply set.image_subset,
    exact subset_convex_hull s, },
end

lemma linear_map.image_convex_hull (f : E →ₗ[ℝ] F) :
  f '' (convex_hull s) = convex_hull (f '' s) :=
f.to_affine_map.image_convex_hull

lemma is_linear_map.image_convex_hull {f : E → F} (hf : is_linear_map ℝ f) :
  f '' (convex_hull s) = convex_hull (f '' s) :=
(hf.mk' f).image_convex_hull
>>>>>>> 71df310f

lemma finset.center_mass_mem_convex_hull (t : finset ι) {w : ι → k} (hw₀ : ∀ i ∈ t, 0 ≤ w i)
  (hws : 0 < ∑ i in t, w i) {z : ι → E} (hz : ∀ i ∈ t, z i ∈ s) :
  t.center_mass w z ∈ convex_hull k s :=
(convex_convex_hull k s).center_mass_mem hw₀ hws (λ i hi, subset_convex_hull k s $ hz i hi)

-- TODO : Do we need other versions of the next lemma?

/-- Convex hull of `s` is equal to the set of all centers of masses of `finset`s `t`, `z '' t ⊆ s`.
This version allows finsets in any type in any universe. -/
lemma convex_hull_eq (s : set E) :
  convex_hull k s = {x : E | ∃ (ι : Type u') (t : finset ι) (w : ι → k) (z : ι → E)
    (hw₀ : ∀ i ∈ t, 0 ≤ w i) (hw₁ : ∑ i in t, w i = 1) (hz : ∀ i ∈ t, z i ∈ s),
    t.center_mass w z = x} :=
begin
  refine subset.antisymm (convex_hull_min _ _) _,
  { intros x hx,
    use [punit, {punit.star}, λ _, 1, λ _, x, λ _ _, zero_le_one,
      finset.sum_singleton, λ _ _, hx],
    simp only [finset.center_mass, finset.sum_singleton, inv_one, one_smul] },
  { rintro x y ⟨ι, sx, wx, zx, hwx₀, hwx₁, hzx, rfl⟩ ⟨ι', sy, wy, zy, hwy₀, hwy₁, hzy, rfl⟩
      a b ha hb hab,
    rw [finset.center_mass_segment' _ _ _ _ _ _ hwx₁ hwy₁ _ _ hab],
    refine ⟨_, _, _, _, _, _, _, rfl⟩,
    { rintro i hi,
      rw [finset.mem_union, finset.mem_map, finset.mem_map] at hi,
      rcases hi with ⟨j, hj, rfl⟩|⟨j, hj, rfl⟩;
        simp only [sum.elim_inl, sum.elim_inr];
        apply_rules [mul_nonneg, hwx₀, hwy₀] },
    { simp [finset.sum_sum_elim, finset.mul_sum.symm, *] },
    { intros i hi,
      rw [finset.mem_union, finset.mem_map, finset.mem_map] at hi,
      rcases hi with ⟨j, hj, rfl⟩|⟨j, hj, rfl⟩; apply_rules [hzx, hzy] } },
  { rintro _ ⟨ι, t, w, z, hw₀, hw₁, hz, rfl⟩,
    exact t.center_mass_mem_convex_hull k hw₀ (hw₁.symm ▸ zero_lt_one) hz }
end

/-- Maximum principle for convex functions. If a function `f` is convex on the convex hull of `s`,
then `f` can't have a maximum on `convex_hull k s` outside of `s`. -/
lemma convex_on.exists_ge_of_mem_convex_hull {f : E → k} (hf : convex_on k (convex_hull k s) f)
  {x} (hx : x ∈ convex_hull k s) : ∃ y ∈ s, f x ≤ f y :=
begin
  rw convex_hull_eq at hx,
  rcases hx with ⟨α, t, w, z, hw₀, hw₁, hz, rfl⟩,
  rcases hf.exists_ge_of_center_mass hw₀ (hw₁.symm ▸ zero_lt_one)
    (λ i hi, subset_convex_hull k s (hz i hi)) with ⟨i, hit, Hi⟩,
  exact ⟨z i, hz i hit, Hi⟩
end

lemma finset.convex_hull_eq (s : finset E) :
  convex_hull k ↑s = {x : E | ∃ (w : E → k) (hw₀ : ∀ y ∈ s, 0 ≤ w y) (hw₁ : ∑ y in s, w y = 1),
    s.center_mass w id = x} :=
begin
  refine subset.antisymm (convex_hull_min _ _) _,
  { intros x hx,
    rw [finset.mem_coe] at hx,
    refine ⟨_, _, _, finset.center_mass_ite_eq _ _ _ hx⟩,
    { intros, split_ifs, exacts [zero_le_one, le_refl 0] },
    { rw [finset.sum_ite_eq, if_pos hx] } },
  { rintro x y ⟨wx, hwx₀, hwx₁, rfl⟩ ⟨wy, hwy₀, hwy₁, rfl⟩
      a b ha hb hab,
    rw [finset.center_mass_segment _ _ _ _ hwx₁ hwy₁ _ _ hab],
    refine ⟨_, _, _, rfl⟩,
    { rintro i hi,
      apply_rules [add_nonneg, mul_nonneg, hwx₀, hwy₀], },
    { simp only [finset.sum_add_distrib, finset.mul_sum.symm, mul_one, *] } },
  { rintro _ ⟨w, hw₀, hw₁, rfl⟩,
    exact s.center_mass_mem_convex_hull k (λ x hx, hw₀ _  hx)
      (hw₁.symm ▸ zero_lt_one) (λ x hx, hx) }
end

lemma set.finite.convex_hull_eq {s : set E} (hs : finite s) :
  convex_hull k s = {x : E | ∃ (w : E → k) (hw₀ : ∀ y ∈ s, 0 ≤ w y)
    (hw₁ : ∑ y in hs.to_finset, w y = 1), hs.to_finset.center_mass w id = x} :=
by simpa only [set.finite.coe_to_finset, set.finite.mem_to_finset, exists_prop]
  using hs.to_finset.convex_hull_eq

lemma convex_hull_eq_union_convex_hull_finite_subsets (s : set E) :
  convex_hull k s = ⋃ (t : finset E) (w : ↑t ⊆ s), convex_hull k ↑t :=
begin
  refine subset.antisymm _ _,
  { rw [convex_hull_eq.{u}],
    rintro x ⟨ι, t, w, z, hw₀, hw₁, hz, rfl⟩,
    simp only [mem_Union],
    refine ⟨t.image z, _, _⟩,
    { rw [finset.coe_image, image_subset_iff],
      exact hz },
    { apply t.center_mass_mem_convex_hull hw₀,
      { simp only [hw₁, zero_lt_one] },
      { exact λ i hi, finset.mem_coe.2 (finset.mem_image_of_mem _ hi) } } },
   { exact Union_subset (λ i, Union_subset convex_hull_mono), },
end

lemma is_linear_map.convex_hull_image {f : E → F} (hf : is_linear_map k f) (s : set E) :
  convex_hull k (f '' s) = f '' convex_hull k s :=
set.subset.antisymm (convex_hull_min (image_subset _ (subset_convex_hull k s)) $
  (convex_convex_hull k s).is_linear_image hf)
  (image_subset_iff.2 $ convex_hull_min
    (image_subset_iff.1 $ subset_convex_hull k _)
    ((convex_convex_hull k _).is_linear_preimage hf))

lemma linear_map.convex_hull_image (f : E →ₗ[k] F) (s : set E) :
  convex_hull k (f '' s) = f '' convex_hull k s :=
f.is_linear.convex_hull_image s

end convex_hull

/-! ### Simplex -/

section simplex

variables (ι) [fintype ι] {f : ι → k}

/-- The standard simplex in the space of functions `ι → k` is the set
of vectors with non-negative coordinates with total sum `1`. -/
def std_simplex (ι : Type*) [fintype ι] : set (ι → k) :=
{f | (∀ x, 0 ≤ f x) ∧ ∑ x, f x = 1}

lemma std_simplex_eq_inter :
  std_simplex ι = (⋂ x, {f | 0 ≤ f x}) ∩ {f | ∑ x, f x = 1} :=
by { ext f, simp only [std_simplex, set.mem_inter_eq, set.mem_Inter, set.mem_set_of_eq] }

lemma convex_std_simplex : convex k (std_simplex ι) :=
begin
  refine λ f g hf hg a b ha hb hab, ⟨λ x, _, _⟩,
  { apply_rules [add_nonneg, mul_nonneg, hf.1, hg.1] },
  { erw [finset.sum_add_distrib, ← finset.smul_sum, ← finset.smul_sum, hf.2, hg.2,
      smul_eq_mul, smul_eq_mul, mul_one, mul_one],
    exact hab }
end

variable {ι}

lemma ite_eq_mem_std_simplex (i : ι) : (λ j, ite (i = j) (1 : k) 0) ∈ std_simplex ι :=
⟨λ j, by simp only; split_ifs; norm_num, by rw [finset.sum_ite_eq, if_pos (finset.mem_univ _)]⟩

/-- `std_simplex ι` is the convex hull of the canonical basis in `ι → k`. -/
lemma convex_hull_basis_eq_std_simplex :
  convex_hull k (range $ λ (i j:ι), if i = j then (1 : k) else 0) = std_simplex ι :=
begin
  refine subset.antisymm (convex_hull_min _ (convex_std_simplex ι)) _,
  { rintro _ ⟨i, rfl⟩,
    exact ite_eq_mem_std_simplex i },
  { rintro w ⟨hw₀, hw₁⟩,
    rw [pi_eq_sum_univ w, ← finset.univ.center_mass_eq_of_sum_1 _ hw₁],
    exact finset.univ.center_mass_mem_convex_hull k (λ i hi, hw₀ i)
      (hw₁.symm ▸ zero_lt_one) (λ i hi, mem_range_self i) }
end

variable {ι}

/-- The convex hull of a finite set is the image of the standard simplex in `s → k`
under the linear map sending each function `w` to `∑ x in s, w x • x`.

Since we have no sums over finite sets, we use sum over `@finset.univ _ hs.fintype`.
The map is defined in terms of operations on `(s → k) →ₗ[k] k` so that later we will not need
to prove that this map is linear. -/
lemma set.finite.convex_hull_eq_image {s : set E} (hs : finite s) :
  convex_hull k s = by haveI := hs.fintype; exact
    (⇑(∑ x : s, (@linear_map.proj k s _ (λ i, k) _ _ x).smul_right x.1)) '' (std_simplex s) :=
begin
  rw [← convex_hull_basis_eq_std_simplex, ← linear_map.convex_hull_image, ← set.range_comp, (∘)],
  apply congr_arg,
  convert subtype.range_coe.symm,
  ext x,
  simp [linear_map.sum_apply, ite_smul, finset.filter_eq]
end

/-- All values of a function `f ∈ std_simplex ι` belong to `[0, 1]`. -/
lemma mem_Icc_of_mem_std_simplex (hf : f ∈ std_simplex ι) (x) :
  f x ∈ I :=
⟨hf.1 x, hf.2 ▸ finset.single_le_sum (λ y hy, hf.1 y) (finset.mem_univ x)⟩

end simplex<|MERGE_RESOLUTION|>--- conflicted
+++ resolved
@@ -1695,7 +1695,6 @@
     by { rintro (rfl : y = x), exact hx hy }⟩),
 end
 
-<<<<<<< HEAD
 lemma is_linear_map.image_convex_hull {f : E → F} (hf : is_linear_map k f) :
   f '' (convex_hull k s) = convex_hull k (f '' s) :=
 begin
@@ -1710,9 +1709,9 @@
 lemma linear_map.image_convex_hull (f : E →ₗ[k] F) :
   f '' (convex_hull k s) = convex_hull k (f '' s) :=
 f.is_linear.image_convex_hull
-=======
-lemma affine_map.image_convex_hull (f : E →ᵃ[ℝ] F) :
-  f '' (convex_hull s) = convex_hull (f '' s) :=
+
+lemma affine_map.image_convex_hull (f : E →ᵃ[k] F) :
+  f '' (convex_hull k s) = convex_hull k (f '' s) :=
 begin
   apply set.subset.antisymm,
   { rw set.image_subset_iff,
@@ -1723,15 +1722,6 @@
     apply set.image_subset,
     exact subset_convex_hull s, },
 end
-
-lemma linear_map.image_convex_hull (f : E →ₗ[ℝ] F) :
-  f '' (convex_hull s) = convex_hull (f '' s) :=
-f.to_affine_map.image_convex_hull
-
-lemma is_linear_map.image_convex_hull {f : E → F} (hf : is_linear_map ℝ f) :
-  f '' (convex_hull s) = convex_hull (f '' s) :=
-(hf.mk' f).image_convex_hull
->>>>>>> 71df310f
 
 lemma finset.center_mass_mem_convex_hull (t : finset ι) {w : ι → k} (hw₀ : ∀ i ∈ t, 0 ≤ w i)
   (hws : 0 < ∑ i in t, w i) {z : ι → E} (hz : ∀ i ∈ t, z i ∈ s) :
