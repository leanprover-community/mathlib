/-
Copyright (c) 2021 Yaël Dillies, Bhavik Mehta. All rights reserved.
Released under Apache 2.0 license as described in the file LICENSE.
Authors: Yaël Dillies, Bhavik Mehta
-/
import analysis.convex.basic
import analysis.normed_space.pointwise
import analysis.seminorm
import data.complex.is_R_or_C
import tactic.congrm

/-!
# The Minkowksi functional

This file defines the Minkowski functional, aka gauge.

The Minkowski functional of a set `s` is the function which associates each point to how much you
need to scale `s` for `x` to be inside it. When `s` is symmetric, convex and absorbent, its gauge is
a seminorm. Reciprocally, any seminorm arises as the gauge of some set, namely its unit ball. This
induces the equivalence of seminorms and locally convex topological vector spaces.

## Main declarations

For a real vector space,
* `gauge`: Aka Minkowksi functional. `gauge s x` is the least (actually, an infimum) `r` such
  that `x ∈ r • s`.
* `gauge_seminorm`: The Minkowski functional as a seminorm, when `s` is symmetric, convex and
  absorbent.

## References

* [H. H. Schaefer, *Topological Vector Spaces*][schaefer1966]

## Tags

Minkowski functional, gauge
-/

open normed_field set
open_locale pointwise

noncomputable theory

variables {𝕜 E F : Type*}

section add_comm_group
variables [add_comm_group E] [module ℝ E]

/--The Minkowski functional. Given a set `s` in a real vector space, `gauge s` is the functional
which sends `x : E` to the smallest `r : ℝ` such that `x` is in `s` scaled by `r`. -/
def gauge (s : set E) (x : E) : ℝ := Inf {r : ℝ | 0 < r ∧ x ∈ r • s}

variables {s t : set E} {a : ℝ} {x : E}

lemma gauge_def : gauge s x = Inf {r ∈ set.Ioi 0 | x ∈ r • s} := rfl

/-- An alternative definition of the gauge using scalar multiplication on the element rather than on
the set. -/
lemma gauge_def' : gauge s x = Inf {r ∈ set.Ioi 0 | r⁻¹ • x ∈ s} :=
begin
  congrm Inf (λ r, _),
  exact and_congr_right (λ hr, mem_smul_set_iff_inv_smul_mem₀ hr.ne' _ _),
end

private lemma gauge_set_bdd_below : bdd_below {r : ℝ | 0 < r ∧ x ∈ r • s} := ⟨0, λ r hr, hr.1.le⟩

/-- If the given subset is `absorbent` then the set we take an infimum over in `gauge` is nonempty,
which is useful for proving many properties about the gauge.  -/
lemma absorbent.gauge_set_nonempty (absorbs : absorbent ℝ s) :
  {r : ℝ | 0 < r ∧ x ∈ r • s}.nonempty :=
let ⟨r, hr₁, hr₂⟩ := absorbs x in ⟨r, hr₁, hr₂ r (real.norm_of_nonneg hr₁.le).ge⟩

lemma gauge_mono (hs : absorbent ℝ s) (h : s ⊆ t) : gauge t ≤ gauge s :=
λ x, cInf_le_cInf gauge_set_bdd_below hs.gauge_set_nonempty $ λ r hr, ⟨hr.1, smul_set_mono h hr.2⟩

lemma exists_lt_of_gauge_lt (absorbs : absorbent ℝ s) (h : gauge s x < a) :
  ∃ b, 0 < b ∧ b < a ∧ x ∈ b • s :=
begin
  obtain ⟨b, ⟨hb, hx⟩, hba⟩ := exists_lt_of_cInf_lt absorbs.gauge_set_nonempty h,
  exact ⟨b, hb, hba, hx⟩,
end

/-- The gauge evaluated at `0` is always zero (mathematically this requires `0` to be in the set `s`
but, the real infimum of the empty set in Lean being defined as `0`, it holds unconditionally). -/
@[simp] lemma gauge_zero : gauge s 0 = 0 :=
begin
  rw gauge_def',
  by_cases (0 : E) ∈ s,
  { simp only [smul_zero, sep_true, h, cInf_Ioi] },
  { simp only [smul_zero, sep_false, h, real.Inf_empty] }
end

@[simp] lemma gauge_zero' : gauge (0 : set E) = 0 :=
begin
  ext,
  rw gauge_def',
  obtain rfl | hx := eq_or_ne x 0,
  { simp only [cInf_Ioi, mem_zero, pi.zero_apply, eq_self_iff_true, sep_true, smul_zero] },
  { simp only [mem_zero, pi.zero_apply, inv_eq_zero, smul_eq_zero],
    convert real.Inf_empty,
    exact eq_empty_iff_forall_not_mem.2 (λ r hr, hr.2.elim (ne_of_gt hr.1) hx) }
end

@[simp] lemma gauge_empty : gauge (∅ : set E) = 0 :=
by { ext, simp only [gauge_def', real.Inf_empty, mem_empty_eq, pi.zero_apply, sep_false] }

lemma gauge_of_subset_zero (h : s ⊆ 0) : gauge s = 0 :=
by { obtain rfl | rfl := subset_singleton_iff_eq.1 h, exacts [gauge_empty, gauge_zero'] }

/-- The gauge is always nonnegative. -/
lemma gauge_nonneg (x : E) : 0 ≤ gauge s x := real.Inf_nonneg _ $ λ x hx, hx.1.le

lemma gauge_neg (symmetric : ∀ x ∈ s, -x ∈ s) (x : E) : gauge s (-x) = gauge s x :=
begin
  have : ∀ x, -x ∈ s ↔ x ∈ s := λ x, ⟨λ h, by simpa using symmetric _ h, symmetric x⟩,
  rw [gauge_def', gauge_def'],
  simp_rw [smul_neg, this],
end

lemma gauge_le_of_mem (ha : 0 ≤ a) (hx : x ∈ a • s) : gauge s x ≤ a :=
begin
  obtain rfl | ha' := ha.eq_or_lt,
  { rw [mem_singleton_iff.1 (zero_smul_set_subset _ hx), gauge_zero] },
  { exact cInf_le gauge_set_bdd_below ⟨ha', hx⟩ }
end

lemma gauge_le_eq (hs₁ : convex ℝ s) (hs₀ : (0 : E) ∈ s) (hs₂ : absorbent ℝ s) (ha : 0 ≤ a) :
  {x | gauge s x ≤ a} = ⋂ (r : ℝ) (H : a < r), r • s :=
begin
  ext,
  simp_rw [set.mem_Inter, set.mem_set_of_eq],
  refine ⟨λ h r hr, _, λ h, le_of_forall_pos_lt_add (λ ε hε, _)⟩,
  { have hr' := ha.trans_lt hr,
    rw mem_smul_set_iff_inv_smul_mem₀ hr'.ne',
    obtain ⟨δ, δ_pos, hδr, hδ⟩ := exists_lt_of_gauge_lt hs₂ (h.trans_lt hr),
    suffices : (r⁻¹ * δ) • δ⁻¹ • x ∈ s,
    { rwa [smul_smul, mul_inv_cancel_right₀ δ_pos.ne'] at this },
    rw mem_smul_set_iff_inv_smul_mem₀ δ_pos.ne' at hδ,
    refine hs₁.smul_mem_of_zero_mem hs₀ hδ ⟨by positivity, _⟩,
    rw [inv_mul_le_iff hr', mul_one],
    exact hδr.le },
  { have hε' := (lt_add_iff_pos_right a).2 (half_pos hε),
    exact (gauge_le_of_mem (ha.trans hε'.le) $ h _ hε').trans_lt
      (add_lt_add_left (half_lt_self hε) _) }
end

lemma gauge_lt_eq' (absorbs : absorbent ℝ s) (a : ℝ) :
  {x | gauge s x < a} = ⋃ (r : ℝ) (H : 0 < r) (H : r < a), r • s :=
begin
  ext,
  simp_rw [mem_set_of_eq, mem_Union, exists_prop],
  exact ⟨exists_lt_of_gauge_lt absorbs,
    λ ⟨r, hr₀, hr₁, hx⟩, (gauge_le_of_mem hr₀.le hx).trans_lt hr₁⟩,
end

lemma gauge_lt_eq (absorbs : absorbent ℝ s) (a : ℝ) :
  {x | gauge s x < a} = ⋃ (r ∈ set.Ioo 0 (a : ℝ)), r • s :=
begin
  ext,
  simp_rw [mem_set_of_eq, mem_Union, exists_prop, mem_Ioo, and_assoc],
  exact ⟨exists_lt_of_gauge_lt absorbs,
    λ ⟨r, hr₀, hr₁, hx⟩, (gauge_le_of_mem hr₀.le hx).trans_lt hr₁⟩,
end

lemma gauge_lt_one_subset_self (hs : convex ℝ s) (h₀ : (0 : E) ∈ s) (absorbs : absorbent ℝ s) :
  {x | gauge s x < 1} ⊆ s :=
begin
  rw gauge_lt_eq absorbs,
  refine set.Union₂_subset (λ r hr _, _),
  rintro ⟨y, hy, rfl⟩,
  exact hs.smul_mem_of_zero_mem h₀ hy (Ioo_subset_Icc_self hr),
end

lemma gauge_le_one_of_mem {x : E} (hx : x ∈ s) : gauge s x ≤ 1 :=
gauge_le_of_mem zero_le_one $ by rwa one_smul

lemma self_subset_gauge_le_one : s ⊆ {x | gauge s x ≤ 1} := λ x, gauge_le_one_of_mem

lemma convex.gauge_le (hs : convex ℝ s) (h₀ : (0 : E) ∈ s) (absorbs : absorbent ℝ s) (a : ℝ) :
  convex ℝ {x | gauge s x ≤ a} :=
begin
  by_cases ha : 0 ≤ a,
  { rw gauge_le_eq hs h₀ absorbs ha,
    exact convex_Inter (λ i, convex_Inter (λ hi, hs.smul _)) },
  { convert convex_empty,
    exact eq_empty_iff_forall_not_mem.2 (λ x hx, ha $ (gauge_nonneg _).trans hx) }
end

lemma balanced.star_convex (hs : balanced ℝ s) : star_convex ℝ 0 s :=
star_convex_zero_iff.2 $ λ x hx a ha₀ ha₁,
  hs _ (by rwa real.norm_of_nonneg ha₀) (smul_mem_smul_set hx)

lemma le_gauge_of_not_mem (hs₀ : star_convex ℝ 0 s) (hs₂ : absorbs ℝ s {x}) (hx : x ∉ a • s) :
  a ≤ gauge s x :=
begin
  rw star_convex_zero_iff at hs₀,
  obtain ⟨r, hr, h⟩ := hs₂,
  refine le_cInf ⟨r, hr, singleton_subset_iff.1 $ h _ (real.norm_of_nonneg hr.le).ge⟩ _,
  rintro b ⟨hb, x, hx', rfl⟩,
  refine not_lt.1 (λ hba, hx _),
  have ha := hb.trans hba,
  refine ⟨(a⁻¹ * b) • x, hs₀ hx' (by positivity) _, _⟩,
  { rw ←div_eq_inv_mul,
    exact div_le_one_of_le hba.le ha.le },
  { rw [←mul_smul, mul_inv_cancel_left₀ ha.ne'] }
end

lemma one_le_gauge_of_not_mem (hs₁ : star_convex ℝ 0 s) (hs₂ : absorbs ℝ s {x}) (hx : x ∉ s) :
  1 ≤ gauge s x :=
le_gauge_of_not_mem hs₁ hs₂ $ by rwa one_smul

section linear_ordered_field
variables {α : Type*} [linear_ordered_field α] [mul_action_with_zero α ℝ] [ordered_smul α ℝ]

lemma gauge_smul_of_nonneg [mul_action_with_zero α E] [is_scalar_tower α ℝ (set E)] {s : set E}
  {a : α} (ha : 0 ≤ a) (x : E) :
  gauge s (a • x) = a • gauge s x :=
begin
  obtain rfl | ha' := ha.eq_or_lt,
  { rw [zero_smul, gauge_zero, zero_smul] },
  rw [gauge_def', gauge_def', ←real.Inf_smul_of_nonneg ha],
  congr' 1,
  ext r,
  simp_rw [set.mem_smul_set, set.mem_sep_eq],
  split,
  { rintro ⟨hr, hx⟩,
    simp_rw mem_Ioi at ⊢ hr,
    rw ←mem_smul_set_iff_inv_smul_mem₀ hr.ne' at hx,
    have := smul_pos (inv_pos.2 ha') hr,
    refine ⟨a⁻¹ • r, ⟨this, _⟩, smul_inv_smul₀ ha'.ne' _⟩,
    rwa [←mem_smul_set_iff_inv_smul_mem₀ this.ne', smul_assoc,
      mem_smul_set_iff_inv_smul_mem₀ (inv_ne_zero ha'.ne'), inv_inv] },
  { rintro ⟨r, ⟨hr, hx⟩, rfl⟩,
    rw mem_Ioi at ⊢ hr,
    rw ←mem_smul_set_iff_inv_smul_mem₀ hr.ne' at hx,
    have := smul_pos ha' hr,
    refine ⟨this, _⟩,
    rw [←mem_smul_set_iff_inv_smul_mem₀ this.ne', smul_assoc],
    exact smul_mem_smul_set hx }
end

lemma gauge_smul_left_of_nonneg [mul_action_with_zero α E] [smul_comm_class α ℝ ℝ]
  [is_scalar_tower α ℝ ℝ] [is_scalar_tower α ℝ E] {s : set E} {a : α} (ha : 0 ≤ a) :
  gauge (a • s) = a⁻¹ • gauge s :=
begin
  obtain rfl | ha' := ha.eq_or_lt,
  { rw [inv_zero, zero_smul, gauge_of_subset_zero (zero_smul_set_subset _)] },
  ext,
  rw [gauge_def', pi.smul_apply, gauge_def', ←real.Inf_smul_of_nonneg (inv_nonneg.2 ha)],
  congr' 1,
  ext r,
  simp_rw [set.mem_smul_set, set.mem_sep_eq],
  split,
  { rintro ⟨hr, y, hy, h⟩,
    simp_rw [mem_Ioi] at ⊢ hr,
    refine ⟨a • r, ⟨smul_pos ha' hr, _⟩, inv_smul_smul₀ ha'.ne' _⟩,
    rwa [smul_inv₀, smul_assoc, ←h, inv_smul_smul₀ ha'.ne'] },
  { rintro ⟨r, ⟨hr, hx⟩, rfl⟩,
    rw mem_Ioi at ⊢ hr,
    have := smul_pos ha' hr,
    refine ⟨smul_pos (inv_pos.2 ha') hr, r⁻¹ • x, hx, _⟩,
    rw [smul_inv₀, smul_assoc, inv_inv] }
end

lemma gauge_smul_left [module α E] [smul_comm_class α ℝ ℝ] [is_scalar_tower α ℝ ℝ]
  [is_scalar_tower α ℝ E] {s : set E} (symmetric : ∀ x ∈ s, -x ∈ s) (a : α) :
  gauge (a • s) = |a|⁻¹ • gauge s :=
begin
  rw ←gauge_smul_left_of_nonneg (abs_nonneg a),
  obtain h | h := abs_choice a,
  { rw h },
  { rw [h, set.neg_smul_set, ←set.smul_set_neg],
    congr,
    ext y,
    refine ⟨symmetric _, λ hy, _⟩,
    rw ←neg_neg y,
    exact symmetric _ hy },
  { apply_instance }
end

end linear_ordered_field

section is_R_or_C
variables [is_R_or_C 𝕜] [module 𝕜 E] [is_scalar_tower ℝ 𝕜 E]

lemma gauge_norm_smul (hs : balanced 𝕜 s) (r : 𝕜) (x : E) : gauge s (∥r∥ • x) = gauge s (r • x) :=
begin
  rw @is_R_or_C.real_smul_eq_coe_smul 𝕜,
  obtain rfl | hr := eq_or_ne r 0,
  { simp only [norm_zero, is_R_or_C.of_real_zero] },
  unfold gauge,
  congr' with θ,
  refine and_congr_right (λ hθ, (hs.smul _).mem_smul_iff _),
  rw [is_R_or_C.norm_of_real, norm_norm],
end

/-- If `s` is balanced, then the Minkowski functional is ℂ-homogeneous. -/
lemma gauge_smul (hs : balanced 𝕜 s) (r : 𝕜) (x : E) : gauge s (r • x) = ∥r∥ * gauge s x :=
by { rw [←smul_eq_mul, ←gauge_smul_of_nonneg (norm_nonneg r), gauge_norm_smul hs], apply_instance }

end is_R_or_C

section topological_space
variables [topological_space E] [has_continuous_smul ℝ E]

lemma interior_subset_gauge_lt_one (s : set E) : interior s ⊆ {x | gauge s x < 1} :=
begin
  intros x hx,
  let f : ℝ → E := λ t, t • x,
  have hf : continuous f,
  { continuity },
  let s' := f ⁻¹' (interior s),
  have hs' : is_open s' := hf.is_open_preimage _ is_open_interior,
  have one_mem : (1 : ℝ) ∈ s',
  { simpa only [s', f, set.mem_preimage, one_smul] },
  obtain ⟨ε, hε₀, hε⟩ := (metric.nhds_basis_closed_ball.1 _).1
    (is_open_iff_mem_nhds.1 hs' 1 one_mem),
  rw real.closed_ball_eq_Icc at hε,
  have hε₁ : 0 < 1 + ε := hε₀.trans (lt_one_add ε),
  have : (1 + ε)⁻¹ < 1,
  { rw inv_lt_one_iff,
    right,
    linarith },
  refine (gauge_le_of_mem (inv_nonneg.2 hε₁.le) _).trans_lt this,
  rw mem_inv_smul_set_iff₀ hε₁.ne',
  exact interior_subset
    (hε ⟨(sub_le_self _ hε₀.le).trans ((le_add_iff_nonneg_right _).2 hε₀.le), le_rfl⟩),
end

lemma gauge_lt_one_eq_self_of_open (hs₁ : convex ℝ s) (hs₀ : (0 : E) ∈ s) (hs₂ : is_open s) :
  {x | gauge s x < 1} = s :=
begin
  refine (gauge_lt_one_subset_self hs₁ ‹_› $ absorbent_nhds_zero $ hs₂.mem_nhds hs₀).antisymm _,
  convert interior_subset_gauge_lt_one s,
  exact hs₂.interior_eq.symm,
end

lemma gauge_lt_one_of_mem_of_open (hs₁ : convex ℝ s) (hs₀ : (0 : E) ∈ s) (hs₂ : is_open s)
  {x : E} (hx : x ∈ s) :
  gauge s x < 1 :=
by rwa ←gauge_lt_one_eq_self_of_open hs₁ hs₀ hs₂ at hx

lemma gauge_lt_of_mem_smul (x : E) (ε : ℝ) (hε : 0 < ε) (hs₀ : (0 : E) ∈ s)
  (hs₁ : convex ℝ s) (hs₂ : is_open s) (hx : x ∈ ε • s) :
  gauge s x < ε :=
begin
  have : ε⁻¹ • x ∈ s,
  { rwa ←mem_smul_set_iff_inv_smul_mem₀ hε.ne' },
  have h_gauge_lt := gauge_lt_one_of_mem_of_open hs₁ hs₀ hs₂ this,
  rwa [gauge_smul_of_nonneg (inv_nonneg.2 hε.le), smul_eq_mul, inv_mul_lt_iff hε, mul_one]
    at h_gauge_lt,
  apply_instance
end

end topological_space

lemma gauge_add_le (hs : convex ℝ s) (absorbs : absorbent ℝ s) (x y : E) :
  gauge s (x + y) ≤ gauge s x + gauge s y :=
begin
  refine le_of_forall_pos_lt_add (λ ε hε, _),
  obtain ⟨a, ha, ha', hx⟩ := exists_lt_of_gauge_lt absorbs
    (lt_add_of_pos_right (gauge s x) (half_pos hε)),
  obtain ⟨b, hb, hb', hy⟩ := exists_lt_of_gauge_lt absorbs
    (lt_add_of_pos_right (gauge s y) (half_pos hε)),
  rw mem_smul_set_iff_inv_smul_mem₀ ha.ne' at hx,
  rw mem_smul_set_iff_inv_smul_mem₀ hb.ne' at hy,
  suffices : gauge s (x + y) ≤ a + b,
  { linarith },
  have hab : 0 < a + b := add_pos ha hb,
  apply gauge_le_of_mem hab.le,
  have := convex_iff_div.1 hs hx hy ha.le hb.le hab,
  rwa [smul_smul, smul_smul, ←mul_div_right_comm, ←mul_div_right_comm, mul_inv_cancel ha.ne',
    mul_inv_cancel hb.ne', ←smul_add, one_div, ←mem_smul_set_iff_inv_smul_mem₀ hab.ne'] at this,
end

section is_R_or_C
variables [is_R_or_C 𝕜] [module 𝕜 E] [is_scalar_tower ℝ 𝕜 E]

/-- `gauge s` as a seminorm when `s` is  balanced, convex and absorbent. -/
@[simps] def gauge_seminorm (hs₀ : balanced 𝕜 s)  (hs₁ : convex ℝ s) (hs₂ : absorbent ℝ s) :
  seminorm 𝕜 E :=
seminorm.of (gauge s) (gauge_add_le hs₁ hs₂) (gauge_smul hs₀)

variables {hs₀ : balanced 𝕜 s} {hs₁ : convex ℝ s} {hs₂ : absorbent ℝ s} [topological_space E]
  [has_continuous_smul ℝ E]

lemma gauge_seminorm_lt_one_of_open (hs : is_open s) {x : E} (hx : x ∈ s) :
  gauge_seminorm hs₀ hs₁ hs₂ x < 1 :=
gauge_lt_one_of_mem_of_open hs₁ hs₂.zero_mem hs hx

lemma gauge_seminorm_ball_one (hs : is_open s) :
  (gauge_seminorm hs₀ hs₁ hs₂).ball 0 1 = s :=
begin
  rw seminorm.ball_zero_eq,
  exact gauge_lt_one_eq_self_of_open hs₁ hs₂.zero_mem hs
end

end is_R_or_C

/-- Any seminorm arises as the gauge of its unit ball. -/
@[simp] protected lemma seminorm.gauge_ball (p : seminorm ℝ E) : gauge (p.ball 0 1) = p :=
begin
  ext,
  obtain hp | hp := {r : ℝ | 0 < r ∧ x ∈ r • p.ball 0 1}.eq_empty_or_nonempty,
  { rw [gauge, hp, real.Inf_empty],
    by_contra,
    have hpx : 0 < p x := (map_nonneg _ _).lt_of_ne h,
    have hpx₂ : 0 < 2 * p x := mul_pos zero_lt_two hpx,
    refine hp.subset ⟨hpx₂, (2 * p x)⁻¹ • x, _, smul_inv_smul₀ hpx₂.ne' _⟩,
    rw [p.mem_ball_zero, map_smul_eq_mul, real.norm_eq_abs, abs_of_pos (inv_pos.2 hpx₂),
      inv_mul_lt_iff hpx₂, mul_one],
    exact lt_mul_of_one_lt_left hpx one_lt_two },
  refine is_glb.cInf_eq ⟨λ r, _, λ r hr, le_of_forall_pos_le_add $ λ ε hε, _⟩ hp,
  { rintro ⟨hr, y, hy, rfl⟩,
    rw p.mem_ball_zero at hy,
    rw [map_smul_eq_mul, real.norm_eq_abs, abs_of_pos hr],
    exact mul_le_of_le_one_right hr.le hy.le },
<<<<<<< HEAD
  { have hpε : 0 < p x + ε := by positivity,
=======
  { have hpε : 0 < p x + ε := add_pos_of_nonneg_of_pos (map_nonneg _ _) hε,
>>>>>>> 3a0b839b
    refine hr ⟨hpε, (p x + ε)⁻¹ • x, _, smul_inv_smul₀ hpε.ne' _⟩,
    rw [p.mem_ball_zero, map_smul_eq_mul, real.norm_eq_abs, abs_of_pos (inv_pos.2 hpε),
      inv_mul_lt_iff hpε, mul_one],
    exact lt_add_of_pos_right _ hε }
end

lemma seminorm.gauge_seminorm_ball (p : seminorm ℝ E) :
  gauge_seminorm (p.balanced_ball_zero 1) (p.convex_ball 0 1)
    (p.absorbent_ball_zero zero_lt_one) = p := fun_like.coe_injective p.gauge_ball

end add_comm_group

section norm
variables [seminormed_add_comm_group E] [normed_space ℝ E] {s : set E} {r : ℝ} {x : E}

lemma gauge_unit_ball (x : E) : gauge (metric.ball (0 : E) 1) x = ∥x∥ :=
begin
  obtain rfl | hx := eq_or_ne x 0,
  { rw [norm_zero, gauge_zero] },
  refine (le_of_forall_pos_le_add $ λ ε hε, _).antisymm _,
  { have : 0 < ∥x∥ + ε := by positivity,
    refine gauge_le_of_mem this.le _,
    rw [smul_ball this.ne', smul_zero, real.norm_of_nonneg this.le, mul_one, mem_ball_zero_iff],
    exact lt_add_of_pos_right _ hε },
  refine le_gauge_of_not_mem balanced_ball_zero.star_convex
    (absorbent_ball_zero zero_lt_one).absorbs (λ h, _),
  obtain hx' | hx' := eq_or_ne (∥x∥) 0,
  { rw hx' at h,
    exact hx (zero_smul_set_subset _ h) },
  { rw [mem_smul_set_iff_inv_smul_mem₀ hx', mem_ball_zero_iff, norm_smul, norm_inv, norm_norm,
      inv_mul_cancel hx'] at h,
    exact lt_irrefl _ h }
end

lemma gauge_ball (hr : 0 < r) (x : E) : gauge (metric.ball (0 : E) r) x = ∥x∥ / r :=
begin
  rw [←smul_unit_ball_of_pos hr, gauge_smul_left, pi.smul_apply, gauge_unit_ball, smul_eq_mul,
    abs_of_nonneg hr.le, div_eq_inv_mul],
  simp_rw [mem_ball_zero_iff, norm_neg],
  exact λ _, id,
end

lemma mul_gauge_le_norm (hs : metric.ball (0 : E) r ⊆ s) : r * gauge s x ≤ ∥x∥ :=
begin
  obtain hr | hr := le_or_lt r 0,
  { exact (mul_nonpos_of_nonpos_of_nonneg hr $ gauge_nonneg _).trans (norm_nonneg _) },
  rw [mul_comm, ←le_div_iff hr, ←gauge_ball hr],
  exact gauge_mono (absorbent_ball_zero hr) hs x,
end

end norm<|MERGE_RESOLUTION|>--- conflicted
+++ resolved
@@ -415,11 +415,7 @@
     rw p.mem_ball_zero at hy,
     rw [map_smul_eq_mul, real.norm_eq_abs, abs_of_pos hr],
     exact mul_le_of_le_one_right hr.le hy.le },
-<<<<<<< HEAD
   { have hpε : 0 < p x + ε := by positivity,
-=======
-  { have hpε : 0 < p x + ε := add_pos_of_nonneg_of_pos (map_nonneg _ _) hε,
->>>>>>> 3a0b839b
     refine hr ⟨hpε, (p x + ε)⁻¹ • x, _, smul_inv_smul₀ hpε.ne' _⟩,
     rw [p.mem_ball_zero, map_smul_eq_mul, real.norm_eq_abs, abs_of_pos (inv_pos.2 hpε),
       inv_mul_lt_iff hpε, mul_one],
