/-
Copyright (c) 2019 Yury Kudriashov. All rights reserved.
Released under Apache 2.0 license as described in the file LICENSE.
Authors: Yury Kudriashov
-/
import analysis.convex.basic
import algebra.big_operators.order

/-!
# Linear combinations

This file defines linear combinations of points in a semimodule and proves results about convex
combinations.

Convex combinations in a semimodule can be modelled as linear combinations with nonnegative
coefficients summing to `1`. In an affine space, they can be modelled through affine combinations.

In a vector space, both coincide but it is still an open question whether we can make the two ways
to derive `convex_combination` definitionally equal.

## Main declarations

* `finset.linear_combination`: Center of mass of a finite family of points.

## TODO

Change `finset.linear_combination : finset ι → (ι → E) → (ι → 𝕜) → E` to
`linear_combination : (ι → E) →ₗ[𝕜] (ι →₀ 𝕜) →ₗ[𝕜] E`. Same goes for `finset.affine_combination`.

Ultimately, this file should be about `convex_combination`, which will generalize both
`affine_combination` and `linear_combination`. The latter should find a home in `linear_algebra`.
-/

open set
open_locale big_operators classical

<<<<<<< HEAD
namespace finset

/-- Linear combination of a finite collection of points with prescribed weights. -/
def linear_combination {𝕜 E ι : Type*} [ordered_semiring 𝕜] [add_comm_monoid E] [module 𝕜 E]
  (s : finset ι) (p : ι → E) (w : ι → 𝕜) : E :=
∑ i in s, w i • p i
=======
universes u u'
variables {R E F ι ι' : Type*}
  [linear_ordered_field R] [add_comm_group E] [module R E] [add_comm_group F] [module R F]
  {s : set E}

/-- Center of mass of a finite collection of points with prescribed weights.
Note that we require neither `0 ≤ w i` nor `∑ w = 1`. -/
def finset.center_mass (t : finset ι) (w : ι → R) (z : ι → E) : E :=
(∑ i in t, w i)⁻¹ • (∑ i in t, w i • z i)

variables (i j : ι) (c : R) (t : finset ι) (w : ι → R) (z : ι → E)
>>>>>>> 981f8baa

section ordered_semiring
variables {𝕜 E ι ι' : Type*} [ordered_semiring 𝕜] [add_comm_monoid E] [module 𝕜 E]
  (i j : ι) (c : 𝕜) (s : finset ι) (p : ι → E) (w : ι → 𝕜)

lemma linear_combination_empty : (∅ : finset ι).linear_combination p w = 0 :=
by simp only [linear_combination, sum_empty, smul_zero]

lemma linear_combination_pair (hne : i ≠ j) :
  ({i, j} : finset ι).linear_combination p w = w i • p i + w j • p j :=
by rw [linear_combination, sum_pair hne]

variable {w}

lemma linear_combination_singleton :
  ({i} : finset ι).linear_combination p w = w i • p i :=
by rw [linear_combination, sum_singleton]

lemma linear_combination_insert (ha : i ∉ s) :
  (insert i s).linear_combination p w = w i • p i + s.linear_combination p w :=
by rw [linear_combination, linear_combination, sum_insert ha]

lemma linear_combination_const_left (x : E) :
  s.linear_combination (λ _, x) w = (∑ i in s, w i) • x :=
by rw [linear_combination, finset.sum_smul]

/-- A convex combination of two centers of mass is a center of mass as well. This version
deals with two different index types. -/
<<<<<<< HEAD
lemma linear_combination_segment' (s : finset ι) (t : finset ι') (ws : ι → 𝕜) (ps : ι → E)
  (wt : ι' → 𝕜) (pt : ι' → E) (a b : 𝕜) :
  a • s.linear_combination ps ws + b • t.linear_combination pt wt =
    (s.map function.embedding.inl ∪ t.map function.embedding.inr).linear_combination
      (sum.elim ps pt)
      (sum.elim (λ i, a * ws i) (λ j, b * wt j)) :=
=======
lemma finset.center_mass_segment'
  (s : finset ι) (t : finset ι') (ws : ι → R) (zs : ι → E) (wt : ι' → R) (zt : ι' → E)
  (hws : ∑ i in s, ws i = 1) (hwt : ∑ i in t, wt i = 1) (a b : R) (hab : a + b = 1) :
  a • s.center_mass ws zs + b • t.center_mass wt zt =
    (s.map function.embedding.inl ∪ t.map function.embedding.inr).center_mass
      (sum.elim (λ i, a * ws i) (λ j, b * wt j))
      (sum.elim zs zt) :=
>>>>>>> 981f8baa
begin
  unfold linear_combination,
  rw [smul_sum, smul_sum, ← sum_sum_elim],
  { congr' with ⟨⟩; simp only [sum.elim_inl, sum.elim_inr, mul_smul] }
end

/-- A convex combination of two centers of mass is a center of mass as well. This version
works if two centers of mass share the set of original points. -/
<<<<<<< HEAD
lemma linear_combination_segment (s : finset ι) (w₁ w₂ : ι → 𝕜) (p : ι → E) (a b : 𝕜) :
  a • s.linear_combination p w₁ + b • s.linear_combination p w₂ =
    s.linear_combination p (λ i, a * w₁ i + b * w₂ i) :=
=======
lemma finset.center_mass_segment
  (s : finset ι) (w₁ w₂ : ι → R) (z : ι → E)
  (hw₁ : ∑ i in s, w₁ i = 1) (hw₂ : ∑ i in s, w₂ i = 1) (a b : R) (hab : a + b = 1) :
  a • s.center_mass w₁ z + b • s.center_mass w₂ z =
    s.center_mass (λ i, a * w₁ i + b * w₂ i) z :=
have hw : ∑ i in s, (a * w₁ i + b * w₂ i) = 1,
  by simp only [mul_sum.symm, sum_add_distrib, mul_one, *],
by simp only [finset.center_mass_eq_of_sum_1, smul_sum, sum_add_distrib, add_smul, mul_smul, *]

lemma finset.center_mass_ite_eq (hi : i ∈ t) :
  t.center_mass (λ j, if (i = j) then (1 : R) else 0) z = z i :=
>>>>>>> 981f8baa
begin
  unfold linear_combination,
  simp only [linear_combination, smul_sum, sum_add_distrib, add_smul, mul_smul, *],
end

lemma linear_combination_ite_eq (hi : i ∈ s) :
  s.linear_combination p (λ j, if (i = j) then (1 : 𝕜) else 0) = p i :=
begin
  rw linear_combination,
  transitivity ∑ j in s, if (i = j) then p i else 0,
  { congr' with i, split_ifs, exacts [h ▸ one_smul _ _, zero_smul _ _] },
  { rw [sum_ite_eq, if_pos hi] }
end

lemma linear_combination_smul_right :
  s.linear_combination p (c • w) = c • s.linear_combination p w :=
by simp_rw [linear_combination, smul_sum, pi.smul_apply, smul_assoc]

variables {s w}

lemma linear_combination_subset {t : finset ι} (ht : s ⊆ t)
  (h : ∀ i ∈ t, i ∉ s → w i = 0) :
  s.linear_combination p w = t.linear_combination p w :=
begin
  rw [linear_combination, linear_combination],
  exact sum_subset ht (λ i hit his, by rw [h i hit his, zero_smul]),
end

lemma linear_combination_filter_ne_zero :
  (s.filter (λ i, w i ≠ 0)).linear_combination p w = s.linear_combination p w :=
linear_combination_subset p (filter_subset _ _) $ λ i hit hit',
  by simpa only [hit, mem_filter, true_and, ne.def, not_not] using hit'

variables {p} {t : set E}

end ordered_semiring

section ordered_comm_semiring
variables {𝕜 E ι ι' : Type*} [ordered_comm_semiring 𝕜] [add_comm_monoid E] [module 𝕜 E]
  (c : 𝕜) (s : finset ι) (p : ι → E) {w : ι → 𝕜}

<<<<<<< HEAD
lemma linear_combination_smul_left :
  s.linear_combination (c • p) w = c • s.linear_combination p w :=
by simp_rw [linear_combination, smul_sum, pi.smul_apply, smul_comm c]

end ordered_comm_semiring

section linear_ordered_field
variables {𝕜 E ι ι' : Type*} [linear_ordered_field 𝕜] [add_comm_monoid E] [module 𝕜 E]
  {s : set E} {t : finset ι} {p : ι → E} {w : ι → 𝕜}

lemma linear_combination_normalize (hw : ∑ i in t, w i ≠ 0) :
  t.linear_combination p w = (∑ i in t, w i) • t.linear_combination p ((∑ i in t, w i)⁻¹ • w) :=
by rw [linear_combination_smul_right, smul_inv_smul' hw]

lemma linear_combination_normalize_weight_sum (hw : ∑ i in t, w i ≠ 0) :
  ∑ i in t, ((∑ i in t, w i)⁻¹ • w) i = 1 :=
by { simp_rw pi.smul_apply, rw [←smul_sum, smul_eq_mul, inv_mul_cancel hw] }

lemma linear_combination_normalize_weight_nonneg (hw : ∀ i ∈ t, 0 ≤ w i) (i : ι) (hi : i ∈ t) :
  (0 : 𝕜) ≤ ((∑ i in t, w i)⁻¹ • w) i :=
=======
/-- The center of mass of a finite subset of a convex set belongs to the set
provided that all weights are non-negative, and the total weight is positive. -/
lemma convex.center_mass_mem (hs : convex R s) :
  (∀ i ∈ t, 0 ≤ w i) → (0 < ∑ i in t, w i) → (∀ i ∈ t, z i ∈ s) → t.center_mass w z ∈ s :=
>>>>>>> 981f8baa
begin
  rw [pi.smul_apply, smul_eq_mul],
  exact mul_nonneg (inv_nonneg.2 $ sum_nonneg hw) (hw i hi),
end

/-- The linear combination of a finite subset of a convex set belongs to the set
provided that all weights are non-negative, and the total weight is `1`. -/
lemma _root_.convex.linear_combination_mem (hs : convex 𝕜 s) :
  (∀ i ∈ t, 0 ≤ w i) → (∑ i in t, w i = 1) → (∀ i ∈ t, p i ∈ s) → t.linear_combination p w ∈ s :=
begin
  induction t using finset.induction with i t hi ht generalizing w, { simp [lt_irrefl] },
  intros h₀ h₁ hmem,
  have hpi : p i ∈ s, from hmem _ (mem_insert_self _ _),
  have ht₀ : ∀ j ∈ t, 0 ≤ w j, from λ j hj, h₀ j $ mem_insert_of_mem hj,
  rw [sum_insert hi] at h₁,
  rw linear_combination_insert _ _ _ hi,
  by_cases hsum_t : ∑ j in t, w j = 0,
  { have wt : ∀ j ∈ t, w j = 0, from (sum_eq_zero_iff_of_nonneg ht₀).1 hsum_t,
    have wp : t.linear_combination p w = 0, from sum_eq_zero (λ i hi, by simp [wt i hi]),
    rw [hsum_t, add_zero] at h₁,
    rw [wp, add_zero, h₁, one_smul],
    exact hpi },
  rw linear_combination_normalize hsum_t,
  refine hs hpi _ (h₀ _ (mem_insert_self _ _)) (sum_nonneg ht₀) h₁,
  refine ht (λ j hj, _) _ (λ j hj, hmem _ (mem_insert_of_mem hj)),
  { dsimp,
    exact mul_nonneg (inv_nonneg.2 (sum_nonneg ht₀)) (ht₀ j hj) },
  { simp_rw [pi.smul_apply, ←smul_sum, smul_eq_mul, inv_mul_cancel hsum_t] }
end

<<<<<<< HEAD
lemma _root_.convex.linear_combination_mem' (hs : convex 𝕜 s) (h₀ : ∀ i ∈ t, 0 ≤ w i)
  (h₁ : ∑ i in t, w i ≠ 0) (hp : ∀ i ∈ t, p i ∈ s) :
  (∑ i in t, w i)⁻¹ • t.linear_combination p w ∈ s :=
begin
  rw [linear_combination_normalize h₁, inv_smul_smul' h₁],
  refine hs.linear_combination_mem (λ i hi, mul_nonneg (inv_nonneg.2 $ sum_nonneg h₀)
    (h₀ i hi)) _ hp,
  simp_rw [pi.smul_apply, ←smul_sum, smul_eq_mul, inv_mul_cancel h₁]
end

lemma _root_.convex_iff_linear_combination_mem :
  convex 𝕜 s ↔
    (∀ (t : finset E) (w : E → 𝕜),
      (∀ i ∈ t, 0 ≤ w i) → ∑ i in t, w i = 1 → (∀ x ∈ t, x ∈ s) → ∑ x in t, w x • x ∈ s) :=
=======
lemma convex.sum_mem (hs : convex R s) (h₀ : ∀ i ∈ t, 0 ≤ w i) (h₁ : ∑ i in t, w i = 1)
  (hz : ∀ i ∈ t, z i ∈ s) :
  ∑ i in t, w i • z i ∈ s :=
by simpa only [h₁, center_mass, inv_one, one_smul] using
  hs.center_mass_mem h₀ (h₁.symm ▸ zero_lt_one) hz

lemma convex_iff_sum_mem :
  convex R s ↔
    (∀ (t : finset E) (w : E → R),
      (∀ i ∈ t, 0 ≤ w i) → ∑ i in t, w i = 1 → (∀ x ∈ t, x ∈ s) → ∑ x in t, w x • x ∈ s ) :=
>>>>>>> 981f8baa
begin
  refine ⟨λ hs t w hw₀ hw₁ hts, hs.linear_combination_mem hw₀ hw₁ hts, _⟩,
  intros h x y hx hy a b ha hb hab,
  by_cases h_cases: x = y,
  { rw [h_cases, ←add_smul, hab, one_smul], exact hy },
  { convert h {x, y} (λ p, if p = y then b else a) _ _ _,
    { simp only [sum_pair h_cases, if_neg h_cases, if_pos rfl] },
    { simp_intros i hi,
      cases hi; subst i; simp [ha, hb, if_neg h_cases] },
    { simp only [sum_pair h_cases, if_neg h_cases, if_pos rfl, hab] },
    { simp_intros i hi,
      cases hi; subst i; simp [hx, hy, if_neg h_cases] } }
end

<<<<<<< HEAD
lemma linear_combination_mem_convex_hull (t : finset ι) {w : ι → 𝕜} (hw₀ : ∀ i ∈ t, 0 ≤ w i)
  (hwt : ∑ i in t, w i = 1) {p : ι → E} (hp : ∀ i ∈ t, p i ∈ s) :
  t.linear_combination p w ∈ convex_hull 𝕜 s :=
(convex_convex_hull 𝕜 s).linear_combination_mem hw₀ hwt (λ i hi, subset_convex_hull 𝕜 s $ hp i hi)

-- TODO : Do we need other versions of the next lemma?

/-- Convex hull of `s` is equal to the set of all linear combinations with sum `1` of `finset`s `t`
where `p '' t ⊆ s`. This version allows finsets in any type in any universe. -/
lemma _root_.convex_hull_eq (s : set E) :
  convex_hull 𝕜 s = {x : E | ∃ (ι : Type*) (t : finset ι) (w : ι → 𝕜) (p : ι → E)
    (hw₀ : ∀ i ∈ t, 0 ≤ w i) (hw₁ : ∑ i in t, w i = 1) (hp : ∀ i ∈ t, p i ∈ s),
    t.linear_combination p w = x} :=
=======
lemma finset.center_mass_mem_convex_hull (t : finset ι) {w : ι → R} (hw₀ : ∀ i ∈ t, 0 ≤ w i)
  (hws : 0 < ∑ i in t, w i) {z : ι → E} (hz : ∀ i ∈ t, z i ∈ s) :
  t.center_mass w z ∈ convex_hull R s :=
(convex_convex_hull R s).center_mass_mem hw₀ hws (λ i hi, subset_convex_hull R s $ hz i hi)

-- TODO : Do we need other versions of the next lemma?

/-- Convex hull of `s` is equal to the set of all centers of masses of `finset`s `t`, `z '' t ⊆ s`.
This version allows finsets in any type in any universe. -/
lemma convex_hull_eq (s : set E) :
  convex_hull R s = {x : E | ∃ (ι : Type u') (t : finset ι) (w : ι → R) (z : ι → E)
    (hw₀ : ∀ i ∈ t, 0 ≤ w i) (hw₁ : ∑ i in t, w i = 1) (hz : ∀ i ∈ t, z i ∈ s),
    t.center_mass w z = x} :=
>>>>>>> 981f8baa
begin
  refine (convex_hull_min _ _).antisymm _,
  { intros x hx,
    use [punit, {punit.star}, λ _, 1, λ _, x, λ _ _, zero_le_one,
      finset.sum_singleton, λ _ _, hx],
    simp only [finset.linear_combination, finset.sum_singleton, inv_one, one_smul] },
  { rintros x y ⟨ι, sx, wx, zx, hwx₀, hwx₁, hzx, rfl⟩ ⟨ι', sy, wy, zy, hwy₀, hwy₁, hzy, rfl⟩
      a b ha hb hab,
    rw [finset.linear_combination_segment' _ _ _ _ _ _ _ _],
    refine ⟨_, _, _, _, _, _, _, rfl⟩,
    { rintros i hi,
      rw [finset.mem_union, finset.mem_map, finset.mem_map] at hi,
      obtain ⟨j, hj, rfl⟩ | ⟨j, hj, rfl⟩ := hi,
      { simp only [sum.elim_inl, function.embedding.inl_apply],
        exact mul_nonneg ha (hwx₀ j hj) },
      { simp only [sum.elim_inr, function.embedding.inr_apply],
        exact mul_nonneg hb (hwy₀ j hj) } },
    { simp [finset.sum_sum_elim, finset.mul_sum.symm, *] },
    { intros i hi,
      rw [finset.mem_union, finset.mem_map, finset.mem_map] at hi,
      rcases hi with ⟨j, hj, rfl⟩|⟨j, hj, rfl⟩; apply_rules [hzx, hzy] } },
  { rintros _ ⟨ι, t, w, z, hw₀, hw₁, hp, rfl⟩,
    exact t.linear_combination_mem_convex_hull hw₀ hw₁ hp }
end

<<<<<<< HEAD
protected lemma convex_hull_eq (s : finset E) :
  convex_hull 𝕜 ↑s = {x : E | ∃ (w : E → 𝕜) (hw₀ : ∀ y ∈ s, 0 ≤ w y) (hw₁ : ∑ y in s, w y = 1),
    s.linear_combination id w = x} :=
=======
lemma finset.convex_hull_eq (s : finset E) :
  convex_hull R ↑s = {x : E | ∃ (w : E → R) (hw₀ : ∀ y ∈ s, 0 ≤ w y) (hw₁ : ∑ y in s, w y = 1),
    s.center_mass w id = x} :=
>>>>>>> 981f8baa
begin
  refine (convex_hull_min _ _).antisymm _,
  { intros x hx,
    rw [finset.mem_coe] at hx,
    refine ⟨_, _, _, finset.linear_combination_ite_eq _ _ id hx⟩,
    { intros, split_ifs, exacts [zero_le_one, le_refl 0] },
    { rw [finset.sum_ite_eq, if_pos hx] } },
  { rintro x y ⟨wx, hwx₀, hwx₁, rfl⟩ ⟨wy, hwy₀, hwy₁, rfl⟩ a b ha hb hab,
    rw [finset.linear_combination_segment _ _ _ _ _ _],
    refine ⟨_, _, _, rfl⟩,
    { rintros i hi,
      apply_rules [add_nonneg, mul_nonneg, hwx₀, hwy₀], },
    { simp only [finset.sum_add_distrib, finset.mul_sum.symm, mul_one, *] } },
  { rintros _ ⟨w, hw₀, hw₁, rfl⟩,
    exact s.linear_combination_mem_convex_hull (λ x hx, hw₀ _ hx)
      hw₁ (λ x hx, hx) }
end

<<<<<<< HEAD
lemma _root_.set.finite.convex_hull_eq {s : set E} (hs : finite s) :
  convex_hull 𝕜 s = {x : E | ∃ (w : E → 𝕜) (hw₀ : ∀ y ∈ s, 0 ≤ w y)
    (hw₁ : ∑ y in hs.to_finset, w y = 1), hs.to_finset.linear_combination id w = x} :=
=======
lemma set.finite.convex_hull_eq {s : set E} (hs : finite s) :
  convex_hull R s = {x : E | ∃ (w : E → R) (hw₀ : ∀ y ∈ s, 0 ≤ w y)
    (hw₁ : ∑ y in hs.to_finset, w y = 1), hs.to_finset.center_mass w id = x} :=
>>>>>>> 981f8baa
by simpa only [set.finite.coe_to_finset, set.finite.mem_to_finset, exists_prop]
  using hs.to_finset.convex_hull_eq

/-- A weak version of Carathéodory's theorem. -/
<<<<<<< HEAD
lemma _root_.convex_hull_eq_union_convex_hull_finite_subsets (s : set E) :
  convex_hull 𝕜 s = ⋃ (t : finset E) (w : ↑t ⊆ s), convex_hull 𝕜 ↑t :=
=======
lemma convex_hull_eq_union_convex_hull_finite_subsets (s : set E) :
  convex_hull R s = ⋃ (t : finset E) (w : ↑t ⊆ s), convex_hull R ↑t :=
>>>>>>> 981f8baa
begin
  refine set.subset.antisymm _ _,
  { rw convex_hull_eq,
    rintros x ⟨ι, t, w, p, hw₀, hw₁, hp, rfl⟩,
    simp only [mem_Union],
    refine ⟨t.image p, _, _⟩,
    { rw [coe_image, set.image_subset_iff],
      exact hp },
    { apply t.linear_combination_mem_convex_hull hw₀,
      { simp only [hw₁, zero_lt_one] },
      { exact λ i hi, finset.mem_coe.2 (finset.mem_image_of_mem _ hi) } } },
   { exact Union_subset (λ i, Union_subset convex_hull_mono) }
end

end linear_ordered_field
end finset

/-! ### `std_simplex` -/

<<<<<<< HEAD
section linear_ordered_field
variables (𝕜 E ι : Type*) [linear_ordered_field 𝕜] [add_comm_monoid E] [module 𝕜 E] [fintype ι]
  (s : finset ι)
=======
variables (ι) [fintype ι] {f : ι → R}
>>>>>>> 981f8baa

/-- `std_simplex ι` is the convex hull of the canonical basis in `ι → 𝕜`. -/
lemma convex_hull_basis_eq_std_simplex :
<<<<<<< HEAD
  convex_hull 𝕜 (range $ λ(i j:ι), if i = j then (1:𝕜) else (0 : 𝕜)) = std_simplex 𝕜 ι :=
begin
  refine (convex_hull_min _ (convex_std_simplex 𝕜 ι)).antisymm _,
  { rintros _ ⟨i, rfl⟩,
    exact ite_eq_mem_std_simplex 𝕜 i },
=======
  convex_hull R (range $ λ(i j:ι), if i = j then (1:R) else 0) = std_simplex ι R :=
begin
  refine subset.antisymm (convex_hull_min _ (convex_std_simplex ι R)) _,
  { rintros _ ⟨i, rfl⟩,
    exact ite_eq_mem_std_simplex R i },
>>>>>>> 981f8baa
  { rintros w ⟨hw₀, hw₁⟩,
    rw [pi_eq_sum_univ w],
    exact finset.univ.linear_combination_mem_convex_hull (λ i hi, hw₀ i)
      hw₁ (λ i hi, mem_range_self i) }
end

variables {𝕜 E ι}

/-- The convex hull of a finite set is the image of the standard simplex in `s → 𝕜`
under the linear map sending each function `w` to `∑ x in s, w x • x`.

Since we have no sums over finite sets, we use sum over `@finset.univ _ hs.fintype`.
The map is defined in terms of operations on `(s → 𝕜) →ₗ[𝕜] 𝕜` so that later we will not need
to prove that this map is linear. -/
lemma set.finite.convex_hull_eq_image {s : set E} (hs : finite s) :
<<<<<<< HEAD
  convex_hull 𝕜 s = by haveI := hs.fintype; exact
    (⇑(∑ x : s, (@linear_map.proj 𝕜 s _ (λ i, 𝕜) _ _ x).smul_right x.1)) '' (std_simplex 𝕜 s) :=
=======
  convex_hull R s = by haveI := hs.fintype; exact
    (⇑(∑ x : s, (@linear_map.proj R s _ (λ i, R) _ _ x).smul_right x.1)) '' (std_simplex s R) :=
>>>>>>> 981f8baa
begin
  rw [← convex_hull_basis_eq_std_simplex, ← linear_map.convex_hull_image, ← set.range_comp, (∘)],
  apply congr_arg,
  convert subtype.range_coe.symm,
  ext x,
  simp [linear_map.sum_apply, ite_smul, finset.filter_eq]
end

/-- All values of a function `f ∈ std_simplex ι` belong to `[0, 1]`. -/
<<<<<<< HEAD
lemma mem_Icc_of_mem_std_simplex {f : ι → 𝕜} (hf : f ∈ std_simplex 𝕜 ι) (x) :
  f x ∈ Icc (0 : 𝕜) 1 :=
⟨hf.1 x, hf.2 ▸ finset.single_le_sum (λ y hy, hf.1 y) (finset.mem_univ x)⟩

end linear_ordered_field
=======
lemma mem_Icc_of_mem_std_simplex (hf : f ∈ std_simplex ι R) (x) :
  f x ∈ Icc (0 : R) 1 :=
⟨hf.1 x, hf.2 ▸ finset.single_le_sum (λ y hy, hf.1 y) (finset.mem_univ x)⟩
>>>>>>> 981f8baa
<|MERGE_RESOLUTION|>--- conflicted
+++ resolved
@@ -7,41 +7,24 @@
 import algebra.big_operators.order
 
 /-!
-# Linear combinations
-
-This file defines linear combinations of points in a semimodule and proves results about convex
-combinations.
-
-Convex combinations in a semimodule can be modelled as linear combinations with nonnegative
-coefficients summing to `1`. In an affine space, they can be modelled through affine combinations.
-
-In a vector space, both coincide but it is still an open question whether we can make the two ways
-to derive `convex_combination` definitionally equal.
+# Convex combinations
+
+This file defines convex combinations of points in a vector space.
 
 ## Main declarations
 
-* `finset.linear_combination`: Center of mass of a finite family of points.
-
-## TODO
-
-Change `finset.linear_combination : finset ι → (ι → E) → (ι → 𝕜) → E` to
-`linear_combination : (ι → E) →ₗ[𝕜] (ι →₀ 𝕜) →ₗ[𝕜] E`. Same goes for `finset.affine_combination`.
-
-Ultimately, this file should be about `convex_combination`, which will generalize both
-`affine_combination` and `linear_combination`. The latter should find a home in `linear_algebra`.
+* `finset.center_mass`: Center of mass of a finite family of points.
+
+## Implementation notes
+
+We divide by the sum of the weights in the definition of `finset.center_mass` because of the way
+mathematical arguments go: one doesn't change weights, but merely adds some. This also makes a few
+lemmas unconditional on the sum of the weights being `1`.
 -/
 
 open set
 open_locale big_operators classical
 
-<<<<<<< HEAD
-namespace finset
-
-/-- Linear combination of a finite collection of points with prescribed weights. -/
-def linear_combination {𝕜 E ι : Type*} [ordered_semiring 𝕜] [add_comm_monoid E] [module 𝕜 E]
-  (s : finset ι) (p : ι → E) (w : ι → 𝕜) : E :=
-∑ i in s, w i • p i
-=======
 universes u u'
 variables {R E F ι ι' : Type*}
   [linear_ordered_field R] [add_comm_group E] [module R E] [add_comm_group F] [module R F]
@@ -53,43 +36,39 @@
 (∑ i in t, w i)⁻¹ • (∑ i in t, w i • z i)
 
 variables (i j : ι) (c : R) (t : finset ι) (w : ι → R) (z : ι → E)
->>>>>>> 981f8baa
-
-section ordered_semiring
-variables {𝕜 E ι ι' : Type*} [ordered_semiring 𝕜] [add_comm_monoid E] [module 𝕜 E]
-  (i j : ι) (c : 𝕜) (s : finset ι) (p : ι → E) (w : ι → 𝕜)
-
-lemma linear_combination_empty : (∅ : finset ι).linear_combination p w = 0 :=
-by simp only [linear_combination, sum_empty, smul_zero]
-
-lemma linear_combination_pair (hne : i ≠ j) :
-  ({i, j} : finset ι).linear_combination p w = w i • p i + w j • p j :=
-by rw [linear_combination, sum_pair hne]
+
+open finset
+
+lemma finset.center_mass_empty : (∅ : finset ι).center_mass w z = 0 :=
+by simp only [center_mass, sum_empty, smul_zero]
+
+lemma finset.center_mass_pair (hne : i ≠ j) :
+  ({i, j} : finset ι).center_mass w z = (w i / (w i + w j)) • z i + (w j / (w i + w j)) • z j :=
+by simp only [center_mass, sum_pair hne, smul_add, (mul_smul _ _ _).symm, div_eq_inv_mul]
 
 variable {w}
 
-lemma linear_combination_singleton :
-  ({i} : finset ι).linear_combination p w = w i • p i :=
-by rw [linear_combination, sum_singleton]
-
-lemma linear_combination_insert (ha : i ∉ s) :
-  (insert i s).linear_combination p w = w i • p i + s.linear_combination p w :=
-by rw [linear_combination, linear_combination, sum_insert ha]
-
-lemma linear_combination_const_left (x : E) :
-  s.linear_combination (λ _, x) w = (∑ i in s, w i) • x :=
-by rw [linear_combination, finset.sum_smul]
+lemma finset.center_mass_insert (ha : i ∉ t) (hw : ∑ j in t, w j ≠ 0) :
+  (insert i t).center_mass w z = (w i / (w i + ∑ j in t, w j)) • z i +
+    ((∑ j in t, w j) / (w i + ∑ j in t, w j)) • t.center_mass w z :=
+begin
+  simp only [center_mass, sum_insert ha, smul_add, (mul_smul _ _ _).symm, ← div_eq_inv_mul],
+  congr' 2,
+  rw [div_mul_eq_mul_div, mul_inv_cancel hw, one_div]
+end
+
+lemma finset.center_mass_singleton (hw : w i ≠ 0) : ({i} : finset ι).center_mass w z = z i :=
+by rw [center_mass, sum_singleton, sum_singleton, ← mul_smul, inv_mul_cancel hw, one_smul]
+
+lemma finset.center_mass_eq_of_sum_1 (hw : ∑ i in t, w i = 1) :
+  t.center_mass w z = ∑ i in t, w i • z i :=
+by simp only [finset.center_mass, hw, inv_one, one_smul]
+
+lemma finset.center_mass_smul : t.center_mass w (λ i, c • z i) = c • t.center_mass w z :=
+by simp only [finset.center_mass, finset.smul_sum, (mul_smul _ _ _).symm, mul_comm c, mul_assoc]
 
 /-- A convex combination of two centers of mass is a center of mass as well. This version
 deals with two different index types. -/
-<<<<<<< HEAD
-lemma linear_combination_segment' (s : finset ι) (t : finset ι') (ws : ι → 𝕜) (ps : ι → E)
-  (wt : ι' → 𝕜) (pt : ι' → E) (a b : 𝕜) :
-  a • s.linear_combination ps ws + b • t.linear_combination pt wt =
-    (s.map function.embedding.inl ∪ t.map function.embedding.inr).linear_combination
-      (sum.elim ps pt)
-      (sum.elim (λ i, a * ws i) (λ j, b * wt j)) :=
-=======
 lemma finset.center_mass_segment'
   (s : finset ι) (t : finset ι') (ws : ι → R) (zs : ι → E) (wt : ι' → R) (zt : ι' → E)
   (hws : ∑ i in s, ws i = 1) (hwt : ∑ i in t, wt i = 1) (a b : R) (hab : a + b = 1) :
@@ -97,20 +76,15 @@
     (s.map function.embedding.inl ∪ t.map function.embedding.inr).center_mass
       (sum.elim (λ i, a * ws i) (λ j, b * wt j))
       (sum.elim zs zt) :=
->>>>>>> 981f8baa
-begin
-  unfold linear_combination,
-  rw [smul_sum, smul_sum, ← sum_sum_elim],
-  { congr' with ⟨⟩; simp only [sum.elim_inl, sum.elim_inr, mul_smul] }
+begin
+  rw [s.center_mass_eq_of_sum_1 _ hws, t.center_mass_eq_of_sum_1 _ hwt,
+    smul_sum, smul_sum, ← finset.sum_sum_elim, finset.center_mass_eq_of_sum_1],
+  { congr' with ⟨⟩; simp only [sum.elim_inl, sum.elim_inr, mul_smul] },
+  { rw [sum_sum_elim, ← mul_sum, ← mul_sum, hws, hwt, mul_one, mul_one, hab] }
 end
 
 /-- A convex combination of two centers of mass is a center of mass as well. This version
 works if two centers of mass share the set of original points. -/
-<<<<<<< HEAD
-lemma linear_combination_segment (s : finset ι) (w₁ w₂ : ι → 𝕜) (p : ι → E) (a b : 𝕜) :
-  a • s.linear_combination p w₁ + b • s.linear_combination p w₂ =
-    s.linear_combination p (λ i, a * w₁ i + b * w₂ i) :=
-=======
 lemma finset.center_mass_segment
   (s : finset ι) (w₁ w₂ : ι → R) (z : ι → E)
   (hw₁ : ∑ i in s, w₁ i = 1) (hw₂ : ∑ i in s, w₂ i = 1) (a b : R) (hab : a + b = 1) :
@@ -122,121 +96,57 @@
 
 lemma finset.center_mass_ite_eq (hi : i ∈ t) :
   t.center_mass (λ j, if (i = j) then (1 : R) else 0) z = z i :=
->>>>>>> 981f8baa
-begin
-  unfold linear_combination,
-  simp only [linear_combination, smul_sum, sum_add_distrib, add_smul, mul_smul, *],
-end
-
-lemma linear_combination_ite_eq (hi : i ∈ s) :
-  s.linear_combination p (λ j, if (i = j) then (1 : 𝕜) else 0) = p i :=
-begin
-  rw linear_combination,
-  transitivity ∑ j in s, if (i = j) then p i else 0,
+begin
+  rw [finset.center_mass_eq_of_sum_1],
+  transitivity ∑ j in t, if (i = j) then z i else 0,
   { congr' with i, split_ifs, exacts [h ▸ one_smul _ _, zero_smul _ _] },
+  { rw [sum_ite_eq, if_pos hi] },
   { rw [sum_ite_eq, if_pos hi] }
 end
 
-lemma linear_combination_smul_right :
-  s.linear_combination p (c • w) = c • s.linear_combination p w :=
-by simp_rw [linear_combination, smul_sum, pi.smul_apply, smul_assoc]
-
-variables {s w}
-
-lemma linear_combination_subset {t : finset ι} (ht : s ⊆ t)
-  (h : ∀ i ∈ t, i ∉ s → w i = 0) :
-  s.linear_combination p w = t.linear_combination p w :=
-begin
-  rw [linear_combination, linear_combination],
-  exact sum_subset ht (λ i hit his, by rw [h i hit his, zero_smul]),
-end
-
-lemma linear_combination_filter_ne_zero :
-  (s.filter (λ i, w i ≠ 0)).linear_combination p w = s.linear_combination p w :=
-linear_combination_subset p (filter_subset _ _) $ λ i hit hit',
+variables {t w}
+
+lemma finset.center_mass_subset {t' : finset ι} (ht : t ⊆ t')
+  (h : ∀ i ∈ t', i ∉ t → w i = 0) :
+  t.center_mass w z = t'.center_mass w z :=
+begin
+  rw [center_mass, sum_subset ht h, smul_sum, center_mass, smul_sum],
+  apply sum_subset ht,
+  assume i hit' hit,
+  rw [h i hit' hit, zero_smul, smul_zero]
+end
+
+lemma finset.center_mass_filter_ne_zero :
+  (t.filter (λ i, w i ≠ 0)).center_mass w z = t.center_mass w z :=
+finset.center_mass_subset z (filter_subset _ _) $ λ i hit hit',
   by simpa only [hit, mem_filter, true_and, ne.def, not_not] using hit'
 
-variables {p} {t : set E}
-
-end ordered_semiring
-
-section ordered_comm_semiring
-variables {𝕜 E ι ι' : Type*} [ordered_comm_semiring 𝕜] [add_comm_monoid E] [module 𝕜 E]
-  (c : 𝕜) (s : finset ι) (p : ι → E) {w : ι → 𝕜}
-
-<<<<<<< HEAD
-lemma linear_combination_smul_left :
-  s.linear_combination (c • p) w = c • s.linear_combination p w :=
-by simp_rw [linear_combination, smul_sum, pi.smul_apply, smul_comm c]
-
-end ordered_comm_semiring
-
-section linear_ordered_field
-variables {𝕜 E ι ι' : Type*} [linear_ordered_field 𝕜] [add_comm_monoid E] [module 𝕜 E]
-  {s : set E} {t : finset ι} {p : ι → E} {w : ι → 𝕜}
-
-lemma linear_combination_normalize (hw : ∑ i in t, w i ≠ 0) :
-  t.linear_combination p w = (∑ i in t, w i) • t.linear_combination p ((∑ i in t, w i)⁻¹ • w) :=
-by rw [linear_combination_smul_right, smul_inv_smul' hw]
-
-lemma linear_combination_normalize_weight_sum (hw : ∑ i in t, w i ≠ 0) :
-  ∑ i in t, ((∑ i in t, w i)⁻¹ • w) i = 1 :=
-by { simp_rw pi.smul_apply, rw [←smul_sum, smul_eq_mul, inv_mul_cancel hw] }
-
-lemma linear_combination_normalize_weight_nonneg (hw : ∀ i ∈ t, 0 ≤ w i) (i : ι) (hi : i ∈ t) :
-  (0 : 𝕜) ≤ ((∑ i in t, w i)⁻¹ • w) i :=
-=======
+variable {z}
+
 /-- The center of mass of a finite subset of a convex set belongs to the set
 provided that all weights are non-negative, and the total weight is positive. -/
 lemma convex.center_mass_mem (hs : convex R s) :
   (∀ i ∈ t, 0 ≤ w i) → (0 < ∑ i in t, w i) → (∀ i ∈ t, z i ∈ s) → t.center_mass w z ∈ s :=
->>>>>>> 981f8baa
-begin
-  rw [pi.smul_apply, smul_eq_mul],
-  exact mul_nonneg (inv_nonneg.2 $ sum_nonneg hw) (hw i hi),
-end
-
-/-- The linear combination of a finite subset of a convex set belongs to the set
-provided that all weights are non-negative, and the total weight is `1`. -/
-lemma _root_.convex.linear_combination_mem (hs : convex 𝕜 s) :
-  (∀ i ∈ t, 0 ≤ w i) → (∑ i in t, w i = 1) → (∀ i ∈ t, p i ∈ s) → t.linear_combination p w ∈ s :=
-begin
-  induction t using finset.induction with i t hi ht generalizing w, { simp [lt_irrefl] },
-  intros h₀ h₁ hmem,
-  have hpi : p i ∈ s, from hmem _ (mem_insert_self _ _),
-  have ht₀ : ∀ j ∈ t, 0 ≤ w j, from λ j hj, h₀ j $ mem_insert_of_mem hj,
-  rw [sum_insert hi] at h₁,
-  rw linear_combination_insert _ _ _ hi,
+begin
+  induction t using finset.induction with i t hi ht, { simp [lt_irrefl] },
+  intros h₀ hpos hmem,
+  have zi : z i ∈ s, from hmem _ (mem_insert_self _ _),
+  have hs₀ : ∀ j ∈ t, 0 ≤ w j, from λ j hj, h₀ j $ mem_insert_of_mem hj,
+  rw [sum_insert hi] at hpos,
   by_cases hsum_t : ∑ j in t, w j = 0,
-  { have wt : ∀ j ∈ t, w j = 0, from (sum_eq_zero_iff_of_nonneg ht₀).1 hsum_t,
-    have wp : t.linear_combination p w = 0, from sum_eq_zero (λ i hi, by simp [wt i hi]),
-    rw [hsum_t, add_zero] at h₁,
-    rw [wp, add_zero, h₁, one_smul],
-    exact hpi },
-  rw linear_combination_normalize hsum_t,
-  refine hs hpi _ (h₀ _ (mem_insert_self _ _)) (sum_nonneg ht₀) h₁,
-  refine ht (λ j hj, _) _ (λ j hj, hmem _ (mem_insert_of_mem hj)),
-  { dsimp,
-    exact mul_nonneg (inv_nonneg.2 (sum_nonneg ht₀)) (ht₀ j hj) },
-  { simp_rw [pi.smul_apply, ←smul_sum, smul_eq_mul, inv_mul_cancel hsum_t] }
-end
-
-<<<<<<< HEAD
-lemma _root_.convex.linear_combination_mem' (hs : convex 𝕜 s) (h₀ : ∀ i ∈ t, 0 ≤ w i)
-  (h₁ : ∑ i in t, w i ≠ 0) (hp : ∀ i ∈ t, p i ∈ s) :
-  (∑ i in t, w i)⁻¹ • t.linear_combination p w ∈ s :=
-begin
-  rw [linear_combination_normalize h₁, inv_smul_smul' h₁],
-  refine hs.linear_combination_mem (λ i hi, mul_nonneg (inv_nonneg.2 $ sum_nonneg h₀)
-    (h₀ i hi)) _ hp,
-  simp_rw [pi.smul_apply, ←smul_sum, smul_eq_mul, inv_mul_cancel h₁]
-end
-
-lemma _root_.convex_iff_linear_combination_mem :
-  convex 𝕜 s ↔
-    (∀ (t : finset E) (w : E → 𝕜),
-      (∀ i ∈ t, 0 ≤ w i) → ∑ i in t, w i = 1 → (∀ x ∈ t, x ∈ s) → ∑ x in t, w x • x ∈ s) :=
-=======
+  { have ws : ∀ j ∈ t, w j = 0, from (sum_eq_zero_iff_of_nonneg hs₀).1 hsum_t,
+    have wz : ∑ j in t, w j • z j = 0, from sum_eq_zero (λ i hi, by simp [ws i hi]),
+    simp only [center_mass, sum_insert hi, wz, hsum_t, add_zero],
+    simp only [hsum_t, add_zero] at hpos,
+    rw [← mul_smul, inv_mul_cancel (ne_of_gt hpos), one_smul],
+    exact zi },
+  { rw [finset.center_mass_insert _ _ _ hi hsum_t],
+    refine convex_iff_div.1 hs zi (ht hs₀ _ _) _ (sum_nonneg hs₀) hpos,
+    { exact lt_of_le_of_ne (sum_nonneg hs₀) (ne.symm hsum_t) },
+    { intros j hj, exact hmem j (mem_insert_of_mem hj) },
+    { exact h₀ _ (mem_insert_self _ _) } }
+end
+
 lemma convex.sum_mem (hs : convex R s) (h₀ : ∀ i ∈ t, 0 ≤ w i) (h₁ : ∑ i in t, w i = 1)
   (hz : ∀ i ∈ t, z i ∈ s) :
   ∑ i in t, w i • z i ∈ s :=
@@ -247,13 +157,12 @@
   convex R s ↔
     (∀ (t : finset E) (w : E → R),
       (∀ i ∈ t, 0 ≤ w i) → ∑ i in t, w i = 1 → (∀ x ∈ t, x ∈ s) → ∑ x in t, w x • x ∈ s ) :=
->>>>>>> 981f8baa
-begin
-  refine ⟨λ hs t w hw₀ hw₁ hts, hs.linear_combination_mem hw₀ hw₁ hts, _⟩,
+begin
+  refine ⟨λ hs t w hw₀ hw₁ hts, hs.sum_mem hw₀ hw₁ hts, _⟩,
   intros h x y hx hy a b ha hb hab,
   by_cases h_cases: x = y,
   { rw [h_cases, ←add_smul, hab, one_smul], exact hy },
-  { convert h {x, y} (λ p, if p = y then b else a) _ _ _,
+  { convert h {x, y} (λ z, if z = y then b else a) _ _ _,
     { simp only [sum_pair h_cases, if_neg h_cases, if_pos rfl] },
     { simp_intros i hi,
       cases hi; subst i; simp [ha, hb, if_neg h_cases] },
@@ -262,21 +171,6 @@
       cases hi; subst i; simp [hx, hy, if_neg h_cases] } }
 end
 
-<<<<<<< HEAD
-lemma linear_combination_mem_convex_hull (t : finset ι) {w : ι → 𝕜} (hw₀ : ∀ i ∈ t, 0 ≤ w i)
-  (hwt : ∑ i in t, w i = 1) {p : ι → E} (hp : ∀ i ∈ t, p i ∈ s) :
-  t.linear_combination p w ∈ convex_hull 𝕜 s :=
-(convex_convex_hull 𝕜 s).linear_combination_mem hw₀ hwt (λ i hi, subset_convex_hull 𝕜 s $ hp i hi)
-
--- TODO : Do we need other versions of the next lemma?
-
-/-- Convex hull of `s` is equal to the set of all linear combinations with sum `1` of `finset`s `t`
-where `p '' t ⊆ s`. This version allows finsets in any type in any universe. -/
-lemma _root_.convex_hull_eq (s : set E) :
-  convex_hull 𝕜 s = {x : E | ∃ (ι : Type*) (t : finset ι) (w : ι → 𝕜) (p : ι → E)
-    (hw₀ : ∀ i ∈ t, 0 ≤ w i) (hw₁ : ∑ i in t, w i = 1) (hp : ∀ i ∈ t, p i ∈ s),
-    t.linear_combination p w = x} :=
-=======
 lemma finset.center_mass_mem_convex_hull (t : finset ι) {w : ι → R} (hw₀ : ∀ i ∈ t, 0 ≤ w i)
   (hws : 0 < ∑ i in t, w i) {z : ι → E} (hz : ∀ i ∈ t, z i ∈ s) :
   t.center_mass w z ∈ convex_hull R s :=
@@ -290,143 +184,101 @@
   convex_hull R s = {x : E | ∃ (ι : Type u') (t : finset ι) (w : ι → R) (z : ι → E)
     (hw₀ : ∀ i ∈ t, 0 ≤ w i) (hw₁ : ∑ i in t, w i = 1) (hz : ∀ i ∈ t, z i ∈ s),
     t.center_mass w z = x} :=
->>>>>>> 981f8baa
-begin
-  refine (convex_hull_min _ _).antisymm _,
+begin
+  refine subset.antisymm (convex_hull_min _ _) _,
   { intros x hx,
     use [punit, {punit.star}, λ _, 1, λ _, x, λ _ _, zero_le_one,
       finset.sum_singleton, λ _ _, hx],
-    simp only [finset.linear_combination, finset.sum_singleton, inv_one, one_smul] },
+    simp only [finset.center_mass, finset.sum_singleton, inv_one, one_smul] },
   { rintros x y ⟨ι, sx, wx, zx, hwx₀, hwx₁, hzx, rfl⟩ ⟨ι', sy, wy, zy, hwy₀, hwy₁, hzy, rfl⟩
       a b ha hb hab,
-    rw [finset.linear_combination_segment' _ _ _ _ _ _ _ _],
+    rw [finset.center_mass_segment' _ _ _ _ _ _ hwx₁ hwy₁ _ _ hab],
     refine ⟨_, _, _, _, _, _, _, rfl⟩,
     { rintros i hi,
       rw [finset.mem_union, finset.mem_map, finset.mem_map] at hi,
-      obtain ⟨j, hj, rfl⟩ | ⟨j, hj, rfl⟩ := hi,
-      { simp only [sum.elim_inl, function.embedding.inl_apply],
-        exact mul_nonneg ha (hwx₀ j hj) },
-      { simp only [sum.elim_inr, function.embedding.inr_apply],
-        exact mul_nonneg hb (hwy₀ j hj) } },
+      rcases hi with ⟨j, hj, rfl⟩|⟨j, hj, rfl⟩;
+        simp only [sum.elim_inl, sum.elim_inr];
+        apply_rules [mul_nonneg, hwx₀, hwy₀] },
     { simp [finset.sum_sum_elim, finset.mul_sum.symm, *] },
     { intros i hi,
       rw [finset.mem_union, finset.mem_map, finset.mem_map] at hi,
       rcases hi with ⟨j, hj, rfl⟩|⟨j, hj, rfl⟩; apply_rules [hzx, hzy] } },
-  { rintros _ ⟨ι, t, w, z, hw₀, hw₁, hp, rfl⟩,
-    exact t.linear_combination_mem_convex_hull hw₀ hw₁ hp }
-end
-
-<<<<<<< HEAD
-protected lemma convex_hull_eq (s : finset E) :
-  convex_hull 𝕜 ↑s = {x : E | ∃ (w : E → 𝕜) (hw₀ : ∀ y ∈ s, 0 ≤ w y) (hw₁ : ∑ y in s, w y = 1),
-    s.linear_combination id w = x} :=
-=======
+  { rintros _ ⟨ι, t, w, z, hw₀, hw₁, hz, rfl⟩,
+    exact t.center_mass_mem_convex_hull hw₀ (hw₁.symm ▸ zero_lt_one) hz }
+end
+
 lemma finset.convex_hull_eq (s : finset E) :
   convex_hull R ↑s = {x : E | ∃ (w : E → R) (hw₀ : ∀ y ∈ s, 0 ≤ w y) (hw₁ : ∑ y in s, w y = 1),
     s.center_mass w id = x} :=
->>>>>>> 981f8baa
-begin
-  refine (convex_hull_min _ _).antisymm _,
+begin
+  refine subset.antisymm (convex_hull_min _ _) _,
   { intros x hx,
     rw [finset.mem_coe] at hx,
-    refine ⟨_, _, _, finset.linear_combination_ite_eq _ _ id hx⟩,
+    refine ⟨_, _, _, finset.center_mass_ite_eq _ _ _ hx⟩,
     { intros, split_ifs, exacts [zero_le_one, le_refl 0] },
     { rw [finset.sum_ite_eq, if_pos hx] } },
-  { rintro x y ⟨wx, hwx₀, hwx₁, rfl⟩ ⟨wy, hwy₀, hwy₁, rfl⟩ a b ha hb hab,
-    rw [finset.linear_combination_segment _ _ _ _ _ _],
+  { rintros x y ⟨wx, hwx₀, hwx₁, rfl⟩ ⟨wy, hwy₀, hwy₁, rfl⟩
+      a b ha hb hab,
+    rw [finset.center_mass_segment _ _ _ _ hwx₁ hwy₁ _ _ hab],
     refine ⟨_, _, _, rfl⟩,
     { rintros i hi,
       apply_rules [add_nonneg, mul_nonneg, hwx₀, hwy₀], },
     { simp only [finset.sum_add_distrib, finset.mul_sum.symm, mul_one, *] } },
   { rintros _ ⟨w, hw₀, hw₁, rfl⟩,
-    exact s.linear_combination_mem_convex_hull (λ x hx, hw₀ _ hx)
-      hw₁ (λ x hx, hx) }
-end
-
-<<<<<<< HEAD
-lemma _root_.set.finite.convex_hull_eq {s : set E} (hs : finite s) :
-  convex_hull 𝕜 s = {x : E | ∃ (w : E → 𝕜) (hw₀ : ∀ y ∈ s, 0 ≤ w y)
-    (hw₁ : ∑ y in hs.to_finset, w y = 1), hs.to_finset.linear_combination id w = x} :=
-=======
+    exact s.center_mass_mem_convex_hull (λ x hx, hw₀ _ hx)
+      (hw₁.symm ▸ zero_lt_one) (λ x hx, hx) }
+end
+
 lemma set.finite.convex_hull_eq {s : set E} (hs : finite s) :
   convex_hull R s = {x : E | ∃ (w : E → R) (hw₀ : ∀ y ∈ s, 0 ≤ w y)
     (hw₁ : ∑ y in hs.to_finset, w y = 1), hs.to_finset.center_mass w id = x} :=
->>>>>>> 981f8baa
 by simpa only [set.finite.coe_to_finset, set.finite.mem_to_finset, exists_prop]
   using hs.to_finset.convex_hull_eq
 
 /-- A weak version of Carathéodory's theorem. -/
-<<<<<<< HEAD
-lemma _root_.convex_hull_eq_union_convex_hull_finite_subsets (s : set E) :
-  convex_hull 𝕜 s = ⋃ (t : finset E) (w : ↑t ⊆ s), convex_hull 𝕜 ↑t :=
-=======
 lemma convex_hull_eq_union_convex_hull_finite_subsets (s : set E) :
   convex_hull R s = ⋃ (t : finset E) (w : ↑t ⊆ s), convex_hull R ↑t :=
->>>>>>> 981f8baa
-begin
-  refine set.subset.antisymm _ _,
+begin
+  refine subset.antisymm _ _,
   { rw convex_hull_eq,
-    rintros x ⟨ι, t, w, p, hw₀, hw₁, hp, rfl⟩,
+    rintros x ⟨ι, t, w, z, hw₀, hw₁, hz, rfl⟩,
     simp only [mem_Union],
-    refine ⟨t.image p, _, _⟩,
+    refine ⟨t.image z, _, _⟩,
     { rw [coe_image, set.image_subset_iff],
-      exact hp },
-    { apply t.linear_combination_mem_convex_hull hw₀,
+      exact hz },
+    { apply t.center_mass_mem_convex_hull hw₀,
       { simp only [hw₁, zero_lt_one] },
       { exact λ i hi, finset.mem_coe.2 (finset.mem_image_of_mem _ hi) } } },
-   { exact Union_subset (λ i, Union_subset convex_hull_mono) }
-end
-
-end linear_ordered_field
-end finset
+   { exact Union_subset (λ i, Union_subset convex_hull_mono), },
+end
 
 /-! ### `std_simplex` -/
 
-<<<<<<< HEAD
-section linear_ordered_field
-variables (𝕜 E ι : Type*) [linear_ordered_field 𝕜] [add_comm_monoid E] [module 𝕜 E] [fintype ι]
-  (s : finset ι)
-=======
 variables (ι) [fintype ι] {f : ι → R}
->>>>>>> 981f8baa
-
-/-- `std_simplex ι` is the convex hull of the canonical basis in `ι → 𝕜`. -/
+
+/-- `std_simplex R ι` is the convex hull of the canonical basis in `ι → R`. -/
 lemma convex_hull_basis_eq_std_simplex :
-<<<<<<< HEAD
-  convex_hull 𝕜 (range $ λ(i j:ι), if i = j then (1:𝕜) else (0 : 𝕜)) = std_simplex 𝕜 ι :=
-begin
-  refine (convex_hull_min _ (convex_std_simplex 𝕜 ι)).antisymm _,
-  { rintros _ ⟨i, rfl⟩,
-    exact ite_eq_mem_std_simplex 𝕜 i },
-=======
-  convex_hull R (range $ λ(i j:ι), if i = j then (1:R) else 0) = std_simplex ι R :=
-begin
-  refine subset.antisymm (convex_hull_min _ (convex_std_simplex ι R)) _,
+  convex_hull R (range $ λ(i j:ι), if i = j then (1:R) else 0) = std_simplex R ι :=
+begin
+  refine subset.antisymm (convex_hull_min _ (convex_std_simplex R ι)) _,
   { rintros _ ⟨i, rfl⟩,
     exact ite_eq_mem_std_simplex R i },
->>>>>>> 981f8baa
   { rintros w ⟨hw₀, hw₁⟩,
-    rw [pi_eq_sum_univ w],
-    exact finset.univ.linear_combination_mem_convex_hull (λ i hi, hw₀ i)
-      hw₁ (λ i hi, mem_range_self i) }
-end
-
-variables {𝕜 E ι}
-
-/-- The convex hull of a finite set is the image of the standard simplex in `s → 𝕜`
+    rw [pi_eq_sum_univ w, ← finset.univ.center_mass_eq_of_sum_1 _ hw₁],
+    exact finset.univ.center_mass_mem_convex_hull (λ i hi, hw₀ i)
+      (hw₁.symm ▸ zero_lt_one) (λ i hi, mem_range_self i) }
+end
+
+variable {ι}
+
+/-- The convex hull of a finite set is the image of the standard simplex in `s → ℝ`
 under the linear map sending each function `w` to `∑ x in s, w x • x`.
-
 Since we have no sums over finite sets, we use sum over `@finset.univ _ hs.fintype`.
-The map is defined in terms of operations on `(s → 𝕜) →ₗ[𝕜] 𝕜` so that later we will not need
+The map is defined in terms of operations on `(s → ℝ) →ₗ[ℝ] ℝ` so that later we will not need
 to prove that this map is linear. -/
 lemma set.finite.convex_hull_eq_image {s : set E} (hs : finite s) :
-<<<<<<< HEAD
-  convex_hull 𝕜 s = by haveI := hs.fintype; exact
-    (⇑(∑ x : s, (@linear_map.proj 𝕜 s _ (λ i, 𝕜) _ _ x).smul_right x.1)) '' (std_simplex 𝕜 s) :=
-=======
   convex_hull R s = by haveI := hs.fintype; exact
     (⇑(∑ x : s, (@linear_map.proj R s _ (λ i, R) _ _ x).smul_right x.1)) '' (std_simplex s R) :=
->>>>>>> 981f8baa
 begin
   rw [← convex_hull_basis_eq_std_simplex, ← linear_map.convex_hull_image, ← set.range_comp, (∘)],
   apply congr_arg,
@@ -436,14 +288,6 @@
 end
 
 /-- All values of a function `f ∈ std_simplex ι` belong to `[0, 1]`. -/
-<<<<<<< HEAD
-lemma mem_Icc_of_mem_std_simplex {f : ι → 𝕜} (hf : f ∈ std_simplex 𝕜 ι) (x) :
-  f x ∈ Icc (0 : 𝕜) 1 :=
-⟨hf.1 x, hf.2 ▸ finset.single_le_sum (λ y hy, hf.1 y) (finset.mem_univ x)⟩
-
-end linear_ordered_field
-=======
-lemma mem_Icc_of_mem_std_simplex (hf : f ∈ std_simplex ι R) (x) :
+lemma mem_Icc_of_mem_std_simplex (hf : f ∈ std_simplex R ι) (x) :
   f x ∈ Icc (0 : R) 1 :=
-⟨hf.1 x, hf.2 ▸ finset.single_le_sum (λ y hy, hf.1 y) (finset.mem_univ x)⟩
->>>>>>> 981f8baa
+⟨hf.1 x, hf.2 ▸ finset.single_le_sum (λ y hy, hf.1 y) (finset.mem_univ x)⟩