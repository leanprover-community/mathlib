/-
Copyright (c) 2019 Yury Kudriashov. All rights reserved.
Released under Apache 2.0 license as described in the file LICENSE.
Authors: Yury Kudriashov
-/
import analysis.convex.basic
import algebra.big_operators.order

/-!
# Linear combinations

This file defines linear combinations of points in a semimodule and proves results about convex
combinations.

Convex combinations in a semimodule can be modelled as linear combinations with nonnegative
coefficients summing to `1`. In an affine space, they can be modelled through affine combinations.

In a vector space, both coincide but it is still an open question whether we can make the two ways
to derive `convex_combination` definitionally equal.

## Main declarations

* `finset.linear_combination`: Center of mass of a finite family of points.

## TODO

Change `finset.linear_combination : finset ι → (ι → E) → (ι → 𝕜) → E` to
`linear_combination : (ι → E) →ₗ[𝕜] (ι →₀ 𝕜) →ₗ[𝕜] E`. Same goes for `finset.affine_combination`.

Ultimately, this file should be about `convex_combination`, which will generalize both
`affine_combination` and `linear_combination`. The latter should find a home in `linear_algebra`.
-/

open set
open_locale big_operators classical

<<<<<<< HEAD
namespace finset

/-- Linear combination of a finite collection of points with prescribed weights. -/
def linear_combination {𝕜 E ι : Type*} [ordered_semiring 𝕜] [add_comm_monoid E] [module 𝕜 E]
  (s : finset ι) (p : ι → E) (w : ι → 𝕜) : E :=
∑ i in s, w i • p i

section ordered_semiring
variables {𝕜 E ι ι' : Type*} [ordered_semiring 𝕜] [add_comm_monoid E] [module 𝕜 E]
  (i j : ι) (c : 𝕜) (s : finset ι) (p : ι → E) (w : ι → 𝕜)
=======
universes u u'
variables {R E F ι ι' : Type*}
  [linear_ordered_field R] [add_comm_group E] [module R E] [add_comm_group F] [module R F]
  {s : set E}

/-- Center of mass of a finite collection of points with prescribed weights.
Note that we require neither `0 ≤ w i` nor `∑ w = 1`. -/
def finset.center_mass (t : finset ι) (w : ι → R) (z : ι → E) : E :=
(∑ i in t, w i)⁻¹ • (∑ i in t, w i • z i)

variables (i j : ι) (c : R) (t : finset ι) (w : ι → R) (z : ι → E)
>>>>>>> 41414a3a

lemma linear_combination_empty : (∅ : finset ι).linear_combination p w = 0 :=
by simp only [linear_combination, sum_empty, smul_zero]

lemma linear_combination_pair (hne : i ≠ j) :
  ({i, j} : finset ι).linear_combination p w = w i • p i + w j • p j :=
by rw [linear_combination, sum_pair hne]

variable {w}

lemma linear_combination_singleton :
  ({i} : finset ι).linear_combination p w = w i • p i :=
by rw [linear_combination, sum_singleton]

lemma linear_combination_insert (ha : i ∉ s) :
  (insert i s).linear_combination p w = w i • p i + s.linear_combination p w :=
by rw [linear_combination, linear_combination, sum_insert ha]

lemma linear_combination_const_left (x : E) :
  s.linear_combination (λ _, x) w = (∑ i in s, w i) • x :=
by rw [linear_combination, finset.sum_smul]

/-- A convex combination of two centers of mass is a center of mass as well. This version
deals with two different index types. -/
<<<<<<< HEAD
lemma linear_combination_segment' (s : finset ι) (t : finset ι') (ws : ι → 𝕜) (ps : ι → E)
  (wt : ι' → 𝕜) (pt : ι' → E) (a b : 𝕜) :
  a • s.linear_combination ps ws + b • t.linear_combination pt wt =
    (s.map function.embedding.inl ∪ t.map function.embedding.inr).linear_combination
      (sum.elim ps pt)
      (sum.elim (λ i, a * ws i) (λ j, b * wt j)) :=
=======
lemma finset.center_mass_segment'
  (s : finset ι) (t : finset ι') (ws : ι → R) (zs : ι → E) (wt : ι' → R) (zt : ι' → E)
  (hws : ∑ i in s, ws i = 1) (hwt : ∑ i in t, wt i = 1) (a b : R) (hab : a + b = 1) :
  a • s.center_mass ws zs + b • t.center_mass wt zt =
    (s.map function.embedding.inl ∪ t.map function.embedding.inr).center_mass
      (sum.elim (λ i, a * ws i) (λ j, b * wt j))
      (sum.elim zs zt) :=
>>>>>>> 41414a3a
begin
  unfold linear_combination,
  rw [smul_sum, smul_sum, ← sum_sum_elim],
  { congr' with ⟨⟩; simp only [sum.elim_inl, sum.elim_inr, mul_smul] }
end

/-- A convex combination of two centers of mass is a center of mass as well. This version
works if two centers of mass share the set of original points. -/
<<<<<<< HEAD
lemma linear_combination_segment (s : finset ι) (w₁ w₂ : ι → 𝕜) (p : ι → E) (a b : 𝕜) :
  a • s.linear_combination p w₁ + b • s.linear_combination p w₂ =
    s.linear_combination p (λ i, a * w₁ i + b * w₂ i) :=
=======
lemma finset.center_mass_segment
  (s : finset ι) (w₁ w₂ : ι → R) (z : ι → E)
  (hw₁ : ∑ i in s, w₁ i = 1) (hw₂ : ∑ i in s, w₂ i = 1) (a b : R) (hab : a + b = 1) :
  a • s.center_mass w₁ z + b • s.center_mass w₂ z =
    s.center_mass (λ i, a * w₁ i + b * w₂ i) z :=
have hw : ∑ i in s, (a * w₁ i + b * w₂ i) = 1,
  by simp only [mul_sum.symm, sum_add_distrib, mul_one, *],
by simp only [finset.center_mass_eq_of_sum_1, smul_sum, sum_add_distrib, add_smul, mul_smul, *]

lemma finset.center_mass_ite_eq (hi : i ∈ t) :
  t.center_mass (λ j, if (i = j) then (1 : R) else 0) z = z i :=
>>>>>>> 41414a3a
begin
  unfold linear_combination,
  simp only [linear_combination, smul_sum, sum_add_distrib, add_smul, mul_smul, *],
end

lemma linear_combination_ite_eq (hi : i ∈ s) :
  s.linear_combination p (λ j, if (i = j) then (1 : 𝕜) else 0) = p i :=
begin
  rw linear_combination,
  transitivity ∑ j in s, if (i = j) then p i else 0,
  { congr' with i, split_ifs, exacts [h ▸ one_smul _ _, zero_smul _ _] },
  { rw [sum_ite_eq, if_pos hi] }
end

lemma linear_combination_smul_right :
  s.linear_combination p (c • w) = c • s.linear_combination p w :=
by simp_rw [linear_combination, smul_sum, pi.smul_apply, smul_assoc]

variables {s w}

lemma linear_combination_subset {t : finset ι} (ht : s ⊆ t)
  (h : ∀ i ∈ t, i ∉ s → w i = 0) :
  s.linear_combination p w = t.linear_combination p w :=
begin
  rw [linear_combination, linear_combination],
  exact sum_subset ht (λ i hit his, by rw [h i hit his, zero_smul]),
end

lemma linear_combination_filter_ne_zero :
  (s.filter (λ i, w i ≠ 0)).linear_combination p w = s.linear_combination p w :=
linear_combination_subset p (filter_subset _ _) $ λ i hit hit',
  by simpa only [hit, mem_filter, true_and, ne.def, not_not] using hit'

variables {p} {t : set E}

<<<<<<< HEAD
end ordered_semiring

section ordered_comm_semiring
variables {𝕜 E ι ι' : Type*} [ordered_comm_semiring 𝕜] [add_comm_monoid E] [module 𝕜 E]
  (c : 𝕜) (s : finset ι) (p : ι → E) {w : ι → 𝕜}

lemma linear_combination_smul_left :
  s.linear_combination (c • p) w = c • s.linear_combination p w :=
by simp_rw [linear_combination, smul_sum, pi.smul_apply, smul_comm c]

end ordered_comm_semiring

section linear_ordered_field
variables {𝕜 E ι ι' : Type*} [linear_ordered_field 𝕜] [add_comm_monoid E] [module 𝕜 E]
  {s : set E} {t : finset ι} {p : ι → E} {w : ι → 𝕜}

lemma linear_combination_normalize  (hw : ∑ i in t, w i ≠ 0) :
  t.linear_combination p w = (∑ i in t, w i) • t.linear_combination p ((∑ i in t, w i)⁻¹ • w) :=
by rw [linear_combination_smul_right, smul_inv_smul' hw]

/-- The linear combination of a finite subset of a convex set belongs to the set
provided that all weights are non-negative, and the total weight is `1`. -/
lemma _root_.convex.linear_combination_mem (hs : convex 𝕜 s) :
  (∀ i ∈ t, 0 ≤ w i) → (∑ i in t, w i = 1) → (∀ i ∈ t, p i ∈ s) → t.linear_combination p w ∈ s :=
=======
/-- The center of mass of a finite subset of a convex set belongs to the set
provided that all weights are non-negative, and the total weight is positive. -/
lemma convex.center_mass_mem (hs : convex R s) :
  (∀ i ∈ t, 0 ≤ w i) → (0 < ∑ i in t, w i) → (∀ i ∈ t, z i ∈ s) → t.center_mass w z ∈ s :=
>>>>>>> 41414a3a
begin
  induction t using finset.induction with i t hi ht generalizing w, { simp [lt_irrefl] },
  intros h₀ h₁ hmem,
  have hpi : p i ∈ s, from hmem _ (mem_insert_self _ _),
  have ht₀ : ∀ j ∈ t, 0 ≤ w j, from λ j hj, h₀ j $ mem_insert_of_mem hj,
  rw [sum_insert hi] at h₁,
  rw linear_combination_insert _ _ _ hi,
  by_cases hsum_t : ∑ j in t, w j = 0,
  { have wt : ∀ j ∈ t, w j = 0, from (sum_eq_zero_iff_of_nonneg ht₀).1 hsum_t,
    have wp : t.linear_combination p w = 0, from sum_eq_zero (λ i hi, by simp [wt i hi]),
    rw [hsum_t, add_zero] at h₁,
    rw [wp, add_zero, h₁, one_smul],
    exact hpi },
  rw linear_combination_normalize hsum_t,
  refine hs hpi _ (h₀ _ (mem_insert_self _ _)) (sum_nonneg ht₀) h₁,
  refine ht (λ j hj, _) _ (λ j hj, hmem _ (mem_insert_of_mem hj)),
  { dsimp,
    exact mul_nonneg (inv_nonneg.2 (sum_nonneg ht₀)) (ht₀ j hj) },
  { simp_rw [pi.smul_apply, ←smul_sum, smul_eq_mul, inv_mul_cancel hsum_t] }
end

<<<<<<< HEAD
lemma _root_.convex.linear_combination_mem' (hs : convex 𝕜 s) (h₀ : ∀ i ∈ t, 0 ≤ w i)
  (h₁ : ∑ i in t, w i ≠ 0) (hp : ∀ i ∈ t, p i ∈ s) :
  (∑ i in t, w i)⁻¹ • t.linear_combination p w ∈ s :=
begin
  rw [linear_combination_normalize h₁, inv_smul_smul' h₁],
  refine hs.linear_combination_mem (λ i hi, mul_nonneg (inv_nonneg.2 $ sum_nonneg h₀)
    (h₀ i hi)) _ hp,
  simp_rw [pi.smul_apply, ←smul_sum, smul_eq_mul, inv_mul_cancel h₁]
end

lemma _root_.convex_iff_linear_combination_mem :
  convex 𝕜 s ↔
    (∀ (t : finset E) (w : E → 𝕜),
      (∀ i ∈ t, 0 ≤ w i) → ∑ i in t, w i = 1 → (∀ x ∈ t, x ∈ s) → ∑ x in t, w x • x ∈ s) :=
=======
lemma convex.sum_mem (hs : convex R s) (h₀ : ∀ i ∈ t, 0 ≤ w i) (h₁ : ∑ i in t, w i = 1)
  (hz : ∀ i ∈ t, z i ∈ s) :
  ∑ i in t, w i • z i ∈ s :=
by simpa only [h₁, center_mass, inv_one, one_smul] using
  hs.center_mass_mem h₀ (h₁.symm ▸ zero_lt_one) hz

lemma convex_iff_sum_mem :
  convex R s ↔
    (∀ (t : finset E) (w : E → R),
      (∀ i ∈ t, 0 ≤ w i) → ∑ i in t, w i = 1 → (∀ x ∈ t, x ∈ s) → ∑ x in t, w x • x ∈ s ) :=
>>>>>>> 41414a3a
begin
  refine ⟨λ hs t w hw₀ hw₁ hts, hs.linear_combination_mem hw₀ hw₁ hts, _⟩,
  intros h x y hx hy a b ha hb hab,
  by_cases h_cases: x = y,
  { rw [h_cases, ←add_smul, hab, one_smul], exact hy },
  { convert h {x, y} (λ p, if p = y then b else a) _ _ _,
    { simp only [sum_pair h_cases, if_neg h_cases, if_pos rfl] },
    { simp_intros i hi,
      cases hi; subst i; simp [ha, hb, if_neg h_cases] },
    { simp only [sum_pair h_cases, if_neg h_cases, if_pos rfl, hab] },
    { simp_intros i hi,
      cases hi; subst i; simp [hx, hy, if_neg h_cases] } }
end

<<<<<<< HEAD
lemma linear_combination_mem_convex_hull (t : finset ι) {w : ι → 𝕜} (hw₀ : ∀ i ∈ t, 0 ≤ w i)
  (hwt : ∑ i in t, w i = 1) {p : ι → E} (hp : ∀ i ∈ t, p i ∈ s) :
  t.linear_combination p w ∈ convex_hull 𝕜 s :=
(convex_convex_hull 𝕜 s).linear_combination_mem hw₀ hwt (λ i hi, subset_convex_hull 𝕜 s $ hp i hi)

-- TODO : Do we need other versions of the next lemma?

/-- Convex hull of `s` is equal to the set of all linear combinations with sum `1` of `finset`s `t`
where `p '' t ⊆ s`. This version allows finsets in any type in any universe. -/
lemma _root_.convex_hull_eq (s : set E) :
  convex_hull 𝕜 s = {x : E | ∃ (ι : Type*) (t : finset ι) (w : ι → 𝕜) (p : ι → E)
    (hw₀ : ∀ i ∈ t, 0 ≤ w i) (hw₁ : ∑ i in t, w i = 1) (hp : ∀ i ∈ t, p i ∈ s),
    t.linear_combination p w = x} :=
=======
lemma finset.center_mass_mem_convex_hull (t : finset ι) {w : ι → R} (hw₀ : ∀ i ∈ t, 0 ≤ w i)
  (hws : 0 < ∑ i in t, w i) {z : ι → E} (hz : ∀ i ∈ t, z i ∈ s) :
  t.center_mass w z ∈ convex_hull R s :=
(convex_convex_hull R s).center_mass_mem hw₀ hws (λ i hi, subset_convex_hull R s $ hz i hi)

-- TODO : Do we need other versions of the next lemma?

/-- Convex hull of `s` is equal to the set of all centers of masses of `finset`s `t`, `z '' t ⊆ s`.
This version allows finsets in any type in any universe. -/
lemma convex_hull_eq (s : set E) :
  convex_hull R s = {x : E | ∃ (ι : Type u') (t : finset ι) (w : ι → R) (z : ι → E)
    (hw₀ : ∀ i ∈ t, 0 ≤ w i) (hw₁ : ∑ i in t, w i = 1) (hz : ∀ i ∈ t, z i ∈ s),
    t.center_mass w z = x} :=
>>>>>>> 41414a3a
begin
  refine (convex_hull_min _ _).antisymm _,
  { intros x hx,
    use [punit, {punit.star}, λ _, 1, λ _, x, λ _ _, zero_le_one,
      finset.sum_singleton, λ _ _, hx],
    simp only [finset.linear_combination, finset.sum_singleton, inv_one, one_smul] },
  { rintros x y ⟨ι, sx, wx, zx, hwx₀, hwx₁, hzx, rfl⟩ ⟨ι', sy, wy, zy, hwy₀, hwy₁, hzy, rfl⟩
      a b ha hb hab,
    rw [finset.linear_combination_segment' _ _ _ _ _ _ _ _],
    refine ⟨_, _, _, _, _, _, _, rfl⟩,
    { rintros i hi,
      rw [finset.mem_union, finset.mem_map, finset.mem_map] at hi,
      obtain ⟨j, hj, rfl⟩ | ⟨j, hj, rfl⟩ := hi,
      { simp only [sum.elim_inl, function.embedding.inl_apply],
        exact mul_nonneg ha (hwx₀ j hj) },
      { simp only [sum.elim_inr, function.embedding.inr_apply],
        exact mul_nonneg hb (hwy₀ j hj) } },
    { simp [finset.sum_sum_elim, finset.mul_sum.symm, *] },
    { intros i hi,
      rw [finset.mem_union, finset.mem_map, finset.mem_map] at hi,
      rcases hi with ⟨j, hj, rfl⟩|⟨j, hj, rfl⟩; apply_rules [hzx, hzy] } },
  { rintros _ ⟨ι, t, w, z, hw₀, hw₁, hp, rfl⟩,
    exact t.linear_combination_mem_convex_hull hw₀ hw₁ hp }
end

<<<<<<< HEAD
protected lemma convex_hull_eq (s : finset E) :
  convex_hull 𝕜 ↑s = {x : E | ∃ (w : E → 𝕜) (hw₀ : ∀ y ∈ s, 0 ≤ w y) (hw₁ : ∑ y in s, w y = 1),
    s.linear_combination id w = x} :=
=======
lemma finset.convex_hull_eq (s : finset E) :
  convex_hull R ↑s = {x : E | ∃ (w : E → R) (hw₀ : ∀ y ∈ s, 0 ≤ w y) (hw₁ : ∑ y in s, w y = 1),
    s.center_mass w id = x} :=
>>>>>>> 41414a3a
begin
  refine (convex_hull_min _ _).antisymm _,
  { intros x hx,
    rw [finset.mem_coe] at hx,
    refine ⟨_, _, _, finset.linear_combination_ite_eq _ _ id hx⟩,
    { intros, split_ifs, exacts [zero_le_one, le_refl 0] },
    { rw [finset.sum_ite_eq, if_pos hx] } },
  { rintro x y ⟨wx, hwx₀, hwx₁, rfl⟩ ⟨wy, hwy₀, hwy₁, rfl⟩ a b ha hb hab,
    rw [finset.linear_combination_segment _ _ _ _ _ _],
    refine ⟨_, _, _, rfl⟩,
    { rintros i hi,
      apply_rules [add_nonneg, mul_nonneg, hwx₀, hwy₀], },
    { simp only [finset.sum_add_distrib, finset.mul_sum.symm, mul_one, *] } },
  { rintros _ ⟨w, hw₀, hw₁, rfl⟩,
    exact s.linear_combination_mem_convex_hull (λ x hx, hw₀ _ hx)
      hw₁ (λ x hx, hx) }
end

<<<<<<< HEAD
lemma _root_.set.finite.convex_hull_eq {s : set E} (hs : finite s) :
  convex_hull 𝕜 s = {x : E | ∃ (w : E → 𝕜) (hw₀ : ∀ y ∈ s, 0 ≤ w y)
    (hw₁ : ∑ y in hs.to_finset, w y = 1), hs.to_finset.linear_combination id w = x} :=
=======
lemma set.finite.convex_hull_eq {s : set E} (hs : finite s) :
  convex_hull R s = {x : E | ∃ (w : E → R) (hw₀ : ∀ y ∈ s, 0 ≤ w y)
    (hw₁ : ∑ y in hs.to_finset, w y = 1), hs.to_finset.center_mass w id = x} :=
>>>>>>> 41414a3a
by simpa only [set.finite.coe_to_finset, set.finite.mem_to_finset, exists_prop]
  using hs.to_finset.convex_hull_eq

/-- A weak version of Carathéodory's theorem. -/
<<<<<<< HEAD
lemma _root_.convex_hull_eq_union_convex_hull_finite_subsets (s : set E) :
  convex_hull 𝕜 s = ⋃ (t : finset E) (w : ↑t ⊆ s), convex_hull 𝕜 ↑t :=
=======
lemma convex_hull_eq_union_convex_hull_finite_subsets (s : set E) :
  convex_hull R s = ⋃ (t : finset E) (w : ↑t ⊆ s), convex_hull R ↑t :=
>>>>>>> 41414a3a
begin
  refine set.subset.antisymm _ _,
  { rw convex_hull_eq,
    rintros x ⟨ι, t, w, p, hw₀, hw₁, hp, rfl⟩,
    simp only [mem_Union],
    refine ⟨t.image p, _, _⟩,
    { rw [coe_image, set.image_subset_iff],
      exact hp },
    { apply t.linear_combination_mem_convex_hull hw₀,
      { simp only [hw₁, zero_lt_one] },
      { exact λ i hi, finset.mem_coe.2 (finset.mem_image_of_mem _ hi) } } },
   { exact Union_subset (λ i, Union_subset convex_hull_mono) }
end

end linear_ordered_field
end finset

/-! ### `std_simplex` -/

<<<<<<< HEAD
section linear_ordered_field
variables (𝕜 E ι : Type*) [linear_ordered_field 𝕜] [add_comm_monoid E] [module 𝕜 E] [fintype ι]
  (s : finset ι)
=======
variables (ι) [fintype ι] {f : ι → R}
>>>>>>> 41414a3a

/-- `std_simplex ι` is the convex hull of the canonical basis in `ι → 𝕜`. -/
lemma convex_hull_basis_eq_std_simplex :
<<<<<<< HEAD
  convex_hull 𝕜 (range $ λ(i j:ι), if i = j then (1:𝕜) else (0 : 𝕜)) = std_simplex 𝕜 ι :=
begin
  refine (convex_hull_min _ (convex_std_simplex 𝕜 ι)).antisymm _,
  { rintros _ ⟨i, rfl⟩,
    exact ite_eq_mem_std_simplex 𝕜 i },
=======
  convex_hull R (range $ λ(i j:ι), if i = j then (1:R) else 0) = std_simplex ι R :=
begin
  refine subset.antisymm (convex_hull_min _ (convex_std_simplex ι R)) _,
  { rintros _ ⟨i, rfl⟩,
    exact ite_eq_mem_std_simplex R i },
>>>>>>> 41414a3a
  { rintros w ⟨hw₀, hw₁⟩,
    rw [pi_eq_sum_univ w],
    exact finset.univ.linear_combination_mem_convex_hull (λ i hi, hw₀ i)
      hw₁ (λ i hi, mem_range_self i) }
end

variables {𝕜 E ι}

/-- The convex hull of a finite set is the image of the standard simplex in `s → 𝕜`
under the linear map sending each function `w` to `∑ x in s, w x • x`.

Since we have no sums over finite sets, we use sum over `@finset.univ _ hs.fintype`.
The map is defined in terms of operations on `(s → 𝕜) →ₗ[𝕜] 𝕜` so that later we will not need
to prove that this map is linear. -/
lemma set.finite.convex_hull_eq_image {s : set E} (hs : finite s) :
<<<<<<< HEAD
  convex_hull 𝕜 s = by haveI := hs.fintype; exact
    (⇑(∑ x : s, (@linear_map.proj 𝕜 s _ (λ i, 𝕜) _ _ x).smul_right x.1)) '' (std_simplex 𝕜 s) :=
=======
  convex_hull R s = by haveI := hs.fintype; exact
    (⇑(∑ x : s, (@linear_map.proj R s _ (λ i, R) _ _ x).smul_right x.1)) '' (std_simplex s R) :=
>>>>>>> 41414a3a
begin
  rw [← convex_hull_basis_eq_std_simplex, ← linear_map.convex_hull_image, ← set.range_comp, (∘)],
  apply congr_arg,
  convert subtype.range_coe.symm,
  ext x,
  simp [linear_map.sum_apply, ite_smul, finset.filter_eq]
end

/-- All values of a function `f ∈ std_simplex ι` belong to `[0, 1]`. -/
<<<<<<< HEAD
lemma mem_Icc_of_mem_std_simplex {f : ι → 𝕜} (hf : f ∈ std_simplex 𝕜 ι) (x) :
  f x ∈ Icc (0 : 𝕜) 1 :=
⟨hf.1 x, hf.2 ▸ finset.single_le_sum (λ y hy, hf.1 y) (finset.mem_univ x)⟩

end linear_ordered_field
=======
lemma mem_Icc_of_mem_std_simplex (hf : f ∈ std_simplex ι R) (x) :
  f x ∈ Icc (0 : R) 1 :=
⟨hf.1 x, hf.2 ▸ finset.single_le_sum (λ y hy, hf.1 y) (finset.mem_univ x)⟩
>>>>>>> 41414a3a
<|MERGE_RESOLUTION|>--- conflicted
+++ resolved
@@ -34,7 +34,6 @@
 open set
 open_locale big_operators classical
 
-<<<<<<< HEAD
 namespace finset
 
 /-- Linear combination of a finite collection of points with prescribed weights. -/
@@ -45,19 +44,6 @@
 section ordered_semiring
 variables {𝕜 E ι ι' : Type*} [ordered_semiring 𝕜] [add_comm_monoid E] [module 𝕜 E]
   (i j : ι) (c : 𝕜) (s : finset ι) (p : ι → E) (w : ι → 𝕜)
-=======
-universes u u'
-variables {R E F ι ι' : Type*}
-  [linear_ordered_field R] [add_comm_group E] [module R E] [add_comm_group F] [module R F]
-  {s : set E}
-
-/-- Center of mass of a finite collection of points with prescribed weights.
-Note that we require neither `0 ≤ w i` nor `∑ w = 1`. -/
-def finset.center_mass (t : finset ι) (w : ι → R) (z : ι → E) : E :=
-(∑ i in t, w i)⁻¹ • (∑ i in t, w i • z i)
-
-variables (i j : ι) (c : R) (t : finset ι) (w : ι → R) (z : ι → E)
->>>>>>> 41414a3a
 
 lemma linear_combination_empty : (∅ : finset ι).linear_combination p w = 0 :=
 by simp only [linear_combination, sum_empty, smul_zero]
@@ -82,22 +68,12 @@
 
 /-- A convex combination of two centers of mass is a center of mass as well. This version
 deals with two different index types. -/
-<<<<<<< HEAD
 lemma linear_combination_segment' (s : finset ι) (t : finset ι') (ws : ι → 𝕜) (ps : ι → E)
   (wt : ι' → 𝕜) (pt : ι' → E) (a b : 𝕜) :
   a • s.linear_combination ps ws + b • t.linear_combination pt wt =
     (s.map function.embedding.inl ∪ t.map function.embedding.inr).linear_combination
       (sum.elim ps pt)
       (sum.elim (λ i, a * ws i) (λ j, b * wt j)) :=
-=======
-lemma finset.center_mass_segment'
-  (s : finset ι) (t : finset ι') (ws : ι → R) (zs : ι → E) (wt : ι' → R) (zt : ι' → E)
-  (hws : ∑ i in s, ws i = 1) (hwt : ∑ i in t, wt i = 1) (a b : R) (hab : a + b = 1) :
-  a • s.center_mass ws zs + b • t.center_mass wt zt =
-    (s.map function.embedding.inl ∪ t.map function.embedding.inr).center_mass
-      (sum.elim (λ i, a * ws i) (λ j, b * wt j))
-      (sum.elim zs zt) :=
->>>>>>> 41414a3a
 begin
   unfold linear_combination,
   rw [smul_sum, smul_sum, ← sum_sum_elim],
@@ -106,23 +82,9 @@
 
 /-- A convex combination of two centers of mass is a center of mass as well. This version
 works if two centers of mass share the set of original points. -/
-<<<<<<< HEAD
 lemma linear_combination_segment (s : finset ι) (w₁ w₂ : ι → 𝕜) (p : ι → E) (a b : 𝕜) :
   a • s.linear_combination p w₁ + b • s.linear_combination p w₂ =
     s.linear_combination p (λ i, a * w₁ i + b * w₂ i) :=
-=======
-lemma finset.center_mass_segment
-  (s : finset ι) (w₁ w₂ : ι → R) (z : ι → E)
-  (hw₁ : ∑ i in s, w₁ i = 1) (hw₂ : ∑ i in s, w₂ i = 1) (a b : R) (hab : a + b = 1) :
-  a • s.center_mass w₁ z + b • s.center_mass w₂ z =
-    s.center_mass (λ i, a * w₁ i + b * w₂ i) z :=
-have hw : ∑ i in s, (a * w₁ i + b * w₂ i) = 1,
-  by simp only [mul_sum.symm, sum_add_distrib, mul_one, *],
-by simp only [finset.center_mass_eq_of_sum_1, smul_sum, sum_add_distrib, add_smul, mul_smul, *]
-
-lemma finset.center_mass_ite_eq (hi : i ∈ t) :
-  t.center_mass (λ j, if (i = j) then (1 : R) else 0) z = z i :=
->>>>>>> 41414a3a
 begin
   unfold linear_combination,
   simp only [linear_combination, smul_sum, sum_add_distrib, add_smul, mul_smul, *],
@@ -158,7 +120,6 @@
 
 variables {p} {t : set E}
 
-<<<<<<< HEAD
 end ordered_semiring
 
 section ordered_comm_semiring
@@ -183,12 +144,6 @@
 provided that all weights are non-negative, and the total weight is `1`. -/
 lemma _root_.convex.linear_combination_mem (hs : convex 𝕜 s) :
   (∀ i ∈ t, 0 ≤ w i) → (∑ i in t, w i = 1) → (∀ i ∈ t, p i ∈ s) → t.linear_combination p w ∈ s :=
-=======
-/-- The center of mass of a finite subset of a convex set belongs to the set
-provided that all weights are non-negative, and the total weight is positive. -/
-lemma convex.center_mass_mem (hs : convex R s) :
-  (∀ i ∈ t, 0 ≤ w i) → (0 < ∑ i in t, w i) → (∀ i ∈ t, z i ∈ s) → t.center_mass w z ∈ s :=
->>>>>>> 41414a3a
 begin
   induction t using finset.induction with i t hi ht generalizing w, { simp [lt_irrefl] },
   intros h₀ h₁ hmem,
@@ -210,7 +165,6 @@
   { simp_rw [pi.smul_apply, ←smul_sum, smul_eq_mul, inv_mul_cancel hsum_t] }
 end
 
-<<<<<<< HEAD
 lemma _root_.convex.linear_combination_mem' (hs : convex 𝕜 s) (h₀ : ∀ i ∈ t, 0 ≤ w i)
   (h₁ : ∑ i in t, w i ≠ 0) (hp : ∀ i ∈ t, p i ∈ s) :
   (∑ i in t, w i)⁻¹ • t.linear_combination p w ∈ s :=
@@ -225,18 +179,6 @@
   convex 𝕜 s ↔
     (∀ (t : finset E) (w : E → 𝕜),
       (∀ i ∈ t, 0 ≤ w i) → ∑ i in t, w i = 1 → (∀ x ∈ t, x ∈ s) → ∑ x in t, w x • x ∈ s) :=
-=======
-lemma convex.sum_mem (hs : convex R s) (h₀ : ∀ i ∈ t, 0 ≤ w i) (h₁ : ∑ i in t, w i = 1)
-  (hz : ∀ i ∈ t, z i ∈ s) :
-  ∑ i in t, w i • z i ∈ s :=
-by simpa only [h₁, center_mass, inv_one, one_smul] using
-  hs.center_mass_mem h₀ (h₁.symm ▸ zero_lt_one) hz
-
-lemma convex_iff_sum_mem :
-  convex R s ↔
-    (∀ (t : finset E) (w : E → R),
-      (∀ i ∈ t, 0 ≤ w i) → ∑ i in t, w i = 1 → (∀ x ∈ t, x ∈ s) → ∑ x in t, w x • x ∈ s ) :=
->>>>>>> 41414a3a
 begin
   refine ⟨λ hs t w hw₀ hw₁ hts, hs.linear_combination_mem hw₀ hw₁ hts, _⟩,
   intros h x y hx hy a b ha hb hab,
@@ -251,7 +193,6 @@
       cases hi; subst i; simp [hx, hy, if_neg h_cases] } }
 end
 
-<<<<<<< HEAD
 lemma linear_combination_mem_convex_hull (t : finset ι) {w : ι → 𝕜} (hw₀ : ∀ i ∈ t, 0 ≤ w i)
   (hwt : ∑ i in t, w i = 1) {p : ι → E} (hp : ∀ i ∈ t, p i ∈ s) :
   t.linear_combination p w ∈ convex_hull 𝕜 s :=
@@ -265,21 +206,6 @@
   convex_hull 𝕜 s = {x : E | ∃ (ι : Type*) (t : finset ι) (w : ι → 𝕜) (p : ι → E)
     (hw₀ : ∀ i ∈ t, 0 ≤ w i) (hw₁ : ∑ i in t, w i = 1) (hp : ∀ i ∈ t, p i ∈ s),
     t.linear_combination p w = x} :=
-=======
-lemma finset.center_mass_mem_convex_hull (t : finset ι) {w : ι → R} (hw₀ : ∀ i ∈ t, 0 ≤ w i)
-  (hws : 0 < ∑ i in t, w i) {z : ι → E} (hz : ∀ i ∈ t, z i ∈ s) :
-  t.center_mass w z ∈ convex_hull R s :=
-(convex_convex_hull R s).center_mass_mem hw₀ hws (λ i hi, subset_convex_hull R s $ hz i hi)
-
--- TODO : Do we need other versions of the next lemma?
-
-/-- Convex hull of `s` is equal to the set of all centers of masses of `finset`s `t`, `z '' t ⊆ s`.
-This version allows finsets in any type in any universe. -/
-lemma convex_hull_eq (s : set E) :
-  convex_hull R s = {x : E | ∃ (ι : Type u') (t : finset ι) (w : ι → R) (z : ι → E)
-    (hw₀ : ∀ i ∈ t, 0 ≤ w i) (hw₁ : ∑ i in t, w i = 1) (hz : ∀ i ∈ t, z i ∈ s),
-    t.center_mass w z = x} :=
->>>>>>> 41414a3a
 begin
   refine (convex_hull_min _ _).antisymm _,
   { intros x hx,
@@ -305,15 +231,9 @@
     exact t.linear_combination_mem_convex_hull hw₀ hw₁ hp }
 end
 
-<<<<<<< HEAD
 protected lemma convex_hull_eq (s : finset E) :
   convex_hull 𝕜 ↑s = {x : E | ∃ (w : E → 𝕜) (hw₀ : ∀ y ∈ s, 0 ≤ w y) (hw₁ : ∑ y in s, w y = 1),
     s.linear_combination id w = x} :=
-=======
-lemma finset.convex_hull_eq (s : finset E) :
-  convex_hull R ↑s = {x : E | ∃ (w : E → R) (hw₀ : ∀ y ∈ s, 0 ≤ w y) (hw₁ : ∑ y in s, w y = 1),
-    s.center_mass w id = x} :=
->>>>>>> 41414a3a
 begin
   refine (convex_hull_min _ _).antisymm _,
   { intros x hx,
@@ -332,26 +252,15 @@
       hw₁ (λ x hx, hx) }
 end
 
-<<<<<<< HEAD
-lemma _root_.set.finite.convex_hull_eq {s : set E} (hs : finite s) :
+protected lemma _root_.set.finite.convex_hull_eq {s : set E} (hs : finite s) :
   convex_hull 𝕜 s = {x : E | ∃ (w : E → 𝕜) (hw₀ : ∀ y ∈ s, 0 ≤ w y)
     (hw₁ : ∑ y in hs.to_finset, w y = 1), hs.to_finset.linear_combination id w = x} :=
-=======
-lemma set.finite.convex_hull_eq {s : set E} (hs : finite s) :
-  convex_hull R s = {x : E | ∃ (w : E → R) (hw₀ : ∀ y ∈ s, 0 ≤ w y)
-    (hw₁ : ∑ y in hs.to_finset, w y = 1), hs.to_finset.center_mass w id = x} :=
->>>>>>> 41414a3a
 by simpa only [set.finite.coe_to_finset, set.finite.mem_to_finset, exists_prop]
   using hs.to_finset.convex_hull_eq
 
 /-- A weak version of Carathéodory's theorem. -/
-<<<<<<< HEAD
 lemma _root_.convex_hull_eq_union_convex_hull_finite_subsets (s : set E) :
   convex_hull 𝕜 s = ⋃ (t : finset E) (w : ↑t ⊆ s), convex_hull 𝕜 ↑t :=
-=======
-lemma convex_hull_eq_union_convex_hull_finite_subsets (s : set E) :
-  convex_hull R s = ⋃ (t : finset E) (w : ↑t ⊆ s), convex_hull R ↑t :=
->>>>>>> 41414a3a
 begin
   refine set.subset.antisymm _ _,
   { rw convex_hull_eq,
@@ -371,30 +280,18 @@
 
 /-! ### `std_simplex` -/
 
-<<<<<<< HEAD
 section linear_ordered_field
 variables (𝕜 E ι : Type*) [linear_ordered_field 𝕜] [add_comm_monoid E] [module 𝕜 E] [fintype ι]
   (s : finset ι)
-=======
-variables (ι) [fintype ι] {f : ι → R}
->>>>>>> 41414a3a
 
 /-- `std_simplex ι` is the convex hull of the canonical basis in `ι → 𝕜`. -/
 lemma convex_hull_basis_eq_std_simplex :
-<<<<<<< HEAD
   convex_hull 𝕜 (range $ λ(i j:ι), if i = j then (1:𝕜) else (0 : 𝕜)) = std_simplex 𝕜 ι :=
 begin
   refine (convex_hull_min _ (convex_std_simplex 𝕜 ι)).antisymm _,
-  { rintros _ ⟨i, rfl⟩,
+  { rintro _ ⟨i, rfl⟩,
     exact ite_eq_mem_std_simplex 𝕜 i },
-=======
-  convex_hull R (range $ λ(i j:ι), if i = j then (1:R) else 0) = std_simplex ι R :=
-begin
-  refine subset.antisymm (convex_hull_min _ (convex_std_simplex ι R)) _,
-  { rintros _ ⟨i, rfl⟩,
-    exact ite_eq_mem_std_simplex R i },
->>>>>>> 41414a3a
-  { rintros w ⟨hw₀, hw₁⟩,
+  { rintro w ⟨hw₀, hw₁⟩,
     rw [pi_eq_sum_univ w],
     exact finset.univ.linear_combination_mem_convex_hull (λ i hi, hw₀ i)
       hw₁ (λ i hi, mem_range_self i) }
@@ -409,13 +306,8 @@
 The map is defined in terms of operations on `(s → 𝕜) →ₗ[𝕜] 𝕜` so that later we will not need
 to prove that this map is linear. -/
 lemma set.finite.convex_hull_eq_image {s : set E} (hs : finite s) :
-<<<<<<< HEAD
   convex_hull 𝕜 s = by haveI := hs.fintype; exact
     (⇑(∑ x : s, (@linear_map.proj 𝕜 s _ (λ i, 𝕜) _ _ x).smul_right x.1)) '' (std_simplex 𝕜 s) :=
-=======
-  convex_hull R s = by haveI := hs.fintype; exact
-    (⇑(∑ x : s, (@linear_map.proj R s _ (λ i, R) _ _ x).smul_right x.1)) '' (std_simplex s R) :=
->>>>>>> 41414a3a
 begin
   rw [← convex_hull_basis_eq_std_simplex, ← linear_map.convex_hull_image, ← set.range_comp, (∘)],
   apply congr_arg,
@@ -425,14 +317,8 @@
 end
 
 /-- All values of a function `f ∈ std_simplex ι` belong to `[0, 1]`. -/
-<<<<<<< HEAD
 lemma mem_Icc_of_mem_std_simplex {f : ι → 𝕜} (hf : f ∈ std_simplex 𝕜 ι) (x) :
   f x ∈ Icc (0 : 𝕜) 1 :=
 ⟨hf.1 x, hf.2 ▸ finset.single_le_sum (λ y hy, hf.1 y) (finset.mem_univ x)⟩
 
-end linear_ordered_field
-=======
-lemma mem_Icc_of_mem_std_simplex (hf : f ∈ std_simplex ι R) (x) :
-  f x ∈ Icc (0 : R) 1 :=
-⟨hf.1 x, hf.2 ▸ finset.single_le_sum (λ y hy, hf.1 y) (finset.mem_univ x)⟩
->>>>>>> 41414a3a
+end linear_ordered_field