--- conflicted
+++ resolved
@@ -35,21 +35,10 @@
 open set
 open_locale big_operators classical
 
-<<<<<<< HEAD
 namespace finset
 section ordered_semiring
 variables {𝕜 E ι ι' : Type*} [ordered_semiring 𝕜] [add_comm_monoid E] [module 𝕜 E]
   (i j : ι) (c : 𝕜) (s : finset ι) (p : ι → E) (w : ι → 𝕜)
-=======
-universes u u'
-variables {R E F ι ι' : Type*} [linear_ordered_field R] [add_comm_group E] [add_comm_group F]
-  [module R E] [module R F] {s : set E}
-
-/-- Center of mass of a finite collection of points with prescribed weights.
-Note that we require neither `0 ≤ w i` nor `∑ w = 1`. -/
-def finset.center_mass (t : finset ι) (w : ι → R) (z : ι → E) : E :=
-(∑ i in t, w i)⁻¹ • (∑ i in t, w i • z i)
->>>>>>> 5c954e12
 
 lemma linear_combination_pair (hne : i ≠ j) :
   ({i, j} : finset ι).sum (w • p) = w i • p i + w j • p j :=
@@ -344,10 +333,7 @@
     { apply t.linear_combination_mem_convex_hull hw₀,
       { simp only [hw₁, zero_lt_one] },
       { exact λ i hi, finset.mem_coe.2 (finset.mem_image_of_mem _ hi) } } },
-<<<<<<< HEAD
-   { exact Union_subset (λ i, Union_subset convex_hull_mono) }
-=======
-  { exact Union_subset (λ i, Union_subset convex_hull_mono), },
+  { exact Union₂_subset (λ i, convex_hull_mono) }
 end
 
 lemma convex_hull_prod (s : set E) (t : set F) :
@@ -390,7 +376,6 @@
     ext j,
     simp_rw mul_smul,
     rw [←finset.sum_smul, hw', one_smul] }
->>>>>>> 5c954e12
 end
 
 end linear_ordered_field
