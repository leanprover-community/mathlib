/-
Copyright (c) 2018 Patrick Massot. All rights reserved.
Released under Apache 2.0 license as described in the file LICENSE.
Authors: Patrick Massot, Johannes Hölzl, Yaël Dillies
-/
import algebra.module.ulift
import analysis.normed.group.seminorm
import order.liminf_limsup
import topology.algebra.uniform_group
import topology.metric_space.algebra
import topology.metric_space.isometry
import topology.sequences

/-!
# Normed (semi)groups

In this file we define 10 classes:

* `has_norm`, `has_nnnorm`: auxiliary classes endowing a type `α` with a function `norm : α → ℝ`
  (notation: `∥x∥`) and `nnnorm : α → ℝ≥0` (notation: `∥x∥₊`), respectively;
* `seminormed_..._group`: A seminormed (additive) (commutative) group is an (additive) (commutative)
  group with a norm and a compatible pseudometric space structure:
  `∀ x y, dist x y = ∥x / y∥` or `∀ x y, dist x y = ∥x - y∥`, depending on the group operation.
* `normed_..._group`: A normed (additive) (commutative) group is an (additive) (commutative) group
  with a norm and a compatible metric space structure.

We also prove basic properties of (semi)normed groups and provide some instances.

## Notes

The current convention `dist x y = ∥x - y∥` means that the distance is invariant under right
addition, but actions in mathlib are usually from the left. This means we might want to change it to
`dist x y = ∥-x + y∥`.

The normed group hierarchy would lend itself well to a mixin design (that is, having
`seminormed_group` and `seminormed_add_group` not extend `group` and `add_group`), but we choose not
to for performance concerns.

## Tags

normed group
-/

variables {𝓕 𝕜 α ι κ E F G : Type*}

open filter function metric
open_locale big_operators ennreal filter nnreal uniformity pointwise topological_space

/-- Auxiliary class, endowing a type `E` with a function `norm : E → ℝ` with notation `∥x∥`. This
class is designed to be extended in more interesting classes specifying the properties of the norm.
-/
@[notation_class] class has_norm (E : Type*) := (norm : E → ℝ)

/-- Auxiliary class, endowing a type `α` with a function `nnnorm : α → ℝ≥0` with notation `∥x∥₊`. -/
@[notation_class] class has_nnnorm (E : Type*) := (nnnorm : E → ℝ≥0)

export has_norm (norm)
export has_nnnorm (nnnorm)

notation `∥` e `∥` := norm e
notation `∥` e `∥₊` := nnnorm e

/-- A seminormed group is an additive group endowed with a norm for which `dist x y = ∥x - y∥`
defines a pseudometric space structure. -/
class seminormed_add_group (E : Type*) extends has_norm E, add_group E, pseudo_metric_space E :=
(dist := λ x y, ∥x - y∥)
(dist_eq : ∀ x y, dist x y = ∥x - y∥ . obviously)

/-- A seminormed group is a group endowed with a norm for which `dist x y = ∥x / y∥` defines a
pseudometric space structure. -/
@[to_additive]
class seminormed_group (E : Type*) extends has_norm E, group E, pseudo_metric_space E :=
(dist := λ x y, ∥x / y∥)
(dist_eq : ∀ x y, dist x y = ∥x / y∥ . obviously)

/-- A normed group is an additive group endowed with a norm for which `dist x y = ∥x - y∥` defines a
metric space structure. -/
class normed_add_group (E : Type*) extends has_norm E, add_group E, metric_space E :=
(dist := λ x y, ∥x - y∥)
(dist_eq : ∀ x y, dist x y = ∥x - y∥ . obviously)

/-- A normed group is a group endowed with a norm for which `dist x y = ∥x / y∥` defines a metric
space structure. -/
@[to_additive]
class normed_group (E : Type*) extends has_norm E, group E, metric_space E :=
(dist := λ x y, ∥x / y∥)
(dist_eq : ∀ x y, dist x y = ∥x / y∥ . obviously)

/-- A seminormed group is an additive group endowed with a norm for which `dist x y = ∥x - y∥`
defines a pseudometric space structure. -/
class seminormed_add_comm_group (E : Type*)
  extends has_norm E, add_comm_group E, pseudo_metric_space E :=
(dist := λ x y, ∥x - y∥)
(dist_eq : ∀ x y, dist x y = ∥x - y∥ . obviously)

/-- A seminormed group is a group endowed with a norm for which `dist x y = ∥x / y∥`
defines a pseudometric space structure. -/
@[to_additive]
class seminormed_comm_group (E : Type*)
  extends has_norm E, comm_group E, pseudo_metric_space E :=
(dist := λ x y, ∥x / y∥)
(dist_eq : ∀ x y, dist x y = ∥x / y∥ . obviously)

/-- A normed group is an additive group endowed with a norm for which `dist x y = ∥x - y∥` defines a
metric space structure. -/
class normed_add_comm_group (E : Type*) extends has_norm E, add_comm_group E, metric_space E :=
(dist := λ x y, ∥x - y∥)
(dist_eq : ∀ x y, dist x y = ∥x - y∥ . obviously)

/-- A normed group is a group endowed with a norm for which `dist x y = ∥x / y∥` defines a metric
space structure. -/
@[to_additive]
class normed_comm_group (E : Type*) extends has_norm E, comm_group E, metric_space E :=
(dist := λ x y, ∥x / y∥)
(dist_eq : ∀ x y, dist x y = ∥x / y∥ . obviously)

@[priority 100, to_additive] -- See note [lower instance priority]
instance normed_group.to_seminormed_group [normed_group E] : seminormed_group E :=
{ ..‹normed_group E› }

@[priority 100, to_additive] -- See note [lower instance priority]
instance normed_comm_group.to_seminormed_comm_group [normed_comm_group E] :
  seminormed_comm_group E :=
{ ..‹normed_comm_group E› }

@[priority 100, to_additive] -- See note [lower instance priority]
instance seminormed_comm_group.to_seminormed_group [seminormed_comm_group E] : seminormed_group E :=
{ ..‹seminormed_comm_group E› }

@[priority 100, to_additive] -- See note [lower instance priority]
instance normed_comm_group.to_normed_group [normed_comm_group E] : normed_group E :=
{ ..‹normed_comm_group E› }

/-- Construct a `normed_group` from a `seminormed_group` satisfying `∀ x, ∥x∥ = 0 → x = 1`. This
avoids having to go back to the `(pseudo_)metric_space` level when declaring a `normed_group`
instance as a special case of a more general `seminormed_group` instance. -/
@[to_additive "Construct a `normed_add_group` from a `seminormed_add_group` satisfying
`∀ x, ∥x∥ = 0 → x = 0`. This avoids having to go back to the `(pseudo_)metric_space` level when
declaring a `normed_add_group` instance as a special case of a more general `seminormed_add_group`
instance.", reducible] -- See note [reducible non-instances]
def normed_group.of_separation [seminormed_group E] (h : ∀ x : E, ∥x∥ = 0 → x = 1) :
  normed_group E :=
{ to_metric_space :=
  { eq_of_dist_eq_zero := λ x y hxy, div_eq_one.1 $ h _ $ by rwa ←‹seminormed_group E›.dist_eq },
  ..‹seminormed_group E› }

/-- Construct a `normed_comm_group` from a `seminormed_comm_group` satisfying
`∀ x, ∥x∥ = 0 → x = 1`. This avoids having to go back to the `(pseudo_)metric_space` level when
declaring a `normed_comm_group` instance as a special case of a more general `seminormed_comm_group`
instance. -/
@[to_additive "Construct a `normed_add_comm_group` from a `seminormed_add_comm_group` satisfying
`∀ x, ∥x∥ = 0 → x = 0`. This avoids having to go back to the `(pseudo_)metric_space` level when
declaring a `normed_add_comm_group` instance as a special case of a more general
`seminormed_add_comm_group` instance.", reducible] -- See note [reducible non-instances]
def normed_comm_group.of_separation [seminormed_comm_group E] (h : ∀ x : E, ∥x∥ = 0 → x = 1) :
  normed_comm_group E :=
{ ..‹seminormed_comm_group E›, ..normed_group.of_separation h }

/-- Construct a seminormed group from a multiplication-invariant distance. -/
@[to_additive "Construct a seminormed group from a translation-invariant distance."]
def seminormed_group.of_mul_dist [has_norm E] [group E] [pseudo_metric_space E]
  (h₁ : ∀ x : E, ∥x∥ = dist x 1) (h₂ : ∀ x y z : E, dist x y ≤ dist (x * z) (y * z)) :
  seminormed_group E :=
{ dist_eq := λ x y, begin
    rw h₁, apply le_antisymm,
    { simpa only [div_eq_mul_inv, ← mul_right_inv y] using h₂ _ _ _ },
    { simpa only [div_mul_cancel', one_mul] using h₂ (x/y) 1 y }
  end }

/-- Construct a seminormed group from a multiplication-invariant pseudodistance. -/
@[to_additive "Construct a seminormed group from a translation-invariant pseudodistance."]
def seminormed_group.of_mul_dist' [has_norm E] [group E] [pseudo_metric_space E]
  (h₁ : ∀ x : E, ∥x∥ = dist x 1) (h₂ : ∀ x y z : E, dist (x * z) (y * z) ≤ dist x y) :
  seminormed_group E :=
{ dist_eq := λ x y, begin
    rw h₁, apply le_antisymm,
    { simpa only [div_mul_cancel', one_mul] using h₂ (x/y) 1 y },
    { simpa only [div_eq_mul_inv, ← mul_right_inv y] using h₂ _ _ _ }
  end }

/-- Construct a seminormed group from a multiplication-invariant pseudodistance. -/
@[to_additive "Construct a seminormed group from a translation-invariant pseudodistance."]
def seminormed_comm_group.of_mul_dist [has_norm E] [comm_group E] [pseudo_metric_space E]
  (h₁ : ∀ x : E, ∥x∥ = dist x 1) (h₂ : ∀ x y z : E, dist x y ≤ dist (x * z) (y * z)) :
  seminormed_comm_group E :=
{ ..seminormed_group.of_mul_dist h₁ h₂ }

/-- Construct a seminormed group from a multiplication-invariant pseudodistance. -/
@[to_additive "Construct a seminormed group from a translation-invariant pseudodistance."]
def seminormed_comm_group.of_mul_dist' [has_norm E] [comm_group E] [pseudo_metric_space E]
  (h₁ : ∀ x : E, ∥x∥ = dist x 1) (h₂ : ∀ x y z : E, dist (x * z) (y * z) ≤ dist x y) :
  seminormed_comm_group E :=
{ ..seminormed_group.of_mul_dist' h₁ h₂ }

/-- Construct a normed group from a multiplication-invariant distance. -/
@[to_additive "Construct a normed group from a translation-invariant distance."]
def normed_group.of_mul_dist [has_norm E] [group E] [metric_space E]
  (h₁ : ∀ x : E, ∥x∥ = dist x 1) (h₂ : ∀ x y z : E, dist x y ≤ dist (x * z) (y * z)) :
  normed_group E :=
{ ..seminormed_group.of_mul_dist h₁ h₂ }

/-- Construct a normed group from a multiplication-invariant pseudodistance. -/
@[to_additive "Construct a normed group from a translation-invariant pseudodistance."]
def normed_group.of_mul_dist' [has_norm E] [group E] [metric_space E]
  (h₁ : ∀ x : E, ∥x∥ = dist x 1) (h₂ : ∀ x y z : E, dist (x * z) (y * z) ≤ dist x y) :
  normed_group E :=
{ ..seminormed_group.of_mul_dist' h₁ h₂ }

/-- Construct a normed group from a multiplication-invariant pseudodistance. -/
@[to_additive "Construct a normed group from a translation-invariant pseudodistance."]
def normed_comm_group.of_mul_dist [has_norm E] [comm_group E] [metric_space E]
  (h₁ : ∀ x : E, ∥x∥ = dist x 1) (h₂ : ∀ x y z : E, dist x y ≤ dist (x * z) (y * z)) :
  normed_comm_group E :=
{ ..normed_group.of_mul_dist h₁ h₂ }

/-- Construct a normed group from a multiplication-invariant pseudodistance. -/
@[to_additive "Construct a normed group from a translation-invariant pseudodistance."]
def normed_comm_group.of_mul_dist' [has_norm E] [comm_group E] [metric_space E]
  (h₁ : ∀ x : E, ∥x∥ = dist x 1) (h₂ : ∀ x y z : E, dist (x * z) (y * z) ≤ dist x y) :
  normed_comm_group E :=
{ ..normed_group.of_mul_dist' h₁ h₂ }

set_option old_structure_cmd true

/-- Construct a seminormed group from a seminorm, i.e., registering the pseudodistance and the
pseudometric space structure from the seminorm properties. Note that in most cases this instance
creates bad definitional equalities (e.g., it does not take into account a possibly existing
`uniform_space` instance on `E`). -/
@[to_additive "Construct a seminormed group from a seminorm, i.e., registering the pseudodistance*
and the pseudometric space structure from the seminorm properties. Note that in most cases this
instance creates bad definitional equalities (e.g., it does not take into account a possibly
existing `uniform_space` instance on `E`)."]
def group_seminorm.to_seminormed_group [group E] (f : group_seminorm E) : seminormed_group E :=
{ dist := λ x y, f (x / y),
  norm := f,
  dist_eq := λ x y, rfl,
  dist_self := λ x, by simp only [div_self', map_one_eq_zero],
  dist_triangle := le_map_div_add_map_div f,
  dist_comm := map_div_rev f }

/-- Construct a seminormed group from a seminorm, i.e., registering the pseudodistance and the
pseudometric space structure from the seminorm properties. Note that in most cases this instance
creates bad definitional equalities (e.g., it does not take into account a possibly existing
`uniform_space` instance on `E`). -/
@[to_additive "Construct a seminormed group from a seminorm, i.e., registering the pseudodistance*
and the pseudometric space structure from the seminorm properties. Note that in most cases this
instance creates bad definitional equalities (e.g., it does not take into account a possibly
existing `uniform_space` instance on `E`)."]
def group_seminorm.to_seminormed_comm_group [comm_group E] (f : group_seminorm E) :
  seminormed_comm_group E :=
{ ..f.to_seminormed_group }

/-- Construct a normed group from a norm, i.e., registering the distance and the metric space
structure from the norm properties. Note that in most cases this instance creates bad definitional
equalities (e.g., it does not take into account a possibly existing `uniform_space` instance on
`E`). -/
@[to_additive "Construct a normed group from a norm, i.e., registering the distance and the metric
space structure from the norm properties. Note that in most cases this instance creates bad
definitional equalities (e.g., it does not take into account a possibly existing `uniform_space`
instance on `E`)."]
def group_norm.to_normed_group [group E] (f : group_norm E) : normed_group E :=
{ eq_of_dist_eq_zero := λ x y h, div_eq_one.1 $ eq_one_of_map_eq_zero f h,
  ..f.to_group_seminorm.to_seminormed_group }

/-- Construct a normed group from a norm, i.e., registering the distance and the metric space
structure from the norm properties. Note that in most cases this instance creates bad definitional
equalities (e.g., it does not take into account a possibly existing `uniform_space` instance on
`E`). -/
@[to_additive "Construct a normed group from a norm, i.e., registering the distance and the metric
space structure from the norm properties. Note that in most cases this instance creates bad
definitional equalities (e.g., it does not take into account a possibly existing `uniform_space`
instance on `E`)."]
def group_norm.to_normed_comm_group [comm_group E] (f : group_norm E) : normed_comm_group E :=
{ ..f.to_normed_group }

instance : normed_add_comm_group punit :=
{ norm := function.const _ 0,
  dist_eq := λ _ _, rfl, }

@[simp] lemma punit.norm_eq_zero (r : punit) : ∥r∥ = 0 := rfl

instance : has_norm ℝ := { norm := λ x, |x| }

@[simp] lemma real.norm_eq_abs (r : ℝ) : ∥r∥ = |r| := rfl

instance : normed_add_comm_group ℝ := ⟨λ x y, rfl⟩

section seminormed_group
variables [seminormed_group E] [seminormed_group F] [seminormed_group G] {s : set E}
  {a a₁ a₂ b b₁ b₂ : E} {r r₁ r₂ : ℝ}

@[to_additive]
lemma dist_eq_norm_div (a b : E) : dist a b = ∥a / b∥ := seminormed_group.dist_eq _ _

@[to_additive]
lemma dist_eq_norm_div' (a b : E) : dist a b = ∥b / a∥ := by rw [dist_comm, dist_eq_norm_div]

alias dist_eq_norm_sub ← dist_eq_norm
alias dist_eq_norm_sub' ← dist_eq_norm'

@[simp, to_additive] lemma dist_one_right (a : E) : dist a 1 = ∥a∥ :=
by rw [dist_eq_norm_div, div_one]

@[simp, to_additive] lemma dist_one_left : dist (1 : E) = norm :=
funext $ λ a, by rw [dist_comm, dist_one_right]

@[to_additive]
lemma isometry.norm_map_of_map_one {f : E → F} (hi : isometry f) (h₁ : f 1 = 1) (x : E) :
  ∥f x∥ = ∥x∥ :=
by rw [←dist_one_right, ←h₁, hi.dist_eq, dist_one_right]

@[to_additive tendsto_norm_cocompact_at_top]
lemma tendsto_norm_cocompact_at_top' [proper_space E] : tendsto norm (cocompact E) at_top :=
by simpa only [dist_one_right] using tendsto_dist_right_cocompact_at_top (1 : E)

@[to_additive] lemma norm_div_rev (a b : E) : ∥a / b∥ = ∥b / a∥ :=
by simpa only [dist_eq_norm_div] using dist_comm a b

@[simp, to_additive norm_neg]
lemma norm_inv' (a : E) : ∥a⁻¹∥ = ∥a∥ := by simpa using norm_div_rev 1 a

@[simp, to_additive] lemma dist_mul_right (a₁ a₂ b : E) : dist (a₁ * b) (a₂ * b) = dist a₁ a₂ :=
by simp [dist_eq_norm_div]

@[to_additive] lemma dist_div_right (a₁ a₂ b : E) : dist (a₁ / b) (a₂ / b) = dist a₁ a₂ :=
by simpa only [div_eq_mul_inv] using dist_mul_right _ _ _

@[simp, to_additive] lemma dist_div_eq_dist_mul_left (a b c : E) :
  dist (a / b) c = dist a (c * b) :=
by rw [←dist_mul_right _ _ b, div_mul_cancel']

@[simp, to_additive] lemma dist_div_eq_dist_mul_right (a b c : E) :
  dist a (b / c) = dist (a * c) b :=
by rw [←dist_mul_right _ _ c, div_mul_cancel']

/-- In a (semi)normed group, inversion `x ↦ x⁻¹` tends to infinity at infinity. TODO: use
`bornology.cobounded` instead of `filter.comap has_norm.norm filter.at_top`. -/
@[to_additive "In a (semi)normed group, negation `x ↦ -x` tends to infinity at infinity. TODO: use
`bornology.cobounded` instead of `filter.comap has_norm.norm filter.at_top`."]
lemma filter.tendsto_inv_cobounded :
  tendsto (has_inv.inv : E → E) (comap norm at_top) (comap norm at_top) :=
by simpa only [norm_inv', tendsto_comap_iff, (∘)] using tendsto_comap

/-- **Triangle inequality** for the norm. -/
@[to_additive norm_add_le "**Triangle inequality** for the norm."]
lemma norm_mul_le' (a b : E) : ∥a * b∥ ≤ ∥a∥ + ∥b∥ :=
by simpa [dist_eq_norm_div] using dist_triangle a 1 b⁻¹

@[to_additive] lemma norm_mul_le_of_le (h₁ : ∥a₁∥ ≤ r₁) (h₂ : ∥a₂∥ ≤ r₂) : ∥a₁ * a₂∥ ≤ r₁ + r₂ :=
(norm_mul_le' a₁ a₂).trans $ add_le_add h₁ h₂

@[to_additive norm_add₃_le] lemma norm_mul₃_le (a b c : E) : ∥a * b * c∥ ≤ ∥a∥ + ∥b∥ + ∥c∥ :=
norm_mul_le_of_le (norm_mul_le' _ _) le_rfl

@[simp, to_additive norm_nonneg] lemma norm_nonneg' (a : E) : 0 ≤ ∥a∥ :=
by { rw [←dist_one_right], exact dist_nonneg }

section
open tactic tactic.positivity

/-- Extension for the `positivity` tactic: norms are nonnegative. -/
@[positivity]
meta def _root_.tactic.positivity_norm : expr → tactic strictness
| `(∥%%a∥) := nonnegative <$> mk_app ``norm_nonneg [a] <|> nonnegative <$> mk_app ``norm_nonneg' [a]
| _ := failed

end

@[simp, to_additive norm_zero] lemma norm_one' : ∥(1 : E)∥ = 0 := by rw [←dist_one_right, dist_self]

@[to_additive] lemma ne_one_of_norm_ne_zero : ∥a∥ ≠ 0 → a ≠ 1 :=
mt $ by { rintro rfl, exact norm_one' }

@[nontriviality, to_additive norm_of_subsingleton]
lemma norm_of_subsingleton' [subsingleton E] (a : E) : ∥a∥ = 0 :=
by rw [subsingleton.elim a 1, norm_one']

attribute [nontriviality] norm_of_subsingleton

@[to_additive] lemma norm_div_le (a b : E) : ∥a / b∥ ≤ ∥a∥ + ∥b∥ :=
by simpa [dist_eq_norm_div] using dist_triangle a 1 b

@[to_additive] lemma norm_div_le_of_le {r₁ r₂ : ℝ} (H₁ : ∥a₁∥ ≤ r₁) (H₂ : ∥a₂∥ ≤ r₂) :
  ∥a₁ / a₂∥ ≤ r₁ + r₂ :=
(norm_div_le a₁ a₂).trans $ add_le_add H₁ H₂

@[to_additive] lemma dist_le_norm_mul_norm (a b : E) : dist a b ≤ ∥a∥ + ∥b∥ :=
by { rw dist_eq_norm_div, apply norm_div_le }

@[to_additive abs_norm_sub_norm_le] lemma abs_norm_sub_norm_le' (a b : E) : |∥a∥ - ∥b∥| ≤ ∥a / b∥ :=
by simpa [dist_eq_norm_div] using abs_dist_sub_le a b 1

@[to_additive norm_sub_norm_le] lemma norm_sub_norm_le' (a b : E) : ∥a∥ - ∥b∥ ≤ ∥a / b∥ :=
(le_abs_self _).trans (abs_norm_sub_norm_le' a b)

@[to_additive dist_norm_norm_le] lemma dist_norm_norm_le' (a b : E) : dist ∥a∥ ∥b∥ ≤ ∥a / b∥ :=
abs_norm_sub_norm_le' a b

@[to_additive] lemma norm_le_norm_add_norm_div' (u v : E) : ∥u∥ ≤ ∥v∥ + ∥u / v∥ :=
by { rw add_comm, refine (norm_mul_le' _ _).trans_eq' _, rw div_mul_cancel' }

@[to_additive] lemma norm_le_norm_add_norm_div (u v : E) : ∥v∥ ≤ ∥u∥ + ∥u / v∥ :=
by { rw norm_div_rev, exact norm_le_norm_add_norm_div' v u }

alias norm_le_norm_add_norm_sub' ← norm_le_insert'
alias norm_le_norm_add_norm_sub ← norm_le_insert

@[to_additive] lemma norm_le_mul_norm_add (u v : E) : ∥u∥ ≤ ∥u * v∥ + ∥v∥ :=
calc ∥u∥ = ∥u * v / v∥ : by rw mul_div_cancel''
... ≤ ∥u * v∥ + ∥v∥ : norm_div_le _ _

@[to_additive ball_eq] lemma ball_eq' (y : E) (ε : ℝ) : ball y ε = {x | ∥x / y∥ < ε} :=
set.ext $ λ a, by simp [dist_eq_norm_div]

@[to_additive] lemma ball_one_eq (r : ℝ) : ball (1 : E) r = {x | ∥x∥ < r} :=
set.ext $ assume a, by simp

@[to_additive mem_ball_iff_norm] lemma mem_ball_iff_norm'' : b ∈ ball a r ↔ ∥b / a∥ < r :=
by rw [mem_ball, dist_eq_norm_div]

@[to_additive mem_ball_iff_norm'] lemma mem_ball_iff_norm''' : b ∈ ball a r ↔ ∥a / b∥ < r :=
by rw [mem_ball', dist_eq_norm_div]

@[simp, to_additive] lemma mem_ball_one_iff : a ∈ ball (1 : E) r ↔ ∥a∥ < r :=
by rw [mem_ball, dist_one_right]

@[to_additive mem_closed_ball_iff_norm]
lemma mem_closed_ball_iff_norm'' : b ∈ closed_ball a r ↔ ∥b / a∥ ≤ r :=
by rw [mem_closed_ball, dist_eq_norm_div]

@[simp, to_additive] lemma mem_closed_ball_one_iff : a ∈ closed_ball (1 : E) r ↔ ∥a∥ ≤ r :=
by rw [mem_closed_ball, dist_one_right]

@[to_additive mem_closed_ball_iff_norm']
lemma mem_closed_ball_iff_norm''' : b ∈ closed_ball a r ↔ ∥a / b∥ ≤ r :=
by rw [mem_closed_ball', dist_eq_norm_div]

@[to_additive norm_le_of_mem_closed_ball]
lemma norm_le_of_mem_closed_ball' (h : b ∈ closed_ball a r) : ∥b∥ ≤ ∥a∥ + r :=
(norm_le_norm_add_norm_div' _ _).trans $ add_le_add_left (by rwa ←dist_eq_norm_div) _

@[to_additive norm_le_norm_add_const_of_dist_le]
lemma norm_le_norm_add_const_of_dist_le' : dist a b ≤ r → ∥a∥ ≤ ∥b∥ + r :=
norm_le_of_mem_closed_ball'

@[to_additive norm_lt_of_mem_ball]
lemma norm_lt_of_mem_ball' (h : b ∈ ball a r) : ∥b∥ < ∥a∥ + r :=
(norm_le_norm_add_norm_div' _ _).trans_lt $ add_lt_add_left (by rwa ←dist_eq_norm_div) _

@[to_additive bounded_iff_forall_norm_le]
lemma bounded_iff_forall_norm_le' : bounded s ↔ ∃ C, ∀ x ∈ s, ∥x∥ ≤ C :=
by simpa only [set.subset_def, mem_closed_ball_one_iff] using bounded_iff_subset_ball (1 : E)

@[simp, to_additive mem_sphere_iff_norm]
lemma mem_sphere_iff_norm' : b ∈ sphere a r ↔ ∥b / a∥ = r := by simp [dist_eq_norm_div]

@[simp, to_additive] lemma mem_sphere_one_iff_norm : a ∈ sphere (1 : E) r ↔ ∥a∥ = r :=
by simp [dist_eq_norm_div]

@[simp, to_additive norm_eq_of_mem_sphere]
lemma norm_eq_of_mem_sphere' (x : sphere (1:E) r) : ∥(x : E)∥ = r := mem_sphere_one_iff_norm.mp x.2

@[to_additive] lemma ne_one_of_mem_sphere (hr : r ≠ 0) (x : sphere (1 : E) r) : (x : E) ≠ 1 :=
ne_one_of_norm_ne_zero $ by rwa norm_eq_of_mem_sphere' x

@[to_additive ne_zero_of_mem_unit_sphere]
lemma ne_one_of_mem_unit_sphere (x : sphere (1 : E) 1) : (x:E) ≠ 1 :=
ne_one_of_mem_sphere one_ne_zero _

variables (E)

/-- The norm of a seminormed group as a group seminorm. -/
@[to_additive "The norm of a seminormed group as an additive group seminorm."]
def norm_group_seminorm : group_seminorm E := ⟨norm, norm_one', norm_mul_le', norm_inv'⟩

@[simp, to_additive] lemma coe_norm_group_seminorm : ⇑(norm_group_seminorm E) = norm := rfl

variables {E}

namespace isometric
-- TODO This material is superseded by similar constructions such as
-- `affine_isometry_equiv.const_vadd`; deduplicate

/-- Multiplication `y ↦ y * x` as an `isometry`. -/
@[to_additive "Addition `y ↦ y + x` as an `isometry`"]
protected def mul_right (x : E) : E ≃ᵢ E :=
{ isometry_to_fun := isometry.of_dist_eq $ λ y z, dist_mul_right _ _ _,
  .. equiv.mul_right x }

@[simp, to_additive]
lemma mul_right_to_equiv (x : E) : (isometric.mul_right x).to_equiv = equiv.mul_right x := rfl

@[simp, to_additive]
lemma coe_mul_right (x : E) : (isometric.mul_right x : E → E) = λ y, y * x := rfl

@[to_additive] lemma mul_right_apply (x y : E) : (isometric.mul_right x : E → E) y = y * x := rfl

@[simp, to_additive]
lemma mul_right_symm (x : E) : (isometric.mul_right x).symm = isometric.mul_right x⁻¹ :=
ext $ λ y, rfl

end isometric

@[to_additive] lemma normed_comm_group.tendsto_nhds_one {f : α → E} {l : filter α} :
  tendsto f l (𝓝 1) ↔ ∀ ε > 0, ∀ᶠ x in l, ∥ f x ∥ < ε :=
metric.tendsto_nhds.trans $ by simp only [dist_one_right]

@[to_additive] lemma normed_comm_group.tendsto_nhds_nhds {f : E → F} {x : E} {y : F} :
  tendsto f (𝓝 x) (𝓝 y) ↔ ∀ ε > 0, ∃ δ > 0, ∀ x', ∥x' / x∥ < δ → ∥f x' / y∥ < ε :=
by simp_rw [metric.tendsto_nhds_nhds, dist_eq_norm_div]

@[to_additive] lemma normed_comm_group.cauchy_seq_iff [nonempty α] [semilattice_sup α] {u : α → E} :
  cauchy_seq u ↔ ∀ ε > 0, ∃ N, ∀ m, N ≤ m → ∀ n, N ≤ n → ∥u m / u n∥ < ε :=
by simp [metric.cauchy_seq_iff, dist_eq_norm_div]

@[to_additive] lemma normed_comm_group.nhds_basis_norm_lt (x : E) :
  (𝓝 x).has_basis (λ ε : ℝ, 0 < ε) (λ ε, {y | ∥y / x∥ < ε}) :=
by { simp_rw ← ball_eq', exact metric.nhds_basis_ball }

@[to_additive] lemma normed_comm_group.nhds_one_basis_norm_lt :
  (𝓝 (1 : E)).has_basis (λ ε : ℝ, 0 < ε) (λ ε, {y | ∥y∥ < ε}) :=
by { convert normed_comm_group.nhds_basis_norm_lt (1 : E), simp }

@[to_additive] lemma normed_comm_group.uniformity_basis_dist :
  (𝓤 E).has_basis (λ ε : ℝ, 0 < ε) (λ ε, {p : E × E | ∥p.fst / p.snd∥ < ε}) :=
by { convert metric.uniformity_basis_dist, simp [dist_eq_norm_div] }

open finset

/-- A homomorphism `f` of seminormed groups is Lipschitz, if there exists a constant `C` such that
for all `x`, one has `∥f x∥ ≤ C * ∥x∥`. The analogous condition for a linear map of
(semi)normed spaces is in `normed_space.operator_norm`. -/
@[to_additive "A homomorphism `f` of seminormed groups is Lipschitz, if there exists a constant `C`
such that for all `x`, one has `∥f x∥ ≤ C * ∥x∥`. The analogous condition for a linear map of
(semi)normed spaces is in `normed_space.operator_norm`."]
lemma monoid_hom_class.lipschitz_of_bound [monoid_hom_class 𝓕 E F] (f : 𝓕) (C : ℝ)
  (h : ∀ x, ∥f x∥ ≤ C * ∥x∥) : lipschitz_with (real.to_nnreal C) f :=
lipschitz_with.of_dist_le' $ λ x y, by simpa only [dist_eq_norm_div, map_div] using h (x / y)

@[to_additive] lemma lipschitz_on_with_iff_norm_div_le {f : E → F} {C : ℝ≥0} :
  lipschitz_on_with C f s ↔ ∀ ⦃x⦄, x ∈ s → ∀ ⦃y⦄, y ∈ s → ∥f x / f y∥ ≤ C * ∥x / y∥ :=
by simp only [lipschitz_on_with_iff_dist_le_mul, dist_eq_norm_div]

alias lipschitz_on_with_iff_norm_div_le ↔ lipschitz_on_with.norm_div_le _

attribute [to_additive] lipschitz_on_with.norm_div_le

@[to_additive] lemma lipschitz_on_with.norm_div_le_of_le {f : E → F} {C : ℝ≥0}
  (h : lipschitz_on_with C f s) (ha : a ∈ s) (hb : b ∈ s) (hr : ∥a / b∥ ≤ r) :
  ∥f a / f b∥ ≤ C * r :=
(h.norm_div_le ha hb).trans $ mul_le_mul_of_nonneg_left hr C.2

@[to_additive] lemma lipschitz_with_iff_norm_div_le {f : E → F} {C : ℝ≥0} :
  lipschitz_with C f ↔ ∀ x y, ∥f x / f y∥ ≤ C * ∥x / y∥ :=
by simp only [lipschitz_with_iff_dist_le_mul, dist_eq_norm_div]

alias lipschitz_with_iff_norm_div_le ↔ lipschitz_with.norm_div_le _

attribute [to_additive] lipschitz_with.norm_div_le

@[to_additive] lemma lipschitz_with.norm_div_le_of_le {f : E → F} {C : ℝ≥0} (h : lipschitz_with C f)
  (hr : ∥a / b∥ ≤ r) : ∥f a / f b∥ ≤ C * r :=
(h.norm_div_le _ _).trans $ mul_le_mul_of_nonneg_left hr C.2

/-- A homomorphism `f` of seminormed groups is continuous, if there exists a constant `C` such that
for all `x`, one has `∥f x∥ ≤ C * ∥x∥`. -/
@[to_additive "A homomorphism `f` of seminormed groups is continuous, if there exists a constant `C`
such that for all `x`, one has `∥f x∥ ≤ C * ∥x∥`"]
lemma monoid_hom_class.continuous_of_bound [monoid_hom_class 𝓕 E F] (f : 𝓕) (C : ℝ)
  (h : ∀ x, ∥f x∥ ≤ C * ∥x∥) : continuous f :=
(monoid_hom_class.lipschitz_of_bound f C h).continuous

@[to_additive] lemma monoid_hom_class.uniform_continuous_of_bound [monoid_hom_class 𝓕 E F]
  (f : 𝓕) (C : ℝ) (h : ∀x, ∥f x∥ ≤ C * ∥x∥) : uniform_continuous f :=
(monoid_hom_class.lipschitz_of_bound f C h).uniform_continuous

@[to_additive is_compact.exists_bound_of_continuous_on]
lemma is_compact.exists_bound_of_continuous_on' [topological_space α] {s : set α}
  (hs : is_compact s) {f : α → E} (hf : continuous_on f s) :
  ∃ C, ∀ x ∈ s, ∥f x∥ ≤ C :=
(bounded_iff_forall_norm_le'.1 (hs.image_of_continuous_on hf).bounded).imp $ λ C hC x hx,
  hC _ $ set.mem_image_of_mem _ hx

@[to_additive] lemma monoid_hom_class.isometry_iff_norm [monoid_hom_class 𝓕 E F] (f : 𝓕) :
  isometry f ↔ ∀ x, ∥f x∥ = ∥x∥ :=
begin
  simp only [isometry_iff_dist_eq, dist_eq_norm_div, ←map_div],
  refine ⟨λ h x, _, λ h x y, h _⟩,
  simpa using h x 1,
end

alias monoid_hom_class.isometry_iff_norm ↔ _ monoid_hom_class.isometry_of_norm

attribute [to_additive] monoid_hom_class.isometry_of_norm

section nnnorm

@[priority 100, to_additive] -- See note [lower instance priority]
instance seminormed_group.to_has_nnnorm : has_nnnorm E := ⟨λ a, ⟨∥a∥, norm_nonneg' a⟩⟩

@[simp, norm_cast, to_additive coe_nnnorm] lemma coe_nnnorm' (a : E) : (∥a∥₊ : ℝ) = ∥a∥ := rfl

@[simp, to_additive coe_comp_nnnorm]
lemma coe_comp_nnnorm' : (coe : ℝ≥0 → ℝ) ∘ (nnnorm : E → ℝ≥0) = norm := rfl

@[to_additive norm_to_nnreal]
lemma norm_to_nnreal' : ∥a∥.to_nnreal = ∥a∥₊ := @real.to_nnreal_coe ∥a∥₊

@[to_additive]
lemma nndist_eq_nnnorm_div (a b : E) : nndist a b = ∥a / b∥₊ := nnreal.eq $ dist_eq_norm_div _ _

alias nndist_eq_nnnorm_sub ← nndist_eq_nnnorm

@[simp, to_additive nnnorm_zero] lemma nnnorm_one' : ∥(1 : E)∥₊ = 0 := nnreal.eq norm_one'

@[to_additive] lemma ne_one_of_nnnorm_ne_zero {a : E} : ∥a∥₊ ≠ 0 → a ≠ 1 :=
mt $ by { rintro rfl, exact nnnorm_one' }

@[to_additive nnnorm_add_le]
lemma nnnorm_mul_le' (a b : E) : ∥a * b∥₊ ≤ ∥a∥₊ + ∥b∥₊ := nnreal.coe_le_coe.1 $ norm_mul_le' a b

@[simp, to_additive nnnorm_neg] lemma nnnorm_inv' (a : E) : ∥a⁻¹∥₊ = ∥a∥₊ := nnreal.eq $ norm_inv' a

@[to_additive] lemma nnnorm_div_le (a b : E) : ∥a / b∥₊ ≤ ∥a∥₊ + ∥b∥₊ :=
nnreal.coe_le_coe.1 $ norm_div_le _ _

@[to_additive nndist_nnnorm_nnnorm_le]
lemma nndist_nnnorm_nnnorm_le' (a b : E) : nndist ∥a∥₊ ∥b∥₊ ≤ ∥a / b∥₊ :=
nnreal.coe_le_coe.1 $ dist_norm_norm_le' a b

@[to_additive] lemma nnnorm_le_nnnorm_add_nnnorm_div (a b : E) : ∥b∥₊ ≤ ∥a∥₊ + ∥a / b∥₊ :=
norm_le_norm_add_norm_div _ _

@[to_additive] lemma nnnorm_le_nnnorm_add_nnnorm_div' (a b : E) : ∥a∥₊ ≤ ∥b∥₊ + ∥a / b∥₊ :=
norm_le_norm_add_norm_div' _ _

alias nnnorm_le_nnnorm_add_nnnorm_sub' ← nnnorm_le_insert'
alias nnnorm_le_nnnorm_add_nnnorm_sub ← nnnorm_le_insert

@[to_additive]
lemma nnnorm_le_mul_nnnorm_add (a b : E) : ∥a∥₊ ≤ ∥a * b∥₊ + ∥b∥₊ := norm_le_mul_norm_add _ _

@[to_additive of_real_norm_eq_coe_nnnorm]
lemma of_real_norm_eq_coe_nnnorm' (a : E) : ennreal.of_real ∥a∥ = ∥a∥₊ :=
ennreal.of_real_eq_coe_nnreal _

@[to_additive] lemma edist_eq_coe_nnnorm_div (a b : E) : edist a b = ∥a / b∥₊ :=
by rw [edist_dist, dist_eq_norm_div, of_real_norm_eq_coe_nnnorm']

@[to_additive edist_eq_coe_nnnorm] lemma edist_eq_coe_nnnorm' (x : E) : edist x 1 = (∥x∥₊ : ℝ≥0∞) :=
by rw [edist_eq_coe_nnnorm_div, div_one]

@[to_additive]
lemma mem_emetric_ball_one_iff {r : ℝ≥0∞} : a ∈ emetric.ball (1 : E) r ↔ ↑∥a∥₊ < r :=
by rw [emetric.mem_ball, edist_eq_coe_nnnorm']

@[simp, to_additive] lemma edist_mul_right (a₁ a₂ b : E) : edist (a₁ * b) (a₂ * b) = edist a₁ a₂ :=
by simp [edist_dist]

@[simp, to_additive] lemma edist_div_right (a₁ a₂ b : E) : edist (a₁ / b) (a₂ / b) = edist a₁ a₂ :=
by simpa only [div_eq_mul_inv] using edist_mul_right _ _ _

@[to_additive] lemma monoid_hom_class.lipschitz_of_bound_nnnorm [monoid_hom_class 𝓕 E F] (f : 𝓕)
  (C : ℝ≥0) (h : ∀ x, ∥f x∥₊ ≤ C * ∥x∥₊) : lipschitz_with C f :=
@real.to_nnreal_coe C ▸ monoid_hom_class.lipschitz_of_bound f C h

@[to_additive] lemma monoid_hom_class.antilipschitz_of_bound [monoid_hom_class 𝓕 E F] (f : 𝓕)
  {K : ℝ≥0} (h : ∀ x, ∥x∥ ≤ K * ∥f x∥) :
  antilipschitz_with K f :=
antilipschitz_with.of_le_mul_dist $ λ x y, by simpa only [dist_eq_norm_div, map_div] using h (x / y)

@[to_additive] lemma monoid_hom_class.bound_of_antilipschitz [monoid_hom_class 𝓕 E F] (f : 𝓕)
  {K : ℝ≥0} (h : antilipschitz_with K f) (x) : ∥x∥ ≤ K * ∥f x∥ :=
by simpa only [dist_one_right, map_one] using h.le_mul_dist x 1

end nnnorm

@[to_additive] lemma tendsto_iff_norm_tendsto_one {f : α → E} {a : filter α} {b : E} :
  tendsto f a (𝓝 b) ↔ tendsto (λ e, ∥f e / b∥) a (𝓝 0) :=
by { convert tendsto_iff_dist_tendsto_zero, simp [dist_eq_norm_div] }

@[to_additive] lemma tendsto_one_iff_norm_tendsto_one {f : α → E} {a : filter α} :
  tendsto f a (𝓝 1) ↔ tendsto (λ e, ∥f e∥) a (𝓝 0) :=
by { rw tendsto_iff_norm_tendsto_one, simp only [div_one] }

@[to_additive] lemma comap_norm_nhds_one : comap norm (𝓝 0) = 𝓝 (1 : E) :=
by simpa only [dist_one_right] using nhds_comap_dist (1 : E)

/-- Special case of the sandwich theorem: if the norm of `f` is eventually bounded by a real
function `a` which tends to `0`, then `f` tends to `1`. In this pair of lemmas (`squeeze_one_norm'`
and `squeeze_one_norm`), following a convention of similar lemmas in `topology.metric_space.basic`
and `topology.algebra.order`, the `'` version is phrased using "eventually" and the non-`'` version
is phrased absolutely. -/
@[to_additive "Special case of the sandwich theorem: if the norm of `f` is eventually bounded by a
real function `a` which tends to `0`, then `f` tends to `1`. In this pair of lemmas
(`squeeze_zero_norm'` and `squeeze_zero_norm`), following a convention of similar lemmas in
`topology.metric_space.basic` and `topology.algebra.order`, the `'` version is phrased using
\"eventually\" and the non-`'` version is phrased absolutely."]
lemma squeeze_one_norm' {f : α → E} {a : α → ℝ} {t₀ : filter α} (h : ∀ᶠ n in t₀, ∥f n∥ ≤ a n)
  (h' : tendsto a t₀ (𝓝 0)) : tendsto f t₀ (𝓝 1) :=
tendsto_one_iff_norm_tendsto_one.2 $ squeeze_zero' (eventually_of_forall $ λ n, norm_nonneg' _) h h'

/-- Special case of the sandwich theorem: if the norm of `f` is bounded by a real function `a` which
tends to `0`, then `f` tends to `1`. -/
@[to_additive "Special case of the sandwich theorem: if the norm of `f` is bounded by a real
function `a` which tends to `0`, then `f` tends to `0`."]
lemma squeeze_one_norm {f : α → E} {a : α → ℝ} {t₀ : filter α} (h : ∀ n, ∥f n∥ ≤ a n) :
  tendsto a t₀ (𝓝 0) → tendsto f t₀ (𝓝 1) :=
squeeze_one_norm' $ eventually_of_forall h

@[to_additive] lemma tendsto_norm_div_self (x : E) : tendsto (λ a, ∥a / x∥) (𝓝 x) (𝓝 0) :=
by simpa [dist_eq_norm_div] using
  tendsto_id.dist (tendsto_const_nhds : tendsto (λ a, (x:E)) (𝓝 x) _)

@[to_additive tendsto_norm]lemma tendsto_norm' {x : E} : tendsto (λ a, ∥a∥) (𝓝 x) (𝓝 ∥x∥) :=
by simpa using tendsto_id.dist (tendsto_const_nhds : tendsto (λ a, (1:E)) _ _)

@[to_additive] lemma tendsto_norm_one : tendsto (λ a : E, ∥a∥) (𝓝 1) (𝓝 0) :=
by simpa using tendsto_norm_div_self (1:E)

@[continuity, to_additive continuous_norm] lemma continuous_norm' : continuous (λ a : E, ∥a∥) :=
by simpa using continuous_id.dist (continuous_const : continuous (λ a, (1:E)))

@[continuity, to_additive continuous_nnnorm]
lemma continuous_nnnorm' : continuous (λ a : E, ∥a∥₊) := continuous_norm'.subtype_mk _

@[to_additive lipschitz_with_one_norm] lemma lipschitz_with_one_norm' :
  lipschitz_with 1 (norm : E → ℝ) :=
by simpa only [dist_one_left] using lipschitz_with.dist_right (1 : E)

@[to_additive lipschitz_with_one_nnnorm] lemma lipschitz_with_one_nnnorm' :
  lipschitz_with 1 (has_nnnorm.nnnorm : E → ℝ≥0) :=
lipschitz_with_one_norm'

@[to_additive uniform_continuous_norm]
lemma uniform_continuous_norm' : uniform_continuous (norm : E → ℝ) :=
lipschitz_with_one_norm'.uniform_continuous

@[to_additive uniform_continuous_nnnorm]
lemma uniform_continuous_nnnorm' : uniform_continuous (λ (a : E), ∥a∥₊) :=
uniform_continuous_norm'.subtype_mk _

/-- A helper lemma used to prove that the (scalar or usual) product of a function that tends to one
and a bounded function tends to one. This lemma is formulated for any binary operation
`op : E → F → G` with an estimate `∥op x y∥ ≤ A * ∥x∥ * ∥y∥` for some constant A instead of
multiplication so that it can be applied to `(*)`, `flip (*)`, `(•)`, and `flip (•)`. -/
@[to_additive "A helper lemma used to prove that the (scalar or usual) product of a function that
tends to zero and a bounded function tends to zero. This lemma is formulated for any binary
operation `op : E → F → G` with an estimate `∥op x y∥ ≤ A * ∥x∥ * ∥y∥` for some constant A instead
of multiplication so that it can be applied to `(*)`, `flip (*)`, `(•)`, and `flip (•)`."]
lemma filter.tendsto.op_one_is_bounded_under_le' {f : α → E} {g : α → F} {l : filter α}
  (hf : tendsto f l (𝓝 1)) (hg : is_bounded_under (≤) l (norm ∘ g)) (op : E → F → G)
  (h_op : ∃ A, ∀ x y, ∥op x y∥ ≤ A * ∥x∥ * ∥y∥) :
  tendsto (λ x, op (f x) (g x)) l (𝓝 1) :=
begin
  cases h_op with A h_op,
  rcases hg with ⟨C, hC⟩, rw eventually_map at hC,
  rw normed_comm_group.tendsto_nhds_one at hf ⊢,
  intros ε ε₀,
  rcases exists_pos_mul_lt ε₀ (A * C) with ⟨δ, δ₀, hδ⟩,
  filter_upwards [hf δ δ₀, hC] with i hf hg,
  refine (h_op _ _).trans_lt _,
  cases le_total A 0 with hA hA,
  { exact (mul_nonpos_of_nonpos_of_nonneg (mul_nonpos_of_nonpos_of_nonneg hA $ norm_nonneg' _) $
      norm_nonneg' _).trans_lt ε₀ },
  calc A * ∥f i∥ * ∥g i∥ ≤ A * δ * C :
    mul_le_mul (mul_le_mul_of_nonneg_left hf.le hA) hg (norm_nonneg' _) (mul_nonneg hA δ₀.le)
  ... = A * C * δ : mul_right_comm _ _ _
  ... < ε : hδ,
end

/-- A helper lemma used to prove that the (scalar or usual) product of a function that tends to one
and a bounded function tends to one. This lemma is formulated for any binary operation
`op : E → F → G` with an estimate `∥op x y∥ ≤ ∥x∥ * ∥y∥` instead of multiplication so that it
can be applied to `(*)`, `flip (*)`, `(•)`, and `flip (•)`. -/
@[to_additive "A helper lemma used to prove that the (scalar or usual) product of a function that
tends to zero and a bounded function tends to zero. This lemma is formulated for any binary
operation `op : E → F → G` with an estimate `∥op x y∥ ≤ ∥x∥ * ∥y∥` instead of multiplication so that
it can be applied to `(*)`, `flip (*)`, `(•)`, and `flip (•)`."]
lemma filter.tendsto.op_one_is_bounded_under_le {f : α → E} {g : α → F} {l : filter α}
  (hf : tendsto f l (𝓝 1)) (hg : is_bounded_under (≤) l (norm ∘ g)) (op : E → F → G)
  (h_op : ∀ x y, ∥op x y∥ ≤ ∥x∥ * ∥y∥) :
  tendsto (λ x, op (f x) (g x)) l (𝓝 1) :=
hf.op_one_is_bounded_under_le' hg op ⟨1, λ x y, (one_mul (∥x∥)).symm ▸ h_op x y⟩

section
variables {l : filter α} {f : α → E}

@[to_additive filter.tendsto.norm] lemma filter.tendsto.norm' (h : tendsto f l (𝓝 a)) :
  tendsto (λ x, ∥f x∥) l (𝓝 ∥a∥) :=
tendsto_norm'.comp h

@[to_additive filter.tendsto.nnnorm] lemma filter.tendsto.nnnorm' (h : tendsto f l (𝓝 a)) :
  tendsto (λ x, ∥f x∥₊) l (𝓝 (∥a∥₊)) :=
tendsto.comp continuous_nnnorm'.continuous_at h

end

section
variables [topological_space α] {f : α → E}

@[to_additive continuous.norm] lemma continuous.norm' : continuous f → continuous (λ x, ∥f x∥) :=
continuous_norm'.comp

@[to_additive continuous.nnnorm]
lemma continuous.nnnorm' : continuous f → continuous (λ x, ∥f x∥₊) := continuous_nnnorm'.comp

@[to_additive continuous_at.norm]
lemma continuous_at.norm' {a : α} (h : continuous_at f a) : continuous_at (λ x, ∥f x∥) a := h.norm'

@[to_additive continuous_at.nnnorm]
lemma continuous_at.nnnorm' {a : α} (h : continuous_at f a) : continuous_at (λ x, ∥f x∥₊) a :=
h.nnnorm'

@[to_additive continuous_within_at.norm]
lemma continuous_within_at.norm' {s : set α} {a : α} (h : continuous_within_at f s a) :
  continuous_within_at (λ x, ∥f x∥) s a :=
h.norm'

@[to_additive continuous_within_at.nnnorm]
lemma continuous_within_at.nnnorm' {s : set α} {a : α} (h : continuous_within_at f s a) :
  continuous_within_at (λ x, ∥f x∥₊) s a :=
h.nnnorm'

@[to_additive continuous_on.norm]
lemma continuous_on.norm' {s : set α} (h : continuous_on f s) : continuous_on (λ x, ∥f x∥) s :=
λ x hx, (h x hx).norm'

@[to_additive continuous_on.nnnorm]
lemma continuous_on.nnnorm' {s : set α} (h : continuous_on f s) : continuous_on (λ x, ∥f x∥₊) s :=
λ x hx, (h x hx).nnnorm'

end

/-- If `∥y∥ → ∞`, then we can assume `y ≠ x` for any fixed `x`. -/
@[to_additive eventually_ne_of_tendsto_norm_at_top "If `∥y∥→∞`, then we can assume `y≠x` for any
fixed `x`"]
lemma eventually_ne_of_tendsto_norm_at_top' {l : filter α} {f : α → E}
  (h : tendsto (λ y, ∥f y∥) l at_top) (x : E) :
  ∀ᶠ y in l, f y ≠ x :=
(h.eventually_ne_at_top _).mono $ λ x, ne_of_apply_ne norm

@[to_additive] lemma seminormed_comm_group.mem_closure_iff :
  a ∈ closure s ↔ ∀ ε, 0 < ε → ∃ b ∈ s, ∥a / b∥ < ε :=
by simp [metric.mem_closure_iff, dist_eq_norm_div]

@[to_additive norm_le_zero_iff'] lemma norm_le_zero_iff''' [t0_space E] {a : E} : ∥a∥ ≤ 0 ↔ a = 1 :=
begin
  letI : normed_group E :=
    { to_metric_space := metric.of_t0_pseudo_metric_space E, ..‹seminormed_group E› },
  rw [←dist_one_right, dist_le_zero],
end

@[to_additive norm_eq_zero'] lemma norm_eq_zero''' [t0_space E] {a : E} : ∥a∥ = 0 ↔ a = 1 :=
(norm_nonneg' a).le_iff_eq.symm.trans norm_le_zero_iff'''

@[to_additive norm_pos_iff'] lemma norm_pos_iff''' [t0_space E] {a : E} : 0 < ∥a∥ ↔ a ≠ 1 :=
by rw [← not_le, norm_le_zero_iff''']

@[to_additive]
lemma seminormed_group.tendsto_uniformly_on_one {f : ι → κ → G} {s : set κ} {l : filter ι} :
  tendsto_uniformly_on f 1 l s ↔ ∀ ε > 0, ∀ᶠ i in l, ∀ x ∈ s, ∥f i x∥ < ε :=
by simp_rw [tendsto_uniformly_on_iff, pi.one_apply, dist_one_left]

@[to_additive]
lemma seminormed_group.uniform_cauchy_seq_on_filter_iff_tendsto_uniformly_on_filter_one
  {f : ι → κ → G} {l : filter ι} {l' : filter κ} : uniform_cauchy_seq_on_filter f l l' ↔
  tendsto_uniformly_on_filter (λ n : ι × ι, λ z, f n.fst z / f n.snd z) 1 (l ×ᶠ l) l' :=
begin
  refine ⟨λ hf u hu, _, λ hf u hu, _⟩,
  { obtain ⟨ε, hε, H⟩ := uniformity_basis_dist.mem_uniformity_iff.mp hu,
    refine (hf {p : G × G | dist p.fst p.snd < ε} $ dist_mem_uniformity hε).mono (λ x hx,
      H 1 (f x.fst.fst x.snd / f x.fst.snd x.snd) _),
    simpa [dist_eq_norm_div, norm_div_rev] using hx },
  { obtain ⟨ε, hε, H⟩ := uniformity_basis_dist.mem_uniformity_iff.mp hu,
    refine (hf {p : G × G | dist p.fst p.snd < ε} $ dist_mem_uniformity hε).mono (λ x hx,
      H (f x.fst.fst x.snd) (f x.fst.snd x.snd) _),
    simpa [dist_eq_norm_div, norm_div_rev] using hx }
end

@[to_additive]
lemma seminormed_group.uniform_cauchy_seq_on_iff_tendsto_uniformly_on_one
  {f : ι → κ → G} {s : set κ} {l : filter ι} :
  uniform_cauchy_seq_on f l s ↔
  tendsto_uniformly_on (λ n : ι × ι, λ z, f n.fst z / f n.snd z) 1 (l ×ᶠ l) s :=
by rw [tendsto_uniformly_on_iff_tendsto_uniformly_on_filter,
    uniform_cauchy_seq_on_iff_uniform_cauchy_seq_on_filter,
    seminormed_group.uniform_cauchy_seq_on_filter_iff_tendsto_uniformly_on_filter_one]

end seminormed_group

section induced

/-- A group homomorphism from a `group` to a `seminormed_group` induces a `seminormed_group`
structure on the domain. -/
@[reducible, -- See note [reducible non-instances]
to_additive "A group homomorphism from an `add_group` to a `seminormed_add_group` induces a
`seminormed_add_group` structure on the domain."]
def seminormed_group.induced [group E] [seminormed_group F] (f : E →* F) : seminormed_group E :=
{ norm := λ x, ∥f x∥,
  dist_eq := λ x y, by simpa only [monoid_hom.map_div, ←dist_eq_norm_div],
  ..pseudo_metric_space.induced f _ }

/-- A group homomorphism from a `comm_group` to a `seminormed_group` induces a
`seminormed_comm_group` structure on the domain. -/
@[reducible, -- See note [reducible non-instances]
to_additive "A group homomorphism from an `add_comm_group` to a `seminormed_add_group` induces a
`seminormed_add_comm_group` structure on the domain."]
def seminormed_comm_group.induced [comm_group E] [seminormed_group F] (f : E →* F) :
  seminormed_comm_group E :=
{ ..seminormed_group.induced f }

/-- An injective group homomorphism from a `group` to a `normed_group` induces a `normed_group`
structure on the domain. -/
@[reducible,  -- See note [reducible non-instances].
to_additive "An injective group homomorphism from an `add_group` to a `normed_add_group` induces a
`normed_add_group` structure on the domain."]
def normed_group.induced [group E] [normed_group F] (f : E →* F) (h : injective f) :
  normed_group E :=
{ ..seminormed_group.induced f, ..metric_space.induced f h _ }

/-- An injective group homomorphism from an `comm_group` to a `normed_group` induces a
`normed_comm_group` structure on the domain. -/
@[reducible,  -- See note [reducible non-instances].
to_additive "An injective group homomorphism from an `comm_group` to a `normed_comm_group` induces a
`normed_comm_group` structure on the domain."]
def normed_comm_group.induced [comm_group E] [normed_group F] (f : E →* F) (h : injective f) :
  normed_comm_group E :=
{ ..seminormed_group.induced f, ..metric_space.induced f h _ }

end induced

section seminormed_comm_group
variables [seminormed_comm_group E] [seminormed_comm_group F] {a a₁ a₂ b b₁ b₂ : E} {r r₁ r₂ : ℝ}

@[simp, to_additive] lemma dist_mul_left (a b₁ b₂ : E) : dist (a * b₁) (a * b₂) = dist b₁ b₂ :=
by simp [dist_eq_norm_div]

@[to_additive] lemma dist_inv (x y : E) : dist x⁻¹ y = dist x y⁻¹ :=
by simp_rw [dist_eq_norm_div, ←norm_inv' (x⁻¹ / y), inv_div, div_inv_eq_mul, mul_comm]

@[simp, to_additive] lemma dist_inv_inv (a b : E) : dist a⁻¹ b⁻¹ = dist a b :=
by rw [dist_inv, inv_inv]

@[simp, to_additive] lemma dist_div_left (a b₁ b₂ : E) : dist (a / b₁) (a / b₂) = dist b₁ b₂ :=
by simp only [div_eq_mul_inv, dist_mul_left, dist_inv_inv]

@[simp, to_additive] lemma dist_self_mul_right (a b : E) : dist a (a * b) = ∥b∥ :=
by rw [←dist_one_left, ←dist_mul_left a 1 b, mul_one]

@[simp, to_additive] lemma dist_self_mul_left (a b : E) : dist (a * b) a = ∥b∥ :=
by rw [dist_comm, dist_self_mul_right]

@[simp, to_additive] lemma dist_self_div_right (a b : E) : dist a (a / b) = ∥b∥ :=
by rw [div_eq_mul_inv, dist_self_mul_right, norm_inv']

@[simp, to_additive] lemma dist_self_div_left (a b : E) : dist (a / b) a = ∥b∥ :=
by rw [dist_comm, dist_self_div_right]

@[to_additive] lemma dist_mul_mul_le (a₁ a₂ b₁ b₂ : E) :
  dist (a₁ * a₂) (b₁ * b₂) ≤ dist a₁ b₁ + dist a₂ b₂ :=
by simpa only [dist_mul_left, dist_mul_right] using dist_triangle (a₁ * a₂) (b₁ * a₂) (b₁ * b₂)

@[to_additive] lemma dist_mul_mul_le_of_le (h₁ : dist a₁ b₁ ≤ r₁) (h₂ : dist a₂ b₂ ≤ r₂) :
  dist (a₁ * a₂) (b₁ * b₂) ≤ r₁ + r₂ :=
(dist_mul_mul_le a₁ a₂ b₁ b₂).trans $ add_le_add h₁ h₂

@[to_additive] lemma dist_div_div_le (a₁ a₂ b₁ b₂ : E) :
  dist (a₁ / a₂) (b₁ / b₂) ≤ dist a₁ b₁ + dist a₂ b₂ :=
by simpa only [div_eq_mul_inv, dist_inv_inv] using dist_mul_mul_le a₁ a₂⁻¹ b₁ b₂⁻¹

@[to_additive] lemma dist_div_div_le_of_le (h₁ : dist a₁ b₁ ≤ r₁) (h₂ : dist a₂ b₂ ≤ r₂) :
  dist (a₁ / a₂) (b₁ / b₂) ≤ r₁ + r₂ :=
(dist_div_div_le a₁ a₂ b₁ b₂).trans $ add_le_add h₁ h₂

@[to_additive] lemma abs_dist_sub_le_dist_mul_mul (a₁ a₂ b₁ b₂ : E) :
  |dist a₁ b₁ - dist a₂ b₂| ≤ dist (a₁ * a₂) (b₁ * b₂) :=
by simpa only [dist_mul_left, dist_mul_right, dist_comm b₂]
  using abs_dist_sub_le (a₁ * a₂) (b₁ * b₂) (b₁ * a₂)

lemma norm_multiset_sum_le {E} [seminormed_add_comm_group E] (m : multiset E) :
  ∥m.sum∥ ≤ (m.map (λ x, ∥x∥)).sum :=
m.le_sum_of_subadditive norm norm_zero norm_add_le

@[to_additive]
lemma norm_multiset_prod_le (m : multiset E) : ∥m.prod∥ ≤ (m.map $ λ x, ∥x∥).sum :=
begin
  rw [←multiplicative.of_add_le, of_add_multiset_prod, multiset.map_map],
  refine multiset.le_prod_of_submultiplicative (multiplicative.of_add ∘ norm) _ (λ x y, _) _,
  { simp only [comp_app, norm_one', of_add_zero] },
  { exact norm_mul_le' _ _ }
end

lemma norm_sum_le {E} [seminormed_add_comm_group E] (s : finset ι) (f : ι → E) :
  ∥∑ i in s, f i∥ ≤ ∑ i in s, ∥f i∥ :=
s.le_sum_of_subadditive norm norm_zero norm_add_le f

@[to_additive] lemma norm_prod_le (s : finset ι) (f : ι → E) : ∥∏ i in s, f i∥ ≤ ∑ i in s, ∥f i∥ :=
begin
  rw [←multiplicative.of_add_le, of_add_sum],
  refine finset.le_prod_of_submultiplicative (multiplicative.of_add ∘ norm) _ (λ x y, _) _ _,
  { simp only [comp_app, norm_one', of_add_zero] },
  { exact norm_mul_le' _ _ }
end

@[to_additive]
lemma norm_prod_le_of_le (s : finset ι) {f : ι → E} {n : ι → ℝ} (h : ∀ b ∈ s, ∥f b∥ ≤ n b) :
  ∥∏ b in s, f b∥ ≤ ∑ b in s, n b :=
(norm_prod_le s f).trans $ finset.sum_le_sum h

@[to_additive] lemma dist_prod_prod_le_of_le (s : finset ι) {f a : ι → E} {d : ι → ℝ}
  (h : ∀ b ∈ s, dist (f b) (a b) ≤ d b) :
  dist (∏ b in s, f b) (∏ b in s, a b) ≤ ∑ b in s, d b :=
by { simp only [dist_eq_norm_div, ← finset.prod_div_distrib] at *, exact norm_prod_le_of_le s h }

@[to_additive] lemma dist_prod_prod_le (s : finset ι) (f a : ι → E) :
  dist (∏ b in s, f b) (∏ b in s, a b) ≤ ∑ b in s, dist (f b) (a b) :=
dist_prod_prod_le_of_le s $ λ _ _, le_rfl

@[to_additive] lemma mul_mem_ball_iff_norm : a * b ∈ ball a r ↔ ∥b∥ < r :=
by rw [mem_ball_iff_norm'', mul_div_cancel''']

@[to_additive] lemma mul_mem_closed_ball_iff_norm : a * b ∈ closed_ball a r ↔ ∥b∥ ≤ r :=
by rw [mem_closed_ball_iff_norm'', mul_div_cancel''']

@[simp, to_additive] lemma preimage_mul_ball (a b : E) (r : ℝ) :
  ((*) b) ⁻¹' ball a r = ball (a / b) r :=
by { ext c, simp only [dist_eq_norm_div, set.mem_preimage, mem_ball, div_div_eq_mul_div, mul_comm] }

@[simp, to_additive] lemma preimage_mul_closed_ball (a b : E) (r : ℝ) :
  ((*) b) ⁻¹' (closed_ball a r) = closed_ball (a / b) r :=
by { ext c,
  simp only [dist_eq_norm_div, set.mem_preimage, mem_closed_ball, div_div_eq_mul_div, mul_comm] }

@[simp, to_additive] lemma preimage_mul_sphere (a b : E) (r : ℝ) :
  ((*) b) ⁻¹' sphere a r = sphere (a / b) r :=
by { ext c, simp only [set.mem_preimage, mem_sphere_iff_norm', div_div_eq_mul_div, mul_comm] }

namespace isometric

/-- Multiplication `y ↦ x * y` as an `isometry`. -/
@[to_additive "Addition `y ↦ x + y` as an `isometry`"]
protected def mul_left (x : E) : E ≃ᵢ E :=
{ isometry_to_fun := isometry.of_dist_eq $ λ y z, dist_mul_left _ _ _,
  to_equiv := equiv.mul_left x }

@[simp, to_additive] lemma mul_left_to_equiv (x : E) :
  (isometric.mul_left x).to_equiv = equiv.mul_left x := rfl

@[simp, to_additive] lemma coe_mul_left (x : E) : ⇑(isometric.mul_left x) = (*) x := rfl

@[simp, to_additive] lemma mul_left_symm (x : E) :
  (isometric.mul_left x).symm = isometric.mul_left x⁻¹ :=
ext $ λ y, rfl

variables (E)

/-- Inversion `x ↦ x⁻¹` as an `isometry`. -/
@[to_additive "Negation `x ↦ -x` as an `isometry`."] protected def inv : E ≃ᵢ E :=
{ isometry_to_fun := isometry.of_dist_eq $ λ x y, dist_inv_inv _ _,
  to_equiv := equiv.inv E }

variables {E}

@[simp, to_additive] lemma inv_symm : (isometric.inv E).symm = isometric.inv E := rfl
@[simp, to_additive] lemma inv_to_equiv : (isometric.inv E).to_equiv = equiv.inv E := rfl
@[simp, to_additive] lemma coe_inv : ⇑(isometric.inv E) = has_inv.inv := rfl

end isometric

open finset

@[to_additive] lemma controlled_prod_of_mem_closure {s : subgroup E} (hg : a ∈ closure (s : set E))
  {b : ℕ → ℝ} (b_pos : ∀ n, 0 < b n) :
  ∃ v : ℕ → E,
    tendsto (λ n, ∏ i in range (n+1), v i) at_top (𝓝 a) ∧
    (∀ n, v n ∈ s) ∧
    ∥v 0 / a∥ < b 0 ∧
    ∀ n, 0 < n → ∥v n∥ < b n :=
begin
  obtain ⟨u : ℕ → E, u_in : ∀ n, u n ∈ s, lim_u : tendsto u at_top (𝓝 a)⟩ :=
    mem_closure_iff_seq_limit.mp hg,
  obtain ⟨n₀, hn₀⟩ : ∃ n₀, ∀ n ≥ n₀, ∥u n / a∥ < b 0,
  { have : {x | ∥x / a∥ < b 0} ∈ 𝓝 a,
    { simp_rw ← dist_eq_norm_div,
      exact metric.ball_mem_nhds _ (b_pos _) },
    exact filter.tendsto_at_top'.mp lim_u _ this },
  set z : ℕ → E := λ n, u (n + n₀),
  have lim_z : tendsto z at_top (𝓝 a) := lim_u.comp (tendsto_add_at_top_nat n₀),
  have mem_𝓤 : ∀ n, {p : E × E | ∥p.1 / p.2∥ < b (n + 1)} ∈ 𝓤 E :=
  λ n, by simpa [← dist_eq_norm_div] using metric.dist_mem_uniformity (b_pos $ n+1),
  obtain ⟨φ : ℕ → ℕ, φ_extr : strict_mono φ,
          hφ : ∀ n, ∥z (φ $ n + 1) / z (φ n)∥ < b (n + 1)⟩ :=
    lim_z.cauchy_seq.subseq_mem mem_𝓤,
  set w : ℕ → E := z ∘ φ,
  have hw : tendsto w at_top (𝓝 a),
    from lim_z.comp φ_extr.tendsto_at_top,
  set v : ℕ → E := λ i, if i = 0 then w 0 else w i / w (i - 1),
  refine ⟨v, tendsto.congr (finset.eq_prod_range_div' w) hw , _,
          hn₀ _ (n₀.le_add_left _), _⟩,
  { rintro ⟨⟩,
    { change w 0 ∈ s,
      apply u_in },
    { apply s.div_mem ; apply u_in }, },
  { intros l hl,
    obtain ⟨k, rfl⟩ : ∃ k, l = k+1, exact nat.exists_eq_succ_of_ne_zero hl.ne',
    apply hφ }
end

@[to_additive] lemma controlled_prod_of_mem_closure_range {j : E →* F} {b : F}
  (hb : b ∈ closure (j.range : set F)) {f : ℕ → ℝ} (b_pos : ∀ n, 0 < f n) :
  ∃ a : ℕ → E,
    tendsto (λ n, ∏ i in range (n + 1), j (a i)) at_top (𝓝 b) ∧
    ∥j (a 0) / b∥ < f 0 ∧
    ∀ n, 0 < n → ∥j (a n)∥ < f n :=
begin
  obtain ⟨v, sum_v, v_in, hv₀, hv_pos⟩ := controlled_prod_of_mem_closure hb b_pos,
  choose g hg using v_in,
  refine ⟨g, by simpa [← hg] using sum_v, by simpa [hg 0] using hv₀, λ n hn,
          by simpa [hg] using hv_pos n hn⟩,
end

@[to_additive] lemma nndist_mul_mul_le (a₁ a₂ b₁ b₂ : E) :
  nndist (a₁ * a₂) (b₁ * b₂) ≤ nndist a₁ b₁ + nndist a₂ b₂ :=
nnreal.coe_le_coe.1 $ dist_mul_mul_le a₁ a₂ b₁ b₂

@[to_additive]
lemma edist_mul_mul_le (a₁ a₂ b₁ b₂ : E) : edist (a₁ * a₂) (b₁ * b₂) ≤ edist a₁ b₁ + edist a₂ b₂ :=
by { simp only [edist_nndist], norm_cast, apply nndist_mul_mul_le }

@[simp, to_additive] lemma edist_mul_left (a b₁ b₂ : E) : edist (a * b₁) (a * b₂) = edist b₁ b₂ :=
by simp [edist_dist]

@[to_additive]
lemma edist_inv (a b : E) : edist a⁻¹ b = edist a b⁻¹ := by simp_rw [edist_dist, dist_inv]

@[simp, to_additive] lemma edist_inv_inv (x y : E) : edist x⁻¹ y⁻¹ = edist x y :=
by rw [edist_inv, inv_inv]

@[simp, to_additive] lemma edist_div_left (a b₁ b₂ : E) : edist (a / b₁) (a / b₂) = edist b₁ b₂ :=
by simp only [div_eq_mul_inv, edist_mul_left, edist_inv_inv]

@[to_additive]
lemma nnnorm_multiset_prod_le (m : multiset E) : ∥m.prod∥₊ ≤ (m.map (λ x, ∥x∥₊)).sum :=
nnreal.coe_le_coe.1 $ by { push_cast, rw multiset.map_map, exact norm_multiset_prod_le _ }

<<<<<<< HEAD
lemma real.to_nnreal_nonneg_eq_nnnorm {r : ℝ} (hr : 0 ≤ r) : r.to_nnreal = ∥r∥₊ :=
begin
  rw real.to_nnreal_of_nonneg hr,
  congr,
  rw [real.norm_eq_abs, abs_of_nonneg hr],
end
=======
@[to_additive] lemma nnnorm_prod_le (s : finset ι) (f : ι → E) :
  ∥∏ a in s, f a∥₊ ≤ ∑ a in s, ∥f a∥₊ :=
nnreal.coe_le_coe.1 $ by { push_cast, exact norm_prod_le _ _ }
>>>>>>> 9cb7e937

@[to_additive]
lemma nnnorm_prod_le_of_le (s : finset ι) {f : ι → E} {n : ι → ℝ≥0} (h : ∀ b ∈ s, ∥f b∥₊ ≤ n b) :
  ∥∏ b in s, f b∥₊ ≤ ∑ b in s, n b :=
(norm_prod_le_of_le s h).trans_eq nnreal.coe_sum.symm

namespace lipschitz_with
variables [pseudo_emetric_space α] {K Kf Kg : ℝ≥0} {f g : α → E}

@[to_additive] lemma inv (hf : lipschitz_with K f) : lipschitz_with K (λ x, (f x)⁻¹) :=
λ x y, (edist_inv_inv _ _).trans_le $ hf x y

@[to_additive add] lemma mul' (hf : lipschitz_with Kf f) (hg : lipschitz_with Kg g) :
  lipschitz_with (Kf + Kg) (λ x, f x * g x) :=
λ x y, calc
  edist (f x * g x) (f y * g y) ≤ edist (f x) (f y) + edist (g x) (g y) : edist_mul_mul_le _ _ _ _
... ≤ Kf * edist x y + Kg * edist x y : add_le_add (hf x y) (hg x y)
... = (Kf + Kg) * edist x y : (add_mul _ _ _).symm

@[to_additive] lemma div (hf : lipschitz_with Kf f) (hg : lipschitz_with Kg g) :
  lipschitz_with (Kf + Kg) (λ x, f x / g x) :=
by simpa only [div_eq_mul_inv] using hf.mul' hg.inv

end lipschitz_with

namespace antilipschitz_with
variables [pseudo_emetric_space α] {K Kf Kg : ℝ≥0} {f g : α → E}

@[to_additive] lemma mul_lipschitz_with (hf : antilipschitz_with Kf f) (hg : lipschitz_with Kg g)
  (hK : Kg < Kf⁻¹) : antilipschitz_with (Kf⁻¹ - Kg)⁻¹ (λ x, f x * g x) :=
begin
  letI : pseudo_metric_space α := pseudo_emetric_space.to_pseudo_metric_space hf.edist_ne_top,
  refine antilipschitz_with.of_le_mul_dist (λ x y, _),
  rw [nnreal.coe_inv, ← div_eq_inv_mul],
  rw le_div_iff (nnreal.coe_pos.2 $ tsub_pos_iff_lt.2 hK),
  rw [mul_comm, nnreal.coe_sub hK.le, sub_mul],
  calc ↑Kf⁻¹ * dist x y - Kg * dist x y ≤ dist (f x) (f y) - dist (g x) (g y) :
    sub_le_sub (hf.mul_le_dist x y) (hg.dist_le_mul x y)
  ... ≤ _ : le_trans (le_abs_self _) (abs_dist_sub_le_dist_mul_mul _ _ _ _),
end

@[to_additive] lemma mul_div_lipschitz_with (hf : antilipschitz_with Kf f)
  (hg : lipschitz_with Kg (g / f)) (hK : Kg < Kf⁻¹) : antilipschitz_with (Kf⁻¹ - Kg)⁻¹ g :=
by simpa only [pi.div_apply, mul_div_cancel'_right] using hf.mul_lipschitz_with hg hK

@[to_additive] lemma le_mul_norm_div {f : E → F} (hf : antilipschitz_with K f) (x y : E) :
  ∥x / y∥ ≤ K * ∥f x / f y∥ :=
by simp [← dist_eq_norm_div, hf.le_mul_dist x y]

end antilipschitz_with

@[priority 100, to_additive] -- See note [lower instance priority]
instance seminormed_comm_group.to_has_lipschitz_mul : has_lipschitz_mul E :=
⟨⟨1 + 1, lipschitz_with.prod_fst.mul' lipschitz_with.prod_snd⟩⟩

/-- A seminormed group is a uniform group, i.e., multiplication and division are uniformly
continuous. -/
@[priority 100, to_additive "A seminormed group is a uniform additive group, i.e., addition and
subtraction are uniformly continuous."] -- See note [lower instance priority]
instance seminormed_comm_group.to_uniform_group : uniform_group E :=
⟨(lipschitz_with.prod_fst.div lipschitz_with.prod_snd).uniform_continuous⟩

 -- short-circuit type class inference
@[priority 100, to_additive] -- See note [lower instance priority]
instance seminormed_comm_group.to_topological_group : topological_group E := infer_instance

@[to_additive] lemma cauchy_seq_prod_of_eventually_eq {u v : ℕ → E} {N : ℕ}
  (huv : ∀ n ≥ N, u n = v n) (hv : cauchy_seq (λ n, ∏ k in range (n+1), v k)) :
  cauchy_seq (λ n, ∏ k in range (n + 1), u k) :=
begin
  let d : ℕ → E := λ n, ∏ k in range (n + 1), (u k / v k),
  rw show (λ n, ∏ k in range (n + 1), u k) = d * (λ n, ∏ k in range (n + 1), v k),
    by { ext n, simp [d] },
  suffices : ∀ n ≥ N, d n = d N,
  { exact (tendsto_at_top_of_eventually_const this).cauchy_seq.mul hv },
  intros n hn,
  dsimp [d],
  rw eventually_constant_prod _ hn,
  intros m hm,
  simp [huv m hm],
end

end seminormed_comm_group

section normed_group
variables [normed_group E] [normed_group F] {a b : E}

@[simp, to_additive norm_eq_zero] lemma norm_eq_zero'' : ∥a∥ = 0 ↔ a = 1 := norm_eq_zero'''

@[to_additive norm_ne_zero_iff] lemma norm_ne_zero_iff' : ∥a∥ ≠ 0 ↔ a ≠ 1 := norm_eq_zero''.not

@[simp, to_additive norm_pos_iff] lemma norm_pos_iff'' : 0 < ∥a∥ ↔ a ≠ 1 := norm_pos_iff'''

@[simp, to_additive norm_le_zero_iff]
lemma norm_le_zero_iff'' : ∥a∥ ≤ 0 ↔ a = 1 := norm_le_zero_iff'''

@[to_additive]
lemma norm_div_eq_zero_iff : ∥a / b∥ = 0 ↔ a = b := by rw [norm_eq_zero'', div_eq_one]

@[to_additive] lemma norm_div_pos_iff : 0 < ∥a / b∥ ↔ a ≠ b :=
by { rw [(norm_nonneg' _).lt_iff_ne, ne_comm], exact norm_div_eq_zero_iff.not }

@[to_additive] lemma eq_of_norm_div_le_zero (h : ∥a / b∥ ≤ 0) : a = b :=
by rwa [←div_eq_one, ← norm_le_zero_iff'']

alias norm_div_eq_zero_iff ↔ eq_of_norm_div_eq_zero _

attribute [to_additive] eq_of_norm_div_eq_zero

@[simp, to_additive nnnorm_eq_zero] lemma nnnorm_eq_zero' : ∥a∥₊ = 0 ↔ a = 1 :=
by rw [← nnreal.coe_eq_zero, coe_nnnorm', norm_eq_zero'']

@[to_additive nnnorm_ne_zero_iff]
lemma nnnorm_ne_zero_iff' : ∥a∥₊ ≠ 0 ↔ a ≠ 1 := nnnorm_eq_zero'.not

@[to_additive]
lemma tendsto_norm_div_self_punctured_nhds (a : E) : tendsto (λ x, ∥x / a∥) (𝓝[≠] a) (𝓝[>] 0) :=
(tendsto_norm_div_self a).inf $ tendsto_principal_principal.2 $ λ x hx, norm_pos_iff''.2 $
  div_ne_one.2 hx

@[to_additive] lemma tendsto_norm_nhds_within_one : tendsto (norm : E → ℝ) (𝓝[≠] 1) (𝓝[>] 0) :=
tendsto_norm_one.inf $ tendsto_principal_principal.2 $ λ x, norm_pos_iff''.2

variables (E)

/-- The norm of a normed group as a group norm. -/
@[to_additive "The norm of a normed group as an additive group norm."]
def norm_group_norm : group_norm E :=
{ eq_one_of_map_eq_zero' := λ _, norm_eq_zero''.1, ..norm_group_seminorm _ }

@[simp] lemma coe_norm_group_norm : ⇑(norm_group_norm E) = norm := rfl

end normed_group

section normed_add_group
variables [normed_add_group E] [topological_space α] {f : α → E}

/-! Some relations with `has_compact_support` -/

lemma has_compact_support_norm_iff : has_compact_support (λ x, ∥f x∥) ↔ has_compact_support f :=
has_compact_support_comp_left $ λ x, norm_eq_zero

alias has_compact_support_norm_iff ↔ _ has_compact_support.norm

lemma continuous.bounded_above_of_compact_support (hf : continuous f) (h : has_compact_support f) :
  ∃ C, ∀ x, ∥f x∥ ≤ C :=
by simpa [bdd_above_def] using hf.norm.bdd_above_range_of_has_compact_support h.norm

end normed_add_group

/-! ### `ulift` -/

namespace ulift
section has_norm
variables [has_norm E]

instance : has_norm (ulift E) := ⟨λ x, ∥x.down∥⟩

lemma norm_def (x : ulift E) : ∥x∥ = ∥x.down∥ := rfl
@[simp] lemma norm_up (x : E) : ∥ulift.up x∥ = ∥x∥ := rfl
@[simp] lemma norm_down (x : ulift E) : ∥x.down∥ = ∥x∥ := rfl

end has_norm

section has_nnnorm
variables [has_nnnorm E]

instance : has_nnnorm (ulift E) := ⟨λ x, ∥x.down∥₊⟩

lemma nnnorm_def (x : ulift E) : ∥x∥₊ = ∥x.down∥₊ := rfl
@[simp] lemma nnnorm_up (x : E) : ∥ulift.up x∥₊ = ∥x∥₊ := rfl
@[simp] lemma nnnorm_down (x : ulift E) : ∥x.down∥₊ = ∥x∥₊ := rfl

end has_nnnorm

@[to_additive] instance seminormed_group [seminormed_group E] : seminormed_group (ulift E) :=
seminormed_group.induced ⟨ulift.down, rfl, λ _ _, rfl⟩

@[to_additive]
instance seminormed_comm_group [seminormed_comm_group E] : seminormed_comm_group (ulift E) :=
seminormed_comm_group.induced ⟨ulift.down, rfl, λ _ _, rfl⟩

@[to_additive] instance normed_group [normed_group E] : normed_group (ulift E) :=
normed_group.induced ⟨ulift.down, rfl, λ _ _, rfl⟩ down_injective

@[to_additive]
instance normed_comm_group [normed_comm_group E] : normed_comm_group (ulift E) :=
normed_comm_group.induced ⟨ulift.down, rfl, λ _ _, rfl⟩ down_injective

end ulift

/-! ### `additive`, `multiplicative` -/

section additive_multiplicative

open additive multiplicative

section has_norm
variables [has_norm E]

instance : has_norm (additive E) := ‹has_norm E›
instance : has_norm (multiplicative E) := ‹has_norm E›

@[simp] lemma norm_to_mul (x) : ∥(to_mul x : E)∥ = ∥x∥ := rfl
@[simp] lemma norm_of_mul (x : E) : ∥of_mul x∥ = ∥x∥ := rfl
@[simp] lemma norm_to_add (x) : ∥(to_add x : E)∥ = ∥x∥ := rfl
@[simp] lemma norm_of_add (x : E) : ∥of_add x∥ = ∥x∥ := rfl

end has_norm

section has_nnnorm
variables [has_nnnorm E]

instance : has_nnnorm (additive E) := ‹has_nnnorm E›
instance : has_nnnorm (multiplicative E) := ‹has_nnnorm E›

@[simp] lemma nnnorm_to_mul (x) : ∥(to_mul x : E)∥₊ = ∥x∥₊ := rfl
@[simp] lemma nnnorm_of_mul (x : E) : ∥of_mul x∥₊ = ∥x∥₊ := rfl
@[simp] lemma nnnorm_to_add (x) : ∥(to_add x : E)∥₊ = ∥x∥₊ := rfl
@[simp] lemma nnnorm_of_add (x : E) : ∥of_add x∥₊ = ∥x∥₊ := rfl

end has_nnnorm

instance [seminormed_group E] : seminormed_add_group (additive E) :=
{ dist_eq := dist_eq_norm_div }

instance [seminormed_add_group E] : seminormed_group (multiplicative E) :=
{ dist_eq := dist_eq_norm_sub }

instance [seminormed_comm_group E] : seminormed_add_comm_group (additive E) :=
{ ..additive.seminormed_add_group }

instance [seminormed_add_comm_group E] : seminormed_comm_group (multiplicative E) :=
{ ..multiplicative.seminormed_group }

instance [normed_group E] : normed_add_group (additive E) :=
{ ..additive.seminormed_add_group }

instance [normed_add_group E] : normed_group (multiplicative E) :=
{ ..multiplicative.seminormed_group }

instance [normed_comm_group E] : normed_add_comm_group (additive E) :=
{ ..additive.seminormed_add_group }

instance [normed_add_comm_group E] : normed_comm_group (multiplicative E) :=
{ ..multiplicative.seminormed_group }

end additive_multiplicative

/-! ### Order dual -/

section order_dual

open order_dual

section has_norm
variables [has_norm E]

instance : has_norm Eᵒᵈ := ‹has_norm E›

@[simp] lemma norm_to_dual (x : E) : ∥to_dual x∥ = ∥x∥ := rfl
@[simp] lemma norm_of_dual (x : Eᵒᵈ) : ∥of_dual x∥ = ∥x∥ := rfl

end has_norm

section has_nnnorm
variables [has_nnnorm E]

instance : has_nnnorm Eᵒᵈ := ‹has_nnnorm E›

@[simp] lemma nnnorm_to_dual (x : E) : ∥to_dual x∥₊ = ∥x∥₊ := rfl
@[simp] lemma nnnorm_of_dual (x : Eᵒᵈ) : ∥of_dual x∥₊ = ∥x∥₊ := rfl

end has_nnnorm

@[priority 100, to_additive] -- See note [lower instance priority]
instance [seminormed_group E] : seminormed_group Eᵒᵈ := ‹seminormed_group E›

@[priority 100, to_additive] -- See note [lower instance priority]
instance [seminormed_comm_group E] : seminormed_comm_group Eᵒᵈ := ‹seminormed_comm_group E›

@[priority 100, to_additive] -- See note [lower instance priority]
instance [normed_group E] : normed_group Eᵒᵈ := ‹normed_group E›

@[priority 100, to_additive] -- See note [lower instance priority]
instance [normed_comm_group E] : normed_comm_group Eᵒᵈ := ‹normed_comm_group E›

end order_dual

/-! ### Binary product of normed groups -/

section has_norm
variables [has_norm E] [has_norm F] {x : E × F} {r : ℝ}

instance : has_norm (E × F) := ⟨λ x, ∥x.1∥ ⊔ ∥x.2∥⟩

lemma prod.norm_def (x : E × F) : ∥x∥ = (max ∥x.1∥ ∥x.2∥) := rfl
lemma norm_fst_le (x : E × F) : ∥x.1∥ ≤ ∥x∥ := le_max_left _ _
lemma norm_snd_le (x : E × F) : ∥x.2∥ ≤ ∥x∥ := le_max_right _ _

lemma norm_prod_le_iff : ∥x∥ ≤ r ↔ ∥x.1∥ ≤ r ∧ ∥x.2∥ ≤ r := max_le_iff

end has_norm

section seminormed_group
variables [seminormed_group E] [seminormed_group F]

/-- Product of seminormed groups, using the sup norm. -/
@[to_additive "Product of seminormed groups, using the sup norm."]
instance : seminormed_group (E × F) :=
⟨λ x y, by simp only [prod.norm_def, prod.dist_eq, dist_eq_norm_div, prod.fst_div, prod.snd_div]⟩

@[to_additive prod.nnnorm_def']
lemma prod.nnorm_def (x : E × F) : ∥x∥₊ = (max ∥x.1∥₊ ∥x.2∥₊) := rfl

end seminormed_group

/-- Product of seminormed groups, using the sup norm. -/
@[to_additive "Product of seminormed groups, using the sup norm."]
instance [seminormed_comm_group E] [seminormed_comm_group F] : seminormed_comm_group (E × F) :=
{ ..prod.seminormed_group }

/-- Product of normed groups, using the sup norm. -/
@[to_additive "Product of normed groups, using the sup norm."]
instance [normed_group E] [normed_group F] : normed_group (E × F) := { ..prod.seminormed_group }

/-- Product of normed groups, using the sup norm. -/
@[to_additive "Product of normed groups, using the sup norm."]
instance [normed_comm_group E] [normed_comm_group F] : normed_comm_group (E × F) :=
{ ..prod.seminormed_group }


/-! ### Finite product of normed groups -/

section pi
variables {π : ι → Type*} [fintype ι]

section seminormed_group
variables [Π i, seminormed_group (π i)] [seminormed_group E] (f : Π i, π i) {x : Π i, π i} {r : ℝ}

/-- Finite product of seminormed groups, using the sup norm. -/
@[to_additive "Finite product of seminormed groups, using the sup norm."]
instance : seminormed_group (Π i, π i) :=
{ norm := λ f, ↑(finset.univ.sup (λ b, ∥f b∥₊)),
  dist_eq := λ x y,
    congr_arg (coe : ℝ≥0 → ℝ) $ congr_arg (finset.sup finset.univ) $ funext $ λ a,
    show nndist (x a) (y a) = ∥x a / y a∥₊, from nndist_eq_nnnorm_div (x a) (y a) }

@[to_additive pi.norm_def] lemma pi.norm_def' : ∥f∥ = ↑(finset.univ.sup (λ b, ∥f b∥₊)) := rfl
@[to_additive pi.nnnorm_def] lemma pi.nnnorm_def' : ∥f∥₊ = finset.univ.sup (λ b, ∥f b∥₊) :=
subtype.eta _ _

/-- The seminorm of an element in a product space is `≤ r` if and only if the norm of each
component is. -/
@[to_additive pi_norm_le_iff "The seminorm of an element in a product space is `≤ r` if and only if
the norm of each component is."]
lemma pi_norm_le_iff' (hr : 0 ≤ r) : ∥x∥ ≤ r ↔ ∀ i, ∥x i∥ ≤ r :=
by simp only [←dist_one_right, dist_pi_le_iff hr, pi.one_apply]

@[to_additive pi_nnnorm_le_iff]
lemma pi_nnnorm_le_iff' {r : ℝ≥0} : ∥x∥₊ ≤ r ↔ ∀ i, ∥x i∥₊ ≤ r := pi_norm_le_iff' r.coe_nonneg

/-- The seminorm of an element in a product space is `< r` if and only if the norm of each
component is. -/
@[to_additive pi_norm_lt_iff "The seminorm of an element in a product space is `< r` if and only if
the norm of each component is."]
lemma pi_norm_lt_iff' (hr : 0 < r) : ∥x∥ < r ↔ ∀ i, ∥x i∥ < r :=
by simp only [←dist_one_right, dist_pi_lt_iff hr, pi.one_apply]

@[to_additive pi_nnnorm_lt_iff]
lemma pi_nnnorm_lt_iff' {r : ℝ≥0} (hr : 0 < r) : ∥x∥₊ < r ↔ ∀ i, ∥x i∥₊ < r := pi_norm_lt_iff' hr

@[to_additive norm_le_pi_norm]
lemma norm_le_pi_norm' (i : ι) : ∥f i∥ ≤ ∥f∥ := (pi_norm_le_iff' $ norm_nonneg' _).1 le_rfl i

@[to_additive nnnorm_le_pi_nnnorm]
lemma nnnorm_le_pi_nnnorm' (i : ι) : ∥f i∥₊ ≤ ∥f∥₊ := norm_le_pi_norm' _ i

@[simp, to_additive pi_norm_const]
lemma pi_norm_const' [nonempty ι] (a : E) : ∥(λ i : ι, a)∥ = ∥a∥ :=
by simpa only [←dist_one_right] using dist_pi_const a 1

@[simp, to_additive pi_nnnorm_const]
lemma pi_nnnorm_const' [nonempty ι] (a : E) : ∥(λ i : ι, a)∥₊ = ∥a∥₊ := nnreal.eq $ pi_norm_const' a

/-- The $L^1$ norm is less than the $L^\infty$ norm scaled by the cardinality. -/
@[to_additive pi.sum_norm_apply_le_norm "The $L^1$ norm is less than the $L^\\infty$ norm scaled by
the cardinality."]
lemma pi.sum_norm_apply_le_norm' : ∑ i, ∥f i∥ ≤ fintype.card ι • ∥f∥ :=
finset.sum_le_card_nsmul _ _ _ $ λ i hi, norm_le_pi_norm' _ i

/-- The $L^1$ norm is less than the $L^\infty$ norm scaled by the cardinality. -/
@[to_additive pi.sum_nnnorm_apply_le_nnnorm "The $L^1$ norm is less than the $L^\\infty$ norm scaled
by the cardinality."]
lemma pi.sum_nnnorm_apply_le_nnnorm' : ∑ i, ∥f i∥₊ ≤ fintype.card ι • ∥f∥₊ :=
nnreal.coe_sum.trans_le $ pi.sum_norm_apply_le_norm' _

end seminormed_group

/-- Finite product of seminormed groups, using the sup norm. -/
@[to_additive "Finite product of seminormed groups, using the sup norm."]
instance pi.seminormed_comm_group [Π i, seminormed_comm_group (π i)] :
  seminormed_comm_group (Π i, π i) :=
{ ..pi.seminormed_group }

/-- Finite product of normed groups, using the sup norm. -/
@[to_additive "Finite product of seminormed groups, using the sup norm."]
instance pi.normed_group [Π i, normed_group (π i)] : normed_group (Π i, π i) :=
{ ..pi.seminormed_group }

/-- Finite product of normed groups, using the sup norm. -/
@[to_additive "Finite product of seminormed groups, using the sup norm."]
instance pi.normed_comm_group [Π i, normed_comm_group (π i)] : normed_comm_group (Π i, π i) :=
{ ..pi.seminormed_group }

end pi

/-! ### Subgroups of normed groups -/

namespace subgroup
section seminormed_group
variables [seminormed_group E] {s : subgroup E}

/-- A subgroup of a seminormed group is also a seminormed group,
with the restriction of the norm. -/
@[to_additive "A subgroup of a seminormed group is also a seminormed group,
with the restriction of the norm."]
instance seminormed_group : seminormed_group s := seminormed_group.induced s.subtype

/-- If `x` is an element of a subgroup `s` of a seminormed group `E`, its norm in `s` is equal to
its norm in `E`. -/
@[simp, to_additive "If `x` is an element of a subgroup `s` of a seminormed group `E`, its norm in
`s` is equal to its norm in `E`."]
lemma coe_norm (x : s) : ∥x∥ = ∥(x : E)∥ := rfl

/-- If `x` is an element of a subgroup `s` of a seminormed group `E`, its norm in `s` is equal to
its norm in `E`.

This is a reversed version of the `simp` lemma `subgroup.coe_norm` for use by `norm_cast`. -/
@[norm_cast, to_additive "If `x` is an element of a subgroup `s` of a seminormed group `E`, its norm
in `s` is equal to its norm in `E`.

This is a reversed version of the `simp` lemma `add_subgroup.coe_norm` for use by `norm_cast`."]
lemma norm_coe {s : subgroup E} (x : s) : ∥(x : E)∥ = ∥x∥ := rfl

end seminormed_group

@[to_additive] instance seminormed_comm_group [seminormed_comm_group E] {s : subgroup E} :
  seminormed_comm_group s :=
seminormed_comm_group.induced s.subtype

@[to_additive] instance normed_group [normed_group E] {s : subgroup E} : normed_group s :=
normed_group.induced s.subtype subtype.coe_injective

@[to_additive]
instance normed_comm_group [normed_comm_group E] {s : subgroup E} : normed_comm_group s :=
normed_comm_group.induced s.subtype subtype.coe_injective

end subgroup

/-! ### Submodules of normed groups -/

namespace submodule

/-- A submodule of a seminormed group is also a seminormed group, with the restriction of the norm.
-/
-- See note [implicit instance arguments]
instance seminormed_add_comm_group {_ : ring 𝕜} [seminormed_add_comm_group E] {_ : module 𝕜 E}
  (s : submodule 𝕜 E) :
  seminormed_add_comm_group s :=
seminormed_add_comm_group.induced s.subtype.to_add_monoid_hom

/-- If `x` is an element of a submodule `s` of a normed group `E`, its norm in `s` is equal to its
norm in `E`. -/
-- See note [implicit instance arguments].
@[simp] lemma coe_norm {_ : ring 𝕜} [seminormed_add_comm_group E] {_ : module 𝕜 E}
  {s : submodule 𝕜 E} (x : s) :
  ∥x∥ = ∥(x : E)∥ := rfl

/-- If `x` is an element of a submodule `s` of a normed group `E`, its norm in `E` is equal to its
norm in `s`.

This is a reversed version of the `simp` lemma `submodule.coe_norm` for use by `norm_cast`. -/
-- See note [implicit instance arguments].
@[norm_cast] lemma norm_coe {_ : ring 𝕜} [seminormed_add_comm_group E] {_ : module 𝕜 E}
  {s : submodule 𝕜 E} (x : s) :
  ∥(x : E)∥ = ∥x∥ := rfl

/-- A submodule of a normed group is also a normed group, with the restriction of the norm. -/
-- See note [implicit instance arguments].
instance {_ : ring 𝕜} [normed_add_comm_group E] {_ : module 𝕜 E} (s : submodule 𝕜 E) :
  normed_add_comm_group s :=
{ ..submodule.seminormed_add_comm_group s }

end submodule<|MERGE_RESOLUTION|>--- conflicted
+++ resolved
@@ -1144,23 +1144,21 @@
 lemma nnnorm_multiset_prod_le (m : multiset E) : ∥m.prod∥₊ ≤ (m.map (λ x, ∥x∥₊)).sum :=
 nnreal.coe_le_coe.1 $ by { push_cast, rw multiset.map_map, exact norm_multiset_prod_le _ }
 
-<<<<<<< HEAD
+@[to_additive] lemma nnnorm_prod_le (s : finset ι) (f : ι → E) :
+  ∥∏ a in s, f a∥₊ ≤ ∑ a in s, ∥f a∥₊ :=
+nnreal.coe_le_coe.1 $ by { push_cast, exact norm_prod_le _ _ }
+
+@[to_additive]
+lemma nnnorm_prod_le_of_le (s : finset ι) {f : ι → E} {n : ι → ℝ≥0} (h : ∀ b ∈ s, ∥f b∥₊ ≤ n b) :
+  ∥∏ b in s, f b∥₊ ≤ ∑ b in s, n b :=
+(norm_prod_le_of_le s h).trans_eq nnreal.coe_sum.symm
+
 lemma real.to_nnreal_nonneg_eq_nnnorm {r : ℝ} (hr : 0 ≤ r) : r.to_nnreal = ∥r∥₊ :=
 begin
   rw real.to_nnreal_of_nonneg hr,
   congr,
   rw [real.norm_eq_abs, abs_of_nonneg hr],
 end
-=======
-@[to_additive] lemma nnnorm_prod_le (s : finset ι) (f : ι → E) :
-  ∥∏ a in s, f a∥₊ ≤ ∑ a in s, ∥f a∥₊ :=
-nnreal.coe_le_coe.1 $ by { push_cast, exact norm_prod_le _ _ }
->>>>>>> 9cb7e937
-
-@[to_additive]
-lemma nnnorm_prod_le_of_le (s : finset ι) {f : ι → E} {n : ι → ℝ≥0} (h : ∀ b ∈ s, ∥f b∥₊ ≤ n b) :
-  ∥∏ b in s, f b∥₊ ≤ ∑ b in s, n b :=
-(norm_prod_le_of_le s h).trans_eq nnreal.coe_sum.symm
 
 namespace lipschitz_with
 variables [pseudo_emetric_space α] {K Kf Kg : ℝ≥0} {f g : α → E}
