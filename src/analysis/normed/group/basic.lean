--- conflicted
+++ resolved
@@ -145,26 +145,16 @@
 @[simp] lemma norm_neg (g : E) : ∥-g∥ = ∥g∥ :=
 by simpa using norm_sub_rev 0 g
 
-<<<<<<< HEAD
 @[priority 900]
 instance semi_normed_group.has_isometric_vadd : has_isometric_vadd E E :=
 ⟨λ c x y, by simp [edist_dist, dist_eq_norm]⟩
-=======
-@[simp] lemma dist_add_left (g h₁ h₂ : E) : dist (g + h₁) (g + h₂) = dist h₁ h₂ :=
-by simp [dist_eq_norm]
-
-@[simp] lemma dist_add_right (g₁ g₂ h : E) : dist (g₁ + h) (g₂ + h) = dist g₁ g₂ :=
-by simp [dist_eq_norm]
-
-lemma dist_neg (x y : E) : dist (-x) y = dist x (-y) :=
-by simp_rw [dist_eq_norm, ←norm_neg (-x - y), neg_sub, sub_neg_eq_add, add_comm]
-
-@[simp] lemma dist_neg_neg (g h : E) : dist (-g) (-h) = dist g h := by rw [dist_neg, neg_neg]
->>>>>>> 8c9342fd
 
 @[priority 900]
 instance semi_normed_group.has_isometric_vadd_op : has_isometric_vadd Eᵃᵒᵖ E :=
 ⟨add_opposite.op_surjective.forall.2 $ λ c x y, by simp [edist_dist, dist_eq_norm]⟩
+
+lemma dist_neg (x y : E) : dist (-x) y = dist x (-y) :=
+by simp_rw [dist_eq_norm, ←norm_neg (-x - y), neg_sub, sub_neg_eq_add, add_comm]
 
 @[simp] theorem dist_self_add_right (g h : E) : dist g (g + h) = ∥h∥ :=
 by rw [← dist_zero_left, ← dist_add_left g 0 h, add_zero]
@@ -395,62 +385,7 @@
 
 variables {E}
 
-<<<<<<< HEAD
-theorem normed_group.tendsto_nhds_zero {f : α → E} {l : filter α} :
-=======
-namespace isometric
--- TODO This material is superseded by similar constructions such as
--- `affine_isometry_equiv.const_vadd`; deduplicate
-
-/-- Addition `y ↦ y + x` as an `isometry`. -/
-protected def add_right (x : E) : E ≃ᵢ E :=
-{ isometry_to_fun := isometry.of_dist_eq $ λ y z, dist_add_right _ _ _,
-  .. equiv.add_right x }
-
-@[simp] lemma add_right_to_equiv (x : E) :
-  (isometric.add_right x).to_equiv = equiv.add_right x := rfl
-
-@[simp] lemma coe_add_right (x : E) : (isometric.add_right x : E → E) = λ y, y + x := rfl
-
-lemma add_right_apply (x y : E) : (isometric.add_right x : E → E) y = y + x := rfl
-
-@[simp] lemma add_right_symm (x : E) :
-  (isometric.add_right x).symm = isometric.add_right (-x) :=
-ext $ λ y, rfl
-
-/-- Addition `y ↦ x + y` as an `isometry`. -/
-protected def add_left (x : E) : E ≃ᵢ E :=
-{ isometry_to_fun := isometry.of_dist_eq $ λ y z, dist_add_left _ _ _,
-  to_equiv := equiv.add_left x }
-
-@[simp] lemma add_left_to_equiv (x : E) :
-  (isometric.add_left x).to_equiv = equiv.add_left x := rfl
-
-@[simp] lemma coe_add_left (x : E) : ⇑(isometric.add_left x) = (+) x := rfl
-
-@[simp] lemma add_left_symm (x : E) :
-  (isometric.add_left x).symm = isometric.add_left (-x) :=
-ext $ λ y, rfl
-
-variable (E)
-
-/-- Negation `x ↦ -x` as an `isometry`. -/
-protected def neg : E ≃ᵢ E :=
-{ isometry_to_fun := isometry.of_dist_eq $ λ x y, dist_neg_neg _ _,
-  to_equiv := equiv.neg E }
-
-variable {E}
-
-@[simp] lemma neg_symm : (isometric.neg E).symm = isometric.neg E := rfl
-
-@[simp] lemma neg_to_equiv : (isometric.neg E).to_equiv = equiv.neg E := rfl
-
-@[simp] lemma coe_neg : ⇑(isometric.neg E) = has_neg.neg := rfl
-
-end isometric
-
 theorem normed_add_comm_group.tendsto_nhds_zero {f : α → E} {l : filter α} :
->>>>>>> 8c9342fd
   tendsto f l (𝓝 0) ↔ ∀ ε > 0, ∀ᶠ x in l, ∥ f x ∥ < ε :=
 metric.tendsto_nhds.trans $ by simp only [dist_zero_right]
 
