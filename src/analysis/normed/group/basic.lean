/-
Copyright (c) 2018 Patrick Massot. All rights reserved.
Released under Apache 2.0 license as described in the file LICENSE.
Authors: Patrick Massot, Johannes Hölzl, Yaël Dillies
-/
import analysis.normed.group.seminorm
import order.liminf_limsup
import topology.algebra.uniform_group
import topology.metric_space.algebra
import topology.metric_space.isometric_smul
import topology.sequences

/-!
# Normed (semi)groups

In this file we define 10 classes:

* `has_norm`, `has_nnnorm`: auxiliary classes endowing a type `α` with a function `norm : α → ℝ`
  (notation: `‖x‖`) and `nnnorm : α → ℝ≥0` (notation: `‖x‖₊`), respectively;
* `seminormed_..._group`: A seminormed (additive) (commutative) group is an (additive) (commutative)
  group with a norm and a compatible pseudometric space structure:
  `∀ x y, dist x y = ‖x / y‖` or `∀ x y, dist x y = ‖x - y‖`, depending on the group operation.
* `normed_..._group`: A normed (additive) (commutative) group is an (additive) (commutative) group
  with a norm and a compatible metric space structure.

We also prove basic properties of (semi)normed groups and provide some instances.

## Notes

The current convention `dist x y = ‖x - y‖` means that the distance is invariant under right
addition, but actions in mathlib are usually from the left. This means we might want to change it to
`dist x y = ‖-x + y‖`.

The normed group hierarchy would lend itself well to a mixin design (that is, having
`seminormed_group` and `seminormed_add_group` not extend `group` and `add_group`), but we choose not
to for performance concerns.

## Tags

normed group
-/

variables {𝓕 𝕜 α ι κ E F G : Type*}

open filter function metric
open_locale big_operators ennreal filter nnreal uniformity pointwise topological_space

/-- Auxiliary class, endowing a type `E` with a function `norm : E → ℝ` with notation `‖x‖`. This
class is designed to be extended in more interesting classes specifying the properties of the norm.
-/
@[notation_class] class has_norm (E : Type*) := (norm : E → ℝ)

/-- Auxiliary class, endowing a type `α` with a function `nnnorm : α → ℝ≥0` with notation `‖x‖₊`. -/
@[notation_class] class has_nnnorm (E : Type*) := (nnnorm : E → ℝ≥0)

export has_norm (norm)
export has_nnnorm (nnnorm)

notation `‖` e `‖` := norm e
notation `‖` e `‖₊` := nnnorm e

/-- A seminormed group is an additive group endowed with a norm for which `dist x y = ‖x - y‖`
defines a pseudometric space structure. -/
class seminormed_add_group (E : Type*) extends has_norm E, add_group E, pseudo_metric_space E :=
(dist := λ x y, ‖x - y‖)
(dist_eq : ∀ x y, dist x y = ‖x - y‖ . obviously)

/-- A seminormed group is a group endowed with a norm for which `dist x y = ‖x / y‖` defines a
pseudometric space structure. -/
@[to_additive]
class seminormed_group (E : Type*) extends has_norm E, group E, pseudo_metric_space E :=
(dist := λ x y, ‖x / y‖)
(dist_eq : ∀ x y, dist x y = ‖x / y‖ . obviously)

/-- A normed group is an additive group endowed with a norm for which `dist x y = ‖x - y‖` defines a
metric space structure. -/
class normed_add_group (E : Type*) extends has_norm E, add_group E, metric_space E :=
(dist := λ x y, ‖x - y‖)
(dist_eq : ∀ x y, dist x y = ‖x - y‖ . obviously)

/-- A normed group is a group endowed with a norm for which `dist x y = ‖x / y‖` defines a metric
space structure. -/
@[to_additive]
class normed_group (E : Type*) extends has_norm E, group E, metric_space E :=
(dist := λ x y, ‖x / y‖)
(dist_eq : ∀ x y, dist x y = ‖x / y‖ . obviously)

/-- A seminormed group is an additive group endowed with a norm for which `dist x y = ‖x - y‖`
defines a pseudometric space structure. -/
class seminormed_add_comm_group (E : Type*)
  extends has_norm E, add_comm_group E, pseudo_metric_space E :=
(dist := λ x y, ‖x - y‖)
(dist_eq : ∀ x y, dist x y = ‖x - y‖ . obviously)

/-- A seminormed group is a group endowed with a norm for which `dist x y = ‖x / y‖`
defines a pseudometric space structure. -/
@[to_additive]
class seminormed_comm_group (E : Type*)
  extends has_norm E, comm_group E, pseudo_metric_space E :=
(dist := λ x y, ‖x / y‖)
(dist_eq : ∀ x y, dist x y = ‖x / y‖ . obviously)

/-- A normed group is an additive group endowed with a norm for which `dist x y = ‖x - y‖` defines a
metric space structure. -/
class normed_add_comm_group (E : Type*) extends has_norm E, add_comm_group E, metric_space E :=
(dist := λ x y, ‖x - y‖)
(dist_eq : ∀ x y, dist x y = ‖x - y‖ . obviously)

/-- A normed group is a group endowed with a norm for which `dist x y = ‖x / y‖` defines a metric
space structure. -/
@[to_additive]
class normed_comm_group (E : Type*) extends has_norm E, comm_group E, metric_space E :=
(dist := λ x y, ‖x / y‖)
(dist_eq : ∀ x y, dist x y = ‖x / y‖ . obviously)

@[priority 100, to_additive] -- See note [lower instance priority]
instance normed_group.to_seminormed_group [normed_group E] : seminormed_group E :=
{ ..‹normed_group E› }

@[priority 100, to_additive] -- See note [lower instance priority]
instance normed_comm_group.to_seminormed_comm_group [normed_comm_group E] :
  seminormed_comm_group E :=
{ ..‹normed_comm_group E› }

@[priority 100, to_additive] -- See note [lower instance priority]
instance seminormed_comm_group.to_seminormed_group [seminormed_comm_group E] : seminormed_group E :=
{ ..‹seminormed_comm_group E› }

@[priority 100, to_additive] -- See note [lower instance priority]
instance normed_comm_group.to_normed_group [normed_comm_group E] : normed_group E :=
{ ..‹normed_comm_group E› }

/-- Construct a `normed_group` from a `seminormed_group` satisfying `∀ x, ‖x‖ = 0 → x = 1`. This
avoids having to go back to the `(pseudo_)metric_space` level when declaring a `normed_group`
instance as a special case of a more general `seminormed_group` instance. -/
@[to_additive "Construct a `normed_add_group` from a `seminormed_add_group` satisfying
`∀ x, ‖x‖ = 0 → x = 0`. This avoids having to go back to the `(pseudo_)metric_space` level when
declaring a `normed_add_group` instance as a special case of a more general `seminormed_add_group`
instance.", reducible] -- See note [reducible non-instances]
def normed_group.of_separation [seminormed_group E] (h : ∀ x : E, ‖x‖ = 0 → x = 1) :
  normed_group E :=
{ to_metric_space :=
  { eq_of_dist_eq_zero := λ x y hxy, div_eq_one.1 $ h _ $ by rwa ←‹seminormed_group E›.dist_eq },
  ..‹seminormed_group E› }

/-- Construct a `normed_comm_group` from a `seminormed_comm_group` satisfying
`∀ x, ‖x‖ = 0 → x = 1`. This avoids having to go back to the `(pseudo_)metric_space` level when
declaring a `normed_comm_group` instance as a special case of a more general `seminormed_comm_group`
instance. -/
@[to_additive "Construct a `normed_add_comm_group` from a `seminormed_add_comm_group` satisfying
`∀ x, ‖x‖ = 0 → x = 0`. This avoids having to go back to the `(pseudo_)metric_space` level when
declaring a `normed_add_comm_group` instance as a special case of a more general
`seminormed_add_comm_group` instance.", reducible] -- See note [reducible non-instances]
def normed_comm_group.of_separation [seminormed_comm_group E] (h : ∀ x : E, ‖x‖ = 0 → x = 1) :
  normed_comm_group E :=
{ ..‹seminormed_comm_group E›, ..normed_group.of_separation h }

/-- Construct a seminormed group from a multiplication-invariant distance. -/
@[to_additive "Construct a seminormed group from a translation-invariant distance."]
def seminormed_group.of_mul_dist [has_norm E] [group E] [pseudo_metric_space E]
  (h₁ : ∀ x : E, ‖x‖ = dist x 1) (h₂ : ∀ x y z : E, dist x y ≤ dist (x * z) (y * z)) :
  seminormed_group E :=
{ dist_eq := λ x y, begin
    rw h₁, apply le_antisymm,
    { simpa only [div_eq_mul_inv, ← mul_right_inv y] using h₂ _ _ _ },
    { simpa only [div_mul_cancel', one_mul] using h₂ (x/y) 1 y }
  end }

/-- Construct a seminormed group from a multiplication-invariant pseudodistance. -/
@[to_additive "Construct a seminormed group from a translation-invariant pseudodistance."]
def seminormed_group.of_mul_dist' [has_norm E] [group E] [pseudo_metric_space E]
  (h₁ : ∀ x : E, ‖x‖ = dist x 1) (h₂ : ∀ x y z : E, dist (x * z) (y * z) ≤ dist x y) :
  seminormed_group E :=
{ dist_eq := λ x y, begin
    rw h₁, apply le_antisymm,
    { simpa only [div_mul_cancel', one_mul] using h₂ (x/y) 1 y },
    { simpa only [div_eq_mul_inv, ← mul_right_inv y] using h₂ _ _ _ }
  end }

/-- Construct a seminormed group from a multiplication-invariant pseudodistance. -/
@[to_additive "Construct a seminormed group from a translation-invariant pseudodistance."]
def seminormed_comm_group.of_mul_dist [has_norm E] [comm_group E] [pseudo_metric_space E]
  (h₁ : ∀ x : E, ‖x‖ = dist x 1) (h₂ : ∀ x y z : E, dist x y ≤ dist (x * z) (y * z)) :
  seminormed_comm_group E :=
{ ..seminormed_group.of_mul_dist h₁ h₂ }

/-- Construct a seminormed group from a multiplication-invariant pseudodistance. -/
@[to_additive "Construct a seminormed group from a translation-invariant pseudodistance."]
def seminormed_comm_group.of_mul_dist' [has_norm E] [comm_group E] [pseudo_metric_space E]
  (h₁ : ∀ x : E, ‖x‖ = dist x 1) (h₂ : ∀ x y z : E, dist (x * z) (y * z) ≤ dist x y) :
  seminormed_comm_group E :=
{ ..seminormed_group.of_mul_dist' h₁ h₂ }

/-- Construct a normed group from a multiplication-invariant distance. -/
@[to_additive "Construct a normed group from a translation-invariant distance."]
def normed_group.of_mul_dist [has_norm E] [group E] [metric_space E]
  (h₁ : ∀ x : E, ‖x‖ = dist x 1) (h₂ : ∀ x y z : E, dist x y ≤ dist (x * z) (y * z)) :
  normed_group E :=
{ ..seminormed_group.of_mul_dist h₁ h₂ }

/-- Construct a normed group from a multiplication-invariant pseudodistance. -/
@[to_additive "Construct a normed group from a translation-invariant pseudodistance."]
def normed_group.of_mul_dist' [has_norm E] [group E] [metric_space E]
  (h₁ : ∀ x : E, ‖x‖ = dist x 1) (h₂ : ∀ x y z : E, dist (x * z) (y * z) ≤ dist x y) :
  normed_group E :=
{ ..seminormed_group.of_mul_dist' h₁ h₂ }

/-- Construct a normed group from a multiplication-invariant pseudodistance. -/
@[to_additive "Construct a normed group from a translation-invariant pseudodistance."]
def normed_comm_group.of_mul_dist [has_norm E] [comm_group E] [metric_space E]
  (h₁ : ∀ x : E, ‖x‖ = dist x 1) (h₂ : ∀ x y z : E, dist x y ≤ dist (x * z) (y * z)) :
  normed_comm_group E :=
{ ..normed_group.of_mul_dist h₁ h₂ }

/-- Construct a normed group from a multiplication-invariant pseudodistance. -/
@[to_additive "Construct a normed group from a translation-invariant pseudodistance."]
def normed_comm_group.of_mul_dist' [has_norm E] [comm_group E] [metric_space E]
  (h₁ : ∀ x : E, ‖x‖ = dist x 1) (h₂ : ∀ x y z : E, dist (x * z) (y * z) ≤ dist x y) :
  normed_comm_group E :=
{ ..normed_group.of_mul_dist' h₁ h₂ }

set_option old_structure_cmd true

/-- Construct a seminormed group from a seminorm, i.e., registering the pseudodistance and the
pseudometric space structure from the seminorm properties. Note that in most cases this instance
creates bad definitional equalities (e.g., it does not take into account a possibly existing
`uniform_space` instance on `E`). -/
@[to_additive "Construct a seminormed group from a seminorm, i.e., registering the pseudodistance*
and the pseudometric space structure from the seminorm properties. Note that in most cases this
instance creates bad definitional equalities (e.g., it does not take into account a possibly
existing `uniform_space` instance on `E`)."]
def group_seminorm.to_seminormed_group [group E] (f : group_seminorm E) : seminormed_group E :=
{ dist := λ x y, f (x / y),
  norm := f,
  dist_eq := λ x y, rfl,
  dist_self := λ x, by simp only [div_self', map_one_eq_zero],
  dist_triangle := le_map_div_add_map_div f,
  dist_comm := map_div_rev f }

/-- Construct a seminormed group from a seminorm, i.e., registering the pseudodistance and the
pseudometric space structure from the seminorm properties. Note that in most cases this instance
creates bad definitional equalities (e.g., it does not take into account a possibly existing
`uniform_space` instance on `E`). -/
@[to_additive "Construct a seminormed group from a seminorm, i.e., registering the pseudodistance*
and the pseudometric space structure from the seminorm properties. Note that in most cases this
instance creates bad definitional equalities (e.g., it does not take into account a possibly
existing `uniform_space` instance on `E`)."]
def group_seminorm.to_seminormed_comm_group [comm_group E] (f : group_seminorm E) :
  seminormed_comm_group E :=
{ ..f.to_seminormed_group }

/-- Construct a normed group from a norm, i.e., registering the distance and the metric space
structure from the norm properties. Note that in most cases this instance creates bad definitional
equalities (e.g., it does not take into account a possibly existing `uniform_space` instance on
`E`). -/
@[to_additive "Construct a normed group from a norm, i.e., registering the distance and the metric
space structure from the norm properties. Note that in most cases this instance creates bad
definitional equalities (e.g., it does not take into account a possibly existing `uniform_space`
instance on `E`)."]
def group_norm.to_normed_group [group E] (f : group_norm E) : normed_group E :=
{ eq_of_dist_eq_zero := λ x y h, div_eq_one.1 $ eq_one_of_map_eq_zero f h,
  ..f.to_group_seminorm.to_seminormed_group }

/-- Construct a normed group from a norm, i.e., registering the distance and the metric space
structure from the norm properties. Note that in most cases this instance creates bad definitional
equalities (e.g., it does not take into account a possibly existing `uniform_space` instance on
`E`). -/
@[to_additive "Construct a normed group from a norm, i.e., registering the distance and the metric
space structure from the norm properties. Note that in most cases this instance creates bad
definitional equalities (e.g., it does not take into account a possibly existing `uniform_space`
instance on `E`)."]
def group_norm.to_normed_comm_group [comm_group E] (f : group_norm E) : normed_comm_group E :=
{ ..f.to_normed_group }

instance : normed_add_comm_group punit :=
{ norm := function.const _ 0,
  dist_eq := λ _ _, rfl, }

@[simp] lemma punit.norm_eq_zero (r : punit) : ‖r‖ = 0 := rfl

section seminormed_group
variables [seminormed_group E] [seminormed_group F] [seminormed_group G] {s : set E}
  {a a₁ a₂ b b₁ b₂ : E} {r r₁ r₂ : ℝ}

@[to_additive]
lemma dist_eq_norm_div (a b : E) : dist a b = ‖a / b‖ := seminormed_group.dist_eq _ _

@[to_additive]
lemma dist_eq_norm_div' (a b : E) : dist a b = ‖b / a‖ := by rw [dist_comm, dist_eq_norm_div]

alias dist_eq_norm_sub ← dist_eq_norm
alias dist_eq_norm_sub' ← dist_eq_norm'

@[simp, to_additive] lemma dist_one_right (a : E) : dist a 1 = ‖a‖ :=
by rw [dist_eq_norm_div, div_one]

@[simp, to_additive] lemma dist_one_left : dist (1 : E) = norm :=
funext $ λ a, by rw [dist_comm, dist_one_right]

@[to_additive]
lemma isometry.norm_map_of_map_one {f : E → F} (hi : isometry f) (h₁ : f 1 = 1) (x : E) :
  ‖f x‖ = ‖x‖ :=
by rw [←dist_one_right, ←h₁, hi.dist_eq, dist_one_right]

@[to_additive tendsto_norm_cocompact_at_top]
lemma tendsto_norm_cocompact_at_top' [proper_space E] : tendsto norm (cocompact E) at_top :=
by simpa only [dist_one_right] using tendsto_dist_right_cocompact_at_top (1 : E)

@[to_additive] lemma norm_div_rev (a b : E) : ‖a / b‖ = ‖b / a‖ :=
by simpa only [dist_eq_norm_div] using dist_comm a b

@[simp, to_additive norm_neg]
lemma norm_inv' (a : E) : ‖a⁻¹‖ = ‖a‖ := by simpa using norm_div_rev 1 a

<<<<<<< HEAD
@[to_additive] instance normed_group.has_isometric_smul_op : has_isometric_smul Eᵐᵒᵖ E :=
⟨λ a b c, by simp [edist_dist, dist_eq_norm_div]⟩
=======
@[simp, to_additive] lemma dist_mul_right (a₁ a₂ b : E) : dist (a₁ * b) (a₂ * b) = dist a₁ a₂ :=
by simp [dist_eq_norm_div]

@[simp, to_additive] lemma dist_mul_self_right (a b : E) : dist b (a * b) = ‖a‖ :=
by rw [←dist_one_left, ←dist_mul_right 1 a b, one_mul]

@[simp, to_additive] lemma dist_mul_self_left (a b : E) : dist (a * b) b = ‖a‖ :=
by rw [dist_comm, dist_mul_self_right]

@[to_additive] lemma dist_div_right (a₁ a₂ b : E) : dist (a₁ / b) (a₂ / b) = dist a₁ a₂ :=
by simpa only [div_eq_mul_inv] using dist_mul_right _ _ _
>>>>>>> 3e00d81b

@[simp, to_additive] lemma dist_div_eq_dist_mul_left (a b c : E) :
  dist (a / b) c = dist a (c * b) :=
by rw [←dist_mul_right _ _ b, div_mul_cancel']

@[simp, to_additive] lemma dist_div_eq_dist_mul_right (a b c : E) :
  dist a (b / c) = dist (a * c) b :=
by rw [←dist_mul_right _ _ c, div_mul_cancel']

/-- In a (semi)normed group, inversion `x ↦ x⁻¹` tends to infinity at infinity. TODO: use
`bornology.cobounded` instead of `filter.comap has_norm.norm filter.at_top`. -/
@[to_additive "In a (semi)normed group, negation `x ↦ -x` tends to infinity at infinity. TODO: use
`bornology.cobounded` instead of `filter.comap has_norm.norm filter.at_top`."]
lemma filter.tendsto_inv_cobounded :
  tendsto (has_inv.inv : E → E) (comap norm at_top) (comap norm at_top) :=
by simpa only [norm_inv', tendsto_comap_iff, (∘)] using tendsto_comap

/-- **Triangle inequality** for the norm. -/
@[to_additive norm_add_le "**Triangle inequality** for the norm."]
lemma norm_mul_le' (a b : E) : ‖a * b‖ ≤ ‖a‖ + ‖b‖ :=
by simpa [dist_eq_norm_div] using dist_triangle a 1 b⁻¹

@[to_additive] lemma norm_mul_le_of_le (h₁ : ‖a₁‖ ≤ r₁) (h₂ : ‖a₂‖ ≤ r₂) : ‖a₁ * a₂‖ ≤ r₁ + r₂ :=
(norm_mul_le' a₁ a₂).trans $ add_le_add h₁ h₂

@[to_additive norm_add₃_le] lemma norm_mul₃_le (a b c : E) : ‖a * b * c‖ ≤ ‖a‖ + ‖b‖ + ‖c‖ :=
norm_mul_le_of_le (norm_mul_le' _ _) le_rfl

@[simp, to_additive norm_nonneg] lemma norm_nonneg' (a : E) : 0 ≤ ‖a‖ :=
by { rw [←dist_one_right], exact dist_nonneg }

section
open tactic tactic.positivity

/-- Extension for the `positivity` tactic: norms are nonnegative. -/
@[positivity]
meta def _root_.tactic.positivity_norm : expr → tactic strictness
| `(‖%%a‖) := nonnegative <$> mk_app ``norm_nonneg [a] <|> nonnegative <$> mk_app ``norm_nonneg' [a]
| _ := failed

end

@[simp, to_additive norm_zero] lemma norm_one' : ‖(1 : E)‖ = 0 := by rw [←dist_one_right, dist_self]

@[to_additive] lemma ne_one_of_norm_ne_zero : ‖a‖ ≠ 0 → a ≠ 1 :=
mt $ by { rintro rfl, exact norm_one' }

@[nontriviality, to_additive norm_of_subsingleton]
lemma norm_of_subsingleton' [subsingleton E] (a : E) : ‖a‖ = 0 :=
by rw [subsingleton.elim a 1, norm_one']

attribute [nontriviality] norm_of_subsingleton

@[to_additive zero_lt_one_add_norm_sq]
lemma zero_lt_one_add_norm_sq' (x : E) : 0 < 1 + ‖x‖^2 := by positivity

@[to_additive] lemma norm_div_le (a b : E) : ‖a / b‖ ≤ ‖a‖ + ‖b‖ :=
by simpa [dist_eq_norm_div] using dist_triangle a 1 b

@[to_additive] lemma norm_div_le_of_le {r₁ r₂ : ℝ} (H₁ : ‖a₁‖ ≤ r₁) (H₂ : ‖a₂‖ ≤ r₂) :
  ‖a₁ / a₂‖ ≤ r₁ + r₂ :=
(norm_div_le a₁ a₂).trans $ add_le_add H₁ H₂

@[to_additive] lemma dist_le_norm_mul_norm (a b : E) : dist a b ≤ ‖a‖ + ‖b‖ :=
by { rw dist_eq_norm_div, apply norm_div_le }

@[to_additive abs_norm_sub_norm_le] lemma abs_norm_sub_norm_le' (a b : E) : |‖a‖ - ‖b‖| ≤ ‖a / b‖ :=
by simpa [dist_eq_norm_div] using abs_dist_sub_le a b 1

@[to_additive norm_sub_norm_le] lemma norm_sub_norm_le' (a b : E) : ‖a‖ - ‖b‖ ≤ ‖a / b‖ :=
(le_abs_self _).trans (abs_norm_sub_norm_le' a b)

@[to_additive dist_norm_norm_le] lemma dist_norm_norm_le' (a b : E) : dist ‖a‖ ‖b‖ ≤ ‖a / b‖ :=
abs_norm_sub_norm_le' a b

@[to_additive] lemma norm_le_norm_add_norm_div' (u v : E) : ‖u‖ ≤ ‖v‖ + ‖u / v‖ :=
by { rw add_comm, refine (norm_mul_le' _ _).trans_eq' _, rw div_mul_cancel' }

@[to_additive] lemma norm_le_norm_add_norm_div (u v : E) : ‖v‖ ≤ ‖u‖ + ‖u / v‖ :=
by { rw norm_div_rev, exact norm_le_norm_add_norm_div' v u }

alias norm_le_norm_add_norm_sub' ← norm_le_insert'
alias norm_le_norm_add_norm_sub ← norm_le_insert

@[to_additive] lemma norm_le_mul_norm_add (u v : E) : ‖u‖ ≤ ‖u * v‖ + ‖v‖ :=
calc ‖u‖ = ‖u * v / v‖ : by rw mul_div_cancel''
... ≤ ‖u * v‖ + ‖v‖ : norm_div_le _ _

@[to_additive ball_eq] lemma ball_eq' (y : E) (ε : ℝ) : ball y ε = {x | ‖x / y‖ < ε} :=
set.ext $ λ a, by simp [dist_eq_norm_div]

@[to_additive] lemma ball_one_eq (r : ℝ) : ball (1 : E) r = {x | ‖x‖ < r} :=
set.ext $ assume a, by simp

@[to_additive mem_ball_iff_norm] lemma mem_ball_iff_norm'' : b ∈ ball a r ↔ ‖b / a‖ < r :=
by rw [mem_ball, dist_eq_norm_div]

@[to_additive mem_ball_iff_norm'] lemma mem_ball_iff_norm''' : b ∈ ball a r ↔ ‖a / b‖ < r :=
by rw [mem_ball', dist_eq_norm_div]

@[simp, to_additive] lemma mem_ball_one_iff : a ∈ ball (1 : E) r ↔ ‖a‖ < r :=
by rw [mem_ball, dist_one_right]

@[to_additive mem_closed_ball_iff_norm]
lemma mem_closed_ball_iff_norm'' : b ∈ closed_ball a r ↔ ‖b / a‖ ≤ r :=
by rw [mem_closed_ball, dist_eq_norm_div]

@[simp, to_additive] lemma mem_closed_ball_one_iff : a ∈ closed_ball (1 : E) r ↔ ‖a‖ ≤ r :=
by rw [mem_closed_ball, dist_one_right]

@[to_additive mem_closed_ball_iff_norm']
lemma mem_closed_ball_iff_norm''' : b ∈ closed_ball a r ↔ ‖a / b‖ ≤ r :=
by rw [mem_closed_ball', dist_eq_norm_div]

@[to_additive norm_le_of_mem_closed_ball]
lemma norm_le_of_mem_closed_ball' (h : b ∈ closed_ball a r) : ‖b‖ ≤ ‖a‖ + r :=
(norm_le_norm_add_norm_div' _ _).trans $ add_le_add_left (by rwa ←dist_eq_norm_div) _

@[to_additive norm_le_norm_add_const_of_dist_le]
lemma norm_le_norm_add_const_of_dist_le' : dist a b ≤ r → ‖a‖ ≤ ‖b‖ + r :=
norm_le_of_mem_closed_ball'

@[to_additive norm_lt_of_mem_ball]
lemma norm_lt_of_mem_ball' (h : b ∈ ball a r) : ‖b‖ < ‖a‖ + r :=
(norm_le_norm_add_norm_div' _ _).trans_lt $ add_lt_add_left (by rwa ←dist_eq_norm_div) _

@[to_additive]
lemma norm_div_sub_norm_div_le_norm_div (u v w : E) : ‖u / w‖ - ‖v / w‖ ≤ ‖u / v‖ :=
by simpa only [div_div_div_cancel_right'] using norm_sub_norm_le' (u / w) (v / w)

@[to_additive bounded_iff_forall_norm_le]
lemma bounded_iff_forall_norm_le' : bounded s ↔ ∃ C, ∀ x ∈ s, ‖x‖ ≤ C :=
by simpa only [set.subset_def, mem_closed_ball_one_iff] using bounded_iff_subset_ball (1 : E)

alias bounded_iff_forall_norm_le' ↔ metric.bounded.exists_norm_le' _
alias bounded_iff_forall_norm_le ↔ metric.bounded.exists_norm_le _

attribute [to_additive metric.bounded.exists_norm_le] metric.bounded.exists_norm_le'

@[to_additive metric.bounded.exists_pos_norm_le]
lemma metric.bounded.exists_pos_norm_le' (hs : metric.bounded s) : ∃ R > 0, ∀ x ∈ s, ‖x‖ ≤ R :=
let ⟨R₀, hR₀⟩ := hs.exists_norm_le' in
  ⟨max R₀ 1, by positivity, λ x hx, (hR₀ x hx).trans $ le_max_left _ _⟩

@[simp, to_additive mem_sphere_iff_norm]
lemma mem_sphere_iff_norm' : b ∈ sphere a r ↔ ‖b / a‖ = r := by simp [dist_eq_norm_div]

@[simp, to_additive] lemma mem_sphere_one_iff_norm : a ∈ sphere (1 : E) r ↔ ‖a‖ = r :=
by simp [dist_eq_norm_div]

@[simp, to_additive norm_eq_of_mem_sphere]
lemma norm_eq_of_mem_sphere' (x : sphere (1:E) r) : ‖(x : E)‖ = r := mem_sphere_one_iff_norm.mp x.2

@[to_additive] lemma ne_one_of_mem_sphere (hr : r ≠ 0) (x : sphere (1 : E) r) : (x : E) ≠ 1 :=
ne_one_of_norm_ne_zero $ by rwa norm_eq_of_mem_sphere' x

@[to_additive ne_zero_of_mem_unit_sphere]
lemma ne_one_of_mem_unit_sphere (x : sphere (1 : E) 1) : (x:E) ≠ 1 :=
ne_one_of_mem_sphere one_ne_zero _

variables (E)

/-- The norm of a seminormed group as a group seminorm. -/
@[to_additive "The norm of a seminormed group as an additive group seminorm."]
def norm_group_seminorm : group_seminorm E := ⟨norm, norm_one', norm_mul_le', norm_inv'⟩

@[simp, to_additive] lemma coe_norm_group_seminorm : ⇑(norm_group_seminorm E) = norm := rfl

variables {E}

namespace isometric

@[simp, to_additive]
lemma coe_mul_right (x : E) : (isometric.mul_right x : E → E) = λ y, y * x := rfl

@[simp, to_additive]
lemma mul_right_symm (x : E) : (isometric.mul_right x).symm = isometric.mul_right x⁻¹ :=
ext $ λ y, rfl

end isometric

@[to_additive] lemma normed_comm_group.tendsto_nhds_one {f : α → E} {l : filter α} :
  tendsto f l (𝓝 1) ↔ ∀ ε > 0, ∀ᶠ x in l, ‖ f x ‖ < ε :=
metric.tendsto_nhds.trans $ by simp only [dist_one_right]

@[to_additive] lemma normed_comm_group.tendsto_nhds_nhds {f : E → F} {x : E} {y : F} :
  tendsto f (𝓝 x) (𝓝 y) ↔ ∀ ε > 0, ∃ δ > 0, ∀ x', ‖x' / x‖ < δ → ‖f x' / y‖ < ε :=
by simp_rw [metric.tendsto_nhds_nhds, dist_eq_norm_div]

@[to_additive] lemma normed_comm_group.cauchy_seq_iff [nonempty α] [semilattice_sup α] {u : α → E} :
  cauchy_seq u ↔ ∀ ε > 0, ∃ N, ∀ m, N ≤ m → ∀ n, N ≤ n → ‖u m / u n‖ < ε :=
by simp [metric.cauchy_seq_iff, dist_eq_norm_div]

@[to_additive] lemma normed_comm_group.nhds_basis_norm_lt (x : E) :
  (𝓝 x).has_basis (λ ε : ℝ, 0 < ε) (λ ε, {y | ‖y / x‖ < ε}) :=
by { simp_rw ← ball_eq', exact metric.nhds_basis_ball }

@[to_additive] lemma normed_comm_group.nhds_one_basis_norm_lt :
  (𝓝 (1 : E)).has_basis (λ ε : ℝ, 0 < ε) (λ ε, {y | ‖y‖ < ε}) :=
by { convert normed_comm_group.nhds_basis_norm_lt (1 : E), simp }

@[to_additive] lemma normed_comm_group.uniformity_basis_dist :
  (𝓤 E).has_basis (λ ε : ℝ, 0 < ε) (λ ε, {p : E × E | ‖p.fst / p.snd‖ < ε}) :=
by { convert metric.uniformity_basis_dist, simp [dist_eq_norm_div] }

open finset

/-- A homomorphism `f` of seminormed groups is Lipschitz, if there exists a constant `C` such that
for all `x`, one has `‖f x‖ ≤ C * ‖x‖`. The analogous condition for a linear map of
(semi)normed spaces is in `normed_space.operator_norm`. -/
@[to_additive "A homomorphism `f` of seminormed groups is Lipschitz, if there exists a constant `C`
such that for all `x`, one has `‖f x‖ ≤ C * ‖x‖`. The analogous condition for a linear map of
(semi)normed spaces is in `normed_space.operator_norm`."]
lemma monoid_hom_class.lipschitz_of_bound [monoid_hom_class 𝓕 E F] (f : 𝓕) (C : ℝ)
  (h : ∀ x, ‖f x‖ ≤ C * ‖x‖) : lipschitz_with (real.to_nnreal C) f :=
lipschitz_with.of_dist_le' $ λ x y, by simpa only [dist_eq_norm_div, map_div] using h (x / y)

@[to_additive] lemma lipschitz_on_with_iff_norm_div_le {f : E → F} {C : ℝ≥0} :
  lipschitz_on_with C f s ↔ ∀ ⦃x⦄, x ∈ s → ∀ ⦃y⦄, y ∈ s → ‖f x / f y‖ ≤ C * ‖x / y‖ :=
by simp only [lipschitz_on_with_iff_dist_le_mul, dist_eq_norm_div]

alias lipschitz_on_with_iff_norm_div_le ↔ lipschitz_on_with.norm_div_le _

attribute [to_additive] lipschitz_on_with.norm_div_le

@[to_additive] lemma lipschitz_on_with.norm_div_le_of_le {f : E → F} {C : ℝ≥0}
  (h : lipschitz_on_with C f s) (ha : a ∈ s) (hb : b ∈ s) (hr : ‖a / b‖ ≤ r) :
  ‖f a / f b‖ ≤ C * r :=
(h.norm_div_le ha hb).trans $ mul_le_mul_of_nonneg_left hr C.2

@[to_additive] lemma lipschitz_with_iff_norm_div_le {f : E → F} {C : ℝ≥0} :
  lipschitz_with C f ↔ ∀ x y, ‖f x / f y‖ ≤ C * ‖x / y‖ :=
by simp only [lipschitz_with_iff_dist_le_mul, dist_eq_norm_div]

alias lipschitz_with_iff_norm_div_le ↔ lipschitz_with.norm_div_le _

attribute [to_additive] lipschitz_with.norm_div_le

@[to_additive] lemma lipschitz_with.norm_div_le_of_le {f : E → F} {C : ℝ≥0} (h : lipschitz_with C f)
  (hr : ‖a / b‖ ≤ r) : ‖f a / f b‖ ≤ C * r :=
(h.norm_div_le _ _).trans $ mul_le_mul_of_nonneg_left hr C.2

/-- A homomorphism `f` of seminormed groups is continuous, if there exists a constant `C` such that
for all `x`, one has `‖f x‖ ≤ C * ‖x‖`. -/
@[to_additive "A homomorphism `f` of seminormed groups is continuous, if there exists a constant `C`
such that for all `x`, one has `‖f x‖ ≤ C * ‖x‖`"]
lemma monoid_hom_class.continuous_of_bound [monoid_hom_class 𝓕 E F] (f : 𝓕) (C : ℝ)
  (h : ∀ x, ‖f x‖ ≤ C * ‖x‖) : continuous f :=
(monoid_hom_class.lipschitz_of_bound f C h).continuous

@[to_additive] lemma monoid_hom_class.uniform_continuous_of_bound [monoid_hom_class 𝓕 E F]
  (f : 𝓕) (C : ℝ) (h : ∀x, ‖f x‖ ≤ C * ‖x‖) : uniform_continuous f :=
(monoid_hom_class.lipschitz_of_bound f C h).uniform_continuous

@[to_additive is_compact.exists_bound_of_continuous_on]
lemma is_compact.exists_bound_of_continuous_on' [topological_space α] {s : set α}
  (hs : is_compact s) {f : α → E} (hf : continuous_on f s) :
  ∃ C, ∀ x ∈ s, ‖f x‖ ≤ C :=
(bounded_iff_forall_norm_le'.1 (hs.image_of_continuous_on hf).bounded).imp $ λ C hC x hx,
  hC _ $ set.mem_image_of_mem _ hx

@[to_additive] lemma monoid_hom_class.isometry_iff_norm [monoid_hom_class 𝓕 E F] (f : 𝓕) :
  isometry f ↔ ∀ x, ‖f x‖ = ‖x‖ :=
begin
  simp only [isometry_iff_dist_eq, dist_eq_norm_div, ←map_div],
  refine ⟨λ h x, _, λ h x y, h _⟩,
  simpa using h x 1,
end

alias monoid_hom_class.isometry_iff_norm ↔ _ monoid_hom_class.isometry_of_norm

attribute [to_additive] monoid_hom_class.isometry_of_norm

section nnnorm

@[priority 100, to_additive] -- See note [lower instance priority]
instance seminormed_group.to_has_nnnorm : has_nnnorm E := ⟨λ a, ⟨‖a‖, norm_nonneg' a⟩⟩

@[simp, norm_cast, to_additive coe_nnnorm] lemma coe_nnnorm' (a : E) : (‖a‖₊ : ℝ) = ‖a‖ := rfl

@[simp, to_additive coe_comp_nnnorm]
lemma coe_comp_nnnorm' : (coe : ℝ≥0 → ℝ) ∘ (nnnorm : E → ℝ≥0) = norm := rfl

@[to_additive norm_to_nnreal]
lemma norm_to_nnreal' : ‖a‖.to_nnreal = ‖a‖₊ := @real.to_nnreal_coe ‖a‖₊

@[to_additive]
lemma nndist_eq_nnnorm_div (a b : E) : nndist a b = ‖a / b‖₊ := nnreal.eq $ dist_eq_norm_div _ _

alias nndist_eq_nnnorm_sub ← nndist_eq_nnnorm

@[simp, to_additive nnnorm_zero] lemma nnnorm_one' : ‖(1 : E)‖₊ = 0 := nnreal.eq norm_one'

@[to_additive] lemma ne_one_of_nnnorm_ne_zero {a : E} : ‖a‖₊ ≠ 0 → a ≠ 1 :=
mt $ by { rintro rfl, exact nnnorm_one' }

@[to_additive nnnorm_add_le]
lemma nnnorm_mul_le' (a b : E) : ‖a * b‖₊ ≤ ‖a‖₊ + ‖b‖₊ := nnreal.coe_le_coe.1 $ norm_mul_le' a b

@[simp, to_additive nnnorm_neg] lemma nnnorm_inv' (a : E) : ‖a⁻¹‖₊ = ‖a‖₊ := nnreal.eq $ norm_inv' a

@[to_additive] lemma nnnorm_div_le (a b : E) : ‖a / b‖₊ ≤ ‖a‖₊ + ‖b‖₊ :=
nnreal.coe_le_coe.1 $ norm_div_le _ _

@[to_additive nndist_nnnorm_nnnorm_le]
lemma nndist_nnnorm_nnnorm_le' (a b : E) : nndist ‖a‖₊ ‖b‖₊ ≤ ‖a / b‖₊ :=
nnreal.coe_le_coe.1 $ dist_norm_norm_le' a b

@[to_additive] lemma nnnorm_le_nnnorm_add_nnnorm_div (a b : E) : ‖b‖₊ ≤ ‖a‖₊ + ‖a / b‖₊ :=
norm_le_norm_add_norm_div _ _

@[to_additive] lemma nnnorm_le_nnnorm_add_nnnorm_div' (a b : E) : ‖a‖₊ ≤ ‖b‖₊ + ‖a / b‖₊ :=
norm_le_norm_add_norm_div' _ _

alias nnnorm_le_nnnorm_add_nnnorm_sub' ← nnnorm_le_insert'
alias nnnorm_le_nnnorm_add_nnnorm_sub ← nnnorm_le_insert

@[to_additive]
lemma nnnorm_le_mul_nnnorm_add (a b : E) : ‖a‖₊ ≤ ‖a * b‖₊ + ‖b‖₊ := norm_le_mul_norm_add _ _

@[to_additive of_real_norm_eq_coe_nnnorm]
lemma of_real_norm_eq_coe_nnnorm' (a : E) : ennreal.of_real ‖a‖ = ‖a‖₊ :=
ennreal.of_real_eq_coe_nnreal _

@[to_additive] lemma edist_eq_coe_nnnorm_div (a b : E) : edist a b = ‖a / b‖₊ :=
by rw [edist_dist, dist_eq_norm_div, of_real_norm_eq_coe_nnnorm']

@[to_additive edist_eq_coe_nnnorm] lemma edist_eq_coe_nnnorm' (x : E) : edist x 1 = (‖x‖₊ : ℝ≥0∞) :=
by rw [edist_eq_coe_nnnorm_div, div_one]

@[to_additive]
lemma mem_emetric_ball_one_iff {r : ℝ≥0∞} : a ∈ emetric.ball (1 : E) r ↔ ↑‖a‖₊ < r :=
by rw [emetric.mem_ball, edist_eq_coe_nnnorm']

@[to_additive] lemma monoid_hom_class.lipschitz_of_bound_nnnorm [monoid_hom_class 𝓕 E F] (f : 𝓕)
  (C : ℝ≥0) (h : ∀ x, ‖f x‖₊ ≤ C * ‖x‖₊) : lipschitz_with C f :=
@real.to_nnreal_coe C ▸ monoid_hom_class.lipschitz_of_bound f C h

@[to_additive] lemma monoid_hom_class.antilipschitz_of_bound [monoid_hom_class 𝓕 E F] (f : 𝓕)
  {K : ℝ≥0} (h : ∀ x, ‖x‖ ≤ K * ‖f x‖) :
  antilipschitz_with K f :=
antilipschitz_with.of_le_mul_dist $ λ x y, by simpa only [dist_eq_norm_div, map_div] using h (x / y)

@[to_additive] lemma monoid_hom_class.bound_of_antilipschitz [monoid_hom_class 𝓕 E F] (f : 𝓕)
  {K : ℝ≥0} (h : antilipschitz_with K f) (x) : ‖x‖ ≤ K * ‖f x‖ :=
by simpa only [dist_one_right, map_one] using h.le_mul_dist x 1

end nnnorm

@[to_additive] lemma tendsto_iff_norm_tendsto_one {f : α → E} {a : filter α} {b : E} :
  tendsto f a (𝓝 b) ↔ tendsto (λ e, ‖f e / b‖) a (𝓝 0) :=
by { convert tendsto_iff_dist_tendsto_zero, simp [dist_eq_norm_div] }

@[to_additive] lemma tendsto_one_iff_norm_tendsto_one {f : α → E} {a : filter α} :
  tendsto f a (𝓝 1) ↔ tendsto (λ e, ‖f e‖) a (𝓝 0) :=
by { rw tendsto_iff_norm_tendsto_one, simp only [div_one] }

@[to_additive] lemma comap_norm_nhds_one : comap norm (𝓝 0) = 𝓝 (1 : E) :=
by simpa only [dist_one_right] using nhds_comap_dist (1 : E)

/-- Special case of the sandwich theorem: if the norm of `f` is eventually bounded by a real
function `a` which tends to `0`, then `f` tends to `1`. In this pair of lemmas (`squeeze_one_norm'`
and `squeeze_one_norm`), following a convention of similar lemmas in `topology.metric_space.basic`
and `topology.algebra.order`, the `'` version is phrased using "eventually" and the non-`'` version
is phrased absolutely. -/
@[to_additive "Special case of the sandwich theorem: if the norm of `f` is eventually bounded by a
real function `a` which tends to `0`, then `f` tends to `1`. In this pair of lemmas
(`squeeze_zero_norm'` and `squeeze_zero_norm`), following a convention of similar lemmas in
`topology.metric_space.basic` and `topology.algebra.order`, the `'` version is phrased using
\"eventually\" and the non-`'` version is phrased absolutely."]
lemma squeeze_one_norm' {f : α → E} {a : α → ℝ} {t₀ : filter α} (h : ∀ᶠ n in t₀, ‖f n‖ ≤ a n)
  (h' : tendsto a t₀ (𝓝 0)) : tendsto f t₀ (𝓝 1) :=
tendsto_one_iff_norm_tendsto_one.2 $ squeeze_zero' (eventually_of_forall $ λ n, norm_nonneg' _) h h'

/-- Special case of the sandwich theorem: if the norm of `f` is bounded by a real function `a` which
tends to `0`, then `f` tends to `1`. -/
@[to_additive "Special case of the sandwich theorem: if the norm of `f` is bounded by a real
function `a` which tends to `0`, then `f` tends to `0`."]
lemma squeeze_one_norm {f : α → E} {a : α → ℝ} {t₀ : filter α} (h : ∀ n, ‖f n‖ ≤ a n) :
  tendsto a t₀ (𝓝 0) → tendsto f t₀ (𝓝 1) :=
squeeze_one_norm' $ eventually_of_forall h

@[to_additive] lemma tendsto_norm_div_self (x : E) : tendsto (λ a, ‖a / x‖) (𝓝 x) (𝓝 0) :=
by simpa [dist_eq_norm_div] using
  tendsto_id.dist (tendsto_const_nhds : tendsto (λ a, (x:E)) (𝓝 x) _)

@[to_additive tendsto_norm]lemma tendsto_norm' {x : E} : tendsto (λ a, ‖a‖) (𝓝 x) (𝓝 ‖x‖) :=
by simpa using tendsto_id.dist (tendsto_const_nhds : tendsto (λ a, (1:E)) _ _)

@[to_additive] lemma tendsto_norm_one : tendsto (λ a : E, ‖a‖) (𝓝 1) (𝓝 0) :=
by simpa using tendsto_norm_div_self (1:E)

@[continuity, to_additive continuous_norm] lemma continuous_norm' : continuous (λ a : E, ‖a‖) :=
by simpa using continuous_id.dist (continuous_const : continuous (λ a, (1:E)))

@[continuity, to_additive continuous_nnnorm]
lemma continuous_nnnorm' : continuous (λ a : E, ‖a‖₊) := continuous_norm'.subtype_mk _

@[to_additive lipschitz_with_one_norm] lemma lipschitz_with_one_norm' :
  lipschitz_with 1 (norm : E → ℝ) :=
by simpa only [dist_one_left] using lipschitz_with.dist_right (1 : E)

@[to_additive lipschitz_with_one_nnnorm] lemma lipschitz_with_one_nnnorm' :
  lipschitz_with 1 (has_nnnorm.nnnorm : E → ℝ≥0) :=
lipschitz_with_one_norm'

@[to_additive uniform_continuous_norm]
lemma uniform_continuous_norm' : uniform_continuous (norm : E → ℝ) :=
lipschitz_with_one_norm'.uniform_continuous

@[to_additive uniform_continuous_nnnorm]
lemma uniform_continuous_nnnorm' : uniform_continuous (λ (a : E), ‖a‖₊) :=
uniform_continuous_norm'.subtype_mk _

@[to_additive] lemma mem_closure_one_iff_norm {x : E} : x ∈ closure ({1} : set E) ↔ ‖x‖ = 0 :=
by rw [←closed_ball_zero', mem_closed_ball_one_iff, (norm_nonneg' x).le_iff_eq]

@[to_additive] lemma closure_one_eq : closure ({1} : set E) = {x | ‖x‖ = 0} :=
set.ext (λ x, mem_closure_one_iff_norm)

/-- A helper lemma used to prove that the (scalar or usual) product of a function that tends to one
and a bounded function tends to one. This lemma is formulated for any binary operation
`op : E → F → G` with an estimate `‖op x y‖ ≤ A * ‖x‖ * ‖y‖` for some constant A instead of
multiplication so that it can be applied to `(*)`, `flip (*)`, `(•)`, and `flip (•)`. -/
@[to_additive "A helper lemma used to prove that the (scalar or usual) product of a function that
tends to zero and a bounded function tends to zero. This lemma is formulated for any binary
operation `op : E → F → G` with an estimate `‖op x y‖ ≤ A * ‖x‖ * ‖y‖` for some constant A instead
of multiplication so that it can be applied to `(*)`, `flip (*)`, `(•)`, and `flip (•)`."]
lemma filter.tendsto.op_one_is_bounded_under_le' {f : α → E} {g : α → F} {l : filter α}
  (hf : tendsto f l (𝓝 1)) (hg : is_bounded_under (≤) l (norm ∘ g)) (op : E → F → G)
  (h_op : ∃ A, ∀ x y, ‖op x y‖ ≤ A * ‖x‖ * ‖y‖) :
  tendsto (λ x, op (f x) (g x)) l (𝓝 1) :=
begin
  cases h_op with A h_op,
  rcases hg with ⟨C, hC⟩, rw eventually_map at hC,
  rw normed_comm_group.tendsto_nhds_one at hf ⊢,
  intros ε ε₀,
  rcases exists_pos_mul_lt ε₀ (A * C) with ⟨δ, δ₀, hδ⟩,
  filter_upwards [hf δ δ₀, hC] with i hf hg,
  refine (h_op _ _).trans_lt _,
  cases le_total A 0 with hA hA,
  { exact (mul_nonpos_of_nonpos_of_nonneg (mul_nonpos_of_nonpos_of_nonneg hA $ norm_nonneg' _) $
      norm_nonneg' _).trans_lt ε₀ },
  calc A * ‖f i‖ * ‖g i‖ ≤ A * δ * C :
    mul_le_mul (mul_le_mul_of_nonneg_left hf.le hA) hg (norm_nonneg' _) (mul_nonneg hA δ₀.le)
  ... = A * C * δ : mul_right_comm _ _ _
  ... < ε : hδ,
end

/-- A helper lemma used to prove that the (scalar or usual) product of a function that tends to one
and a bounded function tends to one. This lemma is formulated for any binary operation
`op : E → F → G` with an estimate `‖op x y‖ ≤ ‖x‖ * ‖y‖` instead of multiplication so that it
can be applied to `(*)`, `flip (*)`, `(•)`, and `flip (•)`. -/
@[to_additive "A helper lemma used to prove that the (scalar or usual) product of a function that
tends to zero and a bounded function tends to zero. This lemma is formulated for any binary
operation `op : E → F → G` with an estimate `‖op x y‖ ≤ ‖x‖ * ‖y‖` instead of multiplication so that
it can be applied to `(*)`, `flip (*)`, `(•)`, and `flip (•)`."]
lemma filter.tendsto.op_one_is_bounded_under_le {f : α → E} {g : α → F} {l : filter α}
  (hf : tendsto f l (𝓝 1)) (hg : is_bounded_under (≤) l (norm ∘ g)) (op : E → F → G)
  (h_op : ∀ x y, ‖op x y‖ ≤ ‖x‖ * ‖y‖) :
  tendsto (λ x, op (f x) (g x)) l (𝓝 1) :=
hf.op_one_is_bounded_under_le' hg op ⟨1, λ x y, (one_mul (‖x‖)).symm ▸ h_op x y⟩

section
variables {l : filter α} {f : α → E}

@[to_additive filter.tendsto.norm] lemma filter.tendsto.norm' (h : tendsto f l (𝓝 a)) :
  tendsto (λ x, ‖f x‖) l (𝓝 ‖a‖) :=
tendsto_norm'.comp h

@[to_additive filter.tendsto.nnnorm] lemma filter.tendsto.nnnorm' (h : tendsto f l (𝓝 a)) :
  tendsto (λ x, ‖f x‖₊) l (𝓝 (‖a‖₊)) :=
tendsto.comp continuous_nnnorm'.continuous_at h

end

section
variables [topological_space α] {f : α → E}

@[to_additive continuous.norm] lemma continuous.norm' : continuous f → continuous (λ x, ‖f x‖) :=
continuous_norm'.comp

@[to_additive continuous.nnnorm]
lemma continuous.nnnorm' : continuous f → continuous (λ x, ‖f x‖₊) := continuous_nnnorm'.comp

@[to_additive continuous_at.norm]
lemma continuous_at.norm' {a : α} (h : continuous_at f a) : continuous_at (λ x, ‖f x‖) a := h.norm'

@[to_additive continuous_at.nnnorm]
lemma continuous_at.nnnorm' {a : α} (h : continuous_at f a) : continuous_at (λ x, ‖f x‖₊) a :=
h.nnnorm'

@[to_additive continuous_within_at.norm]
lemma continuous_within_at.norm' {s : set α} {a : α} (h : continuous_within_at f s a) :
  continuous_within_at (λ x, ‖f x‖) s a :=
h.norm'

@[to_additive continuous_within_at.nnnorm]
lemma continuous_within_at.nnnorm' {s : set α} {a : α} (h : continuous_within_at f s a) :
  continuous_within_at (λ x, ‖f x‖₊) s a :=
h.nnnorm'

@[to_additive continuous_on.norm]
lemma continuous_on.norm' {s : set α} (h : continuous_on f s) : continuous_on (λ x, ‖f x‖) s :=
λ x hx, (h x hx).norm'

@[to_additive continuous_on.nnnorm]
lemma continuous_on.nnnorm' {s : set α} (h : continuous_on f s) : continuous_on (λ x, ‖f x‖₊) s :=
λ x hx, (h x hx).nnnorm'

end

/-- If `‖y‖ → ∞`, then we can assume `y ≠ x` for any fixed `x`. -/
@[to_additive eventually_ne_of_tendsto_norm_at_top "If `‖y‖→∞`, then we can assume `y≠x` for any
fixed `x`"]
lemma eventually_ne_of_tendsto_norm_at_top' {l : filter α} {f : α → E}
  (h : tendsto (λ y, ‖f y‖) l at_top) (x : E) :
  ∀ᶠ y in l, f y ≠ x :=
(h.eventually_ne_at_top _).mono $ λ x, ne_of_apply_ne norm

@[to_additive] lemma seminormed_comm_group.mem_closure_iff :
  a ∈ closure s ↔ ∀ ε, 0 < ε → ∃ b ∈ s, ‖a / b‖ < ε :=
by simp [metric.mem_closure_iff, dist_eq_norm_div]

@[to_additive norm_le_zero_iff'] lemma norm_le_zero_iff''' [t0_space E] {a : E} : ‖a‖ ≤ 0 ↔ a = 1 :=
begin
  letI : normed_group E :=
    { to_metric_space := metric.of_t0_pseudo_metric_space E, ..‹seminormed_group E› },
  rw [←dist_one_right, dist_le_zero],
end

@[to_additive norm_eq_zero'] lemma norm_eq_zero''' [t0_space E] {a : E} : ‖a‖ = 0 ↔ a = 1 :=
(norm_nonneg' a).le_iff_eq.symm.trans norm_le_zero_iff'''

@[to_additive norm_pos_iff'] lemma norm_pos_iff''' [t0_space E] {a : E} : 0 < ‖a‖ ↔ a ≠ 1 :=
by rw [← not_le, norm_le_zero_iff''']

@[to_additive]
lemma seminormed_group.tendsto_uniformly_on_one {f : ι → κ → G} {s : set κ} {l : filter ι} :
  tendsto_uniformly_on f 1 l s ↔ ∀ ε > 0, ∀ᶠ i in l, ∀ x ∈ s, ‖f i x‖ < ε :=
by simp_rw [tendsto_uniformly_on_iff, pi.one_apply, dist_one_left]

@[to_additive]
lemma seminormed_group.uniform_cauchy_seq_on_filter_iff_tendsto_uniformly_on_filter_one
  {f : ι → κ → G} {l : filter ι} {l' : filter κ} : uniform_cauchy_seq_on_filter f l l' ↔
  tendsto_uniformly_on_filter (λ n : ι × ι, λ z, f n.fst z / f n.snd z) 1 (l ×ᶠ l) l' :=
begin
  refine ⟨λ hf u hu, _, λ hf u hu, _⟩,
  { obtain ⟨ε, hε, H⟩ := uniformity_basis_dist.mem_uniformity_iff.mp hu,
    refine (hf {p : G × G | dist p.fst p.snd < ε} $ dist_mem_uniformity hε).mono (λ x hx,
      H 1 (f x.fst.fst x.snd / f x.fst.snd x.snd) _),
    simpa [dist_eq_norm_div, norm_div_rev] using hx },
  { obtain ⟨ε, hε, H⟩ := uniformity_basis_dist.mem_uniformity_iff.mp hu,
    refine (hf {p : G × G | dist p.fst p.snd < ε} $ dist_mem_uniformity hε).mono (λ x hx,
      H (f x.fst.fst x.snd) (f x.fst.snd x.snd) _),
    simpa [dist_eq_norm_div, norm_div_rev] using hx }
end

@[to_additive]
lemma seminormed_group.uniform_cauchy_seq_on_iff_tendsto_uniformly_on_one
  {f : ι → κ → G} {s : set κ} {l : filter ι} :
  uniform_cauchy_seq_on f l s ↔
  tendsto_uniformly_on (λ n : ι × ι, λ z, f n.fst z / f n.snd z) 1 (l ×ᶠ l) s :=
by rw [tendsto_uniformly_on_iff_tendsto_uniformly_on_filter,
    uniform_cauchy_seq_on_iff_uniform_cauchy_seq_on_filter,
    seminormed_group.uniform_cauchy_seq_on_filter_iff_tendsto_uniformly_on_filter_one]

end seminormed_group

section induced

variables (E F)

/-- A group homomorphism from a `group` to a `seminormed_group` induces a `seminormed_group`
structure on the domain. -/
@[reducible, -- See note [reducible non-instances]
to_additive "A group homomorphism from an `add_group` to a `seminormed_add_group` induces a
`seminormed_add_group` structure on the domain."]
def seminormed_group.induced [group E] [seminormed_group F] [monoid_hom_class 𝓕 E F] (f : 𝓕) :
  seminormed_group E :=
{ norm := λ x, ‖f x‖,
  dist_eq := λ x y, by simpa only [map_div, ←dist_eq_norm_div],
  ..pseudo_metric_space.induced f _ }

/-- A group homomorphism from a `comm_group` to a `seminormed_group` induces a
`seminormed_comm_group` structure on the domain. -/
@[reducible, -- See note [reducible non-instances]
to_additive "A group homomorphism from an `add_comm_group` to a `seminormed_add_group` induces a
`seminormed_add_comm_group` structure on the domain."]
def seminormed_comm_group.induced [comm_group E] [seminormed_group F] [monoid_hom_class 𝓕 E F]
  (f : 𝓕) : seminormed_comm_group E :=
{ ..seminormed_group.induced E F f }

/-- An injective group homomorphism from a `group` to a `normed_group` induces a `normed_group`
structure on the domain. -/
@[reducible,  -- See note [reducible non-instances].
to_additive "An injective group homomorphism from an `add_group` to a `normed_add_group` induces a
`normed_add_group` structure on the domain."]
def normed_group.induced [group E] [normed_group F] [monoid_hom_class 𝓕 E F] (f : 𝓕)
  (h : injective f) : normed_group E :=
{ ..seminormed_group.induced E F f, ..metric_space.induced f h _ }

/-- An injective group homomorphism from an `comm_group` to a `normed_group` induces a
`normed_comm_group` structure on the domain. -/
@[reducible,  -- See note [reducible non-instances].
to_additive "An injective group homomorphism from an `comm_group` to a `normed_comm_group` induces a
`normed_comm_group` structure on the domain."]
def normed_comm_group.induced [comm_group E] [normed_group F] [monoid_hom_class 𝓕 E F] (f : 𝓕)
  (h : injective f) : normed_comm_group E :=
{ ..seminormed_group.induced E F f, ..metric_space.induced f h _ }

end induced

section seminormed_comm_group
variables [seminormed_comm_group E] [seminormed_comm_group F] {a a₁ a₂ b b₁ b₂ : E} {r r₁ r₂ : ℝ}

@[to_additive]
instance normed_group.to_has_isometric_smul : has_isometric_smul E E :=
⟨λ a b c, by simp [edist_dist, dist_eq_norm_div]⟩

@[to_additive] lemma dist_inv (x y : E) : dist x⁻¹ y = dist x y⁻¹ :=
by simp_rw [dist_eq_norm_div, ←norm_inv' (x⁻¹ / y), inv_div, div_inv_eq_mul, mul_comm]

<<<<<<< HEAD
@[simp, to_additive] lemma dist_self_mul_right (a b : E) : dist a (a * b) = ∥b∥ :=
=======
@[simp, to_additive] lemma dist_inv_inv (a b : E) : dist a⁻¹ b⁻¹ = dist a b :=
by rw [dist_inv, inv_inv]

@[simp, to_additive] lemma dist_div_left (a b₁ b₂ : E) : dist (a / b₁) (a / b₂) = dist b₁ b₂ :=
by simp only [div_eq_mul_inv, dist_mul_left, dist_inv_inv]

@[simp, to_additive] lemma dist_self_mul_right (a b : E) : dist a (a * b) = ‖b‖ :=
>>>>>>> 3e00d81b
by rw [←dist_one_left, ←dist_mul_left a 1 b, mul_one]

@[simp, to_additive] lemma dist_self_mul_left (a b : E) : dist (a * b) a = ‖b‖ :=
by rw [dist_comm, dist_self_mul_right]

@[simp, to_additive] lemma dist_self_div_right (a b : E) : dist a (a / b) = ‖b‖ :=
by rw [div_eq_mul_inv, dist_self_mul_right, norm_inv']

@[simp, to_additive] lemma dist_self_div_left (a b : E) : dist (a / b) a = ‖b‖ :=
by rw [dist_comm, dist_self_div_right]

@[to_additive] lemma dist_mul_mul_le (a₁ a₂ b₁ b₂ : E) :
  dist (a₁ * a₂) (b₁ * b₂) ≤ dist a₁ b₁ + dist a₂ b₂ :=
by simpa only [dist_mul_left, dist_mul_right] using dist_triangle (a₁ * a₂) (b₁ * a₂) (b₁ * b₂)

@[to_additive] lemma dist_mul_mul_le_of_le (h₁ : dist a₁ b₁ ≤ r₁) (h₂ : dist a₂ b₂ ≤ r₂) :
  dist (a₁ * a₂) (b₁ * b₂) ≤ r₁ + r₂ :=
(dist_mul_mul_le a₁ a₂ b₁ b₂).trans $ add_le_add h₁ h₂

@[to_additive] lemma dist_div_div_le (a₁ a₂ b₁ b₂ : E) :
  dist (a₁ / a₂) (b₁ / b₂) ≤ dist a₁ b₁ + dist a₂ b₂ :=
by simpa only [div_eq_mul_inv, dist_inv_inv] using dist_mul_mul_le a₁ a₂⁻¹ b₁ b₂⁻¹

@[to_additive] lemma dist_div_div_le_of_le (h₁ : dist a₁ b₁ ≤ r₁) (h₂ : dist a₂ b₂ ≤ r₂) :
  dist (a₁ / a₂) (b₁ / b₂) ≤ r₁ + r₂ :=
(dist_div_div_le a₁ a₂ b₁ b₂).trans $ add_le_add h₁ h₂

@[to_additive] lemma abs_dist_sub_le_dist_mul_mul (a₁ a₂ b₁ b₂ : E) :
  |dist a₁ b₁ - dist a₂ b₂| ≤ dist (a₁ * a₂) (b₁ * b₂) :=
by simpa only [dist_mul_left, dist_mul_right, dist_comm b₂]
  using abs_dist_sub_le (a₁ * a₂) (b₁ * b₂) (b₁ * a₂)

lemma norm_multiset_sum_le {E} [seminormed_add_comm_group E] (m : multiset E) :
  ‖m.sum‖ ≤ (m.map (λ x, ‖x‖)).sum :=
m.le_sum_of_subadditive norm norm_zero norm_add_le

@[to_additive]
lemma norm_multiset_prod_le (m : multiset E) : ‖m.prod‖ ≤ (m.map $ λ x, ‖x‖).sum :=
begin
  rw [←multiplicative.of_add_le, of_add_multiset_prod, multiset.map_map],
  refine multiset.le_prod_of_submultiplicative (multiplicative.of_add ∘ norm) _ (λ x y, _) _,
  { simp only [comp_app, norm_one', of_add_zero] },
  { exact norm_mul_le' _ _ }
end

lemma norm_sum_le {E} [seminormed_add_comm_group E] (s : finset ι) (f : ι → E) :
  ‖∑ i in s, f i‖ ≤ ∑ i in s, ‖f i‖ :=
s.le_sum_of_subadditive norm norm_zero norm_add_le f

@[to_additive] lemma norm_prod_le (s : finset ι) (f : ι → E) : ‖∏ i in s, f i‖ ≤ ∑ i in s, ‖f i‖ :=
begin
  rw [←multiplicative.of_add_le, of_add_sum],
  refine finset.le_prod_of_submultiplicative (multiplicative.of_add ∘ norm) _ (λ x y, _) _ _,
  { simp only [comp_app, norm_one', of_add_zero] },
  { exact norm_mul_le' _ _ }
end

@[to_additive]
lemma norm_prod_le_of_le (s : finset ι) {f : ι → E} {n : ι → ℝ} (h : ∀ b ∈ s, ‖f b‖ ≤ n b) :
  ‖∏ b in s, f b‖ ≤ ∑ b in s, n b :=
(norm_prod_le s f).trans $ finset.sum_le_sum h

@[to_additive] lemma dist_prod_prod_le_of_le (s : finset ι) {f a : ι → E} {d : ι → ℝ}
  (h : ∀ b ∈ s, dist (f b) (a b) ≤ d b) :
  dist (∏ b in s, f b) (∏ b in s, a b) ≤ ∑ b in s, d b :=
by { simp only [dist_eq_norm_div, ← finset.prod_div_distrib] at *, exact norm_prod_le_of_le s h }

@[to_additive] lemma dist_prod_prod_le (s : finset ι) (f a : ι → E) :
  dist (∏ b in s, f b) (∏ b in s, a b) ≤ ∑ b in s, dist (f b) (a b) :=
dist_prod_prod_le_of_le s $ λ _ _, le_rfl

@[to_additive] lemma mul_mem_ball_iff_norm : a * b ∈ ball a r ↔ ‖b‖ < r :=
by rw [mem_ball_iff_norm'', mul_div_cancel''']

@[to_additive] lemma mul_mem_closed_ball_iff_norm : a * b ∈ closed_ball a r ↔ ‖b‖ ≤ r :=
by rw [mem_closed_ball_iff_norm'', mul_div_cancel''']

@[simp, to_additive] lemma preimage_mul_ball (a b : E) (r : ℝ) :
  ((*) b) ⁻¹' ball a r = ball (a / b) r :=
by { ext c, simp only [dist_eq_norm_div, set.mem_preimage, mem_ball, div_div_eq_mul_div, mul_comm] }

@[simp, to_additive] lemma preimage_mul_closed_ball (a b : E) (r : ℝ) :
  ((*) b) ⁻¹' (closed_ball a r) = closed_ball (a / b) r :=
by { ext c,
  simp only [dist_eq_norm_div, set.mem_preimage, mem_closed_ball, div_div_eq_mul_div, mul_comm] }

@[simp, to_additive] lemma preimage_mul_sphere (a b : E) (r : ℝ) :
  ((*) b) ⁻¹' sphere a r = sphere (a / b) r :=
by { ext c, simp only [set.mem_preimage, mem_sphere_iff_norm', div_div_eq_mul_div, mul_comm] }

@[to_additive norm_nsmul_le] lemma norm_pow_le_mul_norm (n : ℕ) (a : E) : ‖a^n‖ ≤ n * ‖a‖ :=
begin
  induction n with n ih, { simp, },
  simpa only [pow_succ', nat.cast_succ, add_mul, one_mul] using norm_mul_le_of_le ih le_rfl,
end

@[to_additive nnnorm_nsmul_le] lemma nnnorm_pow_le_mul_norm (n : ℕ) (a : E) : ‖a^n‖₊ ≤ n * ‖a‖₊ :=
by simpa only [← nnreal.coe_le_coe, nnreal.coe_mul, nnreal.coe_nat_cast]
  using norm_pow_le_mul_norm n a

@[to_additive] lemma pow_mem_closed_ball {n : ℕ} (h : a ∈ closed_ball b r) :
  a^n ∈ closed_ball (b^n) (n • r) :=
begin
  simp only [mem_closed_ball, dist_eq_norm_div, ← div_pow] at h ⊢,
  refine (norm_pow_le_mul_norm n (a / b)).trans _,
  simpa only [nsmul_eq_mul] using mul_le_mul_of_nonneg_left h n.cast_nonneg,
end

@[to_additive] lemma pow_mem_ball {n : ℕ} (hn : 0 < n) (h : a ∈ ball b r) :
  a^n ∈ ball (b^n) (n • r) :=
begin
  simp only [mem_ball, dist_eq_norm_div, ← div_pow] at h ⊢,
  refine lt_of_le_of_lt (norm_pow_le_mul_norm n (a / b)) _,
  replace hn : 0 < (n : ℝ), { norm_cast, assumption, },
  rw nsmul_eq_mul,
  nlinarith,
end

@[simp, to_additive] lemma mul_mem_closed_ball_mul_iff {c : E} :
  a * c ∈ closed_ball (b * c) r ↔ a ∈ closed_ball b r :=
by simp only [mem_closed_ball, dist_eq_norm_div, mul_div_mul_right_eq_div]

@[simp, to_additive] lemma mul_mem_ball_mul_iff {c : E} :
  a * c ∈ ball (b * c) r ↔ a ∈ ball b r :=
by simp only [mem_ball, dist_eq_norm_div, mul_div_mul_right_eq_div]

@[to_additive] lemma smul_closed_ball'' :
  a • closed_ball b r = closed_ball (a • b) r :=
by { ext, simp [mem_closed_ball, set.mem_smul_set, dist_eq_norm_div, div_eq_inv_mul,
  ← eq_inv_mul_iff_mul_eq, mul_assoc], }

@[to_additive] lemma smul_ball'' :
  a • ball b r = ball (a • b) r :=
by { ext, simp [mem_ball, set.mem_smul_set, dist_eq_norm_div, div_eq_inv_mul,
  ← eq_inv_mul_iff_mul_eq, mul_assoc], }

namespace isometric

@[simp, to_additive] lemma coe_mul_left (x : E) : ⇑(isometric.mul_left x) = (*) x := rfl

@[simp, to_additive] lemma mul_left_symm (x : E) :
  (isometric.mul_left x).symm = isometric.mul_left x⁻¹ :=
ext $ λ y, rfl

@[simp, to_additive] lemma inv_symm : (isometric.inv E).symm = isometric.inv E := rfl
@[simp, to_additive] lemma coe_inv : ⇑(isometric.inv E) = has_inv.inv := rfl

end isometric

open finset

@[to_additive] lemma controlled_prod_of_mem_closure {s : subgroup E} (hg : a ∈ closure (s : set E))
  {b : ℕ → ℝ} (b_pos : ∀ n, 0 < b n) :
  ∃ v : ℕ → E,
    tendsto (λ n, ∏ i in range (n+1), v i) at_top (𝓝 a) ∧
    (∀ n, v n ∈ s) ∧
    ‖v 0 / a‖ < b 0 ∧
    ∀ n, 0 < n → ‖v n‖ < b n :=
begin
  obtain ⟨u : ℕ → E, u_in : ∀ n, u n ∈ s, lim_u : tendsto u at_top (𝓝 a)⟩ :=
    mem_closure_iff_seq_limit.mp hg,
  obtain ⟨n₀, hn₀⟩ : ∃ n₀, ∀ n ≥ n₀, ‖u n / a‖ < b 0,
  { have : {x | ‖x / a‖ < b 0} ∈ 𝓝 a,
    { simp_rw ← dist_eq_norm_div,
      exact metric.ball_mem_nhds _ (b_pos _) },
    exact filter.tendsto_at_top'.mp lim_u _ this },
  set z : ℕ → E := λ n, u (n + n₀),
  have lim_z : tendsto z at_top (𝓝 a) := lim_u.comp (tendsto_add_at_top_nat n₀),
  have mem_𝓤 : ∀ n, {p : E × E | ‖p.1 / p.2‖ < b (n + 1)} ∈ 𝓤 E :=
  λ n, by simpa [← dist_eq_norm_div] using metric.dist_mem_uniformity (b_pos $ n+1),
  obtain ⟨φ : ℕ → ℕ, φ_extr : strict_mono φ,
          hφ : ∀ n, ‖z (φ $ n + 1) / z (φ n)‖ < b (n + 1)⟩ :=
    lim_z.cauchy_seq.subseq_mem mem_𝓤,
  set w : ℕ → E := z ∘ φ,
  have hw : tendsto w at_top (𝓝 a),
    from lim_z.comp φ_extr.tendsto_at_top,
  set v : ℕ → E := λ i, if i = 0 then w 0 else w i / w (i - 1),
  refine ⟨v, tendsto.congr (finset.eq_prod_range_div' w) hw , _,
          hn₀ _ (n₀.le_add_left _), _⟩,
  { rintro ⟨⟩,
    { change w 0 ∈ s,
      apply u_in },
    { apply s.div_mem ; apply u_in }, },
  { intros l hl,
    obtain ⟨k, rfl⟩ : ∃ k, l = k+1, exact nat.exists_eq_succ_of_ne_zero hl.ne',
    apply hφ }
end

@[to_additive] lemma controlled_prod_of_mem_closure_range {j : E →* F} {b : F}
  (hb : b ∈ closure (j.range : set F)) {f : ℕ → ℝ} (b_pos : ∀ n, 0 < f n) :
  ∃ a : ℕ → E,
    tendsto (λ n, ∏ i in range (n + 1), j (a i)) at_top (𝓝 b) ∧
    ‖j (a 0) / b‖ < f 0 ∧
    ∀ n, 0 < n → ‖j (a n)‖ < f n :=
begin
  obtain ⟨v, sum_v, v_in, hv₀, hv_pos⟩ := controlled_prod_of_mem_closure hb b_pos,
  choose g hg using v_in,
  refine ⟨g, by simpa [← hg] using sum_v, by simpa [hg 0] using hv₀, λ n hn,
          by simpa [hg] using hv_pos n hn⟩,
end

@[to_additive] lemma nndist_mul_mul_le (a₁ a₂ b₁ b₂ : E) :
  nndist (a₁ * a₂) (b₁ * b₂) ≤ nndist a₁ b₁ + nndist a₂ b₂ :=
nnreal.coe_le_coe.1 $ dist_mul_mul_le a₁ a₂ b₁ b₂

@[to_additive]
lemma edist_mul_mul_le (a₁ a₂ b₁ b₂ : E) : edist (a₁ * a₂) (b₁ * b₂) ≤ edist a₁ b₁ + edist a₂ b₂ :=
by { simp only [edist_nndist], norm_cast, apply nndist_mul_mul_le }

@[simp, to_additive] lemma edist_mul_left (a b₁ b₂ : E) : edist (a * b₁) (a * b₂) = edist b₁ b₂ :=
by simp [edist_dist]

@[simp, to_additive] lemma edist_div_left (a b₁ b₂ : E) : edist (a / b₁) (a / b₂) = edist b₁ b₂ :=
by simp only [div_eq_mul_inv, edist_mul_left, edist_inv_inv]

@[to_additive]
lemma nnnorm_multiset_prod_le (m : multiset E) : ‖m.prod‖₊ ≤ (m.map (λ x, ‖x‖₊)).sum :=
nnreal.coe_le_coe.1 $ by { push_cast, rw multiset.map_map, exact norm_multiset_prod_le _ }

@[to_additive] lemma nnnorm_prod_le (s : finset ι) (f : ι → E) :
  ‖∏ a in s, f a‖₊ ≤ ∑ a in s, ‖f a‖₊ :=
nnreal.coe_le_coe.1 $ by { push_cast, exact norm_prod_le _ _ }

@[to_additive]
lemma nnnorm_prod_le_of_le (s : finset ι) {f : ι → E} {n : ι → ℝ≥0} (h : ∀ b ∈ s, ‖f b‖₊ ≤ n b) :
  ‖∏ b in s, f b‖₊ ≤ ∑ b in s, n b :=
(norm_prod_le_of_le s h).trans_eq nnreal.coe_sum.symm

namespace real

instance : has_norm ℝ := { norm := λ r, |r| }

@[simp] lemma norm_eq_abs (r : ℝ) : ‖r‖ = |r| := rfl

instance : normed_add_comm_group ℝ := ⟨λ r y, rfl⟩

lemma norm_of_nonneg (hr : 0 ≤ r) : ‖r‖ = r := abs_of_nonneg hr
lemma norm_of_nonpos (hr : r ≤ 0) : ‖r‖ = -r := abs_of_nonpos hr
lemma le_norm_self (r : ℝ) : r ≤ ‖r‖ := le_abs_self r

@[simp] lemma norm_coe_nat (n : ℕ) : ‖(n : ℝ)‖ = n := abs_of_nonneg n.cast_nonneg
@[simp] lemma nnnorm_coe_nat (n : ℕ) : ‖(n : ℝ)‖₊ = n := nnreal.eq $ norm_coe_nat _

@[simp] lemma norm_two : ‖(2 : ℝ)‖ = 2 := abs_of_pos zero_lt_two

@[simp] lemma nnnorm_two : ‖(2 : ℝ)‖₊ = 2 := nnreal.eq $ by simp

lemma nnnorm_of_nonneg (hr : 0 ≤ r) : ‖r‖₊ = ⟨r, hr⟩ := nnreal.eq $ norm_of_nonneg hr

@[simp] lemma nnnorm_abs (r : ℝ) : ‖(|r|)‖₊ = ‖r‖₊ := by simp [nnnorm]

lemma ennnorm_eq_of_real (hr : 0 ≤ r) : (‖r‖₊ : ℝ≥0∞) = ennreal.of_real r :=
by { rw [← of_real_norm_eq_coe_nnnorm, norm_of_nonneg hr] }

lemma ennnorm_eq_of_real_abs (r : ℝ) : (‖r‖₊ : ℝ≥0∞) = ennreal.of_real (|r|) :=
by rw [← real.nnnorm_abs r, real.ennnorm_eq_of_real (abs_nonneg _)]

lemma to_nnreal_eq_nnnorm_of_nonneg (hr : 0 ≤ r) : r.to_nnreal = ‖r‖₊ :=
begin
  rw real.to_nnreal_of_nonneg hr,
  congr,
  rw [real.norm_eq_abs, abs_of_nonneg hr],
end

lemma of_real_le_ennnorm (r : ℝ) : ennreal.of_real r ≤ ‖r‖₊ :=
begin
  obtain hr | hr := le_total 0 r,
  { exact (real.ennnorm_eq_of_real hr).ge },
  { rw [ennreal.of_real_eq_zero.2 hr],
    exact bot_le }
end

end real

namespace lipschitz_with
variables [pseudo_emetric_space α] {K Kf Kg : ℝ≥0} {f g : α → E}

@[to_additive] lemma inv (hf : lipschitz_with K f) : lipschitz_with K (λ x, (f x)⁻¹) :=
λ x y, (edist_inv_inv _ _).trans_le $ hf x y

@[to_additive add] lemma mul' (hf : lipschitz_with Kf f) (hg : lipschitz_with Kg g) :
  lipschitz_with (Kf + Kg) (λ x, f x * g x) :=
λ x y, calc
  edist (f x * g x) (f y * g y) ≤ edist (f x) (f y) + edist (g x) (g y) : edist_mul_mul_le _ _ _ _
... ≤ Kf * edist x y + Kg * edist x y : add_le_add (hf x y) (hg x y)
... = (Kf + Kg) * edist x y : (add_mul _ _ _).symm

@[to_additive] lemma div (hf : lipschitz_with Kf f) (hg : lipschitz_with Kg g) :
  lipschitz_with (Kf + Kg) (λ x, f x / g x) :=
by simpa only [div_eq_mul_inv] using hf.mul' hg.inv

end lipschitz_with

namespace antilipschitz_with
variables [pseudo_emetric_space α] {K Kf Kg : ℝ≥0} {f g : α → E}

@[to_additive] lemma mul_lipschitz_with (hf : antilipschitz_with Kf f) (hg : lipschitz_with Kg g)
  (hK : Kg < Kf⁻¹) : antilipschitz_with (Kf⁻¹ - Kg)⁻¹ (λ x, f x * g x) :=
begin
  letI : pseudo_metric_space α := pseudo_emetric_space.to_pseudo_metric_space hf.edist_ne_top,
  refine antilipschitz_with.of_le_mul_dist (λ x y, _),
  rw [nnreal.coe_inv, ← div_eq_inv_mul],
  rw le_div_iff (nnreal.coe_pos.2 $ tsub_pos_iff_lt.2 hK),
  rw [mul_comm, nnreal.coe_sub hK.le, sub_mul],
  calc ↑Kf⁻¹ * dist x y - Kg * dist x y ≤ dist (f x) (f y) - dist (g x) (g y) :
    sub_le_sub (hf.mul_le_dist x y) (hg.dist_le_mul x y)
  ... ≤ _ : le_trans (le_abs_self _) (abs_dist_sub_le_dist_mul_mul _ _ _ _),
end

@[to_additive] lemma mul_div_lipschitz_with (hf : antilipschitz_with Kf f)
  (hg : lipschitz_with Kg (g / f)) (hK : Kg < Kf⁻¹) : antilipschitz_with (Kf⁻¹ - Kg)⁻¹ g :=
by simpa only [pi.div_apply, mul_div_cancel'_right] using hf.mul_lipschitz_with hg hK

@[to_additive] lemma le_mul_norm_div {f : E → F} (hf : antilipschitz_with K f) (x y : E) :
  ‖x / y‖ ≤ K * ‖f x / f y‖ :=
by simp [← dist_eq_norm_div, hf.le_mul_dist x y]

end antilipschitz_with

@[priority 100, to_additive] -- See note [lower instance priority]
instance seminormed_comm_group.to_has_lipschitz_mul : has_lipschitz_mul E :=
⟨⟨1 + 1, lipschitz_with.prod_fst.mul' lipschitz_with.prod_snd⟩⟩

/-- A seminormed group is a uniform group, i.e., multiplication and division are uniformly
continuous. -/
@[priority 100, to_additive "A seminormed group is a uniform additive group, i.e., addition and
subtraction are uniformly continuous."] -- See note [lower instance priority]
instance seminormed_comm_group.to_uniform_group : uniform_group E :=
⟨(lipschitz_with.prod_fst.div lipschitz_with.prod_snd).uniform_continuous⟩

 -- short-circuit type class inference
@[priority 100, to_additive] -- See note [lower instance priority]
instance seminormed_comm_group.to_topological_group : topological_group E := infer_instance

@[to_additive] lemma cauchy_seq_prod_of_eventually_eq {u v : ℕ → E} {N : ℕ}
  (huv : ∀ n ≥ N, u n = v n) (hv : cauchy_seq (λ n, ∏ k in range (n+1), v k)) :
  cauchy_seq (λ n, ∏ k in range (n + 1), u k) :=
begin
  let d : ℕ → E := λ n, ∏ k in range (n + 1), (u k / v k),
  rw show (λ n, ∏ k in range (n + 1), u k) = d * (λ n, ∏ k in range (n + 1), v k),
    by { ext n, simp [d] },
  suffices : ∀ n ≥ N, d n = d N,
  { exact (tendsto_at_top_of_eventually_const this).cauchy_seq.mul hv },
  intros n hn,
  dsimp [d],
  rw eventually_constant_prod _ hn,
  intros m hm,
  simp [huv m hm],
end

end seminormed_comm_group

section normed_group
variables [normed_group E] [normed_group F] {a b : E}

@[simp, to_additive norm_eq_zero] lemma norm_eq_zero'' : ‖a‖ = 0 ↔ a = 1 := norm_eq_zero'''

@[to_additive norm_ne_zero_iff] lemma norm_ne_zero_iff' : ‖a‖ ≠ 0 ↔ a ≠ 1 := norm_eq_zero''.not

@[simp, to_additive norm_pos_iff] lemma norm_pos_iff'' : 0 < ‖a‖ ↔ a ≠ 1 := norm_pos_iff'''

@[simp, to_additive norm_le_zero_iff]
lemma norm_le_zero_iff'' : ‖a‖ ≤ 0 ↔ a = 1 := norm_le_zero_iff'''

@[to_additive]
lemma norm_div_eq_zero_iff : ‖a / b‖ = 0 ↔ a = b := by rw [norm_eq_zero'', div_eq_one]

@[to_additive] lemma norm_div_pos_iff : 0 < ‖a / b‖ ↔ a ≠ b :=
by { rw [(norm_nonneg' _).lt_iff_ne, ne_comm], exact norm_div_eq_zero_iff.not }

@[to_additive] lemma eq_of_norm_div_le_zero (h : ‖a / b‖ ≤ 0) : a = b :=
by rwa [←div_eq_one, ← norm_le_zero_iff'']

alias norm_div_eq_zero_iff ↔ eq_of_norm_div_eq_zero _

attribute [to_additive] eq_of_norm_div_eq_zero

@[simp, to_additive nnnorm_eq_zero] lemma nnnorm_eq_zero' : ‖a‖₊ = 0 ↔ a = 1 :=
by rw [← nnreal.coe_eq_zero, coe_nnnorm', norm_eq_zero'']

@[to_additive nnnorm_ne_zero_iff]
lemma nnnorm_ne_zero_iff' : ‖a‖₊ ≠ 0 ↔ a ≠ 1 := nnnorm_eq_zero'.not

@[to_additive]
lemma tendsto_norm_div_self_punctured_nhds (a : E) : tendsto (λ x, ‖x / a‖) (𝓝[≠] a) (𝓝[>] 0) :=
(tendsto_norm_div_self a).inf $ tendsto_principal_principal.2 $ λ x hx, norm_pos_iff''.2 $
  div_ne_one.2 hx

@[to_additive] lemma tendsto_norm_nhds_within_one : tendsto (norm : E → ℝ) (𝓝[≠] 1) (𝓝[>] 0) :=
tendsto_norm_one.inf $ tendsto_principal_principal.2 $ λ x, norm_pos_iff''.2

variables (E)

/-- The norm of a normed group as a group norm. -/
@[to_additive "The norm of a normed group as an additive group norm."]
def norm_group_norm : group_norm E :=
{ eq_one_of_map_eq_zero' := λ _, norm_eq_zero''.1, ..norm_group_seminorm _ }

@[simp] lemma coe_norm_group_norm : ⇑(norm_group_norm E) = norm := rfl

end normed_group

section normed_add_group
variables [normed_add_group E] [topological_space α] {f : α → E}

/-! Some relations with `has_compact_support` -/

lemma has_compact_support_norm_iff : has_compact_support (λ x, ‖f x‖) ↔ has_compact_support f :=
has_compact_support_comp_left $ λ x, norm_eq_zero

alias has_compact_support_norm_iff ↔ _ has_compact_support.norm

lemma continuous.bounded_above_of_compact_support (hf : continuous f) (h : has_compact_support f) :
  ∃ C, ∀ x, ‖f x‖ ≤ C :=
by simpa [bdd_above_def] using hf.norm.bdd_above_range_of_has_compact_support h.norm

end normed_add_group

/-! ### `ulift` -/

namespace ulift
section has_norm
variables [has_norm E]

instance : has_norm (ulift E) := ⟨λ x, ‖x.down‖⟩

lemma norm_def (x : ulift E) : ‖x‖ = ‖x.down‖ := rfl
@[simp] lemma norm_up (x : E) : ‖ulift.up x‖ = ‖x‖ := rfl
@[simp] lemma norm_down (x : ulift E) : ‖x.down‖ = ‖x‖ := rfl

end has_norm

section has_nnnorm
variables [has_nnnorm E]

instance : has_nnnorm (ulift E) := ⟨λ x, ‖x.down‖₊⟩

lemma nnnorm_def (x : ulift E) : ‖x‖₊ = ‖x.down‖₊ := rfl
@[simp] lemma nnnorm_up (x : E) : ‖ulift.up x‖₊ = ‖x‖₊ := rfl
@[simp] lemma nnnorm_down (x : ulift E) : ‖x.down‖₊ = ‖x‖₊ := rfl

end has_nnnorm

@[to_additive] instance seminormed_group [seminormed_group E] : seminormed_group (ulift E) :=
seminormed_group.induced _ _ (⟨ulift.down, rfl, λ _ _, rfl⟩ : ulift E →* E)

@[to_additive]
instance seminormed_comm_group [seminormed_comm_group E] : seminormed_comm_group (ulift E) :=
seminormed_comm_group.induced _ _ (⟨ulift.down, rfl, λ _ _, rfl⟩ : ulift E →* E)

@[to_additive] instance normed_group [normed_group E] : normed_group (ulift E) :=
normed_group.induced _ _ (⟨ulift.down, rfl, λ _ _, rfl⟩ : ulift E →* E) down_injective

@[to_additive]
instance normed_comm_group [normed_comm_group E] : normed_comm_group (ulift E) :=
normed_comm_group.induced _ _ (⟨ulift.down, rfl, λ _ _, rfl⟩ : ulift E →* E) down_injective

end ulift

/-! ### `additive`, `multiplicative` -/

section additive_multiplicative

open additive multiplicative

section has_norm
variables [has_norm E]

instance : has_norm (additive E) := ‹has_norm E›
instance : has_norm (multiplicative E) := ‹has_norm E›

@[simp] lemma norm_to_mul (x) : ‖(to_mul x : E)‖ = ‖x‖ := rfl
@[simp] lemma norm_of_mul (x : E) : ‖of_mul x‖ = ‖x‖ := rfl
@[simp] lemma norm_to_add (x) : ‖(to_add x : E)‖ = ‖x‖ := rfl
@[simp] lemma norm_of_add (x : E) : ‖of_add x‖ = ‖x‖ := rfl

end has_norm

section has_nnnorm
variables [has_nnnorm E]

instance : has_nnnorm (additive E) := ‹has_nnnorm E›
instance : has_nnnorm (multiplicative E) := ‹has_nnnorm E›

@[simp] lemma nnnorm_to_mul (x) : ‖(to_mul x : E)‖₊ = ‖x‖₊ := rfl
@[simp] lemma nnnorm_of_mul (x : E) : ‖of_mul x‖₊ = ‖x‖₊ := rfl
@[simp] lemma nnnorm_to_add (x) : ‖(to_add x : E)‖₊ = ‖x‖₊ := rfl
@[simp] lemma nnnorm_of_add (x : E) : ‖of_add x‖₊ = ‖x‖₊ := rfl

end has_nnnorm

instance [seminormed_group E] : seminormed_add_group (additive E) :=
{ dist_eq := dist_eq_norm_div }

instance [seminormed_add_group E] : seminormed_group (multiplicative E) :=
{ dist_eq := dist_eq_norm_sub }

instance [seminormed_comm_group E] : seminormed_add_comm_group (additive E) :=
{ ..additive.seminormed_add_group }

instance [seminormed_add_comm_group E] : seminormed_comm_group (multiplicative E) :=
{ ..multiplicative.seminormed_group }

instance [normed_group E] : normed_add_group (additive E) :=
{ ..additive.seminormed_add_group }

instance [normed_add_group E] : normed_group (multiplicative E) :=
{ ..multiplicative.seminormed_group }

instance [normed_comm_group E] : normed_add_comm_group (additive E) :=
{ ..additive.seminormed_add_group }

instance [normed_add_comm_group E] : normed_comm_group (multiplicative E) :=
{ ..multiplicative.seminormed_group }

end additive_multiplicative

/-! ### Order dual -/

section order_dual

open order_dual

section has_norm
variables [has_norm E]

instance : has_norm Eᵒᵈ := ‹has_norm E›

@[simp] lemma norm_to_dual (x : E) : ‖to_dual x‖ = ‖x‖ := rfl
@[simp] lemma norm_of_dual (x : Eᵒᵈ) : ‖of_dual x‖ = ‖x‖ := rfl

end has_norm

section has_nnnorm
variables [has_nnnorm E]

instance : has_nnnorm Eᵒᵈ := ‹has_nnnorm E›

@[simp] lemma nnnorm_to_dual (x : E) : ‖to_dual x‖₊ = ‖x‖₊ := rfl
@[simp] lemma nnnorm_of_dual (x : Eᵒᵈ) : ‖of_dual x‖₊ = ‖x‖₊ := rfl

end has_nnnorm

@[priority 100, to_additive] -- See note [lower instance priority]
instance [seminormed_group E] : seminormed_group Eᵒᵈ := ‹seminormed_group E›

@[priority 100, to_additive] -- See note [lower instance priority]
instance [seminormed_comm_group E] : seminormed_comm_group Eᵒᵈ := ‹seminormed_comm_group E›

@[priority 100, to_additive] -- See note [lower instance priority]
instance [normed_group E] : normed_group Eᵒᵈ := ‹normed_group E›

@[priority 100, to_additive] -- See note [lower instance priority]
instance [normed_comm_group E] : normed_comm_group Eᵒᵈ := ‹normed_comm_group E›

end order_dual

/-! ### Binary product of normed groups -/

section has_norm
variables [has_norm E] [has_norm F] {x : E × F} {r : ℝ}

instance : has_norm (E × F) := ⟨λ x, ‖x.1‖ ⊔ ‖x.2‖⟩

lemma prod.norm_def (x : E × F) : ‖x‖ = (max ‖x.1‖ ‖x.2‖) := rfl
lemma norm_fst_le (x : E × F) : ‖x.1‖ ≤ ‖x‖ := le_max_left _ _
lemma norm_snd_le (x : E × F) : ‖x.2‖ ≤ ‖x‖ := le_max_right _ _

lemma norm_prod_le_iff : ‖x‖ ≤ r ↔ ‖x.1‖ ≤ r ∧ ‖x.2‖ ≤ r := max_le_iff

end has_norm

section seminormed_group
variables [seminormed_group E] [seminormed_group F]

/-- Product of seminormed groups, using the sup norm. -/
@[to_additive "Product of seminormed groups, using the sup norm."]
instance : seminormed_group (E × F) :=
⟨λ x y, by simp only [prod.norm_def, prod.dist_eq, dist_eq_norm_div, prod.fst_div, prod.snd_div]⟩

@[to_additive prod.nnnorm_def']
lemma prod.nnorm_def (x : E × F) : ‖x‖₊ = (max ‖x.1‖₊ ‖x.2‖₊) := rfl

end seminormed_group

/-- Product of seminormed groups, using the sup norm. -/
@[to_additive "Product of seminormed groups, using the sup norm."]
instance [seminormed_comm_group E] [seminormed_comm_group F] : seminormed_comm_group (E × F) :=
{ ..prod.seminormed_group }

/-- Product of normed groups, using the sup norm. -/
@[to_additive "Product of normed groups, using the sup norm."]
instance [normed_group E] [normed_group F] : normed_group (E × F) := { ..prod.seminormed_group }

/-- Product of normed groups, using the sup norm. -/
@[to_additive "Product of normed groups, using the sup norm."]
instance [normed_comm_group E] [normed_comm_group F] : normed_comm_group (E × F) :=
{ ..prod.seminormed_group }


/-! ### Finite product of normed groups -/

section pi
variables {π : ι → Type*} [fintype ι]

section seminormed_group
variables [Π i, seminormed_group (π i)] [seminormed_group E] (f : Π i, π i) {x : Π i, π i} {r : ℝ}

/-- Finite product of seminormed groups, using the sup norm. -/
@[to_additive "Finite product of seminormed groups, using the sup norm."]
instance : seminormed_group (Π i, π i) :=
{ norm := λ f, ↑(finset.univ.sup (λ b, ‖f b‖₊)),
  dist_eq := λ x y,
    congr_arg (coe : ℝ≥0 → ℝ) $ congr_arg (finset.sup finset.univ) $ funext $ λ a,
    show nndist (x a) (y a) = ‖x a / y a‖₊, from nndist_eq_nnnorm_div (x a) (y a) }

@[to_additive pi.norm_def] lemma pi.norm_def' : ‖f‖ = ↑(finset.univ.sup (λ b, ‖f b‖₊)) := rfl
@[to_additive pi.nnnorm_def] lemma pi.nnnorm_def' : ‖f‖₊ = finset.univ.sup (λ b, ‖f b‖₊) :=
subtype.eta _ _

/-- The seminorm of an element in a product space is `≤ r` if and only if the norm of each
component is. -/
@[to_additive pi_norm_le_iff_of_nonneg "The seminorm of an element in a product space is `≤ r` if
and only if the norm of each component is."]
lemma pi_norm_le_iff_of_nonneg' (hr : 0 ≤ r) : ‖x‖ ≤ r ↔ ∀ i, ‖x i‖ ≤ r :=
by simp only [←dist_one_right, dist_pi_le_iff hr, pi.one_apply]

@[to_additive pi_nnnorm_le_iff]
lemma pi_nnnorm_le_iff' {r : ℝ≥0} : ‖x‖₊ ≤ r ↔ ∀ i, ‖x i‖₊ ≤ r :=
pi_norm_le_iff_of_nonneg' r.coe_nonneg

@[to_additive pi_norm_le_iff_of_nonempty]
lemma pi_norm_le_iff_of_nonempty' [nonempty ι] : ‖f‖ ≤ r ↔ ∀ b, ‖f b‖ ≤ r :=
begin
  by_cases hr : 0 ≤ r,
  { exact pi_norm_le_iff_of_nonneg' hr },
  { exact iff_of_false (λ h, hr $ (norm_nonneg' _).trans h)
      (λ h, hr $ (norm_nonneg' _).trans $ h $ classical.arbitrary _) }
end

/-- The seminorm of an element in a product space is `< r` if and only if the norm of each
component is. -/
@[to_additive pi_norm_lt_iff "The seminorm of an element in a product space is `< r` if and only if
the norm of each component is."]
lemma pi_norm_lt_iff' (hr : 0 < r) : ‖x‖ < r ↔ ∀ i, ‖x i‖ < r :=
by simp only [←dist_one_right, dist_pi_lt_iff hr, pi.one_apply]

@[to_additive pi_nnnorm_lt_iff]
lemma pi_nnnorm_lt_iff' {r : ℝ≥0} (hr : 0 < r) : ‖x‖₊ < r ↔ ∀ i, ‖x i‖₊ < r := pi_norm_lt_iff' hr

@[to_additive norm_le_pi_norm]
lemma norm_le_pi_norm' (i : ι) : ‖f i‖ ≤ ‖f‖ :=
(pi_norm_le_iff_of_nonneg' $ norm_nonneg' _).1 le_rfl i

@[to_additive nnnorm_le_pi_nnnorm]
lemma nnnorm_le_pi_nnnorm' (i : ι) : ‖f i‖₊ ≤ ‖f‖₊ := norm_le_pi_norm' _ i

@[to_additive pi_norm_const_le]
lemma pi_norm_const_le' (a : E) : ‖(λ _ : ι, a)‖ ≤ ‖a‖ :=
(pi_norm_le_iff_of_nonneg' $ norm_nonneg' _).2 $ λ _, le_rfl

@[to_additive pi_nnnorm_const_le]
lemma pi_nnnorm_const_le' (a : E) : ‖(λ _ : ι, a)‖₊ ≤ ‖a‖₊ := pi_norm_const_le' _

@[simp, to_additive pi_norm_const]
lemma pi_norm_const' [nonempty ι] (a : E) : ‖(λ i : ι, a)‖ = ‖a‖ :=
by simpa only [←dist_one_right] using dist_pi_const a 1

@[simp, to_additive pi_nnnorm_const]
lemma pi_nnnorm_const' [nonempty ι] (a : E) : ‖(λ i : ι, a)‖₊ = ‖a‖₊ := nnreal.eq $ pi_norm_const' a

/-- The $L^1$ norm is less than the $L^\infty$ norm scaled by the cardinality. -/
@[to_additive pi.sum_norm_apply_le_norm "The $L^1$ norm is less than the $L^\\infty$ norm scaled by
the cardinality."]
lemma pi.sum_norm_apply_le_norm' : ∑ i, ‖f i‖ ≤ fintype.card ι • ‖f‖ :=
finset.sum_le_card_nsmul _ _ _ $ λ i hi, norm_le_pi_norm' _ i

/-- The $L^1$ norm is less than the $L^\infty$ norm scaled by the cardinality. -/
@[to_additive pi.sum_nnnorm_apply_le_nnnorm "The $L^1$ norm is less than the $L^\\infty$ norm scaled
by the cardinality."]
lemma pi.sum_nnnorm_apply_le_nnnorm' : ∑ i, ‖f i‖₊ ≤ fintype.card ι • ‖f‖₊ :=
nnreal.coe_sum.trans_le $ pi.sum_norm_apply_le_norm' _

end seminormed_group

/-- Finite product of seminormed groups, using the sup norm. -/
@[to_additive "Finite product of seminormed groups, using the sup norm."]
instance pi.seminormed_comm_group [Π i, seminormed_comm_group (π i)] :
  seminormed_comm_group (Π i, π i) :=
{ ..pi.seminormed_group }

/-- Finite product of normed groups, using the sup norm. -/
@[to_additive "Finite product of seminormed groups, using the sup norm."]
instance pi.normed_group [Π i, normed_group (π i)] : normed_group (Π i, π i) :=
{ ..pi.seminormed_group }

/-- Finite product of normed groups, using the sup norm. -/
@[to_additive "Finite product of seminormed groups, using the sup norm."]
instance pi.normed_comm_group [Π i, normed_comm_group (π i)] : normed_comm_group (Π i, π i) :=
{ ..pi.seminormed_group }

end pi

/-! ### Subgroups of normed groups -/

namespace subgroup
section seminormed_group
variables [seminormed_group E] {s : subgroup E}

/-- A subgroup of a seminormed group is also a seminormed group,
with the restriction of the norm. -/
@[to_additive "A subgroup of a seminormed group is also a seminormed group,
with the restriction of the norm."]
instance seminormed_group : seminormed_group s := seminormed_group.induced _ _ s.subtype

/-- If `x` is an element of a subgroup `s` of a seminormed group `E`, its norm in `s` is equal to
its norm in `E`. -/
@[simp, to_additive "If `x` is an element of a subgroup `s` of a seminormed group `E`, its norm in
`s` is equal to its norm in `E`."]
lemma coe_norm (x : s) : ‖x‖ = ‖(x : E)‖ := rfl

/-- If `x` is an element of a subgroup `s` of a seminormed group `E`, its norm in `s` is equal to
its norm in `E`.

This is a reversed version of the `simp` lemma `subgroup.coe_norm` for use by `norm_cast`. -/
@[norm_cast, to_additive "If `x` is an element of a subgroup `s` of a seminormed group `E`, its norm
in `s` is equal to its norm in `E`.

This is a reversed version of the `simp` lemma `add_subgroup.coe_norm` for use by `norm_cast`."]
lemma norm_coe {s : subgroup E} (x : s) : ‖(x : E)‖ = ‖x‖ := rfl

end seminormed_group

@[to_additive] instance seminormed_comm_group [seminormed_comm_group E] {s : subgroup E} :
  seminormed_comm_group s :=
seminormed_comm_group.induced _ _ s.subtype

@[to_additive] instance normed_group [normed_group E] {s : subgroup E} : normed_group s :=
normed_group.induced _ _ s.subtype subtype.coe_injective

@[to_additive]
instance normed_comm_group [normed_comm_group E] {s : subgroup E} : normed_comm_group s :=
normed_comm_group.induced _ _ s.subtype subtype.coe_injective

end subgroup

/-! ### Submodules of normed groups -/

namespace submodule

/-- A submodule of a seminormed group is also a seminormed group, with the restriction of the norm.
-/
-- See note [implicit instance arguments]
instance seminormed_add_comm_group {_ : ring 𝕜} [seminormed_add_comm_group E] {_ : module 𝕜 E}
  (s : submodule 𝕜 E) :
  seminormed_add_comm_group s :=
seminormed_add_comm_group.induced _ _ s.subtype.to_add_monoid_hom

/-- If `x` is an element of a submodule `s` of a normed group `E`, its norm in `s` is equal to its
norm in `E`. -/
-- See note [implicit instance arguments].
@[simp] lemma coe_norm {_ : ring 𝕜} [seminormed_add_comm_group E] {_ : module 𝕜 E}
  {s : submodule 𝕜 E} (x : s) :
  ‖x‖ = ‖(x : E)‖ := rfl

/-- If `x` is an element of a submodule `s` of a normed group `E`, its norm in `E` is equal to its
norm in `s`.

This is a reversed version of the `simp` lemma `submodule.coe_norm` for use by `norm_cast`. -/
-- See note [implicit instance arguments].
@[norm_cast] lemma norm_coe {_ : ring 𝕜} [seminormed_add_comm_group E] {_ : module 𝕜 E}
  {s : submodule 𝕜 E} (x : s) :
  ‖(x : E)‖ = ‖x‖ := rfl

/-- A submodule of a normed group is also a normed group, with the restriction of the norm. -/
-- See note [implicit instance arguments].
instance {_ : ring 𝕜} [normed_add_comm_group E] {_ : module 𝕜 E} (s : submodule 𝕜 E) :
  normed_add_comm_group s :=
{ ..submodule.seminormed_add_comm_group s }

end submodule<|MERGE_RESOLUTION|>--- conflicted
+++ resolved
@@ -312,10 +312,6 @@
 @[simp, to_additive norm_neg]
 lemma norm_inv' (a : E) : ‖a⁻¹‖ = ‖a‖ := by simpa using norm_div_rev 1 a
 
-<<<<<<< HEAD
-@[to_additive] instance normed_group.has_isometric_smul_op : has_isometric_smul Eᵐᵒᵖ E :=
-⟨λ a b c, by simp [edist_dist, dist_eq_norm_div]⟩
-=======
 @[simp, to_additive] lemma dist_mul_right (a₁ a₂ b : E) : dist (a₁ * b) (a₂ * b) = dist a₁ a₂ :=
 by simp [dist_eq_norm_div]
 
@@ -327,7 +323,6 @@
 
 @[to_additive] lemma dist_div_right (a₁ a₂ b : E) : dist (a₁ / b) (a₂ / b) = dist a₁ a₂ :=
 by simpa only [div_eq_mul_inv] using dist_mul_right _ _ _
->>>>>>> 3e00d81b
 
 @[simp, to_additive] lemma dist_div_eq_dist_mul_left (a b c : E) :
   dist (a / b) c = dist a (c * b) :=
@@ -951,9 +946,6 @@
 @[to_additive] lemma dist_inv (x y : E) : dist x⁻¹ y = dist x y⁻¹ :=
 by simp_rw [dist_eq_norm_div, ←norm_inv' (x⁻¹ / y), inv_div, div_inv_eq_mul, mul_comm]
 
-<<<<<<< HEAD
-@[simp, to_additive] lemma dist_self_mul_right (a b : E) : dist a (a * b) = ∥b∥ :=
-=======
 @[simp, to_additive] lemma dist_inv_inv (a b : E) : dist a⁻¹ b⁻¹ = dist a b :=
 by rw [dist_inv, inv_inv]
 
@@ -961,7 +953,6 @@
 by simp only [div_eq_mul_inv, dist_mul_left, dist_inv_inv]
 
 @[simp, to_additive] lemma dist_self_mul_right (a b : E) : dist a (a * b) = ‖b‖ :=
->>>>>>> 3e00d81b
 by rw [←dist_one_left, ←dist_mul_left a 1 b, mul_one]
 
 @[simp, to_additive] lemma dist_self_mul_left (a b : E) : dist (a * b) a = ‖b‖ :=
