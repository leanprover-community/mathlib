/-
Copyright (c) 2018 Patrick Massot. All rights reserved.
Released under Apache 2.0 license as described in the file LICENSE.
Authors: Patrick Massot, Johannes Hölzl
-/
import algebra.module.ulift
import order.liminf_limsup
import topology.algebra.uniform_group
import topology.metric_space.algebra
import topology.metric_space.isometry
import topology.sequences

/-!
# Normed (semi)groups

In this file we define four classes:

* `has_norm`, `has_nnnorm`: auxiliary classes endowing a type `α` with a function `norm : α → ℝ`
  (notation: `∥x∥`) and `nnnorm : α → ℝ≥0` (notation: `∥x∥₊`), respectively;
* `seminormed_add_comm_group`: a seminormed group is an additive group with a norm and a
  pseudo-metric space structures that agree with each other: `∀ x y, dist x y = ∥x - y∥`;
* `normed_add_comm_group`: a normed group is an additive group with a norm and a metric space
  structures that agree with each other: `∀ x y, dist x y = ∥x - y∥`.

We also prove basic properties of (semi)normed groups and provide some instances.

## Tags

normed group
-/

variables {α ι E F G : Type*}

open filter metric
open_locale topological_space big_operators nnreal ennreal uniformity pointwise

/-- Auxiliary class, endowing a type `E` with a function `norm : E → ℝ` with notation `∥x∥`. This
class is designed to be extended in more interesting classes specifying the properties of the norm.
-/
class has_norm (E : Type*) := (norm : E → ℝ)

export has_norm (norm)

notation `∥` e `∥` := norm e

/-- A seminormed group is an additive group endowed with a norm for which `dist x y = ∥x - y∥`
defines a pseudometric space structure. -/
class seminormed_add_comm_group (E : Type*)
  extends has_norm E, add_comm_group E, pseudo_metric_space E :=
(dist_eq : ∀ x y : E, dist x y = norm (x - y))

/-- A normed group is an additive group endowed with a norm for which `dist x y = ∥x - y∥` defines
a metric space structure. -/
class normed_add_comm_group (E : Type*) extends has_norm E, add_comm_group E, metric_space E :=
(dist_eq : ∀ x y : E, dist x y = norm (x - y))

/-- A normed group is a seminormed group. -/
@[priority 100] -- see Note [lower instance priority]
instance normed_add_comm_group.to_seminormed_add_comm_group [h : normed_add_comm_group E] :
  seminormed_add_comm_group E :=
{ .. h }

/-- Construct a seminormed group from a translation invariant pseudodistance. -/
def seminormed_add_comm_group.of_add_dist [has_norm E] [add_comm_group E] [pseudo_metric_space E]
  (H1 : ∀ x : E, ∥x∥ = dist x 0)
  (H2 : ∀ x y z : E, dist x y ≤ dist (x + z) (y + z)) : seminormed_add_comm_group E :=
{ dist_eq := λ x y, begin
    rw H1, apply le_antisymm,
    { rw [sub_eq_add_neg, ← add_right_neg y], apply H2 },
    { have := H2 (x - y) 0 y, rwa [sub_add_cancel, zero_add] at this }
  end }

/-- Construct a seminormed group from a translation invariant pseudodistance -/
def seminormed_add_comm_group.of_add_dist' [has_norm E] [add_comm_group E] [pseudo_metric_space E]
  (H1 : ∀ x : E, ∥x∥ = dist x 0)
  (H2 : ∀ x y z : E, dist (x + z) (y + z) ≤ dist x y) : seminormed_add_comm_group E :=
{ dist_eq := λ x y, begin
    rw H1, apply le_antisymm,
    { have := H2 (x - y) 0 y, rwa [sub_add_cancel, zero_add] at this },
    { rw [sub_eq_add_neg, ← add_right_neg y], apply H2 }
  end }

/-- A seminormed group can be built from a seminorm that satisfies algebraic properties. This is
formalised in this structure. -/
structure seminormed_add_comm_group.core (E : Type*) [add_comm_group E] [has_norm E] : Prop :=
(norm_zero : ∥(0 : E)∥ = 0)
(triangle : ∀ x y : E, ∥x + y∥ ≤ ∥x∥ + ∥y∥)
(norm_neg : ∀ x : E, ∥-x∥ = ∥x∥)

/-- Constructing a seminormed group from core properties of a seminorm, i.e., registering the
pseudodistance and the pseudometric space structure from the seminorm properties. Note that in most
cases this instance creates bad definitional equalities (e.g., it does not take into account
a possibly existing `uniform_space` instance on `E`). -/
def seminormed_add_comm_group.of_core (E : Type*) [add_comm_group E] [has_norm E]
  (C : seminormed_add_comm_group.core E) : seminormed_add_comm_group E :=
{ dist := λ x y, ∥x - y∥,
  dist_eq := assume x y, by refl,
  dist_self := assume x, by simp [C.norm_zero],
  dist_triangle := assume x y z,
    calc ∥x - z∥ = ∥x - y + (y - z)∥ : by rw sub_add_sub_cancel
            ... ≤ ∥x - y∥ + ∥y - z∥  : C.triangle _ _,
  dist_comm := assume x y,
    calc ∥x - y∥ = ∥ -(y - x)∥ : by simp
             ... = ∥y - x∥ : by { rw [C.norm_neg] } }

instance : normed_add_comm_group punit :=
{ norm := function.const _ 0,
  dist_eq := λ _ _, rfl, }

@[simp] lemma punit.norm_eq_zero (r : punit) : ∥r∥ = 0 := rfl

noncomputable instance : normed_add_comm_group ℝ :=
{ norm := λ x, |x|,
  dist_eq := assume x y, rfl }

@[simp] lemma real.norm_eq_abs (r : ℝ) : ∥r∥ = |r| := rfl

section seminormed_add_comm_group
variables [seminormed_add_comm_group E] [seminormed_add_comm_group F] [seminormed_add_comm_group G]

lemma dist_eq_norm (g h : E) : dist g h = ∥g - h∥ :=
seminormed_add_comm_group.dist_eq _ _

lemma dist_eq_norm' (g h : E) : dist g h = ∥h - g∥ :=
by rw [dist_comm, dist_eq_norm]

@[simp] lemma dist_zero_right (g : E) : dist g 0 = ∥g∥ :=
by rw [dist_eq_norm, sub_zero]

@[simp] lemma dist_zero_left : dist (0 : E) = norm :=
funext $ λ g, by rw [dist_comm, dist_zero_right]

lemma isometry.norm_map_of_map_zero {f : E → F} (hi : isometry f) (h0 : f 0 = 0) (x : E) :
  ∥f x∥ = ∥x∥ :=
by rw [←dist_zero_right, ←h0, hi.dist_eq, dist_zero_right]

lemma tendsto_norm_cocompact_at_top [proper_space E] :
  tendsto norm (cocompact E) at_top :=
by simpa only [dist_zero_right] using tendsto_dist_right_cocompact_at_top (0 : E)

lemma norm_sub_rev (g h : E) : ∥g - h∥ = ∥h - g∥ :=
by simpa only [dist_eq_norm] using dist_comm g h

@[simp] lemma norm_neg (g : E) : ∥-g∥ = ∥g∥ :=
by simpa using norm_sub_rev 0 g

@[simp] lemma dist_add_left (g h₁ h₂ : E) : dist (g + h₁) (g + h₂) = dist h₁ h₂ :=
by simp [dist_eq_norm]

@[simp] lemma dist_add_right (g₁ g₂ h : E) : dist (g₁ + h) (g₂ + h) = dist g₁ g₂ :=
by simp [dist_eq_norm]

lemma dist_neg (x y : E) : dist (-x) y = dist x (-y) :=
by simp_rw [dist_eq_norm, ←norm_neg (-x - y), neg_sub, sub_neg_eq_add, add_comm]

@[simp] lemma dist_neg_neg (g h : E) : dist (-g) (-h) = dist g h := by rw [dist_neg, neg_neg]

@[simp] lemma dist_sub_left (g h₁ h₂ : E) : dist (g - h₁) (g - h₂) = dist h₁ h₂ :=
by simp only [sub_eq_add_neg, dist_add_left, dist_neg_neg]

@[simp] lemma dist_sub_right (g₁ g₂ h : E) : dist (g₁ - h) (g₂ - h) = dist g₁ g₂ :=
by simpa only [sub_eq_add_neg] using dist_add_right _ _ _

@[simp] theorem dist_self_add_right (g h : E) : dist g (g + h) = ∥h∥ :=
by rw [← dist_zero_left, ← dist_add_left g 0 h, add_zero]

@[simp] theorem dist_self_add_left (g h : E) : dist (g + h) g = ∥h∥ :=
by rw [dist_comm, dist_self_add_right]

@[simp] theorem dist_self_sub_right (g h : E) : dist g (g - h) = ∥h∥ :=
by rw [sub_eq_add_neg, dist_self_add_right, norm_neg]

@[simp] theorem dist_self_sub_left (g h : E) : dist (g - h) g = ∥h∥ :=
by rw [dist_comm, dist_self_sub_right]

/-- In a (semi)normed group, negation `x ↦ -x` tends to infinity at infinity. TODO: use
`bornology.cobounded` instead of `filter.comap has_norm.norm filter.at_top`. -/
lemma filter.tendsto_neg_cobounded :
  tendsto (has_neg.neg : E → E) (comap norm at_top) (comap norm at_top) :=
by simpa only [norm_neg, tendsto_comap_iff, (∘)] using tendsto_comap

/-- **Triangle inequality** for the norm. -/
lemma norm_add_le (g h : E) : ∥g + h∥ ≤ ∥g∥ + ∥h∥ :=
by simpa [dist_eq_norm] using dist_triangle g 0 (-h)

lemma norm_add_le_of_le {g₁ g₂ : E} {n₁ n₂ : ℝ} (H₁ : ∥g₁∥ ≤ n₁) (H₂ : ∥g₂∥ ≤ n₂) :
  ∥g₁ + g₂∥ ≤ n₁ + n₂ :=
le_trans (norm_add_le g₁ g₂) (add_le_add H₁ H₂)

lemma norm_add₃_le (x y z : E) : ∥x + y + z∥ ≤ ∥x∥ + ∥y∥ + ∥z∥ :=
norm_add_le_of_le (norm_add_le _ _) le_rfl

lemma dist_add_add_le (g₁ g₂ h₁ h₂ : E) :
  dist (g₁ + g₂) (h₁ + h₂) ≤ dist g₁ h₁ + dist g₂ h₂ :=
by simpa only [dist_add_left, dist_add_right] using dist_triangle (g₁ + g₂) (h₁ + g₂) (h₁ + h₂)

lemma dist_add_add_le_of_le {g₁ g₂ h₁ h₂ : E} {d₁ d₂ : ℝ}
  (H₁ : dist g₁ h₁ ≤ d₁) (H₂ : dist g₂ h₂ ≤ d₂) :
  dist (g₁ + g₂) (h₁ + h₂) ≤ d₁ + d₂ :=
le_trans (dist_add_add_le g₁ g₂ h₁ h₂) (add_le_add H₁ H₂)

lemma dist_sub_sub_le (g₁ g₂ h₁ h₂ : E) :
  dist (g₁ - g₂) (h₁ - h₂) ≤ dist g₁ h₁ + dist g₂ h₂ :=
by simpa only [sub_eq_add_neg, dist_neg_neg] using dist_add_add_le g₁ (-g₂) h₁ (-h₂)

lemma dist_sub_sub_le_of_le {g₁ g₂ h₁ h₂ : E} {d₁ d₂ : ℝ}
  (H₁ : dist g₁ h₁ ≤ d₁) (H₂ : dist g₂ h₂ ≤ d₂) :
  dist (g₁ - g₂) (h₁ - h₂) ≤ d₁ + d₂ :=
le_trans (dist_sub_sub_le g₁ g₂ h₁ h₂) (add_le_add H₁ H₂)

lemma abs_dist_sub_le_dist_add_add (g₁ g₂ h₁ h₂ : E) :
  |dist g₁ h₁ - dist g₂ h₂| ≤ dist (g₁ + g₂) (h₁ + h₂) :=
by simpa only [dist_add_left, dist_add_right, dist_comm h₂]
  using abs_dist_sub_le (g₁ + g₂) (h₁ + h₂) (h₁ + g₂)

@[simp] lemma norm_nonneg (g : E) : 0 ≤ ∥g∥ :=
by { rw[←dist_zero_right], exact dist_nonneg }

<<<<<<< HEAD
/-- Extension for the `positivity` tactic: norms are nonnegative. -/
@[positivity]
meta def _root_.tactic.positivity_norm : expr → tactic (bool × expr)
| `(∥%%a∥) := do prod.mk ff <$> tactic.mk_app ``norm_nonneg [a]
| _ := tactic.failed
=======
section
open tactic tactic.positivity

/-- Extension for the `positivity` tactic: norms are nonnegative. -/
@[positivity]
meta def _root_.tactic.positivity_norm : expr → tactic strictness
| `(∥%%a∥) := nonnegative <$> mk_app ``norm_nonneg [a]
| _ := failed

end
>>>>>>> e517862a

@[simp] lemma norm_zero : ∥(0 : E)∥ = 0 :=  by rw [← dist_zero_right, dist_self]

lemma ne_zero_of_norm_ne_zero {g : E} : ∥g∥ ≠ 0 → g ≠ 0 := mt $ by { rintro rfl, exact norm_zero }

@[nontriviality] lemma norm_of_subsingleton [subsingleton E] (x : E) : ∥x∥ = 0 :=
by rw [subsingleton.elim x 0, norm_zero]

lemma norm_sum_le (s : finset ι) (f : ι → E) : ∥∑ i in s, f i∥ ≤ ∑ i in s, ∥f i∥ :=
s.le_sum_of_subadditive norm norm_zero norm_add_le f

lemma norm_sum_le_of_le (s : finset ι) {f : ι → E} {n : ι → ℝ} (h : ∀ b ∈ s, ∥f b∥ ≤ n b) :
  ∥∑ b in s, f b∥ ≤ ∑ b in s, n b :=
le_trans (norm_sum_le s f) (finset.sum_le_sum h)

lemma dist_sum_sum_le_of_le (s : finset ι) {f g : ι → E} {d : ι → ℝ}
  (h : ∀ b ∈ s, dist (f b) (g b) ≤ d b) :
  dist (∑ b in s, f b) (∑ b in s, g b) ≤ ∑ b in s, d b :=
begin
  simp only [dist_eq_norm, ← finset.sum_sub_distrib] at *,
  exact norm_sum_le_of_le s h
end

lemma dist_sum_sum_le (s : finset ι) (f g : ι → E) :
  dist (∑ b in s, f b) (∑ b in s, g b) ≤ ∑ b in s, dist (f b) (g b) :=
dist_sum_sum_le_of_le s (λ _ _, le_rfl)

lemma norm_sub_le (g h : E) : ∥g - h∥ ≤ ∥g∥ + ∥h∥ :=
by simpa [dist_eq_norm] using dist_triangle g 0 h

lemma norm_sub_le_of_le {g₁ g₂ : E} {n₁ n₂ : ℝ} (H₁ : ∥g₁∥ ≤ n₁) (H₂ : ∥g₂∥ ≤ n₂) :
  ∥g₁ - g₂∥ ≤ n₁ + n₂ :=
le_trans (norm_sub_le g₁ g₂) (add_le_add H₁ H₂)

lemma dist_le_norm_add_norm (g h : E) : dist g h ≤ ∥g∥ + ∥h∥ :=
by { rw dist_eq_norm, apply norm_sub_le }

lemma abs_norm_sub_norm_le (g h : E) : |∥g∥ - ∥h∥| ≤ ∥g - h∥ :=
by simpa [dist_eq_norm] using abs_dist_sub_le g h 0

lemma norm_sub_norm_le (g h : E) : ∥g∥ - ∥h∥ ≤ ∥g - h∥ :=
le_trans (le_abs_self _) (abs_norm_sub_norm_le g h)

lemma dist_norm_norm_le (g h : E) : dist ∥g∥ ∥h∥ ≤ ∥g - h∥ :=
abs_norm_sub_norm_le g h

/-- The direct path from `0` to `v` is shorter than the path with `u` inserted in between. -/
lemma norm_le_insert (u v : E) : ∥v∥ ≤ ∥u∥ + ∥u - v∥ :=
calc ∥v∥ = ∥u - (u - v)∥ : by abel
... ≤ ∥u∥ + ∥u - v∥ : norm_sub_le u _

lemma norm_le_insert' (u v : E) : ∥u∥ ≤ ∥v∥ + ∥u - v∥ :=
by { rw norm_sub_rev, exact norm_le_insert v u }

lemma norm_le_add_norm_add (u v : E) :
  ∥u∥ ≤ ∥u + v∥ + ∥v∥ :=
calc ∥u∥ = ∥u + v - v∥ : by rw add_sub_cancel
... ≤ ∥u + v∥ + ∥v∥ : norm_sub_le _ _

lemma ball_eq (y : E) (ε : ℝ) : metric.ball y ε = { x | ∥x - y∥ < ε} :=
by { ext, simp [dist_eq_norm], }

lemma ball_zero_eq (ε : ℝ) : ball (0 : E) ε = {x | ∥x∥ < ε} :=
set.ext $ assume a, by simp

lemma mem_ball_iff_norm {g h : E} {r : ℝ} :
  h ∈ ball g r ↔ ∥h - g∥ < r :=
by rw [mem_ball, dist_eq_norm]

lemma add_mem_ball_iff_norm {g h : E} {r : ℝ} :
  g + h ∈ ball g r ↔ ∥h∥ < r :=
by rw [mem_ball_iff_norm, add_sub_cancel']

lemma mem_ball_iff_norm' {g h : E} {r : ℝ} :
  h ∈ ball g r ↔ ∥g - h∥ < r :=
by rw [mem_ball', dist_eq_norm]

@[simp] lemma mem_ball_zero_iff {ε : ℝ} {x : E} : x ∈ ball (0 : E) ε ↔ ∥x∥ < ε :=
by rw [mem_ball, dist_zero_right]

lemma mem_closed_ball_iff_norm {g h : E} {r : ℝ} :
  h ∈ closed_ball g r ↔ ∥h - g∥ ≤ r :=
by rw [mem_closed_ball, dist_eq_norm]

@[simp] lemma mem_closed_ball_zero_iff {ε : ℝ} {x : E} : x ∈ closed_ball (0 : E) ε ↔ ∥x∥ ≤ ε :=
by rw [mem_closed_ball, dist_zero_right]

lemma add_mem_closed_ball_iff_norm {g h : E} {r : ℝ} :
  g + h ∈ closed_ball g r ↔ ∥h∥ ≤ r :=
by rw [mem_closed_ball_iff_norm, add_sub_cancel']

lemma mem_closed_ball_iff_norm' {g h : E} {r : ℝ} :
  h ∈ closed_ball g r ↔ ∥g - h∥ ≤ r :=
by rw [mem_closed_ball', dist_eq_norm]

lemma norm_le_of_mem_closed_ball {g h : E} {r : ℝ} (H : h ∈ closed_ball g r) :
  ∥h∥ ≤ ∥g∥ + r :=
calc
  ∥h∥ = ∥g + (h - g)∥ : by rw [add_sub_cancel'_right]
  ... ≤ ∥g∥ + ∥h - g∥  : norm_add_le _ _
  ... ≤ ∥g∥ + r : by { apply add_le_add_left, rw ← dist_eq_norm, exact H }

lemma norm_le_norm_add_const_of_dist_le {a b : E} {c : ℝ} (h : dist a b ≤ c) :
  ∥a∥ ≤ ∥b∥ + c :=
norm_le_of_mem_closed_ball h

lemma norm_lt_of_mem_ball {g h : E} {r : ℝ} (H : h ∈ ball g r) :
  ∥h∥ < ∥g∥ + r :=
calc
  ∥h∥ = ∥g + (h - g)∥ : by rw [add_sub_cancel'_right]
  ... ≤ ∥g∥ + ∥h - g∥  : norm_add_le _ _
  ... < ∥g∥ + r : by { apply add_lt_add_left, rw ← dist_eq_norm, exact H }

lemma norm_lt_norm_add_const_of_dist_lt {a b : E} {c : ℝ} (h : dist a b < c) :
  ∥a∥ < ∥b∥ + c :=
norm_lt_of_mem_ball h

lemma bounded_iff_forall_norm_le {s : set E} : bounded s ↔ ∃ C, ∀ x ∈ s, ∥x∥ ≤ C :=
by simpa only [set.subset_def, mem_closed_ball_iff_norm, sub_zero]
  using bounded_iff_subset_ball (0 : E)

@[simp] lemma preimage_add_ball (x y : E) (r : ℝ) : ((+) y) ⁻¹' (ball x r) = ball (x - y) r :=
begin
  ext z,
  simp only [dist_eq_norm, set.mem_preimage, mem_ball],
  abel
end

@[simp] lemma preimage_add_closed_ball (x y : E) (r : ℝ) :
  ((+) y) ⁻¹' (closed_ball x r) = closed_ball (x - y) r :=
begin
  ext z,
  simp only [dist_eq_norm, set.mem_preimage, mem_closed_ball],
  abel
end

@[simp] lemma mem_sphere_iff_norm (v w : E) (r : ℝ) : w ∈ sphere v r ↔ ∥w - v∥ = r :=
by simp [dist_eq_norm]

@[simp] lemma mem_sphere_zero_iff_norm {w : E} {r : ℝ} : w ∈ sphere (0:E) r ↔ ∥w∥ = r :=
by simp [dist_eq_norm]

@[simp] lemma norm_eq_of_mem_sphere {r : ℝ} (x : sphere (0:E) r) : ∥(x:E)∥ = r :=
mem_sphere_zero_iff_norm.mp x.2

lemma preimage_add_sphere (x y : E) (r : ℝ) :
  ((+) y) ⁻¹' (sphere x r) = sphere (x - y) r :=
begin
  ext z,
  simp only [set.mem_preimage, mem_sphere_iff_norm],
  abel
end

lemma ne_zero_of_mem_sphere {r : ℝ} (hr : r ≠ 0) (x : sphere (0 : E) r) : (x : E) ≠ 0 :=
ne_zero_of_norm_ne_zero $ by rwa norm_eq_of_mem_sphere x

lemma ne_zero_of_mem_unit_sphere (x : sphere (0:E) 1) : (x:E) ≠ 0 :=
ne_zero_of_mem_sphere one_ne_zero _

namespace isometric
-- TODO This material is superseded by similar constructions such as
-- `affine_isometry_equiv.const_vadd`; deduplicate

/-- Addition `y ↦ y + x` as an `isometry`. -/
protected def add_right (x : E) : E ≃ᵢ E :=
{ isometry_to_fun := isometry.of_dist_eq $ λ y z, dist_add_right _ _ _,
  .. equiv.add_right x }

@[simp] lemma add_right_to_equiv (x : E) :
  (isometric.add_right x).to_equiv = equiv.add_right x := rfl

@[simp] lemma coe_add_right (x : E) : (isometric.add_right x : E → E) = λ y, y + x := rfl

lemma add_right_apply (x y : E) : (isometric.add_right x : E → E) y = y + x := rfl

@[simp] lemma add_right_symm (x : E) :
  (isometric.add_right x).symm = isometric.add_right (-x) :=
ext $ λ y, rfl

/-- Addition `y ↦ x + y` as an `isometry`. -/
protected def add_left (x : E) : E ≃ᵢ E :=
{ isometry_to_fun := isometry.of_dist_eq $ λ y z, dist_add_left _ _ _,
  to_equiv := equiv.add_left x }

@[simp] lemma add_left_to_equiv (x : E) :
  (isometric.add_left x).to_equiv = equiv.add_left x := rfl

@[simp] lemma coe_add_left (x : E) : ⇑(isometric.add_left x) = (+) x := rfl

@[simp] lemma add_left_symm (x : E) :
  (isometric.add_left x).symm = isometric.add_left (-x) :=
ext $ λ y, rfl

variable (E)

/-- Negation `x ↦ -x` as an `isometry`. -/
protected def neg : E ≃ᵢ E :=
{ isometry_to_fun := isometry.of_dist_eq $ λ x y, dist_neg_neg _ _,
  to_equiv := equiv.neg E }

variable {E}

@[simp] lemma neg_symm : (isometric.neg E).symm = isometric.neg E := rfl

@[simp] lemma neg_to_equiv : (isometric.neg E).to_equiv = equiv.neg E := rfl

@[simp] lemma coe_neg : ⇑(isometric.neg E) = has_neg.neg := rfl

end isometric

theorem normed_add_comm_group.tendsto_nhds_zero {f : α → E} {l : filter α} :
  tendsto f l (𝓝 0) ↔ ∀ ε > 0, ∀ᶠ x in l, ∥ f x ∥ < ε :=
metric.tendsto_nhds.trans $ by simp only [dist_zero_right]

lemma normed_add_comm_group.tendsto_nhds_nhds {f : E → F} {x : E} {y : F} :
  tendsto f (𝓝 x) (𝓝 y) ↔ ∀ ε > 0, ∃ δ > 0, ∀ x', ∥x' - x∥ < δ → ∥f x' - y∥ < ε :=
by simp_rw [metric.tendsto_nhds_nhds, dist_eq_norm]

lemma normed_add_comm_group.cauchy_seq_iff [nonempty α] [semilattice_sup α] {u : α → E} :
  cauchy_seq u ↔ ∀ ε > 0, ∃ N, ∀ m, N ≤ m → ∀ n, N ≤ n → ∥u m - u n∥ < ε :=
by simp [metric.cauchy_seq_iff, dist_eq_norm]

lemma normed_add_comm_group.nhds_basis_norm_lt (x : E) :
  (𝓝 x).has_basis (λ (ε : ℝ), 0 < ε) (λ (ε : ℝ), { y | ∥y - x∥ < ε }) :=
begin
  simp_rw ← ball_eq,
  exact metric.nhds_basis_ball,
end

lemma normed_add_comm_group.nhds_zero_basis_norm_lt :
  (𝓝 (0 : E)).has_basis (λ (ε : ℝ), 0 < ε) (λ (ε : ℝ), { y | ∥y∥ < ε }) :=
begin
  convert normed_add_comm_group.nhds_basis_norm_lt (0 : E),
  simp,
end

lemma normed_add_comm_group.uniformity_basis_dist :
  (𝓤 E).has_basis (λ (ε : ℝ), 0 < ε) (λ ε, {p : E × E | ∥p.fst - p.snd∥ < ε}) :=
begin
  convert metric.uniformity_basis_dist,
  simp [dist_eq_norm]
end

open finset

/-- A homomorphism `f` of seminormed groups is Lipschitz, if there exists a constant `C` such that
for all `x`, one has `∥f x∥ ≤ C * ∥x∥`. The analogous condition for a linear map of
(semi)normed spaces is in `normed_space.operator_norm`. -/
lemma add_monoid_hom_class.lipschitz_of_bound {𝓕 : Type*} [add_monoid_hom_class 𝓕 E F] (f : 𝓕)
  (C : ℝ) (h : ∀x, ∥f x∥ ≤ C * ∥x∥) : lipschitz_with (real.to_nnreal C) f :=
lipschitz_with.of_dist_le' $ λ x y, by simpa only [dist_eq_norm, map_sub] using h (x - y)

lemma lipschitz_on_with_iff_norm_sub_le {f : E → F} {C : ℝ≥0} {s : set E} :
  lipschitz_on_with C f s ↔  ∀ (x ∈ s) (y ∈ s), ∥f x - f y∥ ≤ C * ∥x - y∥ :=
by simp only [lipschitz_on_with_iff_dist_le_mul, dist_eq_norm]

lemma lipschitz_on_with.norm_sub_le {f : E → F} {C : ℝ≥0} {s : set E} (h : lipschitz_on_with C f s)
  {x y : E} (x_in : x ∈ s) (y_in : y ∈ s) : ∥f x - f y∥ ≤ C * ∥x - y∥ :=
lipschitz_on_with_iff_norm_sub_le.mp h x x_in y y_in

lemma lipschitz_on_with.norm_sub_le_of_le {f : E → F} {C : ℝ≥0} {s : set E}
  (h : lipschitz_on_with C f s){x y : E} (x_in : x ∈ s) (y_in : y ∈ s) {d : ℝ} (hd : ∥x - y∥ ≤ d) :
  ∥f x - f y∥ ≤ C * d :=
(h.norm_sub_le x_in y_in).trans $ mul_le_mul_of_nonneg_left hd C.2

lemma lipschitz_with_iff_norm_sub_le {f : E → F} {C : ℝ≥0} :
  lipschitz_with C f ↔ ∀ x y, ∥f x - f y∥ ≤ C * ∥x - y∥ :=
by simp only [lipschitz_with_iff_dist_le_mul, dist_eq_norm]

alias lipschitz_with_iff_norm_sub_le ↔ lipschitz_with.norm_sub_le _

lemma lipschitz_with.norm_sub_le_of_le {f : E → F} {C : ℝ≥0} (h : lipschitz_with C f)
  {x y : E} {d : ℝ} (hd : ∥x - y∥ ≤ d) :
  ∥f x - f y∥ ≤ C * d :=
(h.norm_sub_le x y).trans $ mul_le_mul_of_nonneg_left hd C.2

/-- A homomorphism `f` of seminormed groups is continuous, if there exists a constant `C` such that
for all `x`, one has `∥f x∥ ≤ C * ∥x∥`.  -/
lemma add_monoid_hom_class.continuous_of_bound {𝓕 : Type*} [add_monoid_hom_class 𝓕 E F] (f : 𝓕)
  (C : ℝ) (h : ∀x, ∥f x∥ ≤ C * ∥x∥) : continuous f :=
(add_monoid_hom_class.lipschitz_of_bound f C h).continuous

lemma add_monoid_hom_class.uniform_continuous_of_bound {𝓕 : Type*} [add_monoid_hom_class 𝓕 E F]
  (f : 𝓕) (C : ℝ) (h : ∀x, ∥f x∥ ≤ C * ∥x∥) : uniform_continuous f :=
(add_monoid_hom_class.lipschitz_of_bound f C h).uniform_continuous

lemma is_compact.exists_bound_of_continuous_on [topological_space α]
  {s : set α} (hs : is_compact s) {f : α → E} (hf : continuous_on f s) :
  ∃ C, ∀ x ∈ s, ∥f x∥ ≤ C :=
begin
  have : bounded (f '' s) := (hs.image_of_continuous_on hf).bounded,
  rcases bounded_iff_forall_norm_le.1 this with ⟨C, hC⟩,
  exact ⟨C, λ x hx, hC _ (set.mem_image_of_mem _ hx)⟩,
end

lemma add_monoid_hom_class.isometry_iff_norm {𝓕 : Type*} [add_monoid_hom_class 𝓕 E F]
  (f : 𝓕) : isometry f ↔ ∀ x, ∥f x∥ = ∥x∥ :=
begin
  simp only [isometry_iff_dist_eq, dist_eq_norm, ←map_sub],
  refine ⟨λ h x, _, λ h x y, h _⟩,
  simpa using h x 0
end

lemma add_monoid_hom_class.isometry_of_norm {𝓕 : Type*} [add_monoid_hom_class 𝓕 E F]
  (f : 𝓕) (hf : ∀ x, ∥f x∥ = ∥x∥) : isometry f :=
(add_monoid_hom_class.isometry_iff_norm f).2 hf

lemma controlled_sum_of_mem_closure {s : add_subgroup E} {g : E}
  (hg : g ∈ closure (s : set E)) {b : ℕ → ℝ} (b_pos : ∀ n, 0 < b n) :
  ∃ v : ℕ → E,
    tendsto (λ n, ∑ i in range (n+1), v i) at_top (𝓝 g) ∧
    (∀ n, v n ∈ s) ∧
    ∥v 0 - g∥ < b 0 ∧
    ∀ n > 0, ∥v n∥ < b n :=
begin
  obtain ⟨u : ℕ → E, u_in : ∀ n, u n ∈ s, lim_u : tendsto u at_top (𝓝 g)⟩ :=
    mem_closure_iff_seq_limit.mp hg,
  obtain ⟨n₀, hn₀⟩ : ∃ n₀, ∀ n ≥ n₀, ∥u n - g∥ < b 0,
  { have : {x | ∥x - g∥ < b 0} ∈ 𝓝 g,
    { simp_rw ← dist_eq_norm,
      exact metric.ball_mem_nhds _ (b_pos _) },
    exact filter.tendsto_at_top'.mp lim_u _ this },
  set z : ℕ → E := λ n, u (n + n₀),
  have lim_z : tendsto z at_top (𝓝 g) := lim_u.comp (tendsto_add_at_top_nat n₀),
  have mem_𝓤 : ∀ n, {p : E × E | ∥p.1 - p.2∥ < b (n + 1)} ∈ 𝓤 E :=
  λ n, by simpa [← dist_eq_norm] using metric.dist_mem_uniformity (b_pos $ n+1),
  obtain ⟨φ : ℕ → ℕ, φ_extr : strict_mono φ,
          hφ : ∀ n, ∥z (φ $ n + 1) - z (φ n)∥ < b (n + 1)⟩ :=
    lim_z.cauchy_seq.subseq_mem mem_𝓤,
  set w : ℕ → E := z ∘ φ,
  have hw : tendsto w at_top (𝓝 g),
    from lim_z.comp φ_extr.tendsto_at_top,
  set v : ℕ → E := λ i, if i = 0 then w 0 else w i - w (i - 1),
  refine ⟨v, tendsto.congr (finset.eq_sum_range_sub' w) hw , _,
          hn₀ _ (n₀.le_add_left _), _⟩,
  { rintro ⟨⟩,
    { change w 0 ∈ s,
      apply u_in },
    { apply s.sub_mem ; apply u_in }, },
  { intros l hl,
    obtain ⟨k, rfl⟩ : ∃ k, l = k+1, exact nat.exists_eq_succ_of_ne_zero (ne_of_gt hl),
    apply hφ },
end

lemma controlled_sum_of_mem_closure_range {j : E →+ F} {h : F}
  (Hh : h ∈ (closure $ (j.range : set F))) {b : ℕ → ℝ} (b_pos : ∀ n, 0 < b n) :
  ∃ g : ℕ → E,
    tendsto (λ n, ∑ i in range (n+1), j (g i)) at_top (𝓝 h) ∧
    ∥j (g 0) - h∥ < b 0 ∧
    ∀ n > 0, ∥j (g n)∥ < b n :=
begin
  rcases controlled_sum_of_mem_closure Hh b_pos with ⟨v, sum_v, v_in, hv₀, hv_pos⟩,
  choose g hg using v_in,
  change ∀ (n : ℕ), j (g n) = v n at hg,
  refine ⟨g, by simpa [← hg] using sum_v, by simpa [hg 0] using hv₀, λ n hn,
          by simpa [hg] using hv_pos n hn⟩
end

section nnnorm

/-- Auxiliary class, endowing a type `α` with a function `nnnorm : α → ℝ≥0` with notation `∥x∥₊`. -/
class has_nnnorm (E : Type*) := (nnnorm : E → ℝ≥0)

export has_nnnorm (nnnorm)

notation `∥`e`∥₊` := nnnorm e

@[priority 100] -- see Note [lower instance priority]
instance seminormed_add_comm_group.to_has_nnnorm : has_nnnorm E := ⟨λ a, ⟨norm a, norm_nonneg a⟩⟩

@[simp, norm_cast] lemma coe_nnnorm (a : E) : (∥a∥₊ : ℝ) = norm a := rfl

@[simp] lemma coe_comp_nnnorm : (coe : ℝ≥0 → ℝ) ∘ (nnnorm : E → ℝ≥0) = norm := rfl

lemma norm_to_nnreal {a : E} : ∥a∥.to_nnreal = ∥a∥₊ :=
@real.to_nnreal_coe ∥a∥₊

lemma nndist_eq_nnnorm (a b : E) : nndist a b = ∥a - b∥₊ := nnreal.eq $ dist_eq_norm _ _

@[simp] lemma nnnorm_zero : ∥(0 : E)∥₊ = 0 :=
nnreal.eq norm_zero

lemma ne_zero_of_nnnorm_ne_zero {g : E} : ∥g∥₊ ≠ 0 → g ≠ 0 :=
mt $ by { rintro rfl, exact nnnorm_zero }

lemma nnnorm_add_le (g h : E) : ∥g + h∥₊ ≤ ∥g∥₊ + ∥h∥₊ :=
nnreal.coe_le_coe.1 $ norm_add_le g h

@[simp] lemma nnnorm_neg (g : E) : ∥-g∥₊ = ∥g∥₊ :=
nnreal.eq $ norm_neg g

lemma nndist_nnnorm_nnnorm_le (g h : E) : nndist ∥g∥₊ ∥h∥₊ ≤ ∥g - h∥₊ :=
nnreal.coe_le_coe.1 $ dist_norm_norm_le g h

/-- The direct path from `0` to `v` is shorter than the path with `u` inserted in between. -/
lemma nnnorm_le_insert (u v : E) : ∥v∥₊ ≤ ∥u∥₊ + ∥u - v∥₊ := norm_le_insert u v

lemma nnnorm_le_insert' (u v : E) : ∥u∥₊ ≤ ∥v∥₊ + ∥u - v∥₊ := norm_le_insert' u v

lemma nnnorm_le_add_nnnorm_add (u v : E) : ∥u∥₊ ≤ ∥u + v∥₊ + ∥v∥₊ := norm_le_add_norm_add u v

lemma of_real_norm_eq_coe_nnnorm (x : E) : ennreal.of_real ∥x∥ = (∥x∥₊ : ℝ≥0∞) :=
ennreal.of_real_eq_coe_nnreal _

lemma edist_eq_coe_nnnorm_sub (x y : E) : edist x y = (∥x - y∥₊ : ℝ≥0∞) :=
by rw [edist_dist, dist_eq_norm, of_real_norm_eq_coe_nnnorm]

lemma edist_eq_coe_nnnorm (x : E) : edist x 0 = (∥x∥₊ : ℝ≥0∞) :=
by rw [edist_eq_coe_nnnorm_sub, _root_.sub_zero]

lemma mem_emetric_ball_zero_iff {x : E} {r : ℝ≥0∞} : x ∈ emetric.ball (0 : E) r ↔ ↑∥x∥₊ < r :=
by rw [emetric.mem_ball, edist_eq_coe_nnnorm]

lemma nndist_add_add_le (g₁ g₂ h₁ h₂ : E) :
  nndist (g₁ + g₂) (h₁ + h₂) ≤ nndist g₁ h₁ + nndist g₂ h₂ :=
nnreal.coe_le_coe.1 $ dist_add_add_le g₁ g₂ h₁ h₂

lemma edist_add_add_le (g₁ g₂ h₁ h₂ : E) :
  edist (g₁ + g₂) (h₁ + h₂) ≤ edist g₁ h₁ + edist g₂ h₂ :=
by { simp only [edist_nndist], norm_cast, apply nndist_add_add_le }

@[simp] lemma edist_add_left (g h₁ h₂ : E) : edist (g + h₁) (g + h₂) = edist h₁ h₂ :=
by simp [edist_dist]

@[simp] lemma edist_add_right (g₁ g₂ h : E) : edist (g₁ + h) (g₂ + h) = edist g₁ g₂ :=
by simp [edist_dist]

lemma edist_neg (x y : E) : edist (-x) y = edist x (-y) := by simp_rw [edist_dist, dist_neg]
@[simp] lemma edist_neg_neg (x y : E) : edist (-x) (-y) = edist x y := by rw [edist_neg, neg_neg]

@[simp] lemma edist_sub_left (g h₁ h₂ : E) : edist (g - h₁) (g - h₂) = edist h₁ h₂ :=
by simp only [sub_eq_add_neg, edist_add_left, edist_neg_neg]

@[simp] lemma edist_sub_right (g₁ g₂ h : E) : edist (g₁ - h) (g₂ - h) = edist g₁ g₂ :=
by simpa only [sub_eq_add_neg] using edist_add_right _ _ _

lemma nnnorm_sum_le (s : finset ι) (f : ι → E) :
  ∥∑ a in s, f a∥₊ ≤ ∑ a in s, ∥f a∥₊ :=
s.le_sum_of_subadditive nnnorm nnnorm_zero nnnorm_add_le f

lemma nnnorm_sum_le_of_le (s : finset ι) {f : ι → E} {n : ι → ℝ≥0} (h : ∀ b ∈ s, ∥f b∥₊ ≤ n b) :
  ∥∑ b in s, f b∥₊ ≤ ∑ b in s, n b :=
(norm_sum_le_of_le s h).trans_eq nnreal.coe_sum.symm

lemma add_monoid_hom_class.lipschitz_of_bound_nnnorm {𝓕 : Type*} [add_monoid_hom_class 𝓕 E F]
  (f : 𝓕) (C : ℝ≥0) (h : ∀ x, ∥f x∥₊ ≤ C * ∥x∥₊) : lipschitz_with C f :=
@real.to_nnreal_coe C ▸ add_monoid_hom_class.lipschitz_of_bound f C h

lemma add_monoid_hom_class.antilipschitz_of_bound {𝓕 : Type*}
  [add_monoid_hom_class 𝓕 E F] (f : 𝓕) {K : ℝ≥0} (h : ∀ x, ∥x∥ ≤ K * ∥f x∥) :
  antilipschitz_with K f :=
antilipschitz_with.of_le_mul_dist $
λ x y, by simpa only [dist_eq_norm, map_sub] using h (x - y)

lemma add_monoid_hom_class.bound_of_antilipschitz {𝓕 : Type*} [add_monoid_hom_class 𝓕 E F] (f : 𝓕)
  {K : ℝ≥0} (h : antilipschitz_with K f) (x) : ∥x∥ ≤ K * ∥f x∥ :=
by simpa only [dist_zero_right, map_zero] using h.le_mul_dist x 0


end nnnorm

namespace lipschitz_with

variables [pseudo_emetric_space α] {K Kf Kg : ℝ≥0} {f g : α → E}

lemma neg (hf : lipschitz_with K f) : lipschitz_with K (λ x, -f x) :=
λ x y, (edist_neg_neg _ _).trans_le $ hf x y

lemma add (hf : lipschitz_with Kf f) (hg : lipschitz_with Kg g) :
  lipschitz_with (Kf + Kg) (λ x, f x + g x) :=
λ x y,
calc edist (f x + g x) (f y + g y) ≤ edist (f x) (f y) + edist (g x) (g y) :
  edist_add_add_le _ _ _ _
... ≤ Kf * edist x y + Kg * edist x y :
  add_le_add (hf x y) (hg x y)
... = (Kf + Kg) * edist x y :
  (add_mul _ _ _).symm

lemma sub (hf : lipschitz_with Kf f) (hg : lipschitz_with Kg g) :
  lipschitz_with (Kf + Kg) (λ x, f x - g x) :=
by simpa only [sub_eq_add_neg] using hf.add hg.neg

end lipschitz_with

namespace antilipschitz_with

variables [pseudo_emetric_space α] {K Kf Kg : ℝ≥0} {f g : α → E}

lemma add_lipschitz_with (hf : antilipschitz_with Kf f) (hg : lipschitz_with Kg g)
  (hK : Kg < Kf⁻¹) : antilipschitz_with (Kf⁻¹ - Kg)⁻¹ (λ x, f x + g x) :=
begin
  letI : pseudo_metric_space α := pseudo_emetric_space.to_pseudo_metric_space hf.edist_ne_top,
  refine antilipschitz_with.of_le_mul_dist (λ x y, _),
  rw [nnreal.coe_inv, ← div_eq_inv_mul],
  rw le_div_iff (nnreal.coe_pos.2 $ tsub_pos_iff_lt.2 hK),
  rw [mul_comm, nnreal.coe_sub hK.le, sub_mul],
  calc ↑Kf⁻¹ * dist x y - Kg * dist x y ≤ dist (f x) (f y) - dist (g x) (g y) :
    sub_le_sub (hf.mul_le_dist x y) (hg.dist_le_mul x y)
  ... ≤ _ : le_trans (le_abs_self _) (abs_dist_sub_le_dist_add_add _ _ _ _)
end

lemma add_sub_lipschitz_with (hf : antilipschitz_with Kf f) (hg : lipschitz_with Kg (g - f))
  (hK : Kg < Kf⁻¹) : antilipschitz_with (Kf⁻¹ - Kg)⁻¹ g :=
by simpa only [pi.sub_apply, add_sub_cancel'_right] using hf.add_lipschitz_with hg hK

lemma le_mul_norm_sub {f : E → F} (hf : antilipschitz_with K f) (x y : E) :
  ∥x - y∥ ≤ K * ∥f x - f y∥ :=
by simp [← dist_eq_norm, hf.le_mul_dist x y]

end antilipschitz_with

/-- A group homomorphism from an `add_comm_group` to a `seminormed_add_comm_group` induces a
`seminormed_add_comm_group` structure on the domain.

See note [reducible non-instances] -/
@[reducible]
def seminormed_add_comm_group.induced {E} [add_comm_group E] (f : E →+ F) :
  seminormed_add_comm_group E :=
{ norm    := λ x, ∥f x∥,
  dist_eq := λ x y, by simpa only [add_monoid_hom.map_sub, ← dist_eq_norm],
  .. pseudo_metric_space.induced f seminormed_add_comm_group.to_pseudo_metric_space, }

/-- A subgroup of a seminormed group is also a seminormed group,
with the restriction of the norm. -/
instance add_subgroup.seminormed_add_comm_group (s : add_subgroup E) :
  seminormed_add_comm_group s :=
seminormed_add_comm_group.induced s.subtype

/-- If `x` is an element of a subgroup `s` of a seminormed group `E`, its norm in `s` is equal to
its norm in `E`. -/
@[simp] lemma add_subgroup.coe_norm {E : Type*} [seminormed_add_comm_group E]
  {s : add_subgroup E} (x : s) :
  ∥(x : s)∥ = ∥(x:E)∥ :=
rfl

/-- If `x` is an element of a subgroup `s` of a seminormed group `E`, its norm in `s` is equal to
its norm in `E`.

This is a reversed version of the `simp` lemma `add_subgroup.coe_norm` for use by `norm_cast`.
-/

@[norm_cast] lemma add_subgroup.norm_coe {E : Type*} [seminormed_add_comm_group E]
  {s : add_subgroup E} (x : s) :
  ∥(x : E)∥ = ∥(x : s)∥ :=
rfl

/-- A submodule of a seminormed group is also a seminormed group, with the restriction of the norm.

See note [implicit instance arguments]. -/
instance submodule.seminormed_add_comm_group {𝕜 E : Type*} {_ : ring 𝕜}
  [seminormed_add_comm_group E] {_ : module 𝕜 E} (s : submodule 𝕜 E) :
  seminormed_add_comm_group s :=
{ norm := λx, norm (x : E),
  dist_eq := λx y, dist_eq_norm (x : E) (y : E) }

/-- If `x` is an element of a submodule `s` of a normed group `E`, its norm in `s` is equal to its
norm in `E`.

See note [implicit instance arguments]. -/
@[simp] lemma submodule.coe_norm {𝕜 : Type*} {_ : ring 𝕜}
  {E : Type*} [seminormed_add_comm_group E] {_ : module 𝕜 E} {s : submodule 𝕜 E} (x : s) :
  ∥(x : s)∥ = ∥(x : E)∥ :=
rfl

/-- If `x` is an element of a submodule `s` of a normed group `E`, its norm in `E` is equal to its
norm in `s`.

This is a reversed version of the `simp` lemma `submodule.coe_norm` for use by `norm_cast`.

See note [implicit instance arguments]. -/
@[norm_cast] lemma submodule.norm_coe {𝕜 : Type*} {_ : ring 𝕜}
  {E : Type*} [seminormed_add_comm_group E] {_ : module 𝕜 E} {s : submodule 𝕜 E} (x : s) :
  ∥(x : E)∥ = ∥(x : s)∥ :=
rfl

instance ulift.seminormed_add_comm_group : seminormed_add_comm_group (ulift E) :=
seminormed_add_comm_group.induced ⟨ulift.down, rfl, λ _ _, rfl⟩

lemma ulift.norm_def (x : ulift E) : ∥x∥ = ∥x.down∥ := rfl
lemma ulift.nnnorm_def (x : ulift E) : ∥x∥₊ = ∥x.down∥₊ := rfl

@[simp] lemma ulift.norm_up (x : E) : ∥ulift.up x∥ = ∥x∥ := rfl
@[simp] lemma ulift.nnnorm_up (x : E) : ∥ulift.up x∥₊ = ∥x∥₊ := rfl

/-- seminormed group instance on the product of two seminormed groups, using the sup norm. -/
noncomputable instance prod.seminormed_add_comm_group : seminormed_add_comm_group (E × F) :=
{ norm := λx, max ∥x.1∥ ∥x.2∥,
  dist_eq := assume (x y : E × F),
    show max (dist x.1 y.1) (dist x.2 y.2) = (max ∥(x - y).1∥ ∥(x - y).2∥), by simp [dist_eq_norm] }

lemma prod.norm_def (x : E × F) : ∥x∥ = (max ∥x.1∥ ∥x.2∥) := rfl

lemma prod.nnnorm_def (x : E × F) : ∥x∥₊ = max (∥x.1∥₊) (∥x.2∥₊) :=
by { have := x.norm_def, simp only [← coe_nnnorm] at this, exact_mod_cast this }

lemma norm_fst_le (x : E × F) : ∥x.1∥ ≤ ∥x∥ :=
le_max_left _ _

lemma norm_snd_le (x : E × F) : ∥x.2∥ ≤ ∥x∥ :=
le_max_right _ _

lemma norm_prod_le_iff {x : E × F} {r : ℝ} :
  ∥x∥ ≤ r ↔ ∥x.1∥ ≤ r ∧ ∥x.2∥ ≤ r :=
max_le_iff

section pi
variables {π : ι → Type*} [fintype ι] [Π i, seminormed_add_comm_group (π i)] (f : Π i, π i)

/-- seminormed group instance on the product of finitely many seminormed groups,
using the sup norm. -/
noncomputable instance pi.seminormed_add_comm_group : seminormed_add_comm_group (Π i, π i) :=
{ norm := λ f, ↑(finset.univ.sup (λ b, ∥f b∥₊)),
  dist_eq := assume x y,
    congr_arg (coe : ℝ≥0 → ℝ) $ congr_arg (finset.sup finset.univ) $ funext $ assume a,
    show nndist (x a) (y a) = ∥x a - y a∥₊, from nndist_eq_nnnorm _ _ }

lemma pi.norm_def : ∥f∥ = ↑(finset.univ.sup (λ b, ∥f b∥₊)) := rfl
lemma pi.nnnorm_def : ∥f∥₊ = finset.univ.sup (λ b, ∥f b∥₊) := subtype.eta _ _

/-- The seminorm of an element in a product space is `≤ r` if and only if the norm of each
component is. -/
lemma pi_norm_le_iff {r : ℝ} (hr : 0 ≤ r) {x : Π i, π i} : ∥x∥ ≤ r ↔ ∀ i, ∥x i∥ ≤ r :=
by simp only [← dist_zero_right, dist_pi_le_iff hr, pi.zero_apply]

lemma pi_nnnorm_le_iff {r : ℝ≥0} {x : Π i, π i} : ∥x∥₊ ≤ r ↔ ∀i, ∥x i∥₊ ≤ r :=
pi_norm_le_iff r.coe_nonneg

/-- The seminorm of an element in a product space is `< r` if and only if the norm of each
component is. -/
lemma pi_norm_lt_iff {r : ℝ} (hr : 0 < r) {x : Π i, π i} : ∥x∥ < r ↔ ∀ i, ∥x i∥ < r :=
by simp only [← dist_zero_right, dist_pi_lt_iff hr, pi.zero_apply]

lemma pi_nnnorm_lt_iff {r : ℝ≥0} (hr : 0 < r) {x : Π i, π i} : ∥x∥₊ < r ↔ ∀ i, ∥x i∥₊ < r :=
pi_norm_lt_iff hr

lemma norm_le_pi_norm (i : ι) : ∥f i∥ ≤ ∥f∥ := (pi_norm_le_iff $ norm_nonneg _).1 le_rfl i

lemma nnnorm_le_pi_nnnorm (i : ι) : ∥f i∥₊ ≤ ∥f∥₊ := norm_le_pi_norm _ i

@[simp] lemma pi_norm_const [nonempty ι] (a : E) : ∥(λ i : ι, a)∥ = ∥a∥ :=
by simpa only [← dist_zero_right] using dist_pi_const a 0

@[simp] lemma pi_nnnorm_const [nonempty ι] (a : E) : ∥(λ i : ι, a)∥₊ = ∥a∥₊ :=
nnreal.eq $ pi_norm_const a

/-- The $L^1$ norm is less than the $L^\infty$ norm scaled by the cardinality. -/
lemma pi.sum_norm_apply_le_norm : ∑ i, ∥f i∥ ≤ fintype.card ι • ∥f∥ :=
finset.sum_le_card_nsmul _ _ _ $ λ i hi, norm_le_pi_norm _ i

/-- The $L^1$ norm is less than the $L^\infty$ norm scaled by the cardinality. -/
lemma pi.sum_nnnorm_apply_le_nnnorm : ∑ i, ∥f i∥₊ ≤ fintype.card ι • ∥f∥₊ :=
nnreal.coe_sum.trans_le $ pi.sum_norm_apply_le_norm _

end pi

lemma tendsto_iff_norm_tendsto_zero {f : α → E} {a : filter α} {b : E} :
  tendsto f a (𝓝 b) ↔ tendsto (λ e, ∥f e - b∥) a (𝓝 0) :=
by { convert tendsto_iff_dist_tendsto_zero, simp [dist_eq_norm] }

lemma tendsto_zero_iff_norm_tendsto_zero {f : α → E} {a : filter α} :
  tendsto f a (𝓝 0) ↔ tendsto (λ e, ∥f e∥) a (𝓝 0) :=
by { rw [tendsto_iff_norm_tendsto_zero], simp only [sub_zero] }

lemma comap_norm_nhds_zero : comap norm (𝓝 0) = 𝓝 (0 : E) :=
by simpa only [dist_zero_right] using nhds_comap_dist (0 : E)

/-- Special case of the sandwich theorem: if the norm of `f` is eventually bounded by a real
function `g` which tends to `0`, then `f` tends to `0`.
In this pair of lemmas (`squeeze_zero_norm'` and `squeeze_zero_norm`), following a convention of
similar lemmas in `topology.metric_space.basic` and `topology.algebra.order`, the `'` version is
phrased using "eventually" and the non-`'` version is phrased absolutely. -/
lemma squeeze_zero_norm' {f : α → E} {g : α → ℝ} {t₀ : filter α}
  (h : ∀ᶠ n in t₀, ∥f n∥ ≤ g n)
  (h' : tendsto g t₀ (𝓝 0)) : tendsto f t₀ (𝓝 0) :=
tendsto_zero_iff_norm_tendsto_zero.mpr
  (squeeze_zero' (eventually_of_forall (λ n, norm_nonneg _)) h h')

/-- Special case of the sandwich theorem: if the norm of `f` is bounded by a real function `g` which
tends to `0`, then `f` tends to `0`.  -/
lemma squeeze_zero_norm {f : α → E} {g : α → ℝ} {t₀ : filter α}
  (h : ∀ n, ∥f n∥ ≤ g n) (h' : tendsto g t₀ (𝓝 0)) :
  tendsto f t₀ (𝓝 0) :=
squeeze_zero_norm' (eventually_of_forall h) h'

lemma tendsto_norm_sub_self (x : E) : tendsto (λ g : E, ∥g - x∥) (𝓝 x) (𝓝 0) :=
by simpa [dist_eq_norm] using tendsto_id.dist (tendsto_const_nhds : tendsto (λ g, (x:E)) (𝓝 x) _)

lemma tendsto_norm {x : E} : tendsto (λg : E, ∥g∥) (𝓝 x) (𝓝 ∥x∥) :=
by simpa using tendsto_id.dist (tendsto_const_nhds : tendsto (λ g, (0:E)) _ _)

lemma tendsto_norm_zero : tendsto (λg : E, ∥g∥) (𝓝 0) (𝓝 0) :=
by simpa using tendsto_norm_sub_self (0:E)

@[continuity]
lemma continuous_norm : continuous (λg:E, ∥g∥) :=
by simpa using continuous_id.dist (continuous_const : continuous (λ g, (0:E)))

@[continuity]
lemma continuous_nnnorm : continuous (λ (a : E), ∥a∥₊) :=
continuous_subtype_mk _ continuous_norm

lemma lipschitz_with_one_norm : lipschitz_with 1 (norm : E → ℝ) :=
by simpa only [dist_zero_left] using lipschitz_with.dist_right (0 : E)

lemma lipschitz_with_one_nnnorm : lipschitz_with 1 (has_nnnorm.nnnorm : E → ℝ≥0) :=
lipschitz_with_one_norm

lemma uniform_continuous_norm : uniform_continuous (norm : E → ℝ) :=
lipschitz_with_one_norm.uniform_continuous

lemma uniform_continuous_nnnorm : uniform_continuous (λ (a : E), ∥a∥₊) :=
uniform_continuous_subtype_mk uniform_continuous_norm _

/-- A helper lemma used to prove that the (scalar or usual) product of a function that tends to zero
and a bounded function tends to zero. This lemma is formulated for any binary operation
`op : E → F → G` with an estimate `∥op x y∥ ≤ A * ∥x∥ * ∥y∥` for some constant A instead of
multiplication so that it can be applied to `(*)`, `flip (*)`, `(•)`, and `flip (•)`. -/
lemma filter.tendsto.op_zero_is_bounded_under_le' {f : α → E} {g : α → F} {l : filter α}
  (hf : tendsto f l (𝓝 0)) (hg : is_bounded_under (≤) l (norm ∘ g)) (op : E → F → G)
  (h_op : ∃ A, ∀ x y, ∥op x y∥ ≤ A * ∥x∥ * ∥y∥) :
  tendsto (λ x, op (f x) (g x)) l (𝓝 0) :=
begin
  cases h_op with A h_op,
  rcases hg with ⟨C, hC⟩, rw eventually_map at hC,
  rw normed_add_comm_group.tendsto_nhds_zero at hf ⊢,
  intros ε ε₀,
  rcases exists_pos_mul_lt ε₀ (A * C) with ⟨δ, δ₀, hδ⟩,
  filter_upwards [hf δ δ₀, hC] with i hf hg,
  refine (h_op _ _).trans_lt _,
  cases le_total A 0 with hA hA,
  { exact (mul_nonpos_of_nonpos_of_nonneg (mul_nonpos_of_nonpos_of_nonneg hA (norm_nonneg _))
      (norm_nonneg _)).trans_lt ε₀ },
  calc A * ∥f i∥ * ∥g i∥ ≤ A * δ * C :
    mul_le_mul (mul_le_mul_of_nonneg_left hf.le hA) hg (norm_nonneg _) (mul_nonneg hA δ₀.le)
  ... = A * C * δ : mul_right_comm _ _ _
  ... < ε : hδ
end

/-- A helper lemma used to prove that the (scalar or usual) product of a function that tends to zero
and a bounded function tends to zero. This lemma is formulated for any binary operation
`op : E → F → G` with an estimate `∥op x y∥ ≤ ∥x∥ * ∥y∥` instead of multiplication so that it
can be applied to `(*)`, `flip (*)`, `(•)`, and `flip (•)`. -/
lemma filter.tendsto.op_zero_is_bounded_under_le {f : α → E} {g : α → F} {l : filter α}
  (hf : tendsto f l (𝓝 0)) (hg : is_bounded_under (≤) l (norm ∘ g)) (op : E → F → G)
  (h_op : ∀ x y, ∥op x y∥ ≤ ∥x∥ * ∥y∥) :
  tendsto (λ x, op (f x) (g x)) l (𝓝 0) :=
hf.op_zero_is_bounded_under_le' hg op ⟨1, λ x y, (one_mul (∥x∥)).symm ▸ h_op x y⟩

section

variables {l : filter α} {f : α → E} {a : E}

lemma filter.tendsto.norm (h : tendsto f l (𝓝 a)) : tendsto (λ x, ∥f x∥) l (𝓝 ∥a∥) :=
tendsto_norm.comp h

lemma filter.tendsto.nnnorm (h : tendsto f l (𝓝 a)) :
  tendsto (λ x, ∥f x∥₊) l (𝓝 (∥a∥₊)) :=
tendsto.comp continuous_nnnorm.continuous_at h

end

section

variables [topological_space α] {f : α → E} {s : set α} {a : α} {b : E}

lemma continuous.norm (h : continuous f) : continuous (λ x, ∥f x∥) := continuous_norm.comp h

lemma continuous.nnnorm (h : continuous f) : continuous (λ x, ∥f x∥₊) :=
continuous_nnnorm.comp h

lemma continuous_at.norm (h : continuous_at f a) : continuous_at (λ x, ∥f x∥) a := h.norm

lemma continuous_at.nnnorm (h : continuous_at f a) : continuous_at (λ x, ∥f x∥₊) a := h.nnnorm

lemma continuous_within_at.norm (h : continuous_within_at f s a) :
  continuous_within_at (λ x, ∥f x∥) s a :=
h.norm

lemma continuous_within_at.nnnorm (h : continuous_within_at f s a) :
  continuous_within_at (λ x, ∥f x∥₊) s a :=
h.nnnorm

lemma continuous_on.norm (h : continuous_on f s) : continuous_on (λ x, ∥f x∥) s :=
λ x hx, (h x hx).norm

lemma continuous_on.nnnorm (h : continuous_on f s) : continuous_on (λ x, ∥f x∥₊) s :=
λ x hx, (h x hx).nnnorm

end

/-- If `∥y∥→∞`, then we can assume `y≠x` for any fixed `x`. -/
lemma eventually_ne_of_tendsto_norm_at_top {l : filter α} {f : α → E}
  (h : tendsto (λ y, ∥f y∥) l at_top) (x : E) :
  ∀ᶠ y in l, f y ≠ x :=
(h.eventually_ne_at_top _).mono $ λ x, ne_of_apply_ne norm

@[priority 100] -- see Note [lower instance priority]
instance seminormed_add_comm_group.has_lipschitz_add : has_lipschitz_add E :=
{ lipschitz_add := ⟨2, lipschitz_with.prod_fst.add lipschitz_with.prod_snd⟩ }

/-- A seminormed group is a uniform additive group, i.e., addition and subtraction are uniformly
continuous. -/
@[priority 100] -- see Note [lower instance priority]
instance normed_uniform_group : uniform_add_group E :=
⟨(lipschitz_with.prod_fst.sub lipschitz_with.prod_snd).uniform_continuous⟩

@[priority 100] -- see Note [lower instance priority]
instance normed_top_group : topological_add_group E :=
by apply_instance -- short-circuit type class inference

lemma seminormed_add_comm_group.mem_closure_iff {s : set E} {x : E} :
  x ∈ closure s ↔ ∀ ε > 0, ∃ y ∈ s, ∥x - y∥ < ε :=
by simp [metric.mem_closure_iff, dist_eq_norm]

lemma norm_le_zero_iff' [t0_space E] {g : E} :
  ∥g∥ ≤ 0 ↔ g = 0 :=
begin
  letI : normed_add_comm_group E := { to_metric_space := metric.of_t0_pseudo_metric_space E,
    .. ‹seminormed_add_comm_group E› },
  rw [← dist_zero_right], exact dist_le_zero
end

lemma norm_eq_zero_iff' [t0_space E] {g : E} : ∥g∥ = 0 ↔ g = 0 :=
(norm_nonneg g).le_iff_eq.symm.trans norm_le_zero_iff'

lemma norm_pos_iff' [t0_space E] {g : E} : 0 < ∥g∥ ↔ g ≠ 0 :=
by rw [← not_le, norm_le_zero_iff']

lemma cauchy_seq_sum_of_eventually_eq {u v : ℕ → E} {N : ℕ} (huv : ∀ n ≥ N, u n = v n)
  (hv : cauchy_seq (λ n, ∑ k in range (n+1), v k)) : cauchy_seq (λ n, ∑ k in range (n + 1), u k) :=
begin
  let d : ℕ → E := λ n, ∑ k in range (n + 1), (u k - v k),
  rw show (λ n, ∑ k in range (n + 1), u k) = d + (λ n, ∑ k in range (n + 1), v k),
    by { ext n, simp [d] },
  have : ∀ n ≥ N, d n = d N,
  { intros n hn,
    dsimp [d],
    rw eventually_constant_sum _ hn,
    intros m hm,
    simp [huv m hm] },
  exact (tendsto_at_top_of_eventually_const this).cauchy_seq.add hv
end

end seminormed_add_comm_group

section normed_add_comm_group

/-- Construct a normed group from a translation invariant distance -/
def normed_add_comm_group.of_add_dist [has_norm E] [add_comm_group E] [metric_space E]
  (H1 : ∀ x : E, ∥x∥ = dist x 0)
  (H2 : ∀ x y z : E, dist x y ≤ dist (x + z) (y + z)) : normed_add_comm_group E :=
{ dist_eq := λ x y, begin
    rw H1, apply le_antisymm,
    { rw [sub_eq_add_neg, ← add_right_neg y], apply H2 },
    { have := H2 (x-y) 0 y, rwa [sub_add_cancel, zero_add] at this }
  end }

/-- A normed group can be built from a norm that satisfies algebraic properties. This is
formalised in this structure. -/
structure normed_add_comm_group.core (E : Type*) [add_comm_group E] [has_norm E] : Prop :=
(norm_eq_zero_iff : ∀ x : E, ∥x∥ = 0 ↔ x = 0)
(triangle : ∀ x y : E, ∥x + y∥ ≤ ∥x∥ + ∥y∥)
(norm_neg : ∀ x : E, ∥-x∥ = ∥x∥)

/-- The `seminormed_add_comm_group.core` induced by a `normed_add_comm_group.core`. -/
lemma normed_add_comm_group.core.to_seminormed_add_comm_group.core {E : Type*} [add_comm_group E]
  [has_norm E]
  (C : normed_add_comm_group.core E) : seminormed_add_comm_group.core E :=
{ norm_zero := (C.norm_eq_zero_iff 0).2 rfl,
  triangle := C.triangle,
  norm_neg := C.norm_neg }

/-- Constructing a normed group from core properties of a norm, i.e., registering the distance and
the metric space structure from the norm properties. -/
def normed_add_comm_group.of_core (E : Type*) [add_comm_group E] [has_norm E]
  (C : normed_add_comm_group.core E) : normed_add_comm_group E :=
{ eq_of_dist_eq_zero := λ x y h,
  begin
    rw [dist_eq_norm] at h,
    exact sub_eq_zero.mp ((C.norm_eq_zero_iff _).1 h)
  end
  ..seminormed_add_comm_group.of_core E
    (normed_add_comm_group.core.to_seminormed_add_comm_group.core C) }

variables [normed_add_comm_group E] [normed_add_comm_group F] {x y : E}

@[simp] lemma norm_eq_zero {g : E} : ∥g∥ = 0 ↔ g = 0 := norm_eq_zero_iff'

lemma norm_ne_zero_iff {g : E} : ∥g∥ ≠ 0 ↔ g ≠ 0 := not_congr norm_eq_zero

@[simp] lemma norm_pos_iff {g : E} : 0 < ∥ g ∥ ↔ g ≠ 0 := norm_pos_iff'

@[simp] lemma norm_le_zero_iff {g : E} : ∥g∥ ≤ 0 ↔ g = 0 := norm_le_zero_iff'

lemma norm_sub_eq_zero_iff {u v : E} : ∥u - v∥ = 0 ↔ u = v :=
by rw [norm_eq_zero, sub_eq_zero]

lemma norm_sub_pos_iff : 0 < ∥x - y∥ ↔ x ≠ y :=
by { rw [(norm_nonneg _).lt_iff_ne, ne_comm], exact norm_sub_eq_zero_iff.not }

lemma eq_of_norm_sub_le_zero {g h : E} (a : ∥g - h∥ ≤ 0) : g = h :=
by rwa [← sub_eq_zero, ← norm_le_zero_iff]

lemma eq_of_norm_sub_eq_zero {u v : E} (h : ∥u - v∥ = 0) : u = v :=
norm_sub_eq_zero_iff.1 h

@[simp] lemma nnnorm_eq_zero {a : E} : ∥a∥₊ = 0 ↔ a = 0 :=
by rw [← nnreal.coe_eq_zero, coe_nnnorm, norm_eq_zero]

lemma nnnorm_ne_zero_iff {g : E} : ∥g∥₊ ≠ 0 ↔ g ≠ 0 := not_congr nnnorm_eq_zero

/-- An injective group homomorphism from an `add_comm_group` to a `normed_add_comm_group` induces a
`normed_add_comm_group` structure on the domain.

See note [reducible non-instances]. -/
@[reducible]
def normed_add_comm_group.induced {E} [add_comm_group E]
  (f : E →+ F) (h : function.injective f) : normed_add_comm_group E :=
{ .. seminormed_add_comm_group.induced f,
  .. metric_space.induced f h normed_add_comm_group.to_metric_space, }

/-- A subgroup of a normed group is also a normed group, with the restriction of the norm. -/
instance add_subgroup.normed_add_comm_group (s : add_subgroup E) : normed_add_comm_group s :=
normed_add_comm_group.induced s.subtype subtype.coe_injective

/-- A submodule of a normed group is also a normed group, with the restriction of the norm.

See note [implicit instance arguments]. -/
instance submodule.normed_add_comm_group {𝕜 E : Type*} {_ : ring 𝕜} [normed_add_comm_group E]
  {_ : module 𝕜 E} (s : submodule 𝕜 E) : normed_add_comm_group s :=
{ ..submodule.seminormed_add_comm_group s }

instance ulift.normed_add_comm_group : normed_add_comm_group (ulift E) :=
{ ..ulift.seminormed_add_comm_group }

/-- normed group instance on the product of two normed groups, using the sup norm. -/
noncomputable instance prod.normed_add_comm_group : normed_add_comm_group (E × F) :=
{ ..prod.seminormed_add_comm_group }

/-- normed group instance on the product of finitely many normed groups, using the sup norm. -/
noncomputable instance pi.normed_add_comm_group {π : ι → Type*} [fintype ι]
  [Π i, normed_add_comm_group (π i)] :
  normed_add_comm_group (Πi, π i) := { ..pi.seminormed_add_comm_group }

lemma tendsto_norm_sub_self_punctured_nhds (a : E) : tendsto (λ x, ∥x - a∥) (𝓝[≠] a) (𝓝[>] 0) :=
(tendsto_norm_sub_self a).inf $ tendsto_principal_principal.2 $ λ x hx,
  norm_pos_iff.2 $ sub_ne_zero.2 hx

lemma tendsto_norm_nhds_within_zero : tendsto (norm : E → ℝ) (𝓝[≠] 0) (𝓝[>] 0) :=
tendsto_norm_zero.inf $ tendsto_principal_principal.2 $ λ x, norm_pos_iff.2

/-! Some relations with `has_compact_support` -/

lemma has_compact_support_norm_iff [topological_space α] {f : α → E} :
  has_compact_support (λ x, ∥ f x ∥) ↔ has_compact_support f :=
has_compact_support_comp_left $ λ x, norm_eq_zero

alias has_compact_support_norm_iff ↔ _ has_compact_support.norm

lemma continuous.bounded_above_of_compact_support [topological_space α] {f : α → E}
  (hf : continuous f) (hsupp : has_compact_support f) : ∃ C, ∀ x, ∥f x∥ ≤ C :=
by simpa [bdd_above_def] using hf.norm.bdd_above_range_of_has_compact_support hsupp.norm


end normed_add_comm_group<|MERGE_RESOLUTION|>--- conflicted
+++ resolved
@@ -216,13 +216,6 @@
 @[simp] lemma norm_nonneg (g : E) : 0 ≤ ∥g∥ :=
 by { rw[←dist_zero_right], exact dist_nonneg }
 
-<<<<<<< HEAD
-/-- Extension for the `positivity` tactic: norms are nonnegative. -/
-@[positivity]
-meta def _root_.tactic.positivity_norm : expr → tactic (bool × expr)
-| `(∥%%a∥) := do prod.mk ff <$> tactic.mk_app ``norm_nonneg [a]
-| _ := tactic.failed
-=======
 section
 open tactic tactic.positivity
 
@@ -233,7 +226,6 @@
 | _ := failed
 
 end
->>>>>>> e517862a
 
 @[simp] lemma norm_zero : ∥(0 : E)∥ = 0 :=  by rw [← dist_zero_right, dist_self]
 
