--- conflicted
+++ resolved
@@ -1193,11 +1193,7 @@
 @[simp] lemma norm_coe_nat (n : ℕ) : ‖(n : ℝ)‖ = n := abs_of_nonneg n.cast_nonneg
 @[simp] lemma nnnorm_coe_nat (n : ℕ) : ‖(n : ℝ)‖₊ = n := nnreal.eq $ norm_coe_nat _
 
-<<<<<<< HEAD
 @[simp] lemma norm_two : ∥(2 : ℝ)∥ = 2 := abs_of_pos zero_lt_two
-=======
-@[simp] lemma norm_two : ‖(2 : ℝ)‖ = 2 := abs_of_pos (@zero_lt_two ℝ _ _)
->>>>>>> bef2305b
 
 @[simp] lemma nnnorm_two : ‖(2 : ℝ)‖₊ = 2 := nnreal.eq $ by simp
 
