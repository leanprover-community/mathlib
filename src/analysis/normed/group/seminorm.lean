--- conflicted
+++ resolved
@@ -93,7 +93,8 @@
   group_norm.to_group_seminorm nonarch_add_group_seminorm.to_zero_hom
   nonarch_add_group_norm.to_nonarch_add_group_seminorm
 
-<<<<<<< HEAD
+attribute [to_additive] group_norm.to_group_seminorm
+
 /-- `add_group_seminorm_class F α` states that `F` is a type of seminorms on the additive group `α`.
 
 You should extend this class when you extend `add_group_seminorm`. -/
@@ -228,9 +229,6 @@
 @[to_additive] lemma map_ne_zero_iff_ne_one : f x ≠ 0 ↔ x ≠ 1 := (map_eq_zero_iff_eq_one _).not
 
 end group_norm_class
-=======
-attribute [to_additive] group_norm.to_group_seminorm
->>>>>>> 5758ed34
 
 section nonarch_add_group_seminorm_class
 variables [add_group E] [nonarch_add_group_seminorm_class F E] (f : F) (x y : E)
