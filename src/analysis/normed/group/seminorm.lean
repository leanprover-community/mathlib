--- conflicted
+++ resolved
@@ -128,17 +128,13 @@
 @[to_additive] lemma le_map_add_map_div' : f x ≤ f y + f (y / x) :=
 by simpa only [add_comm, map_div_rev, div_mul_cancel'] using map_mul_le_add f (x / y) y
 
-<<<<<<< HEAD
 @[to_additive] lemma abs_sub_map_le_div : |f x - f y| ≤ f (x / y) :=
 begin
   rw [abs_sub_le_iff, sub_le_iff_le_add', sub_le_iff_le_add'],
   exact ⟨le_map_add_map_div _ _ _, le_map_add_map_div' _ _ _⟩
 end
 
-end group
-=======
 end group_seminorm_class
->>>>>>> 4ff10212
 
 @[to_additive, priority 100] -- See note [lower instance priority]
 instance group_seminorm_class.to_nonneg_hom_class [group E] [group_seminorm_class F E] :
