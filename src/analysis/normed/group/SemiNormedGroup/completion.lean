--- conflicted
+++ resolved
@@ -79,15 +79,9 @@
 instance : preadditive SemiNormedGroup.{u} :=
 { hom_group := λ P Q, infer_instance,
   add_comp' := by { intros, ext,
-<<<<<<< HEAD
-    simp only [normed_group_hom.add_apply, category_theory.comp_apply, map_add] },
-  comp_add' := by { intros, ext,
-    simp only [normed_group_hom.add_apply, category_theory.comp_apply, map_add] } }
-=======
     simp only [normed_add_group_hom.add_apply, category_theory.comp_apply, map_add] },
   comp_add' := by { intros, ext,
     simp only [normed_add_group_hom.add_apply, category_theory.comp_apply, map_add] } }
->>>>>>> 0a3e8d38
 
 instance : functor.additive Completion :=
 { map_add' := λ X Y, (Completion.map_hom _ _).map_add }
