/-
Copyright (c) 2021 Sébastien Gouëzel. All rights reserved.
Released under Apache 2.0 license as described in the file LICENSE.
Authors: Sébastien Gouëzel
-/
import analysis.normed.group.add_torsor
import topology.metric_space.hausdorff_distance

/-!
# Properties of pointwise addition of sets in normed groups

We explore the relationships between pointwise addition of sets in normed groups, and the norm.
Notably, we show that the sum of bounded sets remain bounded.
-/

open metric set
open_locale pointwise topological_space

section semi_normed_group

variables {E : Type*} [semi_normed_group E] {ε δ : ℝ} {s t : set E} {x y : E}

lemma bounded_iff_exists_norm_le : bounded s ↔ ∃ R, ∀ x ∈ s, ∥x∥ ≤ R :=
by simp [subset_def, bounded_iff_subset_ball (0 : E)]

alias bounded_iff_exists_norm_le ↔ metric.bounded.exists_norm_le _

lemma metric.bounded.exists_pos_norm_le (hs : metric.bounded s) : ∃ R > 0, ∀ x ∈ s, ∥x∥ ≤ R :=
begin
  obtain ⟨R₀, hR₀⟩ := hs.exists_norm_le,
  refine ⟨max R₀ 1, _, _⟩,
  { exact (by norm_num : (0:ℝ) < 1).trans_le (le_max_right R₀ 1) },
  intros x hx,
  exact (hR₀ x hx).trans (le_max_left _ _),
end

lemma metric.bounded.add (hs : bounded s) (ht : bounded t) : bounded (s + t) :=
begin
  obtain ⟨Rs, hRs⟩ : ∃ (R : ℝ), ∀ x ∈ s, ∥x∥ ≤ R := hs.exists_norm_le,
  obtain ⟨Rt, hRt⟩ : ∃ (R : ℝ), ∀ x ∈ t, ∥x∥ ≤ R := ht.exists_norm_le,
  refine (bounded_iff_exists_norm_le).2 ⟨Rs + Rt, _⟩,
  rintros z ⟨x, y, hx, hy, rfl⟩,
  calc ∥x + y∥ ≤ ∥x∥ + ∥y∥ : norm_add_le _ _
  ... ≤ Rs + Rt : add_le_add (hRs x hx) (hRt y hy)
end

lemma metric.bounded.neg : bounded s → bounded (-s) :=
by { simp_rw [bounded_iff_exists_norm_le, ←image_neg, ball_image_iff, norm_neg], exact id }

lemma metric.bounded.sub (hs : bounded s) (ht : bounded t) : bounded (s - t) :=
(sub_eq_add_neg _ _).symm.subst $ hs.add ht.neg

section emetric
open emetric

lemma inf_edist_neg (x : E) (s : set E) : inf_edist (-x) s = inf_edist x (-s) :=
eq_of_forall_le_iff $ λ r, by simp_rw [le_inf_edist, ←image_neg, ball_image_iff, edist_neg]

@[simp] lemma inf_edist_neg_neg (x : E) (s : set E) : inf_edist (-x) (-s) = inf_edist x s :=
by rw [inf_edist_neg, neg_neg]

end emetric

variables (ε δ s t x y)

@[simp] lemma neg_thickening : -thickening δ s = thickening δ (-s) :=
by { unfold thickening, simp_rw ←inf_edist_neg, refl }

@[simp] lemma neg_cthickening : -cthickening δ s = cthickening δ (-s) :=
by { unfold cthickening, simp_rw ←inf_edist_neg, refl }

@[simp] lemma neg_ball : -ball x δ = ball (-x) δ :=
by { unfold metric.ball, simp_rw ←dist_neg, refl }

@[simp] lemma neg_closed_ball : -closed_ball x δ = closed_ball (-x) δ :=
by { unfold metric.closed_ball, simp_rw ←dist_neg, refl }

lemma singleton_add_ball : {x} + ball y δ = ball (x + y) δ :=
by simp only [preimage_add_ball, image_add_left, singleton_add, sub_neg_eq_add, add_comm y x]

lemma singleton_sub_ball : {x} - ball y δ = ball (x - y) δ :=
by simp_rw [sub_eq_add_neg, neg_ball, singleton_add_ball]

lemma ball_add_singleton : ball x δ + {y} = ball (x + y) δ :=
by rw [add_comm, singleton_add_ball, add_comm y]

lemma ball_sub_singleton : ball x δ - {y} = ball (x - y) δ :=
by simp_rw [sub_eq_add_neg, neg_singleton, ball_add_singleton]

lemma singleton_add_ball_zero : {x} + ball 0 δ = ball x δ := by simp
lemma singleton_sub_ball_zero : {x} - ball 0 δ = ball x δ := by simp [singleton_sub_ball]
lemma ball_zero_add_singleton : ball 0 δ + {x} = ball x δ := by simp [ball_add_singleton]
lemma ball_zero_sub_singleton : ball 0 δ - {x} = ball (-x) δ := by simp [ball_sub_singleton]
lemma vadd_ball_zero : x +ᵥ ball 0 δ = ball x δ := by simp

@[simp] lemma singleton_add_closed_ball : {x} + closed_ball y δ = closed_ball (x + y) δ :=
by simp only [add_comm y x, preimage_add_closed_ball, image_add_left, singleton_add, sub_neg_eq_add]

@[simp] lemma singleton_sub_closed_ball : {x} - closed_ball y δ = closed_ball (x - y) δ :=
by simp_rw [sub_eq_add_neg, neg_closed_ball, singleton_add_closed_ball]

@[simp] lemma closed_ball_add_singleton : closed_ball x δ + {y} = closed_ball (x + y) δ :=
by simp [add_comm _ {y}, add_comm y]

@[simp] lemma closed_ball_sub_singleton : closed_ball x δ - {y} = closed_ball (x - y) δ :=
by simp [sub_eq_add_neg]

lemma singleton_add_closed_ball_zero : {x} + closed_ball 0 δ = closed_ball x δ := by simp
lemma singleton_sub_closed_ball_zero : {x} - closed_ball 0 δ = closed_ball x δ := by simp
lemma closed_ball_zero_add_singleton : closed_ball 0 δ + {x} = closed_ball x δ := by simp
lemma closed_ball_zero_sub_singleton : closed_ball 0 δ - {x} = closed_ball (-x) δ := by simp
@[simp] lemma vadd_closed_ball_zero : x +ᵥ closed_ball 0 δ = closed_ball x δ := by simp

<<<<<<< HEAD
@[simp] lemma add_ball (s : set E) (δ : ℝ) : s + ball 0 δ = thickening δ s :=
begin
  rw thickening_eq_bUnion_ball,
  convert bUnion_add _ s (ball (0 : E) δ),
  exact s.bUnion_of_singleton.symm,
  ext x y,
  simp_rw [singleton_add_ball, add_zero],
end

@[simp] lemma ball_add (s : set E) (δ : ℝ) : ball 0 δ + s = thickening δ s :=
by rw [add_comm, add_ball]

lemma is_compact.cthickening_eq_add_closed_ball
  {s : set E} (hs : is_compact s) {r : ℝ} (hr : 0 ≤ r) :
  cthickening r s = s + closed_ball 0 r :=
=======
lemma add_ball_zero : s + ball 0 δ = thickening δ s :=
>>>>>>> 40b59523
begin
  rw thickening_eq_bUnion_ball,
  convert Union₂_add (λ x (_ : x ∈ s), {x}) (ball (0 : E) δ),
  exact s.bUnion_of_singleton.symm,
  ext x y,
  simp_rw [singleton_add_ball, add_zero],
end

lemma sub_ball_zero : s - ball 0 δ = thickening δ s := by simp [sub_eq_add_neg, add_ball_zero]
lemma ball_add_zero : ball 0 δ + s = thickening δ s := by rw [add_comm, add_ball_zero]
lemma ball_sub_zero : ball 0 δ - s = thickening δ (-s) := by simp [sub_eq_add_neg, ball_add_zero]

@[simp] lemma add_ball : s + ball x δ = x +ᵥ thickening δ s :=
by rw [←vadd_ball_zero, add_vadd_comm, add_ball_zero]

@[simp] lemma sub_ball : s - ball x δ = -x +ᵥ thickening δ s := by simp [sub_eq_add_neg]
@[simp] lemma ball_add : ball x δ + s = x +ᵥ thickening δ s := by rw [add_comm, add_ball]
@[simp] lemma ball_sub : ball x δ - s = x +ᵥ thickening δ (-s) := by simp [sub_eq_add_neg]

variables {ε δ s t x y}

lemma is_compact.add_closed_ball_zero (hs : is_compact s) (hδ : 0 ≤ δ) :
  s + closed_ball 0 δ = cthickening δ s :=
begin
  rw hs.cthickening_eq_bUnion_closed_ball hδ,
  ext x,
  simp only [mem_add, dist_eq_norm, exists_prop, mem_Union, mem_closed_ball,
    exists_and_distrib_left, mem_closed_ball_zero_iff, ← eq_sub_iff_add_eq', exists_eq_right],
end

lemma is_compact.sub_closed_ball_zero (hs : is_compact s) (hδ : 0 ≤ δ) :
  s - closed_ball 0 δ = cthickening δ s :=
by simp [sub_eq_add_neg, hs.add_closed_ball_zero hδ]

lemma is_compact.closed_ball_zero_add (hs : is_compact s) (hδ : 0 ≤ δ) :
  closed_ball 0 δ + s = cthickening δ s :=
by rw [add_comm, hs.add_closed_ball_zero hδ]

lemma is_compact.closed_ball_zero_sub (hs : is_compact s) (hδ : 0 ≤ δ) :
  closed_ball 0 δ - s = cthickening δ (-s) :=
by simp [sub_eq_add_neg, add_comm, hs.neg.add_closed_ball_zero hδ]

lemma is_compact.add_closed_ball (hs : is_compact s) (hδ : 0 ≤ δ) (x : E) :
  s + closed_ball x δ = x +ᵥ cthickening δ s :=
by rw [←vadd_closed_ball_zero, add_vadd_comm, hs.add_closed_ball_zero hδ]

lemma is_compact.sub_closed_ball (hs : is_compact s) (hδ : 0 ≤ δ) (x : E) :
  s - closed_ball x δ = -x +ᵥ cthickening δ s :=
by simp [sub_eq_add_neg, add_comm, hs.add_closed_ball hδ]

lemma is_compact.closed_ball_add (hs : is_compact s) (hδ : 0 ≤ δ) (x : E) :
  closed_ball x δ + s = x +ᵥ cthickening δ s :=
by rw [add_comm, hs.add_closed_ball hδ]

lemma is_compact.closed_ball_sub (hs : is_compact s) (hδ : 0 ≤ δ) (x : E) :
  closed_ball x δ + s = x +ᵥ cthickening δ s :=
by simp [sub_eq_add_neg, add_comm, hs.closed_ball_add hδ]

end semi_normed_group<|MERGE_RESOLUTION|>--- conflicted
+++ resolved
@@ -111,25 +111,7 @@
 lemma closed_ball_zero_sub_singleton : closed_ball 0 δ - {x} = closed_ball (-x) δ := by simp
 @[simp] lemma vadd_closed_ball_zero : x +ᵥ closed_ball 0 δ = closed_ball x δ := by simp
 
-<<<<<<< HEAD
-@[simp] lemma add_ball (s : set E) (δ : ℝ) : s + ball 0 δ = thickening δ s :=
-begin
-  rw thickening_eq_bUnion_ball,
-  convert bUnion_add _ s (ball (0 : E) δ),
-  exact s.bUnion_of_singleton.symm,
-  ext x y,
-  simp_rw [singleton_add_ball, add_zero],
-end
-
-@[simp] lemma ball_add (s : set E) (δ : ℝ) : ball 0 δ + s = thickening δ s :=
-by rw [add_comm, add_ball]
-
-lemma is_compact.cthickening_eq_add_closed_ball
-  {s : set E} (hs : is_compact s) {r : ℝ} (hr : 0 ≤ r) :
-  cthickening r s = s + closed_ball 0 r :=
-=======
 lemma add_ball_zero : s + ball 0 δ = thickening δ s :=
->>>>>>> 40b59523
 begin
   rw thickening_eq_bUnion_ball,
   convert Union₂_add (λ x (_ : x ∈ s), {x}) (ball (0 : E) δ),
