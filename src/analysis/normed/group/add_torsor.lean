--- conflicted
+++ resolved
@@ -77,18 +77,6 @@
 lemma dist_eq_norm_vsub' (x y : P) : dist x y = ‖y -ᵥ x‖ :=
 (dist_comm _ _).trans (dist_eq_norm_vsub _ _ _)
 
-<<<<<<< HEAD
-/-- The distance equals the norm of subtracting two points. In this
-lemma, it is necessary to have `V` as an explicit argument; otherwise
-`rw nndist_eq_nnnorm_vsub` sometimes doesn't work. -/
-lemma nndist_eq_nnnorm_vsub (x y : P) : nndist x y = ‖x -ᵥ y‖₊ :=
-nnreal.eq $ dist_eq_norm_vsub V x y
-
-/-- The distance equals the norm of subtracting two points. In this
-lemma, it is necessary to have `V` as an explicit argument; otherwise
-`rw nndist_eq_nnnorm_vsub'` sometimes doesn't work. -/
-=======
->>>>>>> 837f72de
 lemma nndist_eq_nnnorm_vsub' (x y : P) : nndist x y = ‖y -ᵥ x‖₊ :=
 nnreal.eq $ dist_eq_norm_vsub' V x y
 
