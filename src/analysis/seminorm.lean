--- conflicted
+++ resolved
@@ -20,16 +20,10 @@
 
 ## Main declarations
 
-<<<<<<< HEAD
-For an addditive group:
-* `add_group_seminorm`: A function `f` from an add_group `G` to the reals that preserves zero,
-takes nonnegative values, is subadditive and such that `f (-x) = f x` for all `x ∈ G`.
-=======
 * `add_group_seminorm`: A function `f` from an additive group `G` to the reals that preserves zero,
   takes nonnegative values, is subadditive and such that `f (-x) = f x` for all `x`.
 * `group_seminorm`: A function `f` from a group `G` to the reals that sends one to zero, takes
   nonnegative values, is submultiplicative and such that `f x⁻¹ = f x` for all `x`.
->>>>>>> 0a3e8d38
 
 For a module over a normed ring:
 * `seminorm`: A function to the reals that is positive-semidefinite, absolutely homogeneous, and
@@ -52,11 +46,7 @@
 
 variables {R R' 𝕜 E F G ι : Type*}
 
-<<<<<<< HEAD
-/-- A seminorm on an add_group `G` is a function A function `f : G → ℝ` that preserves zero, takes
-=======
 /-- A seminorm on an additive group `G` is a function `f : G → ℝ` that preserves zero, takes
->>>>>>> 0a3e8d38
 nonnegative values, is subadditive and such that `f (-x) = f x` for all `x ∈ G`. -/
 structure add_group_seminorm (G : Type*) [add_group G]
   extends zero_hom G ℝ :=
@@ -64,45 +54,6 @@
 (add_le' : ∀ r s, to_fun (r + s) ≤ to_fun r + to_fun s)
 (neg' : ∀ r, to_fun (- r) = to_fun r)
 
-<<<<<<< HEAD
-attribute [nolint doc_blame] add_group_seminorm.to_zero_hom
-
-namespace add_group_seminorm
-
-variables [add_group E]
-
-instance zero_hom_class : zero_hom_class (add_group_seminorm E) E ℝ :=
-{ coe := λ f, f.to_fun,
-  coe_injective' := λ f g h, by cases f; cases g; congr',
-  map_zero := λ f, f.map_zero' }
-
-
-/-- Helper instance for when there's too many metavariables to apply `fun_like.has_coe_to_fun`. -/
-instance : has_coe_to_fun (add_group_seminorm E) (λ _, E → ℝ) := ⟨λ p, p.to_fun⟩
-
-@[ext] lemma ext {p q : add_group_seminorm E} (h : ∀ x, (p : E → ℝ) x = q x) : p = q :=
-fun_like.ext p q h
-
-instance : has_zero (add_group_seminorm E) :=
-⟨{ to_fun   := 0,
-  nonneg'   := λ r, le_refl _,
-  map_zero' := pi.zero_apply _,
-  add_le'   := λ _ _, eq.ge (zero_add _),
-  neg'      := λ x, rfl}⟩
-
-@[simp] lemma coe_zero : ⇑(0 : add_group_seminorm E) = 0 := rfl
-
-@[simp] lemma zero_apply (x : E) : (0 : add_group_seminorm E) x = 0 := rfl
-
-instance : inhabited (add_group_seminorm E) := ⟨0⟩
-
-variables (p : add_group_seminorm E) (x y : E) (r : ℝ)
-
-protected lemma nonneg : 0 ≤ p x := p.nonneg' _
-@[simp] protected lemma map_zero : p 0 = 0 := p.map_zero'
-protected lemma add_le : p (x + y) ≤ p x + p y := p.add_le' _ _
-@[simp] protected lemma neg : p (- x) = p x := p.neg' _
-=======
 /-- A seminorm on a group `G` is a function `f : G → ℝ` that preserves zero, takes nonnegative
 values, is submultiplicative and such that `f x⁻¹ = f x` for all `x`. -/
 @[to_additive] structure group_seminorm (G : Type*) [group G] :=
@@ -285,7 +236,6 @@
 
 /- TODO: All the following ought to be automated using `to_additive`. The problem is that it doesn't
 see that `has_smul R ℝ` should be fixed because `ℝ` is fixed. -/
->>>>>>> 0a3e8d38
 
 /-- Any action on `ℝ` which factors through `ℝ≥0` applies to an `add_group_seminorm`. -/
 instance [has_smul R ℝ] [has_smul R ℝ≥0] [is_scalar_tower R ℝ≥0 ℝ] :
@@ -317,43 +267,6 @@
 @[simp] lemma smul_apply [has_smul R ℝ] [has_smul R ℝ≥0] [is_scalar_tower R ℝ≥0 ℝ]
   (r : R) (p : add_group_seminorm E) (x : E) : (r • p) x = r • p x := rfl
 
-<<<<<<< HEAD
-instance : has_add (add_group_seminorm E) :=
-{ add := λ p q,
-  { to_fun    := λ x, p x + q x,
-    nonneg'   := λ x, add_nonneg (p.nonneg _) (q.nonneg _),
-    map_zero' := by rw [p.map_zero, q.map_zero, zero_add],
-    add_le'   := λ _ _, has_le.le.trans_eq (add_le_add (p.add_le _ _) (q.add_le _ _))
-      (add_add_add_comm _ _ _ _),
-    neg' := λ x, by rw [p.neg, q.neg] }}
-
-@[simp] lemma coe_add (p q : add_group_seminorm E) : ⇑(p + q) = p + q := rfl
-
-@[simp] lemma add_apply (p q : add_group_seminorm E) (x : E) : (p + q) x = p x + q x := rfl
-
--- TODO: define `has_Sup` too, from the skeleton at
--- https://github.com/leanprover-community/mathlib/pull/11329#issuecomment-1008915345
-noncomputable instance : has_sup (add_group_seminorm E) :=
-{ sup := λ p q,
-  { to_fun  := p ⊔ q,
-    nonneg' := λ x, begin
-      simp only [pi.sup_apply, le_sup_iff],
-      exact or.intro_left _ (p.nonneg _),
-    end,
-    map_zero' := begin
-      simp only [pi.sup_apply],
-      rw [← p.map_zero, sup_eq_left, p.map_zero, q.map_zero],
-    end,
-    add_le' := λ x y, sup_le
-      ((p.add_le x y).trans $ add_le_add le_sup_left le_sup_left)
-      ((q.add_le x y).trans $ add_le_add le_sup_right le_sup_right),
-    neg' := λ x, by rw [pi.sup_apply, pi.sup_apply, p.neg, q.neg] }}
-
-@[simp] lemma coe_sup (p q : add_group_seminorm E) : ⇑(p ⊔ q) = p ⊔ q := rfl
-lemma sup_apply (p q : add_group_seminorm E) (x : E) : (p ⊔ q) x = p x ⊔ q x := rfl
-
-=======
->>>>>>> 0a3e8d38
 lemma smul_sup [has_smul R ℝ] [has_smul R ℝ≥0] [is_scalar_tower R ℝ≥0 ℝ]
   (r : R) (p q : add_group_seminorm E) :
   r • (p ⊔ q) = r • p ⊔ r • q :=
@@ -362,130 +275,6 @@
                      using mul_max_of_nonneg x y (r • 1 : ℝ≥0).prop,
 ext $ λ x, real.smul_max _ _
 
-<<<<<<< HEAD
-instance : partial_order (add_group_seminorm E) := partial_order.lift _ fun_like.coe_injective
-
-lemma le_def (p q : add_group_seminorm E) : p ≤ q ↔ (p : E → ℝ) ≤ q := iff.rfl
-lemma lt_def (p q : add_group_seminorm E) : p < q ↔ (p : E → ℝ) < q := iff.rfl
-
-noncomputable instance : semilattice_sup (add_group_seminorm E) :=
-function.injective.semilattice_sup _ fun_like.coe_injective coe_sup
-
-section add_comm_group
-variable [add_comm_group G]
-
-variables (q : add_group_seminorm G)
-
-protected lemma sub_le (x y : G) : q (x - y) ≤ q x + q y :=
-calc
-  q (x - y)
-      = q (x + -y) : by rw sub_eq_add_neg
-  ... ≤ q x + q (-y) : q.add_le x (-y)
-  ... = q x + q y : by rw q.neg
-
-lemma sub_rev (x y : G) : q (x - y) = q (y - x) :=
-by rw [←neg_sub, q.neg]
-
-/-- The direct path from 0 to y is shorter than the path with x "inserted" in between. -/
-lemma le_insert (x y : G) : q y ≤ q x + q (x - y) :=
-calc q y = q (x - (x - y)) : by rw sub_sub_cancel
-... ≤ q x + q (x - y) : q.sub_le  _ _
-
-/-- The direct path from 0 to x is shorter than the path with y "inserted" in between. -/
-lemma le_insert' (x y : G) : q x ≤ q y + q (x - y) :=
-by { rw sub_rev, exact le_insert _ _ _ }
-
-private lemma bdd_below_range_add (x : G) (p q : add_group_seminorm G) :
-  bdd_below (range (λ (u : G), p u + q (x - u))) :=
-by { use 0, rintro _ ⟨x, rfl⟩, exact add_nonneg (p.nonneg _) (q.nonneg _) }
-
-noncomputable instance : has_inf (add_group_seminorm G) :=
-{ inf := λ p q,
-  { to_fun    := λ x, ⨅ u : G, p u + q (x-u),
-    map_zero' := cinfi_eq_of_forall_ge_of_forall_gt_exists_lt
-        (λ x, add_nonneg (p.nonneg _) (q.nonneg _))
-        (λ r hr, ⟨0, by simpa [sub_zero, p.map_zero, q.map_zero, add_zero] using hr⟩),
-    nonneg'   := λ x, le_cinfi (λ x, add_nonneg (p.nonneg _) (q.nonneg _)),
-    add_le'   := λ x y, begin
-      refine le_cinfi_add_cinfi (λ u v, _),
-      apply cinfi_le_of_le (bdd_below_range_add _ _ _) (v+u), dsimp only,
-      convert add_le_add (p.add_le v u) (q.add_le (y-v) (x-u)) using 1,
-      { rw show x + y - (v + u) = y - v + (x - u), by abel },
-      { abel },
-    end,
-    neg' := λ x, begin
-      have : (⨅ (u : G), p u + q (x - u) : ℝ) = ⨅ (u : G), p (- u) + q (x + u),
-      { apply function.surjective.infi_congr (λ (x : G), -x) neg_surjective,
-        { intro u,
-          simp only [neg_neg, add_right_inj, sub_eq_add_neg] }},
-      rw this,
-      apply congr_arg,
-      ext u,
-      rw [p.neg, sub_eq_add_neg, ← neg_add_rev, add_comm u, q.neg],
-    end }}
-
-@[simp] lemma inf_apply (p q : add_group_seminorm G) (x : G) :
-  (p ⊓ q) x = ⨅ u : G, p u + q (x-u) := rfl
-
-noncomputable instance : lattice (add_group_seminorm G) :=
-{ inf := (⊓),
-  inf_le_left := λ p q x, begin
-    apply cinfi_le_of_le (bdd_below_range_add _ _ _) x,
-    simp only [sub_self, map_zero, add_zero],
-  end,
-  inf_le_right := λ p q x, begin
-    apply cinfi_le_of_le (bdd_below_range_add _ _ _) (0:G),
-    simp only [sub_self, map_zero, zero_add, sub_zero],
-  end,
-  le_inf := λ a b c hab hac x,
-    le_cinfi $ λ u, le_trans (a.le_insert' _ _) (add_le_add (hab _) (hac _)),
-  ..add_group_seminorm.semilattice_sup }
-
-end add_comm_group
-
-section comp
-variables [add_group F] [add_group G]
-
-/-- Composition of an add_group_seminorm with an add_monoid_hom is an add_group_seminorm. -/
-def comp (p : add_group_seminorm F) (f : E →+ F) : add_group_seminorm E :=
-{ to_fun    := λ x, p (f x),
-  nonneg'   := λ x, p.nonneg _,
-  map_zero' := by rw [f.map_zero, p.map_zero],
-  add_le'   := λ _ _, by apply eq.trans_le (congr_arg p (f.map_add _ _)) (p.add_le _ _),
-  neg'      := λ x, by rw [map_neg, p.neg] }
-
-@[simp] lemma coe_comp (p : add_group_seminorm F) (f : E →+ F) : ⇑(p.comp f) = p ∘ f := rfl
-
-@[simp] lemma comp_apply (p : add_group_seminorm F) (f : E →+ F) (x : E) :
-  (p.comp f) x = p (f x) := rfl
-
-@[simp] lemma comp_id (p : add_group_seminorm E) : p.comp (add_monoid_hom.id _) = p :=
-ext $ λ _, rfl
-
-@[simp] lemma comp_zero (p : add_group_seminorm F) : p.comp (0 : E →+ F) = 0 :=
-ext $ λ _, map_zero p
-
-@[simp] lemma zero_comp (f : E →+ F) : (0 : add_group_seminorm F).comp f = 0 :=
-ext $ λ _, rfl
-
-lemma comp_comp (p : add_group_seminorm G) (g : F →+ G) (f : E →+ F) :
-  p.comp (g.comp f) = (p.comp g).comp f :=
-ext $ λ _, rfl
-
-lemma add_comp (p q : add_group_seminorm F) (f : E →+ F) : (p + q).comp f = p.comp f + q.comp f :=
-ext $ λ _, rfl
-
-lemma comp_add_le {A B : Type*} [add_comm_group A] [add_comm_group B]
-  (p : add_group_seminorm B) (f g : A →+ B) : p.comp (f + g) ≤ p.comp f + p.comp g :=
-λ _, p.add_le _ _
-
-lemma comp_mono {p : add_group_seminorm F} {q : add_group_seminorm F} (f : E →+ F) (hp : p ≤ q) :
-  p.comp f ≤ q.comp f := λ _, hp _
-
-end comp
-
-end add_group_seminorm
-=======
 end add_group_seminorm
 
 namespace group_seminorm
@@ -527,7 +316,6 @@
 ext $ λ x, real.smul_max _ _
 
 end group_seminorm
->>>>>>> 0a3e8d38
 
 /-- A seminorm on a module over a normed ring is a function to the reals that is positive
 semidefinite, positive homogeneous, and subadditive. -/
@@ -1139,11 +927,7 @@
 /-! ### The norm as a seminorm -/
 
 section norm_seminorm
-<<<<<<< HEAD
-variables (𝕜) (E) [normed_field 𝕜] [semi_normed_group E] [normed_space 𝕜 E] {r : ℝ}
-=======
 variables (𝕜) (E) [normed_field 𝕜] [seminormed_add_comm_group E] [normed_space 𝕜 E] {r : ℝ}
->>>>>>> 0a3e8d38
 
 /-- The norm of a seminormed group as an add_monoid seminorm. -/
 def norm_add_group_seminorm : add_group_seminorm E :=
