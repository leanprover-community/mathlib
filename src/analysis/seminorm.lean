/-
Copyright (c) 2019 Jean Lo. All rights reserved.
Released under Apache 2.0 license as described in the file LICENSE.
Authors: Jean Lo, Yaël Dillies, Moritz Doll
-/
import data.real.pointwise
import data.real.sqrt
import topology.algebra.filter_basis
import topology.algebra.module.locally_convex

/-!
# Seminorms

This file defines seminorms.

A seminorm is a function to the reals which is positive-semidefinite, absolutely homogeneous, and
subadditive. They are closely related to convex sets and a topological vector space is locally
convex if and only if its topology is induced by a family of seminorms.

## Main declarations

For a module over a normed ring:
* `seminorm`: A function to the reals that is positive-semidefinite, absolutely homogeneous, and
  subadditive.
* `norm_seminorm 𝕜 E`: The norm on `E` as a seminorm.

## References

* [H. H. Schaefer, *Topological Vector Spaces*][schaefer1966]

## Tags

seminorm, locally convex, LCTVS
-/

set_option old_structure_cmd true

open normed_field set
open_locale big_operators nnreal pointwise topological_space

variables {R R' 𝕜 E F G ι : Type*}

/-- A seminorm on a module over a normed ring is a function to the reals that is positive
semidefinite, positive homogeneous, and subadditive. -/
structure seminorm (𝕜 : Type*) (E : Type*) [semi_normed_ring 𝕜] [add_group E] [has_smul 𝕜 E]
  extends add_group_seminorm E :=
(smul' : ∀ (a : 𝕜) (x : E), to_fun (a • x) = ∥a∥ * to_fun x)

attribute [nolint doc_blame] seminorm.to_add_group_seminorm

/-- `seminorm_class F 𝕜 E` states that `F` is a type of seminorms on the `𝕜`-module E.

You should extend this class when you extend `seminorm`. -/
class seminorm_class (F : Type*) (𝕜 E : out_param $ Type*) [semi_normed_ring 𝕜] [add_group E]
  [has_smul 𝕜 E] extends add_group_seminorm_class F E :=
(map_smul_eq_mul (f : F) (a : 𝕜) (x : E) : f (a • x) = ∥a∥ * f x)

export seminorm_class (map_smul_eq_mul)

-- `𝕜` is an `out_param`, so this is a false positive.
attribute [nolint dangerous_instance] seminorm_class.to_add_group_seminorm_class

section of

/-- Alternative constructor for a `seminorm` on an `add_comm_group E` that is a module over a
`semi_norm_ring 𝕜`. -/
def seminorm.of [semi_normed_ring 𝕜] [add_comm_group E] [module 𝕜 E] (f : E → ℝ)
  (add_le : ∀ (x y : E), f (x + y) ≤ f x + f y)
  (smul : ∀ (a : 𝕜) (x : E), f (a • x) = ∥a∥ * f x) : seminorm 𝕜 E :=
{ to_fun    := f,
  map_zero' := by rw [←zero_smul 𝕜 (0 : E), smul, norm_zero, zero_mul],
  add_le'   := add_le,
  smul'     := smul,
  neg'      := λ x, by rw [←neg_one_smul 𝕜, smul, norm_neg, ← smul, one_smul] }

/-- Alternative constructor for a `seminorm` over a normed field `𝕜` that only assumes `f 0 = 0`
and an inequality for the scalar multiplication. -/
def seminorm.of_smul_le [normed_field 𝕜] [add_comm_group E] [module 𝕜 E] (f : E → ℝ)
  (map_zero : f 0 = 0) (add_le : ∀ x y, f (x + y) ≤ f x + f y)
  (smul_le : ∀ (r : 𝕜) x, f (r • x) ≤ ∥r∥ * f x) : seminorm 𝕜 E :=
seminorm.of f add_le
  (λ r x, begin
    refine le_antisymm (smul_le r x) _,
    by_cases r = 0,
    { simp [h, map_zero] },
    rw ←mul_le_mul_left (inv_pos.mpr (norm_pos_iff.mpr h)),
    rw inv_mul_cancel_left₀ (norm_ne_zero_iff.mpr h),
    specialize smul_le r⁻¹ (r • x),
    rw norm_inv at smul_le,
    convert smul_le,
    simp [h],
  end)

end of

namespace seminorm

section semi_normed_ring
variables [semi_normed_ring 𝕜]

section add_group
variables [add_group E]

section has_smul
variables [has_smul 𝕜 E]

instance seminorm_class : seminorm_class (seminorm 𝕜 E) 𝕜 E :=
{ coe := λ f, f.to_fun,
  coe_injective' := λ f g h, by cases f; cases g; congr',
  map_zero := λ f, f.map_zero',
  map_add_le_add := λ f, f.add_le',
  map_neg_eq_map := λ f, f.neg',
  map_smul_eq_mul := λ f, f.smul' }

/-- Helper instance for when there's too many metavariables to apply `fun_like.has_coe_to_fun`. -/
instance : has_coe_to_fun (seminorm 𝕜 E) (λ _, E → ℝ) := fun_like.has_coe_to_fun

@[ext] lemma ext {p q : seminorm 𝕜 E} (h : ∀ x, (p : E → ℝ) x = q x) : p = q := fun_like.ext p q h

instance : has_zero (seminorm 𝕜 E) :=
⟨{ smul' := λ _ _, (mul_zero _).symm,
  ..add_group_seminorm.has_zero.zero }⟩

@[simp] lemma coe_zero : ⇑(0 : seminorm 𝕜 E) = 0 := rfl

@[simp] lemma zero_apply (x : E) : (0 : seminorm 𝕜 E) x = 0 := rfl

instance : inhabited (seminorm 𝕜 E) := ⟨0⟩

variables (p : seminorm 𝕜 E) (c : 𝕜) (x y : E) (r : ℝ)

/-- Any action on `ℝ` which factors through `ℝ≥0` applies to a seminorm. -/
instance [has_smul R ℝ] [has_smul R ℝ≥0] [is_scalar_tower R ℝ≥0 ℝ] :
  has_smul R (seminorm 𝕜 E) :=
{ smul := λ r p,
  { to_fun  := λ x, r • p x,
    smul' := λ _ _, begin
      simp only [←smul_one_smul ℝ≥0 r (_ : ℝ), nnreal.smul_def, smul_eq_mul],
      rw [map_smul_eq_mul, mul_left_comm],
    end,
    ..(r • p.to_add_group_seminorm) }}

instance [has_smul R ℝ] [has_smul R ℝ≥0] [is_scalar_tower R ℝ≥0 ℝ]
  [has_smul R' ℝ] [has_smul R' ℝ≥0] [is_scalar_tower R' ℝ≥0 ℝ]
  [has_smul R R'] [is_scalar_tower R R' ℝ] :
  is_scalar_tower R R' (seminorm 𝕜 E) :=
{ smul_assoc := λ r a p, ext $ λ x, smul_assoc r a (p x) }

lemma coe_smul [has_smul R ℝ] [has_smul R ℝ≥0] [is_scalar_tower R ℝ≥0 ℝ]
  (r : R) (p : seminorm 𝕜 E) : ⇑(r • p) = r • p := rfl

@[simp] lemma smul_apply [has_smul R ℝ] [has_smul R ℝ≥0] [is_scalar_tower R ℝ≥0 ℝ]
  (r : R) (p : seminorm 𝕜 E) (x : E) : (r • p) x = r • p x := rfl

instance : has_add (seminorm 𝕜 E) :=
{ add := λ p q,
  { to_fun    := λ x, p x + q x,
    smul'     := λ a x, by simp only [map_smul_eq_mul, map_smul_eq_mul, mul_add],
    ..(p.to_add_group_seminorm + q.to_add_group_seminorm) }}

lemma coe_add (p q : seminorm 𝕜 E) : ⇑(p + q) = p + q := rfl

@[simp] lemma add_apply (p q : seminorm 𝕜 E) (x : E) : (p + q) x = p x + q x := rfl

instance : add_monoid (seminorm 𝕜 E) :=
fun_like.coe_injective.add_monoid _ rfl coe_add (λ p n, coe_smul n p)

instance : ordered_cancel_add_comm_monoid (seminorm 𝕜 E) :=
fun_like.coe_injective.ordered_cancel_add_comm_monoid _ rfl coe_add (λ p n, coe_smul n p)

instance [monoid R] [mul_action R ℝ] [has_smul R ℝ≥0] [is_scalar_tower R ℝ≥0 ℝ] :
  mul_action R (seminorm 𝕜 E) :=
fun_like.coe_injective.mul_action _ coe_smul

variables (𝕜 E)

/-- `coe_fn` as an `add_monoid_hom`. Helper definition for showing that `seminorm 𝕜 E` is
a module. -/
@[simps]
def coe_fn_add_monoid_hom : add_monoid_hom (seminorm 𝕜 E) (E → ℝ) := ⟨coe_fn, coe_zero, coe_add⟩

lemma coe_fn_add_monoid_hom_injective : function.injective (coe_fn_add_monoid_hom 𝕜 E) :=
show @function.injective (seminorm 𝕜 E) (E → ℝ) coe_fn, from fun_like.coe_injective

variables {𝕜 E}

instance [monoid R] [distrib_mul_action R ℝ] [has_smul R ℝ≥0] [is_scalar_tower R ℝ≥0 ℝ] :
  distrib_mul_action R (seminorm 𝕜 E) :=
(coe_fn_add_monoid_hom_injective 𝕜 E).distrib_mul_action _ coe_smul

instance [semiring R] [module R ℝ] [has_smul R ℝ≥0] [is_scalar_tower R ℝ≥0 ℝ] :
  module R (seminorm 𝕜 E) :=
(coe_fn_add_monoid_hom_injective 𝕜 E).module R _ coe_smul

-- TODO: define `has_Sup` too, from the skeleton at
-- https://github.com/leanprover-community/mathlib/pull/11329#issuecomment-1008915345
instance : has_sup (seminorm 𝕜 E) :=
{ sup := λ p q,
  { to_fun  := p ⊔ q,
    smul' := λ x v, (congr_arg2 max (map_smul_eq_mul p x v) (map_smul_eq_mul q x v)).trans $
      (mul_max_of_nonneg _ _ $ norm_nonneg x).symm,
    ..(p.to_add_group_seminorm ⊔ q.to_add_group_seminorm) } }

@[simp] lemma coe_sup (p q : seminorm 𝕜 E) : ⇑(p ⊔ q) = p ⊔ q := rfl
lemma sup_apply (p q : seminorm 𝕜 E) (x : E) : (p ⊔ q) x = p x ⊔ q x := rfl

lemma smul_sup [has_smul R ℝ] [has_smul R ℝ≥0] [is_scalar_tower R ℝ≥0 ℝ]
  (r : R) (p q : seminorm 𝕜 E) :
  r • (p ⊔ q) = r • p ⊔ r • q :=
have real.smul_max : ∀ x y : ℝ, r • max x y = max (r • x) (r • y),
from λ x y, by simpa only [←smul_eq_mul, ←nnreal.smul_def, smul_one_smul ℝ≥0 r (_ : ℝ)]
                     using mul_max_of_nonneg x y (r • 1 : ℝ≥0).prop,
ext $ λ x, real.smul_max _ _

instance : partial_order (seminorm 𝕜 E) :=
  partial_order.lift _ fun_like.coe_injective

lemma le_def (p q : seminorm 𝕜 E) : p ≤ q ↔ (p : E → ℝ) ≤ q := iff.rfl
lemma lt_def (p q : seminorm 𝕜 E) : p < q ↔ (p : E → ℝ) < q := iff.rfl

instance : semilattice_sup (seminorm 𝕜 E) :=
function.injective.semilattice_sup _ fun_like.coe_injective coe_sup

end has_smul

end add_group

section module
variables [add_comm_group E] [add_comm_group F] [add_comm_group G]
variables [module 𝕜 E] [module 𝕜 F] [module 𝕜 G]
variables [has_smul R ℝ] [has_smul R ℝ≥0] [is_scalar_tower R ℝ≥0 ℝ]

/-- Composition of a seminorm with a linear map is a seminorm. -/
def comp (p : seminorm 𝕜 F) (f : E →ₗ[𝕜] F) : seminorm 𝕜 E :=
{ to_fun    := λ x, p (f x),
  smul'     := λ _ _, (congr_arg p (f.map_smul _ _)).trans (map_smul_eq_mul p _ _),
  ..(p.to_add_group_seminorm.comp f.to_add_monoid_hom) }

lemma coe_comp (p : seminorm 𝕜 F) (f : E →ₗ[𝕜] F) : ⇑(p.comp f) = p ∘ f := rfl

@[simp] lemma comp_apply (p : seminorm 𝕜 F) (f : E →ₗ[𝕜] F) (x : E) : (p.comp f) x = p (f x) := rfl

@[simp] lemma comp_id (p : seminorm 𝕜 E) : p.comp linear_map.id = p :=
ext $ λ _, rfl

@[simp] lemma comp_zero (p : seminorm 𝕜 F) : p.comp (0 : E →ₗ[𝕜] F) = 0 :=
ext $ λ _, map_zero p

@[simp] lemma zero_comp (f : E →ₗ[𝕜] F) : (0 : seminorm 𝕜 F).comp f = 0 :=
ext $ λ _, rfl

lemma comp_comp (p : seminorm 𝕜 G) (g : F →ₗ[𝕜] G) (f : E →ₗ[𝕜] F) :
  p.comp (g.comp f) = (p.comp g).comp f :=
ext $ λ _, rfl

lemma add_comp (p q : seminorm 𝕜 F) (f : E →ₗ[𝕜] F) : (p + q).comp f = p.comp f + q.comp f :=
ext $ λ _, rfl

lemma comp_add_le (p : seminorm 𝕜 F) (f g : E →ₗ[𝕜] F) : p.comp (f + g) ≤ p.comp f + p.comp g :=
λ _, map_add_le_add p _ _

lemma smul_comp (p : seminorm 𝕜 F) (f : E →ₗ[𝕜] F) (c : R) : (c • p).comp f = c • (p.comp f) :=
ext $ λ _, rfl

lemma comp_mono {p : seminorm 𝕜 F} {q : seminorm 𝕜 F} (f : E →ₗ[𝕜] F) (hp : p ≤ q) :
  p.comp f ≤ q.comp f := λ _, hp _

/-- The composition as an `add_monoid_hom`. -/
@[simps] def pullback (f : E →ₗ[𝕜] F) : seminorm 𝕜 F →+ seminorm 𝕜 E :=
⟨λ p, p.comp f, zero_comp f, λ p q, add_comp p q f⟩

<<<<<<< HEAD
section
variables (p : seminorm 𝕜 E)

@[simp]
protected lemma neg (x : E) : p (-x) = p x :=
by rw [←neg_one_smul 𝕜, seminorm.smul, norm_neg, ←seminorm.smul, one_smul]

protected lemma sub_le (x y : E) : p (x - y) ≤ p x + p y :=
calc
  p (x - y)
      = p (x + -y) : by rw sub_eq_add_neg
  ... ≤ p x + p (-y) : p.add_le x (-y)
  ... = p x + p y : by rw p.neg

lemma sub_rev (x y : E) : p (x - y) = p (y - x) := by rw [←neg_sub, p.neg]

/-- The direct path from 0 to y is shorter than the path with x "inserted" in between. -/
lemma le_insert (x y : E) : p y ≤ p x + p (x - y) :=
calc p y = p (x - (x - y)) : by rw sub_sub_cancel
... ≤ p x + p (x - y) : p.sub_le _ _

/-- The direct path from 0 to x is shorter than the path with y "inserted" in between. -/
lemma le_insert' (x y : E) : p x ≤ p y + p (x - y) := by { rw sub_rev, exact le_insert _ _ _ }

lemma norm_sub_le (x y : E) : ∥p x - p y∥ ≤ p (x - y) :=
begin
  rw [real.norm_eq_abs, abs_sub_le_iff, sub_le_iff_le_add', sub_le_iff_le_add'],
  exact ⟨p.le_insert' _ _, p.le_insert _ _⟩
end

end

instance : order_bot (seminorm 𝕜 E) := ⟨0, seminorm.nonneg⟩
=======
instance : order_bot (seminorm 𝕜 E) := ⟨0, map_nonneg⟩
>>>>>>> 3397560e

@[simp] lemma coe_bot : ⇑(⊥ : seminorm 𝕜 E) = 0 := rfl

lemma bot_eq_zero : (⊥ : seminorm 𝕜 E) = 0 := rfl

lemma smul_le_smul {p q : seminorm 𝕜 E} {a b : ℝ≥0} (hpq : p ≤ q) (hab : a ≤ b) :
  a • p ≤ b • q :=
begin
  simp_rw [le_def, pi.le_def, coe_smul],
  intros x,
  simp_rw [pi.smul_apply, nnreal.smul_def, smul_eq_mul],
  exact mul_le_mul hab (hpq x) (map_nonneg p x) (nnreal.coe_nonneg b),
end

lemma finset_sup_apply (p : ι → seminorm 𝕜 E) (s : finset ι) (x : E) :
  s.sup p x = ↑(s.sup (λ i, ⟨p i x, map_nonneg (p i) x⟩) : ℝ≥0) :=
begin
  induction s using finset.cons_induction_on with a s ha ih,
  { rw [finset.sup_empty, finset.sup_empty, coe_bot, _root_.bot_eq_zero, pi.zero_apply,
        nonneg.coe_zero] },
  { rw [finset.sup_cons, finset.sup_cons, coe_sup, sup_eq_max, pi.sup_apply, sup_eq_max,
        nnreal.coe_max, subtype.coe_mk, ih] }
end

lemma finset_sup_le_sum (p : ι → seminorm 𝕜 E) (s : finset ι) : s.sup p ≤ ∑ i in s, p i :=
begin
  classical,
  refine finset.sup_le_iff.mpr _,
  intros i hi,
  rw [finset.sum_eq_sum_diff_singleton_add hi, le_add_iff_nonneg_left],
  exact bot_le,
end

lemma finset_sup_apply_le {p : ι → seminorm 𝕜 E} {s : finset ι} {x : E} {a : ℝ} (ha : 0 ≤ a)
  (h : ∀ i, i ∈ s → p i x ≤ a) : s.sup p x ≤ a :=
begin
  lift a to ℝ≥0 using ha,
  rw [finset_sup_apply, nnreal.coe_le_coe],
  exact finset.sup_le h,
end

lemma finset_sup_apply_lt {p : ι → seminorm 𝕜 E} {s : finset ι} {x : E} {a : ℝ} (ha : 0 < a)
  (h : ∀ i, i ∈ s → p i x < a) : s.sup p x < a :=
begin
  lift a to ℝ≥0 using ha.le,
  rw [finset_sup_apply, nnreal.coe_lt_coe, finset.sup_lt_iff],
  { exact h },
  { exact nnreal.coe_pos.mpr ha },
end

lemma norm_sub_map_le_sub (p : seminorm 𝕜 E) (x y : E) : ∥p x - p y∥ ≤ p (x - y) :=
abs_sub_map_le_sub p x y

end module
end semi_normed_ring

section semi_normed_comm_ring
variables [semi_normed_comm_ring 𝕜] [add_comm_group E] [add_comm_group F] [module 𝕜 E] [module 𝕜 F]

lemma comp_smul (p : seminorm 𝕜 F) (f : E →ₗ[𝕜] F) (c : 𝕜) :
  p.comp (c • f) = ∥c∥₊ • p.comp f :=
ext $ λ _, by rw [comp_apply, smul_apply, linear_map.smul_apply, map_smul_eq_mul, nnreal.smul_def,
  coe_nnnorm, smul_eq_mul, comp_apply]

lemma comp_smul_apply (p : seminorm 𝕜 F) (f : E →ₗ[𝕜] F) (c : 𝕜) (x : E) :
  p.comp (c • f) x = ∥c∥ * p (f x) := map_smul_eq_mul p _ _

end semi_normed_comm_ring

section normed_field
variables [normed_field 𝕜] [add_comm_group E] [module 𝕜 E] {p q : seminorm 𝕜 E} {x : E}

/-- Auxiliary lemma to show that the infimum of seminorms is well-defined. -/
lemma bdd_below_range_add : bdd_below (range $ λ u, p u + q (x - u)) :=
⟨0, by { rintro _ ⟨x, rfl⟩, dsimp, positivity }⟩

noncomputable instance : has_inf (seminorm 𝕜 E) :=
{ inf := λ p q,
  { to_fun  := λ x, ⨅ u : E, p u + q (x-u),
    smul' :=
    begin
      intros a x,
      obtain rfl | ha := eq_or_ne a 0,
      { rw [norm_zero, zero_mul, zero_smul],
        refine cinfi_eq_of_forall_ge_of_forall_gt_exists_lt (λ i, by positivity)
          (λ x hx, ⟨0, by rwa [map_zero, sub_zero, map_zero, add_zero]⟩) },
      simp_rw [real.mul_infi_of_nonneg (norm_nonneg a), mul_add, ←map_smul_eq_mul p,
        ←map_smul_eq_mul q, smul_sub],
      refine function.surjective.infi_congr ((•) a⁻¹ : E → E) (λ u, ⟨a • u, inv_smul_smul₀ ha u⟩)
        (λ u, _),
      rw smul_inv_smul₀ ha
    end,
    ..(p.to_add_group_seminorm ⊓ q.to_add_group_seminorm) }}

@[simp] lemma inf_apply (p q : seminorm 𝕜 E) (x : E) : (p ⊓ q) x = ⨅ u : E, p u + q (x-u) := rfl

noncomputable instance : lattice (seminorm 𝕜 E) :=
{ inf := (⊓),
  inf_le_left := λ p q x, cinfi_le_of_le bdd_below_range_add x $
    by simp only [sub_self, map_zero, add_zero],
  inf_le_right := λ p q x, cinfi_le_of_le bdd_below_range_add 0 $
    by simp only [sub_self, map_zero, zero_add, sub_zero],
  le_inf := λ a b c hab hac x,
    le_cinfi $ λ u, (le_map_add_map_sub a _ _).trans $ add_le_add (hab _) (hac _),
  ..seminorm.semilattice_sup }

lemma smul_inf [has_smul R ℝ] [has_smul R ℝ≥0] [is_scalar_tower R ℝ≥0 ℝ]
  (r : R) (p q : seminorm 𝕜 E) :
  r • (p ⊓ q) = r • p ⊓ r • q :=
begin
  ext,
  simp_rw [smul_apply, inf_apply, smul_apply, ←smul_one_smul ℝ≥0 r (_ : ℝ), nnreal.smul_def,
    smul_eq_mul, real.mul_infi_of_nonneg (subtype.prop _), mul_add],
end

end normed_field

/-! ### Seminorm ball -/

section semi_normed_ring
variables [semi_normed_ring 𝕜]

section add_comm_group
variables [add_comm_group E]

section has_smul
variables [has_smul 𝕜 E] (p : seminorm 𝕜 E)

/-- The ball of radius `r` at `x` with respect to seminorm `p` is the set of elements `y` with
`p (y - x) < r`. -/
def ball (x : E) (r : ℝ) := { y : E | p (y - x) < r }

/-- The closed ball of radius `r` at `x` with respect to seminorm `p` is the set of elements `y`
with `p (y - x) ≤ r`. -/
def closed_ball (x : E) (r : ℝ) := { y : E | p (y - x) ≤ r }

variables {x y : E} {r : ℝ}

@[simp] lemma mem_ball : y ∈ ball p x r ↔ p (y - x) < r := iff.rfl
@[simp] lemma mem_closed_ball : y ∈ closed_ball p x r ↔ p (y - x) ≤ r := iff.rfl

lemma mem_ball_self (hr : 0 < r) : x ∈ ball p x r := by simp [hr]

lemma mem_ball_zero : y ∈ ball p 0 r ↔ p y < r := by rw [mem_ball, sub_zero]
lemma mem_closed_ball_zero : y ∈ closed_ball p 0 r ↔ p y ≤ r := by rw [mem_closed_ball, sub_zero]

lemma ball_zero_eq : ball p 0 r = { y : E | p y < r } := set.ext $ λ x, p.mem_ball_zero
lemma closed_ball_zero_eq : closed_ball p 0 r = { y : E | p y ≤ r } :=
set.ext $ λ x, p.mem_closed_ball_zero

lemma ball_subset_closed_ball (x r) : ball p x r ⊆ closed_ball p x r := λ y (hy : _ < _), hy.le

lemma closed_ball_eq_bInter_ball (x r) : closed_ball p x r = ⋂ ρ > r, ball p x ρ :=
by ext y; simp_rw [mem_closed_ball, mem_Inter₂, mem_ball, ← forall_lt_iff_le']

@[simp] lemma ball_zero' (x : E) (hr : 0 < r) : ball (0 : seminorm 𝕜 E) x r = set.univ :=
begin
  rw [set.eq_univ_iff_forall, ball],
  simp [hr],
end

@[simp] lemma closed_ball_zero' (x : E) (hr : 0 < r) :
  closed_ball (0 : seminorm 𝕜 E) x r = set.univ :=
eq_univ_of_subset (ball_subset_closed_ball _ _ _) (ball_zero' x hr)

lemma ball_smul (p : seminorm 𝕜 E) {c : nnreal} (hc : 0 < c) (r : ℝ) (x : E) :
  (c • p).ball x r = p.ball x (r / c) :=
by { ext, rw [mem_ball, mem_ball, smul_apply, nnreal.smul_def, smul_eq_mul, mul_comm,
  lt_div_iff (nnreal.coe_pos.mpr hc)] }

lemma closed_ball_smul (p : seminorm 𝕜 E) {c : nnreal} (hc : 0 < c) (r : ℝ) (x : E) :
  (c • p).closed_ball x r = p.closed_ball x (r / c) :=
by { ext, rw [mem_closed_ball, mem_closed_ball, smul_apply, nnreal.smul_def, smul_eq_mul, mul_comm,
  le_div_iff (nnreal.coe_pos.mpr hc)] }

lemma ball_sup (p : seminorm 𝕜 E) (q : seminorm 𝕜 E) (e : E) (r : ℝ) :
  ball (p ⊔ q) e r = ball p e r ∩ ball q e r :=
by simp_rw [ball, ←set.set_of_and, coe_sup, pi.sup_apply, sup_lt_iff]

lemma closed_ball_sup (p : seminorm 𝕜 E) (q : seminorm 𝕜 E) (e : E) (r : ℝ) :
  closed_ball (p ⊔ q) e r = closed_ball p e r ∩ closed_ball q e r :=
by simp_rw [closed_ball, ←set.set_of_and, coe_sup, pi.sup_apply, sup_le_iff]

lemma ball_finset_sup' (p : ι → seminorm 𝕜 E) (s : finset ι) (H : s.nonempty) (e : E) (r : ℝ) :
  ball (s.sup' H p) e r = s.inf' H (λ i, ball (p i) e r) :=
begin
  induction H using finset.nonempty.cons_induction with a a s ha hs ih,
  { classical, simp },
  { rw [finset.sup'_cons hs, finset.inf'_cons hs, ball_sup, inf_eq_inter, ih] },
end

lemma closed_ball_finset_sup' (p : ι → seminorm 𝕜 E) (s : finset ι) (H : s.nonempty) (e : E) (r : ℝ) :
  closed_ball (s.sup' H p) e r = s.inf' H (λ i, closed_ball (p i) e r) :=
begin
  induction H using finset.nonempty.cons_induction with a a s ha hs ih,
  { classical, simp },
  { rw [finset.sup'_cons hs, finset.inf'_cons hs, closed_ball_sup, inf_eq_inter, ih] },
end

lemma ball_mono {p : seminorm 𝕜 E} {r₁ r₂ : ℝ} (h : r₁ ≤ r₂) : p.ball x r₁ ⊆ p.ball x r₂ :=
λ _ (hx : _ < _), hx.trans_le h

lemma closed_ball_mono {p : seminorm 𝕜 E} {r₁ r₂ : ℝ} (h : r₁ ≤ r₂) :
  p.closed_ball x r₁ ⊆ p.closed_ball x r₂ :=
λ _ (hx : _ ≤ _), hx.trans h

lemma ball_antitone {p q : seminorm 𝕜 E} (h : q ≤ p) : p.ball x r ⊆ q.ball x r :=
λ _, (h _).trans_lt

lemma closed_ball_antitone {p q : seminorm 𝕜 E} (h : q ≤ p) :
  p.closed_ball x r ⊆ q.closed_ball x r :=
λ _, (h _).trans

lemma ball_add_ball_subset (p : seminorm 𝕜 E) (r₁ r₂ : ℝ) (x₁ x₂ : E):
  p.ball (x₁ : E) r₁ + p.ball (x₂ : E) r₂ ⊆ p.ball (x₁ + x₂) (r₁ + r₂) :=
begin
  rintros x ⟨y₁, y₂, hy₁, hy₂, rfl⟩,
  rw [mem_ball, add_sub_add_comm],
<<<<<<< HEAD
  exact (p.add_le _ _).trans_lt (add_lt_add hy₁ hy₂)
end

lemma closed_ball_add_closed_ball_subset (p : seminorm 𝕜 E) (r₁ r₂ : ℝ) (x₁ x₂ : E):
  p.closed_ball (x₁ : E) r₁ + p.closed_ball (x₂ : E) r₂ ⊆ p.closed_ball (x₁ + x₂) (r₁ + r₂) :=
begin
  rintros x ⟨y₁, y₂, hy₁, hy₂, rfl⟩,
  rw [mem_closed_ball, add_sub_add_comm],
  exact (p.add_le _ _).trans (add_le_add hy₁ hy₂)
=======
  exact (map_add_le_add p _ _).trans_lt (add_lt_add hy₁ hy₂),
>>>>>>> 3397560e
end

end has_smul

section module

variables [module 𝕜 E]
variables [add_comm_group F] [module 𝕜 F]

lemma ball_comp (p : seminorm 𝕜 F) (f : E →ₗ[𝕜] F) (x : E) (r : ℝ) :
  (p.comp f).ball x r = f ⁻¹' (p.ball (f x) r) :=
begin
  ext,
  simp_rw [ball, mem_preimage, comp_apply, set.mem_set_of_eq, map_sub],
end

lemma closed_ball_comp (p : seminorm 𝕜 F) (f : E →ₗ[𝕜] F) (x : E) (r : ℝ) :
  (p.comp f).closed_ball x r = f ⁻¹' (p.closed_ball (f x) r) :=
begin
  ext,
  simp_rw [closed_ball, mem_preimage, comp_apply, set.mem_set_of_eq, map_sub],
end

variables (p : seminorm 𝕜 E)

lemma preimage_metric_ball {r : ℝ} :
  p ⁻¹' (metric.ball 0 r) = {x | p x < r} :=
begin
  ext x,
<<<<<<< HEAD
  simp only [mem_set_of, mem_preimage, mem_ball_zero_iff, real.norm_of_nonneg (p.nonneg _)]
=======
  simp only [mem_ball, sub_zero, mem_preimage, mem_ball_zero_iff],
  rw real.norm_of_nonneg,
  exact map_nonneg p _,
>>>>>>> 3397560e
end

lemma preimage_metric_closed_ball {r : ℝ} :
  p ⁻¹' (metric.closed_ball 0 r) = {x | p x ≤ r} :=
begin
  ext x,
  simp only [mem_set_of, mem_preimage, mem_closed_ball_zero_iff, real.norm_of_nonneg (p.nonneg _)]
end

lemma ball_zero_eq_preimage_ball {r : ℝ} :
  p.ball 0 r = p ⁻¹' (metric.ball 0 r) :=
by rw [ball_zero_eq, preimage_metric_ball]

lemma closed_ball_zero_eq_preimage_closed_ball {r : ℝ} :
  p.closed_ball 0 r = p ⁻¹' (metric.closed_ball 0 r) :=
by rw [closed_ball_zero_eq, preimage_metric_closed_ball]

@[simp] lemma ball_bot {r : ℝ} (x : E) (hr : 0 < r) :
  ball (⊥ : seminorm 𝕜 E) x r = set.univ :=
ball_zero' x hr

@[simp] lemma closed_ball_bot {r : ℝ} (x : E) (hr : 0 < r) :
  closed_ball (⊥ : seminorm 𝕜 E) x r = set.univ :=
closed_ball_zero' x hr

lemma balanced_preimage {s : set ℝ} (hs : balanced ℝ s) : balanced 𝕜 (p ⁻¹' s) :=
begin
  rintro a ha x ⟨y, hy, rfl⟩,
  change p _ ∈ _,
  rw [p.smul, ← smul_eq_mul],
  exact hs (∥a∥) ((norm_norm a).symm ▸ ha) (smul_mem_smul_set hy),
end

/-- Seminorm-balls at the origin are balanced. -/
lemma balanced_ball_zero (r : ℝ) : balanced 𝕜 (ball p 0 r) :=
begin
<<<<<<< HEAD
  rw p.ball_zero_eq_preimage_ball,
  refine p.balanced_preimage (balanced_ball_zero r),
end

/-- Closed seminorm-balls at the origin are balanced. -/
lemma balanced_closed_ball_zero (r : ℝ) : balanced 𝕜 (closed_ball p 0 r) :=
begin
  rw p.closed_ball_zero_eq_preimage_closed_ball,
  refine p.balanced_preimage (balanced_closed_ball_zero r),
=======
  rintro a ha x ⟨y, hy, hx⟩,
  rw [mem_ball_zero, ←hx, map_smul_eq_mul],
  calc _ ≤ p y : mul_le_of_le_one_left (map_nonneg p _) ha
  ...    < r   : by rwa mem_ball_zero at hy,
>>>>>>> 3397560e
end

lemma ball_finset_sup_eq_Inter (p : ι → seminorm 𝕜 E) (s : finset ι) (x : E) {r : ℝ} (hr : 0 < r) :
  ball (s.sup p) x r = ⋂ (i ∈ s), ball (p i) x r :=
begin
  lift r to nnreal using hr.le,
  simp_rw [ball, Inter_set_of, finset_sup_apply, nnreal.coe_lt_coe,
    finset.sup_lt_iff (show ⊥ < r, from hr), ←nnreal.coe_lt_coe, subtype.coe_mk],
end

lemma closed_ball_finset_sup_eq_Inter (p : ι → seminorm 𝕜 E) (s : finset ι) (x : E) {r : ℝ}
  (hr : 0 ≤ r) : closed_ball (s.sup p) x r = ⋂ (i ∈ s), closed_ball (p i) x r :=
begin
  lift r to nnreal using hr,
  simp_rw [closed_ball, Inter_set_of, finset_sup_apply, nnreal.coe_le_coe,
    finset.sup_le_iff, ←nnreal.coe_le_coe, subtype.coe_mk]
end

lemma ball_finset_sup (p : ι → seminorm 𝕜 E) (s : finset ι) (x : E) {r : ℝ} (hr : 0 < r) :
  ball (s.sup p) x r = s.inf (λ i, ball (p i) x r) :=
begin
  rw finset.inf_eq_infi,
  exact ball_finset_sup_eq_Inter _ _ _ hr,
end

lemma closed_ball_finset_sup (p : ι → seminorm 𝕜 E) (s : finset ι) (x : E) {r : ℝ} (hr : 0 ≤ r) :
  closed_ball (s.sup p) x r = s.inf (λ i, closed_ball (p i) x r) :=
begin
  rw finset.inf_eq_infi,
  exact closed_ball_finset_sup_eq_Inter _ _ _ hr,
end

lemma ball_smul_ball (p : seminorm 𝕜 E) (r₁ r₂ : ℝ) :
  metric.ball (0 : 𝕜) r₁ • p.ball 0 r₂ ⊆ p.ball 0 (r₁ * r₂) :=
begin
  rw set.subset_def,
  intros x hx,
  rw set.mem_smul at hx,
  rcases hx with ⟨a, y, ha, hy, hx⟩,
  rw [←hx, mem_ball_zero, map_smul_eq_mul],
  exact mul_lt_mul'' (mem_ball_zero_iff.mp ha) (p.mem_ball_zero.mp hy) (norm_nonneg a)
    (map_nonneg p y),
end

lemma closed_ball_smul_closed_ball (p : seminorm 𝕜 E) (r₁ r₂ : ℝ) :
  metric.closed_ball (0 : 𝕜) r₁ • p.closed_ball 0 r₂ ⊆ p.closed_ball 0 (r₁ * r₂) :=
begin
  rw set.subset_def,
  intros x hx,
  rw set.mem_smul at hx,
  rcases hx with ⟨a, y, ha, hy, hx⟩,
  rw [←hx, mem_closed_ball_zero, seminorm.smul],
  rw mem_closed_ball_zero_iff at ha,
  exact mul_le_mul ha (p.mem_closed_ball_zero.mp hy) (p.nonneg y) ((norm_nonneg a).trans ha)
end

@[simp] lemma ball_eq_emptyset (p : seminorm 𝕜 E) {x : E} {r : ℝ} (hr : r ≤ 0) : p.ball x r = ∅ :=
begin
  ext,
  rw [seminorm.mem_ball, set.mem_empty_iff_false, iff_false, not_lt],
  exact hr.trans (map_nonneg p _),
end

@[simp] lemma closed_ball_eq_emptyset (p : seminorm 𝕜 E) {x : E} {r : ℝ} (hr : r < 0) :
  p.closed_ball x r = ∅ :=
begin
  ext,
  rw [seminorm.mem_closed_ball, set.mem_empty_eq, iff_false, not_le],
  exact hr.trans_le (p.nonneg _),
end

end module
end add_comm_group
end semi_normed_ring

section normed_field
variables [normed_field 𝕜] [add_comm_group E] [module 𝕜 E] (p : seminorm 𝕜 E) {A B : set E}
  {a : 𝕜} {r : ℝ} {x : E}

lemma smul_ball_zero {p : seminorm 𝕜 E} {k : 𝕜} {r : ℝ} (hk : 0 < ∥k∥) :
  k • p.ball 0 r = p.ball 0 (∥k∥ * r) :=
begin
  ext,
  rw [set.mem_smul_set, seminorm.mem_ball_zero],
  split; intro h,
  { rcases h with ⟨y, hy, h⟩,
    rw [←h, map_smul_eq_mul],
    rw seminorm.mem_ball_zero at hy,
    exact (mul_lt_mul_left hk).mpr hy },
  refine ⟨k⁻¹ • x, _, _⟩,
  { rw [seminorm.mem_ball_zero, map_smul_eq_mul, norm_inv, ←(mul_lt_mul_left hk),
      ←mul_assoc, ←(div_eq_mul_inv ∥k∥ ∥k∥), div_self (ne_of_gt hk), one_mul],
    exact h},
  rw [←smul_assoc, smul_eq_mul, ←div_eq_mul_inv, div_self (norm_pos_iff.mp hk), one_smul],
end

lemma ball_zero_absorbs_ball_zero (p : seminorm 𝕜 E) {r₁ r₂ : ℝ} (hr₁ : 0 < r₁) :
  absorbs 𝕜 (p.ball 0 r₁) (p.ball 0 r₂) :=
begin
  by_cases hr₂ : r₂ ≤ 0,
  { rw ball_eq_emptyset p hr₂, exact absorbs_empty },
  rw [not_le] at hr₂,
  rcases exists_between hr₁ with ⟨r, hr, hr'⟩,
  refine ⟨r₂/r, div_pos hr₂ hr, _⟩,
  simp_rw set.subset_def,
  intros a ha x hx,
  have ha' : 0 < ∥a∥ := lt_of_lt_of_le (div_pos hr₂ hr) ha,
  rw [smul_ball_zero ha', p.mem_ball_zero],
  rw p.mem_ball_zero at hx,
  rw div_le_iff hr at ha,
  exact hx.trans (lt_of_le_of_lt ha ((mul_lt_mul_left ha').mpr hr')),
end

/-- Preimage by a seminorm of an absorbent set is absorbent -/
protected lemma absorbent_preimage {s : set ℝ} (hs : absorbent ℝ s) :
  absorbent 𝕜 (p ⁻¹' s) :=
begin
  rw absorbent_iff_nonneg_lt at *,
  rintro x,
  rcases hs (p x) with ⟨r, hr, hrx⟩,
  refine ⟨r, hr, λ a ha, _⟩,
  have ha₀ : 0 < ∥a∥ := hr.trans_lt ha,
  rw [mem_smul_set_iff_inv_smul_mem₀ (norm_pos_iff.1 ha₀), mem_preimage, p.smul,
      norm_inv, ← smul_eq_mul, ← mem_smul_set_iff_inv_smul_mem₀ ha₀.ne.symm],
  refine hrx _,
  rwa norm_norm
end

/-- Seminorm-balls at the origin are absorbent. -/
protected lemma absorbent_ball_zero (hr : 0 < r) : absorbent 𝕜 (ball p (0 : E) r) :=
begin
<<<<<<< HEAD
  rw p.ball_zero_eq,
  exact p.absorbent_preimage (real.absorbent_Iio hr)
end

/-- Closed seminorm-balls at the origin are absorbent. -/
protected lemma absorbent_closed_ball_zero (hr : 0 < r) : absorbent 𝕜 (closed_ball p (0 : E) r) :=
begin
  rw p.closed_ball_zero_eq,
  exact p.absorbent_preimage (real.absorbent_Iic hr)
=======
  rw absorbent_iff_nonneg_lt,
  rintro x,
  have hxr : 0 ≤ p x / r := by positivity,
  refine ⟨p x/r, hxr, λ a ha, _⟩,
  have ha₀ : 0 < ∥a∥ := hxr.trans_lt ha,
  refine ⟨a⁻¹ • x, _, smul_inv_smul₀ (norm_pos_iff.1 ha₀) x⟩,
  rwa [mem_ball_zero, map_smul_eq_mul, norm_inv, inv_mul_lt_iff ha₀, ←div_lt_iff hr],
>>>>>>> 3397560e
end

/-- Seminorm-balls containing the origin are absorbent. -/
protected lemma absorbent_ball (hpr : p x < r) : absorbent 𝕜 (ball p x r) :=
begin
  refine (p.absorbent_ball_zero $ sub_pos.2 hpr).subset (λ y hy, _),
  rw p.mem_ball_zero at hy,
  exact p.mem_ball.2 ((map_sub_le_add p _ _).trans_lt $ add_lt_of_lt_sub_right hy),
end

/-- Seminorm-balls containing the origin are absorbent. -/
protected lemma absorbent_closed_ball (hpr : p x < r) : absorbent 𝕜 (closed_ball p x r) :=
begin
  refine (p.absorbent_closed_ball_zero $ sub_pos.2 hpr).subset (λ y hy, _),
  rw p.mem_closed_ball_zero at hy,
  exact p.mem_closed_ball.2 ((p.sub_le _ _).trans $ add_le_of_le_sub_right hy),
end

lemma symmetric_ball_zero (r : ℝ) (hx : x ∈ ball p 0 r) : -x ∈ ball p 0 r :=
balanced_ball_zero p r (-1) (by rw [norm_neg, norm_one]) ⟨x, hx, by rw [neg_smul, one_smul]⟩

@[simp]
lemma neg_ball (p : seminorm 𝕜 E) (r : ℝ) (x : E) :
  -ball p x r = ball p (-x) r :=
by { ext, rw [mem_neg, mem_ball, mem_ball, ←neg_add', sub_neg_eq_add, map_neg_eq_map] }

@[simp]
lemma smul_ball_preimage (p : seminorm 𝕜 E) (y : E) (r : ℝ) (a : 𝕜) (ha : a ≠ 0) :
  ((•) a) ⁻¹' p.ball y r = p.ball (a⁻¹ • y) (r / ∥a∥) :=
set.ext $ λ _, by rw [mem_preimage, mem_ball, mem_ball,
  lt_div_iff (norm_pos_iff.mpr ha), mul_comm, ←map_smul_eq_mul p, smul_sub, smul_inv_smul₀ ha]

end normed_field

section convex
variables [normed_field 𝕜] [add_comm_group E] [normed_space ℝ 𝕜] [module 𝕜 E]

section has_smul
variables [has_smul ℝ E] [is_scalar_tower ℝ 𝕜 E] (p : seminorm 𝕜 E)

/-- A seminorm is convex. Also see `convex_on_norm`. -/
protected lemma convex_on : convex_on ℝ univ p :=
begin
  refine ⟨convex_univ, λ x _ y _ a b ha hb hab, _⟩,
  calc p (a • x + b • y) ≤ p (a • x) + p (b • y) : map_add_le_add p _ _
    ... = ∥a • (1 : 𝕜)∥ * p x + ∥b • (1 : 𝕜)∥ * p y
        : by rw [←map_smul_eq_mul p, ←map_smul_eq_mul p, smul_one_smul, smul_one_smul]
    ... = a * p x + b * p y
        : by rw [norm_smul, norm_smul, norm_one, mul_one, mul_one, real.norm_of_nonneg ha,
            real.norm_of_nonneg hb],
end

end has_smul

section module
variables [module ℝ E] [is_scalar_tower ℝ 𝕜 E] (p : seminorm 𝕜 E) (x : E) (r : ℝ)

/-- Seminorm-balls are convex. -/
lemma convex_ball : convex ℝ (ball p x r) :=
begin
  convert (p.convex_on.translate_left (-x)).convex_lt r,
  ext y,
  rw [preimage_univ, sep_univ, p.mem_ball, sub_eq_add_neg],
  refl,
end

/-- Closed seminorm-balls are convex. -/
lemma convex_closed_ball : convex ℝ (closed_ball p x r) :=
begin
  rw closed_ball_eq_bInter_ball,
  exact convex_Inter₂ (λ _ _, convex_ball _ _ _)
end

end module
end convex

section restrict_scalars

variables (𝕜) {𝕜' : Type*} [normed_field 𝕜] [semi_normed_ring 𝕜'] [normed_algebra 𝕜 𝕜']
  [norm_one_class 𝕜'] [add_comm_group E] [module 𝕜' E] [has_smul 𝕜 E] [is_scalar_tower 𝕜 𝕜' E]

/-- Reinterpret a seminorm over a field `𝕜'` as a seminorm over a smaller field `𝕜`. This will
typically be used with `is_R_or_C 𝕜'` and `𝕜 = ℝ`. -/
protected def restrict_scalars (p : seminorm 𝕜' E) :
  seminorm 𝕜 E :=
{ smul' := λ a x, by rw [← smul_one_smul 𝕜' a x, p.smul', norm_smul, norm_one, mul_one],
  ..p }

@[simp] lemma coe_restrict_scalars (p : seminorm 𝕜' E) :
  (p.restrict_scalars 𝕜 : E → ℝ) = p :=
rfl

@[simp] lemma restrict_scalars_ball (p : seminorm 𝕜' E) :
  (p.restrict_scalars 𝕜).ball = p.ball :=
rfl

end restrict_scalars

/-! ### Continuity criterions for seminorms -/

section continuity

variables [semi_normed_ring 𝕜] [add_comm_group E]
  [module 𝕜 E]

lemma continuous_at_zero [norm_one_class 𝕜] [normed_algebra ℝ 𝕜] [module ℝ E]
  [is_scalar_tower ℝ 𝕜 E] [topological_space E] [has_continuous_const_smul ℝ E] {p : seminorm 𝕜 E}
<<<<<<< HEAD
  (hp : is_open $ p.ball 0 1) :
=======
  (hp : p.ball 0 1 ∈ (𝓝 0 : filter E)) :
>>>>>>> 3397560e
  continuous_at p 0 :=
begin
  change continuous_at (p.restrict_scalars ℝ) 0,
  rw ← p.restrict_scalars_ball ℝ at hp,
  refine metric.nhds_basis_ball.tendsto_right_iff.mpr _,
  intros ε hε,
  rw map_zero,
  suffices : (p.restrict_scalars ℝ).ball 0 ε ∈ (𝓝 0 : filter E),
  { rwa seminorm.ball_zero_eq_preimage_ball at this },
<<<<<<< HEAD
  have := hp.smul₀ hε.ne.symm,
  rw [seminorm.smul_ball_zero (norm_pos_iff.mpr hε.ne.symm),
      real.norm_of_nonneg hε.le, mul_one] at this,
  exact this.mem_nhds (show (0 : E) ∈ p.ball 0 ε, by simp [hε]),
=======
  have := (set_smul_mem_nhds_zero_iff hε.ne.symm).mpr hp,
  rwa [seminorm.smul_ball_zero (norm_pos_iff.mpr hε.ne.symm),
      real.norm_of_nonneg hε.le, mul_one] at this
>>>>>>> 3397560e
end

protected lemma uniform_continuous_of_continuous_at_zero [uniform_space E] [uniform_add_group E]
  {p : seminorm 𝕜 E} (hp : continuous_at p 0) :
  uniform_continuous p :=
begin
<<<<<<< HEAD
  have hp : filter.tendsto p (𝓝 0) (𝓝 0) := p.map_zero ▸ hp,
  rw [uniform_continuous, uniformity_eq_comap_nhds_zero_swapped,
      metric.uniformity_eq_comap_nhds_zero, filter.tendsto_comap_iff],
  exact tendsto_of_tendsto_of_tendsto_of_le_of_le tendsto_const_nhds
    (hp.comp filter.tendsto_comap) (λ xy, dist_nonneg) (λ xy, p.norm_sub_le _ _)
=======
  have hp : filter.tendsto p (𝓝 0) (𝓝 0) := map_zero p ▸ hp,
  rw [uniform_continuous, uniformity_eq_comap_nhds_zero_swapped,
      metric.uniformity_eq_comap_nhds_zero, filter.tendsto_comap_iff],
  exact tendsto_of_tendsto_of_tendsto_of_le_of_le tendsto_const_nhds
    (hp.comp filter.tendsto_comap) (λ xy, dist_nonneg) (λ xy, p.norm_sub_map_le_sub _ _)
>>>>>>> 3397560e
end

protected lemma continuous_of_continuous_at_zero [topological_space E] [topological_add_group E]
  {p : seminorm 𝕜 E} (hp : continuous_at p 0) :
  continuous p :=
begin
  letI := topological_add_group.to_uniform_space E,
  haveI : uniform_add_group E := topological_add_comm_group_is_uniform,
  exact (seminorm.uniform_continuous_of_continuous_at_zero hp).continuous
end

protected lemma uniform_continuous [norm_one_class 𝕜] [normed_algebra ℝ 𝕜] [module ℝ E]
  [is_scalar_tower ℝ 𝕜 E] [uniform_space E] [uniform_add_group E] [has_continuous_const_smul ℝ E]
<<<<<<< HEAD
  {p : seminorm 𝕜 E} (hp : is_open $ p.ball 0 1) :
=======
  {p : seminorm 𝕜 E} (hp : p.ball 0 1 ∈ (𝓝 0 : filter E)) :
>>>>>>> 3397560e
  uniform_continuous p :=
seminorm.uniform_continuous_of_continuous_at_zero (continuous_at_zero hp)

protected lemma continuous [norm_one_class 𝕜] [normed_algebra ℝ 𝕜] [module ℝ E]
  [is_scalar_tower ℝ 𝕜 E] [topological_space E] [topological_add_group E]
<<<<<<< HEAD
  [has_continuous_const_smul ℝ E] {p : seminorm 𝕜 E} (hp : is_open $ p.ball 0 1) :
  continuous p :=
seminorm.continuous_of_continuous_at_zero (continuous_at_zero hp)

=======
  [has_continuous_const_smul ℝ E] {p : seminorm 𝕜 E} (hp : p.ball 0 1 ∈ (𝓝 0 : filter E)) :
  continuous p :=
seminorm.continuous_of_continuous_at_zero (continuous_at_zero hp)

lemma continuous_of_le [norm_one_class 𝕜] [normed_algebra ℝ 𝕜] [module ℝ E]
  [is_scalar_tower ℝ 𝕜 E] [topological_space E] [topological_add_group E]
  [has_continuous_const_smul ℝ E] {p q : seminorm 𝕜 E} (hq : continuous q) (hpq : p ≤ q) :
  continuous p :=
begin
  refine seminorm.continuous (filter.mem_of_superset
    (is_open.mem_nhds _ $ q.mem_ball_self zero_lt_one) (ball_antitone hpq)),
  rw ball_zero_eq,
  exact is_open_lt hq continuous_const
end

>>>>>>> 3397560e
end continuity

end seminorm

/-! ### The norm as a seminorm -/

section norm_seminorm
variables (𝕜) (E) [normed_field 𝕜] [seminormed_add_comm_group E] [normed_space 𝕜 E] {r : ℝ}

/-- The norm of a seminormed group as a seminorm. -/
def norm_seminorm : seminorm 𝕜 E :=
{ smul' := norm_smul,
  ..(norm_add_group_seminorm E)}

@[simp] lemma coe_norm_seminorm : ⇑(norm_seminorm 𝕜 E) = norm := rfl

@[simp] lemma ball_norm_seminorm : (norm_seminorm 𝕜 E).ball = metric.ball :=
by { ext x r y, simp only [seminorm.mem_ball, metric.mem_ball, coe_norm_seminorm, dist_eq_norm] }

variables {𝕜 E} {x : E}

/-- Balls at the origin are absorbent. -/
lemma absorbent_ball_zero (hr : 0 < r) : absorbent 𝕜 (metric.ball (0 : E) r) :=
by { rw ←ball_norm_seminorm 𝕜, exact (norm_seminorm _ _).absorbent_ball_zero hr }

/-- Balls containing the origin are absorbent. -/
lemma absorbent_ball (hx : ∥x∥ < r) : absorbent 𝕜 (metric.ball x r) :=
by { rw ←ball_norm_seminorm 𝕜, exact (norm_seminorm _ _).absorbent_ball hx }

/-- Balls at the origin are balanced. -/
lemma balanced_ball_zero : balanced 𝕜 (metric.ball (0 : E) r) :=
by { rw ←ball_norm_seminorm 𝕜, exact (norm_seminorm _ _).balanced_ball_zero r }

end norm_seminorm<|MERGE_RESOLUTION|>--- conflicted
+++ resolved
@@ -269,43 +269,7 @@
 @[simps] def pullback (f : E →ₗ[𝕜] F) : seminorm 𝕜 F →+ seminorm 𝕜 E :=
 ⟨λ p, p.comp f, zero_comp f, λ p q, add_comp p q f⟩
 
-<<<<<<< HEAD
-section
-variables (p : seminorm 𝕜 E)
-
-@[simp]
-protected lemma neg (x : E) : p (-x) = p x :=
-by rw [←neg_one_smul 𝕜, seminorm.smul, norm_neg, ←seminorm.smul, one_smul]
-
-protected lemma sub_le (x y : E) : p (x - y) ≤ p x + p y :=
-calc
-  p (x - y)
-      = p (x + -y) : by rw sub_eq_add_neg
-  ... ≤ p x + p (-y) : p.add_le x (-y)
-  ... = p x + p y : by rw p.neg
-
-lemma sub_rev (x y : E) : p (x - y) = p (y - x) := by rw [←neg_sub, p.neg]
-
-/-- The direct path from 0 to y is shorter than the path with x "inserted" in between. -/
-lemma le_insert (x y : E) : p y ≤ p x + p (x - y) :=
-calc p y = p (x - (x - y)) : by rw sub_sub_cancel
-... ≤ p x + p (x - y) : p.sub_le _ _
-
-/-- The direct path from 0 to x is shorter than the path with y "inserted" in between. -/
-lemma le_insert' (x y : E) : p x ≤ p y + p (x - y) := by { rw sub_rev, exact le_insert _ _ _ }
-
-lemma norm_sub_le (x y : E) : ∥p x - p y∥ ≤ p (x - y) :=
-begin
-  rw [real.norm_eq_abs, abs_sub_le_iff, sub_le_iff_le_add', sub_le_iff_le_add'],
-  exact ⟨p.le_insert' _ _, p.le_insert _ _⟩
-end
-
-end
-
-instance : order_bot (seminorm 𝕜 E) := ⟨0, seminorm.nonneg⟩
-=======
 instance : order_bot (seminorm 𝕜 E) := ⟨0, map_nonneg⟩
->>>>>>> 3397560e
 
 @[simp] lemma coe_bot : ⇑(⊥ : seminorm 𝕜 E) = 0 := rfl
 
@@ -524,7 +488,6 @@
 begin
   rintros x ⟨y₁, y₂, hy₁, hy₂, rfl⟩,
   rw [mem_ball, add_sub_add_comm],
-<<<<<<< HEAD
   exact (p.add_le _ _).trans_lt (add_lt_add hy₁ hy₂)
 end
 
@@ -534,9 +497,6 @@
   rintros x ⟨y₁, y₂, hy₁, hy₂, rfl⟩,
   rw [mem_closed_ball, add_sub_add_comm],
   exact (p.add_le _ _).trans (add_le_add hy₁ hy₂)
-=======
-  exact (map_add_le_add p _ _).trans_lt (add_lt_add hy₁ hy₂),
->>>>>>> 3397560e
 end
 
 end has_smul
@@ -566,13 +526,7 @@
   p ⁻¹' (metric.ball 0 r) = {x | p x < r} :=
 begin
   ext x,
-<<<<<<< HEAD
   simp only [mem_set_of, mem_preimage, mem_ball_zero_iff, real.norm_of_nonneg (p.nonneg _)]
-=======
-  simp only [mem_ball, sub_zero, mem_preimage, mem_ball_zero_iff],
-  rw real.norm_of_nonneg,
-  exact map_nonneg p _,
->>>>>>> 3397560e
 end
 
 lemma preimage_metric_closed_ball {r : ℝ} :
@@ -609,7 +563,6 @@
 /-- Seminorm-balls at the origin are balanced. -/
 lemma balanced_ball_zero (r : ℝ) : balanced 𝕜 (ball p 0 r) :=
 begin
-<<<<<<< HEAD
   rw p.ball_zero_eq_preimage_ball,
   refine p.balanced_preimage (balanced_ball_zero r),
 end
@@ -619,12 +572,6 @@
 begin
   rw p.closed_ball_zero_eq_preimage_closed_ball,
   refine p.balanced_preimage (balanced_closed_ball_zero r),
-=======
-  rintro a ha x ⟨y, hy, hx⟩,
-  rw [mem_ball_zero, ←hx, map_smul_eq_mul],
-  calc _ ≤ p y : mul_le_of_le_one_left (map_nonneg p _) ha
-  ...    < r   : by rwa mem_ball_zero at hy,
->>>>>>> 3397560e
 end
 
 lemma ball_finset_sup_eq_Inter (p : ι → seminorm 𝕜 E) (s : finset ι) (x : E) {r : ℝ} (hr : 0 < r) :
@@ -756,7 +703,6 @@
 /-- Seminorm-balls at the origin are absorbent. -/
 protected lemma absorbent_ball_zero (hr : 0 < r) : absorbent 𝕜 (ball p (0 : E) r) :=
 begin
-<<<<<<< HEAD
   rw p.ball_zero_eq,
   exact p.absorbent_preimage (real.absorbent_Iio hr)
 end
@@ -766,15 +712,6 @@
 begin
   rw p.closed_ball_zero_eq,
   exact p.absorbent_preimage (real.absorbent_Iic hr)
-=======
-  rw absorbent_iff_nonneg_lt,
-  rintro x,
-  have hxr : 0 ≤ p x / r := by positivity,
-  refine ⟨p x/r, hxr, λ a ha, _⟩,
-  have ha₀ : 0 < ∥a∥ := hxr.trans_lt ha,
-  refine ⟨a⁻¹ • x, _, smul_inv_smul₀ (norm_pos_iff.1 ha₀) x⟩,
-  rwa [mem_ball_zero, map_smul_eq_mul, norm_inv, inv_mul_lt_iff ha₀, ←div_lt_iff hr],
->>>>>>> 3397560e
 end
 
 /-- Seminorm-balls containing the origin are absorbent. -/
@@ -882,11 +819,7 @@
 
 lemma continuous_at_zero [norm_one_class 𝕜] [normed_algebra ℝ 𝕜] [module ℝ E]
   [is_scalar_tower ℝ 𝕜 E] [topological_space E] [has_continuous_const_smul ℝ E] {p : seminorm 𝕜 E}
-<<<<<<< HEAD
   (hp : is_open $ p.ball 0 1) :
-=======
-  (hp : p.ball 0 1 ∈ (𝓝 0 : filter E)) :
->>>>>>> 3397560e
   continuous_at p 0 :=
 begin
   change continuous_at (p.restrict_scalars ℝ) 0,
@@ -896,35 +829,21 @@
   rw map_zero,
   suffices : (p.restrict_scalars ℝ).ball 0 ε ∈ (𝓝 0 : filter E),
   { rwa seminorm.ball_zero_eq_preimage_ball at this },
-<<<<<<< HEAD
   have := hp.smul₀ hε.ne.symm,
   rw [seminorm.smul_ball_zero (norm_pos_iff.mpr hε.ne.symm),
       real.norm_of_nonneg hε.le, mul_one] at this,
   exact this.mem_nhds (show (0 : E) ∈ p.ball 0 ε, by simp [hε]),
-=======
-  have := (set_smul_mem_nhds_zero_iff hε.ne.symm).mpr hp,
-  rwa [seminorm.smul_ball_zero (norm_pos_iff.mpr hε.ne.symm),
-      real.norm_of_nonneg hε.le, mul_one] at this
->>>>>>> 3397560e
 end
 
 protected lemma uniform_continuous_of_continuous_at_zero [uniform_space E] [uniform_add_group E]
   {p : seminorm 𝕜 E} (hp : continuous_at p 0) :
   uniform_continuous p :=
 begin
-<<<<<<< HEAD
   have hp : filter.tendsto p (𝓝 0) (𝓝 0) := p.map_zero ▸ hp,
   rw [uniform_continuous, uniformity_eq_comap_nhds_zero_swapped,
       metric.uniformity_eq_comap_nhds_zero, filter.tendsto_comap_iff],
   exact tendsto_of_tendsto_of_tendsto_of_le_of_le tendsto_const_nhds
     (hp.comp filter.tendsto_comap) (λ xy, dist_nonneg) (λ xy, p.norm_sub_le _ _)
-=======
-  have hp : filter.tendsto p (𝓝 0) (𝓝 0) := map_zero p ▸ hp,
-  rw [uniform_continuous, uniformity_eq_comap_nhds_zero_swapped,
-      metric.uniformity_eq_comap_nhds_zero, filter.tendsto_comap_iff],
-  exact tendsto_of_tendsto_of_tendsto_of_le_of_le tendsto_const_nhds
-    (hp.comp filter.tendsto_comap) (λ xy, dist_nonneg) (λ xy, p.norm_sub_map_le_sub _ _)
->>>>>>> 3397560e
 end
 
 protected lemma continuous_of_continuous_at_zero [topological_space E] [topological_add_group E]
@@ -938,38 +857,16 @@
 
 protected lemma uniform_continuous [norm_one_class 𝕜] [normed_algebra ℝ 𝕜] [module ℝ E]
   [is_scalar_tower ℝ 𝕜 E] [uniform_space E] [uniform_add_group E] [has_continuous_const_smul ℝ E]
-<<<<<<< HEAD
   {p : seminorm 𝕜 E} (hp : is_open $ p.ball 0 1) :
-=======
-  {p : seminorm 𝕜 E} (hp : p.ball 0 1 ∈ (𝓝 0 : filter E)) :
->>>>>>> 3397560e
   uniform_continuous p :=
 seminorm.uniform_continuous_of_continuous_at_zero (continuous_at_zero hp)
 
 protected lemma continuous [norm_one_class 𝕜] [normed_algebra ℝ 𝕜] [module ℝ E]
   [is_scalar_tower ℝ 𝕜 E] [topological_space E] [topological_add_group E]
-<<<<<<< HEAD
   [has_continuous_const_smul ℝ E] {p : seminorm 𝕜 E} (hp : is_open $ p.ball 0 1) :
   continuous p :=
 seminorm.continuous_of_continuous_at_zero (continuous_at_zero hp)
 
-=======
-  [has_continuous_const_smul ℝ E] {p : seminorm 𝕜 E} (hp : p.ball 0 1 ∈ (𝓝 0 : filter E)) :
-  continuous p :=
-seminorm.continuous_of_continuous_at_zero (continuous_at_zero hp)
-
-lemma continuous_of_le [norm_one_class 𝕜] [normed_algebra ℝ 𝕜] [module ℝ E]
-  [is_scalar_tower ℝ 𝕜 E] [topological_space E] [topological_add_group E]
-  [has_continuous_const_smul ℝ E] {p q : seminorm 𝕜 E} (hq : continuous q) (hpq : p ≤ q) :
-  continuous p :=
-begin
-  refine seminorm.continuous (filter.mem_of_superset
-    (is_open.mem_nhds _ $ q.mem_ball_self zero_lt_one) (ball_antitone hpq)),
-  rw ball_zero_eq,
-  exact is_open_lt hq continuous_const
-end
-
->>>>>>> 3397560e
 end continuity
 
 end seminorm
