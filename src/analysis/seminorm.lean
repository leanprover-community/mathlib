/-
Copyright (c) 2019 Jean Lo. All rights reserved.
Released under Apache 2.0 license as described in the file LICENSE.
Authors: Jean Lo, Yaël Dillies, Moritz Doll
-/
import data.real.pointwise
import analysis.convex.function
import analysis.locally_convex.basic

/-!
# Seminorms

This file defines seminorms.

A seminorm is a function to the reals which is positive-semidefinite, absolutely homogeneous, and
subadditive. They are closely related to convex sets and a topological vector space is locally
convex if and only if its topology is induced by a family of seminorms.

## Main declarations

For a module over a normed ring:
* `seminorm`: A function to the reals that is positive-semidefinite, absolutely homogeneous, and
  subadditive.
* `norm_seminorm 𝕜 E`: The norm on `E` as a seminorm.

## References

* [H. H. Schaefer, *Topological Vector Spaces*][schaefer1966]

## Tags

seminorm, locally convex, LCTVS
-/

set_option old_structure_cmd true

open normed_field set filter
open_locale big_operators nnreal pointwise topological_space

variables {R R' 𝕜 𝕜₂ 𝕜₃ 𝕝 E E₂ E₃ F G ι : Type*}

/-- A seminorm on a module over a normed ring is a function to the reals that is positive
semidefinite, positive homogeneous, and subadditive. -/
structure seminorm (𝕜 : Type*) (E : Type*) [semi_normed_ring 𝕜] [add_group E] [has_smul 𝕜 E]
  extends add_group_seminorm E :=
(smul' : ∀ (a : 𝕜) (x : E), to_fun (a • x) = ‖a‖ * to_fun x)

attribute [nolint doc_blame] seminorm.to_add_group_seminorm

/-- `seminorm_class F 𝕜 E` states that `F` is a type of seminorms on the `𝕜`-module E.

You should extend this class when you extend `seminorm`. -/
class seminorm_class (F : Type*) (𝕜 E : out_param $ Type*) [semi_normed_ring 𝕜] [add_group E]
  [has_smul 𝕜 E] extends add_group_seminorm_class F E :=
(map_smul_eq_mul (f : F) (a : 𝕜) (x : E) : f (a • x) = ‖a‖ * f x)

export seminorm_class (map_smul_eq_mul)

-- `𝕜` is an `out_param`, so this is a false positive.
attribute [nolint dangerous_instance] seminorm_class.to_add_group_seminorm_class

section of

/-- Alternative constructor for a `seminorm` on an `add_comm_group E` that is a module over a
`semi_norm_ring 𝕜`. -/
def seminorm.of [semi_normed_ring 𝕜] [add_comm_group E] [module 𝕜 E] (f : E → ℝ)
  (add_le : ∀ (x y : E), f (x + y) ≤ f x + f y)
  (smul : ∀ (a : 𝕜) (x : E), f (a • x) = ‖a‖ * f x) : seminorm 𝕜 E :=
{ to_fun    := f,
  map_zero' := by rw [←zero_smul 𝕜 (0 : E), smul, norm_zero, zero_mul],
  add_le'   := add_le,
  smul'     := smul,
  neg'      := λ x, by rw [←neg_one_smul 𝕜, smul, norm_neg, ← smul, one_smul] }

/-- Alternative constructor for a `seminorm` over a normed field `𝕜` that only assumes `f 0 = 0`
and an inequality for the scalar multiplication. -/
def seminorm.of_smul_le [normed_field 𝕜] [add_comm_group E] [module 𝕜 E] (f : E → ℝ)
  (map_zero : f 0 = 0) (add_le : ∀ x y, f (x + y) ≤ f x + f y)
  (smul_le : ∀ (r : 𝕜) x, f (r • x) ≤ ‖r‖ * f x) : seminorm 𝕜 E :=
seminorm.of f add_le
  (λ r x, begin
    refine le_antisymm (smul_le r x) _,
    by_cases r = 0,
    { simp [h, map_zero] },
    rw ←mul_le_mul_left (inv_pos.mpr (norm_pos_iff.mpr h)),
    rw inv_mul_cancel_left₀ (norm_ne_zero_iff.mpr h),
    specialize smul_le r⁻¹ (r • x),
    rw norm_inv at smul_le,
    convert smul_le,
    simp [h],
  end)

end of

namespace seminorm

section semi_normed_ring
variables [semi_normed_ring 𝕜]

section add_group
variables [add_group E]

section has_smul
variables [has_smul 𝕜 E]

instance seminorm_class : seminorm_class (seminorm 𝕜 E) 𝕜 E :=
{ coe := λ f, f.to_fun,
  coe_injective' := λ f g h, by cases f; cases g; congr',
  map_zero := λ f, f.map_zero',
  map_add_le_add := λ f, f.add_le',
  map_neg_eq_map := λ f, f.neg',
  map_smul_eq_mul := λ f, f.smul' }

/-- Helper instance for when there's too many metavariables to apply `fun_like.has_coe_to_fun`. -/
instance : has_coe_to_fun (seminorm 𝕜 E) (λ _, E → ℝ) := fun_like.has_coe_to_fun

@[ext] lemma ext {p q : seminorm 𝕜 E} (h : ∀ x, (p : E → ℝ) x = q x) : p = q := fun_like.ext p q h

instance : has_zero (seminorm 𝕜 E) :=
⟨{ smul' := λ _ _, (mul_zero _).symm,
  ..add_group_seminorm.has_zero.zero }⟩

@[simp] lemma coe_zero : ⇑(0 : seminorm 𝕜 E) = 0 := rfl

@[simp] lemma zero_apply (x : E) : (0 : seminorm 𝕜 E) x = 0 := rfl

instance : inhabited (seminorm 𝕜 E) := ⟨0⟩

variables (p : seminorm 𝕜 E) (c : 𝕜) (x y : E) (r : ℝ)

/-- Any action on `ℝ` which factors through `ℝ≥0` applies to a seminorm. -/
instance [has_smul R ℝ] [has_smul R ℝ≥0] [is_scalar_tower R ℝ≥0 ℝ] :
  has_smul R (seminorm 𝕜 E) :=
{ smul := λ r p,
  { to_fun  := λ x, r • p x,
    smul' := λ _ _, begin
      simp only [←smul_one_smul ℝ≥0 r (_ : ℝ), nnreal.smul_def, smul_eq_mul],
      rw [map_smul_eq_mul, mul_left_comm],
    end,
    ..(r • p.to_add_group_seminorm) }}

instance [has_smul R ℝ] [has_smul R ℝ≥0] [is_scalar_tower R ℝ≥0 ℝ]
  [has_smul R' ℝ] [has_smul R' ℝ≥0] [is_scalar_tower R' ℝ≥0 ℝ]
  [has_smul R R'] [is_scalar_tower R R' ℝ] :
  is_scalar_tower R R' (seminorm 𝕜 E) :=
{ smul_assoc := λ r a p, ext $ λ x, smul_assoc r a (p x) }

lemma coe_smul [has_smul R ℝ] [has_smul R ℝ≥0] [is_scalar_tower R ℝ≥0 ℝ]
  (r : R) (p : seminorm 𝕜 E) : ⇑(r • p) = r • p := rfl

@[simp] lemma smul_apply [has_smul R ℝ] [has_smul R ℝ≥0] [is_scalar_tower R ℝ≥0 ℝ]
  (r : R) (p : seminorm 𝕜 E) (x : E) : (r • p) x = r • p x := rfl

instance : has_add (seminorm 𝕜 E) :=
{ add := λ p q,
  { to_fun    := λ x, p x + q x,
    smul'     := λ a x, by simp only [map_smul_eq_mul, map_smul_eq_mul, mul_add],
    ..(p.to_add_group_seminorm + q.to_add_group_seminorm) }}

lemma coe_add (p q : seminorm 𝕜 E) : ⇑(p + q) = p + q := rfl

@[simp] lemma add_apply (p q : seminorm 𝕜 E) (x : E) : (p + q) x = p x + q x := rfl

instance : add_monoid (seminorm 𝕜 E) :=
fun_like.coe_injective.add_monoid _ rfl coe_add (λ p n, coe_smul n p)

instance : ordered_cancel_add_comm_monoid (seminorm 𝕜 E) :=
fun_like.coe_injective.ordered_cancel_add_comm_monoid _ rfl coe_add (λ p n, coe_smul n p)

instance [monoid R] [mul_action R ℝ] [has_smul R ℝ≥0] [is_scalar_tower R ℝ≥0 ℝ] :
  mul_action R (seminorm 𝕜 E) :=
fun_like.coe_injective.mul_action _ coe_smul

variables (𝕜 E)

/-- `coe_fn` as an `add_monoid_hom`. Helper definition for showing that `seminorm 𝕜 E` is
a module. -/
@[simps]
def coe_fn_add_monoid_hom : add_monoid_hom (seminorm 𝕜 E) (E → ℝ) := ⟨coe_fn, coe_zero, coe_add⟩

lemma coe_fn_add_monoid_hom_injective : function.injective (coe_fn_add_monoid_hom 𝕜 E) :=
show @function.injective (seminorm 𝕜 E) (E → ℝ) coe_fn, from fun_like.coe_injective

variables {𝕜 E}

instance [monoid R] [distrib_mul_action R ℝ] [has_smul R ℝ≥0] [is_scalar_tower R ℝ≥0 ℝ] :
  distrib_mul_action R (seminorm 𝕜 E) :=
(coe_fn_add_monoid_hom_injective 𝕜 E).distrib_mul_action _ coe_smul

instance [semiring R] [module R ℝ] [has_smul R ℝ≥0] [is_scalar_tower R ℝ≥0 ℝ] :
  module R (seminorm 𝕜 E) :=
(coe_fn_add_monoid_hom_injective 𝕜 E).module R _ coe_smul

instance : has_sup (seminorm 𝕜 E) :=
{ sup := λ p q,
  { to_fun  := p ⊔ q,
    smul' := λ x v, (congr_arg2 max (map_smul_eq_mul p x v) (map_smul_eq_mul q x v)).trans $
      (mul_max_of_nonneg _ _ $ norm_nonneg x).symm,
    ..(p.to_add_group_seminorm ⊔ q.to_add_group_seminorm) } }

@[simp] lemma coe_sup (p q : seminorm 𝕜 E) : ⇑(p ⊔ q) = p ⊔ q := rfl
lemma sup_apply (p q : seminorm 𝕜 E) (x : E) : (p ⊔ q) x = p x ⊔ q x := rfl

lemma smul_sup [has_smul R ℝ] [has_smul R ℝ≥0] [is_scalar_tower R ℝ≥0 ℝ]
  (r : R) (p q : seminorm 𝕜 E) :
  r • (p ⊔ q) = r • p ⊔ r • q :=
have real.smul_max : ∀ x y : ℝ, r • max x y = max (r • x) (r • y),
from λ x y, by simpa only [←smul_eq_mul, ←nnreal.smul_def, smul_one_smul ℝ≥0 r (_ : ℝ)]
                     using mul_max_of_nonneg x y (r • 1 : ℝ≥0).prop,
ext $ λ x, real.smul_max _ _

instance : partial_order (seminorm 𝕜 E) :=
  partial_order.lift _ fun_like.coe_injective

lemma le_def (p q : seminorm 𝕜 E) : p ≤ q ↔ (p : E → ℝ) ≤ q := iff.rfl
lemma lt_def (p q : seminorm 𝕜 E) : p < q ↔ (p : E → ℝ) < q := iff.rfl

instance : semilattice_sup (seminorm 𝕜 E) :=
function.injective.semilattice_sup _ fun_like.coe_injective coe_sup

end has_smul

end add_group

section module
variables [semi_normed_ring 𝕜₂] [semi_normed_ring 𝕜₃]
variables {σ₁₂ : 𝕜 →+* 𝕜₂} [ring_hom_isometric σ₁₂]
variables {σ₂₃ : 𝕜₂ →+* 𝕜₃} [ring_hom_isometric σ₂₃]
variables {σ₁₃ : 𝕜 →+* 𝕜₃} [ring_hom_isometric σ₁₃]
variables [add_comm_group E] [add_comm_group E₂] [add_comm_group E₃]
variables [add_comm_group F] [add_comm_group G]
variables [module 𝕜 E] [module 𝕜₂ E₂] [module 𝕜₃ E₃] [module 𝕜 F] [module 𝕜 G]
variables [has_smul R ℝ] [has_smul R ℝ≥0] [is_scalar_tower R ℝ≥0 ℝ]

/-- Composition of a seminorm with a linear map is a seminorm. -/
def comp (p : seminorm 𝕜₂ E₂) (f : E →ₛₗ[σ₁₂] E₂) : seminorm 𝕜 E :=
{ to_fun    := λ x, p (f x),
  smul'     := λ _ _, by rw [map_smulₛₗ, map_smul_eq_mul, ring_hom_isometric.is_iso],
  ..(p.to_add_group_seminorm.comp f.to_add_monoid_hom) }

lemma coe_comp (p : seminorm 𝕜₂ E₂) (f : E →ₛₗ[σ₁₂] E₂) : ⇑(p.comp f) = p ∘ f := rfl

@[simp] lemma comp_apply (p : seminorm 𝕜₂ E₂) (f : E →ₛₗ[σ₁₂] E₂) (x : E) :
  (p.comp f) x = p (f x) := rfl

@[simp] lemma comp_id (p : seminorm 𝕜 E) : p.comp linear_map.id = p :=
ext $ λ _, rfl

@[simp] lemma comp_zero (p : seminorm 𝕜₂ E₂) : p.comp (0 : E →ₛₗ[σ₁₂] E₂) = 0 :=
ext $ λ _, map_zero p

@[simp] lemma zero_comp (f : E →ₛₗ[σ₁₂] E₂) : (0 : seminorm 𝕜₂ E₂).comp f = 0 :=
ext $ λ _, rfl

lemma comp_comp [ring_hom_comp_triple σ₁₂ σ₂₃ σ₁₃] (p : seminorm 𝕜₃ E₃)
  (g : E₂ →ₛₗ[σ₂₃] E₃) (f : E →ₛₗ[σ₁₂] E₂) :
  p.comp (g.comp f) = (p.comp g).comp f :=
ext $ λ _, rfl

lemma add_comp (p q : seminorm 𝕜₂ E₂) (f : E →ₛₗ[σ₁₂] E₂) : (p + q).comp f = p.comp f + q.comp f :=
ext $ λ _, rfl

lemma comp_add_le (p : seminorm 𝕜₂ E₂) (f g : E →ₛₗ[σ₁₂] E₂) :
  p.comp (f + g) ≤ p.comp f + p.comp g :=
λ _, map_add_le_add p _ _

lemma smul_comp (p : seminorm 𝕜₂ E₂) (f : E →ₛₗ[σ₁₂] E₂) (c : R) :
  (c • p).comp f = c • (p.comp f) :=
ext $ λ _, rfl

lemma comp_mono {p q : seminorm 𝕜₂ E₂} (f : E →ₛₗ[σ₁₂] E₂) (hp : p ≤ q) :
  p.comp f ≤ q.comp f := λ _, hp _

/-- The composition as an `add_monoid_hom`. -/
@[simps] def pullback (f : E →ₛₗ[σ₁₂] E₂) : seminorm 𝕜₂ E₂ →+ seminorm 𝕜 E :=
⟨λ p, p.comp f, zero_comp f, λ p q, add_comp p q f⟩

instance : order_bot (seminorm 𝕜 E) := ⟨0, map_nonneg⟩

@[simp] lemma coe_bot : ⇑(⊥ : seminorm 𝕜 E) = 0 := rfl

lemma bot_eq_zero : (⊥ : seminorm 𝕜 E) = 0 := rfl

lemma smul_le_smul {p q : seminorm 𝕜 E} {a b : ℝ≥0} (hpq : p ≤ q) (hab : a ≤ b) :
  a • p ≤ b • q :=
begin
  simp_rw [le_def, pi.le_def, coe_smul],
  intros x,
  simp_rw [pi.smul_apply, nnreal.smul_def, smul_eq_mul],
  exact mul_le_mul hab (hpq x) (map_nonneg p x) (nnreal.coe_nonneg b),
end

lemma finset_sup_apply (p : ι → seminorm 𝕜 E) (s : finset ι) (x : E) :
  s.sup p x = ↑(s.sup (λ i, ⟨p i x, map_nonneg (p i) x⟩) : ℝ≥0) :=
begin
  induction s using finset.cons_induction_on with a s ha ih,
  { rw [finset.sup_empty, finset.sup_empty, coe_bot, _root_.bot_eq_zero, pi.zero_apply,
        nonneg.coe_zero] },
  { rw [finset.sup_cons, finset.sup_cons, coe_sup, sup_eq_max, pi.sup_apply, sup_eq_max,
        nnreal.coe_max, subtype.coe_mk, ih] }
end

lemma exists_apply_eq_finset_sup (p : ι → seminorm 𝕜 E) {s : finset ι} (hs : s.nonempty) (x : E) :
  ∃ i ∈ s, s.sup p x = p i x :=
begin
  rcases finset.exists_mem_eq_sup s hs (λ i, (⟨p i x, map_nonneg _ _⟩ : ℝ≥0)) with ⟨i, hi, hix⟩,
  simp_rw [finset_sup_apply, hix],
  exact ⟨i, hi, rfl⟩
end

lemma zero_or_exists_apply_eq_finset_sup (p : ι → seminorm 𝕜 E) (s : finset ι) (x : E) :
  s.sup p x = 0 ∨ ∃ i ∈ s, s.sup p x = p i x :=
begin
  rcases finset.eq_empty_or_nonempty s with (rfl|hs),
  { left, refl },
  { right, exact exists_apply_eq_finset_sup p hs x }
end

lemma finset_sup_smul (p : ι → seminorm 𝕜 E) (s : finset ι) (C : ℝ≥0) :
  s.sup (λ i, C • p i) = C • s.sup p :=
begin
  ext,
  rw [smul_apply, finset_sup_apply, finset_sup_apply],
  symmetry,
  exact congr_arg (coe : ℝ≥0 → ℝ) (nnreal.mul_finset_sup C s (λ i, ⟨p i x, map_nonneg _ _⟩)),
end

lemma finset_sup_le_sum (p : ι → seminorm 𝕜 E) (s : finset ι) : s.sup p ≤ ∑ i in s, p i :=
begin
  classical,
  refine finset.sup_le_iff.mpr _,
  intros i hi,
  rw [finset.sum_eq_sum_diff_singleton_add hi, le_add_iff_nonneg_left],
  exact bot_le,
end

lemma finset_sup_apply_le {p : ι → seminorm 𝕜 E} {s : finset ι} {x : E} {a : ℝ} (ha : 0 ≤ a)
  (h : ∀ i, i ∈ s → p i x ≤ a) : s.sup p x ≤ a :=
begin
  lift a to ℝ≥0 using ha,
  rw [finset_sup_apply, nnreal.coe_le_coe],
  exact finset.sup_le h,
end

lemma le_finset_sup_apply {p : ι → seminorm 𝕜 E} {s : finset ι} {x : E} {i : ι}
  (hi : i ∈ s) : p i x ≤ s.sup p x :=
(finset.le_sup hi : p i ≤ s.sup p) x

lemma finset_sup_apply_lt {p : ι → seminorm 𝕜 E} {s : finset ι} {x : E} {a : ℝ} (ha : 0 < a)
  (h : ∀ i, i ∈ s → p i x < a) : s.sup p x < a :=
begin
  lift a to ℝ≥0 using ha.le,
  rw [finset_sup_apply, nnreal.coe_lt_coe, finset.sup_lt_iff],
  { exact h },
  { exact nnreal.coe_pos.mpr ha },
end

lemma norm_sub_map_le_sub (p : seminorm 𝕜 E) (x y : E) : ‖p x - p y‖ ≤ p (x - y) :=
abs_sub_map_le_sub p x y

end module
end semi_normed_ring

section semi_normed_comm_ring
variables [semi_normed_ring 𝕜] [semi_normed_comm_ring 𝕜₂]
variables {σ₁₂ : 𝕜 →+* 𝕜₂} [ring_hom_isometric σ₁₂]
variables [add_comm_group E] [add_comm_group E₂] [module 𝕜 E] [module 𝕜₂ E₂]

lemma comp_smul (p : seminorm 𝕜₂ E₂) (f : E →ₛₗ[σ₁₂] E₂) (c : 𝕜₂) :
  p.comp (c • f) = ‖c‖₊ • p.comp f :=
ext $ λ _, by rw [comp_apply, smul_apply, linear_map.smul_apply, map_smul_eq_mul, nnreal.smul_def,
  coe_nnnorm, smul_eq_mul, comp_apply]

lemma comp_smul_apply (p : seminorm 𝕜₂ E₂) (f : E →ₛₗ[σ₁₂] E₂) (c : 𝕜₂) (x : E) :
  p.comp (c • f) x = ‖c‖ * p (f x) := map_smul_eq_mul p _ _

end semi_normed_comm_ring

section normed_field
variables [normed_field 𝕜] [add_comm_group E] [module 𝕜 E] {p q : seminorm 𝕜 E} {x : E}

/-- Auxiliary lemma to show that the infimum of seminorms is well-defined. -/
lemma bdd_below_range_add : bdd_below (range $ λ u, p u + q (x - u)) :=
⟨0, by { rintro _ ⟨x, rfl⟩, dsimp, positivity }⟩

noncomputable instance : has_inf (seminorm 𝕜 E) :=
{ inf := λ p q,
  { to_fun  := λ x, ⨅ u : E, p u + q (x-u),
    smul' :=
    begin
      intros a x,
      obtain rfl | ha := eq_or_ne a 0,
      { rw [norm_zero, zero_mul, zero_smul],
        refine cinfi_eq_of_forall_ge_of_forall_gt_exists_lt (λ i, by positivity)
          (λ x hx, ⟨0, by rwa [map_zero, sub_zero, map_zero, add_zero]⟩) },
      simp_rw [real.mul_infi_of_nonneg (norm_nonneg a), mul_add, ←map_smul_eq_mul p,
        ←map_smul_eq_mul q, smul_sub],
      refine function.surjective.infi_congr ((•) a⁻¹ : E → E) (λ u, ⟨a • u, inv_smul_smul₀ ha u⟩)
        (λ u, _),
      rw smul_inv_smul₀ ha
    end,
    ..(p.to_add_group_seminorm ⊓ q.to_add_group_seminorm) }}

@[simp] lemma inf_apply (p q : seminorm 𝕜 E) (x : E) : (p ⊓ q) x = ⨅ u : E, p u + q (x-u) := rfl

noncomputable instance : lattice (seminorm 𝕜 E) :=
{ inf := (⊓),
  inf_le_left := λ p q x, cinfi_le_of_le bdd_below_range_add x $
    by simp only [sub_self, map_zero, add_zero],
  inf_le_right := λ p q x, cinfi_le_of_le bdd_below_range_add 0 $
    by simp only [sub_self, map_zero, zero_add, sub_zero],
  le_inf := λ a b c hab hac x,
    le_cinfi $ λ u, (le_map_add_map_sub a _ _).trans $ add_le_add (hab _) (hac _),
  ..seminorm.semilattice_sup }

lemma smul_inf [has_smul R ℝ] [has_smul R ℝ≥0] [is_scalar_tower R ℝ≥0 ℝ]
  (r : R) (p q : seminorm 𝕜 E) :
  r • (p ⊓ q) = r • p ⊓ r • q :=
begin
  ext,
  simp_rw [smul_apply, inf_apply, smul_apply, ←smul_one_smul ℝ≥0 r (_ : ℝ), nnreal.smul_def,
    smul_eq_mul, real.mul_infi_of_nonneg (subtype.prop _), mul_add],
end

section classical

open_locale classical

/-- We define the supremum of an arbitrary subset of `seminorm 𝕜 E` as follows:
* if `s` is `bdd_above` *as a set of functions `E → ℝ`* (that is, if `s` is pointwise bounded
above), we take the pointwise supremum of all elements of `s`, and we prove that it is indeed a
seminorm.
* otherwise, we take the zero seminorm `⊥`.

There are two things worth mentionning here:
* First, it is not trivial at first that `s` being bounded above *by a function* implies
being bounded above *as a seminorm*. We show this in `seminorm.bdd_above_iff` by using
that the `Sup s` as defined here is then a bounding seminorm for `s`. So it is important to make
the case disjunction on `bdd_above (coe_fn '' s : set (E → ℝ))` and not `bdd_above s`.
* Since the pointwise `Sup` already gives `0` at points where a family of functions is
not bounded above, one could hope that just using the pointwise `Sup` would work here, without the
need for an additional case disjunction. As discussed on Zulip, this doesn't work because this can
give a function which does *not* satisfy the seminorm axioms (typically sub-additivity).
-/
noncomputable instance : has_Sup (seminorm 𝕜 E) :=
{ Sup := λ s, if h : bdd_above (coe_fn '' s : set (E → ℝ)) then
  { to_fun := ⨆ p : s, ((p : seminorm 𝕜 E) : E → ℝ),
    map_zero' :=
    begin
      rw [supr_apply, ← @real.csupr_const_zero s],
      congrm ⨆ i, _,
      exact map_zero i.1
    end,
    add_le' := λ x y,
    begin
      rcases h with ⟨q, hq⟩,
      obtain rfl | h := s.eq_empty_or_nonempty,
      { simp [real.csupr_empty] },
      haveI : nonempty ↥s := h.coe_sort,
      simp only [supr_apply],
      refine csupr_le (λ i, ((i : seminorm 𝕜 E).add_le' x y).trans $
        add_le_add (le_csupr ⟨q x, _⟩ i) (le_csupr ⟨q y, _⟩ i));
      rw [mem_upper_bounds, forall_range_iff];
      exact λ j, hq (mem_image_of_mem _ j.2) _,
    end,
    neg' := λ x,
    begin
      simp only [supr_apply],
      congrm ⨆ i, _,
      exact i.1.neg' _
    end,
    smul' := λ a x,
    begin
      simp only [supr_apply],
      rw [← smul_eq_mul, real.smul_supr_of_nonneg (norm_nonneg a) (λ i : s, (i : seminorm 𝕜 E) x)],
      congrm ⨆ i, _,
      exact i.1.smul' a x
    end }
  else ⊥ }

protected lemma coe_Sup_eq' {s : set $ seminorm 𝕜 E} (hs : bdd_above (coe_fn '' s : set (E → ℝ))) :
  coe_fn (Sup s) = ⨆ p : s, p :=
congr_arg _ (dif_pos hs)

protected lemma bdd_above_iff {s : set $ seminorm 𝕜 E} :
  bdd_above s ↔ bdd_above (coe_fn '' s : set (E → ℝ)) :=
⟨λ ⟨q, hq⟩, ⟨q, ball_image_of_ball $ λ p hp, hq hp⟩,
  λ H, ⟨Sup s, λ p hp x,
  begin
    rw [seminorm.coe_Sup_eq' H, supr_apply],
    rcases H with ⟨q, hq⟩,
    exact le_csupr ⟨q x, forall_range_iff.mpr $ λ i : s, hq (mem_image_of_mem _ i.2) x⟩ ⟨p, hp⟩
  end ⟩⟩

protected lemma bdd_above_range_iff {p : ι → seminorm 𝕜 E} :
  bdd_above (range p) ↔ ∀ x, bdd_above (range $ λ i, p i x) :=
by rw [seminorm.bdd_above_iff, ← range_comp, bdd_above_range_pi]

protected lemma coe_Sup_eq {s : set $ seminorm 𝕜 E} (hs : bdd_above s) :
  coe_fn (Sup s) = ⨆ p : s, p :=
seminorm.coe_Sup_eq' (seminorm.bdd_above_iff.mp hs)

protected lemma coe_supr_eq {ι : Type*} {p : ι → seminorm 𝕜 E} (hp : bdd_above (range p)) :
  coe_fn (⨆ i, p i) = ⨆ i, p i :=
by rw [← Sup_range, seminorm.coe_Sup_eq hp]; exact supr_range' (coe_fn : seminorm 𝕜 E → E → ℝ) p

protected lemma Sup_apply {s : set (seminorm 𝕜 E)} (hp : bdd_above s) {x : E} :
  (Sup s) x = ⨆ p : s, p x :=
by rw [seminorm.coe_Sup_eq hp, supr_apply]

protected lemma supr_apply {ι : Type*} {p : ι → seminorm 𝕜 E} (hp : bdd_above (range p)) {x : E} :
  (⨆ i, p i) x = ⨆ i, p i x :=
by rw [seminorm.coe_supr_eq hp, supr_apply]

private lemma seminorm.is_lub_Sup (s : set (seminorm 𝕜 E)) (hs₁ : bdd_above s) (hs₂ : s.nonempty) :
  is_lub s (Sup s) :=
begin
  refine ⟨λ p hp x, _, λ p hp x, _⟩;
  haveI : nonempty ↥s := hs₂.coe_sort;
  rw [seminorm.coe_Sup_eq hs₁, supr_apply],
  { rcases hs₁ with ⟨q, hq⟩,
    exact le_csupr ⟨q x, forall_range_iff.mpr $ λ i : s, hq i.2 x⟩ ⟨p, hp⟩ },
  { exact csupr_le (λ q, hp q.2 x) }
end

protected lemma Sup_empty : Sup (∅ : set (seminorm 𝕜 E)) = ⊥ :=
begin
  ext,
  rw [seminorm.Sup_apply bdd_above_empty, real.csupr_empty],
  refl,
  apply_instance
end

/-- `seminorm 𝕜 E` is a conditionally complete lattice.

Note that, while `inf`, `sup` and `Sup` have good definitional properties (corresponding to
`seminorm.has_inf`, `seminorm.has_sup` and `seminorm.has_Sup` respectively), `Inf s` is just
defined as the supremum of the lower bounds of `s`, which is not really useful in practice. If you
need to use `Inf` on seminorms, then you should probably provide a more workable definition first,
but this is unlikely to happen so we keep the "bad" definition for now. -/
noncomputable instance : conditionally_complete_lattice (seminorm 𝕜 E) :=
conditionally_complete_lattice_of_lattice_of_Sup (seminorm 𝕜 E) seminorm.is_lub_Sup

end classical

end normed_field

/-! ### Seminorm ball -/

section semi_normed_ring
variables [semi_normed_ring 𝕜]

section add_comm_group
variables [add_comm_group E]

section has_smul
variables [has_smul 𝕜 E] (p : seminorm 𝕜 E)

/-- The ball of radius `r` at `x` with respect to seminorm `p` is the set of elements `y` with
`p (y - x) < r`. -/
def ball (x : E) (r : ℝ) := { y : E | p (y - x) < r }

/-- The closed ball of radius `r` at `x` with respect to seminorm `p` is the set of elements `y`
with `p (y - x) ≤ r`. -/
def closed_ball (x : E) (r : ℝ) := { y : E | p (y - x) ≤ r }

variables {x y : E} {r : ℝ}

@[simp] lemma mem_ball : y ∈ ball p x r ↔ p (y - x) < r := iff.rfl
@[simp] lemma mem_closed_ball : y ∈ closed_ball p x r ↔ p (y - x) ≤ r := iff.rfl

lemma mem_ball_self (hr : 0 < r) : x ∈ ball p x r := by simp [hr]
lemma mem_closed_ball_self (hr : 0 ≤ r) : x ∈ closed_ball p x r := by simp [hr]

lemma mem_ball_zero : y ∈ ball p 0 r ↔ p y < r := by rw [mem_ball, sub_zero]
lemma mem_closed_ball_zero : y ∈ closed_ball p 0 r ↔ p y ≤ r := by rw [mem_closed_ball, sub_zero]

lemma ball_zero_eq : ball p 0 r = { y : E | p y < r } := set.ext $ λ x, p.mem_ball_zero
lemma closed_ball_zero_eq : closed_ball p 0 r = { y : E | p y ≤ r } :=
set.ext $ λ x, p.mem_closed_ball_zero

lemma ball_subset_closed_ball (x r) : ball p x r ⊆ closed_ball p x r := λ y (hy : _ < _), hy.le

lemma closed_ball_eq_bInter_ball (x r) : closed_ball p x r = ⋂ ρ > r, ball p x ρ :=
by ext y; simp_rw [mem_closed_ball, mem_Inter₂, mem_ball, ← forall_lt_iff_le']

@[simp] lemma ball_zero' (x : E) (hr : 0 < r) : ball (0 : seminorm 𝕜 E) x r = set.univ :=
begin
  rw [set.eq_univ_iff_forall, ball],
  simp [hr],
end

@[simp] lemma closed_ball_zero' (x : E) (hr : 0 < r) :
  closed_ball (0 : seminorm 𝕜 E) x r = set.univ :=
eq_univ_of_subset (ball_subset_closed_ball _ _ _) (ball_zero' x hr)

lemma ball_smul (p : seminorm 𝕜 E) {c : nnreal} (hc : 0 < c) (r : ℝ) (x : E) :
  (c • p).ball x r = p.ball x (r / c) :=
by { ext, rw [mem_ball, mem_ball, smul_apply, nnreal.smul_def, smul_eq_mul, mul_comm,
  lt_div_iff (nnreal.coe_pos.mpr hc)] }

lemma closed_ball_smul (p : seminorm 𝕜 E) {c : nnreal} (hc : 0 < c) (r : ℝ) (x : E) :
  (c • p).closed_ball x r = p.closed_ball x (r / c) :=
by { ext, rw [mem_closed_ball, mem_closed_ball, smul_apply, nnreal.smul_def, smul_eq_mul, mul_comm,
  le_div_iff (nnreal.coe_pos.mpr hc)] }

lemma ball_sup (p : seminorm 𝕜 E) (q : seminorm 𝕜 E) (e : E) (r : ℝ) :
  ball (p ⊔ q) e r = ball p e r ∩ ball q e r :=
by simp_rw [ball, ←set.set_of_and, coe_sup, pi.sup_apply, sup_lt_iff]

lemma closed_ball_sup (p : seminorm 𝕜 E) (q : seminorm 𝕜 E) (e : E) (r : ℝ) :
  closed_ball (p ⊔ q) e r = closed_ball p e r ∩ closed_ball q e r :=
by simp_rw [closed_ball, ←set.set_of_and, coe_sup, pi.sup_apply, sup_le_iff]

lemma ball_finset_sup' (p : ι → seminorm 𝕜 E) (s : finset ι) (H : s.nonempty) (e : E) (r : ℝ) :
  ball (s.sup' H p) e r = s.inf' H (λ i, ball (p i) e r) :=
begin
  induction H using finset.nonempty.cons_induction with a a s ha hs ih,
  { classical, simp },
  { rw [finset.sup'_cons hs, finset.inf'_cons hs, ball_sup, inf_eq_inter, ih] },
end

lemma closed_ball_finset_sup' (p : ι → seminorm 𝕜 E) (s : finset ι) (H : s.nonempty) (e : E)
  (r : ℝ) : closed_ball (s.sup' H p) e r = s.inf' H (λ i, closed_ball (p i) e r) :=
begin
  induction H using finset.nonempty.cons_induction with a a s ha hs ih,
  { classical, simp },
  { rw [finset.sup'_cons hs, finset.inf'_cons hs, closed_ball_sup, inf_eq_inter, ih] },
end

lemma ball_mono {p : seminorm 𝕜 E} {r₁ r₂ : ℝ} (h : r₁ ≤ r₂) : p.ball x r₁ ⊆ p.ball x r₂ :=
λ _ (hx : _ < _), hx.trans_le h

lemma closed_ball_mono {p : seminorm 𝕜 E} {r₁ r₂ : ℝ} (h : r₁ ≤ r₂) :
  p.closed_ball x r₁ ⊆ p.closed_ball x r₂ :=
λ _ (hx : _ ≤ _), hx.trans h

lemma ball_antitone {p q : seminorm 𝕜 E} (h : q ≤ p) : p.ball x r ⊆ q.ball x r :=
λ _, (h _).trans_lt

lemma closed_ball_antitone {p q : seminorm 𝕜 E} (h : q ≤ p) :
  p.closed_ball x r ⊆ q.closed_ball x r :=
λ _, (h _).trans

lemma ball_add_ball_subset (p : seminorm 𝕜 E) (r₁ r₂ : ℝ) (x₁ x₂ : E):
  p.ball (x₁ : E) r₁ + p.ball (x₂ : E) r₂ ⊆ p.ball (x₁ + x₂) (r₁ + r₂) :=
begin
  rintros x ⟨y₁, y₂, hy₁, hy₂, rfl⟩,
  rw [mem_ball, add_sub_add_comm],
  exact (map_add_le_add p _ _).trans_lt (add_lt_add hy₁ hy₂)
end

lemma closed_ball_add_closed_ball_subset (p : seminorm 𝕜 E) (r₁ r₂ : ℝ) (x₁ x₂ : E) :
  p.closed_ball (x₁ : E) r₁ + p.closed_ball (x₂ : E) r₂ ⊆ p.closed_ball (x₁ + x₂) (r₁ + r₂) :=
begin
  rintros x ⟨y₁, y₂, hy₁, hy₂, rfl⟩,
  rw [mem_closed_ball, add_sub_add_comm],
  exact (map_add_le_add p _ _).trans (add_le_add hy₁ hy₂)
end

end has_smul

section module

variables [module 𝕜 E]
variables [semi_normed_ring 𝕜₂] [add_comm_group E₂] [module 𝕜₂ E₂]
variables {σ₁₂ : 𝕜 →+* 𝕜₂} [ring_hom_isometric σ₁₂]

lemma ball_comp (p : seminorm 𝕜₂ E₂) (f : E →ₛₗ[σ₁₂] E₂) (x : E) (r : ℝ) :
  (p.comp f).ball x r = f ⁻¹' (p.ball (f x) r) :=
begin
  ext,
  simp_rw [ball, mem_preimage, comp_apply, set.mem_set_of_eq, map_sub],
end

lemma closed_ball_comp (p : seminorm 𝕜₂ E₂) (f : E →ₛₗ[σ₁₂] E₂) (x : E) (r : ℝ) :
  (p.comp f).closed_ball x r = f ⁻¹' (p.closed_ball (f x) r) :=
begin
  ext,
  simp_rw [closed_ball, mem_preimage, comp_apply, set.mem_set_of_eq, map_sub],
end

variables (p : seminorm 𝕜 E)

lemma preimage_metric_ball {r : ℝ} :
  p ⁻¹' (metric.ball 0 r) = {x | p x < r} :=
begin
  ext x,
  simp only [mem_set_of, mem_preimage, mem_ball_zero_iff, real.norm_of_nonneg (map_nonneg p _)]
end

lemma preimage_metric_closed_ball {r : ℝ} :
  p ⁻¹' (metric.closed_ball 0 r) = {x | p x ≤ r} :=
begin
  ext x,
  simp only [mem_set_of, mem_preimage, mem_closed_ball_zero_iff,
    real.norm_of_nonneg (map_nonneg p _)]
end

lemma ball_zero_eq_preimage_ball {r : ℝ} :
  p.ball 0 r = p ⁻¹' (metric.ball 0 r) :=
by rw [ball_zero_eq, preimage_metric_ball]

lemma closed_ball_zero_eq_preimage_closed_ball {r : ℝ} :
  p.closed_ball 0 r = p ⁻¹' (metric.closed_ball 0 r) :=
by rw [closed_ball_zero_eq, preimage_metric_closed_ball]

@[simp] lemma ball_bot {r : ℝ} (x : E) (hr : 0 < r) :
  ball (⊥ : seminorm 𝕜 E) x r = set.univ :=
ball_zero' x hr

@[simp] lemma closed_ball_bot {r : ℝ} (x : E) (hr : 0 < r) :
  closed_ball (⊥ : seminorm 𝕜 E) x r = set.univ :=
closed_ball_zero' x hr

/-- Seminorm-balls at the origin are balanced. -/
lemma balanced_ball_zero (r : ℝ) : balanced 𝕜 (ball p 0 r) :=
begin
  rintro a ha x ⟨y, hy, hx⟩,
  rw [mem_ball_zero, ←hx, map_smul_eq_mul],
  calc _ ≤ p y : mul_le_of_le_one_left (map_nonneg p _) ha
  ...    < r   : by rwa mem_ball_zero at hy
end

/-- Closed seminorm-balls at the origin are balanced. -/
lemma balanced_closed_ball_zero (r : ℝ) : balanced 𝕜 (closed_ball p 0 r) :=
begin
  rintro a ha x ⟨y, hy, hx⟩,
  rw [mem_closed_ball_zero, ←hx, map_smul_eq_mul],
  calc _ ≤ p y : mul_le_of_le_one_left (map_nonneg p _) ha
  ...    ≤ r   : by rwa mem_closed_ball_zero at hy
end

lemma ball_finset_sup_eq_Inter (p : ι → seminorm 𝕜 E) (s : finset ι) (x : E) {r : ℝ} (hr : 0 < r) :
  ball (s.sup p) x r = ⋂ (i ∈ s), ball (p i) x r :=
begin
  lift r to nnreal using hr.le,
  simp_rw [ball, Inter_set_of, finset_sup_apply, nnreal.coe_lt_coe,
    finset.sup_lt_iff (show ⊥ < r, from hr), ←nnreal.coe_lt_coe, subtype.coe_mk],
end

lemma closed_ball_finset_sup_eq_Inter (p : ι → seminorm 𝕜 E) (s : finset ι) (x : E) {r : ℝ}
  (hr : 0 ≤ r) : closed_ball (s.sup p) x r = ⋂ (i ∈ s), closed_ball (p i) x r :=
begin
  lift r to nnreal using hr,
  simp_rw [closed_ball, Inter_set_of, finset_sup_apply, nnreal.coe_le_coe,
    finset.sup_le_iff, ←nnreal.coe_le_coe, subtype.coe_mk]
end

lemma ball_finset_sup (p : ι → seminorm 𝕜 E) (s : finset ι) (x : E) {r : ℝ} (hr : 0 < r) :
  ball (s.sup p) x r = s.inf (λ i, ball (p i) x r) :=
begin
  rw finset.inf_eq_infi,
  exact ball_finset_sup_eq_Inter _ _ _ hr,
end

lemma closed_ball_finset_sup (p : ι → seminorm 𝕜 E) (s : finset ι) (x : E) {r : ℝ} (hr : 0 ≤ r) :
  closed_ball (s.sup p) x r = s.inf (λ i, closed_ball (p i) x r) :=
begin
  rw finset.inf_eq_infi,
  exact closed_ball_finset_sup_eq_Inter _ _ _ hr,
end

lemma ball_smul_ball (p : seminorm 𝕜 E) (r₁ r₂ : ℝ) :
  metric.ball (0 : 𝕜) r₁ • p.ball 0 r₂ ⊆ p.ball 0 (r₁ * r₂) :=
begin
  rw set.subset_def,
  intros x hx,
  rw set.mem_smul at hx,
  rcases hx with ⟨a, y, ha, hy, hx⟩,
  rw [←hx, mem_ball_zero, map_smul_eq_mul],
  exact mul_lt_mul'' (mem_ball_zero_iff.mp ha) (p.mem_ball_zero.mp hy) (norm_nonneg a)
    (map_nonneg p y),
end

lemma closed_ball_smul_closed_ball (p : seminorm 𝕜 E) (r₁ r₂ : ℝ) :
  metric.closed_ball (0 : 𝕜) r₁ • p.closed_ball 0 r₂ ⊆ p.closed_ball 0 (r₁ * r₂) :=
begin
  rw set.subset_def,
  intros x hx,
  rw set.mem_smul at hx,
  rcases hx with ⟨a, y, ha, hy, hx⟩,
  rw [←hx, mem_closed_ball_zero, map_smul_eq_mul],
  rw mem_closed_ball_zero_iff at ha,
  exact mul_le_mul ha (p.mem_closed_ball_zero.mp hy) (map_nonneg _ y) ((norm_nonneg a).trans ha)
end

@[simp] lemma ball_eq_emptyset (p : seminorm 𝕜 E) {x : E} {r : ℝ} (hr : r ≤ 0) : p.ball x r = ∅ :=
begin
  ext,
  rw [seminorm.mem_ball, set.mem_empty_iff_false, iff_false, not_lt],
  exact hr.trans (map_nonneg p _),
end

@[simp] lemma closed_ball_eq_emptyset (p : seminorm 𝕜 E) {x : E} {r : ℝ} (hr : r < 0) :
  p.closed_ball x r = ∅ :=
begin
  ext,
  rw [seminorm.mem_closed_ball, set.mem_empty_iff_false, iff_false, not_le],
  exact hr.trans_le (map_nonneg _ _),
end

end module
end add_comm_group
end semi_normed_ring

section normed_field
variables [normed_field 𝕜] [add_comm_group E] [module 𝕜 E] (p : seminorm 𝕜 E) {A B : set E}
  {a : 𝕜} {r : ℝ} {x : E}

lemma closed_ball_supr {p : ι → seminorm 𝕜 E} (hp : bdd_above (range p)) (e : E) {r : ℝ}
  (hr : 0 < r) :
  closed_ball (⨆ i, p i) e r = ⋂ i, closed_ball (p i) e r :=
begin
  casesI is_empty_or_nonempty ι,
  { rw [supr_of_empty', Inter_of_empty, seminorm.Sup_empty],
    exact closed_ball_bot _ hr },
  { ext x,
    have := seminorm.bdd_above_range_iff.mp hp (x - e),
    simp only [mem_closed_ball, mem_Inter, seminorm.supr_apply hp, csupr_le_iff this] }
end

lemma smul_ball_zero {p : seminorm 𝕜 E} {k : 𝕜} {r : ℝ} (hk : 0 < ‖k‖) :
  k • p.ball 0 r = p.ball 0 (‖k‖ * r) :=
begin
  ext,
  rw [set.mem_smul_set, seminorm.mem_ball_zero],
  split; intro h,
  { rcases h with ⟨y, hy, h⟩,
    rw [←h, map_smul_eq_mul],
    rw seminorm.mem_ball_zero at hy,
    exact (mul_lt_mul_left hk).mpr hy },
  refine ⟨k⁻¹ • x, _, _⟩,
  { rwa [seminorm.mem_ball_zero, map_smul_eq_mul, norm_inv, ←(mul_lt_mul_left hk),
      ←mul_assoc, ←(div_eq_mul_inv ‖k‖ ‖k‖), div_self (ne_of_gt hk), one_mul] },
  rw [←smul_assoc, smul_eq_mul, ←div_eq_mul_inv, div_self (norm_pos_iff.mp hk), one_smul],
end

lemma smul_closed_ball_zero {p : seminorm 𝕜 E} {k : 𝕜} {r : ℝ} (hk : 0 < ‖k‖) :
  k • p.closed_ball 0 r = p.closed_ball 0 (‖k‖ * r) :=
begin
  ext,
  rw [set.mem_smul_set, seminorm.mem_closed_ball_zero],
  split; intro h,
  { rcases h with ⟨y, hy, h⟩,
    rw [←h, map_smul_eq_mul],
    rw seminorm.mem_closed_ball_zero at hy,
    exact (mul_le_mul_left hk).mpr hy },
  refine ⟨k⁻¹ • x, _, _⟩,
  { rwa [seminorm.mem_closed_ball_zero, map_smul_eq_mul, norm_inv, ←(mul_le_mul_left hk),
      ←mul_assoc, ←(div_eq_mul_inv ‖k‖ ‖k‖), div_self (ne_of_gt hk), one_mul] },
  rw [←smul_assoc, smul_eq_mul, ←div_eq_mul_inv, div_self (norm_pos_iff.mp hk), one_smul],
end

lemma smul_closed_ball_zero {p : seminorm 𝕜 E} {k : 𝕜} {r : ℝ} (hk : 0 < ∥k∥) :
  k • p.closed_ball 0 r = p.closed_ball 0 (∥k∥ * r) :=
begin
  ext,
  rw [set.mem_smul_set, seminorm.mem_closed_ball_zero],
  split; intro h,
  { rcases h with ⟨y, hy, h⟩,
    rw [←h, map_smul_eq_mul],
    rw seminorm.mem_closed_ball_zero at hy,
    exact (mul_le_mul_left hk).mpr hy },
  refine ⟨k⁻¹ • x, _, _⟩,
  { rw [seminorm.mem_closed_ball_zero, map_smul_eq_mul, norm_inv, ←(mul_le_mul_left hk),
      ←mul_assoc, ←(div_eq_mul_inv ∥k∥ ∥k∥), div_self (ne_of_gt hk), one_mul],
    exact h},
  rw [←smul_assoc, smul_eq_mul, ←div_eq_mul_inv, div_self (norm_pos_iff.mp hk), one_smul],
end

lemma ball_zero_absorbs_ball_zero (p : seminorm 𝕜 E) {r₁ r₂ : ℝ} (hr₁ : 0 < r₁) :
  absorbs 𝕜 (p.ball 0 r₁) (p.ball 0 r₂) :=
begin
  by_cases hr₂ : r₂ ≤ 0,
  { rw ball_eq_emptyset p hr₂, exact absorbs_empty },
  rw [not_le] at hr₂,
  rcases exists_between hr₁ with ⟨r, hr, hr'⟩,
  refine ⟨r₂/r, div_pos hr₂ hr, _⟩,
  simp_rw set.subset_def,
  intros a ha x hx,
  have ha' : 0 < ‖a‖ := lt_of_lt_of_le (div_pos hr₂ hr) ha,
  rw [smul_ball_zero ha', p.mem_ball_zero],
  rw p.mem_ball_zero at hx,
  rw div_le_iff hr at ha,
  exact hx.trans (lt_of_le_of_lt ha ((mul_lt_mul_left ha').mpr hr')),
end

/-- Seminorm-balls at the origin are absorbent. -/
protected lemma absorbent_ball_zero (hr : 0 < r) : absorbent 𝕜 (ball p (0 : E) r) :=
begin
  rw absorbent_iff_nonneg_lt,
  rintro x,
  have hxr : 0 ≤ p x / r := by positivity,
  refine ⟨p x/r, hxr, λ a ha, _⟩,
  have ha₀ : 0 < ‖a‖ := hxr.trans_lt ha,
  refine ⟨a⁻¹ • x, _, smul_inv_smul₀ (norm_pos_iff.1 ha₀) x⟩,
  rwa [mem_ball_zero, map_smul_eq_mul, norm_inv, inv_mul_lt_iff ha₀, ←div_lt_iff hr],
end

/-- Closed seminorm-balls at the origin are absorbent. -/
protected lemma absorbent_closed_ball_zero (hr : 0 < r) : absorbent 𝕜 (closed_ball p (0 : E) r) :=
(p.absorbent_ball_zero hr).subset (p.ball_subset_closed_ball _ _)

/-- Seminorm-balls containing the origin are absorbent. -/
protected lemma absorbent_ball (hpr : p x < r) : absorbent 𝕜 (ball p x r) :=
begin
  refine (p.absorbent_ball_zero $ sub_pos.2 hpr).subset (λ y hy, _),
  rw p.mem_ball_zero at hy,
  exact p.mem_ball.2 ((map_sub_le_add p _ _).trans_lt $ add_lt_of_lt_sub_right hy),
end

/-- Seminorm-balls containing the origin are absorbent. -/
protected lemma absorbent_closed_ball (hpr : p x < r) : absorbent 𝕜 (closed_ball p x r) :=
begin
  refine (p.absorbent_closed_ball_zero $ sub_pos.2 hpr).subset (λ y hy, _),
  rw p.mem_closed_ball_zero at hy,
  exact p.mem_closed_ball.2 ((map_sub_le_add p _ _).trans $ add_le_of_le_sub_right hy),
end

lemma symmetric_ball_zero (r : ℝ) (hx : x ∈ ball p 0 r) : -x ∈ ball p 0 r :=
balanced_ball_zero p r (-1) (by rw [norm_neg, norm_one]) ⟨x, hx, by rw [neg_smul, one_smul]⟩

@[simp]
lemma neg_ball (p : seminorm 𝕜 E) (r : ℝ) (x : E) :
  -ball p x r = ball p (-x) r :=
by { ext, rw [set.mem_neg, mem_ball, mem_ball, ←neg_add', sub_neg_eq_add, map_neg_eq_map] }

@[simp]
lemma smul_ball_preimage (p : seminorm 𝕜 E) (y : E) (r : ℝ) (a : 𝕜) (ha : a ≠ 0) :
  ((•) a) ⁻¹' p.ball y r = p.ball (a⁻¹ • y) (r / ‖a‖) :=
set.ext $ λ _, by rw [mem_preimage, mem_ball, mem_ball,
  lt_div_iff (norm_pos_iff.mpr ha), mul_comm, ←map_smul_eq_mul p, smul_sub, smul_inv_smul₀ ha]

end normed_field

section convex
variables [normed_field 𝕜] [add_comm_group E] [normed_space ℝ 𝕜] [module 𝕜 E]

section has_smul
variables [has_smul ℝ E] [is_scalar_tower ℝ 𝕜 E] (p : seminorm 𝕜 E)

/-- A seminorm is convex. Also see `convex_on_norm`. -/
protected lemma convex_on : convex_on ℝ univ p :=
begin
  refine ⟨convex_univ, λ x _ y _ a b ha hb hab, _⟩,
  calc p (a • x + b • y) ≤ p (a • x) + p (b • y) : map_add_le_add p _ _
    ... = ‖a • (1 : 𝕜)‖ * p x + ‖b • (1 : 𝕜)‖ * p y
        : by rw [←map_smul_eq_mul p, ←map_smul_eq_mul p, smul_one_smul, smul_one_smul]
    ... = a * p x + b * p y
        : by rw [norm_smul, norm_smul, norm_one, mul_one, mul_one, real.norm_of_nonneg ha,
            real.norm_of_nonneg hb],
end

end has_smul

section module
variables [module ℝ E] [is_scalar_tower ℝ 𝕜 E] (p : seminorm 𝕜 E) (x : E) (r : ℝ)

/-- Seminorm-balls are convex. -/
lemma convex_ball : convex ℝ (ball p x r) :=
begin
  convert (p.convex_on.translate_left (-x)).convex_lt r,
  ext y,
  rw [preimage_univ, sep_univ, p.mem_ball, sub_eq_add_neg],
  refl,
end

/-- Closed seminorm-balls are convex. -/
lemma convex_closed_ball : convex ℝ (closed_ball p x r) :=
begin
  rw closed_ball_eq_bInter_ball,
  exact convex_Inter₂ (λ _ _, convex_ball _ _ _)
end

end module
end convex

section restrict_scalars

variables (𝕜) {𝕜' : Type*} [normed_field 𝕜] [semi_normed_ring 𝕜'] [normed_algebra 𝕜 𝕜']
  [norm_one_class 𝕜'] [add_comm_group E] [module 𝕜' E] [has_smul 𝕜 E] [is_scalar_tower 𝕜 𝕜' E]

/-- Reinterpret a seminorm over a field `𝕜'` as a seminorm over a smaller field `𝕜`. This will
typically be used with `is_R_or_C 𝕜'` and `𝕜 = ℝ`. -/
protected def restrict_scalars (p : seminorm 𝕜' E) :
  seminorm 𝕜 E :=
{ smul' := λ a x, by rw [← smul_one_smul 𝕜' a x, p.smul', norm_smul, norm_one, mul_one],
  ..p }

@[simp] lemma coe_restrict_scalars (p : seminorm 𝕜' E) :
  (p.restrict_scalars 𝕜 : E → ℝ) = p :=
rfl

@[simp] lemma restrict_scalars_ball (p : seminorm 𝕜' E) :
  (p.restrict_scalars 𝕜).ball = p.ball :=
rfl

@[simp] lemma restrict_scalars_closed_ball (p : seminorm 𝕜' E) :
  (p.restrict_scalars 𝕜).closed_ball = p.closed_ball :=
rfl

end restrict_scalars

/-! ### Continuity criterions for seminorms -/

section continuity

variables [nontrivially_normed_field 𝕜] [semi_normed_ring 𝕝] [add_comm_group E] [module 𝕜 E]
variables [module 𝕝 E]

<<<<<<< HEAD
lemma continuous_at_zero' [norm_one_class 𝕜] [normed_algebra ℝ 𝕜] [module ℝ E]
  [is_scalar_tower ℝ 𝕜 E] [topological_space E] [has_continuous_const_smul ℝ E] {p : seminorm 𝕜 E}
  (hp : p.closed_ball 0 1 ∈ (𝓝 0 : filter E)) :
  continuous_at p 0 :=
begin
  change continuous_at (p.restrict_scalars ℝ) 0,
  rw ← p.restrict_scalars_closed_ball ℝ at hp,
  refine metric.nhds_basis_closed_ball.tendsto_right_iff.mpr _,
  intros ε hε,
  rw map_zero,
  suffices : (p.restrict_scalars ℝ).closed_ball 0 ε ∈ (𝓝 0 : filter E),
  { rwa seminorm.closed_ball_zero_eq_preimage_closed_ball at this },
  have := (set_smul_mem_nhds_zero_iff hε.ne.symm).mpr hp,
  rwa [seminorm.smul_closed_ball_zero (norm_pos_iff.mpr hε.ne.symm),
      real.norm_of_nonneg hε.le, mul_one] at this
end

lemma continuous_at_zero [norm_one_class 𝕜] [normed_algebra ℝ 𝕜] [module ℝ E]
  [is_scalar_tower ℝ 𝕜 E] [topological_space E] [has_continuous_const_smul ℝ E] {p : seminorm 𝕜 E}
=======
lemma continuous_at_zero' [topological_space E] [has_continuous_const_smul 𝕜 E] {p : seminorm 𝕜 E}
  (hp : p.closed_ball 0 1 ∈ (𝓝 0 : filter E)) :
  continuous_at p 0 :=
begin
  refine metric.nhds_basis_closed_ball.tendsto_right_iff.mpr _,
  intros ε hε,
  rw map_zero,
  suffices : p.closed_ball 0 ε ∈ (𝓝 0 : filter E),
  { rwa seminorm.closed_ball_zero_eq_preimage_closed_ball at this },
  rcases exists_norm_lt 𝕜 hε with ⟨k, hk0, hkε⟩,
  have hk0' := norm_pos_iff.mp hk0,
  have := (set_smul_mem_nhds_zero_iff hk0').mpr hp,
  refine filter.mem_of_superset this (smul_set_subset_iff.mpr $ λ x hx, _),
  rw [mem_closed_ball_zero, map_smul_eq_mul],
  exact mul_le_of_le_of_le_one' hkε.le (p.mem_closed_ball_zero.mp hx) (map_nonneg _ _) hε.le
end

lemma continuous_at_zero [topological_space E] [has_continuous_const_smul 𝕜 E] {p : seminorm 𝕜 E}
>>>>>>> f60f857a
  (hp : p.ball 0 1 ∈ (𝓝 0 : filter E)) :
  continuous_at p 0 :=
continuous_at_zero' (filter.mem_of_superset hp $ p.ball_subset_closed_ball _ _)

protected lemma uniform_continuous_of_continuous_at_zero [uniform_space E] [uniform_add_group E]
  {p : seminorm 𝕝 E} (hp : continuous_at p 0) :
  uniform_continuous p :=
begin
  have hp : filter.tendsto p (𝓝 0) (𝓝 0) := map_zero p ▸ hp,
  rw [uniform_continuous, uniformity_eq_comap_nhds_zero_swapped,
      metric.uniformity_eq_comap_nhds_zero, filter.tendsto_comap_iff],
  exact tendsto_of_tendsto_of_tendsto_of_le_of_le tendsto_const_nhds
    (hp.comp filter.tendsto_comap) (λ xy, dist_nonneg) (λ xy, p.norm_sub_map_le_sub _ _)
end

protected lemma continuous_of_continuous_at_zero [topological_space E] [topological_add_group E]
  {p : seminorm 𝕝 E} (hp : continuous_at p 0) :
  continuous p :=
begin
  letI := topological_add_group.to_uniform_space E,
  haveI : uniform_add_group E := topological_add_comm_group_is_uniform,
  exact (seminorm.uniform_continuous_of_continuous_at_zero hp).continuous
end

protected lemma uniform_continuous [uniform_space E] [uniform_add_group E]
  [has_continuous_const_smul 𝕜 E] {p : seminorm 𝕜 E} (hp : p.ball 0 1 ∈ (𝓝 0 : filter E)) :
  uniform_continuous p :=
seminorm.uniform_continuous_of_continuous_at_zero (continuous_at_zero hp)

<<<<<<< HEAD
protected lemma uniform_continuous' [norm_one_class 𝕜] [normed_algebra ℝ 𝕜] [module ℝ E]
  [is_scalar_tower ℝ 𝕜 E] [uniform_space E] [uniform_add_group E] [has_continuous_const_smul ℝ E]
  {p : seminorm 𝕜 E} (hp : p.closed_ball 0 1 ∈ (𝓝 0 : filter E)) :
  uniform_continuous p :=
seminorm.uniform_continuous_of_continuous_at_zero (continuous_at_zero' hp)

protected lemma continuous [norm_one_class 𝕜] [normed_algebra ℝ 𝕜] [module ℝ E]
  [is_scalar_tower ℝ 𝕜 E] [topological_space E] [topological_add_group E]
  [has_continuous_const_smul ℝ E] {p : seminorm 𝕜 E} (hp : p.ball 0 1 ∈ (𝓝 0 : filter E)) :
  continuous p :=
seminorm.continuous_of_continuous_at_zero (continuous_at_zero hp)

protected lemma continuous' [norm_one_class 𝕜] [normed_algebra ℝ 𝕜] [module ℝ E]
  [is_scalar_tower ℝ 𝕜 E] [topological_space E] [topological_add_group E]
  [has_continuous_const_smul ℝ E] {p : seminorm 𝕜 E} (hp : p.closed_ball 0 1 ∈ (𝓝 0 : filter E)) :
  continuous p :=
seminorm.continuous_of_continuous_at_zero (continuous_at_zero' hp)

lemma continuous_of_le [norm_one_class 𝕜] [normed_algebra ℝ 𝕜] [module ℝ E]
  [is_scalar_tower ℝ 𝕜 E] [topological_space E] [topological_add_group E]
  [has_continuous_const_smul ℝ E] {p q : seminorm 𝕜 E} (hq : continuous q) (hpq : p ≤ q) :
=======
protected lemma uniform_continuous' [uniform_space E] [uniform_add_group E]
  [has_continuous_const_smul 𝕜 E] {p : seminorm 𝕜 E} (hp : p.closed_ball 0 1 ∈ (𝓝 0 : filter E)) :
  uniform_continuous p :=
seminorm.uniform_continuous_of_continuous_at_zero (continuous_at_zero' hp)

protected lemma continuous [topological_space E] [topological_add_group E]
  [has_continuous_const_smul 𝕜 E] {p : seminorm 𝕜 E} (hp : p.ball 0 1 ∈ (𝓝 0 : filter E)) :
  continuous p :=
seminorm.continuous_of_continuous_at_zero (continuous_at_zero hp)

protected lemma continuous' [topological_space E] [topological_add_group E]
  [has_continuous_const_smul 𝕜 E] {p : seminorm 𝕜 E} (hp : p.closed_ball 0 1 ∈ (𝓝 0 : filter E)) :
  continuous p :=
seminorm.continuous_of_continuous_at_zero (continuous_at_zero' hp)

lemma continuous_of_le [topological_space E] [topological_add_group E]
  [has_continuous_const_smul 𝕜 E] {p q : seminorm 𝕜 E} (hq : continuous q) (hpq : p ≤ q) :
>>>>>>> f60f857a
  continuous p :=
begin
  refine seminorm.continuous (filter.mem_of_superset
    (is_open.mem_nhds _ $ q.mem_ball_self zero_lt_one) (ball_antitone hpq)),
  rw ball_zero_eq,
  exact is_open_lt hq continuous_const
end

lemma ball_mem_nhds [topological_space E]
  {p : seminorm 𝕝 E} (hp : continuous p) {r : ℝ} (hr : 0 < r) :
  p.ball 0 r ∈ (𝓝 0 : filter E) :=
have this : tendsto p (𝓝 0) (𝓝 0),
  from map_zero p ▸ hp.tendsto 0,
by simpa only [p.ball_zero_eq] using this (Iio_mem_nhds hr)

end continuity

section nontrivially_normed_field

section shell

variables [normed_field 𝕜] [add_comm_group E] [module 𝕜 E]

/-- Let `p` be a seminorm on a vector space over a `normed_field`.
If there is a scalar `c` with `‖c‖>1`, then any `x` such that `p x ≠ 0` can be
moved by scalar multiplication to any `p`-shell of width `‖c‖`. Also recap information on the
value of `p` on the rescaling element that shows up in applications. -/
lemma rescale_to_shell (p : seminorm 𝕜 E) {c : 𝕜} (hc : 1 < ‖c‖) {ε : ℝ} (εpos : 0 < ε) {x : E}
  (hx : p x ≠ 0) : ∃d:𝕜, d ≠ 0 ∧ p (d • x) < ε ∧ (ε/‖c‖ ≤ p (d • x)) ∧ (‖d‖⁻¹ ≤ ε⁻¹ * ‖c‖ * p x) :=
begin
  have xεpos : 0 < (p x)/ε := div_pos ((ne.symm hx).le_iff_lt.1 (map_nonneg p x)) εpos,
  rcases exists_mem_Ico_zpow xεpos hc with ⟨n, hn⟩,
  have cpos : 0 < ‖c‖ := lt_trans (zero_lt_one : (0 :ℝ) < 1) hc,
  have cnpos : 0 < ‖c^(n+1)‖ := by { rw norm_zpow, exact lt_trans xεpos hn.2 },
  refine ⟨(c^(n+1))⁻¹, _, _, _, _⟩,
  show (c ^ (n + 1))⁻¹  ≠ 0,
    by rwa [ne.def, inv_eq_zero, ← ne.def, ← norm_pos_iff],
  show p ((c ^ (n + 1))⁻¹ • x) < ε,
  { rw [map_smul_eq_mul, norm_inv, ← div_eq_inv_mul, div_lt_iff cnpos, mul_comm, norm_zpow],
    exact (div_lt_iff εpos).1 (hn.2) },
  show ε / ‖c‖ ≤ p ((c ^ (n + 1))⁻¹ • x),
  { rw [div_le_iff cpos, map_smul_eq_mul, norm_inv, norm_zpow, zpow_add₀ (ne_of_gt cpos),
        zpow_one, mul_inv_rev, mul_comm, ← mul_assoc, ← mul_assoc, mul_inv_cancel (ne_of_gt cpos),
        one_mul, ← div_eq_inv_mul, le_div_iff (zpow_pos_of_pos cpos _), mul_comm],
    exact (le_div_iff εpos).1 hn.1 },
  show ‖(c ^ (n + 1))⁻¹‖⁻¹ ≤ ε⁻¹ * ‖c‖ * p x,
  { have : ε⁻¹ * ‖c‖ * p x = ε⁻¹ * p x * ‖c‖, by ring,
    rw [norm_inv, inv_inv, norm_zpow, zpow_add₀ (ne_of_gt cpos), zpow_one, this, ← div_eq_inv_mul],
    exact mul_le_mul_of_nonneg_right hn.1 (norm_nonneg _) }
end

/-- Let `p` and `q` be two seminorms on a vector space over a `nontrivially_normed_field`.
If we have `q x ≤ C * p x` on some shell of the form `{x | ε/‖c‖ ≤ p x < ε}` (where `ε > 0`
and `‖c‖ > 1`), then we also have `q x ≤ C * p x` for all `x` such that `p x ≠ 0`. -/
lemma bound_of_shell
  (p q : seminorm 𝕜 E) {ε C : ℝ} (ε_pos : 0 < ε) {c : 𝕜} (hc : 1 < ‖c‖)
  (hf : ∀ x, ε / ‖c‖ ≤ p x → p x < ε → q x ≤ C * p x) {x : E} (hx : p x ≠ 0) :
  q x ≤ C * p x :=
begin
  rcases p.rescale_to_shell hc ε_pos hx with ⟨δ, hδ, δxle, leδx, δinv⟩,
  have := hf (δ • x) leδx δxle,
  simpa only [map_smul_eq_mul, mul_left_comm C, mul_le_mul_left (norm_pos_iff.2 hδ)]
    using hf (δ • x) leδx δxle
end

/-- A version of `seminorm.bound_of_shell` expressed using pointwise scalar multiplication of
seminorms. -/
lemma bound_of_shell_smul
  (p q : seminorm 𝕜 E) {ε : ℝ} {C : ℝ≥0} (ε_pos : 0 < ε) {c : 𝕜} (hc : 1 < ‖c‖)
  (hf : ∀ x, ε / ‖c‖ ≤ p x → p x < ε → q x ≤ (C • p) x) {x : E} (hx : p x ≠ 0) :
  q x ≤ (C • p) x :=
seminorm.bound_of_shell p q ε_pos hc hf hx

end shell

variables [nontrivially_normed_field 𝕜] [add_comm_group E] [module 𝕜 E]

lemma bdd_above_of_absorbent {p : ι → seminorm 𝕜 E} {s : set E} (hs : absorbent 𝕜 s)
  (h : ∀ x ∈ s, bdd_above (range $ λ i, p i x)) :
  bdd_above (range p) :=
begin
  rw seminorm.bdd_above_range_iff,
  intro x,
  rcases hs x with ⟨r, hr, hrx⟩,
  rcases exists_lt_norm 𝕜 r with ⟨k, hk⟩,
  have hk0 : k ≠ 0 := norm_pos_iff.mp (hr.trans hk),
  have : k⁻¹ • x ∈ s,
  { rw ← mem_smul_set_iff_inv_smul_mem₀ hk0,
    exact hrx k hk.le },
  rcases h (k⁻¹ • x) this with ⟨M, hM⟩,
  refine ⟨∥k∥ * M, forall_range_iff.mpr $ λ i, _⟩,
  have := (forall_range_iff.mp hM) i,
  rwa [map_smul_eq_mul, norm_inv, inv_mul_le_iff (hr.trans hk)] at this
end

end nontrivially_normed_field

end seminorm

/-! ### The norm as a seminorm -/

section norm_seminorm
variables (𝕜) (E) [normed_field 𝕜] [seminormed_add_comm_group E] [normed_space 𝕜 E] {r : ℝ}

/-- The norm of a seminormed group as a seminorm. -/
def norm_seminorm : seminorm 𝕜 E :=
{ smul' := norm_smul,
  ..(norm_add_group_seminorm E)}

@[simp] lemma coe_norm_seminorm : ⇑(norm_seminorm 𝕜 E) = norm := rfl

@[simp] lemma ball_norm_seminorm : (norm_seminorm 𝕜 E).ball = metric.ball :=
by { ext x r y, simp only [seminorm.mem_ball, metric.mem_ball, coe_norm_seminorm, dist_eq_norm] }

variables {𝕜 E} {x : E}

/-- Balls at the origin are absorbent. -/
lemma absorbent_ball_zero (hr : 0 < r) : absorbent 𝕜 (metric.ball (0 : E) r) :=
by { rw ←ball_norm_seminorm 𝕜, exact (norm_seminorm _ _).absorbent_ball_zero hr }

/-- Balls containing the origin are absorbent. -/
lemma absorbent_ball (hx : ‖x‖ < r) : absorbent 𝕜 (metric.ball x r) :=
by { rw ←ball_norm_seminorm 𝕜, exact (norm_seminorm _ _).absorbent_ball hx }

/-- Balls at the origin are balanced. -/
lemma balanced_ball_zero : balanced 𝕜 (metric.ball (0 : E) r) :=
by { rw ←ball_norm_seminorm 𝕜, exact (norm_seminorm _ _).balanced_ball_zero r }

/-- If there is a scalar `c` with `‖c‖>1`, then any element with nonzero norm can be
moved by scalar multiplication to any shell of width `‖c‖`. Also recap information on the norm of
the rescaling element that shows up in applications. -/
lemma rescale_to_shell_semi_normed {c : 𝕜} (hc : 1 < ‖c‖) {ε : ℝ} (εpos : 0 < ε)
  {x : E} (hx : ‖x‖ ≠ 0) :
  ∃d:𝕜, d ≠ 0 ∧ ‖d • x‖ < ε ∧ (ε/‖c‖ ≤ ‖d • x‖) ∧ (‖d‖⁻¹ ≤ ε⁻¹ * ‖c‖ * ‖x‖) :=
(norm_seminorm 𝕜 E).rescale_to_shell hc εpos hx

/-- If there is a scalar `c` with `‖c‖>1`, then any element can be moved by scalar multiplication to
any shell of width `‖c‖`. Also recap information on the norm of the rescaling element that shows
up in applications. -/
lemma rescale_to_shell [normed_add_comm_group F] [normed_space 𝕜 F] {c : 𝕜} (hc : 1 < ‖c‖)
  {ε : ℝ} (εpos : 0 < ε) {x : F} (hx : x ≠ 0) :
  ∃d:𝕜, d ≠ 0 ∧ ‖d • x‖ < ε ∧ (ε/‖c‖ ≤ ‖d • x‖) ∧ (‖d‖⁻¹ ≤ ε⁻¹ * ‖c‖ * ‖x‖) :=
rescale_to_shell_semi_normed hc εpos (ne_of_lt (norm_pos_iff.2 hx)).symm

end norm_seminorm

-- Guard against import creep.
assert_not_exists balanced_core<|MERGE_RESOLUTION|>--- conflicted
+++ resolved
@@ -1009,27 +1009,6 @@
 variables [nontrivially_normed_field 𝕜] [semi_normed_ring 𝕝] [add_comm_group E] [module 𝕜 E]
 variables [module 𝕝 E]
 
-<<<<<<< HEAD
-lemma continuous_at_zero' [norm_one_class 𝕜] [normed_algebra ℝ 𝕜] [module ℝ E]
-  [is_scalar_tower ℝ 𝕜 E] [topological_space E] [has_continuous_const_smul ℝ E] {p : seminorm 𝕜 E}
-  (hp : p.closed_ball 0 1 ∈ (𝓝 0 : filter E)) :
-  continuous_at p 0 :=
-begin
-  change continuous_at (p.restrict_scalars ℝ) 0,
-  rw ← p.restrict_scalars_closed_ball ℝ at hp,
-  refine metric.nhds_basis_closed_ball.tendsto_right_iff.mpr _,
-  intros ε hε,
-  rw map_zero,
-  suffices : (p.restrict_scalars ℝ).closed_ball 0 ε ∈ (𝓝 0 : filter E),
-  { rwa seminorm.closed_ball_zero_eq_preimage_closed_ball at this },
-  have := (set_smul_mem_nhds_zero_iff hε.ne.symm).mpr hp,
-  rwa [seminorm.smul_closed_ball_zero (norm_pos_iff.mpr hε.ne.symm),
-      real.norm_of_nonneg hε.le, mul_one] at this
-end
-
-lemma continuous_at_zero [norm_one_class 𝕜] [normed_algebra ℝ 𝕜] [module ℝ E]
-  [is_scalar_tower ℝ 𝕜 E] [topological_space E] [has_continuous_const_smul ℝ E] {p : seminorm 𝕜 E}
-=======
 lemma continuous_at_zero' [topological_space E] [has_continuous_const_smul 𝕜 E] {p : seminorm 𝕜 E}
   (hp : p.closed_ball 0 1 ∈ (𝓝 0 : filter E)) :
   continuous_at p 0 :=
@@ -1048,7 +1027,6 @@
 end
 
 lemma continuous_at_zero [topological_space E] [has_continuous_const_smul 𝕜 E] {p : seminorm 𝕜 E}
->>>>>>> f60f857a
   (hp : p.ball 0 1 ∈ (𝓝 0 : filter E)) :
   continuous_at p 0 :=
 continuous_at_zero' (filter.mem_of_superset hp $ p.ball_subset_closed_ball _ _)
@@ -1078,29 +1056,6 @@
   uniform_continuous p :=
 seminorm.uniform_continuous_of_continuous_at_zero (continuous_at_zero hp)
 
-<<<<<<< HEAD
-protected lemma uniform_continuous' [norm_one_class 𝕜] [normed_algebra ℝ 𝕜] [module ℝ E]
-  [is_scalar_tower ℝ 𝕜 E] [uniform_space E] [uniform_add_group E] [has_continuous_const_smul ℝ E]
-  {p : seminorm 𝕜 E} (hp : p.closed_ball 0 1 ∈ (𝓝 0 : filter E)) :
-  uniform_continuous p :=
-seminorm.uniform_continuous_of_continuous_at_zero (continuous_at_zero' hp)
-
-protected lemma continuous [norm_one_class 𝕜] [normed_algebra ℝ 𝕜] [module ℝ E]
-  [is_scalar_tower ℝ 𝕜 E] [topological_space E] [topological_add_group E]
-  [has_continuous_const_smul ℝ E] {p : seminorm 𝕜 E} (hp : p.ball 0 1 ∈ (𝓝 0 : filter E)) :
-  continuous p :=
-seminorm.continuous_of_continuous_at_zero (continuous_at_zero hp)
-
-protected lemma continuous' [norm_one_class 𝕜] [normed_algebra ℝ 𝕜] [module ℝ E]
-  [is_scalar_tower ℝ 𝕜 E] [topological_space E] [topological_add_group E]
-  [has_continuous_const_smul ℝ E] {p : seminorm 𝕜 E} (hp : p.closed_ball 0 1 ∈ (𝓝 0 : filter E)) :
-  continuous p :=
-seminorm.continuous_of_continuous_at_zero (continuous_at_zero' hp)
-
-lemma continuous_of_le [norm_one_class 𝕜] [normed_algebra ℝ 𝕜] [module ℝ E]
-  [is_scalar_tower ℝ 𝕜 E] [topological_space E] [topological_add_group E]
-  [has_continuous_const_smul ℝ E] {p q : seminorm 𝕜 E} (hq : continuous q) (hpq : p ≤ q) :
-=======
 protected lemma uniform_continuous' [uniform_space E] [uniform_add_group E]
   [has_continuous_const_smul 𝕜 E] {p : seminorm 𝕜 E} (hp : p.closed_ball 0 1 ∈ (𝓝 0 : filter E)) :
   uniform_continuous p :=
@@ -1118,7 +1073,6 @@
 
 lemma continuous_of_le [topological_space E] [topological_add_group E]
   [has_continuous_const_smul 𝕜 E] {p q : seminorm 𝕜 E} (hq : continuous q) (hpq : p ≤ q) :
->>>>>>> f60f857a
   continuous p :=
 begin
   refine seminorm.continuous (filter.mem_of_superset
