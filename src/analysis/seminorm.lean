--- conflicted
+++ resolved
@@ -74,11 +74,7 @@
 open normed_field set
 open_locale pointwise topological_space nnreal big_operators
 
-<<<<<<< HEAD
-variables {R 𝕜 E F G ι ι' : Type*}
-=======
-variables {R 𝕜 𝕝 E F G ι : Type*}
->>>>>>> c5a8a818
+variables {R 𝕜 𝕝 E F G ι ι' : Type*}
 
 section semi_normed_ring
 variables [semi_normed_ring 𝕜]
@@ -822,9 +818,6 @@
 
 end seminorm
 
-<<<<<<< HEAD
-/-! ### Gauge -/
-=======
 /-! ### The norm as a seminorm -/
 
 section norm_seminorm
@@ -855,7 +848,6 @@
 end norm_seminorm
 
 /-! ### Minkowksi functional -/
->>>>>>> c5a8a818
 
 section gauge
 noncomputable theory
