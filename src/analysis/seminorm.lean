--- conflicted
+++ resolved
@@ -808,7 +808,6 @@
 variables [normed_field 𝕜] [add_comm_group E] [module 𝕜 E] (p : seminorm 𝕜 E) {A B : set E}
   {a : 𝕜} {r : ℝ} {x : E}
 
-<<<<<<< HEAD
 lemma closed_ball_supr {p : ι → seminorm 𝕜 E} (hp : bdd_above (range p)) (e : E) {r : ℝ}
   (hr : 0 < r) :
   closed_ball (⨆ i, p i) e r = ⋂ i, closed_ball (p i) e r :=
@@ -821,12 +820,8 @@
     simp only [mem_closed_ball, mem_Inter, seminorm.supr_apply hp, csupr_le_iff this] }
 end
 
-lemma smul_ball_zero {p : seminorm 𝕜 E} {k : 𝕜} {r : ℝ} (hk : 0 < ∥k∥) :
-  k • p.ball 0 r = p.ball 0 (∥k∥ * r) :=
-=======
 lemma smul_ball_zero {p : seminorm 𝕜 E} {k : 𝕜} {r : ℝ} (hk : 0 < ‖k‖) :
   k • p.ball 0 r = p.ball 0 (‖k‖ * r) :=
->>>>>>> fa4565a7
 begin
   ext,
   rw [set.mem_smul_set, seminorm.mem_ball_zero],
@@ -837,21 +832,12 @@
     exact (mul_lt_mul_left hk).mpr hy },
   refine ⟨k⁻¹ • x, _, _⟩,
   { rwa [seminorm.mem_ball_zero, map_smul_eq_mul, norm_inv, ←(mul_lt_mul_left hk),
-<<<<<<< HEAD
-      ←mul_assoc, ←(div_eq_mul_inv ∥k∥ ∥k∥), div_self (ne_of_gt hk), one_mul] },
-  rw [←smul_assoc, smul_eq_mul, ←div_eq_mul_inv, div_self (norm_pos_iff.mp hk), one_smul],
-end
-
-lemma smul_closed_ball_zero {p : seminorm 𝕜 E} {k : 𝕜} {r : ℝ} (hk : 0 < ∥k∥) :
-  k • p.closed_ball 0 r = p.closed_ball 0 (∥k∥ * r) :=
-=======
       ←mul_assoc, ←(div_eq_mul_inv ‖k‖ ‖k‖), div_self (ne_of_gt hk), one_mul] },
   rw [←smul_assoc, smul_eq_mul, ←div_eq_mul_inv, div_self (norm_pos_iff.mp hk), one_smul],
 end
 
 lemma smul_closed_ball_zero {p : seminorm 𝕜 E} {k : 𝕜} {r : ℝ} (hk : 0 < ‖k‖) :
   k • p.closed_ball 0 r = p.closed_ball 0 (‖k‖ * r) :=
->>>>>>> fa4565a7
 begin
   ext,
   rw [set.mem_smul_set, seminorm.mem_closed_ball_zero],
@@ -862,11 +848,7 @@
     exact (mul_le_mul_left hk).mpr hy },
   refine ⟨k⁻¹ • x, _, _⟩,
   { rwa [seminorm.mem_closed_ball_zero, map_smul_eq_mul, norm_inv, ←(mul_le_mul_left hk),
-<<<<<<< HEAD
-      ←mul_assoc, ←(div_eq_mul_inv ∥k∥ ∥k∥), div_self (ne_of_gt hk), one_mul] },
-=======
       ←mul_assoc, ←(div_eq_mul_inv ‖k‖ ‖k‖), div_self (ne_of_gt hk), one_mul] },
->>>>>>> fa4565a7
   rw [←smul_assoc, smul_eq_mul, ←div_eq_mul_inv, div_self (norm_pos_iff.mp hk), one_smul],
 end
 
@@ -1093,23 +1075,8 @@
 
 section nontrivially_normed_field
 
-<<<<<<< HEAD
 section shell
 
-variables [normed_field 𝕜] [add_comm_group E] [module 𝕜 E]
-
-/-- Let `p` be a seminorm on a vector space over a `normed_field`.
-If there is a scalar `c` with `∥c∥>1`, then any `x` such that `p x ≠ 0` can be
-moved by scalar multiplication to any `p`-shell of width `∥c∥`. Also recap information on the
-value of `p` on the rescaling element that shows up in applications. -/
-lemma rescale_to_shell (p : seminorm 𝕜 E) {c : 𝕜} (hc : 1 < ∥c∥) {ε : ℝ} (εpos : 0 < ε) {x : E}
-  (hx : p x ≠ 0) : ∃d:𝕜, d ≠ 0 ∧ p (d • x) < ε ∧ (ε/∥c∥ ≤ p (d • x)) ∧ (∥d∥⁻¹ ≤ ε⁻¹ * ∥c∥ * p x) :=
-begin
-  have xεpos : 0 < (p x)/ε := div_pos ((ne.symm hx).le_iff_lt.1 (map_nonneg p x)) εpos,
-  rcases exists_mem_Ico_zpow xεpos hc with ⟨n, hn⟩,
-  have cpos : 0 < ∥c∥ := lt_trans (zero_lt_one : (0 :ℝ) < 1) hc,
-  have cnpos : 0 < ∥c^(n+1)∥ := by { rw norm_zpow, exact lt_trans xεpos hn.2 },
-=======
 variables [normed_field 𝕜] [add_comm_group E] [module 𝕜 E]
 
 /-- Let `p` be a seminorm on a vector space over a `normed_field`.
@@ -1123,47 +1090,29 @@
   rcases exists_mem_Ico_zpow xεpos hc with ⟨n, hn⟩,
   have cpos : 0 < ‖c‖ := lt_trans (zero_lt_one : (0 :ℝ) < 1) hc,
   have cnpos : 0 < ‖c^(n+1)‖ := by { rw norm_zpow, exact lt_trans xεpos hn.2 },
->>>>>>> fa4565a7
   refine ⟨(c^(n+1))⁻¹, _, _, _, _⟩,
   show (c ^ (n + 1))⁻¹  ≠ 0,
     by rwa [ne.def, inv_eq_zero, ← ne.def, ← norm_pos_iff],
   show p ((c ^ (n + 1))⁻¹ • x) < ε,
   { rw [map_smul_eq_mul, norm_inv, ← div_eq_inv_mul, div_lt_iff cnpos, mul_comm, norm_zpow],
     exact (div_lt_iff εpos).1 (hn.2) },
-<<<<<<< HEAD
-  show ε / ∥c∥ ≤ p ((c ^ (n + 1))⁻¹ • x),
-=======
   show ε / ‖c‖ ≤ p ((c ^ (n + 1))⁻¹ • x),
->>>>>>> fa4565a7
   { rw [div_le_iff cpos, map_smul_eq_mul, norm_inv, norm_zpow, zpow_add₀ (ne_of_gt cpos),
         zpow_one, mul_inv_rev, mul_comm, ← mul_assoc, ← mul_assoc, mul_inv_cancel (ne_of_gt cpos),
         one_mul, ← div_eq_inv_mul, le_div_iff (zpow_pos_of_pos cpos _), mul_comm],
     exact (le_div_iff εpos).1 hn.1 },
-<<<<<<< HEAD
-  show ∥(c ^ (n + 1))⁻¹∥⁻¹ ≤ ε⁻¹ * ∥c∥ * p x,
-  { have : ε⁻¹ * ∥c∥ * p x = ε⁻¹ * p x * ∥c∥, by ring,
-=======
   show ‖(c ^ (n + 1))⁻¹‖⁻¹ ≤ ε⁻¹ * ‖c‖ * p x,
   { have : ε⁻¹ * ‖c‖ * p x = ε⁻¹ * p x * ‖c‖, by ring,
->>>>>>> fa4565a7
     rw [norm_inv, inv_inv, norm_zpow, zpow_add₀ (ne_of_gt cpos), zpow_one, this, ← div_eq_inv_mul],
     exact mul_le_mul_of_nonneg_right hn.1 (norm_nonneg _) }
 end
 
 /-- Let `p` and `q` be two seminorms on a vector space over a `nontrivially_normed_field`.
-<<<<<<< HEAD
-If we have `q x ≤ C * p x` on some shell of the form `{x | ε/∥c∥ ≤ p x < ε}` (where `ε > 0`
-and `∥c∥ > 1`), then we also have `q x ≤ C * p x` for all `x` such that `p x ≠ 0`. -/
-lemma bound_of_shell
-  (p q : seminorm 𝕜 E) {ε C : ℝ} (ε_pos : 0 < ε) {c : 𝕜} (hc : 1 < ∥c∥)
-  (hf : ∀ x, ε / ∥c∥ ≤ p x → p x < ε → q x ≤ C * p x) {x : E} (hx : p x ≠ 0) :
-=======
 If we have `q x ≤ C * p x` on some shell of the form `{x | ε/‖c‖ ≤ p x < ε}` (where `ε > 0`
 and `‖c‖ > 1`), then we also have `q x ≤ C * p x` for all `x` such that `p x ≠ 0`. -/
 lemma bound_of_shell
   (p q : seminorm 𝕜 E) {ε C : ℝ} (ε_pos : 0 < ε) {c : 𝕜} (hc : 1 < ‖c‖)
   (hf : ∀ x, ε / ‖c‖ ≤ p x → p x < ε → q x ≤ C * p x) {x : E} (hx : p x ≠ 0) :
->>>>>>> fa4565a7
   q x ≤ C * p x :=
 begin
   rcases p.rescale_to_shell hc ε_pos hx with ⟨δ, hδ, δxle, leδx, δinv⟩,
@@ -1175,9 +1124,8 @@
 /-- A version of `seminorm.bound_of_shell` expressed using pointwise scalar multiplication of
 seminorms. -/
 lemma bound_of_shell_smul
-<<<<<<< HEAD
-  (p q : seminorm 𝕜 E) {ε : ℝ} {C : ℝ≥0} (ε_pos : 0 < ε) {c : 𝕜} (hc : 1 < ∥c∥)
-  (hf : ∀ x, ε / ∥c∥ ≤ p x → p x < ε → q x ≤ (C • p) x) {x : E} (hx : p x ≠ 0) :
+  (p q : seminorm 𝕜 E) {ε : ℝ} {C : ℝ≥0} (ε_pos : 0 < ε) {c : 𝕜} (hc : 1 < ‖c‖)
+  (hf : ∀ x, ε / ‖c‖ ≤ p x → p x < ε → q x ≤ (C • p) x) {x : E} (hx : p x ≠ 0) :
   q x ≤ (C • p) x :=
 seminorm.bound_of_shell p q ε_pos hc hf hx
 
@@ -1203,13 +1151,6 @@
   rwa [map_smul_eq_mul, norm_inv, inv_mul_le_iff (hr.trans hk)] at this
 end
 
-=======
-  (p q : seminorm 𝕜 E) {ε : ℝ} {C : ℝ≥0} (ε_pos : 0 < ε) {c : 𝕜} (hc : 1 < ‖c‖)
-  (hf : ∀ x, ε / ‖c‖ ≤ p x → p x < ε → q x ≤ (C • p) x) {x : E} (hx : p x ≠ 0) :
-  q x ≤ (C • p) x :=
-seminorm.bound_of_shell p q ε_pos hc hf hx
-
->>>>>>> fa4565a7
 end nontrivially_normed_field
 
 end seminorm
@@ -1243,25 +1184,6 @@
 lemma balanced_ball_zero : balanced 𝕜 (metric.ball (0 : E) r) :=
 by { rw ←ball_norm_seminorm 𝕜, exact (norm_seminorm _ _).balanced_ball_zero r }
 
-<<<<<<< HEAD
-/-- If there is a scalar `c` with `∥c∥>1`, then any element with nonzero norm can be
-moved by scalar multiplication to any shell of width `∥c∥`. Also recap information on the norm of
-the rescaling element that shows up in applications. -/
-lemma rescale_to_shell_semi_normed {c : 𝕜} (hc : 1 < ∥c∥) {ε : ℝ} (εpos : 0 < ε)
-  {x : E} (hx : ∥x∥ ≠ 0) :
-  ∃d:𝕜, d ≠ 0 ∧ ∥d • x∥ < ε ∧ (ε/∥c∥ ≤ ∥d • x∥) ∧ (∥d∥⁻¹ ≤ ε⁻¹ * ∥c∥ * ∥x∥) :=
-(norm_seminorm 𝕜 E).rescale_to_shell hc εpos hx
-
-/-- If there is a scalar `c` with `∥c∥>1`, then any element can be moved by scalar multiplication to
-any shell of width `∥c∥`. Also recap information on the norm of the rescaling element that shows
-up in applications. -/
-lemma rescale_to_shell [normed_add_comm_group F] [normed_space 𝕜 F] {c : 𝕜} (hc : 1 < ∥c∥)
-  {ε : ℝ} (εpos : 0 < ε) {x : F} (hx : x ≠ 0) :
-  ∃d:𝕜, d ≠ 0 ∧ ∥d • x∥ < ε ∧ (ε/∥c∥ ≤ ∥d • x∥) ∧ (∥d∥⁻¹ ≤ ε⁻¹ * ∥c∥ * ∥x∥) :=
-rescale_to_shell_semi_normed hc εpos (ne_of_lt (norm_pos_iff.2 hx)).symm
-
-end norm_seminorm
-=======
 /-- If there is a scalar `c` with `‖c‖>1`, then any element with nonzero norm can be
 moved by scalar multiplication to any shell of width `‖c‖`. Also recap information on the norm of
 the rescaling element that shows up in applications. -/
@@ -1281,5 +1203,4 @@
 end norm_seminorm
 
 -- Guard against import creep.
-assert_not_exists balanced_core
->>>>>>> fa4565a7
+assert_not_exists balanced_core