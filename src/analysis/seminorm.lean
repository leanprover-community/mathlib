--- conflicted
+++ resolved
@@ -1161,7 +1161,21 @@
   q x ≤ (C • p) x :=
 seminorm.bound_of_shell p q ε_pos hc hf hx
 
-<<<<<<< HEAD
+lemma bound_of_shell_sup (p : ι → seminorm 𝕜 E) (s : finset ι)
+  (q : seminorm 𝕜 E) {ε : ℝ} {C : ℝ≥0} (ε_pos : 0 < ε) {c : 𝕜} (hc : 1 < ‖c‖)
+  (hf : ∀ x, (∀ i ∈ s, p i x < ε) → ∀ j ∈ s, ε / ‖c‖ ≤ p j x → q x ≤ (C • p j) x)
+  {x : E} (hx : ∃ j, j ∈ s ∧ p j x ≠ 0) :
+  q x ≤ (C • s.sup p) x :=
+begin
+  rcases hx with ⟨j, hj, hjx⟩,
+  have : (s.sup p) x ≠ 0,
+    from ne_of_gt ((hjx.symm.lt_of_le $ map_nonneg _ _).trans_le (le_finset_sup_apply hj)),
+  refine (s.sup p).bound_of_shell_smul q ε_pos hc (λ y hle hlt, _) this,
+  rcases exists_apply_eq_finset_sup p ⟨j, hj⟩ y with ⟨i, hi, hiy⟩,
+  rw [smul_apply, hiy],
+  exact hf y (λ k hk, (le_finset_sup_apply hk).trans_lt hlt) i hi (hiy ▸ hle)
+end
+
 end shell
 
 variables [nontrivially_normed_field 𝕜] [add_comm_group E] [module 𝕜 E]
@@ -1182,22 +1196,6 @@
   refine ⟨‖k‖ * M, forall_range_iff.mpr $ λ i, _⟩,
   have := (forall_range_iff.mp hM) i,
   rwa [map_smul_eq_mul, norm_inv, inv_mul_le_iff (hr.trans hk)] at this
-=======
-lemma bound_of_shell_sup (p : ι → seminorm 𝕜 E) (s : finset ι)
-  (q : seminorm 𝕜 E) {ε : ℝ} {C : ℝ≥0} (ε_pos : 0 < ε) {c : 𝕜} (hc : 1 < ‖c‖)
-  (hf : ∀ x, (∀ i ∈ s, p i x < ε) → ∀ j ∈ s, ε / ‖c‖ ≤ p j x → q x ≤ (C • p j) x)
-  {x : E} (hx : ∃ j, j ∈ s ∧ p j x ≠ 0) :
-  q x ≤ (C • s.sup p) x :=
-begin
-  rcases hx with ⟨j, hj, hjx⟩,
-  have : (s.sup p) x ≠ 0,
-    from ne_of_gt ((hjx.symm.lt_of_le $ map_nonneg _ _).trans_le (le_finset_sup_apply hj)),
-  refine (s.sup p).bound_of_shell_smul q ε_pos hc (λ y hle hlt, _) this,
-  rcases exists_apply_eq_finset_sup p ⟨j, hj⟩ y with ⟨i, hi, hiy⟩,
-  rw [smul_apply, hiy],
-  exact hf y (λ k hk, (le_finset_sup_apply hk).trans_lt hlt) i hi (hiy ▸ hle)
->>>>>>> d1d57fd7
-end
 
 end nontrivially_normed_field
 
