--- conflicted
+++ resolved
@@ -38,11 +38,7 @@
 open normed_field set filter
 open_locale big_operators nnreal pointwise topological_space
 
-<<<<<<< HEAD
 variables {R R' 𝕜 𝕜₂ 𝕜₃ 𝕝 E E₂ E₃ F G ι : Type*}
-=======
-variables {R R' 𝕜 𝕜₂ 𝕜₃ E E₂ E₃ F G ι : Type*}
->>>>>>> 262dfc94
 
 /-- A seminorm on a module over a normed ring is a function to the reals that is positive
 semidefinite, positive homogeneous, and subadditive. -/
@@ -240,11 +236,7 @@
 /-- Composition of a seminorm with a linear map is a seminorm. -/
 def comp (p : seminorm 𝕜₂ E₂) (f : E →ₛₗ[σ₁₂] E₂) : seminorm 𝕜 E :=
 { to_fun    := λ x, p (f x),
-<<<<<<< HEAD
-  smul'     := λ k x, by rw [map_smulₛₗ, map_smul_eq_mul, ring_hom_isometric.is_iso],
-=======
   smul'     := λ _ _, by rw [map_smulₛₗ, map_smul_eq_mul, ring_hom_isometric.is_iso],
->>>>>>> 262dfc94
   ..(p.to_add_group_seminorm.comp f.to_add_monoid_hom) }
 
 lemma coe_comp (p : seminorm 𝕜₂ E₂) (f : E →ₛₗ[σ₁₂] E₂) : ⇑(p.comp f) = p ∘ f := rfl
