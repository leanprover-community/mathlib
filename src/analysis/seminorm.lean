--- conflicted
+++ resolved
@@ -38,11 +38,7 @@
 open normed_field set filter
 open_locale big_operators nnreal pointwise topological_space
 
-<<<<<<< HEAD
-variables {R R' 𝕜 𝕝 E F G ι : Type*}
-=======
 variables {R R' 𝕜 𝕜₂ 𝕜₃ 𝕝 E E₂ E₃ F G ι : Type*}
->>>>>>> 046b0de0
 
 /-- A seminorm on a module over a normed ring is a function to the reals that is positive
 semidefinite, positive homogeneous, and subadditive. -/
@@ -996,18 +992,6 @@
 
 section continuity
 
-<<<<<<< HEAD
-variables [nontrivially_normed_field 𝕜] [normed_field 𝕝] [add_comm_group E] [module 𝕜 E]
-  [module 𝕝 E]
-
-
-lemma continuous_at_zero' [topological_space E] [has_continuous_const_smul 𝕜 E]
-  {p : seminorm 𝕜 E} (hp : p.closed_ball 0 1 ∈ (𝓝 0 : filter E)) :
-  continuous_at p 0 :=
-begin
-  --change continuous_at (p.restrict_scalars ℝ) 0,
-  --rw ← p.restrict_scalars_closed_ball ℝ at hp,
-=======
 variables [nontrivially_normed_field 𝕜] [semi_normed_ring 𝕝] [add_comm_group E] [module 𝕜 E]
 variables [module 𝕝 E]
 
@@ -1015,7 +999,6 @@
   (hp : p.closed_ball 0 1 ∈ (𝓝 0 : filter E)) :
   continuous_at p 0 :=
 begin
->>>>>>> 046b0de0
   refine metric.nhds_basis_closed_ball.tendsto_right_iff.mpr _,
   intros ε hε,
   rw map_zero,
@@ -1029,13 +1012,8 @@
   exact mul_le_of_le_of_le_one' hkε.le (p.mem_closed_ball_zero.mp hx) (map_nonneg _ _) hε.le
 end
 
-<<<<<<< HEAD
-lemma continuous_at_zero [topological_space E] [has_continuous_const_smul 𝕜 E]
-  {p : seminorm 𝕜 E} (hp : p.ball 0 1 ∈ (𝓝 0 : filter E)) :
-=======
 lemma continuous_at_zero [topological_space E] [has_continuous_const_smul 𝕜 E] {p : seminorm 𝕜 E}
   (hp : p.ball 0 1 ∈ (𝓝 0 : filter E)) :
->>>>>>> 046b0de0
   continuous_at p 0 :=
 continuous_at_zero' (filter.mem_of_superset hp $ p.ball_subset_closed_ball _ _)
 
@@ -1100,38 +1078,14 @@
 
 section nontrivially_normed_field
 
-<<<<<<< HEAD
-variables [nontrivially_normed_field 𝕜] [add_comm_group E] [module 𝕜 E]
-
-lemma bdd_above_of_absorbent {p : ι → seminorm 𝕜 E} {s : set E} (hs : absorbent 𝕜 s)
-  (h : ∀ x ∈ s, bdd_above (range $ λ i, p i x)) :
-  bdd_above (range p) :=
-begin
-  rw seminorm.bdd_above_range_iff,
-  intro x,
-  rcases hs x with ⟨r, hr, hrx⟩,
-  rcases exists_lt_norm 𝕜 r with ⟨k, hk⟩,
-  have hk0 : k ≠ 0 := norm_pos_iff.mp (hr.trans hk),
-  have : k⁻¹ • x ∈ s,
-  { rw ← mem_smul_set_iff_inv_smul_mem₀ hk0,
-    exact hrx k hk.le },
-  rcases h (k⁻¹ • x) this with ⟨M, hM⟩,
-  refine ⟨∥k∥ * M, forall_range_iff.mpr $ λ i, _⟩,
-  have := (forall_range_iff.mp hM) i,
-  rwa [map_smul_eq_mul, norm_inv, inv_mul_le_iff (hr.trans hk)] at this
-end
-
-/-- If there is a scalar `c` with `∥c∥>1`, then any element with nonzero norm can be
-moved by scalar multiplication to any shell of width `∥c∥`. Also recap information on the norm of
-the rescaling element that shows up in applications. -/
-=======
+section shell
+
 variables [normed_field 𝕜] [add_comm_group E] [module 𝕜 E]
 
 /-- Let `p` be a seminorm on a vector space over a `normed_field`.
 If there is a scalar `c` with `∥c∥>1`, then any `x` such that `p x ≠ 0` can be
 moved by scalar multiplication to any `p`-shell of width `∥c∥`. Also recap information on the
 value of `p` on the rescaling element that shows up in applications. -/
->>>>>>> 046b0de0
 lemma rescale_to_shell (p : seminorm 𝕜 E) {c : 𝕜} (hc : 1 < ∥c∥) {ε : ℝ} (εpos : 0 < ε) {x : E}
   (hx : p x ≠ 0) : ∃d:𝕜, d ≠ 0 ∧ p (d • x) < ε ∧ (ε/∥c∥ ≤ p (d • x)) ∧ (∥d∥⁻¹ ≤ ε⁻¹ * ∥c∥ * p x) :=
 begin
@@ -1156,8 +1110,6 @@
     exact mul_le_mul_of_nonneg_right hn.1 (norm_nonneg _) }
 end
 
-<<<<<<< HEAD
-=======
 /-- Let `p` and `q` be two seminorms on a vector space over a `nontrivially_normed_field`.
 If we have `q x ≤ C * p x` on some shell of the form `{x | ε/∥c∥ ≤ p x < ε}` (where `ε > 0`
 and `∥c∥ > 1`), then we also have `q x ≤ C * p x` for all `x` such that `p x ≠ 0`. -/
@@ -1180,7 +1132,28 @@
   q x ≤ (C • p) x :=
 seminorm.bound_of_shell p q ε_pos hc hf hx
 
->>>>>>> 046b0de0
+end shell
+
+variables [nontrivially_normed_field 𝕜] [add_comm_group E] [module 𝕜 E]
+
+lemma bdd_above_of_absorbent {p : ι → seminorm 𝕜 E} {s : set E} (hs : absorbent 𝕜 s)
+  (h : ∀ x ∈ s, bdd_above (range $ λ i, p i x)) :
+  bdd_above (range p) :=
+begin
+  rw seminorm.bdd_above_range_iff,
+  intro x,
+  rcases hs x with ⟨r, hr, hrx⟩,
+  rcases exists_lt_norm 𝕜 r with ⟨k, hk⟩,
+  have hk0 : k ≠ 0 := norm_pos_iff.mp (hr.trans hk),
+  have : k⁻¹ • x ∈ s,
+  { rw ← mem_smul_set_iff_inv_smul_mem₀ hk0,
+    exact hrx k hk.le },
+  rcases h (k⁻¹ • x) this with ⟨M, hM⟩,
+  refine ⟨∥k∥ * M, forall_range_iff.mpr $ λ i, _⟩,
+  have := (forall_range_iff.mp hM) i,
+  rwa [map_smul_eq_mul, norm_inv, inv_mul_le_iff (hr.trans hk)] at this
+end
+
 end nontrivially_normed_field
 
 end seminorm
