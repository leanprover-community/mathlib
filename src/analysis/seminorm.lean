--- conflicted
+++ resolved
@@ -59,11 +59,8 @@
 
 -- `𝕜` is an `out_param`, so this is a false positive.
 attribute [nolint dangerous_instance] seminorm_class.to_add_group_seminorm_class
-<<<<<<< HEAD
-=======
 
 section of
->>>>>>> 3a0b839b
 
 /-- Alternative constructor for a `seminorm` on an `add_comm_group E` that is a module over a
 `semi_norm_ring 𝕜`. -/
@@ -75,8 +72,6 @@
   add_le'   := add_le,
   smul'     := smul,
   neg'      := λ x, by rw [←neg_one_smul 𝕜, smul, norm_neg, ← smul, one_smul] }
-<<<<<<< HEAD
-=======
 
 /-- Alternative constructor for a `seminorm` over a normed field `𝕜` that only assumes `f 0 = 0`
 and an inequality for the scalar multiplication. -/
@@ -97,7 +92,6 @@
   end)
 
 end of
->>>>>>> 3a0b839b
 
 namespace seminorm
 
@@ -347,11 +341,7 @@
 
 /-- Auxiliary lemma to show that the infimum of seminorms is well-defined. -/
 lemma bdd_below_range_add : bdd_below (range $ λ u, p u + q (x - u)) :=
-<<<<<<< HEAD
 ⟨0, by { rintro _ ⟨x, rfl⟩, dsimp, positivity }⟩
-=======
-⟨0, by { rintro _ ⟨x, rfl⟩, exact add_nonneg (map_nonneg p _) (map_nonneg q _) }⟩
->>>>>>> 3a0b839b
 
 noncomputable instance : has_inf (seminorm 𝕜 E) :=
 { inf := λ p q,
@@ -361,12 +351,7 @@
       intros a x,
       obtain rfl | ha := eq_or_ne a 0,
       { rw [norm_zero, zero_mul, zero_smul],
-<<<<<<< HEAD
         refine cinfi_eq_of_forall_ge_of_forall_gt_exists_lt (λ i, by positivity)
-=======
-        refine cinfi_eq_of_forall_ge_of_forall_gt_exists_lt
-          (λ i, add_nonneg (map_nonneg p _) (map_nonneg q _))
->>>>>>> 3a0b839b
           (λ x hx, ⟨0, by rwa [map_zero, sub_zero, map_zero, add_zero]⟩) },
       simp_rw [real.mul_infi_of_nonneg (norm_nonneg a), mul_add, ←map_smul_eq_mul p,
         ←map_smul_eq_mul q, smul_sub],
@@ -385,11 +370,7 @@
   inf_le_right := λ p q x, cinfi_le_of_le bdd_below_range_add 0 $
     by simp only [sub_self, map_zero, zero_add, sub_zero],
   le_inf := λ a b c hab hac x,
-<<<<<<< HEAD
-    le_cinfi $ λ u, (le_map_add_map_sub' a _ _).trans $ add_le_add (hab _) (hac _),
-=======
     le_cinfi $ λ u, (le_map_add_map_sub a _ _).trans $ add_le_add (hab _) (hac _),
->>>>>>> 3a0b839b
   ..seminorm.semilattice_sup }
 
 lemma smul_inf [has_smul R ℝ] [has_smul R ℝ≥0] [is_scalar_tower R ℝ≥0 ℝ]
@@ -582,11 +563,7 @@
 begin
   rw absorbent_iff_nonneg_lt,
   rintro x,
-<<<<<<< HEAD
   have hxr : 0 ≤ p x / r := by positivity,
-=======
-  have hxr : 0 ≤ p x/r := div_nonneg (map_nonneg p _) hr.le,
->>>>>>> 3a0b839b
   refine ⟨p x/r, hxr, λ a ha, _⟩,
   have ha₀ : 0 < ∥a∥ := hxr.trans_lt ha,
   refine ⟨a⁻¹ • x, _, smul_inv_smul₀ (norm_pos_iff.1 ha₀) x⟩,
@@ -626,11 +603,7 @@
 /-- A seminorm is convex. Also see `convex_on_norm`. -/
 protected lemma convex_on : convex_on ℝ univ p :=
 begin
-<<<<<<< HEAD
-  refine ⟨convex_univ, λ x y _ _ a b ha hb hab, _⟩,
-=======
   refine ⟨convex_univ, λ x _ y _ a b ha hb hab, _⟩,
->>>>>>> 3a0b839b
   calc p (a • x + b • y) ≤ p (a • x) + p (b • y) : map_add_le_add p _ _
     ... = ∥a • (1 : 𝕜)∥ * p x + ∥b • (1 : 𝕜)∥ * p y
         : by rw [←map_smul_eq_mul p, ←map_smul_eq_mul p, smul_one_smul, smul_one_smul]
