/-
Copyright (c) 2019 Jean Lo. All rights reserved.
Released under Apache 2.0 license as described in the file LICENSE.
Authors: Jean Lo, Bhavik Mehta, Yaël Dillies
-/
import analysis.convex.function
import analysis.normed_space.ordered
import data.real.pointwise

/-!
# Seminorms and Local Convexity

This file defines absorbent sets, balanced sets, seminorms and the Minkowski functional.

An absorbent set is one that "surrounds" the origin. The idea is made precise by requiring that any
point belongs to all large enough scalings of the set. This is the vector world analog of a
topological neighborhood of the origin.

A balanced set is one that is everywhere around the origin. This means that `a • s ⊆ s` for all `a`
of norm less than `1`.

A seminorm is a function to the reals which is positive-semidefinite, absolutely homogeneous, and
subadditive. They are closely related to convex sets and a topological vector space is locally
convex if and only if its topology is induced by a family of seminorms.

The Minkowski functional of a set `s` is the function which associates each point to how much you
need to scale `s` for `x` to be inside it. When `s` is symmetric, convex and absorbent, its gauge is
a seminorm. Reciprocally, any seminorm arises as the gauge of some set, namely its unit ball. This
induces the equivalence of seminorms and locally convex topological vector spaces.

## Main declarations

For a vector space over a normed field:
* `absorbent`: A set `s` is absorbent if every point eventually belongs to all large scalings of
  `s`.
* `balanced`: A set `s` is balanced if `a • s ⊆ s` for all `a` of norm less than `1`.
* `seminorm`: A function to the reals that is positive-semidefinite, absolutely homogeneous, and
  subadditive.
* `gauge`: Aka Minkowksi functional. `gauge s x` is the least (actually, an infimum) `r` such
  that `x ∈ r • s`.
* `gauge_seminorm`: The Minkowski functional as a seminorm, when `s` is symmetric, convex and
  absorbent.

## References

* [H. H. Schaefer, *Topological Vector Spaces*][schaefer1966]

## TODO

Define and show equivalence of two notions of local convexity for a
topological vector space over ℝ or ℂ: that it has a local base of
balanced convex absorbent sets, and that it carries the initial
topology induced by a family of seminorms.

Prove the properties of balanced and absorbent sets of a real vector space.

## Tags

absorbent, balanced, seminorm, Minkowski functional, gauge, locally convex, LCTVS
-/

/-!
### Set Properties

Absorbent and balanced sets in a vector space over a normed field.
-/

open normed_field set
open_locale pointwise topological_space nnreal

<<<<<<< HEAD
variables {𝕜 E F G ι : Type*}
=======
variables {R 𝕜 E ι : Type*}
>>>>>>> d60541cc

section semi_normed_ring
variables [semi_normed_ring 𝕜]

section has_scalar
variables (𝕜) [has_scalar 𝕜 E]

/-- A set `A` absorbs another set `B` if `B` is contained in all scalings of
`A` by elements of sufficiently large norms. -/
def absorbs (A B : set E) := ∃ r, 0 < r ∧ ∀ a : 𝕜, r ≤ ∥a∥ → B ⊆ a • A

/-- A set is absorbent if it absorbs every singleton. -/
def absorbent (A : set E) := ∀ x, ∃ r, 0 < r ∧ ∀ a : 𝕜, r ≤ ∥a∥ → x ∈ a • A

/-- A set `A` is balanced if `a • A` is contained in `A` whenever `a`
has norm less than or equal to one. -/
def balanced (A : set E) := ∀ a : 𝕜, ∥a∥ ≤ 1 → a • A ⊆ A

variables {𝕜} {A B : set E}

lemma balanced.univ : balanced 𝕜 (univ : set E) := λ a ha, subset_univ _

lemma balanced.union (hA : balanced 𝕜 A) (hB : balanced 𝕜 B) : balanced 𝕜 (A ∪ B) :=
begin
  intros a ha t ht,
  rw [smul_set_union] at ht,
  exact ht.imp (λ x, hA _ ha x) (λ x, hB _ ha x),
end

end has_scalar

section add_comm_group
variables [add_comm_group E] [module 𝕜 E] {A B : set E}

lemma balanced.inter (hA : balanced 𝕜 A) (hB : balanced 𝕜 B) : balanced 𝕜 (A ∩ B) :=
begin
  rintro a ha _ ⟨x, ⟨hx₁, hx₂⟩, rfl⟩,
  exact ⟨hA _ ha ⟨_, hx₁, rfl⟩, hB _ ha ⟨_, hx₂, rfl⟩⟩,
end

lemma balanced.add (hA₁ : balanced 𝕜 A) (hA₂ : balanced 𝕜 B) : balanced 𝕜 (A + B) :=
begin
  rintro a ha _ ⟨_, ⟨x, y, hx, hy, rfl⟩, rfl⟩,
  rw smul_add,
  exact ⟨_, _, hA₁ _ ha ⟨_, hx, rfl⟩, hA₂ _ ha ⟨_, hy, rfl⟩, rfl⟩,
end

lemma absorbent.subset (hA : absorbent 𝕜 A) (hAB : A ⊆ B) : absorbent 𝕜 B :=
begin
  rintro x,
  obtain ⟨r, hr, hx⟩ := hA x,
  exact ⟨r, hr, λ a ha, set.smul_set_mono hAB $ hx a ha⟩,
end

lemma absorbent_iff_forall_absorbs_singleton : absorbent 𝕜 A ↔ ∀ x, absorbs 𝕜 A {x} :=
by simp_rw [absorbs, absorbent, singleton_subset_iff]

lemma absorbent_iff_nonneg_lt : absorbent 𝕜 A ↔ ∀ x, ∃ r, 0 ≤ r ∧ ∀ a : 𝕜, r < ∥a∥ → x ∈ a • A :=
begin
  split,
  { rintro hA x,
    obtain ⟨r, hr, hx⟩ := hA x,
    exact ⟨r, hr.le, λ a ha, hx a ha.le⟩ },
  { rintro hA x,
    obtain ⟨r, hr, hx⟩ := hA x,
    exact ⟨r + 1, add_pos_of_nonneg_of_pos hr zero_lt_one,
      λ a ha, hx a ((lt_add_of_pos_right r zero_lt_one).trans_le ha)⟩ }
end

end add_comm_group
end semi_normed_ring

section normed_comm_ring
variables [normed_comm_ring 𝕜] [add_comm_monoid E] [module 𝕜 E] {A B : set E} (a : 𝕜)

lemma balanced.smul (hA : balanced 𝕜 A) : balanced 𝕜 (a • A) :=
begin
  rintro b hb _ ⟨_, ⟨x, hx, rfl⟩, rfl⟩,
  exact ⟨b • x, hA _ hb ⟨_, hx, rfl⟩, smul_comm _ _ _⟩,
end

end normed_comm_ring

section normed_field
variables [normed_field 𝕜] [add_comm_group E] [module 𝕜 E] {A B : set E} {a : 𝕜}

/-- A balanced set absorbs itself. -/
lemma balanced.absorbs_self (hA : balanced 𝕜 A) : absorbs 𝕜 A A :=
begin
  use [1, zero_lt_one],
  intros a ha x hx,
  rw mem_smul_set_iff_inv_smul_mem₀,
  { apply hA a⁻¹,
    { rw norm_inv, exact inv_le_one ha },
    { rw mem_smul_set, use [x, hx] }},
  { rw ←norm_pos_iff, calc 0 < 1 : zero_lt_one ... ≤ ∥a∥ : ha, }
end

lemma balanced.subset_smul (hA : balanced 𝕜 A) (ha : 1 ≤ ∥a∥) : A ⊆ a • A :=
begin
  refine (subset_set_smul_iff₀ _).2 (hA (a⁻¹) _),
  { rintro rfl,
    rw norm_zero at ha,
    exact zero_lt_one.not_le ha },
  { rw norm_inv,
    exact inv_le_one ha }
end

lemma balanced.smul_eq (hA : balanced 𝕜 A) (ha : ∥a∥ = 1) : a • A = A :=
(hA _ ha.le).antisymm $ hA.subset_smul ha.ge

/-! #### Topological vector space -/

variables [topological_space E] [has_continuous_smul 𝕜 E]

/-- Every neighbourhood of the origin is absorbent. -/
lemma absorbent_nhds_zero (hA : A ∈ 𝓝 (0 : E)) : absorbent 𝕜 A :=
begin
  intro x,
  rcases mem_nhds_iff.mp hA with ⟨w, hw₁, hw₂, hw₃⟩,
  have hc : continuous (λ t : 𝕜, t • x), from continuous_id.smul continuous_const,
  rcases metric.is_open_iff.mp (hw₂.preimage hc) 0 (by rwa [mem_preimage, zero_smul])
    with ⟨r, hr₁, hr₂⟩,
  have hr₃, from inv_pos.mpr (half_pos hr₁),
  use [(r/2)⁻¹, hr₃],
  intros a ha₁,
  have ha₂ : 0 < ∥a∥ := hr₃.trans_le ha₁,
  rw [mem_smul_set_iff_inv_smul_mem₀ (norm_pos_iff.mp ha₂)],
  refine hw₁ (hr₂ _),
  rw [metric.mem_ball, dist_zero_right, norm_inv],
  calc ∥a∥⁻¹ ≤ r/2 : (inv_le (half_pos hr₁) ha₂).mp ha₁
  ...       < r : half_lt_self hr₁,
end

/-- The union of `{0}` with the interior of a balanced set is balanced. -/
lemma balanced_zero_union_interior (hA : balanced 𝕜 A) : balanced 𝕜 ({(0 : E)} ∪ interior A) :=
begin
  intros a ha, by_cases a = 0,
  { rw [h, zero_smul_set],
    exacts [subset_union_left _ _, ⟨0, or.inl rfl⟩] },
  { rw [←image_smul, image_union],
    apply union_subset_union,
    { rw [image_singleton, smul_zero] },
    { calc a • interior A ⊆ interior (a • A) : (is_open_map_smul₀ h).image_interior_subset A
                      ... ⊆ interior A       : interior_mono (hA _ ha) } }
end

/-- The interior of a balanced set is balanced if it contains the origin. -/
lemma balanced.interior (hA : balanced 𝕜 A) (h : (0 : E) ∈ interior A) :
  balanced 𝕜 (interior A) :=
begin
  rw ←singleton_subset_iff at h,
  rw [←union_eq_self_of_subset_left h],
  exact balanced_zero_union_interior hA,
end

/-- The closure of a balanced set is balanced. -/
lemma balanced.closure (hA : balanced 𝕜 A) : balanced 𝕜 (closure A) :=
assume a ha,
calc _ ⊆ closure (a • A) : image_closure_subset_closure_image (continuous_id.const_smul _)
...    ⊆ _ : closure_mono (hA _ ha)

end normed_field

/-!
### Seminorms
-/

/-- A seminorm on a vector space over a normed field is a function to
the reals that is positive semidefinite, positive homogeneous, and
subadditive. -/
structure seminorm (𝕜 : Type*) (E : Type*) [semi_normed_ring 𝕜] [add_monoid E] [has_scalar 𝕜 E] :=
(to_fun    : E → ℝ)
(smul'     : ∀ (a : 𝕜) (x : E), to_fun (a • x) = ∥a∥ * to_fun x)
(triangle' : ∀ x y : E, to_fun (x + y) ≤ to_fun x + to_fun y)

namespace seminorm

section semi_normed_ring
variables [semi_normed_ring 𝕜]

section add_monoid
variables [add_monoid E]

section has_scalar
variables [has_scalar 𝕜 E]

instance fun_like : fun_like (seminorm 𝕜 E) E (λ _, ℝ) :=
{ coe := seminorm.to_fun, coe_injective' := λ f g h, by cases f; cases g; congr' }

/-- Helper instance for when there's too many metavariables to apply `to_fun.to_coe_fn`. -/
instance : has_coe_to_fun (seminorm 𝕜 E) (λ _, E → ℝ) := ⟨λ p, p.to_fun⟩

@[ext] lemma ext {p q : seminorm 𝕜 E} (h : ∀ x, (p : E → ℝ) x = q x) : p = q := fun_like.ext p q h

instance : has_zero (seminorm 𝕜 E) :=
⟨{ to_fun    := 0,
  smul'     := λ _ _, (mul_zero _).symm,
  triangle' := λ _ _, eq.ge (zero_add _) }⟩

@[simp] lemma coe_zero : ⇑(0 : seminorm 𝕜 E) = 0 := rfl

@[simp] lemma zero_apply (x : E) : (0 : seminorm 𝕜 E) x = 0 := rfl

instance : inhabited (seminorm 𝕜 E) := ⟨0⟩

variables (p : seminorm 𝕜 E) (c : 𝕜) (x y : E) (r : ℝ)

protected lemma smul : p (c • x) = ∥c∥ * p x := p.smul' _ _
protected lemma triangle : p (x + y) ≤ p x + p y := p.triangle' _ _

/-- Any action on `ℝ` which factors through `ℝ≥0` applies to a seminorm. -/
instance [has_scalar R ℝ] [has_scalar R ℝ≥0] [is_scalar_tower R ℝ≥0 ℝ] :
  has_scalar R (seminorm 𝕜 E) :=
{ smul := λ r p,
  { to_fun := λ x, r • p x,
    smul' := λ _ _, begin
      simp only [←smul_one_smul ℝ≥0 r (_ : ℝ), nnreal.smul_def, smul_eq_mul],
      rw [p.smul, mul_left_comm],
    end,
    triangle' := λ _ _, begin
      simp only [←smul_one_smul ℝ≥0 r (_ : ℝ), nnreal.smul_def, smul_eq_mul],
      exact (mul_le_mul_of_nonneg_left (p.triangle _ _) (nnreal.coe_nonneg _)).trans_eq
        (mul_add _ _ _),
    end } }

lemma coe_smul [has_scalar R ℝ] [has_scalar R ℝ≥0] [is_scalar_tower R ℝ≥0 ℝ]
  (r : R) (p : seminorm 𝕜 E) : ⇑(r • p) = r • p := rfl

@[simp] lemma smul_apply [has_scalar R ℝ] [has_scalar R ℝ≥0] [is_scalar_tower R ℝ≥0 ℝ]
  (r : R) (p : seminorm 𝕜 E) (x : E) : (r • p) x = r • p x := rfl

instance : has_add (seminorm 𝕜 E) :=
{ add := λ p q,
  { to_fun := λ x, p x + q x,
    smul' := λ a x, by rw [p.smul, q.smul, mul_add],
    triangle' := λ _ _, has_le.le.trans_eq (add_le_add (p.triangle _ _) (q.triangle _ _))
      (add_add_add_comm _ _ _ _) } }

lemma coe_add (p q : seminorm 𝕜 E) : ⇑(p + q) = p + q := rfl

@[simp] lemma add_apply (p q : seminorm 𝕜 E) (x : E) : (p + q) x = p x + q x := rfl

instance : add_monoid (seminorm 𝕜 E) :=
fun_like.coe_injective.add_monoid_smul _ rfl coe_add (λ p n, coe_smul n p)

instance : ordered_cancel_add_comm_monoid (seminorm 𝕜 E) :=
{ nsmul := (•),  -- to avoid introducing a diamond
  ..seminorm.add_monoid,
  ..(fun_like.coe_injective.ordered_cancel_add_comm_monoid _ rfl coe_add
      : ordered_cancel_add_comm_monoid (seminorm 𝕜 E)) }

instance [monoid R] [mul_action R ℝ] [has_scalar R ℝ≥0] [is_scalar_tower R ℝ≥0 ℝ] :
  mul_action R (seminorm 𝕜 E) :=
fun_like.coe_injective.mul_action _ coe_smul

variables (𝕜 E)

/-- `coe_fn` as an `add_monoid_hom`. Helper definition for showing that `seminorm 𝕜 E` is
a module. -/
@[simps]
def coe_fn_add_monoid_hom : add_monoid_hom (seminorm 𝕜 E) (E → ℝ) := ⟨coe_fn, coe_zero, coe_add⟩

lemma coe_fn_add_monoid_hom_injective : function.injective (coe_fn_add_monoid_hom 𝕜 E) :=
show @function.injective (seminorm 𝕜 E) (E → ℝ) coe_fn, from fun_like.coe_injective

variables {𝕜 E}

instance [monoid R] [distrib_mul_action R ℝ] [has_scalar R ℝ≥0] [is_scalar_tower R ℝ≥0 ℝ] :
  distrib_mul_action R (seminorm 𝕜 E) :=
(coe_fn_add_monoid_hom_injective 𝕜 E).distrib_mul_action _ coe_smul

instance [semiring R] [module R ℝ] [has_scalar R ℝ≥0] [is_scalar_tower R ℝ≥0 ℝ] :
  module R (seminorm 𝕜 E) :=
(coe_fn_add_monoid_hom_injective 𝕜 E).module R _ coe_smul

-- TODO: define `has_Sup` too, from the skeleton at
-- https://github.com/leanprover-community/mathlib/pull/11329#issuecomment-1008915345
noncomputable instance : has_sup (seminorm 𝕜 E) :=
{ sup := λ p q,
  { to_fun := p ⊔ q,
    triangle' := λ x y, sup_le
      ((p.triangle x y).trans $ add_le_add le_sup_left le_sup_left)
      ((q.triangle x y).trans $ add_le_add le_sup_right le_sup_right),
    smul' := λ x v, (congr_arg2 max (p.smul x v) (q.smul x v)).trans $
      (mul_max_of_nonneg _ _ $ norm_nonneg x).symm } }

@[simp] lemma coe_sup (p q : seminorm 𝕜 E) : ⇑(p ⊔ q) = p ⊔ q := rfl

instance : partial_order (seminorm 𝕜 E) :=
  partial_order.lift _ fun_like.coe_injective

lemma le_def (p q : seminorm 𝕜 E) : p ≤ q ↔ (p : E → ℝ) ≤ q := iff.rfl
lemma lt_def (p q : seminorm 𝕜 E) : p < q ↔ (p : E → ℝ) < q := iff.rfl

noncomputable instance : semilattice_sup (seminorm 𝕜 E) :=
function.injective.semilattice_sup _ fun_like.coe_injective coe_sup

end has_scalar

section smul_with_zero
variables [smul_with_zero 𝕜 E] (p : seminorm 𝕜 E)

@[simp]
protected lemma zero : p 0 = 0 :=
calc p 0 = p ((0 : 𝕜) • 0) : by rw zero_smul
...      = 0 : by rw [p.smul, norm_zero, zero_mul]

end smul_with_zero
end add_monoid

section module
variables [add_comm_group E] [add_comm_group F] [add_comm_group G]
variables [module 𝕜 E] [module 𝕜 F] [module 𝕜 G]

/-- Composition of a seminorm with a linear map is a seminorm. -/
def comp (p : seminorm 𝕜 F) (f : E →ₗ[𝕜] F) : seminorm 𝕜 E :=
{ to_fun := λ x, p(f x),
  smul' := λ _ _, (congr_arg p (f.map_smul _ _)).trans (p.smul _ _),
  triangle' := λ _ _, eq.trans_le (congr_arg p (f.map_add _ _)) (p.triangle _ _) }

lemma coe_comp (p : seminorm 𝕜 F) (f : E →ₗ[𝕜] F) : ⇑(p.comp f) = p ∘ f := rfl

@[simp] lemma comp_apply (p : seminorm 𝕜 F) (f : E →ₗ[𝕜] F) (x : E) : (p.comp f) x = p (f x) := rfl

@[simp] lemma comp_id (p : seminorm 𝕜 E) : p.comp linear_map.id = p :=
ext $ λ _, rfl

@[simp] lemma comp_zero (p : seminorm 𝕜 F) : p.comp (0 : E →ₗ[𝕜] F) = 0 :=
ext $ λ _, by rw [comp_apply, linear_map.zero_apply, seminorm.zero, seminorm.zero_apply]

@[simp] lemma zero_comp (f : E →ₗ[𝕜] F) : (0 : seminorm 𝕜 F).comp f = 0 :=
ext $ λ _, by simp_rw [comp_apply, seminorm.zero_apply]

lemma comp_comp (p : seminorm 𝕜 G) (g : F →ₗ[𝕜] G) (f : E →ₗ[𝕜] F) :
  p.comp (g.comp f) = (p.comp g).comp f :=
ext $ λ _, by simp_rw [comp_apply, linear_map.comp_apply]

lemma comp_mono {p : seminorm 𝕜 F} {q : seminorm 𝕜 F} (f : E →ₗ[𝕜] F) (hp : p ≤ q) :
  p.comp f ≤ q.comp f :=
begin
  intros x,
  simp_rw comp_apply,
  exact hp (f x),
end

section norm_one_class
variables [norm_one_class 𝕜] (p : seminorm 𝕜 E) (x y : E) (r : ℝ)

@[simp]
protected lemma neg : p (-x) = p x :=
calc p (-x) = p ((-1 : 𝕜) • x) : by rw neg_one_smul
...         = p x : by rw [p.smul, norm_neg, norm_one, one_mul]

protected lemma sub_le : p (x - y) ≤ p x + p y :=
calc
  p (x - y)
      = p (x + -y) : by rw sub_eq_add_neg
  ... ≤ p x + p (-y) : p.triangle x (-y)
  ... = p x + p y : by rw p.neg

lemma nonneg : 0 ≤ p x :=
have h: 0 ≤ 2 * p x, from
calc 0 = p (x + (- x)) : by rw [add_neg_self, p.zero]
...    ≤ p x + p (-x)  : p.triangle _ _
...    = 2 * p x : by rw [p.neg, two_mul],
nonneg_of_mul_nonneg_left h zero_lt_two

lemma sub_rev : p (x - y) = p (y - x) := by rw [←neg_sub, p.neg]

instance : order_bot (seminorm 𝕜 E) := ⟨0, nonneg⟩

@[simp] lemma coe_bot : ⇑(⊥ : seminorm 𝕜 E) = 0 := rfl

lemma bot_eq_zero : (⊥ : seminorm 𝕜 E) = 0 := rfl

lemma finset_sup_apply (p : ι → seminorm 𝕜 E) (s : finset ι) (x : E) :
  s.sup p x = ↑(s.sup (λ i, ⟨p i x, nonneg (p i) x⟩) : nnreal) :=
begin
  induction s using finset.cons_induction_on with a s ha ih,
  { rw [finset.sup_empty, finset.sup_empty, coe_bot, _root_.bot_eq_zero, pi.zero_apply,
        nonneg.coe_zero] },
  { rw [finset.sup_cons, finset.sup_cons, coe_sup, sup_eq_max, pi.sup_apply, sup_eq_max,
        nnreal.coe_max, subtype.coe_mk, ih] }
end

end norm_one_class
end module

/-! ### Seminorm ball -/

section add_comm_group
variables [add_comm_group E]

section has_scalar
variables [has_scalar 𝕜 E] (p : seminorm 𝕜 E)

/-- The ball of radius `r` at `x` with respect to seminorm `p` is the set of elements `y` with
`p (y - x) < `r`. -/
def ball (x : E) (r : ℝ) := { y : E | p (y - x) < r }

variables {x y : E} {r : ℝ}

lemma mem_ball : y ∈ ball p x r ↔ p (y - x) < r := iff.rfl

lemma mem_ball_zero : y ∈ ball p 0 r ↔ p y < r := by rw [mem_ball, sub_zero]

lemma ball_zero_eq : ball p 0 r = { y : E | p y < r } := set.ext $ λ x, p.mem_ball_zero

@[simp] lemma ball_zero' (x : E) (hr : 0 < r) : ball (0 : seminorm 𝕜 E) x r = set.univ :=
begin
  rw [set.eq_univ_iff_forall, ball],
  simp [hr],
end
lemma ball_sup (p : seminorm 𝕜 E) (q : seminorm 𝕜 E) (e : E) (r : ℝ) :
  ball (p ⊔ q) e r = ball p e r ∩ ball q e r :=
by simp_rw [ball, ←set.set_of_and, coe_sup, pi.sup_apply, sup_lt_iff]

lemma ball_finset_sup' (p : ι → seminorm 𝕜 E) (s : finset ι) (H : s.nonempty) (e : E) (r : ℝ) :
  ball (s.sup' H p) e r = s.inf' H (λ i, ball (p i) e r) :=
begin
  induction H using finset.nonempty.cons_induction with a a s ha hs ih,
  { classical, simp },
  { rw [finset.sup'_cons hs, finset.inf'_cons hs, ball_sup, inf_eq_inter, ih] },
end

end has_scalar

section module

variables [module 𝕜 E]
variables [add_comm_group F] [module 𝕜 F]

lemma ball_comp (p : seminorm 𝕜 F) (f : E →ₗ[𝕜] F) (x : E) (r : ℝ) :
  (p.comp f).ball x r = f ⁻¹' (p.ball (f x) r) :=
begin
  ext,
  simp_rw [ball, mem_preimage, comp_apply, set.mem_set_of_eq, map_sub],
end

section norm_one_class
variables [norm_one_class 𝕜] (p : seminorm 𝕜 E)

@[simp] lemma ball_bot {r : ℝ} (x : E) (hr : 0 < r) : ball (⊥ : seminorm 𝕜 E) x r = set.univ :=
ball_zero' x hr

/-- Seminorm-balls at the origin are balanced. -/
lemma balanced_ball_zero (r : ℝ): balanced 𝕜 (ball p 0 r) :=
begin
  rintro a ha x ⟨y, hy, hx⟩,
  rw [mem_ball_zero, ←hx, p.smul],
  calc _ ≤ p y : mul_le_of_le_one_left (p.nonneg _) ha
  ...    < r   : by rwa mem_ball_zero at hy,
end

lemma ball_finset_sup_eq_Inter (p : ι → seminorm 𝕜 E) (s : finset ι) (e : E) {r : ℝ} (hr : 0 < r) :
  ball (s.sup p) e r = ⋂ (i ∈ s), ball (p i) e r :=
begin
  lift r to nnreal using hr.le,
  simp_rw [ball, Inter_set_of, finset_sup_apply, nnreal.coe_lt_coe,
    finset.sup_lt_iff (show ⊥ < r, from hr), ←nnreal.coe_lt_coe, subtype.coe_mk],
end

lemma ball_finset_sup (p : ι → seminorm 𝕜 E) (s : finset ι) (e : E) {r : ℝ}
  (hr : 0 < r) : ball (s.sup p) e r = s.inf (λ i, ball (p i) e r) :=
begin
  rw finset.inf_eq_infi,
  exact ball_finset_sup_eq_Inter _ _ _ hr,
end

end norm_one_class
end module
end add_comm_group
end semi_normed_ring

section normed_field
variables [normed_field 𝕜] [add_comm_group E] [module 𝕜 E] (p : seminorm 𝕜 E) {A B : set E}
  {a : 𝕜} {r : ℝ} {x : E}

/-- Seminorm-balls at the origin are absorbent. -/
lemma absorbent_ball_zero (hr : 0 < r) : absorbent 𝕜 (ball p (0 : E) r) :=
begin
  rw absorbent_iff_nonneg_lt,
  rintro x,
  have hxr : 0 ≤ p x/r := div_nonneg (p.nonneg _) hr.le,
  refine ⟨p x/r, hxr, λ a ha, _⟩,
  have ha₀ : 0 < ∥a∥ := hxr.trans_lt ha,
  refine ⟨a⁻¹ • x, _, smul_inv_smul₀ (norm_pos_iff.1 ha₀) x⟩,
  rwa [mem_ball_zero, p.smul, norm_inv, inv_mul_lt_iff ha₀, ←div_lt_iff hr],
end

/-- Seminorm-balls containing the origin are absorbent. -/
lemma absorbent_ball (hpr : p x < r) : absorbent 𝕜 (ball p x r) :=
begin
  refine (p.absorbent_ball_zero $ sub_pos.2 hpr).subset (λ y hy, _),
  rw p.mem_ball_zero at hy,
  exact p.mem_ball.2 ((p.sub_le _ _).trans_lt $ add_lt_of_lt_sub_right hy),
end

lemma symmetric_ball_zero (r : ℝ) (hx : x ∈ ball p 0 r) : -x ∈ ball p 0 r :=
balanced_ball_zero p r (-1) (by rw [norm_neg, norm_one]) ⟨x, hx, by rw [neg_smul, one_smul]⟩

end normed_field

section normed_linear_ordered_field
variables [normed_linear_ordered_field 𝕜] [add_comm_group E] [semi_normed_space ℝ 𝕜] [module 𝕜 E]

section has_scalar
variables [has_scalar ℝ E] [is_scalar_tower ℝ 𝕜 E] (p : seminorm 𝕜 E)

/-- A seminorm is convex. Also see `convex_on_norm`. -/
protected lemma convex_on : convex_on ℝ univ p :=
begin
  refine ⟨convex_univ, λ x y _ _ a b ha hb hab, _⟩,
  calc p (a • x + b • y) ≤ p (a • x) + p (b • y) : p.triangle _ _
    ... = ∥a • (1 : 𝕜)∥ * p x + ∥b • (1 : 𝕜)∥ * p y
        : by rw [←p.smul, ←p.smul, smul_one_smul, smul_one_smul]
    ... = a * p x + b * p y
        : by rw [norm_smul, norm_smul, norm_one, mul_one, mul_one, real.norm_of_nonneg ha,
            real.norm_of_nonneg hb],
end

end has_scalar

section module
variables [module ℝ E] [is_scalar_tower ℝ 𝕜 E] (p : seminorm 𝕜 E) (x : E) (r : ℝ)

/-- Seminorm-balls are convex. -/
lemma convex_ball : convex ℝ (ball p x r) :=
begin
  convert (p.convex_on.translate_left (-x)).convex_lt r,
  ext y,
  rw [preimage_univ, sep_univ, p.mem_ball, sub_eq_add_neg],
  refl,
end

end module
end normed_linear_ordered_field

-- TODO: convexity and absorbent/balanced sets in vector spaces over ℝ

end seminorm

section gauge
noncomputable theory
variables [add_comm_group E] [module ℝ E]

/--The Minkowski functional. Given a set `s` in a real vector space, `gauge s` is the functional
which sends `x : E` to the smallest `r : ℝ` such that `x` is in `s` scaled by `r`. -/
def gauge (s : set E) (x : E) : ℝ := Inf {r : ℝ | 0 < r ∧ x ∈ r • s}

variables {s : set E} {x : E}

lemma gauge_def : gauge s x = Inf {r ∈ set.Ioi 0 | x ∈ r • s} := rfl

/-- An alternative definition of the gauge using scalar multiplication on the element rather than on
the set. -/
lemma gauge_def' : gauge s x = Inf {r ∈ set.Ioi 0 | r⁻¹ • x ∈ s} :=
begin
  unfold gauge,
  congr' 1,
  ext r,
  exact and_congr_right (λ hr, mem_smul_set_iff_inv_smul_mem₀ hr.ne' _ _),
end

private lemma gauge_set_bdd_below : bdd_below {r : ℝ | 0 < r ∧ x ∈ r • s} := ⟨0, λ r hr, hr.1.le⟩

/-- If the given subset is `absorbent` then the set we take an infimum over in `gauge` is nonempty,
which is useful for proving many properties about the gauge.  -/
lemma absorbent.gauge_set_nonempty (absorbs : absorbent ℝ s) :
  {r : ℝ | 0 < r ∧ x ∈ r • s}.nonempty :=
let ⟨r, hr₁, hr₂⟩ := absorbs x in ⟨r, hr₁, hr₂ r (real.norm_of_nonneg hr₁.le).ge⟩

lemma exists_lt_of_gauge_lt (absorbs : absorbent ℝ s) {x : E} {a : ℝ} (h : gauge s x < a) :
  ∃ b, 0 < b ∧ b < a ∧ x ∈ b • s :=
begin
  obtain ⟨b, ⟨hb, hx⟩, hba⟩ := exists_lt_of_cInf_lt absorbs.gauge_set_nonempty h,
  exact ⟨b, hb, hba, hx⟩,
end

/-- The gauge evaluated at `0` is always zero (mathematically this requires `0` to be in the set `s`
but, the real infimum of the empty set in Lean being defined as `0`, it holds unconditionally). -/
@[simp] lemma gauge_zero : gauge s 0 = 0 :=
begin
  rw gauge_def',
  by_cases (0 : E) ∈ s,
  { simp only [smul_zero, sep_true, h, cInf_Ioi] },
  { simp only [smul_zero, sep_false, h, real.Inf_empty] }
end

/-- The gauge is always nonnegative. -/
lemma gauge_nonneg (x : E) : 0 ≤ gauge s x := real.Inf_nonneg _ $ λ x hx, hx.1.le

lemma gauge_neg (symmetric : ∀ x ∈ s, -x ∈ s) (x : E) : gauge s (-x) = gauge s x :=
begin
  have : ∀ x, -x ∈ s ↔ x ∈ s := λ x, ⟨λ h, by simpa using symmetric _ h, symmetric x⟩,
  rw [gauge_def', gauge_def'],
  simp_rw [smul_neg, this],
end

lemma gauge_le_of_mem {r : ℝ} (hr : 0 ≤ r) {x : E} (hx : x ∈ r • s) : gauge s x ≤ r :=
begin
  obtain rfl | hr' := hr.eq_or_lt,
  { rw [mem_singleton_iff.1 (zero_smul_subset _ hx), gauge_zero] },
  { exact cInf_le gauge_set_bdd_below ⟨hr', hx⟩ }
end

lemma gauge_le_one_eq' (hs : convex ℝ s) (zero_mem : (0 : E) ∈ s) (absorbs : absorbent ℝ s) :
  {x | gauge s x ≤ 1} = ⋂ (r : ℝ) (H : 1 < r), r • s :=
begin
  ext,
  simp_rw [set.mem_Inter, set.mem_set_of_eq],
  split,
  { intros h r hr,
    have hr' := zero_lt_one.trans hr,
    rw mem_smul_set_iff_inv_smul_mem₀ hr'.ne',
    obtain ⟨δ, δ_pos, hδr, hδ⟩ := exists_lt_of_gauge_lt absorbs (h.trans_lt hr),
    suffices : (r⁻¹ * δ) • δ⁻¹ • x ∈ s,
    { rwa [smul_smul, mul_inv_cancel_right₀ δ_pos.ne'] at this },
    rw mem_smul_set_iff_inv_smul_mem₀ δ_pos.ne' at hδ,
    refine hs.smul_mem_of_zero_mem zero_mem hδ
      ⟨mul_nonneg (inv_nonneg.2 hr'.le) δ_pos.le, _⟩,
    rw [inv_mul_le_iff hr', mul_one],
    exact hδr.le },
  { refine λ h, le_of_forall_pos_lt_add (λ ε hε, _),
    have hε' := (lt_add_iff_pos_right 1).2 (half_pos hε),
    exact (gauge_le_of_mem (zero_le_one.trans hε'.le) $ h _ hε').trans_lt
      (add_lt_add_left (half_lt_self hε) _) }
end

lemma gauge_le_one_eq (hs : convex ℝ s) (zero_mem : (0 : E) ∈ s) (absorbs : absorbent ℝ s) :
  {x | gauge s x ≤ 1} = ⋂ (r ∈ set.Ioi (1 : ℝ)), r • s :=
gauge_le_one_eq' hs zero_mem absorbs

lemma gauge_lt_one_eq' (absorbs : absorbent ℝ s) :
  {x | gauge s x < 1} = ⋃ (r : ℝ) (H : 0 < r) (H : r < 1), r • s :=
begin
  ext,
  simp_rw [set.mem_set_of_eq, set.mem_Union],
  split,
  { intro h,
    obtain ⟨r, hr₀, hr₁, hx⟩ := exists_lt_of_gauge_lt absorbs h,
    exact ⟨r, hr₀, hr₁, hx⟩ },
  { exact λ ⟨r, hr₀, hr₁, hx⟩, (gauge_le_of_mem hr₀.le hx).trans_lt hr₁ }
end

lemma gauge_lt_one_eq (absorbs : absorbent ℝ s) :
  {x | gauge s x < 1} = ⋃ (r ∈ set.Ioo 0 (1 : ℝ)), r • s :=
begin
  ext,
  simp_rw [set.mem_set_of_eq, set.mem_Union],
  split,
  { intro h,
    obtain ⟨r, hr₀, hr₁, hx⟩ := exists_lt_of_gauge_lt absorbs h,
    exact ⟨r, ⟨hr₀, hr₁⟩, hx⟩ },
  { exact λ ⟨r, ⟨hr₀, hr₁⟩, hx⟩, (gauge_le_of_mem hr₀.le hx).trans_lt hr₁ }
end

lemma gauge_lt_one_subset_self (hs : convex ℝ s) (h₀ : (0 : E) ∈ s) (absorbs : absorbent ℝ s) :
  {x | gauge s x < 1} ⊆ s :=
begin
  rw gauge_lt_one_eq absorbs,
  apply set.bUnion_subset,
  rintro r hr _ ⟨y, hy, rfl⟩,
  exact hs.smul_mem_of_zero_mem h₀ hy (Ioo_subset_Icc_self hr),
end

lemma gauge_le_one_of_mem {x : E} (hx : x ∈ s) : gauge s x ≤ 1 :=
gauge_le_of_mem zero_le_one $ by rwa one_smul

lemma self_subset_gauge_le_one : s ⊆ {x | gauge s x ≤ 1} := λ x, gauge_le_one_of_mem

lemma convex.gauge_le_one (hs : convex ℝ s) (h₀ : (0 : E) ∈ s) (absorbs : absorbent ℝ s) :
  convex ℝ {x | gauge s x ≤ 1} :=
begin
  rw gauge_le_one_eq hs h₀ absorbs,
  exact convex_Inter (λ i, convex_Inter (λ (hi : _ < _), hs.smul _)),
end

section topological_space
variables [topological_space E] [has_continuous_smul ℝ E]

lemma interior_subset_gauge_lt_one (s : set E) : interior s ⊆ {x | gauge s x < 1} :=
begin
  intros x hx,
  let f : ℝ → E := λ t, t • x,
  have hf : continuous f,
  { continuity },
  let s' := f ⁻¹' (interior s),
  have hs' : is_open s' := hf.is_open_preimage _ is_open_interior,
  have one_mem : (1 : ℝ) ∈ s',
  { simpa only [s', f, set.mem_preimage, one_smul] },
  obtain ⟨ε, hε₀, hε⟩ := (metric.nhds_basis_closed_ball.1 _).1
    (is_open_iff_mem_nhds.1 hs' 1 one_mem),
  rw real.closed_ball_eq_Icc at hε,
  have hε₁ : 0 < 1 + ε := hε₀.trans (lt_one_add ε),
  have : (1 + ε)⁻¹ < 1,
  { rw inv_lt_one_iff,
    right,
    linarith },
  refine (gauge_le_of_mem (inv_nonneg.2 hε₁.le) _).trans_lt this,
  rw mem_inv_smul_set_iff₀ hε₁.ne',
  exact interior_subset
    (hε ⟨(sub_le_self _ hε₀.le).trans ((le_add_iff_nonneg_right _).2 hε₀.le), le_rfl⟩),
end

lemma gauge_lt_one_eq_self_of_open {s : set E} (hs : convex ℝ s) (zero_mem : (0 : E) ∈ s)
  (hs₂ : is_open s) :
  {x | gauge s x < 1} = s :=
begin
  apply (gauge_lt_one_subset_self hs ‹_› $ absorbent_nhds_zero $ hs₂.mem_nhds zero_mem).antisymm,
  convert interior_subset_gauge_lt_one s,
  exact hs₂.interior_eq.symm,
end

lemma gauge_lt_one_of_mem_of_open {s : set E} (hs : convex ℝ s) (zero_mem : (0 : E) ∈ s)
  (hs₂ : is_open s) (x : E) (hx : x ∈ s) :
  gauge s x < 1 :=
by rwa ←gauge_lt_one_eq_self_of_open hs zero_mem hs₂ at hx

lemma one_le_gauge_of_not_mem {s : set E} (hs : convex ℝ s) (zero_mem : (0 : E) ∈ s)
  (hs₂ : is_open s) {x : E} (hx : x ∉ s) :
  1 ≤ gauge s x :=
begin
  rw ←gauge_lt_one_eq_self_of_open hs zero_mem hs₂ at hx,
  exact le_of_not_lt hx
end

end topological_space

variables {α : Type*} [linear_ordered_field α] [mul_action_with_zero α ℝ] [ordered_smul α ℝ]

lemma gauge_smul_of_nonneg [mul_action_with_zero α E] [is_scalar_tower α ℝ (set E)] {s : set E}
  {r : α} (hr : 0 ≤ r) (x : E) :
  gauge s (r • x) = r • gauge s x :=
begin
  obtain rfl | hr' := hr.eq_or_lt,
  { rw [zero_smul, gauge_zero, zero_smul] },
  rw [gauge_def', gauge_def', ←real.Inf_smul_of_nonneg hr],
  congr' 1,
  ext β,
  simp_rw [set.mem_smul_set, set.mem_sep_eq],
  split,
  { rintro ⟨hβ, hx⟩,
    simp_rw [mem_Ioi] at ⊢ hβ,
    have := smul_pos (inv_pos.2 hr') hβ,
    refine ⟨r⁻¹ • β, ⟨this, _⟩, smul_inv_smul₀ hr'.ne' _⟩,
    rw ←mem_smul_set_iff_inv_smul_mem₀ at ⊢ hx,
    rwa [smul_assoc, mem_smul_set_iff_inv_smul_mem₀ (inv_ne_zero hr'.ne'), inv_inv₀],
    { exact this.ne' },
    { exact hβ.ne' } },
  { rintro ⟨β, ⟨hβ, hx⟩, rfl⟩,
    rw mem_Ioi at ⊢ hβ,
    have := smul_pos hr' hβ,
    refine ⟨this, _⟩,
    rw ←mem_smul_set_iff_inv_smul_mem₀ at ⊢ hx,
    rw smul_assoc,
    exact smul_mem_smul_set hx,
    { exact this.ne' },
    { exact hβ.ne'} }
end

/-- In textbooks, this is the homogeneity of the Minkowksi functional. -/
lemma gauge_smul [module α E] [is_scalar_tower α ℝ (set E)] {s : set E}
  (symmetric : ∀ x ∈ s, -x ∈ s) (r : α) (x : E) :
  gauge s (r • x) = abs r • gauge s x :=
begin
  rw ←gauge_smul_of_nonneg (abs_nonneg r),
  obtain h | h := abs_choice r,
  { rw h },
  { rw [h, neg_smul, gauge_neg symmetric] },
  { apply_instance }
end

lemma gauge_add_le (hs : convex ℝ s) (absorbs : absorbent ℝ s) (x y : E) :
  gauge s (x + y) ≤ gauge s x + gauge s y :=
begin
  refine le_of_forall_pos_lt_add (λ ε hε, _),
  obtain ⟨a, ha, ha', hx⟩ := exists_lt_of_gauge_lt absorbs
    (lt_add_of_pos_right (gauge s x) (half_pos hε)),
  obtain ⟨b, hb, hb', hy⟩ := exists_lt_of_gauge_lt absorbs
    (lt_add_of_pos_right (gauge s y) (half_pos hε)),
  rw mem_smul_set_iff_inv_smul_mem₀ ha.ne' at hx,
  rw mem_smul_set_iff_inv_smul_mem₀ hb.ne' at hy,
  suffices : gauge s (x + y) ≤ a + b,
  { linarith },
  have hab : 0 < a + b := add_pos ha hb,
  apply gauge_le_of_mem hab.le,
  have := convex_iff_div.1 hs hx hy ha.le hb.le hab,
  rwa [smul_smul, smul_smul, mul_comm_div', mul_comm_div', ←mul_div_assoc, ←mul_div_assoc,
    mul_inv_cancel ha.ne', mul_inv_cancel hb.ne', ←smul_add, one_div,
    ←mem_smul_set_iff_inv_smul_mem₀ hab.ne'] at this,
end

/-- `gauge s` as a seminorm when `s` is symmetric, convex and absorbent. -/
@[simps] def gauge_seminorm (symmetric : ∀ x ∈ s, -x ∈ s) (hs : convex ℝ s) (hs' : absorbent ℝ s) :
  seminorm ℝ E :=
{ to_fun := gauge s,
  smul' := λ r x, by rw [gauge_smul symmetric, real.norm_eq_abs, smul_eq_mul];
    apply_instance,
  triangle' := gauge_add_le hs hs' }

/-- Any seminorm arises a the gauge of its unit ball. -/
lemma seminorm.gauge_ball (p : seminorm ℝ E) : gauge (p.ball 0 1) = p :=
begin
  ext,
  obtain hp | hp := {r : ℝ | 0 < r ∧ x ∈ r • p.ball 0 1}.eq_empty_or_nonempty,
  { rw [gauge, hp, real.Inf_empty],
    by_contra,
    have hpx : 0 < p x := (p.nonneg x).lt_of_ne h,
    have hpx₂ : 0 < 2 * p x := mul_pos zero_lt_two hpx,
    refine hp.subset ⟨hpx₂, (2 * p x)⁻¹ • x, _, smul_inv_smul₀ hpx₂.ne' _⟩,
    rw [p.mem_ball_zero, p.smul, real.norm_eq_abs, abs_of_pos (inv_pos.2 hpx₂), inv_mul_lt_iff hpx₂,
      mul_one],
    exact lt_mul_of_one_lt_left hpx one_lt_two },
  refine is_glb.cInf_eq ⟨λ r, _, λ r hr, le_of_forall_pos_le_add $ λ ε hε, _⟩ hp,
  { rintro ⟨hr, y, hy, rfl⟩,
    rw p.mem_ball_zero at hy,
    rw [p.smul, real.norm_eq_abs, abs_of_pos hr],
    exact mul_le_of_le_one_right hr.le hy.le },
  { have hpε : 0 < p x + ε := add_pos_of_nonneg_of_pos (p.nonneg _) hε,
    refine hr ⟨hpε, (p x + ε)⁻¹ • x, _, smul_inv_smul₀ hpε.ne' _⟩,
    rw [p.mem_ball_zero, p.smul, real.norm_eq_abs, abs_of_pos (inv_pos.2 hpε), inv_mul_lt_iff hpε,
      mul_one],
    exact lt_add_of_pos_right _ hε }
end

lemma seminorm.gauge_seminorm_ball (p : seminorm ℝ E) :
  gauge_seminorm (λ x, p.symmetric_ball_zero 1) (p.convex_ball 0 1)
    (p.absorbent_ball_zero zero_lt_one) = p := fun_like.coe_injective p.gauge_ball

end gauge

-- TODO: topology induced by family of seminorms, local convexity.<|MERGE_RESOLUTION|>--- conflicted
+++ resolved
@@ -68,11 +68,8 @@
 open normed_field set
 open_locale pointwise topological_space nnreal
 
-<<<<<<< HEAD
-variables {𝕜 E F G ι : Type*}
-=======
-variables {R 𝕜 E ι : Type*}
->>>>>>> d60541cc
+variables {R 𝕜 E F G ι : Type*}
+
 
 section semi_normed_ring
 variables [semi_normed_ring 𝕜]
