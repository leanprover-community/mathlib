--- conflicted
+++ resolved
@@ -719,11 +719,7 @@
         (lt_of_lt_of_le k_norm (min_le_left _ _)) hy },
     have h₂ := calc
       ∥p (λ i, k • y)∥ ≤ c * ∥k • y∥ ^ (n.succ + 1)
-<<<<<<< HEAD
-                       : by simpa only [normed_field.norm_pow, norm_norm]
-=======
                        : by simpa only [norm_pow, norm_norm]
->>>>>>> 53578832
                            using ht (k • y) (δε (mem_ball_zero_iff.mpr h₁))
       ...              = ∥k∥ ^ n.succ * (∥k∥ * (c * ∥y∥ ^ (n.succ + 1)))
                        : by { simp only [norm_smul, mul_pow], rw pow_succ, ring },
@@ -736,11 +732,7 @@
     ...              ≤ ∥(k⁻¹) ^ n.succ∥ * (∥k∥ ^ n.succ * (∥k∥ * (c * ∥y∥ ^ (n.succ + 1))))
         : mul_le_mul_of_nonneg_left h₂ (norm_nonneg _)
     ...              = ∥(k⁻¹ * k) ^ n.succ∥ * (∥k∥ * (c * ∥y∥ ^ (n.succ + 1)))
-<<<<<<< HEAD
-        : by { rw ←mul_assoc, simp [normed_field.norm_mul, mul_pow] }
-=======
         : by { rw ←mul_assoc, simp [norm_mul, mul_pow] }
->>>>>>> 53578832
     ...              ≤ 0 + ε
         : by { rw inv_mul_cancel (norm_pos_iff.mp k_pos), simpa using h₃.le }, },
 end
