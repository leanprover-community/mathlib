--- conflicted
+++ resolved
@@ -214,24 +214,6 @@
   (c : composition n) (v : fin n → E) :
   (q.comp_along_composition p c) v = q c.length (p.apply_composition c v) := rfl
 
-<<<<<<< HEAD
-=======
-/-- The norm of `q.comp_along_composition p c` is controlled by the product of
-the norms of the relevant bits of `q` and `p`. -/
-lemma comp_along_composition_norm {n : ℕ}
-  (q : formal_multilinear_series 𝕜 F G) (p : formal_multilinear_series 𝕜 E F)
-  (c : composition n) :
-  ∥q.comp_along_composition p c∥ ≤ ∥q c.length∥ * ∏ i, ∥p (c.blocks_fun i)∥ :=
-multilinear_map.mk_continuous_norm_le _
-  (mul_nonneg (norm_nonneg _) (finset.prod_nonneg (λ i hi, norm_nonneg _))) _
-
-lemma comp_along_composition_nnnorm {n : ℕ}
-  (q : formal_multilinear_series 𝕜 F G) (p : formal_multilinear_series 𝕜 E F)
-  (c : composition n) :
-  ∥q.comp_along_composition p c∥₊ ≤ ∥q c.length∥₊ * ∏ i, ∥p (c.blocks_fun i)∥₊ :=
-by { rw ← nnreal.coe_le_coe, push_cast, exact q.comp_along_composition_norm p c }
-
->>>>>>> 58de2a0a
 /-- Formal composition of two formal multilinear series. The `n`-th coefficient in the composition
 is defined to be the sum of `q.comp_along_composition p c` over all compositions of
 `n`. In other words, this term (as a multilinear function applied to `v_0, ..., v_{n-1}`) is
@@ -350,7 +332,7 @@
 lemma comp_along_composition_nnnorm {n : ℕ}
   (q : formal_multilinear_series 𝕜 F G) (p : formal_multilinear_series 𝕜 E F)
   (c : composition n) :
-  nnnorm (q.comp_along_composition p c) ≤ nnnorm (q c.length) * ∏ i, nnnorm (p (c.blocks_fun i)) :=
+  ∥q.comp_along_composition p c∥₊ ≤ ∥q c.length∥₊ * ∏ i, ∥p (c.blocks_fun i)∥₊ :=
 by { rw ← nnreal.coe_le_coe, push_cast, exact q.comp_along_composition_norm p c }
 
 /-!
