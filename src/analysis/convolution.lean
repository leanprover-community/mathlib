--- conflicted
+++ resolved
@@ -940,11 +940,7 @@
   (hf : locally_integrable f μ) (hcg : has_compact_support g) (hg : continuous g)
   (x₀ : G) (x : E'') : (f ⋆[L.precompR E'', μ] g) x₀ x = (f ⋆[L, μ] (λ a, g a x)) x₀  :=
 begin
-<<<<<<< HEAD
-  have := has_compact_support.convolution_exists_right (L.precompR E'' : _) hcg hf hg x₀,
-=======
   have := hcg.convolution_exists_right (L.precompR E'' : _) hf hg x₀,
->>>>>>> 96e43cce
   simp_rw [convolution_def, continuous_linear_map.integral_apply this],
   refl,
 end
