/-
Copyright (c) 2022 Floris van Doorn. All rights reserved.
Released under Apache 2.0 license as described in the file LICENSE.
Authors: Floris van Doorn
-/
import measure_theory.group.integration
import measure_theory.group.prod
import measure_theory.function.locally_integrable
import analysis.calculus.bump_function_inner
import analysis.calculus.parametric_integral
import measure_theory.measure.haar_lebesgue

/-!
# Convolution of functions

This file defines the convolution on two functions, i.e. `x ↦ ∫ f(t)g(x - t) ∂t`.
In the general case, these functions can be vector-valued, and have an arbitrary (additive)
group as domain. We use a continuous bilinear operation `L` on these function values as
"multiplication". The domain must be equipped with a Haar measure `μ`
(though many individual results have weaker conditions on `μ`).

For many applications we can take `L = lsmul ℝ ℝ` or `L = mul ℝ ℝ`.

We also define `convolution_exists` and `convolution_exists_at` to state that the convolution is
well-defined (everywhere or at a single point). These conditions are needed for pointwise
computations (e.g. `convolution_exists_at.distrib_add`), but are generally not stong enough for any
local (or global) properties of the convolution. For this we need stronger assumptions on `f`
and/or `g`, and generally if we impose stronger conditions on one of the functions, we can impose
weaker conditions on the other.
We have proven many of the properties of the convolution assuming one of these functions
has compact support (in which case the other function only needs to be locally integrable).
We still need to prove the properties for other pairs of conditions (e.g. both functions are
rapidly decreasing)

# Design Decisions

We use a bilinear map `L` to "multiply" the two functions in the integrand.
This generality has several advantages

* This allows us to compute the total derivative of the convolution, in case the functions are
  multivariate. The total derivative is again a convolution, but where the codomains of the
  functions can be higher-dimensional. See `has_compact_support.has_fderiv_at_convolution_right`.
* This allows us to use `@[to_additive]` everywhere (which would not be possible if we would use
  `mul`/`smul` in the integral, since `@[to_additive]` will incorrectly also try to additivize
  those definitions).
* We need to support the case where at least one of the functions is vector-valued, but if we use
  `smul` to multiply the functions, that would be an asymmetric definition.

# Main Definitions
* `convolution f g L μ x = (f ⋆[L, μ] g) x = ∫ t, L (f t) (g (x - t)) ∂μ` is the convolution of
  `f` and `g` w.r.t. the continuous bilinear map `L` and measure `μ`.
* `convolution_exists_at f g x L μ` states that the convolution `(f ⋆[L, μ] g) x` is well-defined
  (i.e. the integral exists).
* `convolution_exists f g L μ` states that the convolution `f ⋆[L, μ] g` is well-defined at each
  point.

# Main Results
* `has_compact_support.has_fderiv_at_convolution_right` and
  `has_compact_support.has_fderiv_at_convolution_left`: we can compute the total derivative
  of the convolution as a convolution with the total derivative of the right (left) function.
* `has_compact_support.cont_diff_convolution_right` and
  `has_compact_support.cont_diff_convolution_left`: the convolution is `𝒞ⁿ` if one of the functions
  is `𝒞ⁿ` with compact support and the other function in locally integrable.
* `convolution_tendsto_right`: Given a sequence of nonnegative normalized functions whose support
  tends to a small neighborhood around `0`, the convolution tends to the right argument.
  This is specialized to bump functions in `cont_diff_bump.convolution_tendsto_right`.

# Notation
The following notations are localized in the locale `convolution`:
* `f ⋆[L, μ] g` for the convolution. Note: you have to use parentheses to apply the convolution
  to an argument: `(f ⋆[L, μ] g) x`.
* `f ⋆[L] g := f ⋆[L, volume] g`
* `f ⋆ g := f ⋆[lsmul ℝ ℝ] g`

# To do
* Existence and (uniform) continuity of the convolution if
  one of the maps is in `ℒ^p` and the other in `ℒ^q` with `1 / p + 1 / q = 1`.
  This might require a generalization of `measure_theory.mem_ℒp.smul` where `smul` is generalized
  to a continuous bilinear map.
  (see e.g. [Fremlin, *Measure Theory* (volume 2)][fremlin_vol2], 255K)
* The convolution is a `ae_strongly_measurable` function
  (see e.g. [Fremlin, *Measure Theory* (volume 2)][fremlin_vol2], 255I).
* Prove properties about the convolution if both functions are rapidly decreasing.
* Use `@[to_additive]` everywhere
-/

open set function filter measure_theory measure_theory.measure topological_space
open continuous_linear_map metric
open_locale pointwise topological_space nnreal filter

noncomputable theory

universes u𝕜 uG uE uE' uE'' uF uF' uF'' uP

variables {𝕜 : Type u𝕜} {G : Type uG} {E : Type uE} {E' : Type uE'} {E'' : Type uE''}
{F : Type uF} {F' : Type uF'} {F'' : Type uF''} {P : Type uP}

variables [normed_add_comm_group E] [normed_add_comm_group E'] [normed_add_comm_group E'']
  [normed_add_comm_group F] [normed_add_comm_group P]
  {f f' : G → E} {g g' : G → E'} {x x' : G} {y y' : E}
section nontrivially_normed_field

variables [nontrivially_normed_field 𝕜]
variables [normed_space 𝕜 E] [normed_space 𝕜 E'] [normed_space 𝕜 E''] [normed_space 𝕜 F]
variables (L : E →L[𝕜] E' →L[𝕜] F)

section no_measurability

variables [add_group G] [topological_space G]

lemma has_compact_support.convolution_integrand_bound_right (hcg : has_compact_support g)
  (hg : continuous g) {x t : G} {s : set G} (hx : x ∈ s) :
  ∥L (f t) (g (x - t))∥ ≤ (- tsupport g + s).indicator (λ t, ∥L∥ * ∥f t∥ * (⨆ i, ∥g i∥)) t :=
begin
  refine le_indicator (λ t ht, _) (λ t ht, _) t,
  { refine (L.le_op_norm₂ _ _).trans _,
    exact mul_le_mul_of_nonneg_left
        (le_csupr (hg.norm.bdd_above_range_of_has_compact_support hcg.norm) $ x - t)
        (mul_nonneg (norm_nonneg _) (norm_nonneg _)) },
  { have : x - t ∉ support g,
    { refine mt (λ hxt, _) ht, refine ⟨_, _, set.neg_mem_neg.mpr (subset_closure hxt), hx, _⟩,
      rw [neg_sub, sub_add_cancel] },
    rw [nmem_support.mp this, (L _).map_zero, norm_zero] }
end

lemma continuous.convolution_integrand_fst [has_continuous_sub G] (hg : continuous g) (t : G) :
  continuous (λ x, L (f t) (g (x - t))) :=
L.continuous₂.comp₂ continuous_const $ hg.comp $ continuous_id.sub continuous_const

lemma has_compact_support.convolution_integrand_bound_left (hcf : has_compact_support f)
  (hf : continuous f) {x t : G} {s : set G} (hx : x ∈ s) :
  ∥L (f (x - t)) (g t)∥ ≤ (- tsupport f + s).indicator (λ t, ∥L∥ * (⨆ i, ∥f i∥) * ∥g t∥) t :=
by { convert hcf.convolution_integrand_bound_right L.flip hf hx,
  simp_rw [L.op_norm_flip, mul_right_comm] }

end no_measurability

section measurability

variables [measurable_space G] {μ ν : measure G}

/-- The convolution of `f` and `g` exists at `x` when the function `t ↦ L (f t) (g (x - t))` is
integrable. There are various conditions on `f` and `g` to prove this. -/
def convolution_exists_at [has_sub G] (f : G → E) (g : G → E') (x : G) (L : E →L[𝕜] E' →L[𝕜] F)
  (μ : measure G . volume_tac) : Prop :=
integrable (λ t, L (f t) (g (x - t))) μ

/-- The convolution of `f` and `g` exists when the function `t ↦ L (f t) (g (x - t))` is integrable
for all `x : G`. There are various conditions on `f` and `g` to prove this. -/
def convolution_exists [has_sub G] (f : G → E) (g : G → E') (L : E →L[𝕜] E' →L[𝕜] F)
  (μ : measure G . volume_tac) : Prop :=
∀ x : G, convolution_exists_at f g x L μ

section convolution_exists

variables {L}
lemma convolution_exists_at.integrable [has_sub G] {x : G} (h : convolution_exists_at f g x L μ) :
  integrable (λ t, L (f t) (g (x - t))) μ :=
h

variables (L)

section group

variables [add_group G]
variables [has_measurable_add₂ G] [has_measurable_neg G]

lemma measure_theory.ae_strongly_measurable.convolution_integrand' [sigma_finite ν]
  (hf : ae_strongly_measurable f ν)
  (hg : ae_strongly_measurable g $ map (λ (p : G × G), p.1 - p.2) (μ.prod ν)) :
  ae_strongly_measurable (λ p : G × G, L (f p.2) (g (p.1 - p.2))) (μ.prod ν) :=
L.ae_strongly_measurable_comp₂ hf.snd $ hg.comp_measurable measurable_sub

lemma measure_theory.ae_strongly_measurable.convolution_integrand_snd'
  (hf : ae_strongly_measurable f μ) {x : G}
  (hg : ae_strongly_measurable g $ map (λ t, x - t) μ) :
  ae_strongly_measurable (λ t, L (f t) (g (x - t))) μ :=
L.ae_strongly_measurable_comp₂ hf $ hg.comp_measurable $ measurable_id.const_sub x

lemma measure_theory.ae_strongly_measurable.convolution_integrand_swap_snd'
  {x : G} (hf : ae_strongly_measurable f $ map (λ t, x - t) μ)
  (hg : ae_strongly_measurable g μ) : ae_strongly_measurable (λ t, L (f (x - t)) (g t)) μ :=
L.ae_strongly_measurable_comp₂ (hf.comp_measurable $ measurable_id.const_sub x) hg

/-- A sufficient condition to prove that `f ⋆[L, μ] g` exists.
We assume that the integrand has compact support and `g` is bounded on this support (note that
both properties hold if `g` is continuous with compact support). We also require that `f` is
integrable on the support of the integrand, and that both functions are strongly measurable.

Note: we could weaken the measurability condition to hold only for `μ.restrict s`. -/
lemma bdd_above.convolution_exists_at' {x₀ : G}
  {s : set G} (hbg : bdd_above ((λ i, ∥g i∥) '' ((λ t, - t + x₀) ⁻¹' s)))
  (hs : measurable_set s) (h2s : support (λ t, L (f t) (g (x₀ - t))) ⊆ s)
  (hf : integrable_on f s μ)
  (hmf : ae_strongly_measurable f μ)
  (hmg : ae_strongly_measurable g $ map (λ t, x₀ - t) μ) :
    convolution_exists_at f g x₀ L μ :=
begin
  set s' := (λ t, - t + x₀) ⁻¹' s,
  have : ∀ᵐ (t : G) ∂μ,
    ∥L (f t) (g (x₀ - t))∥ ≤ s.indicator (λ t, ∥L∥ * ∥f t∥ * ⨆ i : s', ∥g i∥) t,
  { refine eventually_of_forall _,
    refine le_indicator (λ t ht, _) (λ t ht, _),
    { refine (L.le_op_norm₂ _ _).trans _,
      refine mul_le_mul_of_nonneg_left
        (le_csupr_set hbg $ mem_preimage.mpr _)
        (mul_nonneg (norm_nonneg _) (norm_nonneg _)),
      rwa [neg_sub, sub_add_cancel] },
    { have : t ∉ support (λ t, L (f t) (g (x₀ - t))) := mt (λ h, h2s h) ht,
      rw [nmem_support.mp this, norm_zero] } },
  refine integrable.mono' _ _ this,
  { rw [integrable_indicator_iff hs], exact (hf.norm.const_mul _).mul_const _ },
  { exact hmf.convolution_integrand_snd' L hmg }
end

/-- If `∥f∥ *[μ] ∥g∥` exists, then `f *[L, μ] g` exists. -/
lemma convolution_exists_at.of_norm' {x₀ : G}
  (h : convolution_exists_at (λ x, ∥f x∥) (λ x, ∥g x∥) x₀ (mul ℝ ℝ) μ)
  (hmf : ae_strongly_measurable f μ)
  (hmg : ae_strongly_measurable g $ map (λ t, x₀ - t) μ) :
  convolution_exists_at f g x₀ L μ :=
begin
  refine (h.const_mul ∥L∥).mono' (hmf.convolution_integrand_snd' L hmg)
    (eventually_of_forall $ λ x, _),
  rw [mul_apply', ← mul_assoc],
  apply L.le_op_norm₂,
end

section left
variables [sigma_finite μ] [is_add_right_invariant μ]

lemma measure_theory.ae_strongly_measurable.convolution_integrand_snd
  (hf : ae_strongly_measurable f μ) (hg : ae_strongly_measurable g μ)
  (x : G) : ae_strongly_measurable (λ t, L (f t) (g (x - t))) μ :=
hf.convolution_integrand_snd' L $ hg.mono' $
  (quasi_measure_preserving_sub_left_of_right_invariant μ x).absolutely_continuous

lemma measure_theory.ae_strongly_measurable.convolution_integrand_swap_snd
  (hf : ae_strongly_measurable f μ) (hg : ae_strongly_measurable g μ)
  (x : G) : ae_strongly_measurable (λ t, L (f (x - t)) (g t)) μ :=
(hf.mono' (quasi_measure_preserving_sub_left_of_right_invariant μ x).absolutely_continuous)
  .convolution_integrand_swap_snd' L hg

/-- If `∥f∥ *[μ] ∥g∥` exists, then `f *[L, μ] g` exists. -/
lemma convolution_exists_at.of_norm {x₀ : G}
  (h : convolution_exists_at (λ x, ∥f x∥) (λ x, ∥g x∥) x₀ (mul ℝ ℝ) μ)
  (hmf : ae_strongly_measurable f μ)
  (hmg : ae_strongly_measurable g μ) :
  convolution_exists_at f g x₀ L μ :=
h.of_norm' L hmf $ hmg.mono'
  (quasi_measure_preserving_sub_left_of_right_invariant μ x₀).absolutely_continuous

end left

section right

variables [sigma_finite μ] [is_add_right_invariant μ] [sigma_finite ν]

lemma measure_theory.ae_strongly_measurable.convolution_integrand
  (hf : ae_strongly_measurable f ν) (hg : ae_strongly_measurable g μ) :
  ae_strongly_measurable (λ p : G × G, L (f p.2) (g (p.1 - p.2))) (μ.prod ν) :=
hf.convolution_integrand' L $ hg.mono'
  (quasi_measure_preserving_sub_of_right_invariant μ ν).absolutely_continuous

lemma measure_theory.integrable.convolution_integrand (hf : integrable f ν) (hg : integrable g μ) :
  integrable (λ p : G × G, L (f p.2) (g (p.1 - p.2))) (μ.prod ν) :=
begin
  have h_meas : ae_strongly_measurable (λ (p : G × G), L (f p.2) (g (p.1 - p.2))) (μ.prod ν) :=
    hf.ae_strongly_measurable.convolution_integrand L hg.ae_strongly_measurable,
  have h2_meas : ae_strongly_measurable (λ (y : G), ∫ (x : G), ∥L (f y) (g (x - y))∥ ∂μ) ν :=
    h_meas.prod_swap.norm.integral_prod_right',
  simp_rw [integrable_prod_iff' h_meas],
  refine ⟨eventually_of_forall (λ t, (L (f t)).integrable_comp (hg.comp_sub_right t)), _⟩,
  refine integrable.mono' _ h2_meas (eventually_of_forall $
    λ t, (_ : _ ≤ ∥L∥ * ∥f t∥ * ∫ x, ∥g (x - t)∥ ∂μ)),
  { simp_rw [integral_sub_right_eq_self (λ t, ∥ g t ∥)],
    exact (hf.norm.const_mul _).mul_const _ },
  { simp_rw [← integral_mul_left],
    rw [real.norm_of_nonneg],
    { exact integral_mono_of_nonneg (eventually_of_forall $ λ t, norm_nonneg _)
        ((hg.comp_sub_right t).norm.const_mul _) (eventually_of_forall $ λ t, L.le_op_norm₂ _ _) },
    exact integral_nonneg (λ x, norm_nonneg _) }
end

lemma measure_theory.integrable.ae_convolution_exists (hf : integrable f ν) (hg : integrable g μ) :
  ∀ᵐ x ∂μ, convolution_exists_at f g x L ν :=
((integrable_prod_iff $ hf.ae_strongly_measurable.convolution_integrand L
  hg.ae_strongly_measurable).mp $ hf.convolution_integrand L hg).1

end right

variables [topological_space G] [topological_add_group G] [borel_space G]
[second_countable_topology G] [sigma_compact_space G]

lemma has_compact_support.convolution_exists_at {x₀ : G}
  (h : has_compact_support (λ t, L (f t) (g (x₀ - t)))) (hf : locally_integrable f μ)
  (hg : continuous g) : convolution_exists_at f g x₀ L μ :=
((((homeomorph.neg G).trans $ homeomorph.add_right x₀).is_compact_preimage.mpr h).bdd_above_image
  hg.norm.continuous_on).convolution_exists_at' L is_closed_closure.measurable_set subset_closure
  (hf h) hf.ae_strongly_measurable hg.ae_strongly_measurable

lemma has_compact_support.convolution_exists_right
  (hcg : has_compact_support g) (hf : locally_integrable f μ) (hg : continuous g) :
  convolution_exists f g L μ :=
begin
  intro x₀,
  refine has_compact_support.convolution_exists_at L _ hf hg,
  refine (hcg.comp_homeomorph (homeomorph.sub_left x₀)).mono _,
  refine λ t, mt (λ ht : g (x₀ - t) = 0, _),
  simp_rw [ht, (L _).map_zero]
end

lemma has_compact_support.convolution_exists_left_of_continuous_right
  (hcf : has_compact_support f) (hf : locally_integrable f μ) (hg : continuous g) :
  convolution_exists f g L μ :=
begin
  intro x₀,
  refine has_compact_support.convolution_exists_at L _ hf hg,
  refine hcf.mono _,
  refine λ t, mt (λ ht : f t = 0, _),
  simp_rw [ht, L.map_zero₂]
end

end group

section comm_group

variables [add_comm_group G]

section measurable_group

variables [has_measurable_add₂ G] [has_measurable_neg G] [is_add_left_invariant μ]

/-- A sufficient condition to prove that `f ⋆[L, μ] g` exists.
We assume that the integrand has compact support and `g` is bounded on this support (note that
both properties hold if `g` is continuous with compact support). We also require that `f` is
integrable on the support of the integrand, and that both functions are strongly measurable.

This is a variant of `bdd_above.convolution_exists_at'` in an abelian group with a left-invariant
measure. This allows us to state the boundedness and measurability of `g` in a more natural way. -/
lemma bdd_above.convolution_exists_at [sigma_finite μ] {x₀ : G}
  {s : set G} (hbg : bdd_above ((λ i, ∥g i∥) '' ((λ t, x₀ - t) ⁻¹' s)))
  (hs : measurable_set s) (h2s : support (λ t, L (f t) (g (x₀ - t))) ⊆ s)
  (hf : integrable_on f s μ)
  (hmf : ae_strongly_measurable f μ)
  (hmg : ae_strongly_measurable g μ) :
    convolution_exists_at f g x₀ L μ :=
begin
  refine bdd_above.convolution_exists_at' L _ hs h2s hf hmf _,
  { simp_rw [← sub_eq_neg_add, hbg] },
  { exact hmg.mono'
      (quasi_measure_preserving_sub_left_of_right_invariant μ x₀).absolutely_continuous }
end

variables {L} [is_neg_invariant μ]

lemma convolution_exists_at_flip :
  convolution_exists_at g f x L.flip μ ↔ convolution_exists_at f g x L μ :=
by simp_rw [convolution_exists_at, ← integrable_comp_sub_left (λ t, L (f t) (g (x - t))) x,
  sub_sub_cancel, flip_apply]

lemma convolution_exists_at.integrable_swap (h : convolution_exists_at f g x L μ) :
  integrable (λ t, L (f (x - t)) (g t)) μ :=
by { convert h.comp_sub_left x, simp_rw [sub_sub_self] }

lemma convolution_exists_at_iff_integrable_swap :
  convolution_exists_at f g x L μ ↔ integrable (λ t, L (f (x - t)) (g t)) μ :=
convolution_exists_at_flip.symm

end measurable_group

variables [topological_space G] [topological_add_group G] [borel_space G]
  [second_countable_topology G] [is_add_left_invariant μ] [is_neg_invariant μ]
  [sigma_compact_space G]

lemma has_compact_support.convolution_exists_left
  (hcf : has_compact_support f) (hf : continuous f) (hg : locally_integrable g μ) :
  convolution_exists f g L μ :=
λ x₀, convolution_exists_at_flip.mp $ hcf.convolution_exists_right L.flip hg hf x₀

lemma has_compact_support.convolution_exists_right_of_continuous_left
  (hcg : has_compact_support g) (hf : continuous f) (hg : locally_integrable g μ) :
  convolution_exists f g L μ :=
λ x₀, convolution_exists_at_flip.mp $
  hcg.convolution_exists_left_of_continuous_right L.flip hg hf x₀

end comm_group

end convolution_exists

variables [normed_space ℝ F] [complete_space F]

/-- The convolution of two functions `f` and `g` with respect to a continuous bilinear map `L` and
measure `μ`. It is defined to be `(f ⋆[L, μ] g) x = ∫ t, L (f t) (g (x - t)) ∂μ`. -/
noncomputable def convolution [has_sub G] (f : G → E) (g : G → E') (L : E →L[𝕜] E' →L[𝕜] F)
  (μ : measure G . volume_tac) : G → F :=
λ x, ∫ t, L (f t) (g (x - t)) ∂μ

localized "notation (name := convolution) f ` ⋆[`:67 L:67 `, ` μ:67 `] `:0 g:66 :=
  convolution f g L μ" in convolution
localized "notation (name := convolution.volume) f ` ⋆[`:67 L:67 `]`:0 g:66 :=
  convolution f g L measure_theory.measure_space.volume" in convolution
localized "notation (name := convolution.lsmul) f ` ⋆ `:67 g:66 :=
  convolution f g (continuous_linear_map.lsmul ℝ ℝ) measure_theory.measure_space.volume"
  in convolution

lemma convolution_def [has_sub G] : (f ⋆[L, μ] g) x = ∫ t, L (f t) (g (x - t)) ∂μ := rfl

/-- The definition of convolution where the bilinear operator is scalar multiplication.
Note: it often helps the elaborator to give the type of the convolution explicitly. -/
lemma convolution_lsmul [has_sub G] {f : G → 𝕜} {g : G → F} :
  (f ⋆[lsmul 𝕜 𝕜, μ] g : G → F) x = ∫ t, f t • g (x - t) ∂μ := rfl

/-- The definition of convolution where the bilinear operator is multiplication. -/
lemma convolution_mul [has_sub G] [normed_space ℝ 𝕜] [complete_space 𝕜] {f : G → 𝕜} {g : G → 𝕜} :
  (f ⋆[mul 𝕜 𝕜, μ] g) x = ∫ t, f t * g (x - t) ∂μ := rfl

section group

variables {L} [add_group G]

lemma smul_convolution [smul_comm_class ℝ 𝕜 F]
  {y : 𝕜} : (y • f) ⋆[L, μ] g = y • (f ⋆[L, μ] g) :=
by { ext, simp only [pi.smul_apply, convolution_def, ← integral_smul, L.map_smul₂] }

lemma convolution_smul [smul_comm_class ℝ 𝕜 F]
  {y : 𝕜} : f ⋆[L, μ] (y • g) = y • (f ⋆[L, μ] g) :=
by { ext, simp only [pi.smul_apply, convolution_def, ← integral_smul, (L _).map_smul] }

@[simp] lemma zero_convolution : 0 ⋆[L, μ] g = 0 :=
by { ext, simp_rw [convolution_def, pi.zero_apply, L.map_zero₂, integral_zero] }

@[simp] lemma convolution_zero : f ⋆[L, μ] 0 = 0 :=
by { ext, simp_rw [convolution_def, pi.zero_apply, (L _).map_zero, integral_zero] }

lemma convolution_exists_at.distrib_add {x : G} (hfg : convolution_exists_at f g x L μ)
  (hfg' : convolution_exists_at f g' x L μ) :
  (f ⋆[L, μ] (g + g')) x = (f ⋆[L, μ] g) x + (f ⋆[L, μ] g') x :=
by simp only [convolution_def, (L _).map_add, pi.add_apply, integral_add hfg hfg']

lemma convolution_exists.distrib_add (hfg : convolution_exists f g L μ)
  (hfg' : convolution_exists f g' L μ) : f ⋆[L, μ] (g + g') = f ⋆[L, μ] g + f ⋆[L, μ] g' :=
by { ext, exact (hfg x).distrib_add (hfg' x) }

lemma convolution_exists_at.add_distrib {x : G} (hfg : convolution_exists_at f g x L μ)
  (hfg' : convolution_exists_at f' g x L μ) :
  ((f + f') ⋆[L, μ] g) x = (f ⋆[L, μ] g) x + (f' ⋆[L, μ] g) x :=
by simp only [convolution_def, L.map_add₂, pi.add_apply, integral_add hfg hfg']

lemma convolution_exists.add_distrib (hfg : convolution_exists f g L μ)
  (hfg' : convolution_exists f' g L μ) : (f + f') ⋆[L, μ] g = f ⋆[L, μ] g + f' ⋆[L, μ] g :=
by { ext, exact (hfg x).add_distrib (hfg' x) }

variables (L)

lemma convolution_congr [has_measurable_add₂ G] [has_measurable_neg G]
  [sigma_finite μ] [is_add_right_invariant μ] (h1 : f =ᵐ[μ] f') (h2 : g =ᵐ[μ] g') :
  f ⋆[L, μ] g = f' ⋆[L, μ] g' :=
begin
  ext x,
  apply integral_congr_ae,
  exact (h1.prod_mk $ h2.comp_tendsto
    (quasi_measure_preserving_sub_left_of_right_invariant μ x).tendsto_ae).fun_comp ↿(λ x y, L x y)
end

lemma support_convolution_subset_swap : support (f ⋆[L, μ] g) ⊆ support g + support f :=
begin
  intros x h2x,
  by_contra hx,
  apply h2x,
  simp_rw [set.mem_add, not_exists, not_and_distrib, nmem_support] at hx,
  rw [convolution_def],
  convert integral_zero G F,
  ext t,
  rcases hx (x - t) t with h|h|h,
  { rw [h, (L _).map_zero] },
  { rw [h, L.map_zero₂] },
  { exact (h $ sub_add_cancel x t).elim }
end

section
variables [has_measurable_add₂ G] [has_measurable_neg G] [sigma_finite μ] [is_add_right_invariant μ]

lemma measure_theory.integrable.integrable_convolution (hf : integrable f μ) (hg : integrable g μ) :
  integrable (f ⋆[L, μ] g) μ :=
(hf.convolution_integrand L hg).integral_prod_left

end

variables [topological_space G]
variables [topological_add_group G]

lemma has_compact_support.convolution [t2_space G] (hcf : has_compact_support f)
  (hcg : has_compact_support g) : has_compact_support (f ⋆[L, μ] g) :=
is_compact_of_is_closed_subset (hcg.is_compact.add hcf) is_closed_closure $ closure_minimal
  ((support_convolution_subset_swap L).trans $ add_subset_add subset_closure subset_closure)
  (hcg.is_compact.add hcf).is_closed

variables [borel_space G] [second_countable_topology G]

/-- The convolution is continuous if one function is locally integrable and the other has compact
support and is continuous. -/
lemma has_compact_support.continuous_convolution_right [locally_compact_space G] [t2_space G]
  (hcg : has_compact_support g) (hf : locally_integrable f μ)
  (hg : continuous g) : continuous (f ⋆[L, μ] g) :=
begin
  refine continuous_iff_continuous_at.mpr (λ x₀, _),
  obtain ⟨K, hK, h2K⟩ := exists_compact_mem_nhds x₀,
  let K' := - tsupport g + K,
  have hK' : is_compact K' := hcg.neg.add hK,
  have : ∀ᶠ x in 𝓝 x₀, ∀ᵐ (t : G) ∂μ,
    ∥L (f t) (g (x - t))∥ ≤ K'.indicator (λ t, ∥L∥ * ∥f t∥ * (⨆ i, ∥g i∥)) t :=
  eventually_of_mem h2K (λ x hx, eventually_of_forall $
    λ t, hcg.convolution_integrand_bound_right L hg hx),
  refine continuous_at_of_dominated _ this _ _,
  { exact eventually_of_forall
      (λ x, hf.ae_strongly_measurable.convolution_integrand_snd' L hg.ae_strongly_measurable) },
  { rw [integrable_indicator_iff hK'.measurable_set],
    exact ((hf hK').norm.const_mul _).mul_const _ },
  { exact eventually_of_forall (λ t, (L.continuous₂.comp₂ continuous_const $
      hg.comp $ continuous_id.sub $ by apply continuous_const).continuous_at) }
end

/-- The convolution is continuous if one function is integrable and the other is bounded and
continuous. -/
lemma bdd_above.continuous_convolution_right_of_integrable
  (hbg : bdd_above (range (λ x, ∥g x∥))) (hf : integrable f μ) (hg : continuous g) :
    continuous (f ⋆[L, μ] g) :=
begin
  refine continuous_iff_continuous_at.mpr (λ x₀, _),
  have : ∀ᶠ x in 𝓝 x₀, ∀ᵐ (t : G) ∂μ,
    ∥L (f t) (g (x - t))∥ ≤ ∥L∥ * ∥f t∥ * (⨆ i, ∥g i∥),
  { refine eventually_of_forall (λ x, eventually_of_forall $ λ t, _),
    refine (L.le_op_norm₂ _ _).trans _,
    exact mul_le_mul_of_nonneg_left (le_csupr hbg $ x - t)
      (mul_nonneg (norm_nonneg _) (norm_nonneg _)) },
  refine continuous_at_of_dominated _ this _ _,
  { exact eventually_of_forall
      (λ x, hf.ae_strongly_measurable.convolution_integrand_snd' L hg.ae_strongly_measurable) },
  { exact (hf.norm.const_mul _).mul_const _ },
  { exact eventually_of_forall (λ t, (L.continuous₂.comp₂ continuous_const $
      hg.comp $ continuous_id.sub $ by apply continuous_const).continuous_at) }
end

/-- A version of `has_compact_support.continuous_convolution_right` that works if `G` is
not locally compact but requires that `g` is integrable. -/
lemma has_compact_support.continuous_convolution_right_of_integrable
  (hcg : has_compact_support g) (hf : integrable f μ) (hg : continuous g) :
    continuous (f ⋆[L, μ] g) :=
(hg.norm.bdd_above_range_of_has_compact_support hcg.norm).continuous_convolution_right_of_integrable
  L hf hg

end group

section comm_group

variables [add_comm_group G]

lemma support_convolution_subset : support (f ⋆[L, μ] g) ⊆ support f + support g :=
(support_convolution_subset_swap L).trans (add_comm _ _).subset

variables [is_add_left_invariant μ] [is_neg_invariant μ]

section measurable
variables [has_measurable_neg G]
variables [has_measurable_add G]

variable (L)
/-- Commutativity of convolution -/
lemma convolution_flip : g ⋆[L.flip, μ] f = f ⋆[L, μ] g :=
begin
  ext1 x,
  simp_rw [convolution_def],
  rw [← integral_sub_left_eq_self _ μ x],
  simp_rw [sub_sub_self, flip_apply]
end

/-- The symmetric definition of convolution. -/
lemma convolution_eq_swap : (f ⋆[L, μ] g) x = ∫ t, L (f (x - t)) (g t) ∂μ :=
by { rw [← convolution_flip], refl }

/-- The symmetric definition of convolution where the bilinear operator is scalar multiplication. -/
lemma convolution_lsmul_swap {f : G → 𝕜} {g : G → F}:
  (f ⋆[lsmul 𝕜 𝕜, μ] g : G → F) x = ∫ t, f (x - t) • g t ∂μ :=
convolution_eq_swap _

/-- The symmetric definition of convolution where the bilinear operator is multiplication. -/
lemma convolution_mul_swap [normed_space ℝ 𝕜] [complete_space 𝕜] {f : G → 𝕜} {g : G → 𝕜} :
  (f ⋆[mul 𝕜 𝕜, μ] g) x = ∫ t, f (x - t) * g t ∂μ :=
convolution_eq_swap _

<<<<<<< HEAD
=======
/-- The convolution of two even functions is also even. -/
>>>>>>> 0b00e53a
lemma convolution_neg_of_neg_eq (h1 : ∀ᵐ x ∂μ, f (-x) = f x) (h2 : ∀ᵐ x ∂μ, g (-x) = g x) :
  (f ⋆[L, μ] g) (-x) = (f ⋆[L, μ] g) x :=
calc ∫ (t : G), (L (f t)) (g (-x - t)) ∂μ
    = ∫ (t : G), (L (f (-t))) (g (x + t)) ∂μ :
  begin
    apply integral_congr_ae,
    filter_upwards [h1, (eventually_add_left_iff μ x).2 h2] with t ht h't,
    simp_rw [ht, ← h't, neg_add'],
  end
... = ∫ (t : G), (L (f t)) (g (x - t)) ∂μ :
  by { rw ← integral_neg_eq_self, simp only [neg_neg, ← sub_eq_add_neg] }

end measurable

variables [topological_space G]
variables [topological_add_group G]
variables [borel_space G]
variables [second_countable_topology G]

lemma has_compact_support.continuous_convolution_left [locally_compact_space G] [t2_space G]
  (hcf : has_compact_support f) (hf : continuous f) (hg : locally_integrable g μ) :
    continuous (f ⋆[L, μ] g) :=
by { rw [← convolution_flip], exact hcf.continuous_convolution_right L.flip hg hf }

lemma bdd_above.continuous_convolution_left_of_integrable
  (hbf : bdd_above (range (λ x, ∥f x∥))) (hf : continuous f) (hg : integrable g μ) :
    continuous (f ⋆[L, μ] g) :=
by { rw [← convolution_flip], exact hbf.continuous_convolution_right_of_integrable L.flip hg hf }

/-- A version of `has_compact_support.continuous_convolution_left` that works if `G` is
not locally compact but requires that `g` is integrable. -/
lemma has_compact_support.continuous_convolution_left_of_integrable
  (hcf : has_compact_support f) (hf : continuous f) (hg : integrable g μ) :
    continuous (f ⋆[L, μ] g) :=
by { rw [← convolution_flip], exact hcf.continuous_convolution_right_of_integrable L.flip hg hf }

end comm_group

section normed_add_comm_group

variables [seminormed_add_comm_group G]

/-- Compute `(f ⋆ g) x₀` if the support of the `f` is within `metric.ball 0 R`, and `g` is constant
on `metric.ball x₀ R`.

We can simplify the RHS further if we assume `f` is integrable, but also if `L = (•)` or more
generally if `L` has a `antilipschitz_with`-condition. -/
lemma convolution_eq_right' {x₀ : G} {R : ℝ}
  (hf : support f ⊆ ball (0 : G) R)
  (hg : ∀ x ∈ ball x₀ R, g x = g x₀) : (f ⋆[L, μ] g) x₀ = ∫ t, L (f t) (g x₀) ∂μ :=
begin
  have h2 : ∀ t, L (f t) (g (x₀ - t)) = L (f t) (g x₀),
  { intro t, by_cases ht : t ∈ support f,
    { have h2t := hf ht,
      rw [mem_ball_zero_iff] at h2t,
      specialize hg (x₀ - t),
      rw [sub_eq_add_neg, add_mem_ball_iff_norm, norm_neg, ← sub_eq_add_neg] at hg,
      rw [hg h2t] },
    { rw [nmem_support] at ht,
      simp_rw [ht, L.map_zero₂] } },
  simp_rw [convolution_def, h2],
end

variables [borel_space G] [second_countable_topology G]
variables [is_add_left_invariant μ] [sigma_finite μ]

/-- Approximate `(f ⋆ g) x₀` if the support of the `f` is bounded within a ball, and `g` is near
`g x₀` on a ball with the same radius around `x₀`. See `dist_convolution_le` for a special case.

We can simplify the second argument of `dist` further if we add some extra type-classes on `E`
and `𝕜` or if `L` is scalar multiplication. -/
lemma dist_convolution_le' {x₀ : G} {R ε : ℝ} {z₀ : E'}
  (hε : 0 ≤ ε)
  (hif : integrable f μ)
  (hf : support f ⊆ ball (0 : G) R)
  (hmg : ae_strongly_measurable g μ)
  (hg : ∀ x ∈ ball x₀ R, dist (g x) z₀ ≤ ε) :
  dist ((f ⋆[L, μ] g : G → F) x₀) (∫ t, L (f t) z₀ ∂μ) ≤ ∥L∥ * ∫ x, ∥f x∥ ∂μ * ε :=
begin
  have hfg : convolution_exists_at f g x₀ L μ,
  { refine bdd_above.convolution_exists_at L _ metric.is_open_ball.measurable_set
    (subset_trans _ hf) hif.integrable_on hif.ae_strongly_measurable hmg,
    swap, { refine λ t, mt (λ ht : f t = 0, _), simp_rw [ht, L.map_zero₂] },
    rw [bdd_above_def],
    refine ⟨∥z₀∥ + ε, _⟩,
    rintro _ ⟨x, hx, rfl⟩,
    refine norm_le_norm_add_const_of_dist_le (hg x _),
    rwa [mem_ball_iff_norm, norm_sub_rev, ← mem_ball_zero_iff] },
  have h2 : ∀ t, dist (L (f t) (g (x₀ - t))) (L (f t) z₀) ≤ ∥L (f t)∥ * ε,
  { intro t, by_cases ht : t ∈ support f,
    { have h2t := hf ht,
      rw [mem_ball_zero_iff] at h2t,
      specialize hg (x₀ - t),
      rw [sub_eq_add_neg, add_mem_ball_iff_norm, norm_neg, ← sub_eq_add_neg] at hg,
      refine ((L (f t)).dist_le_op_norm _ _).trans _,
      exact mul_le_mul_of_nonneg_left (hg h2t) (norm_nonneg _) },
    { rw [nmem_support] at ht,
      simp_rw [ht, L.map_zero₂, L.map_zero, norm_zero, zero_mul, dist_self] } },
  simp_rw [convolution_def],
  simp_rw [dist_eq_norm] at h2 ⊢,
  rw [← integral_sub hfg.integrable], swap, { exact (L.flip z₀).integrable_comp hif },
  refine (norm_integral_le_of_norm_le ((L.integrable_comp hif).norm.mul_const ε)
    (eventually_of_forall h2)).trans _,
  rw [integral_mul_right],
  refine mul_le_mul_of_nonneg_right _ hε,
  have h3 : ∀ t, ∥L (f t)∥ ≤ ∥L∥ * ∥f t∥,
  { intros t,
    exact L.le_op_norm (f t) },
  refine (integral_mono (L.integrable_comp hif).norm (hif.norm.const_mul _) h3).trans_eq _,
  rw [integral_mul_left]
end

variables [normed_space ℝ E] [normed_space ℝ E'] [complete_space E']

/-- Approximate `f ⋆ g` if the support of the `f` is bounded within a ball, and `g` is near `g x₀`
on a ball with the same radius around `x₀`.

This is a special case of `dist_convolution_le'` where `L` is `(•)`, `f` has integral 1 and `f` is
nonnegative. -/
lemma dist_convolution_le {f : G → ℝ} {x₀ : G} {R ε : ℝ} {z₀ : E'}
  (hε : 0 ≤ ε)
  (hf : support f ⊆ ball (0 : G) R)
  (hnf : ∀ x, 0 ≤ f x)
  (hintf : ∫ x, f x ∂μ = 1)
  (hmg : ae_strongly_measurable g μ)
  (hg : ∀ x ∈ ball x₀ R, dist (g x) z₀ ≤ ε) :
  dist ((f ⋆[lsmul ℝ ℝ, μ] g : G → E') x₀) z₀ ≤ ε :=
begin
  have hif : integrable f μ,
  { by_contra hif, exact zero_ne_one ((integral_undef hif).symm.trans hintf) },
  convert (dist_convolution_le' _ hε hif hf hmg hg).trans _,
  { simp_rw [lsmul_apply, integral_smul_const, hintf, one_smul] },
  { simp_rw [real.norm_of_nonneg (hnf _), hintf, mul_one],
    exact (mul_le_mul_of_nonneg_right op_norm_lsmul_le hε).trans_eq (one_mul ε) }
end

/-- `(φ i ⋆ g i) (k i)` tends to `z₀` as `i` tends to some filter `l` if
* `φ` is a sequence of nonnegative functions with integral `1` as `i` tends to `l`;
* The support of `φ` tends to small neighborhoods around `(0 : G)` as `i` tends to `l`;
* `g i` is `mu`-a.e. strongly measurable as `i` tends to `l`;
* `g i x` tends to `z₀` as `(i, x)` tends to `l ×ᶠ 𝓝 x₀`;
* `k i` tends to `x₀`.

See also `cont_diff_bump_of_inner.convolution_tendsto_right`.
-/
lemma convolution_tendsto_right
  {ι} {g : ι → G → E'} {l : filter ι} {x₀ : G} {z₀ : E'}
  {φ : ι → G → ℝ} {k : ι → G}
  (hnφ : ∀ᶠ i in l, ∀ x, 0 ≤ φ i x)
  (hiφ : ∀ᶠ i in l, ∫ x, φ i x ∂μ = 1) -- todo: we could weaken this to "the integral tends to 1"
  (hφ : tendsto (λ n, support (φ n)) l (𝓝 0).small_sets)
  (hmg : ∀ᶠ i in l, ae_strongly_measurable (g i) μ)
  (hcg : tendsto (uncurry g) (l ×ᶠ 𝓝 x₀) (𝓝 z₀))
  (hk : tendsto k l (𝓝 x₀)) :
  tendsto (λ i : ι, (φ i ⋆[lsmul ℝ ℝ, μ] g i : G → E') (k i)) l (𝓝 z₀) :=
begin
  simp_rw [tendsto_small_sets_iff] at hφ,
  rw [metric.tendsto_nhds] at hcg ⊢,
  simp_rw [metric.eventually_prod_nhds_iff] at hcg,
  intros ε hε,
  have h2ε : 0 < ε / 3 := div_pos hε (by norm_num),
  obtain ⟨p, hp, δ, hδ, hgδ⟩ := hcg _ h2ε,
  dsimp only [uncurry] at hgδ,
  have h2k := hk.eventually (ball_mem_nhds x₀ $ half_pos hδ),
  have h2φ := (hφ (ball (0 : G) _) $ ball_mem_nhds _ (half_pos hδ)),
  filter_upwards [hp, h2k, h2φ, hnφ, hiφ, hmg] with i hpi hki hφi hnφi hiφi hmgi,
  have hgi : dist (g i (k i)) z₀ < ε / 3 := hgδ hpi (hki.trans $ half_lt_self hδ),
  have h1 : ∀ x' ∈ ball (k i) (δ / 2), dist (g i x') (g i (k i)) ≤ ε / 3 + ε / 3,
  { intros x' hx',
    refine (dist_triangle_right _ _ _).trans (add_le_add (hgδ hpi _).le hgi.le),
    exact ((dist_triangle _ _ _).trans_lt (add_lt_add hx'.out hki)).trans_eq (add_halves δ) },
  have := dist_convolution_le (add_pos h2ε h2ε).le hφi hnφi hiφi hmgi h1,
  refine ((dist_triangle _ _ _).trans_lt (add_lt_add_of_le_of_lt this hgi)).trans_eq _,
  field_simp, ring_nf
end

end normed_add_comm_group

namespace cont_diff_bump

variables {n : ℕ∞}
variables [normed_space ℝ E']
variables [normed_add_comm_group G] [normed_space ℝ G] [has_cont_diff_bump G]
variables [complete_space E']
variables {a : G} {φ : cont_diff_bump (0 : G)}

/-- If `φ` is a bump function, compute `(φ ⋆ g) x₀` if `g` is constant on `metric.ball x₀ φ.R`. -/
lemma convolution_eq_right {x₀ : G}
  (hg : ∀ x ∈ ball x₀ φ.R, g x = g x₀) : (φ ⋆[lsmul ℝ ℝ, μ] g : G → E') x₀ = integral μ φ • g x₀ :=
by simp_rw [convolution_eq_right' _ φ.support_eq.subset hg, lsmul_apply, integral_smul_const]

variables [borel_space G]
variables [is_locally_finite_measure μ] [is_open_pos_measure μ]
variables [finite_dimensional ℝ G]

/-- If `φ` is a normed bump function, compute `φ ⋆ g` if `g` is constant on `metric.ball x₀ φ.R`. -/
lemma normed_convolution_eq_right {x₀ : G}
  (hg : ∀ x ∈ ball x₀ φ.R, g x = g x₀) : (φ.normed μ ⋆[lsmul ℝ ℝ, μ] g : G → E') x₀ = g x₀ :=
by { simp_rw [convolution_eq_right' _ φ.support_normed_eq.subset hg, lsmul_apply],
  exact integral_normed_smul φ μ (g x₀) }

variables [is_add_left_invariant μ]

/-- If `φ` is a normed bump function, approximate `(φ ⋆ g) x₀` if `g` is near `g x₀` on a ball with
radius `φ.R` around `x₀`. -/
lemma dist_normed_convolution_le {x₀ : G} {ε : ℝ}
  (hmg : ae_strongly_measurable g μ)
  (hg : ∀ x ∈ ball x₀ φ.R, dist (g x) (g x₀) ≤ ε) :
  dist ((φ.normed μ ⋆[lsmul ℝ ℝ, μ] g : G → E') x₀) (g x₀) ≤ ε :=
dist_convolution_le (by simp_rw [← dist_self (g x₀), hg x₀ (mem_ball_self φ.R_pos)])
  φ.support_normed_eq.subset φ.nonneg_normed φ.integral_normed hmg hg

/-- `(φ i ⋆ g i) (k i)` tends to `z₀` as `i` tends to some filter `l` if
* `φ` is a sequence of normed bump functions such that `(φ i).R` tends to `0` as `i` tends to `l`;
* `g i` is `mu`-a.e. strongly measurable as `i` tends to `l`;
* `g i x` tends to `z₀` as `(i, x)` tends to `l ×ᶠ 𝓝 x₀`;
* `k i` tends to `x₀`. -/
lemma convolution_tendsto_right {ι} {φ : ι → cont_diff_bump (0 : G)}
  {g : ι → G → E'} {k : ι → G} {x₀ : G} {z₀ : E'} {l : filter ι}
  (hφ : tendsto (λ i, (φ i).R) l (𝓝 0))
  (hig : ∀ᶠ i in l, ae_strongly_measurable (g i) μ)
  (hcg : tendsto (uncurry g) (l ×ᶠ 𝓝 x₀) (𝓝 z₀))
  (hk : tendsto k l (𝓝 x₀)) :
  tendsto (λ i, ((λ x, (φ i).normed μ x) ⋆[lsmul ℝ ℝ, μ] g i : G → E') (k i)) l (𝓝 z₀) :=
convolution_tendsto_right (eventually_of_forall $ λ i, (φ i).nonneg_normed)
  (eventually_of_forall $ λ i, (φ i).integral_normed)
  (tendsto_support_normed_small_sets hφ) hig hcg hk

/-- Special case of `cont_diff_bump.convolution_tendsto_right` where `g` is continuous,
  and the limit is taken only in the first function. -/
lemma convolution_tendsto_right_of_continuous {ι} {φ : ι → cont_diff_bump (0 : G)}
  {l : filter ι} (hφ : tendsto (λ i, (φ i).R) l (𝓝 0))
  (hg : continuous g) (x₀ : G) :
  tendsto (λ i, ((λ x, (φ i).normed μ x) ⋆[lsmul ℝ ℝ, μ] g : G → E') x₀) l (𝓝 (g x₀)) :=
convolution_tendsto_right hφ (eventually_of_forall $ λ _, hg.ae_strongly_measurable)
  ((hg.tendsto x₀).comp tendsto_snd) tendsto_const_nhds

end cont_diff_bump

end measurability

end nontrivially_normed_field

open_locale convolution

section is_R_or_C

variables [is_R_or_C 𝕜]
variables [normed_space 𝕜 E]
variables [normed_space 𝕜 E']
variables [normed_space 𝕜 E'']
variables [normed_space ℝ F] [normed_space 𝕜 F]
variables {n : ℕ∞}
variables [complete_space F]
variables [measurable_space G] {μ ν : measure G}
variables (L : E →L[𝕜] E' →L[𝕜] F)

section assoc
variables [normed_add_comm_group F'] [normed_space ℝ F'] [normed_space 𝕜 F'] [complete_space F']
variables [normed_add_comm_group F''] [normed_space ℝ F''] [normed_space 𝕜 F''] [complete_space F'']
variables {k : G → E''}
variables (L₂ : F →L[𝕜] E'' →L[𝕜] F')
variables (L₃ : E →L[𝕜] F'' →L[𝕜] F')
variables (L₄ : E' →L[𝕜] E'' →L[𝕜] F'')
variables [add_group G]
variables [sigma_finite μ] [sigma_finite ν] [is_add_right_invariant μ]

lemma integral_convolution
  [has_measurable_add₂ G] [has_measurable_neg G]
  [normed_space ℝ E] [normed_space ℝ E']
  [complete_space E] [complete_space E']
  (hf : integrable f ν) (hg : integrable g μ) :
  ∫ x, (f ⋆[L, ν] g) x ∂μ = L (∫ x, f x ∂ν) (∫ x, g x ∂μ) :=
begin
  refine (integral_integral_swap (by apply hf.convolution_integrand L hg)).trans _,
  simp_rw [integral_comp_comm _ (hg.comp_sub_right _), integral_sub_right_eq_self],
  exact (L.flip (∫ x, g x ∂μ)).integral_comp_comm hf
end

variables [has_measurable_add₂ G] [is_add_right_invariant ν] [has_measurable_neg G]

/-- Convolution is associative. This has a weak but inconvenient integrability condition.
See also `convolution_assoc`. -/
lemma convolution_assoc' (hL : ∀ (x : E) (y : E') (z : E''), L₂ (L x y) z = L₃ x (L₄ y z))
  {x₀ : G}
  (hfg : ∀ᵐ y ∂μ, convolution_exists_at f g y L ν)
  (hgk : ∀ᵐ x ∂ν, convolution_exists_at g k x L₄ μ)
  (hi : integrable (uncurry (λ x y, (L₃ (f y)) ((L₄ (g (x - y))) (k (x₀ - x))))) (μ.prod ν)) :
  ((f ⋆[L, ν] g) ⋆[L₂, μ] k) x₀ = (f ⋆[L₃, ν] (g ⋆[L₄, μ] k)) x₀ :=
calc    ((f ⋆[L, ν] g) ⋆[L₂, μ] k) x₀
      = ∫ t, L₂ (∫ s, L (f s) (g (t - s)) ∂ν) (k (x₀ - t)) ∂μ : rfl
  ... = ∫ t, ∫ s, L₂ (L (f s) (g (t - s))) (k (x₀ - t)) ∂ν ∂μ :
    integral_congr_ae (hfg.mono $ λ t ht, ((L₂.flip (k (x₀ - t))).integral_comp_comm ht).symm)
  ... = ∫ t, ∫ s, L₃ (f s) (L₄ (g (t - s)) (k (x₀ - t))) ∂ν ∂μ : by simp_rw hL
  ... = ∫ s, ∫ t, L₃ (f s) (L₄ (g (t - s)) (k (x₀ - t))) ∂μ ∂ν : by rw [integral_integral_swap hi]
  ... = ∫ s, ∫ u, L₃ (f s) (L₄ (g u) (k ((x₀ - s) - u))) ∂μ ∂ν : begin
    congr', ext t,
    rw [eq_comm, ← integral_sub_right_eq_self _ t],
    { simp_rw [sub_sub_sub_cancel_right] },
    { apply_instance },
  end
  ... = ∫ s, L₃ (f s) (∫ u, L₄ (g u) (k ((x₀ - s) - u)) ∂μ) ∂ν : begin
    refine integral_congr_ae _,
    refine ((quasi_measure_preserving_sub_left_of_right_invariant ν x₀).ae hgk).mono (λ t ht, _),
    exact (L₃ (f t)).integral_comp_comm ht,
  end
  ... = (f ⋆[L₃, ν] (g ⋆[L₄, μ] k)) x₀ : rfl

/-- Convolution is associative. This requires that
* all maps are a.e. strongly measurable w.r.t one of the measures
* `f ⋆[L, ν] g` exists almost everywhere
* `∥g∥ ⋆[μ] ∥k∥` exists almost everywhere
* `∥f∥ ⋆[ν] (∥g∥ ⋆[μ] ∥k∥)` exists at `x₀` -/
lemma convolution_assoc (hL : ∀ (x : E) (y : E') (z : E''), L₂ (L x y) z = L₃ x (L₄ y z))
  {x₀ : G}
  (hf : ae_strongly_measurable f ν)
  (hg : ae_strongly_measurable g μ)
  (hk : ae_strongly_measurable k μ)
  (hfg : ∀ᵐ y ∂μ, convolution_exists_at f g y L ν)
  (hgk : ∀ᵐ x ∂ν, convolution_exists_at (λ x, ∥g x∥) (λ x, ∥k x∥) x (mul ℝ ℝ) μ)
  (hfgk : convolution_exists_at (λ x, ∥f x∥) ((λ x, ∥g x∥) ⋆[mul ℝ ℝ, μ] (λ x, ∥k x∥))
    x₀ (mul ℝ ℝ) ν) :
  ((f ⋆[L, ν] g) ⋆[L₂, μ] k) x₀ = (f ⋆[L₃, ν] (g ⋆[L₄, μ] k)) x₀ :=
begin
  refine convolution_assoc' L L₂ L₃ L₄ hL hfg (hgk.mono $ λ x hx, hx.of_norm L₄ hg hk) _,
  /- the following is similar to `integrable.convolution_integrand` -/
  have h_meas : ae_strongly_measurable
      (uncurry (λ x y, L₃ (f y) (L₄ (g x) (k (x₀ - y - x))))) (μ.prod ν),
  { refine L₃.ae_strongly_measurable_comp₂ hf.snd _,
    refine L₄.ae_strongly_measurable_comp₂ hg.fst _,
    refine (hk.mono' _).comp_measurable ((measurable_const.sub measurable_snd).sub measurable_fst),
    refine quasi_measure_preserving.absolutely_continuous _,
    refine quasi_measure_preserving.prod_of_left
      ((measurable_const.sub measurable_snd).sub measurable_fst) (eventually_of_forall $ λ y, _),
    dsimp only,
    exact quasi_measure_preserving_sub_left_of_right_invariant μ _ },
  have h2_meas : ae_strongly_measurable (λ y, ∫ x, ∥L₃ (f y) (L₄ (g x) (k (x₀ - y - x)))∥ ∂μ) ν :=
    h_meas.prod_swap.norm.integral_prod_right',
  have h3 : map (λ z : G × G, (z.1 - z.2, z.2)) (μ.prod ν) = μ.prod ν :=
    (measure_preserving_sub_prod μ ν).map_eq,
  suffices : integrable (uncurry (λ x y, L₃ (f y) (L₄ (g x) (k (x₀ - y - x))))) (μ.prod ν),
  { rw [← h3] at this,
    convert this.comp_measurable (measurable_sub.prod_mk measurable_snd),
    ext ⟨x, y⟩,
    simp_rw [uncurry, function.comp_apply, sub_sub_sub_cancel_right] },
  simp_rw [integrable_prod_iff' h_meas],
  refine ⟨((quasi_measure_preserving_sub_left_of_right_invariant ν x₀).ae hgk).mono
    (λ t ht, (L₃ (f t)).integrable_comp $ ht.of_norm L₄ hg hk), _⟩,
  refine (hfgk.const_mul (∥L₃∥ * ∥L₄∥)).mono' h2_meas
    (((quasi_measure_preserving_sub_left_of_right_invariant ν x₀).ae hgk).mono $ λ t ht, _),
  { simp_rw [convolution_def, mul_apply', mul_mul_mul_comm ∥L₃∥ ∥L₄∥, ← integral_mul_left],
    rw [real.norm_of_nonneg],
    { refine integral_mono_of_nonneg (eventually_of_forall $ λ t, norm_nonneg _)
        ((ht.const_mul _).const_mul _) (eventually_of_forall $ λ s, _),
      refine (L₃.le_op_norm₂ _ _).trans _,
      refine mul_le_mul_of_nonneg_left _ (mul_nonneg (norm_nonneg _) (norm_nonneg _)),
      rw [← mul_assoc],
      apply L₄.le_op_norm₂ },
    exact integral_nonneg (λ x, norm_nonneg _) }
end

end assoc

<<<<<<< HEAD
variables [normed_add_comm_group G] [borel_space G] [normed_space 𝕜 G]  [normed_space 𝕜 P]
=======
variables [normed_add_comm_group G] [borel_space G] [normed_space 𝕜 G]
>>>>>>> 0b00e53a

lemma convolution_precompR_apply {g : G → E'' →L[𝕜] E'}
  (hf : locally_integrable f μ) (hcg : has_compact_support g) (hg : continuous g)
  (x₀ : G) (x : E'') : (f ⋆[L.precompR E'', μ] g) x₀ x = (f ⋆[L, μ] (λ a, g a x)) x₀  :=
begin
  rcases hcg.eq_zero_or_finite_dimensional 𝕜 hg with rfl|fin_dim,
  { simp only [convolution, pi.zero_apply, integral_const, smul_zero, zero_apply,
      _root_.map_zero] },
  resetI,
  haveI : proper_space G, from finite_dimensional.proper_is_R_or_C 𝕜 G,
  have := hcg.convolution_exists_right (L.precompR E'' : _) hf hg x₀,
  simp_rw [convolution_def, continuous_linear_map.integral_apply this],
  refl,
end

variables [sigma_finite μ] [is_add_left_invariant μ]

/-- Compute the total derivative of `f ⋆ g` if `g` is `C^1` with compact support and `f` is locally
integrable. To write down the total derivative as a convolution, we use
`continuous_linear_map.precompR`. -/
lemma has_compact_support.has_fderiv_at_convolution_right
  (hcg : has_compact_support g) (hf : locally_integrable f μ) (hg : cont_diff 𝕜 1 g) (x₀ : G) :
  has_fderiv_at (f ⋆[L, μ] g) ((f ⋆[L.precompR G, μ] fderiv 𝕜 g) x₀) x₀ :=
begin
  rcases hcg.eq_zero_or_finite_dimensional 𝕜 hg.continuous with rfl|fin_dim,
  { have : fderiv 𝕜 (0 : G → E') = 0, from fderiv_const (0 : E'),
    simp only [this, convolution_zero, pi.zero_apply],
    exact has_fderiv_at_const (0 : F) x₀ },
  resetI,
  haveI : proper_space G, from finite_dimensional.proper_is_R_or_C 𝕜 G,
  set L' := L.precompR G,
  have h1 : ∀ᶠ x in 𝓝 x₀, ae_strongly_measurable (λ t, L (f t) (g (x - t))) μ :=
  eventually_of_forall
    (hf.ae_strongly_measurable.convolution_integrand_snd L hg.continuous.ae_strongly_measurable),
  have h2 : ∀ x, ae_strongly_measurable (λ t, L' (f t) (fderiv 𝕜 g (x - t))) μ,
  { exact hf.ae_strongly_measurable.convolution_integrand_snd L'
      (hg.continuous_fderiv le_rfl).ae_strongly_measurable },
  have h3 : ∀ x t, has_fderiv_at (λ x, g (x - t)) (fderiv 𝕜 g (x - t)) x,
  { intros x t,
    simpa using (hg.differentiable le_rfl).differentiable_at.has_fderiv_at.comp x
      ((has_fderiv_at_id x).sub (has_fderiv_at_const t x)) },
  let K' := - tsupport (fderiv 𝕜 g) + closed_ball x₀ 1,
  have hK' : is_compact K' := (hcg.fderiv 𝕜).neg.add (is_compact_closed_ball x₀ 1),
  refine has_fderiv_at_integral_of_dominated_of_fderiv_le
    zero_lt_one h1 _ (h2 x₀) _ _ _,
  { exact K'.indicator (λ t, ∥L'∥ * ∥f t∥ * (⨆ x, ∥fderiv 𝕜 g x∥)) },
  { exact hcg.convolution_exists_right L hf hg.continuous x₀ },
  { refine eventually_of_forall (λ t x hx, _),
    exact (hcg.fderiv 𝕜).convolution_integrand_bound_right L'
      (hg.continuous_fderiv le_rfl) (ball_subset_closed_ball hx) },
  { rw [integrable_indicator_iff hK'.measurable_set],
    exact ((hf hK').norm.const_mul _).mul_const _ },
  { exact eventually_of_forall (λ t x hx, (L _).has_fderiv_at.comp x (h3 x t)) },
end

lemma has_compact_support.has_fderiv_at_convolution_left [is_neg_invariant μ]
  (hcf : has_compact_support f) (hf : cont_diff 𝕜 1 f) (hg : locally_integrable g μ) (x₀ : G) :
  has_fderiv_at (f ⋆[L, μ] g) ((fderiv 𝕜 f ⋆[L.precompL G, μ] g) x₀) x₀ :=
begin
  simp only [← convolution_flip] {single_pass := tt},
  exact hcf.has_fderiv_at_convolution_right L.flip hg hf x₀,
end

lemma has_compact_support.cont_diff_convolution_right
  (hcg : has_compact_support g) (hf : locally_integrable f μ) (hg : cont_diff 𝕜 n g) :
  cont_diff 𝕜 n (f ⋆[L, μ] g) :=
begin
  rcases hcg.eq_zero_or_finite_dimensional 𝕜 hg.continuous with rfl|fin_dim,
  { simp only [convolution_zero], exact cont_diff_zero_fun, },
  resetI,
  haveI : proper_space G, from finite_dimensional.proper_is_R_or_C 𝕜 G,
  induction n using enat.nat_induction with n ih ih generalizing g,
  { rw [cont_diff_zero] at hg ⊢,
    exact hcg.continuous_convolution_right L hf hg },
  { have h : ∀ x, has_fderiv_at (f ⋆[L, μ] g) ((f ⋆[L.precompR G, μ] fderiv 𝕜 g) x) x :=
      hcg.has_fderiv_at_convolution_right L hf hg.one_of_succ,
    rw cont_diff_succ_iff_fderiv_apply,
    split,
    { exact λ x₀, ⟨_, h x₀⟩ },
    { simp_rw [fderiv_eq h, convolution_precompR_apply L hf (hcg.fderiv 𝕜)
        (hg.one_of_succ.continuous_fderiv le_rfl)],
      intro x,
      refine ih _ _,
      { refine @has_compact_support.comp_left _ _ _ _ _ _ (λ (G : _ →L[𝕜] _), G x) _
          (hcg.fderiv 𝕜) (continuous_linear_map.zero_apply x) },
      { revert x, rw [← cont_diff_clm_apply],
        exact (cont_diff_succ_iff_fderiv.mp hg).2 } } },
  { rw [cont_diff_top] at hg ⊢, exact λ n, ih n hcg (hg n) }
end

lemma has_compact_support.cont_diff_convolution_left [is_neg_invariant μ]
  (hcf : has_compact_support f) (hf : cont_diff 𝕜 n f) (hg : locally_integrable g μ) :
  cont_diff 𝕜 n (f ⋆[L, μ] g) :=
by { rw [← convolution_flip], exact hcf.cont_diff_convolution_right L.flip hg hf }

end is_R_or_C

section real
/-! The one-variable case -/

variables [is_R_or_C 𝕜]
variables [normed_space 𝕜 E]
variables [normed_space 𝕜 E']
variables [normed_space ℝ F] [normed_space 𝕜 F]
variables {f₀ : 𝕜 → E} {g₀ : 𝕜 → E'}
variables {n : ℕ∞}
variables (L : E →L[𝕜] E' →L[𝕜] F)
variables [complete_space F]
variables {μ : measure 𝕜}
variables [is_add_left_invariant μ] [sigma_finite μ]

lemma has_compact_support.has_deriv_at_convolution_right
  (hf : locally_integrable f₀ μ) (hcg : has_compact_support g₀) (hg : cont_diff 𝕜 1 g₀)
  (x₀ : 𝕜) :
  has_deriv_at (f₀ ⋆[L, μ] g₀) ((f₀ ⋆[L, μ] deriv g₀) x₀) x₀ :=
begin
  convert (hcg.has_fderiv_at_convolution_right L hf hg x₀).has_deriv_at,
  rw [convolution_precompR_apply L hf (hcg.fderiv 𝕜) (hg.continuous_fderiv le_rfl)],
  refl,
end

lemma has_compact_support.has_deriv_at_convolution_left [is_neg_invariant μ]
  (hcf : has_compact_support f₀) (hf : cont_diff 𝕜 1 f₀)
  (hg : locally_integrable g₀ μ) (x₀ : 𝕜) :
  has_deriv_at (f₀ ⋆[L, μ] g₀) ((deriv f₀ ⋆[L, μ] g₀) x₀) x₀ :=
begin
  simp only [← convolution_flip] {single_pass := tt},
  exact hcf.has_deriv_at_convolution_right L.flip hg hf x₀,
end

end real

section with_param

variables [is_R_or_C 𝕜] [normed_space 𝕜 E] [normed_space 𝕜 E'] [normed_space 𝕜 E'']
[normed_space ℝ F] [normed_space 𝕜 F] [complete_space F] [measurable_space G]
[normed_add_comm_group G] [borel_space G] [normed_space 𝕜 G]
{μ : measure G} (L : E →L[𝕜] E' →L[𝕜] F)

/-- The convolution `f * g` is continuous if `f` is locally integrable and `g` is continuous and
compactly supported. Version where `g` depends on an additional parameter in an open subset `s` of
a parameter space `P` (and the compact support `k` is independent of the parameter in `s`). -/
lemma continuous_on_convolution_right_with_param
  {g : P → G → E'}
  {s : set P} {k : set G} (hs : is_open s) (hk : is_compact k)
  (hgs : ∀ p, ∀ x, p ∈ s → x ∉ k → g p x = 0)
  (hf : locally_integrable f μ) (hg : continuous_on (↿g) (s ×ˢ univ)) :
  continuous_on (λ (q : P × G), (f ⋆[L, μ] g q.1) q.2) (s ×ˢ univ) :=
begin
  assume q₀ hq₀,
  apply continuous_at.continuous_within_at,
  replace hq₀ : q₀.1 ∈ s, by simpa only [mem_prod, mem_univ, and_true] using hq₀,
  have A : ∀ p ∈ s, continuous (g p),
  { assume p hp,
    apply hg.comp_continuous (continuous_const.prod_mk continuous_id') (λ x, _),
    simpa only [prod_mk_mem_set_prod_eq, mem_univ, and_true] using hp },
  have A' : ∀ (q : P × G), q.1 ∈ s → s ×ˢ univ ∈ 𝓝 q,
  { assume q hq,
    apply (hs.prod is_open_univ).mem_nhds,
    simpa only [mem_prod, mem_univ, and_true] using hq },
  /- Exclude the trivial case where the space is not finite-dimensional: then `g` has to be zero
  along `s`, so the conclusion is trivial. -/
  by_cases fin_dim : finite_dimensional 𝕜 G, swap,
  { have B : ∀ p ∈ s, ∀ x, g p x = 0,
    { assume p hp,
      have : has_compact_support (g p),
        from has_compact_support.intro hk (λ x hx, hgs p x hp hx),
      cases this.eq_zero_or_finite_dimensional 𝕜 (A p hp),
      { exact funext_iff.1 h },
      { exact (fin_dim h).elim } },
    have C : (λ (q : P × G), (f ⋆[L, μ] g q.1) q.2) =ᶠ[𝓝 q₀] (λ y, 0),
    { filter_upwards [A' q₀ hq₀],
      rintros ⟨p, x⟩ ⟨hp, hx⟩,
      have : g p = 0,
      { ext1 x, apply B p hp x },
      simp only [this, convolution_zero, pi.zero_apply] },
    exact continuous_at.congr continuous_at_const C.symm },
  resetI,
  haveI : proper_space G, from finite_dimensional.proper_is_R_or_C 𝕜 G,
    /- We find a small neighborhood of `{q₀.1} × k` on which the function is uniformly bounded.
    This follows from the continuity at all points of the compact set `k`. -/
  obtain ⟨ε, C, εpos, Cnonneg, h₀ε, hε⟩ :
    ∃ ε C, 0 < ε ∧ 0 ≤ C ∧ ball q₀.1 ε ⊆ s ∧ ∀ p x, ∥p - q₀.1∥ < ε → ∥g p x∥ ≤ C,
  { have A : is_compact ({q₀.1} ×ˢ k), from is_compact_singleton.prod hk,
    obtain ⟨t, kt, t_open, ht⟩ : ∃ t, {q₀.1} ×ˢ k ⊆ t ∧ is_open t ∧ bounded (↿g '' t),
    { apply exists_is_open_bounded_image_of_is_compact_of_continuous_on A
        (hs.prod is_open_univ) _ hg,
      simp only [prod_subset_prod_iff, hq₀, singleton_subset_iff, subset_univ, and_self, true_or] },
    obtain ⟨ε, εpos, hε, h'ε⟩ :
      ∃ (ε : ℝ), 0 < ε ∧ thickening ε ({q₀.fst} ×ˢ k) ⊆ t ∧ ball q₀.1 ε ⊆ s,
    { obtain ⟨ε, εpos, hε⟩ : ∃ (ε : ℝ), 0 < ε ∧ thickening ε ({q₀.fst} ×ˢ k) ⊆ t,
        from A.exists_thickening_subset_open t_open kt,
      obtain ⟨δ, δpos, hδ⟩ : ∃ (δ : ℝ) (H : 0 < δ), ball q₀.1 δ ⊆ s,
        from metric.is_open_iff.1 hs _ hq₀,
      refine ⟨min ε δ, lt_min εpos δpos, _, _⟩,
      { exact subset.trans (thickening_mono (min_le_left _ _) _) hε },
      { exact subset.trans (ball_subset_ball (min_le_right _ _)) hδ } },
    obtain ⟨C, Cpos, hC⟩ : ∃ C, 0 < C ∧ (↿g) '' t ⊆ closed_ball (0 : E') C,
      from ht.subset_ball_lt 0 0,
    refine ⟨ε, C, εpos, Cpos.le, h'ε, λ p x hp, _⟩,
    have hps : p ∈ s, from h'ε (mem_ball_iff_norm.2 hp),
    by_cases hx : x ∈ k,
    { have H : (p, x) ∈ t,
      { apply hε,
        refine mem_thickening_iff.2 ⟨(q₀.1, x), _, _⟩,
        { simp only [hx, singleton_prod, mem_image, prod.mk.inj_iff, eq_self_iff_true, true_and,
            exists_eq_right] },
        { rw ← dist_eq_norm at hp,
          simpa only [prod.dist_eq, εpos, dist_self, max_lt_iff, and_true] using hp } },
      have : g p x ∈ closed_ball (0 : E') C, from hC (mem_image_of_mem _ H),
      rwa mem_closed_ball_zero_iff at this },
    { have : g p x = 0, from hgs _ _ hps hx,
      rw this,
      simpa only [norm_zero] using Cpos.le } },
  have I1 : ∀ᶠ (q : P × G) in 𝓝 q₀,
    ae_strongly_measurable (λ (a : G), L (f a) (g q.1 (q.2 - a))) μ,
  { filter_upwards [A' q₀ hq₀],
    rintros ⟨p, x⟩ ⟨hp, hx⟩,
    exact hf.ae_strongly_measurable.convolution_integrand_snd' L
      ((A p hp).ae_strongly_measurable) },
  let K' := - k + closed_ball q₀.2 ε,
  have hK' : is_compact K' := hk.neg.add (is_compact_closed_ball _ _),
  let bound : G → ℝ := indicator K' (λ a, ∥L∥ * ∥f a∥ * C),
  have I2 : ∀ᶠ (q : P × G) in 𝓝 q₀, ∀ᵐ (a : G) ∂μ, ∥L (f a) (g q.1 (q.2 - a))∥ ≤ bound a,
  { filter_upwards [ball_mem_nhds q₀ εpos],
    rintros ⟨p, x⟩ hpx,
    apply eventually_of_forall (λ a, _),
    suffices : ∥L∥ * ∥f a∥ * ∥g p (x - a)∥ ≤ bound a,
    { refine le_trans (le_op_norm _ _) _,
      exact (mul_le_mul_of_nonneg_right (le_op_norm _ _) (norm_nonneg _)).trans this },
    by_cases H : x - a ∈ k,
    { have : a ∈ -k + closed_ball q₀.2 ε,
      { refine ⟨a - x, x, by simpa only [set.mem_neg, neg_sub] using H, _,
          by simp only [sub_add_cancel]⟩,
        rw [metric.mem_ball, prod.dist_eq] at hpx,
        exact mem_closed_ball.2 (le_trans (le_max_right _ _) hpx.le) },
      simp only [bound, indicator, this, if_true],
      refine mul_le_mul_of_nonneg_left _ (by positivity),
      apply hε,
      rw [metric.mem_ball, prod.dist_eq, dist_eq_norm] at hpx,
      exact (le_max_left _ _).trans_lt hpx },
    { have : g p (x - a) = 0,
      { apply hgs _ _ _ H,
        apply h₀ε,
        rw [metric.mem_ball, prod.dist_eq] at hpx,
        exact lt_of_le_of_lt (le_max_left _ _) hpx, },
      simp only [this, bound, norm_zero, mul_zero],
      apply indicator_nonneg,
      assume a ha,
      positivity } },
  have I3 : integrable bound μ,
  { rw [integrable_indicator_iff hK'.measurable_set],
    exact ((hf hK').norm.const_mul _).mul_const _ },
  have I4 : ∀ᵐ (a : G) ∂μ, continuous_at (λ (q : P × G), L (f a) (g q.1 (q.2 - a))) q₀,
  { apply eventually_of_forall (λ a, _),
    suffices H : continuous_at (λ (q : P × G), (f a, g q.1 (q.2 - a))) q₀,
      from L.continuous₂.continuous_at.comp H,
    apply continuous_at_const.prod,
    change continuous_at (λ (q : P × G), ↿g (q.1, q.2 - a)) q₀,
    have : continuous_at (λ (q : P × G), (q.1, q.2 - a)) q₀,
      from (continuous_fst.prod_mk (continuous_snd.sub continuous_const)).continuous_at,
    apply continuous_at.comp _ this,
    exact (hg.continuous_at (A' (q₀.fst, q₀.snd - a) hq₀)) },
  exact continuous_at_of_dominated I1 I2 I3 I4,
end

variables [normed_space 𝕜 P] [sigma_finite μ] [is_add_left_invariant μ]

/-- The derivative of the convolution `f * g` is given by `f * Dg`, when `f` is locally integrable
and `g` is `C^1` and compactly supported. Version where `g` depends on an additional parameter in an
open subset `s` of a parameter space `P` (and the compact support `k` is independent of the
parameter in `s`). -/
lemma has_fderiv_at_convolution_right_with_param
  {g : P → G → E'} {s : set P} {k : set G} (hs : is_open s) (hk : is_compact k)
  (hgs : ∀ p, ∀ x, p ∈ s → x ∉ k → g p x = 0)
  (hf : locally_integrable f μ) (hg : cont_diff_on 𝕜 1 ↿g (s ×ˢ univ))
  (q₀ : P × G) (hq₀ : q₀.1 ∈ s) :
  has_fderiv_at (λ (q : P × G), (f ⋆[L, μ] g q.1) q.2)
    ((f ⋆[L.precompR (P × G), μ] (λ (x : G), fderiv 𝕜 ↿g (q₀.1, x))) q₀.2) q₀ :=
begin
  let g' := fderiv 𝕜 ↿g,
  have A : ∀ p ∈ s, continuous (g p),
  { assume p hp,
    apply hg.continuous_on.comp_continuous (continuous_const.prod_mk continuous_id') (λ x, _),
    simpa only [prod_mk_mem_set_prod_eq, mem_univ, and_true] using hp },
  have A' : ∀ (q : P × G), q.1 ∈ s → s ×ˢ univ ∈ 𝓝 q,
  { assume q hq,
    apply (hs.prod is_open_univ).mem_nhds,
    simpa only [mem_prod, mem_univ, and_true] using hq },
  /- Exclude the trivial case where the space is not finite-dimensional: then `g` has to be zero
  along `s`, therefore its derivative is also zero and the conclusion is trivial. -/
  by_cases fin_dim : finite_dimensional 𝕜 G, swap,
  { have B : ∀ p ∈ s, ∀ x, g p x = 0,
    { assume p hp,
      have : has_compact_support (g p),
        from has_compact_support.intro hk (λ x hx, hgs p x hp hx),
      cases this.eq_zero_or_finite_dimensional 𝕜 (A p hp),
      { exact funext_iff.1 h },
      { exact (fin_dim h).elim } },
    have C : (λ (q : P × G), (f ⋆[L, μ] g q.1) q.2) =ᶠ[𝓝 q₀] (λ y, 0),
    { filter_upwards [A' q₀ hq₀],
      rintros ⟨p, x⟩ ⟨hp, hx⟩,
      have : g p = 0,
      { ext1 x, apply B p hp x },
      simp only [this, convolution_zero, pi.zero_apply] },
    have D : (λ (x : G), g' (q₀.1, x)) = 0,
    { ext1 x,
      suffices H : has_fderiv_at ↿g (0 : P × G →L[𝕜] E') (q₀.fst, x), from H.fderiv,
      refine has_fderiv_at_zero_of_eventually_const 0 _,
      filter_upwards [A' (q₀.1, x) hq₀],
      rintros ⟨p, x⟩ ⟨hp, hx⟩,
      exact B p hp x },
    simpa only [D, convolution_zero, pi.zero_apply]
      using has_fderiv_at_zero_of_eventually_const _ C },
  resetI,
  haveI : proper_space G, from finite_dimensional.proper_is_R_or_C 𝕜 G,
  /- The derivative of `g` vanishes away from `s`. -/
  have g'_zero : ∀ p x, p ∈ s → x ∉ k → g' (p, x) = 0,
  { assume p x hp hx,
    refine (has_fderiv_at_zero_of_eventually_const 0 _).fderiv,
    have M2 : kᶜ ∈ 𝓝 x, from is_open.mem_nhds hk.is_closed.is_open_compl hx,
    have M1 : s ∈ 𝓝 p, from hs.mem_nhds hp,
    rw nhds_prod_eq,
    filter_upwards [prod_mem_prod M1 M2],
    rintros ⟨p, y⟩ ⟨hp, hy⟩,
    exact hgs p y hp hy },
  /- We find a small neighborhood of `{q₀.1} × k` on which the derivative is uniformly bounded. This
  follows from the continuity at all points of the compact set `k`. -/
  obtain ⟨ε, C, εpos, Cnonneg, h₀ε, hε⟩ :
    ∃ ε C, 0 < ε ∧ 0 ≤ C ∧ ball q₀.1 ε ⊆ s ∧ ∀ p x, ∥p - q₀.1∥ < ε → ∥g' (p, x)∥ ≤ C,
  { have A : is_compact ({q₀.1} ×ˢ k), from is_compact_singleton.prod hk,
    obtain ⟨t, kt, t_open, ht⟩ : ∃ t, {q₀.1} ×ˢ k ⊆ t ∧ is_open t ∧ bounded (g' '' t),
    { have B : continuous_on g' (s ×ˢ univ),
        from hg.continuous_on_fderiv_of_open (hs.prod is_open_univ) le_rfl,
      apply exists_is_open_bounded_image_of_is_compact_of_continuous_on A
        (hs.prod is_open_univ) _ B,
      simp only [prod_subset_prod_iff, hq₀, singleton_subset_iff, subset_univ, and_self, true_or] },
    obtain ⟨ε, εpos, hε, h'ε⟩ :
      ∃ (ε : ℝ), 0 < ε ∧ thickening ε ({q₀.fst} ×ˢ k) ⊆ t ∧ ball q₀.1 ε ⊆ s,
    { obtain ⟨ε, εpos, hε⟩ : ∃ (ε : ℝ), 0 < ε ∧ thickening ε ({q₀.fst} ×ˢ k) ⊆ t,
        from A.exists_thickening_subset_open t_open kt,
      obtain ⟨δ, δpos, hδ⟩ : ∃ (δ : ℝ) (H : 0 < δ), ball q₀.1 δ ⊆ s,
        from metric.is_open_iff.1 hs _ hq₀,
      refine ⟨min ε δ, lt_min εpos δpos, _, _⟩,
      { exact subset.trans (thickening_mono (min_le_left _ _) _) hε },
      { exact subset.trans (ball_subset_ball (min_le_right _ _)) hδ } },
    obtain ⟨C, Cpos, hC⟩ : ∃ C, 0 < C ∧ g' '' t ⊆ closed_ball 0 C, from ht.subset_ball_lt 0 0,
    refine ⟨ε, C, εpos, Cpos.le, h'ε, λ p x hp, _⟩,
    have hps : p ∈ s, from h'ε (mem_ball_iff_norm.2 hp),
    by_cases hx : x ∈ k,
    { have H : (p, x) ∈ t,
      { apply hε,
        refine mem_thickening_iff.2 ⟨(q₀.1, x), _, _⟩,
        { simp only [hx, singleton_prod, mem_image, prod.mk.inj_iff, eq_self_iff_true, true_and,
            exists_eq_right] },
        { rw ← dist_eq_norm at hp,
          simpa only [prod.dist_eq, εpos, dist_self, max_lt_iff, and_true] using hp } },
      have : g' (p, x) ∈ closed_ball (0 : P × G →L[𝕜] E') C, from hC (mem_image_of_mem _ H),
      rwa mem_closed_ball_zero_iff at this },
    { have : g' (p, x) = 0, from g'_zero _ _ hps hx,
      rw this,
      simpa only [norm_zero] using Cpos.le } },
  /- Now, we wish to apply a theorem on differentiation of integrals. For this, we need to check
  trivial measurability or integrability assumptions (in `I1`, `I2`, `I3`), as well as a uniform
  integrability assumption over the derivative (in `I4` and `I5`) and pointwise differentiability
  in `I6`. -/
  have I1 : ∀ᶠ (x : P × G) in 𝓝 q₀,
    ae_strongly_measurable (λ (a : G), L (f a) (g x.1 (x.2 - a))) μ,
  { filter_upwards [A' q₀ hq₀],
    rintros ⟨p, x⟩ ⟨hp, hx⟩,
    exact hf.ae_strongly_measurable.convolution_integrand_snd L (A p hp).ae_strongly_measurable x },
  have I2 : integrable (λ (a : G), L (f a) (g q₀.1 (q₀.2 - a))) μ,
  { have M : has_compact_support (g q₀.1),
      from has_compact_support.intro hk (λ x hx, hgs q₀.1 x hq₀ hx),
    apply M.convolution_exists_right L hf (A q₀.1 hq₀) q₀.2 },
  have I3 : ae_strongly_measurable (λ (a : G), (L (f a)).comp (g' (q₀.fst, q₀.snd - a))) μ,
  { have M : ae_strongly_measurable (λ x, g' (q₀.1, x)) μ,
    { have : continuous_on g' (s ×ˢ univ),
        from hg.continuous_on_fderiv_of_open (hs.prod is_open_univ) le_rfl,
      apply continuous.ae_strongly_measurable,
      apply this.comp_continuous (continuous_const.prod_mk continuous_id'),
      assume x,
      simpa only [prod_mk_mem_set_prod_eq, mem_univ, and_true] using hq₀ },
    exact hf.ae_strongly_measurable.convolution_integrand_snd (L.precompR (P × G) : _) M q₀.2 },
  let K' := - k + closed_ball q₀.2 ε,
  have hK' : is_compact K' := hk.neg.add (is_compact_closed_ball _ _),
  let bound : G → ℝ := indicator K' (λ a, ∥L∥ * ∥f a∥ * C),
  have I4 : ∀ᵐ (a : G) ∂μ, ∀ (x : P × G), dist x q₀ < ε →
    ∥(L (f a)).comp (g' (x.fst, x.snd - a))∥ ≤ bound a,
  { apply eventually_of_forall,
    assume a x hx,
    refine (op_norm_comp_le _ _).trans _,
    refine le_trans (mul_le_mul (le_op_norm _ _) le_rfl (norm_nonneg _) (by positivity)) _,
    by_cases H : x.2 - a ∈ k,
    { have : a ∈ -k + closed_ball q₀.2 ε,
      { refine ⟨a - x.2, x.2, by simpa only [set.mem_neg, neg_sub] using H, _,
          by simp only [sub_add_cancel]⟩,
        rw prod.dist_eq at hx,
        exact mem_closed_ball.2 (le_trans (le_max_right _ _) hx.le) },
      simp only [bound, indicator, this, if_true],
      refine mul_le_mul_of_nonneg_left _ (by positivity),
      apply hε,
      rw [prod.dist_eq, dist_eq_norm] at hx,
      exact (le_max_left _ _).trans_lt hx },
    { have : g' (x.1, x.2 - a) = 0,
      { apply g'_zero _ _ _ H,
        apply h₀ε,
        rw prod.dist_eq at hx,
        exact lt_of_le_of_lt (le_max_left _ _) hx },
      simp only [this, bound, norm_zero, mul_zero],
      apply indicator_nonneg,
      assume a ha,
      positivity } },
  have I5 : integrable bound μ,
  { rw [integrable_indicator_iff hK'.measurable_set],
    exact ((hf hK').norm.const_mul _).mul_const _ },
  have I6 : ∀ᵐ (a : G) ∂μ, ∀ (x : P × G), dist x q₀ < ε →
    has_fderiv_at (λ (x : P × G), L (f a) (g x.1 (x.2 - a)))
      ((L (f a)).comp (fderiv 𝕜 ↿g (x.fst, x.snd - a))) x,
  { apply eventually_of_forall,
    assume a x hx,
    apply (L _).has_fderiv_at.comp x,
    have N : s ×ˢ univ ∈ 𝓝 (x.1, x.2 - a),
    { apply A',
      apply h₀ε,
      rw prod.dist_eq at hx,
      exact lt_of_le_of_lt (le_max_left _ _) hx },
    have Z := ((hg.differentiable_on le_rfl).differentiable_at N).has_fderiv_at,
    have Z' : has_fderiv_at (λ (x : P × G), (x.1, x.2 - a)) (continuous_linear_map.id 𝕜 (P × G)) x,
    { have : (λ (x : P × G), (x.1, x.2 - a)) = id - (λ x, (0, a)),
      { ext x; simp only [pi.sub_apply, id.def, prod.fst_sub, sub_zero, prod.snd_sub] },
      simp_rw [this],
      exact (has_fderiv_at_id x).sub_const (0, a) },
    exact Z.comp x Z' },
  exact has_fderiv_at_integral_of_dominated_of_fderiv_le εpos I1 I2 I3 I4 I5 I6,
end

/-- The convolution `f * g` is `C^n` when `f` is locally integrable and `g` is `C^n` and compactly
supported. Version where `g` depends on an additional parameter in an open subset `s` of a
parameter space `P` (and the compact support `k` is independent of the parameter in `s`).
In this version, all the types belong to the same universe (to get an induction working in the
proof). Use instead `cont_diff_on_convolution_right_with_param`, which removes this restriction. -/
lemma cont_diff_on_convolution_right_with_param_aux
  {G : Type uP} {E' : Type uP} {F : Type uP} {P : Type uP}
  [normed_add_comm_group E'] [normed_add_comm_group F]
  [normed_space 𝕜 E'] [normed_space ℝ F] [normed_space 𝕜 F] [complete_space F]
  [measurable_space G] {μ : measure G} [normed_add_comm_group G] [borel_space G] [normed_space 𝕜 G]
  [sigma_finite μ] [μ.is_add_left_invariant]
  [normed_add_comm_group P] [normed_space 𝕜 P]
  {f : G → E} {n : ℕ∞} (L : E →L[𝕜] E' →L[𝕜] F)
  {g : P → G → E'}
  {s : set P} {k : set G} (hs : is_open s) (hk : is_compact k)
  (hgs : ∀ p, ∀ x, p ∈ s → x ∉ k → g p x = 0)
  (hf : locally_integrable f μ) (hg : cont_diff_on 𝕜 n ↿g (s ×ˢ univ)) :
  cont_diff_on 𝕜 n (λ (q : P × G), (f ⋆[L, μ] g q.1) q.2) (s ×ˢ univ) :=
begin
  unfreezingI { induction n using enat.nat_induction with n ih ih generalizing g E' F },
  { rw [cont_diff_on_zero] at hg ⊢,
    refine continuous_on_convolution_right_with_param L hs hk hgs hf hg },
  { let f' : P → G → (P × G →L[𝕜] F) := λ p a,
      (f ⋆[L.precompR (P × G), μ] (λ (x : G), fderiv 𝕜 (uncurry g) (p, x))) a,
    have A : ∀ (q₀ : P × G), q₀.1 ∈ s →
      has_fderiv_at (λ (q : P × G), (f ⋆[L, μ] g q.1) q.2) (f' q₀.1 q₀.2) q₀,
        from has_fderiv_at_convolution_right_with_param L hs hk hgs hf hg.one_of_succ,
    rw cont_diff_on_succ_iff_fderiv_of_open (hs.prod (@is_open_univ G _)) at ⊢ hg,
    split,
    { rintros ⟨p, x⟩ ⟨hp, hx⟩,
      exact (A (p, x) hp).differentiable_at.differentiable_within_at, },
    { suffices H : cont_diff_on 𝕜 n ↿f' (s ×ˢ univ),
      { apply H.congr,
        rintros ⟨p, x⟩ ⟨hp, hx⟩,
        exact (A (p, x) hp).fderiv },
      have B : ∀ (p : P) (x : G), p ∈ s → x ∉ k → fderiv 𝕜 (uncurry g) (p, x) = 0,
      { assume p x hp hx,
        apply (has_fderiv_at_zero_of_eventually_const (0 : E') _).fderiv,
        have M2 : kᶜ ∈ 𝓝 x, from is_open.mem_nhds hk.is_closed.is_open_compl hx,
        have M1 : s ∈ 𝓝 p, from hs.mem_nhds hp,
        rw nhds_prod_eq,
        filter_upwards [prod_mem_prod M1 M2],
        rintros ⟨p, y⟩ ⟨hp, hy⟩,
        exact hgs p y hp hy },
      apply ih (L.precompR (P × G) : _) B,
      convert hg.2,
      apply funext,
      rintros ⟨p, x⟩,
      refl } },
  { rw [cont_diff_on_top] at hg ⊢,
    assume n,
    exact ih n L hgs (hg n) }
end

/-- The convolution `f * g` is `C^n` when `f` is locally integrable and `g` is `C^n` and compactly
supported. Version where `g` depends on an additional parameter in an open subset `s` of a
parameter space `P` (and the compact support `k` is independent of the parameter in `s`). -/
lemma cont_diff_on_convolution_right_with_param
  {f : G → E} {n : ℕ∞} (L : E →L[𝕜] E' →L[𝕜] F)
  {g : P → G → E'}
  {s : set P} {k : set G} (hs : is_open s) (hk : is_compact k)
  (hgs : ∀ p, ∀ x, p ∈ s → x ∉ k → g p x = 0)
  (hf : locally_integrable f μ) (hg : cont_diff_on 𝕜 n ↿g (s ×ˢ univ)) :
  cont_diff_on 𝕜 n (λ (q : P × G), (f ⋆[L, μ] g q.1) q.2) (s ×ˢ univ) :=
begin
  let eG : Type (max uG uE' uF uP) := ulift G,
  borelize eG,
  let eE' : Type (max uE' uG uF uP) := ulift E',
  let eF : Type (max uF uG uE' uP) := ulift F,
  let eP : Type (max uP uG uE' uF) := ulift P,
  have isoG : eG ≃L[𝕜] G := continuous_linear_equiv.ulift,
  have isoE' : eE' ≃L[𝕜] E' := continuous_linear_equiv.ulift,
  have isoF : eF ≃L[𝕜] F := continuous_linear_equiv.ulift,
  have isoP : eP ≃L[𝕜] P := continuous_linear_equiv.ulift,
  let ef := f ∘ isoG,
  let eμ : measure eG := measure.map isoG.symm μ,
  haveI : sigma_finite eμ,
  { apply isoG.symm.to_homeomorph.to_measurable_equiv.sigma_finite_map,
    apply_instance },
  haveI : is_add_left_invariant eμ,
    from is_add_left_invariant_map isoG.symm.to_linear_map.to_add_hom
      isoG.symm.continuous.measurable isoG.symm.surjective,
  let eg : eP → eG → eE' := λ ep ex, isoE'.symm (g (isoP ep) (isoG ex)),
  let eL := continuous_linear_map.comp
    ((continuous_linear_equiv.arrow_congr isoE' isoF).symm : (E' →L[𝕜] F) →L[𝕜] eE' →L[𝕜] eF) L,
  let R := (λ (q : eP × eG), (ef ⋆[eL, eμ] eg q.1) q.2),
  have R_contdiff : cont_diff_on 𝕜 n R ((isoP ⁻¹' s) ×ˢ univ),
  { have hek : is_compact (isoG ⁻¹' k),
      from isoG.to_homeomorph.closed_embedding.is_compact_preimage hk,
    have hes : is_open (isoP ⁻¹' s), from isoP.continuous.is_open_preimage _ hs,
    refine cont_diff_on_convolution_right_with_param_aux eL hes hek _ _ _,
    { assume p x hp hx,
      simp only [comp_app, continuous_linear_equiv.prod_apply, linear_isometry_equiv.coe_coe,
        continuous_linear_equiv.map_eq_zero_iff],
      exact hgs _ _ hp hx },
    { apply (locally_integrable_map_homeomorph isoG.symm.to_homeomorph).2,
      convert hf,
      ext1 x,
      simp only [ef, continuous_linear_equiv.coe_to_homeomorph, comp_app,
        continuous_linear_equiv.apply_symm_apply], },
    { apply isoE'.symm.cont_diff.comp_cont_diff_on,
      apply hg.comp ((isoP.prod isoG).cont_diff).cont_diff_on,
      rintros ⟨p, x⟩ ⟨hp, hx⟩,
      simpa only [mem_preimage, continuous_linear_equiv.prod_apply, prod_mk_mem_set_prod_eq,
        mem_univ, and_true] using hp } },
  have A : cont_diff_on 𝕜 n (isoF ∘ R ∘ (isoP.prod isoG).symm) (s ×ˢ univ),
  { apply isoF.cont_diff.comp_cont_diff_on,
    apply R_contdiff.comp (continuous_linear_equiv.cont_diff _).cont_diff_on,
    rintros ⟨p, x⟩ ⟨hp, hx⟩,
    simpa only [mem_preimage, mem_prod, mem_univ, and_true, continuous_linear_equiv.prod_symm,
      continuous_linear_equiv.prod_apply, continuous_linear_equiv.apply_symm_apply] using hp },
  have : isoF ∘ R ∘ (isoP.prod isoG).symm = (λ (q : P × G), (f ⋆[L, μ] g q.1) q.2),
  { apply funext,
    rintros ⟨p, x⟩,
    simp only [R, linear_isometry_equiv.coe_coe, comp_app, continuous_linear_equiv.prod_symm,
      continuous_linear_equiv.prod_apply],
    simp only [convolution, eL, coe_comp', continuous_linear_equiv.coe_coe, comp_app, eμ],
    rw [closed_embedding.integral_map, ← isoF.integral_comp_comm],
    swap, { exact isoG.symm.to_homeomorph.closed_embedding },
    congr' 1,
    ext1 a,
    simp only [ef, eg, comp_app, continuous_linear_equiv.apply_symm_apply, coe_comp',
      continuous_linear_equiv.prod_apply, continuous_linear_equiv.map_sub,
      continuous_linear_equiv.arrow_congr, continuous_linear_equiv.arrow_congrSL_symm_apply,
      continuous_linear_equiv.coe_coe, comp_app, continuous_linear_equiv.apply_symm_apply] },
  simp_rw [this] at A,
  exact A,
end

/-- The convolution `g * f` is `C^n` when `f` is locally integrable and `g` is `C^n` and compactly
supported. Version where `g` depends on an additional parameter in an open subset `s` of a
parameter space `P` (and the compact support `k` is independent of the parameter in `s`). -/
lemma cont_diff_on_convolution_left_with_param [μ.is_neg_invariant]
  {f : G → E} {n : ℕ∞} (L : E' →L[𝕜] E →L[𝕜] F)
  {g : P → G → E'}
  {s : set P} {k : set G} (hs : is_open s) (hk : is_compact k)
  (hgs : ∀ p, ∀ x, p ∈ s → x ∉ k → g p x = 0)
  (hf : locally_integrable f μ) (hg : cont_diff_on 𝕜 n ↿g (s ×ˢ univ)) :
  cont_diff_on 𝕜 n (λ (q : P × G), (g q.1 ⋆[L, μ] f) q.2) (s ×ˢ univ) :=
by simpa only [convolution_flip]
  using cont_diff_on_convolution_right_with_param L.flip hs hk hgs hf hg

end with_param<|MERGE_RESOLUTION|>--- conflicted
+++ resolved
@@ -589,10 +589,7 @@
   (f ⋆[mul 𝕜 𝕜, μ] g) x = ∫ t, f (x - t) * g t ∂μ :=
 convolution_eq_swap _
 
-<<<<<<< HEAD
-=======
 /-- The convolution of two even functions is also even. -/
->>>>>>> 0b00e53a
 lemma convolution_neg_of_neg_eq (h1 : ∀ᵐ x ∂μ, f (-x) = f x) (h2 : ∀ᵐ x ∂μ, g (-x) = g x) :
   (f ⋆[L, μ] g) (-x) = (f ⋆[L, μ] g) x :=
 calc ∫ (t : G), (L (f t)) (g (-x - t)) ∂μ
@@ -956,11 +953,7 @@
 
 end assoc
 
-<<<<<<< HEAD
 variables [normed_add_comm_group G] [borel_space G] [normed_space 𝕜 G]  [normed_space 𝕜 P]
-=======
-variables [normed_add_comm_group G] [borel_space G] [normed_space 𝕜 G]
->>>>>>> 0b00e53a
 
 lemma convolution_precompR_apply {g : G → E'' →L[𝕜] E'}
   (hf : locally_integrable f μ) (hcg : has_compact_support g) (hg : continuous g)
