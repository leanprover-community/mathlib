--- conflicted
+++ resolved
@@ -52,7 +52,30 @@
 -/
 def liouville_number_tail (m : ℝ) (k : ℕ) : ℝ := ∑' i, 1 / m ^ (i + (k+1))!
 
-<<<<<<< HEAD
+lemma liouville_number_tail_pos (hm : 1 < m) (k : ℕ) :
+  0 < liouville_number_tail m k :=
+-- replace `0` with the constantly zero series `∑ i : ℕ, 0`
+calc  (0 : ℝ) = ∑' i : ℕ, 0 : tsum_zero.symm
+          ... < liouville_number_tail m k :
+  -- to show that a series with non-negative terms has strictly positive sum it suffices
+  -- to prove that
+  tsum_lt_tsum_of_nonneg
+    -- 1. the terms of the zero series are indeed non-negative
+    (λ _, rfl.le)
+    -- 2. the terms of our series are non-negative
+    (λ i, one_div_nonneg.mpr (pow_nonneg (zero_le_one.trans hm.le) _))
+    -- 3. one term of our series is strictly positive -- they all are, we use the first term
+    (one_div_pos.mpr (pow_pos (zero_lt_one.trans hm) (0 + (k + 1))!)) $
+    -- 4. our series converges -- it does since it is the tail of a converging series, though
+    -- this is not the argument here.
+    summable_one_div_pow_of_le hm (λ i, trans le_self_add (nat.self_le_factorial _))
+
+/--  Split the sum definining a Liouville number into the first `k` term and the rest. -/
+lemma liouville_number_eq_initial_terms_add_tail (hm : 1 < m) (k : ℕ) :
+  liouville_number m = liouville_number_initial_terms m k +
+  liouville_number_tail m k :=
+(sum_add_tsum_nat_add _ (summable_one_div_pow_of_le hm (λ i, i.self_le_factorial))).symm
+
 section two_useful_inequalities
 
 /--  Partial inequality, works with `m ∈ ℝ` satisfying `1 < m`. -/
@@ -110,31 +133,6 @@
 ... = 1 / (m ^ n!) ^ n : congr_arg ((/) 1) (pow_mul m n! n)
 
 end two_useful_inequalities
-=======
-lemma liouville_number_tail_pos (hm : 1 < m) (k : ℕ) :
-  0 < liouville_number_tail m k :=
--- replace `0` with the constantly zero series `∑ i : ℕ, 0`
-calc  (0 : ℝ) = ∑' i : ℕ, 0 : tsum_zero.symm
-          ... < liouville_number_tail m k :
-  -- to show that a series with non-negative terms has strictly positive sum it suffices
-  -- to prove that
-  tsum_lt_tsum_of_nonneg
-    -- 1. the terms of the zero series are indeed non-negative
-    (λ _, rfl.le)
-    -- 2. the terms of our series are non-negative
-    (λ i, one_div_nonneg.mpr (pow_nonneg (zero_le_one.trans hm.le) _))
-    -- 3. one term of our series is strictly positive -- they all are, we use the first term
-    (one_div_pos.mpr (pow_pos (zero_lt_one.trans hm) (0 + (k + 1))!)) $
-    -- 4. our series converges -- it does since it is the tail of a converging series, though
-    -- this is not the argument here.
-    summable_one_div_pow_of_le hm (λ i, trans le_self_add (nat.self_le_factorial _))
-
-/--  Split the sum definining a Liouville number into the first `k` term and the rest. -/
-lemma liouville_number_eq_initial_terms_add_tail (hm : 1 < m) (k : ℕ) :
-  liouville_number m = liouville_number_initial_terms m k +
-  liouville_number_tail m k :=
-(sum_add_tsum_nat_add _ (summable_one_div_pow_of_le hm (λ i, i.self_le_factorial))).symm
->>>>>>> 168678ed
 
 end liouville
 
