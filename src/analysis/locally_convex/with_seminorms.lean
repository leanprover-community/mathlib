/-
Copyright (c) 2022 Moritz Doll. All rights reserved.
Released under Apache 2.0 license as described in the file LICENSE.
Authors: Moritz Doll, Anatole Dedecker
-/

import analysis.seminorm
import analysis.locally_convex.bounded
import topology.algebra.filter_basis
import topology.algebra.module.locally_convex

/-!
# Topology induced by a family of seminorms

## Main definitions

* `seminorm_family.basis_sets`: The set of open seminorm balls for a family of seminorms.
* `seminorm_family.module_filter_basis`: A module filter basis formed by the open balls.
* `seminorm.is_bounded`: A linear map `f : E →ₗ[𝕜] F` is bounded iff every seminorm in `F` can be
bounded by a finite number of seminorms in `E`.

## Main statements

* `with_seminorms.to_locally_convex_space`: A space equipped with a family of seminorms is locally
convex.
* `with_seminorms.first_countable`: A space is first countable if it's topology is induced by a
countable family of seminorms.

## Continuity of semilinear maps

If `E` and `F` are topological vector space with the topology induced by a family of seminorms, then
we have a direct method to prove that a linear map is continuous:
* `seminorm.continuous_from_bounded`: A bounded linear map `f : E →ₗ[𝕜] F` is continuous.

If the topology of a space `E` is induced by a family of seminorms, then we can characterize von
Neumann boundedness in terms of that seminorm family. Together with
`linear_map.continuous_of_locally_bounded` this gives general criterion for continuity.

* `with_seminorms.is_vonN_bounded_iff_finset_seminorm_bounded`
* `with_seminorms.is_vonN_bounded_iff_seminorm_bounded`
* `with_seminorms.image_is_vonN_bounded_iff_finset_seminorm_bounded`
* `with_seminorms.image_is_vonN_bounded_iff_seminorm_bounded`

## Tags

seminorm, locally convex
-/

open normed_field set seminorm topological_space
open_locale big_operators nnreal pointwise topology

variables {𝕜 𝕜₂ 𝕝 𝕝₂ E F G ι ι' : Type*}

section filter_basis

variables [normed_field 𝕜] [add_comm_group E] [module 𝕜 E]

variables (𝕜 E ι)

/-- An abbreviation for indexed families of seminorms. This is mainly to allow for dot-notation. -/
abbreviation seminorm_family := ι → seminorm 𝕜 E

variables {𝕜 E ι}

namespace seminorm_family

/-- The sets of a filter basis for the neighborhood filter of 0. -/
def basis_sets (p : seminorm_family 𝕜 E ι) : set (set E) :=
⋃ (s : finset ι) r (hr : 0 < r), singleton $ ball (s.sup p) (0 : E) r

variables (p : seminorm_family 𝕜 E ι)

lemma basis_sets_iff {U : set E} :
  U ∈ p.basis_sets ↔ ∃ (i : finset ι) r (hr : 0 < r), U = ball (i.sup p) 0 r :=
by simp only [basis_sets, mem_Union, mem_singleton_iff]

lemma basis_sets_mem (i : finset ι) {r : ℝ} (hr : 0 < r) :
  (i.sup p).ball 0 r ∈ p.basis_sets :=
(basis_sets_iff _).mpr ⟨i,_,hr,rfl⟩

lemma basis_sets_singleton_mem (i : ι) {r : ℝ} (hr : 0 < r) :
  (p i).ball 0 r ∈ p.basis_sets :=
(basis_sets_iff _).mpr ⟨{i},_,hr, by rw finset.sup_singleton⟩

lemma basis_sets_nonempty [nonempty ι] : p.basis_sets.nonempty :=
begin
  let i := classical.arbitrary ι,
  refine set.nonempty_def.mpr ⟨(p i).ball 0 1, _⟩,
  exact p.basis_sets_singleton_mem i zero_lt_one,
end

lemma basis_sets_intersect
  (U V : set E) (hU : U ∈ p.basis_sets) (hV : V ∈ p.basis_sets) :
  ∃ (z : set E) (H : z ∈ p.basis_sets), z ⊆ U ∩ V :=
begin
  classical,
  rcases p.basis_sets_iff.mp hU with ⟨s, r₁, hr₁, hU⟩,
  rcases p.basis_sets_iff.mp hV with ⟨t, r₂, hr₂, hV⟩,
  use ((s ∪ t).sup p).ball 0 (min r₁ r₂),
  refine ⟨p.basis_sets_mem (s ∪ t) (lt_min_iff.mpr ⟨hr₁, hr₂⟩), _⟩,
  rw [hU, hV, ball_finset_sup_eq_Inter _ _ _ (lt_min_iff.mpr ⟨hr₁, hr₂⟩),
    ball_finset_sup_eq_Inter _ _ _ hr₁, ball_finset_sup_eq_Inter _ _ _ hr₂],
  exact set.subset_inter
    (set.Inter₂_mono' $ λ i hi, ⟨i, finset.subset_union_left _ _ hi, ball_mono $ min_le_left _ _⟩)
    (set.Inter₂_mono' $ λ i hi, ⟨i, finset.subset_union_right _ _ hi, ball_mono $
    min_le_right _ _⟩),
end

lemma basis_sets_zero (U) (hU : U ∈ p.basis_sets) :
  (0 : E) ∈ U :=
begin
  rcases p.basis_sets_iff.mp hU with ⟨ι', r, hr, hU⟩,
  rw [hU, mem_ball_zero, map_zero],
  exact hr,
end

lemma basis_sets_add (U) (hU : U ∈ p.basis_sets) :
  ∃ (V : set E) (H : V ∈ p.basis_sets), V + V ⊆ U :=
begin
  rcases p.basis_sets_iff.mp hU with ⟨s, r, hr, hU⟩,
  use (s.sup p).ball 0 (r/2),
  refine ⟨p.basis_sets_mem s (div_pos hr zero_lt_two), _⟩,
  refine set.subset.trans (ball_add_ball_subset (s.sup p) (r/2) (r/2) 0 0) _,
  rw [hU, add_zero, add_halves'],
end

lemma basis_sets_neg (U) (hU' : U ∈ p.basis_sets) :
  ∃ (V : set E) (H : V ∈ p.basis_sets), V ⊆ (λ (x : E), -x) ⁻¹' U :=
begin
  rcases p.basis_sets_iff.mp hU' with ⟨s, r, hr, hU⟩,
  rw [hU, neg_preimage, neg_ball (s.sup p), neg_zero],
  exact ⟨U, hU', eq.subset hU⟩,
end

/-- The `add_group_filter_basis` induced by the filter basis `seminorm_basis_zero`. -/
protected def add_group_filter_basis [nonempty ι] : add_group_filter_basis E :=
add_group_filter_basis_of_comm p.basis_sets p.basis_sets_nonempty
  p.basis_sets_intersect p.basis_sets_zero p.basis_sets_add p.basis_sets_neg

lemma basis_sets_smul_right (v : E) (U : set E)
  (hU : U ∈ p.basis_sets) : ∀ᶠ (x : 𝕜) in 𝓝 0, x • v ∈ U :=
begin
  rcases p.basis_sets_iff.mp hU with ⟨s, r, hr, hU⟩,
  rw [hU, filter.eventually_iff],
  simp_rw [(s.sup p).mem_ball_zero, map_smul_eq_mul],
  by_cases h : 0 < (s.sup p) v,
  { simp_rw (lt_div_iff h).symm,
    rw ←_root_.ball_zero_eq,
    exact metric.ball_mem_nhds 0 (div_pos hr h) },
  simp_rw [le_antisymm (not_lt.mp h) (map_nonneg _ v), mul_zero, hr],
  exact is_open.mem_nhds is_open_univ (mem_univ 0),
end

variables [nonempty ι]

lemma basis_sets_smul (U) (hU : U ∈ p.basis_sets) :
  ∃ (V : set 𝕜) (H : V ∈ 𝓝 (0 : 𝕜)) (W : set E)
  (H : W ∈ p.add_group_filter_basis.sets), V • W ⊆ U :=
begin
  rcases p.basis_sets_iff.mp hU with ⟨s, r, hr, hU⟩,
  refine ⟨metric.ball 0 r.sqrt, metric.ball_mem_nhds 0 (real.sqrt_pos.mpr hr), _⟩,
  refine ⟨(s.sup p).ball 0 r.sqrt, p.basis_sets_mem s (real.sqrt_pos.mpr hr), _⟩,
  refine set.subset.trans (ball_smul_ball (s.sup p) r.sqrt r.sqrt) _,
  rw [hU, real.mul_self_sqrt (le_of_lt hr)],
end

lemma basis_sets_smul_left (x : 𝕜) (U : set E)
  (hU : U ∈ p.basis_sets) : ∃ (V : set E)
  (H : V ∈ p.add_group_filter_basis.sets), V ⊆ (λ (y : E), x • y) ⁻¹' U :=
begin
  rcases p.basis_sets_iff.mp hU with ⟨s, r, hr, hU⟩,
  rw hU,
  by_cases h : x ≠ 0,
  { rw [(s.sup p).smul_ball_preimage 0 r x h, smul_zero],
    use (s.sup p).ball 0 (r / ‖x‖),
    exact ⟨p.basis_sets_mem s (div_pos hr (norm_pos_iff.mpr h)), subset.rfl⟩ },
  refine ⟨(s.sup p).ball 0 r, p.basis_sets_mem s hr, _⟩,
  simp only [not_ne_iff.mp h, subset_def, mem_ball_zero, hr, mem_univ, map_zero,
    implies_true_iff, preimage_const_of_mem, zero_smul],
end

/-- The `module_filter_basis` induced by the filter basis `seminorm_basis_zero`. -/
protected def module_filter_basis : module_filter_basis 𝕜 E :=
{ to_add_group_filter_basis := p.add_group_filter_basis,
  smul' := p.basis_sets_smul,
  smul_left' := p.basis_sets_smul_left,
  smul_right' := p.basis_sets_smul_right }

lemma filter_eq_infi (p : seminorm_family 𝕜 E ι) :
  p.module_filter_basis.to_filter_basis.filter = ⨅ i, (𝓝 0).comap (p i) :=
begin
  refine le_antisymm (le_infi $ λ i, _) _,
  { rw p.module_filter_basis.to_filter_basis.has_basis.le_basis_iff
      (metric.nhds_basis_ball.comap _),
    intros ε hε,
    refine ⟨(p i).ball 0 ε, _, _⟩,
    { rw ← (finset.sup_singleton : _ = p i),
      exact p.basis_sets_mem {i} hε, },
    { rw [id, (p i).ball_zero_eq_preimage_ball] } },
  { rw p.module_filter_basis.to_filter_basis.has_basis.ge_iff,
    rintros U (hU : U ∈ p.basis_sets),
    rcases p.basis_sets_iff.mp hU with ⟨s, r, hr, rfl⟩,
    rw [id, seminorm.ball_finset_sup_eq_Inter _ _ _ hr, s.Inter_mem_sets],
    exact λ i hi, filter.mem_infi_of_mem i ⟨metric.ball 0 r, metric.ball_mem_nhds 0 hr,
      eq.subset ((p i).ball_zero_eq_preimage_ball).symm⟩, },
end

end seminorm_family

end filter_basis

section bounded

namespace seminorm

variables [normed_field 𝕜] [add_comm_group E] [module 𝕜 E]
variables [normed_field 𝕜₂] [add_comm_group F] [module 𝕜₂ F]
variables {σ₁₂ : 𝕜 →+* 𝕜₂} [ring_hom_isometric σ₁₂]

-- Todo: This should be phrased entirely in terms of the von Neumann bornology.

/-- The proposition that a linear map is bounded between spaces with families of seminorms. -/
def is_bounded (p : ι → seminorm 𝕜 E) (q : ι' → seminorm 𝕜₂ F) (f : E →ₛₗ[σ₁₂] F) : Prop :=
  ∀ i, ∃ s : finset ι, ∃ C : ℝ≥0, (q i).comp f ≤ C • s.sup p

lemma is_bounded_const (ι' : Type*) [nonempty ι']
  {p : ι → seminorm 𝕜 E} {q : seminorm 𝕜₂ F} (f : E →ₛₗ[σ₁₂] F) :
  is_bounded p (λ _ : ι', q) f ↔ ∃ (s : finset ι) C : ℝ≥0, q.comp f ≤ C • s.sup p :=
by simp only [is_bounded, forall_const]

lemma const_is_bounded (ι : Type*) [nonempty ι]
  {p : seminorm 𝕜 E} {q : ι' → seminorm 𝕜₂ F} (f : E →ₛₗ[σ₁₂] F) :
  is_bounded (λ _ : ι, p) q f ↔ ∀ i, ∃ C : ℝ≥0, (q i).comp f ≤ C • p :=
begin
  split; intros h i,
  { rcases h i with ⟨s, C, h⟩,
    exact ⟨C, le_trans h (smul_le_smul (finset.sup_le (λ _ _, le_rfl)) le_rfl)⟩ },
  use [{classical.arbitrary ι}],
  simp only [h, finset.sup_singleton],
end

lemma is_bounded_sup {p : ι → seminorm 𝕜 E} {q : ι' → seminorm 𝕜₂ F}
  {f : E →ₛₗ[σ₁₂] F} (hf : is_bounded p q f) (s' : finset ι') :
  ∃ (C : ℝ≥0) (s : finset ι), (s'.sup q).comp f ≤ C • (s.sup p) :=
begin
  classical,
  obtain rfl | hs' := s'.eq_empty_or_nonempty,
  { exact ⟨1, ∅, by simp [seminorm.bot_eq_zero]⟩ },
  choose fₛ fC hf using hf,
  use [s'.card • s'.sup fC, finset.bUnion s' fₛ],
<<<<<<< HEAD
  --split,
  --{ refine nsmul_pos _ (ne_of_gt (finset.nonempty.card_pos hs')),
    --cases finset.nonempty.bex hs' with j hj,
    --exact lt_of_lt_of_le (zero_lt_iff.mpr (and.elim_left (hf j))) (finset.le_sup hj) },
  have hs : ∀ i : ι', i ∈ s' → (q i).comp f ≤ s'.sup fC • ((finset.bUnion s' fₛ).sup p) :=
  begin
    intros i hi,
    refine le_trans (hf i) (smul_le_smul _ (finset.le_sup hi)),
=======
  have hs : ∀ i : ι', i ∈ s' → (q i).comp f ≤ s'.sup fC • ((finset.bUnion s' fₛ).sup p) :=
  begin
    intros i hi,
    refine (hf i).trans (smul_le_smul _ (finset.le_sup hi)),
>>>>>>> b31173ee
    exact finset.sup_mono (finset.subset_bUnion_of_mem fₛ hi),
  end,
  refine (comp_mono f (finset_sup_le_sum q s')).trans _,
  simp_rw [←pullback_apply, add_monoid_hom.map_sum, pullback_apply],
  refine (finset.sum_le_sum hs).trans _,
  rw [finset.sum_const, smul_assoc],
  exact le_rfl,
end

end seminorm

end bounded

section topology

variables [normed_field 𝕜] [add_comm_group E] [module 𝕜 E] [nonempty ι]

/-- The proposition that the topology of `E` is induced by a family of seminorms `p`. -/
structure with_seminorms (p : seminorm_family 𝕜 E ι) [t : topological_space E] : Prop :=
(topology_eq_with_seminorms : t = p.module_filter_basis.topology)

lemma with_seminorms.with_seminorms_eq {p : seminorm_family 𝕜 E ι} [t : topological_space E]
  (hp : with_seminorms p) : t = p.module_filter_basis.topology := hp.1

variables [topological_space E]
variables {p : seminorm_family 𝕜 E ι}

lemma with_seminorms.topological_add_group (hp : with_seminorms p) : topological_add_group E :=
begin
  rw hp.with_seminorms_eq,
  exact add_group_filter_basis.is_topological_add_group _
end

lemma with_seminorms.has_basis (hp : with_seminorms p) : (𝓝 (0 : E)).has_basis
  (λ (s : set E), s ∈ p.basis_sets) id :=
begin
  rw (congr_fun (congr_arg (@nhds E) hp.1) 0),
  exact add_group_filter_basis.nhds_zero_has_basis _,
end

lemma with_seminorms.has_basis_zero_ball (hp : with_seminorms p) : (𝓝 (0 : E)).has_basis
  (λ sr : finset ι × ℝ, 0 < sr.2) (λ sr, (sr.1.sup p).ball 0 sr.2) :=
begin
  refine ⟨λ V, _⟩,
  simp only [hp.has_basis.mem_iff, seminorm_family.basis_sets_iff, prod.exists],
  split,
  { rintros ⟨-, ⟨s, r, hr, rfl⟩, hV⟩,
    exact ⟨s, r, hr, hV⟩ },
  { rintros ⟨s, r, hr, hV⟩,
    exact ⟨_, ⟨s, r, hr, rfl⟩, hV⟩ }
end

lemma with_seminorms.has_basis_ball (hp : with_seminorms p) {x : E} : (𝓝 (x : E)).has_basis
  (λ sr : finset ι × ℝ, 0 < sr.2) (λ sr, (sr.1.sup p).ball x sr.2) :=
begin
  haveI : topological_add_group E := hp.topological_add_group,
  rw [← map_add_left_nhds_zero],
  convert (hp.has_basis_zero_ball.map ((+) x)),
  ext sr : 1,
  have : (sr.fst.sup p).ball (x +ᵥ 0) sr.snd = x +ᵥ (sr.fst.sup p).ball 0 sr.snd
    := eq.symm (seminorm.vadd_ball (sr.fst.sup p)),
  rwa [vadd_eq_add, add_zero] at this,
end

/-- The `x`-neighbourhoods of a space whose topology is induced by a family of seminorms
are exactly the sets which contain seminorm balls around `x`.-/
lemma with_seminorms.mem_nhds_iff (hp : with_seminorms p) (x : E) (U : set E) :
  U ∈ nhds x ↔ ∃ (s : finset ι) (r > 0), (s.sup p).ball x r ⊆ U :=
by rw [hp.has_basis_ball.mem_iff, prod.exists]

/-- The open sets of a space whose topology is induced by a family of seminorms
are exactly the sets which contain seminorm balls around all of their points.-/
lemma with_seminorms.is_open_iff_mem_balls (hp : with_seminorms p) (U : set E) :
  is_open U ↔ ∀ x ∈ U, ∃ (s : finset ι) (r > 0), (s.sup p).ball x r ⊆ U :=
by simp_rw [←with_seminorms.mem_nhds_iff hp _ U, is_open_iff_mem_nhds]

/- Note that through the following lemmas, one also immediately has that separating families
of seminorms induce T₂ and T₃ topologies by `topological_add_group.t2_space`
and `topological_add_group.t3_space` -/
/-- A separating family of seminorms induces a T₁ topology. -/
lemma with_seminorms.t1_of_separating (hp : with_seminorms p) (h : ∀ x ≠ 0, ∃ i, p i x ≠ 0) :
  t1_space E :=
begin
  haveI := hp.topological_add_group,
  refine topological_add_group.t1_space _ _,
  rw [← is_open_compl_iff, hp.is_open_iff_mem_balls],
  rintros x (hx : x ≠ 0),
  cases h x hx with i pi_nonzero,
  refine ⟨{i}, p i x, by positivity, subset_compl_singleton_iff.mpr _⟩,
  rw [finset.sup_singleton, mem_ball, zero_sub, map_neg_eq_map, not_lt]
end

/-- A family of seminorms inducing a T₁ topology is separating. -/
lemma with_seminorms.separating_of_t1 [t1_space E] (hp : with_seminorms p) (x : E) (hx : x ≠ 0) :
  ∃ i, p i x ≠ 0 :=
begin
  have := ((t1_space_tfae E).out 0 9).mp infer_instance,
  by_contra' h,
  refine hx (this _),
  rw hp.has_basis_zero_ball.specializes_iff,
  rintros ⟨s, r⟩ (hr : 0 < r),
  simp only [ball_finset_sup_eq_Inter _ _ _ hr, mem_Inter₂, mem_ball_zero, h, hr, forall_true_iff],
end

/-- A family of seminorms is separating iff it induces a T₁ topology. -/
lemma with_seminorms.separating_iff_t1 (hp : with_seminorms p) :
  (∀ x ≠ 0, ∃ i, p i x ≠ 0) ↔ t1_space E :=
begin
  refine ⟨with_seminorms.t1_of_separating hp, _⟩,
  introI,
  exact with_seminorms.separating_of_t1 hp,
end

end topology

section tendsto

variables [normed_field 𝕜] [add_comm_group E] [module 𝕜 E] [nonempty ι] [topological_space E]
variables {p : seminorm_family 𝕜 E ι}

/-- Convergence along filters for `with_seminorms`.

Variant with `finset.sup`. -/
lemma with_seminorms.tendsto_nhds' (hp : with_seminorms p) (u : F → E) {f : filter F} (y₀ : E) :
  filter.tendsto u f (𝓝 y₀) ↔ ∀ (s : finset ι) ε, 0 < ε → ∀ᶠ x in f, s.sup p (u x - y₀) < ε :=
by simp [hp.has_basis_ball.tendsto_right_iff]

/-- Convergence along filters for `with_seminorms`. -/
lemma with_seminorms.tendsto_nhds (hp : with_seminorms p) (u : F → E) {f : filter F} (y₀ : E) :
  filter.tendsto u f (𝓝 y₀) ↔ ∀ i ε, 0 < ε → ∀ᶠ x in f, p i (u x - y₀) < ε :=
begin
  rw hp.tendsto_nhds' u y₀,
  exact ⟨λ h i, by simpa only [finset.sup_singleton] using h {i},
    λ h s ε hε, (s.eventually_all.2 $ λ i _, h i ε hε).mono (λ _, finset_sup_apply_lt hε)⟩,
end

variables [semilattice_sup F] [nonempty F]

/-- Limit `→ ∞` for `with_seminorms`. -/
lemma with_seminorms.tendsto_nhds_at_top (hp : with_seminorms p) (u : F → E) (y₀ : E) :
  filter.tendsto u filter.at_top (𝓝 y₀) ↔ ∀ i ε, 0 < ε → ∃ x₀, ∀ x, x₀ ≤ x → p i (u x - y₀) < ε :=
begin
  rw hp.tendsto_nhds u y₀,
  exact forall₃_congr (λ _ _ _, filter.eventually_at_top),
end

end tendsto

section topological_add_group

variables [normed_field 𝕜] [add_comm_group E] [module 𝕜 E]
variables [t : topological_space E] [topological_add_group E]
variables [nonempty ι]

include t

lemma seminorm_family.with_seminorms_of_nhds (p : seminorm_family 𝕜 E ι)
  (h : 𝓝 (0 : E) = p.module_filter_basis.to_filter_basis.filter) :
  with_seminorms p :=
begin
  refine ⟨topological_add_group.ext infer_instance
    (p.add_group_filter_basis.is_topological_add_group) _⟩,
  rw add_group_filter_basis.nhds_zero_eq,
  exact h,
end

lemma seminorm_family.with_seminorms_of_has_basis (p : seminorm_family 𝕜 E ι)
  (h : (𝓝 (0 : E)).has_basis (λ (s : set E), s ∈ p.basis_sets) id) :
  with_seminorms p :=
p.with_seminorms_of_nhds $ filter.has_basis.eq_of_same_basis h
  p.add_group_filter_basis.to_filter_basis.has_basis

lemma seminorm_family.with_seminorms_iff_nhds_eq_infi (p : seminorm_family 𝕜 E ι) :
  with_seminorms p ↔ (𝓝 0 : filter E) = ⨅ i, (𝓝 0).comap (p i) :=
begin
  rw ← p.filter_eq_infi,
  refine ⟨λ h, _, p.with_seminorms_of_nhds⟩,
  rw h.topology_eq_with_seminorms,
  exact add_group_filter_basis.nhds_zero_eq _,
end

lemma with_seminorms.continuous_seminorm [nontrivially_normed_field 𝕝]
  [module 𝕝 E] [has_continuous_const_smul 𝕝 E] {p : seminorm_family 𝕝 E ι} (hp : with_seminorms p)
  (i : ι) : continuous (p i) :=
begin
  refine seminorm.continuous one_pos _,
  rw [p.with_seminorms_iff_nhds_eq_infi.mp hp, ball_zero_eq_preimage_ball],
  exact filter.mem_infi_of_mem i (filter.preimage_mem_comap $ metric.ball_mem_nhds _ one_pos)
end

/-- The topology induced by a family of seminorms is exactly the infimum of the ones induced by
each seminorm individually. We express this as a characterization of `with_seminorms p`. -/
lemma seminorm_family.with_seminorms_iff_topological_space_eq_infi (p : seminorm_family 𝕜 E ι) :
  with_seminorms p ↔ t = ⨅ i, (p i).to_add_group_seminorm.to_seminormed_add_comm_group
    .to_uniform_space.to_topological_space :=
begin
  rw [p.with_seminorms_iff_nhds_eq_infi, topological_add_group.ext_iff infer_instance
        (topological_add_group_infi $ λ i, infer_instance), nhds_infi],
  congrm (_ = ⨅ i, _),
  exact @comap_norm_nhds_zero _ (p i).to_add_group_seminorm.to_seminormed_add_group,
  all_goals {apply_instance}
end

omit t

/-- The uniform structure induced by a family of seminorms is exactly the infimum of the ones
induced by each seminorm individually. We express this as a characterization of
`with_seminorms p`. -/
lemma seminorm_family.with_seminorms_iff_uniform_space_eq_infi [u : uniform_space E]
  [uniform_add_group E] (p : seminorm_family 𝕜 E ι) :
  with_seminorms p ↔ u = ⨅ i, (p i).to_add_group_seminorm.to_seminormed_add_comm_group
    .to_uniform_space :=
begin
  rw [p.with_seminorms_iff_nhds_eq_infi, uniform_add_group.ext_iff infer_instance
        (uniform_add_group_infi $ λ i, infer_instance), to_topological_space_infi, nhds_infi],
  congrm (_ = ⨅ i, _),
  exact @comap_norm_nhds_zero _ (p i).to_add_group_seminorm.to_seminormed_add_group,
  all_goals {apply_instance}
end

end topological_add_group

section normed_space

/-- The topology of a `normed_space 𝕜 E` is induced by the seminorm `norm_seminorm 𝕜 E`. -/
lemma norm_with_seminorms (𝕜 E) [normed_field 𝕜] [seminormed_add_comm_group E] [normed_space 𝕜 E] :
  with_seminorms (λ (_ : fin 1), norm_seminorm 𝕜 E) :=
begin
  let p : seminorm_family 𝕜 E (fin 1) := λ _, norm_seminorm 𝕜 E,
  refine ⟨seminormed_add_comm_group.to_topological_add_group.ext
    p.add_group_filter_basis.is_topological_add_group _⟩,
  refine filter.has_basis.eq_of_same_basis metric.nhds_basis_ball _,
  rw ←ball_norm_seminorm 𝕜 E,
  refine filter.has_basis.to_has_basis p.add_group_filter_basis.nhds_zero_has_basis _
    (λ r hr, ⟨(norm_seminorm 𝕜 E).ball 0 r, p.basis_sets_singleton_mem 0 hr, rfl.subset⟩),
  rintros U (hU : U ∈ p.basis_sets),
  rcases p.basis_sets_iff.mp hU with ⟨s, r, hr, hU⟩,
  use [r, hr],
  rw [hU, id.def],
  by_cases h : s.nonempty,
  { rw finset.sup_const h },
  rw [finset.not_nonempty_iff_eq_empty.mp h, finset.sup_empty, ball_bot _ hr],
  exact set.subset_univ _,
end

end normed_space

section nontrivially_normed_field

variables [nontrivially_normed_field 𝕜] [add_comm_group E] [module 𝕜 E] [nonempty ι]
variables {p : seminorm_family 𝕜 E ι}
variables [topological_space E]

lemma with_seminorms.is_vonN_bounded_iff_finset_seminorm_bounded {s : set E}
  (hp : with_seminorms p) :
  bornology.is_vonN_bounded 𝕜 s ↔ ∀ I : finset ι, ∃ r (hr : 0 < r), ∀ (x ∈ s), I.sup p x < r :=
begin
  rw (hp.has_basis).is_vonN_bounded_basis_iff,
  split,
  { intros h I,
    simp only [id.def] at h,
    specialize h ((I.sup p).ball 0 1) (p.basis_sets_mem I zero_lt_one),
    rcases h with ⟨r, hr, h⟩,
    cases normed_field.exists_lt_norm 𝕜 r with a ha,
    specialize h a (le_of_lt ha),
    rw [seminorm.smul_ball_zero (norm_pos_iff.1 $ hr.trans ha), mul_one] at h,
    refine ⟨‖a‖, lt_trans hr ha, _⟩,
    intros x hx,
    specialize h hx,
    exact (finset.sup I p).mem_ball_zero.mp h },
  intros h s' hs',
  rcases p.basis_sets_iff.mp hs' with ⟨I, r, hr, hs'⟩,
  rw [id.def, hs'],
  rcases h I with ⟨r', hr', h'⟩,
  simp_rw ←(I.sup p).mem_ball_zero at h',
  refine absorbs.mono_right _ h',
  exact (finset.sup I p).ball_zero_absorbs_ball_zero hr,
end

lemma with_seminorms.image_is_vonN_bounded_iff_finset_seminorm_bounded (f : G → E) {s : set G}
  (hp : with_seminorms p) : bornology.is_vonN_bounded 𝕜 (f '' s) ↔
  ∀ I : finset ι, ∃ r (hr : 0 < r), ∀ (x ∈ s), I.sup p (f x) < r :=
by simp_rw [hp.is_vonN_bounded_iff_finset_seminorm_bounded, set.ball_image_iff]

lemma with_seminorms.is_vonN_bounded_iff_seminorm_bounded {s : set E} (hp : with_seminorms p) :
  bornology.is_vonN_bounded 𝕜 s ↔ ∀ i : ι, ∃ r (hr : 0 < r), ∀ (x ∈ s), p i x < r :=
begin
  rw hp.is_vonN_bounded_iff_finset_seminorm_bounded,
  split,
  { intros hI i,
    convert hI {i},
    rw [finset.sup_singleton] },
  intros hi I,
  by_cases hI : I.nonempty,
  { choose r hr h using hi,
    have h' : 0 < I.sup' hI r :=
    by { rcases hI.bex with ⟨i, hi⟩, exact lt_of_lt_of_le (hr i) (finset.le_sup' r hi) },
    refine ⟨I.sup' hI r, h', λ x hx, finset_sup_apply_lt h' (λ i hi, _)⟩,
    refine lt_of_lt_of_le (h i x hx) _,
    simp only [finset.le_sup'_iff, exists_prop],
    exact ⟨i, hi, (eq.refl _).le⟩ },
  simp only [finset.not_nonempty_iff_eq_empty.mp hI, finset.sup_empty, coe_bot, pi.zero_apply,
    exists_prop],
  exact ⟨1, zero_lt_one, λ _ _, zero_lt_one⟩,
end

lemma with_seminorms.image_is_vonN_bounded_iff_seminorm_bounded (f : G → E) {s : set G}
  (hp : with_seminorms p) :
  bornology.is_vonN_bounded 𝕜 (f '' s) ↔ ∀ i : ι, ∃ r (hr : 0 < r), ∀ (x ∈ s), p i (f x) < r :=
by simp_rw [hp.is_vonN_bounded_iff_seminorm_bounded, set.ball_image_iff]

end nontrivially_normed_field
section continuous_bounded

namespace seminorm

variables [nontrivially_normed_field 𝕜] [add_comm_group E] [module 𝕜 E]
variables [normed_field 𝕝] [module 𝕝 E]
variables [nontrivially_normed_field 𝕜₂] [add_comm_group F] [module 𝕜₂ F]
variables [normed_field 𝕝₂] [module 𝕝₂ F]
variables {σ₁₂ : 𝕜 →+* 𝕜₂} [ring_hom_isometric σ₁₂]
variables {τ₁₂ : 𝕝 →+* 𝕝₂} [ring_hom_isometric τ₁₂]
variables [nonempty ι] [nonempty ι']

lemma continuous_of_continuous_comp {q : seminorm_family 𝕝₂ F ι'}
  [topological_space E] [topological_add_group E]
  [topological_space F] [topological_add_group F] (hq : with_seminorms q)
  (f : E →ₛₗ[τ₁₂] F) (hf : ∀ i, continuous ((q i).comp f)) : continuous f :=
begin
  refine continuous_of_continuous_at_zero f _,
  simp_rw [continuous_at, f.map_zero, q.with_seminorms_iff_nhds_eq_infi.mp hq, filter.tendsto_infi,
            filter.tendsto_comap_iff],
  intros i,
  convert (hf i).continuous_at,
  exact (map_zero _).symm
end

lemma continuous_iff_continuous_comp
  {q : seminorm_family 𝕜₂ F ι'} [topological_space E] [topological_add_group E]
  [topological_space F] [topological_add_group F] [has_continuous_const_smul 𝕜₂ F]
  (hq : with_seminorms q) (f : E →ₛₗ[σ₁₂] F) :
  continuous f ↔ ∀ i, continuous ((q i).comp f) :=
⟨λ h i, continuous.comp (hq.continuous_seminorm i) h, continuous_of_continuous_comp hq f⟩

lemma continuous_from_bounded {p : seminorm_family 𝕝 E ι} {q : seminorm_family 𝕝₂ F ι'}
  [topological_space E] [topological_add_group E] (hp : with_seminorms p)
  [topological_space F] [topological_add_group F] (hq : with_seminorms q)
  (f : E →ₛₗ[τ₁₂] F) (hf : seminorm.is_bounded p q f) : continuous f :=
begin
  refine continuous_of_continuous_comp hq _ (λ i, seminorm.continuous_of_continuous_at_zero _),
  rw [metric.continuous_at_iff', map_zero],
  intros r hr,
  rcases hf i with ⟨s₁, C, hf⟩,
<<<<<<< HEAD
=======
  have hC' : 0 < C + 1 := by positivity,
>>>>>>> b31173ee
  rw hp.has_basis.eventually_iff,
  refine ⟨(s₁.sup p).ball 0 (r/(C + 1)), p.basis_sets_mem _ (by positivity), _⟩,
  simp_rw [ ←metric.mem_ball, ←mem_preimage, ←ball_zero_eq_preimage_ball],
  refine subset.trans _ (ball_antitone hf),
<<<<<<< HEAD
  have hC' : 0 < C + 1 := by positivity,
  norm_cast,
  rw ← ball_smul (s₁.sup p) hC',
  apply seminorm.ball_antitone,
  apply seminorm.smul_le_smul le_rfl,
=======
  norm_cast,
  rw ← ball_smul (s₁.sup p) hC',
  refine ball_antitone (smul_le_smul le_rfl _),
>>>>>>> b31173ee
  simp only [le_add_iff_nonneg_right, zero_le'],
end

lemma cont_with_seminorms_normed_space (F) [seminormed_add_comm_group F] [normed_space 𝕝₂ F]
  [uniform_space E] [uniform_add_group E]
  {p : ι → seminorm 𝕝 E} (hp : with_seminorms p) (f : E →ₛₗ[τ₁₂] F)
  (hf : ∃ (s : finset ι) C : ℝ≥0, (norm_seminorm 𝕝₂ F).comp f ≤ C • s.sup p) :
  continuous f :=
begin
  rw ←seminorm.is_bounded_const (fin 1) at hf,
  exact continuous_from_bounded hp (norm_with_seminorms 𝕝₂ F) f hf,
end

lemma cont_normed_space_to_with_seminorms (E) [seminormed_add_comm_group E] [normed_space 𝕝 E]
  [uniform_space F] [uniform_add_group F]
  {q : ι → seminorm 𝕝₂ F} (hq : with_seminorms q) (f : E →ₛₗ[τ₁₂] F)
  (hf : ∀ i : ι, ∃ C : ℝ≥0, (q i).comp f ≤ C • (norm_seminorm 𝕝 E)) : continuous f :=
begin
  rw ←seminorm.const_is_bounded (fin 1) at hf,
  exact continuous_from_bounded (norm_with_seminorms 𝕝 E) hq f hf,
end

end seminorm

end continuous_bounded

section locally_convex_space

open locally_convex_space

variables [nonempty ι] [normed_field 𝕜] [normed_space ℝ 𝕜]
  [add_comm_group E] [module 𝕜 E] [module ℝ E] [is_scalar_tower ℝ 𝕜 E] [topological_space E]
  [topological_add_group E]

lemma with_seminorms.to_locally_convex_space {p : seminorm_family 𝕜 E ι} (hp : with_seminorms p) :
  locally_convex_space ℝ E :=
begin
  apply of_basis_zero ℝ E id (λ s, s ∈ p.basis_sets),
  { rw [hp.1, add_group_filter_basis.nhds_eq _, add_group_filter_basis.N_zero],
    exact filter_basis.has_basis _ },
  { intros s hs,
    change s ∈ set.Union _ at hs,
    simp_rw [set.mem_Union, set.mem_singleton_iff] at hs,
    rcases hs with ⟨I, r, hr, rfl⟩,
    exact convex_ball _ _ _ }
end

end locally_convex_space

section normed_space

variables (𝕜) [normed_field 𝕜] [normed_space ℝ 𝕜] [seminormed_add_comm_group E]

/-- Not an instance since `𝕜` can't be inferred. See `normed_space.to_locally_convex_space` for a
slightly weaker instance version. -/
lemma normed_space.to_locally_convex_space' [normed_space 𝕜 E] [module ℝ E]
  [is_scalar_tower ℝ 𝕜 E] : locally_convex_space ℝ E :=
(norm_with_seminorms 𝕜 E).to_locally_convex_space

/-- See `normed_space.to_locally_convex_space'` for a slightly stronger version which is not an
instance. -/
instance normed_space.to_locally_convex_space [normed_space ℝ E] :
  locally_convex_space ℝ E :=
normed_space.to_locally_convex_space' ℝ

end normed_space

section topological_constructions

variables [normed_field 𝕜] [add_comm_group E] [module 𝕜 E]
variables [normed_field 𝕜₂] [add_comm_group F] [module 𝕜₂ F]
variables {σ₁₂ : 𝕜 →+* 𝕜₂} [ring_hom_isometric σ₁₂]

/-- The family of seminorms obtained by composing each seminorm by a linear map. -/
def seminorm_family.comp (q : seminorm_family 𝕜₂ F ι) (f : E →ₛₗ[σ₁₂] F) :
  seminorm_family 𝕜 E ι :=
λ i, (q i).comp f

lemma seminorm_family.comp_apply (q : seminorm_family 𝕜₂ F ι) (i : ι) (f : E →ₛₗ[σ₁₂] F) :
  q.comp f i = (q i).comp f :=
rfl

lemma seminorm_family.finset_sup_comp (q : seminorm_family 𝕜₂ F ι) (s : finset ι)
  (f : E →ₛₗ[σ₁₂] F) : (s.sup q).comp f = s.sup (q.comp f) :=
begin
  ext x,
  rw [seminorm.comp_apply, seminorm.finset_sup_apply, seminorm.finset_sup_apply],
  refl
end

variables [topological_space F] [topological_add_group F]

lemma linear_map.with_seminorms_induced [hι : nonempty ι] {q : seminorm_family 𝕜₂ F ι}
  (hq : with_seminorms q) (f : E →ₛₗ[σ₁₂] F) :
  @with_seminorms 𝕜 E ι _ _ _ _ (q.comp f) (induced f infer_instance) :=
begin
  letI : topological_space E := induced f infer_instance,
  letI : topological_add_group E := topological_add_group_induced f,
  rw [(q.comp f).with_seminorms_iff_nhds_eq_infi, nhds_induced, map_zero,
      q.with_seminorms_iff_nhds_eq_infi.mp hq, filter.comap_infi],
  refine infi_congr (λ i, _),
  exact filter.comap_comap
end

lemma inducing.with_seminorms [hι : nonempty ι] {q : seminorm_family 𝕜₂ F ι}
  (hq : with_seminorms q) [topological_space E] {f : E →ₛₗ[σ₁₂] F} (hf : inducing f) :
  with_seminorms (q.comp f) :=
begin
  rw hf.induced,
  exact f.with_seminorms_induced hq
end

end topological_constructions

section topological_properties

variables [nontrivially_normed_field 𝕜] [add_comm_group E] [module 𝕜 E] [nonempty ι] [countable ι]
variables {p : seminorm_family 𝕜 E ι}
variables [uniform_space E] [uniform_add_group E]

/-- If the topology of a space is induced by a countable family of seminorms, then the topology
is first countable. -/
lemma with_seminorms.first_countable (hp : with_seminorms p) :
  topological_space.first_countable_topology E :=
begin
  haveI : (𝓝 (0 : E)).is_countably_generated,
  { rw p.with_seminorms_iff_nhds_eq_infi.mp hp,
    exact filter.infi.is_countably_generated _ },
  haveI : (uniformity E).is_countably_generated := uniform_add_group.uniformity_countably_generated,
  exact uniform_space.first_countable_topology E,
end

end topological_properties<|MERGE_RESOLUTION|>--- conflicted
+++ resolved
@@ -248,21 +248,10 @@
   { exact ⟨1, ∅, by simp [seminorm.bot_eq_zero]⟩ },
   choose fₛ fC hf using hf,
   use [s'.card • s'.sup fC, finset.bUnion s' fₛ],
-<<<<<<< HEAD
-  --split,
-  --{ refine nsmul_pos _ (ne_of_gt (finset.nonempty.card_pos hs')),
-    --cases finset.nonempty.bex hs' with j hj,
-    --exact lt_of_lt_of_le (zero_lt_iff.mpr (and.elim_left (hf j))) (finset.le_sup hj) },
-  have hs : ∀ i : ι', i ∈ s' → (q i).comp f ≤ s'.sup fC • ((finset.bUnion s' fₛ).sup p) :=
-  begin
-    intros i hi,
-    refine le_trans (hf i) (smul_le_smul _ (finset.le_sup hi)),
-=======
   have hs : ∀ i : ι', i ∈ s' → (q i).comp f ≤ s'.sup fC • ((finset.bUnion s' fₛ).sup p) :=
   begin
     intros i hi,
     refine (hf i).trans (smul_le_smul _ (finset.le_sup hi)),
->>>>>>> b31173ee
     exact finset.sup_mono (finset.subset_bUnion_of_mem fₛ hi),
   end,
   refine (comp_mono f (finset_sup_le_sum q s')).trans _,
@@ -616,25 +605,14 @@
   rw [metric.continuous_at_iff', map_zero],
   intros r hr,
   rcases hf i with ⟨s₁, C, hf⟩,
-<<<<<<< HEAD
-=======
   have hC' : 0 < C + 1 := by positivity,
->>>>>>> b31173ee
   rw hp.has_basis.eventually_iff,
   refine ⟨(s₁.sup p).ball 0 (r/(C + 1)), p.basis_sets_mem _ (by positivity), _⟩,
   simp_rw [ ←metric.mem_ball, ←mem_preimage, ←ball_zero_eq_preimage_ball],
   refine subset.trans _ (ball_antitone hf),
-<<<<<<< HEAD
-  have hC' : 0 < C + 1 := by positivity,
-  norm_cast,
-  rw ← ball_smul (s₁.sup p) hC',
-  apply seminorm.ball_antitone,
-  apply seminorm.smul_le_smul le_rfl,
-=======
   norm_cast,
   rw ← ball_smul (s₁.sup p) hC',
   refine ball_antitone (smul_le_smul le_rfl _),
->>>>>>> b31173ee
   simp only [le_add_iff_nonneg_right, zero_le'],
 end
 
