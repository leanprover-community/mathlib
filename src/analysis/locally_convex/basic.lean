/-
Copyright (c) 2019 Jean Lo. All rights reserved.
Released under Apache 2.0 license as described in the file LICENSE.
Authors: Jean Lo, Bhavik Mehta, Yaël Dillies
-/
import analysis.convex.basic
import analysis.normed_space.lattice_ordered_group
import analysis.normed_space.ordered

/-!
# Local convexity

This file defines absorbent and balanced sets.

An absorbent set is one that "surrounds" the origin. The idea is made precise by requiring that any
point belongs to all large enough scalings of the set. This is the vector world analog of a
topological neighborhood of the origin.

A balanced set is one that is everywhere around the origin. This means that `a • s ⊆ s` for all `a`
of norm less than `1`.

## Main declarations

For a module over a normed ring:
* `absorbs`: A set `s` absorbs a set `t` if all large scalings of `s` contain `t`.
* `absorbent`: A set `s` is absorbent if every point eventually belongs to all large scalings of
  `s`.
* `balanced`: A set `s` is balanced if `a • s ⊆ s` for all `a` of norm less than `1`.

## References

* [H. H. Schaefer, *Topological Vector Spaces*][schaefer1966]

## Tags

absorbent, balanced, locally convex, LCTVS
-/

open set
open_locale pointwise topological_space

variables {𝕜 𝕝 E  : Type*} {ι : Sort*} {κ : ι → Sort*}

section semi_normed_ring
variables [semi_normed_ring 𝕜]

section has_smul
variables (𝕜) [has_smul 𝕜 E]

/-- A set `A` absorbs another set `B` if `B` is contained in all scalings of `A` by elements of
sufficiently large norm. -/
def absorbs (A B : set E) := ∃ r, 0 < r ∧ ∀ a : 𝕜, r ≤ ∥a∥ → B ⊆ a • A

variables {𝕜} {s t u v A B : set E}

@[simp] lemma absorbs_empty {s : set E}: absorbs 𝕜 s (∅ : set E) :=
⟨1, one_pos, λ a ha, set.empty_subset _⟩

lemma absorbs.mono (hs : absorbs 𝕜 s u) (hst : s ⊆ t) (hvu : v ⊆ u) : absorbs 𝕜 t v :=
let ⟨r, hr, h⟩ := hs in ⟨r, hr, λ a ha, hvu.trans $ (h _ ha).trans $ smul_set_mono hst⟩

lemma absorbs.mono_left (hs : absorbs 𝕜 s u) (h : s ⊆ t) : absorbs 𝕜 t u := hs.mono h subset.rfl
lemma absorbs.mono_right (hs : absorbs 𝕜 s u) (h : v ⊆ u) : absorbs 𝕜 s v := hs.mono subset.rfl h

lemma absorbs.union (hu : absorbs 𝕜 s u) (hv : absorbs 𝕜 s v) : absorbs 𝕜 s (u ∪ v) :=
begin
  obtain ⟨a, ha, hu⟩ := hu,
  obtain ⟨b, hb, hv⟩ := hv,
  exact ⟨max a b, lt_max_of_lt_left ha,
    λ c hc, union_subset (hu _ $ le_of_max_le_left hc) (hv _ $ le_of_max_le_right hc)⟩,
end

@[simp] lemma absorbs_union : absorbs 𝕜 s (u ∪ v) ↔ absorbs 𝕜 s u ∧ absorbs 𝕜 s v :=
⟨λ h, ⟨h.mono_right $ subset_union_left _ _, h.mono_right $ subset_union_right _ _⟩,
  λ h, h.1.union h.2⟩

lemma absorbs_Union_finset {ι : Type*} {t : finset ι} {f : ι → set E} :
  absorbs 𝕜 s (⋃ i ∈ t, f i) ↔ ∀ i ∈ t, absorbs 𝕜 s (f i) :=
begin
  classical,
  induction t using finset.induction_on with i t ht hi,
  { simp only [finset.not_mem_empty, set.Union_false, set.Union_empty, absorbs_empty,
      is_empty.forall_iff, implies_true_iff] },
  rw [finset.set_bUnion_insert, absorbs_union, hi],
  split; intro h,
  { refine λ _ hi', (finset.mem_insert.mp hi').elim _ (h.2 _),
    exact (λ hi'', by { rw hi'', exact h.1 }) },
  exact ⟨h i (finset.mem_insert_self i t), λ i' hi', h i' (finset.mem_insert_of_mem hi')⟩,
end

lemma set.finite.absorbs_Union {ι : Type*} {s : set E} {t : set ι} {f : ι → set E} (hi : t.finite) :
  absorbs 𝕜 s (⋃ i ∈ t, f i) ↔ ∀ i ∈ t, absorbs 𝕜 s (f i) :=
begin
  lift t to finset ι using hi,
  simp only [finset.mem_coe],
  exact absorbs_Union_finset,
end

variables (𝕜)

/-- A set is absorbent if it absorbs every singleton. -/
def absorbent (A : set E) := ∀ x, ∃ r, 0 < r ∧ ∀ a : 𝕜, r ≤ ∥a∥ → x ∈ a • A

variables {𝕜}

lemma absorbent.subset (hA : absorbent 𝕜 A) (hAB : A ⊆ B) : absorbent 𝕜 B :=
begin
  refine forall_imp (λ x, _) hA,
  exact Exists.imp (λ r, and.imp_right $ forall₂_imp $ λ a ha hx, set.smul_set_mono hAB hx),
end

lemma absorbent_iff_forall_absorbs_singleton : absorbent 𝕜 A ↔ ∀ x, absorbs 𝕜 A {x} :=
by simp_rw [absorbs, absorbent, singleton_subset_iff]

lemma absorbent.absorbs (hs : absorbent 𝕜 s) {x : E} : absorbs 𝕜 s {x} :=
absorbent_iff_forall_absorbs_singleton.1 hs _

lemma absorbent_iff_nonneg_lt : absorbent 𝕜 A ↔ ∀ x, ∃ r, 0 ≤ r ∧ ∀ ⦃a : 𝕜⦄, r < ∥a∥ → x ∈ a • A :=
forall_congr $ λ x, ⟨λ ⟨r, hr, hx⟩, ⟨r, hr.le, λ a ha, hx a ha.le⟩, λ ⟨r, hr, hx⟩,
  ⟨r + 1, add_pos_of_nonneg_of_pos hr zero_lt_one,
    λ a ha, hx ((lt_add_of_pos_right r zero_lt_one).trans_le ha)⟩⟩

lemma absorbent.absorbs_finite {s : set E} (hs : absorbent 𝕜 s) {v : set E} (hv : v.finite) :
  absorbs 𝕜 s v :=
begin
  rw ←set.bUnion_of_singleton v,
  exact hv.absorbs_Union.mpr (λ _ _, hs.absorbs),
end

variables (𝕜)

/-- A set `A` is balanced if `a • A` is contained in `A` whenever `a` has norm at most `1`. -/
def balanced (A : set E) := ∀ a : 𝕜, ∥a∥ ≤ 1 → a • A ⊆ A

variables {𝕜}

lemma balanced_iff_smul_mem : balanced 𝕜 s ↔ ∀ ⦃a : 𝕜⦄, ∥a∥ ≤ 1 → ∀ ⦃x : E⦄, x ∈ s → a • x ∈ s :=
forall₂_congr $ λ a ha, smul_set_subset_iff

alias balanced_iff_smul_mem ↔ balanced.smul_mem _

@[simp] lemma balanced_empty : balanced 𝕜 (∅ : set E) :=
λ _ _, by { rw smul_set_empty }

@[simp] lemma balanced_univ : balanced 𝕜 (univ : set E) := λ a ha, subset_univ _

lemma balanced.union (hA : balanced 𝕜 A) (hB : balanced 𝕜 B) : balanced 𝕜 (A ∪ B) :=
λ a ha, smul_set_union.subset.trans $ union_subset_union (hA _ ha) $ hB _ ha

lemma balanced.inter (hA : balanced 𝕜 A) (hB : balanced 𝕜 B) : balanced 𝕜 (A ∩ B) :=
λ a ha, smul_set_inter_subset.trans $ inter_subset_inter (hA _ ha) $ hB _ ha

lemma balanced_Union {f : ι → set E} (h : ∀ i, balanced 𝕜 (f i)) : balanced 𝕜 (⋃ i, f i) :=
λ a ha, (smul_set_Union _ _).subset.trans $ Union_mono $ λ _, h _ _ ha

lemma balanced_Union₂ {f : Π i, κ i → set E} (h : ∀ i j, balanced 𝕜 (f i j)) :
  balanced 𝕜 (⋃ i j, f i j) :=
balanced_Union $ λ _, balanced_Union $ h _

lemma balanced_Inter {f : ι → set E} (h : ∀ i, balanced 𝕜 (f i)) : balanced 𝕜 (⋂ i, f i) :=
λ a ha, (smul_set_Inter_subset _ _).trans $ Inter_mono $ λ _, h _ _ ha

lemma balanced_Inter₂ {f : Π i, κ i → set E} (h : ∀ i j, balanced 𝕜 (f i j)) :
  balanced 𝕜 (⋂ i j, f i j) :=
balanced_Inter $ λ _, balanced_Inter $ h _

variables [has_smul 𝕝 E] [smul_comm_class 𝕜 𝕝 E]

lemma balanced.smul (a : 𝕝) (hs : balanced 𝕜 s) : balanced 𝕜 (a • s) :=
λ b hb, (smul_comm _ _ _).subset.trans $ smul_set_mono $ hs _ hb

end has_smul

section module
variables [add_comm_group E] [module 𝕜 E] {s s₁ s₂ t t₁ t₂ : set E}
<<<<<<< HEAD

lemma absorbs.neg : absorbs 𝕜 s t → absorbs 𝕜 (-s) (-t) :=
Exists.imp $ λ r, and.imp_right $ forall₂_imp $ λ _ _ h,
  (neg_subset_neg.2 h).trans set.smul_set_neg.superset

lemma balanced.neg : balanced 𝕜 s → balanced 𝕜 (-s) :=
forall₂_imp $ λ _ _ h, smul_set_neg.subset.trans $ neg_subset_neg.2 h

lemma absorbs.add : absorbs 𝕜 s₁ t₁ → absorbs 𝕜 s₂ t₂ → absorbs 𝕜 (s₁ + s₂) (t₁ + t₂) :=
λ ⟨r₁, hr₁, h₁⟩ ⟨r₂, hr₂, h₂⟩, ⟨max r₁ r₂, lt_max_of_lt_left hr₁, λ a ha, (add_subset_add
  (h₁ _ $ le_of_max_le_left ha) $ h₂ _ $ le_of_max_le_right ha).trans (smul_add _ _ _).superset⟩

=======

lemma absorbs.neg : absorbs 𝕜 s t → absorbs 𝕜 (-s) (-t) :=
Exists.imp $ λ r, and.imp_right $ forall₂_imp $ λ _ _ h,
  (neg_subset_neg.2 h).trans set.smul_set_neg.superset

lemma balanced.neg : balanced 𝕜 s → balanced 𝕜 (-s) :=
forall₂_imp $ λ _ _ h, smul_set_neg.subset.trans $ neg_subset_neg.2 h

lemma absorbs.add : absorbs 𝕜 s₁ t₁ → absorbs 𝕜 s₂ t₂ → absorbs 𝕜 (s₁ + s₂) (t₁ + t₂) :=
λ ⟨r₁, hr₁, h₁⟩ ⟨r₂, hr₂, h₂⟩, ⟨max r₁ r₂, lt_max_of_lt_left hr₁, λ a ha, (add_subset_add
  (h₁ _ $ le_of_max_le_left ha) $ h₂ _ $ le_of_max_le_right ha).trans (smul_add _ _ _).superset⟩

>>>>>>> 0a3e8d38
lemma balanced.add (hs : balanced 𝕜 s) (ht : balanced 𝕜 t) : balanced 𝕜 (s + t) :=
λ a ha, (smul_add _ _ _).subset.trans $ add_subset_add (hs _ ha) $ ht _ ha

lemma absorbs.sub (h₁ : absorbs 𝕜 s₁ t₁) (h₂ : absorbs 𝕜 s₂ t₂) : absorbs 𝕜 (s₁ - s₂) (t₁ - t₂) :=
by { simp_rw sub_eq_add_neg, exact h₁.add h₂.neg }

lemma balanced.sub (hs : balanced 𝕜 s) (ht : balanced 𝕜 t) : balanced 𝕜 (s - t) :=
by { simp_rw sub_eq_add_neg, exact hs.add ht.neg }

lemma balanced_zero : balanced 𝕜 (0 : set E) := λ a ha, (smul_zero _).subset

end module
end semi_normed_ring

section normed_field
variables [normed_field 𝕜] [normed_ring 𝕝] [normed_space 𝕜 𝕝] [add_comm_group E] [module 𝕜 E]
  [smul_with_zero 𝕝 E] [is_scalar_tower 𝕜 𝕝 E] {s t u v A B : set E} {x : E} {a b : 𝕜}

/-- Scalar multiplication (by possibly different types) of a balanced set is monotone. -/
lemma balanced.smul_mono (hs : balanced 𝕝 s) {a : 𝕝} {b : 𝕜} (h : ∥a∥ ≤ ∥b∥) : a • s ⊆ b • s :=
begin
  obtain rfl | hb := eq_or_ne b 0,
  { rw norm_zero at h,
    rw norm_eq_zero.1 (h.antisymm $ norm_nonneg _),
    obtain rfl | h := s.eq_empty_or_nonempty,
    { simp_rw [smul_set_empty] },
    { simp_rw [zero_smul_set h] } },
  rintro _ ⟨x, hx, rfl⟩,
  refine ⟨b⁻¹ • a • x, _, smul_inv_smul₀ hb _⟩,
  rw ←smul_assoc,
  refine hs _ _ (smul_mem_smul_set hx),
  rw [norm_smul, norm_inv, ←div_eq_inv_mul],
  exact div_le_one_of_le h (norm_nonneg _),
end

/-- A balanced set absorbs itself. -/
lemma balanced.absorbs_self (hA : balanced 𝕜 A) : absorbs 𝕜 A A :=
begin
  refine ⟨1, zero_lt_one, λ a ha x hx, _⟩,
  rw mem_smul_set_iff_inv_smul_mem₀ (norm_pos_iff.1 $ zero_lt_one.trans_le ha),
  refine hA a⁻¹ _ (smul_mem_smul_set hx),
  rw norm_inv,
  exact inv_le_one ha,
end

lemma balanced.subset_smul (hA : balanced 𝕜 A) (ha : 1 ≤ ∥a∥) : A ⊆ a • A :=
begin
  refine (subset_set_smul_iff₀ _).2 (hA (a⁻¹) _),
  { rintro rfl,
    rw norm_zero at ha,
    exact zero_lt_one.not_le ha },
  { rw norm_inv,
    exact inv_le_one ha }
end

lemma balanced.smul_eq (hA : balanced 𝕜 A) (ha : ∥a∥ = 1) : a • A = A :=
(hA _ ha.le).antisymm $ hA.subset_smul ha.ge

lemma balanced.mem_smul_iff (hs : balanced 𝕜 s) (h : ∥a∥ = ∥b∥) : a • x ∈ s ↔ b • x ∈ s :=
begin
  obtain rfl | hb := eq_or_ne b 0,
  { rw [norm_zero, norm_eq_zero] at h,
    rw h },
  have ha : a ≠ 0 := norm_ne_zero_iff.1 (ne_of_eq_of_ne h $ norm_ne_zero_iff.2 hb),
  split; intro h'; [rw ←inv_mul_cancel_right₀ ha b, rw ←inv_mul_cancel_right₀ hb a];
  { rw [←smul_eq_mul, smul_assoc],
    refine hs.smul_mem _ h',
    simp [←h, ha] }
end

lemma balanced.neg_mem_iff (hs : balanced 𝕜 s) : -x ∈ s ↔ x ∈ s :=
by convert hs.mem_smul_iff (norm_neg 1); simp only [neg_smul, one_smul]

lemma absorbs.inter (hs : absorbs 𝕜 s u) (ht : absorbs 𝕜 t u) : absorbs 𝕜 (s ∩ t) u :=
begin
  obtain ⟨a, ha, hs⟩ := hs,
  obtain ⟨b, hb, ht⟩ := ht,
  have h : 0 < max a b := lt_max_of_lt_left ha,
  refine ⟨max a b, lt_max_of_lt_left ha, λ c hc, _⟩,
  rw smul_set_inter₀ (norm_pos_iff.1 $ h.trans_le hc),
  exact subset_inter (hs _ $ le_of_max_le_left hc) (ht _ $ le_of_max_le_right hc),
end

@[simp] lemma absorbs_inter : absorbs 𝕜 (s ∩ t) u ↔ absorbs 𝕜 s u ∧ absorbs 𝕜 t u :=
⟨λ h, ⟨h.mono_left $ inter_subset_left _ _, h.mono_left $ inter_subset_right _ _⟩,
  λ h, h.1.inter h.2⟩

lemma absorbent_univ : absorbent 𝕜 (univ : set E) :=
begin
  refine λ x, ⟨1, zero_lt_one, λ a ha, _⟩,
  rw smul_set_univ₀ (norm_pos_iff.1 $ zero_lt_one.trans_le ha),
  exact trivial,
end

variables [topological_space E] [has_continuous_smul 𝕜 E]

/-- Every neighbourhood of the origin is absorbent. -/
lemma absorbent_nhds_zero (hA : A ∈ 𝓝 (0 : E)) : absorbent 𝕜 A :=
begin
  intro x,
  obtain ⟨w, hw₁, hw₂, hw₃⟩ := mem_nhds_iff.mp hA,
  have hc : continuous (λ t : 𝕜, t • x) := continuous_id.smul continuous_const,
  obtain ⟨r, hr₁, hr₂⟩ := metric.is_open_iff.mp (hw₂.preimage hc) 0
    (by rwa [mem_preimage, zero_smul]),
  have hr₃ := inv_pos.mpr (half_pos hr₁),
  refine ⟨(r / 2)⁻¹, hr₃, λ a ha₁, _⟩,
  have ha₂ : 0 < ∥a∥ := hr₃.trans_le ha₁,
  refine (mem_smul_set_iff_inv_smul_mem₀ (norm_pos_iff.mp ha₂) _ _).2 (hw₁ $ hr₂ _),
  rw [metric.mem_ball, dist_zero_right, norm_inv],
  calc ∥a∥⁻¹ ≤ r/2 : (inv_le (half_pos hr₁) ha₂).mp ha₁
  ...       < r : half_lt_self hr₁,
end

/-- The union of `{0}` with the interior of a balanced set is balanced. -/
lemma balanced_zero_union_interior (hA : balanced 𝕜 A) : balanced 𝕜 ((0 : set E) ∪ interior A) :=
begin
  intros a ha,
  obtain rfl | h := eq_or_ne a 0,
  { rw zero_smul_set,
    exacts [subset_union_left _ _, ⟨0, or.inl rfl⟩] },
  { rw [←image_smul, image_union],
    apply union_subset_union,
    { rw [image_zero, smul_zero],
      refl },
    { calc a • interior A ⊆ interior (a • A) : (is_open_map_smul₀ h).image_interior_subset A
                      ... ⊆ interior A       : interior_mono (hA _ ha) } }
end

/-- The interior of a balanced set is balanced if it contains the origin. -/
lemma balanced.interior (hA : balanced 𝕜 A) (h : (0 : E) ∈ interior A) : balanced 𝕜 (interior A) :=
begin
  rw ←union_eq_self_of_subset_left (singleton_subset_iff.2 h),
  exact balanced_zero_union_interior hA,
end

lemma balanced.closure (hA : balanced 𝕜 A) : balanced 𝕜 (closure A) :=
λ a ha,
  (image_closure_subset_closure_image $ continuous_id.const_smul _).trans $ closure_mono $ hA _ ha

end normed_field

section nontrivially_normed_field
variables [nontrivially_normed_field 𝕜] [add_comm_group E] [module 𝕜 E] {s : set E}

lemma absorbs_zero_iff : absorbs 𝕜 s 0 ↔ (0 : E) ∈ s :=
begin
  refine ⟨_, λ h, ⟨1, zero_lt_one, λ a _, zero_subset.2 $ zero_mem_smul_set h⟩⟩,
  rintro ⟨r, hr, h⟩,
  obtain ⟨a, ha⟩ := normed_space.exists_lt_norm 𝕜 𝕜 r,
  have := h _ ha.le,
  rwa [zero_subset, zero_mem_smul_set_iff] at this,
  exact norm_ne_zero_iff.1 (hr.trans ha).ne',
end

lemma absorbent.zero_mem (hs : absorbent 𝕜 s) : (0 : E) ∈ s :=
absorbs_zero_iff.1 $ absorbent_iff_forall_absorbs_singleton.1 hs _

end nontrivially_normed_field

section real
variables [add_comm_group E] [module ℝ E] {s : set E}

lemma balanced_iff_neg_mem (hs : convex ℝ s) : balanced ℝ s ↔ ∀ ⦃x⦄, x ∈ s → -x ∈ s :=
begin
  refine ⟨λ h x, h.neg_mem_iff.2, λ h a ha, smul_set_subset_iff.2 $ λ x hx, _⟩,
  rw [real.norm_eq_abs, abs_le] at ha,
  rw [show a = -((1 - a) / 2) + (a - -1)/2, by ring, add_smul, neg_smul, ←smul_neg],
  exact hs (h hx) hx (div_nonneg (sub_nonneg_of_le ha.2) zero_le_two)
    (div_nonneg (sub_nonneg_of_le ha.1) zero_le_two) (by ring),
end

end real<|MERGE_RESOLUTION|>--- conflicted
+++ resolved
@@ -173,7 +173,6 @@
 
 section module
 variables [add_comm_group E] [module 𝕜 E] {s s₁ s₂ t t₁ t₂ : set E}
-<<<<<<< HEAD
 
 lemma absorbs.neg : absorbs 𝕜 s t → absorbs 𝕜 (-s) (-t) :=
 Exists.imp $ λ r, and.imp_right $ forall₂_imp $ λ _ _ h,
@@ -186,20 +185,6 @@
 λ ⟨r₁, hr₁, h₁⟩ ⟨r₂, hr₂, h₂⟩, ⟨max r₁ r₂, lt_max_of_lt_left hr₁, λ a ha, (add_subset_add
   (h₁ _ $ le_of_max_le_left ha) $ h₂ _ $ le_of_max_le_right ha).trans (smul_add _ _ _).superset⟩
 
-=======
-
-lemma absorbs.neg : absorbs 𝕜 s t → absorbs 𝕜 (-s) (-t) :=
-Exists.imp $ λ r, and.imp_right $ forall₂_imp $ λ _ _ h,
-  (neg_subset_neg.2 h).trans set.smul_set_neg.superset
-
-lemma balanced.neg : balanced 𝕜 s → balanced 𝕜 (-s) :=
-forall₂_imp $ λ _ _ h, smul_set_neg.subset.trans $ neg_subset_neg.2 h
-
-lemma absorbs.add : absorbs 𝕜 s₁ t₁ → absorbs 𝕜 s₂ t₂ → absorbs 𝕜 (s₁ + s₂) (t₁ + t₂) :=
-λ ⟨r₁, hr₁, h₁⟩ ⟨r₂, hr₂, h₂⟩, ⟨max r₁ r₂, lt_max_of_lt_left hr₁, λ a ha, (add_subset_add
-  (h₁ _ $ le_of_max_le_left ha) $ h₂ _ $ le_of_max_le_right ha).trans (smul_add _ _ _).superset⟩
-
->>>>>>> 0a3e8d38
 lemma balanced.add (hs : balanced 𝕜 s) (ht : balanced 𝕜 t) : balanced 𝕜 (s + t) :=
 λ a ha, (smul_add _ _ _).subset.trans $ add_subset_add (hs _ ha) $ ht _ ha
 
