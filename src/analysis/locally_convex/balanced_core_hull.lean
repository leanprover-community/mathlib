/-
Copyright (c) 2022 Moritz Doll. All rights reserved.
Released under Apache 2.0 license as described in the file LICENSE.
Authors: Moritz Doll
-/
import analysis.locally_convex.basic
import order.closure

/-!
# Balanced Core and Balanced Hull

## Main definitions

* `balanced_core`: The largest balanced subset of a set `s`.
* `balanced_hull`: The smallest balanced superset of a set `s`.

## Main statements

* `balanced_core_eq_Inter`: Characterization of the balanced core as an intersection over subsets.
* `nhds_basis_closed_balanced`: The closed balanced sets form a basis of the neighborhood filter.

## Implementation details

The balanced core and hull are implemented differently: for the core we take the obvious definition
of the union over all balanced sets that are contained in `s`, whereas for the hull, we take the
union over `r • s`, for `r` the scalars with `∥r∥ ≤ 1`. We show that `balanced_hull` has the
defining properties of a hull in `balanced.hull_minimal` and `subset_balanced_hull`.
For the core we need slightly stronger assumptions to obtain a characterization as an intersection,
this is `balanced_core_eq_Inter`.

## References

* [Bourbaki, *Topological Vector Spaces*][bourbaki1987]

## Tags

balanced
-/


open set
open_locale pointwise topological_space filter


variables {𝕜 E ι : Type*}

section balanced_hull

section semi_normed_ring
variables [semi_normed_ring 𝕜]

section has_smul
variables (𝕜) [has_smul 𝕜 E] {s t : set E} {x : E}

/-- The largest balanced subset of `s`.-/
def balanced_core (s : set E) := ⋃₀ {t : set E | balanced 𝕜 t ∧ t ⊆ s}

/-- Helper definition to prove `balanced_core_eq_Inter`-/
def balanced_core_aux (s : set E) := ⋂ (r : 𝕜) (hr : 1 ≤ ∥r∥), r • s

/-- The smallest balanced superset of `s`.-/
def balanced_hull (s : set E) := ⋃ (r : 𝕜) (hr : ∥r∥ ≤ 1), r • s

variables {𝕜}

lemma balanced_core_subset (s : set E) : balanced_core 𝕜 s ⊆ s := sUnion_subset $ λ t ht, ht.2

lemma balanced_core_empty : balanced_core 𝕜 (∅ : set E) = ∅ :=
eq_empty_of_subset_empty (balanced_core_subset _)

lemma mem_balanced_core_iff : x ∈ balanced_core 𝕜 s ↔ ∃ t, balanced 𝕜 t ∧ t ⊆ s ∧ x ∈ t :=
by simp_rw [balanced_core, mem_sUnion, mem_set_of_eq, exists_prop, and_assoc]

lemma smul_balanced_core_subset (s : set E) {a : 𝕜} (ha : ∥a∥ ≤ 1) :
  a • balanced_core 𝕜 s ⊆ balanced_core 𝕜 s :=
begin
  rintro x ⟨y, hy, rfl⟩,
  rw mem_balanced_core_iff at hy,
  rcases hy with ⟨t, ht1, ht2, hy⟩,
  exact ⟨t, ⟨ht1, ht2⟩, ht1 a ha (smul_mem_smul_set hy)⟩,
end

lemma balanced_core_balanced (s : set E) : balanced 𝕜 (balanced_core 𝕜 s) :=
λ _, smul_balanced_core_subset s

/-- The balanced core of `t` is maximal in the sense that it contains any balanced subset
`s` of `t`.-/
lemma balanced.subset_core_of_subset (hs : balanced 𝕜 s) (h : s ⊆ t) : s ⊆ balanced_core 𝕜 t :=
subset_sUnion_of_mem ⟨hs, h⟩

lemma mem_balanced_core_aux_iff : x ∈ balanced_core_aux 𝕜 s ↔ ∀ r : 𝕜, 1 ≤ ∥r∥ → x ∈ r • s :=
mem_Inter₂

lemma mem_balanced_hull_iff : x ∈ balanced_hull 𝕜 s ↔ ∃ (r : 𝕜) (hr : ∥r∥ ≤ 1), x ∈ r • s :=
mem_Union₂

/-- The balanced hull of `s` is minimal in the sense that it is contained in any balanced superset
`t` of `s`. -/
lemma balanced.hull_subset_of_subset (ht : balanced 𝕜 t) (h : s ⊆ t) : balanced_hull 𝕜 s ⊆ t :=
λ x hx, by { obtain ⟨r, hr, y, hy, rfl⟩ := mem_balanced_hull_iff.1 hx, exact ht.smul_mem hr (h hy) }

end has_smul

section module
variables [add_comm_group E] [module 𝕜 E] {s : set E}

lemma balanced_core_zero_mem (hs : (0 : E) ∈ s) : (0 : E) ∈ balanced_core 𝕜 s :=
mem_balanced_core_iff.2 ⟨0, balanced_zero, zero_subset.2 hs, zero_mem_zero⟩

lemma balanced_core_nonempty_iff : (balanced_core 𝕜 s).nonempty ↔ (0 : E) ∈ s :=
⟨λ h, zero_subset.1 $ (zero_smul_set h).superset.trans $ (balanced_core_balanced s (0 : 𝕜) $
  norm_zero.trans_le zero_le_one).trans $ balanced_core_subset _,
    λ h, ⟨0, balanced_core_zero_mem h⟩⟩

variables (𝕜)

lemma subset_balanced_hull [norm_one_class 𝕜] {s : set E} : s ⊆ balanced_hull 𝕜 s :=
λ _ hx, mem_balanced_hull_iff.2 ⟨1, norm_one.le, _, hx, one_smul _ _⟩

variables {𝕜}

lemma balanced_hull.balanced (s : set E) : balanced 𝕜 (balanced_hull 𝕜 s) :=
begin
  intros a ha,
  simp_rw [balanced_hull, smul_set_Union₂, subset_def, mem_Union₂],
  rintro x ⟨r, hr, hx⟩,
  rw ←smul_assoc at hx,
  exact ⟨a • r, (semi_normed_ring.norm_mul _ _).trans (mul_le_one ha (norm_nonneg r) hr), hx⟩,
end

end module
end semi_normed_ring

section normed_field

variables [normed_field 𝕜] [add_comm_group E] [module 𝕜 E] {s t : set E}

@[simp] lemma balanced_core_aux_empty : balanced_core_aux 𝕜 (∅ : set E) = ∅ :=
begin
  simp_rw [balanced_core_aux, Inter₂_eq_empty_iff, smul_set_empty],
  exact λ _, ⟨1, norm_one.ge, not_mem_empty _⟩,
end

lemma balanced_core_aux_subset (s : set E) : balanced_core_aux 𝕜 s ⊆ s :=
λ x hx, by simpa only [one_smul] using mem_balanced_core_aux_iff.1 hx 1 norm_one.ge

lemma balanced_core_aux_balanced (h0 : (0 : E) ∈ balanced_core_aux 𝕜 s):
  balanced 𝕜 (balanced_core_aux 𝕜 s) :=
begin
  rintro a ha x ⟨y, hy, rfl⟩,
  obtain rfl | h := eq_or_ne a 0,
  { rwa zero_smul },
  rw mem_balanced_core_aux_iff at ⊢ hy,
  intros r hr,
  have h'' : 1 ≤ ∥a⁻¹ • r∥,
  { rw [norm_smul, norm_inv],
    exact one_le_mul_of_one_le_of_one_le (one_le_inv (norm_pos_iff.mpr h) ha) hr },
  have h' := hy (a⁻¹ • r) h'',
  rwa [smul_assoc, mem_inv_smul_set_iff₀ h] at h',
end

lemma balanced_core_aux_maximal (h : t ⊆ s) (ht : balanced 𝕜 t) : t ⊆ balanced_core_aux 𝕜 s :=
begin
  refine λ x hx, mem_balanced_core_aux_iff.2 (λ r hr, _),
  rw mem_smul_set_iff_inv_smul_mem₀ (norm_pos_iff.mp $ zero_lt_one.trans_le hr),
  refine h (ht.smul_mem _ hx),
  rw norm_inv,
  exact inv_le_one hr,
end

lemma balanced_core_subset_balanced_core_aux : balanced_core 𝕜 s ⊆ balanced_core_aux 𝕜 s :=
balanced_core_aux_maximal (balanced_core_subset s) (balanced_core_balanced s)

lemma balanced_core_eq_Inter (hs : (0 : E) ∈ s) :
  balanced_core 𝕜 s = ⋂ (r : 𝕜) (hr : 1 ≤ ∥r∥), r • s :=
begin
  refine balanced_core_subset_balanced_core_aux.antisymm  _,
  refine (balanced_core_aux_balanced _).subset_core_of_subset (balanced_core_aux_subset s),
  exact balanced_core_subset_balanced_core_aux (balanced_core_zero_mem hs),
end

lemma subset_balanced_core (ht : (0 : E) ∈ t) (hst : ∀ (a : 𝕜) (ha : ∥a∥ ≤ 1), a • s ⊆ t) :
  s ⊆ balanced_core 𝕜 t :=
begin
  rw balanced_core_eq_Inter ht,
  refine subset_Inter₂ (λ a ha, _),
  rw ←smul_inv_smul₀ (norm_pos_iff.mp $ zero_lt_one.trans_le ha) s,
  refine smul_set_mono (hst _ _),
  rw [norm_inv],
  exact inv_le_one ha,
end

end normed_field

end balanced_hull

/-! ### Topological properties -/

section topology

variables [nondiscrete_normed_field 𝕜] [add_comm_group E] [module 𝕜 E] [topological_space E]
  [has_continuous_smul 𝕜 E] {U : set E}

protected lemma is_closed.balanced_core (hU : is_closed U) : is_closed (balanced_core 𝕜 U) :=
begin
  by_cases h : (0 : E) ∈ U,
  { rw balanced_core_eq_Inter h,
    refine is_closed_Inter (λ a, _),
    refine is_closed_Inter (λ ha, _),
    have ha' := lt_of_lt_of_le zero_lt_one ha,
    rw norm_pos_iff at ha',
    refine is_closed_map_smul_of_ne_zero ha' U hU },
  convert is_closed_empty,
  contrapose! h,
  exact balanced_core_nonempty_iff.mp (set.ne_empty_iff_nonempty.mp h),
end

lemma balanced_core_mem_nhds_zero (hU : U ∈ 𝓝 (0 : E)) : balanced_core 𝕜 U ∈ 𝓝 (0 : E) :=
begin
  -- Getting neighborhoods of the origin for `0 : 𝕜` and `0 : E`
  obtain ⟨r, V, hr, hV, hrVU⟩ : ∃ (r : ℝ) (V : set E), 0 < r ∧ V ∈ 𝓝 (0 : E) ∧
    ∀ (c : 𝕜) (y : E), ∥c∥ < r → y ∈ V → c • y ∈ U,
  { have h : filter.tendsto (λ (x : 𝕜 × E), x.fst • x.snd) (𝓝 (0,0)) (𝓝 0),
      from continuous_smul.tendsto' (0, 0) _ (smul_zero _),
    simpa only [← prod.exists', ← prod.forall', ← and_imp, ← and.assoc, exists_prop]
      using h.basis_left (normed_group.nhds_zero_basis_norm_lt.prod_nhds ((𝓝 _).basis_sets)) U hU },
  rcases normed_field.exists_norm_lt 𝕜 hr with ⟨y, hy₀, hyr⟩,
  rw [norm_pos_iff] at hy₀,
  have : y • V ∈ 𝓝 (0 : E) := (set_smul_mem_nhds_zero_iff hy₀).mpr hV,
  -- It remains to show that `y • V ⊆ balanced_core 𝕜 U`
  refine filter.mem_of_superset this (subset_balanced_core (mem_of_mem_nhds hU) $ λ a ha, _),
  rw [smul_smul],
  rintro _ ⟨z, hz, rfl⟩,
  refine hrVU _ _ _ hz,
  rw [norm_mul, ← one_mul r],
  exact mul_lt_mul' ha hyr (norm_nonneg y) one_pos
end

variables (𝕜 E)

lemma nhds_basis_balanced : (𝓝 (0 : E)).has_basis
  (λ (s : set E), s ∈ 𝓝 (0 : E) ∧ balanced 𝕜 s) id :=
(𝓝 0 : filter E).basis_sets.to_has_basis
  (λ s hs, ⟨balanced_core 𝕜 s,
    ⟨balanced_core_mem_nhds_zero hs, balanced_core_balanced s⟩, balanced_core_subset s⟩)
  (λ s hs, ⟨s, hs.1, rfl.subset⟩)

<<<<<<< HEAD
lemma nhds_basis_closed_balanced [regular_space E] : (𝓝 (0 : E)).has_basis
=======
lemma nhds_basis_closed_balanced [t3_space E] : (𝓝 (0 : E)).has_basis
>>>>>>> 223b15a8
  (λ (s : set E), s ∈ 𝓝 (0 : E) ∧ is_closed s ∧ balanced 𝕜 s) id :=
begin
  refine (closed_nhds_basis 0).to_has_basis (λ s hs, _) (λ s hs, ⟨s, ⟨hs.1, hs.2.1⟩, rfl.subset⟩),
  refine ⟨balanced_core 𝕜 s, ⟨balanced_core_mem_nhds_zero hs.1, _⟩, balanced_core_subset s⟩,
  exact ⟨hs.2.balanced_core, balanced_core_balanced s⟩
end

end topology<|MERGE_RESOLUTION|>--- conflicted
+++ resolved
@@ -245,11 +245,7 @@
     ⟨balanced_core_mem_nhds_zero hs, balanced_core_balanced s⟩, balanced_core_subset s⟩)
   (λ s hs, ⟨s, hs.1, rfl.subset⟩)
 
-<<<<<<< HEAD
-lemma nhds_basis_closed_balanced [regular_space E] : (𝓝 (0 : E)).has_basis
-=======
 lemma nhds_basis_closed_balanced [t3_space E] : (𝓝 (0 : E)).has_basis
->>>>>>> 223b15a8
   (λ (s : set E), s ∈ 𝓝 (0 : E) ∧ is_closed s ∧ balanced 𝕜 s) id :=
 begin
   refine (closed_nhds_basis 0).to_has_basis (λ s hs, _) (λ s hs, ⟨s, ⟨hs.1, hs.2.1⟩, rfl.subset⟩),
