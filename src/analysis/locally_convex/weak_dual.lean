/-
Copyright (c) 2022 Moritz Doll. All rights reserved.
Released under Apache 2.0 license as described in the file LICENSE.
Authors: Moritz Doll
-/
import topology.algebra.module.weak_dual
import analysis.normed.normed_field
import analysis.locally_convex.with_seminorms

/-!
# Weak Dual in Topological Vector Spaces

We prove that the weak topology induced by a bilinear form `B : E →ₗ[𝕜] F →ₗ[𝕜] 𝕜` is locally
convex and we explicit give a neighborhood basis in terms of the family of seminorms `λ x, ∥B x y∥`
for `y : F`.

## Main definitions

* `linear_map.to_seminorm`: turn a linear form `f : E →ₗ[𝕜] 𝕜` into a seminorm `λ x, ∥f x∥`.
* `linear_map.to_seminorm_family`: turn a bilinear form `B : E →ₗ[𝕜] F →ₗ[𝕜] 𝕜` into a map
`F → seminorm 𝕜 E`.

## Main statements

* `linear_map.has_basis_weak_bilin`: the seminorm balls of `B.to_seminorm_family` form a
neighborhood basis of `0` in the weak topology.
* `linear_map.to_seminorm_family.with_seminorms`: the topology of a weak space is induced by the
family of seminorm `B.to_seminorm_family`.
* `weak_bilin.locally_convex_space`: a spaced endowed with a weak topology is locally convex.

## References

* [Bourbaki, *Topological Vector Spaces*][bourbaki1987]

## Tags

weak dual, seminorm
-/

variables {𝕜 E F ι : Type*}

open_locale topological_space

section bilin_form

namespace linear_map

variables [normed_field 𝕜] [add_comm_group E] [module 𝕜 E] [add_comm_group F] [module 𝕜 F]

/-- Construct a seminorm from a linear form `f : E →ₗ[𝕜] 𝕜` over a normed field `𝕜` by
`λ x, ∥f x∥` -/
def to_seminorm (f : E →ₗ[𝕜] 𝕜) : seminorm 𝕜 E :=
<<<<<<< HEAD
seminorm.of (λ x, ∥f x∥) (λ x y, by rw map_add; exact norm_add_le _ _)
  (λ a x, by rw [map_smul, smul_eq_mul, norm_mul])
=======
(norm_seminorm 𝕜 𝕜).comp f
>>>>>>> ed033f39

lemma coe_to_seminorm {f : E →ₗ[𝕜] 𝕜} :
  ⇑f.to_seminorm = λ x, ∥f x∥ := rfl

@[simp] lemma to_seminorm_apply {f : E →ₗ[𝕜] 𝕜} {x : E} :
  f.to_seminorm x = ∥f x∥ := rfl

lemma to_seminorm_ball_zero {f : E →ₗ[𝕜] 𝕜} {r : ℝ} :
  seminorm.ball f.to_seminorm 0 r = { x : E | ∥f x∥ < r} :=
by simp only [seminorm.ball_zero_eq, to_seminorm_apply]

lemma to_seminorm_comp (f : F →ₗ[𝕜] 𝕜) (g : E →ₗ[𝕜] F) :
  f.to_seminorm.comp g = (f.comp g).to_seminorm :=
by { ext, simp only [seminorm.comp_apply, to_seminorm_apply, coe_comp] }

/-- Construct a family of seminorms from a bilinear form. -/
def to_seminorm_family (B : E →ₗ[𝕜] F →ₗ[𝕜] 𝕜) : seminorm_family 𝕜 E F :=
λ y, (B.flip y).to_seminorm

@[simp] lemma to_seminorm_family_apply {B : E →ₗ[𝕜] F →ₗ[𝕜] 𝕜} {x y} :
  (B.to_seminorm_family y) x = ∥B x y∥ := rfl

end linear_map

end bilin_form

section topology

variables [normed_field 𝕜] [add_comm_group E] [module 𝕜 E] [add_comm_group F] [module 𝕜 F]
variables [nonempty ι]
variables {B : E →ₗ[𝕜] F →ₗ[𝕜] 𝕜}

lemma linear_map.has_basis_weak_bilin (B : E →ₗ[𝕜] F →ₗ[𝕜] 𝕜) :
  (𝓝 (0 : weak_bilin B)).has_basis B.to_seminorm_family.basis_sets id :=
begin
  let p := B.to_seminorm_family,
  rw [nhds_induced, nhds_pi],
  simp only [map_zero, linear_map.zero_apply],
  have h := @metric.nhds_basis_ball 𝕜 _ 0,
  have h' := filter.has_basis_pi (λ (i : F), h),
  have h'' := filter.has_basis.comap (λ x y, B x y) h',
  refine h''.to_has_basis _ _,
  { rintros (U : set F × (F → ℝ)) hU,
    cases hU with hU₁ hU₂,
    simp only [id.def],
    let U' := hU₁.to_finset,
    by_cases hU₃ : U.fst.nonempty,
    { have hU₃' : U'.nonempty := hU₁.nonempty_to_finset.mpr hU₃,
      refine ⟨(U'.sup p).ball 0 $ U'.inf' hU₃' U.snd, p.basis_sets_mem _ $
        (finset.lt_inf'_iff _).2 $ λ y hy, hU₂ y $ (hU₁.mem_to_finset).mp hy, λ x hx y hy, _⟩,
      simp only [set.mem_preimage, set.mem_pi, mem_ball_zero_iff],
      rw seminorm.mem_ball_zero at hx,
      rw ←linear_map.to_seminorm_family_apply,
      have hyU' : y ∈ U' := (set.finite.mem_to_finset hU₁).mpr hy,
      have hp : p y ≤ U'.sup p := finset.le_sup hyU',
      refine lt_of_le_of_lt (hp x) (lt_of_lt_of_le hx _),
      exact finset.inf'_le _ hyU' },
    rw set.not_nonempty_iff_eq_empty.mp hU₃,
    simp only [set.empty_pi, set.preimage_univ, set.subset_univ, and_true],
    exact Exists.intro ((p 0).ball 0 1) (p.basis_sets_singleton_mem 0 one_pos) },
  rintros U (hU : U ∈ p.basis_sets),
  rw seminorm_family.basis_sets_iff at hU,
  rcases hU with ⟨s, r, hr, hU⟩,
  rw hU,
  refine ⟨(s, λ _, r), ⟨by simp only [s.finite_to_set], λ y hy, hr⟩, λ x hx, _⟩,
  simp only [set.mem_preimage, set.mem_pi, finset.mem_coe, mem_ball_zero_iff] at hx,
  simp only [id.def, seminorm.mem_ball, sub_zero],
  refine seminorm.finset_sup_apply_lt hr (λ y hy, _),
  rw linear_map.to_seminorm_family_apply,
  exact hx y hy,
end

instance : with_seminorms
  (linear_map.to_seminorm_family B : F → seminorm 𝕜 (weak_bilin B)) :=
seminorm_family.with_seminorms_of_has_basis _ B.has_basis_weak_bilin

end topology

section locally_convex

variables [normed_field 𝕜] [add_comm_group E] [module 𝕜 E] [add_comm_group F] [module 𝕜 F]
variables [nonempty ι] [normed_space ℝ 𝕜] [module ℝ E] [is_scalar_tower ℝ 𝕜 E]

instance {B : E →ₗ[𝕜] F →ₗ[𝕜] 𝕜} : locally_convex_space ℝ (weak_bilin B) :=
seminorm_family.to_locally_convex_space B.to_seminorm_family

end locally_convex<|MERGE_RESOLUTION|>--- conflicted
+++ resolved
@@ -50,12 +50,7 @@
 /-- Construct a seminorm from a linear form `f : E →ₗ[𝕜] 𝕜` over a normed field `𝕜` by
 `λ x, ∥f x∥` -/
 def to_seminorm (f : E →ₗ[𝕜] 𝕜) : seminorm 𝕜 E :=
-<<<<<<< HEAD
-seminorm.of (λ x, ∥f x∥) (λ x y, by rw map_add; exact norm_add_le _ _)
-  (λ a x, by rw [map_smul, smul_eq_mul, norm_mul])
-=======
 (norm_seminorm 𝕜 𝕜).comp f
->>>>>>> ed033f39
 
 lemma coe_to_seminorm {f : E →ₗ[𝕜] 𝕜} :
   ⇑f.to_seminorm = λ x, ∥f x∥ := rfl
