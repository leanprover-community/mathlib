--- conflicted
+++ resolved
@@ -488,13 +488,8 @@
 @[simp] theorem is_O_with_abs_right : is_O_with c l f (λ x, |u x|) ↔ is_O_with c l f u :=
 @is_O_with_norm_right _ _ _ _ _ _ f u l
 
-<<<<<<< HEAD
-alias is_O_with_norm_right ↔ asymptotics.is_O_with.of_norm_right asymptotics.is_O_with.norm_right
-alias is_O_with_abs_right ↔ asymptotics.is_O_with.of_abs_right asymptotics.is_O_with.abs_right
-=======
 alias is_O_with_norm_right ↔ is_O_with.of_norm_right is_O_with.norm_right
 alias is_O_with_abs_right ↔ is_O_with.of_abs_right is_O_with.abs_right
->>>>>>> 71e11de8
 
 @[simp] theorem is_O_norm_right : f =O[l] (λ x, ∥g' x∥) ↔ f =O[l] g' :=
 by { unfold is_O, exact exists_congr (λ _, is_O_with_norm_right) }
@@ -502,13 +497,8 @@
 @[simp] theorem is_O_abs_right : f =O[l] (λ x, |u x|) ↔ f =O[l] u :=
 @is_O_norm_right _ _ ℝ _ _ _ _ _
 
-<<<<<<< HEAD
-alias is_O_norm_right ↔ asymptotics.is_O.of_norm_right asymptotics.is_O.norm_right
-alias is_O_abs_right ↔ asymptotics.is_O.of_abs_right asymptotics.is_O.abs_right
-=======
 alias is_O_norm_right ↔ is_O.of_norm_right is_O.norm_right
 alias is_O_abs_right ↔ is_O.of_abs_right is_O.abs_right
->>>>>>> 71e11de8
 
 @[simp] theorem is_o_norm_right : f =o[l] (λ x, ∥g' x∥) ↔ f =o[l] g' :=
 by { unfold is_o, exact forall₂_congr (λ _ _, is_O_with_norm_right) }
@@ -516,13 +506,8 @@
 @[simp] theorem is_o_abs_right : f =o[l] (λ x, |u x|) ↔ f =o[l] u :=
 @is_o_norm_right _ _ ℝ _ _ _ _ _
 
-<<<<<<< HEAD
-alias is_o_norm_right ↔ asymptotics.is_o.of_norm_right asymptotics.is_o.norm_right
-alias is_o_abs_right ↔ asymptotics.is_o.of_abs_right asymptotics.is_o.abs_right
-=======
 alias is_o_norm_right ↔ is_o.of_norm_right is_o.norm_right
 alias is_o_abs_right ↔ is_o.of_abs_right is_o.abs_right
->>>>>>> 71e11de8
 
 @[simp] theorem is_O_with_norm_left : is_O_with c l (λ x, ∥f' x∥) g ↔ is_O_with c l f' g :=
 by simp only [is_O_with, norm_norm]
@@ -530,13 +515,8 @@
 @[simp] theorem is_O_with_abs_left : is_O_with c l (λ x, |u x|) g ↔ is_O_with c l u g :=
 @is_O_with_norm_left _ _ _ _ _ _ g u l
 
-<<<<<<< HEAD
-alias is_O_with_norm_left ↔ asymptotics.is_O_with.of_norm_left asymptotics.is_O_with.norm_left
-alias is_O_with_abs_left ↔ asymptotics.is_O_with.of_abs_left asymptotics.is_O_with.abs_left
-=======
 alias is_O_with_norm_left ↔ is_O_with.of_norm_left is_O_with.norm_left
 alias is_O_with_abs_left ↔ is_O_with.of_abs_left is_O_with.abs_left
->>>>>>> 71e11de8
 
 @[simp] theorem is_O_norm_left : (λ x, ∥f' x∥) =O[l] g ↔ f' =O[l] g :=
 by { unfold is_O, exact exists_congr (λ _, is_O_with_norm_left) }
@@ -544,13 +524,8 @@
 @[simp] theorem is_O_abs_left : (λ x, |u x|) =O[l] g ↔ u =O[l] g :=
 @is_O_norm_left _ _ _ _ _ g u l
 
-<<<<<<< HEAD
-alias is_O_norm_left ↔ asymptotics.is_O.of_norm_left asymptotics.is_O.norm_left
-alias is_O_abs_left ↔ asymptotics.is_O.of_abs_left asymptotics.is_O.abs_left
-=======
 alias is_O_norm_left ↔ is_O.of_norm_left is_O.norm_left
 alias is_O_abs_left ↔ is_O.of_abs_left is_O.abs_left
->>>>>>> 71e11de8
 
 @[simp] theorem is_o_norm_left : (λ x, ∥f' x∥) =o[l] g ↔ f' =o[l] g :=
 by { unfold is_o, exact forall₂_congr (λ _ _, is_O_with_norm_left) }
@@ -558,13 +533,8 @@
 @[simp] theorem is_o_abs_left : (λ x, |u x|) =o[l] g ↔ u =o[l] g :=
 @is_o_norm_left _ _ _ _ _ g u l
 
-<<<<<<< HEAD
-alias is_o_norm_left ↔ asymptotics.is_o.of_norm_left asymptotics.is_o.norm_left
-alias is_o_abs_left ↔ asymptotics.is_o.of_abs_left asymptotics.is_o.abs_left
-=======
 alias is_o_norm_left ↔ is_o.of_norm_left is_o.norm_left
 alias is_o_abs_left ↔ is_o.of_abs_left is_o.abs_left
->>>>>>> 71e11de8
 
 theorem is_O_with_norm_norm : is_O_with c l (λ x, ∥f' x∥) (λ x, ∥g' x∥) ↔ is_O_with c l f' g' :=
 is_O_with_norm_left.trans is_O_with_norm_right
@@ -572,13 +542,8 @@
 theorem is_O_with_abs_abs : is_O_with c l (λ x, |u x|) (λ x, |v x|) ↔ is_O_with c l u v :=
 is_O_with_abs_left.trans is_O_with_abs_right
 
-<<<<<<< HEAD
-alias is_O_with_norm_norm ↔ asymptotics.is_O_with.of_norm_norm asymptotics.is_O_with.norm_norm
-alias is_O_with_abs_abs ↔ asymptotics.is_O_with.of_abs_abs asymptotics.is_O_with.abs_abs
-=======
 alias is_O_with_norm_norm ↔ is_O_with.of_norm_norm is_O_with.norm_norm
 alias is_O_with_abs_abs ↔ is_O_with.of_abs_abs is_O_with.abs_abs
->>>>>>> 71e11de8
 
 theorem is_O_norm_norm : (λ x, ∥f' x∥) =O[l] (λ x, ∥g' x∥) ↔ f' =O[l] g' :=
 is_O_norm_left.trans is_O_norm_right
@@ -586,13 +551,8 @@
 theorem is_O_abs_abs : (λ x, |u x|) =O[l] (λ x, |v x|) ↔ u =O[l] v :=
 is_O_abs_left.trans is_O_abs_right
 
-<<<<<<< HEAD
-alias is_O_norm_norm ↔ asymptotics.is_O.of_norm_norm asymptotics.is_O.norm_norm
-alias is_O_abs_abs ↔ asymptotics.is_O.of_abs_abs asymptotics.is_O.abs_abs
-=======
 alias is_O_norm_norm ↔ is_O.of_norm_norm is_O.norm_norm
 alias is_O_abs_abs ↔ is_O.of_abs_abs is_O.abs_abs
->>>>>>> 71e11de8
 
 theorem is_o_norm_norm : (λ x, ∥f' x∥) =o[l] (λ x, ∥g' x∥) ↔ f' =o[l] g' :=
 is_o_norm_left.trans is_o_norm_right
@@ -600,13 +560,8 @@
 theorem is_o_abs_abs : (λ x, |u x|) =o[l] (λ x, |v x|) ↔ u =o[l] v :=
 is_o_abs_left.trans is_o_abs_right
 
-<<<<<<< HEAD
-alias is_o_norm_norm ↔ asymptotics.is_o.of_norm_norm asymptotics.is_o.norm_norm
-alias is_o_abs_abs ↔ asymptotics.is_o.of_abs_abs asymptotics.is_o.abs_abs
-=======
 alias is_o_norm_norm ↔ is_o.of_norm_norm is_o.norm_norm
 alias is_o_abs_abs ↔ is_o.of_abs_abs is_o.abs_abs
->>>>>>> 71e11de8
 
 end norm_abs
 
