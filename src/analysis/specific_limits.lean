/-
Copyright (c) 2017 Johannes Hölzl. All rights reserved.
Released under Apache 2.0 license as described in the file LICENSE.
Authors: Johannes Hölzl
-/
import algebra.geom_sum
import analysis.asymptotics.asymptotics
import order.filter.archimedean
import order.iterate
import topology.instances.ennreal

/-!
# A collection of specific limit computations
-/

noncomputable theory
open classical set function filter finset metric asymptotics

open_locale classical topological_space nat big_operators uniformity nnreal ennreal

variables {α : Type*} {β : Type*} {ι : Type*}

lemma tendsto_norm_at_top_at_top : tendsto (norm : ℝ → ℝ) at_top at_top :=
tendsto_abs_at_top_at_top

lemma summable_of_absolute_convergence_real {f : ℕ → ℝ} :
  (∃r, tendsto (λn, (∑ i in range n, abs (f i))) at_top (𝓝 r)) → summable f
| ⟨r, hr⟩ :=
  begin
    refine summable_of_summable_norm ⟨r, (has_sum_iff_tendsto_nat_of_nonneg _ _).2 _⟩,
    exact assume i, norm_nonneg _,
    simpa only using hr
  end

lemma tendsto_inverse_at_top_nhds_0_nat : tendsto (λ n : ℕ, (n : ℝ)⁻¹) at_top (𝓝 0) :=
tendsto_inv_at_top_zero.comp tendsto_coe_nat_at_top_at_top

lemma tendsto_const_div_at_top_nhds_0_nat (C : ℝ) : tendsto (λ n : ℕ, C / n) at_top (𝓝 0) :=
by simpa only [mul_zero] using tendsto_const_nhds.mul tendsto_inverse_at_top_nhds_0_nat

lemma nnreal.tendsto_inverse_at_top_nhds_0_nat : tendsto (λ n : ℕ, (n : ℝ≥0)⁻¹) at_top (𝓝 0) :=
by { rw ← nnreal.tendsto_coe, convert tendsto_inverse_at_top_nhds_0_nat, simp }

lemma nnreal.tendsto_const_div_at_top_nhds_0_nat (C : ℝ≥0) :
  tendsto (λ n : ℕ, C / n) at_top (𝓝 0) :=
by simpa using tendsto_const_nhds.mul nnreal.tendsto_inverse_at_top_nhds_0_nat

lemma tendsto_one_div_add_at_top_nhds_0_nat :
  tendsto (λ n : ℕ, 1 / ((n : ℝ) + 1)) at_top (𝓝 0) :=
suffices tendsto (λ n : ℕ, 1 / (↑(n + 1) : ℝ)) at_top (𝓝 0), by simpa,
(tendsto_add_at_top_iff_nat 1).2 (tendsto_const_div_at_top_nhds_0_nat 1)

/-! ### Powers -/

lemma tendsto_add_one_pow_at_top_at_top_of_pos [linear_ordered_semiring α] [archimedean α] {r : α}
  (h : 0 < r) :
  tendsto (λ n:ℕ, (r + 1)^n) at_top at_top :=
tendsto_at_top_at_top_of_monotone' (λ n m, pow_le_pow (le_add_of_nonneg_left (le_of_lt h))) $
  not_bdd_above_iff.2 $ λ x, set.exists_range_iff.2 $ add_one_pow_unbounded_of_pos _ h

lemma tendsto_pow_at_top_at_top_of_one_lt [linear_ordered_ring α] [archimedean α]
  {r : α} (h : 1 < r) :
  tendsto (λn:ℕ, r ^ n) at_top at_top :=
sub_add_cancel r 1 ▸ tendsto_add_one_pow_at_top_at_top_of_pos (sub_pos.2 h)

lemma nat.tendsto_pow_at_top_at_top_of_one_lt {m : ℕ} (h : 1 < m) :
  tendsto (λn:ℕ, m ^ n) at_top at_top :=
nat.sub_add_cancel (le_of_lt h) ▸
  tendsto_add_one_pow_at_top_at_top_of_pos (nat.sub_pos_of_lt h)

lemma tendsto_norm_zero' {𝕜 : Type*} [normed_group 𝕜] :
  tendsto (norm : 𝕜 → ℝ) (𝓝[{x | x ≠ 0}] 0) (𝓝[set.Ioi 0] 0) :=
tendsto_norm_zero.inf $ tendsto_principal_principal.2 $ λ x hx, norm_pos_iff.2 hx

lemma normed_field.tendsto_norm_inverse_nhds_within_0_at_top {𝕜 : Type*} [normed_field 𝕜] :
  tendsto (λ x:𝕜, ∥x⁻¹∥) (𝓝[{x | x ≠ 0}] 0) at_top :=
(tendsto_inv_zero_at_top.comp tendsto_norm_zero').congr $ λ x, (normed_field.norm_inv x).symm

lemma tendsto_pow_at_top_nhds_0_of_lt_1 {𝕜 : Type*} [linear_ordered_field 𝕜] [archimedean 𝕜]
  [topological_space 𝕜] [order_topology 𝕜] {r : 𝕜} (h₁ : 0 ≤ r) (h₂ : r < 1) :
  tendsto (λn:ℕ, r^n) at_top (𝓝 0) :=
h₁.eq_or_lt.elim
  (assume : 0 = r,
    (tendsto_add_at_top_iff_nat 1).mp $ by simp [pow_succ, ← this, tendsto_const_nhds])
  (assume : 0 < r,
    have tendsto (λn, (r⁻¹ ^ n)⁻¹) at_top (𝓝 0),
      from tendsto_inv_at_top_zero.comp
        (tendsto_pow_at_top_at_top_of_one_lt $ one_lt_inv this h₂),
    this.congr (λ n, by simp))

lemma tendsto_pow_at_top_nhds_within_0_of_lt_1 {𝕜 : Type*} [linear_ordered_field 𝕜] [archimedean 𝕜]
  [topological_space 𝕜] [order_topology 𝕜] {r : 𝕜} (h₁ : 0 < r) (h₂ : r < 1) :
  tendsto (λn:ℕ, r^n) at_top (𝓝[Ioi 0] 0) :=
tendsto_inf.2 ⟨tendsto_pow_at_top_nhds_0_of_lt_1 h₁.le h₂,
  tendsto_principal.2 $ eventually_of_forall $ λ n, pow_pos h₁ _⟩

lemma is_o_pow_pow_of_lt_left {r₁ r₂ : ℝ} (h₁ : 0 ≤ r₁) (h₂ : r₁ < r₂) :
  is_o (λ n : ℕ, r₁ ^ n) (λ n, r₂ ^ n) at_top :=
have H : 0 < r₂ := h₁.trans_lt h₂,
is_o_of_tendsto (λ n hn, false.elim $ H.ne' $ pow_eq_zero hn) $
  (tendsto_pow_at_top_nhds_0_of_lt_1 (div_nonneg h₁ (h₁.trans h₂.le)) ((div_lt_one H).2 h₂)).congr
    (λ n, div_pow _ _ _)

lemma is_O_pow_pow_of_le_left {r₁ r₂ : ℝ} (h₁ : 0 ≤ r₁) (h₂ : r₁ ≤ r₂) :
  is_O (λ n : ℕ, r₁ ^ n) (λ n, r₂ ^ n) at_top :=
h₂.eq_or_lt.elim (λ h, h ▸ is_O_refl _ _) (λ h, (is_o_pow_pow_of_lt_left h₁ h).is_O)

lemma is_o_pow_pow_of_abs_lt_left {r₁ r₂ : ℝ} (h : abs r₁ < abs r₂) :
  is_o (λ n : ℕ, r₁ ^ n) (λ n, r₂ ^ n) at_top :=
begin
  refine (is_o.of_norm_left _).of_norm_right,
  exact (is_o_pow_pow_of_lt_left (abs_nonneg r₁) h).congr (pow_abs r₁) (pow_abs r₂)
end

/-- Various statements equivalent to the fact that `f n` grows exponentially slower than `R ^ n`.

* 0: $f n = o(a ^ n)$ for some $-R < a < R$;
* 1: $f n = o(a ^ n)$ for some $0 < a < R$;
* 2: $f n = O(a ^ n)$ for some $-R < a < R$;
* 3: $f n = O(a ^ n)$ for some $0 < a < R$;
* 4: there exist `a < R` and `C` such that one of `C` and `R` is positive and $|f n| ≤ Ca^n$
     for all `n`;
* 5: there exists `0 < a < R` and a positive `C` such that $|f n| ≤ Ca^n$ for all `n`;
* 6: there exists `a < R` such that $|f n| ≤ a ^ n$ for sufficiently large `n`;
* 7: there exists `0 < a < R` such that $|f n| ≤ a ^ n$ for sufficiently large `n`.

NB: For backwards compatibility, if you add more items to the list, please append them at the end of
the list. -/
lemma tfae_exists_lt_is_o_pow (f : ℕ → ℝ) (R : ℝ) :
  tfae [∃ a ∈ Ioo (-R) R, is_o f (pow a) at_top,
    ∃ a ∈ Ioo 0 R, is_o f (pow a) at_top,
    ∃ a ∈ Ioo (-R) R, is_O f (pow a) at_top,
    ∃ a ∈ Ioo 0 R, is_O f (pow a) at_top,
    ∃ (a < R) C (h₀ : 0 < C ∨ 0 < R), ∀ n, abs (f n) ≤ C * a ^ n,
    ∃ (a ∈ Ioo 0 R) (C > 0), ∀ n, abs (f n) ≤ C * a ^ n,
    ∃ a < R, ∀ᶠ n in at_top, abs (f n) ≤ a ^ n,
    ∃ a ∈ Ioo 0 R, ∀ᶠ n in at_top, abs (f n) ≤ a ^ n] :=
begin
  have A : Ico 0 R ⊆ Ioo (-R) R,
    from λ x hx, ⟨(neg_lt_zero.2 (hx.1.trans_lt hx.2)).trans_le hx.1, hx.2⟩,
  have B : Ioo 0 R ⊆ Ioo (-R) R := subset.trans Ioo_subset_Ico_self A,
  -- First we prove that 1-4 are equivalent using 2 → 3 → 4, 1 → 3, and 2 → 1
  tfae_have : 1 → 3, from λ ⟨a, ha, H⟩, ⟨a, ha, H.is_O⟩,
  tfae_have : 2 → 1, from λ ⟨a, ha, H⟩, ⟨a, B ha, H⟩,
  tfae_have : 3 → 2,
  { rintro ⟨a, ha, H⟩,
    rcases exists_between (abs_lt.2 ha) with ⟨b, hab, hbR⟩,
    exact ⟨b, ⟨(abs_nonneg a).trans_lt hab, hbR⟩,
      H.trans_is_o (is_o_pow_pow_of_abs_lt_left (hab.trans_le (le_abs_self b)))⟩ },
  tfae_have : 2 → 4, from λ ⟨a, ha, H⟩, ⟨a, ha, H.is_O⟩,
  tfae_have : 4 → 3, from λ ⟨a, ha, H⟩, ⟨a, B ha, H⟩,
  -- Add 5 and 6 using 4 → 6 → 5 → 3
  tfae_have : 4 → 6,
  { rintro ⟨a, ha, H⟩,
    rcases bound_of_is_O_nat_at_top H with ⟨C, hC₀, hC⟩,
    refine ⟨a, ha, C, hC₀, λ n, _⟩,
    simpa only [real.norm_eq_abs, abs_pow, abs_of_nonneg ha.1.le]
      using hC (pow_ne_zero n ha.1.ne') },
  tfae_have : 6 → 5, from λ ⟨a, ha, C, H₀, H⟩, ⟨a, ha.2, C, or.inl H₀, H⟩,
  tfae_have : 5 → 3,
  { rintro ⟨a, ha, C, h₀, H⟩,
    rcases sign_cases_of_C_mul_pow_nonneg (λ n, (abs_nonneg _).trans (H n)) with rfl | ⟨hC₀, ha₀⟩,
    { obtain rfl : f = 0, by { ext n, simpa using H n },
      simp only [lt_irrefl, false_or] at h₀,
      exact ⟨0, ⟨neg_lt_zero.2 h₀, h₀⟩, is_O_zero _ _⟩ },
    exact ⟨a, A ⟨ha₀, ha⟩,
      is_O_of_le' _ (λ n, (H n).trans $ mul_le_mul_of_nonneg_left (le_abs_self _) hC₀.le)⟩ },
  -- Add 7 and 8 using 2 → 8 → 7 → 3
  tfae_have : 2 → 8,
  { rintro ⟨a, ha, H⟩,
    refine ⟨a, ha, (H.def zero_lt_one).mono (λ n hn, _)⟩,
    rwa [real.norm_eq_abs, real.norm_eq_abs, one_mul, abs_pow, abs_of_pos ha.1] at hn },
  tfae_have : 8 → 7, from λ ⟨a, ha, H⟩, ⟨a, ha.2, H⟩,
  tfae_have : 7 → 3,
  { rintro ⟨a, ha, H⟩,
    have : 0 ≤ a, from nonneg_of_eventually_pow_nonneg (H.mono $ λ n, (abs_nonneg _).trans),
    refine ⟨a, A ⟨this, ha⟩, is_O.of_bound 1 _⟩,
    simpa only [real.norm_eq_abs, one_mul, abs_pow, abs_of_nonneg this] },
  tfae_finish
end

lemma uniformity_basis_dist_pow_of_lt_1 {α : Type*} [pseudo_metric_space α]
  {r : ℝ} (h₀ : 0 < r) (h₁ : r < 1) :
  (𝓤 α).has_basis (λ k : ℕ, true) (λ k, {p : α × α | dist p.1 p.2 < r ^ k}) :=
metric.mk_uniformity_basis (λ i _, pow_pos h₀ _) $ λ ε ε0,
  (exists_pow_lt_of_lt_one ε0 h₁).imp $ λ k hk, ⟨trivial, hk.le⟩

lemma geom_lt {u : ℕ → ℝ} {c : ℝ} (hc : 0 ≤ c) {n : ℕ} (hn : 0 < n)
  (h : ∀ k < n, c * u k < u (k + 1)) :
  c ^ n * u 0 < u n :=
begin
  refine (monotone_mul_left_of_nonneg hc).seq_pos_lt_seq_of_le_of_lt hn _ _ h,
  { simp },
  { simp [pow_succ, mul_assoc, le_refl] }
end

lemma geom_le {u : ℕ → ℝ} {c : ℝ} (hc : 0 ≤ c) (n : ℕ) (h : ∀ k < n, c * u k ≤ u (k + 1)) :
  c ^ n * u 0 ≤ u n :=
by refine (monotone_mul_left_of_nonneg hc).seq_le_seq n _ _ h; simp [pow_succ, mul_assoc, le_refl]

lemma lt_geom {u : ℕ → ℝ} {c : ℝ} (hc : 0 ≤ c) {n : ℕ} (hn : 0 < n)
  (h : ∀ k < n, u (k + 1) < c * u k) :
  u n < c ^ n * u 0 :=
begin
  refine (monotone_mul_left_of_nonneg hc).seq_pos_lt_seq_of_lt_of_le hn _ h _,
  { simp },
  { simp [pow_succ, mul_assoc, le_refl] }
end

lemma le_geom {u : ℕ → ℝ} {c : ℝ} (hc : 0 ≤ c) (n : ℕ) (h : ∀ k < n, u (k + 1) ≤ c * u k) :
  u n ≤ (c ^ n) * u 0 :=
by refine (monotone_mul_left_of_nonneg hc).seq_le_seq n _ h _; simp [pow_succ, mul_assoc, le_refl]

/-- For any natural `k` and a real `r > 1` we have `n ^ k = o(r ^ n)` as `n → ∞`. -/
lemma is_o_pow_const_const_pow_of_one_lt {R : Type*} [normed_ring R] (k : ℕ) {r : ℝ} (hr : 1 < r) :
  is_o (λ n, n ^ k : ℕ → R) (λ n, r ^ n) at_top :=
begin
  have : tendsto (λ x : ℝ, x ^ k) (𝓝[Ioi 1] 1) (𝓝 1),
    from ((continuous_id.pow k).tendsto' (1 : ℝ) 1 (one_pow _)).mono_left inf_le_left,
  obtain ⟨r' : ℝ, hr' : r' ^ k < r, h1 : 1 < r'⟩ :=
    ((this.eventually (gt_mem_nhds hr)).and self_mem_nhds_within).exists,
  have h0 : 0 ≤ r' := zero_le_one.trans h1.le,
  suffices : is_O _ (λ n : ℕ, (r' ^ k) ^ n) at_top,
    from this.trans_is_o (is_o_pow_pow_of_lt_left (pow_nonneg h0 _) hr'),
  conv in ((r' ^ _) ^ _) { rw [← pow_mul, mul_comm, pow_mul] },
  suffices : ∀ n : ℕ, ∥(n : R)∥ ≤ (r' - 1)⁻¹ * ∥(1 : R)∥ * ∥r' ^ n∥,
    from (is_O_of_le' _ this).pow _,
  intro n, rw mul_right_comm,
  refine n.norm_cast_le.trans (mul_le_mul_of_nonneg_right _ (norm_nonneg _)),
  simpa [div_eq_inv_mul, real.norm_eq_abs, abs_of_nonneg h0] using n.cast_le_pow_div_sub h1
end

/-- For a real `r > 1` we have `n = o(r ^ n)` as `n → ∞`. -/
lemma is_o_coe_const_pow_of_one_lt {R : Type*} [normed_ring R] {r : ℝ} (hr : 1 < r) :
  is_o (coe : ℕ → R) (λ n, r ^ n) at_top :=
by simpa only [pow_one] using is_o_pow_const_const_pow_of_one_lt 1 hr

/-- If `∥r₁∥ < r₂`, then for any naturak `k` we have `n ^ k r₁ ^ n = o (r₂ ^ n)` as `n → ∞`. -/
lemma is_o_pow_const_mul_const_pow_const_pow_of_norm_lt {R : Type*} [normed_ring R] (k : ℕ)
  {r₁ : R} {r₂ : ℝ} (h : ∥r₁∥ < r₂) :
  is_o (λ n, n ^ k * r₁ ^ n : ℕ → R) (λ n, r₂ ^ n) at_top :=
begin
  by_cases h0 : r₁ = 0,
  { refine (is_o_zero _ _).congr' (mem_at_top_sets.2 $ ⟨1, λ n hn, _⟩) eventually_eq.rfl,
    simp [zero_pow (zero_lt_one.trans_le hn), h0] },
  rw [← ne.def, ← norm_pos_iff] at h0,
  have A : is_o (λ n, n ^ k : ℕ → R) (λ n, (r₂ / ∥r₁∥) ^ n) at_top,
    from is_o_pow_const_const_pow_of_one_lt k ((one_lt_div h0).2 h),
  suffices : is_O (λ n, r₁ ^ n) (λ n, ∥r₁∥ ^ n) at_top,
    by simpa [div_mul_cancel _ (pow_pos h0 _).ne'] using A.mul_is_O this,
  exact is_O.of_bound 1 (by simpa using eventually_norm_pow_le r₁)
end

lemma tendsto_pow_const_div_const_pow_of_one_lt (k : ℕ) {r : ℝ} (hr : 1 < r) :
  tendsto (λ n, n ^ k / r ^ n : ℕ → ℝ) at_top (𝓝 0) :=
(is_o_pow_const_const_pow_of_one_lt k hr).tendsto_0

/-- If `|r| < 1`, then `n ^ k r ^ n` tends to zero for any natural `k`. -/
lemma tendsto_pow_const_mul_const_pow_of_abs_lt_one (k : ℕ) {r : ℝ} (hr : abs r < 1) :
  tendsto (λ n, n ^ k * r ^ n : ℕ → ℝ) at_top (𝓝 0) :=
begin
  by_cases h0 : r = 0,
  { exact tendsto_const_nhds.congr'
      (mem_at_top_sets.2 ⟨1, λ n hn, by simp [zero_lt_one.trans_le hn, h0]⟩) },
  have hr' : 1 < (abs r)⁻¹, from one_lt_inv (abs_pos.2 h0) hr,
  rw tendsto_zero_iff_norm_tendsto_zero,
  simpa [div_eq_mul_inv] using tendsto_pow_const_div_const_pow_of_one_lt k hr'
end

/-- If a sequence `v` of real numbers satisfies `k * v n ≤ v (n+1)` with `1 < k`,
then it goes to +∞. -/
lemma tendsto_at_top_of_geom_le {v : ℕ → ℝ} {c : ℝ} (h₀ : 0 < v 0) (hc : 1 < c)
  (hu : ∀ n, c * v n ≤ v (n + 1)) : tendsto v at_top at_top :=
tendsto_at_top_mono (λ n, geom_le (zero_le_one.trans hc.le) n (λ k hk, hu k)) $
  (tendsto_pow_at_top_at_top_of_one_lt hc).at_top_mul_const h₀

lemma nnreal.tendsto_pow_at_top_nhds_0_of_lt_1 {r : ℝ≥0} (hr : r < 1) :
  tendsto (λ n:ℕ, r^n) at_top (𝓝 0) :=
nnreal.tendsto_coe.1 $ by simp only [nnreal.coe_pow, nnreal.coe_zero,
  tendsto_pow_at_top_nhds_0_of_lt_1 r.coe_nonneg hr]

lemma ennreal.tendsto_pow_at_top_nhds_0_of_lt_1 {r : ℝ≥0∞} (hr : r < 1) :
  tendsto (λ n:ℕ, r^n) at_top (𝓝 0) :=
begin
  rcases ennreal.lt_iff_exists_coe.1 hr with ⟨r, rfl, hr'⟩,
  rw [← ennreal.coe_zero],
  norm_cast at *,
  apply nnreal.tendsto_pow_at_top_nhds_0_of_lt_1 hr
end

/-- In a normed ring, the powers of an element x with `∥x∥ < 1` tend to zero. -/
lemma tendsto_pow_at_top_nhds_0_of_norm_lt_1 {R : Type*} [normed_ring R] {x : R}
  (h : ∥x∥ < 1) : tendsto (λ (n : ℕ), x ^ n) at_top (𝓝 0) :=
begin
  apply squeeze_zero_norm' (eventually_norm_pow_le x),
  exact tendsto_pow_at_top_nhds_0_of_lt_1 (norm_nonneg _) h,
end

lemma tendsto_pow_at_top_nhds_0_of_abs_lt_1 {r : ℝ} (h : abs r < 1) :
  tendsto (λn:ℕ, r^n) at_top (𝓝 0) :=
tendsto_pow_at_top_nhds_0_of_norm_lt_1 h

/-! ### Geometric series-/
section geometric

lemma has_sum_geometric_of_lt_1 {r : ℝ} (h₁ : 0 ≤ r) (h₂ : r < 1) :
  has_sum (λn:ℕ, r ^ n) (1 - r)⁻¹ :=
have r ≠ 1, from ne_of_lt h₂,
have tendsto (λn, (r ^ n - 1) * (r - 1)⁻¹) at_top (𝓝 ((0 - 1) * (r - 1)⁻¹)),
  from ((tendsto_pow_at_top_nhds_0_of_lt_1 h₁ h₂).sub tendsto_const_nhds).mul tendsto_const_nhds,
have (λ n, (∑ i in range n, r ^ i)) = (λ n, geom_sum r n) := rfl,
(has_sum_iff_tendsto_nat_of_nonneg (pow_nonneg h₁) _).mpr $
  by simp [neg_inv, geom_sum_eq, div_eq_mul_inv, *] at *

lemma summable_geometric_of_lt_1 {r : ℝ} (h₁ : 0 ≤ r) (h₂ : r < 1) : summable (λn:ℕ, r ^ n) :=
⟨_, has_sum_geometric_of_lt_1 h₁ h₂⟩

lemma tsum_geometric_of_lt_1 {r : ℝ} (h₁ : 0 ≤ r) (h₂ : r < 1) : ∑'n:ℕ, r ^ n = (1 - r)⁻¹ :=
(has_sum_geometric_of_lt_1 h₁ h₂).tsum_eq

lemma has_sum_geometric_two : has_sum (λn:ℕ, ((1:ℝ)/2) ^ n) 2 :=
by convert has_sum_geometric_of_lt_1 _ _; norm_num

lemma summable_geometric_two : summable (λn:ℕ, ((1:ℝ)/2) ^ n) :=
⟨_, has_sum_geometric_two⟩

lemma tsum_geometric_two : ∑'n:ℕ, ((1:ℝ)/2) ^ n = 2 :=
has_sum_geometric_two.tsum_eq

lemma sum_geometric_two_le (n : ℕ) : ∑ (i : ℕ) in range n, (1 / (2 : ℝ)) ^ i ≤ 2 :=
begin
  have : ∀ i, 0 ≤ (1 / (2 : ℝ)) ^ i,
  { intro i, apply pow_nonneg, norm_num },
  convert sum_le_tsum (range n) (λ i _, this i) summable_geometric_two,
  exact tsum_geometric_two.symm
end

lemma has_sum_geometric_two' (a : ℝ) : has_sum (λn:ℕ, (a / 2) / 2 ^ n) a :=
begin
  convert has_sum.mul_left (a / 2) (has_sum_geometric_of_lt_1
    (le_of_lt one_half_pos) one_half_lt_one),
  { funext n, simp, refl, },
  { norm_num }
end

lemma summable_geometric_two' (a : ℝ) : summable (λ n:ℕ, (a / 2) / 2 ^ n) :=
⟨a, has_sum_geometric_two' a⟩

lemma tsum_geometric_two' (a : ℝ) : ∑' n:ℕ, (a / 2) / 2^n = a :=
(has_sum_geometric_two' a).tsum_eq

/-- **Sum of a Geometric Series** -/
lemma nnreal.has_sum_geometric {r : ℝ≥0} (hr : r < 1) :
  has_sum (λ n : ℕ, r ^ n) (1 - r)⁻¹ :=
begin
  apply nnreal.has_sum_coe.1,
  push_cast,
  rw [nnreal.coe_sub (le_of_lt hr)],
  exact has_sum_geometric_of_lt_1 r.coe_nonneg hr
end

lemma nnreal.summable_geometric {r : ℝ≥0} (hr : r < 1) : summable (λn:ℕ, r ^ n) :=
⟨_, nnreal.has_sum_geometric hr⟩

lemma tsum_geometric_nnreal {r : ℝ≥0} (hr : r < 1) : ∑'n:ℕ, r ^ n = (1 - r)⁻¹ :=
(nnreal.has_sum_geometric hr).tsum_eq

/-- The series `pow r` converges to `(1-r)⁻¹`. For `r < 1` the RHS is a finite number,
and for `1 ≤ r` the RHS equals `∞`. -/
@[simp] lemma ennreal.tsum_geometric (r : ℝ≥0∞) : ∑'n:ℕ, r ^ n = (1 - r)⁻¹ :=
begin
  cases lt_or_le r 1 with hr hr,
  { rcases ennreal.lt_iff_exists_coe.1 hr with ⟨r, rfl, hr'⟩,
    norm_cast at *,
    convert ennreal.tsum_coe_eq (nnreal.has_sum_geometric hr),
    rw [ennreal.coe_inv $ ne_of_gt $ nnreal.sub_pos.2 hr] },
  { rw [ennreal.sub_eq_zero_of_le hr, ennreal.inv_zero, ennreal.tsum_eq_supr_nat, supr_eq_top],
    refine λ a ha, (ennreal.exists_nat_gt (lt_top_iff_ne_top.1 ha)).imp
      (λ n hn, lt_of_lt_of_le hn _),
    have : ∀ k:ℕ, 1 ≤ r^k,
      by simpa using canonically_ordered_comm_semiring.pow_le_pow_of_le_left hr,
    calc (n:ℝ≥0∞) = (∑ i in range n, 1) : by rw [sum_const, nsmul_one, card_range]
    ... ≤ ∑ i in range n, r ^ i : sum_le_sum (λ k _, this k) }
end

variables {K : Type*} [normed_field K] {ξ : K}

lemma has_sum_geometric_of_norm_lt_1 (h : ∥ξ∥ < 1) : has_sum (λn:ℕ, ξ ^ n) (1 - ξ)⁻¹ :=
begin
  have xi_ne_one : ξ ≠ 1, by { contrapose! h, simp [h] },
  have A : tendsto (λn, (ξ ^ n - 1) * (ξ - 1)⁻¹) at_top (𝓝 ((0 - 1) * (ξ - 1)⁻¹)),
    from ((tendsto_pow_at_top_nhds_0_of_norm_lt_1 h).sub tendsto_const_nhds).mul tendsto_const_nhds,
  have B : (λ n, (∑ i in range n, ξ ^ i)) = (λ n, geom_sum ξ n) := rfl,
  rw [has_sum_iff_tendsto_nat_of_summable_norm, B],
  { simpa [geom_sum_eq, xi_ne_one, neg_inv, div_eq_mul_inv] using A },
  { simp [normed_field.norm_pow, summable_geometric_of_lt_1 (norm_nonneg _) h] }
end

lemma summable_geometric_of_norm_lt_1 (h : ∥ξ∥ < 1) : summable (λn:ℕ, ξ ^ n) :=
⟨_, has_sum_geometric_of_norm_lt_1 h⟩

lemma tsum_geometric_of_norm_lt_1 (h : ∥ξ∥ < 1) : ∑'n:ℕ, ξ ^ n = (1 - ξ)⁻¹ :=
(has_sum_geometric_of_norm_lt_1 h).tsum_eq

lemma has_sum_geometric_of_abs_lt_1 {r : ℝ} (h : abs r < 1) : has_sum (λn:ℕ, r ^ n) (1 - r)⁻¹ :=
has_sum_geometric_of_norm_lt_1 h

lemma summable_geometric_of_abs_lt_1 {r : ℝ} (h : abs r < 1) : summable (λn:ℕ, r ^ n) :=
summable_geometric_of_norm_lt_1 h

lemma tsum_geometric_of_abs_lt_1 {r : ℝ} (h : abs r < 1) : ∑'n:ℕ, r ^ n = (1 - r)⁻¹ :=
tsum_geometric_of_norm_lt_1 h

/-- A geometric series in a normed field is summable iff the norm of the common ratio is less than
one. -/
@[simp] lemma summable_geometric_iff_norm_lt_1 : summable (λ n : ℕ, ξ ^ n) ↔ ∥ξ∥ < 1 :=
begin
  refine ⟨λ h, _, summable_geometric_of_norm_lt_1⟩,
  obtain ⟨k : ℕ, hk : dist (ξ ^ k) 0 < 1⟩ :=
    (h.tendsto_cofinite_zero.eventually (ball_mem_nhds _ zero_lt_one)).exists,
  simp only [normed_field.norm_pow, dist_zero_right] at hk,
  rw [← one_pow k] at hk,
  exact lt_of_pow_lt_pow _ zero_le_one hk
end

end geometric

section mul_geometric

lemma summable_norm_pow_mul_geometric_of_norm_lt_1 {R : Type*} [normed_ring R]
  (k : ℕ) {r : R} (hr : ∥r∥ < 1) : summable (λ n : ℕ, ∥(n ^ k * r ^ n : R)∥) :=
begin
  rcases exists_between hr with ⟨r', hrr', h⟩,
  exact summable_of_is_O_nat _ (summable_geometric_of_lt_1 ((norm_nonneg _).trans hrr'.le) h)
    (is_o_pow_const_mul_const_pow_const_pow_of_norm_lt _ hrr').is_O.norm_left
end

lemma summable_pow_mul_geometric_of_norm_lt_1 {R : Type*} [normed_ring R] [complete_space R]
  (k : ℕ) {r : R} (hr : ∥r∥ < 1) : summable (λ n, n ^ k * r ^ n : ℕ → R) :=
summable_of_summable_norm $ summable_norm_pow_mul_geometric_of_norm_lt_1 _ hr

/-- If `∥r∥ < 1`, then `∑' n : ℕ, n * r ^ n = r / (1 - r) ^ 2`, `has_sum` version. -/
lemma has_sum_coe_mul_geometric_of_norm_lt_1 {𝕜 : Type*} [normed_field 𝕜] [complete_space 𝕜]
  {r : 𝕜} (hr : ∥r∥ < 1) : has_sum (λ n, n * r ^ n : ℕ → 𝕜) (r / (1 - r) ^ 2) :=
begin
  have A : summable (λ n, n * r ^ n : ℕ → 𝕜),
    by simpa using summable_pow_mul_geometric_of_norm_lt_1 1 hr,
  have B : has_sum (pow r : ℕ → 𝕜) (1 - r)⁻¹, from has_sum_geometric_of_norm_lt_1 hr,
  refine A.has_sum_iff.2 _,
  have hr' : r ≠ 1, by { rintro rfl, simpa [lt_irrefl] using hr },
  set s : 𝕜 := ∑' n : ℕ, n * r ^ n,
  calc s = (1 - r) * s / (1 - r) : (mul_div_cancel_left _ (sub_ne_zero.2 hr'.symm)).symm
  ... = (s - r * s) / (1 - r) : by rw [sub_mul, one_mul]
  ... = ((0 : ℕ) * r ^ 0 + (∑' n : ℕ, (n + 1) * r ^ (n + 1)) - r * s) / (1 - r) :
    by { congr, exact tsum_eq_zero_add A }
  ... = (r * (∑' n : ℕ, (n + 1) * r ^ n) - r * s) / (1 - r) :
    by simp [pow_succ, mul_left_comm _ r, tsum_mul_left]
  ... = r / (1 - r) ^ 2 :
    by simp [add_mul, tsum_add A B.summable, mul_add, B.tsum_eq, ← div_eq_mul_inv, sq,
      div_div_eq_div_mul]
end

/-- If `∥r∥ < 1`, then `∑' n : ℕ, n * r ^ n = r / (1 - r) ^ 2`. -/
lemma tsum_coe_mul_geometric_of_norm_lt_1 {𝕜 : Type*} [normed_field 𝕜] [complete_space 𝕜]
  {r : 𝕜} (hr : ∥r∥ < 1) :
  (∑' n : ℕ, n * r ^ n : 𝕜) = (r / (1 - r) ^ 2) :=
(has_sum_coe_mul_geometric_of_norm_lt_1 hr).tsum_eq

end mul_geometric

/-!
### Sequences with geometrically decaying distance in metric spaces

In this paragraph, we discuss sequences in metric spaces or emetric spaces for which the distance
between two consecutive terms decays geometrically. We show that such sequences are Cauchy
sequences, and bound their distances to the limit. We also discuss series with geometrically
decaying terms.
-/
section edist_le_geometric

variables [pseudo_emetric_space α] (r C : ℝ≥0∞) (hr : r < 1) (hC : C ≠ ⊤) {f : ℕ → α}
  (hu : ∀n, edist (f n) (f (n+1)) ≤ C * r^n)

include hr hC hu

/-- If `edist (f n) (f (n+1))` is bounded by `C * r^n`, `C ≠ ∞`, `r < 1`,
then `f` is a Cauchy sequence.-/
lemma cauchy_seq_of_edist_le_geometric : cauchy_seq f :=
begin
  refine cauchy_seq_of_edist_le_of_tsum_ne_top _ hu _,
  rw [ennreal.tsum_mul_left, ennreal.tsum_geometric],
  refine ennreal.mul_ne_top hC (ennreal.inv_ne_top.2 _),
  exact ne_of_gt (ennreal.zero_lt_sub_iff_lt.2 hr)
end

omit hr hC

/-- If `edist (f n) (f (n+1))` is bounded by `C * r^n`, then the distance from
`f n` to the limit of `f` is bounded above by `C * r^n / (1 - r)`. -/
lemma edist_le_of_edist_le_geometric_of_tendsto {a : α} (ha : tendsto f at_top (𝓝 a)) (n : ℕ) :
  edist (f n) a ≤ (C * r^n) / (1 - r) :=
begin
  convert edist_le_tsum_of_edist_le_of_tendsto _ hu ha _,
  simp only [pow_add, ennreal.tsum_mul_left, ennreal.tsum_geometric, div_eq_mul_inv, mul_assoc]
end

/-- If `edist (f n) (f (n+1))` is bounded by `C * r^n`, then the distance from
`f 0` to the limit of `f` is bounded above by `C / (1 - r)`. -/
lemma edist_le_of_edist_le_geometric_of_tendsto₀ {a : α} (ha : tendsto f at_top (𝓝 a)) :
  edist (f 0) a ≤ C / (1 - r) :=
by simpa only [pow_zero, mul_one] using edist_le_of_edist_le_geometric_of_tendsto r C hu ha 0

end edist_le_geometric

section edist_le_geometric_two

variables [pseudo_emetric_space α] (C : ℝ≥0∞) (hC : C ≠ ⊤) {f : ℕ → α}
  (hu : ∀n, edist (f n) (f (n+1)) ≤ C / 2^n) {a : α} (ha : tendsto f at_top (𝓝 a))

include hC hu

/-- If `edist (f n) (f (n+1))` is bounded by `C * 2^-n`, then `f` is a Cauchy sequence.-/
lemma cauchy_seq_of_edist_le_geometric_two : cauchy_seq f :=
begin
  simp only [div_eq_mul_inv, ennreal.inv_pow] at hu,
  refine cauchy_seq_of_edist_le_geometric 2⁻¹ C _ hC hu,
  simp [ennreal.one_lt_two]
end

omit hC
include ha

/-- If `edist (f n) (f (n+1))` is bounded by `C * 2^-n`, then the distance from
`f n` to the limit of `f` is bounded above by `2 * C * 2^-n`. -/
lemma edist_le_of_edist_le_geometric_two_of_tendsto (n : ℕ) :
  edist (f n) a ≤ 2 * C / 2^n :=
begin
  simp only [div_eq_mul_inv, ennreal.inv_pow] at *,
  rw [mul_assoc, mul_comm],
  convert edist_le_of_edist_le_geometric_of_tendsto 2⁻¹ C hu ha n,
  rw [ennreal.one_sub_inv_two, ennreal.inv_inv]
end

/-- If `edist (f n) (f (n+1))` is bounded by `C * 2^-n`, then the distance from
`f 0` to the limit of `f` is bounded above by `2 * C`. -/
lemma edist_le_of_edist_le_geometric_two_of_tendsto₀: edist (f 0) a ≤ 2 * C :=
by simpa only [pow_zero, div_eq_mul_inv, ennreal.inv_one, mul_one]
  using edist_le_of_edist_le_geometric_two_of_tendsto C hu ha 0

end edist_le_geometric_two

section le_geometric

variables [pseudo_metric_space α] {r C : ℝ} (hr : r < 1) {f : ℕ → α}
  (hu : ∀n, dist (f n) (f (n+1)) ≤ C * r^n)

include hr hu

lemma aux_has_sum_of_le_geometric : has_sum (λ n : ℕ, C * r^n) (C / (1 - r)) :=
begin
  rcases sign_cases_of_C_mul_pow_nonneg (λ n, dist_nonneg.trans (hu n)) with rfl | ⟨C₀, r₀⟩,
  { simp [has_sum_zero] },
  { refine has_sum.mul_left C _,
    simpa using has_sum_geometric_of_lt_1 r₀ hr }
end

variables (r C)

/-- If `dist (f n) (f (n+1))` is bounded by `C * r^n`, `r < 1`, then `f` is a Cauchy sequence.
Note that this lemma does not assume `0 ≤ C` or `0 ≤ r`. -/
lemma cauchy_seq_of_le_geometric : cauchy_seq f :=
cauchy_seq_of_dist_le_of_summable _ hu ⟨_, aux_has_sum_of_le_geometric hr hu⟩

/-- If `dist (f n) (f (n+1))` is bounded by `C * r^n`, `r < 1`, then the distance from
`f n` to the limit of `f` is bounded above by `C * r^n / (1 - r)`. -/
lemma dist_le_of_le_geometric_of_tendsto₀ {a : α} (ha : tendsto f at_top (𝓝 a)) :
  dist (f 0) a ≤ C / (1 - r) :=
(aux_has_sum_of_le_geometric hr hu).tsum_eq ▸
  dist_le_tsum_of_dist_le_of_tendsto₀ _ hu ⟨_, aux_has_sum_of_le_geometric hr hu⟩ ha

/-- If `dist (f n) (f (n+1))` is bounded by `C * r^n`, `r < 1`, then the distance from
`f 0` to the limit of `f` is bounded above by `C / (1 - r)`. -/
lemma dist_le_of_le_geometric_of_tendsto {a : α} (ha : tendsto f at_top (𝓝 a)) (n : ℕ) :
  dist (f n) a ≤ (C * r^n) / (1 - r) :=
begin
  have := aux_has_sum_of_le_geometric hr hu,
  convert dist_le_tsum_of_dist_le_of_tendsto _ hu ⟨_, this⟩ ha n,
  simp only [pow_add, mul_left_comm C, mul_div_right_comm],
  rw [mul_comm],
  exact (this.mul_left _).tsum_eq.symm
end

omit hr hu

variable (hu₂ : ∀ n, dist (f n) (f (n+1)) ≤ (C / 2) / 2^n)

/-- If `dist (f n) (f (n+1))` is bounded by `(C / 2) / 2^n`, then `f` is a Cauchy sequence. -/
lemma cauchy_seq_of_le_geometric_two : cauchy_seq f :=
cauchy_seq_of_dist_le_of_summable _ hu₂ $ ⟨_, has_sum_geometric_two' C⟩

/-- If `dist (f n) (f (n+1))` is bounded by `(C / 2) / 2^n`, then the distance from
`f 0` to the limit of `f` is bounded above by `C`. -/
lemma dist_le_of_le_geometric_two_of_tendsto₀ {a : α} (ha : tendsto f at_top (𝓝 a)) :
  dist (f 0) a ≤ C :=
(tsum_geometric_two' C) ▸ dist_le_tsum_of_dist_le_of_tendsto₀ _ hu₂ (summable_geometric_two' C) ha

include hu₂

/-- If `dist (f n) (f (n+1))` is bounded by `(C / 2) / 2^n`, then the distance from
`f n` to the limit of `f` is bounded above by `C / 2^n`. -/
lemma dist_le_of_le_geometric_two_of_tendsto {a : α} (ha : tendsto f at_top (𝓝 a)) (n : ℕ) :
  dist (f n) a ≤ C / 2^n :=
begin
  convert dist_le_tsum_of_dist_le_of_tendsto _ hu₂ (summable_geometric_two' C) ha n,
  simp only [add_comm n, pow_add, ← div_div_eq_div_mul],
  symmetry,
  exact ((has_sum_geometric_two' C).div_const _).tsum_eq
end

end le_geometric

section summable_le_geometric

variables [semi_normed_group α] {r C : ℝ} {f : ℕ → α}

lemma semi_normed_group.cauchy_seq_of_le_geometric {C : ℝ} {r : ℝ} (hr : r < 1)
  {u : ℕ → α} (h : ∀ n, ∥u n - u (n + 1)∥ ≤ C*r^n) : cauchy_seq u :=
cauchy_seq_of_le_geometric r C hr (by simpa [dist_eq_norm] using h)

lemma dist_partial_sum_le_of_le_geometric (hf : ∀n, ∥f n∥ ≤ C * r^n) (n : ℕ) :
  dist (∑ i in range n, f i) (∑ i in range (n+1), f i) ≤ C * r ^ n :=
begin
  rw [sum_range_succ, dist_eq_norm, ← norm_neg, neg_sub, add_sub_cancel'],
  exact hf n,
end

/-- If `∥f n∥ ≤ C * r ^ n` for all `n : ℕ` and some `r < 1`, then the partial sums of `f` form a
Cauchy sequence. This lemma does not assume `0 ≤ r` or `0 ≤ C`. -/
lemma cauchy_seq_finset_of_geometric_bound (hr : r < 1) (hf : ∀n, ∥f n∥ ≤ C * r^n) :
  cauchy_seq (λ s : finset (ℕ), ∑ x in s, f x) :=
cauchy_seq_finset_of_norm_bounded _
  (aux_has_sum_of_le_geometric hr (dist_partial_sum_le_of_le_geometric hf)).summable hf

/-- If `∥f n∥ ≤ C * r ^ n` for all `n : ℕ` and some `r < 1`, then the partial sums of `f` are within
distance `C * r ^ n / (1 - r)` of the sum of the series. This lemma does not assume `0 ≤ r` or
`0 ≤ C`. -/
lemma norm_sub_le_of_geometric_bound_of_has_sum (hr : r < 1) (hf : ∀n, ∥f n∥ ≤ C * r^n)
  {a : α} (ha : has_sum f a) (n : ℕ) :
  ∥(∑ x in finset.range n, f x) - a∥ ≤ (C * r ^ n) / (1 - r) :=
begin
  rw ← dist_eq_norm,
  apply dist_le_of_le_geometric_of_tendsto r C hr (dist_partial_sum_le_of_le_geometric hf),
  exact ha.tendsto_sum_nat
end

@[simp] lemma dist_partial_sum (u : ℕ → α) (n : ℕ) :
 dist (∑ k in range (n + 1), u k) (∑ k in range n, u k) = ∥u n∥ :=
by simp [dist_eq_norm, sum_range_succ]

@[simp] lemma dist_partial_sum' (u : ℕ → α) (n : ℕ) :
 dist (∑ k in range n, u k) (∑ k in range (n+1), u k) = ∥u n∥ :=
by simp [dist_eq_norm', sum_range_succ]

lemma cauchy_series_of_le_geometric {C : ℝ} {u : ℕ → α}
  {r : ℝ} (hr : r < 1) (h : ∀ n, ∥u n∥ ≤ C*r^n) : cauchy_seq (λ n, ∑ k in range n, u k) :=
cauchy_seq_of_le_geometric r C hr (by simp [h])

lemma normed_group.cauchy_series_of_le_geometric' {C : ℝ} {u : ℕ → α} {r : ℝ} (hr : r < 1)
  (h : ∀ n, ∥u n∥ ≤ C*r^n) : cauchy_seq (λ n, ∑ k in range (n + 1), u k) :=
begin
  by_cases hC : C = 0,
  { subst hC,
    simp at h,
    exact cauchy_seq_of_le_geometric 0 0 zero_lt_one (by simp [h]) },
  have : 0 ≤ C,
  { simpa using (norm_nonneg _).trans (h 0) },
  replace hC : 0 < C,
    from (ne.symm hC).le_iff_lt.mp this,
  have : 0 ≤ r,
  { have := (norm_nonneg _).trans (h 1),
    rw pow_one at this,
    exact (zero_le_mul_left hC).mp this },
  simp_rw finset.sum_range_succ_comm,
  have : cauchy_seq u,
  { apply tendsto.cauchy_seq,
    apply squeeze_zero_norm h,
    rw show 0 = C*0, by simp,
    exact tendsto_const_nhds.mul (tendsto_pow_at_top_nhds_0_of_lt_1 this hr) },
  exact this.add (cauchy_series_of_le_geometric hr h),
end

lemma normed_group.cauchy_series_of_le_geometric'' {C : ℝ} {u : ℕ → α} {N : ℕ} {r : ℝ}
  (hr₀ : 0 < r) (hr₁ : r < 1)
  (h : ∀ n ≥ N, ∥u n∥ ≤ C*r^n) : cauchy_seq (λ n, ∑ k in range (n + 1), u k) :=
begin
  set v : ℕ → α := λ n, if n < N then 0 else u n,
  have hC : 0 ≤ C,
    from (zero_le_mul_right $ pow_pos hr₀ N).mp ((norm_nonneg _).trans $ h N $ le_refl N),
  have : ∀ n ≥ N, u n = v n,
  { intros n hn,
    simp [v, hn, if_neg (not_lt.mpr hn)] },
  refine cauchy_seq_sum_of_eventually_eq this (normed_group.cauchy_series_of_le_geometric' hr₁ _),
  { exact C },
  intro n,
  dsimp [v],
  split_ifs with H H,
  { rw norm_zero,
    exact mul_nonneg hC (pow_nonneg hr₀.le _) },
  { push_neg at H,
    exact h _ H }
end

end summable_le_geometric

section normed_ring_geometric
variables {R : Type*} [normed_ring R] [complete_space R]

open normed_space

/-- A geometric series in a complete normed ring is summable.
Proved above (same name, different namespace) for not-necessarily-complete normed fields. -/
lemma normed_ring.summable_geometric_of_norm_lt_1
  (x : R) (h : ∥x∥ < 1) : summable (λ (n:ℕ), x ^ n) :=
begin
  have h1 : summable (λ (n:ℕ), ∥x∥ ^ n) := summable_geometric_of_lt_1 (norm_nonneg _) h,
  refine summable_of_norm_bounded_eventually _ h1 _,
  rw nat.cofinite_eq_at_top,
  exact eventually_norm_pow_le x,
end

/-- Bound for the sum of a geometric series in a normed ring.  This formula does not assume that the
normed ring satisfies the axiom `∥1∥ = 1`. -/
lemma normed_ring.tsum_geometric_of_norm_lt_1
  (x : R) (h : ∥x∥ < 1) : ∥∑' n:ℕ, x ^ n∥ ≤ ∥(1:R)∥ - 1 + (1 - ∥x∥)⁻¹ :=
begin
  rw tsum_eq_zero_add (normed_ring.summable_geometric_of_norm_lt_1 x h),
  simp only [pow_zero],
  refine le_trans (norm_add_le _ _) _,
  have : ∥∑' b : ℕ, (λ n, x ^ (n + 1)) b∥ ≤ (1 - ∥x∥)⁻¹ - 1,
  { refine tsum_of_norm_bounded _ (λ b, norm_pow_le' _ (nat.succ_pos b)),
    convert (has_sum_nat_add_iff' 1).mpr (has_sum_geometric_of_lt_1 (norm_nonneg x) h),
    simp },
  linarith
end

lemma geom_series_mul_neg (x : R) (h : ∥x∥ < 1) :
  (∑' i:ℕ, x ^ i) * (1 - x) = 1 :=
begin
  have := ((normed_ring.summable_geometric_of_norm_lt_1 x h).has_sum.mul_right (1 - x)),
  refine tendsto_nhds_unique this.tendsto_sum_nat _,
  have : tendsto (λ (n : ℕ), 1 - x ^ n) at_top (𝓝 1),
  { simpa using tendsto_const_nhds.sub (tendsto_pow_at_top_nhds_0_of_norm_lt_1 h) },
  convert ← this,
  ext n,
  rw [←geom_sum_mul_neg, geom_sum_def, finset.sum_mul],
end

lemma mul_neg_geom_series (x : R) (h : ∥x∥ < 1) :
  (1 - x) * ∑' i:ℕ, x ^ i = 1 :=
begin
  have := (normed_ring.summable_geometric_of_norm_lt_1 x h).has_sum.mul_left (1 - x),
  refine tendsto_nhds_unique this.tendsto_sum_nat _,
  have : tendsto (λ (n : ℕ), 1 - x ^ n) at_top (nhds 1),
  { simpa using tendsto_const_nhds.sub
      (tendsto_pow_at_top_nhds_0_of_norm_lt_1 h) },
  convert ← this,
  ext n,
  rw [←mul_neg_geom_sum, geom_sum_def, finset.mul_sum]
end

end normed_ring_geometric

/-! ### Summability tests based on comparison with geometric series -/

lemma summable_of_ratio_norm_eventually_le {α : Type*} [semi_normed_group α] [complete_space α]
  {f : ℕ → α} {r : ℝ} (hr₁ : r < 1)
  (h : ∀ᶠ n in at_top, ∥f (n+1)∥ ≤ r * ∥f n∥) : summable f :=
begin
  by_cases hr₀ : 0 ≤ r,
  { rw eventually_at_top at h,
    rcases h with ⟨N, hN⟩,
    rw ← @summable_nat_add_iff α _ _ _ _ N,
    refine summable_of_norm_bounded (λ n, ∥f N∥ * r^n)
      (summable.mul_left _ $ summable_geometric_of_lt_1 hr₀ hr₁) (λ n, _),
    conv_rhs {rw [mul_comm, ← zero_add N]},
    refine le_geom hr₀ n (λ i _, _),
    convert hN (i + N) (N.le_add_left i) using 3,
    ac_refl },
  { push_neg at hr₀,
    refine summable_of_norm_bounded_eventually 0 summable_zero _,
    rw nat.cofinite_eq_at_top,
    filter_upwards [h],
    intros n hn,
    by_contra h,
    push_neg at h,
    exact not_lt.mpr (norm_nonneg _) (lt_of_le_of_lt hn $ mul_neg_of_neg_of_pos hr₀ h) }
end

lemma summable_of_ratio_test_tendsto_lt_one {α : Type*} [normed_group α] [complete_space α]
  {f : ℕ → α} {l : ℝ} (hl₁ : l < 1) (hf : ∀ᶠ n in at_top, f n ≠ 0)
  (h : tendsto (λ n, ∥f (n+1)∥/∥f n∥) at_top (𝓝 l)) : summable f :=
begin
  rcases exists_between hl₁ with ⟨r, hr₀, hr₁⟩,
  refine summable_of_ratio_norm_eventually_le hr₁ _,
  filter_upwards [eventually_le_of_tendsto_lt hr₀ h, hf],
  intros n h₀ h₁,
  rwa ← div_le_iff (norm_pos_iff.mpr h₁)
end

lemma not_summable_of_ratio_norm_eventually_ge {α : Type*} [semi_normed_group α]
  {f : ℕ → α} {r : ℝ} (hr : 1 < r) (hf : ∃ᶠ n in at_top, ∥f n∥ ≠ 0)
  (h : ∀ᶠ n in at_top, r * ∥f n∥ ≤ ∥f (n+1)∥) : ¬ summable f :=
begin
  rw eventually_at_top at h,
  rcases h with ⟨N₀, hN₀⟩,
  rw frequently_at_top at hf,
  rcases hf N₀ with ⟨N, hNN₀ : N₀ ≤ N, hN⟩,
  rw ← @summable_nat_add_iff α _ _ _ _ N,
  refine mt summable.tendsto_at_top_zero
    (λ h', not_tendsto_at_top_of_tendsto_nhds (tendsto_norm_zero.comp h') _),
  convert tendsto_at_top_of_geom_le _ hr _,
  { refine lt_of_le_of_ne (norm_nonneg _) _,
    intro h'',
    specialize hN₀ N hNN₀,
    simp only [comp_app, zero_add] at h'',
    exact hN h''.symm },
  { intro i,
    dsimp only [comp_app],
    convert (hN₀ (i + N) (hNN₀.trans (N.le_add_left i))) using 3,
    ac_refl }
end

lemma not_summable_of_ratio_test_tendsto_gt_one {α : Type*} [semi_normed_group α]
  {f : ℕ → α} {l : ℝ} (hl : 1 < l)
  (h : tendsto (λ n, ∥f (n+1)∥/∥f n∥) at_top (𝓝 l)) : ¬ summable f :=
begin
  have key : ∀ᶠ n in at_top, ∥f n∥ ≠ 0,
  { filter_upwards [eventually_ge_of_tendsto_gt hl h],
    intros n hn hc,
    rw [hc, div_zero] at hn,
    linarith },
  rcases exists_between hl with ⟨r, hr₀, hr₁⟩,
  refine not_summable_of_ratio_norm_eventually_ge hr₀ key.frequently _,
  filter_upwards [eventually_ge_of_tendsto_gt hr₁ h, key],
  intros n h₀ h₁,
  rwa ← le_div_iff (lt_of_le_of_ne (norm_nonneg _) h₁.symm)
end

/-- A series whose terms are bounded by the terms of a converging geometric series converges. -/
lemma summable_one_div_pow_of_le {m : ℝ} {f : ℕ → ℕ} (hm : 1 < m) (fi : ∀ i, i ≤ f i) :
  summable (λ i, 1 / m ^ f i) :=
begin
  refine summable_of_nonneg_of_le
    (λ a, one_div_nonneg.mpr (pow_nonneg (zero_le_one.trans hm.le) _)) (λ a, _)
    (summable_geometric_of_lt_1 (one_div_nonneg.mpr (zero_le_one.trans hm.le))
      ((one_div_lt (zero_lt_one.trans hm) zero_lt_one).mpr (one_div_one.le.trans_lt hm))),
  rw [div_pow, one_pow],
  refine (one_div_le_one_div _ _).mpr (pow_le_pow hm.le (fi a));
  exact pow_pos (zero_lt_one.trans hm) _
end

/-! ### Positive sequences with small sums on encodable types -/

/-- For any positive `ε`, define on an encodable type a positive sequence with sum less than `ε` -/
def pos_sum_of_encodable {ε : ℝ} (hε : 0 < ε)
  (ι) [encodable ι] : {ε' : ι → ℝ // (∀ i, 0 < ε' i) ∧ ∃ c, has_sum ε' c ∧ c ≤ ε} :=
begin
  let f := λ n, (ε / 2) / 2 ^ n,
  have hf : has_sum f ε := has_sum_geometric_two' _,
  have f0 : ∀ n, 0 < f n := λ n, div_pos (half_pos hε) (pow_pos zero_lt_two _),
  refine ⟨f ∘ encodable.encode, λ i, f0 _, _⟩,
  rcases hf.summable.comp_injective (@encodable.encode_injective ι _) with ⟨c, hg⟩,
  refine ⟨c, hg, has_sum_le_inj _ (@encodable.encode_injective ι _) _ _ hg hf⟩,
  { assume i _, exact le_of_lt (f0 _) },
  { assume n, exact le_refl _ }
end

namespace nnreal

theorem exists_pos_sum_of_encodable {ε : ℝ≥0} (hε : 0 < ε) (ι) [encodable ι] :
  ∃ ε' : ι → ℝ≥0, (∀ i, 0 < ε' i) ∧ ∃c, has_sum ε' c ∧ c < ε :=
let ⟨a, a0, aε⟩ := exists_between hε in
let ⟨ε', hε', c, hc, hcε⟩ := pos_sum_of_encodable a0 ι in
⟨ λi, ⟨ε' i, le_of_lt $ hε' i⟩, assume i, nnreal.coe_lt_coe.2 $ hε' i,
  ⟨c, has_sum_le (assume i, le_of_lt $ hε' i) has_sum_zero hc ⟩, nnreal.has_sum_coe.1 hc,
   lt_of_le_of_lt (nnreal.coe_le_coe.1 hcε) aε ⟩

end nnreal

namespace ennreal

theorem exists_pos_sum_of_encodable {ε : ℝ≥0∞} (hε : 0 < ε) (ι) [encodable ι] :
  ∃ ε' : ι → ℝ≥0, (∀ i, 0 < ε' i) ∧ ∑' i, (ε' i : ℝ≥0∞) < ε :=
begin
  rcases exists_between hε with ⟨r, h0r, hrε⟩,
  rcases lt_iff_exists_coe.1 hrε with ⟨x, rfl, hx⟩,
  rcases nnreal.exists_pos_sum_of_encodable (coe_lt_coe.1 h0r) ι with ⟨ε', hp, c, hc, hcr⟩,
  exact ⟨ε', hp, (ennreal.tsum_coe_eq hc).symm ▸ lt_trans (coe_lt_coe.2 hcr) hrε⟩
end

theorem exists_pos_sum_of_encodable' {ε : ℝ≥0∞} (hε : 0 < ε) (ι) [encodable ι] :
  ∃ ε' : ι → ℝ≥0∞, (∀ i, 0 < ε' i) ∧ (∑' i, ε' i) < ε :=
let ⟨δ, δpos, hδ⟩ := exists_pos_sum_of_encodable hε ι in
  ⟨λ i, δ i, λ i, ennreal.coe_pos.2 (δpos i), hδ⟩

end ennreal

/-!
### Factorial
-/

lemma factorial_tendsto_at_top : tendsto nat.factorial at_top at_top :=
tendsto_at_top_at_top_of_monotone nat.monotone_factorial (λ n, ⟨n, n.self_le_factorial⟩)

lemma tendsto_factorial_div_pow_self_at_top : tendsto (λ n, n! / n^n : ℕ → ℝ) at_top (𝓝 0) :=
tendsto_of_tendsto_of_tendsto_of_le_of_le'
  tendsto_const_nhds
  (tendsto_const_div_at_top_nhds_0_nat 1)
  (eventually_of_forall $ λ n, div_nonneg (by exact_mod_cast n.factorial_pos.le)
    (pow_nonneg (by exact_mod_cast n.zero_le) _))
  begin
    refine (eventually_gt_at_top 0).mono (λ n hn, _),
    rcases nat.exists_eq_succ_of_ne_zero hn.ne.symm with ⟨k, rfl⟩,
    rw [← prod_range_add_one_eq_factorial, pow_eq_prod_const, div_eq_mul_inv, ← inv_eq_one_div,
      prod_nat_cast, nat.cast_succ, ← prod_inv_distrib', ← prod_mul_distrib,
      finset.prod_range_succ'],
    simp only [prod_range_succ', one_mul, nat.cast_add, zero_add, nat.cast_one],
    refine mul_le_of_le_one_left (inv_nonneg.mpr $ by exact_mod_cast hn.le) (prod_le_one _ _);
      intros x hx; rw finset.mem_range at hx,
    { refine mul_nonneg _ (inv_nonneg.mpr _); norm_cast; linarith },
    { refine (div_le_one $ by exact_mod_cast hn).mpr _, norm_cast, linarith }
  end

/-!
### Ceil and floor
-/

<<<<<<< HEAD
lemma tendsto_nat_floor_mul_div_at_top {a : ℝ} (ha : 0 ≤ a) :
  tendsto (λ x, (⌊a * x⌋₊ : ℝ) / x) at_top (𝓝 a) :=
begin
  have A : tendsto (λ (x : ℝ), a - x⁻¹) at_top (𝓝 (a - 0)) :=
=======
section

variables {R : Type*} [topological_space R] [linear_ordered_field R] [order_topology R]
[floor_ring R]

lemma tendsto_nat_floor_mul_div_at_top {a : R} (ha : 0 ≤ a) :
  tendsto (λ x, (⌊a * x⌋₊ : R) / x) at_top (𝓝 a) :=
begin
  have A : tendsto (λ (x : R), a - x⁻¹) at_top (𝓝 (a - 0)) :=
>>>>>>> e729ab4a
    tendsto_const_nhds.sub tendsto_inv_at_top_zero,
  rw sub_zero at A,
  apply tendsto_of_tendsto_of_tendsto_of_le_of_le' A tendsto_const_nhds,
  { refine eventually_at_top.2 ⟨1, λ x hx, _⟩,
    simp only [le_div_iff (zero_lt_one.trans_le hx), sub_mul,
      inv_mul_cancel (zero_lt_one.trans_le hx).ne'],
    have := lt_nat_floor_add_one (a * x),
    linarith },
  { refine eventually_at_top.2 ⟨1, λ x hx, _⟩,
    rw div_le_iff (zero_lt_one.trans_le hx),
    simp [nat_floor_le (mul_nonneg ha (zero_le_one.trans hx))] }
end

<<<<<<< HEAD
lemma tendsto_nat_ceil_mul_div_at_top {a : ℝ} (ha : 0 ≤ a) :
  tendsto (λ x, (⌈a * x⌉₊ : ℝ) / x) at_top (𝓝 a) :=
begin
  have A : tendsto (λ (x : ℝ), a + x⁻¹) at_top (𝓝 (a + 0)) :=
=======
lemma tendsto_nat_ceil_mul_div_at_top {a : R} (ha : 0 ≤ a) :
  tendsto (λ x, (⌈a * x⌉₊ : R) / x) at_top (𝓝 a) :=
begin
  have A : tendsto (λ (x : R), a + x⁻¹) at_top (𝓝 (a + 0)) :=
>>>>>>> e729ab4a
    tendsto_const_nhds.add tendsto_inv_at_top_zero,
  rw add_zero at A,
  apply tendsto_of_tendsto_of_tendsto_of_le_of_le' tendsto_const_nhds A,
  { refine eventually_at_top.2 ⟨1, λ x hx, _⟩,
    rw le_div_iff (zero_lt_one.trans_le hx),
    exact le_nat_ceil _ },
  { refine eventually_at_top.2 ⟨1, λ x hx, _⟩,
    simp [div_le_iff (zero_lt_one.trans_le hx), inv_mul_cancel (zero_lt_one.trans_le hx).ne',
      (nat_ceil_lt_add_one ((mul_nonneg ha (zero_le_one.trans hx)))).le, add_mul] }
<<<<<<< HEAD
=======
end

>>>>>>> e729ab4a
end<|MERGE_RESOLUTION|>--- conflicted
+++ resolved
@@ -935,12 +935,6 @@
 ### Ceil and floor
 -/
 
-<<<<<<< HEAD
-lemma tendsto_nat_floor_mul_div_at_top {a : ℝ} (ha : 0 ≤ a) :
-  tendsto (λ x, (⌊a * x⌋₊ : ℝ) / x) at_top (𝓝 a) :=
-begin
-  have A : tendsto (λ (x : ℝ), a - x⁻¹) at_top (𝓝 (a - 0)) :=
-=======
 section
 
 variables {R : Type*} [topological_space R] [linear_ordered_field R] [order_topology R]
@@ -950,7 +944,6 @@
   tendsto (λ x, (⌊a * x⌋₊ : R) / x) at_top (𝓝 a) :=
 begin
   have A : tendsto (λ (x : R), a - x⁻¹) at_top (𝓝 (a - 0)) :=
->>>>>>> e729ab4a
     tendsto_const_nhds.sub tendsto_inv_at_top_zero,
   rw sub_zero at A,
   apply tendsto_of_tendsto_of_tendsto_of_le_of_le' A tendsto_const_nhds,
@@ -964,17 +957,10 @@
     simp [nat_floor_le (mul_nonneg ha (zero_le_one.trans hx))] }
 end
 
-<<<<<<< HEAD
-lemma tendsto_nat_ceil_mul_div_at_top {a : ℝ} (ha : 0 ≤ a) :
-  tendsto (λ x, (⌈a * x⌉₊ : ℝ) / x) at_top (𝓝 a) :=
-begin
-  have A : tendsto (λ (x : ℝ), a + x⁻¹) at_top (𝓝 (a + 0)) :=
-=======
 lemma tendsto_nat_ceil_mul_div_at_top {a : R} (ha : 0 ≤ a) :
   tendsto (λ x, (⌈a * x⌉₊ : R) / x) at_top (𝓝 a) :=
 begin
   have A : tendsto (λ (x : R), a + x⁻¹) at_top (𝓝 (a + 0)) :=
->>>>>>> e729ab4a
     tendsto_const_nhds.add tendsto_inv_at_top_zero,
   rw add_zero at A,
   apply tendsto_of_tendsto_of_tendsto_of_le_of_le' tendsto_const_nhds A,
@@ -984,9 +970,6 @@
   { refine eventually_at_top.2 ⟨1, λ x hx, _⟩,
     simp [div_le_iff (zero_lt_one.trans_le hx), inv_mul_cancel (zero_lt_one.trans_le hx).ne',
       (nat_ceil_lt_add_one ((mul_nonneg ha (zero_le_one.trans hx)))).le, add_mul] }
-<<<<<<< HEAD
-=======
-end
-
->>>>>>> e729ab4a
+end
+
 end