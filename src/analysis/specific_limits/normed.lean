/-
Copyright (c) 2020 Sébastien Gouëzel. All rights reserved.
Released under Apache 2.0 license as described in the file LICENSE.
Authors: Anatole Dedecker, Sébastien Gouëzel, Yury G. Kudryashov, Dylan MacKenzie, Patrick Massot
-/
import algebra.order.field
import analysis.asymptotics.asymptotics
import analysis.specific_limits.basic

/-!
# A collection of specific limit computations

This file contains important specific limit computations in (semi-)normed groups/rings/spaces, as
as well as such computations in `ℝ` when the natural proof passes through a fact about normed
spaces.

-/

noncomputable theory
open classical set function filter finset metric asymptotics

open_locale classical topological_space nat big_operators uniformity nnreal ennreal

variables {α : Type*} {β : Type*} {ι : Type*}

lemma tendsto_norm_at_top_at_top : tendsto (norm : ℝ → ℝ) at_top at_top :=
tendsto_abs_at_top_at_top

lemma summable_of_absolute_convergence_real {f : ℕ → ℝ} :
  (∃r, tendsto (λn, (∑ i in range n, |f i|)) at_top (𝓝 r)) → summable f
| ⟨r, hr⟩ :=
  begin
    refine summable_of_summable_norm ⟨r, (has_sum_iff_tendsto_nat_of_nonneg _ _).2 _⟩,
    exact assume i, norm_nonneg _,
    simpa only using hr
  end

/-! ### Powers -/

lemma tendsto_norm_zero' {𝕜 : Type*} [normed_group 𝕜] :
  tendsto (norm : 𝕜 → ℝ) (𝓝[≠] 0) (𝓝[>] 0) :=
tendsto_norm_zero.inf $ tendsto_principal_principal.2 $ λ x hx, norm_pos_iff.2 hx

namespace normed_field

lemma tendsto_norm_inverse_nhds_within_0_at_top {𝕜 : Type*} [normed_field 𝕜] :
  tendsto (λ x:𝕜, ∥x⁻¹∥) (𝓝[≠] 0) at_top :=
(tendsto_inv_zero_at_top.comp tendsto_norm_zero').congr $ λ x, (norm_inv x).symm

lemma tendsto_norm_zpow_nhds_within_0_at_top {𝕜 : Type*} [normed_field 𝕜] {m : ℤ}
  (hm : m < 0) :
  tendsto (λ x : 𝕜, ∥x ^ m∥) (𝓝[≠] 0) at_top :=
begin
  rcases neg_surjective m with ⟨m, rfl⟩,
  rw neg_lt_zero at hm, lift m to ℕ using hm.le, rw int.coe_nat_pos at hm,
  simp only [norm_pow, zpow_neg, zpow_coe_nat, ← inv_pow],
  exact (tendsto_pow_at_top hm).comp normed_field.tendsto_norm_inverse_nhds_within_0_at_top
end

/-- The (scalar) product of a sequence that tends to zero with a bounded one also tends to zero. -/
lemma tendsto_zero_smul_of_tendsto_zero_of_bounded {ι 𝕜 𝔸 : Type*} [normed_field 𝕜]
  [normed_group 𝔸] [normed_space 𝕜 𝔸] {l : filter ι} {ε : ι → 𝕜} {f : ι → 𝔸}
  (hε : tendsto ε l (𝓝 0)) (hf : filter.is_bounded_under (≤) l (norm ∘ f)) :
  tendsto (ε • f) l (𝓝 0) :=
begin
  rw ← is_o_one_iff 𝕜 at hε ⊢,
  simpa using is_o.smul_is_O hε (hf.is_O_const (one_ne_zero : (1 : 𝕜) ≠ 0))
end

@[simp] lemma continuous_at_zpow {𝕜 : Type*} [nondiscrete_normed_field 𝕜] {m : ℤ} {x : 𝕜} :
  continuous_at (λ x, x ^ m) x ↔ x ≠ 0 ∨ 0 ≤ m :=
begin
  refine ⟨_, continuous_at_zpow₀ _ _⟩,
  contrapose!, rintro ⟨rfl, hm⟩ hc,
  exact not_tendsto_at_top_of_tendsto_nhds (hc.tendsto.mono_left nhds_within_le_nhds).norm
      (tendsto_norm_zpow_nhds_within_0_at_top hm)
end

@[simp] lemma continuous_at_inv {𝕜 : Type*} [nondiscrete_normed_field 𝕜] {x : 𝕜} :
  continuous_at has_inv.inv x ↔ x ≠ 0 :=
by simpa [(@zero_lt_one ℤ _ _).not_le] using @continuous_at_zpow _ _ (-1) x

end normed_field

lemma is_o_pow_pow_of_lt_left {r₁ r₂ : ℝ} (h₁ : 0 ≤ r₁) (h₂ : r₁ < r₂) :
  (λ n : ℕ, r₁ ^ n) =o[at_top] (λ n, r₂ ^ n) :=
have H : 0 < r₂ := h₁.trans_lt h₂,
is_o_of_tendsto (λ n hn, false.elim $ H.ne' $ pow_eq_zero hn) $
  (tendsto_pow_at_top_nhds_0_of_lt_1 (div_nonneg h₁ (h₁.trans h₂.le)) ((div_lt_one H).2 h₂)).congr
    (λ n, div_pow _ _ _)

lemma is_O_pow_pow_of_le_left {r₁ r₂ : ℝ} (h₁ : 0 ≤ r₁) (h₂ : r₁ ≤ r₂) :
  (λ n : ℕ, r₁ ^ n) =O[at_top] (λ n, r₂ ^ n) :=
h₂.eq_or_lt.elim (λ h, h ▸ is_O_refl _ _) (λ h, (is_o_pow_pow_of_lt_left h₁ h).is_O)

lemma is_o_pow_pow_of_abs_lt_left {r₁ r₂ : ℝ} (h : |r₁| < |r₂|) :
  (λ n : ℕ, r₁ ^ n) =o[at_top] (λ n, r₂ ^ n) :=
begin
  refine (is_o.of_norm_left _).of_norm_right,
  exact (is_o_pow_pow_of_lt_left (abs_nonneg r₁) h).congr (pow_abs r₁) (pow_abs r₂)
end

/-- Various statements equivalent to the fact that `f n` grows exponentially slower than `R ^ n`.

* 0: $f n = o(a ^ n)$ for some $-R < a < R$;
* 1: $f n = o(a ^ n)$ for some $0 < a < R$;
* 2: $f n = O(a ^ n)$ for some $-R < a < R$;
* 3: $f n = O(a ^ n)$ for some $0 < a < R$;
* 4: there exist `a < R` and `C` such that one of `C` and `R` is positive and $|f n| ≤ Ca^n$
     for all `n`;
* 5: there exists `0 < a < R` and a positive `C` such that $|f n| ≤ Ca^n$ for all `n`;
* 6: there exists `a < R` such that $|f n| ≤ a ^ n$ for sufficiently large `n`;
* 7: there exists `0 < a < R` such that $|f n| ≤ a ^ n$ for sufficiently large `n`.

NB: For backwards compatibility, if you add more items to the list, please append them at the end of
the list. -/
lemma tfae_exists_lt_is_o_pow (f : ℕ → ℝ) (R : ℝ) :
  tfae [∃ a ∈ Ioo (-R) R, f =o[at_top] pow a,
    ∃ a ∈ Ioo 0 R, f =o[at_top] (pow a),
    ∃ a ∈ Ioo (-R) R, f =O[at_top] pow a,
    ∃ a ∈ Ioo 0 R, f =O[at_top] pow a,
    ∃ (a < R) C (h₀ : 0 < C ∨ 0 < R), ∀ n, |f n| ≤ C * a ^ n,
    ∃ (a ∈ Ioo 0 R) (C > 0), ∀ n, |f n| ≤ C * a ^ n,
    ∃ a < R, ∀ᶠ n in at_top, |f n| ≤ a ^ n,
    ∃ a ∈ Ioo 0 R, ∀ᶠ n in at_top, |f n| ≤ a ^ n] :=
begin
  have A : Ico 0 R ⊆ Ioo (-R) R,
    from λ x hx, ⟨(neg_lt_zero.2 (hx.1.trans_lt hx.2)).trans_le hx.1, hx.2⟩,
  have B : Ioo 0 R ⊆ Ioo (-R) R := subset.trans Ioo_subset_Ico_self A,
  -- First we prove that 1-4 are equivalent using 2 → 3 → 4, 1 → 3, and 2 → 1
  tfae_have : 1 → 3, from λ ⟨a, ha, H⟩, ⟨a, ha, H.is_O⟩,
  tfae_have : 2 → 1, from λ ⟨a, ha, H⟩, ⟨a, B ha, H⟩,
  tfae_have : 3 → 2,
  { rintro ⟨a, ha, H⟩,
    rcases exists_between (abs_lt.2 ha) with ⟨b, hab, hbR⟩,
    exact ⟨b, ⟨(abs_nonneg a).trans_lt hab, hbR⟩,
      H.trans_is_o (is_o_pow_pow_of_abs_lt_left (hab.trans_le (le_abs_self b)))⟩ },
  tfae_have : 2 → 4, from λ ⟨a, ha, H⟩, ⟨a, ha, H.is_O⟩,
  tfae_have : 4 → 3, from λ ⟨a, ha, H⟩, ⟨a, B ha, H⟩,
  -- Add 5 and 6 using 4 → 6 → 5 → 3
  tfae_have : 4 → 6,
  { rintro ⟨a, ha, H⟩,
    rcases bound_of_is_O_nat_at_top H with ⟨C, hC₀, hC⟩,
    refine ⟨a, ha, C, hC₀, λ n, _⟩,
    simpa only [real.norm_eq_abs, abs_pow, abs_of_nonneg ha.1.le]
      using hC (pow_ne_zero n ha.1.ne') },
  tfae_have : 6 → 5, from λ ⟨a, ha, C, H₀, H⟩, ⟨a, ha.2, C, or.inl H₀, H⟩,
  tfae_have : 5 → 3,
  { rintro ⟨a, ha, C, h₀, H⟩,
    rcases sign_cases_of_C_mul_pow_nonneg (λ n, (abs_nonneg _).trans (H n)) with rfl | ⟨hC₀, ha₀⟩,
    { obtain rfl : f = 0, by { ext n, simpa using H n },
      simp only [lt_irrefl, false_or] at h₀,
      exact ⟨0, ⟨neg_lt_zero.2 h₀, h₀⟩, is_O_zero _ _⟩ },
    exact ⟨a, A ⟨ha₀, ha⟩,
      is_O_of_le' _ (λ n, (H n).trans $ mul_le_mul_of_nonneg_left (le_abs_self _) hC₀.le)⟩ },
  -- Add 7 and 8 using 2 → 8 → 7 → 3
  tfae_have : 2 → 8,
  { rintro ⟨a, ha, H⟩,
    refine ⟨a, ha, (H.def zero_lt_one).mono (λ n hn, _)⟩,
    rwa [real.norm_eq_abs, real.norm_eq_abs, one_mul, abs_pow, abs_of_pos ha.1] at hn },
  tfae_have : 8 → 7, from λ ⟨a, ha, H⟩, ⟨a, ha.2, H⟩,
  tfae_have : 7 → 3,
  { rintro ⟨a, ha, H⟩,
    have : 0 ≤ a, from nonneg_of_eventually_pow_nonneg (H.mono $ λ n, (abs_nonneg _).trans),
    refine ⟨a, A ⟨this, ha⟩, is_O.of_bound 1 _⟩,
    simpa only [real.norm_eq_abs, one_mul, abs_pow, abs_of_nonneg this] },
  tfae_finish
end

/-- For any natural `k` and a real `r > 1` we have `n ^ k = o(r ^ n)` as `n → ∞`. -/
lemma is_o_pow_const_const_pow_of_one_lt {R : Type*} [normed_ring R] (k : ℕ) {r : ℝ} (hr : 1 < r) :
  (λ n, n ^ k : ℕ → R) =o[at_top] (λ n, r ^ n) :=
begin
  have : tendsto (λ x : ℝ, x ^ k) (𝓝[>] 1) (𝓝 1),
    from ((continuous_id.pow k).tendsto' (1 : ℝ) 1 (one_pow _)).mono_left inf_le_left,
  obtain ⟨r' : ℝ, hr' : r' ^ k < r, h1 : 1 < r'⟩ :=
    ((this.eventually (gt_mem_nhds hr)).and self_mem_nhds_within).exists,
  have h0 : 0 ≤ r' := zero_le_one.trans h1.le,
  suffices : (λ n, n ^ k : ℕ → R) =O[at_top] (λ n : ℕ, (r' ^ k) ^ n),
    from this.trans_is_o (is_o_pow_pow_of_lt_left (pow_nonneg h0 _) hr'),
  conv in ((r' ^ _) ^ _) { rw [← pow_mul, mul_comm, pow_mul] },
  suffices : ∀ n : ℕ, ∥(n : R)∥ ≤ (r' - 1)⁻¹ * ∥(1 : R)∥ * ∥r' ^ n∥,
    from (is_O_of_le' _ this).pow _,
  intro n, rw mul_right_comm,
  refine n.norm_cast_le.trans (mul_le_mul_of_nonneg_right _ (norm_nonneg _)),
  simpa [div_eq_inv_mul, real.norm_eq_abs, abs_of_nonneg h0] using n.cast_le_pow_div_sub h1
end

/-- For a real `r > 1` we have `n = o(r ^ n)` as `n → ∞`. -/
lemma is_o_coe_const_pow_of_one_lt {R : Type*} [normed_ring R] {r : ℝ} (hr : 1 < r) :
<<<<<<< HEAD
  is_o (coe : ℕ → R) (λ n, r ^ n) at_top :=
by simpa only [pow_one] using @is_o_pow_const_const_pow_of_one_lt R _ 1 _ hr
=======
  (coe : ℕ → R) =o[at_top] (λ n, r ^ n) :=
by simpa only [pow_one] using is_o_pow_const_const_pow_of_one_lt 1 hr
>>>>>>> ac2e9dbf

/-- If `∥r₁∥ < r₂`, then for any naturak `k` we have `n ^ k r₁ ^ n = o (r₂ ^ n)` as `n → ∞`. -/
lemma is_o_pow_const_mul_const_pow_const_pow_of_norm_lt {R : Type*} [normed_ring R] (k : ℕ)
  {r₁ : R} {r₂ : ℝ} (h : ∥r₁∥ < r₂) :
  (λ n, n ^ k * r₁ ^ n : ℕ → R) =o[at_top] (λ n, r₂ ^ n) :=
begin
  by_cases h0 : r₁ = 0,
  { refine (is_o_zero _ _).congr' (mem_at_top_sets.2 $ ⟨1, λ n hn, _⟩) eventually_eq.rfl,
    simp [zero_pow (zero_lt_one.trans_le hn), h0] },
  rw [← ne.def, ← norm_pos_iff] at h0,
  have A : (λ n, n ^ k : ℕ → R) =o[at_top] (λ n, (r₂ / ∥r₁∥) ^ n),
    from is_o_pow_const_const_pow_of_one_lt k ((one_lt_div h0).2 h),
  suffices : (λ n, r₁ ^ n) =O[at_top] (λ n, ∥r₁∥ ^ n),
    by simpa [div_mul_cancel _ (pow_pos h0 _).ne'] using A.mul_is_O this,
  exact is_O.of_bound 1 (by simpa using eventually_norm_pow_le r₁)
end

lemma tendsto_pow_const_div_const_pow_of_one_lt (k : ℕ) {r : ℝ} (hr : 1 < r) :
  tendsto (λ n, n ^ k / r ^ n : ℕ → ℝ) at_top (𝓝 0) :=
(is_o_pow_const_const_pow_of_one_lt k hr).tendsto_div_nhds_zero

/-- If `|r| < 1`, then `n ^ k r ^ n` tends to zero for any natural `k`. -/
lemma tendsto_pow_const_mul_const_pow_of_abs_lt_one (k : ℕ) {r : ℝ} (hr : |r| < 1) :
  tendsto (λ n, n ^ k * r ^ n : ℕ → ℝ) at_top (𝓝 0) :=
begin
  by_cases h0 : r = 0,
  { exact tendsto_const_nhds.congr'
      (mem_at_top_sets.2 ⟨1, λ n hn, by simp [zero_lt_one.trans_le hn, h0]⟩) },
  have hr' : 1 < (|r|)⁻¹, from one_lt_inv (abs_pos.2 h0) hr,
  rw tendsto_zero_iff_norm_tendsto_zero,
  simpa [div_eq_mul_inv] using tendsto_pow_const_div_const_pow_of_one_lt k hr'
end

/-- If `0 ≤ r < 1`, then `n ^ k r ^ n` tends to zero for any natural `k`.
This is a specialized version of `tendsto_pow_const_mul_const_pow_of_abs_lt_one`, singled out
for ease of application. -/
lemma tendsto_pow_const_mul_const_pow_of_lt_one (k : ℕ) {r : ℝ} (hr : 0 ≤ r) (h'r : r < 1) :
  tendsto (λ n, n ^ k * r ^ n : ℕ → ℝ) at_top (𝓝 0) :=
tendsto_pow_const_mul_const_pow_of_abs_lt_one k (abs_lt.2 ⟨neg_one_lt_zero.trans_le hr, h'r⟩)

/-- If `|r| < 1`, then `n * r ^ n` tends to zero. -/
lemma tendsto_self_mul_const_pow_of_abs_lt_one {r : ℝ} (hr : |r| < 1) :
  tendsto (λ n, n * r ^ n : ℕ → ℝ) at_top (𝓝 0) :=
by simpa only [pow_one] using tendsto_pow_const_mul_const_pow_of_abs_lt_one 1 hr

/-- If `0 ≤ r < 1`, then `n * r ^ n` tends to zero. This is a specialized version of
`tendsto_self_mul_const_pow_of_abs_lt_one`, singled out for ease of application. -/
lemma tendsto_self_mul_const_pow_of_lt_one {r : ℝ} (hr : 0 ≤ r) (h'r : r < 1) :
  tendsto (λ n, n * r ^ n : ℕ → ℝ) at_top (𝓝 0) :=
by simpa only [pow_one] using tendsto_pow_const_mul_const_pow_of_lt_one 1 hr h'r

/-- In a normed ring, the powers of an element x with `∥x∥ < 1` tend to zero. -/
lemma tendsto_pow_at_top_nhds_0_of_norm_lt_1 {R : Type*} [normed_ring R] {x : R}
  (h : ∥x∥ < 1) : tendsto (λ (n : ℕ), x ^ n) at_top (𝓝 0) :=
begin
  apply squeeze_zero_norm' (eventually_norm_pow_le x),
  exact tendsto_pow_at_top_nhds_0_of_lt_1 (norm_nonneg _) h,
end

lemma tendsto_pow_at_top_nhds_0_of_abs_lt_1 {r : ℝ} (h : |r| < 1) :
  tendsto (λn:ℕ, r^n) at_top (𝓝 0) :=
tendsto_pow_at_top_nhds_0_of_norm_lt_1 h

/-! ### Geometric series-/
section geometric

variables {K : Type*} [normed_field K] {ξ : K}

lemma has_sum_geometric_of_norm_lt_1 (h : ∥ξ∥ < 1) : has_sum (λn:ℕ, ξ ^ n) (1 - ξ)⁻¹ :=
begin
  have xi_ne_one : ξ ≠ 1, by { contrapose! h, simp [h] },
  have A : tendsto (λn, (ξ ^ n - 1) * (ξ - 1)⁻¹) at_top (𝓝 ((0 - 1) * (ξ - 1)⁻¹)),
    from ((tendsto_pow_at_top_nhds_0_of_norm_lt_1 h).sub tendsto_const_nhds).mul tendsto_const_nhds,
  rw [has_sum_iff_tendsto_nat_of_summable_norm],
  { simpa [geom_sum_eq, xi_ne_one, neg_inv, div_eq_mul_inv] using A },
  { simp [norm_pow, summable_geometric_of_lt_1 (norm_nonneg _) h] }
end

lemma summable_geometric_of_norm_lt_1 (h : ∥ξ∥ < 1) : summable (λn:ℕ, ξ ^ n) :=
⟨_, has_sum_geometric_of_norm_lt_1 h⟩

lemma tsum_geometric_of_norm_lt_1 (h : ∥ξ∥ < 1) : ∑'n:ℕ, ξ ^ n = (1 - ξ)⁻¹ :=
(has_sum_geometric_of_norm_lt_1 h).tsum_eq

lemma has_sum_geometric_of_abs_lt_1 {r : ℝ} (h : |r| < 1) : has_sum (λn:ℕ, r ^ n) (1 - r)⁻¹ :=
has_sum_geometric_of_norm_lt_1 h

lemma summable_geometric_of_abs_lt_1 {r : ℝ} (h : |r| < 1) : summable (λn:ℕ, r ^ n) :=
summable_geometric_of_norm_lt_1 h

lemma tsum_geometric_of_abs_lt_1 {r : ℝ} (h : |r| < 1) : ∑'n:ℕ, r ^ n = (1 - r)⁻¹ :=
tsum_geometric_of_norm_lt_1 h

/-- A geometric series in a normed field is summable iff the norm of the common ratio is less than
one. -/
@[simp] lemma summable_geometric_iff_norm_lt_1 : summable (λ n : ℕ, ξ ^ n) ↔ ∥ξ∥ < 1 :=
begin
  refine ⟨λ h, _, summable_geometric_of_norm_lt_1⟩,
  obtain ⟨k : ℕ, hk : dist (ξ ^ k) 0 < 1⟩ :=
    (h.tendsto_cofinite_zero.eventually (ball_mem_nhds _ zero_lt_one)).exists,
  simp only [norm_pow, dist_zero_right] at hk,
  rw [← one_pow k] at hk,
  exact lt_of_pow_lt_pow _ zero_le_one hk
end

end geometric

section mul_geometric

lemma summable_norm_pow_mul_geometric_of_norm_lt_1 {R : Type*} [normed_ring R]
  (k : ℕ) {r : R} (hr : ∥r∥ < 1) : summable (λ n : ℕ, ∥(n ^ k * r ^ n : R)∥) :=
begin
  rcases exists_between hr with ⟨r', hrr', h⟩,
  exact summable_of_is_O_nat (summable_geometric_of_lt_1 ((norm_nonneg _).trans hrr'.le) h)
    (is_o_pow_const_mul_const_pow_const_pow_of_norm_lt _ hrr').is_O.norm_left
end

lemma summable_pow_mul_geometric_of_norm_lt_1 {R : Type*} [normed_ring R] [complete_space R]
  (k : ℕ) {r : R} (hr : ∥r∥ < 1) : summable (λ n, n ^ k * r ^ n : ℕ → R) :=
summable_of_summable_norm $ summable_norm_pow_mul_geometric_of_norm_lt_1 _ hr

/-- If `∥r∥ < 1`, then `∑' n : ℕ, n * r ^ n = r / (1 - r) ^ 2`, `has_sum` version. -/
lemma has_sum_coe_mul_geometric_of_norm_lt_1 {𝕜 : Type*} [normed_field 𝕜] [complete_space 𝕜]
  {r : 𝕜} (hr : ∥r∥ < 1) : has_sum (λ n, n * r ^ n : ℕ → 𝕜) (r / (1 - r) ^ 2) :=
begin
  have A : summable (λ n, n * r ^ n : ℕ → 𝕜),
    by simpa using summable_pow_mul_geometric_of_norm_lt_1 1 hr,
  have B : has_sum (pow r : ℕ → 𝕜) (1 - r)⁻¹, from has_sum_geometric_of_norm_lt_1 hr,
  refine A.has_sum_iff.2 _,
  have hr' : r ≠ 1, by { rintro rfl, simpa [lt_irrefl] using hr },
  set s : 𝕜 := ∑' n : ℕ, n * r ^ n,
  calc s = (1 - r) * s / (1 - r) : (mul_div_cancel_left _ (sub_ne_zero.2 hr'.symm)).symm
  ... = (s - r * s) / (1 - r) : by rw [sub_mul, one_mul]
  ... = ((0 : ℕ) * r ^ 0 + (∑' n : ℕ, (n + 1 : ℕ) * r ^ (n + 1)) - r * s) / (1 - r) :
    by rw ← tsum_eq_zero_add A
  ... = (r * (∑' n : ℕ, (n + 1) * r ^ n) - r * s) / (1 - r) :
    by simp [pow_succ, mul_left_comm _ r, tsum_mul_left]
  ... = r / (1 - r) ^ 2 :
    by simp [add_mul, tsum_add A B.summable, mul_add, B.tsum_eq, ← div_eq_mul_inv, sq,
      div_div]
end

/-- If `∥r∥ < 1`, then `∑' n : ℕ, n * r ^ n = r / (1 - r) ^ 2`. -/
lemma tsum_coe_mul_geometric_of_norm_lt_1 {𝕜 : Type*} [normed_field 𝕜] [complete_space 𝕜]
  {r : 𝕜} (hr : ∥r∥ < 1) :
  (∑' n : ℕ, n * r ^ n : 𝕜) = (r / (1 - r) ^ 2) :=
(has_sum_coe_mul_geometric_of_norm_lt_1 hr).tsum_eq

end mul_geometric

section summable_le_geometric

variables [semi_normed_group α] {r C : ℝ} {f : ℕ → α}

lemma semi_normed_group.cauchy_seq_of_le_geometric {C : ℝ} {r : ℝ} (hr : r < 1)
  {u : ℕ → α} (h : ∀ n, ∥u n - u (n + 1)∥ ≤ C*r^n) : cauchy_seq u :=
cauchy_seq_of_le_geometric r C hr (by simpa [dist_eq_norm] using h)

lemma dist_partial_sum_le_of_le_geometric (hf : ∀n, ∥f n∥ ≤ C * r^n) (n : ℕ) :
  dist (∑ i in range n, f i) (∑ i in range (n+1), f i) ≤ C * r ^ n :=
begin
  rw [sum_range_succ, dist_eq_norm, ← norm_neg, neg_sub, add_sub_cancel'],
  exact hf n,
end

/-- If `∥f n∥ ≤ C * r ^ n` for all `n : ℕ` and some `r < 1`, then the partial sums of `f` form a
Cauchy sequence. This lemma does not assume `0 ≤ r` or `0 ≤ C`. -/
lemma cauchy_seq_finset_of_geometric_bound (hr : r < 1) (hf : ∀n, ∥f n∥ ≤ C * r^n) :
  cauchy_seq (λ s : finset (ℕ), ∑ x in s, f x) :=
cauchy_seq_finset_of_norm_bounded _
  (aux_has_sum_of_le_geometric hr (dist_partial_sum_le_of_le_geometric hf)).summable hf

/-- If `∥f n∥ ≤ C * r ^ n` for all `n : ℕ` and some `r < 1`, then the partial sums of `f` are within
distance `C * r ^ n / (1 - r)` of the sum of the series. This lemma does not assume `0 ≤ r` or
`0 ≤ C`. -/
lemma norm_sub_le_of_geometric_bound_of_has_sum (hr : r < 1) (hf : ∀n, ∥f n∥ ≤ C * r^n)
  {a : α} (ha : has_sum f a) (n : ℕ) :
  ∥(∑ x in finset.range n, f x) - a∥ ≤ (C * r ^ n) / (1 - r) :=
begin
  rw ← dist_eq_norm,
  apply dist_le_of_le_geometric_of_tendsto r C hr (dist_partial_sum_le_of_le_geometric hf),
  exact ha.tendsto_sum_nat
end

@[simp] lemma dist_partial_sum (u : ℕ → α) (n : ℕ) :
 dist (∑ k in range (n + 1), u k) (∑ k in range n, u k) = ∥u n∥ :=
by simp [dist_eq_norm, sum_range_succ]

@[simp] lemma dist_partial_sum' (u : ℕ → α) (n : ℕ) :
 dist (∑ k in range n, u k) (∑ k in range (n+1), u k) = ∥u n∥ :=
by simp [dist_eq_norm', sum_range_succ]

lemma cauchy_series_of_le_geometric {C : ℝ} {u : ℕ → α}
  {r : ℝ} (hr : r < 1) (h : ∀ n, ∥u n∥ ≤ C*r^n) : cauchy_seq (λ n, ∑ k in range n, u k) :=
cauchy_seq_of_le_geometric r C hr (by simp [h])

lemma normed_group.cauchy_series_of_le_geometric' {C : ℝ} {u : ℕ → α} {r : ℝ} (hr : r < 1)
  (h : ∀ n, ∥u n∥ ≤ C*r^n) : cauchy_seq (λ n, ∑ k in range (n + 1), u k) :=
(cauchy_series_of_le_geometric hr h).comp_tendsto $ tendsto_add_at_top_nat 1

lemma normed_group.cauchy_series_of_le_geometric'' {C : ℝ} {u : ℕ → α} {N : ℕ} {r : ℝ}
  (hr₀ : 0 < r) (hr₁ : r < 1)
  (h : ∀ n ≥ N, ∥u n∥ ≤ C*r^n) : cauchy_seq (λ n, ∑ k in range (n + 1), u k) :=
begin
  set v : ℕ → α := λ n, if n < N then 0 else u n,
  have hC : 0 ≤ C,
    from (zero_le_mul_right $ pow_pos hr₀ N).mp ((norm_nonneg _).trans $ h N $ le_refl N),
  have : ∀ n ≥ N, u n = v n,
  { intros n hn,
    simp [v, hn, if_neg (not_lt.mpr hn)] },
  refine cauchy_seq_sum_of_eventually_eq this (normed_group.cauchy_series_of_le_geometric' hr₁ _),
  { exact C },
  intro n,
  dsimp [v],
  split_ifs with H H,
  { rw norm_zero,
    exact mul_nonneg hC (pow_nonneg hr₀.le _) },
  { push_neg at H,
    exact h _ H }
end

end summable_le_geometric

section normed_ring_geometric
variables {R : Type*} [normed_ring R] [complete_space R]

open normed_space

/-- A geometric series in a complete normed ring is summable.
Proved above (same name, different namespace) for not-necessarily-complete normed fields. -/
lemma normed_ring.summable_geometric_of_norm_lt_1
  (x : R) (h : ∥x∥ < 1) : summable (λ (n:ℕ), x ^ n) :=
begin
  have h1 : summable (λ (n:ℕ), ∥x∥ ^ n) := summable_geometric_of_lt_1 (norm_nonneg _) h,
  refine summable_of_norm_bounded_eventually _ h1 _,
  rw nat.cofinite_eq_at_top,
  exact eventually_norm_pow_le x,
end

/-- Bound for the sum of a geometric series in a normed ring.  This formula does not assume that the
normed ring satisfies the axiom `∥1∥ = 1`. -/
lemma normed_ring.tsum_geometric_of_norm_lt_1
  (x : R) (h : ∥x∥ < 1) : ∥∑' n:ℕ, x ^ n∥ ≤ ∥(1:R)∥ - 1 + (1 - ∥x∥)⁻¹ :=
begin
  rw tsum_eq_zero_add (normed_ring.summable_geometric_of_norm_lt_1 x h),
  simp only [pow_zero],
  refine le_trans (norm_add_le _ _) _,
  have : ∥∑' b : ℕ, (λ n, x ^ (n + 1)) b∥ ≤ (1 - ∥x∥)⁻¹ - 1,
  { refine tsum_of_norm_bounded _ (λ b, norm_pow_le' _ (nat.succ_pos b)),
    convert (has_sum_nat_add_iff' 1).mpr (has_sum_geometric_of_lt_1 (norm_nonneg x) h),
    simp },
  linarith
end

lemma geom_series_mul_neg (x : R) (h : ∥x∥ < 1) :
  (∑' i:ℕ, x ^ i) * (1 - x) = 1 :=
begin
  have := ((normed_ring.summable_geometric_of_norm_lt_1 x h).has_sum.mul_right (1 - x)),
  refine tendsto_nhds_unique this.tendsto_sum_nat _,
  have : tendsto (λ (n : ℕ), 1 - x ^ n) at_top (𝓝 1),
  { simpa using tendsto_const_nhds.sub (tendsto_pow_at_top_nhds_0_of_norm_lt_1 h) },
  convert ← this,
  ext n,
  rw [←geom_sum_mul_neg, finset.sum_mul],
end

lemma mul_neg_geom_series (x : R) (h : ∥x∥ < 1) :
  (1 - x) * ∑' i:ℕ, x ^ i = 1 :=
begin
  have := (normed_ring.summable_geometric_of_norm_lt_1 x h).has_sum.mul_left (1 - x),
  refine tendsto_nhds_unique this.tendsto_sum_nat _,
  have : tendsto (λ (n : ℕ), 1 - x ^ n) at_top (nhds 1),
  { simpa using tendsto_const_nhds.sub
      (tendsto_pow_at_top_nhds_0_of_norm_lt_1 h) },
  convert ← this,
  ext n,
  rw [←mul_neg_geom_sum, finset.mul_sum]
end

end normed_ring_geometric

/-! ### Summability tests based on comparison with geometric series -/

lemma summable_of_ratio_norm_eventually_le {α : Type*} [semi_normed_group α] [complete_space α]
  {f : ℕ → α} {r : ℝ} (hr₁ : r < 1)
  (h : ∀ᶠ n in at_top, ∥f (n+1)∥ ≤ r * ∥f n∥) : summable f :=
begin
  by_cases hr₀ : 0 ≤ r,
  { rw eventually_at_top at h,
    rcases h with ⟨N, hN⟩,
    rw ← @summable_nat_add_iff α _ _ _ _ N,
    refine summable_of_norm_bounded (λ n, ∥f N∥ * r^n)
      (summable.mul_left _ $ summable_geometric_of_lt_1 hr₀ hr₁) (λ n, _),
    conv_rhs {rw [mul_comm, ← zero_add N]},
    refine le_geom hr₀ n (λ i _, _),
    convert hN (i + N) (N.le_add_left i) using 3,
    ac_refl },
  { push_neg at hr₀,
    refine summable_of_norm_bounded_eventually 0 summable_zero _,
    rw nat.cofinite_eq_at_top,
    filter_upwards [h] with _ hn,
    by_contra' h,
    exact not_lt.mpr (norm_nonneg _) (lt_of_le_of_lt hn $ mul_neg_of_neg_of_pos hr₀ h), },
end

lemma summable_of_ratio_test_tendsto_lt_one {α : Type*} [normed_group α] [complete_space α]
  {f : ℕ → α} {l : ℝ} (hl₁ : l < 1) (hf : ∀ᶠ n in at_top, f n ≠ 0)
  (h : tendsto (λ n, ∥f (n+1)∥/∥f n∥) at_top (𝓝 l)) : summable f :=
begin
  rcases exists_between hl₁ with ⟨r, hr₀, hr₁⟩,
  refine summable_of_ratio_norm_eventually_le hr₁ _,
  filter_upwards [eventually_le_of_tendsto_lt hr₀ h, hf] with _ _ h₁,
  rwa ← div_le_iff (norm_pos_iff.mpr h₁),
end

lemma not_summable_of_ratio_norm_eventually_ge {α : Type*} [semi_normed_group α]
  {f : ℕ → α} {r : ℝ} (hr : 1 < r) (hf : ∃ᶠ n in at_top, ∥f n∥ ≠ 0)
  (h : ∀ᶠ n in at_top, r * ∥f n∥ ≤ ∥f (n+1)∥) : ¬ summable f :=
begin
  rw eventually_at_top at h,
  rcases h with ⟨N₀, hN₀⟩,
  rw frequently_at_top at hf,
  rcases hf N₀ with ⟨N, hNN₀ : N₀ ≤ N, hN⟩,
  rw ← @summable_nat_add_iff α _ _ _ _ N,
  refine mt summable.tendsto_at_top_zero
    (λ h', not_tendsto_at_top_of_tendsto_nhds (tendsto_norm_zero.comp h') _),
  convert tendsto_at_top_of_geom_le _ hr _,
  { refine lt_of_le_of_ne (norm_nonneg _) _,
    intro h'',
    specialize hN₀ N hNN₀,
    simp only [comp_app, zero_add] at h'',
    exact hN h''.symm },
  { intro i,
    dsimp only [comp_app],
    convert (hN₀ (i + N) (hNN₀.trans (N.le_add_left i))) using 3,
    ac_refl }
end

lemma not_summable_of_ratio_test_tendsto_gt_one {α : Type*} [semi_normed_group α]
  {f : ℕ → α} {l : ℝ} (hl : 1 < l)
  (h : tendsto (λ n, ∥f (n+1)∥/∥f n∥) at_top (𝓝 l)) : ¬ summable f :=
begin
  have key : ∀ᶠ n in at_top, ∥f n∥ ≠ 0,
  { filter_upwards [eventually_ge_of_tendsto_gt hl h] with _ hn hc,
    rw [hc, div_zero] at hn,
    linarith },
  rcases exists_between hl with ⟨r, hr₀, hr₁⟩,
  refine not_summable_of_ratio_norm_eventually_ge hr₀ key.frequently _,
  filter_upwards [eventually_ge_of_tendsto_gt hr₁ h, key] with _ _ h₁,
  rwa ← le_div_iff (lt_of_le_of_ne (norm_nonneg _) h₁.symm)
end

section
/-! ### Dirichlet and alternating series tests -/

variables {E : Type*} [normed_group E] [normed_space ℝ E]
variables {b : ℝ} {f : ℕ → ℝ} {z : ℕ → E}

/-- **Dirichlet's Test** for monotone sequences. -/
theorem monotone.cauchy_seq_series_mul_of_tendsto_zero_of_bounded
  (hfa : monotone f) (hf0 : tendsto f at_top (𝓝 0)) (hgb : ∀ n, ∥∑ i in range n, z i∥ ≤ b) :
  cauchy_seq (λ n, ∑ i in range (n + 1), (f i) • z i) :=
begin
  simp_rw [finset.sum_range_by_parts _ _ (nat.succ _), sub_eq_add_neg,
           nat.succ_sub_succ_eq_sub, tsub_zero],
  apply (normed_field.tendsto_zero_smul_of_tendsto_zero_of_bounded hf0
    ⟨b, eventually_map.mpr $ eventually_of_forall $ λ n, hgb $ n+1⟩).cauchy_seq.add,
  apply (cauchy_seq_range_of_norm_bounded _ _ (_ : ∀ n, _ ≤ b * |f(n+1) - f(n)|)).neg,
  { exact normed_uniform_group },
  { simp_rw [abs_of_nonneg (sub_nonneg_of_le (hfa (nat.le_succ _))), ← mul_sum],
    apply real.uniform_continuous_mul_const.comp_cauchy_seq,
    simp_rw [sum_range_sub, sub_eq_add_neg],
    exact (tendsto.cauchy_seq hf0).add_const },
  { intro n,
    rw [norm_smul, mul_comm],
    exact mul_le_mul_of_nonneg_right (hgb _) (abs_nonneg _) },
end

/-- **Dirichlet's test** for antitone sequences. -/
theorem antitone.cauchy_seq_series_mul_of_tendsto_zero_of_bounded
  (hfa : antitone f) (hf0 : tendsto f at_top (𝓝 0)) (hzb : ∀ n, ∥∑ i in range n, z i∥ ≤ b) :
  cauchy_seq (λ n, ∑ i in range (n+1), (f i) • z i) :=
begin
  have hfa': monotone (λ n, -f n) := λ _ _ hab, neg_le_neg $ hfa hab,
  have hf0': tendsto (λ n, -f n) at_top (𝓝 0) := by { convert hf0.neg, norm_num },
  convert (hfa'.cauchy_seq_series_mul_of_tendsto_zero_of_bounded hf0' hzb).neg,
  funext,
  simp
end

lemma norm_sum_neg_one_pow_le (n : ℕ) : ∥∑ i in range n, (-1 : ℝ) ^ i∥ ≤ 1 :=
by { rw [neg_one_geom_sum], split_ifs; norm_num }

/-- The **alternating series test** for monotone sequences.
See also `tendsto_alternating_series_of_monotone_tendsto_zero`. -/
theorem monotone.cauchy_seq_alternating_series_of_tendsto_zero
  (hfa : monotone f) (hf0 : tendsto f at_top (𝓝 0)) :
  cauchy_seq (λ n, ∑ i in range (n+1), (-1) ^ i * f i) :=
begin
  simp_rw [mul_comm],
  exact hfa.cauchy_seq_series_mul_of_tendsto_zero_of_bounded hf0 norm_sum_neg_one_pow_le
end

/-- The **alternating series test** for monotone sequences. -/
theorem monotone.tendsto_alternating_series_of_tendsto_zero
  (hfa : monotone f) (hf0 : tendsto f at_top (𝓝 0)) :
  ∃ l, tendsto (λ n, ∑ i in range (n+1), (-1) ^ i * f i) at_top (𝓝 l) :=
cauchy_seq_tendsto_of_complete $ hfa.cauchy_seq_alternating_series_of_tendsto_zero hf0

/-- The **alternating series test** for antitone sequences.
See also `tendsto_alternating_series_of_antitone_tendsto_zero`. -/
theorem antitone.cauchy_seq_alternating_series_of_tendsto_zero
  (hfa : antitone f) (hf0 : tendsto f at_top (𝓝 0)) :
  cauchy_seq (λ n, ∑ i in range (n+1), (-1) ^ i * f i) :=
begin
  simp_rw [mul_comm],
  exact
    hfa.cauchy_seq_series_mul_of_tendsto_zero_of_bounded hf0 norm_sum_neg_one_pow_le
end

/-- The **alternating series test** for antitone sequences. -/
theorem antitone.tendsto_alternating_series_of_tendsto_zero
  (hfa : antitone f) (hf0 : tendsto f at_top (𝓝 0)) :
  ∃ l, tendsto (λ n, ∑ i in range (n+1), (-1) ^ i * f i) at_top (𝓝 l) :=
cauchy_seq_tendsto_of_complete $ hfa.cauchy_seq_alternating_series_of_tendsto_zero hf0

end

/-!
### Factorial
-/

/-- The series `∑' n, x ^ n / n!` is summable of any `x : ℝ`. See also `exp_series_div_summable`
for a version that also works in `ℂ`, and `exp_series_summable'` for a version that works in
any normed algebra over `ℝ` or `ℂ`. -/
lemma real.summable_pow_div_factorial (x : ℝ) :
  summable (λ n, x ^ n / n! : ℕ → ℝ) :=
begin
  -- We start with trivial extimates
  have A : (0 : ℝ) < ⌊∥x∥⌋₊ + 1, from zero_lt_one.trans_le (by simp),
  have B : ∥x∥ / (⌊∥x∥⌋₊ + 1) < 1, from (div_lt_one A).2 (nat.lt_floor_add_one _),
  -- Then we apply the ratio test. The estimate works for `n ≥ ⌊∥x∥⌋₊`.
  suffices : ∀ n ≥ ⌊∥x∥⌋₊, ∥x ^ (n + 1) / (n + 1)!∥ ≤ ∥x∥ / (⌊∥x∥⌋₊ + 1) * ∥x ^ n / ↑n!∥,
    from summable_of_ratio_norm_eventually_le B (eventually_at_top.2 ⟨⌊∥x∥⌋₊, this⟩),
  -- Finally, we prove the upper estimate
  intros n hn,
  calc ∥x ^ (n + 1) / (n + 1)!∥ = (∥x∥ / (n + 1)) * ∥x ^ n / n!∥ :
    by rw [pow_succ, nat.factorial_succ, nat.cast_mul, ← div_mul_div_comm,
      norm_mul, norm_div, real.norm_coe_nat, nat.cast_succ]
  ... ≤ (∥x∥ / (⌊∥x∥⌋₊ + 1)) * ∥x ^ n / n!∥ :
    by mono* with [0 ≤ ∥x ^ n / n!∥, 0 ≤ ∥x∥]; apply norm_nonneg
end

lemma real.tendsto_pow_div_factorial_at_top (x : ℝ) :
  tendsto (λ n, x ^ n / n! : ℕ → ℝ) at_top (𝓝 0) :=
(real.summable_pow_div_factorial x).tendsto_at_top_zero<|MERGE_RESOLUTION|>--- conflicted
+++ resolved
@@ -188,13 +188,8 @@
 
 /-- For a real `r > 1` we have `n = o(r ^ n)` as `n → ∞`. -/
 lemma is_o_coe_const_pow_of_one_lt {R : Type*} [normed_ring R] {r : ℝ} (hr : 1 < r) :
-<<<<<<< HEAD
-  is_o (coe : ℕ → R) (λ n, r ^ n) at_top :=
+  (coe : ℕ → R) =o[at_top] (λ n, r ^ n) :=
 by simpa only [pow_one] using @is_o_pow_const_const_pow_of_one_lt R _ 1 _ hr
-=======
-  (coe : ℕ → R) =o[at_top] (λ n, r ^ n) :=
-by simpa only [pow_one] using is_o_pow_const_const_pow_of_one_lt 1 hr
->>>>>>> ac2e9dbf
 
 /-- If `∥r₁∥ < r₂`, then for any naturak `k` we have `n ^ k r₁ ^ n = o (r₂ ^ n)` as `n → ∞`. -/
 lemma is_o_pow_const_mul_const_pow_const_pow_of_norm_lt {R : Type*} [normed_ring R] (k : ℕ)
