--- conflicted
+++ resolved
@@ -6,10 +6,7 @@
 import measure_theory.measure.lebesgue
 import analysis.calculus.monotone
 import data.set.function
-<<<<<<< HEAD
-=======
 import algebra.group.basic
->>>>>>> 888ffcd3
 
 /-!
 # Functions of bounded variation
@@ -49,12 +46,6 @@
 open_locale big_operators nnreal ennreal topological_space uniform_convergence
 open set measure_theory filter
 
-<<<<<<< HEAD
-open_locale big_operators nnreal ennreal
-open set measure_theory
-
-=======
->>>>>>> 888ffcd3
 variables {α β : Type*} [linear_order α] [linear_order β]
 {E F : Type*} [pseudo_emetric_space E] [pseudo_emetric_space F]
 {V : Type*} [normed_add_comm_group V] [normed_space ℝ V] [finite_dimensional ℝ V]
@@ -86,22 +77,12 @@
   exact ⟨⟨λ i, x, λ i j hij, le_rfl, λ i, hx⟩⟩,
 end
 
-<<<<<<< HEAD
-lemma eq_of_eq_on {f f' : α → E} {s : set α} (h : set.eq_on f f' s) :
-=======
 lemma eq_of_edist_zero_on {f f' : α → E} {s : set α} (h : ∀ ⦃x⦄, x ∈ s → edist (f x) (f' x) = 0) :
->>>>>>> 888ffcd3
   evariation_on f s = evariation_on f' s :=
 begin
   dsimp only [evariation_on],
   congr' 1 with p : 1,
   congr' 1 with i : 1,
-<<<<<<< HEAD
-  congr' 1;
-  exact h (p.2.2.2 _),
-end
-
-=======
   rw [edist_congr_right (h $ p.snd.prop.2 (i+1)), edist_congr_left (h $ p.snd.prop.2 i)],
 end
 
@@ -109,7 +90,6 @@
   evariation_on f s = evariation_on f' s :=
 eq_of_edist_zero_on (λ x xs, by rw [h xs, edist_self])
 
->>>>>>> 888ffcd3
 lemma sum_le
   (f : α → E) {s : set α} (n : ℕ) {u : ℕ → α} (hu : monotone u) (us : ∀ i, u i ∈ s) :
   ∑ i in finset.range n, edist (f (u (i+1))) (f (u i)) ≤ evariation_on f s :=
@@ -196,22 +176,6 @@
   (h : has_bounded_variation_on f s) : has_locally_bounded_variation_on f s :=
 λ x y hx hy, h.mono (inter_subset_left _ _)
 
-<<<<<<< HEAD
-lemma constant_on {f : α → E} {s : set α}
-  (hf : (f '' s).subsingleton) : evariation_on f s = 0 :=
-begin
-  apply le_antisymm _ (zero_le _),
-  apply supr_le _,
-  rintros ⟨n, ⟨u, hu, ut⟩⟩,
-  have : ∀ i, f (u i) = f (u 0) := λ i, hf ⟨u i, ut i, rfl⟩ ⟨u 0, ut 0, rfl⟩,
-  simp [subtype.coe_mk, le_zero_iff, finset.sum_eq_zero_iff, finset.mem_range, this],
-end
-
-@[simp] protected lemma subsingleton (f : α → E) {s : set α} (hs : s.subsingleton) :
-  evariation_on f s = 0 := constant_on (hs.image f)
-
-=======
->>>>>>> 888ffcd3
 lemma edist_le (f : α → E) {s : set α} {x y : α} (hx : x ∈ s) (hy : y ∈ s) :
   edist (f x) (f y) ≤ evariation_on f s :=
 begin
@@ -628,44 +592,13 @@
 lemma comp_le_of_monotone_on (f : α → E) {s : set α} {t : set β} (φ : β → α)
   (hφ : monotone_on φ t) (φst : set.maps_to φ t s) :
   evariation_on (f ∘ φ) t ≤ evariation_on f s :=
-<<<<<<< HEAD
-begin
-  apply supr_le _,
-  rintro ⟨n, ⟨u, hu, ut⟩⟩,
-  exact le_supr (λ (p : ℕ × {u : ℕ → α // monotone u ∧ ∀ i, u i ∈ s}),
-    ∑ i in finset.range p.1, edist (f ((p.2 : ℕ → α) (i+1))) (f ((p.2 : ℕ → α) i)))
-    ⟨n, ⟨φ ∘ u, λ x y xy, hφ (ut x) (ut y) (hu xy), λ i, φst (ut i)⟩⟩,
-end
-=======
 supr_le $ λ ⟨n, u, hu, ut⟩, le_supr_of_le
   ⟨n, φ ∘ u, λ x y xy, hφ (ut x) (ut y) (hu xy), λ i, φst (ut i)⟩ le_rfl
->>>>>>> 888ffcd3
 
 lemma comp_le_of_antitone_on (f : α → E) {s : set α} {t : set β} (φ : β → α)
   (hφ : antitone_on φ t) (φst : set.maps_to φ t s) :
   evariation_on (f ∘ φ) t ≤ evariation_on f s :=
 begin
-<<<<<<< HEAD
-  apply supr_le _,
-  rintros ⟨n, ⟨u, hu, ut⟩⟩,
-  change ∑ i in finset.range n, edist (f ∘ φ $ u (i+1)) (f ∘ φ $ u i) ≤ evariation_on f s,
-  rw ←finset.sum_range_reflect,
-  have : ∀ x : ℕ, x ∈ finset.range n →
-                  edist ((f ∘ φ) (u (n - 1 - x + 1))) ((f ∘ φ) (u (n - 1 - x))) =
-                  edist ((f ∘ φ) (u (n - (x + 1)))) ((f ∘ φ) (u (n - x))) := λ x hx, by
-  { rw [edist_comm, nat.sub_sub, add_comm, nat.sub_succ, nat.add_one, nat.succ_pred_eq_of_pos],
-    simpa only [tsub_pos_iff_lt, finset.mem_range] using hx, },
-  rw finset.sum_congr rfl this,
-  let ru : ℕ → β := λ i, u (n-i),
-  have rut : ∀ i : ℕ, ru i ∈ t := λ i, ut (n-i),
-  have hru : antitone ru := λ i j l, hu (n.sub_le_sub_left l),
-  exact le_supr (λ (p : ℕ × {u : ℕ → α // monotone u ∧ ∀ i, u i ∈ s}),
-    ∑ i in finset.range p.1, edist (f ((p.2 : ℕ → α) (i+1))) (f ((p.2 : ℕ → α) i)))
-    ⟨n, ⟨φ ∘ ru, λ x y xy, hφ (rut y) (rut x) (hru xy), λ i, φst (rut i)⟩⟩,
-end
-
-lemma comp_eq_of_monotone_on (f : α → E) {s : set α} {t : set β} [nonempty β] (φ : β → α)
-=======
   refine supr_le _,
   rintro ⟨n, u, hu, ut⟩,
   rw ←finset.sum_range_reflect,
@@ -677,17 +610,13 @@
 end
 
 lemma comp_eq_of_monotone_on (f : α → E) {s : set α} {t : set β} (φ : β → α)
->>>>>>> 888ffcd3
   (hφ : monotone_on φ t) (φst : set.maps_to φ t s) (φsur : set.surj_on φ t s) :
   evariation_on (f ∘ φ) t = evariation_on f s :=
 begin
   apply le_antisymm (comp_le_of_monotone_on f φ hφ φst),
-<<<<<<< HEAD
-=======
   casesI is_empty_or_nonempty β,
   { convert zero_le _,
     exact evariation_on.subsingleton f ((subsingleton_of_subsingleton.image _).anti φsur) },
->>>>>>> 888ffcd3
   let ψ := φ.inv_fun_on t,
   have ψφs : set.eq_on (φ ∘ ψ) id s := φsur.right_inv_on_inv_fun_on,
   have ψts : set.maps_to ψ s t := φsur.maps_to_inv_fun_on,
@@ -695,27 +624,17 @@
     function.monotone_on_of_right_inv_on_of_maps_to hφ ψφs ψts,
   change evariation_on (f ∘ id) s ≤ evariation_on (f ∘ φ) t,
   rw ←eq_of_eq_on (ψφs.comp_left : set.eq_on (f ∘ (φ ∘ ψ)) (f ∘ id) s),
-<<<<<<< HEAD
-  apply comp_le_of_monotone_on _ ψ hψ ψts,
-end
-
-lemma comp_eq_of_antitone_on (f : α → E) {s : set α} {t : set β} [nonempty β] (φ : β → α)
-=======
   exact comp_le_of_monotone_on _ ψ hψ ψts,
 end
 
 lemma comp_eq_of_antitone_on (f : α → E) {s : set α} {t : set β} (φ : β → α)
->>>>>>> 888ffcd3
   (hφ : antitone_on φ t) (φst : set.maps_to φ t s) (φsur : set.surj_on φ t s) :
   evariation_on (f ∘ φ) t = evariation_on f s :=
 begin
   apply le_antisymm (comp_le_of_antitone_on f φ hφ φst),
-<<<<<<< HEAD
-=======
   casesI is_empty_or_nonempty β,
   { convert zero_le _,
     exact evariation_on.subsingleton f ((subsingleton_of_subsingleton.image _).anti φsur) },
->>>>>>> 888ffcd3
   let ψ := φ.inv_fun_on t,
   have ψφs : set.eq_on (φ ∘ ψ) id s := φsur.right_inv_on_inv_fun_on,
   have ψts : set.maps_to ψ s t := φsur.maps_to_inv_fun_on,
@@ -723,11 +642,6 @@
     function.antitone_on_of_right_inv_on_of_maps_to hφ ψφs ψts,
   change evariation_on (f ∘ id) s ≤ evariation_on (f ∘ φ) t,
   rw ←eq_of_eq_on (ψφs.comp_left : set.eq_on (f ∘ (φ ∘ ψ)) (f ∘ id) s),
-<<<<<<< HEAD
-  apply comp_le_of_antitone_on _ ψ hψ ψts,
-end
-
-=======
   exact comp_le_of_antitone_on _ ψ hψ ψts,
 end
 
@@ -737,7 +651,6 @@
   evariation_on (f ∘ of_dual) (of_dual ⁻¹' s) = evariation_on f s :=
 comp_eq_of_antitone_on f of_dual (λ _ _ _ _, id) (maps_to_preimage _ _) $ λ x hx, ⟨x, hx, rfl⟩
 
->>>>>>> 888ffcd3
 end evariation_on
 
 /-! ## Monotone functions and bounded variation -/
