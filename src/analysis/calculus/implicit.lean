/-
Copyright (c) 2020 Yury Kudryashov. All rights reserved.
Released under Apache 2.0 license as described in the file LICENSE.
Authors: Yury Kudryashov
-/
import analysis.calculus.inverse
import analysis.normed_space.complemented

/-!
# Implicit function theorem

We prove three versions of the implicit function theorem. First we define a structure
`implicit_function_data` that holds arguments for the most general version of the implicit function
theorem, see `implicit_function_data.implicit_function`
and `implicit_function_data.to_implicit_function`. This version allows a user to choose
a specific implicit function but provides only a little convenience over the inverse function
theorem.

Then we define `implicit_function_of_complemented`: implicit function defined by `f (g z y) = z`,
where `f : E → F` is a function strictly differentiable at `a` such that its derivative `f'`
is surjective and has a `complemented` kernel.

Finally, if the codomain of `f` is a finite dimensional space, then we can automatically prove
that the kernel of `f'` is complemented, hence the only assumptions are `has_strict_fderiv_at`
and `f'.range = ⊤`. This version is named `implicit_function`.

## TODO

* Add a version for a function `f : E × F → G` such that $$\frac{\partial f}{\partial y}$$ is
  invertible.
* Add a version for `f : 𝕜 × 𝕜 → 𝕜` proving `has_strict_deriv_at` and `deriv φ = ...`.
* Prove that in a real vector space the implicit function has the same smoothness as the original
  one.
* If the original function is differentiable in a neighborhood, then the implicit function is
  differentiable in a neighborhood as well. Current setup only proves differentiability at one
  point for the implicit function constructed in this file (as opposed to an unspecified implicit
  function). One of the ways to overcome this difficulty is to use uniqueness of the implicit
  function in the general version of the theorem. Another way is to prove that *any* implicit
  function satisfying some predicate is strictly differentiable.

## Tags

implicit function, inverse function
-/

noncomputable theory

open_locale topological_space
open filter
open continuous_linear_map (fst snd smul_right ker_prod)
open continuous_linear_equiv (of_bijective)

/-!
### General version

Consider two functions `f : E → F` and `g : E → G` and a point `a` such that

* both functions are strictly differentiable at `a`;
* the derivatives are surjective;
* the kernels of the derivatives are complementary subspaces of `E`.

Note that the map `x ↦ (f x, g x)` has a bijective derivative, hence it is a local homeomorphism
between `E` and `F × G`. We use this fact to define a function `φ : F → G → E`
(see `implicit_function_data.implicit_function`) such that for `(y, z)` close enough to `(f a, g a)`
we have `f (φ y z) = y` and `g (φ y z) = z`.

We also prove a formula for $$\frac{\partial\varphi}{\partial z}.$$

Though this statement is almost symmetric with respect to `F`, `G`, we interpret it in the following
way. Consider a family of surfaces `{x | f x = y}`, `y ∈ 𝓝 (f a)`. Each of these surfaces is
parametrized by `φ y`.

There are many ways to choose a (differentiable) function `φ` such that `f (φ y z) = y` but the
extra condition `g (φ y z) = z` allows a user to select one of these functions. If we imagine
that the level surfaces `f = const` form a local horizontal foliation, then the choice of
`g` fixes a transverse foliation `g = const`, and `φ` is the inverse function of the projection
of `{x | f x = y}` along this transverse foliation.

This version of the theorem is used to prove the other versions and can be used if a user
needs to have a complete control over the choice of the implicit function.
-/

/-- Data for the general version of the implicit function theorem. It holds two functions
`f : E → F` and `g : E → G` (named `left_fun` and `right_fun`) and a point `a` (named `pt`)
such that

* both functions are strictly differentiable at `a`;
* the derivatives are surjective;
* the kernels of the derivatives are complementary subspaces of `E`. -/
<<<<<<< HEAD
@[nolint has_nonempty_instance]
structure implicit_function_data (𝕜 : Type*) [nondiscrete_normed_field 𝕜]
  (E : Type*) [normed_group E] [normed_space 𝕜 E] [complete_space E]
  (F : Type*) [normed_group F] [normed_space 𝕜 F] [complete_space F]
  (G : Type*) [normed_group G] [normed_space 𝕜 G] [complete_space G] :=
=======
@[nolint has_inhabited_instance]
structure implicit_function_data (𝕜 : Type*) [nontrivially_normed_field 𝕜]
  (E : Type*) [normed_add_comm_group E] [normed_space 𝕜 E] [complete_space E]
  (F : Type*) [normed_add_comm_group F] [normed_space 𝕜 F] [complete_space F]
  (G : Type*) [normed_add_comm_group G] [normed_space 𝕜 G] [complete_space G] :=
>>>>>>> cb3c2b9e
(left_fun : E → F)
(left_deriv : E →L[𝕜] F)
(right_fun : E → G)
(right_deriv : E →L[𝕜] G)
(pt : E)
(left_has_deriv : has_strict_fderiv_at left_fun left_deriv pt)
(right_has_deriv : has_strict_fderiv_at right_fun right_deriv pt)
(left_range : left_deriv.range = ⊤)
(right_range : right_deriv.range = ⊤)
(is_compl_ker : is_compl left_deriv.ker right_deriv.ker)

namespace implicit_function_data

variables {𝕜 : Type*} [nontrivially_normed_field 𝕜]
  {E : Type*} [normed_add_comm_group E] [normed_space 𝕜 E] [complete_space E]
  {F : Type*} [normed_add_comm_group F] [normed_space 𝕜 F] [complete_space F]
  {G : Type*} [normed_add_comm_group G] [normed_space 𝕜 G] [complete_space G]
  (φ : implicit_function_data 𝕜 E F G)

/-- The function given by `x ↦ (left_fun x, right_fun x)`. -/
def prod_fun (x : E) : F × G := (φ.left_fun x, φ.right_fun x)

@[simp] lemma prod_fun_apply (x : E) : φ.prod_fun x = (φ.left_fun x, φ.right_fun x) := rfl

protected lemma has_strict_fderiv_at :
  has_strict_fderiv_at φ.prod_fun
    (φ.left_deriv.equiv_prod_of_surjective_of_is_compl φ.right_deriv φ.left_range φ.right_range
       φ.is_compl_ker : E →L[𝕜] F × G) φ.pt :=
φ.left_has_deriv.prod φ.right_has_deriv

/-- Implicit function theorem. If `f : E → F` and `g : E → G` are two maps strictly differentiable
at `a`, their derivatives `f'`, `g'` are surjective, and the kernels of these derivatives are
complementary subspaces of `E`, then `x ↦ (f x, g x)` defines a local homeomorphism between
`E` and `F × G`. In particular, `{x | f x = f a}` is locally homeomorphic to `G`. -/
def to_local_homeomorph : local_homeomorph E (F × G) :=
φ.has_strict_fderiv_at.to_local_homeomorph _

/-- Implicit function theorem. If `f : E → F` and `g : E → G` are two maps strictly differentiable
at `a`, their derivatives `f'`, `g'` are surjective, and the kernels of these derivatives are
complementary subspaces of `E`, then `implicit_function_of_is_compl_ker` is the unique (germ of a)
map `φ : F → G → E` such that `f (φ y z) = y` and `g (φ y z) = z`. -/
def implicit_function : F → G → E := function.curry $ φ.to_local_homeomorph.symm

@[simp] lemma to_local_homeomorph_coe : ⇑(φ.to_local_homeomorph) = φ.prod_fun := rfl

lemma to_local_homeomorph_apply (x : E) :
  φ.to_local_homeomorph x = (φ.left_fun x, φ.right_fun x) :=
rfl

lemma pt_mem_to_local_homeomorph_source :
  φ.pt ∈ φ.to_local_homeomorph.source :=
φ.has_strict_fderiv_at.mem_to_local_homeomorph_source

lemma map_pt_mem_to_local_homeomorph_target :
  (φ.left_fun φ.pt, φ.right_fun φ.pt) ∈ φ.to_local_homeomorph.target :=
φ.to_local_homeomorph.map_source $ φ.pt_mem_to_local_homeomorph_source

lemma prod_map_implicit_function :
  ∀ᶠ (p : F × G) in 𝓝 (φ.prod_fun φ.pt), φ.prod_fun (φ.implicit_function p.1 p.2) = p :=
φ.has_strict_fderiv_at.eventually_right_inverse.mono $ λ ⟨z, y⟩ h, h

lemma left_map_implicit_function :
  ∀ᶠ (p : F × G) in 𝓝 (φ.prod_fun φ.pt), φ.left_fun (φ.implicit_function p.1 p.2) = p.1 :=
φ.prod_map_implicit_function.mono $ λ z, congr_arg prod.fst

lemma right_map_implicit_function :
  ∀ᶠ (p : F × G) in 𝓝 (φ.prod_fun φ.pt), φ.right_fun (φ.implicit_function p.1 p.2) = p.2 :=
φ.prod_map_implicit_function.mono $ λ z, congr_arg prod.snd

lemma implicit_function_apply_image :
  ∀ᶠ x in 𝓝 φ.pt, φ.implicit_function (φ.left_fun x) (φ.right_fun x) = x :=
φ.has_strict_fderiv_at.eventually_left_inverse

lemma map_nhds_eq : map φ.left_fun (𝓝 φ.pt) = 𝓝 (φ.left_fun φ.pt) :=
show map (prod.fst ∘ φ.prod_fun) (𝓝 φ.pt) = 𝓝 (φ.prod_fun φ.pt).1,
by rw [← map_map, φ.has_strict_fderiv_at.map_nhds_eq_of_equiv, map_fst_nhds]

lemma implicit_function_has_strict_fderiv_at
  (g'inv : G →L[𝕜] E) (hg'inv : φ.right_deriv.comp g'inv = continuous_linear_map.id 𝕜 G)
  (hg'invf : φ.left_deriv.comp g'inv = 0) :
  has_strict_fderiv_at (φ.implicit_function (φ.left_fun φ.pt)) g'inv (φ.right_fun φ.pt) :=
begin
  have := φ.has_strict_fderiv_at.to_local_inverse,
  simp only [prod_fun] at this,
  convert this.comp (φ.right_fun φ.pt)
    ((has_strict_fderiv_at_const _ _).prod (has_strict_fderiv_at_id _)),
  simp only [continuous_linear_map.ext_iff, continuous_linear_map.coe_comp', function.comp_app]
    at hg'inv hg'invf ⊢,
  simp [continuous_linear_equiv.eq_symm_apply, *]
end

end implicit_function_data

namespace has_strict_fderiv_at

section complemented

/-!
### Case of a complemented kernel

In this section we prove the following version of the implicit function theorem. Consider a map
`f : E → F` and a point `a : E` such that `f` is strictly differentiable at `a`, its derivative `f'`
is surjective and the kernel of `f'` is a complemented subspace of `E` (i.e., it has a closed
complementary subspace). Then there exists a function `φ : F → ker f' → E` such that for `(y, z)`
close to `(f a, 0)` we have `f (φ y z) = y` and the derivative of `φ (f a)` at zero is the
embedding `ker f' → E`.

Note that a map with these properties is not unique. E.g., different choices of a subspace
complementary to `ker f'` lead to different maps `φ`.
-/

variables {𝕜 : Type*} [nontrivially_normed_field 𝕜]
  {E : Type*} [normed_add_comm_group E] [normed_space 𝕜 E] [complete_space E]
  {F : Type*} [normed_add_comm_group F] [normed_space 𝕜 F] [complete_space F]
  {f : E → F} {f' : E →L[𝕜] F} {a : E}

section defs

variables (f f')

/-- Data used to apply the generic implicit function theorem to the case of a strictly
differentiable map such that its derivative is surjective and has a complemented kernel. -/
@[simp] def implicit_function_data_of_complemented (hf : has_strict_fderiv_at f f' a)
  (hf' : f'.range = ⊤) (hker : f'.ker.closed_complemented) :
  implicit_function_data 𝕜 E F f'.ker :=
{ left_fun := f,
  left_deriv := f',
  right_fun := λ x, classical.some hker (x - a),
  right_deriv := classical.some hker,
  pt := a,
  left_has_deriv := hf,
  right_has_deriv := (classical.some hker).has_strict_fderiv_at.comp a
    ((has_strict_fderiv_at_id a).sub_const a),
  left_range := hf',
  right_range := linear_map.range_eq_of_proj (classical.some_spec hker),
  is_compl_ker := linear_map.is_compl_of_proj (classical.some_spec hker) }

/-- A local homeomorphism between `E` and `F × f'.ker` sending level surfaces of `f`
to vertical subspaces. -/
def implicit_to_local_homeomorph_of_complemented (hf : has_strict_fderiv_at f f' a)
  (hf' : f'.range = ⊤) (hker : f'.ker.closed_complemented) :
  local_homeomorph E (F × f'.ker) :=
(implicit_function_data_of_complemented f f' hf hf' hker).to_local_homeomorph

/-- Implicit function `g` defined by `f (g z y) = z`. -/
def implicit_function_of_complemented (hf : has_strict_fderiv_at f f' a)
  (hf' : f'.range = ⊤) (hker : f'.ker.closed_complemented) :
  F → f'.ker → E :=
(implicit_function_data_of_complemented f f' hf hf' hker).implicit_function

end defs

@[simp] lemma implicit_to_local_homeomorph_of_complemented_fst (hf : has_strict_fderiv_at f f' a)
  (hf' : f'.range = ⊤) (hker : f'.ker.closed_complemented) (x : E) :
  (hf.implicit_to_local_homeomorph_of_complemented f f' hf' hker x).fst = f x :=
rfl

lemma implicit_to_local_homeomorph_of_complemented_apply
  (hf : has_strict_fderiv_at f f' a) (hf' : f'.range = ⊤)
  (hker : f'.ker.closed_complemented) (y : E) :
  hf.implicit_to_local_homeomorph_of_complemented f f' hf' hker y =
    (f y, classical.some hker (y - a)) :=
rfl

@[simp] lemma implicit_to_local_homeomorph_of_complemented_apply_ker
  (hf : has_strict_fderiv_at f f' a) (hf' : f'.range = ⊤)
  (hker : f'.ker.closed_complemented) (y : f'.ker) :
  hf.implicit_to_local_homeomorph_of_complemented f f' hf' hker (y + a) = (f (y + a), y) :=
by simp only [implicit_to_local_homeomorph_of_complemented_apply, add_sub_cancel,
  classical.some_spec hker]

@[simp] lemma implicit_to_local_homeomorph_of_complemented_self
  (hf : has_strict_fderiv_at f f' a) (hf' : f'.range = ⊤) (hker : f'.ker.closed_complemented) :
  hf.implicit_to_local_homeomorph_of_complemented f f' hf' hker a = (f a, 0) :=
by simp [hf.implicit_to_local_homeomorph_of_complemented_apply]

lemma mem_implicit_to_local_homeomorph_of_complemented_source (hf : has_strict_fderiv_at f f' a)
  (hf' : f'.range = ⊤) (hker : f'.ker.closed_complemented) :
  a ∈ (hf.implicit_to_local_homeomorph_of_complemented f f' hf' hker).source :=
mem_to_local_homeomorph_source _

lemma mem_implicit_to_local_homeomorph_of_complemented_target (hf : has_strict_fderiv_at f f' a)
  (hf' : f'.range = ⊤) (hker : f'.ker.closed_complemented) :
  (f a, (0 : f'.ker)) ∈ (hf.implicit_to_local_homeomorph_of_complemented f f' hf' hker).target :=
by simpa only [implicit_to_local_homeomorph_of_complemented_self] using
  ((hf.implicit_to_local_homeomorph_of_complemented f f' hf' hker).map_source $
    (hf.mem_implicit_to_local_homeomorph_of_complemented_source hf' hker))

/-- `implicit_function_of_complemented` sends `(z, y)` to a point in `f ⁻¹' z`. -/
lemma map_implicit_function_of_complemented_eq (hf : has_strict_fderiv_at f f' a)
  (hf' : f'.range = ⊤) (hker : f'.ker.closed_complemented) :
  ∀ᶠ (p : F × f'.ker) in 𝓝 (f a, 0),
    f (hf.implicit_function_of_complemented f f' hf' hker p.1 p.2) = p.1 :=
((hf.implicit_to_local_homeomorph_of_complemented f f' hf' hker).eventually_right_inverse $
  hf.mem_implicit_to_local_homeomorph_of_complemented_target hf' hker).mono $ λ ⟨z, y⟩ h,
    congr_arg prod.fst h

/-- Any point in some neighborhood of `a` can be represented as `implicit_function`
of some point. -/
lemma eq_implicit_function_of_complemented (hf : has_strict_fderiv_at f f' a)
  (hf' : f'.range = ⊤) (hker : f'.ker.closed_complemented) :
  ∀ᶠ x in 𝓝 a, hf.implicit_function_of_complemented f f' hf' hker (f x)
    (hf.implicit_to_local_homeomorph_of_complemented f f' hf' hker x).snd = x :=
(implicit_function_data_of_complemented f f' hf hf' hker).implicit_function_apply_image

@[simp] lemma implicit_function_of_complemented_apply_image (hf : has_strict_fderiv_at f f' a)
  (hf' : f'.range = ⊤) (hker : f'.ker.closed_complemented) :
  hf.implicit_function_of_complemented f f' hf' hker (f a) 0 = a :=
begin
  convert (hf.implicit_to_local_homeomorph_of_complemented f f' hf' hker).left_inv
    (hf.mem_implicit_to_local_homeomorph_of_complemented_source hf' hker),
  exact congr_arg prod.snd (hf.implicit_to_local_homeomorph_of_complemented_self hf' hker).symm
end

lemma to_implicit_function_of_complemented (hf : has_strict_fderiv_at f f' a)
  (hf' : f'.range = ⊤) (hker : f'.ker.closed_complemented) :
  has_strict_fderiv_at (hf.implicit_function_of_complemented f f' hf' hker (f a))
    f'.ker.subtypeL 0 :=
by convert (implicit_function_data_of_complemented f f' hf hf'
  hker).implicit_function_has_strict_fderiv_at f'.ker.subtypeL _ _;
    [skip, ext, ext]; simp [classical.some_spec hker]

end complemented

/-!
### Finite dimensional case

In this section we prove the following version of the implicit function theorem. Consider a map
`f : E → F` from a Banach normed space to a finite dimensional space.
Take a point `a : E` such that `f` is strictly differentiable at `a` and its derivative `f'`
is surjective. Then there exists a function `φ : F → ker f' → E` such that for `(y, z)`
close to `(f a, 0)` we have `f (φ y z) = y` and the derivative of `φ (f a)` at zero is the
embedding `ker f' → E`.

This version deduces that `ker f'` is a complemented subspace from the fact that `F` is a finite
dimensional space, then applies the previous version.

Note that a map with these properties is not unique. E.g., different choices of a subspace
complementary to `ker f'` lead to different maps `φ`.
-/

section finite_dimensional

variables {𝕜 : Type*} [nontrivially_normed_field 𝕜] [complete_space 𝕜]
  {E : Type*} [normed_add_comm_group E] [normed_space 𝕜 E] [complete_space E]
  {F : Type*} [normed_add_comm_group F] [normed_space 𝕜 F] [finite_dimensional 𝕜 F]
  (f : E → F) (f' : E →L[𝕜] F) {a : E}

/-- Given a map `f : E → F` to a finite dimensional space with a surjective derivative `f'`,
returns a local homeomorphism between `E` and `F × ker f'`. -/
def implicit_to_local_homeomorph (hf : has_strict_fderiv_at f f' a) (hf' : f'.range = ⊤) :
  local_homeomorph E (F × f'.ker) :=
by haveI := finite_dimensional.complete 𝕜 F; exact
hf.implicit_to_local_homeomorph_of_complemented f f' hf'
  f'.ker_closed_complemented_of_finite_dimensional_range

/-- Implicit function `g` defined by `f (g z y) = z`. -/
def implicit_function (hf : has_strict_fderiv_at f f' a) (hf' : f'.range = ⊤) :
  F → f'.ker → E :=
function.curry $ (hf.implicit_to_local_homeomorph f f' hf').symm

variables {f f'}

@[simp] lemma implicit_to_local_homeomorph_fst (hf : has_strict_fderiv_at f f' a)
  (hf' : f'.range = ⊤) (x : E) :
  (hf.implicit_to_local_homeomorph f f' hf' x).fst = f x :=
rfl

@[simp] lemma implicit_to_local_homeomorph_apply_ker
  (hf : has_strict_fderiv_at f f' a) (hf' : f'.range = ⊤) (y : f'.ker) :
  hf.implicit_to_local_homeomorph f f' hf' (y + a) = (f (y + a), y) :=
by apply implicit_to_local_homeomorph_of_complemented_apply_ker

@[simp] lemma implicit_to_local_homeomorph_self
  (hf : has_strict_fderiv_at f f' a) (hf' : f'.range = ⊤) :
  hf.implicit_to_local_homeomorph f f' hf' a = (f a, 0) :=
by apply implicit_to_local_homeomorph_of_complemented_self

lemma mem_implicit_to_local_homeomorph_source (hf : has_strict_fderiv_at f f' a)
  (hf' : f'.range = ⊤) :
  a ∈ (hf.implicit_to_local_homeomorph f f' hf').source :=
mem_to_local_homeomorph_source _

lemma mem_implicit_to_local_homeomorph_target (hf : has_strict_fderiv_at f f' a)
  (hf' : f'.range = ⊤) :
  (f a, (0 : f'.ker)) ∈ (hf.implicit_to_local_homeomorph f f' hf').target :=
by apply mem_implicit_to_local_homeomorph_of_complemented_target

lemma tendsto_implicit_function (hf : has_strict_fderiv_at f f' a)
  (hf' : f'.range = ⊤) {α : Type*} {l : filter α} {g₁ : α → F} {g₂ : α → f'.ker}
  (h₁ : tendsto g₁ l (𝓝 $ f a)) (h₂ : tendsto g₂ l (𝓝 0)) :
  tendsto (λ t, hf.implicit_function f f' hf' (g₁ t) (g₂ t)) l (𝓝 a) :=
begin
  refine ((hf.implicit_to_local_homeomorph f f' hf').tendsto_symm
    (hf.mem_implicit_to_local_homeomorph_source hf')).comp _,
  rw [implicit_to_local_homeomorph_self],
  exact h₁.prod_mk_nhds h₂
end

alias tendsto_implicit_function ← _root_.filter.tendsto.implicit_function

/-- `implicit_function` sends `(z, y)` to a point in `f ⁻¹' z`. -/
lemma map_implicit_function_eq (hf : has_strict_fderiv_at f f' a) (hf' : f'.range = ⊤) :
  ∀ᶠ (p : F × f'.ker) in 𝓝 (f a, 0), f (hf.implicit_function f f' hf' p.1 p.2) = p.1 :=
by apply map_implicit_function_of_complemented_eq

@[simp] lemma implicit_function_apply_image (hf : has_strict_fderiv_at f f' a)
  (hf' : f'.range = ⊤) :
  hf.implicit_function f f' hf' (f a) 0 = a :=
by apply implicit_function_of_complemented_apply_image

/-- Any point in some neighborhood of `a` can be represented as `implicit_function`
of some point. -/
lemma eq_implicit_function (hf : has_strict_fderiv_at f f' a) (hf' : f'.range = ⊤) :
  ∀ᶠ x in 𝓝 a, hf.implicit_function f f' hf' (f x)
    (hf.implicit_to_local_homeomorph f f' hf' x).snd = x :=
by apply eq_implicit_function_of_complemented

lemma to_implicit_function (hf : has_strict_fderiv_at f f' a) (hf' : f'.range = ⊤) :
  has_strict_fderiv_at (hf.implicit_function f f' hf' (f a))
    f'.ker.subtypeL 0 :=
by apply to_implicit_function_of_complemented

end finite_dimensional

end has_strict_fderiv_at<|MERGE_RESOLUTION|>--- conflicted
+++ resolved
@@ -87,19 +87,11 @@
 * both functions are strictly differentiable at `a`;
 * the derivatives are surjective;
 * the kernels of the derivatives are complementary subspaces of `E`. -/
-<<<<<<< HEAD
 @[nolint has_nonempty_instance]
-structure implicit_function_data (𝕜 : Type*) [nondiscrete_normed_field 𝕜]
-  (E : Type*) [normed_group E] [normed_space 𝕜 E] [complete_space E]
-  (F : Type*) [normed_group F] [normed_space 𝕜 F] [complete_space F]
-  (G : Type*) [normed_group G] [normed_space 𝕜 G] [complete_space G] :=
-=======
-@[nolint has_inhabited_instance]
 structure implicit_function_data (𝕜 : Type*) [nontrivially_normed_field 𝕜]
   (E : Type*) [normed_add_comm_group E] [normed_space 𝕜 E] [complete_space E]
   (F : Type*) [normed_add_comm_group F] [normed_space 𝕜 F] [complete_space F]
   (G : Type*) [normed_add_comm_group G] [normed_space 𝕜 G] [complete_space G] :=
->>>>>>> cb3c2b9e
 (left_fun : E → F)
 (left_deriv : E →L[𝕜] F)
 (right_fun : E → G)
