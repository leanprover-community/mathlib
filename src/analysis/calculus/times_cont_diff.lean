/-
Copyright (c) 2019 Sébastien Gouëzel. All rights reserved.
Released under Apache 2.0 license as described in the file LICENSE.
Authors: Sébastien Gouëzel
-/
import analysis.calculus.mean_value

/-!
# Higher differentiability

A function is `C^1` on a domain if it is differentiable there, and its derivative is continuous.
By induction, it is `C^n` if it is `C^{n-1}` and its (n-1)-th derivative is `C^1` there or,
equivalently, if it is `C^1` and its derivative is `C^{n-1}`.
Finally, it is `C^∞` if it is `C^n` for all n.

We formalize these notions by defining iteratively the `n+1`-th derivative of a function as the
derivative of the `n`-th derivative. It is called `iterated_fderiv 𝕜 n f x` where `𝕜` is the
field, `n` is the number of iterations, `f` is the function and `x` is the point, and it is given
as an `n`-multilinear map. We also define a version `iterated_fderiv_within` relative to a domain,
as well as predicates `times_cont_diff_within_at`, `times_cont_diff_at`, `times_cont_diff_on` and
`times_cont_diff` saying that the function is `C^n` within a set at a point, at a point, on a set
and on the whole space respectively.

To avoid the issue of choice when choosing a derivative in sets where the derivative is not
necessarily unique, `times_cont_diff_on` is not defined directly in terms of the
regularity of the specific choice `iterated_fderiv_within 𝕜 n f s` inside `s`, but in terms of the
existence of a nice sequence of derivatives, expressed with a predicate
`has_ftaylor_series_up_to_on`.

We prove basic properties of these notions.

## Main definitions and results
Let `f : E → F` be a map between normed vector spaces over a nondiscrete normed field `𝕜`.

* `formal_multilinear_series 𝕜 E F`: a family of `n`-multilinear maps for all `n`, designed to
  model the sequence of derivatives of a function.
* `has_ftaylor_series_up_to n f p`: expresses that the formal multilinear series `p` is a sequence
  of iterated derivatives of `f`, up to the `n`-th term (where `n` is a natural number or `∞`).
* `has_ftaylor_series_up_to_on n f p s`: same thing, but inside a set `s`. The notion of derivative
  is now taken inside `s`. In particular, derivatives don't have to be unique.
* `times_cont_diff 𝕜 n f`: expresses that `f` is `C^n`, i.e., it admits a Taylor series up to
  rank `n`.
* `times_cont_diff_on 𝕜 n f s`: expresses that `f` is `C^n` in `s`.
* `times_cont_diff_at 𝕜 n f x`: expresses that `f` is `C^n` around `x`.
* `times_cont_diff_within_at 𝕜 n f s x`: expresses that `f` is `C^n` around `x` within the set `s`.
* `iterated_fderiv_within 𝕜 n f s x` is an `n`-th derivative of `f` over the field `𝕜` on the
  set `s` at the point `x`. It is a continuous multilinear map from `E^n` to `F`, defined as a
  derivative within `s` of `iterated_fderiv_within 𝕜 (n-1) f s` if one exists, and `0` otherwise.
* `iterated_fderiv 𝕜 n f x` is the `n`-th derivative of `f` over the field `𝕜` at the point `x`.
  It is a continuous multilinear map from `E^n` to `F`, defined as a derivative of
  `iterated_fderiv 𝕜 (n-1) f` if one exists, and `0` otherwise.

In sets of unique differentiability, `times_cont_diff_on 𝕜 n f s` can be expressed in terms of the
properties of `iterated_fderiv_within 𝕜 m f s` for `m ≤ n`. In the whole space,
`times_cont_diff 𝕜 n f` can be expressed in terms of the properties of `iterated_fderiv 𝕜 m f`
for `m ≤ n`.

We also prove that the usual operations (addition, multiplication, difference, composition, and
so on) preserve `C^n` functions.

## Implementation notes

The definitions in this file are designed to work on any field `𝕜`. They are sometimes slightly more
complicated than the naive definitions one would guess from the intuition over the real or complex
numbers, but they are designed to circumvent the lack of gluing properties and partitions of unity
in general. In the usual situations, they coincide with the usual definitions.

### Definition of `C^n` functions in domains

One could define `C^n` functions in a domain `s` by fixing an arbitrary choice of derivatives (this
is what we do with `iterated_fderiv_within`) and requiring that all these derivatives up to `n` are
continuous. If the derivative is not unique, this could lead to strange behavior like two `C^n`
functions `f` and `g` on `s` whose sum is not `C^n`. A better definition is thus to say that a
function is `C^n` inside `s` if it admits a sequence of derivatives up to `n` inside `s`.

This definition still has the problem that a function which is locally `C^n` would not need to
be `C^n`, as different choices of sequences of derivatives around different points might possibly
not be glued together to give a globally defined sequence of derivatives. (Note that this issue
can not happen over reals, thanks to partition of unity, but the behavior over a general field is
not so clear, and we want a definition for general fields). Also, there are locality
problems for the order parameter: one could image a function which, for each `n`, has a nice
sequence of derivatives up to order `n`, but they do not coincide for varying `n` and can therefore
not be  glued to give rise to an infinite sequence of derivatives. This would give a function
which is `C^n` for all `n`, but not `C^∞`. We solve this issue by putting locality conditions
in space and order in our definition of `times_cont_diff_within_at` and `times_cont_diff_on`.
The resulting definition is slightly more complicated to work with (in fact not so much), but it
gives rise to completely satisfactory theorems.

For instance, with this definition, a real function which is `C^m` (but not better) on `(-1/m, 1/m)`
for each natural `m` is by definition `C^∞` at `0`.

There is another issue with the definition of `times_cont_diff_within_at 𝕜 n f s x`. We can
require the existence and good behavior of derivatives up to order `n` on a neighborhood of `x`
within `s`. However, this does not imply continuity or differentiability within `s` of the function
at `x`. Therefore, we require such existence and good behavior on a neighborhood of `x` within
`s ∪ {x}` (which appears as `insert x s` in this file).

### Side of the composition, and universe issues

With a naïve direct definition, the `n`-th derivative of a function belongs to the space
`E →L[𝕜] (E →L[𝕜] (E ... F)...)))` where there are n iterations of `E →L[𝕜]`. This space
may also be seen as the space of continuous multilinear functions on `n` copies of `E` with
values in `F`, by uncurrying. This is the point of view that is usually adopted in textbooks,
and that we also use. This means that the definition and the first proofs are slightly involved,
as one has to keep track of the uncurrying operation. The uncurrying can be done from the
left or from the right, amounting to defining the `n+1`-th derivative either as the derivative of
the `n`-th derivative, or as the `n`-th derivative of the derivative.
For proofs, it would be more convenient to use the latter approach (from the right),
as it means to prove things at the `n+1`-th step we only need to understand well enough the
derivative in `E →L[𝕜] F` (contrary to the approach from the left, where one would need to know
enough on the `n`-th derivative to deduce things on the `n+1`-th derivative).

However, the definition from the right leads to a universe polymorphism problem: if we define
`iterated_fderiv 𝕜 (n + 1) f x = iterated_fderiv 𝕜 n (fderiv 𝕜 f) x` by induction, we need to
generalize over all spaces (as `f` and `fderiv 𝕜 f` don't take values in the same space). It is
only possible to generalize over all spaces in some fixed universe in an inductive definition.
For `f : E → F`, then `fderiv 𝕜 f` is a map `E → (E →L[𝕜] F)`. Therefore, the definition will only
work if `F` and `E →L[𝕜] F` are in the same universe.

This issue does not appear with the definition from the left, where one does not need to generalize
over all spaces. Therefore, we use the definition from the left. This means some proofs later on
become a little bit more complicated: to prove that a function is `C^n`, the most efficient approach
is to exhibit a formula for its `n`-th derivative and prove it is continuous (contrary to the
inductive approach where one would prove smoothness statements without giving a formula for the
derivative). In the end, this approach is still satisfactory as it is good to have formulas for the
iterated derivatives in various constructions.

One point where we depart from this explicit approach is in the proof of smoothness of a
composition: there is a formula for the `n`-th derivative of a composition (Faà di Bruno's formula),
but it is very complicated and barely usable, while the inductive proof is very simple. Thus, we
give the inductive proof. As explained above, it works by generalizing over the target space, hence
it only works well if all spaces belong to the same universe. To get the general version, we lift
things to a common universe using a trick.

### Variables management

The textbook definitions and proofs use various identifications and abuse of notations, for instance
when saying that the natural space in which the derivative lives, i.e.,
`E →L[𝕜] (E →L[𝕜] ( ... →L[𝕜] F))`, is the same as a space of multilinear maps. When doing things
formally, we need to provide explicit maps for these identifications, and chase some diagrams to see
everything is compatible with the identifications. In particular, one needs to check that taking the
derivative and then doing the identification, or first doing the identification and then taking the
derivative, gives the same result. The key point for this is that taking the derivative commutes
with continuous linear equivalences. Therefore, we need to implement all our identifications with
continuous linear equivs.

## Notations

We use the notation `E [×n]→L[𝕜] F` for the space of continuous multilinear maps on `E^n` with
values in `F`. This is the space in which the `n`-th derivative of a function from `E` to `F` lives.

In this file, we denote `⊤ : with_top ℕ` with `∞`.

## Tags

derivative, differentiability, higher derivative, `C^n`, multilinear, Taylor series, formal series
-/

noncomputable theory
open_locale classical big_operators

local notation `∞` := (⊤ : with_top ℕ)

universes u v w

local attribute [instance, priority 1001]
normed_group.to_add_comm_group normed_space.to_semimodule add_comm_group.to_add_comm_monoid

open set fin
open_locale topological_space

variables {𝕜 : Type*} [nondiscrete_normed_field 𝕜]
{E : Type*} [normed_group E] [normed_space 𝕜 E]
{F : Type*} [normed_group F] [normed_space 𝕜 F]
{G : Type*} [normed_group G] [normed_space 𝕜 G]
{s s₁ t u : set E} {f f₁ : E → F} {g : F → G} {x : E} {c : F}
{b : E × F → G}

/-- A formal multilinear series over a field `𝕜`, from `E` to `F`, is given by a family of
multilinear maps from `E^n` to `F` for all `n`. -/
@[derive add_comm_group]
def formal_multilinear_series
  (𝕜 : Type*) [nondiscrete_normed_field 𝕜]
  (E : Type*) [normed_group E] [normed_space 𝕜 E]
  (F : Type*) [normed_group F] [normed_space 𝕜 F] :=
Π (n : ℕ), (E [×n]→L[𝕜] F)

instance : inhabited (formal_multilinear_series 𝕜 E F) := ⟨0⟩

section module
/- `derive` is not able to find the module structure, probably because Lean is confused by the
dependent types. We register it explicitly. -/
local attribute [reducible] formal_multilinear_series

instance : module 𝕜 (formal_multilinear_series 𝕜 E F) :=
begin
  letI : ∀ n, module 𝕜 (continuous_multilinear_map 𝕜 (λ (i : fin n), E) F) :=
    λ n, by apply_instance,
  apply_instance
end

end module

namespace formal_multilinear_series

variables (p : formal_multilinear_series 𝕜 E F)

/-- Forgetting the zeroth term in a formal multilinear series, and interpreting the following terms
as multilinear maps into `E →L[𝕜] F`. If `p` corresponds to the Taylor series of a function, then
`p.shift` is the Taylor series of the derivative of the function. -/
def shift : formal_multilinear_series 𝕜 E (E →L[𝕜] F) :=
λn, (p n.succ).curry_right

/-- Adding a zeroth term to a formal multilinear series taking values in `E →L[𝕜] F`. This
corresponds to starting from a Taylor series for the derivative of a function, and building a Taylor
series for the function itself. -/
def unshift (q : formal_multilinear_series 𝕜 E (E →L[𝕜] F)) (z : F) :
  formal_multilinear_series 𝕜 E F
| 0       := (continuous_multilinear_curry_fin0 𝕜 E F).symm z
| (n + 1) := (continuous_multilinear_curry_right_equiv 𝕜 (λ (i : fin (n + 1)), E) F) (q n)

/-- Convenience congruence lemma stating in a dependent setting that, if the arguments to a formal
multilinear series are equal, then the values are also equal. -/
lemma congr (p : formal_multilinear_series 𝕜 E F) {m n : ℕ} {v : fin m → E} {w : fin n → E}
  (h1 : m = n) (h2 : ∀ (i : ℕ) (him : i < m) (hin : i < n), v ⟨i, him⟩ = w ⟨i, hin⟩) :
  p m v = p n w :=
by { cases h1, congr, ext ⟨i, hi⟩, exact h2 i hi hi }

end formal_multilinear_series


/-! ### Functions with a Taylor series on a domain -/

variable {p : E → formal_multilinear_series 𝕜 E F}

/-- `has_ftaylor_series_up_to_on n f p s` registers the fact that `p 0 = f` and `p (m+1)` is a
derivative of `p m` for `m < n`, and is continuous for `m ≤ n`. This is a predicate analogous to
`has_fderiv_within_at` but for higher order derivatives. -/
structure has_ftaylor_series_up_to_on (n : with_top ℕ)
  (f : E → F) (p : E → formal_multilinear_series 𝕜 E F) (s : set E) : Prop :=
(zero_eq       : ∀ x ∈ s, (p x 0).uncurry0 = f x)
(fderiv_within : ∀ (m : ℕ) (hm : (m : with_top ℕ) < n), ∀ x ∈ s,
   has_fderiv_within_at (λ y, p y m) (p x m.succ).curry_left s x)
(cont          : ∀ (m : ℕ) (hm : (m : with_top ℕ) ≤ n), continuous_on (λ x, p x m) s)

lemma has_ftaylor_series_up_to_on.zero_eq' {n : with_top ℕ}
  (h : has_ftaylor_series_up_to_on n f p s) {x : E} (hx : x ∈ s) :
  p x 0 = (continuous_multilinear_curry_fin0 𝕜 E F).symm (f x) :=
by { rw ← h.zero_eq x hx, symmetry, exact continuous_multilinear_map.uncurry0_curry0 _ }

/-- If two functions coincide on a set `s`, then a Taylor series for the first one is as well a
Taylor series for the second one. -/
lemma has_ftaylor_series_up_to_on.congr {n : with_top ℕ}
  (h : has_ftaylor_series_up_to_on n f p s) (h₁ : ∀ x ∈ s, f₁ x = f x) :
  has_ftaylor_series_up_to_on n f₁ p s :=
begin
  refine ⟨λ x hx, _, h.fderiv_within, h.cont⟩,
  rw h₁ x hx,
  exact h.zero_eq x hx
end

lemma has_ftaylor_series_up_to_on.mono {n : with_top ℕ}
  (h : has_ftaylor_series_up_to_on n f p s) {t : set E} (hst : t ⊆ s) :
  has_ftaylor_series_up_to_on n f p t :=
⟨λ x hx, h.zero_eq x (hst hx),
λ m hm x hx, (h.fderiv_within m hm x (hst hx)).mono hst,
λ m hm, (h.cont m hm).mono hst⟩

lemma has_ftaylor_series_up_to_on.of_le {m n : with_top ℕ}
  (h : has_ftaylor_series_up_to_on n f p s) (hmn : m ≤ n) :
  has_ftaylor_series_up_to_on m f p s :=
⟨h.zero_eq,
λ k hk x hx, h.fderiv_within k (lt_of_lt_of_le hk hmn) x hx,
λ k hk, h.cont k (le_trans hk hmn)⟩

lemma has_ftaylor_series_up_to_on.continuous_on {n : with_top ℕ}
  (h : has_ftaylor_series_up_to_on n f p s) : continuous_on f s :=
begin
  have := (h.cont 0 bot_le).congr (λ x hx, (h.zero_eq' hx).symm),
  rwa continuous_linear_equiv.comp_continuous_on_iff at this
end

lemma has_ftaylor_series_up_to_on_zero_iff :
  has_ftaylor_series_up_to_on 0 f p s ↔ continuous_on f s ∧ (∀ x ∈ s, (p x 0).uncurry0 = f x) :=
begin
  refine ⟨λ H, ⟨H.continuous_on, H.zero_eq⟩,
          λ H, ⟨H.2, λ m hm, false.elim (not_le.2 hm bot_le), _⟩⟩,
  assume m hm,
  have : (m : with_top ℕ) = ((0 : ℕ) : with_bot ℕ) := le_antisymm hm bot_le,
  rw with_top.coe_eq_coe at this,
  rw this,
  have : ∀ x ∈ s, p x 0 = (continuous_multilinear_curry_fin0 𝕜 E F).symm (f x),
    by { assume x hx, rw ← H.2 x hx, symmetry, exact continuous_multilinear_map.uncurry0_curry0 _ },
  rw [continuous_on_congr this, continuous_linear_equiv.comp_continuous_on_iff],
  exact H.1
end

lemma has_ftaylor_series_up_to_on_top_iff :
  (has_ftaylor_series_up_to_on ∞ f p s) ↔ (∀ (n : ℕ), has_ftaylor_series_up_to_on n f p s) :=
begin
  split,
  { assume H n, exact H.of_le le_top },
  { assume H,
    split,
    { exact (H 0).zero_eq },
    { assume m hm,
      apply (H m.succ).fderiv_within m (with_top.coe_lt_coe.2 (lt_add_one m)) },
    { assume m hm,
      apply (H m).cont m (le_refl _) } }
end

/-- If a function has a Taylor series at order at least `1`, then the term of order `1` of this
series is a derivative of `f`. -/
lemma has_ftaylor_series_up_to_on.has_fderiv_within_at {n : with_top ℕ}
  (h : has_ftaylor_series_up_to_on n f p s) (hn : 1 ≤ n) (hx : x ∈ s) :
  has_fderiv_within_at f (continuous_multilinear_curry_fin1 𝕜 E F (p x 1)) s x :=
begin
  have A : ∀ y ∈ s, f y = (continuous_multilinear_curry_fin0 𝕜 E F) (p y 0),
  { assume y hy, rw ← h.zero_eq y hy, refl },
  suffices H : has_fderiv_within_at
      (λ y, continuous_multilinear_curry_fin0 𝕜 E F (p y 0))
      (continuous_multilinear_curry_fin1 𝕜 E F (p x 1)) s x,
    by exact H.congr A (A x hx),
  rw continuous_linear_equiv.comp_has_fderiv_within_at_iff',
  have : ((0 : ℕ) : with_top ℕ) < n :=
    lt_of_lt_of_le (with_top.coe_lt_coe.2 zero_lt_one) hn,
  convert h.fderiv_within _ this x hx,
  ext y v,
  change (p x 1) (snoc 0 y) = (p x 1) (cons y v),
  unfold_coes,
  congr,
  ext i,
  have : i = 0 := subsingleton.elim i 0,
  rw this,
  refl
end

lemma has_ftaylor_series_up_to_on.differentiable_on {n : with_top ℕ}
  (h : has_ftaylor_series_up_to_on n f p s) (hn : 1 ≤ n) : differentiable_on 𝕜 f s :=
λ x hx, (h.has_fderiv_within_at hn hx).differentiable_within_at

/-- `p` is a Taylor series of `f` up to `n+1` if and only if `p` is a Taylor series up to `n`, and
`p (n + 1)` is a derivative of `p n`. -/
theorem has_ftaylor_series_up_to_on_succ_iff_left {n : ℕ} :
  has_ftaylor_series_up_to_on (n + 1) f p s ↔
  has_ftaylor_series_up_to_on n f p s
  ∧ (∀ x ∈ s, has_fderiv_within_at (λ y, p y n) (p x n.succ).curry_left s x)
  ∧ continuous_on (λ x, p x (n + 1)) s :=
begin
  split,
  { assume h,
    exact ⟨h.of_le (with_top.coe_le_coe.2 (nat.le_succ n)),
           h.fderiv_within _ (with_top.coe_lt_coe.2 (lt_add_one n)),
           h.cont (n + 1) (le_refl _)⟩ },
  { assume h,
    split,
    { exact h.1.zero_eq },
    { assume m hm,
      by_cases h' : m < n,
      { exact h.1.fderiv_within m (with_top.coe_lt_coe.2 h') },
      { have : m = n := nat.eq_of_lt_succ_of_not_lt (with_top.coe_lt_coe.1 hm) h',
        rw this,
        exact h.2.1 } },
    { assume m hm,
      by_cases h' : m ≤ n,
      { apply h.1.cont m (with_top.coe_le_coe.2 h') },
      { have : m = (n + 1) := le_antisymm (with_top.coe_le_coe.1 hm) (not_le.1 h'),
        rw this,
        exact h.2.2 } } }
end

/-- `p` is a Taylor series of `f` up to `n+1` if and only if `p.shift` is a Taylor series up to `n`
for `p 1`, which is a derivative of `f`. -/
theorem has_ftaylor_series_up_to_on_succ_iff_right {n : ℕ} :
  has_ftaylor_series_up_to_on ((n + 1) : ℕ) f p s ↔
  (∀ x ∈ s, (p x 0).uncurry0 = f x)
  ∧ (∀ x ∈ s, has_fderiv_within_at (λ y, p y 0) (p x 1).curry_left s x)
  ∧ has_ftaylor_series_up_to_on n
    (λ x, continuous_multilinear_curry_fin1 𝕜 E F (p x 1)) (λ x, (p x).shift) s :=
begin
  split,
  { assume H,
    refine ⟨H.zero_eq, H.fderiv_within 0 (with_top.coe_lt_coe.2 (nat.succ_pos n)), _⟩,
    split,
    { assume x hx, refl },
    { assume m (hm : (m : with_top ℕ) < n) x (hx : x ∈ s),
      have A : (m.succ : with_top ℕ) < n.succ,
        by { rw with_top.coe_lt_coe at ⊢ hm, exact nat.lt_succ_iff.mpr hm },
      change has_fderiv_within_at
        ((continuous_multilinear_curry_right_equiv 𝕜 (λ i : fin m.succ, E) F).symm
           ∘ (λ (y : E), p y m.succ))
        (p x m.succ.succ).curry_right.curry_left s x,
      rw continuous_linear_equiv.comp_has_fderiv_within_at_iff',
      convert H.fderiv_within _ A x hx,
      ext y v,
      change (p x m.succ.succ) (snoc (cons y (init v)) (v (last _)))
        = (p x (nat.succ (nat.succ m))) (cons y v),
      rw [← cons_snoc_eq_snoc_cons, snoc_init_self] },
    { assume m (hm : (m : with_top ℕ) ≤ n),
      have A : (m.succ : with_top ℕ) ≤ n.succ,
        by { rw with_top.coe_le_coe at ⊢ hm, exact nat.pred_le_iff.mp hm },
      change continuous_on ((continuous_multilinear_curry_right_equiv 𝕜 (λ i : fin m.succ, E) F).symm
           ∘ (λ (y : E), p y m.succ)) s,
      rw continuous_linear_equiv.comp_continuous_on_iff,
      exact H.cont _ A } },
  { rintros ⟨Hzero_eq, Hfderiv_zero, Htaylor⟩,
    split,
    { exact Hzero_eq },
    { assume m (hm : (m : with_top ℕ) < n.succ) x (hx : x ∈ s),
      cases m,
      { exact Hfderiv_zero x hx },
      { have A : (m : with_top ℕ) < n,
          by { rw with_top.coe_lt_coe at hm ⊢, exact nat.lt_of_succ_lt_succ hm },
        have : has_fderiv_within_at ((continuous_multilinear_curry_right_equiv 𝕜 (λ i : fin m.succ, E) F).symm
           ∘ (λ (y : E), p y m.succ)) ((p x).shift m.succ).curry_left s x :=
        Htaylor.fderiv_within _ A x hx,
        rw continuous_linear_equiv.comp_has_fderiv_within_at_iff' at this,
        convert this,
        ext y v,
        change (p x (nat.succ (nat.succ m))) (cons y v)
          = (p x m.succ.succ) (snoc (cons y (init v)) (v (last _))),
        rw [← cons_snoc_eq_snoc_cons, snoc_init_self] } },
    { assume m (hm : (m : with_top ℕ) ≤ n.succ),
      cases m,
      { have : differentiable_on 𝕜 (λ x, p x 0) s :=
          λ x hx, (Hfderiv_zero x hx).differentiable_within_at,
        exact this.continuous_on },
      { have A : (m : with_top ℕ) ≤ n,
          by { rw with_top.coe_le_coe at hm ⊢, exact nat.lt_succ_iff.mp hm },
        have : continuous_on ((continuous_multilinear_curry_right_equiv 𝕜 (λ i : fin m.succ, E) F).symm
           ∘ (λ (y : E), p y m.succ)) s :=
        Htaylor.cont _ A,
        rwa continuous_linear_equiv.comp_continuous_on_iff at this } } }
end

/-! ### Smooth functions within a set around a point -/

variable (𝕜)

/-- A function is continuously differentiable up to order `n` within a set `s` at a point `x` if
it admits continuous derivatives up to order `n` in a neighborhood of `x` in `s ∪ {x}`.
For `n = ∞`, we only require that this holds up to any finite order (where the neighborhood may
depend on the finite order we consider).

For instance, a real function which is `C^m` on `(-1/m, 1/m)` for each natural `m`, but not
better, is `C^∞` at `0` within `univ`.
-/
def times_cont_diff_within_at (n : with_top ℕ) (f : E → F) (s : set E) (x : E) :=
∀ (m : ℕ), (m : with_top ℕ) ≤ n →
  ∃ u ∈ nhds_within x (insert x s), ∃ p : E → formal_multilinear_series 𝕜 E F,
    has_ftaylor_series_up_to_on m f p u

variable {𝕜}

lemma times_cont_diff_within_at_nat {n : ℕ} :
  times_cont_diff_within_at 𝕜 n f s x ↔
  ∃ u ∈ nhds_within x (insert x s), ∃ p : E → formal_multilinear_series 𝕜 E F,
  has_ftaylor_series_up_to_on n f p u :=
⟨λ H, H n (le_refl _), λ ⟨u, hu, p, hp⟩ m hm, ⟨u, hu, p, hp.of_le hm⟩⟩

lemma times_cont_diff_within_at_top :
  times_cont_diff_within_at 𝕜 ∞ f s x ↔ ∀ (n : ℕ), times_cont_diff_within_at 𝕜 n f s x :=
begin
  split,
  { assume H n m hm,
    rcases H m le_top with ⟨u, hu, p, hp⟩,
    exact ⟨u, hu, p, hp⟩ },
  { assume H m hm,
    rcases H m m (le_refl _) with ⟨u, hu, p, hp⟩,
    exact ⟨u, hu, p, hp⟩ }
end

lemma times_cont_diff_within_at.continuous_within_at' {n : with_top ℕ}
  (h : times_cont_diff_within_at 𝕜 n f s x) : continuous_within_at f (insert x s) x :=
begin
  rcases h 0 bot_le with ⟨u, hu, p, H⟩,
  rcases mem_nhds_within.1 hu with ⟨t, t_open, xt, tu⟩,
  have A : x ∈ t ∩ insert x s, by simp [xt],
  have := (H.mono tu).continuous_on.continuous_within_at A,
  rw inter_comm at this,
  exact (continuous_within_at_inter (mem_nhds_sets t_open xt)).1 this
end

lemma times_cont_diff_within_at.continuous_within_at {n : with_top ℕ}
  (h : times_cont_diff_within_at 𝕜 n f s x) : continuous_within_at f s x :=
(h.continuous_within_at').mono (subset_insert x s)

lemma times_cont_diff_within_at.congr_of_eventually_eq {n : with_top ℕ}
  (h : times_cont_diff_within_at 𝕜 n f s x) (h₁ : f₁ =ᶠ[nhds_within x s] f) (hx : f₁ x = f x) :
  times_cont_diff_within_at 𝕜 n f₁ s x :=
begin
  assume m hm,
  rcases h m hm with ⟨u, hu, p, H⟩,
  rcases h₁.exists_mem with ⟨v, v_neighb, hv⟩,
  refine ⟨u ∩ ((insert x v) ∩ (insert x s)), _, p, _⟩,
  { exact filter.inter_mem_sets hu (filter.inter_mem_sets (mem_nhds_within_insert v_neighb)
      self_mem_nhds_within) },
  { apply (H.mono (inter_subset_left u _)).congr (λ y hy, _),
    simp at hy,
    rcases hy.2.1 with rfl|hy',
    { exact hx },
    { exact hv hy' } }
end

lemma times_cont_diff_within_at.congr_of_eventually_eq' {n : with_top ℕ}
  (h : times_cont_diff_within_at 𝕜 n f s x) (h₁ : f₁ =ᶠ[nhds_within x s] f) (hx : x ∈ s) :
  times_cont_diff_within_at 𝕜 n f₁ s x :=
begin
  apply h.congr_of_eventually_eq h₁,
  rcases h₁.exists_mem with ⟨t, ht, t_eq⟩,
  exact t_eq (mem_of_mem_nhds_within hx ht)
end

lemma filter.eventually_eq.times_cont_diff_within_at_iff {n : with_top ℕ}
  (h₁ : f₁ =ᶠ[nhds_within x s] f) (hx : f₁ x = f x) :
  times_cont_diff_within_at 𝕜 n f₁ s x ↔ times_cont_diff_within_at 𝕜 n f s x :=
⟨λ H, times_cont_diff_within_at.congr_of_eventually_eq H h₁.symm hx.symm,
λ H, H.congr_of_eventually_eq h₁ hx⟩

lemma times_cont_diff_within_at.congr {n : with_top ℕ}
  (h : times_cont_diff_within_at 𝕜 n f s x) (h₁ : ∀ y ∈ s, f₁ y = f y) (hx : f₁ x = f x) :
  times_cont_diff_within_at 𝕜 n f₁ s x :=
h.congr_of_eventually_eq (filter.eventually_eq_of_mem self_mem_nhds_within h₁) hx

lemma times_cont_diff_within_at.mono {n : with_top ℕ}
  (h : times_cont_diff_within_at 𝕜 n f s x) {t : set E} (hst : t ⊆ s) :
  times_cont_diff_within_at 𝕜 n f t x :=
begin
  assume m hm,
  rcases h m hm with ⟨u, hu, p, H⟩,
  exact ⟨u, nhds_within_mono _ (insert_subset_insert hst) hu, p, H⟩,
end

lemma times_cont_diff_within_at.of_le {m n : with_top ℕ}
  (h : times_cont_diff_within_at 𝕜 n f s x) (hmn : m ≤ n) :
  times_cont_diff_within_at 𝕜 m f s x :=
λ k hk, h k (le_trans hk hmn)

lemma times_cont_diff_within_at_inter' {n : with_top ℕ} (h : t ∈ nhds_within x s) :
  times_cont_diff_within_at 𝕜 n f (s ∩ t) x ↔ times_cont_diff_within_at 𝕜 n f s x :=
begin
  refine ⟨λ H m hm, _, λ H, H.mono (inter_subset_left _ _)⟩,
  rcases H m hm with ⟨u, u_nhbd, p, hu⟩,
  refine ⟨(insert x s ∩ insert x t) ∩ u, _, p, hu.mono (inter_subset_right _ _)⟩,
  rw nhds_within_restrict'' (insert x s) (mem_nhds_within_insert h),
  rw insert_inter at u_nhbd,
  exact filter.inter_mem_sets self_mem_nhds_within u_nhbd
end

lemma times_cont_diff_within_at_inter {n : with_top ℕ} (h : t ∈ 𝓝 x) :
  times_cont_diff_within_at 𝕜 n f (s ∩ t) x ↔ times_cont_diff_within_at 𝕜 n f s x :=
times_cont_diff_within_at_inter' (mem_nhds_within_of_mem_nhds h)

/-- If a function is `C^n` within a set at a point, with `n ≥ 1`, then it is differentiable
within this set at this point. -/
lemma times_cont_diff_within_at.differentiable_within_at' {n : with_top ℕ}
  (h : times_cont_diff_within_at 𝕜 n f s x) (hn : 1 ≤ n) :
  differentiable_within_at 𝕜 f (insert x s) x :=
begin
  rcases h 1 hn with ⟨u, hu, p, H⟩,
  rcases mem_nhds_within.1 hu with ⟨t, t_open, xt, tu⟩,
  rw inter_comm at tu,
  have := ((H.mono tu).differentiable_on (le_refl _)) x ⟨mem_insert x s, xt⟩,
  exact (differentiable_within_at_inter (mem_nhds_sets t_open xt)).1 this,
end

lemma times_cont_diff_within_at.differentiable_within_at {n : with_top ℕ}
  (h : times_cont_diff_within_at 𝕜 n f s x) (hn : 1 ≤ n) :
  differentiable_within_at 𝕜 f s x :=
(h.differentiable_within_at' hn).mono  (subset_insert x s)

/-- A function is `C^(n + 1)` on a domain iff locally, it has a derivative which is `C^n`. -/
theorem times_cont_diff_within_at_succ_iff_has_fderiv_within_at {n : ℕ} :
  times_cont_diff_within_at 𝕜 ((n + 1) : ℕ) f s x
  ↔ ∃ u ∈ nhds_within x (insert x s), ∃ f' : E → (E →L[𝕜] F),
    (∀ x ∈ u, has_fderiv_within_at f (f' x) u x) ∧ (times_cont_diff_within_at 𝕜 n f' u x) :=
begin
  split,
  { assume h,
    rcases h n.succ (le_refl _) with ⟨u, hu, p, Hp⟩,
    refine ⟨u, hu, λ y, (continuous_multilinear_curry_fin1 𝕜 E F) (p y 1),
      λ y hy, Hp.has_fderiv_within_at (with_top.coe_le_coe.2 (nat.le_add_left 1 n)) hy, _⟩,
    assume m hm,
    refine ⟨u, _, λ (y : E), (p y).shift, _⟩,
    { convert self_mem_nhds_within,
      have : x ∈ insert x s, by simp,
      exact (insert_eq_of_mem (mem_of_mem_nhds_within this hu)) },
    { rw has_ftaylor_series_up_to_on_succ_iff_right at Hp,
      exact Hp.2.2.of_le hm } },
  { rintros ⟨u, hu, f', f'_eq_deriv, Hf'⟩,
    rw times_cont_diff_within_at_nat,
    rcases Hf' n (le_refl _) with ⟨v, hv, p', Hp'⟩,
    refine ⟨v ∩ u, _, λ x, (p' x).unshift (f x), _⟩,
    { apply filter.inter_mem_sets _ hu,
      apply nhds_within_le_of_mem hu,
      exact nhds_within_mono _ (subset_insert x u) hv },
    { rw has_ftaylor_series_up_to_on_succ_iff_right,
      refine ⟨λ y hy, rfl, λ y hy, _, _⟩,
      { change has_fderiv_within_at (λ (z : E), (continuous_multilinear_curry_fin0 𝕜 E F).symm (f z))
          ((formal_multilinear_series.unshift (p' y) (f y) 1).curry_left) (v ∩ u) y,
        rw continuous_linear_equiv.comp_has_fderiv_within_at_iff',
        convert (f'_eq_deriv y hy.2).mono (inter_subset_right v u),
        rw ← Hp'.zero_eq y hy.1,
        ext z,
        change ((p' y 0) (init (@cons 0 (λ i, E) z 0))) (@cons 0 (λ i, E) z 0 (last 0))
          = ((p' y 0) 0) z,
        unfold_coes,
        congr },
      { convert (Hp'.mono (inter_subset_left v u)).congr (λ x hx, Hp'.zero_eq x hx.1),
        { ext x y,
          change p' x 0 (init (@snoc 0 (λ i : fin 1, E) 0 y)) y = p' x 0 0 y,
          rw init_snoc },
        { ext x k v y,
          change p' x k (init (@snoc k (λ i : fin k.succ, E) v y))
            (@snoc k (λ i : fin k.succ, E) v y (last k)) = p' x k v y,
          rw [snoc_last, init_snoc] } } } }
end

/-! ### Smooth functions within a set -/

variable (𝕜)

/-- A function is continuously differentiable up to `n` on `s` if, for any point `x` in `s`, it
admits continuous derivatives up to order `n` on a neighborhood of `x` in `s`.

For `n = ∞`, we only require that this holds up to any finite order (where the neighborhood may
depend on the finite order we consider).
-/
definition times_cont_diff_on (n : with_top ℕ) (f : E → F) (s : set E) :=
∀ x ∈ s, times_cont_diff_within_at 𝕜 n f s x

variable {𝕜}

lemma times_cont_diff_on.times_cont_diff_within_at {n : with_top ℕ}
  (h : times_cont_diff_on 𝕜 n f s) (hx : x ∈ s) :
  times_cont_diff_within_at 𝕜 n f s x :=
h x hx

lemma times_cont_diff_within_at.times_cont_diff_on {n : with_top ℕ} {m : ℕ}
  (hm : (m : with_top ℕ) ≤ n) (h : times_cont_diff_within_at 𝕜 n f s x) :
  ∃ u ∈ nhds_within x (insert x s), u ⊆ insert x s ∧ times_cont_diff_on 𝕜 m f u :=
begin
  rcases h m hm with ⟨u, u_nhd, p, hp⟩,
  refine ⟨u ∩ insert x s, filter.inter_mem_sets u_nhd self_mem_nhds_within, inter_subset_right _ _, _⟩,
  assume y hy m' hm',
  refine ⟨u ∩ insert x s, _, p, (hp.mono (inter_subset_left _ _)).of_le hm'⟩,
  convert self_mem_nhds_within,
  exact insert_eq_of_mem hy
end

lemma times_cont_diff_on_top :
  times_cont_diff_on 𝕜 ∞ f s ↔ ∀ (n : ℕ), times_cont_diff_on 𝕜 n f s :=
by { simp [times_cont_diff_on, times_cont_diff_within_at_top], tauto }

lemma times_cont_diff_on.continuous_on {n : with_top ℕ}
  (h : times_cont_diff_on 𝕜 n f s) : continuous_on f s :=
λ x hx, (h x hx).continuous_within_at

lemma times_cont_diff_on.congr {n : with_top ℕ}
  (h : times_cont_diff_on 𝕜 n f s) (h₁ : ∀ x ∈ s, f₁ x = f x) :
  times_cont_diff_on 𝕜 n f₁ s :=
λ x hx, (h x hx).congr h₁ (h₁ x hx)

lemma times_cont_diff_on_congr {n : with_top ℕ} (h₁ : ∀ x ∈ s, f₁ x = f x) :
  times_cont_diff_on 𝕜 n f₁ s ↔ times_cont_diff_on 𝕜 n f s :=
⟨λ H, H.congr (λ x hx, (h₁ x hx).symm), λ H, H.congr h₁⟩

lemma times_cont_diff_on.mono {n : with_top ℕ}
  (h : times_cont_diff_on 𝕜 n f s) {t : set E} (hst : t ⊆ s) :
  times_cont_diff_on 𝕜 n f t :=
λ x hx, (h x (hst hx)).mono hst

lemma times_cont_diff_on.congr_mono {n : with_top ℕ}
  (hf : times_cont_diff_on 𝕜 n f s) (h₁ : ∀ x ∈ s₁, f₁ x = f x) (hs : s₁ ⊆ s) :
  times_cont_diff_on 𝕜 n f₁ s₁ :=
(hf.mono hs).congr h₁

lemma times_cont_diff_on.of_le {m n : with_top ℕ}
  (h : times_cont_diff_on 𝕜 n f s) (hmn : m ≤ n) :
  times_cont_diff_on 𝕜 m f s :=
λ x hx, (h x hx).of_le hmn

/-- If a function is `C^n` on a set with `n ≥ 1`, then it is differentiable there. -/
lemma times_cont_diff_on.differentiable_on {n : with_top ℕ}
  (h : times_cont_diff_on 𝕜 n f s) (hn : 1 ≤ n) : differentiable_on 𝕜 f s :=
λ x hx, (h x hx).differentiable_within_at hn

/-- If a function is `C^n` around each point in a set, then it is `C^n` on the set. -/
lemma times_cont_diff_on_of_locally_times_cont_diff_on {n : with_top ℕ}
  (h : ∀ x ∈ s, ∃u, is_open u ∧ x ∈ u ∧ times_cont_diff_on 𝕜 n f (s ∩ u)) :
  times_cont_diff_on 𝕜 n f s :=
begin
  assume x xs,
  rcases h x xs with ⟨u, u_open, xu, hu⟩,
  apply (times_cont_diff_within_at_inter _).1 (hu x ⟨xs, xu⟩),
  exact mem_nhds_sets u_open xu
end

/-- A function is `C^(n + 1)` on a domain iff locally, it has a derivative which is `C^n`. -/
theorem times_cont_diff_on_succ_iff_has_fderiv_within_at {n : ℕ} :
  times_cont_diff_on 𝕜 ((n + 1) : ℕ) f s
  ↔ ∀ x ∈ s, ∃ u ∈ nhds_within x (insert x s), ∃ f' : E → (E →L[𝕜] F),
    (∀ x ∈ u, has_fderiv_within_at f (f' x) u x) ∧ (times_cont_diff_on 𝕜 n f' u) :=
begin
  split,
  { assume h x hx,
    rcases (h x hx) n.succ (le_refl _) with ⟨u, hu, p, Hp⟩,
    refine ⟨u, hu, λ y, (continuous_multilinear_curry_fin1 𝕜 E F) (p y 1),
      λ y hy, Hp.has_fderiv_within_at (with_top.coe_le_coe.2 (nat.le_add_left 1 n)) hy, _⟩,
    rw has_ftaylor_series_up_to_on_succ_iff_right at Hp,
    assume z hz m hm,
    refine ⟨u, _, λ (x : E), (p x).shift, Hp.2.2.of_le hm⟩,
    convert self_mem_nhds_within,
    exact insert_eq_of_mem hz, },
  { assume h x hx,
    rw times_cont_diff_within_at_succ_iff_has_fderiv_within_at,
    rcases h x hx with ⟨u, u_nhbd, f', hu, hf'⟩,
    have : x ∈ u := mem_of_mem_nhds_within (mem_insert _ _) u_nhbd,
    exact ⟨u, u_nhbd, f', hu, hf' x this⟩ }
end

/-! ### Iterated derivative within a set -/
variable (𝕜)

/--
The `n`-th derivative of a function along a set, defined inductively by saying that the `n+1`-th
derivative of `f` is the derivative of the `n`-th derivative of `f` along this set, together with
an uncurrying step to see it as a multilinear map in `n+1` variables..
-/
noncomputable def iterated_fderiv_within (n : ℕ) (f : E → F) (s : set E) :
  E → (E [×n]→L[𝕜] F) :=
nat.rec_on n
  (λ x, continuous_multilinear_map.curry0 𝕜 E (f x))
  (λ n rec x, continuous_linear_map.uncurry_left (fderiv_within 𝕜 rec s x))

/-- Formal Taylor series associated to a function within a set. -/
def ftaylor_series_within (f : E → F) (s : set E) (x : E) : formal_multilinear_series 𝕜 E F :=
λ n, iterated_fderiv_within 𝕜 n f s x

variable {𝕜}

@[simp] lemma iterated_fderiv_within_zero_apply (m : (fin 0) → E) :
  (iterated_fderiv_within 𝕜 0 f s x : ((fin 0) →  E) → F) m = f x := rfl

lemma iterated_fderiv_within_zero_eq_comp :
  iterated_fderiv_within 𝕜 0 f s = (continuous_multilinear_curry_fin0 𝕜 E F).symm ∘ f := rfl

lemma iterated_fderiv_within_succ_apply_left {n : ℕ} (m : fin (n + 1) → E):
  (iterated_fderiv_within 𝕜 (n + 1) f s x : (fin (n + 1) → E) → F) m
  = (fderiv_within 𝕜 (iterated_fderiv_within 𝕜 n f s) s x : E → (E [×n]→L[𝕜] F)) (m 0) (tail m) := rfl

/-- Writing explicitly the `n+1`-th derivative as the composition of a currying linear equiv,
and the derivative of the `n`-th derivative. -/
lemma iterated_fderiv_within_succ_eq_comp_left {n : ℕ} :
  iterated_fderiv_within 𝕜 (n + 1) f s =
  (continuous_multilinear_curry_left_equiv 𝕜 (λ(i : fin (n + 1)), E) F)
    ∘ (fderiv_within 𝕜 (iterated_fderiv_within 𝕜 n f s) s) := rfl

theorem iterated_fderiv_within_succ_apply_right {n : ℕ}
  (hs : unique_diff_on 𝕜 s) (hx : x ∈ s) (m : fin (n + 1) → E) :
  (iterated_fderiv_within 𝕜 (n + 1) f s x : (fin (n + 1) → E) → F) m
    = iterated_fderiv_within 𝕜 n (λy, fderiv_within 𝕜 f s y) s x (init m) (m (last n)) :=
begin
  induction n with n IH generalizing x,
  { rw [iterated_fderiv_within_succ_eq_comp_left, iterated_fderiv_within_zero_eq_comp,
        iterated_fderiv_within_zero_apply,
        function.comp_apply, continuous_linear_equiv.comp_fderiv_within _ (hs x hx)],
    refl },
  { let I := (continuous_multilinear_curry_right_equiv 𝕜 (λ (i : fin (n + 1)), E) F),
    have A : ∀ y ∈ s, iterated_fderiv_within 𝕜 n.succ f s y
        = (I ∘ (iterated_fderiv_within 𝕜 n (λy, fderiv_within 𝕜 f s y) s)) y,
      by { assume y hy, ext m, rw @IH m y hy, refl },
    calc
    (iterated_fderiv_within 𝕜 (n+2) f s x : (fin (n+2) → E) → F) m =
    (fderiv_within 𝕜 (iterated_fderiv_within 𝕜 n.succ f s) s x
              : E → (E [×(n + 1)]→L[𝕜] F)) (m 0) (tail m) : rfl
    ... = (fderiv_within 𝕜 (I ∘ (iterated_fderiv_within 𝕜 n (fderiv_within 𝕜 f s) s)) s x
              : E → (E [×(n + 1)]→L[𝕜] F)) (m 0) (tail m) :
      by rw fderiv_within_congr (hs x hx) A (A x hx)
    ... = (I ∘ fderiv_within 𝕜 ((iterated_fderiv_within 𝕜 n (fderiv_within 𝕜 f s) s)) s x
              : E → (E [×(n + 1)]→L[𝕜] F)) (m 0) (tail m) :
      by { rw continuous_linear_equiv.comp_fderiv_within _ (hs x hx), refl }
    ... = (fderiv_within 𝕜 ((iterated_fderiv_within 𝕜 n (λ y, fderiv_within 𝕜 f s y) s)) s x
              : E → (E [×n]→L[𝕜] (E →L[𝕜] F))) (m 0) (init (tail m)) ((tail m) (last n)) : rfl
    ... = iterated_fderiv_within 𝕜 (nat.succ n) (λ y, fderiv_within 𝕜 f s y) s x
              (init m) (m (last (n + 1))) :
      by { rw [iterated_fderiv_within_succ_apply_left, tail_init_eq_init_tail], refl } }
end

/-- Writing explicitly the `n+1`-th derivative as the composition of a currying linear equiv,
and the `n`-th derivative of the derivative. -/
lemma iterated_fderiv_within_succ_eq_comp_right {n : ℕ} (hs : unique_diff_on 𝕜 s) (hx : x ∈ s) :
  iterated_fderiv_within 𝕜 (n + 1) f s x =
  ((continuous_multilinear_curry_right_equiv 𝕜 (λ(i : fin (n + 1)), E) F)
    ∘ (iterated_fderiv_within 𝕜 n (λy, fderiv_within 𝕜 f s y) s)) x :=
by { ext m, rw iterated_fderiv_within_succ_apply_right hs hx, refl }

@[simp] lemma iterated_fderiv_within_one_apply
  (hs : unique_diff_on 𝕜 s) (hx : x ∈ s) (m : (fin 1) → E) :
  (iterated_fderiv_within 𝕜 1 f s x : ((fin 1) → E) → F) m
  = (fderiv_within 𝕜 f s x : E → F) (m 0) :=
by { rw [iterated_fderiv_within_succ_apply_right hs hx, iterated_fderiv_within_zero_apply], refl }

/-- If two functions coincide on a set `s` of unique differentiability, then their iterated
differentials within this set coincide. -/
lemma iterated_fderiv_within_congr {n : ℕ}
  (hs : unique_diff_on 𝕜 s) (hL : ∀y∈s, f₁ y = f y) (hx : x ∈ s) :
  iterated_fderiv_within 𝕜 n f₁ s x = iterated_fderiv_within 𝕜 n f s x :=
begin
  induction n with n IH generalizing x,
  { ext m, simp [hL x hx] },
  { have : fderiv_within 𝕜 (λ y, iterated_fderiv_within 𝕜 n f₁ s y) s x
           = fderiv_within 𝕜 (λ y, iterated_fderiv_within 𝕜 n f s y) s x :=
      fderiv_within_congr (hs x hx) (λ y hy, IH hy) (IH hx),
    ext m,
    rw [iterated_fderiv_within_succ_apply_left, iterated_fderiv_within_succ_apply_left, this] }
end

/-- The iterated differential within a set `s` at a point `x` is not modified if one intersects
`s` with an open set containing `x`. -/
lemma iterated_fderiv_within_inter_open {n : ℕ} (hu : is_open u)
  (hs : unique_diff_on 𝕜 (s ∩ u)) (hx : x ∈ s ∩ u) :
  iterated_fderiv_within 𝕜 n f (s ∩ u) x = iterated_fderiv_within 𝕜 n f s x :=
begin
  induction n with n IH generalizing x,
  { ext m, simp },
  { have A : fderiv_within 𝕜 (λ y, iterated_fderiv_within 𝕜 n f (s ∩ u) y) (s ∩ u) x
           = fderiv_within 𝕜 (λ y, iterated_fderiv_within 𝕜 n f s y) (s ∩ u) x :=
      fderiv_within_congr (hs x hx) (λ y hy, IH hy) (IH hx),
    have B : fderiv_within 𝕜 (λ y, iterated_fderiv_within 𝕜 n f s y) (s ∩ u) x
           = fderiv_within 𝕜 (λ y, iterated_fderiv_within 𝕜 n f s y) s x :=
      fderiv_within_inter (mem_nhds_sets hu hx.2)
        ((unique_diff_within_at_inter (mem_nhds_sets hu hx.2)).1 (hs x hx)),
    ext m,
    rw [iterated_fderiv_within_succ_apply_left, iterated_fderiv_within_succ_apply_left, A, B] }
end

/-- The iterated differential within a set `s` at a point `x` is not modified if one intersects
`s` with a neighborhood of `x` within `s`. -/
lemma iterated_fderiv_within_inter' {n : ℕ}
  (hu : u ∈ nhds_within x s) (hs : unique_diff_on 𝕜 s) (xs : x ∈ s) :
  iterated_fderiv_within 𝕜 n f (s ∩ u) x = iterated_fderiv_within 𝕜 n f s x :=
begin
  obtain ⟨v, v_open, xv, vu⟩ : ∃ v, is_open v ∧ x ∈ v ∧ v ∩ s ⊆ u := mem_nhds_within.1 hu,
  have A : (s ∩ u) ∩ v = s ∩ v,
  { apply subset.antisymm (inter_subset_inter (inter_subset_left _ _) (subset.refl _)),
    exact λ y ⟨ys, yv⟩, ⟨⟨ys, vu ⟨yv, ys⟩⟩, yv⟩ },
  have : iterated_fderiv_within 𝕜 n f (s ∩ v) x = iterated_fderiv_within 𝕜 n f s x :=
    iterated_fderiv_within_inter_open v_open (hs.inter v_open) ⟨xs, xv⟩,
  rw ← this,
  have : iterated_fderiv_within 𝕜 n f ((s ∩ u) ∩ v) x = iterated_fderiv_within 𝕜 n f (s ∩ u) x,
  { refine iterated_fderiv_within_inter_open v_open  _ ⟨⟨xs, vu ⟨xv, xs⟩⟩, xv⟩,
    rw A,
    exact hs.inter v_open },
  rw A at this,
  rw ← this
end

/-- The iterated differential within a set `s` at a point `x` is not modified if one intersects
`s` with a neighborhood of `x`. -/
lemma iterated_fderiv_within_inter {n : ℕ}
  (hu : u ∈ 𝓝 x) (hs : unique_diff_on 𝕜 s) (xs : x ∈ s) :
  iterated_fderiv_within 𝕜 n f (s ∩ u) x = iterated_fderiv_within 𝕜 n f s x :=
iterated_fderiv_within_inter' (mem_nhds_within_of_mem_nhds hu) hs xs

@[simp] lemma times_cont_diff_on_zero :
  times_cont_diff_on 𝕜 0 f s ↔ continuous_on f s :=
begin
  refine ⟨λ H, H.continuous_on, λ H, _⟩,
  assume x hx m hm,
  have : (m : with_top ℕ) = 0 := le_antisymm hm bot_le,
  rw this,
  refine ⟨insert x s, self_mem_nhds_within, ftaylor_series_within 𝕜 f s, _⟩,
  rw has_ftaylor_series_up_to_on_zero_iff,
  exact ⟨by rwa insert_eq_of_mem hx, λ x hx, by simp [ftaylor_series_within]⟩
end

/-- On a set with unique differentiability, any choice of iterated differential has to coincide
with the one we have chosen in `iterated_fderiv_within 𝕜 m f s`. -/
theorem has_ftaylor_series_up_to_on.eq_ftaylor_series_of_unique_diff_on {n : with_top ℕ}
  (h : has_ftaylor_series_up_to_on n f p s)
  {m : ℕ} (hmn : (m : with_top ℕ) ≤ n) (hs : unique_diff_on 𝕜 s) (hx : x ∈ s) :
  p x m = iterated_fderiv_within 𝕜 m f s x :=
begin
  induction m with m IH generalizing x,
  { rw [h.zero_eq' hx, iterated_fderiv_within_zero_eq_comp] },
  { have A : (m : with_top ℕ) < n := lt_of_lt_of_le (with_top.coe_lt_coe.2 (lt_add_one m)) hmn,
    have : has_fderiv_within_at (λ (y : E), iterated_fderiv_within 𝕜 m f s y)
      (continuous_multilinear_map.curry_left (p x (nat.succ m))) s x :=
    (h.fderiv_within m A x hx).congr (λ y hy, (IH (le_of_lt A) hy).symm) (IH (le_of_lt A) hx).symm,
    rw [iterated_fderiv_within_succ_eq_comp_left, function.comp_apply, this.fderiv_within (hs x hx)],
    exact (continuous_multilinear_map.uncurry_curry_left _).symm }
end

/-- When a function is `C^n` in a set `s` of unique differentiability, it admits
`ftaylor_series_within 𝕜 f s` as a Taylor series up to order `n` in `s`. -/
theorem times_cont_diff_on.ftaylor_series_within {n : with_top ℕ}
  (h : times_cont_diff_on 𝕜 n f s) (hs : unique_diff_on 𝕜 s) :
  has_ftaylor_series_up_to_on n f (ftaylor_series_within 𝕜 f s) s :=
begin
  split,
  { assume x hx,
    simp only [ftaylor_series_within, continuous_multilinear_map.uncurry0_apply,
               iterated_fderiv_within_zero_apply] },
  { assume m hm x hx,
    rcases (h x hx) m.succ (with_top.add_one_le_of_lt hm) with ⟨u, hu, p, Hp⟩,
    rw insert_eq_of_mem hx at hu,
    rcases mem_nhds_within.1 hu with ⟨o, o_open, xo, ho⟩,
    rw inter_comm at ho,
    have : p x m.succ = ftaylor_series_within 𝕜 f s x m.succ,
    { change p x m.succ = iterated_fderiv_within 𝕜 m.succ f s x,
      rw ← iterated_fderiv_within_inter (mem_nhds_sets o_open xo) hs hx,
      exact (Hp.mono ho).eq_ftaylor_series_of_unique_diff_on (le_refl _)
        (hs.inter o_open) ⟨hx, xo⟩ },
    rw [← this, ← has_fderiv_within_at_inter (mem_nhds_sets o_open xo)],
    have A : ∀ y ∈ s ∩ o, p y m = ftaylor_series_within 𝕜 f s y m,
    { rintros y ⟨hy, yo⟩,
      change p y m = iterated_fderiv_within 𝕜 m f s y,
      rw ← iterated_fderiv_within_inter (mem_nhds_sets o_open yo) hs hy,
      exact (Hp.mono ho).eq_ftaylor_series_of_unique_diff_on (with_top.coe_le_coe.2 (nat.le_succ m))
        (hs.inter o_open) ⟨hy, yo⟩ },
    exact ((Hp.mono ho).fderiv_within m (with_top.coe_lt_coe.2 (lt_add_one m)) x ⟨hx, xo⟩).congr
      (λ y hy, (A y hy).symm) (A x ⟨hx, xo⟩).symm },
  { assume m hm,
    apply continuous_on_of_locally_continuous_on,
    assume x hx,
    rcases h x hx m hm with ⟨u, hu, p, Hp⟩,
    rcases mem_nhds_within.1 hu with ⟨o, o_open, xo, ho⟩,
    rw insert_eq_of_mem hx at ho,
    rw inter_comm at ho,
    refine ⟨o, o_open, xo, _⟩,
    have A : ∀ y ∈ s ∩ o, p y m = ftaylor_series_within 𝕜 f s y m,
    { rintros y ⟨hy, yo⟩,
      change p y m = iterated_fderiv_within 𝕜 m f s y,
      rw ← iterated_fderiv_within_inter (mem_nhds_sets o_open yo) hs hy,
      exact (Hp.mono ho).eq_ftaylor_series_of_unique_diff_on (le_refl _)
        (hs.inter o_open) ⟨hy, yo⟩ },
    exact ((Hp.mono ho).cont m (le_refl _)).congr (λ y hy, (A y hy).symm) }
end

lemma times_cont_diff_on_of_continuous_on_differentiable_on {n : with_top ℕ}
  (Hcont : ∀ (m : ℕ), (m : with_top ℕ) ≤ n →
    continuous_on (λ x, iterated_fderiv_within 𝕜 m f s x) s)
  (Hdiff : ∀ (m : ℕ), (m : with_top ℕ) < n →
    differentiable_on 𝕜 (λ x, iterated_fderiv_within 𝕜 m f s x) s) :
  times_cont_diff_on 𝕜 n f s :=
begin
  assume x hx m hm,
  rw insert_eq_of_mem hx,
  refine ⟨s, self_mem_nhds_within, ftaylor_series_within 𝕜 f s, _⟩,
  split,
  { assume y hy,
    simp only [ftaylor_series_within, continuous_multilinear_map.uncurry0_apply,
                iterated_fderiv_within_zero_apply] },
  { assume k hk y hy,
    convert (Hdiff k (lt_of_lt_of_le hk hm) y hy).has_fderiv_within_at,
    simp only [ftaylor_series_within, iterated_fderiv_within_succ_eq_comp_left,
                continuous_linear_equiv.coe_apply, function.comp_app, coe_fn_coe_base],
    exact continuous_linear_map.curry_uncurry_left _ },
  { assume k hk,
    exact Hcont k (le_trans hk hm) }
end

lemma times_cont_diff_on_of_differentiable_on {n : with_top ℕ}
  (h : ∀(m : ℕ), (m : with_top ℕ) ≤ n → differentiable_on 𝕜 (iterated_fderiv_within 𝕜 m f s) s) :
  times_cont_diff_on 𝕜 n f s :=
times_cont_diff_on_of_continuous_on_differentiable_on
  (λ m hm, (h m hm).continuous_on) (λ m hm, (h m (le_of_lt hm)))

lemma times_cont_diff_on.continuous_on_iterated_fderiv_within {n : with_top ℕ} {m : ℕ}
  (h : times_cont_diff_on 𝕜 n f s) (hmn : (m : with_top ℕ) ≤ n) (hs : unique_diff_on 𝕜 s) :
  continuous_on (iterated_fderiv_within 𝕜 m f s) s :=
(h.ftaylor_series_within hs).cont m hmn

lemma times_cont_diff_on.differentiable_on_iterated_fderiv_within {n : with_top ℕ} {m : ℕ}
  (h : times_cont_diff_on 𝕜 n f s) (hmn : (m : with_top ℕ) < n) (hs : unique_diff_on 𝕜 s) :
  differentiable_on 𝕜 (iterated_fderiv_within 𝕜 m f s) s :=
λ x hx, ((h.ftaylor_series_within hs).fderiv_within m hmn x hx).differentiable_within_at

lemma times_cont_diff_on_iff_continuous_on_differentiable_on {n : with_top ℕ}
  (hs : unique_diff_on 𝕜 s) :
  times_cont_diff_on 𝕜 n f s ↔
  (∀ (m : ℕ), (m : with_top ℕ) ≤ n →
    continuous_on (λ x, iterated_fderiv_within 𝕜 m f s x) s)
  ∧ (∀ (m : ℕ), (m : with_top ℕ) < n →
    differentiable_on 𝕜 (λ x, iterated_fderiv_within 𝕜 m f s x) s) :=
begin
  split,
  { assume h,
    split,
    { assume m hm, exact h.continuous_on_iterated_fderiv_within hm hs },
    { assume m hm, exact h.differentiable_on_iterated_fderiv_within hm hs } },
  { assume h,
    exact times_cont_diff_on_of_continuous_on_differentiable_on h.1 h.2 }
end

/-- A function is `C^(n + 1)` on a domain with unique derivatives if and only if it is
differentiable there, and its derivative is `C^n`. -/
theorem times_cont_diff_on_succ_iff_fderiv_within {n : ℕ} (hs : unique_diff_on 𝕜 s) :
  times_cont_diff_on 𝕜 ((n + 1) : ℕ) f s ↔
  differentiable_on 𝕜 f s ∧ times_cont_diff_on 𝕜 n (λ y, fderiv_within 𝕜 f s y) s :=
begin
  split,
  { assume H,
    refine ⟨H.differentiable_on (with_top.coe_le_coe.2 (nat.le_add_left 1 n)), λ x hx, _⟩,
    rcases times_cont_diff_within_at_succ_iff_has_fderiv_within_at.1 (H x hx)
      with ⟨u, hu, f', hff', hf'⟩,
    rcases mem_nhds_within.1 hu with ⟨o, o_open, xo, ho⟩,
    rw [inter_comm, insert_eq_of_mem hx] at ho,
    have := hf'.mono ho,
    rw times_cont_diff_within_at_inter' (mem_nhds_within_of_mem_nhds (mem_nhds_sets o_open xo))
      at this,
    apply this.congr_of_eventually_eq' _ hx,
    have : o ∩ s ∈ nhds_within x s := mem_nhds_within.2 ⟨o, o_open, xo, subset.refl _⟩,
    rw inter_comm at this,
    apply filter.eventually_eq_of_mem this (λ y hy, _),
    have A : fderiv_within 𝕜 f (s ∩ o) y = f' y :=
      ((hff' y (ho hy)).mono ho).fderiv_within (hs.inter o_open y hy),
    rwa fderiv_within_inter (mem_nhds_sets o_open hy.2) (hs y hy.1) at A, },
  { rintros ⟨hdiff, h⟩ x hx,
    rw [times_cont_diff_within_at_succ_iff_has_fderiv_within_at, insert_eq_of_mem hx],
    exact ⟨s, self_mem_nhds_within, fderiv_within 𝕜 f s,
      λ y hy, (hdiff y hy).has_fderiv_within_at, h x hx⟩ }
end

/-- A function is `C^∞` on a domain with unique derivatives if and only if it is differentiable
there, and its derivative is `C^∞`. -/
theorem times_cont_diff_on_top_iff_fderiv_within (hs : unique_diff_on 𝕜 s) :
  times_cont_diff_on 𝕜 ∞ f s ↔
  differentiable_on 𝕜 f s ∧ times_cont_diff_on 𝕜 ∞ (λ y, fderiv_within 𝕜 f s y) s :=
begin
  split,
  { assume h,
    refine ⟨h.differentiable_on le_top, _⟩,
    apply times_cont_diff_on_top.2 (λ n, ((times_cont_diff_on_succ_iff_fderiv_within hs).1 _).2),
    exact h.of_le le_top },
  { assume h,
    refine times_cont_diff_on_top.2 (λ n, _),
    have A : (n : with_top ℕ) ≤ ∞ := le_top,
    apply ((times_cont_diff_on_succ_iff_fderiv_within hs).2 ⟨h.1, h.2.of_le A⟩).of_le,
    exact with_top.coe_le_coe.2 (nat.le_succ n) }
end

lemma times_cont_diff_on.fderiv_within {m n : with_top ℕ}
  (hf : times_cont_diff_on 𝕜 n f s) (hs : unique_diff_on 𝕜 s) (hmn : m + 1 ≤ n) :
  times_cont_diff_on 𝕜 m (λ y, fderiv_within 𝕜 f s y) s :=
begin
  cases m,
  { change ∞ + 1 ≤ n at hmn,
    have : n = ∞, by simpa using hmn,
    rw this at hf,
    exact ((times_cont_diff_on_top_iff_fderiv_within hs).1 hf).2 },
  { change (m.succ : with_top ℕ) ≤ n at hmn,
    exact ((times_cont_diff_on_succ_iff_fderiv_within hs).1 (hf.of_le hmn)).2 }
end

lemma times_cont_diff_on.continuous_on_fderiv_within {n : with_top ℕ}
  (h : times_cont_diff_on 𝕜 n f s) (hs : unique_diff_on 𝕜 s) (hn : 1 ≤ n) :
  continuous_on (λ x, fderiv_within 𝕜 f s x) s :=
((times_cont_diff_on_succ_iff_fderiv_within hs).1 (h.of_le hn)).2.continuous_on

/-- If a function is at least `C^1`, its bundled derivative (mapping `(x, v)` to `Df(x) v`) is
continuous. -/
lemma times_cont_diff_on.continuous_on_fderiv_within_apply
  {n : with_top ℕ} (h : times_cont_diff_on 𝕜 n f s) (hs : unique_diff_on 𝕜 s) (hn : 1 ≤ n) :
  continuous_on (λp : E × E, (fderiv_within 𝕜 f s p.1 : E → F) p.2) (set.prod s univ) :=
begin
  have A : continuous (λq : (E →L[𝕜] F) × E, q.1 q.2) := is_bounded_bilinear_map_apply.continuous,
  have B : continuous_on (λp : E × E, (fderiv_within 𝕜 f s p.1, p.2)) (set.prod s univ),
  { apply continuous_on.prod _ continuous_snd.continuous_on,
    exact continuous_on.comp (h.continuous_on_fderiv_within hs hn) continuous_fst.continuous_on
      (prod_subset_preimage_fst _ _) },
  exact A.comp_continuous_on B
end

/-! ### Functions with a Taylor series on the whole space -/

/-- `has_ftaylor_series_up_to n f p` registers the fact that `p 0 = f` and `p (m+1)` is a
derivative of `p m` for `m < n`, and is continuous for `m ≤ n`. This is a predicate analogous to
`has_fderiv_at` but for higher order derivatives. -/
structure has_ftaylor_series_up_to (n : with_top ℕ)
  (f : E → F) (p : E → formal_multilinear_series 𝕜 E F) : Prop :=
(zero_eq : ∀ x, (p x 0).uncurry0 = f x)
(fderiv  : ∀ (m : ℕ) (hm : (m : with_top ℕ) < n), ∀ x,
    has_fderiv_at (λ y, p y m) (p x m.succ).curry_left x)
(cont    : ∀ (m : ℕ) (hm : (m : with_top ℕ) ≤ n), continuous (λ x, p x m))

lemma has_ftaylor_series_up_to.zero_eq' {n : with_top ℕ}
  (h : has_ftaylor_series_up_to n f p) (x : E) :
  p x 0 = (continuous_multilinear_curry_fin0 𝕜 E F).symm (f x) :=
by { rw ← h.zero_eq x, symmetry, exact continuous_multilinear_map.uncurry0_curry0 _ }

lemma has_ftaylor_series_up_to_on_univ_iff {n : with_top ℕ} :
  has_ftaylor_series_up_to_on n f p univ ↔ has_ftaylor_series_up_to n f p :=
begin
  split,
  { assume H,
    split,
    { exact λ x, H.zero_eq x (mem_univ x) },
    { assume m hm x,
      rw ← has_fderiv_within_at_univ,
      exact H.fderiv_within m hm x (mem_univ x) },
    { assume m hm,
      rw continuous_iff_continuous_on_univ,
      exact H.cont m hm } },
  { assume H,
    split,
    { exact λ x hx, H.zero_eq x },
    { assume m hm x hx,
      rw has_fderiv_within_at_univ,
      exact H.fderiv m hm x },
    { assume m hm,
      rw ← continuous_iff_continuous_on_univ,
      exact H.cont m hm } }
end

lemma has_ftaylor_series_up_to.has_ftaylor_series_up_to_on {n : with_top ℕ}
  (h : has_ftaylor_series_up_to n f p) (s : set E) :
  has_ftaylor_series_up_to_on n f p s :=
(has_ftaylor_series_up_to_on_univ_iff.2 h).mono (subset_univ _)

lemma has_ftaylor_series_up_to.of_le {m n : with_top ℕ}
  (h : has_ftaylor_series_up_to n f p) (hmn : m ≤ n) :
  has_ftaylor_series_up_to m f p :=
by { rw ← has_ftaylor_series_up_to_on_univ_iff at h ⊢, exact h.of_le hmn }

lemma has_ftaylor_series_up_to.continuous {n : with_top ℕ}
  (h : has_ftaylor_series_up_to n f p) : continuous f :=
begin
  rw ← has_ftaylor_series_up_to_on_univ_iff at h,
  rw continuous_iff_continuous_on_univ,
  exact h.continuous_on
end

lemma has_ftaylor_series_up_to_zero_iff :
  has_ftaylor_series_up_to 0 f p ↔ continuous f ∧ (∀ x, (p x 0).uncurry0 = f x) :=
by simp [has_ftaylor_series_up_to_on_univ_iff.symm, continuous_iff_continuous_on_univ,
         has_ftaylor_series_up_to_on_zero_iff]

/-- If a function has a Taylor series at order at least `1`, then the term of order `1` of this
series is a derivative of `f`. -/
lemma has_ftaylor_series_up_to.has_fderiv_at {n : with_top ℕ}
  (h : has_ftaylor_series_up_to n f p) (hn : 1 ≤ n) (x : E) :
  has_fderiv_at f (continuous_multilinear_curry_fin1 𝕜 E F (p x 1)) x :=
begin
  rw [← has_fderiv_within_at_univ],
  exact (has_ftaylor_series_up_to_on_univ_iff.2 h).has_fderiv_within_at hn (mem_univ _)
end

lemma has_ftaylor_series_up_to.differentiable {n : with_top ℕ}
  (h : has_ftaylor_series_up_to n f p) (hn : 1 ≤ n) : differentiable 𝕜 f :=
λ x, (h.has_fderiv_at hn x).differentiable_at

/-- `p` is a Taylor series of `f` up to `n+1` if and only if `p.shift` is a Taylor series up to `n`
for `p 1`, which is a derivative of `f`. -/
theorem has_ftaylor_series_up_to_succ_iff_right {n : ℕ} :
  has_ftaylor_series_up_to ((n + 1) : ℕ) f p ↔
  (∀ x, (p x 0).uncurry0 = f x)
  ∧ (∀ x, has_fderiv_at (λ y, p y 0) (p x 1).curry_left x)
  ∧ has_ftaylor_series_up_to n
    (λ x, continuous_multilinear_curry_fin1 𝕜 E F (p x 1)) (λ x, (p x).shift) :=
by simp [has_ftaylor_series_up_to_on_succ_iff_right, has_ftaylor_series_up_to_on_univ_iff.symm,
         -add_comm, -with_bot.coe_add]

/-! ### Smooth functions at a point -/

variable (𝕜)

/-- A function is continuously differentiable up to `n` at a point `x` if, for any integer `k ≤ n`,
there is a neighborhood of `x` where `f` admits derivatives up to order `n`, which are continuous.
-/
def times_cont_diff_at (n : with_top ℕ) (f : E → F) (x : E) :=
times_cont_diff_within_at 𝕜 n f univ x

variable {𝕜}

theorem times_cont_diff_within_at_univ {n : with_top ℕ} :
  times_cont_diff_within_at 𝕜 n f univ x ↔ times_cont_diff_at 𝕜 n f x :=
iff.rfl

lemma times_cont_diff_at_top :
  times_cont_diff_at 𝕜 ∞ f x ↔ ∀ (n : ℕ), times_cont_diff_at 𝕜 n f x :=
by simp [← times_cont_diff_within_at_univ, times_cont_diff_within_at_top]

lemma times_cont_diff_at.times_cont_diff_within_at {n : with_top ℕ}
  (h : times_cont_diff_at 𝕜 n f x) : times_cont_diff_within_at 𝕜 n f s x :=
h.mono (subset_univ _)

lemma times_cont_diff_within_at.times_cont_diff_at {n : with_top ℕ}
  (h : times_cont_diff_within_at 𝕜 n f s x) (hx : s ∈ 𝓝 x) :
  times_cont_diff_at 𝕜 n f x :=
by rwa [times_cont_diff_at, ← times_cont_diff_within_at_inter hx, univ_inter]

lemma times_cont_diff_at.of_le {m n : with_top ℕ}
  (h : times_cont_diff_at 𝕜 n f x) (hmn : m ≤ n) :
  times_cont_diff_at 𝕜 m f x :=
h.of_le hmn

lemma times_cont_diff_at.continuous_at {n : with_top ℕ}
  (h : times_cont_diff_at 𝕜 n f x) : continuous_at f x :=
by simpa [continuous_within_at_univ] using h.continuous_within_at

/-- If a function is `C^n` with `n ≥ 1` at a point, then it is differentiable there. -/
lemma times_cont_diff_at.differentiable {n : with_top ℕ}
  (h : times_cont_diff_at 𝕜 n f x) (hn : 1 ≤ n) : differentiable_at 𝕜 f x :=
by simpa [hn, differentiable_within_at_univ] using h.differentiable_within_at

/-! ### Smooth functions -/

variable (𝕜)

/-- A function is continuously differentiable up to `n` if it admits derivatives up to
order `n`, which are continuous. Contrary to the case of definitions in domains (where derivatives
might not be unique) we do not need to localize the definition in space or time.
-/
definition times_cont_diff (n : with_top ℕ) (f : E → F)  :=
∃ p : E → formal_multilinear_series 𝕜 E F, has_ftaylor_series_up_to n f p

variable {𝕜}

theorem times_cont_diff_on_univ {n : with_top ℕ} :
  times_cont_diff_on 𝕜 n f univ ↔ times_cont_diff 𝕜 n f :=
begin
  split,
  { assume H,
    use ftaylor_series_within 𝕜 f univ,
    rw ← has_ftaylor_series_up_to_on_univ_iff,
    exact H.ftaylor_series_within unique_diff_on_univ },
  { rintros ⟨p, hp⟩ x hx m hm,
    exact ⟨univ, filter.univ_sets _, p, (hp.has_ftaylor_series_up_to_on univ).of_le hm⟩ }
end

lemma times_cont_diff_iff_times_cont_diff_at {n : with_top ℕ} :
  times_cont_diff 𝕜 n f ↔ ∀ x, times_cont_diff_at 𝕜 n f x :=
by simp [← times_cont_diff_on_univ, times_cont_diff_on, times_cont_diff_at]

lemma times_cont_diff.times_cont_diff_at {n : with_top ℕ} (h : times_cont_diff 𝕜 n f) :
  times_cont_diff_at 𝕜 n f x :=
times_cont_diff_iff_times_cont_diff_at.1 h x

lemma times_cont_diff.times_cont_diff_within_at {n : with_top ℕ} (h : times_cont_diff 𝕜 n f) :
  times_cont_diff_within_at 𝕜 n f s x :=
h.times_cont_diff_at.times_cont_diff_within_at

lemma times_cont_diff_top :
  times_cont_diff 𝕜 ∞ f ↔ ∀ (n : ℕ), times_cont_diff 𝕜 n f :=
by simp [times_cont_diff_on_univ.symm, times_cont_diff_on_top]

lemma times_cont_diff.times_cont_diff_on {n : with_top ℕ}
  (h : times_cont_diff 𝕜 n f) : times_cont_diff_on 𝕜 n f s :=
(times_cont_diff_on_univ.2 h).mono (subset_univ _)

@[simp] lemma times_cont_diff_zero :
  times_cont_diff 𝕜 0 f ↔ continuous f :=
begin
  rw [← times_cont_diff_on_univ, continuous_iff_continuous_on_univ],
  exact times_cont_diff_on_zero
end

lemma times_cont_diff.of_le {m n : with_top ℕ}
  (h : times_cont_diff 𝕜 n f) (hmn : m ≤ n) :
  times_cont_diff 𝕜 m f :=
times_cont_diff_on_univ.1 $ (times_cont_diff_on_univ.2 h).of_le hmn

lemma times_cont_diff.continuous {n : with_top ℕ}
  (h : times_cont_diff 𝕜 n f) : continuous f :=
times_cont_diff_zero.1 (h.of_le bot_le)

/-- If a function is `C^n` with `n ≥ 1`, then it is differentiable. -/
lemma times_cont_diff.differentiable {n : with_top ℕ}
  (h : times_cont_diff 𝕜 n f) (hn : 1 ≤ n) : differentiable 𝕜 f :=
differentiable_on_univ.1 $ (times_cont_diff_on_univ.2 h).differentiable_on hn


/-! ### Iterated derivative -/

variable (𝕜)

/-- The `n`-th derivative of a function, as a multilinear map, defined inductively. -/
noncomputable def iterated_fderiv (n : ℕ) (f : E → F) :
  E → (E [×n]→L[𝕜] F) :=
nat.rec_on n
  (λ x, continuous_multilinear_map.curry0 𝕜 E (f x))
  (λ n rec x, continuous_linear_map.uncurry_left (fderiv 𝕜 rec x))

/-- Formal Taylor series associated to a function within a set. -/
def ftaylor_series (f : E → F) (x : E) : formal_multilinear_series 𝕜 E F :=
λ n, iterated_fderiv 𝕜 n f x

variable {𝕜}

@[simp] lemma iterated_fderiv_zero_apply (m : (fin 0) → E) :
  (iterated_fderiv 𝕜 0 f x : ((fin 0) →  E) → F) m = f x := rfl

lemma iterated_fderiv_zero_eq_comp :
  iterated_fderiv 𝕜 0 f = (continuous_multilinear_curry_fin0 𝕜 E F).symm ∘ f := rfl

lemma iterated_fderiv_succ_apply_left {n : ℕ} (m : fin (n + 1) → E):
  (iterated_fderiv 𝕜 (n + 1) f x : (fin (n + 1) → E) → F) m
  = (fderiv 𝕜 (iterated_fderiv 𝕜 n f) x : E → (E [×n]→L[𝕜] F)) (m 0) (tail m) := rfl

/-- Writing explicitly the `n+1`-th derivative as the composition of a currying linear equiv,
and the derivative of the `n`-th derivative. -/
lemma iterated_fderiv_succ_eq_comp_left {n : ℕ} :
  iterated_fderiv 𝕜 (n + 1) f =
  (continuous_multilinear_curry_left_equiv 𝕜 (λ(i : fin (n + 1)), E) F)
    ∘ (fderiv 𝕜 (iterated_fderiv 𝕜 n f)) := rfl

lemma iterated_fderiv_within_univ {n : ℕ} :
  iterated_fderiv_within 𝕜 n f univ = iterated_fderiv 𝕜 n f :=
begin
  induction n with n IH,
  { ext x, simp },
  { ext x m,
    rw [iterated_fderiv_succ_apply_left, iterated_fderiv_within_succ_apply_left, IH,
        fderiv_within_univ] }
end

lemma ftaylor_series_within_univ :
  ftaylor_series_within 𝕜 f univ = ftaylor_series 𝕜 f :=
begin
  ext1 x, ext1 n,
  change iterated_fderiv_within 𝕜 n f univ x = iterated_fderiv 𝕜 n f x,
  rw iterated_fderiv_within_univ
end

theorem iterated_fderiv_succ_apply_right {n : ℕ} (m : fin (n + 1) → E) :
  (iterated_fderiv 𝕜 (n + 1) f x : (fin (n + 1) → E) → F) m
    = iterated_fderiv 𝕜 n (λy, fderiv 𝕜 f y) x (init m) (m (last n)) :=
begin
  rw [← iterated_fderiv_within_univ, ← iterated_fderiv_within_univ, ← fderiv_within_univ],
  exact iterated_fderiv_within_succ_apply_right unique_diff_on_univ (mem_univ _) _
end

/-- Writing explicitly the `n+1`-th derivative as the composition of a currying linear equiv,
and the `n`-th derivative of the derivative. -/
lemma iterated_fderiv_succ_eq_comp_right {n : ℕ} :
  iterated_fderiv 𝕜 (n + 1) f x =
  ((continuous_multilinear_curry_right_equiv 𝕜 (λ(i : fin (n + 1)), E) F)
    ∘ (iterated_fderiv 𝕜 n (λy, fderiv 𝕜 f y))) x :=
by { ext m, rw iterated_fderiv_succ_apply_right, refl }

@[simp] lemma iterated_fderiv_one_apply (m : (fin 1) → E) :
  (iterated_fderiv 𝕜 1 f x : ((fin 1) → E) → F) m
  = (fderiv 𝕜 f x : E → F) (m 0) :=
by { rw [iterated_fderiv_succ_apply_right, iterated_fderiv_zero_apply], refl }

/-- When a function is `C^n` in a set `s` of unique differentiability, it admits
`ftaylor_series_within 𝕜 f s` as a Taylor series up to order `n` in `s`. -/
theorem times_cont_diff_on_iff_ftaylor_series {n : with_top ℕ} :
  times_cont_diff 𝕜 n f ↔ has_ftaylor_series_up_to n f (ftaylor_series 𝕜 f) :=
begin
  split,
  { rw [← times_cont_diff_on_univ, ← has_ftaylor_series_up_to_on_univ_iff,
        ← ftaylor_series_within_univ],
    exact λ h, times_cont_diff_on.ftaylor_series_within h unique_diff_on_univ },
  { assume h, exact ⟨ftaylor_series 𝕜 f, h⟩ }
end

lemma times_cont_diff_iff_continuous_differentiable {n : with_top ℕ} :
  times_cont_diff 𝕜 n f ↔
  (∀ (m : ℕ), (m : with_top ℕ) ≤ n → continuous (λ x, iterated_fderiv 𝕜 m f x))
  ∧ (∀ (m : ℕ), (m : with_top ℕ) < n → differentiable 𝕜 (λ x, iterated_fderiv 𝕜 m f x)) :=
by simp [times_cont_diff_on_univ.symm, continuous_iff_continuous_on_univ,
    differentiable_on_univ.symm, iterated_fderiv_within_univ,
    times_cont_diff_on_iff_continuous_on_differentiable_on unique_diff_on_univ]

lemma times_cont_diff_of_differentiable_iterated_fderiv {n : with_top ℕ}
  (h : ∀(m : ℕ), (m : with_top ℕ) ≤ n → differentiable 𝕜 (iterated_fderiv 𝕜 m f)) :
  times_cont_diff 𝕜 n f :=
times_cont_diff_iff_continuous_differentiable.2
⟨λ m hm, (h m hm).continuous, λ m hm, (h m (le_of_lt hm))⟩

/-- A function is `C^(n + 1)` on a domain with unique derivatives if and only if it is differentiable
there, and its derivative is `C^n`. -/
theorem times_cont_diff_succ_iff_fderiv {n : ℕ} :
  times_cont_diff 𝕜 ((n + 1) : ℕ) f ↔
  differentiable 𝕜 f ∧ times_cont_diff 𝕜 n (λ y, fderiv 𝕜 f y) :=
by simp [times_cont_diff_on_univ.symm, differentiable_on_univ.symm, fderiv_within_univ.symm,
         - fderiv_within_univ, times_cont_diff_on_succ_iff_fderiv_within unique_diff_on_univ,
         -with_bot.coe_add, -add_comm]

/-- A function is `C^(n + 1)` at a point iff locally, it has a derivative which is `C^n`. -/
theorem times_cont_diff_at_succ_iff_has_fderiv_at {n : ℕ} :
  times_cont_diff_at 𝕜 ((n + 1) : ℕ) f x
  ↔ (∃ f' : E → (E →L[𝕜] F), (∃ u ∈ nhds x, (∀ x ∈ u, has_fderiv_at f (f' x) x))
      ∧ (times_cont_diff_at 𝕜 n f' x)) :=
begin
  rw [← times_cont_diff_within_at_univ, times_cont_diff_within_at_succ_iff_has_fderiv_within_at],
  simp only [nhds_within_univ, exists_prop, mem_univ, insert_eq_of_mem],
  split,
  { rintros ⟨u, H, f', h_fderiv, h_times_cont_diff⟩,
    rcases mem_nhds_sets_iff.mp H with ⟨t, htu, ht, hxt⟩,
    refine ⟨f', ⟨t, _⟩, h_times_cont_diff.times_cont_diff_at H⟩,
    refine ⟨mem_nhds_sets_iff.mpr ⟨t, subset.rfl, ht, hxt⟩, _⟩,
    intros y hyt,
    refine (h_fderiv y (htu hyt)).has_fderiv_at _,
    exact mem_nhds_sets_iff.mpr ⟨t, htu, ht, hyt⟩ },
  { rintros ⟨f', ⟨u, H, h_fderiv⟩, h_times_cont_diff⟩,
    refine ⟨u, H, f', _, h_times_cont_diff.times_cont_diff_within_at⟩,
    intros x hxu,
    exact (h_fderiv x hxu).has_fderiv_within_at }
end

/-- A function is `C^∞` on a domain with unique derivatives if and only if it is differentiable
there, and its derivative is `C^∞`. -/
theorem times_cont_diff_top_iff_fderiv :
  times_cont_diff 𝕜 ∞ f ↔
  differentiable 𝕜 f ∧ times_cont_diff 𝕜 ∞ (λ y, fderiv 𝕜 f y) :=
begin
  simp [times_cont_diff_on_univ.symm, differentiable_on_univ.symm, fderiv_within_univ.symm,
        - fderiv_within_univ],
  rw times_cont_diff_on_top_iff_fderiv_within unique_diff_on_univ,
end

lemma times_cont_diff.continuous_fderiv {n : with_top ℕ}
  (h : times_cont_diff 𝕜 n f) (hn : 1 ≤ n) :
  continuous (λ x, fderiv 𝕜 f x) :=
((times_cont_diff_succ_iff_fderiv).1 (h.of_le hn)).2.continuous

/-- If a function is at least `C^1`, its bundled derivative (mapping `(x, v)` to `Df(x) v`) is
continuous. -/
lemma times_cont_diff.continuous_fderiv_apply {n : with_top ℕ}
  (h : times_cont_diff 𝕜 n f) (hn : 1 ≤ n) :
  continuous (λp : E × E, (fderiv 𝕜 f p.1 : E → F) p.2) :=
begin
  have A : continuous (λq : (E →L[𝕜] F) × E, q.1 q.2) := is_bounded_bilinear_map_apply.continuous,
  have B : continuous (λp : E × E, (fderiv 𝕜 f p.1, p.2)),
  { apply continuous.prod_mk _ continuous_snd,
    exact continuous.comp (h.continuous_fderiv hn) continuous_fst },
  exact A.comp B
end

/-! ### Constants -/

lemma iterated_fderiv_within_zero_fun {n : ℕ} :
  iterated_fderiv 𝕜 n (λ x : E, (0 : F)) = 0 :=
begin
  induction n with n IH,
  { ext m, simp },
  { ext x m,
    rw [iterated_fderiv_succ_apply_left, IH],
    change (fderiv 𝕜 (λ (x : E), (0 : (E [×n]→L[𝕜] F))) x : E → (E [×n]→L[𝕜] F)) (m 0) (tail m) = _,
    rw fderiv_const,
    refl }
end

lemma times_cont_diff_zero_fun {n : with_top ℕ} :
  times_cont_diff 𝕜 n (λ x : E, (0 : F)) :=
begin
  apply times_cont_diff_of_differentiable_iterated_fderiv (λm hm, _),
  rw iterated_fderiv_within_zero_fun,
  apply differentiable_const (0 : (E [×m]→L[𝕜] F))
end

/--
Constants are `C^∞`.
-/
lemma times_cont_diff_const {n : with_top ℕ} {c : F} : times_cont_diff 𝕜 n (λx : E, c) :=
begin
  suffices h : times_cont_diff 𝕜 ∞ (λx : E, c), by exact h.of_le le_top,
  rw times_cont_diff_top_iff_fderiv,
  refine ⟨differentiable_const c, _⟩,
  rw fderiv_const,
  exact times_cont_diff_zero_fun
end

lemma times_cont_diff_on_const {n : with_top ℕ} {c : F} {s : set E} :
  times_cont_diff_on 𝕜 n (λx : E, c) s :=
times_cont_diff_const.times_cont_diff_on

lemma times_cont_diff_at_const {n : with_top ℕ} {c : F} :
  times_cont_diff_at 𝕜 n (λx : E, c) x :=
times_cont_diff_const.times_cont_diff_at

lemma times_cont_diff_within_at_const {n : with_top ℕ} {c : F} :
  times_cont_diff_within_at 𝕜 n (λx : E, c) s x :=
times_cont_diff_at_const.times_cont_diff_within_at


/-! ### Linear functions -/

/--
Unbundled bounded linear functions are `C^∞`.
-/
lemma is_bounded_linear_map.times_cont_diff {n : with_top ℕ} (hf : is_bounded_linear_map 𝕜 f) :
  times_cont_diff 𝕜 n f :=
begin
  suffices h : times_cont_diff 𝕜 ∞ f, by exact h.of_le le_top,
  rw times_cont_diff_top_iff_fderiv,
  refine ⟨hf.differentiable, _⟩,
  simp [hf.fderiv],
  exact times_cont_diff_const
end

lemma continuous_linear_map.times_cont_diff {n : with_top ℕ} (f : E →L[𝕜] F) :
  times_cont_diff 𝕜 n f :=
f.is_bounded_linear_map.times_cont_diff

/--
The first projection in a product is `C^∞`.
-/
lemma times_cont_diff_fst {n : with_top ℕ} : times_cont_diff 𝕜 n (prod.fst : E × F → E) :=
is_bounded_linear_map.times_cont_diff is_bounded_linear_map.fst

/--
The first projection on a domain in a product is `C^∞`.
-/
lemma times_cont_diff_on_fst {s : set (E×F)} {n : with_top ℕ} :
  times_cont_diff_on 𝕜 n (prod.fst : E × F → E) s :=
times_cont_diff.times_cont_diff_on times_cont_diff_fst

/--
The first projection at a point in a product is `C^∞`.
-/
lemma times_cont_diff_at_fst {p : E × F} {n : with_top ℕ} :
  times_cont_diff_at 𝕜 n (prod.fst : E × F → E) p :=
times_cont_diff_fst.times_cont_diff_at

/--
The first projection within a domain at a point in a product is `C^∞`.
-/
lemma times_cont_diff_within_at_fst {s : set (E × F)} {p : E × F} {n : with_top ℕ} :
  times_cont_diff_within_at 𝕜 n (prod.fst : E × F → E) s p :=
times_cont_diff_fst.times_cont_diff_within_at

/--
The second projection in a product is `C^∞`.
-/
lemma times_cont_diff_snd {n : with_top ℕ} : times_cont_diff 𝕜 n (prod.snd : E × F → F) :=
is_bounded_linear_map.times_cont_diff is_bounded_linear_map.snd

/--
The second projection on a domain in a product is `C^∞`.
-/
lemma times_cont_diff_on_snd {s : set (E×F)} {n : with_top ℕ} :
  times_cont_diff_on 𝕜 n (prod.snd : E × F → F) s :=
times_cont_diff.times_cont_diff_on times_cont_diff_snd

/--
The second projection at a point in a product is `C^∞`.
-/
lemma times_cont_diff_at_snd {p : E × F} {n : with_top ℕ} :
  times_cont_diff_at 𝕜 n (prod.snd : E × F → F) p :=
times_cont_diff_snd.times_cont_diff_at

/--
The second projection within a domain at a point in a product is `C^∞`.
-/
lemma times_cont_diff_within_at_snd {s : set (E × F)} {p : E × F} {n : with_top ℕ} :
  times_cont_diff_within_at 𝕜 n (prod.snd : E × F → F) s p :=
times_cont_diff_snd.times_cont_diff_within_at

/--
The identity is `C^∞`.
-/
lemma times_cont_diff_id {n : with_top ℕ} : times_cont_diff 𝕜 n (id : E → E) :=
is_bounded_linear_map.id.times_cont_diff

/--
Bilinear functions are `C^∞`.
-/
lemma is_bounded_bilinear_map.times_cont_diff {n : with_top ℕ} (hb : is_bounded_bilinear_map 𝕜 b) :
  times_cont_diff 𝕜 n b :=
begin
  suffices h : times_cont_diff 𝕜 ∞ b, by exact h.of_le le_top,
  rw times_cont_diff_top_iff_fderiv,
  refine ⟨hb.differentiable, _⟩,
  simp [hb.fderiv],
  exact hb.is_bounded_linear_map_deriv.times_cont_diff
end

/-- If `f` admits a Taylor series `p` in a set `s`, and `g` is linear, then `g ∘ f` admits a Taylor
series whose `k`-th term is given by `g ∘ (p k)`. -/
lemma has_ftaylor_series_up_to_on.continuous_linear_map_comp {n : with_top ℕ} (g : F →L[𝕜] G)
  (hf : has_ftaylor_series_up_to_on n f p s) :
  has_ftaylor_series_up_to_on n (g ∘ f) (λ x k, g.comp_continuous_multilinear_map (p x k)) s :=
begin
  split,
  { assume x hx, simp [(hf.zero_eq x hx).symm] },
  { assume m hm x hx,
    let A : (E [×m]→L[𝕜] F) → (E [×m]→L[𝕜] G) := λ f, g.comp_continuous_multilinear_map f,
    have hA : is_bounded_linear_map 𝕜 A :=
      is_bounded_bilinear_map_comp_multilinear.is_bounded_linear_map_right _,
    have := hf.fderiv_within m hm x hx,
    convert has_fderiv_at.comp_has_fderiv_within_at x (hA.has_fderiv_at) this },
  { assume m hm,
    let A : (E [×m]→L[𝕜] F) → (E [×m]→L[𝕜] G) :=
      λ f, g.comp_continuous_multilinear_map f,
    have hA : is_bounded_linear_map 𝕜 A :=
      is_bounded_bilinear_map_comp_multilinear.is_bounded_linear_map_right _,
    exact hA.continuous.comp_continuous_on (hf.cont m hm) }
end

/-- Composition by continuous linear maps on the left preserves `C^n` functions in a domain
at a point. -/
lemma times_cont_diff_within_at.continuous_linear_map_comp {n : with_top ℕ} (g : F →L[𝕜] G)
  (hf : times_cont_diff_within_at 𝕜 n f s x) :
  times_cont_diff_within_at 𝕜 n (g ∘ f) s x :=
begin
  assume m hm,
  rcases hf m hm with ⟨u, hu, p, hp⟩,
  exact ⟨u, hu, _, hp.continuous_linear_map_comp g⟩,
end

/-- Composition by continuous linear maps on the left preserves `C^n` functions in a domain
at a point. -/
lemma times_cont_diff_at.continuous_linear_map_comp {n : with_top ℕ} (g : F →L[𝕜] G)
  (hf : times_cont_diff_at 𝕜 n f x) :
  times_cont_diff_at 𝕜 n (g ∘ f) x :=
times_cont_diff_within_at.continuous_linear_map_comp g hf

/-- Composition by continuous linear maps on the left preserves `C^n` functions on domains. -/
lemma times_cont_diff_on.continuous_linear_map_comp {n : with_top ℕ} (g : F →L[𝕜] G)
  (hf : times_cont_diff_on 𝕜 n f s) :
  times_cont_diff_on 𝕜 n (g ∘ f) s :=
λ x hx, (hf x hx).continuous_linear_map_comp g

/-- Composition by continuous linear maps on the left preserves `C^n` functions. -/
lemma times_cont_diff.continuous_linear_map_comp {n : with_top ℕ} {f : E → F} (g : F →L[𝕜] G)
  (hf : times_cont_diff 𝕜 n f) : times_cont_diff 𝕜 n (λx, g (f x)) :=
times_cont_diff_on_univ.1 $ times_cont_diff_on.continuous_linear_map_comp
  _ (times_cont_diff_on_univ.2 hf)

/-- Composition by continuous linear equivs on the left respects higher differentiability on
domains. -/
lemma continuous_linear_equiv.comp_times_cont_diff_within_at_iff
  {n : with_top ℕ} (e : F ≃L[𝕜] G) :
  times_cont_diff_within_at 𝕜 n (e ∘ f) s x ↔ times_cont_diff_within_at 𝕜 n f s x :=
begin
  split,
  { assume H,
    have : f = e.symm ∘ (e ∘ f),
      by { ext y, simp only [function.comp_app], rw e.symm_apply_apply (f y) },
    rw this,
    exact H.continuous_linear_map_comp _ },
  { assume H,
    exact H.continuous_linear_map_comp _ }
end

/-- Composition by continuous linear equivs on the left respects higher differentiability on
domains. -/
lemma continuous_linear_equiv.comp_times_cont_diff_on_iff
  {n : with_top ℕ} (e : F ≃L[𝕜] G) :
  times_cont_diff_on 𝕜 n (e ∘ f) s ↔ times_cont_diff_on 𝕜 n f s :=
by simp [times_cont_diff_on, e.comp_times_cont_diff_within_at_iff]

/-- If `f` admits a Taylor series `p` in a set `s`, and `g` is linear, then `f ∘ g` admits a Taylor
series in `g ⁻¹' s`, whose `k`-th term is given by `p k (g v₁, ..., g vₖ)` . -/
lemma has_ftaylor_series_up_to_on.comp_continuous_linear_map {n : with_top ℕ}
  (hf : has_ftaylor_series_up_to_on n f p s) (g : G →L[𝕜] E) :
  has_ftaylor_series_up_to_on n (f ∘ g)
    (λ x k, (p (g x) k).comp_continuous_linear_map 𝕜 E g) (g ⁻¹' s) :=
begin
  split,
  { assume x hx,
    simp only [(hf.zero_eq (g x) hx).symm, function.comp_app],
    change p (g x) 0 (λ (i : fin 0), g 0) = p (g x) 0 0,
    rw continuous_linear_map.map_zero,
    refl },
  { assume m hm x hx,
    let A : (E [×m]→L[𝕜] F) → (G [×m]→L[𝕜] F) := λ h, h.comp_continuous_linear_map 𝕜 E g,
    have hA : is_bounded_linear_map 𝕜 A :=
      is_bounded_linear_map_continuous_multilinear_map_comp_linear g,
    convert (hA.has_fderiv_at).comp_has_fderiv_within_at x
      ((hf.fderiv_within m hm (g x) hx).comp x (g.has_fderiv_within_at) (subset.refl _)),
    ext y v,
    change p (g x) (nat.succ m) (g ∘ (cons y v)) = p (g x) m.succ (cons (g y) (g ∘ v)),
    rw comp_cons },
  { assume m hm,
    let A : (E [×m]→L[𝕜] F) → (G [×m]→L[𝕜] F) := λ h, h.comp_continuous_linear_map 𝕜 E g,
    have hA : is_bounded_linear_map 𝕜 A :=
      is_bounded_linear_map_continuous_multilinear_map_comp_linear g,
    exact hA.continuous.comp_continuous_on
      ((hf.cont m hm).comp g.continuous.continuous_on (subset.refl _)) }
end

/-- Composition by continuous linear maps on the right preserves `C^n` functions at a point on
a domain. -/
lemma times_cont_diff_within_at.comp_continuous_linear_map {n : with_top ℕ} {x : G}
  (g : G →L[𝕜] E) (hf : times_cont_diff_within_at 𝕜 n f s (g x)) :
  times_cont_diff_within_at 𝕜 n (f ∘ g) (g ⁻¹' s) x :=
begin
  assume m hm,
  rcases hf m hm with ⟨u, hu, p, hp⟩,
  refine ⟨g ⁻¹' u, _, _, hp.comp_continuous_linear_map g⟩,
  apply continuous_within_at.preimage_mem_nhds_within',
  { exact g.continuous.continuous_within_at },
  { apply nhds_within_mono (g x) _ hu,
    rw image_insert_eq,
    exact insert_subset_insert (image_preimage_subset g s) }
end

/-- Composition by continuous linear maps on the right preserves `C^n` functions on domains. -/
lemma times_cont_diff_on.comp_continuous_linear_map {n : with_top ℕ}
  (hf : times_cont_diff_on 𝕜 n f s) (g : G →L[𝕜] E) :
  times_cont_diff_on 𝕜 n (f ∘ g) (g ⁻¹' s) :=
λ x hx, (hf (g x) hx).comp_continuous_linear_map g

/-- Composition by continuous linear maps on the right preserves `C^n` functions. -/
lemma times_cont_diff.comp_continuous_linear_map {n : with_top ℕ} {f : E → F} {g : G →L[𝕜] E}
  (hf : times_cont_diff 𝕜 n f) : times_cont_diff 𝕜 n (f ∘ g) :=
times_cont_diff_on_univ.1 $
times_cont_diff_on.comp_continuous_linear_map (times_cont_diff_on_univ.2 hf) _

/-- Composition by continuous linear equivs on the right respects higher differentiability at a
point in a domain. -/
lemma continuous_linear_equiv.times_cont_diff_within_at_comp_iff {n : with_top ℕ} (e : G ≃L[𝕜] E) :
  times_cont_diff_within_at 𝕜 n (f ∘ e) (e ⁻¹' s) (e.symm x) ↔
  times_cont_diff_within_at 𝕜 n f s x :=
begin
  split,
  { assume H,
    have A : f = (f ∘ e) ∘ e.symm,
      by { ext y, simp only [function.comp_app], rw e.apply_symm_apply y },
    have B : e.symm ⁻¹' (e ⁻¹' s) = s,
      by { rw [← preimage_comp, e.self_comp_symm], refl },
    rw [A, ← B],
    exact H.comp_continuous_linear_map _},
  { assume H,
    have : x = e (e.symm x), by simp,
    rw this at H,
    exact H.comp_continuous_linear_map _ },
end


/-- Composition by continuous linear equivs on the right respects higher differentiability on
domains. -/
lemma continuous_linear_equiv.times_cont_diff_on_comp_iff {n : with_top ℕ} (e : G ≃L[𝕜] E) :
  times_cont_diff_on 𝕜 n (f ∘ e) (e ⁻¹' s) ↔ times_cont_diff_on 𝕜 n f s :=
begin
  refine ⟨λ H, _, λ H, H.comp_continuous_linear_map _⟩,
  have A : f = (f ∘ e) ∘ e.symm,
    by { ext y, simp only [function.comp_app], rw e.apply_symm_apply y },
  have B : e.symm ⁻¹' (e ⁻¹' s) = s,
    by { rw [← preimage_comp, e.self_comp_symm], refl },
  rw [A, ← B],
  exact H.comp_continuous_linear_map _
end

/-- If two functions `f` and `g` admit Taylor series `p` and `q` in a set `s`, then the cartesian
product of `f` and `g` admits the cartesian product of `p` and `q` as a Taylor series. -/
lemma has_ftaylor_series_up_to_on.prod {n : with_top ℕ} (hf : has_ftaylor_series_up_to_on n f p s)
  {g : E → G} {q : E → formal_multilinear_series 𝕜 E G} (hg : has_ftaylor_series_up_to_on n g q s) :
  has_ftaylor_series_up_to_on n (λ y, (f y, g y)) (λ y k, (p y k).prod (q y k)) s :=
begin
  split,
  { assume x hx, rw [← hf.zero_eq x hx, ← hg.zero_eq x hx], refl },
  { assume m hm x hx,
    let A : (E [×m]→L[𝕜] F) × (E [×m]→L[𝕜] G) → (E [×m]→L[𝕜] (F × G)) := λ p, p.1.prod p.2,
    have hA : is_bounded_linear_map 𝕜 A := is_bounded_linear_map_prod_multilinear,
    convert hA.has_fderiv_at.comp_has_fderiv_within_at x
      ((hf.fderiv_within m hm x hx).prod (hg.fderiv_within m hm x hx)) },
  { assume m hm,
    let A : (E [×m]→L[𝕜] F) × (E [×m]→L[𝕜] G) → (E [×m]→L[𝕜] (F × G)) := λ p, p.1.prod p.2,
    have hA : is_bounded_linear_map 𝕜 A := is_bounded_linear_map_prod_multilinear,
    exact hA.continuous.comp_continuous_on ((hf.cont m hm).prod (hg.cont m hm)) }
end

/-- The cartesian product of `C^n` functions at a point in a domain is `C^n`. -/
lemma times_cont_diff_within_at.prod {n : with_top ℕ} {s : set E} {f : E → F} {g : E → G}
  (hf : times_cont_diff_within_at 𝕜 n f s x) (hg : times_cont_diff_within_at 𝕜 n g s x) :
  times_cont_diff_within_at 𝕜 n (λx:E, (f x, g x)) s x :=
begin
  assume m hm,
  rcases hf m hm with ⟨u, hu, p, hp⟩,
  rcases hg m hm with ⟨v, hv, q, hq⟩,
  exact ⟨u ∩ v, filter.inter_mem_sets hu hv, _,
        (hp.mono (inter_subset_left u v)).prod (hq.mono (inter_subset_right u v))⟩
end

/-- The cartesian product of `C^n` functions on domains is `C^n`. -/
lemma times_cont_diff_on.prod {n : with_top ℕ} {s : set E} {f : E → F} {g : E → G}
  (hf : times_cont_diff_on 𝕜 n f s) (hg : times_cont_diff_on 𝕜 n g s) :
  times_cont_diff_on 𝕜 n (λx:E, (f x, g x)) s :=
λ x hx, (hf x hx).prod (hg x hx)

/--
The cartesian product of `C^n` functions is `C^n`.
-/
lemma times_cont_diff.prod {n : with_top ℕ} {f : E → F} {g : E → G}
  (hf : times_cont_diff 𝕜 n f) (hg : times_cont_diff 𝕜 n g) :
  times_cont_diff 𝕜 n (λx:E, (f x, g x)) :=
times_cont_diff_on_univ.1 $ times_cont_diff_on.prod (times_cont_diff_on_univ.2 hf)
  (times_cont_diff_on_univ.2 hg)

/-!
### Composition of `C^n` functions

We show that the composition of `C^n` functions is `C^n`. One way to prove it would be to write
the `n`-th derivative of the composition (this is Faà di Bruno's formula) and check its continuity,
but this is very painful. Instead, we go for a simple inductive proof. Assume it is done for `n`.
Then, to check it for `n+1`, one needs to check that the derivative of `g ∘ f` is `C^n`, i.e.,
that `Dg(f x) ⬝ Df(x)` is `C^n`. The term `Dg (f x)` is the composition of two `C^n` functions, so
it is `C^n` by the inductive assumption. The term `Df(x)` is also `C^n`. Then, the matrix
multiplication is the application of a bilinear map (which is `C^∞`, and therefore `C^n`) to
`x ↦ (Dg(f x), Df x)`. As the composition of two `C^n` maps, it is again `C^n`, and we are done.

There is a subtlety in this argument: we apply the inductive assumption to functions on other Banach
spaces. In maths, one would say: prove by induction over `n` that, for all `C^n` maps between all
pairs of Banach spaces, their composition is `C^n`. In Lean, this is fine as long as the spaces
stay in the same universe. This is not the case in the above argument: if `E` lives in universe `u`
and `F` lives in universe `v`, then linear maps from `E` to `F` (to which the derivative of `f`
belongs) is in universe `max u v`. If one could quantify over finitely many universes, the above
proof would work fine, but this is not the case. One could still write the proof considering spaces
in any universe in `u, v, w, max u v, max v w, max u v w`, but it would be extremely tedious and
lead to a lot of duplication. Instead, we formulate the above proof when all spaces live in the same
universe (where everything is fine), and then we deduce the general result by lifting all our spaces
to a common universe. We use the trick that any space `H` is isomorphic through a continuous linear
equiv to `continuous_multilinear_map (λ (i : fin 0), E × F × G) H` to change the universe level,
and then argue that composing with such a linear equiv does not change the fact of being `C^n`,
which we have already proved previously.
-/

/-- Auxiliary lemma proving that the composition of `C^n` functions on domains is `C^n` when all
spaces live in the same universe. Use instead `times_cont_diff_on.comp` which removes the universe
assumption (but is deduced from this one). -/
private lemma times_cont_diff_on.comp_same_univ
  {Eu : Type u} [normed_group Eu] [normed_space 𝕜 Eu]
  {Fu : Type u} [normed_group Fu] [normed_space 𝕜 Fu]
  {Gu : Type u} [normed_group Gu] [normed_space 𝕜 Gu]
  {n : with_top ℕ} {s : set Eu} {t : set Fu} {g : Fu → Gu} {f : Eu → Fu}
  (hg : times_cont_diff_on 𝕜 n g t) (hf : times_cont_diff_on 𝕜 n f s) (st : s ⊆ f ⁻¹' t) :
  times_cont_diff_on 𝕜 n (g ∘ f) s :=
begin
  unfreezingI { induction n using with_top.nat_induction with n IH Itop generalizing Eu Fu Gu },
  { rw times_cont_diff_on_zero at hf hg ⊢,
    exact continuous_on.comp hg hf st },
  { rw times_cont_diff_on_succ_iff_has_fderiv_within_at at hg ⊢,
    assume x hx,
    rcases (times_cont_diff_on_succ_iff_has_fderiv_within_at.1 hf) x hx
      with ⟨u, hu, f', hf', f'_diff⟩,
    rcases hg (f x) (st hx) with ⟨v, hv, g', hg', g'_diff⟩,
    rw insert_eq_of_mem hx at hu ⊢,
    have xu : x ∈ u := mem_of_mem_nhds_within hx hu,
    let w := s ∩ (u ∩ f⁻¹' v),
    have wv : w ⊆ f ⁻¹' v := λ y hy, hy.2.2,
    have wu : w ⊆ u := λ y hy, hy.2.1,
    have ws : w ⊆ s := λ y hy, hy.1,
    refine ⟨w, _, λ y, (g' (f y)).comp (f' y), _, _⟩,
    show w ∈ nhds_within x s,
    { apply filter.inter_mem_sets self_mem_nhds_within,
      apply filter.inter_mem_sets hu,
      apply continuous_within_at.preimage_mem_nhds_within',
      { rw ← continuous_within_at_inter' hu,
        exact (hf' x xu).differentiable_within_at.continuous_within_at.mono
          (inter_subset_right _ _) },
      { apply nhds_within_mono _ _ hv,
        exact subset.trans (image_subset_iff.mpr st) (subset_insert (f x) t) } },
    show ∀ y ∈ w,
      has_fderiv_within_at (g ∘ f) ((g' (f y)).comp (f' y)) w y,
    { rintros y ⟨ys, yu, yv⟩,
      exact (hg' (f y) yv).comp y ((hf' y yu).mono wu) wv },
    show times_cont_diff_on 𝕜 n (λ y, (g' (f y)).comp (f' y)) w,
    { have A : times_cont_diff_on 𝕜 n (λ y, g' (f y)) w :=
        IH g'_diff ((hf.of_le (with_top.coe_le_coe.2 (nat.le_succ n))).mono ws) wv,
      have B : times_cont_diff_on 𝕜 n f' w := f'_diff.mono wu,
      have C : times_cont_diff_on 𝕜 n (λ y, (f' y, g' (f y))) w :=
        times_cont_diff_on.prod B A,
      have D : times_cont_diff_on 𝕜 n (λ(p : (Eu →L[𝕜] Fu) × (Fu →L[𝕜] Gu)), p.2.comp p.1) univ :=
        is_bounded_bilinear_map_comp.times_cont_diff.times_cont_diff_on,
      exact IH D C (subset_univ _) } },
  { rw times_cont_diff_on_top at hf hg ⊢,
    assume n,
    apply Itop n (hg n) (hf n) st }
end

/-- The composition of `C^n` functions on domains is `C^n`. -/
lemma times_cont_diff_on.comp
  {n : with_top ℕ} {s : set E} {t : set F} {g : F → G} {f : E → F}
  (hg : times_cont_diff_on 𝕜 n g t) (hf : times_cont_diff_on 𝕜 n f s) (st : s ⊆ f ⁻¹' t) :
  times_cont_diff_on 𝕜 n (g ∘ f) s :=
begin
  /- we lift all the spaces to a common universe, as we have already proved the result in this
  situation. For the lift, we use the trick that `H` is isomorphic through a
  continuous linear equiv to `continuous_multilinear_map 𝕜 (λ (i : fin 0), (E × F × G)) H`, and
  continuous linear equivs respect smoothness classes. -/
  let Eu := continuous_multilinear_map 𝕜 (λ (i : fin 0), (E × F × G)) E,
  letI : normed_group Eu := by apply_instance,
  letI : normed_space 𝕜 Eu := by apply_instance,
  let Fu := continuous_multilinear_map 𝕜 (λ (i : fin 0), (E × F × G)) F,
  letI : normed_group Fu := by apply_instance,
  letI : normed_space 𝕜 Fu := by apply_instance,
  let Gu := continuous_multilinear_map 𝕜 (λ (i : fin 0), (E × F × G)) G,
  letI : normed_group Gu := by apply_instance,
  letI : normed_space 𝕜 Gu := by apply_instance,
  -- declare the isomorphisms
  let isoE : Eu ≃L[𝕜] E := continuous_multilinear_curry_fin0 𝕜 (E × F × G) E,
  let isoF : Fu ≃L[𝕜] F := continuous_multilinear_curry_fin0 𝕜 (E × F × G) F,
  let isoG : Gu ≃L[𝕜] G := continuous_multilinear_curry_fin0 𝕜 (E × F × G) G,
  -- lift the functions to the new spaces, check smoothness there, and then go back.
  let fu : Eu → Fu := (isoF.symm ∘ f) ∘ isoE,
  have fu_diff : times_cont_diff_on 𝕜 n fu (isoE ⁻¹' s),
    by rwa [isoE.times_cont_diff_on_comp_iff, isoF.symm.comp_times_cont_diff_on_iff],
  let gu : Fu → Gu := (isoG.symm ∘ g) ∘ isoF,
  have gu_diff : times_cont_diff_on 𝕜 n gu (isoF ⁻¹' t),
    by rwa [isoF.times_cont_diff_on_comp_iff, isoG.symm.comp_times_cont_diff_on_iff],
  have main : times_cont_diff_on 𝕜 n (gu ∘ fu) (isoE ⁻¹' s),
  { apply times_cont_diff_on.comp_same_univ gu_diff fu_diff,
    assume y hy,
    simp only [fu, continuous_linear_equiv.coe_apply, function.comp_app, mem_preimage],
    rw isoF.apply_symm_apply (f (isoE y)),
    exact st hy },
  have : gu ∘ fu = (isoG.symm ∘ (g ∘ f)) ∘ isoE,
  { ext y,
    simp only [function.comp_apply, gu, fu],
    rw isoF.apply_symm_apply (f (isoE y)) },
  rwa [this, isoE.times_cont_diff_on_comp_iff, isoG.symm.comp_times_cont_diff_on_iff] at main
end

/-- The composition of `C^n` functions on domains is `C^n`. -/
lemma times_cont_diff_on.comp'
  {n : with_top ℕ} {s : set E} {t : set F} {g : F → G} {f : E → F}
  (hg : times_cont_diff_on 𝕜 n g t) (hf : times_cont_diff_on 𝕜 n f s) :
  times_cont_diff_on 𝕜 n (g ∘ f) (s ∩ f⁻¹' t) :=
hg.comp (hf.mono (inter_subset_left _ _)) (inter_subset_right _ _)

/-- The composition of a `C^n` function on a domain with a `C^n` function is `C^n`. -/
lemma times_cont_diff.comp_times_cont_diff_on {n : with_top ℕ} {s : set E} {g : F → G} {f : E → F}
  (hg : times_cont_diff 𝕜 n g) (hf : times_cont_diff_on 𝕜 n f s) :
  times_cont_diff_on 𝕜 n (g ∘ f) s :=
(times_cont_diff_on_univ.2 hg).comp hf subset_preimage_univ

/-- The composition of `C^n` functions is `C^n`. -/
lemma times_cont_diff.comp {n : with_top ℕ} {g : F → G} {f : E → F}
  (hg : times_cont_diff 𝕜 n g) (hf : times_cont_diff 𝕜 n f) :
  times_cont_diff 𝕜 n (g ∘ f) :=
times_cont_diff_on_univ.1 $ times_cont_diff_on.comp (times_cont_diff_on_univ.2 hg)
  (times_cont_diff_on_univ.2 hf) (subset_univ _)

/-- The composition of `C^n` functions at points in domains is `C^n`. -/
lemma times_cont_diff_within_at.comp
  {n : with_top ℕ} {s : set E} {t : set F} {g : F → G} {f : E → F} (x : E)
  (hg : times_cont_diff_within_at 𝕜 n g t (f x))
  (hf : times_cont_diff_within_at 𝕜 n f s x) (st : s ⊆ f ⁻¹' t) :
  times_cont_diff_within_at 𝕜 n (g ∘ f) s x :=
begin
  assume m hm,
  rcases hg.times_cont_diff_on hm with ⟨u, u_nhd, ut, hu⟩,
  rcases hf.times_cont_diff_on hm with ⟨v, v_nhd, vs, hv⟩,
  have xmem : x ∈ f ⁻¹' u ∩ v :=
    ⟨(mem_of_mem_nhds_within (mem_insert (f x) _) u_nhd : _),
    mem_of_mem_nhds_within (mem_insert x s) v_nhd⟩,
  have : f ⁻¹' u ∈ nhds_within x (insert x s),
  { apply hf.continuous_within_at'.preimage_mem_nhds_within',
    apply nhds_within_mono _ _ u_nhd,
    rw image_insert_eq,
    exact insert_subset_insert (image_subset_iff.mpr st) },
  have Z := ((hu.comp (hv.mono (inter_subset_right (f ⁻¹' u) v)) (inter_subset_left _ _))
    .times_cont_diff_within_at) xmem m (le_refl _),
  have : nhds_within x (f ⁻¹' u ∩ v) = nhds_within x (insert x s),
  { have A : f ⁻¹' u ∩ v = (insert x s) ∩ (f ⁻¹' u ∩ v),
    { apply subset.antisymm _ (inter_subset_right _ _),
      rintros y ⟨hy1, hy2⟩,
      simp [hy1, hy2, vs hy2] },
    rw [A, ← nhds_within_restrict''],
    exact filter.inter_mem_sets this v_nhd },
  rwa [insert_eq_of_mem xmem, this] at Z,
end

/-- The composition of `C^n` functions at points in domains is `C^n`. -/
lemma times_cont_diff_within_at.comp' {n : with_top ℕ} {s : set E} {t : set F} {g : F → G}
  {f : E → F} (x : E)
  (hg : times_cont_diff_within_at 𝕜 n g t (f x)) (hf : times_cont_diff_within_at 𝕜 n f s x) :
  times_cont_diff_within_at 𝕜 n (g ∘ f) (s ∩ f⁻¹' t) x :=
hg.comp x (hf.mono (inter_subset_left _ _)) (inter_subset_right _ _)

/-- The composition of `C^n` functions at points is `C^n`. -/
lemma times_cont_diff_at.comp
  {n : with_top ℕ} {g : F → G} {f : E → F} (x : E)
  (hg : times_cont_diff_at 𝕜 n g (f x))
  (hf : times_cont_diff_at 𝕜 n f x) :
  times_cont_diff_at 𝕜 n (g ∘ f) x :=
begin
  rw ← times_cont_diff_within_at_univ at ⊢ hf hg,
  apply hg.comp x hf,
  simp
end

lemma times_cont_diff.comp_times_cont_diff_within_at
  {n : with_top ℕ} {g : F → G} {f : E → F} (h : times_cont_diff 𝕜 n g)
  (hf : times_cont_diff_within_at 𝕜 n f t x) :
  times_cont_diff_within_at 𝕜 n (g ∘ f) t x :=
begin
  have : times_cont_diff_within_at 𝕜 n g univ (f x) :=
    h.times_cont_diff_at.times_cont_diff_within_at,
  exact this.comp x hf (subset_univ _),
end

lemma times_cont_diff.comp_times_cont_diff_at
  {n : with_top ℕ} {g : F → G} {f : E → F} (x : E)
  (hg : times_cont_diff 𝕜 n g)
  (hf : times_cont_diff_at 𝕜 n f x) :
  times_cont_diff_at 𝕜 n (g ∘ f) x :=
begin
  rw ← times_cont_diff_within_at_univ at ⊢ hf,
  exact hg.comp_times_cont_diff_within_at hf,
end

/-- The bundled derivative of a `C^{n+1}` function is `C^n`. -/
lemma times_cont_diff_on_fderiv_within_apply {m n : with_top  ℕ} {s : set E}
  {f : E → F} (hf : times_cont_diff_on 𝕜 n f s) (hs : unique_diff_on 𝕜 s) (hmn : m + 1 ≤ n) :
  times_cont_diff_on 𝕜 m (λp : E × E, (fderiv_within 𝕜 f s p.1 : E →L[𝕜] F) p.2)
  (set.prod s (univ : set E)) :=
begin
  have A : times_cont_diff 𝕜 m (λp : (E →L[𝕜] F) × E, p.1 p.2),
  { apply is_bounded_bilinear_map.times_cont_diff,
    exact is_bounded_bilinear_map_apply },
  have B : times_cont_diff_on 𝕜 m
    (λ (p : E × E), ((fderiv_within 𝕜 f s p.fst), p.snd)) (set.prod s univ),
  { apply times_cont_diff_on.prod _ _,
    { have I : times_cont_diff_on 𝕜 m (λ (x : E), fderiv_within 𝕜 f s x) s :=
        hf.fderiv_within hs hmn,
      have J : times_cont_diff_on 𝕜 m (λ (x : E × E), x.1) (set.prod s univ) :=
        times_cont_diff_fst.times_cont_diff_on,
      exact times_cont_diff_on.comp I J (prod_subset_preimage_fst _ _) },
    { apply times_cont_diff.times_cont_diff_on _ ,
      apply is_bounded_linear_map.snd.times_cont_diff } },
  exact A.comp_times_cont_diff_on B
end

/-- The bundled derivative of a `C^{n+1}` function is `C^n`. -/
lemma times_cont_diff.times_cont_diff_fderiv_apply {n m : with_top ℕ} {f : E → F}
  (hf : times_cont_diff 𝕜 n f) (hmn : m + 1 ≤ n) :
  times_cont_diff 𝕜 m (λp : E × E, (fderiv 𝕜 f p.1 : E →L[𝕜] F) p.2) :=
begin
  rw ← times_cont_diff_on_univ at ⊢ hf,
  rw [← fderiv_within_univ, ← univ_prod_univ],
  exact times_cont_diff_on_fderiv_within_apply hf unique_diff_on_univ hmn
end

/-! ### Sum of two functions -/

/-- The sum of two `C^n` functions within a set at a point is `C^n` within this set
at this point. -/
lemma times_cont_diff_within_at.add {n : with_top ℕ} {s : set E} {f g : E → F}
  (hf : times_cont_diff_within_at 𝕜 n f s x) (hg : times_cont_diff_within_at 𝕜 n g s x) :
  times_cont_diff_within_at 𝕜 n (λx, f x + g x) s x :=
begin
  have A : times_cont_diff 𝕜 n (λp : F × F, p.1 + p.2),
  { apply is_bounded_linear_map.times_cont_diff,
    exact is_bounded_linear_map.add is_bounded_linear_map.fst is_bounded_linear_map.snd },
  exact A.times_cont_diff_within_at.comp x (hf.prod hg) subset_preimage_univ,
end

/-- The sum of two `C^n` functions at a point is `C^n` at this point. -/
lemma times_cont_diff_at.add {n : with_top ℕ} {f g : E → F}
  (hf : times_cont_diff_at 𝕜 n f x) (hg : times_cont_diff_at 𝕜 n g x) :
  times_cont_diff_at 𝕜 n (λx, f x + g x) x :=
begin
  rw [← times_cont_diff_within_at_univ] at *,
  exact hf.add hg
end

lemma times_cont_diff_add {n : with_top ℕ} : times_cont_diff 𝕜 n (λp : F × F, p.1 + p.2) :=
begin
  apply is_bounded_linear_map.times_cont_diff,
  exact is_bounded_linear_map.add is_bounded_linear_map.fst is_bounded_linear_map.snd,
end

/-- The sum of two `C^n`functions is `C^n`. -/
lemma times_cont_diff.add {n : with_top ℕ} {f g : E → F}
  (hf : times_cont_diff 𝕜 n f) (hg : times_cont_diff 𝕜 n g) : times_cont_diff 𝕜 n (λx, f x + g x) :=
times_cont_diff_add.comp (hf.prod hg)

/-- The sum of two `C^n` functions on a domain is `C^n`. -/
lemma times_cont_diff_on.add {n : with_top ℕ} {s : set E} {f g : E → F}
  (hf : times_cont_diff_on 𝕜 n f s) (hg : times_cont_diff_on 𝕜 n g s) :
  times_cont_diff_on 𝕜 n (λx, f x + g x) s :=
λ x hx, (hf x hx).add (hg x hx)

/-! ### Negative -/

/-- The negative of a `C^n` function within a domain at a point is `C^n` within this domain at
this point. -/
lemma times_cont_diff_within_at.neg {n : with_top ℕ} {s : set E} {f : E → F}
  (hf : times_cont_diff_within_at 𝕜 n f s x) : times_cont_diff_within_at 𝕜 n (λx, -f x) s x :=
begin
  have : times_cont_diff 𝕜 n (λp : F, -p),
  { apply is_bounded_linear_map.times_cont_diff,
    exact is_bounded_linear_map.neg is_bounded_linear_map.id },
  exact this.times_cont_diff_within_at.comp x hf subset_preimage_univ
end

/-- The negative of a `C^n` function at a point is `C^n` at this point. -/
lemma times_cont_diff_at.neg {n : with_top ℕ} {f : E → F}
  (hf : times_cont_diff_at 𝕜 n f x) : times_cont_diff_at 𝕜 n (λx, -f x) x :=
begin
  rw ← times_cont_diff_within_at_univ at *,
  exact hf.neg
end

lemma times_cont_diff_neg {n : with_top ℕ} : times_cont_diff 𝕜 n (λp : F, -p) :=
begin
  apply is_bounded_linear_map.times_cont_diff,
  exact is_bounded_linear_map.neg is_bounded_linear_map.id
end

/-- The negative of a `C^n`function is `C^n`. -/
lemma times_cont_diff.neg {n : with_top ℕ} {f : E → F} (hf : times_cont_diff 𝕜 n f) :
  times_cont_diff 𝕜 n (λx, -f x) :=
times_cont_diff_neg.comp hf

/-- The negative of a `C^n` function on a domain is `C^n`. -/
lemma times_cont_diff_on.neg {n : with_top ℕ} {s : set E} {f : E → F}
  (hf : times_cont_diff_on 𝕜 n f s) : times_cont_diff_on 𝕜 n (λx, -f x) s :=
λ x hx, (hf x hx).neg

/-! ### Subtraction -/

/-- The difference of two `C^n` functions within a set at a point is `C^n` within this set
at this point. -/
lemma times_cont_diff_within_at.sub {n : with_top ℕ} {s : set E} {f g : E → F}
  (hf : times_cont_diff_within_at 𝕜 n f s x) (hg : times_cont_diff_within_at 𝕜 n g s x) :
  times_cont_diff_within_at 𝕜 n (λx, f x - g x) s x :=
hf.add hg.neg

/-- The difference of two `C^n` functions at a point is `C^n` at this point. -/
lemma times_cont_diff_at.sub {n : with_top ℕ} {f g : E → F}
  (hf : times_cont_diff_at 𝕜 n f x) (hg : times_cont_diff_at 𝕜 n g x) :
  times_cont_diff_at 𝕜 n (λx, f x - g x) x :=
hf.add hg.neg

/-- The difference of two `C^n` functions on a domain is `C^n`. -/
lemma times_cont_diff_on.sub {n : with_top ℕ} {s : set E} {f g : E → F}
  (hf : times_cont_diff_on 𝕜 n f s) (hg : times_cont_diff_on 𝕜 n g s) :
  times_cont_diff_on 𝕜 n (λx, f x - g x) s :=
hf.add hg.neg

/-- The difference of two `C^n` functions is `C^n`. -/
lemma times_cont_diff.sub {n : with_top ℕ} {f g : E → F}
  (hf : times_cont_diff 𝕜 n f) (hg : times_cont_diff 𝕜 n g) : times_cont_diff 𝕜 n (λx, f x - g x) :=
hf.add hg.neg

/-! ### Sum of finitely many functions -/

lemma times_cont_diff_within_at.sum
  {ι : Type*} {f : ι → E → F} {s : finset ι} {n : with_top ℕ} {t : set E} {x : E}
  (h : ∀ i ∈ s, times_cont_diff_within_at 𝕜 n (λ x, f i x) t x) :
  times_cont_diff_within_at 𝕜 n (λ x, (∑ i in s, f i x)) t x :=
begin
  classical,
  induction s using finset.induction_on with i s is IH,
  { simp [times_cont_diff_within_at_const] },
  { simp only [is, finset.sum_insert, not_false_iff],
    exact (h _ (finset.mem_insert_self i s)).add (IH (λ j hj, h _ (finset.mem_insert_of_mem hj))) }
end

lemma times_cont_diff_at.sum
  {ι : Type*} {f : ι → E → F} {s : finset ι} {n : with_top ℕ} {x : E}
  (h : ∀ i ∈ s, times_cont_diff_at 𝕜 n (λ x, f i x) x) :
  times_cont_diff_at 𝕜 n (λ x, (∑ i in s, f i x)) x :=
begin
  rw [← times_cont_diff_within_at_univ] at *,
  exact times_cont_diff_within_at.sum h
end

lemma times_cont_diff_on.sum
  {ι : Type*} {f : ι → E → F} {s : finset ι} {n : with_top ℕ} {t : set E}
  (h : ∀ i ∈ s, times_cont_diff_on 𝕜 n (λ x, f i x) t) :
  times_cont_diff_on 𝕜 n (λ x, (∑ i in s, f i x)) t :=
λ x hx, times_cont_diff_within_at.sum (λ i hi, h i hi x hx)

lemma times_cont_diff.sum
  {ι : Type*} {f : ι → E → F} {s : finset ι} {n : with_top ℕ}
  (h : ∀ i ∈ s, times_cont_diff 𝕜 n (λ x, f i x)) :
  times_cont_diff 𝕜 n (λ x, (∑ i in s, f i x)) :=
begin
  simp [← times_cont_diff_on_univ] at *,
  exact times_cont_diff_on.sum h
end

/-! ### Cartesian product of two functions-/

section prod_map
variables {E' : Type*} [normed_group E'] [normed_space 𝕜 E']
{F' : Type*} [normed_group F'] [normed_space 𝕜 F']
{n : with_top ℕ}

/-- The product map of two `C^n` functions within a set at a point is `C^n`
within the product set at the product point. -/
lemma times_cont_diff_within_at.prod_map'
  {s : set E} {t : set E'} {f : E → F} {g : E' → F'} {p : E × E'}
  (hf : times_cont_diff_within_at 𝕜 n f s p.1) (hg : times_cont_diff_within_at 𝕜 n g t p.2) :
  times_cont_diff_within_at 𝕜 n (prod.map f g) (set.prod s t) p :=
(hf.comp p times_cont_diff_within_at_fst (prod_subset_preimage_fst _ _)).prod
  (hg.comp p times_cont_diff_within_at_snd (prod_subset_preimage_snd _ _))

lemma times_cont_diff_within_at.prod_map
  {s : set E} {t : set E'} {f : E → F} {g : E' → F'} {x : E} {y : E'}
  (hf : times_cont_diff_within_at 𝕜 n f s x) (hg : times_cont_diff_within_at 𝕜 n g t y) :
  times_cont_diff_within_at 𝕜 n (prod.map f g) (set.prod s t) (x, y) :=
times_cont_diff_within_at.prod_map' hf hg

/-- The product map of two `C^n` functions on a set is `C^n` on the product set. -/
lemma times_cont_diff_on.prod_map {E' : Type*} [normed_group E'] [normed_space 𝕜 E']
  {F' : Type*} [normed_group F'] [normed_space 𝕜 F']
  {s : set E} {t : set E'} {n : with_top ℕ} {f : E → F} {g : E' → F'}
  (hf : times_cont_diff_on 𝕜 n f s) (hg : times_cont_diff_on 𝕜 n g t) :
  times_cont_diff_on 𝕜 n (prod.map f g) (set.prod s t) :=
(hf.comp times_cont_diff_on_fst (prod_subset_preimage_fst _ _)).prod
  (hg.comp (times_cont_diff_on_snd) (prod_subset_preimage_snd _ _))

/-- The product map of two `C^n` functions within a set at a point is `C^n`
within the product set at the product point. -/
lemma times_cont_diff_at.prod_map {f : E → F} {g : E' → F'} {x : E} {y : E'}
  (hf : times_cont_diff_at 𝕜 n f x) (hg : times_cont_diff_at 𝕜 n g y) :
  times_cont_diff_at 𝕜 n (prod.map f g) (x, y) :=
begin
  rw times_cont_diff_at at *,
  convert hf.prod_map hg,
  simp only [univ_prod_univ]
end

/-- The product map of two `C^n` functions within a set at a point is `C^n`
within the product set at the product point. -/
lemma times_cont_diff_at.prod_map' {f : E → F} {g : E' → F'} {p : E × E'}
  (hf : times_cont_diff_at 𝕜 n f p.1) (hg : times_cont_diff_at 𝕜 n g p.2) :
  times_cont_diff_at 𝕜 n (prod.map f g) p :=
begin
  rcases p,
  exact times_cont_diff_at.prod_map hf hg
end

<<<<<<< HEAD
/-! ### Inversion in a complete normed algebra

This section is dedicated to proving that, in a complete normed algebra, the inversion operation is
smooth.  The proof is by induction, bootstrapping using an identity involving the derivative of
inversion as a bilinear map of inversion itself.  Constructing this bilinear map requires, in turn,
several auxiliary lemmas. -/

section algebra_inverse
variables (𝕜)
variables (R :Type*) [normed_ring R] [normed_algebra 𝕜 R] [complete_space R]
open normed_ring continuous_linear_map ring

/-- The function `R × R → (R →ₗ[𝕜] R)` which sends `(v, w)` to the operation of simultaneous
left-multiplication by `v` and right-multiplication by `w`.  This is an auxiliary definition;
in general one should use the more structured `left_right_mul`. -/
private def left_right_mul_aux (vw: R × R) : R →ₗ[𝕜] R :=
- ((continuous_linear_map.lmul_right 𝕜 R vw.2).comp (continuous_linear_map.lmul_left 𝕜 R vw.1))

private lemma left_right_mul_aux_bound (vw : R × R) :
  ∀ t, ∥left_right_mul_aux 𝕜 R ⟨vw.1, vw.2⟩ t∥ ≤ (∥vw.1∥ * ∥vw.2∥) * ∥t∥ :=
begin
  intros t, simp [left_right_mul_aux],
  calc ∥(vw.1 * t) * vw.2∥ ≤ ∥vw.1 * t∥ * ∥vw.2∥ : norm_mul_le _ _
  ... ≤ (∥vw.1∥ * ∥t∥) * ∥vw.2∥ : by nlinarith [norm_mul_le vw.1 t, norm_nonneg vw.2]
  ... = (∥vw.1∥ * ∥vw.2∥) * ∥t∥ : by ring
end

/-- The function `R × R → (R →L[𝕜] R)` which sends `(v, w)` to the continuous linear map of
simultaneous left-multiplication by `v` and right-multiplication by `w`. -/
def left_right_mul (vw : R × R) : R →L[𝕜] R :=
linear_map.mk_continuous
  (left_right_mul_aux 𝕜 R vw)
  (∥vw.1∥ * ∥vw.2∥)
  (left_right_mul_aux_bound 𝕜 R vw)

lemma left_right_mul_bound (vw : R × R) : ∥left_right_mul 𝕜 R vw∥ ≤ ∥vw.1∥ * ∥vw.2∥ :=
linear_map.mk_continuous_norm_le
  (left_right_mul_aux 𝕜 R vw)
  ( by nlinarith [norm_nonneg vw.1, norm_nonneg vw.2])
  (left_right_mul_aux_bound 𝕜 R vw)

/-- The function `left_right_mul : R × R → (R →L[𝕜] R)` is a bounded bilinear map. -/
lemma left_right_mul_is_bounded_bilinear : is_bounded_bilinear_map 𝕜 (left_right_mul 𝕜 R) :=
{ add_left := λ v₁ v₂ w, by {ext t, simp [left_right_mul, left_right_mul_aux, add_comm, add_mul]},
  smul_left := λ c v w, by {ext, simp [left_right_mul, left_right_mul_aux]},
  add_right := λ v w₁ w₂, by {ext t, simp [left_right_mul, left_right_mul_aux, add_comm, mul_add]},
  smul_right := λ c v w, by {ext, simp [left_right_mul, left_right_mul_aux]},
  bound := begin
    refine ⟨1, by linarith, _⟩,
    intros v w,
    rw one_mul,
    apply left_right_mul_bound,
  end }

/-- In a normed algebra, the operation of inversion is `C^n`, for all `n`, at each invertible
element. -/
lemma times_cont_diff_inverse {n : with_top ℕ} (x : units R) :
  times_cont_diff_at 𝕜 n inverse (x : R) :=
begin
  induction n using with_top.nat_induction with n IH Itop,
  { intros m hm,
    refine ⟨{y : R | is_unit y}, _, _⟩,
    { simp [nhds_within_univ],
      exact x.nhds },
    { use (ftaylor_series_within 𝕜 inverse univ),
      rw [le_antisymm hm bot_le, has_ftaylor_series_up_to_on_zero_iff],
      split,
      { rintros _ ⟨x', hx'⟩,
        rw ← hx',
        exact (@continuous_at_inverse 𝕜 _ R _ _ _ x').continuous_within_at },
      { simp [ftaylor_series_within] } } },
  { apply times_cont_diff_at_succ_iff_has_fderiv_at.mpr,
    refine ⟨λ (x : R), left_right_mul 𝕜 R (inverse x, inverse x), _, _⟩,
    { refine ⟨{y : R | is_unit y}, x.nhds, _⟩,
      intros y hy,
      cases mem_set_of_eq.mp hy with y' hy',
      rw [← hy', inverse_unit],
      exact @has_fderiv_at_inverse 𝕜 _ _ _ _ _ y' },
    { exact (left_right_mul_is_bounded_bilinear 𝕜 R).times_cont_diff.comp_times_cont_diff_at
        (x : R) (IH.prod IH) } },
  { exact times_cont_diff_at_top.mpr Itop }
end

end algebra_inverse
=======
/-- The product map of two `C^n` functions is `C^n`. -/
lemma times_cont_diff.prod_map
  {f : E → F} {g : E' → F'}
  (hf : times_cont_diff 𝕜 n f) (hg : times_cont_diff 𝕜 n g) :
  times_cont_diff 𝕜 n (prod.map f g) :=
begin
  rw times_cont_diff_iff_times_cont_diff_at at *,
  exact λ ⟨x, y⟩, (hf x).prod_map (hg y)
end

end prod_map
>>>>>>> 7e570ed1

section real
/-!
### Results over `ℝ`
  The results in this section rely on the Mean Value Theorem, and therefore hold only over `ℝ` (and
  its extension fields such as `ℂ`).
-/

variables
{E' : Type*} [normed_group E'] [normed_space ℝ E']
{F' : Type*} [normed_group F'] [normed_space ℝ F']

/-- If a function has a Taylor series at order at least 1, then at points in the interior of the
    domain of definition, the term of order 1 of this series is a strict derivative of `f`. -/
lemma has_ftaylor_series_up_to_on.has_strict_fderiv_at
  {s : set E'} {f : E' → F'} {x : E'} {p : E' → formal_multilinear_series ℝ E' F'} {n : with_top ℕ}
  (hf : has_ftaylor_series_up_to_on n f p s) (hn : 1 ≤ n) (hs : s ∈ 𝓝 x) :
  has_strict_fderiv_at f ((continuous_multilinear_curry_fin1 ℝ E' F') (p x 1)) x :=
begin
  let f' := λ x, (continuous_multilinear_curry_fin1 ℝ E' F') (p x 1),
  have hf' : ∀ x, x ∈ s → has_fderiv_within_at f (f' x) s x :=
    λ x, has_ftaylor_series_up_to_on.has_fderiv_within_at hf hn,
  have hcont : continuous_on f' s :=
    (continuous_multilinear_curry_fin1 ℝ E' F').continuous.comp_continuous_on (hf.cont 1 hn),
  exact strict_fderiv_of_cont_diff hf' hcont hs,
end

/-- If a function is `C^n` with `1 ≤ n` around a point, then the derivative of `f` at this point
is also a strict derivative. -/
lemma times_cont_diff_at.has_strict_fderiv_at {f : E' → F'} {x : E'} {n : with_top ℕ}
  (hf : times_cont_diff_at ℝ n f x) (hn : 1 ≤ n) :
  has_strict_fderiv_at f (fderiv ℝ f x) x :=
begin
  rcases hf 1 hn with ⟨u, H, p, hp⟩,
  simp only [nhds_within_univ, mem_univ, insert_eq_of_mem] at H,
  have := hp.has_strict_fderiv_at (by norm_num) H,
  convert this,
  exact this.has_fderiv_at.fderiv
end

/-- If a function is `C^n` with `1 ≤ n`, then the derivative of `f` is also a strict derivative. -/
lemma times_cont_diff.has_strict_fderiv_at
  {f : E' → F'} {x : E'} {n : with_top ℕ} (hf : times_cont_diff ℝ n f) (hn : 1 ≤ n) :
  has_strict_fderiv_at f (fderiv ℝ f x) x :=
hf.times_cont_diff_at.has_strict_fderiv_at hn

end real<|MERGE_RESOLUTION|>--- conflicted
+++ resolved
@@ -2222,7 +2222,6 @@
   exact times_cont_diff_at.prod_map hf hg
 end
 
-<<<<<<< HEAD
 /-! ### Inversion in a complete normed algebra
 
 This section is dedicated to proving that, in a complete normed algebra, the inversion operation is
@@ -2307,7 +2306,7 @@
 end
 
 end algebra_inverse
-=======
+
 /-- The product map of two `C^n` functions is `C^n`. -/
 lemma times_cont_diff.prod_map
   {f : E → F} {g : E' → F'}
@@ -2319,7 +2318,6 @@
 end
 
 end prod_map
->>>>>>> 7e570ed1
 
 section real
 /-!
