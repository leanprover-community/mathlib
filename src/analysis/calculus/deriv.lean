/-
Copyright (c) 2019 Gabriel Ebner. All rights reserved.
Released under Apache 2.0 license as described in the file LICENSE.
Authors: Gabriel Ebner, Sébastien Gouëzel
-/
import analysis.calculus.fderiv
import data.polynomial.derivative
import linear_algebra.affine_space.slope

/-!

# One-dimensional derivatives

This file defines the derivative of a function `f : 𝕜 → F` where `𝕜` is a
normed field and `F` is a normed space over this field. The derivative of
such a function `f` at a point `x` is given by an element `f' : F`.

The theory is developed analogously to the [Fréchet
derivatives](./fderiv.html). We first introduce predicates defined in terms
of the corresponding predicates for Fréchet derivatives:

 - `has_deriv_at_filter f f' x L` states that the function `f` has the
    derivative `f'` at the point `x` as `x` goes along the filter `L`.

 - `has_deriv_within_at f f' s x` states that the function `f` has the
    derivative `f'` at the point `x` within the subset `s`.

 - `has_deriv_at f f' x` states that the function `f` has the derivative `f'`
    at the point `x`.

 - `has_strict_deriv_at f f' x` states that the function `f` has the derivative `f'`
    at the point `x` in the sense of strict differentiability, i.e.,
   `f y - f z = (y - z) • f' + o (y - z)` as `y, z → x`.

For the last two notions we also define a functional version:

  - `deriv_within f s x` is a derivative of `f` at `x` within `s`. If the
    derivative does not exist, then `deriv_within f s x` equals zero.

  - `deriv f x` is a derivative of `f` at `x`. If the derivative does not
    exist, then `deriv f x` equals zero.

The theorems `fderiv_within_deriv_within` and `fderiv_deriv` show that the
one-dimensional derivatives coincide with the general Fréchet derivatives.

We also show the existence and compute the derivatives of:
  - constants
  - the identity function
  - linear maps
  - addition
  - sum of finitely many functions
  - negation
  - subtraction
  - multiplication
  - inverse `x → x⁻¹`
  - multiplication of two functions in `𝕜 → 𝕜`
  - multiplication of a function in `𝕜 → 𝕜` and of a function in `𝕜 → E`
  - composition of a function in `𝕜 → F` with a function in `𝕜 → 𝕜`
  - composition of a function in `F → E` with a function in `𝕜 → F`
  - inverse function (assuming that it exists; the inverse function theorem is in `inverse.lean`)
  - division
  - polynomials

For most binary operations we also define `const_op` and `op_const` theorems for the cases when
the first or second argument is a constant. This makes writing chains of `has_deriv_at`'s easier,
and they more frequently lead to the desired result.

We set up the simplifier so that it can compute the derivative of simple functions. For instance,
```lean
example (x : ℝ) : deriv (λ x, cos (sin x) * exp x) x = (cos(sin(x))-sin(sin(x))*cos(x))*exp(x) :=
by { simp, ring }
```

## Implementation notes

Most of the theorems are direct restatements of the corresponding theorems
for Fréchet derivatives.

The strategy to construct simp lemmas that give the simplifier the possibility to compute
derivatives is the same as the one for differentiability statements, as explained in `fderiv.lean`.
See the explanations there.
-/

universes u v w
noncomputable theory
open_locale classical topological_space big_operators filter ennreal polynomial
open filter asymptotics set
open continuous_linear_map (smul_right smul_right_one_eq_iff)


variables {𝕜 : Type u} [nondiscrete_normed_field 𝕜]

section
variables {F : Type v} [normed_group F] [normed_space 𝕜 F]
variables {E : Type w} [normed_group E] [normed_space 𝕜 E]

/--
`f` has the derivative `f'` at the point `x` as `x` goes along the filter `L`.

That is, `f x' = f x + (x' - x) • f' + o(x' - x)` where `x'` converges along the filter `L`.
-/
def has_deriv_at_filter (f : 𝕜 → F) (f' : F) (x : 𝕜) (L : filter 𝕜) :=
has_fderiv_at_filter f (smul_right (1 : 𝕜 →L[𝕜] 𝕜) f') x L

/--
`f` has the derivative `f'` at the point `x` within the subset `s`.

That is, `f x' = f x + (x' - x) • f' + o(x' - x)` where `x'` converges to `x` inside `s`.
-/
def has_deriv_within_at (f : 𝕜 → F) (f' : F) (s : set 𝕜) (x : 𝕜) :=
has_deriv_at_filter f f' x (𝓝[s] x)

/--
`f` has the derivative `f'` at the point `x`.

That is, `f x' = f x + (x' - x) • f' + o(x' - x)` where `x'` converges to `x`.
-/
def has_deriv_at (f : 𝕜 → F) (f' : F) (x : 𝕜) :=
has_deriv_at_filter f f' x (𝓝 x)

/-- `f` has the derivative `f'` at the point `x` in the sense of strict differentiability.

That is, `f y - f z = (y - z) • f' + o(y - z)` as `y, z → x`. -/
def has_strict_deriv_at (f : 𝕜 → F) (f' : F) (x : 𝕜) :=
has_strict_fderiv_at f (smul_right (1 : 𝕜 →L[𝕜] 𝕜) f') x

/--
Derivative of `f` at the point `x` within the set `s`, if it exists.  Zero otherwise.

If the derivative exists (i.e., `∃ f', has_deriv_within_at f f' s x`), then
`f x' = f x + (x' - x) • deriv_within f s x + o(x' - x)` where `x'` converges to `x` inside `s`.
-/
def deriv_within (f : 𝕜 → F) (s : set 𝕜) (x : 𝕜) :=
fderiv_within 𝕜 f s x 1

/--
Derivative of `f` at the point `x`, if it exists.  Zero otherwise.

If the derivative exists (i.e., `∃ f', has_deriv_at f f' x`), then
`f x' = f x + (x' - x) • deriv f x + o(x' - x)` where `x'` converges to `x`.
-/
def deriv (f : 𝕜 → F) (x : 𝕜) :=
fderiv 𝕜 f x 1

variables {f f₀ f₁ g : 𝕜 → F}
variables {f' f₀' f₁' g' : F}
variables {x : 𝕜}
variables {s t : set 𝕜}
variables {L L₁ L₂ : filter 𝕜}

/-- Expressing `has_fderiv_at_filter f f' x L` in terms of `has_deriv_at_filter` -/
lemma has_fderiv_at_filter_iff_has_deriv_at_filter {f' : 𝕜 →L[𝕜] F} :
  has_fderiv_at_filter f f' x L ↔ has_deriv_at_filter f (f' 1) x L :=
by simp [has_deriv_at_filter]

lemma has_fderiv_at_filter.has_deriv_at_filter {f' : 𝕜 →L[𝕜] F} :
  has_fderiv_at_filter f f' x L → has_deriv_at_filter f (f' 1) x L :=
has_fderiv_at_filter_iff_has_deriv_at_filter.mp

/-- Expressing `has_fderiv_within_at f f' s x` in terms of `has_deriv_within_at` -/
lemma has_fderiv_within_at_iff_has_deriv_within_at {f' : 𝕜 →L[𝕜] F} :
  has_fderiv_within_at f f' s x ↔ has_deriv_within_at f (f' 1) s x :=
has_fderiv_at_filter_iff_has_deriv_at_filter

/-- Expressing `has_deriv_within_at f f' s x` in terms of `has_fderiv_within_at` -/
lemma has_deriv_within_at_iff_has_fderiv_within_at {f' : F} :
  has_deriv_within_at f f' s x ↔
  has_fderiv_within_at f (smul_right (1 : 𝕜 →L[𝕜] 𝕜) f') s x :=
iff.rfl

lemma has_fderiv_within_at.has_deriv_within_at {f' : 𝕜 →L[𝕜] F} :
  has_fderiv_within_at f f' s x → has_deriv_within_at f (f' 1) s x :=
has_fderiv_within_at_iff_has_deriv_within_at.mp

lemma has_deriv_within_at.has_fderiv_within_at {f' : F} :
  has_deriv_within_at f f' s x → has_fderiv_within_at f (smul_right (1 : 𝕜 →L[𝕜] 𝕜) f') s x :=
has_deriv_within_at_iff_has_fderiv_within_at.mp

/-- Expressing `has_fderiv_at f f' x` in terms of `has_deriv_at` -/
lemma has_fderiv_at_iff_has_deriv_at {f' : 𝕜 →L[𝕜] F} :
  has_fderiv_at f f' x ↔ has_deriv_at f (f' 1) x :=
has_fderiv_at_filter_iff_has_deriv_at_filter

lemma has_fderiv_at.has_deriv_at {f' : 𝕜 →L[𝕜] F} :
  has_fderiv_at f f' x → has_deriv_at f (f' 1) x :=
has_fderiv_at_iff_has_deriv_at.mp

lemma has_strict_fderiv_at_iff_has_strict_deriv_at {f' : 𝕜 →L[𝕜] F} :
  has_strict_fderiv_at f f' x ↔ has_strict_deriv_at f (f' 1) x :=
by simp [has_strict_deriv_at, has_strict_fderiv_at]

protected lemma has_strict_fderiv_at.has_strict_deriv_at {f' : 𝕜 →L[𝕜] F} :
  has_strict_fderiv_at f f' x → has_strict_deriv_at f (f' 1) x :=
has_strict_fderiv_at_iff_has_strict_deriv_at.mp

lemma has_strict_deriv_at_iff_has_strict_fderiv_at :
  has_strict_deriv_at f f' x ↔ has_strict_fderiv_at f (smul_right (1 : 𝕜 →L[𝕜] 𝕜) f') x :=
iff.rfl

alias has_strict_deriv_at_iff_has_strict_fderiv_at ↔ has_strict_deriv_at.has_strict_fderiv_at _

/-- Expressing `has_deriv_at f f' x` in terms of `has_fderiv_at` -/
lemma has_deriv_at_iff_has_fderiv_at {f' : F} :
  has_deriv_at f f' x ↔
  has_fderiv_at f (smul_right (1 : 𝕜 →L[𝕜] 𝕜) f') x :=
iff.rfl

alias has_deriv_at_iff_has_fderiv_at ↔ has_deriv_at.has_fderiv_at _

lemma deriv_within_zero_of_not_differentiable_within_at
  (h : ¬ differentiable_within_at 𝕜 f s x) : deriv_within f s x = 0 :=
by { unfold deriv_within, rw fderiv_within_zero_of_not_differentiable_within_at, simp, assumption }

lemma differentiable_within_at_of_deriv_within_ne_zero (h : deriv_within f s x ≠ 0) :
  differentiable_within_at 𝕜 f s x :=
not_imp_comm.1 deriv_within_zero_of_not_differentiable_within_at h

lemma deriv_zero_of_not_differentiable_at (h : ¬ differentiable_at 𝕜 f x) : deriv f x = 0 :=
by { unfold deriv, rw fderiv_zero_of_not_differentiable_at, simp, assumption }

lemma differentiable_at_of_deriv_ne_zero (h : deriv f x ≠ 0) : differentiable_at 𝕜 f x :=
not_imp_comm.1 deriv_zero_of_not_differentiable_at h

theorem unique_diff_within_at.eq_deriv (s : set 𝕜) (H : unique_diff_within_at 𝕜 s x)
  (h : has_deriv_within_at f f' s x) (h₁ : has_deriv_within_at f f₁' s x) : f' = f₁' :=
smul_right_one_eq_iff.mp $ unique_diff_within_at.eq H h h₁

theorem has_deriv_at_filter_iff_is_o :
<<<<<<< HEAD
  has_deriv_at_filter f f' x L ↔ is_o (λ x' : 𝕜, f x' - f x - (x' - x) • f') (λ x', x' - x) L :=
=======
  has_deriv_at_filter f f' x L ↔ (λ x' : 𝕜, f x' - f x - (x' - x) • f') =o[L] (λ x', x' - x) :=
>>>>>>> d63246c0
iff.rfl

theorem has_deriv_at_filter_iff_tendsto :
  has_deriv_at_filter f f' x L ↔
  tendsto (λ x' : 𝕜, ∥x' - x∥⁻¹ * ∥f x' - f x - (x' - x) • f'∥) L (𝓝 0) :=
has_fderiv_at_filter_iff_tendsto

theorem has_deriv_within_at_iff_is_o :
  has_deriv_within_at f f' s x
<<<<<<< HEAD
    ↔ is_o (λ x' : 𝕜, f x' - f x - (x' - x) • f') (λ x', x' - x) (𝓝[s] x) :=
=======
    ↔ (λ x' : 𝕜, f x' - f x - (x' - x) • f') =o[𝓝[s] x] (λ x', x' - x) :=
>>>>>>> d63246c0
iff.rfl

theorem has_deriv_within_at_iff_tendsto : has_deriv_within_at f f' s x ↔
  tendsto (λ x', ∥x' - x∥⁻¹ * ∥f x' - f x - (x' - x) • f'∥) (𝓝[s] x) (𝓝 0) :=
has_fderiv_at_filter_iff_tendsto

theorem has_deriv_at_iff_is_o :
<<<<<<< HEAD
  has_deriv_at f f' x ↔ is_o (λ x' : 𝕜, f x' - f x - (x' - x) • f') (λ x', x' - x) (𝓝 x) :=
=======
  has_deriv_at f f' x ↔ (λ x' : 𝕜, f x' - f x - (x' - x) • f') =o[𝓝 x] (λ x', x' - x) :=
>>>>>>> d63246c0
iff.rfl

theorem has_deriv_at_iff_tendsto : has_deriv_at f f' x ↔
  tendsto (λ x', ∥x' - x∥⁻¹ * ∥f x' - f x - (x' - x) • f'∥) (𝓝 x) (𝓝 0) :=
has_fderiv_at_filter_iff_tendsto

theorem has_strict_deriv_at.has_deriv_at (h : has_strict_deriv_at f f' x) :
  has_deriv_at f f' x :=
h.has_fderiv_at

/-- If the domain has dimension one, then Fréchet derivative is equivalent to the classical
definition with a limit. In this version we have to take the limit along the subset `-{x}`,
because for `y=x` the slope equals zero due to the convention `0⁻¹=0`. -/
lemma has_deriv_at_filter_iff_tendsto_slope {x : 𝕜} {L : filter 𝕜} :
  has_deriv_at_filter f f' x L ↔ tendsto (slope f x) (L ⊓ 𝓟 {x}ᶜ) (𝓝 f') :=
begin
  conv_lhs { simp only [has_deriv_at_filter_iff_tendsto, (norm_inv _).symm,
    (norm_smul _ _).symm, tendsto_zero_iff_norm_tendsto_zero.symm] },
  conv_rhs { rw [← nhds_translation_sub f', tendsto_comap_iff] },
  refine (tendsto_inf_principal_nhds_iff_of_forall_eq $ by simp).symm.trans (tendsto_congr' _),
  refine (eventually_principal.2 $ λ z hz, _).filter_mono inf_le_right,
  simp only [(∘)],
  rw [smul_sub, ← mul_smul, inv_mul_cancel (sub_ne_zero.2 hz), one_smul, slope_def_module]
end

lemma has_deriv_within_at_iff_tendsto_slope :
  has_deriv_within_at f f' s x ↔ tendsto (slope f x) (𝓝[s \ {x}] x) (𝓝 f') :=
begin
  simp only [has_deriv_within_at, nhds_within, diff_eq, inf_assoc.symm, inf_principal.symm],
  exact has_deriv_at_filter_iff_tendsto_slope
end

lemma has_deriv_within_at_iff_tendsto_slope' (hs : x ∉ s) :
  has_deriv_within_at f f' s x ↔ tendsto (slope f x) (𝓝[s] x) (𝓝 f') :=
begin
  convert ← has_deriv_within_at_iff_tendsto_slope,
  exact diff_singleton_eq_self hs
end

lemma has_deriv_at_iff_tendsto_slope :
  has_deriv_at f f' x ↔ tendsto (slope f x) (𝓝[≠] x) (𝓝 f') :=
has_deriv_at_filter_iff_tendsto_slope

theorem has_deriv_within_at_congr_set {s t u : set 𝕜}
  (hu : u ∈ 𝓝 x) (h : s ∩ u = t ∩ u) :
    has_deriv_within_at f f' s x ↔ has_deriv_within_at f f' t x :=
by simp_rw [has_deriv_within_at, nhds_within_eq_nhds_within' hu h]

alias has_deriv_within_at_congr_set ↔ has_deriv_within_at.congr_set _

@[simp] lemma has_deriv_within_at_diff_singleton :
  has_deriv_within_at f f' (s \ {x}) x ↔ has_deriv_within_at f f' s x :=
by simp only [has_deriv_within_at_iff_tendsto_slope, sdiff_idem]

@[simp] lemma has_deriv_within_at_Ioi_iff_Ici [partial_order 𝕜] :
  has_deriv_within_at f f' (Ioi x) x ↔ has_deriv_within_at f f' (Ici x) x :=
by rw [← Ici_diff_left, has_deriv_within_at_diff_singleton]

alias has_deriv_within_at_Ioi_iff_Ici ↔
  has_deriv_within_at.Ici_of_Ioi has_deriv_within_at.Ioi_of_Ici

@[simp] lemma has_deriv_within_at_Iio_iff_Iic [partial_order 𝕜] :
  has_deriv_within_at f f' (Iio x) x ↔ has_deriv_within_at f f' (Iic x) x :=
by rw [← Iic_diff_right, has_deriv_within_at_diff_singleton]

alias has_deriv_within_at_Iio_iff_Iic ↔
  has_deriv_within_at.Iic_of_Iio has_deriv_within_at.Iio_of_Iic

theorem has_deriv_within_at.Ioi_iff_Ioo [linear_order 𝕜] [order_closed_topology 𝕜] {x y : 𝕜}
  (h : x < y) :
  has_deriv_within_at f f' (Ioo x y) x ↔ has_deriv_within_at f f' (Ioi x) x :=
has_deriv_within_at_congr_set (is_open_Iio.mem_nhds h) $
  by { rw [Ioi_inter_Iio, inter_eq_left_iff_subset], exact Ioo_subset_Iio_self }

alias has_deriv_within_at.Ioi_iff_Ioo ↔
  has_deriv_within_at.Ioi_of_Ioo has_deriv_within_at.Ioo_of_Ioi

theorem has_deriv_at_iff_is_o_nhds_zero : has_deriv_at f f' x ↔
  (λh, f (x + h) - f x - h • f') =o[𝓝 0] (λh, h) :=
has_fderiv_at_iff_is_o_nhds_zero

theorem has_deriv_at_filter.mono (h : has_deriv_at_filter f f' x L₂) (hst : L₁ ≤ L₂) :
  has_deriv_at_filter f f' x L₁ :=
has_fderiv_at_filter.mono h hst

theorem has_deriv_within_at.mono (h : has_deriv_within_at f f' t x) (hst : s ⊆ t) :
  has_deriv_within_at f f' s x :=
has_fderiv_within_at.mono h hst

theorem has_deriv_at.has_deriv_at_filter (h : has_deriv_at f f' x) (hL : L ≤ 𝓝 x) :
  has_deriv_at_filter f f' x L :=
has_fderiv_at.has_fderiv_at_filter h hL

theorem has_deriv_at.has_deriv_within_at
  (h : has_deriv_at f f' x) : has_deriv_within_at f f' s x :=
has_fderiv_at.has_fderiv_within_at h

lemma has_deriv_within_at.differentiable_within_at (h : has_deriv_within_at f f' s x) :
  differentiable_within_at 𝕜 f s x :=
has_fderiv_within_at.differentiable_within_at h

lemma has_deriv_at.differentiable_at (h : has_deriv_at f f' x) : differentiable_at 𝕜 f x :=
has_fderiv_at.differentiable_at h

@[simp] lemma has_deriv_within_at_univ : has_deriv_within_at f f' univ x ↔ has_deriv_at f f' x :=
has_fderiv_within_at_univ

theorem has_deriv_at.unique
  (h₀ : has_deriv_at f f₀' x) (h₁ : has_deriv_at f f₁' x) : f₀' = f₁' :=
smul_right_one_eq_iff.mp $ h₀.has_fderiv_at.unique h₁

lemma has_deriv_within_at_inter' (h : t ∈ 𝓝[s] x) :
  has_deriv_within_at f f' (s ∩ t) x ↔ has_deriv_within_at f f' s x :=
has_fderiv_within_at_inter' h

lemma has_deriv_within_at_inter (h : t ∈ 𝓝 x) :
  has_deriv_within_at f f' (s ∩ t) x ↔ has_deriv_within_at f f' s x :=
has_fderiv_within_at_inter h

lemma has_deriv_within_at.union (hs : has_deriv_within_at f f' s x)
  (ht : has_deriv_within_at f f' t x) :
  has_deriv_within_at f f' (s ∪ t) x :=
begin
  simp only [has_deriv_within_at, nhds_within_union],
  exact hs.join ht,
end

lemma has_deriv_within_at.nhds_within (h : has_deriv_within_at f f' s x)
  (ht : s ∈ 𝓝[t] x) : has_deriv_within_at f f' t x :=
(has_deriv_within_at_inter' ht).1 (h.mono (inter_subset_right _ _))

lemma has_deriv_within_at.has_deriv_at (h : has_deriv_within_at f f' s x) (hs : s ∈ 𝓝 x) :
  has_deriv_at f f' x :=
has_fderiv_within_at.has_fderiv_at h hs

lemma differentiable_within_at.has_deriv_within_at (h : differentiable_within_at 𝕜 f s x) :
  has_deriv_within_at f (deriv_within f s x) s x :=
h.has_fderiv_within_at.has_deriv_within_at

lemma differentiable_at.has_deriv_at (h : differentiable_at 𝕜 f x) : has_deriv_at f (deriv f x) x :=
h.has_fderiv_at.has_deriv_at

@[simp] lemma has_deriv_at_deriv_iff : has_deriv_at f (deriv f x) x ↔ differentiable_at 𝕜 f x :=
⟨λ h, h.differentiable_at, λ h, h.has_deriv_at⟩

@[simp] lemma has_deriv_within_at_deriv_within_iff :
  has_deriv_within_at f (deriv_within f s x) s x ↔ differentiable_within_at 𝕜 f s x :=
⟨λ h, h.differentiable_within_at, λ h, h.has_deriv_within_at⟩

lemma differentiable_on.has_deriv_at (h : differentiable_on 𝕜 f s) (hs : s ∈ 𝓝 x) :
  has_deriv_at f (deriv f x) x :=
(h.has_fderiv_at hs).has_deriv_at

lemma has_deriv_at.deriv (h : has_deriv_at f f' x) : deriv f x = f' :=
h.differentiable_at.has_deriv_at.unique h

lemma deriv_eq {f' : 𝕜 → F} (h : ∀ x, has_deriv_at f (f' x) x) : deriv f = f' :=
funext $ λ x, (h x).deriv

lemma has_deriv_within_at.deriv_within
  (h : has_deriv_within_at f f' s x) (hxs : unique_diff_within_at 𝕜 s x) :
  deriv_within f s x = f' :=
hxs.eq_deriv _ h.differentiable_within_at.has_deriv_within_at h

lemma fderiv_within_deriv_within : (fderiv_within 𝕜 f s x : 𝕜 → F) 1 = deriv_within f s x :=
rfl

lemma deriv_within_fderiv_within :
  smul_right (1 : 𝕜 →L[𝕜] 𝕜) (deriv_within f s x) = fderiv_within 𝕜 f s x :=
by simp [deriv_within]

lemma fderiv_deriv : (fderiv 𝕜 f x : 𝕜 → F) 1 = deriv f x :=
rfl

lemma deriv_fderiv :
  smul_right (1 : 𝕜 →L[𝕜] 𝕜) (deriv f x) = fderiv 𝕜 f x :=
by simp [deriv]

lemma differentiable_at.deriv_within (h : differentiable_at 𝕜 f x)
  (hxs : unique_diff_within_at 𝕜 s x) : deriv_within f s x = deriv f x :=
by { unfold deriv_within deriv, rw h.fderiv_within hxs }

lemma deriv_within_subset (st : s ⊆ t) (ht : unique_diff_within_at 𝕜 s x)
  (h : differentiable_within_at 𝕜 f t x) :
  deriv_within f s x = deriv_within f t x :=
((differentiable_within_at.has_deriv_within_at h).mono st).deriv_within ht

@[simp] lemma deriv_within_univ : deriv_within f univ = deriv f :=
by { ext, unfold deriv_within deriv, rw fderiv_within_univ }

lemma deriv_within_inter (ht : t ∈ 𝓝 x) (hs : unique_diff_within_at 𝕜 s x) :
  deriv_within f (s ∩ t) x = deriv_within f s x :=
by { unfold deriv_within, rw fderiv_within_inter ht hs }

lemma deriv_within_of_open (hs : is_open s) (hx : x ∈ s) :
  deriv_within f s x = deriv f x :=
by { unfold deriv_within, rw fderiv_within_of_open hs hx, refl }

lemma deriv_mem_iff {f : 𝕜 → F} {s : set F} {x : 𝕜} :
  deriv f x ∈ s ↔ (differentiable_at 𝕜 f x ∧ deriv f x ∈ s) ∨
<<<<<<< HEAD
    (0 : F) ∈ s ∧ ¬differentiable_at 𝕜 f x :=
begin
  split,
  { intro hfx,
    by_cases hx : differentiable_at 𝕜 f x,
    { exact or.inl ⟨hx, hfx⟩ },
    { rw [deriv_zero_of_not_differentiable_at hx] at hfx,
      exact or.inr ⟨hfx, hx⟩ } },
  { rintro (⟨hf, hf'⟩|⟨h₀, hx⟩),
    { exact hf' },
    { rwa [deriv_zero_of_not_differentiable_at hx] } }
end

lemma deriv_within_mem_iff {f : 𝕜 → F} {t : set 𝕜} {s : set F} {x : 𝕜} :
  deriv_within f t x ∈ s ↔ (differentiable_within_at 𝕜 f t x ∧ deriv_within f t x ∈ s) ∨
    (0 : F) ∈ s ∧ ¬differentiable_within_at 𝕜 f t x :=
begin
  split,
  { intro hfx,
    by_cases hx : differentiable_within_at 𝕜 f t x,
    { exact or.inl ⟨hx, hfx⟩ },
    { rw [deriv_within_zero_of_not_differentiable_within_at hx] at hfx,
      exact or.inr ⟨hfx, hx⟩ } },
  { rintro (⟨hf, hf'⟩|⟨h₀, hx⟩),
    { exact hf' },
    { rwa [deriv_within_zero_of_not_differentiable_within_at hx] } }
end
=======
    (¬differentiable_at 𝕜 f x ∧ (0 : F) ∈ s) :=
by by_cases hx : differentiable_at 𝕜 f x; simp [deriv_zero_of_not_differentiable_at, *]

lemma deriv_within_mem_iff {f : 𝕜 → F} {t : set 𝕜} {s : set F} {x : 𝕜} :
  deriv_within f t x ∈ s ↔ (differentiable_within_at 𝕜 f t x ∧ deriv_within f t x ∈ s) ∨
    (¬differentiable_within_at 𝕜 f t x ∧ (0 : F) ∈ s) :=
by by_cases hx : differentiable_within_at 𝕜 f t x;
  simp [deriv_within_zero_of_not_differentiable_within_at, *]
>>>>>>> d63246c0

lemma differentiable_within_at_Ioi_iff_Ici [partial_order 𝕜] :
  differentiable_within_at 𝕜 f (Ioi x) x ↔ differentiable_within_at 𝕜 f (Ici x) x :=
⟨λ h, h.has_deriv_within_at.Ici_of_Ioi.differentiable_within_at,
λ h, h.has_deriv_within_at.Ioi_of_Ici.differentiable_within_at⟩

lemma deriv_within_Ioi_eq_Ici {E : Type*} [normed_group E] [normed_space ℝ E] (f : ℝ → E) (x : ℝ) :
  deriv_within f (Ioi x) x = deriv_within f (Ici x) x :=
begin
  by_cases H : differentiable_within_at ℝ f (Ioi x) x,
  { have A := H.has_deriv_within_at.Ici_of_Ioi,
    have B := (differentiable_within_at_Ioi_iff_Ici.1 H).has_deriv_within_at,
    simpa using (unique_diff_on_Ici x).eq le_rfl A B },
  { rw [deriv_within_zero_of_not_differentiable_within_at H,
      deriv_within_zero_of_not_differentiable_within_at],
    rwa differentiable_within_at_Ioi_iff_Ici at H }
end

section congr
/-! ### Congruence properties of derivatives -/

theorem filter.eventually_eq.has_deriv_at_filter_iff
  (h₀ : f₀ =ᶠ[L] f₁) (hx : f₀ x = f₁ x) (h₁ : f₀' = f₁') :
  has_deriv_at_filter f₀ f₀' x L ↔ has_deriv_at_filter f₁ f₁' x L :=
h₀.has_fderiv_at_filter_iff hx (by simp [h₁])

lemma has_deriv_at_filter.congr_of_eventually_eq (h : has_deriv_at_filter f f' x L)
  (hL : f₁ =ᶠ[L] f) (hx : f₁ x = f x) : has_deriv_at_filter f₁ f' x L :=
by rwa hL.has_deriv_at_filter_iff hx rfl

lemma has_deriv_within_at.congr_mono (h : has_deriv_within_at f f' s x) (ht : ∀x ∈ t, f₁ x = f x)
  (hx : f₁ x = f x) (h₁ : t ⊆ s) : has_deriv_within_at f₁ f' t x :=
has_fderiv_within_at.congr_mono h ht hx h₁

lemma has_deriv_within_at.congr (h : has_deriv_within_at f f' s x) (hs : ∀x ∈ s, f₁ x = f x)
  (hx : f₁ x = f x) : has_deriv_within_at f₁ f' s x :=
h.congr_mono hs hx (subset.refl _)

lemma has_deriv_within_at.congr_of_eventually_eq (h : has_deriv_within_at f f' s x)
  (h₁ : f₁ =ᶠ[𝓝[s] x] f) (hx : f₁ x = f x) : has_deriv_within_at f₁ f' s x :=
has_deriv_at_filter.congr_of_eventually_eq h h₁ hx

lemma has_deriv_within_at.congr_of_eventually_eq_of_mem (h : has_deriv_within_at f f' s x)
  (h₁ : f₁ =ᶠ[𝓝[s] x] f) (hx : x ∈ s) : has_deriv_within_at f₁ f' s x :=
h.congr_of_eventually_eq h₁ (h₁.eq_of_nhds_within hx)

lemma has_deriv_at.congr_of_eventually_eq (h : has_deriv_at f f' x)
  (h₁ : f₁ =ᶠ[𝓝 x] f) : has_deriv_at f₁ f' x :=
has_deriv_at_filter.congr_of_eventually_eq h h₁ (mem_of_mem_nhds h₁ : _)

lemma filter.eventually_eq.deriv_within_eq (hs : unique_diff_within_at 𝕜 s x)
  (hL : f₁ =ᶠ[𝓝[s] x] f) (hx : f₁ x = f x) :
  deriv_within f₁ s x = deriv_within f s x :=
by { unfold deriv_within, rw hL.fderiv_within_eq hs hx }

lemma deriv_within_congr (hs : unique_diff_within_at 𝕜 s x)
  (hL : ∀y∈s, f₁ y = f y) (hx : f₁ x = f x) :
  deriv_within f₁ s x = deriv_within f s x :=
by { unfold deriv_within, rw fderiv_within_congr hs hL hx }

lemma filter.eventually_eq.deriv_eq (hL : f₁ =ᶠ[𝓝 x] f) : deriv f₁ x = deriv f x :=
by { unfold deriv, rwa filter.eventually_eq.fderiv_eq }

protected lemma filter.eventually_eq.deriv (h : f₁ =ᶠ[𝓝 x] f) : deriv f₁ =ᶠ[𝓝 x] deriv f :=
h.eventually_eq_nhds.mono $ λ x h, h.deriv_eq

end congr

section id
/-! ### Derivative of the identity -/
variables (s x L)

theorem has_deriv_at_filter_id : has_deriv_at_filter id 1 x L :=
(has_fderiv_at_filter_id x L).has_deriv_at_filter

theorem has_deriv_within_at_id : has_deriv_within_at id 1 s x :=
has_deriv_at_filter_id _ _

theorem has_deriv_at_id : has_deriv_at id 1 x :=
has_deriv_at_filter_id _ _

theorem has_deriv_at_id' : has_deriv_at (λ (x : 𝕜), x) 1 x :=
has_deriv_at_filter_id _ _

theorem has_strict_deriv_at_id : has_strict_deriv_at id 1 x :=
(has_strict_fderiv_at_id x).has_strict_deriv_at

lemma deriv_id : deriv id x = 1 :=
has_deriv_at.deriv (has_deriv_at_id x)

@[simp] lemma deriv_id' : deriv (@id 𝕜) = λ _, 1 := funext deriv_id

@[simp] lemma deriv_id'' : deriv (λ x : 𝕜, x) = λ _, 1 := deriv_id'

lemma deriv_within_id (hxs : unique_diff_within_at 𝕜 s x) : deriv_within id s x = 1 :=
(has_deriv_within_at_id x s).deriv_within hxs

end id

section const
/-! ### Derivative of constant functions -/
variables (c : F) (s x L)

theorem has_deriv_at_filter_const : has_deriv_at_filter (λ x, c) 0 x L :=
(has_fderiv_at_filter_const c x L).has_deriv_at_filter

theorem has_strict_deriv_at_const : has_strict_deriv_at (λ x, c) 0 x :=
(has_strict_fderiv_at_const c x).has_strict_deriv_at

theorem has_deriv_within_at_const : has_deriv_within_at (λ x, c) 0 s x :=
has_deriv_at_filter_const _ _ _

theorem has_deriv_at_const : has_deriv_at (λ x, c) 0 x :=
has_deriv_at_filter_const _ _ _

lemma deriv_const : deriv (λ x, c) x = 0 :=
has_deriv_at.deriv (has_deriv_at_const x c)

@[simp] lemma deriv_const' : deriv (λ x:𝕜, c) = λ x, 0 :=
funext (λ x, deriv_const x c)

lemma deriv_within_const (hxs : unique_diff_within_at 𝕜 s x) : deriv_within (λ x, c) s x = 0 :=
(has_deriv_within_at_const _ _ _).deriv_within hxs

end const

section continuous_linear_map
/-! ### Derivative of continuous linear maps -/
variables (e : 𝕜 →L[𝕜] F)

protected lemma continuous_linear_map.has_deriv_at_filter : has_deriv_at_filter e (e 1) x L :=
e.has_fderiv_at_filter.has_deriv_at_filter

protected lemma continuous_linear_map.has_strict_deriv_at : has_strict_deriv_at e (e 1) x :=
e.has_strict_fderiv_at.has_strict_deriv_at

protected lemma continuous_linear_map.has_deriv_at : has_deriv_at e (e 1) x :=
e.has_deriv_at_filter

protected lemma continuous_linear_map.has_deriv_within_at : has_deriv_within_at e (e 1) s x :=
e.has_deriv_at_filter

@[simp] protected lemma continuous_linear_map.deriv : deriv e x = e 1 :=
e.has_deriv_at.deriv

protected lemma continuous_linear_map.deriv_within (hxs : unique_diff_within_at 𝕜 s x) :
  deriv_within e s x = e 1 :=
e.has_deriv_within_at.deriv_within hxs

end continuous_linear_map

section linear_map
/-! ### Derivative of bundled linear maps -/
variables (e : 𝕜 →ₗ[𝕜] F)

protected lemma linear_map.has_deriv_at_filter : has_deriv_at_filter e (e 1) x L :=
e.to_continuous_linear_map₁.has_deriv_at_filter

protected lemma linear_map.has_strict_deriv_at : has_strict_deriv_at e (e 1) x :=
e.to_continuous_linear_map₁.has_strict_deriv_at

protected lemma linear_map.has_deriv_at : has_deriv_at e (e 1) x :=
e.has_deriv_at_filter

protected lemma linear_map.has_deriv_within_at : has_deriv_within_at e (e 1) s x :=
e.has_deriv_at_filter

@[simp] protected lemma linear_map.deriv : deriv e x = e 1 :=
e.has_deriv_at.deriv

protected lemma linear_map.deriv_within (hxs : unique_diff_within_at 𝕜 s x) :
  deriv_within e s x = e 1 :=
e.has_deriv_within_at.deriv_within hxs

end linear_map

section add
/-! ### Derivative of the sum of two functions -/

theorem has_deriv_at_filter.add
  (hf : has_deriv_at_filter f f' x L) (hg : has_deriv_at_filter g g' x L) :
  has_deriv_at_filter (λ y, f y + g y) (f' + g') x L :=
by simpa using (hf.add hg).has_deriv_at_filter

theorem has_strict_deriv_at.add
  (hf : has_strict_deriv_at f f' x) (hg : has_strict_deriv_at g g' x) :
  has_strict_deriv_at (λ y, f y + g y) (f' + g') x :=
by simpa using (hf.add hg).has_strict_deriv_at

theorem has_deriv_within_at.add
  (hf : has_deriv_within_at f f' s x) (hg : has_deriv_within_at g g' s x) :
  has_deriv_within_at (λ y, f y + g y) (f' + g') s x :=
hf.add hg

theorem has_deriv_at.add
  (hf : has_deriv_at f f' x) (hg : has_deriv_at g g' x) :
  has_deriv_at (λ x, f x + g x) (f' + g') x :=
hf.add hg

lemma deriv_within_add (hxs : unique_diff_within_at 𝕜 s x)
  (hf : differentiable_within_at 𝕜 f s x) (hg : differentiable_within_at 𝕜 g s x) :
  deriv_within (λy, f y + g y) s x = deriv_within f s x + deriv_within g s x :=
(hf.has_deriv_within_at.add hg.has_deriv_within_at).deriv_within hxs

@[simp] lemma deriv_add
  (hf : differentiable_at 𝕜 f x) (hg : differentiable_at 𝕜 g x) :
  deriv (λy, f y + g y) x = deriv f x + deriv g x :=
(hf.has_deriv_at.add hg.has_deriv_at).deriv

theorem has_deriv_at_filter.add_const
  (hf : has_deriv_at_filter f f' x L) (c : F) :
  has_deriv_at_filter (λ y, f y + c) f' x L :=
add_zero f' ▸ hf.add (has_deriv_at_filter_const x L c)

theorem has_deriv_within_at.add_const
  (hf : has_deriv_within_at f f' s x) (c : F) :
  has_deriv_within_at (λ y, f y + c) f' s x :=
hf.add_const c

theorem has_deriv_at.add_const
  (hf : has_deriv_at f f' x) (c : F) :
  has_deriv_at (λ x, f x + c) f' x :=
hf.add_const c

lemma deriv_within_add_const (hxs : unique_diff_within_at 𝕜 s x) (c : F) :
  deriv_within (λy, f y + c) s x = deriv_within f s x :=
by simp only [deriv_within, fderiv_within_add_const hxs]

lemma deriv_add_const (c : F) : deriv (λy, f y + c) x = deriv f x :=
by simp only [deriv, fderiv_add_const]

@[simp] lemma deriv_add_const' (c : F) : deriv (λ y, f y + c) = deriv f :=
funext $ λ x, deriv_add_const c

theorem has_deriv_at_filter.const_add (c : F) (hf : has_deriv_at_filter f f' x L) :
  has_deriv_at_filter (λ y, c + f y) f' x L :=
zero_add f' ▸ (has_deriv_at_filter_const x L c).add hf

theorem has_deriv_within_at.const_add (c : F) (hf : has_deriv_within_at f f' s x) :
  has_deriv_within_at (λ y, c + f y) f' s x :=
hf.const_add c

theorem has_deriv_at.const_add (c : F) (hf : has_deriv_at f f' x) :
  has_deriv_at (λ x, c + f x) f' x :=
hf.const_add c

lemma deriv_within_const_add (hxs : unique_diff_within_at 𝕜 s x) (c : F) :
  deriv_within (λy, c + f y) s x = deriv_within f s x :=
by simp only [deriv_within, fderiv_within_const_add hxs]

lemma deriv_const_add (c : F)  : deriv (λy, c + f y) x = deriv f x :=
by simp only [deriv, fderiv_const_add]

@[simp] lemma deriv_const_add' (c : F) : deriv (λ y, c + f y) = deriv f :=
funext $ λ x, deriv_const_add c

end add

section sum
/-! ### Derivative of a finite sum of functions -/

open_locale big_operators

variables {ι : Type*} {u : finset ι} {A : ι → (𝕜 → F)} {A' : ι → F}

theorem has_deriv_at_filter.sum (h : ∀ i ∈ u, has_deriv_at_filter (A i) (A' i) x L) :
  has_deriv_at_filter (λ y, ∑ i in u, A i y) (∑ i in u, A' i) x L :=
by simpa [continuous_linear_map.sum_apply] using (has_fderiv_at_filter.sum h).has_deriv_at_filter

theorem has_strict_deriv_at.sum (h : ∀ i ∈ u, has_strict_deriv_at (A i) (A' i) x) :
  has_strict_deriv_at (λ y, ∑ i in u, A i y) (∑ i in u, A' i) x :=
by simpa [continuous_linear_map.sum_apply] using (has_strict_fderiv_at.sum h).has_strict_deriv_at

theorem has_deriv_within_at.sum (h : ∀ i ∈ u, has_deriv_within_at (A i) (A' i) s x) :
  has_deriv_within_at (λ y, ∑ i in u, A i y) (∑ i in u, A' i) s x :=
has_deriv_at_filter.sum h

theorem has_deriv_at.sum (h : ∀ i ∈ u, has_deriv_at (A i) (A' i) x) :
  has_deriv_at (λ y, ∑ i in u, A i y) (∑ i in u, A' i) x :=
has_deriv_at_filter.sum h

lemma deriv_within_sum (hxs : unique_diff_within_at 𝕜 s x)
  (h : ∀ i ∈ u, differentiable_within_at 𝕜 (A i) s x) :
  deriv_within (λ y, ∑ i in u, A i y) s x = ∑ i in u, deriv_within (A i) s x :=
(has_deriv_within_at.sum (λ i hi, (h i hi).has_deriv_within_at)).deriv_within hxs

@[simp] lemma deriv_sum (h : ∀ i ∈ u, differentiable_at 𝕜 (A i) x) :
  deriv (λ y, ∑ i in u, A i y) x = ∑ i in u, deriv (A i) x :=
(has_deriv_at.sum (λ i hi, (h i hi).has_deriv_at)).deriv

end sum

section pi

/-! ### Derivatives of functions `f : 𝕜 → Π i, E i` -/

variables {ι : Type*} [fintype ι] {E' : ι → Type*} [Π i, normed_group (E' i)]
  [Π i, normed_space 𝕜 (E' i)] {φ : 𝕜 → Π i, E' i} {φ' : Π i, E' i}

@[simp] lemma has_strict_deriv_at_pi :
  has_strict_deriv_at φ φ' x ↔ ∀ i, has_strict_deriv_at (λ x, φ x i) (φ' i) x :=
has_strict_fderiv_at_pi'

@[simp] lemma has_deriv_at_filter_pi :
  has_deriv_at_filter φ φ' x L ↔
    ∀ i, has_deriv_at_filter (λ x, φ x i) (φ' i) x L :=
has_fderiv_at_filter_pi'

lemma has_deriv_at_pi :
  has_deriv_at φ φ' x ↔ ∀ i, has_deriv_at (λ x, φ x i) (φ' i) x:=
has_deriv_at_filter_pi

lemma has_deriv_within_at_pi :
  has_deriv_within_at φ φ' s x ↔ ∀ i, has_deriv_within_at (λ x, φ x i) (φ' i) s x:=
has_deriv_at_filter_pi

lemma deriv_within_pi (h : ∀ i, differentiable_within_at 𝕜 (λ x, φ x i) s x)
  (hs : unique_diff_within_at 𝕜 s x) :
  deriv_within φ s x = λ i, deriv_within (λ x, φ x i) s x :=
(has_deriv_within_at_pi.2 (λ i, (h i).has_deriv_within_at)).deriv_within hs

lemma deriv_pi (h : ∀ i, differentiable_at 𝕜 (λ x, φ x i) x) :
  deriv φ x = λ i, deriv (λ x, φ x i) x :=
(has_deriv_at_pi.2 (λ i, (h i).has_deriv_at)).deriv

end pi

section smul

/-! ### Derivative of the multiplication of a scalar function and a vector function -/

variables {𝕜' : Type*} [nondiscrete_normed_field 𝕜'] [normed_algebra 𝕜 𝕜']
  [normed_space 𝕜' F] [is_scalar_tower 𝕜 𝕜' F] {c : 𝕜 → 𝕜'} {c' : 𝕜'}

theorem has_deriv_within_at.smul
  (hc : has_deriv_within_at c c' s x) (hf : has_deriv_within_at f f' s x) :
  has_deriv_within_at (λ y, c y • f y) (c x • f' + c' • f x) s x :=
by simpa using (has_fderiv_within_at.smul hc hf).has_deriv_within_at

theorem has_deriv_at.smul
  (hc : has_deriv_at c c' x) (hf : has_deriv_at f f' x) :
  has_deriv_at (λ y, c y • f y) (c x • f' + c' • f x) x :=
begin
  rw [← has_deriv_within_at_univ] at *,
  exact hc.smul hf
end

theorem has_strict_deriv_at.smul
  (hc : has_strict_deriv_at c c' x) (hf : has_strict_deriv_at f f' x) :
  has_strict_deriv_at (λ y, c y • f y) (c x • f' + c' • f x) x :=
by simpa using (hc.smul hf).has_strict_deriv_at

lemma deriv_within_smul (hxs : unique_diff_within_at 𝕜 s x)
  (hc : differentiable_within_at 𝕜 c s x) (hf : differentiable_within_at 𝕜 f s x) :
  deriv_within (λ y, c y • f y) s x = c x • deriv_within f s x + (deriv_within c s x) • f x :=
(hc.has_deriv_within_at.smul hf.has_deriv_within_at).deriv_within hxs

lemma deriv_smul (hc : differentiable_at 𝕜 c x) (hf : differentiable_at 𝕜 f x) :
  deriv (λ y, c y • f y) x = c x • deriv f x + (deriv c x) • f x :=
(hc.has_deriv_at.smul hf.has_deriv_at).deriv

theorem has_deriv_within_at.smul_const
  (hc : has_deriv_within_at c c' s x) (f : F) :
  has_deriv_within_at (λ y, c y • f) (c' • f) s x :=
begin
  have := hc.smul (has_deriv_within_at_const x s f),
  rwa [smul_zero, zero_add] at this
end

theorem has_deriv_at.smul_const
  (hc : has_deriv_at c c' x) (f : F) :
  has_deriv_at (λ y, c y • f) (c' • f) x :=
begin
  rw [← has_deriv_within_at_univ] at *,
  exact hc.smul_const f
end

lemma deriv_within_smul_const (hxs : unique_diff_within_at 𝕜 s x)
  (hc : differentiable_within_at 𝕜 c s x) (f : F) :
  deriv_within (λ y, c y • f) s x = (deriv_within c s x) • f :=
(hc.has_deriv_within_at.smul_const f).deriv_within hxs

lemma deriv_smul_const (hc : differentiable_at 𝕜 c x) (f : F) :
  deriv (λ y, c y • f) x = (deriv c x) • f :=
(hc.has_deriv_at.smul_const f).deriv

end smul

section const_smul

variables {R : Type*} [semiring R] [module R F] [smul_comm_class 𝕜 R F]
  [has_continuous_const_smul R F]

theorem has_strict_deriv_at.const_smul
  (c : R) (hf : has_strict_deriv_at f f' x) :
  has_strict_deriv_at (λ y, c • f y) (c • f') x :=
by simpa using (hf.const_smul c).has_strict_deriv_at

theorem has_deriv_at_filter.const_smul
  (c : R) (hf : has_deriv_at_filter f f' x L) :
  has_deriv_at_filter (λ y, c • f y) (c • f') x L :=
by simpa using (hf.const_smul c).has_deriv_at_filter

theorem has_deriv_within_at.const_smul
  (c : R) (hf : has_deriv_within_at f f' s x) :
  has_deriv_within_at (λ y, c • f y) (c • f') s x :=
hf.const_smul c

theorem has_deriv_at.const_smul (c : R) (hf : has_deriv_at f f' x) :
  has_deriv_at (λ y, c • f y) (c • f') x :=
hf.const_smul c

lemma deriv_within_const_smul (hxs : unique_diff_within_at 𝕜 s x)
  (c : R) (hf : differentiable_within_at 𝕜 f s x) :
  deriv_within (λ y, c • f y) s x = c • deriv_within f s x :=
(hf.has_deriv_within_at.const_smul c).deriv_within hxs

lemma deriv_const_smul (c : R) (hf : differentiable_at 𝕜 f x) :
  deriv (λ y, c • f y) x = c • deriv f x :=
(hf.has_deriv_at.const_smul c).deriv

end const_smul

section neg
/-! ### Derivative of the negative of a function -/

theorem has_deriv_at_filter.neg (h : has_deriv_at_filter f f' x L) :
  has_deriv_at_filter (λ x, -f x) (-f') x L :=
by simpa using h.neg.has_deriv_at_filter

theorem has_deriv_within_at.neg (h : has_deriv_within_at f f' s x) :
  has_deriv_within_at (λ x, -f x) (-f') s x :=
h.neg

theorem has_deriv_at.neg (h : has_deriv_at f f' x) : has_deriv_at (λ x, -f x) (-f') x :=
h.neg

theorem has_strict_deriv_at.neg (h : has_strict_deriv_at f f' x) :
  has_strict_deriv_at (λ x, -f x) (-f') x :=
by simpa using h.neg.has_strict_deriv_at

lemma deriv_within.neg (hxs : unique_diff_within_at 𝕜 s x) :
  deriv_within (λy, -f y) s x = - deriv_within f s x :=
by simp only [deriv_within, fderiv_within_neg hxs, continuous_linear_map.neg_apply]

lemma deriv.neg : deriv (λy, -f y) x = - deriv f x :=
by simp only [deriv, fderiv_neg, continuous_linear_map.neg_apply]

@[simp] lemma deriv.neg' : deriv (λy, -f y) = (λ x, - deriv f x) :=
funext $ λ x, deriv.neg

end neg

section neg2
/-! ### Derivative of the negation function (i.e `has_neg.neg`) -/

variables (s x L)

theorem has_deriv_at_filter_neg : has_deriv_at_filter has_neg.neg (-1) x L :=
has_deriv_at_filter.neg $ has_deriv_at_filter_id _ _

theorem has_deriv_within_at_neg : has_deriv_within_at has_neg.neg (-1) s x :=
has_deriv_at_filter_neg _ _

theorem has_deriv_at_neg : has_deriv_at has_neg.neg (-1) x :=
has_deriv_at_filter_neg _ _

theorem has_deriv_at_neg' : has_deriv_at (λ x, -x) (-1) x :=
has_deriv_at_filter_neg _ _

theorem has_strict_deriv_at_neg : has_strict_deriv_at has_neg.neg (-1) x :=
has_strict_deriv_at.neg $ has_strict_deriv_at_id _

lemma deriv_neg : deriv has_neg.neg x = -1 :=
has_deriv_at.deriv (has_deriv_at_neg x)

@[simp] lemma deriv_neg' : deriv (has_neg.neg : 𝕜 → 𝕜) = λ _, -1 :=
funext deriv_neg

@[simp] lemma deriv_neg'' : deriv (λ x : 𝕜, -x) x = -1 :=
deriv_neg x

lemma deriv_within_neg (hxs : unique_diff_within_at 𝕜 s x) : deriv_within has_neg.neg s x = -1 :=
(has_deriv_within_at_neg x s).deriv_within hxs

lemma differentiable_neg : differentiable 𝕜 (has_neg.neg : 𝕜 → 𝕜) :=
differentiable.neg differentiable_id

lemma differentiable_on_neg : differentiable_on 𝕜 (has_neg.neg : 𝕜 → 𝕜) s :=
differentiable_on.neg differentiable_on_id

end neg2

section sub
/-! ### Derivative of the difference of two functions -/

theorem has_deriv_at_filter.sub
  (hf : has_deriv_at_filter f f' x L) (hg : has_deriv_at_filter g g' x L) :
  has_deriv_at_filter (λ x, f x - g x) (f' - g') x L :=
by simpa only [sub_eq_add_neg] using hf.add hg.neg

theorem has_deriv_within_at.sub
  (hf : has_deriv_within_at f f' s x) (hg : has_deriv_within_at g g' s x) :
  has_deriv_within_at (λ x, f x - g x) (f' - g') s x :=
hf.sub hg

theorem has_deriv_at.sub
  (hf : has_deriv_at f f' x) (hg : has_deriv_at g g' x) :
  has_deriv_at (λ x, f x - g x) (f' - g') x :=
hf.sub hg

theorem has_strict_deriv_at.sub
  (hf : has_strict_deriv_at f f' x) (hg : has_strict_deriv_at g g' x) :
  has_strict_deriv_at (λ x, f x - g x) (f' - g') x :=
by simpa only [sub_eq_add_neg] using hf.add hg.neg

lemma deriv_within_sub (hxs : unique_diff_within_at 𝕜 s x)
  (hf : differentiable_within_at 𝕜 f s x) (hg : differentiable_within_at 𝕜 g s x) :
  deriv_within (λy, f y - g y) s x = deriv_within f s x - deriv_within g s x :=
(hf.has_deriv_within_at.sub hg.has_deriv_within_at).deriv_within hxs

@[simp] lemma deriv_sub
  (hf : differentiable_at 𝕜 f x) (hg : differentiable_at 𝕜 g x) :
  deriv (λ y, f y - g y) x = deriv f x - deriv g x :=
(hf.has_deriv_at.sub hg.has_deriv_at).deriv

theorem has_deriv_at_filter.is_O_sub (h : has_deriv_at_filter f f' x L) :
  (λ x', f x' - f x) =O[L] (λ x', x' - x) :=
has_fderiv_at_filter.is_O_sub h

theorem has_deriv_at_filter.is_O_sub_rev (hf : has_deriv_at_filter f f' x L) (hf' : f' ≠ 0) :
  (λ x', x' - x) =O[L] (λ x', f x' - f x) :=
suffices antilipschitz_with ∥f'∥₊⁻¹ (smul_right (1 : 𝕜 →L[𝕜] 𝕜) f'), from hf.is_O_sub_rev this,
(smul_right (1 : 𝕜 →L[𝕜] 𝕜) f').to_linear_map.antilipschitz_of_bound $
  λ x, by simp [norm_smul, ← div_eq_inv_mul, mul_div_cancel _ (mt norm_eq_zero.1 hf')]

theorem has_deriv_at_filter.sub_const
  (hf : has_deriv_at_filter f f' x L) (c : F) :
  has_deriv_at_filter (λ x, f x - c) f' x L :=
by simpa only [sub_eq_add_neg] using hf.add_const (-c)

theorem has_deriv_within_at.sub_const
  (hf : has_deriv_within_at f f' s x) (c : F) :
  has_deriv_within_at (λ x, f x - c) f' s x :=
hf.sub_const c

theorem has_deriv_at.sub_const
  (hf : has_deriv_at f f' x) (c : F) :
  has_deriv_at (λ x, f x - c) f' x :=
hf.sub_const c

lemma deriv_within_sub_const (hxs : unique_diff_within_at 𝕜 s x) (c : F) :
  deriv_within (λy, f y - c) s x = deriv_within f s x :=
by simp only [deriv_within, fderiv_within_sub_const hxs]

lemma deriv_sub_const (c : F) : deriv (λ y, f y - c) x = deriv f x :=
by simp only [deriv, fderiv_sub_const]

theorem has_deriv_at_filter.const_sub (c : F) (hf : has_deriv_at_filter f f' x L) :
  has_deriv_at_filter (λ x, c - f x) (-f') x L :=
by simpa only [sub_eq_add_neg] using hf.neg.const_add c

theorem has_deriv_within_at.const_sub (c : F) (hf : has_deriv_within_at f f' s x) :
  has_deriv_within_at (λ x, c - f x) (-f') s x :=
hf.const_sub c

theorem has_strict_deriv_at.const_sub (c : F) (hf : has_strict_deriv_at f f' x) :
  has_strict_deriv_at (λ x, c - f x) (-f') x :=
by simpa only [sub_eq_add_neg] using hf.neg.const_add c

theorem has_deriv_at.const_sub (c : F) (hf : has_deriv_at f f' x) :
  has_deriv_at (λ x, c - f x) (-f') x :=
hf.const_sub c

lemma deriv_within_const_sub (hxs : unique_diff_within_at 𝕜 s x) (c : F) :
  deriv_within (λy, c - f y) s x = -deriv_within f s x :=
by simp [deriv_within, fderiv_within_const_sub hxs]

lemma deriv_const_sub (c : F) : deriv (λ y, c - f y) x = -deriv f x :=
by simp only [← deriv_within_univ,
  deriv_within_const_sub (unique_diff_within_at_univ : unique_diff_within_at 𝕜 _ _)]

end sub

section continuous
/-! ### Continuity of a function admitting a derivative -/

theorem has_deriv_at_filter.tendsto_nhds
  (hL : L ≤ 𝓝 x) (h : has_deriv_at_filter f f' x L) :
  tendsto f L (𝓝 (f x)) :=
h.tendsto_nhds hL

theorem has_deriv_within_at.continuous_within_at
  (h : has_deriv_within_at f f' s x) : continuous_within_at f s x :=
has_deriv_at_filter.tendsto_nhds inf_le_left h

theorem has_deriv_at.continuous_at (h : has_deriv_at f f' x) : continuous_at f x :=
has_deriv_at_filter.tendsto_nhds le_rfl h

protected theorem has_deriv_at.continuous_on {f f' : 𝕜 → F}
  (hderiv : ∀ x ∈ s, has_deriv_at f (f' x) x) : continuous_on f s :=
λ x hx, (hderiv x hx).continuous_at.continuous_within_at

end continuous

section cartesian_product
/-! ### Derivative of the cartesian product of two functions -/

variables {G : Type w} [normed_group G] [normed_space 𝕜 G]
variables {f₂ : 𝕜 → G} {f₂' : G}

lemma has_deriv_at_filter.prod
  (hf₁ : has_deriv_at_filter f₁ f₁' x L) (hf₂ : has_deriv_at_filter f₂ f₂' x L) :
  has_deriv_at_filter (λ x, (f₁ x, f₂ x)) (f₁', f₂') x L :=
hf₁.prod hf₂

lemma has_deriv_within_at.prod
  (hf₁ : has_deriv_within_at f₁ f₁' s x) (hf₂ : has_deriv_within_at f₂ f₂' s x) :
  has_deriv_within_at (λ x, (f₁ x, f₂ x)) (f₁', f₂') s x :=
hf₁.prod hf₂

lemma has_deriv_at.prod (hf₁ : has_deriv_at f₁ f₁' x) (hf₂ : has_deriv_at f₂ f₂' x) :
  has_deriv_at (λ x, (f₁ x, f₂ x)) (f₁', f₂') x :=
hf₁.prod hf₂

lemma has_strict_deriv_at.prod (hf₁ : has_strict_deriv_at f₁ f₁' x)
  (hf₂ : has_strict_deriv_at f₂ f₂' x) :
  has_strict_deriv_at (λ x, (f₁ x, f₂ x)) (f₁', f₂') x :=
hf₁.prod hf₂

end cartesian_product

section composition
/-!
### Derivative of the composition of a vector function and a scalar function

We use `scomp` in lemmas on composition of vector valued and scalar valued functions, and `comp`
in lemmas on composition of scalar valued functions, in analogy for `smul` and `mul` (and also
because the `comp` version with the shorter name will show up much more often in applications).
The formula for the derivative involves `smul` in `scomp` lemmas, which can be reduced to
usual multiplication in `comp` lemmas.
-/

/- For composition lemmas, we put x explicit to help the elaborator, as otherwise Lean tends to
get confused since there are too many possibilities for composition -/
variables {𝕜' : Type*} [nondiscrete_normed_field 𝕜'] [normed_algebra 𝕜 𝕜']
  [normed_space 𝕜' F] [is_scalar_tower 𝕜 𝕜' F] {s' t' : set 𝕜'}
  {h : 𝕜 → 𝕜'} {h₁ : 𝕜 → 𝕜} {h₂ : 𝕜' → 𝕜'} {h' h₂' : 𝕜'} {h₁' : 𝕜}
  {g₁ : 𝕜' → F} {g₁' : F} {L' : filter 𝕜'} (x)

theorem has_deriv_at_filter.scomp
  (hg : has_deriv_at_filter g₁ g₁' (h x) L')
  (hh : has_deriv_at_filter h h' x L) (hL : tendsto h L L'):
  has_deriv_at_filter (g₁ ∘ h) (h' • g₁') x L :=
by simpa using ((hg.restrict_scalars 𝕜).comp x hh hL).has_deriv_at_filter

theorem has_deriv_within_at.scomp_has_deriv_at
  (hg : has_deriv_within_at g₁ g₁' s' (h x))
  (hh : has_deriv_at h h' x) (hs : ∀ x, h x ∈ s') :
  has_deriv_at (g₁ ∘ h) (h' • g₁') x :=
hg.scomp x hh $ tendsto_inf.2 ⟨hh.continuous_at, tendsto_principal.2 $ eventually_of_forall hs⟩

theorem has_deriv_within_at.scomp
  (hg : has_deriv_within_at g₁ g₁' t' (h x))
  (hh : has_deriv_within_at h h' s x) (hst : maps_to h s t') :
  has_deriv_within_at (g₁ ∘ h) (h' • g₁') s x :=
hg.scomp x hh $ hh.continuous_within_at.tendsto_nhds_within hst

/-- The chain rule. -/
theorem has_deriv_at.scomp
  (hg : has_deriv_at g₁ g₁' (h x)) (hh : has_deriv_at h h' x) :
  has_deriv_at (g₁ ∘ h) (h' • g₁') x :=
hg.scomp x hh hh.continuous_at

theorem has_strict_deriv_at.scomp
  (hg : has_strict_deriv_at g₁ g₁' (h x)) (hh : has_strict_deriv_at h h' x) :
  has_strict_deriv_at (g₁ ∘ h) (h' • g₁') x :=
by simpa using ((hg.restrict_scalars 𝕜).comp x hh).has_strict_deriv_at

theorem has_deriv_at.scomp_has_deriv_within_at
  (hg : has_deriv_at g₁ g₁' (h x)) (hh : has_deriv_within_at h h' s x) :
  has_deriv_within_at (g₁ ∘ h) (h' • g₁') s x :=
has_deriv_within_at.scomp x hg.has_deriv_within_at hh (maps_to_univ _ _)

lemma deriv_within.scomp
  (hg : differentiable_within_at 𝕜' g₁ t' (h x)) (hh : differentiable_within_at 𝕜 h s x)
  (hs : maps_to h s t') (hxs : unique_diff_within_at 𝕜 s x) :
  deriv_within (g₁ ∘ h) s x = deriv_within h s x • deriv_within g₁ t' (h x) :=
(has_deriv_within_at.scomp x hg.has_deriv_within_at hh.has_deriv_within_at hs).deriv_within hxs

lemma deriv.scomp
  (hg : differentiable_at 𝕜' g₁ (h x)) (hh : differentiable_at 𝕜 h x) :
  deriv (g₁ ∘ h) x = deriv h x • deriv g₁ (h x) :=
(has_deriv_at.scomp x hg.has_deriv_at hh.has_deriv_at).deriv

/-! ### Derivative of the composition of a scalar and vector functions -/

theorem has_deriv_at_filter.comp_has_fderiv_at_filter {f : E → 𝕜'} {f' : E →L[𝕜] 𝕜'} (x)
  {L'' : filter E} (hh₂ : has_deriv_at_filter h₂ h₂' (f x) L')
  (hf : has_fderiv_at_filter f f' x L'') (hL : tendsto f L'' L') :
  has_fderiv_at_filter (h₂ ∘ f) (h₂' • f') x L'' :=
by { convert (hh₂.restrict_scalars 𝕜).comp x hf hL, ext x, simp [mul_comm] }

theorem has_strict_deriv_at.comp_has_strict_fderiv_at {f : E → 𝕜'} {f' : E →L[𝕜] 𝕜'} (x)
  (hh : has_strict_deriv_at h₂ h₂' (f x)) (hf : has_strict_fderiv_at f f' x) :
  has_strict_fderiv_at (h₂ ∘ f) (h₂' • f') x :=
begin
  rw has_strict_deriv_at at hh,
  convert (hh.restrict_scalars 𝕜).comp x hf,
  ext x,
  simp [mul_comm]
end

theorem has_deriv_at.comp_has_fderiv_at {f : E → 𝕜'} {f' : E →L[𝕜] 𝕜'} (x)
  (hh : has_deriv_at h₂ h₂' (f x)) (hf : has_fderiv_at f f' x) :
  has_fderiv_at (h₂ ∘ f) (h₂' • f') x :=
hh.comp_has_fderiv_at_filter x hf hf.continuous_at

theorem has_deriv_at.comp_has_fderiv_within_at {f : E → 𝕜'} {f' : E →L[𝕜] 𝕜'} {s} (x)
  (hh : has_deriv_at h₂ h₂' (f x)) (hf : has_fderiv_within_at f f' s x) :
  has_fderiv_within_at (h₂ ∘ f) (h₂' • f') s x :=
hh.comp_has_fderiv_at_filter x hf hf.continuous_within_at

theorem has_deriv_within_at.comp_has_fderiv_within_at {f : E → 𝕜'} {f' : E →L[𝕜] 𝕜'} {s t} (x)
  (hh : has_deriv_within_at h₂ h₂' t (f x)) (hf : has_fderiv_within_at f f' s x)
  (hst : maps_to f s t) :
  has_fderiv_within_at (h₂ ∘ f) (h₂' • f') s x :=
hh.comp_has_fderiv_at_filter x hf $ hf.continuous_within_at.tendsto_nhds_within hst

/-! ### Derivative of the composition of two scalar functions -/

theorem has_deriv_at_filter.comp
  (hh₂ : has_deriv_at_filter h₂ h₂' (h x) L')
  (hh : has_deriv_at_filter h h' x L) (hL : tendsto h L L') :
  has_deriv_at_filter (h₂ ∘ h) (h₂' * h') x L :=
by { rw mul_comm, exact hh₂.scomp x hh hL }

theorem has_deriv_within_at.comp
  (hh₂ : has_deriv_within_at h₂ h₂' s' (h x))
  (hh : has_deriv_within_at h h' s x) (hst : maps_to h s s') :
  has_deriv_within_at (h₂ ∘ h) (h₂' * h') s x :=
by { rw mul_comm, exact hh₂.scomp x hh hst, }

/-- The chain rule. -/
theorem has_deriv_at.comp
  (hh₂ : has_deriv_at h₂ h₂' (h x)) (hh : has_deriv_at h h' x) :
  has_deriv_at (h₂ ∘ h) (h₂' * h') x :=
hh₂.comp x hh hh.continuous_at

theorem has_strict_deriv_at.comp
  (hh₂ : has_strict_deriv_at h₂ h₂' (h x)) (hh : has_strict_deriv_at h h' x) :
  has_strict_deriv_at (h₂ ∘ h) (h₂' * h') x :=
by { rw mul_comm, exact hh₂.scomp x hh }

theorem has_deriv_at.comp_has_deriv_within_at
  (hh₂ : has_deriv_at h₂ h₂' (h x)) (hh : has_deriv_within_at h h' s x) :
  has_deriv_within_at (h₂ ∘ h) (h₂' * h') s x :=
hh₂.has_deriv_within_at.comp x hh (maps_to_univ _ _)

lemma deriv_within.comp
  (hh₂ : differentiable_within_at 𝕜' h₂ s' (h x)) (hh : differentiable_within_at 𝕜 h s x)
  (hs : maps_to h s s') (hxs : unique_diff_within_at 𝕜 s x) :
  deriv_within (h₂ ∘ h) s x = deriv_within h₂ s' (h x) * deriv_within h s x :=
(hh₂.has_deriv_within_at.comp x hh.has_deriv_within_at hs).deriv_within hxs

lemma deriv.comp
  (hh₂ : differentiable_at 𝕜' h₂ (h x)) (hh : differentiable_at 𝕜 h x) :
  deriv (h₂ ∘ h) x = deriv h₂ (h x) * deriv h x :=
(hh₂.has_deriv_at.comp x hh.has_deriv_at).deriv

protected lemma has_deriv_at_filter.iterate {f : 𝕜 → 𝕜} {f' : 𝕜}
  (hf : has_deriv_at_filter f f' x L) (hL : tendsto f L L) (hx : f x = x) (n : ℕ) :
  has_deriv_at_filter (f^[n]) (f'^n) x L :=
begin
  have := hf.iterate hL hx n,
  rwa [continuous_linear_map.smul_right_one_pow] at this
end

protected lemma has_deriv_at.iterate {f : 𝕜 → 𝕜} {f' : 𝕜}
  (hf : has_deriv_at f f' x) (hx : f x = x) (n : ℕ) :
  has_deriv_at (f^[n]) (f'^n) x :=
begin
  have := has_fderiv_at.iterate hf hx n,
  rwa [continuous_linear_map.smul_right_one_pow] at this
end

protected lemma has_deriv_within_at.iterate {f : 𝕜 → 𝕜} {f' : 𝕜}
  (hf : has_deriv_within_at f f' s x) (hx : f x = x) (hs : maps_to f s s) (n : ℕ) :
  has_deriv_within_at (f^[n]) (f'^n) s x :=
begin
  have := has_fderiv_within_at.iterate hf hx hs n,
  rwa [continuous_linear_map.smul_right_one_pow] at this
end

protected lemma has_strict_deriv_at.iterate {f : 𝕜 → 𝕜} {f' : 𝕜}
  (hf : has_strict_deriv_at f f' x) (hx : f x = x) (n : ℕ) :
  has_strict_deriv_at (f^[n]) (f'^n) x :=
begin
  have := hf.iterate hx n,
  rwa [continuous_linear_map.smul_right_one_pow] at this
end

end composition

section composition_vector
/-! ### Derivative of the composition of a function between vector spaces and a function on `𝕜` -/

open continuous_linear_map

variables {l : F → E} {l' : F →L[𝕜] E}
variable (x)

/-- The composition `l ∘ f` where `l : F → E` and `f : 𝕜 → F`, has a derivative within a set
equal to the Fréchet derivative of `l` applied to the derivative of `f`. -/
theorem has_fderiv_within_at.comp_has_deriv_within_at {t : set F}
  (hl : has_fderiv_within_at l l' t (f x)) (hf : has_deriv_within_at f f' s x)
  (hst : maps_to f s t) :
  has_deriv_within_at (l ∘ f) (l' f') s x :=
by simpa only [one_apply, one_smul, smul_right_apply, coe_comp', (∘)]
  using (hl.comp x hf.has_fderiv_within_at hst).has_deriv_within_at

theorem has_fderiv_at.comp_has_deriv_within_at
  (hl : has_fderiv_at l l' (f x)) (hf : has_deriv_within_at f f' s x) :
  has_deriv_within_at (l ∘ f) (l' f') s x :=
hl.has_fderiv_within_at.comp_has_deriv_within_at x hf (maps_to_univ _ _)

/-- The composition `l ∘ f` where `l : F → E` and `f : 𝕜 → F`, has a derivative equal to the
Fréchet derivative of `l` applied to the derivative of `f`. -/
theorem has_fderiv_at.comp_has_deriv_at (hl : has_fderiv_at l l' (f x)) (hf : has_deriv_at f f' x) :
  has_deriv_at (l ∘ f) (l' f') x :=
has_deriv_within_at_univ.mp $ hl.comp_has_deriv_within_at x hf.has_deriv_within_at

theorem has_strict_fderiv_at.comp_has_strict_deriv_at
  (hl : has_strict_fderiv_at l l' (f x)) (hf : has_strict_deriv_at f f' x) :
  has_strict_deriv_at (l ∘ f) (l' f') x :=
by simpa only [one_apply, one_smul, smul_right_apply, coe_comp', (∘)]
  using (hl.comp x hf.has_strict_fderiv_at).has_strict_deriv_at

lemma fderiv_within.comp_deriv_within {t : set F}
  (hl : differentiable_within_at 𝕜 l t (f x)) (hf : differentiable_within_at 𝕜 f s x)
  (hs : maps_to f s t) (hxs : unique_diff_within_at 𝕜 s x) :
  deriv_within (l ∘ f) s x = (fderiv_within 𝕜 l t (f x) : F → E) (deriv_within f s x) :=
(hl.has_fderiv_within_at.comp_has_deriv_within_at x hf.has_deriv_within_at hs).deriv_within hxs

lemma fderiv.comp_deriv
  (hl : differentiable_at 𝕜 l (f x)) (hf : differentiable_at 𝕜 f x) :
  deriv (l ∘ f) x = (fderiv 𝕜 l (f x) : F → E) (deriv f x) :=
(hl.has_fderiv_at.comp_has_deriv_at x hf.has_deriv_at).deriv

end composition_vector

section mul
/-! ### Derivative of the multiplication of two functions -/
variables {𝕜' 𝔸 : Type*} [normed_field 𝕜'] [normed_ring 𝔸] [normed_algebra 𝕜 𝕜']
  [normed_algebra 𝕜 𝔸] {c d : 𝕜 → 𝔸} {c' d' : 𝔸} {u v : 𝕜 → 𝕜'}

theorem has_deriv_within_at.mul
  (hc : has_deriv_within_at c c' s x) (hd : has_deriv_within_at d d' s x) :
  has_deriv_within_at (λ y, c y * d y) (c' * d x + c x * d') s x :=
begin
  have := (has_fderiv_within_at.mul' hc hd).has_deriv_within_at,
  rwa [continuous_linear_map.add_apply, continuous_linear_map.smul_apply,
      continuous_linear_map.smul_right_apply, continuous_linear_map.smul_right_apply,
      continuous_linear_map.smul_right_apply, continuous_linear_map.one_apply,
      one_smul, one_smul, add_comm] at this,
end

theorem has_deriv_at.mul (hc : has_deriv_at c c' x) (hd : has_deriv_at d d' x) :
  has_deriv_at (λ y, c y * d y) (c' * d x + c x * d') x :=
begin
  rw [← has_deriv_within_at_univ] at *,
  exact hc.mul hd
end

theorem has_strict_deriv_at.mul
  (hc : has_strict_deriv_at c c' x) (hd : has_strict_deriv_at d d' x) :
  has_strict_deriv_at (λ y, c y * d y) (c' * d x + c x * d') x :=
begin
  have := (has_strict_fderiv_at.mul' hc hd).has_strict_deriv_at,
  rwa [continuous_linear_map.add_apply, continuous_linear_map.smul_apply,
      continuous_linear_map.smul_right_apply, continuous_linear_map.smul_right_apply,
      continuous_linear_map.smul_right_apply, continuous_linear_map.one_apply,
      one_smul, one_smul, add_comm] at this,
end

lemma deriv_within_mul (hxs : unique_diff_within_at 𝕜 s x)
  (hc : differentiable_within_at 𝕜 c s x) (hd : differentiable_within_at 𝕜 d s x) :
  deriv_within (λ y, c y * d y) s x = deriv_within c s x * d x + c x * deriv_within d s x :=
(hc.has_deriv_within_at.mul hd.has_deriv_within_at).deriv_within hxs

@[simp] lemma deriv_mul (hc : differentiable_at 𝕜 c x) (hd : differentiable_at 𝕜 d x) :
  deriv (λ y, c y * d y) x = deriv c x * d x + c x * deriv d x :=
(hc.has_deriv_at.mul hd.has_deriv_at).deriv

theorem has_deriv_within_at.mul_const (hc : has_deriv_within_at c c' s x) (d : 𝔸) :
  has_deriv_within_at (λ y, c y * d) (c' * d) s x :=
begin
  convert hc.mul (has_deriv_within_at_const x s d),
  rw [mul_zero, add_zero]
end

theorem has_deriv_at.mul_const (hc : has_deriv_at c c' x) (d : 𝔸) :
  has_deriv_at (λ y, c y * d) (c' * d) x :=
begin
  rw [← has_deriv_within_at_univ] at *,
  exact hc.mul_const d
end

theorem has_deriv_at_mul_const (c : 𝕜) : has_deriv_at (λ x, x * c) c x :=
by simpa only [one_mul] using (has_deriv_at_id' x).mul_const c

theorem has_strict_deriv_at.mul_const (hc : has_strict_deriv_at c c' x) (d : 𝔸) :
  has_strict_deriv_at (λ y, c y * d) (c' * d) x :=
begin
  convert hc.mul (has_strict_deriv_at_const x d),
  rw [mul_zero, add_zero]
end

lemma deriv_within_mul_const (hxs : unique_diff_within_at 𝕜 s x)
  (hc : differentiable_within_at 𝕜 c s x) (d : 𝔸) :
  deriv_within (λ y, c y * d) s x = deriv_within c s x * d :=
(hc.has_deriv_within_at.mul_const d).deriv_within hxs

lemma deriv_mul_const (hc : differentiable_at 𝕜 c x) (d : 𝔸) :
  deriv (λ y, c y * d) x = deriv c x * d :=
(hc.has_deriv_at.mul_const d).deriv

lemma deriv_mul_const_field (v : 𝕜') :
  deriv (λ y, u y * v) x = deriv u x * v :=
begin
  by_cases hu : differentiable_at 𝕜 u x,
  { exact deriv_mul_const hu v },
  { rw [deriv_zero_of_not_differentiable_at hu, zero_mul],
    rcases eq_or_ne v 0 with rfl|hd,
    { simp only [mul_zero, deriv_const] },
    { refine deriv_zero_of_not_differentiable_at (mt (λ H, _) hu),
      simpa only [mul_inv_cancel_right₀ hd] using H.mul_const v⁻¹ } }
end

@[simp] lemma deriv_mul_const_field' (v : 𝕜') : deriv (λ x, u x * v) = λ x, deriv u x * v :=
funext $ λ _, deriv_mul_const_field v

theorem has_deriv_within_at.const_mul (c : 𝔸) (hd : has_deriv_within_at d d' s x) :
  has_deriv_within_at (λ y, c * d y) (c * d') s x :=
begin
  convert (has_deriv_within_at_const x s c).mul hd,
  rw [zero_mul, zero_add]
end

theorem has_deriv_at.const_mul (c : 𝔸) (hd : has_deriv_at d d' x) :
  has_deriv_at (λ y, c * d y) (c * d') x :=
begin
  rw [← has_deriv_within_at_univ] at *,
  exact hd.const_mul c
end

theorem has_strict_deriv_at.const_mul (c : 𝔸) (hd : has_strict_deriv_at d d' x) :
  has_strict_deriv_at (λ y, c * d y) (c * d') x :=
begin
  convert (has_strict_deriv_at_const _ _).mul hd,
  rw [zero_mul, zero_add]
end

lemma deriv_within_const_mul (hxs : unique_diff_within_at 𝕜 s x)
  (c : 𝔸) (hd : differentiable_within_at 𝕜 d s x) :
  deriv_within (λ y, c * d y) s x = c * deriv_within d s x :=
(hd.has_deriv_within_at.const_mul c).deriv_within hxs

lemma deriv_const_mul (c : 𝔸) (hd : differentiable_at 𝕜 d x) :
  deriv (λ y, c * d y) x = c * deriv d x :=
(hd.has_deriv_at.const_mul c).deriv

lemma deriv_const_mul_field (u : 𝕜') : deriv (λ y, u * v y) x = u * deriv v x :=
by simp only [mul_comm u, deriv_mul_const_field]

@[simp] lemma deriv_const_mul_field' (u : 𝕜') : deriv (λ x, u * v x) = λ x, u * deriv v x :=
funext (λ x, deriv_const_mul_field u)

end mul

section inverse
/-! ### Derivative of `x ↦ x⁻¹` -/

theorem has_strict_deriv_at_inv (hx : x ≠ 0) : has_strict_deriv_at has_inv.inv (-(x^2)⁻¹) x :=
begin
  suffices : (λ p : 𝕜 × 𝕜, (p.1 - p.2) * ((x * x)⁻¹ - (p.1 * p.2)⁻¹)) =o[𝓝 (x, x)]
    (λ p, (p.1 - p.2) * 1),
  { refine this.congr' _ (eventually_of_forall $ λ _, mul_one _),
    refine eventually.mono (is_open.mem_nhds (is_open_ne.prod is_open_ne) ⟨hx, hx⟩) _,
    rintro ⟨y, z⟩ ⟨hy, hz⟩,
    simp only [mem_set_of_eq] at hy hz, -- hy : y ≠ 0, hz : z ≠ 0
    field_simp [hx, hy, hz], ring, },
  refine (is_O_refl (λ p : 𝕜 × 𝕜, p.1 - p.2) _).mul_is_o ((is_o_one_iff _).2 _),
  rw [← sub_self (x * x)⁻¹],
  exact tendsto_const_nhds.sub ((continuous_mul.tendsto (x, x)).inv₀ $ mul_ne_zero hx hx)
end

theorem has_deriv_at_inv (x_ne_zero : x ≠ 0) :
  has_deriv_at (λy, y⁻¹) (-(x^2)⁻¹) x :=
(has_strict_deriv_at_inv x_ne_zero).has_deriv_at

theorem has_deriv_within_at_inv (x_ne_zero : x ≠ 0) (s : set 𝕜) :
  has_deriv_within_at (λx, x⁻¹) (-(x^2)⁻¹) s x :=
(has_deriv_at_inv x_ne_zero).has_deriv_within_at

lemma differentiable_at_inv :
  differentiable_at 𝕜 (λx, x⁻¹) x ↔ x ≠ 0:=
⟨λ H, normed_field.continuous_at_inv.1 H.continuous_at,
  λ H, (has_deriv_at_inv H).differentiable_at⟩

lemma differentiable_within_at_inv (x_ne_zero : x ≠ 0) :
  differentiable_within_at 𝕜 (λx, x⁻¹) s x :=
(differentiable_at_inv.2 x_ne_zero).differentiable_within_at

lemma differentiable_on_inv : differentiable_on 𝕜 (λx:𝕜, x⁻¹) {x | x ≠ 0} :=
λx hx, differentiable_within_at_inv hx

lemma deriv_inv : deriv (λx, x⁻¹) x = -(x^2)⁻¹ :=
begin
  rcases eq_or_ne x 0 with rfl|hne,
  { simp [deriv_zero_of_not_differentiable_at (mt differentiable_at_inv.1 (not_not.2 rfl))] },
  { exact (has_deriv_at_inv hne).deriv  }
end

@[simp] lemma deriv_inv' : deriv (λ x : 𝕜, x⁻¹) = λ x, -(x ^ 2)⁻¹ := funext (λ x, deriv_inv)

lemma deriv_within_inv (x_ne_zero : x ≠ 0) (hxs : unique_diff_within_at 𝕜 s x) :
  deriv_within (λx, x⁻¹) s x = -(x^2)⁻¹ :=
begin
  rw differentiable_at.deriv_within (differentiable_at_inv.2 x_ne_zero) hxs,
  exact deriv_inv
end

lemma has_fderiv_at_inv (x_ne_zero : x ≠ 0) :
  has_fderiv_at (λx, x⁻¹) (smul_right (1 : 𝕜 →L[𝕜] 𝕜) (-(x^2)⁻¹) : 𝕜 →L[𝕜] 𝕜) x :=
has_deriv_at_inv x_ne_zero

lemma has_fderiv_within_at_inv (x_ne_zero : x ≠ 0) :
  has_fderiv_within_at (λx, x⁻¹) (smul_right (1 : 𝕜 →L[𝕜] 𝕜) (-(x^2)⁻¹) : 𝕜 →L[𝕜] 𝕜) s x :=
(has_fderiv_at_inv x_ne_zero).has_fderiv_within_at

lemma fderiv_inv :
  fderiv 𝕜 (λx, x⁻¹) x = smul_right (1 : 𝕜 →L[𝕜] 𝕜) (-(x^2)⁻¹) :=
by rw [← deriv_fderiv, deriv_inv]

lemma fderiv_within_inv (x_ne_zero : x ≠ 0) (hxs : unique_diff_within_at 𝕜 s x) :
  fderiv_within 𝕜 (λx, x⁻¹) s x = smul_right (1 : 𝕜 →L[𝕜] 𝕜) (-(x^2)⁻¹) :=
begin
  rw differentiable_at.fderiv_within (differentiable_at_inv.2 x_ne_zero) hxs,
  exact fderiv_inv
end

variables {c : 𝕜 → 𝕜} {c' : 𝕜}

lemma has_deriv_within_at.inv
  (hc : has_deriv_within_at c c' s x) (hx : c x ≠ 0) :
  has_deriv_within_at (λ y, (c y)⁻¹) (- c' / (c x)^2) s x :=
begin
  convert (has_deriv_at_inv hx).comp_has_deriv_within_at x hc,
  field_simp
end

lemma has_deriv_at.inv (hc : has_deriv_at c c' x) (hx : c x ≠ 0) :
  has_deriv_at (λ y, (c y)⁻¹) (- c' / (c x)^2) x :=
begin
  rw ← has_deriv_within_at_univ at *,
  exact hc.inv hx
end

lemma differentiable_within_at.inv (hc : differentiable_within_at 𝕜 c s x) (hx : c x ≠ 0) :
  differentiable_within_at 𝕜 (λx, (c x)⁻¹) s x :=
(hc.has_deriv_within_at.inv hx).differentiable_within_at

@[simp] lemma differentiable_at.inv (hc : differentiable_at 𝕜 c x) (hx : c x ≠ 0) :
  differentiable_at 𝕜 (λx, (c x)⁻¹) x :=
(hc.has_deriv_at.inv hx).differentiable_at

lemma differentiable_on.inv (hc : differentiable_on 𝕜 c s) (hx : ∀ x ∈ s, c x ≠ 0) :
  differentiable_on 𝕜 (λx, (c x)⁻¹) s :=
λx h, (hc x h).inv (hx x h)

@[simp] lemma differentiable.inv (hc : differentiable 𝕜 c) (hx : ∀ x, c x ≠ 0) :
  differentiable 𝕜 (λx, (c x)⁻¹) :=
λx, (hc x).inv (hx x)

lemma deriv_within_inv' (hc : differentiable_within_at 𝕜 c s x) (hx : c x ≠ 0)
  (hxs : unique_diff_within_at 𝕜 s x) :
  deriv_within (λx, (c x)⁻¹) s x = - (deriv_within c s x) / (c x)^2 :=
(hc.has_deriv_within_at.inv hx).deriv_within hxs

@[simp] lemma deriv_inv'' (hc : differentiable_at 𝕜 c x) (hx : c x ≠ 0) :
  deriv (λx, (c x)⁻¹) x = - (deriv c x) / (c x)^2 :=
(hc.has_deriv_at.inv hx).deriv

end inverse

section division
/-! ### Derivative of `x ↦ c x / d x` -/

variables {𝕜' : Type*} [nondiscrete_normed_field 𝕜'] [normed_algebra 𝕜 𝕜']
  {c d : 𝕜 → 𝕜'} {c' d' : 𝕜'}

lemma has_deriv_within_at.div
  (hc : has_deriv_within_at c c' s x) (hd : has_deriv_within_at d d' s x) (hx : d x ≠ 0) :
  has_deriv_within_at (λ y, c y / d y) ((c' * d x - c x * d') / (d x)^2) s x :=
begin
  convert hc.mul ((has_deriv_at_inv hx).comp_has_deriv_within_at x hd),
  { simp only [div_eq_mul_inv] },
  { field_simp, ring }
end

lemma has_strict_deriv_at.div (hc : has_strict_deriv_at c c' x) (hd : has_strict_deriv_at d d' x)
  (hx : d x ≠ 0) :
  has_strict_deriv_at (λ y, c y / d y) ((c' * d x - c x * d') / (d x)^2) x :=
begin
  convert hc.mul ((has_strict_deriv_at_inv hx).comp x hd),
  { simp only [div_eq_mul_inv] },
  { field_simp, ring }
end

lemma has_deriv_at.div (hc : has_deriv_at c c' x) (hd : has_deriv_at d d' x) (hx : d x ≠ 0) :
  has_deriv_at (λ y, c y / d y) ((c' * d x - c x * d') / (d x)^2) x :=
begin
  rw ← has_deriv_within_at_univ at *,
  exact hc.div hd hx
end

lemma differentiable_within_at.div
  (hc : differentiable_within_at 𝕜 c s x) (hd : differentiable_within_at 𝕜 d s x) (hx : d x ≠ 0) :
  differentiable_within_at 𝕜 (λx, c x / d x) s x :=
((hc.has_deriv_within_at).div (hd.has_deriv_within_at) hx).differentiable_within_at

@[simp] lemma differentiable_at.div
  (hc : differentiable_at 𝕜 c x) (hd : differentiable_at 𝕜 d x) (hx : d x ≠ 0) :
  differentiable_at 𝕜 (λx, c x / d x) x :=
((hc.has_deriv_at).div (hd.has_deriv_at) hx).differentiable_at

lemma differentiable_on.div
  (hc : differentiable_on 𝕜 c s) (hd : differentiable_on 𝕜 d s) (hx : ∀ x ∈ s, d x ≠ 0) :
  differentiable_on 𝕜 (λx, c x / d x) s :=
λx h, (hc x h).div (hd x h) (hx x h)

@[simp] lemma differentiable.div
  (hc : differentiable 𝕜 c) (hd : differentiable 𝕜 d) (hx : ∀ x, d x ≠ 0) :
differentiable 𝕜 (λx, c x / d x) :=
λx, (hc x).div (hd x) (hx x)

lemma deriv_within_div
  (hc : differentiable_within_at 𝕜 c s x) (hd : differentiable_within_at 𝕜 d s x) (hx : d x ≠ 0)
  (hxs : unique_diff_within_at 𝕜 s x) :
  deriv_within (λx, c x / d x) s x
    = ((deriv_within c s x) * d x - c x * (deriv_within d s x)) / (d x)^2 :=
((hc.has_deriv_within_at).div (hd.has_deriv_within_at) hx).deriv_within hxs

@[simp] lemma deriv_div
  (hc : differentiable_at 𝕜 c x) (hd : differentiable_at 𝕜 d x) (hx : d x ≠ 0) :
  deriv (λx, c x / d x) x = ((deriv c x) * d x - c x * (deriv d x)) / (d x)^2 :=
((hc.has_deriv_at).div (hd.has_deriv_at) hx).deriv

lemma has_deriv_at.div_const (hc : has_deriv_at c c' x) (d : 𝕜') :
  has_deriv_at (λ x, c x / d) (c' / d) x :=
by simpa only [div_eq_mul_inv] using hc.mul_const d⁻¹

lemma has_deriv_within_at.div_const (hc : has_deriv_within_at c c' s x) (d : 𝕜') :
  has_deriv_within_at (λ x, c x / d) (c' / d) s x :=
by simpa only [div_eq_mul_inv] using hc.mul_const d⁻¹

lemma has_strict_deriv_at.div_const (hc : has_strict_deriv_at c c' x) (d : 𝕜') :
  has_strict_deriv_at (λ x, c x / d) (c' / d) x :=
by simpa only [div_eq_mul_inv] using hc.mul_const d⁻¹

lemma differentiable_within_at.div_const (hc : differentiable_within_at 𝕜 c s x) {d : 𝕜'} :
  differentiable_within_at 𝕜 (λx, c x / d) s x :=
(hc.has_deriv_within_at.div_const _).differentiable_within_at

@[simp] lemma differentiable_at.div_const (hc : differentiable_at 𝕜 c x) {d : 𝕜'} :
  differentiable_at 𝕜 (λ x, c x / d) x :=
(hc.has_deriv_at.div_const _).differentiable_at

lemma differentiable_on.div_const (hc : differentiable_on 𝕜 c s) {d : 𝕜'} :
  differentiable_on 𝕜 (λx, c x / d) s :=
λ x hx, (hc x hx).div_const

@[simp] lemma differentiable.div_const (hc : differentiable 𝕜 c) {d : 𝕜'} :
  differentiable 𝕜 (λx, c x / d) :=
λ x, (hc x).div_const

lemma deriv_within_div_const (hc : differentiable_within_at 𝕜 c s x) {d : 𝕜'}
  (hxs : unique_diff_within_at 𝕜 s x) :
  deriv_within (λx, c x / d) s x = (deriv_within c s x) / d :=
by simp [div_eq_inv_mul, deriv_within_const_mul, hc, hxs]

@[simp] lemma deriv_div_const (d : 𝕜') :
  deriv (λx, c x / d) x = (deriv c x) / d :=
by simp only [div_eq_mul_inv, deriv_mul_const_field]

end division

section clm_comp_apply
/-! ### Derivative of the pointwise composition/application of continuous linear maps -/

open continuous_linear_map

variables {G : Type*} [normed_group G] [normed_space 𝕜 G] {c : 𝕜 → F →L[𝕜] G} {c' : F →L[𝕜] G}
  {d : 𝕜 → E →L[𝕜] F} {d' : E →L[𝕜] F} {u : 𝕜 → F} {u' : F}

lemma has_strict_deriv_at.clm_comp (hc : has_strict_deriv_at c c' x)
  (hd : has_strict_deriv_at d d' x) :
  has_strict_deriv_at (λ y, (c y).comp (d y)) (c'.comp (d x) + (c x).comp d') x :=
begin
  have := (hc.has_strict_fderiv_at.clm_comp hd.has_strict_fderiv_at).has_strict_deriv_at,
  rwa [add_apply, comp_apply, comp_apply, smul_right_apply, smul_right_apply, one_apply, one_smul,
      one_smul, add_comm] at this,
end

lemma has_deriv_within_at.clm_comp (hc : has_deriv_within_at c c' s x)
  (hd : has_deriv_within_at d d' s x) :
  has_deriv_within_at (λ y, (c y).comp (d y)) (c'.comp (d x) + (c x).comp d') s x :=
begin
  have := (hc.has_fderiv_within_at.clm_comp hd.has_fderiv_within_at).has_deriv_within_at,
  rwa [add_apply, comp_apply, comp_apply, smul_right_apply, smul_right_apply, one_apply, one_smul,
      one_smul, add_comm] at this,
end

lemma has_deriv_at.clm_comp (hc : has_deriv_at c c' x) (hd : has_deriv_at d d' x) :
  has_deriv_at (λ y, (c y).comp (d y))
  (c'.comp (d x) + (c x).comp d') x :=
begin
  rw [← has_deriv_within_at_univ] at *,
  exact hc.clm_comp hd
end

lemma deriv_within_clm_comp (hc : differentiable_within_at 𝕜 c s x)
  (hd : differentiable_within_at 𝕜 d s x) (hxs : unique_diff_within_at 𝕜 s x):
  deriv_within (λ y, (c y).comp (d y)) s x =
    ((deriv_within c s x).comp (d x) + (c x).comp (deriv_within d s x)) :=
(hc.has_deriv_within_at.clm_comp hd.has_deriv_within_at).deriv_within hxs

lemma deriv_clm_comp (hc : differentiable_at 𝕜 c x) (hd : differentiable_at 𝕜 d x) :
  deriv (λ y, (c y).comp (d y)) x =
    ((deriv c x).comp (d x) + (c x).comp (deriv d x)) :=
(hc.has_deriv_at.clm_comp hd.has_deriv_at).deriv

lemma has_strict_deriv_at.clm_apply (hc : has_strict_deriv_at c c' x)
  (hu : has_strict_deriv_at u u' x) :
  has_strict_deriv_at (λ y, (c y) (u y)) (c' (u x) + c x u') x :=
begin
  have := (hc.has_strict_fderiv_at.clm_apply hu.has_strict_fderiv_at).has_strict_deriv_at,
  rwa [add_apply, comp_apply, flip_apply, smul_right_apply, smul_right_apply, one_apply, one_smul,
      one_smul, add_comm] at this,
end

lemma has_deriv_within_at.clm_apply (hc : has_deriv_within_at c c' s x)
  (hu : has_deriv_within_at u u' s x) :
  has_deriv_within_at (λ y, (c y) (u y)) (c' (u x) + c x u') s x :=
begin
  have := (hc.has_fderiv_within_at.clm_apply hu.has_fderiv_within_at).has_deriv_within_at,
  rwa [add_apply, comp_apply, flip_apply, smul_right_apply, smul_right_apply, one_apply, one_smul,
      one_smul, add_comm] at this,
end

lemma has_deriv_at.clm_apply (hc : has_deriv_at c c' x) (hu : has_deriv_at u u' x) :
  has_deriv_at (λ y, (c y) (u y)) (c' (u x) + c x u') x :=
begin
  have := (hc.has_fderiv_at.clm_apply hu.has_fderiv_at).has_deriv_at,
  rwa [add_apply, comp_apply, flip_apply, smul_right_apply, smul_right_apply, one_apply, one_smul,
      one_smul, add_comm] at this,
end

lemma deriv_within_clm_apply (hxs : unique_diff_within_at 𝕜 s x)
  (hc : differentiable_within_at 𝕜 c s x) (hu : differentiable_within_at 𝕜 u s x) :
  deriv_within (λ y, (c y) (u y)) s x = (deriv_within c s x (u x) + c x (deriv_within u s x)) :=
(hc.has_deriv_within_at.clm_apply hu.has_deriv_within_at).deriv_within hxs

lemma deriv_clm_apply (hc : differentiable_at 𝕜 c x) (hu : differentiable_at 𝕜 u x) :
  deriv (λ y, (c y) (u y)) x = (deriv c x (u x) + c x (deriv u x)) :=
(hc.has_deriv_at.clm_apply hu.has_deriv_at).deriv

end clm_comp_apply

theorem has_strict_deriv_at.has_strict_fderiv_at_equiv {f : 𝕜 → 𝕜} {f' x : 𝕜}
  (hf : has_strict_deriv_at f f' x) (hf' : f' ≠ 0) :
  has_strict_fderiv_at f
    (continuous_linear_equiv.units_equiv_aut 𝕜 (units.mk0 f' hf') : 𝕜 →L[𝕜] 𝕜) x :=
hf

theorem has_deriv_at.has_fderiv_at_equiv {f : 𝕜 → 𝕜} {f' x : 𝕜} (hf : has_deriv_at f f' x)
  (hf' : f' ≠ 0) :
  has_fderiv_at f (continuous_linear_equiv.units_equiv_aut 𝕜 (units.mk0 f' hf') : 𝕜 →L[𝕜] 𝕜) x :=
hf

/-- If `f (g y) = y` for `y` in some neighborhood of `a`, `g` is continuous at `a`, and `f` has an
invertible derivative `f'` at `g a` in the strict sense, then `g` has the derivative `f'⁻¹` at `a`
in the strict sense.

This is one of the easy parts of the inverse function theorem: it assumes that we already have an
inverse function. -/
theorem has_strict_deriv_at.of_local_left_inverse {f g : 𝕜 → 𝕜} {f' a : 𝕜}
  (hg : continuous_at g a) (hf : has_strict_deriv_at f f' (g a)) (hf' : f' ≠ 0)
  (hfg : ∀ᶠ y in 𝓝 a, f (g y) = y) :
  has_strict_deriv_at g f'⁻¹ a :=
(hf.has_strict_fderiv_at_equiv hf').of_local_left_inverse hg hfg

/-- If `f` is a local homeomorphism defined on a neighbourhood of `f.symm a`, and `f` has a
nonzero derivative `f'` at `f.symm a` in the strict sense, then `f.symm` has the derivative `f'⁻¹`
at `a` in the strict sense.

This is one of the easy parts of the inverse function theorem: it assumes that we already have
an inverse function. -/
lemma local_homeomorph.has_strict_deriv_at_symm (f : local_homeomorph 𝕜 𝕜) {a f' : 𝕜}
  (ha : a ∈ f.target) (hf' : f' ≠ 0) (htff' : has_strict_deriv_at f f' (f.symm a)) :
  has_strict_deriv_at f.symm f'⁻¹ a :=
htff'.of_local_left_inverse (f.symm.continuous_at ha) hf' (f.eventually_right_inverse ha)

/-- If `f (g y) = y` for `y` in some neighborhood of `a`, `g` is continuous at `a`, and `f` has an
invertible derivative `f'` at `g a`, then `g` has the derivative `f'⁻¹` at `a`.

This is one of the easy parts of the inverse function theorem: it assumes that we already have
an inverse function. -/
theorem has_deriv_at.of_local_left_inverse {f g : 𝕜 → 𝕜} {f' a : 𝕜}
  (hg : continuous_at g a) (hf : has_deriv_at f f' (g a)) (hf' : f' ≠ 0)
  (hfg : ∀ᶠ y in 𝓝 a, f (g y) = y) :
  has_deriv_at g f'⁻¹ a :=
(hf.has_fderiv_at_equiv hf').of_local_left_inverse hg hfg

/-- If `f` is a local homeomorphism defined on a neighbourhood of `f.symm a`, and `f` has an
nonzero derivative `f'` at `f.symm a`, then `f.symm` has the derivative `f'⁻¹` at `a`.

This is one of the easy parts of the inverse function theorem: it assumes that we already have
an inverse function. -/
lemma local_homeomorph.has_deriv_at_symm (f : local_homeomorph 𝕜 𝕜) {a f' : 𝕜}
  (ha : a ∈ f.target) (hf' : f' ≠ 0) (htff' : has_deriv_at f f' (f.symm a)) :
  has_deriv_at f.symm f'⁻¹ a :=
htff'.of_local_left_inverse (f.symm.continuous_at ha) hf' (f.eventually_right_inverse ha)

lemma has_deriv_at.eventually_ne (h : has_deriv_at f f' x) (hf' : f' ≠ 0) :
  ∀ᶠ z in 𝓝[≠] x, f z ≠ f x :=
(has_deriv_at_iff_has_fderiv_at.1 h).eventually_ne
  ⟨∥f'∥⁻¹, λ z, by field_simp [norm_smul, mt norm_eq_zero.1 hf']⟩

lemma has_deriv_at.tendsto_punctured_nhds (h : has_deriv_at f f' x) (hf' : f' ≠ 0) :
  tendsto f (𝓝[≠] x) (𝓝[≠] (f x)) :=
tendsto_nhds_within_of_tendsto_nhds_of_eventually_within _
  h.continuous_at.continuous_within_at (h.eventually_ne hf')

theorem not_differentiable_within_at_of_local_left_inverse_has_deriv_within_at_zero
  {f g : 𝕜 → 𝕜} {a : 𝕜} {s t : set 𝕜} (ha : a ∈ s) (hsu : unique_diff_within_at 𝕜 s a)
  (hf : has_deriv_within_at f 0 t (g a)) (hst : maps_to g s t) (hfg : f ∘ g =ᶠ[𝓝[s] a] id) :
  ¬differentiable_within_at 𝕜 g s a :=
begin
  intro hg,
  have := (hf.comp a hg.has_deriv_within_at hst).congr_of_eventually_eq_of_mem hfg.symm ha,
  simpa using hsu.eq_deriv _ this (has_deriv_within_at_id _ _)
end

theorem not_differentiable_at_of_local_left_inverse_has_deriv_at_zero
  {f g : 𝕜 → 𝕜} {a : 𝕜} (hf : has_deriv_at f 0 (g a)) (hfg : f ∘ g =ᶠ[𝓝 a] id) :
  ¬differentiable_at 𝕜 g a :=
begin
  intro hg,
  have := (hf.comp a hg.has_deriv_at).congr_of_eventually_eq hfg.symm,
  simpa using this.unique (has_deriv_at_id a)
end

end

namespace polynomial
/-! ### Derivative of a polynomial -/

variables {x : 𝕜} {s : set 𝕜}
variable (p : 𝕜[X])

/-- The derivative (in the analysis sense) of a polynomial `p` is given by `p.derivative`. -/
protected lemma has_strict_deriv_at (x : 𝕜) :
  has_strict_deriv_at (λx, p.eval x) (p.derivative.eval x) x :=
begin
  apply p.induction_on,
  { simp [has_strict_deriv_at_const] },
  { assume p q hp hq,
    convert hp.add hq;
    simp },
  { assume n a h,
    convert h.mul (has_strict_deriv_at_id x),
    { ext y, simp [pow_add, mul_assoc] },
    { simp [pow_add], ring } }
end

/-- The derivative (in the analysis sense) of a polynomial `p` is given by `p.derivative`. -/
protected lemma has_deriv_at (x : 𝕜) : has_deriv_at (λx, p.eval x) (p.derivative.eval x) x :=
(p.has_strict_deriv_at x).has_deriv_at

protected theorem has_deriv_within_at (x : 𝕜) (s : set 𝕜) :
  has_deriv_within_at (λx, p.eval x) (p.derivative.eval x) s x :=
(p.has_deriv_at x).has_deriv_within_at

protected lemma differentiable_at : differentiable_at 𝕜 (λx, p.eval x) x :=
(p.has_deriv_at x).differentiable_at

protected lemma differentiable_within_at : differentiable_within_at 𝕜 (λx, p.eval x) s x :=
p.differentiable_at.differentiable_within_at

protected lemma differentiable : differentiable 𝕜 (λx, p.eval x) :=
λx, p.differentiable_at

protected lemma differentiable_on : differentiable_on 𝕜 (λx, p.eval x) s :=
p.differentiable.differentiable_on

@[simp] protected lemma deriv : deriv (λx, p.eval x) x = p.derivative.eval x :=
(p.has_deriv_at x).deriv

protected lemma deriv_within (hxs : unique_diff_within_at 𝕜 s x) :
  deriv_within (λx, p.eval x) s x = p.derivative.eval x :=
begin
  rw differentiable_at.deriv_within p.differentiable_at hxs,
  exact p.deriv
end

protected lemma has_fderiv_at (x : 𝕜) :
  has_fderiv_at (λx, p.eval x) (smul_right (1 : 𝕜 →L[𝕜] 𝕜) (p.derivative.eval x)) x :=
p.has_deriv_at x

protected lemma has_fderiv_within_at (x : 𝕜) :
  has_fderiv_within_at (λx, p.eval x) (smul_right (1 : 𝕜 →L[𝕜] 𝕜) (p.derivative.eval x)) s x :=
(p.has_fderiv_at x).has_fderiv_within_at

@[simp] protected lemma fderiv :
  fderiv 𝕜 (λx, p.eval x) x = smul_right (1 : 𝕜 →L[𝕜] 𝕜) (p.derivative.eval x) :=
(p.has_fderiv_at x).fderiv

protected lemma fderiv_within (hxs : unique_diff_within_at 𝕜 s x) :
  fderiv_within 𝕜 (λx, p.eval x) s x = smul_right (1 : 𝕜 →L[𝕜] 𝕜) (p.derivative.eval x) :=
(p.has_fderiv_within_at x).fderiv_within hxs

end polynomial

section pow
/-! ### Derivative of `x ↦ x^n` for `n : ℕ` -/
variables {x : 𝕜} {s : set 𝕜} {c : 𝕜 → 𝕜} {c' : 𝕜}
variable {n : ℕ }

lemma has_strict_deriv_at_pow (n : ℕ) (x : 𝕜) :
  has_strict_deriv_at (λx, x^n) ((n : 𝕜) * x^(n-1)) x :=
begin
  convert (polynomial.C (1 : 𝕜) * (polynomial.X)^n).has_strict_deriv_at x,
  { simp },
  { rw [polynomial.derivative_C_mul_X_pow], simp }
end

lemma has_deriv_at_pow (n : ℕ) (x : 𝕜) : has_deriv_at (λx, x^n) ((n : 𝕜) * x^(n-1)) x :=
(has_strict_deriv_at_pow n x).has_deriv_at

theorem has_deriv_within_at_pow (n : ℕ) (x : 𝕜) (s : set 𝕜) :
  has_deriv_within_at (λx, x^n) ((n : 𝕜) * x^(n-1)) s x :=
(has_deriv_at_pow n x).has_deriv_within_at

lemma differentiable_at_pow : differentiable_at 𝕜 (λx, x^n) x :=
(has_deriv_at_pow n x).differentiable_at

lemma differentiable_within_at_pow : differentiable_within_at 𝕜 (λx, x^n) s x :=
differentiable_at_pow.differentiable_within_at

lemma differentiable_pow : differentiable 𝕜 (λx:𝕜, x^n) :=
λx, differentiable_at_pow

lemma differentiable_on_pow : differentiable_on 𝕜 (λx, x^n) s :=
differentiable_pow.differentiable_on

lemma deriv_pow : deriv (λx, x^n) x = (n : 𝕜) * x^(n-1) :=
(has_deriv_at_pow n x).deriv

@[simp] lemma deriv_pow' : deriv (λx, x^n) = λ x, (n : 𝕜) * x^(n-1) :=
funext $ λ x, deriv_pow

lemma deriv_within_pow (hxs : unique_diff_within_at 𝕜 s x) :
  deriv_within (λx, x^n) s x = (n : 𝕜) * x^(n-1) :=
(has_deriv_within_at_pow n x s).deriv_within hxs

lemma has_deriv_within_at.pow (hc : has_deriv_within_at c c' s x) :
  has_deriv_within_at (λ y, (c y)^n) ((n : 𝕜) * (c x)^(n-1) * c') s x :=
(has_deriv_at_pow n (c x)).comp_has_deriv_within_at x hc

lemma has_deriv_at.pow (hc : has_deriv_at c c' x) :
  has_deriv_at (λ y, (c y)^n) ((n : 𝕜) * (c x)^(n-1) * c') x :=
by { rw ← has_deriv_within_at_univ at *, exact hc.pow }

lemma differentiable_within_at.pow (hc : differentiable_within_at 𝕜 c s x) :
  differentiable_within_at 𝕜 (λx, (c x)^n) s x :=
hc.has_deriv_within_at.pow.differentiable_within_at

@[simp] lemma differentiable_at.pow (hc : differentiable_at 𝕜 c x) :
  differentiable_at 𝕜 (λx, (c x)^n) x :=
hc.has_deriv_at.pow.differentiable_at

lemma differentiable_on.pow (hc : differentiable_on 𝕜 c s) :
  differentiable_on 𝕜 (λx, (c x)^n) s :=
λx h, (hc x h).pow

@[simp] lemma differentiable.pow (hc : differentiable 𝕜 c) :
  differentiable 𝕜 (λx, (c x)^n) :=
λx, (hc x).pow

lemma deriv_within_pow' (hc : differentiable_within_at 𝕜 c s x)
  (hxs : unique_diff_within_at 𝕜 s x) :
  deriv_within (λx, (c x)^n) s x = (n : 𝕜) * (c x)^(n-1) * (deriv_within c s x) :=
hc.has_deriv_within_at.pow.deriv_within hxs

@[simp] lemma deriv_pow'' (hc : differentiable_at 𝕜 c x) :
  deriv (λx, (c x)^n) x = (n : 𝕜) * (c x)^(n-1) * (deriv c x) :=
hc.has_deriv_at.pow.deriv

end pow

section zpow
/-! ### Derivative of `x ↦ x^m` for `m : ℤ` -/
variables {x : 𝕜} {s : set 𝕜} {m : ℤ}

lemma has_strict_deriv_at_zpow (m : ℤ) (x : 𝕜) (h : x ≠ 0 ∨ 0 ≤ m) :
  has_strict_deriv_at (λx, x^m) ((m : 𝕜) * x^(m-1)) x :=
begin
  have : ∀ m : ℤ, 0 < m → has_strict_deriv_at (λx, x^m) ((m:𝕜) * x^(m-1)) x,
  { assume m hm,
    lift m to ℕ using (le_of_lt hm),
    simp only [zpow_coe_nat, int.cast_coe_nat],
    convert has_strict_deriv_at_pow _ _ using 2,
    rw [← int.coe_nat_one, ← int.coe_nat_sub, zpow_coe_nat],
    norm_cast at hm,
    exact nat.succ_le_of_lt hm },
  rcases lt_trichotomy m 0 with hm|hm|hm,
  { have hx : x ≠ 0, from h.resolve_right hm.not_le,
    have := (has_strict_deriv_at_inv _).scomp _ (this (-m) (neg_pos.2 hm));
      [skip, exact zpow_ne_zero_of_ne_zero hx _],
    simp only [(∘), zpow_neg, one_div, inv_inv, smul_eq_mul] at this,
    convert this using 1,
    rw [sq, mul_inv, inv_inv, int.cast_neg, neg_mul, neg_mul_neg,
      ← zpow_add₀ hx, mul_assoc, ← zpow_add₀ hx], congr, abel },
  { simp only [hm, zpow_zero, int.cast_zero, zero_mul, has_strict_deriv_at_const] },
  { exact this m hm }
end

lemma has_deriv_at_zpow (m : ℤ) (x : 𝕜) (h : x ≠ 0 ∨ 0 ≤ m) :
  has_deriv_at (λx, x^m) ((m : 𝕜) * x^(m-1)) x :=
(has_strict_deriv_at_zpow m x h).has_deriv_at

theorem has_deriv_within_at_zpow (m : ℤ) (x : 𝕜) (h : x ≠ 0 ∨ 0 ≤ m) (s : set 𝕜) :
  has_deriv_within_at (λx, x^m) ((m : 𝕜) * x^(m-1)) s x :=
(has_deriv_at_zpow m x h).has_deriv_within_at

lemma differentiable_at_zpow : differentiable_at 𝕜 (λx, x^m) x ↔ x ≠ 0 ∨ 0 ≤ m :=
⟨λ H, normed_field.continuous_at_zpow.1 H.continuous_at,
  λ H, (has_deriv_at_zpow m x H).differentiable_at⟩

lemma differentiable_within_at_zpow (m : ℤ) (x : 𝕜) (h : x ≠ 0 ∨ 0 ≤ m) :
  differentiable_within_at 𝕜 (λx, x^m) s x :=
(differentiable_at_zpow.mpr h).differentiable_within_at

lemma differentiable_on_zpow (m : ℤ) (s : set 𝕜) (h : (0 : 𝕜) ∉ s ∨ 0 ≤ m) :
  differentiable_on 𝕜 (λx, x^m) s :=
λ x hxs, differentiable_within_at_zpow m x $ h.imp_left $ ne_of_mem_of_not_mem hxs

lemma deriv_zpow (m : ℤ) (x : 𝕜) : deriv (λ x, x ^ m) x = m * x ^ (m - 1) :=
begin
  by_cases H : x ≠ 0 ∨ 0 ≤ m,
  { exact (has_deriv_at_zpow m x H).deriv },
  { rw deriv_zero_of_not_differentiable_at (mt differentiable_at_zpow.1 H),
    push_neg at H, rcases H with ⟨rfl, hm⟩,
    rw [zero_zpow _ ((sub_one_lt _).trans hm).ne, mul_zero] }
end

@[simp] lemma deriv_zpow' (m : ℤ) : deriv (λ x : 𝕜, x ^ m) = λ x, m * x ^ (m - 1) :=
funext $ deriv_zpow m

lemma deriv_within_zpow (hxs : unique_diff_within_at 𝕜 s x) (h : x ≠ 0 ∨ 0 ≤ m) :
  deriv_within (λx, x^m) s x = (m : 𝕜) * x^(m-1) :=
(has_deriv_within_at_zpow m x h s).deriv_within hxs

@[simp] lemma iter_deriv_zpow' (m : ℤ) (k : ℕ) :
  deriv^[k] (λ x : 𝕜, x ^ m) = λ x, (∏ i in finset.range k, (m - i)) * x ^ (m - k) :=
begin
  induction k with k ihk,
  { simp only [one_mul, int.coe_nat_zero, id, sub_zero, finset.prod_range_zero,
      function.iterate_zero] },
  { simp only [function.iterate_succ_apply', ihk, deriv_const_mul_field', deriv_zpow',
      finset.prod_range_succ, int.coe_nat_succ, ← sub_sub, int.cast_sub, int.cast_coe_nat,
      mul_assoc], }
end

lemma iter_deriv_zpow (m : ℤ) (x : 𝕜) (k : ℕ) :
  deriv^[k] (λ y, y ^ m) x = (∏ i in finset.range k, (m - i)) * x ^ (m - k) :=
congr_fun (iter_deriv_zpow' m k) x

lemma iter_deriv_pow (n : ℕ) (x : 𝕜) (k : ℕ) :
  deriv^[k] (λx:𝕜, x^n) x = (∏ i in finset.range k, (n - i)) * x^(n-k) :=
begin
  simp only [← zpow_coe_nat, iter_deriv_zpow, int.cast_coe_nat],
  cases le_or_lt k n with hkn hnk,
  { rw int.coe_nat_sub hkn },
  { have : ∏ i in finset.range k, (n - i : 𝕜) = 0,
      from finset.prod_eq_zero (finset.mem_range.2 hnk) (sub_self _),
    simp only [this, zero_mul] }
end

@[simp] lemma iter_deriv_pow' (n k : ℕ) :
  deriv^[k] (λ x : 𝕜, x ^ n) = λ x, (∏ i in finset.range k, (n - i)) * x ^ (n - k) :=
funext $ λ x, iter_deriv_pow n x k

lemma iter_deriv_inv (k : ℕ) (x : 𝕜) :
  deriv^[k] has_inv.inv x = (∏ i in finset.range k, (-1 - i)) * x ^ (-1 - k : ℤ) :=
by simpa only [zpow_neg_one, int.cast_neg, int.cast_one] using iter_deriv_zpow (-1) x k

@[simp] lemma iter_deriv_inv' (k : ℕ) :
  deriv^[k] has_inv.inv = λ x : 𝕜, (∏ i in finset.range k, (-1 - i)) * x ^ (-1 - k : ℤ) :=
funext (iter_deriv_inv k)

end zpow

/-! ### Support of derivatives -/

section support

open function
variables {F : Type*} [normed_group F] [normed_space 𝕜 F] {f : 𝕜 → F}

lemma support_deriv_subset : support (deriv f) ⊆ tsupport f :=
begin
  intros x,
  rw [← not_imp_not],
  intro h2x,
  rw [not_mem_closure_support_iff_eventually_eq] at h2x,
  exact nmem_support.mpr (h2x.deriv_eq.trans (deriv_const x 0))
end

lemma has_compact_support.deriv (hf : has_compact_support f) : has_compact_support (deriv f) :=
hf.mono' support_deriv_subset

end support

/-! ### Upper estimates on liminf and limsup -/

section real

variables {f : ℝ → ℝ} {f' : ℝ} {s : set ℝ} {x : ℝ} {r : ℝ}

lemma has_deriv_within_at.limsup_slope_le (hf : has_deriv_within_at f f' s x) (hr : f' < r) :
  ∀ᶠ z in 𝓝[s \ {x}] x, slope f x z < r :=
has_deriv_within_at_iff_tendsto_slope.1 hf (is_open.mem_nhds is_open_Iio hr)

lemma has_deriv_within_at.limsup_slope_le' (hf : has_deriv_within_at f f' s x)
  (hs : x ∉ s) (hr : f' < r) :
  ∀ᶠ z in 𝓝[s] x, slope f x z < r :=
(has_deriv_within_at_iff_tendsto_slope' hs).1 hf (is_open.mem_nhds is_open_Iio hr)

lemma has_deriv_within_at.liminf_right_slope_le
  (hf : has_deriv_within_at f f' (Ici x) x) (hr : f' < r) :
  ∃ᶠ z in 𝓝[>] x, slope f x z < r :=
(hf.Ioi_of_Ici.limsup_slope_le' (lt_irrefl x) hr).frequently

end real

section real_space

open metric

variables {E : Type u} [normed_group E] [normed_space ℝ E] {f : ℝ → E} {f' : E} {s : set ℝ}
  {x r : ℝ}

/-- If `f` has derivative `f'` within `s` at `x`, then for any `r > ∥f'∥` the ratio
`∥f z - f x∥ / ∥z - x∥` is less than `r` in some neighborhood of `x` within `s`.
In other words, the limit superior of this ratio as `z` tends to `x` along `s`
is less than or equal to `∥f'∥`. -/
lemma has_deriv_within_at.limsup_norm_slope_le
  (hf : has_deriv_within_at f f' s x) (hr : ∥f'∥ < r) :
  ∀ᶠ z in 𝓝[s] x, ∥z - x∥⁻¹ * ∥f z - f x∥ < r :=
begin
  have hr₀ : 0 < r, from lt_of_le_of_lt (norm_nonneg f') hr,
  have A : ∀ᶠ z in 𝓝[s \ {x}] x, ∥(z - x)⁻¹ • (f z - f x)∥ ∈ Iio r,
    from (has_deriv_within_at_iff_tendsto_slope.1 hf).norm (is_open.mem_nhds is_open_Iio hr),
  have B : ∀ᶠ z in 𝓝[{x}] x, ∥(z - x)⁻¹ • (f z - f x)∥ ∈ Iio r,
    from mem_of_superset self_mem_nhds_within
      (singleton_subset_iff.2 $ by simp [hr₀]),
  have C := mem_sup.2 ⟨A, B⟩,
  rw [← nhds_within_union, diff_union_self, nhds_within_union, mem_sup] at C,
  filter_upwards [C.1],
  simp only [norm_smul, mem_Iio, norm_inv],
  exact λ _, id
end

/-- If `f` has derivative `f'` within `s` at `x`, then for any `r > ∥f'∥` the ratio
`(∥f z∥ - ∥f x∥) / ∥z - x∥` is less than `r` in some neighborhood of `x` within `s`.
In other words, the limit superior of this ratio as `z` tends to `x` along `s`
is less than or equal to `∥f'∥`.

This lemma is a weaker version of `has_deriv_within_at.limsup_norm_slope_le`
where `∥f z∥ - ∥f x∥` is replaced by `∥f z - f x∥`. -/
lemma has_deriv_within_at.limsup_slope_norm_le
  (hf : has_deriv_within_at f f' s x) (hr : ∥f'∥ < r) :
  ∀ᶠ z in 𝓝[s] x, ∥z - x∥⁻¹ * (∥f z∥ - ∥f x∥) < r :=
begin
  apply (hf.limsup_norm_slope_le hr).mono,
  assume z hz,
  refine lt_of_le_of_lt (mul_le_mul_of_nonneg_left (norm_sub_norm_le _ _) _) hz,
  exact inv_nonneg.2 (norm_nonneg _)
end

/-- If `f` has derivative `f'` within `(x, +∞)` at `x`, then for any `r > ∥f'∥` the ratio
`∥f z - f x∥ / ∥z - x∥` is frequently less than `r` as `z → x+0`.
In other words, the limit inferior of this ratio as `z` tends to `x+0`
is less than or equal to `∥f'∥`. See also `has_deriv_within_at.limsup_norm_slope_le`
for a stronger version using limit superior and any set `s`. -/
lemma has_deriv_within_at.liminf_right_norm_slope_le
  (hf : has_deriv_within_at f f' (Ici x) x) (hr : ∥f'∥ < r) :
  ∃ᶠ z in 𝓝[>] x, ∥z - x∥⁻¹ * ∥f z - f x∥ < r :=
(hf.Ioi_of_Ici.limsup_norm_slope_le hr).frequently

/-- If `f` has derivative `f'` within `(x, +∞)` at `x`, then for any `r > ∥f'∥` the ratio
`(∥f z∥ - ∥f x∥) / (z - x)` is frequently less than `r` as `z → x+0`.
In other words, the limit inferior of this ratio as `z` tends to `x+0`
is less than or equal to `∥f'∥`.

See also

* `has_deriv_within_at.limsup_norm_slope_le` for a stronger version using
  limit superior and any set `s`;
* `has_deriv_within_at.liminf_right_norm_slope_le` for a stronger version using
  `∥f z - f x∥` instead of `∥f z∥ - ∥f x∥`. -/
lemma has_deriv_within_at.liminf_right_slope_norm_le
  (hf : has_deriv_within_at f f' (Ici x) x) (hr : ∥f'∥ < r) :
  ∃ᶠ z in 𝓝[>] x, (z - x)⁻¹ * (∥f z∥ - ∥f x∥) < r :=
begin
  have := (hf.Ioi_of_Ici.limsup_slope_norm_le hr).frequently,
  refine this.mp (eventually.mono self_mem_nhds_within _),
  assume z hxz hz,
  rwa [real.norm_eq_abs, abs_of_pos (sub_pos_of_lt hxz)] at hz
end

end real_space<|MERGE_RESOLUTION|>--- conflicted
+++ resolved
@@ -226,11 +226,7 @@
 smul_right_one_eq_iff.mp $ unique_diff_within_at.eq H h h₁
 
 theorem has_deriv_at_filter_iff_is_o :
-<<<<<<< HEAD
-  has_deriv_at_filter f f' x L ↔ is_o (λ x' : 𝕜, f x' - f x - (x' - x) • f') (λ x', x' - x) L :=
-=======
   has_deriv_at_filter f f' x L ↔ (λ x' : 𝕜, f x' - f x - (x' - x) • f') =o[L] (λ x', x' - x) :=
->>>>>>> d63246c0
 iff.rfl
 
 theorem has_deriv_at_filter_iff_tendsto :
@@ -240,11 +236,7 @@
 
 theorem has_deriv_within_at_iff_is_o :
   has_deriv_within_at f f' s x
-<<<<<<< HEAD
-    ↔ is_o (λ x' : 𝕜, f x' - f x - (x' - x) • f') (λ x', x' - x) (𝓝[s] x) :=
-=======
     ↔ (λ x' : 𝕜, f x' - f x - (x' - x) • f') =o[𝓝[s] x] (λ x', x' - x) :=
->>>>>>> d63246c0
 iff.rfl
 
 theorem has_deriv_within_at_iff_tendsto : has_deriv_within_at f f' s x ↔
@@ -252,11 +244,7 @@
 has_fderiv_at_filter_iff_tendsto
 
 theorem has_deriv_at_iff_is_o :
-<<<<<<< HEAD
-  has_deriv_at f f' x ↔ is_o (λ x' : 𝕜, f x' - f x - (x' - x) • f') (λ x', x' - x) (𝓝 x) :=
-=======
   has_deriv_at f f' x ↔ (λ x' : 𝕜, f x' - f x - (x' - x) • f') =o[𝓝 x] (λ x', x' - x) :=
->>>>>>> d63246c0
 iff.rfl
 
 theorem has_deriv_at_iff_tendsto : has_deriv_at f f' x ↔
@@ -457,35 +445,6 @@
 
 lemma deriv_mem_iff {f : 𝕜 → F} {s : set F} {x : 𝕜} :
   deriv f x ∈ s ↔ (differentiable_at 𝕜 f x ∧ deriv f x ∈ s) ∨
-<<<<<<< HEAD
-    (0 : F) ∈ s ∧ ¬differentiable_at 𝕜 f x :=
-begin
-  split,
-  { intro hfx,
-    by_cases hx : differentiable_at 𝕜 f x,
-    { exact or.inl ⟨hx, hfx⟩ },
-    { rw [deriv_zero_of_not_differentiable_at hx] at hfx,
-      exact or.inr ⟨hfx, hx⟩ } },
-  { rintro (⟨hf, hf'⟩|⟨h₀, hx⟩),
-    { exact hf' },
-    { rwa [deriv_zero_of_not_differentiable_at hx] } }
-end
-
-lemma deriv_within_mem_iff {f : 𝕜 → F} {t : set 𝕜} {s : set F} {x : 𝕜} :
-  deriv_within f t x ∈ s ↔ (differentiable_within_at 𝕜 f t x ∧ deriv_within f t x ∈ s) ∨
-    (0 : F) ∈ s ∧ ¬differentiable_within_at 𝕜 f t x :=
-begin
-  split,
-  { intro hfx,
-    by_cases hx : differentiable_within_at 𝕜 f t x,
-    { exact or.inl ⟨hx, hfx⟩ },
-    { rw [deriv_within_zero_of_not_differentiable_within_at hx] at hfx,
-      exact or.inr ⟨hfx, hx⟩ } },
-  { rintro (⟨hf, hf'⟩|⟨h₀, hx⟩),
-    { exact hf' },
-    { rwa [deriv_within_zero_of_not_differentiable_within_at hx] } }
-end
-=======
     (¬differentiable_at 𝕜 f x ∧ (0 : F) ∈ s) :=
 by by_cases hx : differentiable_at 𝕜 f x; simp [deriv_zero_of_not_differentiable_at, *]
 
@@ -494,7 +453,6 @@
     (¬differentiable_within_at 𝕜 f t x ∧ (0 : F) ∈ s) :=
 by by_cases hx : differentiable_within_at 𝕜 f t x;
   simp [deriv_within_zero_of_not_differentiable_within_at, *]
->>>>>>> d63246c0
 
 lemma differentiable_within_at_Ioi_iff_Ici [partial_order 𝕜] :
   differentiable_within_at 𝕜 f (Ioi x) x ↔ differentiable_within_at 𝕜 f (Ici x) x :=
