--- conflicted
+++ resolved
@@ -1907,14 +1907,8 @@
 @[simp] protected lemma deriv : deriv (λx, p.eval x) x = p.derivative.eval x :=
 (p.has_deriv_at x).deriv
 
-<<<<<<< HEAD
-@[simp] protected lemma deriv_aeval {R : Type*} [comm_semiring R] [algebra R 𝕜] (p : polynomial R) :
-  deriv (λ (x : 𝕜), aeval x p) x = aeval x (derivative p) :=
-by simp [aeval_def, eval₂_eq_eval_map]
-=======
 @[simp] protected lemma deriv_aeval : deriv (λx, aeval x q) x = aeval x q.derivative :=
 (q.has_deriv_at_aeval x).deriv
->>>>>>> 2f834701
 
 protected lemma deriv_within (hxs : unique_diff_within_at 𝕜 s x) :
   deriv_within (λx, p.eval x) s x = p.derivative.eval x :=
