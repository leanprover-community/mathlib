--- conflicted
+++ resolved
@@ -546,8 +546,7 @@
   exact has_fderiv_at_of_tendsto_uniformly_on_filter hf' hf hfg,
 end
 
-<<<<<<< HEAD
-lemma has_deriv_at_of_tendsto_locally_uniformly_on {s : set 𝕜} (hs : is_open s)
+lemma has_deriv_at_of_tendsto_locally_uniformly_on [ne_bot l] {s : set 𝕜} (hs : is_open s)
   (hf' : tendsto_locally_uniformly_on f' g' l s)
   (hf : ∀ n, ∀ x ∈ s, has_deriv_at (f n) (f' n x) x)
   (hfg : ∀ x ∈ s, tendsto (λ n, f n x) l (𝓝 (g x)))
@@ -565,7 +564,7 @@
 /-- A slight variant of `has_deriv_at_of_tendsto_locally_uniformly_on` with the assumption stated in
 terms of `differentiable_on` rather than `has_deriv_at`. This makes a few proofs nicer in complex
 analysis where holomorphicity is assumed but the derivative is not known a priori. -/
-lemma has_deriv_at_of_tendsto_locally_uniformly_on' {s : set 𝕜} (hs : is_open s)
+lemma has_deriv_at_of_tendsto_locally_uniformly_on' [ne_bot l] {s : set 𝕜} (hs : is_open s)
   (hf' : tendsto_locally_uniformly_on (deriv ∘ f) g' l s)
   (hf : ∀ n, differentiable_on 𝕜 (f n) s)
   (hfg : ∀ x ∈ s, tendsto (λ n, f n x) l (𝓝 (g x)))
@@ -576,10 +575,7 @@
   exact ((hf n z hz).differentiable_at (hs.mem_nhds hz)).has_deriv_at
 end
 
-lemma has_deriv_at_of_tendsto_uniformly_on
-=======
 lemma has_deriv_at_of_tendsto_uniformly_on [ne_bot l]
->>>>>>> da8ded3f
   {s : set 𝕜} (hs : is_open s)
   (hf' : tendsto_uniformly_on f' g' l s)
   (hf : ∀ (n : ι), ∀ (x : 𝕜), x ∈ s → has_deriv_at (f n) (f' n x) x)
