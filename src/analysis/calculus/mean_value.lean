/-
Copyright (c) 2019 Sébastien Gouëzel. All rights reserved.
Released under Apache 2.0 license as described in the file LICENSE.
Authors: Sébastien Gouëzel, Yury Kudryashov
-/
import analysis.calculus.local_extr
import analysis.convex.topology
import data.complex.is_R_or_C

/-!
# The mean value inequality and equalities

In this file we prove the following facts:

* `convex.norm_image_sub_le_of_norm_deriv_le` : if `f` is differentiable on a convex set `s`
  and the norm of its derivative is bounded by `C`, then `f` is Lipschitz continuous on `s` with
  constant `C`; also a variant in which what is bounded by `C` is the norm of the difference of the
  derivative from a fixed linear map. This lemma and its versions are formulated using `is_R_or_C`,
  so they work both for real and complex derivatives.

* `image_le_of*`, `image_norm_le_of_*` : several similar lemmas deducing `f x ≤ B x` or
  `∥f x∥ ≤ B x` from upper estimates on `f'` or `∥f'∥`, respectively. These lemmas differ by
  their assumptions:

  * `of_liminf_*` lemmas assume that limit inferior of some ratio is less than `B' x`;
  * `of_deriv_right_*`, `of_norm_deriv_right_*` lemmas assume that the right derivative
    or its norm is less than `B' x`;
  * `of_*_lt_*` lemmas assume a strict inequality whenever `f x = B x` or `∥f x∥ = B x`;
  * `of_*_le_*` lemmas assume a non-strict inequality everywhere on `[a, b)`;
  * name of a lemma ends with `'` if (1) it assumes that `B` is continuous on `[a, b]`
    and has a right derivative at every point of `[a, b)`, and (2) the lemma has
    a counterpart assuming that `B` is differentiable everywhere on `ℝ`

* `norm_image_sub_le_*_segment` : if derivative of `f` on `[a, b]` is bounded above
  by a constant `C`, then `∥f x - f a∥ ≤ C * ∥x - a∥`; several versions deal with
  right derivative and derivative within `[a, b]` (`has_deriv_within_at` or `deriv_within`).

* `convex.is_const_of_fderiv_within_eq_zero` : if a function has derivative `0` on a convex set `s`,
  then it is a constant on `s`.

* `exists_ratio_has_deriv_at_eq_ratio_slope` and `exists_ratio_deriv_eq_ratio_slope` :
  Cauchy's Mean Value Theorem.

* `exists_has_deriv_at_eq_slope` and `exists_deriv_eq_slope` : Lagrange's Mean Value Theorem.

* `domain_mvt` : Lagrange's Mean Value Theorem, applied to a segment in a convex domain.

* `convex.image_sub_lt_mul_sub_of_deriv_lt`, `convex.mul_sub_lt_image_sub_of_lt_deriv`,
  `convex.image_sub_le_mul_sub_of_deriv_le`, `convex.mul_sub_le_image_sub_of_le_deriv`,
  if `∀ x, C (</≤/>/≥) (f' x)`, then `C * (y - x) (</≤/>/≥) (f y - f x)` whenever `x < y`.

* `convex.mono_of_deriv_nonneg`, `convex.antimono_of_deriv_nonpos`,
  `convex.strict_mono_of_deriv_pos`, `convex.strict_antimono_of_deriv_neg` :
  if the derivative of a function is non-negative/non-positive/positive/negative, then
  the function is monotone/monotonically decreasing/strictly monotone/strictly monotonically
  decreasing.

* `convex_on_of_deriv_mono`, `convex_on_of_deriv2_nonneg` : if the derivative of a function
  is increasing or its second derivative is nonnegative, then the original function is convex.

* `strict_fderiv_of_cont_diff` : a C^1 function over the reals is strictly differentiable.  (This
  is a corollary of the mean value inequality.)
-/


variables {E : Type*} [normed_group E] [normed_space ℝ E]
          {F : Type*} [normed_group F] [normed_space ℝ F]

open metric set asymptotics continuous_linear_map filter
open_locale classical topological_space nnreal

/-! ### One-dimensional fencing inequalities -/

/-- General fencing theorem for continuous functions with an estimate on the derivative.
Let `f` and `B` be continuous functions on `[a, b]` such that

* `f a ≤ B a`;
* `B` has right derivative `B'` at every point of `[a, b)`;
* for each `x ∈ [a, b)` the right-side limit inferior of `(f z - f x) / (z - x)`
  is bounded above by a function `f'`;
* we have `f' x < B' x` whenever `f x = B x`.

Then `f x ≤ B x` everywhere on `[a, b]`. -/
lemma image_le_of_liminf_slope_right_lt_deriv_boundary' {f f' : ℝ → ℝ} {a b : ℝ}
  (hf : continuous_on f (Icc a b))
  -- `hf'` actually says `liminf (z - x)⁻¹ * (f z - f x) ≤ f' x`
  (hf' : ∀ x ∈ Ico a b, ∀ r, f' x < r →
    ∃ᶠ z in 𝓝[Ioi x] x, (z - x)⁻¹ * (f z - f x) < r)
  {B B' : ℝ → ℝ} (ha : f a ≤ B a) (hB : continuous_on B (Icc a b))
  (hB' : ∀ x ∈ Ico a b, has_deriv_within_at B (B' x) (Ici x) x)
  (bound : ∀ x ∈ Ico a b, f x = B x → f' x < B' x) :
  ∀ ⦃x⦄, x ∈ Icc a b → f x ≤ B x :=
begin
  change Icc a b ⊆ {x | f x ≤ B x},
  set s := {x | f x ≤ B x} ∩ Icc a b,
  have A : continuous_on (λ x, (f x, B x)) (Icc a b), from hf.prod hB,
  have : is_closed s,
  { simp only [s, inter_comm],
    exact A.preimage_closed_of_closed is_closed_Icc order_closed_topology.is_closed_le' },
  apply this.Icc_subset_of_forall_exists_gt ha,
  rintros x ⟨hxB : f x ≤ B x, xab⟩ y hy,
  cases hxB.lt_or_eq with hxB hxB,
  { -- If `f x < B x`, then all we need is continuity of both sides
    refine nonempty_of_mem (inter_mem _ (Ioc_mem_nhds_within_Ioi ⟨le_rfl, hy⟩)),
    have : ∀ᶠ x in 𝓝[Icc a b] x, f x < B x,
      from A x (Ico_subset_Icc_self xab)
        (is_open.mem_nhds (is_open_lt continuous_fst continuous_snd) hxB),
    have : ∀ᶠ x in 𝓝[Ioi x] x, f x < B x,
      from nhds_within_le_of_mem (Icc_mem_nhds_within_Ioi xab) this,
    exact this.mono (λ y, le_of_lt) },
  { rcases exists_between (bound x xab hxB) with ⟨r, hfr, hrB⟩,
    specialize hf' x xab r hfr,
    have HB : ∀ᶠ z in 𝓝[Ioi x] x, r < (z - x)⁻¹ * (B z - B x),
      from (has_deriv_within_at_iff_tendsto_slope' $ lt_irrefl x).1
        (hB' x xab).Ioi_of_Ici (Ioi_mem_nhds hrB),
    obtain ⟨z, ⟨hfz, hzB⟩, hz⟩ :
      ∃ z, ((z - x)⁻¹ * (f z - f x) < r ∧ r < (z - x)⁻¹ * (B z - B x)) ∧ z ∈ Ioc x y,
      from ((hf'.and_eventually HB).and_eventually (Ioc_mem_nhds_within_Ioi ⟨le_rfl, hy⟩)).exists,
    refine ⟨z, _, hz⟩,
    have := (hfz.trans hzB).le,
    rwa [mul_le_mul_left (inv_pos.2 $ sub_pos.2 hz.1), hxB, sub_le_sub_iff_right] at this }
end

/-- General fencing theorem for continuous functions with an estimate on the derivative.
Let `f` and `B` be continuous functions on `[a, b]` such that

* `f a ≤ B a`;
* `B` has derivative `B'` everywhere on `ℝ`;
* for each `x ∈ [a, b)` the right-side limit inferior of `(f z - f x) / (z - x)`
  is bounded above by a function `f'`;
* we have `f' x < B' x` whenever `f x = B x`.

Then `f x ≤ B x` everywhere on `[a, b]`. -/
lemma image_le_of_liminf_slope_right_lt_deriv_boundary {f f' : ℝ → ℝ} {a b : ℝ}
  (hf : continuous_on f (Icc a b))
  -- `hf'` actually says `liminf (z - x)⁻¹ * (f z - f x) ≤ f' x`
  (hf' : ∀ x ∈ Ico a b, ∀ r, f' x < r →
    ∃ᶠ z in 𝓝[Ioi x] x, (z - x)⁻¹ * (f z - f x) < r)
  {B B' : ℝ → ℝ} (ha : f a ≤ B a) (hB : ∀ x, has_deriv_at B (B' x) x)
  (bound : ∀ x ∈ Ico a b, f x = B x → f' x < B' x) :
  ∀ ⦃x⦄, x ∈ Icc a b → f x ≤ B x :=
image_le_of_liminf_slope_right_lt_deriv_boundary' hf hf' ha
  (λ x hx, (hB x).continuous_at.continuous_within_at)
  (λ x hx, (hB x).has_deriv_within_at) bound

/-- General fencing theorem for continuous functions with an estimate on the derivative.
Let `f` and `B` be continuous functions on `[a, b]` such that

* `f a ≤ B a`;
* `B` has right derivative `B'` at every point of `[a, b)`;
* for each `x ∈ [a, b)` the right-side limit inferior of `(f z - f x) / (z - x)`
  is bounded above by `B'`.

Then `f x ≤ B x` everywhere on `[a, b]`. -/
lemma image_le_of_liminf_slope_right_le_deriv_boundary {f : ℝ → ℝ} {a b : ℝ}
  (hf : continuous_on f (Icc a b))
  {B B' : ℝ → ℝ} (ha : f a ≤ B a) (hB : continuous_on B (Icc a b))
  (hB' : ∀ x ∈ Ico a b, has_deriv_within_at B (B' x) (Ici x) x)
  -- `bound` actually says `liminf (z - x)⁻¹ * (f z - f x) ≤ B' x`
  (bound : ∀ x ∈ Ico a b, ∀ r, B' x < r →
    ∃ᶠ z in 𝓝[Ioi x] x, (z - x)⁻¹ * (f z - f x) < r) :
  ∀ ⦃x⦄, x ∈ Icc a b → f x ≤ B x :=
begin
  have Hr : ∀ x ∈ Icc a b, ∀ r > 0, f x ≤ B x + r * (x - a),
  { intros x hx r hr,
    apply image_le_of_liminf_slope_right_lt_deriv_boundary' hf bound,
    { rwa [sub_self, mul_zero, add_zero] },
    { exact hB.add (continuous_on_const.mul
        (continuous_id.continuous_on.sub continuous_on_const)) },
    { assume x hx,
      exact (hB' x hx).add (((has_deriv_within_at_id x (Ici x)).sub_const a).const_mul r) },
    { assume x hx _,
      rw [mul_one],
      exact (lt_add_iff_pos_right _).2 hr },
    exact hx },
  assume x hx,
  have : continuous_within_at (λ r, B x + r * (x - a)) (Ioi 0) 0,
    from continuous_within_at_const.add (continuous_within_at_id.mul continuous_within_at_const),
  convert continuous_within_at_const.closure_le _ this (Hr x hx); simp
end

/-- General fencing theorem for continuous functions with an estimate on the derivative.
Let `f` and `B` be continuous functions on `[a, b]` such that

* `f a ≤ B a`;
* `B` has right derivative `B'` at every point of `[a, b)`;
* `f` has right derivative `f'` at every point of `[a, b)`;
* we have `f' x < B' x` whenever `f x = B x`.

Then `f x ≤ B x` everywhere on `[a, b]`. -/
lemma image_le_of_deriv_right_lt_deriv_boundary' {f f' : ℝ → ℝ} {a b : ℝ}
  (hf : continuous_on f (Icc a b))
  (hf' : ∀ x ∈ Ico a b, has_deriv_within_at f (f' x) (Ici x) x)
  {B B' : ℝ → ℝ} (ha : f a ≤ B a) (hB : continuous_on B (Icc a b))
  (hB' : ∀ x ∈ Ico a b, has_deriv_within_at B (B' x) (Ici x) x)
  (bound : ∀ x ∈ Ico a b, f x = B x → f' x < B' x) :
  ∀ ⦃x⦄, x ∈ Icc a b → f x ≤ B x :=
image_le_of_liminf_slope_right_lt_deriv_boundary' hf
  (λ x hx r hr, (hf' x hx).liminf_right_slope_le hr) ha hB hB' bound

/-- General fencing theorem for continuous functions with an estimate on the derivative.
Let `f` and `B` be continuous functions on `[a, b]` such that

* `f a ≤ B a`;
* `B` has derivative `B'` everywhere on `ℝ`;
* `f` has right derivative `f'` at every point of `[a, b)`;
* we have `f' x < B' x` whenever `f x = B x`.

Then `f x ≤ B x` everywhere on `[a, b]`. -/
lemma image_le_of_deriv_right_lt_deriv_boundary {f f' : ℝ → ℝ} {a b : ℝ}
  (hf : continuous_on f (Icc a b))
  (hf' : ∀ x ∈ Ico a b, has_deriv_within_at f (f' x) (Ici x) x)
  {B B' : ℝ → ℝ} (ha : f a ≤ B a) (hB : ∀ x, has_deriv_at B (B' x) x)
  (bound : ∀ x ∈ Ico a b, f x = B x → f' x < B' x) :
  ∀ ⦃x⦄, x ∈ Icc a b → f x ≤ B x :=
image_le_of_deriv_right_lt_deriv_boundary' hf hf' ha
  (λ x hx, (hB x).continuous_at.continuous_within_at)
  (λ x hx, (hB x).has_deriv_within_at) bound

/-- General fencing theorem for continuous functions with an estimate on the derivative.
Let `f` and `B` be continuous functions on `[a, b]` such that

* `f a ≤ B a`;
* `B` has derivative `B'` everywhere on `ℝ`;
* `f` has right derivative `f'` at every point of `[a, b)`;
* we have `f' x ≤ B' x` on `[a, b)`.

Then `f x ≤ B x` everywhere on `[a, b]`. -/
lemma image_le_of_deriv_right_le_deriv_boundary {f f' : ℝ → ℝ} {a b : ℝ}
  (hf : continuous_on f (Icc a b))
  (hf' : ∀ x ∈ Ico a b, has_deriv_within_at f (f' x) (Ici x) x)
  {B B' : ℝ → ℝ} (ha : f a ≤ B a) (hB : continuous_on B (Icc a b))
  (hB' : ∀ x ∈ Ico a b, has_deriv_within_at B (B' x) (Ici x) x)
  (bound : ∀ x ∈ Ico a b, f' x ≤ B' x) :
  ∀ ⦃x⦄, x ∈ Icc a b → f x ≤ B x :=
image_le_of_liminf_slope_right_le_deriv_boundary hf ha hB hB' $
assume x hx r hr, (hf' x hx).liminf_right_slope_le (lt_of_le_of_lt (bound x hx) hr)

/-! ### Vector-valued functions `f : ℝ → E` -/

section

variables {f : ℝ → E} {a b : ℝ}

/-- General fencing theorem for continuous functions with an estimate on the derivative.
Let `f` and `B` be continuous functions on `[a, b]` such that

* `∥f a∥ ≤ B a`;
* `B` has right derivative at every point of `[a, b)`;
* for each `x ∈ [a, b)` the right-side limit inferior of `(∥f z∥ - ∥f x∥) / (z - x)`
  is bounded above by a function `f'`;
* we have `f' x < B' x` whenever `∥f x∥ = B x`.

Then `∥f x∥ ≤ B x` everywhere on `[a, b]`. -/
lemma image_norm_le_of_liminf_right_slope_norm_lt_deriv_boundary {E : Type*} [normed_group E]
  {f : ℝ → E} {f' : ℝ → ℝ} (hf : continuous_on f (Icc a b))
  -- `hf'` actually says `liminf ∥z - x∥⁻¹ * (∥f z∥ - ∥f x∥) ≤ f' x`
  (hf' : ∀ x ∈ Ico a b, ∀ r, f' x < r →
    ∃ᶠ z in 𝓝[Ioi x] x, (z - x)⁻¹ * (∥f z∥ - ∥f x∥) < r)
  {B B' : ℝ → ℝ} (ha : ∥f a∥ ≤ B a) (hB : continuous_on B (Icc a b))
  (hB' : ∀ x ∈ Ico a b, has_deriv_within_at B (B' x) (Ici x) x)
  (bound : ∀ x ∈ Ico a b, ∥f x∥ = B x → f' x < B' x) :
  ∀ ⦃x⦄, x ∈ Icc a b → ∥f x∥ ≤ B x :=
image_le_of_liminf_slope_right_lt_deriv_boundary' (continuous_norm.comp_continuous_on hf) hf'
    ha hB hB' bound

/-- General fencing theorem for continuous functions with an estimate on the norm of the derivative.
Let `f` and `B` be continuous functions on `[a, b]` such that

* `∥f a∥ ≤ B a`;
* `f` and `B` have right derivatives `f'` and `B'` respectively at every point of `[a, b)`;
* the norm of `f'` is strictly less than `B'` whenever `∥f x∥ = B x`.

Then `∥f x∥ ≤ B x` everywhere on `[a, b]`. We use one-sided derivatives in the assumptions
to make this theorem work for piecewise differentiable functions.
-/
lemma image_norm_le_of_norm_deriv_right_lt_deriv_boundary' {f' : ℝ → E}
  (hf : continuous_on f (Icc a b))
  (hf' : ∀ x ∈ Ico a b, has_deriv_within_at f (f' x) (Ici x) x)
  {B B' : ℝ → ℝ} (ha : ∥f a∥ ≤ B a) (hB : continuous_on B (Icc a b))
  (hB' : ∀ x ∈ Ico a b, has_deriv_within_at B (B' x) (Ici x) x)
  (bound : ∀ x ∈ Ico a b, ∥f x∥ = B x → ∥f' x∥ < B' x) :
  ∀ ⦃x⦄, x ∈ Icc a b → ∥f x∥ ≤ B x :=
image_norm_le_of_liminf_right_slope_norm_lt_deriv_boundary hf
  (λ x hx r hr, (hf' x hx).liminf_right_slope_norm_le hr) ha hB hB' bound

/-- General fencing theorem for continuous functions with an estimate on the norm of the derivative.
Let `f` and `B` be continuous functions on `[a, b]` such that

* `∥f a∥ ≤ B a`;
* `f` has right derivative `f'` at every point of `[a, b)`;
* `B` has derivative `B'` everywhere on `ℝ`;
* the norm of `f'` is strictly less than `B'` whenever `∥f x∥ = B x`.

Then `∥f x∥ ≤ B x` everywhere on `[a, b]`. We use one-sided derivatives in the assumptions
to make this theorem work for piecewise differentiable functions.
-/
lemma image_norm_le_of_norm_deriv_right_lt_deriv_boundary {f' : ℝ → E}
  (hf : continuous_on f (Icc a b))
  (hf' : ∀ x ∈ Ico a b, has_deriv_within_at f (f' x) (Ici x) x)
  {B B' : ℝ → ℝ} (ha : ∥f a∥ ≤ B a) (hB : ∀ x, has_deriv_at B (B' x) x)
  (bound : ∀ x ∈ Ico a b, ∥f x∥ = B x → ∥f' x∥ < B' x) :
  ∀ ⦃x⦄, x ∈ Icc a b → ∥f x∥ ≤ B x :=
image_norm_le_of_norm_deriv_right_lt_deriv_boundary' hf hf' ha
  (λ x hx, (hB x).continuous_at.continuous_within_at)
  (λ x hx, (hB x).has_deriv_within_at) bound

/-- General fencing theorem for continuous functions with an estimate on the norm of the derivative.
Let `f` and `B` be continuous functions on `[a, b]` such that

* `∥f a∥ ≤ B a`;
* `f` and `B` have right derivatives `f'` and `B'` respectively at every point of `[a, b)`;
* we have `∥f' x∥ ≤ B x` everywhere on `[a, b)`.

Then `∥f x∥ ≤ B x` everywhere on `[a, b]`. We use one-sided derivatives in the assumptions
to make this theorem work for piecewise differentiable functions.
-/
lemma image_norm_le_of_norm_deriv_right_le_deriv_boundary' {f' : ℝ → E}
  (hf : continuous_on f (Icc a b))
  (hf' : ∀ x ∈ Ico a b, has_deriv_within_at f (f' x) (Ici x) x)
  {B B' : ℝ → ℝ} (ha : ∥f a∥ ≤ B a) (hB : continuous_on B (Icc a b))
  (hB' : ∀ x ∈ Ico a b, has_deriv_within_at B (B' x) (Ici x) x)
  (bound : ∀ x ∈ Ico a b, ∥f' x∥ ≤ B' x) :
  ∀ ⦃x⦄, x ∈ Icc a b → ∥f x∥ ≤ B x :=
image_le_of_liminf_slope_right_le_deriv_boundary (continuous_norm.comp_continuous_on hf) ha hB hB' $
  (λ x hx r hr, (hf' x hx).liminf_right_slope_norm_le (lt_of_le_of_lt (bound x hx) hr))

/-- General fencing theorem for continuous functions with an estimate on the norm of the derivative.
Let `f` and `B` be continuous functions on `[a, b]` such that

* `∥f a∥ ≤ B a`;
* `f` has right derivative `f'` at every point of `[a, b)`;
* `B` has derivative `B'` everywhere on `ℝ`;
* we have `∥f' x∥ ≤ B x` everywhere on `[a, b)`.

Then `∥f x∥ ≤ B x` everywhere on `[a, b]`. We use one-sided derivatives in the assumptions
to make this theorem work for piecewise differentiable functions.
-/
lemma image_norm_le_of_norm_deriv_right_le_deriv_boundary {f' : ℝ → E}
  (hf : continuous_on f (Icc a b))
  (hf' : ∀ x ∈ Ico a b, has_deriv_within_at f (f' x) (Ici x) x)
  {B B' : ℝ → ℝ} (ha : ∥f a∥ ≤ B a) (hB : ∀ x, has_deriv_at B (B' x) x)
  (bound : ∀ x ∈ Ico a b, ∥f' x∥ ≤ B' x) :
  ∀ ⦃x⦄, x ∈ Icc a b → ∥f x∥ ≤ B x :=
image_norm_le_of_norm_deriv_right_le_deriv_boundary' hf hf' ha
  (λ x hx, (hB x).continuous_at.continuous_within_at)
  (λ x hx, (hB x).has_deriv_within_at) bound

/-- A function on `[a, b]` with the norm of the right derivative bounded by `C`
satisfies `∥f x - f a∥ ≤ C * (x - a)`. -/
theorem norm_image_sub_le_of_norm_deriv_right_le_segment {f' : ℝ → E} {C : ℝ}
  (hf : continuous_on f (Icc a b))
  (hf' : ∀ x ∈ Ico a b, has_deriv_within_at f (f' x) (Ici x) x)
  (bound : ∀x ∈ Ico a b, ∥f' x∥ ≤ C) :
  ∀ x ∈ Icc a b, ∥f x - f a∥ ≤ C * (x - a) :=
begin
  let g := λ x, f x - f a,
  have hg : continuous_on g (Icc a b), from hf.sub continuous_on_const,
  have hg' : ∀ x ∈ Ico a b, has_deriv_within_at g (f' x) (Ici x) x,
  { assume x hx,
    simpa using (hf' x hx).sub (has_deriv_within_at_const _ _ _) },
  let B := λ x, C * (x - a),
  have hB : ∀ x, has_deriv_at B C x,
  { assume x,
    simpa using (has_deriv_at_const x C).mul ((has_deriv_at_id x).sub (has_deriv_at_const x a)) },
  convert image_norm_le_of_norm_deriv_right_le_deriv_boundary hg hg' _ hB bound,
  simp only [g, B], rw [sub_self, norm_zero, sub_self, mul_zero]
end

/-- A function on `[a, b]` with the norm of the derivative within `[a, b]`
bounded by `C` satisfies `∥f x - f a∥ ≤ C * (x - a)`, `has_deriv_within_at`
version. -/
theorem norm_image_sub_le_of_norm_deriv_le_segment' {f' : ℝ → E} {C : ℝ}
  (hf : ∀ x ∈ Icc a b, has_deriv_within_at f (f' x) (Icc a b) x)
  (bound : ∀x ∈ Ico a b, ∥f' x∥ ≤ C) :
  ∀ x ∈ Icc a b, ∥f x - f a∥ ≤ C * (x - a) :=
begin
  refine norm_image_sub_le_of_norm_deriv_right_le_segment
    (λ x hx, (hf x hx).continuous_within_at) (λ x hx, _) bound,
  exact (hf x $ Ico_subset_Icc_self hx).nhds_within (Icc_mem_nhds_within_Ici hx)
end

/-- A function on `[a, b]` with the norm of the derivative within `[a, b]`
bounded by `C` satisfies `∥f x - f a∥ ≤ C * (x - a)`, `deriv_within`
version. -/
theorem norm_image_sub_le_of_norm_deriv_le_segment {C : ℝ} (hf : differentiable_on ℝ f (Icc a b))
  (bound : ∀x ∈ Ico a b, ∥deriv_within f (Icc a b) x∥ ≤ C) :
  ∀ x ∈ Icc a b, ∥f x - f a∥ ≤ C * (x - a) :=
begin
  refine norm_image_sub_le_of_norm_deriv_le_segment' _ bound,
  exact λ x hx, (hf x  hx).has_deriv_within_at
end

/-- A function on `[0, 1]` with the norm of the derivative within `[0, 1]`
bounded by `C` satisfies `∥f 1 - f 0∥ ≤ C`, `has_deriv_within_at`
version. -/
theorem norm_image_sub_le_of_norm_deriv_le_segment_01' {f' : ℝ → E} {C : ℝ}
  (hf : ∀ x ∈ Icc (0:ℝ) 1, has_deriv_within_at f (f' x) (Icc (0:ℝ) 1) x)
  (bound : ∀x ∈ Ico (0:ℝ) 1, ∥f' x∥ ≤ C) :
  ∥f 1 - f 0∥ ≤ C :=
by simpa only [sub_zero, mul_one]
  using norm_image_sub_le_of_norm_deriv_le_segment' hf bound 1 (right_mem_Icc.2 zero_le_one)

/-- A function on `[0, 1]` with the norm of the derivative within `[0, 1]`
bounded by `C` satisfies `∥f 1 - f 0∥ ≤ C`, `deriv_within` version. -/
theorem norm_image_sub_le_of_norm_deriv_le_segment_01 {C : ℝ}
  (hf : differentiable_on ℝ f (Icc (0:ℝ) 1))
  (bound : ∀x ∈ Ico (0:ℝ) 1, ∥deriv_within f (Icc (0:ℝ) 1) x∥ ≤ C) :
  ∥f 1 - f 0∥ ≤ C :=
by simpa only [sub_zero, mul_one]
  using norm_image_sub_le_of_norm_deriv_le_segment hf bound 1 (right_mem_Icc.2 zero_le_one)

theorem constant_of_has_deriv_right_zero (hcont : continuous_on f (Icc a b))
  (hderiv : ∀ x ∈ Ico a b, has_deriv_within_at f 0 (Ici x) x) :
  ∀ x ∈ Icc a b, f x = f a :=
by simpa only [zero_mul, norm_le_zero_iff, sub_eq_zero] using
  λ x hx, norm_image_sub_le_of_norm_deriv_right_le_segment
    hcont hderiv (λ y hy, by rw norm_le_zero_iff) x hx

theorem constant_of_deriv_within_zero (hdiff : differentiable_on ℝ f (Icc a b))
  (hderiv : ∀ x ∈ Ico a b, deriv_within f (Icc a b) x = 0) :
  ∀ x ∈ Icc a b, f x = f a :=
begin
  have H : ∀ x ∈ Ico a b, ∥deriv_within f (Icc a b) x∥ ≤ 0 :=
    by simpa only [norm_le_zero_iff] using λ x hx, hderiv x hx,
  simpa only [zero_mul, norm_le_zero_iff, sub_eq_zero] using
    λ x hx, norm_image_sub_le_of_norm_deriv_le_segment hdiff H x hx,
end

variables {f' g : ℝ → E}

/-- If two continuous functions on `[a, b]` have the same right derivative and are equal at `a`,
  then they are equal everywhere on `[a, b]`. -/
theorem eq_of_has_deriv_right_eq
  (derivf : ∀ x ∈ Ico a b, has_deriv_within_at f (f' x) (Ici x) x)
  (derivg : ∀ x ∈ Ico a b, has_deriv_within_at g (f' x) (Ici x) x)
  (fcont : continuous_on f (Icc a b)) (gcont : continuous_on g (Icc a b))
  (hi : f a = g a) :
  ∀ y ∈ Icc a b, f y = g y :=
begin
  simp only [← @sub_eq_zero _ _ (f _)] at hi ⊢,
  exact hi ▸ constant_of_has_deriv_right_zero (fcont.sub gcont)
    (λ y hy, by simpa only [sub_self] using (derivf y hy).sub (derivg y hy)),
end

/-- If two differentiable functions on `[a, b]` have the same derivative within `[a, b]` everywhere
  on `[a, b)` and are equal at `a`, then they are equal everywhere on `[a, b]`. -/
theorem eq_of_deriv_within_eq (fdiff : differentiable_on ℝ f (Icc a b))
  (gdiff : differentiable_on ℝ g (Icc a b))
  (hderiv : eq_on (deriv_within f (Icc a b)) (deriv_within g (Icc a b)) (Ico a b))
  (hi : f a = g a) :
  ∀ y ∈ Icc a b, f y = g y :=
begin
  have A : ∀ y ∈ Ico a b, has_deriv_within_at f (deriv_within f (Icc a b) y) (Ici y) y :=
    λ y hy, (fdiff y (mem_Icc_of_Ico hy)).has_deriv_within_at.nhds_within
      (Icc_mem_nhds_within_Ici hy),
  have B : ∀ y ∈ Ico a b, has_deriv_within_at g (deriv_within g (Icc a b) y) (Ici y) y :=
    λ y hy, (gdiff y (mem_Icc_of_Ico hy)).has_deriv_within_at.nhds_within
      (Icc_mem_nhds_within_Ici hy),
  exact eq_of_has_deriv_right_eq A (λ y hy, (hderiv hy).symm ▸ B y hy) fdiff.continuous_on
    gdiff.continuous_on hi
end

end

/-!
### Vector-valued functions `f : E → G`

Theorems in this section work both for real and complex differentiable functions. We use assumptions
`[is_R_or_C 𝕜] [normed_space 𝕜 E] [normed_space 𝕜 G]` to achieve this result. For the domain `E` we
also assume `[normed_space ℝ E] [is_scalar_tower ℝ 𝕜 E]` to have a notion of a `convex` set. In both
interesting cases `𝕜 = ℝ` and `𝕜 = ℂ` the assumption `[is_scalar_tower ℝ 𝕜 E]` is satisfied
automatically. -/

section

variables {𝕜 G : Type*} [is_R_or_C 𝕜] [normed_space 𝕜 E] [is_scalar_tower ℝ 𝕜 E]
  [normed_group G] [normed_space 𝕜 G] {f : E → G} {C : ℝ} {s : set E} {x y : E}
  {f' : E → E →L[𝕜] G} {φ : E →L[𝕜] G}

/-- The mean value theorem on a convex set: if the derivative of a function is bounded by `C`, then
the function is `C`-Lipschitz. Version with `has_fderiv_within`. -/
theorem convex.norm_image_sub_le_of_norm_has_fderiv_within_le
  (hf : ∀ x ∈ s, has_fderiv_within_at f (f' x) s x) (bound : ∀x∈s, ∥f' x∥ ≤ C)
  (hs : convex 𝕜 s) (xs : x ∈ s) (ys : y ∈ s) : ∥f y - f x∥ ≤ C * ∥y - x∥ :=
begin
  letI : normed_space ℝ G := restrict_scalars.normed_space ℝ 𝕜 G,
  letI : is_scalar_tower ℝ 𝕜 G := restrict_scalars.is_scalar_tower _ _ _,
  /- By composition with `t ↦ x + t • (y-x)`, we reduce to a statement for functions defined
  on `[0,1]`, for which it is proved in `norm_image_sub_le_of_norm_deriv_le_segment`.
  We just have to check the differentiability of the composition and bounds on its derivative,
  which is straightforward but tedious for lack of automation. -/
  have C0 : 0 ≤ C := le_trans (norm_nonneg _) (bound x xs),
  set g : ℝ → E := λ t, x + t • (y - x),
  have Dg : ∀ t, has_deriv_at g (y-x) t,
  { assume t,
    simpa only [one_smul] using ((has_deriv_at_id t).smul_const (y - x)).const_add x },
  have segm : Icc 0 1 ⊆ g ⁻¹' s,
  { rw [← image_subset_iff, ← segment_eq_image'],
    apply hs.segment_subset xs ys },
  have : f x = f (g 0), by { simp only [g], rw [zero_smul, add_zero] },
  rw this,
  have : f y = f (g 1), by { simp only [g], rw [one_smul, add_sub_cancel'_right] },
  rw this,
  have D2: ∀ t ∈ Icc (0:ℝ) 1, has_deriv_within_at (f ∘ g) (f' (g t) (y - x)) (Icc 0 1) t,
  { intros t ht,
    have : has_fderiv_within_at f ((f' (g t)).restrict_scalars ℝ) s (g t),
      from hf (g t) (segm ht),
    exact this.comp_has_deriv_within_at _ (Dg t).has_deriv_within_at segm },
  apply norm_image_sub_le_of_norm_deriv_le_segment_01' D2,
  refine λ t ht, le_of_op_norm_le _ _ _,
  exact bound (g t) (segm $ Ico_subset_Icc_self ht)
end

/-- The mean value theorem on a convex set: if the derivative of a function is bounded by `C` on
`s`, then the function is `C`-Lipschitz on `s`. Version with `has_fderiv_within` and
`lipschitz_on_with`. -/
theorem convex.lipschitz_on_with_of_nnnorm_has_fderiv_within_le {C : ℝ≥0}
  (hf : ∀ x ∈ s, has_fderiv_within_at f (f' x) s x) (bound : ∀x∈s, ∥f' x∥₊ ≤ C)
  (hs : convex 𝕜 s) : lipschitz_on_with C f s :=
begin
  rw lipschitz_on_with_iff_norm_sub_le,
  intros x x_in y y_in,
  exact hs.norm_image_sub_le_of_norm_has_fderiv_within_le hf bound y_in x_in
end

/-- Let `s` be a convex set in a real normed vector space `E`, let `f : E → G` be a function
differentiable within `s` in a neighborhood of `x : E` with derivative `f'`. Suppose that `f'` is
continuous within `s` at `x`. Then for any number `K : ℝ≥0` larger than `∥f' x∥₊`, `f` is
`K`-Lipschitz on some neighborhood of `x` within `s`. See also
`convex.exists_nhds_within_lipschitz_on_with_of_has_fderiv_within_at` for a version that claims
existence of `K` instead of an explicit estimate. -/
lemma convex.exists_nhds_within_lipschitz_on_with_of_has_fderiv_within_at_of_nnnorm_lt
  (hs : convex 𝕜 s) {f : E → G} (hder : ∀ᶠ y in 𝓝[s] x, has_fderiv_within_at f (f' y) s y)
  (hcont : continuous_within_at f' s x) (K : ℝ≥0) (hK : ∥f' x∥₊ < K) :
  ∃ t ∈ 𝓝[s] x, lipschitz_on_with K f t :=
begin
  obtain ⟨ε, ε0, hε⟩ :
    ∃ ε > 0, ball x ε ∩ s ⊆ {y | has_fderiv_within_at f (f' y) s y ∧ ∥f' y∥₊ < K},
    from mem_nhds_within_iff.1 (hder.and $ hcont.nnnorm.eventually (gt_mem_nhds hK)),
  rw inter_comm at hε,
  refine ⟨s ∩ ball x ε, inter_mem_nhds_within _ (ball_mem_nhds _ ε0), _⟩,
  exact (hs.inter (convex_ball _ _)).lipschitz_on_with_of_nnnorm_has_fderiv_within_le
    (λ y hy, (hε hy).1.mono (inter_subset_left _ _)) (λ y hy, (hε hy).2.le)
end

/-- Let `s` be a convex set in a real normed vector space `E`, let `f : E → G` be a function
differentiable within `s` in a neighborhood of `x : E` with derivative `f'`. Suppose that `f'` is
continuous within `s` at `x`. Then for any number `K : ℝ≥0` larger than `∥f' x∥₊`, `f` is Lipschitz
on some neighborhood of `x` within `s`. See also
`convex.exists_nhds_within_lipschitz_on_with_of_has_fderiv_within_at_of_nnnorm_lt` for a version
with an explicit estimate on the Lipschitz constant. -/
lemma convex.exists_nhds_within_lipschitz_on_with_of_has_fderiv_within_at
  (hs : convex 𝕜 s) {f : E → G} (hder : ∀ᶠ y in 𝓝[s] x, has_fderiv_within_at f (f' y) s y)
  (hcont : continuous_within_at f' s x) :
  ∃ K (t ∈ 𝓝[s] x), lipschitz_on_with K f t :=
(no_top _).imp $
  hs.exists_nhds_within_lipschitz_on_with_of_has_fderiv_within_at_of_nnnorm_lt hder hcont

/-- The mean value theorem on a convex set: if the derivative of a function within this set is
bounded by `C`, then the function is `C`-Lipschitz. Version with `fderiv_within`. -/
theorem convex.norm_image_sub_le_of_norm_fderiv_within_le
  (hf : differentiable_on 𝕜 f s) (bound : ∀x∈s, ∥fderiv_within 𝕜 f s x∥ ≤ C)
  (hs : convex 𝕜 s) (xs : x ∈ s) (ys : y ∈ s) : ∥f y - f x∥ ≤ C * ∥y - x∥ :=
hs.norm_image_sub_le_of_norm_has_fderiv_within_le (λ x hx, (hf x hx).has_fderiv_within_at)
bound xs ys

/-- The mean value theorem on a convex set: if the derivative of a function is bounded by `C` on
`s`, then the function is `C`-Lipschitz on `s`. Version with `fderiv_within` and
`lipschitz_on_with`. -/
theorem convex.lipschitz_on_with_of_nnnorm_fderiv_within_le {C : ℝ≥0}
  (hf : differentiable_on 𝕜 f s) (bound : ∀ x ∈ s, ∥fderiv_within 𝕜 f s x∥₊ ≤ C)
  (hs : convex 𝕜 s) : lipschitz_on_with C f s:=
hs.lipschitz_on_with_of_nnnorm_has_fderiv_within_le (λ x hx, (hf x hx).has_fderiv_within_at) bound

/-- The mean value theorem on a convex set: if the derivative of a function is bounded by `C`,
then the function is `C`-Lipschitz. Version with `fderiv`. -/
theorem convex.norm_image_sub_le_of_norm_fderiv_le
  (hf : ∀ x ∈ s, differentiable_at 𝕜 f x) (bound : ∀x∈s, ∥fderiv 𝕜 f x∥ ≤ C)
  (hs : convex 𝕜 s) (xs : x ∈ s) (ys : y ∈ s) : ∥f y - f x∥ ≤ C * ∥y - x∥ :=
hs.norm_image_sub_le_of_norm_has_fderiv_within_le
(λ x hx, (hf x hx).has_fderiv_at.has_fderiv_within_at) bound xs ys

/-- The mean value theorem on a convex set: if the derivative of a function is bounded by `C` on
`s`, then the function is `C`-Lipschitz on `s`. Version with `fderiv` and `lipschitz_on_with`. -/
theorem convex.lipschitz_on_with_of_nnnorm_fderiv_le {C : ℝ≥0}
  (hf : ∀ x ∈ s, differentiable_at 𝕜 f x) (bound : ∀x∈s, ∥fderiv 𝕜 f x∥₊ ≤ C)
  (hs : convex 𝕜 s) : lipschitz_on_with C f s :=
hs.lipschitz_on_with_of_nnnorm_has_fderiv_within_le
(λ x hx, (hf x hx).has_fderiv_at.has_fderiv_within_at) bound

/-- Variant of the mean value inequality on a convex set, using a bound on the difference between
the derivative and a fixed linear map, rather than a bound on the derivative itself. Version with
`has_fderiv_within`. -/
theorem convex.norm_image_sub_le_of_norm_has_fderiv_within_le'
  (hf : ∀ x ∈ s, has_fderiv_within_at f (f' x) s x) (bound : ∀x∈s, ∥f' x - φ∥ ≤ C)
  (hs : convex 𝕜 s) (xs : x ∈ s) (ys : y ∈ s) : ∥f y - f x - φ (y - x)∥ ≤ C * ∥y - x∥ :=
begin
  /- We subtract `φ` to define a new function `g` for which `g' = 0`, for which the previous theorem
  applies, `convex.norm_image_sub_le_of_norm_has_fderiv_within_le`. Then, we just need to glue
  together the pieces, expressing back `f` in terms of `g`. -/
  let g := λy, f y - φ y,
  have hg : ∀ x ∈ s, has_fderiv_within_at g (f' x - φ) s x :=
    λ x xs, (hf x xs).sub φ.has_fderiv_within_at,
  calc ∥f y - f x - φ (y - x)∥ = ∥f y - f x - (φ y - φ x)∥ : by simp
  ... = ∥(f y - φ y) - (f x - φ x)∥ : by abel
  ... = ∥g y - g x∥ : by simp
  ... ≤ C * ∥y - x∥ : convex.norm_image_sub_le_of_norm_has_fderiv_within_le hg bound hs xs ys,
end

/-- Variant of the mean value inequality on a convex set. Version with `fderiv_within`. -/
theorem convex.norm_image_sub_le_of_norm_fderiv_within_le'
  (hf : differentiable_on 𝕜 f s) (bound : ∀x∈s, ∥fderiv_within 𝕜 f s x - φ∥ ≤ C)
  (hs : convex 𝕜 s) (xs : x ∈ s) (ys : y ∈ s) : ∥f y - f x - φ (y - x)∥ ≤ C * ∥y - x∥ :=
hs.norm_image_sub_le_of_norm_has_fderiv_within_le' (λ x hx, (hf x hx).has_fderiv_within_at)
bound xs ys

/-- Variant of the mean value inequality on a convex set. Version with `fderiv`. -/
theorem convex.norm_image_sub_le_of_norm_fderiv_le'
  (hf : ∀ x ∈ s, differentiable_at 𝕜 f x) (bound : ∀x∈s, ∥fderiv 𝕜 f x - φ∥ ≤ C)
  (hs : convex 𝕜 s) (xs : x ∈ s) (ys : y ∈ s) : ∥f y - f x - φ (y - x)∥ ≤ C * ∥y - x∥ :=
hs.norm_image_sub_le_of_norm_has_fderiv_within_le'
(λ x hx, (hf x hx).has_fderiv_at.has_fderiv_within_at) bound xs ys

/-- If a function has zero Fréchet derivative at every point of a convex set,
then it is a constant on this set. -/
theorem convex.is_const_of_fderiv_within_eq_zero (hs : convex 𝕜 s) (hf : differentiable_on 𝕜 f s)
  (hf' : ∀ x ∈ s, fderiv_within 𝕜 f s x = 0) (hx : x ∈ s) (hy : y ∈ s) :
  f x = f y :=
have bound : ∀ x ∈ s, ∥fderiv_within 𝕜 f s x∥ ≤ 0,
  from λ x hx, by simp only [hf' x hx, norm_zero],
by simpa only [(dist_eq_norm _ _).symm, zero_mul, dist_le_zero, eq_comm]
  using hs.norm_image_sub_le_of_norm_fderiv_within_le hf bound hx hy

theorem is_const_of_fderiv_eq_zero (hf : differentiable 𝕜 f) (hf' : ∀ x, fderiv 𝕜 f x = 0)
  (x y : E) :
  f x = f y :=
convex_univ.is_const_of_fderiv_within_eq_zero hf.differentiable_on
  (λ x _, by rw fderiv_within_univ; exact hf' x) trivial trivial

end

/-- The mean value theorem on a convex set in dimension 1: if the derivative of a function is
bounded by `C`, then the function is `C`-Lipschitz. Version with `has_deriv_within`. -/
theorem convex.norm_image_sub_le_of_norm_has_deriv_within_le
  {f f' : ℝ → F} {C : ℝ} {s : set ℝ} {x y : ℝ}
  (hf : ∀ x ∈ s, has_deriv_within_at f (f' x) s x) (bound : ∀x∈s, ∥f' x∥ ≤ C)
  (hs : convex 𝕜 s) (xs : x ∈ s) (ys : y ∈ s) : ∥f y - f x∥ ≤ C * ∥y - x∥ :=
convex.norm_image_sub_le_of_norm_has_fderiv_within_le (λ x hx, (hf x hx).has_fderiv_within_at)
(λ x hx, le_trans (by simp) (bound x hx)) hs xs ys

/-- The mean value theorem on a convex set in dimension 1: if the derivative of a function is
bounded by `C` on `s`, then the function is `C`-Lipschitz on `s`.
Version with `has_deriv_within` and `lipschitz_on_with`. -/
theorem convex.lipschitz_on_with_of_nnnorm_has_deriv_within_le
  {f f' : ℝ → F} {C : ℝ≥0} {s : set ℝ} (hs : convex 𝕜 s)
  (hf : ∀ x ∈ s, has_deriv_within_at f (f' x) s x) (bound : ∀x∈s, ∥f' x∥₊ ≤ C) :
  lipschitz_on_with C f s :=
convex.lipschitz_on_with_of_nnnorm_has_fderiv_within_le (λ x hx, (hf x hx).has_fderiv_within_at)
(λ x hx, le_trans (by simp) (bound x hx)) hs

/-- The mean value theorem on a convex set in dimension 1: if the derivative of a function within
this set is bounded by `C`, then the function is `C`-Lipschitz. Version with `deriv_within` -/
theorem convex.norm_image_sub_le_of_norm_deriv_within_le
  {f : ℝ → F} {C : ℝ} {s : set ℝ} {x y : ℝ}
  (hf : differentiable_on ℝ f s) (bound : ∀x∈s, ∥deriv_within f s x∥ ≤ C)
  (hs : convex 𝕜 s) (xs : x ∈ s) (ys : y ∈ s) : ∥f y - f x∥ ≤ C * ∥y - x∥ :=
hs.norm_image_sub_le_of_norm_has_deriv_within_le (λ x hx, (hf x hx).has_deriv_within_at)
bound xs ys

/-- The mean value theorem on a convex set in dimension 1: if the derivative of a function is
bounded by `C` on `s`, then the function is `C`-Lipschitz on `s`.
Version with `deriv_within` and `lipschitz_on_with`. -/
theorem convex.lipschitz_on_with_of_nnnorm_deriv_within_le
  {f : ℝ → F} {C : ℝ≥0} {s : set ℝ} (hs : convex 𝕜 s)
  (hf : differentiable_on ℝ f s) (bound : ∀x∈s, ∥deriv_within f s x∥₊ ≤ C) :
  lipschitz_on_with C f s :=
hs.lipschitz_on_with_of_nnnorm_has_deriv_within_le (λ x hx, (hf x hx).has_deriv_within_at) bound

/-- The mean value theorem on a convex set in dimension 1: if the derivative of a function is
bounded by `C`, then the function is `C`-Lipschitz. Version with `deriv`. -/
theorem convex.norm_image_sub_le_of_norm_deriv_le {f : ℝ → F} {C : ℝ} {s : set ℝ} {x y : ℝ}
  (hf : ∀ x ∈ s, differentiable_at ℝ f x) (bound : ∀x∈s, ∥deriv f x∥ ≤ C)
  (hs : convex 𝕜 s) (xs : x ∈ s) (ys : y ∈ s) : ∥f y - f x∥ ≤ C * ∥y - x∥ :=
hs.norm_image_sub_le_of_norm_has_deriv_within_le
(λ x hx, (hf x hx).has_deriv_at.has_deriv_within_at) bound xs ys

/-- The mean value theorem on a convex set in dimension 1: if the derivative of a function is
bounded by `C` on `s`, then the function is `C`-Lipschitz on `s`.
Version with `deriv` and `lipschitz_on_with`. -/
theorem convex.lipschitz_on_with_of_nnnorm_deriv_le {f : ℝ → F} {C : ℝ≥0} {s : set ℝ}
  (hf : ∀ x ∈ s, differentiable_at ℝ f x) (bound : ∀x∈s, ∥deriv f x∥₊ ≤ C)
  (hs : convex 𝕜 s) : lipschitz_on_with C f s :=
hs.lipschitz_on_with_of_nnnorm_has_deriv_within_le
(λ x hx, (hf x hx).has_deriv_at.has_deriv_within_at) bound

/-! ### Functions `[a, b] → ℝ`. -/

section interval

-- Declare all variables here to make sure they come in a correct order
variables (f f' : ℝ → ℝ) {a b : ℝ} (hab : a < b) (hfc : continuous_on f (Icc a b))
  (hff' : ∀ x ∈ Ioo a b, has_deriv_at f (f' x) x) (hfd : differentiable_on ℝ f (Ioo a b))
  (g g' : ℝ → ℝ) (hgc : continuous_on g (Icc a b)) (hgg' : ∀ x ∈ Ioo a b, has_deriv_at g (g' x) x)
  (hgd : differentiable_on ℝ g (Ioo a b))

include hab hfc hff' hgc hgg'

/-- Cauchy's **Mean Value Theorem**, `has_deriv_at` version. -/
lemma exists_ratio_has_deriv_at_eq_ratio_slope :
  ∃ c ∈ Ioo a b, (g b - g a) * f' c = (f b - f a) * g' c :=
begin
  let h := λ x, (g b - g a) * f x - (f b - f a) * g x,
  have hI : h a = h b,
  { simp only [h], ring },
  let h' := λ x, (g b - g a) * f' x - (f b - f a) * g' x,
  have hhh' : ∀ x ∈ Ioo a b, has_deriv_at h (h' x) x,
    from λ x hx, ((hff' x hx).const_mul (g b - g a)).sub ((hgg' x hx).const_mul (f b - f a)),
  have hhc : continuous_on h (Icc a b),
    from (continuous_on_const.mul hfc).sub (continuous_on_const.mul hgc),
  rcases exists_has_deriv_at_eq_zero h h' hab hhc hI hhh' with ⟨c, cmem, hc⟩,
  exact ⟨c, cmem, sub_eq_zero.1 hc⟩
end

omit hfc hgc

/-- Cauchy's **Mean Value Theorem**, extended `has_deriv_at` version. -/
lemma exists_ratio_has_deriv_at_eq_ratio_slope' {lfa lga lfb lgb : ℝ}
  (hff' : ∀ x ∈ Ioo a b, has_deriv_at f (f' x) x) (hgg' : ∀ x ∈ Ioo a b, has_deriv_at g (g' x) x)
  (hfa : tendsto f (𝓝[Ioi a] a) (𝓝 lfa)) (hga : tendsto g (𝓝[Ioi a] a) (𝓝 lga))
  (hfb : tendsto f (𝓝[Iio b] b) (𝓝 lfb)) (hgb : tendsto g (𝓝[Iio b] b) (𝓝 lgb)) :
  ∃ c ∈ Ioo a b, (lgb - lga) * (f' c) = (lfb - lfa) * (g' c) :=
begin
  let h := λ x, (lgb - lga) * f x - (lfb - lfa) * g x,
  have hha : tendsto h (𝓝[Ioi a] a) (𝓝 $ lgb * lfa - lfb * lga),
  { have : tendsto h (𝓝[Ioi a] a)(𝓝 $ (lgb - lga) * lfa - (lfb - lfa) * lga) :=
      (tendsto_const_nhds.mul hfa).sub (tendsto_const_nhds.mul hga),
    convert this using 2,
    ring },
  have hhb : tendsto h (𝓝[Iio b] b) (𝓝 $ lgb * lfa - lfb * lga),
  { have : tendsto h (𝓝[Iio b] b)(𝓝 $ (lgb - lga) * lfb - (lfb - lfa) * lgb) :=
      (tendsto_const_nhds.mul hfb).sub (tendsto_const_nhds.mul hgb),
    convert this using 2,
    ring },
  let h' := λ x, (lgb - lga) * f' x - (lfb - lfa) * g' x,
  have hhh' : ∀ x ∈ Ioo a b, has_deriv_at h (h' x) x,
  { intros x hx,
    exact ((hff' x hx).const_mul _ ).sub (((hgg' x hx)).const_mul _) },
  rcases exists_has_deriv_at_eq_zero' hab hha hhb hhh' with ⟨c, cmem, hc⟩,
  exact ⟨c, cmem, sub_eq_zero.1 hc⟩
end

include hfc

omit hgg'

/-- Lagrange's Mean Value Theorem, `has_deriv_at` version -/
lemma exists_has_deriv_at_eq_slope : ∃ c ∈ Ioo a b, f' c = (f b - f a) / (b - a) :=
begin
  rcases exists_ratio_has_deriv_at_eq_ratio_slope f f' hab hfc hff'
    id 1 continuous_id.continuous_on (λ x hx, has_deriv_at_id x) with ⟨c, cmem, hc⟩,
  use [c, cmem],
  simp only [_root_.id, pi.one_apply, mul_one] at hc,
  rw [← hc, mul_div_cancel_left],
  exact ne_of_gt (sub_pos.2 hab)
end

omit hff'

/-- Cauchy's Mean Value Theorem, `deriv` version. -/
lemma exists_ratio_deriv_eq_ratio_slope :
  ∃ c ∈ Ioo a b, (g b - g a) * (deriv f c) = (f b - f a) * (deriv g c) :=
exists_ratio_has_deriv_at_eq_ratio_slope f (deriv f) hab hfc
  (λ x hx, ((hfd x hx).differentiable_at $ is_open.mem_nhds is_open_Ioo hx).has_deriv_at)
  g (deriv g) hgc $
    λ x hx, ((hgd x hx).differentiable_at $ is_open.mem_nhds is_open_Ioo hx).has_deriv_at

omit hfc

/-- Cauchy's Mean Value Theorem, extended `deriv` version. -/
lemma exists_ratio_deriv_eq_ratio_slope' {lfa lga lfb lgb : ℝ}
  (hdf : differentiable_on ℝ f $ Ioo a b) (hdg : differentiable_on ℝ g $ Ioo a b)
  (hfa : tendsto f (𝓝[Ioi a] a) (𝓝 lfa)) (hga : tendsto g (𝓝[Ioi a] a) (𝓝 lga))
  (hfb : tendsto f (𝓝[Iio b] b) (𝓝 lfb)) (hgb : tendsto g (𝓝[Iio b] b) (𝓝 lgb)) :
  ∃ c ∈ Ioo a b, (lgb - lga) * (deriv f c) = (lfb - lfa) * (deriv g c) :=
exists_ratio_has_deriv_at_eq_ratio_slope' _ _ hab _ _
  (λ x hx, ((hdf x hx).differentiable_at $ Ioo_mem_nhds hx.1 hx.2).has_deriv_at)
  (λ x hx, ((hdg x hx).differentiable_at $ Ioo_mem_nhds hx.1 hx.2).has_deriv_at)
  hfa hga hfb hgb

/-- Lagrange's **Mean Value Theorem**, `deriv` version. -/
lemma exists_deriv_eq_slope : ∃ c ∈ Ioo a b, deriv f c = (f b - f a) / (b - a) :=
exists_has_deriv_at_eq_slope f (deriv f) hab hfc
  (λ x hx, ((hfd x hx).differentiable_at $ is_open.mem_nhds is_open_Ioo hx).has_deriv_at)

end interval

/-- Let `f` be a function continuous on a convex (or, equivalently, connected) subset `D`
of the real line. If `f` is differentiable on the interior of `D` and `C < f'`, then
`f` grows faster than `C * x` on `D`, i.e., `C * (y - x) < f y - f x` whenever `x, y ∈ D`,
`x < y`. -/
theorem convex.mul_sub_lt_image_sub_of_lt_deriv {D : set ℝ} (hD : convex 𝕜 D) {f : ℝ → ℝ}
  (hf : continuous_on f D) (hf' : differentiable_on ℝ f (interior D))
  {C} (hf'_gt : ∀ x ∈ interior D, C < deriv f x) :
  ∀ x y ∈ D, x < y → C * (y - x) < f y - f x :=
begin
  assume x y hx hy hxy,
  have hxyD : Icc x y ⊆ D, from hD.ord_connected.out hx hy,
  have hxyD' : Ioo x y ⊆ interior D,
    from subset_sUnion_of_mem ⟨is_open_Ioo, subset.trans Ioo_subset_Icc_self hxyD⟩,
  obtain ⟨a, a_mem, ha⟩ : ∃ a ∈ Ioo x y, deriv f a = (f y - f x) / (y - x),
    from exists_deriv_eq_slope f hxy (hf.mono hxyD) (hf'.mono hxyD'),
  have : C < (f y - f x) / (y - x), by { rw [← ha], exact hf'_gt _ (hxyD' a_mem) },
  exact (lt_div_iff (sub_pos.2 hxy)).1 this
end

/-- Let `f : ℝ → ℝ` be a differentiable function. If `C < f'`, then `f` grows faster than
`C * x`, i.e., `C * (y - x) < f y - f x` whenever `x < y`. -/
theorem mul_sub_lt_image_sub_of_lt_deriv {f : ℝ → ℝ} (hf : differentiable ℝ f)
  {C} (hf'_gt : ∀ x, C < deriv f x) ⦃x y⦄ (hxy : x < y) :
  C * (y - x) < f y - f x :=
convex_univ.mul_sub_lt_image_sub_of_lt_deriv hf.continuous.continuous_on hf.differentiable_on
  (λ x _, hf'_gt x) x y trivial trivial hxy

/-- Let `f` be a function continuous on a convex (or, equivalently, connected) subset `D`
of the real line. If `f` is differentiable on the interior of `D` and `C ≤ f'`, then
`f` grows at least as fast as `C * x` on `D`, i.e., `C * (y - x) ≤ f y - f x` whenever `x, y ∈ D`,
`x ≤ y`. -/
theorem convex.mul_sub_le_image_sub_of_le_deriv {D : set ℝ} (hD : convex 𝕜 D) {f : ℝ → ℝ}
  (hf : continuous_on f D) (hf' : differentiable_on ℝ f (interior D))
  {C} (hf'_ge : ∀ x ∈ interior D, C ≤ deriv f x) :
  ∀ x y ∈ D, x ≤ y → C * (y - x) ≤ f y - f x :=
begin
  assume x y hx hy hxy,
  cases eq_or_lt_of_le hxy with hxy' hxy', by rw [hxy', sub_self, sub_self, mul_zero],
  have hxyD : Icc x y ⊆ D, from hD.ord_connected.out hx hy,
  have hxyD' : Ioo x y ⊆ interior D,
    from subset_sUnion_of_mem ⟨is_open_Ioo, subset.trans Ioo_subset_Icc_self hxyD⟩,
  obtain ⟨a, a_mem, ha⟩ : ∃ a ∈ Ioo x y, deriv f a = (f y - f x) / (y - x),
    from exists_deriv_eq_slope f hxy' (hf.mono hxyD) (hf'.mono hxyD'),
  have : C ≤ (f y - f x) / (y - x), by { rw [← ha], exact hf'_ge _ (hxyD' a_mem) },
  exact (le_div_iff (sub_pos.2 hxy')).1 this
end

/-- Let `f : ℝ → ℝ` be a differentiable function. If `C ≤ f'`, then `f` grows at least as fast
as `C * x`, i.e., `C * (y - x) ≤ f y - f x` whenever `x ≤ y`. -/
theorem mul_sub_le_image_sub_of_le_deriv {f : ℝ → ℝ} (hf : differentiable ℝ f)
  {C} (hf'_ge : ∀ x, C ≤ deriv f x) ⦃x y⦄ (hxy : x ≤ y) :
  C * (y - x) ≤ f y - f x :=
convex_univ.mul_sub_le_image_sub_of_le_deriv hf.continuous.continuous_on hf.differentiable_on
  (λ x _, hf'_ge x) x y trivial trivial hxy

/-- Let `f` be a function continuous on a convex (or, equivalently, connected) subset `D`
of the real line. If `f` is differentiable on the interior of `D` and `f' < C`, then
`f` grows slower than `C * x` on `D`, i.e., `f y - f x < C * (y - x)` whenever `x, y ∈ D`,
`x < y`. -/
theorem convex.image_sub_lt_mul_sub_of_deriv_lt {D : set ℝ} (hD : convex 𝕜 D) {f : ℝ → ℝ}
  (hf : continuous_on f D) (hf' : differentiable_on ℝ f (interior D))
  {C} (lt_hf' : ∀ x ∈ interior D, deriv f x < C) :
  ∀ x y ∈ D, x < y → f y - f x < C * (y - x) :=
begin
  assume x y hx hy hxy,
  have hf'_gt : ∀ x ∈ interior D, -C < deriv (λ y, -f y) x,
  { assume x hx,
    rw [deriv.neg, neg_lt_neg_iff],
    exact lt_hf' x hx },
  simpa [-neg_lt_neg_iff]
    using neg_lt_neg (hD.mul_sub_lt_image_sub_of_lt_deriv hf.neg hf'.neg hf'_gt x y hx hy hxy)
end

/-- Let `f : ℝ → ℝ` be a differentiable function. If `f' < C`, then `f` grows slower than
`C * x` on `D`, i.e., `f y - f x < C * (y - x)` whenever `x < y`. -/
theorem image_sub_lt_mul_sub_of_deriv_lt {f : ℝ → ℝ} (hf : differentiable ℝ f)
  {C} (lt_hf' : ∀ x, deriv f x < C) ⦃x y⦄ (hxy : x < y) :
  f y - f x < C * (y - x) :=
convex_univ.image_sub_lt_mul_sub_of_deriv_lt hf.continuous.continuous_on hf.differentiable_on
  (λ x _, lt_hf' x) x y trivial trivial hxy

/-- Let `f` be a function continuous on a convex (or, equivalently, connected) subset `D`
of the real line. If `f` is differentiable on the interior of `D` and `f' ≤ C`, then
`f` grows at most as fast as `C * x` on `D`, i.e., `f y - f x ≤ C * (y - x)` whenever `x, y ∈ D`,
`x ≤ y`. -/
theorem convex.image_sub_le_mul_sub_of_deriv_le {D : set ℝ} (hD : convex 𝕜 D) {f : ℝ → ℝ}
  (hf : continuous_on f D) (hf' : differentiable_on ℝ f (interior D))
  {C} (le_hf' : ∀ x ∈ interior D, deriv f x ≤ C) :
  ∀ x y ∈ D, x ≤ y → f y - f x ≤ C * (y - x) :=
begin
  assume x y hx hy hxy,
  have hf'_ge : ∀ x ∈ interior D, -C ≤ deriv (λ y, -f y) x,
  { assume x hx,
    rw [deriv.neg, neg_le_neg_iff],
    exact le_hf' x hx },
  simpa [-neg_le_neg_iff]
    using neg_le_neg (hD.mul_sub_le_image_sub_of_le_deriv hf.neg hf'.neg hf'_ge x y hx hy hxy)
end

/-- Let `f : ℝ → ℝ` be a differentiable function. If `f' ≤ C`, then `f` grows at most as fast
as `C * x`, i.e., `f y - f x ≤ C * (y - x)` whenever `x ≤ y`. -/
theorem image_sub_le_mul_sub_of_deriv_le {f : ℝ → ℝ} (hf : differentiable ℝ f)
  {C} (le_hf' : ∀ x, deriv f x ≤ C) ⦃x y⦄ (hxy : x ≤ y) :
  f y - f x ≤ C * (y - x) :=
convex_univ.image_sub_le_mul_sub_of_deriv_le hf.continuous.continuous_on hf.differentiable_on
  (λ x _, le_hf' x) x y trivial trivial hxy

/-- Let `f` be a function continuous on a convex (or, equivalently, connected) subset `D`
of the real line. If `f` is differentiable on the interior of `D` and `f'` is positive, then
`f` is a strictly monotonically increasing function on `D`. -/
theorem convex.strict_mono_of_deriv_pos {D : set ℝ} (hD : convex 𝕜 D) {f : ℝ → ℝ}
  (hf : continuous_on f D) (hf' : differentiable_on ℝ f (interior D))
  (hf'_pos : ∀ x ∈ interior D, 0 < deriv f x) :
  ∀ x y ∈ D, x < y → f x < f y :=
by simpa only [zero_mul, sub_pos] using hD.mul_sub_lt_image_sub_of_lt_deriv hf hf' hf'_pos

/-- Let `f : ℝ → ℝ` be a differentiable function. If `f'` is positive, then
`f` is a strictly monotonically increasing function. -/
theorem strict_mono_of_deriv_pos {f : ℝ → ℝ} (hf : differentiable ℝ f)
  (hf'_pos : ∀ x, 0 < deriv f x) :
  strict_mono f :=
λ x y hxy, convex_univ.strict_mono_of_deriv_pos hf.continuous.continuous_on hf.differentiable_on
  (λ x _, hf'_pos x) x y trivial trivial hxy

/-- Let `f` be a function continuous on a convex (or, equivalently, connected) subset `D`
of the real line. If `f` is differentiable on the interior of `D` and `f'` is nonnegative, then
`f` is a monotonically increasing function on `D`. -/
theorem convex.mono_of_deriv_nonneg {D : set ℝ} (hD : convex 𝕜 D) {f : ℝ → ℝ}
  (hf : continuous_on f D) (hf' : differentiable_on ℝ f (interior D))
  (hf'_nonneg : ∀ x ∈ interior D, 0 ≤ deriv f x) :
  ∀ x y ∈ D, x ≤ y → f x ≤ f y :=
by simpa only [zero_mul, sub_nonneg] using hD.mul_sub_le_image_sub_of_le_deriv hf hf' hf'_nonneg

/-- Let `f : ℝ → ℝ` be a differentiable function. If `f'` is nonnegative, then
`f` is a monotonically increasing function. -/
theorem mono_of_deriv_nonneg {f : ℝ → ℝ} (hf : differentiable ℝ f) (hf' : ∀ x, 0 ≤ deriv f x) :
  monotone f :=
λ x y hxy, convex_univ.mono_of_deriv_nonneg hf.continuous.continuous_on hf.differentiable_on
  (λ x _, hf' x) x y trivial trivial hxy

/-- Let `f` be a function continuous on a convex (or, equivalently, connected) subset `D`
of the real line. If `f` is differentiable on the interior of `D` and `f'` is negative, then
`f` is a strictly monotonically decreasing function on `D`. -/
theorem convex.strict_antimono_of_deriv_neg {D : set ℝ} (hD : convex 𝕜 D) {f : ℝ → ℝ}
  (hf : continuous_on f D) (hf' : differentiable_on ℝ f (interior D))
  (hf'_neg : ∀ x ∈ interior D, deriv f x < 0) :
  ∀ x y ∈ D, x < y → f y < f x :=
by simpa only [zero_mul, sub_lt_zero] using hD.image_sub_lt_mul_sub_of_deriv_lt hf hf' hf'_neg

/-- Let `f : ℝ → ℝ` be a differentiable function. If `f'` is negative, then
`f` is a strictly monotonically decreasing function. -/
theorem strict_antimono_of_deriv_neg {f : ℝ → ℝ} (hf : differentiable ℝ f)
  (hf' : ∀ x, deriv f x < 0) :
  ∀ ⦃x y⦄, x < y → f y < f x :=
λ x y hxy, convex_univ.strict_antimono_of_deriv_neg hf.continuous.continuous_on hf.differentiable_on
  (λ x _, hf' x) x y trivial trivial hxy

/-- Let `f` be a function continuous on a convex (or, equivalently, connected) subset `D`
of the real line. If `f` is differentiable on the interior of `D` and `f'` is nonpositive, then
`f` is a monotonically decreasing function on `D`. -/
theorem convex.antimono_of_deriv_nonpos {D : set ℝ} (hD : convex 𝕜 D) {f : ℝ → ℝ}
  (hf : continuous_on f D) (hf' : differentiable_on ℝ f (interior D))
  (hf'_nonpos : ∀ x ∈ interior D, deriv f x ≤ 0) :
  ∀ x y ∈ D, x ≤ y → f y ≤ f x :=
by simpa only [zero_mul, sub_nonpos] using hD.image_sub_le_mul_sub_of_deriv_le hf hf' hf'_nonpos

/-- Let `f : ℝ → ℝ` be a differentiable function. If `f'` is nonpositive, then
`f` is a monotonically decreasing function. -/
theorem antimono_of_deriv_nonpos {f : ℝ → ℝ} (hf : differentiable ℝ f) (hf' : ∀ x, deriv f x ≤ 0) :
  ∀ ⦃x y⦄, x ≤ y → f y ≤ f x :=
λ x y hxy, convex_univ.antimono_of_deriv_nonpos hf.continuous.continuous_on hf.differentiable_on
  (λ x _, hf' x) x y trivial trivial hxy

/-- If a function `f` is continuous on a convex set `D ⊆ ℝ`, is differentiable on its interior,
and `f'` is monotone on the interior, then `f` is convex on `D`. -/
theorem convex_on_of_deriv_mono {D : set ℝ} (hD : convex 𝕜 D) {f : ℝ → ℝ}
  (hf : continuous_on f D) (hf' : differentiable_on ℝ f (interior D))
  (hf'_mono : ∀ x y ∈ interior D, x ≤ y → deriv f x ≤ deriv f y) :
  convex_on 𝕜 D f :=
convex_on_real_of_slope_mono_adjacent hD
begin
  intros x y z hx hz hxy hyz,
  -- First we prove some trivial inclusions
  have hxzD : Icc x z ⊆ D, from hD.ord_connected.out hx hz,
  have hxyD : Icc x y ⊆ D, from subset.trans (Icc_subset_Icc_right $ le_of_lt hyz) hxzD,
  have hxyD' : Ioo x y ⊆ interior D,
    from subset_sUnion_of_mem ⟨is_open_Ioo, subset.trans Ioo_subset_Icc_self hxyD⟩,
  have hyzD : Icc y z ⊆ D, from subset.trans (Icc_subset_Icc_left $ le_of_lt hxy) hxzD,
  have hyzD' : Ioo y z ⊆ interior D,
    from subset_sUnion_of_mem ⟨is_open_Ioo, subset.trans Ioo_subset_Icc_self hyzD⟩,
  -- Then we apply MVT to both `[x, y]` and `[y, z]`
  obtain ⟨a, ⟨hxa, hay⟩, ha⟩ : ∃ a ∈ Ioo x y, deriv f a = (f y - f x) / (y - x),
    from exists_deriv_eq_slope f hxy (hf.mono hxyD) (hf'.mono hxyD'),
  obtain ⟨b, ⟨hyb, hbz⟩, hb⟩ : ∃ b ∈ Ioo y z, deriv f b = (f z - f y) / (z - y),
    from exists_deriv_eq_slope f hyz (hf.mono hyzD) (hf'.mono hyzD'),
  rw [← ha, ← hb],
  exact hf'_mono a b (hxyD' ⟨hxa, hay⟩) (hyzD' ⟨hyb, hbz⟩) (le_of_lt $ lt_trans hay hyb)
end

/-- If a function `f` is continuous on a convex set `D ⊆ ℝ`, is differentiable on its interior,
and `f'` is antimonotone on the interior, then `f` is concave on `D`. -/
theorem concave_on_of_deriv_antimono {D : set ℝ} (hD : convex 𝕜 D) {f : ℝ → ℝ}
  (hf : continuous_on f D) (hf' : differentiable_on ℝ f (interior D))
  (hf'_mono : ∀ x y ∈ interior D, x ≤ y → deriv f y ≤ deriv f x) :
  concave_on 𝕜 D f :=
begin
  have : ∀ x y ∈ interior D, x ≤ y → deriv (-f) x ≤ deriv (-f) y,
  { intros x y hx hy hxy,
    convert neg_le_neg (hf'_mono x y hx hy hxy);
    convert deriv.neg },
  exact (neg_convex_on_iff D f).mp (convex_on_of_deriv_mono hD
    hf.neg hf'.neg this),
end

/-- If a function `f` is differentiable and `f'` is monotone on `ℝ` then `f` is convex. -/
theorem convex_on_univ_of_deriv_mono {f : ℝ → ℝ} (hf : differentiable ℝ f)
  (hf'_mono : monotone (deriv f)) : convex_on 𝕜 univ f :=
convex_on_of_deriv_mono convex_univ hf.continuous.continuous_on hf.differentiable_on
  (λ x y _ _ h, hf'_mono h)

/-- If a function `f` is differentiable and `f'` is antimonotone on `ℝ` then `f` is concave. -/
theorem concave_on_univ_of_deriv_antimono {f : ℝ → ℝ} (hf : differentiable ℝ f)
  (hf'_antimono : ∀⦃a b⦄, a ≤ b → (deriv f) b ≤ (deriv f) a) : concave_on 𝕜 univ f :=
concave_on_of_deriv_antimono convex_univ hf.continuous.continuous_on hf.differentiable_on
  (λ x y _ _ h, hf'_antimono h)

/-- If a function `f` is continuous on a convex set `D ⊆ ℝ`, is twice differentiable on its
interior, and `f''` is nonnegative on the interior, then `f` is convex on `D`. -/
theorem convex_on_of_deriv2_nonneg {D : set ℝ} (hD : convex 𝕜 D) {f : ℝ → ℝ}
  (hf : continuous_on f D) (hf' : differentiable_on ℝ f (interior D))
  (hf'' : differentiable_on ℝ (deriv f) (interior D))
  (hf''_nonneg : ∀ x ∈ interior D, 0 ≤ (deriv^[2] f x)) :
  convex_on 𝕜 D f :=
convex_on_of_deriv_mono hD hf hf' $
assume x y hx hy hxy,
hD.interior.mono_of_deriv_nonneg hf''.continuous_on (by rwa [interior_interior])
  (by rwa [interior_interior]) _ _ hx hy hxy

/-- If a function `f` is continuous on a convex set `D ⊆ ℝ`, is twice differentiable on its
interior, and `f''` is nonpositive on the interior, then `f` is concave on `D`. -/
theorem concave_on_of_deriv2_nonpos {D : set ℝ} (hD : convex 𝕜 D) {f : ℝ → ℝ}
  (hf : continuous_on f D) (hf' : differentiable_on ℝ f (interior D))
  (hf'' : differentiable_on ℝ (deriv f) (interior D))
  (hf''_nonpos : ∀ x ∈ interior D, (deriv^[2] f x) ≤ 0) :
  concave_on 𝕜 D f :=
concave_on_of_deriv_antimono hD hf hf' $
assume x y hx hy hxy,
hD.interior.antimono_of_deriv_nonpos hf''.continuous_on (by rwa [interior_interior])
  (by rwa [interior_interior]) _ _ hx hy hxy

/-- If a function `f` is twice differentiable on a open convex set `D ⊆ ℝ` and
`f''` is nonnegative on `D`, then `f` is convex on `D`. -/
theorem convex_on_open_of_deriv2_nonneg {D : set ℝ} (hD : convex 𝕜 D) (hD₂ : is_open D) {f : ℝ → ℝ}
  (hf' : differentiable_on ℝ f D) (hf'' : differentiable_on ℝ (deriv f) D)
  (hf''_nonneg : ∀ x ∈ D, 0 ≤ (deriv^[2] f x)) : convex_on 𝕜 D f :=
convex_on_of_deriv2_nonneg hD hf'.continuous_on (by simpa [hD₂.interior_eq] using hf')
  (by simpa [hD₂.interior_eq] using hf'') (by simpa [hD₂.interior_eq] using hf''_nonneg)

/-- If a function `f` is twice differentiable on a open convex set `D ⊆ ℝ` and
`f''` is nonpositive on `D`, then `f` is concave on `D`. -/
theorem concave_on_open_of_deriv2_nonpos {D : set ℝ} (hD : convex 𝕜 D) (hD₂ : is_open D) {f : ℝ → ℝ}
  (hf' : differentiable_on ℝ f D) (hf'' : differentiable_on ℝ (deriv f) D)
  (hf''_nonpos : ∀ x ∈ D, (deriv^[2] f x) ≤ 0) : concave_on 𝕜 D f :=
concave_on_of_deriv2_nonpos hD hf'.continuous_on (by simpa [hD₂.interior_eq] using hf')
  (by simpa [hD₂.interior_eq] using hf'') (by simpa [hD₂.interior_eq] using hf''_nonpos)

/-- If a function `f` is twice differentiable on `ℝ`, and `f''` is nonnegative on `ℝ`,
then `f` is convex on `ℝ`. -/
theorem convex_on_univ_of_deriv2_nonneg {f : ℝ → ℝ} (hf' : differentiable ℝ f)
  (hf'' : differentiable ℝ (deriv f)) (hf''_nonneg : ∀ x, 0 ≤ (deriv^[2] f x)) :
  convex_on 𝕜 univ f :=
convex_on_open_of_deriv2_nonneg convex_univ is_open_univ hf'.differentiable_on
  hf''.differentiable_on (λ x _, hf''_nonneg x)

/-- If a function `f` is twice differentiable on `ℝ`, and `f''` is nonpositive on `ℝ`,
then `f` is concave on `ℝ`. -/
theorem concave_on_univ_of_deriv2_nonpos {f : ℝ → ℝ} (hf' : differentiable ℝ f)
  (hf'' : differentiable ℝ (deriv f)) (hf''_nonpos : ∀ x, (deriv^[2] f x) ≤ 0) :
  concave_on 𝕜 univ f :=
concave_on_open_of_deriv2_nonpos convex_univ is_open_univ hf'.differentiable_on
  hf''.differentiable_on (λ x _, hf''_nonpos x)

/-! ### Functions `f : E → ℝ` -/

/-- Lagrange's Mean Value Theorem, applied to convex domains. -/
theorem domain_mvt
  {f : E → ℝ} {s : set E} {x y : E} {f' : E → (E →L[ℝ] ℝ)}
<<<<<<< HEAD
  (hf : ∀ x ∈ s, has_fderiv_within_at f (f' x) s x) (hs : convex 𝕜 s) (xs : x ∈ s) (ys : y ∈ s) :
  ∃ z ∈ segment x y, f y - f x = f' z (y - x) :=
=======
  (hf : ∀ x ∈ s, has_fderiv_within_at f (f' x) s x) (hs : convex s) (xs : x ∈ s) (ys : y ∈ s) :
  ∃ z ∈ segment ℝ x y, f y - f x = f' z (y - x) :=
>>>>>>> 7500529f
begin
  have hIccIoo := @Ioo_subset_Icc_self ℝ _ 0 1,
-- parametrize segment
  set g : ℝ → E := λ t, x + t • (y - x),
  have hseg : ∀ t ∈ Icc (0:ℝ) 1, g t ∈ segment ℝ x y,
  { rw segment_eq_image',
    simp only [mem_image, and_imp, add_right_inj],
    intros t ht, exact ⟨t, ht, rfl⟩ },
  have hseg' : Icc 0 1 ⊆ g ⁻¹' s,
  { rw ← image_subset_iff, unfold image, change ∀ _, _,
    intros z Hz, rw mem_set_of_eq at Hz, rcases Hz with ⟨t, Ht, hgt⟩,
    rw ← hgt, exact hs.segment_subset xs ys (hseg t Ht) },
-- derivative of pullback of f under parametrization
  have hfg: ∀ t ∈ Icc (0:ℝ) 1, has_deriv_within_at (f ∘ g)
    ((f' (g t) : E → ℝ) (y-x)) (Icc (0:ℝ) 1) t,
  { intros t Ht,
    have hg : has_deriv_at g (y-x) t,
    { have := ((has_deriv_at_id t).smul_const (y - x)).const_add x,
      rwa one_smul at this },
    exact (hf (g t) $ hseg' Ht).comp_has_deriv_within_at _ hg.has_deriv_within_at hseg' },
-- apply 1-variable mean value theorem to pullback
  have hMVT : ∃ (t ∈ Ioo (0:ℝ) 1), ((f' (g t) : E → ℝ) (y-x)) = (f (g 1) - f (g 0)) / (1 - 0),
  { refine exists_has_deriv_at_eq_slope (f ∘ g) _ (by norm_num) _ _,
    { unfold continuous_on,
      exact λ t Ht, (hfg t Ht).continuous_within_at },
    { refine λ t Ht, (hfg t $ hIccIoo Ht).has_deriv_at _,
      refine _root_.mem_nhds_iff.mpr _,
      use (Ioo (0:ℝ) 1),
      refine ⟨hIccIoo, _, Ht⟩,
      simp [real.Ioo_eq_ball, is_open_ball] } },
-- reinterpret on domain
  rcases hMVT with ⟨t, Ht, hMVT'⟩,
  use g t, refine ⟨hseg t $ hIccIoo Ht, _⟩,
  simp [g, hMVT'],
end


section is_R_or_C

/-!
### Vector-valued functions `f : E → F`.  Strict differentiability.

A `C^1` function is strictly differentiable, when the field is `ℝ` or `ℂ`. This follows from the
mean value inequality on balls, which is a particular case of the above results after restricting
the scalars to `ℝ`. Note that it does not make sense to talk of a convex set over `ℂ`, but balls
make sense and are enough. Many formulations of the mean value inequality could be generalized to
balls over `ℝ` or `ℂ`. For now, we only include the ones that we need.
-/

variables {𝕜 : Type*} [is_R_or_C 𝕜] {G : Type*} [normed_group G] [normed_space 𝕜 G]
  {H : Type*} [normed_group H] [normed_space 𝕜 H] {f : G → H} {f' : G → G →L[𝕜] H} {x : G}

/-- Over the reals or the complexes, a continuously differentiable function is strictly
differentiable. -/
lemma has_strict_fderiv_at_of_has_fderiv_at_of_continuous_at
  (hder : ∀ᶠ y in 𝓝 x, has_fderiv_at f (f' y) y) (hcont : continuous_at f' x) :
  has_strict_fderiv_at f (f' x) x :=
begin
-- turn little-o definition of strict_fderiv into an epsilon-delta statement
  refine is_o_iff.mpr (λ c hc, metric.eventually_nhds_iff_ball.mpr _),
-- the correct ε is the modulus of continuity of f'
  rcases metric.mem_nhds_iff.mp (inter_mem hder (hcont $ ball_mem_nhds _ hc)) with ⟨ε, ε0, hε⟩,
  refine ⟨ε, ε0, _⟩,
-- simplify formulas involving the product E × E
  rintros ⟨a, b⟩ h,
  rw [← ball_prod_same, prod_mk_mem_set_prod_eq] at h,
-- exploit the choice of ε as the modulus of continuity of f'
  have hf' : ∀ x' ∈ ball x ε, ∥f' x' - f' x∥ ≤ c,
  { intros x' H', rw ← dist_eq_norm, exact le_of_lt (hε H').2 },
-- apply mean value theorem
  letI : normed_space ℝ G := restrict_scalars.normed_space ℝ 𝕜 G,
  letI : is_scalar_tower ℝ 𝕜 G := restrict_scalars.is_scalar_tower _ _ _,
  refine (convex_ball _ _).norm_image_sub_le_of_norm_has_fderiv_within_le' _ hf' h.2 h.1,
  exact λ y hy, (hε hy).1.has_fderiv_within_at
end

/-- Over the reals or the complexes, a continuously differentiable function is strictly
differentiable. -/
lemma has_strict_deriv_at_of_has_deriv_at_of_continuous_at {f f' : 𝕜 → G} {x : 𝕜}
  (hder : ∀ᶠ y in 𝓝 x, has_deriv_at f (f' y) y) (hcont : continuous_at f' x) :
  has_strict_deriv_at f (f' x) x :=
has_strict_fderiv_at_of_has_fderiv_at_of_continuous_at (hder.mono (λ y hy, hy.has_fderiv_at)) $
  (smul_rightL 𝕜 _ _ 1).continuous.continuous_at.comp hcont

end is_R_or_C<|MERGE_RESOLUTION|>--- conflicted
+++ resolved
@@ -482,7 +482,7 @@
 the function is `C`-Lipschitz. Version with `has_fderiv_within`. -/
 theorem convex.norm_image_sub_le_of_norm_has_fderiv_within_le
   (hf : ∀ x ∈ s, has_fderiv_within_at f (f' x) s x) (bound : ∀x∈s, ∥f' x∥ ≤ C)
-  (hs : convex 𝕜 s) (xs : x ∈ s) (ys : y ∈ s) : ∥f y - f x∥ ≤ C * ∥y - x∥ :=
+  (hs : convex ℝ s) (xs : x ∈ s) (ys : y ∈ s) : ∥f y - f x∥ ≤ C * ∥y - x∥ :=
 begin
   letI : normed_space ℝ G := restrict_scalars.normed_space ℝ 𝕜 G,
   letI : is_scalar_tower ℝ 𝕜 G := restrict_scalars.is_scalar_tower _ _ _,
@@ -517,7 +517,7 @@
 `lipschitz_on_with`. -/
 theorem convex.lipschitz_on_with_of_nnnorm_has_fderiv_within_le {C : ℝ≥0}
   (hf : ∀ x ∈ s, has_fderiv_within_at f (f' x) s x) (bound : ∀x∈s, ∥f' x∥₊ ≤ C)
-  (hs : convex 𝕜 s) : lipschitz_on_with C f s :=
+  (hs : convex ℝ s) : lipschitz_on_with C f s :=
 begin
   rw lipschitz_on_with_iff_norm_sub_le,
   intros x x_in y y_in,
@@ -531,7 +531,7 @@
 `convex.exists_nhds_within_lipschitz_on_with_of_has_fderiv_within_at` for a version that claims
 existence of `K` instead of an explicit estimate. -/
 lemma convex.exists_nhds_within_lipschitz_on_with_of_has_fderiv_within_at_of_nnnorm_lt
-  (hs : convex 𝕜 s) {f : E → G} (hder : ∀ᶠ y in 𝓝[s] x, has_fderiv_within_at f (f' y) s y)
+  (hs : convex ℝ s) {f : E → G} (hder : ∀ᶠ y in 𝓝[s] x, has_fderiv_within_at f (f' y) s y)
   (hcont : continuous_within_at f' s x) (K : ℝ≥0) (hK : ∥f' x∥₊ < K) :
   ∃ t ∈ 𝓝[s] x, lipschitz_on_with K f t :=
 begin
@@ -551,7 +551,7 @@
 `convex.exists_nhds_within_lipschitz_on_with_of_has_fderiv_within_at_of_nnnorm_lt` for a version
 with an explicit estimate on the Lipschitz constant. -/
 lemma convex.exists_nhds_within_lipschitz_on_with_of_has_fderiv_within_at
-  (hs : convex 𝕜 s) {f : E → G} (hder : ∀ᶠ y in 𝓝[s] x, has_fderiv_within_at f (f' y) s y)
+  (hs : convex ℝ s) {f : E → G} (hder : ∀ᶠ y in 𝓝[s] x, has_fderiv_within_at f (f' y) s y)
   (hcont : continuous_within_at f' s x) :
   ∃ K (t ∈ 𝓝[s] x), lipschitz_on_with K f t :=
 (no_top _).imp $
@@ -561,7 +561,7 @@
 bounded by `C`, then the function is `C`-Lipschitz. Version with `fderiv_within`. -/
 theorem convex.norm_image_sub_le_of_norm_fderiv_within_le
   (hf : differentiable_on 𝕜 f s) (bound : ∀x∈s, ∥fderiv_within 𝕜 f s x∥ ≤ C)
-  (hs : convex 𝕜 s) (xs : x ∈ s) (ys : y ∈ s) : ∥f y - f x∥ ≤ C * ∥y - x∥ :=
+  (hs : convex ℝ s) (xs : x ∈ s) (ys : y ∈ s) : ∥f y - f x∥ ≤ C * ∥y - x∥ :=
 hs.norm_image_sub_le_of_norm_has_fderiv_within_le (λ x hx, (hf x hx).has_fderiv_within_at)
 bound xs ys
 
@@ -570,14 +570,14 @@
 `lipschitz_on_with`. -/
 theorem convex.lipschitz_on_with_of_nnnorm_fderiv_within_le {C : ℝ≥0}
   (hf : differentiable_on 𝕜 f s) (bound : ∀ x ∈ s, ∥fderiv_within 𝕜 f s x∥₊ ≤ C)
-  (hs : convex 𝕜 s) : lipschitz_on_with C f s:=
+  (hs : convex ℝ s) : lipschitz_on_with C f s:=
 hs.lipschitz_on_with_of_nnnorm_has_fderiv_within_le (λ x hx, (hf x hx).has_fderiv_within_at) bound
 
 /-- The mean value theorem on a convex set: if the derivative of a function is bounded by `C`,
 then the function is `C`-Lipschitz. Version with `fderiv`. -/
 theorem convex.norm_image_sub_le_of_norm_fderiv_le
   (hf : ∀ x ∈ s, differentiable_at 𝕜 f x) (bound : ∀x∈s, ∥fderiv 𝕜 f x∥ ≤ C)
-  (hs : convex 𝕜 s) (xs : x ∈ s) (ys : y ∈ s) : ∥f y - f x∥ ≤ C * ∥y - x∥ :=
+  (hs : convex ℝ s) (xs : x ∈ s) (ys : y ∈ s) : ∥f y - f x∥ ≤ C * ∥y - x∥ :=
 hs.norm_image_sub_le_of_norm_has_fderiv_within_le
 (λ x hx, (hf x hx).has_fderiv_at.has_fderiv_within_at) bound xs ys
 
@@ -585,7 +585,7 @@
 `s`, then the function is `C`-Lipschitz on `s`. Version with `fderiv` and `lipschitz_on_with`. -/
 theorem convex.lipschitz_on_with_of_nnnorm_fderiv_le {C : ℝ≥0}
   (hf : ∀ x ∈ s, differentiable_at 𝕜 f x) (bound : ∀x∈s, ∥fderiv 𝕜 f x∥₊ ≤ C)
-  (hs : convex 𝕜 s) : lipschitz_on_with C f s :=
+  (hs : convex ℝ s) : lipschitz_on_with C f s :=
 hs.lipschitz_on_with_of_nnnorm_has_fderiv_within_le
 (λ x hx, (hf x hx).has_fderiv_at.has_fderiv_within_at) bound
 
@@ -594,7 +594,7 @@
 `has_fderiv_within`. -/
 theorem convex.norm_image_sub_le_of_norm_has_fderiv_within_le'
   (hf : ∀ x ∈ s, has_fderiv_within_at f (f' x) s x) (bound : ∀x∈s, ∥f' x - φ∥ ≤ C)
-  (hs : convex 𝕜 s) (xs : x ∈ s) (ys : y ∈ s) : ∥f y - f x - φ (y - x)∥ ≤ C * ∥y - x∥ :=
+  (hs : convex ℝ s) (xs : x ∈ s) (ys : y ∈ s) : ∥f y - f x - φ (y - x)∥ ≤ C * ∥y - x∥ :=
 begin
   /- We subtract `φ` to define a new function `g` for which `g' = 0`, for which the previous theorem
   applies, `convex.norm_image_sub_le_of_norm_has_fderiv_within_le`. Then, we just need to glue
@@ -611,20 +611,20 @@
 /-- Variant of the mean value inequality on a convex set. Version with `fderiv_within`. -/
 theorem convex.norm_image_sub_le_of_norm_fderiv_within_le'
   (hf : differentiable_on 𝕜 f s) (bound : ∀x∈s, ∥fderiv_within 𝕜 f s x - φ∥ ≤ C)
-  (hs : convex 𝕜 s) (xs : x ∈ s) (ys : y ∈ s) : ∥f y - f x - φ (y - x)∥ ≤ C * ∥y - x∥ :=
+  (hs : convex ℝ s) (xs : x ∈ s) (ys : y ∈ s) : ∥f y - f x - φ (y - x)∥ ≤ C * ∥y - x∥ :=
 hs.norm_image_sub_le_of_norm_has_fderiv_within_le' (λ x hx, (hf x hx).has_fderiv_within_at)
 bound xs ys
 
 /-- Variant of the mean value inequality on a convex set. Version with `fderiv`. -/
 theorem convex.norm_image_sub_le_of_norm_fderiv_le'
   (hf : ∀ x ∈ s, differentiable_at 𝕜 f x) (bound : ∀x∈s, ∥fderiv 𝕜 f x - φ∥ ≤ C)
-  (hs : convex 𝕜 s) (xs : x ∈ s) (ys : y ∈ s) : ∥f y - f x - φ (y - x)∥ ≤ C * ∥y - x∥ :=
+  (hs : convex ℝ s) (xs : x ∈ s) (ys : y ∈ s) : ∥f y - f x - φ (y - x)∥ ≤ C * ∥y - x∥ :=
 hs.norm_image_sub_le_of_norm_has_fderiv_within_le'
 (λ x hx, (hf x hx).has_fderiv_at.has_fderiv_within_at) bound xs ys
 
 /-- If a function has zero Fréchet derivative at every point of a convex set,
 then it is a constant on this set. -/
-theorem convex.is_const_of_fderiv_within_eq_zero (hs : convex 𝕜 s) (hf : differentiable_on 𝕜 f s)
+theorem convex.is_const_of_fderiv_within_eq_zero (hs : convex ℝ s) (hf : differentiable_on 𝕜 f s)
   (hf' : ∀ x ∈ s, fderiv_within 𝕜 f s x = 0) (hx : x ∈ s) (hy : y ∈ s) :
   f x = f y :=
 have bound : ∀ x ∈ s, ∥fderiv_within 𝕜 f s x∥ ≤ 0,
@@ -645,7 +645,7 @@
 theorem convex.norm_image_sub_le_of_norm_has_deriv_within_le
   {f f' : ℝ → F} {C : ℝ} {s : set ℝ} {x y : ℝ}
   (hf : ∀ x ∈ s, has_deriv_within_at f (f' x) s x) (bound : ∀x∈s, ∥f' x∥ ≤ C)
-  (hs : convex 𝕜 s) (xs : x ∈ s) (ys : y ∈ s) : ∥f y - f x∥ ≤ C * ∥y - x∥ :=
+  (hs : convex ℝ s) (xs : x ∈ s) (ys : y ∈ s) : ∥f y - f x∥ ≤ C * ∥y - x∥ :=
 convex.norm_image_sub_le_of_norm_has_fderiv_within_le (λ x hx, (hf x hx).has_fderiv_within_at)
 (λ x hx, le_trans (by simp) (bound x hx)) hs xs ys
 
@@ -653,7 +653,7 @@
 bounded by `C` on `s`, then the function is `C`-Lipschitz on `s`.
 Version with `has_deriv_within` and `lipschitz_on_with`. -/
 theorem convex.lipschitz_on_with_of_nnnorm_has_deriv_within_le
-  {f f' : ℝ → F} {C : ℝ≥0} {s : set ℝ} (hs : convex 𝕜 s)
+  {f f' : ℝ → F} {C : ℝ≥0} {s : set ℝ} (hs : convex ℝ s)
   (hf : ∀ x ∈ s, has_deriv_within_at f (f' x) s x) (bound : ∀x∈s, ∥f' x∥₊ ≤ C) :
   lipschitz_on_with C f s :=
 convex.lipschitz_on_with_of_nnnorm_has_fderiv_within_le (λ x hx, (hf x hx).has_fderiv_within_at)
@@ -664,7 +664,7 @@
 theorem convex.norm_image_sub_le_of_norm_deriv_within_le
   {f : ℝ → F} {C : ℝ} {s : set ℝ} {x y : ℝ}
   (hf : differentiable_on ℝ f s) (bound : ∀x∈s, ∥deriv_within f s x∥ ≤ C)
-  (hs : convex 𝕜 s) (xs : x ∈ s) (ys : y ∈ s) : ∥f y - f x∥ ≤ C * ∥y - x∥ :=
+  (hs : convex ℝ s) (xs : x ∈ s) (ys : y ∈ s) : ∥f y - f x∥ ≤ C * ∥y - x∥ :=
 hs.norm_image_sub_le_of_norm_has_deriv_within_le (λ x hx, (hf x hx).has_deriv_within_at)
 bound xs ys
 
@@ -672,7 +672,7 @@
 bounded by `C` on `s`, then the function is `C`-Lipschitz on `s`.
 Version with `deriv_within` and `lipschitz_on_with`. -/
 theorem convex.lipschitz_on_with_of_nnnorm_deriv_within_le
-  {f : ℝ → F} {C : ℝ≥0} {s : set ℝ} (hs : convex 𝕜 s)
+  {f : ℝ → F} {C : ℝ≥0} {s : set ℝ} (hs : convex ℝ s)
   (hf : differentiable_on ℝ f s) (bound : ∀x∈s, ∥deriv_within f s x∥₊ ≤ C) :
   lipschitz_on_with C f s :=
 hs.lipschitz_on_with_of_nnnorm_has_deriv_within_le (λ x hx, (hf x hx).has_deriv_within_at) bound
@@ -681,7 +681,7 @@
 bounded by `C`, then the function is `C`-Lipschitz. Version with `deriv`. -/
 theorem convex.norm_image_sub_le_of_norm_deriv_le {f : ℝ → F} {C : ℝ} {s : set ℝ} {x y : ℝ}
   (hf : ∀ x ∈ s, differentiable_at ℝ f x) (bound : ∀x∈s, ∥deriv f x∥ ≤ C)
-  (hs : convex 𝕜 s) (xs : x ∈ s) (ys : y ∈ s) : ∥f y - f x∥ ≤ C * ∥y - x∥ :=
+  (hs : convex ℝ s) (xs : x ∈ s) (ys : y ∈ s) : ∥f y - f x∥ ≤ C * ∥y - x∥ :=
 hs.norm_image_sub_le_of_norm_has_deriv_within_le
 (λ x hx, (hf x hx).has_deriv_at.has_deriv_within_at) bound xs ys
 
@@ -690,7 +690,7 @@
 Version with `deriv` and `lipschitz_on_with`. -/
 theorem convex.lipschitz_on_with_of_nnnorm_deriv_le {f : ℝ → F} {C : ℝ≥0} {s : set ℝ}
   (hf : ∀ x ∈ s, differentiable_at ℝ f x) (bound : ∀x∈s, ∥deriv f x∥₊ ≤ C)
-  (hs : convex 𝕜 s) : lipschitz_on_with C f s :=
+  (hs : convex ℝ s) : lipschitz_on_with C f s :=
 hs.lipschitz_on_with_of_nnnorm_has_deriv_within_le
 (λ x hx, (hf x hx).has_deriv_at.has_deriv_within_at) bound
 
@@ -799,7 +799,7 @@
 of the real line. If `f` is differentiable on the interior of `D` and `C < f'`, then
 `f` grows faster than `C * x` on `D`, i.e., `C * (y - x) < f y - f x` whenever `x, y ∈ D`,
 `x < y`. -/
-theorem convex.mul_sub_lt_image_sub_of_lt_deriv {D : set ℝ} (hD : convex 𝕜 D) {f : ℝ → ℝ}
+theorem convex.mul_sub_lt_image_sub_of_lt_deriv {D : set ℝ} (hD : convex ℝ D) {f : ℝ → ℝ}
   (hf : continuous_on f D) (hf' : differentiable_on ℝ f (interior D))
   {C} (hf'_gt : ∀ x ∈ interior D, C < deriv f x) :
   ∀ x y ∈ D, x < y → C * (y - x) < f y - f x :=
@@ -826,7 +826,7 @@
 of the real line. If `f` is differentiable on the interior of `D` and `C ≤ f'`, then
 `f` grows at least as fast as `C * x` on `D`, i.e., `C * (y - x) ≤ f y - f x` whenever `x, y ∈ D`,
 `x ≤ y`. -/
-theorem convex.mul_sub_le_image_sub_of_le_deriv {D : set ℝ} (hD : convex 𝕜 D) {f : ℝ → ℝ}
+theorem convex.mul_sub_le_image_sub_of_le_deriv {D : set ℝ} (hD : convex ℝ D) {f : ℝ → ℝ}
   (hf : continuous_on f D) (hf' : differentiable_on ℝ f (interior D))
   {C} (hf'_ge : ∀ x ∈ interior D, C ≤ deriv f x) :
   ∀ x y ∈ D, x ≤ y → C * (y - x) ≤ f y - f x :=
@@ -854,7 +854,7 @@
 of the real line. If `f` is differentiable on the interior of `D` and `f' < C`, then
 `f` grows slower than `C * x` on `D`, i.e., `f y - f x < C * (y - x)` whenever `x, y ∈ D`,
 `x < y`. -/
-theorem convex.image_sub_lt_mul_sub_of_deriv_lt {D : set ℝ} (hD : convex 𝕜 D) {f : ℝ → ℝ}
+theorem convex.image_sub_lt_mul_sub_of_deriv_lt {D : set ℝ} (hD : convex ℝ D) {f : ℝ → ℝ}
   (hf : continuous_on f D) (hf' : differentiable_on ℝ f (interior D))
   {C} (lt_hf' : ∀ x ∈ interior D, deriv f x < C) :
   ∀ x y ∈ D, x < y → f y - f x < C * (y - x) :=
@@ -880,7 +880,7 @@
 of the real line. If `f` is differentiable on the interior of `D` and `f' ≤ C`, then
 `f` grows at most as fast as `C * x` on `D`, i.e., `f y - f x ≤ C * (y - x)` whenever `x, y ∈ D`,
 `x ≤ y`. -/
-theorem convex.image_sub_le_mul_sub_of_deriv_le {D : set ℝ} (hD : convex 𝕜 D) {f : ℝ → ℝ}
+theorem convex.image_sub_le_mul_sub_of_deriv_le {D : set ℝ} (hD : convex ℝ D) {f : ℝ → ℝ}
   (hf : continuous_on f D) (hf' : differentiable_on ℝ f (interior D))
   {C} (le_hf' : ∀ x ∈ interior D, deriv f x ≤ C) :
   ∀ x y ∈ D, x ≤ y → f y - f x ≤ C * (y - x) :=
@@ -905,7 +905,7 @@
 /-- Let `f` be a function continuous on a convex (or, equivalently, connected) subset `D`
 of the real line. If `f` is differentiable on the interior of `D` and `f'` is positive, then
 `f` is a strictly monotonically increasing function on `D`. -/
-theorem convex.strict_mono_of_deriv_pos {D : set ℝ} (hD : convex 𝕜 D) {f : ℝ → ℝ}
+theorem convex.strict_mono_of_deriv_pos {D : set ℝ} (hD : convex ℝ D) {f : ℝ → ℝ}
   (hf : continuous_on f D) (hf' : differentiable_on ℝ f (interior D))
   (hf'_pos : ∀ x ∈ interior D, 0 < deriv f x) :
   ∀ x y ∈ D, x < y → f x < f y :=
@@ -922,7 +922,7 @@
 /-- Let `f` be a function continuous on a convex (or, equivalently, connected) subset `D`
 of the real line. If `f` is differentiable on the interior of `D` and `f'` is nonnegative, then
 `f` is a monotonically increasing function on `D`. -/
-theorem convex.mono_of_deriv_nonneg {D : set ℝ} (hD : convex 𝕜 D) {f : ℝ → ℝ}
+theorem convex.mono_of_deriv_nonneg {D : set ℝ} (hD : convex ℝ D) {f : ℝ → ℝ}
   (hf : continuous_on f D) (hf' : differentiable_on ℝ f (interior D))
   (hf'_nonneg : ∀ x ∈ interior D, 0 ≤ deriv f x) :
   ∀ x y ∈ D, x ≤ y → f x ≤ f y :=
@@ -938,7 +938,7 @@
 /-- Let `f` be a function continuous on a convex (or, equivalently, connected) subset `D`
 of the real line. If `f` is differentiable on the interior of `D` and `f'` is negative, then
 `f` is a strictly monotonically decreasing function on `D`. -/
-theorem convex.strict_antimono_of_deriv_neg {D : set ℝ} (hD : convex 𝕜 D) {f : ℝ → ℝ}
+theorem convex.strict_antimono_of_deriv_neg {D : set ℝ} (hD : convex ℝ D) {f : ℝ → ℝ}
   (hf : continuous_on f D) (hf' : differentiable_on ℝ f (interior D))
   (hf'_neg : ∀ x ∈ interior D, deriv f x < 0) :
   ∀ x y ∈ D, x < y → f y < f x :=
@@ -955,7 +955,7 @@
 /-- Let `f` be a function continuous on a convex (or, equivalently, connected) subset `D`
 of the real line. If `f` is differentiable on the interior of `D` and `f'` is nonpositive, then
 `f` is a monotonically decreasing function on `D`. -/
-theorem convex.antimono_of_deriv_nonpos {D : set ℝ} (hD : convex 𝕜 D) {f : ℝ → ℝ}
+theorem convex.antimono_of_deriv_nonpos {D : set ℝ} (hD : convex ℝ D) {f : ℝ → ℝ}
   (hf : continuous_on f D) (hf' : differentiable_on ℝ f (interior D))
   (hf'_nonpos : ∀ x ∈ interior D, deriv f x ≤ 0) :
   ∀ x y ∈ D, x ≤ y → f y ≤ f x :=
@@ -970,10 +970,10 @@
 
 /-- If a function `f` is continuous on a convex set `D ⊆ ℝ`, is differentiable on its interior,
 and `f'` is monotone on the interior, then `f` is convex on `D`. -/
-theorem convex_on_of_deriv_mono {D : set ℝ} (hD : convex 𝕜 D) {f : ℝ → ℝ}
+theorem convex_on_of_deriv_mono {D : set ℝ} (hD : convex ℝ D) {f : ℝ → ℝ}
   (hf : continuous_on f D) (hf' : differentiable_on ℝ f (interior D))
   (hf'_mono : ∀ x y ∈ interior D, x ≤ y → deriv f x ≤ deriv f y) :
-  convex_on 𝕜 D f :=
+  convex_on ℝ D f :=
 convex_on_real_of_slope_mono_adjacent hD
 begin
   intros x y z hx hz hxy hyz,
@@ -996,10 +996,10 @@
 
 /-- If a function `f` is continuous on a convex set `D ⊆ ℝ`, is differentiable on its interior,
 and `f'` is antimonotone on the interior, then `f` is concave on `D`. -/
-theorem concave_on_of_deriv_antimono {D : set ℝ} (hD : convex 𝕜 D) {f : ℝ → ℝ}
+theorem concave_on_of_deriv_antimono {D : set ℝ} (hD : convex ℝ D) {f : ℝ → ℝ}
   (hf : continuous_on f D) (hf' : differentiable_on ℝ f (interior D))
   (hf'_mono : ∀ x y ∈ interior D, x ≤ y → deriv f y ≤ deriv f x) :
-  concave_on 𝕜 D f :=
+  concave_on ℝ D f :=
 begin
   have : ∀ x y ∈ interior D, x ≤ y → deriv (-f) x ≤ deriv (-f) y,
   { intros x y hx hy hxy,
@@ -1011,23 +1011,23 @@
 
 /-- If a function `f` is differentiable and `f'` is monotone on `ℝ` then `f` is convex. -/
 theorem convex_on_univ_of_deriv_mono {f : ℝ → ℝ} (hf : differentiable ℝ f)
-  (hf'_mono : monotone (deriv f)) : convex_on 𝕜 univ f :=
+  (hf'_mono : monotone (deriv f)) : convex_on ℝ univ f :=
 convex_on_of_deriv_mono convex_univ hf.continuous.continuous_on hf.differentiable_on
   (λ x y _ _ h, hf'_mono h)
 
 /-- If a function `f` is differentiable and `f'` is antimonotone on `ℝ` then `f` is concave. -/
 theorem concave_on_univ_of_deriv_antimono {f : ℝ → ℝ} (hf : differentiable ℝ f)
-  (hf'_antimono : ∀⦃a b⦄, a ≤ b → (deriv f) b ≤ (deriv f) a) : concave_on 𝕜 univ f :=
+  (hf'_antimono : ∀⦃a b⦄, a ≤ b → (deriv f) b ≤ (deriv f) a) : concave_on ℝ univ f :=
 concave_on_of_deriv_antimono convex_univ hf.continuous.continuous_on hf.differentiable_on
   (λ x y _ _ h, hf'_antimono h)
 
 /-- If a function `f` is continuous on a convex set `D ⊆ ℝ`, is twice differentiable on its
 interior, and `f''` is nonnegative on the interior, then `f` is convex on `D`. -/
-theorem convex_on_of_deriv2_nonneg {D : set ℝ} (hD : convex 𝕜 D) {f : ℝ → ℝ}
+theorem convex_on_of_deriv2_nonneg {D : set ℝ} (hD : convex ℝ D) {f : ℝ → ℝ}
   (hf : continuous_on f D) (hf' : differentiable_on ℝ f (interior D))
   (hf'' : differentiable_on ℝ (deriv f) (interior D))
   (hf''_nonneg : ∀ x ∈ interior D, 0 ≤ (deriv^[2] f x)) :
-  convex_on 𝕜 D f :=
+  convex_on ℝ D f :=
 convex_on_of_deriv_mono hD hf hf' $
 assume x y hx hy hxy,
 hD.interior.mono_of_deriv_nonneg hf''.continuous_on (by rwa [interior_interior])
@@ -1035,11 +1035,11 @@
 
 /-- If a function `f` is continuous on a convex set `D ⊆ ℝ`, is twice differentiable on its
 interior, and `f''` is nonpositive on the interior, then `f` is concave on `D`. -/
-theorem concave_on_of_deriv2_nonpos {D : set ℝ} (hD : convex 𝕜 D) {f : ℝ → ℝ}
+theorem concave_on_of_deriv2_nonpos {D : set ℝ} (hD : convex ℝ D) {f : ℝ → ℝ}
   (hf : continuous_on f D) (hf' : differentiable_on ℝ f (interior D))
   (hf'' : differentiable_on ℝ (deriv f) (interior D))
   (hf''_nonpos : ∀ x ∈ interior D, (deriv^[2] f x) ≤ 0) :
-  concave_on 𝕜 D f :=
+  concave_on ℝ D f :=
 concave_on_of_deriv_antimono hD hf hf' $
 assume x y hx hy hxy,
 hD.interior.antimono_of_deriv_nonpos hf''.continuous_on (by rwa [interior_interior])
@@ -1047,17 +1047,17 @@
 
 /-- If a function `f` is twice differentiable on a open convex set `D ⊆ ℝ` and
 `f''` is nonnegative on `D`, then `f` is convex on `D`. -/
-theorem convex_on_open_of_deriv2_nonneg {D : set ℝ} (hD : convex 𝕜 D) (hD₂ : is_open D) {f : ℝ → ℝ}
+theorem convex_on_open_of_deriv2_nonneg {D : set ℝ} (hD : convex ℝ D) (hD₂ : is_open D) {f : ℝ → ℝ}
   (hf' : differentiable_on ℝ f D) (hf'' : differentiable_on ℝ (deriv f) D)
-  (hf''_nonneg : ∀ x ∈ D, 0 ≤ (deriv^[2] f x)) : convex_on 𝕜 D f :=
+  (hf''_nonneg : ∀ x ∈ D, 0 ≤ (deriv^[2] f x)) : convex_on ℝ D f :=
 convex_on_of_deriv2_nonneg hD hf'.continuous_on (by simpa [hD₂.interior_eq] using hf')
   (by simpa [hD₂.interior_eq] using hf'') (by simpa [hD₂.interior_eq] using hf''_nonneg)
 
 /-- If a function `f` is twice differentiable on a open convex set `D ⊆ ℝ` and
 `f''` is nonpositive on `D`, then `f` is concave on `D`. -/
-theorem concave_on_open_of_deriv2_nonpos {D : set ℝ} (hD : convex 𝕜 D) (hD₂ : is_open D) {f : ℝ → ℝ}
+theorem concave_on_open_of_deriv2_nonpos {D : set ℝ} (hD : convex ℝ D) (hD₂ : is_open D) {f : ℝ → ℝ}
   (hf' : differentiable_on ℝ f D) (hf'' : differentiable_on ℝ (deriv f) D)
-  (hf''_nonpos : ∀ x ∈ D, (deriv^[2] f x) ≤ 0) : concave_on 𝕜 D f :=
+  (hf''_nonpos : ∀ x ∈ D, (deriv^[2] f x) ≤ 0) : concave_on ℝ D f :=
 concave_on_of_deriv2_nonpos hD hf'.continuous_on (by simpa [hD₂.interior_eq] using hf')
   (by simpa [hD₂.interior_eq] using hf'') (by simpa [hD₂.interior_eq] using hf''_nonpos)
 
@@ -1065,7 +1065,7 @@
 then `f` is convex on `ℝ`. -/
 theorem convex_on_univ_of_deriv2_nonneg {f : ℝ → ℝ} (hf' : differentiable ℝ f)
   (hf'' : differentiable ℝ (deriv f)) (hf''_nonneg : ∀ x, 0 ≤ (deriv^[2] f x)) :
-  convex_on 𝕜 univ f :=
+  convex_on ℝ univ f :=
 convex_on_open_of_deriv2_nonneg convex_univ is_open_univ hf'.differentiable_on
   hf''.differentiable_on (λ x _, hf''_nonneg x)
 
@@ -1073,7 +1073,7 @@
 then `f` is concave on `ℝ`. -/
 theorem concave_on_univ_of_deriv2_nonpos {f : ℝ → ℝ} (hf' : differentiable ℝ f)
   (hf'' : differentiable ℝ (deriv f)) (hf''_nonpos : ∀ x, (deriv^[2] f x) ≤ 0) :
-  concave_on 𝕜 univ f :=
+  concave_on ℝ univ f :=
 concave_on_open_of_deriv2_nonpos convex_univ is_open_univ hf'.differentiable_on
   hf''.differentiable_on (λ x _, hf''_nonpos x)
 
@@ -1082,13 +1082,8 @@
 /-- Lagrange's Mean Value Theorem, applied to convex domains. -/
 theorem domain_mvt
   {f : E → ℝ} {s : set E} {x y : E} {f' : E → (E →L[ℝ] ℝ)}
-<<<<<<< HEAD
-  (hf : ∀ x ∈ s, has_fderiv_within_at f (f' x) s x) (hs : convex 𝕜 s) (xs : x ∈ s) (ys : y ∈ s) :
-  ∃ z ∈ segment x y, f y - f x = f' z (y - x) :=
-=======
-  (hf : ∀ x ∈ s, has_fderiv_within_at f (f' x) s x) (hs : convex s) (xs : x ∈ s) (ys : y ∈ s) :
+  (hf : ∀ x ∈ s, has_fderiv_within_at f (f' x) s x) (hs : convex ℝ s) (xs : x ∈ s) (ys : y ∈ s) :
   ∃ z ∈ segment ℝ x y, f y - f x = f' z (y - x) :=
->>>>>>> 7500529f
 begin
   have hIccIoo := @Ioo_subset_Icc_self ℝ _ 0 1,
 -- parametrize segment
