/-
Copyright (c) 2019 Sébastien Gouëzel. All rights reserved.
Released under Apache 2.0 license as described in the file LICENSE.
Authors: Sébastien Gouëzel
-/
import analysis.calculus.mean_value
import analysis.normed_space.multilinear
import analysis.calculus.formal_multilinear_series
import data.enat.basic
import tactic.congrm

/-!
# Higher differentiability

A function is `C^1` on a domain if it is differentiable there, and its derivative is continuous.
By induction, it is `C^n` if it is `C^{n-1}` and its (n-1)-th derivative is `C^1` there or,
equivalently, if it is `C^1` and its derivative is `C^{n-1}`.
Finally, it is `C^∞` if it is `C^n` for all n.

We formalize these notions by defining iteratively the `n+1`-th derivative of a function as the
derivative of the `n`-th derivative. It is called `iterated_fderiv 𝕜 n f x` where `𝕜` is the
field, `n` is the number of iterations, `f` is the function and `x` is the point, and it is given
as an `n`-multilinear map. We also define a version `iterated_fderiv_within` relative to a domain,
as well as predicates `cont_diff_within_at`, `cont_diff_at`, `cont_diff_on` and
`cont_diff` saying that the function is `C^n` within a set at a point, at a point, on a set
and on the whole space respectively.

To avoid the issue of choice when choosing a derivative in sets where the derivative is not
necessarily unique, `cont_diff_on` is not defined directly in terms of the
regularity of the specific choice `iterated_fderiv_within 𝕜 n f s` inside `s`, but in terms of the
existence of a nice sequence of derivatives, expressed with a predicate
`has_ftaylor_series_up_to_on`.

We prove basic properties of these notions.

## Main definitions and results
Let `f : E → F` be a map between normed vector spaces over a nontrivially normed field `𝕜`.

* `has_ftaylor_series_up_to n f p`: expresses that the formal multilinear series `p` is a sequence
  of iterated derivatives of `f`, up to the `n`-th term (where `n` is a natural number or `∞`).
* `has_ftaylor_series_up_to_on n f p s`: same thing, but inside a set `s`. The notion of derivative
  is now taken inside `s`. In particular, derivatives don't have to be unique.
* `cont_diff 𝕜 n f`: expresses that `f` is `C^n`, i.e., it admits a Taylor series up to
  rank `n`.
* `cont_diff_on 𝕜 n f s`: expresses that `f` is `C^n` in `s`.
* `cont_diff_at 𝕜 n f x`: expresses that `f` is `C^n` around `x`.
* `cont_diff_within_at 𝕜 n f s x`: expresses that `f` is `C^n` around `x` within the set `s`.
* `iterated_fderiv_within 𝕜 n f s x` is an `n`-th derivative of `f` over the field `𝕜` on the
  set `s` at the point `x`. It is a continuous multilinear map from `E^n` to `F`, defined as a
  derivative within `s` of `iterated_fderiv_within 𝕜 (n-1) f s` if one exists, and `0` otherwise.
* `iterated_fderiv 𝕜 n f x` is the `n`-th derivative of `f` over the field `𝕜` at the point `x`.
  It is a continuous multilinear map from `E^n` to `F`, defined as a derivative of
  `iterated_fderiv 𝕜 (n-1) f` if one exists, and `0` otherwise.

In sets of unique differentiability, `cont_diff_on 𝕜 n f s` can be expressed in terms of the
properties of `iterated_fderiv_within 𝕜 m f s` for `m ≤ n`. In the whole space,
`cont_diff 𝕜 n f` can be expressed in terms of the properties of `iterated_fderiv 𝕜 m f`
for `m ≤ n`.

We also prove that the usual operations (addition, multiplication, difference, composition, and
so on) preserve `C^n` functions.

## Implementation notes

The definitions in this file are designed to work on any field `𝕜`. They are sometimes slightly more
complicated than the naive definitions one would guess from the intuition over the real or complex
numbers, but they are designed to circumvent the lack of gluing properties and partitions of unity
in general. In the usual situations, they coincide with the usual definitions.

### Definition of `C^n` functions in domains

One could define `C^n` functions in a domain `s` by fixing an arbitrary choice of derivatives (this
is what we do with `iterated_fderiv_within`) and requiring that all these derivatives up to `n` are
continuous. If the derivative is not unique, this could lead to strange behavior like two `C^n`
functions `f` and `g` on `s` whose sum is not `C^n`. A better definition is thus to say that a
function is `C^n` inside `s` if it admits a sequence of derivatives up to `n` inside `s`.

This definition still has the problem that a function which is locally `C^n` would not need to
be `C^n`, as different choices of sequences of derivatives around different points might possibly
not be glued together to give a globally defined sequence of derivatives. (Note that this issue
can not happen over reals, thanks to partition of unity, but the behavior over a general field is
not so clear, and we want a definition for general fields). Also, there are locality
problems for the order parameter: one could image a function which, for each `n`, has a nice
sequence of derivatives up to order `n`, but they do not coincide for varying `n` and can therefore
not be glued to give rise to an infinite sequence of derivatives. This would give a function
which is `C^n` for all `n`, but not `C^∞`. We solve this issue by putting locality conditions
in space and order in our definition of `cont_diff_within_at` and `cont_diff_on`.
The resulting definition is slightly more complicated to work with (in fact not so much), but it
gives rise to completely satisfactory theorems.

For instance, with this definition, a real function which is `C^m` (but not better) on `(-1/m, 1/m)`
for each natural `m` is by definition `C^∞` at `0`.

There is another issue with the definition of `cont_diff_within_at 𝕜 n f s x`. We can
require the existence and good behavior of derivatives up to order `n` on a neighborhood of `x`
within `s`. However, this does not imply continuity or differentiability within `s` of the function
at `x` when `x` does not belong to `s`. Therefore, we require such existence and good behavior on
a neighborhood of `x` within `s ∪ {x}` (which appears as `insert x s` in this file).

### Side of the composition, and universe issues

With a naïve direct definition, the `n`-th derivative of a function belongs to the space
`E →L[𝕜] (E →L[𝕜] (E ... F)...)))` where there are n iterations of `E →L[𝕜]`. This space
may also be seen as the space of continuous multilinear functions on `n` copies of `E` with
values in `F`, by uncurrying. This is the point of view that is usually adopted in textbooks,
and that we also use. This means that the definition and the first proofs are slightly involved,
as one has to keep track of the uncurrying operation. The uncurrying can be done from the
left or from the right, amounting to defining the `n+1`-th derivative either as the derivative of
the `n`-th derivative, or as the `n`-th derivative of the derivative.
For proofs, it would be more convenient to use the latter approach (from the right),
as it means to prove things at the `n+1`-th step we only need to understand well enough the
derivative in `E →L[𝕜] F` (contrary to the approach from the left, where one would need to know
enough on the `n`-th derivative to deduce things on the `n+1`-th derivative).

However, the definition from the right leads to a universe polymorphism problem: if we define
`iterated_fderiv 𝕜 (n + 1) f x = iterated_fderiv 𝕜 n (fderiv 𝕜 f) x` by induction, we need to
generalize over all spaces (as `f` and `fderiv 𝕜 f` don't take values in the same space). It is
only possible to generalize over all spaces in some fixed universe in an inductive definition.
For `f : E → F`, then `fderiv 𝕜 f` is a map `E → (E →L[𝕜] F)`. Therefore, the definition will only
work if `F` and `E →L[𝕜] F` are in the same universe.

This issue does not appear with the definition from the left, where one does not need to generalize
over all spaces. Therefore, we use the definition from the left. This means some proofs later on
become a little bit more complicated: to prove that a function is `C^n`, the most efficient approach
is to exhibit a formula for its `n`-th derivative and prove it is continuous (contrary to the
inductive approach where one would prove smoothness statements without giving a formula for the
derivative). In the end, this approach is still satisfactory as it is good to have formulas for the
iterated derivatives in various constructions.

One point where we depart from this explicit approach is in the proof of smoothness of a
composition: there is a formula for the `n`-th derivative of a composition (Faà di Bruno's formula),
but it is very complicated and barely usable, while the inductive proof is very simple. Thus, we
give the inductive proof. As explained above, it works by generalizing over the target space, hence
it only works well if all spaces belong to the same universe. To get the general version, we lift
things to a common universe using a trick.

### Variables management

The textbook definitions and proofs use various identifications and abuse of notations, for instance
when saying that the natural space in which the derivative lives, i.e.,
`E →L[𝕜] (E →L[𝕜] ( ... →L[𝕜] F))`, is the same as a space of multilinear maps. When doing things
formally, we need to provide explicit maps for these identifications, and chase some diagrams to see
everything is compatible with the identifications. In particular, one needs to check that taking the
derivative and then doing the identification, or first doing the identification and then taking the
derivative, gives the same result. The key point for this is that taking the derivative commutes
with continuous linear equivalences. Therefore, we need to implement all our identifications with
continuous linear equivs.

## Notations

We use the notation `E [×n]→L[𝕜] F` for the space of continuous multilinear maps on `E^n` with
values in `F`. This is the space in which the `n`-th derivative of a function from `E` to `F` lives.

In this file, we denote `⊤ : ℕ∞` with `∞`.

## Tags

derivative, differentiability, higher derivative, `C^n`, multilinear, Taylor series, formal series
-/

noncomputable theory
open_locale classical big_operators nnreal

local notation `∞` := (⊤ : ℕ∞)

universes u v w

local attribute [instance, priority 1001]
normed_add_comm_group.to_add_comm_group normed_space.to_module' add_comm_group.to_add_comm_monoid

open set fin filter
open_locale topological_space

variables {𝕜 : Type*} [nontrivially_normed_field 𝕜]
{E : Type*} [normed_add_comm_group E] [normed_space 𝕜 E]
{F : Type*} [normed_add_comm_group F] [normed_space 𝕜 F]
{G : Type*} [normed_add_comm_group G] [normed_space 𝕜 G]
{X : Type*} [normed_add_comm_group X] [normed_space 𝕜 X]
{s s₁ t u : set E} {f f₁ : E → F} {g : F → G} {x : E} {c : F}
{b : E × F → G} {m n : ℕ∞}

/-! ### Functions with a Taylor series on a domain -/

variable {p : E → formal_multilinear_series 𝕜 E F}

/-- `has_ftaylor_series_up_to_on n f p s` registers the fact that `p 0 = f` and `p (m+1)` is a
derivative of `p m` for `m < n`, and is continuous for `m ≤ n`. This is a predicate analogous to
`has_fderiv_within_at` but for higher order derivatives. -/
structure has_ftaylor_series_up_to_on (n : ℕ∞)
  (f : E → F) (p : E → formal_multilinear_series 𝕜 E F) (s : set E) : Prop :=
(zero_eq       : ∀ x ∈ s, (p x 0).uncurry0 = f x)
(fderiv_within : ∀ (m : ℕ) (hm : (m : ℕ∞) < n), ∀ x ∈ s,
   has_fderiv_within_at (λ y, p y m) (p x m.succ).curry_left s x)
(cont          : ∀ (m : ℕ) (hm : (m : ℕ∞) ≤ n), continuous_on (λ x, p x m) s)

lemma has_ftaylor_series_up_to_on.zero_eq'
  (h : has_ftaylor_series_up_to_on n f p s) {x : E} (hx : x ∈ s) :
  p x 0 = (continuous_multilinear_curry_fin0 𝕜 E F).symm (f x) :=
by { rw ← h.zero_eq x hx, symmetry, exact continuous_multilinear_map.uncurry0_curry0 _ }

/-- If two functions coincide on a set `s`, then a Taylor series for the first one is as well a
Taylor series for the second one. -/
lemma has_ftaylor_series_up_to_on.congr
  (h : has_ftaylor_series_up_to_on n f p s) (h₁ : ∀ x ∈ s, f₁ x = f x) :
  has_ftaylor_series_up_to_on n f₁ p s :=
begin
  refine ⟨λ x hx, _, h.fderiv_within, h.cont⟩,
  rw h₁ x hx,
  exact h.zero_eq x hx
end

lemma has_ftaylor_series_up_to_on.mono
  (h : has_ftaylor_series_up_to_on n f p s) {t : set E} (hst : t ⊆ s) :
  has_ftaylor_series_up_to_on n f p t :=
⟨λ x hx, h.zero_eq x (hst hx),
λ m hm x hx, (h.fderiv_within m hm x (hst hx)).mono hst,
λ m hm, (h.cont m hm).mono hst⟩

lemma has_ftaylor_series_up_to_on.of_le
  (h : has_ftaylor_series_up_to_on n f p s) (hmn : m ≤ n) :
  has_ftaylor_series_up_to_on m f p s :=
⟨h.zero_eq,
λ k hk x hx, h.fderiv_within k (lt_of_lt_of_le hk hmn) x hx,
λ k hk, h.cont k (le_trans hk hmn)⟩

lemma has_ftaylor_series_up_to_on.continuous_on
  (h : has_ftaylor_series_up_to_on n f p s) : continuous_on f s :=
begin
  have := (h.cont 0 bot_le).congr (λ x hx, (h.zero_eq' hx).symm),
  rwa linear_isometry_equiv.comp_continuous_on_iff at this
end

lemma has_ftaylor_series_up_to_on_zero_iff :
  has_ftaylor_series_up_to_on 0 f p s ↔ continuous_on f s ∧ (∀ x ∈ s, (p x 0).uncurry0 = f x) :=
begin
  refine ⟨λ H, ⟨H.continuous_on, H.zero_eq⟩,
          λ H, ⟨H.2, λ m hm, false.elim (not_le.2 hm bot_le), _⟩⟩,
  assume m hm,
  obtain rfl : m = 0, by exact_mod_cast (hm.antisymm (zero_le _)),
  have : ∀ x ∈ s, p x 0 = (continuous_multilinear_curry_fin0 𝕜 E F).symm (f x),
    by { assume x hx, rw ← H.2 x hx, symmetry, exact continuous_multilinear_map.uncurry0_curry0 _ },
  rw [continuous_on_congr this, linear_isometry_equiv.comp_continuous_on_iff],
  exact H.1
end

lemma has_ftaylor_series_up_to_on_top_iff :
  (has_ftaylor_series_up_to_on ∞ f p s) ↔ (∀ (n : ℕ), has_ftaylor_series_up_to_on n f p s) :=
begin
  split,
  { assume H n, exact H.of_le le_top },
  { assume H,
    split,
    { exact (H 0).zero_eq },
    { assume m hm,
      apply (H m.succ).fderiv_within m (with_top.coe_lt_coe.2 (lt_add_one m)) },
    { assume m hm,
      apply (H m).cont m le_rfl } }
end

/-- If a function has a Taylor series at order at least `1`, then the term of order `1` of this
series is a derivative of `f`. -/
lemma has_ftaylor_series_up_to_on.has_fderiv_within_at
  (h : has_ftaylor_series_up_to_on n f p s) (hn : 1 ≤ n) (hx : x ∈ s) :
  has_fderiv_within_at f (continuous_multilinear_curry_fin1 𝕜 E F (p x 1)) s x :=
begin
  have A : ∀ y ∈ s, f y = (continuous_multilinear_curry_fin0 𝕜 E F) (p y 0),
  { assume y hy, rw ← h.zero_eq y hy, refl },
  suffices H : has_fderiv_within_at
      (λ y, continuous_multilinear_curry_fin0 𝕜 E F (p y 0))
      (continuous_multilinear_curry_fin1 𝕜 E F (p x 1)) s x,
    by exact H.congr A (A x hx),
  rw linear_isometry_equiv.comp_has_fderiv_within_at_iff',
  have : ((0 : ℕ) : ℕ∞) < n :=
    lt_of_lt_of_le (with_top.coe_lt_coe.2 nat.zero_lt_one) hn,
  convert h.fderiv_within _ this x hx,
  ext y v,
  change (p x 1) (snoc 0 y) = (p x 1) (cons y v),
  unfold_coes,
  congr' with i,
  rw unique.eq_default i,
  refl
end

lemma has_ftaylor_series_up_to_on.differentiable_on
  (h : has_ftaylor_series_up_to_on n f p s) (hn : 1 ≤ n) : differentiable_on 𝕜 f s :=
λ x hx, (h.has_fderiv_within_at hn hx).differentiable_within_at

/-- If a function has a Taylor series at order at least `1` on a neighborhood of `x`, then the term
of order `1` of this series is a derivative of `f` at `x`. -/
lemma has_ftaylor_series_up_to_on.has_fderiv_at
  (h : has_ftaylor_series_up_to_on n f p s) (hn : 1 ≤ n) (hx : s ∈ 𝓝 x) :
  has_fderiv_at f (continuous_multilinear_curry_fin1 𝕜 E F (p x 1)) x :=
(h.has_fderiv_within_at hn (mem_of_mem_nhds hx)).has_fderiv_at hx

/-- If a function has a Taylor series at order at least `1` on a neighborhood of `x`, then
in a neighborhood of `x`, the term of order `1` of this series is a derivative of `f`. -/
lemma has_ftaylor_series_up_to_on.eventually_has_fderiv_at
  (h : has_ftaylor_series_up_to_on n f p s) (hn : 1 ≤ n) (hx : s ∈ 𝓝 x) :
  ∀ᶠ y in 𝓝 x, has_fderiv_at f (continuous_multilinear_curry_fin1 𝕜 E F (p y 1)) y :=
(eventually_eventually_nhds.2 hx).mono $ λ y hy, h.has_fderiv_at hn hy

/-- If a function has a Taylor series at order at least `1` on a neighborhood of `x`, then
it is differentiable at `x`. -/
lemma has_ftaylor_series_up_to_on.differentiable_at
  (h : has_ftaylor_series_up_to_on n f p s) (hn : 1 ≤ n) (hx : s ∈ 𝓝 x) :
  differentiable_at 𝕜 f x :=
(h.has_fderiv_at hn hx).differentiable_at

/-- `p` is a Taylor series of `f` up to `n+1` if and only if `p` is a Taylor series up to `n`, and
`p (n + 1)` is a derivative of `p n`. -/
theorem has_ftaylor_series_up_to_on_succ_iff_left {n : ℕ} :
  has_ftaylor_series_up_to_on (n + 1) f p s ↔
  has_ftaylor_series_up_to_on n f p s
  ∧ (∀ x ∈ s, has_fderiv_within_at (λ y, p y n) (p x n.succ).curry_left s x)
  ∧ continuous_on (λ x, p x (n + 1)) s :=
begin
  split,
  { assume h,
    exact ⟨h.of_le (with_top.coe_le_coe.2 (nat.le_succ n)),
           h.fderiv_within _ (with_top.coe_lt_coe.2 (lt_add_one n)),
           h.cont (n + 1) le_rfl⟩ },
  { assume h,
    split,
    { exact h.1.zero_eq },
    { assume m hm,
      by_cases h' : m < n,
      { exact h.1.fderiv_within m (with_top.coe_lt_coe.2 h') },
      { have : m = n := nat.eq_of_lt_succ_of_not_lt (with_top.coe_lt_coe.1 hm) h',
        rw this,
        exact h.2.1 } },
    { assume m hm,
      by_cases h' : m ≤ n,
      { apply h.1.cont m (with_top.coe_le_coe.2 h') },
      { have : m = (n + 1) := le_antisymm (with_top.coe_le_coe.1 hm) (not_le.1 h'),
        rw this,
        exact h.2.2 } } }
end

/-- `p` is a Taylor series of `f` up to `n+1` if and only if `p.shift` is a Taylor series up to `n`
for `p 1`, which is a derivative of `f`. -/
theorem has_ftaylor_series_up_to_on_succ_iff_right {n : ℕ} :
  has_ftaylor_series_up_to_on ((n + 1) : ℕ) f p s ↔
  (∀ x ∈ s, (p x 0).uncurry0 = f x)
  ∧ (∀ x ∈ s, has_fderiv_within_at (λ y, p y 0) (p x 1).curry_left s x)
  ∧ has_ftaylor_series_up_to_on n
    (λ x, continuous_multilinear_curry_fin1 𝕜 E F (p x 1)) (λ x, (p x).shift) s :=
begin
  split,
  { assume H,
    refine ⟨H.zero_eq, H.fderiv_within 0 (with_top.coe_lt_coe.2 (nat.succ_pos n)), _⟩,
    split,
    { assume x hx, refl },
    { assume m (hm : (m : ℕ∞) < n) x (hx : x ∈ s),
      have A : (m.succ : ℕ∞) < n.succ,
        by { rw with_top.coe_lt_coe at ⊢ hm, exact nat.lt_succ_iff.mpr hm },
      change has_fderiv_within_at
        ((continuous_multilinear_curry_right_equiv' 𝕜 m E F).symm
           ∘ (λ (y : E), p y m.succ))
        (p x m.succ.succ).curry_right.curry_left s x,
      rw linear_isometry_equiv.comp_has_fderiv_within_at_iff',
      convert H.fderiv_within _ A x hx,
      ext y v,
      change (p x m.succ.succ) (snoc (cons y (init v)) (v (last _)))
        = (p x (nat.succ (nat.succ m))) (cons y v),
      rw [← cons_snoc_eq_snoc_cons, snoc_init_self] },
    { assume m (hm : (m : ℕ∞) ≤ n),
      have A : (m.succ : ℕ∞) ≤ n.succ,
        by { rw with_top.coe_le_coe at ⊢ hm, exact nat.pred_le_iff.mp hm },
      change continuous_on ((continuous_multilinear_curry_right_equiv' 𝕜 m E F).symm
           ∘ (λ (y : E), p y m.succ)) s,
      rw linear_isometry_equiv.comp_continuous_on_iff,
      exact H.cont _ A } },
  { rintros ⟨Hzero_eq, Hfderiv_zero, Htaylor⟩,
    split,
    { exact Hzero_eq },
    { assume m (hm : (m : ℕ∞) < n.succ) x (hx : x ∈ s),
      cases m,
      { exact Hfderiv_zero x hx },
      { have A : (m : ℕ∞) < n,
          by { rw with_top.coe_lt_coe at hm ⊢, exact nat.lt_of_succ_lt_succ hm },
        have : has_fderiv_within_at ((continuous_multilinear_curry_right_equiv' 𝕜 m E F).symm
           ∘ (λ (y : E), p y m.succ)) ((p x).shift m.succ).curry_left s x :=
          Htaylor.fderiv_within _ A x hx,
        rw linear_isometry_equiv.comp_has_fderiv_within_at_iff' at this,
        convert this,
        ext y v,
        change (p x (nat.succ (nat.succ m))) (cons y v)
          = (p x m.succ.succ) (snoc (cons y (init v)) (v (last _))),
        rw [← cons_snoc_eq_snoc_cons, snoc_init_self] } },
    { assume m (hm : (m : ℕ∞) ≤ n.succ),
      cases m,
      { have : differentiable_on 𝕜 (λ x, p x 0) s :=
          λ x hx, (Hfderiv_zero x hx).differentiable_within_at,
        exact this.continuous_on },
      { have A : (m : ℕ∞) ≤ n,
          by { rw with_top.coe_le_coe at hm ⊢, exact nat.lt_succ_iff.mp hm },
        have : continuous_on ((continuous_multilinear_curry_right_equiv' 𝕜 m E F).symm
           ∘ (λ (y : E), p y m.succ)) s :=
        Htaylor.cont _ A,
        rwa linear_isometry_equiv.comp_continuous_on_iff at this } } }
end

/-! ### Smooth functions within a set around a point -/

variable (𝕜)

/-- A function is continuously differentiable up to order `n` within a set `s` at a point `x` if
it admits continuous derivatives up to order `n` in a neighborhood of `x` in `s ∪ {x}`.
For `n = ∞`, we only require that this holds up to any finite order (where the neighborhood may
depend on the finite order we consider).

For instance, a real function which is `C^m` on `(-1/m, 1/m)` for each natural `m`, but not
better, is `C^∞` at `0` within `univ`.
-/
def cont_diff_within_at (n : ℕ∞) (f : E → F) (s : set E) (x : E) : Prop :=
∀ (m : ℕ), (m : ℕ∞) ≤ n →
  ∃ u ∈ 𝓝[insert x s] x, ∃ p : E → formal_multilinear_series 𝕜 E F,
    has_ftaylor_series_up_to_on m f p u

variable {𝕜}

lemma cont_diff_within_at_nat {n : ℕ} :
  cont_diff_within_at 𝕜 n f s x ↔
  ∃ u ∈ 𝓝[insert x s] x, ∃ p : E → formal_multilinear_series 𝕜 E F,
  has_ftaylor_series_up_to_on n f p u :=
⟨λ H, H n le_rfl, λ ⟨u, hu, p, hp⟩ m hm, ⟨u, hu, p, hp.of_le hm⟩⟩

lemma cont_diff_within_at.of_le
  (h : cont_diff_within_at 𝕜 n f s x) (hmn : m ≤ n) :
  cont_diff_within_at 𝕜 m f s x :=
λ k hk, h k (le_trans hk hmn)

lemma cont_diff_within_at_iff_forall_nat_le :
  cont_diff_within_at 𝕜 n f s x ↔ ∀ m : ℕ, ↑m ≤ n → cont_diff_within_at 𝕜 m f s x :=
⟨λ H m hm, H.of_le hm, λ H m hm, H m hm _ le_rfl⟩

lemma cont_diff_within_at_top :
  cont_diff_within_at 𝕜 ∞ f s x ↔ ∀ (n : ℕ), cont_diff_within_at 𝕜 n f s x :=
cont_diff_within_at_iff_forall_nat_le.trans $ by simp only [forall_prop_of_true, le_top]

lemma cont_diff_within_at.continuous_within_at
  (h : cont_diff_within_at 𝕜 n f s x) : continuous_within_at f s x :=
begin
  rcases h 0 bot_le with ⟨u, hu, p, H⟩,
  rw [mem_nhds_within_insert] at hu,
  exact (H.continuous_on.continuous_within_at hu.1).mono_of_mem hu.2
end

lemma cont_diff_within_at.congr_of_eventually_eq
  (h : cont_diff_within_at 𝕜 n f s x) (h₁ : f₁ =ᶠ[𝓝[s] x] f) (hx : f₁ x = f x) :
  cont_diff_within_at 𝕜 n f₁ s x :=
λ m hm, let ⟨u, hu, p, H⟩ := h m hm in
⟨{x ∈ u | f₁ x = f x}, filter.inter_mem hu (mem_nhds_within_insert.2 ⟨hx, h₁⟩), p,
  (H.mono (sep_subset _ _)).congr (λ _, and.right)⟩

lemma cont_diff_within_at.congr_of_eventually_eq_insert
  (h : cont_diff_within_at 𝕜 n f s x) (h₁ : f₁ =ᶠ[𝓝[insert x s] x] f) :
  cont_diff_within_at 𝕜 n f₁ s x :=
h.congr_of_eventually_eq (nhds_within_mono x (subset_insert x s) h₁)
  (mem_of_mem_nhds_within (mem_insert x s) h₁ : _)

lemma cont_diff_within_at.congr_of_eventually_eq'
  (h : cont_diff_within_at 𝕜 n f s x) (h₁ : f₁ =ᶠ[𝓝[s] x] f) (hx : x ∈ s) :
  cont_diff_within_at 𝕜 n f₁ s x :=
h.congr_of_eventually_eq h₁ $ h₁.self_of_nhds_within hx

lemma filter.eventually_eq.cont_diff_within_at_iff
  (h₁ : f₁ =ᶠ[𝓝[s] x] f) (hx : f₁ x = f x) :
  cont_diff_within_at 𝕜 n f₁ s x ↔ cont_diff_within_at 𝕜 n f s x :=
⟨λ H, cont_diff_within_at.congr_of_eventually_eq H h₁.symm hx.symm,
λ H, H.congr_of_eventually_eq h₁ hx⟩

lemma cont_diff_within_at.congr
  (h : cont_diff_within_at 𝕜 n f s x) (h₁ : ∀ y ∈ s, f₁ y = f y) (hx : f₁ x = f x) :
  cont_diff_within_at 𝕜 n f₁ s x :=
h.congr_of_eventually_eq (filter.eventually_eq_of_mem self_mem_nhds_within h₁) hx

lemma cont_diff_within_at.congr'
  (h : cont_diff_within_at 𝕜 n f s x) (h₁ : ∀ y ∈ s, f₁ y = f y) (hx : x ∈ s) :
  cont_diff_within_at 𝕜 n f₁ s x :=
h.congr h₁ (h₁ _ hx)

lemma cont_diff_within_at.mono_of_mem
  (h : cont_diff_within_at 𝕜 n f s x) {t : set E} (hst : s ∈ 𝓝[t] x) :
  cont_diff_within_at 𝕜 n f t x :=
begin
  assume m hm,
  rcases h m hm with ⟨u, hu, p, H⟩,
  exact ⟨u, nhds_within_le_of_mem (insert_mem_nhds_within_insert hst) hu, p, H⟩
end

lemma cont_diff_within_at.mono
  (h : cont_diff_within_at 𝕜 n f s x) {t : set E} (hst : t ⊆ s) :
  cont_diff_within_at 𝕜 n f t x :=
h.mono_of_mem $ filter.mem_of_superset self_mem_nhds_within hst

lemma cont_diff_within_at.congr_nhds
  (h : cont_diff_within_at 𝕜 n f s x) {t : set E} (hst : 𝓝[s] x = 𝓝[t] x) :
  cont_diff_within_at 𝕜 n f t x :=
h.mono_of_mem $ hst ▸ self_mem_nhds_within

lemma cont_diff_within_at_congr_nhds {t : set E} (hst : 𝓝[s] x = 𝓝[t] x) :
  cont_diff_within_at 𝕜 n f s x ↔ cont_diff_within_at 𝕜 n f t x :=
⟨λ h, h.congr_nhds hst, λ h, h.congr_nhds hst.symm⟩

lemma cont_diff_within_at_inter' (h : t ∈ 𝓝[s] x) :
  cont_diff_within_at 𝕜 n f (s ∩ t) x ↔ cont_diff_within_at 𝕜 n f s x :=
cont_diff_within_at_congr_nhds $ eq.symm $ nhds_within_restrict'' _ h

lemma cont_diff_within_at_inter (h : t ∈ 𝓝 x) :
  cont_diff_within_at 𝕜 n f (s ∩ t) x ↔ cont_diff_within_at 𝕜 n f s x :=
cont_diff_within_at_inter' (mem_nhds_within_of_mem_nhds h)

lemma cont_diff_within_at_insert {y : E} :
  cont_diff_within_at 𝕜 n f (insert y s) x ↔ cont_diff_within_at 𝕜 n f s x :=
begin
  simp_rw [cont_diff_within_at],
  rcases eq_or_ne x y with rfl|h,
  { simp_rw [insert_eq_of_mem (mem_insert _ _)] },
  simp_rw [insert_comm x y, nhds_within_insert_of_ne h]
end

alias cont_diff_within_at_insert ↔ cont_diff_within_at.of_insert cont_diff_within_at.insert'

lemma cont_diff_within_at.insert (h : cont_diff_within_at 𝕜 n f s x) :
  cont_diff_within_at 𝕜 n f (insert x s) x :=
h.insert'

/-- If a function is `C^n` within a set at a point, with `n ≥ 1`, then it is differentiable
within this set at this point. -/
lemma cont_diff_within_at.differentiable_within_at'
  (h : cont_diff_within_at 𝕜 n f s x) (hn : 1 ≤ n) :
  differentiable_within_at 𝕜 f (insert x s) x :=
begin
  rcases h 1 hn with ⟨u, hu, p, H⟩,
  rcases mem_nhds_within.1 hu with ⟨t, t_open, xt, tu⟩,
  rw inter_comm at tu,
  have := ((H.mono tu).differentiable_on le_rfl) x ⟨mem_insert x s, xt⟩,
  exact (differentiable_within_at_inter (is_open.mem_nhds t_open xt)).1 this,
end

lemma cont_diff_within_at.differentiable_within_at
  (h : cont_diff_within_at 𝕜 n f s x) (hn : 1 ≤ n) :
  differentiable_within_at 𝕜 f s x :=
(h.differentiable_within_at' hn).mono (subset_insert x s)

/-- A function is `C^(n + 1)` on a domain iff locally, it has a derivative which is `C^n`. -/
theorem cont_diff_within_at_succ_iff_has_fderiv_within_at {n : ℕ} :
  cont_diff_within_at 𝕜 ((n + 1) : ℕ) f s x
  ↔ ∃ u ∈ 𝓝[insert x s] x, ∃ f' : E → (E →L[𝕜] F),
    (∀ x ∈ u, has_fderiv_within_at f (f' x) u x) ∧ (cont_diff_within_at 𝕜 n f' u x) :=
begin
  split,
  { assume h,
    rcases h n.succ le_rfl with ⟨u, hu, p, Hp⟩,
    refine ⟨u, hu, λ y, (continuous_multilinear_curry_fin1 𝕜 E F) (p y 1),
      λ y hy, Hp.has_fderiv_within_at (with_top.coe_le_coe.2 (nat.le_add_left 1 n)) hy, _⟩,
    assume m hm,
    refine ⟨u, _, λ (y : E), (p y).shift, _⟩,
    { convert self_mem_nhds_within,
      have : x ∈ insert x s, by simp,
      exact (insert_eq_of_mem (mem_of_mem_nhds_within this hu)) },
    { rw has_ftaylor_series_up_to_on_succ_iff_right at Hp,
      exact Hp.2.2.of_le hm } },
  { rintros ⟨u, hu, f', f'_eq_deriv, Hf'⟩,
    rw cont_diff_within_at_nat,
    rcases Hf' n le_rfl with ⟨v, hv, p', Hp'⟩,
    refine ⟨v ∩ u, _, λ x, (p' x).unshift (f x), _⟩,
    { apply filter.inter_mem _ hu,
      apply nhds_within_le_of_mem hu,
      exact nhds_within_mono _ (subset_insert x u) hv },
    { rw has_ftaylor_series_up_to_on_succ_iff_right,
      refine ⟨λ y hy, rfl, λ y hy, _, _⟩,
      { change has_fderiv_within_at (λ z, (continuous_multilinear_curry_fin0 𝕜 E F).symm (f z))
          ((formal_multilinear_series.unshift (p' y) (f y) 1).curry_left) (v ∩ u) y,
        rw linear_isometry_equiv.comp_has_fderiv_within_at_iff',
        convert (f'_eq_deriv y hy.2).mono (inter_subset_right v u),
        rw ← Hp'.zero_eq y hy.1,
        ext z,
        change ((p' y 0) (init (@cons 0 (λ i, E) z 0))) (@cons 0 (λ i, E) z 0 (last 0))
          = ((p' y 0) 0) z,
        unfold_coes,
        congr },
      { convert (Hp'.mono (inter_subset_left v u)).congr (λ x hx, Hp'.zero_eq x hx.1),
        { ext x y,
          change p' x 0 (init (@snoc 0 (λ i : fin 1, E) 0 y)) y = p' x 0 0 y,
          rw init_snoc },
        { ext x k v y,
          change p' x k (init (@snoc k (λ i : fin k.succ, E) v y))
            (@snoc k (λ i : fin k.succ, E) v y (last k)) = p' x k v y,
          rw [snoc_last, init_snoc] } } } }
end

/-- A version of `cont_diff_within_at_succ_iff_has_fderiv_within_at` where all derivatives
  are taken within the same set. -/
lemma cont_diff_within_at_succ_iff_has_fderiv_within_at' {n : ℕ} :
  cont_diff_within_at 𝕜 (n + 1 : ℕ) f s x
  ↔ ∃ u ∈ 𝓝[insert x s] x, u ⊆ insert x s ∧ ∃ f' : E → E →L[𝕜] F,
    (∀ x ∈ u, has_fderiv_within_at f (f' x) s x) ∧ cont_diff_within_at 𝕜 n f' s x :=
begin
  refine ⟨λ hf, _, _⟩,
  { obtain ⟨u, hu, f', huf', hf'⟩ := cont_diff_within_at_succ_iff_has_fderiv_within_at.mp hf,
    obtain ⟨w, hw, hxw, hwu⟩ := mem_nhds_within.mp hu,
    rw [inter_comm] at hwu,
    refine ⟨insert x s ∩ w, inter_mem_nhds_within _ (hw.mem_nhds hxw), inter_subset_left _ _,
      f', λ y hy, _, _⟩,
    { refine ((huf' y $ hwu hy).mono hwu).mono_of_mem _,
      refine mem_of_superset _ (inter_subset_inter_left _ (subset_insert _ _)),
      refine inter_mem_nhds_within _ (hw.mem_nhds hy.2) },
    { exact hf'.mono_of_mem (nhds_within_mono _ (subset_insert _ _) hu) } },
  { rw [← cont_diff_within_at_insert, cont_diff_within_at_succ_iff_has_fderiv_within_at,
      insert_eq_of_mem (mem_insert _ _)],
    rintro ⟨u, hu, hus, f', huf', hf'⟩,
    refine ⟨u, hu, f', λ y hy, (huf' y hy).insert'.mono hus, hf'.insert.mono hus⟩ }
end

/-! ### Smooth functions within a set -/

variable (𝕜)

/-- A function is continuously differentiable up to `n` on `s` if, for any point `x` in `s`, it
admits continuous derivatives up to order `n` on a neighborhood of `x` in `s`.

For `n = ∞`, we only require that this holds up to any finite order (where the neighborhood may
depend on the finite order we consider).
-/
def cont_diff_on (n : ℕ∞) (f : E → F) (s : set E) : Prop :=
∀ x ∈ s, cont_diff_within_at 𝕜 n f s x

variable {𝕜}

lemma cont_diff_on.cont_diff_within_at (h : cont_diff_on 𝕜 n f s) (hx : x ∈ s) :
  cont_diff_within_at 𝕜 n f s x :=
h x hx

lemma cont_diff_within_at.cont_diff_on {m : ℕ}
  (hm : (m : ℕ∞) ≤ n) (h : cont_diff_within_at 𝕜 n f s x) :
  ∃ u ∈ 𝓝[insert x s] x, u ⊆ insert x s ∧ cont_diff_on 𝕜 m f u :=
begin
  rcases h m hm with ⟨u, u_nhd, p, hp⟩,
  refine ⟨u ∩ insert x s, filter.inter_mem u_nhd self_mem_nhds_within,
    inter_subset_right _ _, _⟩,
  assume y hy m' hm',
  refine ⟨u ∩ insert x s, _, p, (hp.mono (inter_subset_left _ _)).of_le hm'⟩,
  convert self_mem_nhds_within,
  exact insert_eq_of_mem hy
end

protected lemma cont_diff_within_at.eventually {n : ℕ}
  (h : cont_diff_within_at 𝕜 n f s x) :
  ∀ᶠ y in 𝓝[insert x s] x, cont_diff_within_at 𝕜 n f s y :=
begin
  rcases h.cont_diff_on le_rfl with ⟨u, hu, hu_sub, hd⟩,
  have : ∀ᶠ (y : E) in 𝓝[insert x s] x, u ∈ 𝓝[insert x s] y ∧ y ∈ u,
    from (eventually_nhds_within_nhds_within.2 hu).and hu,
  refine this.mono (λ y hy, (hd y hy.2).mono_of_mem _),
  exact nhds_within_mono y (subset_insert _ _) hy.1
end

lemma cont_diff_on.of_le (h : cont_diff_on 𝕜 n f s) (hmn : m ≤ n) :
  cont_diff_on 𝕜 m f s :=
λ x hx, (h x hx).of_le hmn

lemma cont_diff_on.of_succ {n : ℕ} (h : cont_diff_on 𝕜 (n + 1) f s) : cont_diff_on 𝕜 n f s :=
h.of_le $ with_top.coe_le_coe.mpr le_self_add

lemma cont_diff_on.one_of_succ {n : ℕ} (h : cont_diff_on 𝕜 (n + 1) f s) : cont_diff_on 𝕜 1 f s :=
h.of_le $ with_top.coe_le_coe.mpr le_add_self

lemma cont_diff_on_iff_forall_nat_le :
  cont_diff_on 𝕜 n f s ↔ ∀ m : ℕ, ↑m ≤ n → cont_diff_on 𝕜 m f s :=
⟨λ H m hm, H.of_le hm, λ H x hx m hm, H m hm x hx m le_rfl⟩

lemma cont_diff_on_top :
  cont_diff_on 𝕜 ∞ f s ↔ ∀ (n : ℕ), cont_diff_on 𝕜 n f s :=
cont_diff_on_iff_forall_nat_le.trans $ by simp only [le_top, forall_prop_of_true]

lemma cont_diff_on_all_iff_nat :
  (∀ n, cont_diff_on 𝕜 n f s) ↔ (∀ n : ℕ, cont_diff_on 𝕜 n f s) :=
begin
  refine ⟨λ H n, H n, _⟩,
  rintro H (_|n),
  exacts [cont_diff_on_top.2 H, H n]
end

lemma cont_diff_on.continuous_on
  (h : cont_diff_on 𝕜 n f s) : continuous_on f s :=
λ x hx, (h x hx).continuous_within_at

lemma cont_diff_on.congr
  (h : cont_diff_on 𝕜 n f s) (h₁ : ∀ x ∈ s, f₁ x = f x) :
  cont_diff_on 𝕜 n f₁ s :=
λ x hx, (h x hx).congr h₁ (h₁ x hx)

lemma cont_diff_on_congr (h₁ : ∀ x ∈ s, f₁ x = f x) :
  cont_diff_on 𝕜 n f₁ s ↔ cont_diff_on 𝕜 n f s :=
⟨λ H, H.congr (λ x hx, (h₁ x hx).symm), λ H, H.congr h₁⟩

lemma cont_diff_on.mono
  (h : cont_diff_on 𝕜 n f s) {t : set E} (hst : t ⊆ s) :
  cont_diff_on 𝕜 n f t :=
λ x hx, (h x (hst hx)).mono hst

lemma cont_diff_on.congr_mono
  (hf : cont_diff_on 𝕜 n f s) (h₁ : ∀ x ∈ s₁, f₁ x = f x) (hs : s₁ ⊆ s) :
  cont_diff_on 𝕜 n f₁ s₁ :=
(hf.mono hs).congr h₁

/-- If a function is `C^n` on a set with `n ≥ 1`, then it is differentiable there. -/
lemma cont_diff_on.differentiable_on
  (h : cont_diff_on 𝕜 n f s) (hn : 1 ≤ n) : differentiable_on 𝕜 f s :=
λ x hx, (h x hx).differentiable_within_at hn

/-- If a function is `C^n` around each point in a set, then it is `C^n` on the set. -/
lemma cont_diff_on_of_locally_cont_diff_on
  (h : ∀ x ∈ s, ∃u, is_open u ∧ x ∈ u ∧ cont_diff_on 𝕜 n f (s ∩ u)) :
  cont_diff_on 𝕜 n f s :=
begin
  assume x xs,
  rcases h x xs with ⟨u, u_open, xu, hu⟩,
  apply (cont_diff_within_at_inter _).1 (hu x ⟨xs, xu⟩),
  exact is_open.mem_nhds u_open xu
end

/-- A function is `C^(n + 1)` on a domain iff locally, it has a derivative which is `C^n`. -/
theorem cont_diff_on_succ_iff_has_fderiv_within_at {n : ℕ} :
  cont_diff_on 𝕜 ((n + 1) : ℕ) f s
  ↔ ∀ x ∈ s, ∃ u ∈ 𝓝[insert x s] x, ∃ f' : E → (E →L[𝕜] F),
    (∀ x ∈ u, has_fderiv_within_at f (f' x) u x) ∧ (cont_diff_on 𝕜 n f' u) :=
begin
  split,
  { assume h x hx,
    rcases (h x hx) n.succ le_rfl with ⟨u, hu, p, Hp⟩,
    refine ⟨u, hu, λ y, (continuous_multilinear_curry_fin1 𝕜 E F) (p y 1),
      λ y hy, Hp.has_fderiv_within_at (with_top.coe_le_coe.2 (nat.le_add_left 1 n)) hy, _⟩,
    rw has_ftaylor_series_up_to_on_succ_iff_right at Hp,
    assume z hz m hm,
    refine ⟨u, _, λ (x : E), (p x).shift, Hp.2.2.of_le hm⟩,
    convert self_mem_nhds_within,
    exact insert_eq_of_mem hz, },
  { assume h x hx,
    rw cont_diff_within_at_succ_iff_has_fderiv_within_at,
    rcases h x hx with ⟨u, u_nhbd, f', hu, hf'⟩,
    have : x ∈ u := mem_of_mem_nhds_within (mem_insert _ _) u_nhbd,
    exact ⟨u, u_nhbd, f', hu, hf' x this⟩ }
end

/-! ### Iterated derivative within a set -/
variable (𝕜)

/--
The `n`-th derivative of a function along a set, defined inductively by saying that the `n+1`-th
derivative of `f` is the derivative of the `n`-th derivative of `f` along this set, together with
an uncurrying step to see it as a multilinear map in `n+1` variables..
-/
noncomputable def iterated_fderiv_within (n : ℕ) (f : E → F) (s : set E) :
  E → (E [×n]→L[𝕜] F) :=
nat.rec_on n
  (λ x, continuous_multilinear_map.curry0 𝕜 E (f x))
  (λ n rec x, continuous_linear_map.uncurry_left (fderiv_within 𝕜 rec s x))

/-- Formal Taylor series associated to a function within a set. -/
def ftaylor_series_within (f : E → F) (s : set E) (x : E) : formal_multilinear_series 𝕜 E F :=
λ n, iterated_fderiv_within 𝕜 n f s x

variable {𝕜}

@[simp] lemma iterated_fderiv_within_zero_apply (m : (fin 0) → E) :
  (iterated_fderiv_within 𝕜 0 f s x : ((fin 0) →  E) → F) m = f x := rfl

lemma iterated_fderiv_within_zero_eq_comp :
  iterated_fderiv_within 𝕜 0 f s = (continuous_multilinear_curry_fin0 𝕜 E F).symm ∘ f := rfl

lemma norm_iterated_fderiv_within_zero :
  ‖iterated_fderiv_within 𝕜 0 f s x‖ = ‖f x‖ :=
by rw [iterated_fderiv_within_zero_eq_comp, linear_isometry_equiv.norm_map]

lemma iterated_fderiv_within_succ_apply_left {n : ℕ} (m : fin (n + 1) → E):
  (iterated_fderiv_within 𝕜 (n + 1) f s x : (fin (n + 1) → E) → F) m
  = (fderiv_within 𝕜 (iterated_fderiv_within 𝕜 n f s) s x : E → (E [×n]→L[𝕜] F))
      (m 0) (tail m) := rfl

/-- Writing explicitly the `n+1`-th derivative as the composition of a currying linear equiv,
and the derivative of the `n`-th derivative. -/
lemma iterated_fderiv_within_succ_eq_comp_left {n : ℕ} :
  iterated_fderiv_within 𝕜 (n + 1) f s =
  (continuous_multilinear_curry_left_equiv 𝕜 (λ(i : fin (n + 1)), E) F)
    ∘ (fderiv_within 𝕜 (iterated_fderiv_within 𝕜 n f s) s) := rfl

lemma norm_fderiv_within_iterated_fderiv_within {n : ℕ} :
  ‖fderiv_within 𝕜 (iterated_fderiv_within 𝕜 n f s) s x‖ =
  ‖iterated_fderiv_within 𝕜 (n + 1) f s x‖ :=
by rw [iterated_fderiv_within_succ_eq_comp_left, linear_isometry_equiv.norm_map]

theorem iterated_fderiv_within_succ_apply_right {n : ℕ}
  (hs : unique_diff_on 𝕜 s) (hx : x ∈ s) (m : fin (n + 1) → E) :
  (iterated_fderiv_within 𝕜 (n + 1) f s x : (fin (n + 1) → E) → F) m
    = iterated_fderiv_within 𝕜 n (λy, fderiv_within 𝕜 f s y) s x (init m) (m (last n)) :=
begin
  induction n with n IH generalizing x,
  { rw [iterated_fderiv_within_succ_eq_comp_left, iterated_fderiv_within_zero_eq_comp,
        iterated_fderiv_within_zero_apply,
        function.comp_apply, linear_isometry_equiv.comp_fderiv_within _ (hs x hx)],
    refl },
  { let I := continuous_multilinear_curry_right_equiv' 𝕜 n E F,
    have A : ∀ y ∈ s, iterated_fderiv_within 𝕜 n.succ f s y
        = (I ∘ (iterated_fderiv_within 𝕜 n (λy, fderiv_within 𝕜 f s y) s)) y,
      by { assume y hy, ext m, rw @IH m y hy, refl },
    calc
    (iterated_fderiv_within 𝕜 (n+2) f s x : (fin (n+2) → E) → F) m =
    (fderiv_within 𝕜 (iterated_fderiv_within 𝕜 n.succ f s) s x
              : E → (E [×(n + 1)]→L[𝕜] F)) (m 0) (tail m) : rfl
    ... = (fderiv_within 𝕜 (I ∘ (iterated_fderiv_within 𝕜 n (fderiv_within 𝕜 f s) s)) s x
              : E → (E [×(n + 1)]→L[𝕜] F)) (m 0) (tail m) :
      by rw fderiv_within_congr (hs x hx) A (A x hx)
    ... = (I ∘ fderiv_within 𝕜 ((iterated_fderiv_within 𝕜 n (fderiv_within 𝕜 f s) s)) s x
              : E → (E [×(n + 1)]→L[𝕜] F)) (m 0) (tail m) :
      by { rw linear_isometry_equiv.comp_fderiv_within _ (hs x hx), refl }
    ... = (fderiv_within 𝕜 ((iterated_fderiv_within 𝕜 n (λ y, fderiv_within 𝕜 f s y) s)) s x
              : E → (E [×n]→L[𝕜] (E →L[𝕜] F))) (m 0) (init (tail m)) ((tail m) (last n)) : rfl
    ... = iterated_fderiv_within 𝕜 (nat.succ n) (λ y, fderiv_within 𝕜 f s y) s x
              (init m) (m (last (n + 1))) :
      by { rw [iterated_fderiv_within_succ_apply_left, tail_init_eq_init_tail], refl } }
end

/-- Writing explicitly the `n+1`-th derivative as the composition of a currying linear equiv,
and the `n`-th derivative of the derivative. -/
lemma iterated_fderiv_within_succ_eq_comp_right {n : ℕ} (hs : unique_diff_on 𝕜 s) (hx : x ∈ s) :
  iterated_fderiv_within 𝕜 (n + 1) f s x =
  ((continuous_multilinear_curry_right_equiv' 𝕜 n E F)
    ∘ (iterated_fderiv_within 𝕜 n (λy, fderiv_within 𝕜 f s y) s)) x :=
by { ext m, rw iterated_fderiv_within_succ_apply_right hs hx, refl }

lemma norm_iterated_fderiv_within_fderiv_within {n : ℕ} (hs : unique_diff_on 𝕜 s) (hx : x ∈ s) :
  ‖iterated_fderiv_within 𝕜 n (fderiv_within 𝕜 f s) s x‖ =
  ‖iterated_fderiv_within 𝕜 (n + 1) f s x‖ :=
by rw [iterated_fderiv_within_succ_eq_comp_right hs hx, linear_isometry_equiv.norm_map]

@[simp] lemma iterated_fderiv_within_one_apply
  (hs : unique_diff_on 𝕜 s) (hx : x ∈ s) (m : (fin 1) → E) :
  (iterated_fderiv_within 𝕜 1 f s x : ((fin 1) → E) → F) m
  = (fderiv_within 𝕜 f s x : E → F) (m 0) :=
by { rw [iterated_fderiv_within_succ_apply_right hs hx, iterated_fderiv_within_zero_apply], refl }

/-- If two functions coincide on a set `s` of unique differentiability, then their iterated
differentials within this set coincide. -/
lemma iterated_fderiv_within_congr {n : ℕ}
  (hs : unique_diff_on 𝕜 s) (hL : ∀y∈s, f₁ y = f y) (hx : x ∈ s) :
  iterated_fderiv_within 𝕜 n f₁ s x = iterated_fderiv_within 𝕜 n f s x :=
begin
  induction n with n IH generalizing x,
  { ext m, simp [hL x hx] },
  { have : fderiv_within 𝕜 (λ y, iterated_fderiv_within 𝕜 n f₁ s y) s x
           = fderiv_within 𝕜 (λ y, iterated_fderiv_within 𝕜 n f s y) s x :=
      fderiv_within_congr (hs x hx) (λ y hy, IH hy) (IH hx),
    ext m,
    rw [iterated_fderiv_within_succ_apply_left, iterated_fderiv_within_succ_apply_left, this] }
end

/-- The iterated differential within a set `s` at a point `x` is not modified if one intersects
`s` with an open set containing `x`. -/
lemma iterated_fderiv_within_inter_open {n : ℕ} (hu : is_open u)
  (hs : unique_diff_on 𝕜 (s ∩ u)) (hx : x ∈ s ∩ u) :
  iterated_fderiv_within 𝕜 n f (s ∩ u) x = iterated_fderiv_within 𝕜 n f s x :=
begin
  induction n with n IH generalizing x,
  { ext m, simp },
  { have A : fderiv_within 𝕜 (λ y, iterated_fderiv_within 𝕜 n f (s ∩ u) y) (s ∩ u) x
           = fderiv_within 𝕜 (λ y, iterated_fderiv_within 𝕜 n f s y) (s ∩ u) x :=
      fderiv_within_congr (hs x hx) (λ y hy, IH hy) (IH hx),
    have B : fderiv_within 𝕜 (λ y, iterated_fderiv_within 𝕜 n f s y) (s ∩ u) x
           = fderiv_within 𝕜 (λ y, iterated_fderiv_within 𝕜 n f s y) s x :=
      fderiv_within_inter (is_open.mem_nhds hu hx.2)
        ((unique_diff_within_at_inter (is_open.mem_nhds hu hx.2)).1 (hs x hx)),
    ext m,
    rw [iterated_fderiv_within_succ_apply_left, iterated_fderiv_within_succ_apply_left, A, B] }
end

/-- The iterated differential within a set `s` at a point `x` is not modified if one intersects
`s` with a neighborhood of `x` within `s`. -/
lemma iterated_fderiv_within_inter' {n : ℕ}
  (hu : u ∈ 𝓝[s] x) (hs : unique_diff_on 𝕜 s) (xs : x ∈ s) :
  iterated_fderiv_within 𝕜 n f (s ∩ u) x = iterated_fderiv_within 𝕜 n f s x :=
begin
  obtain ⟨v, v_open, xv, vu⟩ : ∃ v, is_open v ∧ x ∈ v ∧ v ∩ s ⊆ u := mem_nhds_within.1 hu,
  have A : (s ∩ u) ∩ v = s ∩ v,
  { apply subset.antisymm (inter_subset_inter (inter_subset_left _ _) (subset.refl _)),
    exact λ y ⟨ys, yv⟩, ⟨⟨ys, vu ⟨yv, ys⟩⟩, yv⟩ },
  have : iterated_fderiv_within 𝕜 n f (s ∩ v) x = iterated_fderiv_within 𝕜 n f s x :=
    iterated_fderiv_within_inter_open v_open (hs.inter v_open) ⟨xs, xv⟩,
  rw ← this,
  have : iterated_fderiv_within 𝕜 n f ((s ∩ u) ∩ v) x = iterated_fderiv_within 𝕜 n f (s ∩ u) x,
  { refine iterated_fderiv_within_inter_open v_open _ ⟨⟨xs, vu ⟨xv, xs⟩⟩, xv⟩,
    rw A,
    exact hs.inter v_open },
  rw A at this,
  rw ← this
end

/-- The iterated differential within a set `s` at a point `x` is not modified if one intersects
`s` with a neighborhood of `x`. -/
lemma iterated_fderiv_within_inter {n : ℕ}
  (hu : u ∈ 𝓝 x) (hs : unique_diff_on 𝕜 s) (xs : x ∈ s) :
  iterated_fderiv_within 𝕜 n f (s ∩ u) x = iterated_fderiv_within 𝕜 n f s x :=
iterated_fderiv_within_inter' (mem_nhds_within_of_mem_nhds hu) hs xs

@[simp] lemma cont_diff_on_zero :
  cont_diff_on 𝕜 0 f s ↔ continuous_on f s :=
begin
  refine ⟨λ H, H.continuous_on, λ H, _⟩,
  assume x hx m hm,
  have : (m : ℕ∞) = 0 := le_antisymm hm bot_le,
  rw this,
  refine ⟨insert x s, self_mem_nhds_within, ftaylor_series_within 𝕜 f s, _⟩,
  rw has_ftaylor_series_up_to_on_zero_iff,
  exact ⟨by rwa insert_eq_of_mem hx, λ x hx, by simp [ftaylor_series_within]⟩
end

lemma cont_diff_within_at_zero (hx : x ∈ s) :
  cont_diff_within_at 𝕜 0 f s x ↔ ∃ u ∈ 𝓝[s] x, continuous_on f (s ∩ u) :=
begin
  split,
  { intros h,
    obtain ⟨u, H, p, hp⟩ := h 0 (by norm_num),
    refine ⟨u, _, _⟩,
    { simpa [hx] using H },
    { simp only [with_top.coe_zero, has_ftaylor_series_up_to_on_zero_iff] at hp,
      exact hp.1.mono (inter_subset_right s u) } },
  { rintros ⟨u, H, hu⟩,
    rw ← cont_diff_within_at_inter' H,
    have h' : x ∈ s ∩ u := ⟨hx, mem_of_mem_nhds_within hx H⟩,
    exact (cont_diff_on_zero.mpr hu).cont_diff_within_at h' }
end

/-- On a set with unique differentiability, any choice of iterated differential has to coincide
with the one we have chosen in `iterated_fderiv_within 𝕜 m f s`. -/
theorem has_ftaylor_series_up_to_on.eq_ftaylor_series_of_unique_diff_on
  (h : has_ftaylor_series_up_to_on n f p s)
  {m : ℕ} (hmn : (m : ℕ∞) ≤ n) (hs : unique_diff_on 𝕜 s) (hx : x ∈ s) :
  p x m = iterated_fderiv_within 𝕜 m f s x :=
begin
  induction m with m IH generalizing x,
  { rw [h.zero_eq' hx, iterated_fderiv_within_zero_eq_comp] },
  { have A : (m : ℕ∞) < n := lt_of_lt_of_le (with_top.coe_lt_coe.2 (lt_add_one m)) hmn,
    have : has_fderiv_within_at (λ (y : E), iterated_fderiv_within 𝕜 m f s y)
      (continuous_multilinear_map.curry_left (p x (nat.succ m))) s x :=
    (h.fderiv_within m A x hx).congr (λ y hy, (IH (le_of_lt A) hy).symm) (IH (le_of_lt A) hx).symm,
    rw [iterated_fderiv_within_succ_eq_comp_left, function.comp_apply,
      this.fderiv_within (hs x hx)],
    exact (continuous_multilinear_map.uncurry_curry_left _).symm }
end

/-- When a function is `C^n` in a set `s` of unique differentiability, it admits
`ftaylor_series_within 𝕜 f s` as a Taylor series up to order `n` in `s`. -/
theorem cont_diff_on.ftaylor_series_within
  (h : cont_diff_on 𝕜 n f s) (hs : unique_diff_on 𝕜 s) :
  has_ftaylor_series_up_to_on n f (ftaylor_series_within 𝕜 f s) s :=
begin
  split,
  { assume x hx,
    simp only [ftaylor_series_within, continuous_multilinear_map.uncurry0_apply,
               iterated_fderiv_within_zero_apply] },
  { assume m hm x hx,
    rcases (h x hx) m.succ (enat.add_one_le_of_lt hm) with ⟨u, hu, p, Hp⟩,
    rw insert_eq_of_mem hx at hu,
    rcases mem_nhds_within.1 hu with ⟨o, o_open, xo, ho⟩,
    rw inter_comm at ho,
    have : p x m.succ = ftaylor_series_within 𝕜 f s x m.succ,
    { change p x m.succ = iterated_fderiv_within 𝕜 m.succ f s x,
      rw ← iterated_fderiv_within_inter (is_open.mem_nhds o_open xo) hs hx,
      exact (Hp.mono ho).eq_ftaylor_series_of_unique_diff_on le_rfl
        (hs.inter o_open) ⟨hx, xo⟩ },
    rw [← this, ← has_fderiv_within_at_inter (is_open.mem_nhds o_open xo)],
    have A : ∀ y ∈ s ∩ o, p y m = ftaylor_series_within 𝕜 f s y m,
    { rintros y ⟨hy, yo⟩,
      change p y m = iterated_fderiv_within 𝕜 m f s y,
      rw ← iterated_fderiv_within_inter (is_open.mem_nhds o_open yo) hs hy,
      exact (Hp.mono ho).eq_ftaylor_series_of_unique_diff_on (with_top.coe_le_coe.2 (nat.le_succ m))
        (hs.inter o_open) ⟨hy, yo⟩ },
    exact ((Hp.mono ho).fderiv_within m (with_top.coe_lt_coe.2 (lt_add_one m)) x ⟨hx, xo⟩).congr
      (λ y hy, (A y hy).symm) (A x ⟨hx, xo⟩).symm },
  { assume m hm,
    apply continuous_on_of_locally_continuous_on,
    assume x hx,
    rcases h x hx m hm with ⟨u, hu, p, Hp⟩,
    rcases mem_nhds_within.1 hu with ⟨o, o_open, xo, ho⟩,
    rw insert_eq_of_mem hx at ho,
    rw inter_comm at ho,
    refine ⟨o, o_open, xo, _⟩,
    have A : ∀ y ∈ s ∩ o, p y m = ftaylor_series_within 𝕜 f s y m,
    { rintros y ⟨hy, yo⟩,
      change p y m = iterated_fderiv_within 𝕜 m f s y,
      rw ← iterated_fderiv_within_inter (is_open.mem_nhds o_open yo) hs hy,
      exact (Hp.mono ho).eq_ftaylor_series_of_unique_diff_on le_rfl
        (hs.inter o_open) ⟨hy, yo⟩ },
    exact ((Hp.mono ho).cont m le_rfl).congr (λ y hy, (A y hy).symm) }
end

lemma cont_diff_on_of_continuous_on_differentiable_on
  (Hcont : ∀ (m : ℕ), (m : ℕ∞) ≤ n →
    continuous_on (λ x, iterated_fderiv_within 𝕜 m f s x) s)
  (Hdiff : ∀ (m : ℕ), (m : ℕ∞) < n →
    differentiable_on 𝕜 (λ x, iterated_fderiv_within 𝕜 m f s x) s) :
  cont_diff_on 𝕜 n f s :=
begin
  assume x hx m hm,
  rw insert_eq_of_mem hx,
  refine ⟨s, self_mem_nhds_within, ftaylor_series_within 𝕜 f s, _⟩,
  split,
  { assume y hy,
    simp only [ftaylor_series_within, continuous_multilinear_map.uncurry0_apply,
                iterated_fderiv_within_zero_apply] },
  { assume k hk y hy,
    convert (Hdiff k (lt_of_lt_of_le hk hm) y hy).has_fderiv_within_at,
    simp only [ftaylor_series_within, iterated_fderiv_within_succ_eq_comp_left,
                continuous_linear_equiv.coe_apply, function.comp_app, coe_fn_coe_base],
    exact continuous_linear_map.curry_uncurry_left _ },
  { assume k hk,
    exact Hcont k (le_trans hk hm) }
end

lemma cont_diff_on_of_differentiable_on
  (h : ∀(m : ℕ), (m : ℕ∞) ≤ n → differentiable_on 𝕜 (iterated_fderiv_within 𝕜 m f s) s) :
  cont_diff_on 𝕜 n f s :=
cont_diff_on_of_continuous_on_differentiable_on
  (λ m hm, (h m hm).continuous_on) (λ m hm, (h m (le_of_lt hm)))

lemma cont_diff_on.continuous_on_iterated_fderiv_within {m : ℕ}
  (h : cont_diff_on 𝕜 n f s) (hmn : (m : ℕ∞) ≤ n) (hs : unique_diff_on 𝕜 s) :
  continuous_on (iterated_fderiv_within 𝕜 m f s) s :=
(h.ftaylor_series_within hs).cont m hmn

lemma cont_diff_on.differentiable_on_iterated_fderiv_within {m : ℕ}
  (h : cont_diff_on 𝕜 n f s) (hmn : (m : ℕ∞) < n) (hs : unique_diff_on 𝕜 s) :
  differentiable_on 𝕜 (iterated_fderiv_within 𝕜 m f s) s :=
λ x hx, ((h.ftaylor_series_within hs).fderiv_within m hmn x hx).differentiable_within_at

lemma cont_diff_on_iff_continuous_on_differentiable_on
  (hs : unique_diff_on 𝕜 s) :
  cont_diff_on 𝕜 n f s ↔
  (∀ (m : ℕ), (m : ℕ∞) ≤ n →
    continuous_on (λ x, iterated_fderiv_within 𝕜 m f s x) s)
  ∧ (∀ (m : ℕ), (m : ℕ∞) < n →
    differentiable_on 𝕜 (λ x, iterated_fderiv_within 𝕜 m f s x) s) :=
begin
  split,
  { assume h,
    split,
    { assume m hm, exact h.continuous_on_iterated_fderiv_within hm hs },
    { assume m hm, exact h.differentiable_on_iterated_fderiv_within hm hs } },
  { assume h,
    exact cont_diff_on_of_continuous_on_differentiable_on h.1 h.2 }
end

lemma cont_diff_on_succ_of_fderiv_within {n : ℕ} (hf : differentiable_on 𝕜 f s)
  (h : cont_diff_on 𝕜 n (λ y, fderiv_within 𝕜 f s y) s) :
  cont_diff_on 𝕜 ((n + 1) : ℕ) f s :=
begin
  intros x hx,
  rw [cont_diff_within_at_succ_iff_has_fderiv_within_at, insert_eq_of_mem hx],
  exact ⟨s, self_mem_nhds_within, fderiv_within 𝕜 f s,
    λ y hy, (hf y hy).has_fderiv_within_at, h x hx⟩
end

/-- A function is `C^(n + 1)` on a domain with unique derivatives if and only if it is
differentiable there, and its derivative (expressed with `fderiv_within`) is `C^n`. -/
theorem cont_diff_on_succ_iff_fderiv_within {n : ℕ} (hs : unique_diff_on 𝕜 s) :
  cont_diff_on 𝕜 ((n + 1) : ℕ) f s ↔
  differentiable_on 𝕜 f s ∧ cont_diff_on 𝕜 n (λ y, fderiv_within 𝕜 f s y) s :=
begin
  refine ⟨λ H, _, λ h, cont_diff_on_succ_of_fderiv_within h.1 h.2⟩,
  refine ⟨H.differentiable_on (with_top.coe_le_coe.2 (nat.le_add_left 1 n)), λ x hx, _⟩,
  rcases cont_diff_within_at_succ_iff_has_fderiv_within_at.1 (H x hx)
    with ⟨u, hu, f', hff', hf'⟩,
  rcases mem_nhds_within.1 hu with ⟨o, o_open, xo, ho⟩,
  rw [inter_comm, insert_eq_of_mem hx] at ho,
  have := hf'.mono ho,
  rw cont_diff_within_at_inter' (mem_nhds_within_of_mem_nhds (is_open.mem_nhds o_open xo))
    at this,
  apply this.congr_of_eventually_eq' _ hx,
  have : o ∩ s ∈ 𝓝[s] x := mem_nhds_within.2 ⟨o, o_open, xo, subset.refl _⟩,
  rw inter_comm at this,
  apply filter.eventually_eq_of_mem this (λ y hy, _),
  have A : fderiv_within 𝕜 f (s ∩ o) y = f' y :=
    ((hff' y (ho hy)).mono ho).fderiv_within (hs.inter o_open y hy),
  rwa fderiv_within_inter (is_open.mem_nhds o_open hy.2) (hs y hy.1) at A
end

/-- A function is `C^(n + 1)` on an open domain if and only if it is
differentiable there, and its derivative (expressed with `fderiv`) is `C^n`. -/
theorem cont_diff_on_succ_iff_fderiv_of_open {n : ℕ} (hs : is_open s) :
  cont_diff_on 𝕜 ((n + 1) : ℕ) f s ↔
  differentiable_on 𝕜 f s ∧ cont_diff_on 𝕜 n (λ y, fderiv 𝕜 f y) s :=
begin
  rw cont_diff_on_succ_iff_fderiv_within hs.unique_diff_on,
  congrm _ ∧ _,
  apply cont_diff_on_congr,
  assume x hx,
  exact fderiv_within_of_open hs hx
end

/-- A function is `C^∞` on a domain with unique derivatives if and only if it is differentiable
there, and its derivative (expressed with `fderiv_within`) is `C^∞`. -/
theorem cont_diff_on_top_iff_fderiv_within (hs : unique_diff_on 𝕜 s) :
  cont_diff_on 𝕜 ∞ f s ↔
  differentiable_on 𝕜 f s ∧ cont_diff_on 𝕜 ∞ (λ y, fderiv_within 𝕜 f s y) s :=
begin
  split,
  { assume h,
    refine ⟨h.differentiable_on le_top, _⟩,
    apply cont_diff_on_top.2 (λ n, ((cont_diff_on_succ_iff_fderiv_within hs).1 _).2),
    exact h.of_le le_top },
  { assume h,
    refine cont_diff_on_top.2 (λ n, _),
    have A : (n : ℕ∞) ≤ ∞ := le_top,
    apply ((cont_diff_on_succ_iff_fderiv_within hs).2 ⟨h.1, h.2.of_le A⟩).of_le,
    exact with_top.coe_le_coe.2 (nat.le_succ n) }
end

/-- A function is `C^∞` on an open domain if and only if it is differentiable there, and its
derivative (expressed with `fderiv`) is `C^∞`. -/
theorem cont_diff_on_top_iff_fderiv_of_open (hs : is_open s) :
  cont_diff_on 𝕜 ∞ f s ↔
  differentiable_on 𝕜 f s ∧ cont_diff_on 𝕜 ∞ (λ y, fderiv 𝕜 f y) s :=
begin
  rw cont_diff_on_top_iff_fderiv_within hs.unique_diff_on,
  congrm _ ∧ _,
  apply cont_diff_on_congr,
  assume x hx,
  exact fderiv_within_of_open hs hx
end

lemma cont_diff_on.fderiv_within
  (hf : cont_diff_on 𝕜 n f s) (hs : unique_diff_on 𝕜 s) (hmn : m + 1 ≤ n) :
  cont_diff_on 𝕜 m (λ y, fderiv_within 𝕜 f s y) s :=
begin
  cases m,
  { change ∞ + 1 ≤ n at hmn,
    have : n = ∞, by simpa using hmn,
    rw this at hf,
    exact ((cont_diff_on_top_iff_fderiv_within hs).1 hf).2 },
  { change (m.succ : ℕ∞) ≤ n at hmn,
    exact ((cont_diff_on_succ_iff_fderiv_within hs).1 (hf.of_le hmn)).2 }
end

lemma cont_diff_on.fderiv_of_open
  (hf : cont_diff_on 𝕜 n f s) (hs : is_open s) (hmn : m + 1 ≤ n) :
  cont_diff_on 𝕜 m (λ y, fderiv 𝕜 f y) s :=
(hf.fderiv_within hs.unique_diff_on hmn).congr (λ x hx, (fderiv_within_of_open hs hx).symm)

lemma cont_diff_on.continuous_on_fderiv_within
  (h : cont_diff_on 𝕜 n f s) (hs : unique_diff_on 𝕜 s) (hn : 1 ≤ n) :
  continuous_on (λ x, fderiv_within 𝕜 f s x) s :=
((cont_diff_on_succ_iff_fderiv_within hs).1 (h.of_le hn)).2.continuous_on

lemma cont_diff_on.continuous_on_fderiv_of_open
  (h : cont_diff_on 𝕜 n f s) (hs : is_open s) (hn : 1 ≤ n) :
  continuous_on (λ x, fderiv 𝕜 f x) s :=
((cont_diff_on_succ_iff_fderiv_of_open hs).1 (h.of_le hn)).2.continuous_on

/-! ### Functions with a Taylor series on the whole space -/

/-- `has_ftaylor_series_up_to n f p` registers the fact that `p 0 = f` and `p (m+1)` is a
derivative of `p m` for `m < n`, and is continuous for `m ≤ n`. This is a predicate analogous to
`has_fderiv_at` but for higher order derivatives. -/
structure has_ftaylor_series_up_to (n : ℕ∞)
  (f : E → F) (p : E → formal_multilinear_series 𝕜 E F) : Prop :=
(zero_eq : ∀ x, (p x 0).uncurry0 = f x)
(fderiv  : ∀ (m : ℕ) (hm : (m : ℕ∞) < n), ∀ x,
    has_fderiv_at (λ y, p y m) (p x m.succ).curry_left x)
(cont    : ∀ (m : ℕ) (hm : (m : ℕ∞) ≤ n), continuous (λ x, p x m))

lemma has_ftaylor_series_up_to.zero_eq'
  (h : has_ftaylor_series_up_to n f p) (x : E) :
  p x 0 = (continuous_multilinear_curry_fin0 𝕜 E F).symm (f x) :=
by { rw ← h.zero_eq x, symmetry, exact continuous_multilinear_map.uncurry0_curry0 _ }

lemma has_ftaylor_series_up_to_on_univ_iff :
  has_ftaylor_series_up_to_on n f p univ ↔ has_ftaylor_series_up_to n f p :=
begin
  split,
  { assume H,
    split,
    { exact λ x, H.zero_eq x (mem_univ x) },
    { assume m hm x,
      rw ← has_fderiv_within_at_univ,
      exact H.fderiv_within m hm x (mem_univ x) },
    { assume m hm,
      rw continuous_iff_continuous_on_univ,
      exact H.cont m hm } },
  { assume H,
    split,
    { exact λ x hx, H.zero_eq x },
    { assume m hm x hx,
      rw has_fderiv_within_at_univ,
      exact H.fderiv m hm x },
    { assume m hm,
      rw ← continuous_iff_continuous_on_univ,
      exact H.cont m hm } }
end

lemma has_ftaylor_series_up_to.has_ftaylor_series_up_to_on
  (h : has_ftaylor_series_up_to n f p) (s : set E) :
  has_ftaylor_series_up_to_on n f p s :=
(has_ftaylor_series_up_to_on_univ_iff.2 h).mono (subset_univ _)

lemma has_ftaylor_series_up_to.of_le
  (h : has_ftaylor_series_up_to n f p) (hmn : m ≤ n) :
  has_ftaylor_series_up_to m f p :=
by { rw ← has_ftaylor_series_up_to_on_univ_iff at h ⊢, exact h.of_le hmn }

lemma has_ftaylor_series_up_to.continuous
  (h : has_ftaylor_series_up_to n f p) : continuous f :=
begin
  rw ← has_ftaylor_series_up_to_on_univ_iff at h,
  rw continuous_iff_continuous_on_univ,
  exact h.continuous_on
end

lemma has_ftaylor_series_up_to_zero_iff :
  has_ftaylor_series_up_to 0 f p ↔ continuous f ∧ (∀ x, (p x 0).uncurry0 = f x) :=
by simp [has_ftaylor_series_up_to_on_univ_iff.symm, continuous_iff_continuous_on_univ,
         has_ftaylor_series_up_to_on_zero_iff]

/-- If a function has a Taylor series at order at least `1`, then the term of order `1` of this
series is a derivative of `f`. -/
lemma has_ftaylor_series_up_to.has_fderiv_at
  (h : has_ftaylor_series_up_to n f p) (hn : 1 ≤ n) (x : E) :
  has_fderiv_at f (continuous_multilinear_curry_fin1 𝕜 E F (p x 1)) x :=
begin
  rw [← has_fderiv_within_at_univ],
  exact (has_ftaylor_series_up_to_on_univ_iff.2 h).has_fderiv_within_at hn (mem_univ _)
end

lemma has_ftaylor_series_up_to.differentiable
  (h : has_ftaylor_series_up_to n f p) (hn : 1 ≤ n) : differentiable 𝕜 f :=
λ x, (h.has_fderiv_at hn x).differentiable_at

/-- `p` is a Taylor series of `f` up to `n+1` if and only if `p.shift` is a Taylor series up to `n`
for `p 1`, which is a derivative of `f`. -/
theorem has_ftaylor_series_up_to_succ_iff_right {n : ℕ} :
  has_ftaylor_series_up_to ((n + 1) : ℕ) f p ↔
  (∀ x, (p x 0).uncurry0 = f x)
  ∧ (∀ x, has_fderiv_at (λ y, p y 0) (p x 1).curry_left x)
  ∧ has_ftaylor_series_up_to n
    (λ x, continuous_multilinear_curry_fin1 𝕜 E F (p x 1)) (λ x, (p x).shift) :=
by simp only [has_ftaylor_series_up_to_on_succ_iff_right, ← has_ftaylor_series_up_to_on_univ_iff,
  mem_univ, forall_true_left, has_fderiv_within_at_univ]

/-! ### Smooth functions at a point -/

variable (𝕜)

/-- A function is continuously differentiable up to `n` at a point `x` if, for any integer `k ≤ n`,
there is a neighborhood of `x` where `f` admits derivatives up to order `n`, which are continuous.
-/
def cont_diff_at (n : ℕ∞) (f : E → F) (x : E) : Prop :=
cont_diff_within_at 𝕜 n f univ x

variable {𝕜}

theorem cont_diff_within_at_univ :
  cont_diff_within_at 𝕜 n f univ x ↔ cont_diff_at 𝕜 n f x :=
iff.rfl

lemma cont_diff_at_top :
  cont_diff_at 𝕜 ∞ f x ↔ ∀ (n : ℕ), cont_diff_at 𝕜 n f x :=
by simp [← cont_diff_within_at_univ, cont_diff_within_at_top]

lemma cont_diff_at.cont_diff_within_at
  (h : cont_diff_at 𝕜 n f x) : cont_diff_within_at 𝕜 n f s x :=
h.mono (subset_univ _)

lemma cont_diff_within_at.cont_diff_at
  (h : cont_diff_within_at 𝕜 n f s x) (hx : s ∈ 𝓝 x) :
  cont_diff_at 𝕜 n f x :=
by rwa [cont_diff_at, ← cont_diff_within_at_inter hx, univ_inter]

lemma cont_diff_at.congr_of_eventually_eq
  (h : cont_diff_at 𝕜 n f x) (hg : f₁ =ᶠ[𝓝 x] f) :
  cont_diff_at 𝕜 n f₁ x :=
h.congr_of_eventually_eq' (by rwa nhds_within_univ) (mem_univ x)

lemma cont_diff_at.of_le
  (h : cont_diff_at 𝕜 n f x) (hmn : m ≤ n) :
  cont_diff_at 𝕜 m f x :=
h.of_le hmn

lemma cont_diff_at.continuous_at
  (h : cont_diff_at 𝕜 n f x) : continuous_at f x :=
by simpa [continuous_within_at_univ] using h.continuous_within_at

/-- If a function is `C^n` with `n ≥ 1` at a point, then it is differentiable there. -/
lemma cont_diff_at.differentiable_at
  (h : cont_diff_at 𝕜 n f x) (hn : 1 ≤ n) : differentiable_at 𝕜 f x :=
by simpa [hn, differentiable_within_at_univ] using h.differentiable_within_at

/-- A function is `C^(n + 1)` at a point iff locally, it has a derivative which is `C^n`. -/
theorem cont_diff_at_succ_iff_has_fderiv_at {n : ℕ} :
  cont_diff_at 𝕜 ((n + 1) : ℕ) f x
  ↔ (∃ f' : E → E →L[𝕜] F, (∃ u ∈ 𝓝 x, ∀ x ∈ u, has_fderiv_at f (f' x) x)
      ∧ cont_diff_at 𝕜 n f' x) :=
begin
  rw [← cont_diff_within_at_univ, cont_diff_within_at_succ_iff_has_fderiv_within_at],
  simp only [nhds_within_univ, exists_prop, mem_univ, insert_eq_of_mem],
  split,
  { rintros ⟨u, H, f', h_fderiv, h_cont_diff⟩,
    rcases mem_nhds_iff.mp H with ⟨t, htu, ht, hxt⟩,
    refine ⟨f', ⟨t, _⟩, h_cont_diff.cont_diff_at H⟩,
    refine ⟨mem_nhds_iff.mpr ⟨t, subset.rfl, ht, hxt⟩, _⟩,
    intros y hyt,
    refine (h_fderiv y (htu hyt)).has_fderiv_at _,
    exact mem_nhds_iff.mpr ⟨t, htu, ht, hyt⟩ },
  { rintros ⟨f', ⟨u, H, h_fderiv⟩, h_cont_diff⟩,
    refine ⟨u, H, f', _, h_cont_diff.cont_diff_within_at⟩,
    intros x hxu,
    exact (h_fderiv x hxu).has_fderiv_within_at }
end

protected theorem cont_diff_at.eventually {n : ℕ} (h : cont_diff_at 𝕜 n f x) :
  ∀ᶠ y in 𝓝 x, cont_diff_at 𝕜 n f y :=
by simpa [nhds_within_univ] using h.eventually

/-! ### Smooth functions -/

variable (𝕜)

/-- A function is continuously differentiable up to `n` if it admits derivatives up to
order `n`, which are continuous. Contrary to the case of definitions in domains (where derivatives
might not be unique) we do not need to localize the definition in space or time.
-/
def cont_diff (n : ℕ∞) (f : E → F) : Prop :=
∃ p : E → formal_multilinear_series 𝕜 E F, has_ftaylor_series_up_to n f p

variable {𝕜}

theorem cont_diff_on_univ : cont_diff_on 𝕜 n f univ ↔ cont_diff 𝕜 n f :=
begin
  split,
  { assume H,
    use ftaylor_series_within 𝕜 f univ,
    rw ← has_ftaylor_series_up_to_on_univ_iff,
    exact H.ftaylor_series_within unique_diff_on_univ },
  { rintros ⟨p, hp⟩ x hx m hm,
    exact ⟨univ, filter.univ_sets _, p, (hp.has_ftaylor_series_up_to_on univ).of_le hm⟩ }
end

lemma cont_diff_iff_cont_diff_at : cont_diff 𝕜 n f ↔ ∀ x, cont_diff_at 𝕜 n f x :=
by simp [← cont_diff_on_univ, cont_diff_on, cont_diff_at]

lemma cont_diff.cont_diff_at (h : cont_diff 𝕜 n f) : cont_diff_at 𝕜 n f x :=
cont_diff_iff_cont_diff_at.1 h x

lemma cont_diff.cont_diff_within_at (h : cont_diff 𝕜 n f) : cont_diff_within_at 𝕜 n f s x :=
h.cont_diff_at.cont_diff_within_at

lemma cont_diff_top : cont_diff 𝕜 ∞ f ↔ ∀ (n : ℕ), cont_diff 𝕜 n f :=
by simp [cont_diff_on_univ.symm, cont_diff_on_top]

lemma cont_diff_all_iff_nat : (∀ n, cont_diff 𝕜 n f) ↔ (∀ n : ℕ, cont_diff 𝕜 n f) :=
by simp only [← cont_diff_on_univ, cont_diff_on_all_iff_nat]

lemma cont_diff.cont_diff_on (h : cont_diff 𝕜 n f) : cont_diff_on 𝕜 n f s :=
(cont_diff_on_univ.2 h).mono (subset_univ _)

@[simp] lemma cont_diff_zero : cont_diff 𝕜 0 f ↔ continuous f :=
begin
  rw [← cont_diff_on_univ, continuous_iff_continuous_on_univ],
  exact cont_diff_on_zero
end

lemma cont_diff_at_zero : cont_diff_at 𝕜 0 f x ↔ ∃ u ∈ 𝓝 x, continuous_on f u :=
by { rw ← cont_diff_within_at_univ, simp [cont_diff_within_at_zero, nhds_within_univ] }

theorem cont_diff_at_one_iff : cont_diff_at 𝕜 1 f x ↔
  ∃ f' : E → (E →L[𝕜] F), ∃ u ∈ 𝓝 x, continuous_on f' u ∧ ∀ x ∈ u, has_fderiv_at f (f' x) x :=
by simp_rw [show (1 : ℕ∞) = (0 + 1 : ℕ), from (zero_add 1).symm,
  cont_diff_at_succ_iff_has_fderiv_at, show ((0 : ℕ) : ℕ∞) = 0, from rfl,
  cont_diff_at_zero, exists_mem_and_iff antitone_bforall antitone_continuous_on, and_comm]

lemma cont_diff.of_le (h : cont_diff 𝕜 n f) (hmn : m ≤ n) : cont_diff 𝕜 m f :=
cont_diff_on_univ.1 $ (cont_diff_on_univ.2 h).of_le hmn

lemma cont_diff.of_succ {n : ℕ} (h : cont_diff 𝕜 (n + 1) f) : cont_diff 𝕜 n f :=
h.of_le $ with_top.coe_le_coe.mpr le_self_add

lemma cont_diff.one_of_succ {n : ℕ} (h : cont_diff 𝕜 (n + 1) f) : cont_diff 𝕜 1 f :=
h.of_le $ with_top.coe_le_coe.mpr le_add_self

lemma cont_diff.continuous (h : cont_diff 𝕜 n f) : continuous f :=
cont_diff_zero.1 (h.of_le bot_le)

/-- If a function is `C^n` with `n ≥ 1`, then it is differentiable. -/
lemma cont_diff.differentiable (h : cont_diff 𝕜 n f) (hn : 1 ≤ n) : differentiable 𝕜 f :=
differentiable_on_univ.1 $ (cont_diff_on_univ.2 h).differentiable_on hn

lemma cont_diff_iff_forall_nat_le :
  cont_diff 𝕜 n f ↔ ∀ m : ℕ, ↑m ≤ n → cont_diff 𝕜 m f :=
by { simp_rw [← cont_diff_on_univ], exact cont_diff_on_iff_forall_nat_le }


/-! ### Iterated derivative -/

variable (𝕜)

/-- The `n`-th derivative of a function, as a multilinear map, defined inductively. -/
noncomputable def iterated_fderiv (n : ℕ) (f : E → F) :
  E → (E [×n]→L[𝕜] F) :=
nat.rec_on n
  (λ x, continuous_multilinear_map.curry0 𝕜 E (f x))
  (λ n rec x, continuous_linear_map.uncurry_left (fderiv 𝕜 rec x))

/-- Formal Taylor series associated to a function within a set. -/
def ftaylor_series (f : E → F) (x : E) : formal_multilinear_series 𝕜 E F :=
λ n, iterated_fderiv 𝕜 n f x

variable {𝕜}

@[simp] lemma iterated_fderiv_zero_apply (m : (fin 0) → E) :
  (iterated_fderiv 𝕜 0 f x : ((fin 0) →  E) → F) m = f x := rfl

lemma iterated_fderiv_zero_eq_comp :
  iterated_fderiv 𝕜 0 f = (continuous_multilinear_curry_fin0 𝕜 E F).symm ∘ f := rfl

lemma norm_iterated_fderiv_zero :
  ‖iterated_fderiv 𝕜 0 f x‖ = ‖f x‖ :=
by rw [iterated_fderiv_zero_eq_comp, linear_isometry_equiv.norm_map]

lemma iterated_fderiv_with_zero_eq :
  iterated_fderiv_within 𝕜 0 f s = iterated_fderiv 𝕜 0 f :=
by { ext, refl }

lemma iterated_fderiv_succ_apply_left {n : ℕ} (m : fin (n + 1) → E):
  (iterated_fderiv 𝕜 (n + 1) f x : (fin (n + 1) → E) → F) m
  = (fderiv 𝕜 (iterated_fderiv 𝕜 n f) x : E → (E [×n]→L[𝕜] F)) (m 0) (tail m) := rfl

/-- Writing explicitly the `n+1`-th derivative as the composition of a currying linear equiv,
and the derivative of the `n`-th derivative. -/
lemma iterated_fderiv_succ_eq_comp_left {n : ℕ} :
  iterated_fderiv 𝕜 (n + 1) f =
  (continuous_multilinear_curry_left_equiv 𝕜 (λ (i : fin (n + 1)), E) F)
    ∘ (fderiv 𝕜 (iterated_fderiv 𝕜 n f)) := rfl

/-- Writing explicitly the derivative of the `n`-th derivative as the composition of a currying
linear equiv, and the `n + 1`-th derivative. -/
lemma fderiv_iterated_fderiv {n : ℕ} :
  fderiv 𝕜 (iterated_fderiv 𝕜 n f) =
  (continuous_multilinear_curry_left_equiv 𝕜 (λ (i : fin (n + 1)), E) F).symm
    ∘ (iterated_fderiv 𝕜 (n + 1) f) :=
begin
  rw iterated_fderiv_succ_eq_comp_left,
  ext1 x,
  simp only [function.comp_app, linear_isometry_equiv.symm_apply_apply],
end

lemma has_compact_support.iterated_fderiv (hf : has_compact_support f) (n : ℕ) :
  has_compact_support (iterated_fderiv 𝕜 n f) :=
begin
  induction n with n IH,
  { rw [iterated_fderiv_zero_eq_comp],
    apply hf.comp_left,
    exact linear_isometry_equiv.map_zero _ },
  { rw iterated_fderiv_succ_eq_comp_left,
    apply (IH.fderiv 𝕜).comp_left,
    exact linear_isometry_equiv.map_zero _ }
end
lemma norm_fderiv_iterated_fderiv {n : ℕ} :
  ‖fderiv 𝕜 (iterated_fderiv 𝕜 n f) x‖ = ‖iterated_fderiv 𝕜 (n + 1) f x‖ :=
by rw [iterated_fderiv_succ_eq_comp_left, linear_isometry_equiv.norm_map]

lemma iterated_fderiv_within_univ {n : ℕ} :
  iterated_fderiv_within 𝕜 n f univ = iterated_fderiv 𝕜 n f :=
begin
  induction n with n IH,
  { ext x, simp },
  { ext x m,
    rw [iterated_fderiv_succ_apply_left, iterated_fderiv_within_succ_apply_left, IH,
        fderiv_within_univ] }
end

/-- In an open set, the iterated derivative within this set coincides with the global iterated
derivative. -/
lemma iterated_fderiv_within_of_is_open (n : ℕ) (hs : is_open s) :
  eq_on (iterated_fderiv_within 𝕜 n f s) (iterated_fderiv 𝕜 n f) s :=
begin
  induction n with n IH,
  { assume x hx,
    ext1 m,
    simp only [iterated_fderiv_within_zero_apply, iterated_fderiv_zero_apply] },
  { assume x hx,
    rw [iterated_fderiv_succ_eq_comp_left, iterated_fderiv_within_succ_eq_comp_left],
    dsimp,
    congr' 1,
    rw fderiv_within_of_open hs hx,
    apply filter.eventually_eq.fderiv_eq,
    filter_upwards [hs.mem_nhds hx],
    exact IH }
end

lemma ftaylor_series_within_univ :
  ftaylor_series_within 𝕜 f univ = ftaylor_series 𝕜 f :=
begin
  ext1 x, ext1 n,
  change iterated_fderiv_within 𝕜 n f univ x = iterated_fderiv 𝕜 n f x,
  rw iterated_fderiv_within_univ
end

theorem iterated_fderiv_succ_apply_right {n : ℕ} (m : fin (n + 1) → E) :
  (iterated_fderiv 𝕜 (n + 1) f x : (fin (n + 1) → E) → F) m
    = iterated_fderiv 𝕜 n (λy, fderiv 𝕜 f y) x (init m) (m (last n)) :=
begin
  rw [← iterated_fderiv_within_univ, ← iterated_fderiv_within_univ, ← fderiv_within_univ],
  exact iterated_fderiv_within_succ_apply_right unique_diff_on_univ (mem_univ _) _
end

/-- Writing explicitly the `n+1`-th derivative as the composition of a currying linear equiv,
and the `n`-th derivative of the derivative. -/
lemma iterated_fderiv_succ_eq_comp_right {n : ℕ} :
  iterated_fderiv 𝕜 (n + 1) f x =
  ((continuous_multilinear_curry_right_equiv' 𝕜 n E F)
    ∘ (iterated_fderiv 𝕜 n (λy, fderiv 𝕜 f y))) x :=
by { ext m, rw iterated_fderiv_succ_apply_right, refl }

lemma norm_iterated_fderiv_fderiv {n : ℕ} :
  ‖iterated_fderiv 𝕜 n (fderiv 𝕜 f) x‖ = ‖iterated_fderiv 𝕜 (n + 1) f x‖ :=
by rw [iterated_fderiv_succ_eq_comp_right, linear_isometry_equiv.norm_map]

@[simp] lemma iterated_fderiv_one_apply (m : (fin 1) → E) :
  (iterated_fderiv 𝕜 1 f x : ((fin 1) → E) → F) m
  = (fderiv 𝕜 f x : E → F) (m 0) :=
by { rw [iterated_fderiv_succ_apply_right, iterated_fderiv_zero_apply], refl }

/-- When a function is `C^n` in a set `s` of unique differentiability, it admits
`ftaylor_series_within 𝕜 f s` as a Taylor series up to order `n` in `s`. -/
theorem cont_diff_on_iff_ftaylor_series :
  cont_diff 𝕜 n f ↔ has_ftaylor_series_up_to n f (ftaylor_series 𝕜 f) :=
begin
  split,
  { rw [← cont_diff_on_univ, ← has_ftaylor_series_up_to_on_univ_iff,
        ← ftaylor_series_within_univ],
    exact λ h, cont_diff_on.ftaylor_series_within h unique_diff_on_univ },
  { assume h, exact ⟨ftaylor_series 𝕜 f, h⟩ }
end

lemma cont_diff_iff_continuous_differentiable :
  cont_diff 𝕜 n f ↔
  (∀ (m : ℕ), (m : ℕ∞) ≤ n → continuous (λ x, iterated_fderiv 𝕜 m f x))
  ∧ (∀ (m : ℕ), (m : ℕ∞) < n → differentiable 𝕜 (λ x, iterated_fderiv 𝕜 m f x)) :=
by simp [cont_diff_on_univ.symm, continuous_iff_continuous_on_univ,
    differentiable_on_univ.symm, iterated_fderiv_within_univ,
    cont_diff_on_iff_continuous_on_differentiable_on unique_diff_on_univ]

/-- If `f` is `C^n` then its `m`-times iterated derivative is continuous for `m ≤ n`. -/
lemma cont_diff.continuous_iterated_fderiv {m : ℕ} (hm : (m : ℕ∞) ≤ n)
  (hf : cont_diff 𝕜 n f) : continuous (λ x, iterated_fderiv 𝕜 m f x) :=
(cont_diff_iff_continuous_differentiable.mp hf).1 m hm

/-- If `f` is `C^n` then its `m`-times iterated derivative is differentiable for `m < n`. -/
lemma cont_diff.differentiable_iterated_fderiv {m : ℕ} (hm : (m : ℕ∞) < n)
  (hf : cont_diff 𝕜 n f) : differentiable 𝕜 (λ x, iterated_fderiv 𝕜 m f x) :=
(cont_diff_iff_continuous_differentiable.mp hf).2 m hm

lemma cont_diff_of_differentiable_iterated_fderiv
  (h : ∀(m : ℕ), (m : ℕ∞) ≤ n → differentiable 𝕜 (iterated_fderiv 𝕜 m f)) :
  cont_diff 𝕜 n f :=
cont_diff_iff_continuous_differentiable.2
⟨λ m hm, (h m hm).continuous, λ m hm, (h m (le_of_lt hm))⟩

/-- A function is `C^(n + 1)` if and only if it is differentiable,
and its derivative (formulated in terms of `fderiv`) is `C^n`. -/
theorem cont_diff_succ_iff_fderiv {n : ℕ} :
  cont_diff 𝕜 ((n + 1) : ℕ) f ↔
  differentiable 𝕜 f ∧ cont_diff 𝕜 n (λ y, fderiv 𝕜 f y) :=
by simp only [← cont_diff_on_univ, ← differentiable_on_univ, ← fderiv_within_univ,
  cont_diff_on_succ_iff_fderiv_within unique_diff_on_univ]

theorem cont_diff_one_iff_fderiv :
  cont_diff 𝕜 1 f ↔ differentiable 𝕜 f ∧ continuous (fderiv 𝕜 f) :=
cont_diff_succ_iff_fderiv.trans $ iff.rfl.and cont_diff_zero

/-- A function is `C^∞` if and only if it is differentiable,
and its derivative (formulated in terms of `fderiv`) is `C^∞`. -/
theorem cont_diff_top_iff_fderiv :
  cont_diff 𝕜 ∞ f ↔
  differentiable 𝕜 f ∧ cont_diff 𝕜 ∞ (λ y, fderiv 𝕜 f y) :=
begin
  simp only [← cont_diff_on_univ, ← differentiable_on_univ, ← fderiv_within_univ],
  rw cont_diff_on_top_iff_fderiv_within unique_diff_on_univ,
end

lemma cont_diff.continuous_fderiv
  (h : cont_diff 𝕜 n f) (hn : 1 ≤ n) :
  continuous (λ x, fderiv 𝕜 f x) :=
((cont_diff_succ_iff_fderiv).1 (h.of_le hn)).2.continuous

/-- If a function is at least `C^1`, its bundled derivative (mapping `(x, v)` to `Df(x) v`) is
continuous. -/
lemma cont_diff.continuous_fderiv_apply
  (h : cont_diff 𝕜 n f) (hn : 1 ≤ n) :
  continuous (λp : E × E, (fderiv 𝕜 f p.1 : E → F) p.2) :=
have A : continuous (λq : (E →L[𝕜] F) × E, q.1 q.2) := is_bounded_bilinear_map_apply.continuous,
have B : continuous (λp : E × E, (fderiv 𝕜 f p.1, p.2)) :=
  ((h.continuous_fderiv hn).comp continuous_fst).prod_mk continuous_snd,
A.comp B

/-! ### Constants -/

@[simp] lemma iterated_fderiv_zero_fun {n : ℕ} :
  iterated_fderiv 𝕜 n (λ x : E, (0 : F)) = 0 :=
begin
  induction n with n IH,
  { ext m, simp },
  { ext x m,
    rw [iterated_fderiv_succ_apply_left, IH],
    change (fderiv 𝕜 (λ (x : E), (0 : (E [×n]→L[𝕜] F))) x : E → (E [×n]→L[𝕜] F)) (m 0) (tail m) = _,
    rw fderiv_const,
    refl }
end

lemma cont_diff_zero_fun :
  cont_diff 𝕜 n (λ x : E, (0 : F)) :=
begin
  apply cont_diff_of_differentiable_iterated_fderiv (λm hm, _),
  rw iterated_fderiv_zero_fun,
  exact differentiable_const (0 : (E [×m]→L[𝕜] F))
end

/--
Constants are `C^∞`.
-/
lemma cont_diff_const {c : F} : cont_diff 𝕜 n (λx : E, c) :=
begin
  suffices h : cont_diff 𝕜 ∞ (λx : E, c), by exact h.of_le le_top,
  rw cont_diff_top_iff_fderiv,
  refine ⟨differentiable_const c, _⟩,
  rw fderiv_const,
  exact cont_diff_zero_fun
end

lemma cont_diff_on_const {c : F} {s : set E} :
  cont_diff_on 𝕜 n (λx : E, c) s :=
cont_diff_const.cont_diff_on

lemma cont_diff_at_const {c : F} :
  cont_diff_at 𝕜 n (λx : E, c) x :=
cont_diff_const.cont_diff_at

lemma cont_diff_within_at_const {c : F} :
  cont_diff_within_at 𝕜 n (λx : E, c) s x :=
cont_diff_at_const.cont_diff_within_at

@[nontriviality] lemma cont_diff_of_subsingleton [subsingleton F] :
  cont_diff 𝕜 n f :=
by { rw [subsingleton.elim f (λ _, 0)], exact cont_diff_const }

@[nontriviality] lemma cont_diff_at_of_subsingleton [subsingleton F] :
  cont_diff_at 𝕜 n f x :=
by { rw [subsingleton.elim f (λ _, 0)], exact cont_diff_at_const }

@[nontriviality] lemma cont_diff_within_at_of_subsingleton [subsingleton F] :
  cont_diff_within_at 𝕜 n f s x :=
by { rw [subsingleton.elim f (λ _, 0)], exact cont_diff_within_at_const }

@[nontriviality] lemma cont_diff_on_of_subsingleton [subsingleton F] :
  cont_diff_on 𝕜 n f s :=
by { rw [subsingleton.elim f (λ _, 0)], exact cont_diff_on_const }

/-! ### Smoothness of linear functions -/

/--
Unbundled bounded linear functions are `C^∞`.
-/
lemma is_bounded_linear_map.cont_diff (hf : is_bounded_linear_map 𝕜 f) :
  cont_diff 𝕜 n f :=
begin
  suffices h : cont_diff 𝕜 ∞ f, by exact h.of_le le_top,
  rw cont_diff_top_iff_fderiv,
  refine ⟨hf.differentiable, _⟩,
  simp_rw [hf.fderiv],
  exact cont_diff_const
end

lemma continuous_linear_map.cont_diff (f : E →L[𝕜] F) : cont_diff 𝕜 n f :=
f.is_bounded_linear_map.cont_diff

lemma continuous_linear_equiv.cont_diff (f : E ≃L[𝕜] F) : cont_diff 𝕜 n f :=
(f : E →L[𝕜] F).cont_diff

lemma linear_isometry.cont_diff (f : E →ₗᵢ[𝕜] F) : cont_diff 𝕜 n f :=
f.to_continuous_linear_map.cont_diff

lemma linear_isometry_equiv.cont_diff (f : E ≃ₗᵢ[𝕜] F) : cont_diff 𝕜 n f :=
(f : E →L[𝕜] F).cont_diff

/--
The identity is `C^∞`.
-/
lemma cont_diff_id : cont_diff 𝕜 n (id : E → E) :=
is_bounded_linear_map.id.cont_diff

lemma cont_diff_within_at_id {s x} : cont_diff_within_at 𝕜 n (id : E → E) s x :=
cont_diff_id.cont_diff_within_at

lemma cont_diff_at_id {x} : cont_diff_at 𝕜 n (id : E → E) x :=
cont_diff_id.cont_diff_at

lemma cont_diff_on_id {s} : cont_diff_on 𝕜 n (id : E → E) s :=
cont_diff_id.cont_diff_on

/--
Bilinear functions are `C^∞`.
-/
lemma is_bounded_bilinear_map.cont_diff (hb : is_bounded_bilinear_map 𝕜 b) :
  cont_diff 𝕜 n b :=
begin
  suffices h : cont_diff 𝕜 ∞ b, by exact h.of_le le_top,
  rw cont_diff_top_iff_fderiv,
  refine ⟨hb.differentiable, _⟩,
  simp [hb.fderiv],
  exact hb.is_bounded_linear_map_deriv.cont_diff
end

/-- If `f` admits a Taylor series `p` in a set `s`, and `g` is linear, then `g ∘ f` admits a Taylor
series whose `k`-th term is given by `g ∘ (p k)`. -/
lemma has_ftaylor_series_up_to_on.continuous_linear_map_comp (g : F →L[𝕜] G)
  (hf : has_ftaylor_series_up_to_on n f p s) :
  has_ftaylor_series_up_to_on n (g ∘ f) (λ x k, g.comp_continuous_multilinear_map (p x k)) s :=
begin
  set L : Π m : ℕ, (E [×m]→L[𝕜] F) →L[𝕜] (E [×m]→L[𝕜] G) :=
    λ m, continuous_linear_map.comp_continuous_multilinear_mapL 𝕜 (λ _, E) F G g,
  split,
  { exact λ x hx, congr_arg g (hf.zero_eq x hx) },
  { intros m hm x hx,
    convert (L m).has_fderiv_at.comp_has_fderiv_within_at x (hf.fderiv_within m hm x hx) },
  { intros m hm,
    convert (L m).continuous.comp_continuous_on (hf.cont m hm) }
end

/-- Composition by continuous linear maps on the left preserves `C^n` functions in a domain
at a point. -/
lemma cont_diff_within_at.continuous_linear_map_comp (g : F →L[𝕜] G)
  (hf : cont_diff_within_at 𝕜 n f s x) :
  cont_diff_within_at 𝕜 n (g ∘ f) s x :=
begin
  assume m hm,
  rcases hf m hm with ⟨u, hu, p, hp⟩,
  exact ⟨u, hu, _, hp.continuous_linear_map_comp g⟩,
end

/-- Composition by continuous linear maps on the left preserves `C^n` functions in a domain
at a point. -/
lemma cont_diff_at.continuous_linear_map_comp (g : F →L[𝕜] G) (hf : cont_diff_at 𝕜 n f x) :
  cont_diff_at 𝕜 n (g ∘ f) x :=
cont_diff_within_at.continuous_linear_map_comp g hf

/-- Composition by continuous linear maps on the left preserves `C^n` functions on domains. -/
lemma cont_diff_on.continuous_linear_map_comp (g : F →L[𝕜] G) (hf : cont_diff_on 𝕜 n f s) :
  cont_diff_on 𝕜 n (g ∘ f) s :=
λ x hx, (hf x hx).continuous_linear_map_comp g

/-- Composition by continuous linear maps on the left preserves `C^n` functions. -/
lemma cont_diff.continuous_linear_map_comp {f : E → F} (g : F →L[𝕜] G)
  (hf : cont_diff 𝕜 n f) : cont_diff 𝕜 n (λx, g (f x)) :=
cont_diff_on_univ.1 $ cont_diff_on.continuous_linear_map_comp
  _ (cont_diff_on_univ.2 hf)

/-- Composition by continuous linear equivs on the left respects higher differentiability at a
point in a domain. -/
lemma continuous_linear_equiv.comp_cont_diff_within_at_iff
  (e : F ≃L[𝕜] G) :
  cont_diff_within_at 𝕜 n (e ∘ f) s x ↔ cont_diff_within_at 𝕜 n f s x :=
⟨λ H, by simpa only [(∘), e.symm.coe_coe, e.symm_apply_apply]
  using H.continuous_linear_map_comp (e.symm : G →L[𝕜] F),
  λ H, H.continuous_linear_map_comp (e : F →L[𝕜] G)⟩

/-- Composition by continuous linear equivs on the left respects higher differentiability at a
point. -/
lemma continuous_linear_equiv.comp_cont_diff_at_iff (e : F ≃L[𝕜] G) :
  cont_diff_at 𝕜 n (e ∘ f) x ↔ cont_diff_at 𝕜 n f x :=
by simp only [← cont_diff_within_at_univ, e.comp_cont_diff_within_at_iff]

/-- Composition by continuous linear equivs on the left respects higher differentiability on
domains. -/
lemma continuous_linear_equiv.comp_cont_diff_on_iff
  (e : F ≃L[𝕜] G) :
  cont_diff_on 𝕜 n (e ∘ f) s ↔ cont_diff_on 𝕜 n f s :=
by simp [cont_diff_on, e.comp_cont_diff_within_at_iff]

/-- Composition by continuous linear equivs on the left respects higher differentiability. -/
lemma continuous_linear_equiv.comp_cont_diff_iff
  (e : F ≃L[𝕜] G) :
  cont_diff 𝕜 n (e ∘ f) ↔ cont_diff 𝕜 n f :=
by simp only [← cont_diff_on_univ, e.comp_cont_diff_on_iff]

/-- If `f` admits a Taylor series `p` in a set `s`, and `g` is linear, then `f ∘ g` admits a Taylor
series in `g ⁻¹' s`, whose `k`-th term is given by `p k (g v₁, ..., g vₖ)` . -/
lemma has_ftaylor_series_up_to_on.comp_continuous_linear_map
  (hf : has_ftaylor_series_up_to_on n f p s) (g : G →L[𝕜] E) :
  has_ftaylor_series_up_to_on n (f ∘ g)
    (λ x k, (p (g x) k).comp_continuous_linear_map (λ _, g)) (g ⁻¹' s) :=
begin
  let A : Π m : ℕ, (E [×m]→L[𝕜] F) → (G [×m]→L[𝕜] F) :=
    λ m h, h.comp_continuous_linear_map (λ _, g),
  have hA : ∀ m, is_bounded_linear_map 𝕜 (A m) :=
    λ m, is_bounded_linear_map_continuous_multilinear_map_comp_linear g,
  split,
  { assume x hx,
    simp only [(hf.zero_eq (g x) hx).symm, function.comp_app],
    change p (g x) 0 (λ (i : fin 0), g 0) = p (g x) 0 0,
    rw continuous_linear_map.map_zero,
    refl },
  { assume m hm x hx,
    convert ((hA m).has_fderiv_at).comp_has_fderiv_within_at x
      ((hf.fderiv_within m hm (g x) hx).comp x (g.has_fderiv_within_at) (subset.refl _)),
    ext y v,
    change p (g x) (nat.succ m) (g ∘ (cons y v)) = p (g x) m.succ (cons (g y) (g ∘ v)),
    rw comp_cons },
  { assume m hm,
    exact (hA m).continuous.comp_continuous_on
      ((hf.cont m hm).comp g.continuous.continuous_on (subset.refl _)) }
end

/-- Composition by continuous linear maps on the right preserves `C^n` functions at a point on
a domain. -/
lemma cont_diff_within_at.comp_continuous_linear_map {x : G}
  (g : G →L[𝕜] E) (hf : cont_diff_within_at 𝕜 n f s (g x)) :
  cont_diff_within_at 𝕜 n (f ∘ g) (g ⁻¹' s) x :=
begin
  assume m hm,
  rcases hf m hm with ⟨u, hu, p, hp⟩,
  refine ⟨g ⁻¹' u, _, _, hp.comp_continuous_linear_map g⟩,
  apply continuous_within_at.preimage_mem_nhds_within',
  { exact g.continuous.continuous_within_at },
  { apply nhds_within_mono (g x) _ hu,
    rw image_insert_eq,
    exact insert_subset_insert (image_preimage_subset g s) }
end

/-- Composition by continuous linear maps on the right preserves `C^n` functions on domains. -/
lemma cont_diff_on.comp_continuous_linear_map
  (hf : cont_diff_on 𝕜 n f s) (g : G →L[𝕜] E) :
  cont_diff_on 𝕜 n (f ∘ g) (g ⁻¹' s) :=
λ x hx, (hf (g x) hx).comp_continuous_linear_map g

/-- Composition by continuous linear maps on the right preserves `C^n` functions. -/
lemma cont_diff.comp_continuous_linear_map {f : E → F} {g : G →L[𝕜] E}
  (hf : cont_diff 𝕜 n f) : cont_diff 𝕜 n (f ∘ g) :=
cont_diff_on_univ.1 $
cont_diff_on.comp_continuous_linear_map (cont_diff_on_univ.2 hf) _

/-- Composition by continuous linear equivs on the right respects higher differentiability at a
point in a domain. -/
lemma continuous_linear_equiv.cont_diff_within_at_comp_iff (e : G ≃L[𝕜] E) :
  cont_diff_within_at 𝕜 n (f ∘ e) (e ⁻¹' s) (e.symm x) ↔
  cont_diff_within_at 𝕜 n f s x :=
begin
  split,
  { assume H,
    simpa [← preimage_comp, (∘)] using H.comp_continuous_linear_map (e.symm : E →L[𝕜] G) },
  { assume H,
    rw [← e.apply_symm_apply x, ← e.coe_coe] at H,
    exact H.comp_continuous_linear_map _ },
end

/-- Composition by continuous linear equivs on the right respects higher differentiability at a
point. -/
lemma continuous_linear_equiv.cont_diff_at_comp_iff (e : G ≃L[𝕜] E) :
  cont_diff_at 𝕜 n (f ∘ e) (e.symm x) ↔ cont_diff_at 𝕜 n f x :=
begin
  rw [← cont_diff_within_at_univ, ← cont_diff_within_at_univ, ← preimage_univ],
  exact e.cont_diff_within_at_comp_iff
end

/-- Composition by continuous linear equivs on the right respects higher differentiability on
domains. -/
lemma continuous_linear_equiv.cont_diff_on_comp_iff (e : G ≃L[𝕜] E) :
  cont_diff_on 𝕜 n (f ∘ e) (e ⁻¹' s) ↔ cont_diff_on 𝕜 n f s :=
begin
  refine ⟨λ H, _, λ H, H.comp_continuous_linear_map (e : G →L[𝕜] E)⟩,
  have A : f = (f ∘ e) ∘ e.symm,
    by { ext y, simp only [function.comp_app], rw e.apply_symm_apply y },
  have B : e.symm ⁻¹' (e ⁻¹' s) = s,
    by { rw [← preimage_comp, e.self_comp_symm], refl },
  rw [A, ← B],
  exact H.comp_continuous_linear_map (e.symm : E →L[𝕜] G)
end

/-- Composition by continuous linear equivs on the right respects higher differentiability. -/
lemma continuous_linear_equiv.cont_diff_comp_iff (e : G ≃L[𝕜] E) :
  cont_diff 𝕜 n (f ∘ e) ↔ cont_diff 𝕜 n f :=
begin
  rw [← cont_diff_on_univ, ← cont_diff_on_univ, ← preimage_univ],
  exact e.cont_diff_on_comp_iff
end

/-- If two functions `f` and `g` admit Taylor series `p` and `q` in a set `s`, then the cartesian
product of `f` and `g` admits the cartesian product of `p` and `q` as a Taylor series. -/
lemma has_ftaylor_series_up_to_on.prod (hf : has_ftaylor_series_up_to_on n f p s)
  {g : E → G} {q : E → formal_multilinear_series 𝕜 E G} (hg : has_ftaylor_series_up_to_on n g q s) :
  has_ftaylor_series_up_to_on n (λ y, (f y, g y)) (λ y k, (p y k).prod (q y k)) s :=
begin
  set L := λ m, continuous_multilinear_map.prodL 𝕜 (λ i : fin m, E) F G,
  split,
  { assume x hx, rw [← hf.zero_eq x hx, ← hg.zero_eq x hx], refl },
  { assume m hm x hx,
    convert (L m).has_fderiv_at.comp_has_fderiv_within_at x
      ((hf.fderiv_within m hm x hx).prod (hg.fderiv_within m hm x hx)) },
  { assume m hm,
    exact (L m).continuous.comp_continuous_on ((hf.cont m hm).prod (hg.cont m hm)) }
end

/-- The cartesian product of `C^n` functions at a point in a domain is `C^n`. -/
lemma cont_diff_within_at.prod {s : set E} {f : E → F} {g : E → G}
  (hf : cont_diff_within_at 𝕜 n f s x) (hg : cont_diff_within_at 𝕜 n g s x) :
  cont_diff_within_at 𝕜 n (λx:E, (f x, g x)) s x :=
begin
  assume m hm,
  rcases hf m hm with ⟨u, hu, p, hp⟩,
  rcases hg m hm with ⟨v, hv, q, hq⟩,
  exact ⟨u ∩ v, filter.inter_mem hu hv, _,
        (hp.mono (inter_subset_left u v)).prod (hq.mono (inter_subset_right u v))⟩
end

/-- The cartesian product of `C^n` functions on domains is `C^n`. -/
lemma cont_diff_on.prod {s : set E} {f : E → F} {g : E → G}
  (hf : cont_diff_on 𝕜 n f s) (hg : cont_diff_on 𝕜 n g s) :
  cont_diff_on 𝕜 n (λ x : E, (f x, g x)) s :=
λ x hx, (hf x hx).prod (hg x hx)

/-- The cartesian product of `C^n` functions at a point is `C^n`. -/
lemma cont_diff_at.prod {f : E → F} {g : E → G}
  (hf : cont_diff_at 𝕜 n f x) (hg : cont_diff_at 𝕜 n g x) :
  cont_diff_at 𝕜 n (λ x : E, (f x, g x)) x :=
cont_diff_within_at_univ.1 $ cont_diff_within_at.prod
  (cont_diff_within_at_univ.2 hf)
  (cont_diff_within_at_univ.2 hg)

/-- The cartesian product of `C^n` functions is `C^n`.-/
lemma cont_diff.prod {f : E → F} {g : E → G} (hf : cont_diff 𝕜 n f) (hg : cont_diff 𝕜 n g) :
  cont_diff 𝕜 n (λ x : E, (f x, g x)) :=
cont_diff_on_univ.1 $ cont_diff_on.prod (cont_diff_on_univ.2 hf)
  (cont_diff_on_univ.2 hg)

/-!
### Composition of `C^n` functions

We show that the composition of `C^n` functions is `C^n`. One way to prove it would be to write
the `n`-th derivative of the composition (this is Faà di Bruno's formula) and check its continuity,
but this is very painful. Instead, we go for a simple inductive proof. Assume it is done for `n`.
Then, to check it for `n+1`, one needs to check that the derivative of `g ∘ f` is `C^n`, i.e.,
that `Dg(f x) ⬝ Df(x)` is `C^n`. The term `Dg (f x)` is the composition of two `C^n` functions, so
it is `C^n` by the inductive assumption. The term `Df(x)` is also `C^n`. Then, the matrix
multiplication is the application of a bilinear map (which is `C^∞`, and therefore `C^n`) to
`x ↦ (Dg(f x), Df x)`. As the composition of two `C^n` maps, it is again `C^n`, and we are done.

There is a subtlety in this argument: we apply the inductive assumption to functions on other Banach
spaces. In maths, one would say: prove by induction over `n` that, for all `C^n` maps between all
pairs of Banach spaces, their composition is `C^n`. In Lean, this is fine as long as the spaces
stay in the same universe. This is not the case in the above argument: if `E` lives in universe `u`
and `F` lives in universe `v`, then linear maps from `E` to `F` (to which the derivative of `f`
belongs) is in universe `max u v`. If one could quantify over finitely many universes, the above
proof would work fine, but this is not the case. One could still write the proof considering spaces
in any universe in `u, v, w, max u v, max v w, max u v w`, but it would be extremely tedious and
lead to a lot of duplication. Instead, we formulate the above proof when all spaces live in the same
universe (where everything is fine), and then we deduce the general result by lifting all our spaces
to a common universe. We use the trick that any space `H` is isomorphic through a continuous linear
equiv to `continuous_multilinear_map (λ (i : fin 0), E × F × G) H` to change the universe level,
and then argue that composing with such a linear equiv does not change the fact of being `C^n`,
which we have already proved previously.
-/

/-- Auxiliary lemma proving that the composition of `C^n` functions on domains is `C^n` when all
spaces live in the same universe. Use instead `cont_diff_on.comp` which removes the universe
assumption (but is deduced from this one). -/
private lemma cont_diff_on.comp_same_univ
  {Eu : Type u} [normed_add_comm_group Eu] [normed_space 𝕜 Eu]
  {Fu : Type u} [normed_add_comm_group Fu] [normed_space 𝕜 Fu]
  {Gu : Type u} [normed_add_comm_group Gu] [normed_space 𝕜 Gu]
  {s : set Eu} {t : set Fu} {g : Fu → Gu} {f : Eu → Fu}
  (hg : cont_diff_on 𝕜 n g t) (hf : cont_diff_on 𝕜 n f s) (st : s ⊆ f ⁻¹' t) :
  cont_diff_on 𝕜 n (g ∘ f) s :=
begin
  unfreezingI { induction n using enat.nat_induction with n IH Itop generalizing Eu Fu Gu },
  { rw cont_diff_on_zero at hf hg ⊢,
    exact continuous_on.comp hg hf st },
  { rw cont_diff_on_succ_iff_has_fderiv_within_at at hg ⊢,
    assume x hx,
    rcases (cont_diff_on_succ_iff_has_fderiv_within_at.1 hf) x hx
      with ⟨u, hu, f', hf', f'_diff⟩,
    rcases hg (f x) (st hx) with ⟨v, hv, g', hg', g'_diff⟩,
    rw insert_eq_of_mem hx at hu ⊢,
    have xu : x ∈ u := mem_of_mem_nhds_within hx hu,
    let w := s ∩ (u ∩ f⁻¹' v),
    have wv : w ⊆ f ⁻¹' v := λ y hy, hy.2.2,
    have wu : w ⊆ u := λ y hy, hy.2.1,
    have ws : w ⊆ s := λ y hy, hy.1,
    refine ⟨w, _, λ y, (g' (f y)).comp (f' y), _, _⟩,
    show w ∈ 𝓝[s] x,
    { apply filter.inter_mem self_mem_nhds_within,
      apply filter.inter_mem hu,
      apply continuous_within_at.preimage_mem_nhds_within',
      { rw ← continuous_within_at_inter' hu,
        exact (hf' x xu).differentiable_within_at.continuous_within_at.mono
          (inter_subset_right _ _) },
      { apply nhds_within_mono _ _ hv,
        exact subset.trans (image_subset_iff.mpr st) (subset_insert (f x) t) } },
    show ∀ y ∈ w,
      has_fderiv_within_at (g ∘ f) ((g' (f y)).comp (f' y)) w y,
    { rintros y ⟨ys, yu, yv⟩,
      exact (hg' (f y) yv).comp y ((hf' y yu).mono wu) wv },
    show cont_diff_on 𝕜 n (λ y, (g' (f y)).comp (f' y)) w,
    { have A : cont_diff_on 𝕜 n (λ y, g' (f y)) w :=
        IH g'_diff ((hf.of_le (with_top.coe_le_coe.2 (nat.le_succ n))).mono ws) wv,
      have B : cont_diff_on 𝕜 n f' w := f'_diff.mono wu,
      have C : cont_diff_on 𝕜 n (λ y, (g' (f y), f' y)) w := A.prod B,
      have D : cont_diff_on 𝕜 n (λ p : (Fu →L[𝕜] Gu) × (Eu →L[𝕜] Fu), p.1.comp p.2) univ :=
        is_bounded_bilinear_map_comp.cont_diff.cont_diff_on,
      exact IH D C (subset_univ _) } },
  { rw cont_diff_on_top at hf hg ⊢,
    exact λ n, Itop n (hg n) (hf n) st }
end

/-- The composition of `C^n` functions on domains is `C^n`. -/
lemma cont_diff_on.comp
  {s : set E} {t : set F} {g : F → G} {f : E → F}
  (hg : cont_diff_on 𝕜 n g t) (hf : cont_diff_on 𝕜 n f s) (st : s ⊆ f ⁻¹' t) :
  cont_diff_on 𝕜 n (g ∘ f) s :=
begin
  /- we lift all the spaces to a common universe, as we have already proved the result in this
  situation. For the lift, we use the trick that `H` is isomorphic through a
  continuous linear equiv to `continuous_multilinear_map 𝕜 (λ (i : fin 0), (E × F × G)) H`, and
  continuous linear equivs respect smoothness classes. -/
  let Eu := continuous_multilinear_map 𝕜 (λ (i : fin 0), (E × F × G)) E,
  letI : normed_add_comm_group Eu := by apply_instance,
  letI : normed_space 𝕜 Eu := by apply_instance,
  let Fu := continuous_multilinear_map 𝕜 (λ (i : fin 0), (E × F × G)) F,
  letI : normed_add_comm_group Fu := by apply_instance,
  letI : normed_space 𝕜 Fu := by apply_instance,
  let Gu := continuous_multilinear_map 𝕜 (λ (i : fin 0), (E × F × G)) G,
  letI : normed_add_comm_group Gu := by apply_instance,
  letI : normed_space 𝕜 Gu := by apply_instance,
  -- declare the isomorphisms
  let isoE : Eu ≃L[𝕜] E := continuous_multilinear_curry_fin0 𝕜 (E × F × G) E,
  let isoF : Fu ≃L[𝕜] F := continuous_multilinear_curry_fin0 𝕜 (E × F × G) F,
  let isoG : Gu ≃L[𝕜] G := continuous_multilinear_curry_fin0 𝕜 (E × F × G) G,
  -- lift the functions to the new spaces, check smoothness there, and then go back.
  let fu : Eu → Fu := (isoF.symm ∘ f) ∘ isoE,
  have fu_diff : cont_diff_on 𝕜 n fu (isoE ⁻¹' s),
    by rwa [isoE.cont_diff_on_comp_iff, isoF.symm.comp_cont_diff_on_iff],
  let gu : Fu → Gu := (isoG.symm ∘ g) ∘ isoF,
  have gu_diff : cont_diff_on 𝕜 n gu (isoF ⁻¹' t),
    by rwa [isoF.cont_diff_on_comp_iff, isoG.symm.comp_cont_diff_on_iff],
  have main : cont_diff_on 𝕜 n (gu ∘ fu) (isoE ⁻¹' s),
  { apply cont_diff_on.comp_same_univ gu_diff fu_diff,
    assume y hy,
    simp only [fu, continuous_linear_equiv.coe_apply, function.comp_app, mem_preimage],
    rw isoF.apply_symm_apply (f (isoE y)),
    exact st hy },
  have : gu ∘ fu = (isoG.symm ∘ (g ∘ f)) ∘ isoE,
  { ext y,
    simp only [function.comp_apply, gu, fu],
    rw isoF.apply_symm_apply (f (isoE y)) },
  rwa [this, isoE.cont_diff_on_comp_iff, isoG.symm.comp_cont_diff_on_iff] at main
end

/-- The composition of `C^n` functions on domains is `C^n`. -/
lemma cont_diff_on.comp'
  {s : set E} {t : set F} {g : F → G} {f : E → F}
  (hg : cont_diff_on 𝕜 n g t) (hf : cont_diff_on 𝕜 n f s) :
  cont_diff_on 𝕜 n (g ∘ f) (s ∩ f⁻¹' t) :=
hg.comp (hf.mono (inter_subset_left _ _)) (inter_subset_right _ _)

/-- The composition of a `C^n` function on a domain with a `C^n` function is `C^n`. -/
lemma cont_diff.comp_cont_diff_on {s : set E} {g : F → G} {f : E → F}
  (hg : cont_diff 𝕜 n g) (hf : cont_diff_on 𝕜 n f s) :
  cont_diff_on 𝕜 n (g ∘ f) s :=
(cont_diff_on_univ.2 hg).comp hf subset_preimage_univ

/-- The composition of `C^n` functions is `C^n`. -/
lemma cont_diff.comp {g : F → G} {f : E → F}
  (hg : cont_diff 𝕜 n g) (hf : cont_diff 𝕜 n f) :
  cont_diff 𝕜 n (g ∘ f) :=
cont_diff_on_univ.1 $ cont_diff_on.comp (cont_diff_on_univ.2 hg)
  (cont_diff_on_univ.2 hf) (subset_univ _)

/-- The composition of `C^n` functions at points in domains is `C^n`. -/
lemma cont_diff_within_at.comp
  {s : set E} {t : set F} {g : F → G} {f : E → F} (x : E)
  (hg : cont_diff_within_at 𝕜 n g t (f x))
  (hf : cont_diff_within_at 𝕜 n f s x) (st : s ⊆ f ⁻¹' t) :
  cont_diff_within_at 𝕜 n (g ∘ f) s x :=
begin
  assume m hm,
  rcases hg.cont_diff_on hm with ⟨u, u_nhd, ut, hu⟩,
  rcases hf.cont_diff_on hm with ⟨v, v_nhd, vs, hv⟩,
  have xmem : x ∈ f ⁻¹' u ∩ v :=
    ⟨(mem_of_mem_nhds_within (mem_insert (f x) _) u_nhd : _),
    mem_of_mem_nhds_within (mem_insert x s) v_nhd⟩,
  have : f ⁻¹' u ∈ 𝓝[insert x s] x,
  { apply hf.continuous_within_at.insert_self.preimage_mem_nhds_within',
    apply nhds_within_mono _ _ u_nhd,
    rw image_insert_eq,
    exact insert_subset_insert (image_subset_iff.mpr st) },
  have Z := ((hu.comp (hv.mono (inter_subset_right (f ⁻¹' u) v)) (inter_subset_left _ _))
    .cont_diff_within_at) xmem m le_rfl,
  have : 𝓝[f ⁻¹' u ∩ v] x = 𝓝[insert x s] x,
  { have A : f ⁻¹' u ∩ v = (insert x s) ∩ (f ⁻¹' u ∩ v),
    { apply subset.antisymm _ (inter_subset_right _ _),
      rintros y ⟨hy1, hy2⟩,
      simp [hy1, hy2, vs hy2] },
    rw [A, ← nhds_within_restrict''],
    exact filter.inter_mem this v_nhd },
  rwa [insert_eq_of_mem xmem, this] at Z,
end

/-- The composition of `C^n` functions at points in domains is `C^n`,
  with a weaker condition on `s` and `t`. -/
lemma cont_diff_within_at.comp_of_mem
  {s : set E} {t : set F} {g : F → G} {f : E → F} (x : E)
  (hg : cont_diff_within_at 𝕜 n g t (f x))
  (hf : cont_diff_within_at 𝕜 n f s x) (hs : t ∈ 𝓝[f '' s] f x) :
  cont_diff_within_at 𝕜 n (g ∘ f) s x :=
(hg.mono_of_mem hs).comp x hf (subset_preimage_image f s)

/-- The composition of `C^n` functions at points in domains is `C^n`. -/
lemma cont_diff_within_at.comp' {s : set E} {t : set F} {g : F → G}
  {f : E → F} (x : E)
  (hg : cont_diff_within_at 𝕜 n g t (f x)) (hf : cont_diff_within_at 𝕜 n f s x) :
  cont_diff_within_at 𝕜 n (g ∘ f) (s ∩ f⁻¹' t) x :=
hg.comp x (hf.mono (inter_subset_left _ _)) (inter_subset_right _ _)

lemma cont_diff_at.comp_cont_diff_within_at {n} (x : E)
  (hg : cont_diff_at 𝕜 n g (f x)) (hf : cont_diff_within_at 𝕜 n f s x) :
  cont_diff_within_at 𝕜 n (g ∘ f) s x :=
hg.comp x hf (maps_to_univ _ _)

/-- The composition of `C^n` functions at points is `C^n`. -/
lemma cont_diff_at.comp (x : E)
  (hg : cont_diff_at 𝕜 n g (f x))
  (hf : cont_diff_at 𝕜 n f x) :
  cont_diff_at 𝕜 n (g ∘ f) x :=
hg.comp x hf subset_preimage_univ

lemma cont_diff.comp_cont_diff_within_at
  {g : F → G} {f : E → F} (h : cont_diff 𝕜 n g)
  (hf : cont_diff_within_at 𝕜 n f t x) :
  cont_diff_within_at 𝕜 n (g ∘ f) t x :=
begin
  have : cont_diff_within_at 𝕜 n g univ (f x) :=
    h.cont_diff_at.cont_diff_within_at,
  exact this.comp x hf (subset_univ _),
end

lemma cont_diff.comp_cont_diff_at {g : F → G} {f : E → F} (x : E)
  (hg : cont_diff 𝕜 n g) (hf : cont_diff_at 𝕜 n f x) : cont_diff_at 𝕜 n (g ∘ f) x :=
hg.comp_cont_diff_within_at hf

/-!
### Smoothness of projections
-/

/-- The first projection in a product is `C^∞`. -/
lemma cont_diff_fst : cont_diff 𝕜 n (prod.fst : E × F → E) :=
is_bounded_linear_map.cont_diff is_bounded_linear_map.fst

/-- Postcomposing `f` with `prod.fst` is `C^n` -/
lemma cont_diff.fst {f : E → F × G} (hf : cont_diff 𝕜 n f) : cont_diff 𝕜 n (λ x, (f x).1) :=
cont_diff_fst.comp hf

/-- Precomposing `f` with `prod.fst` is `C^n` -/
lemma cont_diff.fst' {f : E → G} (hf : cont_diff 𝕜 n f) : cont_diff 𝕜 n (λ x : E × F, f x.1) :=
hf.comp cont_diff_fst

/-- The first projection on a domain in a product is `C^∞`. -/
lemma cont_diff_on_fst {s : set (E × F)} : cont_diff_on 𝕜 n (prod.fst : E × F → E) s :=
cont_diff.cont_diff_on cont_diff_fst

lemma cont_diff_on.fst {f : E → F × G} {s : set E} (hf : cont_diff_on 𝕜 n f s) :
  cont_diff_on 𝕜 n (λ x, (f x).1) s :=
cont_diff_fst.comp_cont_diff_on hf

/-- The first projection at a point in a product is `C^∞`. -/
lemma cont_diff_at_fst {p : E × F} : cont_diff_at 𝕜 n (prod.fst : E × F → E) p :=
cont_diff_fst.cont_diff_at

/-- Postcomposing `f` with `prod.fst` is `C^n` at `(x, y)` -/
lemma cont_diff_at.fst {f : E → F × G} {x : E} (hf : cont_diff_at 𝕜 n f x) :
  cont_diff_at 𝕜 n (λ x, (f x).1) x :=
cont_diff_at_fst.comp x hf

/-- Precomposing `f` with `prod.fst` is `C^n` at `(x, y)` -/
lemma cont_diff_at.fst' {f : E → G} {x : E} {y : F} (hf : cont_diff_at 𝕜 n f x) :
  cont_diff_at 𝕜 n (λ x : E × F, f x.1) (x, y) :=
cont_diff_at.comp (x, y) hf cont_diff_at_fst

/-- Precomposing `f` with `prod.fst` is `C^n` at `x : E × F` -/
lemma cont_diff_at.fst'' {f : E → G} {x : E × F} (hf : cont_diff_at 𝕜 n f x.1) :
  cont_diff_at 𝕜 n (λ x : E × F, f x.1) x :=
hf.comp x cont_diff_at_fst

/-- The first projection within a domain at a point in a product is `C^∞`. -/
lemma cont_diff_within_at_fst {s : set (E × F)} {p : E × F} :
  cont_diff_within_at 𝕜 n (prod.fst : E × F → E) s p :=
cont_diff_fst.cont_diff_within_at

/-- The second projection in a product is `C^∞`. -/
lemma cont_diff_snd : cont_diff 𝕜 n (prod.snd : E × F → F) :=
is_bounded_linear_map.cont_diff is_bounded_linear_map.snd

/-- Postcomposing `f` with `prod.snd` is `C^n` -/
lemma cont_diff.snd {f : E → F × G} (hf : cont_diff 𝕜 n f) : cont_diff 𝕜 n (λ x, (f x).2) :=
cont_diff_snd.comp hf

/-- Precomposing `f` with `prod.snd` is `C^n` -/
lemma cont_diff.snd' {f : F → G} (hf : cont_diff 𝕜 n f) : cont_diff 𝕜 n (λ x : E × F, f x.2) :=
hf.comp cont_diff_snd

/-- The second projection on a domain in a product is `C^∞`. -/
lemma cont_diff_on_snd {s : set (E × F)} : cont_diff_on 𝕜 n (prod.snd : E × F → F) s :=
cont_diff.cont_diff_on cont_diff_snd

lemma cont_diff_on.snd {f : E → F × G} {s : set E} (hf : cont_diff_on 𝕜 n f s) :
  cont_diff_on 𝕜 n (λ x, (f x).2) s :=
cont_diff_snd.comp_cont_diff_on hf

/-- The second projection at a point in a product is `C^∞`. -/
lemma cont_diff_at_snd {p : E × F} : cont_diff_at 𝕜 n (prod.snd : E × F → F) p :=
cont_diff_snd.cont_diff_at

/-- Postcomposing `f` with `prod.snd` is `C^n` at `x` -/
lemma cont_diff_at.snd {f : E → F × G} {x : E} (hf : cont_diff_at 𝕜 n f x) :
  cont_diff_at 𝕜 n (λ x, (f x).2) x :=
cont_diff_at_snd.comp x hf

/-- Precomposing `f` with `prod.snd` is `C^n` at `(x, y)` -/
lemma cont_diff_at.snd' {f : F → G} {x : E} {y : F} (hf : cont_diff_at 𝕜 n f y) :
  cont_diff_at 𝕜 n (λ x : E × F, f x.2) (x, y) :=
cont_diff_at.comp (x, y) hf cont_diff_at_snd

/-- Precomposing `f` with `prod.snd` is `C^n` at `x : E × F` -/
lemma cont_diff_at.snd'' {f : F → G} {x : E × F} (hf : cont_diff_at 𝕜 n f x.2) :
  cont_diff_at 𝕜 n (λ x : E × F, f x.2) x :=
hf.comp x cont_diff_at_snd

/-- The second projection within a domain at a point in a product is `C^∞`. -/
lemma cont_diff_within_at_snd {s : set (E × F)} {p : E × F} :
  cont_diff_within_at 𝕜 n (prod.snd : E × F → F) s p :=
cont_diff_snd.cont_diff_within_at

section n_ary

variables {E₁ E₂ E₃ E₄ : Type*}
variables [normed_add_comm_group E₁] [normed_add_comm_group E₂] [normed_add_comm_group E₃]
  [normed_add_comm_group E₄] [normed_space 𝕜 E₁] [normed_space 𝕜 E₂] [normed_space 𝕜 E₃]
  [normed_space 𝕜 E₄]

lemma cont_diff.comp₂ {g : E₁ × E₂ → G} {f₁ : F → E₁} {f₂ : F → E₂}
  (hg : cont_diff 𝕜 n g) (hf₁ : cont_diff 𝕜 n f₁) (hf₂ : cont_diff 𝕜 n f₂) :
  cont_diff 𝕜 n (λ x, g (f₁ x, f₂ x)) :=
hg.comp $ hf₁.prod hf₂

lemma cont_diff.comp₃ {g : E₁ × E₂ × E₃ → G} {f₁ : F → E₁} {f₂ : F → E₂} {f₃ : F → E₃}
  (hg : cont_diff 𝕜 n g) (hf₁ : cont_diff 𝕜 n f₁) (hf₂ : cont_diff 𝕜 n f₂)
  (hf₃ : cont_diff 𝕜 n f₃) : cont_diff 𝕜 n (λ x, g (f₁ x, f₂ x, f₃ x)) :=
hg.comp₂ hf₁ $ hf₂.prod hf₃

lemma cont_diff.comp_cont_diff_on₂ {g : E₁ × E₂ → G} {f₁ : F → E₁} {f₂ : F → E₂} {s : set F}
  (hg : cont_diff 𝕜 n g) (hf₁ : cont_diff_on 𝕜 n f₁ s) (hf₂ : cont_diff_on 𝕜 n f₂ s) :
  cont_diff_on 𝕜 n (λ x, g (f₁ x, f₂ x)) s :=
hg.comp_cont_diff_on $ hf₁.prod hf₂

lemma cont_diff.comp_cont_diff_on₃ {g : E₁ × E₂ × E₃ → G} {f₁ : F → E₁} {f₂ : F → E₂} {f₃ : F → E₃}
  {s : set F} (hg : cont_diff 𝕜 n g) (hf₁ : cont_diff_on 𝕜 n f₁ s) (hf₂ : cont_diff_on 𝕜 n f₂ s)
  (hf₃ : cont_diff_on 𝕜 n f₃ s) : cont_diff_on 𝕜 n (λ x, g (f₁ x, f₂ x, f₃ x)) s :=
hg.comp_cont_diff_on₂ hf₁ $ hf₂.prod hf₃

end n_ary

section specific_bilinear_maps

lemma cont_diff.clm_comp {g : X → F →L[𝕜] G} {f : X → E →L[𝕜] F}
  (hg : cont_diff 𝕜 n g) (hf : cont_diff 𝕜 n f) :
  cont_diff 𝕜 n (λ x, (g x).comp (f x)) :=
is_bounded_bilinear_map_comp.cont_diff.comp₂ hg hf

lemma cont_diff_on.clm_comp {g : X → F →L[𝕜] G} {f : X → E →L[𝕜] F}
  {s : set X} (hg : cont_diff_on 𝕜 n g s) (hf : cont_diff_on 𝕜 n f s) :
  cont_diff_on 𝕜 n (λ x, (g x).comp (f x)) s :=
is_bounded_bilinear_map_comp.cont_diff.comp_cont_diff_on₂ hg hf

<<<<<<< HEAD
lemma cont_diff.clm_apply {f : E → F →L[𝕜] G} {g : E → F} {n : ℕ∞}
  (hf : cont_diff 𝕜 n f) (hg : cont_diff 𝕜 n g) :
  cont_diff 𝕜 n (λ x, (f x) (g x)) :=
is_bounded_bilinear_map_apply.cont_diff.comp₂ hf hg

lemma cont_diff_on.clm_apply {f : E → F →L[𝕜] G} {g : E → F} {n : ℕ∞}
  (hf : cont_diff_on 𝕜 n f s) (hg : cont_diff_on 𝕜 n g s) :
  cont_diff_on 𝕜 n (λ x, (f x) (g x)) s :=
is_bounded_bilinear_map_apply.cont_diff.comp_cont_diff_on₂ hf hg

lemma cont_diff.smul_right {f : E → F →L[𝕜] 𝕜} {g : E → G} {n : ℕ∞}
  (hf : cont_diff 𝕜 n f) (hg : cont_diff 𝕜 n g) :
  cont_diff 𝕜 n (λ x, (f x).smul_right (g x)) :=
-- giving the following implicit type arguments speeds up elaboration significantly
(@is_bounded_bilinear_map_smul_right 𝕜 _ F _ _ G _ _).cont_diff.comp₂ hf hg

=======
>>>>>>> e1663ac6
end specific_bilinear_maps

/--
The natural equivalence `(E × F) × G ≃ E × (F × G)` is smooth.

Warning: if you think you need this lemma, it is likely that you can simplify your proof by
reformulating the lemma that you're applying next using the tips in
Note [continuity lemma statement]
-/
lemma cont_diff_prod_assoc : cont_diff 𝕜 ⊤ $ equiv.prod_assoc E F G :=
(linear_isometry_equiv.prod_assoc 𝕜 E F G).cont_diff

/--
The natural equivalence `E × (F × G) ≃ (E × F) × G` is smooth.

Warning: see remarks attached to `cont_diff_prod_assoc`
-/
lemma cont_diff_prod_assoc_symm : cont_diff 𝕜 ⊤ $ (equiv.prod_assoc E F G).symm :=
(linear_isometry_equiv.prod_assoc 𝕜 E F G).symm.cont_diff

/-! ### Bundled derivatives are smooth -/

/-- One direction of `cont_diff_within_at_succ_iff_has_fderiv_within_at`, but where all derivatives
  are taken within the same set. Version for partial derivatives / functions with parameters. -/
lemma cont_diff_within_at.has_fderiv_within_at_nhds {f : E → F → G} {g : E → F} {u : set (E × F)}
  {t : set F} {n : ℕ}
  (hf : cont_diff_within_at 𝕜 (n+1) (function.uncurry f) u (x, g x))
  (hg : cont_diff_within_at 𝕜 n g s x)
  (hst : insert x s ×ˢ t ⊆ u) -- can be weakened to only consider points near `(x, g x)`
  (hu : u ∈ 𝓝[(λ x, (x, g x)) '' s] (x, g x)) :
  ∃ u ∈ 𝓝[insert x s] x, u ⊆ insert x s ∧ ∃ f' : E → F →L[𝕜] G,
    (∀ x ∈ u, has_fderiv_within_at (f x) (f' x) t (g x)) ∧
    cont_diff_within_at 𝕜 n (λ x, f' x) s x :=
begin
  obtain ⟨v, hv, hvs, f', hvf', hf'⟩ := cont_diff_within_at_succ_iff_has_fderiv_within_at'.mp hf,
  refine ⟨(λ z, (z, g z)) ⁻¹' v ∩ insert x s, _, inter_subset_right _ _,
    λ z, (f' (z, g z)).comp (continuous_linear_map.inr 𝕜 E F), _, _⟩,
  { refine inter_mem _ self_mem_nhds_within,
    have := mem_of_mem_nhds_within (mem_insert _ _) hv,
    refine mem_nhds_within_insert.mpr ⟨this, _⟩,
    refine (continuous_within_at_id.prod hg.continuous_within_at).preimage_mem_nhds_within' _,
    rw [← nhds_within_le_iff] at hu hv ⊢,
    refine (hu.trans $ nhds_within_mono _ $ subset_insert _ _).trans hv },
  { intros z hz,
    have := hvf' (z, g z) hz.1,
    refine this.comp _ (has_fderiv_at_prod_mk_right _ _).has_fderiv_within_at _,
    exact maps_to'.mpr ((image_prod_mk_subset_prod_right hz.2).trans hst) },
  { exact (hf'.continuous_linear_map_comp $ (continuous_linear_map.compL 𝕜 F (E × F) G).flip
      (continuous_linear_map.inr 𝕜 E F)).comp_of_mem x
      (cont_diff_within_at_id.prod hg) hu },
end

/-- The most general lemma stating that `fderiv_within` is `C^n` at a point within a set.
To show that `x' ↦ D_yf(x',y)g(x')` (taken within `t`) is `C^m` at `x` within `s`, we require that
* `f` is `C^n` at `(x, g(x))` within `u` for `n ≥ m+1` and `u ⊇ (s ∪ {x}) × t`. We also need that
  `u` is a neighborhood of `(x, g(x))` within the image of `s` under `x' ↦ (x', g(x'))`;
* `g` is `C^m` at `x` within `s`;
* There is exist unique derivatives at `g(x')` within `t` for `x'` sufficiently close to `x`
  within `s ∪ {x}`. -/
lemma cont_diff_within_at.fderiv_within'' {f : E → F → G} {g : E → F} {u : set (E × F)}
  {t : set F} {n : ℕ∞}
  (hf : cont_diff_within_at 𝕜 n (function.uncurry f) u (x, g x))
  (hg : cont_diff_within_at 𝕜 m g s x)
  (ht : ∀ᶠ x' in 𝓝[insert x s] x, unique_diff_within_at 𝕜 t (g x'))
  (hmn : m + 1 ≤ n)
  (hst : insert x s ×ˢ t ⊆ u)
  (hu : u ∈ 𝓝[(λ x', (x', g x')) '' s] (x, g x)) :
  cont_diff_within_at 𝕜 m (λ x', fderiv_within 𝕜 (f x') t (g x')) s x :=
begin
  have : ∀ k : ℕ, (k : ℕ∞) ≤ m →
    cont_diff_within_at 𝕜 k (λ x, fderiv_within 𝕜 (f x) t (g x)) s x,
  { intros k hkm,
    obtain ⟨v, hv, -, f', hvf', hf'⟩ :=
      (hf.of_le $ (add_le_add_right hkm 1).trans hmn).has_fderiv_within_at_nhds (hg.of_le hkm)
      hst hu,
    refine hf'.congr_of_eventually_eq_insert _,
    filter_upwards [hv, ht],
    exact λ y hy h2y, (hvf' y hy).fderiv_within h2y },
  induction m using with_top.rec_top_coe,
  { obtain rfl := eq_top_iff.mpr hmn,
    rw [cont_diff_within_at_top],
    exact λ m, this m le_top },
  exact this m le_rfl
end

/-- A special case of `cont_diff_within_at.fderiv_within''` where we require that
  `s ∪ {x} ⊆ g⁻¹(t)`. -/
lemma cont_diff_within_at.fderiv_within' {f : E → F → G} {g : E → F} {u : set (E × F)}
  {t : set F} {n : ℕ∞}
  (hf : cont_diff_within_at 𝕜 n (function.uncurry f) u (x, g x))
  (hg : cont_diff_within_at 𝕜 m g s x)
  (ht : ∀ᶠ x' in 𝓝[insert x s] x, unique_diff_within_at 𝕜 t (g x'))
  (hmn : m + 1 ≤ n)
  (hst : insert x s ×ˢ t ⊆ u)
  (h2st : s ⊆ g ⁻¹' t) :
  cont_diff_within_at 𝕜 m (λ x, fderiv_within 𝕜 (f x) t (g x)) s x :=
begin
  refine hf.fderiv_within'' hg ht hmn hst _,
  refine mem_of_superset self_mem_nhds_within _,
  refine image_prod_mk_subset_prod.trans _,
  rw [image_id'], rw [← image_subset_iff] at h2st,
  exact (prod_mono (subset_insert x s) h2st).trans hst
end

/-- A special case of `cont_diff_within_at.fderiv_within'` where we require that `x ∈ s` and there
  are unique derivatives everywhere within `t`. -/
lemma cont_diff_within_at.fderiv_within {f : E → F → G} {g : E → F} {u : set (E × F)}
  {t : set F} {n : ℕ∞}
  (hf : cont_diff_within_at 𝕜 n (function.uncurry f) u (x, g x))
  (hg : cont_diff_within_at 𝕜 m g s x)
  (ht : unique_diff_on 𝕜 t)
  (hmn : m + 1 ≤ n) (hx : x ∈ s)
  (hst : s ×ˢ t ⊆ u)
  (h2st : s ⊆ g ⁻¹' t) :
  cont_diff_within_at 𝕜 m (λ x, fderiv_within 𝕜 (f x) t (g x)) s x :=
begin
  rw [← insert_eq_self.mpr hx] at hst,
  refine hf.fderiv_within' hg _ hmn hst h2st,
  rw [insert_eq_self.mpr hx],
  exact eventually_of_mem self_mem_nhds_within (λ x hx, ht _ (h2st hx))
end

/-- `fderiv` applied to a (variable) vector is smooth at a point within a set. -/
lemma cont_diff_within_at.fderiv_within_apply {f : E → F → G} {g k : E → F} {u : set (E × F)}
  {t : set F} {n : ℕ∞}
  (hf : cont_diff_within_at 𝕜 n (function.uncurry f) u (x, g x))
  (hg : cont_diff_within_at 𝕜 m g s x)
  (hk : cont_diff_within_at 𝕜 m k s x)
  (ht : unique_diff_on 𝕜 t)
  (hmn : m + 1 ≤ n) (hx : x ∈ s)
  (hst : s ×ˢ t ⊆ u)
  (h2st : s ⊆ g ⁻¹' t) :
  cont_diff_within_at 𝕜 m (λ x, fderiv_within 𝕜 (f x) t (g x) (k x)) s x :=
(cont_diff_fst.clm_apply cont_diff_snd).cont_diff_at.comp_cont_diff_within_at x
  ((hf.fderiv_within hg ht hmn hx hst h2st).prod hk)

/-- `fderiv_within` is smooth at `x` within `s` (for functions without parameters). -/
lemma cont_diff_within_at.fderiv_within_right
  (hf : cont_diff_within_at 𝕜 n f s x) (hs : unique_diff_on 𝕜 s)
  (hmn : (m + 1 : ℕ∞) ≤ n) (hxs : x ∈ s) :
  cont_diff_within_at 𝕜 m (fderiv_within 𝕜 f s) s x :=
cont_diff_within_at.fderiv_within
  (cont_diff_within_at.comp (x, x) hf cont_diff_within_at_snd subset_rfl)
  cont_diff_within_at_id hs hmn hxs
  (by { rw [← univ_prod], exact prod_mono (subset_univ _) subset_rfl })
  (by rw [preimage_id'])

/-- `fderiv` is smooth at `x` (for functions without parameters). -/
lemma cont_diff_at.cont_diff_at_fderiv {f : E → F → G} {g : E → F} {n : ℕ∞}
  (hf : cont_diff_at 𝕜 n (function.uncurry f) (x, g x))
  (hg : cont_diff_at 𝕜 m g x)
  (hmn : m + 1 ≤ n) :
  cont_diff_at 𝕜 m (λ x, fderiv 𝕜 (f x) (g x)) x :=
begin
  simp_rw [← fderiv_within_univ],
  refine (cont_diff_within_at.fderiv_within hf.cont_diff_within_at hg.cont_diff_within_at
    unique_diff_on_univ hmn (mem_univ x) (subset_univ _) _).cont_diff_at univ_mem,
  rw [preimage_univ]
end

/-- `fderiv` is smooth. -/
lemma cont_diff.fderiv {f : E → F → G} {g : E → F} {n m : ℕ∞}
  (hf : cont_diff 𝕜 m $ function.uncurry f) (hg : cont_diff 𝕜 n g) (hnm : n + 1 ≤ m) :
    cont_diff 𝕜 n (λ x, fderiv 𝕜 (f x) (g x)) :=
cont_diff_iff_cont_diff_at.mpr $ λ x, hf.cont_diff_at.cont_diff_at_fderiv hg.cont_diff_at hnm

/-- `fderiv` is continuous. -/
lemma continuous.fderiv {f : E → F → G} {g : E → F} {n : ℕ∞}
  (hf : cont_diff 𝕜 n $ function.uncurry f) (hg : continuous g) (hn : 1 ≤ n):
    continuous (λ x, fderiv 𝕜 (f x) (g x)) :=
(hf.fderiv (cont_diff_zero.mpr hg) hn).continuous

/-- `fderiv` applied to a (variable) vector is smooth. -/
lemma cont_diff.fderiv_apply {f : E → F → G} {g k : E → F} {n m : ℕ∞}
  (hf : cont_diff 𝕜 m $ function.uncurry f) (hg : cont_diff 𝕜 n g) (hk : cont_diff 𝕜 n k)
  (hnm : n + 1 ≤ m) :
  cont_diff 𝕜 n (λ x, fderiv 𝕜 (f x) (g x) (k x)) :=
(hf.fderiv hg hnm).clm_apply hk

lemma cont_diff_within_at.fderiv_within'
  (hf : cont_diff_within_at 𝕜 n f s x) (hs : ∀ᶠ y in 𝓝[insert x s] x, unique_diff_within_at 𝕜 s y)
  (hmn : m + 1 ≤ n) :
  cont_diff_within_at 𝕜 m (fderiv_within 𝕜 f s) s x :=
begin
  have : ∀ k : ℕ, (k + 1 : ℕ∞) ≤ n → cont_diff_within_at 𝕜 k (fderiv_within 𝕜 f s) s x,
  { intros k hkn,
    obtain ⟨v, hv, -, f', hvf', hf'⟩ :=
      cont_diff_within_at_succ_iff_has_fderiv_within_at'.mp (hf.of_le hkn),
    apply hf'.congr_of_eventually_eq_insert,
    filter_upwards [hv, hs],
    exact λ y hy h2y, (hvf' y hy).fderiv_within h2y },
  induction m using with_top.rec_top_coe,
  { obtain rfl := eq_top_iff.mpr hmn,
    rw [cont_diff_within_at_top],
    exact λ m, this m le_top },
  exact this m hmn
end

lemma cont_diff_within_at.fderiv_within
  (hf : cont_diff_within_at 𝕜 n f s x) (hs : unique_diff_on 𝕜 s)
  (hmn : (m + 1 : ℕ∞) ≤ n) (hxs : x ∈ s) :
  cont_diff_within_at 𝕜 m (fderiv_within 𝕜 f s) s x :=
hf.fderiv_within' (by { rw [insert_eq_of_mem hxs], exact eventually_of_mem self_mem_nhds_within hs})
  hmn

/-- The bundled derivative of a `C^{n+1}` function is `C^n`. -/
lemma cont_diff_on_fderiv_within_apply {m n : ℕ∞} {s : set E}
  {f : E → F} (hf : cont_diff_on 𝕜 n f s) (hs : unique_diff_on 𝕜 s) (hmn : m + 1 ≤ n) :
  cont_diff_on 𝕜 m (λp : E × E, (fderiv_within 𝕜 f s p.1 : E →L[𝕜] F) p.2) (s ×ˢ univ) :=
((hf.fderiv_within hs hmn).comp cont_diff_on_fst (prod_subset_preimage_fst _ _)).clm_apply
  cont_diff_on_snd

/-- If a function is at least `C^1`, its bundled derivative (mapping `(x, v)` to `Df(x) v`) is
continuous. -/
lemma cont_diff_on.continuous_on_fderiv_within_apply
  (hf : cont_diff_on 𝕜 n f s) (hs : unique_diff_on 𝕜 s) (hn : 1 ≤ n) :
  continuous_on (λp : E × E, (fderiv_within 𝕜 f s p.1 : E → F) p.2) (s ×ˢ univ) :=
(cont_diff_on_fderiv_within_apply hf hs $ by rwa [zero_add]).continuous_on

/-- If a function is at least `C^1`, its bundled derivative (mapping `(x, v)` to `Df(x) v`) is
continuous. -/
lemma cont_diff_on.continuous_on_fderiv_within_apply
  (hf : cont_diff_on 𝕜 n f s) (hs : unique_diff_on 𝕜 s) (hn : 1 ≤ n) :
  continuous_on (λp : E × E, (fderiv_within 𝕜 f s p.1 : E → F) p.2) (s ×ˢ univ) :=
(cont_diff_on_fderiv_within_apply hf hs $ by rwa [zero_add]).continuous_on

/-- The bundled derivative of a `C^{n+1}` function is `C^n`. -/
lemma cont_diff.cont_diff_fderiv_apply {f : E → F}
  (hf : cont_diff 𝕜 n f) (hmn : m + 1 ≤ n) :
  cont_diff 𝕜 m (λp : E × E, (fderiv 𝕜 f p.1 : E →L[𝕜] F) p.2) :=
begin
  rw ← cont_diff_on_univ at ⊢ hf,
  rw [← fderiv_within_univ, ← univ_prod_univ],
  exact cont_diff_on_fderiv_within_apply hf unique_diff_on_univ hmn
end

/-!
### Smoothness of functions `f : E → Π i, F' i`
-/

section pi

variables {ι ι' : Type*} [fintype ι] [fintype ι'] {F' : ι → Type*}
  [Π i, normed_add_comm_group (F' i)] [Π i, normed_space 𝕜 (F' i)] {φ : Π i, E → F' i}
  {p' : Π i, E → formal_multilinear_series 𝕜 E (F' i)}
  {Φ : E → Π i, F' i} {P' : E → formal_multilinear_series 𝕜 E (Π i, F' i)}

lemma has_ftaylor_series_up_to_on_pi :
  has_ftaylor_series_up_to_on n (λ x i, φ i x)
    (λ x m, continuous_multilinear_map.pi (λ i, p' i x m)) s ↔
    ∀ i, has_ftaylor_series_up_to_on n (φ i) (p' i) s :=
begin
  set pr := @continuous_linear_map.proj 𝕜 _ ι F' _ _ _,
  letI : Π (m : ℕ) (i : ι), normed_space 𝕜 (E [×m]→L[𝕜] (F' i)) := λ m i, infer_instance,
  set L : Π m : ℕ, (Π i, E [×m]→L[𝕜] (F' i)) ≃ₗᵢ[𝕜] (E [×m]→L[𝕜] (Π i, F' i)) :=
    λ m, continuous_multilinear_map.piₗᵢ _ _,
  refine ⟨λ h i, _, λ h, ⟨λ x hx, _, _, _⟩⟩,
  { convert h.continuous_linear_map_comp (pr i),
    ext, refl },
  { ext1 i,
    exact (h i).zero_eq x hx },
  { intros m hm x hx,
    have := has_fderiv_within_at_pi.2 (λ i, (h i).fderiv_within m hm x hx),
    convert (L m).has_fderiv_at.comp_has_fderiv_within_at x this },
  { intros m hm,
    have := continuous_on_pi.2 (λ i, (h i).cont m hm),
    convert (L m).continuous.comp_continuous_on this }
end

@[simp] lemma has_ftaylor_series_up_to_on_pi' :
  has_ftaylor_series_up_to_on n Φ P' s ↔
    ∀ i, has_ftaylor_series_up_to_on n (λ x, Φ x i)
      (λ x m, (@continuous_linear_map.proj 𝕜 _ ι F' _ _ _ i).comp_continuous_multilinear_map
        (P' x m)) s :=
by { convert has_ftaylor_series_up_to_on_pi, ext, refl }

lemma cont_diff_within_at_pi :
  cont_diff_within_at 𝕜 n Φ s x ↔
    ∀ i, cont_diff_within_at 𝕜 n (λ x, Φ x i) s x :=
begin
  set pr := @continuous_linear_map.proj 𝕜 _ ι F' _ _ _,
  refine ⟨λ h i, h.continuous_linear_map_comp (pr i), λ h m hm, _⟩,
  choose u hux p hp using λ i, h i m hm,
  exact ⟨⋂ i, u i, filter.Inter_mem.2 hux, _,
    has_ftaylor_series_up_to_on_pi.2 (λ i, (hp i).mono $ Inter_subset _ _)⟩,
end

lemma cont_diff_on_pi :
  cont_diff_on 𝕜 n Φ s ↔ ∀ i, cont_diff_on 𝕜 n (λ x, Φ x i) s :=
⟨λ h i x hx, cont_diff_within_at_pi.1 (h x hx) _,
  λ h x hx, cont_diff_within_at_pi.2 (λ i, h i x hx)⟩

lemma cont_diff_at_pi :
  cont_diff_at 𝕜 n Φ x ↔ ∀ i, cont_diff_at 𝕜 n (λ x, Φ x i) x :=
cont_diff_within_at_pi

lemma cont_diff_pi :
  cont_diff 𝕜 n Φ ↔ ∀ i, cont_diff 𝕜 n (λ x, Φ x i) :=
by simp only [← cont_diff_on_univ, cont_diff_on_pi]

variables (𝕜 E)
lemma cont_diff_apply (i : ι) : cont_diff 𝕜 n (λ (f : ι → E), f i) :=
cont_diff_pi.mp cont_diff_id i

lemma cont_diff_apply_apply (i : ι) (j : ι') : cont_diff 𝕜 n (λ (f : ι → ι' → E), f i j) :=
cont_diff_pi.mp (cont_diff_apply 𝕜 (ι' → E) i) j

variables {𝕜 E}

end pi

/-! ### Sum of two functions -/

section add

/- The sum is smooth. -/
lemma cont_diff_add : cont_diff 𝕜 n (λp : F × F, p.1 + p.2) :=
(is_bounded_linear_map.fst.add is_bounded_linear_map.snd).cont_diff

/-- The sum of two `C^n` functions within a set at a point is `C^n` within this set
at this point. -/
lemma cont_diff_within_at.add {s : set E} {f g : E → F}
  (hf : cont_diff_within_at 𝕜 n f s x) (hg : cont_diff_within_at 𝕜 n g s x) :
  cont_diff_within_at 𝕜 n (λx, f x + g x) s x :=
cont_diff_add.cont_diff_within_at.comp x (hf.prod hg) subset_preimage_univ

/-- The sum of two `C^n` functions at a point is `C^n` at this point. -/
lemma cont_diff_at.add {f g : E → F} (hf : cont_diff_at 𝕜 n f x) (hg : cont_diff_at 𝕜 n g x) :
  cont_diff_at 𝕜 n (λx, f x + g x) x :=
by rw [← cont_diff_within_at_univ] at *; exact hf.add hg

/-- The sum of two `C^n`functions is `C^n`. -/
lemma cont_diff.add {f g : E → F} (hf : cont_diff 𝕜 n f) (hg : cont_diff 𝕜 n g) :
  cont_diff 𝕜 n (λx, f x + g x) :=
cont_diff_add.comp (hf.prod hg)

/-- The sum of two `C^n` functions on a domain is `C^n`. -/
lemma cont_diff_on.add {s : set E} {f g : E → F}
  (hf : cont_diff_on 𝕜 n f s) (hg : cont_diff_on 𝕜 n g s) :
  cont_diff_on 𝕜 n (λx, f x + g x) s :=
λ x hx, (hf x hx).add (hg x hx)

variables {i : ℕ}

lemma iterated_fderiv_within_add_apply {f g : E → F}
  (hf : cont_diff_on 𝕜 i f s) (hg : cont_diff_on 𝕜 i g s) (hu : unique_diff_on 𝕜 s)
  (hx : x ∈ s) :
iterated_fderiv_within 𝕜 i (f + g) s x =
  iterated_fderiv_within 𝕜 i f s x + iterated_fderiv_within 𝕜 i g s x :=
begin
  induction i with i hi generalizing x,
  { ext h, simp },
  { ext h,
    have hi' : (i : ℕ∞) < i+1 :=
      with_top.coe_lt_coe.mpr (nat.lt_succ_self _),
    have hdf : differentiable_on 𝕜 (iterated_fderiv_within 𝕜 i f s) s :=
      hf.differentiable_on_iterated_fderiv_within hi' hu,
    have hdg : differentiable_on 𝕜 (iterated_fderiv_within 𝕜 i g s) s :=
      hg.differentiable_on_iterated_fderiv_within hi' hu,
    have hcdf : cont_diff_on 𝕜 i f s := hf.of_le hi'.le,
    have hcdg : cont_diff_on 𝕜 i g s := hg.of_le hi'.le,
    calc iterated_fderiv_within 𝕜 (i+1) (f + g) s x h
        = fderiv_within 𝕜 (iterated_fderiv_within 𝕜 i (f + g) s) s x (h 0) (fin.tail h) : rfl
    ... = fderiv_within 𝕜 (iterated_fderiv_within 𝕜 i f s + iterated_fderiv_within 𝕜 i g s) s x
              (h 0) (fin.tail h) :
            begin
              congr' 2,
              exact fderiv_within_congr (hu x hx) (λ _, hi hcdf hcdg) (hi hcdf hcdg hx),
            end
    ... = (fderiv_within 𝕜 (iterated_fderiv_within 𝕜 i f s) s +
            fderiv_within 𝕜 (iterated_fderiv_within 𝕜 i g s) s)
              x (h 0) (fin.tail h) :
            by rw [pi.add_def, fderiv_within_add (hu x hx) (hdf x hx) (hdg x hx)]; refl
    ... = (iterated_fderiv_within 𝕜 (i+1) f s + iterated_fderiv_within 𝕜 (i+1) g s) x h : rfl }
end

lemma iterated_fderiv_add_apply {i : ℕ} {f g : E → F} (hf : cont_diff 𝕜 i f)
  (hg : cont_diff 𝕜 i g) :
  iterated_fderiv 𝕜 i (f + g) x = iterated_fderiv 𝕜 i f x + iterated_fderiv 𝕜 i g x :=
begin
  simp_rw [←cont_diff_on_univ, ←iterated_fderiv_within_univ] at hf hg ⊢,
  exact iterated_fderiv_within_add_apply hf hg unique_diff_on_univ (set.mem_univ _),
end

end add

/-! ### Negative -/

section neg

/- The negative is smooth. -/
lemma cont_diff_neg : cont_diff 𝕜 n (λp : F, -p) :=
is_bounded_linear_map.id.neg.cont_diff

/-- The negative of a `C^n` function within a domain at a point is `C^n` within this domain at
this point. -/
lemma cont_diff_within_at.neg {s : set E} {f : E → F}
  (hf : cont_diff_within_at 𝕜 n f s x) : cont_diff_within_at 𝕜 n (λx, -f x) s x :=
cont_diff_neg.cont_diff_within_at.comp x hf subset_preimage_univ

/-- The negative of a `C^n` function at a point is `C^n` at this point. -/
lemma cont_diff_at.neg {f : E → F}
  (hf : cont_diff_at 𝕜 n f x) : cont_diff_at 𝕜 n (λx, -f x) x :=
by rw ← cont_diff_within_at_univ at *; exact hf.neg

/-- The negative of a `C^n`function is `C^n`. -/
lemma cont_diff.neg {f : E → F} (hf : cont_diff 𝕜 n f) : cont_diff 𝕜 n (λx, -f x) :=
cont_diff_neg.comp hf

/-- The negative of a `C^n` function on a domain is `C^n`. -/
lemma cont_diff_on.neg {s : set E} {f : E → F}
  (hf : cont_diff_on 𝕜 n f s) : cont_diff_on 𝕜 n (λx, -f x) s :=
λ x hx, (hf x hx).neg

variables {i : ℕ}

lemma iterated_fderiv_within_neg_apply {f : E → F} (hu : unique_diff_on 𝕜 s) (hx : x ∈ s) :
  iterated_fderiv_within 𝕜 i (-f) s x = -iterated_fderiv_within 𝕜 i f s x :=
begin
  induction i with i hi generalizing x,
  { ext h, simp },
  { ext h,
    have hi' : (i : ℕ∞) < i+1 :=
      with_top.coe_lt_coe.mpr (nat.lt_succ_self _),
    calc iterated_fderiv_within 𝕜 (i+1) (-f) s x h
        = fderiv_within 𝕜 (iterated_fderiv_within 𝕜 i (-f) s) s x (h 0) (fin.tail h) : rfl
    ... = fderiv_within 𝕜 (-iterated_fderiv_within 𝕜 i f s) s x
              (h 0) (fin.tail h) :
            begin
              congr' 2,
              exact fderiv_within_congr (hu x hx) (λ _, hi) (hi hx),
            end
    ... = -(fderiv_within 𝕜 (iterated_fderiv_within 𝕜 i f s) s) x (h 0) (fin.tail h) :
            by rw [pi.neg_def, fderiv_within_neg (hu x hx)]; refl
    ... = - (iterated_fderiv_within 𝕜 (i+1) f s) x h : rfl }
end

lemma iterated_fderiv_neg_apply {i : ℕ} {f : E → F} :
  iterated_fderiv 𝕜 i (-f) x = -iterated_fderiv 𝕜 i f x :=
begin
  simp_rw [←iterated_fderiv_within_univ],
  exact iterated_fderiv_within_neg_apply unique_diff_on_univ (set.mem_univ _),
end

end neg

/-! ### Subtraction -/

/-- The difference of two `C^n` functions within a set at a point is `C^n` within this set
at this point. -/
lemma cont_diff_within_at.sub {s : set E} {f g : E → F}
  (hf : cont_diff_within_at 𝕜 n f s x) (hg : cont_diff_within_at 𝕜 n g s x) :
  cont_diff_within_at 𝕜 n (λx, f x - g x) s x :=
by simpa only [sub_eq_add_neg] using hf.add hg.neg

/-- The difference of two `C^n` functions at a point is `C^n` at this point. -/
lemma cont_diff_at.sub {f g : E → F}
  (hf : cont_diff_at 𝕜 n f x) (hg : cont_diff_at 𝕜 n g x) :
  cont_diff_at 𝕜 n (λx, f x - g x) x :=
by simpa only [sub_eq_add_neg] using hf.add hg.neg

/-- The difference of two `C^n` functions on a domain is `C^n`. -/
lemma cont_diff_on.sub {s : set E} {f g : E → F}
  (hf : cont_diff_on 𝕜 n f s) (hg : cont_diff_on 𝕜 n g s) :
  cont_diff_on 𝕜 n (λx, f x - g x) s :=
by simpa only [sub_eq_add_neg] using hf.add hg.neg

/-- The difference of two `C^n` functions is `C^n`. -/
lemma cont_diff.sub {f g : E → F}
  (hf : cont_diff 𝕜 n f) (hg : cont_diff 𝕜 n g) : cont_diff 𝕜 n (λx, f x - g x) :=
by simpa only [sub_eq_add_neg] using hf.add hg.neg

/-! ### Sum of finitely many functions -/

lemma cont_diff_within_at.sum
  {ι : Type*} {f : ι → E → F} {s : finset ι} {t : set E} {x : E}
  (h : ∀ i ∈ s, cont_diff_within_at 𝕜 n (λ x, f i x) t x) :
  cont_diff_within_at 𝕜 n (λ x, (∑ i in s, f i x)) t x :=
begin
  classical,
  induction s using finset.induction_on with i s is IH,
  { simp [cont_diff_within_at_const] },
  { simp only [is, finset.sum_insert, not_false_iff],
    exact (h _ (finset.mem_insert_self i s)).add (IH (λ j hj, h _ (finset.mem_insert_of_mem hj))) }
end

lemma cont_diff_at.sum
  {ι : Type*} {f : ι → E → F} {s : finset ι} {x : E}
  (h : ∀ i ∈ s, cont_diff_at 𝕜 n (λ x, f i x) x) :
  cont_diff_at 𝕜 n (λ x, (∑ i in s, f i x)) x :=
by rw [← cont_diff_within_at_univ] at *; exact cont_diff_within_at.sum h

lemma cont_diff_on.sum
  {ι : Type*} {f : ι → E → F} {s : finset ι} {t : set E}
  (h : ∀ i ∈ s, cont_diff_on 𝕜 n (λ x, f i x) t) :
  cont_diff_on 𝕜 n (λ x, (∑ i in s, f i x)) t :=
λ x hx, cont_diff_within_at.sum (λ i hi, h i hi x hx)

lemma cont_diff.sum
  {ι : Type*} {f : ι → E → F} {s : finset ι}
  (h : ∀ i ∈ s, cont_diff 𝕜 n (λ x, f i x)) :
  cont_diff 𝕜 n (λ x, (∑ i in s, f i x)) :=
by simp only [← cont_diff_on_univ] at *; exact cont_diff_on.sum h

/-! ### Product of two functions -/

section mul_prod

variables {𝔸 𝔸' ι 𝕜' : Type*} [normed_ring 𝔸] [normed_algebra 𝕜 𝔸]
  [normed_comm_ring 𝔸'] [normed_algebra 𝕜 𝔸'] [normed_field 𝕜'] [normed_algebra 𝕜 𝕜']

/- The product is smooth. -/
lemma cont_diff_mul : cont_diff 𝕜 n (λ p : 𝔸 × 𝔸, p.1 * p.2) :=
(continuous_linear_map.mul 𝕜 𝔸).is_bounded_bilinear_map.cont_diff

/-- The product of two `C^n` functions within a set at a point is `C^n` within this set
at this point. -/
lemma cont_diff_within_at.mul {s : set E} {f g : E → 𝔸}
  (hf : cont_diff_within_at 𝕜 n f s x) (hg : cont_diff_within_at 𝕜 n g s x) :
  cont_diff_within_at 𝕜 n (λ x, f x * g x) s x :=
cont_diff_mul.comp_cont_diff_within_at (hf.prod hg)

/-- The product of two `C^n` functions at a point is `C^n` at this point. -/
lemma cont_diff_at.mul {f g : E → 𝔸} (hf : cont_diff_at 𝕜 n f x) (hg : cont_diff_at 𝕜 n g x) :
  cont_diff_at 𝕜 n (λ x, f x * g x) x :=
hf.mul hg

/-- The product of two `C^n` functions on a domain is `C^n`. -/
lemma cont_diff_on.mul {f g : E → 𝔸} (hf : cont_diff_on 𝕜 n f s) (hg : cont_diff_on 𝕜 n g s) :
  cont_diff_on 𝕜 n (λ x, f x * g x) s :=
λ x hx, (hf x hx).mul (hg x hx)

/-- The product of two `C^n`functions is `C^n`. -/
lemma cont_diff.mul {f g : E → 𝔸} (hf : cont_diff 𝕜 n f) (hg : cont_diff 𝕜 n g) :
  cont_diff 𝕜 n (λ x, f x * g x) :=
cont_diff_mul.comp (hf.prod hg)

lemma cont_diff_within_at_prod' {t : finset ι} {f : ι → E → 𝔸'}
  (h : ∀ i ∈ t, cont_diff_within_at 𝕜 n (f i) s x) :
  cont_diff_within_at 𝕜 n (∏ i in t, f i) s x :=
finset.prod_induction f (λ f, cont_diff_within_at 𝕜 n f s x) (λ _ _, cont_diff_within_at.mul)
  (@cont_diff_within_at_const _ _ _ _ _ _ _ _ _ _ _ 1) h

lemma cont_diff_within_at_prod {t : finset ι} {f : ι → E → 𝔸'}
  (h : ∀ i ∈ t, cont_diff_within_at 𝕜 n (f i) s x) :
  cont_diff_within_at 𝕜 n (λ y, ∏ i in t, f i y) s x :=
by simpa only [← finset.prod_apply] using cont_diff_within_at_prod' h

lemma cont_diff_at_prod' {t : finset ι} {f : ι → E → 𝔸'} (h : ∀ i ∈ t, cont_diff_at 𝕜 n (f i) x) :
  cont_diff_at 𝕜 n (∏ i in t, f i) x :=
cont_diff_within_at_prod' h

lemma cont_diff_at_prod {t : finset ι} {f : ι → E → 𝔸'} (h : ∀ i ∈ t, cont_diff_at 𝕜 n (f i) x) :
  cont_diff_at 𝕜 n (λ y, ∏ i in t, f i y) x :=
cont_diff_within_at_prod h

lemma cont_diff_on_prod' {t : finset ι} {f : ι → E → 𝔸'} (h : ∀ i ∈ t, cont_diff_on 𝕜 n (f i) s) :
  cont_diff_on 𝕜 n (∏ i in t, f i) s :=
λ x hx, cont_diff_within_at_prod' (λ i hi, h i hi x hx)

lemma cont_diff_on_prod {t : finset ι} {f : ι → E → 𝔸'} (h : ∀ i ∈ t, cont_diff_on 𝕜 n (f i) s) :
  cont_diff_on 𝕜 n (λ y, ∏ i in t, f i y) s :=
λ x hx, cont_diff_within_at_prod (λ i hi, h i hi x hx)

lemma cont_diff_prod' {t : finset ι} {f : ι → E → 𝔸'} (h : ∀ i ∈ t, cont_diff 𝕜 n (f i)) :
  cont_diff 𝕜 n (∏ i in t, f i) :=
cont_diff_iff_cont_diff_at.mpr $ λ x, cont_diff_at_prod' $ λ i hi, (h i hi).cont_diff_at

lemma cont_diff_prod {t : finset ι} {f : ι → E → 𝔸'} (h : ∀ i ∈ t, cont_diff 𝕜 n (f i)) :
  cont_diff 𝕜 n (λ y, ∏ i in t, f i y) :=
cont_diff_iff_cont_diff_at.mpr $ λ x, cont_diff_at_prod $ λ i hi, (h i hi).cont_diff_at

lemma cont_diff.pow {f : E → 𝔸} (hf : cont_diff 𝕜 n f) :
  ∀ m : ℕ, cont_diff 𝕜 n (λ x, (f x) ^ m)
| 0       := by simpa using cont_diff_const
| (m + 1) := by simpa [pow_succ] using hf.mul (cont_diff.pow m)

lemma cont_diff_within_at.pow {f : E → 𝔸} (hf : cont_diff_within_at 𝕜 n f s x) (m : ℕ) :
  cont_diff_within_at 𝕜 n (λ y, f y ^ m) s x :=
(cont_diff_id.pow m).comp_cont_diff_within_at hf

lemma cont_diff_at.pow {f : E → 𝔸} (hf : cont_diff_at 𝕜 n f x) (m : ℕ) :
  cont_diff_at 𝕜 n (λ y, f y ^ m) x :=
hf.pow m

lemma cont_diff_on.pow {f : E → 𝔸} (hf : cont_diff_on 𝕜 n f s) (m : ℕ) :
  cont_diff_on 𝕜 n (λ y, f y ^ m) s :=
λ y hy, (hf y hy).pow m

lemma cont_diff_within_at.div_const {f : E → 𝕜'} {n} {c : 𝕜'}
  (hf : cont_diff_within_at 𝕜 n f s x) :
  cont_diff_within_at 𝕜 n (λ x, f x / c) s x :=
by simpa only [div_eq_mul_inv] using hf.mul cont_diff_within_at_const

lemma cont_diff_at.div_const {f : E → 𝕜'} {n} {c : 𝕜'} (hf : cont_diff_at 𝕜 n f x) :
  cont_diff_at 𝕜 n (λ x, f x / c) x :=
hf.div_const

lemma cont_diff_on.div_const {f : E → 𝕜'} {n} {c : 𝕜'} (hf : cont_diff_on 𝕜 n f s) :
  cont_diff_on 𝕜 n (λ x, f x / c) s :=
λ x hx, (hf x hx).div_const

lemma cont_diff.div_const {f : E → 𝕜'} {n} {c : 𝕜'} (hf : cont_diff 𝕜 n f) :
  cont_diff 𝕜 n (λ x, f x / c) :=
by simpa only [div_eq_mul_inv] using hf.mul cont_diff_const

end mul_prod

/-! ### Scalar multiplication -/

section smul

/- The scalar multiplication is smooth. -/
lemma cont_diff_smul : cont_diff 𝕜 n (λ p : 𝕜 × F, p.1 • p.2) :=
is_bounded_bilinear_map_smul.cont_diff

/-- The scalar multiplication of two `C^n` functions within a set at a point is `C^n` within this
set at this point. -/
lemma cont_diff_within_at.smul {s : set E} {f : E → 𝕜} {g : E → F}
  (hf : cont_diff_within_at 𝕜 n f s x) (hg : cont_diff_within_at 𝕜 n g s x) :
  cont_diff_within_at 𝕜 n (λ x, f x • g x) s x :=
cont_diff_smul.cont_diff_within_at.comp x (hf.prod hg) subset_preimage_univ

/-- The scalar multiplication of two `C^n` functions at a point is `C^n` at this point. -/
lemma cont_diff_at.smul {f : E → 𝕜} {g : E → F}
  (hf : cont_diff_at 𝕜 n f x) (hg : cont_diff_at 𝕜 n g x) :
  cont_diff_at 𝕜 n (λ x, f x • g x) x :=
by rw [← cont_diff_within_at_univ] at *; exact hf.smul hg

/-- The scalar multiplication of two `C^n` functions is `C^n`. -/
lemma cont_diff.smul {f : E → 𝕜} {g : E → F} (hf : cont_diff 𝕜 n f) (hg : cont_diff 𝕜 n g) :
  cont_diff 𝕜 n (λ x, f x • g x) :=
cont_diff_smul.comp (hf.prod hg)

/-- The scalar multiplication of two `C^n` functions on a domain is `C^n`. -/
lemma cont_diff_on.smul {s : set E} {f : E → 𝕜} {g : E → F}
  (hf : cont_diff_on 𝕜 n f s) (hg : cont_diff_on 𝕜 n g s) :
  cont_diff_on 𝕜 n (λ x, f x • g x) s :=
λ x hx, (hf x hx).smul (hg x hx)

end smul

/-! ### Constant scalar multiplication -/

section const_smul

variables {R : Type*} [semiring R] [module R F] [smul_comm_class 𝕜 R F]
variables [has_continuous_const_smul R F]

/- The scalar multiplication with a constant is smooth. -/
lemma cont_diff_const_smul (c : R) : cont_diff 𝕜 n (λ p : F, c • p) :=
(c • continuous_linear_map.id 𝕜 F).cont_diff

/-- The scalar multiplication of a constant and a `C^n` function within a set at a point is `C^n`
within this set at this point. -/
lemma cont_diff_within_at.const_smul {s : set E} {f : E → F} {x : E} (c : R)
  (hf : cont_diff_within_at 𝕜 n f s x) : cont_diff_within_at 𝕜 n (λ y, c • f y) s x :=
(cont_diff_const_smul c).cont_diff_at.comp_cont_diff_within_at x hf

/-- The scalar multiplication of a constant and a `C^n` function at a point is `C^n` at this
point. -/
lemma cont_diff_at.const_smul {f : E → F} {x : E} (c : R)
  (hf : cont_diff_at 𝕜 n f x) : cont_diff_at 𝕜 n (λ y, c • f y) x :=
by rw [←cont_diff_within_at_univ] at *; exact hf.const_smul c

/-- The scalar multiplication of a constant and a `C^n` function is `C^n`. -/
lemma cont_diff.const_smul {f : E → F} (c : R)
  (hf : cont_diff 𝕜 n f) : cont_diff 𝕜 n (λ y, c • f y) :=
(cont_diff_const_smul c).comp hf

/-- The scalar multiplication of a constant and a `C^n` on a domain is `C^n`. -/
lemma cont_diff_on.const_smul {s : set E} {f : E → F} (c : R)
  (hf : cont_diff_on 𝕜 n f s) : cont_diff_on 𝕜 n (λ y, c • f y) s :=
λ x hx, (hf x hx).const_smul c

variables {i : ℕ} {a : R}

lemma iterated_fderiv_within_const_smul_apply (hf : cont_diff_on 𝕜 i f s)
  (hu : unique_diff_on 𝕜 s) (hx : x ∈ s) :
iterated_fderiv_within 𝕜 i (a • f) s x = a • (iterated_fderiv_within 𝕜 i f s x) :=
begin
  induction i with i hi generalizing x,
  { ext, simp },
  { ext h,
    have hi' : (i : ℕ∞) < i+1 :=
      with_top.coe_lt_coe.mpr (nat.lt_succ_self _),
    have hdf : differentiable_on 𝕜 (iterated_fderiv_within 𝕜 i f s) s :=
      hf.differentiable_on_iterated_fderiv_within hi' hu,
    have hcdf : cont_diff_on 𝕜 i f s := hf.of_le hi'.le,
    calc iterated_fderiv_within 𝕜 (i+1) (a • f) s x h
        = fderiv_within 𝕜 (iterated_fderiv_within 𝕜 i (a • f) s) s x (h 0) (fin.tail h) : rfl
    ... = fderiv_within 𝕜 (a • iterated_fderiv_within 𝕜 i f s) s x (h 0) (fin.tail h) :
            begin
              congr' 2,
              exact fderiv_within_congr (hu x hx) (λ _, hi hcdf) (hi hcdf hx),
            end
    ... = (a • fderiv_within 𝕜 (iterated_fderiv_within 𝕜 i f s)) s x (h 0) (fin.tail h) :
            by rw [pi.smul_def, fderiv_within_const_smul (hu x hx) (hdf x hx)]; refl
    ... = a • iterated_fderiv_within 𝕜 (i+1) f s x h : rfl }
end

lemma iterated_fderiv_const_smul_apply {x : E} (hf : cont_diff 𝕜 i f) :
  iterated_fderiv 𝕜 i (a • f) x = a • iterated_fderiv 𝕜 i f x :=
begin
  simp_rw [←cont_diff_on_univ, ←iterated_fderiv_within_univ] at *,
  refine iterated_fderiv_within_const_smul_apply hf unique_diff_on_univ (set.mem_univ _),
end

end const_smul

/-! ### Cartesian product of two functions -/

section prod_map
variables {E' : Type*} [normed_add_comm_group E'] [normed_space 𝕜 E']
variables {F' : Type*} [normed_add_comm_group F'] [normed_space 𝕜 F']

/-- The product map of two `C^n` functions within a set at a point is `C^n`
within the product set at the product point. -/
lemma cont_diff_within_at.prod_map'
  {s : set E} {t : set E'} {f : E → F} {g : E' → F'} {p : E × E'}
  (hf : cont_diff_within_at 𝕜 n f s p.1) (hg : cont_diff_within_at 𝕜 n g t p.2) :
  cont_diff_within_at 𝕜 n (prod.map f g) (s ×ˢ t) p :=
(hf.comp p cont_diff_within_at_fst (prod_subset_preimage_fst _ _)).prod
  (hg.comp p cont_diff_within_at_snd (prod_subset_preimage_snd _ _))

lemma cont_diff_within_at.prod_map
  {s : set E} {t : set E'} {f : E → F} {g : E' → F'} {x : E} {y : E'}
  (hf : cont_diff_within_at 𝕜 n f s x) (hg : cont_diff_within_at 𝕜 n g t y) :
  cont_diff_within_at 𝕜 n (prod.map f g) (s ×ˢ t) (x, y) :=
cont_diff_within_at.prod_map' hf hg

/-- The product map of two `C^n` functions on a set is `C^n` on the product set. -/
lemma cont_diff_on.prod_map {E' : Type*} [normed_add_comm_group E'] [normed_space 𝕜 E']
  {F' : Type*} [normed_add_comm_group F'] [normed_space 𝕜 F']
  {s : set E} {t : set E'} {f : E → F} {g : E' → F'}
  (hf : cont_diff_on 𝕜 n f s) (hg : cont_diff_on 𝕜 n g t) :
  cont_diff_on 𝕜 n (prod.map f g) (s ×ˢ t) :=
(hf.comp cont_diff_on_fst (prod_subset_preimage_fst _ _)).prod
  (hg.comp (cont_diff_on_snd) (prod_subset_preimage_snd _ _))

/-- The product map of two `C^n` functions within a set at a point is `C^n`
within the product set at the product point. -/
lemma cont_diff_at.prod_map {f : E → F} {g : E' → F'} {x : E} {y : E'}
  (hf : cont_diff_at 𝕜 n f x) (hg : cont_diff_at 𝕜 n g y) :
  cont_diff_at 𝕜 n (prod.map f g) (x, y) :=
begin
  rw cont_diff_at at *,
  convert hf.prod_map hg,
  simp only [univ_prod_univ]
end

/-- The product map of two `C^n` functions within a set at a point is `C^n`
within the product set at the product point. -/
lemma cont_diff_at.prod_map' {f : E → F} {g : E' → F'} {p : E × E'}
  (hf : cont_diff_at 𝕜 n f p.1) (hg : cont_diff_at 𝕜 n g p.2) :
  cont_diff_at 𝕜 n (prod.map f g) p :=
begin
  rcases p,
  exact cont_diff_at.prod_map hf hg
end

/-- The product map of two `C^n` functions is `C^n`. -/
lemma cont_diff.prod_map {f : E → F} {g : E' → F'}
  (hf : cont_diff 𝕜 n f) (hg : cont_diff 𝕜 n g) :
  cont_diff 𝕜 n (prod.map f g) :=
begin
  rw cont_diff_iff_cont_diff_at at *,
  exact λ ⟨x, y⟩, (hf x).prod_map (hg y)
end

lemma cont_diff_prod_mk_left (f₀ : F) : cont_diff 𝕜 n (λ e : E, (e, f₀)) :=
cont_diff_id.prod cont_diff_const

lemma cont_diff_prod_mk_right (e₀ : E) : cont_diff 𝕜 n (λ f : F, (e₀, f)) :=
cont_diff_const.prod cont_diff_id

end prod_map

/-! ### Inversion in a complete normed algebra -/

section algebra_inverse
variables (𝕜) {R : Type*} [normed_ring R] [normed_algebra 𝕜 R]
open normed_ring continuous_linear_map ring

/-- In a complete normed algebra, the operation of inversion is `C^n`, for all `n`, at each
invertible element.  The proof is by induction, bootstrapping using an identity expressing the
derivative of inversion as a bilinear map of inversion itself. -/
lemma cont_diff_at_ring_inverse [complete_space R] (x : Rˣ) :
  cont_diff_at 𝕜 n ring.inverse (x : R) :=
begin
  induction n using enat.nat_induction with n IH Itop,
  { intros m hm,
    refine ⟨{y : R | is_unit y}, _, _⟩,
    { simp [nhds_within_univ],
      exact x.nhds },
    { use (ftaylor_series_within 𝕜 inverse univ),
      rw [le_antisymm hm bot_le, has_ftaylor_series_up_to_on_zero_iff],
      split,
      { rintros _ ⟨x', rfl⟩,
        exact (inverse_continuous_at x').continuous_within_at },
      { simp [ftaylor_series_within] } } },
  { apply cont_diff_at_succ_iff_has_fderiv_at.mpr,
    refine ⟨λ (x : R), - mul_left_right 𝕜 R (inverse x) (inverse x), _, _⟩,
    { refine ⟨{y : R | is_unit y}, x.nhds, _⟩,
      rintros _ ⟨y, rfl⟩,
      rw [inverse_unit],
      exact has_fderiv_at_ring_inverse y },
    { convert (mul_left_right_is_bounded_bilinear 𝕜 R).cont_diff.neg.comp_cont_diff_at
        (x : R) (IH.prod IH) } },
  { exact cont_diff_at_top.mpr Itop }
end

variables (𝕜) {𝕜' : Type*} [normed_field 𝕜'] [normed_algebra 𝕜 𝕜'] [complete_space 𝕜']

lemma cont_diff_at_inv {x : 𝕜'} (hx : x ≠ 0) {n} :
  cont_diff_at 𝕜 n has_inv.inv x :=
by simpa only [ring.inverse_eq_inv'] using cont_diff_at_ring_inverse 𝕜 (units.mk0 x hx)

lemma cont_diff_on_inv {n} : cont_diff_on 𝕜 n (has_inv.inv : 𝕜' → 𝕜') {0}ᶜ :=
λ x hx, (cont_diff_at_inv 𝕜 hx).cont_diff_within_at

variable {𝕜}

-- TODO: the next few lemmas don't need `𝕜` or `𝕜'` to be complete
-- A good way to show this is to generalize `cont_diff_at_ring_inverse` to the setting
-- of a function `f` such that `∀ᶠ x in 𝓝 a, x * f x = 1`.

lemma cont_diff_within_at.inv {f : E → 𝕜'} {n} (hf : cont_diff_within_at 𝕜 n f s x)
  (hx : f x ≠ 0) :
  cont_diff_within_at 𝕜 n (λ x, (f x)⁻¹) s x :=
(cont_diff_at_inv 𝕜 hx).comp_cont_diff_within_at x hf

lemma cont_diff_on.inv {f : E → 𝕜'} {n} (hf : cont_diff_on 𝕜 n f s)
  (h : ∀ x ∈ s, f x ≠ 0) :
  cont_diff_on 𝕜 n (λ x, (f x)⁻¹) s :=
λ x hx, (hf.cont_diff_within_at hx).inv (h x hx)

lemma cont_diff_at.inv {f : E → 𝕜'} {n} (hf : cont_diff_at 𝕜 n f x) (hx : f x ≠ 0) :
  cont_diff_at 𝕜 n (λ x, (f x)⁻¹) x :=
hf.inv hx

lemma cont_diff.inv {f : E → 𝕜'} {n} (hf : cont_diff 𝕜 n f) (h : ∀ x, f x ≠ 0) :
  cont_diff 𝕜 n (λ x, (f x)⁻¹) :=
by { rw cont_diff_iff_cont_diff_at, exact λ x, hf.cont_diff_at.inv (h x) }

-- TODO: generalize to `f g : E → 𝕜'`
lemma cont_diff_within_at.div [complete_space 𝕜] {f g : E → 𝕜} {n}
  (hf : cont_diff_within_at 𝕜 n f s x) (hg : cont_diff_within_at 𝕜 n g s x)
  (hx : g x ≠ 0) :
  cont_diff_within_at 𝕜 n (λ x, f x / g x) s x :=
by simpa only [div_eq_mul_inv] using hf.mul (hg.inv hx)

lemma cont_diff_on.div [complete_space 𝕜] {f g : E → 𝕜} {n}
  (hf : cont_diff_on 𝕜 n f s) (hg : cont_diff_on 𝕜 n g s) (h₀ : ∀ x ∈ s, g x ≠ 0) :
  cont_diff_on 𝕜 n (f / g) s :=
λ x hx, (hf x hx).div (hg x hx) (h₀ x hx)

lemma cont_diff_at.div [complete_space 𝕜] {f g : E → 𝕜} {n}
  (hf : cont_diff_at 𝕜 n f x) (hg : cont_diff_at 𝕜 n g x)
  (hx : g x ≠ 0) :
  cont_diff_at 𝕜 n (λ x, f x / g x) x :=
hf.div hg hx

lemma cont_diff.div [complete_space 𝕜] {f g : E → 𝕜} {n}
  (hf : cont_diff 𝕜 n f) (hg : cont_diff 𝕜 n g)
  (h0 : ∀ x, g x ≠ 0) :
  cont_diff 𝕜 n (λ x, f x / g x) :=
begin
  simp only [cont_diff_iff_cont_diff_at] at *,
  exact λ x, (hf x).div (hg x) (h0 x)
end

end algebra_inverse

/-! ### Inversion of continuous linear maps between Banach spaces -/

section map_inverse
open continuous_linear_map

/-- At a continuous linear equivalence `e : E ≃L[𝕜] F` between Banach spaces, the operation of
inversion is `C^n`, for all `n`. -/
lemma cont_diff_at_map_inverse [complete_space E] (e : E ≃L[𝕜] F) :
  cont_diff_at 𝕜 n inverse (e : E →L[𝕜] F) :=
begin
  nontriviality E,
  -- first, we use the lemma `to_ring_inverse` to rewrite in terms of `ring.inverse` in the ring
  -- `E →L[𝕜] E`
  let O₁ : (E →L[𝕜] E) → (F →L[𝕜] E) := λ f, f.comp (e.symm : (F →L[𝕜] E)),
  let O₂ : (E →L[𝕜] F) → (E →L[𝕜] E) := λ f, (e.symm : (F →L[𝕜] E)).comp f,
  have : continuous_linear_map.inverse = O₁ ∘ ring.inverse ∘ O₂ :=
    funext (to_ring_inverse e),
  rw this,
  -- `O₁` and `O₂` are `cont_diff`,
  -- so we reduce to proving that `ring.inverse` is `cont_diff`
  have h₁ : cont_diff 𝕜 n O₁ := cont_diff_id.clm_comp cont_diff_const,
  have h₂ : cont_diff 𝕜 n O₂ := cont_diff_const.clm_comp cont_diff_id,
  refine h₁.cont_diff_at.comp _ (cont_diff_at.comp _ _ h₂.cont_diff_at),
  convert cont_diff_at_ring_inverse 𝕜 (1 : (E →L[𝕜] E)ˣ),
  simp [O₂, one_def]
end

end map_inverse

section function_inverse
open continuous_linear_map

/-- If `f` is a local homeomorphism and the point `a` is in its target,
and if `f` is `n` times continuously differentiable at `f.symm a`,
and if the derivative at `f.symm a` is a continuous linear equivalence,
then `f.symm` is `n` times continuously differentiable at the point `a`.

This is one of the easy parts of the inverse function theorem: it assumes that we already have
an inverse function. -/
theorem local_homeomorph.cont_diff_at_symm [complete_space E]
  (f : local_homeomorph E F) {f₀' : E ≃L[𝕜] F} {a : F} (ha : a ∈ f.target)
  (hf₀' : has_fderiv_at f (f₀' : E →L[𝕜] F) (f.symm a)) (hf : cont_diff_at 𝕜 n f (f.symm a)) :
  cont_diff_at 𝕜 n f.symm a :=
begin
  -- We prove this by induction on `n`
  induction n using enat.nat_induction with n IH Itop,
  { rw cont_diff_at_zero,
    exact ⟨f.target, is_open.mem_nhds f.open_target ha, f.continuous_inv_fun⟩ },
  { obtain ⟨f', ⟨u, hu, hff'⟩, hf'⟩ := cont_diff_at_succ_iff_has_fderiv_at.mp hf,
    apply cont_diff_at_succ_iff_has_fderiv_at.mpr,
    -- For showing `n.succ` times continuous differentiability (the main inductive step), it
    -- suffices to produce the derivative and show that it is `n` times continuously differentiable
    have eq_f₀' : f' (f.symm a) = f₀',
    { exact (hff' (f.symm a) (mem_of_mem_nhds hu)).unique hf₀' },
    -- This follows by a bootstrapping formula expressing the derivative as a function of `f` itself
    refine ⟨inverse ∘ f' ∘ f.symm, _, _⟩,
    { -- We first check that the derivative of `f` is that formula
      have h_nhds : {y : E | ∃ (e : E ≃L[𝕜] F), ↑e = f' y} ∈ 𝓝 ((f.symm) a),
      { have hf₀' := f₀'.nhds,
        rw ← eq_f₀' at hf₀',
        exact hf'.continuous_at.preimage_mem_nhds hf₀' },
      obtain ⟨t, htu, ht, htf⟩ := mem_nhds_iff.mp (filter.inter_mem hu h_nhds),
      use f.target ∩ (f.symm) ⁻¹' t,
      refine ⟨is_open.mem_nhds _ _, _⟩,
      { exact f.preimage_open_of_open_symm ht },
      { exact mem_inter ha (mem_preimage.mpr htf) },
      intros x hx,
      obtain ⟨hxu, e, he⟩ := htu hx.2,
      have h_deriv : has_fderiv_at f ↑e ((f.symm) x),
      { rw he,
        exact hff' (f.symm x) hxu },
      convert f.has_fderiv_at_symm hx.1 h_deriv,
      simp [← he] },
    { -- Then we check that the formula, being a composition of `cont_diff` pieces, is
      -- itself `cont_diff`
      have h_deriv₁ : cont_diff_at 𝕜 n inverse (f' (f.symm a)),
      { rw eq_f₀',
        exact cont_diff_at_map_inverse _ },
      have h_deriv₂ : cont_diff_at 𝕜 n f.symm a,
      { refine IH (hf.of_le _),
        norm_cast,
        exact nat.le_succ n },
      exact (h_deriv₁.comp _ hf').comp _ h_deriv₂ } },
  { refine cont_diff_at_top.mpr _,
    intros n,
    exact Itop n (cont_diff_at_top.mp hf n) }
end

/-- If `f` is an `n` times continuously differentiable homeomorphism,
and if the derivative of `f` at each point is a continuous linear equivalence,
then `f.symm` is `n` times continuously differentiable.

This is one of the easy parts of the inverse function theorem: it assumes that we already have
an inverse function. -/
theorem homeomorph.cont_diff_symm [complete_space E] (f : E ≃ₜ F) {f₀' : E → E ≃L[𝕜] F}
  (hf₀' : ∀ a, has_fderiv_at f (f₀' a : E →L[𝕜] F) a) (hf : cont_diff 𝕜 n (f : E → F)) :
  cont_diff 𝕜 n (f.symm : F → E) :=
cont_diff_iff_cont_diff_at.2 $ λ x,
  f.to_local_homeomorph.cont_diff_at_symm (mem_univ x) (hf₀' _) hf.cont_diff_at

/-- Let `f` be a local homeomorphism of a nontrivially normed field, let `a` be a point in its
target. if `f` is `n` times continuously differentiable at `f.symm a`, and if the derivative at
`f.symm a` is nonzero, then `f.symm` is `n` times continuously differentiable at the point `a`.

This is one of the easy parts of the inverse function theorem: it assumes that we already have
an inverse function. -/
theorem local_homeomorph.cont_diff_at_symm_deriv [complete_space 𝕜]
  (f : local_homeomorph 𝕜 𝕜) {f₀' a : 𝕜} (h₀ : f₀' ≠ 0) (ha : a ∈ f.target)
  (hf₀' : has_deriv_at f f₀' (f.symm a)) (hf : cont_diff_at 𝕜 n f (f.symm a)) :
  cont_diff_at 𝕜 n f.symm a :=
f.cont_diff_at_symm ha (hf₀'.has_fderiv_at_equiv h₀) hf

/-- Let `f` be an `n` times continuously differentiable homeomorphism of a nontrivially normed
field.  Suppose that the derivative of `f` is never equal to zero. Then `f.symm` is `n` times
continuously differentiable.

This is one of the easy parts of the inverse function theorem: it assumes that we already have
an inverse function. -/
theorem homeomorph.cont_diff_symm_deriv [complete_space 𝕜] (f : 𝕜 ≃ₜ 𝕜) {f' : 𝕜 → 𝕜}
  (h₀ : ∀ x, f' x ≠ 0) (hf' : ∀ x, has_deriv_at f (f' x) x) (hf : cont_diff 𝕜 n (f : 𝕜 → 𝕜)) :
  cont_diff 𝕜 n (f.symm : 𝕜 → 𝕜) :=
cont_diff_iff_cont_diff_at.2 $ λ x,
  f.to_local_homeomorph.cont_diff_at_symm_deriv (h₀ _) (mem_univ x) (hf' _) hf.cont_diff_at

end function_inverse


/-! ### Finite dimensional results -/
section finite_dimensional

open function finite_dimensional
variables [complete_space 𝕜]

/-- A family of continuous linear maps is `C^n` on `s` if all its applications are. -/
lemma cont_diff_on_clm_apply {n : ℕ∞} {f : E → F →L[𝕜] G}
  {s : set E} [finite_dimensional 𝕜 F] :
  cont_diff_on 𝕜 n f s ↔ ∀ y, cont_diff_on 𝕜 n (λ x, f x y) s :=
begin
  refine ⟨λ h y, h.clm_apply cont_diff_on_const, λ h, _⟩,
  let d := finrank 𝕜 F,
  have hd : d = finrank 𝕜 (fin d → 𝕜) := (finrank_fin_fun 𝕜).symm,
  let e₁ := continuous_linear_equiv.of_finrank_eq hd,
  let e₂ := (e₁.arrow_congr (1 : G ≃L[𝕜] G)).trans (continuous_linear_equiv.pi_ring (fin d)),
  rw [← comp.left_id f, ← e₂.symm_comp_self],
  exact e₂.symm.cont_diff.comp_cont_diff_on (cont_diff_on_pi.mpr (λ i, h _))
end

lemma cont_diff_clm_apply_iff {n : ℕ∞} {f : E → F →L[𝕜] G} [finite_dimensional 𝕜 F] :
  cont_diff 𝕜 n f ↔ ∀ y, cont_diff 𝕜 n (λ x, f x y) :=
by simp_rw [← cont_diff_on_univ, cont_diff_on_clm_apply]

/-- This is a useful lemma to prove that a certain operation preserves functions being `C^n`.
When you do induction on `n`, this gives a useful characterization of a function being `C^(n+1)`,
assuming you have already computed the derivative. The advantage of this version over
`cont_diff_succ_iff_fderiv` is that both occurences of `cont_diff` are for functions with the same
domain and codomain (`E` and `F`). This is not the case for `cont_diff_succ_iff_fderiv`, which
often requires an inconvenient need to generalize `F`, which results in universe issues
(see the discussion in the section of `cont_diff.comp`).

This lemma avoids these universe issues, but only applies for finite dimensional `E`. -/
lemma cont_diff_succ_iff_fderiv_apply [finite_dimensional 𝕜 E] {n : ℕ} {f : E → F} :
  cont_diff 𝕜 ((n + 1) : ℕ) f ↔
  differentiable 𝕜 f ∧ ∀ y, cont_diff 𝕜 n (λ x, fderiv 𝕜 f x y) :=
by rw [cont_diff_succ_iff_fderiv, cont_diff_clm_apply_iff]

lemma cont_diff_on_succ_of_fderiv_apply [finite_dimensional 𝕜 E] {n : ℕ} {f : E → F}
  {s : set E} (hf : differentiable_on 𝕜 f s)
  (h : ∀ y, cont_diff_on 𝕜 n (λ x, fderiv_within 𝕜 f s x y) s) :
  cont_diff_on 𝕜 ((n + 1) : ℕ) f s :=
cont_diff_on_succ_of_fderiv_within hf $ cont_diff_on_clm_apply.mpr h

lemma cont_diff_on_succ_iff_fderiv_apply [finite_dimensional 𝕜 E] {n : ℕ} {f : E → F}
  {s : set E} (hs : unique_diff_on 𝕜 s) : cont_diff_on 𝕜 ((n + 1) : ℕ) f s ↔
  differentiable_on 𝕜 f s ∧ ∀ y, cont_diff_on 𝕜 n (λ x, fderiv_within 𝕜 f s x y) s :=
by rw [cont_diff_on_succ_iff_fderiv_within hs, cont_diff_on_clm_apply]

end finite_dimensional


section real
/-!
### Results over `ℝ` or `ℂ`
  The results in this section rely on the Mean Value Theorem, and therefore hold only over `ℝ` (and
  its extension fields such as `ℂ`).
-/

variables
{𝕂 : Type*} [is_R_or_C 𝕂]
{E' : Type*} [normed_add_comm_group E'] [normed_space 𝕂 E']
{F' : Type*} [normed_add_comm_group F'] [normed_space 𝕂 F']

/-- If a function has a Taylor series at order at least 1, then at points in the interior of the
    domain of definition, the term of order 1 of this series is a strict derivative of `f`. -/
lemma has_ftaylor_series_up_to_on.has_strict_fderiv_at
  {s : set E'} {f : E' → F'} {x : E'} {p : E' → formal_multilinear_series 𝕂 E' F'}
  (hf : has_ftaylor_series_up_to_on n f p s) (hn : 1 ≤ n) (hs : s ∈ 𝓝 x) :
  has_strict_fderiv_at f ((continuous_multilinear_curry_fin1 𝕂 E' F') (p x 1)) x :=
has_strict_fderiv_at_of_has_fderiv_at_of_continuous_at (hf.eventually_has_fderiv_at hn hs) $
  (continuous_multilinear_curry_fin1 𝕂 E' F').continuous_at.comp $
    (hf.cont 1 hn).continuous_at hs

/-- If a function is `C^n` with `1 ≤ n` around a point, and its derivative at that point is given to
us as `f'`, then `f'` is also a strict derivative. -/
lemma cont_diff_at.has_strict_fderiv_at'
  {f : E' → F'} {f' : E' →L[𝕂] F'} {x : E'}
  (hf : cont_diff_at 𝕂 n f x) (hf' : has_fderiv_at f f' x) (hn : 1 ≤ n) :
  has_strict_fderiv_at f f' x :=
begin
  rcases hf 1 hn with ⟨u, H, p, hp⟩,
  simp only [nhds_within_univ, mem_univ, insert_eq_of_mem] at H,
  have := hp.has_strict_fderiv_at le_rfl H,
  rwa hf'.unique this.has_fderiv_at
end

/-- If a function is `C^n` with `1 ≤ n` around a point, and its derivative at that point is given to
us as `f'`, then `f'` is also a strict derivative. -/
lemma cont_diff_at.has_strict_deriv_at' {f : 𝕂 → F'} {f' : F'} {x : 𝕂}
  (hf : cont_diff_at 𝕂 n f x) (hf' : has_deriv_at f f' x) (hn : 1 ≤ n) :
  has_strict_deriv_at f f' x :=
hf.has_strict_fderiv_at' hf' hn

/-- If a function is `C^n` with `1 ≤ n` around a point, then the derivative of `f` at this point
is also a strict derivative. -/
lemma cont_diff_at.has_strict_fderiv_at {f : E' → F'} {x : E'}
  (hf : cont_diff_at 𝕂 n f x) (hn : 1 ≤ n) :
  has_strict_fderiv_at f (fderiv 𝕂 f x) x :=
hf.has_strict_fderiv_at' (hf.differentiable_at hn).has_fderiv_at hn

/-- If a function is `C^n` with `1 ≤ n` around a point, then the derivative of `f` at this point
is also a strict derivative. -/
lemma cont_diff_at.has_strict_deriv_at {f : 𝕂 → F'} {x : 𝕂}
  (hf : cont_diff_at 𝕂 n f x) (hn : 1 ≤ n) :
  has_strict_deriv_at f (deriv f x) x :=
(hf.has_strict_fderiv_at hn).has_strict_deriv_at

/-- If a function is `C^n` with `1 ≤ n`, then the derivative of `f` is also a strict derivative. -/
lemma cont_diff.has_strict_fderiv_at
  {f : E' → F'} {x : E'} (hf : cont_diff 𝕂 n f) (hn : 1 ≤ n) :
  has_strict_fderiv_at f (fderiv 𝕂 f x) x :=
hf.cont_diff_at.has_strict_fderiv_at hn

/-- If a function is `C^n` with `1 ≤ n`, then the derivative of `f` is also a strict derivative. -/
lemma cont_diff.has_strict_deriv_at
  {f : 𝕂 → F'} {x : 𝕂} (hf : cont_diff 𝕂 n f) (hn : 1 ≤ n) :
  has_strict_deriv_at f (deriv f x) x :=
hf.cont_diff_at.has_strict_deriv_at hn

/-- If `f` has a formal Taylor series `p` up to order `1` on `{x} ∪ s`, where `s` is a convex set,
and `‖p x 1‖₊ < K`, then `f` is `K`-Lipschitz in a neighborhood of `x` within `s`. -/
lemma has_ftaylor_series_up_to_on.exists_lipschitz_on_with_of_nnnorm_lt {E F : Type*}
  [normed_add_comm_group E] [normed_space ℝ E] [normed_add_comm_group F] [normed_space ℝ F]
  {f : E → F} {p : E → formal_multilinear_series ℝ E F} {s : set E} {x : E}
  (hf : has_ftaylor_series_up_to_on 1 f p (insert x s)) (hs : convex ℝ s) (K : ℝ≥0)
  (hK : ‖p x 1‖₊ < K) :
  ∃ t ∈ 𝓝[s] x, lipschitz_on_with K f t :=
begin
  set f' := λ y, continuous_multilinear_curry_fin1 ℝ E F (p y 1),
  have hder : ∀ y ∈ s, has_fderiv_within_at f (f' y) s y,
    from λ y hy, (hf.has_fderiv_within_at le_rfl (subset_insert x s hy)).mono (subset_insert x s),
  have hcont : continuous_within_at f' s x,
    from (continuous_multilinear_curry_fin1 ℝ E F).continuous_at.comp_continuous_within_at
      ((hf.cont _ le_rfl _ (mem_insert _ _)).mono (subset_insert x s)),
  replace hK : ‖f' x‖₊ < K, by simpa only [linear_isometry_equiv.nnnorm_map],
  exact hs.exists_nhds_within_lipschitz_on_with_of_has_fderiv_within_at_of_nnnorm_lt
    (eventually_nhds_within_iff.2 $ eventually_of_forall hder) hcont K hK
end

/-- If `f` has a formal Taylor series `p` up to order `1` on `{x} ∪ s`, where `s` is a convex set,
then `f` is Lipschitz in a neighborhood of `x` within `s`. -/
lemma has_ftaylor_series_up_to_on.exists_lipschitz_on_with {E F : Type*} [normed_add_comm_group E]
  [normed_space ℝ E] [normed_add_comm_group F] [normed_space ℝ F] {f : E → F}
  {p : E → formal_multilinear_series ℝ E F} {s : set E} {x : E}
  (hf : has_ftaylor_series_up_to_on 1 f p (insert x s)) (hs : convex ℝ s) :
  ∃ K (t ∈ 𝓝[s] x), lipschitz_on_with K f t :=
(exists_gt _).imp $ hf.exists_lipschitz_on_with_of_nnnorm_lt hs

/-- If `f` is `C^1` within a conves set `s` at `x`, then it is Lipschitz on a neighborhood of `x`
within `s`. -/
lemma cont_diff_within_at.exists_lipschitz_on_with {E F : Type*} [normed_add_comm_group E]
  [normed_space ℝ E] [normed_add_comm_group F] [normed_space ℝ F] {f : E → F} {s : set E}
  {x : E} (hf : cont_diff_within_at ℝ 1 f s x) (hs : convex ℝ s) :
  ∃ (K : ℝ≥0) (t ∈ 𝓝[s] x), lipschitz_on_with K f t :=
begin
  rcases hf 1 le_rfl with ⟨t, hst, p, hp⟩,
  rcases metric.mem_nhds_within_iff.mp hst with ⟨ε, ε0, hε⟩,
  replace hp : has_ftaylor_series_up_to_on 1 f p (metric.ball x ε ∩ insert x s) := hp.mono hε,
  clear hst hε t,
  rw [← insert_eq_of_mem (metric.mem_ball_self ε0), ← insert_inter_distrib] at hp,
  rcases hp.exists_lipschitz_on_with ((convex_ball _ _).inter hs) with ⟨K, t, hst, hft⟩,
  rw [inter_comm, ← nhds_within_restrict' _ (metric.ball_mem_nhds _ ε0)] at hst,
  exact ⟨K, t, hst, hft⟩
end

/-- If `f` is `C^1` at `x` and `K > ‖fderiv 𝕂 f x‖`, then `f` is `K`-Lipschitz in a neighborhood of
`x`. -/
lemma cont_diff_at.exists_lipschitz_on_with_of_nnnorm_lt {f : E' → F'} {x : E'}
  (hf : cont_diff_at 𝕂 1 f x) (K : ℝ≥0) (hK : ‖fderiv 𝕂 f x‖₊ < K) :
  ∃ t ∈ 𝓝 x, lipschitz_on_with K f t :=
(hf.has_strict_fderiv_at le_rfl).exists_lipschitz_on_with_of_nnnorm_lt K hK

/-- If `f` is `C^1` at `x`, then `f` is Lipschitz in a neighborhood of `x`. -/
lemma cont_diff_at.exists_lipschitz_on_with {f : E' → F'} {x : E'}
  (hf : cont_diff_at 𝕂 1 f x) :
  ∃ K (t ∈ 𝓝 x), lipschitz_on_with K f t :=
(hf.has_strict_fderiv_at le_rfl).exists_lipschitz_on_with

end real

section deriv
/-!
### One dimension

All results up to now have been expressed in terms of the general Fréchet derivative `fderiv`. For
maps defined on the field, the one-dimensional derivative `deriv` is often easier to use. In this
paragraph, we reformulate some higher smoothness results in terms of `deriv`.
-/

variables {f₂ : 𝕜 → F} {s₂ : set 𝕜}
open continuous_linear_map (smul_right)

/-- A function is `C^(n + 1)` on a domain with unique derivatives if and only if it is
differentiable there, and its derivative (formulated with `deriv_within`) is `C^n`. -/
theorem cont_diff_on_succ_iff_deriv_within {n : ℕ} (hs : unique_diff_on 𝕜 s₂) :
  cont_diff_on 𝕜 ((n + 1) : ℕ) f₂ s₂ ↔
  differentiable_on 𝕜 f₂ s₂ ∧ cont_diff_on 𝕜 n (deriv_within f₂ s₂) s₂ :=
begin
  rw cont_diff_on_succ_iff_fderiv_within hs,
  congr' 2,
  apply le_antisymm,
  { assume h,
    have : deriv_within f₂ s₂ = (λ u : 𝕜 →L[𝕜] F, u 1) ∘ (fderiv_within 𝕜 f₂ s₂),
      by { ext x, refl },
    simp only [this],
    apply cont_diff.comp_cont_diff_on _ h,
    exact (is_bounded_bilinear_map_apply.is_bounded_linear_map_left _).cont_diff },
  { assume h,
    have : fderiv_within 𝕜 f₂ s₂ = smul_right (1 : 𝕜 →L[𝕜] 𝕜) ∘ deriv_within f₂ s₂,
      by { ext x, simp [deriv_within] },
    simp only [this],
    apply cont_diff.comp_cont_diff_on _ h,
    have : is_bounded_bilinear_map 𝕜 (λ _ : (𝕜 →L[𝕜] 𝕜) × F, _) :=
      is_bounded_bilinear_map_smul_right,
    exact (this.is_bounded_linear_map_right _).cont_diff }
end

/-- A function is `C^(n + 1)` on an open domain if and only if it is
differentiable there, and its derivative (formulated with `deriv`) is `C^n`. -/
theorem cont_diff_on_succ_iff_deriv_of_open {n : ℕ} (hs : is_open s₂) :
  cont_diff_on 𝕜 ((n + 1) : ℕ) f₂ s₂ ↔
  differentiable_on 𝕜 f₂ s₂ ∧ cont_diff_on 𝕜 n (deriv f₂) s₂ :=
begin
  rw cont_diff_on_succ_iff_deriv_within hs.unique_diff_on,
  congrm _ ∧ _,
  exact cont_diff_on_congr (λ _, deriv_within_of_open hs)
end

/-- A function is `C^∞` on a domain with unique derivatives if and only if it is differentiable
there, and its derivative (formulated with `deriv_within`) is `C^∞`. -/
theorem cont_diff_on_top_iff_deriv_within (hs : unique_diff_on 𝕜 s₂) :
  cont_diff_on 𝕜 ∞ f₂ s₂ ↔
  differentiable_on 𝕜 f₂ s₂ ∧ cont_diff_on 𝕜 ∞ (deriv_within f₂ s₂) s₂ :=
begin
  split,
  { assume h,
    refine ⟨h.differentiable_on le_top, _⟩,
    apply cont_diff_on_top.2 (λ n, ((cont_diff_on_succ_iff_deriv_within hs).1 _).2),
    exact h.of_le le_top },
  { assume h,
    refine cont_diff_on_top.2 (λ n, _),
    have A : (n : ℕ∞) ≤ ∞ := le_top,
    apply ((cont_diff_on_succ_iff_deriv_within hs).2 ⟨h.1, h.2.of_le A⟩).of_le,
    exact with_top.coe_le_coe.2 (nat.le_succ n) }
end

/-- A function is `C^∞` on an open domain if and only if it is differentiable
there, and its derivative (formulated with `deriv`) is `C^∞`. -/
theorem cont_diff_on_top_iff_deriv_of_open (hs : is_open s₂) :
  cont_diff_on 𝕜 ∞ f₂ s₂ ↔
  differentiable_on 𝕜 f₂ s₂ ∧ cont_diff_on 𝕜 ∞ (deriv f₂) s₂ :=
begin
  rw cont_diff_on_top_iff_deriv_within hs.unique_diff_on,
  congrm _ ∧ _,
  exact cont_diff_on_congr (λ _, deriv_within_of_open hs)
end

lemma cont_diff_on.deriv_within
  (hf : cont_diff_on 𝕜 n f₂ s₂) (hs : unique_diff_on 𝕜 s₂) (hmn : m + 1 ≤ n) :
  cont_diff_on 𝕜 m (deriv_within f₂ s₂) s₂ :=
begin
  cases m,
  { change ∞ + 1 ≤ n at hmn,
    have : n = ∞, by simpa using hmn,
    rw this at hf,
    exact ((cont_diff_on_top_iff_deriv_within hs).1 hf).2 },
  { change (m.succ : ℕ∞) ≤ n at hmn,
    exact ((cont_diff_on_succ_iff_deriv_within hs).1 (hf.of_le hmn)).2 }
end

lemma cont_diff_on.deriv_of_open
  (hf : cont_diff_on 𝕜 n f₂ s₂) (hs : is_open s₂) (hmn : m + 1 ≤ n) :
  cont_diff_on 𝕜 m (deriv f₂) s₂ :=
(hf.deriv_within hs.unique_diff_on hmn).congr (λ x hx, (deriv_within_of_open hs hx).symm)

lemma cont_diff_on.continuous_on_deriv_within
  (h : cont_diff_on 𝕜 n f₂ s₂) (hs : unique_diff_on 𝕜 s₂) (hn : 1 ≤ n) :
  continuous_on (deriv_within f₂ s₂) s₂ :=
((cont_diff_on_succ_iff_deriv_within hs).1 (h.of_le hn)).2.continuous_on

lemma cont_diff_on.continuous_on_deriv_of_open
  (h : cont_diff_on 𝕜 n f₂ s₂) (hs : is_open s₂) (hn : 1 ≤ n) :
  continuous_on (deriv f₂) s₂ :=
((cont_diff_on_succ_iff_deriv_of_open hs).1 (h.of_le hn)).2.continuous_on

/-- A function is `C^(n + 1)` if and only if it is differentiable,
  and its derivative (formulated in terms of `deriv`) is `C^n`. -/
theorem cont_diff_succ_iff_deriv {n : ℕ} :
  cont_diff 𝕜 ((n + 1) : ℕ) f₂ ↔
    differentiable 𝕜 f₂ ∧ cont_diff 𝕜 n (deriv f₂) :=
by simp only [← cont_diff_on_univ, cont_diff_on_succ_iff_deriv_of_open, is_open_univ,
  differentiable_on_univ]

theorem cont_diff_one_iff_deriv :
  cont_diff 𝕜 1 f₂ ↔ differentiable 𝕜 f₂ ∧ continuous (deriv f₂) :=
cont_diff_succ_iff_deriv.trans $ iff.rfl.and cont_diff_zero

/-- A function is `C^∞` if and only if it is differentiable,
and its derivative (formulated in terms of `deriv`) is `C^∞`. -/
theorem cont_diff_top_iff_deriv :
  cont_diff 𝕜 ∞ f₂ ↔
  differentiable 𝕜 f₂ ∧ cont_diff 𝕜 ∞ (deriv f₂) :=
begin
  simp only [← cont_diff_on_univ, ← differentiable_on_univ, ← deriv_within_univ],
  rw cont_diff_on_top_iff_deriv_within unique_diff_on_univ,
end

lemma cont_diff.continuous_deriv (h : cont_diff 𝕜 n f₂) (hn : 1 ≤ n) :
  continuous (deriv f₂) :=
(cont_diff_succ_iff_deriv.mp (h.of_le hn)).2.continuous

end deriv

section restrict_scalars
/-!
### Restricting from `ℂ` to `ℝ`, or generally from `𝕜'` to `𝕜`

If a function is `n` times continuously differentiable over `ℂ`, then it is `n` times continuously
differentiable over `ℝ`. In this paragraph, we give variants of this statement, in the general
situation where `ℂ` and `ℝ` are replaced respectively by `𝕜'` and `𝕜` where `𝕜'` is a normed algebra
over `𝕜`.
-/

variables (𝕜) {𝕜' : Type*} [nontrivially_normed_field 𝕜'] [normed_algebra 𝕜 𝕜']
variables [normed_space 𝕜' E] [is_scalar_tower 𝕜 𝕜' E]
variables [normed_space 𝕜' F] [is_scalar_tower 𝕜 𝕜' F]
variables {p' : E → formal_multilinear_series 𝕜' E F}

lemma has_ftaylor_series_up_to_on.restrict_scalars
  (h : has_ftaylor_series_up_to_on n f p' s) :
  has_ftaylor_series_up_to_on n f (λ x, (p' x).restrict_scalars 𝕜) s :=
{ zero_eq := λ x hx, h.zero_eq x hx,
  fderiv_within :=
    begin
      intros m hm x hx,
      convert ((continuous_multilinear_map.restrict_scalars_linear 𝕜).has_fderiv_at)
        .comp_has_fderiv_within_at _ ((h.fderiv_within m hm x hx).restrict_scalars 𝕜),
    end,
  cont := λ m hm, continuous_multilinear_map.continuous_restrict_scalars.comp_continuous_on
    (h.cont m hm) }

lemma cont_diff_within_at.restrict_scalars (h : cont_diff_within_at 𝕜' n f s x) :
  cont_diff_within_at 𝕜 n f s x :=
begin
  intros m hm,
  rcases h m hm with ⟨u, u_mem, p', hp'⟩,
  exact ⟨u, u_mem, _, hp'.restrict_scalars _⟩
end

lemma cont_diff_on.restrict_scalars (h : cont_diff_on 𝕜' n f s) :
  cont_diff_on 𝕜 n f s :=
λ x hx, (h x hx).restrict_scalars _

lemma cont_diff_at.restrict_scalars (h : cont_diff_at 𝕜' n f x) :
  cont_diff_at 𝕜 n f x :=
cont_diff_within_at_univ.1 $ h.cont_diff_within_at.restrict_scalars _

lemma cont_diff.restrict_scalars (h : cont_diff 𝕜' n f) :
  cont_diff 𝕜 n f :=
cont_diff_iff_cont_diff_at.2 $ λ x, h.cont_diff_at.restrict_scalars _

end restrict_scalars<|MERGE_RESOLUTION|>--- conflicted
+++ resolved
@@ -2288,25 +2288,6 @@
   cont_diff_on 𝕜 n (λ x, (g x).comp (f x)) s :=
 is_bounded_bilinear_map_comp.cont_diff.comp_cont_diff_on₂ hg hf
 
-<<<<<<< HEAD
-lemma cont_diff.clm_apply {f : E → F →L[𝕜] G} {g : E → F} {n : ℕ∞}
-  (hf : cont_diff 𝕜 n f) (hg : cont_diff 𝕜 n g) :
-  cont_diff 𝕜 n (λ x, (f x) (g x)) :=
-is_bounded_bilinear_map_apply.cont_diff.comp₂ hf hg
-
-lemma cont_diff_on.clm_apply {f : E → F →L[𝕜] G} {g : E → F} {n : ℕ∞}
-  (hf : cont_diff_on 𝕜 n f s) (hg : cont_diff_on 𝕜 n g s) :
-  cont_diff_on 𝕜 n (λ x, (f x) (g x)) s :=
-is_bounded_bilinear_map_apply.cont_diff.comp_cont_diff_on₂ hf hg
-
-lemma cont_diff.smul_right {f : E → F →L[𝕜] 𝕜} {g : E → G} {n : ℕ∞}
-  (hf : cont_diff 𝕜 n f) (hg : cont_diff 𝕜 n g) :
-  cont_diff 𝕜 n (λ x, (f x).smul_right (g x)) :=
--- giving the following implicit type arguments speeds up elaboration significantly
-(@is_bounded_bilinear_map_smul_right 𝕜 _ F _ _ G _ _).cont_diff.comp₂ hf hg
-
-=======
->>>>>>> e1663ac6
 end specific_bilinear_maps
 
 /--
