--- conflicted
+++ resolved
@@ -2461,7 +2461,6 @@
 lemma cont_diff_on_fderiv_within_apply {m n : with_top ℕ} {s : set E}
   {f : E → F} (hf : cont_diff_on 𝕜 n f s) (hs : unique_diff_on 𝕜 s) (hmn : m + 1 ≤ n) :
   cont_diff_on 𝕜 m (λp : E × E, (fderiv_within 𝕜 f s p.1 : E →L[𝕜] F) p.2) (s ×ˢ univ) :=
-<<<<<<< HEAD
 ((hf.fderiv_within hs hmn).comp cont_diff_on_fst (prod_subset_preimage_fst _ _)).clm_apply
   cont_diff_on_snd
 
@@ -2470,22 +2469,7 @@
 lemma cont_diff_on.continuous_on_fderiv_within_apply
   (h : cont_diff_on 𝕜 n f s) (hs : unique_diff_on 𝕜 s) (hn : 1 ≤ n) :
   continuous_on (λp : E × E, (fderiv_within 𝕜 f s p.1 : E → F) p.2) (s ×ˢ univ) :=
-begin
-  have A : continuous (λq : (E →L[𝕜] F) × E, q.1 q.2) := is_bounded_bilinear_map_apply.continuous,
-  have B : continuous_on (λp : E × E, (fderiv_within 𝕜 f s p.1, p.2)) (s ×ˢ univ),
-  { apply continuous_on.prod _ continuous_on_snd,
-    exact (h.continuous_on_fderiv_within hs hn).comp continuous_on_fst
-      (prod_subset_preimage_fst _ _) },
-  exact A.comp_continuous_on B
-end
-=======
-have I : cont_diff_on 𝕜 m (λ (x : E), fderiv_within 𝕜 f s x) s := hf.fderiv_within hs hmn,
-have J : cont_diff_on 𝕜 m (λ (x : E × E), x.1) (s ×ˢ univ) := cont_diff_fst.cont_diff_on,
-have A : cont_diff 𝕜 m (λp : (E →L[𝕜] F) × E, p.1 p.2) := is_bounded_bilinear_map_apply.cont_diff,
-have B : cont_diff_on 𝕜 m (λ (p : E × E), ((fderiv_within 𝕜 f s p.fst), p.snd)) (s ×ˢ univ) :=
-(I.comp J (prod_subset_preimage_fst _ _)).prod is_bounded_linear_map.snd.cont_diff.cont_diff_on,
-A.comp_cont_diff_on B
->>>>>>> 70fd9563
+(cont_diff_on_fderiv_within_apply hf hs (hn : 0 + 1 ≤ n)).continuous_on
 
 /-- The bundled derivative of a `C^{n+1}` function is `C^n`. -/
 lemma cont_diff.cont_diff_fderiv_apply {f : E → F}
