/-
Copyright (c) 2019 Sébastien Gouëzel. All rights reserved.
Released under Apache 2.0 license as described in the file LICENSE.
Authors: Sébastien Gouëzel
-/
import analysis.calculus.mean_value
import analysis.normed_space.multilinear
import analysis.calculus.formal_multilinear_series
import data.enat.basic
import tactic.congrm

/-!
# Higher differentiability

A function is `C^1` on a domain if it is differentiable there, and its derivative is continuous.
By induction, it is `C^n` if it is `C^{n-1}` and its (n-1)-th derivative is `C^1` there or,
equivalently, if it is `C^1` and its derivative is `C^{n-1}`.
Finally, it is `C^∞` if it is `C^n` for all n.

We formalize these notions by defining iteratively the `n+1`-th derivative of a function as the
derivative of the `n`-th derivative. It is called `iterated_fderiv 𝕜 n f x` where `𝕜` is the
field, `n` is the number of iterations, `f` is the function and `x` is the point, and it is given
as an `n`-multilinear map. We also define a version `iterated_fderiv_within` relative to a domain,
as well as predicates `cont_diff_within_at`, `cont_diff_at`, `cont_diff_on` and
`cont_diff` saying that the function is `C^n` within a set at a point, at a point, on a set
and on the whole space respectively.

To avoid the issue of choice when choosing a derivative in sets where the derivative is not
necessarily unique, `cont_diff_on` is not defined directly in terms of the
regularity of the specific choice `iterated_fderiv_within 𝕜 n f s` inside `s`, but in terms of the
existence of a nice sequence of derivatives, expressed with a predicate
`has_ftaylor_series_up_to_on`.

We prove basic properties of these notions.

## Main definitions and results
Let `f : E → F` be a map between normed vector spaces over a nontrivially normed field `𝕜`.

* `has_ftaylor_series_up_to n f p`: expresses that the formal multilinear series `p` is a sequence
  of iterated derivatives of `f`, up to the `n`-th term (where `n` is a natural number or `∞`).
* `has_ftaylor_series_up_to_on n f p s`: same thing, but inside a set `s`. The notion of derivative
  is now taken inside `s`. In particular, derivatives don't have to be unique.
* `cont_diff 𝕜 n f`: expresses that `f` is `C^n`, i.e., it admits a Taylor series up to
  rank `n`.
* `cont_diff_on 𝕜 n f s`: expresses that `f` is `C^n` in `s`.
* `cont_diff_at 𝕜 n f x`: expresses that `f` is `C^n` around `x`.
* `cont_diff_within_at 𝕜 n f s x`: expresses that `f` is `C^n` around `x` within the set `s`.
* `iterated_fderiv_within 𝕜 n f s x` is an `n`-th derivative of `f` over the field `𝕜` on the
  set `s` at the point `x`. It is a continuous multilinear map from `E^n` to `F`, defined as a
  derivative within `s` of `iterated_fderiv_within 𝕜 (n-1) f s` if one exists, and `0` otherwise.
* `iterated_fderiv 𝕜 n f x` is the `n`-th derivative of `f` over the field `𝕜` at the point `x`.
  It is a continuous multilinear map from `E^n` to `F`, defined as a derivative of
  `iterated_fderiv 𝕜 (n-1) f` if one exists, and `0` otherwise.

In sets of unique differentiability, `cont_diff_on 𝕜 n f s` can be expressed in terms of the
properties of `iterated_fderiv_within 𝕜 m f s` for `m ≤ n`. In the whole space,
`cont_diff 𝕜 n f` can be expressed in terms of the properties of `iterated_fderiv 𝕜 m f`
for `m ≤ n`.

We also prove that the usual operations (addition, multiplication, difference, composition, and
so on) preserve `C^n` functions.

## Implementation notes

The definitions in this file are designed to work on any field `𝕜`. They are sometimes slightly more
complicated than the naive definitions one would guess from the intuition over the real or complex
numbers, but they are designed to circumvent the lack of gluing properties and partitions of unity
in general. In the usual situations, they coincide with the usual definitions.

### Definition of `C^n` functions in domains

One could define `C^n` functions in a domain `s` by fixing an arbitrary choice of derivatives (this
is what we do with `iterated_fderiv_within`) and requiring that all these derivatives up to `n` are
continuous. If the derivative is not unique, this could lead to strange behavior like two `C^n`
functions `f` and `g` on `s` whose sum is not `C^n`. A better definition is thus to say that a
function is `C^n` inside `s` if it admits a sequence of derivatives up to `n` inside `s`.

This definition still has the problem that a function which is locally `C^n` would not need to
be `C^n`, as different choices of sequences of derivatives around different points might possibly
not be glued together to give a globally defined sequence of derivatives. (Note that this issue
can not happen over reals, thanks to partition of unity, but the behavior over a general field is
not so clear, and we want a definition for general fields). Also, there are locality
problems for the order parameter: one could image a function which, for each `n`, has a nice
sequence of derivatives up to order `n`, but they do not coincide for varying `n` and can therefore
not be glued to give rise to an infinite sequence of derivatives. This would give a function
which is `C^n` for all `n`, but not `C^∞`. We solve this issue by putting locality conditions
in space and order in our definition of `cont_diff_within_at` and `cont_diff_on`.
The resulting definition is slightly more complicated to work with (in fact not so much), but it
gives rise to completely satisfactory theorems.

For instance, with this definition, a real function which is `C^m` (but not better) on `(-1/m, 1/m)`
for each natural `m` is by definition `C^∞` at `0`.

There is another issue with the definition of `cont_diff_within_at 𝕜 n f s x`. We can
require the existence and good behavior of derivatives up to order `n` on a neighborhood of `x`
within `s`. However, this does not imply continuity or differentiability within `s` of the function
at `x` when `x` does not belong to `s`. Therefore, we require such existence and good behavior on
a neighborhood of `x` within `s ∪ {x}` (which appears as `insert x s` in this file).

### Side of the composition, and universe issues

With a naïve direct definition, the `n`-th derivative of a function belongs to the space
`E →L[𝕜] (E →L[𝕜] (E ... F)...)))` where there are n iterations of `E →L[𝕜]`. This space
may also be seen as the space of continuous multilinear functions on `n` copies of `E` with
values in `F`, by uncurrying. This is the point of view that is usually adopted in textbooks,
and that we also use. This means that the definition and the first proofs are slightly involved,
as one has to keep track of the uncurrying operation. The uncurrying can be done from the
left or from the right, amounting to defining the `n+1`-th derivative either as the derivative of
the `n`-th derivative, or as the `n`-th derivative of the derivative.
For proofs, it would be more convenient to use the latter approach (from the right),
as it means to prove things at the `n+1`-th step we only need to understand well enough the
derivative in `E →L[𝕜] F` (contrary to the approach from the left, where one would need to know
enough on the `n`-th derivative to deduce things on the `n+1`-th derivative).

However, the definition from the right leads to a universe polymorphism problem: if we define
`iterated_fderiv 𝕜 (n + 1) f x = iterated_fderiv 𝕜 n (fderiv 𝕜 f) x` by induction, we need to
generalize over all spaces (as `f` and `fderiv 𝕜 f` don't take values in the same space). It is
only possible to generalize over all spaces in some fixed universe in an inductive definition.
For `f : E → F`, then `fderiv 𝕜 f` is a map `E → (E →L[𝕜] F)`. Therefore, the definition will only
work if `F` and `E →L[𝕜] F` are in the same universe.

This issue does not appear with the definition from the left, where one does not need to generalize
over all spaces. Therefore, we use the definition from the left. This means some proofs later on
become a little bit more complicated: to prove that a function is `C^n`, the most efficient approach
is to exhibit a formula for its `n`-th derivative and prove it is continuous (contrary to the
inductive approach where one would prove smoothness statements without giving a formula for the
derivative). In the end, this approach is still satisfactory as it is good to have formulas for the
iterated derivatives in various constructions.

One point where we depart from this explicit approach is in the proof of smoothness of a
composition: there is a formula for the `n`-th derivative of a composition (Faà di Bruno's formula),
but it is very complicated and barely usable, while the inductive proof is very simple. Thus, we
give the inductive proof. As explained above, it works by generalizing over the target space, hence
it only works well if all spaces belong to the same universe. To get the general version, we lift
things to a common universe using a trick.

### Variables management

The textbook definitions and proofs use various identifications and abuse of notations, for instance
when saying that the natural space in which the derivative lives, i.e.,
`E →L[𝕜] (E →L[𝕜] ( ... →L[𝕜] F))`, is the same as a space of multilinear maps. When doing things
formally, we need to provide explicit maps for these identifications, and chase some diagrams to see
everything is compatible with the identifications. In particular, one needs to check that taking the
derivative and then doing the identification, or first doing the identification and then taking the
derivative, gives the same result. The key point for this is that taking the derivative commutes
with continuous linear equivalences. Therefore, we need to implement all our identifications with
continuous linear equivs.

## Notations

We use the notation `E [×n]→L[𝕜] F` for the space of continuous multilinear maps on `E^n` with
values in `F`. This is the space in which the `n`-th derivative of a function from `E` to `F` lives.

In this file, we denote `⊤ : ℕ∞` with `∞`.

## Tags

derivative, differentiability, higher derivative, `C^n`, multilinear, Taylor series, formal series
-/

noncomputable theory
open_locale classical big_operators nnreal

local notation `∞` := (⊤ : ℕ∞)

universes u v w

local attribute [instance, priority 1001]
normed_add_comm_group.to_add_comm_group normed_space.to_module' add_comm_group.to_add_comm_monoid

open set fin filter
open_locale topological_space

variables {𝕜 : Type*} [nontrivially_normed_field 𝕜]
{E : Type*} [normed_add_comm_group E] [normed_space 𝕜 E]
{F : Type*} [normed_add_comm_group F] [normed_space 𝕜 F]
{G : Type*} [normed_add_comm_group G] [normed_space 𝕜 G]
{X : Type*} [normed_add_comm_group X] [normed_space 𝕜 X]
{s s₁ t u : set E} {f f₁ : E → F} {g : F → G} {x : E} {c : F}
{b : E × F → G} {m n : ℕ∞}

/-! ### Functions with a Taylor series on a domain -/

variable {p : E → formal_multilinear_series 𝕜 E F}

/-- `has_ftaylor_series_up_to_on n f p s` registers the fact that `p 0 = f` and `p (m+1)` is a
derivative of `p m` for `m < n`, and is continuous for `m ≤ n`. This is a predicate analogous to
`has_fderiv_within_at` but for higher order derivatives. -/
structure has_ftaylor_series_up_to_on (n : ℕ∞)
  (f : E → F) (p : E → formal_multilinear_series 𝕜 E F) (s : set E) : Prop :=
(zero_eq       : ∀ x ∈ s, (p x 0).uncurry0 = f x)
(fderiv_within : ∀ (m : ℕ) (hm : (m : ℕ∞) < n), ∀ x ∈ s,
   has_fderiv_within_at (λ y, p y m) (p x m.succ).curry_left s x)
(cont          : ∀ (m : ℕ) (hm : (m : ℕ∞) ≤ n), continuous_on (λ x, p x m) s)

lemma has_ftaylor_series_up_to_on.zero_eq'
  (h : has_ftaylor_series_up_to_on n f p s) {x : E} (hx : x ∈ s) :
  p x 0 = (continuous_multilinear_curry_fin0 𝕜 E F).symm (f x) :=
by { rw ← h.zero_eq x hx, symmetry, exact continuous_multilinear_map.uncurry0_curry0 _ }

/-- If two functions coincide on a set `s`, then a Taylor series for the first one is as well a
Taylor series for the second one. -/
lemma has_ftaylor_series_up_to_on.congr
  (h : has_ftaylor_series_up_to_on n f p s) (h₁ : ∀ x ∈ s, f₁ x = f x) :
  has_ftaylor_series_up_to_on n f₁ p s :=
begin
  refine ⟨λ x hx, _, h.fderiv_within, h.cont⟩,
  rw h₁ x hx,
  exact h.zero_eq x hx
end

lemma has_ftaylor_series_up_to_on.mono
  (h : has_ftaylor_series_up_to_on n f p s) {t : set E} (hst : t ⊆ s) :
  has_ftaylor_series_up_to_on n f p t :=
⟨λ x hx, h.zero_eq x (hst hx),
λ m hm x hx, (h.fderiv_within m hm x (hst hx)).mono hst,
λ m hm, (h.cont m hm).mono hst⟩

lemma has_ftaylor_series_up_to_on.of_le
  (h : has_ftaylor_series_up_to_on n f p s) (hmn : m ≤ n) :
  has_ftaylor_series_up_to_on m f p s :=
⟨h.zero_eq,
λ k hk x hx, h.fderiv_within k (lt_of_lt_of_le hk hmn) x hx,
λ k hk, h.cont k (le_trans hk hmn)⟩

lemma has_ftaylor_series_up_to_on.continuous_on
  (h : has_ftaylor_series_up_to_on n f p s) : continuous_on f s :=
begin
  have := (h.cont 0 bot_le).congr (λ x hx, (h.zero_eq' hx).symm),
  rwa linear_isometry_equiv.comp_continuous_on_iff at this
end

lemma has_ftaylor_series_up_to_on_zero_iff :
  has_ftaylor_series_up_to_on 0 f p s ↔ continuous_on f s ∧ (∀ x ∈ s, (p x 0).uncurry0 = f x) :=
begin
  refine ⟨λ H, ⟨H.continuous_on, H.zero_eq⟩,
          λ H, ⟨H.2, λ m hm, false.elim (not_le.2 hm bot_le), _⟩⟩,
  assume m hm,
  obtain rfl : m = 0, by exact_mod_cast (hm.antisymm (zero_le _)),
  have : ∀ x ∈ s, p x 0 = (continuous_multilinear_curry_fin0 𝕜 E F).symm (f x),
    by { assume x hx, rw ← H.2 x hx, symmetry, exact continuous_multilinear_map.uncurry0_curry0 _ },
  rw [continuous_on_congr this, linear_isometry_equiv.comp_continuous_on_iff],
  exact H.1
end

lemma has_ftaylor_series_up_to_on_top_iff :
  (has_ftaylor_series_up_to_on ∞ f p s) ↔ (∀ (n : ℕ), has_ftaylor_series_up_to_on n f p s) :=
begin
  split,
  { assume H n, exact H.of_le le_top },
  { assume H,
    split,
    { exact (H 0).zero_eq },
    { assume m hm,
      apply (H m.succ).fderiv_within m (with_top.coe_lt_coe.2 (lt_add_one m)) },
    { assume m hm,
      apply (H m).cont m le_rfl } }
end

/-- If a function has a Taylor series at order at least `1`, then the term of order `1` of this
series is a derivative of `f`. -/
lemma has_ftaylor_series_up_to_on.has_fderiv_within_at
  (h : has_ftaylor_series_up_to_on n f p s) (hn : 1 ≤ n) (hx : x ∈ s) :
  has_fderiv_within_at f (continuous_multilinear_curry_fin1 𝕜 E F (p x 1)) s x :=
begin
  have A : ∀ y ∈ s, f y = (continuous_multilinear_curry_fin0 𝕜 E F) (p y 0),
  { assume y hy, rw ← h.zero_eq y hy, refl },
  suffices H : has_fderiv_within_at
      (λ y, continuous_multilinear_curry_fin0 𝕜 E F (p y 0))
      (continuous_multilinear_curry_fin1 𝕜 E F (p x 1)) s x,
    by exact H.congr A (A x hx),
  rw linear_isometry_equiv.comp_has_fderiv_within_at_iff',
  have : ((0 : ℕ) : ℕ∞) < n :=
    lt_of_lt_of_le (with_top.coe_lt_coe.2 nat.zero_lt_one) hn,
  convert h.fderiv_within _ this x hx,
  ext y v,
  change (p x 1) (snoc 0 y) = (p x 1) (cons y v),
  unfold_coes,
  congr' with i,
  rw unique.eq_default i,
  refl
end

lemma has_ftaylor_series_up_to_on.differentiable_on
  (h : has_ftaylor_series_up_to_on n f p s) (hn : 1 ≤ n) : differentiable_on 𝕜 f s :=
λ x hx, (h.has_fderiv_within_at hn hx).differentiable_within_at

/-- If a function has a Taylor series at order at least `1` on a neighborhood of `x`, then the term
of order `1` of this series is a derivative of `f` at `x`. -/
lemma has_ftaylor_series_up_to_on.has_fderiv_at
  (h : has_ftaylor_series_up_to_on n f p s) (hn : 1 ≤ n) (hx : s ∈ 𝓝 x) :
  has_fderiv_at f (continuous_multilinear_curry_fin1 𝕜 E F (p x 1)) x :=
(h.has_fderiv_within_at hn (mem_of_mem_nhds hx)).has_fderiv_at hx

/-- If a function has a Taylor series at order at least `1` on a neighborhood of `x`, then
in a neighborhood of `x`, the term of order `1` of this series is a derivative of `f`. -/
lemma has_ftaylor_series_up_to_on.eventually_has_fderiv_at
  (h : has_ftaylor_series_up_to_on n f p s) (hn : 1 ≤ n) (hx : s ∈ 𝓝 x) :
  ∀ᶠ y in 𝓝 x, has_fderiv_at f (continuous_multilinear_curry_fin1 𝕜 E F (p y 1)) y :=
(eventually_eventually_nhds.2 hx).mono $ λ y hy, h.has_fderiv_at hn hy

/-- If a function has a Taylor series at order at least `1` on a neighborhood of `x`, then
it is differentiable at `x`. -/
lemma has_ftaylor_series_up_to_on.differentiable_at
  (h : has_ftaylor_series_up_to_on n f p s) (hn : 1 ≤ n) (hx : s ∈ 𝓝 x) :
  differentiable_at 𝕜 f x :=
(h.has_fderiv_at hn hx).differentiable_at

/-- `p` is a Taylor series of `f` up to `n+1` if and only if `p` is a Taylor series up to `n`, and
`p (n + 1)` is a derivative of `p n`. -/
theorem has_ftaylor_series_up_to_on_succ_iff_left {n : ℕ} :
  has_ftaylor_series_up_to_on (n + 1) f p s ↔
  has_ftaylor_series_up_to_on n f p s
  ∧ (∀ x ∈ s, has_fderiv_within_at (λ y, p y n) (p x n.succ).curry_left s x)
  ∧ continuous_on (λ x, p x (n + 1)) s :=
begin
  split,
  { assume h,
    exact ⟨h.of_le (with_top.coe_le_coe.2 (nat.le_succ n)),
           h.fderiv_within _ (with_top.coe_lt_coe.2 (lt_add_one n)),
           h.cont (n + 1) le_rfl⟩ },
  { assume h,
    split,
    { exact h.1.zero_eq },
    { assume m hm,
      by_cases h' : m < n,
      { exact h.1.fderiv_within m (with_top.coe_lt_coe.2 h') },
      { have : m = n := nat.eq_of_lt_succ_of_not_lt (with_top.coe_lt_coe.1 hm) h',
        rw this,
        exact h.2.1 } },
    { assume m hm,
      by_cases h' : m ≤ n,
      { apply h.1.cont m (with_top.coe_le_coe.2 h') },
      { have : m = (n + 1) := le_antisymm (with_top.coe_le_coe.1 hm) (not_le.1 h'),
        rw this,
        exact h.2.2 } } }
end

/-- `p` is a Taylor series of `f` up to `n+1` if and only if `p.shift` is a Taylor series up to `n`
for `p 1`, which is a derivative of `f`. -/
theorem has_ftaylor_series_up_to_on_succ_iff_right {n : ℕ} :
  has_ftaylor_series_up_to_on ((n + 1) : ℕ) f p s ↔
  (∀ x ∈ s, (p x 0).uncurry0 = f x)
  ∧ (∀ x ∈ s, has_fderiv_within_at (λ y, p y 0) (p x 1).curry_left s x)
  ∧ has_ftaylor_series_up_to_on n
    (λ x, continuous_multilinear_curry_fin1 𝕜 E F (p x 1)) (λ x, (p x).shift) s :=
begin
  split,
  { assume H,
    refine ⟨H.zero_eq, H.fderiv_within 0 (with_top.coe_lt_coe.2 (nat.succ_pos n)), _⟩,
    split,
    { assume x hx, refl },
    { assume m (hm : (m : ℕ∞) < n) x (hx : x ∈ s),
      have A : (m.succ : ℕ∞) < n.succ,
        by { rw with_top.coe_lt_coe at ⊢ hm, exact nat.lt_succ_iff.mpr hm },
      change has_fderiv_within_at
        ((continuous_multilinear_curry_right_equiv' 𝕜 m E F).symm
           ∘ (λ (y : E), p y m.succ))
        (p x m.succ.succ).curry_right.curry_left s x,
      rw linear_isometry_equiv.comp_has_fderiv_within_at_iff',
      convert H.fderiv_within _ A x hx,
      ext y v,
      change (p x m.succ.succ) (snoc (cons y (init v)) (v (last _)))
        = (p x (nat.succ (nat.succ m))) (cons y v),
      rw [← cons_snoc_eq_snoc_cons, snoc_init_self] },
    { assume m (hm : (m : ℕ∞) ≤ n),
      have A : (m.succ : ℕ∞) ≤ n.succ,
        by { rw with_top.coe_le_coe at ⊢ hm, exact nat.pred_le_iff.mp hm },
      change continuous_on ((continuous_multilinear_curry_right_equiv' 𝕜 m E F).symm
           ∘ (λ (y : E), p y m.succ)) s,
      rw linear_isometry_equiv.comp_continuous_on_iff,
      exact H.cont _ A } },
  { rintros ⟨Hzero_eq, Hfderiv_zero, Htaylor⟩,
    split,
    { exact Hzero_eq },
    { assume m (hm : (m : ℕ∞) < n.succ) x (hx : x ∈ s),
      cases m,
      { exact Hfderiv_zero x hx },
      { have A : (m : ℕ∞) < n,
          by { rw with_top.coe_lt_coe at hm ⊢, exact nat.lt_of_succ_lt_succ hm },
        have : has_fderiv_within_at ((continuous_multilinear_curry_right_equiv' 𝕜 m E F).symm
           ∘ (λ (y : E), p y m.succ)) ((p x).shift m.succ).curry_left s x :=
          Htaylor.fderiv_within _ A x hx,
        rw linear_isometry_equiv.comp_has_fderiv_within_at_iff' at this,
        convert this,
        ext y v,
        change (p x (nat.succ (nat.succ m))) (cons y v)
          = (p x m.succ.succ) (snoc (cons y (init v)) (v (last _))),
        rw [← cons_snoc_eq_snoc_cons, snoc_init_self] } },
    { assume m (hm : (m : ℕ∞) ≤ n.succ),
      cases m,
      { have : differentiable_on 𝕜 (λ x, p x 0) s :=
          λ x hx, (Hfderiv_zero x hx).differentiable_within_at,
        exact this.continuous_on },
      { have A : (m : ℕ∞) ≤ n,
          by { rw with_top.coe_le_coe at hm ⊢, exact nat.lt_succ_iff.mp hm },
        have : continuous_on ((continuous_multilinear_curry_right_equiv' 𝕜 m E F).symm
           ∘ (λ (y : E), p y m.succ)) s :=
        Htaylor.cont _ A,
        rwa linear_isometry_equiv.comp_continuous_on_iff at this } } }
end

/-! ### Smooth functions within a set around a point -/

variable (𝕜)

/-- A function is continuously differentiable up to order `n` within a set `s` at a point `x` if
it admits continuous derivatives up to order `n` in a neighborhood of `x` in `s ∪ {x}`.
For `n = ∞`, we only require that this holds up to any finite order (where the neighborhood may
depend on the finite order we consider).

For instance, a real function which is `C^m` on `(-1/m, 1/m)` for each natural `m`, but not
better, is `C^∞` at `0` within `univ`.
-/
def cont_diff_within_at (n : ℕ∞) (f : E → F) (s : set E) (x : E) : Prop :=
∀ (m : ℕ), (m : ℕ∞) ≤ n →
  ∃ u ∈ 𝓝[insert x s] x, ∃ p : E → formal_multilinear_series 𝕜 E F,
    has_ftaylor_series_up_to_on m f p u

variable {𝕜}

lemma cont_diff_within_at_nat {n : ℕ} :
  cont_diff_within_at 𝕜 n f s x ↔
  ∃ u ∈ 𝓝[insert x s] x, ∃ p : E → formal_multilinear_series 𝕜 E F,
  has_ftaylor_series_up_to_on n f p u :=
⟨λ H, H n le_rfl, λ ⟨u, hu, p, hp⟩ m hm, ⟨u, hu, p, hp.of_le hm⟩⟩

lemma cont_diff_within_at.of_le
  (h : cont_diff_within_at 𝕜 n f s x) (hmn : m ≤ n) :
  cont_diff_within_at 𝕜 m f s x :=
λ k hk, h k (le_trans hk hmn)

lemma cont_diff_within_at_iff_forall_nat_le :
  cont_diff_within_at 𝕜 n f s x ↔ ∀ m : ℕ, ↑m ≤ n → cont_diff_within_at 𝕜 m f s x :=
⟨λ H m hm, H.of_le hm, λ H m hm, H m hm _ le_rfl⟩

lemma cont_diff_within_at_top :
  cont_diff_within_at 𝕜 ∞ f s x ↔ ∀ (n : ℕ), cont_diff_within_at 𝕜 n f s x :=
cont_diff_within_at_iff_forall_nat_le.trans $ by simp only [forall_prop_of_true, le_top]

lemma cont_diff_within_at.continuous_within_at
  (h : cont_diff_within_at 𝕜 n f s x) : continuous_within_at f s x :=
begin
  rcases h 0 bot_le with ⟨u, hu, p, H⟩,
  rw [mem_nhds_within_insert] at hu,
  exact (H.continuous_on.continuous_within_at hu.1).mono_of_mem hu.2
end

lemma cont_diff_within_at.congr_of_eventually_eq
  (h : cont_diff_within_at 𝕜 n f s x) (h₁ : f₁ =ᶠ[𝓝[s] x] f) (hx : f₁ x = f x) :
  cont_diff_within_at 𝕜 n f₁ s x :=
λ m hm, let ⟨u, hu, p, H⟩ := h m hm in
⟨{x ∈ u | f₁ x = f x}, filter.inter_mem hu (mem_nhds_within_insert.2 ⟨hx, h₁⟩), p,
  (H.mono (sep_subset _ _)).congr (λ _, and.right)⟩

lemma cont_diff_within_at.congr_of_eventually_eq_insert
  (h : cont_diff_within_at 𝕜 n f s x) (h₁ : f₁ =ᶠ[𝓝[insert x s] x] f) :
  cont_diff_within_at 𝕜 n f₁ s x :=
h.congr_of_eventually_eq (nhds_within_mono x (subset_insert x s) h₁)
  (mem_of_mem_nhds_within (mem_insert x s) h₁ : _)

lemma cont_diff_within_at.congr_of_eventually_eq'
  (h : cont_diff_within_at 𝕜 n f s x) (h₁ : f₁ =ᶠ[𝓝[s] x] f) (hx : x ∈ s) :
  cont_diff_within_at 𝕜 n f₁ s x :=
h.congr_of_eventually_eq h₁ $ h₁.self_of_nhds_within hx

lemma filter.eventually_eq.cont_diff_within_at_iff
  (h₁ : f₁ =ᶠ[𝓝[s] x] f) (hx : f₁ x = f x) :
  cont_diff_within_at 𝕜 n f₁ s x ↔ cont_diff_within_at 𝕜 n f s x :=
⟨λ H, cont_diff_within_at.congr_of_eventually_eq H h₁.symm hx.symm,
λ H, H.congr_of_eventually_eq h₁ hx⟩

lemma cont_diff_within_at.congr
  (h : cont_diff_within_at 𝕜 n f s x) (h₁ : ∀ y ∈ s, f₁ y = f y) (hx : f₁ x = f x) :
  cont_diff_within_at 𝕜 n f₁ s x :=
h.congr_of_eventually_eq (filter.eventually_eq_of_mem self_mem_nhds_within h₁) hx

lemma cont_diff_within_at.congr'
  (h : cont_diff_within_at 𝕜 n f s x) (h₁ : ∀ y ∈ s, f₁ y = f y) (hx : x ∈ s) :
  cont_diff_within_at 𝕜 n f₁ s x :=
h.congr h₁ (h₁ _ hx)

lemma cont_diff_within_at.mono_of_mem
  (h : cont_diff_within_at 𝕜 n f s x) {t : set E} (hst : s ∈ 𝓝[t] x) :
  cont_diff_within_at 𝕜 n f t x :=
begin
  assume m hm,
  rcases h m hm with ⟨u, hu, p, H⟩,
  exact ⟨u, nhds_within_le_of_mem (insert_mem_nhds_within_insert hst) hu, p, H⟩
end

lemma cont_diff_within_at.mono
  (h : cont_diff_within_at 𝕜 n f s x) {t : set E} (hst : t ⊆ s) :
  cont_diff_within_at 𝕜 n f t x :=
h.mono_of_mem $ filter.mem_of_superset self_mem_nhds_within hst

lemma cont_diff_within_at.congr_nhds
  (h : cont_diff_within_at 𝕜 n f s x) {t : set E} (hst : 𝓝[s] x = 𝓝[t] x) :
  cont_diff_within_at 𝕜 n f t x :=
h.mono_of_mem $ hst ▸ self_mem_nhds_within

lemma cont_diff_within_at_congr_nhds {t : set E} (hst : 𝓝[s] x = 𝓝[t] x) :
  cont_diff_within_at 𝕜 n f s x ↔ cont_diff_within_at 𝕜 n f t x :=
⟨λ h, h.congr_nhds hst, λ h, h.congr_nhds hst.symm⟩

lemma cont_diff_within_at_inter' (h : t ∈ 𝓝[s] x) :
  cont_diff_within_at 𝕜 n f (s ∩ t) x ↔ cont_diff_within_at 𝕜 n f s x :=
cont_diff_within_at_congr_nhds $ eq.symm $ nhds_within_restrict'' _ h

lemma cont_diff_within_at_inter (h : t ∈ 𝓝 x) :
  cont_diff_within_at 𝕜 n f (s ∩ t) x ↔ cont_diff_within_at 𝕜 n f s x :=
cont_diff_within_at_inter' (mem_nhds_within_of_mem_nhds h)

lemma cont_diff_within_at_insert {y : E} :
  cont_diff_within_at 𝕜 n f (insert y s) x ↔ cont_diff_within_at 𝕜 n f s x :=
begin
  simp_rw [cont_diff_within_at],
  rcases eq_or_ne x y with rfl|h,
  { simp_rw [insert_eq_of_mem (mem_insert _ _)] },
  simp_rw [insert_comm x y, nhds_within_insert_of_ne h]
end

alias cont_diff_within_at_insert ↔ cont_diff_within_at.of_insert cont_diff_within_at.insert'

lemma cont_diff_within_at.insert (h : cont_diff_within_at 𝕜 n f s x) :
  cont_diff_within_at 𝕜 n f (insert x s) x :=
h.insert'

/-- If a function is `C^n` within a set at a point, with `n ≥ 1`, then it is differentiable
within this set at this point. -/
lemma cont_diff_within_at.differentiable_within_at'
  (h : cont_diff_within_at 𝕜 n f s x) (hn : 1 ≤ n) :
  differentiable_within_at 𝕜 f (insert x s) x :=
begin
  rcases h 1 hn with ⟨u, hu, p, H⟩,
  rcases mem_nhds_within.1 hu with ⟨t, t_open, xt, tu⟩,
  rw inter_comm at tu,
  have := ((H.mono tu).differentiable_on le_rfl) x ⟨mem_insert x s, xt⟩,
  exact (differentiable_within_at_inter (is_open.mem_nhds t_open xt)).1 this,
end

lemma cont_diff_within_at.differentiable_within_at
  (h : cont_diff_within_at 𝕜 n f s x) (hn : 1 ≤ n) :
  differentiable_within_at 𝕜 f s x :=
(h.differentiable_within_at' hn).mono (subset_insert x s)

/-- A function is `C^(n + 1)` on a domain iff locally, it has a derivative which is `C^n`. -/
theorem cont_diff_within_at_succ_iff_has_fderiv_within_at {n : ℕ} :
  cont_diff_within_at 𝕜 ((n + 1) : ℕ) f s x
  ↔ ∃ u ∈ 𝓝[insert x s] x, ∃ f' : E → (E →L[𝕜] F),
    (∀ x ∈ u, has_fderiv_within_at f (f' x) u x) ∧ (cont_diff_within_at 𝕜 n f' u x) :=
begin
  split,
  { assume h,
    rcases h n.succ le_rfl with ⟨u, hu, p, Hp⟩,
    refine ⟨u, hu, λ y, (continuous_multilinear_curry_fin1 𝕜 E F) (p y 1),
      λ y hy, Hp.has_fderiv_within_at (with_top.coe_le_coe.2 (nat.le_add_left 1 n)) hy, _⟩,
    assume m hm,
    refine ⟨u, _, λ (y : E), (p y).shift, _⟩,
    { convert self_mem_nhds_within,
      have : x ∈ insert x s, by simp,
      exact (insert_eq_of_mem (mem_of_mem_nhds_within this hu)) },
    { rw has_ftaylor_series_up_to_on_succ_iff_right at Hp,
      exact Hp.2.2.of_le hm } },
  { rintros ⟨u, hu, f', f'_eq_deriv, Hf'⟩,
    rw cont_diff_within_at_nat,
    rcases Hf' n le_rfl with ⟨v, hv, p', Hp'⟩,
    refine ⟨v ∩ u, _, λ x, (p' x).unshift (f x), _⟩,
    { apply filter.inter_mem _ hu,
      apply nhds_within_le_of_mem hu,
      exact nhds_within_mono _ (subset_insert x u) hv },
    { rw has_ftaylor_series_up_to_on_succ_iff_right,
      refine ⟨λ y hy, rfl, λ y hy, _, _⟩,
      { change has_fderiv_within_at (λ z, (continuous_multilinear_curry_fin0 𝕜 E F).symm (f z))
          ((formal_multilinear_series.unshift (p' y) (f y) 1).curry_left) (v ∩ u) y,
        rw linear_isometry_equiv.comp_has_fderiv_within_at_iff',
        convert (f'_eq_deriv y hy.2).mono (inter_subset_right v u),
        rw ← Hp'.zero_eq y hy.1,
        ext z,
        change ((p' y 0) (init (@cons 0 (λ i, E) z 0))) (@cons 0 (λ i, E) z 0 (last 0))
          = ((p' y 0) 0) z,
        unfold_coes,
        congr },
      { convert (Hp'.mono (inter_subset_left v u)).congr (λ x hx, Hp'.zero_eq x hx.1),
        { ext x y,
          change p' x 0 (init (@snoc 0 (λ i : fin 1, E) 0 y)) y = p' x 0 0 y,
          rw init_snoc },
        { ext x k v y,
          change p' x k (init (@snoc k (λ i : fin k.succ, E) v y))
            (@snoc k (λ i : fin k.succ, E) v y (last k)) = p' x k v y,
          rw [snoc_last, init_snoc] } } } }
end

/-- A version of `cont_diff_within_at_succ_iff_has_fderiv_within_at` where all derivatives
  are taken within the same set. -/
lemma cont_diff_within_at_succ_iff_has_fderiv_within_at' {n : ℕ} :
  cont_diff_within_at 𝕜 (n + 1 : ℕ) f s x
  ↔ ∃ u ∈ 𝓝[insert x s] x, u ⊆ insert x s ∧ ∃ f' : E → E →L[𝕜] F,
    (∀ x ∈ u, has_fderiv_within_at f (f' x) s x) ∧ cont_diff_within_at 𝕜 n f' s x :=
begin
  refine ⟨λ hf, _, _⟩,
  { obtain ⟨u, hu, f', huf', hf'⟩ := cont_diff_within_at_succ_iff_has_fderiv_within_at.mp hf,
    obtain ⟨w, hw, hxw, hwu⟩ := mem_nhds_within.mp hu,
    rw [inter_comm] at hwu,
    refine ⟨insert x s ∩ w, inter_mem_nhds_within _ (hw.mem_nhds hxw), inter_subset_left _ _,
      f', λ y hy, _, _⟩,
    { refine ((huf' y $ hwu hy).mono hwu).mono_of_mem _,
      refine mem_of_superset _ (inter_subset_inter_left _ (subset_insert _ _)),
      refine inter_mem_nhds_within _ (hw.mem_nhds hy.2) },
    { exact hf'.mono_of_mem (nhds_within_mono _ (subset_insert _ _) hu) } },
  { rw [← cont_diff_within_at_insert, cont_diff_within_at_succ_iff_has_fderiv_within_at,
      insert_eq_of_mem (mem_insert _ _)],
    rintro ⟨u, hu, hus, f', huf', hf'⟩,
    refine ⟨u, hu, f', λ y hy, (huf' y hy).insert'.mono hus, hf'.insert.mono hus⟩ }
end

/-! ### Smooth functions within a set -/

variable (𝕜)

/-- A function is continuously differentiable up to `n` on `s` if, for any point `x` in `s`, it
admits continuous derivatives up to order `n` on a neighborhood of `x` in `s`.

For `n = ∞`, we only require that this holds up to any finite order (where the neighborhood may
depend on the finite order we consider).
-/
def cont_diff_on (n : ℕ∞) (f : E → F) (s : set E) : Prop :=
∀ x ∈ s, cont_diff_within_at 𝕜 n f s x

variable {𝕜}

lemma cont_diff_on.cont_diff_within_at (h : cont_diff_on 𝕜 n f s) (hx : x ∈ s) :
  cont_diff_within_at 𝕜 n f s x :=
h x hx

lemma cont_diff_within_at.cont_diff_on {m : ℕ}
  (hm : (m : ℕ∞) ≤ n) (h : cont_diff_within_at 𝕜 n f s x) :
  ∃ u ∈ 𝓝[insert x s] x, u ⊆ insert x s ∧ cont_diff_on 𝕜 m f u :=
begin
  rcases h m hm with ⟨u, u_nhd, p, hp⟩,
  refine ⟨u ∩ insert x s, filter.inter_mem u_nhd self_mem_nhds_within,
    inter_subset_right _ _, _⟩,
  assume y hy m' hm',
  refine ⟨u ∩ insert x s, _, p, (hp.mono (inter_subset_left _ _)).of_le hm'⟩,
  convert self_mem_nhds_within,
  exact insert_eq_of_mem hy
end

protected lemma cont_diff_within_at.eventually {n : ℕ}
  (h : cont_diff_within_at 𝕜 n f s x) :
  ∀ᶠ y in 𝓝[insert x s] x, cont_diff_within_at 𝕜 n f s y :=
begin
  rcases h.cont_diff_on le_rfl with ⟨u, hu, hu_sub, hd⟩,
  have : ∀ᶠ (y : E) in 𝓝[insert x s] x, u ∈ 𝓝[insert x s] y ∧ y ∈ u,
    from (eventually_nhds_within_nhds_within.2 hu).and hu,
  refine this.mono (λ y hy, (hd y hy.2).mono_of_mem _),
  exact nhds_within_mono y (subset_insert _ _) hy.1
end

lemma cont_diff_on.of_le (h : cont_diff_on 𝕜 n f s) (hmn : m ≤ n) :
  cont_diff_on 𝕜 m f s :=
λ x hx, (h x hx).of_le hmn

lemma cont_diff_on.of_succ {n : ℕ} (h : cont_diff_on 𝕜 (n + 1) f s) : cont_diff_on 𝕜 n f s :=
h.of_le $ with_top.coe_le_coe.mpr le_self_add

lemma cont_diff_on.one_of_succ {n : ℕ} (h : cont_diff_on 𝕜 (n + 1) f s) : cont_diff_on 𝕜 1 f s :=
h.of_le $ with_top.coe_le_coe.mpr le_add_self

lemma cont_diff_on_iff_forall_nat_le :
  cont_diff_on 𝕜 n f s ↔ ∀ m : ℕ, ↑m ≤ n → cont_diff_on 𝕜 m f s :=
⟨λ H m hm, H.of_le hm, λ H x hx m hm, H m hm x hx m le_rfl⟩

lemma cont_diff_on_top :
  cont_diff_on 𝕜 ∞ f s ↔ ∀ (n : ℕ), cont_diff_on 𝕜 n f s :=
cont_diff_on_iff_forall_nat_le.trans $ by simp only [le_top, forall_prop_of_true]

lemma cont_diff_on_all_iff_nat :
  (∀ n, cont_diff_on 𝕜 n f s) ↔ (∀ n : ℕ, cont_diff_on 𝕜 n f s) :=
begin
  refine ⟨λ H n, H n, _⟩,
  rintro H (_|n),
  exacts [cont_diff_on_top.2 H, H n]
end

lemma cont_diff_on.continuous_on
  (h : cont_diff_on 𝕜 n f s) : continuous_on f s :=
λ x hx, (h x hx).continuous_within_at

lemma cont_diff_on.congr
  (h : cont_diff_on 𝕜 n f s) (h₁ : ∀ x ∈ s, f₁ x = f x) :
  cont_diff_on 𝕜 n f₁ s :=
λ x hx, (h x hx).congr h₁ (h₁ x hx)

lemma cont_diff_on_congr (h₁ : ∀ x ∈ s, f₁ x = f x) :
  cont_diff_on 𝕜 n f₁ s ↔ cont_diff_on 𝕜 n f s :=
⟨λ H, H.congr (λ x hx, (h₁ x hx).symm), λ H, H.congr h₁⟩

lemma cont_diff_on.mono
  (h : cont_diff_on 𝕜 n f s) {t : set E} (hst : t ⊆ s) :
  cont_diff_on 𝕜 n f t :=
λ x hx, (h x (hst hx)).mono hst

lemma cont_diff_on.congr_mono
  (hf : cont_diff_on 𝕜 n f s) (h₁ : ∀ x ∈ s₁, f₁ x = f x) (hs : s₁ ⊆ s) :
  cont_diff_on 𝕜 n f₁ s₁ :=
(hf.mono hs).congr h₁

/-- If a function is `C^n` on a set with `n ≥ 1`, then it is differentiable there. -/
lemma cont_diff_on.differentiable_on
  (h : cont_diff_on 𝕜 n f s) (hn : 1 ≤ n) : differentiable_on 𝕜 f s :=
λ x hx, (h x hx).differentiable_within_at hn

/-- If a function is `C^n` around each point in a set, then it is `C^n` on the set. -/
lemma cont_diff_on_of_locally_cont_diff_on
  (h : ∀ x ∈ s, ∃u, is_open u ∧ x ∈ u ∧ cont_diff_on 𝕜 n f (s ∩ u)) :
  cont_diff_on 𝕜 n f s :=
begin
  assume x xs,
  rcases h x xs with ⟨u, u_open, xu, hu⟩,
  apply (cont_diff_within_at_inter _).1 (hu x ⟨xs, xu⟩),
  exact is_open.mem_nhds u_open xu
end

/-- A function is `C^(n + 1)` on a domain iff locally, it has a derivative which is `C^n`. -/
theorem cont_diff_on_succ_iff_has_fderiv_within_at {n : ℕ} :
  cont_diff_on 𝕜 ((n + 1) : ℕ) f s
  ↔ ∀ x ∈ s, ∃ u ∈ 𝓝[insert x s] x, ∃ f' : E → (E →L[𝕜] F),
    (∀ x ∈ u, has_fderiv_within_at f (f' x) u x) ∧ (cont_diff_on 𝕜 n f' u) :=
begin
  split,
  { assume h x hx,
    rcases (h x hx) n.succ le_rfl with ⟨u, hu, p, Hp⟩,
    refine ⟨u, hu, λ y, (continuous_multilinear_curry_fin1 𝕜 E F) (p y 1),
      λ y hy, Hp.has_fderiv_within_at (with_top.coe_le_coe.2 (nat.le_add_left 1 n)) hy, _⟩,
    rw has_ftaylor_series_up_to_on_succ_iff_right at Hp,
    assume z hz m hm,
    refine ⟨u, _, λ (x : E), (p x).shift, Hp.2.2.of_le hm⟩,
    convert self_mem_nhds_within,
    exact insert_eq_of_mem hz, },
  { assume h x hx,
    rw cont_diff_within_at_succ_iff_has_fderiv_within_at,
    rcases h x hx with ⟨u, u_nhbd, f', hu, hf'⟩,
    have : x ∈ u := mem_of_mem_nhds_within (mem_insert _ _) u_nhbd,
    exact ⟨u, u_nhbd, f', hu, hf' x this⟩ }
end

/-! ### Iterated derivative within a set -/
variable (𝕜)

/--
The `n`-th derivative of a function along a set, defined inductively by saying that the `n+1`-th
derivative of `f` is the derivative of the `n`-th derivative of `f` along this set, together with
an uncurrying step to see it as a multilinear map in `n+1` variables..
-/
noncomputable def iterated_fderiv_within (n : ℕ) (f : E → F) (s : set E) :
  E → (E [×n]→L[𝕜] F) :=
nat.rec_on n
  (λ x, continuous_multilinear_map.curry0 𝕜 E (f x))
  (λ n rec x, continuous_linear_map.uncurry_left (fderiv_within 𝕜 rec s x))

/-- Formal Taylor series associated to a function within a set. -/
def ftaylor_series_within (f : E → F) (s : set E) (x : E) : formal_multilinear_series 𝕜 E F :=
λ n, iterated_fderiv_within 𝕜 n f s x

variable {𝕜}

@[simp] lemma iterated_fderiv_within_zero_apply (m : (fin 0) → E) :
  (iterated_fderiv_within 𝕜 0 f s x : ((fin 0) →  E) → F) m = f x := rfl

lemma iterated_fderiv_within_zero_eq_comp :
  iterated_fderiv_within 𝕜 0 f s = (continuous_multilinear_curry_fin0 𝕜 E F).symm ∘ f := rfl

lemma norm_iterated_fderiv_within_zero :
  ‖iterated_fderiv_within 𝕜 0 f s x‖ = ‖f x‖ :=
by rw [iterated_fderiv_within_zero_eq_comp, linear_isometry_equiv.norm_map]

lemma iterated_fderiv_within_succ_apply_left {n : ℕ} (m : fin (n + 1) → E):
  (iterated_fderiv_within 𝕜 (n + 1) f s x : (fin (n + 1) → E) → F) m
  = (fderiv_within 𝕜 (iterated_fderiv_within 𝕜 n f s) s x : E → (E [×n]→L[𝕜] F))
      (m 0) (tail m) := rfl

/-- Writing explicitly the `n+1`-th derivative as the composition of a currying linear equiv,
and the derivative of the `n`-th derivative. -/
lemma iterated_fderiv_within_succ_eq_comp_left {n : ℕ} :
  iterated_fderiv_within 𝕜 (n + 1) f s =
  (continuous_multilinear_curry_left_equiv 𝕜 (λ(i : fin (n + 1)), E) F)
    ∘ (fderiv_within 𝕜 (iterated_fderiv_within 𝕜 n f s) s) := rfl

lemma norm_fderiv_within_iterated_fderiv_within {n : ℕ} :
  ‖fderiv_within 𝕜 (iterated_fderiv_within 𝕜 n f s) s x‖ =
  ‖iterated_fderiv_within 𝕜 (n + 1) f s x‖ :=
by rw [iterated_fderiv_within_succ_eq_comp_left, linear_isometry_equiv.norm_map]

theorem iterated_fderiv_within_succ_apply_right {n : ℕ}
  (hs : unique_diff_on 𝕜 s) (hx : x ∈ s) (m : fin (n + 1) → E) :
  (iterated_fderiv_within 𝕜 (n + 1) f s x : (fin (n + 1) → E) → F) m
    = iterated_fderiv_within 𝕜 n (λy, fderiv_within 𝕜 f s y) s x (init m) (m (last n)) :=
begin
  induction n with n IH generalizing x,
  { rw [iterated_fderiv_within_succ_eq_comp_left, iterated_fderiv_within_zero_eq_comp,
        iterated_fderiv_within_zero_apply,
        function.comp_apply, linear_isometry_equiv.comp_fderiv_within _ (hs x hx)],
    refl },
  { let I := continuous_multilinear_curry_right_equiv' 𝕜 n E F,
    have A : ∀ y ∈ s, iterated_fderiv_within 𝕜 n.succ f s y
        = (I ∘ (iterated_fderiv_within 𝕜 n (λy, fderiv_within 𝕜 f s y) s)) y,
      by { assume y hy, ext m, rw @IH m y hy, refl },
    calc
    (iterated_fderiv_within 𝕜 (n+2) f s x : (fin (n+2) → E) → F) m =
    (fderiv_within 𝕜 (iterated_fderiv_within 𝕜 n.succ f s) s x
              : E → (E [×(n + 1)]→L[𝕜] F)) (m 0) (tail m) : rfl
    ... = (fderiv_within 𝕜 (I ∘ (iterated_fderiv_within 𝕜 n (fderiv_within 𝕜 f s) s)) s x
              : E → (E [×(n + 1)]→L[𝕜] F)) (m 0) (tail m) :
      by rw fderiv_within_congr (hs x hx) A (A x hx)
    ... = (I ∘ fderiv_within 𝕜 ((iterated_fderiv_within 𝕜 n (fderiv_within 𝕜 f s) s)) s x
              : E → (E [×(n + 1)]→L[𝕜] F)) (m 0) (tail m) :
      by { rw linear_isometry_equiv.comp_fderiv_within _ (hs x hx), refl }
    ... = (fderiv_within 𝕜 ((iterated_fderiv_within 𝕜 n (λ y, fderiv_within 𝕜 f s y) s)) s x
              : E → (E [×n]→L[𝕜] (E →L[𝕜] F))) (m 0) (init (tail m)) ((tail m) (last n)) : rfl
    ... = iterated_fderiv_within 𝕜 (nat.succ n) (λ y, fderiv_within 𝕜 f s y) s x
              (init m) (m (last (n + 1))) :
      by { rw [iterated_fderiv_within_succ_apply_left, tail_init_eq_init_tail], refl } }
end

/-- Writing explicitly the `n+1`-th derivative as the composition of a currying linear equiv,
and the `n`-th derivative of the derivative. -/
lemma iterated_fderiv_within_succ_eq_comp_right {n : ℕ} (hs : unique_diff_on 𝕜 s) (hx : x ∈ s) :
  iterated_fderiv_within 𝕜 (n + 1) f s x =
  ((continuous_multilinear_curry_right_equiv' 𝕜 n E F)
    ∘ (iterated_fderiv_within 𝕜 n (λy, fderiv_within 𝕜 f s y) s)) x :=
by { ext m, rw iterated_fderiv_within_succ_apply_right hs hx, refl }

lemma norm_iterated_fderiv_within_fderiv_within {n : ℕ} (hs : unique_diff_on 𝕜 s) (hx : x ∈ s) :
  ‖iterated_fderiv_within 𝕜 n (fderiv_within 𝕜 f s) s x‖ =
  ‖iterated_fderiv_within 𝕜 (n + 1) f s x‖ :=
by rw [iterated_fderiv_within_succ_eq_comp_right hs hx, linear_isometry_equiv.norm_map]

@[simp] lemma iterated_fderiv_within_one_apply
  (hs : unique_diff_on 𝕜 s) (hx : x ∈ s) (m : (fin 1) → E) :
  (iterated_fderiv_within 𝕜 1 f s x : ((fin 1) → E) → F) m
  = (fderiv_within 𝕜 f s x : E → F) (m 0) :=
by { rw [iterated_fderiv_within_succ_apply_right hs hx, iterated_fderiv_within_zero_apply], refl }

/-- If two functions coincide on a set `s` of unique differentiability, then their iterated
differentials within this set coincide. -/
lemma iterated_fderiv_within_congr {n : ℕ}
  (hs : unique_diff_on 𝕜 s) (hL : ∀y∈s, f₁ y = f y) (hx : x ∈ s) :
  iterated_fderiv_within 𝕜 n f₁ s x = iterated_fderiv_within 𝕜 n f s x :=
begin
  induction n with n IH generalizing x,
  { ext m, simp [hL x hx] },
  { have : fderiv_within 𝕜 (λ y, iterated_fderiv_within 𝕜 n f₁ s y) s x
           = fderiv_within 𝕜 (λ y, iterated_fderiv_within 𝕜 n f s y) s x :=
      fderiv_within_congr (hs x hx) (λ y hy, IH hy) (IH hx),
    ext m,
    rw [iterated_fderiv_within_succ_apply_left, iterated_fderiv_within_succ_apply_left, this] }
end

/-- The iterated differential within a set `s` at a point `x` is not modified if one intersects
`s` with an open set containing `x`. -/
lemma iterated_fderiv_within_inter_open {n : ℕ} (hu : is_open u)
  (hs : unique_diff_on 𝕜 (s ∩ u)) (hx : x ∈ s ∩ u) :
  iterated_fderiv_within 𝕜 n f (s ∩ u) x = iterated_fderiv_within 𝕜 n f s x :=
begin
  induction n with n IH generalizing x,
  { ext m, simp },
  { have A : fderiv_within 𝕜 (λ y, iterated_fderiv_within 𝕜 n f (s ∩ u) y) (s ∩ u) x
           = fderiv_within 𝕜 (λ y, iterated_fderiv_within 𝕜 n f s y) (s ∩ u) x :=
      fderiv_within_congr (hs x hx) (λ y hy, IH hy) (IH hx),
    have B : fderiv_within 𝕜 (λ y, iterated_fderiv_within 𝕜 n f s y) (s ∩ u) x
           = fderiv_within 𝕜 (λ y, iterated_fderiv_within 𝕜 n f s y) s x :=
      fderiv_within_inter (is_open.mem_nhds hu hx.2)
        ((unique_diff_within_at_inter (is_open.mem_nhds hu hx.2)).1 (hs x hx)),
    ext m,
    rw [iterated_fderiv_within_succ_apply_left, iterated_fderiv_within_succ_apply_left, A, B] }
end

/-- The iterated differential within a set `s` at a point `x` is not modified if one intersects
`s` with a neighborhood of `x` within `s`. -/
lemma iterated_fderiv_within_inter' {n : ℕ}
  (hu : u ∈ 𝓝[s] x) (hs : unique_diff_on 𝕜 s) (xs : x ∈ s) :
  iterated_fderiv_within 𝕜 n f (s ∩ u) x = iterated_fderiv_within 𝕜 n f s x :=
begin
  obtain ⟨v, v_open, xv, vu⟩ : ∃ v, is_open v ∧ x ∈ v ∧ v ∩ s ⊆ u := mem_nhds_within.1 hu,
  have A : (s ∩ u) ∩ v = s ∩ v,
  { apply subset.antisymm (inter_subset_inter (inter_subset_left _ _) (subset.refl _)),
    exact λ y ⟨ys, yv⟩, ⟨⟨ys, vu ⟨yv, ys⟩⟩, yv⟩ },
  have : iterated_fderiv_within 𝕜 n f (s ∩ v) x = iterated_fderiv_within 𝕜 n f s x :=
    iterated_fderiv_within_inter_open v_open (hs.inter v_open) ⟨xs, xv⟩,
  rw ← this,
  have : iterated_fderiv_within 𝕜 n f ((s ∩ u) ∩ v) x = iterated_fderiv_within 𝕜 n f (s ∩ u) x,
  { refine iterated_fderiv_within_inter_open v_open _ ⟨⟨xs, vu ⟨xv, xs⟩⟩, xv⟩,
    rw A,
    exact hs.inter v_open },
  rw A at this,
  rw ← this
end

/-- The iterated differential within a set `s` at a point `x` is not modified if one intersects
`s` with a neighborhood of `x`. -/
lemma iterated_fderiv_within_inter {n : ℕ}
  (hu : u ∈ 𝓝 x) (hs : unique_diff_on 𝕜 s) (xs : x ∈ s) :
  iterated_fderiv_within 𝕜 n f (s ∩ u) x = iterated_fderiv_within 𝕜 n f s x :=
iterated_fderiv_within_inter' (mem_nhds_within_of_mem_nhds hu) hs xs

@[simp] lemma cont_diff_on_zero :
  cont_diff_on 𝕜 0 f s ↔ continuous_on f s :=
begin
  refine ⟨λ H, H.continuous_on, λ H, _⟩,
  assume x hx m hm,
  have : (m : ℕ∞) = 0 := le_antisymm hm bot_le,
  rw this,
  refine ⟨insert x s, self_mem_nhds_within, ftaylor_series_within 𝕜 f s, _⟩,
  rw has_ftaylor_series_up_to_on_zero_iff,
  exact ⟨by rwa insert_eq_of_mem hx, λ x hx, by simp [ftaylor_series_within]⟩
end

lemma cont_diff_within_at_zero (hx : x ∈ s) :
  cont_diff_within_at 𝕜 0 f s x ↔ ∃ u ∈ 𝓝[s] x, continuous_on f (s ∩ u) :=
begin
  split,
  { intros h,
    obtain ⟨u, H, p, hp⟩ := h 0 (by norm_num),
    refine ⟨u, _, _⟩,
    { simpa [hx] using H },
    { simp only [with_top.coe_zero, has_ftaylor_series_up_to_on_zero_iff] at hp,
      exact hp.1.mono (inter_subset_right s u) } },
  { rintros ⟨u, H, hu⟩,
    rw ← cont_diff_within_at_inter' H,
    have h' : x ∈ s ∩ u := ⟨hx, mem_of_mem_nhds_within hx H⟩,
    exact (cont_diff_on_zero.mpr hu).cont_diff_within_at h' }
end

/-- On a set with unique differentiability, any choice of iterated differential has to coincide
with the one we have chosen in `iterated_fderiv_within 𝕜 m f s`. -/
theorem has_ftaylor_series_up_to_on.eq_ftaylor_series_of_unique_diff_on
  (h : has_ftaylor_series_up_to_on n f p s)
  {m : ℕ} (hmn : (m : ℕ∞) ≤ n) (hs : unique_diff_on 𝕜 s) (hx : x ∈ s) :
  p x m = iterated_fderiv_within 𝕜 m f s x :=
begin
  induction m with m IH generalizing x,
  { rw [h.zero_eq' hx, iterated_fderiv_within_zero_eq_comp] },
  { have A : (m : ℕ∞) < n := lt_of_lt_of_le (with_top.coe_lt_coe.2 (lt_add_one m)) hmn,
    have : has_fderiv_within_at (λ (y : E), iterated_fderiv_within 𝕜 m f s y)
      (continuous_multilinear_map.curry_left (p x (nat.succ m))) s x :=
    (h.fderiv_within m A x hx).congr (λ y hy, (IH (le_of_lt A) hy).symm) (IH (le_of_lt A) hx).symm,
    rw [iterated_fderiv_within_succ_eq_comp_left, function.comp_apply,
      this.fderiv_within (hs x hx)],
    exact (continuous_multilinear_map.uncurry_curry_left _).symm }
end

/-- When a function is `C^n` in a set `s` of unique differentiability, it admits
`ftaylor_series_within 𝕜 f s` as a Taylor series up to order `n` in `s`. -/
theorem cont_diff_on.ftaylor_series_within
  (h : cont_diff_on 𝕜 n f s) (hs : unique_diff_on 𝕜 s) :
  has_ftaylor_series_up_to_on n f (ftaylor_series_within 𝕜 f s) s :=
begin
  split,
  { assume x hx,
    simp only [ftaylor_series_within, continuous_multilinear_map.uncurry0_apply,
               iterated_fderiv_within_zero_apply] },
  { assume m hm x hx,
    rcases (h x hx) m.succ (enat.add_one_le_of_lt hm) with ⟨u, hu, p, Hp⟩,
    rw insert_eq_of_mem hx at hu,
    rcases mem_nhds_within.1 hu with ⟨o, o_open, xo, ho⟩,
    rw inter_comm at ho,
    have : p x m.succ = ftaylor_series_within 𝕜 f s x m.succ,
    { change p x m.succ = iterated_fderiv_within 𝕜 m.succ f s x,
      rw ← iterated_fderiv_within_inter (is_open.mem_nhds o_open xo) hs hx,
      exact (Hp.mono ho).eq_ftaylor_series_of_unique_diff_on le_rfl
        (hs.inter o_open) ⟨hx, xo⟩ },
    rw [← this, ← has_fderiv_within_at_inter (is_open.mem_nhds o_open xo)],
    have A : ∀ y ∈ s ∩ o, p y m = ftaylor_series_within 𝕜 f s y m,
    { rintros y ⟨hy, yo⟩,
      change p y m = iterated_fderiv_within 𝕜 m f s y,
      rw ← iterated_fderiv_within_inter (is_open.mem_nhds o_open yo) hs hy,
      exact (Hp.mono ho).eq_ftaylor_series_of_unique_diff_on (with_top.coe_le_coe.2 (nat.le_succ m))
        (hs.inter o_open) ⟨hy, yo⟩ },
    exact ((Hp.mono ho).fderiv_within m (with_top.coe_lt_coe.2 (lt_add_one m)) x ⟨hx, xo⟩).congr
      (λ y hy, (A y hy).symm) (A x ⟨hx, xo⟩).symm },
  { assume m hm,
    apply continuous_on_of_locally_continuous_on,
    assume x hx,
    rcases h x hx m hm with ⟨u, hu, p, Hp⟩,
    rcases mem_nhds_within.1 hu with ⟨o, o_open, xo, ho⟩,
    rw insert_eq_of_mem hx at ho,
    rw inter_comm at ho,
    refine ⟨o, o_open, xo, _⟩,
    have A : ∀ y ∈ s ∩ o, p y m = ftaylor_series_within 𝕜 f s y m,
    { rintros y ⟨hy, yo⟩,
      change p y m = iterated_fderiv_within 𝕜 m f s y,
      rw ← iterated_fderiv_within_inter (is_open.mem_nhds o_open yo) hs hy,
      exact (Hp.mono ho).eq_ftaylor_series_of_unique_diff_on le_rfl
        (hs.inter o_open) ⟨hy, yo⟩ },
    exact ((Hp.mono ho).cont m le_rfl).congr (λ y hy, (A y hy).symm) }
end

lemma cont_diff_on_of_continuous_on_differentiable_on
  (Hcont : ∀ (m : ℕ), (m : ℕ∞) ≤ n →
    continuous_on (λ x, iterated_fderiv_within 𝕜 m f s x) s)
  (Hdiff : ∀ (m : ℕ), (m : ℕ∞) < n →
    differentiable_on 𝕜 (λ x, iterated_fderiv_within 𝕜 m f s x) s) :
  cont_diff_on 𝕜 n f s :=
begin
  assume x hx m hm,
  rw insert_eq_of_mem hx,
  refine ⟨s, self_mem_nhds_within, ftaylor_series_within 𝕜 f s, _⟩,
  split,
  { assume y hy,
    simp only [ftaylor_series_within, continuous_multilinear_map.uncurry0_apply,
                iterated_fderiv_within_zero_apply] },
  { assume k hk y hy,
    convert (Hdiff k (lt_of_lt_of_le hk hm) y hy).has_fderiv_within_at,
    simp only [ftaylor_series_within, iterated_fderiv_within_succ_eq_comp_left,
                continuous_linear_equiv.coe_apply, function.comp_app, coe_fn_coe_base],
    exact continuous_linear_map.curry_uncurry_left _ },
  { assume k hk,
    exact Hcont k (le_trans hk hm) }
end

lemma cont_diff_on_of_differentiable_on
  (h : ∀(m : ℕ), (m : ℕ∞) ≤ n → differentiable_on 𝕜 (iterated_fderiv_within 𝕜 m f s) s) :
  cont_diff_on 𝕜 n f s :=
cont_diff_on_of_continuous_on_differentiable_on
  (λ m hm, (h m hm).continuous_on) (λ m hm, (h m (le_of_lt hm)))

lemma cont_diff_on.continuous_on_iterated_fderiv_within {m : ℕ}
  (h : cont_diff_on 𝕜 n f s) (hmn : (m : ℕ∞) ≤ n) (hs : unique_diff_on 𝕜 s) :
  continuous_on (iterated_fderiv_within 𝕜 m f s) s :=
(h.ftaylor_series_within hs).cont m hmn

lemma cont_diff_on.differentiable_on_iterated_fderiv_within {m : ℕ}
  (h : cont_diff_on 𝕜 n f s) (hmn : (m : ℕ∞) < n) (hs : unique_diff_on 𝕜 s) :
  differentiable_on 𝕜 (iterated_fderiv_within 𝕜 m f s) s :=
λ x hx, ((h.ftaylor_series_within hs).fderiv_within m hmn x hx).differentiable_within_at

lemma cont_diff_on_iff_continuous_on_differentiable_on
  (hs : unique_diff_on 𝕜 s) :
  cont_diff_on 𝕜 n f s ↔
  (∀ (m : ℕ), (m : ℕ∞) ≤ n →
    continuous_on (λ x, iterated_fderiv_within 𝕜 m f s x) s)
  ∧ (∀ (m : ℕ), (m : ℕ∞) < n →
    differentiable_on 𝕜 (λ x, iterated_fderiv_within 𝕜 m f s x) s) :=
begin
  split,
  { assume h,
    split,
    { assume m hm, exact h.continuous_on_iterated_fderiv_within hm hs },
    { assume m hm, exact h.differentiable_on_iterated_fderiv_within hm hs } },
  { assume h,
    exact cont_diff_on_of_continuous_on_differentiable_on h.1 h.2 }
end

lemma cont_diff_on_succ_of_fderiv_within {n : ℕ} (hf : differentiable_on 𝕜 f s)
  (h : cont_diff_on 𝕜 n (λ y, fderiv_within 𝕜 f s y) s) :
  cont_diff_on 𝕜 ((n + 1) : ℕ) f s :=
begin
  intros x hx,
  rw [cont_diff_within_at_succ_iff_has_fderiv_within_at, insert_eq_of_mem hx],
  exact ⟨s, self_mem_nhds_within, fderiv_within 𝕜 f s,
    λ y hy, (hf y hy).has_fderiv_within_at, h x hx⟩
end

/-- A function is `C^(n + 1)` on a domain with unique derivatives if and only if it is
differentiable there, and its derivative (expressed with `fderiv_within`) is `C^n`. -/
theorem cont_diff_on_succ_iff_fderiv_within {n : ℕ} (hs : unique_diff_on 𝕜 s) :
  cont_diff_on 𝕜 ((n + 1) : ℕ) f s ↔
  differentiable_on 𝕜 f s ∧ cont_diff_on 𝕜 n (λ y, fderiv_within 𝕜 f s y) s :=
begin
  refine ⟨λ H, _, λ h, cont_diff_on_succ_of_fderiv_within h.1 h.2⟩,
  refine ⟨H.differentiable_on (with_top.coe_le_coe.2 (nat.le_add_left 1 n)), λ x hx, _⟩,
  rcases cont_diff_within_at_succ_iff_has_fderiv_within_at.1 (H x hx)
    with ⟨u, hu, f', hff', hf'⟩,
  rcases mem_nhds_within.1 hu with ⟨o, o_open, xo, ho⟩,
  rw [inter_comm, insert_eq_of_mem hx] at ho,
  have := hf'.mono ho,
  rw cont_diff_within_at_inter' (mem_nhds_within_of_mem_nhds (is_open.mem_nhds o_open xo))
    at this,
  apply this.congr_of_eventually_eq' _ hx,
  have : o ∩ s ∈ 𝓝[s] x := mem_nhds_within.2 ⟨o, o_open, xo, subset.refl _⟩,
  rw inter_comm at this,
  apply filter.eventually_eq_of_mem this (λ y hy, _),
  have A : fderiv_within 𝕜 f (s ∩ o) y = f' y :=
    ((hff' y (ho hy)).mono ho).fderiv_within (hs.inter o_open y hy),
  rwa fderiv_within_inter (is_open.mem_nhds o_open hy.2) (hs y hy.1) at A
end

/-- A function is `C^(n + 1)` on an open domain if and only if it is
differentiable there, and its derivative (expressed with `fderiv`) is `C^n`. -/
theorem cont_diff_on_succ_iff_fderiv_of_open {n : ℕ} (hs : is_open s) :
  cont_diff_on 𝕜 ((n + 1) : ℕ) f s ↔
  differentiable_on 𝕜 f s ∧ cont_diff_on 𝕜 n (λ y, fderiv 𝕜 f y) s :=
begin
  rw cont_diff_on_succ_iff_fderiv_within hs.unique_diff_on,
  congrm _ ∧ _,
  apply cont_diff_on_congr,
  assume x hx,
  exact fderiv_within_of_open hs hx
end

/-- A function is `C^∞` on a domain with unique derivatives if and only if it is differentiable
there, and its derivative (expressed with `fderiv_within`) is `C^∞`. -/
theorem cont_diff_on_top_iff_fderiv_within (hs : unique_diff_on 𝕜 s) :
  cont_diff_on 𝕜 ∞ f s ↔
  differentiable_on 𝕜 f s ∧ cont_diff_on 𝕜 ∞ (λ y, fderiv_within 𝕜 f s y) s :=
begin
  split,
  { assume h,
    refine ⟨h.differentiable_on le_top, _⟩,
    apply cont_diff_on_top.2 (λ n, ((cont_diff_on_succ_iff_fderiv_within hs).1 _).2),
    exact h.of_le le_top },
  { assume h,
    refine cont_diff_on_top.2 (λ n, _),
    have A : (n : ℕ∞) ≤ ∞ := le_top,
    apply ((cont_diff_on_succ_iff_fderiv_within hs).2 ⟨h.1, h.2.of_le A⟩).of_le,
    exact with_top.coe_le_coe.2 (nat.le_succ n) }
end

/-- A function is `C^∞` on an open domain if and only if it is differentiable there, and its
derivative (expressed with `fderiv`) is `C^∞`. -/
theorem cont_diff_on_top_iff_fderiv_of_open (hs : is_open s) :
  cont_diff_on 𝕜 ∞ f s ↔
  differentiable_on 𝕜 f s ∧ cont_diff_on 𝕜 ∞ (λ y, fderiv 𝕜 f y) s :=
begin
  rw cont_diff_on_top_iff_fderiv_within hs.unique_diff_on,
  congrm _ ∧ _,
  apply cont_diff_on_congr,
  assume x hx,
  exact fderiv_within_of_open hs hx
end

lemma cont_diff_on.fderiv_within
  (hf : cont_diff_on 𝕜 n f s) (hs : unique_diff_on 𝕜 s) (hmn : m + 1 ≤ n) :
  cont_diff_on 𝕜 m (λ y, fderiv_within 𝕜 f s y) s :=
begin
  cases m,
  { change ∞ + 1 ≤ n at hmn,
    have : n = ∞, by simpa using hmn,
    rw this at hf,
    exact ((cont_diff_on_top_iff_fderiv_within hs).1 hf).2 },
  { change (m.succ : ℕ∞) ≤ n at hmn,
    exact ((cont_diff_on_succ_iff_fderiv_within hs).1 (hf.of_le hmn)).2 }
end

lemma cont_diff_on.fderiv_of_open
  (hf : cont_diff_on 𝕜 n f s) (hs : is_open s) (hmn : m + 1 ≤ n) :
  cont_diff_on 𝕜 m (λ y, fderiv 𝕜 f y) s :=
(hf.fderiv_within hs.unique_diff_on hmn).congr (λ x hx, (fderiv_within_of_open hs hx).symm)

lemma cont_diff_on.continuous_on_fderiv_within
  (h : cont_diff_on 𝕜 n f s) (hs : unique_diff_on 𝕜 s) (hn : 1 ≤ n) :
  continuous_on (λ x, fderiv_within 𝕜 f s x) s :=
((cont_diff_on_succ_iff_fderiv_within hs).1 (h.of_le hn)).2.continuous_on

lemma cont_diff_on.continuous_on_fderiv_of_open
  (h : cont_diff_on 𝕜 n f s) (hs : is_open s) (hn : 1 ≤ n) :
  continuous_on (λ x, fderiv 𝕜 f x) s :=
((cont_diff_on_succ_iff_fderiv_of_open hs).1 (h.of_le hn)).2.continuous_on

/-! ### Functions with a Taylor series on the whole space -/

/-- `has_ftaylor_series_up_to n f p` registers the fact that `p 0 = f` and `p (m+1)` is a
derivative of `p m` for `m < n`, and is continuous for `m ≤ n`. This is a predicate analogous to
`has_fderiv_at` but for higher order derivatives. -/
structure has_ftaylor_series_up_to (n : ℕ∞)
  (f : E → F) (p : E → formal_multilinear_series 𝕜 E F) : Prop :=
(zero_eq : ∀ x, (p x 0).uncurry0 = f x)
(fderiv  : ∀ (m : ℕ) (hm : (m : ℕ∞) < n), ∀ x,
    has_fderiv_at (λ y, p y m) (p x m.succ).curry_left x)
(cont    : ∀ (m : ℕ) (hm : (m : ℕ∞) ≤ n), continuous (λ x, p x m))

lemma has_ftaylor_series_up_to.zero_eq'
  (h : has_ftaylor_series_up_to n f p) (x : E) :
  p x 0 = (continuous_multilinear_curry_fin0 𝕜 E F).symm (f x) :=
by { rw ← h.zero_eq x, symmetry, exact continuous_multilinear_map.uncurry0_curry0 _ }

lemma has_ftaylor_series_up_to_on_univ_iff :
  has_ftaylor_series_up_to_on n f p univ ↔ has_ftaylor_series_up_to n f p :=
begin
  split,
  { assume H,
    split,
    { exact λ x, H.zero_eq x (mem_univ x) },
    { assume m hm x,
      rw ← has_fderiv_within_at_univ,
      exact H.fderiv_within m hm x (mem_univ x) },
    { assume m hm,
      rw continuous_iff_continuous_on_univ,
      exact H.cont m hm } },
  { assume H,
    split,
    { exact λ x hx, H.zero_eq x },
    { assume m hm x hx,
      rw has_fderiv_within_at_univ,
      exact H.fderiv m hm x },
    { assume m hm,
      rw ← continuous_iff_continuous_on_univ,
      exact H.cont m hm } }
end

lemma has_ftaylor_series_up_to.has_ftaylor_series_up_to_on
  (h : has_ftaylor_series_up_to n f p) (s : set E) :
  has_ftaylor_series_up_to_on n f p s :=
(has_ftaylor_series_up_to_on_univ_iff.2 h).mono (subset_univ _)

lemma has_ftaylor_series_up_to.of_le
  (h : has_ftaylor_series_up_to n f p) (hmn : m ≤ n) :
  has_ftaylor_series_up_to m f p :=
by { rw ← has_ftaylor_series_up_to_on_univ_iff at h ⊢, exact h.of_le hmn }

lemma has_ftaylor_series_up_to.continuous
  (h : has_ftaylor_series_up_to n f p) : continuous f :=
begin
  rw ← has_ftaylor_series_up_to_on_univ_iff at h,
  rw continuous_iff_continuous_on_univ,
  exact h.continuous_on
end

lemma has_ftaylor_series_up_to_zero_iff :
  has_ftaylor_series_up_to 0 f p ↔ continuous f ∧ (∀ x, (p x 0).uncurry0 = f x) :=
by simp [has_ftaylor_series_up_to_on_univ_iff.symm, continuous_iff_continuous_on_univ,
         has_ftaylor_series_up_to_on_zero_iff]

/-- If a function has a Taylor series at order at least `1`, then the term of order `1` of this
series is a derivative of `f`. -/
lemma has_ftaylor_series_up_to.has_fderiv_at
  (h : has_ftaylor_series_up_to n f p) (hn : 1 ≤ n) (x : E) :
  has_fderiv_at f (continuous_multilinear_curry_fin1 𝕜 E F (p x 1)) x :=
begin
  rw [← has_fderiv_within_at_univ],
  exact (has_ftaylor_series_up_to_on_univ_iff.2 h).has_fderiv_within_at hn (mem_univ _)
end

lemma has_ftaylor_series_up_to.differentiable
  (h : has_ftaylor_series_up_to n f p) (hn : 1 ≤ n) : differentiable 𝕜 f :=
λ x, (h.has_fderiv_at hn x).differentiable_at

/-- `p` is a Taylor series of `f` up to `n+1` if and only if `p.shift` is a Taylor series up to `n`
for `p 1`, which is a derivative of `f`. -/
theorem has_ftaylor_series_up_to_succ_iff_right {n : ℕ} :
  has_ftaylor_series_up_to ((n + 1) : ℕ) f p ↔
  (∀ x, (p x 0).uncurry0 = f x)
  ∧ (∀ x, has_fderiv_at (λ y, p y 0) (p x 1).curry_left x)
  ∧ has_ftaylor_series_up_to n
    (λ x, continuous_multilinear_curry_fin1 𝕜 E F (p x 1)) (λ x, (p x).shift) :=
by simp only [has_ftaylor_series_up_to_on_succ_iff_right, ← has_ftaylor_series_up_to_on_univ_iff,
  mem_univ, forall_true_left, has_fderiv_within_at_univ]

/-! ### Smooth functions at a point -/

variable (𝕜)

/-- A function is continuously differentiable up to `n` at a point `x` if, for any integer `k ≤ n`,
there is a neighborhood of `x` where `f` admits derivatives up to order `n`, which are continuous.
-/
def cont_diff_at (n : ℕ∞) (f : E → F) (x : E) : Prop :=
cont_diff_within_at 𝕜 n f univ x

variable {𝕜}

theorem cont_diff_within_at_univ :
  cont_diff_within_at 𝕜 n f univ x ↔ cont_diff_at 𝕜 n f x :=
iff.rfl

lemma cont_diff_at_top :
  cont_diff_at 𝕜 ∞ f x ↔ ∀ (n : ℕ), cont_diff_at 𝕜 n f x :=
by simp [← cont_diff_within_at_univ, cont_diff_within_at_top]

lemma cont_diff_at.cont_diff_within_at
  (h : cont_diff_at 𝕜 n f x) : cont_diff_within_at 𝕜 n f s x :=
h.mono (subset_univ _)

lemma cont_diff_within_at.cont_diff_at
  (h : cont_diff_within_at 𝕜 n f s x) (hx : s ∈ 𝓝 x) :
  cont_diff_at 𝕜 n f x :=
by rwa [cont_diff_at, ← cont_diff_within_at_inter hx, univ_inter]

lemma cont_diff_at.congr_of_eventually_eq
  (h : cont_diff_at 𝕜 n f x) (hg : f₁ =ᶠ[𝓝 x] f) :
  cont_diff_at 𝕜 n f₁ x :=
h.congr_of_eventually_eq' (by rwa nhds_within_univ) (mem_univ x)

lemma cont_diff_at.of_le
  (h : cont_diff_at 𝕜 n f x) (hmn : m ≤ n) :
  cont_diff_at 𝕜 m f x :=
h.of_le hmn

lemma cont_diff_at.continuous_at
  (h : cont_diff_at 𝕜 n f x) : continuous_at f x :=
by simpa [continuous_within_at_univ] using h.continuous_within_at

/-- If a function is `C^n` with `n ≥ 1` at a point, then it is differentiable there. -/
lemma cont_diff_at.differentiable_at
  (h : cont_diff_at 𝕜 n f x) (hn : 1 ≤ n) : differentiable_at 𝕜 f x :=
by simpa [hn, differentiable_within_at_univ] using h.differentiable_within_at

/-- A function is `C^(n + 1)` at a point iff locally, it has a derivative which is `C^n`. -/
theorem cont_diff_at_succ_iff_has_fderiv_at {n : ℕ} :
  cont_diff_at 𝕜 ((n + 1) : ℕ) f x
  ↔ (∃ f' : E → E →L[𝕜] F, (∃ u ∈ 𝓝 x, ∀ x ∈ u, has_fderiv_at f (f' x) x)
      ∧ cont_diff_at 𝕜 n f' x) :=
begin
  rw [← cont_diff_within_at_univ, cont_diff_within_at_succ_iff_has_fderiv_within_at],
  simp only [nhds_within_univ, exists_prop, mem_univ, insert_eq_of_mem],
  split,
  { rintros ⟨u, H, f', h_fderiv, h_cont_diff⟩,
    rcases mem_nhds_iff.mp H with ⟨t, htu, ht, hxt⟩,
    refine ⟨f', ⟨t, _⟩, h_cont_diff.cont_diff_at H⟩,
    refine ⟨mem_nhds_iff.mpr ⟨t, subset.rfl, ht, hxt⟩, _⟩,
    intros y hyt,
    refine (h_fderiv y (htu hyt)).has_fderiv_at _,
    exact mem_nhds_iff.mpr ⟨t, htu, ht, hyt⟩ },
  { rintros ⟨f', ⟨u, H, h_fderiv⟩, h_cont_diff⟩,
    refine ⟨u, H, f', _, h_cont_diff.cont_diff_within_at⟩,
    intros x hxu,
    exact (h_fderiv x hxu).has_fderiv_within_at }
end

protected theorem cont_diff_at.eventually {n : ℕ} (h : cont_diff_at 𝕜 n f x) :
  ∀ᶠ y in 𝓝 x, cont_diff_at 𝕜 n f y :=
by simpa [nhds_within_univ] using h.eventually

/-! ### Smooth functions -/

variable (𝕜)

/-- A function is continuously differentiable up to `n` if it admits derivatives up to
order `n`, which are continuous. Contrary to the case of definitions in domains (where derivatives
might not be unique) we do not need to localize the definition in space or time.
-/
def cont_diff (n : ℕ∞) (f : E → F) : Prop :=
∃ p : E → formal_multilinear_series 𝕜 E F, has_ftaylor_series_up_to n f p

variable {𝕜}

theorem cont_diff_on_univ : cont_diff_on 𝕜 n f univ ↔ cont_diff 𝕜 n f :=
begin
  split,
  { assume H,
    use ftaylor_series_within 𝕜 f univ,
    rw ← has_ftaylor_series_up_to_on_univ_iff,
    exact H.ftaylor_series_within unique_diff_on_univ },
  { rintros ⟨p, hp⟩ x hx m hm,
    exact ⟨univ, filter.univ_sets _, p, (hp.has_ftaylor_series_up_to_on univ).of_le hm⟩ }
end

lemma cont_diff_iff_cont_diff_at : cont_diff 𝕜 n f ↔ ∀ x, cont_diff_at 𝕜 n f x :=
by simp [← cont_diff_on_univ, cont_diff_on, cont_diff_at]

lemma cont_diff.cont_diff_at (h : cont_diff 𝕜 n f) : cont_diff_at 𝕜 n f x :=
cont_diff_iff_cont_diff_at.1 h x

lemma cont_diff.cont_diff_within_at (h : cont_diff 𝕜 n f) : cont_diff_within_at 𝕜 n f s x :=
h.cont_diff_at.cont_diff_within_at

lemma cont_diff_top : cont_diff 𝕜 ∞ f ↔ ∀ (n : ℕ), cont_diff 𝕜 n f :=
by simp [cont_diff_on_univ.symm, cont_diff_on_top]

lemma cont_diff_all_iff_nat : (∀ n, cont_diff 𝕜 n f) ↔ (∀ n : ℕ, cont_diff 𝕜 n f) :=
by simp only [← cont_diff_on_univ, cont_diff_on_all_iff_nat]

lemma cont_diff.cont_diff_on (h : cont_diff 𝕜 n f) : cont_diff_on 𝕜 n f s :=
(cont_diff_on_univ.2 h).mono (subset_univ _)

@[simp] lemma cont_diff_zero : cont_diff 𝕜 0 f ↔ continuous f :=
begin
  rw [← cont_diff_on_univ, continuous_iff_continuous_on_univ],
  exact cont_diff_on_zero
end

lemma cont_diff_at_zero : cont_diff_at 𝕜 0 f x ↔ ∃ u ∈ 𝓝 x, continuous_on f u :=
by { rw ← cont_diff_within_at_univ, simp [cont_diff_within_at_zero, nhds_within_univ] }

theorem cont_diff_at_one_iff : cont_diff_at 𝕜 1 f x ↔
  ∃ f' : E → (E →L[𝕜] F), ∃ u ∈ 𝓝 x, continuous_on f' u ∧ ∀ x ∈ u, has_fderiv_at f (f' x) x :=
by simp_rw [show (1 : ℕ∞) = (0 + 1 : ℕ), from (zero_add 1).symm,
  cont_diff_at_succ_iff_has_fderiv_at, show ((0 : ℕ) : ℕ∞) = 0, from rfl,
  cont_diff_at_zero, exists_mem_and_iff antitone_bforall antitone_continuous_on, and_comm]

lemma cont_diff.of_le (h : cont_diff 𝕜 n f) (hmn : m ≤ n) : cont_diff 𝕜 m f :=
cont_diff_on_univ.1 $ (cont_diff_on_univ.2 h).of_le hmn

lemma cont_diff.of_succ {n : ℕ} (h : cont_diff 𝕜 (n + 1) f) : cont_diff 𝕜 n f :=
h.of_le $ with_top.coe_le_coe.mpr le_self_add

lemma cont_diff.one_of_succ {n : ℕ} (h : cont_diff 𝕜 (n + 1) f) : cont_diff 𝕜 1 f :=
h.of_le $ with_top.coe_le_coe.mpr le_add_self

lemma cont_diff.continuous (h : cont_diff 𝕜 n f) : continuous f :=
cont_diff_zero.1 (h.of_le bot_le)

/-- If a function is `C^n` with `n ≥ 1`, then it is differentiable. -/
lemma cont_diff.differentiable (h : cont_diff 𝕜 n f) (hn : 1 ≤ n) : differentiable 𝕜 f :=
differentiable_on_univ.1 $ (cont_diff_on_univ.2 h).differentiable_on hn

lemma cont_diff_iff_forall_nat_le :
  cont_diff 𝕜 n f ↔ ∀ m : ℕ, ↑m ≤ n → cont_diff 𝕜 m f :=
by { simp_rw [← cont_diff_on_univ], exact cont_diff_on_iff_forall_nat_le }


/-! ### Iterated derivative -/

variable (𝕜)

/-- The `n`-th derivative of a function, as a multilinear map, defined inductively. -/
noncomputable def iterated_fderiv (n : ℕ) (f : E → F) :
  E → (E [×n]→L[𝕜] F) :=
nat.rec_on n
  (λ x, continuous_multilinear_map.curry0 𝕜 E (f x))
  (λ n rec x, continuous_linear_map.uncurry_left (fderiv 𝕜 rec x))

/-- Formal Taylor series associated to a function within a set. -/
def ftaylor_series (f : E → F) (x : E) : formal_multilinear_series 𝕜 E F :=
λ n, iterated_fderiv 𝕜 n f x

variable {𝕜}

@[simp] lemma iterated_fderiv_zero_apply (m : (fin 0) → E) :
  (iterated_fderiv 𝕜 0 f x : ((fin 0) →  E) → F) m = f x := rfl

lemma iterated_fderiv_zero_eq_comp :
  iterated_fderiv 𝕜 0 f = (continuous_multilinear_curry_fin0 𝕜 E F).symm ∘ f := rfl

lemma norm_iterated_fderiv_zero :
  ‖iterated_fderiv 𝕜 0 f x‖ = ‖f x‖ :=
by rw [iterated_fderiv_zero_eq_comp, linear_isometry_equiv.norm_map]

lemma iterated_fderiv_with_zero_eq :
  iterated_fderiv_within 𝕜 0 f s = iterated_fderiv 𝕜 0 f :=
by { ext, refl }

lemma iterated_fderiv_succ_apply_left {n : ℕ} (m : fin (n + 1) → E):
  (iterated_fderiv 𝕜 (n + 1) f x : (fin (n + 1) → E) → F) m
  = (fderiv 𝕜 (iterated_fderiv 𝕜 n f) x : E → (E [×n]→L[𝕜] F)) (m 0) (tail m) := rfl

/-- Writing explicitly the `n+1`-th derivative as the composition of a currying linear equiv,
and the derivative of the `n`-th derivative. -/
lemma iterated_fderiv_succ_eq_comp_left {n : ℕ} :
  iterated_fderiv 𝕜 (n + 1) f =
  (continuous_multilinear_curry_left_equiv 𝕜 (λ (i : fin (n + 1)), E) F)
    ∘ (fderiv 𝕜 (iterated_fderiv 𝕜 n f)) := rfl

/-- Writing explicitly the derivative of the `n`-th derivative as the composition of a currying
linear equiv, and the `n + 1`-th derivative. -/
lemma fderiv_iterated_fderiv {n : ℕ} :
  fderiv 𝕜 (iterated_fderiv 𝕜 n f) =
  (continuous_multilinear_curry_left_equiv 𝕜 (λ (i : fin (n + 1)), E) F).symm
    ∘ (iterated_fderiv 𝕜 (n + 1) f) :=
begin
  rw iterated_fderiv_succ_eq_comp_left,
  ext1 x,
  simp only [function.comp_app, linear_isometry_equiv.symm_apply_apply],
end

lemma has_compact_support.iterated_fderiv (hf : has_compact_support f) (n : ℕ) :
  has_compact_support (iterated_fderiv 𝕜 n f) :=
begin
  induction n with n IH,
  { rw [iterated_fderiv_zero_eq_comp],
    apply hf.comp_left,
    exact linear_isometry_equiv.map_zero _ },
  { rw iterated_fderiv_succ_eq_comp_left,
    apply (IH.fderiv 𝕜).comp_left,
    exact linear_isometry_equiv.map_zero _ }
end
lemma norm_fderiv_iterated_fderiv {n : ℕ} :
  ‖fderiv 𝕜 (iterated_fderiv 𝕜 n f) x‖ = ‖iterated_fderiv 𝕜 (n + 1) f x‖ :=
by rw [iterated_fderiv_succ_eq_comp_left, linear_isometry_equiv.norm_map]

lemma iterated_fderiv_within_univ {n : ℕ} :
  iterated_fderiv_within 𝕜 n f univ = iterated_fderiv 𝕜 n f :=
begin
  induction n with n IH,
  { ext x, simp },
  { ext x m,
    rw [iterated_fderiv_succ_apply_left, iterated_fderiv_within_succ_apply_left, IH,
        fderiv_within_univ] }
end

/-- In an open set, the iterated derivative within this set coincides with the global iterated
derivative. -/
lemma iterated_fderiv_within_of_is_open (n : ℕ) (hs : is_open s) :
  eq_on (iterated_fderiv_within 𝕜 n f s) (iterated_fderiv 𝕜 n f) s :=
begin
  induction n with n IH,
  { assume x hx,
    ext1 m,
    simp only [iterated_fderiv_within_zero_apply, iterated_fderiv_zero_apply] },
  { assume x hx,
    rw [iterated_fderiv_succ_eq_comp_left, iterated_fderiv_within_succ_eq_comp_left],
    dsimp,
    congr' 1,
    rw fderiv_within_of_open hs hx,
    apply filter.eventually_eq.fderiv_eq,
    filter_upwards [hs.mem_nhds hx],
    exact IH }
end

lemma ftaylor_series_within_univ :
  ftaylor_series_within 𝕜 f univ = ftaylor_series 𝕜 f :=
begin
  ext1 x, ext1 n,
  change iterated_fderiv_within 𝕜 n f univ x = iterated_fderiv 𝕜 n f x,
  rw iterated_fderiv_within_univ
end

theorem iterated_fderiv_succ_apply_right {n : ℕ} (m : fin (n + 1) → E) :
  (iterated_fderiv 𝕜 (n + 1) f x : (fin (n + 1) → E) → F) m
    = iterated_fderiv 𝕜 n (λy, fderiv 𝕜 f y) x (init m) (m (last n)) :=
begin
  rw [← iterated_fderiv_within_univ, ← iterated_fderiv_within_univ, ← fderiv_within_univ],
  exact iterated_fderiv_within_succ_apply_right unique_diff_on_univ (mem_univ _) _
end

/-- Writing explicitly the `n+1`-th derivative as the composition of a currying linear equiv,
and the `n`-th derivative of the derivative. -/
lemma iterated_fderiv_succ_eq_comp_right {n : ℕ} :
  iterated_fderiv 𝕜 (n + 1) f x =
  ((continuous_multilinear_curry_right_equiv' 𝕜 n E F)
    ∘ (iterated_fderiv 𝕜 n (λy, fderiv 𝕜 f y))) x :=
by { ext m, rw iterated_fderiv_succ_apply_right, refl }

lemma norm_iterated_fderiv_fderiv {n : ℕ} :
  ‖iterated_fderiv 𝕜 n (fderiv 𝕜 f) x‖ = ‖iterated_fderiv 𝕜 (n + 1) f x‖ :=
by rw [iterated_fderiv_succ_eq_comp_right, linear_isometry_equiv.norm_map]

@[simp] lemma iterated_fderiv_one_apply (m : (fin 1) → E) :
  (iterated_fderiv 𝕜 1 f x : ((fin 1) → E) → F) m
  = (fderiv 𝕜 f x : E → F) (m 0) :=
by { rw [iterated_fderiv_succ_apply_right, iterated_fderiv_zero_apply], refl }

/-- When a function is `C^n` in a set `s` of unique differentiability, it admits
`ftaylor_series_within 𝕜 f s` as a Taylor series up to order `n` in `s`. -/
theorem cont_diff_on_iff_ftaylor_series :
  cont_diff 𝕜 n f ↔ has_ftaylor_series_up_to n f (ftaylor_series 𝕜 f) :=
begin
  split,
  { rw [← cont_diff_on_univ, ← has_ftaylor_series_up_to_on_univ_iff,
        ← ftaylor_series_within_univ],
    exact λ h, cont_diff_on.ftaylor_series_within h unique_diff_on_univ },
  { assume h, exact ⟨ftaylor_series 𝕜 f, h⟩ }
end

lemma cont_diff_iff_continuous_differentiable :
  cont_diff 𝕜 n f ↔
  (∀ (m : ℕ), (m : ℕ∞) ≤ n → continuous (λ x, iterated_fderiv 𝕜 m f x))
  ∧ (∀ (m : ℕ), (m : ℕ∞) < n → differentiable 𝕜 (λ x, iterated_fderiv 𝕜 m f x)) :=
by simp [cont_diff_on_univ.symm, continuous_iff_continuous_on_univ,
    differentiable_on_univ.symm, iterated_fderiv_within_univ,
    cont_diff_on_iff_continuous_on_differentiable_on unique_diff_on_univ]

/-- If `f` is `C^n` then its `m`-times iterated derivative is continuous for `m ≤ n`. -/
lemma cont_diff.continuous_iterated_fderiv {m : ℕ} (hm : (m : ℕ∞) ≤ n)
  (hf : cont_diff 𝕜 n f) : continuous (λ x, iterated_fderiv 𝕜 m f x) :=
(cont_diff_iff_continuous_differentiable.mp hf).1 m hm

/-- If `f` is `C^n` then its `m`-times iterated derivative is differentiable for `m < n`. -/
lemma cont_diff.differentiable_iterated_fderiv {m : ℕ} (hm : (m : ℕ∞) < n)
  (hf : cont_diff 𝕜 n f) : differentiable 𝕜 (λ x, iterated_fderiv 𝕜 m f x) :=
(cont_diff_iff_continuous_differentiable.mp hf).2 m hm

lemma cont_diff_of_differentiable_iterated_fderiv
  (h : ∀(m : ℕ), (m : ℕ∞) ≤ n → differentiable 𝕜 (iterated_fderiv 𝕜 m f)) :
  cont_diff 𝕜 n f :=
cont_diff_iff_continuous_differentiable.2
⟨λ m hm, (h m hm).continuous, λ m hm, (h m (le_of_lt hm))⟩

/-- A function is `C^(n + 1)` if and only if it is differentiable,
and its derivative (formulated in terms of `fderiv`) is `C^n`. -/
theorem cont_diff_succ_iff_fderiv {n : ℕ} :
  cont_diff 𝕜 ((n + 1) : ℕ) f ↔
  differentiable 𝕜 f ∧ cont_diff 𝕜 n (λ y, fderiv 𝕜 f y) :=
by simp only [← cont_diff_on_univ, ← differentiable_on_univ, ← fderiv_within_univ,
  cont_diff_on_succ_iff_fderiv_within unique_diff_on_univ]

theorem cont_diff_one_iff_fderiv :
  cont_diff 𝕜 1 f ↔ differentiable 𝕜 f ∧ continuous (fderiv 𝕜 f) :=
cont_diff_succ_iff_fderiv.trans $ iff.rfl.and cont_diff_zero

/-- A function is `C^∞` if and only if it is differentiable,
and its derivative (formulated in terms of `fderiv`) is `C^∞`. -/
theorem cont_diff_top_iff_fderiv :
  cont_diff 𝕜 ∞ f ↔
  differentiable 𝕜 f ∧ cont_diff 𝕜 ∞ (λ y, fderiv 𝕜 f y) :=
begin
  simp only [← cont_diff_on_univ, ← differentiable_on_univ, ← fderiv_within_univ],
  rw cont_diff_on_top_iff_fderiv_within unique_diff_on_univ,
end

lemma cont_diff.continuous_fderiv
  (h : cont_diff 𝕜 n f) (hn : 1 ≤ n) :
  continuous (λ x, fderiv 𝕜 f x) :=
((cont_diff_succ_iff_fderiv).1 (h.of_le hn)).2.continuous

/-- If a function is at least `C^1`, its bundled derivative (mapping `(x, v)` to `Df(x) v`) is
continuous. -/
lemma cont_diff.continuous_fderiv_apply
  (h : cont_diff 𝕜 n f) (hn : 1 ≤ n) :
  continuous (λp : E × E, (fderiv 𝕜 f p.1 : E → F) p.2) :=
have A : continuous (λq : (E →L[𝕜] F) × E, q.1 q.2) := is_bounded_bilinear_map_apply.continuous,
have B : continuous (λp : E × E, (fderiv 𝕜 f p.1, p.2)) :=
  ((h.continuous_fderiv hn).comp continuous_fst).prod_mk continuous_snd,
A.comp B

/-! ### Constants -/

@[simp] lemma iterated_fderiv_zero_fun {n : ℕ} :
  iterated_fderiv 𝕜 n (λ x : E, (0 : F)) = 0 :=
begin
  induction n with n IH,
  { ext m, simp },
  { ext x m,
    rw [iterated_fderiv_succ_apply_left, IH],
    change (fderiv 𝕜 (λ (x : E), (0 : (E [×n]→L[𝕜] F))) x : E → (E [×n]→L[𝕜] F)) (m 0) (tail m) = _,
    rw fderiv_const,
    refl }
end

lemma cont_diff_zero_fun :
  cont_diff 𝕜 n (λ x : E, (0 : F)) :=
begin
  apply cont_diff_of_differentiable_iterated_fderiv (λm hm, _),
  rw iterated_fderiv_zero_fun,
  exact differentiable_const (0 : (E [×m]→L[𝕜] F))
end

/--
Constants are `C^∞`.
-/
lemma cont_diff_const {c : F} : cont_diff 𝕜 n (λx : E, c) :=
begin
  suffices h : cont_diff 𝕜 ∞ (λx : E, c), by exact h.of_le le_top,
  rw cont_diff_top_iff_fderiv,
  refine ⟨differentiable_const c, _⟩,
  rw fderiv_const,
  exact cont_diff_zero_fun
end

lemma cont_diff_on_const {c : F} {s : set E} :
  cont_diff_on 𝕜 n (λx : E, c) s :=
cont_diff_const.cont_diff_on

lemma cont_diff_at_const {c : F} :
  cont_diff_at 𝕜 n (λx : E, c) x :=
cont_diff_const.cont_diff_at

lemma cont_diff_within_at_const {c : F} :
  cont_diff_within_at 𝕜 n (λx : E, c) s x :=
cont_diff_at_const.cont_diff_within_at

@[nontriviality] lemma cont_diff_of_subsingleton [subsingleton F] :
  cont_diff 𝕜 n f :=
by { rw [subsingleton.elim f (λ _, 0)], exact cont_diff_const }

@[nontriviality] lemma cont_diff_at_of_subsingleton [subsingleton F] :
  cont_diff_at 𝕜 n f x :=
by { rw [subsingleton.elim f (λ _, 0)], exact cont_diff_at_const }

@[nontriviality] lemma cont_diff_within_at_of_subsingleton [subsingleton F] :
  cont_diff_within_at 𝕜 n f s x :=
by { rw [subsingleton.elim f (λ _, 0)], exact cont_diff_within_at_const }

@[nontriviality] lemma cont_diff_on_of_subsingleton [subsingleton F] :
  cont_diff_on 𝕜 n f s :=
by { rw [subsingleton.elim f (λ _, 0)], exact cont_diff_on_const }

/-! ### Smoothness of linear functions -/

/--
Unbundled bounded linear functions are `C^∞`.
-/
lemma is_bounded_linear_map.cont_diff (hf : is_bounded_linear_map 𝕜 f) :
  cont_diff 𝕜 n f :=
begin
  suffices h : cont_diff 𝕜 ∞ f, by exact h.of_le le_top,
  rw cont_diff_top_iff_fderiv,
  refine ⟨hf.differentiable, _⟩,
  simp_rw [hf.fderiv],
  exact cont_diff_const
end

lemma continuous_linear_map.cont_diff (f : E →L[𝕜] F) : cont_diff 𝕜 n f :=
f.is_bounded_linear_map.cont_diff

lemma continuous_linear_equiv.cont_diff (f : E ≃L[𝕜] F) : cont_diff 𝕜 n f :=
(f : E →L[𝕜] F).cont_diff

lemma linear_isometry.cont_diff (f : E →ₗᵢ[𝕜] F) : cont_diff 𝕜 n f :=
f.to_continuous_linear_map.cont_diff

lemma linear_isometry_equiv.cont_diff (f : E ≃ₗᵢ[𝕜] F) : cont_diff 𝕜 n f :=
(f : E →L[𝕜] F).cont_diff

/--
The identity is `C^∞`.
-/
lemma cont_diff_id : cont_diff 𝕜 n (id : E → E) :=
is_bounded_linear_map.id.cont_diff

lemma cont_diff_within_at_id {s x} : cont_diff_within_at 𝕜 n (id : E → E) s x :=
cont_diff_id.cont_diff_within_at

lemma cont_diff_at_id {x} : cont_diff_at 𝕜 n (id : E → E) x :=
cont_diff_id.cont_diff_at

lemma cont_diff_on_id {s} : cont_diff_on 𝕜 n (id : E → E) s :=
cont_diff_id.cont_diff_on

/--
Bilinear functions are `C^∞`.
-/
lemma is_bounded_bilinear_map.cont_diff (hb : is_bounded_bilinear_map 𝕜 b) :
  cont_diff 𝕜 n b :=
begin
  suffices h : cont_diff 𝕜 ∞ b, by exact h.of_le le_top,
  rw cont_diff_top_iff_fderiv,
  refine ⟨hb.differentiable, _⟩,
  simp [hb.fderiv],
  exact hb.is_bounded_linear_map_deriv.cont_diff
end

/-- If `f` admits a Taylor series `p` in a set `s`, and `g` is linear, then `g ∘ f` admits a Taylor
series whose `k`-th term is given by `g ∘ (p k)`. -/
lemma has_ftaylor_series_up_to_on.continuous_linear_map_comp (g : F →L[𝕜] G)
  (hf : has_ftaylor_series_up_to_on n f p s) :
  has_ftaylor_series_up_to_on n (g ∘ f) (λ x k, g.comp_continuous_multilinear_map (p x k)) s :=
begin
  set L : Π m : ℕ, (E [×m]→L[𝕜] F) →L[𝕜] (E [×m]→L[𝕜] G) :=
    λ m, continuous_linear_map.comp_continuous_multilinear_mapL 𝕜 (λ _, E) F G g,
  split,
  { exact λ x hx, congr_arg g (hf.zero_eq x hx) },
  { intros m hm x hx,
    convert (L m).has_fderiv_at.comp_has_fderiv_within_at x (hf.fderiv_within m hm x hx) },
  { intros m hm,
    convert (L m).continuous.comp_continuous_on (hf.cont m hm) }
end

/-- Composition by continuous linear maps on the left preserves `C^n` functions in a domain
at a point. -/
lemma cont_diff_within_at.continuous_linear_map_comp (g : F →L[𝕜] G)
  (hf : cont_diff_within_at 𝕜 n f s x) :
  cont_diff_within_at 𝕜 n (g ∘ f) s x :=
begin
  assume m hm,
  rcases hf m hm with ⟨u, hu, p, hp⟩,
  exact ⟨u, hu, _, hp.continuous_linear_map_comp g⟩,
end

/-- Composition by continuous linear maps on the left preserves `C^n` functions in a domain
at a point. -/
lemma cont_diff_at.continuous_linear_map_comp (g : F →L[𝕜] G) (hf : cont_diff_at 𝕜 n f x) :
  cont_diff_at 𝕜 n (g ∘ f) x :=
cont_diff_within_at.continuous_linear_map_comp g hf

/-- Composition by continuous linear maps on the left preserves `C^n` functions on domains. -/
lemma cont_diff_on.continuous_linear_map_comp (g : F →L[𝕜] G) (hf : cont_diff_on 𝕜 n f s) :
  cont_diff_on 𝕜 n (g ∘ f) s :=
λ x hx, (hf x hx).continuous_linear_map_comp g

/-- Composition by continuous linear maps on the left preserves `C^n` functions. -/
lemma cont_diff.continuous_linear_map_comp {f : E → F} (g : F →L[𝕜] G)
  (hf : cont_diff 𝕜 n f) : cont_diff 𝕜 n (λx, g (f x)) :=
cont_diff_on_univ.1 $ cont_diff_on.continuous_linear_map_comp
  _ (cont_diff_on_univ.2 hf)

/-- Composition by continuous linear equivs on the left respects higher differentiability at a
point in a domain. -/
lemma continuous_linear_equiv.comp_cont_diff_within_at_iff
  (e : F ≃L[𝕜] G) :
  cont_diff_within_at 𝕜 n (e ∘ f) s x ↔ cont_diff_within_at 𝕜 n f s x :=
⟨λ H, by simpa only [(∘), e.symm.coe_coe, e.symm_apply_apply]
  using H.continuous_linear_map_comp (e.symm : G →L[𝕜] F),
  λ H, H.continuous_linear_map_comp (e : F →L[𝕜] G)⟩

/-- Composition by continuous linear equivs on the left respects higher differentiability at a
point. -/
lemma continuous_linear_equiv.comp_cont_diff_at_iff (e : F ≃L[𝕜] G) :
  cont_diff_at 𝕜 n (e ∘ f) x ↔ cont_diff_at 𝕜 n f x :=
by simp only [← cont_diff_within_at_univ, e.comp_cont_diff_within_at_iff]

/-- Composition by continuous linear equivs on the left respects higher differentiability on
domains. -/
lemma continuous_linear_equiv.comp_cont_diff_on_iff
  (e : F ≃L[𝕜] G) :
  cont_diff_on 𝕜 n (e ∘ f) s ↔ cont_diff_on 𝕜 n f s :=
by simp [cont_diff_on, e.comp_cont_diff_within_at_iff]

/-- Composition by continuous linear equivs on the left respects higher differentiability. -/
lemma continuous_linear_equiv.comp_cont_diff_iff
  (e : F ≃L[𝕜] G) :
  cont_diff 𝕜 n (e ∘ f) ↔ cont_diff 𝕜 n f :=
by simp only [← cont_diff_on_univ, e.comp_cont_diff_on_iff]

/-- If `f` admits a Taylor series `p` in a set `s`, and `g` is linear, then `f ∘ g` admits a Taylor
series in `g ⁻¹' s`, whose `k`-th term is given by `p k (g v₁, ..., g vₖ)` . -/
lemma has_ftaylor_series_up_to_on.comp_continuous_linear_map
  (hf : has_ftaylor_series_up_to_on n f p s) (g : G →L[𝕜] E) :
  has_ftaylor_series_up_to_on n (f ∘ g)
    (λ x k, (p (g x) k).comp_continuous_linear_map (λ _, g)) (g ⁻¹' s) :=
begin
  let A : Π m : ℕ, (E [×m]→L[𝕜] F) → (G [×m]→L[𝕜] F) :=
    λ m h, h.comp_continuous_linear_map (λ _, g),
  have hA : ∀ m, is_bounded_linear_map 𝕜 (A m) :=
    λ m, is_bounded_linear_map_continuous_multilinear_map_comp_linear g,
  split,
  { assume x hx,
    simp only [(hf.zero_eq (g x) hx).symm, function.comp_app],
    change p (g x) 0 (λ (i : fin 0), g 0) = p (g x) 0 0,
    rw continuous_linear_map.map_zero,
    refl },
  { assume m hm x hx,
    convert ((hA m).has_fderiv_at).comp_has_fderiv_within_at x
      ((hf.fderiv_within m hm (g x) hx).comp x (g.has_fderiv_within_at) (subset.refl _)),
    ext y v,
    change p (g x) (nat.succ m) (g ∘ (cons y v)) = p (g x) m.succ (cons (g y) (g ∘ v)),
    rw comp_cons },
  { assume m hm,
    exact (hA m).continuous.comp_continuous_on
      ((hf.cont m hm).comp g.continuous.continuous_on (subset.refl _)) }
end

/-- Composition by continuous linear maps on the right preserves `C^n` functions at a point on
a domain. -/
lemma cont_diff_within_at.comp_continuous_linear_map {x : G}
  (g : G →L[𝕜] E) (hf : cont_diff_within_at 𝕜 n f s (g x)) :
  cont_diff_within_at 𝕜 n (f ∘ g) (g ⁻¹' s) x :=
begin
  assume m hm,
  rcases hf m hm with ⟨u, hu, p, hp⟩,
  refine ⟨g ⁻¹' u, _, _, hp.comp_continuous_linear_map g⟩,
  apply continuous_within_at.preimage_mem_nhds_within',
  { exact g.continuous.continuous_within_at },
  { apply nhds_within_mono (g x) _ hu,
    rw image_insert_eq,
    exact insert_subset_insert (image_preimage_subset g s) }
end

/-- Composition by continuous linear maps on the right preserves `C^n` functions on domains. -/
lemma cont_diff_on.comp_continuous_linear_map
  (hf : cont_diff_on 𝕜 n f s) (g : G →L[𝕜] E) :
  cont_diff_on 𝕜 n (f ∘ g) (g ⁻¹' s) :=
λ x hx, (hf (g x) hx).comp_continuous_linear_map g

/-- Composition by continuous linear maps on the right preserves `C^n` functions. -/
lemma cont_diff.comp_continuous_linear_map {f : E → F} {g : G →L[𝕜] E}
  (hf : cont_diff 𝕜 n f) : cont_diff 𝕜 n (f ∘ g) :=
cont_diff_on_univ.1 $
cont_diff_on.comp_continuous_linear_map (cont_diff_on_univ.2 hf) _

/-- Composition by continuous linear equivs on the right respects higher differentiability at a
point in a domain. -/
lemma continuous_linear_equiv.cont_diff_within_at_comp_iff (e : G ≃L[𝕜] E) :
  cont_diff_within_at 𝕜 n (f ∘ e) (e ⁻¹' s) (e.symm x) ↔
  cont_diff_within_at 𝕜 n f s x :=
begin
  split,
  { assume H,
    simpa [← preimage_comp, (∘)] using H.comp_continuous_linear_map (e.symm : E →L[𝕜] G) },
  { assume H,
    rw [← e.apply_symm_apply x, ← e.coe_coe] at H,
    exact H.comp_continuous_linear_map _ },
end

/-- Composition by continuous linear equivs on the right respects higher differentiability at a
point. -/
lemma continuous_linear_equiv.cont_diff_at_comp_iff (e : G ≃L[𝕜] E) :
  cont_diff_at 𝕜 n (f ∘ e) (e.symm x) ↔ cont_diff_at 𝕜 n f x :=
begin
  rw [← cont_diff_within_at_univ, ← cont_diff_within_at_univ, ← preimage_univ],
  exact e.cont_diff_within_at_comp_iff
end

/-- Composition by continuous linear equivs on the right respects higher differentiability on
domains. -/
lemma continuous_linear_equiv.cont_diff_on_comp_iff (e : G ≃L[𝕜] E) :
  cont_diff_on 𝕜 n (f ∘ e) (e ⁻¹' s) ↔ cont_diff_on 𝕜 n f s :=
begin
  refine ⟨λ H, _, λ H, H.comp_continuous_linear_map (e : G →L[𝕜] E)⟩,
  have A : f = (f ∘ e) ∘ e.symm,
    by { ext y, simp only [function.comp_app], rw e.apply_symm_apply y },
  have B : e.symm ⁻¹' (e ⁻¹' s) = s,
    by { rw [← preimage_comp, e.self_comp_symm], refl },
  rw [A, ← B],
  exact H.comp_continuous_linear_map (e.symm : E →L[𝕜] G)
end

/-- Composition by continuous linear equivs on the right respects higher differentiability. -/
lemma continuous_linear_equiv.cont_diff_comp_iff (e : G ≃L[𝕜] E) :
  cont_diff 𝕜 n (f ∘ e) ↔ cont_diff 𝕜 n f :=
begin
  rw [← cont_diff_on_univ, ← cont_diff_on_univ, ← preimage_univ],
  exact e.cont_diff_on_comp_iff
end

/-- If two functions `f` and `g` admit Taylor series `p` and `q` in a set `s`, then the cartesian
product of `f` and `g` admits the cartesian product of `p` and `q` as a Taylor series. -/
lemma has_ftaylor_series_up_to_on.prod (hf : has_ftaylor_series_up_to_on n f p s)
  {g : E → G} {q : E → formal_multilinear_series 𝕜 E G} (hg : has_ftaylor_series_up_to_on n g q s) :
  has_ftaylor_series_up_to_on n (λ y, (f y, g y)) (λ y k, (p y k).prod (q y k)) s :=
begin
  set L := λ m, continuous_multilinear_map.prodL 𝕜 (λ i : fin m, E) F G,
  split,
  { assume x hx, rw [← hf.zero_eq x hx, ← hg.zero_eq x hx], refl },
  { assume m hm x hx,
    convert (L m).has_fderiv_at.comp_has_fderiv_within_at x
      ((hf.fderiv_within m hm x hx).prod (hg.fderiv_within m hm x hx)) },
  { assume m hm,
    exact (L m).continuous.comp_continuous_on ((hf.cont m hm).prod (hg.cont m hm)) }
end

/-- The cartesian product of `C^n` functions at a point in a domain is `C^n`. -/
lemma cont_diff_within_at.prod {s : set E} {f : E → F} {g : E → G}
  (hf : cont_diff_within_at 𝕜 n f s x) (hg : cont_diff_within_at 𝕜 n g s x) :
  cont_diff_within_at 𝕜 n (λx:E, (f x, g x)) s x :=
begin
  assume m hm,
  rcases hf m hm with ⟨u, hu, p, hp⟩,
  rcases hg m hm with ⟨v, hv, q, hq⟩,
  exact ⟨u ∩ v, filter.inter_mem hu hv, _,
        (hp.mono (inter_subset_left u v)).prod (hq.mono (inter_subset_right u v))⟩
end

/-- The cartesian product of `C^n` functions on domains is `C^n`. -/
lemma cont_diff_on.prod {s : set E} {f : E → F} {g : E → G}
  (hf : cont_diff_on 𝕜 n f s) (hg : cont_diff_on 𝕜 n g s) :
  cont_diff_on 𝕜 n (λ x : E, (f x, g x)) s :=
λ x hx, (hf x hx).prod (hg x hx)

/-- The cartesian product of `C^n` functions at a point is `C^n`. -/
lemma cont_diff_at.prod {f : E → F} {g : E → G}
  (hf : cont_diff_at 𝕜 n f x) (hg : cont_diff_at 𝕜 n g x) :
  cont_diff_at 𝕜 n (λ x : E, (f x, g x)) x :=
cont_diff_within_at_univ.1 $ cont_diff_within_at.prod
  (cont_diff_within_at_univ.2 hf)
  (cont_diff_within_at_univ.2 hg)

/-- The cartesian product of `C^n` functions is `C^n`.-/
lemma cont_diff.prod {f : E → F} {g : E → G} (hf : cont_diff 𝕜 n f) (hg : cont_diff 𝕜 n g) :
  cont_diff 𝕜 n (λ x : E, (f x, g x)) :=
cont_diff_on_univ.1 $ cont_diff_on.prod (cont_diff_on_univ.2 hf)
  (cont_diff_on_univ.2 hg)

/-!
### Composition of `C^n` functions

We show that the composition of `C^n` functions is `C^n`. One way to prove it would be to write
the `n`-th derivative of the composition (this is Faà di Bruno's formula) and check its continuity,
but this is very painful. Instead, we go for a simple inductive proof. Assume it is done for `n`.
Then, to check it for `n+1`, one needs to check that the derivative of `g ∘ f` is `C^n`, i.e.,
that `Dg(f x) ⬝ Df(x)` is `C^n`. The term `Dg (f x)` is the composition of two `C^n` functions, so
it is `C^n` by the inductive assumption. The term `Df(x)` is also `C^n`. Then, the matrix
multiplication is the application of a bilinear map (which is `C^∞`, and therefore `C^n`) to
`x ↦ (Dg(f x), Df x)`. As the composition of two `C^n` maps, it is again `C^n`, and we are done.

There is a subtlety in this argument: we apply the inductive assumption to functions on other Banach
spaces. In maths, one would say: prove by induction over `n` that, for all `C^n` maps between all
pairs of Banach spaces, their composition is `C^n`. In Lean, this is fine as long as the spaces
stay in the same universe. This is not the case in the above argument: if `E` lives in universe `u`
and `F` lives in universe `v`, then linear maps from `E` to `F` (to which the derivative of `f`
belongs) is in universe `max u v`. If one could quantify over finitely many universes, the above
proof would work fine, but this is not the case. One could still write the proof considering spaces
in any universe in `u, v, w, max u v, max v w, max u v w`, but it would be extremely tedious and
lead to a lot of duplication. Instead, we formulate the above proof when all spaces live in the same
universe (where everything is fine), and then we deduce the general result by lifting all our spaces
to a common universe. We use the trick that any space `H` is isomorphic through a continuous linear
equiv to `continuous_multilinear_map (λ (i : fin 0), E × F × G) H` to change the universe level,
and then argue that composing with such a linear equiv does not change the fact of being `C^n`,
which we have already proved previously.
-/

/-- Auxiliary lemma proving that the composition of `C^n` functions on domains is `C^n` when all
spaces live in the same universe. Use instead `cont_diff_on.comp` which removes the universe
assumption (but is deduced from this one). -/
private lemma cont_diff_on.comp_same_univ
  {Eu : Type u} [normed_add_comm_group Eu] [normed_space 𝕜 Eu]
  {Fu : Type u} [normed_add_comm_group Fu] [normed_space 𝕜 Fu]
  {Gu : Type u} [normed_add_comm_group Gu] [normed_space 𝕜 Gu]
  {s : set Eu} {t : set Fu} {g : Fu → Gu} {f : Eu → Fu}
  (hg : cont_diff_on 𝕜 n g t) (hf : cont_diff_on 𝕜 n f s) (st : s ⊆ f ⁻¹' t) :
  cont_diff_on 𝕜 n (g ∘ f) s :=
begin
  unfreezingI { induction n using enat.nat_induction with n IH Itop generalizing Eu Fu Gu },
  { rw cont_diff_on_zero at hf hg ⊢,
    exact continuous_on.comp hg hf st },
  { rw cont_diff_on_succ_iff_has_fderiv_within_at at hg ⊢,
    assume x hx,
    rcases (cont_diff_on_succ_iff_has_fderiv_within_at.1 hf) x hx
      with ⟨u, hu, f', hf', f'_diff⟩,
    rcases hg (f x) (st hx) with ⟨v, hv, g', hg', g'_diff⟩,
    rw insert_eq_of_mem hx at hu ⊢,
    have xu : x ∈ u := mem_of_mem_nhds_within hx hu,
    let w := s ∩ (u ∩ f⁻¹' v),
    have wv : w ⊆ f ⁻¹' v := λ y hy, hy.2.2,
    have wu : w ⊆ u := λ y hy, hy.2.1,
    have ws : w ⊆ s := λ y hy, hy.1,
    refine ⟨w, _, λ y, (g' (f y)).comp (f' y), _, _⟩,
    show w ∈ 𝓝[s] x,
    { apply filter.inter_mem self_mem_nhds_within,
      apply filter.inter_mem hu,
      apply continuous_within_at.preimage_mem_nhds_within',
      { rw ← continuous_within_at_inter' hu,
        exact (hf' x xu).differentiable_within_at.continuous_within_at.mono
          (inter_subset_right _ _) },
      { apply nhds_within_mono _ _ hv,
        exact subset.trans (image_subset_iff.mpr st) (subset_insert (f x) t) } },
    show ∀ y ∈ w,
      has_fderiv_within_at (g ∘ f) ((g' (f y)).comp (f' y)) w y,
    { rintros y ⟨ys, yu, yv⟩,
      exact (hg' (f y) yv).comp y ((hf' y yu).mono wu) wv },
    show cont_diff_on 𝕜 n (λ y, (g' (f y)).comp (f' y)) w,
    { have A : cont_diff_on 𝕜 n (λ y, g' (f y)) w :=
        IH g'_diff ((hf.of_le (with_top.coe_le_coe.2 (nat.le_succ n))).mono ws) wv,
      have B : cont_diff_on 𝕜 n f' w := f'_diff.mono wu,
      have C : cont_diff_on 𝕜 n (λ y, (g' (f y), f' y)) w := A.prod B,
      have D : cont_diff_on 𝕜 n (λ p : (Fu →L[𝕜] Gu) × (Eu →L[𝕜] Fu), p.1.comp p.2) univ :=
        is_bounded_bilinear_map_comp.cont_diff.cont_diff_on,
      exact IH D C (subset_univ _) } },
  { rw cont_diff_on_top at hf hg ⊢,
    exact λ n, Itop n (hg n) (hf n) st }
end

/-- The composition of `C^n` functions on domains is `C^n`. -/
lemma cont_diff_on.comp
  {s : set E} {t : set F} {g : F → G} {f : E → F}
  (hg : cont_diff_on 𝕜 n g t) (hf : cont_diff_on 𝕜 n f s) (st : s ⊆ f ⁻¹' t) :
  cont_diff_on 𝕜 n (g ∘ f) s :=
begin
  /- we lift all the spaces to a common universe, as we have already proved the result in this
  situation. For the lift, we use the trick that `H` is isomorphic through a
  continuous linear equiv to `continuous_multilinear_map 𝕜 (λ (i : fin 0), (E × F × G)) H`, and
  continuous linear equivs respect smoothness classes. -/
  let Eu := continuous_multilinear_map 𝕜 (λ (i : fin 0), (E × F × G)) E,
  letI : normed_add_comm_group Eu := by apply_instance,
  letI : normed_space 𝕜 Eu := by apply_instance,
  let Fu := continuous_multilinear_map 𝕜 (λ (i : fin 0), (E × F × G)) F,
  letI : normed_add_comm_group Fu := by apply_instance,
  letI : normed_space 𝕜 Fu := by apply_instance,
  let Gu := continuous_multilinear_map 𝕜 (λ (i : fin 0), (E × F × G)) G,
  letI : normed_add_comm_group Gu := by apply_instance,
  letI : normed_space 𝕜 Gu := by apply_instance,
  -- declare the isomorphisms
  let isoE : Eu ≃L[𝕜] E := continuous_multilinear_curry_fin0 𝕜 (E × F × G) E,
  let isoF : Fu ≃L[𝕜] F := continuous_multilinear_curry_fin0 𝕜 (E × F × G) F,
  let isoG : Gu ≃L[𝕜] G := continuous_multilinear_curry_fin0 𝕜 (E × F × G) G,
  -- lift the functions to the new spaces, check smoothness there, and then go back.
  let fu : Eu → Fu := (isoF.symm ∘ f) ∘ isoE,
  have fu_diff : cont_diff_on 𝕜 n fu (isoE ⁻¹' s),
    by rwa [isoE.cont_diff_on_comp_iff, isoF.symm.comp_cont_diff_on_iff],
  let gu : Fu → Gu := (isoG.symm ∘ g) ∘ isoF,
  have gu_diff : cont_diff_on 𝕜 n gu (isoF ⁻¹' t),
    by rwa [isoF.cont_diff_on_comp_iff, isoG.symm.comp_cont_diff_on_iff],
  have main : cont_diff_on 𝕜 n (gu ∘ fu) (isoE ⁻¹' s),
  { apply cont_diff_on.comp_same_univ gu_diff fu_diff,
    assume y hy,
    simp only [fu, continuous_linear_equiv.coe_apply, function.comp_app, mem_preimage],
    rw isoF.apply_symm_apply (f (isoE y)),
    exact st hy },
  have : gu ∘ fu = (isoG.symm ∘ (g ∘ f)) ∘ isoE,
  { ext y,
    simp only [function.comp_apply, gu, fu],
    rw isoF.apply_symm_apply (f (isoE y)) },
  rwa [this, isoE.cont_diff_on_comp_iff, isoG.symm.comp_cont_diff_on_iff] at main
end

/-- The composition of `C^n` functions on domains is `C^n`. -/
lemma cont_diff_on.comp'
  {s : set E} {t : set F} {g : F → G} {f : E → F}
  (hg : cont_diff_on 𝕜 n g t) (hf : cont_diff_on 𝕜 n f s) :
  cont_diff_on 𝕜 n (g ∘ f) (s ∩ f⁻¹' t) :=
hg.comp (hf.mono (inter_subset_left _ _)) (inter_subset_right _ _)

/-- The composition of a `C^n` function on a domain with a `C^n` function is `C^n`. -/
lemma cont_diff.comp_cont_diff_on {s : set E} {g : F → G} {f : E → F}
  (hg : cont_diff 𝕜 n g) (hf : cont_diff_on 𝕜 n f s) :
  cont_diff_on 𝕜 n (g ∘ f) s :=
(cont_diff_on_univ.2 hg).comp hf subset_preimage_univ

/-- The composition of `C^n` functions is `C^n`. -/
lemma cont_diff.comp {g : F → G} {f : E → F}
  (hg : cont_diff 𝕜 n g) (hf : cont_diff 𝕜 n f) :
  cont_diff 𝕜 n (g ∘ f) :=
cont_diff_on_univ.1 $ cont_diff_on.comp (cont_diff_on_univ.2 hg)
  (cont_diff_on_univ.2 hf) (subset_univ _)

/-- The composition of `C^n` functions at points in domains is `C^n`. -/
lemma cont_diff_within_at.comp
  {s : set E} {t : set F} {g : F → G} {f : E → F} (x : E)
  (hg : cont_diff_within_at 𝕜 n g t (f x))
  (hf : cont_diff_within_at 𝕜 n f s x) (st : s ⊆ f ⁻¹' t) :
  cont_diff_within_at 𝕜 n (g ∘ f) s x :=
begin
  assume m hm,
  rcases hg.cont_diff_on hm with ⟨u, u_nhd, ut, hu⟩,
  rcases hf.cont_diff_on hm with ⟨v, v_nhd, vs, hv⟩,
  have xmem : x ∈ f ⁻¹' u ∩ v :=
    ⟨(mem_of_mem_nhds_within (mem_insert (f x) _) u_nhd : _),
    mem_of_mem_nhds_within (mem_insert x s) v_nhd⟩,
  have : f ⁻¹' u ∈ 𝓝[insert x s] x,
  { apply hf.continuous_within_at.insert_self.preimage_mem_nhds_within',
    apply nhds_within_mono _ _ u_nhd,
    rw image_insert_eq,
    exact insert_subset_insert (image_subset_iff.mpr st) },
  have Z := ((hu.comp (hv.mono (inter_subset_right (f ⁻¹' u) v)) (inter_subset_left _ _))
    .cont_diff_within_at) xmem m le_rfl,
  have : 𝓝[f ⁻¹' u ∩ v] x = 𝓝[insert x s] x,
  { have A : f ⁻¹' u ∩ v = (insert x s) ∩ (f ⁻¹' u ∩ v),
    { apply subset.antisymm _ (inter_subset_right _ _),
      rintros y ⟨hy1, hy2⟩,
      simp [hy1, hy2, vs hy2] },
    rw [A, ← nhds_within_restrict''],
    exact filter.inter_mem this v_nhd },
  rwa [insert_eq_of_mem xmem, this] at Z,
end

/-- The composition of `C^n` functions at points in domains is `C^n`,
  with a weaker condition on `s` and `t`. -/
lemma cont_diff_within_at.comp_of_mem
  {s : set E} {t : set F} {g : F → G} {f : E → F} (x : E)
  (hg : cont_diff_within_at 𝕜 n g t (f x))
  (hf : cont_diff_within_at 𝕜 n f s x) (hs : t ∈ 𝓝[f '' s] f x) :
  cont_diff_within_at 𝕜 n (g ∘ f) s x :=
(hg.mono_of_mem hs).comp x hf (subset_preimage_image f s)

/-- The composition of `C^n` functions at points in domains is `C^n`. -/
lemma cont_diff_within_at.comp' {s : set E} {t : set F} {g : F → G}
  {f : E → F} (x : E)
  (hg : cont_diff_within_at 𝕜 n g t (f x)) (hf : cont_diff_within_at 𝕜 n f s x) :
  cont_diff_within_at 𝕜 n (g ∘ f) (s ∩ f⁻¹' t) x :=
hg.comp x (hf.mono (inter_subset_left _ _)) (inter_subset_right _ _)

lemma cont_diff_at.comp_cont_diff_within_at {n} (x : E)
  (hg : cont_diff_at 𝕜 n g (f x)) (hf : cont_diff_within_at 𝕜 n f s x) :
  cont_diff_within_at 𝕜 n (g ∘ f) s x :=
hg.comp x hf (maps_to_univ _ _)

/-- The composition of `C^n` functions at points is `C^n`. -/
lemma cont_diff_at.comp (x : E)
  (hg : cont_diff_at 𝕜 n g (f x))
  (hf : cont_diff_at 𝕜 n f x) :
  cont_diff_at 𝕜 n (g ∘ f) x :=
hg.comp x hf subset_preimage_univ

lemma cont_diff.comp_cont_diff_within_at
  {g : F → G} {f : E → F} (h : cont_diff 𝕜 n g)
  (hf : cont_diff_within_at 𝕜 n f t x) :
  cont_diff_within_at 𝕜 n (g ∘ f) t x :=
begin
  have : cont_diff_within_at 𝕜 n g univ (f x) :=
    h.cont_diff_at.cont_diff_within_at,
  exact this.comp x hf (subset_univ _),
end

lemma cont_diff.comp_cont_diff_at {g : F → G} {f : E → F} (x : E)
  (hg : cont_diff 𝕜 n g) (hf : cont_diff_at 𝕜 n f x) : cont_diff_at 𝕜 n (g ∘ f) x :=
hg.comp_cont_diff_within_at hf

/-!
### Smoothness of projections
-/

/-- The first projection in a product is `C^∞`. -/
lemma cont_diff_fst : cont_diff 𝕜 n (prod.fst : E × F → E) :=
is_bounded_linear_map.cont_diff is_bounded_linear_map.fst

/-- Postcomposing `f` with `prod.fst` is `C^n` -/
lemma cont_diff.fst {f : E → F × G} (hf : cont_diff 𝕜 n f) : cont_diff 𝕜 n (λ x, (f x).1) :=
cont_diff_fst.comp hf

/-- Precomposing `f` with `prod.fst` is `C^n` -/
lemma cont_diff.fst' {f : E → G} (hf : cont_diff 𝕜 n f) : cont_diff 𝕜 n (λ x : E × F, f x.1) :=
hf.comp cont_diff_fst

/-- The first projection on a domain in a product is `C^∞`. -/
lemma cont_diff_on_fst {s : set (E × F)} : cont_diff_on 𝕜 n (prod.fst : E × F → E) s :=
cont_diff.cont_diff_on cont_diff_fst

lemma cont_diff_on.fst {f : E → F × G} {s : set E} (hf : cont_diff_on 𝕜 n f s) :
  cont_diff_on 𝕜 n (λ x, (f x).1) s :=
cont_diff_fst.comp_cont_diff_on hf

/-- The first projection at a point in a product is `C^∞`. -/
lemma cont_diff_at_fst {p : E × F} : cont_diff_at 𝕜 n (prod.fst : E × F → E) p :=
cont_diff_fst.cont_diff_at

/-- Postcomposing `f` with `prod.fst` is `C^n` at `(x, y)` -/
lemma cont_diff_at.fst {f : E → F × G} {x : E} (hf : cont_diff_at 𝕜 n f x) :
  cont_diff_at 𝕜 n (λ x, (f x).1) x :=
cont_diff_at_fst.comp x hf

/-- Precomposing `f` with `prod.fst` is `C^n` at `(x, y)` -/
lemma cont_diff_at.fst' {f : E → G} {x : E} {y : F} (hf : cont_diff_at 𝕜 n f x) :
  cont_diff_at 𝕜 n (λ x : E × F, f x.1) (x, y) :=
cont_diff_at.comp (x, y) hf cont_diff_at_fst

/-- Precomposing `f` with `prod.fst` is `C^n` at `x : E × F` -/
lemma cont_diff_at.fst'' {f : E → G} {x : E × F} (hf : cont_diff_at 𝕜 n f x.1) :
  cont_diff_at 𝕜 n (λ x : E × F, f x.1) x :=
hf.comp x cont_diff_at_fst

/-- The first projection within a domain at a point in a product is `C^∞`. -/
lemma cont_diff_within_at_fst {s : set (E × F)} {p : E × F} :
  cont_diff_within_at 𝕜 n (prod.fst : E × F → E) s p :=
cont_diff_fst.cont_diff_within_at

/-- The second projection in a product is `C^∞`. -/
lemma cont_diff_snd : cont_diff 𝕜 n (prod.snd : E × F → F) :=
is_bounded_linear_map.cont_diff is_bounded_linear_map.snd

/-- Postcomposing `f` with `prod.snd` is `C^n` -/
lemma cont_diff.snd {f : E → F × G} (hf : cont_diff 𝕜 n f) : cont_diff 𝕜 n (λ x, (f x).2) :=
cont_diff_snd.comp hf

/-- Precomposing `f` with `prod.snd` is `C^n` -/
lemma cont_diff.snd' {f : F → G} (hf : cont_diff 𝕜 n f) : cont_diff 𝕜 n (λ x : E × F, f x.2) :=
hf.comp cont_diff_snd

/-- The second projection on a domain in a product is `C^∞`. -/
lemma cont_diff_on_snd {s : set (E × F)} : cont_diff_on 𝕜 n (prod.snd : E × F → F) s :=
cont_diff.cont_diff_on cont_diff_snd

lemma cont_diff_on.snd {f : E → F × G} {s : set E} (hf : cont_diff_on 𝕜 n f s) :
  cont_diff_on 𝕜 n (λ x, (f x).2) s :=
cont_diff_snd.comp_cont_diff_on hf

/-- The second projection at a point in a product is `C^∞`. -/
lemma cont_diff_at_snd {p : E × F} : cont_diff_at 𝕜 n (prod.snd : E × F → F) p :=
cont_diff_snd.cont_diff_at

/-- Postcomposing `f` with `prod.snd` is `C^n` at `x` -/
lemma cont_diff_at.snd {f : E → F × G} {x : E} (hf : cont_diff_at 𝕜 n f x) :
  cont_diff_at 𝕜 n (λ x, (f x).2) x :=
cont_diff_at_snd.comp x hf

/-- Precomposing `f` with `prod.snd` is `C^n` at `(x, y)` -/
lemma cont_diff_at.snd' {f : F → G} {x : E} {y : F} (hf : cont_diff_at 𝕜 n f y) :
  cont_diff_at 𝕜 n (λ x : E × F, f x.2) (x, y) :=
cont_diff_at.comp (x, y) hf cont_diff_at_snd

/-- Precomposing `f` with `prod.snd` is `C^n` at `x : E × F` -/
lemma cont_diff_at.snd'' {f : F → G} {x : E × F} (hf : cont_diff_at 𝕜 n f x.2) :
  cont_diff_at 𝕜 n (λ x : E × F, f x.2) x :=
hf.comp x cont_diff_at_snd

/-- The second projection within a domain at a point in a product is `C^∞`. -/
lemma cont_diff_within_at_snd {s : set (E × F)} {p : E × F} :
  cont_diff_within_at 𝕜 n (prod.snd : E × F → F) s p :=
cont_diff_snd.cont_diff_within_at

section n_ary

variables {E₁ E₂ E₃ E₄ : Type*}
variables [normed_add_comm_group E₁] [normed_add_comm_group E₂] [normed_add_comm_group E₃]
  [normed_add_comm_group E₄] [normed_space 𝕜 E₁] [normed_space 𝕜 E₂] [normed_space 𝕜 E₃]
  [normed_space 𝕜 E₄]

lemma cont_diff.comp₂ {g : E₁ × E₂ → G} {f₁ : F → E₁} {f₂ : F → E₂}
  (hg : cont_diff 𝕜 n g) (hf₁ : cont_diff 𝕜 n f₁) (hf₂ : cont_diff 𝕜 n f₂) :
  cont_diff 𝕜 n (λ x, g (f₁ x, f₂ x)) :=
hg.comp $ hf₁.prod hf₂

lemma cont_diff.comp₃ {g : E₁ × E₂ × E₃ → G} {f₁ : F → E₁} {f₂ : F → E₂} {f₃ : F → E₃}
  (hg : cont_diff 𝕜 n g) (hf₁ : cont_diff 𝕜 n f₁) (hf₂ : cont_diff 𝕜 n f₂)
  (hf₃ : cont_diff 𝕜 n f₃) : cont_diff 𝕜 n (λ x, g (f₁ x, f₂ x, f₃ x)) :=
hg.comp₂ hf₁ $ hf₂.prod hf₃

lemma cont_diff.comp_cont_diff_on₂ {g : E₁ × E₂ → G} {f₁ : F → E₁} {f₂ : F → E₂} {s : set F}
  (hg : cont_diff 𝕜 n g) (hf₁ : cont_diff_on 𝕜 n f₁ s) (hf₂ : cont_diff_on 𝕜 n f₂ s) :
  cont_diff_on 𝕜 n (λ x, g (f₁ x, f₂ x)) s :=
hg.comp_cont_diff_on $ hf₁.prod hf₂

lemma cont_diff.comp_cont_diff_on₃ {g : E₁ × E₂ × E₃ → G} {f₁ : F → E₁} {f₂ : F → E₂} {f₃ : F → E₃}
  {s : set F} (hg : cont_diff 𝕜 n g) (hf₁ : cont_diff_on 𝕜 n f₁ s) (hf₂ : cont_diff_on 𝕜 n f₂ s)
  (hf₃ : cont_diff_on 𝕜 n f₃ s) : cont_diff_on 𝕜 n (λ x, g (f₁ x, f₂ x, f₃ x)) s :=
hg.comp_cont_diff_on₂ hf₁ $ hf₂.prod hf₃

end n_ary

section specific_bilinear_maps

lemma cont_diff.clm_comp {g : X → F →L[𝕜] G} {f : X → E →L[𝕜] F}
  (hg : cont_diff 𝕜 n g) (hf : cont_diff 𝕜 n f) :
  cont_diff 𝕜 n (λ x, (g x).comp (f x)) :=
is_bounded_bilinear_map_comp.cont_diff.comp₂ hg hf

lemma cont_diff_on.clm_comp {g : X → F →L[𝕜] G} {f : X → E →L[𝕜] F}
  {s : set X} (hg : cont_diff_on 𝕜 n g s) (hf : cont_diff_on 𝕜 n f s) :
  cont_diff_on 𝕜 n (λ x, (g x).comp (f x)) s :=
is_bounded_bilinear_map_comp.cont_diff.comp_cont_diff_on₂ hg hf

<<<<<<< HEAD
lemma cont_diff.clm_apply {f : E → F →L[𝕜] G} {g : E → F} {n : ℕ∞}
  (hf : cont_diff 𝕜 n f) (hg : cont_diff 𝕜 n g) :
  cont_diff 𝕜 n (λ x, (f x) (g x)) :=
is_bounded_bilinear_map_apply.cont_diff.comp₂ hf hg

lemma cont_diff_on.clm_apply {f : E → F →L[𝕜] G} {g : E → F} {n : ℕ∞}
  (hf : cont_diff_on 𝕜 n f s) (hg : cont_diff_on 𝕜 n g s) :
  cont_diff_on 𝕜 n (λ x, (f x) (g x)) s :=
is_bounded_bilinear_map_apply.cont_diff.comp_cont_diff_on₂ hf hg

lemma cont_diff.smul_right {f : E → F →L[𝕜] 𝕜} {g : E → G} {n : ℕ∞}
  (hf : cont_diff 𝕜 n f) (hg : cont_diff 𝕜 n g) :
  cont_diff 𝕜 n (λ x, (f x).smul_right (g x)) :=
-- giving the following implicit type arguments speeds up elaboration significantly
(@is_bounded_bilinear_map_smul_right 𝕜 _ F _ _ G _ _).cont_diff.comp₂ hf hg

=======
>>>>>>> cce7f68a
end specific_bilinear_maps

/--
The natural equivalence `(E × F) × G ≃ E × (F × G)` is smooth.

Warning: if you think you need this lemma, it is likely that you can simplify your proof by
reformulating the lemma that you're applying next using the tips in
Note [continuity lemma statement]
-/
lemma cont_diff_prod_assoc : cont_diff 𝕜 ⊤ $ equiv.prod_assoc E F G :=
(linear_isometry_equiv.prod_assoc 𝕜 E F G).cont_diff

/--
The natural equivalence `E × (F × G) ≃ (E × F) × G` is smooth.

Warning: see remarks attached to `cont_diff_prod_assoc`
-/
lemma cont_diff_prod_assoc_symm : cont_diff 𝕜 ⊤ $ (equiv.prod_assoc E F G).symm :=
(linear_isometry_equiv.prod_assoc 𝕜 E F G).symm.cont_diff

/-! ### Bundled derivatives are smooth -/

/-- One direction of `cont_diff_within_at_succ_iff_has_fderiv_within_at`, but where all derivatives
  are taken within the same set. Version for partial derivatives / functions with parameters. -/
lemma cont_diff_within_at.has_fderiv_within_at_nhds {f : E → F → G} {g : E → F} {u : set (E × F)}
  {t : set F} {n : ℕ}
  (hf : cont_diff_within_at 𝕜 (n+1) (function.uncurry f) u (x, g x))
  (hg : cont_diff_within_at 𝕜 n g s x)
  (hst : insert x s ×ˢ t ⊆ u) -- can be weakened to only consider points near `(x, g x)`
  (hu : u ∈ 𝓝[(λ x, (x, g x)) '' s] (x, g x)) :
  ∃ u ∈ 𝓝[insert x s] x, u ⊆ insert x s ∧ ∃ f' : E → F →L[𝕜] G,
    (∀ x ∈ u, has_fderiv_within_at (f x) (f' x) t (g x)) ∧
    cont_diff_within_at 𝕜 n (λ x, f' x) s x :=
begin
  obtain ⟨v, hv, hvs, f', hvf', hf'⟩ := cont_diff_within_at_succ_iff_has_fderiv_within_at'.mp hf,
  refine ⟨(λ z, (z, g z)) ⁻¹' v ∩ insert x s, _, inter_subset_right _ _,
    λ z, (f' (z, g z)).comp (continuous_linear_map.inr 𝕜 E F), _, _⟩,
  { refine inter_mem _ self_mem_nhds_within,
    have := mem_of_mem_nhds_within (mem_insert _ _) hv,
    refine mem_nhds_within_insert.mpr ⟨this, _⟩,
    refine (continuous_within_at_id.prod hg.continuous_within_at).preimage_mem_nhds_within' _,
    rw [← nhds_within_le_iff] at hu hv ⊢,
    refine (hu.trans $ nhds_within_mono _ $ subset_insert _ _).trans hv },
  { intros z hz,
    have := hvf' (z, g z) hz.1,
    refine this.comp _ (has_fderiv_at_prod_mk_right _ _).has_fderiv_within_at _,
    exact maps_to'.mpr ((image_prod_mk_subset_prod_right hz.2).trans hst) },
  { exact (hf'.continuous_linear_map_comp $ (continuous_linear_map.compL 𝕜 F (E × F) G).flip
      (continuous_linear_map.inr 𝕜 E F)).comp_of_mem x
      (cont_diff_within_at_id.prod hg) hu },
end

/-- The most general lemma stating that `fderiv_within` is `C^n` at a point within a set.
To show that `x' ↦ D_yf(x',y)g(x')` (taken within `t`) is `C^m` at `x` within `s`, we require that
* `f` is `C^n` at `(x, g(x))` within `u` for `n ≥ m+1` and `u ⊇ (s ∪ {x}) × t`. We also need that
  `u` is a neighborhood of `(x, g(x))` within the image of `s` under `x' ↦ (x', g(x'))`;
* `g` is `C^m` at `x` within `s`;
* There is exist unique derivatives at `g(x')` within `t` for `x'` sufficiently close to `x`
  within `s ∪ {x}`. -/
lemma cont_diff_within_at.fderiv_within'' {f : E → F → G} {g : E → F} {u : set (E × F)}
  {t : set F} {n : ℕ∞}
  (hf : cont_diff_within_at 𝕜 n (function.uncurry f) u (x, g x))
  (hg : cont_diff_within_at 𝕜 m g s x)
  (ht : ∀ᶠ x' in 𝓝[insert x s] x, unique_diff_within_at 𝕜 t (g x'))
  (hmn : m + 1 ≤ n)
  (hst : insert x s ×ˢ t ⊆ u)
  (hu : u ∈ 𝓝[(λ x', (x', g x')) '' s] (x, g x)) :
  cont_diff_within_at 𝕜 m (λ x', fderiv_within 𝕜 (f x') t (g x')) s x :=
begin
  have : ∀ k : ℕ, (k : ℕ∞) ≤ m →
    cont_diff_within_at 𝕜 k (λ x, fderiv_within 𝕜 (f x) t (g x)) s x,
  { intros k hkm,
    obtain ⟨v, hv, -, f', hvf', hf'⟩ :=
      (hf.of_le $ (add_le_add_right hkm 1).trans hmn).has_fderiv_within_at_nhds (hg.of_le hkm)
      hst hu,
    refine hf'.congr_of_eventually_eq_insert _,
    filter_upwards [hv, ht],
    exact λ y hy h2y, (hvf' y hy).fderiv_within h2y },
  induction m using with_top.rec_top_coe,
  { obtain rfl := eq_top_iff.mpr hmn,
    rw [cont_diff_within_at_top],
    exact λ m, this m le_top },
  exact this m le_rfl
end

/-- A special case of `cont_diff_within_at.fderiv_within''` where we require that
  `s ∪ {x} ⊆ g⁻¹(t)`. -/
lemma cont_diff_within_at.fderiv_within' {f : E → F → G} {g : E → F} {u : set (E × F)}
  {t : set F} {n : ℕ∞}
  (hf : cont_diff_within_at 𝕜 n (function.uncurry f) u (x, g x))
  (hg : cont_diff_within_at 𝕜 m g s x)
  (ht : ∀ᶠ x' in 𝓝[insert x s] x, unique_diff_within_at 𝕜 t (g x'))
  (hmn : m + 1 ≤ n)
  (hst : insert x s ×ˢ t ⊆ u)
  (h2st : s ⊆ g ⁻¹' t) :
  cont_diff_within_at 𝕜 m (λ x, fderiv_within 𝕜 (f x) t (g x)) s x :=
begin
  refine hf.fderiv_within'' hg ht hmn hst _,
  refine mem_of_superset self_mem_nhds_within _,
  refine image_prod_mk_subset_prod.trans _,
  rw [image_id'], rw [← image_subset_iff] at h2st,
  exact (prod_mono (subset_insert x s) h2st).trans hst
end

/-- A special case of `cont_diff_within_at.fderiv_within'` where we require that `x ∈ s` and there
  are unique derivatives everywhere within `t`. -/
lemma cont_diff_within_at.fderiv_within {f : E → F → G} {g : E → F} {u : set (E × F)}
  {t : set F} {n : ℕ∞}
  (hf : cont_diff_within_at 𝕜 n (function.uncurry f) u (x, g x))
  (hg : cont_diff_within_at 𝕜 m g s x)
  (ht : unique_diff_on 𝕜 t)
  (hmn : m + 1 ≤ n) (hx : x ∈ s)
  (hst : s ×ˢ t ⊆ u)
  (h2st : s ⊆ g ⁻¹' t) :
  cont_diff_within_at 𝕜 m (λ x, fderiv_within 𝕜 (f x) t (g x)) s x :=
begin
  rw [← insert_eq_self.mpr hx] at hst,
  refine hf.fderiv_within' hg _ hmn hst h2st,
  rw [insert_eq_self.mpr hx],
  exact eventually_of_mem self_mem_nhds_within (λ x hx, ht _ (h2st hx))
end

/-- `fderiv` applied to a (variable) vector is smooth at a point within a set. -/
lemma cont_diff_within_at.fderiv_within_apply {f : E → F → G} {g k : E → F} {u : set (E × F)}
  {t : set F} {n : ℕ∞}
  (hf : cont_diff_within_at 𝕜 n (function.uncurry f) u (x, g x))
  (hg : cont_diff_within_at 𝕜 m g s x)
  (hk : cont_diff_within_at 𝕜 m k s x)
  (ht : unique_diff_on 𝕜 t)
  (hmn : m + 1 ≤ n) (hx : x ∈ s)
  (hst : s ×ˢ t ⊆ u)
  (h2st : s ⊆ g ⁻¹' t) :
  cont_diff_within_at 𝕜 m (λ x, fderiv_within 𝕜 (f x) t (g x) (k x)) s x :=
(cont_diff_fst.clm_apply cont_diff_snd).cont_diff_at.comp_cont_diff_within_at x
  ((hf.fderiv_within hg ht hmn hx hst h2st).prod hk)

/-- `fderiv_within` is smooth at `x` within `s` (for functions without parameters). -/
lemma cont_diff_within_at.fderiv_within_right
  (hf : cont_diff_within_at 𝕜 n f s x) (hs : unique_diff_on 𝕜 s)
  (hmn : (m + 1 : ℕ∞) ≤ n) (hxs : x ∈ s) :
  cont_diff_within_at 𝕜 m (fderiv_within 𝕜 f s) s x :=
cont_diff_within_at.fderiv_within
  (cont_diff_within_at.comp (x, x) hf cont_diff_within_at_snd subset_rfl)
  cont_diff_within_at_id hs hmn hxs
  (by { rw [← univ_prod], exact prod_mono (subset_univ _) subset_rfl })
  (by rw [preimage_id'])

/-- `fderiv` is smooth at `x` (for functions without parameters). -/
lemma cont_diff_at.cont_diff_at_fderiv {f : E → F → G} {g : E → F} {n : ℕ∞}
  (hf : cont_diff_at 𝕜 n (function.uncurry f) (x, g x))
  (hg : cont_diff_at 𝕜 m g x)
  (hmn : m + 1 ≤ n) :
  cont_diff_at 𝕜 m (λ x, fderiv 𝕜 (f x) (g x)) x :=
begin
  simp_rw [← fderiv_within_univ],
  refine (cont_diff_within_at.fderiv_within hf.cont_diff_within_at hg.cont_diff_within_at
    unique_diff_on_univ hmn (mem_univ x) (subset_univ _) _).cont_diff_at univ_mem,
  rw [preimage_univ]
end

/-- `fderiv` is smooth. -/
lemma cont_diff.fderiv {f : E → F → G} {g : E → F} {n m : ℕ∞}
  (hf : cont_diff 𝕜 m $ function.uncurry f) (hg : cont_diff 𝕜 n g) (hnm : n + 1 ≤ m) :
    cont_diff 𝕜 n (λ x, fderiv 𝕜 (f x) (g x)) :=
cont_diff_iff_cont_diff_at.mpr $ λ x, hf.cont_diff_at.cont_diff_at_fderiv hg.cont_diff_at hnm

/-- `fderiv` is continuous. -/
lemma continuous.fderiv {f : E → F → G} {g : E → F} {n : ℕ∞}
  (hf : cont_diff 𝕜 n $ function.uncurry f) (hg : continuous g) (hn : 1 ≤ n):
    continuous (λ x, fderiv 𝕜 (f x) (g x)) :=
(hf.fderiv (cont_diff_zero.mpr hg) hn).continuous

/-- `fderiv` applied to a (variable) vector is smooth. -/
lemma cont_diff.fderiv_apply {f : E → F → G} {g k : E → F} {n m : ℕ∞}
  (hf : cont_diff 𝕜 m $ function.uncurry f) (hg : cont_diff 𝕜 n g) (hk : cont_diff 𝕜 n k)
  (hnm : n + 1 ≤ m) :
  cont_diff 𝕜 n (λ x, fderiv 𝕜 (f x) (g x) (k x)) :=
(hf.fderiv hg hnm).clm_apply hk

lemma cont_diff_within_at.fderiv_within'
  (hf : cont_diff_within_at 𝕜 n f s x) (hs : ∀ᶠ y in 𝓝[insert x s] x, unique_diff_within_at 𝕜 s y)
  (hmn : m + 1 ≤ n) :
  cont_diff_within_at 𝕜 m (fderiv_within 𝕜 f s) s x :=
begin
  have : ∀ k : ℕ, (k + 1 : ℕ∞) ≤ n → cont_diff_within_at 𝕜 k (fderiv_within 𝕜 f s) s x,
  { intros k hkn,
    obtain ⟨v, hv, -, f', hvf', hf'⟩ :=
      cont_diff_within_at_succ_iff_has_fderiv_within_at'.mp (hf.of_le hkn),
    apply hf'.congr_of_eventually_eq_insert,
    filter_upwards [hv, hs],
    exact λ y hy h2y, (hvf' y hy).fderiv_within h2y },
  induction m using with_top.rec_top_coe,
  { obtain rfl := eq_top_iff.mpr hmn,
    rw [cont_diff_within_at_top],
    exact λ m, this m le_top },
  exact this m hmn
end

lemma cont_diff_within_at.fderiv_within
  (hf : cont_diff_within_at 𝕜 n f s x) (hs : unique_diff_on 𝕜 s)
  (hmn : (m + 1 : ℕ∞) ≤ n) (hxs : x ∈ s) :
  cont_diff_within_at 𝕜 m (fderiv_within 𝕜 f s) s x :=
hf.fderiv_within' (by { rw [insert_eq_of_mem hxs], exact eventually_of_mem self_mem_nhds_within hs})
  hmn

/-- The bundled derivative of a `C^{n+1}` function is `C^n`. -/
lemma cont_diff_on_fderiv_within_apply {m n : ℕ∞} {s : set E}
  {f : E → F} (hf : cont_diff_on 𝕜 n f s) (hs : unique_diff_on 𝕜 s) (hmn : m + 1 ≤ n) :
  cont_diff_on 𝕜 m (λp : E × E, (fderiv_within 𝕜 f s p.1 : E →L[𝕜] F) p.2) (s ×ˢ univ) :=
((hf.fderiv_within hs hmn).comp cont_diff_on_fst (prod_subset_preimage_fst _ _)).clm_apply
  cont_diff_on_snd

/-- If a function is at least `C^1`, its bundled derivative (mapping `(x, v)` to `Df(x) v`) is
continuous. -/
lemma cont_diff_on.continuous_on_fderiv_within_apply
  (hf : cont_diff_on 𝕜 n f s) (hs : unique_diff_on 𝕜 s) (hn : 1 ≤ n) :
  continuous_on (λp : E × E, (fderiv_within 𝕜 f s p.1 : E → F) p.2) (s ×ˢ univ) :=
(cont_diff_on_fderiv_within_apply hf hs $ by rwa [zero_add]).continuous_on

/-- If a function is at least `C^1`, its bundled derivative (mapping `(x, v)` to `Df(x) v`) is
continuous. -/
lemma cont_diff_on.continuous_on_fderiv_within_apply
  (hf : cont_diff_on 𝕜 n f s) (hs : unique_diff_on 𝕜 s) (hn : 1 ≤ n) :
  continuous_on (λp : E × E, (fderiv_within 𝕜 f s p.1 : E → F) p.2) (s ×ˢ univ) :=
(cont_diff_on_fderiv_within_apply hf hs $ by rwa [zero_add]).continuous_on

/-- The bundled derivative of a `C^{n+1}` function is `C^n`. -/
lemma cont_diff.cont_diff_fderiv_apply {f : E → F}
  (hf : cont_diff 𝕜 n f) (hmn : m + 1 ≤ n) :
  cont_diff 𝕜 m (λp : E × E, (fderiv 𝕜 f p.1 : E →L[𝕜] F) p.2) :=
begin
  rw ← cont_diff_on_univ at ⊢ hf,
  rw [← fderiv_within_univ, ← univ_prod_univ],
  exact cont_diff_on_fderiv_within_apply hf unique_diff_on_univ hmn
end

/-!
### Smoothness of functions `f : E → Π i, F' i`
-/

section pi

variables {ι ι' : Type*} [fintype ι] [fintype ι'] {F' : ι → Type*}
  [Π i, normed_add_comm_group (F' i)] [Π i, normed_space 𝕜 (F' i)] {φ : Π i, E → F' i}
  {p' : Π i, E → formal_multilinear_series 𝕜 E (F' i)}
  {Φ : E → Π i, F' i} {P' : E → formal_multilinear_series 𝕜 E (Π i, F' i)}

lemma has_ftaylor_series_up_to_on_pi :
  has_ftaylor_series_up_to_on n (λ x i, φ i x)
    (λ x m, continuous_multilinear_map.pi (λ i, p' i x m)) s ↔
    ∀ i, has_ftaylor_series_up_to_on n (φ i) (p' i) s :=
begin
  set pr := @continuous_linear_map.proj 𝕜 _ ι F' _ _ _,
  letI : Π (m : ℕ) (i : ι), normed_space 𝕜 (E [×m]→L[𝕜] (F' i)) := λ m i, infer_instance,
  set L : Π m : ℕ, (Π i, E [×m]→L[𝕜] (F' i)) ≃ₗᵢ[𝕜] (E [×m]→L[𝕜] (Π i, F' i)) :=
    λ m, continuous_multilinear_map.piₗᵢ _ _,
  refine ⟨λ h i, _, λ h, ⟨λ x hx, _, _, _⟩⟩,
  { convert h.continuous_linear_map_comp (pr i),
    ext, refl },
  { ext1 i,
    exact (h i).zero_eq x hx },
  { intros m hm x hx,
    have := has_fderiv_within_at_pi.2 (λ i, (h i).fderiv_within m hm x hx),
    convert (L m).has_fderiv_at.comp_has_fderiv_within_at x this },
  { intros m hm,
    have := continuous_on_pi.2 (λ i, (h i).cont m hm),
    convert (L m).continuous.comp_continuous_on this }
end

@[simp] lemma has_ftaylor_series_up_to_on_pi' :
  has_ftaylor_series_up_to_on n Φ P' s ↔
    ∀ i, has_ftaylor_series_up_to_on n (λ x, Φ x i)
      (λ x m, (@continuous_linear_map.proj 𝕜 _ ι F' _ _ _ i).comp_continuous_multilinear_map
        (P' x m)) s :=
by { convert has_ftaylor_series_up_to_on_pi, ext, refl }

lemma cont_diff_within_at_pi :
  cont_diff_within_at 𝕜 n Φ s x ↔
    ∀ i, cont_diff_within_at 𝕜 n (λ x, Φ x i) s x :=
begin
  set pr := @continuous_linear_map.proj 𝕜 _ ι F' _ _ _,
  refine ⟨λ h i, h.continuous_linear_map_comp (pr i), λ h m hm, _⟩,
  choose u hux p hp using λ i, h i m hm,
  exact ⟨⋂ i, u i, filter.Inter_mem.2 hux, _,
    has_ftaylor_series_up_to_on_pi.2 (λ i, (hp i).mono $ Inter_subset _ _)⟩,
end

lemma cont_diff_on_pi :
  cont_diff_on 𝕜 n Φ s ↔ ∀ i, cont_diff_on 𝕜 n (λ x, Φ x i) s :=
⟨λ h i x hx, cont_diff_within_at_pi.1 (h x hx) _,
  λ h x hx, cont_diff_within_at_pi.2 (λ i, h i x hx)⟩

lemma cont_diff_at_pi :
  cont_diff_at 𝕜 n Φ x ↔ ∀ i, cont_diff_at 𝕜 n (λ x, Φ x i) x :=
cont_diff_within_at_pi

lemma cont_diff_pi :
  cont_diff 𝕜 n Φ ↔ ∀ i, cont_diff 𝕜 n (λ x, Φ x i) :=
by simp only [← cont_diff_on_univ, cont_diff_on_pi]

variables (𝕜 E)
lemma cont_diff_apply (i : ι) : cont_diff 𝕜 n (λ (f : ι → E), f i) :=
cont_diff_pi.mp cont_diff_id i

lemma cont_diff_apply_apply (i : ι) (j : ι') : cont_diff 𝕜 n (λ (f : ι → ι' → E), f i j) :=
cont_diff_pi.mp (cont_diff_apply 𝕜 (ι' → E) i) j

variables {𝕜 E}

end pi

/-! ### Sum of two functions -/

section add

/- The sum is smooth. -/
lemma cont_diff_add : cont_diff 𝕜 n (λp : F × F, p.1 + p.2) :=
(is_bounded_linear_map.fst.add is_bounded_linear_map.snd).cont_diff

/-- The sum of two `C^n` functions within a set at a point is `C^n` within this set
at this point. -/
lemma cont_diff_within_at.add {s : set E} {f g : E → F}
  (hf : cont_diff_within_at 𝕜 n f s x) (hg : cont_diff_within_at 𝕜 n g s x) :
  cont_diff_within_at 𝕜 n (λx, f x + g x) s x :=
cont_diff_add.cont_diff_within_at.comp x (hf.prod hg) subset_preimage_univ

/-- The sum of two `C^n` functions at a point is `C^n` at this point. -/
lemma cont_diff_at.add {f g : E → F} (hf : cont_diff_at 𝕜 n f x) (hg : cont_diff_at 𝕜 n g x) :
  cont_diff_at 𝕜 n (λx, f x + g x) x :=
by rw [← cont_diff_within_at_univ] at *; exact hf.add hg

/-- The sum of two `C^n`functions is `C^n`. -/
lemma cont_diff.add {f g : E → F} (hf : cont_diff 𝕜 n f) (hg : cont_diff 𝕜 n g) :
  cont_diff 𝕜 n (λx, f x + g x) :=
cont_diff_add.comp (hf.prod hg)

/-- The sum of two `C^n` functions on a domain is `C^n`. -/
lemma cont_diff_on.add {s : set E} {f g : E → F}
  (hf : cont_diff_on 𝕜 n f s) (hg : cont_diff_on 𝕜 n g s) :
  cont_diff_on 𝕜 n (λx, f x + g x) s :=
λ x hx, (hf x hx).add (hg x hx)

variables {i : ℕ}

lemma iterated_fderiv_within_add_apply {f g : E → F}
  (hf : cont_diff_on 𝕜 i f s) (hg : cont_diff_on 𝕜 i g s) (hu : unique_diff_on 𝕜 s)
  (hx : x ∈ s) :
iterated_fderiv_within 𝕜 i (f + g) s x =
  iterated_fderiv_within 𝕜 i f s x + iterated_fderiv_within 𝕜 i g s x :=
begin
  induction i with i hi generalizing x,
  { ext h, simp },
  { ext h,
    have hi' : (i : ℕ∞) < i+1 :=
      with_top.coe_lt_coe.mpr (nat.lt_succ_self _),
    have hdf : differentiable_on 𝕜 (iterated_fderiv_within 𝕜 i f s) s :=
      hf.differentiable_on_iterated_fderiv_within hi' hu,
    have hdg : differentiable_on 𝕜 (iterated_fderiv_within 𝕜 i g s) s :=
      hg.differentiable_on_iterated_fderiv_within hi' hu,
    have hcdf : cont_diff_on 𝕜 i f s := hf.of_le hi'.le,
    have hcdg : cont_diff_on 𝕜 i g s := hg.of_le hi'.le,
    calc iterated_fderiv_within 𝕜 (i+1) (f + g) s x h
        = fderiv_within 𝕜 (iterated_fderiv_within 𝕜 i (f + g) s) s x (h 0) (fin.tail h) : rfl
    ... = fderiv_within 𝕜 (iterated_fderiv_within 𝕜 i f s + iterated_fderiv_within 𝕜 i g s) s x
              (h 0) (fin.tail h) :
            begin
              congr' 2,
              exact fderiv_within_congr (hu x hx) (λ _, hi hcdf hcdg) (hi hcdf hcdg hx),
            end
    ... = (fderiv_within 𝕜 (iterated_fderiv_within 𝕜 i f s) s +
            fderiv_within 𝕜 (iterated_fderiv_within 𝕜 i g s) s)
              x (h 0) (fin.tail h) :
            by rw [pi.add_def, fderiv_within_add (hu x hx) (hdf x hx) (hdg x hx)]; refl
    ... = (iterated_fderiv_within 𝕜 (i+1) f s + iterated_fderiv_within 𝕜 (i+1) g s) x h : rfl }
end

lemma iterated_fderiv_add_apply {i : ℕ} {f g : E → F} (hf : cont_diff 𝕜 i f)
  (hg : cont_diff 𝕜 i g) :
  iterated_fderiv 𝕜 i (f + g) x = iterated_fderiv 𝕜 i f x + iterated_fderiv 𝕜 i g x :=
begin
  simp_rw [←cont_diff_on_univ, ←iterated_fderiv_within_univ] at hf hg ⊢,
  exact iterated_fderiv_within_add_apply hf hg unique_diff_on_univ (set.mem_univ _),
end

end add

/-! ### Negative -/

section neg

/- The negative is smooth. -/
lemma cont_diff_neg : cont_diff 𝕜 n (λp : F, -p) :=
is_bounded_linear_map.id.neg.cont_diff

/-- The negative of a `C^n` function within a domain at a point is `C^n` within this domain at
this point. -/
lemma cont_diff_within_at.neg {s : set E} {f : E → F}
  (hf : cont_diff_within_at 𝕜 n f s x) : cont_diff_within_at 𝕜 n (λx, -f x) s x :=
cont_diff_neg.cont_diff_within_at.comp x hf subset_preimage_univ

/-- The negative of a `C^n` function at a point is `C^n` at this point. -/
lemma cont_diff_at.neg {f : E → F}
  (hf : cont_diff_at 𝕜 n f x) : cont_diff_at 𝕜 n (λx, -f x) x :=
by rw ← cont_diff_within_at_univ at *; exact hf.neg

/-- The negative of a `C^n`function is `C^n`. -/
lemma cont_diff.neg {f : E → F} (hf : cont_diff 𝕜 n f) : cont_diff 𝕜 n (λx, -f x) :=
cont_diff_neg.comp hf

/-- The negative of a `C^n` function on a domain is `C^n`. -/
lemma cont_diff_on.neg {s : set E} {f : E → F}
  (hf : cont_diff_on 𝕜 n f s) : cont_diff_on 𝕜 n (λx, -f x) s :=
λ x hx, (hf x hx).neg

variables {i : ℕ}

lemma iterated_fderiv_within_neg_apply {f : E → F} (hu : unique_diff_on 𝕜 s) (hx : x ∈ s) :
  iterated_fderiv_within 𝕜 i (-f) s x = -iterated_fderiv_within 𝕜 i f s x :=
begin
  induction i with i hi generalizing x,
  { ext h, simp },
  { ext h,
    have hi' : (i : ℕ∞) < i+1 :=
      with_top.coe_lt_coe.mpr (nat.lt_succ_self _),
    calc iterated_fderiv_within 𝕜 (i+1) (-f) s x h
        = fderiv_within 𝕜 (iterated_fderiv_within 𝕜 i (-f) s) s x (h 0) (fin.tail h) : rfl
    ... = fderiv_within 𝕜 (-iterated_fderiv_within 𝕜 i f s) s x
              (h 0) (fin.tail h) :
            begin
              congr' 2,
              exact fderiv_within_congr (hu x hx) (λ _, hi) (hi hx),
            end
    ... = -(fderiv_within 𝕜 (iterated_fderiv_within 𝕜 i f s) s) x (h 0) (fin.tail h) :
            by rw [pi.neg_def, fderiv_within_neg (hu x hx)]; refl
    ... = - (iterated_fderiv_within 𝕜 (i+1) f s) x h : rfl }
end

lemma iterated_fderiv_neg_apply {i : ℕ} {f : E → F} :
  iterated_fderiv 𝕜 i (-f) x = -iterated_fderiv 𝕜 i f x :=
begin
  simp_rw [←iterated_fderiv_within_univ],
  exact iterated_fderiv_within_neg_apply unique_diff_on_univ (set.mem_univ _),
end

end neg

/-! ### Subtraction -/

/-- The difference of two `C^n` functions within a set at a point is `C^n` within this set
at this point. -/
lemma cont_diff_within_at.sub {s : set E} {f g : E → F}
  (hf : cont_diff_within_at 𝕜 n f s x) (hg : cont_diff_within_at 𝕜 n g s x) :
  cont_diff_within_at 𝕜 n (λx, f x - g x) s x :=
by simpa only [sub_eq_add_neg] using hf.add hg.neg

/-- The difference of two `C^n` functions at a point is `C^n` at this point. -/
lemma cont_diff_at.sub {f g : E → F}
  (hf : cont_diff_at 𝕜 n f x) (hg : cont_diff_at 𝕜 n g x) :
  cont_diff_at 𝕜 n (λx, f x - g x) x :=
by simpa only [sub_eq_add_neg] using hf.add hg.neg

/-- The difference of two `C^n` functions on a domain is `C^n`. -/
lemma cont_diff_on.sub {s : set E} {f g : E → F}
  (hf : cont_diff_on 𝕜 n f s) (hg : cont_diff_on 𝕜 n g s) :
  cont_diff_on 𝕜 n (λx, f x - g x) s :=
by simpa only [sub_eq_add_neg] using hf.add hg.neg

/-- The difference of two `C^n` functions is `C^n`. -/
lemma cont_diff.sub {f g : E → F}
  (hf : cont_diff 𝕜 n f) (hg : cont_diff 𝕜 n g) : cont_diff 𝕜 n (λx, f x - g x) :=
by simpa only [sub_eq_add_neg] using hf.add hg.neg

/-! ### Sum of finitely many functions -/

lemma cont_diff_within_at.sum
  {ι : Type*} {f : ι → E → F} {s : finset ι} {t : set E} {x : E}
  (h : ∀ i ∈ s, cont_diff_within_at 𝕜 n (λ x, f i x) t x) :
  cont_diff_within_at 𝕜 n (λ x, (∑ i in s, f i x)) t x :=
begin
  classical,
  induction s using finset.induction_on with i s is IH,
  { simp [cont_diff_within_at_const] },
  { simp only [is, finset.sum_insert, not_false_iff],
    exact (h _ (finset.mem_insert_self i s)).add (IH (λ j hj, h _ (finset.mem_insert_of_mem hj))) }
end

lemma cont_diff_at.sum
  {ι : Type*} {f : ι → E → F} {s : finset ι} {x : E}
  (h : ∀ i ∈ s, cont_diff_at 𝕜 n (λ x, f i x) x) :
  cont_diff_at 𝕜 n (λ x, (∑ i in s, f i x)) x :=
by rw [← cont_diff_within_at_univ] at *; exact cont_diff_within_at.sum h

lemma cont_diff_on.sum
  {ι : Type*} {f : ι → E → F} {s : finset ι} {t : set E}
  (h : ∀ i ∈ s, cont_diff_on 𝕜 n (λ x, f i x) t) :
  cont_diff_on 𝕜 n (λ x, (∑ i in s, f i x)) t :=
λ x hx, cont_diff_within_at.sum (λ i hi, h i hi x hx)

lemma cont_diff.sum
  {ι : Type*} {f : ι → E → F} {s : finset ι}
  (h : ∀ i ∈ s, cont_diff 𝕜 n (λ x, f i x)) :
  cont_diff 𝕜 n (λ x, (∑ i in s, f i x)) :=
by simp only [← cont_diff_on_univ] at *; exact cont_diff_on.sum h

/-! ### Product of two functions -/

section mul_prod

variables {𝔸 𝔸' ι 𝕜' : Type*} [normed_ring 𝔸] [normed_algebra 𝕜 𝔸]
  [normed_comm_ring 𝔸'] [normed_algebra 𝕜 𝔸'] [normed_field 𝕜'] [normed_algebra 𝕜 𝕜']

/- The product is smooth. -/
lemma cont_diff_mul : cont_diff 𝕜 n (λ p : 𝔸 × 𝔸, p.1 * p.2) :=
(continuous_linear_map.mul 𝕜 𝔸).is_bounded_bilinear_map.cont_diff

/-- The product of two `C^n` functions within a set at a point is `C^n` within this set
at this point. -/
lemma cont_diff_within_at.mul {s : set E} {f g : E → 𝔸}
  (hf : cont_diff_within_at 𝕜 n f s x) (hg : cont_diff_within_at 𝕜 n g s x) :
  cont_diff_within_at 𝕜 n (λ x, f x * g x) s x :=
cont_diff_mul.comp_cont_diff_within_at (hf.prod hg)

/-- The product of two `C^n` functions at a point is `C^n` at this point. -/
lemma cont_diff_at.mul {f g : E → 𝔸} (hf : cont_diff_at 𝕜 n f x) (hg : cont_diff_at 𝕜 n g x) :
  cont_diff_at 𝕜 n (λ x, f x * g x) x :=
hf.mul hg

/-- The product of two `C^n` functions on a domain is `C^n`. -/
lemma cont_diff_on.mul {f g : E → 𝔸} (hf : cont_diff_on 𝕜 n f s) (hg : cont_diff_on 𝕜 n g s) :
  cont_diff_on 𝕜 n (λ x, f x * g x) s :=
λ x hx, (hf x hx).mul (hg x hx)

/-- The product of two `C^n`functions is `C^n`. -/
lemma cont_diff.mul {f g : E → 𝔸} (hf : cont_diff 𝕜 n f) (hg : cont_diff 𝕜 n g) :
  cont_diff 𝕜 n (λ x, f x * g x) :=
cont_diff_mul.comp (hf.prod hg)

lemma cont_diff_within_at_prod' {t : finset ι} {f : ι → E → 𝔸'}
  (h : ∀ i ∈ t, cont_diff_within_at 𝕜 n (f i) s x) :
  cont_diff_within_at 𝕜 n (∏ i in t, f i) s x :=
finset.prod_induction f (λ f, cont_diff_within_at 𝕜 n f s x) (λ _ _, cont_diff_within_at.mul)
  (@cont_diff_within_at_const _ _ _ _ _ _ _ _ _ _ _ 1) h

lemma cont_diff_within_at_prod {t : finset ι} {f : ι → E → 𝔸'}
  (h : ∀ i ∈ t, cont_diff_within_at 𝕜 n (f i) s x) :
  cont_diff_within_at 𝕜 n (λ y, ∏ i in t, f i y) s x :=
by simpa only [← finset.prod_apply] using cont_diff_within_at_prod' h

lemma cont_diff_at_prod' {t : finset ι} {f : ι → E → 𝔸'} (h : ∀ i ∈ t, cont_diff_at 𝕜 n (f i) x) :
  cont_diff_at 𝕜 n (∏ i in t, f i) x :=
cont_diff_within_at_prod' h

lemma cont_diff_at_prod {t : finset ι} {f : ι → E → 𝔸'} (h : ∀ i ∈ t, cont_diff_at 𝕜 n (f i) x) :
  cont_diff_at 𝕜 n (λ y, ∏ i in t, f i y) x :=
cont_diff_within_at_prod h

lemma cont_diff_on_prod' {t : finset ι} {f : ι → E → 𝔸'} (h : ∀ i ∈ t, cont_diff_on 𝕜 n (f i) s) :
  cont_diff_on 𝕜 n (∏ i in t, f i) s :=
λ x hx, cont_diff_within_at_prod' (λ i hi, h i hi x hx)

lemma cont_diff_on_prod {t : finset ι} {f : ι → E → 𝔸'} (h : ∀ i ∈ t, cont_diff_on 𝕜 n (f i) s) :
  cont_diff_on 𝕜 n (λ y, ∏ i in t, f i y) s :=
λ x hx, cont_diff_within_at_prod (λ i hi, h i hi x hx)

lemma cont_diff_prod' {t : finset ι} {f : ι → E → 𝔸'} (h : ∀ i ∈ t, cont_diff 𝕜 n (f i)) :
  cont_diff 𝕜 n (∏ i in t, f i) :=
cont_diff_iff_cont_diff_at.mpr $ λ x, cont_diff_at_prod' $ λ i hi, (h i hi).cont_diff_at

lemma cont_diff_prod {t : finset ι} {f : ι → E → 𝔸'} (h : ∀ i ∈ t, cont_diff 𝕜 n (f i)) :
  cont_diff 𝕜 n (λ y, ∏ i in t, f i y) :=
cont_diff_iff_cont_diff_at.mpr $ λ x, cont_diff_at_prod $ λ i hi, (h i hi).cont_diff_at

lemma cont_diff.pow {f : E → 𝔸} (hf : cont_diff 𝕜 n f) :
  ∀ m : ℕ, cont_diff 𝕜 n (λ x, (f x) ^ m)
| 0       := by simpa using cont_diff_const
| (m + 1) := by simpa [pow_succ] using hf.mul (cont_diff.pow m)

lemma cont_diff_within_at.pow {f : E → 𝔸} (hf : cont_diff_within_at 𝕜 n f s x) (m : ℕ) :
  cont_diff_within_at 𝕜 n (λ y, f y ^ m) s x :=
(cont_diff_id.pow m).comp_cont_diff_within_at hf

lemma cont_diff_at.pow {f : E → 𝔸} (hf : cont_diff_at 𝕜 n f x) (m : ℕ) :
  cont_diff_at 𝕜 n (λ y, f y ^ m) x :=
hf.pow m

lemma cont_diff_on.pow {f : E → 𝔸} (hf : cont_diff_on 𝕜 n f s) (m : ℕ) :
  cont_diff_on 𝕜 n (λ y, f y ^ m) s :=
λ y hy, (hf y hy).pow m

lemma cont_diff_within_at.div_const {f : E → 𝕜'} {n} {c : 𝕜'}
  (hf : cont_diff_within_at 𝕜 n f s x) :
  cont_diff_within_at 𝕜 n (λ x, f x / c) s x :=
by simpa only [div_eq_mul_inv] using hf.mul cont_diff_within_at_const

lemma cont_diff_at.div_const {f : E → 𝕜'} {n} {c : 𝕜'} (hf : cont_diff_at 𝕜 n f x) :
  cont_diff_at 𝕜 n (λ x, f x / c) x :=
hf.div_const

lemma cont_diff_on.div_const {f : E → 𝕜'} {n} {c : 𝕜'} (hf : cont_diff_on 𝕜 n f s) :
  cont_diff_on 𝕜 n (λ x, f x / c) s :=
λ x hx, (hf x hx).div_const

lemma cont_diff.div_const {f : E → 𝕜'} {n} {c : 𝕜'} (hf : cont_diff 𝕜 n f) :
  cont_diff 𝕜 n (λ x, f x / c) :=
by simpa only [div_eq_mul_inv] using hf.mul cont_diff_const

end mul_prod

/-! ### Scalar multiplication -/

section smul

/- The scalar multiplication is smooth. -/
lemma cont_diff_smul : cont_diff 𝕜 n (λ p : 𝕜 × F, p.1 • p.2) :=
is_bounded_bilinear_map_smul.cont_diff

/-- The scalar multiplication of two `C^n` functions within a set at a point is `C^n` within this
set at this point. -/
lemma cont_diff_within_at.smul {s : set E} {f : E → 𝕜} {g : E → F}
  (hf : cont_diff_within_at 𝕜 n f s x) (hg : cont_diff_within_at 𝕜 n g s x) :
  cont_diff_within_at 𝕜 n (λ x, f x • g x) s x :=
cont_diff_smul.cont_diff_within_at.comp x (hf.prod hg) subset_preimage_univ

/-- The scalar multiplication of two `C^n` functions at a point is `C^n` at this point. -/
lemma cont_diff_at.smul {f : E → 𝕜} {g : E → F}
  (hf : cont_diff_at 𝕜 n f x) (hg : cont_diff_at 𝕜 n g x) :
  cont_diff_at 𝕜 n (λ x, f x • g x) x :=
by rw [← cont_diff_within_at_univ] at *; exact hf.smul hg

/-- The scalar multiplication of two `C^n` functions is `C^n`. -/
lemma cont_diff.smul {f : E → 𝕜} {g : E → F} (hf : cont_diff 𝕜 n f) (hg : cont_diff 𝕜 n g) :
  cont_diff 𝕜 n (λ x, f x • g x) :=
cont_diff_smul.comp (hf.prod hg)

/-- The scalar multiplication of two `C^n` functions on a domain is `C^n`. -/
lemma cont_diff_on.smul {s : set E} {f : E → 𝕜} {g : E → F}
  (hf : cont_diff_on 𝕜 n f s) (hg : cont_diff_on 𝕜 n g s) :
  cont_diff_on 𝕜 n (λ x, f x • g x) s :=
λ x hx, (hf x hx).smul (hg x hx)

end smul

/-! ### Constant scalar multiplication -/

section const_smul

variables {R : Type*} [semiring R] [module R F] [smul_comm_class 𝕜 R F]
variables [has_continuous_const_smul R F]

/- The scalar multiplication with a constant is smooth. -/
lemma cont_diff_const_smul (c : R) : cont_diff 𝕜 n (λ p : F, c • p) :=
(c • continuous_linear_map.id 𝕜 F).cont_diff

/-- The scalar multiplication of a constant and a `C^n` function within a set at a point is `C^n`
within this set at this point. -/
lemma cont_diff_within_at.const_smul {s : set E} {f : E → F} {x : E} (c : R)
  (hf : cont_diff_within_at 𝕜 n f s x) : cont_diff_within_at 𝕜 n (λ y, c • f y) s x :=
(cont_diff_const_smul c).cont_diff_at.comp_cont_diff_within_at x hf

/-- The scalar multiplication of a constant and a `C^n` function at a point is `C^n` at this
point. -/
lemma cont_diff_at.const_smul {f : E → F} {x : E} (c : R)
  (hf : cont_diff_at 𝕜 n f x) : cont_diff_at 𝕜 n (λ y, c • f y) x :=
by rw [←cont_diff_within_at_univ] at *; exact hf.const_smul c

/-- The scalar multiplication of a constant and a `C^n` function is `C^n`. -/
lemma cont_diff.const_smul {f : E → F} (c : R)
  (hf : cont_diff 𝕜 n f) : cont_diff 𝕜 n (λ y, c • f y) :=
(cont_diff_const_smul c).comp hf

/-- The scalar multiplication of a constant and a `C^n` on a domain is `C^n`. -/
lemma cont_diff_on.const_smul {s : set E} {f : E → F} (c : R)
  (hf : cont_diff_on 𝕜 n f s) : cont_diff_on 𝕜 n (λ y, c • f y) s :=
λ x hx, (hf x hx).const_smul c

variables {i : ℕ} {a : R}

lemma iterated_fderiv_within_const_smul_apply (hf : cont_diff_on 𝕜 i f s)
  (hu : unique_diff_on 𝕜 s) (hx : x ∈ s) :
iterated_fderiv_within 𝕜 i (a • f) s x = a • (iterated_fderiv_within 𝕜 i f s x) :=
begin
  induction i with i hi generalizing x,
  { ext, simp },
  { ext h,
    have hi' : (i : ℕ∞) < i+1 :=
      with_top.coe_lt_coe.mpr (nat.lt_succ_self _),
    have hdf : differentiable_on 𝕜 (iterated_fderiv_within 𝕜 i f s) s :=
      hf.differentiable_on_iterated_fderiv_within hi' hu,
    have hcdf : cont_diff_on 𝕜 i f s := hf.of_le hi'.le,
    calc iterated_fderiv_within 𝕜 (i+1) (a • f) s x h
        = fderiv_within 𝕜 (iterated_fderiv_within 𝕜 i (a • f) s) s x (h 0) (fin.tail h) : rfl
    ... = fderiv_within 𝕜 (a • iterated_fderiv_within 𝕜 i f s) s x (h 0) (fin.tail h) :
            begin
              congr' 2,
              exact fderiv_within_congr (hu x hx) (λ _, hi hcdf) (hi hcdf hx),
            end
    ... = (a • fderiv_within 𝕜 (iterated_fderiv_within 𝕜 i f s)) s x (h 0) (fin.tail h) :
            by rw [pi.smul_def, fderiv_within_const_smul (hu x hx) (hdf x hx)]; refl
    ... = a • iterated_fderiv_within 𝕜 (i+1) f s x h : rfl }
end

lemma iterated_fderiv_const_smul_apply {x : E} (hf : cont_diff 𝕜 i f) :
  iterated_fderiv 𝕜 i (a • f) x = a • iterated_fderiv 𝕜 i f x :=
begin
  simp_rw [←cont_diff_on_univ, ←iterated_fderiv_within_univ] at *,
  refine iterated_fderiv_within_const_smul_apply hf unique_diff_on_univ (set.mem_univ _),
end

end const_smul

/-! ### Cartesian product of two functions -/

section prod_map
variables {E' : Type*} [normed_add_comm_group E'] [normed_space 𝕜 E']
variables {F' : Type*} [normed_add_comm_group F'] [normed_space 𝕜 F']

/-- The product map of two `C^n` functions within a set at a point is `C^n`
within the product set at the product point. -/
lemma cont_diff_within_at.prod_map'
  {s : set E} {t : set E'} {f : E → F} {g : E' → F'} {p : E × E'}
  (hf : cont_diff_within_at 𝕜 n f s p.1) (hg : cont_diff_within_at 𝕜 n g t p.2) :
  cont_diff_within_at 𝕜 n (prod.map f g) (s ×ˢ t) p :=
(hf.comp p cont_diff_within_at_fst (prod_subset_preimage_fst _ _)).prod
  (hg.comp p cont_diff_within_at_snd (prod_subset_preimage_snd _ _))

lemma cont_diff_within_at.prod_map
  {s : set E} {t : set E'} {f : E → F} {g : E' → F'} {x : E} {y : E'}
  (hf : cont_diff_within_at 𝕜 n f s x) (hg : cont_diff_within_at 𝕜 n g t y) :
  cont_diff_within_at 𝕜 n (prod.map f g) (s ×ˢ t) (x, y) :=
cont_diff_within_at.prod_map' hf hg

/-- The product map of two `C^n` functions on a set is `C^n` on the product set. -/
lemma cont_diff_on.prod_map {E' : Type*} [normed_add_comm_group E'] [normed_space 𝕜 E']
  {F' : Type*} [normed_add_comm_group F'] [normed_space 𝕜 F']
  {s : set E} {t : set E'} {f : E → F} {g : E' → F'}
  (hf : cont_diff_on 𝕜 n f s) (hg : cont_diff_on 𝕜 n g t) :
  cont_diff_on 𝕜 n (prod.map f g) (s ×ˢ t) :=
(hf.comp cont_diff_on_fst (prod_subset_preimage_fst _ _)).prod
  (hg.comp (cont_diff_on_snd) (prod_subset_preimage_snd _ _))

/-- The product map of two `C^n` functions within a set at a point is `C^n`
within the product set at the product point. -/
lemma cont_diff_at.prod_map {f : E → F} {g : E' → F'} {x : E} {y : E'}
  (hf : cont_diff_at 𝕜 n f x) (hg : cont_diff_at 𝕜 n g y) :
  cont_diff_at 𝕜 n (prod.map f g) (x, y) :=
begin
  rw cont_diff_at at *,
  convert hf.prod_map hg,
  simp only [univ_prod_univ]
end

/-- The product map of two `C^n` functions within a set at a point is `C^n`
within the product set at the product point. -/
lemma cont_diff_at.prod_map' {f : E → F} {g : E' → F'} {p : E × E'}
  (hf : cont_diff_at 𝕜 n f p.1) (hg : cont_diff_at 𝕜 n g p.2) :
  cont_diff_at 𝕜 n (prod.map f g) p :=
begin
  rcases p,
  exact cont_diff_at.prod_map hf hg
end

/-- The product map of two `C^n` functions is `C^n`. -/
lemma cont_diff.prod_map {f : E → F} {g : E' → F'}
  (hf : cont_diff 𝕜 n f) (hg : cont_diff 𝕜 n g) :
  cont_diff 𝕜 n (prod.map f g) :=
begin
  rw cont_diff_iff_cont_diff_at at *,
  exact λ ⟨x, y⟩, (hf x).prod_map (hg y)
end

lemma cont_diff_prod_mk_left (f₀ : F) : cont_diff 𝕜 n (λ e : E, (e, f₀)) :=
cont_diff_id.prod cont_diff_const

lemma cont_diff_prod_mk_right (e₀ : E) : cont_diff 𝕜 n (λ f : F, (e₀, f)) :=
cont_diff_const.prod cont_diff_id

end prod_map

/-! ### Inversion in a complete normed algebra -/

section algebra_inverse
variables (𝕜) {R : Type*} [normed_ring R] [normed_algebra 𝕜 R]
open normed_ring continuous_linear_map ring

/-- In a complete normed algebra, the operation of inversion is `C^n`, for all `n`, at each
invertible element.  The proof is by induction, bootstrapping using an identity expressing the
derivative of inversion as a bilinear map of inversion itself. -/
lemma cont_diff_at_ring_inverse [complete_space R] (x : Rˣ) :
  cont_diff_at 𝕜 n ring.inverse (x : R) :=
begin
  induction n using enat.nat_induction with n IH Itop,
  { intros m hm,
    refine ⟨{y : R | is_unit y}, _, _⟩,
    { simp [nhds_within_univ],
      exact x.nhds },
    { use (ftaylor_series_within 𝕜 inverse univ),
      rw [le_antisymm hm bot_le, has_ftaylor_series_up_to_on_zero_iff],
      split,
      { rintros _ ⟨x', rfl⟩,
        exact (inverse_continuous_at x').continuous_within_at },
      { simp [ftaylor_series_within] } } },
  { apply cont_diff_at_succ_iff_has_fderiv_at.mpr,
    refine ⟨λ (x : R), - mul_left_right 𝕜 R (inverse x) (inverse x), _, _⟩,
    { refine ⟨{y : R | is_unit y}, x.nhds, _⟩,
      rintros _ ⟨y, rfl⟩,
      rw [inverse_unit],
      exact has_fderiv_at_ring_inverse y },
    { convert (mul_left_right_is_bounded_bilinear 𝕜 R).cont_diff.neg.comp_cont_diff_at
        (x : R) (IH.prod IH) } },
  { exact cont_diff_at_top.mpr Itop }
end

variables (𝕜) {𝕜' : Type*} [normed_field 𝕜'] [normed_algebra 𝕜 𝕜'] [complete_space 𝕜']

lemma cont_diff_at_inv {x : 𝕜'} (hx : x ≠ 0) {n} :
  cont_diff_at 𝕜 n has_inv.inv x :=
by simpa only [ring.inverse_eq_inv'] using cont_diff_at_ring_inverse 𝕜 (units.mk0 x hx)

lemma cont_diff_on_inv {n} : cont_diff_on 𝕜 n (has_inv.inv : 𝕜' → 𝕜') {0}ᶜ :=
λ x hx, (cont_diff_at_inv 𝕜 hx).cont_diff_within_at

variable {𝕜}

-- TODO: the next few lemmas don't need `𝕜` or `𝕜'` to be complete
-- A good way to show this is to generalize `cont_diff_at_ring_inverse` to the setting
-- of a function `f` such that `∀ᶠ x in 𝓝 a, x * f x = 1`.

lemma cont_diff_within_at.inv {f : E → 𝕜'} {n} (hf : cont_diff_within_at 𝕜 n f s x)
  (hx : f x ≠ 0) :
  cont_diff_within_at 𝕜 n (λ x, (f x)⁻¹) s x :=
(cont_diff_at_inv 𝕜 hx).comp_cont_diff_within_at x hf

lemma cont_diff_on.inv {f : E → 𝕜'} {n} (hf : cont_diff_on 𝕜 n f s)
  (h : ∀ x ∈ s, f x ≠ 0) :
  cont_diff_on 𝕜 n (λ x, (f x)⁻¹) s :=
λ x hx, (hf.cont_diff_within_at hx).inv (h x hx)

lemma cont_diff_at.inv {f : E → 𝕜'} {n} (hf : cont_diff_at 𝕜 n f x) (hx : f x ≠ 0) :
  cont_diff_at 𝕜 n (λ x, (f x)⁻¹) x :=
hf.inv hx

lemma cont_diff.inv {f : E → 𝕜'} {n} (hf : cont_diff 𝕜 n f) (h : ∀ x, f x ≠ 0) :
  cont_diff 𝕜 n (λ x, (f x)⁻¹) :=
by { rw cont_diff_iff_cont_diff_at, exact λ x, hf.cont_diff_at.inv (h x) }

-- TODO: generalize to `f g : E → 𝕜'`
lemma cont_diff_within_at.div [complete_space 𝕜] {f g : E → 𝕜} {n}
  (hf : cont_diff_within_at 𝕜 n f s x) (hg : cont_diff_within_at 𝕜 n g s x)
  (hx : g x ≠ 0) :
  cont_diff_within_at 𝕜 n (λ x, f x / g x) s x :=
by simpa only [div_eq_mul_inv] using hf.mul (hg.inv hx)

lemma cont_diff_on.div [complete_space 𝕜] {f g : E → 𝕜} {n}
  (hf : cont_diff_on 𝕜 n f s) (hg : cont_diff_on 𝕜 n g s) (h₀ : ∀ x ∈ s, g x ≠ 0) :
  cont_diff_on 𝕜 n (f / g) s :=
λ x hx, (hf x hx).div (hg x hx) (h₀ x hx)

lemma cont_diff_at.div [complete_space 𝕜] {f g : E → 𝕜} {n}
  (hf : cont_diff_at 𝕜 n f x) (hg : cont_diff_at 𝕜 n g x)
  (hx : g x ≠ 0) :
  cont_diff_at 𝕜 n (λ x, f x / g x) x :=
hf.div hg hx

lemma cont_diff.div [complete_space 𝕜] {f g : E → 𝕜} {n}
  (hf : cont_diff 𝕜 n f) (hg : cont_diff 𝕜 n g)
  (h0 : ∀ x, g x ≠ 0) :
  cont_diff 𝕜 n (λ x, f x / g x) :=
begin
  simp only [cont_diff_iff_cont_diff_at] at *,
  exact λ x, (hf x).div (hg x) (h0 x)
end

end algebra_inverse

/-! ### Inversion of continuous linear maps between Banach spaces -/

section map_inverse
open continuous_linear_map

/-- At a continuous linear equivalence `e : E ≃L[𝕜] F` between Banach spaces, the operation of
inversion is `C^n`, for all `n`. -/
lemma cont_diff_at_map_inverse [complete_space E] (e : E ≃L[𝕜] F) :
  cont_diff_at 𝕜 n inverse (e : E →L[𝕜] F) :=
begin
  nontriviality E,
  -- first, we use the lemma `to_ring_inverse` to rewrite in terms of `ring.inverse` in the ring
  -- `E →L[𝕜] E`
  let O₁ : (E →L[𝕜] E) → (F →L[𝕜] E) := λ f, f.comp (e.symm : (F →L[𝕜] E)),
  let O₂ : (E →L[𝕜] F) → (E →L[𝕜] E) := λ f, (e.symm : (F →L[𝕜] E)).comp f,
  have : continuous_linear_map.inverse = O₁ ∘ ring.inverse ∘ O₂ :=
    funext (to_ring_inverse e),
  rw this,
  -- `O₁` and `O₂` are `cont_diff`,
  -- so we reduce to proving that `ring.inverse` is `cont_diff`
  have h₁ : cont_diff 𝕜 n O₁ := cont_diff_id.clm_comp cont_diff_const,
  have h₂ : cont_diff 𝕜 n O₂ := cont_diff_const.clm_comp cont_diff_id,
  refine h₁.cont_diff_at.comp _ (cont_diff_at.comp _ _ h₂.cont_diff_at),
  convert cont_diff_at_ring_inverse 𝕜 (1 : (E →L[𝕜] E)ˣ),
  simp [O₂, one_def]
end

end map_inverse

section function_inverse
open continuous_linear_map

/-- If `f` is a local homeomorphism and the point `a` is in its target,
and if `f` is `n` times continuously differentiable at `f.symm a`,
and if the derivative at `f.symm a` is a continuous linear equivalence,
then `f.symm` is `n` times continuously differentiable at the point `a`.

This is one of the easy parts of the inverse function theorem: it assumes that we already have
an inverse function. -/
theorem local_homeomorph.cont_diff_at_symm [complete_space E]
  (f : local_homeomorph E F) {f₀' : E ≃L[𝕜] F} {a : F} (ha : a ∈ f.target)
  (hf₀' : has_fderiv_at f (f₀' : E →L[𝕜] F) (f.symm a)) (hf : cont_diff_at 𝕜 n f (f.symm a)) :
  cont_diff_at 𝕜 n f.symm a :=
begin
  -- We prove this by induction on `n`
  induction n using enat.nat_induction with n IH Itop,
  { rw cont_diff_at_zero,
    exact ⟨f.target, is_open.mem_nhds f.open_target ha, f.continuous_inv_fun⟩ },
  { obtain ⟨f', ⟨u, hu, hff'⟩, hf'⟩ := cont_diff_at_succ_iff_has_fderiv_at.mp hf,
    apply cont_diff_at_succ_iff_has_fderiv_at.mpr,
    -- For showing `n.succ` times continuous differentiability (the main inductive step), it
    -- suffices to produce the derivative and show that it is `n` times continuously differentiable
    have eq_f₀' : f' (f.symm a) = f₀',
    { exact (hff' (f.symm a) (mem_of_mem_nhds hu)).unique hf₀' },
    -- This follows by a bootstrapping formula expressing the derivative as a function of `f` itself
    refine ⟨inverse ∘ f' ∘ f.symm, _, _⟩,
    { -- We first check that the derivative of `f` is that formula
      have h_nhds : {y : E | ∃ (e : E ≃L[𝕜] F), ↑e = f' y} ∈ 𝓝 ((f.symm) a),
      { have hf₀' := f₀'.nhds,
        rw ← eq_f₀' at hf₀',
        exact hf'.continuous_at.preimage_mem_nhds hf₀' },
      obtain ⟨t, htu, ht, htf⟩ := mem_nhds_iff.mp (filter.inter_mem hu h_nhds),
      use f.target ∩ (f.symm) ⁻¹' t,
      refine ⟨is_open.mem_nhds _ _, _⟩,
      { exact f.preimage_open_of_open_symm ht },
      { exact mem_inter ha (mem_preimage.mpr htf) },
      intros x hx,
      obtain ⟨hxu, e, he⟩ := htu hx.2,
      have h_deriv : has_fderiv_at f ↑e ((f.symm) x),
      { rw he,
        exact hff' (f.symm x) hxu },
      convert f.has_fderiv_at_symm hx.1 h_deriv,
      simp [← he] },
    { -- Then we check that the formula, being a composition of `cont_diff` pieces, is
      -- itself `cont_diff`
      have h_deriv₁ : cont_diff_at 𝕜 n inverse (f' (f.symm a)),
      { rw eq_f₀',
        exact cont_diff_at_map_inverse _ },
      have h_deriv₂ : cont_diff_at 𝕜 n f.symm a,
      { refine IH (hf.of_le _),
        norm_cast,
        exact nat.le_succ n },
      exact (h_deriv₁.comp _ hf').comp _ h_deriv₂ } },
  { refine cont_diff_at_top.mpr _,
    intros n,
    exact Itop n (cont_diff_at_top.mp hf n) }
end

/-- If `f` is an `n` times continuously differentiable homeomorphism,
and if the derivative of `f` at each point is a continuous linear equivalence,
then `f.symm` is `n` times continuously differentiable.

This is one of the easy parts of the inverse function theorem: it assumes that we already have
an inverse function. -/
theorem homeomorph.cont_diff_symm [complete_space E] (f : E ≃ₜ F) {f₀' : E → E ≃L[𝕜] F}
  (hf₀' : ∀ a, has_fderiv_at f (f₀' a : E →L[𝕜] F) a) (hf : cont_diff 𝕜 n (f : E → F)) :
  cont_diff 𝕜 n (f.symm : F → E) :=
cont_diff_iff_cont_diff_at.2 $ λ x,
  f.to_local_homeomorph.cont_diff_at_symm (mem_univ x) (hf₀' _) hf.cont_diff_at

/-- Let `f` be a local homeomorphism of a nontrivially normed field, let `a` be a point in its
target. if `f` is `n` times continuously differentiable at `f.symm a`, and if the derivative at
`f.symm a` is nonzero, then `f.symm` is `n` times continuously differentiable at the point `a`.

This is one of the easy parts of the inverse function theorem: it assumes that we already have
an inverse function. -/
theorem local_homeomorph.cont_diff_at_symm_deriv [complete_space 𝕜]
  (f : local_homeomorph 𝕜 𝕜) {f₀' a : 𝕜} (h₀ : f₀' ≠ 0) (ha : a ∈ f.target)
  (hf₀' : has_deriv_at f f₀' (f.symm a)) (hf : cont_diff_at 𝕜 n f (f.symm a)) :
  cont_diff_at 𝕜 n f.symm a :=
f.cont_diff_at_symm ha (hf₀'.has_fderiv_at_equiv h₀) hf

/-- Let `f` be an `n` times continuously differentiable homeomorphism of a nontrivially normed
field.  Suppose that the derivative of `f` is never equal to zero. Then `f.symm` is `n` times
continuously differentiable.

This is one of the easy parts of the inverse function theorem: it assumes that we already have
an inverse function. -/
theorem homeomorph.cont_diff_symm_deriv [complete_space 𝕜] (f : 𝕜 ≃ₜ 𝕜) {f' : 𝕜 → 𝕜}
  (h₀ : ∀ x, f' x ≠ 0) (hf' : ∀ x, has_deriv_at f (f' x) x) (hf : cont_diff 𝕜 n (f : 𝕜 → 𝕜)) :
  cont_diff 𝕜 n (f.symm : 𝕜 → 𝕜) :=
cont_diff_iff_cont_diff_at.2 $ λ x,
  f.to_local_homeomorph.cont_diff_at_symm_deriv (h₀ _) (mem_univ x) (hf' _) hf.cont_diff_at

end function_inverse


/-! ### Finite dimensional results -/
section finite_dimensional

open function finite_dimensional
variables [complete_space 𝕜]

/-- A family of continuous linear maps is `C^n` on `s` if all its applications are. -/
lemma cont_diff_on_clm_apply {n : ℕ∞} {f : E → F →L[𝕜] G}
  {s : set E} [finite_dimensional 𝕜 F] :
  cont_diff_on 𝕜 n f s ↔ ∀ y, cont_diff_on 𝕜 n (λ x, f x y) s :=
begin
  refine ⟨λ h y, h.clm_apply cont_diff_on_const, λ h, _⟩,
  let d := finrank 𝕜 F,
  have hd : d = finrank 𝕜 (fin d → 𝕜) := (finrank_fin_fun 𝕜).symm,
  let e₁ := continuous_linear_equiv.of_finrank_eq hd,
  let e₂ := (e₁.arrow_congr (1 : G ≃L[𝕜] G)).trans (continuous_linear_equiv.pi_ring (fin d)),
  rw [← comp.left_id f, ← e₂.symm_comp_self],
  exact e₂.symm.cont_diff.comp_cont_diff_on (cont_diff_on_pi.mpr (λ i, h _))
end

lemma cont_diff_clm_apply_iff {n : ℕ∞} {f : E → F →L[𝕜] G} [finite_dimensional 𝕜 F] :
  cont_diff 𝕜 n f ↔ ∀ y, cont_diff 𝕜 n (λ x, f x y) :=
by simp_rw [← cont_diff_on_univ, cont_diff_on_clm_apply]

/-- This is a useful lemma to prove that a certain operation preserves functions being `C^n`.
When you do induction on `n`, this gives a useful characterization of a function being `C^(n+1)`,
assuming you have already computed the derivative. The advantage of this version over
`cont_diff_succ_iff_fderiv` is that both occurences of `cont_diff` are for functions with the same
domain and codomain (`E` and `F`). This is not the case for `cont_diff_succ_iff_fderiv`, which
often requires an inconvenient need to generalize `F`, which results in universe issues
(see the discussion in the section of `cont_diff.comp`).

This lemma avoids these universe issues, but only applies for finite dimensional `E`. -/
lemma cont_diff_succ_iff_fderiv_apply [finite_dimensional 𝕜 E] {n : ℕ} {f : E → F} :
  cont_diff 𝕜 ((n + 1) : ℕ) f ↔
  differentiable 𝕜 f ∧ ∀ y, cont_diff 𝕜 n (λ x, fderiv 𝕜 f x y) :=
by rw [cont_diff_succ_iff_fderiv, cont_diff_clm_apply_iff]

lemma cont_diff_on_succ_of_fderiv_apply [finite_dimensional 𝕜 E] {n : ℕ} {f : E → F}
  {s : set E} (hf : differentiable_on 𝕜 f s)
  (h : ∀ y, cont_diff_on 𝕜 n (λ x, fderiv_within 𝕜 f s x y) s) :
  cont_diff_on 𝕜 ((n + 1) : ℕ) f s :=
cont_diff_on_succ_of_fderiv_within hf $ cont_diff_on_clm_apply.mpr h

lemma cont_diff_on_succ_iff_fderiv_apply [finite_dimensional 𝕜 E] {n : ℕ} {f : E → F}
  {s : set E} (hs : unique_diff_on 𝕜 s) : cont_diff_on 𝕜 ((n + 1) : ℕ) f s ↔
  differentiable_on 𝕜 f s ∧ ∀ y, cont_diff_on 𝕜 n (λ x, fderiv_within 𝕜 f s x y) s :=
by rw [cont_diff_on_succ_iff_fderiv_within hs, cont_diff_on_clm_apply]

end finite_dimensional


section real
/-!
### Results over `ℝ` or `ℂ`
  The results in this section rely on the Mean Value Theorem, and therefore hold only over `ℝ` (and
  its extension fields such as `ℂ`).
-/

variables
{𝕂 : Type*} [is_R_or_C 𝕂]
{E' : Type*} [normed_add_comm_group E'] [normed_space 𝕂 E']
{F' : Type*} [normed_add_comm_group F'] [normed_space 𝕂 F']

/-- If a function has a Taylor series at order at least 1, then at points in the interior of the
    domain of definition, the term of order 1 of this series is a strict derivative of `f`. -/
lemma has_ftaylor_series_up_to_on.has_strict_fderiv_at
  {s : set E'} {f : E' → F'} {x : E'} {p : E' → formal_multilinear_series 𝕂 E' F'}
  (hf : has_ftaylor_series_up_to_on n f p s) (hn : 1 ≤ n) (hs : s ∈ 𝓝 x) :
  has_strict_fderiv_at f ((continuous_multilinear_curry_fin1 𝕂 E' F') (p x 1)) x :=
has_strict_fderiv_at_of_has_fderiv_at_of_continuous_at (hf.eventually_has_fderiv_at hn hs) $
  (continuous_multilinear_curry_fin1 𝕂 E' F').continuous_at.comp $
    (hf.cont 1 hn).continuous_at hs

/-- If a function is `C^n` with `1 ≤ n` around a point, and its derivative at that point is given to
us as `f'`, then `f'` is also a strict derivative. -/
lemma cont_diff_at.has_strict_fderiv_at'
  {f : E' → F'} {f' : E' →L[𝕂] F'} {x : E'}
  (hf : cont_diff_at 𝕂 n f x) (hf' : has_fderiv_at f f' x) (hn : 1 ≤ n) :
  has_strict_fderiv_at f f' x :=
begin
  rcases hf 1 hn with ⟨u, H, p, hp⟩,
  simp only [nhds_within_univ, mem_univ, insert_eq_of_mem] at H,
  have := hp.has_strict_fderiv_at le_rfl H,
  rwa hf'.unique this.has_fderiv_at
end

/-- If a function is `C^n` with `1 ≤ n` around a point, and its derivative at that point is given to
us as `f'`, then `f'` is also a strict derivative. -/
lemma cont_diff_at.has_strict_deriv_at' {f : 𝕂 → F'} {f' : F'} {x : 𝕂}
  (hf : cont_diff_at 𝕂 n f x) (hf' : has_deriv_at f f' x) (hn : 1 ≤ n) :
  has_strict_deriv_at f f' x :=
hf.has_strict_fderiv_at' hf' hn

/-- If a function is `C^n` with `1 ≤ n` around a point, then the derivative of `f` at this point
is also a strict derivative. -/
lemma cont_diff_at.has_strict_fderiv_at {f : E' → F'} {x : E'}
  (hf : cont_diff_at 𝕂 n f x) (hn : 1 ≤ n) :
  has_strict_fderiv_at f (fderiv 𝕂 f x) x :=
hf.has_strict_fderiv_at' (hf.differentiable_at hn).has_fderiv_at hn

/-- If a function is `C^n` with `1 ≤ n` around a point, then the derivative of `f` at this point
is also a strict derivative. -/
lemma cont_diff_at.has_strict_deriv_at {f : 𝕂 → F'} {x : 𝕂}
  (hf : cont_diff_at 𝕂 n f x) (hn : 1 ≤ n) :
  has_strict_deriv_at f (deriv f x) x :=
(hf.has_strict_fderiv_at hn).has_strict_deriv_at

/-- If a function is `C^n` with `1 ≤ n`, then the derivative of `f` is also a strict derivative. -/
lemma cont_diff.has_strict_fderiv_at
  {f : E' → F'} {x : E'} (hf : cont_diff 𝕂 n f) (hn : 1 ≤ n) :
  has_strict_fderiv_at f (fderiv 𝕂 f x) x :=
hf.cont_diff_at.has_strict_fderiv_at hn

/-- If a function is `C^n` with `1 ≤ n`, then the derivative of `f` is also a strict derivative. -/
lemma cont_diff.has_strict_deriv_at
  {f : 𝕂 → F'} {x : 𝕂} (hf : cont_diff 𝕂 n f) (hn : 1 ≤ n) :
  has_strict_deriv_at f (deriv f x) x :=
hf.cont_diff_at.has_strict_deriv_at hn

/-- If `f` has a formal Taylor series `p` up to order `1` on `{x} ∪ s`, where `s` is a convex set,
and `‖p x 1‖₊ < K`, then `f` is `K`-Lipschitz in a neighborhood of `x` within `s`. -/
lemma has_ftaylor_series_up_to_on.exists_lipschitz_on_with_of_nnnorm_lt {E F : Type*}
  [normed_add_comm_group E] [normed_space ℝ E] [normed_add_comm_group F] [normed_space ℝ F]
  {f : E → F} {p : E → formal_multilinear_series ℝ E F} {s : set E} {x : E}
  (hf : has_ftaylor_series_up_to_on 1 f p (insert x s)) (hs : convex ℝ s) (K : ℝ≥0)
  (hK : ‖p x 1‖₊ < K) :
  ∃ t ∈ 𝓝[s] x, lipschitz_on_with K f t :=
begin
  set f' := λ y, continuous_multilinear_curry_fin1 ℝ E F (p y 1),
  have hder : ∀ y ∈ s, has_fderiv_within_at f (f' y) s y,
    from λ y hy, (hf.has_fderiv_within_at le_rfl (subset_insert x s hy)).mono (subset_insert x s),
  have hcont : continuous_within_at f' s x,
    from (continuous_multilinear_curry_fin1 ℝ E F).continuous_at.comp_continuous_within_at
      ((hf.cont _ le_rfl _ (mem_insert _ _)).mono (subset_insert x s)),
  replace hK : ‖f' x‖₊ < K, by simpa only [linear_isometry_equiv.nnnorm_map],
  exact hs.exists_nhds_within_lipschitz_on_with_of_has_fderiv_within_at_of_nnnorm_lt
    (eventually_nhds_within_iff.2 $ eventually_of_forall hder) hcont K hK
end

/-- If `f` has a formal Taylor series `p` up to order `1` on `{x} ∪ s`, where `s` is a convex set,
then `f` is Lipschitz in a neighborhood of `x` within `s`. -/
lemma has_ftaylor_series_up_to_on.exists_lipschitz_on_with {E F : Type*} [normed_add_comm_group E]
  [normed_space ℝ E] [normed_add_comm_group F] [normed_space ℝ F] {f : E → F}
  {p : E → formal_multilinear_series ℝ E F} {s : set E} {x : E}
  (hf : has_ftaylor_series_up_to_on 1 f p (insert x s)) (hs : convex ℝ s) :
  ∃ K (t ∈ 𝓝[s] x), lipschitz_on_with K f t :=
(exists_gt _).imp $ hf.exists_lipschitz_on_with_of_nnnorm_lt hs

/-- If `f` is `C^1` within a conves set `s` at `x`, then it is Lipschitz on a neighborhood of `x`
within `s`. -/
lemma cont_diff_within_at.exists_lipschitz_on_with {E F : Type*} [normed_add_comm_group E]
  [normed_space ℝ E] [normed_add_comm_group F] [normed_space ℝ F] {f : E → F} {s : set E}
  {x : E} (hf : cont_diff_within_at ℝ 1 f s x) (hs : convex ℝ s) :
  ∃ (K : ℝ≥0) (t ∈ 𝓝[s] x), lipschitz_on_with K f t :=
begin
  rcases hf 1 le_rfl with ⟨t, hst, p, hp⟩,
  rcases metric.mem_nhds_within_iff.mp hst with ⟨ε, ε0, hε⟩,
  replace hp : has_ftaylor_series_up_to_on 1 f p (metric.ball x ε ∩ insert x s) := hp.mono hε,
  clear hst hε t,
  rw [← insert_eq_of_mem (metric.mem_ball_self ε0), ← insert_inter_distrib] at hp,
  rcases hp.exists_lipschitz_on_with ((convex_ball _ _).inter hs) with ⟨K, t, hst, hft⟩,
  rw [inter_comm, ← nhds_within_restrict' _ (metric.ball_mem_nhds _ ε0)] at hst,
  exact ⟨K, t, hst, hft⟩
end

/-- If `f` is `C^1` at `x` and `K > ‖fderiv 𝕂 f x‖`, then `f` is `K`-Lipschitz in a neighborhood of
`x`. -/
lemma cont_diff_at.exists_lipschitz_on_with_of_nnnorm_lt {f : E' → F'} {x : E'}
  (hf : cont_diff_at 𝕂 1 f x) (K : ℝ≥0) (hK : ‖fderiv 𝕂 f x‖₊ < K) :
  ∃ t ∈ 𝓝 x, lipschitz_on_with K f t :=
(hf.has_strict_fderiv_at le_rfl).exists_lipschitz_on_with_of_nnnorm_lt K hK

/-- If `f` is `C^1` at `x`, then `f` is Lipschitz in a neighborhood of `x`. -/
lemma cont_diff_at.exists_lipschitz_on_with {f : E' → F'} {x : E'}
  (hf : cont_diff_at 𝕂 1 f x) :
  ∃ K (t ∈ 𝓝 x), lipschitz_on_with K f t :=
(hf.has_strict_fderiv_at le_rfl).exists_lipschitz_on_with

end real

section deriv
/-!
### One dimension

All results up to now have been expressed in terms of the general Fréchet derivative `fderiv`. For
maps defined on the field, the one-dimensional derivative `deriv` is often easier to use. In this
paragraph, we reformulate some higher smoothness results in terms of `deriv`.
-/

variables {f₂ : 𝕜 → F} {s₂ : set 𝕜}
open continuous_linear_map (smul_right)

/-- A function is `C^(n + 1)` on a domain with unique derivatives if and only if it is
differentiable there, and its derivative (formulated with `deriv_within`) is `C^n`. -/
theorem cont_diff_on_succ_iff_deriv_within {n : ℕ} (hs : unique_diff_on 𝕜 s₂) :
  cont_diff_on 𝕜 ((n + 1) : ℕ) f₂ s₂ ↔
  differentiable_on 𝕜 f₂ s₂ ∧ cont_diff_on 𝕜 n (deriv_within f₂ s₂) s₂ :=
begin
  rw cont_diff_on_succ_iff_fderiv_within hs,
  congr' 2,
  apply le_antisymm,
  { assume h,
    have : deriv_within f₂ s₂ = (λ u : 𝕜 →L[𝕜] F, u 1) ∘ (fderiv_within 𝕜 f₂ s₂),
      by { ext x, refl },
    simp only [this],
    apply cont_diff.comp_cont_diff_on _ h,
    exact (is_bounded_bilinear_map_apply.is_bounded_linear_map_left _).cont_diff },
  { assume h,
    have : fderiv_within 𝕜 f₂ s₂ = smul_right (1 : 𝕜 →L[𝕜] 𝕜) ∘ deriv_within f₂ s₂,
      by { ext x, simp [deriv_within] },
    simp only [this],
    apply cont_diff.comp_cont_diff_on _ h,
    have : is_bounded_bilinear_map 𝕜 (λ _ : (𝕜 →L[𝕜] 𝕜) × F, _) :=
      is_bounded_bilinear_map_smul_right,
    exact (this.is_bounded_linear_map_right _).cont_diff }
end

/-- A function is `C^(n + 1)` on an open domain if and only if it is
differentiable there, and its derivative (formulated with `deriv`) is `C^n`. -/
theorem cont_diff_on_succ_iff_deriv_of_open {n : ℕ} (hs : is_open s₂) :
  cont_diff_on 𝕜 ((n + 1) : ℕ) f₂ s₂ ↔
  differentiable_on 𝕜 f₂ s₂ ∧ cont_diff_on 𝕜 n (deriv f₂) s₂ :=
begin
  rw cont_diff_on_succ_iff_deriv_within hs.unique_diff_on,
  congrm _ ∧ _,
  exact cont_diff_on_congr (λ _, deriv_within_of_open hs)
end

/-- A function is `C^∞` on a domain with unique derivatives if and only if it is differentiable
there, and its derivative (formulated with `deriv_within`) is `C^∞`. -/
theorem cont_diff_on_top_iff_deriv_within (hs : unique_diff_on 𝕜 s₂) :
  cont_diff_on 𝕜 ∞ f₂ s₂ ↔
  differentiable_on 𝕜 f₂ s₂ ∧ cont_diff_on 𝕜 ∞ (deriv_within f₂ s₂) s₂ :=
begin
  split,
  { assume h,
    refine ⟨h.differentiable_on le_top, _⟩,
    apply cont_diff_on_top.2 (λ n, ((cont_diff_on_succ_iff_deriv_within hs).1 _).2),
    exact h.of_le le_top },
  { assume h,
    refine cont_diff_on_top.2 (λ n, _),
    have A : (n : ℕ∞) ≤ ∞ := le_top,
    apply ((cont_diff_on_succ_iff_deriv_within hs).2 ⟨h.1, h.2.of_le A⟩).of_le,
    exact with_top.coe_le_coe.2 (nat.le_succ n) }
end

/-- A function is `C^∞` on an open domain if and only if it is differentiable
there, and its derivative (formulated with `deriv`) is `C^∞`. -/
theorem cont_diff_on_top_iff_deriv_of_open (hs : is_open s₂) :
  cont_diff_on 𝕜 ∞ f₂ s₂ ↔
  differentiable_on 𝕜 f₂ s₂ ∧ cont_diff_on 𝕜 ∞ (deriv f₂) s₂ :=
begin
  rw cont_diff_on_top_iff_deriv_within hs.unique_diff_on,
  congrm _ ∧ _,
  exact cont_diff_on_congr (λ _, deriv_within_of_open hs)
end

lemma cont_diff_on.deriv_within
  (hf : cont_diff_on 𝕜 n f₂ s₂) (hs : unique_diff_on 𝕜 s₂) (hmn : m + 1 ≤ n) :
  cont_diff_on 𝕜 m (deriv_within f₂ s₂) s₂ :=
begin
  cases m,
  { change ∞ + 1 ≤ n at hmn,
    have : n = ∞, by simpa using hmn,
    rw this at hf,
    exact ((cont_diff_on_top_iff_deriv_within hs).1 hf).2 },
  { change (m.succ : ℕ∞) ≤ n at hmn,
    exact ((cont_diff_on_succ_iff_deriv_within hs).1 (hf.of_le hmn)).2 }
end

lemma cont_diff_on.deriv_of_open
  (hf : cont_diff_on 𝕜 n f₂ s₂) (hs : is_open s₂) (hmn : m + 1 ≤ n) :
  cont_diff_on 𝕜 m (deriv f₂) s₂ :=
(hf.deriv_within hs.unique_diff_on hmn).congr (λ x hx, (deriv_within_of_open hs hx).symm)

lemma cont_diff_on.continuous_on_deriv_within
  (h : cont_diff_on 𝕜 n f₂ s₂) (hs : unique_diff_on 𝕜 s₂) (hn : 1 ≤ n) :
  continuous_on (deriv_within f₂ s₂) s₂ :=
((cont_diff_on_succ_iff_deriv_within hs).1 (h.of_le hn)).2.continuous_on

lemma cont_diff_on.continuous_on_deriv_of_open
  (h : cont_diff_on 𝕜 n f₂ s₂) (hs : is_open s₂) (hn : 1 ≤ n) :
  continuous_on (deriv f₂) s₂ :=
((cont_diff_on_succ_iff_deriv_of_open hs).1 (h.of_le hn)).2.continuous_on

/-- A function is `C^(n + 1)` if and only if it is differentiable,
  and its derivative (formulated in terms of `deriv`) is `C^n`. -/
theorem cont_diff_succ_iff_deriv {n : ℕ} :
  cont_diff 𝕜 ((n + 1) : ℕ) f₂ ↔
    differentiable 𝕜 f₂ ∧ cont_diff 𝕜 n (deriv f₂) :=
by simp only [← cont_diff_on_univ, cont_diff_on_succ_iff_deriv_of_open, is_open_univ,
  differentiable_on_univ]

theorem cont_diff_one_iff_deriv :
  cont_diff 𝕜 1 f₂ ↔ differentiable 𝕜 f₂ ∧ continuous (deriv f₂) :=
cont_diff_succ_iff_deriv.trans $ iff.rfl.and cont_diff_zero

/-- A function is `C^∞` if and only if it is differentiable,
and its derivative (formulated in terms of `deriv`) is `C^∞`. -/
theorem cont_diff_top_iff_deriv :
  cont_diff 𝕜 ∞ f₂ ↔
  differentiable 𝕜 f₂ ∧ cont_diff 𝕜 ∞ (deriv f₂) :=
begin
  simp only [← cont_diff_on_univ, ← differentiable_on_univ, ← deriv_within_univ],
  rw cont_diff_on_top_iff_deriv_within unique_diff_on_univ,
end

lemma cont_diff.continuous_deriv (h : cont_diff 𝕜 n f₂) (hn : 1 ≤ n) :
  continuous (deriv f₂) :=
(cont_diff_succ_iff_deriv.mp (h.of_le hn)).2.continuous

end deriv

section restrict_scalars
/-!
### Restricting from `ℂ` to `ℝ`, or generally from `𝕜'` to `𝕜`

If a function is `n` times continuously differentiable over `ℂ`, then it is `n` times continuously
differentiable over `ℝ`. In this paragraph, we give variants of this statement, in the general
situation where `ℂ` and `ℝ` are replaced respectively by `𝕜'` and `𝕜` where `𝕜'` is a normed algebra
over `𝕜`.
-/

variables (𝕜) {𝕜' : Type*} [nontrivially_normed_field 𝕜'] [normed_algebra 𝕜 𝕜']
variables [normed_space 𝕜' E] [is_scalar_tower 𝕜 𝕜' E]
variables [normed_space 𝕜' F] [is_scalar_tower 𝕜 𝕜' F]
variables {p' : E → formal_multilinear_series 𝕜' E F}

lemma has_ftaylor_series_up_to_on.restrict_scalars
  (h : has_ftaylor_series_up_to_on n f p' s) :
  has_ftaylor_series_up_to_on n f (λ x, (p' x).restrict_scalars 𝕜) s :=
{ zero_eq := λ x hx, h.zero_eq x hx,
  fderiv_within :=
    begin
      intros m hm x hx,
      convert ((continuous_multilinear_map.restrict_scalars_linear 𝕜).has_fderiv_at)
        .comp_has_fderiv_within_at _ ((h.fderiv_within m hm x hx).restrict_scalars 𝕜),
    end,
  cont := λ m hm, continuous_multilinear_map.continuous_restrict_scalars.comp_continuous_on
    (h.cont m hm) }

lemma cont_diff_within_at.restrict_scalars (h : cont_diff_within_at 𝕜' n f s x) :
  cont_diff_within_at 𝕜 n f s x :=
begin
  intros m hm,
  rcases h m hm with ⟨u, u_mem, p', hp'⟩,
  exact ⟨u, u_mem, _, hp'.restrict_scalars _⟩
end

lemma cont_diff_on.restrict_scalars (h : cont_diff_on 𝕜' n f s) :
  cont_diff_on 𝕜 n f s :=
λ x hx, (h x hx).restrict_scalars _

lemma cont_diff_at.restrict_scalars (h : cont_diff_at 𝕜' n f x) :
  cont_diff_at 𝕜 n f x :=
cont_diff_within_at_univ.1 $ h.cont_diff_within_at.restrict_scalars _

lemma cont_diff.restrict_scalars (h : cont_diff 𝕜' n f) :
  cont_diff 𝕜 n f :=
cont_diff_iff_cont_diff_at.2 $ λ x, h.cont_diff_at.restrict_scalars _

end restrict_scalars<|MERGE_RESOLUTION|>--- conflicted
+++ resolved
@@ -2288,7 +2288,6 @@
   cont_diff_on 𝕜 n (λ x, (g x).comp (f x)) s :=
 is_bounded_bilinear_map_comp.cont_diff.comp_cont_diff_on₂ hg hf
 
-<<<<<<< HEAD
 lemma cont_diff.clm_apply {f : E → F →L[𝕜] G} {g : E → F} {n : ℕ∞}
   (hf : cont_diff 𝕜 n f) (hg : cont_diff 𝕜 n g) :
   cont_diff 𝕜 n (λ x, (f x) (g x)) :=
@@ -2305,8 +2304,6 @@
 -- giving the following implicit type arguments speeds up elaboration significantly
 (@is_bounded_bilinear_map_smul_right 𝕜 _ F _ _ G _ _).cont_diff.comp₂ hf hg
 
-=======
->>>>>>> cce7f68a
 end specific_bilinear_maps
 
 /--
