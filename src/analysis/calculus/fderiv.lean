/-
Copyright (c) 2019 Jeremy Avigad. All rights reserved.
Released under Apache 2.0 license as described in the file LICENSE.
Authors: Jeremy Avigad, Sébastien Gouëzel
-/

import analysis.asymptotics analysis.calculus.tangent_cone

/-!
# The Fréchet derivative

Let `E` and `F` be normed spaces, `f : E → F`, and `f' : E →L[𝕜] F` a
continuous 𝕜-linear map, where `𝕜` is a non-discrete normed field. Then

  `has_fderiv_within_at f f' s x`

says that `f` has derivative `f'` at `x`, where the domain of interest
is restricted to `s`. We also have

  `has_fderiv_at f f' x := has_fderiv_within_at f f' x univ`

## Main results

In addition to the definition and basic properties of the derivative, this file contains the
usual formulas (and existence assertions) for the derivative of
* constants
* the identity
* bounded linear maps
* bounded bilinear maps
* sum of two functions
* multiplication of a function by a scalar constant
* negative of a function
* subtraction of two functions
* multiplication of a function by a scalar function
* multiplication of two scalar functions
* composition of functions (the chain rule)

## Implementation details

The derivative is defined in terms of the `is_o` relation, but also
characterized in terms of the `tendsto` relation.

We also introduce predicates `differentiable_within_at 𝕜 f s x` (where `𝕜` is the base field,
`f` the function to be differentiated, `x` the point at which the derivative is asserted to exist,
and `s` the set along which the derivative is defined), as well as `differentiable_at 𝕜 f x`,
`differentiable_on 𝕜 f s` and `differentiable 𝕜 f` to express the existence of a derivative.

To be able to compute with derivatives, we write `fderiv_within 𝕜 f s x` and `fderiv 𝕜 f x`
for some choice of a derivative if it exists, and the zero function otherwise. This choice only
behaves well along sets for which the derivative is unique, i.e., those for which the tangent
directions span a dense subset of the whole space. The predicates `unique_diff_within_at s x` and
`unique_diff_on s`, defined in `tangent_cone.lean` express this property. We prove that indeed
they imply the uniqueness of the derivative. This is satisfied for open subsets, and in particular
for `univ`. This uniqueness only holds when the field is non-discrete, which we request at the very
beginning: otherwise, a derivative can be defined, but it has no interesting properties whatsoever.

## Tags

derivative, differentiable, Fréchet, calculus

-/

open filter asymptotics continuous_linear_map set
open_locale topological_space

noncomputable theory
local attribute [instance, priority 10] classical.decidable_inhabited classical.prop_decidable

set_option class.instance_max_depth 90

section

variables {𝕜 : Type*} [nondiscrete_normed_field 𝕜]
variables {E : Type*} [normed_group E] [normed_space 𝕜 E]
variables {F : Type*} [normed_group F] [normed_space 𝕜 F]
variables {G : Type*} [normed_group G] [normed_space 𝕜 G]

/-- A function `f` has the continuous linear map `f'` as derivative along the filter `L` if
`f x' = f x + f' (x' - x) + o (x' - x)` when `x'` converges along the filter `L`. This definition
is designed to be specialized for `L = 𝓝 x` (in `has_fderiv_at`), giving rise to the usual notion
of Fréchet derivative, and for `L = nhds_within x s` (in `has_fderiv_within_at`), giving rise to
the notion of Fréchet derivative along the set `s`. -/
def has_fderiv_at_filter (f : E → F) (f' : E →L[𝕜] F) (x : E) (L : filter E) :=
is_o (λ x', f x' - f x - f' (x' - x)) (λ x', x' - x) L

/-- A function `f` has the continuous linear map `f'` as derivative at `x` within a set `s` if
`f x' = f x + f' (x' - x) + o (x' - x)` when `x'` tends to `x` inside `s`. -/
def has_fderiv_within_at (f : E → F) (f' : E →L[𝕜] F) (s : set E) (x : E) :=
has_fderiv_at_filter f f' x (nhds_within x s)

/-- A function `f` has the continuous linear map `f'` as derivative at `x` if
`f x' = f x + f' (x' - x) + o (x' - x)` when `x'` tends to `x`. -/
def has_fderiv_at (f : E → F) (f' : E →L[𝕜] F) (x : E) :=
has_fderiv_at_filter f f' x (𝓝 x)

variables (𝕜)

/-- A function `f` is differentiable at a point `x` within a set `s` if it admits a derivative
there (possibly non-unique). -/
def differentiable_within_at (f : E → F) (s : set E) (x : E) :=
∃f' : E →L[𝕜] F, has_fderiv_within_at f f' s x

/-- A function `f` is differentiable at a point `x` if it admits a derivative there (possibly
non-unique). -/
def differentiable_at (f : E → F) (x : E) :=
∃f' : E →L[𝕜] F, has_fderiv_at f f' x

/-- If `f` has a derivative at `x` within `s`, then `fderiv_within 𝕜 f s x` is such a derivative.
Otherwise, it is set to `0`. -/
def fderiv_within (f : E → F) (s : set E) (x : E) : E →L[𝕜] F :=
if h : ∃f', has_fderiv_within_at f f' s x then classical.some h else 0

/-- If `f` has a derivative at `x`, then `fderiv 𝕜 f x` is such a derivative. Otherwise, it is
set to `0`. -/
def fderiv (f : E → F) (x : E) : E →L[𝕜] F :=
if h : ∃f', has_fderiv_at f f' x then classical.some h else 0

/-- `differentiable_on 𝕜 f s` means that `f` is differentiable within `s` at any point of `s`. -/
def differentiable_on (f : E → F) (s : set E) :=
∀x ∈ s, differentiable_within_at 𝕜 f s x

/-- `differentiable 𝕜 f` means that `f` is differentiable at any point. -/
def differentiable (f : E → F) :=
∀x, differentiable_at 𝕜 f x

variables {𝕜}
variables {f f₀ f₁ g : E → F}
variables {f' f₀' f₁' g' : E →L[𝕜] F}
variables (e : E →L[𝕜] F)
variables {x : E}
variables {s t : set E}
variables {L L₁ L₂ : filter E}

lemma fderiv_within_zero_of_not_differentiable_within_at
  (h : ¬ differentiable_within_at 𝕜 f s x) : fderiv_within 𝕜 f s x = 0 :=
have ¬ ∃ f', has_fderiv_within_at f f' s x, from h,
by simp [fderiv_within, this]

lemma fderiv_zero_of_not_differentiable_at (h : ¬ differentiable_at 𝕜 f x) : fderiv 𝕜 f x = 0 :=
have ¬ ∃ f', has_fderiv_at f f' x, from h,
by simp [fderiv, this]

section derivative_uniqueness
/- In this section, we discuss the uniqueness of the derivative.
We prove that the definitions `unique_diff_within_at` and `unique_diff_on` indeed imply the
uniqueness of the derivative. -/

/-- If a function f has a derivative f' at x, a rescaled version of f around x converges to f', i.e.,
`n (f (x + (1/n) v) - f x)` converges to `f' v`. More generally, if `c n` tends to infinity and
`c n * d n` tends to `v`, then `c n * (f (x + d n) - f x)` tends to `f' v`. This lemma expresses
this fact, for functions having a derivative within a set. Its specific formulation is useful for
tangent cone related discussions. -/
theorem has_fderiv_within_at.lim (h : has_fderiv_within_at f f' s x)
  {c : ℕ → 𝕜} {d : ℕ → E} {v : E} (dtop : {n : ℕ | x + d n ∈ s} ∈ (at_top : filter ℕ))
  (clim : tendsto (λ (n : ℕ), ∥c n∥) at_top at_top)
  (cdlim : tendsto (λ (n : ℕ), c n • d n) at_top (𝓝 v)) :
  tendsto (λn, c n • (f (x + d n) - f x)) at_top (𝓝 (f' v)) :=
begin
  have at_top_is_finer : at_top ≤ comap (λ (n : ℕ), x + d n) (nhds_within x s),
  { conv in (nhds_within x s) { rw ← add_zero x },
    rw [← tendsto_iff_comap, nhds_within, tendsto_inf],
    split,
    { apply tendsto_add tendsto_const_nhds (tangent_cone_at.lim_zero clim cdlim) },
    { rwa tendsto_principal } },
  have : is_o (λ y, f y - f x - f' (y - x)) (λ y, y - x) (nhds_within x s) := h,
  have : is_o (λ n:ℕ, f (x + d n) - f x - f' ((x + d n) - x)) (λ n, (x + d n)  - x)
    ((nhds_within x s).comap (λn, x+ d n)) := is_o.comp this _,
  have : is_o (λ n:ℕ, f (x + d n) - f x - f' (d n)) d
    ((nhds_within x s).comap (λn, x + d n)) := by simpa,
  have : is_o (λn:ℕ, f (x + d n) - f x - f' (d n)) d at_top :=
    is_o.mono at_top_is_finer this,
  have : is_o (λn:ℕ, c n • (f (x + d n) - f x - f' (d n))) (λn, c n • d n) at_top :=
    is_o_smul this,
  have : is_o (λn:ℕ, c n • (f (x + d n) - f x - f' (d n))) (λn, (1:ℝ)) at_top :=
    this.trans_is_O (is_O_one_of_tendsto cdlim),
  have L1 : tendsto (λn:ℕ, c n • (f (x + d n) - f x - f' (d n))) at_top (𝓝 0) :=
    is_o_one_iff.1 this,
  have L2 : tendsto (λn:ℕ, f' (c n • d n)) at_top (𝓝 (f' v)) :=
    tendsto.comp f'.cont.continuous_at cdlim,
  have L3 : tendsto (λn:ℕ, (c n • (f (x + d n) - f x - f' (d n)) +  f' (c n • d n)))
            at_top (𝓝 (0 + f' v)) :=
    tendsto_add L1 L2,
  have : (λn:ℕ, (c n • (f (x + d n) - f x - f' (d n)) +  f' (c n • d n)))
          = (λn: ℕ, c n • (f (x + d n) - f x)),
    by { ext n, simp [smul_add] },
  rwa [this, zero_add] at L3
end

/-- `unique_diff_within_at` achieves its goal: it implies the uniqueness of the derivative. -/
theorem unique_diff_within_at.eq (H : unique_diff_within_at 𝕜 s x)
  (h : has_fderiv_within_at f f' s x) (h₁ : has_fderiv_within_at f f₁' s x) : f' = f₁' :=
begin
  have A : ∀y ∈ tangent_cone_at 𝕜 s x, f' y = f₁' y,
  { rintros y ⟨c, d, dtop, clim, cdlim⟩,
    exact tendsto_nhds_unique (by simp) (h.lim dtop clim cdlim) (h₁.lim dtop clim cdlim) },
  have B : ∀y ∈ submodule.span 𝕜 (tangent_cone_at 𝕜 s x), f' y = f₁' y,
  { assume y hy,
    apply submodule.span_induction hy,
    { exact λy hy, A y hy },
    { simp only [continuous_linear_map.map_zero] },
    { simp {contextual := tt} },
    { simp {contextual := tt} } },
  have C : ∀y ∈ closure ((submodule.span 𝕜 (tangent_cone_at 𝕜 s x)) : set E), f' y = f₁' y,
  { assume y hy,
    let K := {y | f' y = f₁' y},
    have : (submodule.span 𝕜 (tangent_cone_at 𝕜 s x) : set E) ⊆ K := B,
    have : closure (submodule.span 𝕜 (tangent_cone_at 𝕜 s x) : set E) ⊆ closure K :=
      closure_mono this,
    have : y ∈ closure K := this hy,
    rwa closure_eq_of_is_closed (is_closed_eq f'.continuous f₁'.continuous) at this },
  rw H.1 at C,
  ext y,
  exact C y (mem_univ _)
end

theorem unique_diff_on.eq (H : unique_diff_on 𝕜 s) (hx : x ∈ s)
  (h : has_fderiv_within_at f f' s x) (h₁ : has_fderiv_within_at f f₁' s x) : f' = f₁' :=
unique_diff_within_at.eq (H x hx) h h₁

end derivative_uniqueness

section fderiv_properties
/-! ### Basic properties of the derivative -/

theorem has_fderiv_at_filter_iff_tendsto :
  has_fderiv_at_filter f f' x L ↔
  tendsto (λ x', ∥x' - x∥⁻¹ * ∥f x' - f x - f' (x' - x)∥) L (𝓝 0) :=
have h : ∀ x', ∥x' - x∥ = 0 → ∥f x' - f x - f' (x' - x)∥ = 0, from λ x' hx',
  by { rw [sub_eq_zero.1 ((norm_eq_zero (x' - x)).1 hx')], simp },
begin
  unfold has_fderiv_at_filter,
  rw [←is_o_norm_left, ←is_o_norm_right, is_o_iff_tendsto h],
  exact tendsto.congr'r (λ _, div_eq_inv_mul),
end

theorem has_fderiv_within_at_iff_tendsto : has_fderiv_within_at f f' s x ↔
  tendsto (λ x', ∥x' - x∥⁻¹ * ∥f x' - f x - f' (x' - x)∥) (nhds_within x s) (𝓝 0) :=
has_fderiv_at_filter_iff_tendsto

theorem has_fderiv_at_iff_tendsto : has_fderiv_at f f' x ↔
  tendsto (λ x', ∥x' - x∥⁻¹ * ∥f x' - f x - f' (x' - x)∥) (𝓝 x) (𝓝 0) :=
has_fderiv_at_filter_iff_tendsto

theorem has_fderiv_at_iff_is_o_nhds_zero : has_fderiv_at f f' x ↔
  is_o (λh, f (x + h) - f x - f' h) (λh, h) (𝓝 0) :=
begin
  split,
  { assume H,
    have : 𝓝 0 ≤ comap (λ (z : E), z + x) (𝓝 (0 + x)),
    { refine tendsto_iff_comap.mp _,
      apply continuous.tendsto,
      exact continuous_add continuous_id continuous_const },
    apply is_o.mono this,
    convert is_o.comp H (λz, z + x),
    { ext h, simp },
    { ext h, simp },
    { simp } },
  { assume H,
    have : 𝓝 x ≤ comap (λ (z : E), z - x) (𝓝 (x - x)),
    { refine tendsto_iff_comap.mp _,
      apply continuous.tendsto,
      exact continuous_add continuous_id continuous_const },
    apply is_o.mono this,
    convert is_o.comp H (λz, z - x),
    { ext h, simp },
    { simp } }
end

theorem has_fderiv_at_filter.mono (h : has_fderiv_at_filter f f' x L₂) (hst : L₁ ≤ L₂) :
  has_fderiv_at_filter f f' x L₁ :=
is_o.mono hst h

theorem has_fderiv_within_at.mono (h : has_fderiv_within_at f f' t x) (hst : s ⊆ t) :
  has_fderiv_within_at f f' s x :=
h.mono (nhds_within_mono _ hst)

theorem has_fderiv_at.has_fderiv_at_filter (h : has_fderiv_at f f' x) (hL : L ≤ 𝓝 x) :
  has_fderiv_at_filter f f' x L :=
h.mono hL

theorem has_fderiv_at.has_fderiv_within_at
  (h : has_fderiv_at f f' x) : has_fderiv_within_at f f' s x :=
h.has_fderiv_at_filter lattice.inf_le_left

lemma has_fderiv_within_at.differentiable_within_at (h : has_fderiv_within_at f f' s x) :
  differentiable_within_at 𝕜 f s x :=
⟨f', h⟩

lemma has_fderiv_at.differentiable_at (h : has_fderiv_at f f' x) : differentiable_at 𝕜 f x :=
⟨f', h⟩

@[simp] lemma has_fderiv_within_at_univ :
  has_fderiv_within_at f f' univ x ↔ has_fderiv_at f f' x :=
by { simp only [has_fderiv_within_at, nhds_within_univ], refl }

theorem has_fderiv_at_unique
  (h₀ : has_fderiv_at f f₀' x) (h₁ : has_fderiv_at f f₁' x) : f₀' = f₁' :=
begin
  rw ← has_fderiv_within_at_univ at h₀ h₁,
  exact unique_diff_within_at_univ.eq h₀ h₁
end

lemma has_fderiv_within_at_inter' (h : t ∈ nhds_within x s) :
  has_fderiv_within_at f f' (s ∩ t) x ↔ has_fderiv_within_at f f' s x :=
by simp [has_fderiv_within_at, nhds_within_restrict'' s h]

lemma has_fderiv_within_at_inter (h : t ∈ 𝓝 x) :
  has_fderiv_within_at f f' (s ∩ t) x ↔ has_fderiv_within_at f f' s x :=
by simp [has_fderiv_within_at, nhds_within_restrict' s h]

lemma differentiable_within_at.has_fderiv_within_at (h : differentiable_within_at 𝕜 f s x) :
  has_fderiv_within_at f (fderiv_within 𝕜 f s x) s x :=
begin
  dunfold fderiv_within,
  dunfold differentiable_within_at at h,
  rw dif_pos h,
  exact classical.some_spec h
end

lemma differentiable_at.has_fderiv_at (h : differentiable_at 𝕜 f x) :
  has_fderiv_at f (fderiv 𝕜 f x) x :=
begin
  dunfold fderiv,
  dunfold differentiable_at at h,
  rw dif_pos h,
  exact classical.some_spec h
end

lemma has_fderiv_at.fderiv (h : has_fderiv_at f f' x) : fderiv 𝕜 f x = f' :=
by { ext, rw has_fderiv_at_unique h h.differentiable_at.has_fderiv_at }

lemma has_fderiv_within_at.fderiv_within
  (h : has_fderiv_within_at f f' s x) (hxs : unique_diff_within_at 𝕜 s x) :
  fderiv_within 𝕜 f s x = f' :=
by { ext, rw hxs.eq h h.differentiable_within_at.has_fderiv_within_at }

lemma differentiable_within_at.mono (h : differentiable_within_at 𝕜 f t x) (st : s ⊆ t) :
  differentiable_within_at 𝕜 f s x :=
begin
  rcases h with ⟨f', hf'⟩,
  exact ⟨f', hf'.mono st⟩
end

lemma differentiable_within_at_univ :
  differentiable_within_at 𝕜 f univ x ↔ differentiable_at 𝕜 f x :=
begin
  simp [differentiable_within_at, has_fderiv_within_at, nhds_within_univ],
  refl
end

lemma differentiable_within_at_inter (ht : t ∈ 𝓝 x) :
  differentiable_within_at 𝕜 f (s ∩ t) x ↔ differentiable_within_at 𝕜 f s x :=
by simp only [differentiable_within_at, has_fderiv_within_at, has_fderiv_at_filter,
    nhds_within_restrict' s ht]

lemma differentiable_within_at_inter' (ht : t ∈ nhds_within x s) :
  differentiable_within_at 𝕜 f (s ∩ t) x ↔ differentiable_within_at 𝕜 f s x :=
by simp only [differentiable_within_at, has_fderiv_within_at, has_fderiv_at_filter,
    nhds_within_restrict'' s ht]

lemma differentiable_at.differentiable_within_at
  (h : differentiable_at 𝕜 f x) : differentiable_within_at 𝕜 f s x :=
(differentiable_within_at_univ.2 h).mono (subset_univ _)

lemma differentiable_within_at.differentiable_at
  (h : differentiable_within_at 𝕜 f s x) (hs : s ∈ 𝓝 x) : differentiable_at 𝕜 f x :=
begin
  have : s = univ ∩ s, by rw univ_inter,
  rwa [this, differentiable_within_at_inter hs, differentiable_within_at_univ] at h
end

lemma differentiable.fderiv_within
  (h : differentiable_at 𝕜 f x) (hxs : unique_diff_within_at 𝕜 s x) :
  fderiv_within 𝕜 f s x = fderiv 𝕜 f x :=
begin
  apply has_fderiv_within_at.fderiv_within _ hxs,
  exact h.has_fderiv_at.has_fderiv_within_at
end

lemma differentiable_on.mono (h : differentiable_on 𝕜 f t) (st : s ⊆ t) :
  differentiable_on 𝕜 f s :=
λx hx, (h x (st hx)).mono st

lemma differentiable_on_univ :
  differentiable_on 𝕜 f univ ↔ differentiable 𝕜 f :=
by { simp [differentiable_on, differentiable_within_at_univ], refl }

lemma differentiable.differentiable_on (h : differentiable 𝕜 f) : differentiable_on 𝕜 f s :=
(differentiable_on_univ.2 h).mono (subset_univ _)

lemma differentiable_on_of_locally_differentiable_on
  (h : ∀x∈s, ∃u, is_open u ∧ x ∈ u ∧ differentiable_on 𝕜 f (s ∩ u)) : differentiable_on 𝕜 f s :=
begin
  assume x xs,
  rcases h x xs with ⟨t, t_open, xt, ht⟩,
  exact (differentiable_within_at_inter (mem_nhds_sets t_open xt)).1 (ht x ⟨xs, xt⟩)
end

lemma fderiv_within_subset (st : s ⊆ t) (ht : unique_diff_within_at 𝕜 s x)
  (h : differentiable_within_at 𝕜 f t x) :
  fderiv_within 𝕜 f s x = fderiv_within 𝕜 f t x :=
((differentiable_within_at.has_fderiv_within_at h).mono st).fderiv_within ht

@[simp] lemma fderiv_within_univ : fderiv_within 𝕜 f univ = fderiv 𝕜 f :=
begin
  ext x : 1,
  by_cases h : differentiable_at 𝕜 f x,
  { apply has_fderiv_within_at.fderiv_within _ (is_open_univ.unique_diff_within_at (mem_univ _)),
    rw has_fderiv_within_at_univ,
    apply h.has_fderiv_at },
  { have : ¬ differentiable_within_at 𝕜 f univ x,
      by contrapose! h; rwa ← differentiable_within_at_univ,
    rw [fderiv_zero_of_not_differentiable_at h,
        fderiv_within_zero_of_not_differentiable_within_at this] }
end

lemma fderiv_within_inter (ht : t ∈ 𝓝 x) (hs : unique_diff_within_at 𝕜 s x) :
  fderiv_within 𝕜 f (s ∩ t) x = fderiv_within 𝕜 f s x :=
begin
  by_cases h : differentiable_within_at 𝕜 f (s ∩ t) x,
  { apply fderiv_within_subset (inter_subset_left _ _) _ ((differentiable_within_at_inter ht).1 h),
    apply hs.inter ht },
  { have : ¬ differentiable_within_at 𝕜 f s x,
      by contrapose! h; rw differentiable_within_at_inter; assumption,
    rw [fderiv_within_zero_of_not_differentiable_within_at h,
        fderiv_within_zero_of_not_differentiable_within_at this] }
end

end fderiv_properties

section congr
/-! ### congr properties of the derivative -/

theorem has_fderiv_at_filter_congr_of_mem_sets
  (hx : f₀ x = f₁ x) (h₀ : {x | f₀ x = f₁ x} ∈ L) (h₁ : ∀ x, f₀' x = f₁' x) :
  has_fderiv_at_filter f₀ f₀' x L ↔ has_fderiv_at_filter f₁ f₁' x L :=
by { rw (ext h₁), exact is_o_congr
  (by filter_upwards [h₀] λ x (h : _ = _), by simp [h, hx])
  (univ_mem_sets' $ λ _, rfl) }

lemma has_fderiv_at_filter.congr_of_mem_sets (h : has_fderiv_at_filter f f' x L)
  (hL : {x | f₁ x = f x} ∈ L) (hx : f₁ x = f x) : has_fderiv_at_filter f₁ f' x L :=
begin
  apply (has_fderiv_at_filter_congr_of_mem_sets hx hL _).2 h,
  exact λx, rfl
end

lemma has_fderiv_within_at.congr_mono (h : has_fderiv_within_at f f' s x) (ht : ∀x ∈ t, f₁ x = f x)
  (hx : f₁ x = f x) (h₁ : t ⊆ s) : has_fderiv_within_at f₁ f' t x :=
has_fderiv_at_filter.congr_of_mem_sets (h.mono h₁) (filter.mem_inf_sets_of_right ht) hx

lemma has_fderiv_within_at.congr_of_mem_nhds_within (h : has_fderiv_within_at f f' s x)
  (h₁ : {y | f₁ y = f y} ∈ nhds_within x s) (hx : f₁ x = f x) : has_fderiv_within_at f₁ f' s x :=
has_fderiv_at_filter.congr_of_mem_sets h h₁ hx

lemma has_fderiv_at.congr_of_mem_nhds (h : has_fderiv_at f f' x)
  (h₁ : {y | f₁ y = f y} ∈ 𝓝 x) : has_fderiv_at f₁ f' x :=
has_fderiv_at_filter.congr_of_mem_sets h h₁ (mem_of_nhds h₁ : _)

lemma differentiable_within_at.congr_mono (h : differentiable_within_at 𝕜 f s x)
  (ht : ∀x ∈ t, f₁ x = f x) (hx : f₁ x = f x) (h₁ : t ⊆ s) : differentiable_within_at 𝕜 f₁ t x :=
(has_fderiv_within_at.congr_mono h.has_fderiv_within_at ht hx h₁).differentiable_within_at

lemma differentiable_within_at.congr (h : differentiable_within_at 𝕜 f s x)
  (ht : ∀x ∈ s, f₁ x = f x) (hx : f₁ x = f x) : differentiable_within_at 𝕜 f₁ s x :=
differentiable_within_at.congr_mono h ht hx (subset.refl _)

lemma differentiable_within_at.congr_of_mem_nhds_within
  (h : differentiable_within_at 𝕜 f s x) (h₁ : {y | f₁ y = f y} ∈ nhds_within x s)
  (hx : f₁ x = f x) : differentiable_within_at 𝕜 f₁ s x :=
(h.has_fderiv_within_at.congr_of_mem_nhds_within h₁ hx).differentiable_within_at

lemma differentiable_on.congr_mono (h : differentiable_on 𝕜 f s) (h' : ∀x ∈ t, f₁ x = f x)
  (h₁ : t ⊆ s) : differentiable_on 𝕜 f₁ t :=
λ x hx, (h x (h₁ hx)).congr_mono h' (h' x hx) h₁

lemma differentiable_on.congr (h : differentiable_on 𝕜 f s) (h' : ∀x ∈ s, f₁ x = f x) :
  differentiable_on 𝕜 f₁ s :=
λ x hx, (h x hx).congr h' (h' x hx)

lemma differentiable_at.congr_of_mem_nhds (h : differentiable_at 𝕜 f x)
  (hL : {y | f₁ y = f y} ∈ 𝓝 x) : differentiable_at 𝕜 f₁ x :=
has_fderiv_at.differentiable_at (has_fderiv_at_filter.congr_of_mem_sets h.has_fderiv_at hL (mem_of_nhds hL : _))

lemma differentiable_within_at.fderiv_within_congr_mono (h : differentiable_within_at 𝕜 f s x)
  (hs : ∀x ∈ t, f₁ x = f x) (hx : f₁ x = f x) (hxt : unique_diff_within_at 𝕜 t x) (h₁ : t ⊆ s) :
  fderiv_within 𝕜 f₁ t x = fderiv_within 𝕜 f s x :=
(has_fderiv_within_at.congr_mono h.has_fderiv_within_at hs hx h₁).fderiv_within hxt

lemma fderiv_within_congr_of_mem_nhds_within (hs : unique_diff_within_at 𝕜 s x)
  (hL : {y | f₁ y = f y} ∈ nhds_within x s) (hx : f₁ x = f x) :
  fderiv_within 𝕜 f₁ s x = fderiv_within 𝕜 f s x :=
begin
  by_cases h : differentiable_within_at 𝕜 f s x ∨ differentiable_within_at 𝕜 f₁ s x,
  { cases h,
    { apply has_fderiv_within_at.fderiv_within _ hs,
      exact has_fderiv_at_filter.congr_of_mem_sets h.has_fderiv_within_at hL hx },
    { symmetry,
      apply has_fderiv_within_at.fderiv_within _ hs,
      apply has_fderiv_at_filter.congr_of_mem_sets h.has_fderiv_within_at _ hx.symm,
      convert hL,
      ext y,
      exact eq_comm } },
  { push_neg at h,
    have A : fderiv_within 𝕜 f s x = 0,
      by { unfold differentiable_within_at at h, simp [fderiv_within, h] },
    have A₁ : fderiv_within 𝕜 f₁ s x = 0,
      by { unfold differentiable_within_at at h, simp [fderiv_within, h] },
    rw [A, A₁] }
end

lemma fderiv_within_congr (hs : unique_diff_within_at 𝕜 s x)
  (hL : ∀y∈s, f₁ y = f y) (hx : f₁ x = f x) :
  fderiv_within 𝕜 f₁ s x = fderiv_within 𝕜 f s x :=
begin
  apply fderiv_within_congr_of_mem_nhds_within hs _ hx,
  apply mem_sets_of_superset self_mem_nhds_within,
  exact hL
end

lemma fderiv_congr_of_mem_nhds (hL : {y | f₁ y = f y} ∈ 𝓝 x) :
  fderiv 𝕜 f₁ x = fderiv 𝕜 f x :=
begin
  have A : f₁ x = f x := (mem_of_nhds hL : _),
  rw [← fderiv_within_univ, ← fderiv_within_univ],
  rw ← nhds_within_univ at hL,
  exact fderiv_within_congr_of_mem_nhds_within unique_diff_within_at_univ hL A
end

end congr

section id
/-! ### Derivative of the identity -/

theorem has_fderiv_at_filter_id (x : E) (L : filter E) :
  has_fderiv_at_filter id (id : E →L[𝕜] E) x L :=
(is_o_zero _ _).congr_left $ by simp

theorem has_fderiv_within_at_id (x : E) (s : set E) :
  has_fderiv_within_at id (id : E →L[𝕜] E) s x :=
has_fderiv_at_filter_id _ _

theorem has_fderiv_at_id (x : E) : has_fderiv_at id (id : E →L[𝕜] E) x :=
has_fderiv_at_filter_id _ _

lemma differentiable_at_id : differentiable_at 𝕜 id x :=
(has_fderiv_at_id x).differentiable_at

lemma differentiable_within_at_id : differentiable_within_at 𝕜 id s x :=
differentiable_at_id.differentiable_within_at

lemma differentiable_id : differentiable 𝕜 (id : E → E) :=
λx, differentiable_at_id

lemma differentiable_on_id : differentiable_on 𝕜 id s :=
differentiable_id.differentiable_on

lemma fderiv_id : fderiv 𝕜 id x = id :=
has_fderiv_at.fderiv (has_fderiv_at_id x)

lemma fderiv_within_id (hxs : unique_diff_within_at 𝕜 s x) :
  fderiv_within 𝕜 id s x = id :=
begin
  rw differentiable.fderiv_within (differentiable_at_id) hxs,
  exact fderiv_id
end

end id

section const
/-! ### derivative of a constant function -/

theorem has_fderiv_at_filter_const (c : F) (x : E) (L : filter E) :
  has_fderiv_at_filter (λ x, c) (0 : E →L[𝕜] F) x L :=
(is_o_zero _ _).congr_left $ λ _, by simp only [zero_apply, sub_self]

theorem has_fderiv_within_at_const (c : F) (x : E) (s : set E) :
  has_fderiv_within_at (λ x, c) (0 : E →L[𝕜] F) s x :=
has_fderiv_at_filter_const _ _ _

theorem has_fderiv_at_const (c : F) (x : E) :
  has_fderiv_at (λ x, c) (0 : E →L[𝕜] F) x :=
has_fderiv_at_filter_const _ _ _

lemma differentiable_at_const (c : F) : differentiable_at 𝕜 (λx, c) x :=
⟨0, has_fderiv_at_const c x⟩

lemma differentiable_within_at_const (c : F) : differentiable_within_at 𝕜 (λx, c) s x :=
differentiable_at.differentiable_within_at (differentiable_at_const _)

lemma fderiv_const (c : F) : fderiv 𝕜 (λy, c) x = 0 :=
has_fderiv_at.fderiv (has_fderiv_at_const c x)

lemma fderiv_within_const (c : F) (hxs : unique_diff_within_at 𝕜 s x) :
  fderiv_within 𝕜 (λy, c) s x = 0 :=
begin
  rw differentiable.fderiv_within (differentiable_at_const _) hxs,
  exact fderiv_const _
end

lemma differentiable_const (c : F) : differentiable 𝕜 (λx : E, c) :=
λx, differentiable_at_const _

lemma differentiable_on_const (c : F) : differentiable_on 𝕜 (λx, c) s :=
(differentiable_const _).differentiable_on

end const

<<<<<<< HEAD
/- Continuous linear maps. There are currently two variants of these in mathlib, the bundled version
(named `continuous_linear_map`, and denoted `E →L[𝕜] F`), and the unbundled version (with a
predicate `is_bounded_linear_map`). We give statements for both versions. -/
section continuous_linear_map
=======
section continuous_linear_map
/-! ### Continuous linear maps

There are currently two variants of these in mathlib, the bundled version
(named `continuous_linear_map`, and denoted `E →L[𝕜] F`), and the unbundled version (with a
predicate `is_bounded_linear_map`). We give statements for both versions. -/
>>>>>>> 3443a7d4

lemma is_bounded_linear_map.has_fderiv_at_filter (h : is_bounded_linear_map 𝕜 f) :
  has_fderiv_at_filter f h.to_continuous_linear_map x L :=
begin
  have : (λ (x' : E), f x' - f x - h.to_continuous_linear_map (x' - x)) = λx', 0,
  { ext,
    have : ∀a, h.to_continuous_linear_map a = f a := λa, rfl,
    simp,
    simp [this] },
  rw [has_fderiv_at_filter, this],
  exact asymptotics.is_o_zero _ _
end

lemma is_bounded_linear_map.has_fderiv_within_at (h : is_bounded_linear_map 𝕜 f) :
  has_fderiv_within_at f h.to_continuous_linear_map s x :=
h.has_fderiv_at_filter

lemma is_bounded_linear_map.has_fderiv_at (h : is_bounded_linear_map 𝕜 f) :
  has_fderiv_at f h.to_continuous_linear_map x  :=
h.has_fderiv_at_filter

lemma is_bounded_linear_map.differentiable_at (h : is_bounded_linear_map 𝕜 f) :
  differentiable_at 𝕜 f x :=
h.has_fderiv_at.differentiable_at

lemma is_bounded_linear_map.differentiable_within_at (h : is_bounded_linear_map 𝕜 f) :
  differentiable_within_at 𝕜 f s x :=
h.differentiable_at.differentiable_within_at

lemma is_bounded_linear_map.fderiv (h : is_bounded_linear_map 𝕜 f) :
  fderiv 𝕜 f x = h.to_continuous_linear_map :=
has_fderiv_at.fderiv (h.has_fderiv_at)

lemma is_bounded_linear_map.fderiv_within (h : is_bounded_linear_map 𝕜 f)
  (hxs : unique_diff_within_at 𝕜 s x) : fderiv_within 𝕜 f s x = h.to_continuous_linear_map :=
begin
  rw differentiable.fderiv_within h.differentiable_at hxs,
  exact h.fderiv
end

lemma is_bounded_linear_map.differentiable (h : is_bounded_linear_map 𝕜 f) :
  differentiable 𝕜 f :=
λx, h.differentiable_at

lemma is_bounded_linear_map.differentiable_on (h : is_bounded_linear_map 𝕜 f) :
  differentiable_on 𝕜 f s :=
h.differentiable.differentiable_on

lemma continuous_linear_map.has_fderiv_at_filter :
  has_fderiv_at_filter e e x L :=
begin
  have : (λ (x' : E), e x' - e x - e (x' - x)) = λx', 0, by { ext, simp },
  rw [has_fderiv_at_filter, this],
  exact asymptotics.is_o_zero _ _
end

lemma continuous_linear_map.has_fderiv_within_at : has_fderiv_within_at e e s x :=
e.has_fderiv_at_filter

lemma continuous_linear_map.has_fderiv_at : has_fderiv_at e e x  :=
e.has_fderiv_at_filter

lemma continuous_linear_map.differentiable_at : differentiable_at 𝕜 e x :=
e.has_fderiv_at.differentiable_at

lemma continuous_linear_map.differentiable_within_at : differentiable_within_at 𝕜 e s x :=
e.differentiable_at.differentiable_within_at

lemma continuous_linear_map.fderiv : fderiv 𝕜 e x = e :=
e.has_fderiv_at.fderiv

lemma continuous_linear_map.fderiv_within (hxs : unique_diff_within_at 𝕜 s x) :
  fderiv_within 𝕜 e s x = e :=
begin
  rw differentiable.fderiv_within e.differentiable_at hxs,
  exact e.fderiv
end

lemma continuous_linear_map.differentiable : differentiable 𝕜 e :=
λx, e.differentiable_at

lemma continuous_linear_map.differentiable_on : differentiable_on 𝕜 e s :=
e.differentiable.differentiable_on

end continuous_linear_map

section smul_const
/-! ### Derivative of a function multiplied by a constant -/

theorem has_fderiv_at_filter.smul (h : has_fderiv_at_filter f f' x L) (c : 𝕜) :
  has_fderiv_at_filter (λ x, c • f x) (c • f') x L :=
(is_o_const_smul_left h c).congr_left $ λ x, by simp [smul_neg, smul_add]

theorem has_fderiv_within_at.smul (h : has_fderiv_within_at f f' s x) (c : 𝕜) :
  has_fderiv_within_at (λ x, c • f x) (c • f') s x :=
h.smul c

theorem has_fderiv_at.smul (h : has_fderiv_at f f' x) (c : 𝕜) :
  has_fderiv_at (λ x, c • f x) (c • f') x :=
h.smul c

lemma differentiable_within_at.smul (h : differentiable_within_at 𝕜 f s x) (c : 𝕜) :
  differentiable_within_at 𝕜 (λy, c • f y) s x :=
(h.has_fderiv_within_at.smul c).differentiable_within_at

lemma differentiable_at.smul (h : differentiable_at 𝕜 f x) (c : 𝕜) :
  differentiable_at 𝕜 (λy, c • f y) x :=
(h.has_fderiv_at.smul c).differentiable_at

lemma differentiable_on.smul (h : differentiable_on 𝕜 f s) (c : 𝕜) :
  differentiable_on 𝕜 (λy, c • f y) s :=
λx hx, (h x hx).smul c

lemma differentiable.smul (h : differentiable 𝕜 f) (c : 𝕜) :
  differentiable 𝕜 (λy, c • f y) :=
λx, (h x).smul c

lemma fderiv_within_smul (hxs : unique_diff_within_at 𝕜 s x)
  (h : differentiable_within_at 𝕜 f s x) (c : 𝕜) :
  fderiv_within 𝕜 (λy, c • f y) s x = c • fderiv_within 𝕜 f s x :=
(h.has_fderiv_within_at.smul c).fderiv_within hxs

lemma fderiv_smul (h : differentiable_at 𝕜 f x) (c : 𝕜) :
  fderiv 𝕜 (λy, c • f y) x = c • fderiv 𝕜 f x :=
(h.has_fderiv_at.smul c).fderiv

end smul_const

section add
/-! ### Derivative of the sum of two functions -/

theorem has_fderiv_at_filter.add
  (hf : has_fderiv_at_filter f f' x L) (hg : has_fderiv_at_filter g g' x L) :
  has_fderiv_at_filter (λ y, f y + g y) (f' + g') x L :=
(hf.add hg).congr_left $ λ _, by simp

theorem has_fderiv_within_at.add
  (hf : has_fderiv_within_at f f' s x) (hg : has_fderiv_within_at g g' s x) :
  has_fderiv_within_at (λ y, f y + g y) (f' + g') s x :=
hf.add hg

theorem has_fderiv_at.add
  (hf : has_fderiv_at f f' x) (hg : has_fderiv_at g g' x) :
  has_fderiv_at (λ x, f x + g x) (f' + g') x :=
hf.add hg

lemma differentiable_within_at.add
  (hf : differentiable_within_at 𝕜 f s x) (hg : differentiable_within_at 𝕜 g s x) :
  differentiable_within_at 𝕜 (λ y, f y + g y) s x :=
(hf.has_fderiv_within_at.add hg.has_fderiv_within_at).differentiable_within_at

lemma differentiable_at.add
  (hf : differentiable_at 𝕜 f x) (hg : differentiable_at 𝕜 g x) :
  differentiable_at 𝕜 (λ y, f y + g y) x :=
(hf.has_fderiv_at.add hg.has_fderiv_at).differentiable_at

lemma differentiable_on.add
  (hf : differentiable_on 𝕜 f s) (hg : differentiable_on 𝕜 g s) :
  differentiable_on 𝕜 (λy, f y + g y) s :=
λx hx, (hf x hx).add (hg x hx)

lemma differentiable.add
  (hf : differentiable 𝕜 f) (hg : differentiable 𝕜 g) :
  differentiable 𝕜 (λy, f y + g y) :=
λx, (hf x).add (hg x)

lemma fderiv_within_add (hxs : unique_diff_within_at 𝕜 s x)
  (hf : differentiable_within_at 𝕜 f s x) (hg : differentiable_within_at 𝕜 g s x) :
  fderiv_within 𝕜 (λy, f y + g y) s x = fderiv_within 𝕜 f s x + fderiv_within 𝕜 g s x :=
(hf.has_fderiv_within_at.add hg.has_fderiv_within_at).fderiv_within hxs

lemma fderiv_add
  (hf : differentiable_at 𝕜 f x) (hg : differentiable_at 𝕜 g x) :
  fderiv 𝕜 (λy, f y + g y) x = fderiv 𝕜 f x + fderiv 𝕜 g x :=
(hf.has_fderiv_at.add hg.has_fderiv_at).fderiv

end add

section neg
/-! ### Derivative of the negative of a function -/

theorem has_fderiv_at_filter.neg (h : has_fderiv_at_filter f f' x L) :
  has_fderiv_at_filter (λ x, -f x) (-f') x L :=
(h.smul (-1:𝕜)).congr (by simp) (by simp)

theorem has_fderiv_within_at.neg (h : has_fderiv_within_at f f' s x) :
  has_fderiv_within_at (λ x, -f x) (-f') s x :=
h.neg

theorem has_fderiv_at.neg (h : has_fderiv_at f f' x) :
  has_fderiv_at (λ x, -f x) (-f') x :=
h.neg

lemma differentiable_within_at.neg (h : differentiable_within_at 𝕜 f s x) :
  differentiable_within_at 𝕜 (λy, -f y) s x :=
h.has_fderiv_within_at.neg.differentiable_within_at

lemma differentiable_at.neg (h : differentiable_at 𝕜 f x) :
  differentiable_at 𝕜 (λy, -f y) x :=
h.has_fderiv_at.neg.differentiable_at

lemma differentiable_on.neg (h : differentiable_on 𝕜 f s) :
  differentiable_on 𝕜 (λy, -f y) s :=
λx hx, (h x hx).neg

lemma differentiable.neg (h : differentiable 𝕜 f) :
  differentiable 𝕜 (λy, -f y) :=
λx, (h x).neg

lemma fderiv_within_neg (hxs : unique_diff_within_at 𝕜 s x)
  (h : differentiable_within_at 𝕜 f s x) :
  fderiv_within 𝕜 (λy, -f y) s x = - fderiv_within 𝕜 f s x :=
h.has_fderiv_within_at.neg.fderiv_within hxs

lemma fderiv_neg (h : differentiable_at 𝕜 f x) :
  fderiv 𝕜 (λy, -f y) x = - fderiv 𝕜 f x :=
h.has_fderiv_at.neg.fderiv

end neg

section sub
/-! ### Derivative of the difference of two functions -/

theorem has_fderiv_at_filter.sub
  (hf : has_fderiv_at_filter f f' x L) (hg : has_fderiv_at_filter g g' x L) :
  has_fderiv_at_filter (λ x, f x - g x) (f' - g') x L :=
hf.add hg.neg

theorem has_fderiv_within_at.sub
  (hf : has_fderiv_within_at f f' s x) (hg : has_fderiv_within_at g g' s x) :
  has_fderiv_within_at (λ x, f x - g x) (f' - g') s x :=
hf.sub hg

theorem has_fderiv_at.sub
  (hf : has_fderiv_at f f' x) (hg : has_fderiv_at g g' x) :
  has_fderiv_at (λ x, f x - g x) (f' - g') x :=
hf.sub hg

lemma differentiable_within_at.sub
  (hf : differentiable_within_at 𝕜 f s x) (hg : differentiable_within_at 𝕜 g s x) :
  differentiable_within_at 𝕜 (λ y, f y - g y) s x :=
(hf.has_fderiv_within_at.sub hg.has_fderiv_within_at).differentiable_within_at

lemma differentiable_at.sub
  (hf : differentiable_at 𝕜 f x) (hg : differentiable_at 𝕜 g x) :
  differentiable_at 𝕜 (λ y, f y - g y) x :=
(hf.has_fderiv_at.sub hg.has_fderiv_at).differentiable_at

lemma differentiable_on.sub
  (hf : differentiable_on 𝕜 f s) (hg : differentiable_on 𝕜 g s) :
  differentiable_on 𝕜 (λy, f y - g y) s :=
λx hx, (hf x hx).sub (hg x hx)

lemma differentiable.sub
  (hf : differentiable 𝕜 f) (hg : differentiable 𝕜 g) :
  differentiable 𝕜 (λy, f y - g y) :=
λx, (hf x).sub (hg x)

lemma fderiv_within_sub (hxs : unique_diff_within_at 𝕜 s x)
  (hf : differentiable_within_at 𝕜 f s x) (hg : differentiable_within_at 𝕜 g s x) :
  fderiv_within 𝕜 (λy, f y - g y) s x = fderiv_within 𝕜 f s x - fderiv_within 𝕜 g s x :=
(hf.has_fderiv_within_at.sub hg.has_fderiv_within_at).fderiv_within hxs

lemma fderiv_sub
  (hf : differentiable_at 𝕜 f x) (hg : differentiable_at 𝕜 g x) :
  fderiv 𝕜 (λy, f y - g y) x = fderiv 𝕜 f x - fderiv 𝕜 g x :=
(hf.has_fderiv_at.sub hg.has_fderiv_at).fderiv

theorem has_fderiv_at_filter.is_O_sub (h : has_fderiv_at_filter f f' x L) :
is_O (λ x', f x' - f x) (λ x', x' - x) L :=
h.to_is_O.congr_of_sub.2 (f'.is_O_sub _ _)

end sub

section continuous
/-! ### Deducing continuity from differentiability -/

theorem has_fderiv_at_filter.tendsto_nhds
  (hL : L ≤ 𝓝 x) (h : has_fderiv_at_filter f f' x L) :
  tendsto f L (𝓝 (f x)) :=
begin
  have : tendsto (λ x', f x' - f x) L (𝓝 0),
  { refine h.is_O_sub.trans_tendsto (tendsto_le_left hL _),
    rw ← sub_self x, exact tendsto_sub tendsto_id tendsto_const_nhds },
  have := tendsto_add this tendsto_const_nhds,
  rw zero_add (f x) at this,
  exact this.congr (by simp)
end

theorem has_fderiv_within_at.continuous_within_at
  (h : has_fderiv_within_at f f' s x) : continuous_within_at f s x :=
has_fderiv_at_filter.tendsto_nhds lattice.inf_le_left h

theorem has_fderiv_at.continuous_at (h : has_fderiv_at f f' x) :
  continuous_at f x :=
has_fderiv_at_filter.tendsto_nhds (le_refl _) h

lemma differentiable_within_at.continuous_within_at (h : differentiable_within_at 𝕜 f s x) :
  continuous_within_at f s x :=
let ⟨f', hf'⟩ := h in hf'.continuous_within_at

lemma differentiable_at.continuous_at (h : differentiable_at 𝕜 f x) : continuous_at f x :=
let ⟨f', hf'⟩ := h in hf'.continuous_at

lemma differentiable_on.continuous_on (h : differentiable_on 𝕜 f s) : continuous_on f s :=
λx hx, (h x hx).continuous_within_at

lemma differentiable.continuous (h : differentiable 𝕜 f) : continuous f :=
continuous_iff_continuous_at.2 $ λx, (h x).continuous_at

end continuous

section bilinear_map
/-! ### Derivative of a bounded bilinear map -/

variables {b : E × F → G} {u : set (E × F) }

open normed_field

lemma is_bounded_bilinear_map.has_fderiv_at (h : is_bounded_bilinear_map 𝕜 b) (p : E × F) :
  has_fderiv_at b (h.deriv p) p :=
begin
  have : (λ (x : E × F), b x - b p - (h.deriv p) (x - p)) = (λx, b (x.1 - p.1, x.2 - p.2)),
  { ext x,
    delta is_bounded_bilinear_map.deriv,
    change b x - b p - (b (p.1, x.2-p.2) + b (x.1-p.1, p.2))
           = b (x.1 - p.1, x.2 - p.2),
    have : b x = b (x.1, x.2), by { cases x, refl },
    rw this,
    have : b p = b (p.1, p.2), by { cases p, refl },
    rw this,
    simp only [h.map_sub_left, h.map_sub_right],
    abel },
  rw [has_fderiv_at, has_fderiv_at_filter, this],
  rcases h.bound with ⟨C, Cpos, hC⟩,
  have A : asymptotics.is_O (λx : E × F, b (x.1 - p.1, x.2 - p.2))
    (λx, ∥x - p∥ * ∥x - p∥) (𝓝 p) :=
  ⟨C, Cpos, filter.univ_mem_sets' (λx, begin
    simp only [mem_set_of_eq, norm_mul, norm_norm],
    calc ∥b (x.1 - p.1, x.2 - p.2)∥ ≤ C * ∥x.1 - p.1∥ * ∥x.2 - p.2∥ : hC _ _
    ... ≤ C * ∥x-p∥ * ∥x-p∥ : by apply_rules [mul_le_mul, le_max_left, le_max_right, norm_nonneg,
      le_of_lt Cpos, le_refl, mul_nonneg, norm_nonneg, norm_nonneg]
    ... = C * (∥x-p∥ * ∥x-p∥) : mul_assoc _ _ _ end)⟩,
  have B : asymptotics.is_o (λ (x : E × F), ∥x - p∥ * ∥x - p∥)
    (λx, 1 * ∥x - p∥) (𝓝 p),
  { apply asymptotics.is_o_mul_right _ (asymptotics.is_O_refl _ _),
    rw [asymptotics.is_o_iff_tendsto],
    { simp only [div_one],
      have : 0 = ∥p - p∥, by simp,
      rw this,
      have : continuous (λx, ∥x-p∥) :=
        continuous_norm.comp (continuous_sub continuous_id continuous_const),
      exact this.tendsto p },
    simp only [forall_prop_of_false, not_false_iff, one_ne_zero, forall_true_iff] },
  simp only [one_mul, asymptotics.is_o_norm_right] at B,
  exact A.trans_is_o B
end

lemma is_bounded_bilinear_map.has_fderiv_within_at (h : is_bounded_bilinear_map 𝕜 b) (p : E × F) :
  has_fderiv_within_at b (h.deriv p) u p :=
(h.has_fderiv_at p).has_fderiv_within_at

lemma is_bounded_bilinear_map.differentiable_at (h : is_bounded_bilinear_map 𝕜 b) (p : E × F) :
  differentiable_at 𝕜 b p :=
(h.has_fderiv_at p).differentiable_at

lemma is_bounded_bilinear_map.differentiable_within_at (h : is_bounded_bilinear_map 𝕜 b) (p : E × F) :
  differentiable_within_at 𝕜 b u p :=
(h.differentiable_at p).differentiable_within_at

lemma is_bounded_bilinear_map.fderiv (h : is_bounded_bilinear_map 𝕜 b) (p : E × F) :
  fderiv 𝕜 b p = h.deriv p :=
has_fderiv_at.fderiv (h.has_fderiv_at p)

lemma is_bounded_bilinear_map.fderiv_within (h : is_bounded_bilinear_map 𝕜 b) (p : E × F)
  (hxs : unique_diff_within_at 𝕜 u p) : fderiv_within 𝕜 b u p = h.deriv p :=
begin
  rw differentiable.fderiv_within (h.differentiable_at p) hxs,
  exact h.fderiv p
end

lemma is_bounded_bilinear_map.differentiable (h : is_bounded_bilinear_map 𝕜 b) :
  differentiable 𝕜 b :=
λx, h.differentiable_at x

lemma is_bounded_bilinear_map.differentiable_on (h : is_bounded_bilinear_map 𝕜 b) :
  differentiable_on 𝕜 b u :=
h.differentiable.differentiable_on

lemma is_bounded_bilinear_map.continuous (h : is_bounded_bilinear_map 𝕜 b) :
  continuous b :=
h.differentiable.continuous

end bilinear_map

section cartesian_product
/-! ### Derivative of the cartesian product of two functions -/

variables {f₂ : E → G} {f₂' : E →L[𝕜] G}

lemma has_fderiv_at_filter.prod
  (hf₁ : has_fderiv_at_filter f₁ f₁' x L) (hf₂ : has_fderiv_at_filter f₂ f₂' x L) :
  has_fderiv_at_filter (λx, (f₁ x, f₂ x)) (continuous_linear_map.prod f₁' f₂') x L :=
begin
  have : (λ (x' : E), (f₁ x', f₂ x') - (f₁ x, f₂ x) - (continuous_linear_map.prod f₁' f₂') (x' -x)) =
           (λ (x' : E), (f₁ x' - f₁ x - f₁' (x' - x), f₂ x' - f₂ x - f₂' (x' - x))) := rfl,
  rw [has_fderiv_at_filter, this],
  rw [asymptotics.is_o_prod_left],
  exact ⟨hf₁, hf₂⟩
end

lemma has_fderiv_within_at.prod
  (hf₁ : has_fderiv_within_at f₁ f₁' s x) (hf₂ : has_fderiv_within_at f₂ f₂' s x) :
  has_fderiv_within_at (λx, (f₁ x, f₂ x)) (continuous_linear_map.prod f₁' f₂') s x :=
hf₁.prod hf₂

lemma has_fderiv_at.prod (hf₁ : has_fderiv_at f₁ f₁' x) (hf₂ : has_fderiv_at f₂ f₂' x) :
  has_fderiv_at (λx, (f₁ x, f₂ x)) (continuous_linear_map.prod f₁' f₂') x :=
hf₁.prod hf₂

lemma differentiable_within_at.prod
  (hf₁ : differentiable_within_at 𝕜 f₁ s x) (hf₂ : differentiable_within_at 𝕜 f₂ s x) :
  differentiable_within_at 𝕜 (λx:E, (f₁ x, f₂ x)) s x :=
(hf₁.has_fderiv_within_at.prod hf₂.has_fderiv_within_at).differentiable_within_at

lemma differentiable_at.prod (hf₁ : differentiable_at 𝕜 f₁ x) (hf₂ : differentiable_at 𝕜 f₂ x) :
  differentiable_at 𝕜 (λx:E, (f₁ x, f₂ x)) x :=
(hf₁.has_fderiv_at.prod hf₂.has_fderiv_at).differentiable_at

lemma differentiable_on.prod (hf₁ : differentiable_on 𝕜 f₁ s) (hf₂ : differentiable_on 𝕜 f₂ s) :
  differentiable_on 𝕜 (λx:E, (f₁ x, f₂ x)) s :=
λx hx, differentiable_within_at.prod (hf₁ x hx) (hf₂ x hx)

lemma differentiable.prod (hf₁ : differentiable 𝕜 f₁) (hf₂ : differentiable 𝕜 f₂) :
  differentiable 𝕜 (λx:E, (f₁ x, f₂ x)) :=
λ x, differentiable_at.prod (hf₁ x) (hf₂ x)

lemma differentiable_at.fderiv_prod
  (hf₁ : differentiable_at 𝕜 f₁ x) (hf₂ : differentiable_at 𝕜 f₂ x) :
  fderiv 𝕜 (λx:E, (f₁ x, f₂ x)) x =
    continuous_linear_map.prod (fderiv 𝕜 f₁ x) (fderiv 𝕜 f₂ x) :=
has_fderiv_at.fderiv (has_fderiv_at.prod hf₁.has_fderiv_at hf₂.has_fderiv_at)

lemma differentiable_at.fderiv_within_prod
  (hf₁ : differentiable_within_at 𝕜 f₁ s x) (hf₂ : differentiable_within_at 𝕜 f₂ s x)
  (hxs : unique_diff_within_at 𝕜 s x) :
  fderiv_within 𝕜 (λx:E, (f₁ x, f₂ x)) s x =
    continuous_linear_map.prod (fderiv_within 𝕜 f₁ s x) (fderiv_within 𝕜 f₂ s x) :=
begin
  apply has_fderiv_within_at.fderiv_within _ hxs,
  exact has_fderiv_within_at.prod hf₁.has_fderiv_within_at hf₂.has_fderiv_within_at
end

end cartesian_product

section composition
/-! ###
Derivative of the composition of two functions

For composition lemmas, we put x explicit to help the elaborator, as otherwise Lean tends to
get confused since there are too many possibilities for composition -/

variable (x)

theorem has_fderiv_at_filter.comp {g : F → G} {g' : F →L[𝕜] G}
  (hg : has_fderiv_at_filter g g' (f x) (L.map f))
  (hf : has_fderiv_at_filter f f' x L) :
  has_fderiv_at_filter (g ∘ f) (g'.comp f') x L :=
let eq₁ := (g'.is_O_comp _ _).trans_is_o hf in
let eq₂ := ((hg.comp f).mono le_comap_map).trans_is_O hf.is_O_sub in
by { refine eq₂.tri (eq₁.congr_left (λ x', _)), simp }

/- A readable version of the previous theorem,
   a general form of the chain rule. -/

example {g : F → G} {g' : F →L[𝕜] G}
  (hg : has_fderiv_at_filter g g' (f x) (L.map f))
  (hf : has_fderiv_at_filter f f' x L) :
  has_fderiv_at_filter (g ∘ f) (g'.comp f') x L :=
begin
  unfold has_fderiv_at_filter at hg,
  have : is_o (λ x', g (f x') - g (f x) - g' (f x' - f x)) (λ x', f x' - f x) L,
    from (hg.comp f).mono le_comap_map,
  have eq₁ : is_o (λ x', g (f x') - g (f x) - g' (f x' - f x)) (λ x', x' - x) L,
    from this.trans_is_O hf.is_O_sub,
  have eq₂ : is_o (λ x', f x' - f x - f' (x' - x)) (λ x', x' - x) L,
    from hf,
  have : is_O
    (λ x', g' (f x' - f x - f' (x' - x))) (λ x', f x' - f x - f' (x' - x)) L,
    from g'.is_O_comp _ _,
  have : is_o (λ x', g' (f x' - f x - f' (x' - x))) (λ x', x' - x) L,
    from this.trans_is_o eq₂,
  have eq₃ : is_o (λ x', g' (f x' - f x) - (g' (f' (x' - x)))) (λ x', x' - x) L,
    by { refine this.congr_left _, simp},
  exact eq₁.tri eq₃
end

theorem has_fderiv_within_at.comp {g : F → G} {g' : F →L[𝕜] G} {t : set F}
  (hg : has_fderiv_within_at g g' t (f x)) (hf : has_fderiv_within_at f f' s x) (hst : s ⊆ f ⁻¹' t) :
  has_fderiv_within_at (g ∘ f) (g'.comp f') s x :=
begin
  apply has_fderiv_at_filter.comp _ (has_fderiv_at_filter.mono hg _) hf,
  calc map f (nhds_within x s)
      ≤ nhds_within (f x) (f '' s) : hf.continuous_within_at.tendsto_nhds_within_image
  ... ≤ nhds_within (f x) t        : nhds_within_mono _ (image_subset_iff.mpr hst)
end

/-- The chain rule. -/
theorem has_fderiv_at.comp {g : F → G} {g' : F →L[𝕜] G}
  (hg : has_fderiv_at g g' (f x)) (hf : has_fderiv_at f f' x) :
  has_fderiv_at (g ∘ f) (g'.comp f') x :=
(hg.mono hf.continuous_at).comp x hf

theorem has_fderiv_at.comp_has_fderiv_within_at {g : F → G} {g' : F →L[𝕜] G}
  (hg : has_fderiv_at g g' (f x)) (hf : has_fderiv_within_at f f' s x) :
  has_fderiv_within_at (g ∘ f) (g'.comp f') s x :=
begin
  rw ← has_fderiv_within_at_univ at hg,
  exact has_fderiv_within_at.comp x hg hf subset_preimage_univ
end

lemma differentiable_within_at.comp {g : F → G} {t : set F}
  (hg : differentiable_within_at 𝕜 g t (f x)) (hf : differentiable_within_at 𝕜 f s x)
  (h : s ⊆ f ⁻¹' t) : differentiable_within_at 𝕜 (g ∘ f) s x :=
begin
  rcases hf with ⟨f', hf'⟩,
  rcases hg with ⟨g', hg'⟩,
  exact ⟨continuous_linear_map.comp g' f', hg'.comp x hf' h⟩
end

lemma differentiable_at.comp {g : F → G}
  (hg : differentiable_at 𝕜 g (f x)) (hf : differentiable_at 𝕜 f x) :
  differentiable_at 𝕜 (g ∘ f) x :=
(hg.has_fderiv_at.comp x hf.has_fderiv_at).differentiable_at

lemma fderiv_within.comp {g : F → G} {t : set F}
  (hg : differentiable_within_at 𝕜 g t (f x)) (hf : differentiable_within_at 𝕜 f s x)
  (h : s ⊆ f ⁻¹' t) (hxs : unique_diff_within_at 𝕜 s x) :
  fderiv_within 𝕜 (g ∘ f) s x =
    continuous_linear_map.comp (fderiv_within 𝕜 g t (f x)) (fderiv_within 𝕜 f s x) :=
begin
  apply has_fderiv_within_at.fderiv_within _ hxs,
  exact has_fderiv_within_at.comp x (hg.has_fderiv_within_at) (hf.has_fderiv_within_at) h
end

lemma fderiv.comp {g : F → G}
  (hg : differentiable_at 𝕜 g (f x)) (hf : differentiable_at 𝕜 f x) :
  fderiv 𝕜 (g ∘ f) x = continuous_linear_map.comp (fderiv 𝕜 g (f x)) (fderiv 𝕜 f x) :=
begin
  apply has_fderiv_at.fderiv,
  exact has_fderiv_at.comp x hg.has_fderiv_at hf.has_fderiv_at
end

lemma differentiable_on.comp {g : F → G} {t : set F}
  (hg : differentiable_on 𝕜 g t) (hf : differentiable_on 𝕜 f s) (st : s ⊆ f ⁻¹' t) :
  differentiable_on 𝕜 (g ∘ f) s :=
λx hx, differentiable_within_at.comp x (hg (f x) (st hx)) (hf x hx) st

lemma differentiable.comp {g : F → G} (hg : differentiable 𝕜 g) (hf : differentiable 𝕜 f) :
  differentiable 𝕜 (g ∘ f) :=
λx, differentiable_at.comp x (hg (f x)) (hf x)

end composition

section smul
/-! ### Derivative of the product of a scalar-valued function and a vector-valued function -/

variables {c : E → 𝕜} {c' : E →L[𝕜] 𝕜}

theorem has_fderiv_within_at.smul'
  (hc : has_fderiv_within_at c c' s x) (hf : has_fderiv_within_at f f' s x) :
  has_fderiv_within_at (λ y, c y • f y) (c x • f' + c'.smul_right (f x)) s x :=
begin
  have : is_bounded_bilinear_map 𝕜 (λ (p : 𝕜 × F), p.1 • p.2) := is_bounded_bilinear_map_smul,
  exact has_fderiv_at.comp_has_fderiv_within_at x (this.has_fderiv_at (c x, f x)) (hc.prod hf)
end

theorem has_fderiv_at.smul' (hc : has_fderiv_at c c' x) (hf : has_fderiv_at f f' x) :
  has_fderiv_at (λ y, c y • f y) (c x • f' + c'.smul_right (f x)) x :=
begin
  have : is_bounded_bilinear_map 𝕜 (λ (p : 𝕜 × F), p.1 • p.2) := is_bounded_bilinear_map_smul,
  exact has_fderiv_at.comp x (this.has_fderiv_at (c x, f x)) (hc.prod hf)
end

lemma differentiable_within_at.smul'
  (hc : differentiable_within_at 𝕜 c s x) (hf : differentiable_within_at 𝕜 f s x) :
  differentiable_within_at 𝕜 (λ y, c y • f y) s x :=
(hc.has_fderiv_within_at.smul' hf.has_fderiv_within_at).differentiable_within_at

lemma differentiable_at.smul' (hc : differentiable_at 𝕜 c x) (hf : differentiable_at 𝕜 f x) :
  differentiable_at 𝕜 (λ y, c y • f y) x :=
(hc.has_fderiv_at.smul' hf.has_fderiv_at).differentiable_at

lemma differentiable_on.smul' (hc : differentiable_on 𝕜 c s) (hf : differentiable_on 𝕜 f s) :
  differentiable_on 𝕜 (λ y, c y • f y) s :=
λx hx, (hc x hx).smul' (hf x hx)

lemma differentiable.smul' (hc : differentiable 𝕜 c) (hf : differentiable 𝕜 f) :
  differentiable 𝕜 (λ y, c y • f y) :=
λx, (hc x).smul' (hf x)

lemma fderiv_within_smul' (hxs : unique_diff_within_at 𝕜 s x)
  (hc : differentiable_within_at 𝕜 c s x) (hf : differentiable_within_at 𝕜 f s x) :
  fderiv_within 𝕜 (λ y, c y • f y) s x =
    c x • fderiv_within 𝕜 f s x + (fderiv_within 𝕜 c s x).smul_right (f x) :=
(hc.has_fderiv_within_at.smul' hf.has_fderiv_within_at).fderiv_within hxs

lemma fderiv_smul' (hc : differentiable_at 𝕜 c x) (hf : differentiable_at 𝕜 f x) :
  fderiv 𝕜 (λ y, c y • f y) x =
    c x • fderiv 𝕜 f x + (fderiv 𝕜 c x).smul_right (f x) :=
(hc.has_fderiv_at.smul' hf.has_fderiv_at).fderiv

end smul

section mul
/-! ### Derivative of the product of two scalar-valued functions -/

set_option class.instance_max_depth 120
variables {c d : E → 𝕜} {c' d' : E →L[𝕜] 𝕜}

theorem has_fderiv_within_at.mul
  (hc : has_fderiv_within_at c c' s x) (hd : has_fderiv_within_at d d' s x) :
  has_fderiv_within_at (λ y, c y * d y) (c x • d' + d x • c') s x :=
begin
  have : is_bounded_bilinear_map 𝕜 (λ (p : 𝕜 × 𝕜), p.1 * p.2) := is_bounded_bilinear_map_mul,
  convert has_fderiv_at.comp_has_fderiv_within_at x (this.has_fderiv_at (c x, d x)) (hc.prod hd),
  ext z,
  change c x * d' z + d x * c' z = c x * d' z + c' z * d x,
  ring
end

theorem has_fderiv_at.mul (hc : has_fderiv_at c c' x) (hd : has_fderiv_at d d' x) :
  has_fderiv_at (λ y, c y * d y) (c x • d' + d x • c') x :=
begin
  have : is_bounded_bilinear_map 𝕜 (λ (p : 𝕜 × 𝕜), p.1 * p.2) := is_bounded_bilinear_map_mul,
  convert has_fderiv_at.comp x (this.has_fderiv_at (c x, d x)) (hc.prod hd),
  ext z,
  change c x * d' z + d x * c' z = c x * d' z + c' z * d x,
  ring
end

lemma differentiable_within_at.mul
  (hc : differentiable_within_at 𝕜 c s x) (hd : differentiable_within_at 𝕜 d s x) :
  differentiable_within_at 𝕜 (λ y, c y * d y) s x :=
(hc.has_fderiv_within_at.mul hd.has_fderiv_within_at).differentiable_within_at

lemma differentiable_at.mul (hc : differentiable_at 𝕜 c x) (hd : differentiable_at 𝕜 d x) :
  differentiable_at 𝕜 (λ y, c y * d y) x :=
(hc.has_fderiv_at.mul hd.has_fderiv_at).differentiable_at

lemma differentiable_on.mul (hc : differentiable_on 𝕜 c s) (hd : differentiable_on 𝕜 d s) :
  differentiable_on 𝕜 (λ y, c y * d y) s :=
λx hx, (hc x hx).mul (hd x hx)

lemma differentiable.mul (hc : differentiable 𝕜 c) (hd : differentiable 𝕜 d) :
  differentiable 𝕜 (λ y, c y * d y) :=
λx, (hc x).mul (hd x)

lemma fderiv_within_mul (hxs : unique_diff_within_at 𝕜 s x)
  (hc : differentiable_within_at 𝕜 c s x) (hd : differentiable_within_at 𝕜 d s x) :
  fderiv_within 𝕜 (λ y, c y * d y) s x =
    c x • fderiv_within 𝕜 d s x + d x • fderiv_within 𝕜 c s x :=
(hc.has_fderiv_within_at.mul hd.has_fderiv_within_at).fderiv_within hxs

lemma fderiv_mul (hc : differentiable_at 𝕜 c x) (hd : differentiable_at 𝕜 d x) :
  fderiv 𝕜 (λ y, c y * d y) x =
    c x • fderiv 𝕜 d x + d x • fderiv 𝕜 c x :=
(hc.has_fderiv_at.mul hd.has_fderiv_at).fderiv

end mul

end

section
/-
  In the special case of a normed space over the reals,
  we can use  scalar multiplication in the `tendsto` characterization
  of the Fréchet derivative.
-/


variables {E : Type*} [normed_group E] [normed_space ℝ E]
variables {F : Type*} [normed_group F] [normed_space ℝ F]
variables {G : Type*} [normed_group G] [normed_space ℝ G]

theorem has_fderiv_at_filter_real_equiv {f : E → F} {f' : E →L[ℝ] F} {x : E} {L : filter E} :
  tendsto (λ x' : E, ∥x' - x∥⁻¹ * ∥f x' - f x - f' (x' - x)∥) L (𝓝 0) ↔
  tendsto (λ x' : E, ∥x' - x∥⁻¹ • (f x' - f x - f' (x' - x))) L (𝓝 0) :=
begin
  symmetry,
  rw [tendsto_iff_norm_tendsto_zero], refine tendsto.congr'r (λ x', _),
  have : ∥x' + -x∥⁻¹ ≥ 0, from inv_nonneg.mpr (norm_nonneg _),
  simp [norm_smul, real.norm_eq_abs, abs_of_nonneg this]
end

end

section tangent_cone

variables {𝕜 : Type*} [nondiscrete_normed_field 𝕜]
{E : Type*} [normed_group E] [normed_space 𝕜 E]
{F : Type*} [normed_group F] [normed_space 𝕜 F]
{f : E → F} {s : set E} {f' : E →L[𝕜] F}

/-- The image of a tangent cone under the differential of a map is included in the tangent cone to
the image. -/
lemma has_fderiv_within_at.image_tangent_cone_subset {x : E} (h : has_fderiv_within_at f f' s x) :
  f' '' (tangent_cone_at 𝕜 s x) ⊆ tangent_cone_at 𝕜 (f '' s) (f x) :=
begin
  rw image_subset_iff,
  rintros v ⟨c, d, dtop, clim, cdlim⟩,
  refine ⟨c, (λn, f (x + d n) - f x), mem_sets_of_superset dtop _, clim, h.lim dtop clim cdlim⟩,
  simp [-mem_image, mem_image_of_mem] {contextual := tt}
end

/-- If a set has the unique differentiability property at a point x, then the image of this set
under a map with onto derivative has also the unique differentiability property at the image point.
-/
lemma has_fderiv_within_at.unique_diff_within_at {x : E} (h : has_fderiv_within_at f f' s x)
  (hs : unique_diff_within_at 𝕜 s x) (h' : closure (range f') = univ) :
  unique_diff_within_at 𝕜 (f '' s) (f x) :=
begin
  have A : ∀v ∈ tangent_cone_at 𝕜 s x, f' v ∈ tangent_cone_at 𝕜 (f '' s) (f x),
  { assume v hv,
    have := h.image_tangent_cone_subset,
    rw image_subset_iff at this,
    exact this hv },
  have B : ∀v ∈ (submodule.span 𝕜 (tangent_cone_at 𝕜 s x) : set E),
    f' v ∈ (submodule.span 𝕜 (tangent_cone_at 𝕜 (f '' s) (f x)) : set F),
  { assume v hv,
    apply submodule.span_induction hv,
    { exact λ w hw, submodule.subset_span (A w hw) },
    { simp },
    { assume w₁ w₂ hw₁ hw₂,
      rw continuous_linear_map.map_add,
      exact submodule.add_mem (submodule.span 𝕜 (tangent_cone_at 𝕜 (f '' s) (f x))) hw₁ hw₂ },
    { assume a w hw,
      rw continuous_linear_map.map_smul,
      exact submodule.smul_mem (submodule.span 𝕜 (tangent_cone_at 𝕜 (f '' s) (f x))) _ hw } },
  rw [unique_diff_within_at, ← univ_subset_iff],
  split,
  show f x ∈ closure (f '' s), from h.continuous_within_at.mem_closure_image hs.2,
  show univ ⊆ closure ↑(submodule.span 𝕜 (tangent_cone_at 𝕜 (f '' s) (f x))), from calc
    univ ⊆ closure (range f') : univ_subset_iff.2 h'
    ... = closure (f' '' univ) : by rw image_univ
    ... = closure (f' '' (closure (submodule.span 𝕜 (tangent_cone_at 𝕜 s x) : set E))) : by rw hs.1
    ... ⊆ closure (closure (f' '' (submodule.span 𝕜 (tangent_cone_at 𝕜 s x) : set E))) :
      closure_mono (image_closure_subset_closure_image f'.cont)
    ... = closure (f' '' (submodule.span 𝕜 (tangent_cone_at 𝕜 s x) : set E)) : closure_closure
    ... ⊆ closure (submodule.span 𝕜 (tangent_cone_at 𝕜 (f '' s) (f x)) : set F) :
      closure_mono (image_subset_iff.mpr B)
end

end tangent_cone

section restrict_scalars
<<<<<<< HEAD

/- If a function is differentiable over `ℂ`, then it is differentiable over `ℝ`. In this paragraph,
=======
/-! ### Restricting from `ℂ` to `ℝ`, or generally from `𝕜'` to `𝕜`

If a function is differentiable over `ℂ`, then it is differentiable over `ℝ`. In this paragraph,
>>>>>>> 3443a7d4
we give variants of this statement, in the general situation where `ℂ` and `ℝ` are replaced
respectively by `𝕜'` and `𝕜` where `𝕜'` is a normed algebra over `𝕜`. -/

variables (𝕜 : Type*) [nondiscrete_normed_field 𝕜]
{𝕜' : Type*} [nondiscrete_normed_field 𝕜'] [normed_algebra 𝕜 𝕜']
{E : Type*} [normed_group E] [normed_space 𝕜' E]
{F : Type*} [normed_group F] [normed_space 𝕜' F]
{f : E → F} {f' : E →L[𝕜'] F} {s : set E} {x : E}

local attribute [instance] normed_space.restrict_scalars

lemma has_fderiv_at.restrict_scalars (h : has_fderiv_at f f' x) :
  has_fderiv_at f (f'.restrict_scalars 𝕜) x := h

lemma has_fderiv_within_at.restrict_scalars (h : has_fderiv_within_at f f' s x) :
  has_fderiv_within_at f (f'.restrict_scalars 𝕜) s x := h

lemma differentiable_at.restrict_scalars (h : differentiable_at 𝕜' f x) :
  differentiable_at 𝕜 f x :=
(h.has_fderiv_at.restrict_scalars 𝕜).differentiable_at

lemma differentiable_within_at.restrict_scalars (h : differentiable_within_at 𝕜' f s x) :
  differentiable_within_at 𝕜 f s x :=
(h.has_fderiv_within_at.restrict_scalars 𝕜).differentiable_within_at

lemma differentiable_on.restrict_scalars (h : differentiable_on 𝕜' f s) :
  differentiable_on 𝕜 f s :=
λx hx, (h x hx).restrict_scalars 𝕜

lemma differentiable.restrict_scalars (h : differentiable 𝕜' f) :
  differentiable 𝕜 f :=
λx, (h x).restrict_scalars 𝕜

end restrict_scalars<|MERGE_RESOLUTION|>--- conflicted
+++ resolved
@@ -606,19 +606,12 @@
 
 end const
 
-<<<<<<< HEAD
-/- Continuous linear maps. There are currently two variants of these in mathlib, the bundled version
-(named `continuous_linear_map`, and denoted `E →L[𝕜] F`), and the unbundled version (with a
-predicate `is_bounded_linear_map`). We give statements for both versions. -/
-section continuous_linear_map
-=======
 section continuous_linear_map
 /-! ### Continuous linear maps
 
 There are currently two variants of these in mathlib, the bundled version
 (named `continuous_linear_map`, and denoted `E →L[𝕜] F`), and the unbundled version (with a
 predicate `is_bounded_linear_map`). We give statements for both versions. -/
->>>>>>> 3443a7d4
 
 lemma is_bounded_linear_map.has_fderiv_at_filter (h : is_bounded_linear_map 𝕜 f) :
   has_fderiv_at_filter f h.to_continuous_linear_map x L :=
@@ -1375,14 +1368,9 @@
 end tangent_cone
 
 section restrict_scalars
-<<<<<<< HEAD
-
-/- If a function is differentiable over `ℂ`, then it is differentiable over `ℝ`. In this paragraph,
-=======
 /-! ### Restricting from `ℂ` to `ℝ`, or generally from `𝕜'` to `𝕜`
 
 If a function is differentiable over `ℂ`, then it is differentiable over `ℝ`. In this paragraph,
->>>>>>> 3443a7d4
 we give variants of this statement, in the general situation where `ℂ` and `ℝ` are replaced
 respectively by `𝕜'` and `𝕜` where `𝕜'` is a normed algebra over `𝕜`. -/
 
