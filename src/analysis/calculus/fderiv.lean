/-
Copyright (c) 2019 Jeremy Avigad. All rights reserved.
Released under Apache 2.0 license as described in the file LICENSE.
Authors: Jeremy Avigad, Sébastien Gouëzel, Yury Kudryashov
-/
import analysis.asymptotics.asymptotic_equivalent
import analysis.calculus.tangent_cone
import analysis.normed_space.bounded_linear_maps
import analysis.normed_space.units

/-!
# The Fréchet derivative

Let `E` and `F` be normed spaces, `f : E → F`, and `f' : E →L[𝕜] F` a
continuous 𝕜-linear map, where `𝕜` is a non-discrete normed field. Then

  `has_fderiv_within_at f f' s x`

says that `f` has derivative `f'` at `x`, where the domain of interest
is restricted to `s`. We also have

  `has_fderiv_at f f' x := has_fderiv_within_at f f' x univ`

Finally,

  `has_strict_fderiv_at f f' x`

means that `f : E → F` has derivative `f' : E →L[𝕜] F` in the sense of strict differentiability,
i.e., `f y - f z - f'(y - z) = o(y - z)` as `y, z → x`. This notion is used in the inverse
function theorem, and is defined here only to avoid proving theorems like
`is_bounded_bilinear_map.has_fderiv_at` twice: first for `has_fderiv_at`, then for
`has_strict_fderiv_at`.

## Main results

In addition to the definition and basic properties of the derivative, this file contains the
usual formulas (and existence assertions) for the derivative of
* constants
* the identity
* bounded linear maps
* bounded bilinear maps
* sum of two functions
* sum of finitely many functions
* multiplication of a function by a scalar constant
* negative of a function
* subtraction of two functions
* multiplication of a function by a scalar function
* multiplication of two scalar functions
* composition of functions (the chain rule)
* inverse function (assuming that it exists; the inverse function theorem is in `inverse.lean`)

For most binary operations we also define `const_op` and `op_const` theorems for the cases when
the first or second argument is a constant. This makes writing chains of `has_deriv_at`'s easier,
and they more frequently lead to the desired result.

One can also interpret the derivative of a function `f : 𝕜 → E` as an element of `E` (by identifying
a linear function from `𝕜` to `E` with its value at `1`). Results on the Fréchet derivative are
translated to this more elementary point of view on the derivative in the file `deriv.lean`. The
derivative of polynomials is handled there, as it is naturally one-dimensional.

The simplifier is set up to prove automatically that some functions are differentiable, or
differentiable at a point (but not differentiable on a set or within a set at a point, as checking
automatically that the good domains are mapped one to the other when using composition is not
something the simplifier can easily do). This means that one can write
`example (x : ℝ) : differentiable ℝ (λ x, sin (exp (3 + x^2)) - 5 * cos x) := by simp`.
If there are divisions, one needs to supply to the simplifier proofs that the denominators do
not vanish, as in
```lean
example (x : ℝ) (h : 1 + sin x ≠ 0) : differentiable_at ℝ (λ x, exp x / (1 + sin x)) x :=
by simp [h]
```
Of course, these examples only work once `exp`, `cos` and `sin` have been shown to be
differentiable, in `analysis.special_functions.trigonometric`.

The simplifier is not set up to compute the Fréchet derivative of maps (as these are in general
complicated multidimensional linear maps), but it will compute one-dimensional derivatives,
see `deriv.lean`.

## Implementation details

The derivative is defined in terms of the `is_o` relation, but also
characterized in terms of the `tendsto` relation.

We also introduce predicates `differentiable_within_at 𝕜 f s x` (where `𝕜` is the base field,
`f` the function to be differentiated, `x` the point at which the derivative is asserted to exist,
and `s` the set along which the derivative is defined), as well as `differentiable_at 𝕜 f x`,
`differentiable_on 𝕜 f s` and `differentiable 𝕜 f` to express the existence of a derivative.

To be able to compute with derivatives, we write `fderiv_within 𝕜 f s x` and `fderiv 𝕜 f x`
for some choice of a derivative if it exists, and the zero function otherwise. This choice only
behaves well along sets for which the derivative is unique, i.e., those for which the tangent
directions span a dense subset of the whole space. The predicates `unique_diff_within_at s x` and
`unique_diff_on s`, defined in `tangent_cone.lean` express this property. We prove that indeed
they imply the uniqueness of the derivative. This is satisfied for open subsets, and in particular
for `univ`. This uniqueness only holds when the field is non-discrete, which we request at the very
beginning: otherwise, a derivative can be defined, but it has no interesting properties whatsoever.

To make sure that the simplifier can prove automatically that functions are differentiable, we tag
many lemmas with the `simp` attribute, for instance those saying that the sum of differentiable
functions is differentiable, as well as their product, their cartesian product, and so on. A notable
exception is the chain rule: we do not mark as a simp lemma the fact that, if `f` and `g` are
differentiable, then their composition also is: `simp` would always be able to match this lemma,
by taking `f` or `g` to be the identity. Instead, for every reasonable function (say, `exp`),
we add a lemma that if `f` is differentiable then so is `(λ x, exp (f x))`. This means adding
some boilerplate lemmas, but these can also be useful in their own right.

Tests for this ability of the simplifier (with more examples) are provided in
`tests/differentiable.lean`.

## Tags

derivative, differentiable, Fréchet, calculus

-/

open filter asymptotics continuous_linear_map set metric
open_locale topological_space classical nnreal filter asymptotics ennreal

noncomputable theory


section

variables {𝕜 : Type*} [nontrivially_normed_field 𝕜]
variables {E : Type*} [normed_add_comm_group E] [normed_space 𝕜 E]
variables {F : Type*} [normed_add_comm_group F] [normed_space 𝕜 F]
variables {G : Type*} [normed_add_comm_group G] [normed_space 𝕜 G]
variables {G' : Type*} [normed_add_comm_group G'] [normed_space 𝕜 G']

/-- A function `f` has the continuous linear map `f'` as derivative along the filter `L` if
`f x' = f x + f' (x' - x) + o (x' - x)` when `x'` converges along the filter `L`. This definition
is designed to be specialized for `L = 𝓝 x` (in `has_fderiv_at`), giving rise to the usual notion
of Fréchet derivative, and for `L = 𝓝[s] x` (in `has_fderiv_within_at`), giving rise to
the notion of Fréchet derivative along the set `s`. -/
def has_fderiv_at_filter (f : E → F) (f' : E →L[𝕜] F) (x : E) (L : filter E) :=
(λ x', f x' - f x - f' (x' - x)) =o[L] (λ x', x' - x)

/-- A function `f` has the continuous linear map `f'` as derivative at `x` within a set `s` if
`f x' = f x + f' (x' - x) + o (x' - x)` when `x'` tends to `x` inside `s`. -/
def has_fderiv_within_at (f : E → F) (f' : E →L[𝕜] F) (s : set E) (x : E) :=
has_fderiv_at_filter f f' x (𝓝[s] x)

/-- A function `f` has the continuous linear map `f'` as derivative at `x` if
`f x' = f x + f' (x' - x) + o (x' - x)` when `x'` tends to `x`. -/
def has_fderiv_at (f : E → F) (f' : E →L[𝕜] F) (x : E) :=
has_fderiv_at_filter f f' x (𝓝 x)

/-- A function `f` has derivative `f'` at `a` in the sense of *strict differentiability*
if `f x - f y - f' (x - y) = o(x - y)` as `x, y → a`. This form of differentiability is required,
e.g., by the inverse function theorem. Any `C^1` function on a vector space over `ℝ` is strictly
differentiable but this definition works, e.g., for vector spaces over `p`-adic numbers. -/
def has_strict_fderiv_at (f : E → F) (f' : E →L[𝕜] F) (x : E) :=
(λ p : E × E, f p.1 - f p.2 - f' (p.1 - p.2)) =o[𝓝 (x, x)] (λ p : E × E, p.1 - p.2)

variables (𝕜)

/-- A function `f` is differentiable at a point `x` within a set `s` if it admits a derivative
there (possibly non-unique). -/
def differentiable_within_at (f : E → F) (s : set E) (x : E) :=
∃f' : E →L[𝕜] F, has_fderiv_within_at f f' s x

/-- A function `f` is differentiable at a point `x` if it admits a derivative there (possibly
non-unique). -/
def differentiable_at (f : E → F) (x : E) :=
∃f' : E →L[𝕜] F, has_fderiv_at f f' x

/-- If `f` has a derivative at `x` within `s`, then `fderiv_within 𝕜 f s x` is such a derivative.
Otherwise, it is set to `0`. -/
def fderiv_within (f : E → F) (s : set E) (x : E) : E →L[𝕜] F :=
if h : ∃f', has_fderiv_within_at f f' s x then classical.some h else 0

/-- If `f` has a derivative at `x`, then `fderiv 𝕜 f x` is such a derivative. Otherwise, it is
set to `0`. -/
def fderiv (f : E → F) (x : E) : E →L[𝕜] F :=
if h : ∃f', has_fderiv_at f f' x then classical.some h else 0

/-- `differentiable_on 𝕜 f s` means that `f` is differentiable within `s` at any point of `s`. -/
def differentiable_on (f : E → F) (s : set E) :=
∀x ∈ s, differentiable_within_at 𝕜 f s x

/-- `differentiable 𝕜 f` means that `f` is differentiable at any point. -/
def differentiable (f : E → F) :=
∀x, differentiable_at 𝕜 f x

variables {𝕜}
variables {f f₀ f₁ g : E → F}
variables {f' f₀' f₁' g' : E →L[𝕜] F}
variables (e : E →L[𝕜] F)
variables {x : E}
variables {s t : set E}
variables {L L₁ L₂ : filter E}

lemma fderiv_within_zero_of_not_differentiable_within_at
  (h : ¬ differentiable_within_at 𝕜 f s x) : fderiv_within 𝕜 f s x = 0 :=
have ¬ ∃ f', has_fderiv_within_at f f' s x, from h,
by simp [fderiv_within, this]

lemma fderiv_zero_of_not_differentiable_at (h : ¬ differentiable_at 𝕜 f x) : fderiv 𝕜 f x = 0 :=
have ¬ ∃ f', has_fderiv_at f f' x, from h,
by simp [fderiv, this]

section derivative_uniqueness
/- In this section, we discuss the uniqueness of the derivative.
We prove that the definitions `unique_diff_within_at` and `unique_diff_on` indeed imply the
uniqueness of the derivative. -/

/-- If a function f has a derivative f' at x, a rescaled version of f around x converges to f',
i.e., `n (f (x + (1/n) v) - f x)` converges to `f' v`. More generally, if `c n` tends to infinity
and `c n * d n` tends to `v`, then `c n * (f (x + d n) - f x)` tends to `f' v`. This lemma expresses
this fact, for functions having a derivative within a set. Its specific formulation is useful for
tangent cone related discussions. -/
theorem has_fderiv_within_at.lim (h : has_fderiv_within_at f f' s x) {α : Type*} (l : filter α)
  {c : α → 𝕜} {d : α → E} {v : E} (dtop : ∀ᶠ n in l, x + d n ∈ s)
  (clim : tendsto (λ n, ∥c n∥) l at_top)
  (cdlim : tendsto (λ n, c n • d n) l (𝓝 v)) :
  tendsto (λn, c n • (f (x + d n) - f x)) l (𝓝 (f' v)) :=
begin
  have tendsto_arg : tendsto (λ n, x + d n) l (𝓝[s] x),
  { conv in (𝓝[s] x) { rw ← add_zero x },
    rw [nhds_within, tendsto_inf],
    split,
    { apply tendsto_const_nhds.add (tangent_cone_at.lim_zero l clim cdlim) },
    { rwa tendsto_principal } },
  have : (λ y, f y - f x - f' (y - x)) =o[𝓝[s] x] (λ y, y - x) := h,
  have : (λ n, f (x + d n) - f x - f' ((x + d n) - x)) =o[l] (λ n, (x + d n)  - x) :=
    this.comp_tendsto tendsto_arg,
  have : (λ n, f (x + d n) - f x - f' (d n)) =o[l] d := by simpa only [add_sub_cancel'],
  have : (λ n, c n • (f (x + d n) - f x - f' (d n))) =o[l] (λ n, c n • d n) :=
    (is_O_refl c l).smul_is_o this,
  have : (λ n, c n • (f (x + d n) - f x - f' (d n))) =o[l] (λ n, (1:ℝ)) :=
    this.trans_is_O (cdlim.is_O_one ℝ),
  have L1 : tendsto (λn, c n • (f (x + d n) - f x - f' (d n))) l (𝓝 0) :=
    (is_o_one_iff ℝ).1 this,
  have L2 : tendsto (λn, f' (c n • d n)) l (𝓝 (f' v)) :=
    tendsto.comp f'.cont.continuous_at cdlim,
  have L3 : tendsto (λn, (c n • (f (x + d n) - f x - f' (d n)) +  f' (c n • d n)))
            l (𝓝 (0 + f' v)) :=
    L1.add L2,
  have : (λn, (c n • (f (x + d n) - f x - f' (d n)) +  f' (c n • d n)))
          = (λn, c n • (f (x + d n) - f x)),
    by { ext n, simp [smul_add, smul_sub] },
  rwa [this, zero_add] at L3
end

/-- If `f'` and `f₁'` are two derivatives of `f` within `s` at `x`, then they are equal on the
tangent cone to `s` at `x` -/
theorem has_fderiv_within_at.unique_on (hf : has_fderiv_within_at f f' s x)
  (hg : has_fderiv_within_at f f₁' s x) :
  eq_on f' f₁' (tangent_cone_at 𝕜 s x) :=
λ y ⟨c, d, dtop, clim, cdlim⟩,
  tendsto_nhds_unique (hf.lim at_top dtop clim cdlim) (hg.lim at_top dtop clim cdlim)

/-- `unique_diff_within_at` achieves its goal: it implies the uniqueness of the derivative. -/
theorem unique_diff_within_at.eq (H : unique_diff_within_at 𝕜 s x)
  (hf : has_fderiv_within_at f f' s x) (hg : has_fderiv_within_at f f₁' s x) : f' = f₁' :=
continuous_linear_map.ext_on H.1 (hf.unique_on hg)

theorem unique_diff_on.eq (H : unique_diff_on 𝕜 s) (hx : x ∈ s)
  (h : has_fderiv_within_at f f' s x) (h₁ : has_fderiv_within_at f f₁' s x) : f' = f₁' :=
(H x hx).eq h h₁

end derivative_uniqueness

section fderiv_properties
/-! ### Basic properties of the derivative -/

theorem has_fderiv_at_filter_iff_tendsto :
  has_fderiv_at_filter f f' x L ↔
  tendsto (λ x', ∥x' - x∥⁻¹ * ∥f x' - f x - f' (x' - x)∥) L (𝓝 0) :=
have h : ∀ x', ∥x' - x∥ = 0 → ∥f x' - f x - f' (x' - x)∥ = 0, from λ x' hx',
  by { rw [sub_eq_zero.1 (norm_eq_zero.1 hx')], simp },
begin
  unfold has_fderiv_at_filter,
  rw [←is_o_norm_left, ←is_o_norm_right, is_o_iff_tendsto h],
  exact tendsto_congr (λ _, div_eq_inv_mul _ _),
end

theorem has_fderiv_within_at_iff_tendsto : has_fderiv_within_at f f' s x ↔
  tendsto (λ x', ∥x' - x∥⁻¹ * ∥f x' - f x - f' (x' - x)∥) (𝓝[s] x) (𝓝 0) :=
has_fderiv_at_filter_iff_tendsto

theorem has_fderiv_at_iff_tendsto : has_fderiv_at f f' x ↔
  tendsto (λ x', ∥x' - x∥⁻¹ * ∥f x' - f x - f' (x' - x)∥) (𝓝 x) (𝓝 0) :=
has_fderiv_at_filter_iff_tendsto

theorem has_fderiv_at_iff_is_o_nhds_zero : has_fderiv_at f f' x ↔
  (λ h : E, f (x + h) - f x - f' h) =o[𝓝 0] (λh, h) :=
begin
  rw [has_fderiv_at, has_fderiv_at_filter, ← map_add_left_nhds_zero x, is_o_map],
  simp [(∘)]
end

/-- Converse to the mean value inequality: if `f` is differentiable at `x₀` and `C`-lipschitz
on a neighborhood of `x₀` then it its derivative at `x₀` has norm bounded by `C`. This version
only assumes that `∥f x - f x₀∥ ≤ C * ∥x - x₀∥` in a neighborhood of `x`. -/
lemma has_fderiv_at.le_of_lip' {f : E → F} {f' : E →L[𝕜] F} {x₀ : E} (hf : has_fderiv_at f f' x₀)
  {C : ℝ} (hC₀ : 0 ≤ C) (hlip : ∀ᶠ x in 𝓝 x₀, ∥f x - f x₀∥ ≤ C * ∥x - x₀∥) : ∥f'∥ ≤ C :=
begin
  refine le_of_forall_pos_le_add (λ ε ε0, op_norm_le_of_nhds_zero _ _),
  exact add_nonneg hC₀ ε0.le,
  rw [← map_add_left_nhds_zero x₀, eventually_map] at hlip,
  filter_upwards [is_o_iff.1 (has_fderiv_at_iff_is_o_nhds_zero.1 hf) ε0, hlip] with y hy hyC,
  rw add_sub_cancel' at hyC,
  calc ∥f' y∥ ≤ ∥f (x₀ + y) - f x₀∥ + ∥f (x₀ + y) - f x₀ - f' y∥ : norm_le_insert _ _
          ... ≤ C * ∥y∥ + ε * ∥y∥                                : add_le_add hyC hy
          ... = (C + ε) * ∥y∥                                    : (add_mul _ _ _).symm
end

/-- Converse to the mean value inequality: if `f` is differentiable at `x₀` and `C`-lipschitz
on a neighborhood of `x₀` then it its derivative at `x₀` has norm bounded by `C`. -/
lemma has_fderiv_at.le_of_lip {f : E → F} {f' : E →L[𝕜] F} {x₀ : E} (hf : has_fderiv_at f f' x₀)
  {s : set E} (hs : s ∈ 𝓝 x₀) {C : ℝ≥0} (hlip : lipschitz_on_with C f s) : ∥f'∥ ≤ C :=
begin
  refine hf.le_of_lip' C.coe_nonneg _,
  filter_upwards [hs] with x hx using hlip.norm_sub_le hx (mem_of_mem_nhds hs),
end

theorem has_fderiv_at_filter.mono (h : has_fderiv_at_filter f f' x L₂) (hst : L₁ ≤ L₂) :
  has_fderiv_at_filter f f' x L₁ :=
h.mono hst

theorem has_fderiv_within_at.mono_of_mem (h : has_fderiv_within_at f f' t x) (hst : t ∈ 𝓝[s] x) :
  has_fderiv_within_at f f' s x :=
h.mono $ nhds_within_le_iff.mpr hst

theorem has_fderiv_within_at.mono (h : has_fderiv_within_at f f' t x) (hst : s ⊆ t) :
  has_fderiv_within_at f f' s x :=
h.mono $ nhds_within_mono _ hst

theorem has_fderiv_at.has_fderiv_at_filter (h : has_fderiv_at f f' x) (hL : L ≤ 𝓝 x) :
  has_fderiv_at_filter f f' x L :=
h.mono hL

theorem has_fderiv_at.has_fderiv_within_at
  (h : has_fderiv_at f f' x) : has_fderiv_within_at f f' s x :=
h.has_fderiv_at_filter inf_le_left

lemma has_fderiv_within_at.differentiable_within_at (h : has_fderiv_within_at f f' s x) :
  differentiable_within_at 𝕜 f s x :=
⟨f', h⟩

lemma has_fderiv_at.differentiable_at (h : has_fderiv_at f f' x) : differentiable_at 𝕜 f x :=
⟨f', h⟩

@[simp] lemma has_fderiv_within_at_univ :
  has_fderiv_within_at f f' univ x ↔ has_fderiv_at f f' x :=
by { simp only [has_fderiv_within_at, nhds_within_univ], refl }

<<<<<<< HEAD
alias has_fderiv_within_at_univ ↔ has_fderiv_within_at.has_fderiv_at_of_univ _
=======
lemma has_fderiv_within_at_insert {y : E} {g' : E →L[𝕜] F}  :
  has_fderiv_within_at g g' (insert y s) x ↔ has_fderiv_within_at g g' s x :=
begin
  rcases eq_or_ne x y with rfl|h,
  { simp_rw [has_fderiv_within_at, has_fderiv_at_filter],
    apply asymptotics.is_o_insert,
    simp only [sub_self, g'.map_zero] },
  refine ⟨λ h, h.mono $ subset_insert y s, λ hg, hg.mono_of_mem _⟩,
  simp_rw [nhds_within_insert_of_ne h, self_mem_nhds_within]
end

alias has_fderiv_within_at_insert ↔ has_fderiv_within_at.of_insert has_fderiv_within_at.insert'

lemma has_fderiv_within_at.insert {g' : E →L[𝕜] F} (h : has_fderiv_within_at g g' s x) :
  has_fderiv_within_at g g' (insert x s) x :=
h.insert'
>>>>>>> 6d4f6107

lemma has_strict_fderiv_at.is_O_sub (hf : has_strict_fderiv_at f f' x) :
  (λ p : E × E, f p.1 - f p.2) =O[𝓝 (x, x)] (λ p : E × E, p.1 - p.2) :=
hf.is_O.congr_of_sub.2 (f'.is_O_comp _ _)

lemma has_fderiv_at_filter.is_O_sub (h : has_fderiv_at_filter f f' x L) :
  (λ x', f x' - f x) =O[L] (λ x', x' - x) :=
h.is_O.congr_of_sub.2 (f'.is_O_sub _ _)

protected lemma has_strict_fderiv_at.has_fderiv_at (hf : has_strict_fderiv_at f f' x) :
  has_fderiv_at f f' x :=
begin
  rw [has_fderiv_at, has_fderiv_at_filter, is_o_iff],
  exact (λ c hc, tendsto_id.prod_mk_nhds tendsto_const_nhds (is_o_iff.1 hf hc))
end

protected lemma has_strict_fderiv_at.differentiable_at (hf : has_strict_fderiv_at f f' x) :
  differentiable_at 𝕜 f x :=
hf.has_fderiv_at.differentiable_at

/-- If `f` is strictly differentiable at `x` with derivative `f'` and `K > ∥f'∥₊`, then `f` is
`K`-Lipschitz in a neighborhood of `x`. -/
lemma has_strict_fderiv_at.exists_lipschitz_on_with_of_nnnorm_lt (hf : has_strict_fderiv_at f f' x)
  (K : ℝ≥0) (hK : ∥f'∥₊ < K) : ∃ s ∈ 𝓝 x, lipschitz_on_with K f s :=
begin
  have := hf.add_is_O_with (f'.is_O_with_comp _ _) hK,
  simp only [sub_add_cancel, is_O_with] at this,
  rcases exists_nhds_square this with ⟨U, Uo, xU, hU⟩,
  exact ⟨U, Uo.mem_nhds xU, lipschitz_on_with_iff_norm_sub_le.2 $
    λ x hx y hy, hU (mk_mem_prod hx hy)⟩
end

/-- If `f` is strictly differentiable at `x` with derivative `f'`, then `f` is Lipschitz in a
neighborhood of `x`. See also `has_strict_fderiv_at.exists_lipschitz_on_with_of_nnnorm_lt` for a
more precise statement. -/
lemma has_strict_fderiv_at.exists_lipschitz_on_with (hf : has_strict_fderiv_at f f' x) :
  ∃ K (s ∈ 𝓝 x), lipschitz_on_with K f s :=
(exists_gt _).imp hf.exists_lipschitz_on_with_of_nnnorm_lt

/-- Directional derivative agrees with `has_fderiv`. -/
lemma has_fderiv_at.lim (hf : has_fderiv_at f f' x) (v : E) {α : Type*} {c : α → 𝕜}
  {l : filter α} (hc : tendsto (λ n, ∥c n∥) l at_top) :
  tendsto (λ n, (c n) • (f (x + (c n)⁻¹ • v) - f x)) l (𝓝 (f' v)) :=
begin
  refine (has_fderiv_within_at_univ.2 hf).lim _ univ_mem hc _,
  assume U hU,
  refine (eventually_ne_of_tendsto_norm_at_top hc (0:𝕜)).mono (λ y hy, _),
  convert mem_of_mem_nhds hU,
  dsimp only,
  rw [← mul_smul, mul_inv_cancel hy, one_smul]
end

theorem has_fderiv_at.unique
  (h₀ : has_fderiv_at f f₀' x) (h₁ : has_fderiv_at f f₁' x) : f₀' = f₁' :=
begin
  rw ← has_fderiv_within_at_univ at h₀ h₁,
  exact unique_diff_within_at_univ.eq h₀ h₁
end

lemma has_fderiv_within_at_inter' (h : t ∈ 𝓝[s] x) :
  has_fderiv_within_at f f' (s ∩ t) x ↔ has_fderiv_within_at f f' s x :=
by simp [has_fderiv_within_at, nhds_within_restrict'' s h]

lemma has_fderiv_within_at_inter (h : t ∈ 𝓝 x) :
  has_fderiv_within_at f f' (s ∩ t) x ↔ has_fderiv_within_at f f' s x :=
by simp [has_fderiv_within_at, nhds_within_restrict' s h]

lemma has_fderiv_within_at.union (hs : has_fderiv_within_at f f' s x)
  (ht : has_fderiv_within_at f f' t x) :
  has_fderiv_within_at f f' (s ∪ t) x :=
begin
  simp only [has_fderiv_within_at, nhds_within_union],
  exact hs.sup ht,
end

lemma has_fderiv_within_at.nhds_within (h : has_fderiv_within_at f f' s x)
  (ht : s ∈ 𝓝[t] x) : has_fderiv_within_at f f' t x :=
(has_fderiv_within_at_inter' ht).1 (h.mono (inter_subset_right _ _))

lemma has_fderiv_within_at.has_fderiv_at (h : has_fderiv_within_at f f' s x) (hs : s ∈ 𝓝 x) :
  has_fderiv_at f f' x :=
by rwa [← univ_inter s, has_fderiv_within_at_inter hs, has_fderiv_within_at_univ] at h

lemma differentiable_within_at.differentiable_at
  (h : differentiable_within_at 𝕜 f s x) (hs : s ∈ 𝓝 x) : differentiable_at 𝕜 f x :=
h.imp (λ f' hf', hf'.has_fderiv_at hs)

lemma differentiable_within_at.has_fderiv_within_at (h : differentiable_within_at 𝕜 f s x) :
  has_fderiv_within_at f (fderiv_within 𝕜 f s x) s x :=
begin
  dunfold fderiv_within,
  dunfold differentiable_within_at at h,
  rw dif_pos h,
  exact classical.some_spec h
end

lemma differentiable_at.has_fderiv_at (h : differentiable_at 𝕜 f x) :
  has_fderiv_at f (fderiv 𝕜 f x) x :=
begin
  dunfold fderiv,
  dunfold differentiable_at at h,
  rw dif_pos h,
  exact classical.some_spec h
end

lemma differentiable_on.has_fderiv_at (h : differentiable_on 𝕜 f s) (hs : s ∈ 𝓝 x) :
  has_fderiv_at f (fderiv 𝕜 f x) x :=
((h x (mem_of_mem_nhds hs)).differentiable_at hs).has_fderiv_at

lemma differentiable_on.differentiable_at (h : differentiable_on 𝕜 f s) (hs : s ∈ 𝓝 x) :
  differentiable_at 𝕜 f x :=
(h.has_fderiv_at hs).differentiable_at

lemma differentiable_on.eventually_differentiable_at (h : differentiable_on 𝕜 f s) (hs : s ∈ 𝓝 x) :
  ∀ᶠ y in 𝓝 x, differentiable_at 𝕜 f y :=
(eventually_eventually_nhds.2 hs).mono $ λ y, h.differentiable_at

lemma has_fderiv_at.fderiv (h : has_fderiv_at f f' x) : fderiv 𝕜 f x = f' :=
by { ext, rw h.unique h.differentiable_at.has_fderiv_at }

lemma fderiv_eq {f' : E → E →L[𝕜] F} (h : ∀ x, has_fderiv_at f (f' x) x) : fderiv 𝕜 f = f' :=
funext $ λ x, (h x).fderiv

/-- Converse to the mean value inequality: if `f` is differentiable at `x₀` and `C`-lipschitz
on a neighborhood of `x₀` then it its derivative at `x₀` has norm bounded by `C`.
Version using `fderiv`. -/
lemma fderiv_at.le_of_lip {f : E → F} {x₀ : E} (hf : differentiable_at 𝕜 f x₀)
  {s : set E} (hs : s ∈ 𝓝 x₀) {C : ℝ≥0} (hlip : lipschitz_on_with C f s) : ∥fderiv 𝕜 f x₀∥ ≤ C :=
hf.has_fderiv_at.le_of_lip hs hlip

lemma has_fderiv_within_at.fderiv_within
  (h : has_fderiv_within_at f f' s x) (hxs : unique_diff_within_at 𝕜 s x) :
  fderiv_within 𝕜 f s x = f' :=
(hxs.eq h h.differentiable_within_at.has_fderiv_within_at).symm

/-- If `x` is not in the closure of `s`, then `f` has any derivative at `x` within `s`,
as this statement is empty. -/
lemma has_fderiv_within_at_of_not_mem_closure (h : x ∉ closure s) :
  has_fderiv_within_at f f' s x :=
begin
  simp only [mem_closure_iff_nhds_within_ne_bot, ne_bot_iff, ne.def, not_not] at h,
  simp [has_fderiv_within_at, has_fderiv_at_filter, h, is_o, is_O_with],
end

lemma differentiable_within_at.mono (h : differentiable_within_at 𝕜 f t x) (st : s ⊆ t) :
  differentiable_within_at 𝕜 f s x :=
begin
  rcases h with ⟨f', hf'⟩,
  exact ⟨f', hf'.mono st⟩
end

lemma differentiable_within_at.mono_of_mem (h : differentiable_within_at 𝕜 f s x) {t : set E}
  (hst : s ∈ nhds_within x t) :
  differentiable_within_at 𝕜 f t x :=
(h.has_fderiv_within_at.mono_of_mem hst).differentiable_within_at

lemma differentiable_within_at_univ :
  differentiable_within_at 𝕜 f univ x ↔ differentiable_at 𝕜 f x :=
by simp only [differentiable_within_at, has_fderiv_within_at_univ, differentiable_at]

lemma differentiable_within_at_inter (ht : t ∈ 𝓝 x) :
  differentiable_within_at 𝕜 f (s ∩ t) x ↔ differentiable_within_at 𝕜 f s x :=
by simp only [differentiable_within_at, has_fderiv_within_at, has_fderiv_at_filter,
    nhds_within_restrict' s ht]

lemma differentiable_within_at_inter' (ht : t ∈ 𝓝[s] x) :
  differentiable_within_at 𝕜 f (s ∩ t) x ↔ differentiable_within_at 𝕜 f s x :=
by simp only [differentiable_within_at, has_fderiv_within_at, has_fderiv_at_filter,
    nhds_within_restrict'' s ht]

lemma differentiable_within_at.antimono (h : differentiable_within_at 𝕜 f s x) (hst : s ⊆ t)
  (hx : s ∈ 𝓝[t] x) :
  differentiable_within_at 𝕜 f t x :=
by rwa [← differentiable_within_at_inter' hx, inter_eq_self_of_subset_right hst]

lemma has_fderiv_within_at.antimono (h : has_fderiv_within_at f f' s x) (hst : s ⊆ t)
  (hs : unique_diff_within_at 𝕜 s x) (hx : s ∈ 𝓝[t] x) :
  has_fderiv_within_at f f' t x :=
begin
  have h' : has_fderiv_within_at f _ t x :=
    (h.differentiable_within_at.antimono hst hx).has_fderiv_within_at,
  rwa hs.eq h (h'.mono hst),
end

lemma differentiable_at.differentiable_within_at
  (h : differentiable_at 𝕜 f x) : differentiable_within_at 𝕜 f s x :=
(differentiable_within_at_univ.2 h).mono (subset_univ _)

lemma differentiable.differentiable_at (h : differentiable 𝕜 f) :
  differentiable_at 𝕜 f x :=
h x

lemma differentiable_at.fderiv_within
  (h : differentiable_at 𝕜 f x) (hxs : unique_diff_within_at 𝕜 s x) :
  fderiv_within 𝕜 f s x = fderiv 𝕜 f x :=
begin
  apply has_fderiv_within_at.fderiv_within _ hxs,
  exact h.has_fderiv_at.has_fderiv_within_at
end

lemma differentiable_on.mono (h : differentiable_on 𝕜 f t) (st : s ⊆ t) :
  differentiable_on 𝕜 f s :=
λx hx, (h x (st hx)).mono st

lemma differentiable_on_univ :
  differentiable_on 𝕜 f univ ↔ differentiable 𝕜 f :=
by { simp [differentiable_on, differentiable_within_at_univ], refl }

lemma differentiable.differentiable_on (h : differentiable 𝕜 f) : differentiable_on 𝕜 f s :=
(differentiable_on_univ.2 h).mono (subset_univ _)

lemma differentiable_on_of_locally_differentiable_on
  (h : ∀x∈s, ∃u, is_open u ∧ x ∈ u ∧ differentiable_on 𝕜 f (s ∩ u)) : differentiable_on 𝕜 f s :=
begin
  assume x xs,
  rcases h x xs with ⟨t, t_open, xt, ht⟩,
  exact (differentiable_within_at_inter (is_open.mem_nhds t_open xt)).1 (ht x ⟨xs, xt⟩)
end

lemma fderiv_within_subset (st : s ⊆ t) (ht : unique_diff_within_at 𝕜 s x)
  (h : differentiable_within_at 𝕜 f t x) :
  fderiv_within 𝕜 f s x = fderiv_within 𝕜 f t x :=
((differentiable_within_at.has_fderiv_within_at h).mono st).fderiv_within ht

lemma fderiv_within_subset' (st : s ⊆ t) (ht : unique_diff_within_at 𝕜 s x) (hx : s ∈ 𝓝[t] x)
  (h : differentiable_within_at 𝕜 f s x) :
  fderiv_within 𝕜 f s x = fderiv_within 𝕜 f t x :=
fderiv_within_subset st ht (h.antimono st hx)

@[simp] lemma fderiv_within_univ : fderiv_within 𝕜 f univ = fderiv 𝕜 f :=
begin
  ext x : 1,
  by_cases h : differentiable_at 𝕜 f x,
  { apply has_fderiv_within_at.fderiv_within _ unique_diff_within_at_univ,
    rw has_fderiv_within_at_univ,
    apply h.has_fderiv_at },
  { have : ¬ differentiable_within_at 𝕜 f univ x,
      by contrapose! h; rwa ← differentiable_within_at_univ,
    rw [fderiv_zero_of_not_differentiable_at h,
        fderiv_within_zero_of_not_differentiable_within_at this] }
end

lemma fderiv_within_inter (ht : t ∈ 𝓝 x) (hs : unique_diff_within_at 𝕜 s x) :
  fderiv_within 𝕜 f (s ∩ t) x = fderiv_within 𝕜 f s x :=
begin
  by_cases h : differentiable_within_at 𝕜 f (s ∩ t) x,
  { apply fderiv_within_subset (inter_subset_left _ _) _ ((differentiable_within_at_inter ht).1 h),
    apply hs.inter ht },
  { have : ¬ differentiable_within_at 𝕜 f s x,
      by contrapose! h; rw differentiable_within_at_inter; assumption,
    rw [fderiv_within_zero_of_not_differentiable_within_at h,
        fderiv_within_zero_of_not_differentiable_within_at this] }
end

lemma fderiv_within_of_mem_nhds (h : s ∈ 𝓝 x) :
  fderiv_within 𝕜 f s x = fderiv 𝕜 f x :=
begin
  have : s = univ ∩ s, by simp only [univ_inter],
  rw [this, ← fderiv_within_univ],
  exact fderiv_within_inter h (unique_diff_on_univ _ (mem_univ _))
end

lemma fderiv_within_of_open (hs : is_open s) (hx : x ∈ s) :
  fderiv_within 𝕜 f s x = fderiv 𝕜 f x :=
fderiv_within_of_mem_nhds (is_open.mem_nhds hs hx)

lemma fderiv_within_eq_fderiv (hs : unique_diff_within_at 𝕜 s x) (h : differentiable_at 𝕜 f x) :
  fderiv_within 𝕜 f s x = fderiv 𝕜 f x :=
begin
  rw ← fderiv_within_univ,
  exact fderiv_within_subset (subset_univ _) hs h.differentiable_within_at
end

lemma fderiv_mem_iff {f : E → F} {s : set (E →L[𝕜] F)} {x : E} :
  fderiv 𝕜 f x ∈ s ↔ (differentiable_at 𝕜 f x ∧ fderiv 𝕜 f x ∈ s) ∨
    (¬differentiable_at 𝕜 f x ∧ (0 : E →L[𝕜] F) ∈ s) :=
by by_cases hx : differentiable_at 𝕜 f x; simp [fderiv_zero_of_not_differentiable_at, *]

lemma fderiv_within_mem_iff {f : E → F} {t : set E} {s : set (E →L[𝕜] F)} {x : E} :
  fderiv_within 𝕜 f t x ∈ s ↔ (differentiable_within_at 𝕜 f t x ∧ fderiv_within 𝕜 f t x ∈ s) ∨
    (¬differentiable_within_at 𝕜 f t x ∧ (0 : E →L[𝕜] F) ∈ s) :=
by by_cases hx : differentiable_within_at 𝕜 f t x;
  simp [fderiv_within_zero_of_not_differentiable_within_at, *]

lemma asymptotics.is_O.has_fderiv_within_at {s : set E} {x₀ : E} {n : ℕ}
  (h : f =O[𝓝[s] x₀] λ x, ∥x - x₀∥^n) (hx₀ : x₀ ∈ s) (hn : 1 < n) :
  has_fderiv_within_at f (0 : E →L[𝕜] F) s x₀ :=
by simp_rw [has_fderiv_within_at, has_fderiv_at_filter,
  h.eq_zero_of_norm_pow_within hx₀ $ zero_lt_one.trans hn, zero_apply, sub_zero,
  h.trans_is_o ((is_o_pow_sub_sub x₀ hn).mono nhds_within_le_nhds)]

lemma asymptotics.is_O.has_fderiv_at {x₀ : E} {n : ℕ}
  (h : f =O[𝓝 x₀] λ x, ∥x - x₀∥^n) (hn : 1 < n) :
  has_fderiv_at f (0 : E →L[𝕜] F) x₀ :=
begin
  rw [← nhds_within_univ] at h,
  exact (h.has_fderiv_within_at (mem_univ _) hn).has_fderiv_at_of_univ
end

lemma has_fderiv_within_at.is_O {f : E → F} {s : set E} {x₀ : E} {f' : E →L[𝕜] F}
  (h : has_fderiv_within_at f f' s x₀) :
  (λ x, f x - f x₀) =O[𝓝[s] x₀] λ x, x - x₀ :=
by simpa only [sub_add_cancel] using h.is_O.add (is_O_sub f' (𝓝[s] x₀) x₀)

lemma has_fderiv_at.is_O {f : E → F} {x₀ : E} {f' : E →L[𝕜] F} (h : has_fderiv_at f f' x₀) :
  (λ x, f x - f x₀) =O[𝓝 x₀] λ x, x - x₀ :=
by simpa only [sub_add_cancel] using h.is_O.add (is_O_sub f' (𝓝 x₀) x₀)

end fderiv_properties

section continuous
/-! ### Deducing continuity from differentiability -/

theorem has_fderiv_at_filter.tendsto_nhds
  (hL : L ≤ 𝓝 x) (h : has_fderiv_at_filter f f' x L) :
  tendsto f L (𝓝 (f x)) :=
begin
  have : tendsto (λ x', f x' - f x) L (𝓝 0),
  { refine h.is_O_sub.trans_tendsto (tendsto.mono_left _ hL),
    rw ← sub_self x, exact tendsto_id.sub tendsto_const_nhds },
  have := tendsto.add this tendsto_const_nhds,
  rw zero_add (f x) at this,
  exact this.congr (by simp)
end

theorem has_fderiv_within_at.continuous_within_at
  (h : has_fderiv_within_at f f' s x) : continuous_within_at f s x :=
has_fderiv_at_filter.tendsto_nhds inf_le_left h

theorem has_fderiv_at.continuous_at (h : has_fderiv_at f f' x) :
  continuous_at f x :=
has_fderiv_at_filter.tendsto_nhds le_rfl h

lemma differentiable_within_at.continuous_within_at (h : differentiable_within_at 𝕜 f s x) :
  continuous_within_at f s x :=
let ⟨f', hf'⟩ := h in hf'.continuous_within_at

lemma differentiable_at.continuous_at (h : differentiable_at 𝕜 f x) : continuous_at f x :=
let ⟨f', hf'⟩ := h in hf'.continuous_at

lemma differentiable_on.continuous_on (h : differentiable_on 𝕜 f s) : continuous_on f s :=
λx hx, (h x hx).continuous_within_at

lemma differentiable.continuous (h : differentiable 𝕜 f) : continuous f :=
continuous_iff_continuous_at.2 $ λx, (h x).continuous_at

protected lemma has_strict_fderiv_at.continuous_at (hf : has_strict_fderiv_at f f' x) :
  continuous_at f x :=
hf.has_fderiv_at.continuous_at

lemma has_strict_fderiv_at.is_O_sub_rev {f' : E ≃L[𝕜] F}
  (hf : has_strict_fderiv_at f (f' : E →L[𝕜] F) x) :
  (λ p : E × E, p.1 - p.2) =O[𝓝 (x, x)](λ p : E × E, f p.1 - f p.2) :=
((f'.is_O_comp_rev _ _).trans (hf.trans_is_O (f'.is_O_comp_rev _ _)).right_is_O_add).congr
(λ _, rfl) (λ _, sub_add_cancel _ _)

lemma has_fderiv_at_filter.is_O_sub_rev (hf : has_fderiv_at_filter f f' x L) {C}
  (hf' : antilipschitz_with C f') :
  (λ x', x' - x) =O[L] (λ x', f x' - f x) :=
have (λ x', x' - x) =O[L] (λ x', f' (x' - x)),
  from is_O_iff.2 ⟨C, eventually_of_forall $ λ x',
    add_monoid_hom_class.bound_of_antilipschitz f' hf' _⟩,
(this.trans (hf.trans_is_O this).right_is_O_add).congr (λ _, rfl) (λ _, sub_add_cancel _ _)

end continuous

section congr
/-! ### congr properties of the derivative -/

theorem filter.eventually_eq.has_strict_fderiv_at_iff
  (h : f₀ =ᶠ[𝓝 x] f₁) (h' : ∀ y, f₀' y = f₁' y) :
  has_strict_fderiv_at f₀ f₀' x ↔ has_strict_fderiv_at f₁ f₁' x :=
begin
  refine is_o_congr ((h.prod_mk_nhds h).mono _) (eventually_of_forall $ λ _, rfl),
  rintros p ⟨hp₁, hp₂⟩,
  simp only [*]
end

theorem has_strict_fderiv_at.congr_of_eventually_eq (h : has_strict_fderiv_at f f' x)
  (h₁ : f =ᶠ[𝓝 x] f₁) : has_strict_fderiv_at f₁ f' x :=
(h₁.has_strict_fderiv_at_iff (λ _, rfl)).1 h

theorem filter.eventually_eq.has_fderiv_at_filter_iff
  (h₀ : f₀ =ᶠ[L] f₁) (hx : f₀ x = f₁ x) (h₁ : ∀ x, f₀' x = f₁' x) :
  has_fderiv_at_filter f₀ f₀' x L ↔ has_fderiv_at_filter f₁ f₁' x L :=
is_o_congr (h₀.mono $ λ y hy, by simp only [hy, h₁, hx]) (eventually_of_forall $ λ _, rfl)

lemma has_fderiv_at_filter.congr_of_eventually_eq (h : has_fderiv_at_filter f f' x L)
  (hL : f₁ =ᶠ[L] f) (hx : f₁ x = f x) : has_fderiv_at_filter f₁ f' x L :=
(hL.has_fderiv_at_filter_iff hx $ λ _, rfl).2 h

theorem filter.eventually_eq.has_fderiv_at_iff (h : f₀ =ᶠ[𝓝 x] f₁) :
  has_fderiv_at f₀ f' x ↔ has_fderiv_at f₁ f' x :=
h.has_fderiv_at_filter_iff h.eq_of_nhds (λ _, rfl)

theorem filter.eventually_eq.differentiable_at_iff (h : f₀ =ᶠ[𝓝 x] f₁) :
  differentiable_at 𝕜 f₀ x ↔ differentiable_at 𝕜 f₁ x :=
exists_congr $ λ f', h.has_fderiv_at_iff

theorem filter.eventually_eq.has_fderiv_within_at_iff (h : f₀ =ᶠ[𝓝[s] x] f₁) (hx : f₀ x = f₁ x) :
  has_fderiv_within_at f₀ f' s x ↔ has_fderiv_within_at f₁ f' s x :=
h.has_fderiv_at_filter_iff hx (λ _, rfl)

theorem filter.eventually_eq.has_fderiv_within_at_iff_of_mem (h : f₀ =ᶠ[𝓝[s] x] f₁) (hx : x ∈ s) :
  has_fderiv_within_at f₀ f' s x ↔ has_fderiv_within_at f₁ f' s x :=
h.has_fderiv_within_at_iff (h.eq_of_nhds_within hx)

theorem filter.eventually_eq.differentiable_within_at_iff (h : f₀ =ᶠ[𝓝[s] x] f₁)
  (hx : f₀ x = f₁ x) :
  differentiable_within_at 𝕜 f₀ s x ↔ differentiable_within_at 𝕜 f₁ s x :=
exists_congr $ λ f', h.has_fderiv_within_at_iff hx

theorem filter.eventually_eq.differentiable_within_at_iff_of_mem (h : f₀ =ᶠ[𝓝[s] x] f₁)
  (hx : x ∈ s) :
  differentiable_within_at 𝕜 f₀ s x ↔ differentiable_within_at 𝕜 f₁ s x :=
h.differentiable_within_at_iff (h.eq_of_nhds_within hx)

lemma has_fderiv_within_at.congr_mono (h : has_fderiv_within_at f f' s x) (ht : ∀x ∈ t, f₁ x = f x)
  (hx : f₁ x = f x) (h₁ : t ⊆ s) : has_fderiv_within_at f₁ f' t x :=
has_fderiv_at_filter.congr_of_eventually_eq (h.mono h₁) (filter.mem_inf_of_right ht) hx

lemma has_fderiv_within_at.congr (h : has_fderiv_within_at f f' s x) (hs : ∀x ∈ s, f₁ x = f x)
  (hx : f₁ x = f x) : has_fderiv_within_at f₁ f' s x :=
h.congr_mono hs hx (subset.refl _)

lemma has_fderiv_within_at.congr' (h : has_fderiv_within_at f f' s x) (hs : ∀x ∈ s, f₁ x = f x)
  (hx : x ∈ s) : has_fderiv_within_at f₁ f' s x :=
h.congr hs (hs x hx)

lemma has_fderiv_within_at.congr_of_eventually_eq (h : has_fderiv_within_at f f' s x)
  (h₁ : f₁ =ᶠ[𝓝[s] x] f) (hx : f₁ x = f x) : has_fderiv_within_at f₁ f' s x :=
has_fderiv_at_filter.congr_of_eventually_eq h h₁ hx

lemma has_fderiv_at.congr_of_eventually_eq (h : has_fderiv_at f f' x)
  (h₁ : f₁ =ᶠ[𝓝 x] f) : has_fderiv_at f₁ f' x :=
has_fderiv_at_filter.congr_of_eventually_eq h h₁ (mem_of_mem_nhds h₁ : _)

lemma differentiable_within_at.congr_mono (h : differentiable_within_at 𝕜 f s x)
  (ht : ∀x ∈ t, f₁ x = f x) (hx : f₁ x = f x) (h₁ : t ⊆ s) : differentiable_within_at 𝕜 f₁ t x :=
(has_fderiv_within_at.congr_mono h.has_fderiv_within_at ht hx h₁).differentiable_within_at

lemma differentiable_within_at.congr (h : differentiable_within_at 𝕜 f s x)
  (ht : ∀x ∈ s, f₁ x = f x) (hx : f₁ x = f x) : differentiable_within_at 𝕜 f₁ s x :=
differentiable_within_at.congr_mono h ht hx (subset.refl _)

lemma differentiable_within_at.congr_of_eventually_eq
  (h : differentiable_within_at 𝕜 f s x) (h₁ : f₁ =ᶠ[𝓝[s] x] f)
  (hx : f₁ x = f x) : differentiable_within_at 𝕜 f₁ s x :=
(h.has_fderiv_within_at.congr_of_eventually_eq h₁ hx).differentiable_within_at

lemma differentiable_on.congr_mono (h : differentiable_on 𝕜 f s) (h' : ∀x ∈ t, f₁ x = f x)
  (h₁ : t ⊆ s) : differentiable_on 𝕜 f₁ t :=
λ x hx, (h x (h₁ hx)).congr_mono h' (h' x hx) h₁

lemma differentiable_on.congr (h : differentiable_on 𝕜 f s) (h' : ∀x ∈ s, f₁ x = f x) :
  differentiable_on 𝕜 f₁ s :=
λ x hx, (h x hx).congr h' (h' x hx)

lemma differentiable_on_congr (h' : ∀x ∈ s, f₁ x = f x) :
  differentiable_on 𝕜 f₁ s ↔ differentiable_on 𝕜 f s :=
⟨λ h, differentiable_on.congr h (λy hy, (h' y hy).symm),
λ h, differentiable_on.congr h h'⟩

lemma differentiable_at.congr_of_eventually_eq (h : differentiable_at 𝕜 f x) (hL : f₁ =ᶠ[𝓝 x] f) :
  differentiable_at 𝕜 f₁ x :=
hL.differentiable_at_iff.2 h

lemma differentiable_within_at.fderiv_within_congr_mono (h : differentiable_within_at 𝕜 f s x)
  (hs : ∀x ∈ t, f₁ x = f x) (hx : f₁ x = f x) (hxt : unique_diff_within_at 𝕜 t x) (h₁ : t ⊆ s) :
  fderiv_within 𝕜 f₁ t x = fderiv_within 𝕜 f s x :=
(has_fderiv_within_at.congr_mono h.has_fderiv_within_at hs hx h₁).fderiv_within hxt

lemma filter.eventually_eq.fderiv_within_eq (hs : unique_diff_within_at 𝕜 s x)
  (hL : f₁ =ᶠ[𝓝[s] x] f) (hx : f₁ x = f x) :
  fderiv_within 𝕜 f₁ s x = fderiv_within 𝕜 f s x :=
if h : differentiable_within_at 𝕜 f s x
then has_fderiv_within_at.fderiv_within (h.has_fderiv_within_at.congr_of_eventually_eq hL hx) hs
else
  have h' : ¬ differentiable_within_at 𝕜 f₁ s x,
  from mt (λ h, h.congr_of_eventually_eq (hL.mono $ λ x, eq.symm) hx.symm) h,
  by rw [fderiv_within_zero_of_not_differentiable_within_at h,
    fderiv_within_zero_of_not_differentiable_within_at h']

lemma filter.eventually_eq.fderiv_within_eq_nhds (hs : unique_diff_within_at 𝕜 s x)
  (hL : f₁ =ᶠ[𝓝 x] f) :
  fderiv_within 𝕜 f₁ s x = fderiv_within 𝕜 f s x :=
(show f₁ =ᶠ[𝓝[s] x] f, from nhds_within_le_nhds hL).fderiv_within_eq hs (mem_of_mem_nhds hL : _)

lemma fderiv_within_congr (hs : unique_diff_within_at 𝕜 s x)
  (hL : ∀y∈s, f₁ y = f y) (hx : f₁ x = f x) :
  fderiv_within 𝕜 f₁ s x = fderiv_within 𝕜 f s x :=
begin
  apply filter.eventually_eq.fderiv_within_eq hs _ hx,
  apply mem_of_superset self_mem_nhds_within,
  exact hL
end

lemma filter.eventually_eq.fderiv_eq (hL : f₁ =ᶠ[𝓝 x] f) :
  fderiv 𝕜 f₁ x = fderiv 𝕜 f x :=
begin
  have A : f₁ x = f x := hL.eq_of_nhds,
  rw [← fderiv_within_univ, ← fderiv_within_univ],
  rw ← nhds_within_univ at hL,
  exact hL.fderiv_within_eq unique_diff_within_at_univ A
end

protected lemma filter.eventually_eq.fderiv (h : f₁ =ᶠ[𝓝 x] f) :
  fderiv 𝕜 f₁ =ᶠ[𝓝 x] fderiv 𝕜 f :=
h.eventually_eq_nhds.mono $ λ x h, h.fderiv_eq

end congr

section id
/-! ### Derivative of the identity -/

theorem has_strict_fderiv_at_id (x : E) :
  has_strict_fderiv_at id (id 𝕜 E) x :=
(is_o_zero _ _).congr_left $ by simp

theorem has_fderiv_at_filter_id (x : E) (L : filter E) :
  has_fderiv_at_filter id (id 𝕜 E) x L :=
(is_o_zero _ _).congr_left $ by simp

theorem has_fderiv_within_at_id (x : E) (s : set E) :
  has_fderiv_within_at id (id 𝕜 E) s x :=
has_fderiv_at_filter_id _ _

theorem has_fderiv_at_id (x : E) : has_fderiv_at id (id 𝕜 E) x :=
has_fderiv_at_filter_id _ _

@[simp] lemma differentiable_at_id : differentiable_at 𝕜 id x :=
(has_fderiv_at_id x).differentiable_at

@[simp] lemma differentiable_at_id' : differentiable_at 𝕜 (λ x, x) x :=
(has_fderiv_at_id x).differentiable_at

lemma differentiable_within_at_id : differentiable_within_at 𝕜 id s x :=
differentiable_at_id.differentiable_within_at

@[simp] lemma differentiable_id : differentiable 𝕜 (id : E → E) :=
λx, differentiable_at_id

@[simp] lemma differentiable_id' : differentiable 𝕜 (λ (x : E), x) :=
λx, differentiable_at_id

lemma differentiable_on_id : differentiable_on 𝕜 id s :=
differentiable_id.differentiable_on

lemma fderiv_id : fderiv 𝕜 id x = id 𝕜 E :=
has_fderiv_at.fderiv (has_fderiv_at_id x)

@[simp] lemma fderiv_id' : fderiv 𝕜 (λ (x : E), x) x = continuous_linear_map.id 𝕜 E :=
fderiv_id

lemma fderiv_within_id (hxs : unique_diff_within_at 𝕜 s x) :
  fderiv_within 𝕜 id s x = id 𝕜 E :=
begin
  rw differentiable_at.fderiv_within (differentiable_at_id) hxs,
  exact fderiv_id
end

lemma fderiv_within_id' (hxs : unique_diff_within_at 𝕜 s x) :
  fderiv_within 𝕜 (λ (x : E), x) s x = continuous_linear_map.id 𝕜 E :=
fderiv_within_id hxs

end id

section const
/-! ### derivative of a constant function -/

theorem has_strict_fderiv_at_const (c : F) (x : E) :
  has_strict_fderiv_at (λ _, c) (0 : E →L[𝕜] F) x :=
(is_o_zero _ _).congr_left $ λ _, by simp only [zero_apply, sub_self]

theorem has_fderiv_at_filter_const (c : F) (x : E) (L : filter E) :
  has_fderiv_at_filter (λ x, c) (0 : E →L[𝕜] F) x L :=
(is_o_zero _ _).congr_left $ λ _, by simp only [zero_apply, sub_self]

theorem has_fderiv_within_at_const (c : F) (x : E) (s : set E) :
  has_fderiv_within_at (λ x, c) (0 : E →L[𝕜] F) s x :=
has_fderiv_at_filter_const _ _ _

theorem has_fderiv_at_const (c : F) (x : E) :
  has_fderiv_at (λ x, c) (0 : E →L[𝕜] F) x :=
has_fderiv_at_filter_const _ _ _

@[simp] lemma differentiable_at_const (c : F) : differentiable_at 𝕜 (λx, c) x :=
⟨0, has_fderiv_at_const c x⟩

lemma differentiable_within_at_const (c : F) : differentiable_within_at 𝕜 (λx, c) s x :=
differentiable_at.differentiable_within_at (differentiable_at_const _)

lemma fderiv_const_apply (c : F) : fderiv 𝕜 (λy, c) x = 0 :=
has_fderiv_at.fderiv (has_fderiv_at_const c x)

@[simp] lemma fderiv_const (c : F) : fderiv 𝕜 (λ (y : E), c) = 0 :=
by { ext m, rw fderiv_const_apply, refl }

lemma fderiv_within_const_apply (c : F) (hxs : unique_diff_within_at 𝕜 s x) :
  fderiv_within 𝕜 (λy, c) s x = 0 :=
begin
  rw differentiable_at.fderiv_within (differentiable_at_const _) hxs,
  exact fderiv_const_apply _
end

@[simp] lemma differentiable_const (c : F) : differentiable 𝕜 (λx : E, c) :=
λx, differentiable_at_const _

lemma differentiable_on_const (c : F) : differentiable_on 𝕜 (λx, c) s :=
(differentiable_const _).differentiable_on

lemma has_fderiv_within_at_singleton (f : E → F) (x : E) :
  has_fderiv_within_at f (0 : E →L[𝕜] F) {x} x :=
by simp only [has_fderiv_within_at, nhds_within_singleton, has_fderiv_at_filter, is_o_pure,
  continuous_linear_map.zero_apply, sub_self]

lemma has_fderiv_at_of_subsingleton [h : subsingleton E] (f : E → F) (x : E) :
  has_fderiv_at f (0 : E →L[𝕜] F) x :=
begin
  rw [← has_fderiv_within_at_univ, subsingleton_univ.eq_singleton_of_mem (mem_univ x)],
  exact has_fderiv_within_at_singleton f x
end

lemma differentiable_on_empty : differentiable_on 𝕜 f ∅ := λ x, false.elim

lemma differentiable_on_singleton : differentiable_on 𝕜 f {x} :=
forall_eq.2 (has_fderiv_within_at_singleton f x).differentiable_within_at

lemma set.subsingleton.differentiable_on (hs : s.subsingleton) : differentiable_on 𝕜 f s :=
hs.induction_on differentiable_on_empty (λ x, differentiable_on_singleton)

end const

section continuous_linear_map
/-!
### Continuous linear maps

There are currently two variants of these in mathlib, the bundled version
(named `continuous_linear_map`, and denoted `E →L[𝕜] F`), and the unbundled version (with a
predicate `is_bounded_linear_map`). We give statements for both versions. -/

protected theorem continuous_linear_map.has_strict_fderiv_at {x : E} :
  has_strict_fderiv_at e e x :=
(is_o_zero _ _).congr_left $ λ x, by simp only [e.map_sub, sub_self]

protected lemma continuous_linear_map.has_fderiv_at_filter :
  has_fderiv_at_filter e e x L :=
(is_o_zero _ _).congr_left $ λ x, by simp only [e.map_sub, sub_self]

protected lemma continuous_linear_map.has_fderiv_within_at : has_fderiv_within_at e e s x :=
e.has_fderiv_at_filter

protected lemma continuous_linear_map.has_fderiv_at : has_fderiv_at e e x :=
e.has_fderiv_at_filter

@[simp] protected lemma continuous_linear_map.differentiable_at : differentiable_at 𝕜 e x :=
e.has_fderiv_at.differentiable_at

protected lemma continuous_linear_map.differentiable_within_at : differentiable_within_at 𝕜 e s x :=
e.differentiable_at.differentiable_within_at

@[simp] protected lemma continuous_linear_map.fderiv : fderiv 𝕜 e x = e :=
e.has_fderiv_at.fderiv

protected lemma continuous_linear_map.fderiv_within (hxs : unique_diff_within_at 𝕜 s x) :
  fderiv_within 𝕜 e s x = e :=
begin
  rw differentiable_at.fderiv_within e.differentiable_at hxs,
  exact e.fderiv
end

@[simp] protected lemma continuous_linear_map.differentiable : differentiable 𝕜 e :=
λx, e.differentiable_at

protected lemma continuous_linear_map.differentiable_on : differentiable_on 𝕜 e s :=
e.differentiable.differentiable_on

lemma is_bounded_linear_map.has_fderiv_at_filter (h : is_bounded_linear_map 𝕜 f) :
  has_fderiv_at_filter f h.to_continuous_linear_map x L :=
h.to_continuous_linear_map.has_fderiv_at_filter

lemma is_bounded_linear_map.has_fderiv_within_at (h : is_bounded_linear_map 𝕜 f) :
  has_fderiv_within_at f h.to_continuous_linear_map s x :=
h.has_fderiv_at_filter

lemma is_bounded_linear_map.has_fderiv_at (h : is_bounded_linear_map 𝕜 f) :
  has_fderiv_at f h.to_continuous_linear_map x  :=
h.has_fderiv_at_filter

lemma is_bounded_linear_map.differentiable_at (h : is_bounded_linear_map 𝕜 f) :
  differentiable_at 𝕜 f x :=
h.has_fderiv_at.differentiable_at

lemma is_bounded_linear_map.differentiable_within_at (h : is_bounded_linear_map 𝕜 f) :
  differentiable_within_at 𝕜 f s x :=
h.differentiable_at.differentiable_within_at

lemma is_bounded_linear_map.fderiv (h : is_bounded_linear_map 𝕜 f) :
  fderiv 𝕜 f x = h.to_continuous_linear_map :=
has_fderiv_at.fderiv (h.has_fderiv_at)

lemma is_bounded_linear_map.fderiv_within (h : is_bounded_linear_map 𝕜 f)
  (hxs : unique_diff_within_at 𝕜 s x) : fderiv_within 𝕜 f s x = h.to_continuous_linear_map :=
begin
  rw differentiable_at.fderiv_within h.differentiable_at hxs,
  exact h.fderiv
end

lemma is_bounded_linear_map.differentiable (h : is_bounded_linear_map 𝕜 f) :
  differentiable 𝕜 f :=
λx, h.differentiable_at

lemma is_bounded_linear_map.differentiable_on (h : is_bounded_linear_map 𝕜 f) :
  differentiable_on 𝕜 f s :=
h.differentiable.differentiable_on

end continuous_linear_map

section composition
/-!
### Derivative of the composition of two functions

For composition lemmas, we put x explicit to help the elaborator, as otherwise Lean tends to
get confused since there are too many possibilities for composition -/

variable (x)

theorem has_fderiv_at_filter.comp {g : F → G} {g' : F →L[𝕜] G} {L' : filter F}
  (hg : has_fderiv_at_filter g g' (f x) L')
  (hf : has_fderiv_at_filter f f' x L) (hL : tendsto f L L') :
  has_fderiv_at_filter (g ∘ f) (g'.comp f') x L :=
let eq₁ := (g'.is_O_comp _ _).trans_is_o hf in
let eq₂ := (hg.comp_tendsto hL).trans_is_O hf.is_O_sub in
by { refine eq₂.triangle (eq₁.congr_left (λ x', _)), simp }

/- A readable version of the previous theorem,
   a general form of the chain rule. -/

example {g : F → G} {g' : F →L[𝕜] G}
  (hg : has_fderiv_at_filter g g' (f x) (L.map f))
  (hf : has_fderiv_at_filter f f' x L) :
  has_fderiv_at_filter (g ∘ f) (g'.comp f') x L :=
begin
  unfold has_fderiv_at_filter at hg,
  have := calc (λ x', g (f x') - g (f x) - g' (f x' - f x)) =o[L] (λ x', f x' - f x) :
    hg.comp_tendsto le_rfl
  ... =O[L] (λ x', x' - x) : hf.is_O_sub,
  refine this.triangle _,
  calc (λ x' : E, g' (f x' - f x) - g'.comp f' (x' - x))
      =ᶠ[L] λ x', g' (f x' - f x - f' (x' - x)) : eventually_of_forall (λ x', by simp)
  ... =O[L] λ x', f x' - f x - f' (x' - x)      : g'.is_O_comp _ _
  ... =o[L] λ x', x' - x                        : hf
end

theorem has_fderiv_within_at.comp {g : F → G} {g' : F →L[𝕜] G} {t : set F}
  (hg : has_fderiv_within_at g g' t (f x)) (hf : has_fderiv_within_at f f' s x)
  (hst : maps_to f s t) :
  has_fderiv_within_at (g ∘ f) (g'.comp f') s x :=
hg.comp x hf $ hf.continuous_within_at.tendsto_nhds_within hst

theorem has_fderiv_at.comp_has_fderiv_within_at {g : F → G} {g' : F →L[𝕜] G}
  (hg : has_fderiv_at g g' (f x)) (hf : has_fderiv_within_at f f' s x) :
  has_fderiv_within_at (g ∘ f) (g'.comp f') s x :=
hg.comp x hf hf.continuous_within_at

theorem has_fderiv_within_at.comp_of_mem {g : F → G} {g' : F →L[𝕜] G} {t : set F}
  (hg : has_fderiv_within_at g g' t (f x)) (hf : has_fderiv_within_at f f' s x)
  (hst : tendsto f (𝓝[s] x) (𝓝[t] f x)) :
  has_fderiv_within_at (g ∘ f) (g'.comp f') s x :=
has_fderiv_at_filter.comp x hg hf hst

/-- The chain rule. -/
theorem has_fderiv_at.comp {g : F → G} {g' : F →L[𝕜] G}
  (hg : has_fderiv_at g g' (f x)) (hf : has_fderiv_at f f' x) :
  has_fderiv_at (g ∘ f) (g'.comp f') x :=
hg.comp x hf hf.continuous_at

lemma differentiable_within_at.comp {g : F → G} {t : set F}
  (hg : differentiable_within_at 𝕜 g t (f x)) (hf : differentiable_within_at 𝕜 f s x)
  (h : maps_to f s t) : differentiable_within_at 𝕜 (g ∘ f) s x :=
(hg.has_fderiv_within_at.comp x hf.has_fderiv_within_at h).differentiable_within_at

lemma differentiable_within_at.comp' {g : F → G} {t : set F}
  (hg : differentiable_within_at 𝕜 g t (f x)) (hf : differentiable_within_at 𝕜 f s x) :
  differentiable_within_at 𝕜 (g ∘ f) (s ∩ f⁻¹' t) x :=
hg.comp x (hf.mono (inter_subset_left _ _)) (inter_subset_right _ _)

lemma differentiable_at.comp {g : F → G}
  (hg : differentiable_at 𝕜 g (f x)) (hf : differentiable_at 𝕜 f x) :
  differentiable_at 𝕜 (g ∘ f) x :=
(hg.has_fderiv_at.comp x hf.has_fderiv_at).differentiable_at

lemma differentiable_at.comp_differentiable_within_at {g : F → G}
  (hg : differentiable_at 𝕜 g (f x)) (hf : differentiable_within_at 𝕜 f s x) :
  differentiable_within_at 𝕜 (g ∘ f) s x :=
hg.differentiable_within_at.comp x hf (maps_to_univ _ _)

lemma fderiv_within.comp {g : F → G} {t : set F}
  (hg : differentiable_within_at 𝕜 g t (f x)) (hf : differentiable_within_at 𝕜 f s x)
  (h : maps_to f s t) (hxs : unique_diff_within_at 𝕜 s x) :
  fderiv_within 𝕜 (g ∘ f) s x = (fderiv_within 𝕜 g t (f x)).comp (fderiv_within 𝕜 f s x) :=
(hg.has_fderiv_within_at.comp x (hf.has_fderiv_within_at) h).fderiv_within hxs

/-- Ternary version of `fderiv_within.comp`, with equality assumptions of basepoints added, in
  order to apply more easily as a rewrite from right-to-left. -/
lemma fderiv_within.comp₃ {g' : G → G'} {g : F → G} {t : set F} {u : set G} {y : F} {y' : G}
  (hg' : differentiable_within_at 𝕜 g' u y') (hg : differentiable_within_at 𝕜 g t y)
  (hf : differentiable_within_at 𝕜 f s x)
  (h2g : maps_to g t u) (h2f : maps_to f s t)
  (h3g : g y = y') (h3f : f x = y) (hxs : unique_diff_within_at 𝕜 s x) :
  fderiv_within 𝕜 (g' ∘ g ∘ f) s x = (fderiv_within 𝕜 g' u y').comp
    ((fderiv_within 𝕜 g t y).comp (fderiv_within 𝕜 f s x)) :=
begin
  substs h3g h3f,
  exact (hg'.has_fderiv_within_at.comp x
    (hg.has_fderiv_within_at.comp x (hf.has_fderiv_within_at) h2f) $ h2g.comp h2f).fderiv_within hxs
end

lemma fderiv.comp {g : F → G}
  (hg : differentiable_at 𝕜 g (f x)) (hf : differentiable_at 𝕜 f x) :
  fderiv 𝕜 (g ∘ f) x = (fderiv 𝕜 g (f x)).comp (fderiv 𝕜 f x) :=
(hg.has_fderiv_at.comp x hf.has_fderiv_at).fderiv

lemma fderiv.comp_fderiv_within {g : F → G}
  (hg : differentiable_at 𝕜 g (f x)) (hf : differentiable_within_at 𝕜 f s x)
  (hxs : unique_diff_within_at 𝕜 s x) :
  fderiv_within 𝕜 (g ∘ f) s x = (fderiv 𝕜 g (f x)).comp (fderiv_within 𝕜 f s x) :=
(hg.has_fderiv_at.comp_has_fderiv_within_at x hf.has_fderiv_within_at).fderiv_within hxs

lemma differentiable_on.comp {g : F → G} {t : set F}
  (hg : differentiable_on 𝕜 g t) (hf : differentiable_on 𝕜 f s) (st : maps_to f s t) :
  differentiable_on 𝕜 (g ∘ f) s :=
λx hx, differentiable_within_at.comp x (hg (f x) (st hx)) (hf x hx) st

lemma differentiable.comp {g : F → G} (hg : differentiable 𝕜 g) (hf : differentiable 𝕜 f) :
  differentiable 𝕜 (g ∘ f) :=
λx, differentiable_at.comp x (hg (f x)) (hf x)

lemma differentiable.comp_differentiable_on {g : F → G} (hg : differentiable 𝕜 g)
  (hf : differentiable_on 𝕜 f s) :
  differentiable_on 𝕜 (g ∘ f) s :=
hg.differentiable_on.comp hf (maps_to_univ _ _)

/-- The chain rule for derivatives in the sense of strict differentiability. -/
protected lemma has_strict_fderiv_at.comp {g : F → G} {g' : F →L[𝕜] G}
  (hg : has_strict_fderiv_at g g' (f x)) (hf : has_strict_fderiv_at f f' x) :
  has_strict_fderiv_at (λ x, g (f x)) (g'.comp f') x :=
((hg.comp_tendsto (hf.continuous_at.prod_map' hf.continuous_at)).trans_is_O hf.is_O_sub).triangle $
  by simpa only [g'.map_sub, f'.coe_comp'] using (g'.is_O_comp _ _).trans_is_o hf

protected lemma differentiable.iterate {f : E → E} (hf : differentiable 𝕜 f) (n : ℕ) :
  differentiable 𝕜 (f^[n]) :=
nat.rec_on n differentiable_id (λ n ihn, ihn.comp hf)

protected lemma differentiable_on.iterate {f : E → E} (hf : differentiable_on 𝕜 f s)
  (hs : maps_to f s s) (n : ℕ) :
  differentiable_on 𝕜 (f^[n]) s :=
nat.rec_on n differentiable_on_id (λ n ihn, ihn.comp hf hs)

variable {x}

protected lemma has_fderiv_at_filter.iterate {f : E → E} {f' : E →L[𝕜] E}
  (hf : has_fderiv_at_filter f f' x L) (hL : tendsto f L L) (hx : f x = x) (n : ℕ) :
  has_fderiv_at_filter (f^[n]) (f'^n) x L :=
begin
  induction n with n ihn,
  { exact has_fderiv_at_filter_id x L },
  { rw [function.iterate_succ, pow_succ'],
    rw ← hx at ihn,
    exact ihn.comp x hf hL }
end

protected lemma has_fderiv_at.iterate {f : E → E} {f' : E →L[𝕜] E}
  (hf : has_fderiv_at f f' x) (hx : f x = x) (n : ℕ) :
  has_fderiv_at (f^[n]) (f'^n) x :=
begin
  refine hf.iterate _ hx n,
  convert hf.continuous_at,
  exact hx.symm
end

protected lemma has_fderiv_within_at.iterate {f : E → E} {f' : E →L[𝕜] E}
  (hf : has_fderiv_within_at f f' s x) (hx : f x = x) (hs : maps_to f s s) (n : ℕ) :
  has_fderiv_within_at (f^[n]) (f'^n) s x :=
begin
  refine hf.iterate _ hx n,
  convert tendsto_inf.2 ⟨hf.continuous_within_at, _⟩,
  exacts [hx.symm, (tendsto_principal_principal.2 hs).mono_left inf_le_right]
end

protected lemma has_strict_fderiv_at.iterate {f : E → E} {f' : E →L[𝕜] E}
  (hf : has_strict_fderiv_at f f' x) (hx : f x = x) (n : ℕ) :
  has_strict_fderiv_at (f^[n]) (f'^n) x :=
begin
  induction n with n ihn,
  { exact has_strict_fderiv_at_id x },
  { rw [function.iterate_succ, pow_succ'],
    rw ← hx at ihn,
    exact ihn.comp x hf }
end

protected lemma differentiable_at.iterate {f : E → E} (hf : differentiable_at 𝕜 f x)
  (hx : f x = x) (n : ℕ) :
  differentiable_at 𝕜 (f^[n]) x :=
(hf.has_fderiv_at.iterate hx n).differentiable_at

protected lemma differentiable_within_at.iterate {f : E → E} (hf : differentiable_within_at 𝕜 f s x)
  (hx : f x = x) (hs : maps_to f s s) (n : ℕ) :
  differentiable_within_at 𝕜 (f^[n]) s x :=
(hf.has_fderiv_within_at.iterate hx hs n).differentiable_within_at

end composition

section cartesian_product
/-! ### Derivative of the cartesian product of two functions -/

section prod
variables {f₂ : E → G} {f₂' : E →L[𝕜] G}

protected lemma has_strict_fderiv_at.prod
  (hf₁ : has_strict_fderiv_at f₁ f₁' x) (hf₂ : has_strict_fderiv_at f₂ f₂' x) :
  has_strict_fderiv_at (λx, (f₁ x, f₂ x)) (f₁'.prod f₂') x :=
hf₁.prod_left hf₂

lemma has_fderiv_at_filter.prod
  (hf₁ : has_fderiv_at_filter f₁ f₁' x L) (hf₂ : has_fderiv_at_filter f₂ f₂' x L) :
  has_fderiv_at_filter (λx, (f₁ x, f₂ x)) (f₁'.prod f₂') x L :=
hf₁.prod_left hf₂

lemma has_fderiv_within_at.prod
  (hf₁ : has_fderiv_within_at f₁ f₁' s x) (hf₂ : has_fderiv_within_at f₂ f₂' s x) :
  has_fderiv_within_at (λx, (f₁ x, f₂ x)) (f₁'.prod f₂') s x :=
hf₁.prod hf₂

lemma has_fderiv_at.prod (hf₁ : has_fderiv_at f₁ f₁' x) (hf₂ : has_fderiv_at f₂ f₂' x) :
  has_fderiv_at (λx, (f₁ x, f₂ x)) (f₁'.prod f₂') x :=
hf₁.prod hf₂

lemma has_fderiv_at_prod_mk_left (e₀ : E) (f₀ : F) :
  has_fderiv_at (λ e : E, (e, f₀)) (inl 𝕜 E F) e₀ :=
(has_fderiv_at_id e₀).prod (has_fderiv_at_const f₀ e₀)

lemma has_fderiv_at_prod_mk_right (e₀ : E) (f₀ : F) :
  has_fderiv_at (λ f : F, (e₀, f)) (inr 𝕜 E F) f₀ :=
(has_fderiv_at_const e₀ f₀).prod (has_fderiv_at_id f₀)

lemma differentiable_within_at.prod
  (hf₁ : differentiable_within_at 𝕜 f₁ s x) (hf₂ : differentiable_within_at 𝕜 f₂ s x) :
  differentiable_within_at 𝕜 (λx:E, (f₁ x, f₂ x)) s x :=
(hf₁.has_fderiv_within_at.prod hf₂.has_fderiv_within_at).differentiable_within_at

@[simp]
lemma differentiable_at.prod (hf₁ : differentiable_at 𝕜 f₁ x) (hf₂ : differentiable_at 𝕜 f₂ x) :
  differentiable_at 𝕜 (λx:E, (f₁ x, f₂ x)) x :=
(hf₁.has_fderiv_at.prod hf₂.has_fderiv_at).differentiable_at

lemma differentiable_on.prod (hf₁ : differentiable_on 𝕜 f₁ s) (hf₂ : differentiable_on 𝕜 f₂ s) :
  differentiable_on 𝕜 (λx:E, (f₁ x, f₂ x)) s :=
λx hx, differentiable_within_at.prod (hf₁ x hx) (hf₂ x hx)

@[simp]
lemma differentiable.prod (hf₁ : differentiable 𝕜 f₁) (hf₂ : differentiable 𝕜 f₂) :
  differentiable 𝕜 (λx:E, (f₁ x, f₂ x)) :=
λ x, differentiable_at.prod (hf₁ x) (hf₂ x)

lemma differentiable_at.fderiv_prod
  (hf₁ : differentiable_at 𝕜 f₁ x) (hf₂ : differentiable_at 𝕜 f₂ x) :
  fderiv 𝕜 (λx:E, (f₁ x, f₂ x)) x = (fderiv 𝕜 f₁ x).prod (fderiv 𝕜 f₂ x) :=
(hf₁.has_fderiv_at.prod hf₂.has_fderiv_at).fderiv

lemma differentiable_at.fderiv_within_prod
  (hf₁ : differentiable_within_at 𝕜 f₁ s x) (hf₂ : differentiable_within_at 𝕜 f₂ s x)
  (hxs : unique_diff_within_at 𝕜 s x) :
  fderiv_within 𝕜 (λx:E, (f₁ x, f₂ x)) s x =
    (fderiv_within 𝕜 f₁ s x).prod (fderiv_within 𝕜 f₂ s x) :=
(hf₁.has_fderiv_within_at.prod hf₂.has_fderiv_within_at).fderiv_within hxs

end prod

section fst

variables {f₂ : E → F × G} {f₂' : E →L[𝕜] F × G} {p : E × F}

lemma has_strict_fderiv_at_fst : has_strict_fderiv_at (@prod.fst E F) (fst 𝕜 E F) p :=
(fst 𝕜 E F).has_strict_fderiv_at

protected lemma has_strict_fderiv_at.fst (h : has_strict_fderiv_at f₂ f₂' x) :
  has_strict_fderiv_at (λ x, (f₂ x).1) ((fst 𝕜 F G).comp f₂') x :=
has_strict_fderiv_at_fst.comp x h

lemma has_fderiv_at_filter_fst {L : filter (E × F)} :
  has_fderiv_at_filter (@prod.fst E F) (fst 𝕜 E F) p L :=
(fst 𝕜 E F).has_fderiv_at_filter

protected lemma has_fderiv_at_filter.fst (h : has_fderiv_at_filter f₂ f₂' x L) :
  has_fderiv_at_filter (λ x, (f₂ x).1) ((fst 𝕜 F G).comp f₂') x L :=
has_fderiv_at_filter_fst.comp x h tendsto_map

lemma has_fderiv_at_fst : has_fderiv_at (@prod.fst E F) (fst 𝕜 E F) p :=
has_fderiv_at_filter_fst

protected lemma has_fderiv_at.fst (h : has_fderiv_at f₂ f₂' x) :
  has_fderiv_at (λ x, (f₂ x).1) ((fst 𝕜 F G).comp f₂') x :=
h.fst

lemma has_fderiv_within_at_fst {s : set (E × F)} :
  has_fderiv_within_at (@prod.fst E F) (fst 𝕜 E F) s p :=
has_fderiv_at_filter_fst

protected lemma has_fderiv_within_at.fst (h : has_fderiv_within_at f₂ f₂' s x) :
  has_fderiv_within_at (λ x, (f₂ x).1) ((fst 𝕜 F G).comp f₂') s x :=
h.fst

lemma differentiable_at_fst : differentiable_at 𝕜 prod.fst p :=
has_fderiv_at_fst.differentiable_at

@[simp] protected lemma differentiable_at.fst (h : differentiable_at 𝕜 f₂ x) :
  differentiable_at 𝕜 (λ x, (f₂ x).1) x :=
differentiable_at_fst.comp x h

lemma differentiable_fst : differentiable 𝕜 (prod.fst : E × F → E) :=
λ x, differentiable_at_fst

@[simp] protected lemma differentiable.fst (h : differentiable 𝕜 f₂) :
  differentiable 𝕜 (λ x, (f₂ x).1) :=
differentiable_fst.comp h

lemma differentiable_within_at_fst {s : set (E × F)} : differentiable_within_at 𝕜 prod.fst s p :=
differentiable_at_fst.differentiable_within_at

protected lemma differentiable_within_at.fst (h : differentiable_within_at 𝕜 f₂ s x) :
  differentiable_within_at 𝕜 (λ x, (f₂ x).1) s x :=
differentiable_at_fst.comp_differentiable_within_at x h

lemma differentiable_on_fst {s : set (E × F)} : differentiable_on 𝕜 prod.fst s :=
differentiable_fst.differentiable_on

protected lemma differentiable_on.fst (h : differentiable_on 𝕜 f₂ s) :
  differentiable_on 𝕜 (λ x, (f₂ x).1) s :=
differentiable_fst.comp_differentiable_on h

lemma fderiv_fst : fderiv 𝕜 prod.fst p = fst 𝕜 E F := has_fderiv_at_fst.fderiv

lemma fderiv.fst (h : differentiable_at 𝕜 f₂ x) :
  fderiv 𝕜 (λ x, (f₂ x).1) x = (fst 𝕜 F G).comp (fderiv 𝕜 f₂ x) :=
h.has_fderiv_at.fst.fderiv

lemma fderiv_within_fst {s : set (E × F)} (hs : unique_diff_within_at 𝕜 s p) :
  fderiv_within 𝕜 prod.fst s p = fst 𝕜 E F :=
has_fderiv_within_at_fst.fderiv_within hs

lemma fderiv_within.fst (hs : unique_diff_within_at 𝕜 s x) (h : differentiable_within_at 𝕜 f₂ s x) :
  fderiv_within 𝕜 (λ x, (f₂ x).1) s x = (fst 𝕜 F G).comp (fderiv_within 𝕜 f₂ s x) :=
h.has_fderiv_within_at.fst.fderiv_within hs

end fst

section snd

variables {f₂ : E → F × G} {f₂' : E →L[𝕜] F × G} {p : E × F}

lemma has_strict_fderiv_at_snd : has_strict_fderiv_at (@prod.snd E F) (snd 𝕜 E F) p :=
(snd 𝕜 E F).has_strict_fderiv_at

protected lemma has_strict_fderiv_at.snd (h : has_strict_fderiv_at f₂ f₂' x) :
  has_strict_fderiv_at (λ x, (f₂ x).2) ((snd 𝕜 F G).comp f₂') x :=
has_strict_fderiv_at_snd.comp x h

lemma has_fderiv_at_filter_snd {L : filter (E × F)} :
  has_fderiv_at_filter (@prod.snd E F) (snd 𝕜 E F) p L :=
(snd 𝕜 E F).has_fderiv_at_filter

protected lemma has_fderiv_at_filter.snd (h : has_fderiv_at_filter f₂ f₂' x L) :
  has_fderiv_at_filter (λ x, (f₂ x).2) ((snd 𝕜 F G).comp f₂') x L :=
has_fderiv_at_filter_snd.comp x h tendsto_map

lemma has_fderiv_at_snd : has_fderiv_at (@prod.snd E F) (snd 𝕜 E F) p :=
has_fderiv_at_filter_snd

protected lemma has_fderiv_at.snd (h : has_fderiv_at f₂ f₂' x) :
  has_fderiv_at (λ x, (f₂ x).2) ((snd 𝕜 F G).comp f₂') x :=
h.snd

lemma has_fderiv_within_at_snd {s : set (E × F)} :
  has_fderiv_within_at (@prod.snd E F) (snd 𝕜 E F) s p :=
has_fderiv_at_filter_snd

protected lemma has_fderiv_within_at.snd (h : has_fderiv_within_at f₂ f₂' s x) :
  has_fderiv_within_at (λ x, (f₂ x).2) ((snd 𝕜 F G).comp f₂') s x :=
h.snd

lemma differentiable_at_snd : differentiable_at 𝕜 prod.snd p :=
has_fderiv_at_snd.differentiable_at

@[simp] protected lemma differentiable_at.snd (h : differentiable_at 𝕜 f₂ x) :
  differentiable_at 𝕜 (λ x, (f₂ x).2) x :=
differentiable_at_snd.comp x h

lemma differentiable_snd : differentiable 𝕜 (prod.snd : E × F → F) :=
λ x, differentiable_at_snd

@[simp] protected lemma differentiable.snd (h : differentiable 𝕜 f₂) :
  differentiable 𝕜 (λ x, (f₂ x).2) :=
differentiable_snd.comp h

lemma differentiable_within_at_snd {s : set (E × F)} : differentiable_within_at 𝕜 prod.snd s p :=
differentiable_at_snd.differentiable_within_at

protected lemma differentiable_within_at.snd (h : differentiable_within_at 𝕜 f₂ s x) :
  differentiable_within_at 𝕜 (λ x, (f₂ x).2) s x :=
differentiable_at_snd.comp_differentiable_within_at x h

lemma differentiable_on_snd {s : set (E × F)} : differentiable_on 𝕜 prod.snd s :=
differentiable_snd.differentiable_on

protected lemma differentiable_on.snd (h : differentiable_on 𝕜 f₂ s) :
  differentiable_on 𝕜 (λ x, (f₂ x).2) s :=
differentiable_snd.comp_differentiable_on h

lemma fderiv_snd : fderiv 𝕜 prod.snd p = snd 𝕜 E F := has_fderiv_at_snd.fderiv

lemma fderiv.snd (h : differentiable_at 𝕜 f₂ x) :
  fderiv 𝕜 (λ x, (f₂ x).2) x = (snd 𝕜 F G).comp (fderiv 𝕜 f₂ x) :=
h.has_fderiv_at.snd.fderiv

lemma fderiv_within_snd {s : set (E × F)} (hs : unique_diff_within_at 𝕜 s p) :
  fderiv_within 𝕜 prod.snd s p = snd 𝕜 E F :=
has_fderiv_within_at_snd.fderiv_within hs

lemma fderiv_within.snd (hs : unique_diff_within_at 𝕜 s x) (h : differentiable_within_at 𝕜 f₂ s x) :
  fderiv_within 𝕜 (λ x, (f₂ x).2) s x = (snd 𝕜 F G).comp (fderiv_within 𝕜 f₂ s x) :=
h.has_fderiv_within_at.snd.fderiv_within hs

end snd

section prod_map

variables {f₂ : G → G'} {f₂' : G →L[𝕜] G'} {y : G} (p : E × G)

protected theorem has_strict_fderiv_at.prod_map (hf : has_strict_fderiv_at f f' p.1)
  (hf₂ : has_strict_fderiv_at f₂ f₂' p.2) :
  has_strict_fderiv_at (prod.map f f₂) (f'.prod_map f₂') p :=
(hf.comp p has_strict_fderiv_at_fst).prod (hf₂.comp p has_strict_fderiv_at_snd)

protected theorem has_fderiv_at.prod_map (hf : has_fderiv_at f f' p.1)
  (hf₂ : has_fderiv_at f₂ f₂' p.2) :
  has_fderiv_at (prod.map f f₂) (f'.prod_map f₂') p :=
(hf.comp p has_fderiv_at_fst).prod (hf₂.comp p has_fderiv_at_snd)

@[simp] protected theorem differentiable_at.prod_map (hf : differentiable_at 𝕜 f p.1)
  (hf₂ : differentiable_at 𝕜 f₂ p.2) :
  differentiable_at 𝕜 (λ p : E × G, (f p.1, f₂ p.2)) p :=
(hf.comp p differentiable_at_fst).prod (hf₂.comp p differentiable_at_snd)

end prod_map

end cartesian_product

section const_smul

variables {R : Type*} [semiring R] [module R F] [smul_comm_class 𝕜 R F]
  [has_continuous_const_smul R F]

/-! ### Derivative of a function multiplied by a constant -/
theorem has_strict_fderiv_at.const_smul (h : has_strict_fderiv_at f f' x) (c : R) :
  has_strict_fderiv_at (λ x, c • f x) (c • f') x :=
(c • (1 : F →L[𝕜] F)).has_strict_fderiv_at.comp x h

theorem has_fderiv_at_filter.const_smul (h : has_fderiv_at_filter f f' x L) (c : R) :
  has_fderiv_at_filter (λ x, c • f x) (c • f') x L :=
(c • (1 : F →L[𝕜] F)).has_fderiv_at_filter.comp x h tendsto_map

theorem has_fderiv_within_at.const_smul (h : has_fderiv_within_at f f' s x) (c : R) :
  has_fderiv_within_at (λ x, c • f x) (c • f') s x :=
h.const_smul c

theorem has_fderiv_at.const_smul (h : has_fderiv_at f f' x) (c : R) :
  has_fderiv_at (λ x, c • f x) (c • f') x :=
h.const_smul c

lemma differentiable_within_at.const_smul (h : differentiable_within_at 𝕜 f s x) (c : R) :
  differentiable_within_at 𝕜 (λy, c • f y) s x :=
(h.has_fderiv_within_at.const_smul c).differentiable_within_at

lemma differentiable_at.const_smul (h : differentiable_at 𝕜 f x) (c : R) :
  differentiable_at 𝕜 (λy, c • f y) x :=
(h.has_fderiv_at.const_smul c).differentiable_at

lemma differentiable_on.const_smul (h : differentiable_on 𝕜 f s) (c : R) :
  differentiable_on 𝕜 (λy, c • f y) s :=
λx hx, (h x hx).const_smul c

lemma differentiable.const_smul (h : differentiable 𝕜 f) (c : R) :
  differentiable 𝕜 (λy, c • f y) :=
λx, (h x).const_smul c

lemma fderiv_within_const_smul (hxs : unique_diff_within_at 𝕜 s x)
  (h : differentiable_within_at 𝕜 f s x) (c : R) :
  fderiv_within 𝕜 (λy, c • f y) s x = c • fderiv_within 𝕜 f s x :=
(h.has_fderiv_within_at.const_smul c).fderiv_within hxs

lemma fderiv_const_smul (h : differentiable_at 𝕜 f x) (c : R) :
  fderiv 𝕜 (λy, c • f y) x = c • fderiv 𝕜 f x :=
(h.has_fderiv_at.const_smul c).fderiv

end const_smul

section add
/-! ### Derivative of the sum of two functions -/

theorem has_strict_fderiv_at.add (hf : has_strict_fderiv_at f f' x)
  (hg : has_strict_fderiv_at g g' x) :
  has_strict_fderiv_at (λ y, f y + g y) (f' + g') x :=
(hf.add hg).congr_left $ λ y, by simp; abel

theorem has_fderiv_at_filter.add
  (hf : has_fderiv_at_filter f f' x L) (hg : has_fderiv_at_filter g g' x L) :
  has_fderiv_at_filter (λ y, f y + g y) (f' + g') x L :=
(hf.add hg).congr_left $ λ _, by simp; abel

theorem has_fderiv_within_at.add
  (hf : has_fderiv_within_at f f' s x) (hg : has_fderiv_within_at g g' s x) :
  has_fderiv_within_at (λ y, f y + g y) (f' + g') s x :=
hf.add hg

theorem has_fderiv_at.add
  (hf : has_fderiv_at f f' x) (hg : has_fderiv_at g g' x) :
  has_fderiv_at (λ x, f x + g x) (f' + g') x :=
hf.add hg

lemma differentiable_within_at.add
  (hf : differentiable_within_at 𝕜 f s x) (hg : differentiable_within_at 𝕜 g s x) :
  differentiable_within_at 𝕜 (λ y, f y + g y) s x :=
(hf.has_fderiv_within_at.add hg.has_fderiv_within_at).differentiable_within_at

@[simp] lemma differentiable_at.add
  (hf : differentiable_at 𝕜 f x) (hg : differentiable_at 𝕜 g x) :
  differentiable_at 𝕜 (λ y, f y + g y) x :=
(hf.has_fderiv_at.add hg.has_fderiv_at).differentiable_at

lemma differentiable_on.add
  (hf : differentiable_on 𝕜 f s) (hg : differentiable_on 𝕜 g s) :
  differentiable_on 𝕜 (λy, f y + g y) s :=
λx hx, (hf x hx).add (hg x hx)

@[simp] lemma differentiable.add
  (hf : differentiable 𝕜 f) (hg : differentiable 𝕜 g) :
  differentiable 𝕜 (λy, f y + g y) :=
λx, (hf x).add (hg x)

lemma fderiv_within_add (hxs : unique_diff_within_at 𝕜 s x)
  (hf : differentiable_within_at 𝕜 f s x) (hg : differentiable_within_at 𝕜 g s x) :
  fderiv_within 𝕜 (λy, f y + g y) s x = fderiv_within 𝕜 f s x + fderiv_within 𝕜 g s x :=
(hf.has_fderiv_within_at.add hg.has_fderiv_within_at).fderiv_within hxs

lemma fderiv_add
  (hf : differentiable_at 𝕜 f x) (hg : differentiable_at 𝕜 g x) :
  fderiv 𝕜 (λy, f y + g y) x = fderiv 𝕜 f x + fderiv 𝕜 g x :=
(hf.has_fderiv_at.add hg.has_fderiv_at).fderiv

theorem has_strict_fderiv_at.add_const (hf : has_strict_fderiv_at f f' x) (c : F) :
  has_strict_fderiv_at (λ y, f y + c) f' x :=
add_zero f' ▸ hf.add (has_strict_fderiv_at_const _ _)

theorem has_fderiv_at_filter.add_const
  (hf : has_fderiv_at_filter f f' x L) (c : F) :
  has_fderiv_at_filter (λ y, f y + c) f' x L :=
add_zero f' ▸ hf.add (has_fderiv_at_filter_const _ _ _)

theorem has_fderiv_within_at.add_const
  (hf : has_fderiv_within_at f f' s x) (c : F) :
  has_fderiv_within_at (λ y, f y + c) f' s x :=
hf.add_const c

theorem has_fderiv_at.add_const (hf : has_fderiv_at f f' x) (c : F):
  has_fderiv_at (λ x, f x + c) f' x :=
hf.add_const c

lemma differentiable_within_at.add_const
  (hf : differentiable_within_at 𝕜 f s x) (c : F) :
  differentiable_within_at 𝕜 (λ y, f y + c) s x :=
(hf.has_fderiv_within_at.add_const c).differentiable_within_at

@[simp] lemma differentiable_within_at_add_const_iff (c : F) :
  differentiable_within_at 𝕜 (λ y, f y + c) s x ↔ differentiable_within_at 𝕜 f s x :=
⟨λ h, by simpa using h.add_const (-c), λ h, h.add_const c⟩

lemma differentiable_at.add_const
  (hf : differentiable_at 𝕜 f x) (c : F) :
  differentiable_at 𝕜 (λ y, f y + c) x :=
(hf.has_fderiv_at.add_const c).differentiable_at

@[simp] lemma differentiable_at_add_const_iff (c : F) :
  differentiable_at 𝕜 (λ y, f y + c) x ↔ differentiable_at 𝕜 f x :=
⟨λ h, by simpa using h.add_const (-c), λ h, h.add_const c⟩

lemma differentiable_on.add_const
  (hf : differentiable_on 𝕜 f s) (c : F) :
  differentiable_on 𝕜 (λy, f y + c) s :=
λx hx, (hf x hx).add_const c

@[simp] lemma differentiable_on_add_const_iff (c : F) :
  differentiable_on 𝕜 (λ y, f y + c) s ↔ differentiable_on 𝕜 f s :=
⟨λ h, by simpa using h.add_const (-c), λ h, h.add_const c⟩

lemma differentiable.add_const
  (hf : differentiable 𝕜 f) (c : F) :
  differentiable 𝕜 (λy, f y + c) :=
λx, (hf x).add_const c

@[simp] lemma differentiable_add_const_iff (c : F) :
  differentiable 𝕜 (λ y, f y + c) ↔ differentiable 𝕜 f :=
⟨λ h, by simpa using h.add_const (-c), λ h, h.add_const c⟩

lemma fderiv_within_add_const (hxs : unique_diff_within_at 𝕜 s x) (c : F) :
  fderiv_within 𝕜 (λy, f y + c) s x = fderiv_within 𝕜 f s x :=
if hf : differentiable_within_at 𝕜 f s x
then (hf.has_fderiv_within_at.add_const c).fderiv_within hxs
else by { rw [fderiv_within_zero_of_not_differentiable_within_at hf,
  fderiv_within_zero_of_not_differentiable_within_at], simpa }

lemma fderiv_add_const (c : F) : fderiv 𝕜 (λy, f y + c) x = fderiv 𝕜 f x :=
by simp only [← fderiv_within_univ, fderiv_within_add_const unique_diff_within_at_univ]

theorem has_strict_fderiv_at.const_add (hf : has_strict_fderiv_at f f' x) (c : F) :
  has_strict_fderiv_at (λ y, c + f y) f' x :=
zero_add f' ▸ (has_strict_fderiv_at_const _ _).add hf

theorem has_fderiv_at_filter.const_add
  (hf : has_fderiv_at_filter f f' x L) (c : F) :
  has_fderiv_at_filter (λ y, c + f y) f' x L :=
zero_add f' ▸ (has_fderiv_at_filter_const _ _ _).add hf

theorem has_fderiv_within_at.const_add
  (hf : has_fderiv_within_at f f' s x) (c : F) :
  has_fderiv_within_at (λ y, c + f y) f' s x :=
hf.const_add c

theorem has_fderiv_at.const_add
  (hf : has_fderiv_at f f' x) (c : F):
  has_fderiv_at (λ x, c + f x) f' x :=
hf.const_add c

lemma differentiable_within_at.const_add
  (hf : differentiable_within_at 𝕜 f s x) (c : F) :
  differentiable_within_at 𝕜 (λ y, c + f y) s x :=
(hf.has_fderiv_within_at.const_add c).differentiable_within_at

@[simp] lemma differentiable_within_at_const_add_iff (c : F) :
  differentiable_within_at 𝕜 (λ y, c + f y) s x ↔ differentiable_within_at 𝕜 f s x :=
⟨λ h, by simpa using h.const_add (-c), λ h, h.const_add c⟩

lemma differentiable_at.const_add
  (hf : differentiable_at 𝕜 f x) (c : F) :
  differentiable_at 𝕜 (λ y, c + f y) x :=
(hf.has_fderiv_at.const_add c).differentiable_at

@[simp] lemma differentiable_at_const_add_iff (c : F) :
  differentiable_at 𝕜 (λ y, c + f y) x ↔ differentiable_at 𝕜 f x :=
⟨λ h, by simpa using h.const_add (-c), λ h, h.const_add c⟩

lemma differentiable_on.const_add (hf : differentiable_on 𝕜 f s) (c : F) :
  differentiable_on 𝕜 (λy, c + f y) s :=
λx hx, (hf x hx).const_add c

@[simp] lemma differentiable_on_const_add_iff (c : F) :
  differentiable_on 𝕜 (λ y, c + f y) s ↔ differentiable_on 𝕜 f s :=
⟨λ h, by simpa using h.const_add (-c), λ h, h.const_add c⟩

lemma differentiable.const_add (hf : differentiable 𝕜 f) (c : F) :
  differentiable 𝕜 (λy, c + f y) :=
λx, (hf x).const_add c

@[simp] lemma differentiable_const_add_iff (c : F) :
  differentiable 𝕜 (λ y, c + f y) ↔ differentiable 𝕜 f :=
⟨λ h, by simpa using h.const_add (-c), λ h, h.const_add c⟩

lemma fderiv_within_const_add (hxs : unique_diff_within_at 𝕜 s x) (c : F) :
  fderiv_within 𝕜 (λy, c + f y) s x = fderiv_within 𝕜 f s x :=
by simpa only [add_comm] using fderiv_within_add_const hxs c

lemma fderiv_const_add (c : F) : fderiv 𝕜 (λy, c + f y) x = fderiv 𝕜 f x :=
by simp only [add_comm c, fderiv_add_const]

end add

section sum
/-! ### Derivative of a finite sum of functions -/

open_locale big_operators

variables {ι : Type*} {u : finset ι} {A : ι → (E → F)} {A' : ι → (E →L[𝕜] F)}

theorem has_strict_fderiv_at.sum (h : ∀ i ∈ u, has_strict_fderiv_at (A i) (A' i) x) :
  has_strict_fderiv_at (λ y, ∑ i in u, A i y) (∑ i in u, A' i) x :=
begin
  dsimp [has_strict_fderiv_at] at *,
  convert is_o.sum h,
  simp [finset.sum_sub_distrib, continuous_linear_map.sum_apply]
end

theorem has_fderiv_at_filter.sum (h : ∀ i ∈ u, has_fderiv_at_filter (A i) (A' i) x L) :
  has_fderiv_at_filter (λ y, ∑ i in u, A i y) (∑ i in u, A' i) x L :=
begin
  dsimp [has_fderiv_at_filter] at *,
  convert is_o.sum h,
  simp [continuous_linear_map.sum_apply]
end

theorem has_fderiv_within_at.sum (h : ∀ i ∈ u, has_fderiv_within_at (A i) (A' i) s x) :
  has_fderiv_within_at (λ y, ∑ i in u, A i y) (∑ i in u, A' i) s x :=
has_fderiv_at_filter.sum h

theorem has_fderiv_at.sum (h : ∀ i ∈ u, has_fderiv_at (A i) (A' i) x) :
  has_fderiv_at (λ y, ∑ i in u, A i y) (∑ i in u, A' i) x :=
has_fderiv_at_filter.sum h

theorem differentiable_within_at.sum (h : ∀ i ∈ u, differentiable_within_at 𝕜 (A i) s x) :
  differentiable_within_at 𝕜 (λ y, ∑ i in u, A i y) s x :=
has_fderiv_within_at.differentiable_within_at $ has_fderiv_within_at.sum $
λ i hi, (h i hi).has_fderiv_within_at

@[simp] theorem differentiable_at.sum (h : ∀ i ∈ u, differentiable_at 𝕜 (A i) x) :
  differentiable_at 𝕜 (λ y, ∑ i in u, A i y) x :=
has_fderiv_at.differentiable_at $ has_fderiv_at.sum $ λ i hi, (h i hi).has_fderiv_at

theorem differentiable_on.sum (h : ∀ i ∈ u, differentiable_on 𝕜 (A i) s) :
  differentiable_on 𝕜 (λ y, ∑ i in u, A i y) s :=
λ x hx, differentiable_within_at.sum $ λ i hi, h i hi x hx

@[simp] theorem differentiable.sum (h : ∀ i ∈ u, differentiable 𝕜 (A i)) :
  differentiable 𝕜 (λ y, ∑ i in u, A i y) :=
λ x, differentiable_at.sum $ λ i hi, h i hi x

theorem fderiv_within_sum (hxs : unique_diff_within_at 𝕜 s x)
  (h : ∀ i ∈ u, differentiable_within_at 𝕜 (A i) s x) :
  fderiv_within 𝕜 (λ y, ∑ i in u, A i y) s x = (∑ i in u, fderiv_within 𝕜 (A i) s x) :=
(has_fderiv_within_at.sum (λ i hi, (h i hi).has_fderiv_within_at)).fderiv_within hxs

theorem fderiv_sum (h : ∀ i ∈ u, differentiable_at 𝕜 (A i) x) :
  fderiv 𝕜 (λ y, ∑ i in u, A i y) x = (∑ i in u, fderiv 𝕜 (A i) x) :=
(has_fderiv_at.sum (λ i hi, (h i hi).has_fderiv_at)).fderiv

end sum

section pi

/-!
### Derivatives of functions `f : E → Π i, F' i`

In this section we formulate `has_*fderiv*_pi` theorems as `iff`s, and provide two versions of each
theorem:

* the version without `'` deals with `φ : Π i, E → F' i` and `φ' : Π i, E →L[𝕜] F' i`
  and is designed to deduce differentiability of `λ x i, φ i x` from differentiability
  of each `φ i`;
* the version with `'` deals with `Φ : E → Π i, F' i` and `Φ' : E →L[𝕜] Π i, F' i`
  and is designed to deduce differentiability of the components `λ x, Φ x i` from
  differentiability of `Φ`.
-/

variables {ι : Type*} [fintype ι] {F' : ι → Type*} [Π i, normed_add_comm_group (F' i)]
  [Π i, normed_space 𝕜 (F' i)] {φ : Π i, E → F' i} {φ' : Π i, E →L[𝕜] F' i}
  {Φ : E → Π i, F' i} {Φ' : E →L[𝕜] Π i, F' i}

@[simp] lemma has_strict_fderiv_at_pi' :
  has_strict_fderiv_at Φ Φ' x ↔
    ∀ i, has_strict_fderiv_at (λ x, Φ x i) ((proj i).comp Φ') x :=
begin
  simp only [has_strict_fderiv_at, continuous_linear_map.coe_pi],
  exact is_o_pi
end

@[simp] lemma has_strict_fderiv_at_pi :
  has_strict_fderiv_at (λ x i, φ i x) (continuous_linear_map.pi φ') x ↔
    ∀ i, has_strict_fderiv_at (φ i) (φ' i) x :=
has_strict_fderiv_at_pi'

@[simp] lemma has_fderiv_at_filter_pi' :
  has_fderiv_at_filter Φ Φ' x L ↔
    ∀ i, has_fderiv_at_filter (λ x, Φ x i) ((proj i).comp Φ') x L :=
begin
  simp only [has_fderiv_at_filter, continuous_linear_map.coe_pi],
  exact is_o_pi
end

lemma has_fderiv_at_filter_pi :
  has_fderiv_at_filter (λ x i, φ i x) (continuous_linear_map.pi φ') x L ↔
    ∀ i, has_fderiv_at_filter (φ i) (φ' i) x L :=
has_fderiv_at_filter_pi'

@[simp] lemma has_fderiv_at_pi' :
  has_fderiv_at Φ Φ' x ↔
    ∀ i, has_fderiv_at (λ x, Φ x i) ((proj i).comp Φ') x :=
has_fderiv_at_filter_pi'

lemma has_fderiv_at_pi :
  has_fderiv_at (λ x i, φ i x) (continuous_linear_map.pi φ') x ↔
    ∀ i, has_fderiv_at (φ i) (φ' i) x :=
has_fderiv_at_filter_pi

@[simp] lemma has_fderiv_within_at_pi' :
  has_fderiv_within_at Φ Φ' s x ↔
    ∀ i, has_fderiv_within_at (λ x, Φ x i) ((proj i).comp Φ') s x :=
has_fderiv_at_filter_pi'

lemma has_fderiv_within_at_pi :
  has_fderiv_within_at (λ x i, φ i x) (continuous_linear_map.pi φ') s x ↔
    ∀ i, has_fderiv_within_at (φ i) (φ' i) s x :=
has_fderiv_at_filter_pi

@[simp] lemma differentiable_within_at_pi :
  differentiable_within_at 𝕜 Φ s x ↔
   ∀ i, differentiable_within_at 𝕜 (λ x, Φ x i) s x :=
⟨λ h i, (has_fderiv_within_at_pi'.1 h.has_fderiv_within_at i).differentiable_within_at,
  λ h, (has_fderiv_within_at_pi.2 (λ i, (h i).has_fderiv_within_at)).differentiable_within_at⟩

@[simp] lemma differentiable_at_pi :
  differentiable_at 𝕜 Φ x ↔ ∀ i, differentiable_at 𝕜 (λ x, Φ x i) x :=
⟨λ h i, (has_fderiv_at_pi'.1 h.has_fderiv_at i).differentiable_at,
  λ h, (has_fderiv_at_pi.2 (λ i, (h i).has_fderiv_at)).differentiable_at⟩

lemma differentiable_on_pi :
  differentiable_on 𝕜 Φ s ↔ ∀ i, differentiable_on 𝕜 (λ x, Φ x i) s :=
⟨λ h i x hx, differentiable_within_at_pi.1 (h x hx) i,
  λ h x hx, differentiable_within_at_pi.2 (λ i, h i x hx)⟩

lemma differentiable_pi :
  differentiable 𝕜 Φ ↔ ∀ i, differentiable 𝕜 (λ x, Φ x i) :=
⟨λ h i x, differentiable_at_pi.1 (h x) i, λ h x, differentiable_at_pi.2 (λ i, h i x)⟩

-- TODO: find out which version (`φ` or `Φ`) works better with `rw`/`simp`
lemma fderiv_within_pi (h : ∀ i, differentiable_within_at 𝕜 (φ i) s x)
  (hs : unique_diff_within_at 𝕜 s x) :
  fderiv_within 𝕜 (λ x i, φ i x) s x = pi (λ i, fderiv_within 𝕜 (φ i) s x) :=
(has_fderiv_within_at_pi.2 (λ i, (h i).has_fderiv_within_at)).fderiv_within hs

lemma fderiv_pi (h : ∀ i, differentiable_at 𝕜 (φ i) x) :
  fderiv 𝕜 (λ x i, φ i x) x = pi (λ i, fderiv 𝕜 (φ i) x) :=
(has_fderiv_at_pi.2 (λ i, (h i).has_fderiv_at)).fderiv

end pi

section neg
/-! ### Derivative of the negative of a function -/

theorem has_strict_fderiv_at.neg (h : has_strict_fderiv_at f f' x) :
  has_strict_fderiv_at (λ x, -f x) (-f') x :=
(-1 : F →L[𝕜] F).has_strict_fderiv_at.comp x h

theorem has_fderiv_at_filter.neg (h : has_fderiv_at_filter f f' x L) :
  has_fderiv_at_filter (λ x, -f x) (-f') x L :=
(-1 : F →L[𝕜] F).has_fderiv_at_filter.comp x h tendsto_map

theorem has_fderiv_within_at.neg (h : has_fderiv_within_at f f' s x) :
  has_fderiv_within_at (λ x, -f x) (-f') s x :=
h.neg

theorem has_fderiv_at.neg (h : has_fderiv_at f f' x) :
  has_fderiv_at (λ x, -f x) (-f') x :=
h.neg

lemma differentiable_within_at.neg (h : differentiable_within_at 𝕜 f s x) :
  differentiable_within_at 𝕜 (λy, -f y) s x :=
h.has_fderiv_within_at.neg.differentiable_within_at

@[simp] lemma differentiable_within_at_neg_iff :
  differentiable_within_at 𝕜 (λy, -f y) s x ↔ differentiable_within_at 𝕜 f s x :=
⟨λ h, by simpa only [neg_neg] using h.neg, λ h, h.neg⟩

lemma differentiable_at.neg (h : differentiable_at 𝕜 f x) :
  differentiable_at 𝕜 (λy, -f y) x :=
h.has_fderiv_at.neg.differentiable_at

@[simp] lemma differentiable_at_neg_iff :
  differentiable_at 𝕜 (λy, -f y) x ↔ differentiable_at 𝕜 f x :=
⟨λ h, by simpa only [neg_neg] using h.neg, λ h, h.neg⟩

lemma differentiable_on.neg (h : differentiable_on 𝕜 f s) :
  differentiable_on 𝕜 (λy, -f y) s :=
λx hx, (h x hx).neg

@[simp] lemma differentiable_on_neg_iff :
  differentiable_on 𝕜 (λy, -f y) s ↔ differentiable_on 𝕜 f s :=
⟨λ h, by simpa only [neg_neg] using h.neg, λ h, h.neg⟩

lemma differentiable.neg (h : differentiable 𝕜 f) :
  differentiable 𝕜 (λy, -f y) :=
λx, (h x).neg

@[simp] lemma differentiable_neg_iff : differentiable 𝕜 (λy, -f y) ↔ differentiable 𝕜 f :=
⟨λ h, by simpa only [neg_neg] using h.neg, λ h, h.neg⟩

lemma fderiv_within_neg (hxs : unique_diff_within_at 𝕜 s x) :
  fderiv_within 𝕜 (λy, -f y) s x = - fderiv_within 𝕜 f s x :=
if h : differentiable_within_at 𝕜 f s x
then h.has_fderiv_within_at.neg.fderiv_within hxs
else by { rw [fderiv_within_zero_of_not_differentiable_within_at h,
  fderiv_within_zero_of_not_differentiable_within_at, neg_zero], simpa }

@[simp] lemma fderiv_neg : fderiv 𝕜 (λy, -f y) x = - fderiv 𝕜 f x :=
by simp only [← fderiv_within_univ, fderiv_within_neg unique_diff_within_at_univ]

end neg

section sub
/-! ### Derivative of the difference of two functions -/

theorem has_strict_fderiv_at.sub
  (hf : has_strict_fderiv_at f f' x) (hg : has_strict_fderiv_at g g' x) :
  has_strict_fderiv_at (λ x, f x - g x) (f' - g') x :=
by simpa only [sub_eq_add_neg] using hf.add hg.neg

theorem has_fderiv_at_filter.sub
  (hf : has_fderiv_at_filter f f' x L) (hg : has_fderiv_at_filter g g' x L) :
  has_fderiv_at_filter (λ x, f x - g x) (f' - g') x L :=
by simpa only [sub_eq_add_neg] using hf.add hg.neg

theorem has_fderiv_within_at.sub
  (hf : has_fderiv_within_at f f' s x) (hg : has_fderiv_within_at g g' s x) :
  has_fderiv_within_at (λ x, f x - g x) (f' - g') s x :=
hf.sub hg

theorem has_fderiv_at.sub
  (hf : has_fderiv_at f f' x) (hg : has_fderiv_at g g' x) :
  has_fderiv_at (λ x, f x - g x) (f' - g') x :=
hf.sub hg

lemma differentiable_within_at.sub
  (hf : differentiable_within_at 𝕜 f s x) (hg : differentiable_within_at 𝕜 g s x) :
  differentiable_within_at 𝕜 (λ y, f y - g y) s x :=
(hf.has_fderiv_within_at.sub hg.has_fderiv_within_at).differentiable_within_at

@[simp] lemma differentiable_at.sub
  (hf : differentiable_at 𝕜 f x) (hg : differentiable_at 𝕜 g x) :
  differentiable_at 𝕜 (λ y, f y - g y) x :=
(hf.has_fderiv_at.sub hg.has_fderiv_at).differentiable_at

lemma differentiable_on.sub
  (hf : differentiable_on 𝕜 f s) (hg : differentiable_on 𝕜 g s) :
  differentiable_on 𝕜 (λy, f y - g y) s :=
λx hx, (hf x hx).sub (hg x hx)

@[simp] lemma differentiable.sub
  (hf : differentiable 𝕜 f) (hg : differentiable 𝕜 g) :
  differentiable 𝕜 (λy, f y - g y) :=
λx, (hf x).sub (hg x)

lemma fderiv_within_sub (hxs : unique_diff_within_at 𝕜 s x)
  (hf : differentiable_within_at 𝕜 f s x) (hg : differentiable_within_at 𝕜 g s x) :
  fderiv_within 𝕜 (λy, f y - g y) s x = fderiv_within 𝕜 f s x - fderiv_within 𝕜 g s x :=
(hf.has_fderiv_within_at.sub hg.has_fderiv_within_at).fderiv_within hxs

lemma fderiv_sub
  (hf : differentiable_at 𝕜 f x) (hg : differentiable_at 𝕜 g x) :
  fderiv 𝕜 (λy, f y - g y) x = fderiv 𝕜 f x - fderiv 𝕜 g x :=
(hf.has_fderiv_at.sub hg.has_fderiv_at).fderiv

theorem has_strict_fderiv_at.sub_const
  (hf : has_strict_fderiv_at f f' x) (c : F) :
  has_strict_fderiv_at (λ x, f x - c) f' x :=
by simpa only [sub_eq_add_neg] using hf.add_const (-c)

theorem has_fderiv_at_filter.sub_const
  (hf : has_fderiv_at_filter f f' x L) (c : F) :
  has_fderiv_at_filter (λ x, f x - c) f' x L :=
by simpa only [sub_eq_add_neg] using hf.add_const (-c)

theorem has_fderiv_within_at.sub_const
  (hf : has_fderiv_within_at f f' s x) (c : F) :
  has_fderiv_within_at (λ x, f x - c) f' s x :=
hf.sub_const c

theorem has_fderiv_at.sub_const
  (hf : has_fderiv_at f f' x) (c : F) :
  has_fderiv_at (λ x, f x - c) f' x :=
hf.sub_const c

lemma differentiable_within_at.sub_const
  (hf : differentiable_within_at 𝕜 f s x) (c : F) :
  differentiable_within_at 𝕜 (λ y, f y - c) s x :=
(hf.has_fderiv_within_at.sub_const c).differentiable_within_at

@[simp] lemma differentiable_within_at_sub_const_iff (c : F) :
  differentiable_within_at 𝕜 (λ y, f y - c) s x ↔ differentiable_within_at 𝕜 f s x :=
by simp only [sub_eq_add_neg, differentiable_within_at_add_const_iff]

lemma differentiable_at.sub_const (hf : differentiable_at 𝕜 f x) (c : F) :
  differentiable_at 𝕜 (λ y, f y - c) x :=
(hf.has_fderiv_at.sub_const c).differentiable_at

@[simp] lemma differentiable_at_sub_const_iff (c : F) :
  differentiable_at 𝕜 (λ y, f y - c) x ↔ differentiable_at 𝕜 f x :=
by simp only [sub_eq_add_neg, differentiable_at_add_const_iff]

lemma differentiable_on.sub_const (hf : differentiable_on 𝕜 f s) (c : F) :
  differentiable_on 𝕜 (λy, f y - c) s :=
λx hx, (hf x hx).sub_const c

@[simp] lemma differentiable_on_sub_const_iff (c : F) :
  differentiable_on 𝕜 (λ y, f y - c) s ↔ differentiable_on 𝕜 f s :=
by simp only [sub_eq_add_neg, differentiable_on_add_const_iff]

lemma differentiable.sub_const (hf : differentiable 𝕜 f) (c : F) :
  differentiable 𝕜 (λy, f y - c) :=
λx, (hf x).sub_const c

@[simp] lemma differentiable_sub_const_iff (c : F) :
  differentiable 𝕜 (λ y, f y - c) ↔ differentiable 𝕜 f :=
by simp only [sub_eq_add_neg, differentiable_add_const_iff]

lemma fderiv_within_sub_const (hxs : unique_diff_within_at 𝕜 s x) (c : F) :
  fderiv_within 𝕜 (λy, f y - c) s x = fderiv_within 𝕜 f s x :=
by simp only [sub_eq_add_neg, fderiv_within_add_const hxs]

lemma fderiv_sub_const (c : F) : fderiv 𝕜 (λy, f y - c) x = fderiv 𝕜 f x :=
by simp only [sub_eq_add_neg, fderiv_add_const]

theorem has_strict_fderiv_at.const_sub
  (hf : has_strict_fderiv_at f f' x) (c : F) :
  has_strict_fderiv_at (λ x, c - f x) (-f') x :=
by simpa only [sub_eq_add_neg] using hf.neg.const_add c

theorem has_fderiv_at_filter.const_sub
  (hf : has_fderiv_at_filter f f' x L) (c : F) :
  has_fderiv_at_filter (λ x, c - f x) (-f') x L :=
by simpa only [sub_eq_add_neg] using hf.neg.const_add c

theorem has_fderiv_within_at.const_sub
  (hf : has_fderiv_within_at f f' s x) (c : F) :
  has_fderiv_within_at (λ x, c - f x) (-f') s x :=
hf.const_sub c

theorem has_fderiv_at.const_sub
  (hf : has_fderiv_at f f' x) (c : F) :
  has_fderiv_at (λ x, c - f x) (-f') x :=
hf.const_sub c

lemma differentiable_within_at.const_sub
  (hf : differentiable_within_at 𝕜 f s x) (c : F) :
  differentiable_within_at 𝕜 (λ y, c - f y) s x :=
(hf.has_fderiv_within_at.const_sub c).differentiable_within_at

@[simp] lemma differentiable_within_at_const_sub_iff (c : F) :
  differentiable_within_at 𝕜 (λ y, c - f y) s x ↔ differentiable_within_at 𝕜 f s x :=
by simp [sub_eq_add_neg]

lemma differentiable_at.const_sub
  (hf : differentiable_at 𝕜 f x) (c : F) :
  differentiable_at 𝕜 (λ y, c - f y) x :=
(hf.has_fderiv_at.const_sub c).differentiable_at

@[simp] lemma differentiable_at_const_sub_iff (c : F) :
  differentiable_at 𝕜 (λ y, c - f y) x ↔ differentiable_at 𝕜 f x :=
by simp [sub_eq_add_neg]

lemma differentiable_on.const_sub (hf : differentiable_on 𝕜 f s) (c : F) :
  differentiable_on 𝕜 (λy, c - f y) s :=
λx hx, (hf x hx).const_sub c

@[simp] lemma differentiable_on_const_sub_iff (c : F) :
  differentiable_on 𝕜 (λ y, c - f y) s ↔ differentiable_on 𝕜 f s :=
by simp [sub_eq_add_neg]

lemma differentiable.const_sub (hf : differentiable 𝕜 f) (c : F) :
  differentiable 𝕜 (λy, c - f y) :=
λx, (hf x).const_sub c

@[simp] lemma differentiable_const_sub_iff (c : F) :
  differentiable 𝕜 (λ y, c - f y) ↔ differentiable 𝕜 f :=
by simp [sub_eq_add_neg]

lemma fderiv_within_const_sub (hxs : unique_diff_within_at 𝕜 s x) (c : F) :
  fderiv_within 𝕜 (λy, c - f y) s x = -fderiv_within 𝕜 f s x :=
by simp only [sub_eq_add_neg, fderiv_within_const_add, fderiv_within_neg, hxs]

lemma fderiv_const_sub (c : F) : fderiv 𝕜 (λy, c - f y) x = -fderiv 𝕜 f x :=
by simp only [← fderiv_within_univ, fderiv_within_const_sub unique_diff_within_at_univ]

end sub

section bilinear_map
/-! ### Derivative of a bounded bilinear map -/

variables {b : E × F → G} {u : set (E × F) }

open normed_field

lemma is_bounded_bilinear_map.has_strict_fderiv_at (h : is_bounded_bilinear_map 𝕜 b) (p : E × F) :
  has_strict_fderiv_at b (h.deriv p) p :=
begin
  rw has_strict_fderiv_at,
  set T := (E × F) × (E × F),
  have : (λ q : T, b (q.1 - q.2)) =o[𝓝 (p, p)] (λ q : T, ∥q.1 - q.2∥ * 1),
  { refine (h.is_O'.comp_tendsto le_top).trans_is_o _,
    simp only [(∘)],
    refine (is_O_refl (λ q : T, ∥q.1 - q.2∥) _).mul_is_o (is_o.norm_left $ (is_o_one_iff _).2 _),
    rw [← sub_self p],
    exact continuous_at_fst.sub continuous_at_snd },
  simp only [mul_one, is_o_norm_right] at this,
  refine (is_o.congr_of_sub _).1 this, clear this,
  convert_to (λ q : T, h.deriv (p - q.2) (q.1 - q.2)) =o[𝓝 (p, p)] (λ q : T, q.1 - q.2),
  { ext ⟨⟨x₁, y₁⟩, ⟨x₂, y₂⟩⟩, rcases p with ⟨x, y⟩,
    simp only [is_bounded_bilinear_map_deriv_coe, prod.mk_sub_mk, h.map_sub_left, h.map_sub_right],
    abel },
  have : (λ q : T, p - q.2) =o[𝓝 (p, p)] (λ q, (1:ℝ)),
    from (is_o_one_iff _).2 (sub_self p ▸ tendsto_const_nhds.sub continuous_at_snd),
  apply is_bounded_bilinear_map_apply.is_O_comp.trans_is_o,
  refine is_o.trans_is_O _ (is_O_const_mul_self 1 _ _).of_norm_right,
  refine is_o.mul_is_O _ (is_O_refl _ _),
  exact (((h.is_bounded_linear_map_deriv.is_O_id ⊤).comp_tendsto le_top : _).trans_is_o
    this).norm_left
end

lemma is_bounded_bilinear_map.has_fderiv_at (h : is_bounded_bilinear_map 𝕜 b) (p : E × F) :
  has_fderiv_at b (h.deriv p) p :=
(h.has_strict_fderiv_at p).has_fderiv_at

lemma is_bounded_bilinear_map.has_fderiv_within_at (h : is_bounded_bilinear_map 𝕜 b) (p : E × F) :
  has_fderiv_within_at b (h.deriv p) u p :=
(h.has_fderiv_at p).has_fderiv_within_at

lemma is_bounded_bilinear_map.differentiable_at (h : is_bounded_bilinear_map 𝕜 b) (p : E × F) :
  differentiable_at 𝕜 b p :=
(h.has_fderiv_at p).differentiable_at

lemma is_bounded_bilinear_map.differentiable_within_at (h : is_bounded_bilinear_map 𝕜 b)
  (p : E × F) :
  differentiable_within_at 𝕜 b u p :=
(h.differentiable_at p).differentiable_within_at

lemma is_bounded_bilinear_map.fderiv (h : is_bounded_bilinear_map 𝕜 b) (p : E × F) :
  fderiv 𝕜 b p = h.deriv p :=
has_fderiv_at.fderiv (h.has_fderiv_at p)

lemma is_bounded_bilinear_map.fderiv_within (h : is_bounded_bilinear_map 𝕜 b) (p : E × F)
  (hxs : unique_diff_within_at 𝕜 u p) : fderiv_within 𝕜 b u p = h.deriv p :=
begin
  rw differentiable_at.fderiv_within (h.differentiable_at p) hxs,
  exact h.fderiv p
end

lemma is_bounded_bilinear_map.differentiable (h : is_bounded_bilinear_map 𝕜 b) :
  differentiable 𝕜 b :=
λx, h.differentiable_at x

lemma is_bounded_bilinear_map.differentiable_on (h : is_bounded_bilinear_map 𝕜 b) :
  differentiable_on 𝕜 b u :=
h.differentiable.differentiable_on

end bilinear_map

section clm_comp_apply
/-! ### Derivative of the pointwise composition/application of continuous linear maps -/

variables {H : Type*} [normed_add_comm_group H] [normed_space 𝕜 H] {c : E → G →L[𝕜] H}
  {c' : E →L[𝕜] G →L[𝕜] H} {d : E → F →L[𝕜] G} {d' : E →L[𝕜] F →L[𝕜] G} {u : E → G}
  {u' : E →L[𝕜] G}

lemma has_strict_fderiv_at.clm_comp (hc : has_strict_fderiv_at c c' x)
  (hd : has_strict_fderiv_at d d' x) : has_strict_fderiv_at (λ y, (c y).comp (d y))
  ((compL 𝕜 F G H (c x)).comp d' + ((compL 𝕜 F G H).flip (d x)).comp c') x :=
(is_bounded_bilinear_map_comp.has_strict_fderiv_at (c x, d x)).comp x $ hc.prod hd

lemma has_fderiv_within_at.clm_comp (hc : has_fderiv_within_at c c' s x)
  (hd : has_fderiv_within_at d d' s x) : has_fderiv_within_at (λ y, (c y).comp (d y))
  ((compL 𝕜 F G H (c x)).comp d' + ((compL 𝕜 F G H).flip (d x)).comp c') s x :=
(is_bounded_bilinear_map_comp.has_fderiv_at (c x, d x)).comp_has_fderiv_within_at x $ hc.prod hd

lemma has_fderiv_at.clm_comp (hc : has_fderiv_at c c' x)
  (hd : has_fderiv_at d d' x) : has_fderiv_at (λ y, (c y).comp (d y))
  ((compL 𝕜 F G H (c x)).comp d' + ((compL 𝕜 F G H).flip (d x)).comp c') x :=
(is_bounded_bilinear_map_comp.has_fderiv_at (c x, d x)).comp x $ hc.prod hd

lemma differentiable_within_at.clm_comp
  (hc : differentiable_within_at 𝕜 c s x) (hd : differentiable_within_at 𝕜 d s x) :
  differentiable_within_at 𝕜 (λ y, (c y).comp (d y)) s x :=
(hc.has_fderiv_within_at.clm_comp hd.has_fderiv_within_at).differentiable_within_at

lemma differentiable_at.clm_comp (hc : differentiable_at 𝕜 c x)
  (hd : differentiable_at 𝕜 d x) : differentiable_at 𝕜 (λ y, (c y).comp (d y)) x :=
(hc.has_fderiv_at.clm_comp hd.has_fderiv_at).differentiable_at

lemma differentiable_on.clm_comp (hc : differentiable_on 𝕜 c s) (hd : differentiable_on 𝕜 d s) :
  differentiable_on 𝕜 (λ y, (c y).comp (d y)) s :=
λx hx, (hc x hx).clm_comp (hd x hx)

lemma differentiable.clm_comp (hc : differentiable 𝕜 c) (hd : differentiable 𝕜 d) :
  differentiable 𝕜 (λ y, (c y).comp (d y)) :=
λx, (hc x).clm_comp (hd x)

lemma fderiv_within_clm_comp (hxs : unique_diff_within_at 𝕜 s x)
  (hc : differentiable_within_at 𝕜 c s x) (hd : differentiable_within_at 𝕜 d s x) :
  fderiv_within 𝕜 (λ y, (c y).comp (d y)) s x =
    (compL 𝕜 F G H (c x)).comp (fderiv_within 𝕜 d s x) +
    ((compL 𝕜 F G H).flip (d x)).comp (fderiv_within 𝕜 c s x) :=
(hc.has_fderiv_within_at.clm_comp hd.has_fderiv_within_at).fderiv_within hxs

lemma fderiv_clm_comp (hc : differentiable_at 𝕜 c x) (hd : differentiable_at 𝕜 d x) :
  fderiv 𝕜 (λ y, (c y).comp (d y)) x =
    (compL 𝕜 F G H (c x)).comp (fderiv 𝕜 d x) +
    ((compL 𝕜 F G H).flip (d x)).comp (fderiv 𝕜 c x) :=
(hc.has_fderiv_at.clm_comp hd.has_fderiv_at).fderiv

lemma has_strict_fderiv_at.clm_apply (hc : has_strict_fderiv_at c c' x)
  (hu : has_strict_fderiv_at u u' x) :
  has_strict_fderiv_at (λ y, (c y) (u y)) ((c x).comp u' + c'.flip (u x)) x :=
(is_bounded_bilinear_map_apply.has_strict_fderiv_at (c x, u x)).comp x (hc.prod hu)

lemma has_fderiv_within_at.clm_apply (hc : has_fderiv_within_at c c' s x)
  (hu : has_fderiv_within_at u u' s x) :
  has_fderiv_within_at (λ y, (c y) (u y)) ((c x).comp u' + c'.flip (u x)) s x :=
(is_bounded_bilinear_map_apply.has_fderiv_at (c x, u x)).comp_has_fderiv_within_at x (hc.prod hu)

lemma has_fderiv_at.clm_apply (hc : has_fderiv_at c c' x) (hu : has_fderiv_at u u' x) :
  has_fderiv_at (λ y, (c y) (u y)) ((c x).comp u' + c'.flip (u x)) x :=
(is_bounded_bilinear_map_apply.has_fderiv_at (c x, u x)).comp x (hc.prod hu)

lemma differentiable_within_at.clm_apply
  (hc : differentiable_within_at 𝕜 c s x) (hu : differentiable_within_at 𝕜 u s x) :
  differentiable_within_at 𝕜 (λ y, (c y) (u y)) s x :=
(hc.has_fderiv_within_at.clm_apply hu.has_fderiv_within_at).differentiable_within_at

lemma differentiable_at.clm_apply (hc : differentiable_at 𝕜 c x)
  (hu : differentiable_at 𝕜 u x) : differentiable_at 𝕜 (λ y, (c y) (u y)) x :=
(hc.has_fderiv_at.clm_apply hu.has_fderiv_at).differentiable_at

lemma differentiable_on.clm_apply (hc : differentiable_on 𝕜 c s) (hu : differentiable_on 𝕜 u s) :
  differentiable_on 𝕜 (λ y, (c y) (u y)) s :=
λx hx, (hc x hx).clm_apply (hu x hx)

lemma differentiable.clm_apply (hc : differentiable 𝕜 c) (hu : differentiable 𝕜 u) :
  differentiable 𝕜 (λ y, (c y) (u y)) :=
λx, (hc x).clm_apply (hu x)

lemma fderiv_within_clm_apply (hxs : unique_diff_within_at 𝕜 s x)
  (hc : differentiable_within_at 𝕜 c s x) (hu : differentiable_within_at 𝕜 u s x) :
  fderiv_within 𝕜 (λ y, (c y) (u y)) s x =
    ((c x).comp (fderiv_within 𝕜 u s x) + (fderiv_within 𝕜 c s x).flip (u x)) :=
(hc.has_fderiv_within_at.clm_apply hu.has_fderiv_within_at).fderiv_within hxs

lemma fderiv_clm_apply (hc : differentiable_at 𝕜 c x) (hu : differentiable_at 𝕜 u x) :
  fderiv 𝕜 (λ y, (c y) (u y)) x = ((c x).comp (fderiv 𝕜 u x) + (fderiv 𝕜 c x).flip (u x)) :=
(hc.has_fderiv_at.clm_apply hu.has_fderiv_at).fderiv

end clm_comp_apply

section smul
/-! ### Derivative of the product of a scalar-valued function and a vector-valued function

If `c` is a differentiable scalar-valued function and `f` is a differentiable vector-valued
function, then `λ x, c x • f x` is differentiable as well. Lemmas in this section works for
function `c` taking values in the base field, as well as in a normed algebra over the base
field: e.g., they work for `c : E → ℂ` and `f : E → F` provided that `F` is a complex
normed vector space.
-/

variables {𝕜' : Type*} [nontrivially_normed_field 𝕜'] [normed_algebra 𝕜 𝕜']
  [normed_space 𝕜' F] [is_scalar_tower 𝕜 𝕜' F]
variables {c : E → 𝕜'} {c' : E →L[𝕜] 𝕜'}

theorem has_strict_fderiv_at.smul (hc : has_strict_fderiv_at c c' x)
  (hf : has_strict_fderiv_at f f' x) :
  has_strict_fderiv_at (λ y, c y • f y) (c x • f' + c'.smul_right (f x)) x :=
(is_bounded_bilinear_map_smul.has_strict_fderiv_at (c x, f x)).comp x $
  hc.prod hf

theorem has_fderiv_within_at.smul
  (hc : has_fderiv_within_at c c' s x) (hf : has_fderiv_within_at f f' s x) :
  has_fderiv_within_at (λ y, c y • f y) (c x • f' + c'.smul_right (f x)) s x :=
(is_bounded_bilinear_map_smul.has_fderiv_at (c x, f x)).comp_has_fderiv_within_at x $
  hc.prod hf

theorem has_fderiv_at.smul (hc : has_fderiv_at c c' x) (hf : has_fderiv_at f f' x) :
  has_fderiv_at (λ y, c y • f y) (c x • f' + c'.smul_right (f x)) x :=
(is_bounded_bilinear_map_smul.has_fderiv_at (c x, f x)).comp x $
  hc.prod hf

lemma differentiable_within_at.smul
  (hc : differentiable_within_at 𝕜 c s x) (hf : differentiable_within_at 𝕜 f s x) :
  differentiable_within_at 𝕜 (λ y, c y • f y) s x :=
(hc.has_fderiv_within_at.smul hf.has_fderiv_within_at).differentiable_within_at

@[simp] lemma differentiable_at.smul (hc : differentiable_at 𝕜 c x) (hf : differentiable_at 𝕜 f x) :
  differentiable_at 𝕜 (λ y, c y • f y) x :=
(hc.has_fderiv_at.smul hf.has_fderiv_at).differentiable_at

lemma differentiable_on.smul (hc : differentiable_on 𝕜 c s) (hf : differentiable_on 𝕜 f s) :
  differentiable_on 𝕜 (λ y, c y • f y) s :=
λx hx, (hc x hx).smul (hf x hx)

@[simp] lemma differentiable.smul (hc : differentiable 𝕜 c) (hf : differentiable 𝕜 f) :
  differentiable 𝕜 (λ y, c y • f y) :=
λx, (hc x).smul (hf x)

lemma fderiv_within_smul (hxs : unique_diff_within_at 𝕜 s x)
  (hc : differentiable_within_at 𝕜 c s x) (hf : differentiable_within_at 𝕜 f s x) :
  fderiv_within 𝕜 (λ y, c y • f y) s x =
    c x • fderiv_within 𝕜 f s x + (fderiv_within 𝕜 c s x).smul_right (f x) :=
(hc.has_fderiv_within_at.smul hf.has_fderiv_within_at).fderiv_within hxs

lemma fderiv_smul (hc : differentiable_at 𝕜 c x) (hf : differentiable_at 𝕜 f x) :
  fderiv 𝕜 (λ y, c y • f y) x =
    c x • fderiv 𝕜 f x + (fderiv 𝕜 c x).smul_right (f x) :=
(hc.has_fderiv_at.smul hf.has_fderiv_at).fderiv

theorem has_strict_fderiv_at.smul_const (hc : has_strict_fderiv_at c c' x) (f : F) :
  has_strict_fderiv_at (λ y, c y • f) (c'.smul_right f) x :=
by simpa only [smul_zero, zero_add] using hc.smul (has_strict_fderiv_at_const f x)

theorem has_fderiv_within_at.smul_const (hc : has_fderiv_within_at c c' s x) (f : F) :
  has_fderiv_within_at (λ y, c y • f) (c'.smul_right f) s x :=
by simpa only [smul_zero, zero_add] using hc.smul (has_fderiv_within_at_const f x s)

theorem has_fderiv_at.smul_const (hc : has_fderiv_at c c' x) (f : F) :
  has_fderiv_at (λ y, c y • f) (c'.smul_right f) x :=
by simpa only [smul_zero, zero_add] using hc.smul (has_fderiv_at_const f x)

lemma differentiable_within_at.smul_const
  (hc : differentiable_within_at 𝕜 c s x) (f : F) :
  differentiable_within_at 𝕜 (λ y, c y • f) s x :=
(hc.has_fderiv_within_at.smul_const f).differentiable_within_at

lemma differentiable_at.smul_const (hc : differentiable_at 𝕜 c x) (f : F) :
  differentiable_at 𝕜 (λ y, c y • f) x :=
(hc.has_fderiv_at.smul_const f).differentiable_at

lemma differentiable_on.smul_const (hc : differentiable_on 𝕜 c s) (f : F) :
  differentiable_on 𝕜 (λ y, c y • f) s :=
λx hx, (hc x hx).smul_const f

lemma differentiable.smul_const (hc : differentiable 𝕜 c) (f : F) :
  differentiable 𝕜 (λ y, c y • f) :=
λx, (hc x).smul_const f

lemma fderiv_within_smul_const (hxs : unique_diff_within_at 𝕜 s x)
  (hc : differentiable_within_at 𝕜 c s x) (f : F) :
  fderiv_within 𝕜 (λ y, c y • f) s x =
    (fderiv_within 𝕜 c s x).smul_right f :=
(hc.has_fderiv_within_at.smul_const f).fderiv_within hxs

lemma fderiv_smul_const (hc : differentiable_at 𝕜 c x) (f : F) :
  fderiv 𝕜 (λ y, c y • f) x = (fderiv 𝕜 c x).smul_right f :=
(hc.has_fderiv_at.smul_const f).fderiv

end smul

section mul
/-! ### Derivative of the product of two functions -/

variables {𝔸 𝔸' : Type*} [normed_ring 𝔸] [normed_comm_ring 𝔸'] [normed_algebra 𝕜 𝔸]
  [normed_algebra 𝕜 𝔸'] {a b : E → 𝔸} {a' b' : E →L[𝕜] 𝔸} {c d : E → 𝔸'} {c' d' : E →L[𝕜] 𝔸'}

theorem has_strict_fderiv_at.mul' {x : E} (ha : has_strict_fderiv_at a a' x)
  (hb : has_strict_fderiv_at b b' x) :
  has_strict_fderiv_at (λ y, a y * b y) (a x • b' + a'.smul_right (b x)) x :=
((continuous_linear_map.mul 𝕜 𝔸).is_bounded_bilinear_map.has_strict_fderiv_at (a x, b x)).comp x
  (ha.prod hb)

theorem has_strict_fderiv_at.mul
  (hc : has_strict_fderiv_at c c' x) (hd : has_strict_fderiv_at d d' x) :
  has_strict_fderiv_at (λ y, c y * d y) (c x • d' + d x • c') x :=
by { convert hc.mul' hd, ext z, apply mul_comm }

theorem has_fderiv_within_at.mul'
  (ha : has_fderiv_within_at a a' s x) (hb : has_fderiv_within_at b b' s x) :
  has_fderiv_within_at (λ y, a y * b y) (a x • b' + a'.smul_right (b x)) s x :=
((continuous_linear_map.mul 𝕜 𝔸).is_bounded_bilinear_map.has_fderiv_at
  (a x, b x)).comp_has_fderiv_within_at x (ha.prod hb)

theorem has_fderiv_within_at.mul
  (hc : has_fderiv_within_at c c' s x) (hd : has_fderiv_within_at d d' s x) :
  has_fderiv_within_at (λ y, c y * d y) (c x • d' + d x • c') s x :=
by { convert hc.mul' hd, ext z, apply mul_comm }

theorem has_fderiv_at.mul'
  (ha : has_fderiv_at a a' x) (hb : has_fderiv_at b b' x) :
  has_fderiv_at (λ y, a y * b y) (a x • b' + a'.smul_right (b x)) x :=
((continuous_linear_map.mul 𝕜 𝔸).is_bounded_bilinear_map.has_fderiv_at (a x, b x)).comp x
  (ha.prod hb)

theorem has_fderiv_at.mul (hc : has_fderiv_at c c' x) (hd : has_fderiv_at d d' x) :
  has_fderiv_at (λ y, c y * d y) (c x • d' + d x • c') x :=
by { convert hc.mul' hd, ext z, apply mul_comm }

lemma differentiable_within_at.mul
  (ha : differentiable_within_at 𝕜 a s x) (hb : differentiable_within_at 𝕜 b s x) :
  differentiable_within_at 𝕜 (λ y, a y * b y) s x :=
(ha.has_fderiv_within_at.mul' hb.has_fderiv_within_at).differentiable_within_at

@[simp] lemma differentiable_at.mul (ha : differentiable_at 𝕜 a x) (hb : differentiable_at 𝕜 b x) :
  differentiable_at 𝕜 (λ y, a y * b y) x :=
(ha.has_fderiv_at.mul' hb.has_fderiv_at).differentiable_at

lemma differentiable_on.mul (ha : differentiable_on 𝕜 a s) (hb : differentiable_on 𝕜 b s) :
  differentiable_on 𝕜 (λ y, a y * b y) s :=
λx hx, (ha x hx).mul (hb x hx)

@[simp] lemma differentiable.mul (ha : differentiable 𝕜 a) (hb : differentiable 𝕜 b) :
  differentiable 𝕜 (λ y, a y * b y) :=
λx, (ha x).mul (hb x)

lemma differentiable_within_at.pow (ha : differentiable_within_at 𝕜 a s x) :
  ∀ n : ℕ, differentiable_within_at 𝕜 (λ x, a x ^ n) s x
| 0 := by simp only [pow_zero, differentiable_within_at_const]
| (n + 1) := by simp only [pow_succ, differentiable_within_at.pow n, ha.mul]

@[simp] lemma differentiable_at.pow (ha : differentiable_at 𝕜 a x) (n : ℕ) :
  differentiable_at 𝕜 (λ x, a x ^ n) x :=
differentiable_within_at_univ.mp $ ha.differentiable_within_at.pow n

lemma differentiable_on.pow (ha : differentiable_on 𝕜 a s) (n : ℕ) :
  differentiable_on 𝕜 (λ x, a x ^ n) s :=
λ x h, (ha x h).pow n

@[simp] lemma differentiable.pow (ha : differentiable 𝕜 a) (n : ℕ) :
  differentiable 𝕜 (λ x, a x ^ n) :=
λx, (ha x).pow n

lemma fderiv_within_mul' (hxs : unique_diff_within_at 𝕜 s x)
  (ha : differentiable_within_at 𝕜 a s x) (hb : differentiable_within_at 𝕜 b s x) :
  fderiv_within 𝕜 (λ y, a y * b y) s x =
    a x • fderiv_within 𝕜 b s x + (fderiv_within 𝕜 a s x).smul_right (b x) :=
(ha.has_fderiv_within_at.mul' hb.has_fderiv_within_at).fderiv_within hxs

lemma fderiv_within_mul (hxs : unique_diff_within_at 𝕜 s x)
  (hc : differentiable_within_at 𝕜 c s x) (hd : differentiable_within_at 𝕜 d s x) :
  fderiv_within 𝕜 (λ y, c y * d y) s x =
    c x • fderiv_within 𝕜 d s x + d x • fderiv_within 𝕜 c s x :=
(hc.has_fderiv_within_at.mul hd.has_fderiv_within_at).fderiv_within hxs

lemma fderiv_mul' (ha : differentiable_at 𝕜 a x) (hb : differentiable_at 𝕜 b x) :
  fderiv 𝕜 (λ y, a y * b y) x =
    a x • fderiv 𝕜 b x + (fderiv 𝕜 a x).smul_right (b x) :=
(ha.has_fderiv_at.mul' hb.has_fderiv_at).fderiv

lemma fderiv_mul (hc : differentiable_at 𝕜 c x) (hd : differentiable_at 𝕜 d x) :
  fderiv 𝕜 (λ y, c y * d y) x =
    c x • fderiv 𝕜 d x + d x • fderiv 𝕜 c x :=
(hc.has_fderiv_at.mul hd.has_fderiv_at).fderiv

theorem has_strict_fderiv_at.mul_const' (ha : has_strict_fderiv_at a a' x) (b : 𝔸) :
  has_strict_fderiv_at (λ y, a y * b) (a'.smul_right b) x :=
(((continuous_linear_map.mul 𝕜 𝔸).flip b).has_strict_fderiv_at).comp x ha

theorem has_strict_fderiv_at.mul_const (hc : has_strict_fderiv_at c c' x) (d : 𝔸') :
  has_strict_fderiv_at (λ y, c y * d) (d • c') x :=
by { convert hc.mul_const' d, ext z, apply mul_comm }

theorem has_fderiv_within_at.mul_const' (ha : has_fderiv_within_at a a' s x) (b : 𝔸) :
  has_fderiv_within_at (λ y, a y * b) (a'.smul_right b) s x :=
(((continuous_linear_map.mul 𝕜 𝔸).flip b).has_fderiv_at).comp_has_fderiv_within_at x ha

theorem has_fderiv_within_at.mul_const (hc : has_fderiv_within_at c c' s x) (d : 𝔸') :
  has_fderiv_within_at (λ y, c y * d) (d • c') s x :=
by { convert hc.mul_const' d, ext z, apply mul_comm }

theorem has_fderiv_at.mul_const' (ha : has_fderiv_at a a' x) (b : 𝔸) :
  has_fderiv_at (λ y, a y * b) (a'.smul_right b) x :=
(((continuous_linear_map.mul 𝕜 𝔸).flip b).has_fderiv_at).comp x ha

theorem has_fderiv_at.mul_const (hc : has_fderiv_at c c' x) (d : 𝔸') :
  has_fderiv_at (λ y, c y * d) (d • c') x :=
by { convert hc.mul_const' d, ext z, apply mul_comm }

lemma differentiable_within_at.mul_const
  (ha : differentiable_within_at 𝕜 a s x) (b : 𝔸) :
  differentiable_within_at 𝕜 (λ y, a y * b) s x :=
(ha.has_fderiv_within_at.mul_const' b).differentiable_within_at

lemma differentiable_at.mul_const (ha : differentiable_at 𝕜 a x) (b : 𝔸) :
  differentiable_at 𝕜 (λ y, a y * b) x :=
(ha.has_fderiv_at.mul_const' b).differentiable_at

lemma differentiable_on.mul_const (ha : differentiable_on 𝕜 a s) (b : 𝔸) :
  differentiable_on 𝕜 (λ y, a y * b) s :=
λx hx, (ha x hx).mul_const b

lemma differentiable.mul_const (ha : differentiable 𝕜 a) (b : 𝔸) :
  differentiable 𝕜 (λ y, a y * b) :=
λx, (ha x).mul_const b

lemma fderiv_within_mul_const' (hxs : unique_diff_within_at 𝕜 s x)
  (ha : differentiable_within_at 𝕜 a s x) (b : 𝔸) :
  fderiv_within 𝕜 (λ y, a y * b) s x = (fderiv_within 𝕜 a s x).smul_right b :=
(ha.has_fderiv_within_at.mul_const' b).fderiv_within hxs

lemma fderiv_within_mul_const (hxs : unique_diff_within_at 𝕜 s x)
  (hc : differentiable_within_at 𝕜 c s x) (d : 𝔸') :
  fderiv_within 𝕜 (λ y, c y * d) s x = d • fderiv_within 𝕜 c s x :=
(hc.has_fderiv_within_at.mul_const d).fderiv_within hxs

lemma fderiv_mul_const' (ha : differentiable_at 𝕜 a x) (b : 𝔸) :
  fderiv 𝕜 (λ y, a y * b) x = (fderiv 𝕜 a x).smul_right b :=
(ha.has_fderiv_at.mul_const' b).fderiv

lemma fderiv_mul_const (hc : differentiable_at 𝕜 c x) (d : 𝔸') :
  fderiv 𝕜 (λ y, c y * d) x = d • fderiv 𝕜 c x :=
(hc.has_fderiv_at.mul_const d).fderiv

theorem has_strict_fderiv_at.const_mul (ha : has_strict_fderiv_at a a' x) (b : 𝔸) :
  has_strict_fderiv_at (λ y, b * a y) (b • a') x :=
(((continuous_linear_map.mul 𝕜 𝔸) b).has_strict_fderiv_at).comp x ha

theorem has_fderiv_within_at.const_mul
  (ha : has_fderiv_within_at a a' s x) (b : 𝔸) :
  has_fderiv_within_at (λ y, b * a y) (b • a') s x :=
(((continuous_linear_map.mul 𝕜 𝔸) b).has_fderiv_at).comp_has_fderiv_within_at x ha

theorem has_fderiv_at.const_mul (ha : has_fderiv_at a a' x) (b : 𝔸) :
  has_fderiv_at (λ y, b * a y) (b • a') x :=
(((continuous_linear_map.mul 𝕜 𝔸) b).has_fderiv_at).comp x ha

lemma differentiable_within_at.const_mul
  (ha : differentiable_within_at 𝕜 a s x) (b : 𝔸) :
  differentiable_within_at 𝕜 (λ y, b * a y) s x :=
(ha.has_fderiv_within_at.const_mul b).differentiable_within_at

lemma differentiable_at.const_mul (ha : differentiable_at 𝕜 a x) (b : 𝔸) :
  differentiable_at 𝕜 (λ y, b * a y) x :=
(ha.has_fderiv_at.const_mul b).differentiable_at

lemma differentiable_on.const_mul (ha : differentiable_on 𝕜 a s) (b : 𝔸) :
  differentiable_on 𝕜 (λ y, b * a y) s :=
λx hx, (ha x hx).const_mul b

lemma differentiable.const_mul (ha : differentiable 𝕜 a) (b : 𝔸) :
  differentiable 𝕜 (λ y, b * a y) :=
λx, (ha x).const_mul b

lemma fderiv_within_const_mul (hxs : unique_diff_within_at 𝕜 s x)
  (ha : differentiable_within_at 𝕜 a s x) (b : 𝔸) :
  fderiv_within 𝕜 (λ y, b * a y) s x = b • fderiv_within 𝕜 a s x :=
(ha.has_fderiv_within_at.const_mul b).fderiv_within hxs

lemma fderiv_const_mul (ha : differentiable_at 𝕜 a x) (b : 𝔸) :
  fderiv 𝕜 (λ y, b * a y) x = b • fderiv 𝕜 a x :=
(ha.has_fderiv_at.const_mul b).fderiv

end mul

section algebra_inverse
variables {R : Type*} [normed_ring R] [normed_algebra 𝕜 R] [complete_space R]
open normed_ring continuous_linear_map ring

/-- At an invertible element `x` of a normed algebra `R`, the Fréchet derivative of the inversion
operation is the linear map `λ t, - x⁻¹ * t * x⁻¹`. -/
lemma has_fderiv_at_ring_inverse (x : Rˣ) :
  has_fderiv_at ring.inverse (-mul_left_right 𝕜 R ↑x⁻¹ ↑x⁻¹) x :=
begin
  have h_is_o : (λ (t : R), inverse (↑x + t) - ↑x⁻¹ + ↑x⁻¹ * t * ↑x⁻¹) =o[𝓝 0] (λ (t : R), t),
  { refine (inverse_add_norm_diff_second_order x).trans_is_o ((is_o_norm_norm).mp _),
    simp only [norm_pow, norm_norm],
    have h12 : 1 < 2 := by norm_num,
    convert (asymptotics.is_o_pow_pow h12).comp_tendsto tendsto_norm_zero,
    ext, simp },
  have h_lim : tendsto (λ (y:R), y - x) (𝓝 x) (𝓝 0),
  { refine tendsto_zero_iff_norm_tendsto_zero.mpr _,
    exact tendsto_iff_norm_tendsto_zero.mp tendsto_id },
  simp only [has_fderiv_at, has_fderiv_at_filter],
  convert h_is_o.comp_tendsto h_lim,
  ext y,
  simp only [coe_comp', function.comp_app, mul_left_right_apply, neg_apply, inverse_unit x,
    units.inv_mul, add_sub_cancel'_right, mul_sub, sub_mul, one_mul, sub_neg_eq_add]
end

lemma differentiable_at_inverse (x : Rˣ) : differentiable_at 𝕜 (@ring.inverse R _) x :=
(has_fderiv_at_ring_inverse x).differentiable_at

lemma fderiv_inverse (x : Rˣ) :
  fderiv 𝕜 (@ring.inverse R _) x = - mul_left_right 𝕜 R ↑x⁻¹ ↑x⁻¹ :=
(has_fderiv_at_ring_inverse x).fderiv

end algebra_inverse

namespace continuous_linear_equiv
/-! ### Differentiability of linear equivs, and invariance of differentiability -/

variable (iso : E ≃L[𝕜] F)

protected lemma has_strict_fderiv_at :
  has_strict_fderiv_at iso (iso : E →L[𝕜] F) x :=
iso.to_continuous_linear_map.has_strict_fderiv_at

protected lemma has_fderiv_within_at :
  has_fderiv_within_at iso (iso : E →L[𝕜] F) s x :=
iso.to_continuous_linear_map.has_fderiv_within_at

protected lemma has_fderiv_at : has_fderiv_at iso (iso : E →L[𝕜] F) x :=
iso.to_continuous_linear_map.has_fderiv_at_filter

protected lemma differentiable_at : differentiable_at 𝕜 iso x :=
iso.has_fderiv_at.differentiable_at

protected lemma differentiable_within_at :
  differentiable_within_at 𝕜 iso s x :=
iso.differentiable_at.differentiable_within_at

protected lemma fderiv : fderiv 𝕜 iso x = iso :=
iso.has_fderiv_at.fderiv

protected lemma fderiv_within (hxs : unique_diff_within_at 𝕜 s x) :
  fderiv_within 𝕜 iso s x = iso :=
iso.to_continuous_linear_map.fderiv_within hxs

protected lemma differentiable : differentiable 𝕜 iso :=
λx, iso.differentiable_at

protected lemma differentiable_on : differentiable_on 𝕜 iso s :=
iso.differentiable.differentiable_on

lemma comp_differentiable_within_at_iff {f : G → E} {s : set G} {x : G} :
  differentiable_within_at 𝕜 (iso ∘ f) s x ↔ differentiable_within_at 𝕜 f s x :=
begin
  refine ⟨λ H, _, λ H, iso.differentiable.differentiable_at.comp_differentiable_within_at x H⟩,
  have : differentiable_within_at 𝕜 (iso.symm ∘ (iso ∘ f)) s x :=
    iso.symm.differentiable.differentiable_at.comp_differentiable_within_at x H,
  rwa [← function.comp.assoc iso.symm iso f, iso.symm_comp_self] at this,
end

lemma comp_differentiable_at_iff {f : G → E} {x : G} :
  differentiable_at 𝕜 (iso ∘ f) x ↔ differentiable_at 𝕜 f x :=
by rw [← differentiable_within_at_univ, ← differentiable_within_at_univ,
       iso.comp_differentiable_within_at_iff]

lemma comp_differentiable_on_iff {f : G → E} {s : set G} :
  differentiable_on 𝕜 (iso ∘ f) s ↔ differentiable_on 𝕜 f s :=
begin
  rw [differentiable_on, differentiable_on],
  simp only [iso.comp_differentiable_within_at_iff],
end

lemma comp_differentiable_iff {f : G → E} :
  differentiable 𝕜 (iso ∘ f) ↔ differentiable 𝕜 f :=
begin
  rw [← differentiable_on_univ, ← differentiable_on_univ],
  exact iso.comp_differentiable_on_iff
end

lemma comp_has_fderiv_within_at_iff
  {f : G → E} {s : set G} {x : G} {f' : G →L[𝕜] E} :
  has_fderiv_within_at (iso ∘ f) ((iso : E →L[𝕜] F).comp f') s x ↔ has_fderiv_within_at f f' s x :=
begin
  refine ⟨λ H, _, λ H, iso.has_fderiv_at.comp_has_fderiv_within_at x H⟩,
  have A : f = iso.symm ∘ (iso ∘ f), by { rw [← function.comp.assoc, iso.symm_comp_self], refl },
  have B : f' = (iso.symm : F →L[𝕜] E).comp ((iso : E →L[𝕜] F).comp f'),
    by rw [← continuous_linear_map.comp_assoc, iso.coe_symm_comp_coe,
             continuous_linear_map.id_comp],
  rw [A, B],
  exact iso.symm.has_fderiv_at.comp_has_fderiv_within_at x H
end

lemma comp_has_strict_fderiv_at_iff {f : G → E} {x : G} {f' : G →L[𝕜] E} :
  has_strict_fderiv_at (iso ∘ f) ((iso : E →L[𝕜] F).comp f') x ↔ has_strict_fderiv_at f f' x :=
begin
  refine ⟨λ H, _, λ H, iso.has_strict_fderiv_at.comp x H⟩,
  convert iso.symm.has_strict_fderiv_at.comp x H; ext z; apply (iso.symm_apply_apply _).symm
end

lemma comp_has_fderiv_at_iff {f : G → E} {x : G} {f' : G →L[𝕜] E} :
  has_fderiv_at (iso ∘ f) ((iso : E →L[𝕜] F).comp f') x ↔ has_fderiv_at f f' x :=
by simp_rw [← has_fderiv_within_at_univ, iso.comp_has_fderiv_within_at_iff]

lemma comp_has_fderiv_within_at_iff'
  {f : G → E} {s : set G} {x : G} {f' : G →L[𝕜] F} :
  has_fderiv_within_at (iso ∘ f) f' s x ↔
  has_fderiv_within_at f ((iso.symm : F →L[𝕜] E).comp f') s x :=
by rw [← iso.comp_has_fderiv_within_at_iff, ← continuous_linear_map.comp_assoc,
  iso.coe_comp_coe_symm, continuous_linear_map.id_comp]

lemma comp_has_fderiv_at_iff' {f : G → E} {x : G} {f' : G →L[𝕜] F} :
  has_fderiv_at (iso ∘ f) f' x ↔ has_fderiv_at f ((iso.symm : F →L[𝕜] E).comp f') x :=
by simp_rw [← has_fderiv_within_at_univ, iso.comp_has_fderiv_within_at_iff']

lemma comp_fderiv_within {f : G → E} {s : set G} {x : G}
  (hxs : unique_diff_within_at 𝕜 s x) :
  fderiv_within 𝕜 (iso ∘ f) s x = (iso : E →L[𝕜] F).comp (fderiv_within 𝕜 f s x) :=
begin
  by_cases h : differentiable_within_at 𝕜 f s x,
  { rw [fderiv.comp_fderiv_within x iso.differentiable_at h hxs, iso.fderiv] },
  { have : ¬differentiable_within_at 𝕜 (iso ∘ f) s x,
      from mt iso.comp_differentiable_within_at_iff.1 h,
    rw [fderiv_within_zero_of_not_differentiable_within_at h,
        fderiv_within_zero_of_not_differentiable_within_at this,
        continuous_linear_map.comp_zero] }
end

lemma comp_fderiv {f : G → E} {x : G} :
  fderiv 𝕜 (iso ∘ f) x = (iso : E →L[𝕜] F).comp (fderiv 𝕜 f x) :=
begin
  rw [← fderiv_within_univ, ← fderiv_within_univ],
  exact iso.comp_fderiv_within unique_diff_within_at_univ,
end

end continuous_linear_equiv

namespace linear_isometry_equiv
/-! ### Differentiability of linear isometry equivs, and invariance of differentiability -/

variable (iso : E ≃ₗᵢ[𝕜] F)

protected lemma has_strict_fderiv_at : has_strict_fderiv_at iso (iso : E →L[𝕜] F) x :=
(iso : E ≃L[𝕜] F).has_strict_fderiv_at

protected lemma has_fderiv_within_at : has_fderiv_within_at iso (iso : E →L[𝕜] F) s x :=
(iso : E ≃L[𝕜] F).has_fderiv_within_at

protected lemma has_fderiv_at : has_fderiv_at iso (iso : E →L[𝕜] F) x :=
(iso : E ≃L[𝕜] F).has_fderiv_at

protected lemma differentiable_at : differentiable_at 𝕜 iso x :=
iso.has_fderiv_at.differentiable_at

protected lemma differentiable_within_at :
  differentiable_within_at 𝕜 iso s x :=
iso.differentiable_at.differentiable_within_at

protected lemma fderiv : fderiv 𝕜 iso x = iso := iso.has_fderiv_at.fderiv

protected lemma fderiv_within (hxs : unique_diff_within_at 𝕜 s x) :
  fderiv_within 𝕜 iso s x = iso :=
(iso : E ≃L[𝕜] F).fderiv_within hxs

protected lemma differentiable : differentiable 𝕜 iso :=
λx, iso.differentiable_at

protected lemma differentiable_on : differentiable_on 𝕜 iso s :=
iso.differentiable.differentiable_on

lemma comp_differentiable_within_at_iff {f : G → E} {s : set G} {x : G} :
  differentiable_within_at 𝕜 (iso ∘ f) s x ↔ differentiable_within_at 𝕜 f s x :=
(iso : E ≃L[𝕜] F).comp_differentiable_within_at_iff

lemma comp_differentiable_at_iff {f : G → E} {x : G} :
  differentiable_at 𝕜 (iso ∘ f) x ↔ differentiable_at 𝕜 f x :=
(iso : E ≃L[𝕜] F).comp_differentiable_at_iff

lemma comp_differentiable_on_iff {f : G → E} {s : set G} :
  differentiable_on 𝕜 (iso ∘ f) s ↔ differentiable_on 𝕜 f s :=
(iso : E ≃L[𝕜] F).comp_differentiable_on_iff

lemma comp_differentiable_iff {f : G → E} :
  differentiable 𝕜 (iso ∘ f) ↔ differentiable 𝕜 f :=
(iso : E ≃L[𝕜] F).comp_differentiable_iff

lemma comp_has_fderiv_within_at_iff
  {f : G → E} {s : set G} {x : G} {f' : G →L[𝕜] E} :
  has_fderiv_within_at (iso ∘ f) ((iso : E →L[𝕜] F).comp f') s x ↔ has_fderiv_within_at f f' s x :=
(iso : E ≃L[𝕜] F).comp_has_fderiv_within_at_iff

lemma comp_has_strict_fderiv_at_iff {f : G → E} {x : G} {f' : G →L[𝕜] E} :
  has_strict_fderiv_at (iso ∘ f) ((iso : E →L[𝕜] F).comp f') x ↔ has_strict_fderiv_at f f' x :=
(iso : E ≃L[𝕜] F).comp_has_strict_fderiv_at_iff

lemma comp_has_fderiv_at_iff {f : G → E} {x : G} {f' : G →L[𝕜] E} :
  has_fderiv_at (iso ∘ f) ((iso : E →L[𝕜] F).comp f') x ↔ has_fderiv_at f f' x :=
(iso : E ≃L[𝕜] F).comp_has_fderiv_at_iff

lemma comp_has_fderiv_within_at_iff'
  {f : G → E} {s : set G} {x : G} {f' : G →L[𝕜] F} :
  has_fderiv_within_at (iso ∘ f) f' s x ↔
  has_fderiv_within_at f ((iso.symm : F →L[𝕜] E).comp f') s x :=
(iso : E ≃L[𝕜] F).comp_has_fderiv_within_at_iff'

lemma comp_has_fderiv_at_iff' {f : G → E} {x : G} {f' : G →L[𝕜] F} :
  has_fderiv_at (iso ∘ f) f' x ↔ has_fderiv_at f ((iso.symm : F →L[𝕜] E).comp f') x :=
(iso : E ≃L[𝕜] F).comp_has_fderiv_at_iff'

lemma comp_fderiv_within {f : G → E} {s : set G} {x : G}
  (hxs : unique_diff_within_at 𝕜 s x) :
  fderiv_within 𝕜 (iso ∘ f) s x = (iso : E →L[𝕜] F).comp (fderiv_within 𝕜 f s x) :=
(iso : E ≃L[𝕜] F).comp_fderiv_within hxs

lemma comp_fderiv {f : G → E} {x : G} :
  fderiv 𝕜 (iso ∘ f) x = (iso : E →L[𝕜] F).comp (fderiv 𝕜 f x) :=
(iso : E ≃L[𝕜] F).comp_fderiv

end linear_isometry_equiv

/-- If `f (g y) = y` for `y` in some neighborhood of `a`, `g` is continuous at `a`, and `f` has an
invertible derivative `f'` at `g a` in the strict sense, then `g` has the derivative `f'⁻¹` at `a`
in the strict sense.

This is one of the easy parts of the inverse function theorem: it assumes that we already have an
inverse function. -/
theorem has_strict_fderiv_at.of_local_left_inverse {f : E → F} {f' : E ≃L[𝕜] F} {g : F → E} {a : F}
  (hg : continuous_at g a) (hf : has_strict_fderiv_at f (f' : E →L[𝕜] F) (g a))
  (hfg : ∀ᶠ y in 𝓝 a, f (g y) = y) :
  has_strict_fderiv_at g (f'.symm : F →L[𝕜] E) a :=
begin
  replace hg := hg.prod_map' hg,
  replace hfg := hfg.prod_mk_nhds hfg,
  have : (λ p : F × F, g p.1 - g p.2 - f'.symm (p.1 - p.2)) =O[𝓝 (a, a)]
    (λ p : F × F, f' (g p.1 - g p.2) - (p.1 - p.2)),
  { refine ((f'.symm : F →L[𝕜] E).is_O_comp _ _).congr (λ x, _) (λ _, rfl),
    simp },
  refine this.trans_is_o _, clear this,
  refine ((hf.comp_tendsto hg).symm.congr' (hfg.mono _)
    (eventually_of_forall $ λ _, rfl)).trans_is_O _,
  { rintros p ⟨hp1, hp2⟩,
    simp [hp1, hp2] },
  { refine (hf.is_O_sub_rev.comp_tendsto hg).congr'
      (eventually_of_forall $ λ _, rfl) (hfg.mono _),
    rintros p ⟨hp1, hp2⟩,
    simp only [(∘), hp1, hp2] }
end

/-- If `f (g y) = y` for `y` in some neighborhood of `a`, `g` is continuous at `a`, and `f` has an
invertible derivative `f'` at `g a`, then `g` has the derivative `f'⁻¹` at `a`.

This is one of the easy parts of the inverse function theorem: it assumes that we already have
an inverse function. -/
theorem has_fderiv_at.of_local_left_inverse {f : E → F} {f' : E ≃L[𝕜] F} {g : F → E} {a : F}
  (hg : continuous_at g a) (hf : has_fderiv_at f (f' : E →L[𝕜] F) (g a))
  (hfg : ∀ᶠ y in 𝓝 a, f (g y) = y) :
  has_fderiv_at g (f'.symm : F →L[𝕜] E) a :=
begin
  have : (λ x : F, g x - g a - f'.symm (x - a)) =O[𝓝 a] (λ x : F, f' (g x - g a) - (x - a)),
  { refine ((f'.symm : F →L[𝕜] E).is_O_comp _ _).congr (λ x, _) (λ _, rfl),
    simp },
  refine this.trans_is_o _, clear this,
  refine ((hf.comp_tendsto hg).symm.congr' (hfg.mono _)
    (eventually_of_forall $ λ _, rfl)).trans_is_O _,
  { rintros p hp,
    simp [hp, hfg.self_of_nhds] },
  { refine ((hf.is_O_sub_rev f'.antilipschitz).comp_tendsto hg).congr'
      (eventually_of_forall $ λ _, rfl) (hfg.mono _),
    rintros p hp,
    simp only [(∘), hp, hfg.self_of_nhds] }
end

/-- If `f` is a local homeomorphism defined on a neighbourhood of `f.symm a`, and `f` has an
invertible derivative `f'` in the sense of strict differentiability at `f.symm a`, then `f.symm` has
the derivative `f'⁻¹` at `a`.

This is one of the easy parts of the inverse function theorem: it assumes that we already have
an inverse function. -/
lemma local_homeomorph.has_strict_fderiv_at_symm (f : local_homeomorph E F) {f' : E ≃L[𝕜] F} {a : F}
  (ha : a ∈ f.target) (htff' : has_strict_fderiv_at f (f' : E →L[𝕜] F) (f.symm a)) :
  has_strict_fderiv_at f.symm (f'.symm : F →L[𝕜] E) a :=
htff'.of_local_left_inverse (f.symm.continuous_at ha) (f.eventually_right_inverse ha)

/-- If `f` is a local homeomorphism defined on a neighbourhood of `f.symm a`, and `f` has an
invertible derivative `f'` at `f.symm a`, then `f.symm` has the derivative `f'⁻¹` at `a`.

This is one of the easy parts of the inverse function theorem: it assumes that we already have
an inverse function. -/
lemma local_homeomorph.has_fderiv_at_symm (f : local_homeomorph E F) {f' : E ≃L[𝕜] F} {a : F}
  (ha : a ∈ f.target) (htff' : has_fderiv_at f (f' : E →L[𝕜] F) (f.symm a)) :
  has_fderiv_at f.symm (f'.symm : F →L[𝕜] E) a :=
htff'.of_local_left_inverse (f.symm.continuous_at ha) (f.eventually_right_inverse ha)

lemma has_fderiv_within_at.eventually_ne (h : has_fderiv_within_at f f' s x)
  (hf' : ∃ C, ∀ z, ∥z∥ ≤ C * ∥f' z∥) :
  ∀ᶠ z in 𝓝[s \ {x}] x, f z ≠ f x :=
begin
  rw [nhds_within, diff_eq, ← inf_principal, ← inf_assoc, eventually_inf_principal],
  have A : (λ z, z - x) =O[𝓝[s] x] (λ z, f' (z - x)) :=
    (is_O_iff.2 $ hf'.imp $ λ C hC, eventually_of_forall $ λ z, hC _),
  have : (λ z, f z - f x) ~[𝓝[s] x] (λ z, f' (z - x)) := h.trans_is_O A,
  simpa [not_imp_not, sub_eq_zero] using (A.trans this.is_O_symm).eq_zero_imp
end

lemma has_fderiv_at.eventually_ne (h : has_fderiv_at f f' x) (hf' : ∃ C, ∀ z, ∥z∥ ≤ C * ∥f' z∥) :
  ∀ᶠ z in 𝓝[≠] x, f z ≠ f x :=
by simpa only [compl_eq_univ_diff] using (has_fderiv_within_at_univ.2 h).eventually_ne hf'

end

section
/-
  In the special case of a normed space over the reals,
  we can use  scalar multiplication in the `tendsto` characterization
  of the Fréchet derivative.
-/


variables {E : Type*} [normed_add_comm_group E] [normed_space ℝ E]
variables {F : Type*} [normed_add_comm_group F] [normed_space ℝ F]
variables {f : E → F} {f' : E →L[ℝ] F} {x : E}

theorem has_fderiv_at_filter_real_equiv {L : filter E} :
  tendsto (λ x' : E, ∥x' - x∥⁻¹ * ∥f x' - f x - f' (x' - x)∥) L (𝓝 0) ↔
  tendsto (λ x' : E, ∥x' - x∥⁻¹ • (f x' - f x - f' (x' - x))) L (𝓝 0) :=
begin
  symmetry,
  rw [tendsto_iff_norm_tendsto_zero], refine tendsto_congr (λ x', _),
  have : ∥x' - x∥⁻¹ ≥ 0, from inv_nonneg.mpr (norm_nonneg _),
  simp [norm_smul, abs_of_nonneg this]
end

lemma has_fderiv_at.lim_real (hf : has_fderiv_at f f' x) (v : E) :
  tendsto (λ (c:ℝ), c • (f (x + c⁻¹ • v) - f x)) at_top (𝓝 (f' v)) :=
begin
  apply hf.lim v,
  rw tendsto_at_top_at_top,
  exact λ b, ⟨b, λ a ha, le_trans ha (le_abs_self _)⟩
end

end

section tangent_cone

variables {𝕜 : Type*} [nontrivially_normed_field 𝕜]
{E : Type*} [normed_add_comm_group E] [normed_space 𝕜 E]
{F : Type*} [normed_add_comm_group F] [normed_space 𝕜 F]
{f : E → F} {s : set E} {f' : E →L[𝕜] F}

/-- The image of a tangent cone under the differential of a map is included in the tangent cone to
the image. -/
lemma has_fderiv_within_at.maps_to_tangent_cone {x : E} (h : has_fderiv_within_at f f' s x) :
  maps_to f' (tangent_cone_at 𝕜 s x) (tangent_cone_at 𝕜 (f '' s) (f x)) :=
begin
  rintros v ⟨c, d, dtop, clim, cdlim⟩,
  refine ⟨c, (λn, f (x + d n) - f x), mem_of_superset dtop _, clim,
    h.lim at_top dtop clim cdlim⟩,
  simp [-mem_image, mem_image_of_mem] {contextual := tt}
end

/-- If a set has the unique differentiability property at a point x, then the image of this set
under a map with onto derivative has also the unique differentiability property at the image point.
-/
lemma has_fderiv_within_at.unique_diff_within_at {x : E} (h : has_fderiv_within_at f f' s x)
  (hs : unique_diff_within_at 𝕜 s x) (h' : dense_range f') :
  unique_diff_within_at 𝕜 (f '' s) (f x) :=
begin
  refine ⟨h'.dense_of_maps_to f'.continuous hs.1 _,
    h.continuous_within_at.mem_closure_image hs.2⟩,
  show submodule.span 𝕜 (tangent_cone_at 𝕜 s x) ≤
    (submodule.span 𝕜 (tangent_cone_at 𝕜 (f '' s) (f x))).comap f',
  rw [submodule.span_le],
  exact h.maps_to_tangent_cone.mono (subset.refl _) submodule.subset_span
end

lemma unique_diff_on.image {f' : E → E →L[𝕜] F} (hs : unique_diff_on 𝕜 s)
  (hf' : ∀ x ∈ s, has_fderiv_within_at f (f' x) s x) (hd : ∀ x ∈ s, dense_range (f' x)) :
  unique_diff_on 𝕜 (f '' s) :=
ball_image_iff.2 $ λ x hx, (hf' x hx).unique_diff_within_at (hs x hx) (hd x hx)

lemma has_fderiv_within_at.unique_diff_within_at_of_continuous_linear_equiv
  {x : E} (e' : E ≃L[𝕜] F) (h : has_fderiv_within_at f (e' : E →L[𝕜] F) s x)
  (hs : unique_diff_within_at 𝕜 s x) :
  unique_diff_within_at 𝕜 (f '' s) (f x) :=
h.unique_diff_within_at hs e'.surjective.dense_range

lemma continuous_linear_equiv.unique_diff_on_image (e : E ≃L[𝕜] F) (h : unique_diff_on 𝕜 s) :
  unique_diff_on 𝕜 (e '' s) :=
h.image (λ x _, e.has_fderiv_within_at) (λ x hx, e.surjective.dense_range)

@[simp] lemma continuous_linear_equiv.unique_diff_on_image_iff (e : E ≃L[𝕜] F) :
  unique_diff_on 𝕜 (e '' s) ↔ unique_diff_on 𝕜 s :=
⟨λ h, e.symm_image_image s ▸ e.symm.unique_diff_on_image h, e.unique_diff_on_image⟩

@[simp] lemma continuous_linear_equiv.unique_diff_on_preimage_iff (e : F ≃L[𝕜] E) :
  unique_diff_on 𝕜 (e ⁻¹' s) ↔ unique_diff_on 𝕜 s :=
by rw [← e.image_symm_eq_preimage, e.symm.unique_diff_on_image_iff]

end tangent_cone

section restrict_scalars
/-!
### Restricting from `ℂ` to `ℝ`, or generally from `𝕜'` to `𝕜`

If a function is differentiable over `ℂ`, then it is differentiable over `ℝ`. In this paragraph,
we give variants of this statement, in the general situation where `ℂ` and `ℝ` are replaced
respectively by `𝕜'` and `𝕜` where `𝕜'` is a normed algebra over `𝕜`.
-/

variables (𝕜 : Type*) [nontrivially_normed_field 𝕜]
variables {𝕜' : Type*} [nontrivially_normed_field 𝕜'] [normed_algebra 𝕜 𝕜']
variables {E : Type*} [normed_add_comm_group E] [normed_space 𝕜 E] [normed_space 𝕜' E]
variables [is_scalar_tower 𝕜 𝕜' E]
variables {F : Type*} [normed_add_comm_group F] [normed_space 𝕜 F] [normed_space 𝕜' F]
variables [is_scalar_tower 𝕜 𝕜' F]
variables {f : E → F} {f' : E →L[𝕜'] F} {s : set E} {x : E}

lemma has_strict_fderiv_at.restrict_scalars (h : has_strict_fderiv_at f f' x) :
  has_strict_fderiv_at f (f'.restrict_scalars 𝕜) x := h

lemma has_fderiv_at_filter.restrict_scalars {L} (h : has_fderiv_at_filter f f' x L) :
  has_fderiv_at_filter f (f'.restrict_scalars 𝕜) x L := h

lemma has_fderiv_at.restrict_scalars (h : has_fderiv_at f f' x) :
  has_fderiv_at f (f'.restrict_scalars 𝕜) x := h

lemma has_fderiv_within_at.restrict_scalars (h : has_fderiv_within_at f f' s x) :
  has_fderiv_within_at f (f'.restrict_scalars 𝕜) s x := h

lemma differentiable_at.restrict_scalars (h : differentiable_at 𝕜' f x) :
  differentiable_at 𝕜 f x :=
(h.has_fderiv_at.restrict_scalars 𝕜).differentiable_at

lemma differentiable_within_at.restrict_scalars (h : differentiable_within_at 𝕜' f s x) :
  differentiable_within_at 𝕜 f s x :=
(h.has_fderiv_within_at.restrict_scalars 𝕜).differentiable_within_at

lemma differentiable_on.restrict_scalars (h : differentiable_on 𝕜' f s) :
  differentiable_on 𝕜 f s :=
λx hx, (h x hx).restrict_scalars 𝕜

lemma differentiable.restrict_scalars (h : differentiable 𝕜' f) :
  differentiable 𝕜 f :=
λx, (h x).restrict_scalars 𝕜

lemma has_fderiv_within_at_of_restrict_scalars
  {g' : E →L[𝕜] F} (h : has_fderiv_within_at f g' s x)
  (H : f'.restrict_scalars 𝕜 = g') : has_fderiv_within_at f f' s x :=
by { rw ← H at h, exact h }

lemma has_fderiv_at_of_restrict_scalars {g' : E →L[𝕜] F} (h : has_fderiv_at f g' x)
  (H : f'.restrict_scalars 𝕜 = g') : has_fderiv_at f f' x :=
by { rw ← H at h, exact h }

lemma differentiable_at.fderiv_restrict_scalars (h : differentiable_at 𝕜' f x) :
  fderiv 𝕜 f x = (fderiv 𝕜' f x).restrict_scalars 𝕜 :=
(h.has_fderiv_at.restrict_scalars 𝕜).fderiv

lemma differentiable_within_at_iff_restrict_scalars
  (hf : differentiable_within_at 𝕜 f s x) (hs : unique_diff_within_at 𝕜 s x) :
  differentiable_within_at 𝕜' f s x ↔
  ∃ (g' : E →L[𝕜'] F), g'.restrict_scalars 𝕜 = fderiv_within 𝕜 f s x :=
begin
  split,
  { rintros ⟨g', hg'⟩,
    exact ⟨g', hs.eq (hg'.restrict_scalars 𝕜) hf.has_fderiv_within_at⟩, },
  { rintros ⟨f', hf'⟩,
    exact ⟨f', has_fderiv_within_at_of_restrict_scalars 𝕜 hf.has_fderiv_within_at hf'⟩, },
end

lemma differentiable_at_iff_restrict_scalars (hf : differentiable_at 𝕜 f x) :
  differentiable_at 𝕜' f x ↔ ∃ (g' : E →L[𝕜'] F), g'.restrict_scalars 𝕜 = fderiv 𝕜 f x :=
begin
  rw [← differentiable_within_at_univ, ← fderiv_within_univ],
  exact differentiable_within_at_iff_restrict_scalars 𝕜
    hf.differentiable_within_at unique_diff_within_at_univ,
end

end restrict_scalars

/-! ### Support of derivatives -/

section support

open function
variables (𝕜 : Type*) {E F : Type*} [nontrivially_normed_field 𝕜] [normed_add_comm_group E]
  [normed_space 𝕜 E] [normed_add_comm_group F] [normed_space 𝕜 F] {f : E → F}

lemma support_fderiv_subset : support (fderiv 𝕜 f) ⊆ tsupport f :=
begin
  intros x,
  rw [← not_imp_not],
  intro h2x,
  rw [not_mem_tsupport_iff_eventually_eq] at h2x,
  exact nmem_support.mpr (h2x.fderiv_eq.trans $ fderiv_const_apply 0),
end

lemma has_compact_support.fderiv (hf : has_compact_support f) : has_compact_support (fderiv 𝕜 f) :=
hf.mono' $ support_fderiv_subset 𝕜

end support<|MERGE_RESOLUTION|>--- conflicted
+++ resolved
@@ -346,9 +346,8 @@
   has_fderiv_within_at f f' univ x ↔ has_fderiv_at f f' x :=
 by { simp only [has_fderiv_within_at, nhds_within_univ], refl }
 
-<<<<<<< HEAD
 alias has_fderiv_within_at_univ ↔ has_fderiv_within_at.has_fderiv_at_of_univ _
-=======
+
 lemma has_fderiv_within_at_insert {y : E} {g' : E →L[𝕜] F}  :
   has_fderiv_within_at g g' (insert y s) x ↔ has_fderiv_within_at g g' s x :=
 begin
@@ -365,7 +364,6 @@
 lemma has_fderiv_within_at.insert {g' : E →L[𝕜] F} (h : has_fderiv_within_at g g' s x) :
   has_fderiv_within_at g g' (insert x s) x :=
 h.insert'
->>>>>>> 6d4f6107
 
 lemma has_strict_fderiv_at.is_O_sub (hf : has_strict_fderiv_at f f' x) :
   (λ p : E × E, f p.1 - f p.2) =O[𝓝 (x, x)] (λ p : E × E, p.1 - p.2) :=
