/-
Copyright (c) 2019 Jeremy Avigad. All rights reserved.
Released under Apache 2.0 license as described in the file LICENSE.
Authors: Jeremy Avigad, Sébastien Gouëzel, Yury Kudryashov
-/
import analysis.asymptotics.asymptotic_equivalent
import analysis.calculus.tangent_cone
import analysis.normed_space.bounded_linear_maps
import analysis.normed_space.units

/-!
# The Fréchet derivative

Let `E` and `F` be normed spaces, `f : E → F`, and `f' : E →L[𝕜] F` a
continuous 𝕜-linear map, where `𝕜` is a non-discrete normed field. Then

  `has_fderiv_within_at f f' s x`

says that `f` has derivative `f'` at `x`, where the domain of interest
is restricted to `s`. We also have

  `has_fderiv_at f f' x := has_fderiv_within_at f f' x univ`

Finally,

  `has_strict_fderiv_at f f' x`

means that `f : E → F` has derivative `f' : E →L[𝕜] F` in the sense of strict differentiability,
i.e., `f y - f z - f'(y - z) = o(y - z)` as `y, z → x`. This notion is used in the inverse
function theorem, and is defined here only to avoid proving theorems like
`is_bounded_bilinear_map.has_fderiv_at` twice: first for `has_fderiv_at`, then for
`has_strict_fderiv_at`.

## Main results

In addition to the definition and basic properties of the derivative, this file contains the
usual formulas (and existence assertions) for the derivative of
* constants
* the identity
* bounded linear maps
* bounded bilinear maps
* sum of two functions
* sum of finitely many functions
* multiplication of a function by a scalar constant
* negative of a function
* subtraction of two functions
* multiplication of a function by a scalar function
* multiplication of two scalar functions
* composition of functions (the chain rule)
* inverse function (assuming that it exists; the inverse function theorem is in `inverse.lean`)

For most binary operations we also define `const_op` and `op_const` theorems for the cases when
the first or second argument is a constant. This makes writing chains of `has_deriv_at`'s easier,
and they more frequently lead to the desired result.

One can also interpret the derivative of a function `f : 𝕜 → E` as an element of `E` (by identifying
a linear function from `𝕜` to `E` with its value at `1`). Results on the Fréchet derivative are
translated to this more elementary point of view on the derivative in the file `deriv.lean`. The
derivative of polynomials is handled there, as it is naturally one-dimensional.

The simplifier is set up to prove automatically that some functions are differentiable, or
differentiable at a point (but not differentiable on a set or within a set at a point, as checking
automatically that the good domains are mapped one to the other when using composition is not
something the simplifier can easily do). This means that one can write
`example (x : ℝ) : differentiable ℝ (λ x, sin (exp (3 + x^2)) - 5 * cos x) := by simp`.
If there are divisions, one needs to supply to the simplifier proofs that the denominators do
not vanish, as in
```lean
example (x : ℝ) (h : 1 + sin x ≠ 0) : differentiable_at ℝ (λ x, exp x / (1 + sin x)) x :=
by simp [h]
```
Of course, these examples only work once `exp`, `cos` and `sin` have been shown to be
differentiable, in `analysis.special_functions.trigonometric`.

The simplifier is not set up to compute the Fréchet derivative of maps (as these are in general
complicated multidimensional linear maps), but it will compute one-dimensional derivatives,
see `deriv.lean`.

## Implementation details

The derivative is defined in terms of the `is_o` relation, but also
characterized in terms of the `tendsto` relation.

We also introduce predicates `differentiable_within_at 𝕜 f s x` (where `𝕜` is the base field,
`f` the function to be differentiated, `x` the point at which the derivative is asserted to exist,
and `s` the set along which the derivative is defined), as well as `differentiable_at 𝕜 f x`,
`differentiable_on 𝕜 f s` and `differentiable 𝕜 f` to express the existence of a derivative.

To be able to compute with derivatives, we write `fderiv_within 𝕜 f s x` and `fderiv 𝕜 f x`
for some choice of a derivative if it exists, and the zero function otherwise. This choice only
behaves well along sets for which the derivative is unique, i.e., those for which the tangent
directions span a dense subset of the whole space. The predicates `unique_diff_within_at s x` and
`unique_diff_on s`, defined in `tangent_cone.lean` express this property. We prove that indeed
they imply the uniqueness of the derivative. This is satisfied for open subsets, and in particular
for `univ`. This uniqueness only holds when the field is non-discrete, which we request at the very
beginning: otherwise, a derivative can be defined, but it has no interesting properties whatsoever.

To make sure that the simplifier can prove automatically that functions are differentiable, we tag
many lemmas with the `simp` attribute, for instance those saying that the sum of differentiable
functions is differentiable, as well as their product, their cartesian product, and so on. A notable
exception is the chain rule: we do not mark as a simp lemma the fact that, if `f` and `g` are
differentiable, then their composition also is: `simp` would always be able to match this lemma,
by taking `f` or `g` to be the identity. Instead, for every reasonable function (say, `exp`),
we add a lemma that if `f` is differentiable then so is `(λ x, exp (f x))`. This means adding
some boilerplate lemmas, but these can also be useful in their own right.

Tests for this ability of the simplifier (with more examples) are provided in
`tests/differentiable.lean`.

## Tags

derivative, differentiable, Fréchet, calculus

-/

open filter asymptotics continuous_linear_map set metric
open_locale topological_space classical nnreal filter asymptotics ennreal

noncomputable theory


section

variables {𝕜 : Type*} [nontrivially_normed_field 𝕜]
variables {E : Type*} [normed_add_comm_group E] [normed_space 𝕜 E]
variables {F : Type*} [normed_add_comm_group F] [normed_space 𝕜 F]
variables {G : Type*} [normed_add_comm_group G] [normed_space 𝕜 G]
variables {G' : Type*} [normed_add_comm_group G'] [normed_space 𝕜 G']

/-- A function `f` has the continuous linear map `f'` as derivative along the filter `L` if
`f x' = f x + f' (x' - x) + o (x' - x)` when `x'` converges along the filter `L`. This definition
is designed to be specialized for `L = 𝓝 x` (in `has_fderiv_at`), giving rise to the usual notion
of Fréchet derivative, and for `L = 𝓝[s] x` (in `has_fderiv_within_at`), giving rise to
the notion of Fréchet derivative along the set `s`. -/
def has_fderiv_at_filter (f : E → F) (f' : E →L[𝕜] F) (x : E) (L : filter E) :=
(λ x', f x' - f x - f' (x' - x)) =o[L] (λ x', x' - x)

/-- A function `f` has the continuous linear map `f'` as derivative at `x` within a set `s` if
`f x' = f x + f' (x' - x) + o (x' - x)` when `x'` tends to `x` inside `s`. -/
def has_fderiv_within_at (f : E → F) (f' : E →L[𝕜] F) (s : set E) (x : E) :=
has_fderiv_at_filter f f' x (𝓝[s] x)

/-- A function `f` has the continuous linear map `f'` as derivative at `x` if
`f x' = f x + f' (x' - x) + o (x' - x)` when `x'` tends to `x`. -/
def has_fderiv_at (f : E → F) (f' : E →L[𝕜] F) (x : E) :=
has_fderiv_at_filter f f' x (𝓝 x)

/-- A function `f` has derivative `f'` at `a` in the sense of *strict differentiability*
if `f x - f y - f' (x - y) = o(x - y)` as `x, y → a`. This form of differentiability is required,
e.g., by the inverse function theorem. Any `C^1` function on a vector space over `ℝ` is strictly
differentiable but this definition works, e.g., for vector spaces over `p`-adic numbers. -/
def has_strict_fderiv_at (f : E → F) (f' : E →L[𝕜] F) (x : E) :=
(λ p : E × E, f p.1 - f p.2 - f' (p.1 - p.2)) =o[𝓝 (x, x)] (λ p : E × E, p.1 - p.2)

variables (𝕜)

/-- A function `f` is differentiable at a point `x` within a set `s` if it admits a derivative
there (possibly non-unique). -/
def differentiable_within_at (f : E → F) (s : set E) (x : E) :=
∃f' : E →L[𝕜] F, has_fderiv_within_at f f' s x

/-- A function `f` is differentiable at a point `x` if it admits a derivative there (possibly
non-unique). -/
def differentiable_at (f : E → F) (x : E) :=
∃f' : E →L[𝕜] F, has_fderiv_at f f' x

/-- If `f` has a derivative at `x` within `s`, then `fderiv_within 𝕜 f s x` is such a derivative.
Otherwise, it is set to `0`. -/
def fderiv_within (f : E → F) (s : set E) (x : E) : E →L[𝕜] F :=
if h : ∃f', has_fderiv_within_at f f' s x then classical.some h else 0

/-- If `f` has a derivative at `x`, then `fderiv 𝕜 f x` is such a derivative. Otherwise, it is
set to `0`. -/
def fderiv (f : E → F) (x : E) : E →L[𝕜] F :=
if h : ∃f', has_fderiv_at f f' x then classical.some h else 0

/-- `differentiable_on 𝕜 f s` means that `f` is differentiable within `s` at any point of `s`. -/
def differentiable_on (f : E → F) (s : set E) :=
∀x ∈ s, differentiable_within_at 𝕜 f s x

/-- `differentiable 𝕜 f` means that `f` is differentiable at any point. -/
def differentiable (f : E → F) :=
∀x, differentiable_at 𝕜 f x

variables {𝕜}
variables {f f₀ f₁ g : E → F}
variables {f' f₀' f₁' g' : E →L[𝕜] F}
variables (e : E →L[𝕜] F)
variables {x : E}
variables {s t : set E}
variables {L L₁ L₂ : filter E}

lemma fderiv_within_zero_of_not_differentiable_within_at
  (h : ¬ differentiable_within_at 𝕜 f s x) : fderiv_within 𝕜 f s x = 0 :=
have ¬ ∃ f', has_fderiv_within_at f f' s x, from h,
by simp [fderiv_within, this]

lemma fderiv_zero_of_not_differentiable_at (h : ¬ differentiable_at 𝕜 f x) : fderiv 𝕜 f x = 0 :=
have ¬ ∃ f', has_fderiv_at f f' x, from h,
by simp [fderiv, this]

section derivative_uniqueness
/- In this section, we discuss the uniqueness of the derivative.
We prove that the definitions `unique_diff_within_at` and `unique_diff_on` indeed imply the
uniqueness of the derivative. -/

/-- If a function f has a derivative f' at x, a rescaled version of f around x converges to f',
i.e., `n (f (x + (1/n) v) - f x)` converges to `f' v`. More generally, if `c n` tends to infinity
and `c n * d n` tends to `v`, then `c n * (f (x + d n) - f x)` tends to `f' v`. This lemma expresses
this fact, for functions having a derivative within a set. Its specific formulation is useful for
tangent cone related discussions. -/
theorem has_fderiv_within_at.lim (h : has_fderiv_within_at f f' s x) {α : Type*} (l : filter α)
  {c : α → 𝕜} {d : α → E} {v : E} (dtop : ∀ᶠ n in l, x + d n ∈ s)
  (clim : tendsto (λ n, ‖c n‖) l at_top)
  (cdlim : tendsto (λ n, c n • d n) l (𝓝 v)) :
  tendsto (λn, c n • (f (x + d n) - f x)) l (𝓝 (f' v)) :=
begin
  have tendsto_arg : tendsto (λ n, x + d n) l (𝓝[s] x),
  { conv in (𝓝[s] x) { rw ← add_zero x },
    rw [nhds_within, tendsto_inf],
    split,
    { apply tendsto_const_nhds.add (tangent_cone_at.lim_zero l clim cdlim) },
    { rwa tendsto_principal } },
  have : (λ y, f y - f x - f' (y - x)) =o[𝓝[s] x] (λ y, y - x) := h,
  have : (λ n, f (x + d n) - f x - f' ((x + d n) - x)) =o[l] (λ n, (x + d n)  - x) :=
    this.comp_tendsto tendsto_arg,
  have : (λ n, f (x + d n) - f x - f' (d n)) =o[l] d := by simpa only [add_sub_cancel'],
  have : (λ n, c n • (f (x + d n) - f x - f' (d n))) =o[l] (λ n, c n • d n) :=
    (is_O_refl c l).smul_is_o this,
  have : (λ n, c n • (f (x + d n) - f x - f' (d n))) =o[l] (λ n, (1:ℝ)) :=
    this.trans_is_O (cdlim.is_O_one ℝ),
  have L1 : tendsto (λn, c n • (f (x + d n) - f x - f' (d n))) l (𝓝 0) :=
    (is_o_one_iff ℝ).1 this,
  have L2 : tendsto (λn, f' (c n • d n)) l (𝓝 (f' v)) :=
    tendsto.comp f'.cont.continuous_at cdlim,
  have L3 : tendsto (λn, (c n • (f (x + d n) - f x - f' (d n)) +  f' (c n • d n)))
            l (𝓝 (0 + f' v)) :=
    L1.add L2,
  have : (λn, (c n • (f (x + d n) - f x - f' (d n)) +  f' (c n • d n)))
          = (λn, c n • (f (x + d n) - f x)),
    by { ext n, simp [smul_add, smul_sub] },
  rwa [this, zero_add] at L3
end

/-- If `f'` and `f₁'` are two derivatives of `f` within `s` at `x`, then they are equal on the
tangent cone to `s` at `x` -/
theorem has_fderiv_within_at.unique_on (hf : has_fderiv_within_at f f' s x)
  (hg : has_fderiv_within_at f f₁' s x) :
  eq_on f' f₁' (tangent_cone_at 𝕜 s x) :=
λ y ⟨c, d, dtop, clim, cdlim⟩,
  tendsto_nhds_unique (hf.lim at_top dtop clim cdlim) (hg.lim at_top dtop clim cdlim)

/-- `unique_diff_within_at` achieves its goal: it implies the uniqueness of the derivative. -/
theorem unique_diff_within_at.eq (H : unique_diff_within_at 𝕜 s x)
  (hf : has_fderiv_within_at f f' s x) (hg : has_fderiv_within_at f f₁' s x) : f' = f₁' :=
continuous_linear_map.ext_on H.1 (hf.unique_on hg)

theorem unique_diff_on.eq (H : unique_diff_on 𝕜 s) (hx : x ∈ s)
  (h : has_fderiv_within_at f f' s x) (h₁ : has_fderiv_within_at f f₁' s x) : f' = f₁' :=
(H x hx).eq h h₁

end derivative_uniqueness

section fderiv_properties
/-! ### Basic properties of the derivative -/

theorem has_fderiv_at_filter_iff_tendsto :
  has_fderiv_at_filter f f' x L ↔
  tendsto (λ x', ‖x' - x‖⁻¹ * ‖f x' - f x - f' (x' - x)‖) L (𝓝 0) :=
have h : ∀ x', ‖x' - x‖ = 0 → ‖f x' - f x - f' (x' - x)‖ = 0, from λ x' hx',
  by { rw [sub_eq_zero.1 (norm_eq_zero.1 hx')], simp },
begin
  unfold has_fderiv_at_filter,
  rw [←is_o_norm_left, ←is_o_norm_right, is_o_iff_tendsto h],
  exact tendsto_congr (λ _, div_eq_inv_mul _ _),
end

theorem has_fderiv_within_at_iff_tendsto : has_fderiv_within_at f f' s x ↔
  tendsto (λ x', ‖x' - x‖⁻¹ * ‖f x' - f x - f' (x' - x)‖) (𝓝[s] x) (𝓝 0) :=
has_fderiv_at_filter_iff_tendsto

theorem has_fderiv_at_iff_tendsto : has_fderiv_at f f' x ↔
  tendsto (λ x', ‖x' - x‖⁻¹ * ‖f x' - f x - f' (x' - x)‖) (𝓝 x) (𝓝 0) :=
has_fderiv_at_filter_iff_tendsto

theorem has_fderiv_at_iff_is_o_nhds_zero : has_fderiv_at f f' x ↔
  (λ h : E, f (x + h) - f x - f' h) =o[𝓝 0] (λh, h) :=
begin
  rw [has_fderiv_at, has_fderiv_at_filter, ← map_add_left_nhds_zero x, is_o_map],
  simp [(∘)]
end

/-- Converse to the mean value inequality: if `f` is differentiable at `x₀` and `C`-lipschitz
on a neighborhood of `x₀` then it its derivative at `x₀` has norm bounded by `C`. This version
only assumes that `‖f x - f x₀‖ ≤ C * ‖x - x₀‖` in a neighborhood of `x`. -/
lemma has_fderiv_at.le_of_lip' {f : E → F} {f' : E →L[𝕜] F} {x₀ : E} (hf : has_fderiv_at f f' x₀)
  {C : ℝ} (hC₀ : 0 ≤ C) (hlip : ∀ᶠ x in 𝓝 x₀, ‖f x - f x₀‖ ≤ C * ‖x - x₀‖) : ‖f'‖ ≤ C :=
begin
  refine le_of_forall_pos_le_add (λ ε ε0, op_norm_le_of_nhds_zero _ _),
  exact add_nonneg hC₀ ε0.le,
  rw [← map_add_left_nhds_zero x₀, eventually_map] at hlip,
  filter_upwards [is_o_iff.1 (has_fderiv_at_iff_is_o_nhds_zero.1 hf) ε0, hlip] with y hy hyC,
  rw add_sub_cancel' at hyC,
  calc ‖f' y‖ ≤ ‖f (x₀ + y) - f x₀‖ + ‖f (x₀ + y) - f x₀ - f' y‖ : norm_le_insert _ _
          ... ≤ C * ‖y‖ + ε * ‖y‖                                : add_le_add hyC hy
          ... = (C + ε) * ‖y‖                                    : (add_mul _ _ _).symm
end

/-- Converse to the mean value inequality: if `f` is differentiable at `x₀` and `C`-lipschitz
on a neighborhood of `x₀` then it its derivative at `x₀` has norm bounded by `C`. -/
lemma has_fderiv_at.le_of_lip {f : E → F} {f' : E →L[𝕜] F} {x₀ : E} (hf : has_fderiv_at f f' x₀)
  {s : set E} (hs : s ∈ 𝓝 x₀) {C : ℝ≥0} (hlip : lipschitz_on_with C f s) : ‖f'‖ ≤ C :=
begin
  refine hf.le_of_lip' C.coe_nonneg _,
  filter_upwards [hs] with x hx using hlip.norm_sub_le hx (mem_of_mem_nhds hs),
end

theorem has_fderiv_at_filter.mono (h : has_fderiv_at_filter f f' x L₂) (hst : L₁ ≤ L₂) :
  has_fderiv_at_filter f f' x L₁ :=
h.mono hst

theorem has_fderiv_within_at.mono_of_mem (h : has_fderiv_within_at f f' t x) (hst : t ∈ 𝓝[s] x) :
  has_fderiv_within_at f f' s x :=
h.mono $ nhds_within_le_iff.mpr hst

theorem has_fderiv_within_at.mono (h : has_fderiv_within_at f f' t x) (hst : s ⊆ t) :
  has_fderiv_within_at f f' s x :=
h.mono $ nhds_within_mono _ hst

theorem has_fderiv_at.has_fderiv_at_filter (h : has_fderiv_at f f' x) (hL : L ≤ 𝓝 x) :
  has_fderiv_at_filter f f' x L :=
h.mono hL

theorem has_fderiv_at.has_fderiv_within_at
  (h : has_fderiv_at f f' x) : has_fderiv_within_at f f' s x :=
h.has_fderiv_at_filter inf_le_left

lemma has_fderiv_within_at.differentiable_within_at (h : has_fderiv_within_at f f' s x) :
  differentiable_within_at 𝕜 f s x :=
⟨f', h⟩

lemma has_fderiv_at.differentiable_at (h : has_fderiv_at f f' x) : differentiable_at 𝕜 f x :=
⟨f', h⟩

@[simp] lemma has_fderiv_within_at_univ :
  has_fderiv_within_at f f' univ x ↔ has_fderiv_at f f' x :=
by { simp only [has_fderiv_within_at, nhds_within_univ], refl }

alias has_fderiv_within_at_univ ↔ has_fderiv_within_at.has_fderiv_at_of_univ _

lemma has_fderiv_within_at_insert {y : E} {g' : E →L[𝕜] F}  :
  has_fderiv_within_at g g' (insert y s) x ↔ has_fderiv_within_at g g' s x :=
begin
  rcases eq_or_ne x y with rfl|h,
  { simp_rw [has_fderiv_within_at, has_fderiv_at_filter],
    apply asymptotics.is_o_insert,
    simp only [sub_self, g'.map_zero] },
  refine ⟨λ h, h.mono $ subset_insert y s, λ hg, hg.mono_of_mem _⟩,
  simp_rw [nhds_within_insert_of_ne h, self_mem_nhds_within]
end

alias has_fderiv_within_at_insert ↔ has_fderiv_within_at.of_insert has_fderiv_within_at.insert'

lemma has_fderiv_within_at.insert {g' : E →L[𝕜] F} (h : has_fderiv_within_at g g' s x) :
  has_fderiv_within_at g g' (insert x s) x :=
h.insert'

lemma has_strict_fderiv_at.is_O_sub (hf : has_strict_fderiv_at f f' x) :
  (λ p : E × E, f p.1 - f p.2) =O[𝓝 (x, x)] (λ p : E × E, p.1 - p.2) :=
hf.is_O.congr_of_sub.2 (f'.is_O_comp _ _)

lemma has_fderiv_at_filter.is_O_sub (h : has_fderiv_at_filter f f' x L) :
  (λ x', f x' - f x) =O[L] (λ x', x' - x) :=
h.is_O.congr_of_sub.2 (f'.is_O_sub _ _)

protected lemma has_strict_fderiv_at.has_fderiv_at (hf : has_strict_fderiv_at f f' x) :
  has_fderiv_at f f' x :=
begin
  rw [has_fderiv_at, has_fderiv_at_filter, is_o_iff],
  exact (λ c hc, tendsto_id.prod_mk_nhds tendsto_const_nhds (is_o_iff.1 hf hc))
end

protected lemma has_strict_fderiv_at.differentiable_at (hf : has_strict_fderiv_at f f' x) :
  differentiable_at 𝕜 f x :=
hf.has_fderiv_at.differentiable_at

/-- If `f` is strictly differentiable at `x` with derivative `f'` and `K > ‖f'‖₊`, then `f` is
`K`-Lipschitz in a neighborhood of `x`. -/
lemma has_strict_fderiv_at.exists_lipschitz_on_with_of_nnnorm_lt (hf : has_strict_fderiv_at f f' x)
  (K : ℝ≥0) (hK : ‖f'‖₊ < K) : ∃ s ∈ 𝓝 x, lipschitz_on_with K f s :=
begin
  have := hf.add_is_O_with (f'.is_O_with_comp _ _) hK,
  simp only [sub_add_cancel, is_O_with] at this,
  rcases exists_nhds_square this with ⟨U, Uo, xU, hU⟩,
  exact ⟨U, Uo.mem_nhds xU, lipschitz_on_with_iff_norm_sub_le.2 $
    λ x hx y hy, hU (mk_mem_prod hx hy)⟩
end

/-- If `f` is strictly differentiable at `x` with derivative `f'`, then `f` is Lipschitz in a
neighborhood of `x`. See also `has_strict_fderiv_at.exists_lipschitz_on_with_of_nnnorm_lt` for a
more precise statement. -/
lemma has_strict_fderiv_at.exists_lipschitz_on_with (hf : has_strict_fderiv_at f f' x) :
  ∃ K (s ∈ 𝓝 x), lipschitz_on_with K f s :=
(exists_gt _).imp hf.exists_lipschitz_on_with_of_nnnorm_lt

/-- Directional derivative agrees with `has_fderiv`. -/
lemma has_fderiv_at.lim (hf : has_fderiv_at f f' x) (v : E) {α : Type*} {c : α → 𝕜}
  {l : filter α} (hc : tendsto (λ n, ‖c n‖) l at_top) :
  tendsto (λ n, (c n) • (f (x + (c n)⁻¹ • v) - f x)) l (𝓝 (f' v)) :=
begin
  refine (has_fderiv_within_at_univ.2 hf).lim _ univ_mem hc _,
  assume U hU,
  refine (eventually_ne_of_tendsto_norm_at_top hc (0:𝕜)).mono (λ y hy, _),
  convert mem_of_mem_nhds hU,
  dsimp only,
  rw [← mul_smul, mul_inv_cancel hy, one_smul]
end

theorem has_fderiv_at.unique
  (h₀ : has_fderiv_at f f₀' x) (h₁ : has_fderiv_at f f₁' x) : f₀' = f₁' :=
begin
  rw ← has_fderiv_within_at_univ at h₀ h₁,
  exact unique_diff_within_at_univ.eq h₀ h₁
end

lemma has_fderiv_within_at_inter' (h : t ∈ 𝓝[s] x) :
  has_fderiv_within_at f f' (s ∩ t) x ↔ has_fderiv_within_at f f' s x :=
by simp [has_fderiv_within_at, nhds_within_restrict'' s h]

lemma has_fderiv_within_at_inter (h : t ∈ 𝓝 x) :
  has_fderiv_within_at f f' (s ∩ t) x ↔ has_fderiv_within_at f f' s x :=
by simp [has_fderiv_within_at, nhds_within_restrict' s h]

lemma has_fderiv_within_at.union (hs : has_fderiv_within_at f f' s x)
  (ht : has_fderiv_within_at f f' t x) :
  has_fderiv_within_at f f' (s ∪ t) x :=
begin
  simp only [has_fderiv_within_at, nhds_within_union],
  exact hs.sup ht,
end

lemma has_fderiv_within_at.nhds_within (h : has_fderiv_within_at f f' s x)
  (ht : s ∈ 𝓝[t] x) : has_fderiv_within_at f f' t x :=
(has_fderiv_within_at_inter' ht).1 (h.mono (inter_subset_right _ _))

lemma has_fderiv_within_at.has_fderiv_at (h : has_fderiv_within_at f f' s x) (hs : s ∈ 𝓝 x) :
  has_fderiv_at f f' x :=
by rwa [← univ_inter s, has_fderiv_within_at_inter hs, has_fderiv_within_at_univ] at h

lemma differentiable_within_at.differentiable_at
  (h : differentiable_within_at 𝕜 f s x) (hs : s ∈ 𝓝 x) : differentiable_at 𝕜 f x :=
h.imp (λ f' hf', hf'.has_fderiv_at hs)

lemma differentiable_within_at.has_fderiv_within_at (h : differentiable_within_at 𝕜 f s x) :
  has_fderiv_within_at f (fderiv_within 𝕜 f s x) s x :=
begin
  dunfold fderiv_within,
  dunfold differentiable_within_at at h,
  rw dif_pos h,
  exact classical.some_spec h
end

lemma differentiable_at.has_fderiv_at (h : differentiable_at 𝕜 f x) :
  has_fderiv_at f (fderiv 𝕜 f x) x :=
begin
  dunfold fderiv,
  dunfold differentiable_at at h,
  rw dif_pos h,
  exact classical.some_spec h
end

lemma differentiable_on.has_fderiv_at (h : differentiable_on 𝕜 f s) (hs : s ∈ 𝓝 x) :
  has_fderiv_at f (fderiv 𝕜 f x) x :=
((h x (mem_of_mem_nhds hs)).differentiable_at hs).has_fderiv_at

lemma differentiable_on.differentiable_at (h : differentiable_on 𝕜 f s) (hs : s ∈ 𝓝 x) :
  differentiable_at 𝕜 f x :=
(h.has_fderiv_at hs).differentiable_at

lemma differentiable_on.eventually_differentiable_at (h : differentiable_on 𝕜 f s) (hs : s ∈ 𝓝 x) :
  ∀ᶠ y in 𝓝 x, differentiable_at 𝕜 f y :=
(eventually_eventually_nhds.2 hs).mono $ λ y, h.differentiable_at

lemma has_fderiv_at.fderiv (h : has_fderiv_at f f' x) : fderiv 𝕜 f x = f' :=
by { ext, rw h.unique h.differentiable_at.has_fderiv_at }

lemma fderiv_eq {f' : E → E →L[𝕜] F} (h : ∀ x, has_fderiv_at f (f' x) x) : fderiv 𝕜 f = f' :=
funext $ λ x, (h x).fderiv

/-- Converse to the mean value inequality: if `f` is differentiable at `x₀` and `C`-lipschitz
on a neighborhood of `x₀` then it its derivative at `x₀` has norm bounded by `C`.
Version using `fderiv`. -/
lemma fderiv_at.le_of_lip {f : E → F} {x₀ : E} (hf : differentiable_at 𝕜 f x₀)
  {s : set E} (hs : s ∈ 𝓝 x₀) {C : ℝ≥0} (hlip : lipschitz_on_with C f s) : ‖fderiv 𝕜 f x₀‖ ≤ C :=
hf.has_fderiv_at.le_of_lip hs hlip

lemma has_fderiv_within_at.fderiv_within
  (h : has_fderiv_within_at f f' s x) (hxs : unique_diff_within_at 𝕜 s x) :
  fderiv_within 𝕜 f s x = f' :=
(hxs.eq h h.differentiable_within_at.has_fderiv_within_at).symm

/-- If `x` is not in the closure of `s`, then `f` has any derivative at `x` within `s`,
as this statement is empty. -/
lemma has_fderiv_within_at_of_not_mem_closure (h : x ∉ closure s) :
  has_fderiv_within_at f f' s x :=
begin
  simp only [mem_closure_iff_nhds_within_ne_bot, ne_bot_iff, ne.def, not_not] at h,
  simp [has_fderiv_within_at, has_fderiv_at_filter, h, is_o, is_O_with],
end

lemma differentiable_within_at.mono (h : differentiable_within_at 𝕜 f t x) (st : s ⊆ t) :
  differentiable_within_at 𝕜 f s x :=
begin
  rcases h with ⟨f', hf'⟩,
  exact ⟨f', hf'.mono st⟩
end

lemma differentiable_within_at.mono_of_mem (h : differentiable_within_at 𝕜 f s x) {t : set E}
  (hst : s ∈ nhds_within x t) :
  differentiable_within_at 𝕜 f t x :=
(h.has_fderiv_within_at.mono_of_mem hst).differentiable_within_at

lemma differentiable_within_at_univ :
  differentiable_within_at 𝕜 f univ x ↔ differentiable_at 𝕜 f x :=
by simp only [differentiable_within_at, has_fderiv_within_at_univ, differentiable_at]

lemma differentiable_within_at_inter (ht : t ∈ 𝓝 x) :
  differentiable_within_at 𝕜 f (s ∩ t) x ↔ differentiable_within_at 𝕜 f s x :=
by simp only [differentiable_within_at, has_fderiv_within_at, has_fderiv_at_filter,
    nhds_within_restrict' s ht]

lemma differentiable_within_at_inter' (ht : t ∈ 𝓝[s] x) :
  differentiable_within_at 𝕜 f (s ∩ t) x ↔ differentiable_within_at 𝕜 f s x :=
by simp only [differentiable_within_at, has_fderiv_within_at, has_fderiv_at_filter,
    nhds_within_restrict'' s ht]

lemma differentiable_within_at.antimono (h : differentiable_within_at 𝕜 f s x) (hst : s ⊆ t)
  (hx : s ∈ 𝓝[t] x) :
  differentiable_within_at 𝕜 f t x :=
by rwa [← differentiable_within_at_inter' hx, inter_eq_self_of_subset_right hst]

lemma has_fderiv_within_at.antimono (h : has_fderiv_within_at f f' s x) (hst : s ⊆ t)
  (hs : unique_diff_within_at 𝕜 s x) (hx : s ∈ 𝓝[t] x) :
  has_fderiv_within_at f f' t x :=
begin
  have h' : has_fderiv_within_at f _ t x :=
    (h.differentiable_within_at.antimono hst hx).has_fderiv_within_at,
  rwa hs.eq h (h'.mono hst),
end

lemma differentiable_at.differentiable_within_at
  (h : differentiable_at 𝕜 f x) : differentiable_within_at 𝕜 f s x :=
(differentiable_within_at_univ.2 h).mono (subset_univ _)

lemma differentiable.differentiable_at (h : differentiable 𝕜 f) :
  differentiable_at 𝕜 f x :=
h x

lemma differentiable_at.fderiv_within
  (h : differentiable_at 𝕜 f x) (hxs : unique_diff_within_at 𝕜 s x) :
  fderiv_within 𝕜 f s x = fderiv 𝕜 f x :=
h.has_fderiv_at.has_fderiv_within_at.fderiv_within hxs

lemma differentiable_on.mono (h : differentiable_on 𝕜 f t) (st : s ⊆ t) :
  differentiable_on 𝕜 f s :=
λ x hx, (h x (st hx)).mono st

lemma differentiable_on_univ :
  differentiable_on 𝕜 f univ ↔ differentiable 𝕜 f :=
by simp only [differentiable_on, differentiable, differentiable_within_at_univ, mem_univ,
  forall_true_left]

lemma differentiable.differentiable_on (h : differentiable 𝕜 f) : differentiable_on 𝕜 f s :=
(differentiable_on_univ.2 h).mono (subset_univ _)

lemma differentiable_on_of_locally_differentiable_on
  (h : ∀x∈s, ∃u, is_open u ∧ x ∈ u ∧ differentiable_on 𝕜 f (s ∩ u)) : differentiable_on 𝕜 f s :=
begin
  assume x xs,
  rcases h x xs with ⟨t, t_open, xt, ht⟩,
  exact (differentiable_within_at_inter (is_open.mem_nhds t_open xt)).1 (ht x ⟨xs, xt⟩)
end

lemma fderiv_within_subset (st : s ⊆ t) (ht : unique_diff_within_at 𝕜 s x)
  (h : differentiable_within_at 𝕜 f t x) :
  fderiv_within 𝕜 f s x = fderiv_within 𝕜 f t x :=
((differentiable_within_at.has_fderiv_within_at h).mono st).fderiv_within ht

lemma fderiv_within_subset' (st : s ⊆ t) (ht : unique_diff_within_at 𝕜 s x) (hx : s ∈ 𝓝[t] x)
  (h : differentiable_within_at 𝕜 f s x) :
  fderiv_within 𝕜 f s x = fderiv_within 𝕜 f t x :=
fderiv_within_subset st ht (h.antimono st hx)

@[simp] lemma fderiv_within_univ : fderiv_within 𝕜 f univ = fderiv 𝕜 f :=
begin
  ext x : 1,
  by_cases h : differentiable_at 𝕜 f x,
  { apply has_fderiv_within_at.fderiv_within _ unique_diff_within_at_univ,
    rw has_fderiv_within_at_univ,
    apply h.has_fderiv_at },
  { have : ¬ differentiable_within_at 𝕜 f univ x,
    { rwa differentiable_within_at_univ },
    rw [fderiv_zero_of_not_differentiable_at h,
        fderiv_within_zero_of_not_differentiable_within_at this] }
end

lemma fderiv_within_inter (ht : t ∈ 𝓝 x) (hs : unique_diff_within_at 𝕜 s x) :
  fderiv_within 𝕜 f (s ∩ t) x = fderiv_within 𝕜 f s x :=
begin
  by_cases h : differentiable_within_at 𝕜 f (s ∩ t) x,
  { apply fderiv_within_subset (inter_subset_left _ _) _ ((differentiable_within_at_inter ht).1 h),
    apply hs.inter ht },
  { have : ¬ differentiable_within_at 𝕜 f s x,
    { rwa ←differentiable_within_at_inter ht },
    rw [fderiv_within_zero_of_not_differentiable_within_at h,
        fderiv_within_zero_of_not_differentiable_within_at this] }
end

lemma fderiv_within_of_mem_nhds (h : s ∈ 𝓝 x) :
  fderiv_within 𝕜 f s x = fderiv 𝕜 f x :=
begin
  have : s = univ ∩ s, by simp only [univ_inter],
  rw [this, ← fderiv_within_univ],
  exact fderiv_within_inter h (unique_diff_on_univ _ (mem_univ _))
end

lemma fderiv_within_of_open (hs : is_open s) (hx : x ∈ s) :
  fderiv_within 𝕜 f s x = fderiv 𝕜 f x :=
fderiv_within_of_mem_nhds (is_open.mem_nhds hs hx)

lemma fderiv_within_eq_fderiv (hs : unique_diff_within_at 𝕜 s x) (h : differentiable_at 𝕜 f x) :
  fderiv_within 𝕜 f s x = fderiv 𝕜 f x :=
begin
  rw ← fderiv_within_univ,
  exact fderiv_within_subset (subset_univ _) hs h.differentiable_within_at
end

lemma fderiv_mem_iff {f : E → F} {s : set (E →L[𝕜] F)} {x : E} :
  fderiv 𝕜 f x ∈ s ↔ (differentiable_at 𝕜 f x ∧ fderiv 𝕜 f x ∈ s) ∨
    (¬differentiable_at 𝕜 f x ∧ (0 : E →L[𝕜] F) ∈ s) :=
by by_cases hx : differentiable_at 𝕜 f x; simp [fderiv_zero_of_not_differentiable_at, *]

lemma fderiv_within_mem_iff {f : E → F} {t : set E} {s : set (E →L[𝕜] F)} {x : E} :
  fderiv_within 𝕜 f t x ∈ s ↔ (differentiable_within_at 𝕜 f t x ∧ fderiv_within 𝕜 f t x ∈ s) ∨
    (¬differentiable_within_at 𝕜 f t x ∧ (0 : E →L[𝕜] F) ∈ s) :=
by by_cases hx : differentiable_within_at 𝕜 f t x;
  simp [fderiv_within_zero_of_not_differentiable_within_at, *]

lemma asymptotics.is_O.has_fderiv_within_at {s : set E} {x₀ : E} {n : ℕ}
  (h : f =O[𝓝[s] x₀] λ x, ‖x - x₀‖^n) (hx₀ : x₀ ∈ s) (hn : 1 < n) :
  has_fderiv_within_at f (0 : E →L[𝕜] F) s x₀ :=
by simp_rw [has_fderiv_within_at, has_fderiv_at_filter,
  h.eq_zero_of_norm_pow_within hx₀ $ zero_lt_one.trans hn, zero_apply, sub_zero,
  h.trans_is_o ((is_o_pow_sub_sub x₀ hn).mono nhds_within_le_nhds)]

lemma asymptotics.is_O.has_fderiv_at {x₀ : E} {n : ℕ}
  (h : f =O[𝓝 x₀] λ x, ‖x - x₀‖^n) (hn : 1 < n) :
  has_fderiv_at f (0 : E →L[𝕜] F) x₀ :=
begin
  rw [← nhds_within_univ] at h,
  exact (h.has_fderiv_within_at (mem_univ _) hn).has_fderiv_at_of_univ
end

lemma has_fderiv_within_at.is_O {f : E → F} {s : set E} {x₀ : E} {f' : E →L[𝕜] F}
  (h : has_fderiv_within_at f f' s x₀) :
  (λ x, f x - f x₀) =O[𝓝[s] x₀] λ x, x - x₀ :=
by simpa only [sub_add_cancel] using h.is_O.add (is_O_sub f' (𝓝[s] x₀) x₀)

lemma has_fderiv_at.is_O {f : E → F} {x₀ : E} {f' : E →L[𝕜] F} (h : has_fderiv_at f f' x₀) :
  (λ x, f x - f x₀) =O[𝓝 x₀] λ x, x - x₀ :=
by simpa only [sub_add_cancel] using h.is_O.add (is_O_sub f' (𝓝 x₀) x₀)

end fderiv_properties

section continuous
/-! ### Deducing continuity from differentiability -/

theorem has_fderiv_at_filter.tendsto_nhds
  (hL : L ≤ 𝓝 x) (h : has_fderiv_at_filter f f' x L) :
  tendsto f L (𝓝 (f x)) :=
begin
  have : tendsto (λ x', f x' - f x) L (𝓝 0),
  { refine h.is_O_sub.trans_tendsto (tendsto.mono_left _ hL),
    rw ← sub_self x, exact tendsto_id.sub tendsto_const_nhds },
  have := tendsto.add this tendsto_const_nhds,
  rw zero_add (f x) at this,
  exact this.congr (by simp only [sub_add_cancel, eq_self_iff_true, forall_const])
end

theorem has_fderiv_within_at.continuous_within_at
  (h : has_fderiv_within_at f f' s x) : continuous_within_at f s x :=
has_fderiv_at_filter.tendsto_nhds inf_le_left h

theorem has_fderiv_at.continuous_at (h : has_fderiv_at f f' x) :
  continuous_at f x :=
has_fderiv_at_filter.tendsto_nhds le_rfl h

lemma differentiable_within_at.continuous_within_at (h : differentiable_within_at 𝕜 f s x) :
  continuous_within_at f s x :=
let ⟨f', hf'⟩ := h in hf'.continuous_within_at

lemma differentiable_at.continuous_at (h : differentiable_at 𝕜 f x) : continuous_at f x :=
let ⟨f', hf'⟩ := h in hf'.continuous_at

lemma differentiable_on.continuous_on (h : differentiable_on 𝕜 f s) : continuous_on f s :=
λx hx, (h x hx).continuous_within_at

lemma differentiable.continuous (h : differentiable 𝕜 f) : continuous f :=
continuous_iff_continuous_at.2 $ λx, (h x).continuous_at

protected lemma has_strict_fderiv_at.continuous_at (hf : has_strict_fderiv_at f f' x) :
  continuous_at f x :=
hf.has_fderiv_at.continuous_at

lemma has_strict_fderiv_at.is_O_sub_rev {f' : E ≃L[𝕜] F}
  (hf : has_strict_fderiv_at f (f' : E →L[𝕜] F) x) :
  (λ p : E × E, p.1 - p.2) =O[𝓝 (x, x)](λ p : E × E, f p.1 - f p.2) :=
((f'.is_O_comp_rev _ _).trans (hf.trans_is_O (f'.is_O_comp_rev _ _)).right_is_O_add).congr
(λ _, rfl) (λ _, sub_add_cancel _ _)

lemma has_fderiv_at_filter.is_O_sub_rev (hf : has_fderiv_at_filter f f' x L) {C}
  (hf' : antilipschitz_with C f') :
  (λ x', x' - x) =O[L] (λ x', f x' - f x) :=
have (λ x', x' - x) =O[L] (λ x', f' (x' - x)),
  from is_O_iff.2 ⟨C, eventually_of_forall $ λ x',
    add_monoid_hom_class.bound_of_antilipschitz f' hf' _⟩,
(this.trans (hf.trans_is_O this).right_is_O_add).congr (λ _, rfl) (λ _, sub_add_cancel _ _)

end continuous

section congr
/-! ### congr properties of the derivative -/

theorem filter.eventually_eq.has_strict_fderiv_at_iff
  (h : f₀ =ᶠ[𝓝 x] f₁) (h' : ∀ y, f₀' y = f₁' y) :
  has_strict_fderiv_at f₀ f₀' x ↔ has_strict_fderiv_at f₁ f₁' x :=
begin
  refine is_o_congr ((h.prod_mk_nhds h).mono _) (eventually_of_forall $ λ _, rfl),
  rintros p ⟨hp₁, hp₂⟩,
  simp only [*]
end

theorem has_strict_fderiv_at.congr_of_eventually_eq (h : has_strict_fderiv_at f f' x)
  (h₁ : f =ᶠ[𝓝 x] f₁) : has_strict_fderiv_at f₁ f' x :=
(h₁.has_strict_fderiv_at_iff (λ _, rfl)).1 h

theorem filter.eventually_eq.has_fderiv_at_filter_iff
  (h₀ : f₀ =ᶠ[L] f₁) (hx : f₀ x = f₁ x) (h₁ : ∀ x, f₀' x = f₁' x) :
  has_fderiv_at_filter f₀ f₀' x L ↔ has_fderiv_at_filter f₁ f₁' x L :=
is_o_congr (h₀.mono $ λ y hy, by simp only [hy, h₁, hx]) (eventually_of_forall $ λ _, rfl)

lemma has_fderiv_at_filter.congr_of_eventually_eq (h : has_fderiv_at_filter f f' x L)
  (hL : f₁ =ᶠ[L] f) (hx : f₁ x = f x) : has_fderiv_at_filter f₁ f' x L :=
(hL.has_fderiv_at_filter_iff hx $ λ _, rfl).2 h

theorem filter.eventually_eq.has_fderiv_at_iff (h : f₀ =ᶠ[𝓝 x] f₁) :
  has_fderiv_at f₀ f' x ↔ has_fderiv_at f₁ f' x :=
h.has_fderiv_at_filter_iff h.eq_of_nhds (λ _, rfl)

theorem filter.eventually_eq.differentiable_at_iff (h : f₀ =ᶠ[𝓝 x] f₁) :
  differentiable_at 𝕜 f₀ x ↔ differentiable_at 𝕜 f₁ x :=
exists_congr $ λ f', h.has_fderiv_at_iff

theorem filter.eventually_eq.has_fderiv_within_at_iff (h : f₀ =ᶠ[𝓝[s] x] f₁) (hx : f₀ x = f₁ x) :
  has_fderiv_within_at f₀ f' s x ↔ has_fderiv_within_at f₁ f' s x :=
h.has_fderiv_at_filter_iff hx (λ _, rfl)

theorem filter.eventually_eq.has_fderiv_within_at_iff_of_mem (h : f₀ =ᶠ[𝓝[s] x] f₁) (hx : x ∈ s) :
  has_fderiv_within_at f₀ f' s x ↔ has_fderiv_within_at f₁ f' s x :=
h.has_fderiv_within_at_iff (h.eq_of_nhds_within hx)

theorem filter.eventually_eq.differentiable_within_at_iff (h : f₀ =ᶠ[𝓝[s] x] f₁)
  (hx : f₀ x = f₁ x) :
  differentiable_within_at 𝕜 f₀ s x ↔ differentiable_within_at 𝕜 f₁ s x :=
exists_congr $ λ f', h.has_fderiv_within_at_iff hx

theorem filter.eventually_eq.differentiable_within_at_iff_of_mem (h : f₀ =ᶠ[𝓝[s] x] f₁)
  (hx : x ∈ s) :
  differentiable_within_at 𝕜 f₀ s x ↔ differentiable_within_at 𝕜 f₁ s x :=
h.differentiable_within_at_iff (h.eq_of_nhds_within hx)

lemma has_fderiv_within_at.congr_mono (h : has_fderiv_within_at f f' s x) (ht : ∀x ∈ t, f₁ x = f x)
  (hx : f₁ x = f x) (h₁ : t ⊆ s) : has_fderiv_within_at f₁ f' t x :=
has_fderiv_at_filter.congr_of_eventually_eq (h.mono h₁) (filter.mem_inf_of_right ht) hx

lemma has_fderiv_within_at.congr (h : has_fderiv_within_at f f' s x) (hs : ∀x ∈ s, f₁ x = f x)
  (hx : f₁ x = f x) : has_fderiv_within_at f₁ f' s x :=
h.congr_mono hs hx (subset.refl _)

lemma has_fderiv_within_at.congr' (h : has_fderiv_within_at f f' s x) (hs : ∀x ∈ s, f₁ x = f x)
  (hx : x ∈ s) : has_fderiv_within_at f₁ f' s x :=
h.congr hs (hs x hx)

lemma has_fderiv_within_at.congr_of_eventually_eq (h : has_fderiv_within_at f f' s x)
  (h₁ : f₁ =ᶠ[𝓝[s] x] f) (hx : f₁ x = f x) : has_fderiv_within_at f₁ f' s x :=
has_fderiv_at_filter.congr_of_eventually_eq h h₁ hx

lemma has_fderiv_at.congr_of_eventually_eq (h : has_fderiv_at f f' x)
  (h₁ : f₁ =ᶠ[𝓝 x] f) : has_fderiv_at f₁ f' x :=
has_fderiv_at_filter.congr_of_eventually_eq h h₁ (mem_of_mem_nhds h₁ : _)

lemma differentiable_within_at.congr_mono (h : differentiable_within_at 𝕜 f s x)
  (ht : ∀x ∈ t, f₁ x = f x) (hx : f₁ x = f x) (h₁ : t ⊆ s) : differentiable_within_at 𝕜 f₁ t x :=
(has_fderiv_within_at.congr_mono h.has_fderiv_within_at ht hx h₁).differentiable_within_at

lemma differentiable_within_at.congr (h : differentiable_within_at 𝕜 f s x)
  (ht : ∀x ∈ s, f₁ x = f x) (hx : f₁ x = f x) : differentiable_within_at 𝕜 f₁ s x :=
differentiable_within_at.congr_mono h ht hx (subset.refl _)

lemma differentiable_within_at.congr_of_eventually_eq
  (h : differentiable_within_at 𝕜 f s x) (h₁ : f₁ =ᶠ[𝓝[s] x] f)
  (hx : f₁ x = f x) : differentiable_within_at 𝕜 f₁ s x :=
(h.has_fderiv_within_at.congr_of_eventually_eq h₁ hx).differentiable_within_at

lemma differentiable_on.congr_mono (h : differentiable_on 𝕜 f s) (h' : ∀x ∈ t, f₁ x = f x)
  (h₁ : t ⊆ s) : differentiable_on 𝕜 f₁ t :=
λ x hx, (h x (h₁ hx)).congr_mono h' (h' x hx) h₁

lemma differentiable_on.congr (h : differentiable_on 𝕜 f s) (h' : ∀x ∈ s, f₁ x = f x) :
  differentiable_on 𝕜 f₁ s :=
λ x hx, (h x hx).congr h' (h' x hx)

lemma differentiable_on_congr (h' : ∀x ∈ s, f₁ x = f x) :
  differentiable_on 𝕜 f₁ s ↔ differentiable_on 𝕜 f s :=
⟨λ h, differentiable_on.congr h (λy hy, (h' y hy).symm),
λ h, differentiable_on.congr h h'⟩

lemma differentiable_at.congr_of_eventually_eq (h : differentiable_at 𝕜 f x) (hL : f₁ =ᶠ[𝓝 x] f) :
  differentiable_at 𝕜 f₁ x :=
hL.differentiable_at_iff.2 h

lemma differentiable_within_at.fderiv_within_congr_mono (h : differentiable_within_at 𝕜 f s x)
  (hs : ∀x ∈ t, f₁ x = f x) (hx : f₁ x = f x) (hxt : unique_diff_within_at 𝕜 t x) (h₁ : t ⊆ s) :
  fderiv_within 𝕜 f₁ t x = fderiv_within 𝕜 f s x :=
(has_fderiv_within_at.congr_mono h.has_fderiv_within_at hs hx h₁).fderiv_within hxt

lemma filter.eventually_eq.fderiv_within_eq (hs : unique_diff_within_at 𝕜 s x)
  (hL : f₁ =ᶠ[𝓝[s] x] f) (hx : f₁ x = f x) :
  fderiv_within 𝕜 f₁ s x = fderiv_within 𝕜 f s x :=
if h : differentiable_within_at 𝕜 f s x
then has_fderiv_within_at.fderiv_within (h.has_fderiv_within_at.congr_of_eventually_eq hL hx) hs
else
  have h' : ¬ differentiable_within_at 𝕜 f₁ s x,
  from mt (λ h, h.congr_of_eventually_eq (hL.mono $ λ x, eq.symm) hx.symm) h,
  by rw [fderiv_within_zero_of_not_differentiable_within_at h,
    fderiv_within_zero_of_not_differentiable_within_at h']

lemma filter.eventually_eq.fderiv_within_eq_nhds (hs : unique_diff_within_at 𝕜 s x)
  (hL : f₁ =ᶠ[𝓝 x] f) :
  fderiv_within 𝕜 f₁ s x = fderiv_within 𝕜 f s x :=
(show f₁ =ᶠ[𝓝[s] x] f, from nhds_within_le_nhds hL).fderiv_within_eq hs (mem_of_mem_nhds hL : _)

lemma fderiv_within_congr (hs : unique_diff_within_at 𝕜 s x)
  (hL : ∀y∈s, f₁ y = f y) (hx : f₁ x = f x) :
  fderiv_within 𝕜 f₁ s x = fderiv_within 𝕜 f s x :=
begin
  apply filter.eventually_eq.fderiv_within_eq hs _ hx,
  apply mem_of_superset self_mem_nhds_within,
  exact hL
end

lemma filter.eventually_eq.fderiv_eq (hL : f₁ =ᶠ[𝓝 x] f) :
  fderiv 𝕜 f₁ x = fderiv 𝕜 f x :=
begin
  have A : f₁ x = f x := hL.eq_of_nhds,
  rw [← fderiv_within_univ, ← fderiv_within_univ],
  rw ← nhds_within_univ at hL,
  exact hL.fderiv_within_eq unique_diff_within_at_univ A
end

protected lemma filter.eventually_eq.fderiv (h : f₁ =ᶠ[𝓝 x] f) :
  fderiv 𝕜 f₁ =ᶠ[𝓝 x] fderiv 𝕜 f :=
h.eventually_eq_nhds.mono $ λ x h, h.fderiv_eq

end congr

section id
/-! ### Derivative of the identity -/

theorem has_strict_fderiv_at_id (x : E) :
  has_strict_fderiv_at id (id 𝕜 E) x :=
(is_o_zero _ _).congr_left $ by simp

theorem has_fderiv_at_filter_id (x : E) (L : filter E) :
  has_fderiv_at_filter id (id 𝕜 E) x L :=
(is_o_zero _ _).congr_left $ by simp

theorem has_fderiv_within_at_id (x : E) (s : set E) :
  has_fderiv_within_at id (id 𝕜 E) s x :=
has_fderiv_at_filter_id _ _

theorem has_fderiv_at_id (x : E) : has_fderiv_at id (id 𝕜 E) x :=
has_fderiv_at_filter_id _ _

@[simp] lemma differentiable_at_id : differentiable_at 𝕜 id x :=
(has_fderiv_at_id x).differentiable_at

@[simp] lemma differentiable_at_id' : differentiable_at 𝕜 (λ x, x) x :=
(has_fderiv_at_id x).differentiable_at

lemma differentiable_within_at_id : differentiable_within_at 𝕜 id s x :=
differentiable_at_id.differentiable_within_at

@[simp] lemma differentiable_id : differentiable 𝕜 (id : E → E) :=
λx, differentiable_at_id

@[simp] lemma differentiable_id' : differentiable 𝕜 (λ (x : E), x) :=
λx, differentiable_at_id

lemma differentiable_on_id : differentiable_on 𝕜 id s :=
differentiable_id.differentiable_on

lemma fderiv_id : fderiv 𝕜 id x = id 𝕜 E :=
has_fderiv_at.fderiv (has_fderiv_at_id x)

@[simp] lemma fderiv_id' : fderiv 𝕜 (λ (x : E), x) x = continuous_linear_map.id 𝕜 E :=
fderiv_id

lemma fderiv_within_id (hxs : unique_diff_within_at 𝕜 s x) :
  fderiv_within 𝕜 id s x = id 𝕜 E :=
begin
  rw differentiable_at.fderiv_within (differentiable_at_id) hxs,
  exact fderiv_id
end

lemma fderiv_within_id' (hxs : unique_diff_within_at 𝕜 s x) :
  fderiv_within 𝕜 (λ (x : E), x) s x = continuous_linear_map.id 𝕜 E :=
fderiv_within_id hxs

end id

section const
/-! ### derivative of a constant function -/

theorem has_strict_fderiv_at_const (c : F) (x : E) :
  has_strict_fderiv_at (λ _, c) (0 : E →L[𝕜] F) x :=
(is_o_zero _ _).congr_left $ λ _, by simp only [zero_apply, sub_self]

theorem has_fderiv_at_filter_const (c : F) (x : E) (L : filter E) :
  has_fderiv_at_filter (λ x, c) (0 : E →L[𝕜] F) x L :=
(is_o_zero _ _).congr_left $ λ _, by simp only [zero_apply, sub_self]

theorem has_fderiv_within_at_const (c : F) (x : E) (s : set E) :
  has_fderiv_within_at (λ x, c) (0 : E →L[𝕜] F) s x :=
has_fderiv_at_filter_const _ _ _

theorem has_fderiv_at_const (c : F) (x : E) :
  has_fderiv_at (λ x, c) (0 : E →L[𝕜] F) x :=
has_fderiv_at_filter_const _ _ _

@[simp] lemma differentiable_at_const (c : F) : differentiable_at 𝕜 (λx, c) x :=
⟨0, has_fderiv_at_const c x⟩

lemma differentiable_within_at_const (c : F) : differentiable_within_at 𝕜 (λx, c) s x :=
differentiable_at.differentiable_within_at (differentiable_at_const _)

lemma fderiv_const_apply (c : F) : fderiv 𝕜 (λy, c) x = 0 :=
has_fderiv_at.fderiv (has_fderiv_at_const c x)

@[simp] lemma fderiv_const (c : F) : fderiv 𝕜 (λ (y : E), c) = 0 :=
by { ext m, rw fderiv_const_apply, refl }

lemma fderiv_within_const_apply (c : F) (hxs : unique_diff_within_at 𝕜 s x) :
  fderiv_within 𝕜 (λy, c) s x = 0 :=
begin
  rw differentiable_at.fderiv_within (differentiable_at_const _) hxs,
  exact fderiv_const_apply _
end

@[simp] lemma differentiable_const (c : F) : differentiable 𝕜 (λx : E, c) :=
λx, differentiable_at_const _

lemma differentiable_on_const (c : F) : differentiable_on 𝕜 (λx, c) s :=
(differentiable_const _).differentiable_on

lemma has_fderiv_within_at_singleton (f : E → F) (x : E) :
  has_fderiv_within_at f (0 : E →L[𝕜] F) {x} x :=
by simp only [has_fderiv_within_at, nhds_within_singleton, has_fderiv_at_filter, is_o_pure,
  continuous_linear_map.zero_apply, sub_self]

lemma has_fderiv_at_of_subsingleton [h : subsingleton E] (f : E → F) (x : E) :
  has_fderiv_at f (0 : E →L[𝕜] F) x :=
begin
  rw [← has_fderiv_within_at_univ, subsingleton_univ.eq_singleton_of_mem (mem_univ x)],
  exact has_fderiv_within_at_singleton f x
end

lemma differentiable_on_empty : differentiable_on 𝕜 f ∅ := λ x, false.elim

lemma differentiable_on_singleton : differentiable_on 𝕜 f {x} :=
forall_eq.2 (has_fderiv_within_at_singleton f x).differentiable_within_at

lemma set.subsingleton.differentiable_on (hs : s.subsingleton) : differentiable_on 𝕜 f s :=
hs.induction_on differentiable_on_empty (λ x, differentiable_on_singleton)

lemma has_fderiv_at_zero_of_eventually_const
  (c : F) (hf : f =ᶠ[𝓝 x] (λ y, c)) :
  has_fderiv_at f (0 : E →L[𝕜] F) x :=
<<<<<<< HEAD
begin
  apply has_fderiv_at.congr_of_eventually_eq _ hf,
  exact has_fderiv_at_const _ _
end
=======
(has_fderiv_at_const _ _).congr_of_eventually_eq hf
>>>>>>> 2fe1f93c

end const

section continuous_linear_map
/-!
### Continuous linear maps

There are currently two variants of these in mathlib, the bundled version
(named `continuous_linear_map`, and denoted `E →L[𝕜] F`), and the unbundled version (with a
predicate `is_bounded_linear_map`). We give statements for both versions. -/

protected theorem continuous_linear_map.has_strict_fderiv_at {x : E} :
  has_strict_fderiv_at e e x :=
(is_o_zero _ _).congr_left $ λ x, by simp only [e.map_sub, sub_self]

protected lemma continuous_linear_map.has_fderiv_at_filter :
  has_fderiv_at_filter e e x L :=
(is_o_zero _ _).congr_left $ λ x, by simp only [e.map_sub, sub_self]

protected lemma continuous_linear_map.has_fderiv_within_at : has_fderiv_within_at e e s x :=
e.has_fderiv_at_filter

protected lemma continuous_linear_map.has_fderiv_at : has_fderiv_at e e x :=
e.has_fderiv_at_filter

@[simp] protected lemma continuous_linear_map.differentiable_at : differentiable_at 𝕜 e x :=
e.has_fderiv_at.differentiable_at

protected lemma continuous_linear_map.differentiable_within_at : differentiable_within_at 𝕜 e s x :=
e.differentiable_at.differentiable_within_at

@[simp] protected lemma continuous_linear_map.fderiv : fderiv 𝕜 e x = e :=
e.has_fderiv_at.fderiv

protected lemma continuous_linear_map.fderiv_within (hxs : unique_diff_within_at 𝕜 s x) :
  fderiv_within 𝕜 e s x = e :=
begin
  rw differentiable_at.fderiv_within e.differentiable_at hxs,
  exact e.fderiv
end

@[simp] protected lemma continuous_linear_map.differentiable : differentiable 𝕜 e :=
λx, e.differentiable_at

protected lemma continuous_linear_map.differentiable_on : differentiable_on 𝕜 e s :=
e.differentiable.differentiable_on

lemma is_bounded_linear_map.has_fderiv_at_filter (h : is_bounded_linear_map 𝕜 f) :
  has_fderiv_at_filter f h.to_continuous_linear_map x L :=
h.to_continuous_linear_map.has_fderiv_at_filter

lemma is_bounded_linear_map.has_fderiv_within_at (h : is_bounded_linear_map 𝕜 f) :
  has_fderiv_within_at f h.to_continuous_linear_map s x :=
h.has_fderiv_at_filter

lemma is_bounded_linear_map.has_fderiv_at (h : is_bounded_linear_map 𝕜 f) :
  has_fderiv_at f h.to_continuous_linear_map x  :=
h.has_fderiv_at_filter

lemma is_bounded_linear_map.differentiable_at (h : is_bounded_linear_map 𝕜 f) :
  differentiable_at 𝕜 f x :=
h.has_fderiv_at.differentiable_at

lemma is_bounded_linear_map.differentiable_within_at (h : is_bounded_linear_map 𝕜 f) :
  differentiable_within_at 𝕜 f s x :=
h.differentiable_at.differentiable_within_at

lemma is_bounded_linear_map.fderiv (h : is_bounded_linear_map 𝕜 f) :
  fderiv 𝕜 f x = h.to_continuous_linear_map :=
has_fderiv_at.fderiv (h.has_fderiv_at)

lemma is_bounded_linear_map.fderiv_within (h : is_bounded_linear_map 𝕜 f)
  (hxs : unique_diff_within_at 𝕜 s x) : fderiv_within 𝕜 f s x = h.to_continuous_linear_map :=
begin
  rw differentiable_at.fderiv_within h.differentiable_at hxs,
  exact h.fderiv
end

lemma is_bounded_linear_map.differentiable (h : is_bounded_linear_map 𝕜 f) :
  differentiable 𝕜 f :=
λx, h.differentiable_at

lemma is_bounded_linear_map.differentiable_on (h : is_bounded_linear_map 𝕜 f) :
  differentiable_on 𝕜 f s :=
h.differentiable.differentiable_on

end continuous_linear_map

section composition
/-!
### Derivative of the composition of two functions

For composition lemmas, we put x explicit to help the elaborator, as otherwise Lean tends to
get confused since there are too many possibilities for composition -/

variable (x)

theorem has_fderiv_at_filter.comp {g : F → G} {g' : F →L[𝕜] G} {L' : filter F}
  (hg : has_fderiv_at_filter g g' (f x) L')
  (hf : has_fderiv_at_filter f f' x L) (hL : tendsto f L L') :
  has_fderiv_at_filter (g ∘ f) (g'.comp f') x L :=
let eq₁ := (g'.is_O_comp _ _).trans_is_o hf in
let eq₂ := (hg.comp_tendsto hL).trans_is_O hf.is_O_sub in
by { refine eq₂.triangle (eq₁.congr_left (λ x', _)), simp }

/- A readable version of the previous theorem,
   a general form of the chain rule. -/

example {g : F → G} {g' : F →L[𝕜] G}
  (hg : has_fderiv_at_filter g g' (f x) (L.map f))
  (hf : has_fderiv_at_filter f f' x L) :
  has_fderiv_at_filter (g ∘ f) (g'.comp f') x L :=
begin
  unfold has_fderiv_at_filter at hg,
  have := calc (λ x', g (f x') - g (f x) - g' (f x' - f x)) =o[L] (λ x', f x' - f x) :
    hg.comp_tendsto le_rfl
  ... =O[L] (λ x', x' - x) : hf.is_O_sub,
  refine this.triangle _,
  calc (λ x' : E, g' (f x' - f x) - g'.comp f' (x' - x))
      =ᶠ[L] λ x', g' (f x' - f x - f' (x' - x)) : eventually_of_forall (λ x', by simp)
  ... =O[L] λ x', f x' - f x - f' (x' - x)      : g'.is_O_comp _ _
  ... =o[L] λ x', x' - x                        : hf
end

theorem has_fderiv_within_at.comp {g : F → G} {g' : F →L[𝕜] G} {t : set F}
  (hg : has_fderiv_within_at g g' t (f x)) (hf : has_fderiv_within_at f f' s x)
  (hst : maps_to f s t) :
  has_fderiv_within_at (g ∘ f) (g'.comp f') s x :=
hg.comp x hf $ hf.continuous_within_at.tendsto_nhds_within hst

theorem has_fderiv_at.comp_has_fderiv_within_at {g : F → G} {g' : F →L[𝕜] G}
  (hg : has_fderiv_at g g' (f x)) (hf : has_fderiv_within_at f f' s x) :
  has_fderiv_within_at (g ∘ f) (g'.comp f') s x :=
hg.comp x hf hf.continuous_within_at

theorem has_fderiv_within_at.comp_of_mem {g : F → G} {g' : F →L[𝕜] G} {t : set F}
  (hg : has_fderiv_within_at g g' t (f x)) (hf : has_fderiv_within_at f f' s x)
  (hst : tendsto f (𝓝[s] x) (𝓝[t] f x)) :
  has_fderiv_within_at (g ∘ f) (g'.comp f') s x :=
has_fderiv_at_filter.comp x hg hf hst

/-- The chain rule. -/
theorem has_fderiv_at.comp {g : F → G} {g' : F →L[𝕜] G}
  (hg : has_fderiv_at g g' (f x)) (hf : has_fderiv_at f f' x) :
  has_fderiv_at (g ∘ f) (g'.comp f') x :=
hg.comp x hf hf.continuous_at

lemma differentiable_within_at.comp {g : F → G} {t : set F}
  (hg : differentiable_within_at 𝕜 g t (f x)) (hf : differentiable_within_at 𝕜 f s x)
  (h : maps_to f s t) : differentiable_within_at 𝕜 (g ∘ f) s x :=
(hg.has_fderiv_within_at.comp x hf.has_fderiv_within_at h).differentiable_within_at

lemma differentiable_within_at.comp' {g : F → G} {t : set F}
  (hg : differentiable_within_at 𝕜 g t (f x)) (hf : differentiable_within_at 𝕜 f s x) :
  differentiable_within_at 𝕜 (g ∘ f) (s ∩ f⁻¹' t) x :=
hg.comp x (hf.mono (inter_subset_left _ _)) (inter_subset_right _ _)

lemma differentiable_at.comp {g : F → G}
  (hg : differentiable_at 𝕜 g (f x)) (hf : differentiable_at 𝕜 f x) :
  differentiable_at 𝕜 (g ∘ f) x :=
(hg.has_fderiv_at.comp x hf.has_fderiv_at).differentiable_at

lemma differentiable_at.comp_differentiable_within_at {g : F → G}
  (hg : differentiable_at 𝕜 g (f x)) (hf : differentiable_within_at 𝕜 f s x) :
  differentiable_within_at 𝕜 (g ∘ f) s x :=
hg.differentiable_within_at.comp x hf (maps_to_univ _ _)

lemma fderiv_within.comp {g : F → G} {t : set F}
  (hg : differentiable_within_at 𝕜 g t (f x)) (hf : differentiable_within_at 𝕜 f s x)
  (h : maps_to f s t) (hxs : unique_diff_within_at 𝕜 s x) :
  fderiv_within 𝕜 (g ∘ f) s x = (fderiv_within 𝕜 g t (f x)).comp (fderiv_within 𝕜 f s x) :=
(hg.has_fderiv_within_at.comp x (hf.has_fderiv_within_at) h).fderiv_within hxs

/-- Ternary version of `fderiv_within.comp`, with equality assumptions of basepoints added, in
  order to apply more easily as a rewrite from right-to-left. -/
lemma fderiv_within.comp₃ {g' : G → G'} {g : F → G} {t : set F} {u : set G} {y : F} {y' : G}
  (hg' : differentiable_within_at 𝕜 g' u y') (hg : differentiable_within_at 𝕜 g t y)
  (hf : differentiable_within_at 𝕜 f s x)
  (h2g : maps_to g t u) (h2f : maps_to f s t)
  (h3g : g y = y') (h3f : f x = y) (hxs : unique_diff_within_at 𝕜 s x) :
  fderiv_within 𝕜 (g' ∘ g ∘ f) s x = (fderiv_within 𝕜 g' u y').comp
    ((fderiv_within 𝕜 g t y).comp (fderiv_within 𝕜 f s x)) :=
begin
  substs h3g h3f,
  exact (hg'.has_fderiv_within_at.comp x
    (hg.has_fderiv_within_at.comp x (hf.has_fderiv_within_at) h2f) $ h2g.comp h2f).fderiv_within hxs
end

lemma fderiv.comp {g : F → G}
  (hg : differentiable_at 𝕜 g (f x)) (hf : differentiable_at 𝕜 f x) :
  fderiv 𝕜 (g ∘ f) x = (fderiv 𝕜 g (f x)).comp (fderiv 𝕜 f x) :=
(hg.has_fderiv_at.comp x hf.has_fderiv_at).fderiv

lemma fderiv.comp_fderiv_within {g : F → G}
  (hg : differentiable_at 𝕜 g (f x)) (hf : differentiable_within_at 𝕜 f s x)
  (hxs : unique_diff_within_at 𝕜 s x) :
  fderiv_within 𝕜 (g ∘ f) s x = (fderiv 𝕜 g (f x)).comp (fderiv_within 𝕜 f s x) :=
(hg.has_fderiv_at.comp_has_fderiv_within_at x hf.has_fderiv_within_at).fderiv_within hxs

lemma differentiable_on.comp {g : F → G} {t : set F}
  (hg : differentiable_on 𝕜 g t) (hf : differentiable_on 𝕜 f s) (st : maps_to f s t) :
  differentiable_on 𝕜 (g ∘ f) s :=
λx hx, differentiable_within_at.comp x (hg (f x) (st hx)) (hf x hx) st

lemma differentiable.comp {g : F → G} (hg : differentiable 𝕜 g) (hf : differentiable 𝕜 f) :
  differentiable 𝕜 (g ∘ f) :=
λx, differentiable_at.comp x (hg (f x)) (hf x)

lemma differentiable.comp_differentiable_on {g : F → G} (hg : differentiable 𝕜 g)
  (hf : differentiable_on 𝕜 f s) :
  differentiable_on 𝕜 (g ∘ f) s :=
hg.differentiable_on.comp hf (maps_to_univ _ _)

/-- The chain rule for derivatives in the sense of strict differentiability. -/
protected lemma has_strict_fderiv_at.comp {g : F → G} {g' : F →L[𝕜] G}
  (hg : has_strict_fderiv_at g g' (f x)) (hf : has_strict_fderiv_at f f' x) :
  has_strict_fderiv_at (λ x, g (f x)) (g'.comp f') x :=
((hg.comp_tendsto (hf.continuous_at.prod_map' hf.continuous_at)).trans_is_O hf.is_O_sub).triangle $
  by simpa only [g'.map_sub, f'.coe_comp'] using (g'.is_O_comp _ _).trans_is_o hf

protected lemma differentiable.iterate {f : E → E} (hf : differentiable 𝕜 f) (n : ℕ) :
  differentiable 𝕜 (f^[n]) :=
nat.rec_on n differentiable_id (λ n ihn, ihn.comp hf)

protected lemma differentiable_on.iterate {f : E → E} (hf : differentiable_on 𝕜 f s)
  (hs : maps_to f s s) (n : ℕ) :
  differentiable_on 𝕜 (f^[n]) s :=
nat.rec_on n differentiable_on_id (λ n ihn, ihn.comp hf hs)

variable {x}

protected lemma has_fderiv_at_filter.iterate {f : E → E} {f' : E →L[𝕜] E}
  (hf : has_fderiv_at_filter f f' x L) (hL : tendsto f L L) (hx : f x = x) (n : ℕ) :
  has_fderiv_at_filter (f^[n]) (f'^n) x L :=
begin
  induction n with n ihn,
  { exact has_fderiv_at_filter_id x L },
  { rw [function.iterate_succ, pow_succ'],
    rw ← hx at ihn,
    exact ihn.comp x hf hL }
end

protected lemma has_fderiv_at.iterate {f : E → E} {f' : E →L[𝕜] E}
  (hf : has_fderiv_at f f' x) (hx : f x = x) (n : ℕ) :
  has_fderiv_at (f^[n]) (f'^n) x :=
begin
  refine hf.iterate _ hx n,
  convert hf.continuous_at,
  exact hx.symm
end

protected lemma has_fderiv_within_at.iterate {f : E → E} {f' : E →L[𝕜] E}
  (hf : has_fderiv_within_at f f' s x) (hx : f x = x) (hs : maps_to f s s) (n : ℕ) :
  has_fderiv_within_at (f^[n]) (f'^n) s x :=
begin
  refine hf.iterate _ hx n,
  convert tendsto_inf.2 ⟨hf.continuous_within_at, _⟩,
  exacts [hx.symm, (tendsto_principal_principal.2 hs).mono_left inf_le_right]
end

protected lemma has_strict_fderiv_at.iterate {f : E → E} {f' : E →L[𝕜] E}
  (hf : has_strict_fderiv_at f f' x) (hx : f x = x) (n : ℕ) :
  has_strict_fderiv_at (f^[n]) (f'^n) x :=
begin
  induction n with n ihn,
  { exact has_strict_fderiv_at_id x },
  { rw [function.iterate_succ, pow_succ'],
    rw ← hx at ihn,
    exact ihn.comp x hf }
end

protected lemma differentiable_at.iterate {f : E → E} (hf : differentiable_at 𝕜 f x)
  (hx : f x = x) (n : ℕ) :
  differentiable_at 𝕜 (f^[n]) x :=
(hf.has_fderiv_at.iterate hx n).differentiable_at

protected lemma differentiable_within_at.iterate {f : E → E} (hf : differentiable_within_at 𝕜 f s x)
  (hx : f x = x) (hs : maps_to f s s) (n : ℕ) :
  differentiable_within_at 𝕜 (f^[n]) s x :=
(hf.has_fderiv_within_at.iterate hx hs n).differentiable_within_at

end composition

section cartesian_product
/-! ### Derivative of the cartesian product of two functions -/

section prod
variables {f₂ : E → G} {f₂' : E →L[𝕜] G}

protected lemma has_strict_fderiv_at.prod
  (hf₁ : has_strict_fderiv_at f₁ f₁' x) (hf₂ : has_strict_fderiv_at f₂ f₂' x) :
  has_strict_fderiv_at (λx, (f₁ x, f₂ x)) (f₁'.prod f₂') x :=
hf₁.prod_left hf₂

lemma has_fderiv_at_filter.prod
  (hf₁ : has_fderiv_at_filter f₁ f₁' x L) (hf₂ : has_fderiv_at_filter f₂ f₂' x L) :
  has_fderiv_at_filter (λx, (f₁ x, f₂ x)) (f₁'.prod f₂') x L :=
hf₁.prod_left hf₂

lemma has_fderiv_within_at.prod
  (hf₁ : has_fderiv_within_at f₁ f₁' s x) (hf₂ : has_fderiv_within_at f₂ f₂' s x) :
  has_fderiv_within_at (λx, (f₁ x, f₂ x)) (f₁'.prod f₂') s x :=
hf₁.prod hf₂

lemma has_fderiv_at.prod (hf₁ : has_fderiv_at f₁ f₁' x) (hf₂ : has_fderiv_at f₂ f₂' x) :
  has_fderiv_at (λx, (f₁ x, f₂ x)) (f₁'.prod f₂') x :=
hf₁.prod hf₂

lemma has_fderiv_at_prod_mk_left (e₀ : E) (f₀ : F) :
  has_fderiv_at (λ e : E, (e, f₀)) (inl 𝕜 E F) e₀ :=
(has_fderiv_at_id e₀).prod (has_fderiv_at_const f₀ e₀)

lemma has_fderiv_at_prod_mk_right (e₀ : E) (f₀ : F) :
  has_fderiv_at (λ f : F, (e₀, f)) (inr 𝕜 E F) f₀ :=
(has_fderiv_at_const e₀ f₀).prod (has_fderiv_at_id f₀)

lemma differentiable_within_at.prod
  (hf₁ : differentiable_within_at 𝕜 f₁ s x) (hf₂ : differentiable_within_at 𝕜 f₂ s x) :
  differentiable_within_at 𝕜 (λx:E, (f₁ x, f₂ x)) s x :=
(hf₁.has_fderiv_within_at.prod hf₂.has_fderiv_within_at).differentiable_within_at

@[simp]
lemma differentiable_at.prod (hf₁ : differentiable_at 𝕜 f₁ x) (hf₂ : differentiable_at 𝕜 f₂ x) :
  differentiable_at 𝕜 (λx:E, (f₁ x, f₂ x)) x :=
(hf₁.has_fderiv_at.prod hf₂.has_fderiv_at).differentiable_at

lemma differentiable_on.prod (hf₁ : differentiable_on 𝕜 f₁ s) (hf₂ : differentiable_on 𝕜 f₂ s) :
  differentiable_on 𝕜 (λx:E, (f₁ x, f₂ x)) s :=
λx hx, differentiable_within_at.prod (hf₁ x hx) (hf₂ x hx)

@[simp]
lemma differentiable.prod (hf₁ : differentiable 𝕜 f₁) (hf₂ : differentiable 𝕜 f₂) :
  differentiable 𝕜 (λx:E, (f₁ x, f₂ x)) :=
λ x, differentiable_at.prod (hf₁ x) (hf₂ x)

lemma differentiable_at.fderiv_prod
  (hf₁ : differentiable_at 𝕜 f₁ x) (hf₂ : differentiable_at 𝕜 f₂ x) :
  fderiv 𝕜 (λx:E, (f₁ x, f₂ x)) x = (fderiv 𝕜 f₁ x).prod (fderiv 𝕜 f₂ x) :=
(hf₁.has_fderiv_at.prod hf₂.has_fderiv_at).fderiv

lemma differentiable_at.fderiv_within_prod
  (hf₁ : differentiable_within_at 𝕜 f₁ s x) (hf₂ : differentiable_within_at 𝕜 f₂ s x)
  (hxs : unique_diff_within_at 𝕜 s x) :
  fderiv_within 𝕜 (λx:E, (f₁ x, f₂ x)) s x =
    (fderiv_within 𝕜 f₁ s x).prod (fderiv_within 𝕜 f₂ s x) :=
(hf₁.has_fderiv_within_at.prod hf₂.has_fderiv_within_at).fderiv_within hxs

end prod

section fst

variables {f₂ : E → F × G} {f₂' : E →L[𝕜] F × G} {p : E × F}

lemma has_strict_fderiv_at_fst : has_strict_fderiv_at (@prod.fst E F) (fst 𝕜 E F) p :=
(fst 𝕜 E F).has_strict_fderiv_at

protected lemma has_strict_fderiv_at.fst (h : has_strict_fderiv_at f₂ f₂' x) :
  has_strict_fderiv_at (λ x, (f₂ x).1) ((fst 𝕜 F G).comp f₂') x :=
has_strict_fderiv_at_fst.comp x h

lemma has_fderiv_at_filter_fst {L : filter (E × F)} :
  has_fderiv_at_filter (@prod.fst E F) (fst 𝕜 E F) p L :=
(fst 𝕜 E F).has_fderiv_at_filter

protected lemma has_fderiv_at_filter.fst (h : has_fderiv_at_filter f₂ f₂' x L) :
  has_fderiv_at_filter (λ x, (f₂ x).1) ((fst 𝕜 F G).comp f₂') x L :=
has_fderiv_at_filter_fst.comp x h tendsto_map

lemma has_fderiv_at_fst : has_fderiv_at (@prod.fst E F) (fst 𝕜 E F) p :=
has_fderiv_at_filter_fst

protected lemma has_fderiv_at.fst (h : has_fderiv_at f₂ f₂' x) :
  has_fderiv_at (λ x, (f₂ x).1) ((fst 𝕜 F G).comp f₂') x :=
h.fst

lemma has_fderiv_within_at_fst {s : set (E × F)} :
  has_fderiv_within_at (@prod.fst E F) (fst 𝕜 E F) s p :=
has_fderiv_at_filter_fst

protected lemma has_fderiv_within_at.fst (h : has_fderiv_within_at f₂ f₂' s x) :
  has_fderiv_within_at (λ x, (f₂ x).1) ((fst 𝕜 F G).comp f₂') s x :=
h.fst

lemma differentiable_at_fst : differentiable_at 𝕜 prod.fst p :=
has_fderiv_at_fst.differentiable_at

@[simp] protected lemma differentiable_at.fst (h : differentiable_at 𝕜 f₂ x) :
  differentiable_at 𝕜 (λ x, (f₂ x).1) x :=
differentiable_at_fst.comp x h

lemma differentiable_fst : differentiable 𝕜 (prod.fst : E × F → E) :=
λ x, differentiable_at_fst

@[simp] protected lemma differentiable.fst (h : differentiable 𝕜 f₂) :
  differentiable 𝕜 (λ x, (f₂ x).1) :=
differentiable_fst.comp h

lemma differentiable_within_at_fst {s : set (E × F)} : differentiable_within_at 𝕜 prod.fst s p :=
differentiable_at_fst.differentiable_within_at

protected lemma differentiable_within_at.fst (h : differentiable_within_at 𝕜 f₂ s x) :
  differentiable_within_at 𝕜 (λ x, (f₂ x).1) s x :=
differentiable_at_fst.comp_differentiable_within_at x h

lemma differentiable_on_fst {s : set (E × F)} : differentiable_on 𝕜 prod.fst s :=
differentiable_fst.differentiable_on

protected lemma differentiable_on.fst (h : differentiable_on 𝕜 f₂ s) :
  differentiable_on 𝕜 (λ x, (f₂ x).1) s :=
differentiable_fst.comp_differentiable_on h

lemma fderiv_fst : fderiv 𝕜 prod.fst p = fst 𝕜 E F := has_fderiv_at_fst.fderiv

lemma fderiv.fst (h : differentiable_at 𝕜 f₂ x) :
  fderiv 𝕜 (λ x, (f₂ x).1) x = (fst 𝕜 F G).comp (fderiv 𝕜 f₂ x) :=
h.has_fderiv_at.fst.fderiv

lemma fderiv_within_fst {s : set (E × F)} (hs : unique_diff_within_at 𝕜 s p) :
  fderiv_within 𝕜 prod.fst s p = fst 𝕜 E F :=
has_fderiv_within_at_fst.fderiv_within hs

lemma fderiv_within.fst (hs : unique_diff_within_at 𝕜 s x) (h : differentiable_within_at 𝕜 f₂ s x) :
  fderiv_within 𝕜 (λ x, (f₂ x).1) s x = (fst 𝕜 F G).comp (fderiv_within 𝕜 f₂ s x) :=
h.has_fderiv_within_at.fst.fderiv_within hs

end fst

section snd

variables {f₂ : E → F × G} {f₂' : E →L[𝕜] F × G} {p : E × F}

lemma has_strict_fderiv_at_snd : has_strict_fderiv_at (@prod.snd E F) (snd 𝕜 E F) p :=
(snd 𝕜 E F).has_strict_fderiv_at

protected lemma has_strict_fderiv_at.snd (h : has_strict_fderiv_at f₂ f₂' x) :
  has_strict_fderiv_at (λ x, (f₂ x).2) ((snd 𝕜 F G).comp f₂') x :=
has_strict_fderiv_at_snd.comp x h

lemma has_fderiv_at_filter_snd {L : filter (E × F)} :
  has_fderiv_at_filter (@prod.snd E F) (snd 𝕜 E F) p L :=
(snd 𝕜 E F).has_fderiv_at_filter

protected lemma has_fderiv_at_filter.snd (h : has_fderiv_at_filter f₂ f₂' x L) :
  has_fderiv_at_filter (λ x, (f₂ x).2) ((snd 𝕜 F G).comp f₂') x L :=
has_fderiv_at_filter_snd.comp x h tendsto_map

lemma has_fderiv_at_snd : has_fderiv_at (@prod.snd E F) (snd 𝕜 E F) p :=
has_fderiv_at_filter_snd

protected lemma has_fderiv_at.snd (h : has_fderiv_at f₂ f₂' x) :
  has_fderiv_at (λ x, (f₂ x).2) ((snd 𝕜 F G).comp f₂') x :=
h.snd

lemma has_fderiv_within_at_snd {s : set (E × F)} :
  has_fderiv_within_at (@prod.snd E F) (snd 𝕜 E F) s p :=
has_fderiv_at_filter_snd

protected lemma has_fderiv_within_at.snd (h : has_fderiv_within_at f₂ f₂' s x) :
  has_fderiv_within_at (λ x, (f₂ x).2) ((snd 𝕜 F G).comp f₂') s x :=
h.snd

lemma differentiable_at_snd : differentiable_at 𝕜 prod.snd p :=
has_fderiv_at_snd.differentiable_at

@[simp] protected lemma differentiable_at.snd (h : differentiable_at 𝕜 f₂ x) :
  differentiable_at 𝕜 (λ x, (f₂ x).2) x :=
differentiable_at_snd.comp x h

lemma differentiable_snd : differentiable 𝕜 (prod.snd : E × F → F) :=
λ x, differentiable_at_snd

@[simp] protected lemma differentiable.snd (h : differentiable 𝕜 f₂) :
  differentiable 𝕜 (λ x, (f₂ x).2) :=
differentiable_snd.comp h

lemma differentiable_within_at_snd {s : set (E × F)} : differentiable_within_at 𝕜 prod.snd s p :=
differentiable_at_snd.differentiable_within_at

protected lemma differentiable_within_at.snd (h : differentiable_within_at 𝕜 f₂ s x) :
  differentiable_within_at 𝕜 (λ x, (f₂ x).2) s x :=
differentiable_at_snd.comp_differentiable_within_at x h

lemma differentiable_on_snd {s : set (E × F)} : differentiable_on 𝕜 prod.snd s :=
differentiable_snd.differentiable_on

protected lemma differentiable_on.snd (h : differentiable_on 𝕜 f₂ s) :
  differentiable_on 𝕜 (λ x, (f₂ x).2) s :=
differentiable_snd.comp_differentiable_on h

lemma fderiv_snd : fderiv 𝕜 prod.snd p = snd 𝕜 E F := has_fderiv_at_snd.fderiv

lemma fderiv.snd (h : differentiable_at 𝕜 f₂ x) :
  fderiv 𝕜 (λ x, (f₂ x).2) x = (snd 𝕜 F G).comp (fderiv 𝕜 f₂ x) :=
h.has_fderiv_at.snd.fderiv

lemma fderiv_within_snd {s : set (E × F)} (hs : unique_diff_within_at 𝕜 s p) :
  fderiv_within 𝕜 prod.snd s p = snd 𝕜 E F :=
has_fderiv_within_at_snd.fderiv_within hs

lemma fderiv_within.snd (hs : unique_diff_within_at 𝕜 s x) (h : differentiable_within_at 𝕜 f₂ s x) :
  fderiv_within 𝕜 (λ x, (f₂ x).2) s x = (snd 𝕜 F G).comp (fderiv_within 𝕜 f₂ s x) :=
h.has_fderiv_within_at.snd.fderiv_within hs

end snd

section prod_map

variables {f₂ : G → G'} {f₂' : G →L[𝕜] G'} {y : G} (p : E × G)

protected theorem has_strict_fderiv_at.prod_map (hf : has_strict_fderiv_at f f' p.1)
  (hf₂ : has_strict_fderiv_at f₂ f₂' p.2) :
  has_strict_fderiv_at (prod.map f f₂) (f'.prod_map f₂') p :=
(hf.comp p has_strict_fderiv_at_fst).prod (hf₂.comp p has_strict_fderiv_at_snd)

protected theorem has_fderiv_at.prod_map (hf : has_fderiv_at f f' p.1)
  (hf₂ : has_fderiv_at f₂ f₂' p.2) :
  has_fderiv_at (prod.map f f₂) (f'.prod_map f₂') p :=
(hf.comp p has_fderiv_at_fst).prod (hf₂.comp p has_fderiv_at_snd)

@[simp] protected theorem differentiable_at.prod_map (hf : differentiable_at 𝕜 f p.1)
  (hf₂ : differentiable_at 𝕜 f₂ p.2) :
  differentiable_at 𝕜 (λ p : E × G, (f p.1, f₂ p.2)) p :=
(hf.comp p differentiable_at_fst).prod (hf₂.comp p differentiable_at_snd)

end prod_map

end cartesian_product

section const_smul

variables {R : Type*} [semiring R] [module R F] [smul_comm_class 𝕜 R F]
  [has_continuous_const_smul R F]

/-! ### Derivative of a function multiplied by a constant -/
theorem has_strict_fderiv_at.const_smul (h : has_strict_fderiv_at f f' x) (c : R) :
  has_strict_fderiv_at (λ x, c • f x) (c • f') x :=
(c • (1 : F →L[𝕜] F)).has_strict_fderiv_at.comp x h

theorem has_fderiv_at_filter.const_smul (h : has_fderiv_at_filter f f' x L) (c : R) :
  has_fderiv_at_filter (λ x, c • f x) (c • f') x L :=
(c • (1 : F →L[𝕜] F)).has_fderiv_at_filter.comp x h tendsto_map

theorem has_fderiv_within_at.const_smul (h : has_fderiv_within_at f f' s x) (c : R) :
  has_fderiv_within_at (λ x, c • f x) (c • f') s x :=
h.const_smul c

theorem has_fderiv_at.const_smul (h : has_fderiv_at f f' x) (c : R) :
  has_fderiv_at (λ x, c • f x) (c • f') x :=
h.const_smul c

lemma differentiable_within_at.const_smul (h : differentiable_within_at 𝕜 f s x) (c : R) :
  differentiable_within_at 𝕜 (λy, c • f y) s x :=
(h.has_fderiv_within_at.const_smul c).differentiable_within_at

lemma differentiable_at.const_smul (h : differentiable_at 𝕜 f x) (c : R) :
  differentiable_at 𝕜 (λy, c • f y) x :=
(h.has_fderiv_at.const_smul c).differentiable_at

lemma differentiable_on.const_smul (h : differentiable_on 𝕜 f s) (c : R) :
  differentiable_on 𝕜 (λy, c • f y) s :=
λx hx, (h x hx).const_smul c

lemma differentiable.const_smul (h : differentiable 𝕜 f) (c : R) :
  differentiable 𝕜 (λy, c • f y) :=
λx, (h x).const_smul c

lemma fderiv_within_const_smul (hxs : unique_diff_within_at 𝕜 s x)
  (h : differentiable_within_at 𝕜 f s x) (c : R) :
  fderiv_within 𝕜 (λy, c • f y) s x = c • fderiv_within 𝕜 f s x :=
(h.has_fderiv_within_at.const_smul c).fderiv_within hxs

lemma fderiv_const_smul (h : differentiable_at 𝕜 f x) (c : R) :
  fderiv 𝕜 (λy, c • f y) x = c • fderiv 𝕜 f x :=
(h.has_fderiv_at.const_smul c).fderiv

end const_smul

section add

/-! ### Derivative of the sum of two functions -/

theorem has_strict_fderiv_at.add (hf : has_strict_fderiv_at f f' x)
  (hg : has_strict_fderiv_at g g' x) :
  has_strict_fderiv_at (λ y, f y + g y) (f' + g') x :=
(hf.add hg).congr_left $ λ y,
  by { simp only [linear_map.sub_apply, linear_map.add_apply, map_sub, map_add, add_apply], abel }

theorem has_fderiv_at_filter.add
  (hf : has_fderiv_at_filter f f' x L) (hg : has_fderiv_at_filter g g' x L) :
  has_fderiv_at_filter (λ y, f y + g y) (f' + g') x L :=
(hf.add hg).congr_left $ λ _,
  by { simp only [linear_map.sub_apply, linear_map.add_apply, map_sub, map_add, add_apply], abel }

theorem has_fderiv_within_at.add
  (hf : has_fderiv_within_at f f' s x) (hg : has_fderiv_within_at g g' s x) :
  has_fderiv_within_at (λ y, f y + g y) (f' + g') s x :=
hf.add hg

theorem has_fderiv_at.add
  (hf : has_fderiv_at f f' x) (hg : has_fderiv_at g g' x) :
  has_fderiv_at (λ x, f x + g x) (f' + g') x :=
hf.add hg

lemma differentiable_within_at.add
  (hf : differentiable_within_at 𝕜 f s x) (hg : differentiable_within_at 𝕜 g s x) :
  differentiable_within_at 𝕜 (λ y, f y + g y) s x :=
(hf.has_fderiv_within_at.add hg.has_fderiv_within_at).differentiable_within_at

@[simp] lemma differentiable_at.add
  (hf : differentiable_at 𝕜 f x) (hg : differentiable_at 𝕜 g x) :
  differentiable_at 𝕜 (λ y, f y + g y) x :=
(hf.has_fderiv_at.add hg.has_fderiv_at).differentiable_at

lemma differentiable_on.add
  (hf : differentiable_on 𝕜 f s) (hg : differentiable_on 𝕜 g s) :
  differentiable_on 𝕜 (λy, f y + g y) s :=
λx hx, (hf x hx).add (hg x hx)

@[simp] lemma differentiable.add
  (hf : differentiable 𝕜 f) (hg : differentiable 𝕜 g) :
  differentiable 𝕜 (λy, f y + g y) :=
λx, (hf x).add (hg x)

lemma fderiv_within_add (hxs : unique_diff_within_at 𝕜 s x)
  (hf : differentiable_within_at 𝕜 f s x) (hg : differentiable_within_at 𝕜 g s x) :
  fderiv_within 𝕜 (λy, f y + g y) s x = fderiv_within 𝕜 f s x + fderiv_within 𝕜 g s x :=
(hf.has_fderiv_within_at.add hg.has_fderiv_within_at).fderiv_within hxs

lemma fderiv_add
  (hf : differentiable_at 𝕜 f x) (hg : differentiable_at 𝕜 g x) :
  fderiv 𝕜 (λy, f y + g y) x = fderiv 𝕜 f x + fderiv 𝕜 g x :=
(hf.has_fderiv_at.add hg.has_fderiv_at).fderiv

theorem has_strict_fderiv_at.add_const (hf : has_strict_fderiv_at f f' x) (c : F) :
  has_strict_fderiv_at (λ y, f y + c) f' x :=
add_zero f' ▸ hf.add (has_strict_fderiv_at_const _ _)

theorem has_fderiv_at_filter.add_const
  (hf : has_fderiv_at_filter f f' x L) (c : F) :
  has_fderiv_at_filter (λ y, f y + c) f' x L :=
add_zero f' ▸ hf.add (has_fderiv_at_filter_const _ _ _)

theorem has_fderiv_within_at.add_const
  (hf : has_fderiv_within_at f f' s x) (c : F) :
  has_fderiv_within_at (λ y, f y + c) f' s x :=
hf.add_const c

theorem has_fderiv_at.add_const (hf : has_fderiv_at f f' x) (c : F):
  has_fderiv_at (λ x, f x + c) f' x :=
hf.add_const c

lemma differentiable_within_at.add_const
  (hf : differentiable_within_at 𝕜 f s x) (c : F) :
  differentiable_within_at 𝕜 (λ y, f y + c) s x :=
(hf.has_fderiv_within_at.add_const c).differentiable_within_at

@[simp] lemma differentiable_within_at_add_const_iff (c : F) :
  differentiable_within_at 𝕜 (λ y, f y + c) s x ↔ differentiable_within_at 𝕜 f s x :=
⟨λ h, by simpa using h.add_const (-c), λ h, h.add_const c⟩

lemma differentiable_at.add_const
  (hf : differentiable_at 𝕜 f x) (c : F) :
  differentiable_at 𝕜 (λ y, f y + c) x :=
(hf.has_fderiv_at.add_const c).differentiable_at

@[simp] lemma differentiable_at_add_const_iff (c : F) :
  differentiable_at 𝕜 (λ y, f y + c) x ↔ differentiable_at 𝕜 f x :=
⟨λ h, by simpa using h.add_const (-c), λ h, h.add_const c⟩

lemma differentiable_on.add_const
  (hf : differentiable_on 𝕜 f s) (c : F) :
  differentiable_on 𝕜 (λy, f y + c) s :=
λx hx, (hf x hx).add_const c

@[simp] lemma differentiable_on_add_const_iff (c : F) :
  differentiable_on 𝕜 (λ y, f y + c) s ↔ differentiable_on 𝕜 f s :=
⟨λ h, by simpa using h.add_const (-c), λ h, h.add_const c⟩

lemma differentiable.add_const
  (hf : differentiable 𝕜 f) (c : F) :
  differentiable 𝕜 (λy, f y + c) :=
λx, (hf x).add_const c

@[simp] lemma differentiable_add_const_iff (c : F) :
  differentiable 𝕜 (λ y, f y + c) ↔ differentiable 𝕜 f :=
⟨λ h, by simpa using h.add_const (-c), λ h, h.add_const c⟩

lemma fderiv_within_add_const (hxs : unique_diff_within_at 𝕜 s x) (c : F) :
  fderiv_within 𝕜 (λy, f y + c) s x = fderiv_within 𝕜 f s x :=
if hf : differentiable_within_at 𝕜 f s x
then (hf.has_fderiv_within_at.add_const c).fderiv_within hxs
else by { rw [fderiv_within_zero_of_not_differentiable_within_at hf,
  fderiv_within_zero_of_not_differentiable_within_at], simpa }

lemma fderiv_add_const (c : F) : fderiv 𝕜 (λy, f y + c) x = fderiv 𝕜 f x :=
by simp only [← fderiv_within_univ, fderiv_within_add_const unique_diff_within_at_univ]

theorem has_strict_fderiv_at.const_add (hf : has_strict_fderiv_at f f' x) (c : F) :
  has_strict_fderiv_at (λ y, c + f y) f' x :=
zero_add f' ▸ (has_strict_fderiv_at_const _ _).add hf

theorem has_fderiv_at_filter.const_add
  (hf : has_fderiv_at_filter f f' x L) (c : F) :
  has_fderiv_at_filter (λ y, c + f y) f' x L :=
zero_add f' ▸ (has_fderiv_at_filter_const _ _ _).add hf

theorem has_fderiv_within_at.const_add
  (hf : has_fderiv_within_at f f' s x) (c : F) :
  has_fderiv_within_at (λ y, c + f y) f' s x :=
hf.const_add c

theorem has_fderiv_at.const_add
  (hf : has_fderiv_at f f' x) (c : F):
  has_fderiv_at (λ x, c + f x) f' x :=
hf.const_add c

lemma differentiable_within_at.const_add
  (hf : differentiable_within_at 𝕜 f s x) (c : F) :
  differentiable_within_at 𝕜 (λ y, c + f y) s x :=
(hf.has_fderiv_within_at.const_add c).differentiable_within_at

@[simp] lemma differentiable_within_at_const_add_iff (c : F) :
  differentiable_within_at 𝕜 (λ y, c + f y) s x ↔ differentiable_within_at 𝕜 f s x :=
⟨λ h, by simpa using h.const_add (-c), λ h, h.const_add c⟩

lemma differentiable_at.const_add
  (hf : differentiable_at 𝕜 f x) (c : F) :
  differentiable_at 𝕜 (λ y, c + f y) x :=
(hf.has_fderiv_at.const_add c).differentiable_at

@[simp] lemma differentiable_at_const_add_iff (c : F) :
  differentiable_at 𝕜 (λ y, c + f y) x ↔ differentiable_at 𝕜 f x :=
⟨λ h, by simpa using h.const_add (-c), λ h, h.const_add c⟩

lemma differentiable_on.const_add (hf : differentiable_on 𝕜 f s) (c : F) :
  differentiable_on 𝕜 (λy, c + f y) s :=
λx hx, (hf x hx).const_add c

@[simp] lemma differentiable_on_const_add_iff (c : F) :
  differentiable_on 𝕜 (λ y, c + f y) s ↔ differentiable_on 𝕜 f s :=
⟨λ h, by simpa using h.const_add (-c), λ h, h.const_add c⟩

lemma differentiable.const_add (hf : differentiable 𝕜 f) (c : F) :
  differentiable 𝕜 (λy, c + f y) :=
λx, (hf x).const_add c

@[simp] lemma differentiable_const_add_iff (c : F) :
  differentiable 𝕜 (λ y, c + f y) ↔ differentiable 𝕜 f :=
⟨λ h, by simpa using h.const_add (-c), λ h, h.const_add c⟩

lemma fderiv_within_const_add (hxs : unique_diff_within_at 𝕜 s x) (c : F) :
  fderiv_within 𝕜 (λy, c + f y) s x = fderiv_within 𝕜 f s x :=
by simpa only [add_comm] using fderiv_within_add_const hxs c

lemma fderiv_const_add (c : F) : fderiv 𝕜 (λy, c + f y) x = fderiv 𝕜 f x :=
by simp only [add_comm c, fderiv_add_const]

end add

section sum
/-! ### Derivative of a finite sum of functions -/

open_locale big_operators

variables {ι : Type*} {u : finset ι} {A : ι → (E → F)} {A' : ι → (E →L[𝕜] F)}

theorem has_strict_fderiv_at.sum (h : ∀ i ∈ u, has_strict_fderiv_at (A i) (A' i) x) :
  has_strict_fderiv_at (λ y, ∑ i in u, A i y) (∑ i in u, A' i) x :=
begin
  dsimp [has_strict_fderiv_at] at *,
  convert is_o.sum h,
  simp [finset.sum_sub_distrib, continuous_linear_map.sum_apply]
end

theorem has_fderiv_at_filter.sum (h : ∀ i ∈ u, has_fderiv_at_filter (A i) (A' i) x L) :
  has_fderiv_at_filter (λ y, ∑ i in u, A i y) (∑ i in u, A' i) x L :=
begin
  dsimp [has_fderiv_at_filter] at *,
  convert is_o.sum h,
  simp [continuous_linear_map.sum_apply]
end

theorem has_fderiv_within_at.sum (h : ∀ i ∈ u, has_fderiv_within_at (A i) (A' i) s x) :
  has_fderiv_within_at (λ y, ∑ i in u, A i y) (∑ i in u, A' i) s x :=
has_fderiv_at_filter.sum h

theorem has_fderiv_at.sum (h : ∀ i ∈ u, has_fderiv_at (A i) (A' i) x) :
  has_fderiv_at (λ y, ∑ i in u, A i y) (∑ i in u, A' i) x :=
has_fderiv_at_filter.sum h

theorem differentiable_within_at.sum (h : ∀ i ∈ u, differentiable_within_at 𝕜 (A i) s x) :
  differentiable_within_at 𝕜 (λ y, ∑ i in u, A i y) s x :=
has_fderiv_within_at.differentiable_within_at $ has_fderiv_within_at.sum $
λ i hi, (h i hi).has_fderiv_within_at

@[simp] theorem differentiable_at.sum (h : ∀ i ∈ u, differentiable_at 𝕜 (A i) x) :
  differentiable_at 𝕜 (λ y, ∑ i in u, A i y) x :=
has_fderiv_at.differentiable_at $ has_fderiv_at.sum $ λ i hi, (h i hi).has_fderiv_at

theorem differentiable_on.sum (h : ∀ i ∈ u, differentiable_on 𝕜 (A i) s) :
  differentiable_on 𝕜 (λ y, ∑ i in u, A i y) s :=
λ x hx, differentiable_within_at.sum $ λ i hi, h i hi x hx

@[simp] theorem differentiable.sum (h : ∀ i ∈ u, differentiable 𝕜 (A i)) :
  differentiable 𝕜 (λ y, ∑ i in u, A i y) :=
λ x, differentiable_at.sum $ λ i hi, h i hi x

theorem fderiv_within_sum (hxs : unique_diff_within_at 𝕜 s x)
  (h : ∀ i ∈ u, differentiable_within_at 𝕜 (A i) s x) :
  fderiv_within 𝕜 (λ y, ∑ i in u, A i y) s x = (∑ i in u, fderiv_within 𝕜 (A i) s x) :=
(has_fderiv_within_at.sum (λ i hi, (h i hi).has_fderiv_within_at)).fderiv_within hxs

theorem fderiv_sum (h : ∀ i ∈ u, differentiable_at 𝕜 (A i) x) :
  fderiv 𝕜 (λ y, ∑ i in u, A i y) x = (∑ i in u, fderiv 𝕜 (A i) x) :=
(has_fderiv_at.sum (λ i hi, (h i hi).has_fderiv_at)).fderiv

end sum

section pi

/-!
### Derivatives of functions `f : E → Π i, F' i`

In this section we formulate `has_*fderiv*_pi` theorems as `iff`s, and provide two versions of each
theorem:

* the version without `'` deals with `φ : Π i, E → F' i` and `φ' : Π i, E →L[𝕜] F' i`
  and is designed to deduce differentiability of `λ x i, φ i x` from differentiability
  of each `φ i`;
* the version with `'` deals with `Φ : E → Π i, F' i` and `Φ' : E →L[𝕜] Π i, F' i`
  and is designed to deduce differentiability of the components `λ x, Φ x i` from
  differentiability of `Φ`.
-/

variables {ι : Type*} [fintype ι] {F' : ι → Type*} [Π i, normed_add_comm_group (F' i)]
  [Π i, normed_space 𝕜 (F' i)] {φ : Π i, E → F' i} {φ' : Π i, E →L[𝕜] F' i}
  {Φ : E → Π i, F' i} {Φ' : E →L[𝕜] Π i, F' i}

@[simp] lemma has_strict_fderiv_at_pi' :
  has_strict_fderiv_at Φ Φ' x ↔
    ∀ i, has_strict_fderiv_at (λ x, Φ x i) ((proj i).comp Φ') x :=
begin
  simp only [has_strict_fderiv_at, continuous_linear_map.coe_pi],
  exact is_o_pi
end

@[simp] lemma has_strict_fderiv_at_pi :
  has_strict_fderiv_at (λ x i, φ i x) (continuous_linear_map.pi φ') x ↔
    ∀ i, has_strict_fderiv_at (φ i) (φ' i) x :=
has_strict_fderiv_at_pi'

@[simp] lemma has_fderiv_at_filter_pi' :
  has_fderiv_at_filter Φ Φ' x L ↔
    ∀ i, has_fderiv_at_filter (λ x, Φ x i) ((proj i).comp Φ') x L :=
begin
  simp only [has_fderiv_at_filter, continuous_linear_map.coe_pi],
  exact is_o_pi
end

lemma has_fderiv_at_filter_pi :
  has_fderiv_at_filter (λ x i, φ i x) (continuous_linear_map.pi φ') x L ↔
    ∀ i, has_fderiv_at_filter (φ i) (φ' i) x L :=
has_fderiv_at_filter_pi'

@[simp] lemma has_fderiv_at_pi' :
  has_fderiv_at Φ Φ' x ↔
    ∀ i, has_fderiv_at (λ x, Φ x i) ((proj i).comp Φ') x :=
has_fderiv_at_filter_pi'

lemma has_fderiv_at_pi :
  has_fderiv_at (λ x i, φ i x) (continuous_linear_map.pi φ') x ↔
    ∀ i, has_fderiv_at (φ i) (φ' i) x :=
has_fderiv_at_filter_pi

@[simp] lemma has_fderiv_within_at_pi' :
  has_fderiv_within_at Φ Φ' s x ↔
    ∀ i, has_fderiv_within_at (λ x, Φ x i) ((proj i).comp Φ') s x :=
has_fderiv_at_filter_pi'

lemma has_fderiv_within_at_pi :
  has_fderiv_within_at (λ x i, φ i x) (continuous_linear_map.pi φ') s x ↔
    ∀ i, has_fderiv_within_at (φ i) (φ' i) s x :=
has_fderiv_at_filter_pi

@[simp] lemma differentiable_within_at_pi :
  differentiable_within_at 𝕜 Φ s x ↔
   ∀ i, differentiable_within_at 𝕜 (λ x, Φ x i) s x :=
⟨λ h i, (has_fderiv_within_at_pi'.1 h.has_fderiv_within_at i).differentiable_within_at,
  λ h, (has_fderiv_within_at_pi.2 (λ i, (h i).has_fderiv_within_at)).differentiable_within_at⟩

@[simp] lemma differentiable_at_pi :
  differentiable_at 𝕜 Φ x ↔ ∀ i, differentiable_at 𝕜 (λ x, Φ x i) x :=
⟨λ h i, (has_fderiv_at_pi'.1 h.has_fderiv_at i).differentiable_at,
  λ h, (has_fderiv_at_pi.2 (λ i, (h i).has_fderiv_at)).differentiable_at⟩

lemma differentiable_on_pi :
  differentiable_on 𝕜 Φ s ↔ ∀ i, differentiable_on 𝕜 (λ x, Φ x i) s :=
⟨λ h i x hx, differentiable_within_at_pi.1 (h x hx) i,
  λ h x hx, differentiable_within_at_pi.2 (λ i, h i x hx)⟩

lemma differentiable_pi :
  differentiable 𝕜 Φ ↔ ∀ i, differentiable 𝕜 (λ x, Φ x i) :=
⟨λ h i x, differentiable_at_pi.1 (h x) i, λ h x, differentiable_at_pi.2 (λ i, h i x)⟩

-- TODO: find out which version (`φ` or `Φ`) works better with `rw`/`simp`
lemma fderiv_within_pi (h : ∀ i, differentiable_within_at 𝕜 (φ i) s x)
  (hs : unique_diff_within_at 𝕜 s x) :
  fderiv_within 𝕜 (λ x i, φ i x) s x = pi (λ i, fderiv_within 𝕜 (φ i) s x) :=
(has_fderiv_within_at_pi.2 (λ i, (h i).has_fderiv_within_at)).fderiv_within hs

lemma fderiv_pi (h : ∀ i, differentiable_at 𝕜 (φ i) x) :
  fderiv 𝕜 (λ x i, φ i x) x = pi (λ i, fderiv 𝕜 (φ i) x) :=
(has_fderiv_at_pi.2 (λ i, (h i).has_fderiv_at)).fderiv

end pi

section neg
/-! ### Derivative of the negative of a function -/

theorem has_strict_fderiv_at.neg (h : has_strict_fderiv_at f f' x) :
  has_strict_fderiv_at (λ x, -f x) (-f') x :=
(-1 : F →L[𝕜] F).has_strict_fderiv_at.comp x h

theorem has_fderiv_at_filter.neg (h : has_fderiv_at_filter f f' x L) :
  has_fderiv_at_filter (λ x, -f x) (-f') x L :=
(-1 : F →L[𝕜] F).has_fderiv_at_filter.comp x h tendsto_map

theorem has_fderiv_within_at.neg (h : has_fderiv_within_at f f' s x) :
  has_fderiv_within_at (λ x, -f x) (-f') s x :=
h.neg

theorem has_fderiv_at.neg (h : has_fderiv_at f f' x) :
  has_fderiv_at (λ x, -f x) (-f') x :=
h.neg

lemma differentiable_within_at.neg (h : differentiable_within_at 𝕜 f s x) :
  differentiable_within_at 𝕜 (λy, -f y) s x :=
h.has_fderiv_within_at.neg.differentiable_within_at

@[simp] lemma differentiable_within_at_neg_iff :
  differentiable_within_at 𝕜 (λy, -f y) s x ↔ differentiable_within_at 𝕜 f s x :=
⟨λ h, by simpa only [neg_neg] using h.neg, λ h, h.neg⟩

lemma differentiable_at.neg (h : differentiable_at 𝕜 f x) :
  differentiable_at 𝕜 (λy, -f y) x :=
h.has_fderiv_at.neg.differentiable_at

@[simp] lemma differentiable_at_neg_iff :
  differentiable_at 𝕜 (λy, -f y) x ↔ differentiable_at 𝕜 f x :=
⟨λ h, by simpa only [neg_neg] using h.neg, λ h, h.neg⟩

lemma differentiable_on.neg (h : differentiable_on 𝕜 f s) :
  differentiable_on 𝕜 (λy, -f y) s :=
λx hx, (h x hx).neg

@[simp] lemma differentiable_on_neg_iff :
  differentiable_on 𝕜 (λy, -f y) s ↔ differentiable_on 𝕜 f s :=
⟨λ h, by simpa only [neg_neg] using h.neg, λ h, h.neg⟩

lemma differentiable.neg (h : differentiable 𝕜 f) :
  differentiable 𝕜 (λy, -f y) :=
λx, (h x).neg

@[simp] lemma differentiable_neg_iff : differentiable 𝕜 (λy, -f y) ↔ differentiable 𝕜 f :=
⟨λ h, by simpa only [neg_neg] using h.neg, λ h, h.neg⟩

lemma fderiv_within_neg (hxs : unique_diff_within_at 𝕜 s x) :
  fderiv_within 𝕜 (λy, -f y) s x = - fderiv_within 𝕜 f s x :=
if h : differentiable_within_at 𝕜 f s x
then h.has_fderiv_within_at.neg.fderiv_within hxs
else by { rw [fderiv_within_zero_of_not_differentiable_within_at h,
  fderiv_within_zero_of_not_differentiable_within_at, neg_zero], simpa }

@[simp] lemma fderiv_neg : fderiv 𝕜 (λy, -f y) x = - fderiv 𝕜 f x :=
by simp only [← fderiv_within_univ, fderiv_within_neg unique_diff_within_at_univ]

end neg

section sub
/-! ### Derivative of the difference of two functions -/

theorem has_strict_fderiv_at.sub
  (hf : has_strict_fderiv_at f f' x) (hg : has_strict_fderiv_at g g' x) :
  has_strict_fderiv_at (λ x, f x - g x) (f' - g') x :=
by simpa only [sub_eq_add_neg] using hf.add hg.neg

theorem has_fderiv_at_filter.sub
  (hf : has_fderiv_at_filter f f' x L) (hg : has_fderiv_at_filter g g' x L) :
  has_fderiv_at_filter (λ x, f x - g x) (f' - g') x L :=
by simpa only [sub_eq_add_neg] using hf.add hg.neg

theorem has_fderiv_within_at.sub
  (hf : has_fderiv_within_at f f' s x) (hg : has_fderiv_within_at g g' s x) :
  has_fderiv_within_at (λ x, f x - g x) (f' - g') s x :=
hf.sub hg

theorem has_fderiv_at.sub
  (hf : has_fderiv_at f f' x) (hg : has_fderiv_at g g' x) :
  has_fderiv_at (λ x, f x - g x) (f' - g') x :=
hf.sub hg

lemma differentiable_within_at.sub
  (hf : differentiable_within_at 𝕜 f s x) (hg : differentiable_within_at 𝕜 g s x) :
  differentiable_within_at 𝕜 (λ y, f y - g y) s x :=
(hf.has_fderiv_within_at.sub hg.has_fderiv_within_at).differentiable_within_at

@[simp] lemma differentiable_at.sub
  (hf : differentiable_at 𝕜 f x) (hg : differentiable_at 𝕜 g x) :
  differentiable_at 𝕜 (λ y, f y - g y) x :=
(hf.has_fderiv_at.sub hg.has_fderiv_at).differentiable_at

lemma differentiable_on.sub
  (hf : differentiable_on 𝕜 f s) (hg : differentiable_on 𝕜 g s) :
  differentiable_on 𝕜 (λy, f y - g y) s :=
λx hx, (hf x hx).sub (hg x hx)

@[simp] lemma differentiable.sub
  (hf : differentiable 𝕜 f) (hg : differentiable 𝕜 g) :
  differentiable 𝕜 (λy, f y - g y) :=
λx, (hf x).sub (hg x)

lemma fderiv_within_sub (hxs : unique_diff_within_at 𝕜 s x)
  (hf : differentiable_within_at 𝕜 f s x) (hg : differentiable_within_at 𝕜 g s x) :
  fderiv_within 𝕜 (λy, f y - g y) s x = fderiv_within 𝕜 f s x - fderiv_within 𝕜 g s x :=
(hf.has_fderiv_within_at.sub hg.has_fderiv_within_at).fderiv_within hxs

lemma fderiv_sub
  (hf : differentiable_at 𝕜 f x) (hg : differentiable_at 𝕜 g x) :
  fderiv 𝕜 (λy, f y - g y) x = fderiv 𝕜 f x - fderiv 𝕜 g x :=
(hf.has_fderiv_at.sub hg.has_fderiv_at).fderiv

theorem has_strict_fderiv_at.sub_const
  (hf : has_strict_fderiv_at f f' x) (c : F) :
  has_strict_fderiv_at (λ x, f x - c) f' x :=
by simpa only [sub_eq_add_neg] using hf.add_const (-c)

theorem has_fderiv_at_filter.sub_const
  (hf : has_fderiv_at_filter f f' x L) (c : F) :
  has_fderiv_at_filter (λ x, f x - c) f' x L :=
by simpa only [sub_eq_add_neg] using hf.add_const (-c)

theorem has_fderiv_within_at.sub_const
  (hf : has_fderiv_within_at f f' s x) (c : F) :
  has_fderiv_within_at (λ x, f x - c) f' s x :=
hf.sub_const c

theorem has_fderiv_at.sub_const
  (hf : has_fderiv_at f f' x) (c : F) :
  has_fderiv_at (λ x, f x - c) f' x :=
hf.sub_const c

lemma differentiable_within_at.sub_const
  (hf : differentiable_within_at 𝕜 f s x) (c : F) :
  differentiable_within_at 𝕜 (λ y, f y - c) s x :=
(hf.has_fderiv_within_at.sub_const c).differentiable_within_at

@[simp] lemma differentiable_within_at_sub_const_iff (c : F) :
  differentiable_within_at 𝕜 (λ y, f y - c) s x ↔ differentiable_within_at 𝕜 f s x :=
by simp only [sub_eq_add_neg, differentiable_within_at_add_const_iff]

lemma differentiable_at.sub_const (hf : differentiable_at 𝕜 f x) (c : F) :
  differentiable_at 𝕜 (λ y, f y - c) x :=
(hf.has_fderiv_at.sub_const c).differentiable_at

@[simp] lemma differentiable_at_sub_const_iff (c : F) :
  differentiable_at 𝕜 (λ y, f y - c) x ↔ differentiable_at 𝕜 f x :=
by simp only [sub_eq_add_neg, differentiable_at_add_const_iff]

lemma differentiable_on.sub_const (hf : differentiable_on 𝕜 f s) (c : F) :
  differentiable_on 𝕜 (λy, f y - c) s :=
λx hx, (hf x hx).sub_const c

@[simp] lemma differentiable_on_sub_const_iff (c : F) :
  differentiable_on 𝕜 (λ y, f y - c) s ↔ differentiable_on 𝕜 f s :=
by simp only [sub_eq_add_neg, differentiable_on_add_const_iff]

lemma differentiable.sub_const (hf : differentiable 𝕜 f) (c : F) :
  differentiable 𝕜 (λy, f y - c) :=
λx, (hf x).sub_const c

@[simp] lemma differentiable_sub_const_iff (c : F) :
  differentiable 𝕜 (λ y, f y - c) ↔ differentiable 𝕜 f :=
by simp only [sub_eq_add_neg, differentiable_add_const_iff]

lemma fderiv_within_sub_const (hxs : unique_diff_within_at 𝕜 s x) (c : F) :
  fderiv_within 𝕜 (λy, f y - c) s x = fderiv_within 𝕜 f s x :=
by simp only [sub_eq_add_neg, fderiv_within_add_const hxs]

lemma fderiv_sub_const (c : F) : fderiv 𝕜 (λy, f y - c) x = fderiv 𝕜 f x :=
by simp only [sub_eq_add_neg, fderiv_add_const]

theorem has_strict_fderiv_at.const_sub
  (hf : has_strict_fderiv_at f f' x) (c : F) :
  has_strict_fderiv_at (λ x, c - f x) (-f') x :=
by simpa only [sub_eq_add_neg] using hf.neg.const_add c

theorem has_fderiv_at_filter.const_sub
  (hf : has_fderiv_at_filter f f' x L) (c : F) :
  has_fderiv_at_filter (λ x, c - f x) (-f') x L :=
by simpa only [sub_eq_add_neg] using hf.neg.const_add c

theorem has_fderiv_within_at.const_sub
  (hf : has_fderiv_within_at f f' s x) (c : F) :
  has_fderiv_within_at (λ x, c - f x) (-f') s x :=
hf.const_sub c

theorem has_fderiv_at.const_sub
  (hf : has_fderiv_at f f' x) (c : F) :
  has_fderiv_at (λ x, c - f x) (-f') x :=
hf.const_sub c

lemma differentiable_within_at.const_sub
  (hf : differentiable_within_at 𝕜 f s x) (c : F) :
  differentiable_within_at 𝕜 (λ y, c - f y) s x :=
(hf.has_fderiv_within_at.const_sub c).differentiable_within_at

@[simp] lemma differentiable_within_at_const_sub_iff (c : F) :
  differentiable_within_at 𝕜 (λ y, c - f y) s x ↔ differentiable_within_at 𝕜 f s x :=
by simp [sub_eq_add_neg]

lemma differentiable_at.const_sub
  (hf : differentiable_at 𝕜 f x) (c : F) :
  differentiable_at 𝕜 (λ y, c - f y) x :=
(hf.has_fderiv_at.const_sub c).differentiable_at

@[simp] lemma differentiable_at_const_sub_iff (c : F) :
  differentiable_at 𝕜 (λ y, c - f y) x ↔ differentiable_at 𝕜 f x :=
by simp [sub_eq_add_neg]

lemma differentiable_on.const_sub (hf : differentiable_on 𝕜 f s) (c : F) :
  differentiable_on 𝕜 (λy, c - f y) s :=
λx hx, (hf x hx).const_sub c

@[simp] lemma differentiable_on_const_sub_iff (c : F) :
  differentiable_on 𝕜 (λ y, c - f y) s ↔ differentiable_on 𝕜 f s :=
by simp [sub_eq_add_neg]

lemma differentiable.const_sub (hf : differentiable 𝕜 f) (c : F) :
  differentiable 𝕜 (λy, c - f y) :=
λx, (hf x).const_sub c

@[simp] lemma differentiable_const_sub_iff (c : F) :
  differentiable 𝕜 (λ y, c - f y) ↔ differentiable 𝕜 f :=
by simp [sub_eq_add_neg]

lemma fderiv_within_const_sub (hxs : unique_diff_within_at 𝕜 s x) (c : F) :
  fderiv_within 𝕜 (λy, c - f y) s x = -fderiv_within 𝕜 f s x :=
by simp only [sub_eq_add_neg, fderiv_within_const_add, fderiv_within_neg, hxs]

lemma fderiv_const_sub (c : F) : fderiv 𝕜 (λy, c - f y) x = -fderiv 𝕜 f x :=
by simp only [← fderiv_within_univ, fderiv_within_const_sub unique_diff_within_at_univ]

end sub

section bilinear_map
/-! ### Derivative of a bounded bilinear map -/

variables {b : E × F → G} {u : set (E × F) }

open normed_field

lemma is_bounded_bilinear_map.has_strict_fderiv_at (h : is_bounded_bilinear_map 𝕜 b) (p : E × F) :
  has_strict_fderiv_at b (h.deriv p) p :=
begin
  rw has_strict_fderiv_at,
  set T := (E × F) × (E × F),
  have : (λ q : T, b (q.1 - q.2)) =o[𝓝 (p, p)] (λ q : T, ‖q.1 - q.2‖ * 1),
  { refine (h.is_O'.comp_tendsto le_top).trans_is_o _,
    simp only [(∘)],
    refine (is_O_refl (λ q : T, ‖q.1 - q.2‖) _).mul_is_o (is_o.norm_left $ (is_o_one_iff _).2 _),
    rw [← sub_self p],
    exact continuous_at_fst.sub continuous_at_snd },
  simp only [mul_one, is_o_norm_right] at this,
  refine (is_o.congr_of_sub _).1 this, clear this,
  convert_to (λ q : T, h.deriv (p - q.2) (q.1 - q.2)) =o[𝓝 (p, p)] (λ q : T, q.1 - q.2),
  { ext ⟨⟨x₁, y₁⟩, ⟨x₂, y₂⟩⟩, rcases p with ⟨x, y⟩,
    simp only [is_bounded_bilinear_map_deriv_coe, prod.mk_sub_mk, h.map_sub_left, h.map_sub_right],
    abel },
  have : (λ q : T, p - q.2) =o[𝓝 (p, p)] (λ q, (1:ℝ)),
    from (is_o_one_iff _).2 (sub_self p ▸ tendsto_const_nhds.sub continuous_at_snd),
  apply is_bounded_bilinear_map_apply.is_O_comp.trans_is_o,
  refine is_o.trans_is_O _ (is_O_const_mul_self 1 _ _).of_norm_right,
  refine is_o.mul_is_O _ (is_O_refl _ _),
  exact (((h.is_bounded_linear_map_deriv.is_O_id ⊤).comp_tendsto le_top : _).trans_is_o
    this).norm_left
end

lemma is_bounded_bilinear_map.has_fderiv_at (h : is_bounded_bilinear_map 𝕜 b) (p : E × F) :
  has_fderiv_at b (h.deriv p) p :=
(h.has_strict_fderiv_at p).has_fderiv_at

lemma is_bounded_bilinear_map.has_fderiv_within_at (h : is_bounded_bilinear_map 𝕜 b) (p : E × F) :
  has_fderiv_within_at b (h.deriv p) u p :=
(h.has_fderiv_at p).has_fderiv_within_at

lemma is_bounded_bilinear_map.differentiable_at (h : is_bounded_bilinear_map 𝕜 b) (p : E × F) :
  differentiable_at 𝕜 b p :=
(h.has_fderiv_at p).differentiable_at

lemma is_bounded_bilinear_map.differentiable_within_at (h : is_bounded_bilinear_map 𝕜 b)
  (p : E × F) :
  differentiable_within_at 𝕜 b u p :=
(h.differentiable_at p).differentiable_within_at

lemma is_bounded_bilinear_map.fderiv (h : is_bounded_bilinear_map 𝕜 b) (p : E × F) :
  fderiv 𝕜 b p = h.deriv p :=
has_fderiv_at.fderiv (h.has_fderiv_at p)

lemma is_bounded_bilinear_map.fderiv_within (h : is_bounded_bilinear_map 𝕜 b) (p : E × F)
  (hxs : unique_diff_within_at 𝕜 u p) : fderiv_within 𝕜 b u p = h.deriv p :=
begin
  rw differentiable_at.fderiv_within (h.differentiable_at p) hxs,
  exact h.fderiv p
end

lemma is_bounded_bilinear_map.differentiable (h : is_bounded_bilinear_map 𝕜 b) :
  differentiable 𝕜 b :=
λx, h.differentiable_at x

lemma is_bounded_bilinear_map.differentiable_on (h : is_bounded_bilinear_map 𝕜 b) :
  differentiable_on 𝕜 b u :=
h.differentiable.differentiable_on

end bilinear_map

section clm_comp_apply
/-! ### Derivative of the pointwise composition/application of continuous linear maps -/

variables {H : Type*} [normed_add_comm_group H] [normed_space 𝕜 H] {c : E → G →L[𝕜] H}
  {c' : E →L[𝕜] G →L[𝕜] H} {d : E → F →L[𝕜] G} {d' : E →L[𝕜] F →L[𝕜] G} {u : E → G}
  {u' : E →L[𝕜] G}

lemma has_strict_fderiv_at.clm_comp (hc : has_strict_fderiv_at c c' x)
  (hd : has_strict_fderiv_at d d' x) : has_strict_fderiv_at (λ y, (c y).comp (d y))
  ((compL 𝕜 F G H (c x)).comp d' + ((compL 𝕜 F G H).flip (d x)).comp c') x :=
(is_bounded_bilinear_map_comp.has_strict_fderiv_at (c x, d x)).comp x $ hc.prod hd

lemma has_fderiv_within_at.clm_comp (hc : has_fderiv_within_at c c' s x)
  (hd : has_fderiv_within_at d d' s x) : has_fderiv_within_at (λ y, (c y).comp (d y))
  ((compL 𝕜 F G H (c x)).comp d' + ((compL 𝕜 F G H).flip (d x)).comp c') s x :=
(is_bounded_bilinear_map_comp.has_fderiv_at (c x, d x)).comp_has_fderiv_within_at x $ hc.prod hd

lemma has_fderiv_at.clm_comp (hc : has_fderiv_at c c' x)
  (hd : has_fderiv_at d d' x) : has_fderiv_at (λ y, (c y).comp (d y))
  ((compL 𝕜 F G H (c x)).comp d' + ((compL 𝕜 F G H).flip (d x)).comp c') x :=
(is_bounded_bilinear_map_comp.has_fderiv_at (c x, d x)).comp x $ hc.prod hd

lemma differentiable_within_at.clm_comp
  (hc : differentiable_within_at 𝕜 c s x) (hd : differentiable_within_at 𝕜 d s x) :
  differentiable_within_at 𝕜 (λ y, (c y).comp (d y)) s x :=
(hc.has_fderiv_within_at.clm_comp hd.has_fderiv_within_at).differentiable_within_at

lemma differentiable_at.clm_comp (hc : differentiable_at 𝕜 c x)
  (hd : differentiable_at 𝕜 d x) : differentiable_at 𝕜 (λ y, (c y).comp (d y)) x :=
(hc.has_fderiv_at.clm_comp hd.has_fderiv_at).differentiable_at

lemma differentiable_on.clm_comp (hc : differentiable_on 𝕜 c s) (hd : differentiable_on 𝕜 d s) :
  differentiable_on 𝕜 (λ y, (c y).comp (d y)) s :=
λx hx, (hc x hx).clm_comp (hd x hx)

lemma differentiable.clm_comp (hc : differentiable 𝕜 c) (hd : differentiable 𝕜 d) :
  differentiable 𝕜 (λ y, (c y).comp (d y)) :=
λx, (hc x).clm_comp (hd x)

lemma fderiv_within_clm_comp (hxs : unique_diff_within_at 𝕜 s x)
  (hc : differentiable_within_at 𝕜 c s x) (hd : differentiable_within_at 𝕜 d s x) :
  fderiv_within 𝕜 (λ y, (c y).comp (d y)) s x =
    (compL 𝕜 F G H (c x)).comp (fderiv_within 𝕜 d s x) +
    ((compL 𝕜 F G H).flip (d x)).comp (fderiv_within 𝕜 c s x) :=
(hc.has_fderiv_within_at.clm_comp hd.has_fderiv_within_at).fderiv_within hxs

lemma fderiv_clm_comp (hc : differentiable_at 𝕜 c x) (hd : differentiable_at 𝕜 d x) :
  fderiv 𝕜 (λ y, (c y).comp (d y)) x =
    (compL 𝕜 F G H (c x)).comp (fderiv 𝕜 d x) +
    ((compL 𝕜 F G H).flip (d x)).comp (fderiv 𝕜 c x) :=
(hc.has_fderiv_at.clm_comp hd.has_fderiv_at).fderiv

lemma has_strict_fderiv_at.clm_apply (hc : has_strict_fderiv_at c c' x)
  (hu : has_strict_fderiv_at u u' x) :
  has_strict_fderiv_at (λ y, (c y) (u y)) ((c x).comp u' + c'.flip (u x)) x :=
(is_bounded_bilinear_map_apply.has_strict_fderiv_at (c x, u x)).comp x (hc.prod hu)

lemma has_fderiv_within_at.clm_apply (hc : has_fderiv_within_at c c' s x)
  (hu : has_fderiv_within_at u u' s x) :
  has_fderiv_within_at (λ y, (c y) (u y)) ((c x).comp u' + c'.flip (u x)) s x :=
(is_bounded_bilinear_map_apply.has_fderiv_at (c x, u x)).comp_has_fderiv_within_at x (hc.prod hu)

lemma has_fderiv_at.clm_apply (hc : has_fderiv_at c c' x) (hu : has_fderiv_at u u' x) :
  has_fderiv_at (λ y, (c y) (u y)) ((c x).comp u' + c'.flip (u x)) x :=
(is_bounded_bilinear_map_apply.has_fderiv_at (c x, u x)).comp x (hc.prod hu)

lemma differentiable_within_at.clm_apply
  (hc : differentiable_within_at 𝕜 c s x) (hu : differentiable_within_at 𝕜 u s x) :
  differentiable_within_at 𝕜 (λ y, (c y) (u y)) s x :=
(hc.has_fderiv_within_at.clm_apply hu.has_fderiv_within_at).differentiable_within_at

lemma differentiable_at.clm_apply (hc : differentiable_at 𝕜 c x)
  (hu : differentiable_at 𝕜 u x) : differentiable_at 𝕜 (λ y, (c y) (u y)) x :=
(hc.has_fderiv_at.clm_apply hu.has_fderiv_at).differentiable_at

lemma differentiable_on.clm_apply (hc : differentiable_on 𝕜 c s) (hu : differentiable_on 𝕜 u s) :
  differentiable_on 𝕜 (λ y, (c y) (u y)) s :=
λx hx, (hc x hx).clm_apply (hu x hx)

lemma differentiable.clm_apply (hc : differentiable 𝕜 c) (hu : differentiable 𝕜 u) :
  differentiable 𝕜 (λ y, (c y) (u y)) :=
λx, (hc x).clm_apply (hu x)

lemma fderiv_within_clm_apply (hxs : unique_diff_within_at 𝕜 s x)
  (hc : differentiable_within_at 𝕜 c s x) (hu : differentiable_within_at 𝕜 u s x) :
  fderiv_within 𝕜 (λ y, (c y) (u y)) s x =
    ((c x).comp (fderiv_within 𝕜 u s x) + (fderiv_within 𝕜 c s x).flip (u x)) :=
(hc.has_fderiv_within_at.clm_apply hu.has_fderiv_within_at).fderiv_within hxs

lemma fderiv_clm_apply (hc : differentiable_at 𝕜 c x) (hu : differentiable_at 𝕜 u x) :
  fderiv 𝕜 (λ y, (c y) (u y)) x = ((c x).comp (fderiv 𝕜 u x) + (fderiv 𝕜 c x).flip (u x)) :=
(hc.has_fderiv_at.clm_apply hu.has_fderiv_at).fderiv

end clm_comp_apply

section smul
/-! ### Derivative of the product of a scalar-valued function and a vector-valued function

If `c` is a differentiable scalar-valued function and `f` is a differentiable vector-valued
function, then `λ x, c x • f x` is differentiable as well. Lemmas in this section works for
function `c` taking values in the base field, as well as in a normed algebra over the base
field: e.g., they work for `c : E → ℂ` and `f : E → F` provided that `F` is a complex
normed vector space.
-/

variables {𝕜' : Type*} [nontrivially_normed_field 𝕜'] [normed_algebra 𝕜 𝕜']
  [normed_space 𝕜' F] [is_scalar_tower 𝕜 𝕜' F]
variables {c : E → 𝕜'} {c' : E →L[𝕜] 𝕜'}

theorem has_strict_fderiv_at.smul (hc : has_strict_fderiv_at c c' x)
  (hf : has_strict_fderiv_at f f' x) :
  has_strict_fderiv_at (λ y, c y • f y) (c x • f' + c'.smul_right (f x)) x :=
(is_bounded_bilinear_map_smul.has_strict_fderiv_at (c x, f x)).comp x $
  hc.prod hf

theorem has_fderiv_within_at.smul
  (hc : has_fderiv_within_at c c' s x) (hf : has_fderiv_within_at f f' s x) :
  has_fderiv_within_at (λ y, c y • f y) (c x • f' + c'.smul_right (f x)) s x :=
(is_bounded_bilinear_map_smul.has_fderiv_at (c x, f x)).comp_has_fderiv_within_at x $
  hc.prod hf

theorem has_fderiv_at.smul (hc : has_fderiv_at c c' x) (hf : has_fderiv_at f f' x) :
  has_fderiv_at (λ y, c y • f y) (c x • f' + c'.smul_right (f x)) x :=
(is_bounded_bilinear_map_smul.has_fderiv_at (c x, f x)).comp x $
  hc.prod hf

lemma differentiable_within_at.smul
  (hc : differentiable_within_at 𝕜 c s x) (hf : differentiable_within_at 𝕜 f s x) :
  differentiable_within_at 𝕜 (λ y, c y • f y) s x :=
(hc.has_fderiv_within_at.smul hf.has_fderiv_within_at).differentiable_within_at

@[simp] lemma differentiable_at.smul (hc : differentiable_at 𝕜 c x) (hf : differentiable_at 𝕜 f x) :
  differentiable_at 𝕜 (λ y, c y • f y) x :=
(hc.has_fderiv_at.smul hf.has_fderiv_at).differentiable_at

lemma differentiable_on.smul (hc : differentiable_on 𝕜 c s) (hf : differentiable_on 𝕜 f s) :
  differentiable_on 𝕜 (λ y, c y • f y) s :=
λx hx, (hc x hx).smul (hf x hx)

@[simp] lemma differentiable.smul (hc : differentiable 𝕜 c) (hf : differentiable 𝕜 f) :
  differentiable 𝕜 (λ y, c y • f y) :=
λx, (hc x).smul (hf x)

lemma fderiv_within_smul (hxs : unique_diff_within_at 𝕜 s x)
  (hc : differentiable_within_at 𝕜 c s x) (hf : differentiable_within_at 𝕜 f s x) :
  fderiv_within 𝕜 (λ y, c y • f y) s x =
    c x • fderiv_within 𝕜 f s x + (fderiv_within 𝕜 c s x).smul_right (f x) :=
(hc.has_fderiv_within_at.smul hf.has_fderiv_within_at).fderiv_within hxs

lemma fderiv_smul (hc : differentiable_at 𝕜 c x) (hf : differentiable_at 𝕜 f x) :
  fderiv 𝕜 (λ y, c y • f y) x =
    c x • fderiv 𝕜 f x + (fderiv 𝕜 c x).smul_right (f x) :=
(hc.has_fderiv_at.smul hf.has_fderiv_at).fderiv

theorem has_strict_fderiv_at.smul_const (hc : has_strict_fderiv_at c c' x) (f : F) :
  has_strict_fderiv_at (λ y, c y • f) (c'.smul_right f) x :=
by simpa only [smul_zero, zero_add] using hc.smul (has_strict_fderiv_at_const f x)

theorem has_fderiv_within_at.smul_const (hc : has_fderiv_within_at c c' s x) (f : F) :
  has_fderiv_within_at (λ y, c y • f) (c'.smul_right f) s x :=
by simpa only [smul_zero, zero_add] using hc.smul (has_fderiv_within_at_const f x s)

theorem has_fderiv_at.smul_const (hc : has_fderiv_at c c' x) (f : F) :
  has_fderiv_at (λ y, c y • f) (c'.smul_right f) x :=
by simpa only [smul_zero, zero_add] using hc.smul (has_fderiv_at_const f x)

lemma differentiable_within_at.smul_const
  (hc : differentiable_within_at 𝕜 c s x) (f : F) :
  differentiable_within_at 𝕜 (λ y, c y • f) s x :=
(hc.has_fderiv_within_at.smul_const f).differentiable_within_at

lemma differentiable_at.smul_const (hc : differentiable_at 𝕜 c x) (f : F) :
  differentiable_at 𝕜 (λ y, c y • f) x :=
(hc.has_fderiv_at.smul_const f).differentiable_at

lemma differentiable_on.smul_const (hc : differentiable_on 𝕜 c s) (f : F) :
  differentiable_on 𝕜 (λ y, c y • f) s :=
λx hx, (hc x hx).smul_const f

lemma differentiable.smul_const (hc : differentiable 𝕜 c) (f : F) :
  differentiable 𝕜 (λ y, c y • f) :=
λx, (hc x).smul_const f

lemma fderiv_within_smul_const (hxs : unique_diff_within_at 𝕜 s x)
  (hc : differentiable_within_at 𝕜 c s x) (f : F) :
  fderiv_within 𝕜 (λ y, c y • f) s x =
    (fderiv_within 𝕜 c s x).smul_right f :=
(hc.has_fderiv_within_at.smul_const f).fderiv_within hxs

lemma fderiv_smul_const (hc : differentiable_at 𝕜 c x) (f : F) :
  fderiv 𝕜 (λ y, c y • f) x = (fderiv 𝕜 c x).smul_right f :=
(hc.has_fderiv_at.smul_const f).fderiv

end smul

section mul
/-! ### Derivative of the product of two functions -/

variables {𝔸 𝔸' : Type*} [normed_ring 𝔸] [normed_comm_ring 𝔸'] [normed_algebra 𝕜 𝔸]
  [normed_algebra 𝕜 𝔸'] {a b : E → 𝔸} {a' b' : E →L[𝕜] 𝔸} {c d : E → 𝔸'} {c' d' : E →L[𝕜] 𝔸'}

theorem has_strict_fderiv_at.mul' {x : E} (ha : has_strict_fderiv_at a a' x)
  (hb : has_strict_fderiv_at b b' x) :
  has_strict_fderiv_at (λ y, a y * b y) (a x • b' + a'.smul_right (b x)) x :=
((continuous_linear_map.mul 𝕜 𝔸).is_bounded_bilinear_map.has_strict_fderiv_at (a x, b x)).comp x
  (ha.prod hb)

theorem has_strict_fderiv_at.mul
  (hc : has_strict_fderiv_at c c' x) (hd : has_strict_fderiv_at d d' x) :
  has_strict_fderiv_at (λ y, c y * d y) (c x • d' + d x • c') x :=
by { convert hc.mul' hd, ext z, apply mul_comm }

theorem has_fderiv_within_at.mul'
  (ha : has_fderiv_within_at a a' s x) (hb : has_fderiv_within_at b b' s x) :
  has_fderiv_within_at (λ y, a y * b y) (a x • b' + a'.smul_right (b x)) s x :=
((continuous_linear_map.mul 𝕜 𝔸).is_bounded_bilinear_map.has_fderiv_at
  (a x, b x)).comp_has_fderiv_within_at x (ha.prod hb)

theorem has_fderiv_within_at.mul
  (hc : has_fderiv_within_at c c' s x) (hd : has_fderiv_within_at d d' s x) :
  has_fderiv_within_at (λ y, c y * d y) (c x • d' + d x • c') s x :=
by { convert hc.mul' hd, ext z, apply mul_comm }

theorem has_fderiv_at.mul'
  (ha : has_fderiv_at a a' x) (hb : has_fderiv_at b b' x) :
  has_fderiv_at (λ y, a y * b y) (a x • b' + a'.smul_right (b x)) x :=
((continuous_linear_map.mul 𝕜 𝔸).is_bounded_bilinear_map.has_fderiv_at (a x, b x)).comp x
  (ha.prod hb)

theorem has_fderiv_at.mul (hc : has_fderiv_at c c' x) (hd : has_fderiv_at d d' x) :
  has_fderiv_at (λ y, c y * d y) (c x • d' + d x • c') x :=
by { convert hc.mul' hd, ext z, apply mul_comm }

lemma differentiable_within_at.mul
  (ha : differentiable_within_at 𝕜 a s x) (hb : differentiable_within_at 𝕜 b s x) :
  differentiable_within_at 𝕜 (λ y, a y * b y) s x :=
(ha.has_fderiv_within_at.mul' hb.has_fderiv_within_at).differentiable_within_at

@[simp] lemma differentiable_at.mul (ha : differentiable_at 𝕜 a x) (hb : differentiable_at 𝕜 b x) :
  differentiable_at 𝕜 (λ y, a y * b y) x :=
(ha.has_fderiv_at.mul' hb.has_fderiv_at).differentiable_at

lemma differentiable_on.mul (ha : differentiable_on 𝕜 a s) (hb : differentiable_on 𝕜 b s) :
  differentiable_on 𝕜 (λ y, a y * b y) s :=
λx hx, (ha x hx).mul (hb x hx)

@[simp] lemma differentiable.mul (ha : differentiable 𝕜 a) (hb : differentiable 𝕜 b) :
  differentiable 𝕜 (λ y, a y * b y) :=
λx, (ha x).mul (hb x)

lemma differentiable_within_at.pow (ha : differentiable_within_at 𝕜 a s x) :
  ∀ n : ℕ, differentiable_within_at 𝕜 (λ x, a x ^ n) s x
| 0 := by simp only [pow_zero, differentiable_within_at_const]
| (n + 1) := by simp only [pow_succ, differentiable_within_at.pow n, ha.mul]

@[simp] lemma differentiable_at.pow (ha : differentiable_at 𝕜 a x) (n : ℕ) :
  differentiable_at 𝕜 (λ x, a x ^ n) x :=
differentiable_within_at_univ.mp $ ha.differentiable_within_at.pow n

lemma differentiable_on.pow (ha : differentiable_on 𝕜 a s) (n : ℕ) :
  differentiable_on 𝕜 (λ x, a x ^ n) s :=
λ x h, (ha x h).pow n

@[simp] lemma differentiable.pow (ha : differentiable 𝕜 a) (n : ℕ) :
  differentiable 𝕜 (λ x, a x ^ n) :=
λx, (ha x).pow n

lemma fderiv_within_mul' (hxs : unique_diff_within_at 𝕜 s x)
  (ha : differentiable_within_at 𝕜 a s x) (hb : differentiable_within_at 𝕜 b s x) :
  fderiv_within 𝕜 (λ y, a y * b y) s x =
    a x • fderiv_within 𝕜 b s x + (fderiv_within 𝕜 a s x).smul_right (b x) :=
(ha.has_fderiv_within_at.mul' hb.has_fderiv_within_at).fderiv_within hxs

lemma fderiv_within_mul (hxs : unique_diff_within_at 𝕜 s x)
  (hc : differentiable_within_at 𝕜 c s x) (hd : differentiable_within_at 𝕜 d s x) :
  fderiv_within 𝕜 (λ y, c y * d y) s x =
    c x • fderiv_within 𝕜 d s x + d x • fderiv_within 𝕜 c s x :=
(hc.has_fderiv_within_at.mul hd.has_fderiv_within_at).fderiv_within hxs

lemma fderiv_mul' (ha : differentiable_at 𝕜 a x) (hb : differentiable_at 𝕜 b x) :
  fderiv 𝕜 (λ y, a y * b y) x =
    a x • fderiv 𝕜 b x + (fderiv 𝕜 a x).smul_right (b x) :=
(ha.has_fderiv_at.mul' hb.has_fderiv_at).fderiv

lemma fderiv_mul (hc : differentiable_at 𝕜 c x) (hd : differentiable_at 𝕜 d x) :
  fderiv 𝕜 (λ y, c y * d y) x =
    c x • fderiv 𝕜 d x + d x • fderiv 𝕜 c x :=
(hc.has_fderiv_at.mul hd.has_fderiv_at).fderiv

theorem has_strict_fderiv_at.mul_const' (ha : has_strict_fderiv_at a a' x) (b : 𝔸) :
  has_strict_fderiv_at (λ y, a y * b) (a'.smul_right b) x :=
(((continuous_linear_map.mul 𝕜 𝔸).flip b).has_strict_fderiv_at).comp x ha

theorem has_strict_fderiv_at.mul_const (hc : has_strict_fderiv_at c c' x) (d : 𝔸') :
  has_strict_fderiv_at (λ y, c y * d) (d • c') x :=
by { convert hc.mul_const' d, ext z, apply mul_comm }

theorem has_fderiv_within_at.mul_const' (ha : has_fderiv_within_at a a' s x) (b : 𝔸) :
  has_fderiv_within_at (λ y, a y * b) (a'.smul_right b) s x :=
(((continuous_linear_map.mul 𝕜 𝔸).flip b).has_fderiv_at).comp_has_fderiv_within_at x ha

theorem has_fderiv_within_at.mul_const (hc : has_fderiv_within_at c c' s x) (d : 𝔸') :
  has_fderiv_within_at (λ y, c y * d) (d • c') s x :=
by { convert hc.mul_const' d, ext z, apply mul_comm }

theorem has_fderiv_at.mul_const' (ha : has_fderiv_at a a' x) (b : 𝔸) :
  has_fderiv_at (λ y, a y * b) (a'.smul_right b) x :=
(((continuous_linear_map.mul 𝕜 𝔸).flip b).has_fderiv_at).comp x ha

theorem has_fderiv_at.mul_const (hc : has_fderiv_at c c' x) (d : 𝔸') :
  has_fderiv_at (λ y, c y * d) (d • c') x :=
by { convert hc.mul_const' d, ext z, apply mul_comm }

lemma differentiable_within_at.mul_const
  (ha : differentiable_within_at 𝕜 a s x) (b : 𝔸) :
  differentiable_within_at 𝕜 (λ y, a y * b) s x :=
(ha.has_fderiv_within_at.mul_const' b).differentiable_within_at

lemma differentiable_at.mul_const (ha : differentiable_at 𝕜 a x) (b : 𝔸) :
  differentiable_at 𝕜 (λ y, a y * b) x :=
(ha.has_fderiv_at.mul_const' b).differentiable_at

lemma differentiable_on.mul_const (ha : differentiable_on 𝕜 a s) (b : 𝔸) :
  differentiable_on 𝕜 (λ y, a y * b) s :=
λx hx, (ha x hx).mul_const b

lemma differentiable.mul_const (ha : differentiable 𝕜 a) (b : 𝔸) :
  differentiable 𝕜 (λ y, a y * b) :=
λx, (ha x).mul_const b

lemma fderiv_within_mul_const' (hxs : unique_diff_within_at 𝕜 s x)
  (ha : differentiable_within_at 𝕜 a s x) (b : 𝔸) :
  fderiv_within 𝕜 (λ y, a y * b) s x = (fderiv_within 𝕜 a s x).smul_right b :=
(ha.has_fderiv_within_at.mul_const' b).fderiv_within hxs

lemma fderiv_within_mul_const (hxs : unique_diff_within_at 𝕜 s x)
  (hc : differentiable_within_at 𝕜 c s x) (d : 𝔸') :
  fderiv_within 𝕜 (λ y, c y * d) s x = d • fderiv_within 𝕜 c s x :=
(hc.has_fderiv_within_at.mul_const d).fderiv_within hxs

lemma fderiv_mul_const' (ha : differentiable_at 𝕜 a x) (b : 𝔸) :
  fderiv 𝕜 (λ y, a y * b) x = (fderiv 𝕜 a x).smul_right b :=
(ha.has_fderiv_at.mul_const' b).fderiv

lemma fderiv_mul_const (hc : differentiable_at 𝕜 c x) (d : 𝔸') :
  fderiv 𝕜 (λ y, c y * d) x = d • fderiv 𝕜 c x :=
(hc.has_fderiv_at.mul_const d).fderiv

theorem has_strict_fderiv_at.const_mul (ha : has_strict_fderiv_at a a' x) (b : 𝔸) :
  has_strict_fderiv_at (λ y, b * a y) (b • a') x :=
(((continuous_linear_map.mul 𝕜 𝔸) b).has_strict_fderiv_at).comp x ha

theorem has_fderiv_within_at.const_mul
  (ha : has_fderiv_within_at a a' s x) (b : 𝔸) :
  has_fderiv_within_at (λ y, b * a y) (b • a') s x :=
(((continuous_linear_map.mul 𝕜 𝔸) b).has_fderiv_at).comp_has_fderiv_within_at x ha

theorem has_fderiv_at.const_mul (ha : has_fderiv_at a a' x) (b : 𝔸) :
  has_fderiv_at (λ y, b * a y) (b • a') x :=
(((continuous_linear_map.mul 𝕜 𝔸) b).has_fderiv_at).comp x ha

lemma differentiable_within_at.const_mul
  (ha : differentiable_within_at 𝕜 a s x) (b : 𝔸) :
  differentiable_within_at 𝕜 (λ y, b * a y) s x :=
(ha.has_fderiv_within_at.const_mul b).differentiable_within_at

lemma differentiable_at.const_mul (ha : differentiable_at 𝕜 a x) (b : 𝔸) :
  differentiable_at 𝕜 (λ y, b * a y) x :=
(ha.has_fderiv_at.const_mul b).differentiable_at

lemma differentiable_on.const_mul (ha : differentiable_on 𝕜 a s) (b : 𝔸) :
  differentiable_on 𝕜 (λ y, b * a y) s :=
λx hx, (ha x hx).const_mul b

lemma differentiable.const_mul (ha : differentiable 𝕜 a) (b : 𝔸) :
  differentiable 𝕜 (λ y, b * a y) :=
λx, (ha x).const_mul b

lemma fderiv_within_const_mul (hxs : unique_diff_within_at 𝕜 s x)
  (ha : differentiable_within_at 𝕜 a s x) (b : 𝔸) :
  fderiv_within 𝕜 (λ y, b * a y) s x = b • fderiv_within 𝕜 a s x :=
(ha.has_fderiv_within_at.const_mul b).fderiv_within hxs

lemma fderiv_const_mul (ha : differentiable_at 𝕜 a x) (b : 𝔸) :
  fderiv 𝕜 (λ y, b * a y) x = b • fderiv 𝕜 a x :=
(ha.has_fderiv_at.const_mul b).fderiv

end mul

section algebra_inverse
variables {R : Type*} [normed_ring R] [normed_algebra 𝕜 R] [complete_space R]
open normed_ring continuous_linear_map ring

/-- At an invertible element `x` of a normed algebra `R`, the Fréchet derivative of the inversion
operation is the linear map `λ t, - x⁻¹ * t * x⁻¹`. -/
lemma has_fderiv_at_ring_inverse (x : Rˣ) :
  has_fderiv_at ring.inverse (-mul_left_right 𝕜 R ↑x⁻¹ ↑x⁻¹) x :=
begin
  have h_is_o : (λ (t : R), inverse (↑x + t) - ↑x⁻¹ + ↑x⁻¹ * t * ↑x⁻¹) =o[𝓝 0] (λ (t : R), t),
  { refine (inverse_add_norm_diff_second_order x).trans_is_o ((is_o_norm_norm).mp _),
    simp only [norm_pow, norm_norm],
    have h12 : 1 < 2 := by norm_num,
    convert (asymptotics.is_o_pow_pow h12).comp_tendsto tendsto_norm_zero,
    ext, simp },
  have h_lim : tendsto (λ (y:R), y - x) (𝓝 x) (𝓝 0),
  { refine tendsto_zero_iff_norm_tendsto_zero.mpr _,
    exact tendsto_iff_norm_tendsto_zero.mp tendsto_id },
  simp only [has_fderiv_at, has_fderiv_at_filter],
  convert h_is_o.comp_tendsto h_lim,
  ext y,
  simp only [coe_comp', function.comp_app, mul_left_right_apply, neg_apply, inverse_unit x,
    units.inv_mul, add_sub_cancel'_right, mul_sub, sub_mul, one_mul, sub_neg_eq_add]
end

lemma differentiable_at_inverse (x : Rˣ) : differentiable_at 𝕜 (@ring.inverse R _) x :=
(has_fderiv_at_ring_inverse x).differentiable_at

lemma fderiv_inverse (x : Rˣ) :
  fderiv 𝕜 (@ring.inverse R _) x = - mul_left_right 𝕜 R ↑x⁻¹ ↑x⁻¹ :=
(has_fderiv_at_ring_inverse x).fderiv

end algebra_inverse

namespace continuous_linear_equiv
/-! ### Differentiability of linear equivs, and invariance of differentiability -/

variable (iso : E ≃L[𝕜] F)

protected lemma has_strict_fderiv_at :
  has_strict_fderiv_at iso (iso : E →L[𝕜] F) x :=
iso.to_continuous_linear_map.has_strict_fderiv_at

protected lemma has_fderiv_within_at :
  has_fderiv_within_at iso (iso : E →L[𝕜] F) s x :=
iso.to_continuous_linear_map.has_fderiv_within_at

protected lemma has_fderiv_at : has_fderiv_at iso (iso : E →L[𝕜] F) x :=
iso.to_continuous_linear_map.has_fderiv_at_filter

protected lemma differentiable_at : differentiable_at 𝕜 iso x :=
iso.has_fderiv_at.differentiable_at

protected lemma differentiable_within_at :
  differentiable_within_at 𝕜 iso s x :=
iso.differentiable_at.differentiable_within_at

protected lemma fderiv : fderiv 𝕜 iso x = iso :=
iso.has_fderiv_at.fderiv

protected lemma fderiv_within (hxs : unique_diff_within_at 𝕜 s x) :
  fderiv_within 𝕜 iso s x = iso :=
iso.to_continuous_linear_map.fderiv_within hxs

protected lemma differentiable : differentiable 𝕜 iso :=
λx, iso.differentiable_at

protected lemma differentiable_on : differentiable_on 𝕜 iso s :=
iso.differentiable.differentiable_on

lemma comp_differentiable_within_at_iff {f : G → E} {s : set G} {x : G} :
  differentiable_within_at 𝕜 (iso ∘ f) s x ↔ differentiable_within_at 𝕜 f s x :=
begin
  refine ⟨λ H, _, λ H, iso.differentiable.differentiable_at.comp_differentiable_within_at x H⟩,
  have : differentiable_within_at 𝕜 (iso.symm ∘ (iso ∘ f)) s x :=
    iso.symm.differentiable.differentiable_at.comp_differentiable_within_at x H,
  rwa [← function.comp.assoc iso.symm iso f, iso.symm_comp_self] at this,
end

lemma comp_differentiable_at_iff {f : G → E} {x : G} :
  differentiable_at 𝕜 (iso ∘ f) x ↔ differentiable_at 𝕜 f x :=
by rw [← differentiable_within_at_univ, ← differentiable_within_at_univ,
       iso.comp_differentiable_within_at_iff]

lemma comp_differentiable_on_iff {f : G → E} {s : set G} :
  differentiable_on 𝕜 (iso ∘ f) s ↔ differentiable_on 𝕜 f s :=
begin
  rw [differentiable_on, differentiable_on],
  simp only [iso.comp_differentiable_within_at_iff],
end

lemma comp_differentiable_iff {f : G → E} :
  differentiable 𝕜 (iso ∘ f) ↔ differentiable 𝕜 f :=
begin
  rw [← differentiable_on_univ, ← differentiable_on_univ],
  exact iso.comp_differentiable_on_iff
end

lemma comp_has_fderiv_within_at_iff
  {f : G → E} {s : set G} {x : G} {f' : G →L[𝕜] E} :
  has_fderiv_within_at (iso ∘ f) ((iso : E →L[𝕜] F).comp f') s x ↔ has_fderiv_within_at f f' s x :=
begin
  refine ⟨λ H, _, λ H, iso.has_fderiv_at.comp_has_fderiv_within_at x H⟩,
  have A : f = iso.symm ∘ (iso ∘ f), by { rw [← function.comp.assoc, iso.symm_comp_self], refl },
  have B : f' = (iso.symm : F →L[𝕜] E).comp ((iso : E →L[𝕜] F).comp f'),
    by rw [← continuous_linear_map.comp_assoc, iso.coe_symm_comp_coe,
             continuous_linear_map.id_comp],
  rw [A, B],
  exact iso.symm.has_fderiv_at.comp_has_fderiv_within_at x H
end

lemma comp_has_strict_fderiv_at_iff {f : G → E} {x : G} {f' : G →L[𝕜] E} :
  has_strict_fderiv_at (iso ∘ f) ((iso : E →L[𝕜] F).comp f') x ↔ has_strict_fderiv_at f f' x :=
begin
  refine ⟨λ H, _, λ H, iso.has_strict_fderiv_at.comp x H⟩,
  convert iso.symm.has_strict_fderiv_at.comp x H; ext z; apply (iso.symm_apply_apply _).symm
end

lemma comp_has_fderiv_at_iff {f : G → E} {x : G} {f' : G →L[𝕜] E} :
  has_fderiv_at (iso ∘ f) ((iso : E →L[𝕜] F).comp f') x ↔ has_fderiv_at f f' x :=
by simp_rw [← has_fderiv_within_at_univ, iso.comp_has_fderiv_within_at_iff]

lemma comp_has_fderiv_within_at_iff'
  {f : G → E} {s : set G} {x : G} {f' : G →L[𝕜] F} :
  has_fderiv_within_at (iso ∘ f) f' s x ↔
  has_fderiv_within_at f ((iso.symm : F →L[𝕜] E).comp f') s x :=
by rw [← iso.comp_has_fderiv_within_at_iff, ← continuous_linear_map.comp_assoc,
  iso.coe_comp_coe_symm, continuous_linear_map.id_comp]

lemma comp_has_fderiv_at_iff' {f : G → E} {x : G} {f' : G →L[𝕜] F} :
  has_fderiv_at (iso ∘ f) f' x ↔ has_fderiv_at f ((iso.symm : F →L[𝕜] E).comp f') x :=
by simp_rw [← has_fderiv_within_at_univ, iso.comp_has_fderiv_within_at_iff']

lemma comp_fderiv_within {f : G → E} {s : set G} {x : G}
  (hxs : unique_diff_within_at 𝕜 s x) :
  fderiv_within 𝕜 (iso ∘ f) s x = (iso : E →L[𝕜] F).comp (fderiv_within 𝕜 f s x) :=
begin
  by_cases h : differentiable_within_at 𝕜 f s x,
  { rw [fderiv.comp_fderiv_within x iso.differentiable_at h hxs, iso.fderiv] },
  { have : ¬differentiable_within_at 𝕜 (iso ∘ f) s x,
      from mt iso.comp_differentiable_within_at_iff.1 h,
    rw [fderiv_within_zero_of_not_differentiable_within_at h,
        fderiv_within_zero_of_not_differentiable_within_at this,
        continuous_linear_map.comp_zero] }
end

lemma comp_fderiv {f : G → E} {x : G} :
  fderiv 𝕜 (iso ∘ f) x = (iso : E →L[𝕜] F).comp (fderiv 𝕜 f x) :=
begin
  rw [← fderiv_within_univ, ← fderiv_within_univ],
  exact iso.comp_fderiv_within unique_diff_within_at_univ,
end

end continuous_linear_equiv

namespace linear_isometry_equiv
/-! ### Differentiability of linear isometry equivs, and invariance of differentiability -/

variable (iso : E ≃ₗᵢ[𝕜] F)

protected lemma has_strict_fderiv_at : has_strict_fderiv_at iso (iso : E →L[𝕜] F) x :=
(iso : E ≃L[𝕜] F).has_strict_fderiv_at

protected lemma has_fderiv_within_at : has_fderiv_within_at iso (iso : E →L[𝕜] F) s x :=
(iso : E ≃L[𝕜] F).has_fderiv_within_at

protected lemma has_fderiv_at : has_fderiv_at iso (iso : E →L[𝕜] F) x :=
(iso : E ≃L[𝕜] F).has_fderiv_at

protected lemma differentiable_at : differentiable_at 𝕜 iso x :=
iso.has_fderiv_at.differentiable_at

protected lemma differentiable_within_at :
  differentiable_within_at 𝕜 iso s x :=
iso.differentiable_at.differentiable_within_at

protected lemma fderiv : fderiv 𝕜 iso x = iso := iso.has_fderiv_at.fderiv

protected lemma fderiv_within (hxs : unique_diff_within_at 𝕜 s x) :
  fderiv_within 𝕜 iso s x = iso :=
(iso : E ≃L[𝕜] F).fderiv_within hxs

protected lemma differentiable : differentiable 𝕜 iso :=
λx, iso.differentiable_at

protected lemma differentiable_on : differentiable_on 𝕜 iso s :=
iso.differentiable.differentiable_on

lemma comp_differentiable_within_at_iff {f : G → E} {s : set G} {x : G} :
  differentiable_within_at 𝕜 (iso ∘ f) s x ↔ differentiable_within_at 𝕜 f s x :=
(iso : E ≃L[𝕜] F).comp_differentiable_within_at_iff

lemma comp_differentiable_at_iff {f : G → E} {x : G} :
  differentiable_at 𝕜 (iso ∘ f) x ↔ differentiable_at 𝕜 f x :=
(iso : E ≃L[𝕜] F).comp_differentiable_at_iff

lemma comp_differentiable_on_iff {f : G → E} {s : set G} :
  differentiable_on 𝕜 (iso ∘ f) s ↔ differentiable_on 𝕜 f s :=
(iso : E ≃L[𝕜] F).comp_differentiable_on_iff

lemma comp_differentiable_iff {f : G → E} :
  differentiable 𝕜 (iso ∘ f) ↔ differentiable 𝕜 f :=
(iso : E ≃L[𝕜] F).comp_differentiable_iff

lemma comp_has_fderiv_within_at_iff
  {f : G → E} {s : set G} {x : G} {f' : G →L[𝕜] E} :
  has_fderiv_within_at (iso ∘ f) ((iso : E →L[𝕜] F).comp f') s x ↔ has_fderiv_within_at f f' s x :=
(iso : E ≃L[𝕜] F).comp_has_fderiv_within_at_iff

lemma comp_has_strict_fderiv_at_iff {f : G → E} {x : G} {f' : G →L[𝕜] E} :
  has_strict_fderiv_at (iso ∘ f) ((iso : E →L[𝕜] F).comp f') x ↔ has_strict_fderiv_at f f' x :=
(iso : E ≃L[𝕜] F).comp_has_strict_fderiv_at_iff

lemma comp_has_fderiv_at_iff {f : G → E} {x : G} {f' : G →L[𝕜] E} :
  has_fderiv_at (iso ∘ f) ((iso : E →L[𝕜] F).comp f') x ↔ has_fderiv_at f f' x :=
(iso : E ≃L[𝕜] F).comp_has_fderiv_at_iff

lemma comp_has_fderiv_within_at_iff'
  {f : G → E} {s : set G} {x : G} {f' : G →L[𝕜] F} :
  has_fderiv_within_at (iso ∘ f) f' s x ↔
  has_fderiv_within_at f ((iso.symm : F →L[𝕜] E).comp f') s x :=
(iso : E ≃L[𝕜] F).comp_has_fderiv_within_at_iff'

lemma comp_has_fderiv_at_iff' {f : G → E} {x : G} {f' : G →L[𝕜] F} :
  has_fderiv_at (iso ∘ f) f' x ↔ has_fderiv_at f ((iso.symm : F →L[𝕜] E).comp f') x :=
(iso : E ≃L[𝕜] F).comp_has_fderiv_at_iff'

lemma comp_fderiv_within {f : G → E} {s : set G} {x : G}
  (hxs : unique_diff_within_at 𝕜 s x) :
  fderiv_within 𝕜 (iso ∘ f) s x = (iso : E →L[𝕜] F).comp (fderiv_within 𝕜 f s x) :=
(iso : E ≃L[𝕜] F).comp_fderiv_within hxs

lemma comp_fderiv {f : G → E} {x : G} :
  fderiv 𝕜 (iso ∘ f) x = (iso : E →L[𝕜] F).comp (fderiv 𝕜 f x) :=
(iso : E ≃L[𝕜] F).comp_fderiv

end linear_isometry_equiv

/-- If `f (g y) = y` for `y` in some neighborhood of `a`, `g` is continuous at `a`, and `f` has an
invertible derivative `f'` at `g a` in the strict sense, then `g` has the derivative `f'⁻¹` at `a`
in the strict sense.

This is one of the easy parts of the inverse function theorem: it assumes that we already have an
inverse function. -/
theorem has_strict_fderiv_at.of_local_left_inverse {f : E → F} {f' : E ≃L[𝕜] F} {g : F → E} {a : F}
  (hg : continuous_at g a) (hf : has_strict_fderiv_at f (f' : E →L[𝕜] F) (g a))
  (hfg : ∀ᶠ y in 𝓝 a, f (g y) = y) :
  has_strict_fderiv_at g (f'.symm : F →L[𝕜] E) a :=
begin
  replace hg := hg.prod_map' hg,
  replace hfg := hfg.prod_mk_nhds hfg,
  have : (λ p : F × F, g p.1 - g p.2 - f'.symm (p.1 - p.2)) =O[𝓝 (a, a)]
    (λ p : F × F, f' (g p.1 - g p.2) - (p.1 - p.2)),
  { refine ((f'.symm : F →L[𝕜] E).is_O_comp _ _).congr (λ x, _) (λ _, rfl),
    simp },
  refine this.trans_is_o _, clear this,
  refine ((hf.comp_tendsto hg).symm.congr' (hfg.mono _)
    (eventually_of_forall $ λ _, rfl)).trans_is_O _,
  { rintros p ⟨hp1, hp2⟩,
    simp [hp1, hp2] },
  { refine (hf.is_O_sub_rev.comp_tendsto hg).congr'
      (eventually_of_forall $ λ _, rfl) (hfg.mono _),
    rintros p ⟨hp1, hp2⟩,
    simp only [(∘), hp1, hp2] }
end

/-- If `f (g y) = y` for `y` in some neighborhood of `a`, `g` is continuous at `a`, and `f` has an
invertible derivative `f'` at `g a`, then `g` has the derivative `f'⁻¹` at `a`.

This is one of the easy parts of the inverse function theorem: it assumes that we already have
an inverse function. -/
theorem has_fderiv_at.of_local_left_inverse {f : E → F} {f' : E ≃L[𝕜] F} {g : F → E} {a : F}
  (hg : continuous_at g a) (hf : has_fderiv_at f (f' : E →L[𝕜] F) (g a))
  (hfg : ∀ᶠ y in 𝓝 a, f (g y) = y) :
  has_fderiv_at g (f'.symm : F →L[𝕜] E) a :=
begin
  have : (λ x : F, g x - g a - f'.symm (x - a)) =O[𝓝 a] (λ x : F, f' (g x - g a) - (x - a)),
  { refine ((f'.symm : F →L[𝕜] E).is_O_comp _ _).congr (λ x, _) (λ _, rfl),
    simp },
  refine this.trans_is_o _, clear this,
  refine ((hf.comp_tendsto hg).symm.congr' (hfg.mono _)
    (eventually_of_forall $ λ _, rfl)).trans_is_O _,
  { rintros p hp,
    simp [hp, hfg.self_of_nhds] },
  { refine ((hf.is_O_sub_rev f'.antilipschitz).comp_tendsto hg).congr'
      (eventually_of_forall $ λ _, rfl) (hfg.mono _),
    rintros p hp,
    simp only [(∘), hp, hfg.self_of_nhds] }
end

/-- If `f` is a local homeomorphism defined on a neighbourhood of `f.symm a`, and `f` has an
invertible derivative `f'` in the sense of strict differentiability at `f.symm a`, then `f.symm` has
the derivative `f'⁻¹` at `a`.

This is one of the easy parts of the inverse function theorem: it assumes that we already have
an inverse function. -/
lemma local_homeomorph.has_strict_fderiv_at_symm (f : local_homeomorph E F) {f' : E ≃L[𝕜] F} {a : F}
  (ha : a ∈ f.target) (htff' : has_strict_fderiv_at f (f' : E →L[𝕜] F) (f.symm a)) :
  has_strict_fderiv_at f.symm (f'.symm : F →L[𝕜] E) a :=
htff'.of_local_left_inverse (f.symm.continuous_at ha) (f.eventually_right_inverse ha)

/-- If `f` is a local homeomorphism defined on a neighbourhood of `f.symm a`, and `f` has an
invertible derivative `f'` at `f.symm a`, then `f.symm` has the derivative `f'⁻¹` at `a`.

This is one of the easy parts of the inverse function theorem: it assumes that we already have
an inverse function. -/
lemma local_homeomorph.has_fderiv_at_symm (f : local_homeomorph E F) {f' : E ≃L[𝕜] F} {a : F}
  (ha : a ∈ f.target) (htff' : has_fderiv_at f (f' : E →L[𝕜] F) (f.symm a)) :
  has_fderiv_at f.symm (f'.symm : F →L[𝕜] E) a :=
htff'.of_local_left_inverse (f.symm.continuous_at ha) (f.eventually_right_inverse ha)

lemma has_fderiv_within_at.eventually_ne (h : has_fderiv_within_at f f' s x)
  (hf' : ∃ C, ∀ z, ‖z‖ ≤ C * ‖f' z‖) :
  ∀ᶠ z in 𝓝[s \ {x}] x, f z ≠ f x :=
begin
  rw [nhds_within, diff_eq, ← inf_principal, ← inf_assoc, eventually_inf_principal],
  have A : (λ z, z - x) =O[𝓝[s] x] (λ z, f' (z - x)) :=
    (is_O_iff.2 $ hf'.imp $ λ C hC, eventually_of_forall $ λ z, hC _),
  have : (λ z, f z - f x) ~[𝓝[s] x] (λ z, f' (z - x)) := h.trans_is_O A,
  simpa [not_imp_not, sub_eq_zero] using (A.trans this.is_O_symm).eq_zero_imp
end

lemma has_fderiv_at.eventually_ne (h : has_fderiv_at f f' x) (hf' : ∃ C, ∀ z, ‖z‖ ≤ C * ‖f' z‖) :
  ∀ᶠ z in 𝓝[≠] x, f z ≠ f x :=
by simpa only [compl_eq_univ_diff] using (has_fderiv_within_at_univ.2 h).eventually_ne hf'

end

section
/-
  In the special case of a normed space over the reals,
  we can use  scalar multiplication in the `tendsto` characterization
  of the Fréchet derivative.
-/


variables {E : Type*} [normed_add_comm_group E] [normed_space ℝ E]
variables {F : Type*} [normed_add_comm_group F] [normed_space ℝ F]
variables {f : E → F} {f' : E →L[ℝ] F} {x : E}

theorem has_fderiv_at_filter_real_equiv {L : filter E} :
  tendsto (λ x' : E, ‖x' - x‖⁻¹ * ‖f x' - f x - f' (x' - x)‖) L (𝓝 0) ↔
  tendsto (λ x' : E, ‖x' - x‖⁻¹ • (f x' - f x - f' (x' - x))) L (𝓝 0) :=
begin
  symmetry,
  rw [tendsto_iff_norm_tendsto_zero], refine tendsto_congr (λ x', _),
  have : ‖x' - x‖⁻¹ ≥ 0, from inv_nonneg.mpr (norm_nonneg _),
  simp [norm_smul, abs_of_nonneg this]
end

lemma has_fderiv_at.lim_real (hf : has_fderiv_at f f' x) (v : E) :
  tendsto (λ (c:ℝ), c • (f (x + c⁻¹ • v) - f x)) at_top (𝓝 (f' v)) :=
begin
  apply hf.lim v,
  rw tendsto_at_top_at_top,
  exact λ b, ⟨b, λ a ha, le_trans ha (le_abs_self _)⟩
end

end

section tangent_cone

variables {𝕜 : Type*} [nontrivially_normed_field 𝕜]
{E : Type*} [normed_add_comm_group E] [normed_space 𝕜 E]
{F : Type*} [normed_add_comm_group F] [normed_space 𝕜 F]
{f : E → F} {s : set E} {f' : E →L[𝕜] F}

/-- The image of a tangent cone under the differential of a map is included in the tangent cone to
the image. -/
lemma has_fderiv_within_at.maps_to_tangent_cone {x : E} (h : has_fderiv_within_at f f' s x) :
  maps_to f' (tangent_cone_at 𝕜 s x) (tangent_cone_at 𝕜 (f '' s) (f x)) :=
begin
  rintros v ⟨c, d, dtop, clim, cdlim⟩,
  refine ⟨c, (λn, f (x + d n) - f x), mem_of_superset dtop _, clim,
    h.lim at_top dtop clim cdlim⟩,
  simp [-mem_image, mem_image_of_mem] {contextual := tt}
end

/-- If a set has the unique differentiability property at a point x, then the image of this set
under a map with onto derivative has also the unique differentiability property at the image point.
-/
lemma has_fderiv_within_at.unique_diff_within_at {x : E} (h : has_fderiv_within_at f f' s x)
  (hs : unique_diff_within_at 𝕜 s x) (h' : dense_range f') :
  unique_diff_within_at 𝕜 (f '' s) (f x) :=
begin
  refine ⟨h'.dense_of_maps_to f'.continuous hs.1 _,
    h.continuous_within_at.mem_closure_image hs.2⟩,
  show submodule.span 𝕜 (tangent_cone_at 𝕜 s x) ≤
    (submodule.span 𝕜 (tangent_cone_at 𝕜 (f '' s) (f x))).comap f',
  rw [submodule.span_le],
  exact h.maps_to_tangent_cone.mono (subset.refl _) submodule.subset_span
end

lemma unique_diff_on.image {f' : E → E →L[𝕜] F} (hs : unique_diff_on 𝕜 s)
  (hf' : ∀ x ∈ s, has_fderiv_within_at f (f' x) s x) (hd : ∀ x ∈ s, dense_range (f' x)) :
  unique_diff_on 𝕜 (f '' s) :=
ball_image_iff.2 $ λ x hx, (hf' x hx).unique_diff_within_at (hs x hx) (hd x hx)

lemma has_fderiv_within_at.unique_diff_within_at_of_continuous_linear_equiv
  {x : E} (e' : E ≃L[𝕜] F) (h : has_fderiv_within_at f (e' : E →L[𝕜] F) s x)
  (hs : unique_diff_within_at 𝕜 s x) :
  unique_diff_within_at 𝕜 (f '' s) (f x) :=
h.unique_diff_within_at hs e'.surjective.dense_range

lemma continuous_linear_equiv.unique_diff_on_image (e : E ≃L[𝕜] F) (h : unique_diff_on 𝕜 s) :
  unique_diff_on 𝕜 (e '' s) :=
h.image (λ x _, e.has_fderiv_within_at) (λ x hx, e.surjective.dense_range)

@[simp] lemma continuous_linear_equiv.unique_diff_on_image_iff (e : E ≃L[𝕜] F) :
  unique_diff_on 𝕜 (e '' s) ↔ unique_diff_on 𝕜 s :=
⟨λ h, e.symm_image_image s ▸ e.symm.unique_diff_on_image h, e.unique_diff_on_image⟩

@[simp] lemma continuous_linear_equiv.unique_diff_on_preimage_iff (e : F ≃L[𝕜] E) :
  unique_diff_on 𝕜 (e ⁻¹' s) ↔ unique_diff_on 𝕜 s :=
by rw [← e.image_symm_eq_preimage, e.symm.unique_diff_on_image_iff]

end tangent_cone

section restrict_scalars
/-!
### Restricting from `ℂ` to `ℝ`, or generally from `𝕜'` to `𝕜`

If a function is differentiable over `ℂ`, then it is differentiable over `ℝ`. In this paragraph,
we give variants of this statement, in the general situation where `ℂ` and `ℝ` are replaced
respectively by `𝕜'` and `𝕜` where `𝕜'` is a normed algebra over `𝕜`.
-/

variables (𝕜 : Type*) [nontrivially_normed_field 𝕜]
variables {𝕜' : Type*} [nontrivially_normed_field 𝕜'] [normed_algebra 𝕜 𝕜']
variables {E : Type*} [normed_add_comm_group E] [normed_space 𝕜 E] [normed_space 𝕜' E]
variables [is_scalar_tower 𝕜 𝕜' E]
variables {F : Type*} [normed_add_comm_group F] [normed_space 𝕜 F] [normed_space 𝕜' F]
variables [is_scalar_tower 𝕜 𝕜' F]
variables {f : E → F} {f' : E →L[𝕜'] F} {s : set E} {x : E}

lemma has_strict_fderiv_at.restrict_scalars (h : has_strict_fderiv_at f f' x) :
  has_strict_fderiv_at f (f'.restrict_scalars 𝕜) x := h

lemma has_fderiv_at_filter.restrict_scalars {L} (h : has_fderiv_at_filter f f' x L) :
  has_fderiv_at_filter f (f'.restrict_scalars 𝕜) x L := h

lemma has_fderiv_at.restrict_scalars (h : has_fderiv_at f f' x) :
  has_fderiv_at f (f'.restrict_scalars 𝕜) x := h

lemma has_fderiv_within_at.restrict_scalars (h : has_fderiv_within_at f f' s x) :
  has_fderiv_within_at f (f'.restrict_scalars 𝕜) s x := h

lemma differentiable_at.restrict_scalars (h : differentiable_at 𝕜' f x) :
  differentiable_at 𝕜 f x :=
(h.has_fderiv_at.restrict_scalars 𝕜).differentiable_at

lemma differentiable_within_at.restrict_scalars (h : differentiable_within_at 𝕜' f s x) :
  differentiable_within_at 𝕜 f s x :=
(h.has_fderiv_within_at.restrict_scalars 𝕜).differentiable_within_at

lemma differentiable_on.restrict_scalars (h : differentiable_on 𝕜' f s) :
  differentiable_on 𝕜 f s :=
λx hx, (h x hx).restrict_scalars 𝕜

lemma differentiable.restrict_scalars (h : differentiable 𝕜' f) :
  differentiable 𝕜 f :=
λx, (h x).restrict_scalars 𝕜

lemma has_fderiv_within_at_of_restrict_scalars
  {g' : E →L[𝕜] F} (h : has_fderiv_within_at f g' s x)
  (H : f'.restrict_scalars 𝕜 = g') : has_fderiv_within_at f f' s x :=
by { rw ← H at h, exact h }

lemma has_fderiv_at_of_restrict_scalars {g' : E →L[𝕜] F} (h : has_fderiv_at f g' x)
  (H : f'.restrict_scalars 𝕜 = g') : has_fderiv_at f f' x :=
by { rw ← H at h, exact h }

lemma differentiable_at.fderiv_restrict_scalars (h : differentiable_at 𝕜' f x) :
  fderiv 𝕜 f x = (fderiv 𝕜' f x).restrict_scalars 𝕜 :=
(h.has_fderiv_at.restrict_scalars 𝕜).fderiv

lemma differentiable_within_at_iff_restrict_scalars
  (hf : differentiable_within_at 𝕜 f s x) (hs : unique_diff_within_at 𝕜 s x) :
  differentiable_within_at 𝕜' f s x ↔
  ∃ (g' : E →L[𝕜'] F), g'.restrict_scalars 𝕜 = fderiv_within 𝕜 f s x :=
begin
  split,
  { rintros ⟨g', hg'⟩,
    exact ⟨g', hs.eq (hg'.restrict_scalars 𝕜) hf.has_fderiv_within_at⟩, },
  { rintros ⟨f', hf'⟩,
    exact ⟨f', has_fderiv_within_at_of_restrict_scalars 𝕜 hf.has_fderiv_within_at hf'⟩, },
end

lemma differentiable_at_iff_restrict_scalars (hf : differentiable_at 𝕜 f x) :
  differentiable_at 𝕜' f x ↔ ∃ (g' : E →L[𝕜'] F), g'.restrict_scalars 𝕜 = fderiv 𝕜 f x :=
begin
  rw [← differentiable_within_at_univ, ← fderiv_within_univ],
  exact differentiable_within_at_iff_restrict_scalars 𝕜
    hf.differentiable_within_at unique_diff_within_at_univ,
end

end restrict_scalars

/-! ### Support of derivatives -/

section support

open function
variables (𝕜 : Type*) {E F : Type*} [nontrivially_normed_field 𝕜] [normed_add_comm_group E]
  [normed_space 𝕜 E] [normed_add_comm_group F] [normed_space 𝕜 F] {f : E → F}

lemma support_fderiv_subset : support (fderiv 𝕜 f) ⊆ tsupport f :=
begin
  intros x,
  rw [← not_imp_not],
  intro h2x,
  rw [not_mem_tsupport_iff_eventually_eq] at h2x,
  exact nmem_support.mpr (h2x.fderiv_eq.trans $ fderiv_const_apply 0),
end

lemma has_compact_support.fderiv (hf : has_compact_support f) : has_compact_support (fderiv 𝕜 f) :=
hf.mono' $ support_fderiv_subset 𝕜

end support<|MERGE_RESOLUTION|>--- conflicted
+++ resolved
@@ -996,14 +996,7 @@
 lemma has_fderiv_at_zero_of_eventually_const
   (c : F) (hf : f =ᶠ[𝓝 x] (λ y, c)) :
   has_fderiv_at f (0 : E →L[𝕜] F) x :=
-<<<<<<< HEAD
-begin
-  apply has_fderiv_at.congr_of_eventually_eq _ hf,
-  exact has_fderiv_at_const _ _
-end
-=======
 (has_fderiv_at_const _ _).congr_of_eventually_eq hf
->>>>>>> 2fe1f93c
 
 end const
 
