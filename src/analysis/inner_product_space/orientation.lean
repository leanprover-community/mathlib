--- conflicted
+++ resolved
@@ -33,14 +33,8 @@
 lemma orthonormal_basis.orthonormal_adjust_to_orientation :
   orthonormal ℝ (e.to_basis.adjust_to_orientation x) :=
 begin
-<<<<<<< HEAD
-  haveI := fin.pos_iff_nonempty.1 hn,
-  haveI := finite_dimensional_of_finrank (h.symm ▸ hn : 0 < finrank ℝ E),
-  exact ((std_orthonormal_basis _ _).reindex $ fin_congr h).to_basis.adjust_to_orientation x,
-=======
   apply e.orthonormal.orthonormal_of_forall_eq_or_eq_neg,
   simpa using e.to_basis.adjust_to_orientation_apply_eq_or_eq_neg x
->>>>>>> 866664b8
 end
 
 /-- Given an orthonormal basis and an orientation, return an orthonormal basis giving that
@@ -75,13 +69,8 @@
   (x : orientation ℝ E (fin n)) : orthonormal_basis (fin n) ℝ E :=
 begin
   haveI := fin.pos_iff_nonempty.1 hn,
-<<<<<<< HEAD
-  refine orthonormal.orthonormal_adjust_to_orientation _ _,
-  simp only [orthonormal_basis.coe_to_basis, orthonormal_basis.orthonormal],
-=======
   haveI := finite_dimensional_of_finrank (h.symm ▸ hn : 0 < finrank ℝ E),
-  exact (fin_std_orthonormal_basis h).adjust_to_orientation x
->>>>>>> 866664b8
+  exact ((std_orthonormal_basis _ _).reindex $ fin_congr h).adjust_to_orientation x
 end
 
 /-- `orientation.fin_orthonormal_basis` gives a basis with the required orientation. -/
