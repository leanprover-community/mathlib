--- conflicted
+++ resolved
@@ -220,26 +220,6 @@
 
 /-- The volume form on an oriented real inner product space can be evaluated as the determinant with
 respect to any orthonormal basis of the space compatible with the orientation. -/
-<<<<<<< HEAD
-lemma volume_form_robust_neg (b : orthonormal_basis (fin n.succ) ℝ E)
-  (hb : b.to_basis.orientation ≠ ω) :
-  ω.volume_form = - b.to_basis.det :=
-begin
-  let e : orthonormal_basis (fin n.succ) ℝ E := ω.fin_orthonormal_basis n.succ_pos (fact.out _),
-  apply e.det_eq_det_of_opposite_orientation b,
-  convert hb.symm,
-  exact ω.fin_orthonormal_basis_orientation _ _,
-end
-
-@[simp] lemma volume_form_neg_orientation : (-ω).volume_form = - ω.volume_form :=
-begin
-  let e : orthonormal_basis (fin n.succ) ℝ E := ω.fin_orthonormal_basis n.succ_pos (fact.out _),
-  have h₁ : e.to_basis.orientation = ω := ω.fin_orthonormal_basis_orientation _ _,
-  have h₂ : e.to_basis.orientation ≠ -ω,
-  { symmetry,
-    rw [e.to_basis.orientation_ne_iff_eq_neg, h₁] },
-  rw [ω.volume_form_robust e h₁, (-ω).volume_form_robust_neg e h₂],
-=======
 lemma volume_form_robust_neg (b : orthonormal_basis (fin n) ℝ E)
   (hb : b.to_basis.orientation ≠ o) :
   o.volume_form = - b.to_basis.det :=
@@ -264,7 +244,6 @@
   { symmetry,
     rw [e.to_basis.orientation_ne_iff_eq_neg, h₁] },
   rw [o.volume_form_robust e h₁, (-o).volume_form_robust_neg e h₂],
->>>>>>> c1bb1295
 end
 
 lemma volume_form_robust' (b : orthonormal_basis (fin n) ℝ E) (v : fin n → E) :
