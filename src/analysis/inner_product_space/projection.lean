--- conflicted
+++ resolved
@@ -991,11 +991,8 @@
 begin
   rw subgroup.eq_top_iff',
   intros φ,
-<<<<<<< HEAD
-=======
   -- where is the API on generating sets for subgroups?
   sorry
->>>>>>> 7180d112
 end
 
 end orthogonal
