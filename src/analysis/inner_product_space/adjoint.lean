--- conflicted
+++ resolved
@@ -108,7 +108,6 @@
   simp only [adjoint_inner_right, continuous_linear_map.coe_comp', function.comp_app],
 end
 
-<<<<<<< HEAD
 lemma apply_norm_sq_eq_inner_adjoint_left (A : E →L[𝕜] E) (x : E) : ∥A x∥^2 = re ⟪(A† * A) x, x⟫ :=
 have h : ⟪(A† * A) x, x⟫ = ⟪A x, A x⟫ := by { rw [←adjoint_inner_left], refl },
 by rw [h, ←inner_self_eq_norm_sq _]
@@ -126,7 +125,6 @@
 by rw [←apply_norm_sq_eq_inner_adjoint_right, real.sqrt_sq (norm_nonneg _)]
 
 /-- `E →L[𝕜] E` is a C⋆-algebra with the adjoint as the star operation. -/
-=======
 /-- The adjoint is unique: a map `A` is the adjoint of `B` iff it satisfies `⟪A x, y⟫ = ⟪x, B y⟫`
 for all `x` and `y`. -/
 lemma eq_adjoint_iff (A : E →L[𝕜] F) (B : F →L[𝕜] E) :
@@ -138,14 +136,12 @@
 end
 
 /-- `E →L[𝕜] E` is a star algebra with the adjoint as the star operation. -/
->>>>>>> 5ed35255
 instance : has_star (E →L[𝕜] E) := ⟨adjoint⟩
 instance : has_involutive_star (E →L[𝕜] E) := ⟨adjoint_adjoint⟩
 instance : star_monoid (E →L[𝕜] E) := ⟨adjoint_comp⟩
 instance : star_ring (E →L[𝕜] E) := ⟨linear_isometry_equiv.map_add adjoint⟩
 instance : star_module 𝕜 (E →L[𝕜] E) := ⟨linear_isometry_equiv.map_smulₛₗ adjoint⟩
 
-<<<<<<< HEAD
 lemma star_eq_adjoint (A : E →L[𝕜] E) : star A = A† := rfl
 
 instance : cstar_ring (E →L[𝕜] E) :=
@@ -166,7 +162,7 @@
           ...  = real.sqrt (∥A† * A∥) * ∥x∥
             : by rw [mul_assoc, real.sqrt_mul (norm_nonneg _), real.sqrt_mul_self (norm_nonneg _)] }
 end⟩
-=======
+
 section real
 
 variables {E' : Type*} {F' : Type*} [inner_product_space ℝ E'] [inner_product_space ℝ F']
@@ -179,6 +175,5 @@
                      bilin_form_of_real_inner_apply, coe_coe]
 
 end real
->>>>>>> 5ed35255
 
 end continuous_linear_map