/-
Copyright (c) 2021 Frédéric Dupuis. All rights reserved.
Released under Apache 2.0 license as described in the file LICENSE.
Authors: Frédéric Dupuis, Heather Macbeth
-/

import analysis.inner_product_space.dual
import analysis.inner_product_space.pi_L2

/-!
# Adjoint of operators on Hilbert spaces

Given an operator `A : E →L[𝕜] F`, where `E` and `F` are Hilbert spaces, its adjoint
`adjoint A : F →L[𝕜] E` is the unique operator such that `⟪x, A y⟫ = ⟪adjoint A x, y⟫` for all
`x` and `y`.

We then use this to put a C⋆-algebra structure on `E →L[𝕜] E` with the adjoint as the star
operation.

This construction is used to define an adjoint for linear maps (i.e. not continuous) between
finite dimensional spaces.

## Main definitions

* `continuous_linear_map.adjoint : (E →L[𝕜] F) ≃ₗᵢ⋆[𝕜] (F →L[𝕜] E)`: the adjoint of a continuous
  linear map, bundled as a conjugate-linear isometric equivalence.
* `linear_map.adjoint : (E →ₗ[𝕜] F) ≃ₗ⋆[𝕜] (F →ₗ[𝕜] E)`: the adjoint of a linear map between
  finite-dimensional spaces, this time only as a conjugate-linear equivalence, since there is no
  norm defined on these maps.

## Implementation notes

* The continuous conjugate-linear version `adjoint_aux` is only an intermediate
  definition and is not meant to be used outside this file.

## Tags

adjoint

-/

noncomputable theory
open is_R_or_C
open_locale complex_conjugate

variables {𝕜 E F G : Type*} [is_R_or_C 𝕜]
variables [inner_product_space 𝕜 E] [inner_product_space 𝕜 F] [inner_product_space 𝕜 G]
local notation `⟪`x`, `y`⟫` := @inner 𝕜 _ _ x y

namespace linear_map

/-! ### Symmetric operators -/

/-- A (not necessarily bounded) operator on an inner product space is symmetric, if for all
`x`, `y`, we have `⟪T x, y⟫ = ⟪x, T y⟫`. -/
def is_symmetric (T : E →ₗ[𝕜] E) : Prop := ∀ x y, ⟪T x, y⟫ = ⟪x, T y⟫

section real

variables {E' : Type*} [inner_product_space ℝ E']

-- Todo: Generalize this to `is_R_or_C`.
/-- An operator `T` on a `ℝ`-inner product space is symmetric if and only if it is
`bilin_form.is_self_adjoint` with respect to the bilinear form given by the inner product. -/
lemma is_symmetric_iff_bilin_form (T : E' →ₗ[ℝ] E') :
  is_symmetric T ↔ bilin_form_of_real_inner.is_self_adjoint T :=
by simp [is_symmetric, bilin_form.is_self_adjoint, bilin_form.is_adjoint_pair]

end real

lemma is_symmetric.conj_inner_sym {T : E →ₗ[𝕜] E} (hT : is_symmetric T) (x y : E) :
  conj ⟪T x, y⟫ = ⟪T y, x⟫ :=
by rw [hT x y, inner_conj_sym]

@[simp] lemma is_symmetric.apply_clm {T : E →L[𝕜] E} (hT : is_symmetric (T : E →ₗ[𝕜] E))
  (x y : E) :
  ⟪T x, y⟫ = ⟪x, T y⟫ :=
hT x y

lemma is_symmetric_zero : (0 : E →ₗ[𝕜] E).is_symmetric :=
λ x y, (inner_zero_right : ⟪x, 0⟫ = 0).symm ▸ (inner_zero_left : ⟪0, y⟫ = 0)

lemma is_symmetric_id : (linear_map.id : E →ₗ[𝕜] E).is_symmetric :=
λ x y, rfl

lemma is_symmetric.add {T S : E →ₗ[𝕜] E} (hT : T.is_symmetric) (hS : S.is_symmetric) :
  (T + S).is_symmetric :=
begin
  intros x y,
  rw [linear_map.add_apply, inner_add_left, hT x y, hS x y, ← inner_add_right],
  refl
end

<<<<<<< HEAD
/-- The orthogonal projection is self-adjoint. -/
lemma orthogonal_projection_is_self_adjoint (U : submodule 𝕜 E)
=======
/-- The orthogonal projection is symmetric. -/
lemma _root_.orthogonal_projection_is_symmetric [complete_space E] (U : submodule 𝕜 E)
>>>>>>> 90dc6175
  [complete_space U] :
  (U.subtypeL ∘L orthogonal_projection U : E →ₗ[𝕜] E).is_symmetric :=
inner_orthogonal_projection_left_eq_right U

/-- The **Hellinger--Toeplitz theorem**: if a symmetric operator is defined everywhere, then
  it is automatically continuous. -/
lemma is_symmetric.continuous [complete_space E] {T : E →ₗ[𝕜] E} (hT : is_symmetric T) :
  continuous T :=
begin
  -- We prove it by using the closed graph theorem
  refine T.continuous_of_seq_closed_graph (λ u x y hu hTu, _),
  rw [←sub_eq_zero, ←inner_self_eq_zero],
  have hlhs : ∀ k : ℕ, ⟪T (u k) - T x, y - T x⟫ = ⟪u k - x, T (y - T x)⟫ :=
  by { intro k, rw [←T.map_sub, hT] },
  refine tendsto_nhds_unique ((hTu.sub_const _).inner tendsto_const_nhds) _,
  simp_rw hlhs,
  rw ←@inner_zero_left 𝕜 E _ _ (T (y - T x)),
  refine filter.tendsto.inner _ tendsto_const_nhds,
  rw ←sub_self x,
  exact hu.sub_const _,
end

/-- For a symmetric operator `T`, the function `λ x, ⟪T x, x⟫` is real-valued. -/
@[simp] lemma is_symmetric.coe_re_apply_inner_self_apply
  {T : E →L[𝕜] E} (hT : is_symmetric (T : E →ₗ[𝕜] E)) (x : E) :
  (T.re_apply_inner_self x : 𝕜) = ⟪T x, x⟫ :=
begin
  suffices : ∃ r : ℝ, ⟪T x, x⟫ = r,
  { obtain ⟨r, hr⟩ := this,
    simp [hr, T.re_apply_inner_self_apply] },
  rw ← eq_conj_iff_real,
  exact hT.conj_inner_sym x x
end

/-- If a symmetric operator preserves a submodule, its restriction to that submodule is
symmetric. -/
lemma is_symmetric.restrict_invariant {T : E →ₗ[𝕜] E} (hT : is_symmetric T)
  {V : submodule 𝕜 E} (hV : ∀ v ∈ V, T v ∈ V) :
  is_symmetric (T.restrict hV) :=
λ v w, hT v w

lemma is_symmetric.restrict_scalars {T : E →ₗ[𝕜] E} (hT : T.is_symmetric) :
  @linear_map.is_symmetric ℝ E _ (inner_product_space.is_R_or_C_to_real 𝕜 E)
  (@linear_map.restrict_scalars ℝ 𝕜 _ _ _ _ _ _
    (inner_product_space.is_R_or_C_to_real 𝕜 E).to_module
    (inner_product_space.is_R_or_C_to_real 𝕜 E).to_module _ _ _ T) :=
λ x y, by simp [hT x y, real_inner_eq_re_inner, linear_map.coe_restrict_scalars_eq_coe]

section complex

variables {V : Type*}
  [inner_product_space ℂ V]

/-- A linear operator on a complex inner product space is symmetric precisely when
`⟪T v, v⟫_ℂ` is real for all v.-/
lemma is_symmetric_iff_inner_map_self_real (T : V →ₗ[ℂ] V):
  is_symmetric T ↔ ∀ (v : V), conj ⟪T v, v⟫_ℂ = ⟪T v, v⟫_ℂ :=
begin
  split,
  { intros hT v,
    apply is_symmetric.conj_inner_sym hT },
  { intros h x y,
    nth_rewrite 1 ← inner_conj_sym,
    nth_rewrite 1 inner_map_polarization,
    simp only [star_ring_end_apply, star_div', star_sub, star_add, star_mul],
    simp only [← star_ring_end_apply],
    rw [h (x + y), h (x - y), h (x + complex.I • y), h (x - complex.I • y)],
    simp only [complex.conj_I],
    rw inner_map_polarization',
    norm_num,
    ring },
end

end complex

end linear_map

/-! ### Adjoint operator -/

open inner_product_space

namespace continuous_linear_map

variables [complete_space E] [complete_space G]

/-- The adjoint, as a continuous conjugate-linear map.  This is only meant as an auxiliary
definition for the main definition `adjoint`, where this is bundled as a conjugate-linear isometric
equivalence. -/
def adjoint_aux : (E →L[𝕜] F) →L⋆[𝕜] (F →L[𝕜] E) :=
(continuous_linear_map.compSL _ _ _ _ _ ((to_dual 𝕜 E).symm : normed_space.dual 𝕜 E →L⋆[𝕜] E)).comp
  (to_sesq_form : (E →L[𝕜] F) →L[𝕜] F →L⋆[𝕜] normed_space.dual 𝕜 E)

@[simp] lemma adjoint_aux_apply (A : E →L[𝕜] F) (x : F) :
  adjoint_aux A x = ((to_dual 𝕜 E).symm : (normed_space.dual 𝕜 E) → E) ((to_sesq_form A) x) := rfl

lemma adjoint_aux_inner_left (A : E →L[𝕜] F) (x : E) (y : F) : ⟪adjoint_aux A y, x⟫ = ⟪y, A x⟫ :=
by { simp only [adjoint_aux_apply, to_dual_symm_apply, to_sesq_form_apply_coe, coe_comp',
                innerSL_apply_coe]}

lemma adjoint_aux_inner_right (A : E →L[𝕜] F) (x : E) (y : F) : ⟪x, adjoint_aux A y⟫ = ⟪A x, y⟫ :=
by rw [←inner_conj_sym, adjoint_aux_inner_left, inner_conj_sym]

variables [complete_space F]

lemma adjoint_aux_adjoint_aux (A : E →L[𝕜] F) : adjoint_aux (adjoint_aux A) = A :=
begin
  ext v,
  refine ext_inner_left 𝕜 (λ w, _),
  rw [adjoint_aux_inner_right, adjoint_aux_inner_left],
end

@[simp] lemma adjoint_aux_norm (A : E →L[𝕜] F) : ∥adjoint_aux A∥ = ∥A∥ :=
begin
  refine le_antisymm _ _,
  { refine continuous_linear_map.op_norm_le_bound _ (norm_nonneg _) (λ x, _),
    rw [adjoint_aux_apply, linear_isometry_equiv.norm_map],
    exact to_sesq_form_apply_norm_le },
  { nth_rewrite_lhs 0 [←adjoint_aux_adjoint_aux A],
    refine continuous_linear_map.op_norm_le_bound _ (norm_nonneg _) (λ x, _),
    rw [adjoint_aux_apply, linear_isometry_equiv.norm_map],
    exact to_sesq_form_apply_norm_le }
end

/-- The adjoint of a bounded operator from Hilbert space E to Hilbert space F. -/
def adjoint : (E →L[𝕜] F) ≃ₗᵢ⋆[𝕜] (F →L[𝕜] E) :=
linear_isometry_equiv.of_surjective
{ norm_map' := adjoint_aux_norm,
  ..adjoint_aux }
(λ A, ⟨adjoint_aux A, adjoint_aux_adjoint_aux A⟩)

localized "postfix `†`:1000 := continuous_linear_map.adjoint" in inner_product

/-- The fundamental property of the adjoint. -/
lemma adjoint_inner_left (A : E →L[𝕜] F) (x : E) (y : F) : ⟪A† y, x⟫ = ⟪y, A x⟫ :=
adjoint_aux_inner_left A x y

/-- The fundamental property of the adjoint. -/
lemma adjoint_inner_right (A : E →L[𝕜] F) (x : E) (y : F) : ⟪x, A† y⟫ = ⟪A x, y⟫ :=
adjoint_aux_inner_right A x y

/-- The adjoint is involutive -/
@[simp] lemma adjoint_adjoint (A : E →L[𝕜] F) : A†† = A :=
adjoint_aux_adjoint_aux A

/-- The adjoint of the composition of two operators is the composition of the two adjoints
in reverse order. -/
@[simp] lemma adjoint_comp (A : F →L[𝕜] G) (B : E →L[𝕜] F) : (A ∘L B)† = B† ∘L A† :=
begin
  ext v,
  refine ext_inner_left 𝕜 (λ w, _),
  simp only [adjoint_inner_right, continuous_linear_map.coe_comp', function.comp_app],
end

lemma apply_norm_sq_eq_inner_adjoint_left (A : E →L[𝕜] E) (x : E) : ∥A x∥^2 = re ⟪(A† * A) x, x⟫ :=
have h : ⟪(A† * A) x, x⟫ = ⟪A x, A x⟫ := by { rw [←adjoint_inner_left], refl },
by rw [h, ←inner_self_eq_norm_sq _]

lemma apply_norm_eq_sqrt_inner_adjoint_left (A : E →L[𝕜] E) (x : E) :
  ∥A x∥ = real.sqrt (re ⟪(A† * A) x, x⟫) :=
by rw [←apply_norm_sq_eq_inner_adjoint_left, real.sqrt_sq (norm_nonneg _)]

lemma apply_norm_sq_eq_inner_adjoint_right (A : E →L[𝕜] E) (x : E) : ∥A x∥^2 = re ⟪x, (A† * A) x⟫ :=
have h : ⟪x, (A† * A) x⟫ = ⟪A x, A x⟫ := by { rw [←adjoint_inner_right], refl },
by rw [h, ←inner_self_eq_norm_sq _]

lemma apply_norm_eq_sqrt_inner_adjoint_right (A : E →L[𝕜] E) (x : E) :
  ∥A x∥ = real.sqrt (re ⟪x, (A† * A) x⟫) :=
by rw [←apply_norm_sq_eq_inner_adjoint_right, real.sqrt_sq (norm_nonneg _)]

/-- The adjoint is unique: a map `A` is the adjoint of `B` iff it satisfies `⟪A x, y⟫ = ⟪x, B y⟫`
for all `x` and `y`. -/
lemma eq_adjoint_iff (A : E →L[𝕜] F) (B : F →L[𝕜] E) :
  A = B† ↔ (∀ x y, ⟪A x, y⟫ = ⟪x, B y⟫) :=
begin
  refine ⟨λ h x y, by rw [h, adjoint_inner_left], λ h, _⟩,
  ext x,
  exact ext_inner_right 𝕜 (λ y, by simp only [adjoint_inner_left, h x y])
end

@[simp] lemma adjoint_id : (continuous_linear_map.id 𝕜 E).adjoint = continuous_linear_map.id 𝕜 E :=
begin
  refine eq.symm _,
  rw eq_adjoint_iff,
  simp,
end

lemma _root_.submodule.adjoint_subtypeL (U : submodule 𝕜 E)
  [complete_space U] :
  (U.subtypeL)† = orthogonal_projection U :=
begin
  symmetry,
  rw eq_adjoint_iff,
  intros x u,
  rw [U.coe_inner, inner_orthogonal_projection_left_eq_right,
      orthogonal_projection_mem_subspace_eq_self],
  refl
end

lemma _root_.submodule.adjoint_orthogonal_projection (U : submodule 𝕜 E)
  [complete_space U] :
  (orthogonal_projection U : E →L[𝕜] U)† = U.subtypeL :=
by rw [← U.adjoint_subtypeL, adjoint_adjoint]

/-- `E →L[𝕜] E` is a star algebra with the adjoint as the star operation. -/
instance : has_star (E →L[𝕜] E) := ⟨adjoint⟩
instance : has_involutive_star (E →L[𝕜] E) := ⟨adjoint_adjoint⟩
instance : star_semigroup (E →L[𝕜] E) := ⟨adjoint_comp⟩
instance : star_ring (E →L[𝕜] E) := ⟨linear_isometry_equiv.map_add adjoint⟩
instance : star_module 𝕜 (E →L[𝕜] E) := ⟨linear_isometry_equiv.map_smulₛₗ adjoint⟩

lemma star_eq_adjoint (A : E →L[𝕜] E) : star A = A† := rfl

/-- A continuous linear operator is self-adjoint iff it is equal to its adjoint. -/
lemma is_self_adjoint_iff' {A : E →L[𝕜] E} : is_self_adjoint A ↔ A.adjoint = A := iff.rfl

instance : cstar_ring (E →L[𝕜] E) :=
⟨begin
  intros A,
  rw [star_eq_adjoint],
  refine le_antisymm _ _,
  { calc ∥A† * A∥ ≤ ∥A†∥ * ∥A∥      : op_norm_comp_le _ _
              ... = ∥A∥ * ∥A∥       : by rw [linear_isometry_equiv.norm_map] },
  { rw [←sq, ←real.sqrt_le_sqrt_iff (norm_nonneg _), real.sqrt_sq (norm_nonneg _)],
    refine op_norm_le_bound _ (real.sqrt_nonneg _) (λ x, _),
    have := calc
      re ⟪(A† * A) x, x⟫ ≤ ∥(A† * A) x∥ * ∥x∥     : re_inner_le_norm _ _
                    ...  ≤ ∥A† * A∥ * ∥x∥ * ∥x∥   : mul_le_mul_of_nonneg_right
                                                    (le_op_norm _ _) (norm_nonneg _),
    calc ∥A x∥ = real.sqrt (re ⟪(A† * A) x, x⟫)     : by rw [apply_norm_eq_sqrt_inner_adjoint_left]
          ...  ≤ real.sqrt (∥A† * A∥ * ∥x∥ * ∥x∥)   : real.sqrt_le_sqrt this
          ...  = real.sqrt (∥A† * A∥) * ∥x∥
            : by rw [mul_assoc, real.sqrt_mul (norm_nonneg _), real.sqrt_mul_self (norm_nonneg _)] }
end⟩

section real

variables {E' : Type*} {F' : Type*} [inner_product_space ℝ E'] [inner_product_space ℝ F']
variables [complete_space E'] [complete_space F']

-- Todo: Generalize this to `is_R_or_C`.
lemma is_adjoint_pair_inner (A : E' →L[ℝ] F') :
  linear_map.is_adjoint_pair (sesq_form_of_inner : E' →ₗ[ℝ] E' →ₗ[ℝ] ℝ)
  (sesq_form_of_inner : F' →ₗ[ℝ] F' →ₗ[ℝ] ℝ) A (A†) :=
λ x y, by simp only [sesq_form_of_inner_apply_apply, adjoint_inner_left, to_linear_map_eq_coe,
  coe_coe]

end real

end continuous_linear_map

/-! ### Self-adjoint operators -/

namespace is_self_adjoint

open continuous_linear_map

variables [complete_space E] [complete_space F]

lemma adjoint_eq {A : E →L[𝕜] E} (hA : is_self_adjoint A) : A.adjoint = A := hA

/-- Every self-adjoint operator on an inner product space is symmetric. -/
lemma is_symmetric {A : E →L[𝕜] E} (hA : is_self_adjoint A) :
  (A : E →ₗ[𝕜] E).is_symmetric :=
λ x y, by rw_mod_cast [←A.adjoint_inner_right, hA.adjoint_eq]

/-- Conjugating preserves self-adjointness -/
lemma conj_adjoint {T : E →L[𝕜] E} (hT : is_self_adjoint T) (S : E →L[𝕜] F) :
  is_self_adjoint (S ∘L T ∘L S.adjoint) :=
begin
  rw is_self_adjoint_iff' at ⊢ hT,
  simp only [hT, adjoint_comp, adjoint_adjoint],
  exact continuous_linear_map.comp_assoc _ _ _,
end

/-- Conjugating preserves self-adjointness -/
lemma adjoint_conj {T : E →L[𝕜] E} (hT : is_self_adjoint T) (S : F →L[𝕜] E) :
  is_self_adjoint (S.adjoint ∘L T ∘L S) :=
begin
  rw is_self_adjoint_iff' at ⊢ hT,
  simp only [hT, adjoint_comp, adjoint_adjoint],
  exact continuous_linear_map.comp_assoc _ _ _,
end

lemma _root_.continuous_linear_map.is_self_adjoint_iff_is_symmetric {A : E →L[𝕜] E} :
  is_self_adjoint A ↔ (A : E →ₗ[𝕜] E).is_symmetric :=
⟨λ hA, hA.is_symmetric, λ hA, ext $ λ x, ext_inner_right 𝕜 $
  λ y, (A.adjoint_inner_left y x).symm ▸ (hA x y).symm⟩

lemma _root_.linear_map.is_symmetric.is_self_adjoint {A : E →L[𝕜] E}
  (hA : (A : E →ₗ[𝕜] E).is_symmetric) : is_self_adjoint A :=
by rwa ←continuous_linear_map.is_self_adjoint_iff_is_symmetric at hA

/-- The orthogonal projection is self-adjoint. -/
lemma _root_.orthogonal_projection_is_self_adjoint (U : submodule 𝕜 E)
  [complete_space U] :
  is_self_adjoint (U.subtypeL ∘L orthogonal_projection U) :=
(orthogonal_projection_is_symmetric U).is_self_adjoint

lemma conj_orthogonal_projection {T : E →L[𝕜] E}
  (hT : is_self_adjoint T) (U : submodule 𝕜 E) [complete_space U] :
  is_self_adjoint (U.subtypeL ∘L orthogonal_projection U ∘L T ∘L U.subtypeL ∘L
    orthogonal_projection U) :=
begin
  rw ←continuous_linear_map.comp_assoc,
  nth_rewrite 0 ←(orthogonal_projection_is_self_adjoint U).adjoint_eq,
  refine hT.adjoint_conj _,
end

end is_self_adjoint

namespace linear_map

variables [complete_space E]
variables {T : E →ₗ[𝕜] E}

/-- The **Hellinger--Toeplitz theorem**: Construct a self-adjoint operator from an everywhere
  defined symmetric operator.-/
def is_symmetric.to_self_adjoint (hT : is_symmetric T) : self_adjoint (E →L[𝕜] E) :=
⟨⟨T, hT.continuous⟩, continuous_linear_map.is_self_adjoint_iff_is_symmetric.mpr hT⟩

lemma is_symmetric.coe_to_self_adjoint (hT : is_symmetric T) :
  (hT.to_self_adjoint : E →ₗ[𝕜] E) = T := rfl

lemma is_symmetric.to_self_adjoint_apply (hT : is_symmetric T) {x : E} :
  hT.to_self_adjoint x = T x := rfl

end linear_map

namespace linear_map

variables [finite_dimensional 𝕜 E] [finite_dimensional 𝕜 F] [finite_dimensional 𝕜 G]
local attribute [instance, priority 20] finite_dimensional.complete

/-- The adjoint of an operator from the finite-dimensional inner product space E to the finite-
dimensional inner product space F. -/
def adjoint : (E →ₗ[𝕜] F) ≃ₗ⋆[𝕜] (F →ₗ[𝕜] E) :=
((linear_map.to_continuous_linear_map : (E →ₗ[𝕜] F) ≃ₗ[𝕜] (E →L[𝕜] F)).trans
  continuous_linear_map.adjoint.to_linear_equiv).trans
  linear_map.to_continuous_linear_map.symm

lemma adjoint_to_continuous_linear_map (A : E →ₗ[𝕜] F) :
  A.adjoint.to_continuous_linear_map = A.to_continuous_linear_map.adjoint := rfl

lemma adjoint_eq_to_clm_adjoint (A : E →ₗ[𝕜] F) :
  A.adjoint = A.to_continuous_linear_map.adjoint := rfl

/-- The fundamental property of the adjoint. -/
lemma adjoint_inner_left (A : E →ₗ[𝕜] F) (x : E) (y : F) : ⟪adjoint A y, x⟫ = ⟪y, A x⟫ :=
begin
  rw [←coe_to_continuous_linear_map A, adjoint_eq_to_clm_adjoint],
  exact continuous_linear_map.adjoint_inner_left _ x y,
end

/-- The fundamental property of the adjoint. -/
lemma adjoint_inner_right (A : E →ₗ[𝕜] F) (x : E) (y : F) : ⟪x, adjoint A y⟫ = ⟪A x, y⟫ :=
begin
  rw [←coe_to_continuous_linear_map A, adjoint_eq_to_clm_adjoint],
  exact continuous_linear_map.adjoint_inner_right _ x y,
end

/-- The adjoint is involutive -/
@[simp] lemma adjoint_adjoint (A : E →ₗ[𝕜] F) : A.adjoint.adjoint = A :=
begin
  ext v,
  refine ext_inner_left 𝕜 (λ w, _),
  rw [adjoint_inner_right, adjoint_inner_left],
end

/-- The adjoint of the composition of two operators is the composition of the two adjoints
in reverse order. -/
@[simp] lemma adjoint_comp (A : F →ₗ[𝕜] G) (B : E →ₗ[𝕜] F) :
  (A ∘ₗ B).adjoint = B.adjoint ∘ₗ A.adjoint :=
begin
  ext v,
  refine ext_inner_left 𝕜 (λ w, _),
  simp only [adjoint_inner_right, linear_map.coe_comp, function.comp_app],
end

/-- The adjoint is unique: a map `A` is the adjoint of `B` iff it satisfies `⟪A x, y⟫ = ⟪x, B y⟫`
for all `x` and `y`. -/
lemma eq_adjoint_iff (A : E →ₗ[𝕜] F) (B : F →ₗ[𝕜] E) :
  A = B.adjoint ↔ (∀ x y, ⟪A x, y⟫ = ⟪x, B y⟫) :=
begin
  refine ⟨λ h x y, by rw [h, adjoint_inner_left], λ h, _⟩,
  ext x,
  exact ext_inner_right 𝕜 (λ y, by simp only [adjoint_inner_left, h x y])
end

/-- The adjoint is unique: a map `A` is the adjoint of `B` iff it satisfies `⟪A x, y⟫ = ⟪x, B y⟫`
for all basis vectors `x` and `y`. -/
lemma eq_adjoint_iff_basis {ι₁ : Type*} {ι₂ : Type*} (b₁ : basis ι₁ 𝕜 E) (b₂ : basis ι₂ 𝕜 F)
  (A : E →ₗ[𝕜] F) (B : F →ₗ[𝕜] E) :
  A = B.adjoint ↔ (∀ (i₁ : ι₁) (i₂ : ι₂), ⟪A (b₁ i₁), b₂ i₂⟫ = ⟪b₁ i₁, B (b₂ i₂)⟫) :=
begin
  refine ⟨λ h x y, by rw [h, adjoint_inner_left], λ h, _⟩,
  refine basis.ext b₁ (λ i₁, _),
  exact ext_inner_right_basis b₂ (λ i₂, by simp only [adjoint_inner_left, h i₁ i₂]),
end

lemma eq_adjoint_iff_basis_left {ι : Type*} (b : basis ι 𝕜 E) (A : E →ₗ[𝕜] F) (B : F →ₗ[𝕜] E) :
  A = B.adjoint ↔ (∀ i y, ⟪A (b i), y⟫ = ⟪b i, B y⟫) :=
begin
  refine ⟨λ h x y, by rw [h, adjoint_inner_left], λ h, basis.ext b (λ i, _)⟩,
  exact ext_inner_right 𝕜 (λ y, by simp only [h i, adjoint_inner_left]),
end

lemma eq_adjoint_iff_basis_right {ι : Type*} (b : basis ι 𝕜 F) (A : E →ₗ[𝕜] F) (B : F →ₗ[𝕜] E) :
  A = B.adjoint ↔ (∀ i x, ⟪A x, b i⟫ = ⟪x, B (b i)⟫) :=
begin
  refine ⟨λ h x y, by rw [h, adjoint_inner_left], λ h, _⟩,
  ext x,
  refine ext_inner_right_basis b (λ i, by simp only [h i, adjoint_inner_left]),
end

/-- `E →ₗ[𝕜] E` is a star algebra with the adjoint as the star operation. -/
instance : has_star (E →ₗ[𝕜] E) := ⟨adjoint⟩
instance : has_involutive_star (E →ₗ[𝕜] E) := ⟨adjoint_adjoint⟩
instance : star_semigroup (E →ₗ[𝕜] E) := ⟨adjoint_comp⟩
instance : star_ring (E →ₗ[𝕜] E) := ⟨linear_equiv.map_add adjoint⟩
instance : star_module 𝕜 (E →ₗ[𝕜] E) := ⟨linear_equiv.map_smulₛₗ adjoint⟩

lemma star_eq_adjoint (A : E →ₗ[𝕜] E) : star A = A.adjoint := rfl

/-- A continuous linear operator is self-adjoint iff it is equal to its adjoint. -/
lemma is_self_adjoint_iff' {A : E →ₗ[𝕜] E} : is_self_adjoint A ↔ A.adjoint = A := iff.rfl

lemma is_symmetric_iff_is_self_adjoint (A : E →ₗ[𝕜] E) :
  is_symmetric A ↔ is_self_adjoint A :=
by { rw [is_self_adjoint_iff', is_symmetric, ← linear_map.eq_adjoint_iff], exact eq_comm }

section real

variables {E' : Type*} {F' : Type*} [inner_product_space ℝ E'] [inner_product_space ℝ F']
variables [finite_dimensional ℝ E'] [finite_dimensional ℝ F']

-- Todo: Generalize this to `is_R_or_C`.
lemma is_adjoint_pair_inner (A : E' →ₗ[ℝ] F') :
  is_adjoint_pair (sesq_form_of_inner : E' →ₗ[ℝ] E' →ₗ[ℝ] ℝ)
  (sesq_form_of_inner : F' →ₗ[ℝ] F' →ₗ[ℝ] ℝ) A A.adjoint :=
λ x y, by simp only [sesq_form_of_inner_apply_apply, adjoint_inner_left]

end real

/-- The Gram operator T†T is symmetric. -/
lemma is_symmetric_adjoint_mul_self (T : E →ₗ[𝕜] E) : is_symmetric (T.adjoint * T) :=
λ x y, by simp only [mul_apply, adjoint_inner_left, adjoint_inner_right]

/-- The Gram operator T†T is a positive operator. -/
lemma re_inner_adjoint_mul_self_nonneg (T : E →ₗ[𝕜] E) (x : E) :
  0 ≤ re ⟪ x, (T.adjoint * T) x ⟫ := by {simp only [mul_apply, adjoint_inner_right,
    inner_self_eq_norm_sq_to_K], norm_cast, exact sq_nonneg _}

@[simp] lemma im_inner_adjoint_mul_self_eq_zero (T : E →ₗ[𝕜] E) (x : E) :
  im ⟪ x, linear_map.adjoint T (T x) ⟫ = 0 := by {simp only [mul_apply,
    adjoint_inner_right, inner_self_eq_norm_sq_to_K], norm_cast}

end linear_map

namespace matrix
variables {m n : Type*} [fintype m] [decidable_eq m] [fintype n] [decidable_eq n]
open_locale complex_conjugate

/-- The adjoint of the linear map associated to a matrix is the linear map associated to the
conjugate transpose of that matrix. -/
lemma conj_transpose_eq_adjoint (A : matrix m n 𝕜) :
  to_lin' A.conj_transpose =
  @linear_map.adjoint _ (euclidean_space 𝕜 n) (euclidean_space 𝕜 m) _ _ _ _ _ (to_lin' A) :=
begin
  rw @linear_map.eq_adjoint_iff _ (euclidean_space 𝕜 m) (euclidean_space 𝕜 n),
  intros x y,
  convert dot_product_assoc (conj ∘ (id x : m → 𝕜)) y A using 1,
  simp [dot_product, mul_vec, ring_hom.map_sum,  ← star_ring_end_apply, mul_comm],
end

end matrix<|MERGE_RESOLUTION|>--- conflicted
+++ resolved
@@ -91,13 +91,8 @@
   refl
 end
 
-<<<<<<< HEAD
-/-- The orthogonal projection is self-adjoint. -/
-lemma orthogonal_projection_is_self_adjoint (U : submodule 𝕜 E)
-=======
 /-- The orthogonal projection is symmetric. -/
 lemma _root_.orthogonal_projection_is_symmetric [complete_space E] (U : submodule 𝕜 E)
->>>>>>> 90dc6175
   [complete_space U] :
   (U.subtypeL ∘L orthogonal_projection U : E →ₗ[𝕜] E).is_symmetric :=
 inner_orthogonal_projection_left_eq_right U
