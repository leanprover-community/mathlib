--- conflicted
+++ resolved
@@ -407,11 +407,7 @@
 
 @[simp] protected lemma coe_mk (hsp : (span 𝕜 (set.range v)).topological_closure = ⊤) :
   ⇑(hilbert_basis.mk hv hsp) = v :=
-<<<<<<< HEAD
-funext (orthonormal.linear_isometry_equiv_symm_apply_single_one hv _)
-=======
 funext $ orthonormal.linear_isometry_equiv_symm_apply_single_one hv _
->>>>>>> 1a424e18
 
 /-- An orthonormal family of vectors whose span has trivial orthogonal complement is a Hilbert
 basis. -/
