--- conflicted
+++ resolved
@@ -244,11 +244,7 @@
 end
 
 /-- A mutually orthogonal family of complete subspaces of `E`, whose range is dense in `E`, induces
-<<<<<<< HEAD
-a linear isometry from E to `lp 2` of the subspaces.
-=======
 a isometric isomorphism from E to `lp 2` of the subspaces.
->>>>>>> 447928c9
 
 Note that this goes in the opposite direction from `orthogonal_family.linear_isometry`. -/
 noncomputable def linear_isometry_equiv [Π i, complete_space (G i)]
@@ -263,44 +259,32 @@
   rw hV.range_linear_isometry,
 end
 
-<<<<<<< HEAD
-=======
 /-- In the canonical isometric isomorphism `E ≃ₗᵢ[𝕜] lp G 2` induced by an orthogonal family `G`,
 a vector `w : lp G 2` is the image of the infinite sum of the associated elements in `E`. -/
->>>>>>> 447928c9
 protected lemma linear_isometry_equiv_symm_apply [Π i, complete_space (G i)]
   (hV' : (⨆ i, (V i).to_linear_map.range).topological_closure = ⊤) (w : lp G 2) :
   (hV.linear_isometry_equiv hV').symm w = ∑' i, V i (w i) :=
 by simp [orthogonal_family.linear_isometry_equiv, orthogonal_family.linear_isometry_apply]
 
-<<<<<<< HEAD
-=======
 /-- In the canonical isometric isomorphism `E ≃ₗᵢ[𝕜] lp G 2` induced by an orthogonal family `G`,
 a vector `w : lp G 2` is the image of the infinite sum of the associated elements in `E`, and this
 sum indeed converges. -/
->>>>>>> 447928c9
 protected lemma has_sum_linear_isometry_equiv_symm [Π i, complete_space (G i)]
   (hV' : (⨆ i, (V i).to_linear_map.range).topological_closure = ⊤) (w : lp G 2) :
   has_sum (λ i, V i (w i)) ((hV.linear_isometry_equiv hV').symm w) :=
 by simp [orthogonal_family.linear_isometry_equiv, orthogonal_family.has_sum_linear_isometry]
 
-<<<<<<< HEAD
-=======
 /-- In the canonical isometric isomorphism `E ≃ₗᵢ[𝕜] lp G 2` induced by an `ι`-indexed orthogonal
 family `G`, an "elementary basis vector" in `lp G 2` supported at `i : ι` is the image of the
 associated element in `E`. -/
->>>>>>> 447928c9
 @[simp] protected lemma linear_isometry_equiv_symm_apply_single [Π i, complete_space (G i)]
   (hV' : (⨆ i, (V i).to_linear_map.range).topological_closure = ⊤) {i : ι} (x : G i) :
   (hV.linear_isometry_equiv hV').symm (lp.single 2 i x) = V i x :=
 by simp [orthogonal_family.linear_isometry_equiv, orthogonal_family.linear_isometry_apply_single]
 
-<<<<<<< HEAD
-=======
 /-- In the canonical isometric isomorphism `E ≃ₗᵢ[𝕜] lp G 2` induced by an `ι`-indexed orthogonal
 family `G`, a finitely-supported vector in `lp G 2` is the image of the associated finite sum of
 elements of `E`. -/
->>>>>>> 447928c9
 @[simp] protected lemma linear_isometry_equiv_symm_apply_dfinsupp_sum_single
   [Π i, complete_space (G i)]
   (hV' : (⨆ i, (V i).to_linear_map.range).topological_closure = ⊤) (W₀ : Π₀ (i : ι), G i) :
@@ -308,12 +292,9 @@
 by simp [orthogonal_family.linear_isometry_equiv,
   orthogonal_family.linear_isometry_apply_dfinsupp_sum_single]
 
-<<<<<<< HEAD
-=======
 /-- In the canonical isometric isomorphism `E ≃ₗᵢ[𝕜] lp G 2` induced by an `ι`-indexed orthogonal
 family `G`, a finitely-supported vector in `lp G 2` is the image of the associated finite sum of
 elements of `E`. -/
->>>>>>> 447928c9
 @[simp] protected lemma linear_isometry_equiv_apply_dfinsupp_sum_single
   [Π i, complete_space (G i)]
   (hV' : (⨆ i, (V i).to_linear_map.range).topological_closure = ⊤) (W₀ : Π₀ (i : ι), G i) :
@@ -327,34 +308,22 @@
 
 end orthogonal_family
 
-<<<<<<< HEAD
-=======
 /-! ### Hilbert bases -/
 
->>>>>>> 447928c9
 section
 variables (ι) (𝕜) (E)
 
 /-- A Hilbert basis on `ι` for an inner product space `E` is an identification of `E` with the `lp`
 space `ℓ²(ι, 𝕜)`. -/
-<<<<<<< HEAD
--- `nolint` because (of course) whether `E` has a Hilbert basis indexed by `ι` depends on the
--- cardinality of `ι`.
-@[nolint has_inhabited_instance] structure hilbert_basis := of_repr :: (repr : E ≃ₗᵢ[𝕜] ℓ²(ι, 𝕜))
-=======
 structure hilbert_basis := of_repr :: (repr : E ≃ₗᵢ[𝕜] ℓ²(ι, 𝕜))
->>>>>>> 447928c9
 
 end
 
 namespace hilbert_basis
 
-<<<<<<< HEAD
-=======
 instance {ι : Type*} : inhabited (hilbert_basis ι 𝕜 ℓ²(ι, 𝕜)) :=
 ⟨of_repr (linear_isometry_equiv.refl 𝕜 _)⟩
 
->>>>>>> 447928c9
 /-- `b i` is the `i`th basis vector. -/
 instance : has_coe_to_fun (hilbert_basis ι 𝕜 E) (λ _, ι → E) :=
 { coe := λ b i, b.repr.symm (lp.single 2 i (1:𝕜)) }
@@ -393,11 +362,7 @@
     exact (↑(b.repr.symm.to_continuous_linear_equiv) : ℓ²(ι, 𝕜) →L[𝕜] E).has_sum this },
   ext i,
   apply b.repr.injective,
-<<<<<<< HEAD
-  have : lp.single 2 i (f i * 1) = _ := lp.single_smul 2 i (1:𝕜) (f i),
-=======
   have : lp.single 2 i (f i * 1) = f i • lp.single 2 i 1 := lp.single_smul 2 i (1:𝕜) (f i),
->>>>>>> 447928c9
   rw mul_one at this,
   rw [linear_isometry_equiv.map_smul, b.repr_self, ← this,
     linear_isometry_equiv.coe_to_continuous_linear_equiv],
