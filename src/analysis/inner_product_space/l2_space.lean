--- conflicted
+++ resolved
@@ -388,7 +388,22 @@
   exact subset_span ⟨i, rfl⟩
 end
 
-<<<<<<< HEAD
+protected lemma has_sum_inner_mul_inner (b : hilbert_basis ι 𝕜 E) (x y : E) :
+  has_sum (λ i, ⟪x, b i⟫ * ⟪b i, y⟫) ⟪x, y⟫ :=
+begin
+  convert (b.has_sum_repr y).map _ (innerSL x).continuous,
+  ext i,
+  rw [function.comp_apply, innerSL_apply, b.repr_apply_apply, inner_smul_right, mul_comm]
+end
+
+protected lemma summable_inner_mul_inner (b : hilbert_basis ι 𝕜 E) (x y : E) :
+  summable (λ i, ⟪x, b i⟫ * ⟪b i, y⟫) :=
+(b.has_sum_inner_mul_inner x y).summable
+
+protected lemma tsum_inner_mul_inner (b : hilbert_basis ι 𝕜 E) (x y : E) :
+  ∑' i, ⟪x, b i⟫ * ⟪b i, y⟫ = ⟪x, y⟫ :=
+(b.has_sum_inner_mul_inner x y).tsum_eq
+
 -- Note : this should be `b.repr` composed with an identification of `lp (λ i : ι, 𝕜) 2` with
 -- `pi_Lp 2 (λ i : ι, 𝕜)`, but we don't have this yet (July 2022).
 protected def to_orthonormal_basis [fintype ι] (b : hilbert_basis ι 𝕜 E) :
@@ -404,23 +419,6 @@
 @[simp] lemma coe_to_orthonormal_basis [fintype ι] (b : hilbert_basis ι 𝕜 E) :
   (b.to_orthonormal_basis : ι → E) = b :=
 orthonormal_basis.coe_mk _ _
-=======
-protected lemma has_sum_inner_mul_inner (b : hilbert_basis ι 𝕜 E) (x y : E) :
-  has_sum (λ i, ⟪x, b i⟫ * ⟪b i, y⟫) ⟪x, y⟫ :=
-begin
-  convert (b.has_sum_repr y).map _ (innerSL x).continuous,
-  ext i,
-  rw [function.comp_apply, innerSL_apply, b.repr_apply_apply, inner_smul_right, mul_comm]
-end
-
-protected lemma summable_inner_mul_inner (b : hilbert_basis ι 𝕜 E) (x y : E) :
-  summable (λ i, ⟪x, b i⟫ * ⟪b i, y⟫) :=
-(b.has_sum_inner_mul_inner x y).summable
-
-protected lemma tsum_inner_mul_inner (b : hilbert_basis ι 𝕜 E) (x y : E) :
-  ∑' i, ⟪x, b i⟫ * ⟪b i, y⟫ = ⟪x, y⟫ :=
-(b.has_sum_inner_mul_inner x y).tsum_eq
->>>>>>> a1a1fbd7
 
 variables {v : ι → E} (hv : orthonormal 𝕜 v)
 include hv cplt
