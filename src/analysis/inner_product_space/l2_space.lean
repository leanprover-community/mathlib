--- conflicted
+++ resolved
@@ -404,13 +404,8 @@
   ∑' i, ⟪x, b i⟫ * ⟪b i, y⟫ = ⟪x, y⟫ :=
 (b.has_sum_inner_mul_inner x y).tsum_eq
 
-<<<<<<< HEAD
--- Note : this should be `b.repr` composed with an identification of `lp (λ i : ι, 𝕜) 2` with
--- `pi_Lp 2 (λ i : ι, 𝕜)`, but we don't have this yet (July 2022).
-=======
 -- Note : this should be `b.repr` composed with an identification of `lp (λ i : ι, 𝕜) p` with
 -- `pi_Lp p (λ i : ι, 𝕜)` (in this case with `p = 2`), but we don't have this yet (July 2022).
->>>>>>> 10aeb392
 /-- A finite Hilbert basis is an orthonormal basis. -/
 protected def to_orthonormal_basis [fintype ι] (b : hilbert_basis ι 𝕜 E) :
   orthonormal_basis ι 𝕜 E :=
@@ -425,7 +420,6 @@
   (b.to_orthonormal_basis : ι → E) = b :=
 orthonormal_basis.coe_mk _ _
 
-<<<<<<< HEAD
 protected lemma has_sum_orthogonal_projection {U : submodule 𝕜 E}
   [complete_space U] (b : hilbert_basis ι 𝕜 U) (x : E) :
   has_sum (λ i, ⟪(b i : E), x⟫ • b i) (orthogonal_projection U x) :=
@@ -446,8 +440,6 @@
             J.sum_coe_sort (λ i : ι, ⟪b i, x⟫ • b i), b.repr_apply_apply],
 end
 
-=======
->>>>>>> 10aeb392
 variables {v : ι → E} (hv : orthonormal 𝕜 v)
 include hv cplt
 
@@ -482,19 +474,6 @@
 
 omit hv
 
-<<<<<<< HEAD
--- Note : this should be `b.repr` composed with an identification of `lp (λ i : ι, 𝕜) 2` with
--- `pi_Lp 2 (λ i : ι, 𝕜)`, but we don't have that yet (July 2022).
-/-- An orthonormal basis is an Hilbert basis. -/
-protected def _root_.orthonormal_basis.to_hilbert_basis [fintype ι] (b : orthonormal_basis ι 𝕜 E) :
-  hilbert_basis ι 𝕜 E :=
-hilbert_basis.mk b.orthonormal
-begin
-  have := (span 𝕜 (finset.univ.image b : set E)).closed_of_finite_dimensional,
-  simpa only [orthonormal_basis.coe_to_basis, finset.coe_image, finset.coe_univ, set.image_univ,
-    ←b.to_basis.span_eq] using this.submodule_topological_closure_eq,
-end
-=======
 -- Note : this should be `b.repr` composed with an identification of `lp (λ i : ι, 𝕜) p` with
 -- `pi_Lp p (λ i : ι, 𝕜)` (in this case with `p = 2`), but we don't have this yet (July 2022).
 /-- An orthonormal basis is an Hilbert basis. -/
@@ -503,7 +482,6 @@
 hilbert_basis.mk b.orthonormal $
 by simpa only [← orthonormal_basis.coe_to_basis, b.to_basis.span_eq, eq_top_iff]
   using @subset_closure E _ _
->>>>>>> 10aeb392
 
 @[simp] lemma _root_.orthonormal_basis.coe_to_hilbert_basis [fintype ι]
   (b : orthonormal_basis ι 𝕜 E) : (b.to_hilbert_basis : ι → E) = b :=
