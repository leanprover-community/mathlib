/-
Copyright (c) 2020 Joseph Myers. All rights reserved.
Released under Apache 2.0 license as described in the file LICENSE.
Authors: Joseph Myers, Sébastien Gouëzel, Heather Macbeth
-/
import analysis.inner_product_space.projection
import analysis.normed_space.pi_Lp

/-!
# `L²` inner product space structure on finite products of inner product spaces

The `L²` norm on a finite product of inner product spaces is compatible with an inner product
$$
\langle x, y\rangle = \sum \langle x_i, y_i \rangle.
$$
This is recorded in this file as an inner product space instance on `pi_Lp 2`.

## Main definitions

- `euclidean_space 𝕜 n`: defined to be `pi_Lp 2 (n → 𝕜)` for any `fintype n`, i.e., the space
  from functions to `n` to `𝕜` with the `L²` norm. We register several instances on it (notably
  that it is a finite-dimensional inner product space).

- `basis.isometry_euclidean_of_orthonormal`: provides the isometry to Euclidean space
  from a given finite-dimensional inner product space, induced by a basis of the space.

- `linear_isometry_equiv.of_inner_product_space`: provides an arbitrary isometry to Euclidean space
  from a given finite-dimensional inner product space, induced by choosing an arbitrary basis.

- `complex.isometry_euclidean`: standard isometry from `ℂ` to `euclidean_space ℝ (fin 2)`

-/

open real set filter is_R_or_C
<<<<<<< HEAD
open_locale big_operators uniformity topological_space nnreal ennreal direct_sum
=======
open_locale big_operators uniformity topological_space nnreal ennreal complex_conjugate

local attribute [instance] fact_one_le_two_real
>>>>>>> b74fb804

noncomputable theory

variables {ι : Type*}
variables {𝕜 : Type*} [is_R_or_C 𝕜] {E : Type*} [inner_product_space 𝕜 E]
local notation `⟪`x`, `y`⟫` := @inner 𝕜 _ _ x y

/-
 If `ι` is a finite type and each space `f i`, `i : ι`, is an inner product space,
then `Π i, f i` is an inner product space as well. Since `Π i, f i` is endowed with the sup norm,
we use instead `pi_Lp 2 f` for the product space, which is endowed with the `L^2` norm.
-/
instance pi_Lp.inner_product_space {ι : Type*} [fintype ι] (f : ι → Type*)
  [Π i, inner_product_space 𝕜 (f i)] : inner_product_space 𝕜 (pi_Lp 2 f) :=
{ inner := λ x y, ∑ i, inner (x i) (y i),
  norm_sq_eq_inner :=
  begin
    intro x,
    have h₁ : ∑ (i : ι), ∥x i∥ ^ (2 : ℕ) = ∑ (i : ι), ∥x i∥ ^ (2 : ℝ),
    { apply finset.sum_congr rfl,
      intros j hj,
      simp [←rpow_nat_cast] },
    have h₂ : 0 ≤ ∑ (i : ι), ∥x i∥ ^ (2 : ℝ),
    { rw [←h₁],
      exact finset.sum_nonneg (λ j (hj : j ∈ finset.univ), pow_nonneg (norm_nonneg (x j)) 2) },
    simp [norm, add_monoid_hom.map_sum, ←norm_sq_eq_inner],
    rw [←rpow_nat_cast ((∑ (i : ι), ∥x i∥ ^ (2 : ℝ)) ^ (2 : ℝ)⁻¹) 2],
    rw [←rpow_mul h₂],
    norm_num [h₁],
  end,
  conj_sym :=
  begin
    intros x y,
    unfold inner,
    rw ring_equiv.map_sum,
    apply finset.sum_congr rfl,
    rintros z -,
    apply inner_conj_sym,
  end,
  add_left := λ x y z,
    show ∑ i, inner (x i + y i) (z i) = ∑ i, inner (x i) (z i) + ∑ i, inner (y i) (z i),
    by simp only [inner_add_left, finset.sum_add_distrib],
  smul_left := λ x y r,
    show ∑ (i : ι), inner (r • x i) (y i) = (conj r) * ∑ i, inner (x i) (y i),
    by simp only [finset.mul_sum, inner_smul_left] }

@[simp] lemma pi_Lp.inner_apply {ι : Type*} [fintype ι] {f : ι → Type*}
  [Π i, inner_product_space 𝕜 (f i)] (x y : pi_Lp 2 f) :
  ⟪x, y⟫ = ∑ i, ⟪x i, y i⟫ :=
rfl

lemma pi_Lp.norm_eq_of_L2 {ι : Type*} [fintype ι] {f : ι → Type*}
  [Π i, inner_product_space 𝕜 (f i)] (x : pi_Lp 2 f) :
  ∥x∥ = sqrt (∑ (i : ι), ∥x i∥ ^ 2) :=
by { rw [pi_Lp.norm_eq_of_nat 2]; simp [sqrt_eq_rpow] }


/-- The standard real/complex Euclidean space, functions on a finite type. For an `n`-dimensional
space use `euclidean_space 𝕜 (fin n)`. -/
@[reducible, nolint unused_arguments]
def euclidean_space (𝕜 : Type*) [is_R_or_C 𝕜]
  (n : Type*) [fintype n] : Type* := pi_Lp 2 (λ (i : n), 𝕜)

lemma euclidean_space.norm_eq {𝕜 : Type*} [is_R_or_C 𝕜] {n : Type*} [fintype n]
  (x : euclidean_space 𝕜 n) : ∥x∥ = real.sqrt (∑ (i : n), ∥x i∥ ^ 2) :=
pi_Lp.norm_eq_of_L2 x

section
local attribute [reducible] pi_Lp

variables [fintype ι]

instance : finite_dimensional 𝕜 (euclidean_space 𝕜 ι) := by apply_instance
instance : inner_product_space 𝕜 (euclidean_space 𝕜 ι) := by apply_instance

@[simp] lemma finrank_euclidean_space :
  finite_dimensional.finrank 𝕜 (euclidean_space 𝕜 ι) = fintype.card ι := by simp

lemma finrank_euclidean_space_fin {n : ℕ} :
  finite_dimensional.finrank 𝕜 (euclidean_space 𝕜 (fin n)) = n := by simp

@[simp] lemma dfinsupp.sum_eq_sum_fintype {ι β : Type*} [fintype ι] [decidable_eq ι]
  [add_comm_monoid β]
  {α : ι → Type*}
  [Π i, has_zero (α i)] [Π (i : ι) (x : α i), decidable (x ≠ 0)]
  (v : Π₀ i, α i) {f : Π i, α i → β} (hf : ∀ i, f i 0 = 0) :
  v.sum f = ∑ i, f i (dfinsupp.equiv_fun_on_fintype v i) :=
begin
  suffices : ∑ i in v.support, f i (v i) = ∑ i, f i (v i),
  { simp [dfinsupp.sum, this] },
  apply finset.sum_subset,
  refine (dfinsupp.support v).subset_univ,
  intros i hi' hi,
  rw [dfinsupp.mem_support_iff, not_not] at hi,
  rw [hi, hf],
end

/-- A finite, mutually orthogonal family of subspaces of `E`, which span `E`, induce an isometry
from `E` to `pi_Lp 2` of the subspaces equipped with the `L2` inner product. -/
def direct_sum.submodule_is_internal.isometry_L2_of_orthogonal_family
  [decidable_eq ι] {V : ι → submodule 𝕜 E} (hV : direct_sum.submodule_is_internal V)
  (hV' : orthogonal_family 𝕜 V) :
  E ≃ₗᵢ[𝕜] pi_Lp 2 (λ i, V i) :=
begin
  let e₁ := direct_sum.linear_equiv_fun_on_fintype 𝕜 ι (λ i, V i),
  let e₂ := linear_equiv.of_bijective _ hV.injective hV.surjective,
  refine (e₂.symm.trans e₁).isometry_of_inner _,
  suffices : ∀ v w, ⟪v, w⟫ = ⟪e₂ (e₁.symm v), e₂ (e₁.symm w)⟫,
  { intros v₀ w₀,
    convert this (e₁ (e₂.symm v₀)) (e₁ (e₂.symm w₀));
    simp only [linear_equiv.symm_apply_apply, linear_equiv.apply_symm_apply] },
  intros v w,
  transitivity ⟪(∑ i, (v i : E)), ∑ i, (w i : E)⟫,
  { simp [sum_inner, hV'.inner_right_fintype] },
  { congr; simp }
end

@[simp] lemma direct_sum.submodule_is_internal.isometry_L2_of_orthogonal_family_symm_apply
  [decidable_eq ι] {V : ι → submodule 𝕜 E} (hV : direct_sum.submodule_is_internal V)
  (hV' : orthogonal_family 𝕜 V) (w : pi_Lp 2 one_le_two (λ i, V i)) :
  (hV.isometry_L2_of_orthogonal_family hV').symm w = ∑ i, (w i : E) :=
begin
  classical,
  let e₁ := direct_sum.linear_equiv_fun_on_fintype 𝕜 ι (λ i, V i),
  let e₂ := linear_equiv.of_bijective _ hV.injective hV.surjective,
  suffices : ∀ v : ⨁ i, V i, e₂ v = ∑ i, e₁ v i,
  { exact this (e₁.symm w) },
  intros v,
  simp [e₂, direct_sum.to_module, dfinsupp.sum_add_hom_apply],
end


/-- An orthonormal basis on a fintype `ι` for an inner product space induces an isometry with
`euclidean_space 𝕜 ι`. -/
def basis.isometry_euclidean_of_orthonormal
  (v : basis ι 𝕜 E) (hv : orthonormal 𝕜 v) :
  E ≃ₗᵢ[𝕜] euclidean_space 𝕜 ι :=
v.equiv_fun.isometry_of_inner
begin
  intros x y,
  let p : euclidean_space 𝕜 ι := v.equiv_fun x,
  let q : euclidean_space 𝕜 ι := v.equiv_fun y,
  have key : ⟪p, q⟫ = ⟪∑ i, p i • v i, ∑ i, q i • v i⟫,
  { simp [sum_inner, inner_smul_left, hv.inner_right_fintype] },
  convert key,
  { rw [← v.equiv_fun.symm_apply_apply x, v.equiv_fun_symm_apply] },
  { rw [← v.equiv_fun.symm_apply_apply y, v.equiv_fun_symm_apply] }
end

end

/-- `ℂ` is isometric to `ℝ²` with the Euclidean inner product. -/
def complex.isometry_euclidean : ℂ ≃ₗᵢ[ℝ] (euclidean_space ℝ (fin 2)) :=
complex.basis_one_I.isometry_euclidean_of_orthonormal
begin
  rw orthonormal_iff_ite,
  intros i, fin_cases i;
  intros j; fin_cases j;
  simp [real_inner_eq_re_inner]
end

@[simp] lemma complex.isometry_euclidean_symm_apply (x : euclidean_space ℝ (fin 2)) :
  complex.isometry_euclidean.symm x = (x 0) + (x 1) * I :=
begin
  convert complex.basis_one_I.equiv_fun_symm_apply x,
  { simpa },
  { simp },
end

lemma complex.isometry_euclidean_proj_eq_self (z : ℂ) :
  ↑(complex.isometry_euclidean z 0) + ↑(complex.isometry_euclidean z 1) * (I : ℂ) = z :=
by rw [← complex.isometry_euclidean_symm_apply (complex.isometry_euclidean z),
  complex.isometry_euclidean.symm_apply_apply z]

@[simp] lemma complex.isometry_euclidean_apply_zero (z : ℂ) :
  complex.isometry_euclidean z 0 = z.re :=
by { conv_rhs { rw ← complex.isometry_euclidean_proj_eq_self z }, simp }

@[simp] lemma complex.isometry_euclidean_apply_one (z : ℂ) :
  complex.isometry_euclidean z 1 = z.im :=
by { conv_rhs { rw ← complex.isometry_euclidean_proj_eq_self z }, simp }

open finite_dimensional

/-- Given a natural number `n` equal to the `finrank` of a finite-dimensional inner product space,
there exists an isometry from the space to `euclidean_space 𝕜 (fin n)`. -/
def linear_isometry_equiv.of_inner_product_space
  [finite_dimensional 𝕜 E] {n : ℕ} (hn : finrank 𝕜 E = n) :
  E ≃ₗᵢ[𝕜] (euclidean_space 𝕜 (fin n)) :=
(fin_orthonormal_basis hn).isometry_euclidean_of_orthonormal (fin_orthonormal_basis_orthonormal hn)

local attribute [instance] fact_finite_dimensional_of_finrank_eq_succ

/-- Given a natural number `n` one less than the `finrank` of a finite-dimensional inner product
space, there exists an isometry from the orthogonal complement of a nonzero singleton to
`euclidean_space 𝕜 (fin n)`. -/
def linear_isometry_equiv.from_orthogonal_span_singleton
  (n : ℕ) [fact (finrank 𝕜 E = n + 1)] {v : E} (hv : v ≠ 0) :
  (𝕜 ∙ v)ᗮ ≃ₗᵢ[𝕜] (euclidean_space 𝕜 (fin n)) :=
linear_isometry_equiv.of_inner_product_space (finrank_orthogonal_span_singleton hv)<|MERGE_RESOLUTION|>--- conflicted
+++ resolved
@@ -32,13 +32,9 @@
 -/
 
 open real set filter is_R_or_C
-<<<<<<< HEAD
-open_locale big_operators uniformity topological_space nnreal ennreal direct_sum
-=======
-open_locale big_operators uniformity topological_space nnreal ennreal complex_conjugate
+open_locale big_operators uniformity topological_space nnreal ennreal direct_sum complex_conjugate
 
 local attribute [instance] fact_one_le_two_real
->>>>>>> b74fb804
 
 noncomputable theory
 
