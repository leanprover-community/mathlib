/-
Copyright (c) 2019 Zhouhang Zhou. All rights reserved.
Released under Apache 2.0 license as described in the file LICENSE.
Authors: Zhouhang Zhou, Sébastien Gouëzel, Frédéric Dupuis
-/
import algebra.direct_sum.module
import analysis.complex.basic
import analysis.convex.uniform
import analysis.normed_space.completion
import analysis.normed_space.bounded_linear_maps
import analysis.normed_space.banach
import linear_algebra.bilinear_form
import linear_algebra.sesquilinear_form

/-!
# Inner product space

This file defines inner product spaces and proves the basic properties.  We do not formally
define Hilbert spaces, but they can be obtained using the pair of assumptions
`[inner_product_space 𝕜 E] [complete_space E]`.

An inner product space is a vector space endowed with an inner product. It generalizes the notion of
dot product in `ℝ^n` and provides the means of defining the length of a vector and the angle between
two vectors. In particular vectors `x` and `y` are orthogonal if their inner product equals zero.
We define both the real and complex cases at the same time using the `is_R_or_C` typeclass.

This file proves general results on inner product spaces. For the specific construction of an inner
product structure on `n → 𝕜` for `𝕜 = ℝ` or `ℂ`, see `euclidean_space` in
`analysis.inner_product_space.pi_L2`.

## Main results

- We define the class `inner_product_space 𝕜 E` extending `normed_space 𝕜 E` with a number of basic
  properties, most notably the Cauchy-Schwarz inequality. Here `𝕜` is understood to be either `ℝ`
  or `ℂ`, through the `is_R_or_C` typeclass.
- We show that the inner product is continuous, `continuous_inner`, and bundle it as the
  the continuous sesquilinear map `innerSL` (see also `innerₛₗ` for the non-continuous version).
- We define `orthonormal`, a predicate on a function `v : ι → E`, and prove the existence of a
  maximal orthonormal set, `exists_maximal_orthonormal`.  Bessel's inequality,
  `orthonormal.tsum_inner_products_le`, states that given an orthonormal set `v` and a vector `x`,
  the sum of the norm-squares of the inner products `⟪v i, x⟫` is no more than the norm-square of
  `x`. For the existence of orthonormal bases, Hilbert bases, etc., see the file
  `analysis.inner_product_space.projection`.
- The `orthogonal_complement` of a submodule `K` is defined, and basic API established.  Some of
  the more subtle results about the orthogonal complement are delayed to
  `analysis.inner_product_space.projection`.

## Notation

We globally denote the real and complex inner products by `⟪·, ·⟫_ℝ` and `⟪·, ·⟫_ℂ` respectively.
We also provide two notation namespaces: `real_inner_product_space`, `complex_inner_product_space`,
which respectively introduce the plain notation `⟪·, ·⟫` for the real and complex inner product.

The orthogonal complement of a submodule `K` is denoted by `Kᗮ`.

## Implementation notes

We choose the convention that inner products are conjugate linear in the first argument and linear
in the second.

## Tags

inner product space, Hilbert space, norm

## References
*  [Clément & Martin, *The Lax-Milgram Theorem. A detailed proof to be formalized in Coq*]
*  [Clément & Martin, *A Coq formal proof of the Lax–Milgram theorem*]

The Coq code is available at the following address: <http://www.lri.fr/~sboldo/elfic/index.html>
-/

noncomputable theory

open is_R_or_C real filter
open_locale big_operators topological_space complex_conjugate

variables {𝕜 E F : Type*} [is_R_or_C 𝕜]

/-- Syntactic typeclass for types endowed with an inner product -/
class has_inner (𝕜 E : Type*) := (inner : E → E → 𝕜)

export has_inner (inner)

notation `⟪`x`, `y`⟫_ℝ` := @inner ℝ _ _ x y
notation `⟪`x`, `y`⟫_ℂ` := @inner ℂ _ _ x y

section notations

localized "notation (name := inner.real)
  `⟪`x`, `y`⟫` := @inner ℝ _ _ x y" in real_inner_product_space
localized "notation (name := inner.complex)
  `⟪`x`, `y`⟫` := @inner ℂ _ _ x y" in complex_inner_product_space

end notations

/--
An inner product space is a vector space with an additional operation called inner product.
The norm could be derived from the inner product, instead we require the existence of a norm and
the fact that `∥x∥^2 = re ⟪x, x⟫` to be able to put instances on `𝕂` or product
spaces.

To construct a norm from an inner product, see `inner_product_space.of_core`.
-/
class inner_product_space (𝕜 : Type*) (E : Type*) [is_R_or_C 𝕜]
  extends normed_add_comm_group E, normed_space 𝕜 E, has_inner 𝕜 E :=
(norm_sq_eq_inner : ∀ (x : E), ∥x∥^2 = re (inner x x))
(conj_sym  : ∀ x y, conj (inner y x) = inner x y)
(add_left  : ∀ x y z, inner (x + y) z = inner x z + inner y z)
(smul_left : ∀ x y r, inner (r • x) y = (conj r) * inner x y)

attribute [nolint dangerous_instance] inner_product_space.to_normed_add_comm_group
-- note [is_R_or_C instance]

/-!
### Constructing a normed space structure from an inner product

In the definition of an inner product space, we require the existence of a norm, which is equal
(but maybe not defeq) to the square root of the scalar product. This makes it possible to put
an inner product space structure on spaces with a preexisting norm (for instance `ℝ`), with good
properties. However, sometimes, one would like to define the norm starting only from a well-behaved
scalar product. This is what we implement in this paragraph, starting from a structure
`inner_product_space.core` stating that we have a nice scalar product.

Our goal here is not to develop a whole theory with all the supporting API, as this will be done
below for `inner_product_space`. Instead, we implement the bare minimum to go as directly as
possible to the construction of the norm and the proof of the triangular inequality.

Warning: Do not use this `core` structure if the space you are interested in already has a norm
instance defined on it, otherwise this will create a second non-defeq norm instance!
-/

/-- A structure requiring that a scalar product is positive definite and symmetric, from which one
can construct an `inner_product_space` instance in `inner_product_space.of_core`. -/
@[nolint has_nonempty_instance]
structure inner_product_space.core
  (𝕜 : Type*) (F : Type*)
  [is_R_or_C 𝕜] [add_comm_group F] [module 𝕜 F] :=
(inner     : F → F → 𝕜)
(conj_sym  : ∀ x y, conj (inner y x) = inner x y)
(nonneg_re : ∀ x, 0 ≤ re (inner x x))
(definite  : ∀ x, inner x x = 0 → x = 0)
(add_left  : ∀ x y z, inner (x + y) z = inner x z + inner y z)
(smul_left : ∀ x y r, inner (r • x) y = (conj r) * inner x y)

/- We set `inner_product_space.core` to be a class as we will use it as such in the construction
of the normed space structure that it produces. However, all the instances we will use will be
local to this proof. -/
attribute [class] inner_product_space.core

namespace inner_product_space.of_core

variables [add_comm_group F] [module 𝕜 F] [c : inner_product_space.core 𝕜 F]
include c

local notation `⟪`x`, `y`⟫` := @inner 𝕜 F _ x y
local notation `norm_sqK` := @is_R_or_C.norm_sq 𝕜 _
local notation `reK` := @is_R_or_C.re 𝕜 _
local notation `absK` := @is_R_or_C.abs 𝕜 _
local notation `ext_iff` := @is_R_or_C.ext_iff 𝕜 _
local postfix `†`:90 := star_ring_end _

/-- Inner product defined by the `inner_product_space.core` structure. -/
def to_has_inner : has_inner 𝕜 F := { inner := c.inner }
local attribute [instance] to_has_inner

/-- The norm squared function for `inner_product_space.core` structure. -/
def norm_sq (x : F) := reK ⟪x, x⟫

local notation `norm_sqF` := @norm_sq 𝕜 F _ _ _ _

lemma inner_conj_sym (x y : F) : ⟪y, x⟫† = ⟪x, y⟫ := c.conj_sym x y

lemma inner_self_nonneg {x : F} : 0 ≤ re ⟪x, x⟫ := c.nonneg_re _

lemma inner_self_nonneg_im {x : F} : im ⟪x, x⟫ = 0 :=
by rw [← @of_real_inj 𝕜, im_eq_conj_sub]; simp [inner_conj_sym]

lemma inner_self_im_zero {x : F} : im ⟪x, x⟫ = 0 :=
inner_self_nonneg_im

lemma inner_add_left {x y z : F} : ⟪x + y, z⟫ = ⟪x, z⟫ + ⟪y, z⟫ :=
c.add_left _ _ _

lemma inner_add_right {x y z : F} : ⟪x, y + z⟫ = ⟪x, y⟫ + ⟪x, z⟫ :=
by rw [←inner_conj_sym, inner_add_left, ring_hom.map_add]; simp only [inner_conj_sym]

lemma inner_norm_sq_eq_inner_self (x : F) : (norm_sqF x : 𝕜) = ⟪x, x⟫ :=
begin
  rw ext_iff,
  exact ⟨by simp only [of_real_re]; refl, by simp only [inner_self_nonneg_im, of_real_im]⟩
end

lemma inner_re_symm {x y : F} : re ⟪x, y⟫ = re ⟪y, x⟫ :=
by rw [←inner_conj_sym, conj_re]

lemma inner_im_symm {x y : F} : im ⟪x, y⟫ = -im ⟪y, x⟫ :=
by rw [←inner_conj_sym, conj_im]

lemma inner_smul_left {x y : F} {r : 𝕜} : ⟪r • x, y⟫ = r† * ⟪x, y⟫ :=
c.smul_left _ _ _

lemma inner_smul_right {x y : F} {r : 𝕜} : ⟪x, r • y⟫ = r * ⟪x, y⟫ :=
by rw [←inner_conj_sym, inner_smul_left]; simp only [conj_conj, inner_conj_sym, ring_hom.map_mul]

lemma inner_zero_left {x : F} : ⟪0, x⟫ = 0 :=
by rw [←zero_smul 𝕜 (0 : F), inner_smul_left]; simp only [zero_mul, ring_hom.map_zero]

lemma inner_zero_right {x : F} : ⟪x, 0⟫ = 0 :=
by rw [←inner_conj_sym, inner_zero_left]; simp only [ring_hom.map_zero]

lemma inner_self_eq_zero {x : F} : ⟪x, x⟫ = 0 ↔ x = 0 :=
iff.intro (c.definite _) (by { rintro rfl, exact inner_zero_left })

lemma inner_self_re_to_K {x : F} : (re ⟪x, x⟫ : 𝕜) = ⟪x, x⟫ :=
by norm_num [ext_iff, inner_self_nonneg_im]

lemma inner_abs_conj_sym {x y : F} : abs ⟪x, y⟫ = abs ⟪y, x⟫ :=
by rw [←inner_conj_sym, abs_conj]

lemma inner_neg_left {x y : F} : ⟪-x, y⟫ = -⟪x, y⟫ :=
by { rw [← neg_one_smul 𝕜 x, inner_smul_left], simp }

lemma inner_neg_right {x y : F} : ⟪x, -y⟫ = -⟪x, y⟫ :=
by rw [←inner_conj_sym, inner_neg_left]; simp only [ring_hom.map_neg, inner_conj_sym]

lemma inner_sub_left {x y z : F} : ⟪x - y, z⟫ = ⟪x, z⟫ - ⟪y, z⟫ :=
by { simp [sub_eq_add_neg, inner_add_left, inner_neg_left] }

lemma inner_sub_right {x y z : F} : ⟪x, y - z⟫ = ⟪x, y⟫ - ⟪x, z⟫ :=
by { simp [sub_eq_add_neg, inner_add_right, inner_neg_right] }

lemma inner_mul_conj_re_abs {x y : F} : re (⟪x, y⟫ * ⟪y, x⟫) = abs (⟪x, y⟫ * ⟪y, x⟫) :=
by { rw [←inner_conj_sym, mul_comm], exact re_eq_abs_of_mul_conj (inner y x), }

/-- Expand `inner (x + y) (x + y)` -/
lemma inner_add_add_self {x y : F} : ⟪x + y, x + y⟫ = ⟪x, x⟫ + ⟪x, y⟫ + ⟪y, x⟫ + ⟪y, y⟫ :=
by simp only [inner_add_left, inner_add_right]; ring

/- Expand `inner (x - y) (x - y)` -/
lemma inner_sub_sub_self {x y : F} : ⟪x - y, x - y⟫ = ⟪x, x⟫ - ⟪x, y⟫ - ⟪y, x⟫ + ⟪y, y⟫ :=
by simp only [inner_sub_left, inner_sub_right]; ring

/--
**Cauchy–Schwarz inequality**. This proof follows "Proof 2" on Wikipedia.
We need this for the `core` structure to prove the triangle inequality below when
showing the core is a normed group.
-/
lemma inner_mul_inner_self_le (x y : F) : abs ⟪x, y⟫ * abs ⟪y, x⟫ ≤ re ⟪x, x⟫ * re ⟪y, y⟫ :=
begin
  by_cases hy : y = 0,
  { rw [hy], simp only [is_R_or_C.abs_zero, inner_zero_left, mul_zero, add_monoid_hom.map_zero] },
  { change y ≠ 0 at hy,
    have hy' : ⟪y, y⟫ ≠ 0 := λ h, by rw [inner_self_eq_zero] at h; exact hy h,
    set T := ⟪y, x⟫ / ⟪y, y⟫ with hT,
    have h₁ : re ⟪y, x⟫ = re ⟪x, y⟫ := inner_re_symm,
    have h₂ : im ⟪y, x⟫ = -im ⟪x, y⟫ := inner_im_symm,
    have h₃ : ⟪y, x⟫ * ⟪x, y⟫ * ⟪y, y⟫ / (⟪y, y⟫ * ⟪y, y⟫) = ⟪y, x⟫ * ⟪x, y⟫ / ⟪y, y⟫,
    { rw [mul_div_assoc],
      have : ⟪y, y⟫ / (⟪y, y⟫ * ⟪y, y⟫) = 1 / ⟪y, y⟫ :=
        by rw [div_mul_eq_div_mul_one_div, div_self hy', one_mul],
      rw [this, div_eq_mul_inv, one_mul, ←div_eq_mul_inv] },
    have h₄ : ⟪y, y⟫ = re ⟪y, y⟫ := by simp only [inner_self_re_to_K],
    have h₅ : re ⟪y, y⟫ > 0,
    { refine lt_of_le_of_ne inner_self_nonneg _,
      intro H,
      apply hy',
      rw ext_iff,
      exact ⟨by simp only [H, zero_re'],
             by simp only [inner_self_nonneg_im, add_monoid_hom.map_zero]⟩ },
    have h₆ : re ⟪y, y⟫ ≠ 0 := ne_of_gt h₅,
    have hmain := calc
      0   ≤ re ⟪x - T • y, x - T • y⟫
                  : inner_self_nonneg
      ... = re ⟪x, x⟫ - re ⟪T • y, x⟫ - re ⟪x, T • y⟫ + re ⟪T • y, T • y⟫
                  : by simp only [inner_sub_sub_self, inner_smul_left, inner_smul_right, h₁, h₂,
                      neg_mul, add_monoid_hom.map_add, mul_re,
                      conj_im, add_monoid_hom.map_sub, mul_neg, conj_re, neg_neg]
      ... = re ⟪x, x⟫ - re (T† * ⟪y, x⟫) - re (T * ⟪x, y⟫) + re (T * T† * ⟪y, y⟫)
                  : by simp only [inner_smul_left, inner_smul_right, mul_assoc]
      ... = re ⟪x, x⟫ - re (⟪x, y⟫ / ⟪y, y⟫ * ⟪y, x⟫)
                  : by field_simp [-mul_re, inner_conj_sym, hT, map_div₀, h₁, h₃]
      ... = re ⟪x, x⟫ - re (⟪x, y⟫ * ⟪y, x⟫ / ⟪y, y⟫)
                  : by rw ←mul_div_right_comm
      ... = re ⟪x, x⟫ - re (⟪x, y⟫ * ⟪y, x⟫ / re ⟪y, y⟫)
                  : by conv_lhs { rw [h₄] }
      ... = re ⟪x, x⟫ - re (⟪x, y⟫ * ⟪y, x⟫) / re ⟪y, y⟫
                  : by rw [div_re_of_real]
      ... = re ⟪x, x⟫ - abs (⟪x, y⟫ * ⟪y, x⟫) / re ⟪y, y⟫
                  : by rw [inner_mul_conj_re_abs]
      ... = re ⟪x, x⟫ - abs ⟪x, y⟫ * abs ⟪y, x⟫ / re ⟪y, y⟫
                  : by rw is_R_or_C.abs_mul,
    have hmain' : abs ⟪x, y⟫ * abs ⟪y, x⟫ / re ⟪y, y⟫ ≤ re ⟪x, x⟫ := by linarith,
    have := (mul_le_mul_right h₅).mpr hmain',
    rwa [div_mul_cancel (abs ⟪x, y⟫ * abs ⟪y, x⟫) h₆] at this }
end

/-- Norm constructed from a `inner_product_space.core` structure, defined to be the square root
of the scalar product. -/
def to_has_norm : has_norm F :=
{ norm := λ x, sqrt (re ⟪x, x⟫) }

local attribute [instance] to_has_norm

lemma norm_eq_sqrt_inner (x : F) : ∥x∥ = sqrt (re ⟪x, x⟫) := rfl

lemma inner_self_eq_norm_mul_norm (x : F) : re ⟪x, x⟫ = ∥x∥ * ∥x∥ :=
by rw [norm_eq_sqrt_inner, ←sqrt_mul inner_self_nonneg (re ⟪x, x⟫),
  sqrt_mul_self inner_self_nonneg]

lemma sqrt_norm_sq_eq_norm {x : F} : sqrt (norm_sqF x) = ∥x∥ := rfl

/-- Cauchy–Schwarz inequality with norm -/
lemma abs_inner_le_norm (x y : F) : abs ⟪x, y⟫ ≤ ∥x∥ * ∥y∥ :=
nonneg_le_nonneg_of_sq_le_sq (mul_nonneg (sqrt_nonneg _) (sqrt_nonneg _))
begin
  have H : ∥x∥ * ∥y∥ * (∥x∥ * ∥y∥) = re ⟪y, y⟫ * re ⟪x, x⟫,
  { simp only [inner_self_eq_norm_mul_norm], ring, },
  rw H,
  conv
  begin
    to_lhs, congr, rw [inner_abs_conj_sym],
  end,
  exact inner_mul_inner_self_le y x,
end

/-- Normed group structure constructed from an `inner_product_space.core` structure -/
def to_normed_add_comm_group : normed_add_comm_group F :=
<<<<<<< HEAD
normed_add_comm_group.of_core F
{ norm_zero := begin
    change sqrt (re ⟪0, 0⟫) = 0,
    simp only [sqrt_zero, inner_zero_right, add_monoid_hom.map_zero],
  end,
  eq_zero_of_norm := λ x hx, (inner_self_eq_zero : ⟪x, x⟫ = 0 ↔ x = 0).1 $
  begin
    change sqrt (re ⟪x, x⟫) = 0 at hx,
    rw [sqrt_eq_zero inner_self_nonneg] at hx,
    exact ext (by simp only [hx, zero_re']) (by simp only [inner_self_im_zero, map_zero]),
  end,
  triangle := assume x y,
  begin
=======
add_group_norm.to_normed_add_comm_group
{ to_fun := λ x, sqrt (re ⟪x, x⟫),
  map_zero' := by simp only [sqrt_zero, inner_zero_right, map_zero],
  neg' := λ x, by simp only [inner_neg_left, neg_neg, inner_neg_right],
  add_le' := λ x y, begin
>>>>>>> 866664b8
    have h₁ : abs ⟪x, y⟫ ≤ ∥x∥ * ∥y∥ := abs_inner_le_norm _ _,
    have h₂ : re ⟪x, y⟫ ≤ abs ⟪x, y⟫ := re_le_abs _,
    have h₃ : re ⟪x, y⟫ ≤ ∥x∥ * ∥y∥ := by linarith,
    have h₄ : re ⟪y, x⟫ ≤ ∥x∥ * ∥y∥ := by rwa [←inner_conj_sym, conj_re],
    have : ∥x + y∥ * ∥x + y∥ ≤ (∥x∥ + ∥y∥) * (∥x∥ + ∥y∥),
    { simp [←inner_self_eq_norm_mul_norm, inner_add_add_self, add_mul, mul_add, mul_comm],
      linarith },
    exact nonneg_le_nonneg_of_sq_le_sq (add_nonneg (sqrt_nonneg _) (sqrt_nonneg _)) this,
  end,
  eq_zero_of_map_eq_zero' := λ x hx, (inner_self_eq_zero : ⟪x, x⟫ = 0 ↔ x = 0).1 $ begin
    change sqrt (re ⟪x, x⟫) = 0 at hx,
    rw [sqrt_eq_zero inner_self_nonneg] at hx,
    exact ext (by simp [hx]) (by simp [inner_self_im_zero]),
  end }

local attribute [instance] to_normed_add_comm_group

/-- Normed space structure constructed from a `inner_product_space.core` structure -/
def to_normed_space : normed_space 𝕜 F :=
{ norm_smul_le := assume r x,
  begin
    rw [norm_eq_sqrt_inner, inner_smul_left, inner_smul_right, ←mul_assoc],
    rw [conj_mul_eq_norm_sq_left, of_real_mul_re, sqrt_mul, ←inner_norm_sq_eq_inner_self,
        of_real_re],
    { simp [sqrt_norm_sq_eq_norm, is_R_or_C.sqrt_norm_sq_eq_norm] },
    { exact norm_sq_nonneg r }
  end }

end inner_product_space.of_core

/-- Given a `inner_product_space.core` structure on a space, one can use it to turn
the space into an inner product space, constructing the norm out of the inner product -/
def inner_product_space.of_core [add_comm_group F] [module 𝕜 F]
  (c : inner_product_space.core 𝕜 F) : inner_product_space 𝕜 F :=
begin
  letI : normed_add_comm_group F :=
    @inner_product_space.of_core.to_normed_add_comm_group 𝕜 F _ _ _ c,
  letI : normed_space 𝕜 F := @inner_product_space.of_core.to_normed_space 𝕜 F _ _ _ c,
  exact { norm_sq_eq_inner := λ x,
    begin
      have h₁ : ∥x∥^2 = (sqrt (re (c.inner x x))) ^ 2 := rfl,
      have h₂ : 0 ≤ re (c.inner x x) := inner_product_space.of_core.inner_self_nonneg,
      simp [h₁, sq_sqrt, h₂],
    end,
    ..c }
end

/-! ### Properties of inner product spaces -/

variables [inner_product_space 𝕜 E] [inner_product_space ℝ F]
variables [dec_E : decidable_eq E]
local notation `⟪`x`, `y`⟫` := @inner 𝕜 _ _ x y
local notation `IK` := @is_R_or_C.I 𝕜 _
local notation `absR` := has_abs.abs
local notation `absK` := @is_R_or_C.abs 𝕜 _
local postfix `†`:90 := star_ring_end _

export inner_product_space (norm_sq_eq_inner)

section basic_properties

@[simp] lemma inner_conj_sym (x y : E) : ⟪y, x⟫† = ⟪x, y⟫ := inner_product_space.conj_sym _ _
lemma real_inner_comm (x y : F) : ⟪y, x⟫_ℝ = ⟪x, y⟫_ℝ := @inner_conj_sym ℝ _ _ _ x y

lemma inner_eq_zero_sym {x y : E} : ⟪x, y⟫ = 0 ↔ ⟪y, x⟫ = 0 :=
⟨λ h, by simp [←inner_conj_sym, h], λ h, by simp [←inner_conj_sym, h]⟩

@[simp] lemma inner_self_nonneg_im {x : E} : im ⟪x, x⟫ = 0 :=
by rw [← @of_real_inj 𝕜, im_eq_conj_sub]; simp

lemma inner_self_im_zero {x : E} : im ⟪x, x⟫ = 0 := inner_self_nonneg_im

lemma inner_add_left {x y z : E} : ⟪x + y, z⟫ = ⟪x, z⟫ + ⟪y, z⟫ :=
inner_product_space.add_left _ _ _

lemma inner_add_right {x y z : E} : ⟪x, y + z⟫ = ⟪x, y⟫ + ⟪x, z⟫ :=
by { rw [←inner_conj_sym, inner_add_left, ring_hom.map_add], simp only [inner_conj_sym] }

lemma inner_re_symm {x y : E} : re ⟪x, y⟫ = re ⟪y, x⟫ :=
by rw [←inner_conj_sym, conj_re]

lemma inner_im_symm {x y : E} : im ⟪x, y⟫ = -im ⟪y, x⟫ :=
by rw [←inner_conj_sym, conj_im]

lemma inner_smul_left {x y : E} {r : 𝕜} : ⟪r • x, y⟫ = r† * ⟪x, y⟫ :=
inner_product_space.smul_left _ _ _
lemma real_inner_smul_left {x y : F} {r : ℝ} : ⟪r • x, y⟫_ℝ = r * ⟪x, y⟫_ℝ := inner_smul_left

lemma inner_smul_real_left {x y : E} {r : ℝ} : ⟪(r : 𝕜) • x, y⟫ = r • ⟪x, y⟫ :=
by { rw [inner_smul_left, conj_of_real, algebra.smul_def], refl }

lemma inner_smul_right {x y : E} {r : 𝕜} : ⟪x, r • y⟫ = r * ⟪x, y⟫ :=
by rw [←inner_conj_sym, inner_smul_left, ring_hom.map_mul, conj_conj, inner_conj_sym]
lemma real_inner_smul_right {x y : F} {r : ℝ} : ⟪x, r • y⟫_ℝ = r * ⟪x, y⟫_ℝ := inner_smul_right

lemma inner_smul_real_right {x y : E} {r : ℝ} : ⟪x, (r : 𝕜) • y⟫ = r • ⟪x, y⟫ :=
by { rw [inner_smul_right, algebra.smul_def], refl }

/-- The inner product as a sesquilinear form. -/
@[simps]
def sesq_form_of_inner : E →ₗ[𝕜] E →ₗ⋆[𝕜] 𝕜 :=
linear_map.mk₂'ₛₗ (ring_hom.id 𝕜) (star_ring_end _)
  (λ x y, ⟪y, x⟫)
  (λ x y z, inner_add_right)
  (λ r x y, inner_smul_right)
  (λ x y z, inner_add_left)
  (λ r x y, inner_smul_left)

/-- The real inner product as a bilinear form. -/
@[simps]
def bilin_form_of_real_inner : bilin_form ℝ F :=
{ bilin := inner,
  bilin_add_left := λ x y z, inner_add_left,
  bilin_smul_left := λ a x y, inner_smul_left,
  bilin_add_right := λ x y z, inner_add_right,
  bilin_smul_right := λ a x y, inner_smul_right }

/-- An inner product with a sum on the left. -/
lemma sum_inner {ι : Type*} (s : finset ι) (f : ι → E) (x : E) :
  ⟪∑ i in s, f i, x⟫ = ∑ i in s, ⟪f i, x⟫ := (sesq_form_of_inner x).map_sum

/-- An inner product with a sum on the right. -/
lemma inner_sum {ι : Type*} (s : finset ι) (f : ι → E) (x : E) :
  ⟪x, ∑ i in s, f i⟫ = ∑ i in s, ⟪x, f i⟫ := (linear_map.flip sesq_form_of_inner x).map_sum

/-- An inner product with a sum on the left, `finsupp` version. -/
lemma finsupp.sum_inner {ι : Type*} (l : ι →₀ 𝕜) (v : ι → E) (x : E) :
  ⟪l.sum (λ (i : ι) (a : 𝕜), a • v i), x⟫
  = l.sum (λ (i : ι) (a : 𝕜), (conj a) • ⟪v i, x⟫) :=
by { convert sum_inner l.support (λ a, l a • v a) x, simp [inner_smul_left, finsupp.sum] }

/-- An inner product with a sum on the right, `finsupp` version. -/
lemma finsupp.inner_sum {ι : Type*} (l : ι →₀ 𝕜) (v : ι → E) (x : E) :
  ⟪x, l.sum (λ (i : ι) (a : 𝕜), a • v i)⟫ = l.sum (λ (i : ι) (a : 𝕜), a • ⟪x, v i⟫) :=
by { convert inner_sum l.support (λ a, l a • v a) x, simp [inner_smul_right, finsupp.sum] }

lemma dfinsupp.sum_inner {ι : Type*} [dec : decidable_eq ι] {α : ι → Type*}
  [Π i, add_zero_class (α i)] [Π i (x : α i), decidable (x ≠ 0)]
  (f : Π i, α i → E) (l : Π₀ i, α i) (x : E) :
  ⟪l.sum f, x⟫ = l.sum (λ i a, ⟪f i a, x⟫) :=
by simp [dfinsupp.sum, sum_inner] {contextual := tt}

lemma dfinsupp.inner_sum {ι : Type*} [dec : decidable_eq ι] {α : ι → Type*}
  [Π i, add_zero_class (α i)] [Π i (x : α i), decidable (x ≠ 0)]
  (f : Π i, α i → E) (l : Π₀ i, α i) (x : E) :
  ⟪x, l.sum f⟫ = l.sum (λ i a, ⟪x, f i a⟫) :=
by simp [dfinsupp.sum, inner_sum] {contextual := tt}

@[simp] lemma inner_zero_left {x : E} : ⟪0, x⟫ = 0 :=
by rw [← zero_smul 𝕜 (0:E), inner_smul_left, ring_hom.map_zero, zero_mul]

lemma inner_re_zero_left {x : E} : re ⟪0, x⟫ = 0 :=
by simp only [inner_zero_left, add_monoid_hom.map_zero]

@[simp] lemma inner_zero_right {x : E} : ⟪x, 0⟫ = 0 :=
by rw [←inner_conj_sym, inner_zero_left, ring_hom.map_zero]

lemma inner_re_zero_right {x : E} : re ⟪x, 0⟫ = 0 :=
by simp only [inner_zero_right, add_monoid_hom.map_zero]

lemma inner_self_nonneg {x : E} : 0 ≤ re ⟪x, x⟫ :=
by rw [←norm_sq_eq_inner]; exact pow_nonneg (norm_nonneg x) 2
lemma real_inner_self_nonneg {x : F} : 0 ≤ ⟪x, x⟫_ℝ := @inner_self_nonneg ℝ F _ _ x

@[simp] lemma inner_self_eq_zero {x : E} : ⟪x, x⟫ = 0 ↔ x = 0 :=
begin
  split,
  { intro h,
    have h₁ : re ⟪x, x⟫ = 0 := by rw is_R_or_C.ext_iff at h; simp [h.1],
    rw [←norm_sq_eq_inner x] at h₁,
    rw [←norm_eq_zero],
    exact pow_eq_zero h₁ },
  { rintro rfl,
    exact inner_zero_left }
end

@[simp] lemma inner_self_nonpos {x : E} : re ⟪x, x⟫ ≤ 0 ↔ x = 0 :=
begin
  split,
  { intro h,
    rw ←inner_self_eq_zero,
    have H₁ : re ⟪x, x⟫ ≥ 0, exact inner_self_nonneg,
    have H₂ : re ⟪x, x⟫ = 0, exact le_antisymm h H₁,
    rw is_R_or_C.ext_iff,
    exact ⟨by simp [H₂], by simp [inner_self_nonneg_im]⟩ },
  { rintro rfl,
    simp only [inner_zero_left, add_monoid_hom.map_zero] }
end

lemma real_inner_self_nonpos {x : F} : ⟪x, x⟫_ℝ ≤ 0 ↔ x = 0 :=
by { have h := @inner_self_nonpos ℝ F _ _ x, simpa using h }

@[simp] lemma inner_self_re_to_K {x : E} : (re ⟪x, x⟫ : 𝕜) = ⟪x, x⟫ :=
by rw is_R_or_C.ext_iff; exact ⟨by simp, by simp [inner_self_nonneg_im]⟩

lemma inner_self_eq_norm_sq_to_K (x : E) : ⟪x, x⟫ = (∥x∥ ^ 2 : 𝕜) :=
begin
  suffices : (is_R_or_C.re ⟪x, x⟫ : 𝕜) = ∥x∥ ^ 2,
  { simpa [inner_self_re_to_K] using this },
  exact_mod_cast (norm_sq_eq_inner x).symm
end

lemma inner_self_re_abs {x : E} : re ⟪x, x⟫ = abs ⟪x, x⟫ :=
begin
  conv_rhs { rw [←inner_self_re_to_K] },
  symmetry,
  exact is_R_or_C.abs_of_nonneg inner_self_nonneg,
end

lemma inner_self_abs_to_K {x : E} : (absK ⟪x, x⟫ : 𝕜) = ⟪x, x⟫ :=
by { rw [←inner_self_re_abs], exact inner_self_re_to_K }

lemma real_inner_self_abs {x : F} : absR ⟪x, x⟫_ℝ = ⟪x, x⟫_ℝ :=
by { have h := @inner_self_abs_to_K ℝ F _ _ x, simpa using h }

lemma inner_abs_conj_sym {x y : E} : abs ⟪x, y⟫ = abs ⟪y, x⟫ :=
by rw [←inner_conj_sym, abs_conj]

@[simp] lemma inner_neg_left {x y : E} : ⟪-x, y⟫ = -⟪x, y⟫ :=
by { rw [← neg_one_smul 𝕜 x, inner_smul_left], simp }

@[simp] lemma inner_neg_right {x y : E} : ⟪x, -y⟫ = -⟪x, y⟫ :=
by rw [←inner_conj_sym, inner_neg_left]; simp only [ring_hom.map_neg, inner_conj_sym]

lemma inner_neg_neg {x y : E} : ⟪-x, -y⟫ = ⟪x, y⟫ := by simp

@[simp] lemma inner_self_conj {x : E} : ⟪x, x⟫† = ⟪x, x⟫ :=
by rw [is_R_or_C.ext_iff]; exact ⟨by rw [conj_re], by rw [conj_im, inner_self_im_zero, neg_zero]⟩

lemma inner_sub_left {x y z : E} : ⟪x - y, z⟫ = ⟪x, z⟫ - ⟪y, z⟫ :=
by { simp [sub_eq_add_neg, inner_add_left] }

lemma inner_sub_right {x y z : E} : ⟪x, y - z⟫ = ⟪x, y⟫ - ⟪x, z⟫ :=
by { simp [sub_eq_add_neg, inner_add_right] }

lemma inner_mul_conj_re_abs {x y : E} : re (⟪x, y⟫ * ⟪y, x⟫) = abs (⟪x, y⟫ * ⟪y, x⟫) :=
by { rw [←inner_conj_sym, mul_comm], exact re_eq_abs_of_mul_conj (inner y x), }

/-- Expand `⟪x + y, x + y⟫` -/
lemma inner_add_add_self {x y : E} : ⟪x + y, x + y⟫ = ⟪x, x⟫ + ⟪x, y⟫ + ⟪y, x⟫ + ⟪y, y⟫ :=
by simp only [inner_add_left, inner_add_right]; ring

/-- Expand `⟪x + y, x + y⟫_ℝ` -/
lemma real_inner_add_add_self {x y : F} : ⟪x + y, x + y⟫_ℝ = ⟪x, x⟫_ℝ + 2 * ⟪x, y⟫_ℝ + ⟪y, y⟫_ℝ :=
begin
  have : ⟪y, x⟫_ℝ = ⟪x, y⟫_ℝ := by rw [←inner_conj_sym]; refl,
  simp [inner_add_add_self, this],
  ring,
end

/- Expand `⟪x - y, x - y⟫` -/
lemma inner_sub_sub_self {x y : E} : ⟪x - y, x - y⟫ = ⟪x, x⟫ - ⟪x, y⟫ - ⟪y, x⟫ + ⟪y, y⟫ :=
by simp only [inner_sub_left, inner_sub_right]; ring

/-- Expand `⟪x - y, x - y⟫_ℝ` -/
lemma real_inner_sub_sub_self {x y : F} : ⟪x - y, x - y⟫_ℝ = ⟪x, x⟫_ℝ - 2 * ⟪x, y⟫_ℝ + ⟪y, y⟫_ℝ :=
begin
  have : ⟪y, x⟫_ℝ = ⟪x, y⟫_ℝ := by rw [←inner_conj_sym]; refl,
  simp [inner_sub_sub_self, this],
  ring,
end

variable (𝕜)
include 𝕜

lemma ext_inner_left {x y : E} (h : ∀ v, ⟪v, x⟫ = ⟪v, y⟫) : x = y :=
by rw [←sub_eq_zero, ←inner_self_eq_zero, inner_sub_right, sub_eq_zero, h (x - y)]

lemma ext_inner_right {x y : E} (h : ∀ v, ⟪x, v⟫ = ⟪y, v⟫) : x = y :=
by rw [←sub_eq_zero, ←inner_self_eq_zero, inner_sub_left, sub_eq_zero, h (x - y)]

omit 𝕜
variable {𝕜}

/-- Parallelogram law -/
lemma parallelogram_law {x y : E} :
  ⟪x + y, x + y⟫ + ⟪x - y, x - y⟫ = 2 * (⟪x, x⟫ + ⟪y, y⟫) :=
by simp [inner_add_add_self, inner_sub_sub_self, two_mul, sub_eq_add_neg, add_comm, add_left_comm]

/-- Cauchy–Schwarz inequality. This proof follows "Proof 2" on Wikipedia. -/
lemma inner_mul_inner_self_le (x y : E) : abs ⟪x, y⟫ * abs ⟪y, x⟫ ≤ re ⟪x, x⟫ * re ⟪y, y⟫ :=
begin
  by_cases hy : y = 0,
  { rw [hy], simp only [is_R_or_C.abs_zero, inner_zero_left, mul_zero, add_monoid_hom.map_zero] },
  { change y ≠ 0 at hy,
    have hy' : ⟪y, y⟫ ≠ 0 := λ h, by rw [inner_self_eq_zero] at h; exact hy h,
    set T := ⟪y, x⟫ / ⟪y, y⟫ with hT,
    have h₁ : re ⟪y, x⟫ = re ⟪x, y⟫ := inner_re_symm,
    have h₂ : im ⟪y, x⟫ = -im ⟪x, y⟫ := inner_im_symm,
    have h₃ : ⟪y, x⟫ * ⟪x, y⟫ * ⟪y, y⟫ / (⟪y, y⟫ * ⟪y, y⟫) = ⟪y, x⟫ * ⟪x, y⟫ / ⟪y, y⟫,
    { rw [mul_div_assoc],
      have : ⟪y, y⟫ / (⟪y, y⟫ * ⟪y, y⟫) = 1 / ⟪y, y⟫ :=
        by rw [div_mul_eq_div_mul_one_div, div_self hy', one_mul],
      rw [this, div_eq_mul_inv, one_mul, ←div_eq_mul_inv] },
    have h₄ : ⟪y, y⟫ = re ⟪y, y⟫ := by simp,
    have h₅ : re ⟪y, y⟫ > 0,
    { refine lt_of_le_of_ne inner_self_nonneg _,
      intro H,
      apply hy',
      rw is_R_or_C.ext_iff,
      exact ⟨by simp only [H, zero_re'],
             by simp only [inner_self_nonneg_im, add_monoid_hom.map_zero]⟩ },
    have h₆ : re ⟪y, y⟫ ≠ 0 := ne_of_gt h₅,
    have hmain := calc
      0   ≤ re ⟪x - T • y, x - T • y⟫
                  : inner_self_nonneg
      ... = re ⟪x, x⟫ - re ⟪T • y, x⟫ - re ⟪x, T • y⟫ + re ⟪T • y, T • y⟫
                  : by simp only [inner_sub_sub_self, inner_smul_left, inner_smul_right, h₁, h₂,
                      neg_mul, add_monoid_hom.map_add, conj_im,
                      add_monoid_hom.map_sub, mul_neg, conj_re, neg_neg, mul_re]
      ... = re ⟪x, x⟫ - re (T† * ⟪y, x⟫) - re (T * ⟪x, y⟫) + re (T * T† * ⟪y, y⟫)
                  : by simp only [inner_smul_left, inner_smul_right, mul_assoc]
      ... = re ⟪x, x⟫ - re (⟪x, y⟫ / ⟪y, y⟫ * ⟪y, x⟫)
                  : by field_simp [-mul_re, hT, map_div₀, h₁, h₃, inner_conj_sym]
      ... = re ⟪x, x⟫ - re (⟪x, y⟫ * ⟪y, x⟫ / ⟪y, y⟫)
                  : by rw ←mul_div_right_comm
      ... = re ⟪x, x⟫ - re (⟪x, y⟫ * ⟪y, x⟫ / re ⟪y, y⟫)
                  : by conv_lhs { rw [h₄] }
      ... = re ⟪x, x⟫ - re (⟪x, y⟫ * ⟪y, x⟫) / re ⟪y, y⟫
                  : by rw [div_re_of_real]
      ... = re ⟪x, x⟫ - abs (⟪x, y⟫ * ⟪y, x⟫) / re ⟪y, y⟫
                  : by rw [inner_mul_conj_re_abs]
      ... = re ⟪x, x⟫ - abs ⟪x, y⟫ * abs ⟪y, x⟫ / re ⟪y, y⟫
                  : by rw is_R_or_C.abs_mul,
    have hmain' : abs ⟪x, y⟫ * abs ⟪y, x⟫ / re ⟪y, y⟫ ≤ re ⟪x, x⟫ := by linarith,
    have := (mul_le_mul_right h₅).mpr hmain',
    rwa [div_mul_cancel (abs ⟪x, y⟫ * abs ⟪y, x⟫) h₆] at this }
end

/-- Cauchy–Schwarz inequality for real inner products. -/
lemma real_inner_mul_inner_self_le (x y : F) : ⟪x, y⟫_ℝ * ⟪x, y⟫_ℝ ≤ ⟪x, x⟫_ℝ * ⟪y, y⟫_ℝ :=
begin
  have h₁ : ⟪y, x⟫_ℝ = ⟪x, y⟫_ℝ := by rw [←inner_conj_sym]; refl,
  have h₂ := @inner_mul_inner_self_le ℝ F _ _ x y,
  dsimp at h₂,
  have h₃ := abs_mul_abs_self ⟪x, y⟫_ℝ,
  rw [h₁] at h₂,
  simpa [h₃] using h₂,
end

/-- A family of vectors is linearly independent if they are nonzero
and orthogonal. -/
lemma linear_independent_of_ne_zero_of_inner_eq_zero {ι : Type*} {v : ι → E}
  (hz : ∀ i, v i ≠ 0) (ho : ∀ i j, i ≠ j → ⟪v i, v j⟫ = 0) : linear_independent 𝕜 v :=
begin
  rw linear_independent_iff',
  intros s g hg i hi,
  have h' : g i * inner (v i) (v i) = inner (v i) (∑ j in s, g j • v j),
  { rw inner_sum,
    symmetry,
    convert finset.sum_eq_single i _ _,
    { rw inner_smul_right },
    { intros j hj hji,
      rw [inner_smul_right, ho i j hji.symm, mul_zero] },
    { exact λ h, false.elim (h hi) } },
  simpa [hg, hz] using h'
end

end basic_properties

section orthonormal_sets
variables {ι : Type*} [dec_ι : decidable_eq ι] (𝕜)

include 𝕜

/-- An orthonormal set of vectors in an `inner_product_space` -/
def orthonormal (v : ι → E) : Prop :=
(∀ i, ∥v i∥ = 1) ∧ (∀ {i j}, i ≠ j → ⟪v i, v j⟫ = 0)

omit 𝕜

variables {𝕜}

include dec_ι
/-- `if ... then ... else` characterization of an indexed set of vectors being orthonormal.  (Inner
product equals Kronecker delta.) -/
lemma orthonormal_iff_ite {v : ι → E} :
  orthonormal 𝕜 v ↔ ∀ i j, ⟪v i, v j⟫ = if i = j then (1:𝕜) else (0:𝕜) :=
begin
  split,
  { intros hv i j,
    split_ifs,
    { simp [h, inner_self_eq_norm_sq_to_K, hv.1] },
    { exact hv.2 h } },
  { intros h,
    split,
    { intros i,
      have h' : ∥v i∥ ^ 2 = 1 ^ 2 := by simp [norm_sq_eq_inner, h i i],
      have h₁ : 0 ≤ ∥v i∥ := norm_nonneg _,
      have h₂ : (0:ℝ) ≤ 1 := zero_le_one,
      rwa sq_eq_sq h₁ h₂ at h' },
    { intros i j hij,
      simpa [hij] using h i j } }
end
omit dec_ι

include dec_E
/-- `if ... then ... else` characterization of a set of vectors being orthonormal.  (Inner product
equals Kronecker delta.) -/
theorem orthonormal_subtype_iff_ite {s : set E} :
  orthonormal 𝕜 (coe : s → E) ↔
  (∀ v ∈ s, ∀ w ∈ s, ⟪v, w⟫ = if v = w then 1 else 0) :=
begin
  rw orthonormal_iff_ite,
  split,
  { intros h v hv w hw,
    convert h ⟨v, hv⟩ ⟨w, hw⟩ using 1,
    simp },
  { rintros h ⟨v, hv⟩ ⟨w, hw⟩,
    convert h v hv w hw using 1,
    simp }
end
omit dec_E

/-- The inner product of a linear combination of a set of orthonormal vectors with one of those
vectors picks out the coefficient of that vector. -/
lemma orthonormal.inner_right_finsupp {v : ι → E} (hv : orthonormal 𝕜 v) (l : ι →₀ 𝕜) (i : ι) :
  ⟪v i, finsupp.total ι E 𝕜 v l⟫ = l i :=
by classical; simp [finsupp.total_apply, finsupp.inner_sum, orthonormal_iff_ite.mp hv]

/-- The inner product of a linear combination of a set of orthonormal vectors with one of those
vectors picks out the coefficient of that vector. -/
lemma orthonormal.inner_right_sum
  {v : ι → E} (hv : orthonormal 𝕜 v) (l : ι → 𝕜) {s : finset ι} {i : ι} (hi : i ∈ s) :
  ⟪v i, ∑ i in s, (l i) • (v i)⟫ = l i :=
by classical; simp [inner_sum, inner_smul_right, orthonormal_iff_ite.mp hv, hi]

/-- The inner product of a linear combination of a set of orthonormal vectors with one of those
vectors picks out the coefficient of that vector. -/
lemma orthonormal.inner_right_fintype [fintype ι]
  {v : ι → E} (hv : orthonormal 𝕜 v) (l : ι → 𝕜) (i : ι) :
  ⟪v i, ∑ i : ι, (l i) • (v i)⟫ = l i :=
hv.inner_right_sum l (finset.mem_univ _)

/-- The inner product of a linear combination of a set of orthonormal vectors with one of those
vectors picks out the coefficient of that vector. -/
lemma orthonormal.inner_left_finsupp {v : ι → E} (hv : orthonormal 𝕜 v) (l : ι →₀ 𝕜) (i : ι) :
  ⟪finsupp.total ι E 𝕜 v l, v i⟫ = conj (l i) :=
by rw [← inner_conj_sym, hv.inner_right_finsupp]

/-- The inner product of a linear combination of a set of orthonormal vectors with one of those
vectors picks out the coefficient of that vector. -/
lemma orthonormal.inner_left_sum
  {v : ι → E} (hv : orthonormal 𝕜 v) (l : ι → 𝕜) {s : finset ι} {i : ι} (hi : i ∈ s) :
  ⟪∑ i in s, (l i) • (v i), v i⟫ = conj (l i) :=
by classical; simp [sum_inner, inner_smul_left, orthonormal_iff_ite.mp hv, hi]

/-- The inner product of a linear combination of a set of orthonormal vectors with one of those
vectors picks out the coefficient of that vector. -/
lemma orthonormal.inner_left_fintype [fintype ι]
  {v : ι → E} (hv : orthonormal 𝕜 v) (l : ι → 𝕜) (i : ι) :
  ⟪∑ i : ι, (l i) • (v i), v i⟫ = conj (l i) :=
hv.inner_left_sum l (finset.mem_univ _)

/-- The inner product of two linear combinations of a set of orthonormal vectors, expressed as
a sum over the first `finsupp`. -/
lemma orthonormal.inner_finsupp_eq_sum_left
  {v : ι → E} (hv : orthonormal 𝕜 v) (l₁ l₂ : ι →₀ 𝕜) :
  ⟪finsupp.total ι E 𝕜 v l₁, finsupp.total ι E 𝕜 v l₂⟫ = l₁.sum (λ i y, conj y * l₂ i) :=
by simp [finsupp.total_apply _ l₁, finsupp.sum_inner, hv.inner_right_finsupp]

/-- The inner product of two linear combinations of a set of orthonormal vectors, expressed as
a sum over the second `finsupp`. -/
lemma orthonormal.inner_finsupp_eq_sum_right
  {v : ι → E} (hv : orthonormal 𝕜 v) (l₁ l₂ : ι →₀ 𝕜) :
  ⟪finsupp.total ι E 𝕜 v l₁, finsupp.total ι E 𝕜 v l₂⟫ = l₂.sum (λ i y, conj (l₁ i) * y) :=
by simp [finsupp.total_apply _ l₂, finsupp.inner_sum, hv.inner_left_finsupp, mul_comm]

/-- The inner product of two linear combinations of a set of orthonormal vectors, expressed as
a sum. -/
lemma orthonormal.inner_sum
  {v : ι → E} (hv : orthonormal 𝕜 v) (l₁ l₂ : ι → 𝕜) (s : finset ι) :
  ⟪∑ i in s, l₁ i • v i, ∑ i in s, l₂ i • v i⟫ = ∑ i in s, conj (l₁ i) * l₂ i :=
begin
  simp_rw [sum_inner, inner_smul_left],
  refine finset.sum_congr rfl (λ i hi, _),
  rw hv.inner_right_sum l₂ hi
end

/--
The double sum of weighted inner products of pairs of vectors from an orthonormal sequence is the
sum of the weights.
-/
lemma orthonormal.inner_left_right_finset {s : finset ι}  {v : ι → E} (hv : orthonormal 𝕜 v)
  {a : ι → ι → 𝕜} : ∑ i in s, ∑ j in s, (a i j) • ⟪v j, v i⟫ = ∑ k in s, a k k :=
by classical; simp [orthonormal_iff_ite.mp hv, finset.sum_ite_of_true]

/-- An orthonormal set is linearly independent. -/
lemma orthonormal.linear_independent {v : ι → E} (hv : orthonormal 𝕜 v) :
  linear_independent 𝕜 v :=
begin
  rw linear_independent_iff,
  intros l hl,
  ext i,
  have key : ⟪v i, finsupp.total ι E 𝕜 v l⟫ = ⟪v i, 0⟫ := by rw hl,
  simpa [hv.inner_right_finsupp] using key
end

/-- A subfamily of an orthonormal family (i.e., a composition with an injective map) is an
orthonormal family. -/
lemma orthonormal.comp
  {ι' : Type*} {v : ι → E} (hv : orthonormal 𝕜 v) (f : ι' → ι) (hf : function.injective f) :
  orthonormal 𝕜 (v ∘ f) :=
begin
  classical,
  rw orthonormal_iff_ite at ⊢ hv,
  intros i j,
  convert hv (f i) (f j) using 1,
  simp [hf.eq_iff]
end

/-- If `v : ι → E` is an orthonormal family, then `coe : (range v) → E` is an orthonormal
family. -/
lemma orthonormal.coe_range {v : ι → E} (hv : orthonormal 𝕜 v) :
  orthonormal 𝕜 (coe : set.range v → E) :=
by simpa using hv.comp _ (set.range_splitting_injective v)

/-- A linear combination of some subset of an orthonormal set is orthogonal to other members of the
set. -/
lemma orthonormal.inner_finsupp_eq_zero
  {v : ι → E} (hv : orthonormal 𝕜 v) {s : set ι} {i : ι} (hi : i ∉ s) {l : ι →₀ 𝕜}
  (hl : l ∈ finsupp.supported 𝕜 𝕜 s) :
  ⟪finsupp.total ι E 𝕜 v l, v i⟫ = 0 :=
begin
  rw finsupp.mem_supported' at hl,
  simp [hv.inner_left_finsupp, hl i hi],
end

/-- Given an orthonormal family, a second family of vectors is orthonormal if every vector equals
the corresponding vector in the original family or its negation. -/
lemma orthonormal.orthonormal_of_forall_eq_or_eq_neg {v w : ι → E} (hv : orthonormal 𝕜 v)
  (hw : ∀ i, w i = v i ∨ w i = -(v i)) : orthonormal 𝕜 w :=
begin
  classical,
  rw orthonormal_iff_ite at *,
  intros i j,
  cases hw i with hi hi; cases hw j with hj hj; split_ifs with h;
    simpa [hi, hj, h] using hv i j
end

/- The material that follows, culminating in the existence of a maximal orthonormal subset, is
adapted from the corresponding development of the theory of linearly independents sets.  See
`exists_linear_independent` in particular. -/

variables (𝕜 E)
lemma orthonormal_empty : orthonormal 𝕜 (λ x, x : (∅ : set E) → E) :=
by classical; simp [orthonormal_subtype_iff_ite]
variables {𝕜 E}

lemma orthonormal_Union_of_directed
  {η : Type*} {s : η → set E} (hs : directed (⊆) s) (h : ∀ i, orthonormal 𝕜 (λ x, x : s i → E)) :
  orthonormal 𝕜 (λ x, x : (⋃ i, s i) → E) :=
begin
  classical,
  rw orthonormal_subtype_iff_ite,
  rintros x ⟨_, ⟨i, rfl⟩, hxi⟩ y ⟨_, ⟨j, rfl⟩, hyj⟩,
  obtain ⟨k, hik, hjk⟩ := hs i j,
  have h_orth : orthonormal 𝕜 (λ x, x : (s k) → E) := h k,
  rw orthonormal_subtype_iff_ite at h_orth,
  exact h_orth x (hik hxi) y (hjk hyj)
end

lemma orthonormal_sUnion_of_directed
  {s : set (set E)} (hs : directed_on (⊆) s)
  (h : ∀ a ∈ s, orthonormal 𝕜 (λ x, x : (a : set E) → E)) :
  orthonormal 𝕜 (λ x, x : (⋃₀ s) → E) :=
by rw set.sUnion_eq_Union; exact orthonormal_Union_of_directed hs.directed_coe (by simpa using h)

/-- Given an orthonormal set `v` of vectors in `E`, there exists a maximal orthonormal set
containing it. -/
lemma exists_maximal_orthonormal {s : set E} (hs : orthonormal 𝕜 (coe : s → E)) :
  ∃ w ⊇ s, orthonormal 𝕜 (coe : w → E) ∧ ∀ u ⊇ w, orthonormal 𝕜 (coe : u → E) → u = w :=
begin
  obtain ⟨b, bi, sb, h⟩ := zorn_subset_nonempty {b | orthonormal 𝕜 (coe : b → E)} _ _ hs,
  { refine ⟨b, sb, bi, _⟩,
    exact λ u hus hu, h u hu hus },
  { refine λ c hc cc c0, ⟨⋃₀ c, _, _⟩,
    { exact orthonormal_sUnion_of_directed cc.directed_on (λ x xc, hc xc) },
    { exact λ _, set.subset_sUnion_of_mem } }
end

lemma orthonormal.ne_zero {v : ι → E} (hv : orthonormal 𝕜 v) (i : ι) : v i ≠ 0 :=
begin
  have : ∥v i∥ ≠ 0,
  { rw hv.1 i,
    norm_num },
  simpa using this
end

open finite_dimensional

/-- A family of orthonormal vectors with the correct cardinality forms a basis. -/
def basis_of_orthonormal_of_card_eq_finrank [fintype ι] [nonempty ι] {v : ι → E}
  (hv : orthonormal 𝕜 v) (card_eq : fintype.card ι = finrank 𝕜 E) :
  basis ι 𝕜 E :=
basis_of_linear_independent_of_card_eq_finrank hv.linear_independent card_eq

@[simp] lemma coe_basis_of_orthonormal_of_card_eq_finrank [fintype ι] [nonempty ι] {v : ι → E}
  (hv : orthonormal 𝕜 v) (card_eq : fintype.card ι = finrank 𝕜 E) :
  (basis_of_orthonormal_of_card_eq_finrank hv card_eq : ι → E) = v :=
coe_basis_of_linear_independent_of_card_eq_finrank _ _

end orthonormal_sets

section norm

lemma norm_eq_sqrt_inner (x : E) : ∥x∥ = sqrt (re ⟪x, x⟫) :=
begin
  have h₁ : ∥x∥^2 = re ⟪x, x⟫ := norm_sq_eq_inner x,
  have h₂ := congr_arg sqrt h₁,
  simpa using h₂,
end

lemma norm_eq_sqrt_real_inner (x : F) : ∥x∥ = sqrt ⟪x, x⟫_ℝ :=
by { have h := @norm_eq_sqrt_inner ℝ F _ _ x, simpa using h }

lemma inner_self_eq_norm_mul_norm (x : E) : re ⟪x, x⟫ = ∥x∥ * ∥x∥ :=
by rw [norm_eq_sqrt_inner, ←sqrt_mul inner_self_nonneg (re ⟪x, x⟫),
  sqrt_mul_self inner_self_nonneg]

lemma inner_self_eq_norm_sq (x : E) : re ⟪x, x⟫ = ∥x∥^2 :=
by rw [pow_two, inner_self_eq_norm_mul_norm]

lemma real_inner_self_eq_norm_mul_norm (x : F) : ⟪x, x⟫_ℝ = ∥x∥ * ∥x∥ :=
by { have h := @inner_self_eq_norm_mul_norm ℝ F _ _ x, simpa using h }

lemma real_inner_self_eq_norm_sq (x : F) : ⟪x, x⟫_ℝ = ∥x∥^2 :=
by rw [pow_two, real_inner_self_eq_norm_mul_norm]

/-- Expand the square -/
lemma norm_add_sq {x y : E} : ∥x + y∥^2 = ∥x∥^2 + 2 * (re ⟪x, y⟫) + ∥y∥^2 :=
begin
  repeat {rw [sq, ←inner_self_eq_norm_mul_norm]},
  rw [inner_add_add_self, two_mul],
  simp only [add_assoc, add_left_inj, add_right_inj, add_monoid_hom.map_add],
  rw [←inner_conj_sym, conj_re],
end

alias norm_add_sq ← norm_add_pow_two

/-- Expand the square -/
lemma norm_add_sq_real {x y : F} : ∥x + y∥^2 = ∥x∥^2 + 2 * ⟪x, y⟫_ℝ + ∥y∥^2 :=
by { have h := @norm_add_sq ℝ F _ _, simpa using h }

alias norm_add_sq_real ← norm_add_pow_two_real

/-- Expand the square -/
lemma norm_add_mul_self {x y : E} : ∥x + y∥ * ∥x + y∥ = ∥x∥ * ∥x∥ + 2 * (re ⟪x, y⟫) + ∥y∥ * ∥y∥ :=
by { repeat {rw [← sq]}, exact norm_add_sq }

/-- Expand the square -/
lemma norm_add_mul_self_real {x y : F} : ∥x + y∥ * ∥x + y∥ = ∥x∥ * ∥x∥ + 2 * ⟪x, y⟫_ℝ + ∥y∥ * ∥y∥ :=
by { have h := @norm_add_mul_self ℝ F _ _, simpa using h }

/-- Expand the square -/
lemma norm_sub_sq {x y : E} : ∥x - y∥^2 = ∥x∥^2 - 2 * (re ⟪x, y⟫) + ∥y∥^2 :=
begin
  repeat {rw [sq, ←inner_self_eq_norm_mul_norm]},
  rw [inner_sub_sub_self],
  calc
    re (⟪x, x⟫ - ⟪x, y⟫ - ⟪y, x⟫ + ⟪y, y⟫)
        = re ⟪x, x⟫ - re ⟪x, y⟫ - re ⟪y, x⟫ + re ⟪y, y⟫  : by simp
    ... = -re ⟪y, x⟫ - re ⟪x, y⟫ + re ⟪x, x⟫ + re ⟪y, y⟫  : by ring
    ... = -re (⟪x, y⟫†) - re ⟪x, y⟫ + re ⟪x, x⟫ + re ⟪y, y⟫ : by rw [inner_conj_sym]
    ... = -re ⟪x, y⟫ - re ⟪x, y⟫ + re ⟪x, x⟫ + re ⟪y, y⟫ : by rw [conj_re]
    ... = re ⟪x, x⟫ - 2*re ⟪x, y⟫ + re ⟪y, y⟫ : by ring
end

alias norm_sub_sq ← norm_sub_pow_two

/-- Expand the square -/
lemma norm_sub_sq_real {x y : F} : ∥x - y∥^2 = ∥x∥^2 - 2 * ⟪x, y⟫_ℝ + ∥y∥^2 :=
norm_sub_sq

alias norm_sub_sq_real ← norm_sub_pow_two_real

/-- Expand the square -/
lemma norm_sub_mul_self {x y : E} : ∥x - y∥ * ∥x - y∥ = ∥x∥ * ∥x∥ - 2 * re ⟪x, y⟫ + ∥y∥ * ∥y∥ :=
by { repeat {rw [← sq]}, exact norm_sub_sq }

/-- Expand the square -/
lemma norm_sub_mul_self_real {x y : F} : ∥x - y∥ * ∥x - y∥ = ∥x∥ * ∥x∥ - 2 * ⟪x, y⟫_ℝ + ∥y∥ * ∥y∥ :=
by { have h := @norm_sub_mul_self ℝ F _ _, simpa using h }

/-- Cauchy–Schwarz inequality with norm -/
lemma abs_inner_le_norm (x y : E) : abs ⟪x, y⟫ ≤ ∥x∥ * ∥y∥ :=
nonneg_le_nonneg_of_sq_le_sq (mul_nonneg (norm_nonneg _) (norm_nonneg _))
begin
  have : ∥x∥ * ∥y∥ * (∥x∥ * ∥y∥) = (re ⟪x, x⟫) * (re ⟪y, y⟫),
    simp only [inner_self_eq_norm_mul_norm], ring,
  rw this,
  conv_lhs { congr, skip, rw [inner_abs_conj_sym] },
  exact inner_mul_inner_self_le _ _
end

lemma norm_inner_le_norm (x y : E) : ∥⟪x, y⟫∥ ≤ ∥x∥ * ∥y∥ :=
(is_R_or_C.norm_eq_abs _).le.trans (abs_inner_le_norm x y)

lemma nnnorm_inner_le_nnnorm (x y : E) : ∥⟪x, y⟫∥₊ ≤ ∥x∥₊ * ∥y∥₊ :=
norm_inner_le_norm x y

lemma re_inner_le_norm (x y : E) : re ⟪x, y⟫ ≤ ∥x∥ * ∥y∥ :=
le_trans (re_le_abs (inner x y)) (abs_inner_le_norm x y)

/-- Cauchy–Schwarz inequality with norm -/
lemma abs_real_inner_le_norm (x y : F) : absR ⟪x, y⟫_ℝ ≤ ∥x∥ * ∥y∥ :=
by { have h := @abs_inner_le_norm ℝ F _ _ x y, simpa using h }

/-- Cauchy–Schwarz inequality with norm -/
lemma real_inner_le_norm (x y : F) : ⟪x, y⟫_ℝ ≤ ∥x∥ * ∥y∥ :=
le_trans (le_abs_self _) (abs_real_inner_le_norm _ _)

include 𝕜
lemma parallelogram_law_with_norm (x y : E) :
  ∥x + y∥ * ∥x + y∥ + ∥x - y∥ * ∥x - y∥ = 2 * (∥x∥ * ∥x∥ + ∥y∥ * ∥y∥) :=
begin
  simp only [← inner_self_eq_norm_mul_norm],
  rw [← re.map_add, parallelogram_law, two_mul, two_mul],
  simp only [re.map_add],
end

lemma parallelogram_law_with_nnnorm (x y : E) :
  ∥x + y∥₊ * ∥x + y∥₊ + ∥x - y∥₊ * ∥x - y∥₊ = 2 * (∥x∥₊ * ∥x∥₊ + ∥y∥₊ * ∥y∥₊) :=
subtype.ext $ parallelogram_law_with_norm x y

omit 𝕜

/-- Polarization identity: The real part of the  inner product, in terms of the norm. -/
lemma re_inner_eq_norm_add_mul_self_sub_norm_mul_self_sub_norm_mul_self_div_two (x y : E) :
  re ⟪x, y⟫ = (∥x + y∥ * ∥x + y∥ - ∥x∥ * ∥x∥ - ∥y∥ * ∥y∥) / 2 :=
by { rw norm_add_mul_self, ring }

/-- Polarization identity: The real part of the  inner product, in terms of the norm. -/
lemma re_inner_eq_norm_mul_self_add_norm_mul_self_sub_norm_sub_mul_self_div_two (x y : E) :
  re ⟪x, y⟫ = (∥x∥ * ∥x∥ + ∥y∥ * ∥y∥ - ∥x - y∥ * ∥x - y∥) / 2 :=
by { rw [norm_sub_mul_self], ring }

/-- Polarization identity: The real part of the  inner product, in terms of the norm. -/
lemma re_inner_eq_norm_add_mul_self_sub_norm_sub_mul_self_div_four (x y : E) :
  re ⟪x, y⟫ = (∥x + y∥ * ∥x + y∥ - ∥x - y∥ * ∥x - y∥) / 4 :=
by { rw [norm_add_mul_self, norm_sub_mul_self], ring }

/-- Polarization identity: The imaginary part of the inner product, in terms of the norm. -/
lemma im_inner_eq_norm_sub_I_smul_mul_self_sub_norm_add_I_smul_mul_self_div_four (x y : E) :
  im ⟪x, y⟫ = (∥x - IK • y∥ * ∥x - IK • y∥ - ∥x + IK • y∥ * ∥x + IK • y∥) / 4 :=
by { simp only [norm_add_mul_self, norm_sub_mul_self, inner_smul_right, I_mul_re], ring }

/-- Polarization identity: The inner product, in terms of the norm. -/
lemma inner_eq_sum_norm_sq_div_four (x y : E) :
  ⟪x, y⟫ = (∥x + y∥ ^ 2 - ∥x - y∥ ^ 2 + (∥x - IK • y∥ ^ 2 - ∥x + IK • y∥ ^ 2) * IK) / 4 :=
begin
  rw [← re_add_im ⟪x, y⟫, re_inner_eq_norm_add_mul_self_sub_norm_sub_mul_self_div_four,
    im_inner_eq_norm_sub_I_smul_mul_self_sub_norm_add_I_smul_mul_self_div_four],
  push_cast,
  simp only [sq, ← mul_div_right_comm, ← add_div]
end

/-- Formula for the distance between the images of two nonzero points under an inversion with center
zero. See also `euclidean_geometry.dist_inversion_inversion` for inversions around a general
point. -/
lemma dist_div_norm_sq_smul {x y : F} (hx : x ≠ 0) (hy : y ≠ 0) (R : ℝ) :
  dist ((R / ∥x∥) ^ 2 • x) ((R / ∥y∥) ^ 2 • y) = (R ^ 2 / (∥x∥ * ∥y∥)) * dist x y :=
have hx' : ∥x∥ ≠ 0, from norm_ne_zero_iff.2 hx,
have hy' : ∥y∥ ≠ 0, from norm_ne_zero_iff.2 hy,
calc dist ((R / ∥x∥) ^ 2 • x) ((R / ∥y∥) ^ 2 • y)
    = sqrt (∥(R / ∥x∥) ^ 2 • x - (R / ∥y∥) ^ 2 • y∥^2) :
  by rw [dist_eq_norm, sqrt_sq (norm_nonneg _)]
... = sqrt ((R ^ 2 / (∥x∥ * ∥y∥)) ^ 2 * ∥x - y∥ ^ 2) :
  congr_arg sqrt $ by { field_simp [sq, norm_sub_mul_self_real, norm_smul, real_inner_smul_left,
    inner_smul_right, real.norm_of_nonneg (mul_self_nonneg _)], ring }
... = (R ^ 2 / (∥x∥ * ∥y∥)) * dist x y :
  by rw [sqrt_mul (sq_nonneg _), sqrt_sq (norm_nonneg _),
    sqrt_sq (div_nonneg (sq_nonneg _) (mul_nonneg (norm_nonneg _) (norm_nonneg _))), dist_eq_norm]

@[priority 100] -- See note [lower instance priority]
instance inner_product_space.to_uniform_convex_space : uniform_convex_space F :=
⟨λ ε hε, begin
  refine ⟨2 - sqrt (4 - ε^2), sub_pos_of_lt $ (sqrt_lt' zero_lt_two).2 _, λ x hx y hy hxy, _⟩,
  { norm_num,
    exact pow_pos hε _ },
  rw sub_sub_cancel,
  refine le_sqrt_of_sq_le _,
  rw [sq, eq_sub_iff_add_eq.2 (parallelogram_law_with_norm x y), ←sq (∥x - y∥), hx, hy],
  norm_num,
  exact pow_le_pow_of_le_left hε.le hxy _,
end⟩

section complex

variables {V : Type*}
[inner_product_space ℂ V]

/--
A complex polarization identity, with a linear map
-/
lemma inner_map_polarization (T : V →ₗ[ℂ] V) (x y : V):
  ⟪ T y, x ⟫_ℂ = (⟪T (x + y) , x + y⟫_ℂ - ⟪T (x - y) , x - y⟫_ℂ +
    complex.I * ⟪T (x + complex.I • y) , x + complex.I • y⟫_ℂ -
    complex.I * ⟪T (x - complex.I • y), x - complex.I • y ⟫_ℂ) / 4 :=
begin
  simp only [map_add, map_sub, inner_add_left, inner_add_right, linear_map.map_smul,
             inner_smul_left, inner_smul_right, complex.conj_I, ←pow_two, complex.I_sq,
             inner_sub_left, inner_sub_right, mul_add, ←mul_assoc, mul_neg, neg_neg,
             sub_neg_eq_add, one_mul, neg_one_mul, mul_sub, sub_sub],
  ring,
end

lemma inner_map_polarization' (T : V →ₗ[ℂ] V) (x y : V):
  ⟪ T x, y ⟫_ℂ = (⟪T (x + y) , x + y⟫_ℂ - ⟪T (x - y) , x - y⟫_ℂ -
    complex.I * ⟪T (x + complex.I • y) , x + complex.I • y⟫_ℂ +
    complex.I * ⟪T (x - complex.I • y), x - complex.I • y ⟫_ℂ) / 4 :=
begin
  simp only [map_add, map_sub, inner_add_left, inner_add_right, linear_map.map_smul,
             inner_smul_left, inner_smul_right, complex.conj_I, ←pow_two, complex.I_sq,
             inner_sub_left, inner_sub_right, mul_add, ←mul_assoc, mul_neg, neg_neg,
             sub_neg_eq_add, one_mul, neg_one_mul, mul_sub, sub_sub],
  ring,
end

/--
A linear map `T` is zero, if and only if the identity `⟪T x, x⟫_ℂ = 0` holds for all `x`.
-/
lemma inner_map_self_eq_zero (T : V →ₗ[ℂ] V) :
  (∀ (x : V), ⟪T x, x⟫_ℂ = 0) ↔ T = 0 :=
begin
  split,
  { intro hT,
    ext x,
    simp only [linear_map.zero_apply, ← inner_self_eq_zero, inner_map_polarization, hT],
    norm_num },
  { rintro rfl x,
    simp only [linear_map.zero_apply, inner_zero_left] }
end

/--
Two linear maps `S` and `T` are equal, if and only if the identity `⟪S x, x⟫_ℂ = ⟪T x, x⟫_ℂ` holds
for all `x`.
-/
lemma ext_inner_map (S T : V →ₗ[ℂ] V) :
  (∀ (x : V), ⟪S x, x⟫_ℂ = ⟪T x, x⟫_ℂ) ↔ S = T :=
begin
  rw [←sub_eq_zero, ←inner_map_self_eq_zero],
  refine forall_congr (λ x, _),
  rw [linear_map.sub_apply, inner_sub_left, sub_eq_zero],
end

end complex

section

variables {ι : Type*} {ι' : Type*} {ι'' : Type*}
variables {E' : Type*} [inner_product_space 𝕜 E']
variables {E'' : Type*} [inner_product_space 𝕜 E'']

/-- A linear isometry preserves the inner product. -/
@[simp] lemma linear_isometry.inner_map_map (f : E →ₗᵢ[𝕜] E') (x y : E) : ⟪f x, f y⟫ = ⟪x, y⟫ :=
by simp [inner_eq_sum_norm_sq_div_four, ← f.norm_map]

/-- A linear isometric equivalence preserves the inner product. -/
@[simp] lemma linear_isometry_equiv.inner_map_map (f : E ≃ₗᵢ[𝕜] E') (x y : E) :
  ⟪f x, f y⟫ = ⟪x, y⟫ :=
f.to_linear_isometry.inner_map_map x y

/-- A linear map that preserves the inner product is a linear isometry. -/
def linear_map.isometry_of_inner (f : E →ₗ[𝕜] E') (h : ∀ x y, ⟪f x, f y⟫ = ⟪x, y⟫) : E →ₗᵢ[𝕜] E' :=
⟨f, λ x, by simp only [norm_eq_sqrt_inner, h]⟩

@[simp] lemma linear_map.coe_isometry_of_inner (f : E →ₗ[𝕜] E') (h) :
  ⇑(f.isometry_of_inner h) = f := rfl

@[simp] lemma linear_map.isometry_of_inner_to_linear_map (f : E →ₗ[𝕜] E') (h) :
  (f.isometry_of_inner h).to_linear_map = f := rfl

/-- A linear equivalence that preserves the inner product is a linear isometric equivalence. -/
def linear_equiv.isometry_of_inner (f : E ≃ₗ[𝕜] E') (h : ∀ x y, ⟪f x, f y⟫ = ⟪x, y⟫) :
  E ≃ₗᵢ[𝕜] E' :=
⟨f, ((f : E →ₗ[𝕜] E').isometry_of_inner h).norm_map⟩

@[simp] lemma linear_equiv.coe_isometry_of_inner (f : E ≃ₗ[𝕜] E') (h) :
  ⇑(f.isometry_of_inner h) = f := rfl

@[simp] lemma linear_equiv.isometry_of_inner_to_linear_equiv (f : E ≃ₗ[𝕜] E') (h) :
  (f.isometry_of_inner h).to_linear_equiv = f := rfl

/-- A linear isometry preserves the property of being orthonormal. -/
lemma linear_isometry.orthonormal_comp_iff {v : ι → E} (f : E →ₗᵢ[𝕜] E') :
  orthonormal 𝕜 (f ∘ v) ↔ orthonormal 𝕜 v :=
begin
  classical,
  simp_rw [orthonormal_iff_ite, linear_isometry.inner_map_map]
end

/-- A linear isometry preserves the property of being orthonormal. -/
lemma orthonormal.comp_linear_isometry {v : ι → E} (hv : orthonormal 𝕜 v) (f : E →ₗᵢ[𝕜] E') :
  orthonormal 𝕜 (f ∘ v) :=
by rwa f.orthonormal_comp_iff

/-- A linear isometric equivalence preserves the property of being orthonormal. -/
lemma orthonormal.comp_linear_isometry_equiv {v : ι → E} (hv : orthonormal 𝕜 v) (f : E ≃ₗᵢ[𝕜] E') :
  orthonormal 𝕜 (f ∘ v) :=
hv.comp_linear_isometry f.to_linear_isometry

/-- A linear isometric equivalence, applied with `basis.map`, preserves the property of being
orthonormal. --/
lemma orthonormal.map_linear_isometry_equiv {v : basis ι 𝕜 E} (hv : orthonormal 𝕜 v)
  (f : E ≃ₗᵢ[𝕜] E') : orthonormal 𝕜 (v.map f.to_linear_equiv) :=
hv.comp_linear_isometry_equiv f

/-- A linear map that sends an orthonormal basis to orthonormal vectors is a linear isometry. -/
def linear_map.isometry_of_orthonormal (f : E →ₗ[𝕜] E') {v : basis ι 𝕜 E} (hv : orthonormal 𝕜 v)
  (hf : orthonormal 𝕜 (f ∘ v)) : E →ₗᵢ[𝕜] E' :=
f.isometry_of_inner $ λ x y, by rw [←v.total_repr x, ←v.total_repr y, finsupp.apply_total,
                                    finsupp.apply_total, hv.inner_finsupp_eq_sum_left,
                                    hf.inner_finsupp_eq_sum_left]

@[simp] lemma linear_map.coe_isometry_of_orthonormal (f : E →ₗ[𝕜] E') {v : basis ι 𝕜 E}
  (hv : orthonormal 𝕜 v) (hf : orthonormal 𝕜 (f ∘ v)) :
  ⇑(f.isometry_of_orthonormal hv hf) = f :=
rfl

@[simp] lemma linear_map.isometry_of_orthonormal_to_linear_map (f : E →ₗ[𝕜] E') {v : basis ι 𝕜 E}
  (hv : orthonormal 𝕜 v) (hf : orthonormal 𝕜 (f ∘ v)) :
  (f.isometry_of_orthonormal hv hf).to_linear_map = f :=
rfl

/-- A linear equivalence that sends an orthonormal basis to orthonormal vectors is a linear
isometric equivalence. -/
def linear_equiv.isometry_of_orthonormal (f : E ≃ₗ[𝕜] E') {v : basis ι 𝕜 E} (hv : orthonormal 𝕜 v)
  (hf : orthonormal 𝕜 (f ∘ v)) : E ≃ₗᵢ[𝕜] E' :=
f.isometry_of_inner $ λ x y, begin
  rw ←linear_equiv.coe_coe at hf,
  rw [←v.total_repr x, ←v.total_repr y, ←linear_equiv.coe_coe, finsupp.apply_total,
      finsupp.apply_total, hv.inner_finsupp_eq_sum_left, hf.inner_finsupp_eq_sum_left]
end

@[simp] lemma linear_equiv.coe_isometry_of_orthonormal (f : E ≃ₗ[𝕜] E') {v : basis ι 𝕜 E}
  (hv : orthonormal 𝕜 v) (hf : orthonormal 𝕜 (f ∘ v)) :
  ⇑(f.isometry_of_orthonormal hv hf) = f :=
rfl

@[simp] lemma linear_equiv.isometry_of_orthonormal_to_linear_equiv (f : E ≃ₗ[𝕜] E')
  {v : basis ι 𝕜 E} (hv : orthonormal 𝕜 v) (hf : orthonormal 𝕜 (f ∘ v)) :
  (f.isometry_of_orthonormal hv hf).to_linear_equiv = f :=
rfl

/-- A linear isometric equivalence that sends an orthonormal basis to a given orthonormal basis. -/
def orthonormal.equiv {v : basis ι 𝕜 E} (hv : orthonormal 𝕜 v) {v' : basis ι' 𝕜 E'}
  (hv' : orthonormal 𝕜 v') (e : ι ≃ ι') : E ≃ₗᵢ[𝕜] E' :=
(v.equiv v' e).isometry_of_orthonormal hv begin
  have h : (v.equiv v' e) ∘ v = v' ∘ e,
  { ext i,
    simp },
  rw h,
  exact hv'.comp _ e.injective
end

@[simp] lemma orthonormal.equiv_to_linear_equiv {v : basis ι 𝕜 E} (hv : orthonormal 𝕜 v)
  {v' : basis ι' 𝕜 E'} (hv' : orthonormal 𝕜 v') (e : ι ≃ ι') :
  (hv.equiv hv' e).to_linear_equiv = v.equiv v' e :=
rfl

@[simp] lemma orthonormal.equiv_apply {ι' : Type*} {v : basis ι 𝕜 E} (hv : orthonormal 𝕜 v)
  {v' : basis ι' 𝕜 E'} (hv' : orthonormal 𝕜 v') (e : ι ≃ ι') (i : ι) :
  hv.equiv hv' e (v i) = v' (e i) :=
basis.equiv_apply _ _ _ _

@[simp] lemma orthonormal.equiv_refl {v : basis ι 𝕜 E} (hv : orthonormal 𝕜 v) :
  hv.equiv hv (equiv.refl ι) = linear_isometry_equiv.refl 𝕜 E :=
v.ext_linear_isometry_equiv $ λ i, by simp

@[simp] lemma orthonormal.equiv_symm {v : basis ι 𝕜 E} (hv : orthonormal 𝕜 v) {v' : basis ι' 𝕜 E'}
  (hv' : orthonormal 𝕜 v') (e : ι ≃ ι') : (hv.equiv hv' e).symm = hv'.equiv hv e.symm :=
v'.ext_linear_isometry_equiv $ λ i, (hv.equiv hv' e).injective (by simp)

@[simp] lemma orthonormal.equiv_trans {v : basis ι 𝕜 E} (hv : orthonormal 𝕜 v) {v' : basis ι' 𝕜 E'}
  (hv' : orthonormal 𝕜 v') (e : ι ≃ ι') {v'' : basis ι'' 𝕜 E''} (hv'' : orthonormal 𝕜 v'')
  (e' : ι' ≃ ι'') : (hv.equiv hv' e).trans (hv'.equiv hv'' e') = hv.equiv hv'' (e.trans e') :=
v.ext_linear_isometry_equiv $ λ i, by simp

lemma orthonormal.map_equiv {v : basis ι 𝕜 E} (hv : orthonormal 𝕜 v) {v' : basis ι' 𝕜 E'}
  (hv' : orthonormal 𝕜 v') (e : ι ≃ ι') :
  v.map ((hv.equiv hv' e).to_linear_equiv) = v'.reindex e.symm :=
v.map_equiv _ _

end

/-- Polarization identity: The real inner product, in terms of the norm. -/
lemma real_inner_eq_norm_add_mul_self_sub_norm_mul_self_sub_norm_mul_self_div_two (x y : F) :
  ⟪x, y⟫_ℝ = (∥x + y∥ * ∥x + y∥ - ∥x∥ * ∥x∥ - ∥y∥ * ∥y∥) / 2 :=
re_to_real.symm.trans $
  re_inner_eq_norm_add_mul_self_sub_norm_mul_self_sub_norm_mul_self_div_two x y

/-- Polarization identity: The real inner product, in terms of the norm. -/
lemma real_inner_eq_norm_mul_self_add_norm_mul_self_sub_norm_sub_mul_self_div_two (x y : F) :
  ⟪x, y⟫_ℝ = (∥x∥ * ∥x∥ + ∥y∥ * ∥y∥ - ∥x - y∥ * ∥x - y∥) / 2 :=
re_to_real.symm.trans $
  re_inner_eq_norm_mul_self_add_norm_mul_self_sub_norm_sub_mul_self_div_two x y

/-- Pythagorean theorem, if-and-only-if vector inner product form. -/
lemma norm_add_sq_eq_norm_sq_add_norm_sq_iff_real_inner_eq_zero (x y : F) :
  ∥x + y∥ * ∥x + y∥ = ∥x∥ * ∥x∥ + ∥y∥ * ∥y∥ ↔ ⟪x, y⟫_ℝ = 0 :=
begin
  rw [norm_add_mul_self, add_right_cancel_iff, add_right_eq_self, mul_eq_zero],
  norm_num
end

/-- Pythagorean theorem, vector inner product form. -/
lemma norm_add_sq_eq_norm_sq_add_norm_sq_of_inner_eq_zero (x y : E) (h : ⟪x, y⟫ = 0) :
  ∥x + y∥ * ∥x + y∥ = ∥x∥ * ∥x∥ + ∥y∥ * ∥y∥ :=
begin
  rw [norm_add_mul_self, add_right_cancel_iff, add_right_eq_self, mul_eq_zero],
  apply or.inr,
  simp only [h, zero_re'],
end

/-- Pythagorean theorem, vector inner product form. -/
lemma norm_add_sq_eq_norm_sq_add_norm_sq_real {x y : F} (h : ⟪x, y⟫_ℝ = 0) :
  ∥x + y∥ * ∥x + y∥ = ∥x∥ * ∥x∥ + ∥y∥ * ∥y∥ :=
(norm_add_sq_eq_norm_sq_add_norm_sq_iff_real_inner_eq_zero x y).2 h

/-- Pythagorean theorem, subtracting vectors, if-and-only-if vector
inner product form. -/
lemma norm_sub_sq_eq_norm_sq_add_norm_sq_iff_real_inner_eq_zero (x y : F) :
  ∥x - y∥ * ∥x - y∥ = ∥x∥ * ∥x∥ + ∥y∥ * ∥y∥ ↔ ⟪x, y⟫_ℝ = 0 :=
begin
  rw [norm_sub_mul_self, add_right_cancel_iff, sub_eq_add_neg, add_right_eq_self, neg_eq_zero,
      mul_eq_zero],
  norm_num
end

/-- Pythagorean theorem, subtracting vectors, vector inner product
form. -/
lemma norm_sub_sq_eq_norm_sq_add_norm_sq_real {x y : F} (h : ⟪x, y⟫_ℝ = 0) :
  ∥x - y∥ * ∥x - y∥ = ∥x∥ * ∥x∥ + ∥y∥ * ∥y∥ :=
(norm_sub_sq_eq_norm_sq_add_norm_sq_iff_real_inner_eq_zero x y).2 h

/-- The sum and difference of two vectors are orthogonal if and only
if they have the same norm. -/
lemma real_inner_add_sub_eq_zero_iff (x y : F) : ⟪x + y, x - y⟫_ℝ = 0 ↔ ∥x∥ = ∥y∥ :=
begin
  conv_rhs { rw ←mul_self_inj_of_nonneg (norm_nonneg _) (norm_nonneg _) },
  simp only [←inner_self_eq_norm_mul_norm, inner_add_left, inner_sub_right,
            real_inner_comm y x, sub_eq_zero, re_to_real],
  split,
  { intro h,
    rw [add_comm] at h,
    linarith },
  { intro h,
    linarith }
end

/-- Given two orthogonal vectors, their sum and difference have equal norms. -/
lemma norm_sub_eq_norm_add {v w : E} (h : ⟪v, w⟫ = 0) : ∥w - v∥ = ∥w + v∥ :=
begin
  rw ←mul_self_inj_of_nonneg (norm_nonneg _) (norm_nonneg _),
  simp [h, ←inner_self_eq_norm_mul_norm, inner_add_left, inner_add_right, inner_sub_left,
    inner_sub_right, inner_re_symm]
end

/-- The real inner product of two vectors, divided by the product of their
norms, has absolute value at most 1. -/
lemma abs_real_inner_div_norm_mul_norm_le_one (x y : F) : absR (⟪x, y⟫_ℝ / (∥x∥ * ∥y∥)) ≤ 1 :=
begin
  rw _root_.abs_div,
  by_cases h : 0 = absR (∥x∥ * ∥y∥),
  { rw [←h, div_zero],
    norm_num },
  { change 0 ≠ absR (∥x∥ * ∥y∥) at h,
    rw div_le_iff' (lt_of_le_of_ne (ge_iff_le.mp (_root_.abs_nonneg (∥x∥ * ∥y∥))) h),
    convert abs_real_inner_le_norm x y using 1,
    rw [_root_.abs_mul, _root_.abs_of_nonneg (norm_nonneg x), _root_.abs_of_nonneg (norm_nonneg y),
        mul_one] }
end

/-- The inner product of a vector with a multiple of itself. -/
lemma real_inner_smul_self_left (x : F) (r : ℝ) : ⟪r • x, x⟫_ℝ = r * (∥x∥ * ∥x∥) :=
by rw [real_inner_smul_left, ←real_inner_self_eq_norm_mul_norm]

/-- The inner product of a vector with a multiple of itself. -/
lemma real_inner_smul_self_right (x : F) (r : ℝ) : ⟪x, r • x⟫_ℝ = r * (∥x∥ * ∥x∥) :=
by rw [inner_smul_right, ←real_inner_self_eq_norm_mul_norm]

/-- The inner product of a nonzero vector with a nonzero multiple of
itself, divided by the product of their norms, has absolute value
1. -/
lemma abs_inner_div_norm_mul_norm_eq_one_of_ne_zero_of_ne_zero_mul
  {x : E} {r : 𝕜} (hx : x ≠ 0) (hr : r ≠ 0) : abs ⟪x, r • x⟫ / (∥x∥ * ∥r • x∥) = 1 :=
begin
  have hx' : ∥x∥ ≠ 0 := by simp [norm_eq_zero, hx],
  have hr' : abs r ≠ 0 := by simp [is_R_or_C.abs_eq_zero, hr],
  rw [inner_smul_right, is_R_or_C.abs_mul, ←inner_self_re_abs, inner_self_eq_norm_mul_norm,
      norm_smul],
  rw [is_R_or_C.norm_eq_abs, ←mul_assoc, ←div_div, mul_div_cancel _ hx',
     ←div_div, mul_comm, mul_div_cancel _ hr', div_self hx'],
end

/-- The inner product of a nonzero vector with a nonzero multiple of
itself, divided by the product of their norms, has absolute value
1. -/
lemma abs_real_inner_div_norm_mul_norm_eq_one_of_ne_zero_of_ne_zero_mul
  {x : F} {r : ℝ} (hx : x ≠ 0) (hr : r ≠ 0) : absR ⟪x, r • x⟫_ℝ / (∥x∥ * ∥r • x∥) = 1 :=
begin
  rw ← abs_to_real,
  exact abs_inner_div_norm_mul_norm_eq_one_of_ne_zero_of_ne_zero_mul hx hr
end

/-- The inner product of a nonzero vector with a positive multiple of
itself, divided by the product of their norms, has value 1. -/
lemma real_inner_div_norm_mul_norm_eq_one_of_ne_zero_of_pos_mul
  {x : F} {r : ℝ} (hx : x ≠ 0) (hr : 0 < r) : ⟪x, r • x⟫_ℝ / (∥x∥ * ∥r • x∥) = 1 :=
begin
  rw [real_inner_smul_self_right, norm_smul, real.norm_eq_abs, ←mul_assoc ∥x∥, mul_comm _ (absR r),
      mul_assoc, _root_.abs_of_nonneg (le_of_lt hr), div_self],
  exact mul_ne_zero (ne_of_gt hr)
    (λ h, hx (norm_eq_zero.1 (eq_zero_of_mul_self_eq_zero h)))
end

/-- The inner product of a nonzero vector with a negative multiple of
itself, divided by the product of their norms, has value -1. -/
lemma real_inner_div_norm_mul_norm_eq_neg_one_of_ne_zero_of_neg_mul
  {x : F} {r : ℝ} (hx : x ≠ 0) (hr : r < 0) : ⟪x, r • x⟫_ℝ / (∥x∥ * ∥r • x∥) = -1 :=
begin
  rw [real_inner_smul_self_right, norm_smul, real.norm_eq_abs, ←mul_assoc ∥x∥, mul_comm _ (absR r),
      mul_assoc, abs_of_neg hr, neg_mul, div_neg_eq_neg_div, div_self],
  exact mul_ne_zero (ne_of_lt hr)
    (λ h, hx (norm_eq_zero.1 (eq_zero_of_mul_self_eq_zero h)))
end

/-- The inner product of two vectors, divided by the product of their
norms, has absolute value 1 if and only if they are nonzero and one is
a multiple of the other. One form of equality case for Cauchy-Schwarz. -/
lemma abs_inner_div_norm_mul_norm_eq_one_iff (x y : E) :
  abs (⟪x, y⟫ / (∥x∥ * ∥y∥)) = 1 ↔ (x ≠ 0 ∧ ∃ (r : 𝕜), r ≠ 0 ∧ y = r • x) :=
begin
  split,
  { intro h,
    have hx0 : x ≠ 0,
    { intro hx0,
      rw [hx0, inner_zero_left, zero_div] at h,
      norm_num at h, },
    refine and.intro hx0 _,
    set r := ⟪x, y⟫ / (∥x∥ * ∥x∥) with hr,
    use r,
    set t := y - r • x with ht,
    have ht0 : ⟪x, t⟫ = 0,
    { rw [ht, inner_sub_right, inner_smul_right, hr],
      norm_cast,
      rw [←inner_self_eq_norm_mul_norm, inner_self_re_to_K,
          div_mul_cancel _ (λ h, hx0 (inner_self_eq_zero.1 h)), sub_self] },
    replace h : ∥r • x∥ / ∥t + r • x∥ = 1,
    { rw [←sub_add_cancel y (r • x), ←ht, inner_add_right, ht0, zero_add, inner_smul_right,
        is_R_or_C.abs_div, is_R_or_C.abs_mul, ←inner_self_re_abs,
        inner_self_eq_norm_mul_norm] at h,
      norm_cast at h,
      rwa [_root_.abs_mul, abs_norm_eq_norm, abs_norm_eq_norm, ←mul_assoc, mul_comm,
        mul_div_mul_left _ _ (λ h, hx0 (norm_eq_zero.1 h)), ←is_R_or_C.norm_eq_abs,
        ←norm_smul] at h },
    have hr0 : r ≠ 0,
    { intro hr0,
      rw [hr0, zero_smul, norm_zero, zero_div] at h,
      norm_num at h },
    refine and.intro hr0 _,
    have h2 : ∥r • x∥ ^ 2 = ∥t + r • x∥ ^ 2,
    { rw [eq_of_div_eq_one h] },
    replace h2 : ⟪r • x, r • x⟫ = ⟪t, t⟫ + ⟪t, r • x⟫ + ⟪r • x, t⟫ + ⟪r • x, r • x⟫,
    { rw [sq, sq, ←inner_self_eq_norm_mul_norm, ←inner_self_eq_norm_mul_norm ] at h2,
      have h2' := congr_arg (λ z : ℝ, (z : 𝕜)) h2,
      simp_rw [inner_self_re_to_K, inner_add_add_self] at h2',
      exact h2' },
    conv at h2 in ⟪r • x, t⟫ { rw [inner_smul_left, ht0, mul_zero] },
    symmetry' at h2,
    have h₁ : ⟪t, r • x⟫ = 0 := by { rw [inner_smul_right, ←inner_conj_sym, ht0], simp },
    rw [add_zero, h₁, add_left_eq_self, add_zero, inner_self_eq_zero] at h2,
    rw h2 at ht,
    exact eq_of_sub_eq_zero ht.symm },
  { intro h,
    rcases h with ⟨hx, ⟨r, ⟨hr, hy⟩⟩⟩,
    rw [hy, is_R_or_C.abs_div],
    norm_cast,
    rw [_root_.abs_mul, abs_norm_eq_norm, abs_norm_eq_norm],
    exact abs_inner_div_norm_mul_norm_eq_one_of_ne_zero_of_ne_zero_mul hx hr }
end

/-- The inner product of two vectors, divided by the product of their
norms, has absolute value 1 if and only if they are nonzero and one is
a multiple of the other. One form of equality case for Cauchy-Schwarz. -/
lemma abs_real_inner_div_norm_mul_norm_eq_one_iff (x y : F) :
  absR (⟪x, y⟫_ℝ / (∥x∥ * ∥y∥)) = 1 ↔ (x ≠ 0 ∧ ∃ (r : ℝ), r ≠ 0 ∧ y = r • x) :=
begin
  have := @abs_inner_div_norm_mul_norm_eq_one_iff ℝ F _ _ x y,
  simpa [coe_real_eq_id] using this,
end

/--
If the inner product of two vectors is equal to the product of their norms, then the two vectors
are multiples of each other. One form of the equality case for Cauchy-Schwarz.
Compare `inner_eq_norm_mul_iff`, which takes the stronger hypothesis `⟪x, y⟫ = ∥x∥ * ∥y∥`. -/
lemma abs_inner_eq_norm_iff (x y : E) (hx0 : x ≠ 0) (hy0 : y ≠ 0):
  abs ⟪x, y⟫ = ∥x∥ * ∥y∥ ↔ ∃ (r : 𝕜), r ≠ 0 ∧ y = r • x :=
begin
  have hx0' : ∥x∥ ≠ 0 := by simp [norm_eq_zero, hx0],
  have hy0' : ∥y∥ ≠ 0 := by simp [norm_eq_zero, hy0],
  have hxy0 : ∥x∥ * ∥y∥ ≠ 0 := by simp [hx0', hy0'],
  have h₁ : abs ⟪x, y⟫ = ∥x∥ * ∥y∥ ↔ abs (⟪x, y⟫ / (∥x∥ * ∥y∥)) = 1,
  { refine ⟨_ ,_⟩,
    { intro h,
      norm_cast,
      rw [is_R_or_C.abs_div, h, abs_of_real, _root_.abs_mul, abs_norm_eq_norm, abs_norm_eq_norm],
      exact div_self hxy0 },
    { intro h,
      norm_cast at h,
      rwa [is_R_or_C.abs_div, abs_of_real, _root_.abs_mul, abs_norm_eq_norm, abs_norm_eq_norm,
          div_eq_one_iff_eq hxy0] at h } },
  rw [h₁, abs_inner_div_norm_mul_norm_eq_one_iff x y],
  simp [hx0]
end

/-- The inner product of two vectors, divided by the product of their
norms, has value 1 if and only if they are nonzero and one is
a positive multiple of the other. -/
lemma real_inner_div_norm_mul_norm_eq_one_iff (x y : F) :
  ⟪x, y⟫_ℝ / (∥x∥ * ∥y∥) = 1 ↔ (x ≠ 0 ∧ ∃ (r : ℝ), 0 < r ∧ y = r • x) :=
begin
  split,
  { intro h,
    have ha := h,
    apply_fun absR at ha,
    norm_num at ha,
    rcases (abs_real_inner_div_norm_mul_norm_eq_one_iff x y).1 ha with ⟨hx, ⟨r, ⟨hr, hy⟩⟩⟩,
    use [hx, r],
    refine and.intro _ hy,
    by_contradiction hrneg,
    rw hy at h,
    rw real_inner_div_norm_mul_norm_eq_neg_one_of_ne_zero_of_neg_mul hx
      (lt_of_le_of_ne (le_of_not_lt hrneg) hr) at h,
    norm_num at h },
  { intro h,
    rcases h with ⟨hx, ⟨r, ⟨hr, hy⟩⟩⟩,
    rw hy,
    exact real_inner_div_norm_mul_norm_eq_one_of_ne_zero_of_pos_mul hx hr }
end

/-- The inner product of two vectors, divided by the product of their
norms, has value -1 if and only if they are nonzero and one is
a negative multiple of the other. -/
lemma real_inner_div_norm_mul_norm_eq_neg_one_iff (x y : F) :
  ⟪x, y⟫_ℝ / (∥x∥ * ∥y∥) = -1 ↔ (x ≠ 0 ∧ ∃ (r : ℝ), r < 0 ∧ y = r • x) :=
begin
  split,
  { intro h,
    have ha := h,
    apply_fun absR at ha,
    norm_num at ha,
    rcases (abs_real_inner_div_norm_mul_norm_eq_one_iff x y).1 ha with ⟨hx, ⟨r, ⟨hr, hy⟩⟩⟩,
    use [hx, r],
    refine and.intro _ hy,
    by_contradiction hrpos,
    rw hy at h,
    rw real_inner_div_norm_mul_norm_eq_one_of_ne_zero_of_pos_mul hx
      (lt_of_le_of_ne (le_of_not_lt hrpos) hr.symm) at h,
    norm_num at h },
  { intro h,
    rcases h with ⟨hx, ⟨r, ⟨hr, hy⟩⟩⟩,
    rw hy,
    exact real_inner_div_norm_mul_norm_eq_neg_one_of_ne_zero_of_neg_mul hx hr }
end

/-- If the inner product of two vectors is equal to the product of their norms (i.e.,
`⟪x, y⟫ = ∥x∥ * ∥y∥`), then the two vectors are nonnegative real multiples of each other. One form
of the equality case for Cauchy-Schwarz.
Compare `abs_inner_eq_norm_iff`, which takes the weaker hypothesis `abs ⟪x, y⟫ = ∥x∥ * ∥y∥`. -/
lemma inner_eq_norm_mul_iff {x y : E} :
  ⟪x, y⟫ = (∥x∥ : 𝕜) * ∥y∥ ↔ (∥y∥ : 𝕜) • x = (∥x∥ : 𝕜) • y :=
begin
  by_cases h : (x = 0 ∨ y = 0), -- WLOG `x` and `y` are nonzero
  { cases h; simp [h] },
  calc ⟪x, y⟫ = (∥x∥ : 𝕜) * ∥y∥ ↔ ∥x∥ * ∥y∥ = re ⟪x, y⟫ :
  begin
    norm_cast,
    split,
    { intros h',
      simp [h'] },
    { have cauchy_schwarz := abs_inner_le_norm x y,
      intros h',
      rw h' at ⊢ cauchy_schwarz,
      rwa re_eq_self_of_le }
  end
  ... ↔ 2 * ∥x∥ * ∥y∥ * (∥x∥ * ∥y∥ - re ⟪x, y⟫) = 0 :
    by simp [h, show (2:ℝ) ≠ 0, by norm_num, sub_eq_zero]
  ... ↔ ∥(∥y∥:𝕜) • x - (∥x∥:𝕜) • y∥ * ∥(∥y∥:𝕜) • x - (∥x∥:𝕜) • y∥ = 0 :
  begin
    simp only [norm_sub_mul_self, inner_smul_left, inner_smul_right, norm_smul, conj_of_real,
      is_R_or_C.norm_eq_abs, abs_of_real, of_real_im, of_real_re, mul_re, abs_norm_eq_norm],
    refine eq.congr _ rfl,
    ring
  end
  ... ↔ (∥y∥ : 𝕜) • x = (∥x∥ : 𝕜) • y : by simp [norm_sub_eq_zero_iff]
end

/-- If the inner product of two vectors is equal to the product of their norms (i.e.,
`⟪x, y⟫ = ∥x∥ * ∥y∥`), then the two vectors are nonnegative real multiples of each other. One form
of the equality case for Cauchy-Schwarz.
Compare `abs_inner_eq_norm_iff`, which takes the weaker hypothesis `abs ⟪x, y⟫ = ∥x∥ * ∥y∥`. -/
lemma inner_eq_norm_mul_iff_real {x y : F} : ⟪x, y⟫_ℝ = ∥x∥ * ∥y∥ ↔ ∥y∥ • x = ∥x∥ • y :=
inner_eq_norm_mul_iff

/-- If the inner product of two unit vectors is `1`, then the two vectors are equal. One form of
the equality case for Cauchy-Schwarz. -/
lemma inner_eq_norm_mul_iff_of_norm_one {x y : E} (hx : ∥x∥ = 1) (hy : ∥y∥ = 1) :
  ⟪x, y⟫ = 1 ↔ x = y :=
by { convert inner_eq_norm_mul_iff using 2; simp [hx, hy] }

lemma inner_lt_norm_mul_iff_real {x y : F} :
  ⟪x, y⟫_ℝ < ∥x∥ * ∥y∥ ↔ ∥y∥ • x ≠ ∥x∥ • y :=
calc ⟪x, y⟫_ℝ < ∥x∥ * ∥y∥
    ↔ ⟪x, y⟫_ℝ ≠ ∥x∥ * ∥y∥ : ⟨ne_of_lt, lt_of_le_of_ne (real_inner_le_norm _ _)⟩
... ↔ ∥y∥ • x ≠ ∥x∥ • y : not_congr inner_eq_norm_mul_iff_real

/-- If the inner product of two unit vectors is strictly less than `1`, then the two vectors are
distinct. One form of the equality case for Cauchy-Schwarz. -/
lemma inner_lt_one_iff_real_of_norm_one {x y : F} (hx : ∥x∥ = 1) (hy : ∥y∥ = 1) :
  ⟪x, y⟫_ℝ < 1 ↔ x ≠ y :=
by { convert inner_lt_norm_mul_iff_real; simp [hx, hy] }

/-- The inner product of two weighted sums, where the weights in each
sum add to 0, in terms of the norms of pairwise differences. -/
lemma inner_sum_smul_sum_smul_of_sum_eq_zero {ι₁ : Type*} {s₁ : finset ι₁} {w₁ : ι₁ → ℝ}
    (v₁ : ι₁ → F) (h₁ : ∑ i in s₁, w₁ i = 0) {ι₂ : Type*} {s₂ : finset ι₂} {w₂ : ι₂ → ℝ}
    (v₂ : ι₂ → F) (h₂ : ∑ i in s₂, w₂ i = 0) :
  ⟪(∑ i₁ in s₁, w₁ i₁ • v₁ i₁), (∑ i₂ in s₂, w₂ i₂ • v₂ i₂)⟫_ℝ =
    (-∑ i₁ in s₁, ∑ i₂ in s₂, w₁ i₁ * w₂ i₂ * (∥v₁ i₁ - v₂ i₂∥ * ∥v₁ i₁ - v₂ i₂∥)) / 2 :=
by simp_rw [sum_inner, inner_sum, real_inner_smul_left, real_inner_smul_right,
            real_inner_eq_norm_mul_self_add_norm_mul_self_sub_norm_sub_mul_self_div_two,
            ←div_sub_div_same, ←div_add_div_same, mul_sub_left_distrib, left_distrib,
            finset.sum_sub_distrib, finset.sum_add_distrib, ←finset.mul_sum, ←finset.sum_mul,
            h₁, h₂, zero_mul, mul_zero, finset.sum_const_zero, zero_add, zero_sub, finset.mul_sum,
            neg_div, finset.sum_div, mul_div_assoc, mul_assoc]

/-- The inner product as a sesquilinear map. -/
def innerₛₗ : E →ₗ⋆[𝕜] E →ₗ[𝕜] 𝕜 :=
linear_map.mk₂'ₛₗ _ _ (λ v w, ⟪v, w⟫) (λ _ _ _, inner_add_left) (λ _ _ _, inner_smul_left)
(λ _ _ _, inner_add_right) (λ _ _ _, inner_smul_right)

@[simp] lemma innerₛₗ_apply_coe (v : E) : (innerₛₗ v : E → 𝕜) = λ w, ⟪v, w⟫ := rfl

@[simp] lemma innerₛₗ_apply (v w : E) : innerₛₗ v w = ⟪v, w⟫ := rfl

/-- The inner product as a continuous sesquilinear map. Note that `to_dual_map` (resp. `to_dual`)
in `inner_product_space.dual` is a version of this given as a linear isometry (resp. linear
isometric equivalence). -/
def innerSL : E →L⋆[𝕜] E →L[𝕜] 𝕜 :=
linear_map.mk_continuous₂ innerₛₗ 1
(λ x y, by simp only [norm_inner_le_norm, one_mul, innerₛₗ_apply])

@[simp] lemma innerSL_apply_coe (v : E) : (innerSL v : E → 𝕜) = λ w, ⟪v, w⟫ := rfl

@[simp] lemma innerSL_apply (v w : E) : innerSL v w = ⟪v, w⟫ := rfl

/-- `innerSL` is an isometry. Note that the associated `linear_isometry` is defined in
`inner_product_space.dual` as `to_dual_map`.  -/
@[simp] lemma innerSL_apply_norm {x : E} : ∥(innerSL x : E →L[𝕜] 𝕜)∥ = ∥x∥ :=
begin
  refine le_antisymm ((innerSL x : E →L[𝕜] 𝕜).op_norm_le_bound (norm_nonneg _)
    (λ y, norm_inner_le_norm _ _)) _,
  cases eq_or_lt_of_le (norm_nonneg x) with h h,
  { have : x = 0 := norm_eq_zero.mp (eq.symm h),
    simp [this] },
  { refine (mul_le_mul_right h).mp _,
    calc ∥x∥ * ∥x∥ = ∥x∥ ^ 2 : by ring
    ... = re ⟪x, x⟫ : norm_sq_eq_inner _
    ... ≤ abs ⟪x, x⟫ : re_le_abs _
    ... = ∥innerSL x x∥ : by { rw [←is_R_or_C.norm_eq_abs], refl }
    ... ≤ ∥innerSL x∥ * ∥x∥ : (innerSL x : E →L[𝕜] 𝕜).le_op_norm _ }
end

/-- The inner product as a continuous sesquilinear map, with the two arguments flipped. -/
def innerSL_flip : E →L[𝕜] E →L⋆[𝕜] 𝕜 :=
@continuous_linear_map.flipₗᵢ' 𝕜 𝕜 𝕜 E E 𝕜 _ _ _ _ _ _ _ _ _ (ring_hom.id 𝕜) (star_ring_end 𝕜) _ _
  innerSL

@[simp] lemma innerSL_flip_apply {x y : E} : innerSL_flip x y = ⟪y, x⟫ := rfl

namespace continuous_linear_map

variables  {E' : Type*} [inner_product_space 𝕜 E']

/-- Given `f : E →L[𝕜] E'`, construct the continuous sesquilinear form `λ x y, ⟪x, A y⟫`, given
as a continuous linear map. -/
def to_sesq_form : (E →L[𝕜] E') →L[𝕜] E' →L⋆[𝕜] E →L[𝕜] 𝕜 :=
↑((continuous_linear_map.flipₗᵢ' E E' 𝕜
  (star_ring_end 𝕜) (ring_hom.id 𝕜)).to_continuous_linear_equiv) ∘L
(continuous_linear_map.compSL E E' (E' →L⋆[𝕜] 𝕜) (ring_hom.id 𝕜) (ring_hom.id 𝕜) innerSL_flip)

@[simp] lemma to_sesq_form_apply_coe (f : E →L[𝕜] E') (x : E') :
  to_sesq_form f x = (innerSL x).comp f := rfl

lemma to_sesq_form_apply_norm_le {f : E →L[𝕜] E'} {v : E'} : ∥to_sesq_form f v∥ ≤ ∥f∥ * ∥v∥ :=
begin
  refine op_norm_le_bound _ (mul_nonneg (norm_nonneg _) (norm_nonneg _)) _,
  intro x,
  have h₁ : ∥f x∥ ≤ ∥f∥ * ∥x∥ := le_op_norm _ _,
  have h₂ := @norm_inner_le_norm 𝕜 E' _ _ v (f x),
  calc ∥⟪v, f x⟫∥ ≤ ∥v∥ * ∥f x∥       :  h₂
              ... ≤ ∥v∥ * (∥f∥ * ∥x∥)  : mul_le_mul_of_nonneg_left h₁ (norm_nonneg v)
              ... = ∥f∥ * ∥v∥ * ∥x∥    : by ring,
end

end continuous_linear_map

/-- When an inner product space `E` over `𝕜` is considered as a real normed space, its inner
product satisfies `is_bounded_bilinear_map`.

In order to state these results, we need a `normed_space ℝ E` instance. We will later establish
such an instance by restriction-of-scalars, `inner_product_space.is_R_or_C_to_real 𝕜 E`, but this
instance may be not definitionally equal to some other “natural” instance. So, we assume
`[normed_space ℝ E]`.
-/
lemma is_bounded_bilinear_map_inner [normed_space ℝ E] :
  is_bounded_bilinear_map ℝ (λ p : E × E, ⟪p.1, p.2⟫) :=
{ add_left := λ _ _ _, inner_add_left,
  smul_left := λ r x y,
    by simp only [← algebra_map_smul 𝕜 r x, algebra_map_eq_of_real, inner_smul_real_left],
  add_right := λ _ _ _, inner_add_right,
  smul_right := λ r x y,
    by simp only [← algebra_map_smul 𝕜 r y, algebra_map_eq_of_real, inner_smul_real_right],
  bound := ⟨1, zero_lt_one, λ x y,
    by { rw [one_mul], exact norm_inner_le_norm x y, }⟩ }

end norm

section bessels_inequality

variables {ι: Type*} (x : E) {v : ι → E}

/-- Bessel's inequality for finite sums. -/
lemma orthonormal.sum_inner_products_le {s : finset ι} (hv : orthonormal 𝕜 v) :
  ∑ i in s, ∥⟪v i, x⟫∥ ^ 2 ≤ ∥x∥ ^ 2 :=
begin
  have h₂ : ∑ i in s, ∑ j in s, ⟪v i, x⟫ * ⟪x, v j⟫ * ⟪v j, v i⟫
    = (∑ k in s, (⟪v k, x⟫ * ⟪x, v k⟫) : 𝕜),
  { exact hv.inner_left_right_finset },
  have h₃ : ∀ z : 𝕜, re (z * conj (z)) = ∥z∥ ^ 2,
  { intro z,
    simp only [mul_conj, norm_sq_eq_def'],
    norm_cast, },
  suffices hbf: ∥x -  ∑ i in s, ⟪v i, x⟫ • (v i)∥ ^ 2 = ∥x∥ ^ 2 - ∑ i in s, ∥⟪v i, x⟫∥ ^ 2,
  { rw [←sub_nonneg, ←hbf],
    simp only [norm_nonneg, pow_nonneg], },
  rw [norm_sub_sq, sub_add],
  simp only [inner_product_space.norm_sq_eq_inner, inner_sum],
  simp only [sum_inner, two_mul, inner_smul_right, inner_conj_sym, ←mul_assoc, h₂, ←h₃,
  inner_conj_sym, add_monoid_hom.map_sum, finset.mul_sum, ←finset.sum_sub_distrib, inner_smul_left,
  add_sub_cancel'],
end

/-- Bessel's inequality. -/
lemma orthonormal.tsum_inner_products_le (hv : orthonormal 𝕜 v) :
  ∑' i, ∥⟪v i, x⟫∥ ^ 2 ≤ ∥x∥ ^ 2 :=
begin
  refine tsum_le_of_sum_le' _ (λ s, hv.sum_inner_products_le x),
  simp only [norm_nonneg, pow_nonneg]
end

/-- The sum defined in Bessel's inequality is summable. -/
lemma orthonormal.inner_products_summable (hv : orthonormal 𝕜 v) : summable (λ i, ∥⟪v i, x⟫∥ ^ 2) :=
begin
  use ⨆ s : finset ι, ∑ i in s, ∥⟪v i, x⟫∥ ^ 2,
  apply has_sum_of_is_lub_of_nonneg,
  { intro b,
    simp only [norm_nonneg, pow_nonneg], },
  { refine is_lub_csupr _,
    use ∥x∥ ^ 2,
    rintro y ⟨s, rfl⟩,
    exact hv.sum_inner_products_le x }
end

end bessels_inequality

/-- A field `𝕜` satisfying `is_R_or_C` is itself a `𝕜`-inner product space. -/
instance is_R_or_C.inner_product_space : inner_product_space 𝕜 𝕜 :=
{ to_normed_add_comm_group := non_unital_normed_ring.to_normed_add_comm_group,
  inner := λ x y, conj x * y,
  norm_sq_eq_inner := λ x,
    by { unfold inner, rw [mul_comm, mul_conj, of_real_re, norm_sq_eq_def'] },
  conj_sym := λ x y, by simp [mul_comm],
  add_left := λ x y z, by simp [inner, add_mul],
  smul_left := λ x y z, by simp [inner, mul_assoc] }

@[simp] lemma is_R_or_C.inner_apply (x y : 𝕜) : ⟪x, y⟫ = (conj x) * y := rfl

/-! ### Inner product space structure on subspaces -/

/-- Induced inner product on a submodule. -/
instance submodule.inner_product_space (W : submodule 𝕜 E) : inner_product_space 𝕜 W :=
{ to_normed_add_comm_group := submodule.normed_add_comm_group _,
  inner             := λ x y, ⟪(x:E), (y:E)⟫,
  conj_sym          := λ _ _, inner_conj_sym _ _ ,
  norm_sq_eq_inner  := λ _, norm_sq_eq_inner _,
  add_left          := λ _ _ _ , inner_add_left,
  smul_left         := λ _ _ _, inner_smul_left,
  ..submodule.normed_space W }

/-- The inner product on submodules is the same as on the ambient space. -/
@[simp] lemma submodule.coe_inner (W : submodule 𝕜 E) (x y : W) : ⟪x, y⟫ = ⟪(x:E), ↑y⟫ := rfl

lemma orthonormal.cod_restrict {ι : Type*} {v : ι → E} (hv : orthonormal 𝕜 v)
  (s : submodule 𝕜 E) (hvs : ∀ i, v i ∈ s) :
  @orthonormal 𝕜 s _ _ ι (set.cod_restrict v s hvs) :=
s.subtypeₗᵢ.orthonormal_comp_iff.mp hv

lemma orthonormal_span {ι : Type*} {v : ι → E} (hv : orthonormal 𝕜 v) :
  @orthonormal 𝕜 (submodule.span 𝕜 (set.range v)) _ _ ι
    (λ i : ι, ⟨v i, submodule.subset_span (set.mem_range_self i)⟩) :=
hv.cod_restrict (submodule.span 𝕜 (set.range v))
  (λ i, submodule.subset_span (set.mem_range_self i))

/-! ### Families of mutually-orthogonal subspaces of an inner product space -/

section orthogonal_family
variables {ι : Type*} [dec_ι : decidable_eq ι] (𝕜)
open_locale direct_sum

/-- An indexed family of mutually-orthogonal subspaces of an inner product space `E`.

The simple way to express this concept would be as a condition on `V : ι → submodule 𝕜 E`.  We
We instead implement it as a condition on a family of inner product spaces each equipped with an
isometric embedding into `E`, thus making it a property of morphisms rather than subobjects.

This definition is less lightweight, but allows for better definitional properties when the inner
product space structure on each of the submodules is important -- for example, when considering
their Hilbert sum (`pi_lp V 2`).  For example, given an orthonormal set of vectors `v : ι → E`,
we have an associated orthogonal family of one-dimensional subspaces of `E`, which it is convenient
to be able to discuss using `ι → 𝕜` rather than `Π i : ι, span 𝕜 (v i)`. -/
def orthogonal_family {G : ι → Type*} [Π i, inner_product_space 𝕜 (G i)] (V : Π i, G i →ₗᵢ[𝕜] E) :
  Prop :=
∀ ⦃i j⦄, i ≠ j → ∀ v : G i, ∀ w : G j, ⟪V i v, V j w⟫ = 0

variables {𝕜} {G : ι → Type*} [Π i, inner_product_space 𝕜 (G i)] {V : Π i, G i →ₗᵢ[𝕜] E}
  (hV : orthogonal_family 𝕜 V) [dec_V : Π i (x : G i), decidable (x ≠ 0)]

lemma orthonormal.orthogonal_family {v : ι → E} (hv : orthonormal 𝕜 v) :
  @orthogonal_family 𝕜 _ _ _ _ (λ i : ι, 𝕜) _
    (λ i, linear_isometry.to_span_singleton 𝕜 E (hv.1 i)) :=
λ i j hij a b, by simp [inner_smul_left, inner_smul_right, hv.2 hij]

include hV dec_ι
lemma orthogonal_family.eq_ite {i j : ι} (v : G i) (w : G j) :
  ⟪V i v, V j w⟫ = ite (i = j) ⟪V i v, V j w⟫ 0 :=
begin
  split_ifs,
  { refl },
  { exact hV h v w }
end

include dec_V
lemma orthogonal_family.inner_right_dfinsupp (l : ⨁ i, G i) (i : ι) (v : G i) :
  ⟪V i v, l.sum (λ j, V j)⟫ = ⟪v, l i⟫ :=
calc ⟪V i v, l.sum (λ j, V j)⟫
    = l.sum (λ j, λ w, ⟪V i v, V j w⟫) : dfinsupp.inner_sum (λ j, V j) l (V i v)
... = l.sum (λ j, λ w, ite (i=j) ⟪V i v, V j w⟫ 0) :
  congr_arg l.sum $ funext $ λ j, funext $ hV.eq_ite v
... = ⟪v, l i⟫ :
begin
  simp only [dfinsupp.sum, submodule.coe_inner, finset.sum_ite_eq, ite_eq_left_iff,
    dfinsupp.mem_support_to_fun],
  split_ifs with h h,
  { simp },
  { simp [of_not_not h] },
end
omit dec_ι dec_V

lemma orthogonal_family.inner_right_fintype [fintype ι] (l : Π i, G i) (i : ι) (v : G i) :
  ⟪V i v, ∑ j : ι, V j (l j)⟫ = ⟪v, l i⟫ :=
by classical;
calc ⟪V i v, ∑ j : ι, V j (l j)⟫
    = ∑ j : ι, ⟪V i v, V j (l j)⟫: by rw inner_sum
... = ∑ j, ite (i = j) ⟪V i v, V j (l j)⟫ 0 :
  congr_arg (finset.sum finset.univ) $ funext $ λ j, (hV.eq_ite v (l j))
... = ⟪v, l i⟫ : by simp

lemma orthogonal_family.inner_sum (l₁ l₂ : Π i, G i) (s : finset ι) :
  ⟪∑ i in s, V i (l₁ i), ∑ j in s, V j (l₂ j)⟫ = ∑ i in s, ⟪l₁ i, l₂ i⟫ :=
by classical;
calc ⟪∑ i in s, V i (l₁ i), ∑ j in s, V j (l₂ j)⟫
    = ∑ j in s, ∑ i in s, ⟪V i (l₁ i), V j (l₂ j)⟫ : by simp [sum_inner, inner_sum]
... = ∑ j in s, ∑ i in s, ite (i = j) ⟪V i (l₁ i), V j (l₂ j)⟫ 0 :
begin
  congr' with i,
  congr' with j,
  apply hV.eq_ite,
end
... = ∑ i in s, ⟪l₁ i, l₂ i⟫ : by simp [finset.sum_ite_of_true]

lemma orthogonal_family.norm_sum (l : Π i, G i) (s : finset ι) :
  ∥∑ i in s, V i (l i)∥ ^ 2 = ∑ i in s, ∥l i∥ ^ 2 :=
begin
  have : (∥∑ i in s, V i (l i)∥ ^ 2 : 𝕜) = ∑ i in s, ∥l i∥ ^ 2,
  { simp [← inner_self_eq_norm_sq_to_K, hV.inner_sum] },
  exact_mod_cast this,
end

/-- The composition of an orthogonal family of subspaces with an injective function is also an
orthogonal family. -/
lemma orthogonal_family.comp {γ : Type*} {f : γ → ι} (hf : function.injective f) :
  orthogonal_family 𝕜 (λ g : γ, (V (f g) : G (f g) →ₗᵢ[𝕜] E)) :=
λ i j hij v w, hV (hf.ne hij) v w

lemma orthogonal_family.orthonormal_sigma_orthonormal {α : ι → Type*} {v_family : Π i, (α i) → G i}
  (hv_family : ∀ i, orthonormal 𝕜 (v_family i)) :
  orthonormal 𝕜 (λ a : Σ i, α i, V a.1 (v_family a.1 a.2)) :=
begin
  split,
  { rintros ⟨i, v⟩,
    simpa using (hv_family i).1 v },
  rintros ⟨i, v⟩ ⟨j, w⟩ hvw,
  by_cases hij : i = j,
  { subst hij,
    have : v ≠ w := by simpa using hvw,
    simpa using (hv_family i).2 this },
  { exact hV hij (v_family i v) (v_family j w) }
end

include dec_ι
lemma orthogonal_family.norm_sq_diff_sum (f : Π i, G i) (s₁ s₂ : finset ι) :
  ∥∑ i in s₁, V i (f i) - ∑ i in s₂, V i (f i)∥ ^ 2
  = ∑ i in s₁ \ s₂, ∥f i∥ ^ 2 + ∑ i in s₂ \ s₁, ∥f i∥ ^ 2 :=
begin
  rw [← finset.sum_sdiff_sub_sum_sdiff, sub_eq_add_neg, ← finset.sum_neg_distrib],
  let F : Π i, G i := λ i, if i ∈ s₁ then f i else - (f i),
  have hF₁ : ∀ i ∈ s₁ \ s₂, F i = f i := λ i hi, if_pos (finset.sdiff_subset _ _ hi),
  have hF₂ : ∀ i ∈ s₂ \ s₁, F i = - f i := λ i hi, if_neg (finset.mem_sdiff.mp hi).2,
  have hF : ∀ i, ∥F i∥ = ∥f i∥,
  { intros i,
    dsimp [F],
    split_ifs;
    simp, },
  have : ∥∑ i in s₁ \ s₂, V i (F i) + ∑ i in s₂ \ s₁, V i (F i)∥ ^ 2 =
    ∑ i in s₁ \ s₂, ∥F i∥ ^ 2 + ∑ i in s₂ \ s₁, ∥F i∥ ^ 2,
  { have hs : disjoint (s₁ \ s₂) (s₂ \ s₁) := disjoint_sdiff_sdiff,
    simpa only [finset.sum_union hs] using hV.norm_sum F (s₁ \ s₂ ∪ s₂ \ s₁) },
  convert this using 4,
  { refine finset.sum_congr rfl (λ i hi, _),
    simp [hF₁ i hi] },
  { refine finset.sum_congr rfl (λ i hi, _),
    simp [hF₂ i hi] },
  { simp [hF] },
  { simp [hF] },
end

omit dec_ι

/-- A family `f` of mutually-orthogonal elements of `E` is summable, if and only if
`(λ i, ∥f i∥ ^ 2)` is summable. -/
lemma orthogonal_family.summable_iff_norm_sq_summable [complete_space E] (f : Π i, G i) :
  summable (λ i, V i (f i)) ↔ summable (λ i, ∥f i∥ ^ 2) :=
begin
  classical,
  simp only [summable_iff_cauchy_seq_finset, normed_add_comm_group.cauchy_seq_iff,
    real.norm_eq_abs],
  split,
  { intros hf ε hε,
    obtain ⟨a, H⟩ := hf _ (sqrt_pos.mpr hε),
    use a,
    intros s₁ hs₁ s₂ hs₂,
    rw ← finset.sum_sdiff_sub_sum_sdiff,
    refine (_root_.abs_sub _ _).trans_lt _,
    have : ∀ i, 0 ≤ ∥f i∥ ^ 2 := λ i : ι, sq_nonneg _,
    simp only [finset.abs_sum_of_nonneg' this],
    have : ∑ i in s₁ \ s₂, ∥f i∥ ^ 2 + ∑ i in s₂ \ s₁, ∥f i∥ ^ 2 < (sqrt ε) ^ 2,
    { rw [← hV.norm_sq_diff_sum, sq_lt_sq,
        _root_.abs_of_nonneg (sqrt_nonneg _), _root_.abs_of_nonneg (norm_nonneg _)],
      exact H s₁ hs₁ s₂ hs₂ },
    have hη := sq_sqrt (le_of_lt hε),
    linarith },
  { intros hf ε hε,
    have hε' : 0 < ε ^ 2 / 2 := half_pos (sq_pos_of_pos hε),
    obtain ⟨a, H⟩ := hf _ hε',
    use a,
    intros s₁ hs₁ s₂ hs₂,
    refine (abs_lt_of_sq_lt_sq' _ (le_of_lt hε)).2,
    have has : a ≤ s₁ ⊓ s₂ := le_inf hs₁ hs₂,
    rw hV.norm_sq_diff_sum,
    have Hs₁ : ∑ (x : ι) in s₁ \ s₂, ∥f x∥ ^ 2 < ε ^ 2 / 2,
    { convert H _ hs₁ _ has,
      have : s₁ ⊓ s₂ ⊆ s₁ := finset.inter_subset_left _ _,
      rw [← finset.sum_sdiff this, add_tsub_cancel_right, finset.abs_sum_of_nonneg'],
      { simp },
      { exact λ i, sq_nonneg _ } },
    have Hs₂ : ∑ (x : ι) in s₂ \ s₁, ∥f x∥ ^ 2 < ε ^ 2 /2,
    { convert H _ hs₂ _ has,
      have : s₁ ⊓ s₂ ⊆ s₂ := finset.inter_subset_right _ _,
      rw [← finset.sum_sdiff this, add_tsub_cancel_right, finset.abs_sum_of_nonneg'],
      { simp },
      { exact λ i, sq_nonneg _ } },
    linarith },
end

omit hV

/-- An orthogonal family forms an independent family of subspaces; that is, any collection of
elements each from a different subspace in the family is linearly independent. In particular, the
pairwise intersections of elements of the family are 0. -/
lemma orthogonal_family.independent {V : ι → submodule 𝕜 E}
  (hV : @orthogonal_family 𝕜 _ _ _ _ (λ i, V i) _ (λ i, (V i).subtypeₗᵢ)) :
  complete_lattice.independent V :=
begin
  classical,
  apply complete_lattice.independent_of_dfinsupp_lsum_injective,
  rw [← @linear_map.ker_eq_bot _ _ _ _ _ _ (direct_sum.add_comm_group (λ i, V i)),
    submodule.eq_bot_iff],
  intros v hv,
  rw linear_map.mem_ker at hv,
  ext i,
  suffices : ⟪(v i : E), v i⟫ = 0,
  { simpa using this },
  calc ⟪(v i : E), v i⟫ = ⟪(v i : E), dfinsupp.lsum ℕ (λ i, (V i).subtype) v⟫ :
    by simpa [dfinsupp.sum_add_hom_apply, submodule.coe_subtype]
      using (hV.inner_right_dfinsupp v i (v i)).symm
  ... = 0 : by simp [hv],
end

include dec_ι
lemma direct_sum.is_internal.collected_basis_orthonormal {V : ι → submodule 𝕜 E}
  (hV : @orthogonal_family 𝕜 _ _ _ _ (λ i, V i) _ (λ i, (V i).subtypeₗᵢ))
  (hV_sum : direct_sum.is_internal (λ i, V i))
  {α : ι → Type*}
  {v_family : Π i, basis (α i) 𝕜 (V i)} (hv_family : ∀ i, orthonormal 𝕜 (v_family i)) :
  orthonormal 𝕜 (hV_sum.collected_basis v_family) :=
by simpa using hV.orthonormal_sigma_orthonormal hv_family

end orthogonal_family

section is_R_or_C_to_real

variables {G : Type*}

variables (𝕜 E)
include 𝕜

/-- A general inner product implies a real inner product. This is not registered as an instance
since it creates problems with the case `𝕜 = ℝ`. -/
def has_inner.is_R_or_C_to_real : has_inner ℝ E :=
{ inner := λ x y, re ⟪x, y⟫ }

/-- A general inner product space structure implies a real inner product structure. This is not
registered as an instance since it creates problems with the case `𝕜 = ℝ`, but in can be used in a
proof to obtain a real inner product space structure from a given `𝕜`-inner product space
structure. -/
def inner_product_space.is_R_or_C_to_real : inner_product_space ℝ E :=
{ to_normed_add_comm_group := inner_product_space.to_normed_add_comm_group 𝕜,
  norm_sq_eq_inner := norm_sq_eq_inner,
  conj_sym := λ x y, inner_re_symm,
  add_left := λ x y z, by
  { change re ⟪x + y, z⟫ = re ⟪x, z⟫ + re ⟪y, z⟫,
    simp [inner_add_left] },
  smul_left := λ x y r, by
  { change re ⟪(r : 𝕜) • x, y⟫ = r * re ⟪x, y⟫,
    simp [inner_smul_left] },
  ..has_inner.is_R_or_C_to_real 𝕜 E,
  ..normed_space.restrict_scalars ℝ 𝕜 E }

variable {E}

lemma real_inner_eq_re_inner (x y : E) :
  @has_inner.inner ℝ E (has_inner.is_R_or_C_to_real 𝕜 E) x y = re ⟪x, y⟫ := rfl

lemma real_inner_I_smul_self (x : E) :
  @has_inner.inner ℝ E (has_inner.is_R_or_C_to_real 𝕜 E) x ((I : 𝕜) • x) = 0 :=
by simp [real_inner_eq_re_inner, inner_smul_right]

omit 𝕜

/-- A complex inner product implies a real inner product -/
instance inner_product_space.complex_to_real [inner_product_space ℂ G] : inner_product_space ℝ G :=
inner_product_space.is_R_or_C_to_real ℂ G

end is_R_or_C_to_real

section continuous

/-!
### Continuity of the inner product
-/

lemma continuous_inner : continuous (λ p : E × E, ⟪p.1, p.2⟫) :=
begin
  letI : inner_product_space ℝ E := inner_product_space.is_R_or_C_to_real 𝕜 E,
  exact is_bounded_bilinear_map_inner.continuous
end

variables {α : Type*}

lemma filter.tendsto.inner {f g : α → E} {l : filter α} {x y : E} (hf : tendsto f l (𝓝 x))
  (hg : tendsto g l (𝓝 y)) :
  tendsto (λ t, ⟪f t, g t⟫) l (𝓝 ⟪x, y⟫) :=
(continuous_inner.tendsto _).comp (hf.prod_mk_nhds hg)

variables [topological_space α] {f g : α → E} {x : α} {s : set α}

include 𝕜

lemma continuous_within_at.inner (hf : continuous_within_at f s x)
  (hg : continuous_within_at g s x) :
  continuous_within_at (λ t, ⟪f t, g t⟫) s x :=
hf.inner hg

lemma continuous_at.inner (hf : continuous_at f x) (hg : continuous_at g x) :
  continuous_at (λ t, ⟪f t, g t⟫) x :=
hf.inner hg

lemma continuous_on.inner (hf : continuous_on f s) (hg : continuous_on g s) :
  continuous_on (λ t, ⟪f t, g t⟫) s :=
λ x hx, (hf x hx).inner (hg x hx)

@[continuity]
lemma continuous.inner (hf : continuous f) (hg : continuous g) : continuous (λ t, ⟪f t, g t⟫) :=
continuous_iff_continuous_at.2 $ λ x, hf.continuous_at.inner hg.continuous_at

end continuous

section re_apply_inner_self

/-- Extract a real bilinear form from an operator `T`, by taking the pairing `λ x, re ⟪T x, x⟫`. -/
def continuous_linear_map.re_apply_inner_self (T : E →L[𝕜] E) (x : E) : ℝ := re ⟪T x, x⟫

lemma continuous_linear_map.re_apply_inner_self_apply (T : E →L[𝕜] E) (x : E) :
  T.re_apply_inner_self x = re ⟪T x, x⟫ :=
rfl

lemma continuous_linear_map.re_apply_inner_self_continuous (T : E →L[𝕜] E) :
  continuous T.re_apply_inner_self :=
re_clm.continuous.comp $ T.continuous.inner continuous_id

lemma continuous_linear_map.re_apply_inner_self_smul (T : E →L[𝕜] E) (x : E) {c : 𝕜} :
  T.re_apply_inner_self (c • x) = ∥c∥ ^ 2 * T.re_apply_inner_self x :=
by simp only [continuous_linear_map.map_smul, continuous_linear_map.re_apply_inner_self_apply,
  inner_smul_left, inner_smul_right, ← mul_assoc, mul_conj, norm_sq_eq_def', ← smul_re,
  algebra.smul_def (∥c∥ ^ 2) ⟪T x, x⟫, algebra_map_eq_of_real]

end re_apply_inner_self

/-! ### The orthogonal complement -/

section orthogonal
variables (K : submodule 𝕜 E)

/-- The subspace of vectors orthogonal to a given subspace. -/
def submodule.orthogonal : submodule 𝕜 E :=
{ carrier := {v | ∀ u ∈ K, ⟪u, v⟫ = 0},
  zero_mem' := λ _ _, inner_zero_right,
  add_mem' := λ x y hx hy u hu, by rw [inner_add_right, hx u hu, hy u hu, add_zero],
  smul_mem' := λ c x hx u hu, by rw [inner_smul_right, hx u hu, mul_zero] }

notation K`ᗮ`:1200 := submodule.orthogonal K

/-- When a vector is in `Kᗮ`. -/
lemma submodule.mem_orthogonal (v : E) : v ∈ Kᗮ ↔ ∀ u ∈ K, ⟪u, v⟫ = 0 := iff.rfl

/-- When a vector is in `Kᗮ`, with the inner product the
other way round. -/
lemma submodule.mem_orthogonal' (v : E) : v ∈ Kᗮ ↔ ∀ u ∈ K, ⟪v, u⟫ = 0 :=
by simp_rw [submodule.mem_orthogonal, inner_eq_zero_sym]

variables {K}

/-- A vector in `K` is orthogonal to one in `Kᗮ`. -/
lemma submodule.inner_right_of_mem_orthogonal {u v : E} (hu : u ∈ K) (hv : v ∈ Kᗮ) : ⟪u, v⟫ = 0 :=
(K.mem_orthogonal v).1 hv u hu

/-- A vector in `Kᗮ` is orthogonal to one in `K`. -/
lemma submodule.inner_left_of_mem_orthogonal {u v : E} (hu : u ∈ K) (hv : v ∈ Kᗮ) : ⟪v, u⟫ = 0 :=
by rw [inner_eq_zero_sym]; exact submodule.inner_right_of_mem_orthogonal hu hv

/-- A vector in `(𝕜 ∙ u)ᗮ` is orthogonal to `u`. -/
lemma inner_right_of_mem_orthogonal_singleton (u : E) {v : E} (hv : v ∈ (𝕜 ∙ u)ᗮ) : ⟪u, v⟫ = 0 :=
submodule.inner_right_of_mem_orthogonal (submodule.mem_span_singleton_self u) hv

/-- A vector in `(𝕜 ∙ u)ᗮ` is orthogonal to `u`. -/
lemma inner_left_of_mem_orthogonal_singleton (u : E) {v : E} (hv : v ∈ (𝕜 ∙ u)ᗮ) : ⟪v, u⟫ = 0 :=
submodule.inner_left_of_mem_orthogonal (submodule.mem_span_singleton_self u) hv

/-- A vector orthogonal to `u` lies in `(𝕜 ∙ u)ᗮ`. -/
lemma mem_orthogonal_singleton_of_inner_right (u : E) {v : E} (hv : ⟪u, v⟫ = 0) : v ∈ (𝕜 ∙ u)ᗮ :=
begin
  intros w hw,
  rw submodule.mem_span_singleton at hw,
  obtain ⟨c, rfl⟩ := hw,
  simp [inner_smul_left, hv],
end

/-- A vector orthogonal to `u` lies in `(𝕜 ∙ u)ᗮ`. -/
lemma mem_orthogonal_singleton_of_inner_left (u : E) {v : E} (hv : ⟪v, u⟫ = 0) : v ∈ (𝕜 ∙ u)ᗮ :=
mem_orthogonal_singleton_of_inner_right u $ inner_eq_zero_sym.2 hv

variables (K)

/-- `K` and `Kᗮ` have trivial intersection. -/
lemma submodule.inf_orthogonal_eq_bot : K ⊓ Kᗮ = ⊥ :=
begin
  rw submodule.eq_bot_iff,
  intros x,
  rw submodule.mem_inf,
  exact λ ⟨hx, ho⟩, inner_self_eq_zero.1 (ho x hx)
end

/-- `K` and `Kᗮ` have trivial intersection. -/
lemma submodule.orthogonal_disjoint : disjoint K Kᗮ :=
by simp [disjoint_iff, K.inf_orthogonal_eq_bot]

/-- `Kᗮ` can be characterized as the intersection of the kernels of the operations of
inner product with each of the elements of `K`. -/
lemma orthogonal_eq_inter : Kᗮ = ⨅ v : K, linear_map.ker (innerSL (v:E) : E →L[𝕜] 𝕜) :=
begin
  apply le_antisymm,
  { rw le_infi_iff,
    rintros ⟨v, hv⟩ w hw,
    simpa using hw _ hv },
  { intros v hv w hw,
    simp only [submodule.mem_infi] at hv,
    exact hv ⟨w, hw⟩ }
end

/-- The orthogonal complement of any submodule `K` is closed. -/
lemma submodule.is_closed_orthogonal : is_closed (Kᗮ : set E) :=
begin
  rw orthogonal_eq_inter K,
  have := λ v : K, continuous_linear_map.is_closed_ker (innerSL (v:E) : E →L[𝕜] 𝕜),
  convert is_closed_Inter this,
  simp only [submodule.infi_coe],
end

/-- In a complete space, the orthogonal complement of any submodule `K` is complete. -/
instance [complete_space E] : complete_space Kᗮ := K.is_closed_orthogonal.complete_space_coe

variables (𝕜 E)

/-- `submodule.orthogonal` gives a `galois_connection` between
`submodule 𝕜 E` and its `order_dual`. -/
lemma submodule.orthogonal_gc :
  @galois_connection (submodule 𝕜 E) (submodule 𝕜 E)ᵒᵈ _ _
    submodule.orthogonal submodule.orthogonal :=
λ K₁ K₂, ⟨λ h v hv u hu, submodule.inner_left_of_mem_orthogonal hv (h hu),
          λ h v hv u hu, submodule.inner_left_of_mem_orthogonal hv (h hu)⟩

variables {𝕜 E}

/-- `submodule.orthogonal` reverses the `≤` ordering of two
subspaces. -/
lemma submodule.orthogonal_le {K₁ K₂ : submodule 𝕜 E} (h : K₁ ≤ K₂) : K₂ᗮ ≤ K₁ᗮ :=
(submodule.orthogonal_gc 𝕜 E).monotone_l h

/-- `submodule.orthogonal.orthogonal` preserves the `≤` ordering of two
subspaces. -/
lemma submodule.orthogonal_orthogonal_monotone {K₁ K₂ : submodule 𝕜 E} (h : K₁ ≤ K₂) :
  K₁ᗮᗮ ≤ K₂ᗮᗮ :=
submodule.orthogonal_le (submodule.orthogonal_le h)

/-- `K` is contained in `Kᗮᗮ`. -/
lemma submodule.le_orthogonal_orthogonal : K ≤ Kᗮᗮ := (submodule.orthogonal_gc 𝕜 E).le_u_l _

/-- The inf of two orthogonal subspaces equals the subspace orthogonal
to the sup. -/
lemma submodule.inf_orthogonal (K₁ K₂ : submodule 𝕜 E) : K₁ᗮ ⊓ K₂ᗮ = (K₁ ⊔ K₂)ᗮ :=
(submodule.orthogonal_gc 𝕜 E).l_sup.symm

/-- The inf of an indexed family of orthogonal subspaces equals the
subspace orthogonal to the sup. -/
lemma submodule.infi_orthogonal {ι : Type*} (K : ι → submodule 𝕜 E) : (⨅ i, (K i)ᗮ) = (supr K)ᗮ :=
(submodule.orthogonal_gc 𝕜 E).l_supr.symm

/-- The inf of a set of orthogonal subspaces equals the subspace orthogonal to the sup. -/
lemma submodule.Inf_orthogonal (s : set $ submodule 𝕜 E) : (⨅ K ∈ s, Kᗮ) = (Sup s)ᗮ :=
(submodule.orthogonal_gc 𝕜 E).l_Sup.symm

@[simp] lemma submodule.top_orthogonal_eq_bot : (⊤ : submodule 𝕜 E)ᗮ = ⊥ :=
begin
  ext,
  rw [submodule.mem_bot, submodule.mem_orthogonal],
  exact ⟨λ h, inner_self_eq_zero.mp (h x submodule.mem_top), by { rintro rfl, simp }⟩
end

@[simp] lemma submodule.bot_orthogonal_eq_top : (⊥ : submodule 𝕜 E)ᗮ = ⊤ :=
begin
  rw [← submodule.top_orthogonal_eq_bot, eq_top_iff],
  exact submodule.le_orthogonal_orthogonal ⊤
end

@[simp] lemma submodule.orthogonal_eq_top_iff : Kᗮ = ⊤ ↔ K = ⊥ :=
begin
  refine ⟨_, by { rintro rfl, exact submodule.bot_orthogonal_eq_top }⟩,
  intro h,
  have : K ⊓ Kᗮ = ⊥ := K.orthogonal_disjoint.eq_bot,
  rwa [h, inf_comm, top_inf_eq] at this
end

lemma submodule.orthogonal_family_self :
  @orthogonal_family 𝕜 E _ _ _ (λ b, ((cond b K Kᗮ : submodule 𝕜 E) : Type*)) _
  (λ b, (cond b K Kᗮ).subtypeₗᵢ)
| tt tt := absurd rfl
| tt ff := λ _ x y, submodule.inner_right_of_mem_orthogonal x.prop y.prop
| ff tt := λ _ x y, submodule.inner_left_of_mem_orthogonal y.prop x.prop
| ff ff := absurd rfl

end orthogonal

namespace uniform_space.completion

open uniform_space function

instance {𝕜' E' : Type*} [topological_space 𝕜'] [uniform_space E'] [has_inner 𝕜' E'] :
  has_inner 𝕜' (completion E') :=
{ inner := curry $ (dense_inducing_coe.prod dense_inducing_coe).extend (uncurry inner) }

@[simp] lemma inner_coe (a b : E) :
  inner (a : completion E) (b : completion E) = (inner a b : 𝕜) :=
(dense_inducing_coe.prod dense_inducing_coe).extend_eq
  (continuous_inner : continuous (uncurry inner : E × E → 𝕜)) (a, b)

protected lemma continuous_inner :
  continuous (uncurry inner : completion E × completion E → 𝕜) :=
begin
  let inner' : E →+ E →+ 𝕜 :=
  { to_fun := λ x, (innerₛₗ x).to_add_monoid_hom,
    map_zero' := by ext x; exact inner_zero_left,
    map_add' := λ x y, by ext z; exact inner_add_left },
  have : continuous (λ p : E × E, inner' p.1 p.2) := continuous_inner,
  rw [completion.has_inner, uncurry_curry _],
  change continuous (((dense_inducing_to_compl E).prod (dense_inducing_to_compl E)).extend
    (λ p : E × E, inner' p.1 p.2)),
  exact (dense_inducing_to_compl E).extend_Z_bilin (dense_inducing_to_compl E) this,
end

protected lemma continuous.inner {α : Type*} [topological_space α]
  {f g : α → completion E} (hf : continuous f) (hg : continuous g) :
  continuous (λ x : α, inner (f x) (g x) : α → 𝕜) :=
uniform_space.completion.continuous_inner.comp (hf.prod_mk hg : _)

instance : inner_product_space 𝕜 (completion E) :=
{ norm_sq_eq_inner := λ x, completion.induction_on x
    (is_closed_eq
      (continuous_norm.pow 2)
      (continuous_re.comp (continuous.inner continuous_id' continuous_id')))
    (λ a, by simp only [norm_coe, inner_coe, inner_self_eq_norm_sq]),
  conj_sym := λ x y, completion.induction_on₂ x y
    (is_closed_eq
      (continuous_conj.comp (continuous.inner continuous_snd continuous_fst))
      (continuous.inner continuous_fst continuous_snd))
    (λ a b, by simp only [inner_coe, inner_conj_sym]),
  add_left := λ x y z, completion.induction_on₃ x y z
    (is_closed_eq
      (continuous.inner (continuous_fst.add (continuous_fst.comp continuous_snd))
        (continuous_snd.comp continuous_snd))
      ((continuous.inner continuous_fst (continuous_snd.comp continuous_snd)).add
        (continuous.inner (continuous_fst.comp continuous_snd)
          (continuous_snd.comp continuous_snd))))
    (λ a b c, by simp only [← coe_add, inner_coe, inner_add_left]),
  smul_left := λ x y c, completion.induction_on₂ x y
    (is_closed_eq
      (continuous.inner (continuous_fst.const_smul c) continuous_snd)
      ((continuous_mul_left _).comp (continuous.inner continuous_fst continuous_snd)))
    (λ a b, by simp only [← coe_smul c a, inner_coe, inner_smul_left]) }

end uniform_space.completion<|MERGE_RESOLUTION|>--- conflicted
+++ resolved
@@ -325,27 +325,11 @@
 
 /-- Normed group structure constructed from an `inner_product_space.core` structure -/
 def to_normed_add_comm_group : normed_add_comm_group F :=
-<<<<<<< HEAD
-normed_add_comm_group.of_core F
-{ norm_zero := begin
-    change sqrt (re ⟪0, 0⟫) = 0,
-    simp only [sqrt_zero, inner_zero_right, add_monoid_hom.map_zero],
-  end,
-  eq_zero_of_norm := λ x hx, (inner_self_eq_zero : ⟪x, x⟫ = 0 ↔ x = 0).1 $
-  begin
-    change sqrt (re ⟪x, x⟫) = 0 at hx,
-    rw [sqrt_eq_zero inner_self_nonneg] at hx,
-    exact ext (by simp only [hx, zero_re']) (by simp only [inner_self_im_zero, map_zero]),
-  end,
-  triangle := assume x y,
-  begin
-=======
 add_group_norm.to_normed_add_comm_group
 { to_fun := λ x, sqrt (re ⟪x, x⟫),
   map_zero' := by simp only [sqrt_zero, inner_zero_right, map_zero],
   neg' := λ x, by simp only [inner_neg_left, neg_neg, inner_neg_right],
   add_le' := λ x y, begin
->>>>>>> 866664b8
     have h₁ : abs ⟪x, y⟫ ≤ ∥x∥ * ∥y∥ := abs_inner_le_norm _ _,
     have h₂ : re ⟪x, y⟫ ≤ abs ⟪x, y⟫ := re_le_abs _,
     have h₃ : re ⟪x, y⟫ ≤ ∥x∥ * ∥y∥ := by linarith,
