--- conflicted
+++ resolved
@@ -2063,11 +2063,7 @@
   rw linear_map.mem_ker at hv,
   ext i,
   suffices : ⟪(v i : E), v i⟫ = 0,
-<<<<<<< HEAD
-  { simpa only [direct_sum.zero_apply, submodule.coe_zero, inner_self_eq_zero] using this },
-=======
   { simpa only [inner_self_eq_zero] using this },
->>>>>>> 79ceafba
   calc ⟪(v i : E), v i⟫ = ⟪(v i : E), dfinsupp.lsum ℕ (λ i, (V i).subtype) v⟫ :
     by simpa only [dfinsupp.sum_add_hom_apply, dfinsupp.lsum_apply_apply]
       using (hV.inner_right_dfinsupp v i (v i)).symm
