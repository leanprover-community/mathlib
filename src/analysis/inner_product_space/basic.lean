--- conflicted
+++ resolved
@@ -1012,11 +1012,7 @@
 lemma norm_inner_le_norm (x y : E) : ∥⟪x, y⟫∥ ≤ ∥x∥ * ∥y∥ :=
 (is_R_or_C.norm_eq_abs _).le.trans (abs_inner_le_norm x y)
 
-<<<<<<< HEAD
-lemma nnorm_inner_le_nnorm (x y : E) : ∥⟪x, y⟫∥₊ ≤ ∥x∥₊ * ∥y∥₊ :=
-=======
 lemma nnnorm_inner_le_nnnorm (x y : E) : ∥⟪x, y⟫∥₊ ≤ ∥x∥₊ * ∥y∥₊ :=
->>>>>>> 5038a4a9
 norm_inner_le_norm x y
 
 lemma re_inner_le_norm (x y : E) : re ⟪x, y⟫ ≤ ∥x∥ * ∥y∥ :=
@@ -1039,11 +1035,7 @@
   simp only [re.map_add],
 end
 
-<<<<<<< HEAD
-lemma parallelogram_law_with_nnorm (x y : E) :
-=======
 lemma parallelogram_law_with_nnnorm (x y : E) :
->>>>>>> 5038a4a9
   ∥x + y∥₊ * ∥x + y∥₊ + ∥x - y∥₊ * ∥x - y∥₊ = 2 * (∥x∥₊ * ∥x∥₊ + ∥y∥₊ * ∥y∥₊) :=
 subtype.ext $ parallelogram_law_with_norm x y
 
