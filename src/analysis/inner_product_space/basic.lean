/-
Copyright (c) 2019 Zhouhang Zhou. All rights reserved.
Released under Apache 2.0 license as described in the file LICENSE.
Authors: Zhouhang Zhou, Sébastien Gouëzel, Frédéric Dupuis
-/
import algebra.direct_sum.module
import analysis.complex.basic
import analysis.convex.uniform
import analysis.normed_space.completion
import analysis.normed_space.bounded_linear_maps
import linear_algebra.bilinear_form

/-!
# Inner product space

This file defines inner product spaces and proves the basic properties.  We do not formally
define Hilbert spaces, but they can be obtained using the set of assumptions
`[normed_add_comm_group E] [inner_product_space 𝕜 E] [complete_space E]`.

An inner product space is a vector space endowed with an inner product. It generalizes the notion of
dot product in `ℝ^n` and provides the means of defining the length of a vector and the angle between
two vectors. In particular vectors `x` and `y` are orthogonal if their inner product equals zero.
We define both the real and complex cases at the same time using the `is_R_or_C` typeclass.

This file proves general results on inner product spaces. For the specific construction of an inner
product structure on `n → 𝕜` for `𝕜 = ℝ` or `ℂ`, see `euclidean_space` in
`analysis.inner_product_space.pi_L2`.

## Main results

- We define the class `inner_product_space 𝕜 E` extending `normed_space 𝕜 E` with a number of basic
  properties, most notably the Cauchy-Schwarz inequality. Here `𝕜` is understood to be either `ℝ`
  or `ℂ`, through the `is_R_or_C` typeclass.
- We show that the inner product is continuous, `continuous_inner`, and bundle it as the
  the continuous sesquilinear map `innerSL` (see also `innerₛₗ` for the non-continuous version).
- We define `orthonormal`, a predicate on a function `v : ι → E`, and prove the existence of a
  maximal orthonormal set, `exists_maximal_orthonormal`.  Bessel's inequality,
  `orthonormal.tsum_inner_products_le`, states that given an orthonormal set `v` and a vector `x`,
  the sum of the norm-squares of the inner products `⟪v i, x⟫` is no more than the norm-square of
  `x`. For the existence of orthonormal bases, Hilbert bases, etc., see the file
  `analysis.inner_product_space.projection`.

## Notation

We globally denote the real and complex inner products by `⟪·, ·⟫_ℝ` and `⟪·, ·⟫_ℂ` respectively.
We also provide two notation namespaces: `real_inner_product_space`, `complex_inner_product_space`,
which respectively introduce the plain notation `⟪·, ·⟫` for the real and complex inner product.

## Implementation notes

We choose the convention that inner products are conjugate linear in the first argument and linear
in the second.

## Tags

inner product space, Hilbert space, norm

## References
*  [Clément & Martin, *The Lax-Milgram Theorem. A detailed proof to be formalized in Coq*]
*  [Clément & Martin, *A Coq formal proof of the Lax–Milgram theorem*]

The Coq code is available at the following address: <http://www.lri.fr/~sboldo/elfic/index.html>
-/

noncomputable theory

open is_R_or_C real filter
open_locale big_operators topology complex_conjugate

variables {𝕜 E F : Type*} [is_R_or_C 𝕜]

/-- Syntactic typeclass for types endowed with an inner product -/
class has_inner (𝕜 E : Type*) := (inner : E → E → 𝕜)

export has_inner (inner)

notation `⟪`x`, `y`⟫_ℝ` := @inner ℝ _ _ x y
notation `⟪`x`, `y`⟫_ℂ` := @inner ℂ _ _ x y

section notations

localized "notation (name := inner.real)
  `⟪`x`, `y`⟫` := @inner ℝ _ _ x y" in real_inner_product_space
localized "notation (name := inner.complex)
  `⟪`x`, `y`⟫` := @inner ℂ _ _ x y" in complex_inner_product_space

end notations

/--
An inner product space is a vector space with an additional operation called inner product.
The norm could be derived from the inner product, instead we require the existence of a norm and
the fact that `‖x‖^2 = re ⟪x, x⟫` to be able to put instances on `𝕂` or product
spaces.

To construct a norm from an inner product, see `inner_product_space.of_core`.
-/
class inner_product_space (𝕜 : Type*) (E : Type*) [is_R_or_C 𝕜] [normed_add_comm_group E]
  extends normed_space 𝕜 E, has_inner 𝕜 E :=
(norm_sq_eq_inner : ∀ (x : E), ‖x‖^2 = re (inner x x))
(conj_symm : ∀ x y, conj (inner y x) = inner x y)
(add_left  : ∀ x y z, inner (x + y) z = inner x z + inner y z)
(smul_left : ∀ x y r, inner (r • x) y = (conj r) * inner x y)

/-!
### Constructing a normed space structure from an inner product

In the definition of an inner product space, we require the existence of a norm, which is equal
(but maybe not defeq) to the square root of the scalar product. This makes it possible to put
an inner product space structure on spaces with a preexisting norm (for instance `ℝ`), with good
properties. However, sometimes, one would like to define the norm starting only from a well-behaved
scalar product. This is what we implement in this paragraph, starting from a structure
`inner_product_space.core` stating that we have a nice scalar product.

Our goal here is not to develop a whole theory with all the supporting API, as this will be done
below for `inner_product_space`. Instead, we implement the bare minimum to go as directly as
possible to the construction of the norm and the proof of the triangular inequality.

Warning: Do not use this `core` structure if the space you are interested in already has a norm
instance defined on it, otherwise this will create a second non-defeq norm instance!
-/

/-- A structure requiring that a scalar product is positive definite and symmetric, from which one
can construct an `inner_product_space` instance in `inner_product_space.of_core`. -/
@[nolint has_nonempty_instance]
structure inner_product_space.core (𝕜 : Type*) (F : Type*)
  [is_R_or_C 𝕜] [add_comm_group F] [module 𝕜 F] extends has_inner 𝕜 F :=
(conj_symm : ∀ x y, conj (inner y x) = inner x y)
(nonneg_re : ∀ x, 0 ≤ re (inner x x))
(definite  : ∀ x, inner x x = 0 → x = 0)
(add_left  : ∀ x y z, inner (x + y) z = inner x z + inner y z)
(smul_left : ∀ x y r, inner (r • x) y = (conj r) * inner x y)

/- We set `inner_product_space.core` to be a class as we will use it as such in the construction
of the normed space structure that it produces. However, all the instances we will use will be
local to this proof. -/
attribute [class] inner_product_space.core

/-- Define `inner_product_space.core` from `inner_product_space`. Defined to reuse lemmas about
<<<<<<< HEAD
`inner_product_space.core` for `inner_product_space`s. -/
=======
`inner_product_space.core` for `inner_product_space`s. Note that the `has_norm` instance provided by
`inner_product_space.core.has_norm` is propositionally but not definitionally equal to the original
norm. -/
>>>>>>> 26ae6f67
def inner_product_space.to_core [normed_add_comm_group E] [c : inner_product_space 𝕜 E] :
  inner_product_space.core 𝕜 E :=
{ nonneg_re := λ x, by { rw [← inner_product_space.norm_sq_eq_inner], apply sq_nonneg },
  definite := λ x hx, norm_eq_zero.1 $ pow_eq_zero $
    by rw [inner_product_space.norm_sq_eq_inner x, hx, map_zero],
  .. c }

<<<<<<< HEAD
namespace inner_product_space.of_core
=======
namespace inner_product_space.core
>>>>>>> 26ae6f67

variables [add_comm_group F] [module 𝕜 F] [c : inner_product_space.core 𝕜 F]
include c

local notation `⟪`x`, `y`⟫` := @inner 𝕜 F _ x y
local notation `norm_sqK` := @is_R_or_C.norm_sq 𝕜 _
local notation `reK` := @is_R_or_C.re 𝕜 _
local notation `ext_iff` := @is_R_or_C.ext_iff 𝕜 _
local postfix `†`:90 := star_ring_end _

<<<<<<< HEAD
/-- Inner product defined by the `inner_product_space.core` structure. -/
def to_has_inner : has_inner 𝕜 F := c.to_has_inner
local attribute [instance] to_has_inner
=======
/-- Inner product defined by the `inner_product_space.core` structure. We can't reuse
`inner_product_space.core.to_has_inner` because it takes `inner_product_space.core` as an explicit
argument. -/
def to_has_inner' : has_inner 𝕜 F := c.to_has_inner
local attribute [instance] to_has_inner'
>>>>>>> 26ae6f67

/-- The norm squared function for `inner_product_space.core` structure. -/
def norm_sq (x : F) := reK ⟪x, x⟫

local notation `norm_sqF` := @norm_sq 𝕜 F _ _ _ _

lemma inner_conj_symm (x y : F) : ⟪y, x⟫† = ⟪x, y⟫ := c.conj_symm x y

lemma inner_self_nonneg {x : F} : 0 ≤ re ⟪x, x⟫ := c.nonneg_re _

lemma inner_self_im (x : F) : im ⟪x, x⟫ = 0 :=
by rw [← @of_real_inj 𝕜, im_eq_conj_sub]; simp [inner_conj_symm]

lemma inner_add_left (x y z : F) : ⟪x + y, z⟫ = ⟪x, z⟫ + ⟪y, z⟫ :=
c.add_left _ _ _

lemma inner_add_right (x y z : F) : ⟪x, y + z⟫ = ⟪x, y⟫ + ⟪x, z⟫ :=
by rw [←inner_conj_symm, inner_add_left, ring_hom.map_add]; simp only [inner_conj_symm]

lemma coe_norm_sq_eq_inner_self (x : F) : (norm_sqF x : 𝕜) = ⟪x, x⟫ :=
begin
  rw ext_iff,
  exact ⟨by simp only [of_real_re]; refl, by simp only [inner_self_im, of_real_im]⟩
end

lemma inner_re_symm (x y : F) : re ⟪x, y⟫ = re ⟪y, x⟫ :=
by rw [←inner_conj_symm, conj_re]

lemma inner_im_symm (x y : F) : im ⟪x, y⟫ = -im ⟪y, x⟫ :=
by rw [←inner_conj_symm, conj_im]

lemma inner_smul_left (x y : F) {r : 𝕜} : ⟪r • x, y⟫ = r† * ⟪x, y⟫ :=
c.smul_left _ _ _

lemma inner_smul_right (x y : F) {r : 𝕜} : ⟪x, r • y⟫ = r * ⟪x, y⟫ :=
by rw [←inner_conj_symm, inner_smul_left]; simp only [conj_conj, inner_conj_symm, ring_hom.map_mul]

lemma inner_zero_left (x : F) : ⟪0, x⟫ = 0 :=
by rw [←zero_smul 𝕜 (0 : F), inner_smul_left]; simp only [zero_mul, ring_hom.map_zero]

lemma inner_zero_right (x : F) : ⟪x, 0⟫ = 0 :=
by rw [←inner_conj_symm, inner_zero_left]; simp only [ring_hom.map_zero]

lemma inner_self_eq_zero {x : F} : ⟪x, x⟫ = 0 ↔ x = 0 :=
⟨c.definite _, by { rintro rfl, exact inner_zero_left _ }⟩

lemma norm_sq_eq_zero {x : F} : norm_sqF x = 0 ↔ x = 0 :=
iff.trans (by simp only [norm_sq, ext_iff, map_zero, inner_self_im, eq_self_iff_true, and_true])
  (@inner_self_eq_zero 𝕜 _ _ _ _ _ x)

lemma inner_self_ne_zero {x : F} : ⟪x, x⟫ ≠ 0 ↔ x ≠ 0 :=
inner_self_eq_zero.not

lemma inner_self_re_to_K (x : F) : (re ⟪x, x⟫ : 𝕜) = ⟪x, x⟫ :=
by norm_num [ext_iff, inner_self_im]

lemma norm_inner_symm (x y : F) : ‖⟪x, y⟫‖ = ‖⟪y, x⟫‖ :=
by rw [←inner_conj_symm, norm_conj]

lemma norm_inner_symm (x y : F) : ‖⟪x, y⟫‖ = ‖⟪y, x⟫‖ :=
by rw [is_R_or_C.norm_eq_abs, is_R_or_C.norm_eq_abs, abs_inner_symm]

lemma inner_neg_left (x y : F) : ⟪-x, y⟫ = -⟪x, y⟫ :=
by { rw [← neg_one_smul 𝕜 x, inner_smul_left], simp }

lemma inner_neg_right (x y : F) : ⟪x, -y⟫ = -⟪x, y⟫ :=
by rw [←inner_conj_symm, inner_neg_left]; simp only [ring_hom.map_neg, inner_conj_symm]

lemma inner_sub_left (x y z : F) : ⟪x - y, z⟫ = ⟪x, z⟫ - ⟪y, z⟫ :=
by { simp [sub_eq_add_neg, inner_add_left, inner_neg_left] }

lemma inner_sub_right (x y z : F) : ⟪x, y - z⟫ = ⟪x, y⟫ - ⟪x, z⟫ :=
by { simp [sub_eq_add_neg, inner_add_right, inner_neg_right] }

lemma re_inner_mul_symm_eq_norm (x y : F) : re (⟪x, y⟫ * ⟪y, x⟫) = ‖⟪x, y⟫ * ⟪y, x⟫‖ :=
by { rw [←inner_conj_symm, mul_comm], exact re_eq_norm_of_mul_conj (inner y x), }

/-- Expand `inner (x + y) (x + y)` -/
lemma inner_add_add_self (x y : F) : ⟪x + y, x + y⟫ = ⟪x, x⟫ + ⟪x, y⟫ + ⟪y, x⟫ + ⟪y, y⟫ :=
by simp only [inner_add_left, inner_add_right]; ring

/- Expand `inner (x - y) (x - y)` -/
lemma inner_sub_sub_self (x y : F) : ⟪x - y, x - y⟫ = ⟪x, x⟫ - ⟪x, y⟫ - ⟪y, x⟫ + ⟪y, y⟫ :=
by simp only [inner_sub_left, inner_sub_right]; ring

/-- An auxiliary equality useful to prove the **Cauchy–Schwarz inequality**: the square of the norm
of `⟪x, y⟫ • x - ⟪x, x⟫ • y` is equal to `‖x‖ ^ 2 * (‖x‖ ^ 2 * ‖y‖ ^ 2 - ‖⟪x, y⟫‖ ^ 2)`. We use
`inner_product_space.of_core.norm_sq x` etc (defeq to `is_R_or_C.re ⟪x, x⟫`) instead of `‖x‖ ^ 2`
etc to avoid extra rewrites when applying it to an `inner_product_space`. -/
theorem cauchy_schwarz_aux (x y : F) :
  norm_sqF (⟪x, y⟫ • x - ⟪x, x⟫ • y) =
    norm_sqF x * (norm_sqF x * norm_sqF y - ‖⟪x, y⟫‖ ^ 2) :=
begin
  rw [← @of_real_inj 𝕜, coe_norm_sq_eq_inner_self],
  simp only [inner_sub_sub_self, inner_smul_left, inner_smul_right, conj_of_real, mul_sub,
    ← coe_norm_sq_eq_inner_self x, ← coe_norm_sq_eq_inner_self y],
<<<<<<< HEAD
  rw [← mul_assoc, mul_conj, is_R_or_C.conj_mul, norm_sq_eq_def',
=======
  rw [← mul_assoc, mul_conj, is_R_or_C.conj_mul_eq_norm_sq_left, norm_sq_eq_def',
>>>>>>> 26ae6f67
    mul_left_comm, ← inner_conj_symm y, mul_conj, norm_sq_eq_def'],
  push_cast,
  ring
end

/--
**Cauchy–Schwarz inequality**.
We need this for the `core` structure to prove the triangle inequality below when
showing the core is a normed group.
-/
lemma inner_mul_inner_self_le (x y : F) : ‖⟪x, y⟫‖ * ‖⟪y, x⟫‖ ≤ re ⟪x, x⟫ * re ⟪y, y⟫ :=
begin
  rcases eq_or_ne x 0 with (rfl | hx),
  { simp only [inner_zero_left, map_zero, zero_mul, norm_zero] },
  { have hx' : 0 < norm_sqF x := inner_self_nonneg.lt_of_ne' (mt norm_sq_eq_zero.1 hx),
    rw [← sub_nonneg, ← mul_nonneg_iff_right_nonneg_of_pos hx', ← norm_sq, ← norm_sq,
      norm_inner_symm y, ← sq, ← cauchy_schwarz_aux],
    exact inner_self_nonneg }
end

/-- Norm constructed from a `inner_product_space.core` structure, defined to be the square root
of the scalar product. -/
def to_has_norm : has_norm F :=
{ norm := λ x, sqrt (re ⟪x, x⟫) }

local attribute [instance] to_has_norm

lemma norm_eq_sqrt_inner (x : F) : ‖x‖ = sqrt (re ⟪x, x⟫) := rfl

lemma inner_self_eq_norm_mul_norm (x : F) : re ⟪x, x⟫ = ‖x‖ * ‖x‖ :=
by rw [norm_eq_sqrt_inner, ←sqrt_mul inner_self_nonneg (re ⟪x, x⟫),
  sqrt_mul_self inner_self_nonneg]

lemma sqrt_norm_sq_eq_norm (x : F) : sqrt (norm_sqF x) = ‖x‖ := rfl

/-- Cauchy–Schwarz inequality with norm -/
lemma norm_inner_le_norm (x y : F) : ‖⟪x, y⟫‖ ≤ ‖x‖ * ‖y‖ :=
nonneg_le_nonneg_of_sq_le_sq (mul_nonneg (sqrt_nonneg _) (sqrt_nonneg _)) $
  calc ‖⟪x, y⟫‖ * ‖⟪x, y⟫‖ = ‖⟪x, y⟫‖ * ‖⟪y, x⟫‖ : by rw [norm_inner_symm]
  ... ≤ re ⟪x, x⟫ * re ⟪y, y⟫ : inner_mul_inner_self_le x y
  ... = ‖x‖ * ‖y‖ * (‖x‖ * ‖y‖) : by simp only [inner_self_eq_norm_mul_norm]; ring

/-- Normed group structure constructed from an `inner_product_space.core` structure -/
def to_normed_add_comm_group : normed_add_comm_group F :=
add_group_norm.to_normed_add_comm_group
{ to_fun := λ x, sqrt (re ⟪x, x⟫),
  map_zero' := by simp only [sqrt_zero, inner_zero_right, map_zero],
  neg' := λ x, by simp only [inner_neg_left, neg_neg, inner_neg_right],
  add_le' := λ x y, begin
    have h₁ : ‖⟪x, y⟫‖ ≤ ‖x‖ * ‖y‖ := norm_inner_le_norm _ _,
<<<<<<< HEAD
    have h₂ : re ⟪x, y⟫ ≤ ‖⟪x, y⟫‖ := re_le_norm _,
=======
    have h₂ : re ⟪x, y⟫ ≤ ‖⟪x, y⟫‖ := (re_le_abs _).trans_eq (is_R_or_C.norm_eq_abs _).symm,
>>>>>>> 26ae6f67
    have h₃ : re ⟪x, y⟫ ≤ ‖x‖ * ‖y‖ := h₂.trans h₁,
    have h₄ : re ⟪y, x⟫ ≤ ‖x‖ * ‖y‖ := by rwa [←inner_conj_symm, conj_re],
    have : ‖x + y‖ * ‖x + y‖ ≤ (‖x‖ + ‖y‖) * (‖x‖ + ‖y‖),
    { simp only [←inner_self_eq_norm_mul_norm, inner_add_add_self, mul_add, mul_comm, map_add],
      linarith },
    exact nonneg_le_nonneg_of_sq_le_sq (add_nonneg (sqrt_nonneg _) (sqrt_nonneg _)) this,
  end,
  eq_zero_of_map_eq_zero' := λ x hx, norm_sq_eq_zero.1 $ (sqrt_eq_zero inner_self_nonneg).1 hx }

local attribute [instance] to_normed_add_comm_group

/-- Normed space structure constructed from a `inner_product_space.core` structure -/
def to_normed_space : normed_space 𝕜 F :=
{ norm_smul_le := assume r x,
  begin
    rw [norm_eq_sqrt_inner, inner_smul_left, inner_smul_right, ←mul_assoc],
<<<<<<< HEAD
    rw [is_R_or_C.conj_mul, of_real_mul_re, sqrt_mul, ← coe_norm_sq_eq_inner_self, of_real_re],
=======
    rw [is_R_or_C.conj_mul_eq_norm_sq_left, of_real_mul_re, sqrt_mul, ← coe_norm_sq_eq_inner_self,
      of_real_re],
>>>>>>> 26ae6f67
    { simp [sqrt_norm_sq_eq_norm, is_R_or_C.sqrt_norm_sq_eq_norm] },
    { exact norm_sq_nonneg r }
  end }

end inner_product_space.core

section
local attribute [instance] inner_product_space.core.to_normed_add_comm_group

/-- Given a `inner_product_space.core` structure on a space, one can use it to turn
the space into an inner product space. The `normed_add_comm_group` structure is expected
to already be defined with `inner_product_space.of_core.to_normed_add_comm_group`. -/
def inner_product_space.of_core [add_comm_group F] [module 𝕜 F]
  (c : inner_product_space.core 𝕜 F) : inner_product_space 𝕜 F :=
begin
  letI : normed_space 𝕜 F := @inner_product_space.core.to_normed_space 𝕜 F _ _ _ c,
  exact { norm_sq_eq_inner := λ x,
    begin
      have h₁ : ‖x‖^2 = (sqrt (re (c.inner x x))) ^ 2 := rfl,
      have h₂ : 0 ≤ re (c.inner x x) := inner_product_space.core.inner_self_nonneg,
      simp [h₁, sq_sqrt, h₂],
    end,
    ..c }
end

end

/-! ### Properties of inner product spaces -/

variables [normed_add_comm_group E] [inner_product_space 𝕜 E]
variables [normed_add_comm_group F] [inner_product_space ℝ F]
variables [dec_E : decidable_eq E]
local notation `⟪`x`, `y`⟫` := @inner 𝕜 _ _ x y
local notation `IK` := @is_R_or_C.I 𝕜 _
local postfix `†`:90 := star_ring_end _

export inner_product_space (norm_sq_eq_inner)

section basic_properties

@[simp] lemma inner_conj_symm (x y : E) : ⟪y, x⟫† = ⟪x, y⟫ := inner_product_space.conj_symm _ _
lemma real_inner_comm (x y : F) : ⟪y, x⟫_ℝ = ⟪x, y⟫_ℝ := @inner_conj_symm ℝ _ _ _ _ x y

lemma inner_eq_zero_symm {x y : E} : ⟪x, y⟫ = 0 ↔ ⟪y, x⟫ = 0 :=
by { rw [← inner_conj_symm], exact star_eq_zero }

@[simp] lemma inner_self_im (x : E) : im ⟪x, x⟫ = 0 :=
by rw [← @of_real_inj 𝕜, im_eq_conj_sub]; simp

lemma inner_add_left (x y z : E) : ⟪x + y, z⟫ = ⟪x, z⟫ + ⟪y, z⟫ :=
inner_product_space.add_left _ _ _

lemma inner_add_right (x y z : E) : ⟪x, y + z⟫ = ⟪x, y⟫ + ⟪x, z⟫ :=
by { rw [←inner_conj_symm, inner_add_left, ring_hom.map_add], simp only [inner_conj_symm] }

lemma inner_re_symm (x y : E) : re ⟪x, y⟫ = re ⟪y, x⟫ :=
by rw [←inner_conj_symm, conj_re]

lemma inner_im_symm (x y : E) : im ⟪x, y⟫ = -im ⟪y, x⟫ :=
by rw [←inner_conj_symm, conj_im]

lemma inner_smul_left (x y : E) (r : 𝕜) : ⟪r • x, y⟫ = r† * ⟪x, y⟫ :=
inner_product_space.smul_left _ _ _
lemma real_inner_smul_left (x y : F) (r : ℝ) : ⟪r • x, y⟫_ℝ = r * ⟪x, y⟫_ℝ := inner_smul_left _ _ _

lemma inner_smul_real_left (x y : E) (r : ℝ) : ⟪(r : 𝕜) • x, y⟫ = r • ⟪x, y⟫ :=
by { rw [inner_smul_left, conj_of_real, algebra.smul_def], refl }

lemma inner_smul_right (x y : E) (r : 𝕜) : ⟪x, r • y⟫ = r * ⟪x, y⟫ :=
by rw [←inner_conj_symm, inner_smul_left, ring_hom.map_mul, conj_conj, inner_conj_symm]
lemma real_inner_smul_right (x y : F) (r : ℝ) : ⟪x, r • y⟫_ℝ = r * ⟪x, y⟫_ℝ :=
inner_smul_right _ _ _

lemma inner_smul_real_right (x y : E) (r : ℝ) : ⟪x, (r : 𝕜) • y⟫ = r • ⟪x, y⟫ :=
by { rw [inner_smul_right, algebra.smul_def], refl }

/-- The inner product as a sesquilinear form.

Note that in the case `𝕜 = ℝ` this is a bilinear form. -/
@[simps]
def sesq_form_of_inner : E →ₗ[𝕜] E →ₗ⋆[𝕜] 𝕜 :=
linear_map.mk₂'ₛₗ (ring_hom.id 𝕜) (star_ring_end _)
  (λ x y, ⟪y, x⟫)
  (λ x y z, inner_add_right _ _ _)
  (λ r x y, inner_smul_right _ _ _)
  (λ x y z, inner_add_left _ _ _)
  (λ r x y, inner_smul_left _ _ _)

/-- The real inner product as a bilinear form. -/
@[simps]
def bilin_form_of_real_inner : bilin_form ℝ F :=
{ bilin := inner,
  bilin_add_left := inner_add_left,
  bilin_smul_left := λ a x y, inner_smul_left _ _ _,
  bilin_add_right := inner_add_right,
  bilin_smul_right := λ a x y, inner_smul_right _ _ _ }

/-- An inner product with a sum on the left. -/
lemma sum_inner {ι : Type*} (s : finset ι) (f : ι → E) (x : E) :
  ⟪∑ i in s, f i, x⟫ = ∑ i in s, ⟪f i, x⟫ := (sesq_form_of_inner x).map_sum

/-- An inner product with a sum on the right. -/
lemma inner_sum {ι : Type*} (s : finset ι) (f : ι → E) (x : E) :
  ⟪x, ∑ i in s, f i⟫ = ∑ i in s, ⟪x, f i⟫ := (linear_map.flip sesq_form_of_inner x).map_sum

/-- An inner product with a sum on the left, `finsupp` version. -/
lemma finsupp.sum_inner {ι : Type*} (l : ι →₀ 𝕜) (v : ι → E) (x : E) :
  ⟪l.sum (λ (i : ι) (a : 𝕜), a • v i), x⟫
  = l.sum (λ (i : ι) (a : 𝕜), (conj a) • ⟪v i, x⟫) :=
by { convert sum_inner l.support (λ a, l a • v a) x,
     simp only [inner_smul_left, finsupp.sum, smul_eq_mul] }

/-- An inner product with a sum on the right, `finsupp` version. -/
lemma finsupp.inner_sum {ι : Type*} (l : ι →₀ 𝕜) (v : ι → E) (x : E) :
  ⟪x, l.sum (λ (i : ι) (a : 𝕜), a • v i)⟫ = l.sum (λ (i : ι) (a : 𝕜), a • ⟪x, v i⟫) :=
by { convert inner_sum l.support (λ a, l a • v a) x,
     simp only [inner_smul_right, finsupp.sum, smul_eq_mul] }

lemma dfinsupp.sum_inner {ι : Type*} [dec : decidable_eq ι] {α : ι → Type*}
  [Π i, add_zero_class (α i)] [Π i (x : α i), decidable (x ≠ 0)]
  (f : Π i, α i → E) (l : Π₀ i, α i) (x : E) :
  ⟪l.sum f, x⟫ = l.sum (λ i a, ⟪f i a, x⟫) :=
by simp only [dfinsupp.sum, sum_inner, smul_eq_mul] {contextual := tt}

lemma dfinsupp.inner_sum {ι : Type*} [dec : decidable_eq ι] {α : ι → Type*}
  [Π i, add_zero_class (α i)] [Π i (x : α i), decidable (x ≠ 0)]
  (f : Π i, α i → E) (l : Π₀ i, α i) (x : E) :
  ⟪x, l.sum f⟫ = l.sum (λ i a, ⟪x, f i a⟫) :=
by simp only [dfinsupp.sum, inner_sum, smul_eq_mul] {contextual := tt}

@[simp] lemma inner_zero_left (x : E) : ⟪0, x⟫ = 0 :=
by rw [← zero_smul 𝕜 (0:E), inner_smul_left, ring_hom.map_zero, zero_mul]

lemma inner_re_zero_left (x : E) : re ⟪0, x⟫ = 0 :=
by simp only [inner_zero_left, add_monoid_hom.map_zero]

@[simp] lemma inner_zero_right (x : E) : ⟪x, 0⟫ = 0 :=
by rw [←inner_conj_symm, inner_zero_left, ring_hom.map_zero]

lemma inner_re_zero_right (x : E) : re ⟪x, 0⟫ = 0 :=
by simp only [inner_zero_right, add_monoid_hom.map_zero]

lemma inner_self_nonneg {x : E} : 0 ≤ re ⟪x, x⟫ :=
inner_product_space.to_core.nonneg_re x

lemma real_inner_self_nonneg {x : F} : 0 ≤ ⟪x, x⟫_ℝ := @inner_self_nonneg ℝ F _ _ _ x

@[simp] lemma inner_self_re_to_K (x : E) : (re ⟪x, x⟫ : 𝕜) = ⟪x, x⟫ :=
((is_R_or_C.is_real_tfae (⟪x, x⟫ : 𝕜)).out 2 3).2 (inner_self_im_zero _)

lemma inner_self_eq_norm_sq_to_K (x : E) : ⟪x, x⟫ = (‖x‖ ^ 2 : 𝕜) :=
by rw [← inner_self_re_to_K, ← norm_sq_eq_inner, of_real_pow]

lemma inner_self_re_eq_norm (x : E) : re ⟪x, x⟫ = ‖⟪x, x⟫‖ :=
begin
  conv_rhs { rw [←inner_self_re_to_K] },
  symmetry,
  exact norm_of_nonneg inner_self_nonneg,
end

lemma inner_self_norm_to_K (x : E) : (‖⟪x, x⟫‖ : 𝕜) = ⟪x, x⟫ :=
by { rw [←inner_self_re_eq_norm], exact inner_self_re_to_K _ }

lemma real_inner_self_abs (x : F) : |⟪x, x⟫_ℝ| = ⟪x, x⟫_ℝ :=
@inner_self_norm_to_K ℝ F _ _ _ x

@[simp] lemma inner_self_eq_zero {x : E} : ⟪x, x⟫ = 0 ↔ x = 0 :=
by rw [inner_self_eq_norm_sq_to_K, sq_eq_zero_iff, of_real_eq_zero, norm_eq_zero]

lemma inner_self_ne_zero {x : E} : ⟪x, x⟫ ≠ 0 ↔ x ≠ 0 :=
inner_self_eq_zero.not

@[simp] lemma inner_self_nonpos {x : E} : re ⟪x, x⟫ ≤ 0 ↔ x = 0 :=
by rw [← norm_sq_eq_inner, (sq_nonneg _).le_iff_eq, sq_eq_zero_iff, norm_eq_zero]

lemma real_inner_self_nonpos {x : F} : ⟪x, x⟫_ℝ ≤ 0 ↔ x = 0 :=
@inner_self_nonpos ℝ F _ _ _ x

lemma norm_inner_symm (x y : E) : ‖⟪x, y⟫‖ = ‖⟪y, x⟫‖ :=
by rw [←inner_conj_symm, norm_conj]

@[simp] lemma inner_neg_left (x y : E) : ⟪-x, y⟫ = -⟪x, y⟫ :=
by { rw [← neg_one_smul 𝕜 x, inner_smul_left], simp }

@[simp] lemma inner_neg_right (x y : E) : ⟪x, -y⟫ = -⟪x, y⟫ :=
by rw [←inner_conj_symm, inner_neg_left]; simp only [ring_hom.map_neg, inner_conj_symm]

lemma inner_neg_neg (x y : E) : ⟪-x, -y⟫ = ⟪x, y⟫ := by simp

@[simp] lemma inner_self_conj (x : E) : ⟪x, x⟫† = ⟪x, x⟫ :=
by rw [is_R_or_C.ext_iff]; exact ⟨by rw [conj_re], by rw [conj_im, inner_self_im, neg_zero]⟩

lemma inner_sub_left (x y z : E) : ⟪x - y, z⟫ = ⟪x, z⟫ - ⟪y, z⟫ :=
by { simp [sub_eq_add_neg, inner_add_left] }

lemma inner_sub_right (x y z : E) : ⟪x, y - z⟫ = ⟪x, y⟫ - ⟪x, z⟫ :=
by { simp [sub_eq_add_neg, inner_add_right] }

lemma re_inner_mul_symm_eq_norm (x y : E) : re (⟪x, y⟫ * ⟪y, x⟫) = ‖⟪x, y⟫ * ⟪y, x⟫‖ :=
by { rw [←inner_conj_symm, mul_comm], exact re_eq_norm_of_mul_conj (inner y x), }

/-- Expand `⟪x + y, x + y⟫` -/
lemma inner_add_add_self (x y : E) : ⟪x + y, x + y⟫ = ⟪x, x⟫ + ⟪x, y⟫ + ⟪y, x⟫ + ⟪y, y⟫ :=
by simp only [inner_add_left, inner_add_right]; ring

/-- Expand `⟪x + y, x + y⟫_ℝ` -/
lemma real_inner_add_add_self (x y : F) : ⟪x + y, x + y⟫_ℝ = ⟪x, x⟫_ℝ + 2 * ⟪x, y⟫_ℝ + ⟪y, y⟫_ℝ :=
begin
  have : ⟪y, x⟫_ℝ = ⟪x, y⟫_ℝ := by rw [←inner_conj_symm]; refl,
  simp only [inner_add_add_self, this, add_left_inj],
  ring,
end

/- Expand `⟪x - y, x - y⟫` -/
lemma inner_sub_sub_self (x y : E) : ⟪x - y, x - y⟫ = ⟪x, x⟫ - ⟪x, y⟫ - ⟪y, x⟫ + ⟪y, y⟫ :=
by simp only [inner_sub_left, inner_sub_right]; ring

/-- Expand `⟪x - y, x - y⟫_ℝ` -/
lemma real_inner_sub_sub_self (x y : F) : ⟪x - y, x - y⟫_ℝ = ⟪x, x⟫_ℝ - 2 * ⟪x, y⟫_ℝ + ⟪y, y⟫_ℝ :=
begin
  have : ⟪y, x⟫_ℝ = ⟪x, y⟫_ℝ := by rw [←inner_conj_symm]; refl,
  simp only [inner_sub_sub_self, this, add_left_inj],
  ring,
end

variable (𝕜)
include 𝕜

lemma ext_inner_left {x y : E} (h : ∀ v, ⟪v, x⟫ = ⟪v, y⟫) : x = y :=
by rw [←sub_eq_zero, ←@inner_self_eq_zero 𝕜, inner_sub_right, sub_eq_zero, h (x - y)]

lemma ext_inner_right {x y : E} (h : ∀ v, ⟪x, v⟫ = ⟪y, v⟫) : x = y :=
by rw [←sub_eq_zero, ←@inner_self_eq_zero 𝕜, inner_sub_left, sub_eq_zero, h (x - y)]

omit 𝕜
variable {𝕜}

/-- Parallelogram law -/
lemma parallelogram_law {x y : E} :
  ⟪x + y, x + y⟫ + ⟪x - y, x - y⟫ = 2 * (⟪x, x⟫ + ⟪y, y⟫) :=
by simp [inner_add_add_self, inner_sub_sub_self, two_mul, sub_eq_add_neg, add_comm, add_left_comm]

/-- **Cauchy–Schwarz inequality**. -/
lemma inner_mul_inner_self_le (x y : E) : ‖⟪x, y⟫‖ * ‖⟪y, x⟫‖ ≤ re ⟪x, x⟫ * re ⟪y, y⟫ :=
begin
<<<<<<< HEAD
  letI : inner_product_space.core 𝕜 E := inner_product_space.to_core,
  exact inner_product_space.of_core.inner_mul_inner_self_le x y
=======
  letI c : inner_product_space.core 𝕜 E := inner_product_space.to_core,
  exact inner_product_space.core.inner_mul_inner_self_le x y
>>>>>>> 26ae6f67
end

/-- Cauchy–Schwarz inequality for real inner products. -/
lemma real_inner_mul_inner_self_le (x y : F) : ⟪x, y⟫_ℝ * ⟪x, y⟫_ℝ ≤ ⟪x, x⟫_ℝ * ⟪y, y⟫_ℝ :=
calc ⟪x, y⟫_ℝ * ⟪x, y⟫_ℝ ≤ ‖⟪x, y⟫_ℝ‖ * ‖⟪y, x⟫_ℝ‖ :
<<<<<<< HEAD
  by { rw [norm_inner_symm y, ← norm_mul], exact le_abs_self _ }
=======
  by { rw [real_inner_comm y, ← norm_mul], exact le_abs_self _ }
>>>>>>> 26ae6f67
... ≤ ⟪x, x⟫_ℝ * ⟪y, y⟫_ℝ : @inner_mul_inner_self_le ℝ _ _ _ _ x y

/-- A family of vectors is linearly independent if they are nonzero
and orthogonal. -/
lemma linear_independent_of_ne_zero_of_inner_eq_zero {ι : Type*} {v : ι → E}
  (hz : ∀ i, v i ≠ 0) (ho : ∀ i j, i ≠ j → ⟪v i, v j⟫ = 0) : linear_independent 𝕜 v :=
begin
  rw linear_independent_iff',
  intros s g hg i hi,
  have h' : g i * inner (v i) (v i) = inner (v i) (∑ j in s, g j • v j),
  { rw inner_sum,
    symmetry,
    convert finset.sum_eq_single i _ _,
    { rw inner_smul_right },
    { intros j hj hji,
      rw [inner_smul_right, ho i j hji.symm, mul_zero] },
    { exact λ h, false.elim (h hi) } },
  simpa [hg, hz] using h'
end

end basic_properties

section orthonormal_sets
variables {ι : Type*} [dec_ι : decidable_eq ι] (𝕜)

include 𝕜

/-- An orthonormal set of vectors in an `inner_product_space` -/
def orthonormal (v : ι → E) : Prop :=
(∀ i, ‖v i‖ = 1) ∧ (∀ {i j}, i ≠ j → ⟪v i, v j⟫ = 0)

omit 𝕜

variables {𝕜}

include dec_ι
/-- `if ... then ... else` characterization of an indexed set of vectors being orthonormal.  (Inner
product equals Kronecker delta.) -/
lemma orthonormal_iff_ite {v : ι → E} :
  orthonormal 𝕜 v ↔ ∀ i j, ⟪v i, v j⟫ = if i = j then (1:𝕜) else (0:𝕜) :=
begin
  split,
  { intros hv i j,
    split_ifs,
    { simp [h, inner_self_eq_norm_sq_to_K, hv.1] },
    { exact hv.2 h } },
  { intros h,
    split,
    { intros i,
      have h' : ‖v i‖ ^ 2 = 1 ^ 2 := by simp [@norm_sq_eq_inner 𝕜, h i i],
      have h₁ : 0 ≤ ‖v i‖ := norm_nonneg _,
      have h₂ : (0:ℝ) ≤ 1 := zero_le_one,
      rwa sq_eq_sq h₁ h₂ at h' },
    { intros i j hij,
      simpa [hij] using h i j } }
end
omit dec_ι

include dec_E
/-- `if ... then ... else` characterization of a set of vectors being orthonormal.  (Inner product
equals Kronecker delta.) -/
theorem orthonormal_subtype_iff_ite {s : set E} :
  orthonormal 𝕜 (coe : s → E) ↔
  (∀ v ∈ s, ∀ w ∈ s, ⟪v, w⟫ = if v = w then 1 else 0) :=
begin
  rw orthonormal_iff_ite,
  split,
  { intros h v hv w hw,
    convert h ⟨v, hv⟩ ⟨w, hw⟩ using 1,
    simp },
  { rintros h ⟨v, hv⟩ ⟨w, hw⟩,
    convert h v hv w hw using 1,
    simp }
end
omit dec_E

/-- The inner product of a linear combination of a set of orthonormal vectors with one of those
vectors picks out the coefficient of that vector. -/
lemma orthonormal.inner_right_finsupp {v : ι → E} (hv : orthonormal 𝕜 v) (l : ι →₀ 𝕜) (i : ι) :
  ⟪v i, finsupp.total ι E 𝕜 v l⟫ = l i :=
by classical; simp [finsupp.total_apply, finsupp.inner_sum, orthonormal_iff_ite.mp hv]

/-- The inner product of a linear combination of a set of orthonormal vectors with one of those
vectors picks out the coefficient of that vector. -/
lemma orthonormal.inner_right_sum
  {v : ι → E} (hv : orthonormal 𝕜 v) (l : ι → 𝕜) {s : finset ι} {i : ι} (hi : i ∈ s) :
  ⟪v i, ∑ i in s, (l i) • (v i)⟫ = l i :=
by classical; simp [inner_sum, inner_smul_right, orthonormal_iff_ite.mp hv, hi]

/-- The inner product of a linear combination of a set of orthonormal vectors with one of those
vectors picks out the coefficient of that vector. -/
lemma orthonormal.inner_right_fintype [fintype ι]
  {v : ι → E} (hv : orthonormal 𝕜 v) (l : ι → 𝕜) (i : ι) :
  ⟪v i, ∑ i : ι, (l i) • (v i)⟫ = l i :=
hv.inner_right_sum l (finset.mem_univ _)

/-- The inner product of a linear combination of a set of orthonormal vectors with one of those
vectors picks out the coefficient of that vector. -/
lemma orthonormal.inner_left_finsupp {v : ι → E} (hv : orthonormal 𝕜 v) (l : ι →₀ 𝕜) (i : ι) :
  ⟪finsupp.total ι E 𝕜 v l, v i⟫ = conj (l i) :=
by rw [← inner_conj_symm, hv.inner_right_finsupp]

/-- The inner product of a linear combination of a set of orthonormal vectors with one of those
vectors picks out the coefficient of that vector. -/
lemma orthonormal.inner_left_sum
  {v : ι → E} (hv : orthonormal 𝕜 v) (l : ι → 𝕜) {s : finset ι} {i : ι} (hi : i ∈ s) :
  ⟪∑ i in s, (l i) • (v i), v i⟫ = conj (l i) :=
by classical; simp only
[sum_inner, inner_smul_left, orthonormal_iff_ite.mp hv, hi, mul_boole, finset.sum_ite_eq', if_true]

/-- The inner product of a linear combination of a set of orthonormal vectors with one of those
vectors picks out the coefficient of that vector. -/
lemma orthonormal.inner_left_fintype [fintype ι]
  {v : ι → E} (hv : orthonormal 𝕜 v) (l : ι → 𝕜) (i : ι) :
  ⟪∑ i : ι, (l i) • (v i), v i⟫ = conj (l i) :=
hv.inner_left_sum l (finset.mem_univ _)

/-- The inner product of two linear combinations of a set of orthonormal vectors, expressed as
a sum over the first `finsupp`. -/
lemma orthonormal.inner_finsupp_eq_sum_left
  {v : ι → E} (hv : orthonormal 𝕜 v) (l₁ l₂ : ι →₀ 𝕜) :
  ⟪finsupp.total ι E 𝕜 v l₁, finsupp.total ι E 𝕜 v l₂⟫ = l₁.sum (λ i y, conj y * l₂ i) :=
by simp only [l₁.total_apply _, finsupp.sum_inner, hv.inner_right_finsupp, smul_eq_mul]

/-- The inner product of two linear combinations of a set of orthonormal vectors, expressed as
a sum over the second `finsupp`. -/
lemma orthonormal.inner_finsupp_eq_sum_right
  {v : ι → E} (hv : orthonormal 𝕜 v) (l₁ l₂ : ι →₀ 𝕜) :
  ⟪finsupp.total ι E 𝕜 v l₁, finsupp.total ι E 𝕜 v l₂⟫ = l₂.sum (λ i y, conj (l₁ i) * y) :=
by simp only [l₂.total_apply _, finsupp.inner_sum, hv.inner_left_finsupp, mul_comm, smul_eq_mul]

/-- The inner product of two linear combinations of a set of orthonormal vectors, expressed as
a sum. -/
lemma orthonormal.inner_sum
  {v : ι → E} (hv : orthonormal 𝕜 v) (l₁ l₂ : ι → 𝕜) (s : finset ι) :
  ⟪∑ i in s, l₁ i • v i, ∑ i in s, l₂ i • v i⟫ = ∑ i in s, conj (l₁ i) * l₂ i :=
begin
  simp_rw [sum_inner, inner_smul_left],
  refine finset.sum_congr rfl (λ i hi, _),
  rw hv.inner_right_sum l₂ hi
end

/--
The double sum of weighted inner products of pairs of vectors from an orthonormal sequence is the
sum of the weights.
-/
lemma orthonormal.inner_left_right_finset {s : finset ι}  {v : ι → E} (hv : orthonormal 𝕜 v)
  {a : ι → ι → 𝕜} : ∑ i in s, ∑ j in s, (a i j) • ⟪v j, v i⟫ = ∑ k in s, a k k :=
by classical; simp [orthonormal_iff_ite.mp hv, finset.sum_ite_of_true]

/-- An orthonormal set is linearly independent. -/
lemma orthonormal.linear_independent {v : ι → E} (hv : orthonormal 𝕜 v) :
  linear_independent 𝕜 v :=
begin
  rw linear_independent_iff,
  intros l hl,
  ext i,
  have key : ⟪v i, finsupp.total ι E 𝕜 v l⟫ = ⟪v i, 0⟫ := by rw hl,
  simpa only [hv.inner_right_finsupp, inner_zero_right] using key
end

/-- A subfamily of an orthonormal family (i.e., a composition with an injective map) is an
orthonormal family. -/
lemma orthonormal.comp
  {ι' : Type*} {v : ι → E} (hv : orthonormal 𝕜 v) (f : ι' → ι) (hf : function.injective f) :
  orthonormal 𝕜 (v ∘ f) :=
begin
  classical,
  rw orthonormal_iff_ite at ⊢ hv,
  intros i j,
  convert hv (f i) (f j) using 1,
  simp [hf.eq_iff]
end

/-- An injective family `v : ι → E` is orthonormal if and only if `coe : (range v) → E` is
orthonormal. -/
lemma orthonormal_subtype_range {v : ι → E} (hv : function.injective v) :
  orthonormal 𝕜 (coe : set.range v → E) ↔ orthonormal 𝕜 v :=
begin
  let f : ι ≃ set.range v := equiv.of_injective v hv,
  refine ⟨λ h, h.comp f f.injective, λ h, _⟩,
  rw ← equiv.self_comp_of_injective_symm hv,
  exact h.comp f.symm f.symm.injective,
end

/-- If `v : ι → E` is an orthonormal family, then `coe : (range v) → E` is an orthonormal
family. -/
lemma orthonormal.to_subtype_range {v : ι → E} (hv : orthonormal 𝕜 v) :
  orthonormal 𝕜 (coe : set.range v → E) :=
(orthonormal_subtype_range hv.linear_independent.injective).2 hv

/-- A linear combination of some subset of an orthonormal set is orthogonal to other members of the
set. -/
lemma orthonormal.inner_finsupp_eq_zero
  {v : ι → E} (hv : orthonormal 𝕜 v) {s : set ι} {i : ι} (hi : i ∉ s) {l : ι →₀ 𝕜}
  (hl : l ∈ finsupp.supported 𝕜 𝕜 s) :
  ⟪finsupp.total ι E 𝕜 v l, v i⟫ = 0 :=
begin
  rw finsupp.mem_supported' at hl,
  simp only [hv.inner_left_finsupp, hl i hi, map_zero],
end

/-- Given an orthonormal family, a second family of vectors is orthonormal if every vector equals
the corresponding vector in the original family or its negation. -/
lemma orthonormal.orthonormal_of_forall_eq_or_eq_neg {v w : ι → E} (hv : orthonormal 𝕜 v)
  (hw : ∀ i, w i = v i ∨ w i = -(v i)) : orthonormal 𝕜 w :=
begin
  classical,
  rw orthonormal_iff_ite at *,
  intros i j,
  cases hw i with hi hi; cases hw j with hj hj; split_ifs with h;
  simpa only [hi, hj, h, inner_neg_right, inner_neg_left,
              neg_neg, eq_self_iff_true, neg_eq_zero] using hv i j
end

/- The material that follows, culminating in the existence of a maximal orthonormal subset, is
adapted from the corresponding development of the theory of linearly independents sets.  See
`exists_linear_independent` in particular. -/

variables (𝕜 E)
lemma orthonormal_empty : orthonormal 𝕜 (λ x, x : (∅ : set E) → E) :=
by classical; simp [orthonormal_subtype_iff_ite]
variables {𝕜 E}

lemma orthonormal_Union_of_directed
  {η : Type*} {s : η → set E} (hs : directed (⊆) s) (h : ∀ i, orthonormal 𝕜 (λ x, x : s i → E)) :
  orthonormal 𝕜 (λ x, x : (⋃ i, s i) → E) :=
begin
  classical,
  rw orthonormal_subtype_iff_ite,
  rintros x ⟨_, ⟨i, rfl⟩, hxi⟩ y ⟨_, ⟨j, rfl⟩, hyj⟩,
  obtain ⟨k, hik, hjk⟩ := hs i j,
  have h_orth : orthonormal 𝕜 (λ x, x : (s k) → E) := h k,
  rw orthonormal_subtype_iff_ite at h_orth,
  exact h_orth x (hik hxi) y (hjk hyj)
end

lemma orthonormal_sUnion_of_directed
  {s : set (set E)} (hs : directed_on (⊆) s)
  (h : ∀ a ∈ s, orthonormal 𝕜 (λ x, x : (a : set E) → E)) :
  orthonormal 𝕜 (λ x, x : (⋃₀ s) → E) :=
by rw set.sUnion_eq_Union; exact orthonormal_Union_of_directed hs.directed_coe (by simpa using h)

/-- Given an orthonormal set `v` of vectors in `E`, there exists a maximal orthonormal set
containing it. -/
lemma exists_maximal_orthonormal {s : set E} (hs : orthonormal 𝕜 (coe : s → E)) :
  ∃ w ⊇ s, orthonormal 𝕜 (coe : w → E) ∧ ∀ u ⊇ w, orthonormal 𝕜 (coe : u → E) → u = w :=
begin
  obtain ⟨b, bi, sb, h⟩ := zorn_subset_nonempty {b | orthonormal 𝕜 (coe : b → E)} _ _ hs,
  { refine ⟨b, sb, bi, _⟩,
    exact λ u hus hu, h u hu hus },
  { refine λ c hc cc c0, ⟨⋃₀ c, _, _⟩,
    { exact orthonormal_sUnion_of_directed cc.directed_on (λ x xc, hc xc) },
    { exact λ _, set.subset_sUnion_of_mem } }
end

lemma orthonormal.ne_zero {v : ι → E} (hv : orthonormal 𝕜 v) (i : ι) : v i ≠ 0 :=
begin
  have : ‖v i‖ ≠ 0,
  { rw hv.1 i,
    norm_num },
  simpa using this
end

open finite_dimensional

/-- A family of orthonormal vectors with the correct cardinality forms a basis. -/
def basis_of_orthonormal_of_card_eq_finrank [fintype ι] [nonempty ι] {v : ι → E}
  (hv : orthonormal 𝕜 v) (card_eq : fintype.card ι = finrank 𝕜 E) :
  basis ι 𝕜 E :=
basis_of_linear_independent_of_card_eq_finrank hv.linear_independent card_eq

@[simp] lemma coe_basis_of_orthonormal_of_card_eq_finrank [fintype ι] [nonempty ι] {v : ι → E}
  (hv : orthonormal 𝕜 v) (card_eq : fintype.card ι = finrank 𝕜 E) :
  (basis_of_orthonormal_of_card_eq_finrank hv card_eq : ι → E) = v :=
coe_basis_of_linear_independent_of_card_eq_finrank _ _

end orthonormal_sets

section norm

lemma norm_eq_sqrt_inner (x : E) : ‖x‖ = sqrt (re ⟪x, x⟫) :=
calc ‖x‖ = sqrt (‖x‖ ^ 2) : (sqrt_sq (norm_nonneg _)).symm
... = sqrt (re ⟪x, x⟫) : congr_arg _ (norm_sq_eq_inner _)

lemma norm_eq_sqrt_real_inner (x : F) : ‖x‖ = sqrt ⟪x, x⟫_ℝ :=
@norm_eq_sqrt_inner ℝ _ _ _ _ x

lemma inner_self_eq_norm_mul_norm (x : E) : re ⟪x, x⟫ = ‖x‖ * ‖x‖ :=
by rw [@norm_eq_sqrt_inner 𝕜, ←sqrt_mul inner_self_nonneg (re ⟪x, x⟫),
  sqrt_mul_self inner_self_nonneg]

lemma inner_self_eq_norm_sq (x : E) : re ⟪x, x⟫ = ‖x‖^2 :=
by rw [pow_two, inner_self_eq_norm_mul_norm]

lemma real_inner_self_eq_norm_mul_norm (x : F) : ⟪x, x⟫_ℝ = ‖x‖ * ‖x‖ :=
by { have h := @inner_self_eq_norm_mul_norm ℝ F _ _ _ x, simpa using h }

lemma real_inner_self_eq_norm_sq (x : F) : ⟪x, x⟫_ℝ = ‖x‖^2 :=
by rw [pow_two, real_inner_self_eq_norm_mul_norm]

variables (𝕜)
/-- Expand the square -/
lemma norm_add_sq (x y : E) : ‖x + y‖^2 = ‖x‖^2 + 2 * (re ⟪x, y⟫) + ‖y‖^2 :=
begin
  repeat {rw [sq, ←@inner_self_eq_norm_mul_norm 𝕜]},
  rw [inner_add_add_self, two_mul],
  simp only [add_assoc, add_left_inj, add_right_inj, add_monoid_hom.map_add],
  rw [←inner_conj_symm, conj_re],
end

alias norm_add_sq ← norm_add_pow_two

/-- Expand the square -/
lemma norm_add_sq_real (x y : F) : ‖x + y‖^2 = ‖x‖^2 + 2 * ⟪x, y⟫_ℝ + ‖y‖^2 :=
by { have h := @norm_add_sq ℝ _ _ _ _ x y, simpa using h }

alias norm_add_sq_real ← norm_add_pow_two_real

/-- Expand the square -/
lemma norm_add_mul_self (x y : E) : ‖x + y‖ * ‖x + y‖ = ‖x‖ * ‖x‖ + 2 * (re ⟪x, y⟫) + ‖y‖ * ‖y‖ :=
by { repeat {rw [← sq]}, exact norm_add_sq _ _ }

/-- Expand the square -/
lemma norm_add_mul_self_real (x y : F) : ‖x + y‖ * ‖x + y‖ = ‖x‖ * ‖x‖ + 2 * ⟪x, y⟫_ℝ + ‖y‖ * ‖y‖ :=
by { have h := @norm_add_mul_self ℝ _ _ _ _ x y, simpa using h }

/-- Expand the square -/
lemma norm_sub_sq (x y : E) : ‖x - y‖^2 = ‖x‖^2 - 2 * (re ⟪x, y⟫) + ‖y‖^2 :=
by rw [sub_eq_add_neg, @norm_add_sq 𝕜 _ _ _ _ x (-y), norm_neg, inner_neg_right, map_neg, mul_neg,
  sub_eq_add_neg]

alias norm_sub_sq ← norm_sub_pow_two

/-- Expand the square -/
lemma norm_sub_sq_real (x y : F) : ‖x - y‖^2 = ‖x‖^2 - 2 * ⟪x, y⟫_ℝ + ‖y‖^2 :=
@norm_sub_sq ℝ _ _ _ _ _ _

alias norm_sub_sq_real ← norm_sub_pow_two_real

/-- Expand the square -/
lemma norm_sub_mul_self (x y : E) : ‖x - y‖ * ‖x - y‖ = ‖x‖ * ‖x‖ - 2 * re ⟪x, y⟫ + ‖y‖ * ‖y‖ :=
by { repeat {rw [← sq]}, exact norm_sub_sq _ _ }

/-- Expand the square -/
lemma norm_sub_mul_self_real (x y : F) : ‖x - y‖ * ‖x - y‖ = ‖x‖ * ‖x‖ - 2 * ⟪x, y⟫_ℝ + ‖y‖ * ‖y‖ :=
by { have h := @norm_sub_mul_self ℝ _ _ _ _ x y, simpa using h }

/-- Cauchy–Schwarz inequality with norm -/
lemma norm_inner_le_norm (x y : E) : ‖⟪x, y⟫‖ ≤ ‖x‖ * ‖y‖ :=
begin
  rw [norm_eq_sqrt_inner x, norm_eq_sqrt_inner y],
  letI : inner_product_space.core 𝕜 E := inner_product_space.to_core,
<<<<<<< HEAD
  exact inner_product_space.of_core.norm_inner_le_norm x y
end

=======
  exact inner_product_space.core.norm_inner_le_norm x y
end

lemma abs_inner_le_norm (x y : E) : abs ⟪x, y⟫ ≤ ‖x‖ * ‖y‖ :=
(norm_eq_abs ⟪x, y⟫).symm.trans_le (norm_inner_le_norm _ _)

>>>>>>> 26ae6f67
lemma nnnorm_inner_le_nnnorm (x y : E) : ‖⟪x, y⟫‖₊ ≤ ‖x‖₊ * ‖y‖₊ :=
norm_inner_le_norm x y

lemma re_inner_le_norm (x y : E) : re ⟪x, y⟫ ≤ ‖x‖ * ‖y‖ :=
le_trans (re_le_norm (inner x y)) (norm_inner_le_norm x y)

/-- Cauchy–Schwarz inequality with norm -/
lemma abs_real_inner_le_norm (x y : F) : |⟪x, y⟫_ℝ| ≤ ‖x‖ * ‖y‖ :=
(real.norm_eq_abs _).ge.trans (norm_inner_le_norm x y)

/-- Cauchy–Schwarz inequality with norm -/
lemma real_inner_le_norm (x y : F) : ⟪x, y⟫_ℝ ≤ ‖x‖ * ‖y‖ :=
le_trans (le_abs_self _) (abs_real_inner_le_norm _ _)

include 𝕜
variables (𝕜)
lemma parallelogram_law_with_norm (x y : E) :
  ‖x + y‖ * ‖x + y‖ + ‖x - y‖ * ‖x - y‖ = 2 * (‖x‖ * ‖x‖ + ‖y‖ * ‖y‖) :=
begin
  simp only [← @inner_self_eq_norm_mul_norm 𝕜],
  rw [← re.map_add, parallelogram_law, two_mul, two_mul],
  simp only [re.map_add],
end

lemma parallelogram_law_with_nnnorm (x y : E) :
  ‖x + y‖₊ * ‖x + y‖₊ + ‖x - y‖₊ * ‖x - y‖₊ = 2 * (‖x‖₊ * ‖x‖₊ + ‖y‖₊ * ‖y‖₊) :=
subtype.ext $ parallelogram_law_with_norm 𝕜 x y
variables {𝕜}
omit 𝕜

/-- Polarization identity: The real part of the  inner product, in terms of the norm. -/
lemma re_inner_eq_norm_add_mul_self_sub_norm_mul_self_sub_norm_mul_self_div_two (x y : E) :
  re ⟪x, y⟫ = (‖x + y‖ * ‖x + y‖ - ‖x‖ * ‖x‖ - ‖y‖ * ‖y‖) / 2 :=
by { rw @norm_add_mul_self 𝕜, ring }

/-- Polarization identity: The real part of the  inner product, in terms of the norm. -/
lemma re_inner_eq_norm_mul_self_add_norm_mul_self_sub_norm_sub_mul_self_div_two (x y : E) :
  re ⟪x, y⟫ = (‖x‖ * ‖x‖ + ‖y‖ * ‖y‖ - ‖x - y‖ * ‖x - y‖) / 2 :=
by { rw [@norm_sub_mul_self 𝕜], ring }

/-- Polarization identity: The real part of the  inner product, in terms of the norm. -/
lemma re_inner_eq_norm_add_mul_self_sub_norm_sub_mul_self_div_four (x y : E) :
  re ⟪x, y⟫ = (‖x + y‖ * ‖x + y‖ - ‖x - y‖ * ‖x - y‖) / 4 :=
by { rw [@norm_add_mul_self 𝕜, @norm_sub_mul_self 𝕜], ring }

/-- Polarization identity: The imaginary part of the inner product, in terms of the norm. -/
lemma im_inner_eq_norm_sub_I_smul_mul_self_sub_norm_add_I_smul_mul_self_div_four (x y : E) :
  im ⟪x, y⟫ = (‖x - IK • y‖ * ‖x - IK • y‖ - ‖x + IK • y‖ * ‖x + IK • y‖) / 4 :=
by { simp only [@norm_add_mul_self 𝕜, @norm_sub_mul_self 𝕜, inner_smul_right, I_mul_re], ring }

/-- Polarization identity: The inner product, in terms of the norm. -/
lemma inner_eq_sum_norm_sq_div_four (x y : E) :
  ⟪x, y⟫ = (‖x + y‖ ^ 2 - ‖x - y‖ ^ 2 + (‖x - IK • y‖ ^ 2 - ‖x + IK • y‖ ^ 2) * IK) / 4 :=
begin
  rw [← re_add_im ⟪x, y⟫, re_inner_eq_norm_add_mul_self_sub_norm_sub_mul_self_div_four,
    im_inner_eq_norm_sub_I_smul_mul_self_sub_norm_add_I_smul_mul_self_div_four],
  push_cast,
  simp only [sq, ← mul_div_right_comm, ← add_div]
end

/-- Formula for the distance between the images of two nonzero points under an inversion with center
zero. See also `euclidean_geometry.dist_inversion_inversion` for inversions around a general
point. -/
lemma dist_div_norm_sq_smul {x y : F} (hx : x ≠ 0) (hy : y ≠ 0) (R : ℝ) :
  dist ((R / ‖x‖) ^ 2 • x) ((R / ‖y‖) ^ 2 • y) = (R ^ 2 / (‖x‖ * ‖y‖)) * dist x y :=
have hx' : ‖x‖ ≠ 0, from norm_ne_zero_iff.2 hx,
have hy' : ‖y‖ ≠ 0, from norm_ne_zero_iff.2 hy,
calc dist ((R / ‖x‖) ^ 2 • x) ((R / ‖y‖) ^ 2 • y)
    = sqrt (‖(R / ‖x‖) ^ 2 • x - (R / ‖y‖) ^ 2 • y‖^2) :
  by rw [dist_eq_norm, sqrt_sq (norm_nonneg _)]
... = sqrt ((R ^ 2 / (‖x‖ * ‖y‖)) ^ 2 * ‖x - y‖ ^ 2) :
  congr_arg sqrt $ by { field_simp [sq, norm_sub_mul_self_real, norm_smul, real_inner_smul_left,
    inner_smul_right, real.norm_of_nonneg (mul_self_nonneg _)], ring }
... = (R ^ 2 / (‖x‖ * ‖y‖)) * dist x y :
  by rw [sqrt_mul (sq_nonneg _), sqrt_sq (norm_nonneg _),
    sqrt_sq (div_nonneg (sq_nonneg _) (mul_nonneg (norm_nonneg _) (norm_nonneg _))), dist_eq_norm]

@[priority 100] -- See note [lower instance priority]
instance inner_product_space.to_uniform_convex_space : uniform_convex_space F :=
⟨λ ε hε, begin
  refine ⟨2 - sqrt (4 - ε^2), sub_pos_of_lt $ (sqrt_lt' zero_lt_two).2 _, λ x hx y hy hxy, _⟩,
  { norm_num,
    exact pow_pos hε _ },
  rw sub_sub_cancel,
  refine le_sqrt_of_sq_le _,
  rw [sq, eq_sub_iff_add_eq.2 (parallelogram_law_with_norm ℝ x y), ←sq (‖x - y‖), hx, hy],
  norm_num,
  exact pow_le_pow_of_le_left hε.le hxy _,
end⟩

section complex

variables {V : Type*} [normed_add_comm_group V] [inner_product_space ℂ V]

/--
A complex polarization identity, with a linear map
-/
lemma inner_map_polarization (T : V →ₗ[ℂ] V) (x y : V):
  ⟪ T y, x ⟫_ℂ = (⟪T (x + y) , x + y⟫_ℂ - ⟪T (x - y) , x - y⟫_ℂ +
    complex.I * ⟪T (x + complex.I • y) , x + complex.I • y⟫_ℂ -
    complex.I * ⟪T (x - complex.I • y), x - complex.I • y ⟫_ℂ) / 4 :=
begin
  simp only [map_add, map_sub, inner_add_left, inner_add_right, linear_map.map_smul,
             inner_smul_left, inner_smul_right, complex.conj_I, ←pow_two, complex.I_sq,
             inner_sub_left, inner_sub_right, mul_add, ←mul_assoc, mul_neg, neg_neg,
             sub_neg_eq_add, one_mul, neg_one_mul, mul_sub, sub_sub],
  ring,
end

lemma inner_map_polarization' (T : V →ₗ[ℂ] V) (x y : V):
  ⟪ T x, y ⟫_ℂ = (⟪T (x + y) , x + y⟫_ℂ - ⟪T (x - y) , x - y⟫_ℂ -
    complex.I * ⟪T (x + complex.I • y) , x + complex.I • y⟫_ℂ +
    complex.I * ⟪T (x - complex.I • y), x - complex.I • y ⟫_ℂ) / 4 :=
begin
  simp only [map_add, map_sub, inner_add_left, inner_add_right, linear_map.map_smul,
             inner_smul_left, inner_smul_right, complex.conj_I, ←pow_two, complex.I_sq,
             inner_sub_left, inner_sub_right, mul_add, ←mul_assoc, mul_neg, neg_neg,
             sub_neg_eq_add, one_mul, neg_one_mul, mul_sub, sub_sub],
  ring,
end

/--
A linear map `T` is zero, if and only if the identity `⟪T x, x⟫_ℂ = 0` holds for all `x`.
-/
lemma inner_map_self_eq_zero (T : V →ₗ[ℂ] V) :
  (∀ (x : V), ⟪T x, x⟫_ℂ = 0) ↔ T = 0 :=
begin
  split,
  { intro hT,
    ext x,
    simp only [linear_map.zero_apply, ← @inner_self_eq_zero ℂ, inner_map_polarization, hT],
    norm_num },
  { rintro rfl x,
    simp only [linear_map.zero_apply, inner_zero_left] }
end

/--
Two linear maps `S` and `T` are equal, if and only if the identity `⟪S x, x⟫_ℂ = ⟪T x, x⟫_ℂ` holds
for all `x`.
-/
lemma ext_inner_map (S T : V →ₗ[ℂ] V) :
  (∀ (x : V), ⟪S x, x⟫_ℂ = ⟪T x, x⟫_ℂ) ↔ S = T :=
begin
  rw [←sub_eq_zero, ←inner_map_self_eq_zero],
  refine forall_congr (λ x, _),
  rw [linear_map.sub_apply, inner_sub_left, sub_eq_zero],
end

end complex

section

variables {ι : Type*} {ι' : Type*} {ι'' : Type*}
variables {E' : Type*} [normed_add_comm_group E'] [inner_product_space 𝕜 E']
variables {E'' : Type*} [normed_add_comm_group E''] [inner_product_space 𝕜 E'']

/-- A linear isometry preserves the inner product. -/
@[simp] lemma linear_isometry.inner_map_map (f : E →ₗᵢ[𝕜] E') (x y : E) : ⟪f x, f y⟫ = ⟪x, y⟫ :=
by simp [inner_eq_sum_norm_sq_div_four, ← f.norm_map]

/-- A linear isometric equivalence preserves the inner product. -/
@[simp] lemma linear_isometry_equiv.inner_map_map (f : E ≃ₗᵢ[𝕜] E') (x y : E) :
  ⟪f x, f y⟫ = ⟪x, y⟫ :=
f.to_linear_isometry.inner_map_map x y

/-- A linear map that preserves the inner product is a linear isometry. -/
def linear_map.isometry_of_inner (f : E →ₗ[𝕜] E') (h : ∀ x y, ⟪f x, f y⟫ = ⟪x, y⟫) : E →ₗᵢ[𝕜] E' :=
⟨f, λ x, by simp only [@norm_eq_sqrt_inner 𝕜, h]⟩

@[simp] lemma linear_map.coe_isometry_of_inner (f : E →ₗ[𝕜] E') (h) :
  ⇑(f.isometry_of_inner h) = f := rfl

@[simp] lemma linear_map.isometry_of_inner_to_linear_map (f : E →ₗ[𝕜] E') (h) :
  (f.isometry_of_inner h).to_linear_map = f := rfl

/-- A linear equivalence that preserves the inner product is a linear isometric equivalence. -/
def linear_equiv.isometry_of_inner (f : E ≃ₗ[𝕜] E') (h : ∀ x y, ⟪f x, f y⟫ = ⟪x, y⟫) :
  E ≃ₗᵢ[𝕜] E' :=
⟨f, ((f : E →ₗ[𝕜] E').isometry_of_inner h).norm_map⟩

@[simp] lemma linear_equiv.coe_isometry_of_inner (f : E ≃ₗ[𝕜] E') (h) :
  ⇑(f.isometry_of_inner h) = f := rfl

@[simp] lemma linear_equiv.isometry_of_inner_to_linear_equiv (f : E ≃ₗ[𝕜] E') (h) :
  (f.isometry_of_inner h).to_linear_equiv = f := rfl

/-- A linear isometry preserves the property of being orthonormal. -/
lemma linear_isometry.orthonormal_comp_iff {v : ι → E} (f : E →ₗᵢ[𝕜] E') :
  orthonormal 𝕜 (f ∘ v) ↔ orthonormal 𝕜 v :=
begin
  classical,
  simp_rw [orthonormal_iff_ite, linear_isometry.inner_map_map]
end

/-- A linear isometry preserves the property of being orthonormal. -/
lemma orthonormal.comp_linear_isometry {v : ι → E} (hv : orthonormal 𝕜 v) (f : E →ₗᵢ[𝕜] E') :
  orthonormal 𝕜 (f ∘ v) :=
by rwa f.orthonormal_comp_iff

/-- A linear isometric equivalence preserves the property of being orthonormal. -/
lemma orthonormal.comp_linear_isometry_equiv {v : ι → E} (hv : orthonormal 𝕜 v) (f : E ≃ₗᵢ[𝕜] E') :
  orthonormal 𝕜 (f ∘ v) :=
hv.comp_linear_isometry f.to_linear_isometry

/-- A linear isometric equivalence, applied with `basis.map`, preserves the property of being
orthonormal. -/
lemma orthonormal.map_linear_isometry_equiv {v : basis ι 𝕜 E} (hv : orthonormal 𝕜 v)
  (f : E ≃ₗᵢ[𝕜] E') : orthonormal 𝕜 (v.map f.to_linear_equiv) :=
hv.comp_linear_isometry_equiv f

/-- A linear map that sends an orthonormal basis to orthonormal vectors is a linear isometry. -/
def linear_map.isometry_of_orthonormal (f : E →ₗ[𝕜] E') {v : basis ι 𝕜 E} (hv : orthonormal 𝕜 v)
  (hf : orthonormal 𝕜 (f ∘ v)) : E →ₗᵢ[𝕜] E' :=
f.isometry_of_inner $ λ x y, by rw [←v.total_repr x, ←v.total_repr y, finsupp.apply_total,
                                    finsupp.apply_total, hv.inner_finsupp_eq_sum_left,
                                    hf.inner_finsupp_eq_sum_left]

@[simp] lemma linear_map.coe_isometry_of_orthonormal (f : E →ₗ[𝕜] E') {v : basis ι 𝕜 E}
  (hv : orthonormal 𝕜 v) (hf : orthonormal 𝕜 (f ∘ v)) :
  ⇑(f.isometry_of_orthonormal hv hf) = f :=
rfl

@[simp] lemma linear_map.isometry_of_orthonormal_to_linear_map (f : E →ₗ[𝕜] E') {v : basis ι 𝕜 E}
  (hv : orthonormal 𝕜 v) (hf : orthonormal 𝕜 (f ∘ v)) :
  (f.isometry_of_orthonormal hv hf).to_linear_map = f :=
rfl

/-- A linear equivalence that sends an orthonormal basis to orthonormal vectors is a linear
isometric equivalence. -/
def linear_equiv.isometry_of_orthonormal (f : E ≃ₗ[𝕜] E') {v : basis ι 𝕜 E} (hv : orthonormal 𝕜 v)
  (hf : orthonormal 𝕜 (f ∘ v)) : E ≃ₗᵢ[𝕜] E' :=
f.isometry_of_inner $ λ x y, begin
  rw ←linear_equiv.coe_coe at hf,
  rw [←v.total_repr x, ←v.total_repr y, ←linear_equiv.coe_coe, finsupp.apply_total,
      finsupp.apply_total, hv.inner_finsupp_eq_sum_left, hf.inner_finsupp_eq_sum_left]
end

@[simp] lemma linear_equiv.coe_isometry_of_orthonormal (f : E ≃ₗ[𝕜] E') {v : basis ι 𝕜 E}
  (hv : orthonormal 𝕜 v) (hf : orthonormal 𝕜 (f ∘ v)) :
  ⇑(f.isometry_of_orthonormal hv hf) = f :=
rfl

@[simp] lemma linear_equiv.isometry_of_orthonormal_to_linear_equiv (f : E ≃ₗ[𝕜] E')
  {v : basis ι 𝕜 E} (hv : orthonormal 𝕜 v) (hf : orthonormal 𝕜 (f ∘ v)) :
  (f.isometry_of_orthonormal hv hf).to_linear_equiv = f :=
rfl

/-- A linear isometric equivalence that sends an orthonormal basis to a given orthonormal basis. -/
def orthonormal.equiv {v : basis ι 𝕜 E} (hv : orthonormal 𝕜 v) {v' : basis ι' 𝕜 E'}
  (hv' : orthonormal 𝕜 v') (e : ι ≃ ι') : E ≃ₗᵢ[𝕜] E' :=
(v.equiv v' e).isometry_of_orthonormal hv begin
  have h : (v.equiv v' e) ∘ v = v' ∘ e,
  { ext i,
    simp },
  rw h,
  exact hv'.comp _ e.injective
end

@[simp] lemma orthonormal.equiv_to_linear_equiv {v : basis ι 𝕜 E} (hv : orthonormal 𝕜 v)
  {v' : basis ι' 𝕜 E'} (hv' : orthonormal 𝕜 v') (e : ι ≃ ι') :
  (hv.equiv hv' e).to_linear_equiv = v.equiv v' e :=
rfl

@[simp] lemma orthonormal.equiv_apply {ι' : Type*} {v : basis ι 𝕜 E} (hv : orthonormal 𝕜 v)
  {v' : basis ι' 𝕜 E'} (hv' : orthonormal 𝕜 v') (e : ι ≃ ι') (i : ι) :
  hv.equiv hv' e (v i) = v' (e i) :=
basis.equiv_apply _ _ _ _

@[simp] lemma orthonormal.equiv_refl {v : basis ι 𝕜 E} (hv : orthonormal 𝕜 v) :
  hv.equiv hv (equiv.refl ι) = linear_isometry_equiv.refl 𝕜 E :=
v.ext_linear_isometry_equiv $ λ i,
  by simp only [orthonormal.equiv_apply, equiv.coe_refl, id.def, linear_isometry_equiv.coe_refl]

@[simp] lemma orthonormal.equiv_symm {v : basis ι 𝕜 E} (hv : orthonormal 𝕜 v) {v' : basis ι' 𝕜 E'}
  (hv' : orthonormal 𝕜 v') (e : ι ≃ ι') : (hv.equiv hv' e).symm = hv'.equiv hv e.symm :=
v'.ext_linear_isometry_equiv $ λ i, (hv.equiv hv' e).injective $
  by simp only [linear_isometry_equiv.apply_symm_apply, orthonormal.equiv_apply, e.apply_symm_apply]

@[simp] lemma orthonormal.equiv_trans {v : basis ι 𝕜 E} (hv : orthonormal 𝕜 v) {v' : basis ι' 𝕜 E'}
  (hv' : orthonormal 𝕜 v') (e : ι ≃ ι') {v'' : basis ι'' 𝕜 E''} (hv'' : orthonormal 𝕜 v'')
  (e' : ι' ≃ ι'') : (hv.equiv hv' e).trans (hv'.equiv hv'' e') = hv.equiv hv'' (e.trans e') :=
v.ext_linear_isometry_equiv $ λ i,
  by simp only [linear_isometry_equiv.trans_apply, orthonormal.equiv_apply, e.coe_trans]

lemma orthonormal.map_equiv {v : basis ι 𝕜 E} (hv : orthonormal 𝕜 v) {v' : basis ι' 𝕜 E'}
  (hv' : orthonormal 𝕜 v') (e : ι ≃ ι') :
  v.map ((hv.equiv hv' e).to_linear_equiv) = v'.reindex e.symm :=
v.map_equiv _ _

end

/-- Polarization identity: The real inner product, in terms of the norm. -/
lemma real_inner_eq_norm_add_mul_self_sub_norm_mul_self_sub_norm_mul_self_div_two (x y : F) :
  ⟪x, y⟫_ℝ = (‖x + y‖ * ‖x + y‖ - ‖x‖ * ‖x‖ - ‖y‖ * ‖y‖) / 2 :=
re_to_real.symm.trans $
  re_inner_eq_norm_add_mul_self_sub_norm_mul_self_sub_norm_mul_self_div_two x y

/-- Polarization identity: The real inner product, in terms of the norm. -/
lemma real_inner_eq_norm_mul_self_add_norm_mul_self_sub_norm_sub_mul_self_div_two (x y : F) :
  ⟪x, y⟫_ℝ = (‖x‖ * ‖x‖ + ‖y‖ * ‖y‖ - ‖x - y‖ * ‖x - y‖) / 2 :=
re_to_real.symm.trans $
  re_inner_eq_norm_mul_self_add_norm_mul_self_sub_norm_sub_mul_self_div_two x y

/-- Pythagorean theorem, if-and-only-if vector inner product form. -/
lemma norm_add_sq_eq_norm_sq_add_norm_sq_iff_real_inner_eq_zero (x y : F) :
  ‖x + y‖ * ‖x + y‖ = ‖x‖ * ‖x‖ + ‖y‖ * ‖y‖ ↔ ⟪x, y⟫_ℝ = 0 :=
begin
  rw [@norm_add_mul_self ℝ, add_right_cancel_iff, add_right_eq_self, mul_eq_zero],
  norm_num
end

/-- Pythagorean theorem, if-and-if vector inner product form using square roots. -/
lemma norm_add_eq_sqrt_iff_real_inner_eq_zero {x y : F} :
  ‖x + y‖ = sqrt (‖x‖ * ‖x‖ + ‖y‖ * ‖y‖) ↔ ⟪x, y⟫_ℝ = 0 :=
by rw [←norm_add_sq_eq_norm_sq_add_norm_sq_iff_real_inner_eq_zero, eq_comm,
  sqrt_eq_iff_mul_self_eq (add_nonneg (mul_self_nonneg _) (mul_self_nonneg _)) (norm_nonneg _)]

/-- Pythagorean theorem, vector inner product form. -/
lemma norm_add_sq_eq_norm_sq_add_norm_sq_of_inner_eq_zero (x y : E) (h : ⟪x, y⟫ = 0) :
  ‖x + y‖ * ‖x + y‖ = ‖x‖ * ‖x‖ + ‖y‖ * ‖y‖ :=
begin
  rw [@norm_add_mul_self 𝕜, add_right_cancel_iff, add_right_eq_self, mul_eq_zero],
  apply or.inr,
  simp only [h, zero_re'],
end

/-- Pythagorean theorem, vector inner product form. -/
lemma norm_add_sq_eq_norm_sq_add_norm_sq_real {x y : F} (h : ⟪x, y⟫_ℝ = 0) :
  ‖x + y‖ * ‖x + y‖ = ‖x‖ * ‖x‖ + ‖y‖ * ‖y‖ :=
(norm_add_sq_eq_norm_sq_add_norm_sq_iff_real_inner_eq_zero x y).2 h

/-- Pythagorean theorem, subtracting vectors, if-and-only-if vector
inner product form. -/
lemma norm_sub_sq_eq_norm_sq_add_norm_sq_iff_real_inner_eq_zero (x y : F) :
  ‖x - y‖ * ‖x - y‖ = ‖x‖ * ‖x‖ + ‖y‖ * ‖y‖ ↔ ⟪x, y⟫_ℝ = 0 :=
begin
  rw [@norm_sub_mul_self ℝ, add_right_cancel_iff, sub_eq_add_neg, add_right_eq_self, neg_eq_zero,
      mul_eq_zero],
  norm_num
end

/-- Pythagorean theorem, subtracting vectors, if-and-if vector inner product form using square
roots. -/
lemma norm_sub_eq_sqrt_iff_real_inner_eq_zero {x y : F} :
  ‖x - y‖ = sqrt (‖x‖ * ‖x‖ + ‖y‖ * ‖y‖) ↔ ⟪x, y⟫_ℝ = 0 :=
by rw [←norm_sub_sq_eq_norm_sq_add_norm_sq_iff_real_inner_eq_zero, eq_comm,
  sqrt_eq_iff_mul_self_eq (add_nonneg (mul_self_nonneg _) (mul_self_nonneg _)) (norm_nonneg _)]

/-- Pythagorean theorem, subtracting vectors, vector inner product
form. -/
lemma norm_sub_sq_eq_norm_sq_add_norm_sq_real {x y : F} (h : ⟪x, y⟫_ℝ = 0) :
  ‖x - y‖ * ‖x - y‖ = ‖x‖ * ‖x‖ + ‖y‖ * ‖y‖ :=
(norm_sub_sq_eq_norm_sq_add_norm_sq_iff_real_inner_eq_zero x y).2 h

/-- The sum and difference of two vectors are orthogonal if and only
if they have the same norm. -/
lemma real_inner_add_sub_eq_zero_iff (x y : F) : ⟪x + y, x - y⟫_ℝ = 0 ↔ ‖x‖ = ‖y‖ :=
begin
  conv_rhs { rw ←mul_self_inj_of_nonneg (norm_nonneg _) (norm_nonneg _) },
  simp only [←@inner_self_eq_norm_mul_norm ℝ, inner_add_left, inner_sub_right,
            real_inner_comm y x, sub_eq_zero, re_to_real],
  split,
  { intro h,
    rw [add_comm] at h,
    linarith },
  { intro h,
    linarith }
end

/-- Given two orthogonal vectors, their sum and difference have equal norms. -/
lemma norm_sub_eq_norm_add {v w : E} (h : ⟪v, w⟫ = 0) : ‖w - v‖ = ‖w + v‖ :=
begin
  rw ←mul_self_inj_of_nonneg (norm_nonneg _) (norm_nonneg _),
  simp only [h, ←@inner_self_eq_norm_mul_norm 𝕜, sub_neg_eq_add, sub_zero, map_sub, zero_re',
    zero_sub,
    add_zero, map_add, inner_add_right, inner_sub_left, inner_sub_right, inner_re_symm, zero_add]
end

/-- The real inner product of two vectors, divided by the product of their
norms, has absolute value at most 1. -/
lemma abs_real_inner_div_norm_mul_norm_le_one (x y : F) : |⟪x, y⟫_ℝ / (‖x‖ * ‖y‖)| ≤ 1 :=
begin
  rw [abs_div, abs_mul, abs_norm, abs_norm],
  exact div_le_one_of_le (abs_real_inner_le_norm x y) (by positivity)
end

/-- The inner product of a vector with a multiple of itself. -/
lemma real_inner_smul_self_left (x : F) (r : ℝ) : ⟪r • x, x⟫_ℝ = r * (‖x‖ * ‖x‖) :=
by rw [real_inner_smul_left, ←real_inner_self_eq_norm_mul_norm]

/-- The inner product of a vector with a multiple of itself. -/
lemma real_inner_smul_self_right (x : F) (r : ℝ) : ⟪x, r • x⟫_ℝ = r * (‖x‖ * ‖x‖) :=
by rw [inner_smul_right, ←real_inner_self_eq_norm_mul_norm]

/-- The inner product of a nonzero vector with a nonzero multiple of
itself, divided by the product of their norms, has absolute value
1. -/
lemma norm_inner_div_norm_mul_norm_eq_one_of_ne_zero_of_ne_zero_mul
  {x : E} {r : 𝕜} (hx : x ≠ 0) (hr : r ≠ 0) : ‖⟪x, r • x⟫‖ / (‖x‖ * ‖r • x‖) = 1 :=
begin
  have hx' : ‖x‖ ≠ 0 := by simp [hx],
  have hr' : ‖r‖ ≠ 0 := by simp [hr],
  rw [inner_smul_right, norm_mul, ← inner_self_re_eq_norm, inner_self_eq_norm_mul_norm, norm_smul],
  rw [← mul_assoc, ← div_div, mul_div_cancel _ hx',
     ← div_div, mul_comm, mul_div_cancel _ hr', div_self hx'],
end

/-- The inner product of a nonzero vector with a nonzero multiple of
itself, divided by the product of their norms, has absolute value
1. -/
lemma abs_real_inner_div_norm_mul_norm_eq_one_of_ne_zero_of_ne_zero_mul
  {x : F} {r : ℝ} (hx : x ≠ 0) (hr : r ≠ 0) : |⟪x, r • x⟫_ℝ| / (‖x‖ * ‖r • x‖) = 1 :=
norm_inner_div_norm_mul_norm_eq_one_of_ne_zero_of_ne_zero_mul hx hr

/-- The inner product of a nonzero vector with a positive multiple of
itself, divided by the product of their norms, has value 1. -/
lemma real_inner_div_norm_mul_norm_eq_one_of_ne_zero_of_pos_mul
  {x : F} {r : ℝ} (hx : x ≠ 0) (hr : 0 < r) : ⟪x, r • x⟫_ℝ / (‖x‖ * ‖r • x‖) = 1 :=
begin
  rw [real_inner_smul_self_right, norm_smul, real.norm_eq_abs, ←mul_assoc ‖x‖, mul_comm _ (|r|),
      mul_assoc, abs_of_nonneg hr.le, div_self],
  exact mul_ne_zero hr.ne' (mul_self_ne_zero.2 (norm_ne_zero_iff.2 hx))
end

/-- The inner product of a nonzero vector with a negative multiple of
itself, divided by the product of their norms, has value -1. -/
lemma real_inner_div_norm_mul_norm_eq_neg_one_of_ne_zero_of_neg_mul
  {x : F} {r : ℝ} (hx : x ≠ 0) (hr : r < 0) : ⟪x, r • x⟫_ℝ / (‖x‖ * ‖r • x‖) = -1 :=
begin
  rw [real_inner_smul_self_right, norm_smul, real.norm_eq_abs, ←mul_assoc ‖x‖, mul_comm _ (|r|),
      mul_assoc, abs_of_neg hr, neg_mul, div_neg_eq_neg_div, div_self],
  exact mul_ne_zero hr.ne (mul_self_ne_zero.2 (norm_ne_zero_iff.2 hx))
end

lemma norm_inner_eq_norm_tfae (x y : E) :
  tfae [‖⟪x, y⟫‖ = ‖x‖ * ‖y‖,
    x = 0 ∨ y = (⟪x, y⟫ / ⟪x, x⟫) • x,
    x = 0 ∨ ∃ r : 𝕜, y = r • x,
    x = 0 ∨ y ∈ 𝕜 ∙ x] :=
begin
  tfae_have : 1 → 2,
  { refine λ h, or_iff_not_imp_left.2 (λ hx₀, _),
    have : ‖x‖ ^ 2 ≠ 0 := pow_ne_zero _ (norm_ne_zero_iff.2 hx₀),
    rw [← sq_eq_sq (norm_nonneg _) (mul_nonneg (norm_nonneg _) (norm_nonneg _)),
      mul_pow, ← mul_right_inj' this, eq_comm, ← sub_eq_zero, ← mul_sub] at h,
    simp only [@norm_sq_eq_inner 𝕜] at h,
    letI : inner_product_space.core 𝕜 E := inner_product_space.to_core,
<<<<<<< HEAD
    erw [← inner_product_space.of_core.cauchy_schwarz_aux,
      inner_product_space.of_core.norm_sq_eq_zero, sub_eq_zero] at h,
=======
    erw [← inner_product_space.core.cauchy_schwarz_aux,
      inner_product_space.core.norm_sq_eq_zero, sub_eq_zero] at h,
>>>>>>> 26ae6f67
    rw [div_eq_inv_mul, mul_smul, h, inv_smul_smul₀],
    rwa [inner_self_ne_zero] },
  tfae_have : 2 → 3, from λ h, h.imp_right (λ h', ⟨_, h'⟩),
  tfae_have : 3 → 1,
  { rintro (rfl | ⟨r, rfl⟩); simp [inner_smul_right, norm_smul, inner_self_eq_norm_sq_to_K,
      inner_self_eq_norm_mul_norm, sq, mul_left_comm] },
  tfae_have : 3 ↔ 4, by simp only [submodule.mem_span_singleton, eq_comm],
  tfae_finish
end

/--
If the inner product of two vectors is equal to the product of their norms, then the two vectors
are multiples of each other. One form of the equality case for Cauchy-Schwarz.
Compare `inner_eq_norm_mul_iff`, which takes the stronger hypothesis `⟪x, y⟫ = ‖x‖ * ‖y‖`. -/
lemma norm_inner_eq_norm_iff {x y : E} (hx₀ : x ≠ 0) (hy₀ : y ≠ 0) :
  ‖⟪x, y⟫‖ = ‖x‖ * ‖y‖ ↔ ∃ (r : 𝕜), r ≠ 0 ∧ y = r • x :=
calc ‖⟪x, y⟫‖ = ‖x‖ * ‖y‖ ↔ x = 0 ∨ ∃ r : 𝕜, y = r • x :
  (@norm_inner_eq_norm_tfae 𝕜 _ _ _ _ x y).out 0 2
... ↔ ∃ r : 𝕜, y = r • x : or_iff_right hx₀
... ↔ ∃ r : 𝕜, r ≠ 0 ∧ y = r • x :
  ⟨λ ⟨r, h⟩, ⟨r, λ hr₀, hy₀ $ h.symm ▸ smul_eq_zero.2 $ or.inl hr₀, h⟩, λ ⟨r, hr₀, h⟩, ⟨r, h⟩⟩

/-- The inner product of two vectors, divided by the product of their
norms, has absolute value 1 if and only if they are nonzero and one is
a multiple of the other. One form of equality case for Cauchy-Schwarz. -/
lemma norm_inner_div_norm_mul_norm_eq_one_iff (x y : E) :
  ‖(⟪x, y⟫ / (‖x‖ * ‖y‖))‖ = 1 ↔ (x ≠ 0 ∧ ∃ (r : 𝕜), r ≠ 0 ∧ y = r • x) :=
begin
  split,
  { intro h,
    have hx₀ : x ≠ 0 := λ h₀, by simpa [h₀] using h,
    have hy₀ : y ≠ 0 := λ h₀, by simpa [h₀] using h,
    refine ⟨hx₀, (norm_inner_eq_norm_iff hx₀ hy₀).1 $ eq_of_div_eq_one _⟩,
    simpa using h },
  { rintro ⟨hx, ⟨r, ⟨hr, rfl⟩⟩⟩,
<<<<<<< HEAD
    simp only [norm_div, norm_mul, norm_of_real, abs_norm],
    exact norm_inner_div_norm_mul_norm_eq_one_of_ne_zero_of_ne_zero_mul hx hr }
=======
    simp only [is_R_or_C.abs_div, is_R_or_C.abs_mul, is_R_or_C.abs_of_real, is_R_or_C.norm_eq_abs,
      abs_norm],
    exact abs_inner_div_norm_mul_norm_eq_one_of_ne_zero_of_ne_zero_mul hx hr }
>>>>>>> 26ae6f67
end

/-- The inner product of two vectors, divided by the product of their
norms, has absolute value 1 if and only if they are nonzero and one is
a multiple of the other. One form of equality case for Cauchy-Schwarz. -/
lemma abs_real_inner_div_norm_mul_norm_eq_one_iff (x y : F) :
  |⟪x, y⟫_ℝ / (‖x‖ * ‖y‖)| = 1 ↔ (x ≠ 0 ∧ ∃ (r : ℝ), r ≠ 0 ∧ y = r • x) :=
@norm_inner_div_norm_mul_norm_eq_one_iff ℝ F _ _ _ x y

lemma inner_eq_norm_mul_iff_div {x y : E} (h₀ : x ≠ 0) :
  ⟪x, y⟫ = (‖x‖ : 𝕜) * ‖y‖ ↔ (‖y‖ / ‖x‖ : 𝕜) • x = y :=
begin
  have h₀' := h₀,
  rw [← norm_ne_zero_iff, ne.def, ← @of_real_eq_zero 𝕜] at h₀',
  split; intro h,
  { have : x = 0 ∨ y = (⟪x, y⟫ / ⟪x, x⟫ : 𝕜) • x :=
      ((@norm_inner_eq_norm_tfae 𝕜 _ _ _ _ x y).out 0 1).1 (by simp [h]),
    rw [this.resolve_left h₀, h],
<<<<<<< HEAD
    simp [norm_smul, inner_self_norm_to_K, h₀'] },
=======
    simp [norm_smul, is_R_or_C.norm_eq_abs, inner_self_abs_to_K, h₀'] },
>>>>>>> 26ae6f67
  { conv_lhs { rw [← h, inner_smul_right, inner_self_eq_norm_sq_to_K] },
    field_simp [sq, mul_left_comm] }
end

/-- If the inner product of two vectors is equal to the product of their norms (i.e.,
`⟪x, y⟫ = ‖x‖ * ‖y‖`), then the two vectors are nonnegative real multiples of each other. One form
of the equality case for Cauchy-Schwarz.
Compare `norm_inner_eq_norm_iff`, which takes the weaker hypothesis `abs ⟪x, y⟫ = ‖x‖ * ‖y‖`. -/
lemma inner_eq_norm_mul_iff {x y : E} :
  ⟪x, y⟫ = (‖x‖ : 𝕜) * ‖y‖ ↔ (‖y‖ : 𝕜) • x = (‖x‖ : 𝕜) • y :=
begin
  rcases eq_or_ne x 0 with (rfl | h₀),
  { simp },
  { rw [inner_eq_norm_mul_iff_div h₀, div_eq_inv_mul, mul_smul, inv_smul_eq_iff₀],
    rwa [ne.def, of_real_eq_zero, norm_eq_zero] },
end

/-- If the inner product of two vectors is equal to the product of their norms (i.e.,
`⟪x, y⟫ = ‖x‖ * ‖y‖`), then the two vectors are nonnegative real multiples of each other. One form
of the equality case for Cauchy-Schwarz.
Compare `norm_inner_eq_norm_iff`, which takes the weaker hypothesis `abs ⟪x, y⟫ = ‖x‖ * ‖y‖`. -/
lemma inner_eq_norm_mul_iff_real {x y : F} : ⟪x, y⟫_ℝ = ‖x‖ * ‖y‖ ↔ ‖y‖ • x = ‖x‖ • y :=
inner_eq_norm_mul_iff

/-- The inner product of two vectors, divided by the product of their
norms, has value 1 if and only if they are nonzero and one is
a positive multiple of the other. -/
lemma real_inner_div_norm_mul_norm_eq_one_iff (x y : F) :
  ⟪x, y⟫_ℝ / (‖x‖ * ‖y‖) = 1 ↔ (x ≠ 0 ∧ ∃ (r : ℝ), 0 < r ∧ y = r • x) :=
begin
  split,
  { intro h,
    have hx₀ : x ≠ 0 := λ h₀, by simpa [h₀] using h,
    have hy₀ : y ≠ 0 := λ h₀, by simpa [h₀] using h,
    refine ⟨hx₀, ‖y‖ / ‖x‖, div_pos (norm_pos_iff.2 hy₀) (norm_pos_iff.2 hx₀), _⟩,
    exact ((inner_eq_norm_mul_iff_div hx₀).1 (eq_of_div_eq_one h)).symm },
  { rintro ⟨hx, ⟨r, ⟨hr, rfl⟩⟩⟩,
    exact real_inner_div_norm_mul_norm_eq_one_of_ne_zero_of_pos_mul hx hr }
end

/-- The inner product of two vectors, divided by the product of their
norms, has value -1 if and only if they are nonzero and one is
a negative multiple of the other. -/
lemma real_inner_div_norm_mul_norm_eq_neg_one_iff (x y : F) :
  ⟪x, y⟫_ℝ / (‖x‖ * ‖y‖) = -1 ↔ (x ≠ 0 ∧ ∃ (r : ℝ), r < 0 ∧ y = r • x) :=
begin
  rw [← neg_eq_iff_eq_neg, ← neg_div, ← inner_neg_right, ← norm_neg y,
    real_inner_div_norm_mul_norm_eq_one_iff, (@neg_surjective ℝ _).exists],
  refine iff.rfl.and (exists_congr $ λ r, _),
  rw [neg_pos, neg_smul, neg_inj]
end

/-- If the inner product of two unit vectors is `1`, then the two vectors are equal. One form of
the equality case for Cauchy-Schwarz. -/
lemma inner_eq_one_iff_of_norm_one {x y : E} (hx : ‖x‖ = 1) (hy : ‖y‖ = 1) :
  ⟪x, y⟫ = 1 ↔ x = y :=
by { convert inner_eq_norm_mul_iff using 2; simp [hx, hy] }

lemma inner_lt_norm_mul_iff_real {x y : F} :
  ⟪x, y⟫_ℝ < ‖x‖ * ‖y‖ ↔ ‖y‖ • x ≠ ‖x‖ • y :=
calc ⟪x, y⟫_ℝ < ‖x‖ * ‖y‖
    ↔ ⟪x, y⟫_ℝ ≠ ‖x‖ * ‖y‖ : ⟨ne_of_lt, lt_of_le_of_ne (real_inner_le_norm _ _)⟩
... ↔ ‖y‖ • x ≠ ‖x‖ • y : not_congr inner_eq_norm_mul_iff_real

/-- If the inner product of two unit vectors is strictly less than `1`, then the two vectors are
distinct. One form of the equality case for Cauchy-Schwarz. -/
lemma inner_lt_one_iff_real_of_norm_one {x y : F} (hx : ‖x‖ = 1) (hy : ‖y‖ = 1) :
  ⟪x, y⟫_ℝ < 1 ↔ x ≠ y :=
by { convert inner_lt_norm_mul_iff_real; simp [hx, hy] }

/-- The inner product of two weighted sums, where the weights in each
sum add to 0, in terms of the norms of pairwise differences. -/
lemma inner_sum_smul_sum_smul_of_sum_eq_zero {ι₁ : Type*} {s₁ : finset ι₁} {w₁ : ι₁ → ℝ}
    (v₁ : ι₁ → F) (h₁ : ∑ i in s₁, w₁ i = 0) {ι₂ : Type*} {s₂ : finset ι₂} {w₂ : ι₂ → ℝ}
    (v₂ : ι₂ → F) (h₂ : ∑ i in s₂, w₂ i = 0) :
  ⟪(∑ i₁ in s₁, w₁ i₁ • v₁ i₁), (∑ i₂ in s₂, w₂ i₂ • v₂ i₂)⟫_ℝ =
    (-∑ i₁ in s₁, ∑ i₂ in s₂, w₁ i₁ * w₂ i₂ * (‖v₁ i₁ - v₂ i₂‖ * ‖v₁ i₁ - v₂ i₂‖)) / 2 :=
by simp_rw [sum_inner, inner_sum, real_inner_smul_left, real_inner_smul_right,
            real_inner_eq_norm_mul_self_add_norm_mul_self_sub_norm_sub_mul_self_div_two,
            ←div_sub_div_same, ←div_add_div_same, mul_sub_left_distrib, left_distrib,
            finset.sum_sub_distrib, finset.sum_add_distrib, ←finset.mul_sum, ←finset.sum_mul,
            h₁, h₂, zero_mul, mul_zero, finset.sum_const_zero, zero_add, zero_sub, finset.mul_sum,
            neg_div, finset.sum_div, mul_div_assoc, mul_assoc]

variables (𝕜)

/-- The inner product as a sesquilinear map. -/
def innerₛₗ : E →ₗ⋆[𝕜] E →ₗ[𝕜] 𝕜 :=
linear_map.mk₂'ₛₗ _ _ (λ v w, ⟪v, w⟫) inner_add_left (λ _ _ _, inner_smul_left _ _ _)
  inner_add_right (λ _ _ _, inner_smul_right _ _ _)

@[simp] lemma innerₛₗ_apply_coe (v : E) : ⇑(innerₛₗ 𝕜 v) = λ w, ⟪v, w⟫ := rfl

@[simp] lemma innerₛₗ_apply (v w : E) : innerₛₗ 𝕜 v w = ⟪v, w⟫ := rfl

/-- The inner product as a continuous sesquilinear map. Note that `to_dual_map` (resp. `to_dual`)
in `inner_product_space.dual` is a version of this given as a linear isometry (resp. linear
isometric equivalence). -/
def innerSL : E →L⋆[𝕜] E →L[𝕜] 𝕜 :=
linear_map.mk_continuous₂ (innerₛₗ 𝕜) 1
(λ x y, by simp only [norm_inner_le_norm, one_mul, innerₛₗ_apply])

@[simp] lemma innerSL_apply_coe (v : E) : ⇑(innerSL 𝕜 v) = λ w, ⟪v, w⟫ := rfl

@[simp] lemma innerSL_apply (v w : E) : innerSL 𝕜 v w = ⟪v, w⟫ := rfl

/-- `innerSL` is an isometry. Note that the associated `linear_isometry` is defined in
`inner_product_space.dual` as `to_dual_map`.  -/
@[simp] lemma innerSL_apply_norm (x : E) : ‖innerSL 𝕜 x‖ = ‖x‖ :=
begin
  refine le_antisymm ((innerSL 𝕜 x).op_norm_le_bound (norm_nonneg _)
    (λ y, norm_inner_le_norm _ _)) _,
  rcases eq_or_ne x 0 with (rfl | h),
  { simp },
  { refine (mul_le_mul_right (norm_pos_iff.2 h)).mp _,
    calc ‖x‖ * ‖x‖ = ‖(⟪x, x⟫ : 𝕜)‖ : by rw [← sq, inner_self_eq_norm_sq_to_K, norm_pow,
      norm_of_real, abs_norm]
    ... ≤ ‖innerSL 𝕜 x‖ * ‖x‖ : (innerSL 𝕜 x).le_op_norm _ }
end

/-- The inner product as a continuous sesquilinear map, with the two arguments flipped. -/
def innerSL_flip : E →L[𝕜] E →L⋆[𝕜] 𝕜 :=
@continuous_linear_map.flipₗᵢ' 𝕜 𝕜 𝕜 E E 𝕜 _ _ _ _ _ _ _ _ _ (ring_hom.id 𝕜) (star_ring_end 𝕜) _ _
  (innerSL 𝕜)

@[simp] lemma innerSL_flip_apply (x y : E) : innerSL_flip 𝕜 x y = ⟪y, x⟫ := rfl

variables {𝕜}

namespace continuous_linear_map

variables  {E' : Type*} [normed_add_comm_group E'] [inner_product_space 𝕜 E']

/-- Given `f : E →L[𝕜] E'`, construct the continuous sesquilinear form `λ x y, ⟪x, A y⟫`, given
as a continuous linear map. -/
def to_sesq_form : (E →L[𝕜] E') →L[𝕜] E' →L⋆[𝕜] E →L[𝕜] 𝕜 :=
↑((continuous_linear_map.flipₗᵢ' E E' 𝕜
  (star_ring_end 𝕜) (ring_hom.id 𝕜)).to_continuous_linear_equiv) ∘L
(continuous_linear_map.compSL E E' (E' →L⋆[𝕜] 𝕜) (ring_hom.id 𝕜) (ring_hom.id 𝕜) (innerSL_flip 𝕜))

@[simp] lemma to_sesq_form_apply_coe (f : E →L[𝕜] E') (x : E') :
  to_sesq_form f x = (innerSL 𝕜 x).comp f := rfl

lemma to_sesq_form_apply_norm_le {f : E →L[𝕜] E'} {v : E'} : ‖to_sesq_form f v‖ ≤ ‖f‖ * ‖v‖ :=
begin
  refine op_norm_le_bound _ (mul_nonneg (norm_nonneg _) (norm_nonneg _)) _,
  intro x,
  have h₁ : ‖f x‖ ≤ ‖f‖ * ‖x‖ := le_op_norm _ _,
  have h₂ := @norm_inner_le_norm 𝕜 E' _ _ _ v (f x),
  calc ‖⟪v, f x⟫‖ ≤ ‖v‖ * ‖f x‖       :  h₂
              ... ≤ ‖v‖ * (‖f‖ * ‖x‖)  : mul_le_mul_of_nonneg_left h₁ (norm_nonneg v)
              ... = ‖f‖ * ‖v‖ * ‖x‖    : by ring,
end

end continuous_linear_map

/-- When an inner product space `E` over `𝕜` is considered as a real normed space, its inner
product satisfies `is_bounded_bilinear_map`.

In order to state these results, we need a `normed_space ℝ E` instance. We will later establish
such an instance by restriction-of-scalars, `inner_product_space.is_R_or_C_to_real 𝕜 E`, but this
instance may be not definitionally equal to some other “natural” instance. So, we assume
`[normed_space ℝ E]`.
-/
lemma is_bounded_bilinear_map_inner [normed_space ℝ E] :
  is_bounded_bilinear_map ℝ (λ p : E × E, ⟪p.1, p.2⟫) :=
{ add_left := inner_add_left,
  smul_left := λ r x y,
    by simp only [← algebra_map_smul 𝕜 r x, algebra_map_eq_of_real, inner_smul_real_left],
  add_right := inner_add_right,
  smul_right := λ r x y,
    by simp only [← algebra_map_smul 𝕜 r y, algebra_map_eq_of_real, inner_smul_real_right],
  bound := ⟨1, zero_lt_one, λ x y,
    by { rw [one_mul], exact norm_inner_le_norm x y, }⟩ }

end norm

section bessels_inequality

variables {ι: Type*} (x : E) {v : ι → E}

/-- Bessel's inequality for finite sums. -/
lemma orthonormal.sum_inner_products_le {s : finset ι} (hv : orthonormal 𝕜 v) :
  ∑ i in s, ‖⟪v i, x⟫‖ ^ 2 ≤ ‖x‖ ^ 2 :=
begin
  have h₂ : ∑ i in s, ∑ j in s, ⟪v i, x⟫ * ⟪x, v j⟫ * ⟪v j, v i⟫
    = (∑ k in s, (⟪v k, x⟫ * ⟪x, v k⟫) : 𝕜),
  { exact hv.inner_left_right_finset },
  have h₃ : ∀ z : 𝕜, re (z * conj (z)) = ‖z‖ ^ 2,
  { intro z,
    simp only [mul_conj, norm_sq_eq_def'],
    norm_cast, },
  suffices hbf: ‖x -  ∑ i in s, ⟪v i, x⟫ • (v i)‖ ^ 2 = ‖x‖ ^ 2 - ∑ i in s, ‖⟪v i, x⟫‖ ^ 2,
  { rw [←sub_nonneg, ←hbf],
    simp only [norm_nonneg, pow_nonneg], },
  rw [@norm_sub_sq 𝕜, sub_add],
  simp only [@inner_product_space.norm_sq_eq_inner 𝕜, inner_sum],
  simp only [sum_inner, two_mul, inner_smul_right, inner_conj_symm, ←mul_assoc, h₂, ←h₃,
  inner_conj_symm, add_monoid_hom.map_sum, finset.mul_sum, ←finset.sum_sub_distrib, inner_smul_left,
  add_sub_cancel'],
end

/-- Bessel's inequality. -/
lemma orthonormal.tsum_inner_products_le (hv : orthonormal 𝕜 v) :
  ∑' i, ‖⟪v i, x⟫‖ ^ 2 ≤ ‖x‖ ^ 2 :=
begin
  refine tsum_le_of_sum_le' _ (λ s, hv.sum_inner_products_le x),
  simp only [norm_nonneg, pow_nonneg]
end

/-- The sum defined in Bessel's inequality is summable. -/
lemma orthonormal.inner_products_summable (hv : orthonormal 𝕜 v) : summable (λ i, ‖⟪v i, x⟫‖ ^ 2) :=
begin
  use ⨆ s : finset ι, ∑ i in s, ‖⟪v i, x⟫‖ ^ 2,
  apply has_sum_of_is_lub_of_nonneg,
  { intro b,
    simp only [norm_nonneg, pow_nonneg], },
  { refine is_lub_csupr _,
    use ‖x‖ ^ 2,
    rintro y ⟨s, rfl⟩,
    exact hv.sum_inner_products_le x }
end

end bessels_inequality

/-- A field `𝕜` satisfying `is_R_or_C` is itself a `𝕜`-inner product space. -/
instance is_R_or_C.inner_product_space : inner_product_space 𝕜 𝕜 :=
{ inner := λ x y, conj x * y,
  norm_sq_eq_inner := λ x,
    by { unfold inner, rw [mul_comm, mul_conj, of_real_re, norm_sq_eq_def'] },
  conj_symm := λ x y, by simp only [mul_comm, map_mul, star_ring_end_self_apply],
  add_left := λ x y z, by simp only [add_mul, map_add],
  smul_left := λ x y z, by simp only [mul_assoc, smul_eq_mul, map_mul] }

@[simp] lemma is_R_or_C.inner_apply (x y : 𝕜) : ⟪x, y⟫ = (conj x) * y := rfl

/-! ### Inner product space structure on subspaces -/

/-- Induced inner product on a submodule. -/
instance submodule.inner_product_space (W : submodule 𝕜 E) : inner_product_space 𝕜 W :=
{ inner             := λ x y, ⟪(x:E), (y:E)⟫,
  conj_symm         := λ _ _, inner_conj_symm _ _,
  norm_sq_eq_inner  := λ x, norm_sq_eq_inner (x : E),
  add_left          := λ _ _ _, inner_add_left _ _ _,
  smul_left         := λ _ _ _, inner_smul_left _ _ _,
  ..submodule.normed_space W }

/-- The inner product on submodules is the same as on the ambient space. -/
@[simp] lemma submodule.coe_inner (W : submodule 𝕜 E) (x y : W) : ⟪x, y⟫ = ⟪(x:E), ↑y⟫ := rfl

lemma orthonormal.cod_restrict {ι : Type*} {v : ι → E} (hv : orthonormal 𝕜 v)
  (s : submodule 𝕜 E) (hvs : ∀ i, v i ∈ s) :
  @orthonormal 𝕜 s _ _ _ ι (set.cod_restrict v s hvs) :=
s.subtypeₗᵢ.orthonormal_comp_iff.mp hv

lemma orthonormal_span {ι : Type*} {v : ι → E} (hv : orthonormal 𝕜 v) :
  @orthonormal 𝕜 (submodule.span 𝕜 (set.range v)) _ _ _ ι
    (λ i : ι, ⟨v i, submodule.subset_span (set.mem_range_self i)⟩) :=
hv.cod_restrict (submodule.span 𝕜 (set.range v))
  (λ i, submodule.subset_span (set.mem_range_self i))

/-! ### Families of mutually-orthogonal subspaces of an inner product space -/

section orthogonal_family
variables {ι : Type*} [dec_ι : decidable_eq ι] (𝕜)
open_locale direct_sum

/-- An indexed family of mutually-orthogonal subspaces of an inner product space `E`.

The simple way to express this concept would be as a condition on `V : ι → submodule 𝕜 E`.  We
We instead implement it as a condition on a family of inner product spaces each equipped with an
isometric embedding into `E`, thus making it a property of morphisms rather than subobjects.
The connection to the subobject spelling is shown in `orthogonal_family_iff_pairwise`.

This definition is less lightweight, but allows for better definitional properties when the inner
product space structure on each of the submodules is important -- for example, when considering
their Hilbert sum (`pi_lp V 2`).  For example, given an orthonormal set of vectors `v : ι → E`,
we have an associated orthogonal family of one-dimensional subspaces of `E`, which it is convenient
to be able to discuss using `ι → 𝕜` rather than `Π i : ι, span 𝕜 (v i)`. -/
def orthogonal_family (G : ι → Type*)
  [Π i, normed_add_comm_group (G i)] [Π i, inner_product_space 𝕜 (G i)] (V : Π i, G i →ₗᵢ[𝕜] E) :
  Prop :=
∀ ⦃i j⦄, i ≠ j → ∀ v : G i, ∀ w : G j, ⟪V i v, V j w⟫ = 0

variables {𝕜} {G : ι → Type*}
  [Π i, normed_add_comm_group (G i)] [Π i, inner_product_space 𝕜 (G i)] {V : Π i, G i →ₗᵢ[𝕜] E}
  (hV : orthogonal_family 𝕜 G V) [dec_V : Π i (x : G i), decidable (x ≠ 0)]

lemma orthonormal.orthogonal_family {v : ι → E} (hv : orthonormal 𝕜 v) :
  orthogonal_family 𝕜 (λ i : ι, 𝕜)
    (λ i, linear_isometry.to_span_singleton 𝕜 E (hv.1 i)) :=
λ i j hij a b, by simp [inner_smul_left, inner_smul_right, hv.2 hij]

include hV dec_ι
lemma orthogonal_family.eq_ite {i j : ι} (v : G i) (w : G j) :
  ⟪V i v, V j w⟫ = ite (i = j) ⟪V i v, V j w⟫ 0 :=
begin
  split_ifs,
  { refl },
  { exact hV h v w }
end

include dec_V
lemma orthogonal_family.inner_right_dfinsupp (l : ⨁ i, G i) (i : ι) (v : G i) :
  ⟪V i v, l.sum (λ j, V j)⟫ = ⟪v, l i⟫ :=
calc ⟪V i v, l.sum (λ j, V j)⟫
    = l.sum (λ j, λ w, ⟪V i v, V j w⟫) : dfinsupp.inner_sum (λ j, V j) l (V i v)
... = l.sum (λ j, λ w, ite (i=j) ⟪V i v, V j w⟫ 0) :
  congr_arg l.sum $ funext $ λ j, funext $ hV.eq_ite v
... = ⟪v, l i⟫ :
begin
  simp only [dfinsupp.sum, submodule.coe_inner, finset.sum_ite_eq, ite_eq_left_iff,
    dfinsupp.mem_support_to_fun],
  split_ifs with h h,
  { simp only [linear_isometry.inner_map_map] },
  { simp only [of_not_not h, inner_zero_right] },
end
omit dec_ι dec_V

lemma orthogonal_family.inner_right_fintype [fintype ι] (l : Π i, G i) (i : ι) (v : G i) :
  ⟪V i v, ∑ j : ι, V j (l j)⟫ = ⟪v, l i⟫ :=
by classical;
calc ⟪V i v, ∑ j : ι, V j (l j)⟫
    = ∑ j : ι, ⟪V i v, V j (l j)⟫: by rw inner_sum
... = ∑ j, ite (i = j) ⟪V i v, V j (l j)⟫ 0 :
  congr_arg (finset.sum finset.univ) $ funext $ λ j, (hV.eq_ite v (l j))
... = ⟪v, l i⟫ : by simp only [finset.sum_ite_eq, finset.mem_univ, (V i).inner_map_map, if_true]

lemma orthogonal_family.inner_sum (l₁ l₂ : Π i, G i) (s : finset ι) :
  ⟪∑ i in s, V i (l₁ i), ∑ j in s, V j (l₂ j)⟫ = ∑ i in s, ⟪l₁ i, l₂ i⟫ :=
by classical;
calc ⟪∑ i in s, V i (l₁ i), ∑ j in s, V j (l₂ j)⟫
    = ∑ j in s, ∑ i in s, ⟪V i (l₁ i), V j (l₂ j)⟫ : by simp only [sum_inner, inner_sum]
... = ∑ j in s, ∑ i in s, ite (i = j) ⟪V i (l₁ i), V j (l₂ j)⟫ 0 :
begin
  congr' with i,
  congr' with j,
  apply hV.eq_ite,
end
... = ∑ i in s, ⟪l₁ i, l₂ i⟫ : by simp only [finset.sum_ite_of_true,
  finset.sum_ite_eq', linear_isometry.inner_map_map, imp_self, implies_true_iff]

lemma orthogonal_family.norm_sum (l : Π i, G i) (s : finset ι) :
  ‖∑ i in s, V i (l i)‖ ^ 2 = ∑ i in s, ‖l i‖ ^ 2 :=
begin
  have : (‖∑ i in s, V i (l i)‖ ^ 2 : 𝕜) = ∑ i in s, ‖l i‖ ^ 2,
  { simp only [← inner_self_eq_norm_sq_to_K, hV.inner_sum] },
  exact_mod_cast this,
end

/-- The composition of an orthogonal family of subspaces with an injective function is also an
orthogonal family. -/
lemma orthogonal_family.comp {γ : Type*} {f : γ → ι} (hf : function.injective f) :
  orthogonal_family 𝕜 (λ g, G (f g)) (λ g, V (f g)) :=
λ i j hij v w, hV (hf.ne hij) v w

lemma orthogonal_family.orthonormal_sigma_orthonormal {α : ι → Type*} {v_family : Π i, (α i) → G i}
  (hv_family : ∀ i, orthonormal 𝕜 (v_family i)) :
  orthonormal 𝕜 (λ a : Σ i, α i, V a.1 (v_family a.1 a.2)) :=
begin
  split,
  { rintros ⟨i, v⟩,
    simpa only [linear_isometry.norm_map] using (hv_family i).left v },
  rintros ⟨i, v⟩ ⟨j, w⟩ hvw,
  by_cases hij : i = j,
  { subst hij,
    have : v ≠ w := λ h, by { subst h, exact hvw rfl },
    simpa only [linear_isometry.inner_map_map] using (hv_family i).2 this },
  { exact hV hij (v_family i v) (v_family j w) }
end

include dec_ι
lemma orthogonal_family.norm_sq_diff_sum (f : Π i, G i) (s₁ s₂ : finset ι) :
  ‖∑ i in s₁, V i (f i) - ∑ i in s₂, V i (f i)‖ ^ 2
  = ∑ i in s₁ \ s₂, ‖f i‖ ^ 2 + ∑ i in s₂ \ s₁, ‖f i‖ ^ 2 :=
begin
  rw [← finset.sum_sdiff_sub_sum_sdiff, sub_eq_add_neg, ← finset.sum_neg_distrib],
  let F : Π i, G i := λ i, if i ∈ s₁ then f i else - (f i),
  have hF₁ : ∀ i ∈ s₁ \ s₂, F i = f i := λ i hi, if_pos (finset.sdiff_subset _ _ hi),
  have hF₂ : ∀ i ∈ s₂ \ s₁, F i = - f i := λ i hi, if_neg (finset.mem_sdiff.mp hi).2,
  have hF : ∀ i, ‖F i‖ = ‖f i‖,
  { intros i,
    dsimp only [F],
    split_ifs;
    simp only [eq_self_iff_true, norm_neg], },
  have : ‖∑ i in s₁ \ s₂, V i (F i) + ∑ i in s₂ \ s₁, V i (F i)‖ ^ 2 =
    ∑ i in s₁ \ s₂, ‖F i‖ ^ 2 + ∑ i in s₂ \ s₁, ‖F i‖ ^ 2,
  { have hs : disjoint (s₁ \ s₂) (s₂ \ s₁) := disjoint_sdiff_sdiff,
    simpa only [finset.sum_union hs] using hV.norm_sum F (s₁ \ s₂ ∪ s₂ \ s₁) },
  convert this using 4,
  { refine finset.sum_congr rfl (λ i hi, _),
    simp only [hF₁ i hi] },
  { refine finset.sum_congr rfl (λ i hi, _),
    simp only [hF₂ i hi, linear_isometry.map_neg] },
  { simp only [hF] },
  { simp only [hF] },
end

omit dec_ι

/-- A family `f` of mutually-orthogonal elements of `E` is summable, if and only if
`(λ i, ‖f i‖ ^ 2)` is summable. -/
lemma orthogonal_family.summable_iff_norm_sq_summable [complete_space E] (f : Π i, G i) :
  summable (λ i, V i (f i)) ↔ summable (λ i, ‖f i‖ ^ 2) :=
begin
  classical,
  simp only [summable_iff_cauchy_seq_finset, normed_add_comm_group.cauchy_seq_iff,
    real.norm_eq_abs],
  split,
  { intros hf ε hε,
    obtain ⟨a, H⟩ := hf _ (sqrt_pos.mpr hε),
    use a,
    intros s₁ hs₁ s₂ hs₂,
    rw ← finset.sum_sdiff_sub_sum_sdiff,
    refine (abs_sub _ _).trans_lt _,
    have : ∀ i, 0 ≤ ‖f i‖ ^ 2 := λ i : ι, sq_nonneg _,
    simp only [finset.abs_sum_of_nonneg' this],
    have : ∑ i in s₁ \ s₂, ‖f i‖ ^ 2 + ∑ i in s₂ \ s₁, ‖f i‖ ^ 2 < (sqrt ε) ^ 2,
    { rw [← hV.norm_sq_diff_sum, sq_lt_sq, abs_of_nonneg (sqrt_nonneg _),
        abs_of_nonneg (norm_nonneg _)],
      exact H s₁ hs₁ s₂ hs₂ },
    have hη := sq_sqrt (le_of_lt hε),
    linarith },
  { intros hf ε hε,
    have hε' : 0 < ε ^ 2 / 2 := half_pos (sq_pos_of_pos hε),
    obtain ⟨a, H⟩ := hf _ hε',
    use a,
    intros s₁ hs₁ s₂ hs₂,
    refine (abs_lt_of_sq_lt_sq' _ (le_of_lt hε)).2,
    have has : a ≤ s₁ ⊓ s₂ := le_inf hs₁ hs₂,
    rw hV.norm_sq_diff_sum,
    have Hs₁ : ∑ (x : ι) in s₁ \ s₂, ‖f x‖ ^ 2 < ε ^ 2 / 2,
    { convert H _ hs₁ _ has,
      have : s₁ ⊓ s₂ ⊆ s₁ := finset.inter_subset_left _ _,
      rw [← finset.sum_sdiff this, add_tsub_cancel_right, finset.abs_sum_of_nonneg'],
      { simp },
      { exact λ i, sq_nonneg _ } },
    have Hs₂ : ∑ (x : ι) in s₂ \ s₁, ‖f x‖ ^ 2 < ε ^ 2 /2,
    { convert H _ hs₂ _ has,
      have : s₁ ⊓ s₂ ⊆ s₂ := finset.inter_subset_right _ _,
      rw [← finset.sum_sdiff this, add_tsub_cancel_right, finset.abs_sum_of_nonneg'],
      { simp },
      { exact λ i, sq_nonneg _ } },
    linarith },
end

omit hV

/-- An orthogonal family forms an independent family of subspaces; that is, any collection of
elements each from a different subspace in the family is linearly independent. In particular, the
pairwise intersections of elements of the family are 0. -/
lemma orthogonal_family.independent {V : ι → submodule 𝕜 E}
  (hV : orthogonal_family 𝕜 (λ i, V i) (λ i, (V i).subtypeₗᵢ)) :
  complete_lattice.independent V :=
begin
  classical,
  apply complete_lattice.independent_of_dfinsupp_lsum_injective,
  rw [← @linear_map.ker_eq_bot _ _ _ _ _ _ (direct_sum.add_comm_group (λ i, V i)),
    submodule.eq_bot_iff],
  intros v hv,
  rw linear_map.mem_ker at hv,
  ext i,
  suffices : ⟪(v i : E), v i⟫ = 0,
  { simpa only [inner_self_eq_zero] using this },
  calc ⟪(v i : E), v i⟫ = ⟪(v i : E), dfinsupp.lsum ℕ (λ i, (V i).subtype) v⟫ :
    by simpa only [dfinsupp.sum_add_hom_apply, dfinsupp.lsum_apply_apply]
      using (hV.inner_right_dfinsupp v i (v i)).symm
  ... = 0 : by simp only [hv, inner_zero_right],
end

include dec_ι
lemma direct_sum.is_internal.collected_basis_orthonormal {V : ι → submodule 𝕜 E}
  (hV : orthogonal_family 𝕜 (λ i, V i) (λ i, (V i).subtypeₗᵢ))
  (hV_sum : direct_sum.is_internal (λ i, V i))
  {α : ι → Type*}
  {v_family : Π i, basis (α i) 𝕜 (V i)} (hv_family : ∀ i, orthonormal 𝕜 (v_family i)) :
  orthonormal 𝕜 (hV_sum.collected_basis v_family) :=
by simpa only [hV_sum.collected_basis_coe] using hV.orthonormal_sigma_orthonormal hv_family

end orthogonal_family

section is_R_or_C_to_real

variables {G : Type*}

variables (𝕜 E)
include 𝕜

/-- A general inner product implies a real inner product. This is not registered as an instance
since it creates problems with the case `𝕜 = ℝ`. -/
def has_inner.is_R_or_C_to_real : has_inner ℝ E :=
{ inner := λ x y, re ⟪x, y⟫ }

/-- A general inner product space structure implies a real inner product structure. This is not
registered as an instance since it creates problems with the case `𝕜 = ℝ`, but in can be used in a
proof to obtain a real inner product space structure from a given `𝕜`-inner product space
structure. -/
def inner_product_space.is_R_or_C_to_real : inner_product_space ℝ E :=
{ norm_sq_eq_inner := norm_sq_eq_inner,
  conj_symm := λ x y, inner_re_symm _ _,
  add_left := λ x y z, by
  { change re ⟪x + y, z⟫ = re ⟪x, z⟫ + re ⟪y, z⟫,
    simp only [inner_add_left, map_add] },
  smul_left := λ x y r, by
  { change re ⟪(r : 𝕜) • x, y⟫ = r * re ⟪x, y⟫,
    simp only [inner_smul_left, conj_of_real, of_real_mul_re] },
  ..has_inner.is_R_or_C_to_real 𝕜 E,
  ..normed_space.restrict_scalars ℝ 𝕜 E }

variable {E}

lemma real_inner_eq_re_inner (x y : E) :
  @has_inner.inner ℝ E (has_inner.is_R_or_C_to_real 𝕜 E) x y = re ⟪x, y⟫ := rfl

lemma real_inner_I_smul_self (x : E) :
  @has_inner.inner ℝ E (has_inner.is_R_or_C_to_real 𝕜 E) x ((I : 𝕜) • x) = 0 :=
by simp [real_inner_eq_re_inner, inner_smul_right]

omit 𝕜

/-- A complex inner product implies a real inner product -/
instance inner_product_space.complex_to_real
  [normed_add_comm_group G] [inner_product_space ℂ G] : inner_product_space ℝ G :=
inner_product_space.is_R_or_C_to_real ℂ G

@[simp] protected lemma complex.inner (w z : ℂ) : ⟪w, z⟫_ℝ = (conj w * z).re := rfl

/-- The inner product on an inner product space of dimension 2 can be evaluated in terms
of a complex-number representation of the space. -/
lemma inner_map_complex [normed_add_comm_group G] [inner_product_space ℝ G]
  (f : G ≃ₗᵢ[ℝ] ℂ) (x y : G) :
  ⟪x, y⟫_ℝ = (conj (f x) * f y).re :=
by rw [← complex.inner, f.inner_map_map]

end is_R_or_C_to_real

section continuous

/-!
### Continuity of the inner product
-/

lemma continuous_inner : continuous (λ p : E × E, ⟪p.1, p.2⟫) :=
begin
  letI : inner_product_space ℝ E := inner_product_space.is_R_or_C_to_real 𝕜 E,
  exact is_bounded_bilinear_map_inner.continuous
end

variables {α : Type*}

lemma filter.tendsto.inner {f g : α → E} {l : filter α} {x y : E} (hf : tendsto f l (𝓝 x))
  (hg : tendsto g l (𝓝 y)) :
  tendsto (λ t, ⟪f t, g t⟫) l (𝓝 ⟪x, y⟫) :=
(continuous_inner.tendsto _).comp (hf.prod_mk_nhds hg)

variables [topological_space α] {f g : α → E} {x : α} {s : set α}

include 𝕜

lemma continuous_within_at.inner (hf : continuous_within_at f s x)
  (hg : continuous_within_at g s x) :
  continuous_within_at (λ t, ⟪f t, g t⟫) s x :=
hf.inner hg

lemma continuous_at.inner (hf : continuous_at f x) (hg : continuous_at g x) :
  continuous_at (λ t, ⟪f t, g t⟫) x :=
hf.inner hg

lemma continuous_on.inner (hf : continuous_on f s) (hg : continuous_on g s) :
  continuous_on (λ t, ⟪f t, g t⟫) s :=
λ x hx, (hf x hx).inner (hg x hx)

@[continuity]
lemma continuous.inner (hf : continuous f) (hg : continuous g) : continuous (λ t, ⟪f t, g t⟫) :=
continuous_iff_continuous_at.2 $ λ x, hf.continuous_at.inner hg.continuous_at

end continuous

section re_apply_inner_self

/-- Extract a real bilinear form from an operator `T`, by taking the pairing `λ x, re ⟪T x, x⟫`. -/
def continuous_linear_map.re_apply_inner_self (T : E →L[𝕜] E) (x : E) : ℝ := re ⟪T x, x⟫

lemma continuous_linear_map.re_apply_inner_self_apply (T : E →L[𝕜] E) (x : E) :
  T.re_apply_inner_self x = re ⟪T x, x⟫ :=
rfl

lemma continuous_linear_map.re_apply_inner_self_continuous (T : E →L[𝕜] E) :
  continuous T.re_apply_inner_self :=
re_clm.continuous.comp $ T.continuous.inner continuous_id

lemma continuous_linear_map.re_apply_inner_self_smul (T : E →L[𝕜] E) (x : E) {c : 𝕜} :
  T.re_apply_inner_self (c • x) = ‖c‖ ^ 2 * T.re_apply_inner_self x :=
by simp only [continuous_linear_map.map_smul, continuous_linear_map.re_apply_inner_self_apply,
  inner_smul_left, inner_smul_right, ← mul_assoc, mul_conj, norm_sq_eq_def', ← smul_re,
  algebra.smul_def (‖c‖ ^ 2) ⟪T x, x⟫, algebra_map_eq_of_real]

end re_apply_inner_self

namespace uniform_space.completion

open uniform_space function

instance {𝕜' E' : Type*} [topological_space 𝕜'] [uniform_space E'] [has_inner 𝕜' E'] :
  has_inner 𝕜' (completion E') :=
{ inner := curry $ (dense_inducing_coe.prod dense_inducing_coe).extend (uncurry inner) }

@[simp] lemma inner_coe (a b : E) :
  inner (a : completion E) (b : completion E) = (inner a b : 𝕜) :=
(dense_inducing_coe.prod dense_inducing_coe).extend_eq
  (continuous_inner : continuous (uncurry inner : E × E → 𝕜)) (a, b)

protected lemma continuous_inner :
  continuous (uncurry inner : completion E × completion E → 𝕜) :=
begin
  let inner' : E →+ E →+ 𝕜 :=
  { to_fun := λ x, (innerₛₗ 𝕜 x).to_add_monoid_hom,
    map_zero' := by ext x; exact inner_zero_left _,
    map_add' := λ x y, by ext z; exact inner_add_left _ _ _ },
  have : continuous (λ p : E × E, inner' p.1 p.2) := continuous_inner,
  rw [completion.has_inner, uncurry_curry _],
  change continuous (((dense_inducing_to_compl E).prod (dense_inducing_to_compl E)).extend
    (λ p : E × E, inner' p.1 p.2)),
  exact (dense_inducing_to_compl E).extend_Z_bilin (dense_inducing_to_compl E) this,
end

protected lemma continuous.inner {α : Type*} [topological_space α]
  {f g : α → completion E} (hf : continuous f) (hg : continuous g) :
  continuous (λ x : α, inner (f x) (g x) : α → 𝕜) :=
uniform_space.completion.continuous_inner.comp (hf.prod_mk hg : _)

instance : inner_product_space 𝕜 (completion E) :=
{ norm_sq_eq_inner := λ x, completion.induction_on x
    (is_closed_eq
      (continuous_norm.pow 2)
      (continuous_re.comp (continuous.inner continuous_id' continuous_id')))
    (λ a, by simp only [norm_coe, inner_coe, inner_self_eq_norm_sq]),
  conj_symm := λ x y, completion.induction_on₂ x y
    (is_closed_eq
      (continuous_conj.comp (continuous.inner continuous_snd continuous_fst))
      (continuous.inner continuous_fst continuous_snd))
    (λ a b, by simp only [inner_coe, inner_conj_symm]),
  add_left := λ x y z, completion.induction_on₃ x y z
    (is_closed_eq
      (continuous.inner (continuous_fst.add (continuous_fst.comp continuous_snd))
        (continuous_snd.comp continuous_snd))
      ((continuous.inner continuous_fst (continuous_snd.comp continuous_snd)).add
        (continuous.inner (continuous_fst.comp continuous_snd)
          (continuous_snd.comp continuous_snd))))
    (λ a b c, by simp only [← coe_add, inner_coe, inner_add_left]),
  smul_left := λ x y c, completion.induction_on₂ x y
    (is_closed_eq
      (continuous.inner (continuous_fst.const_smul c) continuous_snd)
      ((continuous_mul_left _).comp (continuous.inner continuous_fst continuous_snd)))
    (λ a b, by simp only [← coe_smul c a, inner_coe, inner_smul_left]) }

end uniform_space.completion<|MERGE_RESOLUTION|>--- conflicted
+++ resolved
@@ -136,13 +136,9 @@
 attribute [class] inner_product_space.core
 
 /-- Define `inner_product_space.core` from `inner_product_space`. Defined to reuse lemmas about
-<<<<<<< HEAD
-`inner_product_space.core` for `inner_product_space`s. -/
-=======
 `inner_product_space.core` for `inner_product_space`s. Note that the `has_norm` instance provided by
 `inner_product_space.core.has_norm` is propositionally but not definitionally equal to the original
 norm. -/
->>>>>>> 26ae6f67
 def inner_product_space.to_core [normed_add_comm_group E] [c : inner_product_space 𝕜 E] :
   inner_product_space.core 𝕜 E :=
 { nonneg_re := λ x, by { rw [← inner_product_space.norm_sq_eq_inner], apply sq_nonneg },
@@ -150,11 +146,7 @@
     by rw [inner_product_space.norm_sq_eq_inner x, hx, map_zero],
   .. c }
 
-<<<<<<< HEAD
-namespace inner_product_space.of_core
-=======
 namespace inner_product_space.core
->>>>>>> 26ae6f67
 
 variables [add_comm_group F] [module 𝕜 F] [c : inner_product_space.core 𝕜 F]
 include c
@@ -165,17 +157,11 @@
 local notation `ext_iff` := @is_R_or_C.ext_iff 𝕜 _
 local postfix `†`:90 := star_ring_end _
 
-<<<<<<< HEAD
-/-- Inner product defined by the `inner_product_space.core` structure. -/
-def to_has_inner : has_inner 𝕜 F := c.to_has_inner
-local attribute [instance] to_has_inner
-=======
 /-- Inner product defined by the `inner_product_space.core` structure. We can't reuse
 `inner_product_space.core.to_has_inner` because it takes `inner_product_space.core` as an explicit
 argument. -/
 def to_has_inner' : has_inner 𝕜 F := c.to_has_inner
 local attribute [instance] to_has_inner'
->>>>>>> 26ae6f67
 
 /-- The norm squared function for `inner_product_space.core` structure. -/
 def norm_sq (x : F) := reK ⟪x, x⟫
@@ -272,11 +258,7 @@
   rw [← @of_real_inj 𝕜, coe_norm_sq_eq_inner_self],
   simp only [inner_sub_sub_self, inner_smul_left, inner_smul_right, conj_of_real, mul_sub,
     ← coe_norm_sq_eq_inner_self x, ← coe_norm_sq_eq_inner_self y],
-<<<<<<< HEAD
   rw [← mul_assoc, mul_conj, is_R_or_C.conj_mul, norm_sq_eq_def',
-=======
-  rw [← mul_assoc, mul_conj, is_R_or_C.conj_mul_eq_norm_sq_left, norm_sq_eq_def',
->>>>>>> 26ae6f67
     mul_left_comm, ← inner_conj_symm y, mul_conj, norm_sq_eq_def'],
   push_cast,
   ring
@@ -327,11 +309,7 @@
   neg' := λ x, by simp only [inner_neg_left, neg_neg, inner_neg_right],
   add_le' := λ x y, begin
     have h₁ : ‖⟪x, y⟫‖ ≤ ‖x‖ * ‖y‖ := norm_inner_le_norm _ _,
-<<<<<<< HEAD
     have h₂ : re ⟪x, y⟫ ≤ ‖⟪x, y⟫‖ := re_le_norm _,
-=======
-    have h₂ : re ⟪x, y⟫ ≤ ‖⟪x, y⟫‖ := (re_le_abs _).trans_eq (is_R_or_C.norm_eq_abs _).symm,
->>>>>>> 26ae6f67
     have h₃ : re ⟪x, y⟫ ≤ ‖x‖ * ‖y‖ := h₂.trans h₁,
     have h₄ : re ⟪y, x⟫ ≤ ‖x‖ * ‖y‖ := by rwa [←inner_conj_symm, conj_re],
     have : ‖x + y‖ * ‖x + y‖ ≤ (‖x‖ + ‖y‖) * (‖x‖ + ‖y‖),
@@ -348,12 +326,7 @@
 { norm_smul_le := assume r x,
   begin
     rw [norm_eq_sqrt_inner, inner_smul_left, inner_smul_right, ←mul_assoc],
-<<<<<<< HEAD
     rw [is_R_or_C.conj_mul, of_real_mul_re, sqrt_mul, ← coe_norm_sq_eq_inner_self, of_real_re],
-=======
-    rw [is_R_or_C.conj_mul_eq_norm_sq_left, of_real_mul_re, sqrt_mul, ← coe_norm_sq_eq_inner_self,
-      of_real_re],
->>>>>>> 26ae6f67
     { simp [sqrt_norm_sq_eq_norm, is_R_or_C.sqrt_norm_sq_eq_norm] },
     { exact norm_sq_nonneg r }
   end }
@@ -599,23 +572,14 @@
 /-- **Cauchy–Schwarz inequality**. -/
 lemma inner_mul_inner_self_le (x y : E) : ‖⟪x, y⟫‖ * ‖⟪y, x⟫‖ ≤ re ⟪x, x⟫ * re ⟪y, y⟫ :=
 begin
-<<<<<<< HEAD
-  letI : inner_product_space.core 𝕜 E := inner_product_space.to_core,
-  exact inner_product_space.of_core.inner_mul_inner_self_le x y
-=======
   letI c : inner_product_space.core 𝕜 E := inner_product_space.to_core,
   exact inner_product_space.core.inner_mul_inner_self_le x y
->>>>>>> 26ae6f67
 end
 
 /-- Cauchy–Schwarz inequality for real inner products. -/
 lemma real_inner_mul_inner_self_le (x y : F) : ⟪x, y⟫_ℝ * ⟪x, y⟫_ℝ ≤ ⟪x, x⟫_ℝ * ⟪y, y⟫_ℝ :=
 calc ⟪x, y⟫_ℝ * ⟪x, y⟫_ℝ ≤ ‖⟪x, y⟫_ℝ‖ * ‖⟪y, x⟫_ℝ‖ :
-<<<<<<< HEAD
-  by { rw [norm_inner_symm y, ← norm_mul], exact le_abs_self _ }
-=======
   by { rw [real_inner_comm y, ← norm_mul], exact le_abs_self _ }
->>>>>>> 26ae6f67
 ... ≤ ⟪x, x⟫_ℝ * ⟪y, y⟫_ℝ : @inner_mul_inner_self_le ℝ _ _ _ _ x y
 
 /-- A family of vectors is linearly independent if they are nonzero
@@ -969,18 +933,9 @@
 begin
   rw [norm_eq_sqrt_inner x, norm_eq_sqrt_inner y],
   letI : inner_product_space.core 𝕜 E := inner_product_space.to_core,
-<<<<<<< HEAD
-  exact inner_product_space.of_core.norm_inner_le_norm x y
-end
-
-=======
   exact inner_product_space.core.norm_inner_le_norm x y
 end
 
-lemma abs_inner_le_norm (x y : E) : abs ⟪x, y⟫ ≤ ‖x‖ * ‖y‖ :=
-(norm_eq_abs ⟪x, y⟫).symm.trans_le (norm_inner_le_norm _ _)
-
->>>>>>> 26ae6f67
 lemma nnnorm_inner_le_nnnorm (x y : E) : ‖⟪x, y⟫‖₊ ≤ ‖x‖₊ * ‖y‖₊ :=
 norm_inner_le_norm x y
 
@@ -1428,13 +1383,8 @@
       mul_pow, ← mul_right_inj' this, eq_comm, ← sub_eq_zero, ← mul_sub] at h,
     simp only [@norm_sq_eq_inner 𝕜] at h,
     letI : inner_product_space.core 𝕜 E := inner_product_space.to_core,
-<<<<<<< HEAD
     erw [← inner_product_space.of_core.cauchy_schwarz_aux,
       inner_product_space.of_core.norm_sq_eq_zero, sub_eq_zero] at h,
-=======
-    erw [← inner_product_space.core.cauchy_schwarz_aux,
-      inner_product_space.core.norm_sq_eq_zero, sub_eq_zero] at h,
->>>>>>> 26ae6f67
     rw [div_eq_inv_mul, mul_smul, h, inv_smul_smul₀],
     rwa [inner_self_ne_zero] },
   tfae_have : 2 → 3, from λ h, h.imp_right (λ h', ⟨_, h'⟩),
@@ -1470,15 +1420,16 @@
     refine ⟨hx₀, (norm_inner_eq_norm_iff hx₀ hy₀).1 $ eq_of_div_eq_one _⟩,
     simpa using h },
   { rintro ⟨hx, ⟨r, ⟨hr, rfl⟩⟩⟩,
-<<<<<<< HEAD
     simp only [norm_div, norm_mul, norm_of_real, abs_norm],
     exact norm_inner_div_norm_mul_norm_eq_one_of_ne_zero_of_ne_zero_mul hx hr }
-=======
-    simp only [is_R_or_C.abs_div, is_R_or_C.abs_mul, is_R_or_C.abs_of_real, is_R_or_C.norm_eq_abs,
-      abs_norm],
-    exact abs_inner_div_norm_mul_norm_eq_one_of_ne_zero_of_ne_zero_mul hx hr }
->>>>>>> 26ae6f67
-end
+end
+
+/-- If the inner product of two vectors is equal to the product of their norms (i.e.,
+`⟪x, y⟫ = ‖x‖ * ‖y‖`), then the two vectors are nonnegative real multiples of each other. One form
+of the equality case for Cauchy-Schwarz.
+Compare `norm_inner_eq_norm_iff`, which takes the weaker hypothesis `abs ⟪x, y⟫ = ‖x‖ * ‖y‖`. -/
+lemma inner_eq_norm_mul_iff_real {x y : F} : ⟪x, y⟫_ℝ = ‖x‖ * ‖y‖ ↔ ‖y‖ • x = ‖x‖ • y :=
+inner_eq_norm_mul_iff
 
 /-- The inner product of two vectors, divided by the product of their
 norms, has absolute value 1 if and only if they are nonzero and one is
@@ -1496,11 +1447,7 @@
   { have : x = 0 ∨ y = (⟪x, y⟫ / ⟪x, x⟫ : 𝕜) • x :=
       ((@norm_inner_eq_norm_tfae 𝕜 _ _ _ _ x y).out 0 1).1 (by simp [h]),
     rw [this.resolve_left h₀, h],
-<<<<<<< HEAD
     simp [norm_smul, inner_self_norm_to_K, h₀'] },
-=======
-    simp [norm_smul, is_R_or_C.norm_eq_abs, inner_self_abs_to_K, h₀'] },
->>>>>>> 26ae6f67
   { conv_lhs { rw [← h, inner_smul_right, inner_self_eq_norm_sq_to_K] },
     field_simp [sq, mul_left_comm] }
 end
