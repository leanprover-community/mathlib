--- conflicted
+++ resolved
@@ -2065,11 +2065,7 @@
   suffices : ⟪(v i : E), v i⟫ = 0,
   { simpa only [inner_self_eq_zero] using this },
   calc ⟪(v i : E), v i⟫ = ⟪(v i : E), dfinsupp.lsum ℕ (λ i, (V i).subtype) v⟫ :
-<<<<<<< HEAD
-    by simpa only [dfinsupp.lsum_apply_apply, dfinsupp.sum_add_hom_apply]
-=======
     by simpa only [dfinsupp.sum_add_hom_apply, dfinsupp.lsum_apply_apply]
->>>>>>> 79ceafba
       using (hV.inner_right_dfinsupp v i (v i)).symm
   ... = 0 : by simp only [hv, inner_zero_right],
 end
