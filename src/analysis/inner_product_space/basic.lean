--- conflicted
+++ resolved
@@ -39,12 +39,6 @@
   the sum of the norm-squares of the inner products `⟪v i, x⟫` is no more than the norm-square of
   `x`. For the existence of orthonormal bases, Hilbert bases, etc., see the file
   `analysis.inner_product_space.projection`.
-<<<<<<< HEAD
-- The `orthogonal` complement of a submodule `K` is defined, and basic API established.  Some of
-  the more subtle results about the orthogonal complement are delayed to
-  `analysis.inner_product_space.projection`.
-=======
->>>>>>> 5d24b615
 
 ## Notation
 
@@ -2221,238 +2215,6 @@
 
 end re_apply_inner_self
 
-<<<<<<< HEAD
-/-! ### The orthogonal complement -/
-
-section orthogonal
-variables (K : submodule 𝕜 E)
-
-/-- The subspace of vectors orthogonal to a given subspace. -/
-def submodule.orthogonal : submodule 𝕜 E :=
-{ carrier := {v | ∀ u ∈ K, ⟪u, v⟫ = 0},
-  zero_mem' := λ _ _, inner_zero_right _,
-  add_mem' := λ x y hx hy u hu, by rw [inner_add_right, hx u hu, hy u hu, add_zero],
-  smul_mem' := λ c x hx u hu, by rw [inner_smul_right, hx u hu, mul_zero] }
-
-notation K`ᗮ`:1200 := submodule.orthogonal K
-
-/-- When a vector is in `Kᗮ`. -/
-lemma submodule.mem_orthogonal (v : E) : v ∈ Kᗮ ↔ ∀ u ∈ K, ⟪u, v⟫ = 0 := iff.rfl
-
-/-- When a vector is in `Kᗮ`, with the inner product the
-other way round. -/
-lemma submodule.mem_orthogonal' (v : E) : v ∈ Kᗮ ↔ ∀ u ∈ K, ⟪v, u⟫ = 0 :=
-by simp_rw [submodule.mem_orthogonal, inner_eq_zero_symm]
-
-variables {K}
-
-/-- A vector in `K` is orthogonal to one in `Kᗮ`. -/
-lemma submodule.inner_right_of_mem_orthogonal {u v : E} (hu : u ∈ K) (hv : v ∈ Kᗮ) : ⟪u, v⟫ = 0 :=
-(K.mem_orthogonal v).1 hv u hu
-
-/-- A vector in `Kᗮ` is orthogonal to one in `K`. -/
-lemma submodule.inner_left_of_mem_orthogonal {u v : E} (hu : u ∈ K) (hv : v ∈ Kᗮ) : ⟪v, u⟫ = 0 :=
-by rw [inner_eq_zero_symm]; exact submodule.inner_right_of_mem_orthogonal hu hv
-
-/-- A vector is in `(𝕜 ∙ u)ᗮ` iff it is orthogonal to `u`. -/
-lemma submodule.mem_orthogonal_singleton_iff_inner_right {u v : E} : v ∈ (𝕜 ∙ u)ᗮ ↔ ⟪u, v⟫ = 0 :=
-begin
-  refine ⟨submodule.inner_right_of_mem_orthogonal (submodule.mem_span_singleton_self u), _⟩,
-  intros hv w hw,
-  rw submodule.mem_span_singleton at hw,
-  obtain ⟨c, rfl⟩ := hw,
-  simp [inner_smul_left, hv],
-end
-
-/-- A vector in `(𝕜 ∙ u)ᗮ` is orthogonal to `u`. -/
-lemma submodule.mem_orthogonal_singleton_iff_inner_left {u v : E} : v ∈ (𝕜 ∙ u)ᗮ ↔ ⟪v, u⟫ = 0 :=
-by rw [submodule.mem_orthogonal_singleton_iff_inner_right, inner_eq_zero_symm]
-
-lemma submodule.sub_mem_orthogonal_of_inner_left {x y : E}
-  (h : ∀ (v : K), ⟪x, v⟫ = ⟪y, v⟫) : x - y ∈ Kᗮ :=
-begin
-  rw submodule.mem_orthogonal',
-  intros u hu,
-  rw [inner_sub_left, sub_eq_zero],
-  exact h ⟨u, hu⟩,
-end
-
-lemma submodule.sub_mem_orthogonal_of_inner_right {x y : E}
-  (h : ∀ (v : K), ⟪(v : E), x⟫ = ⟪(v : E), y⟫) : x - y ∈ Kᗮ :=
-begin
-  intros u hu,
-  rw [inner_sub_right, sub_eq_zero],
-  exact h ⟨u, hu⟩,
-end
-
-variables (K)
-
-/-- `K` and `Kᗮ` have trivial intersection. -/
-lemma submodule.inf_orthogonal_eq_bot : K ⊓ Kᗮ = ⊥ :=
-begin
-  rw submodule.eq_bot_iff,
-  intros x,
-  rw submodule.mem_inf,
-  exact λ ⟨hx, ho⟩, inner_self_eq_zero.1 (ho x hx)
-end
-
-/-- `K` and `Kᗮ` have trivial intersection. -/
-lemma submodule.orthogonal_disjoint : disjoint K Kᗮ :=
-by simp [disjoint_iff, K.inf_orthogonal_eq_bot]
-
-/-- `Kᗮ` can be characterized as the intersection of the kernels of the operations of
-inner product with each of the elements of `K`. -/
-lemma orthogonal_eq_inter : Kᗮ = ⨅ v : K, linear_map.ker (innerSL 𝕜 (v : E)) :=
-begin
-  apply le_antisymm,
-  { rw le_infi_iff,
-    rintros ⟨v, hv⟩ w hw,
-    simpa using hw _ hv },
-  { intros v hv w hw,
-    simp only [submodule.mem_infi] at hv,
-    exact hv ⟨w, hw⟩ }
-end
-
-/-- The orthogonal complement of any submodule `K` is closed. -/
-lemma submodule.is_closed_orthogonal : is_closed (Kᗮ : set E) :=
-begin
-  rw orthogonal_eq_inter K,
-  have := λ v : K, continuous_linear_map.is_closed_ker (innerSL 𝕜 (v : E)),
-  convert is_closed_Inter this,
-  simp only [submodule.infi_coe],
-end
-
-/-- In a complete space, the orthogonal complement of any submodule `K` is complete. -/
-instance [complete_space E] : complete_space Kᗮ := K.is_closed_orthogonal.complete_space_coe
-
-variables (𝕜 E)
-
-/-- `submodule.orthogonal` gives a `galois_connection` between
-`submodule 𝕜 E` and its `order_dual`. -/
-lemma submodule.orthogonal_gc :
-  @galois_connection (submodule 𝕜 E) (submodule 𝕜 E)ᵒᵈ _ _
-    submodule.orthogonal submodule.orthogonal :=
-λ K₁ K₂, ⟨λ h v hv u hu, submodule.inner_left_of_mem_orthogonal hv (h hu),
-          λ h v hv u hu, submodule.inner_left_of_mem_orthogonal hv (h hu)⟩
-
-variables {𝕜 E}
-
-/-- `submodule.orthogonal` reverses the `≤` ordering of two
-subspaces. -/
-lemma submodule.orthogonal_le {K₁ K₂ : submodule 𝕜 E} (h : K₁ ≤ K₂) : K₂ᗮ ≤ K₁ᗮ :=
-(submodule.orthogonal_gc 𝕜 E).monotone_l h
-
-/-- `submodule.orthogonal.orthogonal` preserves the `≤` ordering of two
-subspaces. -/
-lemma submodule.orthogonal_orthogonal_monotone {K₁ K₂ : submodule 𝕜 E} (h : K₁ ≤ K₂) :
-  K₁ᗮᗮ ≤ K₂ᗮᗮ :=
-submodule.orthogonal_le (submodule.orthogonal_le h)
-
-/-- `K` is contained in `Kᗮᗮ`. -/
-lemma submodule.le_orthogonal_orthogonal : K ≤ Kᗮᗮ := (submodule.orthogonal_gc 𝕜 E).le_u_l _
-
-/-- The inf of two orthogonal subspaces equals the subspace orthogonal
-to the sup. -/
-lemma submodule.inf_orthogonal (K₁ K₂ : submodule 𝕜 E) : K₁ᗮ ⊓ K₂ᗮ = (K₁ ⊔ K₂)ᗮ :=
-(submodule.orthogonal_gc 𝕜 E).l_sup.symm
-
-/-- The inf of an indexed family of orthogonal subspaces equals the
-subspace orthogonal to the sup. -/
-lemma submodule.infi_orthogonal {ι : Type*} (K : ι → submodule 𝕜 E) : (⨅ i, (K i)ᗮ) = (supr K)ᗮ :=
-(submodule.orthogonal_gc 𝕜 E).l_supr.symm
-
-/-- The inf of a set of orthogonal subspaces equals the subspace orthogonal to the sup. -/
-lemma submodule.Inf_orthogonal (s : set $ submodule 𝕜 E) : (⨅ K ∈ s, Kᗮ) = (Sup s)ᗮ :=
-(submodule.orthogonal_gc 𝕜 E).l_Sup.symm
-
-@[simp] lemma submodule.top_orthogonal_eq_bot : (⊤ : submodule 𝕜 E)ᗮ = ⊥ :=
-begin
-  ext,
-  rw [submodule.mem_bot, submodule.mem_orthogonal],
-  exact ⟨λ h, inner_self_eq_zero.mp (h x submodule.mem_top), by { rintro rfl, simp }⟩
-end
-
-@[simp] lemma submodule.bot_orthogonal_eq_top : (⊥ : submodule 𝕜 E)ᗮ = ⊤ :=
-begin
-  rw [← submodule.top_orthogonal_eq_bot, eq_top_iff],
-  exact submodule.le_orthogonal_orthogonal ⊤
-end
-
-@[simp] lemma submodule.orthogonal_eq_top_iff : Kᗮ = ⊤ ↔ K = ⊥ :=
-begin
-  refine ⟨_, by { rintro rfl, exact submodule.bot_orthogonal_eq_top }⟩,
-  intro h,
-  have : K ⊓ Kᗮ = ⊥ := K.orthogonal_disjoint.eq_bot,
-  rwa [h, inf_comm, top_inf_eq] at this
-end
-
-lemma submodule.orthogonal_family_self :
-  orthogonal_family 𝕜 (λ b, ↥(cond b K Kᗮ)) (λ b, (cond b K Kᗮ).subtypeₗᵢ)
-| tt tt := absurd rfl
-| tt ff := λ _ x y, submodule.inner_right_of_mem_orthogonal x.prop y.prop
-| ff tt := λ _ x y, submodule.inner_left_of_mem_orthogonal y.prop x.prop
-| ff ff := absurd rfl
-
-namespace submodule
-
-/-- The proposition that two submodules are orthogonal. Has notation `U ⟂ V`. -/
-def is_ortho (U V : submodule 𝕜 E) : Prop :=
-U ≤ Vᗮ
-
-infix ` ⟂ `:50 := submodule.is_ortho
-
-lemma is_ortho.le {U V : submodule 𝕜 E} (h : U ⟂ V) : U ≤ Vᗮ := h
-
-lemma is_ortho_iff {U V : submodule 𝕜 E} : U ⟂ V ↔ U ≤ Vᗮ := iff.rfl
-
-@[symm]
-lemma is_ortho.symm {U V : submodule 𝕜 E} (h : U ⟂ V) : V ⟂ U :=
-(le_orthogonal_orthogonal _).trans (orthogonal_le h)
-lemma is_ortho_comm {U V : submodule 𝕜 E} : U ⟂ V ↔ V ⟂ U := ⟨is_ortho.symm, is_ortho.symm⟩
-lemma symmetric_is_ortho : symmetric (is_ortho : submodule 𝕜 E → submodule 𝕜 E → Prop) :=
-is_ortho.symm
-
-@[simp] lemma is_ortho_bot_left {V : submodule 𝕜 E} : ⊥ ⟂ V := bot_le
-@[simp] lemma is_ortho_bot_right {U : submodule 𝕜 E} : U ⟂ ⊥ := is_ortho_bot_left.symm
-
-lemma is_ortho.mono_left {U₁ U₂ V : submodule 𝕜 E} (hU : U₂ ≤ U₁) (h : U₁ ⟂ V) : U₂ ⟂ V :=
-hU.trans h
-
-lemma is_ortho.mono_right {U V₁ V₂ : submodule 𝕜 E} (hV : V₂ ≤ V₁) (h : U ⟂ V₁) : U ⟂ V₂ :=
-(h.symm.mono_left hV).symm
-
-lemma is_ortho.mono {U₁ V₁ U₂ V₂ : submodule 𝕜 E} (hU : U₂ ≤ U₁) (hV : V₂ ≤ V₁) (h : U₁ ⟂ V₁) :
-  U₂ ⟂ V₂ :=
-(h.mono_left hV).mono_right hU
-
-@[simp]
-lemma is_ortho_self {U : submodule 𝕜 E} : U ⟂ U ↔ U = ⊥ :=
-⟨λ h, eq_bot_iff.mpr $ λ x hx, inner_self_eq_zero.mp (h hx x hx), λ h, h.symm ▸ bot_is_ortho⟩
-
-@[simp] lemma self_is_ortho_orthogonal (U : submodule 𝕜 E) : U ⟂ Uᗮ :=
-le_orthogonal_orthogonal _
-
-@[simp] lemma orthogonal_is_ortho_self (U : submodule 𝕜 E) : Uᗮ ⟂ U :=
-(self_is_ortho_orthogonal U).symm
-
-@[simp]
-lemma is_ortho_top {U : submodule 𝕜 E} : U ⟂ ⊤ ↔ U = ⊥ :=
-⟨λ h, eq_bot_iff.mpr $ λ x hx, inner_self_eq_zero.mp (h hx _ mem_top), λ h, h.symm ▸ bot_is_ortho⟩
-
-@[simp]
-lemma top_is_ortho {V : submodule 𝕜 E} : ⊤ ⟂ V ↔ V = ⊥ :=
-is_ortho_comm.trans is_ortho_top
-
-/-- Orthogonal submodules are disjoint. -/
-lemma is_ortho.disjoint {U V : submodule 𝕜 E} (h : U ⟂ V) : disjoint U V :=
-(submodule.orthogonal_disjoint _).mono_right h.symm
-
-end submodule
-
-end orthogonal
-=======
->>>>>>> 5d24b615
-
 namespace uniform_space.completion
 
 open uniform_space function
