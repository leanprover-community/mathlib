/-
Copyright (c) 2019 Zhouhang Zhou. All rights reserved.
Released under Apache 2.0 license as described in the file LICENSE.
Authors: Zhouhang Zhou, Sébastien Gouëzel, Frédéric Dupuis
-/
import algebra.direct_sum.module
import analysis.complex.basic
import analysis.convex.uniform
import analysis.normed_space.bounded_linear_maps
import linear_algebra.bilinear_form
import linear_algebra.sesquilinear_form

/-!
# Inner product space

This file defines inner product spaces and proves the basic properties.  We do not formally
define Hilbert spaces, but they can be obtained using the pair of assumptions
`[inner_product_space 𝕜 E] [complete_space E]`.

An inner product space is a vector space endowed with an inner product. It generalizes the notion of
dot product in `ℝ^n` and provides the means of defining the length of a vector and the angle between
two vectors. In particular vectors `x` and `y` are orthogonal if their inner product equals zero.
We define both the real and complex cases at the same time using the `is_R_or_C` typeclass.

This file proves general results on inner product spaces. For the specific construction of an inner
product structure on `n → 𝕜` for `𝕜 = ℝ` or `ℂ`, see `euclidean_space` in
`analysis.inner_product_space.pi_L2`.

## Main results

- We define the class `inner_product_space 𝕜 E` extending `normed_space 𝕜 E` with a number of basic
  properties, most notably the Cauchy-Schwarz inequality. Here `𝕜` is understood to be either `ℝ`
  or `ℂ`, through the `is_R_or_C` typeclass.
- We show that the inner product is continuous, `continuous_inner`, and bundle it as the
  the continuous sesquilinear map `innerSL` (see also `innerₛₗ` for the non-continuous version).
- We define `orthonormal`, a predicate on a function `v : ι → E`, and prove the existence of a
  maximal orthonormal set, `exists_maximal_orthonormal`.  Bessel's inequality,
  `orthonormal.tsum_inner_products_le`, states that given an orthonormal set `v` and a vector `x`,
  the sum of the norm-squares of the inner products `⟪v i, x⟫` is no more than the norm-square of
  `x`. For the existence of orthonormal bases, Hilbert bases, etc., see the file
  `analysis.inner_product_space.projection`.
- The `orthogonal_complement` of a submodule `K` is defined, and basic API established.  Some of
  the more subtle results about the orthogonal complement are delayed to
  `analysis.inner_product_space.projection`.

## Notation

We globally denote the real and complex inner products by `⟪·, ·⟫_ℝ` and `⟪·, ·⟫_ℂ` respectively.
We also provide two notation namespaces: `real_inner_product_space`, `complex_inner_product_space`,
which respectively introduce the plain notation `⟪·, ·⟫` for the real and complex inner product.

The orthogonal complement of a submodule `K` is denoted by `Kᗮ`.

## Implementation notes

We choose the convention that inner products are conjugate linear in the first argument and linear
in the second.

## Tags

inner product space, Hilbert space, norm

## References
*  [Clément & Martin, *The Lax-Milgram Theorem. A detailed proof to be formalized in Coq*]
*  [Clément & Martin, *A Coq formal proof of the Lax–Milgram theorem*]

The Coq code is available at the following address: <http://www.lri.fr/~sboldo/elfic/index.html>
-/

noncomputable theory

open is_R_or_C real filter
open_locale big_operators topological_space complex_conjugate

variables {𝕜 E F : Type*} [is_R_or_C 𝕜]

/-- Syntactic typeclass for types endowed with an inner product -/
class has_inner (𝕜 E : Type*) := (inner : E → E → 𝕜)

export has_inner (inner)

notation `⟪`x`, `y`⟫_ℝ` := @inner ℝ _ _ x y
notation `⟪`x`, `y`⟫_ℂ` := @inner ℂ _ _ x y

section notations

localized "notation `⟪`x`, `y`⟫` := @inner ℝ _ _ x y" in real_inner_product_space
localized "notation `⟪`x`, `y`⟫` := @inner ℂ _ _ x y" in complex_inner_product_space

end notations

/--
An inner product space is a vector space with an additional operation called inner product.
The norm could be derived from the inner product, instead we require the existence of a norm and
the fact that `∥x∥^2 = re ⟪x, x⟫` to be able to put instances on `𝕂` or product
spaces.

To construct a norm from an inner product, see `inner_product_space.of_core`.
-/
class inner_product_space (𝕜 : Type*) (E : Type*) [is_R_or_C 𝕜]
  extends normed_group E, normed_space 𝕜 E, has_inner 𝕜 E :=
(norm_sq_eq_inner : ∀ (x : E), ∥x∥^2 = re (inner x x))
(conj_sym  : ∀ x y, conj (inner y x) = inner x y)
(add_left  : ∀ x y z, inner (x + y) z = inner x z + inner y z)
(smul_left : ∀ x y r, inner (r • x) y = (conj r) * inner x y)

attribute [nolint dangerous_instance] inner_product_space.to_normed_group
-- note [is_R_or_C instance]

/-!
### Constructing a normed space structure from an inner product

In the definition of an inner product space, we require the existence of a norm, which is equal
(but maybe not defeq) to the square root of the scalar product. This makes it possible to put
an inner product space structure on spaces with a preexisting norm (for instance `ℝ`), with good
properties. However, sometimes, one would like to define the norm starting only from a well-behaved
scalar product. This is what we implement in this paragraph, starting from a structure
`inner_product_space.core` stating that we have a nice scalar product.

Our goal here is not to develop a whole theory with all the supporting API, as this will be done
below for `inner_product_space`. Instead, we implement the bare minimum to go as directly as
possible to the construction of the norm and the proof of the triangular inequality.

Warning: Do not use this `core` structure if the space you are interested in already has a norm
instance defined on it, otherwise this will create a second non-defeq norm instance!
-/

/-- A structure requiring that a scalar product is positive definite and symmetric, from which one
can construct an `inner_product_space` instance in `inner_product_space.of_core`. -/
@[nolint has_inhabited_instance]
structure inner_product_space.core
  (𝕜 : Type*) (F : Type*)
  [is_R_or_C 𝕜] [add_comm_group F] [module 𝕜 F] :=
(inner     : F → F → 𝕜)
(conj_sym  : ∀ x y, conj (inner y x) = inner x y)
(nonneg_re : ∀ x, 0 ≤ re (inner x x))
(definite  : ∀ x, inner x x = 0 → x = 0)
(add_left  : ∀ x y z, inner (x + y) z = inner x z + inner y z)
(smul_left : ∀ x y r, inner (r • x) y = (conj r) * inner x y)

/- We set `inner_product_space.core` to be a class as we will use it as such in the construction
of the normed space structure that it produces. However, all the instances we will use will be
local to this proof. -/
attribute [class] inner_product_space.core

namespace inner_product_space.of_core

variables [add_comm_group F] [module 𝕜 F] [c : inner_product_space.core 𝕜 F]
include c

local notation `⟪`x`, `y`⟫` := @inner 𝕜 F _ x y
local notation `norm_sqK` := @is_R_or_C.norm_sq 𝕜 _
local notation `reK` := @is_R_or_C.re 𝕜 _
local notation `absK` := @is_R_or_C.abs 𝕜 _
local notation `ext_iff` := @is_R_or_C.ext_iff 𝕜 _
local postfix `†`:90 := star_ring_end _

/-- Inner product defined by the `inner_product_space.core` structure. -/
def to_has_inner : has_inner 𝕜 F := { inner := c.inner }
local attribute [instance] to_has_inner

/-- The norm squared function for `inner_product_space.core` structure. -/
def norm_sq (x : F) := reK ⟪x, x⟫

local notation `norm_sqF` := @norm_sq 𝕜 F _ _ _ _

lemma inner_conj_sym (x y : F) : ⟪y, x⟫† = ⟪x, y⟫ := c.conj_sym x y

lemma inner_self_nonneg {x : F} : 0 ≤ re ⟪x, x⟫ := c.nonneg_re _

lemma inner_self_nonneg_im {x : F} : im ⟪x, x⟫ = 0 :=
by rw [← @of_real_inj 𝕜, im_eq_conj_sub]; simp [inner_conj_sym]

lemma inner_self_im_zero {x : F} : im ⟪x, x⟫ = 0 :=
inner_self_nonneg_im

lemma inner_add_left {x y z : F} : ⟪x + y, z⟫ = ⟪x, z⟫ + ⟪y, z⟫ :=
c.add_left _ _ _

lemma inner_add_right {x y z : F} : ⟪x, y + z⟫ = ⟪x, y⟫ + ⟪x, z⟫ :=
by rw [←inner_conj_sym, inner_add_left, ring_hom.map_add]; simp only [inner_conj_sym]

lemma inner_norm_sq_eq_inner_self (x : F) : (norm_sqF x : 𝕜) = ⟪x, x⟫ :=
begin
  rw ext_iff,
  exact ⟨by simp only [of_real_re]; refl, by simp only [inner_self_nonneg_im, of_real_im]⟩
end

lemma inner_re_symm {x y : F} : re ⟪x, y⟫ = re ⟪y, x⟫ :=
by rw [←inner_conj_sym, conj_re]

lemma inner_im_symm {x y : F} : im ⟪x, y⟫ = -im ⟪y, x⟫ :=
by rw [←inner_conj_sym, conj_im]

lemma inner_smul_left {x y : F} {r : 𝕜} : ⟪r • x, y⟫ = r† * ⟪x, y⟫ :=
c.smul_left _ _ _

lemma inner_smul_right {x y : F} {r : 𝕜} : ⟪x, r • y⟫ = r * ⟪x, y⟫ :=
by rw [←inner_conj_sym, inner_smul_left]; simp only [conj_conj, inner_conj_sym, ring_hom.map_mul]

lemma inner_zero_left {x : F} : ⟪0, x⟫ = 0 :=
by rw [←zero_smul 𝕜 (0 : F), inner_smul_left]; simp only [zero_mul, ring_hom.map_zero]

lemma inner_zero_right {x : F} : ⟪x, 0⟫ = 0 :=
by rw [←inner_conj_sym, inner_zero_left]; simp only [ring_hom.map_zero]

lemma inner_self_eq_zero {x : F} : ⟪x, x⟫ = 0 ↔ x = 0 :=
iff.intro (c.definite _) (by { rintro rfl, exact inner_zero_left })

lemma inner_self_re_to_K {x : F} : (re ⟪x, x⟫ : 𝕜) = ⟪x, x⟫ :=
by norm_num [ext_iff, inner_self_nonneg_im]

lemma inner_abs_conj_sym {x y : F} : abs ⟪x, y⟫ = abs ⟪y, x⟫ :=
  by rw [←inner_conj_sym, abs_conj]

lemma inner_neg_left {x y : F} : ⟪-x, y⟫ = -⟪x, y⟫ :=
by { rw [← neg_one_smul 𝕜 x, inner_smul_left], simp }

lemma inner_neg_right {x y : F} : ⟪x, -y⟫ = -⟪x, y⟫ :=
by rw [←inner_conj_sym, inner_neg_left]; simp only [ring_hom.map_neg, inner_conj_sym]

lemma inner_sub_left {x y z : F} : ⟪x - y, z⟫ = ⟪x, z⟫ - ⟪y, z⟫ :=
by { simp [sub_eq_add_neg, inner_add_left, inner_neg_left] }

lemma inner_sub_right {x y z : F} : ⟪x, y - z⟫ = ⟪x, y⟫ - ⟪x, z⟫ :=
by { simp [sub_eq_add_neg, inner_add_right, inner_neg_right] }

lemma inner_mul_conj_re_abs {x y : F} : re (⟪x, y⟫ * ⟪y, x⟫) = abs (⟪x, y⟫ * ⟪y, x⟫) :=
by { rw [←inner_conj_sym, mul_comm], exact re_eq_abs_of_mul_conj (inner y x), }

/-- Expand `inner (x + y) (x + y)` -/
lemma inner_add_add_self {x y : F} : ⟪x + y, x + y⟫ = ⟪x, x⟫ + ⟪x, y⟫ + ⟪y, x⟫ + ⟪y, y⟫ :=
by simp only [inner_add_left, inner_add_right]; ring

/- Expand `inner (x - y) (x - y)` -/
lemma inner_sub_sub_self {x y : F} : ⟪x - y, x - y⟫ = ⟪x, x⟫ - ⟪x, y⟫ - ⟪y, x⟫ + ⟪y, y⟫ :=
by simp only [inner_sub_left, inner_sub_right]; ring

/--
**Cauchy–Schwarz inequality**. This proof follows "Proof 2" on Wikipedia.
We need this for the `core` structure to prove the triangle inequality below when
showing the core is a normed group.
-/
lemma inner_mul_inner_self_le (x y : F) : abs ⟪x, y⟫ * abs ⟪y, x⟫ ≤ re ⟪x, x⟫ * re ⟪y, y⟫ :=
begin
  by_cases hy : y = 0,
  { rw [hy], simp only [is_R_or_C.abs_zero, inner_zero_left, mul_zero, add_monoid_hom.map_zero] },
  { change y ≠ 0 at hy,
    have hy' : ⟪y, y⟫ ≠ 0 := λ h, by rw [inner_self_eq_zero] at h; exact hy h,
    set T := ⟪y, x⟫ / ⟪y, y⟫ with hT,
    have h₁ : re ⟪y, x⟫ = re ⟪x, y⟫ := inner_re_symm,
    have h₂ : im ⟪y, x⟫ = -im ⟪x, y⟫ := inner_im_symm,
    have h₃ : ⟪y, x⟫ * ⟪x, y⟫ * ⟪y, y⟫ / (⟪y, y⟫ * ⟪y, y⟫) = ⟪y, x⟫ * ⟪x, y⟫ / ⟪y, y⟫,
    { rw [mul_div_assoc],
      have : ⟪y, y⟫ / (⟪y, y⟫ * ⟪y, y⟫) = 1 / ⟪y, y⟫ :=
        by rw [div_mul_eq_div_mul_one_div, div_self hy', one_mul],
      rw [this, div_eq_mul_inv, one_mul, ←div_eq_mul_inv] },
    have h₄ : ⟪y, y⟫ = re ⟪y, y⟫ := by simp only [inner_self_re_to_K],
    have h₅ : re ⟪y, y⟫ > 0,
    { refine lt_of_le_of_ne inner_self_nonneg _,
      intro H,
      apply hy',
      rw ext_iff,
      exact ⟨by simp only [H, zero_re'],
             by simp only [inner_self_nonneg_im, add_monoid_hom.map_zero]⟩ },
    have h₆ : re ⟪y, y⟫ ≠ 0 := ne_of_gt h₅,
    have hmain := calc
      0   ≤ re ⟪x - T • y, x - T • y⟫
                  : inner_self_nonneg
      ... = re ⟪x, x⟫ - re ⟪T • y, x⟫ - re ⟪x, T • y⟫ + re ⟪T • y, T • y⟫
                  : by simp only [inner_sub_sub_self, inner_smul_left, inner_smul_right, h₁, h₂,
                      neg_mul, add_monoid_hom.map_add, mul_re,
                      conj_im, add_monoid_hom.map_sub, mul_neg, conj_re, neg_neg]
      ... = re ⟪x, x⟫ - re (T† * ⟪y, x⟫) - re (T * ⟪x, y⟫) + re (T * T† * ⟪y, y⟫)
                  : by simp only [inner_smul_left, inner_smul_right, mul_assoc]
      ... = re ⟪x, x⟫ - re (⟪x, y⟫ / ⟪y, y⟫ * ⟪y, x⟫)
                  : by field_simp [-mul_re, inner_conj_sym, hT, ring_hom.map_div, h₁, h₃]
      ... = re ⟪x, x⟫ - re (⟪x, y⟫ * ⟪y, x⟫ / ⟪y, y⟫)
                  : by rw ←mul_div_right_comm
      ... = re ⟪x, x⟫ - re (⟪x, y⟫ * ⟪y, x⟫ / re ⟪y, y⟫)
                  : by conv_lhs { rw [h₄] }
      ... = re ⟪x, x⟫ - re (⟪x, y⟫ * ⟪y, x⟫) / re ⟪y, y⟫
                  : by rw [div_re_of_real]
      ... = re ⟪x, x⟫ - abs (⟪x, y⟫ * ⟪y, x⟫) / re ⟪y, y⟫
                  : by rw [inner_mul_conj_re_abs]
      ... = re ⟪x, x⟫ - abs ⟪x, y⟫ * abs ⟪y, x⟫ / re ⟪y, y⟫
                  : by rw is_R_or_C.abs_mul,
    have hmain' : abs ⟪x, y⟫ * abs ⟪y, x⟫ / re ⟪y, y⟫ ≤ re ⟪x, x⟫ := by linarith,
    have := (mul_le_mul_right h₅).mpr hmain',
    rwa [div_mul_cancel (abs ⟪x, y⟫ * abs ⟪y, x⟫) h₆] at this }
end

/-- Norm constructed from a `inner_product_space.core` structure, defined to be the square root
of the scalar product. -/
def to_has_norm : has_norm F :=
{ norm := λ x, sqrt (re ⟪x, x⟫) }

local attribute [instance] to_has_norm

lemma norm_eq_sqrt_inner (x : F) : ∥x∥ = sqrt (re ⟪x, x⟫) := rfl

lemma inner_self_eq_norm_mul_norm (x : F) : re ⟪x, x⟫ = ∥x∥ * ∥x∥ :=
by rw [norm_eq_sqrt_inner, ←sqrt_mul inner_self_nonneg (re ⟪x, x⟫),
  sqrt_mul_self inner_self_nonneg]

lemma sqrt_norm_sq_eq_norm {x : F} : sqrt (norm_sqF x) = ∥x∥ := rfl

/-- Cauchy–Schwarz inequality with norm -/
lemma abs_inner_le_norm (x y : F) : abs ⟪x, y⟫ ≤ ∥x∥ * ∥y∥ :=
nonneg_le_nonneg_of_sq_le_sq (mul_nonneg (sqrt_nonneg _) (sqrt_nonneg _))
begin
  have H : ∥x∥ * ∥y∥ * (∥x∥ * ∥y∥) = re ⟪y, y⟫ * re ⟪x, x⟫,
  { simp only [inner_self_eq_norm_mul_norm], ring, },
  rw H,
  conv
  begin
    to_lhs, congr, rw [inner_abs_conj_sym],
  end,
  exact inner_mul_inner_self_le y x,
end

/-- Normed group structure constructed from an `inner_product_space.core` structure -/
def to_normed_group : normed_group F :=
normed_group.of_core F
{ norm_eq_zero_iff := assume x,
  begin
    split,
    { intro H,
      change sqrt (re ⟪x, x⟫) = 0 at H,
      rw [sqrt_eq_zero inner_self_nonneg] at H,
      apply (inner_self_eq_zero : ⟪x, x⟫ = 0 ↔ x = 0).mp,
      rw ext_iff,
      exact ⟨by simp [H], by simp [inner_self_im_zero]⟩ },
    { rintro rfl,
      change sqrt (re ⟪0, 0⟫) = 0,
      simp only [sqrt_zero, inner_zero_right, add_monoid_hom.map_zero] }
  end,
  triangle := assume x y,
  begin
    have h₁ : abs ⟪x, y⟫ ≤ ∥x∥ * ∥y∥ := abs_inner_le_norm _ _,
    have h₂ : re ⟪x, y⟫ ≤ abs ⟪x, y⟫ := re_le_abs _,
    have h₃ : re ⟪x, y⟫ ≤ ∥x∥ * ∥y∥ := by linarith,
    have h₄ : re ⟪y, x⟫ ≤ ∥x∥ * ∥y∥ := by rwa [←inner_conj_sym, conj_re],
    have : ∥x + y∥ * ∥x + y∥ ≤ (∥x∥ + ∥y∥) * (∥x∥ + ∥y∥),
    { simp [←inner_self_eq_norm_mul_norm, inner_add_add_self, add_mul, mul_add, mul_comm],
      linarith },
    exact nonneg_le_nonneg_of_sq_le_sq (add_nonneg (sqrt_nonneg _) (sqrt_nonneg _)) this
  end,
  norm_neg := λ x, by simp only [norm, inner_neg_left, neg_neg, inner_neg_right] }

local attribute [instance] to_normed_group

/-- Normed space structure constructed from a `inner_product_space.core` structure -/
def to_normed_space : normed_space 𝕜 F :=
{ norm_smul_le := assume r x,
  begin
    rw [norm_eq_sqrt_inner, inner_smul_left, inner_smul_right, ←mul_assoc],
    rw [conj_mul_eq_norm_sq_left, of_real_mul_re, sqrt_mul, ←inner_norm_sq_eq_inner_self,
        of_real_re],
    { simp [sqrt_norm_sq_eq_norm, is_R_or_C.sqrt_norm_sq_eq_norm] },
    { exact norm_sq_nonneg r }
  end }

end inner_product_space.of_core

/-- Given a `inner_product_space.core` structure on a space, one can use it to turn
the space into an inner product space, constructing the norm out of the inner product -/
def inner_product_space.of_core [add_comm_group F] [module 𝕜 F]
  (c : inner_product_space.core 𝕜 F) : inner_product_space 𝕜 F :=
begin
  letI : normed_group F := @inner_product_space.of_core.to_normed_group 𝕜 F _ _ _ c,
  letI : normed_space 𝕜 F := @inner_product_space.of_core.to_normed_space 𝕜 F _ _ _ c,
  exact { norm_sq_eq_inner := λ x,
    begin
      have h₁ : ∥x∥^2 = (sqrt (re (c.inner x x))) ^ 2 := rfl,
      have h₂ : 0 ≤ re (c.inner x x) := inner_product_space.of_core.inner_self_nonneg,
      simp [h₁, sq_sqrt, h₂],
    end,
    ..c }
end

/-! ### Properties of inner product spaces -/

variables [inner_product_space 𝕜 E] [inner_product_space ℝ F]
variables [dec_E : decidable_eq E]
local notation `⟪`x`, `y`⟫` := @inner 𝕜 _ _ x y
local notation `IK` := @is_R_or_C.I 𝕜 _
local notation `absR` := has_abs.abs
local notation `absK` := @is_R_or_C.abs 𝕜 _
local postfix `†`:90 := star_ring_end _

export inner_product_space (norm_sq_eq_inner)

section basic_properties

@[simp] lemma inner_conj_sym (x y : E) : ⟪y, x⟫† = ⟪x, y⟫ := inner_product_space.conj_sym _ _
lemma real_inner_comm (x y : F) : ⟪y, x⟫_ℝ = ⟪x, y⟫_ℝ := @inner_conj_sym ℝ _ _ _ x y

lemma inner_eq_zero_sym {x y : E} : ⟪x, y⟫ = 0 ↔ ⟪y, x⟫ = 0 :=
⟨λ h, by simp [←inner_conj_sym, h], λ h, by simp [←inner_conj_sym, h]⟩

@[simp] lemma inner_self_nonneg_im {x : E} : im ⟪x, x⟫ = 0 :=
by rw [← @of_real_inj 𝕜, im_eq_conj_sub]; simp

lemma inner_self_im_zero {x : E} : im ⟪x, x⟫ = 0 := inner_self_nonneg_im

lemma inner_add_left {x y z : E} : ⟪x + y, z⟫ = ⟪x, z⟫ + ⟪y, z⟫ :=
inner_product_space.add_left _ _ _

lemma inner_add_right {x y z : E} : ⟪x, y + z⟫ = ⟪x, y⟫ + ⟪x, z⟫ :=
by { rw [←inner_conj_sym, inner_add_left, ring_hom.map_add], simp only [inner_conj_sym] }

lemma inner_re_symm {x y : E} : re ⟪x, y⟫ = re ⟪y, x⟫ :=
by rw [←inner_conj_sym, conj_re]

lemma inner_im_symm {x y : E} : im ⟪x, y⟫ = -im ⟪y, x⟫ :=
by rw [←inner_conj_sym, conj_im]

lemma inner_smul_left {x y : E} {r : 𝕜} : ⟪r • x, y⟫ = r† * ⟪x, y⟫ :=
inner_product_space.smul_left _ _ _
lemma real_inner_smul_left {x y : F} {r : ℝ} : ⟪r • x, y⟫_ℝ = r * ⟪x, y⟫_ℝ := inner_smul_left

lemma inner_smul_real_left {x y : E} {r : ℝ} : ⟪(r : 𝕜) • x, y⟫ = r • ⟪x, y⟫ :=
by { rw [inner_smul_left, conj_of_real, algebra.smul_def], refl }

lemma inner_smul_right {x y : E} {r : 𝕜} : ⟪x, r • y⟫ = r * ⟪x, y⟫ :=
by rw [←inner_conj_sym, inner_smul_left, ring_hom.map_mul, conj_conj, inner_conj_sym]
lemma real_inner_smul_right {x y : F} {r : ℝ} : ⟪x, r • y⟫_ℝ = r * ⟪x, y⟫_ℝ := inner_smul_right

lemma inner_smul_real_right {x y : E} {r : ℝ} : ⟪x, (r : 𝕜) • y⟫ = r • ⟪x, y⟫ :=
by { rw [inner_smul_right, algebra.smul_def], refl }

/-- The inner product as a sesquilinear form. -/
@[simps]
def sesq_form_of_inner : E →ₗ[𝕜] E →ₗ⋆[𝕜] 𝕜 :=
linear_map.mk₂'ₛₗ (ring_hom.id 𝕜) (star_ring_end _)
  (λ x y, ⟪y, x⟫)
  (λ x y z, inner_add_right)
  (λ r x y, inner_smul_right)
  (λ x y z, inner_add_left)
  (λ r x y, inner_smul_left)

/-- The real inner product as a bilinear form. -/
@[simps]
def bilin_form_of_real_inner : bilin_form ℝ F :=
{ bilin := inner,
  bilin_add_left := λ x y z, inner_add_left,
  bilin_smul_left := λ a x y, inner_smul_left,
  bilin_add_right := λ x y z, inner_add_right,
  bilin_smul_right := λ a x y, inner_smul_right }

/-- An inner product with a sum on the left. -/
lemma sum_inner {ι : Type*} (s : finset ι) (f : ι → E) (x : E) :
  ⟪∑ i in s, f i, x⟫ = ∑ i in s, ⟪f i, x⟫ := (sesq_form_of_inner x).map_sum

/-- An inner product with a sum on the right. -/
lemma inner_sum {ι : Type*} (s : finset ι) (f : ι → E) (x : E) :
  ⟪x, ∑ i in s, f i⟫ = ∑ i in s, ⟪x, f i⟫ := (linear_map.flip sesq_form_of_inner x).map_sum

/-- An inner product with a sum on the left, `finsupp` version. -/
lemma finsupp.sum_inner {ι : Type*} (l : ι →₀ 𝕜) (v : ι → E) (x : E) :
  ⟪l.sum (λ (i : ι) (a : 𝕜), a • v i), x⟫
  = l.sum (λ (i : ι) (a : 𝕜), (conj a) • ⟪v i, x⟫) :=
by { convert sum_inner l.support (λ a, l a • v a) x, simp [inner_smul_left, finsupp.sum] }

/-- An inner product with a sum on the right, `finsupp` version. -/
lemma finsupp.inner_sum {ι : Type*} (l : ι →₀ 𝕜) (v : ι → E) (x : E) :
  ⟪x, l.sum (λ (i : ι) (a : 𝕜), a • v i)⟫ = l.sum (λ (i : ι) (a : 𝕜), a • ⟪x, v i⟫) :=
by { convert inner_sum l.support (λ a, l a • v a) x, simp [inner_smul_right, finsupp.sum] }

lemma dfinsupp.sum_inner {ι : Type*} [dec : decidable_eq ι] {α : ι → Type*}
  [Π i, add_zero_class (α i)] [Π i (x : α i), decidable (x ≠ 0)]
  (f : Π i, α i → E) (l : Π₀ i, α i) (x : E) :
  ⟪l.sum f, x⟫ = l.sum (λ i a, ⟪f i a, x⟫) :=
by simp [dfinsupp.sum, sum_inner] {contextual := tt}

lemma dfinsupp.inner_sum {ι : Type*} [dec : decidable_eq ι] {α : ι → Type*}
  [Π i, add_zero_class (α i)] [Π i (x : α i), decidable (x ≠ 0)]
  (f : Π i, α i → E) (l : Π₀ i, α i) (x : E) :
  ⟪x, l.sum f⟫ = l.sum (λ i a, ⟪x, f i a⟫) :=
by simp [dfinsupp.sum, inner_sum] {contextual := tt}

@[simp] lemma inner_zero_left {x : E} : ⟪0, x⟫ = 0 :=
by rw [← zero_smul 𝕜 (0:E), inner_smul_left, ring_hom.map_zero, zero_mul]

lemma inner_re_zero_left {x : E} : re ⟪0, x⟫ = 0 :=
by simp only [inner_zero_left, add_monoid_hom.map_zero]

@[simp] lemma inner_zero_right {x : E} : ⟪x, 0⟫ = 0 :=
by rw [←inner_conj_sym, inner_zero_left, ring_hom.map_zero]

lemma inner_re_zero_right {x : E} : re ⟪x, 0⟫ = 0 :=
by simp only [inner_zero_right, add_monoid_hom.map_zero]

lemma inner_self_nonneg {x : E} : 0 ≤ re ⟪x, x⟫ :=
by rw [←norm_sq_eq_inner]; exact pow_nonneg (norm_nonneg x) 2
lemma real_inner_self_nonneg {x : F} : 0 ≤ ⟪x, x⟫_ℝ := @inner_self_nonneg ℝ F _ _ x

@[simp] lemma inner_self_eq_zero {x : E} : ⟪x, x⟫ = 0 ↔ x = 0 :=
begin
  split,
  { intro h,
    have h₁ : re ⟪x, x⟫ = 0 := by rw is_R_or_C.ext_iff at h; simp [h.1],
    rw [←norm_sq_eq_inner x] at h₁,
    rw [←norm_eq_zero],
    exact pow_eq_zero h₁ },
  { rintro rfl,
    exact inner_zero_left }
end

@[simp] lemma inner_self_nonpos {x : E} : re ⟪x, x⟫ ≤ 0 ↔ x = 0 :=
begin
  split,
  { intro h,
    rw ←inner_self_eq_zero,
    have H₁ : re ⟪x, x⟫ ≥ 0, exact inner_self_nonneg,
    have H₂ : re ⟪x, x⟫ = 0, exact le_antisymm h H₁,
    rw is_R_or_C.ext_iff,
    exact ⟨by simp [H₂], by simp [inner_self_nonneg_im]⟩ },
  { rintro rfl,
    simp only [inner_zero_left, add_monoid_hom.map_zero] }
end

lemma real_inner_self_nonpos {x : F} : ⟪x, x⟫_ℝ ≤ 0 ↔ x = 0 :=
by { have h := @inner_self_nonpos ℝ F _ _ x, simpa using h }

@[simp] lemma inner_self_re_to_K {x : E} : (re ⟪x, x⟫ : 𝕜) = ⟪x, x⟫ :=
by rw is_R_or_C.ext_iff; exact ⟨by simp, by simp [inner_self_nonneg_im]⟩

lemma inner_self_eq_norm_sq_to_K (x : E) : ⟪x, x⟫ = (∥x∥ ^ 2 : 𝕜) :=
begin
  suffices : (is_R_or_C.re ⟪x, x⟫ : 𝕜) = ∥x∥ ^ 2,
  { simpa [inner_self_re_to_K] using this },
  exact_mod_cast (norm_sq_eq_inner x).symm
end

lemma inner_self_re_abs {x : E} : re ⟪x, x⟫ = abs ⟪x, x⟫ :=
begin
  conv_rhs { rw [←inner_self_re_to_K] },
  symmetry,
  exact is_R_or_C.abs_of_nonneg inner_self_nonneg,
end

lemma inner_self_abs_to_K {x : E} : (absK ⟪x, x⟫ : 𝕜) = ⟪x, x⟫ :=
by { rw [←inner_self_re_abs], exact inner_self_re_to_K }

lemma real_inner_self_abs {x : F} : absR ⟪x, x⟫_ℝ = ⟪x, x⟫_ℝ :=
by { have h := @inner_self_abs_to_K ℝ F _ _ x, simpa using h }

lemma inner_abs_conj_sym {x y : E} : abs ⟪x, y⟫ = abs ⟪y, x⟫ :=
by rw [←inner_conj_sym, abs_conj]

@[simp] lemma inner_neg_left {x y : E} : ⟪-x, y⟫ = -⟪x, y⟫ :=
by { rw [← neg_one_smul 𝕜 x, inner_smul_left], simp }

@[simp] lemma inner_neg_right {x y : E} : ⟪x, -y⟫ = -⟪x, y⟫ :=
by rw [←inner_conj_sym, inner_neg_left]; simp only [ring_hom.map_neg, inner_conj_sym]

lemma inner_neg_neg {x y : E} : ⟪-x, -y⟫ = ⟪x, y⟫ := by simp

@[simp] lemma inner_self_conj {x : E} : ⟪x, x⟫† = ⟪x, x⟫ :=
by rw [is_R_or_C.ext_iff]; exact ⟨by rw [conj_re], by rw [conj_im, inner_self_im_zero, neg_zero]⟩

lemma inner_sub_left {x y z : E} : ⟪x - y, z⟫ = ⟪x, z⟫ - ⟪y, z⟫ :=
by { simp [sub_eq_add_neg, inner_add_left] }

lemma inner_sub_right {x y z : E} : ⟪x, y - z⟫ = ⟪x, y⟫ - ⟪x, z⟫ :=
by { simp [sub_eq_add_neg, inner_add_right] }

lemma inner_mul_conj_re_abs {x y : E} : re (⟪x, y⟫ * ⟪y, x⟫) = abs (⟪x, y⟫ * ⟪y, x⟫) :=
by { rw [←inner_conj_sym, mul_comm], exact re_eq_abs_of_mul_conj (inner y x), }

/-- Expand `⟪x + y, x + y⟫` -/
lemma inner_add_add_self {x y : E} : ⟪x + y, x + y⟫ = ⟪x, x⟫ + ⟪x, y⟫ + ⟪y, x⟫ + ⟪y, y⟫ :=
by simp only [inner_add_left, inner_add_right]; ring

/-- Expand `⟪x + y, x + y⟫_ℝ` -/
lemma real_inner_add_add_self {x y : F} : ⟪x + y, x + y⟫_ℝ = ⟪x, x⟫_ℝ + 2 * ⟪x, y⟫_ℝ + ⟪y, y⟫_ℝ :=
begin
  have : ⟪y, x⟫_ℝ = ⟪x, y⟫_ℝ := by rw [←inner_conj_sym]; refl,
  simp [inner_add_add_self, this],
  ring,
end

/- Expand `⟪x - y, x - y⟫` -/
lemma inner_sub_sub_self {x y : E} : ⟪x - y, x - y⟫ = ⟪x, x⟫ - ⟪x, y⟫ - ⟪y, x⟫ + ⟪y, y⟫ :=
by simp only [inner_sub_left, inner_sub_right]; ring

/-- Expand `⟪x - y, x - y⟫_ℝ` -/
lemma real_inner_sub_sub_self {x y : F} : ⟪x - y, x - y⟫_ℝ = ⟪x, x⟫_ℝ - 2 * ⟪x, y⟫_ℝ + ⟪y, y⟫_ℝ :=
begin
  have : ⟪y, x⟫_ℝ = ⟪x, y⟫_ℝ := by rw [←inner_conj_sym]; refl,
  simp [inner_sub_sub_self, this],
  ring,
end

/-- Parallelogram law -/
lemma parallelogram_law {x y : E} :
  ⟪x + y, x + y⟫ + ⟪x - y, x - y⟫ = 2 * (⟪x, x⟫ + ⟪y, y⟫) :=
by simp [inner_add_add_self, inner_sub_sub_self, two_mul, sub_eq_add_neg, add_comm, add_left_comm]

/-- Cauchy–Schwarz inequality. This proof follows "Proof 2" on Wikipedia. -/
lemma inner_mul_inner_self_le (x y : E) : abs ⟪x, y⟫ * abs ⟪y, x⟫ ≤ re ⟪x, x⟫ * re ⟪y, y⟫ :=
begin
  by_cases hy : y = 0,
  { rw [hy], simp only [is_R_or_C.abs_zero, inner_zero_left, mul_zero, add_monoid_hom.map_zero] },
  { change y ≠ 0 at hy,
    have hy' : ⟪y, y⟫ ≠ 0 := λ h, by rw [inner_self_eq_zero] at h; exact hy h,
    set T := ⟪y, x⟫ / ⟪y, y⟫ with hT,
    have h₁ : re ⟪y, x⟫ = re ⟪x, y⟫ := inner_re_symm,
    have h₂ : im ⟪y, x⟫ = -im ⟪x, y⟫ := inner_im_symm,
    have h₃ : ⟪y, x⟫ * ⟪x, y⟫ * ⟪y, y⟫ / (⟪y, y⟫ * ⟪y, y⟫) = ⟪y, x⟫ * ⟪x, y⟫ / ⟪y, y⟫,
    { rw [mul_div_assoc],
      have : ⟪y, y⟫ / (⟪y, y⟫ * ⟪y, y⟫) = 1 / ⟪y, y⟫ :=
        by rw [div_mul_eq_div_mul_one_div, div_self hy', one_mul],
      rw [this, div_eq_mul_inv, one_mul, ←div_eq_mul_inv] },
    have h₄ : ⟪y, y⟫ = re ⟪y, y⟫ := by simp,
    have h₅ : re ⟪y, y⟫ > 0,
    { refine lt_of_le_of_ne inner_self_nonneg _,
      intro H,
      apply hy',
      rw is_R_or_C.ext_iff,
      exact ⟨by simp only [H, zero_re'],
             by simp only [inner_self_nonneg_im, add_monoid_hom.map_zero]⟩ },
    have h₆ : re ⟪y, y⟫ ≠ 0 := ne_of_gt h₅,
    have hmain := calc
      0   ≤ re ⟪x - T • y, x - T • y⟫
                  : inner_self_nonneg
      ... = re ⟪x, x⟫ - re ⟪T • y, x⟫ - re ⟪x, T • y⟫ + re ⟪T • y, T • y⟫
                  : by simp only [inner_sub_sub_self, inner_smul_left, inner_smul_right, h₁, h₂,
                      neg_mul, add_monoid_hom.map_add, conj_im,
                      add_monoid_hom.map_sub, mul_neg, conj_re, neg_neg, mul_re]
      ... = re ⟪x, x⟫ - re (T† * ⟪y, x⟫) - re (T * ⟪x, y⟫) + re (T * T† * ⟪y, y⟫)
                  : by simp only [inner_smul_left, inner_smul_right, mul_assoc]
      ... = re ⟪x, x⟫ - re (⟪x, y⟫ / ⟪y, y⟫ * ⟪y, x⟫)
                  : by field_simp [-mul_re, hT, ring_hom.map_div, h₁, h₃, inner_conj_sym]
      ... = re ⟪x, x⟫ - re (⟪x, y⟫ * ⟪y, x⟫ / ⟪y, y⟫)
                  : by rw ←mul_div_right_comm
      ... = re ⟪x, x⟫ - re (⟪x, y⟫ * ⟪y, x⟫ / re ⟪y, y⟫)
                  : by conv_lhs { rw [h₄] }
      ... = re ⟪x, x⟫ - re (⟪x, y⟫ * ⟪y, x⟫) / re ⟪y, y⟫
                  : by rw [div_re_of_real]
      ... = re ⟪x, x⟫ - abs (⟪x, y⟫ * ⟪y, x⟫) / re ⟪y, y⟫
                  : by rw [inner_mul_conj_re_abs]
      ... = re ⟪x, x⟫ - abs ⟪x, y⟫ * abs ⟪y, x⟫ / re ⟪y, y⟫
                  : by rw is_R_or_C.abs_mul,
    have hmain' : abs ⟪x, y⟫ * abs ⟪y, x⟫ / re ⟪y, y⟫ ≤ re ⟪x, x⟫ := by linarith,
    have := (mul_le_mul_right h₅).mpr hmain',
    rwa [div_mul_cancel (abs ⟪x, y⟫ * abs ⟪y, x⟫) h₆] at this }
end

/-- Cauchy–Schwarz inequality for real inner products. -/
lemma real_inner_mul_inner_self_le (x y : F) : ⟪x, y⟫_ℝ * ⟪x, y⟫_ℝ ≤ ⟪x, x⟫_ℝ * ⟪y, y⟫_ℝ :=
begin
  have h₁ : ⟪y, x⟫_ℝ = ⟪x, y⟫_ℝ := by rw [←inner_conj_sym]; refl,
  have h₂ := @inner_mul_inner_self_le ℝ F _ _ x y,
  dsimp at h₂,
  have h₃ := abs_mul_abs_self ⟪x, y⟫_ℝ,
  rw [h₁] at h₂,
  simpa [h₃] using h₂,
end

/-- A family of vectors is linearly independent if they are nonzero
and orthogonal. -/
lemma linear_independent_of_ne_zero_of_inner_eq_zero {ι : Type*} {v : ι → E}
  (hz : ∀ i, v i ≠ 0) (ho : ∀ i j, i ≠ j → ⟪v i, v j⟫ = 0) : linear_independent 𝕜 v :=
begin
  rw linear_independent_iff',
  intros s g hg i hi,
  have h' : g i * inner (v i) (v i) = inner (v i) (∑ j in s, g j • v j),
  { rw inner_sum,
    symmetry,
    convert finset.sum_eq_single i _ _,
    { rw inner_smul_right },
    { intros j hj hji,
      rw [inner_smul_right, ho i j hji.symm, mul_zero] },
    { exact λ h, false.elim (h hi) } },
  simpa [hg, hz] using h'
end

end basic_properties

section orthonormal_sets
variables {ι : Type*} [dec_ι : decidable_eq ι] (𝕜)

include 𝕜

/-- An orthonormal set of vectors in an `inner_product_space` -/
def orthonormal (v : ι → E) : Prop :=
(∀ i, ∥v i∥ = 1) ∧ (∀ {i j}, i ≠ j → ⟪v i, v j⟫ = 0)

omit 𝕜

variables {𝕜}

include dec_ι
/-- `if ... then ... else` characterization of an indexed set of vectors being orthonormal.  (Inner
product equals Kronecker delta.) -/
lemma orthonormal_iff_ite {v : ι → E} :
  orthonormal 𝕜 v ↔ ∀ i j, ⟪v i, v j⟫ = if i = j then (1:𝕜) else (0:𝕜) :=
begin
  split,
  { intros hv i j,
    split_ifs,
    { simp [h, inner_self_eq_norm_sq_to_K, hv.1] },
    { exact hv.2 h } },
  { intros h,
    split,
    { intros i,
      have h' : ∥v i∥ ^ 2 = 1 ^ 2 := by simp [norm_sq_eq_inner, h i i],
      have h₁ : 0 ≤ ∥v i∥ := norm_nonneg _,
      have h₂ : (0:ℝ) ≤ 1 := zero_le_one,
      rwa sq_eq_sq h₁ h₂ at h' },
    { intros i j hij,
      simpa [hij] using h i j } }
end
omit dec_ι

include dec_E
/-- `if ... then ... else` characterization of a set of vectors being orthonormal.  (Inner product
equals Kronecker delta.) -/
theorem orthonormal_subtype_iff_ite {s : set E} :
  orthonormal 𝕜 (coe : s → E) ↔
  (∀ v ∈ s, ∀ w ∈ s, ⟪v, w⟫ = if v = w then 1 else 0) :=
begin
  rw orthonormal_iff_ite,
  split,
  { intros h v hv w hw,
    convert h ⟨v, hv⟩ ⟨w, hw⟩ using 1,
    simp },
  { rintros h ⟨v, hv⟩ ⟨w, hw⟩,
    convert h v hv w hw using 1,
    simp }
end
omit dec_E

/-- The inner product of a linear combination of a set of orthonormal vectors with one of those
vectors picks out the coefficient of that vector. -/
lemma orthonormal.inner_right_finsupp {v : ι → E} (hv : orthonormal 𝕜 v) (l : ι →₀ 𝕜) (i : ι) :
  ⟪v i, finsupp.total ι E 𝕜 v l⟫ = l i :=
by classical; simp [finsupp.total_apply, finsupp.inner_sum, orthonormal_iff_ite.mp hv]

/-- The inner product of a linear combination of a set of orthonormal vectors with one of those
vectors picks out the coefficient of that vector. -/
lemma orthonormal.inner_right_sum
  {v : ι → E} (hv : orthonormal 𝕜 v) (l : ι → 𝕜) {s : finset ι} {i : ι} (hi : i ∈ s) :
  ⟪v i, ∑ i in s, (l i) • (v i)⟫ = l i :=
by classical; simp [inner_sum, inner_smul_right, orthonormal_iff_ite.mp hv, hi]

/-- The inner product of a linear combination of a set of orthonormal vectors with one of those
vectors picks out the coefficient of that vector. -/
lemma orthonormal.inner_right_fintype [fintype ι]
  {v : ι → E} (hv : orthonormal 𝕜 v) (l : ι → 𝕜) (i : ι) :
  ⟪v i, ∑ i : ι, (l i) • (v i)⟫ = l i :=
hv.inner_right_sum l (finset.mem_univ _)

/-- The inner product of a linear combination of a set of orthonormal vectors with one of those
vectors picks out the coefficient of that vector. -/
lemma orthonormal.inner_left_finsupp {v : ι → E} (hv : orthonormal 𝕜 v) (l : ι →₀ 𝕜) (i : ι) :
  ⟪finsupp.total ι E 𝕜 v l, v i⟫ = conj (l i) :=
by rw [← inner_conj_sym, hv.inner_right_finsupp]

/-- The inner product of a linear combination of a set of orthonormal vectors with one of those
vectors picks out the coefficient of that vector. -/
lemma orthonormal.inner_left_sum
  {v : ι → E} (hv : orthonormal 𝕜 v) (l : ι → 𝕜) {s : finset ι} {i : ι} (hi : i ∈ s) :
  ⟪∑ i in s, (l i) • (v i), v i⟫ = conj (l i) :=
by classical; simp [sum_inner, inner_smul_left, orthonormal_iff_ite.mp hv, hi]

/-- The inner product of a linear combination of a set of orthonormal vectors with one of those
vectors picks out the coefficient of that vector. -/
lemma orthonormal.inner_left_fintype [fintype ι]
  {v : ι → E} (hv : orthonormal 𝕜 v) (l : ι → 𝕜) (i : ι) :
  ⟪∑ i : ι, (l i) • (v i), v i⟫ = conj (l i) :=
hv.inner_left_sum l (finset.mem_univ _)

/-- The inner product of two linear combinations of a set of orthonormal vectors, expressed as
a sum over the first `finsupp`. -/
lemma orthonormal.inner_finsupp_eq_sum_left
  {v : ι → E} (hv : orthonormal 𝕜 v) (l₁ l₂ : ι →₀ 𝕜) :
  ⟪finsupp.total ι E 𝕜 v l₁, finsupp.total ι E 𝕜 v l₂⟫ = l₁.sum (λ i y, conj y * l₂ i) :=
by simp [finsupp.total_apply _ l₁, finsupp.sum_inner, hv.inner_right_finsupp]

/-- The inner product of two linear combinations of a set of orthonormal vectors, expressed as
a sum over the second `finsupp`. -/
lemma orthonormal.inner_finsupp_eq_sum_right
  {v : ι → E} (hv : orthonormal 𝕜 v) (l₁ l₂ : ι →₀ 𝕜) :
  ⟪finsupp.total ι E 𝕜 v l₁, finsupp.total ι E 𝕜 v l₂⟫ = l₂.sum (λ i y, conj (l₁ i) * y) :=
by simp [finsupp.total_apply _ l₂, finsupp.inner_sum, hv.inner_left_finsupp, mul_comm]

/-- The inner product of two linear combinations of a set of orthonormal vectors, expressed as
a sum. -/
lemma orthonormal.inner_sum
  {v : ι → E} (hv : orthonormal 𝕜 v) (l₁ l₂ : ι → 𝕜) (s : finset ι) :
  ⟪∑ i in s, l₁ i • v i, ∑ i in s, l₂ i • v i⟫ = ∑ i in s, conj (l₁ i) * l₂ i :=
begin
  simp_rw [sum_inner, inner_smul_left],
  refine finset.sum_congr rfl (λ i hi, _),
  rw hv.inner_right_sum l₂ hi
end

/--
The double sum of weighted inner products of pairs of vectors from an orthonormal sequence is the
sum of the weights.
-/
lemma orthonormal.inner_left_right_finset {s : finset ι}  {v : ι → E} (hv : orthonormal 𝕜 v)
  {a : ι → ι → 𝕜} : ∑ i in s, ∑ j in s, (a i j) • ⟪v j, v i⟫ = ∑ k in s, a k k :=
by classical; simp [orthonormal_iff_ite.mp hv, finset.sum_ite_of_true]

/-- An orthonormal set is linearly independent. -/
lemma orthonormal.linear_independent {v : ι → E} (hv : orthonormal 𝕜 v) :
  linear_independent 𝕜 v :=
begin
  rw linear_independent_iff,
  intros l hl,
  ext i,
  have key : ⟪v i, finsupp.total ι E 𝕜 v l⟫ = ⟪v i, 0⟫ := by rw hl,
  simpa [hv.inner_right_finsupp] using key
end

/-- A subfamily of an orthonormal family (i.e., a composition with an injective map) is an
orthonormal family. -/
lemma orthonormal.comp
  {ι' : Type*} {v : ι → E} (hv : orthonormal 𝕜 v) (f : ι' → ι) (hf : function.injective f) :
  orthonormal 𝕜 (v ∘ f) :=
begin
  classical,
  rw orthonormal_iff_ite at ⊢ hv,
  intros i j,
  convert hv (f i) (f j) using 1,
  simp [hf.eq_iff]
end

/-- A linear combination of some subset of an orthonormal set is orthogonal to other members of the
set. -/
lemma orthonormal.inner_finsupp_eq_zero
  {v : ι → E} (hv : orthonormal 𝕜 v) {s : set ι} {i : ι} (hi : i ∉ s) {l : ι →₀ 𝕜}
  (hl : l ∈ finsupp.supported 𝕜 𝕜 s) :
  ⟪finsupp.total ι E 𝕜 v l, v i⟫ = 0 :=
begin
  rw finsupp.mem_supported' at hl,
  simp [hv.inner_left_finsupp, hl i hi],
end

/-- Given an orthonormal family, a second family of vectors is orthonormal if every vector equals
the corresponding vector in the original family or its negation. -/
lemma orthonormal.orthonormal_of_forall_eq_or_eq_neg {v w : ι → E} (hv : orthonormal 𝕜 v)
  (hw : ∀ i, w i = v i ∨ w i = -(v i)) : orthonormal 𝕜 w :=
begin
  classical,
  rw orthonormal_iff_ite at *,
  intros i j,
  cases hw i with hi hi; cases hw j with hj hj; split_ifs with h;
    simpa [hi, hj, h] using hv i j
end

/- The material that follows, culminating in the existence of a maximal orthonormal subset, is
adapted from the corresponding development of the theory of linearly independents sets.  See
`exists_linear_independent` in particular. -/

variables (𝕜 E)
lemma orthonormal_empty : orthonormal 𝕜 (λ x, x : (∅ : set E) → E) :=
by classical; simp [orthonormal_subtype_iff_ite]
variables {𝕜 E}

lemma orthonormal_Union_of_directed
  {η : Type*} {s : η → set E} (hs : directed (⊆) s) (h : ∀ i, orthonormal 𝕜 (λ x, x : s i → E)) :
  orthonormal 𝕜 (λ x, x : (⋃ i, s i) → E) :=
begin
  classical,
  rw orthonormal_subtype_iff_ite,
  rintros x ⟨_, ⟨i, rfl⟩, hxi⟩ y ⟨_, ⟨j, rfl⟩, hyj⟩,
  obtain ⟨k, hik, hjk⟩ := hs i j,
  have h_orth : orthonormal 𝕜 (λ x, x : (s k) → E) := h k,
  rw orthonormal_subtype_iff_ite at h_orth,
  exact h_orth x (hik hxi) y (hjk hyj)
end

lemma orthonormal_sUnion_of_directed
  {s : set (set E)} (hs : directed_on (⊆) s)
  (h : ∀ a ∈ s, orthonormal 𝕜 (λ x, x : (a : set E) → E)) :
  orthonormal 𝕜 (λ x, x : (⋃₀ s) → E) :=
by rw set.sUnion_eq_Union; exact orthonormal_Union_of_directed hs.directed_coe (by simpa using h)

/-- Given an orthonormal set `v` of vectors in `E`, there exists a maximal orthonormal set
containing it. -/
lemma exists_maximal_orthonormal {s : set E} (hs : orthonormal 𝕜 (coe : s → E)) :
  ∃ w ⊇ s, orthonormal 𝕜 (coe : w → E) ∧ ∀ u ⊇ w, orthonormal 𝕜 (coe : u → E) → u = w :=
begin
  obtain ⟨b, bi, sb, h⟩ := zorn_subset_nonempty {b | orthonormal 𝕜 (coe : b → E)} _ _ hs,
  { refine ⟨b, sb, bi, _⟩,
    exact λ u hus hu, h u hu hus },
  { refine λ c hc cc c0, ⟨⋃₀ c, _, _⟩,
    { exact orthonormal_sUnion_of_directed cc.directed_on (λ x xc, hc xc) },
    { exact λ _, set.subset_sUnion_of_mem } }
end

lemma orthonormal.ne_zero {v : ι → E} (hv : orthonormal 𝕜 v) (i : ι) : v i ≠ 0 :=
begin
  have : ∥v i∥ ≠ 0,
  { rw hv.1 i,
    norm_num },
  simpa using this
end

open finite_dimensional

/-- A family of orthonormal vectors with the correct cardinality forms a basis. -/
def basis_of_orthonormal_of_card_eq_finrank [fintype ι] [nonempty ι] {v : ι → E}
  (hv : orthonormal 𝕜 v) (card_eq : fintype.card ι = finrank 𝕜 E) :
  basis ι 𝕜 E :=
basis_of_linear_independent_of_card_eq_finrank hv.linear_independent card_eq

@[simp] lemma coe_basis_of_orthonormal_of_card_eq_finrank [fintype ι] [nonempty ι] {v : ι → E}
  (hv : orthonormal 𝕜 v) (card_eq : fintype.card ι = finrank 𝕜 E) :
  (basis_of_orthonormal_of_card_eq_finrank hv card_eq : ι → E) = v :=
coe_basis_of_linear_independent_of_card_eq_finrank _ _

end orthonormal_sets

section norm

lemma norm_eq_sqrt_inner (x : E) : ∥x∥ = sqrt (re ⟪x, x⟫) :=
begin
  have h₁ : ∥x∥^2 = re ⟪x, x⟫ := norm_sq_eq_inner x,
  have h₂ := congr_arg sqrt h₁,
  simpa using h₂,
end

lemma norm_eq_sqrt_real_inner (x : F) : ∥x∥ = sqrt ⟪x, x⟫_ℝ :=
by { have h := @norm_eq_sqrt_inner ℝ F _ _ x, simpa using h }

lemma inner_self_eq_norm_mul_norm (x : E) : re ⟪x, x⟫ = ∥x∥ * ∥x∥ :=
by rw [norm_eq_sqrt_inner, ←sqrt_mul inner_self_nonneg (re ⟪x, x⟫),
  sqrt_mul_self inner_self_nonneg]

lemma inner_self_eq_norm_sq (x : E) : re ⟪x, x⟫ = ∥x∥^2 :=
by rw [pow_two, inner_self_eq_norm_mul_norm]

lemma real_inner_self_eq_norm_mul_norm (x : F) : ⟪x, x⟫_ℝ = ∥x∥ * ∥x∥ :=
by { have h := @inner_self_eq_norm_mul_norm ℝ F _ _ x, simpa using h }

lemma real_inner_self_eq_norm_sq (x : F) : ⟪x, x⟫_ℝ = ∥x∥^2 :=
by rw [pow_two, real_inner_self_eq_norm_mul_norm]

/-- Expand the square -/
lemma norm_add_sq {x y : E} : ∥x + y∥^2 = ∥x∥^2 + 2 * (re ⟪x, y⟫) + ∥y∥^2 :=
begin
  repeat {rw [sq, ←inner_self_eq_norm_mul_norm]},
  rw [inner_add_add_self, two_mul],
  simp only [add_assoc, add_left_inj, add_right_inj, add_monoid_hom.map_add],
  rw [←inner_conj_sym, conj_re],
end

alias norm_add_sq ← norm_add_pow_two

/-- Expand the square -/
lemma norm_add_sq_real {x y : F} : ∥x + y∥^2 = ∥x∥^2 + 2 * ⟪x, y⟫_ℝ + ∥y∥^2 :=
by { have h := @norm_add_sq ℝ F _ _, simpa using h }

alias norm_add_sq_real ← norm_add_pow_two_real

/-- Expand the square -/
lemma norm_add_mul_self {x y : E} : ∥x + y∥ * ∥x + y∥ = ∥x∥ * ∥x∥ + 2 * (re ⟪x, y⟫) + ∥y∥ * ∥y∥ :=
by { repeat {rw [← sq]}, exact norm_add_sq }

/-- Expand the square -/
lemma norm_add_mul_self_real {x y : F} : ∥x + y∥ * ∥x + y∥ = ∥x∥ * ∥x∥ + 2 * ⟪x, y⟫_ℝ + ∥y∥ * ∥y∥ :=
by { have h := @norm_add_mul_self ℝ F _ _, simpa using h }

/-- Expand the square -/
lemma norm_sub_sq {x y : E} : ∥x - y∥^2 = ∥x∥^2 - 2 * (re ⟪x, y⟫) + ∥y∥^2 :=
begin
  repeat {rw [sq, ←inner_self_eq_norm_mul_norm]},
  rw [inner_sub_sub_self],
  calc
    re (⟪x, x⟫ - ⟪x, y⟫ - ⟪y, x⟫ + ⟪y, y⟫)
        = re ⟪x, x⟫ - re ⟪x, y⟫ - re ⟪y, x⟫ + re ⟪y, y⟫  : by simp
    ... = -re ⟪y, x⟫ - re ⟪x, y⟫ + re ⟪x, x⟫ + re ⟪y, y⟫  : by ring
    ... = -re (⟪x, y⟫†) - re ⟪x, y⟫ + re ⟪x, x⟫ + re ⟪y, y⟫ : by rw [inner_conj_sym]
    ... = -re ⟪x, y⟫ - re ⟪x, y⟫ + re ⟪x, x⟫ + re ⟪y, y⟫ : by rw [conj_re]
    ... = re ⟪x, x⟫ - 2*re ⟪x, y⟫ + re ⟪y, y⟫ : by ring
end

alias norm_sub_sq ← norm_sub_pow_two

/-- Expand the square -/
lemma norm_sub_sq_real {x y : F} : ∥x - y∥^2 = ∥x∥^2 - 2 * ⟪x, y⟫_ℝ + ∥y∥^2 :=
norm_sub_sq

alias norm_sub_sq_real ← norm_sub_pow_two_real

/-- Expand the square -/
lemma norm_sub_mul_self {x y : E} : ∥x - y∥ * ∥x - y∥ = ∥x∥ * ∥x∥ - 2 * re ⟪x, y⟫ + ∥y∥ * ∥y∥ :=
by { repeat {rw [← sq]}, exact norm_sub_sq }

/-- Expand the square -/
lemma norm_sub_mul_self_real {x y : F} : ∥x - y∥ * ∥x - y∥ = ∥x∥ * ∥x∥ - 2 * ⟪x, y⟫_ℝ + ∥y∥ * ∥y∥ :=
by { have h := @norm_sub_mul_self ℝ F _ _, simpa using h }

/-- Cauchy–Schwarz inequality with norm -/
lemma abs_inner_le_norm (x y : E) : abs ⟪x, y⟫ ≤ ∥x∥ * ∥y∥ :=
nonneg_le_nonneg_of_sq_le_sq (mul_nonneg (norm_nonneg _) (norm_nonneg _))
begin
  have : ∥x∥ * ∥y∥ * (∥x∥ * ∥y∥) = (re ⟪x, x⟫) * (re ⟪y, y⟫),
    simp only [inner_self_eq_norm_mul_norm], ring,
  rw this,
  conv_lhs { congr, skip, rw [inner_abs_conj_sym] },
  exact inner_mul_inner_self_le _ _
end

lemma norm_inner_le_norm (x y : E) : ∥⟪x, y⟫∥ ≤ ∥x∥ * ∥y∥ :=
(is_R_or_C.norm_eq_abs _).le.trans (abs_inner_le_norm x y)

lemma nnnorm_inner_le_nnnorm (x y : E) : ∥⟪x, y⟫∥₊ ≤ ∥x∥₊ * ∥y∥₊ :=
norm_inner_le_norm x y

lemma re_inner_le_norm (x y : E) : re ⟪x, y⟫ ≤ ∥x∥ * ∥y∥ :=
le_trans (re_le_abs (inner x y)) (abs_inner_le_norm x y)

/-- Cauchy–Schwarz inequality with norm -/
lemma abs_real_inner_le_norm (x y : F) : absR ⟪x, y⟫_ℝ ≤ ∥x∥ * ∥y∥ :=
by { have h := @abs_inner_le_norm ℝ F _ _ x y, simpa using h }

/-- Cauchy–Schwarz inequality with norm -/
lemma real_inner_le_norm (x y : F) : ⟪x, y⟫_ℝ ≤ ∥x∥ * ∥y∥ :=
le_trans (le_abs_self _) (abs_real_inner_le_norm _ _)

include 𝕜
lemma parallelogram_law_with_norm (x y : E) :
  ∥x + y∥ * ∥x + y∥ + ∥x - y∥ * ∥x - y∥ = 2 * (∥x∥ * ∥x∥ + ∥y∥ * ∥y∥) :=
begin
  simp only [← inner_self_eq_norm_mul_norm],
  rw [← re.map_add, parallelogram_law, two_mul, two_mul],
  simp only [re.map_add],
end

lemma parallelogram_law_with_nnnorm (x y : E) :
  ∥x + y∥₊ * ∥x + y∥₊ + ∥x - y∥₊ * ∥x - y∥₊ = 2 * (∥x∥₊ * ∥x∥₊ + ∥y∥₊ * ∥y∥₊) :=
subtype.ext $ parallelogram_law_with_norm x y

omit 𝕜

/-- Polarization identity: The real part of the  inner product, in terms of the norm. -/
lemma re_inner_eq_norm_add_mul_self_sub_norm_mul_self_sub_norm_mul_self_div_two (x y : E) :
  re ⟪x, y⟫ = (∥x + y∥ * ∥x + y∥ - ∥x∥ * ∥x∥ - ∥y∥ * ∥y∥) / 2 :=
by { rw norm_add_mul_self, ring }

/-- Polarization identity: The real part of the  inner product, in terms of the norm. -/
lemma re_inner_eq_norm_mul_self_add_norm_mul_self_sub_norm_sub_mul_self_div_two (x y : E) :
  re ⟪x, y⟫ = (∥x∥ * ∥x∥ + ∥y∥ * ∥y∥ - ∥x - y∥ * ∥x - y∥) / 2 :=
by { rw [norm_sub_mul_self], ring }

/-- Polarization identity: The real part of the  inner product, in terms of the norm. -/
lemma re_inner_eq_norm_add_mul_self_sub_norm_sub_mul_self_div_four (x y : E) :
  re ⟪x, y⟫ = (∥x + y∥ * ∥x + y∥ - ∥x - y∥ * ∥x - y∥) / 4 :=
by { rw [norm_add_mul_self, norm_sub_mul_self], ring }

/-- Polarization identity: The imaginary part of the inner product, in terms of the norm. -/
lemma im_inner_eq_norm_sub_I_smul_mul_self_sub_norm_add_I_smul_mul_self_div_four (x y : E) :
  im ⟪x, y⟫ = (∥x - IK • y∥ * ∥x - IK • y∥ - ∥x + IK • y∥ * ∥x + IK • y∥) / 4 :=
by { simp only [norm_add_mul_self, norm_sub_mul_self, inner_smul_right, I_mul_re], ring }

/-- Polarization identity: The inner product, in terms of the norm. -/
lemma inner_eq_sum_norm_sq_div_four (x y : E) :
  ⟪x, y⟫ = (∥x + y∥ ^ 2 - ∥x - y∥ ^ 2 + (∥x - IK • y∥ ^ 2 - ∥x + IK • y∥ ^ 2) * IK) / 4 :=
begin
  rw [← re_add_im ⟪x, y⟫, re_inner_eq_norm_add_mul_self_sub_norm_sub_mul_self_div_four,
    im_inner_eq_norm_sub_I_smul_mul_self_sub_norm_add_I_smul_mul_self_div_four],
  push_cast,
  simp only [sq, ← mul_div_right_comm, ← add_div]
end

/-- Formula for the distance between the images of two nonzero points under an inversion with center
zero. See also `euclidean_geometry.dist_inversion_inversion` for inversions around a general
point. -/
lemma dist_div_norm_sq_smul {x y : F} (hx : x ≠ 0) (hy : y ≠ 0) (R : ℝ) :
  dist ((R / ∥x∥) ^ 2 • x) ((R / ∥y∥) ^ 2 • y) = (R ^ 2 / (∥x∥ * ∥y∥)) * dist x y :=
have hx' : ∥x∥ ≠ 0, from norm_ne_zero_iff.2 hx,
have hy' : ∥y∥ ≠ 0, from norm_ne_zero_iff.2 hy,
calc dist ((R / ∥x∥) ^ 2 • x) ((R / ∥y∥) ^ 2 • y)
    = sqrt (∥(R / ∥x∥) ^ 2 • x - (R / ∥y∥) ^ 2 • y∥^2) :
  by rw [dist_eq_norm, sqrt_sq (norm_nonneg _)]
... = sqrt ((R ^ 2 / (∥x∥ * ∥y∥)) ^ 2 * ∥x - y∥ ^ 2) :
  congr_arg sqrt $ by { field_simp [sq, norm_sub_mul_self_real, norm_smul, real_inner_smul_left,
    inner_smul_right, real.norm_of_nonneg (mul_self_nonneg _)], ring }
... = (R ^ 2 / (∥x∥ * ∥y∥)) * dist x y :
  by rw [sqrt_mul (sq_nonneg _), sqrt_sq (norm_nonneg _),
    sqrt_sq (div_nonneg (sq_nonneg _) (mul_nonneg (norm_nonneg _) (norm_nonneg _))), dist_eq_norm]

<<<<<<< HEAD

=======
>>>>>>> 0a5b9eba
@[priority 100] -- See note [lower instance priority]
instance inner_product_space.to_uniform_convex_space : uniform_convex_space F :=
⟨λ ε hε, begin
  refine ⟨2 - sqrt (4 - ε^2), sub_pos_of_lt $ (sqrt_lt' zero_lt_two).2 _, λ x hx y hy hxy, _⟩,
  { norm_num,
    exact pow_pos hε _ },
  rw sub_sub_cancel,
  refine le_sqrt_of_sq_le _,
  rw [sq, eq_sub_iff_add_eq.2 (parallelogram_law_with_norm x y), ←sq (∥x - y∥), hx, hy],
  norm_num,
  exact pow_le_pow_of_le_left hε.le hxy _,
end⟩

section complex

variables {V : Type*}
[inner_product_space ℂ V]

/--
A complex polarization identity, with a linear map
-/
lemma inner_map_polarization (T : V →ₗ[ℂ] V) (x y : V):
  ⟪ T y, x ⟫_ℂ = (⟪T (x + y) , x + y⟫_ℂ - ⟪T (x - y) , x - y⟫_ℂ +
    complex.I * ⟪T (x + complex.I • y) , x + complex.I • y⟫_ℂ -
    complex.I * ⟪T (x - complex.I • y), x - complex.I • y ⟫_ℂ) / 4 :=
begin
  simp only [map_add, map_sub, inner_add_left, inner_add_right, linear_map.map_smul,
             inner_smul_left, inner_smul_right, complex.conj_I, ←pow_two, complex.I_sq,
             inner_sub_left, inner_sub_right, mul_add, ←mul_assoc, mul_neg, neg_neg,
             sub_neg_eq_add, one_mul, neg_one_mul, mul_sub, sub_sub],
  ring,
end

lemma inner_map_polarization' (T : V →ₗ[ℂ] V) (x y : V):
  ⟪ T x, y ⟫_ℂ = (⟪T (x + y) , x + y⟫_ℂ - ⟪T (x - y) , x - y⟫_ℂ -
    complex.I * ⟪T (x + complex.I • y) , x + complex.I • y⟫_ℂ +
    complex.I * ⟪T (x - complex.I • y), x - complex.I • y ⟫_ℂ) / 4 :=
begin
  simp only [map_add, map_sub, inner_add_left, inner_add_right, linear_map.map_smul,
             inner_smul_left, inner_smul_right, complex.conj_I, ←pow_two, complex.I_sq,
             inner_sub_left, inner_sub_right, mul_add, ←mul_assoc, mul_neg, neg_neg,
             sub_neg_eq_add, one_mul, neg_one_mul, mul_sub, sub_sub],
  ring,
end

/--
If `⟪T x, x⟫_ℂ = 0` for all x, then T = 0.
-/
lemma inner_map_self_eq_zero (T : V →ₗ[ℂ] V) :
  (∀ (x : V), ⟪T x, x⟫_ℂ = 0) ↔ T = 0 :=
begin
  split,
  { intro hT,
    ext x,
    simp only [linear_map.zero_apply, ← inner_self_eq_zero, inner_map_polarization, hT],
    norm_num },
  { rintro rfl x,
    simp only [linear_map.zero_apply, inner_zero_left] }
end

end complex

section

variables {ι : Type*} {ι' : Type*} {ι'' : Type*}
variables {E' : Type*} [inner_product_space 𝕜 E']
variables {E'' : Type*} [inner_product_space 𝕜 E'']

/-- A linear isometry preserves the inner product. -/
@[simp] lemma linear_isometry.inner_map_map (f : E →ₗᵢ[𝕜] E') (x y : E) : ⟪f x, f y⟫ = ⟪x, y⟫ :=
by simp [inner_eq_sum_norm_sq_div_four, ← f.norm_map]

/-- A linear isometric equivalence preserves the inner product. -/
@[simp] lemma linear_isometry_equiv.inner_map_map (f : E ≃ₗᵢ[𝕜] E') (x y : E) :
  ⟪f x, f y⟫ = ⟪x, y⟫ :=
f.to_linear_isometry.inner_map_map x y

/-- A linear map that preserves the inner product is a linear isometry. -/
def linear_map.isometry_of_inner (f : E →ₗ[𝕜] E') (h : ∀ x y, ⟪f x, f y⟫ = ⟪x, y⟫) : E →ₗᵢ[𝕜] E' :=
⟨f, λ x, by simp only [norm_eq_sqrt_inner, h]⟩

@[simp] lemma linear_map.coe_isometry_of_inner (f : E →ₗ[𝕜] E') (h) :
  ⇑(f.isometry_of_inner h) = f := rfl

@[simp] lemma linear_map.isometry_of_inner_to_linear_map (f : E →ₗ[𝕜] E') (h) :
  (f.isometry_of_inner h).to_linear_map = f := rfl

/-- A linear equivalence that preserves the inner product is a linear isometric equivalence. -/
def linear_equiv.isometry_of_inner (f : E ≃ₗ[𝕜] E') (h : ∀ x y, ⟪f x, f y⟫ = ⟪x, y⟫) :
  E ≃ₗᵢ[𝕜] E' :=
⟨f, ((f : E →ₗ[𝕜] E').isometry_of_inner h).norm_map⟩

@[simp] lemma linear_equiv.coe_isometry_of_inner (f : E ≃ₗ[𝕜] E') (h) :
  ⇑(f.isometry_of_inner h) = f := rfl

@[simp] lemma linear_equiv.isometry_of_inner_to_linear_equiv (f : E ≃ₗ[𝕜] E') (h) :
  (f.isometry_of_inner h).to_linear_equiv = f := rfl

/-- A linear isometry preserves the property of being orthonormal. -/
lemma orthonormal.comp_linear_isometry {v : ι → E} (hv : orthonormal 𝕜 v) (f : E →ₗᵢ[𝕜] E') :
  orthonormal 𝕜 (f ∘ v) :=
begin
  classical,
  simp_rw [orthonormal_iff_ite, linear_isometry.inner_map_map, ←orthonormal_iff_ite],
  exact hv
end

/-- A linear isometric equivalence preserves the property of being orthonormal. -/
lemma orthonormal.comp_linear_isometry_equiv {v : ι → E} (hv : orthonormal 𝕜 v) (f : E ≃ₗᵢ[𝕜] E') :
  orthonormal 𝕜 (f ∘ v) :=
hv.comp_linear_isometry f.to_linear_isometry

/-- A linear isometric equivalence, applied with `basis.map`, preserves the property of being
orthonormal. --/
lemma orthonormal.map_linear_isometry_equiv {v : basis ι 𝕜 E} (hv : orthonormal 𝕜 v)
  (f : E ≃ₗᵢ[𝕜] E') : orthonormal 𝕜 (v.map f.to_linear_equiv) :=
hv.comp_linear_isometry_equiv f

/-- A linear map that sends an orthonormal basis to orthonormal vectors is a linear isometry. -/
def linear_map.isometry_of_orthonormal (f : E →ₗ[𝕜] E') {v : basis ι 𝕜 E} (hv : orthonormal 𝕜 v)
  (hf : orthonormal 𝕜 (f ∘ v)) : E →ₗᵢ[𝕜] E' :=
f.isometry_of_inner $ λ x y, by rw [←v.total_repr x, ←v.total_repr y, finsupp.apply_total,
                                    finsupp.apply_total, hv.inner_finsupp_eq_sum_left,
                                    hf.inner_finsupp_eq_sum_left]

@[simp] lemma linear_map.coe_isometry_of_orthonormal (f : E →ₗ[𝕜] E') {v : basis ι 𝕜 E}
  (hv : orthonormal 𝕜 v) (hf : orthonormal 𝕜 (f ∘ v)) :
  ⇑(f.isometry_of_orthonormal hv hf) = f :=
rfl

@[simp] lemma linear_map.isometry_of_orthonormal_to_linear_map (f : E →ₗ[𝕜] E') {v : basis ι 𝕜 E}
  (hv : orthonormal 𝕜 v) (hf : orthonormal 𝕜 (f ∘ v)) :
  (f.isometry_of_orthonormal hv hf).to_linear_map = f :=
rfl

/-- A linear equivalence that sends an orthonormal basis to orthonormal vectors is a linear
isometric equivalence. -/
def linear_equiv.isometry_of_orthonormal (f : E ≃ₗ[𝕜] E') {v : basis ι 𝕜 E} (hv : orthonormal 𝕜 v)
  (hf : orthonormal 𝕜 (f ∘ v)) : E ≃ₗᵢ[𝕜] E' :=
f.isometry_of_inner $ λ x y, begin
  rw ←linear_equiv.coe_coe at hf,
  rw [←v.total_repr x, ←v.total_repr y, ←linear_equiv.coe_coe, finsupp.apply_total,
      finsupp.apply_total, hv.inner_finsupp_eq_sum_left, hf.inner_finsupp_eq_sum_left]
end

@[simp] lemma linear_equiv.coe_isometry_of_orthonormal (f : E ≃ₗ[𝕜] E') {v : basis ι 𝕜 E}
  (hv : orthonormal 𝕜 v) (hf : orthonormal 𝕜 (f ∘ v)) :
  ⇑(f.isometry_of_orthonormal hv hf) = f :=
rfl

@[simp] lemma linear_equiv.isometry_of_orthonormal_to_linear_equiv (f : E ≃ₗ[𝕜] E')
  {v : basis ι 𝕜 E} (hv : orthonormal 𝕜 v) (hf : orthonormal 𝕜 (f ∘ v)) :
  (f.isometry_of_orthonormal hv hf).to_linear_equiv = f :=
rfl

/-- A linear isometric equivalence that sends an orthonormal basis to a given orthonormal basis. -/
def orthonormal.equiv {v : basis ι 𝕜 E} (hv : orthonormal 𝕜 v) {v' : basis ι' 𝕜 E'}
  (hv' : orthonormal 𝕜 v') (e : ι ≃ ι') : E ≃ₗᵢ[𝕜] E' :=
(v.equiv v' e).isometry_of_orthonormal hv begin
  have h : (v.equiv v' e) ∘ v = v' ∘ e,
  { ext i,
    simp },
  rw h,
  exact hv'.comp _ e.injective
end

@[simp] lemma orthonormal.equiv_to_linear_equiv {v : basis ι 𝕜 E} (hv : orthonormal 𝕜 v)
  {v' : basis ι' 𝕜 E'} (hv' : orthonormal 𝕜 v') (e : ι ≃ ι') :
  (hv.equiv hv' e).to_linear_equiv = v.equiv v' e :=
rfl

@[simp] lemma orthonormal.equiv_apply {ι' : Type*} {v : basis ι 𝕜 E} (hv : orthonormal 𝕜 v)
  {v' : basis ι' 𝕜 E'} (hv' : orthonormal 𝕜 v') (e : ι ≃ ι') (i : ι) :
  hv.equiv hv' e (v i) = v' (e i) :=
basis.equiv_apply _ _ _ _

@[simp] lemma orthonormal.equiv_refl {v : basis ι 𝕜 E} (hv : orthonormal 𝕜 v) :
  hv.equiv hv (equiv.refl ι) = linear_isometry_equiv.refl 𝕜 E :=
v.ext_linear_isometry_equiv $ λ i, by simp

@[simp] lemma orthonormal.equiv_symm {v : basis ι 𝕜 E} (hv : orthonormal 𝕜 v) {v' : basis ι' 𝕜 E'}
  (hv' : orthonormal 𝕜 v') (e : ι ≃ ι') : (hv.equiv hv' e).symm = hv'.equiv hv e.symm :=
v'.ext_linear_isometry_equiv $ λ i, (hv.equiv hv' e).injective (by simp)

@[simp] lemma orthonormal.equiv_trans {v : basis ι 𝕜 E} (hv : orthonormal 𝕜 v) {v' : basis ι' 𝕜 E'}
  (hv' : orthonormal 𝕜 v') (e : ι ≃ ι') {v'' : basis ι'' 𝕜 E''} (hv'' : orthonormal 𝕜 v'')
  (e' : ι' ≃ ι'') : (hv.equiv hv' e).trans (hv'.equiv hv'' e') = hv.equiv hv'' (e.trans e') :=
v.ext_linear_isometry_equiv $ λ i, by simp

lemma orthonormal.map_equiv {v : basis ι 𝕜 E} (hv : orthonormal 𝕜 v) {v' : basis ι' 𝕜 E'}
  (hv' : orthonormal 𝕜 v') (e : ι ≃ ι') :
  v.map ((hv.equiv hv' e).to_linear_equiv) = v'.reindex e.symm :=
v.map_equiv _ _

end

/-- Polarization identity: The real inner product, in terms of the norm. -/
lemma real_inner_eq_norm_add_mul_self_sub_norm_mul_self_sub_norm_mul_self_div_two (x y : F) :
  ⟪x, y⟫_ℝ = (∥x + y∥ * ∥x + y∥ - ∥x∥ * ∥x∥ - ∥y∥ * ∥y∥) / 2 :=
re_to_real.symm.trans $
  re_inner_eq_norm_add_mul_self_sub_norm_mul_self_sub_norm_mul_self_div_two x y

/-- Polarization identity: The real inner product, in terms of the norm. -/
lemma real_inner_eq_norm_mul_self_add_norm_mul_self_sub_norm_sub_mul_self_div_two (x y : F) :
  ⟪x, y⟫_ℝ = (∥x∥ * ∥x∥ + ∥y∥ * ∥y∥ - ∥x - y∥ * ∥x - y∥) / 2 :=
re_to_real.symm.trans $
  re_inner_eq_norm_mul_self_add_norm_mul_self_sub_norm_sub_mul_self_div_two x y

/-- Pythagorean theorem, if-and-only-if vector inner product form. -/
lemma norm_add_sq_eq_norm_sq_add_norm_sq_iff_real_inner_eq_zero (x y : F) :
  ∥x + y∥ * ∥x + y∥ = ∥x∥ * ∥x∥ + ∥y∥ * ∥y∥ ↔ ⟪x, y⟫_ℝ = 0 :=
begin
  rw [norm_add_mul_self, add_right_cancel_iff, add_right_eq_self, mul_eq_zero],
  norm_num
end

/-- Pythagorean theorem, vector inner product form. -/
lemma norm_add_sq_eq_norm_sq_add_norm_sq_of_inner_eq_zero (x y : E) (h : ⟪x, y⟫ = 0) :
  ∥x + y∥ * ∥x + y∥ = ∥x∥ * ∥x∥ + ∥y∥ * ∥y∥ :=
begin
  rw [norm_add_mul_self, add_right_cancel_iff, add_right_eq_self, mul_eq_zero],
  apply or.inr,
  simp only [h, zero_re'],
end

/-- Pythagorean theorem, vector inner product form. -/
lemma norm_add_sq_eq_norm_sq_add_norm_sq_real {x y : F} (h : ⟪x, y⟫_ℝ = 0) :
  ∥x + y∥ * ∥x + y∥ = ∥x∥ * ∥x∥ + ∥y∥ * ∥y∥ :=
(norm_add_sq_eq_norm_sq_add_norm_sq_iff_real_inner_eq_zero x y).2 h

/-- Pythagorean theorem, subtracting vectors, if-and-only-if vector
inner product form. -/
lemma norm_sub_sq_eq_norm_sq_add_norm_sq_iff_real_inner_eq_zero (x y : F) :
  ∥x - y∥ * ∥x - y∥ = ∥x∥ * ∥x∥ + ∥y∥ * ∥y∥ ↔ ⟪x, y⟫_ℝ = 0 :=
begin
  rw [norm_sub_mul_self, add_right_cancel_iff, sub_eq_add_neg, add_right_eq_self, neg_eq_zero,
      mul_eq_zero],
  norm_num
end

/-- Pythagorean theorem, subtracting vectors, vector inner product
form. -/
lemma norm_sub_sq_eq_norm_sq_add_norm_sq_real {x y : F} (h : ⟪x, y⟫_ℝ = 0) :
  ∥x - y∥ * ∥x - y∥ = ∥x∥ * ∥x∥ + ∥y∥ * ∥y∥ :=
(norm_sub_sq_eq_norm_sq_add_norm_sq_iff_real_inner_eq_zero x y).2 h

/-- The sum and difference of two vectors are orthogonal if and only
if they have the same norm. -/
lemma real_inner_add_sub_eq_zero_iff (x y : F) : ⟪x + y, x - y⟫_ℝ = 0 ↔ ∥x∥ = ∥y∥ :=
begin
  conv_rhs { rw ←mul_self_inj_of_nonneg (norm_nonneg _) (norm_nonneg _) },
  simp only [←inner_self_eq_norm_mul_norm, inner_add_left, inner_sub_right,
            real_inner_comm y x, sub_eq_zero, re_to_real],
  split,
  { intro h,
    rw [add_comm] at h,
    linarith },
  { intro h,
    linarith }
end

/-- Given two orthogonal vectors, their sum and difference have equal norms. -/
lemma norm_sub_eq_norm_add {v w : E} (h : ⟪v, w⟫ = 0) : ∥w - v∥ = ∥w + v∥ :=
begin
  rw ←mul_self_inj_of_nonneg (norm_nonneg _) (norm_nonneg _),
  simp [h, ←inner_self_eq_norm_mul_norm, inner_add_left, inner_add_right, inner_sub_left,
    inner_sub_right, inner_re_symm]
end

/-- The real inner product of two vectors, divided by the product of their
norms, has absolute value at most 1. -/
lemma abs_real_inner_div_norm_mul_norm_le_one (x y : F) : absR (⟪x, y⟫_ℝ / (∥x∥ * ∥y∥)) ≤ 1 :=
begin
  rw _root_.abs_div,
  by_cases h : 0 = absR (∥x∥ * ∥y∥),
  { rw [←h, div_zero],
    norm_num },
  { change 0 ≠ absR (∥x∥ * ∥y∥) at h,
    rw div_le_iff' (lt_of_le_of_ne (ge_iff_le.mp (_root_.abs_nonneg (∥x∥ * ∥y∥))) h),
    convert abs_real_inner_le_norm x y using 1,
    rw [_root_.abs_mul, _root_.abs_of_nonneg (norm_nonneg x), _root_.abs_of_nonneg (norm_nonneg y),
        mul_one] }
end

/-- The inner product of a vector with a multiple of itself. -/
lemma real_inner_smul_self_left (x : F) (r : ℝ) : ⟪r • x, x⟫_ℝ = r * (∥x∥ * ∥x∥) :=
by rw [real_inner_smul_left, ←real_inner_self_eq_norm_mul_norm]

/-- The inner product of a vector with a multiple of itself. -/
lemma real_inner_smul_self_right (x : F) (r : ℝ) : ⟪x, r • x⟫_ℝ = r * (∥x∥ * ∥x∥) :=
by rw [inner_smul_right, ←real_inner_self_eq_norm_mul_norm]

/-- The inner product of a nonzero vector with a nonzero multiple of
itself, divided by the product of their norms, has absolute value
1. -/
lemma abs_inner_div_norm_mul_norm_eq_one_of_ne_zero_of_ne_zero_mul
  {x : E} {r : 𝕜} (hx : x ≠ 0) (hr : r ≠ 0) : abs ⟪x, r • x⟫ / (∥x∥ * ∥r • x∥) = 1 :=
begin
  have hx' : ∥x∥ ≠ 0 := by simp [norm_eq_zero, hx],
  have hr' : abs r ≠ 0 := by simp [is_R_or_C.abs_eq_zero, hr],
  rw [inner_smul_right, is_R_or_C.abs_mul, ←inner_self_re_abs, inner_self_eq_norm_mul_norm,
      norm_smul],
  rw [is_R_or_C.norm_eq_abs, ←mul_assoc, ←div_div, mul_div_cancel _ hx',
     ←div_div, mul_comm, mul_div_cancel _ hr', div_self hx'],
end

/-- The inner product of a nonzero vector with a nonzero multiple of
itself, divided by the product of their norms, has absolute value
1. -/
lemma abs_real_inner_div_norm_mul_norm_eq_one_of_ne_zero_of_ne_zero_mul
  {x : F} {r : ℝ} (hx : x ≠ 0) (hr : r ≠ 0) : absR ⟪x, r • x⟫_ℝ / (∥x∥ * ∥r • x∥) = 1 :=
begin
  rw ← abs_to_real,
  exact abs_inner_div_norm_mul_norm_eq_one_of_ne_zero_of_ne_zero_mul hx hr
end

/-- The inner product of a nonzero vector with a positive multiple of
itself, divided by the product of their norms, has value 1. -/
lemma real_inner_div_norm_mul_norm_eq_one_of_ne_zero_of_pos_mul
  {x : F} {r : ℝ} (hx : x ≠ 0) (hr : 0 < r) : ⟪x, r • x⟫_ℝ / (∥x∥ * ∥r • x∥) = 1 :=
begin
  rw [real_inner_smul_self_right, norm_smul, real.norm_eq_abs, ←mul_assoc ∥x∥, mul_comm _ (absR r),
      mul_assoc, _root_.abs_of_nonneg (le_of_lt hr), div_self],
  exact mul_ne_zero (ne_of_gt hr)
    (λ h, hx (norm_eq_zero.1 (eq_zero_of_mul_self_eq_zero h)))
end

/-- The inner product of a nonzero vector with a negative multiple of
itself, divided by the product of their norms, has value -1. -/
lemma real_inner_div_norm_mul_norm_eq_neg_one_of_ne_zero_of_neg_mul
  {x : F} {r : ℝ} (hx : x ≠ 0) (hr : r < 0) : ⟪x, r • x⟫_ℝ / (∥x∥ * ∥r • x∥) = -1 :=
begin
  rw [real_inner_smul_self_right, norm_smul, real.norm_eq_abs, ←mul_assoc ∥x∥, mul_comm _ (absR r),
      mul_assoc, abs_of_neg hr, neg_mul, div_neg_eq_neg_div, div_self],
  exact mul_ne_zero (ne_of_lt hr)
    (λ h, hx (norm_eq_zero.1 (eq_zero_of_mul_self_eq_zero h)))
end

/-- The inner product of two vectors, divided by the product of their
norms, has absolute value 1 if and only if they are nonzero and one is
a multiple of the other. One form of equality case for Cauchy-Schwarz. -/
lemma abs_inner_div_norm_mul_norm_eq_one_iff (x y : E) :
  abs (⟪x, y⟫ / (∥x∥ * ∥y∥)) = 1 ↔ (x ≠ 0 ∧ ∃ (r : 𝕜), r ≠ 0 ∧ y = r • x) :=
begin
  split,
  { intro h,
    have hx0 : x ≠ 0,
    { intro hx0,
      rw [hx0, inner_zero_left, zero_div] at h,
      norm_num at h, },
    refine and.intro hx0 _,
    set r := ⟪x, y⟫ / (∥x∥ * ∥x∥) with hr,
    use r,
    set t := y - r • x with ht,
    have ht0 : ⟪x, t⟫ = 0,
    { rw [ht, inner_sub_right, inner_smul_right, hr],
      norm_cast,
      rw [←inner_self_eq_norm_mul_norm, inner_self_re_to_K,
          div_mul_cancel _ (λ h, hx0 (inner_self_eq_zero.1 h)), sub_self] },
    replace h : ∥r • x∥ / ∥t + r • x∥ = 1,
    { rw [←sub_add_cancel y (r • x), ←ht, inner_add_right, ht0, zero_add, inner_smul_right,
        is_R_or_C.abs_div, is_R_or_C.abs_mul, ←inner_self_re_abs,
        inner_self_eq_norm_mul_norm] at h,
      norm_cast at h,
      rwa [_root_.abs_mul, abs_norm_eq_norm, abs_norm_eq_norm, ←mul_assoc, mul_comm,
        mul_div_mul_left _ _ (λ h, hx0 (norm_eq_zero.1 h)), ←is_R_or_C.norm_eq_abs,
        ←norm_smul] at h },
    have hr0 : r ≠ 0,
    { intro hr0,
      rw [hr0, zero_smul, norm_zero, zero_div] at h,
      norm_num at h },
    refine and.intro hr0 _,
    have h2 : ∥r • x∥ ^ 2 = ∥t + r • x∥ ^ 2,
    { rw [eq_of_div_eq_one h] },
    replace h2 : ⟪r • x, r • x⟫ = ⟪t, t⟫ + ⟪t, r • x⟫ + ⟪r • x, t⟫ + ⟪r • x, r • x⟫,
    { rw [sq, sq, ←inner_self_eq_norm_mul_norm, ←inner_self_eq_norm_mul_norm ] at h2,
      have h2' := congr_arg (λ z : ℝ, (z : 𝕜)) h2,
      simp_rw [inner_self_re_to_K, inner_add_add_self] at h2',
      exact h2' },
    conv at h2 in ⟪r • x, t⟫ { rw [inner_smul_left, ht0, mul_zero] },
    symmetry' at h2,
    have h₁ : ⟪t, r • x⟫ = 0 := by { rw [inner_smul_right, ←inner_conj_sym, ht0], simp },
    rw [add_zero, h₁, add_left_eq_self, add_zero, inner_self_eq_zero] at h2,
    rw h2 at ht,
    exact eq_of_sub_eq_zero ht.symm },
  { intro h,
    rcases h with ⟨hx, ⟨r, ⟨hr, hy⟩⟩⟩,
    rw [hy, is_R_or_C.abs_div],
    norm_cast,
    rw [_root_.abs_mul, abs_norm_eq_norm, abs_norm_eq_norm],
    exact abs_inner_div_norm_mul_norm_eq_one_of_ne_zero_of_ne_zero_mul hx hr }
end

/-- The inner product of two vectors, divided by the product of their
norms, has absolute value 1 if and only if they are nonzero and one is
a multiple of the other. One form of equality case for Cauchy-Schwarz. -/
lemma abs_real_inner_div_norm_mul_norm_eq_one_iff (x y : F) :
  absR (⟪x, y⟫_ℝ / (∥x∥ * ∥y∥)) = 1 ↔ (x ≠ 0 ∧ ∃ (r : ℝ), r ≠ 0 ∧ y = r • x) :=
begin
  have := @abs_inner_div_norm_mul_norm_eq_one_iff ℝ F _ _ x y,
  simpa [coe_real_eq_id] using this,
end

/--
If the inner product of two vectors is equal to the product of their norms, then the two vectors
are multiples of each other. One form of the equality case for Cauchy-Schwarz.
Compare `inner_eq_norm_mul_iff`, which takes the stronger hypothesis `⟪x, y⟫ = ∥x∥ * ∥y∥`. -/
lemma abs_inner_eq_norm_iff (x y : E) (hx0 : x ≠ 0) (hy0 : y ≠ 0):
  abs ⟪x, y⟫ = ∥x∥ * ∥y∥ ↔ ∃ (r : 𝕜), r ≠ 0 ∧ y = r • x :=
begin
  have hx0' : ∥x∥ ≠ 0 := by simp [norm_eq_zero, hx0],
  have hy0' : ∥y∥ ≠ 0 := by simp [norm_eq_zero, hy0],
  have hxy0 : ∥x∥ * ∥y∥ ≠ 0 := by simp [hx0', hy0'],
  have h₁ : abs ⟪x, y⟫ = ∥x∥ * ∥y∥ ↔ abs (⟪x, y⟫ / (∥x∥ * ∥y∥)) = 1,
  { refine ⟨_ ,_⟩,
    { intro h,
      norm_cast,
      rw [is_R_or_C.abs_div, h, abs_of_real, _root_.abs_mul, abs_norm_eq_norm, abs_norm_eq_norm],
      exact div_self hxy0 },
    { intro h,
      norm_cast at h,
      rwa [is_R_or_C.abs_div, abs_of_real, _root_.abs_mul, abs_norm_eq_norm, abs_norm_eq_norm,
          div_eq_one_iff_eq hxy0] at h } },
  rw [h₁, abs_inner_div_norm_mul_norm_eq_one_iff x y],
  simp [hx0]
end

/-- The inner product of two vectors, divided by the product of their
norms, has value 1 if and only if they are nonzero and one is
a positive multiple of the other. -/
lemma real_inner_div_norm_mul_norm_eq_one_iff (x y : F) :
  ⟪x, y⟫_ℝ / (∥x∥ * ∥y∥) = 1 ↔ (x ≠ 0 ∧ ∃ (r : ℝ), 0 < r ∧ y = r • x) :=
begin
  split,
  { intro h,
    have ha := h,
    apply_fun absR at ha,
    norm_num at ha,
    rcases (abs_real_inner_div_norm_mul_norm_eq_one_iff x y).1 ha with ⟨hx, ⟨r, ⟨hr, hy⟩⟩⟩,
    use [hx, r],
    refine and.intro _ hy,
    by_contradiction hrneg,
    rw hy at h,
    rw real_inner_div_norm_mul_norm_eq_neg_one_of_ne_zero_of_neg_mul hx
      (lt_of_le_of_ne (le_of_not_lt hrneg) hr) at h,
    norm_num at h },
  { intro h,
    rcases h with ⟨hx, ⟨r, ⟨hr, hy⟩⟩⟩,
    rw hy,
    exact real_inner_div_norm_mul_norm_eq_one_of_ne_zero_of_pos_mul hx hr }
end

/-- The inner product of two vectors, divided by the product of their
norms, has value -1 if and only if they are nonzero and one is
a negative multiple of the other. -/
lemma real_inner_div_norm_mul_norm_eq_neg_one_iff (x y : F) :
  ⟪x, y⟫_ℝ / (∥x∥ * ∥y∥) = -1 ↔ (x ≠ 0 ∧ ∃ (r : ℝ), r < 0 ∧ y = r • x) :=
begin
  split,
  { intro h,
    have ha := h,
    apply_fun absR at ha,
    norm_num at ha,
    rcases (abs_real_inner_div_norm_mul_norm_eq_one_iff x y).1 ha with ⟨hx, ⟨r, ⟨hr, hy⟩⟩⟩,
    use [hx, r],
    refine and.intro _ hy,
    by_contradiction hrpos,
    rw hy at h,
    rw real_inner_div_norm_mul_norm_eq_one_of_ne_zero_of_pos_mul hx
      (lt_of_le_of_ne (le_of_not_lt hrpos) hr.symm) at h,
    norm_num at h },
  { intro h,
    rcases h with ⟨hx, ⟨r, ⟨hr, hy⟩⟩⟩,
    rw hy,
    exact real_inner_div_norm_mul_norm_eq_neg_one_of_ne_zero_of_neg_mul hx hr }
end

/-- If the inner product of two vectors is equal to the product of their norms (i.e.,
`⟪x, y⟫ = ∥x∥ * ∥y∥`), then the two vectors are nonnegative real multiples of each other. One form
of the equality case for Cauchy-Schwarz.
Compare `abs_inner_eq_norm_iff`, which takes the weaker hypothesis `abs ⟪x, y⟫ = ∥x∥ * ∥y∥`. -/
lemma inner_eq_norm_mul_iff {x y : E} :
  ⟪x, y⟫ = (∥x∥ : 𝕜) * ∥y∥ ↔ (∥y∥ : 𝕜) • x = (∥x∥ : 𝕜) • y :=
begin
  by_cases h : (x = 0 ∨ y = 0), -- WLOG `x` and `y` are nonzero
  { cases h; simp [h] },
  calc ⟪x, y⟫ = (∥x∥ : 𝕜) * ∥y∥ ↔ ∥x∥ * ∥y∥ = re ⟪x, y⟫ :
  begin
    norm_cast,
    split,
    { intros h',
      simp [h'] },
    { have cauchy_schwarz := abs_inner_le_norm x y,
      intros h',
      rw h' at ⊢ cauchy_schwarz,
      rwa re_eq_self_of_le }
  end
  ... ↔ 2 * ∥x∥ * ∥y∥ * (∥x∥ * ∥y∥ - re ⟪x, y⟫) = 0 :
    by simp [h, show (2:ℝ) ≠ 0, by norm_num, sub_eq_zero]
  ... ↔ ∥(∥y∥:𝕜) • x - (∥x∥:𝕜) • y∥ * ∥(∥y∥:𝕜) • x - (∥x∥:𝕜) • y∥ = 0 :
  begin
    simp only [norm_sub_mul_self, inner_smul_left, inner_smul_right, norm_smul, conj_of_real,
      is_R_or_C.norm_eq_abs, abs_of_real, of_real_im, of_real_re, mul_re, abs_norm_eq_norm],
    refine eq.congr _ rfl,
    ring
  end
  ... ↔ (∥y∥ : 𝕜) • x = (∥x∥ : 𝕜) • y : by simp [norm_sub_eq_zero_iff]
end

/-- If the inner product of two vectors is equal to the product of their norms (i.e.,
`⟪x, y⟫ = ∥x∥ * ∥y∥`), then the two vectors are nonnegative real multiples of each other. One form
of the equality case for Cauchy-Schwarz.
Compare `abs_inner_eq_norm_iff`, which takes the weaker hypothesis `abs ⟪x, y⟫ = ∥x∥ * ∥y∥`. -/
lemma inner_eq_norm_mul_iff_real {x y : F} : ⟪x, y⟫_ℝ = ∥x∥ * ∥y∥ ↔ ∥y∥ • x = ∥x∥ • y :=
inner_eq_norm_mul_iff

/-- If the inner product of two unit vectors is `1`, then the two vectors are equal. One form of
the equality case for Cauchy-Schwarz. -/
lemma inner_eq_norm_mul_iff_of_norm_one {x y : E} (hx : ∥x∥ = 1) (hy : ∥y∥ = 1) :
  ⟪x, y⟫ = 1 ↔ x = y :=
by { convert inner_eq_norm_mul_iff using 2; simp [hx, hy] }

lemma inner_lt_norm_mul_iff_real {x y : F} :
  ⟪x, y⟫_ℝ < ∥x∥ * ∥y∥ ↔ ∥y∥ • x ≠ ∥x∥ • y :=
calc ⟪x, y⟫_ℝ < ∥x∥ * ∥y∥
    ↔ ⟪x, y⟫_ℝ ≠ ∥x∥ * ∥y∥ : ⟨ne_of_lt, lt_of_le_of_ne (real_inner_le_norm _ _)⟩
... ↔ ∥y∥ • x ≠ ∥x∥ • y : not_congr inner_eq_norm_mul_iff_real

/-- If the inner product of two unit vectors is strictly less than `1`, then the two vectors are
distinct. One form of the equality case for Cauchy-Schwarz. -/
lemma inner_lt_one_iff_real_of_norm_one {x y : F} (hx : ∥x∥ = 1) (hy : ∥y∥ = 1) :
  ⟪x, y⟫_ℝ < 1 ↔ x ≠ y :=
by { convert inner_lt_norm_mul_iff_real; simp [hx, hy] }

/-- The inner product of two weighted sums, where the weights in each
sum add to 0, in terms of the norms of pairwise differences. -/
lemma inner_sum_smul_sum_smul_of_sum_eq_zero {ι₁ : Type*} {s₁ : finset ι₁} {w₁ : ι₁ → ℝ}
    (v₁ : ι₁ → F) (h₁ : ∑ i in s₁, w₁ i = 0) {ι₂ : Type*} {s₂ : finset ι₂} {w₂ : ι₂ → ℝ}
    (v₂ : ι₂ → F) (h₂ : ∑ i in s₂, w₂ i = 0) :
  ⟪(∑ i₁ in s₁, w₁ i₁ • v₁ i₁), (∑ i₂ in s₂, w₂ i₂ • v₂ i₂)⟫_ℝ =
    (-∑ i₁ in s₁, ∑ i₂ in s₂, w₁ i₁ * w₂ i₂ * (∥v₁ i₁ - v₂ i₂∥ * ∥v₁ i₁ - v₂ i₂∥)) / 2 :=
by simp_rw [sum_inner, inner_sum, real_inner_smul_left, real_inner_smul_right,
            real_inner_eq_norm_mul_self_add_norm_mul_self_sub_norm_sub_mul_self_div_two,
            ←div_sub_div_same, ←div_add_div_same, mul_sub_left_distrib, left_distrib,
            finset.sum_sub_distrib, finset.sum_add_distrib, ←finset.mul_sum, ←finset.sum_mul,
            h₁, h₂, zero_mul, mul_zero, finset.sum_const_zero, zero_add, zero_sub, finset.mul_sum,
            neg_div, finset.sum_div, mul_div_assoc, mul_assoc]

/-- The inner product as a sesquilinear map. -/
def innerₛₗ : E →ₗ⋆[𝕜] E →ₗ[𝕜] 𝕜 :=
linear_map.mk₂'ₛₗ _ _ (λ v w, ⟪v, w⟫) (λ _ _ _, inner_add_left) (λ _ _ _, inner_smul_left)
(λ _ _ _, inner_add_right) (λ _ _ _, inner_smul_right)

@[simp] lemma innerₛₗ_apply_coe (v : E) : (innerₛₗ v : E → 𝕜) = λ w, ⟪v, w⟫ := rfl

@[simp] lemma innerₛₗ_apply (v w : E) : innerₛₗ v w = ⟪v, w⟫ := rfl

/-- The inner product as a continuous sesquilinear map. Note that `to_dual_map` (resp. `to_dual`)
in `inner_product_space.dual` is a version of this given as a linear isometry (resp. linear
isometric equivalence). -/
def innerSL : E →L⋆[𝕜] E →L[𝕜] 𝕜 :=
linear_map.mk_continuous₂ innerₛₗ 1
(λ x y, by simp only [norm_inner_le_norm, one_mul, innerₛₗ_apply])

@[simp] lemma innerSL_apply_coe (v : E) : (innerSL v : E → 𝕜) = λ w, ⟪v, w⟫ := rfl

@[simp] lemma innerSL_apply (v w : E) : innerSL v w = ⟪v, w⟫ := rfl

/-- `innerSL` is an isometry. Note that the associated `linear_isometry` is defined in
`inner_product_space.dual` as `to_dual_map`.  -/
@[simp] lemma innerSL_apply_norm {x : E} : ∥(innerSL x : E →L[𝕜] 𝕜)∥ = ∥x∥ :=
begin
  refine le_antisymm ((innerSL x).op_norm_le_bound (norm_nonneg _) (λ y, norm_inner_le_norm _ _)) _,
  cases eq_or_lt_of_le (norm_nonneg x) with h h,
  { have : x = 0 := norm_eq_zero.mp (eq.symm h),
    simp [this] },
  { refine (mul_le_mul_right h).mp _,
    calc ∥x∥ * ∥x∥ = ∥x∥ ^ 2 : by ring
    ... = re ⟪x, x⟫ : norm_sq_eq_inner _
    ... ≤ abs ⟪x, x⟫ : re_le_abs _
    ... = ∥innerSL x x∥ : by { rw [←is_R_or_C.norm_eq_abs], refl }
    ... ≤ ∥innerSL x∥ * ∥x∥ : (innerSL x).le_op_norm _ }
end

/-- The inner product as a continuous sesquilinear map, with the two arguments flipped. -/
def innerSL_flip : E →L[𝕜] E →L⋆[𝕜] 𝕜 :=
@continuous_linear_map.flipₗᵢ' 𝕜 𝕜 𝕜 E E 𝕜 _ _ _ _ _ _ _ _ _ (ring_hom.id 𝕜) (star_ring_end 𝕜) _ _
  innerSL

@[simp] lemma innerSL_flip_apply {x y : E} : innerSL_flip x y = ⟪y, x⟫ := rfl

namespace continuous_linear_map

variables  {E' : Type*} [inner_product_space 𝕜 E']

/-- Given `f : E →L[𝕜] E'`, construct the continuous sesquilinear form `λ x y, ⟪x, A y⟫`, given
as a continuous linear map. -/
def to_sesq_form : (E →L[𝕜] E') →L[𝕜] E' →L⋆[𝕜] E →L[𝕜] 𝕜 :=
↑((continuous_linear_map.flipₗᵢ' E E' 𝕜
  (star_ring_end 𝕜) (ring_hom.id 𝕜)).to_continuous_linear_equiv) ∘L
(continuous_linear_map.compSL E E' (E' →L⋆[𝕜] 𝕜) (ring_hom.id 𝕜) (ring_hom.id 𝕜) innerSL_flip)

@[simp] lemma to_sesq_form_apply_coe (f : E →L[𝕜] E') (x : E') :
  to_sesq_form f x = (innerSL x).comp f := rfl

lemma to_sesq_form_apply_norm_le {f : E →L[𝕜] E'} {v : E'} : ∥to_sesq_form f v∥ ≤ ∥f∥ * ∥v∥ :=
begin
  refine op_norm_le_bound _ (mul_nonneg (norm_nonneg _) (norm_nonneg _)) _,
  intro x,
  have h₁ : ∥f x∥ ≤ ∥f∥ * ∥x∥ := le_op_norm _ _,
  have h₂ := @norm_inner_le_norm 𝕜 E' _ _ v (f x),
  calc ∥⟪v, f x⟫∥ ≤ ∥v∥ * ∥f x∥       :  h₂
              ... ≤ ∥v∥ * (∥f∥ * ∥x∥)  : mul_le_mul_of_nonneg_left h₁ (norm_nonneg v)
              ... = ∥f∥ * ∥v∥ * ∥x∥    : by ring,
end

end continuous_linear_map

/-- When an inner product space `E` over `𝕜` is considered as a real normed space, its inner
product satisfies `is_bounded_bilinear_map`.

In order to state these results, we need a `normed_space ℝ E` instance. We will later establish
such an instance by restriction-of-scalars, `inner_product_space.is_R_or_C_to_real 𝕜 E`, but this
instance may be not definitionally equal to some other “natural” instance. So, we assume
`[normed_space ℝ E]`.
-/
lemma is_bounded_bilinear_map_inner [normed_space ℝ E] :
  is_bounded_bilinear_map ℝ (λ p : E × E, ⟪p.1, p.2⟫) :=
{ add_left := λ _ _ _, inner_add_left,
  smul_left := λ r x y,
    by simp only [← algebra_map_smul 𝕜 r x, algebra_map_eq_of_real, inner_smul_real_left],
  add_right := λ _ _ _, inner_add_right,
  smul_right := λ r x y,
    by simp only [← algebra_map_smul 𝕜 r y, algebra_map_eq_of_real, inner_smul_real_right],
  bound := ⟨1, zero_lt_one, λ x y,
    by { rw [one_mul], exact norm_inner_le_norm x y, }⟩ }

end norm

section bessels_inequality

variables {ι: Type*} (x : E) {v : ι → E}

/-- Bessel's inequality for finite sums. -/
lemma orthonormal.sum_inner_products_le {s : finset ι} (hv : orthonormal 𝕜 v) :
  ∑ i in s, ∥⟪v i, x⟫∥ ^ 2 ≤ ∥x∥ ^ 2 :=
begin
  have h₂ : ∑ i in s, ∑ j in s, ⟪v i, x⟫ * ⟪x, v j⟫ * ⟪v j, v i⟫
    = (∑ k in s, (⟪v k, x⟫ * ⟪x, v k⟫) : 𝕜),
  { exact hv.inner_left_right_finset },
  have h₃ : ∀ z : 𝕜, re (z * conj (z)) = ∥z∥ ^ 2,
  { intro z,
    simp only [mul_conj, norm_sq_eq_def'],
    norm_cast, },
  suffices hbf: ∥x -  ∑ i in s, ⟪v i, x⟫ • (v i)∥ ^ 2 = ∥x∥ ^ 2 - ∑ i in s, ∥⟪v i, x⟫∥ ^ 2,
  { rw [←sub_nonneg, ←hbf],
    simp only [norm_nonneg, pow_nonneg], },
  rw [norm_sub_sq, sub_add],
  simp only [inner_product_space.norm_sq_eq_inner, inner_sum],
  simp only [sum_inner, two_mul, inner_smul_right, inner_conj_sym, ←mul_assoc, h₂, ←h₃,
  inner_conj_sym, add_monoid_hom.map_sum, finset.mul_sum, ←finset.sum_sub_distrib, inner_smul_left,
  add_sub_cancel'],
end

/-- Bessel's inequality. -/
lemma orthonormal.tsum_inner_products_le (hv : orthonormal 𝕜 v) :
  ∑' i, ∥⟪v i, x⟫∥ ^ 2 ≤ ∥x∥ ^ 2 :=
begin
  refine tsum_le_of_sum_le' _ (λ s, hv.sum_inner_products_le x),
  simp only [norm_nonneg, pow_nonneg]
end

/-- The sum defined in Bessel's inequality is summable. -/
lemma orthonormal.inner_products_summable (hv : orthonormal 𝕜 v) : summable (λ i, ∥⟪v i, x⟫∥ ^ 2) :=
begin
  use ⨆ s : finset ι, ∑ i in s, ∥⟪v i, x⟫∥ ^ 2,
  apply has_sum_of_is_lub_of_nonneg,
  { intro b,
    simp only [norm_nonneg, pow_nonneg], },
  { refine is_lub_csupr _,
    use ∥x∥ ^ 2,
    rintro y ⟨s, rfl⟩,
    exact hv.sum_inner_products_le x }
end

end bessels_inequality

/-- A field `𝕜` satisfying `is_R_or_C` is itself a `𝕜`-inner product space. -/
instance is_R_or_C.inner_product_space : inner_product_space 𝕜 𝕜 :=
{ inner := (λ x y, (conj x) * y),
  norm_sq_eq_inner := λ x,
    by { unfold inner, rw [mul_comm, mul_conj, of_real_re, norm_sq_eq_def'] },
  conj_sym := λ x y, by simp [mul_comm],
  add_left := λ x y z, by simp [inner, add_mul],
  smul_left := λ x y z, by simp [inner, mul_assoc] }

@[simp] lemma is_R_or_C.inner_apply (x y : 𝕜) : ⟪x, y⟫ = (conj x) * y := rfl

/-! ### Inner product space structure on subspaces -/

/-- Induced inner product on a submodule. -/
instance submodule.inner_product_space (W : submodule 𝕜 E) : inner_product_space 𝕜 W :=
{ inner             := λ x y, ⟪(x:E), (y:E)⟫,
  conj_sym          := λ _ _, inner_conj_sym _ _ ,
  norm_sq_eq_inner  := λ _, norm_sq_eq_inner _,
  add_left          := λ _ _ _ , inner_add_left,
  smul_left         := λ _ _ _, inner_smul_left,
  ..submodule.normed_space W }

/-- The inner product on submodules is the same as on the ambient space. -/
@[simp] lemma submodule.coe_inner (W : submodule 𝕜 E) (x y : W) : ⟪x, y⟫ = ⟪(x:E), ↑y⟫ := rfl

/-! ### Families of mutually-orthogonal subspaces of an inner product space -/

section orthogonal_family
variables {ι : Type*} [dec_ι : decidable_eq ι] (𝕜)
open_locale direct_sum

/-- An indexed family of mutually-orthogonal subspaces of an inner product space `E`.

The simple way to express this concept would be as a condition on `V : ι → submodule 𝕜 E`.  We
We instead implement it as a condition on a family of inner product spaces each equipped with an
isometric embedding into `E`, thus making it a property of morphisms rather than subobjects.

This definition is less lightweight, but allows for better definitional properties when the inner
product space structure on each of the submodules is important -- for example, when considering
their Hilbert sum (`pi_lp V 2`).  For example, given an orthonormal set of vectors `v : ι → E`,
we have an associated orthogonal family of one-dimensional subspaces of `E`, which it is convenient
to be able to discuss using `ι → 𝕜` rather than `Π i : ι, span 𝕜 (v i)`. -/
def orthogonal_family {G : ι → Type*} [Π i, inner_product_space 𝕜 (G i)] (V : Π i, G i →ₗᵢ[𝕜] E) :
  Prop :=
∀ ⦃i j⦄, i ≠ j → ∀ v : G i, ∀ w : G j, ⟪V i v, V j w⟫ = 0

variables {𝕜} {G : ι → Type*} [Π i, inner_product_space 𝕜 (G i)] {V : Π i, G i →ₗᵢ[𝕜] E}
  (hV : orthogonal_family 𝕜 V) [dec_V : Π i (x : G i), decidable (x ≠ 0)]

lemma orthonormal.orthogonal_family {v : ι → E} (hv : orthonormal 𝕜 v) :
  @orthogonal_family 𝕜 _ _ _ _ (λ i : ι, 𝕜) _
    (λ i, linear_isometry.to_span_singleton 𝕜 E (hv.1 i)) :=
λ i j hij a b, by simp [inner_smul_left, inner_smul_right, hv.2 hij]

include hV dec_ι
lemma orthogonal_family.eq_ite {i j : ι} (v : G i) (w : G j) :
  ⟪V i v, V j w⟫ = ite (i = j) ⟪V i v, V j w⟫ 0 :=
begin
  split_ifs,
  { refl },
  { exact hV h v w }
end

include dec_V
lemma orthogonal_family.inner_right_dfinsupp (l : ⨁ i, G i) (i : ι) (v : G i) :
  ⟪V i v, l.sum (λ j, V j)⟫ = ⟪v, l i⟫ :=
calc ⟪V i v, l.sum (λ j, V j)⟫
    = l.sum (λ j, λ w, ⟪V i v, V j w⟫) : dfinsupp.inner_sum (λ j, V j) l (V i v)
... = l.sum (λ j, λ w, ite (i=j) ⟪V i v, V j w⟫ 0) :
  congr_arg l.sum $ funext $ λ j, funext $ hV.eq_ite v
... = ⟪v, l i⟫ :
begin
  simp only [dfinsupp.sum, submodule.coe_inner, finset.sum_ite_eq, ite_eq_left_iff,
    dfinsupp.mem_support_to_fun],
  split_ifs with h h,
  { simp },
  { simp [of_not_not h] },
end
omit dec_ι dec_V

lemma orthogonal_family.inner_right_fintype [fintype ι] (l : Π i, G i) (i : ι) (v : G i) :
  ⟪V i v, ∑ j : ι, V j (l j)⟫ = ⟪v, l i⟫ :=
by classical;
calc ⟪V i v, ∑ j : ι, V j (l j)⟫
    = ∑ j : ι, ⟪V i v, V j (l j)⟫: by rw inner_sum
... = ∑ j, ite (i = j) ⟪V i v, V j (l j)⟫ 0 :
  congr_arg (finset.sum finset.univ) $ funext $ λ j, (hV.eq_ite v (l j))
... = ⟪v, l i⟫ : by simp

lemma orthogonal_family.inner_sum (l₁ l₂ : Π i, G i) (s : finset ι) :
  ⟪∑ i in s, V i (l₁ i), ∑ j in s, V j (l₂ j)⟫ = ∑ i in s, ⟪l₁ i, l₂ i⟫ :=
by classical;
calc ⟪∑ i in s, V i (l₁ i), ∑ j in s, V j (l₂ j)⟫
    = ∑ j in s, ∑ i in s, ⟪V i (l₁ i), V j (l₂ j)⟫ : by simp [sum_inner, inner_sum]
... = ∑ j in s, ∑ i in s, ite (i = j) ⟪V i (l₁ i), V j (l₂ j)⟫ 0 :
begin
  congr' with i,
  congr' with j,
  apply hV.eq_ite,
end
... = ∑ i in s, ⟪l₁ i, l₂ i⟫ : by simp [finset.sum_ite_of_true]

lemma orthogonal_family.norm_sum (l : Π i, G i) (s : finset ι) :
  ∥∑ i in s, V i (l i)∥ ^ 2 = ∑ i in s, ∥l i∥ ^ 2 :=
begin
  have : (∥∑ i in s, V i (l i)∥ ^ 2 : 𝕜) = ∑ i in s, ∥l i∥ ^ 2,
  { simp [← inner_self_eq_norm_sq_to_K, hV.inner_sum] },
  exact_mod_cast this,
end

/-- The composition of an orthogonal family of subspaces with an injective function is also an
orthogonal family. -/
lemma orthogonal_family.comp {γ : Type*} {f : γ → ι} (hf : function.injective f) :
  orthogonal_family 𝕜 (λ g : γ, (V (f g) : G (f g) →ₗᵢ[𝕜] E)) :=
λ i j hij v w, hV (hf.ne hij) v w

lemma orthogonal_family.orthonormal_sigma_orthonormal {α : ι → Type*} {v_family : Π i, (α i) → G i}
  (hv_family : ∀ i, orthonormal 𝕜 (v_family i)) :
  orthonormal 𝕜 (λ a : Σ i, α i, V a.1 (v_family a.1 a.2)) :=
begin
  split,
  { rintros ⟨i, v⟩,
    simpa using (hv_family i).1 v },
  rintros ⟨i, v⟩ ⟨j, w⟩ hvw,
  by_cases hij : i = j,
  { subst hij,
    have : v ≠ w := by simpa using hvw,
    simpa using (hv_family i).2 this },
  { exact hV hij (v_family i v) (v_family j w) }
end

include dec_ι
lemma orthogonal_family.norm_sq_diff_sum (f : Π i, G i) (s₁ s₂ : finset ι) :
  ∥∑ i in s₁, V i (f i) - ∑ i in s₂, V i (f i)∥ ^ 2
  = ∑ i in s₁ \ s₂, ∥f i∥ ^ 2 + ∑ i in s₂ \ s₁, ∥f i∥ ^ 2 :=
begin
  rw [← finset.sum_sdiff_sub_sum_sdiff, sub_eq_add_neg, ← finset.sum_neg_distrib],
  let F : Π i, G i := λ i, if i ∈ s₁ then f i else - (f i),
  have hF₁ : ∀ i ∈ s₁ \ s₂, F i = f i := λ i hi, if_pos (finset.sdiff_subset _ _ hi),
  have hF₂ : ∀ i ∈ s₂ \ s₁, F i = - f i := λ i hi, if_neg (finset.mem_sdiff.mp hi).2,
  have hF : ∀ i, ∥F i∥ = ∥f i∥,
  { intros i,
    dsimp [F],
    split_ifs;
    simp, },
  have : ∥∑ i in s₁ \ s₂, V i (F i) + ∑ i in s₂ \ s₁, V i (F i)∥ ^ 2 =
    ∑ i in s₁ \ s₂, ∥F i∥ ^ 2 + ∑ i in s₂ \ s₁, ∥F i∥ ^ 2,
  { have hs : disjoint (s₁ \ s₂) (s₂ \ s₁) := disjoint_sdiff_sdiff,
    simpa only [finset.sum_union hs] using hV.norm_sum F (s₁ \ s₂ ∪ s₂ \ s₁) },
  convert this using 4,
  { refine finset.sum_congr rfl (λ i hi, _),
    simp [hF₁ i hi] },
  { refine finset.sum_congr rfl (λ i hi, _),
    simp [hF₂ i hi] },
  { simp [hF] },
  { simp [hF] },
end

omit dec_ι

/-- A family `f` of mutually-orthogonal elements of `E` is summable, if and only if
`(λ i, ∥f i∥ ^ 2)` is summable. -/
lemma orthogonal_family.summable_iff_norm_sq_summable [complete_space E] (f : Π i, G i) :
  summable (λ i, V i (f i)) ↔ summable (λ i, ∥f i∥ ^ 2) :=
begin
  classical,
  simp only [summable_iff_cauchy_seq_finset, normed_group.cauchy_seq_iff, real.norm_eq_abs],
  split,
  { intros hf ε hε,
    obtain ⟨a, H⟩ := hf _ (sqrt_pos.mpr hε),
    use a,
    intros s₁ hs₁ s₂ hs₂,
    rw ← finset.sum_sdiff_sub_sum_sdiff,
    refine (_root_.abs_sub _ _).trans_lt _,
    have : ∀ i, 0 ≤ ∥f i∥ ^ 2 := λ i : ι, sq_nonneg _,
    simp only [finset.abs_sum_of_nonneg' this],
    have : ∑ i in s₁ \ s₂, ∥f i∥ ^ 2 + ∑ i in s₂ \ s₁, ∥f i∥ ^ 2 < (sqrt ε) ^ 2,
    { rw [← hV.norm_sq_diff_sum, sq_lt_sq,
        _root_.abs_of_nonneg (sqrt_nonneg _), _root_.abs_of_nonneg (norm_nonneg _)],
      exact H s₁ hs₁ s₂ hs₂ },
    have hη := sq_sqrt (le_of_lt hε),
    linarith },
  { intros hf ε hε,
    have hε' : 0 < ε ^ 2 / 2 := half_pos (sq_pos_of_pos hε),
    obtain ⟨a, H⟩ := hf _ hε',
    use a,
    intros s₁ hs₁ s₂ hs₂,
    refine (abs_lt_of_sq_lt_sq' _ (le_of_lt hε)).2,
    have has : a ≤ s₁ ⊓ s₂ := le_inf hs₁ hs₂,
    rw hV.norm_sq_diff_sum,
    have Hs₁ : ∑ (x : ι) in s₁ \ s₂, ∥f x∥ ^ 2 < ε ^ 2 / 2,
    { convert H _ hs₁ _ has,
      have : s₁ ⊓ s₂ ⊆ s₁ := finset.inter_subset_left _ _,
      rw [← finset.sum_sdiff this, add_tsub_cancel_right, finset.abs_sum_of_nonneg'],
      { simp },
      { exact λ i, sq_nonneg _ } },
    have Hs₂ : ∑ (x : ι) in s₂ \ s₁, ∥f x∥ ^ 2 < ε ^ 2 /2,
    { convert H _ hs₂ _ has,
      have : s₁ ⊓ s₂ ⊆ s₂ := finset.inter_subset_right _ _,
      rw [← finset.sum_sdiff this, add_tsub_cancel_right, finset.abs_sum_of_nonneg'],
      { simp },
      { exact λ i, sq_nonneg _ } },
    linarith },
end

omit hV

/-- An orthogonal family forms an independent family of subspaces; that is, any collection of
elements each from a different subspace in the family is linearly independent. In particular, the
pairwise intersections of elements of the family are 0. -/
lemma orthogonal_family.independent {V : ι → submodule 𝕜 E}
  (hV : @orthogonal_family 𝕜 _ _ _ _ (λ i, V i) _ (λ i, (V i).subtypeₗᵢ)) :
  complete_lattice.independent V :=
begin
  classical,
  apply complete_lattice.independent_of_dfinsupp_lsum_injective,
  rw [← @linear_map.ker_eq_bot _ _ _ _ _ _ (direct_sum.add_comm_group (λ i, V i)),
    submodule.eq_bot_iff],
  intros v hv,
  rw linear_map.mem_ker at hv,
  ext i,
  suffices : ⟪(v i : E), v i⟫ = 0,
  { simpa using this },
  calc ⟪(v i : E), v i⟫ = ⟪(v i : E), dfinsupp.lsum ℕ (λ i, (V i).subtype) v⟫ :
    by simpa [dfinsupp.sum_add_hom_apply, submodule.coe_subtype]
      using (hV.inner_right_dfinsupp v i (v i)).symm
  ... = 0 : by simp [hv],
end

include dec_ι
lemma direct_sum.is_internal.collected_basis_orthonormal {V : ι → submodule 𝕜 E}
  (hV : @orthogonal_family 𝕜 _ _ _ _ (λ i, V i) _ (λ i, (V i).subtypeₗᵢ))
  (hV_sum : direct_sum.is_internal (λ i, V i))
  {α : ι → Type*}
  {v_family : Π i, basis (α i) 𝕜 (V i)} (hv_family : ∀ i, orthonormal 𝕜 (v_family i)) :
  orthonormal 𝕜 (hV_sum.collected_basis v_family) :=
by simpa using hV.orthonormal_sigma_orthonormal hv_family

end orthogonal_family

section is_R_or_C_to_real

variables {G : Type*}

variables (𝕜 E)
include 𝕜

/-- A general inner product implies a real inner product. This is not registered as an instance
since it creates problems with the case `𝕜 = ℝ`. -/
def has_inner.is_R_or_C_to_real : has_inner ℝ E :=
{ inner := λ x y, re ⟪x, y⟫ }

/-- A general inner product space structure implies a real inner product structure. This is not
registered as an instance since it creates problems with the case `𝕜 = ℝ`, but in can be used in a
proof to obtain a real inner product space structure from a given `𝕜`-inner product space
structure. -/
def inner_product_space.is_R_or_C_to_real : inner_product_space ℝ E :=
{ norm_sq_eq_inner := norm_sq_eq_inner,
  conj_sym := λ x y, inner_re_symm,
  add_left := λ x y z, by
  { change re ⟪x + y, z⟫ = re ⟪x, z⟫ + re ⟪y, z⟫,
    simp [inner_add_left] },
  smul_left := λ x y r, by
  { change re ⟪(r : 𝕜) • x, y⟫ = r * re ⟪x, y⟫,
    simp [inner_smul_left] },
  ..has_inner.is_R_or_C_to_real 𝕜 E,
  ..normed_space.restrict_scalars ℝ 𝕜 E }

variable {E}

lemma real_inner_eq_re_inner (x y : E) :
  @has_inner.inner ℝ E (has_inner.is_R_or_C_to_real 𝕜 E) x y = re ⟪x, y⟫ := rfl

lemma real_inner_I_smul_self (x : E) :
  @has_inner.inner ℝ E (has_inner.is_R_or_C_to_real 𝕜 E) x ((I : 𝕜) • x) = 0 :=
by simp [real_inner_eq_re_inner, inner_smul_right]

omit 𝕜

/-- A complex inner product implies a real inner product -/
instance inner_product_space.complex_to_real [inner_product_space ℂ G] : inner_product_space ℝ G :=
inner_product_space.is_R_or_C_to_real ℂ G

end is_R_or_C_to_real

section continuous

/-!
### Continuity of the inner product
-/

lemma continuous_inner : continuous (λ p : E × E, ⟪p.1, p.2⟫) :=
begin
  letI : inner_product_space ℝ E := inner_product_space.is_R_or_C_to_real 𝕜 E,
  exact is_bounded_bilinear_map_inner.continuous
end

variables {α : Type*}

lemma filter.tendsto.inner {f g : α → E} {l : filter α} {x y : E} (hf : tendsto f l (𝓝 x))
  (hg : tendsto g l (𝓝 y)) :
  tendsto (λ t, ⟪f t, g t⟫) l (𝓝 ⟪x, y⟫) :=
(continuous_inner.tendsto _).comp (hf.prod_mk_nhds hg)

variables [topological_space α] {f g : α → E} {x : α} {s : set α}

include 𝕜

lemma continuous_within_at.inner (hf : continuous_within_at f s x)
  (hg : continuous_within_at g s x) :
  continuous_within_at (λ t, ⟪f t, g t⟫) s x :=
hf.inner hg

lemma continuous_at.inner (hf : continuous_at f x) (hg : continuous_at g x) :
  continuous_at (λ t, ⟪f t, g t⟫) x :=
hf.inner hg

lemma continuous_on.inner (hf : continuous_on f s) (hg : continuous_on g s) :
  continuous_on (λ t, ⟪f t, g t⟫) s :=
λ x hx, (hf x hx).inner (hg x hx)

lemma continuous.inner (hf : continuous f) (hg : continuous g) : continuous (λ t, ⟪f t, g t⟫) :=
continuous_iff_continuous_at.2 $ λ x, hf.continuous_at.inner hg.continuous_at

end continuous

section re_apply_inner_self

/-- Extract a real bilinear form from an operator `T`, by taking the pairing `λ x, re ⟪T x, x⟫`. -/
def continuous_linear_map.re_apply_inner_self (T : E →L[𝕜] E) (x : E) : ℝ := re ⟪T x, x⟫

lemma continuous_linear_map.re_apply_inner_self_apply (T : E →L[𝕜] E) (x : E) :
  T.re_apply_inner_self x = re ⟪T x, x⟫ :=
rfl

lemma continuous_linear_map.re_apply_inner_self_continuous (T : E →L[𝕜] E) :
  continuous T.re_apply_inner_self :=
re_clm.continuous.comp $ T.continuous.inner continuous_id

lemma continuous_linear_map.re_apply_inner_self_smul (T : E →L[𝕜] E) (x : E) {c : 𝕜} :
  T.re_apply_inner_self (c • x) = ∥c∥ ^ 2 * T.re_apply_inner_self x :=
by simp only [continuous_linear_map.map_smul, continuous_linear_map.re_apply_inner_self_apply,
  inner_smul_left, inner_smul_right, ← mul_assoc, mul_conj, norm_sq_eq_def', ← smul_re,
  algebra.smul_def (∥c∥ ^ 2) ⟪T x, x⟫, algebra_map_eq_of_real]

end re_apply_inner_self

/-! ### The orthogonal complement -/

section orthogonal
variables (K : submodule 𝕜 E)

/-- The subspace of vectors orthogonal to a given subspace. -/
def submodule.orthogonal : submodule 𝕜 E :=
{ carrier := {v | ∀ u ∈ K, ⟪u, v⟫ = 0},
  zero_mem' := λ _ _, inner_zero_right,
  add_mem' := λ x y hx hy u hu, by rw [inner_add_right, hx u hu, hy u hu, add_zero],
  smul_mem' := λ c x hx u hu, by rw [inner_smul_right, hx u hu, mul_zero] }

notation K`ᗮ`:1200 := submodule.orthogonal K

/-- When a vector is in `Kᗮ`. -/
lemma submodule.mem_orthogonal (v : E) : v ∈ Kᗮ ↔ ∀ u ∈ K, ⟪u, v⟫ = 0 := iff.rfl

/-- When a vector is in `Kᗮ`, with the inner product the
other way round. -/
lemma submodule.mem_orthogonal' (v : E) : v ∈ Kᗮ ↔ ∀ u ∈ K, ⟪v, u⟫ = 0 :=
by simp_rw [submodule.mem_orthogonal, inner_eq_zero_sym]

variables {K}

/-- A vector in `K` is orthogonal to one in `Kᗮ`. -/
lemma submodule.inner_right_of_mem_orthogonal {u v : E} (hu : u ∈ K) (hv : v ∈ Kᗮ) : ⟪u, v⟫ = 0 :=
(K.mem_orthogonal v).1 hv u hu

/-- A vector in `Kᗮ` is orthogonal to one in `K`. -/
lemma submodule.inner_left_of_mem_orthogonal {u v : E} (hu : u ∈ K) (hv : v ∈ Kᗮ) : ⟪v, u⟫ = 0 :=
by rw [inner_eq_zero_sym]; exact submodule.inner_right_of_mem_orthogonal hu hv

/-- A vector in `(𝕜 ∙ u)ᗮ` is orthogonal to `u`. -/
lemma inner_right_of_mem_orthogonal_singleton (u : E) {v : E} (hv : v ∈ (𝕜 ∙ u)ᗮ) : ⟪u, v⟫ = 0 :=
submodule.inner_right_of_mem_orthogonal (submodule.mem_span_singleton_self u) hv

/-- A vector in `(𝕜 ∙ u)ᗮ` is orthogonal to `u`. -/
lemma inner_left_of_mem_orthogonal_singleton (u : E) {v : E} (hv : v ∈ (𝕜 ∙ u)ᗮ) : ⟪v, u⟫ = 0 :=
submodule.inner_left_of_mem_orthogonal (submodule.mem_span_singleton_self u) hv

/-- A vector orthogonal to `u` lies in `(𝕜 ∙ u)ᗮ`. -/
lemma mem_orthogonal_singleton_of_inner_right (u : E) {v : E} (hv : ⟪u, v⟫ = 0) : v ∈ (𝕜 ∙ u)ᗮ :=
begin
  intros w hw,
  rw submodule.mem_span_singleton at hw,
  obtain ⟨c, rfl⟩ := hw,
  simp [inner_smul_left, hv],
end

/-- A vector orthogonal to `u` lies in `(𝕜 ∙ u)ᗮ`. -/
lemma mem_orthogonal_singleton_of_inner_left (u : E) {v : E} (hv : ⟪v, u⟫ = 0) : v ∈ (𝕜 ∙ u)ᗮ :=
mem_orthogonal_singleton_of_inner_right u $ inner_eq_zero_sym.2 hv

variables (K)

/-- `K` and `Kᗮ` have trivial intersection. -/
lemma submodule.inf_orthogonal_eq_bot : K ⊓ Kᗮ = ⊥ :=
begin
  rw submodule.eq_bot_iff,
  intros x,
  rw submodule.mem_inf,
  exact λ ⟨hx, ho⟩, inner_self_eq_zero.1 (ho x hx)
end

/-- `K` and `Kᗮ` have trivial intersection. -/
lemma submodule.orthogonal_disjoint : disjoint K Kᗮ :=
by simp [disjoint_iff, K.inf_orthogonal_eq_bot]

/-- `Kᗮ` can be characterized as the intersection of the kernels of the operations of
inner product with each of the elements of `K`. -/
lemma orthogonal_eq_inter : Kᗮ = ⨅ v : K, (innerSL (v:E)).ker :=
begin
  apply le_antisymm,
  { rw le_infi_iff,
    rintros ⟨v, hv⟩ w hw,
    simpa using hw _ hv },
  { intros v hv w hw,
    simp only [submodule.mem_infi] at hv,
    exact hv ⟨w, hw⟩ }
end

/-- The orthogonal complement of any submodule `K` is closed. -/
lemma submodule.is_closed_orthogonal : is_closed (Kᗮ : set E) :=
begin
  rw orthogonal_eq_inter K,
  convert is_closed_Inter (λ v : K, (innerSL (v:E)).is_closed_ker),
  simp
end

/-- In a complete space, the orthogonal complement of any submodule `K` is complete. -/
instance [complete_space E] : complete_space Kᗮ := K.is_closed_orthogonal.complete_space_coe

variables (𝕜 E)

/-- `submodule.orthogonal` gives a `galois_connection` between
`submodule 𝕜 E` and its `order_dual`. -/
lemma submodule.orthogonal_gc :
  @galois_connection (submodule 𝕜 E) (submodule 𝕜 E)ᵒᵈ _ _
    submodule.orthogonal submodule.orthogonal :=
λ K₁ K₂, ⟨λ h v hv u hu, submodule.inner_left_of_mem_orthogonal hv (h hu),
          λ h v hv u hu, submodule.inner_left_of_mem_orthogonal hv (h hu)⟩

variables {𝕜 E}

/-- `submodule.orthogonal` reverses the `≤` ordering of two
subspaces. -/
lemma submodule.orthogonal_le {K₁ K₂ : submodule 𝕜 E} (h : K₁ ≤ K₂) : K₂ᗮ ≤ K₁ᗮ :=
(submodule.orthogonal_gc 𝕜 E).monotone_l h

/-- `submodule.orthogonal.orthogonal` preserves the `≤` ordering of two
subspaces. -/
lemma submodule.orthogonal_orthogonal_monotone {K₁ K₂ : submodule 𝕜 E} (h : K₁ ≤ K₂) :
  K₁ᗮᗮ ≤ K₂ᗮᗮ :=
submodule.orthogonal_le (submodule.orthogonal_le h)

/-- `K` is contained in `Kᗮᗮ`. -/
lemma submodule.le_orthogonal_orthogonal : K ≤ Kᗮᗮ := (submodule.orthogonal_gc 𝕜 E).le_u_l _

/-- The inf of two orthogonal subspaces equals the subspace orthogonal
to the sup. -/
lemma submodule.inf_orthogonal (K₁ K₂ : submodule 𝕜 E) : K₁ᗮ ⊓ K₂ᗮ = (K₁ ⊔ K₂)ᗮ :=
(submodule.orthogonal_gc 𝕜 E).l_sup.symm

/-- The inf of an indexed family of orthogonal subspaces equals the
subspace orthogonal to the sup. -/
lemma submodule.infi_orthogonal {ι : Type*} (K : ι → submodule 𝕜 E) : (⨅ i, (K i)ᗮ) = (supr K)ᗮ :=
(submodule.orthogonal_gc 𝕜 E).l_supr.symm

/-- The inf of a set of orthogonal subspaces equals the subspace orthogonal to the sup. -/
lemma submodule.Inf_orthogonal (s : set $ submodule 𝕜 E) : (⨅ K ∈ s, Kᗮ) = (Sup s)ᗮ :=
(submodule.orthogonal_gc 𝕜 E).l_Sup.symm

@[simp] lemma submodule.top_orthogonal_eq_bot : (⊤ : submodule 𝕜 E)ᗮ = ⊥ :=
begin
  ext,
  rw [submodule.mem_bot, submodule.mem_orthogonal],
  exact ⟨λ h, inner_self_eq_zero.mp (h x submodule.mem_top), by { rintro rfl, simp }⟩
end

@[simp] lemma submodule.bot_orthogonal_eq_top : (⊥ : submodule 𝕜 E)ᗮ = ⊤ :=
begin
  rw [← submodule.top_orthogonal_eq_bot, eq_top_iff],
  exact submodule.le_orthogonal_orthogonal ⊤
end

@[simp] lemma submodule.orthogonal_eq_top_iff : Kᗮ = ⊤ ↔ K = ⊥ :=
begin
  refine ⟨_, by { rintro rfl, exact submodule.bot_orthogonal_eq_top }⟩,
  intro h,
  have : K ⊓ Kᗮ = ⊥ := K.orthogonal_disjoint.eq_bot,
  rwa [h, inf_comm, top_inf_eq] at this
end

end orthogonal

/-! ### Self-adjoint operators -/

namespace inner_product_space

/-- A (not necessarily bounded) operator on an inner product space is self-adjoint, if for all
`x`, `y`, we have `⟪T x, y⟫ = ⟪x, T y⟫`. -/
def is_self_adjoint (T : E →ₗ[𝕜] E) : Prop := ∀ x y, ⟪T x, y⟫ = ⟪x, T y⟫

/-- An operator `T` on a `ℝ`-inner product space is self-adjoint if and only if it is
`bilin_form.is_self_adjoint` with respect to the bilinear form given by the inner product. -/
lemma is_self_adjoint_iff_bilin_form (T : F →ₗ[ℝ] F) :
  is_self_adjoint T ↔ bilin_form_of_real_inner.is_self_adjoint T :=
by simp [is_self_adjoint, bilin_form.is_self_adjoint, bilin_form.is_adjoint_pair]

lemma is_self_adjoint.conj_inner_sym {T : E →ₗ[𝕜] E} (hT : is_self_adjoint T) (x y : E) :
  conj ⟪T x, y⟫ = ⟪T y, x⟫ :=
by rw [hT x y, inner_conj_sym]

@[simp] lemma is_self_adjoint.apply_clm {T : E →L[𝕜] E} (hT : is_self_adjoint (T : E →ₗ[𝕜] E))
  (x y : E) :
  ⟪T x, y⟫ = ⟪x, T y⟫ :=
hT x y

/-- For a self-adjoint operator `T`, the function `λ x, ⟪T x, x⟫` is real-valued. -/
@[simp] lemma is_self_adjoint.coe_re_apply_inner_self_apply
  {T : E →L[𝕜] E} (hT : is_self_adjoint (T : E →ₗ[𝕜] E)) (x : E) :
  (T.re_apply_inner_self x : 𝕜) = ⟪T x, x⟫ :=
begin
  suffices : ∃ r : ℝ, ⟪T x, x⟫ = r,
  { obtain ⟨r, hr⟩ := this,
    simp [hr, T.re_apply_inner_self_apply] },
  rw ← eq_conj_iff_real,
  exact hT.conj_inner_sym x x
end

/-- If a self-adjoint operator preserves a submodule, its restriction to that submodule is
self-adjoint. -/
lemma is_self_adjoint.restrict_invariant {T : E →ₗ[𝕜] E} (hT : is_self_adjoint T)
  {V : submodule 𝕜 E} (hV : ∀ v ∈ V, T v ∈ V) :
  is_self_adjoint (T.restrict hV) :=
λ v w, hT v w

section complex

variables {V : Type*}
  [inner_product_space ℂ V]

/-- A linear operator on a complex inner product space is self-adjoint precisely when
`⟪T v, v⟫_ℂ` is real for all v.-/
lemma is_self_adjoint_iff_inner_map_self_real (T : V →ₗ[ℂ] V):
  is_self_adjoint T ↔ ∀ (v : V), conj ⟪T v, v⟫_ℂ = ⟪T v, v⟫_ℂ :=
begin
  split,
  { intros hT v,
    apply is_self_adjoint.conj_inner_sym hT },
  { intros h x y,
    nth_rewrite 1 ← inner_conj_sym,
    nth_rewrite 1 inner_map_polarization,
    simp only [star_ring_end_apply, star_div', star_sub, star_add, star_mul],
    simp only [← star_ring_end_apply],
    rw [h (x + y), h (x - y), h (x + complex.I • y), h (x - complex.I • y)],
    simp only [complex.conj_I],
    rw inner_map_polarization',
    norm_num,
    ring },
end

end complex

end inner_product_space<|MERGE_RESOLUTION|>--- conflicted
+++ resolved
@@ -1088,10 +1088,6 @@
   by rw [sqrt_mul (sq_nonneg _), sqrt_sq (norm_nonneg _),
     sqrt_sq (div_nonneg (sq_nonneg _) (mul_nonneg (norm_nonneg _) (norm_nonneg _))), dist_eq_norm]
 
-<<<<<<< HEAD
-
-=======
->>>>>>> 0a5b9eba
 @[priority 100] -- See note [lower instance priority]
 instance inner_product_space.to_uniform_convex_space : uniform_convex_space F :=
 ⟨λ ε hε, begin
