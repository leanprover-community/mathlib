/-
Copyright (c) 2019 Zhouhang Zhou. All rights reserved.
Released under Apache 2.0 license as described in the file LICENSE.
Authors: Zhouhang Zhou, Sébastien Gouëzel, Frédéric Dupuis
-/
import algebra.direct_sum.module
import analysis.complex.basic
import analysis.convex.uniform
import analysis.normed_space.bounded_linear_maps
import analysis.normed_space.banach
import linear_algebra.bilinear_form
import linear_algebra.sesquilinear_form

/-!
# Inner product space

This file defines inner product spaces and proves the basic properties.  We do not formally
define Hilbert spaces, but they can be obtained using the pair of assumptions
`[inner_product_space 𝕜 E] [complete_space E]`.

An inner product space is a vector space endowed with an inner product. It generalizes the notion of
dot product in `ℝ^n` and provides the means of defining the length of a vector and the angle between
two vectors. In particular vectors `x` and `y` are orthogonal if their inner product equals zero.
We define both the real and complex cases at the same time using the `is_R_or_C` typeclass.

This file proves general results on inner product spaces. For the specific construction of an inner
product structure on `n → 𝕜` for `𝕜 = ℝ` or `ℂ`, see `euclidean_space` in
`analysis.inner_product_space.pi_L2`.

## Main results

- We define the class `inner_product_space 𝕜 E` extending `normed_space 𝕜 E` with a number of basic
  properties, most notably the Cauchy-Schwarz inequality. Here `𝕜` is understood to be either `ℝ`
  or `ℂ`, through the `is_R_or_C` typeclass.
- We show that the inner product is continuous, `continuous_inner`, and bundle it as the
  the continuous sesquilinear map `innerSL` (see also `innerₛₗ` for the non-continuous version).
- We define `orthonormal`, a predicate on a function `v : ι → E`, and prove the existence of a
  maximal orthonormal set, `exists_maximal_orthonormal`.  Bessel's inequality,
  `orthonormal.tsum_inner_products_le`, states that given an orthonormal set `v` and a vector `x`,
  the sum of the norm-squares of the inner products `⟪v i, x⟫` is no more than the norm-square of
  `x`. For the existence of orthonormal bases, Hilbert bases, etc., see the file
  `analysis.inner_product_space.projection`.
- The `orthogonal_complement` of a submodule `K` is defined, and basic API established.  Some of
  the more subtle results about the orthogonal complement are delayed to
  `analysis.inner_product_space.projection`.

## Notation

We globally denote the real and complex inner products by `⟪·, ·⟫_ℝ` and `⟪·, ·⟫_ℂ` respectively.
We also provide two notation namespaces: `real_inner_product_space`, `complex_inner_product_space`,
which respectively introduce the plain notation `⟪·, ·⟫` for the real and complex inner product.

The orthogonal complement of a submodule `K` is denoted by `Kᗮ`.

## Implementation notes

We choose the convention that inner products are conjugate linear in the first argument and linear
in the second.

## Tags

inner product space, Hilbert space, norm

## References
*  [Clément & Martin, *The Lax-Milgram Theorem. A detailed proof to be formalized in Coq*]
*  [Clément & Martin, *A Coq formal proof of the Lax–Milgram theorem*]

The Coq code is available at the following address: <http://www.lri.fr/~sboldo/elfic/index.html>
-/

noncomputable theory

open is_R_or_C real filter
open_locale big_operators topological_space complex_conjugate

variables {𝕜 E F : Type*} [is_R_or_C 𝕜]

/-- Syntactic typeclass for types endowed with an inner product -/
class has_inner (𝕜 E : Type*) := (inner : E → E → 𝕜)

export has_inner (inner)

notation `⟪`x`, `y`⟫_ℝ` := @inner ℝ _ _ x y
notation `⟪`x`, `y`⟫_ℂ` := @inner ℂ _ _ x y

section notations

localized "notation `⟪`x`, `y`⟫` := @inner ℝ _ _ x y" in real_inner_product_space
localized "notation `⟪`x`, `y`⟫` := @inner ℂ _ _ x y" in complex_inner_product_space

end notations

/--
An inner product space is a vector space with an additional operation called inner product.
The norm could be derived from the inner product, instead we require the existence of a norm and
the fact that `∥x∥^2 = re ⟪x, x⟫` to be able to put instances on `𝕂` or product
spaces.

To construct a norm from an inner product, see `inner_product_space.of_core`.
-/
class inner_product_space (𝕜 : Type*) (E : Type*) [is_R_or_C 𝕜]
  extends normed_add_comm_group E, normed_space 𝕜 E, has_inner 𝕜 E :=
(norm_sq_eq_inner : ∀ (x : E), ∥x∥^2 = re (inner x x))
(conj_sym  : ∀ x y, conj (inner y x) = inner x y)
(add_left  : ∀ x y z, inner (x + y) z = inner x z + inner y z)
(smul_left : ∀ x y r, inner (r • x) y = (conj r) * inner x y)

attribute [nolint dangerous_instance] inner_product_space.to_normed_add_comm_group
-- note [is_R_or_C instance]

/-!
### Constructing a normed space structure from an inner product

In the definition of an inner product space, we require the existence of a norm, which is equal
(but maybe not defeq) to the square root of the scalar product. This makes it possible to put
an inner product space structure on spaces with a preexisting norm (for instance `ℝ`), with good
properties. However, sometimes, one would like to define the norm starting only from a well-behaved
scalar product. This is what we implement in this paragraph, starting from a structure
`inner_product_space.core` stating that we have a nice scalar product.

Our goal here is not to develop a whole theory with all the supporting API, as this will be done
below for `inner_product_space`. Instead, we implement the bare minimum to go as directly as
possible to the construction of the norm and the proof of the triangular inequality.

Warning: Do not use this `core` structure if the space you are interested in already has a norm
instance defined on it, otherwise this will create a second non-defeq norm instance!
-/

/-- A structure requiring that a scalar product is positive definite and symmetric, from which one
can construct an `inner_product_space` instance in `inner_product_space.of_core`. -/
@[nolint has_nonempty_instance]
structure inner_product_space.core
  (𝕜 : Type*) (F : Type*)
  [is_R_or_C 𝕜] [add_comm_group F] [module 𝕜 F] :=
(inner     : F → F → 𝕜)
(conj_sym  : ∀ x y, conj (inner y x) = inner x y)
(nonneg_re : ∀ x, 0 ≤ re (inner x x))
(definite  : ∀ x, inner x x = 0 → x = 0)
(add_left  : ∀ x y z, inner (x + y) z = inner x z + inner y z)
(smul_left : ∀ x y r, inner (r • x) y = (conj r) * inner x y)

/- We set `inner_product_space.core` to be a class as we will use it as such in the construction
of the normed space structure that it produces. However, all the instances we will use will be
local to this proof. -/
attribute [class] inner_product_space.core

namespace inner_product_space.of_core

variables [add_comm_group F] [module 𝕜 F] [c : inner_product_space.core 𝕜 F]
include c

local notation `⟪`x`, `y`⟫` := @inner 𝕜 F _ x y
local notation `norm_sqK` := @is_R_or_C.norm_sq 𝕜 _
local notation `reK` := @is_R_or_C.re 𝕜 _
local notation `absK` := @is_R_or_C.abs 𝕜 _
local notation `ext_iff` := @is_R_or_C.ext_iff 𝕜 _
local postfix `†`:90 := star_ring_end _

/-- Inner product defined by the `inner_product_space.core` structure. -/
def to_has_inner : has_inner 𝕜 F := { inner := c.inner }
local attribute [instance] to_has_inner

/-- The norm squared function for `inner_product_space.core` structure. -/
def norm_sq (x : F) := reK ⟪x, x⟫

local notation `norm_sqF` := @norm_sq 𝕜 F _ _ _ _

lemma inner_conj_sym (x y : F) : ⟪y, x⟫† = ⟪x, y⟫ := c.conj_sym x y

lemma inner_self_nonneg {x : F} : 0 ≤ re ⟪x, x⟫ := c.nonneg_re _

lemma inner_self_nonneg_im {x : F} : im ⟪x, x⟫ = 0 :=
by rw [← @of_real_inj 𝕜, im_eq_conj_sub]; simp [inner_conj_sym]

lemma inner_self_im_zero {x : F} : im ⟪x, x⟫ = 0 :=
inner_self_nonneg_im

lemma inner_add_left {x y z : F} : ⟪x + y, z⟫ = ⟪x, z⟫ + ⟪y, z⟫ :=
c.add_left _ _ _

lemma inner_add_right {x y z : F} : ⟪x, y + z⟫ = ⟪x, y⟫ + ⟪x, z⟫ :=
by rw [←inner_conj_sym, inner_add_left, ring_hom.map_add]; simp only [inner_conj_sym]

lemma inner_norm_sq_eq_inner_self (x : F) : (norm_sqF x : 𝕜) = ⟪x, x⟫ :=
begin
  rw ext_iff,
  exact ⟨by simp only [of_real_re]; refl, by simp only [inner_self_nonneg_im, of_real_im]⟩
end

lemma inner_re_symm {x y : F} : re ⟪x, y⟫ = re ⟪y, x⟫ :=
by rw [←inner_conj_sym, conj_re]

lemma inner_im_symm {x y : F} : im ⟪x, y⟫ = -im ⟪y, x⟫ :=
by rw [←inner_conj_sym, conj_im]

lemma inner_smul_left {x y : F} {r : 𝕜} : ⟪r • x, y⟫ = r† * ⟪x, y⟫ :=
c.smul_left _ _ _

lemma inner_smul_right {x y : F} {r : 𝕜} : ⟪x, r • y⟫ = r * ⟪x, y⟫ :=
by rw [←inner_conj_sym, inner_smul_left]; simp only [conj_conj, inner_conj_sym, ring_hom.map_mul]

lemma inner_zero_left {x : F} : ⟪0, x⟫ = 0 :=
by rw [←zero_smul 𝕜 (0 : F), inner_smul_left]; simp only [zero_mul, ring_hom.map_zero]

lemma inner_zero_right {x : F} : ⟪x, 0⟫ = 0 :=
by rw [←inner_conj_sym, inner_zero_left]; simp only [ring_hom.map_zero]

lemma inner_self_eq_zero {x : F} : ⟪x, x⟫ = 0 ↔ x = 0 :=
iff.intro (c.definite _) (by { rintro rfl, exact inner_zero_left })

lemma inner_self_re_to_K {x : F} : (re ⟪x, x⟫ : 𝕜) = ⟪x, x⟫ :=
by norm_num [ext_iff, inner_self_nonneg_im]

lemma inner_abs_conj_sym {x y : F} : abs ⟪x, y⟫ = abs ⟪y, x⟫ :=
by rw [←inner_conj_sym, abs_conj]

lemma inner_neg_left {x y : F} : ⟪-x, y⟫ = -⟪x, y⟫ :=
by { rw [← neg_one_smul 𝕜 x, inner_smul_left], simp }

lemma inner_neg_right {x y : F} : ⟪x, -y⟫ = -⟪x, y⟫ :=
by rw [←inner_conj_sym, inner_neg_left]; simp only [ring_hom.map_neg, inner_conj_sym]

lemma inner_sub_left {x y z : F} : ⟪x - y, z⟫ = ⟪x, z⟫ - ⟪y, z⟫ :=
by { simp [sub_eq_add_neg, inner_add_left, inner_neg_left] }

lemma inner_sub_right {x y z : F} : ⟪x, y - z⟫ = ⟪x, y⟫ - ⟪x, z⟫ :=
by { simp [sub_eq_add_neg, inner_add_right, inner_neg_right] }

lemma inner_mul_conj_re_abs {x y : F} : re (⟪x, y⟫ * ⟪y, x⟫) = abs (⟪x, y⟫ * ⟪y, x⟫) :=
by { rw [←inner_conj_sym, mul_comm], exact re_eq_abs_of_mul_conj (inner y x), }

/-- Expand `inner (x + y) (x + y)` -/
lemma inner_add_add_self {x y : F} : ⟪x + y, x + y⟫ = ⟪x, x⟫ + ⟪x, y⟫ + ⟪y, x⟫ + ⟪y, y⟫ :=
by simp only [inner_add_left, inner_add_right]; ring

/- Expand `inner (x - y) (x - y)` -/
lemma inner_sub_sub_self {x y : F} : ⟪x - y, x - y⟫ = ⟪x, x⟫ - ⟪x, y⟫ - ⟪y, x⟫ + ⟪y, y⟫ :=
by simp only [inner_sub_left, inner_sub_right]; ring

/--
**Cauchy–Schwarz inequality**. This proof follows "Proof 2" on Wikipedia.
We need this for the `core` structure to prove the triangle inequality below when
showing the core is a normed group.
-/
lemma inner_mul_inner_self_le (x y : F) : abs ⟪x, y⟫ * abs ⟪y, x⟫ ≤ re ⟪x, x⟫ * re ⟪y, y⟫ :=
begin
  by_cases hy : y = 0,
  { rw [hy], simp only [is_R_or_C.abs_zero, inner_zero_left, mul_zero, add_monoid_hom.map_zero] },
  { change y ≠ 0 at hy,
    have hy' : ⟪y, y⟫ ≠ 0 := λ h, by rw [inner_self_eq_zero] at h; exact hy h,
    set T := ⟪y, x⟫ / ⟪y, y⟫ with hT,
    have h₁ : re ⟪y, x⟫ = re ⟪x, y⟫ := inner_re_symm,
    have h₂ : im ⟪y, x⟫ = -im ⟪x, y⟫ := inner_im_symm,
    have h₃ : ⟪y, x⟫ * ⟪x, y⟫ * ⟪y, y⟫ / (⟪y, y⟫ * ⟪y, y⟫) = ⟪y, x⟫ * ⟪x, y⟫ / ⟪y, y⟫,
    { rw [mul_div_assoc],
      have : ⟪y, y⟫ / (⟪y, y⟫ * ⟪y, y⟫) = 1 / ⟪y, y⟫ :=
        by rw [div_mul_eq_div_mul_one_div, div_self hy', one_mul],
      rw [this, div_eq_mul_inv, one_mul, ←div_eq_mul_inv] },
    have h₄ : ⟪y, y⟫ = re ⟪y, y⟫ := by simp only [inner_self_re_to_K],
    have h₅ : re ⟪y, y⟫ > 0,
    { refine lt_of_le_of_ne inner_self_nonneg _,
      intro H,
      apply hy',
      rw ext_iff,
      exact ⟨by simp only [H, zero_re'],
             by simp only [inner_self_nonneg_im, add_monoid_hom.map_zero]⟩ },
    have h₆ : re ⟪y, y⟫ ≠ 0 := ne_of_gt h₅,
    have hmain := calc
      0   ≤ re ⟪x - T • y, x - T • y⟫
                  : inner_self_nonneg
      ... = re ⟪x, x⟫ - re ⟪T • y, x⟫ - re ⟪x, T • y⟫ + re ⟪T • y, T • y⟫
                  : by simp only [inner_sub_sub_self, inner_smul_left, inner_smul_right, h₁, h₂,
                      neg_mul, add_monoid_hom.map_add, mul_re,
                      conj_im, add_monoid_hom.map_sub, mul_neg, conj_re, neg_neg]
      ... = re ⟪x, x⟫ - re (T† * ⟪y, x⟫) - re (T * ⟪x, y⟫) + re (T * T† * ⟪y, y⟫)
                  : by simp only [inner_smul_left, inner_smul_right, mul_assoc]
      ... = re ⟪x, x⟫ - re (⟪x, y⟫ / ⟪y, y⟫ * ⟪y, x⟫)
                  : by field_simp [-mul_re, inner_conj_sym, hT, map_div₀, h₁, h₃]
      ... = re ⟪x, x⟫ - re (⟪x, y⟫ * ⟪y, x⟫ / ⟪y, y⟫)
                  : by rw ←mul_div_right_comm
      ... = re ⟪x, x⟫ - re (⟪x, y⟫ * ⟪y, x⟫ / re ⟪y, y⟫)
                  : by conv_lhs { rw [h₄] }
      ... = re ⟪x, x⟫ - re (⟪x, y⟫ * ⟪y, x⟫) / re ⟪y, y⟫
                  : by rw [div_re_of_real]
      ... = re ⟪x, x⟫ - abs (⟪x, y⟫ * ⟪y, x⟫) / re ⟪y, y⟫
                  : by rw [inner_mul_conj_re_abs]
      ... = re ⟪x, x⟫ - abs ⟪x, y⟫ * abs ⟪y, x⟫ / re ⟪y, y⟫
                  : by rw is_R_or_C.abs_mul,
    have hmain' : abs ⟪x, y⟫ * abs ⟪y, x⟫ / re ⟪y, y⟫ ≤ re ⟪x, x⟫ := by linarith,
    have := (mul_le_mul_right h₅).mpr hmain',
    rwa [div_mul_cancel (abs ⟪x, y⟫ * abs ⟪y, x⟫) h₆] at this }
end

/-- Norm constructed from a `inner_product_space.core` structure, defined to be the square root
of the scalar product. -/
def to_has_norm : has_norm F :=
{ norm := λ x, sqrt (re ⟪x, x⟫) }

local attribute [instance] to_has_norm

lemma norm_eq_sqrt_inner (x : F) : ∥x∥ = sqrt (re ⟪x, x⟫) := rfl

lemma inner_self_eq_norm_mul_norm (x : F) : re ⟪x, x⟫ = ∥x∥ * ∥x∥ :=
by rw [norm_eq_sqrt_inner, ←sqrt_mul inner_self_nonneg (re ⟪x, x⟫),
  sqrt_mul_self inner_self_nonneg]

lemma sqrt_norm_sq_eq_norm {x : F} : sqrt (norm_sqF x) = ∥x∥ := rfl

/-- Cauchy–Schwarz inequality with norm -/
lemma abs_inner_le_norm (x y : F) : abs ⟪x, y⟫ ≤ ∥x∥ * ∥y∥ :=
nonneg_le_nonneg_of_sq_le_sq (mul_nonneg (sqrt_nonneg _) (sqrt_nonneg _))
begin
  have H : ∥x∥ * ∥y∥ * (∥x∥ * ∥y∥) = re ⟪y, y⟫ * re ⟪x, x⟫,
  { simp only [inner_self_eq_norm_mul_norm], ring, },
  rw H,
  conv
  begin
    to_lhs, congr, rw [inner_abs_conj_sym],
  end,
  exact inner_mul_inner_self_le y x,
end

/-- Normed group structure constructed from an `inner_product_space.core` structure -/
def to_normed_add_comm_group : normed_add_comm_group F :=
normed_add_comm_group.of_core F
{ norm_eq_zero_iff := assume x,
  begin
    split,
    { intro H,
      change sqrt (re ⟪x, x⟫) = 0 at H,
      rw [sqrt_eq_zero inner_self_nonneg] at H,
      apply (inner_self_eq_zero : ⟪x, x⟫ = 0 ↔ x = 0).mp,
      rw ext_iff,
      exact ⟨by simp [H], by simp [inner_self_im_zero]⟩ },
    { rintro rfl,
      change sqrt (re ⟪0, 0⟫) = 0,
      simp only [sqrt_zero, inner_zero_right, add_monoid_hom.map_zero] }
  end,
  triangle := assume x y,
  begin
    have h₁ : abs ⟪x, y⟫ ≤ ∥x∥ * ∥y∥ := abs_inner_le_norm _ _,
    have h₂ : re ⟪x, y⟫ ≤ abs ⟪x, y⟫ := re_le_abs _,
    have h₃ : re ⟪x, y⟫ ≤ ∥x∥ * ∥y∥ := by linarith,
    have h₄ : re ⟪y, x⟫ ≤ ∥x∥ * ∥y∥ := by rwa [←inner_conj_sym, conj_re],
    have : ∥x + y∥ * ∥x + y∥ ≤ (∥x∥ + ∥y∥) * (∥x∥ + ∥y∥),
    { simp [←inner_self_eq_norm_mul_norm, inner_add_add_self, add_mul, mul_add, mul_comm],
      linarith },
    exact nonneg_le_nonneg_of_sq_le_sq (add_nonneg (sqrt_nonneg _) (sqrt_nonneg _)) this
  end,
  norm_neg := λ x, by simp only [norm, inner_neg_left, neg_neg, inner_neg_right] }

local attribute [instance] to_normed_add_comm_group

/-- Normed space structure constructed from a `inner_product_space.core` structure -/
def to_normed_space : normed_space 𝕜 F :=
{ norm_smul_le := assume r x,
  begin
    rw [norm_eq_sqrt_inner, inner_smul_left, inner_smul_right, ←mul_assoc],
    rw [conj_mul_eq_norm_sq_left, of_real_mul_re, sqrt_mul, ←inner_norm_sq_eq_inner_self,
        of_real_re],
    { simp [sqrt_norm_sq_eq_norm, is_R_or_C.sqrt_norm_sq_eq_norm] },
    { exact norm_sq_nonneg r }
  end }

end inner_product_space.of_core

/-- Given a `inner_product_space.core` structure on a space, one can use it to turn
the space into an inner product space, constructing the norm out of the inner product -/
def inner_product_space.of_core [add_comm_group F] [module 𝕜 F]
  (c : inner_product_space.core 𝕜 F) : inner_product_space 𝕜 F :=
begin
  letI : normed_add_comm_group F :=
    @inner_product_space.of_core.to_normed_add_comm_group 𝕜 F _ _ _ c,
  letI : normed_space 𝕜 F := @inner_product_space.of_core.to_normed_space 𝕜 F _ _ _ c,
  exact { norm_sq_eq_inner := λ x,
    begin
      have h₁ : ∥x∥^2 = (sqrt (re (c.inner x x))) ^ 2 := rfl,
      have h₂ : 0 ≤ re (c.inner x x) := inner_product_space.of_core.inner_self_nonneg,
      simp [h₁, sq_sqrt, h₂],
    end,
    ..c }
end

/-! ### Properties of inner product spaces -/

variables [inner_product_space 𝕜 E] [inner_product_space ℝ F]
variables [dec_E : decidable_eq E]
local notation `⟪`x`, `y`⟫` := @inner 𝕜 _ _ x y
local notation `IK` := @is_R_or_C.I 𝕜 _
local notation `absR` := has_abs.abs
local notation `absK` := @is_R_or_C.abs 𝕜 _
local postfix `†`:90 := star_ring_end _

export inner_product_space (norm_sq_eq_inner)

section basic_properties

@[simp] lemma inner_conj_sym (x y : E) : ⟪y, x⟫† = ⟪x, y⟫ := inner_product_space.conj_sym _ _
lemma real_inner_comm (x y : F) : ⟪y, x⟫_ℝ = ⟪x, y⟫_ℝ := @inner_conj_sym ℝ _ _ _ x y

lemma inner_eq_zero_sym {x y : E} : ⟪x, y⟫ = 0 ↔ ⟪y, x⟫ = 0 :=
⟨λ h, by simp [←inner_conj_sym, h], λ h, by simp [←inner_conj_sym, h]⟩

@[simp] lemma inner_self_nonneg_im {x : E} : im ⟪x, x⟫ = 0 :=
by rw [← @of_real_inj 𝕜, im_eq_conj_sub]; simp

lemma inner_self_im_zero {x : E} : im ⟪x, x⟫ = 0 := inner_self_nonneg_im

lemma inner_add_left {x y z : E} : ⟪x + y, z⟫ = ⟪x, z⟫ + ⟪y, z⟫ :=
inner_product_space.add_left _ _ _

lemma inner_add_right {x y z : E} : ⟪x, y + z⟫ = ⟪x, y⟫ + ⟪x, z⟫ :=
by { rw [←inner_conj_sym, inner_add_left, ring_hom.map_add], simp only [inner_conj_sym] }

lemma inner_re_symm {x y : E} : re ⟪x, y⟫ = re ⟪y, x⟫ :=
by rw [←inner_conj_sym, conj_re]

lemma inner_im_symm {x y : E} : im ⟪x, y⟫ = -im ⟪y, x⟫ :=
by rw [←inner_conj_sym, conj_im]

lemma inner_smul_left {x y : E} {r : 𝕜} : ⟪r • x, y⟫ = r† * ⟪x, y⟫ :=
inner_product_space.smul_left _ _ _
lemma real_inner_smul_left {x y : F} {r : ℝ} : ⟪r • x, y⟫_ℝ = r * ⟪x, y⟫_ℝ := inner_smul_left

lemma inner_smul_real_left {x y : E} {r : ℝ} : ⟪(r : 𝕜) • x, y⟫ = r • ⟪x, y⟫ :=
by { rw [inner_smul_left, conj_of_real, algebra.smul_def], refl }

lemma inner_smul_right {x y : E} {r : 𝕜} : ⟪x, r • y⟫ = r * ⟪x, y⟫ :=
by rw [←inner_conj_sym, inner_smul_left, ring_hom.map_mul, conj_conj, inner_conj_sym]
lemma real_inner_smul_right {x y : F} {r : ℝ} : ⟪x, r • y⟫_ℝ = r * ⟪x, y⟫_ℝ := inner_smul_right

lemma inner_smul_real_right {x y : E} {r : ℝ} : ⟪x, (r : 𝕜) • y⟫ = r • ⟪x, y⟫ :=
by { rw [inner_smul_right, algebra.smul_def], refl }

/-- The inner product as a sesquilinear form. -/
@[simps]
def sesq_form_of_inner : E →ₗ[𝕜] E →ₗ⋆[𝕜] 𝕜 :=
linear_map.mk₂'ₛₗ (ring_hom.id 𝕜) (star_ring_end _)
  (λ x y, ⟪y, x⟫)
  (λ x y z, inner_add_right)
  (λ r x y, inner_smul_right)
  (λ x y z, inner_add_left)
  (λ r x y, inner_smul_left)

/-- The real inner product as a bilinear form. -/
@[simps]
def bilin_form_of_real_inner : bilin_form ℝ F :=
{ bilin := inner,
  bilin_add_left := λ x y z, inner_add_left,
  bilin_smul_left := λ a x y, inner_smul_left,
  bilin_add_right := λ x y z, inner_add_right,
  bilin_smul_right := λ a x y, inner_smul_right }

/-- An inner product with a sum on the left. -/
lemma sum_inner {ι : Type*} (s : finset ι) (f : ι → E) (x : E) :
  ⟪∑ i in s, f i, x⟫ = ∑ i in s, ⟪f i, x⟫ := (sesq_form_of_inner x).map_sum

/-- An inner product with a sum on the right. -/
lemma inner_sum {ι : Type*} (s : finset ι) (f : ι → E) (x : E) :
  ⟪x, ∑ i in s, f i⟫ = ∑ i in s, ⟪x, f i⟫ := (linear_map.flip sesq_form_of_inner x).map_sum

/-- An inner product with a sum on the left, `finsupp` version. -/
lemma finsupp.sum_inner {ι : Type*} (l : ι →₀ 𝕜) (v : ι → E) (x : E) :
  ⟪l.sum (λ (i : ι) (a : 𝕜), a • v i), x⟫
  = l.sum (λ (i : ι) (a : 𝕜), (conj a) • ⟪v i, x⟫) :=
by { convert sum_inner l.support (λ a, l a • v a) x, simp [inner_smul_left, finsupp.sum] }

/-- An inner product with a sum on the right, `finsupp` version. -/
lemma finsupp.inner_sum {ι : Type*} (l : ι →₀ 𝕜) (v : ι → E) (x : E) :
  ⟪x, l.sum (λ (i : ι) (a : 𝕜), a • v i)⟫ = l.sum (λ (i : ι) (a : 𝕜), a • ⟪x, v i⟫) :=
by { convert inner_sum l.support (λ a, l a • v a) x, simp [inner_smul_right, finsupp.sum] }

lemma dfinsupp.sum_inner {ι : Type*} [dec : decidable_eq ι] {α : ι → Type*}
  [Π i, add_zero_class (α i)] [Π i (x : α i), decidable (x ≠ 0)]
  (f : Π i, α i → E) (l : Π₀ i, α i) (x : E) :
  ⟪l.sum f, x⟫ = l.sum (λ i a, ⟪f i a, x⟫) :=
by simp [dfinsupp.sum, sum_inner] {contextual := tt}

lemma dfinsupp.inner_sum {ι : Type*} [dec : decidable_eq ι] {α : ι → Type*}
  [Π i, add_zero_class (α i)] [Π i (x : α i), decidable (x ≠ 0)]
  (f : Π i, α i → E) (l : Π₀ i, α i) (x : E) :
  ⟪x, l.sum f⟫ = l.sum (λ i a, ⟪x, f i a⟫) :=
by simp [dfinsupp.sum, inner_sum] {contextual := tt}

@[simp] lemma inner_zero_left {x : E} : ⟪0, x⟫ = 0 :=
by rw [← zero_smul 𝕜 (0:E), inner_smul_left, ring_hom.map_zero, zero_mul]

lemma inner_re_zero_left {x : E} : re ⟪0, x⟫ = 0 :=
by simp only [inner_zero_left, add_monoid_hom.map_zero]

@[simp] lemma inner_zero_right {x : E} : ⟪x, 0⟫ = 0 :=
by rw [←inner_conj_sym, inner_zero_left, ring_hom.map_zero]

lemma inner_re_zero_right {x : E} : re ⟪x, 0⟫ = 0 :=
by simp only [inner_zero_right, add_monoid_hom.map_zero]

lemma inner_self_nonneg {x : E} : 0 ≤ re ⟪x, x⟫ :=
by rw [←norm_sq_eq_inner]; exact pow_nonneg (norm_nonneg x) 2
lemma real_inner_self_nonneg {x : F} : 0 ≤ ⟪x, x⟫_ℝ := @inner_self_nonneg ℝ F _ _ x

@[simp] lemma inner_self_eq_zero {x : E} : ⟪x, x⟫ = 0 ↔ x = 0 :=
begin
  split,
  { intro h,
    have h₁ : re ⟪x, x⟫ = 0 := by rw is_R_or_C.ext_iff at h; simp [h.1],
    rw [←norm_sq_eq_inner x] at h₁,
    rw [←norm_eq_zero],
    exact pow_eq_zero h₁ },
  { rintro rfl,
    exact inner_zero_left }
end

@[simp] lemma inner_self_nonpos {x : E} : re ⟪x, x⟫ ≤ 0 ↔ x = 0 :=
begin
  split,
  { intro h,
    rw ←inner_self_eq_zero,
    have H₁ : re ⟪x, x⟫ ≥ 0, exact inner_self_nonneg,
    have H₂ : re ⟪x, x⟫ = 0, exact le_antisymm h H₁,
    rw is_R_or_C.ext_iff,
    exact ⟨by simp [H₂], by simp [inner_self_nonneg_im]⟩ },
  { rintro rfl,
    simp only [inner_zero_left, add_monoid_hom.map_zero] }
end

lemma real_inner_self_nonpos {x : F} : ⟪x, x⟫_ℝ ≤ 0 ↔ x = 0 :=
by { have h := @inner_self_nonpos ℝ F _ _ x, simpa using h }

@[simp] lemma inner_self_re_to_K {x : E} : (re ⟪x, x⟫ : 𝕜) = ⟪x, x⟫ :=
by rw is_R_or_C.ext_iff; exact ⟨by simp, by simp [inner_self_nonneg_im]⟩

lemma inner_self_eq_norm_sq_to_K (x : E) : ⟪x, x⟫ = (∥x∥ ^ 2 : 𝕜) :=
begin
  suffices : (is_R_or_C.re ⟪x, x⟫ : 𝕜) = ∥x∥ ^ 2,
  { simpa [inner_self_re_to_K] using this },
  exact_mod_cast (norm_sq_eq_inner x).symm
end

lemma inner_self_re_abs {x : E} : re ⟪x, x⟫ = abs ⟪x, x⟫ :=
begin
  conv_rhs { rw [←inner_self_re_to_K] },
  symmetry,
  exact is_R_or_C.abs_of_nonneg inner_self_nonneg,
end

lemma inner_self_abs_to_K {x : E} : (absK ⟪x, x⟫ : 𝕜) = ⟪x, x⟫ :=
by { rw [←inner_self_re_abs], exact inner_self_re_to_K }

lemma real_inner_self_abs {x : F} : absR ⟪x, x⟫_ℝ = ⟪x, x⟫_ℝ :=
by { have h := @inner_self_abs_to_K ℝ F _ _ x, simpa using h }

lemma inner_abs_conj_sym {x y : E} : abs ⟪x, y⟫ = abs ⟪y, x⟫ :=
by rw [←inner_conj_sym, abs_conj]

@[simp] lemma inner_neg_left {x y : E} : ⟪-x, y⟫ = -⟪x, y⟫ :=
by { rw [← neg_one_smul 𝕜 x, inner_smul_left], simp }

@[simp] lemma inner_neg_right {x y : E} : ⟪x, -y⟫ = -⟪x, y⟫ :=
by rw [←inner_conj_sym, inner_neg_left]; simp only [ring_hom.map_neg, inner_conj_sym]

lemma inner_neg_neg {x y : E} : ⟪-x, -y⟫ = ⟪x, y⟫ := by simp

@[simp] lemma inner_self_conj {x : E} : ⟪x, x⟫† = ⟪x, x⟫ :=
by rw [is_R_or_C.ext_iff]; exact ⟨by rw [conj_re], by rw [conj_im, inner_self_im_zero, neg_zero]⟩

lemma inner_sub_left {x y z : E} : ⟪x - y, z⟫ = ⟪x, z⟫ - ⟪y, z⟫ :=
by { simp [sub_eq_add_neg, inner_add_left] }

lemma inner_sub_right {x y z : E} : ⟪x, y - z⟫ = ⟪x, y⟫ - ⟪x, z⟫ :=
by { simp [sub_eq_add_neg, inner_add_right] }

lemma inner_mul_conj_re_abs {x y : E} : re (⟪x, y⟫ * ⟪y, x⟫) = abs (⟪x, y⟫ * ⟪y, x⟫) :=
by { rw [←inner_conj_sym, mul_comm], exact re_eq_abs_of_mul_conj (inner y x), }

/-- Expand `⟪x + y, x + y⟫` -/
lemma inner_add_add_self {x y : E} : ⟪x + y, x + y⟫ = ⟪x, x⟫ + ⟪x, y⟫ + ⟪y, x⟫ + ⟪y, y⟫ :=
by simp only [inner_add_left, inner_add_right]; ring

/-- Expand `⟪x + y, x + y⟫_ℝ` -/
lemma real_inner_add_add_self {x y : F} : ⟪x + y, x + y⟫_ℝ = ⟪x, x⟫_ℝ + 2 * ⟪x, y⟫_ℝ + ⟪y, y⟫_ℝ :=
begin
  have : ⟪y, x⟫_ℝ = ⟪x, y⟫_ℝ := by rw [←inner_conj_sym]; refl,
  simp [inner_add_add_self, this],
  ring,
end

/- Expand `⟪x - y, x - y⟫` -/
lemma inner_sub_sub_self {x y : E} : ⟪x - y, x - y⟫ = ⟪x, x⟫ - ⟪x, y⟫ - ⟪y, x⟫ + ⟪y, y⟫ :=
by simp only [inner_sub_left, inner_sub_right]; ring

/-- Expand `⟪x - y, x - y⟫_ℝ` -/
lemma real_inner_sub_sub_self {x y : F} : ⟪x - y, x - y⟫_ℝ = ⟪x, x⟫_ℝ - 2 * ⟪x, y⟫_ℝ + ⟪y, y⟫_ℝ :=
begin
  have : ⟪y, x⟫_ℝ = ⟪x, y⟫_ℝ := by rw [←inner_conj_sym]; refl,
  simp [inner_sub_sub_self, this],
  ring,
end

variable (𝕜)
include 𝕜

lemma ext_inner_left {x y : E} (h : ∀ v, ⟪v, x⟫ = ⟪v, y⟫) : x = y :=
by rw [←sub_eq_zero, ←inner_self_eq_zero, inner_sub_right, sub_eq_zero, h (x - y)]

lemma ext_inner_right {x y : E} (h : ∀ v, ⟪x, v⟫ = ⟪y, v⟫) : x = y :=
by rw [←sub_eq_zero, ←inner_self_eq_zero, inner_sub_left, sub_eq_zero, h (x - y)]

omit 𝕜
variable {𝕜}

/-- Parallelogram law -/
lemma parallelogram_law {x y : E} :
  ⟪x + y, x + y⟫ + ⟪x - y, x - y⟫ = 2 * (⟪x, x⟫ + ⟪y, y⟫) :=
by simp [inner_add_add_self, inner_sub_sub_self, two_mul, sub_eq_add_neg, add_comm, add_left_comm]

/-- Cauchy–Schwarz inequality. This proof follows "Proof 2" on Wikipedia. -/
lemma inner_mul_inner_self_le (x y : E) : abs ⟪x, y⟫ * abs ⟪y, x⟫ ≤ re ⟪x, x⟫ * re ⟪y, y⟫ :=
begin
  by_cases hy : y = 0,
  { rw [hy], simp only [is_R_or_C.abs_zero, inner_zero_left, mul_zero, add_monoid_hom.map_zero] },
  { change y ≠ 0 at hy,
    have hy' : ⟪y, y⟫ ≠ 0 := λ h, by rw [inner_self_eq_zero] at h; exact hy h,
    set T := ⟪y, x⟫ / ⟪y, y⟫ with hT,
    have h₁ : re ⟪y, x⟫ = re ⟪x, y⟫ := inner_re_symm,
    have h₂ : im ⟪y, x⟫ = -im ⟪x, y⟫ := inner_im_symm,
    have h₃ : ⟪y, x⟫ * ⟪x, y⟫ * ⟪y, y⟫ / (⟪y, y⟫ * ⟪y, y⟫) = ⟪y, x⟫ * ⟪x, y⟫ / ⟪y, y⟫,
    { rw [mul_div_assoc],
      have : ⟪y, y⟫ / (⟪y, y⟫ * ⟪y, y⟫) = 1 / ⟪y, y⟫ :=
        by rw [div_mul_eq_div_mul_one_div, div_self hy', one_mul],
      rw [this, div_eq_mul_inv, one_mul, ←div_eq_mul_inv] },
    have h₄ : ⟪y, y⟫ = re ⟪y, y⟫ := by simp,
    have h₅ : re ⟪y, y⟫ > 0,
    { refine lt_of_le_of_ne inner_self_nonneg _,
      intro H,
      apply hy',
      rw is_R_or_C.ext_iff,
      exact ⟨by simp only [H, zero_re'],
             by simp only [inner_self_nonneg_im, add_monoid_hom.map_zero]⟩ },
    have h₆ : re ⟪y, y⟫ ≠ 0 := ne_of_gt h₅,
    have hmain := calc
      0   ≤ re ⟪x - T • y, x - T • y⟫
                  : inner_self_nonneg
      ... = re ⟪x, x⟫ - re ⟪T • y, x⟫ - re ⟪x, T • y⟫ + re ⟪T • y, T • y⟫
                  : by simp only [inner_sub_sub_self, inner_smul_left, inner_smul_right, h₁, h₂,
                      neg_mul, add_monoid_hom.map_add, conj_im,
                      add_monoid_hom.map_sub, mul_neg, conj_re, neg_neg, mul_re]
      ... = re ⟪x, x⟫ - re (T† * ⟪y, x⟫) - re (T * ⟪x, y⟫) + re (T * T† * ⟪y, y⟫)
                  : by simp only [inner_smul_left, inner_smul_right, mul_assoc]
      ... = re ⟪x, x⟫ - re (⟪x, y⟫ / ⟪y, y⟫ * ⟪y, x⟫)
                  : by field_simp [-mul_re, hT, map_div₀, h₁, h₃, inner_conj_sym]
      ... = re ⟪x, x⟫ - re (⟪x, y⟫ * ⟪y, x⟫ / ⟪y, y⟫)
                  : by rw ←mul_div_right_comm
      ... = re ⟪x, x⟫ - re (⟪x, y⟫ * ⟪y, x⟫ / re ⟪y, y⟫)
                  : by conv_lhs { rw [h₄] }
      ... = re ⟪x, x⟫ - re (⟪x, y⟫ * ⟪y, x⟫) / re ⟪y, y⟫
                  : by rw [div_re_of_real]
      ... = re ⟪x, x⟫ - abs (⟪x, y⟫ * ⟪y, x⟫) / re ⟪y, y⟫
                  : by rw [inner_mul_conj_re_abs]
      ... = re ⟪x, x⟫ - abs ⟪x, y⟫ * abs ⟪y, x⟫ / re ⟪y, y⟫
                  : by rw is_R_or_C.abs_mul,
    have hmain' : abs ⟪x, y⟫ * abs ⟪y, x⟫ / re ⟪y, y⟫ ≤ re ⟪x, x⟫ := by linarith,
    have := (mul_le_mul_right h₅).mpr hmain',
    rwa [div_mul_cancel (abs ⟪x, y⟫ * abs ⟪y, x⟫) h₆] at this }
end

/-- Cauchy–Schwarz inequality for real inner products. -/
lemma real_inner_mul_inner_self_le (x y : F) : ⟪x, y⟫_ℝ * ⟪x, y⟫_ℝ ≤ ⟪x, x⟫_ℝ * ⟪y, y⟫_ℝ :=
begin
  have h₁ : ⟪y, x⟫_ℝ = ⟪x, y⟫_ℝ := by rw [←inner_conj_sym]; refl,
  have h₂ := @inner_mul_inner_self_le ℝ F _ _ x y,
  dsimp at h₂,
  have h₃ := abs_mul_abs_self ⟪x, y⟫_ℝ,
  rw [h₁] at h₂,
  simpa [h₃] using h₂,
end

/-- A family of vectors is linearly independent if they are nonzero
and orthogonal. -/
lemma linear_independent_of_ne_zero_of_inner_eq_zero {ι : Type*} {v : ι → E}
  (hz : ∀ i, v i ≠ 0) (ho : ∀ i j, i ≠ j → ⟪v i, v j⟫ = 0) : linear_independent 𝕜 v :=
begin
  rw linear_independent_iff',
  intros s g hg i hi,
  have h' : g i * inner (v i) (v i) = inner (v i) (∑ j in s, g j • v j),
  { rw inner_sum,
    symmetry,
    convert finset.sum_eq_single i _ _,
    { rw inner_smul_right },
    { intros j hj hji,
      rw [inner_smul_right, ho i j hji.symm, mul_zero] },
    { exact λ h, false.elim (h hi) } },
  simpa [hg, hz] using h'
end

end basic_properties

section orthonormal_sets
variables {ι : Type*} [dec_ι : decidable_eq ι] (𝕜)

include 𝕜

/-- An orthonormal set of vectors in an `inner_product_space` -/
def orthonormal (v : ι → E) : Prop :=
(∀ i, ∥v i∥ = 1) ∧ (∀ {i j}, i ≠ j → ⟪v i, v j⟫ = 0)

omit 𝕜

variables {𝕜}

include dec_ι
/-- `if ... then ... else` characterization of an indexed set of vectors being orthonormal.  (Inner
product equals Kronecker delta.) -/
lemma orthonormal_iff_ite {v : ι → E} :
  orthonormal 𝕜 v ↔ ∀ i j, ⟪v i, v j⟫ = if i = j then (1:𝕜) else (0:𝕜) :=
begin
  split,
  { intros hv i j,
    split_ifs,
    { simp [h, inner_self_eq_norm_sq_to_K, hv.1] },
    { exact hv.2 h } },
  { intros h,
    split,
    { intros i,
      have h' : ∥v i∥ ^ 2 = 1 ^ 2 := by simp [norm_sq_eq_inner, h i i],
      have h₁ : 0 ≤ ∥v i∥ := norm_nonneg _,
      have h₂ : (0:ℝ) ≤ 1 := zero_le_one,
      rwa sq_eq_sq h₁ h₂ at h' },
    { intros i j hij,
      simpa [hij] using h i j } }
end
omit dec_ι

include dec_E
/-- `if ... then ... else` characterization of a set of vectors being orthonormal.  (Inner product
equals Kronecker delta.) -/
theorem orthonormal_subtype_iff_ite {s : set E} :
  orthonormal 𝕜 (coe : s → E) ↔
  (∀ v ∈ s, ∀ w ∈ s, ⟪v, w⟫ = if v = w then 1 else 0) :=
begin
  rw orthonormal_iff_ite,
  split,
  { intros h v hv w hw,
    convert h ⟨v, hv⟩ ⟨w, hw⟩ using 1,
    simp },
  { rintros h ⟨v, hv⟩ ⟨w, hw⟩,
    convert h v hv w hw using 1,
    simp }
end
omit dec_E

/-- The inner product of a linear combination of a set of orthonormal vectors with one of those
vectors picks out the coefficient of that vector. -/
lemma orthonormal.inner_right_finsupp {v : ι → E} (hv : orthonormal 𝕜 v) (l : ι →₀ 𝕜) (i : ι) :
  ⟪v i, finsupp.total ι E 𝕜 v l⟫ = l i :=
by classical; simp [finsupp.total_apply, finsupp.inner_sum, orthonormal_iff_ite.mp hv]

/-- The inner product of a linear combination of a set of orthonormal vectors with one of those
vectors picks out the coefficient of that vector. -/
lemma orthonormal.inner_right_sum
  {v : ι → E} (hv : orthonormal 𝕜 v) (l : ι → 𝕜) {s : finset ι} {i : ι} (hi : i ∈ s) :
  ⟪v i, ∑ i in s, (l i) • (v i)⟫ = l i :=
by classical; simp [inner_sum, inner_smul_right, orthonormal_iff_ite.mp hv, hi]

/-- The inner product of a linear combination of a set of orthonormal vectors with one of those
vectors picks out the coefficient of that vector. -/
lemma orthonormal.inner_right_fintype [fintype ι]
  {v : ι → E} (hv : orthonormal 𝕜 v) (l : ι → 𝕜) (i : ι) :
  ⟪v i, ∑ i : ι, (l i) • (v i)⟫ = l i :=
hv.inner_right_sum l (finset.mem_univ _)

/-- The inner product of a linear combination of a set of orthonormal vectors with one of those
vectors picks out the coefficient of that vector. -/
lemma orthonormal.inner_left_finsupp {v : ι → E} (hv : orthonormal 𝕜 v) (l : ι →₀ 𝕜) (i : ι) :
  ⟪finsupp.total ι E 𝕜 v l, v i⟫ = conj (l i) :=
by rw [← inner_conj_sym, hv.inner_right_finsupp]

/-- The inner product of a linear combination of a set of orthonormal vectors with one of those
vectors picks out the coefficient of that vector. -/
lemma orthonormal.inner_left_sum
  {v : ι → E} (hv : orthonormal 𝕜 v) (l : ι → 𝕜) {s : finset ι} {i : ι} (hi : i ∈ s) :
  ⟪∑ i in s, (l i) • (v i), v i⟫ = conj (l i) :=
by classical; simp [sum_inner, inner_smul_left, orthonormal_iff_ite.mp hv, hi]

/-- The inner product of a linear combination of a set of orthonormal vectors with one of those
vectors picks out the coefficient of that vector. -/
lemma orthonormal.inner_left_fintype [fintype ι]
  {v : ι → E} (hv : orthonormal 𝕜 v) (l : ι → 𝕜) (i : ι) :
  ⟪∑ i : ι, (l i) • (v i), v i⟫ = conj (l i) :=
hv.inner_left_sum l (finset.mem_univ _)

/-- The inner product of two linear combinations of a set of orthonormal vectors, expressed as
a sum over the first `finsupp`. -/
lemma orthonormal.inner_finsupp_eq_sum_left
  {v : ι → E} (hv : orthonormal 𝕜 v) (l₁ l₂ : ι →₀ 𝕜) :
  ⟪finsupp.total ι E 𝕜 v l₁, finsupp.total ι E 𝕜 v l₂⟫ = l₁.sum (λ i y, conj y * l₂ i) :=
by simp [finsupp.total_apply _ l₁, finsupp.sum_inner, hv.inner_right_finsupp]

/-- The inner product of two linear combinations of a set of orthonormal vectors, expressed as
a sum over the second `finsupp`. -/
lemma orthonormal.inner_finsupp_eq_sum_right
  {v : ι → E} (hv : orthonormal 𝕜 v) (l₁ l₂ : ι →₀ 𝕜) :
  ⟪finsupp.total ι E 𝕜 v l₁, finsupp.total ι E 𝕜 v l₂⟫ = l₂.sum (λ i y, conj (l₁ i) * y) :=
by simp [finsupp.total_apply _ l₂, finsupp.inner_sum, hv.inner_left_finsupp, mul_comm]

/-- The inner product of two linear combinations of a set of orthonormal vectors, expressed as
a sum. -/
lemma orthonormal.inner_sum
  {v : ι → E} (hv : orthonormal 𝕜 v) (l₁ l₂ : ι → 𝕜) (s : finset ι) :
  ⟪∑ i in s, l₁ i • v i, ∑ i in s, l₂ i • v i⟫ = ∑ i in s, conj (l₁ i) * l₂ i :=
begin
  simp_rw [sum_inner, inner_smul_left],
  refine finset.sum_congr rfl (λ i hi, _),
  rw hv.inner_right_sum l₂ hi
end

/--
The double sum of weighted inner products of pairs of vectors from an orthonormal sequence is the
sum of the weights.
-/
lemma orthonormal.inner_left_right_finset {s : finset ι}  {v : ι → E} (hv : orthonormal 𝕜 v)
  {a : ι → ι → 𝕜} : ∑ i in s, ∑ j in s, (a i j) • ⟪v j, v i⟫ = ∑ k in s, a k k :=
by classical; simp [orthonormal_iff_ite.mp hv, finset.sum_ite_of_true]

/-- An orthonormal set is linearly independent. -/
lemma orthonormal.linear_independent {v : ι → E} (hv : orthonormal 𝕜 v) :
  linear_independent 𝕜 v :=
begin
  rw linear_independent_iff,
  intros l hl,
  ext i,
  have key : ⟪v i, finsupp.total ι E 𝕜 v l⟫ = ⟪v i, 0⟫ := by rw hl,
  simpa [hv.inner_right_finsupp] using key
end

/-- A subfamily of an orthonormal family (i.e., a composition with an injective map) is an
orthonormal family. -/
lemma orthonormal.comp
  {ι' : Type*} {v : ι → E} (hv : orthonormal 𝕜 v) (f : ι' → ι) (hf : function.injective f) :
  orthonormal 𝕜 (v ∘ f) :=
begin
  classical,
  rw orthonormal_iff_ite at ⊢ hv,
  intros i j,
  convert hv (f i) (f j) using 1,
  simp [hf.eq_iff]
end

/-- If `v : ι → E` is an orthonormal family, then `coe : (range v) → E` is an orthonormal
family. -/
lemma orthonormal.coe_range {v : ι → E} (hv : orthonormal 𝕜 v) :
  orthonormal 𝕜 (coe : set.range v → E) :=
by simpa using hv.comp _ (set.range_splitting_injective v)

/-- A linear combination of some subset of an orthonormal set is orthogonal to other members of the
set. -/
lemma orthonormal.inner_finsupp_eq_zero
  {v : ι → E} (hv : orthonormal 𝕜 v) {s : set ι} {i : ι} (hi : i ∉ s) {l : ι →₀ 𝕜}
  (hl : l ∈ finsupp.supported 𝕜 𝕜 s) :
  ⟪finsupp.total ι E 𝕜 v l, v i⟫ = 0 :=
begin
  rw finsupp.mem_supported' at hl,
  simp [hv.inner_left_finsupp, hl i hi],
end

/-- Given an orthonormal family, a second family of vectors is orthonormal if every vector equals
the corresponding vector in the original family or its negation. -/
lemma orthonormal.orthonormal_of_forall_eq_or_eq_neg {v w : ι → E} (hv : orthonormal 𝕜 v)
  (hw : ∀ i, w i = v i ∨ w i = -(v i)) : orthonormal 𝕜 w :=
begin
  classical,
  rw orthonormal_iff_ite at *,
  intros i j,
  cases hw i with hi hi; cases hw j with hj hj; split_ifs with h;
    simpa [hi, hj, h] using hv i j
end

/- The material that follows, culminating in the existence of a maximal orthonormal subset, is
adapted from the corresponding development of the theory of linearly independents sets.  See
`exists_linear_independent` in particular. -/

variables (𝕜 E)
lemma orthonormal_empty : orthonormal 𝕜 (λ x, x : (∅ : set E) → E) :=
by classical; simp [orthonormal_subtype_iff_ite]
variables {𝕜 E}

lemma orthonormal_Union_of_directed
  {η : Type*} {s : η → set E} (hs : directed (⊆) s) (h : ∀ i, orthonormal 𝕜 (λ x, x : s i → E)) :
  orthonormal 𝕜 (λ x, x : (⋃ i, s i) → E) :=
begin
  classical,
  rw orthonormal_subtype_iff_ite,
  rintros x ⟨_, ⟨i, rfl⟩, hxi⟩ y ⟨_, ⟨j, rfl⟩, hyj⟩,
  obtain ⟨k, hik, hjk⟩ := hs i j,
  have h_orth : orthonormal 𝕜 (λ x, x : (s k) → E) := h k,
  rw orthonormal_subtype_iff_ite at h_orth,
  exact h_orth x (hik hxi) y (hjk hyj)
end

lemma orthonormal_sUnion_of_directed
  {s : set (set E)} (hs : directed_on (⊆) s)
  (h : ∀ a ∈ s, orthonormal 𝕜 (λ x, x : (a : set E) → E)) :
  orthonormal 𝕜 (λ x, x : (⋃₀ s) → E) :=
by rw set.sUnion_eq_Union; exact orthonormal_Union_of_directed hs.directed_coe (by simpa using h)

/-- Given an orthonormal set `v` of vectors in `E`, there exists a maximal orthonormal set
containing it. -/
lemma exists_maximal_orthonormal {s : set E} (hs : orthonormal 𝕜 (coe : s → E)) :
  ∃ w ⊇ s, orthonormal 𝕜 (coe : w → E) ∧ ∀ u ⊇ w, orthonormal 𝕜 (coe : u → E) → u = w :=
begin
  obtain ⟨b, bi, sb, h⟩ := zorn_subset_nonempty {b | orthonormal 𝕜 (coe : b → E)} _ _ hs,
  { refine ⟨b, sb, bi, _⟩,
    exact λ u hus hu, h u hu hus },
  { refine λ c hc cc c0, ⟨⋃₀ c, _, _⟩,
    { exact orthonormal_sUnion_of_directed cc.directed_on (λ x xc, hc xc) },
    { exact λ _, set.subset_sUnion_of_mem } }
end

lemma orthonormal.ne_zero {v : ι → E} (hv : orthonormal 𝕜 v) (i : ι) : v i ≠ 0 :=
begin
  have : ∥v i∥ ≠ 0,
  { rw hv.1 i,
    norm_num },
  simpa using this
end

open finite_dimensional

/-- A family of orthonormal vectors with the correct cardinality forms a basis. -/
def basis_of_orthonormal_of_card_eq_finrank [fintype ι] [nonempty ι] {v : ι → E}
  (hv : orthonormal 𝕜 v) (card_eq : fintype.card ι = finrank 𝕜 E) :
  basis ι 𝕜 E :=
basis_of_linear_independent_of_card_eq_finrank hv.linear_independent card_eq

@[simp] lemma coe_basis_of_orthonormal_of_card_eq_finrank [fintype ι] [nonempty ι] {v : ι → E}
  (hv : orthonormal 𝕜 v) (card_eq : fintype.card ι = finrank 𝕜 E) :
  (basis_of_orthonormal_of_card_eq_finrank hv card_eq : ι → E) = v :=
coe_basis_of_linear_independent_of_card_eq_finrank _ _

end orthonormal_sets

section norm

lemma norm_eq_sqrt_inner (x : E) : ∥x∥ = sqrt (re ⟪x, x⟫) :=
begin
  have h₁ : ∥x∥^2 = re ⟪x, x⟫ := norm_sq_eq_inner x,
  have h₂ := congr_arg sqrt h₁,
  simpa using h₂,
end

lemma norm_eq_sqrt_real_inner (x : F) : ∥x∥ = sqrt ⟪x, x⟫_ℝ :=
by { have h := @norm_eq_sqrt_inner ℝ F _ _ x, simpa using h }

lemma inner_self_eq_norm_mul_norm (x : E) : re ⟪x, x⟫ = ∥x∥ * ∥x∥ :=
by rw [norm_eq_sqrt_inner, ←sqrt_mul inner_self_nonneg (re ⟪x, x⟫),
  sqrt_mul_self inner_self_nonneg]

lemma inner_self_eq_norm_sq (x : E) : re ⟪x, x⟫ = ∥x∥^2 :=
by rw [pow_two, inner_self_eq_norm_mul_norm]

lemma real_inner_self_eq_norm_mul_norm (x : F) : ⟪x, x⟫_ℝ = ∥x∥ * ∥x∥ :=
by { have h := @inner_self_eq_norm_mul_norm ℝ F _ _ x, simpa using h }

lemma real_inner_self_eq_norm_sq (x : F) : ⟪x, x⟫_ℝ = ∥x∥^2 :=
by rw [pow_two, real_inner_self_eq_norm_mul_norm]

/-- Expand the square -/
lemma norm_add_sq {x y : E} : ∥x + y∥^2 = ∥x∥^2 + 2 * (re ⟪x, y⟫) + ∥y∥^2 :=
begin
  repeat {rw [sq, ←inner_self_eq_norm_mul_norm]},
  rw [inner_add_add_self, two_mul],
  simp only [add_assoc, add_left_inj, add_right_inj, add_monoid_hom.map_add],
  rw [←inner_conj_sym, conj_re],
end

alias norm_add_sq ← norm_add_pow_two

/-- Expand the square -/
lemma norm_add_sq_real {x y : F} : ∥x + y∥^2 = ∥x∥^2 + 2 * ⟪x, y⟫_ℝ + ∥y∥^2 :=
by { have h := @norm_add_sq ℝ F _ _, simpa using h }

alias norm_add_sq_real ← norm_add_pow_two_real

/-- Expand the square -/
lemma norm_add_mul_self {x y : E} : ∥x + y∥ * ∥x + y∥ = ∥x∥ * ∥x∥ + 2 * (re ⟪x, y⟫) + ∥y∥ * ∥y∥ :=
by { repeat {rw [← sq]}, exact norm_add_sq }

/-- Expand the square -/
lemma norm_add_mul_self_real {x y : F} : ∥x + y∥ * ∥x + y∥ = ∥x∥ * ∥x∥ + 2 * ⟪x, y⟫_ℝ + ∥y∥ * ∥y∥ :=
by { have h := @norm_add_mul_self ℝ F _ _, simpa using h }

/-- Expand the square -/
lemma norm_sub_sq {x y : E} : ∥x - y∥^2 = ∥x∥^2 - 2 * (re ⟪x, y⟫) + ∥y∥^2 :=
begin
  repeat {rw [sq, ←inner_self_eq_norm_mul_norm]},
  rw [inner_sub_sub_self],
  calc
    re (⟪x, x⟫ - ⟪x, y⟫ - ⟪y, x⟫ + ⟪y, y⟫)
        = re ⟪x, x⟫ - re ⟪x, y⟫ - re ⟪y, x⟫ + re ⟪y, y⟫  : by simp
    ... = -re ⟪y, x⟫ - re ⟪x, y⟫ + re ⟪x, x⟫ + re ⟪y, y⟫  : by ring
    ... = -re (⟪x, y⟫†) - re ⟪x, y⟫ + re ⟪x, x⟫ + re ⟪y, y⟫ : by rw [inner_conj_sym]
    ... = -re ⟪x, y⟫ - re ⟪x, y⟫ + re ⟪x, x⟫ + re ⟪y, y⟫ : by rw [conj_re]
    ... = re ⟪x, x⟫ - 2*re ⟪x, y⟫ + re ⟪y, y⟫ : by ring
end

alias norm_sub_sq ← norm_sub_pow_two

/-- Expand the square -/
lemma norm_sub_sq_real {x y : F} : ∥x - y∥^2 = ∥x∥^2 - 2 * ⟪x, y⟫_ℝ + ∥y∥^2 :=
norm_sub_sq

alias norm_sub_sq_real ← norm_sub_pow_two_real

/-- Expand the square -/
lemma norm_sub_mul_self {x y : E} : ∥x - y∥ * ∥x - y∥ = ∥x∥ * ∥x∥ - 2 * re ⟪x, y⟫ + ∥y∥ * ∥y∥ :=
by { repeat {rw [← sq]}, exact norm_sub_sq }

/-- Expand the square -/
lemma norm_sub_mul_self_real {x y : F} : ∥x - y∥ * ∥x - y∥ = ∥x∥ * ∥x∥ - 2 * ⟪x, y⟫_ℝ + ∥y∥ * ∥y∥ :=
by { have h := @norm_sub_mul_self ℝ F _ _, simpa using h }

/-- Cauchy–Schwarz inequality with norm -/
lemma abs_inner_le_norm (x y : E) : abs ⟪x, y⟫ ≤ ∥x∥ * ∥y∥ :=
nonneg_le_nonneg_of_sq_le_sq (mul_nonneg (norm_nonneg _) (norm_nonneg _))
begin
  have : ∥x∥ * ∥y∥ * (∥x∥ * ∥y∥) = (re ⟪x, x⟫) * (re ⟪y, y⟫),
    simp only [inner_self_eq_norm_mul_norm], ring,
  rw this,
  conv_lhs { congr, skip, rw [inner_abs_conj_sym] },
  exact inner_mul_inner_self_le _ _
end

lemma norm_inner_le_norm (x y : E) : ∥⟪x, y⟫∥ ≤ ∥x∥ * ∥y∥ :=
(is_R_or_C.norm_eq_abs _).le.trans (abs_inner_le_norm x y)

lemma nnnorm_inner_le_nnnorm (x y : E) : ∥⟪x, y⟫∥₊ ≤ ∥x∥₊ * ∥y∥₊ :=
norm_inner_le_norm x y

lemma re_inner_le_norm (x y : E) : re ⟪x, y⟫ ≤ ∥x∥ * ∥y∥ :=
le_trans (re_le_abs (inner x y)) (abs_inner_le_norm x y)

/-- Cauchy–Schwarz inequality with norm -/
lemma abs_real_inner_le_norm (x y : F) : absR ⟪x, y⟫_ℝ ≤ ∥x∥ * ∥y∥ :=
by { have h := @abs_inner_le_norm ℝ F _ _ x y, simpa using h }

/-- Cauchy–Schwarz inequality with norm -/
lemma real_inner_le_norm (x y : F) : ⟪x, y⟫_ℝ ≤ ∥x∥ * ∥y∥ :=
le_trans (le_abs_self _) (abs_real_inner_le_norm _ _)

include 𝕜
lemma parallelogram_law_with_norm (x y : E) :
  ∥x + y∥ * ∥x + y∥ + ∥x - y∥ * ∥x - y∥ = 2 * (∥x∥ * ∥x∥ + ∥y∥ * ∥y∥) :=
begin
  simp only [← inner_self_eq_norm_mul_norm],
  rw [← re.map_add, parallelogram_law, two_mul, two_mul],
  simp only [re.map_add],
end

lemma parallelogram_law_with_nnnorm (x y : E) :
  ∥x + y∥₊ * ∥x + y∥₊ + ∥x - y∥₊ * ∥x - y∥₊ = 2 * (∥x∥₊ * ∥x∥₊ + ∥y∥₊ * ∥y∥₊) :=
subtype.ext $ parallelogram_law_with_norm x y

omit 𝕜

/-- Polarization identity: The real part of the  inner product, in terms of the norm. -/
lemma re_inner_eq_norm_add_mul_self_sub_norm_mul_self_sub_norm_mul_self_div_two (x y : E) :
  re ⟪x, y⟫ = (∥x + y∥ * ∥x + y∥ - ∥x∥ * ∥x∥ - ∥y∥ * ∥y∥) / 2 :=
by { rw norm_add_mul_self, ring }

/-- Polarization identity: The real part of the  inner product, in terms of the norm. -/
lemma re_inner_eq_norm_mul_self_add_norm_mul_self_sub_norm_sub_mul_self_div_two (x y : E) :
  re ⟪x, y⟫ = (∥x∥ * ∥x∥ + ∥y∥ * ∥y∥ - ∥x - y∥ * ∥x - y∥) / 2 :=
by { rw [norm_sub_mul_self], ring }

/-- Polarization identity: The real part of the  inner product, in terms of the norm. -/
lemma re_inner_eq_norm_add_mul_self_sub_norm_sub_mul_self_div_four (x y : E) :
  re ⟪x, y⟫ = (∥x + y∥ * ∥x + y∥ - ∥x - y∥ * ∥x - y∥) / 4 :=
by { rw [norm_add_mul_self, norm_sub_mul_self], ring }

/-- Polarization identity: The imaginary part of the inner product, in terms of the norm. -/
lemma im_inner_eq_norm_sub_I_smul_mul_self_sub_norm_add_I_smul_mul_self_div_four (x y : E) :
  im ⟪x, y⟫ = (∥x - IK • y∥ * ∥x - IK • y∥ - ∥x + IK • y∥ * ∥x + IK • y∥) / 4 :=
by { simp only [norm_add_mul_self, norm_sub_mul_self, inner_smul_right, I_mul_re], ring }

/-- Polarization identity: The inner product, in terms of the norm. -/
lemma inner_eq_sum_norm_sq_div_four (x y : E) :
  ⟪x, y⟫ = (∥x + y∥ ^ 2 - ∥x - y∥ ^ 2 + (∥x - IK • y∥ ^ 2 - ∥x + IK • y∥ ^ 2) * IK) / 4 :=
begin
  rw [← re_add_im ⟪x, y⟫, re_inner_eq_norm_add_mul_self_sub_norm_sub_mul_self_div_four,
    im_inner_eq_norm_sub_I_smul_mul_self_sub_norm_add_I_smul_mul_self_div_four],
  push_cast,
  simp only [sq, ← mul_div_right_comm, ← add_div]
end

/-- Formula for the distance between the images of two nonzero points under an inversion with center
zero. See also `euclidean_geometry.dist_inversion_inversion` for inversions around a general
point. -/
lemma dist_div_norm_sq_smul {x y : F} (hx : x ≠ 0) (hy : y ≠ 0) (R : ℝ) :
  dist ((R / ∥x∥) ^ 2 • x) ((R / ∥y∥) ^ 2 • y) = (R ^ 2 / (∥x∥ * ∥y∥)) * dist x y :=
have hx' : ∥x∥ ≠ 0, from norm_ne_zero_iff.2 hx,
have hy' : ∥y∥ ≠ 0, from norm_ne_zero_iff.2 hy,
calc dist ((R / ∥x∥) ^ 2 • x) ((R / ∥y∥) ^ 2 • y)
    = sqrt (∥(R / ∥x∥) ^ 2 • x - (R / ∥y∥) ^ 2 • y∥^2) :
  by rw [dist_eq_norm, sqrt_sq (norm_nonneg _)]
... = sqrt ((R ^ 2 / (∥x∥ * ∥y∥)) ^ 2 * ∥x - y∥ ^ 2) :
  congr_arg sqrt $ by { field_simp [sq, norm_sub_mul_self_real, norm_smul, real_inner_smul_left,
    inner_smul_right, real.norm_of_nonneg (mul_self_nonneg _)], ring }
... = (R ^ 2 / (∥x∥ * ∥y∥)) * dist x y :
  by rw [sqrt_mul (sq_nonneg _), sqrt_sq (norm_nonneg _),
    sqrt_sq (div_nonneg (sq_nonneg _) (mul_nonneg (norm_nonneg _) (norm_nonneg _))), dist_eq_norm]

@[priority 100] -- See note [lower instance priority]
instance inner_product_space.to_uniform_convex_space : uniform_convex_space F :=
⟨λ ε hε, begin
  refine ⟨2 - sqrt (4 - ε^2), sub_pos_of_lt $ (sqrt_lt' zero_lt_two).2 _, λ x hx y hy hxy, _⟩,
  { norm_num,
    exact pow_pos hε _ },
  rw sub_sub_cancel,
  refine le_sqrt_of_sq_le _,
  rw [sq, eq_sub_iff_add_eq.2 (parallelogram_law_with_norm x y), ←sq (∥x - y∥), hx, hy],
  norm_num,
  exact pow_le_pow_of_le_left hε.le hxy _,
end⟩

section complex

variables {V : Type*}
[inner_product_space ℂ V]

/--
A complex polarization identity, with a linear map
-/
lemma inner_map_polarization (T : V →ₗ[ℂ] V) (x y : V):
  ⟪ T y, x ⟫_ℂ = (⟪T (x + y) , x + y⟫_ℂ - ⟪T (x - y) , x - y⟫_ℂ +
    complex.I * ⟪T (x + complex.I • y) , x + complex.I • y⟫_ℂ -
    complex.I * ⟪T (x - complex.I • y), x - complex.I • y ⟫_ℂ) / 4 :=
begin
  simp only [map_add, map_sub, inner_add_left, inner_add_right, linear_map.map_smul,
             inner_smul_left, inner_smul_right, complex.conj_I, ←pow_two, complex.I_sq,
             inner_sub_left, inner_sub_right, mul_add, ←mul_assoc, mul_neg, neg_neg,
             sub_neg_eq_add, one_mul, neg_one_mul, mul_sub, sub_sub],
  ring,
end

lemma inner_map_polarization' (T : V →ₗ[ℂ] V) (x y : V):
  ⟪ T x, y ⟫_ℂ = (⟪T (x + y) , x + y⟫_ℂ - ⟪T (x - y) , x - y⟫_ℂ -
    complex.I * ⟪T (x + complex.I • y) , x + complex.I • y⟫_ℂ +
    complex.I * ⟪T (x - complex.I • y), x - complex.I • y ⟫_ℂ) / 4 :=
begin
  simp only [map_add, map_sub, inner_add_left, inner_add_right, linear_map.map_smul,
             inner_smul_left, inner_smul_right, complex.conj_I, ←pow_two, complex.I_sq,
             inner_sub_left, inner_sub_right, mul_add, ←mul_assoc, mul_neg, neg_neg,
             sub_neg_eq_add, one_mul, neg_one_mul, mul_sub, sub_sub],
  ring,
end

/--
If `⟪T x, x⟫_ℂ = 0` for all x, then T = 0.
-/
lemma inner_map_self_eq_zero (T : V →ₗ[ℂ] V) :
  (∀ (x : V), ⟪T x, x⟫_ℂ = 0) ↔ T = 0 :=
begin
  split,
  { intro hT,
    ext x,
    simp only [linear_map.zero_apply, ← inner_self_eq_zero, inner_map_polarization, hT],
    norm_num },
  { rintro rfl x,
    simp only [linear_map.zero_apply, inner_zero_left] }
end

end complex

section

variables {ι : Type*} {ι' : Type*} {ι'' : Type*}
variables {E' : Type*} [inner_product_space 𝕜 E']
variables {E'' : Type*} [inner_product_space 𝕜 E'']

/-- A linear isometry preserves the inner product. -/
@[simp] lemma linear_isometry.inner_map_map (f : E →ₗᵢ[𝕜] E') (x y : E) : ⟪f x, f y⟫ = ⟪x, y⟫ :=
by simp [inner_eq_sum_norm_sq_div_four, ← f.norm_map]

/-- A linear isometric equivalence preserves the inner product. -/
@[simp] lemma linear_isometry_equiv.inner_map_map (f : E ≃ₗᵢ[𝕜] E') (x y : E) :
  ⟪f x, f y⟫ = ⟪x, y⟫ :=
f.to_linear_isometry.inner_map_map x y

/-- A linear map that preserves the inner product is a linear isometry. -/
def linear_map.isometry_of_inner (f : E →ₗ[𝕜] E') (h : ∀ x y, ⟪f x, f y⟫ = ⟪x, y⟫) : E →ₗᵢ[𝕜] E' :=
⟨f, λ x, by simp only [norm_eq_sqrt_inner, h]⟩

@[simp] lemma linear_map.coe_isometry_of_inner (f : E →ₗ[𝕜] E') (h) :
  ⇑(f.isometry_of_inner h) = f := rfl

@[simp] lemma linear_map.isometry_of_inner_to_linear_map (f : E →ₗ[𝕜] E') (h) :
  (f.isometry_of_inner h).to_linear_map = f := rfl

/-- A linear equivalence that preserves the inner product is a linear isometric equivalence. -/
def linear_equiv.isometry_of_inner (f : E ≃ₗ[𝕜] E') (h : ∀ x y, ⟪f x, f y⟫ = ⟪x, y⟫) :
  E ≃ₗᵢ[𝕜] E' :=
⟨f, ((f : E →ₗ[𝕜] E').isometry_of_inner h).norm_map⟩

@[simp] lemma linear_equiv.coe_isometry_of_inner (f : E ≃ₗ[𝕜] E') (h) :
  ⇑(f.isometry_of_inner h) = f := rfl

@[simp] lemma linear_equiv.isometry_of_inner_to_linear_equiv (f : E ≃ₗ[𝕜] E') (h) :
  (f.isometry_of_inner h).to_linear_equiv = f := rfl

/-- A linear isometry preserves the property of being orthonormal. -/
lemma linear_isometry.orthonormal_comp_iff {v : ι → E} (f : E →ₗᵢ[𝕜] E') :
  orthonormal 𝕜 (f ∘ v) ↔ orthonormal 𝕜 v :=
begin
  classical,
  simp_rw [orthonormal_iff_ite, linear_isometry.inner_map_map]
end

/-- A linear isometry preserves the property of being orthonormal. -/
lemma orthonormal.comp_linear_isometry {v : ι → E} (hv : orthonormal 𝕜 v) (f : E →ₗᵢ[𝕜] E') :
  orthonormal 𝕜 (f ∘ v) :=
by rwa f.orthonormal_comp_iff

/-- A linear isometric equivalence preserves the property of being orthonormal. -/
lemma orthonormal.comp_linear_isometry_equiv {v : ι → E} (hv : orthonormal 𝕜 v) (f : E ≃ₗᵢ[𝕜] E') :
  orthonormal 𝕜 (f ∘ v) :=
hv.comp_linear_isometry f.to_linear_isometry

/-- A linear isometric equivalence, applied with `basis.map`, preserves the property of being
orthonormal. --/
lemma orthonormal.map_linear_isometry_equiv {v : basis ι 𝕜 E} (hv : orthonormal 𝕜 v)
  (f : E ≃ₗᵢ[𝕜] E') : orthonormal 𝕜 (v.map f.to_linear_equiv) :=
hv.comp_linear_isometry_equiv f

/-- A linear map that sends an orthonormal basis to orthonormal vectors is a linear isometry. -/
def linear_map.isometry_of_orthonormal (f : E →ₗ[𝕜] E') {v : basis ι 𝕜 E} (hv : orthonormal 𝕜 v)
  (hf : orthonormal 𝕜 (f ∘ v)) : E →ₗᵢ[𝕜] E' :=
f.isometry_of_inner $ λ x y, by rw [←v.total_repr x, ←v.total_repr y, finsupp.apply_total,
                                    finsupp.apply_total, hv.inner_finsupp_eq_sum_left,
                                    hf.inner_finsupp_eq_sum_left]

@[simp] lemma linear_map.coe_isometry_of_orthonormal (f : E →ₗ[𝕜] E') {v : basis ι 𝕜 E}
  (hv : orthonormal 𝕜 v) (hf : orthonormal 𝕜 (f ∘ v)) :
  ⇑(f.isometry_of_orthonormal hv hf) = f :=
rfl

@[simp] lemma linear_map.isometry_of_orthonormal_to_linear_map (f : E →ₗ[𝕜] E') {v : basis ι 𝕜 E}
  (hv : orthonormal 𝕜 v) (hf : orthonormal 𝕜 (f ∘ v)) :
  (f.isometry_of_orthonormal hv hf).to_linear_map = f :=
rfl

/-- A linear equivalence that sends an orthonormal basis to orthonormal vectors is a linear
isometric equivalence. -/
def linear_equiv.isometry_of_orthonormal (f : E ≃ₗ[𝕜] E') {v : basis ι 𝕜 E} (hv : orthonormal 𝕜 v)
  (hf : orthonormal 𝕜 (f ∘ v)) : E ≃ₗᵢ[𝕜] E' :=
f.isometry_of_inner $ λ x y, begin
  rw ←linear_equiv.coe_coe at hf,
  rw [←v.total_repr x, ←v.total_repr y, ←linear_equiv.coe_coe, finsupp.apply_total,
      finsupp.apply_total, hv.inner_finsupp_eq_sum_left, hf.inner_finsupp_eq_sum_left]
end

@[simp] lemma linear_equiv.coe_isometry_of_orthonormal (f : E ≃ₗ[𝕜] E') {v : basis ι 𝕜 E}
  (hv : orthonormal 𝕜 v) (hf : orthonormal 𝕜 (f ∘ v)) :
  ⇑(f.isometry_of_orthonormal hv hf) = f :=
rfl

@[simp] lemma linear_equiv.isometry_of_orthonormal_to_linear_equiv (f : E ≃ₗ[𝕜] E')
  {v : basis ι 𝕜 E} (hv : orthonormal 𝕜 v) (hf : orthonormal 𝕜 (f ∘ v)) :
  (f.isometry_of_orthonormal hv hf).to_linear_equiv = f :=
rfl

/-- A linear isometric equivalence that sends an orthonormal basis to a given orthonormal basis. -/
def orthonormal.equiv {v : basis ι 𝕜 E} (hv : orthonormal 𝕜 v) {v' : basis ι' 𝕜 E'}
  (hv' : orthonormal 𝕜 v') (e : ι ≃ ι') : E ≃ₗᵢ[𝕜] E' :=
(v.equiv v' e).isometry_of_orthonormal hv begin
  have h : (v.equiv v' e) ∘ v = v' ∘ e,
  { ext i,
    simp },
  rw h,
  exact hv'.comp _ e.injective
end

@[simp] lemma orthonormal.equiv_to_linear_equiv {v : basis ι 𝕜 E} (hv : orthonormal 𝕜 v)
  {v' : basis ι' 𝕜 E'} (hv' : orthonormal 𝕜 v') (e : ι ≃ ι') :
  (hv.equiv hv' e).to_linear_equiv = v.equiv v' e :=
rfl

@[simp] lemma orthonormal.equiv_apply {ι' : Type*} {v : basis ι 𝕜 E} (hv : orthonormal 𝕜 v)
  {v' : basis ι' 𝕜 E'} (hv' : orthonormal 𝕜 v') (e : ι ≃ ι') (i : ι) :
  hv.equiv hv' e (v i) = v' (e i) :=
basis.equiv_apply _ _ _ _

@[simp] lemma orthonormal.equiv_refl {v : basis ι 𝕜 E} (hv : orthonormal 𝕜 v) :
  hv.equiv hv (equiv.refl ι) = linear_isometry_equiv.refl 𝕜 E :=
v.ext_linear_isometry_equiv $ λ i, by simp

@[simp] lemma orthonormal.equiv_symm {v : basis ι 𝕜 E} (hv : orthonormal 𝕜 v) {v' : basis ι' 𝕜 E'}
  (hv' : orthonormal 𝕜 v') (e : ι ≃ ι') : (hv.equiv hv' e).symm = hv'.equiv hv e.symm :=
v'.ext_linear_isometry_equiv $ λ i, (hv.equiv hv' e).injective (by simp)

@[simp] lemma orthonormal.equiv_trans {v : basis ι 𝕜 E} (hv : orthonormal 𝕜 v) {v' : basis ι' 𝕜 E'}
  (hv' : orthonormal 𝕜 v') (e : ι ≃ ι') {v'' : basis ι'' 𝕜 E''} (hv'' : orthonormal 𝕜 v'')
  (e' : ι' ≃ ι'') : (hv.equiv hv' e).trans (hv'.equiv hv'' e') = hv.equiv hv'' (e.trans e') :=
v.ext_linear_isometry_equiv $ λ i, by simp

lemma orthonormal.map_equiv {v : basis ι 𝕜 E} (hv : orthonormal 𝕜 v) {v' : basis ι' 𝕜 E'}
  (hv' : orthonormal 𝕜 v') (e : ι ≃ ι') :
  v.map ((hv.equiv hv' e).to_linear_equiv) = v'.reindex e.symm :=
v.map_equiv _ _

end

/-- Polarization identity: The real inner product, in terms of the norm. -/
lemma real_inner_eq_norm_add_mul_self_sub_norm_mul_self_sub_norm_mul_self_div_two (x y : F) :
  ⟪x, y⟫_ℝ = (∥x + y∥ * ∥x + y∥ - ∥x∥ * ∥x∥ - ∥y∥ * ∥y∥) / 2 :=
re_to_real.symm.trans $
  re_inner_eq_norm_add_mul_self_sub_norm_mul_self_sub_norm_mul_self_div_two x y

/-- Polarization identity: The real inner product, in terms of the norm. -/
lemma real_inner_eq_norm_mul_self_add_norm_mul_self_sub_norm_sub_mul_self_div_two (x y : F) :
  ⟪x, y⟫_ℝ = (∥x∥ * ∥x∥ + ∥y∥ * ∥y∥ - ∥x - y∥ * ∥x - y∥) / 2 :=
re_to_real.symm.trans $
  re_inner_eq_norm_mul_self_add_norm_mul_self_sub_norm_sub_mul_self_div_two x y

/-- Pythagorean theorem, if-and-only-if vector inner product form. -/
lemma norm_add_sq_eq_norm_sq_add_norm_sq_iff_real_inner_eq_zero (x y : F) :
  ∥x + y∥ * ∥x + y∥ = ∥x∥ * ∥x∥ + ∥y∥ * ∥y∥ ↔ ⟪x, y⟫_ℝ = 0 :=
begin
  rw [norm_add_mul_self, add_right_cancel_iff, add_right_eq_self, mul_eq_zero],
  norm_num
end

/-- Pythagorean theorem, vector inner product form. -/
lemma norm_add_sq_eq_norm_sq_add_norm_sq_of_inner_eq_zero (x y : E) (h : ⟪x, y⟫ = 0) :
  ∥x + y∥ * ∥x + y∥ = ∥x∥ * ∥x∥ + ∥y∥ * ∥y∥ :=
begin
  rw [norm_add_mul_self, add_right_cancel_iff, add_right_eq_self, mul_eq_zero],
  apply or.inr,
  simp only [h, zero_re'],
end

/-- Pythagorean theorem, vector inner product form. -/
lemma norm_add_sq_eq_norm_sq_add_norm_sq_real {x y : F} (h : ⟪x, y⟫_ℝ = 0) :
  ∥x + y∥ * ∥x + y∥ = ∥x∥ * ∥x∥ + ∥y∥ * ∥y∥ :=
(norm_add_sq_eq_norm_sq_add_norm_sq_iff_real_inner_eq_zero x y).2 h

/-- Pythagorean theorem, subtracting vectors, if-and-only-if vector
inner product form. -/
lemma norm_sub_sq_eq_norm_sq_add_norm_sq_iff_real_inner_eq_zero (x y : F) :
  ∥x - y∥ * ∥x - y∥ = ∥x∥ * ∥x∥ + ∥y∥ * ∥y∥ ↔ ⟪x, y⟫_ℝ = 0 :=
begin
  rw [norm_sub_mul_self, add_right_cancel_iff, sub_eq_add_neg, add_right_eq_self, neg_eq_zero,
      mul_eq_zero],
  norm_num
end

/-- Pythagorean theorem, subtracting vectors, vector inner product
form. -/
lemma norm_sub_sq_eq_norm_sq_add_norm_sq_real {x y : F} (h : ⟪x, y⟫_ℝ = 0) :
  ∥x - y∥ * ∥x - y∥ = ∥x∥ * ∥x∥ + ∥y∥ * ∥y∥ :=
(norm_sub_sq_eq_norm_sq_add_norm_sq_iff_real_inner_eq_zero x y).2 h

/-- The sum and difference of two vectors are orthogonal if and only
if they have the same norm. -/
lemma real_inner_add_sub_eq_zero_iff (x y : F) : ⟪x + y, x - y⟫_ℝ = 0 ↔ ∥x∥ = ∥y∥ :=
begin
  conv_rhs { rw ←mul_self_inj_of_nonneg (norm_nonneg _) (norm_nonneg _) },
  simp only [←inner_self_eq_norm_mul_norm, inner_add_left, inner_sub_right,
            real_inner_comm y x, sub_eq_zero, re_to_real],
  split,
  { intro h,
    rw [add_comm] at h,
    linarith },
  { intro h,
    linarith }
end

/-- Given two orthogonal vectors, their sum and difference have equal norms. -/
lemma norm_sub_eq_norm_add {v w : E} (h : ⟪v, w⟫ = 0) : ∥w - v∥ = ∥w + v∥ :=
begin
  rw ←mul_self_inj_of_nonneg (norm_nonneg _) (norm_nonneg _),
  simp [h, ←inner_self_eq_norm_mul_norm, inner_add_left, inner_add_right, inner_sub_left,
    inner_sub_right, inner_re_symm]
end

/-- The real inner product of two vectors, divided by the product of their
norms, has absolute value at most 1. -/
lemma abs_real_inner_div_norm_mul_norm_le_one (x y : F) : absR (⟪x, y⟫_ℝ / (∥x∥ * ∥y∥)) ≤ 1 :=
begin
  rw _root_.abs_div,
  by_cases h : 0 = absR (∥x∥ * ∥y∥),
  { rw [←h, div_zero],
    norm_num },
  { change 0 ≠ absR (∥x∥ * ∥y∥) at h,
    rw div_le_iff' (lt_of_le_of_ne (ge_iff_le.mp (_root_.abs_nonneg (∥x∥ * ∥y∥))) h),
    convert abs_real_inner_le_norm x y using 1,
    rw [_root_.abs_mul, _root_.abs_of_nonneg (norm_nonneg x), _root_.abs_of_nonneg (norm_nonneg y),
        mul_one] }
end

/-- The inner product of a vector with a multiple of itself. -/
lemma real_inner_smul_self_left (x : F) (r : ℝ) : ⟪r • x, x⟫_ℝ = r * (∥x∥ * ∥x∥) :=
by rw [real_inner_smul_left, ←real_inner_self_eq_norm_mul_norm]

/-- The inner product of a vector with a multiple of itself. -/
lemma real_inner_smul_self_right (x : F) (r : ℝ) : ⟪x, r • x⟫_ℝ = r * (∥x∥ * ∥x∥) :=
by rw [inner_smul_right, ←real_inner_self_eq_norm_mul_norm]

/-- The inner product of a nonzero vector with a nonzero multiple of
itself, divided by the product of their norms, has absolute value
1. -/
lemma abs_inner_div_norm_mul_norm_eq_one_of_ne_zero_of_ne_zero_mul
  {x : E} {r : 𝕜} (hx : x ≠ 0) (hr : r ≠ 0) : abs ⟪x, r • x⟫ / (∥x∥ * ∥r • x∥) = 1 :=
begin
  have hx' : ∥x∥ ≠ 0 := by simp [norm_eq_zero, hx],
  have hr' : abs r ≠ 0 := by simp [is_R_or_C.abs_eq_zero, hr],
  rw [inner_smul_right, is_R_or_C.abs_mul, ←inner_self_re_abs, inner_self_eq_norm_mul_norm,
      norm_smul],
  rw [is_R_or_C.norm_eq_abs, ←mul_assoc, ←div_div, mul_div_cancel _ hx',
     ←div_div, mul_comm, mul_div_cancel _ hr', div_self hx'],
end

/-- The inner product of a nonzero vector with a nonzero multiple of
itself, divided by the product of their norms, has absolute value
1. -/
lemma abs_real_inner_div_norm_mul_norm_eq_one_of_ne_zero_of_ne_zero_mul
  {x : F} {r : ℝ} (hx : x ≠ 0) (hr : r ≠ 0) : absR ⟪x, r • x⟫_ℝ / (∥x∥ * ∥r • x∥) = 1 :=
begin
  rw ← abs_to_real,
  exact abs_inner_div_norm_mul_norm_eq_one_of_ne_zero_of_ne_zero_mul hx hr
end

/-- The inner product of a nonzero vector with a positive multiple of
itself, divided by the product of their norms, has value 1. -/
lemma real_inner_div_norm_mul_norm_eq_one_of_ne_zero_of_pos_mul
  {x : F} {r : ℝ} (hx : x ≠ 0) (hr : 0 < r) : ⟪x, r • x⟫_ℝ / (∥x∥ * ∥r • x∥) = 1 :=
begin
  rw [real_inner_smul_self_right, norm_smul, real.norm_eq_abs, ←mul_assoc ∥x∥, mul_comm _ (absR r),
      mul_assoc, _root_.abs_of_nonneg (le_of_lt hr), div_self],
  exact mul_ne_zero (ne_of_gt hr)
    (λ h, hx (norm_eq_zero.1 (eq_zero_of_mul_self_eq_zero h)))
end

/-- The inner product of a nonzero vector with a negative multiple of
itself, divided by the product of their norms, has value -1. -/
lemma real_inner_div_norm_mul_norm_eq_neg_one_of_ne_zero_of_neg_mul
  {x : F} {r : ℝ} (hx : x ≠ 0) (hr : r < 0) : ⟪x, r • x⟫_ℝ / (∥x∥ * ∥r • x∥) = -1 :=
begin
  rw [real_inner_smul_self_right, norm_smul, real.norm_eq_abs, ←mul_assoc ∥x∥, mul_comm _ (absR r),
      mul_assoc, abs_of_neg hr, neg_mul, div_neg_eq_neg_div, div_self],
  exact mul_ne_zero (ne_of_lt hr)
    (λ h, hx (norm_eq_zero.1 (eq_zero_of_mul_self_eq_zero h)))
end

/-- The inner product of two vectors, divided by the product of their
norms, has absolute value 1 if and only if they are nonzero and one is
a multiple of the other. One form of equality case for Cauchy-Schwarz. -/
lemma abs_inner_div_norm_mul_norm_eq_one_iff (x y : E) :
  abs (⟪x, y⟫ / (∥x∥ * ∥y∥)) = 1 ↔ (x ≠ 0 ∧ ∃ (r : 𝕜), r ≠ 0 ∧ y = r • x) :=
begin
  split,
  { intro h,
    have hx0 : x ≠ 0,
    { intro hx0,
      rw [hx0, inner_zero_left, zero_div] at h,
      norm_num at h, },
    refine and.intro hx0 _,
    set r := ⟪x, y⟫ / (∥x∥ * ∥x∥) with hr,
    use r,
    set t := y - r • x with ht,
    have ht0 : ⟪x, t⟫ = 0,
    { rw [ht, inner_sub_right, inner_smul_right, hr],
      norm_cast,
      rw [←inner_self_eq_norm_mul_norm, inner_self_re_to_K,
          div_mul_cancel _ (λ h, hx0 (inner_self_eq_zero.1 h)), sub_self] },
    replace h : ∥r • x∥ / ∥t + r • x∥ = 1,
    { rw [←sub_add_cancel y (r • x), ←ht, inner_add_right, ht0, zero_add, inner_smul_right,
        is_R_or_C.abs_div, is_R_or_C.abs_mul, ←inner_self_re_abs,
        inner_self_eq_norm_mul_norm] at h,
      norm_cast at h,
      rwa [_root_.abs_mul, abs_norm_eq_norm, abs_norm_eq_norm, ←mul_assoc, mul_comm,
        mul_div_mul_left _ _ (λ h, hx0 (norm_eq_zero.1 h)), ←is_R_or_C.norm_eq_abs,
        ←norm_smul] at h },
    have hr0 : r ≠ 0,
    { intro hr0,
      rw [hr0, zero_smul, norm_zero, zero_div] at h,
      norm_num at h },
    refine and.intro hr0 _,
    have h2 : ∥r • x∥ ^ 2 = ∥t + r • x∥ ^ 2,
    { rw [eq_of_div_eq_one h] },
    replace h2 : ⟪r • x, r • x⟫ = ⟪t, t⟫ + ⟪t, r • x⟫ + ⟪r • x, t⟫ + ⟪r • x, r • x⟫,
    { rw [sq, sq, ←inner_self_eq_norm_mul_norm, ←inner_self_eq_norm_mul_norm ] at h2,
      have h2' := congr_arg (λ z : ℝ, (z : 𝕜)) h2,
      simp_rw [inner_self_re_to_K, inner_add_add_self] at h2',
      exact h2' },
    conv at h2 in ⟪r • x, t⟫ { rw [inner_smul_left, ht0, mul_zero] },
    symmetry' at h2,
    have h₁ : ⟪t, r • x⟫ = 0 := by { rw [inner_smul_right, ←inner_conj_sym, ht0], simp },
    rw [add_zero, h₁, add_left_eq_self, add_zero, inner_self_eq_zero] at h2,
    rw h2 at ht,
    exact eq_of_sub_eq_zero ht.symm },
  { intro h,
    rcases h with ⟨hx, ⟨r, ⟨hr, hy⟩⟩⟩,
    rw [hy, is_R_or_C.abs_div],
    norm_cast,
    rw [_root_.abs_mul, abs_norm_eq_norm, abs_norm_eq_norm],
    exact abs_inner_div_norm_mul_norm_eq_one_of_ne_zero_of_ne_zero_mul hx hr }
end

/-- The inner product of two vectors, divided by the product of their
norms, has absolute value 1 if and only if they are nonzero and one is
a multiple of the other. One form of equality case for Cauchy-Schwarz. -/
lemma abs_real_inner_div_norm_mul_norm_eq_one_iff (x y : F) :
  absR (⟪x, y⟫_ℝ / (∥x∥ * ∥y∥)) = 1 ↔ (x ≠ 0 ∧ ∃ (r : ℝ), r ≠ 0 ∧ y = r • x) :=
begin
  have := @abs_inner_div_norm_mul_norm_eq_one_iff ℝ F _ _ x y,
  simpa [coe_real_eq_id] using this,
end

/--
If the inner product of two vectors is equal to the product of their norms, then the two vectors
are multiples of each other. One form of the equality case for Cauchy-Schwarz.
Compare `inner_eq_norm_mul_iff`, which takes the stronger hypothesis `⟪x, y⟫ = ∥x∥ * ∥y∥`. -/
lemma abs_inner_eq_norm_iff (x y : E) (hx0 : x ≠ 0) (hy0 : y ≠ 0):
  abs ⟪x, y⟫ = ∥x∥ * ∥y∥ ↔ ∃ (r : 𝕜), r ≠ 0 ∧ y = r • x :=
begin
  have hx0' : ∥x∥ ≠ 0 := by simp [norm_eq_zero, hx0],
  have hy0' : ∥y∥ ≠ 0 := by simp [norm_eq_zero, hy0],
  have hxy0 : ∥x∥ * ∥y∥ ≠ 0 := by simp [hx0', hy0'],
  have h₁ : abs ⟪x, y⟫ = ∥x∥ * ∥y∥ ↔ abs (⟪x, y⟫ / (∥x∥ * ∥y∥)) = 1,
  { refine ⟨_ ,_⟩,
    { intro h,
      norm_cast,
      rw [is_R_or_C.abs_div, h, abs_of_real, _root_.abs_mul, abs_norm_eq_norm, abs_norm_eq_norm],
      exact div_self hxy0 },
    { intro h,
      norm_cast at h,
      rwa [is_R_or_C.abs_div, abs_of_real, _root_.abs_mul, abs_norm_eq_norm, abs_norm_eq_norm,
          div_eq_one_iff_eq hxy0] at h } },
  rw [h₁, abs_inner_div_norm_mul_norm_eq_one_iff x y],
  simp [hx0]
end

/-- The inner product of two vectors, divided by the product of their
norms, has value 1 if and only if they are nonzero and one is
a positive multiple of the other. -/
lemma real_inner_div_norm_mul_norm_eq_one_iff (x y : F) :
  ⟪x, y⟫_ℝ / (∥x∥ * ∥y∥) = 1 ↔ (x ≠ 0 ∧ ∃ (r : ℝ), 0 < r ∧ y = r • x) :=
begin
  split,
  { intro h,
    have ha := h,
    apply_fun absR at ha,
    norm_num at ha,
    rcases (abs_real_inner_div_norm_mul_norm_eq_one_iff x y).1 ha with ⟨hx, ⟨r, ⟨hr, hy⟩⟩⟩,
    use [hx, r],
    refine and.intro _ hy,
    by_contradiction hrneg,
    rw hy at h,
    rw real_inner_div_norm_mul_norm_eq_neg_one_of_ne_zero_of_neg_mul hx
      (lt_of_le_of_ne (le_of_not_lt hrneg) hr) at h,
    norm_num at h },
  { intro h,
    rcases h with ⟨hx, ⟨r, ⟨hr, hy⟩⟩⟩,
    rw hy,
    exact real_inner_div_norm_mul_norm_eq_one_of_ne_zero_of_pos_mul hx hr }
end

/-- The inner product of two vectors, divided by the product of their
norms, has value -1 if and only if they are nonzero and one is
a negative multiple of the other. -/
lemma real_inner_div_norm_mul_norm_eq_neg_one_iff (x y : F) :
  ⟪x, y⟫_ℝ / (∥x∥ * ∥y∥) = -1 ↔ (x ≠ 0 ∧ ∃ (r : ℝ), r < 0 ∧ y = r • x) :=
begin
  split,
  { intro h,
    have ha := h,
    apply_fun absR at ha,
    norm_num at ha,
    rcases (abs_real_inner_div_norm_mul_norm_eq_one_iff x y).1 ha with ⟨hx, ⟨r, ⟨hr, hy⟩⟩⟩,
    use [hx, r],
    refine and.intro _ hy,
    by_contradiction hrpos,
    rw hy at h,
    rw real_inner_div_norm_mul_norm_eq_one_of_ne_zero_of_pos_mul hx
      (lt_of_le_of_ne (le_of_not_lt hrpos) hr.symm) at h,
    norm_num at h },
  { intro h,
    rcases h with ⟨hx, ⟨r, ⟨hr, hy⟩⟩⟩,
    rw hy,
    exact real_inner_div_norm_mul_norm_eq_neg_one_of_ne_zero_of_neg_mul hx hr }
end

/-- If the inner product of two vectors is equal to the product of their norms (i.e.,
`⟪x, y⟫ = ∥x∥ * ∥y∥`), then the two vectors are nonnegative real multiples of each other. One form
of the equality case for Cauchy-Schwarz.
Compare `abs_inner_eq_norm_iff`, which takes the weaker hypothesis `abs ⟪x, y⟫ = ∥x∥ * ∥y∥`. -/
lemma inner_eq_norm_mul_iff {x y : E} :
  ⟪x, y⟫ = (∥x∥ : 𝕜) * ∥y∥ ↔ (∥y∥ : 𝕜) • x = (∥x∥ : 𝕜) • y :=
begin
  by_cases h : (x = 0 ∨ y = 0), -- WLOG `x` and `y` are nonzero
  { cases h; simp [h] },
  calc ⟪x, y⟫ = (∥x∥ : 𝕜) * ∥y∥ ↔ ∥x∥ * ∥y∥ = re ⟪x, y⟫ :
  begin
    norm_cast,
    split,
    { intros h',
      simp [h'] },
    { have cauchy_schwarz := abs_inner_le_norm x y,
      intros h',
      rw h' at ⊢ cauchy_schwarz,
      rwa re_eq_self_of_le }
  end
  ... ↔ 2 * ∥x∥ * ∥y∥ * (∥x∥ * ∥y∥ - re ⟪x, y⟫) = 0 :
    by simp [h, show (2:ℝ) ≠ 0, by norm_num, sub_eq_zero]
  ... ↔ ∥(∥y∥:𝕜) • x - (∥x∥:𝕜) • y∥ * ∥(∥y∥:𝕜) • x - (∥x∥:𝕜) • y∥ = 0 :
  begin
    simp only [norm_sub_mul_self, inner_smul_left, inner_smul_right, norm_smul, conj_of_real,
      is_R_or_C.norm_eq_abs, abs_of_real, of_real_im, of_real_re, mul_re, abs_norm_eq_norm],
    refine eq.congr _ rfl,
    ring
  end
  ... ↔ (∥y∥ : 𝕜) • x = (∥x∥ : 𝕜) • y : by simp [norm_sub_eq_zero_iff]
end

/-- If the inner product of two vectors is equal to the product of their norms (i.e.,
`⟪x, y⟫ = ∥x∥ * ∥y∥`), then the two vectors are nonnegative real multiples of each other. One form
of the equality case for Cauchy-Schwarz.
Compare `abs_inner_eq_norm_iff`, which takes the weaker hypothesis `abs ⟪x, y⟫ = ∥x∥ * ∥y∥`. -/
lemma inner_eq_norm_mul_iff_real {x y : F} : ⟪x, y⟫_ℝ = ∥x∥ * ∥y∥ ↔ ∥y∥ • x = ∥x∥ • y :=
inner_eq_norm_mul_iff

/-- If the inner product of two unit vectors is `1`, then the two vectors are equal. One form of
the equality case for Cauchy-Schwarz. -/
lemma inner_eq_norm_mul_iff_of_norm_one {x y : E} (hx : ∥x∥ = 1) (hy : ∥y∥ = 1) :
  ⟪x, y⟫ = 1 ↔ x = y :=
by { convert inner_eq_norm_mul_iff using 2; simp [hx, hy] }

lemma inner_lt_norm_mul_iff_real {x y : F} :
  ⟪x, y⟫_ℝ < ∥x∥ * ∥y∥ ↔ ∥y∥ • x ≠ ∥x∥ • y :=
calc ⟪x, y⟫_ℝ < ∥x∥ * ∥y∥
    ↔ ⟪x, y⟫_ℝ ≠ ∥x∥ * ∥y∥ : ⟨ne_of_lt, lt_of_le_of_ne (real_inner_le_norm _ _)⟩
... ↔ ∥y∥ • x ≠ ∥x∥ • y : not_congr inner_eq_norm_mul_iff_real

/-- If the inner product of two unit vectors is strictly less than `1`, then the two vectors are
distinct. One form of the equality case for Cauchy-Schwarz. -/
lemma inner_lt_one_iff_real_of_norm_one {x y : F} (hx : ∥x∥ = 1) (hy : ∥y∥ = 1) :
  ⟪x, y⟫_ℝ < 1 ↔ x ≠ y :=
by { convert inner_lt_norm_mul_iff_real; simp [hx, hy] }

/-- The inner product of two weighted sums, where the weights in each
sum add to 0, in terms of the norms of pairwise differences. -/
lemma inner_sum_smul_sum_smul_of_sum_eq_zero {ι₁ : Type*} {s₁ : finset ι₁} {w₁ : ι₁ → ℝ}
    (v₁ : ι₁ → F) (h₁ : ∑ i in s₁, w₁ i = 0) {ι₂ : Type*} {s₂ : finset ι₂} {w₂ : ι₂ → ℝ}
    (v₂ : ι₂ → F) (h₂ : ∑ i in s₂, w₂ i = 0) :
  ⟪(∑ i₁ in s₁, w₁ i₁ • v₁ i₁), (∑ i₂ in s₂, w₂ i₂ • v₂ i₂)⟫_ℝ =
    (-∑ i₁ in s₁, ∑ i₂ in s₂, w₁ i₁ * w₂ i₂ * (∥v₁ i₁ - v₂ i₂∥ * ∥v₁ i₁ - v₂ i₂∥)) / 2 :=
by simp_rw [sum_inner, inner_sum, real_inner_smul_left, real_inner_smul_right,
            real_inner_eq_norm_mul_self_add_norm_mul_self_sub_norm_sub_mul_self_div_two,
            ←div_sub_div_same, ←div_add_div_same, mul_sub_left_distrib, left_distrib,
            finset.sum_sub_distrib, finset.sum_add_distrib, ←finset.mul_sum, ←finset.sum_mul,
            h₁, h₂, zero_mul, mul_zero, finset.sum_const_zero, zero_add, zero_sub, finset.mul_sum,
            neg_div, finset.sum_div, mul_div_assoc, mul_assoc]

/-- The inner product as a sesquilinear map. -/
def innerₛₗ : E →ₗ⋆[𝕜] E →ₗ[𝕜] 𝕜 :=
linear_map.mk₂'ₛₗ _ _ (λ v w, ⟪v, w⟫) (λ _ _ _, inner_add_left) (λ _ _ _, inner_smul_left)
(λ _ _ _, inner_add_right) (λ _ _ _, inner_smul_right)

@[simp] lemma innerₛₗ_apply_coe (v : E) : (innerₛₗ v : E → 𝕜) = λ w, ⟪v, w⟫ := rfl

@[simp] lemma innerₛₗ_apply (v w : E) : innerₛₗ v w = ⟪v, w⟫ := rfl

/-- The inner product as a continuous sesquilinear map. Note that `to_dual_map` (resp. `to_dual`)
in `inner_product_space.dual` is a version of this given as a linear isometry (resp. linear
isometric equivalence). -/
def innerSL : E →L⋆[𝕜] E →L[𝕜] 𝕜 :=
linear_map.mk_continuous₂ innerₛₗ 1
(λ x y, by simp only [norm_inner_le_norm, one_mul, innerₛₗ_apply])

@[simp] lemma innerSL_apply_coe (v : E) : (innerSL v : E → 𝕜) = λ w, ⟪v, w⟫ := rfl

@[simp] lemma innerSL_apply (v w : E) : innerSL v w = ⟪v, w⟫ := rfl

/-- `innerSL` is an isometry. Note that the associated `linear_isometry` is defined in
`inner_product_space.dual` as `to_dual_map`.  -/
@[simp] lemma innerSL_apply_norm {x : E} : ∥(innerSL x : E →L[𝕜] 𝕜)∥ = ∥x∥ :=
begin
  refine le_antisymm ((innerSL x : E →L[𝕜] 𝕜).op_norm_le_bound (norm_nonneg _)
    (λ y, norm_inner_le_norm _ _)) _,
  cases eq_or_lt_of_le (norm_nonneg x) with h h,
  { have : x = 0 := norm_eq_zero.mp (eq.symm h),
    simp [this] },
  { refine (mul_le_mul_right h).mp _,
    calc ∥x∥ * ∥x∥ = ∥x∥ ^ 2 : by ring
    ... = re ⟪x, x⟫ : norm_sq_eq_inner _
    ... ≤ abs ⟪x, x⟫ : re_le_abs _
    ... = ∥innerSL x x∥ : by { rw [←is_R_or_C.norm_eq_abs], refl }
    ... ≤ ∥innerSL x∥ * ∥x∥ : (innerSL x : E →L[𝕜] 𝕜).le_op_norm _ }
end

/-- The inner product as a continuous sesquilinear map, with the two arguments flipped. -/
def innerSL_flip : E →L[𝕜] E →L⋆[𝕜] 𝕜 :=
@continuous_linear_map.flipₗᵢ' 𝕜 𝕜 𝕜 E E 𝕜 _ _ _ _ _ _ _ _ _ (ring_hom.id 𝕜) (star_ring_end 𝕜) _ _
  innerSL

@[simp] lemma innerSL_flip_apply {x y : E} : innerSL_flip x y = ⟪y, x⟫ := rfl

namespace continuous_linear_map

variables  {E' : Type*} [inner_product_space 𝕜 E']

/-- Given `f : E →L[𝕜] E'`, construct the continuous sesquilinear form `λ x y, ⟪x, A y⟫`, given
as a continuous linear map. -/
def to_sesq_form : (E →L[𝕜] E') →L[𝕜] E' →L⋆[𝕜] E →L[𝕜] 𝕜 :=
↑((continuous_linear_map.flipₗᵢ' E E' 𝕜
  (star_ring_end 𝕜) (ring_hom.id 𝕜)).to_continuous_linear_equiv) ∘L
(continuous_linear_map.compSL E E' (E' →L⋆[𝕜] 𝕜) (ring_hom.id 𝕜) (ring_hom.id 𝕜) innerSL_flip)

@[simp] lemma to_sesq_form_apply_coe (f : E →L[𝕜] E') (x : E') :
  to_sesq_form f x = (innerSL x).comp f := rfl

lemma to_sesq_form_apply_norm_le {f : E →L[𝕜] E'} {v : E'} : ∥to_sesq_form f v∥ ≤ ∥f∥ * ∥v∥ :=
begin
  refine op_norm_le_bound _ (mul_nonneg (norm_nonneg _) (norm_nonneg _)) _,
  intro x,
  have h₁ : ∥f x∥ ≤ ∥f∥ * ∥x∥ := le_op_norm _ _,
  have h₂ := @norm_inner_le_norm 𝕜 E' _ _ v (f x),
  calc ∥⟪v, f x⟫∥ ≤ ∥v∥ * ∥f x∥       :  h₂
              ... ≤ ∥v∥ * (∥f∥ * ∥x∥)  : mul_le_mul_of_nonneg_left h₁ (norm_nonneg v)
              ... = ∥f∥ * ∥v∥ * ∥x∥    : by ring,
end

end continuous_linear_map

/-- When an inner product space `E` over `𝕜` is considered as a real normed space, its inner
product satisfies `is_bounded_bilinear_map`.

In order to state these results, we need a `normed_space ℝ E` instance. We will later establish
such an instance by restriction-of-scalars, `inner_product_space.is_R_or_C_to_real 𝕜 E`, but this
instance may be not definitionally equal to some other “natural” instance. So, we assume
`[normed_space ℝ E]`.
-/
lemma is_bounded_bilinear_map_inner [normed_space ℝ E] :
  is_bounded_bilinear_map ℝ (λ p : E × E, ⟪p.1, p.2⟫) :=
{ add_left := λ _ _ _, inner_add_left,
  smul_left := λ r x y,
    by simp only [← algebra_map_smul 𝕜 r x, algebra_map_eq_of_real, inner_smul_real_left],
  add_right := λ _ _ _, inner_add_right,
  smul_right := λ r x y,
    by simp only [← algebra_map_smul 𝕜 r y, algebra_map_eq_of_real, inner_smul_real_right],
  bound := ⟨1, zero_lt_one, λ x y,
    by { rw [one_mul], exact norm_inner_le_norm x y, }⟩ }

end norm

section bessels_inequality

variables {ι: Type*} (x : E) {v : ι → E}

/-- Bessel's inequality for finite sums. -/
lemma orthonormal.sum_inner_products_le {s : finset ι} (hv : orthonormal 𝕜 v) :
  ∑ i in s, ∥⟪v i, x⟫∥ ^ 2 ≤ ∥x∥ ^ 2 :=
begin
  have h₂ : ∑ i in s, ∑ j in s, ⟪v i, x⟫ * ⟪x, v j⟫ * ⟪v j, v i⟫
    = (∑ k in s, (⟪v k, x⟫ * ⟪x, v k⟫) : 𝕜),
  { exact hv.inner_left_right_finset },
  have h₃ : ∀ z : 𝕜, re (z * conj (z)) = ∥z∥ ^ 2,
  { intro z,
    simp only [mul_conj, norm_sq_eq_def'],
    norm_cast, },
  suffices hbf: ∥x -  ∑ i in s, ⟪v i, x⟫ • (v i)∥ ^ 2 = ∥x∥ ^ 2 - ∑ i in s, ∥⟪v i, x⟫∥ ^ 2,
  { rw [←sub_nonneg, ←hbf],
    simp only [norm_nonneg, pow_nonneg], },
  rw [norm_sub_sq, sub_add],
  simp only [inner_product_space.norm_sq_eq_inner, inner_sum],
  simp only [sum_inner, two_mul, inner_smul_right, inner_conj_sym, ←mul_assoc, h₂, ←h₃,
  inner_conj_sym, add_monoid_hom.map_sum, finset.mul_sum, ←finset.sum_sub_distrib, inner_smul_left,
  add_sub_cancel'],
end

/-- Bessel's inequality. -/
lemma orthonormal.tsum_inner_products_le (hv : orthonormal 𝕜 v) :
  ∑' i, ∥⟪v i, x⟫∥ ^ 2 ≤ ∥x∥ ^ 2 :=
begin
  refine tsum_le_of_sum_le' _ (λ s, hv.sum_inner_products_le x),
  simp only [norm_nonneg, pow_nonneg]
end

/-- The sum defined in Bessel's inequality is summable. -/
lemma orthonormal.inner_products_summable (hv : orthonormal 𝕜 v) : summable (λ i, ∥⟪v i, x⟫∥ ^ 2) :=
begin
  use ⨆ s : finset ι, ∑ i in s, ∥⟪v i, x⟫∥ ^ 2,
  apply has_sum_of_is_lub_of_nonneg,
  { intro b,
    simp only [norm_nonneg, pow_nonneg], },
  { refine is_lub_csupr _,
    use ∥x∥ ^ 2,
    rintro y ⟨s, rfl⟩,
    exact hv.sum_inner_products_le x }
end

end bessels_inequality

/-- A field `𝕜` satisfying `is_R_or_C` is itself a `𝕜`-inner product space. -/
instance is_R_or_C.inner_product_space : inner_product_space 𝕜 𝕜 :=
{ inner := (λ x y, (conj x) * y),
  norm_sq_eq_inner := λ x,
    by { unfold inner, rw [mul_comm, mul_conj, of_real_re, norm_sq_eq_def'] },
  conj_sym := λ x y, by simp [mul_comm],
  add_left := λ x y z, by simp [inner, add_mul],
  smul_left := λ x y z, by simp [inner, mul_assoc] }

@[simp] lemma is_R_or_C.inner_apply (x y : 𝕜) : ⟪x, y⟫ = (conj x) * y := rfl

/-! ### Inner product space structure on subspaces -/

/-- Induced inner product on a submodule. -/
instance submodule.inner_product_space (W : submodule 𝕜 E) : inner_product_space 𝕜 W :=
{ inner             := λ x y, ⟪(x:E), (y:E)⟫,
  conj_sym          := λ _ _, inner_conj_sym _ _ ,
  norm_sq_eq_inner  := λ _, norm_sq_eq_inner _,
  add_left          := λ _ _ _ , inner_add_left,
  smul_left         := λ _ _ _, inner_smul_left,
  ..submodule.normed_space W }

/-- The inner product on submodules is the same as on the ambient space. -/
@[simp] lemma submodule.coe_inner (W : submodule 𝕜 E) (x y : W) : ⟪x, y⟫ = ⟪(x:E), ↑y⟫ := rfl

lemma orthonormal.cod_restrict {ι : Type*} {v : ι → E} (hv : orthonormal 𝕜 v)
  (s : submodule 𝕜 E) (hvs : ∀ i, v i ∈ s) :
  @orthonormal 𝕜 s _ _ ι (set.cod_restrict v s hvs) :=
s.subtypeₗᵢ.orthonormal_comp_iff.mp hv

lemma orthonormal_span {ι : Type*} {v : ι → E} (hv : orthonormal 𝕜 v) :
  @orthonormal 𝕜 (submodule.span 𝕜 (set.range v)) _ _ ι
    (λ i : ι, ⟨v i, submodule.subset_span (set.mem_range_self i)⟩) :=
hv.cod_restrict (submodule.span 𝕜 (set.range v))
  (λ i, submodule.subset_span (set.mem_range_self i))

/-! ### Families of mutually-orthogonal subspaces of an inner product space -/

section orthogonal_family
variables {ι : Type*} [dec_ι : decidable_eq ι] (𝕜)
open_locale direct_sum

/-- An indexed family of mutually-orthogonal subspaces of an inner product space `E`.

The simple way to express this concept would be as a condition on `V : ι → submodule 𝕜 E`.  We
We instead implement it as a condition on a family of inner product spaces each equipped with an
isometric embedding into `E`, thus making it a property of morphisms rather than subobjects.

This definition is less lightweight, but allows for better definitional properties when the inner
product space structure on each of the submodules is important -- for example, when considering
their Hilbert sum (`pi_lp V 2`).  For example, given an orthonormal set of vectors `v : ι → E`,
we have an associated orthogonal family of one-dimensional subspaces of `E`, which it is convenient
to be able to discuss using `ι → 𝕜` rather than `Π i : ι, span 𝕜 (v i)`. -/
def orthogonal_family {G : ι → Type*} [Π i, inner_product_space 𝕜 (G i)] (V : Π i, G i →ₗᵢ[𝕜] E) :
  Prop :=
∀ ⦃i j⦄, i ≠ j → ∀ v : G i, ∀ w : G j, ⟪V i v, V j w⟫ = 0

variables {𝕜} {G : ι → Type*} [Π i, inner_product_space 𝕜 (G i)] {V : Π i, G i →ₗᵢ[𝕜] E}
  (hV : orthogonal_family 𝕜 V) [dec_V : Π i (x : G i), decidable (x ≠ 0)]

lemma orthonormal.orthogonal_family {v : ι → E} (hv : orthonormal 𝕜 v) :
  @orthogonal_family 𝕜 _ _ _ _ (λ i : ι, 𝕜) _
    (λ i, linear_isometry.to_span_singleton 𝕜 E (hv.1 i)) :=
λ i j hij a b, by simp [inner_smul_left, inner_smul_right, hv.2 hij]

include hV dec_ι
lemma orthogonal_family.eq_ite {i j : ι} (v : G i) (w : G j) :
  ⟪V i v, V j w⟫ = ite (i = j) ⟪V i v, V j w⟫ 0 :=
begin
  split_ifs,
  { refl },
  { exact hV h v w }
end

include dec_V
lemma orthogonal_family.inner_right_dfinsupp (l : ⨁ i, G i) (i : ι) (v : G i) :
  ⟪V i v, l.sum (λ j, V j)⟫ = ⟪v, l i⟫ :=
calc ⟪V i v, l.sum (λ j, V j)⟫
    = l.sum (λ j, λ w, ⟪V i v, V j w⟫) : dfinsupp.inner_sum (λ j, V j) l (V i v)
... = l.sum (λ j, λ w, ite (i=j) ⟪V i v, V j w⟫ 0) :
  congr_arg l.sum $ funext $ λ j, funext $ hV.eq_ite v
... = ⟪v, l i⟫ :
begin
  simp only [dfinsupp.sum, submodule.coe_inner, finset.sum_ite_eq, ite_eq_left_iff,
    dfinsupp.mem_support_to_fun],
  split_ifs with h h,
  { simp },
  { simp [of_not_not h] },
end
omit dec_ι dec_V

lemma orthogonal_family.inner_right_fintype [fintype ι] (l : Π i, G i) (i : ι) (v : G i) :
  ⟪V i v, ∑ j : ι, V j (l j)⟫ = ⟪v, l i⟫ :=
by classical;
calc ⟪V i v, ∑ j : ι, V j (l j)⟫
    = ∑ j : ι, ⟪V i v, V j (l j)⟫: by rw inner_sum
... = ∑ j, ite (i = j) ⟪V i v, V j (l j)⟫ 0 :
  congr_arg (finset.sum finset.univ) $ funext $ λ j, (hV.eq_ite v (l j))
... = ⟪v, l i⟫ : by simp

lemma orthogonal_family.inner_sum (l₁ l₂ : Π i, G i) (s : finset ι) :
  ⟪∑ i in s, V i (l₁ i), ∑ j in s, V j (l₂ j)⟫ = ∑ i in s, ⟪l₁ i, l₂ i⟫ :=
by classical;
calc ⟪∑ i in s, V i (l₁ i), ∑ j in s, V j (l₂ j)⟫
    = ∑ j in s, ∑ i in s, ⟪V i (l₁ i), V j (l₂ j)⟫ : by simp [sum_inner, inner_sum]
... = ∑ j in s, ∑ i in s, ite (i = j) ⟪V i (l₁ i), V j (l₂ j)⟫ 0 :
begin
  congr' with i,
  congr' with j,
  apply hV.eq_ite,
end
... = ∑ i in s, ⟪l₁ i, l₂ i⟫ : by simp [finset.sum_ite_of_true]

lemma orthogonal_family.norm_sum (l : Π i, G i) (s : finset ι) :
  ∥∑ i in s, V i (l i)∥ ^ 2 = ∑ i in s, ∥l i∥ ^ 2 :=
begin
  have : (∥∑ i in s, V i (l i)∥ ^ 2 : 𝕜) = ∑ i in s, ∥l i∥ ^ 2,
  { simp [← inner_self_eq_norm_sq_to_K, hV.inner_sum] },
  exact_mod_cast this,
end

/-- The composition of an orthogonal family of subspaces with an injective function is also an
orthogonal family. -/
lemma orthogonal_family.comp {γ : Type*} {f : γ → ι} (hf : function.injective f) :
  orthogonal_family 𝕜 (λ g : γ, (V (f g) : G (f g) →ₗᵢ[𝕜] E)) :=
λ i j hij v w, hV (hf.ne hij) v w

lemma orthogonal_family.orthonormal_sigma_orthonormal {α : ι → Type*} {v_family : Π i, (α i) → G i}
  (hv_family : ∀ i, orthonormal 𝕜 (v_family i)) :
  orthonormal 𝕜 (λ a : Σ i, α i, V a.1 (v_family a.1 a.2)) :=
begin
  split,
  { rintros ⟨i, v⟩,
    simpa using (hv_family i).1 v },
  rintros ⟨i, v⟩ ⟨j, w⟩ hvw,
  by_cases hij : i = j,
  { subst hij,
    have : v ≠ w := by simpa using hvw,
    simpa using (hv_family i).2 this },
  { exact hV hij (v_family i v) (v_family j w) }
end

include dec_ι
lemma orthogonal_family.norm_sq_diff_sum (f : Π i, G i) (s₁ s₂ : finset ι) :
  ∥∑ i in s₁, V i (f i) - ∑ i in s₂, V i (f i)∥ ^ 2
  = ∑ i in s₁ \ s₂, ∥f i∥ ^ 2 + ∑ i in s₂ \ s₁, ∥f i∥ ^ 2 :=
begin
  rw [← finset.sum_sdiff_sub_sum_sdiff, sub_eq_add_neg, ← finset.sum_neg_distrib],
  let F : Π i, G i := λ i, if i ∈ s₁ then f i else - (f i),
  have hF₁ : ∀ i ∈ s₁ \ s₂, F i = f i := λ i hi, if_pos (finset.sdiff_subset _ _ hi),
  have hF₂ : ∀ i ∈ s₂ \ s₁, F i = - f i := λ i hi, if_neg (finset.mem_sdiff.mp hi).2,
  have hF : ∀ i, ∥F i∥ = ∥f i∥,
  { intros i,
    dsimp [F],
    split_ifs;
    simp, },
  have : ∥∑ i in s₁ \ s₂, V i (F i) + ∑ i in s₂ \ s₁, V i (F i)∥ ^ 2 =
    ∑ i in s₁ \ s₂, ∥F i∥ ^ 2 + ∑ i in s₂ \ s₁, ∥F i∥ ^ 2,
  { have hs : disjoint (s₁ \ s₂) (s₂ \ s₁) := disjoint_sdiff_sdiff,
    simpa only [finset.sum_union hs] using hV.norm_sum F (s₁ \ s₂ ∪ s₂ \ s₁) },
  convert this using 4,
  { refine finset.sum_congr rfl (λ i hi, _),
    simp [hF₁ i hi] },
  { refine finset.sum_congr rfl (λ i hi, _),
    simp [hF₂ i hi] },
  { simp [hF] },
  { simp [hF] },
end

omit dec_ι

/-- A family `f` of mutually-orthogonal elements of `E` is summable, if and only if
`(λ i, ∥f i∥ ^ 2)` is summable. -/
lemma orthogonal_family.summable_iff_norm_sq_summable [complete_space E] (f : Π i, G i) :
  summable (λ i, V i (f i)) ↔ summable (λ i, ∥f i∥ ^ 2) :=
begin
  classical,
  simp only [summable_iff_cauchy_seq_finset, normed_add_comm_group.cauchy_seq_iff,
    real.norm_eq_abs],
  split,
  { intros hf ε hε,
    obtain ⟨a, H⟩ := hf _ (sqrt_pos.mpr hε),
    use a,
    intros s₁ hs₁ s₂ hs₂,
    rw ← finset.sum_sdiff_sub_sum_sdiff,
    refine (_root_.abs_sub _ _).trans_lt _,
    have : ∀ i, 0 ≤ ∥f i∥ ^ 2 := λ i : ι, sq_nonneg _,
    simp only [finset.abs_sum_of_nonneg' this],
    have : ∑ i in s₁ \ s₂, ∥f i∥ ^ 2 + ∑ i in s₂ \ s₁, ∥f i∥ ^ 2 < (sqrt ε) ^ 2,
    { rw [← hV.norm_sq_diff_sum, sq_lt_sq,
        _root_.abs_of_nonneg (sqrt_nonneg _), _root_.abs_of_nonneg (norm_nonneg _)],
      exact H s₁ hs₁ s₂ hs₂ },
    have hη := sq_sqrt (le_of_lt hε),
    linarith },
  { intros hf ε hε,
    have hε' : 0 < ε ^ 2 / 2 := half_pos (sq_pos_of_pos hε),
    obtain ⟨a, H⟩ := hf _ hε',
    use a,
    intros s₁ hs₁ s₂ hs₂,
    refine (abs_lt_of_sq_lt_sq' _ (le_of_lt hε)).2,
    have has : a ≤ s₁ ⊓ s₂ := le_inf hs₁ hs₂,
    rw hV.norm_sq_diff_sum,
    have Hs₁ : ∑ (x : ι) in s₁ \ s₂, ∥f x∥ ^ 2 < ε ^ 2 / 2,
    { convert H _ hs₁ _ has,
      have : s₁ ⊓ s₂ ⊆ s₁ := finset.inter_subset_left _ _,
      rw [← finset.sum_sdiff this, add_tsub_cancel_right, finset.abs_sum_of_nonneg'],
      { simp },
      { exact λ i, sq_nonneg _ } },
    have Hs₂ : ∑ (x : ι) in s₂ \ s₁, ∥f x∥ ^ 2 < ε ^ 2 /2,
    { convert H _ hs₂ _ has,
      have : s₁ ⊓ s₂ ⊆ s₂ := finset.inter_subset_right _ _,
      rw [← finset.sum_sdiff this, add_tsub_cancel_right, finset.abs_sum_of_nonneg'],
      { simp },
      { exact λ i, sq_nonneg _ } },
    linarith },
end

omit hV

/-- An orthogonal family forms an independent family of subspaces; that is, any collection of
elements each from a different subspace in the family is linearly independent. In particular, the
pairwise intersections of elements of the family are 0. -/
lemma orthogonal_family.independent {V : ι → submodule 𝕜 E}
  (hV : @orthogonal_family 𝕜 _ _ _ _ (λ i, V i) _ (λ i, (V i).subtypeₗᵢ)) :
  complete_lattice.independent V :=
begin
  classical,
  apply complete_lattice.independent_of_dfinsupp_lsum_injective,
  rw [← @linear_map.ker_eq_bot _ _ _ _ _ _ (direct_sum.add_comm_group (λ i, V i)),
    submodule.eq_bot_iff],
  intros v hv,
  rw linear_map.mem_ker at hv,
  ext i,
  suffices : ⟪(v i : E), v i⟫ = 0,
  { simpa using this },
  calc ⟪(v i : E), v i⟫ = ⟪(v i : E), dfinsupp.lsum ℕ (λ i, (V i).subtype) v⟫ :
    by simpa [dfinsupp.sum_add_hom_apply, submodule.coe_subtype]
      using (hV.inner_right_dfinsupp v i (v i)).symm
  ... = 0 : by simp [hv],
end

include dec_ι
lemma direct_sum.is_internal.collected_basis_orthonormal {V : ι → submodule 𝕜 E}
  (hV : @orthogonal_family 𝕜 _ _ _ _ (λ i, V i) _ (λ i, (V i).subtypeₗᵢ))
  (hV_sum : direct_sum.is_internal (λ i, V i))
  {α : ι → Type*}
  {v_family : Π i, basis (α i) 𝕜 (V i)} (hv_family : ∀ i, orthonormal 𝕜 (v_family i)) :
  orthonormal 𝕜 (hV_sum.collected_basis v_family) :=
by simpa using hV.orthonormal_sigma_orthonormal hv_family

end orthogonal_family

section is_R_or_C_to_real

variables {G : Type*}

variables (𝕜 E)
include 𝕜

/-- A general inner product implies a real inner product. This is not registered as an instance
since it creates problems with the case `𝕜 = ℝ`. -/
def has_inner.is_R_or_C_to_real : has_inner ℝ E :=
{ inner := λ x y, re ⟪x, y⟫ }

/-- A general inner product space structure implies a real inner product structure. This is not
registered as an instance since it creates problems with the case `𝕜 = ℝ`, but in can be used in a
proof to obtain a real inner product space structure from a given `𝕜`-inner product space
structure. -/
def inner_product_space.is_R_or_C_to_real : inner_product_space ℝ E :=
{ norm_sq_eq_inner := norm_sq_eq_inner,
  conj_sym := λ x y, inner_re_symm,
  add_left := λ x y z, by
  { change re ⟪x + y, z⟫ = re ⟪x, z⟫ + re ⟪y, z⟫,
    simp [inner_add_left] },
  smul_left := λ x y r, by
  { change re ⟪(r : 𝕜) • x, y⟫ = r * re ⟪x, y⟫,
    simp [inner_smul_left] },
  ..has_inner.is_R_or_C_to_real 𝕜 E,
  ..normed_space.restrict_scalars ℝ 𝕜 E }

variable {E}

lemma real_inner_eq_re_inner (x y : E) :
  @has_inner.inner ℝ E (has_inner.is_R_or_C_to_real 𝕜 E) x y = re ⟪x, y⟫ := rfl

lemma real_inner_I_smul_self (x : E) :
  @has_inner.inner ℝ E (has_inner.is_R_or_C_to_real 𝕜 E) x ((I : 𝕜) • x) = 0 :=
by simp [real_inner_eq_re_inner, inner_smul_right]

omit 𝕜

/-- A complex inner product implies a real inner product -/
instance inner_product_space.complex_to_real [inner_product_space ℂ G] : inner_product_space ℝ G :=
inner_product_space.is_R_or_C_to_real ℂ G

end is_R_or_C_to_real

section continuous

/-!
### Continuity of the inner product
-/

lemma continuous_inner : continuous (λ p : E × E, ⟪p.1, p.2⟫) :=
begin
  letI : inner_product_space ℝ E := inner_product_space.is_R_or_C_to_real 𝕜 E,
  exact is_bounded_bilinear_map_inner.continuous
end

variables {α : Type*}

lemma filter.tendsto.inner {f g : α → E} {l : filter α} {x y : E} (hf : tendsto f l (𝓝 x))
  (hg : tendsto g l (𝓝 y)) :
  tendsto (λ t, ⟪f t, g t⟫) l (𝓝 ⟪x, y⟫) :=
(continuous_inner.tendsto _).comp (hf.prod_mk_nhds hg)

variables [topological_space α] {f g : α → E} {x : α} {s : set α}

include 𝕜

lemma continuous_within_at.inner (hf : continuous_within_at f s x)
  (hg : continuous_within_at g s x) :
  continuous_within_at (λ t, ⟪f t, g t⟫) s x :=
hf.inner hg

lemma continuous_at.inner (hf : continuous_at f x) (hg : continuous_at g x) :
  continuous_at (λ t, ⟪f t, g t⟫) x :=
hf.inner hg

lemma continuous_on.inner (hf : continuous_on f s) (hg : continuous_on g s) :
  continuous_on (λ t, ⟪f t, g t⟫) s :=
λ x hx, (hf x hx).inner (hg x hx)

@[continuity]
lemma continuous.inner (hf : continuous f) (hg : continuous g) : continuous (λ t, ⟪f t, g t⟫) :=
continuous_iff_continuous_at.2 $ λ x, hf.continuous_at.inner hg.continuous_at

end continuous

section re_apply_inner_self

/-- Extract a real bilinear form from an operator `T`, by taking the pairing `λ x, re ⟪T x, x⟫`. -/
def continuous_linear_map.re_apply_inner_self (T : E →L[𝕜] E) (x : E) : ℝ := re ⟪T x, x⟫

lemma continuous_linear_map.re_apply_inner_self_apply (T : E →L[𝕜] E) (x : E) :
  T.re_apply_inner_self x = re ⟪T x, x⟫ :=
rfl

lemma continuous_linear_map.re_apply_inner_self_continuous (T : E →L[𝕜] E) :
  continuous T.re_apply_inner_self :=
re_clm.continuous.comp $ T.continuous.inner continuous_id

lemma continuous_linear_map.re_apply_inner_self_smul (T : E →L[𝕜] E) (x : E) {c : 𝕜} :
  T.re_apply_inner_self (c • x) = ∥c∥ ^ 2 * T.re_apply_inner_self x :=
by simp only [continuous_linear_map.map_smul, continuous_linear_map.re_apply_inner_self_apply,
  inner_smul_left, inner_smul_right, ← mul_assoc, mul_conj, norm_sq_eq_def', ← smul_re,
  algebra.smul_def (∥c∥ ^ 2) ⟪T x, x⟫, algebra_map_eq_of_real]

end re_apply_inner_self

/-! ### The orthogonal complement -/

section orthogonal
variables (K : submodule 𝕜 E)

/-- The subspace of vectors orthogonal to a given subspace. -/
def submodule.orthogonal : submodule 𝕜 E :=
{ carrier := {v | ∀ u ∈ K, ⟪u, v⟫ = 0},
  zero_mem' := λ _ _, inner_zero_right,
  add_mem' := λ x y hx hy u hu, by rw [inner_add_right, hx u hu, hy u hu, add_zero],
  smul_mem' := λ c x hx u hu, by rw [inner_smul_right, hx u hu, mul_zero] }

notation K`ᗮ`:1200 := submodule.orthogonal K

/-- When a vector is in `Kᗮ`. -/
lemma submodule.mem_orthogonal (v : E) : v ∈ Kᗮ ↔ ∀ u ∈ K, ⟪u, v⟫ = 0 := iff.rfl

/-- When a vector is in `Kᗮ`, with the inner product the
other way round. -/
lemma submodule.mem_orthogonal' (v : E) : v ∈ Kᗮ ↔ ∀ u ∈ K, ⟪v, u⟫ = 0 :=
by simp_rw [submodule.mem_orthogonal, inner_eq_zero_sym]

variables {K}

/-- A vector in `K` is orthogonal to one in `Kᗮ`. -/
lemma submodule.inner_right_of_mem_orthogonal {u v : E} (hu : u ∈ K) (hv : v ∈ Kᗮ) : ⟪u, v⟫ = 0 :=
(K.mem_orthogonal v).1 hv u hu

/-- A vector in `Kᗮ` is orthogonal to one in `K`. -/
lemma submodule.inner_left_of_mem_orthogonal {u v : E} (hu : u ∈ K) (hv : v ∈ Kᗮ) : ⟪v, u⟫ = 0 :=
by rw [inner_eq_zero_sym]; exact submodule.inner_right_of_mem_orthogonal hu hv

/-- A vector in `(𝕜 ∙ u)ᗮ` is orthogonal to `u`. -/
lemma inner_right_of_mem_orthogonal_singleton (u : E) {v : E} (hv : v ∈ (𝕜 ∙ u)ᗮ) : ⟪u, v⟫ = 0 :=
submodule.inner_right_of_mem_orthogonal (submodule.mem_span_singleton_self u) hv

/-- A vector in `(𝕜 ∙ u)ᗮ` is orthogonal to `u`. -/
lemma inner_left_of_mem_orthogonal_singleton (u : E) {v : E} (hv : v ∈ (𝕜 ∙ u)ᗮ) : ⟪v, u⟫ = 0 :=
submodule.inner_left_of_mem_orthogonal (submodule.mem_span_singleton_self u) hv

/-- A vector orthogonal to `u` lies in `(𝕜 ∙ u)ᗮ`. -/
lemma mem_orthogonal_singleton_of_inner_right (u : E) {v : E} (hv : ⟪u, v⟫ = 0) : v ∈ (𝕜 ∙ u)ᗮ :=
begin
  intros w hw,
  rw submodule.mem_span_singleton at hw,
  obtain ⟨c, rfl⟩ := hw,
  simp [inner_smul_left, hv],
end

/-- A vector orthogonal to `u` lies in `(𝕜 ∙ u)ᗮ`. -/
lemma mem_orthogonal_singleton_of_inner_left (u : E) {v : E} (hv : ⟪v, u⟫ = 0) : v ∈ (𝕜 ∙ u)ᗮ :=
mem_orthogonal_singleton_of_inner_right u $ inner_eq_zero_sym.2 hv

variables (K)

/-- `K` and `Kᗮ` have trivial intersection. -/
lemma submodule.inf_orthogonal_eq_bot : K ⊓ Kᗮ = ⊥ :=
begin
  rw submodule.eq_bot_iff,
  intros x,
  rw submodule.mem_inf,
  exact λ ⟨hx, ho⟩, inner_self_eq_zero.1 (ho x hx)
end

/-- `K` and `Kᗮ` have trivial intersection. -/
lemma submodule.orthogonal_disjoint : disjoint K Kᗮ :=
by simp [disjoint_iff, K.inf_orthogonal_eq_bot]

/-- `Kᗮ` can be characterized as the intersection of the kernels of the operations of
inner product with each of the elements of `K`. -/
lemma orthogonal_eq_inter : Kᗮ = ⨅ v : K, (innerSL (v:E)).ker :=
begin
  apply le_antisymm,
  { rw le_infi_iff,
    rintros ⟨v, hv⟩ w hw,
    simpa using hw _ hv },
  { intros v hv w hw,
    simp only [submodule.mem_infi] at hv,
    exact hv ⟨w, hw⟩ }
end

/-- The orthogonal complement of any submodule `K` is closed. -/
lemma submodule.is_closed_orthogonal : is_closed (Kᗮ : set E) :=
begin
  rw orthogonal_eq_inter K,
  convert is_closed_Inter (λ v : K, (innerSL (v:E)).is_closed_ker),
  simp
end

/-- In a complete space, the orthogonal complement of any submodule `K` is complete. -/
instance [complete_space E] : complete_space Kᗮ := K.is_closed_orthogonal.complete_space_coe

variables (𝕜 E)

/-- `submodule.orthogonal` gives a `galois_connection` between
`submodule 𝕜 E` and its `order_dual`. -/
lemma submodule.orthogonal_gc :
  @galois_connection (submodule 𝕜 E) (submodule 𝕜 E)ᵒᵈ _ _
    submodule.orthogonal submodule.orthogonal :=
λ K₁ K₂, ⟨λ h v hv u hu, submodule.inner_left_of_mem_orthogonal hv (h hu),
          λ h v hv u hu, submodule.inner_left_of_mem_orthogonal hv (h hu)⟩

variables {𝕜 E}

/-- `submodule.orthogonal` reverses the `≤` ordering of two
subspaces. -/
lemma submodule.orthogonal_le {K₁ K₂ : submodule 𝕜 E} (h : K₁ ≤ K₂) : K₂ᗮ ≤ K₁ᗮ :=
(submodule.orthogonal_gc 𝕜 E).monotone_l h

/-- `submodule.orthogonal.orthogonal` preserves the `≤` ordering of two
subspaces. -/
lemma submodule.orthogonal_orthogonal_monotone {K₁ K₂ : submodule 𝕜 E} (h : K₁ ≤ K₂) :
  K₁ᗮᗮ ≤ K₂ᗮᗮ :=
submodule.orthogonal_le (submodule.orthogonal_le h)

/-- `K` is contained in `Kᗮᗮ`. -/
lemma submodule.le_orthogonal_orthogonal : K ≤ Kᗮᗮ := (submodule.orthogonal_gc 𝕜 E).le_u_l _

/-- The inf of two orthogonal subspaces equals the subspace orthogonal
to the sup. -/
lemma submodule.inf_orthogonal (K₁ K₂ : submodule 𝕜 E) : K₁ᗮ ⊓ K₂ᗮ = (K₁ ⊔ K₂)ᗮ :=
(submodule.orthogonal_gc 𝕜 E).l_sup.symm

/-- The inf of an indexed family of orthogonal subspaces equals the
subspace orthogonal to the sup. -/
lemma submodule.infi_orthogonal {ι : Type*} (K : ι → submodule 𝕜 E) : (⨅ i, (K i)ᗮ) = (supr K)ᗮ :=
(submodule.orthogonal_gc 𝕜 E).l_supr.symm

/-- The inf of a set of orthogonal subspaces equals the subspace orthogonal to the sup. -/
lemma submodule.Inf_orthogonal (s : set $ submodule 𝕜 E) : (⨅ K ∈ s, Kᗮ) = (Sup s)ᗮ :=
(submodule.orthogonal_gc 𝕜 E).l_Sup.symm

@[simp] lemma submodule.top_orthogonal_eq_bot : (⊤ : submodule 𝕜 E)ᗮ = ⊥ :=
begin
  ext,
  rw [submodule.mem_bot, submodule.mem_orthogonal],
  exact ⟨λ h, inner_self_eq_zero.mp (h x submodule.mem_top), by { rintro rfl, simp }⟩
end

@[simp] lemma submodule.bot_orthogonal_eq_top : (⊥ : submodule 𝕜 E)ᗮ = ⊤ :=
begin
  rw [← submodule.top_orthogonal_eq_bot, eq_top_iff],
  exact submodule.le_orthogonal_orthogonal ⊤
end

@[simp] lemma submodule.orthogonal_eq_top_iff : Kᗮ = ⊤ ↔ K = ⊥ :=
begin
  refine ⟨_, by { rintro rfl, exact submodule.bot_orthogonal_eq_top }⟩,
  intro h,
  have : K ⊓ Kᗮ = ⊥ := K.orthogonal_disjoint.eq_bot,
  rwa [h, inf_comm, top_inf_eq] at this
end

<<<<<<< HEAD
=======
lemma submodule.orthogonal_family_self :
  @orthogonal_family 𝕜 E _ _ _ (λ b, ((cond b K Kᗮ : submodule 𝕜 E) : Type*)) _
  (λ b, (cond b K Kᗮ).subtypeₗᵢ)
| tt tt := absurd rfl
| tt ff := λ _ x y, submodule.inner_right_of_mem_orthogonal x.prop y.prop
| ff tt := λ _ x y, submodule.inner_left_of_mem_orthogonal y.prop x.prop
| ff ff := absurd rfl

>>>>>>> 0a3e8d38
end orthogonal<|MERGE_RESOLUTION|>--- conflicted
+++ resolved
@@ -2313,8 +2313,6 @@
   rwa [h, inf_comm, top_inf_eq] at this
 end
 
-<<<<<<< HEAD
-=======
 lemma submodule.orthogonal_family_self :
   @orthogonal_family 𝕜 E _ _ _ (λ b, ((cond b K Kᗮ : submodule 𝕜 E) : Type*)) _
   (λ b, (cond b K Kᗮ).subtypeₗᵢ)
@@ -2323,5 +2321,4 @@
 | ff tt := λ _ x y, submodule.inner_left_of_mem_orthogonal y.prop x.prop
 | ff ff := absurd rfl
 
->>>>>>> 0a3e8d38
 end orthogonal