/-
Copyright (c) 2019 Zhouhang Zhou. All rights reserved.
Released under Apache 2.0 license as described in the file LICENSE.
Authors: Zhouhang Zhou, Sébastien Gouëzel, Frédéric Dupuis
-/
import algebra.direct_sum.module
import analysis.complex.basic
import analysis.convex.uniform
import analysis.normed_space.bounded_linear_maps
import analysis.normed_space.banach
import linear_algebra.bilinear_form
import linear_algebra.sesquilinear_form

/-!
# Inner product space

This file defines inner product spaces and proves the basic properties.  We do not formally
define Hilbert spaces, but they can be obtained using the pair of assumptions
`[inner_product_space 𝕜 E] [complete_space E]`.

An inner product space is a vector space endowed with an inner product. It generalizes the notion of
dot product in `ℝ^n` and provides the means of defining the length of a vector and the angle between
two vectors. In particular vectors `x` and `y` are orthogonal if their inner product equals zero.
We define both the real and complex cases at the same time using the `is_R_or_C` typeclass.

This file proves general results on inner product spaces. For the specific construction of an inner
product structure on `n → 𝕜` for `𝕜 = ℝ` or `ℂ`, see `euclidean_space` in
`analysis.inner_product_space.pi_L2`.

## Main results

- We define the class `inner_product_space 𝕜 E` extending `normed_space 𝕜 E` with a number of basic
  properties, most notably the Cauchy-Schwarz inequality. Here `𝕜` is understood to be either `ℝ`
  or `ℂ`, through the `is_R_or_C` typeclass.
- We show that the inner product is continuous, `continuous_inner`, and bundle it as the
  the continuous sesquilinear map `innerSL` (see also `innerₛₗ` for the non-continuous version).
- We define `orthonormal`, a predicate on a function `v : ι → E`, and prove the existence of a
  maximal orthonormal set, `exists_maximal_orthonormal`.  Bessel's inequality,
  `orthonormal.tsum_inner_products_le`, states that given an orthonormal set `v` and a vector `x`,
  the sum of the norm-squares of the inner products `⟪v i, x⟫` is no more than the norm-square of
  `x`. For the existence of orthonormal bases, Hilbert bases, etc., see the file
  `analysis.inner_product_space.projection`.
- The `orthogonal_complement` of a submodule `K` is defined, and basic API established.  Some of
  the more subtle results about the orthogonal complement are delayed to
  `analysis.inner_product_space.projection`.

## Notation

We globally denote the real and complex inner products by `⟪·, ·⟫_ℝ` and `⟪·, ·⟫_ℂ` respectively.
We also provide two notation namespaces: `real_inner_product_space`, `complex_inner_product_space`,
which respectively introduce the plain notation `⟪·, ·⟫` for the real and complex inner product.

The orthogonal complement of a submodule `K` is denoted by `Kᗮ`.

## Implementation notes

We choose the convention that inner products are conjugate linear in the first argument and linear
in the second.

## Tags

inner product space, Hilbert space, norm

## References
*  [Clément & Martin, *The Lax-Milgram Theorem. A detailed proof to be formalized in Coq*]
*  [Clément & Martin, *A Coq formal proof of the Lax–Milgram theorem*]

The Coq code is available at the following address: <http://www.lri.fr/~sboldo/elfic/index.html>
-/

noncomputable theory

open is_R_or_C real filter
open_locale big_operators topological_space complex_conjugate

variables {𝕜 E F : Type*} [is_R_or_C 𝕜]

/-- Syntactic typeclass for types endowed with an inner product -/
class has_inner (𝕜 E : Type*) := (inner : E → E → 𝕜)

export has_inner (inner)

notation `⟪`x`, `y`⟫_ℝ` := @inner ℝ _ _ x y
notation `⟪`x`, `y`⟫_ℂ` := @inner ℂ _ _ x y

section notations

localized "notation `⟪`x`, `y`⟫` := @inner ℝ _ _ x y" in real_inner_product_space
localized "notation `⟪`x`, `y`⟫` := @inner ℂ _ _ x y" in complex_inner_product_space

end notations

/--
An inner product space is a vector space with an additional operation called inner product.
The norm could be derived from the inner product, instead we require the existence of a norm and
the fact that `∥x∥^2 = re ⟪x, x⟫` to be able to put instances on `𝕂` or product
spaces.

To construct a norm from an inner product, see `inner_product_space.of_core`.
-/
class inner_product_space (𝕜 : Type*) (E : Type*) [is_R_or_C 𝕜]
  extends normed_group E, normed_space 𝕜 E, has_inner 𝕜 E :=
(norm_sq_eq_inner : ∀ (x : E), ∥x∥^2 = re (inner x x))
(conj_sym  : ∀ x y, conj (inner y x) = inner x y)
(add_left  : ∀ x y z, inner (x + y) z = inner x z + inner y z)
(smul_left : ∀ x y r, inner (r • x) y = (conj r) * inner x y)

attribute [nolint dangerous_instance] inner_product_space.to_normed_group
-- note [is_R_or_C instance]

/-!
### Constructing a normed space structure from an inner product

In the definition of an inner product space, we require the existence of a norm, which is equal
(but maybe not defeq) to the square root of the scalar product. This makes it possible to put
an inner product space structure on spaces with a preexisting norm (for instance `ℝ`), with good
properties. However, sometimes, one would like to define the norm starting only from a well-behaved
scalar product. This is what we implement in this paragraph, starting from a structure
`inner_product_space.core` stating that we have a nice scalar product.

Our goal here is not to develop a whole theory with all the supporting API, as this will be done
below for `inner_product_space`. Instead, we implement the bare minimum to go as directly as
possible to the construction of the norm and the proof of the triangular inequality.

Warning: Do not use this `core` structure if the space you are interested in already has a norm
instance defined on it, otherwise this will create a second non-defeq norm instance!
-/

/-- A structure requiring that a scalar product is positive definite and symmetric, from which one
can construct an `inner_product_space` instance in `inner_product_space.of_core`. -/
@[nolint has_inhabited_instance]
structure inner_product_space.core
  (𝕜 : Type*) (F : Type*)
  [is_R_or_C 𝕜] [add_comm_group F] [module 𝕜 F] :=
(inner     : F → F → 𝕜)
(conj_sym  : ∀ x y, conj (inner y x) = inner x y)
(nonneg_re : ∀ x, 0 ≤ re (inner x x))
(definite  : ∀ x, inner x x = 0 → x = 0)
(add_left  : ∀ x y z, inner (x + y) z = inner x z + inner y z)
(smul_left : ∀ x y r, inner (r • x) y = (conj r) * inner x y)

/- We set `inner_product_space.core` to be a class as we will use it as such in the construction
of the normed space structure that it produces. However, all the instances we will use will be
local to this proof. -/
attribute [class] inner_product_space.core

namespace inner_product_space.of_core

variables [add_comm_group F] [module 𝕜 F] [c : inner_product_space.core 𝕜 F]
include c

local notation `⟪`x`, `y`⟫` := @inner 𝕜 F _ x y
local notation `norm_sqK` := @is_R_or_C.norm_sq 𝕜 _
local notation `reK` := @is_R_or_C.re 𝕜 _
local notation `absK` := @is_R_or_C.abs 𝕜 _
local notation `ext_iff` := @is_R_or_C.ext_iff 𝕜 _
local postfix `†`:90 := star_ring_end _

/-- Inner product defined by the `inner_product_space.core` structure. -/
def to_has_inner : has_inner 𝕜 F := { inner := c.inner }
local attribute [instance] to_has_inner

/-- The norm squared function for `inner_product_space.core` structure. -/
def norm_sq (x : F) := reK ⟪x, x⟫

local notation `norm_sqF` := @norm_sq 𝕜 F _ _ _ _

lemma inner_conj_sym (x y : F) : ⟪y, x⟫† = ⟪x, y⟫ := c.conj_sym x y

lemma inner_self_nonneg {x : F} : 0 ≤ re ⟪x, x⟫ := c.nonneg_re _

lemma inner_self_nonneg_im {x : F} : im ⟪x, x⟫ = 0 :=
by rw [← @of_real_inj 𝕜, im_eq_conj_sub]; simp [inner_conj_sym]

lemma inner_self_im_zero {x : F} : im ⟪x, x⟫ = 0 :=
inner_self_nonneg_im

lemma inner_add_left {x y z : F} : ⟪x + y, z⟫ = ⟪x, z⟫ + ⟪y, z⟫ :=
c.add_left _ _ _

lemma inner_add_right {x y z : F} : ⟪x, y + z⟫ = ⟪x, y⟫ + ⟪x, z⟫ :=
by rw [←inner_conj_sym, inner_add_left, ring_hom.map_add]; simp only [inner_conj_sym]

lemma inner_norm_sq_eq_inner_self (x : F) : (norm_sqF x : 𝕜) = ⟪x, x⟫ :=
begin
  rw ext_iff,
  exact ⟨by simp only [of_real_re]; refl, by simp only [inner_self_nonneg_im, of_real_im]⟩
end

lemma inner_re_symm {x y : F} : re ⟪x, y⟫ = re ⟪y, x⟫ :=
by rw [←inner_conj_sym, conj_re]

lemma inner_im_symm {x y : F} : im ⟪x, y⟫ = -im ⟪y, x⟫ :=
by rw [←inner_conj_sym, conj_im]

lemma inner_smul_left {x y : F} {r : 𝕜} : ⟪r • x, y⟫ = r† * ⟪x, y⟫ :=
c.smul_left _ _ _

lemma inner_smul_right {x y : F} {r : 𝕜} : ⟪x, r • y⟫ = r * ⟪x, y⟫ :=
by rw [←inner_conj_sym, inner_smul_left]; simp only [conj_conj, inner_conj_sym, ring_hom.map_mul]

lemma inner_zero_left {x : F} : ⟪0, x⟫ = 0 :=
by rw [←zero_smul 𝕜 (0 : F), inner_smul_left]; simp only [zero_mul, ring_hom.map_zero]

lemma inner_zero_right {x : F} : ⟪x, 0⟫ = 0 :=
by rw [←inner_conj_sym, inner_zero_left]; simp only [ring_hom.map_zero]

lemma inner_self_eq_zero {x : F} : ⟪x, x⟫ = 0 ↔ x = 0 :=
iff.intro (c.definite _) (by { rintro rfl, exact inner_zero_left })

lemma inner_self_re_to_K {x : F} : (re ⟪x, x⟫ : 𝕜) = ⟪x, x⟫ :=
by norm_num [ext_iff, inner_self_nonneg_im]

lemma inner_abs_conj_sym {x y : F} : abs ⟪x, y⟫ = abs ⟪y, x⟫ :=
  by rw [←inner_conj_sym, abs_conj]

lemma inner_neg_left {x y : F} : ⟪-x, y⟫ = -⟪x, y⟫ :=
by { rw [← neg_one_smul 𝕜 x, inner_smul_left], simp }

lemma inner_neg_right {x y : F} : ⟪x, -y⟫ = -⟪x, y⟫ :=
by rw [←inner_conj_sym, inner_neg_left]; simp only [ring_hom.map_neg, inner_conj_sym]

lemma inner_sub_left {x y z : F} : ⟪x - y, z⟫ = ⟪x, z⟫ - ⟪y, z⟫ :=
by { simp [sub_eq_add_neg, inner_add_left, inner_neg_left] }

lemma inner_sub_right {x y z : F} : ⟪x, y - z⟫ = ⟪x, y⟫ - ⟪x, z⟫ :=
by { simp [sub_eq_add_neg, inner_add_right, inner_neg_right] }

lemma inner_mul_conj_re_abs {x y : F} : re (⟪x, y⟫ * ⟪y, x⟫) = abs (⟪x, y⟫ * ⟪y, x⟫) :=
by { rw [←inner_conj_sym, mul_comm], exact re_eq_abs_of_mul_conj (inner y x), }

/-- Expand `inner (x + y) (x + y)` -/
lemma inner_add_add_self {x y : F} : ⟪x + y, x + y⟫ = ⟪x, x⟫ + ⟪x, y⟫ + ⟪y, x⟫ + ⟪y, y⟫ :=
by simp only [inner_add_left, inner_add_right]; ring

/- Expand `inner (x - y) (x - y)` -/
lemma inner_sub_sub_self {x y : F} : ⟪x - y, x - y⟫ = ⟪x, x⟫ - ⟪x, y⟫ - ⟪y, x⟫ + ⟪y, y⟫ :=
by simp only [inner_sub_left, inner_sub_right]; ring

/--
**Cauchy–Schwarz inequality**. This proof follows "Proof 2" on Wikipedia.
We need this for the `core` structure to prove the triangle inequality below when
showing the core is a normed group.
-/
lemma inner_mul_inner_self_le (x y : F) : abs ⟪x, y⟫ * abs ⟪y, x⟫ ≤ re ⟪x, x⟫ * re ⟪y, y⟫ :=
begin
  by_cases hy : y = 0,
  { rw [hy], simp only [is_R_or_C.abs_zero, inner_zero_left, mul_zero, add_monoid_hom.map_zero] },
  { change y ≠ 0 at hy,
    have hy' : ⟪y, y⟫ ≠ 0 := λ h, by rw [inner_self_eq_zero] at h; exact hy h,
    set T := ⟪y, x⟫ / ⟪y, y⟫ with hT,
    have h₁ : re ⟪y, x⟫ = re ⟪x, y⟫ := inner_re_symm,
    have h₂ : im ⟪y, x⟫ = -im ⟪x, y⟫ := inner_im_symm,
    have h₃ : ⟪y, x⟫ * ⟪x, y⟫ * ⟪y, y⟫ / (⟪y, y⟫ * ⟪y, y⟫) = ⟪y, x⟫ * ⟪x, y⟫ / ⟪y, y⟫,
    { rw [mul_div_assoc],
      have : ⟪y, y⟫ / (⟪y, y⟫ * ⟪y, y⟫) = 1 / ⟪y, y⟫ :=
        by rw [div_mul_eq_div_mul_one_div, div_self hy', one_mul],
      rw [this, div_eq_mul_inv, one_mul, ←div_eq_mul_inv] },
    have h₄ : ⟪y, y⟫ = re ⟪y, y⟫ := by simp only [inner_self_re_to_K],
    have h₅ : re ⟪y, y⟫ > 0,
    { refine lt_of_le_of_ne inner_self_nonneg _,
      intro H,
      apply hy',
      rw ext_iff,
      exact ⟨by simp only [H, zero_re'],
             by simp only [inner_self_nonneg_im, add_monoid_hom.map_zero]⟩ },
    have h₆ : re ⟪y, y⟫ ≠ 0 := ne_of_gt h₅,
    have hmain := calc
      0   ≤ re ⟪x - T • y, x - T • y⟫
                  : inner_self_nonneg
      ... = re ⟪x, x⟫ - re ⟪T • y, x⟫ - re ⟪x, T • y⟫ + re ⟪T • y, T • y⟫
                  : by simp only [inner_sub_sub_self, inner_smul_left, inner_smul_right, h₁, h₂,
                      neg_mul, add_monoid_hom.map_add, mul_re,
                      conj_im, add_monoid_hom.map_sub, mul_neg, conj_re, neg_neg]
      ... = re ⟪x, x⟫ - re (T† * ⟪y, x⟫) - re (T * ⟪x, y⟫) + re (T * T† * ⟪y, y⟫)
                  : by simp only [inner_smul_left, inner_smul_right, mul_assoc]
      ... = re ⟪x, x⟫ - re (⟪x, y⟫ / ⟪y, y⟫ * ⟪y, x⟫)
                  : by field_simp [-mul_re, inner_conj_sym, hT, ring_hom.map_div, h₁, h₃]
      ... = re ⟪x, x⟫ - re (⟪x, y⟫ * ⟪y, x⟫ / ⟪y, y⟫)
                  : by rw ←mul_div_right_comm
      ... = re ⟪x, x⟫ - re (⟪x, y⟫ * ⟪y, x⟫ / re ⟪y, y⟫)
                  : by conv_lhs { rw [h₄] }
      ... = re ⟪x, x⟫ - re (⟪x, y⟫ * ⟪y, x⟫) / re ⟪y, y⟫
                  : by rw [div_re_of_real]
      ... = re ⟪x, x⟫ - abs (⟪x, y⟫ * ⟪y, x⟫) / re ⟪y, y⟫
                  : by rw [inner_mul_conj_re_abs]
      ... = re ⟪x, x⟫ - abs ⟪x, y⟫ * abs ⟪y, x⟫ / re ⟪y, y⟫
                  : by rw is_R_or_C.abs_mul,
    have hmain' : abs ⟪x, y⟫ * abs ⟪y, x⟫ / re ⟪y, y⟫ ≤ re ⟪x, x⟫ := by linarith,
    have := (mul_le_mul_right h₅).mpr hmain',
    rwa [div_mul_cancel (abs ⟪x, y⟫ * abs ⟪y, x⟫) h₆] at this }
end

/-- Norm constructed from a `inner_product_space.core` structure, defined to be the square root
of the scalar product. -/
def to_has_norm : has_norm F :=
{ norm := λ x, sqrt (re ⟪x, x⟫) }

local attribute [instance] to_has_norm

lemma norm_eq_sqrt_inner (x : F) : ∥x∥ = sqrt (re ⟪x, x⟫) := rfl

lemma inner_self_eq_norm_mul_norm (x : F) : re ⟪x, x⟫ = ∥x∥ * ∥x∥ :=
by rw [norm_eq_sqrt_inner, ←sqrt_mul inner_self_nonneg (re ⟪x, x⟫),
  sqrt_mul_self inner_self_nonneg]

lemma sqrt_norm_sq_eq_norm {x : F} : sqrt (norm_sqF x) = ∥x∥ := rfl

/-- Cauchy–Schwarz inequality with norm -/
lemma abs_inner_le_norm (x y : F) : abs ⟪x, y⟫ ≤ ∥x∥ * ∥y∥ :=
nonneg_le_nonneg_of_sq_le_sq (mul_nonneg (sqrt_nonneg _) (sqrt_nonneg _))
begin
  have H : ∥x∥ * ∥y∥ * (∥x∥ * ∥y∥) = re ⟪y, y⟫ * re ⟪x, x⟫,
  { simp only [inner_self_eq_norm_mul_norm], ring, },
  rw H,
  conv
  begin
    to_lhs, congr, rw [inner_abs_conj_sym],
  end,
  exact inner_mul_inner_self_le y x,
end

/-- Normed group structure constructed from an `inner_product_space.core` structure -/
def to_normed_group : normed_group F :=
normed_group.of_core F
{ norm_eq_zero_iff := assume x,
  begin
    split,
    { intro H,
      change sqrt (re ⟪x, x⟫) = 0 at H,
      rw [sqrt_eq_zero inner_self_nonneg] at H,
      apply (inner_self_eq_zero : ⟪x, x⟫ = 0 ↔ x = 0).mp,
      rw ext_iff,
      exact ⟨by simp [H], by simp [inner_self_im_zero]⟩ },
    { rintro rfl,
      change sqrt (re ⟪0, 0⟫) = 0,
      simp only [sqrt_zero, inner_zero_right, add_monoid_hom.map_zero] }
  end,
  triangle := assume x y,
  begin
    have h₁ : abs ⟪x, y⟫ ≤ ∥x∥ * ∥y∥ := abs_inner_le_norm _ _,
    have h₂ : re ⟪x, y⟫ ≤ abs ⟪x, y⟫ := re_le_abs _,
    have h₃ : re ⟪x, y⟫ ≤ ∥x∥ * ∥y∥ := by linarith,
    have h₄ : re ⟪y, x⟫ ≤ ∥x∥ * ∥y∥ := by rwa [←inner_conj_sym, conj_re],
    have : ∥x + y∥ * ∥x + y∥ ≤ (∥x∥ + ∥y∥) * (∥x∥ + ∥y∥),
    { simp [←inner_self_eq_norm_mul_norm, inner_add_add_self, add_mul, mul_add, mul_comm],
      linarith },
    exact nonneg_le_nonneg_of_sq_le_sq (add_nonneg (sqrt_nonneg _) (sqrt_nonneg _)) this
  end,
  norm_neg := λ x, by simp only [norm, inner_neg_left, neg_neg, inner_neg_right] }

local attribute [instance] to_normed_group

/-- Normed space structure constructed from a `inner_product_space.core` structure -/
def to_normed_space : normed_space 𝕜 F :=
{ norm_smul_le := assume r x,
  begin
    rw [norm_eq_sqrt_inner, inner_smul_left, inner_smul_right, ←mul_assoc],
    rw [conj_mul_eq_norm_sq_left, of_real_mul_re, sqrt_mul, ←inner_norm_sq_eq_inner_self,
        of_real_re],
    { simp [sqrt_norm_sq_eq_norm, is_R_or_C.sqrt_norm_sq_eq_norm] },
    { exact norm_sq_nonneg r }
  end }

end inner_product_space.of_core

/-- Given a `inner_product_space.core` structure on a space, one can use it to turn
the space into an inner product space, constructing the norm out of the inner product -/
def inner_product_space.of_core [add_comm_group F] [module 𝕜 F]
  (c : inner_product_space.core 𝕜 F) : inner_product_space 𝕜 F :=
begin
  letI : normed_group F := @inner_product_space.of_core.to_normed_group 𝕜 F _ _ _ c,
  letI : normed_space 𝕜 F := @inner_product_space.of_core.to_normed_space 𝕜 F _ _ _ c,
  exact { norm_sq_eq_inner := λ x,
    begin
      have h₁ : ∥x∥^2 = (sqrt (re (c.inner x x))) ^ 2 := rfl,
      have h₂ : 0 ≤ re (c.inner x x) := inner_product_space.of_core.inner_self_nonneg,
      simp [h₁, sq_sqrt, h₂],
    end,
    ..c }
end

/-! ### Properties of inner product spaces -/

variables [inner_product_space 𝕜 E] [inner_product_space ℝ F]
variables [dec_E : decidable_eq E]
local notation `⟪`x`, `y`⟫` := @inner 𝕜 _ _ x y
local notation `IK` := @is_R_or_C.I 𝕜 _
local notation `absR` := has_abs.abs
local notation `absK` := @is_R_or_C.abs 𝕜 _
local postfix `†`:90 := star_ring_end _

export inner_product_space (norm_sq_eq_inner)

section basic_properties

@[simp] lemma inner_conj_sym (x y : E) : ⟪y, x⟫† = ⟪x, y⟫ := inner_product_space.conj_sym _ _
lemma real_inner_comm (x y : F) : ⟪y, x⟫_ℝ = ⟪x, y⟫_ℝ := @inner_conj_sym ℝ _ _ _ x y

lemma inner_eq_zero_sym {x y : E} : ⟪x, y⟫ = 0 ↔ ⟪y, x⟫ = 0 :=
⟨λ h, by simp [←inner_conj_sym, h], λ h, by simp [←inner_conj_sym, h]⟩

@[simp] lemma inner_self_nonneg_im {x : E} : im ⟪x, x⟫ = 0 :=
by rw [← @of_real_inj 𝕜, im_eq_conj_sub]; simp

lemma inner_self_im_zero {x : E} : im ⟪x, x⟫ = 0 := inner_self_nonneg_im

lemma inner_add_left {x y z : E} : ⟪x + y, z⟫ = ⟪x, z⟫ + ⟪y, z⟫ :=
inner_product_space.add_left _ _ _

lemma inner_add_right {x y z : E} : ⟪x, y + z⟫ = ⟪x, y⟫ + ⟪x, z⟫ :=
by { rw [←inner_conj_sym, inner_add_left, ring_hom.map_add], simp only [inner_conj_sym] }

lemma inner_re_symm {x y : E} : re ⟪x, y⟫ = re ⟪y, x⟫ :=
by rw [←inner_conj_sym, conj_re]

lemma inner_im_symm {x y : E} : im ⟪x, y⟫ = -im ⟪y, x⟫ :=
by rw [←inner_conj_sym, conj_im]

lemma inner_smul_left {x y : E} {r : 𝕜} : ⟪r • x, y⟫ = r† * ⟪x, y⟫ :=
inner_product_space.smul_left _ _ _
lemma real_inner_smul_left {x y : F} {r : ℝ} : ⟪r • x, y⟫_ℝ = r * ⟪x, y⟫_ℝ := inner_smul_left

lemma inner_smul_real_left {x y : E} {r : ℝ} : ⟪(r : 𝕜) • x, y⟫ = r • ⟪x, y⟫ :=
by { rw [inner_smul_left, conj_of_real, algebra.smul_def], refl }

lemma inner_smul_right {x y : E} {r : 𝕜} : ⟪x, r • y⟫ = r * ⟪x, y⟫ :=
by rw [←inner_conj_sym, inner_smul_left, ring_hom.map_mul, conj_conj, inner_conj_sym]
lemma real_inner_smul_right {x y : F} {r : ℝ} : ⟪x, r • y⟫_ℝ = r * ⟪x, y⟫_ℝ := inner_smul_right

lemma inner_smul_real_right {x y : E} {r : ℝ} : ⟪x, (r : 𝕜) • y⟫ = r • ⟪x, y⟫ :=
by { rw [inner_smul_right, algebra.smul_def], refl }

/-- The inner product as a sesquilinear form. -/
@[simps]
def sesq_form_of_inner : E →ₗ[𝕜] E →ₗ⋆[𝕜] 𝕜 :=
linear_map.mk₂'ₛₗ (ring_hom.id 𝕜) (star_ring_end _)
  (λ x y, ⟪y, x⟫)
  (λ x y z, inner_add_right)
  (λ r x y, inner_smul_right)
  (λ x y z, inner_add_left)
  (λ r x y, inner_smul_left)

/-- The real inner product as a bilinear form. -/
@[simps]
def bilin_form_of_real_inner : bilin_form ℝ F :=
{ bilin := inner,
  bilin_add_left := λ x y z, inner_add_left,
  bilin_smul_left := λ a x y, inner_smul_left,
  bilin_add_right := λ x y z, inner_add_right,
  bilin_smul_right := λ a x y, inner_smul_right }

/-- An inner product with a sum on the left. -/
lemma sum_inner {ι : Type*} (s : finset ι) (f : ι → E) (x : E) :
  ⟪∑ i in s, f i, x⟫ = ∑ i in s, ⟪f i, x⟫ := (sesq_form_of_inner x).map_sum

/-- An inner product with a sum on the right. -/
lemma inner_sum {ι : Type*} (s : finset ι) (f : ι → E) (x : E) :
  ⟪x, ∑ i in s, f i⟫ = ∑ i in s, ⟪x, f i⟫ := (linear_map.flip sesq_form_of_inner x).map_sum

/-- An inner product with a sum on the left, `finsupp` version. -/
lemma finsupp.sum_inner {ι : Type*} (l : ι →₀ 𝕜) (v : ι → E) (x : E) :
  ⟪l.sum (λ (i : ι) (a : 𝕜), a • v i), x⟫
  = l.sum (λ (i : ι) (a : 𝕜), (conj a) • ⟪v i, x⟫) :=
by { convert sum_inner l.support (λ a, l a • v a) x, simp [inner_smul_left, finsupp.sum] }

/-- An inner product with a sum on the right, `finsupp` version. -/
lemma finsupp.inner_sum {ι : Type*} (l : ι →₀ 𝕜) (v : ι → E) (x : E) :
  ⟪x, l.sum (λ (i : ι) (a : 𝕜), a • v i)⟫ = l.sum (λ (i : ι) (a : 𝕜), a • ⟪x, v i⟫) :=
by { convert inner_sum l.support (λ a, l a • v a) x, simp [inner_smul_right, finsupp.sum] }

lemma dfinsupp.sum_inner {ι : Type*} [dec : decidable_eq ι] {α : ι → Type*}
  [Π i, add_zero_class (α i)] [Π i (x : α i), decidable (x ≠ 0)]
  (f : Π i, α i → E) (l : Π₀ i, α i) (x : E) :
  ⟪l.sum f, x⟫ = l.sum (λ i a, ⟪f i a, x⟫) :=
by simp [dfinsupp.sum, sum_inner] {contextual := tt}

lemma dfinsupp.inner_sum {ι : Type*} [dec : decidable_eq ι] {α : ι → Type*}
  [Π i, add_zero_class (α i)] [Π i (x : α i), decidable (x ≠ 0)]
  (f : Π i, α i → E) (l : Π₀ i, α i) (x : E) :
  ⟪x, l.sum f⟫ = l.sum (λ i a, ⟪x, f i a⟫) :=
by simp [dfinsupp.sum, inner_sum] {contextual := tt}

@[simp] lemma inner_zero_left {x : E} : ⟪0, x⟫ = 0 :=
by rw [← zero_smul 𝕜 (0:E), inner_smul_left, ring_hom.map_zero, zero_mul]

lemma inner_re_zero_left {x : E} : re ⟪0, x⟫ = 0 :=
by simp only [inner_zero_left, add_monoid_hom.map_zero]

@[simp] lemma inner_zero_right {x : E} : ⟪x, 0⟫ = 0 :=
by rw [←inner_conj_sym, inner_zero_left, ring_hom.map_zero]

lemma inner_re_zero_right {x : E} : re ⟪x, 0⟫ = 0 :=
by simp only [inner_zero_right, add_monoid_hom.map_zero]

lemma inner_self_nonneg {x : E} : 0 ≤ re ⟪x, x⟫ :=
by rw [←norm_sq_eq_inner]; exact pow_nonneg (norm_nonneg x) 2
lemma real_inner_self_nonneg {x : F} : 0 ≤ ⟪x, x⟫_ℝ := @inner_self_nonneg ℝ F _ _ x

@[simp] lemma inner_self_eq_zero {x : E} : ⟪x, x⟫ = 0 ↔ x = 0 :=
begin
  split,
  { intro h,
    have h₁ : re ⟪x, x⟫ = 0 := by rw is_R_or_C.ext_iff at h; simp [h.1],
    rw [←norm_sq_eq_inner x] at h₁,
    rw [←norm_eq_zero],
    exact pow_eq_zero h₁ },
  { rintro rfl,
    exact inner_zero_left }
end

@[simp] lemma inner_self_nonpos {x : E} : re ⟪x, x⟫ ≤ 0 ↔ x = 0 :=
begin
  split,
  { intro h,
    rw ←inner_self_eq_zero,
    have H₁ : re ⟪x, x⟫ ≥ 0, exact inner_self_nonneg,
    have H₂ : re ⟪x, x⟫ = 0, exact le_antisymm h H₁,
    rw is_R_or_C.ext_iff,
    exact ⟨by simp [H₂], by simp [inner_self_nonneg_im]⟩ },
  { rintro rfl,
    simp only [inner_zero_left, add_monoid_hom.map_zero] }
end

lemma real_inner_self_nonpos {x : F} : ⟪x, x⟫_ℝ ≤ 0 ↔ x = 0 :=
by { have h := @inner_self_nonpos ℝ F _ _ x, simpa using h }

@[simp] lemma inner_self_re_to_K {x : E} : (re ⟪x, x⟫ : 𝕜) = ⟪x, x⟫ :=
by rw is_R_or_C.ext_iff; exact ⟨by simp, by simp [inner_self_nonneg_im]⟩

lemma inner_self_eq_norm_sq_to_K (x : E) : ⟪x, x⟫ = (∥x∥ ^ 2 : 𝕜) :=
begin
  suffices : (is_R_or_C.re ⟪x, x⟫ : 𝕜) = ∥x∥ ^ 2,
  { simpa [inner_self_re_to_K] using this },
  exact_mod_cast (norm_sq_eq_inner x).symm
end

lemma inner_self_re_abs {x : E} : re ⟪x, x⟫ = abs ⟪x, x⟫ :=
begin
  conv_rhs { rw [←inner_self_re_to_K] },
  symmetry,
  exact is_R_or_C.abs_of_nonneg inner_self_nonneg,
end

lemma inner_self_abs_to_K {x : E} : (absK ⟪x, x⟫ : 𝕜) = ⟪x, x⟫ :=
by { rw [←inner_self_re_abs], exact inner_self_re_to_K }

lemma real_inner_self_abs {x : F} : absR ⟪x, x⟫_ℝ = ⟪x, x⟫_ℝ :=
by { have h := @inner_self_abs_to_K ℝ F _ _ x, simpa using h }

lemma inner_abs_conj_sym {x y : E} : abs ⟪x, y⟫ = abs ⟪y, x⟫ :=
by rw [←inner_conj_sym, abs_conj]

@[simp] lemma inner_neg_left {x y : E} : ⟪-x, y⟫ = -⟪x, y⟫ :=
by { rw [← neg_one_smul 𝕜 x, inner_smul_left], simp }

@[simp] lemma inner_neg_right {x y : E} : ⟪x, -y⟫ = -⟪x, y⟫ :=
by rw [←inner_conj_sym, inner_neg_left]; simp only [ring_hom.map_neg, inner_conj_sym]

lemma inner_neg_neg {x y : E} : ⟪-x, -y⟫ = ⟪x, y⟫ := by simp

@[simp] lemma inner_self_conj {x : E} : ⟪x, x⟫† = ⟪x, x⟫ :=
by rw [is_R_or_C.ext_iff]; exact ⟨by rw [conj_re], by rw [conj_im, inner_self_im_zero, neg_zero]⟩

lemma inner_sub_left {x y z : E} : ⟪x - y, z⟫ = ⟪x, z⟫ - ⟪y, z⟫ :=
by { simp [sub_eq_add_neg, inner_add_left] }

lemma inner_sub_right {x y z : E} : ⟪x, y - z⟫ = ⟪x, y⟫ - ⟪x, z⟫ :=
by { simp [sub_eq_add_neg, inner_add_right] }

lemma inner_mul_conj_re_abs {x y : E} : re (⟪x, y⟫ * ⟪y, x⟫) = abs (⟪x, y⟫ * ⟪y, x⟫) :=
by { rw [←inner_conj_sym, mul_comm], exact re_eq_abs_of_mul_conj (inner y x), }

/-- Expand `⟪x + y, x + y⟫` -/
lemma inner_add_add_self {x y : E} : ⟪x + y, x + y⟫ = ⟪x, x⟫ + ⟪x, y⟫ + ⟪y, x⟫ + ⟪y, y⟫ :=
by simp only [inner_add_left, inner_add_right]; ring

/-- Expand `⟪x + y, x + y⟫_ℝ` -/
lemma real_inner_add_add_self {x y : F} : ⟪x + y, x + y⟫_ℝ = ⟪x, x⟫_ℝ + 2 * ⟪x, y⟫_ℝ + ⟪y, y⟫_ℝ :=
begin
  have : ⟪y, x⟫_ℝ = ⟪x, y⟫_ℝ := by rw [←inner_conj_sym]; refl,
  simp [inner_add_add_self, this],
  ring,
end

/- Expand `⟪x - y, x - y⟫` -/
lemma inner_sub_sub_self {x y : E} : ⟪x - y, x - y⟫ = ⟪x, x⟫ - ⟪x, y⟫ - ⟪y, x⟫ + ⟪y, y⟫ :=
by simp only [inner_sub_left, inner_sub_right]; ring

/-- Expand `⟪x - y, x - y⟫_ℝ` -/
lemma real_inner_sub_sub_self {x y : F} : ⟪x - y, x - y⟫_ℝ = ⟪x, x⟫_ℝ - 2 * ⟪x, y⟫_ℝ + ⟪y, y⟫_ℝ :=
begin
  have : ⟪y, x⟫_ℝ = ⟪x, y⟫_ℝ := by rw [←inner_conj_sym]; refl,
  simp [inner_sub_sub_self, this],
  ring,
end

/-- Parallelogram law -/
lemma parallelogram_law {x y : E} :
  ⟪x + y, x + y⟫ + ⟪x - y, x - y⟫ = 2 * (⟪x, x⟫ + ⟪y, y⟫) :=
by simp [inner_add_add_self, inner_sub_sub_self, two_mul, sub_eq_add_neg, add_comm, add_left_comm]

/-- Cauchy–Schwarz inequality. This proof follows "Proof 2" on Wikipedia. -/
lemma inner_mul_inner_self_le (x y : E) : abs ⟪x, y⟫ * abs ⟪y, x⟫ ≤ re ⟪x, x⟫ * re ⟪y, y⟫ :=
begin
  by_cases hy : y = 0,
  { rw [hy], simp only [is_R_or_C.abs_zero, inner_zero_left, mul_zero, add_monoid_hom.map_zero] },
  { change y ≠ 0 at hy,
    have hy' : ⟪y, y⟫ ≠ 0 := λ h, by rw [inner_self_eq_zero] at h; exact hy h,
    set T := ⟪y, x⟫ / ⟪y, y⟫ with hT,
    have h₁ : re ⟪y, x⟫ = re ⟪x, y⟫ := inner_re_symm,
    have h₂ : im ⟪y, x⟫ = -im ⟪x, y⟫ := inner_im_symm,
    have h₃ : ⟪y, x⟫ * ⟪x, y⟫ * ⟪y, y⟫ / (⟪y, y⟫ * ⟪y, y⟫) = ⟪y, x⟫ * ⟪x, y⟫ / ⟪y, y⟫,
    { rw [mul_div_assoc],
      have : ⟪y, y⟫ / (⟪y, y⟫ * ⟪y, y⟫) = 1 / ⟪y, y⟫ :=
        by rw [div_mul_eq_div_mul_one_div, div_self hy', one_mul],
      rw [this, div_eq_mul_inv, one_mul, ←div_eq_mul_inv] },
    have h₄ : ⟪y, y⟫ = re ⟪y, y⟫ := by simp,
    have h₅ : re ⟪y, y⟫ > 0,
    { refine lt_of_le_of_ne inner_self_nonneg _,
      intro H,
      apply hy',
      rw is_R_or_C.ext_iff,
      exact ⟨by simp only [H, zero_re'],
             by simp only [inner_self_nonneg_im, add_monoid_hom.map_zero]⟩ },
    have h₆ : re ⟪y, y⟫ ≠ 0 := ne_of_gt h₅,
    have hmain := calc
      0   ≤ re ⟪x - T • y, x - T • y⟫
                  : inner_self_nonneg
      ... = re ⟪x, x⟫ - re ⟪T • y, x⟫ - re ⟪x, T • y⟫ + re ⟪T • y, T • y⟫
                  : by simp only [inner_sub_sub_self, inner_smul_left, inner_smul_right, h₁, h₂,
                      neg_mul, add_monoid_hom.map_add, conj_im,
                      add_monoid_hom.map_sub, mul_neg, conj_re, neg_neg, mul_re]
      ... = re ⟪x, x⟫ - re (T† * ⟪y, x⟫) - re (T * ⟪x, y⟫) + re (T * T† * ⟪y, y⟫)
                  : by simp only [inner_smul_left, inner_smul_right, mul_assoc]
      ... = re ⟪x, x⟫ - re (⟪x, y⟫ / ⟪y, y⟫ * ⟪y, x⟫)
                  : by field_simp [-mul_re, hT, ring_hom.map_div, h₁, h₃, inner_conj_sym]
      ... = re ⟪x, x⟫ - re (⟪x, y⟫ * ⟪y, x⟫ / ⟪y, y⟫)
                  : by rw ←mul_div_right_comm
      ... = re ⟪x, x⟫ - re (⟪x, y⟫ * ⟪y, x⟫ / re ⟪y, y⟫)
                  : by conv_lhs { rw [h₄] }
      ... = re ⟪x, x⟫ - re (⟪x, y⟫ * ⟪y, x⟫) / re ⟪y, y⟫
                  : by rw [div_re_of_real]
      ... = re ⟪x, x⟫ - abs (⟪x, y⟫ * ⟪y, x⟫) / re ⟪y, y⟫
                  : by rw [inner_mul_conj_re_abs]
      ... = re ⟪x, x⟫ - abs ⟪x, y⟫ * abs ⟪y, x⟫ / re ⟪y, y⟫
                  : by rw is_R_or_C.abs_mul,
    have hmain' : abs ⟪x, y⟫ * abs ⟪y, x⟫ / re ⟪y, y⟫ ≤ re ⟪x, x⟫ := by linarith,
    have := (mul_le_mul_right h₅).mpr hmain',
    rwa [div_mul_cancel (abs ⟪x, y⟫ * abs ⟪y, x⟫) h₆] at this }
end

/-- Cauchy–Schwarz inequality for real inner products. -/
lemma real_inner_mul_inner_self_le (x y : F) : ⟪x, y⟫_ℝ * ⟪x, y⟫_ℝ ≤ ⟪x, x⟫_ℝ * ⟪y, y⟫_ℝ :=
begin
  have h₁ : ⟪y, x⟫_ℝ = ⟪x, y⟫_ℝ := by rw [←inner_conj_sym]; refl,
  have h₂ := @inner_mul_inner_self_le ℝ F _ _ x y,
  dsimp at h₂,
  have h₃ := abs_mul_abs_self ⟪x, y⟫_ℝ,
  rw [h₁] at h₂,
  simpa [h₃] using h₂,
end

/-- A family of vectors is linearly independent if they are nonzero
and orthogonal. -/
lemma linear_independent_of_ne_zero_of_inner_eq_zero {ι : Type*} {v : ι → E}
  (hz : ∀ i, v i ≠ 0) (ho : ∀ i j, i ≠ j → ⟪v i, v j⟫ = 0) : linear_independent 𝕜 v :=
begin
  rw linear_independent_iff',
  intros s g hg i hi,
  have h' : g i * inner (v i) (v i) = inner (v i) (∑ j in s, g j • v j),
  { rw inner_sum,
    symmetry,
    convert finset.sum_eq_single i _ _,
    { rw inner_smul_right },
    { intros j hj hji,
      rw [inner_smul_right, ho i j hji.symm, mul_zero] },
    { exact λ h, false.elim (h hi) } },
  simpa [hg, hz] using h'
end

end basic_properties

section orthonormal_sets
variables {ι : Type*} [dec_ι : decidable_eq ι] (𝕜)

include 𝕜

/-- An orthonormal set of vectors in an `inner_product_space` -/
def orthonormal (v : ι → E) : Prop :=
(∀ i, ∥v i∥ = 1) ∧ (∀ {i j}, i ≠ j → ⟪v i, v j⟫ = 0)

omit 𝕜

variables {𝕜}

include dec_ι
/-- `if ... then ... else` characterization of an indexed set of vectors being orthonormal.  (Inner
product equals Kronecker delta.) -/
lemma orthonormal_iff_ite {v : ι → E} :
  orthonormal 𝕜 v ↔ ∀ i j, ⟪v i, v j⟫ = if i = j then (1:𝕜) else (0:𝕜) :=
begin
  split,
  { intros hv i j,
    split_ifs,
    { simp [h, inner_self_eq_norm_sq_to_K, hv.1] },
    { exact hv.2 h } },
  { intros h,
    split,
    { intros i,
      have h' : ∥v i∥ ^ 2 = 1 ^ 2 := by simp [norm_sq_eq_inner, h i i],
      have h₁ : 0 ≤ ∥v i∥ := norm_nonneg _,
      have h₂ : (0:ℝ) ≤ 1 := zero_le_one,
      rwa sq_eq_sq h₁ h₂ at h' },
    { intros i j hij,
      simpa [hij] using h i j } }
end
omit dec_ι

include dec_E
/-- `if ... then ... else` characterization of a set of vectors being orthonormal.  (Inner product
equals Kronecker delta.) -/
theorem orthonormal_subtype_iff_ite {s : set E} :
  orthonormal 𝕜 (coe : s → E) ↔
  (∀ v ∈ s, ∀ w ∈ s, ⟪v, w⟫ = if v = w then 1 else 0) :=
begin
  rw orthonormal_iff_ite,
  split,
  { intros h v hv w hw,
    convert h ⟨v, hv⟩ ⟨w, hw⟩ using 1,
    simp },
  { rintros h ⟨v, hv⟩ ⟨w, hw⟩,
    convert h v hv w hw using 1,
    simp }
end
omit dec_E

/-- The inner product of a linear combination of a set of orthonormal vectors with one of those
vectors picks out the coefficient of that vector. -/
lemma orthonormal.inner_right_finsupp {v : ι → E} (hv : orthonormal 𝕜 v) (l : ι →₀ 𝕜) (i : ι) :
  ⟪v i, finsupp.total ι E 𝕜 v l⟫ = l i :=
by classical; simp [finsupp.total_apply, finsupp.inner_sum, orthonormal_iff_ite.mp hv]

/-- The inner product of a linear combination of a set of orthonormal vectors with one of those
vectors picks out the coefficient of that vector. -/
lemma orthonormal.inner_right_sum
  {v : ι → E} (hv : orthonormal 𝕜 v) (l : ι → 𝕜) {s : finset ι} {i : ι} (hi : i ∈ s) :
  ⟪v i, ∑ i in s, (l i) • (v i)⟫ = l i :=
by classical; simp [inner_sum, inner_smul_right, orthonormal_iff_ite.mp hv, hi]

/-- The inner product of a linear combination of a set of orthonormal vectors with one of those
vectors picks out the coefficient of that vector. -/
lemma orthonormal.inner_right_fintype [fintype ι]
  {v : ι → E} (hv : orthonormal 𝕜 v) (l : ι → 𝕜) (i : ι) :
  ⟪v i, ∑ i : ι, (l i) • (v i)⟫ = l i :=
hv.inner_right_sum l (finset.mem_univ _)

/-- The inner product of a linear combination of a set of orthonormal vectors with one of those
vectors picks out the coefficient of that vector. -/
lemma orthonormal.inner_left_finsupp {v : ι → E} (hv : orthonormal 𝕜 v) (l : ι →₀ 𝕜) (i : ι) :
  ⟪finsupp.total ι E 𝕜 v l, v i⟫ = conj (l i) :=
by rw [← inner_conj_sym, hv.inner_right_finsupp]

/-- The inner product of a linear combination of a set of orthonormal vectors with one of those
vectors picks out the coefficient of that vector. -/
lemma orthonormal.inner_left_sum
  {v : ι → E} (hv : orthonormal 𝕜 v) (l : ι → 𝕜) {s : finset ι} {i : ι} (hi : i ∈ s) :
  ⟪∑ i in s, (l i) • (v i), v i⟫ = conj (l i) :=
by classical; simp [sum_inner, inner_smul_left, orthonormal_iff_ite.mp hv, hi]

/-- The inner product of a linear combination of a set of orthonormal vectors with one of those
vectors picks out the coefficient of that vector. -/
lemma orthonormal.inner_left_fintype [fintype ι]
  {v : ι → E} (hv : orthonormal 𝕜 v) (l : ι → 𝕜) (i : ι) :
  ⟪∑ i : ι, (l i) • (v i), v i⟫ = conj (l i) :=
hv.inner_left_sum l (finset.mem_univ _)

/-- The inner product of two linear combinations of a set of orthonormal vectors, expressed as
a sum over the first `finsupp`. -/
lemma orthonormal.inner_finsupp_eq_sum_left
  {v : ι → E} (hv : orthonormal 𝕜 v) (l₁ l₂ : ι →₀ 𝕜) :
  ⟪finsupp.total ι E 𝕜 v l₁, finsupp.total ι E 𝕜 v l₂⟫ = l₁.sum (λ i y, conj y * l₂ i) :=
by simp [finsupp.total_apply _ l₁, finsupp.sum_inner, hv.inner_right_finsupp]

/-- The inner product of two linear combinations of a set of orthonormal vectors, expressed as
a sum over the second `finsupp`. -/
lemma orthonormal.inner_finsupp_eq_sum_right
  {v : ι → E} (hv : orthonormal 𝕜 v) (l₁ l₂ : ι →₀ 𝕜) :
  ⟪finsupp.total ι E 𝕜 v l₁, finsupp.total ι E 𝕜 v l₂⟫ = l₂.sum (λ i y, conj (l₁ i) * y) :=
by simp [finsupp.total_apply _ l₂, finsupp.inner_sum, hv.inner_left_finsupp, mul_comm]

/-- The inner product of two linear combinations of a set of orthonormal vectors, expressed as
a sum. -/
lemma orthonormal.inner_sum
  {v : ι → E} (hv : orthonormal 𝕜 v) (l₁ l₂ : ι → 𝕜) (s : finset ι) :
  ⟪∑ i in s, l₁ i • v i, ∑ i in s, l₂ i • v i⟫ = ∑ i in s, conj (l₁ i) * l₂ i :=
begin
  simp_rw [sum_inner, inner_smul_left],
  refine finset.sum_congr rfl (λ i hi, _),
  rw hv.inner_right_sum l₂ hi
end

/--
The double sum of weighted inner products of pairs of vectors from an orthonormal sequence is the
sum of the weights.
-/
lemma orthonormal.inner_left_right_finset {s : finset ι}  {v : ι → E} (hv : orthonormal 𝕜 v)
  {a : ι → ι → 𝕜} : ∑ i in s, ∑ j in s, (a i j) • ⟪v j, v i⟫ = ∑ k in s, a k k :=
by classical; simp [orthonormal_iff_ite.mp hv, finset.sum_ite_of_true]

/-- An orthonormal set is linearly independent. -/
lemma orthonormal.linear_independent {v : ι → E} (hv : orthonormal 𝕜 v) :
  linear_independent 𝕜 v :=
begin
  rw linear_independent_iff,
  intros l hl,
  ext i,
  have key : ⟪v i, finsupp.total ι E 𝕜 v l⟫ = ⟪v i, 0⟫ := by rw hl,
  simpa [hv.inner_right_finsupp] using key
end

/-- A subfamily of an orthonormal family (i.e., a composition with an injective map) is an
orthonormal family. -/
lemma orthonormal.comp
  {ι' : Type*} {v : ι → E} (hv : orthonormal 𝕜 v) (f : ι' → ι) (hf : function.injective f) :
  orthonormal 𝕜 (v ∘ f) :=
begin
  classical,
  rw orthonormal_iff_ite at ⊢ hv,
  intros i j,
  convert hv (f i) (f j) using 1,
  simp [hf.eq_iff]
end

<<<<<<< HEAD
lemma equiv.orthonormal_comp_iff {ι' : Type*} (f : ι' ≃ ι) {v : ι → E} :
  orthonormal 𝕜 (v ∘ f) ↔ orthonormal 𝕜 v :=
begin
  refine ⟨λ h, _, λ h, h.comp f f.injective⟩,
  have : orthonormal 𝕜 (v ∘ f ∘ f.symm) := h.comp f.symm f.symm.injective,
  rwa f.self_comp_symm at this
end

lemma orthonormal.coe_range {v : ι → E} (hv : orthonormal 𝕜 v) :
  orthonormal 𝕜 (coe : set.range v → E) :=
begin
  let e : ι ≃ set.range v := equiv.of_injective _ (hv.linear_independent.injective),
  rwa ← e.orthonormal_comp_iff
end
=======
lemma orthonormal.coe_range {v : ι → E} (hv : orthonormal 𝕜 v) :
  orthonormal 𝕜 (coe : set.range v → E) :=
by simpa using hv.comp _ (set.range_splitting_injective v)
>>>>>>> 0c5f6a34

/-- A linear combination of some subset of an orthonormal set is orthogonal to other members of the
set. -/
lemma orthonormal.inner_finsupp_eq_zero
  {v : ι → E} (hv : orthonormal 𝕜 v) {s : set ι} {i : ι} (hi : i ∉ s) {l : ι →₀ 𝕜}
  (hl : l ∈ finsupp.supported 𝕜 𝕜 s) :
  ⟪finsupp.total ι E 𝕜 v l, v i⟫ = 0 :=
begin
  rw finsupp.mem_supported' at hl,
  simp [hv.inner_left_finsupp, hl i hi],
end

/-- Given an orthonormal family, a second family of vectors is orthonormal if every vector equals
the corresponding vector in the original family or its negation. -/
lemma orthonormal.orthonormal_of_forall_eq_or_eq_neg {v w : ι → E} (hv : orthonormal 𝕜 v)
  (hw : ∀ i, w i = v i ∨ w i = -(v i)) : orthonormal 𝕜 w :=
begin
  classical,
  rw orthonormal_iff_ite at *,
  intros i j,
  cases hw i with hi hi; cases hw j with hj hj; split_ifs with h;
    simpa [hi, hj, h] using hv i j
end

/- The material that follows, culminating in the existence of a maximal orthonormal subset, is
adapted from the corresponding development of the theory of linearly independents sets.  See
`exists_linear_independent` in particular. -/

variables (𝕜 E)
lemma orthonormal_empty : orthonormal 𝕜 (λ x, x : (∅ : set E) → E) :=
by classical; simp [orthonormal_subtype_iff_ite]
variables {𝕜 E}

lemma orthonormal_Union_of_directed
  {η : Type*} {s : η → set E} (hs : directed (⊆) s) (h : ∀ i, orthonormal 𝕜 (λ x, x : s i → E)) :
  orthonormal 𝕜 (λ x, x : (⋃ i, s i) → E) :=
begin
  classical,
  rw orthonormal_subtype_iff_ite,
  rintros x ⟨_, ⟨i, rfl⟩, hxi⟩ y ⟨_, ⟨j, rfl⟩, hyj⟩,
  obtain ⟨k, hik, hjk⟩ := hs i j,
  have h_orth : orthonormal 𝕜 (λ x, x : (s k) → E) := h k,
  rw orthonormal_subtype_iff_ite at h_orth,
  exact h_orth x (hik hxi) y (hjk hyj)
end

lemma orthonormal_sUnion_of_directed
  {s : set (set E)} (hs : directed_on (⊆) s)
  (h : ∀ a ∈ s, orthonormal 𝕜 (λ x, x : (a : set E) → E)) :
  orthonormal 𝕜 (λ x, x : (⋃₀ s) → E) :=
by rw set.sUnion_eq_Union; exact orthonormal_Union_of_directed hs.directed_coe (by simpa using h)

/-- Given an orthonormal set `v` of vectors in `E`, there exists a maximal orthonormal set
containing it. -/
lemma exists_maximal_orthonormal {s : set E} (hs : orthonormal 𝕜 (coe : s → E)) :
  ∃ w ⊇ s, orthonormal 𝕜 (coe : w → E) ∧ ∀ u ⊇ w, orthonormal 𝕜 (coe : u → E) → u = w :=
begin
  obtain ⟨b, bi, sb, h⟩ := zorn_subset_nonempty {b | orthonormal 𝕜 (coe : b → E)} _ _ hs,
  { refine ⟨b, sb, bi, _⟩,
    exact λ u hus hu, h u hu hus },
  { refine λ c hc cc c0, ⟨⋃₀ c, _, _⟩,
    { exact orthonormal_sUnion_of_directed cc.directed_on (λ x xc, hc xc) },
    { exact λ _, set.subset_sUnion_of_mem } }
end

lemma orthonormal.ne_zero {v : ι → E} (hv : orthonormal 𝕜 v) (i : ι) : v i ≠ 0 :=
begin
  have : ∥v i∥ ≠ 0,
  { rw hv.1 i,
    norm_num },
  simpa using this
end

open finite_dimensional

/-- A family of orthonormal vectors with the correct cardinality forms a basis. -/
def basis_of_orthonormal_of_card_eq_finrank [fintype ι] [nonempty ι] {v : ι → E}
  (hv : orthonormal 𝕜 v) (card_eq : fintype.card ι = finrank 𝕜 E) :
  basis ι 𝕜 E :=
basis_of_linear_independent_of_card_eq_finrank hv.linear_independent card_eq

@[simp] lemma coe_basis_of_orthonormal_of_card_eq_finrank [fintype ι] [nonempty ι] {v : ι → E}
  (hv : orthonormal 𝕜 v) (card_eq : fintype.card ι = finrank 𝕜 E) :
  (basis_of_orthonormal_of_card_eq_finrank hv card_eq : ι → E) = v :=
coe_basis_of_linear_independent_of_card_eq_finrank _ _

end orthonormal_sets

section norm

lemma norm_eq_sqrt_inner (x : E) : ∥x∥ = sqrt (re ⟪x, x⟫) :=
begin
  have h₁ : ∥x∥^2 = re ⟪x, x⟫ := norm_sq_eq_inner x,
  have h₂ := congr_arg sqrt h₁,
  simpa using h₂,
end

lemma norm_eq_sqrt_real_inner (x : F) : ∥x∥ = sqrt ⟪x, x⟫_ℝ :=
by { have h := @norm_eq_sqrt_inner ℝ F _ _ x, simpa using h }

lemma inner_self_eq_norm_mul_norm (x : E) : re ⟪x, x⟫ = ∥x∥ * ∥x∥ :=
by rw [norm_eq_sqrt_inner, ←sqrt_mul inner_self_nonneg (re ⟪x, x⟫),
  sqrt_mul_self inner_self_nonneg]

lemma inner_self_eq_norm_sq (x : E) : re ⟪x, x⟫ = ∥x∥^2 :=
by rw [pow_two, inner_self_eq_norm_mul_norm]

lemma real_inner_self_eq_norm_mul_norm (x : F) : ⟪x, x⟫_ℝ = ∥x∥ * ∥x∥ :=
by { have h := @inner_self_eq_norm_mul_norm ℝ F _ _ x, simpa using h }

lemma real_inner_self_eq_norm_sq (x : F) : ⟪x, x⟫_ℝ = ∥x∥^2 :=
by rw [pow_two, real_inner_self_eq_norm_mul_norm]

/-- Expand the square -/
lemma norm_add_sq {x y : E} : ∥x + y∥^2 = ∥x∥^2 + 2 * (re ⟪x, y⟫) + ∥y∥^2 :=
begin
  repeat {rw [sq, ←inner_self_eq_norm_mul_norm]},
  rw [inner_add_add_self, two_mul],
  simp only [add_assoc, add_left_inj, add_right_inj, add_monoid_hom.map_add],
  rw [←inner_conj_sym, conj_re],
end

alias norm_add_sq ← norm_add_pow_two

/-- Expand the square -/
lemma norm_add_sq_real {x y : F} : ∥x + y∥^2 = ∥x∥^2 + 2 * ⟪x, y⟫_ℝ + ∥y∥^2 :=
by { have h := @norm_add_sq ℝ F _ _, simpa using h }

alias norm_add_sq_real ← norm_add_pow_two_real

/-- Expand the square -/
lemma norm_add_mul_self {x y : E} : ∥x + y∥ * ∥x + y∥ = ∥x∥ * ∥x∥ + 2 * (re ⟪x, y⟫) + ∥y∥ * ∥y∥ :=
by { repeat {rw [← sq]}, exact norm_add_sq }

/-- Expand the square -/
lemma norm_add_mul_self_real {x y : F} : ∥x + y∥ * ∥x + y∥ = ∥x∥ * ∥x∥ + 2 * ⟪x, y⟫_ℝ + ∥y∥ * ∥y∥ :=
by { have h := @norm_add_mul_self ℝ F _ _, simpa using h }

/-- Expand the square -/
lemma norm_sub_sq {x y : E} : ∥x - y∥^2 = ∥x∥^2 - 2 * (re ⟪x, y⟫) + ∥y∥^2 :=
begin
  repeat {rw [sq, ←inner_self_eq_norm_mul_norm]},
  rw [inner_sub_sub_self],
  calc
    re (⟪x, x⟫ - ⟪x, y⟫ - ⟪y, x⟫ + ⟪y, y⟫)
        = re ⟪x, x⟫ - re ⟪x, y⟫ - re ⟪y, x⟫ + re ⟪y, y⟫  : by simp
    ... = -re ⟪y, x⟫ - re ⟪x, y⟫ + re ⟪x, x⟫ + re ⟪y, y⟫  : by ring
    ... = -re (⟪x, y⟫†) - re ⟪x, y⟫ + re ⟪x, x⟫ + re ⟪y, y⟫ : by rw [inner_conj_sym]
    ... = -re ⟪x, y⟫ - re ⟪x, y⟫ + re ⟪x, x⟫ + re ⟪y, y⟫ : by rw [conj_re]
    ... = re ⟪x, x⟫ - 2*re ⟪x, y⟫ + re ⟪y, y⟫ : by ring
end

alias norm_sub_sq ← norm_sub_pow_two

/-- Expand the square -/
lemma norm_sub_sq_real {x y : F} : ∥x - y∥^2 = ∥x∥^2 - 2 * ⟪x, y⟫_ℝ + ∥y∥^2 :=
norm_sub_sq

alias norm_sub_sq_real ← norm_sub_pow_two_real

/-- Expand the square -/
lemma norm_sub_mul_self {x y : E} : ∥x - y∥ * ∥x - y∥ = ∥x∥ * ∥x∥ - 2 * re ⟪x, y⟫ + ∥y∥ * ∥y∥ :=
by { repeat {rw [← sq]}, exact norm_sub_sq }

/-- Expand the square -/
lemma norm_sub_mul_self_real {x y : F} : ∥x - y∥ * ∥x - y∥ = ∥x∥ * ∥x∥ - 2 * ⟪x, y⟫_ℝ + ∥y∥ * ∥y∥ :=
by { have h := @norm_sub_mul_self ℝ F _ _, simpa using h }

/-- Cauchy–Schwarz inequality with norm -/
lemma abs_inner_le_norm (x y : E) : abs ⟪x, y⟫ ≤ ∥x∥ * ∥y∥ :=
nonneg_le_nonneg_of_sq_le_sq (mul_nonneg (norm_nonneg _) (norm_nonneg _))
begin
  have : ∥x∥ * ∥y∥ * (∥x∥ * ∥y∥) = (re ⟪x, x⟫) * (re ⟪y, y⟫),
    simp only [inner_self_eq_norm_mul_norm], ring,
  rw this,
  conv_lhs { congr, skip, rw [inner_abs_conj_sym] },
  exact inner_mul_inner_self_le _ _
end

lemma norm_inner_le_norm (x y : E) : ∥⟪x, y⟫∥ ≤ ∥x∥ * ∥y∥ :=
(is_R_or_C.norm_eq_abs _).le.trans (abs_inner_le_norm x y)

lemma nnnorm_inner_le_nnnorm (x y : E) : ∥⟪x, y⟫∥₊ ≤ ∥x∥₊ * ∥y∥₊ :=
norm_inner_le_norm x y

lemma re_inner_le_norm (x y : E) : re ⟪x, y⟫ ≤ ∥x∥ * ∥y∥ :=
le_trans (re_le_abs (inner x y)) (abs_inner_le_norm x y)

/-- Cauchy–Schwarz inequality with norm -/
lemma abs_real_inner_le_norm (x y : F) : absR ⟪x, y⟫_ℝ ≤ ∥x∥ * ∥y∥ :=
by { have h := @abs_inner_le_norm ℝ F _ _ x y, simpa using h }

/-- Cauchy–Schwarz inequality with norm -/
lemma real_inner_le_norm (x y : F) : ⟪x, y⟫_ℝ ≤ ∥x∥ * ∥y∥ :=
le_trans (le_abs_self _) (abs_real_inner_le_norm _ _)

include 𝕜
lemma parallelogram_law_with_norm (x y : E) :
  ∥x + y∥ * ∥x + y∥ + ∥x - y∥ * ∥x - y∥ = 2 * (∥x∥ * ∥x∥ + ∥y∥ * ∥y∥) :=
begin
  simp only [← inner_self_eq_norm_mul_norm],
  rw [← re.map_add, parallelogram_law, two_mul, two_mul],
  simp only [re.map_add],
end

lemma parallelogram_law_with_nnnorm (x y : E) :
  ∥x + y∥₊ * ∥x + y∥₊ + ∥x - y∥₊ * ∥x - y∥₊ = 2 * (∥x∥₊ * ∥x∥₊ + ∥y∥₊ * ∥y∥₊) :=
subtype.ext $ parallelogram_law_with_norm x y

omit 𝕜

/-- Polarization identity: The real part of the  inner product, in terms of the norm. -/
lemma re_inner_eq_norm_add_mul_self_sub_norm_mul_self_sub_norm_mul_self_div_two (x y : E) :
  re ⟪x, y⟫ = (∥x + y∥ * ∥x + y∥ - ∥x∥ * ∥x∥ - ∥y∥ * ∥y∥) / 2 :=
by { rw norm_add_mul_self, ring }

/-- Polarization identity: The real part of the  inner product, in terms of the norm. -/
lemma re_inner_eq_norm_mul_self_add_norm_mul_self_sub_norm_sub_mul_self_div_two (x y : E) :
  re ⟪x, y⟫ = (∥x∥ * ∥x∥ + ∥y∥ * ∥y∥ - ∥x - y∥ * ∥x - y∥) / 2 :=
by { rw [norm_sub_mul_self], ring }

/-- Polarization identity: The real part of the  inner product, in terms of the norm. -/
lemma re_inner_eq_norm_add_mul_self_sub_norm_sub_mul_self_div_four (x y : E) :
  re ⟪x, y⟫ = (∥x + y∥ * ∥x + y∥ - ∥x - y∥ * ∥x - y∥) / 4 :=
by { rw [norm_add_mul_self, norm_sub_mul_self], ring }

/-- Polarization identity: The imaginary part of the inner product, in terms of the norm. -/
lemma im_inner_eq_norm_sub_I_smul_mul_self_sub_norm_add_I_smul_mul_self_div_four (x y : E) :
  im ⟪x, y⟫ = (∥x - IK • y∥ * ∥x - IK • y∥ - ∥x + IK • y∥ * ∥x + IK • y∥) / 4 :=
by { simp only [norm_add_mul_self, norm_sub_mul_self, inner_smul_right, I_mul_re], ring }

/-- Polarization identity: The inner product, in terms of the norm. -/
lemma inner_eq_sum_norm_sq_div_four (x y : E) :
  ⟪x, y⟫ = (∥x + y∥ ^ 2 - ∥x - y∥ ^ 2 + (∥x - IK • y∥ ^ 2 - ∥x + IK • y∥ ^ 2) * IK) / 4 :=
begin
  rw [← re_add_im ⟪x, y⟫, re_inner_eq_norm_add_mul_self_sub_norm_sub_mul_self_div_four,
    im_inner_eq_norm_sub_I_smul_mul_self_sub_norm_add_I_smul_mul_self_div_four],
  push_cast,
  simp only [sq, ← mul_div_right_comm, ← add_div]
end

/-- Formula for the distance between the images of two nonzero points under an inversion with center
zero. See also `euclidean_geometry.dist_inversion_inversion` for inversions around a general
point. -/
lemma dist_div_norm_sq_smul {x y : F} (hx : x ≠ 0) (hy : y ≠ 0) (R : ℝ) :
  dist ((R / ∥x∥) ^ 2 • x) ((R / ∥y∥) ^ 2 • y) = (R ^ 2 / (∥x∥ * ∥y∥)) * dist x y :=
have hx' : ∥x∥ ≠ 0, from norm_ne_zero_iff.2 hx,
have hy' : ∥y∥ ≠ 0, from norm_ne_zero_iff.2 hy,
calc dist ((R / ∥x∥) ^ 2 • x) ((R / ∥y∥) ^ 2 • y)
    = sqrt (∥(R / ∥x∥) ^ 2 • x - (R / ∥y∥) ^ 2 • y∥^2) :
  by rw [dist_eq_norm, sqrt_sq (norm_nonneg _)]
... = sqrt ((R ^ 2 / (∥x∥ * ∥y∥)) ^ 2 * ∥x - y∥ ^ 2) :
  congr_arg sqrt $ by { field_simp [sq, norm_sub_mul_self_real, norm_smul, real_inner_smul_left,
    inner_smul_right, real.norm_of_nonneg (mul_self_nonneg _)], ring }
... = (R ^ 2 / (∥x∥ * ∥y∥)) * dist x y :
  by rw [sqrt_mul (sq_nonneg _), sqrt_sq (norm_nonneg _),
    sqrt_sq (div_nonneg (sq_nonneg _) (mul_nonneg (norm_nonneg _) (norm_nonneg _))), dist_eq_norm]

@[priority 100] -- See note [lower instance priority]
instance inner_product_space.to_uniform_convex_space : uniform_convex_space F :=
⟨λ ε hε, begin
  refine ⟨2 - sqrt (4 - ε^2), sub_pos_of_lt $ (sqrt_lt' zero_lt_two).2 _, λ x hx y hy hxy, _⟩,
  { norm_num,
    exact pow_pos hε _ },
  rw sub_sub_cancel,
  refine le_sqrt_of_sq_le _,
  rw [sq, eq_sub_iff_add_eq.2 (parallelogram_law_with_norm x y), ←sq (∥x - y∥), hx, hy],
  norm_num,
  exact pow_le_pow_of_le_left hε.le hxy _,
end⟩

section complex

variables {V : Type*}
[inner_product_space ℂ V]

/--
A complex polarization identity, with a linear map
-/
lemma inner_map_polarization (T : V →ₗ[ℂ] V) (x y : V):
  ⟪ T y, x ⟫_ℂ = (⟪T (x + y) , x + y⟫_ℂ - ⟪T (x - y) , x - y⟫_ℂ +
    complex.I * ⟪T (x + complex.I • y) , x + complex.I • y⟫_ℂ -
    complex.I * ⟪T (x - complex.I • y), x - complex.I • y ⟫_ℂ) / 4 :=
begin
  simp only [map_add, map_sub, inner_add_left, inner_add_right, linear_map.map_smul,
             inner_smul_left, inner_smul_right, complex.conj_I, ←pow_two, complex.I_sq,
             inner_sub_left, inner_sub_right, mul_add, ←mul_assoc, mul_neg, neg_neg,
             sub_neg_eq_add, one_mul, neg_one_mul, mul_sub, sub_sub],
  ring,
end

lemma inner_map_polarization' (T : V →ₗ[ℂ] V) (x y : V):
  ⟪ T x, y ⟫_ℂ = (⟪T (x + y) , x + y⟫_ℂ - ⟪T (x - y) , x - y⟫_ℂ -
    complex.I * ⟪T (x + complex.I • y) , x + complex.I • y⟫_ℂ +
    complex.I * ⟪T (x - complex.I • y), x - complex.I • y ⟫_ℂ) / 4 :=
begin
  simp only [map_add, map_sub, inner_add_left, inner_add_right, linear_map.map_smul,
             inner_smul_left, inner_smul_right, complex.conj_I, ←pow_two, complex.I_sq,
             inner_sub_left, inner_sub_right, mul_add, ←mul_assoc, mul_neg, neg_neg,
             sub_neg_eq_add, one_mul, neg_one_mul, mul_sub, sub_sub],
  ring,
end

/--
If `⟪T x, x⟫_ℂ = 0` for all x, then T = 0.
-/
lemma inner_map_self_eq_zero (T : V →ₗ[ℂ] V) :
  (∀ (x : V), ⟪T x, x⟫_ℂ = 0) ↔ T = 0 :=
begin
  split,
  { intro hT,
    ext x,
    simp only [linear_map.zero_apply, ← inner_self_eq_zero, inner_map_polarization, hT],
    norm_num },
  { rintro rfl x,
    simp only [linear_map.zero_apply, inner_zero_left] }
end

end complex

section

variables {ι : Type*} {ι' : Type*} {ι'' : Type*}
variables {E' : Type*} [inner_product_space 𝕜 E']
variables {E'' : Type*} [inner_product_space 𝕜 E'']

/-- A linear isometry preserves the inner product. -/
@[simp] lemma linear_isometry.inner_map_map (f : E →ₗᵢ[𝕜] E') (x y : E) : ⟪f x, f y⟫ = ⟪x, y⟫ :=
by simp [inner_eq_sum_norm_sq_div_four, ← f.norm_map]

/-- A linear isometric equivalence preserves the inner product. -/
@[simp] lemma linear_isometry_equiv.inner_map_map (f : E ≃ₗᵢ[𝕜] E') (x y : E) :
  ⟪f x, f y⟫ = ⟪x, y⟫ :=
f.to_linear_isometry.inner_map_map x y

/-- A linear map that preserves the inner product is a linear isometry. -/
def linear_map.isometry_of_inner (f : E →ₗ[𝕜] E') (h : ∀ x y, ⟪f x, f y⟫ = ⟪x, y⟫) : E →ₗᵢ[𝕜] E' :=
⟨f, λ x, by simp only [norm_eq_sqrt_inner, h]⟩

@[simp] lemma linear_map.coe_isometry_of_inner (f : E →ₗ[𝕜] E') (h) :
  ⇑(f.isometry_of_inner h) = f := rfl

@[simp] lemma linear_map.isometry_of_inner_to_linear_map (f : E →ₗ[𝕜] E') (h) :
  (f.isometry_of_inner h).to_linear_map = f := rfl

/-- A linear equivalence that preserves the inner product is a linear isometric equivalence. -/
def linear_equiv.isometry_of_inner (f : E ≃ₗ[𝕜] E') (h : ∀ x y, ⟪f x, f y⟫ = ⟪x, y⟫) :
  E ≃ₗᵢ[𝕜] E' :=
⟨f, ((f : E →ₗ[𝕜] E').isometry_of_inner h).norm_map⟩

@[simp] lemma linear_equiv.coe_isometry_of_inner (f : E ≃ₗ[𝕜] E') (h) :
  ⇑(f.isometry_of_inner h) = f := rfl

@[simp] lemma linear_equiv.isometry_of_inner_to_linear_equiv (f : E ≃ₗ[𝕜] E') (h) :
  (f.isometry_of_inner h).to_linear_equiv = f := rfl

/-- A linear isometry preserves the property of being orthonormal. -/
lemma linear_isometry.orthonormal_comp_iff {v : ι → E} (f : E →ₗᵢ[𝕜] E') :
  orthonormal 𝕜 (f ∘ v) ↔ orthonormal 𝕜 v :=
begin
  classical,
  simp_rw [orthonormal_iff_ite, linear_isometry.inner_map_map]
end

/-- A linear isometry preserves the property of being orthonormal. -/
lemma orthonormal.comp_linear_isometry {v : ι → E} (hv : orthonormal 𝕜 v) (f : E →ₗᵢ[𝕜] E') :
  orthonormal 𝕜 (f ∘ v) :=
by rwa f.orthonormal_comp_iff

/-- A linear isometric equivalence preserves the property of being orthonormal. -/
lemma orthonormal.comp_linear_isometry_equiv {v : ι → E} (hv : orthonormal 𝕜 v) (f : E ≃ₗᵢ[𝕜] E') :
  orthonormal 𝕜 (f ∘ v) :=
hv.comp_linear_isometry f.to_linear_isometry

/-- A linear isometric equivalence, applied with `basis.map`, preserves the property of being
orthonormal. --/
lemma orthonormal.map_linear_isometry_equiv {v : basis ι 𝕜 E} (hv : orthonormal 𝕜 v)
  (f : E ≃ₗᵢ[𝕜] E') : orthonormal 𝕜 (v.map f.to_linear_equiv) :=
hv.comp_linear_isometry_equiv f

/-- A linear map that sends an orthonormal basis to orthonormal vectors is a linear isometry. -/
def linear_map.isometry_of_orthonormal (f : E →ₗ[𝕜] E') {v : basis ι 𝕜 E} (hv : orthonormal 𝕜 v)
  (hf : orthonormal 𝕜 (f ∘ v)) : E →ₗᵢ[𝕜] E' :=
f.isometry_of_inner $ λ x y, by rw [←v.total_repr x, ←v.total_repr y, finsupp.apply_total,
                                    finsupp.apply_total, hv.inner_finsupp_eq_sum_left,
                                    hf.inner_finsupp_eq_sum_left]

@[simp] lemma linear_map.coe_isometry_of_orthonormal (f : E →ₗ[𝕜] E') {v : basis ι 𝕜 E}
  (hv : orthonormal 𝕜 v) (hf : orthonormal 𝕜 (f ∘ v)) :
  ⇑(f.isometry_of_orthonormal hv hf) = f :=
rfl

@[simp] lemma linear_map.isometry_of_orthonormal_to_linear_map (f : E →ₗ[𝕜] E') {v : basis ι 𝕜 E}
  (hv : orthonormal 𝕜 v) (hf : orthonormal 𝕜 (f ∘ v)) :
  (f.isometry_of_orthonormal hv hf).to_linear_map = f :=
rfl

/-- A linear equivalence that sends an orthonormal basis to orthonormal vectors is a linear
isometric equivalence. -/
def linear_equiv.isometry_of_orthonormal (f : E ≃ₗ[𝕜] E') {v : basis ι 𝕜 E} (hv : orthonormal 𝕜 v)
  (hf : orthonormal 𝕜 (f ∘ v)) : E ≃ₗᵢ[𝕜] E' :=
f.isometry_of_inner $ λ x y, begin
  rw ←linear_equiv.coe_coe at hf,
  rw [←v.total_repr x, ←v.total_repr y, ←linear_equiv.coe_coe, finsupp.apply_total,
      finsupp.apply_total, hv.inner_finsupp_eq_sum_left, hf.inner_finsupp_eq_sum_left]
end

@[simp] lemma linear_equiv.coe_isometry_of_orthonormal (f : E ≃ₗ[𝕜] E') {v : basis ι 𝕜 E}
  (hv : orthonormal 𝕜 v) (hf : orthonormal 𝕜 (f ∘ v)) :
  ⇑(f.isometry_of_orthonormal hv hf) = f :=
rfl

@[simp] lemma linear_equiv.isometry_of_orthonormal_to_linear_equiv (f : E ≃ₗ[𝕜] E')
  {v : basis ι 𝕜 E} (hv : orthonormal 𝕜 v) (hf : orthonormal 𝕜 (f ∘ v)) :
  (f.isometry_of_orthonormal hv hf).to_linear_equiv = f :=
rfl

/-- A linear isometric equivalence that sends an orthonormal basis to a given orthonormal basis. -/
def orthonormal.equiv {v : basis ι 𝕜 E} (hv : orthonormal 𝕜 v) {v' : basis ι' 𝕜 E'}
  (hv' : orthonormal 𝕜 v') (e : ι ≃ ι') : E ≃ₗᵢ[𝕜] E' :=
(v.equiv v' e).isometry_of_orthonormal hv begin
  have h : (v.equiv v' e) ∘ v = v' ∘ e,
  { ext i,
    simp },
  rw h,
  exact hv'.comp _ e.injective
end

@[simp] lemma orthonormal.equiv_to_linear_equiv {v : basis ι 𝕜 E} (hv : orthonormal 𝕜 v)
  {v' : basis ι' 𝕜 E'} (hv' : orthonormal 𝕜 v') (e : ι ≃ ι') :
  (hv.equiv hv' e).to_linear_equiv = v.equiv v' e :=
rfl

@[simp] lemma orthonormal.equiv_apply {ι' : Type*} {v : basis ι 𝕜 E} (hv : orthonormal 𝕜 v)
  {v' : basis ι' 𝕜 E'} (hv' : orthonormal 𝕜 v') (e : ι ≃ ι') (i : ι) :
  hv.equiv hv' e (v i) = v' (e i) :=
basis.equiv_apply _ _ _ _

@[simp] lemma orthonormal.equiv_refl {v : basis ι 𝕜 E} (hv : orthonormal 𝕜 v) :
  hv.equiv hv (equiv.refl ι) = linear_isometry_equiv.refl 𝕜 E :=
v.ext_linear_isometry_equiv $ λ i, by simp

@[simp] lemma orthonormal.equiv_symm {v : basis ι 𝕜 E} (hv : orthonormal 𝕜 v) {v' : basis ι' 𝕜 E'}
  (hv' : orthonormal 𝕜 v') (e : ι ≃ ι') : (hv.equiv hv' e).symm = hv'.equiv hv e.symm :=
v'.ext_linear_isometry_equiv $ λ i, (hv.equiv hv' e).injective (by simp)

@[simp] lemma orthonormal.equiv_trans {v : basis ι 𝕜 E} (hv : orthonormal 𝕜 v) {v' : basis ι' 𝕜 E'}
  (hv' : orthonormal 𝕜 v') (e : ι ≃ ι') {v'' : basis ι'' 𝕜 E''} (hv'' : orthonormal 𝕜 v'')
  (e' : ι' ≃ ι'') : (hv.equiv hv' e).trans (hv'.equiv hv'' e') = hv.equiv hv'' (e.trans e') :=
v.ext_linear_isometry_equiv $ λ i, by simp

lemma orthonormal.map_equiv {v : basis ι 𝕜 E} (hv : orthonormal 𝕜 v) {v' : basis ι' 𝕜 E'}
  (hv' : orthonormal 𝕜 v') (e : ι ≃ ι') :
  v.map ((hv.equiv hv' e).to_linear_equiv) = v'.reindex e.symm :=
v.map_equiv _ _

end

/-- Polarization identity: The real inner product, in terms of the norm. -/
lemma real_inner_eq_norm_add_mul_self_sub_norm_mul_self_sub_norm_mul_self_div_two (x y : F) :
  ⟪x, y⟫_ℝ = (∥x + y∥ * ∥x + y∥ - ∥x∥ * ∥x∥ - ∥y∥ * ∥y∥) / 2 :=
re_to_real.symm.trans $
  re_inner_eq_norm_add_mul_self_sub_norm_mul_self_sub_norm_mul_self_div_two x y

/-- Polarization identity: The real inner product, in terms of the norm. -/
lemma real_inner_eq_norm_mul_self_add_norm_mul_self_sub_norm_sub_mul_self_div_two (x y : F) :
  ⟪x, y⟫_ℝ = (∥x∥ * ∥x∥ + ∥y∥ * ∥y∥ - ∥x - y∥ * ∥x - y∥) / 2 :=
re_to_real.symm.trans $
  re_inner_eq_norm_mul_self_add_norm_mul_self_sub_norm_sub_mul_self_div_two x y

/-- Pythagorean theorem, if-and-only-if vector inner product form. -/
lemma norm_add_sq_eq_norm_sq_add_norm_sq_iff_real_inner_eq_zero (x y : F) :
  ∥x + y∥ * ∥x + y∥ = ∥x∥ * ∥x∥ + ∥y∥ * ∥y∥ ↔ ⟪x, y⟫_ℝ = 0 :=
begin
  rw [norm_add_mul_self, add_right_cancel_iff, add_right_eq_self, mul_eq_zero],
  norm_num
end

/-- Pythagorean theorem, vector inner product form. -/
lemma norm_add_sq_eq_norm_sq_add_norm_sq_of_inner_eq_zero (x y : E) (h : ⟪x, y⟫ = 0) :
  ∥x + y∥ * ∥x + y∥ = ∥x∥ * ∥x∥ + ∥y∥ * ∥y∥ :=
begin
  rw [norm_add_mul_self, add_right_cancel_iff, add_right_eq_self, mul_eq_zero],
  apply or.inr,
  simp only [h, zero_re'],
end

/-- Pythagorean theorem, vector inner product form. -/
lemma norm_add_sq_eq_norm_sq_add_norm_sq_real {x y : F} (h : ⟪x, y⟫_ℝ = 0) :
  ∥x + y∥ * ∥x + y∥ = ∥x∥ * ∥x∥ + ∥y∥ * ∥y∥ :=
(norm_add_sq_eq_norm_sq_add_norm_sq_iff_real_inner_eq_zero x y).2 h

/-- Pythagorean theorem, subtracting vectors, if-and-only-if vector
inner product form. -/
lemma norm_sub_sq_eq_norm_sq_add_norm_sq_iff_real_inner_eq_zero (x y : F) :
  ∥x - y∥ * ∥x - y∥ = ∥x∥ * ∥x∥ + ∥y∥ * ∥y∥ ↔ ⟪x, y⟫_ℝ = 0 :=
begin
  rw [norm_sub_mul_self, add_right_cancel_iff, sub_eq_add_neg, add_right_eq_self, neg_eq_zero,
      mul_eq_zero],
  norm_num
end

/-- Pythagorean theorem, subtracting vectors, vector inner product
form. -/
lemma norm_sub_sq_eq_norm_sq_add_norm_sq_real {x y : F} (h : ⟪x, y⟫_ℝ = 0) :
  ∥x - y∥ * ∥x - y∥ = ∥x∥ * ∥x∥ + ∥y∥ * ∥y∥ :=
(norm_sub_sq_eq_norm_sq_add_norm_sq_iff_real_inner_eq_zero x y).2 h

/-- The sum and difference of two vectors are orthogonal if and only
if they have the same norm. -/
lemma real_inner_add_sub_eq_zero_iff (x y : F) : ⟪x + y, x - y⟫_ℝ = 0 ↔ ∥x∥ = ∥y∥ :=
begin
  conv_rhs { rw ←mul_self_inj_of_nonneg (norm_nonneg _) (norm_nonneg _) },
  simp only [←inner_self_eq_norm_mul_norm, inner_add_left, inner_sub_right,
            real_inner_comm y x, sub_eq_zero, re_to_real],
  split,
  { intro h,
    rw [add_comm] at h,
    linarith },
  { intro h,
    linarith }
end

/-- Given two orthogonal vectors, their sum and difference have equal norms. -/
lemma norm_sub_eq_norm_add {v w : E} (h : ⟪v, w⟫ = 0) : ∥w - v∥ = ∥w + v∥ :=
begin
  rw ←mul_self_inj_of_nonneg (norm_nonneg _) (norm_nonneg _),
  simp [h, ←inner_self_eq_norm_mul_norm, inner_add_left, inner_add_right, inner_sub_left,
    inner_sub_right, inner_re_symm]
end

/-- The real inner product of two vectors, divided by the product of their
norms, has absolute value at most 1. -/
lemma abs_real_inner_div_norm_mul_norm_le_one (x y : F) : absR (⟪x, y⟫_ℝ / (∥x∥ * ∥y∥)) ≤ 1 :=
begin
  rw _root_.abs_div,
  by_cases h : 0 = absR (∥x∥ * ∥y∥),
  { rw [←h, div_zero],
    norm_num },
  { change 0 ≠ absR (∥x∥ * ∥y∥) at h,
    rw div_le_iff' (lt_of_le_of_ne (ge_iff_le.mp (_root_.abs_nonneg (∥x∥ * ∥y∥))) h),
    convert abs_real_inner_le_norm x y using 1,
    rw [_root_.abs_mul, _root_.abs_of_nonneg (norm_nonneg x), _root_.abs_of_nonneg (norm_nonneg y),
        mul_one] }
end

/-- The inner product of a vector with a multiple of itself. -/
lemma real_inner_smul_self_left (x : F) (r : ℝ) : ⟪r • x, x⟫_ℝ = r * (∥x∥ * ∥x∥) :=
by rw [real_inner_smul_left, ←real_inner_self_eq_norm_mul_norm]

/-- The inner product of a vector with a multiple of itself. -/
lemma real_inner_smul_self_right (x : F) (r : ℝ) : ⟪x, r • x⟫_ℝ = r * (∥x∥ * ∥x∥) :=
by rw [inner_smul_right, ←real_inner_self_eq_norm_mul_norm]

/-- The inner product of a nonzero vector with a nonzero multiple of
itself, divided by the product of their norms, has absolute value
1. -/
lemma abs_inner_div_norm_mul_norm_eq_one_of_ne_zero_of_ne_zero_mul
  {x : E} {r : 𝕜} (hx : x ≠ 0) (hr : r ≠ 0) : abs ⟪x, r • x⟫ / (∥x∥ * ∥r • x∥) = 1 :=
begin
  have hx' : ∥x∥ ≠ 0 := by simp [norm_eq_zero, hx],
  have hr' : abs r ≠ 0 := by simp [is_R_or_C.abs_eq_zero, hr],
  rw [inner_smul_right, is_R_or_C.abs_mul, ←inner_self_re_abs, inner_self_eq_norm_mul_norm,
      norm_smul],
  rw [is_R_or_C.norm_eq_abs, ←mul_assoc, ←div_div, mul_div_cancel _ hx',
     ←div_div, mul_comm, mul_div_cancel _ hr', div_self hx'],
end

/-- The inner product of a nonzero vector with a nonzero multiple of
itself, divided by the product of their norms, has absolute value
1. -/
lemma abs_real_inner_div_norm_mul_norm_eq_one_of_ne_zero_of_ne_zero_mul
  {x : F} {r : ℝ} (hx : x ≠ 0) (hr : r ≠ 0) : absR ⟪x, r • x⟫_ℝ / (∥x∥ * ∥r • x∥) = 1 :=
begin
  rw ← abs_to_real,
  exact abs_inner_div_norm_mul_norm_eq_one_of_ne_zero_of_ne_zero_mul hx hr
end

/-- The inner product of a nonzero vector with a positive multiple of
itself, divided by the product of their norms, has value 1. -/
lemma real_inner_div_norm_mul_norm_eq_one_of_ne_zero_of_pos_mul
  {x : F} {r : ℝ} (hx : x ≠ 0) (hr : 0 < r) : ⟪x, r • x⟫_ℝ / (∥x∥ * ∥r • x∥) = 1 :=
begin
  rw [real_inner_smul_self_right, norm_smul, real.norm_eq_abs, ←mul_assoc ∥x∥, mul_comm _ (absR r),
      mul_assoc, _root_.abs_of_nonneg (le_of_lt hr), div_self],
  exact mul_ne_zero (ne_of_gt hr)
    (λ h, hx (norm_eq_zero.1 (eq_zero_of_mul_self_eq_zero h)))
end

/-- The inner product of a nonzero vector with a negative multiple of
itself, divided by the product of their norms, has value -1. -/
lemma real_inner_div_norm_mul_norm_eq_neg_one_of_ne_zero_of_neg_mul
  {x : F} {r : ℝ} (hx : x ≠ 0) (hr : r < 0) : ⟪x, r • x⟫_ℝ / (∥x∥ * ∥r • x∥) = -1 :=
begin
  rw [real_inner_smul_self_right, norm_smul, real.norm_eq_abs, ←mul_assoc ∥x∥, mul_comm _ (absR r),
      mul_assoc, abs_of_neg hr, neg_mul, div_neg_eq_neg_div, div_self],
  exact mul_ne_zero (ne_of_lt hr)
    (λ h, hx (norm_eq_zero.1 (eq_zero_of_mul_self_eq_zero h)))
end

/-- The inner product of two vectors, divided by the product of their
norms, has absolute value 1 if and only if they are nonzero and one is
a multiple of the other. One form of equality case for Cauchy-Schwarz. -/
lemma abs_inner_div_norm_mul_norm_eq_one_iff (x y : E) :
  abs (⟪x, y⟫ / (∥x∥ * ∥y∥)) = 1 ↔ (x ≠ 0 ∧ ∃ (r : 𝕜), r ≠ 0 ∧ y = r • x) :=
begin
  split,
  { intro h,
    have hx0 : x ≠ 0,
    { intro hx0,
      rw [hx0, inner_zero_left, zero_div] at h,
      norm_num at h, },
    refine and.intro hx0 _,
    set r := ⟪x, y⟫ / (∥x∥ * ∥x∥) with hr,
    use r,
    set t := y - r • x with ht,
    have ht0 : ⟪x, t⟫ = 0,
    { rw [ht, inner_sub_right, inner_smul_right, hr],
      norm_cast,
      rw [←inner_self_eq_norm_mul_norm, inner_self_re_to_K,
          div_mul_cancel _ (λ h, hx0 (inner_self_eq_zero.1 h)), sub_self] },
    replace h : ∥r • x∥ / ∥t + r • x∥ = 1,
    { rw [←sub_add_cancel y (r • x), ←ht, inner_add_right, ht0, zero_add, inner_smul_right,
        is_R_or_C.abs_div, is_R_or_C.abs_mul, ←inner_self_re_abs,
        inner_self_eq_norm_mul_norm] at h,
      norm_cast at h,
      rwa [_root_.abs_mul, abs_norm_eq_norm, abs_norm_eq_norm, ←mul_assoc, mul_comm,
        mul_div_mul_left _ _ (λ h, hx0 (norm_eq_zero.1 h)), ←is_R_or_C.norm_eq_abs,
        ←norm_smul] at h },
    have hr0 : r ≠ 0,
    { intro hr0,
      rw [hr0, zero_smul, norm_zero, zero_div] at h,
      norm_num at h },
    refine and.intro hr0 _,
    have h2 : ∥r • x∥ ^ 2 = ∥t + r • x∥ ^ 2,
    { rw [eq_of_div_eq_one h] },
    replace h2 : ⟪r • x, r • x⟫ = ⟪t, t⟫ + ⟪t, r • x⟫ + ⟪r • x, t⟫ + ⟪r • x, r • x⟫,
    { rw [sq, sq, ←inner_self_eq_norm_mul_norm, ←inner_self_eq_norm_mul_norm ] at h2,
      have h2' := congr_arg (λ z : ℝ, (z : 𝕜)) h2,
      simp_rw [inner_self_re_to_K, inner_add_add_self] at h2',
      exact h2' },
    conv at h2 in ⟪r • x, t⟫ { rw [inner_smul_left, ht0, mul_zero] },
    symmetry' at h2,
    have h₁ : ⟪t, r • x⟫ = 0 := by { rw [inner_smul_right, ←inner_conj_sym, ht0], simp },
    rw [add_zero, h₁, add_left_eq_self, add_zero, inner_self_eq_zero] at h2,
    rw h2 at ht,
    exact eq_of_sub_eq_zero ht.symm },
  { intro h,
    rcases h with ⟨hx, ⟨r, ⟨hr, hy⟩⟩⟩,
    rw [hy, is_R_or_C.abs_div],
    norm_cast,
    rw [_root_.abs_mul, abs_norm_eq_norm, abs_norm_eq_norm],
    exact abs_inner_div_norm_mul_norm_eq_one_of_ne_zero_of_ne_zero_mul hx hr }
end

/-- The inner product of two vectors, divided by the product of their
norms, has absolute value 1 if and only if they are nonzero and one is
a multiple of the other. One form of equality case for Cauchy-Schwarz. -/
lemma abs_real_inner_div_norm_mul_norm_eq_one_iff (x y : F) :
  absR (⟪x, y⟫_ℝ / (∥x∥ * ∥y∥)) = 1 ↔ (x ≠ 0 ∧ ∃ (r : ℝ), r ≠ 0 ∧ y = r • x) :=
begin
  have := @abs_inner_div_norm_mul_norm_eq_one_iff ℝ F _ _ x y,
  simpa [coe_real_eq_id] using this,
end

/--
If the inner product of two vectors is equal to the product of their norms, then the two vectors
are multiples of each other. One form of the equality case for Cauchy-Schwarz.
Compare `inner_eq_norm_mul_iff`, which takes the stronger hypothesis `⟪x, y⟫ = ∥x∥ * ∥y∥`. -/
lemma abs_inner_eq_norm_iff (x y : E) (hx0 : x ≠ 0) (hy0 : y ≠ 0):
  abs ⟪x, y⟫ = ∥x∥ * ∥y∥ ↔ ∃ (r : 𝕜), r ≠ 0 ∧ y = r • x :=
begin
  have hx0' : ∥x∥ ≠ 0 := by simp [norm_eq_zero, hx0],
  have hy0' : ∥y∥ ≠ 0 := by simp [norm_eq_zero, hy0],
  have hxy0 : ∥x∥ * ∥y∥ ≠ 0 := by simp [hx0', hy0'],
  have h₁ : abs ⟪x, y⟫ = ∥x∥ * ∥y∥ ↔ abs (⟪x, y⟫ / (∥x∥ * ∥y∥)) = 1,
  { refine ⟨_ ,_⟩,
    { intro h,
      norm_cast,
      rw [is_R_or_C.abs_div, h, abs_of_real, _root_.abs_mul, abs_norm_eq_norm, abs_norm_eq_norm],
      exact div_self hxy0 },
    { intro h,
      norm_cast at h,
      rwa [is_R_or_C.abs_div, abs_of_real, _root_.abs_mul, abs_norm_eq_norm, abs_norm_eq_norm,
          div_eq_one_iff_eq hxy0] at h } },
  rw [h₁, abs_inner_div_norm_mul_norm_eq_one_iff x y],
  simp [hx0]
end

/-- The inner product of two vectors, divided by the product of their
norms, has value 1 if and only if they are nonzero and one is
a positive multiple of the other. -/
lemma real_inner_div_norm_mul_norm_eq_one_iff (x y : F) :
  ⟪x, y⟫_ℝ / (∥x∥ * ∥y∥) = 1 ↔ (x ≠ 0 ∧ ∃ (r : ℝ), 0 < r ∧ y = r • x) :=
begin
  split,
  { intro h,
    have ha := h,
    apply_fun absR at ha,
    norm_num at ha,
    rcases (abs_real_inner_div_norm_mul_norm_eq_one_iff x y).1 ha with ⟨hx, ⟨r, ⟨hr, hy⟩⟩⟩,
    use [hx, r],
    refine and.intro _ hy,
    by_contradiction hrneg,
    rw hy at h,
    rw real_inner_div_norm_mul_norm_eq_neg_one_of_ne_zero_of_neg_mul hx
      (lt_of_le_of_ne (le_of_not_lt hrneg) hr) at h,
    norm_num at h },
  { intro h,
    rcases h with ⟨hx, ⟨r, ⟨hr, hy⟩⟩⟩,
    rw hy,
    exact real_inner_div_norm_mul_norm_eq_one_of_ne_zero_of_pos_mul hx hr }
end

/-- The inner product of two vectors, divided by the product of their
norms, has value -1 if and only if they are nonzero and one is
a negative multiple of the other. -/
lemma real_inner_div_norm_mul_norm_eq_neg_one_iff (x y : F) :
  ⟪x, y⟫_ℝ / (∥x∥ * ∥y∥) = -1 ↔ (x ≠ 0 ∧ ∃ (r : ℝ), r < 0 ∧ y = r • x) :=
begin
  split,
  { intro h,
    have ha := h,
    apply_fun absR at ha,
    norm_num at ha,
    rcases (abs_real_inner_div_norm_mul_norm_eq_one_iff x y).1 ha with ⟨hx, ⟨r, ⟨hr, hy⟩⟩⟩,
    use [hx, r],
    refine and.intro _ hy,
    by_contradiction hrpos,
    rw hy at h,
    rw real_inner_div_norm_mul_norm_eq_one_of_ne_zero_of_pos_mul hx
      (lt_of_le_of_ne (le_of_not_lt hrpos) hr.symm) at h,
    norm_num at h },
  { intro h,
    rcases h with ⟨hx, ⟨r, ⟨hr, hy⟩⟩⟩,
    rw hy,
    exact real_inner_div_norm_mul_norm_eq_neg_one_of_ne_zero_of_neg_mul hx hr }
end

/-- If the inner product of two vectors is equal to the product of their norms (i.e.,
`⟪x, y⟫ = ∥x∥ * ∥y∥`), then the two vectors are nonnegative real multiples of each other. One form
of the equality case for Cauchy-Schwarz.
Compare `abs_inner_eq_norm_iff`, which takes the weaker hypothesis `abs ⟪x, y⟫ = ∥x∥ * ∥y∥`. -/
lemma inner_eq_norm_mul_iff {x y : E} :
  ⟪x, y⟫ = (∥x∥ : 𝕜) * ∥y∥ ↔ (∥y∥ : 𝕜) • x = (∥x∥ : 𝕜) • y :=
begin
  by_cases h : (x = 0 ∨ y = 0), -- WLOG `x` and `y` are nonzero
  { cases h; simp [h] },
  calc ⟪x, y⟫ = (∥x∥ : 𝕜) * ∥y∥ ↔ ∥x∥ * ∥y∥ = re ⟪x, y⟫ :
  begin
    norm_cast,
    split,
    { intros h',
      simp [h'] },
    { have cauchy_schwarz := abs_inner_le_norm x y,
      intros h',
      rw h' at ⊢ cauchy_schwarz,
      rwa re_eq_self_of_le }
  end
  ... ↔ 2 * ∥x∥ * ∥y∥ * (∥x∥ * ∥y∥ - re ⟪x, y⟫) = 0 :
    by simp [h, show (2:ℝ) ≠ 0, by norm_num, sub_eq_zero]
  ... ↔ ∥(∥y∥:𝕜) • x - (∥x∥:𝕜) • y∥ * ∥(∥y∥:𝕜) • x - (∥x∥:𝕜) • y∥ = 0 :
  begin
    simp only [norm_sub_mul_self, inner_smul_left, inner_smul_right, norm_smul, conj_of_real,
      is_R_or_C.norm_eq_abs, abs_of_real, of_real_im, of_real_re, mul_re, abs_norm_eq_norm],
    refine eq.congr _ rfl,
    ring
  end
  ... ↔ (∥y∥ : 𝕜) • x = (∥x∥ : 𝕜) • y : by simp [norm_sub_eq_zero_iff]
end

/-- If the inner product of two vectors is equal to the product of their norms (i.e.,
`⟪x, y⟫ = ∥x∥ * ∥y∥`), then the two vectors are nonnegative real multiples of each other. One form
of the equality case for Cauchy-Schwarz.
Compare `abs_inner_eq_norm_iff`, which takes the weaker hypothesis `abs ⟪x, y⟫ = ∥x∥ * ∥y∥`. -/
lemma inner_eq_norm_mul_iff_real {x y : F} : ⟪x, y⟫_ℝ = ∥x∥ * ∥y∥ ↔ ∥y∥ • x = ∥x∥ • y :=
inner_eq_norm_mul_iff

/-- If the inner product of two unit vectors is `1`, then the two vectors are equal. One form of
the equality case for Cauchy-Schwarz. -/
lemma inner_eq_norm_mul_iff_of_norm_one {x y : E} (hx : ∥x∥ = 1) (hy : ∥y∥ = 1) :
  ⟪x, y⟫ = 1 ↔ x = y :=
by { convert inner_eq_norm_mul_iff using 2; simp [hx, hy] }

lemma inner_lt_norm_mul_iff_real {x y : F} :
  ⟪x, y⟫_ℝ < ∥x∥ * ∥y∥ ↔ ∥y∥ • x ≠ ∥x∥ • y :=
calc ⟪x, y⟫_ℝ < ∥x∥ * ∥y∥
    ↔ ⟪x, y⟫_ℝ ≠ ∥x∥ * ∥y∥ : ⟨ne_of_lt, lt_of_le_of_ne (real_inner_le_norm _ _)⟩
... ↔ ∥y∥ • x ≠ ∥x∥ • y : not_congr inner_eq_norm_mul_iff_real

/-- If the inner product of two unit vectors is strictly less than `1`, then the two vectors are
distinct. One form of the equality case for Cauchy-Schwarz. -/
lemma inner_lt_one_iff_real_of_norm_one {x y : F} (hx : ∥x∥ = 1) (hy : ∥y∥ = 1) :
  ⟪x, y⟫_ℝ < 1 ↔ x ≠ y :=
by { convert inner_lt_norm_mul_iff_real; simp [hx, hy] }

/-- The inner product of two weighted sums, where the weights in each
sum add to 0, in terms of the norms of pairwise differences. -/
lemma inner_sum_smul_sum_smul_of_sum_eq_zero {ι₁ : Type*} {s₁ : finset ι₁} {w₁ : ι₁ → ℝ}
    (v₁ : ι₁ → F) (h₁ : ∑ i in s₁, w₁ i = 0) {ι₂ : Type*} {s₂ : finset ι₂} {w₂ : ι₂ → ℝ}
    (v₂ : ι₂ → F) (h₂ : ∑ i in s₂, w₂ i = 0) :
  ⟪(∑ i₁ in s₁, w₁ i₁ • v₁ i₁), (∑ i₂ in s₂, w₂ i₂ • v₂ i₂)⟫_ℝ =
    (-∑ i₁ in s₁, ∑ i₂ in s₂, w₁ i₁ * w₂ i₂ * (∥v₁ i₁ - v₂ i₂∥ * ∥v₁ i₁ - v₂ i₂∥)) / 2 :=
by simp_rw [sum_inner, inner_sum, real_inner_smul_left, real_inner_smul_right,
            real_inner_eq_norm_mul_self_add_norm_mul_self_sub_norm_sub_mul_self_div_two,
            ←div_sub_div_same, ←div_add_div_same, mul_sub_left_distrib, left_distrib,
            finset.sum_sub_distrib, finset.sum_add_distrib, ←finset.mul_sum, ←finset.sum_mul,
            h₁, h₂, zero_mul, mul_zero, finset.sum_const_zero, zero_add, zero_sub, finset.mul_sum,
            neg_div, finset.sum_div, mul_div_assoc, mul_assoc]

/-- The inner product as a sesquilinear map. -/
def innerₛₗ : E →ₗ⋆[𝕜] E →ₗ[𝕜] 𝕜 :=
linear_map.mk₂'ₛₗ _ _ (λ v w, ⟪v, w⟫) (λ _ _ _, inner_add_left) (λ _ _ _, inner_smul_left)
(λ _ _ _, inner_add_right) (λ _ _ _, inner_smul_right)

@[simp] lemma innerₛₗ_apply_coe (v : E) : (innerₛₗ v : E → 𝕜) = λ w, ⟪v, w⟫ := rfl

@[simp] lemma innerₛₗ_apply (v w : E) : innerₛₗ v w = ⟪v, w⟫ := rfl

/-- The inner product as a continuous sesquilinear map. Note that `to_dual_map` (resp. `to_dual`)
in `inner_product_space.dual` is a version of this given as a linear isometry (resp. linear
isometric equivalence). -/
def innerSL : E →L⋆[𝕜] E →L[𝕜] 𝕜 :=
linear_map.mk_continuous₂ innerₛₗ 1
(λ x y, by simp only [norm_inner_le_norm, one_mul, innerₛₗ_apply])

@[simp] lemma innerSL_apply_coe (v : E) : (innerSL v : E → 𝕜) = λ w, ⟪v, w⟫ := rfl

@[simp] lemma innerSL_apply (v w : E) : innerSL v w = ⟪v, w⟫ := rfl

/-- `innerSL` is an isometry. Note that the associated `linear_isometry` is defined in
`inner_product_space.dual` as `to_dual_map`.  -/
@[simp] lemma innerSL_apply_norm {x : E} : ∥(innerSL x : E →L[𝕜] 𝕜)∥ = ∥x∥ :=
begin
  refine le_antisymm ((innerSL x).op_norm_le_bound (norm_nonneg _) (λ y, norm_inner_le_norm _ _)) _,
  cases eq_or_lt_of_le (norm_nonneg x) with h h,
  { have : x = 0 := norm_eq_zero.mp (eq.symm h),
    simp [this] },
  { refine (mul_le_mul_right h).mp _,
    calc ∥x∥ * ∥x∥ = ∥x∥ ^ 2 : by ring
    ... = re ⟪x, x⟫ : norm_sq_eq_inner _
    ... ≤ abs ⟪x, x⟫ : re_le_abs _
    ... = ∥innerSL x x∥ : by { rw [←is_R_or_C.norm_eq_abs], refl }
    ... ≤ ∥innerSL x∥ * ∥x∥ : (innerSL x).le_op_norm _ }
end

/-- The inner product as a continuous sesquilinear map, with the two arguments flipped. -/
def innerSL_flip : E →L[𝕜] E →L⋆[𝕜] 𝕜 :=
@continuous_linear_map.flipₗᵢ' 𝕜 𝕜 𝕜 E E 𝕜 _ _ _ _ _ _ _ _ _ (ring_hom.id 𝕜) (star_ring_end 𝕜) _ _
  innerSL

@[simp] lemma innerSL_flip_apply {x y : E} : innerSL_flip x y = ⟪y, x⟫ := rfl

namespace continuous_linear_map

variables  {E' : Type*} [inner_product_space 𝕜 E']

/-- Given `f : E →L[𝕜] E'`, construct the continuous sesquilinear form `λ x y, ⟪x, A y⟫`, given
as a continuous linear map. -/
def to_sesq_form : (E →L[𝕜] E') →L[𝕜] E' →L⋆[𝕜] E →L[𝕜] 𝕜 :=
↑((continuous_linear_map.flipₗᵢ' E E' 𝕜
  (star_ring_end 𝕜) (ring_hom.id 𝕜)).to_continuous_linear_equiv) ∘L
(continuous_linear_map.compSL E E' (E' →L⋆[𝕜] 𝕜) (ring_hom.id 𝕜) (ring_hom.id 𝕜) innerSL_flip)

@[simp] lemma to_sesq_form_apply_coe (f : E →L[𝕜] E') (x : E') :
  to_sesq_form f x = (innerSL x).comp f := rfl

lemma to_sesq_form_apply_norm_le {f : E →L[𝕜] E'} {v : E'} : ∥to_sesq_form f v∥ ≤ ∥f∥ * ∥v∥ :=
begin
  refine op_norm_le_bound _ (mul_nonneg (norm_nonneg _) (norm_nonneg _)) _,
  intro x,
  have h₁ : ∥f x∥ ≤ ∥f∥ * ∥x∥ := le_op_norm _ _,
  have h₂ := @norm_inner_le_norm 𝕜 E' _ _ v (f x),
  calc ∥⟪v, f x⟫∥ ≤ ∥v∥ * ∥f x∥       :  h₂
              ... ≤ ∥v∥ * (∥f∥ * ∥x∥)  : mul_le_mul_of_nonneg_left h₁ (norm_nonneg v)
              ... = ∥f∥ * ∥v∥ * ∥x∥    : by ring,
end

end continuous_linear_map

/-- When an inner product space `E` over `𝕜` is considered as a real normed space, its inner
product satisfies `is_bounded_bilinear_map`.

In order to state these results, we need a `normed_space ℝ E` instance. We will later establish
such an instance by restriction-of-scalars, `inner_product_space.is_R_or_C_to_real 𝕜 E`, but this
instance may be not definitionally equal to some other “natural” instance. So, we assume
`[normed_space ℝ E]`.
-/
lemma is_bounded_bilinear_map_inner [normed_space ℝ E] :
  is_bounded_bilinear_map ℝ (λ p : E × E, ⟪p.1, p.2⟫) :=
{ add_left := λ _ _ _, inner_add_left,
  smul_left := λ r x y,
    by simp only [← algebra_map_smul 𝕜 r x, algebra_map_eq_of_real, inner_smul_real_left],
  add_right := λ _ _ _, inner_add_right,
  smul_right := λ r x y,
    by simp only [← algebra_map_smul 𝕜 r y, algebra_map_eq_of_real, inner_smul_real_right],
  bound := ⟨1, zero_lt_one, λ x y,
    by { rw [one_mul], exact norm_inner_le_norm x y, }⟩ }

end norm

section bessels_inequality

variables {ι: Type*} (x : E) {v : ι → E}

/-- Bessel's inequality for finite sums. -/
lemma orthonormal.sum_inner_products_le {s : finset ι} (hv : orthonormal 𝕜 v) :
  ∑ i in s, ∥⟪v i, x⟫∥ ^ 2 ≤ ∥x∥ ^ 2 :=
begin
  have h₂ : ∑ i in s, ∑ j in s, ⟪v i, x⟫ * ⟪x, v j⟫ * ⟪v j, v i⟫
    = (∑ k in s, (⟪v k, x⟫ * ⟪x, v k⟫) : 𝕜),
  { exact hv.inner_left_right_finset },
  have h₃ : ∀ z : 𝕜, re (z * conj (z)) = ∥z∥ ^ 2,
  { intro z,
    simp only [mul_conj, norm_sq_eq_def'],
    norm_cast, },
  suffices hbf: ∥x -  ∑ i in s, ⟪v i, x⟫ • (v i)∥ ^ 2 = ∥x∥ ^ 2 - ∑ i in s, ∥⟪v i, x⟫∥ ^ 2,
  { rw [←sub_nonneg, ←hbf],
    simp only [norm_nonneg, pow_nonneg], },
  rw [norm_sub_sq, sub_add],
  simp only [inner_product_space.norm_sq_eq_inner, inner_sum],
  simp only [sum_inner, two_mul, inner_smul_right, inner_conj_sym, ←mul_assoc, h₂, ←h₃,
  inner_conj_sym, add_monoid_hom.map_sum, finset.mul_sum, ←finset.sum_sub_distrib, inner_smul_left,
  add_sub_cancel'],
end

/-- Bessel's inequality. -/
lemma orthonormal.tsum_inner_products_le (hv : orthonormal 𝕜 v) :
  ∑' i, ∥⟪v i, x⟫∥ ^ 2 ≤ ∥x∥ ^ 2 :=
begin
  refine tsum_le_of_sum_le' _ (λ s, hv.sum_inner_products_le x),
  simp only [norm_nonneg, pow_nonneg]
end

/-- The sum defined in Bessel's inequality is summable. -/
lemma orthonormal.inner_products_summable (hv : orthonormal 𝕜 v) : summable (λ i, ∥⟪v i, x⟫∥ ^ 2) :=
begin
  use ⨆ s : finset ι, ∑ i in s, ∥⟪v i, x⟫∥ ^ 2,
  apply has_sum_of_is_lub_of_nonneg,
  { intro b,
    simp only [norm_nonneg, pow_nonneg], },
  { refine is_lub_csupr _,
    use ∥x∥ ^ 2,
    rintro y ⟨s, rfl⟩,
    exact hv.sum_inner_products_le x }
end

end bessels_inequality

/-- A field `𝕜` satisfying `is_R_or_C` is itself a `𝕜`-inner product space. -/
instance is_R_or_C.inner_product_space : inner_product_space 𝕜 𝕜 :=
{ inner := (λ x y, (conj x) * y),
  norm_sq_eq_inner := λ x,
    by { unfold inner, rw [mul_comm, mul_conj, of_real_re, norm_sq_eq_def'] },
  conj_sym := λ x y, by simp [mul_comm],
  add_left := λ x y z, by simp [inner, add_mul],
  smul_left := λ x y z, by simp [inner, mul_assoc] }

@[simp] lemma is_R_or_C.inner_apply (x y : 𝕜) : ⟪x, y⟫ = (conj x) * y := rfl

/-! ### Inner product space structure on subspaces -/

/-- Induced inner product on a submodule. -/
instance submodule.inner_product_space (W : submodule 𝕜 E) : inner_product_space 𝕜 W :=
{ inner             := λ x y, ⟪(x:E), (y:E)⟫,
  conj_sym          := λ _ _, inner_conj_sym _ _ ,
  norm_sq_eq_inner  := λ _, norm_sq_eq_inner _,
  add_left          := λ _ _ _ , inner_add_left,
  smul_left         := λ _ _ _, inner_smul_left,
  ..submodule.normed_space W }

/-- The inner product on submodules is the same as on the ambient space. -/
@[simp] lemma submodule.coe_inner (W : submodule 𝕜 E) (x y : W) : ⟪x, y⟫ = ⟪(x:E), ↑y⟫ := rfl

lemma orthonormal.cod_restrict {ι : Type*} {v : ι → E} (hv : orthonormal 𝕜 v)
  (s : submodule 𝕜 E) (hvs : ∀ i, v i ∈ s) :
  @orthonormal 𝕜 s _ _ ι (set.cod_restrict v s hvs) :=
s.subtypeₗᵢ.orthonormal_comp_iff.mp hv

lemma orthonormal_span {ι : Type*} {v : ι → E} (hv : orthonormal 𝕜 v) :
  @orthonormal 𝕜 (submodule.span 𝕜 (set.range v)) _ _ ι
    (λ i : ι, ⟨v i, submodule.subset_span (set.mem_range_self i)⟩) :=
hv.cod_restrict (submodule.span 𝕜 (set.range v))
  (λ i, submodule.subset_span (set.mem_range_self i))

/-! ### Families of mutually-orthogonal subspaces of an inner product space -/

section orthogonal_family
variables {ι : Type*} [dec_ι : decidable_eq ι] (𝕜)
open_locale direct_sum

/-- An indexed family of mutually-orthogonal subspaces of an inner product space `E`.

The simple way to express this concept would be as a condition on `V : ι → submodule 𝕜 E`.  We
We instead implement it as a condition on a family of inner product spaces each equipped with an
isometric embedding into `E`, thus making it a property of morphisms rather than subobjects.

This definition is less lightweight, but allows for better definitional properties when the inner
product space structure on each of the submodules is important -- for example, when considering
their Hilbert sum (`pi_lp V 2`).  For example, given an orthonormal set of vectors `v : ι → E`,
we have an associated orthogonal family of one-dimensional subspaces of `E`, which it is convenient
to be able to discuss using `ι → 𝕜` rather than `Π i : ι, span 𝕜 (v i)`. -/
def orthogonal_family {G : ι → Type*} [Π i, inner_product_space 𝕜 (G i)] (V : Π i, G i →ₗᵢ[𝕜] E) :
  Prop :=
∀ ⦃i j⦄, i ≠ j → ∀ v : G i, ∀ w : G j, ⟪V i v, V j w⟫ = 0

variables {𝕜} {G : ι → Type*} [Π i, inner_product_space 𝕜 (G i)] {V : Π i, G i →ₗᵢ[𝕜] E}
  (hV : orthogonal_family 𝕜 V) [dec_V : Π i (x : G i), decidable (x ≠ 0)]

lemma orthonormal.orthogonal_family {v : ι → E} (hv : orthonormal 𝕜 v) :
  @orthogonal_family 𝕜 _ _ _ _ (λ i : ι, 𝕜) _
    (λ i, linear_isometry.to_span_singleton 𝕜 E (hv.1 i)) :=
λ i j hij a b, by simp [inner_smul_left, inner_smul_right, hv.2 hij]

include hV dec_ι
lemma orthogonal_family.eq_ite {i j : ι} (v : G i) (w : G j) :
  ⟪V i v, V j w⟫ = ite (i = j) ⟪V i v, V j w⟫ 0 :=
begin
  split_ifs,
  { refl },
  { exact hV h v w }
end

include dec_V
lemma orthogonal_family.inner_right_dfinsupp (l : ⨁ i, G i) (i : ι) (v : G i) :
  ⟪V i v, l.sum (λ j, V j)⟫ = ⟪v, l i⟫ :=
calc ⟪V i v, l.sum (λ j, V j)⟫
    = l.sum (λ j, λ w, ⟪V i v, V j w⟫) : dfinsupp.inner_sum (λ j, V j) l (V i v)
... = l.sum (λ j, λ w, ite (i=j) ⟪V i v, V j w⟫ 0) :
  congr_arg l.sum $ funext $ λ j, funext $ hV.eq_ite v
... = ⟪v, l i⟫ :
begin
  simp only [dfinsupp.sum, submodule.coe_inner, finset.sum_ite_eq, ite_eq_left_iff,
    dfinsupp.mem_support_to_fun],
  split_ifs with h h,
  { simp },
  { simp [of_not_not h] },
end
omit dec_ι dec_V

lemma orthogonal_family.inner_right_fintype [fintype ι] (l : Π i, G i) (i : ι) (v : G i) :
  ⟪V i v, ∑ j : ι, V j (l j)⟫ = ⟪v, l i⟫ :=
by classical;
calc ⟪V i v, ∑ j : ι, V j (l j)⟫
    = ∑ j : ι, ⟪V i v, V j (l j)⟫: by rw inner_sum
... = ∑ j, ite (i = j) ⟪V i v, V j (l j)⟫ 0 :
  congr_arg (finset.sum finset.univ) $ funext $ λ j, (hV.eq_ite v (l j))
... = ⟪v, l i⟫ : by simp

lemma orthogonal_family.inner_sum (l₁ l₂ : Π i, G i) (s : finset ι) :
  ⟪∑ i in s, V i (l₁ i), ∑ j in s, V j (l₂ j)⟫ = ∑ i in s, ⟪l₁ i, l₂ i⟫ :=
by classical;
calc ⟪∑ i in s, V i (l₁ i), ∑ j in s, V j (l₂ j)⟫
    = ∑ j in s, ∑ i in s, ⟪V i (l₁ i), V j (l₂ j)⟫ : by simp [sum_inner, inner_sum]
... = ∑ j in s, ∑ i in s, ite (i = j) ⟪V i (l₁ i), V j (l₂ j)⟫ 0 :
begin
  congr' with i,
  congr' with j,
  apply hV.eq_ite,
end
... = ∑ i in s, ⟪l₁ i, l₂ i⟫ : by simp [finset.sum_ite_of_true]

lemma orthogonal_family.norm_sum (l : Π i, G i) (s : finset ι) :
  ∥∑ i in s, V i (l i)∥ ^ 2 = ∑ i in s, ∥l i∥ ^ 2 :=
begin
  have : (∥∑ i in s, V i (l i)∥ ^ 2 : 𝕜) = ∑ i in s, ∥l i∥ ^ 2,
  { simp [← inner_self_eq_norm_sq_to_K, hV.inner_sum] },
  exact_mod_cast this,
end

/-- The composition of an orthogonal family of subspaces with an injective function is also an
orthogonal family. -/
lemma orthogonal_family.comp {γ : Type*} {f : γ → ι} (hf : function.injective f) :
  orthogonal_family 𝕜 (λ g : γ, (V (f g) : G (f g) →ₗᵢ[𝕜] E)) :=
λ i j hij v w, hV (hf.ne hij) v w

lemma orthogonal_family.orthonormal_sigma_orthonormal {α : ι → Type*} {v_family : Π i, (α i) → G i}
  (hv_family : ∀ i, orthonormal 𝕜 (v_family i)) :
  orthonormal 𝕜 (λ a : Σ i, α i, V a.1 (v_family a.1 a.2)) :=
begin
  split,
  { rintros ⟨i, v⟩,
    simpa using (hv_family i).1 v },
  rintros ⟨i, v⟩ ⟨j, w⟩ hvw,
  by_cases hij : i = j,
  { subst hij,
    have : v ≠ w := by simpa using hvw,
    simpa using (hv_family i).2 this },
  { exact hV hij (v_family i v) (v_family j w) }
end

include dec_ι
lemma orthogonal_family.norm_sq_diff_sum (f : Π i, G i) (s₁ s₂ : finset ι) :
  ∥∑ i in s₁, V i (f i) - ∑ i in s₂, V i (f i)∥ ^ 2
  = ∑ i in s₁ \ s₂, ∥f i∥ ^ 2 + ∑ i in s₂ \ s₁, ∥f i∥ ^ 2 :=
begin
  rw [← finset.sum_sdiff_sub_sum_sdiff, sub_eq_add_neg, ← finset.sum_neg_distrib],
  let F : Π i, G i := λ i, if i ∈ s₁ then f i else - (f i),
  have hF₁ : ∀ i ∈ s₁ \ s₂, F i = f i := λ i hi, if_pos (finset.sdiff_subset _ _ hi),
  have hF₂ : ∀ i ∈ s₂ \ s₁, F i = - f i := λ i hi, if_neg (finset.mem_sdiff.mp hi).2,
  have hF : ∀ i, ∥F i∥ = ∥f i∥,
  { intros i,
    dsimp [F],
    split_ifs;
    simp, },
  have : ∥∑ i in s₁ \ s₂, V i (F i) + ∑ i in s₂ \ s₁, V i (F i)∥ ^ 2 =
    ∑ i in s₁ \ s₂, ∥F i∥ ^ 2 + ∑ i in s₂ \ s₁, ∥F i∥ ^ 2,
  { have hs : disjoint (s₁ \ s₂) (s₂ \ s₁) := disjoint_sdiff_sdiff,
    simpa only [finset.sum_union hs] using hV.norm_sum F (s₁ \ s₂ ∪ s₂ \ s₁) },
  convert this using 4,
  { refine finset.sum_congr rfl (λ i hi, _),
    simp [hF₁ i hi] },
  { refine finset.sum_congr rfl (λ i hi, _),
    simp [hF₂ i hi] },
  { simp [hF] },
  { simp [hF] },
end

omit dec_ι

/-- A family `f` of mutually-orthogonal elements of `E` is summable, if and only if
`(λ i, ∥f i∥ ^ 2)` is summable. -/
lemma orthogonal_family.summable_iff_norm_sq_summable [complete_space E] (f : Π i, G i) :
  summable (λ i, V i (f i)) ↔ summable (λ i, ∥f i∥ ^ 2) :=
begin
  classical,
  simp only [summable_iff_cauchy_seq_finset, normed_group.cauchy_seq_iff, real.norm_eq_abs],
  split,
  { intros hf ε hε,
    obtain ⟨a, H⟩ := hf _ (sqrt_pos.mpr hε),
    use a,
    intros s₁ hs₁ s₂ hs₂,
    rw ← finset.sum_sdiff_sub_sum_sdiff,
    refine (_root_.abs_sub _ _).trans_lt _,
    have : ∀ i, 0 ≤ ∥f i∥ ^ 2 := λ i : ι, sq_nonneg _,
    simp only [finset.abs_sum_of_nonneg' this],
    have : ∑ i in s₁ \ s₂, ∥f i∥ ^ 2 + ∑ i in s₂ \ s₁, ∥f i∥ ^ 2 < (sqrt ε) ^ 2,
    { rw [← hV.norm_sq_diff_sum, sq_lt_sq,
        _root_.abs_of_nonneg (sqrt_nonneg _), _root_.abs_of_nonneg (norm_nonneg _)],
      exact H s₁ hs₁ s₂ hs₂ },
    have hη := sq_sqrt (le_of_lt hε),
    linarith },
  { intros hf ε hε,
    have hε' : 0 < ε ^ 2 / 2 := half_pos (sq_pos_of_pos hε),
    obtain ⟨a, H⟩ := hf _ hε',
    use a,
    intros s₁ hs₁ s₂ hs₂,
    refine (abs_lt_of_sq_lt_sq' _ (le_of_lt hε)).2,
    have has : a ≤ s₁ ⊓ s₂ := le_inf hs₁ hs₂,
    rw hV.norm_sq_diff_sum,
    have Hs₁ : ∑ (x : ι) in s₁ \ s₂, ∥f x∥ ^ 2 < ε ^ 2 / 2,
    { convert H _ hs₁ _ has,
      have : s₁ ⊓ s₂ ⊆ s₁ := finset.inter_subset_left _ _,
      rw [← finset.sum_sdiff this, add_tsub_cancel_right, finset.abs_sum_of_nonneg'],
      { simp },
      { exact λ i, sq_nonneg _ } },
    have Hs₂ : ∑ (x : ι) in s₂ \ s₁, ∥f x∥ ^ 2 < ε ^ 2 /2,
    { convert H _ hs₂ _ has,
      have : s₁ ⊓ s₂ ⊆ s₂ := finset.inter_subset_right _ _,
      rw [← finset.sum_sdiff this, add_tsub_cancel_right, finset.abs_sum_of_nonneg'],
      { simp },
      { exact λ i, sq_nonneg _ } },
    linarith },
end

omit hV

/-- An orthogonal family forms an independent family of subspaces; that is, any collection of
elements each from a different subspace in the family is linearly independent. In particular, the
pairwise intersections of elements of the family are 0. -/
lemma orthogonal_family.independent {V : ι → submodule 𝕜 E}
  (hV : @orthogonal_family 𝕜 _ _ _ _ (λ i, V i) _ (λ i, (V i).subtypeₗᵢ)) :
  complete_lattice.independent V :=
begin
  classical,
  apply complete_lattice.independent_of_dfinsupp_lsum_injective,
  rw [← @linear_map.ker_eq_bot _ _ _ _ _ _ (direct_sum.add_comm_group (λ i, V i)),
    submodule.eq_bot_iff],
  intros v hv,
  rw linear_map.mem_ker at hv,
  ext i,
  suffices : ⟪(v i : E), v i⟫ = 0,
  { simpa using this },
  calc ⟪(v i : E), v i⟫ = ⟪(v i : E), dfinsupp.lsum ℕ (λ i, (V i).subtype) v⟫ :
    by simpa [dfinsupp.sum_add_hom_apply, submodule.coe_subtype]
      using (hV.inner_right_dfinsupp v i (v i)).symm
  ... = 0 : by simp [hv],
end

include dec_ι
lemma direct_sum.is_internal.collected_basis_orthonormal {V : ι → submodule 𝕜 E}
  (hV : @orthogonal_family 𝕜 _ _ _ _ (λ i, V i) _ (λ i, (V i).subtypeₗᵢ))
  (hV_sum : direct_sum.is_internal (λ i, V i))
  {α : ι → Type*}
  {v_family : Π i, basis (α i) 𝕜 (V i)} (hv_family : ∀ i, orthonormal 𝕜 (v_family i)) :
  orthonormal 𝕜 (hV_sum.collected_basis v_family) :=
by simpa using hV.orthonormal_sigma_orthonormal hv_family

end orthogonal_family

section is_R_or_C_to_real

variables {G : Type*}

variables (𝕜 E)
include 𝕜

/-- A general inner product implies a real inner product. This is not registered as an instance
since it creates problems with the case `𝕜 = ℝ`. -/
def has_inner.is_R_or_C_to_real : has_inner ℝ E :=
{ inner := λ x y, re ⟪x, y⟫ }

/-- A general inner product space structure implies a real inner product structure. This is not
registered as an instance since it creates problems with the case `𝕜 = ℝ`, but in can be used in a
proof to obtain a real inner product space structure from a given `𝕜`-inner product space
structure. -/
def inner_product_space.is_R_or_C_to_real : inner_product_space ℝ E :=
{ norm_sq_eq_inner := norm_sq_eq_inner,
  conj_sym := λ x y, inner_re_symm,
  add_left := λ x y z, by
  { change re ⟪x + y, z⟫ = re ⟪x, z⟫ + re ⟪y, z⟫,
    simp [inner_add_left] },
  smul_left := λ x y r, by
  { change re ⟪(r : 𝕜) • x, y⟫ = r * re ⟪x, y⟫,
    simp [inner_smul_left] },
  ..has_inner.is_R_or_C_to_real 𝕜 E,
  ..normed_space.restrict_scalars ℝ 𝕜 E }

variable {E}

lemma real_inner_eq_re_inner (x y : E) :
  @has_inner.inner ℝ E (has_inner.is_R_or_C_to_real 𝕜 E) x y = re ⟪x, y⟫ := rfl

lemma real_inner_I_smul_self (x : E) :
  @has_inner.inner ℝ E (has_inner.is_R_or_C_to_real 𝕜 E) x ((I : 𝕜) • x) = 0 :=
by simp [real_inner_eq_re_inner, inner_smul_right]

omit 𝕜

/-- A complex inner product implies a real inner product -/
instance inner_product_space.complex_to_real [inner_product_space ℂ G] : inner_product_space ℝ G :=
inner_product_space.is_R_or_C_to_real ℂ G

end is_R_or_C_to_real

section continuous

/-!
### Continuity of the inner product
-/

lemma continuous_inner : continuous (λ p : E × E, ⟪p.1, p.2⟫) :=
begin
  letI : inner_product_space ℝ E := inner_product_space.is_R_or_C_to_real 𝕜 E,
  exact is_bounded_bilinear_map_inner.continuous
end

variables {α : Type*}

lemma filter.tendsto.inner {f g : α → E} {l : filter α} {x y : E} (hf : tendsto f l (𝓝 x))
  (hg : tendsto g l (𝓝 y)) :
  tendsto (λ t, ⟪f t, g t⟫) l (𝓝 ⟪x, y⟫) :=
(continuous_inner.tendsto _).comp (hf.prod_mk_nhds hg)

variables [topological_space α] {f g : α → E} {x : α} {s : set α}

include 𝕜

lemma continuous_within_at.inner (hf : continuous_within_at f s x)
  (hg : continuous_within_at g s x) :
  continuous_within_at (λ t, ⟪f t, g t⟫) s x :=
hf.inner hg

lemma continuous_at.inner (hf : continuous_at f x) (hg : continuous_at g x) :
  continuous_at (λ t, ⟪f t, g t⟫) x :=
hf.inner hg

lemma continuous_on.inner (hf : continuous_on f s) (hg : continuous_on g s) :
  continuous_on (λ t, ⟪f t, g t⟫) s :=
λ x hx, (hf x hx).inner (hg x hx)

lemma continuous.inner (hf : continuous f) (hg : continuous g) : continuous (λ t, ⟪f t, g t⟫) :=
continuous_iff_continuous_at.2 $ λ x, hf.continuous_at.inner hg.continuous_at

end continuous

section re_apply_inner_self

/-- Extract a real bilinear form from an operator `T`, by taking the pairing `λ x, re ⟪T x, x⟫`. -/
def continuous_linear_map.re_apply_inner_self (T : E →L[𝕜] E) (x : E) : ℝ := re ⟪T x, x⟫

lemma continuous_linear_map.re_apply_inner_self_apply (T : E →L[𝕜] E) (x : E) :
  T.re_apply_inner_self x = re ⟪T x, x⟫ :=
rfl

lemma continuous_linear_map.re_apply_inner_self_continuous (T : E →L[𝕜] E) :
  continuous T.re_apply_inner_self :=
re_clm.continuous.comp $ T.continuous.inner continuous_id

lemma continuous_linear_map.re_apply_inner_self_smul (T : E →L[𝕜] E) (x : E) {c : 𝕜} :
  T.re_apply_inner_self (c • x) = ∥c∥ ^ 2 * T.re_apply_inner_self x :=
by simp only [continuous_linear_map.map_smul, continuous_linear_map.re_apply_inner_self_apply,
  inner_smul_left, inner_smul_right, ← mul_assoc, mul_conj, norm_sq_eq_def', ← smul_re,
  algebra.smul_def (∥c∥ ^ 2) ⟪T x, x⟫, algebra_map_eq_of_real]

end re_apply_inner_self

/-! ### The orthogonal complement -/

section orthogonal
variables (K : submodule 𝕜 E)

/-- The subspace of vectors orthogonal to a given subspace. -/
def submodule.orthogonal : submodule 𝕜 E :=
{ carrier := {v | ∀ u ∈ K, ⟪u, v⟫ = 0},
  zero_mem' := λ _ _, inner_zero_right,
  add_mem' := λ x y hx hy u hu, by rw [inner_add_right, hx u hu, hy u hu, add_zero],
  smul_mem' := λ c x hx u hu, by rw [inner_smul_right, hx u hu, mul_zero] }

notation K`ᗮ`:1200 := submodule.orthogonal K

/-- When a vector is in `Kᗮ`. -/
lemma submodule.mem_orthogonal (v : E) : v ∈ Kᗮ ↔ ∀ u ∈ K, ⟪u, v⟫ = 0 := iff.rfl

/-- When a vector is in `Kᗮ`, with the inner product the
other way round. -/
lemma submodule.mem_orthogonal' (v : E) : v ∈ Kᗮ ↔ ∀ u ∈ K, ⟪v, u⟫ = 0 :=
by simp_rw [submodule.mem_orthogonal, inner_eq_zero_sym]

variables {K}

/-- A vector in `K` is orthogonal to one in `Kᗮ`. -/
lemma submodule.inner_right_of_mem_orthogonal {u v : E} (hu : u ∈ K) (hv : v ∈ Kᗮ) : ⟪u, v⟫ = 0 :=
(K.mem_orthogonal v).1 hv u hu

/-- A vector in `Kᗮ` is orthogonal to one in `K`. -/
lemma submodule.inner_left_of_mem_orthogonal {u v : E} (hu : u ∈ K) (hv : v ∈ Kᗮ) : ⟪v, u⟫ = 0 :=
by rw [inner_eq_zero_sym]; exact submodule.inner_right_of_mem_orthogonal hu hv

/-- A vector in `(𝕜 ∙ u)ᗮ` is orthogonal to `u`. -/
lemma inner_right_of_mem_orthogonal_singleton (u : E) {v : E} (hv : v ∈ (𝕜 ∙ u)ᗮ) : ⟪u, v⟫ = 0 :=
submodule.inner_right_of_mem_orthogonal (submodule.mem_span_singleton_self u) hv

/-- A vector in `(𝕜 ∙ u)ᗮ` is orthogonal to `u`. -/
lemma inner_left_of_mem_orthogonal_singleton (u : E) {v : E} (hv : v ∈ (𝕜 ∙ u)ᗮ) : ⟪v, u⟫ = 0 :=
submodule.inner_left_of_mem_orthogonal (submodule.mem_span_singleton_self u) hv

/-- A vector orthogonal to `u` lies in `(𝕜 ∙ u)ᗮ`. -/
lemma mem_orthogonal_singleton_of_inner_right (u : E) {v : E} (hv : ⟪u, v⟫ = 0) : v ∈ (𝕜 ∙ u)ᗮ :=
begin
  intros w hw,
  rw submodule.mem_span_singleton at hw,
  obtain ⟨c, rfl⟩ := hw,
  simp [inner_smul_left, hv],
end

/-- A vector orthogonal to `u` lies in `(𝕜 ∙ u)ᗮ`. -/
lemma mem_orthogonal_singleton_of_inner_left (u : E) {v : E} (hv : ⟪v, u⟫ = 0) : v ∈ (𝕜 ∙ u)ᗮ :=
mem_orthogonal_singleton_of_inner_right u $ inner_eq_zero_sym.2 hv

variables (K)

/-- `K` and `Kᗮ` have trivial intersection. -/
lemma submodule.inf_orthogonal_eq_bot : K ⊓ Kᗮ = ⊥ :=
begin
  rw submodule.eq_bot_iff,
  intros x,
  rw submodule.mem_inf,
  exact λ ⟨hx, ho⟩, inner_self_eq_zero.1 (ho x hx)
end

/-- `K` and `Kᗮ` have trivial intersection. -/
lemma submodule.orthogonal_disjoint : disjoint K Kᗮ :=
by simp [disjoint_iff, K.inf_orthogonal_eq_bot]

/-- `Kᗮ` can be characterized as the intersection of the kernels of the operations of
inner product with each of the elements of `K`. -/
lemma orthogonal_eq_inter : Kᗮ = ⨅ v : K, (innerSL (v:E)).ker :=
begin
  apply le_antisymm,
  { rw le_infi_iff,
    rintros ⟨v, hv⟩ w hw,
    simpa using hw _ hv },
  { intros v hv w hw,
    simp only [submodule.mem_infi] at hv,
    exact hv ⟨w, hw⟩ }
end

/-- The orthogonal complement of any submodule `K` is closed. -/
lemma submodule.is_closed_orthogonal : is_closed (Kᗮ : set E) :=
begin
  rw orthogonal_eq_inter K,
  convert is_closed_Inter (λ v : K, (innerSL (v:E)).is_closed_ker),
  simp
end

/-- In a complete space, the orthogonal complement of any submodule `K` is complete. -/
instance [complete_space E] : complete_space Kᗮ := K.is_closed_orthogonal.complete_space_coe

variables (𝕜 E)

/-- `submodule.orthogonal` gives a `galois_connection` between
`submodule 𝕜 E` and its `order_dual`. -/
lemma submodule.orthogonal_gc :
  @galois_connection (submodule 𝕜 E) (submodule 𝕜 E)ᵒᵈ _ _
    submodule.orthogonal submodule.orthogonal :=
λ K₁ K₂, ⟨λ h v hv u hu, submodule.inner_left_of_mem_orthogonal hv (h hu),
          λ h v hv u hu, submodule.inner_left_of_mem_orthogonal hv (h hu)⟩

variables {𝕜 E}

/-- `submodule.orthogonal` reverses the `≤` ordering of two
subspaces. -/
lemma submodule.orthogonal_le {K₁ K₂ : submodule 𝕜 E} (h : K₁ ≤ K₂) : K₂ᗮ ≤ K₁ᗮ :=
(submodule.orthogonal_gc 𝕜 E).monotone_l h

/-- `submodule.orthogonal.orthogonal` preserves the `≤` ordering of two
subspaces. -/
lemma submodule.orthogonal_orthogonal_monotone {K₁ K₂ : submodule 𝕜 E} (h : K₁ ≤ K₂) :
  K₁ᗮᗮ ≤ K₂ᗮᗮ :=
submodule.orthogonal_le (submodule.orthogonal_le h)

/-- `K` is contained in `Kᗮᗮ`. -/
lemma submodule.le_orthogonal_orthogonal : K ≤ Kᗮᗮ := (submodule.orthogonal_gc 𝕜 E).le_u_l _

/-- The inf of two orthogonal subspaces equals the subspace orthogonal
to the sup. -/
lemma submodule.inf_orthogonal (K₁ K₂ : submodule 𝕜 E) : K₁ᗮ ⊓ K₂ᗮ = (K₁ ⊔ K₂)ᗮ :=
(submodule.orthogonal_gc 𝕜 E).l_sup.symm

/-- The inf of an indexed family of orthogonal subspaces equals the
subspace orthogonal to the sup. -/
lemma submodule.infi_orthogonal {ι : Type*} (K : ι → submodule 𝕜 E) : (⨅ i, (K i)ᗮ) = (supr K)ᗮ :=
(submodule.orthogonal_gc 𝕜 E).l_supr.symm

/-- The inf of a set of orthogonal subspaces equals the subspace orthogonal to the sup. -/
lemma submodule.Inf_orthogonal (s : set $ submodule 𝕜 E) : (⨅ K ∈ s, Kᗮ) = (Sup s)ᗮ :=
(submodule.orthogonal_gc 𝕜 E).l_Sup.symm

@[simp] lemma submodule.top_orthogonal_eq_bot : (⊤ : submodule 𝕜 E)ᗮ = ⊥ :=
begin
  ext,
  rw [submodule.mem_bot, submodule.mem_orthogonal],
  exact ⟨λ h, inner_self_eq_zero.mp (h x submodule.mem_top), by { rintro rfl, simp }⟩
end

@[simp] lemma submodule.bot_orthogonal_eq_top : (⊥ : submodule 𝕜 E)ᗮ = ⊤ :=
begin
  rw [← submodule.top_orthogonal_eq_bot, eq_top_iff],
  exact submodule.le_orthogonal_orthogonal ⊤
end

@[simp] lemma submodule.orthogonal_eq_top_iff : Kᗮ = ⊤ ↔ K = ⊥ :=
begin
  refine ⟨_, by { rintro rfl, exact submodule.bot_orthogonal_eq_top }⟩,
  intro h,
  have : K ⊓ Kᗮ = ⊥ := K.orthogonal_disjoint.eq_bot,
  rwa [h, inf_comm, top_inf_eq] at this
end

end orthogonal<|MERGE_RESOLUTION|>--- conflicted
+++ resolved
@@ -832,26 +832,9 @@
   simp [hf.eq_iff]
 end
 
-<<<<<<< HEAD
-lemma equiv.orthonormal_comp_iff {ι' : Type*} (f : ι' ≃ ι) {v : ι → E} :
-  orthonormal 𝕜 (v ∘ f) ↔ orthonormal 𝕜 v :=
-begin
-  refine ⟨λ h, _, λ h, h.comp f f.injective⟩,
-  have : orthonormal 𝕜 (v ∘ f ∘ f.symm) := h.comp f.symm f.symm.injective,
-  rwa f.self_comp_symm at this
-end
-
-lemma orthonormal.coe_range {v : ι → E} (hv : orthonormal 𝕜 v) :
-  orthonormal 𝕜 (coe : set.range v → E) :=
-begin
-  let e : ι ≃ set.range v := equiv.of_injective _ (hv.linear_independent.injective),
-  rwa ← e.orthonormal_comp_iff
-end
-=======
 lemma orthonormal.coe_range {v : ι → E} (hv : orthonormal 𝕜 v) :
   orthonormal 𝕜 (coe : set.range v → E) :=
 by simpa using hv.comp _ (set.range_splitting_injective v)
->>>>>>> 0c5f6a34
 
 /-- A linear combination of some subset of an orthonormal set is orthogonal to other members of the
 set. -/
