--- conflicted
+++ resolved
@@ -272,19 +272,11 @@
   gram_schmidt_normed, norm_smul_inv_norm, ne.def, not_false_iff]
 
 lemma gram_schmidt_normed_unit_length {f : ι → E} (n : ι) (h₀ : linear_independent 𝕜 f) :
-<<<<<<< HEAD
   ∥gram_schmidt_normed 𝕜 f n∥ = 1 :=
 gram_schmidt_normed_unit_length_coe _ (linear_independent.comp h₀ _ subtype.coe_injective)
 
 lemma gram_schmidt_normed_unit_length' {f : ι → E} {n : ι} (hn : gram_schmidt_normed 𝕜 f n ≠ 0) :
   ∥gram_schmidt_normed 𝕜 f n∥ = 1 :=
-=======
-  ∥gram_schmidt_normed 𝕜 f n∥ = 1 :=
-gram_schmidt_normed_unit_length_coe _ (linear_independent.comp h₀ _ subtype.coe_injective)
-
-lemma gram_schmidt_normed_unit_length' {f : ι → E} {n : ι} (hn : gram_schmidt_normed 𝕜 f n ≠ 0) :
-  ∥gram_schmidt_normed 𝕜 f n∥ = 1 :=
->>>>>>> 02625770
 begin
   rw gram_schmidt_normed at *,
   rw [norm_smul_inv_norm],
@@ -406,13 +398,8 @@
 λ i j, gram_schmidt_orthonormal_basis_inv_triangular' h f
 
 lemma gram_schmidt_orthonormal_basis_det :
-<<<<<<< HEAD
-  (gram_schmidt_orthonormal_basis h f).to_basis.det f
-  = ∏ i, ⟪gram_schmidt_orthonormal_basis h f i, f i⟫ :=
-=======
   (gram_schmidt_orthonormal_basis h f).to_basis.det f =
     ∏ i, ⟪gram_schmidt_orthonormal_basis h f i, f i⟫ :=
->>>>>>> 02625770
 begin
   convert matrix.det_of_upper_triangular (gram_schmidt_orthonormal_basis_inv_block_triangular h f),
   ext i,
