--- conflicted
+++ resolved
@@ -97,9 +97,10 @@
                hv (hT.adjoint w) (adjoint_apply_mem_eigenspace_of_mem_eigenspace hT μ w hw)]
 
 /-- The eigenspaces of a normal operator are mutually orthogonal. -/
-lemma orthogonal_family_eigenspaces : orthogonal_family 𝕜 (eigenspace T) :=
-begin
-  intros μ ν hμν v hv w hw,
+lemma orthogonal_family_eigenspaces :
+  @orthogonal_family 𝕜 _ _ _ _ (λ μ, eigenspace T μ) _ (λ μ, (eigenspace T μ).subtypeₗᵢ) :=
+begin
+  rintros μ ν hμν ⟨v, hv⟩ ⟨w, hw⟩,
   by_cases hv' : v = 0,
   { simp [hv'] },
   rw mem_eigenspace_iff at hw,
@@ -113,7 +114,9 @@
   exact mul_eq_mul_right_iff.mp h₂,
 end
 
-lemma orthogonal_family_eigenspaces' : orthogonal_family 𝕜 (λ μ : eigenvalues T, eigenspace T μ) :=
+lemma orthogonal_family_eigenspaces' :
+  @orthogonal_family 𝕜 _ _ _ _ (λ μ : eigenvalues T, eigenspace T μ) _
+    (λ μ, (eigenspace T μ).subtypeₗᵢ) :=
 (orthogonal_family_eigenspaces hT).comp subtype.coe_injective
 
 /-- The mutual orthogonal complement of the eigenspaces of a normal operator on an inner
@@ -157,22 +160,9 @@
 end
 
 /-- The eigenspaces of a self-adjoint operator are mutually orthogonal. -/
-<<<<<<< HEAD
-lemma orthogonal_family_eigenspaces : orthogonal_family 𝕜 (eigenspace T) :=
-hT.is_normal.orthogonal_family_eigenspaces
-=======
 lemma orthogonal_family_eigenspaces :
   @orthogonal_family 𝕜 _ _ _ _ (λ μ, eigenspace T μ) _ (λ μ, (eigenspace T μ).subtypeₗᵢ) :=
-begin
-  rintros μ ν hμν ⟨v, hv⟩ ⟨w, hw⟩,
-  by_cases hv' : v = 0,
-  { simp [hv'] },
-  have H := hT.conj_eigenvalue_eq_self (has_eigenvalue_of_has_eigenvector ⟨hv, hv'⟩),
-  rw mem_eigenspace_iff at hv hw,
-  refine or.resolve_left _ hμν.symm,
-  simpa [inner_smul_left, inner_smul_right, hv, hw, H] using (hT v w).symm
-end
->>>>>>> ca795135
+hT.is_normal.orthogonal_family_eigenspaces
 
 lemma orthogonal_family_eigenspaces' :
   @orthogonal_family 𝕜 _ _ _ _ (λ μ : eigenvalues T, eigenspace T μ) _
@@ -234,7 +224,7 @@
 
 /-- Isometry from an inner product space `F` to the direct sum of the eigenspaces of some
 normal operator `T` on `F`. -/
-noncomputable def diagonalization : F ≃ₗᵢ[ℂ] pi_Lp 2 (λ μ : eigenvalues T, eigenspace T μ) :=
+def diagonalization : F ≃ₗᵢ[ℂ] pi_Lp 2 (λ μ : eigenvalues T, eigenspace T μ) :=
 (direct_sum_submodule_is_internal hT).isometry_L2_of_orthogonal_family
   (orthogonal_family_eigenspaces' hT)
 
