/-
Copyright (c) 2020 Yury Kudryashov. All rights reserved.
Released under Apache 2.0 license as described in the file LICENSE.
Authors: Yury Kudryashov, Eric Wieser
-/
import algebra.quaternion
import analysis.inner_product_space.basic
import analysis.inner_product_space.pi_L2

/-!
# Quaternions as a normed algebra

In this file we define the following structures on the space `ℍ := ℍ[ℝ]` of quaternions:

* inner product space;
* normed ring;
* normed space over `ℝ`.

We show that the norm on `ℍ[ℝ]` agrees with the euclidean norm of its components.

## Notation

The following notation is available with `open_locale quaternion`:

* `ℍ` : quaternions

## Tags

quaternion, normed ring, normed space, normed algebra
-/

localized "notation (name := quaternion.real) `ℍ` := quaternion ℝ" in quaternion
open_locale real_inner_product_space

namespace quaternion

instance : has_inner ℝ ℍ := ⟨λ a b, (a * b.conj).re⟩

lemma inner_self (a : ℍ) : ⟪a, a⟫ = norm_sq a := rfl

lemma inner_def (a b : ℍ) : ⟪a, b⟫ = (a * b.conj).re := rfl

noncomputable instance : inner_product_space ℝ ℍ :=
inner_product_space.of_core
{ inner := has_inner.inner,
  conj_sym := λ x y, by simp [inner_def, mul_comm],
  nonneg_re := λ x, norm_sq_nonneg,
  definite := λ x, norm_sq_eq_zero.1,
  add_left := λ x y z, by simp only [inner_def, add_mul, add_re],
  smul_left := λ x y r, by simp [inner_def] }

lemma norm_sq_eq_norm_sq (a : ℍ) : norm_sq a = ‖a‖ * ‖a‖ :=
by rw [← inner_self, real_inner_self_eq_norm_mul_norm]

instance : norm_one_class ℍ :=
⟨by rw [norm_eq_sqrt_real_inner, inner_self, norm_sq.map_one, real.sqrt_one]⟩

@[simp, norm_cast] lemma norm_coe (a : ℝ) : ‖(a : ℍ)‖ = ‖a‖ :=
by rw [norm_eq_sqrt_real_inner, inner_self, norm_sq_coe, real.sqrt_sq_eq_abs, real.norm_eq_abs]

@[simp, norm_cast] lemma nnnorm_coe (a : ℝ) : ‖(a : ℍ)‖₊ = ‖a‖₊ :=
subtype.ext $ norm_coe a

noncomputable instance : normed_division_ring ℍ :=
{ dist_eq := λ _ _, rfl,
  norm_mul' := λ a b, by { simp only [norm_eq_sqrt_real_inner, inner_self, norm_sq.map_mul],
                           exact real.sqrt_mul norm_sq_nonneg _ } }

instance : normed_algebra ℝ ℍ :=
{ norm_smul_le := λ a x, (norm_smul a x).le,
  to_algebra := quaternion.algebra }

instance : has_coe ℂ ℍ := ⟨λ z, ⟨z.re, z.im, 0, 0⟩⟩

@[simp, norm_cast] lemma coe_complex_re (z : ℂ) : (z : ℍ).re = z.re := rfl
@[simp, norm_cast] lemma coe_complex_im_i (z : ℂ) : (z : ℍ).im_i = z.im := rfl
@[simp, norm_cast] lemma coe_complex_im_j (z : ℂ) : (z : ℍ).im_j = 0 := rfl
@[simp, norm_cast] lemma coe_complex_im_k (z : ℂ) : (z : ℍ).im_k = 0 := rfl

@[simp, norm_cast] lemma coe_complex_add (z w : ℂ) : ↑(z + w) = (z + w : ℍ) := by ext; simp
@[simp, norm_cast] lemma coe_complex_mul (z w : ℂ) : ↑(z * w) = (z * w : ℍ) := by ext; simp
@[simp, norm_cast] lemma coe_complex_zero : ((0 : ℂ) : ℍ) = 0 := rfl
@[simp, norm_cast] lemma coe_complex_one : ((1 : ℂ) : ℍ) = 1 := rfl
@[simp, norm_cast] lemma coe_real_complex_mul (r : ℝ) (z : ℂ) : (r • z : ℍ) = ↑r * ↑z :=
by ext; simp
@[simp, norm_cast] lemma coe_complex_coe (r : ℝ) : ((r : ℂ) : ℍ) = r := rfl

/-- Coercion `ℂ →ₐ[ℝ] ℍ` as an algebra homomorphism. -/
def of_complex : ℂ →ₐ[ℝ] ℍ :=
{ to_fun := coe,
  map_one' := rfl,
  map_zero' := rfl,
  map_add' := coe_complex_add,
  map_mul' := coe_complex_mul,
  commutes' := λ x, rfl }

@[simp] lemma coe_of_complex : ⇑of_complex = coe := rfl

/-- The norm of the components as a euclidean vector equals the norm of the quaternion. -/
lemma norm_pi_Lp_equiv_symm_equiv_tuple (x : ℍ) :
  ‖(pi_Lp.equiv 2 (λ _ : fin 4, _)).symm (equiv_tuple ℝ x)‖ = ‖x‖ :=
begin
  rw [norm_eq_sqrt_real_inner, norm_eq_sqrt_real_inner, inner_self, norm_sq_def', pi_Lp.inner_apply,
    fin.sum_univ_four],
  simp_rw [is_R_or_C.inner_apply, star_ring_end_apply, star_trivial, ←sq],
  refl,
end

/-- `quaternion_algebra.linear_equiv_tuple` as a `linear_isometry_equiv`. -/
@[simps apply symm_apply]
<<<<<<< HEAD
def linear_isometry_equiv_tuple : ℍ ≃ₗᵢ[ℝ] euclidean_space ℝ (fin 4) :=
=======
noncomputable def linear_isometry_equiv_tuple : ℍ ≃ₗᵢ[ℝ] euclidean_space ℝ (fin 4) :=
>>>>>>> cd70c78f
{ to_fun := λ a, (pi_Lp.equiv _ (λ _ : fin 4, _)).symm ![a.1, a.2, a.3, a.4],
  inv_fun := λ a, ⟨a 0, a 1, a 2, a 3⟩,
  norm_map' := norm_pi_Lp_equiv_symm_equiv_tuple,
  ..(quaternion_algebra.linear_equiv_tuple (-1 : ℝ) (-1 : ℝ)).trans
      (pi_Lp.linear_equiv 2 ℝ (λ _ : fin 4, ℝ)).symm }

<<<<<<< HEAD
-- TODO: move
@[continuity]
lemma continuous_pi_single {ι : Type*} (α : ι → Type*)
  [Π i, has_zero (α i)] [Π i, topological_space (α i)] [decidable_eq ι] (i : ι) :
  continuous (λ a, (pi.single i a : Π i, α i)) :=
continuous_const.update _ continuous_id

@[continuity] lemma continuous_of_real : continuous (λ r : ℝ, (r : ℍ)) :=
begin
  show continuous (λ r : ℝ,
    linear_isometry_equiv_tuple.symm $
    (pi_Lp.equiv _ (λ _ : fin 4, _)).symm ![r, 0, 0, 0]),
  refine linear_isometry_equiv_tuple.symm.continuous.comp _,
  refine (pi_Lp.continuous_equiv_symm _ _).comp _,
  convert (continuous_pi_single (λ i, ℝ) (0 : fin 4) : _),
  ext r i,
  fin_cases i; refl
end

@[continuity] lemma continuous_re : continuous (λ q : ℍ, q.re) :=
(continuous_apply 0).comp linear_isometry_equiv_tuple.continuous

@[continuity] lemma continuous_im_i : continuous (λ q : ℍ, q.im_i) :=
(continuous_apply 1).comp linear_isometry_equiv_tuple.continuous

@[continuity] lemma continuous_im_j : continuous (λ q : ℍ, q.im_j) :=
(continuous_apply 2).comp linear_isometry_equiv_tuple.continuous

@[continuity] lemma continuous_im_k : continuous (λ q : ℍ, q.im_k) :=
(continuous_apply 3).comp linear_isometry_equiv_tuple.continuous

/-- The real part as a continuous linear map. -/
def re_clm : ℍ →L[ℝ] ℝ :=
{ to_fun := λ q : ℍ, q.re,
  map_add' := add_re,
  map_smul' := smul_re,
  cont := continuous_re }

=======
instance : complete_space ℍ :=
begin
  have : uniform_embedding linear_isometry_equiv_tuple.to_linear_equiv.to_equiv.symm :=
    linear_isometry_equiv_tuple.to_continuous_linear_equiv.symm.uniform_embedding,
  exact (complete_space_congr this).1 (by apply_instance)
end

>>>>>>> cd70c78f
end quaternion<|MERGE_RESOLUTION|>--- conflicted
+++ resolved
@@ -108,18 +108,13 @@
 
 /-- `quaternion_algebra.linear_equiv_tuple` as a `linear_isometry_equiv`. -/
 @[simps apply symm_apply]
-<<<<<<< HEAD
-def linear_isometry_equiv_tuple : ℍ ≃ₗᵢ[ℝ] euclidean_space ℝ (fin 4) :=
-=======
 noncomputable def linear_isometry_equiv_tuple : ℍ ≃ₗᵢ[ℝ] euclidean_space ℝ (fin 4) :=
->>>>>>> cd70c78f
 { to_fun := λ a, (pi_Lp.equiv _ (λ _ : fin 4, _)).symm ![a.1, a.2, a.3, a.4],
   inv_fun := λ a, ⟨a 0, a 1, a 2, a 3⟩,
   norm_map' := norm_pi_Lp_equiv_symm_equiv_tuple,
   ..(quaternion_algebra.linear_equiv_tuple (-1 : ℝ) (-1 : ℝ)).trans
       (pi_Lp.linear_equiv 2 ℝ (λ _ : fin 4, ℝ)).symm }
 
-<<<<<<< HEAD
 -- TODO: move
 @[continuity]
 lemma continuous_pi_single {ι : Type*} (α : ι → Type*)
@@ -158,7 +153,6 @@
   map_smul' := smul_re,
   cont := continuous_re }
 
-=======
 instance : complete_space ℍ :=
 begin
   have : uniform_embedding linear_isometry_equiv_tuple.to_linear_equiv.to_equiv.symm :=
@@ -166,5 +160,4 @@
   exact (complete_space_congr this).1 (by apply_instance)
 end
 
->>>>>>> cd70c78f
 end quaternion