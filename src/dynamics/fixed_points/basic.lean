--- conflicted
+++ resolved
@@ -86,13 +86,8 @@
 
 protected lemma perm_inv (h : is_fixed_pt e x) : is_fixed_pt ⇑(e⁻¹) x := h.equiv_symm
 
-<<<<<<< HEAD
-protected lemma perm_pow : is_fixed_pt e x → ∀ n : ℕ, is_fixed_pt ⇑(e ^ n) x :=
-is_fixed_pt.iterate
-=======
 protected lemma perm_pow (h : is_fixed_pt e x) (n : ℕ) : is_fixed_pt ⇑(e ^ n) x :=
 by { rw equiv.perm.coe_pow, exact h.iterate _ }
->>>>>>> a993e7ee
 
 protected lemma perm_zpow (h : is_fixed_pt e x) : ∀ n : ℤ, is_fixed_pt ⇑(e ^ n) x
 | (int.of_nat n) := h.perm_pow _
