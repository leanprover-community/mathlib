/-
Copyright (c) 2020 Scott Morrison. All rights reserved.
Released under Apache 2.0 license as described in the file LICENSE.
Authors: Scott Morrison
-/
import algebra.category.Group.basic
import category_theory.single_obj
import category_theory.limits.functor_category
import category_theory.limits.preserves.basic
import category_theory.adjunction.limits
import category_theory.monoidal.functor_category
import category_theory.monoidal.transport
import category_theory.monoidal.rigid.of_equivalence
import category_theory.monoidal.rigid.functor_category
import category_theory.monoidal.linear
import category_theory.monoidal.braided
import category_theory.monoidal.types.symmetric
import category_theory.abelian.functor_category
import category_theory.abelian.transfer
import category_theory.conj
import category_theory.linear.functor_category

/-!
# `Action V G`, the category of actions of a monoid `G` inside some category `V`.

The prototypical example is `V = Module R`,
where `Action (Module R) G` is the category of `R`-linear representations of `G`.

We check `Action V G ≌ (single_obj G ⥤ V)`,
and construct the restriction functors `res {G H : Mon} (f : G ⟶ H) : Action V H ⥤ Action V G`.

* When `V` has (co)limits so does `Action V G`.
* When `V` is monoidal, braided, or symmetric, so is `Action V G`.
* When `V` is preadditive, linear, or abelian so is `Action V G`.
-/

universes u v

open category_theory
open category_theory.limits

variables (V : Type (u+1)) [large_category V]

/--
An `Action V G` represents a bundled action of
the monoid `G` on an object of some category `V`.

As an example, when `V = Module R`, this is an `R`-linear representation of `G`,
while when `V = Type` this is a `G`-action.
-/
-- Note: this is _not_ a categorical action of `G` on `V`.
structure Action (G : Mon.{u}) :=
(V : V)
(ρ : G ⟶ Mon.of (End V))

namespace Action
variable {V}

@[simp]
lemma ρ_one {G : Mon.{u}} (A : Action V G) : A.ρ 1 = 𝟙 A.V :=
by { rw [monoid_hom.map_one], refl, }

/-- When a group acts, we can lift the action to the group of automorphisms. -/
@[simps]
def ρ_Aut {G : Group.{u}} (A : Action V (Mon.of G)) : G ⟶ Group.of (Aut A.V) :=
{ to_fun := λ g,
  { hom := A.ρ g,
    inv := A.ρ (g⁻¹ : G),
    hom_inv_id' := ((A.ρ).map_mul (g⁻¹ : G) g).symm.trans (by rw [inv_mul_self, ρ_one]),
    inv_hom_id' := ((A.ρ).map_mul g (g⁻¹ : G)).symm.trans (by rw [mul_inv_self, ρ_one]), },
  map_one' := by { ext, exact A.ρ.map_one },
  map_mul' := λ x y, by { ext, exact A.ρ.map_mul x y }, }

variable (G : Mon.{u})

section

instance inhabited' : inhabited (Action (Type u) G) := ⟨⟨punit, 1⟩⟩

/-- The trivial representation of a group. -/
def trivial : Action AddCommGroup G :=
{ V := AddCommGroup.of punit,
  ρ := 1, }

instance : inhabited (Action AddCommGroup G) := ⟨trivial G⟩
end

variables {G V}

/--
A homomorphism of `Action V G`s is a morphism between the underlying objects,
commuting with the action of `G`.
-/
@[ext]
structure hom (M N : Action V G) :=
(hom : M.V ⟶ N.V)
(comm' : ∀ g : G, M.ρ g ≫ hom = hom ≫ N.ρ g . obviously)

restate_axiom hom.comm'

namespace hom

/-- The identity morphism on a `Action V G`. -/
@[simps]
def id (M : Action V G) : Action.hom M M :=
{ hom := 𝟙 M.V }

instance (M : Action V G) : inhabited (Action.hom M M) := ⟨id M⟩

/--
The composition of two `Action V G` homomorphisms is the composition of the underlying maps.
-/
@[simps]
def comp {M N K : Action V G} (p : Action.hom M N) (q : Action.hom N K) :
  Action.hom M K :=
{ hom := p.hom ≫ q.hom,
  comm' := λ g, by rw [←category.assoc, p.comm, category.assoc, q.comm, ←category.assoc] }

end hom

instance : category (Action V G) :=
{ hom := λ M N, hom M N,
  id := λ M, hom.id M,
  comp := λ M N K f g, hom.comp f g, }

@[simp]
lemma id_hom (M : Action V G) : (𝟙 M : hom M M).hom = 𝟙 M.V := rfl
@[simp]
lemma comp_hom {M N K : Action V G} (f : M ⟶ N) (g : N ⟶ K) :
  (f ≫ g : hom M K).hom = f.hom ≫ g.hom :=
rfl

/-- Construct an isomorphism of `G` actions/representations
from an isomorphism of the the underlying objects,
where the forward direction commutes with the group action. -/
@[simps]
def mk_iso {M N : Action V G} (f : M.V ≅ N.V) (comm : ∀ g : G, M.ρ g ≫ f.hom = f.hom ≫ N.ρ g) :
  M ≅ N :=
{ hom :=
  { hom := f.hom,
    comm' := comm, },
  inv :=
  { hom := f.inv,
    comm' := λ g, by { have w := comm g =≫ f.inv, simp at w, simp [w], }, }}

@[priority 100]
instance is_iso_of_hom_is_iso {M N : Action V G} (f : M ⟶ N) [is_iso f.hom] : is_iso f :=
by { convert is_iso.of_iso (mk_iso (as_iso f.hom) f.comm), ext, refl, }

instance is_iso_hom_mk {M N : Action V G} (f : M.V ⟶ N.V) [is_iso f] (w) :
  @is_iso _ _ M N ⟨f, w⟩ :=
is_iso.of_iso (mk_iso (as_iso f) w)

namespace functor_category_equivalence

/-- Auxilliary definition for `functor_category_equivalence`. -/
@[simps]
def functor : Action V G ⥤ (single_obj G ⥤ V) :=
{ obj := λ M,
  { obj := λ _, M.V,
    map := λ _ _ g, M.ρ g,
    map_id' := λ _, M.ρ.map_one,
    map_comp' := λ _ _ _ g h, M.ρ.map_mul h g, },
  map := λ M N f,
  { app := λ _, f.hom,
    naturality' := λ _ _ g, f.comm g, } }

/-- Auxilliary definition for `functor_category_equivalence`. -/
@[simps]
def inverse : (single_obj G ⥤ V) ⥤ Action V G :=
{ obj := λ F,
  { V := F.obj punit.star,
    ρ :=
    { to_fun := λ g, F.map g,
      map_one' := F.map_id punit.star,
      map_mul' := λ g h, F.map_comp h g, } },
  map := λ M N f,
  { hom := f.app punit.star,
    comm' := λ g, f.naturality g, } }.

/-- Auxilliary definition for `functor_category_equivalence`. -/
@[simps]
def unit_iso : 𝟭 (Action V G) ≅ functor ⋙ inverse :=
nat_iso.of_components (λ M, mk_iso ((iso.refl _)) (by tidy)) (by tidy).

/-- Auxilliary definition for `functor_category_equivalence`. -/
@[simps]
def counit_iso : inverse ⋙ functor ≅ 𝟭 (single_obj G ⥤ V) :=
nat_iso.of_components (λ M, nat_iso.of_components (by tidy) (by tidy)) (by tidy).

end functor_category_equivalence

section
open functor_category_equivalence

variables (V G)

/--
The category of actions of `G` in the category `V`
is equivalent to the functor category `single_obj G ⥤ V`.
-/
def functor_category_equivalence : Action V G ≌ (single_obj G ⥤ V) :=
{ functor := functor,
  inverse := inverse,
  unit_iso := unit_iso,
  counit_iso := counit_iso, }

attribute [simps] functor_category_equivalence

lemma functor_category_equivalence.functor_def :
  (functor_category_equivalence V G).functor = functor_category_equivalence.functor := rfl

lemma functor_category_equivalence.inverse_def :
  (functor_category_equivalence V G).inverse = functor_category_equivalence.inverse := rfl

instance [has_finite_products V] : has_finite_products (Action V G) :=
{ out := λ n, adjunction.has_limits_of_shape_of_equivalence
    (Action.functor_category_equivalence _ _).functor }

instance [has_finite_limits V] : has_finite_limits (Action V G) :=
{ out := λ J _ _, by exactI adjunction.has_limits_of_shape_of_equivalence
    (Action.functor_category_equivalence _ _).functor }

instance [has_limits V] : has_limits (Action V G) :=
adjunction.has_limits_of_equivalence (Action.functor_category_equivalence _ _).functor

instance [has_colimits V] : has_colimits (Action V G) :=
adjunction.has_colimits_of_equivalence (Action.functor_category_equivalence _ _).functor

end

section forget

variables (V G)

/-- (implementation) The forgetful functor from bundled actions to the underlying objects.

Use the `category_theory.forget` API provided by the `concrete_category` instance below,
rather than using this directly.
-/
@[simps]
def forget : Action V G ⥤ V :=
{ obj := λ M, M.V,
  map := λ M N f, f.hom, }

instance : faithful (forget V G) :=
{ map_injective' := λ X Y f g w, hom.ext _ _ w, }

instance [concrete_category V] : concrete_category (Action V G) :=
{ forget := forget V G ⋙ (concrete_category.forget V), }

instance has_forget_to_V [concrete_category V] : has_forget₂ (Action V G) V :=
{ forget₂ := forget V G }

/-- The forgetful functor is intertwined by `functor_category_equivalence` with
evaluation at `punit.star`. -/
def functor_category_equivalence_comp_evaluation :
  (functor_category_equivalence V G).functor ⋙ (evaluation _ _).obj punit.star ≅ forget V G :=
iso.refl _

noncomputable instance [has_limits V] : limits.preserves_limits (forget V G) :=
limits.preserves_limits_of_nat_iso
  (Action.functor_category_equivalence_comp_evaluation V G)

noncomputable instance [has_colimits V] : preserves_colimits (forget V G) :=
preserves_colimits_of_nat_iso
  (Action.functor_category_equivalence_comp_evaluation V G)

-- TODO construct categorical images?

end forget

lemma iso.conj_ρ {M N : Action V G} (f : M ≅ N) (g : G) :
   N.ρ g = (((forget V G).map_iso f).conj (M.ρ g)) :=
by { rw [iso.conj_apply, iso.eq_inv_comp], simp [f.hom.comm'] }

section has_zero_morphisms
variables [has_zero_morphisms V]

instance : has_zero_morphisms (Action V G) :=
{ has_zero := λ X Y, ⟨⟨0, by { intro g, simp }⟩⟩,
  comp_zero' := λ P Q f R, by { ext1, simp },
  zero_comp' := λ P Q R f, by { ext1, simp }, }

instance forget_preserves_zero_morphisms : functor.preserves_zero_morphisms (forget V G) := {}
instance forget₂_preserves_zero_morphisms [concrete_category V] :
  functor.preserves_zero_morphisms (forget₂ (Action V G) V) := {}
instance functor_category_equivalence_preserves_zero_morphisms :
  functor.preserves_zero_morphisms (functor_category_equivalence V G).functor := {}

end has_zero_morphisms

section preadditive
variables [preadditive V]

instance : preadditive (Action V G) :=
{ hom_group := λ X Y,
  { zero := ⟨0, by simp⟩,
    add := λ f g, ⟨f.hom + g.hom, by simp [f.comm, g.comm]⟩,
    neg := λ f, ⟨-f.hom, by simp [f.comm]⟩,
    zero_add := by { intros, ext, exact zero_add _, },
    add_zero := by { intros, ext, exact add_zero _, },
    add_assoc := by { intros, ext, exact add_assoc _ _ _, },
    add_left_neg := by { intros, ext, exact add_left_neg _, },
    add_comm := by { intros, ext, exact add_comm _ _, }, },
  add_comp' := by { intros, ext, exact preadditive.add_comp _ _ _ _ _ _, },
  comp_add' := by { intros, ext, exact preadditive.comp_add _ _ _ _ _ _, }, }

instance forget_additive :
  functor.additive (forget V G) := {}
instance forget₂_additive [concrete_category V] :
  functor.additive (forget₂ (Action V G) V) := {}
instance functor_category_equivalence_additive :
  functor.additive (functor_category_equivalence V G).functor := {}

@[simp] lemma zero_hom {X Y : Action V G} : (0 : X ⟶ Y).hom = 0 := rfl
@[simp] lemma neg_hom {X Y : Action V G} (f : X ⟶ Y) : (-f).hom = -f.hom := rfl
@[simp] lemma add_hom {X Y : Action V G} (f g : X ⟶ Y) : (f + g).hom = f.hom + g.hom := rfl
@[simp] lemma sum_hom {X Y : Action V G} {ι : Type*} (f : ι → (X ⟶ Y)) (s : finset ι) :
  (s.sum f).hom = s.sum (λ i, (f i).hom) := (forget V G).map_sum f s

end preadditive

section linear
variables [preadditive V] {R : Type*} [semiring R] [linear R V]

instance : linear R (Action V G) :=
{ hom_module := λ X Y,
  { smul := λ r f, ⟨r • f.hom, by simp [f.comm]⟩,
    one_smul := by { intros, ext, exact one_smul _ _, },
    smul_zero := by { intros, ext, exact smul_zero _, },
    zero_smul := by { intros, ext, exact zero_smul _ _, },
    add_smul := by { intros, ext, exact add_smul _ _ _, },
    smul_add := by { intros, ext, exact smul_add _ _ _, },
    mul_smul := by { intros, ext, exact mul_smul _ _ _, }, },
  smul_comp' := by { intros, ext, exact linear.smul_comp _ _ _ _ _ _, },
  comp_smul' := by { intros, ext, exact linear.comp_smul _ _ _ _ _ _, }, }

instance forget_linear :
  functor.linear R (forget V G) := {}
instance forget₂_linear [concrete_category V] :
  functor.linear R (forget₂ (Action V G) V) := {}
instance functor_category_equivalence_linear :
  functor.linear R (functor_category_equivalence V G).functor := {}

@[simp] lemma smul_hom {X Y : Action V G} (r : R) (f : X ⟶ Y) : (r • f).hom = r • f.hom := rfl

end linear

section abelian
/-- Auxilliary construction for the `abelian (Action V G)` instance. -/
def abelian_aux : Action V G ≌ (ulift.{u} (single_obj G) ⥤ V) :=
(functor_category_equivalence V G).trans (equivalence.congr_left ulift.equivalence)

noncomputable instance [abelian V] : abelian (Action V G) :=
abelian_of_equivalence abelian_aux.functor

end abelian

section monoidal
variables [monoidal_category V]

instance : monoidal_category (Action V G) :=
monoidal.transport (Action.functor_category_equivalence _ _).symm

@[simp] lemma tensor_unit_V : (𝟙_ (Action V G)).V = 𝟙_ V := rfl
@[simp] lemma tensor_unit_rho {g : G} : (𝟙_ (Action V G)).ρ g = 𝟙 (𝟙_ V) := rfl
@[simp] lemma tensor_V {X Y : Action V G} : (X ⊗ Y).V = X.V ⊗ Y.V := rfl
@[simp] lemma tensor_rho {X Y : Action V G} {g : G} : (X ⊗ Y).ρ g = X.ρ g ⊗ Y.ρ g := rfl
@[simp] lemma tensor_hom {W X Y Z : Action V G} (f : W ⟶ X) (g : Y ⟶ Z) :
  (f ⊗ g).hom = f.hom ⊗ g.hom := rfl
@[simp] lemma associator_hom_hom {X Y Z : Action V G} :
  hom.hom (α_ X Y Z).hom = (α_ X.V Y.V Z.V).hom :=
begin
  dsimp [monoidal.transport_associator],
  simp,
end
@[simp] lemma associator_inv_hom {X Y Z : Action V G} :
  hom.hom (α_ X Y Z).inv = (α_ X.V Y.V Z.V).inv :=
begin
  dsimp [monoidal.transport_associator],
  simp,
end
@[simp] lemma left_unitor_hom_hom {X : Action V G} :
  hom.hom (λ_ X).hom = (λ_ X.V).hom :=
begin
  dsimp [monoidal.transport_left_unitor],
  simp,
end
@[simp] lemma left_unitor_inv_hom {X : Action V G} :
  hom.hom (λ_ X).inv = (λ_ X.V).inv :=
begin
  dsimp [monoidal.transport_left_unitor],
  simp,
end
@[simp] lemma right_unitor_hom_hom {X : Action V G} :
  hom.hom (ρ_ X).hom = (ρ_ X.V).hom :=
begin
  dsimp [monoidal.transport_right_unitor],
  simp,
end
@[simp] lemma right_unitor_inv_hom {X : Action V G} :
  hom.hom (ρ_ X).inv = (ρ_ X.V).inv :=
begin
  dsimp [monoidal.transport_right_unitor],
  simp,
end

/-- Given an object `X` isomorphic to the tensor unit of `V`, `X` equipped with the trivial action
is isomorphic to the tensor unit of `Action V G`. -/
def tensor_unit_iso {X : V} (f : 𝟙_ V ≅ X) :
  𝟙_ (Action V G) ≅ Action.mk X 1 :=
Action.mk_iso f (λ g, by simp only [monoid_hom.one_apply, End.one_def, category.id_comp f.hom,
  tensor_unit_rho, category.comp_id])

variables (V G)

/-- When `V` is monoidal the forgetful functor `Action V G` to `V` is monoidal. -/
@[simps]
def forget_monoidal : monoidal_functor (Action V G) V :=
{ ε := 𝟙 _,
  μ := λ X Y, 𝟙 _,
  ..Action.forget _ _, }

instance forget_monoidal_faithful : faithful (forget_monoidal V G).to_functor :=
by { change faithful (forget V G), apply_instance, }

section
variables [braided_category V]

instance : braided_category (Action V G) :=
braided_category_of_faithful (forget_monoidal V G) (λ X Y, mk_iso (β_ _ _) (by tidy)) (by tidy)

/-- When `V` is braided the forgetful functor `Action V G` to `V` is braided. -/
@[simps]
def forget_braided : braided_functor (Action V G) V :=
{ ..forget_monoidal _ _, }

instance forget_braided_faithful : faithful (forget_braided V G).to_functor :=
by { change faithful (forget V G), apply_instance, }

end

instance [symmetric_category V] : symmetric_category (Action V G) :=
symmetric_category_of_faithful (forget_braided V G)

section
variables [preadditive V] [monoidal_preadditive V]

local attribute [simp] monoidal_preadditive.tensor_add monoidal_preadditive.add_tensor

instance : monoidal_preadditive (Action V G) := {}

variables {R : Type*} [semiring R] [linear R V] [monoidal_linear R V]

instance : monoidal_linear R (Action V G) := {}

end

variables (V G)
noncomputable theory

/-- Upgrading the functor `Action V G ⥤ (single_obj G ⥤ V)` to a monoidal functor. -/
def functor_category_monoidal_equivalence : monoidal_functor (Action V G) (single_obj G ⥤ V) :=
monoidal.from_transported (Action.functor_category_equivalence _ _).symm

instance : is_equivalence ((functor_category_monoidal_equivalence V G).to_functor) :=
by { change is_equivalence (Action.functor_category_equivalence _ _).functor, apply_instance, }

@[simp] lemma functor_category_monoidal_equivalence.μ_app (A B : Action V G) :
  ((functor_category_monoidal_equivalence V G).μ A B).app punit.star = 𝟙 _ :=
begin
  dunfold functor_category_monoidal_equivalence,
  simp only [monoidal.from_transported_to_lax_monoidal_functor_μ],
  show (𝟙 A.V ⊗ 𝟙 B.V) ≫ 𝟙 (A.V ⊗ B.V) ≫ (𝟙 A.V ⊗ 𝟙 B.V) = 𝟙 (A.V ⊗ B.V),
  simp only [monoidal_category.tensor_id, category.comp_id],
end

@[simp] lemma functor_category_monoidal_equivalence.μ_iso_inv_app (A B : Action V G) :
  ((functor_category_monoidal_equivalence V G).μ_iso A B).inv.app punit.star = 𝟙 _ :=
begin
  rw [←nat_iso.app_inv, ←is_iso.iso.inv_hom],
  refine is_iso.inv_eq_of_hom_inv_id _,
  rw [category.comp_id, nat_iso.app_hom, monoidal_functor.μ_iso_hom,
    functor_category_monoidal_equivalence.μ_app],
end

@[simp] lemma functor_category_monoidal_equivalence.ε_app :
  (functor_category_monoidal_equivalence V G).ε.app punit.star = 𝟙 _ :=
begin
  dunfold functor_category_monoidal_equivalence,
  simp only [monoidal.from_transported_to_lax_monoidal_functor_ε],
  show 𝟙 (monoidal_category.tensor_unit V) ≫ _ = 𝟙 (monoidal_category.tensor_unit V),
  rw [nat_iso.is_iso_inv_app, category.id_comp],
  exact is_iso.inv_id,
end

@[simp] lemma functor_category_monoidal_equivalence.inv_counit_app_hom (A : Action V G) :
  ((functor_category_monoidal_equivalence _ _).inv.adjunction.counit.app A).hom = 𝟙 _ :=
rfl

@[simp] lemma functor_category_monoidal_equivalence.counit_app (A : single_obj G ⥤ V) :
  ((functor_category_monoidal_equivalence _ _).adjunction.counit.app A).app punit.star = 𝟙 _ := rfl

@[simp] lemma functor_category_monoidal_equivalence.inv_unit_app_app
  (A : single_obj G ⥤ V) :
  ((functor_category_monoidal_equivalence _ _).inv.adjunction.unit.app A).app
  punit.star = 𝟙 _ := rfl

@[simp] lemma functor_category_monoidal_equivalence.unit_app_hom (A : Action V G) :
  ((functor_category_monoidal_equivalence _ _).adjunction.unit.app A).hom = 𝟙 _ :=
rfl

@[simp] lemma functor_category_monoidal_equivalence.functor_map {A B : Action V G} (f : A ⟶ B) :
  (functor_category_monoidal_equivalence _ _).map f
    = functor_category_equivalence.functor.map f := rfl

@[simp] lemma functor_category_monoidal_equivalence.inverse_map
  {A B : single_obj G ⥤ V} (f : A ⟶ B) :
  (functor_category_monoidal_equivalence _ _).inv.map f
    = functor_category_equivalence.inverse.map f := rfl

variables (H : Group.{u})

instance [right_rigid_category V] : right_rigid_category (single_obj (H : Mon.{u}) ⥤ V) :=
by { change right_rigid_category (single_obj H ⥤ V), apply_instance }

/-- If `V` is right rigid, so is `Action V G`. -/
instance [right_rigid_category V] : right_rigid_category (Action V H) :=
right_rigid_category_of_equivalence (functor_category_monoidal_equivalence V _)

instance [left_rigid_category V] : left_rigid_category (single_obj (H : Mon.{u}) ⥤ V) :=
by { change left_rigid_category (single_obj H ⥤ V), apply_instance }

/-- If `V` is left rigid, so is `Action V G`. -/
instance [left_rigid_category V] : left_rigid_category (Action V H) :=
left_rigid_category_of_equivalence (functor_category_monoidal_equivalence V _)

instance [rigid_category V] : rigid_category (single_obj (H : Mon.{u}) ⥤ V) :=
by { change rigid_category (single_obj H ⥤ V), apply_instance }

/-- If `V` is rigid, so is `Action V G`. -/
instance [rigid_category V] : rigid_category (Action V H) :=
rigid_category_of_equivalence (functor_category_monoidal_equivalence V _)

variables {V H} (X : Action V H)

@[simp] lemma right_dual_V [right_rigid_category V] : (Xᘁ).V = (X.V)ᘁ := rfl

@[simp] lemma left_dual_V [left_rigid_category V] : (ᘁX).V = ᘁ(X.V) := rfl

@[simp] lemma right_dual_ρ [right_rigid_category V] (h : H) : (Xᘁ).ρ h = (X.ρ (h⁻¹ : H))ᘁ :=
by { rw ←single_obj.inv_as_inv, refl }

@[simp] lemma left_dual_ρ [left_rigid_category V] (h : H) : (ᘁX).ρ h = ᘁ(X.ρ (h⁻¹ : H)) :=
by { rw ←single_obj.inv_as_inv, refl }

end monoidal

/-- Actions/representations of the trivial group are just objects in the ambient category. -/
def Action_punit_equivalence : Action V (Mon.of punit) ≌ V :=
{ functor := forget V _,
  inverse :=
  { obj := λ X, ⟨X, 1⟩,
    map := λ X Y f, ⟨f, λ ⟨⟩, by simp⟩, },
  unit_iso := nat_iso.of_components (λ X, mk_iso (iso.refl _) (λ ⟨⟩, by simpa using ρ_one X))
    (by tidy),
  counit_iso := nat_iso.of_components (λ X, iso.refl _) (by tidy), }

variables (V)
/--
The "restriction" functor along a monoid homomorphism `f : G ⟶ H`,
taking actions of `H` to actions of `G`.

(This makes sense for any homomorphism, but the name is natural when `f` is a monomorphism.)
-/
@[simps]
def res {G H : Mon} (f : G ⟶ H) : Action V H ⥤ Action V G :=
{ obj := λ M,
  { V := M.V,
    ρ := f ≫ M.ρ },
  map := λ M N p,
  { hom := p.hom,
    comm' := λ g, p.comm (f g) } }

/--
The natural isomorphism from restriction along the identity homomorphism to
the identity functor on `Action V G`.
-/
def res_id {G : Mon} : res V (𝟙 G) ≅ 𝟭 (Action V G) :=
nat_iso.of_components (λ M, mk_iso (iso.refl _) (by tidy)) (by tidy)

attribute [simps] res_id

/--
The natural isomorphism from the composition of restrictions along homomorphisms
to the restriction along the composition of homomorphism.
-/
def res_comp {G H K : Mon} (f : G ⟶ H) (g : H ⟶ K) : res V g ⋙ res V f ≅ res V (f ≫ g) :=
nat_iso.of_components (λ M, mk_iso (iso.refl _) (by tidy)) (by tidy)

attribute [simps] res_comp

-- TODO promote `res` to a pseudofunctor from
-- the locally discrete bicategory constructed from `Monᵒᵖ` to `Cat`, sending `G` to `Action V G`.

variables {G} {H : Mon.{u}} (f : G ⟶ H)

instance res_additive [preadditive V] : (res V f).additive := {}

variables {R : Type*} [semiring R]

instance res_linear [preadditive V] [linear R V] : (res V f).linear R := {}

/-- Bundles a type `H` with a multiplicative action of `G` as an `Action`. -/
def of_mul_action (G H : Type u) [monoid G] [mul_action G H] : Action (Type u) (Mon.of G) :=
{ V := H,
  ρ := @mul_action.to_End_hom _ _ _ (by assumption) }

@[simp] lemma of_mul_action_apply {G H : Type u} [monoid G] [mul_action G H] (g : G) (x : H) :
  (of_mul_action G H).ρ g x = (g • x : H) :=
rfl

/-- Given a family `F` of types with `G`-actions, this is the limit cone demonstrating that the
product of `F` as types is a product in the category of `G`-sets. -/
def of_mul_action_limit_cone {ι : Type v} (G : Type (max v u)) [monoid G]
  (F : ι → Type (max v u)) [Π i : ι, mul_action G (F i)] :
  limit_cone (discrete.functor (λ i : ι, Action.of_mul_action G (F i))) :=
{ cone :=
  { X := Action.of_mul_action G (Π i : ι, F i),
    π :=
    { app := λ i, ⟨λ x, x i.as, λ g, by ext; refl⟩,
      naturality' := λ i j x,
      begin
        ext,
        discrete_cases,
        cases x,
        congr
      end } },
  is_limit :=
  { lift := λ s,
    { hom := λ x i, (s.π.app ⟨i⟩).hom x,
      comm' := λ g,
      begin
        ext x j,
        dsimp,
        exact congr_fun ((s.π.app ⟨j⟩).comm g) x,
      end },
    fac' := λ s j,
    begin
      ext,
      dsimp,
      congr,
      rw discrete.mk_as,
    end,
    uniq' := λ s f h,
    begin
      ext x j,
      dsimp at *,
      rw ←h ⟨j⟩,
      congr,
    end } }

/-- The `G`-set `G`, acting on itself by left multiplication. -/
@[simps] def left_regular (G : Type u) [monoid G] : Action (Type u) (Mon.of G) :=
Action.of_mul_action G G

/-- The `G`-set `Gⁿ`, acting on itself by left multiplication. -/
@[simps] def diagonal (G : Type u) [monoid G] (n : ℕ) : Action (Type u) (Mon.of G) :=
Action.of_mul_action G (fin n → G)

/-- We have `fin 1 → G ≅ G` as `G`-sets, with `G` acting by left multiplication. -/
def diagonal_one_iso_left_regular (G : Type u) [monoid G] :
  diagonal G 1 ≅ left_regular G := Action.mk_iso (equiv.fun_unique _ _).to_iso (λ g, rfl)

/-- Given `X : Action (Type u) (Mon.of G)` for `G` a group, then `G × X` (with `G` acting as left
multiplication on the first factor and by `X.ρ` on the second) is isomorphic as a `G`-set to
`G × X` (with `G` acting as left multiplication on the first factor and trivially on the second).
The isomorphism is given by `(g, x) ↦ (g, g⁻¹ • x)`. -/
@[simps] def left_regular_tensor_iso (G : Type u) [group G]
  (X : Action (Type u) (Mon.of G)) :
  left_regular G ⊗ X ≅ left_regular G ⊗ Action.mk X.V 1 :=
{ hom :=
  { hom := λ g, ⟨g.1, (X.ρ (g.1⁻¹ : G) g.2 : X.V)⟩,
    comm' := λ g, funext $ λ x, prod.ext rfl $
      show (X.ρ ((g * x.1)⁻¹ : G) * X.ρ g) x.2 = _,
      by simpa only [mul_inv_rev, ←X.ρ.map_mul, inv_mul_cancel_right] },
  inv :=
  { hom := λ g, ⟨g.1, X.ρ g.1 g.2⟩,
    comm' := λ g, funext $ λ x, prod.ext rfl $
      by simpa only [tensor_rho, types_comp_apply, tensor_apply, left_regular_ρ_apply, map_mul] },
  hom_inv_id' := hom.ext _ _ (funext $ λ x, prod.ext rfl $
    show (X.ρ x.1 * X.ρ (x.1⁻¹ : G)) x.2 = _,
      by simpa only [←X.ρ.map_mul, mul_inv_self, X.ρ.map_one]),
  inv_hom_id' := hom.ext _ _ (funext $ λ x, prod.ext rfl $
    show (X.ρ (x.1⁻¹ : G) * X.ρ x.1) _ = _,
      by simpa only [←X.ρ.map_mul, inv_mul_self, X.ρ.map_one]) }

/-- The natural isomorphism of `G`-sets `Gⁿ⁺¹ ≅ G × Gⁿ`, where `G` acts by left multiplication on
each factor. -/
@[simps] def diagonal_succ (G : Type u) [monoid G] (n : ℕ) :
  diagonal G (n + 1) ≅ left_regular G ⊗ diagonal G n :=
mk_iso (equiv.pi_fin_succ_above_equiv _ 0).to_iso (λ g, rfl)

end Action

namespace category_theory.functor

variables {V} {W : Type (u+1)} [large_category W]

/-- A functor between categories induces a functor between
the categories of `G`-actions within those categories. -/
@[simps]
def map_Action (F : V ⥤ W) (G : Mon.{u}) : Action V G ⥤ Action W G :=
{ obj := λ M,
  { V := F.obj M.V,
    ρ :=
    { to_fun := λ g, F.map (M.ρ g),
      map_one' := by simp only [End.one_def, Action.ρ_one, F.map_id],
      map_mul' := λ g h, by simp only [End.mul_def, F.map_comp, map_mul], }, },
  map := λ M N f,
  { hom := F.map f.hom,
    comm' := λ g, by { dsimp, rw [←F.map_comp, f.comm, F.map_comp], }, },
  map_id' := λ M, by { ext, simp only [Action.id_hom, F.map_id], },
  map_comp' := λ M N P f g, by { ext, simp only [Action.comp_hom, F.map_comp], }, }

variables (F : V ⥤ W) (G : Mon.{u}) [preadditive V] [preadditive W]

instance map_Action_preadditive [F.additive] : (F.map_Action G).additive := {}

variables {R : Type*} [semiring R] [category_theory.linear R V] [category_theory.linear R W]

instance map_Action_linear [F.additive] [F.linear R] : (F.map_Action G).linear R := {}

end category_theory.functor

namespace category_theory.monoidal_functor

open Action
variables {V} {W : Type (u+1)} [large_category W] [monoidal_category V] [monoidal_category W]
<<<<<<< HEAD

/-- A monoidal functor induces a monoidal functor between
the categories of `G`-actions within those categories. -/
@[simps] def map_Action (F : monoidal_functor V W) (G : Mon.{u}) :
=======
  (F : monoidal_functor V W) (G : Mon.{u})

/-- A monoidal functor induces a monoidal functor between
the categories of `G`-actions within those categories. -/
@[simps] def map_Action :
>>>>>>> ef7403fe
  monoidal_functor (Action V G) (Action W G) :=
{ ε :=
  { hom := F.ε,
    comm' := λ g,
    by { dsimp, erw [category.id_comp, category_theory.functor.map_id, category.comp_id], }, },
  μ := λ X Y,
  { hom := F.μ X.V Y.V,
    comm' := λ g, F.to_lax_monoidal_functor.μ_natural (X.ρ g) (Y.ρ g), },
  ε_is_iso := by apply_instance,
  μ_is_iso := by apply_instance,
  μ_natural' := by { intros, ext, dsimp, simp, },
  associativity' := by { intros, ext, dsimp, simp, dsimp, simp, }, -- See note [dsimp, simp].
  left_unitality' := by { intros, ext, dsimp, simp, dsimp, simp, },
  right_unitality' := by { intros, ext, dsimp, simp, dsimp, simp, },
  ..F.to_functor.map_Action G, }

<<<<<<< HEAD
=======
@[simp] lemma map_Action_ε_inv_hom :
  (inv (F.map_Action G).ε).hom = inv F.ε :=
begin
  ext,
  simp only [←F.map_Action_to_lax_monoidal_functor_ε_hom G, ←Action.comp_hom,
    is_iso.hom_inv_id, id_hom],
end

@[simp] lemma map_Action_μ_inv_hom (X Y : Action V G) :
  (inv ((F.map_Action G).μ X Y)).hom = inv (F.μ X.V Y.V) :=
begin
  ext,
  simpa only [←F.map_Action_to_lax_monoidal_functor_μ_hom G, ←Action.comp_hom,
    is_iso.hom_inv_id, id_hom],
end

>>>>>>> ef7403fe
end category_theory.monoidal_functor<|MERGE_RESOLUTION|>--- conflicted
+++ resolved
@@ -738,18 +738,11 @@
 
 open Action
 variables {V} {W : Type (u+1)} [large_category W] [monoidal_category V] [monoidal_category W]
-<<<<<<< HEAD
-
-/-- A monoidal functor induces a monoidal functor between
-the categories of `G`-actions within those categories. -/
-@[simps] def map_Action (F : monoidal_functor V W) (G : Mon.{u}) :
-=======
   (F : monoidal_functor V W) (G : Mon.{u})
 
 /-- A monoidal functor induces a monoidal functor between
 the categories of `G`-actions within those categories. -/
 @[simps] def map_Action :
->>>>>>> ef7403fe
   monoidal_functor (Action V G) (Action W G) :=
 { ε :=
   { hom := F.ε,
@@ -766,8 +759,6 @@
   right_unitality' := by { intros, ext, dsimp, simp, dsimp, simp, },
   ..F.to_functor.map_Action G, }
 
-<<<<<<< HEAD
-=======
 @[simp] lemma map_Action_ε_inv_hom :
   (inv (F.map_Action G).ε).hom = inv F.ε :=
 begin
@@ -784,5 +775,4 @@
     is_iso.hom_inv_id, id_hom],
 end
 
->>>>>>> ef7403fe
 end category_theory.monoidal_functor