--- conflicted
+++ resolved
@@ -471,15 +471,8 @@
   ((functor_category_monoidal_equivalence V G).μ A B).app punit.star = 𝟙 _ :=
 begin
   dunfold functor_category_monoidal_equivalence,
-<<<<<<< HEAD
-  simp only [monoidal.from_transported_to_lax_monoidal_functor_μ, equivalence.symm_unit_iso,
-    functor_category_equivalence_counit_iso, iso.symm_hom, equivalence.equivalence_mk'_counit,
-    equivalence.symm_counit_iso, functor_category_equivalence_unit_iso, nat_trans.comp_app],
-  dsimp,
-=======
   simp only [monoidal.from_transported_to_lax_monoidal_functor_μ],
   show (𝟙 A.V ⊗ 𝟙 B.V) ≫ 𝟙 (A.V ⊗ B.V) ≫ (𝟙 A.V ⊗ 𝟙 B.V) = 𝟙 (A.V ⊗ B.V),
->>>>>>> d4f691b9
   simp only [monoidal_category.tensor_id, category.comp_id],
 end
 
@@ -496,16 +489,9 @@
   (functor_category_monoidal_equivalence V G).ε.app punit.star = 𝟙 _ :=
 begin
   dunfold functor_category_monoidal_equivalence,
-<<<<<<< HEAD
-  simp only [monoidal.from_transported_to_lax_monoidal_functor_ε, equivalence.equivalence_mk'_unit,
-    equivalence.symm_unit_iso, Action.functor_category_equivalence_counit_iso, iso.symm_hom,
-    nat_trans.comp_app, functor_category_equivalence.counit_iso_inv_app_app, iso.refl_inv,
-    nat_iso.is_iso_inv_app, category.id_comp, equivalence.symm_inverse],
-=======
   simp only [monoidal.from_transported_to_lax_monoidal_functor_ε],
   show 𝟙 (monoidal_category.tensor_unit V) ≫ _ = 𝟙 (monoidal_category.tensor_unit V),
   rw [nat_iso.is_iso_inv_app, category.id_comp],
->>>>>>> d4f691b9
   exact is_iso.inv_id,
 end
 
@@ -526,20 +512,12 @@
 rfl
 
 @[simp] lemma functor_category_monoidal_equivalence.functor_map {A B : Action V G} (f : A ⟶ B) :
-<<<<<<< HEAD
-  (functor_category_monoidal_equivalence _ _).1.1.map f
-=======
   (functor_category_monoidal_equivalence _ _).map f
->>>>>>> d4f691b9
     = functor_category_equivalence.functor.map f := rfl
 
 @[simp] lemma functor_category_monoidal_equivalence.inverse_map
   {A B : single_obj G ⥤ V} (f : A ⟶ B) :
-<<<<<<< HEAD
-  (functor_category_monoidal_equivalence _ _).1.inv.map f
-=======
   (functor_category_monoidal_equivalence _ _).inv.map f
->>>>>>> d4f691b9
     = functor_category_equivalence.inverse.map f := rfl
 
 variables (H : Group.{u})
