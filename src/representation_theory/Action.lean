/-
Copyright (c) 2020 Scott Morrison. All rights reserved.
Released under Apache 2.0 license as described in the file LICENSE.
Authors: Scott Morrison
-/
import algebra.category.Group.basic
import category_theory.single_obj
import category_theory.limits.functor_category
import category_theory.limits.preserves.basic
import category_theory.adjunction.limits
import category_theory.monoidal.functor_category
import category_theory.monoidal.transport
import category_theory.monoidal.rigid.of_equivalence
import category_theory.monoidal.rigid.functor_category
import category_theory.monoidal.linear
import category_theory.monoidal.braided
import category_theory.abelian.functor_category
import category_theory.abelian.transfer
import category_theory.conj
import category_theory.linear.functor_category

/-!
# `Action V G`, the category of actions of a monoid `G` inside some category `V`.

The prototypical example is `V = Module R`,
where `Action (Module R) G` is the category of `R`-linear representations of `G`.

We check `Action V G ≌ (single_obj G ⥤ V)`,
and construct the restriction functors `res {G H : Mon} (f : G ⟶ H) : Action V H ⥤ Action V G`.

* When `V` has (co)limits so does `Action V G`.
* When `V` is monoidal, braided, or symmetric, so is `Action V G`.
* When `V` is preadditive, linear, or abelian so is `Action V G`.
-/

universes u

open category_theory
open category_theory.limits

variables (V : Type (u+1)) [large_category V]

/--
An `Action V G` represents a bundled action of
the monoid `G` on an object of some category `V`.

As an example, when `V = Module R`, this is an `R`-linear representation of `G`,
while when `V = Type` this is a `G`-action.
-/
-- Note: this is _not_ a categorical action of `G` on `V`.
structure Action (G : Mon.{u}) :=
(V : V)
(ρ : G ⟶ Mon.of (End V))

namespace Action
variable {V}

@[simp]
lemma ρ_one {G : Mon.{u}} (A : Action V G) : A.ρ 1 = 𝟙 A.V :=
by { rw [monoid_hom.map_one], refl, }

/-- When a group acts, we can lift the action to the group of automorphisms. -/
@[simps]
def ρ_Aut {G : Group.{u}} (A : Action V (Mon.of G)) : G ⟶ Group.of (Aut A.V) :=
{ to_fun := λ g,
  { hom := A.ρ g,
    inv := A.ρ (g⁻¹ : G),
    hom_inv_id' := ((A.ρ).map_mul (g⁻¹ : G) g).symm.trans (by rw [inv_mul_self, ρ_one]),
    inv_hom_id' := ((A.ρ).map_mul g (g⁻¹ : G)).symm.trans (by rw [mul_inv_self, ρ_one]), },
  map_one' := by { ext, exact A.ρ.map_one },
  map_mul' := λ x y, by { ext, exact A.ρ.map_mul x y }, }

variable (G : Mon.{u})

section

/-- The trivial representation of a group. -/
def trivial : Action AddCommGroup G :=
{ V := AddCommGroup.of punit,
  ρ := 1, }

instance : inhabited (Action AddCommGroup G) := ⟨trivial G⟩
end

variables {G V}

/--
A homomorphism of `Action V G`s is a morphism between the underlying objects,
commuting with the action of `G`.
-/
@[ext]
structure hom (M N : Action V G) :=
(hom : M.V ⟶ N.V)
(comm' : ∀ g : G, M.ρ g ≫ hom = hom ≫ N.ρ g . obviously)

restate_axiom hom.comm'

namespace hom

/-- The identity morphism on a `Action V G`. -/
@[simps]
def id (M : Action V G) : Action.hom M M :=
{ hom := 𝟙 M.V }

instance (M : Action V G) : inhabited (Action.hom M M) := ⟨id M⟩

/--
The composition of two `Action V G` homomorphisms is the composition of the underlying maps.
-/
@[simps]
def comp {M N K : Action V G} (p : Action.hom M N) (q : Action.hom N K) :
  Action.hom M K :=
{ hom := p.hom ≫ q.hom,
  comm' := λ g, by rw [←category.assoc, p.comm, category.assoc, q.comm, ←category.assoc] }

end hom

instance : category (Action V G) :=
{ hom := λ M N, hom M N,
  id := λ M, hom.id M,
  comp := λ M N K f g, hom.comp f g, }

@[simp]
lemma id_hom (M : Action V G) : (𝟙 M : hom M M).hom = 𝟙 M.V := rfl
@[simp]
lemma comp_hom {M N K : Action V G} (f : M ⟶ N) (g : N ⟶ K) :
  (f ≫ g : hom M K).hom = f.hom ≫ g.hom :=
rfl

/-- Construct an isomorphism of `G` actions/representations
from an isomorphism of the the underlying objects,
where the forward direction commutes with the group action. -/
@[simps]
def mk_iso {M N : Action V G} (f : M.V ≅ N.V) (comm : ∀ g : G, M.ρ g ≫ f.hom = f.hom ≫ N.ρ g) :
  M ≅ N :=
{ hom :=
  { hom := f.hom,
    comm' := comm, },
  inv :=
  { hom := f.inv,
    comm' := λ g, by { have w := comm g =≫ f.inv, simp at w, simp [w], }, }}

namespace functor_category_equivalence

/-- Auxilliary definition for `functor_category_equivalence`. -/
@[simps]
def functor : Action V G ⥤ (single_obj G ⥤ V) :=
{ obj := λ M,
  { obj := λ _, M.V,
    map := λ _ _ g, M.ρ g,
    map_id' := λ _, M.ρ.map_one,
    map_comp' := λ _ _ _ g h, M.ρ.map_mul h g, },
  map := λ M N f,
  { app := λ _, f.hom,
    naturality' := λ _ _ g, f.comm g, } }

/-- Auxilliary definition for `functor_category_equivalence`. -/
@[simps]
def inverse : (single_obj G ⥤ V) ⥤ Action V G :=
{ obj := λ F,
  { V := F.obj punit.star,
    ρ :=
    { to_fun := λ g, F.map g,
      map_one' := F.map_id punit.star,
      map_mul' := λ g h, F.map_comp h g, } },
  map := λ M N f,
  { hom := f.app punit.star,
    comm' := λ g, f.naturality g, } }.

/-- Auxilliary definition for `functor_category_equivalence`. -/
@[simps]
def unit_iso : 𝟭 (Action V G) ≅ functor ⋙ inverse :=
nat_iso.of_components (λ M, mk_iso ((iso.refl _)) (by tidy)) (by tidy).

/-- Auxilliary definition for `functor_category_equivalence`. -/
@[simps]
def counit_iso : inverse ⋙ functor ≅ 𝟭 (single_obj G ⥤ V) :=
nat_iso.of_components (λ M, nat_iso.of_components (by tidy) (by tidy)) (by tidy).

end functor_category_equivalence

section
open functor_category_equivalence

variables (V G)

/--
The category of actions of `G` in the category `V`
is equivalent to the functor category `single_obj G ⥤ V`.
-/
def functor_category_equivalence : Action V G ≌ (single_obj G ⥤ V) :=
{ functor := functor,
  inverse := inverse,
  unit_iso := unit_iso,
  counit_iso := counit_iso, }

attribute [simps] functor_category_equivalence

instance [has_finite_products V] : has_finite_products (Action V G) :=
{ out := λ J _ _, by exactI
  adjunction.has_limits_of_shape_of_equivalence (Action.functor_category_equivalence _ _).functor }

instance [has_limits V] : has_limits (Action V G) :=
adjunction.has_limits_of_equivalence (Action.functor_category_equivalence _ _).functor

instance [has_colimits V] : has_colimits (Action V G) :=
adjunction.has_colimits_of_equivalence (Action.functor_category_equivalence _ _).functor

end

section forget

variables (V G)

/-- (implementation) The forgetful functor from bundled actions to the underlying objects.

Use the `category_theory.forget` API provided by the `concrete_category` instance below,
rather than using this directly.
-/
@[simps]
def forget : Action V G ⥤ V :=
{ obj := λ M, M.V,
  map := λ M N f, f.hom, }

instance : faithful (forget V G) :=
{ map_injective' := λ X Y f g w, hom.ext _ _ w, }

instance [concrete_category V] : concrete_category (Action V G) :=
{ forget := forget V G ⋙ (concrete_category.forget V), }

instance has_forget_to_V [concrete_category V] : has_forget₂ (Action V G) V :=
{ forget₂ := forget V G }

/-- The forgetful functor is intertwined by `functor_category_equivalence` with
evaluation at `punit.star`. -/
def functor_category_equivalence_comp_evaluation :
  (functor_category_equivalence V G).functor ⋙ (evaluation _ _).obj punit.star ≅ forget V G :=
iso.refl _

noncomputable instance [has_limits V] : limits.preserves_limits (forget V G) :=
limits.preserves_limits_of_nat_iso
  (Action.functor_category_equivalence_comp_evaluation V G)

noncomputable instance [has_colimits V] : preserves_colimits (forget V G) :=
preserves_colimits_of_nat_iso
  (Action.functor_category_equivalence_comp_evaluation V G)

-- TODO construct categorical images?

end forget

lemma iso.conj_ρ {M N : Action V G} (f : M ≅ N) (g : G) :
   N.ρ g = (((forget V G).map_iso f).conj (M.ρ g)) :=
by { rw [iso.conj_apply, iso.eq_inv_comp], simp [f.hom.comm'] }

section has_zero_morphisms
variables [has_zero_morphisms V]

instance : has_zero_morphisms (Action V G) :=
{ has_zero := λ X Y, ⟨⟨0, by tidy⟩⟩, }

instance : functor.preserves_zero_morphisms (functor_category_equivalence V G).functor := {}

end has_zero_morphisms

section preadditive
variables [preadditive V]

instance : preadditive (Action V G) :=
{ hom_group := λ X Y,
  { zero := ⟨0, by simp⟩,
    add := λ f g, ⟨f.hom + g.hom, by simp [f.comm, g.comm]⟩,
    neg := λ f, ⟨-f.hom, by simp [f.comm]⟩,
    zero_add := by { intros, ext, exact zero_add _, },
    add_zero := by { intros, ext, exact add_zero _, },
    add_assoc := by { intros, ext, exact add_assoc _ _ _, },
    add_left_neg := by { intros, ext, exact add_left_neg _, },
    add_comm := by { intros, ext, exact add_comm _ _, }, },
  add_comp' := by { intros, ext, exact preadditive.add_comp _ _ _ _ _ _, },
  comp_add' := by { intros, ext, exact preadditive.comp_add _ _ _ _ _ _, }, }

instance : functor.additive (functor_category_equivalence V G).functor := {}

@[simp] lemma zero_hom {X Y : Action V G} : (0 : X ⟶ Y).hom = 0 := rfl
@[simp] lemma neg_hom {X Y : Action V G} (f : X ⟶ Y) : (-f).hom = -f.hom := rfl
@[simp] lemma add_hom {X Y : Action V G} (f g : X ⟶ Y) : (f + g).hom = f.hom + g.hom := rfl

end preadditive

section linear
variables [preadditive V] {R : Type*} [semiring R] [linear R V]

instance : linear R (Action V G) :=
{ hom_module := λ X Y,
  { smul := λ r f, ⟨r • f.hom, by simp [f.comm]⟩,
    one_smul := by { intros, ext, exact one_smul _ _, },
    smul_zero := by { intros, ext, exact smul_zero _, },
    zero_smul := by { intros, ext, exact zero_smul _ _, },
    add_smul := by { intros, ext, exact add_smul _ _ _, },
    smul_add := by { intros, ext, exact smul_add _ _ _, },
    mul_smul := by { intros, ext, exact mul_smul _ _ _, }, },
  smul_comp' := by { intros, ext, exact linear.smul_comp _ _ _ _ _ _, },
  comp_smul' := by { intros, ext, exact linear.comp_smul _ _ _ _ _ _, }, }

instance : functor.linear R (functor_category_equivalence V G).functor := {}

@[simp] lemma smul_hom {X Y : Action V G} (r : R) (f : X ⟶ Y) : (r • f).hom = r • f.hom := rfl

end linear

section abelian
/-- Auxilliary construction for the `abelian (Action V G)` instance. -/
def abelian_aux : Action V G ≌ (ulift.{u} (single_obj G) ⥤ V) :=
(functor_category_equivalence V G).trans (equivalence.congr_left ulift.equivalence)

noncomputable instance [abelian V] : abelian (Action V G) :=
abelian_of_equivalence abelian_aux.functor

end abelian

section monoidal
variables [monoidal_category V]

instance : monoidal_category (Action V G) :=
monoidal.transport (Action.functor_category_equivalence _ _).symm

@[simp] lemma tensor_V {X Y : Action V G} : (X ⊗ Y).V = X.V ⊗ Y.V := rfl
@[simp] lemma tensor_rho {X Y : Action V G} {g : G} : (X ⊗ Y).ρ g = X.ρ g ⊗ Y.ρ g := rfl
@[simp] lemma tensor_hom {W X Y Z : Action V G} (f : W ⟶ X) (g : Y ⟶ Z) :
  (f ⊗ g).hom = f.hom ⊗ g.hom := rfl
@[simp] lemma associator_hom_hom {X Y Z : Action V G} :
  hom.hom (α_ X Y Z).hom = (α_ X.V Y.V Z.V).hom :=
begin
  dsimp [monoidal.transport_associator],
  simp,
end
@[simp] lemma associator_inv_hom {X Y Z : Action V G} :
  hom.hom (α_ X Y Z).inv = (α_ X.V Y.V Z.V).inv :=
begin
  dsimp [monoidal.transport_associator],
  simp,
end
@[simp] lemma left_unitor_hom_hom {X : Action V G} :
  hom.hom (λ_ X).hom = (λ_ X.V).hom :=
begin
  dsimp [monoidal.transport_left_unitor],
  simp,
end
@[simp] lemma left_unitor_inv_hom {X : Action V G} :
  hom.hom (λ_ X).inv = (λ_ X.V).inv :=
begin
  dsimp [monoidal.transport_left_unitor],
  simp,
end
@[simp] lemma right_unitor_hom_hom {X : Action V G} :
  hom.hom (ρ_ X).hom = (ρ_ X.V).hom :=
begin
  dsimp [monoidal.transport_right_unitor],
  simp,
end
@[simp] lemma right_unitor_inv_hom {X : Action V G} :
  hom.hom (ρ_ X).inv = (ρ_ X.V).inv :=
begin
  dsimp [monoidal.transport_right_unitor],
  simp,
end

variables (V G)

/-- When `V` is monoidal the forgetful functor `Action V G` to `V` is monoidal. -/
@[simps]
def forget_monoidal : monoidal_functor (Action V G) V :=
{ ε := 𝟙 _,
  μ := λ X Y, 𝟙 _,
  ..Action.forget _ _, }

instance forget_monoidal_faithful : faithful (forget_monoidal V G).to_functor :=
by { change faithful (forget V G), apply_instance, }

section
variables [braided_category V]

instance : braided_category (Action V G) :=
braided_category_of_faithful (forget_monoidal V G) (λ X Y, mk_iso (β_ _ _) (by tidy)) (by tidy)

/-- When `V` is braided the forgetful functor `Action V G` to `V` is braided. -/
@[simps]
def forget_braided : braided_functor (Action V G) V :=
{ ..forget_monoidal _ _, }

instance forget_braided_faithful : faithful (forget_braided V G).to_functor :=
by { change faithful (forget V G), apply_instance, }

end

instance [symmetric_category V] : symmetric_category (Action V G) :=
symmetric_category_of_faithful (forget_braided V G)

section
local attribute [simp] monoidal_preadditive.tensor_add monoidal_preadditive.add_tensor

variables [preadditive V] [monoidal_preadditive V]

instance : monoidal_preadditive (Action V G) := {}

variables {R : Type*} [semiring R] [linear R V] [monoidal_linear R V]

instance : monoidal_linear R (Action V G) := {}

end

variables (V G)
noncomputable theory

/-- Upgrading the functor `Action V G ⥤ (single_obj G ⥤ V)` to a monoidal functor. -/
def functor_category_monoidal_equivalence : monoidal_functor (Action V G) (single_obj G ⥤ V) :=
monoidal.from_transported (Action.functor_category_equivalence _ _).symm

instance : is_equivalence ((functor_category_monoidal_equivalence V G).to_functor) :=
by { change is_equivalence (Action.functor_category_equivalence _ _).functor, apply_instance, }

variables (H : Group.{u})

<<<<<<< HEAD
instance [right_rigid_category V] : right_rigid_category (single_obj (H : Mon.{u}) ⥤ V) :=
by { change right_rigid_category (single_obj H ⥤ V), apply_instance }

/-- If `V` is right rigid, so is `Action V G`. -/
instance [right_rigid_category V] : right_rigid_category (Action V H) :=
right_rigid_category_of_equivalence (functor_category_monoidal_equivalence V _)

=======
>>>>>>> f8206717
instance [rigid_category V] : rigid_category (single_obj (H : Mon.{u}) ⥤ V) :=
by { change rigid_category (single_obj H ⥤ V), apply_instance }

/-- If `V` is rigid, so is `Action V G`. -/
instance [rigid_category V] : rigid_category (Action V H) :=
rigid_category_of_equivalence (functor_category_monoidal_equivalence V _)

end monoidal

/-- Actions/representations of the trivial group are just objects in the ambient category. -/
def Action_punit_equivalence : Action V (Mon.of punit) ≌ V :=
{ functor := forget V _,
  inverse :=
  { obj := λ X, ⟨X, 1⟩,
    map := λ X Y f, ⟨f, λ ⟨⟩, by simp⟩, },
  unit_iso := nat_iso.of_components (λ X, mk_iso (iso.refl _) (λ ⟨⟩, by simpa using ρ_one X))
    (by tidy),
  counit_iso := nat_iso.of_components (λ X, iso.refl _) (by tidy), }

variables (V)
/--
The "restriction" functor along a monoid homomorphism `f : G ⟶ H`,
taking actions of `H` to actions of `G`.

(This makes sense for any homomorphism, but the name is natural when `f` is a monomorphism.)
-/
@[simps]
def res {G H : Mon} (f : G ⟶ H) : Action V H ⥤ Action V G :=
{ obj := λ M,
  { V := M.V,
    ρ := f ≫ M.ρ },
  map := λ M N p,
  { hom := p.hom,
    comm' := λ g, p.comm (f g) } }

/--
The natural isomorphism from restriction along the identity homomorphism to
the identity functor on `Action V G`.
-/
def res_id {G : Mon} : res V (𝟙 G) ≅ 𝟭 (Action V G) :=
nat_iso.of_components (λ M, mk_iso (iso.refl _) (by tidy)) (by tidy)

attribute [simps] res_id

/--
The natural isomorphism from the composition of restrictions along homomorphisms
to the restriction along the composition of homomorphism.
-/
def res_comp {G H K : Mon} (f : G ⟶ H) (g : H ⟶ K) : res V g ⋙ res V f ≅ res V (f ≫ g) :=
nat_iso.of_components (λ M, mk_iso (iso.refl _) (by tidy)) (by tidy)

attribute [simps] res_comp

-- TODO promote `res` to a pseudofunctor from
-- the locally discrete bicategory constructed from `Monᵒᵖ` to `Cat`, sending `G` to `Action V G`.

variables {G} {H : Mon.{u}} (f : G ⟶ H)

instance res_additive [preadditive V] : (res V f).additive := {}

variables {R : Type*} [semiring R]

instance res_linear [preadditive V] [linear R V] : (res V f).linear R := {}

end Action

namespace category_theory.functor

variables {V} {W : Type (u+1)} [large_category W]

/-- A functor between categories induces a functor between
the categories of `G`-actions within those categories. -/
@[simps]
def map_Action (F : V ⥤ W) (G : Mon.{u}) : Action V G ⥤ Action W G :=
{ obj := λ M,
  { V := F.obj M.V,
    ρ :=
    { to_fun := λ g, F.map (M.ρ g),
      map_one' := by simp only [End.one_def, Action.ρ_one, F.map_id],
      map_mul' := λ g h, by simp only [End.mul_def, F.map_comp, map_mul], }, },
  map := λ M N f,
  { hom := F.map f.hom,
    comm' := λ g, by { dsimp, rw [←F.map_comp, f.comm, F.map_comp], }, },
  map_id' := λ M, by { ext, simp only [Action.id_hom, F.map_id], },
  map_comp' := λ M N P f g, by { ext, simp only [Action.comp_hom, F.map_comp], }, }

variables (F : V ⥤ W) (G : Mon.{u}) [preadditive V] [preadditive W]

instance map_Action_preadditive [F.additive] : (F.map_Action G).additive := {}

variables {R : Type*} [semiring R] [category_theory.linear R V] [category_theory.linear R W]

instance map_Action_linear [F.additive] [F.linear R] : (F.map_Action G).linear R := {}

end category_theory.functor<|MERGE_RESOLUTION|>--- conflicted
+++ resolved
@@ -421,7 +421,6 @@
 
 variables (H : Group.{u})
 
-<<<<<<< HEAD
 instance [right_rigid_category V] : right_rigid_category (single_obj (H : Mon.{u}) ⥤ V) :=
 by { change right_rigid_category (single_obj H ⥤ V), apply_instance }
 
@@ -429,8 +428,6 @@
 instance [right_rigid_category V] : right_rigid_category (Action V H) :=
 right_rigid_category_of_equivalence (functor_category_monoidal_equivalence V _)
 
-=======
->>>>>>> f8206717
 instance [rigid_category V] : rigid_category (single_obj (H : Mon.{u}) ⥤ V) :=
 by { change rigid_category (single_obj H ⥤ V), apply_instance }
 
