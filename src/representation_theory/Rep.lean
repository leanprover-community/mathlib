/-
Copyright (c) 2020 Scott Morrison. All rights reserved.
Released under Apache 2.0 license as described in the file LICENSE.
Authors: Scott Morrison
-/
import representation_theory.basic
import representation_theory.Action
import algebra.category.Module.abelian
import algebra.category.Module.colimits
import algebra.category.Module.monoidal
import algebra.category.Module.adjunctions
import category_theory.closed.functor_category

/-!
# `Rep k G` is the category of `k`-linear representations of `G`.

If `V : Rep k G`, there is a coercion that allows you to treat `V` as a type,
and this type comes equipped with a `module k V` instance.
Also `V.ρ` gives the homomorphism `G →* (V →ₗ[k] V)`.

Conversely, given a homomorphism `ρ : G →* (V →ₗ[k] V)`,
you can construct the bundled representation as `Rep.of ρ`.

We construct the categorical equivalence `Rep k G ≌ Module (monoid_algebra k G)`.
We verify that `Rep k G` is a `k`-linear abelian symmetric monoidal category with all (co)limits.
-/

universes u

open category_theory
open category_theory.limits

/-- The category of `k`-linear representations of a monoid `G`. -/
@[derive [large_category, concrete_category, has_limits, has_colimits,
  preadditive, abelian]]
abbreviation Rep (k G : Type u) [ring k] [monoid G] :=
Action (Module.{u} k) (Mon.of G)

instance (k G : Type u) [comm_ring k] [monoid G] : linear k (Rep k G) :=
by apply_instance

namespace Rep
variables {k G : Type u} [comm_ring k]
section
variables [monoid G]

instance : has_coe_to_sort (Rep k G) (Type u) := concrete_category.has_coe_to_sort _

instance (V : Rep k G) : add_comm_group V :=
by { change add_comm_group ((forget₂ (Rep k G) (Module k)).obj V), apply_instance, }

instance (V : Rep k G) : module k V :=
by { change module k ((forget₂ (Rep k G) (Module k)).obj V), apply_instance, }

/--
Specialize the existing `Action.ρ`, changing the type to `representation k G V`.
-/
def ρ (V : Rep k G) : representation k G V := V.ρ

/-- Lift an unbundled representation to `Rep`. -/
def of {V : Type u} [add_comm_group V] [module k V] (ρ : G →* (V →ₗ[k] V)) : Rep k G :=
⟨Module.of k V, ρ⟩

@[simp]
lemma coe_of {V : Type u} [add_comm_group V] [module k V] (ρ : G →* (V →ₗ[k] V)) :
  (of ρ : Type u) = V := rfl

@[simp] lemma of_ρ {V : Type u} [add_comm_group V] [module k V] (ρ : G →* (V →ₗ[k] V)) :
  (of ρ).ρ = ρ := rfl

<<<<<<< HEAD
variables (k G)

/-- The trivial `k`-linear `G`-representation on a `k`-module `V.` -/
def trivial (V : Type u) [add_comm_group V] [module k V] : Rep k G :=
Rep.of (@representation.trivial k G V _ _ _ _)

variables {k G}
=======
@[simp] lemma Action_ρ_eq_ρ {A : Rep k G} : Action.ρ A = A.ρ := rfl

/-- Allows us to apply lemmas about the underlying `ρ`, which would take an element `g : G` rather
than `g : Mon.of G` as an argument. -/
lemma of_ρ_apply {V : Type u} [add_comm_group V] [module k V]
  (ρ : representation k G V) (g : Mon.of G) :
  (Rep.of ρ).ρ g = ρ (g : G) := rfl
>>>>>>> 0148d455

-- Verify that limits are calculated correctly.
noncomputable example : preserves_limits (forget₂ (Rep k G) (Module.{u} k)) :=
by apply_instance
noncomputable example : preserves_colimits (forget₂ (Rep k G) (Module.{u} k)) :=
by apply_instance

@[simp] lemma monoidal_category.braiding_hom_apply {A B : Rep k G} (x : A) (y : B) :
  Action.hom.hom (β_ A B).hom (tensor_product.tmul k x y) = tensor_product.tmul k y x := rfl

@[simp] lemma monoidal_category.braiding_inv_apply {A B : Rep k G} (x : A) (y : B) :
  Action.hom.hom (β_ A B).inv (tensor_product.tmul k y x) = tensor_product.tmul k x y := rfl

section linearization

variables (k G)

/-- The monoidal functor sending a type `H` with a `G`-action to the induced `k`-linear
`G`-representation on `k[H].` -/
noncomputable def linearization :
  monoidal_functor (Action (Type u) (Mon.of G)) (Rep k G) :=
(Module.monoidal_free k).map_Action (Mon.of G)

variables {k G}

@[simp] lemma linearization_obj_ρ (X : Action (Type u) (Mon.of G)) (g : G) (x : X.V →₀ k) :
  ((linearization k G).obj X).ρ g x = finsupp.lmap_domain k k (X.ρ g) x := rfl

@[simp] lemma linearization_of (X : Action (Type u) (Mon.of G)) (g : G) (x : X.V) :
  ((linearization k G).obj X).ρ g (finsupp.single x (1 : k))
    = finsupp.single (X.ρ g x) (1 : k) :=
by rw [linearization_obj_ρ, finsupp.lmap_domain_apply, finsupp.map_domain_single]

variables {X Y : Action (Type u) (Mon.of G)} (f : X ⟶ Y)

@[simp] lemma linearization_map_hom :
  ((linearization k G).map f).hom = finsupp.lmap_domain k k f.hom := rfl

lemma linearization_map_hom_single (x : X.V) (r : k) :
  ((linearization k G).map f).hom (finsupp.single x r)
    = finsupp.single (f.hom x) r :=
by rw [linearization_map_hom, finsupp.lmap_domain_apply, finsupp.map_domain_single]

@[simp] lemma linearization_μ_hom (X Y : Action (Type u) (Mon.of G)) :
  ((linearization k G).μ X Y).hom = (finsupp_tensor_finsupp' k X.V Y.V).to_linear_map :=
rfl

@[simp] lemma linearization_μ_inv_hom (X Y : Action (Type u) (Mon.of G)) :
  (inv ((linearization k G).μ X Y)).hom = (finsupp_tensor_finsupp' k X.V Y.V).symm.to_linear_map :=
begin
  simp_rw [←Action.forget_map, functor.map_inv, Action.forget_map, linearization_μ_hom],
  apply is_iso.inv_eq_of_hom_inv_id _,
  exact linear_map.ext (λ x, linear_equiv.symm_apply_apply _ _),
end

@[simp] lemma linearization_ε_hom :
  (linearization k G).ε.hom = finsupp.lsingle punit.star :=
rfl

@[simp] lemma linearization_ε_inv_hom_apply (r : k) :
  (inv (linearization k G).ε).hom (finsupp.single punit.star r) = r :=
begin
  simp_rw [←Action.forget_map, functor.map_inv, Action.forget_map],
  rw [←finsupp.lsingle_apply punit.star r],
  apply is_iso.hom_inv_id_apply _ _,
end

variables (k G)

/-- The linearization of a type `X` on which `G` acts trivially is the trivial `G`-representation
on `k[X]`. -/
@[simps] noncomputable def linearization_trivial_iso (X : Type u) :
  (linearization k G).obj (Action.mk X 1) ≅ trivial k G (X →₀ k) :=
Action.mk_iso (iso.refl _) $ λ g, by { ext1, ext1, exact linearization_of _ _ _ }

end linearization

variables (k G)
/-- Given a `G`-action on `H`, this is `k[H]` bundled with the natural representation
`G →* End(k[H])` as a term of type `Rep k G`. -/
noncomputable abbreviation of_mul_action (H : Type u) [mul_action G H] : Rep k G :=
of $ representation.of_mul_action k G H

/-- The `k`-linear `G`-representation on `k[G]`, induced by left multiplication. -/
noncomputable def left_regular : Rep k G :=
of_mul_action k G G

/-- The `k`-linear `G`-representation on `k[Gⁿ]`, induced by left multiplication. -/
noncomputable def diagonal (n : ℕ) : Rep k G :=
of_mul_action k G (fin n → G)

/-- The linearization of a type `H` with a `G`-action is definitionally isomorphic to the
`k`-linear `G`-representation on `k[H]` induced by the `G`-action on `H`. -/
noncomputable def linearization_of_mul_action_iso (H : Type u) [mul_action G H] :
  (linearization k G).obj (Action.of_mul_action G H)
    ≅ of_mul_action k G H := iso.refl _

<<<<<<< HEAD
=======
variables {k G}

/-- Given an element `x : A`, there is a natural morphism of representations `k[G] ⟶ A` sending
`g ↦ A.ρ(g)(x).` -/
@[simps] noncomputable def left_regular_hom (A : Rep k G) (x : A) :
  Rep.of_mul_action k G G ⟶ A :=
{ hom := finsupp.lift _ _ _ (λ g, A.ρ g x),
  comm' := λ g,
  begin
    refine finsupp.lhom_ext' (λ y, linear_map.ext_ring _),
    simpa only [linear_map.comp_apply, Module.comp_def, finsupp.lsingle_apply,
      finsupp.lift_apply, Action_ρ_eq_ρ, of_ρ_apply, representation.of_mul_action_single,
      finsupp.sum_single_index, zero_smul, one_smul, smul_eq_mul, A.ρ.map_mul],
  end }

lemma left_regular_hom_apply {A : Rep k G} (x : A) :
  (left_regular_hom A x).hom (finsupp.single 1 1) = x :=
begin
  simpa only [left_regular_hom_hom, finsupp.lift_apply, finsupp.sum_single_index, one_smul,
    A.ρ.map_one, zero_smul],
end

/-- Given a `k`-linear `G`-representation `A`, there is a `k`-linear isomorphism between
representation morphisms `Hom(k[G], A)` and `A`. -/
@[simps] noncomputable def left_regular_hom_equiv (A : Rep k G) :
  (Rep.of_mul_action k G G ⟶ A) ≃ₗ[k] A :=
{ to_fun := λ f, f.hom (finsupp.single 1 1),
  map_add' := λ x y, rfl,
  map_smul' := λ r x, rfl,
  inv_fun := λ x, left_regular_hom A x,
  left_inv := λ f,
  begin
    refine Action.hom.ext _ _ (finsupp.lhom_ext' (λ (x : G), linear_map.ext_ring _)),
    have : f.hom (((of_mul_action k G G).ρ) x (finsupp.single (1 : G) (1 : k)))
      = A.ρ x (f.hom (finsupp.single (1 : G) (1 : k))) :=
      linear_map.ext_iff.1 (f.comm x) (finsupp.single 1 1),
    simp only [linear_map.comp_apply, finsupp.lsingle_apply,
      left_regular_hom_hom, finsupp.lift_apply, finsupp.sum_single_index, one_smul, ←this,
      zero_smul, of_ρ_apply, representation.of_mul_action_single x (1 : G) (1 : k), smul_eq_mul,
      mul_one],
  end,
  right_inv := λ x, left_regular_hom_apply x }

lemma left_regular_hom_equiv_symm_single {A : Rep k G} (x : A) (g : G) :
  ((left_regular_hom_equiv A).symm x).hom (finsupp.single g 1) = A.ρ g x :=
begin
  simp only [left_regular_hom_equiv_symm_apply, left_regular_hom_hom,
    finsupp.lift_apply, finsupp.sum_single_index, zero_smul, one_smul],
end

end linearization
end
section
open Action
variables [group G] (A B C : Rep k G)

noncomputable instance : monoidal_closed (Rep k G) :=
monoidal_closed.of_equiv (functor_category_monoidal_equivalence _ _)

/-- Explicit description of the 'internal Hom' `iHom(A, B)` of two representations `A, B`:
this is `F⁻¹(iHom(F(A), F(B)))`, where `F` is an equivalence
`Rep k G ≌ (single_obj G ⥤ Module k)`. Just used to prove `Rep.ihom_obj_ρ`. -/
lemma ihom_obj_ρ_def :
  ((ihom A).obj B).ρ = (functor_category_equivalence.inverse.obj
  ((functor_category_equivalence.functor.obj A).closed_ihom.obj
  (functor_category_equivalence.functor.obj B))).ρ := rfl

/-- Given `k`-linear `G`-representations `(A, ρ₁), (B, ρ₂)`, the 'internal Hom' is the
representation on `Homₖ(A, B)` sending `g : G` and `f : A →ₗ[k] B` to `(ρ₂ g) ∘ₗ f ∘ₗ (ρ₁ g⁻¹)`. -/
@[simp] lemma ihom_obj_ρ :
  ((ihom A).obj B).ρ = A.ρ.lin_hom B.ρ :=
begin
  refine monoid_hom.ext (λ g, _),
  simpa only [ihom_obj_ρ_def, functor_category_equivalence.inverse_obj_ρ_apply,
    functor.closed_ihom_obj_map, ←functor.map_inv, single_obj.inv_as_inv],
end

@[simp] lemma ihom_map_hom {B C : Rep k G} (f : B ⟶ C) :
  ((ihom A).map f).hom = linear_map.llcomp k A B C f.hom :=
rfl

/-- Unfolds the unit in the adjunction `A ⊗ - ⊣ iHom(A, -)`; just used to prove
`Rep.ihom_coev_app_hom`. -/
lemma ihom_coev_app_def :
  (ihom.coev A).app B = functor_category_equivalence.unit_iso.hom.app B ≫
  functor_category_equivalence.inverse.map
  ((functor_category_equivalence.functor.obj A).closed_unit.app _ ≫
  (functor_category_equivalence.functor.obj A).closed_ihom.map
  ((functor_category_monoidal_equivalence (Module.{u} k) (Mon.of G)).μ A B)) :=
rfl

/-- Describes the unit in the adjunction `A ⊗ - ⊣ iHom(A, -)`; given another `k`-linear
`G`-representation `B,` the `k`-linear map underlying the resulting map `B ⟶ iHom(A, A ⊗ B)` is
given by flipping the arguments in the natural `k`-bilinear map `A →ₗ[k] B →ₗ[k] A ⊗ B`. -/
@[simp] lemma ihom_coev_app_hom :
  Action.hom.hom ((ihom.coev A).app B) = (tensor_product.mk _ _ _).flip :=
begin
  refine linear_map.ext (λ x, linear_map.ext (λ y, _)),
  simpa only [ihom_coev_app_def, functor.map_comp, comp_hom,
    functor_category_equivalence.inverse_map_hom, functor.closed_ihom_map_app,
    functor_category_monoidal_equivalence.μ_app],
end

variables {A B C}

/-- Given a `k`-linear `G`-representation `A`, the adjunction `A ⊗ - ⊣ iHom(A, -)` defines a
bijection `Hom(A ⊗ B, C) ≃ Hom(B, iHom(A, C))` for all `B, C`. Given `f : A ⊗ B ⟶ C`, this lemma
describes the `k`-linear map underlying `f`'s image under the bijection. It is given by currying the
`k`-linear map underlying `f`, giving a map `A →ₗ[k] B →ₗ[k] C`, then flipping the arguments. -/
@[simp] lemma monoidal_closed_curry_hom (f : A ⊗ B ⟶ C) :
  (monoidal_closed.curry f).hom = (tensor_product.curry f.hom).flip :=
begin
  rw [monoidal_closed.curry_eq, comp_hom, ihom_coev_app_hom],
  refl,
end

/-- Given a `k`-linear `G`-representation `A`, the adjunction `A ⊗ - ⊣ iHom(A, -)` defines a
bijection `Hom(A ⊗ B, C) ≃ Hom(B, iHom(A, C))` for all `B, C`. Given `f : B ⟶ iHom(A, C)`, this
lemma describes the `k`-linear map underlying `f`'s image under the bijection. It is given by
flipping the arguments of the `k`-linear map underlying `f`, giving a map `A →ₗ[k] B →ₗ[k] C`, then
uncurrying. -/
@[simp] lemma monoidal_closed_uncurry_hom (f : B ⟶ (ihom A).obj C) :
  (monoidal_closed.uncurry f).hom = tensor_product.uncurry _ _ _ _ f.hom.flip :=
begin
  simp only [monoidal_closed.of_equiv_uncurry_def, comp_inv_iso_inv_app,
    monoidal_functor.comm_tensor_left_inv_app, comp_hom,
    functor_category_monoidal_equivalence.inverse_map, functor_category_equivalence.inverse_map_hom,
    functor_category_monoidal_equivalence.μ_iso_inv_app],
  ext,
  refl,
end

/-- Describes the counit in the adjunction `A ⊗ - ⊣ iHom(A, -)`; given another `k`-linear
`G`-representation `B,` the `k`-linear map underlying the resulting morphism `A ⊗ iHom(A, B) ⟶ B`
is given by uncurrying the map `A →ₗ[k] (A →ₗ[k] B) →ₗ[k] B` defined by flipping the arguments in
the identity map on `Homₖ(A, B).` -/
@[simp] lemma ihom_ev_app_hom : Action.hom.hom ((ihom.ev A).app B) =
  tensor_product.uncurry _ _ _ _ linear_map.id.flip :=
monoidal_closed_uncurry_hom _

variables (A B C)

/-- There is a `k`-linear isomorphism between the sets of representation morphisms`Hom(A ⊗ B, C)`
and `Hom(B, Homₖ(A, C))`. -/
noncomputable def monoidal_closed.linear_hom_equiv :
  (A ⊗ B ⟶ C) ≃ₗ[k] (B ⟶ (A ⟶[Rep k G] C)) :=
{ map_add' := λ f g, rfl,
  map_smul' := λ r f, rfl, ..(ihom.adjunction A).hom_equiv _ _ }

/-- There is a `k`-linear isomorphism between the sets of representation morphisms`Hom(A ⊗ B, C)`
and `Hom(A, Homₖ(B, C))`. -/
noncomputable def monoidal_closed.linear_hom_equiv_comm :
  (A ⊗ B ⟶ C) ≃ₗ[k] (A ⟶ (B ⟶[Rep k G] C)) :=
(linear.hom_congr k (β_ A B) (iso.refl _)) ≪≫ₗ
  monoidal_closed.linear_hom_equiv _ _ _

variables {A B C}

lemma monoidal_closed.linear_hom_equiv_hom (f : A ⊗ B ⟶ C) :
  (monoidal_closed.linear_hom_equiv A B C f).hom =
  (tensor_product.curry f.hom).flip :=
monoidal_closed_curry_hom _

lemma monoidal_closed.linear_hom_equiv_comm_hom (f : A ⊗ B ⟶ C) :
  (monoidal_closed.linear_hom_equiv_comm A B C f).hom =
 tensor_product.curry f.hom :=
begin
  dunfold monoidal_closed.linear_hom_equiv_comm,
  refine linear_map.ext (λ x, linear_map.ext (λ y, _)),
  simp only [linear_equiv.trans_apply, monoidal_closed.linear_hom_equiv_hom,
    linear.hom_congr_apply, iso.refl_hom, iso.symm_hom, linear_map.to_fun_eq_coe,
    linear_map.coe_comp, function.comp_app, linear.left_comp_apply, linear.right_comp_apply,
    category.comp_id, Action.comp_hom, linear_map.flip_apply, tensor_product.curry_apply,
    Module.coe_comp, function.comp_app, monoidal_category.braiding_inv_apply],
end

lemma monoidal_closed.linear_hom_equiv_symm_hom (f : B ⟶ (A ⟶[Rep k G] C)) :
  ((monoidal_closed.linear_hom_equiv A B C).symm f).hom =
  tensor_product.uncurry k A B C f.hom.flip :=
monoidal_closed_uncurry_hom _

lemma monoidal_closed.linear_hom_equiv_comm_symm_hom (f : A ⟶ (B ⟶[Rep k G] C)) :
  ((monoidal_closed.linear_hom_equiv_comm A B C).symm f).hom =
  tensor_product.uncurry k A B C f.hom :=
begin
  dunfold monoidal_closed.linear_hom_equiv_comm,
  refine tensor_product.algebra_tensor_module.curry_injective
    (linear_map.ext (λ x, linear_map.ext (λ y, _))),
  simp only [linear_equiv.trans_symm, linear_equiv.trans_apply, linear.hom_congr_symm_apply,
    iso.refl_inv, linear_map.coe_comp, function.comp_app, category.comp_id, Action.comp_hom,
    monoidal_closed.linear_hom_equiv_symm_hom, tensor_product.algebra_tensor_module.curry_apply,
    linear_map.coe_restrict_scalars, linear_map.to_fun_eq_coe, linear_map.flip_apply,
    tensor_product.curry_apply, Module.coe_comp, function.comp_app,
    monoidal_category.braiding_hom_apply, tensor_product.uncurry_apply],
end

end
>>>>>>> 0148d455
end Rep
namespace representation
variables {k G : Type u} [comm_ring k] [monoid G] {V W : Type u}
  [add_comm_group V] [add_comm_group W] [module k V] [module k W]
  (ρ : representation k G V) (τ : representation k G W)

/-- Tautological isomorphism to help Lean in typechecking. -/
def Rep_of_tprod_iso : Rep.of (ρ.tprod τ) ≅ Rep.of ρ ⊗ Rep.of τ := iso.refl _

lemma Rep_of_tprod_iso_apply (x : tensor_product k V W) :
  (Rep_of_tprod_iso ρ τ).hom.hom x = x := rfl

lemma Rep_of_tprod_iso_inv_apply (x : tensor_product k V W) :
  (Rep_of_tprod_iso ρ τ).inv.hom x = x := rfl

end representation
/-!
# The categorical equivalence `Rep k G ≌ Module.{u} (monoid_algebra k G)`.
-/
namespace Rep
variables {k G : Type u} [comm_ring k] [monoid G]

-- Verify that the symmetric monoidal structure is available.
example : symmetric_category (Rep k G) := by apply_instance
example : monoidal_preadditive (Rep k G) := by apply_instance
example : monoidal_linear k (Rep k G) := by apply_instance

noncomputable theory

/-- Auxilliary lemma for `to_Module_monoid_algebra`. -/
lemma to_Module_monoid_algebra_map_aux {k G : Type*} [comm_ring k] [monoid G]
  (V W : Type*) [add_comm_group V] [add_comm_group W] [module k V] [module k W]
  (ρ : G →* V →ₗ[k] V) (σ : G →* W →ₗ[k] W)
  (f : V →ₗ[k] W) (w : ∀ (g : G), f.comp (ρ g) = (σ g).comp f)
  (r : monoid_algebra k G) (x : V) :
  f ((((monoid_algebra.lift k G (V →ₗ[k] V)) ρ) r) x) =
    (((monoid_algebra.lift k G (W →ₗ[k] W)) σ) r) (f x) :=
begin
  apply monoid_algebra.induction_on r,
  { intro g,
    simp only [one_smul, monoid_algebra.lift_single, monoid_algebra.of_apply],
    exact linear_map.congr_fun (w g) x, },
  { intros g h gw hw, simp only [map_add, add_left_inj, linear_map.add_apply, hw, gw], },
  { intros r g w,
    simp only [alg_hom.map_smul, w, ring_hom.id_apply,
      linear_map.smul_apply, linear_map.map_smulₛₗ], }
end

/-- Auxilliary definition for `to_Module_monoid_algebra`. -/
def to_Module_monoid_algebra_map {V W : Rep k G} (f : V ⟶ W) :
  Module.of (monoid_algebra k G) V.ρ.as_module ⟶ Module.of (monoid_algebra k G) W.ρ.as_module :=
{ map_smul' := λ r x, to_Module_monoid_algebra_map_aux V.V W.V V.ρ W.ρ f.hom f.comm r x,
  ..f.hom, }

/-- Functorially convert a representation of `G` into a module over `monoid_algebra k G`. -/
def to_Module_monoid_algebra : Rep k G ⥤ Module.{u} (monoid_algebra k G) :=
{ obj := λ V, Module.of _ V.ρ.as_module ,
  map := λ V W f, to_Module_monoid_algebra_map f, }

/-- Functorially convert a module over `monoid_algebra k G` into a representation of `G`. -/
def of_Module_monoid_algebra : Module.{u} (monoid_algebra k G) ⥤ Rep k G :=
{ obj := λ M, Rep.of (representation.of_module k G M),
  map := λ M N f,
  { hom :=
    { map_smul' := λ r x, f.map_smul (algebra_map k _ r) x,
      ..f },
    comm' := λ g, by { ext, apply f.map_smul, }, }, }.

lemma of_Module_monoid_algebra_obj_coe (M : Module.{u} (monoid_algebra k G)) :
  (of_Module_monoid_algebra.obj M : Type u) = restrict_scalars k (monoid_algebra k G) M := rfl

lemma of_Module_monoid_algebra_obj_ρ (M : Module.{u} (monoid_algebra k G)) :
  (of_Module_monoid_algebra.obj M).ρ = representation.of_module k G M := rfl

/-- Auxilliary definition for `equivalence_Module_monoid_algebra`. -/
def counit_iso_add_equiv {M : Module.{u} (monoid_algebra k G)} :
  ((of_Module_monoid_algebra ⋙ to_Module_monoid_algebra).obj M) ≃+ M :=
begin
  dsimp [of_Module_monoid_algebra, to_Module_monoid_algebra],
  refine (representation.of_module k G ↥M).as_module_equiv.trans (restrict_scalars.add_equiv _ _ _),
end

/-- Auxilliary definition for `equivalence_Module_monoid_algebra`. -/
def unit_iso_add_equiv {V : Rep k G} :
  V ≃+ ((to_Module_monoid_algebra ⋙ of_Module_monoid_algebra).obj V) :=
begin
  dsimp [of_Module_monoid_algebra, to_Module_monoid_algebra],
  refine V.ρ.as_module_equiv.symm.trans _,
  exact (restrict_scalars.add_equiv _ _ _).symm,
end

/-- Auxilliary definition for `equivalence_Module_monoid_algebra`. -/
def counit_iso (M : Module.{u} (monoid_algebra k G)) :
  (of_Module_monoid_algebra ⋙ to_Module_monoid_algebra).obj M ≅ M :=
linear_equiv.to_Module_iso'
{ map_smul' := λ r x, begin
    dsimp [counit_iso_add_equiv],
    simp,
  end,
  ..counit_iso_add_equiv, }

lemma unit_iso_comm (V : Rep k G) (g : G) (x : V) :
  unit_iso_add_equiv (((V.ρ) g).to_fun x) =
    (((of_Module_monoid_algebra.obj (to_Module_monoid_algebra.obj V)).ρ) g).to_fun
      (unit_iso_add_equiv x) :=
begin
  dsimp [unit_iso_add_equiv, of_Module_monoid_algebra, to_Module_monoid_algebra],
  simp only [add_equiv.apply_eq_iff_eq, add_equiv.apply_symm_apply,
    representation.as_module_equiv_symm_map_rho, representation.of_module_as_module_act],
end

/-- Auxilliary definition for `equivalence_Module_monoid_algebra`. -/
def unit_iso (V : Rep k G) :
  V ≅ ((to_Module_monoid_algebra ⋙ of_Module_monoid_algebra).obj V) :=
Action.mk_iso (linear_equiv.to_Module_iso'
{ map_smul' := λ r x, begin
    dsimp [unit_iso_add_equiv],
    simp only [representation.as_module_equiv_symm_map_smul,
      restrict_scalars.add_equiv_symm_map_algebra_map_smul],
  end,
  ..unit_iso_add_equiv, })
  (λ g, by { ext, apply unit_iso_comm, })

/-- The categorical equivalence `Rep k G ≌ Module (monoid_algebra k G)`. -/
def equivalence_Module_monoid_algebra : Rep k G ≌ Module.{u} (monoid_algebra k G) :=
{ functor := to_Module_monoid_algebra,
  inverse := of_Module_monoid_algebra,
  unit_iso := nat_iso.of_components (λ V, unit_iso V) (by tidy),
  counit_iso := nat_iso.of_components (λ M, counit_iso M) (by tidy), }

-- TODO Verify that the equivalence with `Module (monoid_algebra k G)` is a monoidal functor.

end Rep<|MERGE_RESOLUTION|>--- conflicted
+++ resolved
@@ -68,15 +68,6 @@
 @[simp] lemma of_ρ {V : Type u} [add_comm_group V] [module k V] (ρ : G →* (V →ₗ[k] V)) :
   (of ρ).ρ = ρ := rfl
 
-<<<<<<< HEAD
-variables (k G)
-
-/-- The trivial `k`-linear `G`-representation on a `k`-module `V.` -/
-def trivial (V : Type u) [add_comm_group V] [module k V] : Rep k G :=
-Rep.of (@representation.trivial k G V _ _ _ _)
-
-variables {k G}
-=======
 @[simp] lemma Action_ρ_eq_ρ {A : Rep k G} : Action.ρ A = A.ρ := rfl
 
 /-- Allows us to apply lemmas about the underlying `ρ`, which would take an element `g : G` rather
@@ -84,7 +75,14 @@
 lemma of_ρ_apply {V : Type u} [add_comm_group V] [module k V]
   (ρ : representation k G V) (g : Mon.of G) :
   (Rep.of ρ).ρ g = ρ (g : G) := rfl
->>>>>>> 0148d455
+
+variables (k G)
+
+/-- The trivial `k`-linear `G`-representation on a `k`-module `V.` -/
+def trivial (V : Type u) [add_comm_group V] [module k V] : Rep k G :=
+Rep.of (@representation.trivial k G V _ _ _ _)
+
+variables {k G}
 
 -- Verify that limits are calculated correctly.
 noncomputable example : preserves_limits (forget₂ (Rep k G) (Module.{u} k)) :=
@@ -182,8 +180,6 @@
   (linearization k G).obj (Action.of_mul_action G H)
     ≅ of_mul_action k G H := iso.refl _
 
-<<<<<<< HEAD
-=======
 variables {k G}
 
 /-- Given an element `x : A`, there is a natural morphism of representations `k[G] ⟶ A` sending
@@ -381,7 +377,6 @@
 end
 
 end
->>>>>>> 0148d455
 end Rep
 namespace representation
 variables {k G : Type u} [comm_ring k] [monoid G] {V W : Type u}
