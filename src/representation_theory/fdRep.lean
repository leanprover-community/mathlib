/-
Copyright (c) 2022 Scott Morrison. All rights reserved.
Released under Apache 2.0 license as described in the file LICENSE.
Authors: Scott Morrison
-/
import representation_theory.Rep
<<<<<<< HEAD
import algebra.category.FinVect.limits
import category_theory.preadditive.schur
=======
import algebra.category.FinVect
import representation_theory.basic
>>>>>>> 1e658388

/-!
# `fdRep k G` is the category of finite dimensional `k`-linear representations of `G`.

If `V : fdRep k G`, there is a coercion that allows you to treat `V` as a type,
and this type comes equipped with `module k V` and `finite_dimensional k V` instances.
Also `V.ρ` gives the homomorphism `G →* (V →ₗ[k] V)`.

Conversely, given a homomorphism `ρ : G →* (V →ₗ[k] V)`,
you can construct the bundled representation as `Rep.of ρ`.

We verify that `fdRep k G` is a `k`-linear monoidal category, and right rigid when `G` is a group.

`fdRep k G` has all finite limits.

## TODO
* `fdRep k G ≌ full_subcategory (finite_dimensional k)`
* Upgrade the right rigid structure to a rigid structure (this just needs to be done for `FinVect`).
* `fdRep k G` has all finite colimits.
* `fdRep k G` is abelian.
* `fdRep k G ≌ FinVect (monoid_algebra k G)` (this will require generalising `FinVect` first).

-/

universes u

open category_theory
open category_theory.limits

/-- The category of finite dimensional `k`-linear representations of a monoid `G`. -/
@[derive [large_category, concrete_category, preadditive, has_finite_limits]]
abbreviation fdRep (k G : Type u) [field k] [monoid G] :=
Action (FinVect.{u} k) (Mon.of G)

namespace fdRep

variables {k G : Type u} [field k] [monoid G]

instance : linear k (fdRep k G) := by apply_instance

instance : has_coe_to_sort (fdRep k G) (Type u) := concrete_category.has_coe_to_sort _

instance (V : fdRep k G) : add_comm_group V :=
by { change add_comm_group ((forget₂ (fdRep k G) (FinVect k)).obj V).obj, apply_instance, }

instance (V : fdRep k G) : module k V :=
by { change module k ((forget₂ (fdRep k G) (FinVect k)).obj V).obj, apply_instance, }

instance (V : fdRep k G) : finite_dimensional k V :=
by { change finite_dimensional k ((forget₂ (fdRep k G) (FinVect k)).obj V).obj, apply_instance, }

/-- All hom spaces are finite dimensional. -/
instance (V W : fdRep k G) : finite_dimensional k (V ⟶ W) :=
finite_dimensional.of_injective
  ((forget₂ (fdRep k G) (FinVect k)).map_linear_map k) (functor.map_injective _)

/-- The monoid homomorphism corresponding to the action of `G` onto `V : fdRep k G`. -/
def ρ (V : fdRep k G) : G →* (V →ₗ[k] V) := V.ρ

/-- The underlying `linear_equiv` of an isomorphism of representations. -/
def iso_to_linear_equiv {V W : fdRep k G} (i : V ≅ W) : V ≃ₗ[k] W :=
  FinVect.iso_to_linear_equiv ((Action.forget (FinVect k) (Mon.of G)).map_iso i)

lemma iso.conj_ρ {V W : fdRep k G} (i : V ≅ W) (g : G) :
   W.ρ g = (fdRep.iso_to_linear_equiv i).conj (V.ρ g) :=
begin
  rw [fdRep.iso_to_linear_equiv, ←FinVect.iso.conj_eq_conj, iso.conj_apply],
  rw [iso.eq_inv_comp ((Action.forget (FinVect k) (Mon.of G)).map_iso i)],
  exact (i.hom.comm g).symm,
end

/-- Lift an unbundled representation to `fdRep`. -/
@[simps ρ]
def of {V : Type u} [add_comm_group V] [module k V] [finite_dimensional k V]
  (ρ : representation k G V) : fdRep k G :=
⟨FinVect.of k V, ρ⟩

instance : has_forget₂ (fdRep k G) (Rep k G) :=
{ forget₂ := (forget₂ (FinVect k) (Module k)).map_Action (Mon.of G), }

-- Verify that the monoidal structure is available.
example : monoidal_category (fdRep k G) := by apply_instance
example : monoidal_preadditive (fdRep k G) := by apply_instance
example : monoidal_linear k (fdRep k G) := by apply_instance

open finite_dimensional
open_locale classical

-- Verify that Schur's lemma applies out of the box.
lemma finrank_hom_simple_simple [is_alg_closed k] (V W : fdRep k G) [simple V] [simple W] :
  finrank k (V ⟶ W) = if nonempty (V ≅ W) then 1 else 0 :=
category_theory.finrank_hom_simple_simple k V W

end fdRep

namespace fdRep
variables {k G : Type u} [field k] [group G]

-- Verify that the rigid structure is available when the monoid is a group.
noncomputable instance : right_rigid_category (fdRep k G) :=
by { change right_rigid_category (Action (FinVect k) (Group.of G)), apply_instance, }

end fdRep

namespace fdRep

open representation

variables {k G V W : Type u} [field k] [group G]
variables [add_comm_group V] [module k V] [add_comm_group W] [module k W]
variables [finite_dimensional k V] [finite_dimensional k W]
variables (ρV : representation k G V) (ρW : representation k G W)

/-- Auxiliary definition for `fdRep.dual_tensor_iso_lin_hom`. -/
noncomputable def dual_tensor_iso_lin_hom_aux :
  ((fdRep.of ρV.dual) ⊗ (fdRep.of ρW)).V ≅ (fdRep.of (lin_hom ρV ρW)).V :=
(dual_tensor_hom_equiv k V W).to_FinVect_iso

/-- When `V` and `W` are finite dimensional representations of a group `G`, the isomorphism
`dual_tensor_hom_equiv k V W` of vector spaces induces an isomorphism of representations. -/
noncomputable def dual_tensor_iso_lin_hom :
  (fdRep.of ρV.dual) ⊗ (fdRep.of ρW) ≅ fdRep.of (lin_hom ρV ρW) :=
begin
  apply Action.mk_iso (dual_tensor_iso_lin_hom_aux ρV ρW),
  convert (dual_tensor_hom_comm ρV ρW),
end

@[simp] lemma dual_tensor_iso_lin_hom_hom_hom :
  (dual_tensor_iso_lin_hom ρV ρW).hom.hom = dual_tensor_hom k V W := rfl

end fdRep<|MERGE_RESOLUTION|>--- conflicted
+++ resolved
@@ -4,13 +4,9 @@
 Authors: Scott Morrison
 -/
 import representation_theory.Rep
-<<<<<<< HEAD
 import algebra.category.FinVect.limits
 import category_theory.preadditive.schur
-=======
-import algebra.category.FinVect
 import representation_theory.basic
->>>>>>> 1e658388
 
 /-!
 # `fdRep k G` is the category of finite dimensional `k`-linear representations of `G`.
