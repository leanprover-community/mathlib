--- conflicted
+++ resolved
@@ -72,13 +72,8 @@
 /-- Lift an unbundled representation to `fdRep`. -/
 @[simps ρ]
 def of {V : Type u} [add_comm_group V] [module k V] [finite_dimensional k V]
-<<<<<<< HEAD
-  (ρ : G →* (V →ₗ[k] V)) : Rep k G :=
+  (ρ : representation k G V) : fdRep k G :=
 ⟨(FinVect.of k V).obj, ρ⟩
-=======
-  (ρ : representation k G V) : fdRep k G :=
-⟨FinVect.of k V, ρ⟩
->>>>>>> 46344b4d
 
 instance : has_forget₂ (fdRep k G) (Rep k G) :=
 { forget₂ := (forget₂ (FinVect k) (Module k)).map_Action (Mon.of G), }
