--- conflicted
+++ resolved
@@ -6,17 +6,12 @@
 
 import algebraic_topology.alternating_face_map_complex
 import algebraic_topology.cech_nerve
-<<<<<<< HEAD
 import algebraic_topology.extra_degeneracy
 import algebraic_topology.thingy
 import category_theory.abelian.exact
 import representation_theory.basic
 import representation_theory.Rep
 import representation_theory.homology_lemmas
-=======
-import representation_theory.basic
-import representation_theory.Rep
->>>>>>> c9f6b6f0
 
 /-!
 # The structure of the `k[G]`-module `k[Gⁿ]`
@@ -68,11 +63,7 @@
 
 noncomputable theory
 
-<<<<<<< HEAD
 universes u v u' v' w w' t t'
-=======
-universes u v w
->>>>>>> c9f6b6f0
 
 variables {k G : Type u} [comm_ring k] {n : ℕ}
 
@@ -259,22 +250,6 @@
 namespace classifying_space_universal_cover
 
 open category_theory.limits category_theory.arrow
-<<<<<<< HEAD
-variables (G) [monoid G] (m : simplex_categoryᵒᵖ)
-
-variables (ι : Type w) [fintype ι] {C : Type u} [category.{v} C] [has_finite_products C]
-  [has_terminal C] (X : C)
-
-/-- The diagram `option ι ⥤ C` sending `none` to the terminal object and `some j` to `X`. -/
-def wide_cospan : wide_pullback_shape ι ⥤ C :=
-wide_pullback_shape.wide_cospan (terminal C) (λ i : ι, X) (λ i, terminal.from X)
-
-instance unique_to_wide_cospan_none (Y : C) : unique (Y ⟶ (wide_cospan ι X).obj none) :=
-by unfold wide_cospan; dsimp; apply_instance
-
-/-- The product `Xᶥ` is the vertex of a cone on `wide_cospan X m`. -/
-def wide_cospan.limit_cone : limit_cone (wide_cospan ι X) :=
-=======
 
 variables (ι : Type w) {C : Type u} [category.{v} C] [has_terminal C]
 
@@ -289,7 +264,6 @@
 
 /-- The product `Xᶥ` is the vertex of a limit cone on `wide_cospan ι X`. -/
 def wide_cospan.limit_cone [fintype ι] (X : C) : limit_cone (wide_cospan ι X) :=
->>>>>>> c9f6b6f0
 { cone :=
   { X := ∏ (λ i : ι, X),
     π :=
@@ -318,44 +292,6 @@
       refl,
     end } }
 
-<<<<<<< HEAD
-instance has_wide_pullback : has_wide_pullback (arrow.mk (terminal.from X)).right
-  (λ i : ι, (arrow.mk (terminal.from X)).left)
-  (λ i, (arrow.mk (terminal.from X)).hom) :=
-⟨⟨wide_cospan.limit_cone ι X⟩⟩
-
-/-- I want to say Gⁿ with diagonal action is the product of n copies of G with left regular action
-in Action (Type u) G, not sure this is the best way. -/
-def diagonal_as_limit_cone (ι : Type v) (G : Type (max v u)) [monoid G] :
-  limit_cone (discrete.functor (λ i : ι, Action.of_mul_action G G)) :=
-{ cone :=
-  { X := Action.of_mul_action G (ι → G),
-    π :=
-    { app := λ i, ⟨λ f, f i.as, λ g, by ext; refl⟩,
-      naturality' := λ i j f, by { ext, discrete_cases, cases f, congr } } },
-  is_limit :=
-  { lift := λ s,
-    { hom := λ x i, (s.π.app ⟨i⟩).hom x,
-      comm' := λ g,
-      begin
-        ext,
-        dsimp,
-        exact congr_fun ((s.π.app ⟨j⟩).comm g) i,
-      end },
-    fac' := λ s j,
-    begin
-      ext,
-      dsimp,
-      rw discrete.mk_as,
-    end,
-    uniq' := λ s f h,
-    begin
-      ext x j,
-      dsimp at *,
-      rw ←h ⟨j⟩,
-      congr,
-    end } }
-=======
 instance has_wide_pullback [finite ι] (X : C) :
   has_wide_pullback (arrow.mk (terminal.from X)).right
   (λ i : ι, (arrow.mk (terminal.from X)).left) (λ i, (arrow.mk (terminal.from X)).hom) :=
@@ -365,7 +301,6 @@
 end
 
 variables [monoid G] (m : simplex_categoryᵒᵖ)
->>>>>>> c9f6b6f0
 
 /-- The `m`th object of the Čech nerve of the `G`-set hom `G ⟶ {pt}` is isomorphic to `Gᵐ⁺¹` with
 the diagonal action. -/
@@ -374,11 +309,7 @@
     ≅ Action.of_mul_action G (fin (m.unop.len + 1) → G) :=
 (is_limit.cone_point_unique_up_to_iso (limit.is_limit _) (wide_cospan.limit_cone
   (fin (m.unop.len + 1)) (Action.of_mul_action G G)).2).trans $
-<<<<<<< HEAD
-  limit.iso_limit_cone (diagonal_as_limit_cone _ _)
-=======
   limit.iso_limit_cone (Action.of_mul_action_limit_cone _ _)
->>>>>>> c9f6b6f0
 
 /-- The Čech nerve of the `G`-set hom `G ⟶ {pt}` is naturally isomorphic to `EG`, the universal
 cover of the classifying space of `G` as a simplicial `G`-set. -/
@@ -393,7 +324,6 @@
   dsimp [cech_nerve_obj_iso],
   rw [wide_pullback.lift_π, category.assoc],
   erw [limit.cone_point_unique_up_to_iso_hom_comp (wide_cospan.limit_cone _ _).2,
-<<<<<<< HEAD
     limit.cone_point_unique_up_to_iso_hom_comp (diagonal_as_limit_cone _ _).2, category.assoc],
   dunfold wide_pullback.π,
   erw [limit.cone_point_unique_up_to_iso_inv_comp, limit.iso_limit_cone_inv_π],
@@ -421,17 +351,12 @@
   rw [wide_pullback.lift_π, category.assoc],
   erw [limit.cone_point_unique_up_to_iso_hom_comp (wide_cospan.limit_cone _ _).2,
     limit.cone_point_unique_up_to_iso_hom_comp (types.product_limit_cone _).2, category.assoc],
-=======
-    limit.cone_point_unique_up_to_iso_hom_comp (Action.of_mul_action_limit_cone _ _).2,
-    category.assoc],
->>>>>>> c9f6b6f0
   dunfold wide_pullback.π,
   erw [limit.cone_point_unique_up_to_iso_inv_comp, limit.iso_limit_cone_inv_π],
   refl,
 end)
 (@subsingleton.elim _ (@unique.subsingleton _ (limits.unique_to_terminal _)) _ _)).symm
 
-<<<<<<< HEAD
 
 variables (k G)
 
@@ -569,8 +494,6 @@
   exact ((resolution k G).d (n + 2) (n + 1)) ((resolution k G).d (n + 1) n) :=
 functor.exact_of_exact_map (forget₂ (Rep k G) (Module.{u} k)) (forget_resn_exact _ _ _)
 
-=======
->>>>>>> c9f6b6f0
 end classifying_space_universal_cover
 namespace group_cohomology.resolution
 
@@ -600,15 +523,6 @@
 
 namespace group_cohomology.resolution
 
-<<<<<<< HEAD
-/- Leaving this here for now - not sure it should exist or where it should go. Everything I tried
-to avoid this lemma was messy or gave me weird errors. -/
-lemma int_cast_smul {k V : Type*} [comm_ring k] [add_comm_group V] [module k V] (r : ℤ) (x : V) :
-  (r : k) • x = r • x :=
-algebra_map_smul k r x
-
-=======
->>>>>>> c9f6b6f0
 /-- The `n`th object of the standard resolution of `k` is definitionally isomorphic to `k[Gⁿ⁺¹]`
 equipped with the representation induced by the diagonal action of `G`. -/
 def X_iso (n : ℕ) :
