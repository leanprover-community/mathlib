--- conflicted
+++ resolved
@@ -74,7 +74,12 @@
 definition. -/
 def angle (x y : V) : ℝ := real.arccos (inner x y / (∥x∥ * ∥y∥))
 
-<<<<<<< HEAD
+lemma continuous_at_angle {x : V × V} (hx1 : x.1 ≠ 0) (hx2 : x.2 ≠ 0) :
+  continuous_at (λ y : V × V, angle y.1 y.2) x :=
+real.continuous_arccos.continuous_at.comp $ continuous_inner.continuous_at.div
+  ((continuous_norm.comp continuous_fst).mul (continuous_norm.comp continuous_snd)).continuous_at
+  (by simp [hx1, hx2])
+
 lemma angle_smul_smul {c : ℝ} (hc : c ≠ 0) (x y : V) :
   angle (c • x) (c • y) = angle x y :=
 have c * c ≠ 0, from mul_ne_zero hc hc,
@@ -85,13 +90,6 @@
   [inner_product_space ℝ E] [inner_product_space ℝ F] (f : E →ₗᵢ[ℝ] F) (u v : E) :
   angle (f u) (f v) = angle u v :=
 by rw [angle, angle, f.inner_map_map, f.norm_map, f.norm_map]
-=======
-lemma continuous_at_angle {x : V × V} (hx1 : x.1 ≠ 0) (hx2 : x.2 ≠ 0) :
-  continuous_at (λ y : V × V, angle y.1 y.2) x :=
-real.continuous_arccos.continuous_at.comp $ continuous_inner.continuous_at.div
-  ((continuous_norm.comp continuous_fst).mul (continuous_norm.comp continuous_snd)).continuous_at
-  (by simp [hx1, hx2])
->>>>>>> dba3dcef
 
 lemma is_conformal_map.preserves_angle {E F : Type*}
   [inner_product_space ℝ E] [inner_product_space ℝ F]
