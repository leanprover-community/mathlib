--- conflicted
+++ resolved
@@ -300,11 +300,7 @@
 /-- The oriented angle between two vectors is zero or `π` if and only if those two vectors are
 not linearly independent. -/
 lemma oangle_eq_zero_or_eq_pi_iff_not_linear_independent {x y : V} :
-<<<<<<< HEAD
-  (o.oangle x y = 0 ∨ o.oangle x y = π) ↔ ¬ _root_.linear_independent ℝ ![x, y] :=
-=======
   (b.oangle x y = 0 ∨ b.oangle x y = π) ↔ ¬ linear_independent ℝ ![x, y] :=
->>>>>>> c2c2c4b6
 by rw [oangle_eq_zero_iff_same_ray, oangle_eq_pi_iff_same_ray_neg,
        same_ray_or_ne_zero_and_same_ray_neg_iff_not_linear_independent]
 
@@ -336,11 +332,7 @@
 /-- The oriented angle between two vectors is not zero or `π` if and only if those two vectors
 are linearly independent. -/
 lemma oangle_ne_zero_and_ne_pi_iff_linear_independent {x y : V} :
-<<<<<<< HEAD
-  (o.oangle x y ≠ 0 ∧ o.oangle x y ≠ π) ↔ _root_.linear_independent ℝ ![x, y] :=
-=======
   (b.oangle x y ≠ 0 ∧ b.oangle x y ≠ π) ↔ linear_independent ℝ ![x, y] :=
->>>>>>> c2c2c4b6
 by rw [←not_or_distrib, ←not_iff_not, not_not, oangle_eq_zero_or_eq_pi_iff_not_linear_independent]
 
 /-- Two vectors are equal if and only if they have equal norms and zero angle between them. -/
@@ -874,7 +866,6 @@
 begin
   by_cases hx : x = 0, { simp [hx] },
   by_cases hy : y = 0, { simp [hy] },
-<<<<<<< HEAD
   have : ∥x∥ ≠ 0 := by simpa using hx,
   have : ∥y∥ ≠ 0 := by simpa using hy,
   rw [oangle, real.angle.cos_coe, complex.cos_arg, o.abs_kahler],
@@ -882,22 +873,6 @@
     field_simp,
     ring },
   { exact o.kahler_ne_zero hx hy }
-=======
-  rw [oangle, real.angle.cos_coe, complex.cos_arg], swap, { simp [hx, hy] },
-  simp_rw [map_div₀, ←complex.norm_eq_abs, linear_isometry_equiv.norm_map, complex.div_re,
-           ←complex.sq_abs, ←complex.norm_eq_abs, linear_isometry_equiv.norm_map,
-           complex.isometry_of_orthonormal_symm_apply, complex.add_re, complex.add_im,
-           is_R_or_C.I, complex.mul_I_re, complex.mul_I_im, complex.of_real_re,
-           complex.of_real_im, basis.coord_apply, neg_zero, zero_add, add_zero],
-  conv_lhs { rw [←b.sum_repr x, ←b.sum_repr y] },
-  simp_rw [b.orthonormal.inner_sum, (dec_trivial : (finset.univ : finset (fin 2)) = {0, 1}),
-           star_ring_end_apply, star_trivial],
-  rw [finset.sum_insert (dec_trivial : (0 : fin 2) ∉ ({1} : finset (fin 2))),
-      finset.sum_singleton],
-  field_simp only [norm_ne_zero_iff.2 hx, norm_ne_zero_iff.2 hy, ne.def, not_false_iff,
-    orthonormal_basis.coe_to_basis_repr_apply],
-  ring
->>>>>>> c2c2c4b6
 end
 
 /-- The cosine of the oriented angle between two nonzero vectors is the inner product divided by
