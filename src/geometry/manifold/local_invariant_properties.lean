--- conflicted
+++ resolved
@@ -49,11 +49,6 @@
 open_locale classical manifold topology
 
 open set filter topological_space
-<<<<<<< HEAD
-
-universes u v
-=======
->>>>>>> 431589bc
 
 variables {H M H' M' X : Type*}
 variables [topological_space H] [topological_space M] [charted_space H M]
@@ -582,11 +577,7 @@
   { simp [continuous_within_at_univ,
       (topological_space.opens.open_embedding_of_le hUV).continuous_at_iff] },
   { apply hG.congr_iff,
-<<<<<<< HEAD
-    exact (topological_space.opens.chart_at_inclusion_eventually_eq hUV).fun_comp
-=======
     exact (topological_space.opens.chart_at_inclusion_symm_eventually_eq hUV).fun_comp
->>>>>>> 431589bc
       (chart_at H' (f (set.inclusion hUV x)) ∘ f) },
 end
 
