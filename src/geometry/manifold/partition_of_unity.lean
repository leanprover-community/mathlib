--- conflicted
+++ resolved
@@ -191,8 +191,6 @@
 iff.rfl
 
 alias is_subordinate_to_partition_of_unity ↔ _ is_subordinate.to_partition_of_unity
-<<<<<<< HEAD
-=======
 
 /-- If `f` is a smooth partition of unity on a set `s : set M` subordinate to a family of open sets
 `U : ι → set M` and `g : ι → M → F` is a family of functions such that `g i` is $C^n$ smooth on
@@ -209,7 +207,6 @@
   (ho : ∀ i, is_open (U i)) (hg : ∀ i, smooth_on I 𝓘(ℝ, F) (g i) (U i)) :
   smooth I 𝓘(ℝ, F) (λ x, ∑ᶠ i, f i x • g i x) :=
 hf.cont_mdiff_finsum_smul ho hg
->>>>>>> 0a3e8d38
 
 end smooth_partition_of_unity
 
