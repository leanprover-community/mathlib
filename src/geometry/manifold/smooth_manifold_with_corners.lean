--- conflicted
+++ resolved
@@ -116,11 +116,7 @@
 open set filter function
 open_locale manifold filter topological_space
 
-<<<<<<< HEAD
-localized "notation (name := with_top.nat.top) `∞` := (⊤ : with_top ℕ)" in manifold
-=======
-localized "notation `∞` := (⊤ : ℕ∞)" in manifold
->>>>>>> b059a442
+localized "notation (name := with_top.nat.top) `∞` := (⊤ : ℕ∞)" in manifold
 
 /-! ### Models with corners. -/
 
