/-
Copyright (c) 2019 Sébastien Gouëzel. All rights reserved.
Released under Apache 2.0 license as described in the file LICENSE.
Authors: Sébastien Gouëzel
-/
import analysis.calculus.times_cont_diff
import geometry.manifold.charted_space

/-!
# Smooth manifolds (possibly with boundary or corners)

A smooth manifold is a manifold modelled on a normed vector space, or a subset like a
half-space (to get manifolds with boundaries) for which the changes of coordinates are smooth maps.
We define a model with corners as a map `I : H → E` embedding nicely the topological space `H` in
the vector space `E` (or more precisely as a structure containing all the relevant properties).
Given such a model with corners `I` on `(E, H)`, we define the groupoid of local
homeomorphisms of `H` which are smooth when read in `E` (for any regularity `n : with_top ℕ`).
With this groupoid at hand and the general machinery of charted spaces, we thus get the notion
of `C^n` manifold with respect to any model with corners `I` on `(E, H)`. We also introduce a
specific type class for `C^∞` manifolds as these are the most commonly used.

## Main definitions

* `model_with_corners 𝕜 E H` :
  a structure containing informations on the way a space `H` embeds in a
  model vector space E over the field `𝕜`. This is all that is needed to
  define a smooth manifold with model space `H`, and model vector space `E`.
* `model_with_corners_self 𝕜 E` :
  trivial model with corners structure on the space `E` embedded in itself by the identity.
* `times_cont_diff_groupoid n I` :
  when `I` is a model with corners on `(𝕜, E, H)`, this is the groupoid of local homeos of `H`
  which are of class `C^n` over the normed field `𝕜`, when read in `E`.
* `smooth_manifold_with_corners I M` :
  a type class saying that the charted space `M`, modelled on the space `H`, has `C^∞` changes of
  coordinates with respect to the model with corners `I` on `(𝕜, E, H)`. This type class is just
  a shortcut for `has_groupoid M (times_cont_diff_groupoid ∞ I)`.
* `ext_chart_at I x`:
  in a smooth manifold with corners with the model `I` on `(E, H)`, the charts take values in `H`,
  but often we may want to use their `E`-valued version, obtained by composing the charts with `I`.
  Since the target is in general not open, we can not register them as local homeomorphisms, but
  we register them as local equivs. `ext_chart_at I x` is the canonical such local equiv around `x`.

As specific examples of models with corners, we define (in the file `real_instances.lean`)
* `model_with_corners_self ℝ (euclidean_space (fin n))` for the model space used to define
  `n`-dimensional real manifolds without boundary (with notation `𝓡 n` in the locale `manifold`)
* `model_with_corners ℝ (euclidean_space (fin n)) (euclidean_half_space n)` for the model space
  used to define `n`-dimensional real manifolds with boundary (with notation `𝓡∂ n` in the locale
  `manifold`)
* `model_with_corners ℝ (euclidean_space (fin n)) (euclidean_quadrant n)` for the model space used
  to define `n`-dimensional real manifolds with corners

With these definitions at hand, to invoke an `n`-dimensional real manifold without boundary,
one could use

  `variables {n : ℕ} {M : Type*} [topological_space M] [charted_space (euclidean_space (fin n)) M]
   [smooth_manifold_with_corners (𝓡 n) M]`.

However, this is not the recommended way: a theorem proved using this assumption would not apply
for instance to the tangent space of such a manifold, which is modelled on
`(euclidean_space (fin n)) × (euclidean_space (fin n))` and not on `euclidean_space (fin (2 * n))`!
In the same way, it would not apply to product manifolds, modelled on
`(euclidean_space (fin n)) × (euclidean_space (fin m))`.
The right invocation does not focus on one specific construction, but on all constructions sharing
the right properties, like

  `variables {E : Type*} [normed_group E] [normed_space ℝ E] [finite_dimensional ℝ E]
  {I : model_with_corners ℝ E E} [I.boundaryless]
  {M : Type*} [topological_space M] [charted_space E M] [smooth_manifold_with_corners I M]`

Here, `I.boundaryless` is a typeclass property ensuring that there is no boundary (this is for
instance the case for `model_with_corners_self`, or products of these). Note that one could consider
as a natural assumption to only use the trivial model with corners `model_with_corners_self ℝ E`,
but again in product manifolds the natural model with corners will not be this one but the product
one (and they are not defeq as `(λp : E × F, (p.1, p.2))` is not defeq to the identity). So, it is
important to use the above incantation to maximize the applicability of theorems.

## Implementation notes

We want to talk about manifolds modelled on a vector space, but also on manifolds with
boundary, modelled on a half space (or even manifolds with corners). For the latter examples,
we still want to define smooth functions, tangent bundles, and so on. As smooth functions are
well defined on vector spaces or subsets of these, one could take for model space a subtype of a
vector space. With the drawback that the whole vector space itself (which is the most basic
example) is not directly a subtype of itself: the inclusion of `univ : set E` in `set E` would
show up in the definition, instead of `id`.

A good abstraction covering both cases it to have a vector
space `E` (with basic example the Euclidean space), a model space `H` (with basic example the upper
half space), and an embedding of `H` into `E` (which can be the identity for `H = E`, or
`subtype.val` for manifolds with corners). We say that the pair `(E, H)` with their embedding is a
model with corners, and we encompass all the relevant properties (in particular the fact that the
image of `H` in `E` should have unique differentials) in the definition of `model_with_corners`.

We concentrate on `C^∞` manifolds: all the definitions work equally well for `C^n` manifolds, but
later on it is a pain to carry all over the smoothness parameter, especially when one wants to deal
with `C^k` functions as there would be additional conditions `k ≤ n` everywhere. Since one deals
almost all the time with `C^∞` (or analytic) manifolds, this seems to be a reasonable choice that
one could revisit later if needed. `C^k` manifolds are still available, but they should be called
using `has_groupoid M (times_cont_diff_groupoid k I)` where `I` is the model with corners.

I have considered using the model with corners `I` as a typeclass argument, possibly `out_param`, to
get lighter notations later on, but it did not turn out right, as on `E × F` there are two natural
model with corners, the trivial (identity) one, and the product one, and they are not defeq and one
needs to indicate to Lean which one we want to use.
This means that when talking on objects on manifolds one will most often need to specify the model
with corners one is using. For instance, the tangent bundle will be `tangent_bundle I M` and the
derivative will be `mfderiv I I' f`, instead of the more natural notations `tangent_bundle 𝕜 M` and
`mfderiv 𝕜 f` (the field has to be explicit anyway, as some manifolds could be considered both as
real and complex manifolds).
-/

noncomputable theory

universes u v w u' v' w'

open set
open_locale manifold

localized "notation `∞` := (⊤ : with_top ℕ)" in manifold

section model_with_corners
/-! ### Models with corners. -/

/-- A structure containing informations on the way a space `H` embeds in a
model vector space `E` over the field `𝕜`. This is all what is needed to
define a smooth manifold with model space `H`, and model vector space `E`.
-/
@[nolint has_inhabited_instance]
structure model_with_corners (𝕜 : Type*) [nondiscrete_normed_field 𝕜]
  (E : Type*) [normed_group E] [normed_space 𝕜 E] (H : Type*) [topological_space H]
  extends local_equiv H E :=
(source_eq          : source = univ)
(unique_diff'       : unique_diff_on 𝕜 (range to_fun))
(continuous_to_fun  : continuous to_fun . tactic.interactive.continuity')
(continuous_inv_fun : continuous inv_fun . tactic.interactive.continuity')

attribute [simp, mfld_simps] model_with_corners.source_eq

/-- A vector space is a model with corners. -/
def model_with_corners_self (𝕜 : Type*) [nondiscrete_normed_field 𝕜]
  (E : Type*) [normed_group E] [normed_space 𝕜 E] : model_with_corners 𝕜 E E :=
{ to_fun       := id,
  inv_fun      := id,
  source       := univ,
  target       := univ,
  source_eq    := rfl,
  map_source'  := λ_ _, mem_univ _,
  map_target'  := λ_ _, mem_univ _,
  left_inv'    := λ_ _, rfl,
  right_inv'   := λ_ _, rfl,
  unique_diff' := by { rw range_id, exact unique_diff_on_univ },
  continuous_to_fun  := continuous_id,
  continuous_inv_fun := continuous_id }

localized "notation `𝓘(` 𝕜 `, ` E `)` := model_with_corners_self 𝕜 E" in manifold

localized "notation `𝓘(` 𝕜 `)` := model_with_corners_self 𝕜 𝕜" in manifold

section
variables {𝕜 : Type*} [nondiscrete_normed_field 𝕜]
  {E : Type*} [normed_group E] [normed_space 𝕜 E] {H : Type*} [topological_space H]
  (I : model_with_corners 𝕜 E H)

instance : has_coe_to_fun (model_with_corners 𝕜 E H) := ⟨_, λ e, e.to_fun⟩

/-- The inverse to a model with corners, only registered as a local equiv. -/
protected def model_with_corners.symm : local_equiv E H := I.to_local_equiv.symm

/- Register a few lemmas to make sure that `simp` puts expressions in normal form -/
@[simp, mfld_simps] lemma model_with_corners.to_local_equiv_coe : (I.to_local_equiv : H → E) = I := rfl

@[simp, mfld_simps] lemma model_with_corners.mk_coe (e : local_equiv H E) (a b c d) :
  ((model_with_corners.mk e a b c d : model_with_corners 𝕜 E H) : H → E) = (e : H → E) := rfl

@[simp, mfld_simps] lemma model_with_corners.to_local_equiv_coe_symm :
  (I.to_local_equiv.symm : E → H) = I.symm := rfl

@[simp, mfld_simps] lemma model_with_corners.mk_coe_symm (e : local_equiv H E) (a b c d) :
  ((model_with_corners.mk e a b c d : model_with_corners 𝕜 E H).symm : E → H) = (e.symm : E → H) :=
rfl

lemma model_with_corners.unique_diff : unique_diff_on 𝕜 (range I) := I.unique_diff'

protected lemma model_with_corners.continuous : continuous I := I.continuous_to_fun

lemma model_with_corners.continuous_symm : continuous I.symm := I.continuous_inv_fun

section
variables (𝕜 E)

/-- In the trivial model with corners, the associated local equiv is the identity. -/
@[simp, mfld_simps] lemma model_with_corners_self_local_equiv :
  (model_with_corners_self 𝕜 E).to_local_equiv = local_equiv.refl E := rfl

@[simp, mfld_simps] lemma model_with_corners_self_coe :
  (model_with_corners_self 𝕜 E : E → E) = id := rfl

@[simp, mfld_simps] lemma model_with_corners_self_coe_symm :
  ((model_with_corners_self 𝕜 E).symm : E → E) = id := rfl

end

@[simp, mfld_simps] lemma model_with_corners.target : I.target = range (I : H → E) :=
by { rw [← image_univ, ← I.source_eq], exact (I.to_local_equiv.image_source_eq_target).symm }

@[simp, mfld_simps] lemma model_with_corners.left_inv (x : H) : I.symm (I x) = x :=
by { convert I.left_inv' _, simp }

@[simp, mfld_simps] lemma model_with_corners.left_inv' : I.symm ∘ I = id :=
by { ext x, exact model_with_corners.left_inv _ _ }

@[simp, mfld_simps] lemma model_with_corners.right_inv {x : E} (hx : x ∈ range I) :
  I (I.symm x) = x :=
by { apply I.right_inv', simp [hx] }

lemma model_with_corners.image (s : set H) :
  I '' s = I.symm ⁻¹' s ∩ range I :=
begin
  ext x,
  simp only [mem_image, mem_inter_eq, mem_range, mem_preimage],
  split,
  { rintros ⟨y, ⟨ys, hy⟩⟩,
    rw ← hy,
    simp only [ys, true_and, model_with_corners.left_inv],
    exact ⟨y, rfl⟩ },
  { rintros ⟨xs, ⟨y, yx⟩⟩,
    rw ← yx at xs,
    simp only [model_with_corners.left_inv] at xs,
    exact ⟨y, ⟨xs, yx⟩⟩ }
end

lemma model_with_corners.unique_diff_preimage {s : set H} (hs : is_open s) :
  unique_diff_on 𝕜 (I.symm ⁻¹' s ∩ range I) :=
by { rw inter_comm, exact I.unique_diff.inter (I.continuous_inv_fun _ hs) }

lemma model_with_corners.unique_diff_preimage_source {β : Type*} [topological_space β]
  {e : local_homeomorph H β} : unique_diff_on 𝕜 (I.symm ⁻¹' (e.source) ∩ range I) :=
I.unique_diff_preimage e.open_source

lemma model_with_corners.unique_diff_at_image {x : H} : unique_diff_within_at 𝕜 (range I) (I x) :=
I.unique_diff _ (mem_range_self _)

end

section model_with_corners_prod

/-- Given two model_with_corners `I` on `(E, H)` and `I'` on `(E', H')`, we define the model with
corners `I.prod I'` on `(E × E', H × H')`. This appears in particular for the manifold structure on
the tangent bundle to a manifold modelled on `(E, H)`: it will be modelled on `(E × E, H × E)`. -/
def model_with_corners.prod
  {𝕜 : Type u} [nondiscrete_normed_field 𝕜]
  {E : Type v} [normed_group E] [normed_space 𝕜 E] {H : Type w} [topological_space H]
  (I : model_with_corners 𝕜 E H)
  {E' : Type v'} [normed_group E'] [normed_space 𝕜 E'] {H' : Type w'} [topological_space H']
  (I' : model_with_corners 𝕜 E' H') : model_with_corners 𝕜 (E × E') (model_prod H H') :=
{ to_fun       := λ p, (I p.1, I' p.2),
  inv_fun      := λ p, (I.symm p.1, I'.symm p.2),
  source       := (univ : set (H × H')),
  target       := set.prod (range I) (range I'),
  map_source'  := λ ⟨x, x'⟩ _, by simp [-mem_range, mem_range_self],
  map_target'  := λ ⟨x, x'⟩ _, mem_univ _,
  left_inv'    := λ ⟨x, x'⟩ _, by simp,
  right_inv'   := λ ⟨x, x'⟩ ⟨hx, hx'⟩, by simp [hx, hx'],
  source_eq    := rfl,
  unique_diff' := begin
    have : range (λ(p : model_prod H H'), (I p.1, I' p.2)) = set.prod (range I) (range I'),
      by { dsimp [model_prod], rw ← prod_range_range_eq },
    rw this,
    exact unique_diff_on.prod I.unique_diff I'.unique_diff,
  end,
  continuous_to_fun := (continuous.comp I.continuous_to_fun continuous_fst).prod_mk
    (continuous.comp I'.continuous_to_fun continuous_snd),
  continuous_inv_fun := (continuous.comp I.continuous_inv_fun continuous_fst).prod_mk
    (continuous.comp I'.continuous_inv_fun continuous_snd) }

/-- Special case of product model with corners, which is trivial on the second factor. This shows up
as the model to tangent bundles. -/
@[reducible] def model_with_corners.tangent
  {𝕜 : Type u} [nondiscrete_normed_field 𝕜]
  {E : Type v} [normed_group E] [normed_space 𝕜 E] {H : Type w} [topological_space H]
  (I : model_with_corners 𝕜 E H) : model_with_corners 𝕜 (E × E) (model_prod H E) :=
 I.prod (model_with_corners_self 𝕜 E)

variables {𝕜 : Type*} [nondiscrete_normed_field 𝕜]
{E : Type*} [normed_group E] [normed_space 𝕜 E] {E' : Type*} [normed_group E'] [normed_space 𝕜 E']
{F : Type*} [normed_group F] [normed_space 𝕜 F] {F' : Type*} [normed_group F'] [normed_space 𝕜 F']
{H : Type*} [topological_space H] {H' : Type*} [topological_space H']
{G : Type*} [topological_space G] {G' : Type*} [topological_space G']
{I : model_with_corners 𝕜 E H} {J : model_with_corners 𝕜 F G}

@[simp, mfld_simps] lemma model_with_corners_prod_to_local_equiv :
  (I.prod J).to_local_equiv = (I.to_local_equiv).prod (J.to_local_equiv) :=
begin
  ext1 x,
  { refl, },
  { intro x, refl, },
  { simp only [set.univ_prod_univ, model_with_corners.source_eq, local_equiv.prod_source], }
end

@[simp, mfld_simps] lemma model_with_corners_prod_coe
  (I : model_with_corners 𝕜 E H) (I' : model_with_corners 𝕜 E' H') :
  (I.prod I' : _ × _ → _ × _) = prod.map I I' := rfl

@[simp, mfld_simps] lemma model_with_corners_prod_coe_symm
  (I : model_with_corners 𝕜 E H) (I' : model_with_corners 𝕜 E' H') :
  ((I.prod I').symm : _ × _ → _ × _) = prod.map I.symm I'.symm := rfl

end model_with_corners_prod

section boundaryless

/-- Property ensuring that the model with corners `I` defines manifolds without boundary. -/
class model_with_corners.boundaryless {𝕜 : Type*} [nondiscrete_normed_field 𝕜]
  {E : Type*} [normed_group E] [normed_space 𝕜 E] {H : Type*} [topological_space H]
  (I : model_with_corners 𝕜 E H) : Prop :=
(range_eq_univ : range I = univ)

/-- The trivial model with corners has no boundary -/
instance model_with_corners_self_boundaryless (𝕜 : Type*) [nondiscrete_normed_field 𝕜]
  (E : Type*) [normed_group E] [normed_space 𝕜 E] : (model_with_corners_self 𝕜 E).boundaryless :=
⟨by simp⟩

/-- If two model with corners are boundaryless, their product also is -/
instance model_with_corners.range_eq_univ_prod {𝕜 : Type u} [nondiscrete_normed_field 𝕜]
  {E : Type v} [normed_group E] [normed_space 𝕜 E] {H : Type w} [topological_space H]
  (I : model_with_corners 𝕜 E H) [I.boundaryless]
  {E' : Type v'} [normed_group E'] [normed_space 𝕜 E'] {H' : Type w'} [topological_space H']
  (I' : model_with_corners 𝕜 E' H') [I'.boundaryless] :
  (I.prod I').boundaryless :=
begin
  split,
  dsimp [model_with_corners.prod, model_prod],
  rw [← prod_range_range_eq, model_with_corners.boundaryless.range_eq_univ,
      model_with_corners.boundaryless.range_eq_univ, univ_prod_univ]
end

end boundaryless

section times_cont_diff_groupoid
/-! ### Smooth functions on models with corners -/

variables {m n : with_top ℕ} {𝕜 : Type*} [nondiscrete_normed_field 𝕜]
{E : Type*} [normed_group E] [normed_space 𝕜 E]
{H : Type*} [topological_space H]
(I : model_with_corners 𝕜 E H)
{M : Type*} [topological_space M]

variable (n)
/-- Given a model with corners `(E, H)`, we define the groupoid of `C^n` transformations of `H` as
the maps that are `C^n` when read in `E` through `I`. -/
def times_cont_diff_groupoid : structure_groupoid H :=
pregroupoid.groupoid
{ property := λf s, times_cont_diff_on 𝕜 n (I ∘ f ∘ I.symm) (I.symm ⁻¹' s ∩ range I),
  comp     := λf g u v hf hg hu hv huv, begin
    have : I ∘ (g ∘ f) ∘ I.symm = (I ∘ g ∘ I.symm) ∘ (I ∘ f ∘ I.symm),
      by { ext x, simp },
    rw this,
    apply times_cont_diff_on.comp hg _,
    { rintros x ⟨hx1, hx2⟩,
      simp only with mfld_simps at ⊢ hx1,
      exact hx1.2 },
    { refine hf.mono _,
      rintros x ⟨hx1, hx2⟩,
      exact ⟨hx1.1, hx2⟩ }
  end,
  id_mem   := begin
    apply times_cont_diff_on.congr (times_cont_diff_id.times_cont_diff_on),
    rintros x ⟨hx1, hx2⟩,
    rcases mem_range.1 hx2 with ⟨y, hy⟩,
    rw ← hy,
    simp only with mfld_simps,
  end,
  locality := λf u hu H, begin
    apply times_cont_diff_on_of_locally_times_cont_diff_on,
    rintros y ⟨hy1, hy2⟩,
    rcases mem_range.1 hy2 with ⟨x, hx⟩,
    rw ← hx at ⊢ hy1,
    simp only with mfld_simps at ⊢ hy1,
    rcases H x hy1 with ⟨v, v_open, xv, hv⟩,
    have : ((I.symm ⁻¹' (u ∩ v)) ∩ (range I))
        = ((I.symm ⁻¹' u) ∩ (range I) ∩ I.symm ⁻¹' v),
    { rw [preimage_inter, inter_assoc, inter_assoc],
      congr' 1,
      rw inter_comm },
    rw this at hv,
    exact ⟨I.symm ⁻¹' v, I.continuous_symm _ v_open, by simpa, hv⟩
  end,
  congr    := λf g u hu fg hf, begin
    apply hf.congr,
    rintros y ⟨hy1, hy2⟩,
    rcases mem_range.1 hy2 with ⟨x, hx⟩,
    rw ← hx at ⊢ hy1,
    simp only with mfld_simps at ⊢ hy1,
    rw fg _ hy1
  end }

variable {n}
/-- Inclusion of the groupoid of `C^n` local diffeos in the groupoid of `C^m` local diffeos when
`m ≤ n` -/
lemma times_cont_diff_groupoid_le (h : m ≤ n) :
  times_cont_diff_groupoid n I ≤ times_cont_diff_groupoid m I :=
begin
  rw [times_cont_diff_groupoid, times_cont_diff_groupoid],
  apply groupoid_of_pregroupoid_le,
  assume f s hfs,
  exact times_cont_diff_on.of_le hfs h
end

/-- The groupoid of `0`-times continuously differentiable maps is just the groupoid of all
local homeomorphisms -/
lemma times_cont_diff_groupoid_zero_eq :
  times_cont_diff_groupoid 0 I = continuous_groupoid H :=
begin
  apply le_antisymm le_top,
  assume u hu,
  -- we have to check that every local homeomorphism belongs to `times_cont_diff_groupoid 0 I`,
  -- by unfolding its definition
  change u ∈ times_cont_diff_groupoid 0 I,
  rw [times_cont_diff_groupoid, mem_groupoid_of_pregroupoid],
  simp only [times_cont_diff_on_zero],
  split,
  { apply continuous_on.comp (@continuous.continuous_on _ _ _ _ _ univ I.continuous)
      _ (subset_univ _),
    apply continuous_on.comp u.continuous_to_fun I.continuous_symm.continuous_on
      (inter_subset_left _ _) },
  { apply continuous_on.comp (@continuous.continuous_on _ _ _ _ _ univ I.continuous)
      _ (subset_univ _),
    apply continuous_on.comp u.continuous_inv_fun I.continuous_inv_fun.continuous_on
      (inter_subset_left _ _) },
end

variable (n)
/-- An identity local homeomorphism belongs to the `C^n` groupoid. -/
lemma of_set_mem_times_cont_diff_groupoid {s : set H} (hs : is_open s) :
  local_homeomorph.of_set s hs ∈ times_cont_diff_groupoid n I :=
begin
  rw [times_cont_diff_groupoid, mem_groupoid_of_pregroupoid],
  suffices h : times_cont_diff_on 𝕜 n (I ∘ I.symm) (I.symm ⁻¹' s ∩ range I),
    by simp [h],
  have : times_cont_diff_on 𝕜 n id (univ : set E) :=
    times_cont_diff_id.times_cont_diff_on,
  exact this.congr_mono (λ x hx, by simp [hx.2]) (subset_univ _)
end

/-- The composition of a local homeomorphism from `H` to `M` and its inverse belongs to
the `C^n` groupoid. -/
lemma symm_trans_mem_times_cont_diff_groupoid (e : local_homeomorph M H) :
  e.symm.trans e ∈ times_cont_diff_groupoid n I :=
begin
  have : e.symm.trans e ≈ local_homeomorph.of_set e.target e.open_target :=
    local_homeomorph.trans_symm_self _,
  exact structure_groupoid.eq_on_source _
    (of_set_mem_times_cont_diff_groupoid n I e.open_target) this
end

variables {E' : Type*} [normed_group E'] [normed_space 𝕜 E'] {H' : Type*} [topological_space H']

/-- The product of two smooth local homeomorphisms is smooth. -/
lemma times_cont_diff_groupoid_prod
  {I : model_with_corners 𝕜 E H} {I' : model_with_corners 𝕜 E' H'}
  {e : local_homeomorph H H} {e' : local_homeomorph H' H'}
  (he : e ∈ times_cont_diff_groupoid ⊤ I) (he' : e' ∈ times_cont_diff_groupoid ⊤ I') :
  e.prod e' ∈ times_cont_diff_groupoid ⊤ (I.prod I') :=
begin
  cases he with he he_symm,
  cases he' with he' he'_symm,
  simp only at he he_symm he' he'_symm,
  split;
  simp only [local_equiv.prod_source, local_homeomorph.prod_to_local_equiv],
  { have h3 := times_cont_diff_on.prod_map he he',
    rw [← model_with_corners.image I _, ← model_with_corners.image I' _,
    set.prod_image_image_eq] at h3,
    rw ← model_with_corners.image (I.prod I') _,
    exact h3, },
  { have h3 := times_cont_diff_on.prod_map he_symm he'_symm,
    rw [← model_with_corners.image I _, ← model_with_corners.image I' _,
    set.prod_image_image_eq] at h3,
    rw ← model_with_corners.image (I.prod I') _,
    exact h3, }
end

/-- The `C^n` groupoid is closed under restriction. -/
instance : closed_under_restriction (times_cont_diff_groupoid n I) :=
(closed_under_restriction_iff_id_le _).mpr
begin
  apply structure_groupoid.le_iff.mpr,
  rintros e ⟨s, hs, hes⟩,
  apply (times_cont_diff_groupoid n I).eq_on_source' _ _ _ hes,
  exact of_set_mem_times_cont_diff_groupoid n I hs,
end

end times_cont_diff_groupoid

end model_with_corners

section smooth_manifold_with_cornersl

/-! ### Smooth manifolds with corners -/

<<<<<<< HEAD
=======
section
>>>>>>> f09eb3f4
set_option old_structure_cmd true

/-- Typeclass defining smooth manifolds with corners with respect to a model with corners, over a
field `𝕜` and with infinite smoothness to simplify typeclass search and statements later on. -/
@[ancestor has_groupoid]
class smooth_manifold_with_corners {𝕜 : Type*} [nondiscrete_normed_field 𝕜]
  {E : Type*} [normed_group E] [normed_space 𝕜 E]
  {H : Type*} [topological_space H] (I : model_with_corners 𝕜 E H)
  (M : Type*) [topological_space M] [charted_space H M] extends
  has_groupoid M (times_cont_diff_groupoid ∞ I) : Prop

lemma smooth_manifold_with_corners_of_times_cont_diff_on
  {𝕜 : Type*} [nondiscrete_normed_field 𝕜]
  {E : Type*} [normed_group E] [normed_space 𝕜 E]
  {H : Type*} [topological_space H] (I : model_with_corners 𝕜 E H)
  (M : Type*) [topological_space M] [charted_space H M]
  (h : ∀ (e e' : local_homeomorph M H), e ∈ atlas H M → e' ∈ atlas H M →
    times_cont_diff_on 𝕜 ⊤ (I ∘ (e.symm ≫ₕ e') ∘ I.symm)
      (I.symm ⁻¹' (e.symm ≫ₕ e').source ∩ range I)) :
  smooth_manifold_with_corners I M :=
{ compatible :=
  begin
    haveI : has_groupoid M (times_cont_diff_groupoid ∞ I) := has_groupoid_of_pregroupoid _ h,
    apply structure_groupoid.compatible,
  end }

end

/-- For any model with corners, the model space is a smooth manifold -/
instance model_space_smooth {𝕜 : Type*} [nondiscrete_normed_field 𝕜]
  {E : Type*} [normed_group E] [normed_space 𝕜 E] {H : Type*} [topological_space H]
  {I : model_with_corners 𝕜 E H} :
<<<<<<< HEAD
  smooth_manifold_with_corners I H := { .. has_groupoid_model_space _ _ }
=======
  smooth_manifold_with_corners I H :=
{ .. has_groupoid_model_space _ _ }
>>>>>>> f09eb3f4

namespace smooth_manifold_with_corners
/- We restate in the namespace `smooth_manifolds_with_corners` some lemmas that hold for general
charted space with a structure groupoid, avoiding the need to specify the groupoid
`times_cont_diff_groupoid ∞ I` explicitly. -/

variables  {𝕜 : Type*} [nondiscrete_normed_field 𝕜]
  {E : Type*} [normed_group E] [normed_space 𝕜 E]
  {H : Type*} [topological_space H] (I : model_with_corners 𝕜 E H)
  (M : Type*) [topological_space M] [charted_space H M]

/-- The maximal atlas of `M` for the smooth manifold with corners structure corresponding to the
model with corners `I`. -/
def maximal_atlas := (times_cont_diff_groupoid ∞ I).maximal_atlas M

variable {M}

lemma mem_maximal_atlas_of_mem_atlas [smooth_manifold_with_corners I M]
  {e : local_homeomorph M H} (he : e ∈ atlas H M) : e ∈ maximal_atlas I M :=
structure_groupoid.mem_maximal_atlas_of_mem_atlas _ he

lemma chart_mem_maximal_atlas [smooth_manifold_with_corners I M] (x : M) :
  chart_at H x ∈ maximal_atlas I M :=
structure_groupoid.chart_mem_maximal_atlas _ x

variable {I}

lemma compatible_of_mem_maximal_atlas
  {e e' : local_homeomorph M H} (he : e ∈ maximal_atlas I M) (he' : e' ∈ maximal_atlas I M) :
  e.symm.trans e' ∈ times_cont_diff_groupoid ∞ I :=
structure_groupoid.compatible_of_mem_maximal_atlas he he'

/-- The product of two smooth manifolds with corners is naturally a smooth manifold with corners. -/
instance prod {𝕜 : Type*} [nondiscrete_normed_field 𝕜]
  {E : Type*} [normed_group E] [normed_space 𝕜 E]
  {E' : Type*} [normed_group E'] [normed_space 𝕜 E']
  {H : Type*} [topological_space H] {I : model_with_corners 𝕜 E H}
  {H' : Type*} [topological_space H'] {I' : model_with_corners 𝕜 E' H'}
  (M : Type*) [topological_space M] [charted_space H M] [smooth_manifold_with_corners I M]
  (M' : Type*) [topological_space M'] [charted_space H' M'] [smooth_manifold_with_corners I' M'] :
  smooth_manifold_with_corners (I.prod I') (M×M') :=
{ compatible :=
  begin
    rintros f g ⟨f1, hf1, f2, hf2, hf⟩ ⟨g1, hg1, g2, hg2, hg⟩,
    rw [hf, hg, local_homeomorph.prod_symm, local_homeomorph.prod_trans],
    have h1 := has_groupoid.compatible (times_cont_diff_groupoid ⊤ I) hf1 hg1,
    have h2 := has_groupoid.compatible (times_cont_diff_groupoid ⊤ I') hf2 hg2,
    exact times_cont_diff_groupoid_prod h1 h2,
  end }

end smooth_manifold_with_corners

end smooth_manifold_with_cornersl

section extended_charts
open_locale topological_space

variables {𝕜 : Type*} [nondiscrete_normed_field 𝕜]
  {E : Type*} [normed_group E] [normed_space 𝕜 E]
  {H : Type*} [topological_space H] (I : model_with_corners 𝕜 E H)
  {M : Type*} [topological_space M] [charted_space H M]
  (x : M) {s t : set M}

/-!
### Extended charts

In a smooth manifold with corners, the model space is the space `H`. However, we will also
need to use extended charts taking values in the model vector space `E`. These extended charts are
not `local_homeomorph` as the target is not open in `E` in general, but we can still register them
as `local_equiv`.
-/

/-- The preferred extended chart on a manifold with corners around a point `x`, from a neighborhood
of `x` to the model vector space. -/
@[simp, mfld_simps] def ext_chart_at (x : M) : local_equiv M E :=
(chart_at H x).to_local_equiv.trans I.to_local_equiv

lemma ext_chart_at_source : (ext_chart_at I x).source = (chart_at H x).source :=
by rw [ext_chart_at, local_equiv.trans_source, I.source_eq, preimage_univ, inter_univ]

lemma ext_chart_at_open_source : is_open (ext_chart_at I x).source :=
by { rw ext_chart_at_source, exact (chart_at H x).open_source }

lemma mem_ext_chart_source : x ∈ (ext_chart_at I x).source :=
by simp only with mfld_simps

lemma ext_chart_at_to_inv :
  (ext_chart_at I x).symm ((ext_chart_at I x) x) = x :=
by simp only with mfld_simps

lemma ext_chart_at_source_mem_nhds : (ext_chart_at I x).source ∈ 𝓝 x :=
mem_nhds_sets (ext_chart_at_open_source I x) (mem_ext_chart_source I x)

lemma ext_chart_at_continuous_on :
  continuous_on (ext_chart_at I x) (ext_chart_at I x).source :=
begin
  refine continuous_on.comp I.continuous.continuous_on _ subset_preimage_univ,
  rw ext_chart_at_source,
  exact (chart_at H x).continuous_on
end

lemma ext_chart_at_continuous_at :
  continuous_at (ext_chart_at I x) x :=
(ext_chart_at_continuous_on I x x (mem_ext_chart_source I x)).continuous_at
  (ext_chart_at_source_mem_nhds I x)

lemma ext_chart_at_continuous_on_symm :
  continuous_on (ext_chart_at I x).symm (ext_chart_at I x).target :=
begin
  apply continuous_on.comp (chart_at H x).continuous_on_symm I.continuous_symm.continuous_on,
  simp [ext_chart_at, local_equiv.trans_target]
end

lemma ext_chart_at_target_mem_nhds_within :
  (ext_chart_at I x).target ∈ 𝓝[range I] ((ext_chart_at I x) x) :=
begin
  rw [ext_chart_at, local_equiv.trans_target],
  simp only [function.comp_app, local_equiv.coe_trans, model_with_corners.target],
  refine inter_mem_nhds_within _
    (mem_nhds_sets (I.continuous_symm _ (chart_at H x).open_target) _),
  simp only with mfld_simps
end

lemma ext_chart_at_coe (p : M) : (ext_chart_at I x) p = I ((chart_at H x : M → H) p) := rfl

lemma ext_chart_at_coe_symm (p : E) :
  (ext_chart_at I x).symm p = ((chart_at H x).symm : H → M) (I.symm p) := rfl

lemma nhds_within_ext_chart_target_eq :
  𝓝[(ext_chart_at I x).target] ((ext_chart_at I x) x) =
  𝓝[range I] ((ext_chart_at I x) x) :=
begin
  apply le_antisymm,
  { apply nhds_within_mono,
    simp only with mfld_simps},
  { apply nhds_within_le_of_mem (ext_chart_at_target_mem_nhds_within _ _) }
end

lemma ext_chart_continuous_at_symm' {x' : M} (h : x' ∈ (ext_chart_at I x).source) :
  continuous_at (ext_chart_at I x).symm ((ext_chart_at I x) x') :=
begin
  apply continuous_at.comp,
  { rw ext_chart_at_source at h,
    simp only with mfld_simps,
    exact ((chart_at H x).continuous_on_symm _
      ((chart_at H x).map_source h)).continuous_at
        (mem_nhds_sets (chart_at H x).open_target
          ((chart_at H x).map_source h)) },
  { exact I.continuous_symm.continuous_at }
end

lemma ext_chart_continuous_at_symm :
  continuous_at (ext_chart_at I x).symm ((ext_chart_at I x) x) :=
ext_chart_continuous_at_symm' I x (mem_ext_chart_source I x)

/-- Technical lemma ensuring that the preimage under an extended chart of a neighborhood of a point
in the source is a neighborhood of the preimage, within a set. -/
lemma ext_chart_preimage_mem_nhds_within' {x' : M} (h : x' ∈ (ext_chart_at I x).source)
  (ht : t ∈ 𝓝[s] x') :
  (ext_chart_at I x).symm ⁻¹' t ∈
    𝓝[(ext_chart_at I x).symm ⁻¹' s ∩ range I] ((ext_chart_at I x) x') :=
begin
  apply (ext_chart_continuous_at_symm' I x h).continuous_within_at.tendsto_nhds_within_image,
  rw (ext_chart_at I x).left_inv h,
  apply nhds_within_mono _ _ ht,
  have : (ext_chart_at I x).symm '' ((ext_chart_at I x).symm ⁻¹' s) ⊆ s :=
    image_preimage_subset _ _,
  exact subset.trans (image_subset _ (inter_subset_left _ _)) this
end

/-- Technical lemma ensuring that the preimage under an extended chart of a neighborhood of the
base point is a neighborhood of the preimage, within a set. -/
lemma ext_chart_preimage_mem_nhds_within (ht : t ∈ 𝓝[s] x) :
  (ext_chart_at I x).symm ⁻¹' t ∈
    𝓝[(ext_chart_at I x).symm ⁻¹' s ∩ range I] ((ext_chart_at I x) x) :=
ext_chart_preimage_mem_nhds_within' I x (mem_ext_chart_source I x) ht

/-- Technical lemma ensuring that the preimage under an extended chart of a neighborhood of a point
is a neighborhood of the preimage. -/
lemma ext_chart_preimage_mem_nhds (ht : t ∈ 𝓝 x) :
  (ext_chart_at I x).symm ⁻¹' t ∈ 𝓝 ((ext_chart_at I x) x) :=
begin
  apply (ext_chart_continuous_at_symm I x).preimage_mem_nhds,
  rwa (ext_chart_at I x).left_inv (mem_ext_chart_source _ _)
end

/-- Technical lemma to rewrite suitably the preimage of an intersection under an extended chart, to
bring it into a convenient form to apply derivative lemmas. -/
lemma ext_chart_preimage_inter_eq :
  ((ext_chart_at I x).symm ⁻¹' (s ∩ t) ∩ range I)
  = ((ext_chart_at I x).symm ⁻¹' s ∩ range I) ∩ ((ext_chart_at I x).symm ⁻¹' t) :=
by mfld_set_tac

end extended_charts

/-- In the case of the manifold structure on a vector space, the extended charts are just the
identity.-/
lemma ext_chart_model_space_eq_id (𝕜 : Type*) [nondiscrete_normed_field 𝕜]
  {E : Type*} [normed_group E] [normed_space 𝕜 E] (x : E) :
  ext_chart_at (model_with_corners_self 𝕜 E) x = local_equiv.refl E :=
by simp only with mfld_simps<|MERGE_RESOLUTION|>--- conflicted
+++ resolved
@@ -493,14 +493,10 @@
 
 end model_with_corners
 
-section smooth_manifold_with_cornersl
+section smooth_manifold_with_corners
 
 /-! ### Smooth manifolds with corners -/
 
-<<<<<<< HEAD
-=======
-section
->>>>>>> f09eb3f4
 set_option old_structure_cmd true
 
 /-- Typeclass defining smooth manifolds with corners with respect to a model with corners, over a
@@ -527,18 +523,11 @@
     apply structure_groupoid.compatible,
   end }
 
-end
-
 /-- For any model with corners, the model space is a smooth manifold -/
 instance model_space_smooth {𝕜 : Type*} [nondiscrete_normed_field 𝕜]
   {E : Type*} [normed_group E] [normed_space 𝕜 E] {H : Type*} [topological_space H]
   {I : model_with_corners 𝕜 E H} :
-<<<<<<< HEAD
   smooth_manifold_with_corners I H := { .. has_groupoid_model_space _ _ }
-=======
-  smooth_manifold_with_corners I H :=
-{ .. has_groupoid_model_space _ _ }
->>>>>>> f09eb3f4
 
 namespace smooth_manifold_with_corners
 /- We restate in the namespace `smooth_manifolds_with_corners` some lemmas that hold for general
@@ -591,7 +580,7 @@
 
 end smooth_manifold_with_corners
 
-end smooth_manifold_with_cornersl
+end smooth_manifold_with_corners
 
 section extended_charts
 open_locale topological_space
