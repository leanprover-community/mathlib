--- conflicted
+++ resolved
@@ -125,15 +125,9 @@
 model vector space `E` over the field `𝕜`. This is all what is needed to
 define a smooth manifold with model space `H`, and model vector space `E`.
 -/
-<<<<<<< HEAD
 @[nolint has_nonempty_instance]
-structure model_with_corners (𝕜 : Type*) [nondiscrete_normed_field 𝕜]
-  (E : Type*) [normed_group E] [normed_space 𝕜 E] (H : Type*) [topological_space H]
-=======
-@[nolint has_inhabited_instance]
 structure model_with_corners (𝕜 : Type*) [nontrivially_normed_field 𝕜]
   (E : Type*) [normed_add_comm_group E] [normed_space 𝕜 E] (H : Type*) [topological_space H]
->>>>>>> cb3c2b9e
   extends local_equiv H E :=
 (source_eq          : source = univ)
 (unique_diff'       : unique_diff_on 𝕜 to_local_equiv.target)
