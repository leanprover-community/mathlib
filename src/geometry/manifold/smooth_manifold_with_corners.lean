/-
Copyright (c) 2019 Sébastien Gouëzel. All rights reserved.
Released under Apache 2.0 license as described in the file LICENSE.
Authors: Sébastien Gouëzel
-/
import analysis.calculus.cont_diff
import geometry.manifold.charted_space

/-!
# Smooth manifolds (possibly with boundary or corners)

A smooth manifold is a manifold modelled on a normed vector space, or a subset like a
half-space (to get manifolds with boundaries) for which the changes of coordinates are smooth maps.
We define a model with corners as a map `I : H → E` embedding nicely the topological space `H` in
the vector space `E` (or more precisely as a structure containing all the relevant properties).
Given such a model with corners `I` on `(E, H)`, we define the groupoid of local
homeomorphisms of `H` which are smooth when read in `E` (for any regularity `n : ℕ∞`).
With this groupoid at hand and the general machinery of charted spaces, we thus get the notion
of `C^n` manifold with respect to any model with corners `I` on `(E, H)`. We also introduce a
specific type class for `C^∞` manifolds as these are the most commonly used.

## Main definitions

* `model_with_corners 𝕜 E H` :
  a structure containing informations on the way a space `H` embeds in a
  model vector space E over the field `𝕜`. This is all that is needed to
  define a smooth manifold with model space `H`, and model vector space `E`.
* `model_with_corners_self 𝕜 E` :
  trivial model with corners structure on the space `E` embedded in itself by the identity.
* `cont_diff_groupoid n I` :
  when `I` is a model with corners on `(𝕜, E, H)`, this is the groupoid of local homeos of `H`
  which are of class `C^n` over the normed field `𝕜`, when read in `E`.
* `smooth_manifold_with_corners I M` :
  a type class saying that the charted space `M`, modelled on the space `H`, has `C^∞` changes of
  coordinates with respect to the model with corners `I` on `(𝕜, E, H)`. This type class is just
  a shortcut for `has_groupoid M (cont_diff_groupoid ∞ I)`.
* `ext_chart_at I x`:
  in a smooth manifold with corners with the model `I` on `(E, H)`, the charts take values in `H`,
  but often we may want to use their `E`-valued version, obtained by composing the charts with `I`.
  Since the target is in general not open, we can not register them as local homeomorphisms, but
  we register them as local equivs. `ext_chart_at I x` is the canonical such local equiv around `x`.

As specific examples of models with corners, we define (in the file `real_instances.lean`)
* `model_with_corners_self ℝ (euclidean_space (fin n))` for the model space used to define
  `n`-dimensional real manifolds without boundary (with notation `𝓡 n` in the locale `manifold`)
* `model_with_corners ℝ (euclidean_space (fin n)) (euclidean_half_space n)` for the model space
  used to define `n`-dimensional real manifolds with boundary (with notation `𝓡∂ n` in the locale
  `manifold`)
* `model_with_corners ℝ (euclidean_space (fin n)) (euclidean_quadrant n)` for the model space used
  to define `n`-dimensional real manifolds with corners

With these definitions at hand, to invoke an `n`-dimensional real manifold without boundary,
one could use

  `variables {n : ℕ} {M : Type*} [topological_space M] [charted_space (euclidean_space (fin n)) M]
   [smooth_manifold_with_corners (𝓡 n) M]`.

However, this is not the recommended way: a theorem proved using this assumption would not apply
for instance to the tangent space of such a manifold, which is modelled on
`(euclidean_space (fin n)) × (euclidean_space (fin n))` and not on `euclidean_space (fin (2 * n))`!
In the same way, it would not apply to product manifolds, modelled on
`(euclidean_space (fin n)) × (euclidean_space (fin m))`.
The right invocation does not focus on one specific construction, but on all constructions sharing
the right properties, like

  `variables {E : Type*} [normed_add_comm_group E] [normed_space ℝ E] [finite_dimensional ℝ E]
  {I : model_with_corners ℝ E E} [I.boundaryless]
  {M : Type*} [topological_space M] [charted_space E M] [smooth_manifold_with_corners I M]`

Here, `I.boundaryless` is a typeclass property ensuring that there is no boundary (this is for
instance the case for `model_with_corners_self`, or products of these). Note that one could consider
as a natural assumption to only use the trivial model with corners `model_with_corners_self ℝ E`,
but again in product manifolds the natural model with corners will not be this one but the product
one (and they are not defeq as `(λp : E × F, (p.1, p.2))` is not defeq to the identity). So, it is
important to use the above incantation to maximize the applicability of theorems.

## Implementation notes

We want to talk about manifolds modelled on a vector space, but also on manifolds with
boundary, modelled on a half space (or even manifolds with corners). For the latter examples,
we still want to define smooth functions, tangent bundles, and so on. As smooth functions are
well defined on vector spaces or subsets of these, one could take for model space a subtype of a
vector space. With the drawback that the whole vector space itself (which is the most basic
example) is not directly a subtype of itself: the inclusion of `univ : set E` in `set E` would
show up in the definition, instead of `id`.

A good abstraction covering both cases it to have a vector
space `E` (with basic example the Euclidean space), a model space `H` (with basic example the upper
half space), and an embedding of `H` into `E` (which can be the identity for `H = E`, or
`subtype.val` for manifolds with corners). We say that the pair `(E, H)` with their embedding is a
model with corners, and we encompass all the relevant properties (in particular the fact that the
image of `H` in `E` should have unique differentials) in the definition of `model_with_corners`.

We concentrate on `C^∞` manifolds: all the definitions work equally well for `C^n` manifolds, but
later on it is a pain to carry all over the smoothness parameter, especially when one wants to deal
with `C^k` functions as there would be additional conditions `k ≤ n` everywhere. Since one deals
almost all the time with `C^∞` (or analytic) manifolds, this seems to be a reasonable choice that
one could revisit later if needed. `C^k` manifolds are still available, but they should be called
using `has_groupoid M (cont_diff_groupoid k I)` where `I` is the model with corners.

I have considered using the model with corners `I` as a typeclass argument, possibly `out_param`, to
get lighter notations later on, but it did not turn out right, as on `E × F` there are two natural
model with corners, the trivial (identity) one, and the product one, and they are not defeq and one
needs to indicate to Lean which one we want to use.
This means that when talking on objects on manifolds one will most often need to specify the model
with corners one is using. For instance, the tangent bundle will be `tangent_bundle I M` and the
derivative will be `mfderiv I I' f`, instead of the more natural notations `tangent_bundle 𝕜 M` and
`mfderiv 𝕜 f` (the field has to be explicit anyway, as some manifolds could be considered both as
real and complex manifolds).
-/

noncomputable theory

universes u v w u' v' w'

open set filter function
open_locale manifold filter topological_space

localized "notation (name := with_top.nat.top) `∞` := (⊤ : ℕ∞)" in manifold

/-! ### Models with corners. -/

/-- A structure containing informations on the way a space `H` embeds in a
model vector space `E` over the field `𝕜`. This is all what is needed to
define a smooth manifold with model space `H`, and model vector space `E`.
-/
@[ext, nolint has_nonempty_instance]
structure model_with_corners (𝕜 : Type*) [nontrivially_normed_field 𝕜]
  (E : Type*) [normed_add_comm_group E] [normed_space 𝕜 E] (H : Type*) [topological_space H]
  extends local_equiv H E :=
(source_eq          : source = univ)
(unique_diff'       : unique_diff_on 𝕜 to_local_equiv.target)
(continuous_to_fun  : continuous to_fun . tactic.interactive.continuity')
(continuous_inv_fun : continuous inv_fun . tactic.interactive.continuity')

attribute [simp, mfld_simps] model_with_corners.source_eq

/-- A vector space is a model with corners. -/
def model_with_corners_self (𝕜 : Type*) [nontrivially_normed_field 𝕜]
  (E : Type*) [normed_add_comm_group E] [normed_space 𝕜 E] : model_with_corners 𝕜 E E :=
{ to_local_equiv := local_equiv.refl E,
  source_eq    := rfl,
  unique_diff' := unique_diff_on_univ,
  continuous_to_fun  := continuous_id,
  continuous_inv_fun := continuous_id }

localized "notation (name := model_with_corners_self) `𝓘(` 𝕜 `, ` E `)` :=
  model_with_corners_self 𝕜 E" in manifold

localized "notation (name := model_with_corners_self.self) `𝓘(` 𝕜 `)` :=
  model_with_corners_self 𝕜 𝕜" in manifold

section
variables {𝕜 : Type*} [nontrivially_normed_field 𝕜]
  {E : Type*} [normed_add_comm_group E] [normed_space 𝕜 E] {H : Type*} [topological_space H]
  (I : model_with_corners 𝕜 E H)

namespace model_with_corners

instance : has_coe_to_fun (model_with_corners 𝕜 E H) (λ _, H → E) := ⟨λ e, e.to_fun⟩

/-- The inverse to a model with corners, only registered as a local equiv. -/
protected def symm : local_equiv E H := I.to_local_equiv.symm

/-- See Note [custom simps projection]. We need to specify this projection explicitly in this case,
  because it is a composition of multiple projections. -/
def simps.apply (𝕜 : Type*) [nontrivially_normed_field 𝕜]
  (E : Type*) [normed_add_comm_group E] [normed_space 𝕜 E] (H : Type*) [topological_space H]
  (I : model_with_corners 𝕜 E H) : H → E := I

/-- See Note [custom simps projection] -/
def simps.symm_apply (𝕜 : Type*) [nontrivially_normed_field 𝕜]
  (E : Type*) [normed_add_comm_group E] [normed_space 𝕜 E] (H : Type*) [topological_space H]
  (I : model_with_corners 𝕜 E H) : E → H := I.symm

initialize_simps_projections model_with_corners
  (to_local_equiv_to_fun → apply, to_local_equiv_inv_fun → symm_apply,
   to_local_equiv_source → source, to_local_equiv_target → target, -to_local_equiv)

/- Register a few lemmas to make sure that `simp` puts expressions in normal form -/
@[simp, mfld_simps] lemma to_local_equiv_coe : (I.to_local_equiv : H → E) = I :=
rfl

@[simp, mfld_simps] lemma mk_coe (e : local_equiv H E) (a b c d) :
  ((model_with_corners.mk e a b c d : model_with_corners 𝕜 E H) : H → E) = (e : H → E) := rfl

@[simp, mfld_simps] lemma to_local_equiv_coe_symm : (I.to_local_equiv.symm : E → H) = I.symm := rfl

@[simp, mfld_simps] lemma mk_symm (e : local_equiv H E) (a b c d) :
  (model_with_corners.mk e a b c d : model_with_corners 𝕜 E H).symm = e.symm :=
rfl

@[continuity] protected lemma continuous : continuous I := I.continuous_to_fun

protected lemma continuous_at {x} : continuous_at I x := I.continuous.continuous_at

protected lemma continuous_within_at {s x} : continuous_within_at I s x :=
I.continuous_at.continuous_within_at

@[continuity] lemma continuous_symm : continuous I.symm := I.continuous_inv_fun

lemma continuous_at_symm {x} : continuous_at I.symm x := I.continuous_symm.continuous_at

lemma continuous_within_at_symm {s x} : continuous_within_at I.symm s x :=
I.continuous_symm.continuous_within_at

lemma continuous_on_symm {s} : continuous_on I.symm s := I.continuous_symm.continuous_on

@[simp, mfld_simps] lemma target_eq : I.target = range (I : H → E) :=
by { rw [← image_univ, ← I.source_eq], exact (I.to_local_equiv.image_source_eq_target).symm }

protected lemma unique_diff : unique_diff_on 𝕜 (range I) := I.target_eq ▸ I.unique_diff'

@[simp, mfld_simps] protected lemma left_inv (x : H) : I.symm (I x) = x :=
by { refine I.left_inv' _, simp }

protected lemma left_inverse : left_inverse I.symm I := I.left_inv

lemma injective : injective I :=
I.left_inverse.injective

@[simp, mfld_simps] lemma symm_comp_self : I.symm ∘ I = id :=
I.left_inverse.comp_eq_id

protected lemma right_inv_on : right_inv_on I.symm I (range I) :=
I.left_inverse.right_inv_on_range

@[simp, mfld_simps] protected lemma right_inv {x : E} (hx : x ∈ range I) : I (I.symm x) = x :=
I.right_inv_on hx

lemma preimage_image (s : set H) : I ⁻¹' (I '' s) = s :=
I.injective.preimage_image s

protected lemma image_eq (s : set H) : I '' s = I.symm ⁻¹' s ∩ range I :=
begin
  refine (I.to_local_equiv.image_eq_target_inter_inv_preimage _).trans _,
  { rw I.source_eq, exact subset_univ _ },
  { rw [inter_comm, I.target_eq, I.to_local_equiv_coe_symm] }
end

protected lemma closed_embedding : closed_embedding I :=
I.left_inverse.closed_embedding I.continuous_symm I.continuous

lemma closed_range : is_closed (range I) :=
I.closed_embedding.closed_range

lemma map_nhds_eq (x : H) : map I (𝓝 x) = 𝓝[range I] (I x) :=
I.closed_embedding.to_embedding.map_nhds_eq x

lemma image_mem_nhds_within {x : H} {s : set H} (hs : s ∈ 𝓝 x) :
  I '' s ∈ 𝓝[range I] (I x) :=
I.map_nhds_eq x ▸ image_mem_map hs

lemma symm_map_nhds_within_range (x : H) :
  map I.symm (𝓝[range I] (I x)) = 𝓝 x :=
by rw [← I.map_nhds_eq, map_map, I.symm_comp_self, map_id]

lemma unique_diff_preimage {s : set H} (hs : is_open s) :
  unique_diff_on 𝕜 (I.symm ⁻¹' s ∩ range I) :=
by { rw inter_comm, exact I.unique_diff.inter (hs.preimage I.continuous_inv_fun) }

lemma unique_diff_preimage_source {β : Type*} [topological_space β]
  {e : local_homeomorph H β} : unique_diff_on 𝕜 (I.symm ⁻¹' (e.source) ∩ range I) :=
I.unique_diff_preimage e.open_source

lemma unique_diff_at_image {x : H} : unique_diff_within_at 𝕜 (range I) (I x) :=
I.unique_diff _ (mem_range_self _)

protected lemma locally_compact [locally_compact_space E] (I : model_with_corners 𝕜 E H) :
  locally_compact_space H :=
begin
  have : ∀ (x : H), (𝓝 x).has_basis (λ s, s ∈ 𝓝 (I x) ∧ is_compact s)
    (λ s, I.symm '' (s ∩ range ⇑I)),
  { intro x,
    rw ← I.symm_map_nhds_within_range,
    exact ((compact_basis_nhds (I x)).inf_principal _).map _ },
  refine locally_compact_space_of_has_basis this _,
  rintro x s ⟨-, hsc⟩,
  exact (hsc.inter_right I.closed_range).image I.continuous_symm
end

open topological_space

protected lemma second_countable_topology [second_countable_topology E]
  (I : model_with_corners 𝕜 E H) : second_countable_topology H :=
I.closed_embedding.to_embedding.second_countable_topology

end model_with_corners

section
variables (𝕜 E)

/-- In the trivial model with corners, the associated local equiv is the identity. -/
@[simp, mfld_simps] lemma model_with_corners_self_local_equiv :
  (𝓘(𝕜, E)).to_local_equiv = local_equiv.refl E := rfl

@[simp, mfld_simps] lemma model_with_corners_self_coe :
  (𝓘(𝕜, E) : E → E) = id := rfl

@[simp, mfld_simps] lemma model_with_corners_self_coe_symm :
  (𝓘(𝕜, E).symm : E → E) = id := rfl

end

end

section model_with_corners_prod

/-- Given two model_with_corners `I` on `(E, H)` and `I'` on `(E', H')`, we define the model with
corners `I.prod I'` on `(E × E', model_prod H H')`. This appears in particular for the manifold
structure on the tangent bundle to a manifold modelled on `(E, H)`: it will be modelled on
`(E × E, H × E)`. See note [Manifold type tags] for explanation about `model_prod H H'`
vs `H × H'`. -/
@[simps (lemmas_only)] def model_with_corners.prod
  {𝕜 : Type u} [nontrivially_normed_field 𝕜]
  {E : Type v} [normed_add_comm_group E] [normed_space 𝕜 E] {H : Type w} [topological_space H]
  (I : model_with_corners 𝕜 E H) {E' : Type v'} [normed_add_comm_group E'] [normed_space 𝕜 E']
  {H' : Type w'} [topological_space H'] (I' : model_with_corners 𝕜 E' H') :
  model_with_corners 𝕜 (E × E') (model_prod H H') :=
{ to_fun := λ x, (I x.1, I' x.2),
  inv_fun := λ x, (I.symm x.1, I'.symm x.2),
  source := {x | x.1 ∈ I.source ∧ x.2 ∈ I'.source},
  source_eq    := by simp only [set_of_true] with mfld_simps,
  unique_diff' := I.unique_diff'.prod I'.unique_diff',
  continuous_to_fun := I.continuous_to_fun.prod_map I'.continuous_to_fun,
  continuous_inv_fun := I.continuous_inv_fun.prod_map I'.continuous_inv_fun,
  .. I.to_local_equiv.prod I'.to_local_equiv }

/-- Given a finite family of `model_with_corners` `I i` on `(E i, H i)`, we define the model with
corners `pi I` on `(Π i, E i, model_pi H)`. See note [Manifold type tags] for explanation about
`model_pi H`. -/
def model_with_corners.pi
  {𝕜 : Type u} [nontrivially_normed_field 𝕜] {ι : Type v} [fintype ι]
  {E : ι → Type w} [Π i, normed_add_comm_group (E i)] [Π i, normed_space 𝕜 (E i)]
  {H : ι → Type u'} [Π i, topological_space (H i)] (I : Π i, model_with_corners 𝕜 (E i) (H i)) :
  model_with_corners 𝕜 (Π i, E i) (model_pi H) :=
{ to_local_equiv := local_equiv.pi (λ i, (I i).to_local_equiv),
  source_eq := by simp only [set.pi_univ] with mfld_simps,
  unique_diff' := unique_diff_on.pi ι E _ _ (λ i _, (I i).unique_diff'),
  continuous_to_fun := continuous_pi $ λ i, (I i).continuous.comp (continuous_apply i),
  continuous_inv_fun := continuous_pi $ λ i, (I i).continuous_symm.comp (continuous_apply i) }

/-- Special case of product model with corners, which is trivial on the second factor. This shows up
as the model to tangent bundles. -/
@[reducible] def model_with_corners.tangent
  {𝕜 : Type u} [nontrivially_normed_field 𝕜]
  {E : Type v} [normed_add_comm_group E] [normed_space 𝕜 E] {H : Type w} [topological_space H]
  (I : model_with_corners 𝕜 E H) : model_with_corners 𝕜 (E × E) (model_prod H E) :=
I.prod (𝓘(𝕜, E))

variables {𝕜 : Type*} [nontrivially_normed_field 𝕜] {E : Type*} [normed_add_comm_group E]
  [normed_space 𝕜 E] {E' : Type*} [normed_add_comm_group E'] [normed_space 𝕜 E'] {F : Type*}
   [normed_add_comm_group F] [normed_space 𝕜 F] {F' : Type*} [normed_add_comm_group F']
   [normed_space 𝕜 F']
{H : Type*} [topological_space H] {H' : Type*} [topological_space H']
{G : Type*} [topological_space G] {G' : Type*} [topological_space G']
{I : model_with_corners 𝕜 E H} {J : model_with_corners 𝕜 F G}

@[simp, mfld_simps] lemma model_with_corners_prod_to_local_equiv :
  (I.prod J).to_local_equiv = I.to_local_equiv.prod (J.to_local_equiv) :=
rfl

@[simp, mfld_simps] lemma model_with_corners_prod_coe
  (I : model_with_corners 𝕜 E H) (I' : model_with_corners 𝕜 E' H') :
  (I.prod I' : _ × _ → _ × _) = prod.map I I' := rfl

@[simp, mfld_simps] lemma model_with_corners_prod_coe_symm
  (I : model_with_corners 𝕜 E H) (I' : model_with_corners 𝕜 E' H') :
  ((I.prod I').symm : _ × _ → _ × _) = prod.map I.symm I'.symm := rfl

lemma model_with_corners_self_prod : 𝓘(𝕜, E × F) = 𝓘(𝕜, E).prod 𝓘(𝕜, F) :=
by { ext1, simp }

lemma model_with_corners.range_prod : range (I.prod J) = range I ×ˢ range J :=
by { simp_rw [← model_with_corners.target_eq], refl }

end model_with_corners_prod

section boundaryless

/-- Property ensuring that the model with corners `I` defines manifolds without boundary. -/
class model_with_corners.boundaryless {𝕜 : Type*} [nontrivially_normed_field 𝕜]
  {E : Type*} [normed_add_comm_group E] [normed_space 𝕜 E] {H : Type*} [topological_space H]
  (I : model_with_corners 𝕜 E H) : Prop :=
(range_eq_univ : range I = univ)

/-- The trivial model with corners has no boundary -/
instance model_with_corners_self_boundaryless (𝕜 : Type*) [nontrivially_normed_field 𝕜]
  (E : Type*) [normed_add_comm_group E] [normed_space 𝕜 E] :
  (model_with_corners_self 𝕜 E).boundaryless :=
⟨by simp⟩

/-- If two model with corners are boundaryless, their product also is -/
instance model_with_corners.range_eq_univ_prod {𝕜 : Type u} [nontrivially_normed_field 𝕜]
  {E : Type v} [normed_add_comm_group E] [normed_space 𝕜 E] {H : Type w} [topological_space H]
  (I : model_with_corners 𝕜 E H) [I.boundaryless] {E' : Type v'} [normed_add_comm_group E']
  [normed_space 𝕜 E'] {H' : Type w'} [topological_space H']
  (I' : model_with_corners 𝕜 E' H') [I'.boundaryless] :
  (I.prod I').boundaryless :=
begin
  split,
  dsimp [model_with_corners.prod, model_prod],
  rw [← prod_range_range_eq, model_with_corners.boundaryless.range_eq_univ,
      model_with_corners.boundaryless.range_eq_univ, univ_prod_univ]
end

end boundaryless

section cont_diff_groupoid
/-! ### Smooth functions on models with corners -/

variables {m n : ℕ∞} {𝕜 : Type*} [nontrivially_normed_field 𝕜]
{E : Type*} [normed_add_comm_group E] [normed_space 𝕜 E]
{H : Type*} [topological_space H]
(I : model_with_corners 𝕜 E H)
{M : Type*} [topological_space M]

variable (n)
/-- Given a model with corners `(E, H)`, we define the groupoid of `C^n` transformations of `H` as
the maps that are `C^n` when read in `E` through `I`. -/
def cont_diff_groupoid : structure_groupoid H :=
pregroupoid.groupoid
{ property := λf s, cont_diff_on 𝕜 n (I ∘ f ∘ I.symm) (I.symm ⁻¹' s ∩ range I),
  comp     := λf g u v hf hg hu hv huv, begin
    have : I ∘ (g ∘ f) ∘ I.symm = (I ∘ g ∘ I.symm) ∘ (I ∘ f ∘ I.symm),
      by { ext x, simp },
    rw this,
    apply cont_diff_on.comp hg _,
    { rintros x ⟨hx1, hx2⟩,
      simp only with mfld_simps at ⊢ hx1,
      exact hx1.2 },
    { refine hf.mono _,
      rintros x ⟨hx1, hx2⟩,
      exact ⟨hx1.1, hx2⟩ }
  end,
  id_mem   := begin
    apply cont_diff_on.congr (cont_diff_id.cont_diff_on),
    rintros x ⟨hx1, hx2⟩,
    rcases mem_range.1 hx2 with ⟨y, hy⟩,
    rw ← hy,
    simp only with mfld_simps,
  end,
  locality := λf u hu H, begin
    apply cont_diff_on_of_locally_cont_diff_on,
    rintros y ⟨hy1, hy2⟩,
    rcases mem_range.1 hy2 with ⟨x, hx⟩,
    rw ← hx at ⊢ hy1,
    simp only with mfld_simps at ⊢ hy1,
    rcases H x hy1 with ⟨v, v_open, xv, hv⟩,
    have : ((I.symm ⁻¹' (u ∩ v)) ∩ (range I))
        = ((I.symm ⁻¹' u) ∩ (range I) ∩ I.symm ⁻¹' v),
    { rw [preimage_inter, inter_assoc, inter_assoc],
      congr' 1,
      rw inter_comm },
    rw this at hv,
    exact ⟨I.symm ⁻¹' v, v_open.preimage I.continuous_symm, by simpa, hv⟩
  end,
  congr    := λf g u hu fg hf, begin
    apply hf.congr,
    rintros y ⟨hy1, hy2⟩,
    rcases mem_range.1 hy2 with ⟨x, hx⟩,
    rw ← hx at ⊢ hy1,
    simp only with mfld_simps at ⊢ hy1,
    rw fg _ hy1
  end }

variable {n}
/-- Inclusion of the groupoid of `C^n` local diffeos in the groupoid of `C^m` local diffeos when
`m ≤ n` -/
lemma cont_diff_groupoid_le (h : m ≤ n) :
  cont_diff_groupoid n I ≤ cont_diff_groupoid m I :=
begin
  rw [cont_diff_groupoid, cont_diff_groupoid],
  apply groupoid_of_pregroupoid_le,
  assume f s hfs,
  exact cont_diff_on.of_le hfs h
end

/-- The groupoid of `0`-times continuously differentiable maps is just the groupoid of all
local homeomorphisms -/
lemma cont_diff_groupoid_zero_eq :
  cont_diff_groupoid 0 I = continuous_groupoid H :=
begin
  apply le_antisymm le_top,
  assume u hu,
  -- we have to check that every local homeomorphism belongs to `cont_diff_groupoid 0 I`,
  -- by unfolding its definition
  change u ∈ cont_diff_groupoid 0 I,
  rw [cont_diff_groupoid, mem_groupoid_of_pregroupoid],
  simp only [cont_diff_on_zero],
  split,
  { refine I.continuous.comp_continuous_on (u.continuous_on.comp I.continuous_on_symm _),
    exact (maps_to_preimage _ _).mono_left (inter_subset_left _ _) },
  { refine I.continuous.comp_continuous_on (u.symm.continuous_on.comp I.continuous_on_symm _),
    exact (maps_to_preimage _ _).mono_left (inter_subset_left _ _) },
end

variable (n)
/-- An identity local homeomorphism belongs to the `C^n` groupoid. -/
lemma of_set_mem_cont_diff_groupoid {s : set H} (hs : is_open s) :
  local_homeomorph.of_set s hs ∈ cont_diff_groupoid n I :=
begin
  rw [cont_diff_groupoid, mem_groupoid_of_pregroupoid],
  suffices h : cont_diff_on 𝕜 n (I ∘ I.symm) (I.symm ⁻¹' s ∩ range I),
    by simp [h],
  have : cont_diff_on 𝕜 n id (univ : set E) :=
    cont_diff_id.cont_diff_on,
  exact this.congr_mono (λ x hx, by simp [hx.2]) (subset_univ _)
end

/-- The composition of a local homeomorphism from `H` to `M` and its inverse belongs to
the `C^n` groupoid. -/
lemma symm_trans_mem_cont_diff_groupoid (e : local_homeomorph M H) :
  e.symm.trans e ∈ cont_diff_groupoid n I :=
begin
  have : e.symm.trans e ≈ local_homeomorph.of_set e.target e.open_target :=
    local_homeomorph.trans_symm_self _,
  exact structure_groupoid.eq_on_source _
    (of_set_mem_cont_diff_groupoid n I e.open_target) this
end

variables {E' H' : Type*} [normed_add_comm_group E'] [normed_space 𝕜 E'] [topological_space H']

/-- The product of two smooth local homeomorphisms is smooth. -/
lemma cont_diff_groupoid_prod
  {I : model_with_corners 𝕜 E H} {I' : model_with_corners 𝕜 E' H'}
  {e : local_homeomorph H H} {e' : local_homeomorph H' H'}
  (he : e ∈ cont_diff_groupoid ⊤ I) (he' : e' ∈ cont_diff_groupoid ⊤ I') :
  e.prod e' ∈ cont_diff_groupoid ⊤ (I.prod I') :=
begin
  cases he with he he_symm,
  cases he' with he' he'_symm,
  simp only at he he_symm he' he'_symm,
  split;
  simp only [local_equiv.prod_source, local_homeomorph.prod_to_local_equiv],
  { have h3 := cont_diff_on.prod_map he he',
    rw [← I.image_eq, ← I'.image_eq, set.prod_image_image_eq] at h3,
    rw ← (I.prod I').image_eq,
    exact h3, },
  { have h3 := cont_diff_on.prod_map he_symm he'_symm,
    rw [← I.image_eq, ← I'.image_eq, set.prod_image_image_eq] at h3,
    rw ← (I.prod I').image_eq,
    exact h3, }
end

/-- The `C^n` groupoid is closed under restriction. -/
instance : closed_under_restriction (cont_diff_groupoid n I) :=
(closed_under_restriction_iff_id_le _).mpr
begin
  apply structure_groupoid.le_iff.mpr,
  rintros e ⟨s, hs, hes⟩,
  apply (cont_diff_groupoid n I).eq_on_source' _ _ _ hes,
  exact of_set_mem_cont_diff_groupoid n I hs,
end

end cont_diff_groupoid

section smooth_manifold_with_corners

/-! ### Smooth manifolds with corners -/

/-- Typeclass defining smooth manifolds with corners with respect to a model with corners, over a
field `𝕜` and with infinite smoothness to simplify typeclass search and statements later on. -/
@[ancestor has_groupoid]
class smooth_manifold_with_corners {𝕜 : Type*} [nontrivially_normed_field 𝕜]
  {E : Type*} [normed_add_comm_group E] [normed_space 𝕜 E]
  {H : Type*} [topological_space H] (I : model_with_corners 𝕜 E H)
  (M : Type*) [topological_space M] [charted_space H M] extends
  has_groupoid M (cont_diff_groupoid ∞ I) : Prop

lemma smooth_manifold_with_corners.mk' {𝕜 : Type*} [nontrivially_normed_field 𝕜]
  {E : Type*} [normed_add_comm_group E] [normed_space 𝕜 E]
  {H : Type*} [topological_space H] (I : model_with_corners 𝕜 E H)
  (M : Type*) [topological_space M] [charted_space H M]
  [gr : has_groupoid M (cont_diff_groupoid ∞ I)] :
  smooth_manifold_with_corners I M := { ..gr }

lemma smooth_manifold_with_corners_of_cont_diff_on
  {𝕜 : Type*} [nontrivially_normed_field 𝕜]
  {E : Type*} [normed_add_comm_group E] [normed_space 𝕜 E]
  {H : Type*} [topological_space H] (I : model_with_corners 𝕜 E H)
  (M : Type*) [topological_space M] [charted_space H M]
  (h : ∀ (e e' : local_homeomorph M H), e ∈ atlas H M → e' ∈ atlas H M →
    cont_diff_on 𝕜 ⊤ (I ∘ (e.symm ≫ₕ e') ∘ I.symm)
      (I.symm ⁻¹' (e.symm ≫ₕ e').source ∩ range I)) :
  smooth_manifold_with_corners I M :=
{ compatible :=
  begin
    haveI : has_groupoid M (cont_diff_groupoid ∞ I) := has_groupoid_of_pregroupoid _ h,
    apply structure_groupoid.compatible,
  end }

/-- For any model with corners, the model space is a smooth manifold -/
instance model_space_smooth {𝕜 : Type*} [nontrivially_normed_field 𝕜]
  {E : Type*} [normed_add_comm_group E] [normed_space 𝕜 E] {H : Type*} [topological_space H]
  {I : model_with_corners 𝕜 E H} :
  smooth_manifold_with_corners I H := { .. has_groupoid_model_space _ _ }

end smooth_manifold_with_corners

namespace smooth_manifold_with_corners
/- We restate in the namespace `smooth_manifolds_with_corners` some lemmas that hold for general
charted space with a structure groupoid, avoiding the need to specify the groupoid
`cont_diff_groupoid ∞ I` explicitly. -/

variables {𝕜 : Type*} [nontrivially_normed_field 𝕜]
  {E : Type*} [normed_add_comm_group E] [normed_space 𝕜 E]
  {H : Type*} [topological_space H] (I : model_with_corners 𝕜 E H)
  (M : Type*) [topological_space M] [charted_space H M]

/-- The maximal atlas of `M` for the smooth manifold with corners structure corresponding to the
model with corners `I`. -/
def maximal_atlas := (cont_diff_groupoid ∞ I).maximal_atlas M

variable {M}

lemma subset_maximal_atlas [smooth_manifold_with_corners I M] :
  atlas H M ⊆ maximal_atlas I M :=
structure_groupoid.subset_maximal_atlas _

lemma chart_mem_maximal_atlas [smooth_manifold_with_corners I M] (x : M) :
  chart_at H x ∈ maximal_atlas I M :=
structure_groupoid.chart_mem_maximal_atlas _ x

variable {I}

lemma compatible_of_mem_maximal_atlas
  {e e' : local_homeomorph M H} (he : e ∈ maximal_atlas I M) (he' : e' ∈ maximal_atlas I M) :
  e.symm.trans e' ∈ cont_diff_groupoid ∞ I :=
structure_groupoid.compatible_of_mem_maximal_atlas he he'

/-- The product of two smooth manifolds with corners is naturally a smooth manifold with corners. -/
instance prod {𝕜 : Type*} [nontrivially_normed_field 𝕜]
  {E : Type*} [normed_add_comm_group E] [normed_space 𝕜 E]
  {E' : Type*} [normed_add_comm_group E'] [normed_space 𝕜 E']
  {H : Type*} [topological_space H] {I : model_with_corners 𝕜 E H}
  {H' : Type*} [topological_space H'] {I' : model_with_corners 𝕜 E' H'}
  (M : Type*) [topological_space M] [charted_space H M] [smooth_manifold_with_corners I M]
  (M' : Type*) [topological_space M'] [charted_space H' M'] [smooth_manifold_with_corners I' M'] :
  smooth_manifold_with_corners (I.prod I') (M×M') :=
{ compatible :=
  begin
    rintros f g ⟨f1, f2, hf1, hf2, rfl⟩ ⟨g1, g2, hg1, hg2, rfl⟩,
    rw [local_homeomorph.prod_symm, local_homeomorph.prod_trans],
    have h1 := has_groupoid.compatible (cont_diff_groupoid ⊤ I) hf1 hg1,
    have h2 := has_groupoid.compatible (cont_diff_groupoid ⊤ I') hf2 hg2,
    exact cont_diff_groupoid_prod h1 h2,
  end }

end smooth_manifold_with_corners

lemma local_homeomorph.singleton_smooth_manifold_with_corners
  {𝕜 : Type*} [nontrivially_normed_field 𝕜]
  {E : Type*} [normed_add_comm_group E] [normed_space 𝕜 E]
  {H : Type*} [topological_space H] (I : model_with_corners 𝕜 E H)
  {M : Type*} [topological_space M]
  (e : local_homeomorph M H) (h : e.source = set.univ) :
  @smooth_manifold_with_corners 𝕜 _ E _ _ H _ I M _ (e.singleton_charted_space h) :=
@smooth_manifold_with_corners.mk' _ _ _ _ _ _ _ _ _ _ (id _) $
e.singleton_has_groupoid h (cont_diff_groupoid ∞ I)

lemma open_embedding.singleton_smooth_manifold_with_corners
  {𝕜 : Type*} [nontrivially_normed_field 𝕜]
  {E : Type*} [normed_add_comm_group E] [normed_space 𝕜 E]
  {H : Type*} [topological_space H] (I : model_with_corners 𝕜 E H)
  {M : Type*} [topological_space M]
  [nonempty M] {f : M → H} (h : open_embedding f) :
  @smooth_manifold_with_corners 𝕜 _ E _ _ H _ I M _ h.singleton_charted_space :=
(h.to_local_homeomorph f).singleton_smooth_manifold_with_corners I (by simp)

namespace topological_space.opens

open topological_space

variables  {𝕜 : Type*} [nontrivially_normed_field 𝕜]
  {E : Type*} [normed_add_comm_group E] [normed_space 𝕜 E]
  {H : Type*} [topological_space H] (I : model_with_corners 𝕜 E H)
  {M : Type*} [topological_space M] [charted_space H M] [smooth_manifold_with_corners I M]
  (s : opens M)

instance : smooth_manifold_with_corners I s := { ..s.has_groupoid (cont_diff_groupoid ∞ I) }

end topological_space.opens

section extended_charts
open_locale topological_space

variables {𝕜 : Type*} [nontrivially_normed_field 𝕜]
  {E : Type*} [normed_add_comm_group E] [normed_space 𝕜 E]
  {H : Type*} [topological_space H] (I : model_with_corners 𝕜 E H)
  {M : Type*} [topological_space M] [charted_space H M]
  {E' : Type*} [normed_add_comm_group E'] [normed_space 𝕜 E']
  {H' : Type*} [topological_space H'] (I' : model_with_corners 𝕜 E' H')
  {M' : Type*} [topological_space M'] [charted_space H' M']
  (x : M) {s t : set M}

/-!
### Extended charts

In a smooth manifold with corners, the model space is the space `H`. However, we will also
need to use extended charts taking values in the model vector space `E`. These extended charts are
not `local_homeomorph` as the target is not open in `E` in general, but we can still register them
as `local_equiv`.
-/

/-- The preferred extended chart on a manifold with corners around a point `x`, from a neighborhood
of `x` to the model vector space. -/
@[simp, mfld_simps] def ext_chart_at (x : M) : local_equiv M E :=
(chart_at H x).to_local_equiv.trans I.to_local_equiv

lemma ext_chart_at_coe : ⇑(ext_chart_at I x) = I ∘ chart_at H x := rfl

lemma ext_chart_at_coe_symm :
  ⇑(ext_chart_at I x).symm = (chart_at H x).symm ∘ I.symm := rfl

lemma ext_chart_at_source : (ext_chart_at I x).source = (chart_at H x).source :=
by rw [ext_chart_at, local_equiv.trans_source, I.source_eq, preimage_univ, inter_univ]

lemma ext_chart_at_open_source : is_open (ext_chart_at I x).source :=
by { rw ext_chart_at_source, exact (chart_at H x).open_source }

lemma mem_ext_chart_source : x ∈ (ext_chart_at I x).source :=
by simp only [ext_chart_at_source, mem_chart_source]

lemma ext_chart_at_target (x : M) : (ext_chart_at I x).target =
  I.symm ⁻¹' (chart_at H x).target ∩ range I :=
by simp_rw [ext_chart_at, local_equiv.trans_target, I.target_eq, I.to_local_equiv_coe_symm,
  inter_comm]

lemma ext_chart_at_to_inv :
  (ext_chart_at I x).symm ((ext_chart_at I x) x) = x :=
(ext_chart_at I x).left_inv (mem_ext_chart_source I x)

lemma maps_to_ext_chart_at (hs : s ⊆ (chart_at H x).source) :
  maps_to (ext_chart_at I x) s ((ext_chart_at I x).symm ⁻¹' s ∩ range I) :=
begin
  rw [maps_to', ext_chart_at_coe, ext_chart_at_coe_symm, preimage_comp, ← I.image_eq, image_comp,
    (chart_at H x).image_eq_target_inter_inv_preimage hs],
  exact image_subset _ (inter_subset_right _ _)
end

lemma ext_chart_at_source_mem_nhds' {x' : M} (h : x' ∈ (ext_chart_at I x).source) :
  (ext_chart_at I x).source ∈ 𝓝 x' :=
is_open.mem_nhds (ext_chart_at_open_source I x) h

lemma ext_chart_at_source_mem_nhds : (ext_chart_at I x).source ∈ 𝓝 x :=
ext_chart_at_source_mem_nhds' I x (mem_ext_chart_source I x)

lemma ext_chart_at_source_mem_nhds_within' {x' : M} (h : x' ∈ (ext_chart_at I x).source) :
  (ext_chart_at I x).source ∈ 𝓝[s] x' :=
mem_nhds_within_of_mem_nhds (ext_chart_at_source_mem_nhds' I x h)

lemma ext_chart_at_source_mem_nhds_within :
  (ext_chart_at I x).source ∈ 𝓝[s] x :=
mem_nhds_within_of_mem_nhds (ext_chart_at_source_mem_nhds I x)

lemma ext_chart_at_continuous_on :
  continuous_on (ext_chart_at I x) (ext_chart_at I x).source :=
begin
  refine I.continuous.comp_continuous_on _,
  rw ext_chart_at_source,
  exact (chart_at H x).continuous_on
end

lemma ext_chart_at_continuous_at' {x' : M} (h : x' ∈ (ext_chart_at I x).source) :
  continuous_at (ext_chart_at I x) x' :=
(ext_chart_at_continuous_on I x).continuous_at $ ext_chart_at_source_mem_nhds' I x h

lemma ext_chart_at_continuous_at : continuous_at (ext_chart_at I x) x :=
ext_chart_at_continuous_at' _ _ (mem_ext_chart_source I x)

lemma ext_chart_at_continuous_on_symm :
  continuous_on (ext_chart_at I x).symm (ext_chart_at I x).target :=
(chart_at H x).continuous_on_symm.comp I.continuous_on_symm $
  (maps_to_preimage _ _).mono_left (inter_subset_right _ _)

lemma ext_chart_at_map_nhds' {x y : M} (hy : y ∈ (ext_chart_at I x).source) :
  map (ext_chart_at I x) (𝓝 y) = 𝓝[range I] (ext_chart_at I x y) :=
begin
  rw [ext_chart_at_coe, (∘), ← I.map_nhds_eq, ← (chart_at H x).map_nhds_eq, map_map],
  rwa ext_chart_at_source at hy
end

lemma ext_chart_at_map_nhds :
  map (ext_chart_at I x) (𝓝 x) = 𝓝[range I] (ext_chart_at I x x) :=
ext_chart_at_map_nhds' I $ mem_ext_chart_source I x

lemma ext_chart_at_target_mem_nhds_within' {y : M} (hy : y ∈ (ext_chart_at I x).source) :
  (ext_chart_at I x).target ∈ 𝓝[range I] (ext_chart_at I x y) :=
begin
  rw [← local_equiv.image_source_eq_target, ← ext_chart_at_map_nhds' I hy],
  exact image_mem_map (ext_chart_at_source_mem_nhds' _ _ hy)
end

lemma ext_chart_at_target_mem_nhds_within :
  (ext_chart_at I x).target ∈ 𝓝[range I] (ext_chart_at I x x) :=
ext_chart_at_target_mem_nhds_within' I x (mem_ext_chart_source I x)

lemma ext_chart_at_target_subset_range : (ext_chart_at I x).target ⊆ range I :=
by simp only with mfld_simps

lemma nhds_within_ext_chart_target_eq' {y : M} (hy : y ∈ (ext_chart_at I x).source) :
  𝓝[(ext_chart_at I x).target] (ext_chart_at I x y) =
  𝓝[range I] (ext_chart_at I x y) :=
(nhds_within_mono _ (ext_chart_at_target_subset_range _ _)).antisymm $
  nhds_within_le_of_mem (ext_chart_at_target_mem_nhds_within' _ _ hy)

lemma nhds_within_ext_chart_target_eq :
  𝓝[(ext_chart_at I x).target] ((ext_chart_at I x) x) =
  𝓝[range I] ((ext_chart_at I x) x) :=
nhds_within_ext_chart_target_eq' I x (mem_ext_chart_source I x)

lemma ext_chart_continuous_at_symm'' {y : E} (h : y ∈ (ext_chart_at I x).target) :
  continuous_at (ext_chart_at I x).symm y :=
continuous_at.comp ((chart_at H x).continuous_at_symm h.2) (I.continuous_symm.continuous_at)

lemma ext_chart_continuous_at_symm' {x' : M} (h : x' ∈ (ext_chart_at I x).source) :
  continuous_at (ext_chart_at I x).symm (ext_chart_at I x x') :=
ext_chart_continuous_at_symm'' I _ $ (ext_chart_at I x).map_source h

lemma ext_chart_continuous_at_symm :
  continuous_at (ext_chart_at I x).symm ((ext_chart_at I x) x) :=
ext_chart_continuous_at_symm' I x (mem_ext_chart_source I x)

lemma ext_chart_continuous_on_symm :
  continuous_on (ext_chart_at I x).symm (ext_chart_at I x).target :=
λ y hy, (ext_chart_continuous_at_symm'' _ _ hy).continuous_within_at

lemma ext_chart_preimage_open_of_open' {s : set E} (hs : is_open s) :
  is_open ((ext_chart_at I x).source ∩ ext_chart_at I x ⁻¹' s) :=
(ext_chart_at_continuous_on I x).preimage_open_of_open (ext_chart_at_open_source _ _) hs

lemma ext_chart_preimage_open_of_open {s : set E} (hs : is_open s) :
  is_open ((chart_at H x).source ∩ ext_chart_at I x ⁻¹' s) :=
by { rw ← ext_chart_at_source I, exact ext_chart_preimage_open_of_open' I x hs }

lemma ext_chart_at_map_nhds_within_eq_image' {y : M} (hy : y ∈ (ext_chart_at I x).source) :
  map (ext_chart_at I x) (𝓝[s] y) =
    𝓝[ext_chart_at I x '' ((ext_chart_at I x).source ∩ s)] (ext_chart_at I x y) :=
by set e := ext_chart_at I x;
calc map e (𝓝[s] y) = map e (𝓝[e.source ∩ s] y) :
  congr_arg (map e) (nhds_within_inter_of_mem (ext_chart_at_source_mem_nhds_within' I x hy)).symm
... = 𝓝[e '' (e.source ∩ s)] (e y) :
  ((ext_chart_at I x).left_inv_on.mono $ inter_subset_left _ _).map_nhds_within_eq
    ((ext_chart_at I x).left_inv hy)
    (ext_chart_continuous_at_symm' I x hy).continuous_within_at
    (ext_chart_at_continuous_at' I x hy).continuous_within_at

lemma ext_chart_at_map_nhds_within_eq_image :
  map (ext_chart_at I x) (𝓝[s] x) =
    𝓝[ext_chart_at I x '' ((ext_chart_at I x).source ∩ s)] (ext_chart_at I x x) :=
ext_chart_at_map_nhds_within_eq_image' I x (mem_ext_chart_source I x)

lemma ext_chart_at_map_nhds_within' {y : M} (hy : y ∈ (ext_chart_at I x).source) :
  map (ext_chart_at I x) (𝓝[s] y) =
    𝓝[(ext_chart_at I x).symm ⁻¹' s ∩ range I] (ext_chart_at I x y) :=
by rw [ext_chart_at_map_nhds_within_eq_image' I x hy, nhds_within_inter,
  ← nhds_within_ext_chart_target_eq' _ _ hy, ← nhds_within_inter,
  (ext_chart_at I x).image_source_inter_eq', inter_comm]

lemma ext_chart_at_map_nhds_within :
  map (ext_chart_at I x) (𝓝[s] x) =
    𝓝[(ext_chart_at I x).symm ⁻¹' s ∩ range I] (ext_chart_at I x x) :=
ext_chart_at_map_nhds_within' I x (mem_ext_chart_source I x)

lemma ext_chart_at_symm_map_nhds_within' {y : M} (hy : y ∈ (ext_chart_at I x).source) :
  map (ext_chart_at I x).symm
    (𝓝[(ext_chart_at I x).symm ⁻¹' s ∩ range I] (ext_chart_at I x y)) = 𝓝[s] y :=
begin
  rw [← ext_chart_at_map_nhds_within' I x hy, map_map, map_congr, map_id],
  exact (ext_chart_at I x).left_inv_on.eq_on.eventually_eq_of_mem
    (ext_chart_at_source_mem_nhds_within' _ _ hy)
end

lemma ext_chart_at_symm_map_nhds_within_range' {y : M} (hy : y ∈ (ext_chart_at I x).source) :
  map (ext_chart_at I x).symm (𝓝[range I] (ext_chart_at I x y)) = 𝓝 y :=
by rw [← nhds_within_univ, ← ext_chart_at_symm_map_nhds_within' I x hy, preimage_univ, univ_inter]

lemma ext_chart_at_symm_map_nhds_within :
  map (ext_chart_at I x).symm
    (𝓝[(ext_chart_at I x).symm ⁻¹' s ∩ range I] (ext_chart_at I x x)) = 𝓝[s] x :=
ext_chart_at_symm_map_nhds_within' I x (mem_ext_chart_source I x)

lemma ext_chart_at_symm_map_nhds_within_range :
  map (ext_chart_at I x).symm (𝓝[range I] (ext_chart_at I x x)) = 𝓝 x :=
ext_chart_at_symm_map_nhds_within_range' I x (mem_ext_chart_source I x)

/-- Technical lemma ensuring that the preimage under an extended chart of a neighborhood of a point
in the source is a neighborhood of the preimage, within a set. -/
lemma ext_chart_preimage_mem_nhds_within' {x' : M} (h : x' ∈ (ext_chart_at I x).source)
  (ht : t ∈ 𝓝[s] x') :
  (ext_chart_at I x).symm ⁻¹' t ∈
    𝓝[(ext_chart_at I x).symm ⁻¹' s ∩ range I] ((ext_chart_at I x) x') :=
by rwa [← ext_chart_at_symm_map_nhds_within' I x h, mem_map] at ht

/-- Technical lemma ensuring that the preimage under an extended chart of a neighborhood of the
base point is a neighborhood of the preimage, within a set. -/
lemma ext_chart_preimage_mem_nhds_within (ht : t ∈ 𝓝[s] x) :
  (ext_chart_at I x).symm ⁻¹' t ∈
    𝓝[(ext_chart_at I x).symm ⁻¹' s ∩ range I] ((ext_chart_at I x) x) :=
ext_chart_preimage_mem_nhds_within' I x (mem_ext_chart_source I x) ht

lemma ext_chart_preimage_mem_nhds' {x' : M} (h : x' ∈ (ext_chart_at I x).source) (ht : t ∈ 𝓝 x') :
  (ext_chart_at I x).symm ⁻¹' t ∈ 𝓝 (ext_chart_at I x x') :=
begin
  apply (ext_chart_continuous_at_symm' I x h).preimage_mem_nhds,
  rwa (ext_chart_at I x).left_inv h
end

/-- Technical lemma ensuring that the preimage under an extended chart of a neighborhood of a point
is a neighborhood of the preimage. -/
lemma ext_chart_preimage_mem_nhds (ht : t ∈ 𝓝 x) :
  (ext_chart_at I x).symm ⁻¹' t ∈ 𝓝 ((ext_chart_at I x) x) :=
begin
  apply (ext_chart_continuous_at_symm I x).preimage_mem_nhds,
  rwa (ext_chart_at I x).left_inv (mem_ext_chart_source _ _)
end

/-- Technical lemma to rewrite suitably the preimage of an intersection under an extended chart, to
bring it into a convenient form to apply derivative lemmas. -/
lemma ext_chart_preimage_inter_eq :
  ((ext_chart_at I x).symm ⁻¹' (s ∩ t) ∩ range I)
  = ((ext_chart_at I x).symm ⁻¹' s ∩ range I) ∩ ((ext_chart_at I x).symm ⁻¹' t) :=
by mfld_set_tac

/-! We use the name `ext_coord_change` for `(ext_chart_at I x').symm ≫ ext_chart_at I x`. -/

lemma ext_coord_change_source (x x' : M) :
  ((ext_chart_at I x').symm ≫ ext_chart_at I x).source =
  I '' ((chart_at H x').symm ≫ₕ (chart_at H x)).source :=
by { simp_rw [local_equiv.trans_source, I.image_eq, ext_chart_at_source, local_equiv.symm_source,
      ext_chart_at_target, inter_right_comm _ (range I)], refl }

lemma cont_diff_on_ext_coord_change [smooth_manifold_with_corners I M] (x x' : M) :
  cont_diff_on 𝕜 ⊤ (ext_chart_at I x ∘ (ext_chart_at I x').symm)
  ((ext_chart_at I x').symm ≫ ext_chart_at I x).source :=
by { rw [ext_coord_change_source, I.image_eq], exact (has_groupoid.compatible
  (cont_diff_groupoid ⊤ I) (chart_mem_atlas H x') (chart_mem_atlas H x)).1 }

lemma cont_diff_within_at_ext_coord_change [smooth_manifold_with_corners I M] (x x' : M) {y : E}
  (hy : y ∈ ((ext_chart_at I x').symm ≫ ext_chart_at I x).source) :
  cont_diff_within_at 𝕜 ⊤ (ext_chart_at I x ∘ (ext_chart_at I x').symm) (range I) y :=
begin
  apply (cont_diff_on_ext_coord_change I x x' y hy).mono_of_mem,
  rw [ext_coord_change_source] at hy ⊢,
  obtain ⟨z, hz, rfl⟩ := hy,
  exact I.image_mem_nhds_within ((local_homeomorph.open_source _).mem_nhds hz)
end

/-- Conjugating a function to write it in the preferred charts around `x`.
The manifold derivative of `f` will just be the derivative of this conjugated function. -/
@[simp, mfld_simps] def written_in_ext_chart_at (x : M) (f : M → M') : E → E' :=
ext_chart_at I' (f x) ∘ f ∘ (ext_chart_at I x).symm

variable (𝕜)

lemma ext_chart_self_eq {x : H} : ⇑(ext_chart_at I x) = I := rfl
lemma ext_chart_self_apply {x y : H} : ext_chart_at I x y = I y := rfl

/-- In the case of the manifold structure on a vector space, the extended charts are just the
identity.-/
lemma ext_chart_model_space_eq_id (x : E) : ext_chart_at 𝓘(𝕜, E) x = local_equiv.refl E :=
by simp only with mfld_simps

lemma ext_chart_model_space_apply {x y : E} : ext_chart_at 𝓘(𝕜, E) x y = y := rfl

<<<<<<< HEAD
variable {𝕜}

lemma ext_chart_at_prod (x : M × M') :
  ext_chart_at (I.prod I') x = (ext_chart_at I x.1).prod (ext_chart_at I' x.2) :=
by simp only with mfld_simps

=======
>>>>>>> d8dd620c
end extended_charts<|MERGE_RESOLUTION|>--- conflicted
+++ resolved
@@ -964,13 +964,10 @@
 
 lemma ext_chart_model_space_apply {x y : E} : ext_chart_at 𝓘(𝕜, E) x y = y := rfl
 
-<<<<<<< HEAD
 variable {𝕜}
 
 lemma ext_chart_at_prod (x : M × M') :
   ext_chart_at (I.prod I') x = (ext_chart_at I x.1).prod (ext_chart_at I' x.2) :=
 by simp only with mfld_simps
 
-=======
->>>>>>> d8dd620c
 end extended_charts