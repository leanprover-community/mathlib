--- conflicted
+++ resolved
@@ -94,11 +94,7 @@
 
 lemma continuous_on_stereo_to_fun [complete_space E] :
   continuous_on (stereo_to_fun v) {x : E | innerSL v x ≠ (1:ℝ)} :=
-<<<<<<< HEAD
-(@times_cont_diff_on_stereo_to_fun E _ v _).continuous_on
-=======
-cont_diff_on_stereo_to_fun.continuous_on
->>>>>>> 3e77124c
+(@cont_diff_on_stereo_to_fun E _ v _).continuous_on
 
 variables (v)
 
