/-
Copyright (c) 2021 Yury Kudryashov. All rights reserved.
Released under Apache 2.0 license as described in the file LICENSE.
Authors: Yury Kudryashov
-/
import analysis.calculus.specific_functions
import geometry.manifold.diffeomorph
import geometry.manifold.instances.real

/-!
# Smooth bump functions on a smooth manifold

In this file we define `smooth_bump_function I c` to be a bundled smooth "bump" function centered at
`c`. It is a structure that consists of two real numbers `0 < r < R` with small enough `R`. We
define a coercion to function for this type, and for `f : smooth_bump_function I c`, the function
`⇑f` written in the extended chart at `c` has the following properties:

* `f x = 1` in the closed euclidean ball of radius `f.r` centered at `c`;
* `f x = 0` outside of the euclidean ball of radius `f.R` centered at `c`;
* `0 ≤ f x ≤ 1` for all `x`.

The actual statements involve (pre)images under `ext_chart_at I f` and are given as lemmas in the
`smooth_bump_function` namespace.

## Tags

manifold, smooth bump function
-/

universes uE uF uH uM
variables
{E : Type uE} [normed_group E] [normed_space ℝ E] [finite_dimensional ℝ E]
{H : Type uH} [topological_space H] (I : model_with_corners ℝ E H)
{M : Type uM} [topological_space M] [charted_space H M] [smooth_manifold_with_corners I M]

open function filter finite_dimensional set
open_locale topological_space manifold classical filter big_operators

noncomputable theory

/-!
### Smooth bump function

In this section we define a structure for a bundled smooth bump function and prove its properties.
-/

/-- Given a smooth manifold modelled on a finite dimensional space `E`,
`f : smooth_bump_function I M` is a smooth function on `M` such that in the extended chart `e` at
`f.c`:

* `f x = 1` in the closed euclidean ball of radius `f.r` centered at `f.c`;
* `f x = 0` outside of the euclidean ball of radius `f.R` centered at `f.c`;
* `0 ≤ f x ≤ 1` for all `x`.

The structure contains data required to construct a function with these properties. The function is
available as `⇑f` or `f x`. Formal statements of the properties listed above involve some
(pre)images under `ext_chart_at I f.c` and are given as lemmas in the `smooth_bump_function`
namespace. -/
structure smooth_bump_function (c : M) extends times_cont_diff_bump (ext_chart_at I c c) :=
(closed_ball_subset :
  (euclidean.closed_ball (ext_chart_at I c c) R) ∩ range I ⊆ (ext_chart_at I c).target)

variable {M}

namespace smooth_bump_function

open euclidean (renaming dist -> eudist)

variables {c : M} (f : smooth_bump_function I c) {x : M} {I}

/-- The function defined by `f : smooth_bump_function c`. Use automatic coercion to function
instead. -/
def to_fun : M → ℝ :=
indicator (chart_at H c).source (f.to_times_cont_diff_bump ∘ ext_chart_at I c)

instance : has_coe_to_fun (smooth_bump_function I c) (λ _, M → ℝ) := ⟨to_fun⟩

lemma coe_def :
  ⇑f = indicator (chart_at H c).source (f.to_times_cont_diff_bump ∘ ext_chart_at I c) :=
rfl

lemma R_pos : 0 < f.R := f.to_times_cont_diff_bump.R_pos

lemma ball_subset :
  ball (ext_chart_at I c c) f.R ∩ range I ⊆ (ext_chart_at I c).target :=
subset.trans (inter_subset_inter_left _ ball_subset_closed_ball) f.closed_ball_subset

lemma eq_on_source :
  eq_on f (f.to_times_cont_diff_bump ∘ ext_chart_at I c) (chart_at H c).source :=
eq_on_indicator

lemma eventually_eq_of_mem_source (hx : x ∈ (chart_at H c).source) :
  f =ᶠ[𝓝 x] f.to_times_cont_diff_bump ∘ ext_chart_at I c :=
f.eq_on_source.eventually_eq_of_mem $ is_open.mem_nhds (chart_at H c).open_source hx

lemma one_of_dist_le (hs : x ∈ (chart_at H c).source)
  (hd : eudist (ext_chart_at I c x) (ext_chart_at I c c) ≤ f.r) :
  f x = 1 :=
by simp only [f.eq_on_source hs, (∘), f.to_times_cont_diff_bump.one_of_mem_closed_ball hd]

lemma support_eq_inter_preimage :
  support f =
    (chart_at H c).source ∩ (ext_chart_at I c ⁻¹' ball (ext_chart_at I c c) f.R) :=
by rw [coe_def, support_indicator, (∘), support_comp_eq_preimage, ← ext_chart_at_source I,
  ← (ext_chart_at I c).symm_image_target_inter_eq',
  ← (ext_chart_at I c).symm_image_target_inter_eq', f.to_times_cont_diff_bump.support_eq]

lemma open_support : is_open (support f) :=
by { rw support_eq_inter_preimage, exact ext_chart_preimage_open_of_open I c is_open_ball }

lemma support_eq_symm_image :
  support f = (ext_chart_at I c).symm '' (ball (ext_chart_at I c c) f.R ∩ range I) :=
begin
  rw [f.support_eq_inter_preimage, ← ext_chart_at_source I,
    ← (ext_chart_at I c).symm_image_target_inter_eq', inter_comm],
  congr' 1 with y,
  exact and.congr_right_iff.2
    (λ hy, ⟨λ h, ext_chart_at_target_subset_range _ _ h, λ h, f.ball_subset ⟨hy, h⟩⟩)
end

lemma support_subset_source : support f ⊆ (chart_at H c).source :=
by { rw [f.support_eq_inter_preimage, ← ext_chart_at_source I], exact inter_subset_left _ _ }

lemma image_eq_inter_preimage_of_subset_support {s : set M} (hs : s ⊆ support f) :
  ext_chart_at I c '' s =
    closed_ball (ext_chart_at I c c) f.R ∩ range I ∩ (ext_chart_at I c).symm ⁻¹' s :=
begin
  rw [support_eq_inter_preimage, subset_inter_iff, ← ext_chart_at_source I,
    ← image_subset_iff] at hs,
  cases hs with hse hsf,
  apply subset.antisymm,
  { refine subset_inter (subset_inter (subset.trans hsf ball_subset_closed_ball) _) _,
    { rintro _ ⟨x, -, rfl⟩, exact mem_range_self _ },
    { rw [(ext_chart_at I c).image_eq_target_inter_inv_preimage hse],
      exact inter_subset_right _ _ } },
  { refine subset.trans (inter_subset_inter_left _ f.closed_ball_subset) _,
    rw [(ext_chart_at I c).image_eq_target_inter_inv_preimage hse] }
end

lemma mem_Icc : f x ∈ Icc (0 : ℝ) 1 :=
begin
  have : f x = 0 ∨ f x = _, from indicator_eq_zero_or_self _ _ _,
  cases this; rw this,
  exacts [left_mem_Icc.2 zero_le_one,
    ⟨f.to_times_cont_diff_bump.nonneg, f.to_times_cont_diff_bump.le_one⟩]
end

lemma nonneg : 0 ≤ f x := f.mem_Icc.1

lemma le_one : f x ≤ 1 := f.mem_Icc.2

lemma eventually_eq_one_of_dist_lt (hs : x ∈ (chart_at H c).source)
  (hd : eudist (ext_chart_at I c x) (ext_chart_at I c c) < f.r) :
  f =ᶠ[𝓝 x] 1 :=
begin
  filter_upwards [is_open.mem_nhds (ext_chart_preimage_open_of_open I c is_open_ball) ⟨hs, hd⟩],
  rintro z ⟨hzs, hzd : _ < _⟩,
  exact f.one_of_dist_le hzs hzd.le
end

lemma eventually_eq_one : f =ᶠ[𝓝 c] 1 :=
f.eventually_eq_one_of_dist_lt (mem_chart_source _ _) $
by { rw [euclidean.dist, dist_self], exact f.r_pos }

@[simp] lemma eq_one : f c = 1 := f.eventually_eq_one.eq_of_nhds

lemma support_mem_nhds : support f ∈ 𝓝 c :=
f.eventually_eq_one.mono $ λ x hx, by { rw hx, exact one_ne_zero }

lemma closure_support_mem_nhds : closure (support f) ∈ 𝓝 c :=
mem_of_superset f.support_mem_nhds subset_closure

lemma c_mem_support : c ∈ support f := mem_of_mem_nhds f.support_mem_nhds

lemma nonempty_support : (support f).nonempty := ⟨c, f.c_mem_support⟩

lemma compact_symm_image_closed_ball :
  is_compact ((ext_chart_at I c).symm '' (closed_ball (ext_chart_at I c c) f.R ∩ range I)) :=
(compact_ball.inter_right I.closed_range).image_of_continuous_on $
  (ext_chart_at_continuous_on_symm _ _).mono f.closed_ball_subset

/-- Given a smooth bump function `f : smooth_bump_function I c`, the closed ball of radius `f.R` is
known to include the support of `f`. These closed balls (in the model normed space `E`) intersected
with `set.range I` form a basis of `𝓝[range I] (ext_chart_at I c c)`. -/
lemma nhds_within_range_basis :
  (𝓝[range I] (ext_chart_at I c c)).has_basis (λ f : smooth_bump_function I c, true)
    (λ f, closed_ball (ext_chart_at I c c) f.R ∩ range I) :=
begin
  refine ((nhds_within_has_basis euclidean.nhds_basis_closed_ball _).restrict_subset
      (ext_chart_at_target_mem_nhds_within _ _)).to_has_basis' _ _,
  { rintro R ⟨hR0, hsub⟩,
    exact ⟨⟨⟨⟨R / 2, R, half_pos hR0, half_lt_self hR0⟩⟩, hsub⟩, trivial, subset.rfl⟩ },
  { exact λ f _, inter_mem (mem_nhds_within_of_mem_nhds $ closed_ball_mem_nhds f.R_pos)
      self_mem_nhds_within }
end

lemma closed_image_of_closed {s : set M} (hsc : is_closed s) (hs : s ⊆ support f) :
  is_closed (ext_chart_at I c '' s) :=
begin
  rw f.image_eq_inter_preimage_of_subset_support hs,
  refine continuous_on.preimage_closed_of_closed
    ((ext_chart_continuous_on_symm _ _).mono f.closed_ball_subset) _ hsc,
  exact is_closed.inter is_closed_closed_ball I.closed_range
end

/-- If `f` is a smooth bump function and `s` closed subset of the support of `f` (i.e., of the open
ball of radius `f.R`), then there exists `0 < r < f.R` such that `s` is a subset of the open ball of
radius `r`. Formally, `s ⊆ e.source ∩ e ⁻¹' (ball (e c) r)`, where `e = ext_chart_at I c`. -/
lemma exists_r_pos_lt_subset_ball {s : set M} (hsc : is_closed s) (hs : s ⊆ support f) :
  ∃ r (hr : r ∈ Ioo 0 f.R), s ⊆
    (chart_at H c).source ∩ ext_chart_at I c ⁻¹' (ball (ext_chart_at I c c) r) :=
begin
  set e := ext_chart_at I c,
  have : is_closed (e '' s) := f.closed_image_of_closed hsc hs,
  rw [support_eq_inter_preimage, subset_inter_iff, ← image_subset_iff] at hs,
  rcases euclidean.exists_pos_lt_subset_ball f.R_pos this hs.2 with ⟨r, hrR, hr⟩,
  exact ⟨r, hrR, subset_inter hs.1 (image_subset_iff.1 hr)⟩
end

/-- Replace `r` with another value in the interval `(0, f.R)`. -/
def update_r (r : ℝ) (hr : r ∈ Ioo 0 f.R) : smooth_bump_function I c :=
⟨⟨⟨r, f.R, hr.1, hr.2⟩⟩, f.closed_ball_subset⟩

@[simp] lemma update_r_R {r : ℝ} (hr : r ∈ Ioo 0 f.R) : (f.update_r r hr).R = f.R := rfl

@[simp] lemma update_r_r {r : ℝ} (hr : r ∈ Ioo 0 f.R) : (f.update_r r hr).r = r := rfl

@[simp] lemma support_update_r {r : ℝ} (hr : r ∈ Ioo 0 f.R) :
  support (f.update_r r hr) = support f :=
by simp only [support_eq_inter_preimage, update_r_R]

instance : inhabited (smooth_bump_function I c) :=
classical.inhabited_of_nonempty nhds_within_range_basis.nonempty

variables [t2_space M]

lemma closed_symm_image_closed_ball :
  is_closed ((ext_chart_at I c).symm '' (closed_ball (ext_chart_at I c c) f.R ∩ range I)) :=
f.compact_symm_image_closed_ball.is_closed

lemma closure_support_subset_symm_image_closed_ball :
  closure (support f) ⊆
    (ext_chart_at I c).symm '' (closed_ball (ext_chart_at I c c) f.R ∩ range I) :=
begin
  rw support_eq_symm_image,
  exact closure_minimal (image_subset _ $ inter_subset_inter_left _ ball_subset_closed_ball)
    f.closed_symm_image_closed_ball
end

lemma closure_support_subset_ext_chart_at_source :
  closure (support f) ⊆ (ext_chart_at I c).source :=
calc closure (support f)
    ⊆ (ext_chart_at I c).symm '' (closed_ball (ext_chart_at I c c) f.R ∩ range I) :
  f.closure_support_subset_symm_image_closed_ball
... ⊆ (ext_chart_at I c).symm '' (ext_chart_at I c).target :
  image_subset _ f.closed_ball_subset
... = (ext_chart_at I c).source :
  (ext_chart_at I c).symm_image_target_eq_source

lemma closure_support_subset_chart_at_source :
  closure (support f) ⊆ (chart_at H c).source :=
by simpa only [ext_chart_at_source] using f.closure_support_subset_ext_chart_at_source

lemma compact_closure_support : is_compact (closure $ support f) :=
compact_of_is_closed_subset f.compact_symm_image_closed_ball is_closed_closure
 f.closure_support_subset_symm_image_closed_ball

variables (I c)

/-- The closures of supports of smooth bump functions centered at `c` form a basis of `𝓝 c`.
In other words, each of these closures is a neighborhood of `c` and each neighborhood of `c`
includes `closure (support f)` for some `f : smooth_bump_function I c`. -/
lemma nhds_basis_closure_support :
  (𝓝 c).has_basis (λ f : smooth_bump_function I c, true) (λ f, closure $ support f) :=
begin
  have : (𝓝 c).has_basis (λ f : smooth_bump_function I c, true)
    (λ f, (ext_chart_at I c).symm '' (closed_ball (ext_chart_at I c c) f.R ∩ range I)),
  { rw [← ext_chart_at_symm_map_nhds_within_range I c],
    exact nhds_within_range_basis.map _ },
  refine this.to_has_basis' (λ f hf, ⟨f, trivial, f.closure_support_subset_symm_image_closed_ball⟩)
    (λ f _, f.closure_support_mem_nhds),
end

variable {c}

/-- Given `s ∈ 𝓝 c`, the supports of smooth bump functions `f : smooth_bump_function I c` such that
`closure (support f) ⊆ s` form a basis of `𝓝 c`.  In other words, each of these supports is a
neighborhood of `c` and each neighborhood of `c` includes `support f` for some `f :
smooth_bump_function I c` such that `closure (support f) ⊆ s`. -/
lemma nhds_basis_support {s : set M} (hs : s ∈ 𝓝 c) :
  (𝓝 c).has_basis (λ f : smooth_bump_function I c, closure (support f) ⊆ s) (λ f, support f) :=
((nhds_basis_closure_support I c).restrict_subset hs).to_has_basis'
  (λ f hf, ⟨f, hf.2, subset_closure⟩) (λ f hf, f.support_mem_nhds)

variables [smooth_manifold_with_corners I M] {I}

/-- A smooth bump function is infinitely smooth. -/
protected lemma smooth : smooth I 𝓘(ℝ) f :=
begin
  refine times_cont_mdiff_of_support (λ x hx, _),
  have : x ∈ (chart_at H c).source := f.closure_support_subset_chart_at_source hx,
  refine times_cont_mdiff_at.congr_of_eventually_eq _
    (f.eq_on_source.eventually_eq_of_mem $ is_open.mem_nhds (chart_at _ _).open_source this),
  exact f.to_times_cont_diff_bump.times_cont_diff_at.times_cont_mdiff_at.comp _
    (times_cont_mdiff_at_ext_chart_at' this)
end

protected lemma smooth_at {x} : smooth_at I 𝓘(ℝ) f x := f.smooth.smooth_at

protected lemma continuous : continuous f := f.smooth.continuous

/-- If `f : smooth_bump_function I c` is a smooth bump function and `g : M → G` is a function smooth
on the source of the chart at `c`, then `f • g` is smooth on the whole manifold. -/
lemma smooth_smul {G} [normed_group G] [normed_space ℝ G]
  {g : M → G} (hg : smooth_on I 𝓘(ℝ, G) g (chart_at H c).source) :
  smooth I 𝓘(ℝ, G) (λ x, f x • g x) :=
begin
  apply times_cont_mdiff_of_support (λ x hx, _),
  have : x ∈ (chart_at H c).source,
  calc x ∈ closure (support (λ x, f x • g x)) : hx
     ... ⊆ closure (support f) : closure_mono (support_smul_subset_left _ _)
     ... ⊆ (chart_at _ c).source : f.closure_support_subset_chart_at_source,
  exact f.smooth_at.smul ((hg _ this).times_cont_mdiff_at $
<<<<<<< HEAD
    mem_nhds_sets (chart_at _ _).open_source this)
end

end smooth_bump_function

/-!
### Covering by supports of smooth bump functions

In this section we define `smooth_bump_covering I s` to be a collection of `smooth_bump_function`s
such that their supports is a locally finite family of sets and for each `x ∈ s` some function `f i`
from the collection is equal to `1` in a neighborhood of `x`. A covering of this type is useful to
construct a smooth partition of unity and can be used instead of a partition of unity in some
proofs.

We prove that on a smooth finite dimensional real manifold with `σ`-compact Hausdorff topology,
for any `U : M → set M` such that `∀ x ∈ s, U x ∈ 𝓝 x` there exists a `smooth_bump_covering I s`
subordinate to `U`. Then we use this fact to prove a version of the Whitney embedding theorem: any
compact real manifold can be embedded into `ℝ^n` for large enough `n`.
-/

/-- We say that a collection of `smooth_bump_function`s is a `smooth_bump_covering` of a set `s` if

* `(f i).c ∈ s` for all `i`;
* the family `λ i, support (f i)` is locally finite;
* for each point `x ∈ s` there exists `i` such that `f i =ᶠ[𝓝 x] 1`;
  in other words, `x` belongs to the interior of `{y | f i y = 1}`;

If `M` is a finite dimensional real manifold which is a sigma-compact Hausdorff topological space,
then a choice of `smooth_bump_covering` is available as `smooth_bump_covering.choice_set`, see also
`smooth_bump_covering.choice` for the case `s = univ` and
`smooth_bump_covering.exists_is_subordinate` for a lemma providing a covering subordinate to a given
`U : M → set M`.

This covering can be used, e.g., to construct a partition of unity and to prove the weak
Whitney embedding theorem. -/
structure smooth_bump_covering (s : set M) :=
(ι : Type uM)
(c : ι → M)
(to_fun : Π i, smooth_bump_function I (c i))
(c_mem' : ∀ i, c i ∈ s)
(locally_finite' : locally_finite (λ i, support (to_fun i)))
(eventually_eq_one' : ∀ x ∈ s, ∃ i, to_fun i =ᶠ[𝓝 x] 1)

namespace smooth_bump_covering

variables {s : set M} {U : M → set M} (fs : smooth_bump_covering I s) {I}

instance : has_coe_to_fun (smooth_bump_covering I s) (λ f, Π i, smooth_bump_function I (f.c i)) :=
⟨to_fun⟩

@[simp] lemma coe_mk (ι : Type uM) (c : ι → M) (to_fun : Π i, smooth_bump_function I (c i))
  (h₁ h₂ h₃) : ⇑(mk ι c to_fun h₁ h₂ h₃ : smooth_bump_covering I s) = to_fun :=
rfl

/-- 
We say that `f : smooth_bump_covering I s` is *subordinate* to a map `U : M → set M` if for each
index `i`, we have `closure (support (f i)) ⊆ U (f i).c`. This notion is a bit more general than
being subordinate to an open covering of `M`, because we make no assumption about the way `U x`
depends on `x`.
-/
def is_subordinate {s : set M} (f : smooth_bump_covering I s) (U : M → set M) :=
∀ i, closure (support $ f i) ⊆ U (f.c i)

variable (I)

/-- Let `M` be a smooth manifold with corners modelled on a finite dimensional real vector space.
Suppose also that `M` is a Hausdorff `σ`-compact topological space. Let `s` be a closed set
in `M` and `U : M → set M` be a collection of sets such that `U x ∈ 𝓝 x` for every `x ∈ s`.
Then there exists a smooth bump covering of `s` that is subordinate to `U`. -/
lemma exists_is_subordinate [t2_space M] [sigma_compact_space M] (hs : is_closed s)
  (hU : ∀ x ∈ s, U x ∈ 𝓝 x) :
  ∃ f : smooth_bump_covering I s, f.is_subordinate U :=
begin
  -- First we deduce some missing instances
  haveI : locally_compact_space H := I.locally_compact,
  haveI : locally_compact_space M := charted_space.locally_compact H,
  haveI : normal_space M := normal_of_paracompact_t2,
  -- Next we choose a covering by supports of smooth bump functions
  have hB := λ x hx, smooth_bump_function.nhds_basis_support I (hU x hx),
  rcases refinement_of_locally_compact_sigma_compact_of_nhds_basis_set hs hB
    with ⟨ι, c, f, hf, hsub', hfin⟩, choose hcs hfU using hf,
  /- Then we use the shrinking lemma to get a covering by smaller open -/
  rcases exists_subset_Union_closed_subset hs (λ i, (f i).open_support)
    (λ x hx, hfin.point_finite x) hsub' with ⟨V, hsV, hVc, hVf⟩,
  choose r hrR hr using λ i, (f i).exists_r_pos_lt_subset_ball (hVc i) (hVf i),
  refine ⟨⟨ι, c, λ i, (f i).update_r (r i) (hrR i), hcs, _, λ x hx, _⟩, λ i, _⟩,
  { simpa only [smooth_bump_function.support_update_r] },
  { refine (mem_Union.1 $ hsV hx).imp (λ i hi, _),
    exact ((f i).update_r _ _).eventually_eq_one_of_dist_lt
      ((f i).support_subset_source $ hVf _ hi) (hr i hi).2 },
  { simpa only [coe_mk, smooth_bump_function.support_update_r] using hfU i }
=======
    is_open.mem_nhds (chart_at _ _).open_source this)
>>>>>>> 6823886c
end

end smooth_bump_function<|MERGE_RESOLUTION|>--- conflicted
+++ resolved
@@ -321,101 +321,7 @@
      ... ⊆ closure (support f) : closure_mono (support_smul_subset_left _ _)
      ... ⊆ (chart_at _ c).source : f.closure_support_subset_chart_at_source,
   exact f.smooth_at.smul ((hg _ this).times_cont_mdiff_at $
-<<<<<<< HEAD
-    mem_nhds_sets (chart_at _ _).open_source this)
-end
-
-end smooth_bump_function
-
-/-!
-### Covering by supports of smooth bump functions
-
-In this section we define `smooth_bump_covering I s` to be a collection of `smooth_bump_function`s
-such that their supports is a locally finite family of sets and for each `x ∈ s` some function `f i`
-from the collection is equal to `1` in a neighborhood of `x`. A covering of this type is useful to
-construct a smooth partition of unity and can be used instead of a partition of unity in some
-proofs.
-
-We prove that on a smooth finite dimensional real manifold with `σ`-compact Hausdorff topology,
-for any `U : M → set M` such that `∀ x ∈ s, U x ∈ 𝓝 x` there exists a `smooth_bump_covering I s`
-subordinate to `U`. Then we use this fact to prove a version of the Whitney embedding theorem: any
-compact real manifold can be embedded into `ℝ^n` for large enough `n`.
--/
-
-/-- We say that a collection of `smooth_bump_function`s is a `smooth_bump_covering` of a set `s` if
-
-* `(f i).c ∈ s` for all `i`;
-* the family `λ i, support (f i)` is locally finite;
-* for each point `x ∈ s` there exists `i` such that `f i =ᶠ[𝓝 x] 1`;
-  in other words, `x` belongs to the interior of `{y | f i y = 1}`;
-
-If `M` is a finite dimensional real manifold which is a sigma-compact Hausdorff topological space,
-then a choice of `smooth_bump_covering` is available as `smooth_bump_covering.choice_set`, see also
-`smooth_bump_covering.choice` for the case `s = univ` and
-`smooth_bump_covering.exists_is_subordinate` for a lemma providing a covering subordinate to a given
-`U : M → set M`.
-
-This covering can be used, e.g., to construct a partition of unity and to prove the weak
-Whitney embedding theorem. -/
-structure smooth_bump_covering (s : set M) :=
-(ι : Type uM)
-(c : ι → M)
-(to_fun : Π i, smooth_bump_function I (c i))
-(c_mem' : ∀ i, c i ∈ s)
-(locally_finite' : locally_finite (λ i, support (to_fun i)))
-(eventually_eq_one' : ∀ x ∈ s, ∃ i, to_fun i =ᶠ[𝓝 x] 1)
-
-namespace smooth_bump_covering
-
-variables {s : set M} {U : M → set M} (fs : smooth_bump_covering I s) {I}
-
-instance : has_coe_to_fun (smooth_bump_covering I s) (λ f, Π i, smooth_bump_function I (f.c i)) :=
-⟨to_fun⟩
-
-@[simp] lemma coe_mk (ι : Type uM) (c : ι → M) (to_fun : Π i, smooth_bump_function I (c i))
-  (h₁ h₂ h₃) : ⇑(mk ι c to_fun h₁ h₂ h₃ : smooth_bump_covering I s) = to_fun :=
-rfl
-
-/-- 
-We say that `f : smooth_bump_covering I s` is *subordinate* to a map `U : M → set M` if for each
-index `i`, we have `closure (support (f i)) ⊆ U (f i).c`. This notion is a bit more general than
-being subordinate to an open covering of `M`, because we make no assumption about the way `U x`
-depends on `x`.
--/
-def is_subordinate {s : set M} (f : smooth_bump_covering I s) (U : M → set M) :=
-∀ i, closure (support $ f i) ⊆ U (f.c i)
-
-variable (I)
-
-/-- Let `M` be a smooth manifold with corners modelled on a finite dimensional real vector space.
-Suppose also that `M` is a Hausdorff `σ`-compact topological space. Let `s` be a closed set
-in `M` and `U : M → set M` be a collection of sets such that `U x ∈ 𝓝 x` for every `x ∈ s`.
-Then there exists a smooth bump covering of `s` that is subordinate to `U`. -/
-lemma exists_is_subordinate [t2_space M] [sigma_compact_space M] (hs : is_closed s)
-  (hU : ∀ x ∈ s, U x ∈ 𝓝 x) :
-  ∃ f : smooth_bump_covering I s, f.is_subordinate U :=
-begin
-  -- First we deduce some missing instances
-  haveI : locally_compact_space H := I.locally_compact,
-  haveI : locally_compact_space M := charted_space.locally_compact H,
-  haveI : normal_space M := normal_of_paracompact_t2,
-  -- Next we choose a covering by supports of smooth bump functions
-  have hB := λ x hx, smooth_bump_function.nhds_basis_support I (hU x hx),
-  rcases refinement_of_locally_compact_sigma_compact_of_nhds_basis_set hs hB
-    with ⟨ι, c, f, hf, hsub', hfin⟩, choose hcs hfU using hf,
-  /- Then we use the shrinking lemma to get a covering by smaller open -/
-  rcases exists_subset_Union_closed_subset hs (λ i, (f i).open_support)
-    (λ x hx, hfin.point_finite x) hsub' with ⟨V, hsV, hVc, hVf⟩,
-  choose r hrR hr using λ i, (f i).exists_r_pos_lt_subset_ball (hVc i) (hVf i),
-  refine ⟨⟨ι, c, λ i, (f i).update_r (r i) (hrR i), hcs, _, λ x hx, _⟩, λ i, _⟩,
-  { simpa only [smooth_bump_function.support_update_r] },
-  { refine (mem_Union.1 $ hsV hx).imp (λ i hi, _),
-    exact ((f i).update_r _ _).eventually_eq_one_of_dist_lt
-      ((f i).support_subset_source $ hVf _ hi) (hr i hi).2 },
-  { simpa only [coe_mk, smooth_bump_function.support_update_r] using hfU i }
-=======
     is_open.mem_nhds (chart_at _ _).open_source this)
->>>>>>> 6823886c
 end
 
 end smooth_bump_function