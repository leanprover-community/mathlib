--- conflicted
+++ resolved
@@ -30,21 +30,15 @@
 
 namespace point_derivation
 
-<<<<<<< HEAD
+instance smooth_functions_algebra : algebra 𝕜 C^∞⟮I, M; 𝕜⟯ := by apply_instance
+instance smooth_functions_tower : is_scalar_tower 𝕜 C^∞⟮I, M; 𝕜⟯ C^∞⟮I, M; 𝕜⟯ := by apply_instance
+
 def smooth_funtions.eval' (x : M) : C^∞⟮I, M; 𝕜⟯ →+* 𝕜 :=
 { to_fun    := λ f, f x,
   map_one'  := rfl,
   map_mul'  := λ f g, rfl,
   map_zero' := rfl,
   map_add'  := λ f g, rfl }
-=======
-instance smooth_functions_algebra : algebra 𝕜 C^∞⟮I, M; 𝕜⟯ := by apply_instance
-instance smooth_functions_tower : is_scalar_tower 𝕜 C^∞⟮I, M; 𝕜⟯ C^∞⟮I, M; 𝕜⟯ := by apply_instance
-
-/-- The scalar multiplication depends on the point `x : M`. -/
-def has_scalar (x : M) : has_scalar C^∞⟮I, M; 𝕜⟯ 𝕜 :=
-{ smul := λ f k, f x * k }
->>>>>>> fc88bee2
 
 def algebra (x : M) : algebra C^∞⟮I, M; 𝕜⟯ 𝕜 := (smooth_funtions.eval' I x).to_algebra
 
@@ -56,10 +50,13 @@
 def module (x : M) : module C^∞⟮I, M; 𝕜⟯ 𝕜 :=
 @algebra.to_module _ _ _ _ (point_derivation.algebra I x)
 
+lemma scalar_def {x : M} {f : C^∞⟮I, M; 𝕜⟯} {k : 𝕜} :
+  @has_scalar.smul C^∞⟮I, M; 𝕜⟯ 𝕜 (point_derivation.algebra I x).to_has_scalar f k = f x * k := rfl
+
 lemma is_scalar_tower (x : M) :
   @is_scalar_tower 𝕜 C^∞⟮I, M; 𝕜⟯ 𝕜 _ (point_derivation.algebra I x).to_has_scalar _ :=
-{ smul_assoc := λ k f h, by { simp only [scalar_def, algebra.id.smul_eq_mul,
-    smooth_map.coe_smul, pi.smul_apply, mul_assoc]} }
+{ smul_assoc := λ k f h, by { simp only [scalar_def, algebra.id.smul_eq_mul, smooth_map.coe_smul,
+  pi.smul_apply, mul_assoc]} }
 
 end point_derivation
 
@@ -157,13 +154,8 @@
 {H'' : Type*} [topological_space H''] {I'' : model_with_corners 𝕜 E'' H''}
 {M'' : Type*} [topological_space M''] [charted_space H'' M'']
 
-<<<<<<< HEAD
 @[simp] lemma fdifferential_comp' (g : C^∞⟮I', M'; I'', M''⟯) (f : C^∞⟮I, M; I', M'⟯) (x : M) :
   (𝒅g (f x)) ∘ (𝒅f x) = 𝒅(g.comp f) x :=
-=======
-@[simp] lemma fdifferential_comp (g : C^∞⟮I', M'; I'', M''⟯) (f : C^∞⟮I, M; I', M'⟯) (x : M) :
-  (𝒅g (f x)).comp (𝒅f x) = 𝒅(g.comp f) x :=
->>>>>>> fc88bee2
 by { ext, simp only [apply_fdifferential], refl }
 
 @[simp] lemma fdifferential_comp (g : C^∞⟮I', M'; I'', M''⟯) (f : C^∞⟮I, M; I', M'⟯) (x : M) :
