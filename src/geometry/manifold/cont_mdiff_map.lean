--- conflicted
+++ resolved
@@ -33,11 +33,7 @@
 (n : ℕ∞)
 
 /-- Bundled `n` times continuously differentiable maps. -/
-<<<<<<< HEAD
-def cont_mdiff_map := {f : M → M' // cont_mdiff I I' n f }
-=======
 def cont_mdiff_map := {f : M → M' // cont_mdiff I I' n f}
->>>>>>> 431589bc
 
 /-- Bundled smooth maps. -/
 @[reducible] def smooth_map := cont_mdiff_map I I' M M' ⊤
@@ -53,30 +49,6 @@
 
 variables {I} {I'} {M} {M'} {n}
 
-<<<<<<< HEAD
-instance : has_coe_to_fun C^n⟮I, M; I', M'⟯ (λ _, M → M') := ⟨λ f, f.val⟩
-
-protected lemma cont_mdiff (f : C^n⟮I, M; I', M'⟯) :
-  cont_mdiff I I' n f := f.prop
-
-protected lemma smooth (f : C^∞⟮I, M; I', M'⟯) :
-  smooth I I' f := f.property
-
-instance : has_coe C^n⟮I, M; I', M'⟯ C(M, M') :=
-⟨λ f, ⟨f, f.cont_mdiff.continuous⟩⟩
-
-attribute [to_additive_ignore_args 21] cont_mdiff_map
-  cont_mdiff_map.has_coe_to_fun cont_mdiff_map.continuous_map.has_coe
-variables {f g : C^n⟮I, M; I', M'⟯}
-
-@[simp] lemma coe_fn_mk (f : M → M') (hf : cont_mdiff I I' n f) :
-  ((by exact subtype.mk f hf : C^n⟮I, M; I', M'⟯) : M → M') = f :=
-rfl
-
-protected lemma mdifferentiable' (f : C^n⟮I, M; I', M'⟯) (hn : 1 ≤ n) :
-  mdifferentiable I I' f :=
-f.cont_mdiff.mdifferentiable hn
-=======
 instance fun_like : fun_like C^n⟮I, M; I', M'⟯ M (λ _, M') :=
 { coe := subtype.val,
   coe_injective' := subtype.coe_injective }
@@ -89,7 +61,6 @@
 
 instance : has_coe C^n⟮I, M; I', M'⟯ C(M, M') :=
 ⟨λ f, ⟨f, f.cont_mdiff.continuous⟩⟩
->>>>>>> 431589bc
 
 attribute [to_additive_ignore_args 21] cont_mdiff_map
   cont_mdiff_map.fun_like cont_mdiff_map.continuous_map.has_coe
