--- conflicted
+++ resolved
@@ -248,11 +248,7 @@
 
 open_locale big_operators
 
-<<<<<<< HEAD
-variables {ι 𝕜 : Type*} [nondiscrete_normed_field 𝕜]
-=======
 variables {ι 𝕜 : Type*} [nontrivially_normed_field 𝕜]
->>>>>>> 0a3e8d38
 {H : Type*} [topological_space H]
 {E : Type*} [normed_add_comm_group E] [normed_space 𝕜 E] {I : model_with_corners 𝕜 E H}
 {G : Type*} [comm_monoid G] [topological_space G] [charted_space H G] [has_smooth_mul I G]
@@ -281,7 +277,6 @@
 lemma cont_mdiff_finset_prod' (h : ∀ i ∈ t, cont_mdiff I' I n (f i)) :
   cont_mdiff I' I n (∏ i in t, f i) :=
 λ x, cont_mdiff_at_finset_prod' $ λ i hi, h i hi x
-<<<<<<< HEAD
 
 @[to_additive]
 lemma cont_mdiff_within_at_finset_prod (h : ∀ i ∈ t, cont_mdiff_within_at I' I n (f i) s x) :
@@ -323,49 +318,6 @@
 cont_mdiff_finset_prod' h
 
 @[to_additive]
-=======
-
-@[to_additive]
-lemma cont_mdiff_within_at_finset_prod (h : ∀ i ∈ t, cont_mdiff_within_at I' I n (f i) s x) :
-  cont_mdiff_within_at I' I n (λ x, ∏ i in t, f i x) s x :=
-by { simp only [← finset.prod_apply], exact cont_mdiff_within_at_finset_prod' h }
-
-@[to_additive]
-lemma cont_mdiff_at_finset_prod (h : ∀ i ∈ t, cont_mdiff_at I' I n (f i) x) :
-  cont_mdiff_at I' I n (λ x, ∏ i in t, f i x) x :=
-cont_mdiff_within_at_finset_prod h
-
-@[to_additive]
-lemma cont_mdiff_on_finset_prod (h : ∀ i ∈ t, cont_mdiff_on I' I n (f i) s) :
-  cont_mdiff_on I' I n (λ x, ∏ i in t, f i x) s :=
-λ x hx, cont_mdiff_within_at_finset_prod $ λ i hi, h i hi x hx
-
-@[to_additive]
-lemma cont_mdiff_finset_prod (h : ∀ i ∈ t, cont_mdiff I' I n (f i)) :
-  cont_mdiff I' I n (λ x, ∏ i in t, f i x) :=
-λ x, cont_mdiff_at_finset_prod $ λ i hi, h i hi x
-
-@[to_additive]
-lemma smooth_within_at_finset_prod' (h : ∀ i ∈ t, smooth_within_at I' I (f i) s x) :
-  smooth_within_at I' I (∏ i in t, f i) s x :=
-cont_mdiff_within_at_finset_prod' h
-
-@[to_additive]
-lemma smooth_at_finset_prod' (h : ∀ i ∈ t, smooth_at I' I (f i) x) :
-  smooth_at I' I (∏ i in t, f i) x :=
-cont_mdiff_at_finset_prod' h
-
-@[to_additive]
-lemma smooth_on_finset_prod' (h : ∀ i ∈ t, smooth_on I' I (f i) s) :
-  smooth_on I' I (∏ i in t, f i) s :=
-cont_mdiff_on_finset_prod' h
-
-@[to_additive]
-lemma smooth_finset_prod' (h : ∀ i ∈ t, smooth I' I (f i)) : smooth I' I (∏ i in t, f i) :=
-cont_mdiff_finset_prod' h
-
-@[to_additive]
->>>>>>> 0a3e8d38
 lemma smooth_within_at_finset_prod (h : ∀ i ∈ t, smooth_within_at I' I (f i) s x) :
   smooth_within_at I' I (λ x, ∏ i in t, f i x) s x :=
 cont_mdiff_within_at_finset_prod h
