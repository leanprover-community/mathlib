/-
Copyright (c) 2019 Sébastien Gouëzel. All rights reserved.
Released under Apache 2.0 license as described in the file LICENSE.
Authors: Sébastien Gouëzel
-/
import topology.local_homeomorph

/-!
# Charted spaces

A smooth manifold is a topological space `M` locally modelled on a euclidean space (or a euclidean
half-space for manifolds with boundaries, or an infinite dimensional vector space for more general
notions of manifolds), i.e., the manifold is covered by open subsets on which there are local
homeomorphisms (the charts) going to a model space `H`, and the changes of charts should be smooth
maps.

In this file, we introduce a general framework describing these notions, where the model space is an
arbitrary topological space. We avoid the word *manifold*, which should be reserved for the
situation where the model space is a (subset of a) vector space, and use the terminology
*charted space* instead.

If the changes of charts satisfy some additional property (for instance if they are smooth), then
`M` inherits additional structure (it makes sense to talk about smooth manifolds). There are
therefore two different ingredients in a charted space:
* the set of charts, which is data
* the fact that changes of charts belong to some group (in fact groupoid), which is additional Prop.

We separate these two parts in the definition: the charted space structure is just the set of
charts, and then the different smoothness requirements (smooth manifold, orientable manifold,
contact manifold, and so on) are additional properties of these charts. These properties are
formalized through the notion of structure groupoid, i.e., a set of local homeomorphisms stable
under composition and inverse, to which the change of coordinates should belong.

## Main definitions

* `structure_groupoid H` : a subset of local homeomorphisms of `H` stable under composition,
  inverse and restriction (ex: local diffeos).
* `continuous_groupoid H` : the groupoid of all local homeomorphisms of `H`
* `charted_space H M` : charted space structure on `M` modelled on `H`, given by an atlas of
  local homeomorphisms from `M` to `H` whose sources cover `M`. This is a type class.
* `has_groupoid M G` : when `G` is a structure groupoid on `H` and `M` is a charted space
  modelled on `H`, require that all coordinate changes belong to `G`. This is a type class.
* `atlas H M` : when `M` is a charted space modelled on `H`, the atlas of this charted
  space structure, i.e., the set of charts.
* `G.maximal_atlas M` : when `M` is a charted space modelled on `H` and admitting `G` as a
  structure groupoid, one can consider all the local homeomorphisms from `M` to `H` such that
  changing coordinate from any chart to them belongs to `G`. This is a larger atlas, called the
  maximal atlas (for the groupoid `G`).
* `structomorph G M M'` : the type of diffeomorphisms between the charted spaces `M` and `M'` for
  the groupoid `G`. We avoid the word diffeomorphism, keeping it for the smooth category.

As a basic example, we give the instance
`instance charted_space_model_space (H : Type*) [topological_space H] : charted_space H H`
saying that a topological space is a charted space over itself, with the identity as unique chart.
This charted space structure is compatible with any groupoid.

Additional useful definitions:

* `pregroupoid H` : a subset of local mas of `H` stable under composition and
  restriction, but not inverse (ex: smooth maps)
* `groupoid_of_pregroupoid` : construct a groupoid from a pregroupoid, by requiring that a map and
  its inverse both belong to the pregroupoid (ex: construct diffeos from smooth maps)
* `chart_at H x` is a preferred chart at `x : M` when `M` has a charted space structure modelled on
  `H`.
* `G.compatible he he'` states that, for any two charts `e` and `e'` in the atlas, the composition
  of `e.symm` and `e'` belongs to the groupoid `G` when `M` admits `G` as a structure groupoid.
* `G.compatible_of_mem_maximal_atlas he he'` states that, for any two charts `e` and `e'` in the
  maximal atlas associated to the groupoid `G`, the composition of `e.symm` and `e'` belongs to the
  `G` if `M` admits `G` as a structure groupoid.
* `charted_space_core.to_charted_space`: consider a space without a topology, but endowed with a set
  of charts (which are local equivs) for which the change of coordinates are local homeos. Then
  one can construct a topology on the space for which the charts become local homeos, defining
  a genuine charted space structure.

## Implementation notes

The atlas in a charted space is *not* a maximal atlas in general: the notion of maximality depends
on the groupoid one considers, and changing groupoids changes the maximal atlas. With the current
formalization, it makes sense first to choose the atlas, and then to ask whether this precise atlas
defines a smooth manifold, an orientable manifold, and so on. A consequence is that structomorphisms
between `M` and `M'` do *not* induce a bijection between the atlases of `M` and `M'`: the
definition is only that, read in charts, the structomorphism locally belongs to the groupoid under
consideration. (This is equivalent to inducing a bijection between elements of the maximal atlas).
A consequence is that the invariance under structomorphisms of properties defined in terms of the
atlas is not obvious in general, and could require some work in theory (amounting to the fact
that these properties only depend on the maximal atlas, for instance). In practice, this does not
create any real difficulty.

We use the letter `H` for the model space thinking of the case of manifolds with boundary, where the
model space is a half space.

Manifolds are sometimes defined as topological spaces with an atlas of local diffeomorphisms, and
sometimes as spaces with an atlas from which a topology is deduced. We use the former approach:
otherwise, there would be an instance from manifolds to topological spaces, which means that any
instance search for topological spaces would try to find manifold structures involving a yet
unknown model space, leading to problems. However, we also introduce the latter approach,
through a structure `charted_space_core` making it possible to construct a topology out of a set of
local equivs with compatibility conditions (but we do not register it as an instance).

In the definition of a charted space, the model space is written as an explicit parameter as there
can be several model spaces for a given topological space. For instance, a complex manifold
(modelled over `ℂ^n`) will also be seen sometimes as a real manifold modelled over `ℝ^(2n)`.

## Notations

In the locale `manifold`, we denote the composition of local homeomorphisms with `≫ₕ`, and the
composition of local equivs with `≫`.
-/

noncomputable theory
open_locale classical topological_space
open filter
universes u

variables {H : Type u} {H' : Type*} {M : Type*} {M' : Type*} {M'' : Type*}

/- Notational shortcut for the composition of local homeomorphisms and local equivs, i.e.,
`local_homeomorph.trans` and `local_equiv.trans`.
Note that, as is usual for equivs, the composition is from left to right, hence the direction of
the arrow. -/
localized "infixr  ` ≫ₕ `:100 := local_homeomorph.trans" in manifold
localized "infixr  ` ≫ `:100 := local_equiv.trans" in manifold

/- `simp` looks for subsingleton instances at every call. This turns out to be very
inefficient, especially in `simp`-heavy parts of the library such as the manifold code.
Disable two such instances to speed up things.
NB: this is just a hack. TODO: fix `simp` properly. -/
localized "attribute [-instance] unique.subsingleton pi.subsingleton" in manifold

open set local_homeomorph

/-! ### Structure groupoids-/

section groupoid

/-! One could add to the definition of a structure groupoid the fact that the restriction of an
element of the groupoid to any open set still belongs to the groupoid.
(This is in Kobayashi-Nomizu.)
I am not sure I want this, for instance on `H × E` where `E` is a vector space, and the groupoid is
made of functions respecting the fibers and linear in the fibers (so that a charted space over this
groupoid is naturally a vector bundle) I prefer that the members of the groupoid are always
defined on sets of the form `s × E`.  There is a typeclass `closed_under_restriction` for groupoids
which have the restriction property.

The only nontrivial requirement is locality: if a local homeomorphism belongs to the groupoid
around each point in its domain of definition, then it belongs to the groupoid. Without this
requirement, the composition of structomorphisms does not have to be a structomorphism. Note that
this implies that a local homeomorphism with empty source belongs to any structure groupoid, as
it trivially satisfies this condition.

There is also a technical point, related to the fact that a local homeomorphism is by definition a
global map which is a homeomorphism when restricted to its source subset (and its values outside
of the source are not relevant). Therefore, we also require that being a member of the groupoid only
depends on the values on the source.

We use primes in the structure names as we will reformulate them below (without primes) using a
`has_mem` instance, writing `e ∈ G` instead of `e ∈ G.members`.
-/
/-- A structure groupoid is a set of local homeomorphisms of a topological space stable under
composition and inverse. They appear in the definition of the smoothness class of a manifold. -/
structure structure_groupoid (H : Type u) [topological_space H] :=
(members       : set (local_homeomorph H H))
(trans'        : ∀e e' : local_homeomorph H H, e ∈ members → e' ∈ members → e ≫ₕ e' ∈ members)
(symm'         : ∀e : local_homeomorph H H, e ∈ members → e.symm ∈ members)
(id_mem'       : local_homeomorph.refl H ∈ members)
(locality'     : ∀e : local_homeomorph H H, (∀x ∈ e.source, ∃s, is_open s ∧
                  x ∈ s ∧ e.restr s ∈ members) → e ∈ members)
(eq_on_source' : ∀ e e' : local_homeomorph H H, e ∈ members → e' ≈ e → e' ∈ members)

variable [topological_space H]

instance : has_mem (local_homeomorph H H) (structure_groupoid H) :=
⟨λ(e : local_homeomorph H H) (G : structure_groupoid H), e ∈ G.members⟩

lemma structure_groupoid.trans (G : structure_groupoid H) {e e' : local_homeomorph H H}
  (he : e ∈ G) (he' : e' ∈ G) : e ≫ₕ e' ∈ G :=
G.trans' e e' he he'

lemma structure_groupoid.symm (G : structure_groupoid H) {e : local_homeomorph H H} (he : e ∈ G) :
  e.symm ∈ G :=
G.symm' e he

lemma structure_groupoid.id_mem (G : structure_groupoid H) :
  local_homeomorph.refl H ∈ G :=
G.id_mem'

lemma structure_groupoid.locality (G : structure_groupoid H) {e : local_homeomorph H H}
  (h : ∀x ∈ e.source, ∃s, is_open s ∧ x ∈ s ∧ e.restr s ∈ G) :
  e ∈ G :=
G.locality' e h

lemma structure_groupoid.eq_on_source (G : structure_groupoid H) {e e' : local_homeomorph H H}
  (he : e ∈ G) (h : e' ≈ e) : e' ∈ G :=
G.eq_on_source' e e' he h

/-- Partial order on the set of groupoids, given by inclusion of the members of the groupoid -/
instance structure_groupoid.partial_order : partial_order (structure_groupoid H) :=
partial_order.lift structure_groupoid.members
(λa b h, by { cases a, cases b, dsimp at h, induction h, refl })

lemma structure_groupoid.le_iff {G₁ G₂ : structure_groupoid H} :
  G₁ ≤ G₂ ↔ ∀ e, e ∈ G₁ → e ∈ G₂ :=
iff.rfl

/-- The trivial groupoid, containing only the identity (and maps with empty source, as this is
necessary from the definition) -/
def id_groupoid (H : Type u) [topological_space H] : structure_groupoid H :=
{ members := {local_homeomorph.refl H} ∪ {e : local_homeomorph H H | e.source = ∅},
  trans' := λe e' he he', begin
    cases he; simp at he he',
    { simpa only [he, refl_trans]},
    { have : (e ≫ₕ e').source ⊆ e.source := sep_subset _ _,
      rw he at this,
      have : (e ≫ₕ e') ∈ {e : local_homeomorph H H | e.source = ∅} := disjoint_iff.1 this,
      exact (mem_union _ _ _).2 (or.inr this) },
  end,
  symm' := λe he, begin
    cases (mem_union _ _ _).1 he with E E,
    { finish },
    { right,
      simpa only [e.to_local_equiv.image_source_eq_target.symm] with mfld_simps using E},
  end,
  id_mem' := mem_union_left _ rfl,
  locality' := λe he, begin
    cases e.source.eq_empty_or_nonempty with h h,
    { right, exact h },
    { left,
      rcases h with ⟨x, hx⟩,
      rcases he x hx with ⟨s, open_s, xs, hs⟩,
      have x's : x ∈ (e.restr s).source,
      { rw [restr_source, open_s.interior_eq],
        exact ⟨hx, xs⟩ },
      cases hs,
      { replace hs : local_homeomorph.restr e s = local_homeomorph.refl H,
          by simpa only using hs,
        have : (e.restr s).source = univ, by { rw hs, simp },
        change (e.to_local_equiv).source ∩ interior s = univ at this,
        have : univ ⊆ interior s, by { rw ← this, exact inter_subset_right _ _ },
        have : s = univ, by rwa [open_s.interior_eq, univ_subset_iff] at this,
        simpa only [this, restr_univ] using hs },
      { exfalso,
        rw mem_set_of_eq at hs,
        rwa hs at x's } },
  end,
  eq_on_source' := λe e' he he'e, begin
    cases he,
    { left,
      have : e = e',
      { refine eq_of_eq_on_source_univ (setoid.symm he'e) _ _;
        rw set.mem_singleton_iff.1 he ; refl },
      rwa ← this },
    { right,
      change (e.to_local_equiv).source = ∅ at he,
      rwa [set.mem_set_of_eq, he'e.source_eq] }
  end }

/-- Every structure groupoid contains the identity groupoid -/
instance : order_bot (structure_groupoid H) :=
{ bot    := id_groupoid H,
  bot_le := begin
    assume u f hf,
    change f ∈ {local_homeomorph.refl H} ∪ {e : local_homeomorph H H | e.source = ∅} at hf,
    simp only [singleton_union, mem_set_of_eq, mem_insert_iff] at hf,
    cases hf,
    { rw hf,
      apply u.id_mem },
    { apply u.locality,
      assume x hx,
      rw [hf, mem_empty_eq] at hx,
      exact hx.elim }
  end,
  ..structure_groupoid.partial_order }

instance (H : Type u) [topological_space H] : inhabited (structure_groupoid H) :=
⟨id_groupoid H⟩

/-- To construct a groupoid, one may consider classes of local homeos such that both the function
and its inverse have some property. If this property is stable under composition,
one gets a groupoid. `pregroupoid` bundles the properties needed for this construction, with the
groupoid of smooth functions with smooth inverses as an application. -/
structure pregroupoid (H : Type*) [topological_space H] :=
(property : (H → H) → (set H) → Prop)
(comp     : ∀{f g u v}, property f u → property g v → is_open u → is_open v → is_open (u ∩ f ⁻¹' v)
              → property (g ∘ f) (u ∩ f ⁻¹' v))
(id_mem   : property id univ)
(locality : ∀{f u}, is_open u → (∀x∈u, ∃v, is_open v ∧ x ∈ v ∧ property f (u ∩ v)) → property f u)
(congr    : ∀{f g : H → H} {u}, is_open u → (∀x∈u, g x = f x) → property f u → property g u)

/-- Construct a groupoid of local homeos for which the map and its inverse have some property,
from a pregroupoid asserting that this property is stable under composition. -/
def pregroupoid.groupoid (PG : pregroupoid H) : structure_groupoid H :=
{ members   := {e : local_homeomorph H H | PG.property e e.source ∧ PG.property e.symm e.target},
  trans'     := λe e' he he', begin
    split,
    { apply PG.comp he.1 he'.1 e.open_source e'.open_source,
      apply e.continuous_to_fun.preimage_open_of_open e.open_source e'.open_source },
    { apply PG.comp he'.2 he.2 e'.open_target e.open_target,
      apply e'.continuous_inv_fun.preimage_open_of_open e'.open_target e.open_target }
  end,
  symm'     := λe he, ⟨he.2, he.1⟩,
  id_mem'   := ⟨PG.id_mem, PG.id_mem⟩,
  locality' := λe he, begin
    split,
    { apply PG.locality e.open_source (λx xu, _),
      rcases he x xu with ⟨s, s_open, xs, hs⟩,
      refine ⟨s, s_open, xs, _⟩,
      convert hs.1 using 1,
      dsimp [local_homeomorph.restr], rw s_open.interior_eq },
    { apply PG.locality e.open_target (λx xu, _),
      rcases he (e.symm x) (e.map_target xu) with ⟨s, s_open, xs, hs⟩,
      refine ⟨e.target ∩ e.symm ⁻¹' s, _, ⟨xu, xs⟩, _⟩,
      { exact continuous_on.preimage_open_of_open e.continuous_inv_fun e.open_target s_open },
      { rw [← inter_assoc, inter_self],
        convert hs.2 using 1,
        dsimp [local_homeomorph.restr], rw s_open.interior_eq } },
  end,
  eq_on_source' := λe e' he ee', begin
    split,
    { apply PG.congr e'.open_source ee'.2,
      simp only [ee'.1, he.1] },
    { have A := ee'.symm',
      apply PG.congr e'.symm.open_source A.2,
      convert he.2,
      rw A.1,
      refl }
  end }

lemma mem_groupoid_of_pregroupoid {PG : pregroupoid H} {e : local_homeomorph H H} :
  e ∈ PG.groupoid ↔ PG.property e e.source ∧ PG.property e.symm e.target :=
iff.rfl

lemma groupoid_of_pregroupoid_le (PG₁ PG₂ : pregroupoid H)
  (h : ∀f s, PG₁.property f s → PG₂.property f s) : PG₁.groupoid ≤ PG₂.groupoid :=
begin
  refine structure_groupoid.le_iff.2 (λ e he, _),
  rw mem_groupoid_of_pregroupoid at he ⊢,
  exact ⟨h _ _ he.1, h _ _ he.2⟩
end

lemma mem_pregroupoid_of_eq_on_source (PG : pregroupoid H) {e e' : local_homeomorph H H}
  (he' : e ≈ e') (he : PG.property e e.source) : PG.property e' e'.source :=
begin
  rw ← he'.1,
  exact PG.congr e.open_source he'.eq_on.symm he,
end

/-- The pregroupoid of all local maps on a topological space `H` -/
@[reducible] def continuous_pregroupoid (H : Type*) [topological_space H] : pregroupoid H :=
{ property := λf s, true,
  comp     := λf g u v hf hg hu hv huv, trivial,
  id_mem   := trivial,
  locality := λf u u_open h, trivial,
  congr    := λf g u u_open hcongr hf, trivial }

instance (H : Type*) [topological_space H] : inhabited (pregroupoid H) :=
⟨continuous_pregroupoid H⟩

/-- The groupoid of all local homeomorphisms on a topological space `H` -/
def continuous_groupoid (H : Type*) [topological_space H] : structure_groupoid H :=
pregroupoid.groupoid (continuous_pregroupoid H)

/-- Every structure groupoid is contained in the groupoid of all local homeomorphisms -/
instance : order_top (structure_groupoid H) :=
{ top    := continuous_groupoid H,
  le_top := λ u f hf, by { split; exact dec_trivial },
  ..structure_groupoid.partial_order }

/-- A groupoid is closed under restriction if it contains all restrictions of its element local
homeomorphisms to open subsets of the source. -/
class closed_under_restriction (G : structure_groupoid H) : Prop :=
(closed_under_restriction : ∀ {e : local_homeomorph H H}, e ∈ G → ∀ (s : set H), is_open s →
  e.restr s ∈ G)

lemma closed_under_restriction' {G : structure_groupoid H} [closed_under_restriction G]
  {e : local_homeomorph H H} (he : e ∈ G) {s : set H} (hs : is_open s) :
  e.restr s ∈ G :=
closed_under_restriction.closed_under_restriction he s hs

/-- The trivial restriction-closed groupoid, containing only local homeomorphisms equivalent to the
restriction of the identity to the various open subsets. -/
def id_restr_groupoid : structure_groupoid H :=
{ members := {e | ∃ {s : set H} (h : is_open s), e ≈ local_homeomorph.of_set s h},
  trans' := begin
    rintros e e' ⟨s, hs, hse⟩ ⟨s', hs', hse'⟩,
    refine ⟨s ∩ s', is_open_inter hs hs', _⟩,
    have := local_homeomorph.eq_on_source.trans' hse hse',
    rwa local_homeomorph.of_set_trans_of_set at this,
  end,
  symm' := begin
    rintros e ⟨s, hs, hse⟩,
    refine ⟨s, hs, _⟩,
    rw [← of_set_symm],
    exact local_homeomorph.eq_on_source.symm' hse,
  end,
  id_mem' := ⟨univ, is_open_univ, by simp only with mfld_simps⟩,
  locality' := begin
    intros e h,
    refine ⟨e.source, e.open_source, by simp only with mfld_simps, _⟩,
    intros x hx,
    rcases h x hx with ⟨s, hs, hxs, s', hs', hes'⟩,
    have hes : x ∈ (e.restr s).source,
    { rw e.restr_source, refine ⟨hx, _⟩,
      rw hs.interior_eq, exact hxs },
    simpa only with mfld_simps using local_homeomorph.eq_on_source.eq_on hes' hes,
  end,
  eq_on_source' := begin
    rintros e e' ⟨s, hs, hse⟩ hee',
    exact ⟨s, hs, setoid.trans hee' hse⟩,
  end
}

lemma id_restr_groupoid_mem {s : set H} (hs : is_open s) :
  of_set s hs ∈ @id_restr_groupoid H _ := ⟨s, hs, by refl⟩

/-- The trivial restriction-closed groupoid is indeed `closed_under_restriction`. -/
instance closed_under_restriction_id_restr_groupoid :
  closed_under_restriction (@id_restr_groupoid H _) :=
⟨ begin
    rintros e ⟨s', hs', he⟩ s hs,
    use [s' ∩ s, is_open_inter hs' hs],
    refine setoid.trans (local_homeomorph.eq_on_source.restr he s) _,
    exact ⟨by simp only [hs.interior_eq] with mfld_simps, by simp only with mfld_simps⟩,
  end ⟩

/-- A groupoid is closed under restriction if and only if it contains the trivial restriction-closed
groupoid. -/
lemma closed_under_restriction_iff_id_le (G : structure_groupoid H) :
  closed_under_restriction G ↔ id_restr_groupoid ≤ G :=
begin
  split,
  { introsI _i,
    apply structure_groupoid.le_iff.mpr,
    rintros e ⟨s, hs, hes⟩,
    refine G.eq_on_source _ hes,
    convert closed_under_restriction' G.id_mem hs,
    rw hs.interior_eq,
    simp only with mfld_simps },
  { intros h,
    split,
    intros e he s hs,
    rw ← of_set_trans (e : local_homeomorph H H) hs,
    refine G.trans _ he,
    apply structure_groupoid.le_iff.mp h,
    exact id_restr_groupoid_mem hs },
end

/-- The groupoid of all local homeomorphisms on a topological space `H` is closed under restriction.
-/
instance : closed_under_restriction (continuous_groupoid H) :=
(closed_under_restriction_iff_id_le _).mpr (by convert le_top)

end groupoid


/-! ### Charted spaces -/
/-- A charted space is a topological space endowed with an atlas, i.e., a set of local
homeomorphisms taking value in a model space `H`, called charts, such that the domains of the charts
cover the whole space. We express the covering property by chosing for each `x` a member
`chart_at H x` of the atlas containing `x` in its source: in the smooth case, this is convenient to
construct the tangent bundle in an efficient way.
The model space is written as an explicit parameter as there can be several model spaces for a
given topological space. For instance, a complex manifold (modelled over `ℂ^n`) will also be seen
sometimes as a real manifold over `ℝ^(2n)`.
-/
class charted_space (H : Type*) [topological_space H] (M : Type*) [topological_space M] :=
(atlas []            : set (local_homeomorph M H))
(chart_at []         : M → local_homeomorph M H)
(mem_chart_source [] : ∀x, x ∈ (chart_at x).source)
(chart_mem_atlas []  : ∀x, chart_at x ∈ atlas)

export charted_space
attribute [simp, mfld_simps] mem_chart_source chart_mem_atlas

section charted_space

/-- Any space is a charted_space modelled over itself, by just using the identity chart -/
instance charted_space_self (H : Type*) [topological_space H] : charted_space H H :=
{ atlas            := {local_homeomorph.refl H},
  chart_at         := λx, local_homeomorph.refl H,
  mem_chart_source := λx, mem_univ x,
  chart_mem_atlas  := λx, mem_singleton _ }

/-- In the trivial charted_space structure of a space modelled over itself through the identity, the
atlas members are just the identity -/
@[simp, mfld_simps] lemma charted_space_self_atlas
  {H : Type*} [topological_space H] {e : local_homeomorph H H} :
  e ∈ atlas H H ↔ e = local_homeomorph.refl H :=
by simp [atlas, charted_space.atlas]

/-- In the model space, chart_at is always the identity -/
@[simp, mfld_simps] lemma chart_at_self_eq {H : Type*} [topological_space H] {x : H} :
  chart_at H x = local_homeomorph.refl H :=
by simpa using chart_mem_atlas H x

<<<<<<< HEAD
/-- Transfers the instance of charted space through equivalences. -/
def homeomorph.charted_space (H : Type*) [topological_space H]
  {M : Type*} [topological_space M] [charted_space H M]
  {M' : Type*} [topological_space M'] (e : homeomorph M M') : charted_space H M' :=
{ atlas := {ϕ : local_homeomorph M' H | ∃ ψ ∈ atlas H M, ϕ = e.symm.to_local_homeomorph.trans ψ},
  chart_at := λ y, e.symm.to_local_homeomorph.trans (chart_at H (e.symm y)),
  mem_chart_source := λ y, by simp only with mfld_simps,
  chart_mem_atlas := λ y, ⟨chart_at H (e.symm y), chart_mem_atlas H (e.symm y), rfl⟩ }

/-- Same thing as `H × H'`. We introduce it for technical reasons: a charted space `M` with model `H`
is a set of local charts from `M` to `H` covering the space. Every space is registered as a charted
space over itself, using the only chart `id`, in `manifold_model_space`. You can also define a product
of charted space `M` and `M'` (with model space `H × H'`) by taking the products of the charts. Now,
on `H × H'`, there are two charted space structures with model space `H × H'` itself, the one coming
from `manifold_model_space`, and the one coming from the product of the two `manifold_model_space` on
each component. They are equal, but not defeq (because the product of `id` and `id` is not defeq to
`id`), which is bad as we know. This expedient of renaming `H × H'` solves this problem. -/
=======
section

variables (H) [topological_space H] [topological_space M] [charted_space H M]

lemma mem_chart_target (x : M) : chart_at H x x ∈ (chart_at H x).target :=
(chart_at H x).map_source (mem_chart_source _ _)

/-- If a topological space admits an atlas with locally compact charts, then the space itself
is locally compact. -/
lemma charted_space.locally_compact [locally_compact_space H] : locally_compact_space M :=
begin
  have : ∀ (x : M), (𝓝 x).has_basis
      (λ s, s ∈ 𝓝 (chart_at H x x) ∧ is_compact s ∧ s ⊆ (chart_at H x).target)
      (λ s, (chart_at H x).symm '' s),
  { intro x,
    rw [← (chart_at H x).symm_map_nhds_eq (mem_chart_source H x)],
    exact ((compact_basis_nhds (chart_at H x x)).has_basis_self_subset
      (mem_nhds_sets (chart_at H x).open_target (mem_chart_target H x))).map _ },
  refine locally_compact_space_of_has_basis this _,
  rintro x s ⟨h₁, h₂, h₃⟩,
  exact h₂.image_of_continuous_on ((chart_at H x).continuous_on_symm.mono h₃)
end

end

/-- Same thing as `H × H'`. We introduce it for technical reasons: a charted space `M` with model
`H` is a set of local charts from `M` to `H` covering the space. Every space is registered as a
charted space over itself, using the only chart `id`, in `manifold_model_space`. You can also define
a product of charted space `M` and `M'` (with model space `H × H'`) by taking the products of the
charts. Now, on `H × H'`, there are two charted space structures with model space `H × H'` itself,
the one coming from `manifold_model_space`, and the one coming from the product of the two
`manifold_model_space` on each component. They are equal, but not defeq (because the product of `id`
and `id` is not defeq to `id`), which is bad as we know. This expedient of renaming `H × H'` solves
this problem. -/
>>>>>>> 16776539
def model_prod (H : Type*) (H' : Type*) := H × H'

section
local attribute [reducible] model_prod

instance model_prod_inhabited {α β : Type*} [inhabited α] [inhabited β] :
  inhabited (model_prod α β) :=
⟨(default α, default β)⟩

instance (H : Type*) [topological_space H] (H' : Type*) [topological_space H'] :
  topological_space (model_prod H H') :=
by apply_instance

/- Next lemma shows up often when dealing with derivatives, register it as simp. -/
@[simp, mfld_simps] lemma model_prod_range_prod_id
  {H : Type*} {H' : Type*} {α : Type*} (f : H → α) :
  range (λ (p : model_prod H H'), (f p.1, p.2)) = set.prod (range f) univ :=
by rw prod_range_univ_eq

end

/-- The product of two charted spaces is naturally a charted space, with the canonical
construction of the atlas of product maps. -/
instance prod_charted_space (H : Type*) [topological_space H]
  (M : Type*) [topological_space M] [charted_space H M]
  (H' : Type*) [topological_space H']
  (M' : Type*) [topological_space M'] [charted_space H' M'] :
  charted_space (model_prod H H') (M × M') :=
{ atlas            :=
    {f : (local_homeomorph (M×M') (model_prod H H')) |
      ∃ g ∈ charted_space.atlas H M, ∃ h ∈ (charted_space.atlas H' M'),
        f = local_homeomorph.prod g h},
  chart_at         := λ x: (M × M'),
    (charted_space.chart_at H x.1).prod (charted_space.chart_at H' x.2),
  mem_chart_source :=
  begin
    intro x,
    simp only with mfld_simps,
  end,
  chart_mem_atlas  :=
  begin
    intro x,
    use (charted_space.chart_at H x.1),
    split,
    { apply chart_mem_atlas _, },
    { use (charted_space.chart_at H' x.2), simp only [chart_mem_atlas, and_self, true_and] }
  end }

section prod_charted_space

variables [topological_space H] [topological_space M] [charted_space H M]
[topological_space H'] [topological_space M'] [charted_space H' M'] {x : M×M'}

@[simp, mfld_simps] lemma prod_charted_space_chart_at :
  (chart_at (model_prod H H') x) = (chart_at H x.fst).prod (chart_at H' x.snd) := rfl

end prod_charted_space

end charted_space

/-! ### Constructing a topology from an atlas -/

/-- Sometimes, one may want to construct a charted space structure on a space which does not yet
have a topological structure, where the topology would come from the charts. For this, one needs
charts that are only local equivs, and continuity properties for their composition.
This is formalised in `charted_space_core`. -/
@[nolint has_inhabited_instance]
structure charted_space_core (H : Type*) [topological_space H] (M : Type*) :=
(atlas            : set (local_equiv M H))
(chart_at         : M → local_equiv M H)
(mem_chart_source : ∀x, x ∈ (chart_at x).source)
(chart_mem_atlas  : ∀x, chart_at x ∈ atlas)
(open_source : ∀e e' : local_equiv M H, e ∈ atlas → e' ∈ atlas → is_open (e.symm.trans e').source)
(continuous_to_fun : ∀e e' : local_equiv M H, e ∈ atlas → e' ∈ atlas →
                       continuous_on (e.symm.trans e') (e.symm.trans e').source)

namespace charted_space_core

variables [topological_space H] (c : charted_space_core H M) {e : local_equiv M H}

/-- Topology generated by a set of charts on a Type. -/
protected def to_topological_space : topological_space M :=
topological_space.generate_from $ ⋃ (e : local_equiv M H) (he : e ∈ c.atlas)
  (s : set H) (s_open : is_open s), {e ⁻¹' s ∩ e.source}

lemma open_source' (he : e ∈ c.atlas) : @is_open M c.to_topological_space e.source :=
begin
  apply topological_space.generate_open.basic,
  simp only [exists_prop, mem_Union, mem_singleton_iff],
  refine ⟨e, he, univ, is_open_univ, _⟩,
  simp only [set.univ_inter, set.preimage_univ]
end

lemma open_target (he : e ∈ c.atlas) : is_open e.target :=
begin
  have E : e.target ∩ e.symm ⁻¹' e.source = e.target :=
  subset.antisymm (inter_subset_left _ _) (λx hx, ⟨hx,
    local_equiv.target_subset_preimage_source _ hx⟩),
  simpa [local_equiv.trans_source, E] using c.open_source e e he he
end

/-- An element of the atlas in a charted space without topology becomes a local homeomorphism
for the topology constructed from this atlas. The `local_homeomorph` version is given in this
definition. -/
protected def local_homeomorph (e : local_equiv M H) (he : e ∈ c.atlas) :
  @local_homeomorph M H c.to_topological_space _ :=
{ open_source := by convert c.open_source' he,
  open_target := by convert c.open_target he,
  continuous_to_fun := begin
    letI : topological_space M := c.to_topological_space,
    rw continuous_on_open_iff (c.open_source' he),
    assume s s_open,
    rw inter_comm,
    apply topological_space.generate_open.basic,
    simp only [exists_prop, mem_Union, mem_singleton_iff],
    exact ⟨e, he, ⟨s, s_open, rfl⟩⟩
  end,
  continuous_inv_fun := begin
    letI : topological_space M := c.to_topological_space,
    apply continuous_on_open_of_generate_from (c.open_target he),
    assume t ht,
    simp only [exists_prop, mem_Union, mem_singleton_iff] at ht,
    rcases ht with ⟨e', e'_atlas, s, s_open, ts⟩,
    rw ts,
    let f := e.symm.trans e',
    have : is_open (f ⁻¹' s ∩ f.source),
      by simpa [inter_comm] using (continuous_on_open_iff (c.open_source e e' he e'_atlas)).1
        (c.continuous_to_fun e e' he e'_atlas) s s_open,
    have A : e' ∘ e.symm ⁻¹' s ∩ (e.target ∩ e.symm ⁻¹' e'.source) =
             e.target ∩ (e' ∘ e.symm ⁻¹' s ∩ e.symm ⁻¹' e'.source),
      by { rw [← inter_assoc, ← inter_assoc], congr' 1, exact inter_comm _ _ },
    simpa [local_equiv.trans_source, preimage_inter, preimage_comp.symm, A] using this
  end,
  ..e }

/-- Given a charted space without topology, endow it with a genuine charted space structure with
respect to the topology constructed from the atlas. -/
def to_charted_space : @charted_space H _ M c.to_topological_space :=
{ atlas := ⋃ (e : local_equiv M H) (he : e ∈ c.atlas), {c.local_homeomorph e he},
  chart_at := λx, c.local_homeomorph (c.chart_at x) (c.chart_mem_atlas x),
  mem_chart_source := λx, c.mem_chart_source x,
  chart_mem_atlas := λx, begin
    simp only [mem_Union, mem_singleton_iff],
    exact ⟨c.chart_at x, c.chart_mem_atlas x, rfl⟩,
  end }

end charted_space_core


/-! ### Charted space with a given structure groupoid -/

section has_groupoid
variables [topological_space H] [topological_space M] [charted_space H M]

section
set_option old_structure_cmd true

/-- A charted space has an atlas in a groupoid `G` if the change of coordinates belong to the
groupoid -/
class has_groupoid {H : Type*} [topological_space H] (M : Type*) [topological_space M]
  [charted_space H M] (G : structure_groupoid H) : Prop :=
(compatible [] : ∀{e e' : local_homeomorph M H}, e ∈ atlas H M → e' ∈ atlas H M → e.symm ≫ₕ e' ∈ G)

end

/-- Reformulate in the `structure_groupoid` namespace the compatibility condition of charts in a
charted space admitting a structure groupoid, to make it more easily accessible with dot
notation. -/
lemma structure_groupoid.compatible {H : Type*} [topological_space H] (G : structure_groupoid H)
  {M : Type*} [topological_space M] [charted_space H M] [has_groupoid M G]
  {e e' : local_homeomorph M H} (he : e ∈ atlas H M) (he' : e' ∈ atlas H M) :
  e.symm ≫ₕ e' ∈ G :=
has_groupoid.compatible G he he'

lemma has_groupoid_of_le {G₁ G₂ : structure_groupoid H} (h : has_groupoid M G₁) (hle : G₁ ≤ G₂) :
  has_groupoid M G₂ :=
⟨ λ e e' he he', hle ((h.compatible : _) he he') ⟩

lemma has_groupoid_of_pregroupoid (PG : pregroupoid H)
  (h : ∀{e e' : local_homeomorph M H}, e ∈ atlas H M → e' ∈ atlas H M
    → PG.property (e.symm ≫ₕ e') (e.symm ≫ₕ e').source) :
  has_groupoid M (PG.groupoid) :=
⟨assume e e' he he', mem_groupoid_of_pregroupoid.mpr ⟨h he he', h he' he⟩⟩

/-- The trivial charted space structure on the model space is compatible with any groupoid -/
instance has_groupoid_model_space (H : Type*) [topological_space H] (G : structure_groupoid H) :
  has_groupoid H G :=
{ compatible := λe e' he he', begin
    replace he : e ∈ atlas H H := he,
    replace he' : e' ∈ atlas H H := he',
    rw charted_space_self_atlas at he he',
    simp [he, he', structure_groupoid.id_mem]
  end }

/-- Any charted space structure is compatible with the groupoid of all local homeomorphisms -/
instance has_groupoid_continuous_groupoid : has_groupoid M (continuous_groupoid H) :=
⟨begin
  assume e e' he he',
  rw [continuous_groupoid, mem_groupoid_of_pregroupoid],
  simp only [and_self]
end⟩

section maximal_atlas

variables (M) (G : structure_groupoid H)

/-- Given a charted space admitting a structure groupoid, the maximal atlas associated to this
structure groupoid is the set of all local charts that are compatible with the atlas, i.e., such
that changing coordinates with an atlas member gives an element of the groupoid. -/
def structure_groupoid.maximal_atlas : set (local_homeomorph M H) :=
{e | ∀ e' ∈ atlas H M, e.symm ≫ₕ e' ∈ G ∧ e'.symm ≫ₕ e ∈ G}

variable {M}

/-- The elements of the atlas belong to the maximal atlas for any structure groupoid -/
lemma structure_groupoid.mem_maximal_atlas_of_mem_atlas [has_groupoid M G]
  {e : local_homeomorph M H} (he : e ∈ atlas H M) : e ∈ G.maximal_atlas M :=
λ e' he', ⟨G.compatible he he', G.compatible he' he⟩

lemma structure_groupoid.chart_mem_maximal_atlas [has_groupoid M G]
  (x : M) : chart_at H x ∈ G.maximal_atlas M :=
G.mem_maximal_atlas_of_mem_atlas (chart_mem_atlas H x)

variable {G}

lemma mem_maximal_atlas_iff {e : local_homeomorph M H} :
  e ∈ G.maximal_atlas M ↔ ∀ e' ∈ atlas H M, e.symm ≫ₕ e' ∈ G ∧ e'.symm ≫ₕ e ∈ G :=
iff.rfl

/-- Changing coordinates between two elements of the maximal atlas gives rise to an element
of the structure groupoid. -/
lemma structure_groupoid.compatible_of_mem_maximal_atlas {e e' : local_homeomorph M H}
  (he : e ∈ G.maximal_atlas M) (he' : e' ∈ G.maximal_atlas M) : e.symm ≫ₕ e' ∈ G :=
begin
  apply G.locality (λ x hx, _),
  set f := chart_at H (e.symm x) with hf,
  let s := e.target ∩ (e.symm ⁻¹' f.source),
  have hs : is_open s,
  { apply e.symm.continuous_to_fun.preimage_open_of_open; apply open_source },
  have xs : x ∈ s, by { dsimp at hx, simp [s, hx] },
  refine ⟨s, hs, xs, _⟩,
  have A : e.symm ≫ₕ f ∈ G := (mem_maximal_atlas_iff.1 he f (chart_mem_atlas _ _)).1,
  have B : f.symm ≫ₕ e' ∈ G := (mem_maximal_atlas_iff.1 he' f (chart_mem_atlas _ _)).2,
  have C : (e.symm ≫ₕ f) ≫ₕ (f.symm ≫ₕ e') ∈ G := G.trans A B,
  have D : (e.symm ≫ₕ f) ≫ₕ (f.symm ≫ₕ e') ≈ (e.symm ≫ₕ e').restr s := calc
    (e.symm ≫ₕ f) ≫ₕ (f.symm ≫ₕ e') = e.symm ≫ₕ (f ≫ₕ f.symm) ≫ₕ e' : by simp [trans_assoc]
    ... ≈ e.symm ≫ₕ (of_set f.source f.open_source) ≫ₕ e' :
      by simp [eq_on_source.trans', trans_self_symm]
    ... ≈ (e.symm ≫ₕ (of_set f.source f.open_source)) ≫ₕ e' : by simp [trans_assoc]
    ... ≈ (e.symm.restr s) ≫ₕ e' : by simp [s, trans_of_set']
    ... ≈ (e.symm ≫ₕ e').restr s : by simp [restr_trans],
  exact G.eq_on_source C (setoid.symm D),
end

variable (G)

/-- In the model space, the identity is in any maximal atlas. -/
lemma structure_groupoid.id_mem_maximal_atlas : local_homeomorph.refl H ∈ G.maximal_atlas H :=
G.mem_maximal_atlas_of_mem_atlas (by simp)

end maximal_atlas

section singleton
variables {α : Type*} [topological_space α]
variables (e : local_homeomorph α H)

/-- If a single local homeomorphism `e` from a space `α` into `H` has source covering the whole
space `α`, then that local homeomorphism induces an `H`-charted space structure on `α`.
(This condition is equivalent to `e` being an open embedding of `α` into `H`; see
`local_homeomorph.to_open_embedding` and `open_embedding.to_local_homeomorph`.) -/
def singleton_charted_space (h : e.source = set.univ) : charted_space H α :=
{ atlas := {e},
  chart_at := λ _, e,
  mem_chart_source := λ _, by simp only [h] with mfld_simps,
  chart_mem_atlas := λ _, by tauto }

lemma singleton_charted_space_one_chart (h : e.source = set.univ) (e' : local_homeomorph α H)
  (h' : e' ∈ (singleton_charted_space e h).atlas) : e' = e := h'

/-- Given a local homeomorphism `e` from a space `α` into `H`, if its source covers the whole
space `α`, then the induced charted space structure on `α` is `has_groupoid G` for any structure
groupoid `G` which is closed under restrictions. -/
lemma singleton_has_groupoid (h : e.source = set.univ) (G : structure_groupoid H)
  [closed_under_restriction G] : @has_groupoid _ _ _ _ (singleton_charted_space e h) G :=
{ compatible := begin
    intros e' e'' he' he'',
    rw singleton_charted_space_one_chart e h e' he',
    rw singleton_charted_space_one_chart e h e'' he'',
    refine G.eq_on_source _ e.trans_symm_self,
    have hle : id_restr_groupoid ≤ G := (closed_under_restriction_iff_id_le G).mp (by assumption),
    exact structure_groupoid.le_iff.mp hle _ (id_restr_groupoid_mem _),
  end }

end singleton

namespace topological_space.opens

open topological_space
variables (G : structure_groupoid H) [has_groupoid M G]
variables (s : opens M)

/-- An open subset of a charted space is naturally a charted space. -/
instance : charted_space H s :=
{ atlas := ⋃ (x : s), {@local_homeomorph.subtype_restr _ _ _ _ (chart_at H x.1) s ⟨x⟩},
  chart_at := λ x, @local_homeomorph.subtype_restr _ _ _ _ (chart_at H x.1) s ⟨x⟩,
  mem_chart_source := λ x, by { simp only with mfld_simps, exact (mem_chart_source H x.1) },
  chart_mem_atlas := λ x, by { simp only [mem_Union, mem_singleton_iff], use x } }

/-- If a groupoid `G` is `closed_under_restriction`, then an open subset of a space which is
`has_groupoid G` is naturally `has_groupoid G`. -/
instance [closed_under_restriction G] : has_groupoid s G :=
{ compatible := begin
    rintros e e' ⟨_, ⟨x, hc⟩, he⟩ ⟨_, ⟨x', hc'⟩, he'⟩,
    haveI : nonempty s := ⟨x⟩,
    simp only [hc.symm, mem_singleton_iff, subtype.val_eq_coe] at he,
    simp only [hc'.symm, mem_singleton_iff, subtype.val_eq_coe] at he',
    rw [he, he'],
    convert G.eq_on_source _
      (subtype_restr_symm_trans_subtype_restr s (chart_at H x) (chart_at H x')),
    apply closed_under_restriction',
    { exact G.compatible (chart_mem_atlas H x) (chart_mem_atlas H x') },
    { exact preimage_open_of_open_symm (chart_at H x) s.2 },
  end }

end topological_space.opens

def homeomorph.has_groupoid {H : Type*} [topological_space H]
  {M : Type*} [topological_space M] [charted_space H M]
  {M' : Type*} [topological_space M'] (G : structure_groupoid H) [has_groupoid M G]
  (e : homeomorph M M') : @has_groupoid H _ M' _ (e.charted_space H) G :=
{ compatible := λ f f' hf hf', begin rcases hf with ⟨ϕ, hϕ1, hϕ2⟩,
    rcases hf' with ⟨ψ, hψ1, hψ2⟩,
    rw [hϕ2, hψ2, homeomorph.symm_to_local_homeomorph, trans_symm_eq_symm_trans_symm, symm_symm,
    trans_assoc, ←trans_assoc e.to_local_homeomorph, homeomorph.trans_symm_to_local_homeomorph,
    refl_trans],
    exact has_groupoid.compatible G hϕ1 hψ1 end }

/-! ### Structomorphisms -/

/-- A `G`-diffeomorphism between two charted spaces is a homeomorphism which, when read in the
charts, belongs to `G`. We avoid the word diffeomorph as it is too related to the smooth category,
and use structomorph instead. -/
@[nolint has_inhabited_instance]
structure structomorph (G : structure_groupoid H) (M : Type*) (M' : Type*)
  [topological_space M] [topological_space M'] [charted_space H M] [charted_space H M']
  extends homeomorph M M' :=
(mem_groupoid : ∀c : local_homeomorph M H, ∀c' : local_homeomorph M' H,
  c ∈ atlas H M → c' ∈ atlas H M' → c.symm ≫ₕ to_homeomorph.to_local_homeomorph ≫ₕ c' ∈ G)

variables [topological_space M'] [topological_space M'']
{G : structure_groupoid H} [charted_space H M'] [charted_space H M'']

/-- The identity is a diffeomorphism of any charted space, for any groupoid. -/
def structomorph.refl (M : Type*) [topological_space M] [charted_space H M]
  [has_groupoid M G] : structomorph G M M :=
{ mem_groupoid := λc c' hc hc', begin
    change (local_homeomorph.symm c) ≫ₕ (local_homeomorph.refl M) ≫ₕ c' ∈ G,
    rw local_homeomorph.refl_trans,
    exact has_groupoid.compatible G hc hc'
  end,
  ..homeomorph.refl M }

/-- The inverse of a structomorphism is a structomorphism -/
def structomorph.symm (e : structomorph G M M') : structomorph G M' M :=
{ mem_groupoid := begin
    assume c c' hc hc',
    have : (c'.symm ≫ₕ e.to_homeomorph.to_local_homeomorph ≫ₕ c).symm ∈ G :=
      G.symm (e.mem_groupoid c' c hc' hc),
    rwa [trans_symm_eq_symm_trans_symm, trans_symm_eq_symm_trans_symm, symm_symm, trans_assoc]
      at this,
  end,
  ..e.to_homeomorph.symm}

/-- The composition of structomorphisms is a structomorphism -/
def structomorph.trans (e : structomorph G M M') (e' : structomorph G M' M'') :
  structomorph G M M'' :=
{ mem_groupoid := begin
    /- Let c and c' be two charts in M and M''. We want to show that e' ∘ e is smooth in these
    charts, around any point x. For this, let y = e (c⁻¹ x), and consider a chart g around y.
    Then g ∘ e ∘ c⁻¹ and c' ∘ e' ∘ g⁻¹ are both smooth as e and e' are structomorphisms, so
    their composition is smooth, and it coincides with c' ∘ e' ∘ e ∘ c⁻¹ around x. -/
    assume c c' hc hc',
    refine G.locality (λx hx, _),
    let f₁ := e.to_homeomorph.to_local_homeomorph,
    let f₂ := e'.to_homeomorph.to_local_homeomorph,
    let f  := (e.to_homeomorph.trans e'.to_homeomorph).to_local_homeomorph,
    have feq : f = f₁ ≫ₕ f₂ := homeomorph.trans_to_local_homeomorph _ _,
    -- define the atlas g around y
    let y := (c.symm ≫ₕ f₁) x,
    let g := chart_at H y,
    have hg₁ := chart_mem_atlas H y,
    have hg₂ := mem_chart_source H y,
    let s := (c.symm ≫ₕ f₁).source ∩ (c.symm ≫ₕ f₁) ⁻¹' g.source,
    have open_s : is_open s,
      by apply (c.symm ≫ₕ f₁).continuous_to_fun.preimage_open_of_open; apply open_source,
    have : x ∈ s,
    { split,
      { simp only [trans_source, preimage_univ, inter_univ, homeomorph.to_local_homeomorph_source],
        rw trans_source at hx,
        exact hx.1 },
      { exact hg₂ } },
    refine ⟨s, open_s, this, _⟩,
    let F₁ := (c.symm ≫ₕ f₁ ≫ₕ g) ≫ₕ (g.symm ≫ₕ f₂ ≫ₕ c'),
    have A : F₁ ∈ G := G.trans (e.mem_groupoid c g hc hg₁) (e'.mem_groupoid g c' hg₁ hc'),
    let F₂ := (c.symm ≫ₕ f ≫ₕ c').restr s,
    have : F₁ ≈ F₂ := calc
      F₁ ≈ c.symm ≫ₕ f₁ ≫ₕ (g ≫ₕ g.symm) ≫ₕ f₂ ≫ₕ c' : by simp [F₁, trans_assoc]
      ... ≈ c.symm ≫ₕ f₁ ≫ₕ (of_set g.source g.open_source) ≫ₕ f₂ ≫ₕ c' :
        by simp [eq_on_source.trans', trans_self_symm g]
      ... ≈ ((c.symm ≫ₕ f₁) ≫ₕ (of_set g.source g.open_source)) ≫ₕ (f₂ ≫ₕ c') :
        by simp [trans_assoc]
      ... ≈ ((c.symm ≫ₕ f₁).restr s) ≫ₕ (f₂ ≫ₕ c') : by simp [s, trans_of_set']
      ... ≈ ((c.symm ≫ₕ f₁) ≫ₕ (f₂ ≫ₕ c')).restr s : by simp [restr_trans]
      ... ≈ (c.symm ≫ₕ (f₁ ≫ₕ f₂) ≫ₕ c').restr s : by simp [eq_on_source.restr, trans_assoc]
      ... ≈ F₂ : by simp [F₂, feq],
    have : F₂ ∈ G := G.eq_on_source A (setoid.symm this),
    exact this
  end,
  ..homeomorph.trans e.to_homeomorph e'.to_homeomorph }

end has_groupoid<|MERGE_RESOLUTION|>--- conflicted
+++ resolved
@@ -492,7 +492,6 @@
   chart_at H x = local_homeomorph.refl H :=
 by simpa using chart_mem_atlas H x
 
-<<<<<<< HEAD
 /-- Transfers the instance of charted space through equivalences. -/
 def homeomorph.charted_space (H : Type*) [topological_space H]
   {M : Type*} [topological_space M] [charted_space H M]
@@ -502,15 +501,6 @@
   mem_chart_source := λ y, by simp only with mfld_simps,
   chart_mem_atlas := λ y, ⟨chart_at H (e.symm y), chart_mem_atlas H (e.symm y), rfl⟩ }
 
-/-- Same thing as `H × H'`. We introduce it for technical reasons: a charted space `M` with model `H`
-is a set of local charts from `M` to `H` covering the space. Every space is registered as a charted
-space over itself, using the only chart `id`, in `manifold_model_space`. You can also define a product
-of charted space `M` and `M'` (with model space `H × H'`) by taking the products of the charts. Now,
-on `H × H'`, there are two charted space structures with model space `H × H'` itself, the one coming
-from `manifold_model_space`, and the one coming from the product of the two `manifold_model_space` on
-each component. They are equal, but not defeq (because the product of `id` and `id` is not defeq to
-`id`), which is bad as we know. This expedient of renaming `H × H'` solves this problem. -/
-=======
 section
 
 variables (H) [topological_space H] [topological_space M] [charted_space H M]
@@ -545,7 +535,6 @@
 `manifold_model_space` on each component. They are equal, but not defeq (because the product of `id`
 and `id` is not defeq to `id`), which is bad as we know. This expedient of renaming `H × H'` solves
 this problem. -/
->>>>>>> 16776539
 def model_prod (H : Type*) (H' : Type*) := H × H'
 
 section
