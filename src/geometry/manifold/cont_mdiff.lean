/-
Copyright (c) 2020 Sébastien Gouëzel. All rights reserved.
Released under Apache 2.0 license as described in the file LICENSE.
Authors: Sébastien Gouëzel, Floris van Doorn
-/
<<<<<<< HEAD

import geometry.manifold.mfderiv
=======
import geometry.manifold.smooth_manifold_with_corners
import geometry.manifold.local_invariant_properties
>>>>>>> 11dcb6b5

/-!
# Smooth functions between smooth manifolds

We define `Cⁿ` functions between smooth manifolds, as functions which are `Cⁿ` in charts, and prove
basic properties of these notions.

## Main definitions and statements

Let `M ` and `M'` be two smooth manifolds, with respect to model with corners `I` and `I'`. Let
`f : M → M'`.

* `cont_mdiff_within_at I I' n f s x` states that the function `f` is `Cⁿ` within the set `s`
  around the point `x`.
* `cont_mdiff_at I I' n f x` states that the function `f` is `Cⁿ` around `x`.
* `cont_mdiff_on I I' n f s` states that the function `f` is `Cⁿ` on the set `s`
* `cont_mdiff I I' n f` states that the function `f` is `Cⁿ`.
* `cont_mdiff_on.comp` gives the invariance of the `Cⁿ` property under composition
* `cont_mdiff_iff_cont_diff` states that, for functions between vector spaces,
  manifold-smoothness is equivalent to usual smoothness.

We also give many basic properties of smooth functions between manifolds, following the API of
smooth functions between vector spaces.

## Implementation details

Many properties follow for free from the corresponding properties of functions in vector spaces,
as being `Cⁿ` is a local property invariant under the smooth groupoid. We take advantage of the
general machinery developed in `local_invariant_properties.lean` to get these properties
automatically. For instance, the fact that being `Cⁿ` does not depend on the chart one considers
is given by `lift_prop_within_at_indep_chart`.

For this to work, the definition of `cont_mdiff_within_at` and friends has to
follow definitionally the setup of local invariant properties. Still, we recast the definition
in terms of extended charts in `cont_mdiff_on_iff` and `cont_mdiff_iff`.
-/

open set function filter charted_space smooth_manifold_with_corners
open_locale topological_space manifold

/-! ### Definition of smooth functions between manifolds -/

variables {𝕜 : Type*} [nontrivially_normed_field 𝕜]
-- declare a smooth manifold `M` over the pair `(E, H)`.
{E : Type*} [normed_add_comm_group E] [normed_space 𝕜 E]
{H : Type*} [topological_space H] (I : model_with_corners 𝕜 E H)
{M : Type*} [topological_space M] [charted_space H M] [Is : smooth_manifold_with_corners I M]
-- declare a smooth manifold `M'` over the pair `(E', H')`.
{E' : Type*} [normed_add_comm_group E'] [normed_space 𝕜 E']
{H' : Type*} [topological_space H'] (I' : model_with_corners 𝕜 E' H')
{M' : Type*} [topological_space M'] [charted_space H' M'] [I's : smooth_manifold_with_corners I' M']
-- declare a manifold `M''` over the pair `(E'', H'')`.
{E'' : Type*} [normed_add_comm_group E''] [normed_space 𝕜 E'']
{H'' : Type*} [topological_space H''] {I'' : model_with_corners 𝕜 E'' H''}
{M'' : Type*} [topological_space M''] [charted_space H'' M'']
-- declare a smooth manifold `N` over the pair `(F, G)`.
{F : Type*} [normed_add_comm_group F] [normed_space 𝕜 F]
{G : Type*} [topological_space G] {J : model_with_corners 𝕜 F G}
{N : Type*} [topological_space N] [charted_space G N] [Js : smooth_manifold_with_corners J N]
-- declare a smooth manifold `N'` over the pair `(F', G')`.
{F' : Type*} [normed_add_comm_group F'] [normed_space 𝕜 F']
{G' : Type*} [topological_space G'] {J' : model_with_corners 𝕜 F' G'}
{N' : Type*} [topological_space N'] [charted_space G' N'] [J's : smooth_manifold_with_corners J' N']
-- F'' is a normed space
{F'' : Type*} [normed_add_comm_group F''] [normed_space 𝕜 F'']
-- declare functions, sets, points and smoothness indices
{f f₁ : M → M'} {s s₁ t : set M} {x : M} {m n : ℕ∞}

/-- Property in the model space of a model with corners of being `C^n` within at set at a point,
when read in the model vector space. This property will be lifted to manifolds to define smooth
functions between manifolds. -/
def cont_diff_within_at_prop (n : ℕ∞) (f : H → H') (s : set H) (x : H) : Prop :=
cont_diff_within_at 𝕜 n (I' ∘ f ∘ I.symm) (I.symm ⁻¹' s ∩ range I) (I x)

lemma cont_diff_within_at_prop_self_source {f : E → H'} {s : set E} {x : E} :
  cont_diff_within_at_prop 𝓘(𝕜, E) I' n f s x ↔ cont_diff_within_at 𝕜 n (I' ∘ f) s x :=
begin
  simp_rw [cont_diff_within_at_prop, model_with_corners_self_coe, range_id, inter_univ],
  refl
end

lemma cont_diff_within_at_prop_self {f : E → E'} {s : set E} {x : E} :
  cont_diff_within_at_prop 𝓘(𝕜, E) 𝓘(𝕜, E') n f s x ↔ cont_diff_within_at 𝕜 n f s x :=
cont_diff_within_at_prop_self_source 𝓘(𝕜, E')

lemma cont_diff_within_at_prop_self_target {f : H → E'} {s : set H} {x : H} :
  cont_diff_within_at_prop I 𝓘(𝕜, E') n f s x ↔
  cont_diff_within_at 𝕜 n (f ∘ I.symm) (I.symm ⁻¹' s ∩ range I) (I x) :=
iff.rfl

/-- Being `Cⁿ` in the model space is a local property, invariant under smooth maps. Therefore,
it will lift nicely to manifolds. -/
lemma cont_diff_within_at_local_invariant_prop (n : ℕ∞) :
  (cont_diff_groupoid ∞ I).local_invariant_prop (cont_diff_groupoid ∞ I')
  (cont_diff_within_at_prop I I' n) :=
{ is_local :=
  begin
    assume s x u f u_open xu,
    have : I.symm ⁻¹' (s ∩ u) ∩ range I = (I.symm ⁻¹' s ∩ range I) ∩ I.symm ⁻¹' u,
      by simp only [inter_right_comm, preimage_inter],
    rw [cont_diff_within_at_prop, cont_diff_within_at_prop, this],
    symmetry,
    apply cont_diff_within_at_inter,
    have : u ∈ 𝓝 (I.symm (I x)),
      by { rw [model_with_corners.left_inv], exact is_open.mem_nhds u_open xu },
    apply continuous_at.preimage_mem_nhds I.continuous_symm.continuous_at this,
  end,
  right_invariance' :=
  begin
    assume s x f e he hx h,
    rw cont_diff_within_at_prop at h ⊢,
    have : I x = (I ∘ e.symm ∘ I.symm) (I (e x)), by simp only [hx] with mfld_simps,
    rw this at h,
    have : I (e x) ∈ (I.symm) ⁻¹' e.target ∩ range I, by simp only [hx] with mfld_simps,
    have := ((mem_groupoid_of_pregroupoid.2 he).2.cont_diff_within_at this).of_le le_top,
    convert (h.comp' _ this).mono_of_mem _ using 1,
    { ext y, simp only with mfld_simps },
    refine mem_nhds_within.mpr ⟨I.symm ⁻¹' e.target, e.open_target.preimage I.continuous_symm,
      by simp_rw [mem_preimage, I.left_inv, e.maps_to hx], _⟩,
    mfld_set_tac
  end,
  congr_of_forall :=
  begin
    assume s x f g h hx hf,
    apply hf.congr,
    { assume y hy,
      simp only with mfld_simps at hy,
      simp only [h, hy] with mfld_simps },
    { simp only [hx] with mfld_simps }
  end,
  left_invariance' :=
  begin
    assume s x f e' he' hs hx h,
    rw cont_diff_within_at_prop at h ⊢,
    have A : (I' ∘ f ∘ I.symm) (I x) ∈ (I'.symm ⁻¹' e'.source ∩ range I'),
      by simp only [hx] with mfld_simps,
    have := ((mem_groupoid_of_pregroupoid.2 he').1.cont_diff_within_at A).of_le le_top,
    convert this.comp _ h _,
    { ext y, simp only with mfld_simps },
    { assume y hy, simp only with mfld_simps at hy, simpa only [hy] with mfld_simps using hs hy.1 }
  end }

lemma cont_diff_within_at_prop_mono (n : ℕ∞)
  ⦃s x t⦄ ⦃f : H → H'⦄ (hts : t ⊆ s) (h : cont_diff_within_at_prop I I' n f s x) :
  cont_diff_within_at_prop I I' n f t x :=
begin
  apply h.mono (λ y hy, _),
  simp only with mfld_simps at hy,
  simp only [hy, hts _] with mfld_simps
end

lemma cont_diff_within_at_prop_id (x : H) :
  cont_diff_within_at_prop I I ∞ id univ x :=
begin
  simp [cont_diff_within_at_prop],
  have : cont_diff_within_at 𝕜 ∞ id (range I) (I x) :=
    cont_diff_id.cont_diff_at.cont_diff_within_at,
  apply this.congr (λ y hy, _),
  { simp only with mfld_simps },
  { simp only [model_with_corners.right_inv I hy] with mfld_simps }
end

/-- A function is `n` times continuously differentiable within a set at a point in a manifold if
it is continuous and it is `n` times continuously differentiable in this set around this point, when
read in the preferred chart at this point. -/
def cont_mdiff_within_at (n : ℕ∞) (f : M → M') (s : set M) (x : M) :=
lift_prop_within_at (cont_diff_within_at_prop I I' n) f s x

/-- Abbreviation for `cont_mdiff_within_at I I' ⊤ f s x`. See also documentation for `smooth`.
-/
@[reducible] def smooth_within_at (f : M → M') (s : set M) (x : M) :=
cont_mdiff_within_at I I' ⊤ f s x

/-- A function is `n` times continuously differentiable at a point in a manifold if
it is continuous and it is `n` times continuously differentiable around this point, when
read in the preferred chart at this point. -/
def cont_mdiff_at (n : ℕ∞) (f : M → M') (x : M) :=
cont_mdiff_within_at I I' n f univ x

lemma cont_mdiff_at_iff {n : ℕ∞} {f : M → M'} {x : M} :
  cont_mdiff_at I I' n f x ↔ continuous_at f x ∧ cont_diff_within_at 𝕜 n
    (ext_chart_at I' (f x) ∘ f ∘ (ext_chart_at I x).symm) (range I) (ext_chart_at I x x) :=
lift_prop_at_iff.trans $ by { rw [cont_diff_within_at_prop, preimage_univ, univ_inter], refl }

/-- Abbreviation for `cont_mdiff_at I I' ⊤ f x`. See also documentation for `smooth`. -/
@[reducible] def smooth_at (f : M → M') (x : M) := cont_mdiff_at I I' ⊤ f x

/-- A function is `n` times continuously differentiable in a set of a manifold if it is continuous
and, for any pair of points, it is `n` times continuously differentiable on this set in the charts
around these points. -/
def cont_mdiff_on (n : ℕ∞) (f : M → M') (s : set M) :=
∀ x ∈ s, cont_mdiff_within_at I I' n f s x

/-- Abbreviation for `cont_mdiff_on I I' ⊤ f s`. See also documentation for `smooth`. -/
@[reducible] def smooth_on (f : M → M') (s : set M) := cont_mdiff_on I I' ⊤ f s

/-- A function is `n` times continuously differentiable in a manifold if it is continuous
and, for any pair of points, it is `n` times continuously differentiable in the charts
around these points. -/
def cont_mdiff (n : ℕ∞) (f : M → M') :=
∀ x, cont_mdiff_at I I' n f x

/-- Abbreviation for `cont_mdiff I I' ⊤ f`.
Short note to work with these abbreviations: a lemma of the form `cont_mdiff_foo.bar` will
apply fine to an assumption `smooth_foo` using dot notation or normal notation.
If the consequence `bar` of the lemma involves `cont_diff`, it is still better to restate
the lemma replacing `cont_diff` with `smooth` both in the assumption and in the conclusion,
to make it possible to use `smooth` consistently.
This also applies to `smooth_at`, `smooth_on` and `smooth_within_at`.-/
@[reducible] def smooth (f : M → M') := cont_mdiff I I' ⊤ f

/-! ### Basic properties of smooth functions between manifolds -/

variables {I I'}

lemma cont_mdiff.smooth (h : cont_mdiff I I' ⊤ f) : smooth I I' f := h

lemma smooth.cont_mdiff (h : smooth I I' f) : cont_mdiff I I' ⊤ f := h

lemma cont_mdiff_on.smooth_on (h : cont_mdiff_on I I' ⊤ f s) : smooth_on I I' f s := h

lemma smooth_on.cont_mdiff_on (h : smooth_on I I' f s) : cont_mdiff_on I I' ⊤ f s := h

lemma cont_mdiff_at.smooth_at (h : cont_mdiff_at I I' ⊤ f x) : smooth_at I I' f x := h

lemma smooth_at.cont_mdiff_at (h : smooth_at I I' f x) : cont_mdiff_at I I' ⊤ f x := h

lemma cont_mdiff_within_at.smooth_within_at (h : cont_mdiff_within_at I I' ⊤ f s x) :
  smooth_within_at I I' f s x := h

lemma smooth_within_at.cont_mdiff_within_at (h : smooth_within_at I I' f s x) :
cont_mdiff_within_at I I' ⊤ f s x := h

lemma cont_mdiff.cont_mdiff_at (h : cont_mdiff I I' n f) :
  cont_mdiff_at I I' n f x :=
h x

lemma smooth.smooth_at (h : smooth I I' f) :
  smooth_at I I' f x := cont_mdiff.cont_mdiff_at h

lemma cont_mdiff_within_at_univ :
  cont_mdiff_within_at I I' n f univ x ↔ cont_mdiff_at I I' n f x :=
iff.rfl

lemma smooth_within_at_univ :
 smooth_within_at I I' f univ x ↔ smooth_at I I' f x := cont_mdiff_within_at_univ

lemma cont_mdiff_on_univ :
  cont_mdiff_on I I' n f univ ↔ cont_mdiff I I' n f :=
by simp only [cont_mdiff_on, cont_mdiff, cont_mdiff_within_at_univ,
  forall_prop_of_true, mem_univ]

lemma smooth_on_univ : smooth_on I I' f univ ↔ smooth I I' f := cont_mdiff_on_univ

/-- One can reformulate smoothness within a set at a point as continuity within this set at this
point, and smoothness in the corresponding extended chart. -/
lemma cont_mdiff_within_at_iff :
  cont_mdiff_within_at I I' n f s x ↔ continuous_within_at f s x ∧
    cont_diff_within_at 𝕜 n ((ext_chart_at I' (f x)) ∘ f ∘ (ext_chart_at I x).symm)
    ((ext_chart_at I x).symm ⁻¹' s ∩ range I)
    (ext_chart_at I x x) :=
iff.rfl

/-- One can reformulate smoothness within a set at a point as continuity within this set at this
point, and smoothness in the corresponding extended chart. This form states smoothness of `f`
written in such a way that the set is restricted to lie within the domain/codomain of the
corresponding charts.
Even though this expression is more complicated than the one in `cont_mdiff_within_at_iff`, it is
a smaller set, but their germs at `ext_chart_at I x x` are equal. It is sometimes useful to rewrite
using this in the goal.
-/
lemma cont_mdiff_within_at_iff' :
  cont_mdiff_within_at I I' n f s x ↔ continuous_within_at f s x ∧
    cont_diff_within_at 𝕜 n ((ext_chart_at I' (f x)) ∘ f ∘ (ext_chart_at I x).symm)
    ((ext_chart_at I x).target ∩
      (ext_chart_at I x).symm ⁻¹' (s ∩ f ⁻¹' (ext_chart_at I' (f x)).source))
    (ext_chart_at I x x) :=
begin
  rw [cont_mdiff_within_at_iff, and.congr_right_iff],
  set e := ext_chart_at I x, set e' := ext_chart_at I' (f x),
  refine λ hc, cont_diff_within_at_congr_nhds _,
  rw [← e.image_source_inter_eq', ← ext_chart_at_map_nhds_within_eq_image,
      ← ext_chart_at_map_nhds_within, inter_comm, nhds_within_inter_of_mem],
  exact hc (ext_chart_at_source_mem_nhds _ _)
end

/-- One can reformulate smoothness within a set at a point as continuity within this set at this
point, and smoothness in the corresponding extended chart in the target. -/
lemma cont_mdiff_within_at_iff_target :
  cont_mdiff_within_at I I' n f s x ↔ continuous_within_at f s x ∧
    cont_mdiff_within_at I 𝓘(𝕜, E') n (ext_chart_at I' (f x) ∘ f) s x :=
begin
  simp_rw [cont_mdiff_within_at, lift_prop_within_at, ← and_assoc],
  have cont : (continuous_within_at f s x ∧
      continuous_within_at (ext_chart_at I' (f x) ∘ f) s x) ↔
      continuous_within_at f s x,
  { refine ⟨λ h, h.1, λ h, ⟨h, _⟩⟩,
    have h₂ := (chart_at H' (f x)).continuous_to_fun.continuous_within_at (mem_chart_source _ _),
    refine ((I'.continuous_at.comp_continuous_within_at h₂).comp' h).mono_of_mem _,
    exact inter_mem self_mem_nhds_within (h.preimage_mem_nhds_within $
      (chart_at _ _).open_source.mem_nhds $ mem_chart_source _ _) },
  simp_rw [cont, cont_diff_within_at_prop, ext_chart_at, local_equiv.coe_trans,
    model_with_corners.to_local_equiv_coe, local_homeomorph.coe_coe, model_with_corners_self_coe,
    chart_at_self_eq, local_homeomorph.refl_apply, comp.left_id]
end

lemma smooth_within_at_iff :
  smooth_within_at I I' f s x ↔ continuous_within_at f s x ∧
    cont_diff_within_at 𝕜 ∞ (ext_chart_at I' (f x) ∘ f ∘ (ext_chart_at I x).symm)
    ((ext_chart_at I x).symm ⁻¹' s ∩ range I)
    (ext_chart_at I x x) :=
cont_mdiff_within_at_iff

lemma smooth_within_at_iff_target :
  smooth_within_at I I' f s x ↔ continuous_within_at f s x ∧
    smooth_within_at I 𝓘(𝕜, E') (ext_chart_at I' (f x) ∘ f) s x :=
cont_mdiff_within_at_iff_target

lemma cont_mdiff_at_iff_target {x : M} :
  cont_mdiff_at I I' n f x ↔
    continuous_at f x ∧ cont_mdiff_at I 𝓘(𝕜, E') n (ext_chart_at I' (f x) ∘ f) x :=
by rw [cont_mdiff_at, cont_mdiff_at, cont_mdiff_within_at_iff_target, continuous_within_at_univ]

lemma smooth_at_iff_target {x : M} :
  smooth_at I I' f x ↔ continuous_at f x ∧ smooth_at I 𝓘(𝕜, E') (ext_chart_at I' (f x) ∘ f) x :=
cont_mdiff_at_iff_target

include Is I's

/-- One can reformulate smoothness within a set at a point as continuity within this set at this
point, and smoothness in any chart containing that point. -/
lemma cont_mdiff_within_at_iff_of_mem_source {x' : M} {y : M'} (hx : x' ∈ (chart_at H x).source)
  (hy : f x' ∈ (chart_at H' y).source) :
  cont_mdiff_within_at I I' n f s x' ↔ continuous_within_at f s x' ∧
    cont_diff_within_at 𝕜 n (ext_chart_at I' y ∘ f ∘ (ext_chart_at I x).symm)
    ((ext_chart_at I x).symm ⁻¹' s ∩ range I)
    (ext_chart_at I x x') :=
(cont_diff_within_at_local_invariant_prop I I' n).lift_prop_within_at_indep_chart
  (structure_groupoid.chart_mem_maximal_atlas _ x) hx
  (structure_groupoid.chart_mem_maximal_atlas _ y) hy

lemma cont_mdiff_within_at_iff_of_mem_source' {x' : M} {y : M'} (hx : x' ∈ (chart_at H x).source)
  (hy : f x' ∈ (chart_at H' y).source) :
  cont_mdiff_within_at I I' n f s x' ↔ continuous_within_at f s x' ∧
    cont_diff_within_at 𝕜 n ((ext_chart_at I' y) ∘ f ∘ (ext_chart_at I x).symm)
    ((ext_chart_at I x).target ∩ (ext_chart_at I x).symm ⁻¹' (s ∩ f ⁻¹' (ext_chart_at I' y).source))
    (ext_chart_at I x x') :=
begin
  refine (cont_mdiff_within_at_iff_of_mem_source hx hy).trans _,
  rw [← ext_chart_at_source I] at hx,
  rw [← ext_chart_at_source I'] at hy,
  rw [and.congr_right_iff],
  set e := ext_chart_at I x, set e' := ext_chart_at I' (f x),
  refine λ hc, cont_diff_within_at_congr_nhds _,
  rw [← e.image_source_inter_eq', ← ext_chart_at_map_nhds_within_eq_image' I x hx,
      ← ext_chart_at_map_nhds_within' I x hx, inter_comm, nhds_within_inter_of_mem],
  exact hc ((ext_chart_at_open_source _ _).mem_nhds hy)
end

lemma cont_mdiff_at_iff_of_mem_source {x' : M} {y : M'} (hx : x' ∈ (chart_at H x).source)
  (hy : f x' ∈ (chart_at H' y).source) :
  cont_mdiff_at I I' n f x' ↔ continuous_at f x' ∧
    cont_diff_within_at 𝕜 n (ext_chart_at I' y ∘ f ∘ (ext_chart_at I x).symm)
    (range I)
    (ext_chart_at I x x') :=
(cont_mdiff_within_at_iff_of_mem_source hx hy).trans $
  by rw [continuous_within_at_univ, preimage_univ, univ_inter]

omit Is

lemma cont_mdiff_within_at_iff_target_of_mem_source
  {x : M} {y : M'} (hy : f x ∈ (chart_at H' y).source) :
  cont_mdiff_within_at I I' n f s x ↔ continuous_within_at f s x ∧
    cont_mdiff_within_at I 𝓘(𝕜, E') n (ext_chart_at I' y ∘ f) s x :=
begin
  simp_rw [cont_mdiff_within_at],
  rw [(cont_diff_within_at_local_invariant_prop I I' n).lift_prop_within_at_indep_chart_target
    (chart_mem_maximal_atlas I' y) hy, and_congr_right],
  intro hf,
  simp_rw [structure_groupoid.lift_prop_within_at_self_target],
  simp_rw [((chart_at H' y).continuous_at hy).comp_continuous_within_at hf],
  rw [← ext_chart_at_source I'] at hy,
  simp_rw [(ext_chart_at_continuous_at' I' _ hy).comp_continuous_within_at hf],
  refl,
end

lemma cont_mdiff_at_iff_target_of_mem_source
  {x : M} {y : M'} (hy : f x ∈ (chart_at H' y).source) :
  cont_mdiff_at I I' n f x ↔ continuous_at f x ∧
    cont_mdiff_at I 𝓘(𝕜, E') n (ext_chart_at I' y ∘ f) x :=
begin
  rw [cont_mdiff_at, cont_mdiff_within_at_iff_target_of_mem_source hy,
    continuous_within_at_univ, cont_mdiff_at],
  apply_instance
end

omit I's
variable (I)
lemma model_with_corners.symm_continuous_within_at_comp_right_iff {X} [topological_space X]
  {f : H → X} {s : set H} {x : H} :
  continuous_within_at (f ∘ I.symm) (I.symm ⁻¹' s ∩ range I) (I x) ↔ continuous_within_at f s x :=
begin
  refine ⟨λ h, _, λ h, _⟩,
  { have := h.comp I.continuous_within_at (maps_to_preimage _ _),
    simp_rw [preimage_inter, preimage_preimage, I.left_inv, preimage_id', preimage_range,
      inter_univ] at this,
    rwa [function.comp.assoc, I.symm_comp_self] at this },
  { rw [← I.left_inv x] at h, exact h.comp I.continuous_within_at_symm (inter_subset_left _ _) }
end
variable {I}

lemma ext_chart_at_symm_continuous_within_at_comp_right_iff {X} [topological_space X] {f : M → X}
  {s : set M} {x x' : M} :
  continuous_within_at (f ∘ (ext_chart_at I x).symm) ((ext_chart_at I x).symm ⁻¹' s ∩ range I)
    (ext_chart_at I x x') ↔
  continuous_within_at (f ∘ (chart_at H x).symm) ((chart_at H x).symm ⁻¹' s) (chart_at H x x') :=
by convert I.symm_continuous_within_at_comp_right_iff; refl

include Is

lemma cont_mdiff_within_at_iff_source_of_mem_source
  {x' : M} (hx' : x' ∈ (chart_at H x).source) :
  cont_mdiff_within_at I I' n f s x' ↔
    cont_mdiff_within_at 𝓘(𝕜, E) I' n (f ∘ (ext_chart_at I x).symm)
    ((ext_chart_at I x).symm ⁻¹' s ∩ range I) (ext_chart_at I x x') :=
begin
  have h2x' := hx', rw [← ext_chart_at_source I] at h2x',
  simp_rw [cont_mdiff_within_at,
    (cont_diff_within_at_local_invariant_prop I I' n).lift_prop_within_at_indep_chart_source
    (chart_mem_maximal_atlas I x) hx', structure_groupoid.lift_prop_within_at_self_source,
    ext_chart_at_symm_continuous_within_at_comp_right_iff, cont_diff_within_at_prop_self_source,
    cont_diff_within_at_prop, function.comp, (chart_at H x).left_inv hx',
    (ext_chart_at I x).left_inv h2x'],
  refl,
end

lemma cont_mdiff_at_iff_source_of_mem_source
  {x' : M} (hx' : x' ∈ (chart_at H x).source) :
  cont_mdiff_at I I' n f x' ↔ cont_mdiff_within_at 𝓘(𝕜, E) I' n (f ∘ (ext_chart_at I x).symm)
    (range I) (ext_chart_at I x x') :=
by simp_rw [cont_mdiff_at, cont_mdiff_within_at_iff_source_of_mem_source hx', preimage_univ,
  univ_inter]

lemma cont_mdiff_at_ext_chart_at' {x' : M} (h : x' ∈ (chart_at H x).source) :
  cont_mdiff_at I 𝓘(𝕜, E) n (ext_chart_at I x) x' :=
begin
  refine (cont_mdiff_at_iff_of_mem_source h (mem_chart_source _ _)).mpr _,
  rw [← ext_chart_at_source I] at h,
  refine ⟨ext_chart_at_continuous_at' _ _ h, _⟩,
  refine cont_diff_within_at_id.congr_of_eventually_eq _ _,
  { refine eventually_eq_of_mem (ext_chart_at_target_mem_nhds_within' I x h) (λ x₂ hx₂, _),
    simp_rw [function.comp_apply, (ext_chart_at I x).right_inv hx₂], refl },
  simp_rw [function.comp_apply, (ext_chart_at I x).right_inv ((ext_chart_at I x).maps_to h)], refl
end

lemma cont_mdiff_at_ext_chart_at : cont_mdiff_at I 𝓘(𝕜, E) n (ext_chart_at I x) x :=
cont_mdiff_at_ext_chart_at' $ mem_chart_source H x

include I's

/-- If the set where you want `f` to be smooth lies entirely in a single chart, and `f` maps it
  into a single chart, the smoothness of `f` on that set can be expressed by purely looking in
  these charts.
  Note: this lemma uses `ext_chart_at I x '' s` instead of `(ext_chart_at I x).symm ⁻¹' s` to ensure
  that this set lies in `(ext_chart_at I x).target`. -/
lemma cont_mdiff_on_iff_of_subset_source {x : M} {y : M'}
  (hs : s ⊆ (chart_at H x).source)
  (h2s : maps_to f s (chart_at H' y).source) :
  cont_mdiff_on I I' n f s ↔ continuous_on f s ∧
    cont_diff_on 𝕜 n (ext_chart_at I' y ∘ f ∘ (ext_chart_at I x).symm)
    (ext_chart_at I x '' s) :=
begin
  split,
  { refine λ H, ⟨λ x hx, (H x hx).1, _⟩,
    rintro _ ⟨x', hx', rfl⟩,
    exact ((cont_mdiff_within_at_iff_of_mem_source (hs hx')
      (h2s.image_subset $ mem_image_of_mem f hx')).mp (H _ hx')).2.mono
        (maps_to_ext_chart_at I x hs).image_subset },
  { rintro ⟨h1, h2⟩ x' hx',
    refine (cont_mdiff_within_at_iff_of_mem_source (hs hx')
      (h2s.image_subset $ mem_image_of_mem f hx')).mpr
      ⟨h1.continuous_within_at hx', _⟩,
    refine (h2 _ $ mem_image_of_mem _ hx').mono_of_mem _,
    rw [← ext_chart_at_source I] at hs,
    rw [(ext_chart_at I x).image_eq_target_inter_inv_preimage hs],
    refine inter_mem _ (ext_chart_preimage_mem_nhds_within' I x (hs hx') self_mem_nhds_within),
    have := ext_chart_at_target_mem_nhds_within' I x (hs hx'),
    refine nhds_within_mono _ (inter_subset_right _ _) this }
end

/-- One can reformulate smoothness on a set as continuity on this set, and smoothness in any
extended chart. -/
lemma cont_mdiff_on_iff :
  cont_mdiff_on I I' n f s ↔ continuous_on f s ∧
    ∀ (x : M) (y : M'), cont_diff_on 𝕜 n (ext_chart_at I' y ∘ f ∘ (ext_chart_at I x).symm)
    ((ext_chart_at I x).target ∩
      (ext_chart_at I x).symm ⁻¹' (s ∩ f ⁻¹' (ext_chart_at I' y).source)) :=
begin
  split,
  { assume h,
    refine ⟨λ x hx, (h x hx).1, λ x y z hz, _⟩,
    simp only with mfld_simps at hz,
    let w := (ext_chart_at I x).symm z,
    have : w ∈ s, by simp only [w, hz] with mfld_simps,
    specialize h w this,
    have w1 : w ∈ (chart_at H x).source, by simp only [w, hz] with mfld_simps,
    have w2 : f w ∈ (chart_at H' y).source, by simp only [w, hz] with mfld_simps,
    convert ((cont_mdiff_within_at_iff_of_mem_source w1 w2).mp h).2.mono _,
    { simp only [w, hz] with mfld_simps },
    { mfld_set_tac } },
  { rintros ⟨hcont, hdiff⟩ x hx,
    refine ((cont_diff_within_at_local_invariant_prop I I' n).lift_prop_within_at_iff $
      hcont x hx).mpr _,
    dsimp [cont_diff_within_at_prop],
    convert hdiff x (f x) (ext_chart_at I x x) (by simp only [hx] with mfld_simps) using 1,
    mfld_set_tac }
end

/-- One can reformulate smoothness on a set as continuity on this set, and smoothness in any
extended chart in the target. -/
lemma cont_mdiff_on_iff_target :
  cont_mdiff_on I I' n f s ↔ continuous_on f s ∧ ∀ (y : M'),
    cont_mdiff_on I 𝓘(𝕜, E') n (ext_chart_at I' y ∘ f)
    (s ∩ f ⁻¹' (ext_chart_at I' y).source) :=
begin
  inhabit E',
  simp only [cont_mdiff_on_iff, model_with_corners.source_eq, chart_at_self_eq,
    local_homeomorph.refl_local_equiv, local_equiv.refl_trans, ext_chart_at.equations._eqn_1,
    set.preimage_univ, set.inter_univ, and.congr_right_iff],
  intros h,
  split,
  { refine λ h' y, ⟨_, λ x _, h' x y⟩,
    have h'' : continuous_on _ univ := (model_with_corners.continuous I').continuous_on,
    convert (h''.comp' (chart_at H' y).continuous_to_fun).comp' h,
    simp },
  { exact λ h' x y, (h' y).2 x default }
end

lemma smooth_on_iff :
  smooth_on I I' f s ↔ continuous_on f s ∧
    ∀ (x : M) (y : M'), cont_diff_on 𝕜 ⊤ (ext_chart_at I' y ∘ f ∘ (ext_chart_at I x).symm)
    ((ext_chart_at I x).target ∩
      (ext_chart_at I x).symm ⁻¹' (s ∩ f ⁻¹' (ext_chart_at I' y).source)) :=
cont_mdiff_on_iff

lemma smooth_on_iff_target :
  smooth_on I I' f s ↔ continuous_on f s ∧ ∀ (y : M'),
    smooth_on I 𝓘(𝕜, E') (ext_chart_at I' y ∘ f)
    (s ∩ f ⁻¹' (ext_chart_at I' y).source) :=
cont_mdiff_on_iff_target

/-- One can reformulate smoothness as continuity and smoothness in any extended chart. -/
lemma cont_mdiff_iff :
  cont_mdiff I I' n f ↔ continuous f ∧
    ∀ (x : M) (y : M'), cont_diff_on 𝕜 n (ext_chart_at I' y ∘ f ∘ (ext_chart_at I x).symm)
    ((ext_chart_at I x).target ∩ (ext_chart_at I x).symm ⁻¹' (f ⁻¹' (ext_chart_at I' y).source)) :=
by simp [← cont_mdiff_on_univ, cont_mdiff_on_iff, continuous_iff_continuous_on_univ]

/-- One can reformulate smoothness as continuity and smoothness in any extended chart in the
target. -/
lemma cont_mdiff_iff_target :
  cont_mdiff I I' n f ↔ continuous f ∧
    ∀ (y : M'), cont_mdiff_on I 𝓘(𝕜, E') n (ext_chart_at I' y ∘ f)
    (f ⁻¹' (ext_chart_at I' y).source) :=
begin
  rw [← cont_mdiff_on_univ, cont_mdiff_on_iff_target],
  simp [continuous_iff_continuous_on_univ]
end

lemma smooth_iff :
  smooth I I' f ↔ continuous f ∧
    ∀ (x : M) (y : M'), cont_diff_on 𝕜 ⊤ (ext_chart_at I' y ∘ f ∘ (ext_chart_at I x).symm)
    ((ext_chart_at I x).target ∩ (ext_chart_at I x).symm ⁻¹' (f ⁻¹' (ext_chart_at I' y).source)) :=
cont_mdiff_iff

lemma smooth_iff_target :
  smooth I I' f ↔ continuous f ∧ ∀ (y : M'), smooth_on I 𝓘(𝕜, E') (ext_chart_at I' y ∘ f)
    (f ⁻¹' (ext_chart_at I' y).source) :=
cont_mdiff_iff_target

omit Is I's

/-! ### Deducing smoothness from higher smoothness -/

lemma cont_mdiff_within_at.of_le (hf : cont_mdiff_within_at I I' n f s x) (le : m ≤ n) :
  cont_mdiff_within_at I I' m f s x :=
⟨hf.1, hf.2.of_le le⟩

lemma cont_mdiff_at.of_le (hf : cont_mdiff_at I I' n f x) (le : m ≤ n) :
  cont_mdiff_at I I' m f x :=
cont_mdiff_within_at.of_le hf le

lemma cont_mdiff_on.of_le (hf : cont_mdiff_on I I' n f s) (le : m ≤ n) :
  cont_mdiff_on I I' m f s :=
λ x hx, (hf x hx).of_le le

lemma cont_mdiff.of_le (hf : cont_mdiff I I' n f) (le : m ≤ n) :
  cont_mdiff I I' m f :=
λ x, (hf x).of_le le

/-! ### Deducing smoothness from smoothness one step beyond -/

lemma cont_mdiff_within_at.of_succ {n : ℕ}
  (h : cont_mdiff_within_at I I' n.succ f s x) :
  cont_mdiff_within_at I I' n f s x :=
h.of_le (with_top.coe_le_coe.2 (nat.le_succ n))

lemma cont_mdiff_at.of_succ {n : ℕ} (h : cont_mdiff_at I I' n.succ f x) :
  cont_mdiff_at I I' n f x :=
cont_mdiff_within_at.of_succ h

lemma cont_mdiff_on.of_succ {n : ℕ} (h : cont_mdiff_on I I' n.succ f s) :
  cont_mdiff_on I I' n f s :=
λ x hx, (h x hx).of_succ

lemma cont_mdiff.of_succ {n : ℕ} (h : cont_mdiff I I' n.succ f) :
  cont_mdiff I I' n f :=
λ x, (h x).of_succ

/-! ### Deducing continuity from smoothness -/

lemma cont_mdiff_within_at.continuous_within_at
  (hf : cont_mdiff_within_at I I' n f s x) : continuous_within_at f s x :=
hf.1

lemma cont_mdiff_at.continuous_at
  (hf : cont_mdiff_at I I' n f x) : continuous_at f x :=
(continuous_within_at_univ _ _ ).1 $ cont_mdiff_within_at.continuous_within_at hf

lemma cont_mdiff_on.continuous_on
  (hf : cont_mdiff_on I I' n f s) : continuous_on f s :=
λ x hx, (hf x hx).continuous_within_at

lemma cont_mdiff.continuous (hf : cont_mdiff I I' n f) :
  continuous f :=
continuous_iff_continuous_at.2 $ λ x, (hf x).continuous_at

/-! ### `C^∞` smoothness -/

lemma cont_mdiff_within_at_top :
  smooth_within_at I I' f s x ↔ (∀n:ℕ, cont_mdiff_within_at I I' n f s x) :=
⟨λ h n, ⟨h.1, cont_diff_within_at_top.1 h.2 n⟩,
 λ H, ⟨(H 0).1, cont_diff_within_at_top.2 (λ n, (H n).2)⟩⟩

lemma cont_mdiff_at_top :
  smooth_at I I' f x ↔ (∀n:ℕ, cont_mdiff_at I I' n f x) :=
cont_mdiff_within_at_top

lemma cont_mdiff_on_top :
  smooth_on I I' f s ↔ (∀n:ℕ, cont_mdiff_on I I' n f s) :=
⟨λ h n, h.of_le le_top, λ h x hx, cont_mdiff_within_at_top.2 (λ n, h n x hx)⟩

lemma cont_mdiff_top :
  smooth I I' f ↔ (∀n:ℕ, cont_mdiff I I' n f) :=
⟨λ h n, h.of_le le_top, λ h x, cont_mdiff_within_at_top.2 (λ n, h n x)⟩

lemma cont_mdiff_within_at_iff_nat :
  cont_mdiff_within_at I I' n f s x ↔
  (∀m:ℕ, (m : ℕ∞) ≤ n → cont_mdiff_within_at I I' m f s x) :=
begin
  refine ⟨λ h m hm, h.of_le hm, λ h, _⟩,
  cases n,
  { exact cont_mdiff_within_at_top.2 (λ n, h n le_top) },
  { exact h n le_rfl }
end

/-! ### Restriction to a smaller set -/

lemma cont_mdiff_within_at.mono (hf : cont_mdiff_within_at I I' n f s x) (hts : t ⊆ s) :
  cont_mdiff_within_at I I' n f t x :=
structure_groupoid.local_invariant_prop.lift_prop_within_at_mono
  (cont_diff_within_at_prop_mono I I' n) hf hts

lemma cont_mdiff_at.cont_mdiff_within_at (hf : cont_mdiff_at I I' n f x) :
  cont_mdiff_within_at I I' n f s x :=
cont_mdiff_within_at.mono hf (subset_univ _)

lemma smooth_at.smooth_within_at (hf : smooth_at I I' f x) :
  smooth_within_at I I' f s x :=
cont_mdiff_at.cont_mdiff_within_at hf

lemma cont_mdiff_on.mono (hf : cont_mdiff_on I I' n f s) (hts : t ⊆ s) :
  cont_mdiff_on I I' n f t :=
λ x hx, (hf x (hts hx)).mono hts

lemma cont_mdiff.cont_mdiff_on (hf : cont_mdiff I I' n f) :
  cont_mdiff_on I I' n f s :=
λ x hx, (hf x).cont_mdiff_within_at

lemma smooth.smooth_on (hf : smooth I I' f) :
  smooth_on I I' f s :=
cont_mdiff.cont_mdiff_on hf

lemma cont_mdiff_within_at_inter' (ht : t ∈ 𝓝[s] x) :
  cont_mdiff_within_at I I' n f (s ∩ t) x ↔ cont_mdiff_within_at I I' n f s x :=
(cont_diff_within_at_local_invariant_prop I I' n).lift_prop_within_at_inter' ht

lemma cont_mdiff_within_at_inter (ht : t ∈ 𝓝 x) :
  cont_mdiff_within_at I I' n f (s ∩ t) x ↔ cont_mdiff_within_at I I' n f s x :=
(cont_diff_within_at_local_invariant_prop I I' n).lift_prop_within_at_inter ht

lemma cont_mdiff_within_at.cont_mdiff_at
  (h : cont_mdiff_within_at I I' n f s x) (ht : s ∈ 𝓝 x) :
  cont_mdiff_at I I' n f x :=
(cont_diff_within_at_local_invariant_prop I I' n).lift_prop_at_of_lift_prop_within_at h ht

lemma smooth_within_at.smooth_at
  (h : smooth_within_at I I' f s x) (ht : s ∈ 𝓝 x) :
  smooth_at I I' f x :=
cont_mdiff_within_at.cont_mdiff_at h ht

lemma cont_mdiff_on.cont_mdiff_at (h : cont_mdiff_on I I' n f s) (hx : s ∈ 𝓝 x) :
  cont_mdiff_at I I' n f x :=
(h x (mem_of_mem_nhds hx)).cont_mdiff_at hx

lemma smooth_on.smooth_at (h : smooth_on I I' f s) (hx : s ∈ 𝓝 x) : smooth_at I I' f x :=
h.cont_mdiff_at hx

include Is

lemma cont_mdiff_on_ext_chart_at :
  cont_mdiff_on I 𝓘(𝕜, E) n (ext_chart_at I x) (chart_at H x).source :=
λ x' hx', (cont_mdiff_at_ext_chart_at' hx').cont_mdiff_within_at

include I's

/-- A function is `C^n` within a set at a point, for `n : ℕ`, if and only if it is `C^n` on
a neighborhood of this point. -/
lemma cont_mdiff_within_at_iff_cont_mdiff_on_nhds {n : ℕ} :
  cont_mdiff_within_at I I' n f s x ↔
  ∃ u ∈ 𝓝[insert x s] x, cont_mdiff_on I I' n f u :=
begin
  split,
  { assume h,
    -- the property is true in charts. We will pull such a good neighborhood in the chart to the
    -- manifold. For this, we need to restrict to a small enough set where everything makes sense
    obtain ⟨o, o_open, xo, ho, h'o⟩ : ∃ (o : set M),
      is_open o ∧ x ∈ o ∧ o ⊆ (chart_at H x).source ∧ o ∩ s ⊆ f ⁻¹' (chart_at H' (f x)).source,
    { have : (chart_at H' (f x)).source ∈ 𝓝 (f x) :=
        is_open.mem_nhds (local_homeomorph.open_source _) (mem_chart_source H' (f x)),
      rcases mem_nhds_within.1 (h.1.preimage_mem_nhds_within this) with ⟨u, u_open, xu, hu⟩,
      refine ⟨u ∩ (chart_at H x).source, _, ⟨xu, mem_chart_source _ _⟩, _, _⟩,
      { exact is_open.inter u_open (local_homeomorph.open_source _) },
      { assume y hy, exact hy.2 },
      { assume y hy, exact hu ⟨hy.1.1, hy.2⟩ } },
    have h' : cont_mdiff_within_at I I' n f (s ∩ o) x := h.mono (inter_subset_left _ _),
    simp only [cont_mdiff_within_at, lift_prop_within_at, cont_diff_within_at_prop] at h',
    -- let `u` be a good neighborhood in the chart where the function is smooth
    rcases h.2.cont_diff_on le_rfl with ⟨u, u_nhds, u_subset, hu⟩,
    -- pull it back to the manifold, and intersect with a suitable neighborhood of `x`, to get the
    -- desired good neighborhood `v`.
    let v := ((insert x s) ∩ o) ∩ (ext_chart_at I x) ⁻¹' u,
    have v_incl : v ⊆ (chart_at H x).source := λ y hy, ho hy.1.2,
    have v_incl' : ∀ y ∈ v, f y ∈ (chart_at H' (f x)).source,
    { assume y hy,
      rcases hy.1.1 with rfl|h',
      { simp only with mfld_simps },
      { apply h'o ⟨hy.1.2, h'⟩ } },
    refine ⟨v, _, _⟩,
    show v ∈ 𝓝[insert x s] x,
    { rw nhds_within_restrict _ xo o_open,
      refine filter.inter_mem self_mem_nhds_within _,
      suffices : u ∈ 𝓝[(ext_chart_at I x) '' (insert x s ∩ o)] (ext_chart_at I x x),
        from (ext_chart_at_continuous_at I x).continuous_within_at.preimage_mem_nhds_within' this,
      apply nhds_within_mono _ _ u_nhds,
      rw image_subset_iff,
      assume y hy,
      rcases hy.1 with rfl|h',
      { simp only [mem_insert_iff] with mfld_simps },
      { simp only [mem_insert_iff, ho hy.2, h', h'o ⟨hy.2, h'⟩] with mfld_simps } },
    show cont_mdiff_on I I' n f v,
    { assume y hy,
      have : continuous_within_at f v y,
      { apply (((ext_chart_at_continuous_on_symm I' (f x) _ _).comp'
          (hu _ hy.2).continuous_within_at).comp' (ext_chart_at_continuous_on I x _ _)).congr_mono,
        { assume z hz,
          simp only [v_incl hz, v_incl' z hz] with mfld_simps },
        { assume z hz,
          simp only [v_incl hz, v_incl' z hz] with mfld_simps,
          exact hz.2 },
        { simp only [v_incl hy, v_incl' y hy] with mfld_simps },
        { simp only [v_incl hy, v_incl' y hy] with mfld_simps },
        { simp only [v_incl hy] with mfld_simps } },
      refine (cont_mdiff_within_at_iff_of_mem_source' (v_incl hy) (v_incl' y hy)).mpr ⟨this, _⟩,
      { apply hu.mono,
        { assume z hz,
          simp only [v] with mfld_simps at hz,
          have : I ((chart_at H x) (((chart_at H x).symm) (I.symm z))) ∈ u, by simp only [hz],
          simpa only [hz] with mfld_simps using this },
        { have exty : I (chart_at H x y) ∈ u := hy.2,
          simp only [v_incl hy, v_incl' y hy, exty, hy.1.1, hy.1.2] with mfld_simps } } } },
  { rintros ⟨u, u_nhds, hu⟩,
    have : cont_mdiff_within_at I I' ↑n f (insert x s ∩ u) x,
    { have : x ∈ insert x s := mem_insert x s,
      exact hu.mono (inter_subset_right _ _) _ ⟨this, mem_of_mem_nhds_within this u_nhds⟩ },
    rw cont_mdiff_within_at_inter' u_nhds at this,
    exact this.mono (subset_insert x s) }
end

/-- A function is `C^n` at a point, for `n : ℕ`, if and only if it is `C^n` on
a neighborhood of this point. -/
lemma cont_mdiff_at_iff_cont_mdiff_on_nhds {n : ℕ} :
  cont_mdiff_at I I' n f x ↔ ∃ u ∈ 𝓝 x, cont_mdiff_on I I' n f u :=
by simp [← cont_mdiff_within_at_univ, cont_mdiff_within_at_iff_cont_mdiff_on_nhds,
  nhds_within_univ]

/-- Note: This does not hold for `n = ∞`. `f` being `C^∞` at `x` means that for every `n`, `f` is
`C^n` on some neighborhood of `x`, but this neighborhood can depend on `n`. -/
lemma cont_mdiff_at_iff_cont_mdiff_at_nhds {n : ℕ} :
  cont_mdiff_at I I' n f x ↔ ∀ᶠ x' in 𝓝 x, cont_mdiff_at I I' n f x' :=
begin
  refine ⟨_, λ h, h.self_of_nhds⟩,
  rw [cont_mdiff_at_iff_cont_mdiff_on_nhds],
  rintro ⟨u, hu, h⟩,
  refine (eventually_mem_nhds.mpr hu).mono (λ x' hx', _),
  exact (h x' $ mem_of_mem_nhds hx').cont_mdiff_at hx'
end

omit Is I's

/-! ### Congruence lemmas -/

lemma cont_mdiff_within_at.congr
  (h : cont_mdiff_within_at I I' n f s x) (h₁ : ∀ y ∈ s, f₁ y = f y)
  (hx : f₁ x = f x) : cont_mdiff_within_at I I' n f₁ s x :=
(cont_diff_within_at_local_invariant_prop I I' n).lift_prop_within_at_congr h h₁ hx

lemma cont_mdiff_within_at_congr (h₁ : ∀ y ∈ s, f₁ y = f y) (hx : f₁ x = f x) :
  cont_mdiff_within_at I I' n f₁ s x ↔ cont_mdiff_within_at I I' n f s x :=
(cont_diff_within_at_local_invariant_prop I I' n).lift_prop_within_at_congr_iff h₁ hx

lemma cont_mdiff_within_at.congr_of_eventually_eq
  (h : cont_mdiff_within_at I I' n f s x) (h₁ : f₁ =ᶠ[𝓝[s] x] f)
  (hx : f₁ x = f x) : cont_mdiff_within_at I I' n f₁ s x :=
(cont_diff_within_at_local_invariant_prop I I' n).lift_prop_within_at_congr_of_eventually_eq
  h h₁ hx

lemma filter.eventually_eq.cont_mdiff_within_at_iff
  (h₁ : f₁ =ᶠ[𝓝[s] x] f) (hx : f₁ x = f x) :
  cont_mdiff_within_at I I' n f₁ s x ↔ cont_mdiff_within_at I I' n f s x :=
(cont_diff_within_at_local_invariant_prop I I' n)
  .lift_prop_within_at_congr_iff_of_eventually_eq h₁ hx

lemma cont_mdiff_at.congr_of_eventually_eq
  (h : cont_mdiff_at I I' n f x) (h₁ : f₁ =ᶠ[𝓝 x] f) :
  cont_mdiff_at I I' n f₁ x :=
(cont_diff_within_at_local_invariant_prop I I' n).lift_prop_at_congr_of_eventually_eq h h₁

lemma filter.eventually_eq.cont_mdiff_at_iff (h₁ : f₁ =ᶠ[𝓝 x] f) :
  cont_mdiff_at I I' n f₁ x ↔ cont_mdiff_at I I' n f x :=
(cont_diff_within_at_local_invariant_prop I I' n).lift_prop_at_congr_iff_of_eventually_eq h₁

lemma cont_mdiff_on.congr (h : cont_mdiff_on I I' n f s) (h₁ : ∀ y ∈ s, f₁ y = f y) :
  cont_mdiff_on I I' n f₁ s :=
(cont_diff_within_at_local_invariant_prop I I' n).lift_prop_on_congr h h₁

lemma cont_mdiff_on_congr (h₁ : ∀ y ∈ s, f₁ y = f y) :
  cont_mdiff_on I I' n f₁ s ↔ cont_mdiff_on I I' n f s :=
(cont_diff_within_at_local_invariant_prop I I' n).lift_prop_on_congr_iff h₁

/-! ### Locality -/

/-- Being `C^n` is a local property. -/
lemma cont_mdiff_on_of_locally_cont_mdiff_on
  (h : ∀x∈s, ∃u, is_open u ∧ x ∈ u ∧ cont_mdiff_on I I' n f (s ∩ u)) :
  cont_mdiff_on I I' n f s :=
(cont_diff_within_at_local_invariant_prop I I' n).lift_prop_on_of_locally_lift_prop_on h

lemma cont_mdiff_of_locally_cont_mdiff_on
  (h : ∀x, ∃u, is_open u ∧ x ∈ u ∧ cont_mdiff_on I I' n f u) :
  cont_mdiff I I' n f :=
(cont_diff_within_at_local_invariant_prop I I' n).lift_prop_of_locally_lift_prop_on h

/-! ### Smoothness of the composition of smooth functions between manifolds -/

section composition

/-- The composition of `C^n` functions within domains at points is `C^n`. -/
lemma cont_mdiff_within_at.comp {t : set M'} {g : M' → M''} (x : M)
  (hg : cont_mdiff_within_at I' I'' n g t (f x))
  (hf : cont_mdiff_within_at I I' n f s x)
  (st : maps_to f s t) : cont_mdiff_within_at I I'' n (g ∘ f) s x :=
begin
  rw cont_mdiff_within_at_iff at hg hf ⊢,
  refine ⟨hg.1.comp hf.1 st, _⟩,
  set e := ext_chart_at I x,
  set e' := ext_chart_at I' (f x),
  set e'' := ext_chart_at I'' (g (f x)),
  have : e' (f x) = (written_in_ext_chart_at I I' x f) (e x),
    by simp only [e, e'] with mfld_simps,
  rw this at hg,
  have A : ∀ᶠ y in 𝓝[e.symm ⁻¹' s ∩ range I] e x,
    y ∈ e.target ∧ f (e.symm y) ∈ t ∧ f (e.symm y) ∈ e'.source ∧ g (f (e.symm y)) ∈ e''.source,
  { simp only [← ext_chart_at_map_nhds_within, eventually_map],
    filter_upwards [hf.1.tendsto (ext_chart_at_source_mem_nhds I' (f x)),
      (hg.1.comp hf.1 st).tendsto (ext_chart_at_source_mem_nhds I'' (g (f x))),
      (inter_mem_nhds_within s (ext_chart_at_source_mem_nhds I x))],
    rintros x' (hfx' : f x' ∈ _) (hgfx' : g (f x') ∈ _) ⟨hx's, hx'⟩,
    simp only [e.map_source hx', true_and, e.left_inv hx', st hx's, *] },
  refine ((hg.2.comp _ (hf.2.mono (inter_subset_right _ _)) (inter_subset_left _ _)).mono_of_mem
    (inter_mem _ self_mem_nhds_within)).congr_of_eventually_eq _ _,
  { filter_upwards [A],
    rintro x' ⟨hx', ht, hfx', hgfx'⟩,
    simp only [*, mem_preimage, written_in_ext_chart_at, (∘), mem_inter_iff, e'.left_inv, true_and],
    exact mem_range_self _ },
  { filter_upwards [A],
    rintro x' ⟨hx', ht, hfx', hgfx'⟩,
    simp only [*, (∘), written_in_ext_chart_at, e'.left_inv] },
  { simp only [written_in_ext_chart_at, (∘), mem_ext_chart_source, e.left_inv, e'.left_inv] }
end

/-- The composition of `C^∞` functions within domains at points is `C^∞`. -/
lemma smooth_within_at.comp {t : set M'} {g : M' → M''} (x : M)
  (hg : smooth_within_at I' I'' g t (f x))
  (hf : smooth_within_at I I' f s x)
  (st : maps_to f s t) : smooth_within_at I I'' (g ∘ f) s x :=
hg.comp x hf st

/-- The composition of `C^n` functions on domains is `C^n`. -/
lemma cont_mdiff_on.comp {t : set M'} {g : M' → M''}
  (hg : cont_mdiff_on I' I'' n g t) (hf : cont_mdiff_on I I' n f s)
  (st : s ⊆ f ⁻¹' t) : cont_mdiff_on I I'' n (g ∘ f) s :=
λ x hx, (hg _ (st hx)).comp x (hf x hx) st

/-- The composition of `C^∞` functions on domains is `C^∞`. -/
lemma smooth_on.comp {t : set M'} {g : M' → M''}
  (hg : smooth_on I' I'' g t) (hf : smooth_on I I' f s)
  (st : s ⊆ f ⁻¹' t) : smooth_on I I'' (g ∘ f) s :=
hg.comp hf st

/-- The composition of `C^n` functions on domains is `C^n`. -/
lemma cont_mdiff_on.comp' {t : set M'} {g : M' → M''}
  (hg : cont_mdiff_on I' I'' n g t) (hf : cont_mdiff_on I I' n f s) :
  cont_mdiff_on I I'' n (g ∘ f) (s ∩ f ⁻¹' t) :=
hg.comp (hf.mono (inter_subset_left _ _)) (inter_subset_right _ _)

/-- The composition of `C^∞` functions is `C^∞`. -/
lemma smooth_on.comp' {t : set M'} {g : M' → M''}
  (hg : smooth_on I' I'' g t) (hf : smooth_on I I' f s) :
  smooth_on I I'' (g ∘ f) (s ∩ f ⁻¹' t) :=
hg.comp' hf

/-- The composition of `C^n` functions is `C^n`. -/
lemma cont_mdiff.comp {g : M' → M''}
  (hg : cont_mdiff I' I'' n g) (hf : cont_mdiff I I' n f) :
  cont_mdiff I I'' n (g ∘ f) :=
begin
  rw ← cont_mdiff_on_univ at hf hg ⊢,
  exact hg.comp hf subset_preimage_univ,
end

/-- The composition of `C^∞` functions is `C^∞`. -/
lemma smooth.comp {g : M' → M''} (hg : smooth I' I'' g) (hf : smooth I I' f) :
  smooth I I'' (g ∘ f) :=
hg.comp hf

/-- The composition of `C^n` functions within domains at points is `C^n`. -/
lemma cont_mdiff_within_at.comp' {t : set M'} {g : M' → M''} (x : M)
  (hg : cont_mdiff_within_at I' I'' n g t (f x))
  (hf : cont_mdiff_within_at I I' n f s x) :
  cont_mdiff_within_at I I'' n (g ∘ f) (s ∩ f⁻¹' t) x :=
hg.comp x (hf.mono (inter_subset_left _ _)) (inter_subset_right _ _)

/-- The composition of `C^∞` functions within domains at points is `C^∞`. -/
lemma smooth_within_at.comp' {t : set M'} {g : M' → M''} (x : M)
  (hg : smooth_within_at I' I'' g t (f x))
  (hf : smooth_within_at I I' f s x) :
  smooth_within_at I I'' (g ∘ f) (s ∩ f⁻¹' t) x :=
hg.comp' x hf

/-- `g ∘ f` is `C^n` within `s` at `x` if `g` is `C^n` at `f x` and
`f` is `C^n` within `s` at `x`. -/
lemma cont_mdiff_at.comp_cont_mdiff_within_at {g : M' → M''} (x : M)
  (hg : cont_mdiff_at I' I'' n g (f x)) (hf : cont_mdiff_within_at I I' n f s x) :
  cont_mdiff_within_at I I'' n (g ∘ f) s x :=
hg.comp x hf (maps_to_univ _ _)

/-- `g ∘ f` is `C^∞` within `s` at `x` if `g` is `C^∞` at `f x` and
`f` is `C^∞` within `s` at `x`. -/
lemma smooth_at.comp_smooth_within_at {g : M' → M''} (x : M)
  (hg : smooth_at I' I'' g (f x)) (hf : smooth_within_at I I' f s x) :
  smooth_within_at I I'' (g ∘ f) s x :=
hg.comp_cont_mdiff_within_at x hf

/-- The composition of `C^n` functions at points is `C^n`. -/
lemma cont_mdiff_at.comp {g : M' → M''} (x : M)
  (hg : cont_mdiff_at I' I'' n g (f x)) (hf : cont_mdiff_at I I' n f x) :
  cont_mdiff_at I I'' n (g ∘ f) x :=
hg.comp x hf (maps_to_univ _ _)

/-- The composition of `C^∞` functions at points is `C^∞`. -/
lemma smooth_at.comp {g : M' → M''} (x : M)
  (hg : smooth_at I' I'' g (f x)) (hf : smooth_at I I' f x) :
  smooth_at I I'' (g ∘ f) x :=
hg.comp x hf

lemma cont_mdiff.comp_cont_mdiff_on {f : M → M'} {g : M' → M''} {s : set M}
  (hg : cont_mdiff I' I'' n g) (hf : cont_mdiff_on I I' n f s) :
  cont_mdiff_on I I'' n (g ∘ f) s :=
hg.cont_mdiff_on.comp hf set.subset_preimage_univ

lemma smooth.comp_smooth_on {f : M → M'} {g : M' → M''} {s : set M}
  (hg : smooth I' I'' g) (hf : smooth_on I I' f s) :
  smooth_on I I'' (g ∘ f) s :=
hg.smooth_on.comp hf set.subset_preimage_univ

lemma cont_mdiff_on.comp_cont_mdiff {t : set M'} {g : M' → M''}
  (hg : cont_mdiff_on I' I'' n g t) (hf : cont_mdiff I I' n f)
  (ht : ∀ x, f x ∈ t) : cont_mdiff I I'' n (g ∘ f) :=
cont_mdiff_on_univ.mp $ hg.comp hf.cont_mdiff_on (λ x _, ht x)

lemma smooth_on.comp_smooth {t : set M'} {g : M' → M''}
  (hg : smooth_on I' I'' g t) (hf : smooth I I' f)
  (ht : ∀ x, f x ∈ t) : smooth I I'' (g ∘ f) :=
hg.comp_cont_mdiff hf ht

end composition

/-! ### Atlas members are smooth -/
section atlas

variables {e : local_homeomorph M H}
include Is

/-- An atlas member is `C^n` for any `n`. -/
lemma cont_mdiff_on_of_mem_maximal_atlas
  (h : e ∈ maximal_atlas I M) : cont_mdiff_on I I n e e.source :=
cont_mdiff_on.of_le
  ((cont_diff_within_at_local_invariant_prop I I ∞).lift_prop_on_of_mem_maximal_atlas
    (cont_diff_within_at_prop_id I) h) le_top

/-- The inverse of an atlas member is `C^n` for any `n`. -/
lemma cont_mdiff_on_symm_of_mem_maximal_atlas
  (h : e ∈ maximal_atlas I M) : cont_mdiff_on I I n e.symm e.target :=
cont_mdiff_on.of_le
  ((cont_diff_within_at_local_invariant_prop I I ∞).lift_prop_on_symm_of_mem_maximal_atlas
    (cont_diff_within_at_prop_id I) h) le_top

lemma cont_mdiff_on_chart :
  cont_mdiff_on I I n (chart_at H x) (chart_at H x).source :=
cont_mdiff_on_of_mem_maximal_atlas
  ((cont_diff_groupoid ⊤ I).chart_mem_maximal_atlas x)

lemma cont_mdiff_on_chart_symm :
  cont_mdiff_on I I n (chart_at H x).symm (chart_at H x).target :=
cont_mdiff_on_symm_of_mem_maximal_atlas
  ((cont_diff_groupoid ⊤ I).chart_mem_maximal_atlas x)

end atlas

/-! ### The identity is smooth -/
section id

lemma cont_mdiff_id : cont_mdiff I I n (id : M → M) :=
cont_mdiff.of_le ((cont_diff_within_at_local_invariant_prop I I ∞).lift_prop_id
  (cont_diff_within_at_prop_id I)) le_top

lemma smooth_id : smooth I I (id : M → M) := cont_mdiff_id

lemma cont_mdiff_on_id : cont_mdiff_on I I n (id : M → M) s :=
cont_mdiff_id.cont_mdiff_on

lemma smooth_on_id : smooth_on I I (id : M → M) s := cont_mdiff_on_id

lemma cont_mdiff_at_id : cont_mdiff_at I I n (id : M → M) x :=
cont_mdiff_id.cont_mdiff_at

lemma smooth_at_id : smooth_at I I (id : M → M) x := cont_mdiff_at_id

lemma cont_mdiff_within_at_id : cont_mdiff_within_at I I n (id : M → M) s x :=
cont_mdiff_at_id.cont_mdiff_within_at

lemma smooth_within_at_id : smooth_within_at I I (id : M → M) s x := cont_mdiff_within_at_id

end id

/-! ### Constants are smooth -/
section id

variable {c : M'}

lemma cont_mdiff_const : cont_mdiff I I' n (λ (x : M), c) :=
begin
  assume x,
  refine ⟨continuous_within_at_const, _⟩,
  simp only [cont_diff_within_at_prop, (∘)],
  exact cont_diff_within_at_const,
end

@[to_additive]
lemma cont_mdiff_one [has_one M'] : cont_mdiff I I' n (1 : M → M') :=
by simp only [pi.one_def, cont_mdiff_const]

lemma smooth_const : smooth I I' (λ (x : M), c) := cont_mdiff_const

@[to_additive]
lemma smooth_one [has_one M'] : smooth I I' (1 : M → M') :=
by simp only [pi.one_def, smooth_const]

lemma cont_mdiff_on_const : cont_mdiff_on I I' n (λ (x : M), c) s :=
cont_mdiff_const.cont_mdiff_on

@[to_additive]
lemma cont_mdiff_on_one [has_one M'] : cont_mdiff_on I I' n (1 : M → M') s :=
cont_mdiff_one.cont_mdiff_on

lemma smooth_on_const : smooth_on I I' (λ (x : M), c) s :=
cont_mdiff_on_const

@[to_additive]
lemma smooth_on_one [has_one M'] : smooth_on I I' (1 : M → M') s :=
cont_mdiff_on_one

lemma cont_mdiff_at_const : cont_mdiff_at I I' n (λ (x : M), c) x :=
cont_mdiff_const.cont_mdiff_at

@[to_additive]
lemma cont_mdiff_at_one [has_one M'] : cont_mdiff_at I I' n (1 : M → M') x :=
cont_mdiff_one.cont_mdiff_at

lemma smooth_at_const : smooth_at I I' (λ (x : M), c) x :=
cont_mdiff_at_const

@[to_additive]
lemma smooth_at_one [has_one M'] : smooth_at I I' (1 : M → M') x :=
cont_mdiff_at_one

lemma cont_mdiff_within_at_const : cont_mdiff_within_at I I' n (λ (x : M), c) s x :=
cont_mdiff_at_const.cont_mdiff_within_at

@[to_additive]
lemma cont_mdiff_within_at_one [has_one M'] :
  cont_mdiff_within_at I I' n (1 : M → M') s x :=
cont_mdiff_at_const.cont_mdiff_within_at

lemma smooth_within_at_const : smooth_within_at I I' (λ (x : M), c) s x :=
cont_mdiff_within_at_const

@[to_additive]
lemma smooth_within_at_one [has_one M'] : smooth_within_at I I' (1 : M → M') s x :=
cont_mdiff_within_at_one

end id

lemma cont_mdiff_of_support {f : M → F}
  (hf : ∀ x ∈ tsupport f, cont_mdiff_at I 𝓘(𝕜, F) n f x) :
  cont_mdiff I 𝓘(𝕜, F) n f :=
begin
  intro x,
  by_cases hx : x ∈ tsupport f,
  { exact hf x hx },
  { refine cont_mdiff_at.congr_of_eventually_eq _ (eventually_eq_zero_nhds.2 hx),
    exact cont_mdiff_at_const }
end

/-! ### Equivalence with the basic definition for functions between vector spaces -/

section module

lemma cont_mdiff_within_at_iff_cont_diff_within_at {f : E → E'} {s : set E} {x : E} :
  cont_mdiff_within_at 𝓘(𝕜, E) 𝓘(𝕜, E') n f s x
  ↔ cont_diff_within_at 𝕜 n f s x :=
begin
  simp only [cont_mdiff_within_at, lift_prop_within_at, cont_diff_within_at_prop,
    iff_def] with mfld_simps {contextual := tt},
  exact cont_diff_within_at.continuous_within_at
end

alias cont_mdiff_within_at_iff_cont_diff_within_at ↔
  cont_mdiff_within_at.cont_diff_within_at
  cont_diff_within_at.cont_mdiff_within_at

lemma cont_mdiff_at_iff_cont_diff_at {f : E → E'} {x : E} :
  cont_mdiff_at 𝓘(𝕜, E) 𝓘(𝕜, E') n f x
  ↔ cont_diff_at 𝕜 n f x :=
by rw [← cont_mdiff_within_at_univ,
  cont_mdiff_within_at_iff_cont_diff_within_at, cont_diff_within_at_univ]

alias cont_mdiff_at_iff_cont_diff_at ↔
  cont_mdiff_at.cont_diff_at cont_diff_at.cont_mdiff_at

lemma cont_mdiff_on_iff_cont_diff_on {f : E → E'} {s : set E} :
  cont_mdiff_on 𝓘(𝕜, E) 𝓘(𝕜, E') n f s
  ↔ cont_diff_on 𝕜 n f s :=
forall_congr $ by simp [cont_mdiff_within_at_iff_cont_diff_within_at]

alias cont_mdiff_on_iff_cont_diff_on ↔
  cont_mdiff_on.cont_diff_on cont_diff_on.cont_mdiff_on

lemma cont_mdiff_iff_cont_diff {f : E → E'} :
  cont_mdiff 𝓘(𝕜, E) 𝓘(𝕜, E') n f
  ↔ cont_diff 𝕜 n f :=
by rw [← cont_diff_on_univ, ← cont_mdiff_on_univ,
  cont_mdiff_on_iff_cont_diff_on]

alias cont_mdiff_iff_cont_diff ↔
  cont_mdiff.cont_diff cont_diff.cont_mdiff

lemma cont_diff_within_at.comp_cont_mdiff_within_at
  {g : F → F'} {f : M → F} {s : set M} {t : set F} {x : M}
  (hg : cont_diff_within_at 𝕜 n g t (f x))
  (hf : cont_mdiff_within_at I 𝓘(𝕜, F) n f s x) (h : s ⊆ f ⁻¹' t) :
  cont_mdiff_within_at I 𝓘(𝕜, F') n (g ∘ f) s x :=
begin
  rw cont_mdiff_within_at_iff at *,
  refine ⟨hg.continuous_within_at.comp hf.1 h, _⟩,
  rw [← (ext_chart_at I x).left_inv (mem_ext_chart_source I x)] at hg,
  apply cont_diff_within_at.comp _ (by exact hg) hf.2 _,
  exact (inter_subset_left _ _).trans (preimage_mono h)
end

lemma cont_diff_at.comp_cont_mdiff_at {g : F → F'} {f : M → F} {x : M}
  (hg : cont_diff_at 𝕜 n g (f x)) (hf : cont_mdiff_at I 𝓘(𝕜, F) n f x) :
  cont_mdiff_at I 𝓘(𝕜, F') n (g ∘ f) x :=
hg.comp_cont_mdiff_within_at hf subset.rfl

lemma cont_diff.comp_cont_mdiff {g : F → F'} {f : M → F}
  (hg : cont_diff 𝕜 n g) (hf : cont_mdiff I 𝓘(𝕜, F) n f) :
  cont_mdiff I 𝓘(𝕜, F') n (g ∘ f) :=
λ x, hg.cont_diff_at.comp_cont_mdiff_at (hf x)

end module

/-! ### Smoothness of standard maps associated to the product of manifolds -/

section prod_mk

lemma cont_mdiff_within_at.prod_mk {f : M → M'} {g : M → N'}
  (hf : cont_mdiff_within_at I I' n f s x) (hg : cont_mdiff_within_at I J' n g s x) :
  cont_mdiff_within_at I (I'.prod J') n (λ x, (f x, g x)) s x :=
begin
  rw cont_mdiff_within_at_iff at *,
  exact ⟨hf.1.prod hg.1, hf.2.prod hg.2⟩,
end

lemma cont_mdiff_within_at.prod_mk_space {f : M → E'} {g : M → F'}
  (hf : cont_mdiff_within_at I 𝓘(𝕜, E') n f s x)
  (hg : cont_mdiff_within_at I 𝓘(𝕜, F') n g s x) :
  cont_mdiff_within_at I 𝓘(𝕜, E' × F') n (λ x, (f x, g x)) s x :=
begin
  rw cont_mdiff_within_at_iff at *,
  exact ⟨hf.1.prod hg.1, hf.2.prod hg.2⟩,
end

lemma cont_mdiff_at.prod_mk {f : M → M'} {g : M → N'}
  (hf : cont_mdiff_at I I' n f x) (hg : cont_mdiff_at I J' n g x) :
  cont_mdiff_at I (I'.prod J') n (λ x, (f x, g x)) x :=
hf.prod_mk hg

lemma cont_mdiff_at.prod_mk_space {f : M → E'} {g : M → F'}
  (hf : cont_mdiff_at I 𝓘(𝕜, E') n f x) (hg : cont_mdiff_at I 𝓘(𝕜, F') n g x) :
  cont_mdiff_at I 𝓘(𝕜, E' × F') n (λ x, (f x, g x)) x :=
hf.prod_mk_space hg

lemma cont_mdiff_on.prod_mk {f : M → M'} {g : M → N'}
  (hf : cont_mdiff_on I I' n f s) (hg : cont_mdiff_on I J' n g s) :
  cont_mdiff_on I (I'.prod J') n (λ x, (f x, g x)) s :=
λ x hx, (hf x hx).prod_mk (hg x hx)

lemma cont_mdiff_on.prod_mk_space {f : M → E'} {g : M → F'}
  (hf : cont_mdiff_on I 𝓘(𝕜, E') n f s) (hg : cont_mdiff_on I 𝓘(𝕜, F') n g s) :
  cont_mdiff_on I 𝓘(𝕜, E' × F') n (λ x, (f x, g x)) s :=
λ x hx, (hf x hx).prod_mk_space (hg x hx)

lemma cont_mdiff.prod_mk {f : M → M'} {g : M → N'}
  (hf : cont_mdiff I I' n f) (hg : cont_mdiff I J' n g) :
  cont_mdiff I (I'.prod J') n (λ x, (f x, g x)) :=
λ x, (hf x).prod_mk (hg x)

lemma cont_mdiff.prod_mk_space {f : M → E'} {g : M → F'}
  (hf : cont_mdiff I 𝓘(𝕜, E') n f) (hg : cont_mdiff I 𝓘(𝕜, F') n g) :
  cont_mdiff I 𝓘(𝕜, E' × F') n (λ x, (f x, g x)) :=
λ x, (hf x).prod_mk_space (hg x)

lemma smooth_within_at.prod_mk {f : M → M'} {g : M → N'}
  (hf : smooth_within_at I I' f s x) (hg : smooth_within_at I J' g s x) :
  smooth_within_at I (I'.prod J') (λ x, (f x, g x)) s x :=
hf.prod_mk hg

lemma smooth_within_at.prod_mk_space {f : M → E'} {g : M → F'}
  (hf : smooth_within_at I 𝓘(𝕜, E') f s x) (hg : smooth_within_at I 𝓘(𝕜, F') g s x) :
  smooth_within_at I 𝓘(𝕜, E' × F') (λ x, (f x, g x)) s x :=
hf.prod_mk_space hg

lemma smooth_at.prod_mk {f : M → M'} {g : M → N'}
  (hf : smooth_at I I' f x) (hg : smooth_at I J' g x) :
  smooth_at I (I'.prod J') (λ x, (f x, g x)) x :=
hf.prod_mk hg

lemma smooth_at.prod_mk_space {f : M → E'} {g : M → F'}
  (hf : smooth_at I 𝓘(𝕜, E') f x) (hg : smooth_at I 𝓘(𝕜, F') g x) :
  smooth_at I 𝓘(𝕜, E' × F') (λ x, (f x, g x)) x :=
hf.prod_mk_space hg

lemma smooth_on.prod_mk {f : M → M'} {g : M → N'}
  (hf : smooth_on I I' f s) (hg : smooth_on I J' g s) :
  smooth_on I (I'.prod J') (λ x, (f x, g x)) s :=
hf.prod_mk hg

lemma smooth_on.prod_mk_space {f : M → E'} {g : M → F'}
  (hf : smooth_on I 𝓘(𝕜, E') f s) (hg : smooth_on I 𝓘(𝕜, F') g s) :
  smooth_on I 𝓘(𝕜, E' × F') (λ x, (f x, g x)) s :=
hf.prod_mk_space hg

lemma smooth.prod_mk {f : M → M'} {g : M → N'}
  (hf : smooth I I' f) (hg : smooth I J' g) :
  smooth I (I'.prod J') (λ x, (f x, g x)) :=
hf.prod_mk hg

lemma smooth.prod_mk_space {f : M → E'} {g : M → F'}
  (hf : smooth I 𝓘(𝕜, E') f) (hg : smooth I 𝓘(𝕜, F') g) :
  smooth I 𝓘(𝕜, E' × F') (λ x, (f x, g x)) :=
hf.prod_mk_space hg

end prod_mk

section projections

lemma cont_mdiff_within_at_fst {s : set (M × N)} {p : M × N} :
  cont_mdiff_within_at (I.prod J) I n prod.fst s p :=
begin
  rw cont_mdiff_within_at_iff',
  refine ⟨continuous_within_at_fst, _⟩,
  refine cont_diff_within_at_fst.congr (λ y hy, _) _,
  { simp only with mfld_simps at hy,
    simp only [hy] with mfld_simps },
  { simp only with mfld_simps }
end

lemma cont_mdiff_at_fst {p : M × N} :
  cont_mdiff_at (I.prod J) I n prod.fst p :=
cont_mdiff_within_at_fst

lemma cont_mdiff_on_fst {s : set (M × N)} :
  cont_mdiff_on (I.prod J) I n prod.fst s :=
λ x hx, cont_mdiff_within_at_fst

lemma cont_mdiff_fst :
  cont_mdiff (I.prod J) I n (@prod.fst M N) :=
λ x, cont_mdiff_at_fst

lemma smooth_within_at_fst {s : set (M × N)} {p : M × N} :
  smooth_within_at (I.prod J) I prod.fst s p :=
cont_mdiff_within_at_fst

lemma smooth_at_fst {p : M × N} :
  smooth_at (I.prod J) I prod.fst p :=
cont_mdiff_at_fst

lemma smooth_on_fst {s : set (M × N)} :
  smooth_on (I.prod J) I prod.fst s :=
cont_mdiff_on_fst

lemma smooth_fst :
  smooth (I.prod J) I (@prod.fst M N) :=
cont_mdiff_fst

lemma cont_mdiff_at.fst {f : N → M × M'} {x : N} (hf : cont_mdiff_at J (I.prod I') n f x) :
  cont_mdiff_at J I n (λ x, (f x).1) x :=
cont_mdiff_at_fst.comp x hf

lemma cont_mdiff.fst {f : N → M × M'} (hf : cont_mdiff J (I.prod I') n f) :
  cont_mdiff J I n (λ x, (f x).1) :=
cont_mdiff_fst.comp hf

lemma smooth_at.fst {f : N → M × M'} {x : N} (hf : smooth_at J (I.prod I') f x) :
  smooth_at J I (λ x, (f x).1) x :=
smooth_at_fst.comp x hf

lemma smooth.fst {f : N → M × M'} (hf : smooth J (I.prod I') f) :
  smooth J I (λ x, (f x).1) :=
smooth_fst.comp hf

lemma cont_mdiff_within_at_snd {s : set (M × N)} {p : M × N} :
  cont_mdiff_within_at (I.prod J) J n prod.snd s p :=
begin
  rw cont_mdiff_within_at_iff',
  refine ⟨continuous_within_at_snd, _⟩,
  refine cont_diff_within_at_snd.congr (λ y hy, _) _,
  { simp only with mfld_simps at hy,
    simp only [hy] with mfld_simps },
  { simp only with mfld_simps }
end

lemma cont_mdiff_at_snd {p : M × N} :
  cont_mdiff_at (I.prod J) J n prod.snd p :=
cont_mdiff_within_at_snd

lemma cont_mdiff_on_snd {s : set (M × N)} :
  cont_mdiff_on (I.prod J) J n prod.snd s :=
λ x hx, cont_mdiff_within_at_snd

lemma cont_mdiff_snd :
  cont_mdiff (I.prod J) J n (@prod.snd M N) :=
λ x, cont_mdiff_at_snd

lemma smooth_within_at_snd {s : set (M × N)} {p : M × N} :
  smooth_within_at (I.prod J) J prod.snd s p :=
cont_mdiff_within_at_snd

lemma smooth_at_snd {p : M × N} :
  smooth_at (I.prod J) J prod.snd p :=
cont_mdiff_at_snd

lemma smooth_on_snd {s : set (M × N)} :
  smooth_on (I.prod J) J prod.snd s :=
cont_mdiff_on_snd

lemma smooth_snd :
  smooth (I.prod J) J (@prod.snd M N) :=
cont_mdiff_snd

lemma cont_mdiff_at.snd {f : N → M × M'} {x : N} (hf : cont_mdiff_at J (I.prod I') n f x) :
  cont_mdiff_at J I' n (λ x, (f x).2) x :=
cont_mdiff_at_snd.comp x hf

lemma cont_mdiff.snd {f : N → M × M'} (hf : cont_mdiff J (I.prod I') n f) :
  cont_mdiff J I' n (λ x, (f x).2) :=
cont_mdiff_snd.comp hf

lemma smooth_at.snd {f : N → M × M'} {x : N} (hf : smooth_at J (I.prod I') f x) :
  smooth_at J I' (λ x, (f x).2) x :=
smooth_at_snd.comp x hf

lemma smooth.snd {f : N → M × M'} (hf : smooth J (I.prod I') f) :
  smooth J I' (λ x, (f x).2) :=
smooth_snd.comp hf

lemma smooth_iff_proj_smooth {f : M → M' × N'} :
  (smooth I (I'.prod J') f) ↔ (smooth I I' (prod.fst ∘ f)) ∧ (smooth I J' (prod.snd ∘ f)) :=
begin
  split,
  { intro h, exact ⟨smooth_fst.comp h, smooth_snd.comp h⟩ },
  { rintro ⟨h_fst, h_snd⟩, simpa only [prod.mk.eta] using h_fst.prod_mk h_snd, }
end

lemma smooth_prod_assoc :
  smooth ((I.prod I').prod J) (I.prod (I'.prod J)) (λ x : (M × M') × N, (x.1.1, x.1.2, x.2)) :=
smooth_fst.fst.prod_mk $ smooth_fst.snd.prod_mk smooth_snd

end projections

section prod_map

variables {g : N → N'} {r : set N} {y : N}

/-- The product map of two `C^n` functions within a set at a point is `C^n`
within the product set at the product point. -/
lemma cont_mdiff_within_at.prod_map' {p : M × N}
  (hf : cont_mdiff_within_at I I' n f s p.1)
  (hg : cont_mdiff_within_at J J' n g r p.2) :
  cont_mdiff_within_at (I.prod J) (I'.prod J') n (prod.map f g) (s ×ˢ r) p :=
(hf.comp p cont_mdiff_within_at_fst (prod_subset_preimage_fst _ _)).prod_mk $
hg.comp p cont_mdiff_within_at_snd (prod_subset_preimage_snd _ _)

lemma cont_mdiff_within_at.prod_map
  (hf : cont_mdiff_within_at I I' n f s x) (hg : cont_mdiff_within_at J J' n g r y) :
  cont_mdiff_within_at (I.prod J) (I'.prod J') n (prod.map f g) (s ×ˢ r) (x, y) :=
cont_mdiff_within_at.prod_map' hf hg

lemma cont_mdiff_at.prod_map
  (hf : cont_mdiff_at I I' n f x) (hg : cont_mdiff_at J J' n g y) :
  cont_mdiff_at (I.prod J) (I'.prod J') n (prod.map f g) (x, y) :=
begin
  rw ← cont_mdiff_within_at_univ at *,
  convert hf.prod_map hg,
  exact univ_prod_univ.symm
end

lemma cont_mdiff_at.prod_map' {p : M × N}
  (hf : cont_mdiff_at I I' n f p.1) (hg : cont_mdiff_at J J' n g p.2) :
  cont_mdiff_at (I.prod J) (I'.prod J') n (prod.map f g) p :=
begin
  rcases p,
  exact hf.prod_map hg
end

lemma cont_mdiff_on.prod_map
  (hf : cont_mdiff_on I I' n f s) (hg : cont_mdiff_on J J' n g r) :
  cont_mdiff_on (I.prod J) (I'.prod J') n (prod.map f g) (s ×ˢ r) :=
(hf.comp cont_mdiff_on_fst (prod_subset_preimage_fst _ _)).prod_mk $
hg.comp (cont_mdiff_on_snd) (prod_subset_preimage_snd _ _)

lemma cont_mdiff.prod_map
  (hf : cont_mdiff I I' n f) (hg : cont_mdiff J J' n g) :
  cont_mdiff (I.prod J) (I'.prod J') n (prod.map f g) :=
begin
  assume p,
  exact (hf p.1).prod_map' (hg p.2)
end

lemma smooth_within_at.prod_map
  (hf : smooth_within_at I I' f s x) (hg : smooth_within_at J J' g r y) :
  smooth_within_at (I.prod J) (I'.prod J') (prod.map f g) (s ×ˢ r) (x, y) :=
hf.prod_map hg

lemma smooth_at.prod_map
  (hf : smooth_at I I' f x) (hg : smooth_at J J' g y) :
  smooth_at (I.prod J) (I'.prod J') (prod.map f g) (x, y) :=
hf.prod_map hg

lemma smooth_on.prod_map
  (hf : smooth_on I I' f s) (hg : smooth_on J J' g r) :
  smooth_on (I.prod J) (I'.prod J') (prod.map f g) (s ×ˢ r) :=
hf.prod_map hg

lemma smooth.prod_map
  (hf : smooth I I' f) (hg : smooth J J' g) :
  smooth (I.prod J) (I'.prod J') (prod.map f g) :=
hf.prod_map hg

end prod_map

section pi_space

/-!
### Smoothness of functions with codomain `Π i, F i`

We have no `model_with_corners.pi` yet, so we prove lemmas about functions `f : M → Π i, F i` and
use `𝓘(𝕜, Π i, F i)` as the model space.
-/

variables {ι : Type*} [fintype ι] {Fi : ι → Type*} [Π i, normed_add_comm_group (Fi i)]
  [Π i, normed_space 𝕜 (Fi i)] {φ : M → Π i, Fi i}

lemma cont_mdiff_within_at_pi_space :
  cont_mdiff_within_at I (𝓘(𝕜, Π i, Fi i)) n φ s x ↔
    ∀ i, cont_mdiff_within_at I (𝓘(𝕜, Fi i)) n (λ x, φ x i) s x :=
by simp only [cont_mdiff_within_at_iff, continuous_within_at_pi,
  cont_diff_within_at_pi, forall_and_distrib, written_in_ext_chart_at,
  ext_chart_model_space_eq_id, (∘), local_equiv.refl_coe, id]

lemma cont_mdiff_on_pi_space :
  cont_mdiff_on I (𝓘(𝕜, Π i, Fi i)) n φ s ↔
    ∀ i, cont_mdiff_on I (𝓘(𝕜, Fi i)) n (λ x, φ x i) s :=
⟨λ h i x hx, cont_mdiff_within_at_pi_space.1 (h x hx) i,
  λ h x hx, cont_mdiff_within_at_pi_space.2 (λ i, h i x hx)⟩

lemma cont_mdiff_at_pi_space :
  cont_mdiff_at I (𝓘(𝕜, Π i, Fi i)) n φ x ↔
    ∀ i, cont_mdiff_at I (𝓘(𝕜, Fi i)) n (λ x, φ x i) x :=
cont_mdiff_within_at_pi_space

lemma cont_mdiff_pi_space :
  cont_mdiff I (𝓘(𝕜, Π i, Fi i)) n φ ↔
    ∀ i, cont_mdiff I (𝓘(𝕜, Fi i)) n (λ x, φ x i) :=
⟨λ h i x, cont_mdiff_at_pi_space.1 (h x) i,
  λ h x, cont_mdiff_at_pi_space.2 (λ i, h i x)⟩

lemma smooth_within_at_pi_space :
  smooth_within_at I (𝓘(𝕜, Π i, Fi i)) φ s x ↔
    ∀ i, smooth_within_at I (𝓘(𝕜, Fi i)) (λ x, φ x i) s x :=
cont_mdiff_within_at_pi_space

lemma smooth_on_pi_space :
  smooth_on I (𝓘(𝕜, Π i, Fi i)) φ s ↔ ∀ i, smooth_on I (𝓘(𝕜, Fi i)) (λ x, φ x i) s :=
cont_mdiff_on_pi_space

lemma smooth_at_pi_space :
  smooth_at I (𝓘(𝕜, Π i, Fi i)) φ x ↔ ∀ i, smooth_at I (𝓘(𝕜, Fi i)) (λ x, φ x i) x :=
cont_mdiff_at_pi_space

lemma smooth_pi_space :
  smooth I (𝓘(𝕜, Π i, Fi i)) φ ↔ ∀ i, smooth I (𝓘(𝕜, Fi i)) (λ x, φ x i) :=
cont_mdiff_pi_space

end pi_space

/-! ### Linear maps between normed spaces are smooth -/

lemma continuous_linear_map.cont_mdiff (L : E →L[𝕜] F) :
  cont_mdiff 𝓘(𝕜, E) 𝓘(𝕜, F) n L :=
L.cont_diff.cont_mdiff

-- the following proof takes very long to elaborate in pure term mode
lemma cont_mdiff_at.clm_comp {g : M → F →L[𝕜] F''} {f : M → F' →L[𝕜] F} {x : M}
  (hg : cont_mdiff_at I 𝓘(𝕜, F →L[𝕜] F'') n g x) (hf : cont_mdiff_at I 𝓘(𝕜, F' →L[𝕜] F) n f x) :
  cont_mdiff_at I 𝓘(𝕜, F' →L[𝕜] F'') n (λ x, (g x).comp (f x)) x :=
@cont_diff_at.comp_cont_mdiff_at _ _ _ _ _ _ _ _ _ _ _ _ _ _ _ _ _ _
  (λ x : (F →L[𝕜] F'') × (F' →L[𝕜] F), x.1.comp x.2) (λ x, (g x, f x)) x
  (by { apply cont_diff.cont_diff_at, apply is_bounded_bilinear_map.cont_diff,
    exact is_bounded_bilinear_map_comp }) -- todo: simplify after #16946
  (hg.prod_mk_space hf)

lemma cont_mdiff.clm_comp {g : M → F →L[𝕜] F''} {f : M → F' →L[𝕜] F}
  (hg : cont_mdiff I 𝓘(𝕜, F →L[𝕜] F'') n g) (hf : cont_mdiff I 𝓘(𝕜, F' →L[𝕜] F) n f) :
  cont_mdiff I 𝓘(𝕜, F' →L[𝕜] F'') n (λ x, (g x).comp (f x)) :=
λ x, (hg x).clm_comp (hf x)

/-! ### Smoothness of standard operations -/

variables {V : Type*} [normed_add_comm_group V] [normed_space 𝕜 V]

/-- On any vector space, multiplication by a scalar is a smooth operation. -/
lemma smooth_smul : smooth (𝓘(𝕜).prod 𝓘(𝕜, V)) 𝓘(𝕜, V) (λp : 𝕜 × V, p.1 • p.2) :=
smooth_iff.2 ⟨continuous_smul, λ x y, cont_diff_smul.cont_diff_on⟩

lemma cont_mdiff_within_at.smul {f : M → 𝕜} {g : M → V} (hf : cont_mdiff_within_at I 𝓘(𝕜) n f s x)
  (hg : cont_mdiff_within_at I 𝓘(𝕜, V) n g s x) :
  cont_mdiff_within_at I 𝓘(𝕜, V) n (λ p, f p • g p) s x :=
(smooth_smul.of_le le_top).cont_mdiff_at.comp_cont_mdiff_within_at x (hf.prod_mk hg)

lemma cont_mdiff_at.smul {f : M → 𝕜} {g : M → V} (hf : cont_mdiff_at I 𝓘(𝕜) n f x)
  (hg : cont_mdiff_at I 𝓘(𝕜, V) n g x) :
  cont_mdiff_at I 𝓘(𝕜, V) n (λ p, f p • g p) x :=
hf.smul hg

lemma cont_mdiff_on.smul {f : M → 𝕜} {g : M → V} (hf : cont_mdiff_on I 𝓘(𝕜) n f s)
  (hg : cont_mdiff_on I 𝓘(𝕜, V) n g s) :
  cont_mdiff_on I 𝓘(𝕜, V) n (λ p, f p • g p) s :=
λ x hx, (hf x hx).smul (hg x hx)

lemma cont_mdiff.smul {f : M → 𝕜} {g : M → V} (hf : cont_mdiff I 𝓘(𝕜) n f)
  (hg : cont_mdiff I 𝓘(𝕜, V) n g) :
  cont_mdiff I 𝓘(𝕜, V) n (λ p, f p • g p) :=
λ x, (hf x).smul (hg x)

lemma smooth_within_at.smul {f : M → 𝕜} {g : M → V} (hf : smooth_within_at I 𝓘(𝕜) f s x)
  (hg : smooth_within_at I 𝓘(𝕜, V) g s x) :
  smooth_within_at I 𝓘(𝕜, V) (λ p, f p • g p) s x :=
hf.smul hg

lemma smooth_at.smul {f : M → 𝕜} {g : M → V} (hf : smooth_at I 𝓘(𝕜) f x)
  (hg : smooth_at I 𝓘(𝕜, V) g x) :
  smooth_at I 𝓘(𝕜, V) (λ p, f p • g p) x :=
hf.smul hg

lemma smooth_on.smul {f : M → 𝕜} {g : M → V} (hf : smooth_on I 𝓘(𝕜) f s)
  (hg : smooth_on I 𝓘(𝕜, V) g s) :
  smooth_on I 𝓘(𝕜, V) (λ p, f p • g p) s :=
hf.smul hg

lemma smooth.smul {f : M → 𝕜} {g : M → V} (hf : smooth I 𝓘(𝕜) f) (hg : smooth I 𝓘(𝕜, V) g) :
  smooth I 𝓘(𝕜, V) (λ p, f p • g p) :=
hf.smul hg<|MERGE_RESOLUTION|>--- conflicted
+++ resolved
@@ -3,13 +3,8 @@
 Released under Apache 2.0 license as described in the file LICENSE.
 Authors: Sébastien Gouëzel, Floris van Doorn
 -/
-<<<<<<< HEAD
-
-import geometry.manifold.mfderiv
-=======
 import geometry.manifold.smooth_manifold_with_corners
 import geometry.manifold.local_invariant_properties
->>>>>>> 11dcb6b5
 
 /-!
 # Smooth functions between smooth manifolds
