--- conflicted
+++ resolved
@@ -1685,7 +1685,6 @@
   smooth I 𝓘(𝕜, V) (λ p, f p • g p) :=
 hf.smul hg
 
-<<<<<<< HEAD
 /-! ### Smoothness of an open embedding and its inverse -/
 
 variable (I)
@@ -1767,7 +1766,6 @@
   { intros,
     simp },
   exact cont_mdiff_on_open_embedding_symm h
-=======
 /-! ### Smoothness of (local) structomorphisms -/
 section
 
@@ -1914,5 +1912,4 @@
     { simp only [hx'] with mfld_simps } },
 end
 
->>>>>>> a8e7ac80
 end