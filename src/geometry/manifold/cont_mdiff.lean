/-
Copyright (c) 2020 Sébastien Gouëzel. All rights reserved.
Released under Apache 2.0 license as described in the file LICENSE.
Authors: Sébastien Gouëzel, Floris van Doorn
-/
import geometry.manifold.smooth_manifold_with_corners
import geometry.manifold.local_invariant_properties

/-!
# Smooth functions between smooth manifolds

We define `Cⁿ` functions between smooth manifolds, as functions which are `Cⁿ` in charts, and prove
basic properties of these notions.

## Main definitions and statements

Let `M ` and `M'` be two smooth manifolds, with respect to model with corners `I` and `I'`. Let
`f : M → M'`.

* `cont_mdiff_within_at I I' n f s x` states that the function `f` is `Cⁿ` within the set `s`
  around the point `x`.
* `cont_mdiff_at I I' n f x` states that the function `f` is `Cⁿ` around `x`.
* `cont_mdiff_on I I' n f s` states that the function `f` is `Cⁿ` on the set `s`
* `cont_mdiff I I' n f` states that the function `f` is `Cⁿ`.
* `cont_mdiff_on.comp` gives the invariance of the `Cⁿ` property under composition
* `cont_mdiff_iff_cont_diff` states that, for functions between vector spaces,
  manifold-smoothness is equivalent to usual smoothness.

We also give many basic properties of smooth functions between manifolds, following the API of
smooth functions between vector spaces.

## Implementation details

Many properties follow for free from the corresponding properties of functions in vector spaces,
as being `Cⁿ` is a local property invariant under the smooth groupoid. We take advantage of the
general machinery developed in `local_invariant_properties.lean` to get these properties
automatically. For instance, the fact that being `Cⁿ` does not depend on the chart one considers
is given by `lift_prop_within_at_indep_chart`.

For this to work, the definition of `cont_mdiff_within_at` and friends has to
follow definitionally the setup of local invariant properties. Still, we recast the definition
in terms of extended charts in `cont_mdiff_on_iff` and `cont_mdiff_iff`.
-/

open set function filter charted_space smooth_manifold_with_corners
open_locale topological_space manifold

/-! ### Definition of smooth functions between manifolds -/

variables {𝕜 : Type*} [nontrivially_normed_field 𝕜]
-- declare a smooth manifold `M` over the pair `(E, H)`.
{E : Type*} [normed_add_comm_group E] [normed_space 𝕜 E]
{H : Type*} [topological_space H] (I : model_with_corners 𝕜 E H)
{M : Type*} [topological_space M] [charted_space H M] [Is : smooth_manifold_with_corners I M]
-- declare a smooth manifold `M'` over the pair `(E', H')`.
{E' : Type*} [normed_add_comm_group E'] [normed_space 𝕜 E']
{H' : Type*} [topological_space H'] (I' : model_with_corners 𝕜 E' H')
{M' : Type*} [topological_space M'] [charted_space H' M'] [I's : smooth_manifold_with_corners I' M']
-- declare a manifold `M''` over the pair `(E'', H'')`.
{E'' : Type*} [normed_add_comm_group E''] [normed_space 𝕜 E'']
{H'' : Type*} [topological_space H''] {I'' : model_with_corners 𝕜 E'' H''}
{M'' : Type*} [topological_space M''] [charted_space H'' M'']
-- declare a smooth manifold `N` over the pair `(F, G)`.
{F : Type*} [normed_add_comm_group F] [normed_space 𝕜 F]
{G : Type*} [topological_space G] {J : model_with_corners 𝕜 F G}
{N : Type*} [topological_space N] [charted_space G N] [Js : smooth_manifold_with_corners J N]
-- declare a smooth manifold `N'` over the pair `(F', G')`.
{F' : Type*} [normed_add_comm_group F'] [normed_space 𝕜 F']
{G' : Type*} [topological_space G'] {J' : model_with_corners 𝕜 F' G'}
{N' : Type*} [topological_space N'] [charted_space G' N'] [J's : smooth_manifold_with_corners J' N']
-- F'' is a normed space
{F'' : Type*} [normed_add_comm_group F''] [normed_space 𝕜 F'']
-- declare functions, sets, points and smoothness indices
{f f₁ : M → M'} {s s₁ t : set M} {x : M} {m n : ℕ∞}

/-- Property in the model space of a model with corners of being `C^n` within at set at a point,
when read in the model vector space. This property will be lifted to manifolds to define smooth
functions between manifolds. -/
def cont_diff_within_at_prop (n : ℕ∞) (f : H → H') (s : set H) (x : H) : Prop :=
cont_diff_within_at 𝕜 n (I' ∘ f ∘ I.symm) (I.symm ⁻¹' s ∩ range I) (I x)

lemma cont_diff_within_at_prop_self_source {f : E → H'} {s : set E} {x : E} :
  cont_diff_within_at_prop 𝓘(𝕜, E) I' n f s x ↔ cont_diff_within_at 𝕜 n (I' ∘ f) s x :=
begin
  simp_rw [cont_diff_within_at_prop, model_with_corners_self_coe, range_id, inter_univ],
  refl
end

lemma cont_diff_within_at_prop_self {f : E → E'} {s : set E} {x : E} :
  cont_diff_within_at_prop 𝓘(𝕜, E) 𝓘(𝕜, E') n f s x ↔ cont_diff_within_at 𝕜 n f s x :=
cont_diff_within_at_prop_self_source 𝓘(𝕜, E')

lemma cont_diff_within_at_prop_self_target {f : H → E'} {s : set H} {x : H} :
  cont_diff_within_at_prop I 𝓘(𝕜, E') n f s x ↔
  cont_diff_within_at 𝕜 n (f ∘ I.symm) (I.symm ⁻¹' s ∩ range I) (I x) :=
iff.rfl

/-- Being `Cⁿ` in the model space is a local property, invariant under smooth maps. Therefore,
it will lift nicely to manifolds. -/
lemma cont_diff_within_at_local_invariant_prop (n : ℕ∞) :
  (cont_diff_groupoid ∞ I).local_invariant_prop (cont_diff_groupoid ∞ I')
  (cont_diff_within_at_prop I I' n) :=
{ is_local :=
  begin
    assume s x u f u_open xu,
    have : I.symm ⁻¹' (s ∩ u) ∩ range I = (I.symm ⁻¹' s ∩ range I) ∩ I.symm ⁻¹' u,
      by simp only [inter_right_comm, preimage_inter],
    rw [cont_diff_within_at_prop, cont_diff_within_at_prop, this],
    symmetry,
    apply cont_diff_within_at_inter,
    have : u ∈ 𝓝 (I.symm (I x)),
      by { rw [model_with_corners.left_inv], exact is_open.mem_nhds u_open xu },
    apply continuous_at.preimage_mem_nhds I.continuous_symm.continuous_at this,
  end,
  right_invariance' :=
  begin
    assume s x f e he hx h,
    rw cont_diff_within_at_prop at h ⊢,
    have : I x = (I ∘ e.symm ∘ I.symm) (I (e x)), by simp only [hx] with mfld_simps,
    rw this at h,
    have : I (e x) ∈ (I.symm) ⁻¹' e.target ∩ range I, by simp only [hx] with mfld_simps,
    have := ((mem_groupoid_of_pregroupoid.2 he).2.cont_diff_within_at this).of_le le_top,
    convert (h.comp' _ this).mono_of_mem _ using 1,
    { ext y, simp only with mfld_simps },
    refine mem_nhds_within.mpr ⟨I.symm ⁻¹' e.target, e.open_target.preimage I.continuous_symm,
      by simp_rw [mem_preimage, I.left_inv, e.maps_to hx], _⟩,
    mfld_set_tac
  end,
  congr_of_forall :=
  begin
    assume s x f g h hx hf,
    apply hf.congr,
    { assume y hy,
      simp only with mfld_simps at hy,
      simp only [h, hy] with mfld_simps },
    { simp only [hx] with mfld_simps }
  end,
  left_invariance' :=
  begin
    assume s x f e' he' hs hx h,
    rw cont_diff_within_at_prop at h ⊢,
    have A : (I' ∘ f ∘ I.symm) (I x) ∈ (I'.symm ⁻¹' e'.source ∩ range I'),
      by simp only [hx] with mfld_simps,
    have := ((mem_groupoid_of_pregroupoid.2 he').1.cont_diff_within_at A).of_le le_top,
    convert this.comp _ h _,
    { ext y, simp only with mfld_simps },
    { assume y hy, simp only with mfld_simps at hy, simpa only [hy] with mfld_simps using hs hy.1 }
  end }

lemma cont_diff_within_at_prop_mono (n : ℕ∞)
  ⦃s x t⦄ ⦃f : H → H'⦄ (hts : t ⊆ s) (h : cont_diff_within_at_prop I I' n f s x) :
  cont_diff_within_at_prop I I' n f t x :=
begin
  apply h.mono (λ y hy, _),
  simp only with mfld_simps at hy,
  simp only [hy, hts _] with mfld_simps
end

lemma cont_diff_within_at_prop_id (x : H) :
  cont_diff_within_at_prop I I ∞ id univ x :=
begin
  simp [cont_diff_within_at_prop],
  have : cont_diff_within_at 𝕜 ∞ id (range I) (I x) :=
    cont_diff_id.cont_diff_at.cont_diff_within_at,
  apply this.congr (λ y hy, _),
  { simp only with mfld_simps },
  { simp only [model_with_corners.right_inv I hy] with mfld_simps }
end

/-- A function is `n` times continuously differentiable within a set at a point in a manifold if
it is continuous and it is `n` times continuously differentiable in this set around this point, when
read in the preferred chart at this point. -/
def cont_mdiff_within_at (n : ℕ∞) (f : M → M') (s : set M) (x : M) :=
lift_prop_within_at (cont_diff_within_at_prop I I' n) f s x

/-- Abbreviation for `cont_mdiff_within_at I I' ⊤ f s x`. See also documentation for `smooth`.
-/
@[reducible] def smooth_within_at (f : M → M') (s : set M) (x : M) :=
cont_mdiff_within_at I I' ⊤ f s x

/-- A function is `n` times continuously differentiable at a point in a manifold if
it is continuous and it is `n` times continuously differentiable around this point, when
read in the preferred chart at this point. -/
def cont_mdiff_at (n : ℕ∞) (f : M → M') (x : M) :=
cont_mdiff_within_at I I' n f univ x

lemma cont_mdiff_at_iff {n : ℕ∞} {f : M → M'} {x : M} :
  cont_mdiff_at I I' n f x ↔ continuous_at f x ∧ cont_diff_within_at 𝕜 n
    (ext_chart_at I' (f x) ∘ f ∘ (ext_chart_at I x).symm) (range I) (ext_chart_at I x x) :=
lift_prop_at_iff.trans $ by { rw [cont_diff_within_at_prop, preimage_univ, univ_inter], refl }

/-- Abbreviation for `cont_mdiff_at I I' ⊤ f x`. See also documentation for `smooth`. -/
@[reducible] def smooth_at (f : M → M') (x : M) := cont_mdiff_at I I' ⊤ f x

/-- A function is `n` times continuously differentiable in a set of a manifold if it is continuous
and, for any pair of points, it is `n` times continuously differentiable on this set in the charts
around these points. -/
def cont_mdiff_on (n : ℕ∞) (f : M → M') (s : set M) :=
∀ x ∈ s, cont_mdiff_within_at I I' n f s x

/-- Abbreviation for `cont_mdiff_on I I' ⊤ f s`. See also documentation for `smooth`. -/
@[reducible] def smooth_on (f : M → M') (s : set M) := cont_mdiff_on I I' ⊤ f s

/-- A function is `n` times continuously differentiable in a manifold if it is continuous
and, for any pair of points, it is `n` times continuously differentiable in the charts
around these points. -/
def cont_mdiff (n : ℕ∞) (f : M → M') :=
∀ x, cont_mdiff_at I I' n f x

/-- Abbreviation for `cont_mdiff I I' ⊤ f`.
Short note to work with these abbreviations: a lemma of the form `cont_mdiff_foo.bar` will
apply fine to an assumption `smooth_foo` using dot notation or normal notation.
If the consequence `bar` of the lemma involves `cont_diff`, it is still better to restate
the lemma replacing `cont_diff` with `smooth` both in the assumption and in the conclusion,
to make it possible to use `smooth` consistently.
This also applies to `smooth_at`, `smooth_on` and `smooth_within_at`.-/
@[reducible] def smooth (f : M → M') := cont_mdiff I I' ⊤ f

/-! ### Basic properties of smooth functions between manifolds -/

variables {I I'}

lemma cont_mdiff.smooth (h : cont_mdiff I I' ⊤ f) : smooth I I' f := h

lemma smooth.cont_mdiff (h : smooth I I' f) : cont_mdiff I I' ⊤ f := h

lemma cont_mdiff_on.smooth_on (h : cont_mdiff_on I I' ⊤ f s) : smooth_on I I' f s := h

lemma smooth_on.cont_mdiff_on (h : smooth_on I I' f s) : cont_mdiff_on I I' ⊤ f s := h

lemma cont_mdiff_at.smooth_at (h : cont_mdiff_at I I' ⊤ f x) : smooth_at I I' f x := h

lemma smooth_at.cont_mdiff_at (h : smooth_at I I' f x) : cont_mdiff_at I I' ⊤ f x := h

lemma cont_mdiff_within_at.smooth_within_at (h : cont_mdiff_within_at I I' ⊤ f s x) :
  smooth_within_at I I' f s x := h

lemma smooth_within_at.cont_mdiff_within_at (h : smooth_within_at I I' f s x) :
cont_mdiff_within_at I I' ⊤ f s x := h

lemma cont_mdiff.cont_mdiff_at (h : cont_mdiff I I' n f) :
  cont_mdiff_at I I' n f x :=
h x

lemma smooth.smooth_at (h : smooth I I' f) :
  smooth_at I I' f x := cont_mdiff.cont_mdiff_at h

lemma cont_mdiff_within_at_univ :
  cont_mdiff_within_at I I' n f univ x ↔ cont_mdiff_at I I' n f x :=
iff.rfl

lemma smooth_within_at_univ :
 smooth_within_at I I' f univ x ↔ smooth_at I I' f x := cont_mdiff_within_at_univ

lemma cont_mdiff_on_univ :
  cont_mdiff_on I I' n f univ ↔ cont_mdiff I I' n f :=
by simp only [cont_mdiff_on, cont_mdiff, cont_mdiff_within_at_univ,
  forall_prop_of_true, mem_univ]

lemma smooth_on_univ : smooth_on I I' f univ ↔ smooth I I' f := cont_mdiff_on_univ

/-- One can reformulate smoothness within a set at a point as continuity within this set at this
point, and smoothness in the corresponding extended chart. -/
lemma cont_mdiff_within_at_iff :
  cont_mdiff_within_at I I' n f s x ↔ continuous_within_at f s x ∧
    cont_diff_within_at 𝕜 n ((ext_chart_at I' (f x)) ∘ f ∘ (ext_chart_at I x).symm)
    ((ext_chart_at I x).symm ⁻¹' s ∩ range I)
    (ext_chart_at I x x) :=
iff.rfl

/-- One can reformulate smoothness within a set at a point as continuity within this set at this
point, and smoothness in the corresponding extended chart. This form states smoothness of `f`
written in such a way that the set is restricted to lie within the domain/codomain of the
corresponding charts.
Even though this expression is more complicated than the one in `cont_mdiff_within_at_iff`, it is
a smaller set, but their germs at `ext_chart_at I x x` are equal. It is sometimes useful to rewrite
using this in the goal.
-/
lemma cont_mdiff_within_at_iff' :
  cont_mdiff_within_at I I' n f s x ↔ continuous_within_at f s x ∧
    cont_diff_within_at 𝕜 n ((ext_chart_at I' (f x)) ∘ f ∘ (ext_chart_at I x).symm)
    ((ext_chart_at I x).target ∩
      (ext_chart_at I x).symm ⁻¹' (s ∩ f ⁻¹' (ext_chart_at I' (f x)).source))
    (ext_chart_at I x x) :=
begin
  rw [cont_mdiff_within_at_iff, and.congr_right_iff],
  set e := ext_chart_at I x, set e' := ext_chart_at I' (f x),
  refine λ hc, cont_diff_within_at_congr_nhds _,
  rw [← e.image_source_inter_eq', ← ext_chart_at_map_nhds_within_eq_image,
      ← ext_chart_at_map_nhds_within, inter_comm, nhds_within_inter_of_mem],
  exact hc (ext_chart_at_source_mem_nhds _ _)
end

/-- One can reformulate smoothness within a set at a point as continuity within this set at this
point, and smoothness in the corresponding extended chart in the target. -/
lemma cont_mdiff_within_at_iff_target :
  cont_mdiff_within_at I I' n f s x ↔ continuous_within_at f s x ∧
    cont_mdiff_within_at I 𝓘(𝕜, E') n (ext_chart_at I' (f x) ∘ f) s x :=
begin
  simp_rw [cont_mdiff_within_at, lift_prop_within_at, ← and_assoc],
  have cont : (continuous_within_at f s x ∧
      continuous_within_at (ext_chart_at I' (f x) ∘ f) s x) ↔
      continuous_within_at f s x,
  { refine ⟨λ h, h.1, λ h, ⟨h, _⟩⟩,
    have h₂ := (chart_at H' (f x)).continuous_to_fun.continuous_within_at (mem_chart_source _ _),
    refine ((I'.continuous_at.comp_continuous_within_at h₂).comp' h).mono_of_mem _,
    exact inter_mem self_mem_nhds_within (h.preimage_mem_nhds_within $
      (chart_at _ _).open_source.mem_nhds $ mem_chart_source _ _) },
  simp_rw [cont, cont_diff_within_at_prop, ext_chart_at, local_equiv.coe_trans,
    model_with_corners.to_local_equiv_coe, local_homeomorph.coe_coe, model_with_corners_self_coe,
    chart_at_self_eq, local_homeomorph.refl_apply, comp.left_id]
end

lemma smooth_within_at_iff :
  smooth_within_at I I' f s x ↔ continuous_within_at f s x ∧
    cont_diff_within_at 𝕜 ∞ (ext_chart_at I' (f x) ∘ f ∘ (ext_chart_at I x).symm)
    ((ext_chart_at I x).symm ⁻¹' s ∩ range I)
    (ext_chart_at I x x) :=
cont_mdiff_within_at_iff

lemma smooth_within_at_iff_target :
  smooth_within_at I I' f s x ↔ continuous_within_at f s x ∧
    smooth_within_at I 𝓘(𝕜, E') (ext_chart_at I' (f x) ∘ f) s x :=
cont_mdiff_within_at_iff_target

lemma cont_mdiff_at_iff_target {x : M} :
  cont_mdiff_at I I' n f x ↔
    continuous_at f x ∧ cont_mdiff_at I 𝓘(𝕜, E') n (ext_chart_at I' (f x) ∘ f) x :=
by rw [cont_mdiff_at, cont_mdiff_at, cont_mdiff_within_at_iff_target, continuous_within_at_univ]

lemma smooth_at_iff_target {x : M} :
  smooth_at I I' f x ↔ continuous_at f x ∧ smooth_at I 𝓘(𝕜, E') (ext_chart_at I' (f x) ∘ f) x :=
cont_mdiff_at_iff_target

include Is I's

/-- One can reformulate smoothness within a set at a point as continuity within this set at this
point, and smoothness in any chart containing that point. -/
lemma cont_mdiff_within_at_iff_of_mem_source {x' : M} {y : M'} (hx : x' ∈ (chart_at H x).source)
  (hy : f x' ∈ (chart_at H' y).source) :
  cont_mdiff_within_at I I' n f s x' ↔ continuous_within_at f s x' ∧
    cont_diff_within_at 𝕜 n (ext_chart_at I' y ∘ f ∘ (ext_chart_at I x).symm)
    ((ext_chart_at I x).symm ⁻¹' s ∩ range I)
    (ext_chart_at I x x') :=
(cont_diff_within_at_local_invariant_prop I I' n).lift_prop_within_at_indep_chart
  (structure_groupoid.chart_mem_maximal_atlas _ x) hx
  (structure_groupoid.chart_mem_maximal_atlas _ y) hy

lemma cont_mdiff_within_at_iff_of_mem_source' {x' : M} {y : M'} (hx : x' ∈ (chart_at H x).source)
  (hy : f x' ∈ (chart_at H' y).source) :
  cont_mdiff_within_at I I' n f s x' ↔ continuous_within_at f s x' ∧
    cont_diff_within_at 𝕜 n ((ext_chart_at I' y) ∘ f ∘ (ext_chart_at I x).symm)
    ((ext_chart_at I x).target ∩ (ext_chart_at I x).symm ⁻¹' (s ∩ f ⁻¹' (ext_chart_at I' y).source))
    (ext_chart_at I x x') :=
begin
  refine (cont_mdiff_within_at_iff_of_mem_source hx hy).trans _,
  rw [← ext_chart_at_source I] at hx,
  rw [← ext_chart_at_source I'] at hy,
  rw [and.congr_right_iff],
  set e := ext_chart_at I x, set e' := ext_chart_at I' (f x),
  refine λ hc, cont_diff_within_at_congr_nhds _,
  rw [← e.image_source_inter_eq', ← ext_chart_at_map_nhds_within_eq_image' I x hx,
      ← ext_chart_at_map_nhds_within' I x hx, inter_comm, nhds_within_inter_of_mem],
  exact hc ((ext_chart_at_open_source _ _).mem_nhds hy)
end

lemma cont_mdiff_at_iff_of_mem_source {x' : M} {y : M'} (hx : x' ∈ (chart_at H x).source)
  (hy : f x' ∈ (chart_at H' y).source) :
  cont_mdiff_at I I' n f x' ↔ continuous_at f x' ∧
    cont_diff_within_at 𝕜 n (ext_chart_at I' y ∘ f ∘ (ext_chart_at I x).symm)
    (range I)
    (ext_chart_at I x x') :=
(cont_mdiff_within_at_iff_of_mem_source hx hy).trans $
  by rw [continuous_within_at_univ, preimage_univ, univ_inter]

omit Is

lemma cont_mdiff_within_at_iff_target_of_mem_source
  {x : M} {y : M'} (hy : f x ∈ (chart_at H' y).source) :
  cont_mdiff_within_at I I' n f s x ↔ continuous_within_at f s x ∧
    cont_mdiff_within_at I 𝓘(𝕜, E') n (ext_chart_at I' y ∘ f) s x :=
begin
  simp_rw [cont_mdiff_within_at],
  rw [(cont_diff_within_at_local_invariant_prop I I' n).lift_prop_within_at_indep_chart_target
    (chart_mem_maximal_atlas I' y) hy, and_congr_right],
  intro hf,
  simp_rw [structure_groupoid.lift_prop_within_at_self_target],
  simp_rw [((chart_at H' y).continuous_at hy).comp_continuous_within_at hf],
  rw [← ext_chart_at_source I'] at hy,
  simp_rw [(ext_chart_at_continuous_at' I' _ hy).comp_continuous_within_at hf],
  refl,
end

lemma cont_mdiff_at_iff_target_of_mem_source
  {x : M} {y : M'} (hy : f x ∈ (chart_at H' y).source) :
  cont_mdiff_at I I' n f x ↔ continuous_at f x ∧
    cont_mdiff_at I 𝓘(𝕜, E') n (ext_chart_at I' y ∘ f) x :=
begin
  rw [cont_mdiff_at, cont_mdiff_within_at_iff_target_of_mem_source hy,
    continuous_within_at_univ, cont_mdiff_at],
  apply_instance
end

omit I's
variable (I)
lemma model_with_corners.symm_continuous_within_at_comp_right_iff {X} [topological_space X]
  {f : H → X} {s : set H} {x : H} :
  continuous_within_at (f ∘ I.symm) (I.symm ⁻¹' s ∩ range I) (I x) ↔ continuous_within_at f s x :=
begin
  refine ⟨λ h, _, λ h, _⟩,
  { have := h.comp I.continuous_within_at (maps_to_preimage _ _),
    simp_rw [preimage_inter, preimage_preimage, I.left_inv, preimage_id', preimage_range,
      inter_univ] at this,
    rwa [function.comp.assoc, I.symm_comp_self] at this },
  { rw [← I.left_inv x] at h, exact h.comp I.continuous_within_at_symm (inter_subset_left _ _) }
end
variable {I}

lemma ext_chart_at_symm_continuous_within_at_comp_right_iff {X} [topological_space X] {f : M → X}
  {s : set M} {x x' : M} :
  continuous_within_at (f ∘ (ext_chart_at I x).symm) ((ext_chart_at I x).symm ⁻¹' s ∩ range I)
    (ext_chart_at I x x') ↔
  continuous_within_at (f ∘ (chart_at H x).symm) ((chart_at H x).symm ⁻¹' s) (chart_at H x x') :=
by convert I.symm_continuous_within_at_comp_right_iff; refl

include Is

lemma cont_mdiff_within_at_iff_source_of_mem_source
  {x' : M} (hx' : x' ∈ (chart_at H x).source) :
  cont_mdiff_within_at I I' n f s x' ↔
    cont_mdiff_within_at 𝓘(𝕜, E) I' n (f ∘ (ext_chart_at I x).symm)
    ((ext_chart_at I x).symm ⁻¹' s ∩ range I) (ext_chart_at I x x') :=
begin
  have h2x' := hx', rw [← ext_chart_at_source I] at h2x',
  simp_rw [cont_mdiff_within_at,
    (cont_diff_within_at_local_invariant_prop I I' n).lift_prop_within_at_indep_chart_source
    (chart_mem_maximal_atlas I x) hx', structure_groupoid.lift_prop_within_at_self_source,
    ext_chart_at_symm_continuous_within_at_comp_right_iff, cont_diff_within_at_prop_self_source,
    cont_diff_within_at_prop, function.comp, (chart_at H x).left_inv hx',
    (ext_chart_at I x).left_inv h2x'],
  refl,
end

lemma cont_mdiff_at_iff_source_of_mem_source
  {x' : M} (hx' : x' ∈ (chart_at H x).source) :
  cont_mdiff_at I I' n f x' ↔ cont_mdiff_within_at 𝓘(𝕜, E) I' n (f ∘ (ext_chart_at I x).symm)
    (range I) (ext_chart_at I x x') :=
by simp_rw [cont_mdiff_at, cont_mdiff_within_at_iff_source_of_mem_source hx', preimage_univ,
  univ_inter]

lemma cont_mdiff_at_ext_chart_at' {x' : M} (h : x' ∈ (chart_at H x).source) :
  cont_mdiff_at I 𝓘(𝕜, E) n (ext_chart_at I x) x' :=
begin
  refine (cont_mdiff_at_iff_of_mem_source h (mem_chart_source _ _)).mpr _,
  rw [← ext_chart_at_source I] at h,
  refine ⟨ext_chart_at_continuous_at' _ _ h, _⟩,
  refine cont_diff_within_at_id.congr_of_eventually_eq _ _,
  { refine eventually_eq_of_mem (ext_chart_at_target_mem_nhds_within' I x h) (λ x₂ hx₂, _),
    simp_rw [function.comp_apply, (ext_chart_at I x).right_inv hx₂], refl },
  simp_rw [function.comp_apply, (ext_chart_at I x).right_inv ((ext_chart_at I x).maps_to h)], refl
end

lemma cont_mdiff_at_ext_chart_at : cont_mdiff_at I 𝓘(𝕜, E) n (ext_chart_at I x) x :=
cont_mdiff_at_ext_chart_at' $ mem_chart_source H x

include I's

/-- If the set where you want `f` to be smooth lies entirely in a single chart, and `f` maps it
  into a single chart, the smoothness of `f` on that set can be expressed by purely looking in
  these charts.
  Note: this lemma uses `ext_chart_at I x '' s` instead of `(ext_chart_at I x).symm ⁻¹' s` to ensure
  that this set lies in `(ext_chart_at I x).target`. -/
lemma cont_mdiff_on_iff_of_subset_source {x : M} {y : M'}
  (hs : s ⊆ (chart_at H x).source)
  (h2s : maps_to f s (chart_at H' y).source) :
  cont_mdiff_on I I' n f s ↔ continuous_on f s ∧
    cont_diff_on 𝕜 n (ext_chart_at I' y ∘ f ∘ (ext_chart_at I x).symm)
    (ext_chart_at I x '' s) :=
begin
  split,
  { refine λ H, ⟨λ x hx, (H x hx).1, _⟩,
    rintro _ ⟨x', hx', rfl⟩,
    exact ((cont_mdiff_within_at_iff_of_mem_source (hs hx')
      (h2s.image_subset $ mem_image_of_mem f hx')).mp (H _ hx')).2.mono
        (maps_to_ext_chart_at I x hs).image_subset },
  { rintro ⟨h1, h2⟩ x' hx',
    refine (cont_mdiff_within_at_iff_of_mem_source (hs hx')
      (h2s.image_subset $ mem_image_of_mem f hx')).mpr
      ⟨h1.continuous_within_at hx', _⟩,
    refine (h2 _ $ mem_image_of_mem _ hx').mono_of_mem _,
    rw [← ext_chart_at_source I] at hs,
    rw [(ext_chart_at I x).image_eq_target_inter_inv_preimage hs],
    refine inter_mem _ (ext_chart_preimage_mem_nhds_within' I x (hs hx') self_mem_nhds_within),
    have := ext_chart_at_target_mem_nhds_within' I x (hs hx'),
    refine nhds_within_mono _ (inter_subset_right _ _) this }
end

/-- One can reformulate smoothness on a set as continuity on this set, and smoothness in any
extended chart. -/
lemma cont_mdiff_on_iff :
  cont_mdiff_on I I' n f s ↔ continuous_on f s ∧
    ∀ (x : M) (y : M'), cont_diff_on 𝕜 n (ext_chart_at I' y ∘ f ∘ (ext_chart_at I x).symm)
    ((ext_chart_at I x).target ∩
      (ext_chart_at I x).symm ⁻¹' (s ∩ f ⁻¹' (ext_chart_at I' y).source)) :=
begin
  split,
  { assume h,
    refine ⟨λ x hx, (h x hx).1, λ x y z hz, _⟩,
    simp only with mfld_simps at hz,
    let w := (ext_chart_at I x).symm z,
    have : w ∈ s, by simp only [w, hz] with mfld_simps,
    specialize h w this,
    have w1 : w ∈ (chart_at H x).source, by simp only [w, hz] with mfld_simps,
    have w2 : f w ∈ (chart_at H' y).source, by simp only [w, hz] with mfld_simps,
    convert ((cont_mdiff_within_at_iff_of_mem_source w1 w2).mp h).2.mono _,
    { simp only [w, hz] with mfld_simps },
    { mfld_set_tac } },
  { rintros ⟨hcont, hdiff⟩ x hx,
    refine ((cont_diff_within_at_local_invariant_prop I I' n).lift_prop_within_at_iff $
      hcont x hx).mpr _,
    dsimp [cont_diff_within_at_prop],
    convert hdiff x (f x) (ext_chart_at I x x) (by simp only [hx] with mfld_simps) using 1,
    mfld_set_tac }
end

/-- One can reformulate smoothness on a set as continuity on this set, and smoothness in any
extended chart in the target. -/
lemma cont_mdiff_on_iff_target :
  cont_mdiff_on I I' n f s ↔ continuous_on f s ∧ ∀ (y : M'),
    cont_mdiff_on I 𝓘(𝕜, E') n (ext_chart_at I' y ∘ f)
    (s ∩ f ⁻¹' (ext_chart_at I' y).source) :=
begin
  inhabit E',
  simp only [cont_mdiff_on_iff, model_with_corners.source_eq, chart_at_self_eq,
    local_homeomorph.refl_local_equiv, local_equiv.refl_trans, ext_chart_at.equations._eqn_1,
    set.preimage_univ, set.inter_univ, and.congr_right_iff],
  intros h,
  split,
  { refine λ h' y, ⟨_, λ x _, h' x y⟩,
    have h'' : continuous_on _ univ := (model_with_corners.continuous I').continuous_on,
    convert (h''.comp' (chart_at H' y).continuous_to_fun).comp' h,
    simp },
  { exact λ h' x y, (h' y).2 x default }
end

lemma smooth_on_iff :
  smooth_on I I' f s ↔ continuous_on f s ∧
    ∀ (x : M) (y : M'), cont_diff_on 𝕜 ⊤ (ext_chart_at I' y ∘ f ∘ (ext_chart_at I x).symm)
    ((ext_chart_at I x).target ∩
      (ext_chart_at I x).symm ⁻¹' (s ∩ f ⁻¹' (ext_chart_at I' y).source)) :=
cont_mdiff_on_iff

lemma smooth_on_iff_target :
  smooth_on I I' f s ↔ continuous_on f s ∧ ∀ (y : M'),
    smooth_on I 𝓘(𝕜, E') (ext_chart_at I' y ∘ f)
    (s ∩ f ⁻¹' (ext_chart_at I' y).source) :=
cont_mdiff_on_iff_target

/-- One can reformulate smoothness as continuity and smoothness in any extended chart. -/
lemma cont_mdiff_iff :
  cont_mdiff I I' n f ↔ continuous f ∧
    ∀ (x : M) (y : M'), cont_diff_on 𝕜 n (ext_chart_at I' y ∘ f ∘ (ext_chart_at I x).symm)
    ((ext_chart_at I x).target ∩ (ext_chart_at I x).symm ⁻¹' (f ⁻¹' (ext_chart_at I' y).source)) :=
by simp [← cont_mdiff_on_univ, cont_mdiff_on_iff, continuous_iff_continuous_on_univ]

/-- One can reformulate smoothness as continuity and smoothness in any extended chart in the
target. -/
lemma cont_mdiff_iff_target :
  cont_mdiff I I' n f ↔ continuous f ∧
    ∀ (y : M'), cont_mdiff_on I 𝓘(𝕜, E') n (ext_chart_at I' y ∘ f)
    (f ⁻¹' (ext_chart_at I' y).source) :=
begin
  rw [← cont_mdiff_on_univ, cont_mdiff_on_iff_target],
  simp [continuous_iff_continuous_on_univ]
end

lemma smooth_iff :
  smooth I I' f ↔ continuous f ∧
    ∀ (x : M) (y : M'), cont_diff_on 𝕜 ⊤ (ext_chart_at I' y ∘ f ∘ (ext_chart_at I x).symm)
    ((ext_chart_at I x).target ∩ (ext_chart_at I x).symm ⁻¹' (f ⁻¹' (ext_chart_at I' y).source)) :=
cont_mdiff_iff

lemma smooth_iff_target :
  smooth I I' f ↔ continuous f ∧ ∀ (y : M'), smooth_on I 𝓘(𝕜, E') (ext_chart_at I' y ∘ f)
    (f ⁻¹' (ext_chart_at I' y).source) :=
cont_mdiff_iff_target

omit Is I's

/-! ### Deducing smoothness from higher smoothness -/

lemma cont_mdiff_within_at.of_le (hf : cont_mdiff_within_at I I' n f s x) (le : m ≤ n) :
  cont_mdiff_within_at I I' m f s x :=
⟨hf.1, hf.2.of_le le⟩

lemma cont_mdiff_at.of_le (hf : cont_mdiff_at I I' n f x) (le : m ≤ n) :
  cont_mdiff_at I I' m f x :=
cont_mdiff_within_at.of_le hf le

lemma cont_mdiff_on.of_le (hf : cont_mdiff_on I I' n f s) (le : m ≤ n) :
  cont_mdiff_on I I' m f s :=
λ x hx, (hf x hx).of_le le

lemma cont_mdiff.of_le (hf : cont_mdiff I I' n f) (le : m ≤ n) :
  cont_mdiff I I' m f :=
λ x, (hf x).of_le le

/-! ### Deducing smoothness from smoothness one step beyond -/

lemma cont_mdiff_within_at.of_succ {n : ℕ}
  (h : cont_mdiff_within_at I I' n.succ f s x) :
  cont_mdiff_within_at I I' n f s x :=
h.of_le (with_top.coe_le_coe.2 (nat.le_succ n))

lemma cont_mdiff_at.of_succ {n : ℕ} (h : cont_mdiff_at I I' n.succ f x) :
  cont_mdiff_at I I' n f x :=
cont_mdiff_within_at.of_succ h

lemma cont_mdiff_on.of_succ {n : ℕ} (h : cont_mdiff_on I I' n.succ f s) :
  cont_mdiff_on I I' n f s :=
λ x hx, (h x hx).of_succ

lemma cont_mdiff.of_succ {n : ℕ} (h : cont_mdiff I I' n.succ f) :
  cont_mdiff I I' n f :=
λ x, (h x).of_succ

/-! ### Deducing continuity from smoothness -/

lemma cont_mdiff_within_at.continuous_within_at
  (hf : cont_mdiff_within_at I I' n f s x) : continuous_within_at f s x :=
hf.1

lemma cont_mdiff_at.continuous_at
  (hf : cont_mdiff_at I I' n f x) : continuous_at f x :=
(continuous_within_at_univ _ _ ).1 $ cont_mdiff_within_at.continuous_within_at hf

lemma cont_mdiff_on.continuous_on
  (hf : cont_mdiff_on I I' n f s) : continuous_on f s :=
λ x hx, (hf x hx).continuous_within_at

lemma cont_mdiff.continuous (hf : cont_mdiff I I' n f) :
  continuous f :=
continuous_iff_continuous_at.2 $ λ x, (hf x).continuous_at

/-! ### `C^∞` smoothness -/

lemma cont_mdiff_within_at_top :
  smooth_within_at I I' f s x ↔ (∀n:ℕ, cont_mdiff_within_at I I' n f s x) :=
⟨λ h n, ⟨h.1, cont_diff_within_at_top.1 h.2 n⟩,
 λ H, ⟨(H 0).1, cont_diff_within_at_top.2 (λ n, (H n).2)⟩⟩

lemma cont_mdiff_at_top :
  smooth_at I I' f x ↔ (∀n:ℕ, cont_mdiff_at I I' n f x) :=
cont_mdiff_within_at_top

lemma cont_mdiff_on_top :
  smooth_on I I' f s ↔ (∀n:ℕ, cont_mdiff_on I I' n f s) :=
⟨λ h n, h.of_le le_top, λ h x hx, cont_mdiff_within_at_top.2 (λ n, h n x hx)⟩

lemma cont_mdiff_top :
  smooth I I' f ↔ (∀n:ℕ, cont_mdiff I I' n f) :=
⟨λ h n, h.of_le le_top, λ h x, cont_mdiff_within_at_top.2 (λ n, h n x)⟩

lemma cont_mdiff_within_at_iff_nat :
  cont_mdiff_within_at I I' n f s x ↔
  (∀m:ℕ, (m : ℕ∞) ≤ n → cont_mdiff_within_at I I' m f s x) :=
begin
  refine ⟨λ h m hm, h.of_le hm, λ h, _⟩,
  cases n,
  { exact cont_mdiff_within_at_top.2 (λ n, h n le_top) },
  { exact h n le_rfl }
end

/-! ### Restriction to a smaller set -/

lemma cont_mdiff_within_at.mono (hf : cont_mdiff_within_at I I' n f s x) (hts : t ⊆ s) :
  cont_mdiff_within_at I I' n f t x :=
structure_groupoid.local_invariant_prop.lift_prop_within_at_mono
  (cont_diff_within_at_prop_mono I I' n) hf hts

lemma cont_mdiff_at.cont_mdiff_within_at (hf : cont_mdiff_at I I' n f x) :
  cont_mdiff_within_at I I' n f s x :=
cont_mdiff_within_at.mono hf (subset_univ _)

lemma smooth_at.smooth_within_at (hf : smooth_at I I' f x) :
  smooth_within_at I I' f s x :=
cont_mdiff_at.cont_mdiff_within_at hf

lemma cont_mdiff_on.mono (hf : cont_mdiff_on I I' n f s) (hts : t ⊆ s) :
  cont_mdiff_on I I' n f t :=
λ x hx, (hf x (hts hx)).mono hts

lemma cont_mdiff.cont_mdiff_on (hf : cont_mdiff I I' n f) :
  cont_mdiff_on I I' n f s :=
λ x hx, (hf x).cont_mdiff_within_at

lemma smooth.smooth_on (hf : smooth I I' f) :
  smooth_on I I' f s :=
cont_mdiff.cont_mdiff_on hf

lemma cont_mdiff_within_at_inter' (ht : t ∈ 𝓝[s] x) :
  cont_mdiff_within_at I I' n f (s ∩ t) x ↔ cont_mdiff_within_at I I' n f s x :=
(cont_diff_within_at_local_invariant_prop I I' n).lift_prop_within_at_inter' ht

lemma cont_mdiff_within_at_inter (ht : t ∈ 𝓝 x) :
  cont_mdiff_within_at I I' n f (s ∩ t) x ↔ cont_mdiff_within_at I I' n f s x :=
(cont_diff_within_at_local_invariant_prop I I' n).lift_prop_within_at_inter ht

lemma cont_mdiff_within_at.cont_mdiff_at
  (h : cont_mdiff_within_at I I' n f s x) (ht : s ∈ 𝓝 x) :
  cont_mdiff_at I I' n f x :=
(cont_diff_within_at_local_invariant_prop I I' n).lift_prop_at_of_lift_prop_within_at h ht

lemma smooth_within_at.smooth_at
  (h : smooth_within_at I I' f s x) (ht : s ∈ 𝓝 x) :
  smooth_at I I' f x :=
cont_mdiff_within_at.cont_mdiff_at h ht

lemma cont_mdiff_on.cont_mdiff_at (h : cont_mdiff_on I I' n f s) (hx : s ∈ 𝓝 x) :
  cont_mdiff_at I I' n f x :=
(h x (mem_of_mem_nhds hx)).cont_mdiff_at hx

lemma smooth_on.smooth_at (h : smooth_on I I' f s) (hx : s ∈ 𝓝 x) : smooth_at I I' f x :=
h.cont_mdiff_at hx

include Is

lemma cont_mdiff_on_ext_chart_at :
  cont_mdiff_on I 𝓘(𝕜, E) n (ext_chart_at I x) (chart_at H x).source :=
λ x' hx', (cont_mdiff_at_ext_chart_at' hx').cont_mdiff_within_at

include I's

/-- A function is `C^n` within a set at a point, for `n : ℕ`, if and only if it is `C^n` on
a neighborhood of this point. -/
lemma cont_mdiff_within_at_iff_cont_mdiff_on_nhds {n : ℕ} :
  cont_mdiff_within_at I I' n f s x ↔
  ∃ u ∈ 𝓝[insert x s] x, cont_mdiff_on I I' n f u :=
begin
  split,
  { assume h,
    -- the property is true in charts. We will pull such a good neighborhood in the chart to the
    -- manifold. For this, we need to restrict to a small enough set where everything makes sense
    obtain ⟨o, o_open, xo, ho, h'o⟩ : ∃ (o : set M),
      is_open o ∧ x ∈ o ∧ o ⊆ (chart_at H x).source ∧ o ∩ s ⊆ f ⁻¹' (chart_at H' (f x)).source,
    { have : (chart_at H' (f x)).source ∈ 𝓝 (f x) :=
        is_open.mem_nhds (local_homeomorph.open_source _) (mem_chart_source H' (f x)),
      rcases mem_nhds_within.1 (h.1.preimage_mem_nhds_within this) with ⟨u, u_open, xu, hu⟩,
      refine ⟨u ∩ (chart_at H x).source, _, ⟨xu, mem_chart_source _ _⟩, _, _⟩,
      { exact is_open.inter u_open (local_homeomorph.open_source _) },
      { assume y hy, exact hy.2 },
      { assume y hy, exact hu ⟨hy.1.1, hy.2⟩ } },
    have h' : cont_mdiff_within_at I I' n f (s ∩ o) x := h.mono (inter_subset_left _ _),
    simp only [cont_mdiff_within_at, lift_prop_within_at, cont_diff_within_at_prop] at h',
    -- let `u` be a good neighborhood in the chart where the function is smooth
    rcases h.2.cont_diff_on le_rfl with ⟨u, u_nhds, u_subset, hu⟩,
    -- pull it back to the manifold, and intersect with a suitable neighborhood of `x`, to get the
    -- desired good neighborhood `v`.
    let v := ((insert x s) ∩ o) ∩ (ext_chart_at I x) ⁻¹' u,
    have v_incl : v ⊆ (chart_at H x).source := λ y hy, ho hy.1.2,
    have v_incl' : ∀ y ∈ v, f y ∈ (chart_at H' (f x)).source,
    { assume y hy,
      rcases hy.1.1 with rfl|h',
      { simp only with mfld_simps },
      { apply h'o ⟨hy.1.2, h'⟩ } },
    refine ⟨v, _, _⟩,
    show v ∈ 𝓝[insert x s] x,
    { rw nhds_within_restrict _ xo o_open,
      refine filter.inter_mem self_mem_nhds_within _,
      suffices : u ∈ 𝓝[(ext_chart_at I x) '' (insert x s ∩ o)] (ext_chart_at I x x),
        from (ext_chart_at_continuous_at I x).continuous_within_at.preimage_mem_nhds_within' this,
      apply nhds_within_mono _ _ u_nhds,
      rw image_subset_iff,
      assume y hy,
      rcases hy.1 with rfl|h',
      { simp only [mem_insert_iff] with mfld_simps },
      { simp only [mem_insert_iff, ho hy.2, h', h'o ⟨hy.2, h'⟩] with mfld_simps } },
    show cont_mdiff_on I I' n f v,
    { assume y hy,
      have : continuous_within_at f v y,
      { apply (((ext_chart_at_continuous_on_symm I' (f x) _ _).comp'
          (hu _ hy.2).continuous_within_at).comp' (ext_chart_at_continuous_on I x _ _)).congr_mono,
        { assume z hz,
          simp only [v_incl hz, v_incl' z hz] with mfld_simps },
        { assume z hz,
          simp only [v_incl hz, v_incl' z hz] with mfld_simps,
          exact hz.2 },
        { simp only [v_incl hy, v_incl' y hy] with mfld_simps },
        { simp only [v_incl hy, v_incl' y hy] with mfld_simps },
        { simp only [v_incl hy] with mfld_simps } },
      refine (cont_mdiff_within_at_iff_of_mem_source' (v_incl hy) (v_incl' y hy)).mpr ⟨this, _⟩,
      { apply hu.mono,
        { assume z hz,
          simp only [v] with mfld_simps at hz,
          have : I ((chart_at H x) (((chart_at H x).symm) (I.symm z))) ∈ u, by simp only [hz],
          simpa only [hz] with mfld_simps using this },
        { have exty : I (chart_at H x y) ∈ u := hy.2,
          simp only [v_incl hy, v_incl' y hy, exty, hy.1.1, hy.1.2] with mfld_simps } } } },
  { rintros ⟨u, u_nhds, hu⟩,
    have : cont_mdiff_within_at I I' ↑n f (insert x s ∩ u) x,
    { have : x ∈ insert x s := mem_insert x s,
      exact hu.mono (inter_subset_right _ _) _ ⟨this, mem_of_mem_nhds_within this u_nhds⟩ },
    rw cont_mdiff_within_at_inter' u_nhds at this,
    exact this.mono (subset_insert x s) }
end

/-- A function is `C^n` at a point, for `n : ℕ`, if and only if it is `C^n` on
a neighborhood of this point. -/
lemma cont_mdiff_at_iff_cont_mdiff_on_nhds {n : ℕ} :
  cont_mdiff_at I I' n f x ↔ ∃ u ∈ 𝓝 x, cont_mdiff_on I I' n f u :=
by simp [← cont_mdiff_within_at_univ, cont_mdiff_within_at_iff_cont_mdiff_on_nhds,
  nhds_within_univ]

/-- Note: This does not hold for `n = ∞`. `f` being `C^∞` at `x` means that for every `n`, `f` is
`C^n` on some neighborhood of `x`, but this neighborhood can depend on `n`. -/
lemma cont_mdiff_at_iff_cont_mdiff_at_nhds {n : ℕ} :
  cont_mdiff_at I I' n f x ↔ ∀ᶠ x' in 𝓝 x, cont_mdiff_at I I' n f x' :=
begin
  refine ⟨_, λ h, h.self_of_nhds⟩,
  rw [cont_mdiff_at_iff_cont_mdiff_on_nhds],
  rintro ⟨u, hu, h⟩,
  refine (eventually_mem_nhds.mpr hu).mono (λ x' hx', _),
  exact (h x' $ mem_of_mem_nhds hx').cont_mdiff_at hx'
end

omit Is I's

/-! ### Congruence lemmas -/

lemma cont_mdiff_within_at.congr
  (h : cont_mdiff_within_at I I' n f s x) (h₁ : ∀ y ∈ s, f₁ y = f y)
  (hx : f₁ x = f x) : cont_mdiff_within_at I I' n f₁ s x :=
(cont_diff_within_at_local_invariant_prop I I' n).lift_prop_within_at_congr h h₁ hx

lemma cont_mdiff_within_at_congr (h₁ : ∀ y ∈ s, f₁ y = f y) (hx : f₁ x = f x) :
  cont_mdiff_within_at I I' n f₁ s x ↔ cont_mdiff_within_at I I' n f s x :=
(cont_diff_within_at_local_invariant_prop I I' n).lift_prop_within_at_congr_iff h₁ hx

lemma cont_mdiff_within_at.congr_of_eventually_eq
  (h : cont_mdiff_within_at I I' n f s x) (h₁ : f₁ =ᶠ[𝓝[s] x] f)
  (hx : f₁ x = f x) : cont_mdiff_within_at I I' n f₁ s x :=
(cont_diff_within_at_local_invariant_prop I I' n).lift_prop_within_at_congr_of_eventually_eq
  h h₁ hx

lemma filter.eventually_eq.cont_mdiff_within_at_iff
  (h₁ : f₁ =ᶠ[𝓝[s] x] f) (hx : f₁ x = f x) :
  cont_mdiff_within_at I I' n f₁ s x ↔ cont_mdiff_within_at I I' n f s x :=
(cont_diff_within_at_local_invariant_prop I I' n)
  .lift_prop_within_at_congr_iff_of_eventually_eq h₁ hx

lemma cont_mdiff_at.congr_of_eventually_eq
  (h : cont_mdiff_at I I' n f x) (h₁ : f₁ =ᶠ[𝓝 x] f) :
  cont_mdiff_at I I' n f₁ x :=
(cont_diff_within_at_local_invariant_prop I I' n).lift_prop_at_congr_of_eventually_eq h h₁

lemma filter.eventually_eq.cont_mdiff_at_iff (h₁ : f₁ =ᶠ[𝓝 x] f) :
  cont_mdiff_at I I' n f₁ x ↔ cont_mdiff_at I I' n f x :=
(cont_diff_within_at_local_invariant_prop I I' n).lift_prop_at_congr_iff_of_eventually_eq h₁

lemma cont_mdiff_on.congr (h : cont_mdiff_on I I' n f s) (h₁ : ∀ y ∈ s, f₁ y = f y) :
  cont_mdiff_on I I' n f₁ s :=
(cont_diff_within_at_local_invariant_prop I I' n).lift_prop_on_congr h h₁

lemma cont_mdiff_on_congr (h₁ : ∀ y ∈ s, f₁ y = f y) :
  cont_mdiff_on I I' n f₁ s ↔ cont_mdiff_on I I' n f s :=
(cont_diff_within_at_local_invariant_prop I I' n).lift_prop_on_congr_iff h₁

/-! ### Locality -/

/-- Being `C^n` is a local property. -/
lemma cont_mdiff_on_of_locally_cont_mdiff_on
  (h : ∀x∈s, ∃u, is_open u ∧ x ∈ u ∧ cont_mdiff_on I I' n f (s ∩ u)) :
  cont_mdiff_on I I' n f s :=
(cont_diff_within_at_local_invariant_prop I I' n).lift_prop_on_of_locally_lift_prop_on h

lemma cont_mdiff_of_locally_cont_mdiff_on
  (h : ∀x, ∃u, is_open u ∧ x ∈ u ∧ cont_mdiff_on I I' n f u) :
  cont_mdiff I I' n f :=
(cont_diff_within_at_local_invariant_prop I I' n).lift_prop_of_locally_lift_prop_on h

/-! ### Smoothness of the composition of smooth functions between manifolds -/

section composition

/-- The composition of `C^n` functions within domains at points is `C^n`. -/
lemma cont_mdiff_within_at.comp {t : set M'} {g : M' → M''} (x : M)
  (hg : cont_mdiff_within_at I' I'' n g t (f x))
  (hf : cont_mdiff_within_at I I' n f s x)
  (st : maps_to f s t) : cont_mdiff_within_at I I'' n (g ∘ f) s x :=
begin
  rw cont_mdiff_within_at_iff at hg hf ⊢,
  refine ⟨hg.1.comp hf.1 st, _⟩,
  set e := ext_chart_at I x,
  set e' := ext_chart_at I' (f x),
  set e'' := ext_chart_at I'' (g (f x)),
  have : e' (f x) = (written_in_ext_chart_at I I' x f) (e x),
    by simp only [e, e'] with mfld_simps,
  rw this at hg,
  have A : ∀ᶠ y in 𝓝[e.symm ⁻¹' s ∩ range I] e x,
    y ∈ e.target ∧ f (e.symm y) ∈ t ∧ f (e.symm y) ∈ e'.source ∧ g (f (e.symm y)) ∈ e''.source,
  { simp only [← ext_chart_at_map_nhds_within, eventually_map],
    filter_upwards [hf.1.tendsto (ext_chart_at_source_mem_nhds I' (f x)),
      (hg.1.comp hf.1 st).tendsto (ext_chart_at_source_mem_nhds I'' (g (f x))),
      (inter_mem_nhds_within s (ext_chart_at_source_mem_nhds I x))],
    rintros x' (hfx' : f x' ∈ _) (hgfx' : g (f x') ∈ _) ⟨hx's, hx'⟩,
    simp only [e.map_source hx', true_and, e.left_inv hx', st hx's, *] },
  refine ((hg.2.comp _ (hf.2.mono (inter_subset_right _ _)) (inter_subset_left _ _)).mono_of_mem
    (inter_mem _ self_mem_nhds_within)).congr_of_eventually_eq _ _,
  { filter_upwards [A],
    rintro x' ⟨hx', ht, hfx', hgfx'⟩,
    simp only [*, mem_preimage, written_in_ext_chart_at, (∘), mem_inter_iff, e'.left_inv, true_and],
    exact mem_range_self _ },
  { filter_upwards [A],
    rintro x' ⟨hx', ht, hfx', hgfx'⟩,
    simp only [*, (∘), written_in_ext_chart_at, e'.left_inv] },
  { simp only [written_in_ext_chart_at, (∘), mem_ext_chart_source, e.left_inv, e'.left_inv] }
end

/-- The composition of `C^∞` functions within domains at points is `C^∞`. -/
lemma smooth_within_at.comp {t : set M'} {g : M' → M''} (x : M)
  (hg : smooth_within_at I' I'' g t (f x))
  (hf : smooth_within_at I I' f s x)
  (st : maps_to f s t) : smooth_within_at I I'' (g ∘ f) s x :=
hg.comp x hf st

/-- The composition of `C^n` functions on domains is `C^n`. -/
lemma cont_mdiff_on.comp {t : set M'} {g : M' → M''}
  (hg : cont_mdiff_on I' I'' n g t) (hf : cont_mdiff_on I I' n f s)
  (st : s ⊆ f ⁻¹' t) : cont_mdiff_on I I'' n (g ∘ f) s :=
λ x hx, (hg _ (st hx)).comp x (hf x hx) st

/-- The composition of `C^∞` functions on domains is `C^∞`. -/
lemma smooth_on.comp {t : set M'} {g : M' → M''}
  (hg : smooth_on I' I'' g t) (hf : smooth_on I I' f s)
  (st : s ⊆ f ⁻¹' t) : smooth_on I I'' (g ∘ f) s :=
hg.comp hf st

/-- The composition of `C^n` functions on domains is `C^n`. -/
lemma cont_mdiff_on.comp' {t : set M'} {g : M' → M''}
  (hg : cont_mdiff_on I' I'' n g t) (hf : cont_mdiff_on I I' n f s) :
  cont_mdiff_on I I'' n (g ∘ f) (s ∩ f ⁻¹' t) :=
hg.comp (hf.mono (inter_subset_left _ _)) (inter_subset_right _ _)

/-- The composition of `C^∞` functions is `C^∞`. -/
lemma smooth_on.comp' {t : set M'} {g : M' → M''}
  (hg : smooth_on I' I'' g t) (hf : smooth_on I I' f s) :
  smooth_on I I'' (g ∘ f) (s ∩ f ⁻¹' t) :=
hg.comp' hf

/-- The composition of `C^n` functions is `C^n`. -/
lemma cont_mdiff.comp {g : M' → M''}
  (hg : cont_mdiff I' I'' n g) (hf : cont_mdiff I I' n f) :
  cont_mdiff I I'' n (g ∘ f) :=
begin
  rw ← cont_mdiff_on_univ at hf hg ⊢,
  exact hg.comp hf subset_preimage_univ,
end

/-- The composition of `C^∞` functions is `C^∞`. -/
lemma smooth.comp {g : M' → M''} (hg : smooth I' I'' g) (hf : smooth I I' f) :
  smooth I I'' (g ∘ f) :=
hg.comp hf

/-- The composition of `C^n` functions within domains at points is `C^n`. -/
lemma cont_mdiff_within_at.comp' {t : set M'} {g : M' → M''} (x : M)
  (hg : cont_mdiff_within_at I' I'' n g t (f x))
  (hf : cont_mdiff_within_at I I' n f s x) :
  cont_mdiff_within_at I I'' n (g ∘ f) (s ∩ f⁻¹' t) x :=
hg.comp x (hf.mono (inter_subset_left _ _)) (inter_subset_right _ _)

/-- The composition of `C^∞` functions within domains at points is `C^∞`. -/
lemma smooth_within_at.comp' {t : set M'} {g : M' → M''} (x : M)
  (hg : smooth_within_at I' I'' g t (f x))
  (hf : smooth_within_at I I' f s x) :
  smooth_within_at I I'' (g ∘ f) (s ∩ f⁻¹' t) x :=
hg.comp' x hf

/-- `g ∘ f` is `C^n` within `s` at `x` if `g` is `C^n` at `f x` and
`f` is `C^n` within `s` at `x`. -/
lemma cont_mdiff_at.comp_cont_mdiff_within_at {g : M' → M''} (x : M)
  (hg : cont_mdiff_at I' I'' n g (f x)) (hf : cont_mdiff_within_at I I' n f s x) :
  cont_mdiff_within_at I I'' n (g ∘ f) s x :=
hg.comp x hf (maps_to_univ _ _)

/-- `g ∘ f` is `C^∞` within `s` at `x` if `g` is `C^∞` at `f x` and
`f` is `C^∞` within `s` at `x`. -/
lemma smooth_at.comp_smooth_within_at {g : M' → M''} (x : M)
  (hg : smooth_at I' I'' g (f x)) (hf : smooth_within_at I I' f s x) :
  smooth_within_at I I'' (g ∘ f) s x :=
hg.comp_cont_mdiff_within_at x hf

/-- The composition of `C^n` functions at points is `C^n`. -/
lemma cont_mdiff_at.comp {g : M' → M''} (x : M)
  (hg : cont_mdiff_at I' I'' n g (f x)) (hf : cont_mdiff_at I I' n f x) :
  cont_mdiff_at I I'' n (g ∘ f) x :=
hg.comp x hf (maps_to_univ _ _)

/-- The composition of `C^∞` functions at points is `C^∞`. -/
lemma smooth_at.comp {g : M' → M''} (x : M)
  (hg : smooth_at I' I'' g (f x)) (hf : smooth_at I I' f x) :
  smooth_at I I'' (g ∘ f) x :=
hg.comp x hf

lemma cont_mdiff.comp_cont_mdiff_on {f : M → M'} {g : M' → M''} {s : set M}
  (hg : cont_mdiff I' I'' n g) (hf : cont_mdiff_on I I' n f s) :
  cont_mdiff_on I I'' n (g ∘ f) s :=
hg.cont_mdiff_on.comp hf set.subset_preimage_univ

lemma smooth.comp_smooth_on {f : M → M'} {g : M' → M''} {s : set M}
  (hg : smooth I' I'' g) (hf : smooth_on I I' f s) :
  smooth_on I I'' (g ∘ f) s :=
hg.smooth_on.comp hf set.subset_preimage_univ

lemma cont_mdiff_on.comp_cont_mdiff {t : set M'} {g : M' → M''}
  (hg : cont_mdiff_on I' I'' n g t) (hf : cont_mdiff I I' n f)
  (ht : ∀ x, f x ∈ t) : cont_mdiff I I'' n (g ∘ f) :=
cont_mdiff_on_univ.mp $ hg.comp hf.cont_mdiff_on (λ x _, ht x)

lemma smooth_on.comp_smooth {t : set M'} {g : M' → M''}
  (hg : smooth_on I' I'' g t) (hf : smooth I I' f)
  (ht : ∀ x, f x ∈ t) : smooth I I'' (g ∘ f) :=
hg.comp_cont_mdiff hf ht

end composition

/-! ### Atlas members are smooth -/
section atlas

variables {e : local_homeomorph M H} {e' : local_homeomorph H H}
include Is

/-- An atlas member is `C^n` for any `n`. -/
lemma cont_mdiff_on_of_mem_maximal_atlas
  (h : e ∈ maximal_atlas I M) : cont_mdiff_on I I n e e.source :=
cont_mdiff_on.of_le
  ((cont_diff_within_at_local_invariant_prop I I ∞).lift_prop_on_of_mem_maximal_atlas
    (cont_diff_within_at_prop_id I) h) le_top

/-- The inverse of an atlas member is `C^n` for any `n`. -/
lemma cont_mdiff_on_symm_of_mem_maximal_atlas
  (h : e ∈ maximal_atlas I M) : cont_mdiff_on I I n e.symm e.target :=
cont_mdiff_on.of_le
  ((cont_diff_within_at_local_invariant_prop I I ∞).lift_prop_on_symm_of_mem_maximal_atlas
    (cont_diff_within_at_prop_id I) h) le_top

lemma cont_mdiff_on_chart :
  cont_mdiff_on I I n (chart_at H x) (chart_at H x).source :=
cont_mdiff_on_of_mem_maximal_atlas
  ((cont_diff_groupoid ⊤ I).chart_mem_maximal_atlas x)

lemma cont_mdiff_on_chart_symm :
  cont_mdiff_on I I n (chart_at H x).symm (chart_at H x).target :=
cont_mdiff_on_symm_of_mem_maximal_atlas
  ((cont_diff_groupoid ⊤ I).chart_mem_maximal_atlas x)

omit Is

/-- An element of `cont_diff_groupoid ⊤ I` is smooth for any `n`. -/
lemma cont_mdiff_on_of_mem_cont_diff_groupoid
  (h : e' ∈ cont_diff_groupoid ⊤ I) : cont_mdiff_on I I n e' e'.source :=
cont_mdiff_on.of_le
  ((cont_diff_within_at_local_invariant_prop I I ∞).lift_prop_on_of_mem_groupoid
    (cont_diff_within_at_prop_id I) h) le_top

end atlas

/-! ### The identity is smooth -/
section id

lemma cont_mdiff_id : cont_mdiff I I n (id : M → M) :=
cont_mdiff.of_le ((cont_diff_within_at_local_invariant_prop I I ∞).lift_prop_id
  (cont_diff_within_at_prop_id I)) le_top

lemma smooth_id : smooth I I (id : M → M) := cont_mdiff_id

lemma cont_mdiff_on_id : cont_mdiff_on I I n (id : M → M) s :=
cont_mdiff_id.cont_mdiff_on

lemma smooth_on_id : smooth_on I I (id : M → M) s := cont_mdiff_on_id

lemma cont_mdiff_at_id : cont_mdiff_at I I n (id : M → M) x :=
cont_mdiff_id.cont_mdiff_at

lemma smooth_at_id : smooth_at I I (id : M → M) x := cont_mdiff_at_id

lemma cont_mdiff_within_at_id : cont_mdiff_within_at I I n (id : M → M) s x :=
cont_mdiff_at_id.cont_mdiff_within_at

lemma smooth_within_at_id : smooth_within_at I I (id : M → M) s x := cont_mdiff_within_at_id

end id

/-! ### Constants are smooth -/
section id

variable {c : M'}

lemma cont_mdiff_const : cont_mdiff I I' n (λ (x : M), c) :=
begin
  assume x,
  refine ⟨continuous_within_at_const, _⟩,
  simp only [cont_diff_within_at_prop, (∘)],
  exact cont_diff_within_at_const,
end

@[to_additive]
lemma cont_mdiff_one [has_one M'] : cont_mdiff I I' n (1 : M → M') :=
by simp only [pi.one_def, cont_mdiff_const]

lemma smooth_const : smooth I I' (λ (x : M), c) := cont_mdiff_const

@[to_additive]
lemma smooth_one [has_one M'] : smooth I I' (1 : M → M') :=
by simp only [pi.one_def, smooth_const]

lemma cont_mdiff_on_const : cont_mdiff_on I I' n (λ (x : M), c) s :=
cont_mdiff_const.cont_mdiff_on

@[to_additive]
lemma cont_mdiff_on_one [has_one M'] : cont_mdiff_on I I' n (1 : M → M') s :=
cont_mdiff_one.cont_mdiff_on

lemma smooth_on_const : smooth_on I I' (λ (x : M), c) s :=
cont_mdiff_on_const

@[to_additive]
lemma smooth_on_one [has_one M'] : smooth_on I I' (1 : M → M') s :=
cont_mdiff_on_one

lemma cont_mdiff_at_const : cont_mdiff_at I I' n (λ (x : M), c) x :=
cont_mdiff_const.cont_mdiff_at

@[to_additive]
lemma cont_mdiff_at_one [has_one M'] : cont_mdiff_at I I' n (1 : M → M') x :=
cont_mdiff_one.cont_mdiff_at

lemma smooth_at_const : smooth_at I I' (λ (x : M), c) x :=
cont_mdiff_at_const

@[to_additive]
lemma smooth_at_one [has_one M'] : smooth_at I I' (1 : M → M') x :=
cont_mdiff_at_one

lemma cont_mdiff_within_at_const : cont_mdiff_within_at I I' n (λ (x : M), c) s x :=
cont_mdiff_at_const.cont_mdiff_within_at

@[to_additive]
lemma cont_mdiff_within_at_one [has_one M'] :
  cont_mdiff_within_at I I' n (1 : M → M') s x :=
cont_mdiff_at_const.cont_mdiff_within_at

lemma smooth_within_at_const : smooth_within_at I I' (λ (x : M), c) s x :=
cont_mdiff_within_at_const

@[to_additive]
lemma smooth_within_at_one [has_one M'] : smooth_within_at I I' (1 : M → M') s x :=
cont_mdiff_within_at_one

end id

lemma cont_mdiff_of_support {f : M → F}
  (hf : ∀ x ∈ tsupport f, cont_mdiff_at I 𝓘(𝕜, F) n f x) :
  cont_mdiff I 𝓘(𝕜, F) n f :=
begin
  intro x,
  by_cases hx : x ∈ tsupport f,
  { exact hf x hx },
  { refine cont_mdiff_at.congr_of_eventually_eq _ (eventually_eq_zero_nhds.2 hx),
    exact cont_mdiff_at_const }
end

/-! ### Equivalence with the basic definition for functions between vector spaces -/

section module

lemma cont_mdiff_within_at_iff_cont_diff_within_at {f : E → E'} {s : set E} {x : E} :
  cont_mdiff_within_at 𝓘(𝕜, E) 𝓘(𝕜, E') n f s x
  ↔ cont_diff_within_at 𝕜 n f s x :=
begin
  simp only [cont_mdiff_within_at, lift_prop_within_at, cont_diff_within_at_prop,
    iff_def] with mfld_simps {contextual := tt},
  exact cont_diff_within_at.continuous_within_at
end

alias cont_mdiff_within_at_iff_cont_diff_within_at ↔
  cont_mdiff_within_at.cont_diff_within_at
  cont_diff_within_at.cont_mdiff_within_at

lemma cont_mdiff_at_iff_cont_diff_at {f : E → E'} {x : E} :
  cont_mdiff_at 𝓘(𝕜, E) 𝓘(𝕜, E') n f x
  ↔ cont_diff_at 𝕜 n f x :=
by rw [← cont_mdiff_within_at_univ,
  cont_mdiff_within_at_iff_cont_diff_within_at, cont_diff_within_at_univ]

alias cont_mdiff_at_iff_cont_diff_at ↔
  cont_mdiff_at.cont_diff_at cont_diff_at.cont_mdiff_at

lemma cont_mdiff_on_iff_cont_diff_on {f : E → E'} {s : set E} :
  cont_mdiff_on 𝓘(𝕜, E) 𝓘(𝕜, E') n f s
  ↔ cont_diff_on 𝕜 n f s :=
forall_congr $ by simp [cont_mdiff_within_at_iff_cont_diff_within_at]

alias cont_mdiff_on_iff_cont_diff_on ↔
  cont_mdiff_on.cont_diff_on cont_diff_on.cont_mdiff_on

lemma cont_mdiff_iff_cont_diff {f : E → E'} :
  cont_mdiff 𝓘(𝕜, E) 𝓘(𝕜, E') n f
  ↔ cont_diff 𝕜 n f :=
by rw [← cont_diff_on_univ, ← cont_mdiff_on_univ,
  cont_mdiff_on_iff_cont_diff_on]

alias cont_mdiff_iff_cont_diff ↔
  cont_mdiff.cont_diff cont_diff.cont_mdiff

lemma cont_diff_within_at.comp_cont_mdiff_within_at
  {g : F → F'} {f : M → F} {s : set M} {t : set F} {x : M}
  (hg : cont_diff_within_at 𝕜 n g t (f x))
  (hf : cont_mdiff_within_at I 𝓘(𝕜, F) n f s x) (h : s ⊆ f ⁻¹' t) :
  cont_mdiff_within_at I 𝓘(𝕜, F') n (g ∘ f) s x :=
begin
  rw cont_mdiff_within_at_iff at *,
  refine ⟨hg.continuous_within_at.comp hf.1 h, _⟩,
  rw [← (ext_chart_at I x).left_inv (mem_ext_chart_source I x)] at hg,
  apply cont_diff_within_at.comp _ (by exact hg) hf.2 _,
  exact (inter_subset_left _ _).trans (preimage_mono h)
end

lemma cont_diff_at.comp_cont_mdiff_at {g : F → F'} {f : M → F} {x : M}
  (hg : cont_diff_at 𝕜 n g (f x)) (hf : cont_mdiff_at I 𝓘(𝕜, F) n f x) :
  cont_mdiff_at I 𝓘(𝕜, F') n (g ∘ f) x :=
hg.comp_cont_mdiff_within_at hf subset.rfl

lemma cont_diff.comp_cont_mdiff {g : F → F'} {f : M → F}
  (hg : cont_diff 𝕜 n g) (hf : cont_mdiff I 𝓘(𝕜, F) n f) :
  cont_mdiff I 𝓘(𝕜, F') n (g ∘ f) :=
λ x, hg.cont_diff_at.comp_cont_mdiff_at (hf x)

end module

/-! ### Smoothness of standard maps associated to the product of manifolds -/

section prod_mk

lemma cont_mdiff_within_at.prod_mk {f : M → M'} {g : M → N'}
  (hf : cont_mdiff_within_at I I' n f s x) (hg : cont_mdiff_within_at I J' n g s x) :
  cont_mdiff_within_at I (I'.prod J') n (λ x, (f x, g x)) s x :=
begin
  rw cont_mdiff_within_at_iff at *,
  exact ⟨hf.1.prod hg.1, hf.2.prod hg.2⟩,
end

lemma cont_mdiff_within_at.prod_mk_space {f : M → E'} {g : M → F'}
  (hf : cont_mdiff_within_at I 𝓘(𝕜, E') n f s x)
  (hg : cont_mdiff_within_at I 𝓘(𝕜, F') n g s x) :
  cont_mdiff_within_at I 𝓘(𝕜, E' × F') n (λ x, (f x, g x)) s x :=
begin
  rw cont_mdiff_within_at_iff at *,
  exact ⟨hf.1.prod hg.1, hf.2.prod hg.2⟩,
end

lemma cont_mdiff_at.prod_mk {f : M → M'} {g : M → N'}
  (hf : cont_mdiff_at I I' n f x) (hg : cont_mdiff_at I J' n g x) :
  cont_mdiff_at I (I'.prod J') n (λ x, (f x, g x)) x :=
hf.prod_mk hg

lemma cont_mdiff_at.prod_mk_space {f : M → E'} {g : M → F'}
  (hf : cont_mdiff_at I 𝓘(𝕜, E') n f x) (hg : cont_mdiff_at I 𝓘(𝕜, F') n g x) :
  cont_mdiff_at I 𝓘(𝕜, E' × F') n (λ x, (f x, g x)) x :=
hf.prod_mk_space hg

lemma cont_mdiff_on.prod_mk {f : M → M'} {g : M → N'}
  (hf : cont_mdiff_on I I' n f s) (hg : cont_mdiff_on I J' n g s) :
  cont_mdiff_on I (I'.prod J') n (λ x, (f x, g x)) s :=
λ x hx, (hf x hx).prod_mk (hg x hx)

lemma cont_mdiff_on.prod_mk_space {f : M → E'} {g : M → F'}
  (hf : cont_mdiff_on I 𝓘(𝕜, E') n f s) (hg : cont_mdiff_on I 𝓘(𝕜, F') n g s) :
  cont_mdiff_on I 𝓘(𝕜, E' × F') n (λ x, (f x, g x)) s :=
λ x hx, (hf x hx).prod_mk_space (hg x hx)

lemma cont_mdiff.prod_mk {f : M → M'} {g : M → N'}
  (hf : cont_mdiff I I' n f) (hg : cont_mdiff I J' n g) :
  cont_mdiff I (I'.prod J') n (λ x, (f x, g x)) :=
λ x, (hf x).prod_mk (hg x)

lemma cont_mdiff.prod_mk_space {f : M → E'} {g : M → F'}
  (hf : cont_mdiff I 𝓘(𝕜, E') n f) (hg : cont_mdiff I 𝓘(𝕜, F') n g) :
  cont_mdiff I 𝓘(𝕜, E' × F') n (λ x, (f x, g x)) :=
λ x, (hf x).prod_mk_space (hg x)

lemma smooth_within_at.prod_mk {f : M → M'} {g : M → N'}
  (hf : smooth_within_at I I' f s x) (hg : smooth_within_at I J' g s x) :
  smooth_within_at I (I'.prod J') (λ x, (f x, g x)) s x :=
hf.prod_mk hg

lemma smooth_within_at.prod_mk_space {f : M → E'} {g : M → F'}
  (hf : smooth_within_at I 𝓘(𝕜, E') f s x) (hg : smooth_within_at I 𝓘(𝕜, F') g s x) :
  smooth_within_at I 𝓘(𝕜, E' × F') (λ x, (f x, g x)) s x :=
hf.prod_mk_space hg

lemma smooth_at.prod_mk {f : M → M'} {g : M → N'}
  (hf : smooth_at I I' f x) (hg : smooth_at I J' g x) :
  smooth_at I (I'.prod J') (λ x, (f x, g x)) x :=
hf.prod_mk hg

lemma smooth_at.prod_mk_space {f : M → E'} {g : M → F'}
  (hf : smooth_at I 𝓘(𝕜, E') f x) (hg : smooth_at I 𝓘(𝕜, F') g x) :
  smooth_at I 𝓘(𝕜, E' × F') (λ x, (f x, g x)) x :=
hf.prod_mk_space hg

lemma smooth_on.prod_mk {f : M → M'} {g : M → N'}
  (hf : smooth_on I I' f s) (hg : smooth_on I J' g s) :
  smooth_on I (I'.prod J') (λ x, (f x, g x)) s :=
hf.prod_mk hg

lemma smooth_on.prod_mk_space {f : M → E'} {g : M → F'}
  (hf : smooth_on I 𝓘(𝕜, E') f s) (hg : smooth_on I 𝓘(𝕜, F') g s) :
  smooth_on I 𝓘(𝕜, E' × F') (λ x, (f x, g x)) s :=
hf.prod_mk_space hg

lemma smooth.prod_mk {f : M → M'} {g : M → N'}
  (hf : smooth I I' f) (hg : smooth I J' g) :
  smooth I (I'.prod J') (λ x, (f x, g x)) :=
hf.prod_mk hg

lemma smooth.prod_mk_space {f : M → E'} {g : M → F'}
  (hf : smooth I 𝓘(𝕜, E') f) (hg : smooth I 𝓘(𝕜, F') g) :
  smooth I 𝓘(𝕜, E' × F') (λ x, (f x, g x)) :=
hf.prod_mk_space hg

end prod_mk

section projections

lemma cont_mdiff_within_at_fst {s : set (M × N)} {p : M × N} :
  cont_mdiff_within_at (I.prod J) I n prod.fst s p :=
begin
  rw cont_mdiff_within_at_iff',
  refine ⟨continuous_within_at_fst, _⟩,
  refine cont_diff_within_at_fst.congr (λ y hy, _) _,
  { simp only with mfld_simps at hy,
    simp only [hy] with mfld_simps },
  { simp only with mfld_simps }
end

lemma cont_mdiff_at_fst {p : M × N} :
  cont_mdiff_at (I.prod J) I n prod.fst p :=
cont_mdiff_within_at_fst

lemma cont_mdiff_on_fst {s : set (M × N)} :
  cont_mdiff_on (I.prod J) I n prod.fst s :=
λ x hx, cont_mdiff_within_at_fst

lemma cont_mdiff_fst :
  cont_mdiff (I.prod J) I n (@prod.fst M N) :=
λ x, cont_mdiff_at_fst

lemma smooth_within_at_fst {s : set (M × N)} {p : M × N} :
  smooth_within_at (I.prod J) I prod.fst s p :=
cont_mdiff_within_at_fst

lemma smooth_at_fst {p : M × N} :
  smooth_at (I.prod J) I prod.fst p :=
cont_mdiff_at_fst

lemma smooth_on_fst {s : set (M × N)} :
  smooth_on (I.prod J) I prod.fst s :=
cont_mdiff_on_fst

lemma smooth_fst :
  smooth (I.prod J) I (@prod.fst M N) :=
cont_mdiff_fst

lemma cont_mdiff_at.fst {f : N → M × M'} {x : N} (hf : cont_mdiff_at J (I.prod I') n f x) :
  cont_mdiff_at J I n (λ x, (f x).1) x :=
cont_mdiff_at_fst.comp x hf

lemma cont_mdiff.fst {f : N → M × M'} (hf : cont_mdiff J (I.prod I') n f) :
  cont_mdiff J I n (λ x, (f x).1) :=
cont_mdiff_fst.comp hf

lemma smooth_at.fst {f : N → M × M'} {x : N} (hf : smooth_at J (I.prod I') f x) :
  smooth_at J I (λ x, (f x).1) x :=
smooth_at_fst.comp x hf

lemma smooth.fst {f : N → M × M'} (hf : smooth J (I.prod I') f) :
  smooth J I (λ x, (f x).1) :=
smooth_fst.comp hf

lemma cont_mdiff_within_at_snd {s : set (M × N)} {p : M × N} :
  cont_mdiff_within_at (I.prod J) J n prod.snd s p :=
begin
  rw cont_mdiff_within_at_iff',
  refine ⟨continuous_within_at_snd, _⟩,
  refine cont_diff_within_at_snd.congr (λ y hy, _) _,
  { simp only with mfld_simps at hy,
    simp only [hy] with mfld_simps },
  { simp only with mfld_simps }
end

lemma cont_mdiff_at_snd {p : M × N} :
  cont_mdiff_at (I.prod J) J n prod.snd p :=
cont_mdiff_within_at_snd

lemma cont_mdiff_on_snd {s : set (M × N)} :
  cont_mdiff_on (I.prod J) J n prod.snd s :=
λ x hx, cont_mdiff_within_at_snd

lemma cont_mdiff_snd :
  cont_mdiff (I.prod J) J n (@prod.snd M N) :=
λ x, cont_mdiff_at_snd

lemma smooth_within_at_snd {s : set (M × N)} {p : M × N} :
  smooth_within_at (I.prod J) J prod.snd s p :=
cont_mdiff_within_at_snd

lemma smooth_at_snd {p : M × N} :
  smooth_at (I.prod J) J prod.snd p :=
cont_mdiff_at_snd

lemma smooth_on_snd {s : set (M × N)} :
  smooth_on (I.prod J) J prod.snd s :=
cont_mdiff_on_snd

lemma smooth_snd :
  smooth (I.prod J) J (@prod.snd M N) :=
cont_mdiff_snd

lemma cont_mdiff_at.snd {f : N → M × M'} {x : N} (hf : cont_mdiff_at J (I.prod I') n f x) :
  cont_mdiff_at J I' n (λ x, (f x).2) x :=
cont_mdiff_at_snd.comp x hf

lemma cont_mdiff.snd {f : N → M × M'} (hf : cont_mdiff J (I.prod I') n f) :
  cont_mdiff J I' n (λ x, (f x).2) :=
cont_mdiff_snd.comp hf

lemma smooth_at.snd {f : N → M × M'} {x : N} (hf : smooth_at J (I.prod I') f x) :
  smooth_at J I' (λ x, (f x).2) x :=
smooth_at_snd.comp x hf

lemma smooth.snd {f : N → M × M'} (hf : smooth J (I.prod I') f) :
  smooth J I' (λ x, (f x).2) :=
smooth_snd.comp hf

lemma smooth_iff_proj_smooth {f : M → M' × N'} :
  (smooth I (I'.prod J') f) ↔ (smooth I I' (prod.fst ∘ f)) ∧ (smooth I J' (prod.snd ∘ f)) :=
begin
  split,
  { intro h, exact ⟨smooth_fst.comp h, smooth_snd.comp h⟩ },
  { rintro ⟨h_fst, h_snd⟩, simpa only [prod.mk.eta] using h_fst.prod_mk h_snd, }
end

lemma smooth_prod_assoc :
  smooth ((I.prod I').prod J) (I.prod (I'.prod J)) (λ x : (M × M') × N, (x.1.1, x.1.2, x.2)) :=
smooth_fst.fst.prod_mk $ smooth_fst.snd.prod_mk smooth_snd

end projections

section prod_map

variables {g : N → N'} {r : set N} {y : N}

/-- The product map of two `C^n` functions within a set at a point is `C^n`
within the product set at the product point. -/
lemma cont_mdiff_within_at.prod_map' {p : M × N}
  (hf : cont_mdiff_within_at I I' n f s p.1)
  (hg : cont_mdiff_within_at J J' n g r p.2) :
  cont_mdiff_within_at (I.prod J) (I'.prod J') n (prod.map f g) (s ×ˢ r) p :=
(hf.comp p cont_mdiff_within_at_fst (prod_subset_preimage_fst _ _)).prod_mk $
hg.comp p cont_mdiff_within_at_snd (prod_subset_preimage_snd _ _)

lemma cont_mdiff_within_at.prod_map
  (hf : cont_mdiff_within_at I I' n f s x) (hg : cont_mdiff_within_at J J' n g r y) :
  cont_mdiff_within_at (I.prod J) (I'.prod J') n (prod.map f g) (s ×ˢ r) (x, y) :=
cont_mdiff_within_at.prod_map' hf hg

lemma cont_mdiff_at.prod_map
  (hf : cont_mdiff_at I I' n f x) (hg : cont_mdiff_at J J' n g y) :
  cont_mdiff_at (I.prod J) (I'.prod J') n (prod.map f g) (x, y) :=
begin
  rw ← cont_mdiff_within_at_univ at *,
  convert hf.prod_map hg,
  exact univ_prod_univ.symm
end

lemma cont_mdiff_at.prod_map' {p : M × N}
  (hf : cont_mdiff_at I I' n f p.1) (hg : cont_mdiff_at J J' n g p.2) :
  cont_mdiff_at (I.prod J) (I'.prod J') n (prod.map f g) p :=
begin
  rcases p,
  exact hf.prod_map hg
end

lemma cont_mdiff_on.prod_map
  (hf : cont_mdiff_on I I' n f s) (hg : cont_mdiff_on J J' n g r) :
  cont_mdiff_on (I.prod J) (I'.prod J') n (prod.map f g) (s ×ˢ r) :=
(hf.comp cont_mdiff_on_fst (prod_subset_preimage_fst _ _)).prod_mk $
hg.comp (cont_mdiff_on_snd) (prod_subset_preimage_snd _ _)

lemma cont_mdiff.prod_map
  (hf : cont_mdiff I I' n f) (hg : cont_mdiff J J' n g) :
  cont_mdiff (I.prod J) (I'.prod J') n (prod.map f g) :=
begin
  assume p,
  exact (hf p.1).prod_map' (hg p.2)
end

lemma smooth_within_at.prod_map
  (hf : smooth_within_at I I' f s x) (hg : smooth_within_at J J' g r y) :
  smooth_within_at (I.prod J) (I'.prod J') (prod.map f g) (s ×ˢ r) (x, y) :=
hf.prod_map hg

lemma smooth_at.prod_map
  (hf : smooth_at I I' f x) (hg : smooth_at J J' g y) :
  smooth_at (I.prod J) (I'.prod J') (prod.map f g) (x, y) :=
hf.prod_map hg

lemma smooth_on.prod_map
  (hf : smooth_on I I' f s) (hg : smooth_on J J' g r) :
  smooth_on (I.prod J) (I'.prod J') (prod.map f g) (s ×ˢ r) :=
hf.prod_map hg

lemma smooth.prod_map
  (hf : smooth I I' f) (hg : smooth J J' g) :
  smooth (I.prod J) (I'.prod J') (prod.map f g) :=
hf.prod_map hg

end prod_map

section pi_space

/-!
### Smoothness of functions with codomain `Π i, F i`

We have no `model_with_corners.pi` yet, so we prove lemmas about functions `f : M → Π i, F i` and
use `𝓘(𝕜, Π i, F i)` as the model space.
-/

variables {ι : Type*} [fintype ι] {Fi : ι → Type*} [Π i, normed_add_comm_group (Fi i)]
  [Π i, normed_space 𝕜 (Fi i)] {φ : M → Π i, Fi i}

lemma cont_mdiff_within_at_pi_space :
  cont_mdiff_within_at I (𝓘(𝕜, Π i, Fi i)) n φ s x ↔
    ∀ i, cont_mdiff_within_at I (𝓘(𝕜, Fi i)) n (λ x, φ x i) s x :=
by simp only [cont_mdiff_within_at_iff, continuous_within_at_pi,
  cont_diff_within_at_pi, forall_and_distrib, written_in_ext_chart_at,
  ext_chart_model_space_eq_id, (∘), local_equiv.refl_coe, id]

lemma cont_mdiff_on_pi_space :
  cont_mdiff_on I (𝓘(𝕜, Π i, Fi i)) n φ s ↔
    ∀ i, cont_mdiff_on I (𝓘(𝕜, Fi i)) n (λ x, φ x i) s :=
⟨λ h i x hx, cont_mdiff_within_at_pi_space.1 (h x hx) i,
  λ h x hx, cont_mdiff_within_at_pi_space.2 (λ i, h i x hx)⟩

lemma cont_mdiff_at_pi_space :
  cont_mdiff_at I (𝓘(𝕜, Π i, Fi i)) n φ x ↔
    ∀ i, cont_mdiff_at I (𝓘(𝕜, Fi i)) n (λ x, φ x i) x :=
cont_mdiff_within_at_pi_space

lemma cont_mdiff_pi_space :
  cont_mdiff I (𝓘(𝕜, Π i, Fi i)) n φ ↔
    ∀ i, cont_mdiff I (𝓘(𝕜, Fi i)) n (λ x, φ x i) :=
⟨λ h i x, cont_mdiff_at_pi_space.1 (h x) i,
  λ h x, cont_mdiff_at_pi_space.2 (λ i, h i x)⟩

lemma smooth_within_at_pi_space :
  smooth_within_at I (𝓘(𝕜, Π i, Fi i)) φ s x ↔
    ∀ i, smooth_within_at I (𝓘(𝕜, Fi i)) (λ x, φ x i) s x :=
cont_mdiff_within_at_pi_space

lemma smooth_on_pi_space :
  smooth_on I (𝓘(𝕜, Π i, Fi i)) φ s ↔ ∀ i, smooth_on I (𝓘(𝕜, Fi i)) (λ x, φ x i) s :=
cont_mdiff_on_pi_space

lemma smooth_at_pi_space :
  smooth_at I (𝓘(𝕜, Π i, Fi i)) φ x ↔ ∀ i, smooth_at I (𝓘(𝕜, Fi i)) (λ x, φ x i) x :=
cont_mdiff_at_pi_space

lemma smooth_pi_space :
  smooth I (𝓘(𝕜, Π i, Fi i)) φ ↔ ∀ i, smooth I (𝓘(𝕜, Fi i)) (λ x, φ x i) :=
cont_mdiff_pi_space

end pi_space

/-! ### Linear maps between normed spaces are smooth -/

lemma continuous_linear_map.cont_mdiff (L : E →L[𝕜] F) :
  cont_mdiff 𝓘(𝕜, E) 𝓘(𝕜, F) n L :=
L.cont_diff.cont_mdiff

-- the following proof takes very long to elaborate in pure term mode
lemma cont_mdiff_at.clm_comp {g : M → F →L[𝕜] F''} {f : M → F' →L[𝕜] F} {x : M}
  (hg : cont_mdiff_at I 𝓘(𝕜, F →L[𝕜] F'') n g x) (hf : cont_mdiff_at I 𝓘(𝕜, F' →L[𝕜] F) n f x) :
  cont_mdiff_at I 𝓘(𝕜, F' →L[𝕜] F'') n (λ x, (g x).comp (f x)) x :=
@cont_diff_at.comp_cont_mdiff_at _ _ _ _ _ _ _ _ _ _ _ _ _ _ _ _ _ _
  (λ x : (F →L[𝕜] F'') × (F' →L[𝕜] F), x.1.comp x.2) (λ x, (g x, f x)) x
  (by { apply cont_diff.cont_diff_at, apply is_bounded_bilinear_map.cont_diff,
    exact is_bounded_bilinear_map_comp }) -- todo: simplify after #16946
  (hg.prod_mk_space hf)

lemma cont_mdiff.clm_comp {g : M → F →L[𝕜] F''} {f : M → F' →L[𝕜] F}
  (hg : cont_mdiff I 𝓘(𝕜, F →L[𝕜] F'') n g) (hf : cont_mdiff I 𝓘(𝕜, F' →L[𝕜] F) n f) :
  cont_mdiff I 𝓘(𝕜, F' →L[𝕜] F'') n (λ x, (g x).comp (f x)) :=
λ x, (hg x).clm_comp (hf x)

/-! ### Smoothness of standard operations -/

variables {V : Type*} [normed_add_comm_group V] [normed_space 𝕜 V]

/-- On any vector space, multiplication by a scalar is a smooth operation. -/
lemma smooth_smul : smooth (𝓘(𝕜).prod 𝓘(𝕜, V)) 𝓘(𝕜, V) (λp : 𝕜 × V, p.1 • p.2) :=
smooth_iff.2 ⟨continuous_smul, λ x y, cont_diff_smul.cont_diff_on⟩

lemma cont_mdiff_within_at.smul {f : M → 𝕜} {g : M → V} (hf : cont_mdiff_within_at I 𝓘(𝕜) n f s x)
  (hg : cont_mdiff_within_at I 𝓘(𝕜, V) n g s x) :
  cont_mdiff_within_at I 𝓘(𝕜, V) n (λ p, f p • g p) s x :=
(smooth_smul.of_le le_top).cont_mdiff_at.comp_cont_mdiff_within_at x (hf.prod_mk hg)

lemma cont_mdiff_at.smul {f : M → 𝕜} {g : M → V} (hf : cont_mdiff_at I 𝓘(𝕜) n f x)
  (hg : cont_mdiff_at I 𝓘(𝕜, V) n g x) :
  cont_mdiff_at I 𝓘(𝕜, V) n (λ p, f p • g p) x :=
hf.smul hg

lemma cont_mdiff_on.smul {f : M → 𝕜} {g : M → V} (hf : cont_mdiff_on I 𝓘(𝕜) n f s)
  (hg : cont_mdiff_on I 𝓘(𝕜, V) n g s) :
  cont_mdiff_on I 𝓘(𝕜, V) n (λ p, f p • g p) s :=
λ x hx, (hf x hx).smul (hg x hx)

lemma cont_mdiff.smul {f : M → 𝕜} {g : M → V} (hf : cont_mdiff I 𝓘(𝕜) n f)
  (hg : cont_mdiff I 𝓘(𝕜, V) n g) :
  cont_mdiff I 𝓘(𝕜, V) n (λ p, f p • g p) :=
λ x, (hf x).smul (hg x)

lemma smooth_within_at.smul {f : M → 𝕜} {g : M → V} (hf : smooth_within_at I 𝓘(𝕜) f s x)
  (hg : smooth_within_at I 𝓘(𝕜, V) g s x) :
  smooth_within_at I 𝓘(𝕜, V) (λ p, f p • g p) s x :=
hf.smul hg

lemma smooth_at.smul {f : M → 𝕜} {g : M → V} (hf : smooth_at I 𝓘(𝕜) f x)
  (hg : smooth_at I 𝓘(𝕜, V) g x) :
  smooth_at I 𝓘(𝕜, V) (λ p, f p • g p) x :=
hf.smul hg

lemma smooth_on.smul {f : M → 𝕜} {g : M → V} (hf : smooth_on I 𝓘(𝕜) f s)
  (hg : smooth_on I 𝓘(𝕜, V) g s) :
  smooth_on I 𝓘(𝕜, V) (λ p, f p • g p) s :=
hf.smul hg

lemma smooth.smul {f : M → 𝕜} {g : M → V} (hf : smooth I 𝓘(𝕜) f) (hg : smooth I 𝓘(𝕜, V) g) :
  smooth I 𝓘(𝕜, V) (λ p, f p • g p) :=
hf.smul hg

/-! ### Smoothness of (local) structomorphisms -/
section
variables [charted_space H M'] [IsM' : smooth_manifold_with_corners I M']
include Is IsM'

<<<<<<< HEAD
lemma is_local_structomorph_on_cont_diff_groupoid_iff (f : local_homeomorph M M') :
  lift_prop_on (cont_diff_groupoid ⊤ I).is_local_structomorph_within_at f f.source
  ↔ smooth_on I I f f.source ∧ smooth_on I I f.symm f.target :=
sorry
=======
/-- Let `M` and `M'` be smooth manifolds with the same model-with-corners, `I`.  Then `f : M → M'`
is a local structomorphism for `I`, if and only if it is manifold-smooth on the domain of definition
in both directions. -/
lemma is_local_structomorph_on_cont_diff_groupoid_iff (f : local_homeomorph M M') :
  lift_prop_on (cont_diff_groupoid ⊤ I).is_local_structomorph_within_at f f.source
  ↔ smooth_on I I f f.source ∧ smooth_on I I f.symm f.target :=
begin
  split,
  { -- We first show that a local homeomorph `f : M → M'` which is a local structomorphism is smooth
    -- in both directions.
    intros h,
    split,
    { -- First we consider the forward direction.  It suffices to show smoothness near each `x`
      apply cont_mdiff_on_of_locally_cont_mdiff_on,
      intros x hx,
      let c := chart_at H x,
      let c' := chart_at H (f x),
      obtain ⟨-, hxf⟩ := h x hx,
      -- Since `f` is a local structomorph, it is locally equal to some transferred element `e` of
      -- the `cont_diff_groupoid`.
      obtain ⟨e, he, he' : eq_on (c' ∘ f ∘ c.symm) e (c.symm ⁻¹' f.source ∩ e.source),
        hex : c x ∈ e.source⟩ := hxf (by simp only [hx] with mfld_simps),
      -- We choose a convenient set `s` in `M`.
      let s : set M := (f.trans c').source ∩ ((c.trans e).trans c'.symm).source,
      refine ⟨s, (f.trans c').open_source.inter ((c.trans e).trans c'.symm).open_source, _, _⟩,
      { simp only with mfld_simps,
        rw ← he'; simp only [hx, hex] with mfld_simps },
      -- We need to show `f` is `cont_mdiff_on` the domain `s ∩ f.source`.  We show this in two
      -- steps: `f` is equal to `c'.symm ∘ e ∘ c` on that domain and that function is
      -- `cont_mdiff_on` it.
      have H₁ : cont_mdiff_on I I ⊤ (c'.symm ∘ e ∘ c) s,
      { have hc' : cont_mdiff_on I I ⊤ c'.symm _ := cont_mdiff_on_chart_symm,
        have he'' : cont_mdiff_on I I ⊤ e _ := cont_mdiff_on_of_mem_cont_diff_groupoid he,
        have hc : cont_mdiff_on I I ⊤ c _ := cont_mdiff_on_chart,
        refine (hc'.comp' (he''.comp' hc)).mono _,
        mfld_set_tac },
      have H₂ : eq_on f (c'.symm ∘ e ∘ c) s,
      { intros y hy,
        simp only with mfld_simps at hy,
        have hy₁ : f y ∈ c'.source := by simp only [hy] with mfld_simps,
        have hy₂ : y ∈ c.source := by simp only [hy] with mfld_simps,
        have hy₃ : c y ∈ c.symm ⁻¹' f.source ∩ e.source := by simp only [hy] with mfld_simps,
        calc f y = c'.symm (c' (f y)) : by rw c'.left_inv hy₁
        ... = c'.symm (c' (f (c.symm (c y)))) : by rw c.left_inv hy₂
        ... = c'.symm (e (c y)) : by rw ← he' hy₃ },
      refine (H₁.congr H₂).mono _,
      mfld_set_tac },
    { -- Now we consider the backward direction.  It suffices to show smoothness near each `X`.
      apply cont_mdiff_on_of_locally_cont_mdiff_on,
      intros X hX,
      let x := f.symm X,
      have hx : x ∈ f.source := by simp only [hX] with mfld_simps,
      let c := chart_at H x,
      let c' := chart_at H X,
      obtain ⟨-, hxf⟩ := h x hx,
      -- Since `f` is a local structomorph, it is locally equal to some transferred element `e` of
      -- the `cont_diff_groupoid`.
      obtain ⟨e, he, he', hex⟩ : ∃ e : local_homeomorph H H, e ∈ cont_diff_groupoid ⊤ I ∧
        eq_on (c' ∘ f ∘ c.symm) e (c.symm ⁻¹' f.source ∩ e.source) ∧ c x ∈ e.source,
      { have : c' = chart_at H (f x) := by simp [c', x, f.right_inv hX],
        rw this,
        exact hxf (by simp only [hx] with mfld_simps) },
      have hX' : c' X = e (c (f.symm X)),
      { rw ← he',
        { dsimp,
          have hfX : f.symm X ∈ c.source := by simp only [hX] with mfld_simps,
          rw [c.left_inv hfX, f.right_inv hX] },
        simp only [hX, hex] with mfld_simps },
      -- We choose a convenient set `s` in `M'`.
      let s : set M' := f.target ∩ ((((c'.trans e.symm).trans c.symm).trans f).trans c').source,
      refine ⟨s, f.open_target.inter (local_homeomorph.open_source _), _, _⟩,
      { simp only [hX', hX, hex] with mfld_simps },
      -- We need to show `f.symm` is `cont_mdiff_on` the domain `s ∩ f.symm.source`.  We show this
      -- in two steps: `f.symm` is equal to `c.symm ∘ e.symm ∘ c'` on that domain and that function
      -- is `cont_mdiff_on` it.
      have H₁ : cont_mdiff_on I I ⊤ (c.symm ∘ e.symm ∘ c') s,
      { have hc : cont_mdiff_on I I ⊤ c.symm _ := cont_mdiff_on_chart_symm,
        have he'' : cont_mdiff_on I I ⊤ e.symm _ :=
          cont_mdiff_on_of_mem_cont_diff_groupoid (structure_groupoid.symm _ he),
        have hc' : cont_mdiff_on I I ⊤ c' _ := cont_mdiff_on_chart,
        refine (hc.comp' (he''.comp' hc')).mono _,
        intros y hy,
        simp only with mfld_simps at hy,
        simp only [hy] with mfld_simps },
      have H₂ : eq_on f.symm (c.symm ∘ e.symm ∘ c') s,
      { intros y hy,
        simp only with mfld_simps at hy,
        apply f.inj_on,
        { simp only [hy] with mfld_simps },
        { simp only [hy] with mfld_simps },
        rw f.right_inv,
        { apply c'.inj_on,
          { simp only [hy] with mfld_simps },
          { simp only [hy] with mfld_simps },
          calc c' y = e (e.symm (c' y)) : _
          ... = (c' ∘ f ∘ c.symm) (e.symm (c' y)) : _,
          { rw e.right_inv,
            simp only [hy] with mfld_simps },
          { apply he'.symm,
            simp only [hy] with mfld_simps } },
        { simp only [hy] with mfld_simps } },
      refine (H₁.congr H₂).mono _,
      mfld_set_tac } },
  { -- We now show the converse: a local homeomorphism `f : M → M'` which is smooth in both
    -- directions is a local structomorphism.  We do this by proposing
    -- `((chart_at H x).symm.trans f).trans (chart_at H (f x))` as a candidate for a structomorphism
    -- of `H`.
    rintros ⟨h₁, h₂⟩ x hx,
    refine ⟨(h₁ x hx).continuous_within_at, _⟩,
    let c := chart_at H x,
    let c' := chart_at H (f x),
    rintros (hx' : c x ∈ c.symm ⁻¹' f.source),
    -- propose `(c.symm.trans f).trans c'` as a candidate for a local structomorphism of `H`
    refine ⟨(c.symm.trans f).trans c', ⟨_, _⟩, (_ : eq_on (c' ∘ f ∘ c.symm) _ _), _⟩,
    { -- smoothness of the candidate local structomorphism in the forward direction
      intros y hy,
      simp only with mfld_simps at hy,
      have H : cont_mdiff_within_at I I ⊤ f (f ≫ₕ c').source (((ext_chart_at I x).symm) y),
      { refine (h₁ ((ext_chart_at I x).symm y) _).mono _,
        { simp only [hy] with mfld_simps },
        { mfld_set_tac } },
      have hy' : (ext_chart_at I x).symm y ∈ c.source := by simp only [hy] with mfld_simps,
      have hy'' : f ((ext_chart_at I x).symm y) ∈ c'.source := by simp only [hy] with mfld_simps,
      rw cont_mdiff_within_at_iff_of_mem_source hy' hy'' at H,
      { convert H.2.mono _,
        { simp only [hy] with mfld_simps },
        { mfld_set_tac } },
      { apply_instance },
      { apply_instance } },
    { -- smoothness of the candidate local structomorphism in the reverse direction
      intros y hy,
      simp only with mfld_simps at hy,
      have H : cont_mdiff_within_at I I ⊤ f.symm (f.symm ≫ₕ c).source
        (((ext_chart_at I (f x)).symm) y),
      { refine (h₂ ((ext_chart_at I (f x)).symm y) _).mono _,
        { simp only [hy] with mfld_simps },
        { mfld_set_tac } },
      have hy' : (ext_chart_at I (f x)).symm y ∈ c'.source := by simp only [hy] with mfld_simps,
      have hy'' : f.symm ((ext_chart_at I (f x)).symm y) ∈ c.source,
      { simp only [hy] with mfld_simps },
      rw cont_mdiff_within_at_iff_of_mem_source hy' hy'' at H,
      { convert H.2.mono _,
        { simp only [hy] with mfld_simps },
        { mfld_set_tac } },
      { apply_instance },
      { apply_instance } },
    -- now check the candidate local structomorphism agrees with `f` where it is supposed to
    { simp only with mfld_simps },
    { simp only [hx'] with mfld_simps } },
end
>>>>>>> 7f8c66d4

end<|MERGE_RESOLUTION|>--- conflicted
+++ resolved
@@ -1655,12 +1655,6 @@
 variables [charted_space H M'] [IsM' : smooth_manifold_with_corners I M']
 include Is IsM'
 
-<<<<<<< HEAD
-lemma is_local_structomorph_on_cont_diff_groupoid_iff (f : local_homeomorph M M') :
-  lift_prop_on (cont_diff_groupoid ⊤ I).is_local_structomorph_within_at f f.source
-  ↔ smooth_on I I f f.source ∧ smooth_on I I f.symm f.target :=
-sorry
-=======
 /-- Let `M` and `M'` be smooth manifolds with the same model-with-corners, `I`.  Then `f : M → M'`
 is a local structomorphism for `I`, if and only if it is manifold-smooth on the domain of definition
 in both directions. -/
@@ -1811,6 +1805,5 @@
     { simp only with mfld_simps },
     { simp only [hx'] with mfld_simps } },
 end
->>>>>>> 7f8c66d4
 
 end