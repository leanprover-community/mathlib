--- conflicted
+++ resolved
@@ -175,9 +175,6 @@
   function.bijective (f ∘ e) ↔ function.bijective f :=
 (equiv_like.bijective e).of_comp_iff f
 
-<<<<<<< HEAD
-@[simp] lemma inv_apply_apply (e : E) (a : α) : equiv_like.inv e (e a) = a := left_inv _ _
-=======
 /-- This lemma is only supposed to be used in the generic context, when working with instances
 of classes extending `equiv_like`.
 For concrete isomorphism types such as `equiv`, you should use `equiv.symm_apply_apply`
@@ -192,7 +189,6 @@
 or its equivalent.
 
 TODO: define a generic form of `equiv.symm`. -/
->>>>>>> 866664b8
 @[simp] lemma apply_inv_apply (e : E) (b : β) : e (equiv_like.inv e b) = b := right_inv _ _
 
 omit iE
