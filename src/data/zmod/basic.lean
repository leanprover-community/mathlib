/-
Copyright (c) 2018 Chris Hughes. All rights reserved.
Released under Apache 2.0 license as described in the file LICENSE.
Authors: Chris Hughes
-/

import algebra.char_p.basic
import data.nat.parity
import tactic.fin_cases

/-!
# Integers mod `n`

Definition of the integers mod n, and the field structure on the integers mod p.


## Definitions

* `zmod n`, which is for integers modulo a nat `n : ℕ`

* `val a` is defined as a natural number:
  - for `a : zmod 0` it is the absolute value of `a`
  - for `a : zmod n` with `0 < n` it is the least natural number in the equivalence class

* `val_min_abs` returns the integer closest to zero in the equivalence class.

* A coercion `cast` is defined from `zmod n` into any ring.
This is a ring hom if the ring has characteristic dividing `n`

-/

namespace zmod

instance : char_zero (zmod 0) := (by apply_instance : char_zero ℤ)

/-- `val a` is a natural number defined as:
  - for `a : zmod 0` it is the absolute value of `a`
  - for `a : zmod n` with `0 < n` it is the least natural number in the equivalence class

See `zmod.val_min_abs` for a variant that takes values in the integers.
-/
def val : Π {n : ℕ}, zmod n → ℕ
| 0     := int.nat_abs
| (n+1) := (coe : fin (n + 1) → ℕ)

lemma val_lt {n : ℕ} [ne_zero n] (a : zmod n) : a.val < n :=
begin
  casesI n,
  { cases ne_zero.ne 0 rfl },
  exact fin.is_lt a
end

lemma val_le {n : ℕ} [ne_zero n] (a : zmod n) : a.val ≤ n :=
a.val_lt.le

@[simp] lemma val_zero : ∀ {n}, (0 : zmod n).val = 0
| 0     := rfl
| (n+1) := rfl

@[simp] lemma val_one' : (1 : zmod 0).val = 1 := rfl
@[simp] lemma val_neg' {n : zmod 0} : (-n).val = n.val := by simp [val]
@[simp] lemma val_mul' {m n : zmod 0} : (m * n).val = m.val * n.val :=
by simp [val, int.nat_abs_mul]

lemma val_nat_cast {n : ℕ} (a : ℕ) : (a : zmod n).val = a % n :=
begin
  casesI n,
  { rw [nat.mod_zero],
    exact int.nat_abs_of_nat a, },
  rw ← fin.of_nat_eq_coe,
  refl
end

instance (n : ℕ) : char_p (zmod n) n :=
{ cast_eq_zero_iff :=
  begin
    intro k,
    cases n,
    { simp only [zero_dvd_iff, int.coe_nat_eq_zero], },
    rw [fin.eq_iff_veq],
    show (k : zmod (n+1)).val = (0 : zmod (n+1)).val ↔ _,
    rw [val_nat_cast, val_zero, nat.dvd_iff_mod_eq_zero],
  end }

@[simp] lemma add_order_of_one (n : ℕ) : add_order_of (1 : zmod n) = n :=
char_p.eq _ (char_p.add_order_of_one _) (zmod.char_p n)

/--  This lemma works in the case in which `zmod n` is not infinite, i.e. `n ≠ 0`.  The version
where `a ≠ 0` is `add_order_of_coe'`. -/
@[simp] lemma add_order_of_coe (a : ℕ) {n : ℕ} (n0 : n ≠ 0) :
  add_order_of (a : zmod n) = n / n.gcd a :=
begin
  cases a,
  simp [nat.pos_of_ne_zero n0],
  rw [← nat.smul_one_eq_coe, add_order_of_nsmul' _ a.succ_ne_zero, zmod.add_order_of_one],
end

/--  This lemma works in the case in which `a ≠ 0`.  The version where
 `zmod n` is not infinite, i.e. `n ≠ 0`, is `add_order_of_coe`. -/
@[simp] lemma add_order_of_coe' {a : ℕ} (n : ℕ) (a0 : a ≠ 0) :
  add_order_of (a : zmod n) = n / n.gcd a :=
by rw [← nat.smul_one_eq_coe, add_order_of_nsmul' _ a0, zmod.add_order_of_one]

/-- We have that `ring_char (zmod n) = n`. -/
lemma ring_char_zmod_n (n : ℕ) : ring_char (zmod n) = n :=
by { rw ring_char.eq_iff, exact zmod.char_p n, }

@[simp] lemma nat_cast_self (n : ℕ) : (n : zmod n) = 0 :=
char_p.cast_eq_zero (zmod n) n

@[simp] lemma nat_cast_self' (n : ℕ) : (n + 1 : zmod (n + 1)) = 0 :=
by rw [← nat.cast_add_one, nat_cast_self (n + 1)]

section universal_property

variables {n : ℕ} {R : Type*}

section
variables [add_group_with_one R]

/-- Cast an integer modulo `n` to another semiring.
This function is a morphism if the characteristic of `R` divides `n`.
See `zmod.cast_hom` for a bundled version. -/
def cast : Π {n : ℕ}, zmod n → R
| 0     := int.cast
| (n+1) := λ i, i.val

-- see Note [coercion into rings]
@[priority 900] instance (n : ℕ) : has_coe_t (zmod n) R := ⟨cast⟩

/-- The cast from `zmod n` to `R` is a morphism if the characteristic of `R` divides `n`,
so in the case `n = 0` it is always a homomorphism -/
instance : coe_is_add_monoid_hom (zmod 0) R := int.coe_is_add_monoid_hom _

@[simp] lemma cast_zero : ((0 : zmod n) : R) = 0 :=
by cases n; simp

lemma cast_eq_val [ne_zero n] (a : zmod n) : (a : R) = a.val :=
begin
  casesI n,
  { cases ne_zero.ne 0 rfl },
  refl,
end

variables {S : Type*} [add_group_with_one S]

@[simp] lemma _root_.prod.fst_zmod_cast (a : zmod n) : (a : R × S).fst = a :=
by cases n; simp

@[simp] lemma _root_.prod.snd_zmod_cast (a : zmod n) : (a : R × S).snd = a :=
by cases n; simp

end

/-- So-named because the coercion is `nat.cast` into `zmod`. For `nat.cast` into an arbitrary ring,
see `zmod.nat_cast_val`. -/
lemma nat_cast_zmod_val {n : ℕ} [ne_zero n] (a : zmod n) : (a.val : zmod n) = a :=
begin
  casesI n,
  { cases ne_zero.ne 0 rfl },
  { apply fin.coe_coe_eq_self }
end

lemma nat_cast_right_inverse [ne_zero n] : function.right_inverse val (coe : ℕ → zmod n) :=
nat_cast_zmod_val

lemma nat_cast_zmod_surjective [ne_zero n] : function.surjective (coe : ℕ → zmod n) :=
nat_cast_right_inverse.surjective

/-- So-named because the outer coercion is `int.cast` into `zmod`. For `int.cast` into an arbitrary
ring, see `zmod.int_cast_cast`. -/
@[norm_cast] lemma int_cast_zmod_cast (a : zmod n) : ((a : ℤ) : zmod n) = a :=
begin
  cases n,
  { rw [int.cast_id a, int.cast_id a], },
  { rw [coe_coe, int.cast_coe_nat, fin.coe_coe_eq_self] }
end

lemma int_cast_right_inverse : function.right_inverse (coe : zmod n → ℤ) (coe : ℤ → zmod n) :=
int_cast_zmod_cast

lemma int_cast_surjective : function.surjective (coe : ℤ → zmod n) :=
int_cast_right_inverse.surjective

@[norm_cast]
lemma cast_id : ∀ n (i : zmod n), ↑i = i
| 0     i := int.cast_id i
| (n+1) i := nat_cast_zmod_val i

@[simp]
lemma cast_id' : (coe : zmod n → zmod n) = id := funext (cast_id n)

variables (R) [ring R]

/-- The coercions are respectively `nat.cast` and `zmod.cast`. -/
@[simp] lemma nat_cast_comp_val [ne_zero n] :
  (coe : ℕ → R) ∘ (val : zmod n → ℕ) = coe :=
begin
  casesI n,
  { cases ne_zero.ne 0 rfl },
  refl
end

/-- The coercions are respectively `int.cast`, `zmod.cast`, and `zmod.cast`. -/
@[simp] lemma int_cast_comp_cast : (coe : ℤ → R) ∘ (coe : zmod n → ℤ) = coe :=
begin
  cases n,
  { exact congr_arg ((∘) int.cast) zmod.cast_id', },
  { ext, simp }
end

variables {R}

@[simp] lemma nat_cast_val [ne_zero n] (i : zmod n) : (i.val : R) = i :=
congr_fun (nat_cast_comp_val R) i

@[simp] lemma int_cast_cast (i : zmod n) : ((i : ℤ) : R) = i :=
congr_fun (int_cast_comp_cast R) i

lemma coe_add_eq_ite {n : ℕ} (a b : zmod n) :
  (↑(a + b) : ℤ) = if (n : ℤ) ≤ a + b then a + b - n else a + b :=
begin
  cases n,
  { simp },
  simp only [coe_coe, fin.coe_add_eq_ite,
             ← int.coe_nat_add, ← int.coe_nat_succ, int.coe_nat_le],
  split_ifs with h,
  { exact int.coe_nat_sub h },
  { refl }
end

section char_dvd
/-! If the characteristic of `R` divides `n`, then `cast` is a homomorphism. -/

variables {n} {m : ℕ} [char_p R m]

@[simp] lemma cast_one (h : m ∣ n) : ((1 : zmod n) : R) = 1 :=
begin
  casesI n,
  { exact int.cast_one },
  show ((1 % (n+1) : ℕ) : R) = 1,
  cases n, { rw [nat.dvd_one] at h, substI m, apply subsingleton.elim },
  rw nat.mod_eq_of_lt,
  { exact nat.cast_one },
  exact nat.lt_of_sub_eq_succ rfl
end

lemma cast_add (h : m ∣ n) (a b : zmod n) : ((a + b : zmod n) : R) = a + b :=
begin
  casesI n,
  { apply int.cast_add },
  simp only [coe_coe],
  symmetry,
  erw [fin.coe_add, ← nat.cast_add, ← sub_eq_zero, ← nat.cast_sub (nat.mod_le _ _),
      @char_p.cast_eq_zero_iff R _ m],
  exact h.trans (nat.dvd_sub_mod _),
end

lemma cast_mul (h : m ∣ n) (a b : zmod n) : ((a * b : zmod n) : R) = a * b :=
begin
  casesI n,
  { apply int.cast_mul },
  simp only [coe_coe],
  symmetry,
  erw [fin.coe_mul, ← nat.cast_mul, ← sub_eq_zero, ← nat.cast_sub (nat.mod_le _ _),
      @char_p.cast_eq_zero_iff R _ m],
  exact h.trans (nat.dvd_sub_mod _),
end

/-- The canonical ring homomorphism from `zmod n` to a ring of characteristic `n`.

See also `zmod.lift` (in `data.zmod.quotient`) for a generalized version working in `add_group`s.
-/
def cast_hom (h : m ∣ n) (R : Type*) [ring R] [char_p R m] : zmod n →+* R :=
{ to_fun := coe,
  map_zero' := cast_zero,
  map_one' := cast_one h,
  map_add' := cast_add h,
  map_mul' := cast_mul h }

@[simp] lemma cast_hom_apply {h : m ∣ n} (i : zmod n) : cast_hom h R i = i := rfl

@[simp, norm_cast]
lemma cast_sub (h : m ∣ n) (a b : zmod n) : ((a - b : zmod n) : R) = a - b :=
(cast_hom h R).map_sub a b

@[simp, norm_cast]
lemma cast_neg (h : m ∣ n) (a : zmod n) : ((-a : zmod n) : R) = -a :=
(cast_hom h R).map_neg a

@[simp, norm_cast]
lemma cast_pow (h : m ∣ n) (a : zmod n) (k : ℕ) : ((a ^ k : zmod n) : R) = a ^ k :=
(cast_hom h R).map_pow a k

@[simp, norm_cast]
lemma cast_nat_cast (h : m ∣ n) (k : ℕ) : ((k : zmod n) : R) = k :=
map_nat_cast (cast_hom h R) k

@[simp, norm_cast]
lemma cast_int_cast (h : m ∣ n) (k : ℤ) : ((k : zmod n) : R) = k := map_int_cast (cast_hom h R) k

end char_dvd

section char_eq
/-! Some specialised simp lemmas which apply when `R` has characteristic `n`. -/
variable [char_p R n]

@[simp] lemma cast_one' : ((1 : zmod n) : R) = 1 :=
cast_one dvd_rfl

@[simp] lemma cast_add' (a b : zmod n) : ((a + b : zmod n) : R) = a + b :=
cast_add dvd_rfl a b

@[simp] lemma cast_mul' (a b : zmod n) : ((a * b : zmod n) : R) = a * b :=
cast_mul dvd_rfl a b

@[simp] lemma cast_sub' (a b : zmod n) : ((a - b : zmod n) : R) = a - b :=
cast_sub dvd_rfl a b

@[simp] lemma cast_pow' (a : zmod n) (k : ℕ) : ((a ^ k : zmod n) : R) = a ^ k :=
cast_pow dvd_rfl a k

@[simp, norm_cast]
lemma cast_nat_cast' (k : ℕ) : ((k : zmod n) : R) = k :=
cast_nat_cast dvd_rfl k

@[simp, norm_cast]
lemma cast_int_cast' (k : ℤ) : ((k : zmod n) : R) = k :=
cast_int_cast dvd_rfl k

variables (R)

lemma cast_hom_injective : function.injective (zmod.cast_hom (dvd_refl n) R) :=
begin
  rw injective_iff_map_eq_zero,
  intro x,
  obtain ⟨k, rfl⟩ := zmod.int_cast_surjective x,
  rw [map_int_cast, char_p.int_cast_eq_zero_iff R n,
    char_p.int_cast_eq_zero_iff (zmod n) n],
  exact id
end

lemma cast_hom_bijective [fintype R] (h : fintype.card R = n) :
  function.bijective (zmod.cast_hom (dvd_refl n) R) :=
begin
  haveI : ne_zero n :=
  ⟨begin
    intro hn,
    rw hn at h,
    exact (fintype.card_eq_zero_iff.mp h).elim' 0
  end⟩,
  rw [fintype.bijective_iff_injective_and_card, zmod.card, h, eq_self_iff_true, and_true],
  apply zmod.cast_hom_injective
end

/-- The unique ring isomorphism between `zmod n` and a ring `R`
of characteristic `n` and cardinality `n`. -/
noncomputable def ring_equiv [fintype R] (h : fintype.card R = n) : zmod n ≃+* R :=
ring_equiv.of_bijective _ (zmod.cast_hom_bijective R h)

/-- The identity between `zmod m` and `zmod n` when `m = n`, as a ring isomorphism. -/
def ring_equiv_congr {m n : ℕ} (h : m = n) : zmod m ≃+* zmod n :=
begin
  cases m; cases n,
  { exact ring_equiv.refl _ },
  { exfalso, exact n.succ_ne_zero h.symm },
  { exfalso, exact m.succ_ne_zero h },
  { exact
    { map_mul' := λ a b, begin
        rw [order_iso.to_fun_eq_coe], ext,
        rw [fin.coe_cast, fin.coe_mul, fin.coe_mul, fin.coe_cast, fin.coe_cast, ← h] end,
      map_add' := λ a b, begin
        rw [order_iso.to_fun_eq_coe], ext,
        rw [fin.coe_cast, fin.coe_add, fin.coe_add, fin.coe_cast, fin.coe_cast, ← h] end,
      ..fin.cast h } }
end

end char_eq

end universal_property

lemma int_coe_eq_int_coe_iff (a b : ℤ) (c : ℕ) :
  (a : zmod c) = (b : zmod c) ↔ a ≡ b [ZMOD c] :=
char_p.int_coe_eq_int_coe_iff (zmod c) c a b

lemma int_coe_eq_int_coe_iff' (a b : ℤ) (c : ℕ) :
  (a : zmod c) = (b : zmod c) ↔ a % c = b % c :=
zmod.int_coe_eq_int_coe_iff a b c

lemma nat_coe_eq_nat_coe_iff (a b c : ℕ) :
  (a : zmod c) = (b : zmod c) ↔ a ≡ b [MOD c] :=
by simpa [int.coe_nat_modeq_iff] using zmod.int_coe_eq_int_coe_iff a b c

lemma nat_coe_eq_nat_coe_iff' (a b c : ℕ) :
  (a : zmod c) = (b : zmod c) ↔ a % c = b % c :=
zmod.nat_coe_eq_nat_coe_iff a b c

lemma int_coe_zmod_eq_zero_iff_dvd (a : ℤ) (b : ℕ) : (a : zmod b) = 0 ↔ (b : ℤ) ∣ a :=
by rw [← int.cast_zero, zmod.int_coe_eq_int_coe_iff, int.modeq_zero_iff_dvd]

lemma int_coe_eq_int_coe_iff_dvd_sub (a b : ℤ) (c : ℕ) : (a : zmod c) = ↑b ↔ ↑c ∣ b-a :=
begin
  rw [zmod.int_coe_eq_int_coe_iff, int.modeq_iff_dvd],
end

lemma nat_coe_zmod_eq_zero_iff_dvd (a b : ℕ) : (a : zmod b) = 0 ↔ b ∣ a :=
by rw [← nat.cast_zero, zmod.nat_coe_eq_nat_coe_iff, nat.modeq_zero_iff_dvd]

lemma val_int_cast {n : ℕ} (a : ℤ) [ne_zero n] : ↑(a : zmod n).val = a % n :=
begin
  have hle : (0 : ℤ) ≤ ↑(a : zmod n).val := int.coe_nat_nonneg _,
  have hlt : ↑(a : zmod n).val < (n : ℤ) := int.coe_nat_lt.mpr (zmod.val_lt a),
  refine (int.mod_eq_of_lt hle hlt).symm.trans _,
  rw [←zmod.int_coe_eq_int_coe_iff', int.cast_coe_nat, zmod.nat_cast_val, zmod.cast_id],
end

lemma coe_int_cast {n : ℕ} (a : ℤ) : ↑(a : zmod n) = a % n :=
begin
  cases n,
  { rw [int.coe_nat_zero, int.mod_zero, int.cast_id, int.cast_id] },
  { rw [←val_int_cast, val, coe_coe] },
end

@[simp] lemma val_neg_one (n : ℕ) : (-1 : zmod n.succ).val = n :=
begin
  rw [val, fin.coe_neg],
  cases n,
  { rw [nat.mod_one] },
  { rw [fin.coe_one, nat.succ_add_sub_one, nat.mod_eq_of_lt (nat.lt.base _)] },
end

/-- `-1 : zmod n` lifts to `n - 1 : R`. This avoids the characteristic assumption in `cast_neg`. -/
lemma cast_neg_one {R : Type*} [ring R] (n : ℕ) : ↑(-1 : zmod n) = (n - 1 : R) :=
begin
  cases n,
  { rw [int.cast_neg, int.cast_one, nat.cast_zero, zero_sub] },
  { rw [←nat_cast_val, val_neg_one, nat.cast_succ, add_sub_cancel] },
end

lemma cast_sub_one {R : Type*} [ring R] {n : ℕ} (k : zmod n) :
  ((k - 1 : zmod n) : R) = (if k = 0 then n else k) - 1 :=
begin
  split_ifs with hk,
  { rw [hk, zero_sub, zmod.cast_neg_one] },
  { cases n,
    { rw [int.cast_sub, int.cast_one] },
    { rw [←zmod.nat_cast_val, zmod.val, fin.coe_sub_one, if_neg],
      { rw [nat.cast_sub, nat.cast_one, coe_coe],
        rwa [fin.ext_iff, fin.coe_zero, ←ne, ←nat.one_le_iff_ne_zero] at hk },
      { exact hk } } },
end

lemma nat_coe_zmod_eq_iff (p : ℕ) (n : ℕ) (z : zmod p) [ne_zero p] :
  ↑n = z ↔ ∃ k, n = z.val + p * k :=
begin
  split,
  { rintro rfl,
    refine ⟨n / p, _⟩,
    rw [val_nat_cast, nat.mod_add_div] },
  { rintro ⟨k, rfl⟩,
    rw [nat.cast_add, nat_cast_zmod_val, nat.cast_mul, nat_cast_self, zero_mul, add_zero] }
end

lemma int_coe_zmod_eq_iff (p : ℕ) (n : ℤ) (z : zmod p) [ne_zero p] :
  ↑n = z ↔ ∃ k, n = z.val + p * k :=
begin
  split,
  { rintro rfl,
    refine ⟨n / p, _⟩,
    rw [val_int_cast, int.mod_add_div] },
  { rintro ⟨k, rfl⟩,
    rw [int.cast_add, int.cast_mul, int.cast_coe_nat, int.cast_coe_nat, nat_cast_val,
      zmod.nat_cast_self, zero_mul, add_zero, cast_id] }
end

@[push_cast, simp]
lemma int_cast_mod (a : ℤ) (b : ℕ) : ((a % b : ℤ) : zmod b) = (a : zmod b) :=
begin
  rw zmod.int_coe_eq_int_coe_iff,
  apply int.mod_modeq,
end

lemma ker_int_cast_add_hom (n : ℕ) :
  (int.cast_add_hom (zmod n)).ker = add_subgroup.zmultiples n :=
by { ext, rw [int.mem_zmultiples_iff, add_monoid_hom.mem_ker,
              int.coe_cast_add_hom, int_coe_zmod_eq_zero_iff_dvd] }

lemma ker_int_cast_ring_hom (n : ℕ) :
  (int.cast_ring_hom (zmod n)).ker = ideal.span ({n} : set ℤ) :=
by { ext, rw [ideal.mem_span_singleton, ring_hom.mem_ker,
              int.coe_cast_ring_hom, int_coe_zmod_eq_zero_iff_dvd] }

local attribute [semireducible] int.nonneg

@[simp] lemma nat_cast_to_nat (p : ℕ) :
  ∀ {z : ℤ} (h : 0 ≤ z), (z.to_nat : zmod p) = z
| (n : ℕ) h := by simp only [int.cast_coe_nat, int.to_nat_coe_nat]
| -[1+n]  h := false.elim h

lemma val_injective (n : ℕ) [ne_zero n] :
  function.injective (zmod.val : zmod n → ℕ) :=
begin
  casesI n,
  { cases ne_zero.ne 0 rfl },
  assume a b h,
  ext,
  exact h
end

lemma val_one_eq_one_mod (n : ℕ) : (1 : zmod n).val = 1 % n :=
by rw [← nat.cast_one, val_nat_cast]

lemma val_one (n : ℕ) [fact (1 < n)] : (1 : zmod n).val = 1 :=
by { rw val_one_eq_one_mod, exact nat.mod_eq_of_lt (fact.out _) }

lemma val_add {n : ℕ} [ne_zero n] (a b : zmod n) : (a + b).val = (a.val + b.val) % n :=
begin
  casesI n,
  { cases ne_zero.ne 0 rfl },
  { apply fin.val_add }
end

lemma val_mul {n : ℕ} (a b : zmod n) : (a * b).val = (a.val * b.val) % n :=
begin
  cases n,
  { rw nat.mod_zero, apply int.nat_abs_mul },
  { apply fin.val_mul }
end

instance nontrivial (n : ℕ) [fact (1 < n)] : nontrivial (zmod n) :=
⟨⟨0, 1, assume h, zero_ne_one $
   calc 0 = (0 : zmod n).val : by rw val_zero
      ... = (1 : zmod n).val : congr_arg zmod.val h
      ... = 1                : val_one n ⟩⟩

instance nontrivial' : nontrivial (zmod 0) := int.nontrivial

/-- The inversion on `zmod n`.
It is setup in such a way that `a * a⁻¹` is equal to `gcd a.val n`.
In particular, if `a` is coprime to `n`, and hence a unit, `a * a⁻¹ = 1`. -/
def inv : Π (n : ℕ), zmod n → zmod n
| 0     i := int.sign i
| (n+1) i := nat.gcd_a i.val (n+1)

instance (n : ℕ) : has_inv (zmod n) := ⟨inv n⟩

lemma inv_zero : ∀ (n : ℕ), (0 : zmod n)⁻¹ = 0
| 0     := int.sign_zero
| (n+1) := show (nat.gcd_a _ (n+1) : zmod (n+1)) = 0,
             by { rw val_zero, unfold nat.gcd_a nat.xgcd nat.xgcd_aux, refl }

lemma mul_inv_eq_gcd {n : ℕ} (a : zmod n) :
  a * a⁻¹ = nat.gcd a.val n :=
begin
  cases n,
  { calc a * a⁻¹ = a * int.sign a  : rfl
             ... = a.nat_abs   : by rw int.mul_sign
             ... = a.val.gcd 0 : by rw nat.gcd_zero_right; refl },
  { set k := n.succ,
    calc a * a⁻¹ = a * a⁻¹ + k * nat.gcd_b (val a) k : by rw [nat_cast_self, zero_mul, add_zero]
             ... = ↑(↑a.val * nat.gcd_a (val a) k + k * nat.gcd_b (val a) k) :
                     by { push_cast, rw nat_cast_zmod_val, refl }
             ... = nat.gcd a.val k : (congr_arg coe (nat.gcd_eq_gcd_ab a.val k)).symm, }
end

@[simp] lemma nat_cast_mod (a : ℕ) (n : ℕ) : ((a % n : ℕ) : zmod n) = a :=
by conv {to_rhs, rw ← nat.mod_add_div a n}; simp

lemma eq_iff_modeq_nat (n : ℕ) {a b : ℕ} : (a : zmod n) = b ↔ a ≡ b [MOD n] :=
begin
  cases n,
  { simp only [nat.modeq, int.coe_nat_inj', nat.mod_zero], },
  { rw [fin.ext_iff, nat.modeq, ← val_nat_cast, ← val_nat_cast], exact iff.rfl, }
end

lemma coe_mul_inv_eq_one {n : ℕ} (x : ℕ) (h : nat.coprime x n) :
  (x * x⁻¹ : zmod n) = 1 :=
begin
  rw [nat.coprime, nat.gcd_comm, nat.gcd_rec] at h,
  rw [mul_inv_eq_gcd, val_nat_cast, h, nat.cast_one],
end

/-- `unit_of_coprime` makes an element of `(zmod n)ˣ` given
  a natural number `x` and a proof that `x` is coprime to `n`  -/
def unit_of_coprime {n : ℕ} (x : ℕ) (h : nat.coprime x n) : (zmod n)ˣ :=
⟨x, x⁻¹, coe_mul_inv_eq_one x h, by rw [mul_comm, coe_mul_inv_eq_one x h]⟩

@[simp] lemma coe_unit_of_coprime {n : ℕ} (x : ℕ) (h : nat.coprime x n) :
  (unit_of_coprime x h : zmod n) = x := rfl

lemma val_coe_unit_coprime {n : ℕ} (u : (zmod n)ˣ) :
  nat.coprime (u : zmod n).val n :=
begin
  cases n,
  { rcases int.units_eq_one_or u with rfl|rfl; simp },
  apply nat.coprime_of_mul_modeq_one ((u⁻¹ : units (zmod (n+1))) : zmod (n+1)).val,
  have := units.ext_iff.1 (mul_right_inv u),
  rw [units.coe_one] at this,
  rw [← eq_iff_modeq_nat, nat.cast_one, ← this], clear this,
  rw [← nat_cast_zmod_val ((u * u⁻¹ : units (zmod (n+1))) : zmod (n+1))],
  rw [units.coe_mul, val_mul, nat_cast_mod],
end

@[simp] lemma inv_coe_unit {n : ℕ} (u : (zmod n)ˣ) :
  (u : zmod n)⁻¹ = (u⁻¹ : (zmod n)ˣ) :=
begin
  have := congr_arg (coe : ℕ → zmod n) (val_coe_unit_coprime u),
  rw [← mul_inv_eq_gcd, nat.cast_one] at this,
  let u' : (zmod n)ˣ := ⟨u, (u : zmod n)⁻¹, this, by rwa mul_comm⟩,
  have h : u = u', { apply units.ext, refl },
  rw h,
  refl
end

lemma mul_inv_of_unit {n : ℕ} (a : zmod n) (h : is_unit a) :
  a * a⁻¹ = 1 :=
begin
  rcases h with ⟨u, rfl⟩,
  rw [inv_coe_unit, u.mul_inv],
end

lemma inv_mul_of_unit {n : ℕ} (a : zmod n) (h : is_unit a) :
  a⁻¹ * a = 1 :=
by rw [mul_comm, mul_inv_of_unit a h]

-- TODO: this equivalence is true for `zmod 0 = ℤ`, but needs to use different functions.
/-- Equivalence between the units of `zmod n` and
the subtype of terms `x : zmod n` for which `x.val` is comprime to `n` -/
def units_equiv_coprime {n : ℕ} [ne_zero n] : (zmod n)ˣ ≃ {x : zmod n // nat.coprime x.val n} :=
{ to_fun := λ x, ⟨x, val_coe_unit_coprime x⟩,
  inv_fun := λ x, unit_of_coprime x.1.val x.2,
  left_inv := λ ⟨_, _, _, _⟩, units.ext (nat_cast_zmod_val _),
  right_inv := λ ⟨_, _⟩, by simp }

/-- The **Chinese remainder theorem**. For a pair of coprime natural numbers, `m` and `n`,
  the rings `zmod (m * n)` and `zmod m × zmod n` are isomorphic.

See `ideal.quotient_inf_ring_equiv_pi_quotient` for the Chinese remainder theorem for ideals in any
ring.
-/
def chinese_remainder {m n : ℕ} (h : m.coprime n) :
  zmod (m * n) ≃+* zmod m × zmod n :=
let to_fun : zmod (m * n) → zmod m × zmod n :=
  zmod.cast_hom (show m.lcm n ∣ m * n, by simp [nat.lcm_dvd_iff]) (zmod m × zmod n) in
let inv_fun : zmod m × zmod n → zmod (m * n) :=
  λ x, if m * n = 0
    then if m = 1
      then ring_hom.snd _ _ x
      else ring_hom.fst _ _ x
    else nat.chinese_remainder h x.1.val x.2.val in
have inv : function.left_inverse inv_fun to_fun ∧ function.right_inverse inv_fun to_fun :=
  if hmn0 : m * n = 0
    then begin
      rcases h.eq_of_mul_eq_zero hmn0 with ⟨rfl, rfl⟩ | ⟨rfl, rfl⟩;
      simp [inv_fun, to_fun, function.left_inverse, function.right_inverse,
        eq_int_cast, prod.ext_iff]
    end
    else
      begin
        haveI : ne_zero (m * n) := ⟨hmn0⟩,
        haveI : ne_zero m := ⟨left_ne_zero_of_mul hmn0⟩,
        haveI : ne_zero n := ⟨right_ne_zero_of_mul hmn0⟩,
        have left_inv : function.left_inverse inv_fun to_fun,
        { intro x,
          dsimp only [dvd_mul_left, dvd_mul_right, zmod.cast_hom_apply, coe_coe, inv_fun, to_fun],
          conv_rhs { rw ← zmod.nat_cast_zmod_val x },
          rw [if_neg hmn0, zmod.eq_iff_modeq_nat, ← nat.modeq_and_modeq_iff_modeq_mul h,
            prod.fst_zmod_cast, prod.snd_zmod_cast],
          refine
            ⟨(nat.chinese_remainder h (x : zmod m).val (x : zmod n).val).2.left.trans _,
            (nat.chinese_remainder h (x : zmod m).val (x : zmod n).val).2.right.trans _⟩,
          { rw [← zmod.eq_iff_modeq_nat, zmod.nat_cast_zmod_val, zmod.nat_cast_val] },
          { rw [← zmod.eq_iff_modeq_nat, zmod.nat_cast_zmod_val, zmod.nat_cast_val] } },
        exact ⟨left_inv, left_inv.right_inverse_of_card_le (by simp)⟩,
      end,
{ to_fun := to_fun,
  inv_fun := inv_fun,
  map_mul' := ring_hom.map_mul _,
  map_add' := ring_hom.map_add _,
  left_inv := inv.1,
  right_inv := inv.2 }

-- todo: this can be made a `unique` instance.
instance subsingleton_units : subsingleton ((zmod 2)ˣ) :=
⟨dec_trivial⟩

lemma le_div_two_iff_lt_neg (n : ℕ) [hn : fact ((n : ℕ) % 2 = 1)]
  {x : zmod n} (hx0 : x ≠ 0) : x.val ≤ (n / 2 : ℕ) ↔ (n / 2 : ℕ) < (-x).val :=
begin
  haveI npos : ne_zero n := ⟨by
  { unfreezingI { rintro rfl },
    simpa [fact_iff] using hn, }⟩,
  have hn2 : (n : ℕ) / 2 < n := nat.div_lt_of_lt_mul
    ((lt_mul_iff_one_lt_left $ ne_zero.pos n).2 dec_trivial),
  have hn2' : (n : ℕ) - n / 2 = n / 2 + 1,
  { conv {to_lhs, congr, rw [← nat.succ_sub_one n, nat.succ_sub $ ne_zero.pos n]},
    rw [← nat.two_mul_odd_div_two hn.1, two_mul, ← nat.succ_add, add_tsub_cancel_right], },
  have hxn : (n : ℕ) - x.val < n,
  { rw [tsub_lt_iff_tsub_lt x.val_le le_rfl, tsub_self],
    rw ← zmod.nat_cast_zmod_val x at hx0,
    exact nat.pos_of_ne_zero (λ h, by simpa [h] using hx0) },
  by conv {to_rhs, rw [← nat.succ_le_iff, nat.succ_eq_add_one, ← hn2', ← zero_add (- x),
    ← zmod.nat_cast_self, ← sub_eq_add_neg, ← zmod.nat_cast_zmod_val x,
    ← nat.cast_sub x.val_le,
    zmod.val_nat_cast, nat.mod_eq_of_lt hxn, tsub_le_tsub_iff_left x.val_le] }
end

lemma ne_neg_self (n : ℕ) [hn : fact ((n : ℕ) % 2 = 1)] {a : zmod n} (ha : a ≠ 0) : a ≠ -a :=
λ h, have a.val ≤ n / 2 ↔ (n : ℕ) / 2 < (-a).val := le_div_two_iff_lt_neg n ha,
by rwa [← h, ← not_lt, not_iff_self] at this

lemma neg_one_ne_one {n : ℕ} [fact (2 < n)] :
  (-1 : zmod n) ≠ 1 :=
char_p.neg_one_ne_one (zmod n) n

lemma neg_eq_self_mod_two (a : zmod 2) : -a = a :=
by fin_cases a; ext; simp [fin.coe_neg, int.nat_mod]; norm_num

@[simp] lemma nat_abs_mod_two (a : ℤ) : (a.nat_abs : zmod 2) = a :=
begin
  cases a,
  { simp only [int.nat_abs_of_nat, int.cast_coe_nat, int.of_nat_eq_coe] },
  { simp only [neg_eq_self_mod_two, nat.cast_succ, int.nat_abs, int.cast_neg_succ_of_nat] }
end

@[simp] lemma val_eq_zero : ∀ {n : ℕ} (a : zmod n), a.val = 0 ↔ a = 0
| 0     a := int.nat_abs_eq_zero
| (n+1) a := by { rw fin.ext_iff, exact iff.rfl }

lemma neg_eq_self_iff {n : ℕ} (a : zmod n) : -a = a ↔ a = 0 ∨ 2 * a.val = n :=
begin
  rw [neg_eq_iff_add_eq_zero, ← two_mul],
  cases n,
  { rw [@mul_eq_zero ℤ, @mul_eq_zero ℕ, val_eq_zero],
    exact ⟨λ h, h.elim dec_trivial or.inl, λ h, or.inr (h.elim id $ λ h, h.elim dec_trivial id)⟩ },
  conv_lhs
  { rw [← a.nat_cast_zmod_val, ← nat.cast_two, ← nat.cast_mul, nat_coe_zmod_eq_zero_iff_dvd] },
  split,
  { rintro ⟨m, he⟩, cases m,
    { rw [mul_zero, mul_eq_zero] at he,
      rcases he with ⟨⟨⟩⟩|he,
      exact or.inl (a.val_eq_zero.1 he) },
    cases m, { right, rwa mul_one at he },
    refine (a.val_lt.not_le $ nat.le_of_mul_le_mul_left _ zero_lt_two).elim,
    rw [he, mul_comm], apply nat.mul_le_mul_left, dec_trivial },
  { rintro (rfl|h), { rw [val_zero, mul_zero], apply dvd_zero }, { rw h } },
end

lemma val_cast_of_lt {n : ℕ} {a : ℕ} (h : a < n) : (a : zmod n).val = a :=
by rw [val_nat_cast, nat.mod_eq_of_lt h]

lemma neg_val' {n : ℕ} [ne_zero n] (a : zmod n) : (-a).val = (n - a.val) % n :=
calc (-a).val = val (-a)    % n : by rw nat.mod_eq_of_lt ((-a).val_lt)
          ... = (n - val a) % n : nat.modeq.add_right_cancel' _ (by rw [nat.modeq, ←val_add,
                  add_left_neg, tsub_add_cancel_of_le a.val_le, nat.mod_self, val_zero])

lemma neg_val {n : ℕ} [ne_zero n] (a : zmod n) : (-a).val = if a = 0 then 0 else n - a.val :=
begin
  rw neg_val',
  by_cases h : a = 0, { rw [if_pos h, h, val_zero, tsub_zero, nat.mod_self] },
  rw if_neg h,
  apply nat.mod_eq_of_lt,
  apply nat.sub_lt (ne_zero.pos n),
  contrapose! h,
  rwa [le_zero_iff, val_eq_zero] at h,
end

/-- `val_min_abs x` returns the integer in the same equivalence class as `x` that is closest to `0`,
  The result will be in the interval `(-n/2, n/2]`. -/
def val_min_abs : Π {n : ℕ}, zmod n → ℤ
| 0       x := x
| n@(_+1) x := if x.val ≤ n / 2 then x.val else (x.val : ℤ) - n

@[simp] lemma val_min_abs_def_zero (x : zmod 0) : val_min_abs x = x := rfl

lemma val_min_abs_def_pos {n : ℕ} [ne_zero n] (x : zmod n) :
  val_min_abs x = if x.val ≤ n / 2 then x.val else x.val - n :=
begin
  casesI n,
  { cases ne_zero.ne 0 rfl },
  { refl }
end

@[simp] lemma coe_val_min_abs : ∀ {n : ℕ} (x : zmod n), (x.val_min_abs : zmod n) = x
| 0       x := int.cast_id x
| k@(n+1) x :=
begin
  rw val_min_abs_def_pos,
  split_ifs,
  { rw [int.cast_coe_nat, nat_cast_zmod_val] },
  { rw [int.cast_sub, int.cast_coe_nat, nat_cast_zmod_val, int.cast_coe_nat, nat_cast_self,
      sub_zero] }
end

lemma injective_val_min_abs {n : ℕ} : (val_min_abs : zmod n → ℤ).injective :=
function.injective_iff_has_left_inverse.2 ⟨_, coe_val_min_abs⟩

lemma _root_.nat.le_div_two_iff_mul_two_le {n m : ℕ} : m ≤ n / 2 ↔ (m : ℤ) * 2 ≤ n :=
by rw [nat.le_div_iff_mul_le zero_lt_two, ← int.coe_nat_le, int.coe_nat_mul, nat.cast_two]

lemma val_min_abs_nonneg_iff {n : ℕ} [ne_zero n] (x : zmod n) :
  0 ≤ x.val_min_abs ↔ x.val ≤ n / 2 :=
begin
  rw [val_min_abs_def_pos], split_ifs,
  { exact iff_of_true (nat.cast_nonneg _) h },
  { exact iff_of_false (sub_lt_zero.2 $ int.coe_nat_lt.2 x.val_lt).not_le h },
end

lemma val_min_abs_mul_two_eq_iff {n : ℕ} (a : zmod n) : a.val_min_abs * 2 = n ↔ 2 * a.val = n :=
begin
  cases n, { simp },
  by_cases a.val ≤ n.succ / 2,
  { rw [val_min_abs, if_pos h, ← int.coe_nat_inj', nat.cast_mul, nat.cast_two, mul_comm] },
  apply iff_of_false (λ he, _) (mt _ h),
  { rw [← a.val_min_abs_nonneg_iff, ← mul_nonneg_iff_left_nonneg_of_pos, he] at h,
    exacts [h (nat.cast_nonneg _), zero_lt_two] },
  { rw [mul_comm], exact λ h, (nat.le_div_iff_mul_le zero_lt_two).2 h.le },
end

lemma val_min_abs_mem_Ioc {n : ℕ} [ne_zero n] (x : zmod n) :
  x.val_min_abs * 2 ∈ set.Ioc (-n : ℤ) n :=
begin
  simp_rw [val_min_abs_def_pos, nat.le_div_two_iff_mul_two_le], split_ifs,
  { refine ⟨(neg_lt_zero.2 $ by exact_mod_cast ne_zero.pos n).trans_le (mul_nonneg _ _), h⟩,
    exacts [nat.cast_nonneg _, zero_le_two] },
  { refine ⟨_, trans (mul_nonpos_of_nonpos_of_nonneg _ zero_le_two) $ nat.cast_nonneg _⟩,
    { linarith only [h] },
    { rw [sub_nonpos, int.coe_nat_le], exact x.val_lt.le } },
end

lemma val_min_abs_spec {n : ℕ} [ne_zero n] (x : zmod n) (y : ℤ) :
  x.val_min_abs = y ↔ x = y ∧ y * 2 ∈ set.Ioc (-n : ℤ) n :=
⟨by { rintro rfl, exact ⟨x.coe_val_min_abs.symm, x.val_min_abs_mem_Ioc⟩ }, λ h, begin
  rw ← sub_eq_zero,
  apply @int.eq_zero_of_abs_lt_dvd n,
  { rw [← int_coe_zmod_eq_zero_iff_dvd, int.cast_sub, coe_val_min_abs, h.1, sub_self] },
  rw [← mul_lt_mul_right (@zero_lt_two ℤ _ _)],
  nth_rewrite 0 ← abs_eq_self.2 (@zero_le_two ℤ _ _ _ _ _),
  rw [← abs_mul, sub_mul, abs_lt], split;
  linarith only [x.val_min_abs_mem_Ioc.1, x.val_min_abs_mem_Ioc.2, h.2.1, h.2.2],
end⟩

lemma nat_abs_val_min_abs_le {n : ℕ} [ne_zero n] (x : zmod n) : x.val_min_abs.nat_abs ≤ n / 2 :=
begin
  rw [nat.le_div_two_iff_mul_two_le],
  cases x.val_min_abs.nat_abs_eq,
  { rw ← h, exact x.val_min_abs_mem_Ioc.2 },
  { rw [← neg_le_neg_iff, ← neg_mul, ← h], exact x.val_min_abs_mem_Ioc.1.le },
end

@[simp] lemma val_min_abs_zero : ∀ n, (0 : zmod n).val_min_abs = 0
| 0     := by simp only [val_min_abs_def_zero]
| (n+1) := by simp only [val_min_abs_def_pos, if_true, int.coe_nat_zero, zero_le, val_zero]

@[simp] lemma val_min_abs_eq_zero {n : ℕ} (x : zmod n) :
  x.val_min_abs = 0 ↔ x = 0 :=
begin
  cases n, { simp },
  rw ← val_min_abs_zero n.succ,
  apply injective_val_min_abs.eq_iff,
end

lemma nat_cast_nat_abs_val_min_abs {n : ℕ} [ne_zero n] (a : zmod n) :
  (a.val_min_abs.nat_abs : zmod n) = if a.val ≤ (n : ℕ) / 2 then a else -a :=
begin
  have : (a.val : ℤ) - n ≤ 0,
    by { erw [sub_nonpos, int.coe_nat_le], exact a.val_le, },
  rw [val_min_abs_def_pos],
  split_ifs,
  { rw [int.nat_abs_of_nat, nat_cast_zmod_val] },
  { rw [← int.cast_coe_nat, int.of_nat_nat_abs_of_nonpos this, int.cast_neg, int.cast_sub,
      int.cast_coe_nat, int.cast_coe_nat, nat_cast_self, sub_zero, nat_cast_zmod_val], }
end

lemma val_min_abs_neg_of_ne_half {n : ℕ} {a : zmod n} (ha : 2 * a.val ≠ n) :
  (-a).val_min_abs = -a.val_min_abs :=
begin
<<<<<<< HEAD
  cases n, { refl },
  simp only [zmod.val_min_abs_def_pos, zmod.neg_val],
  split_ifs with h h' h'' h'' h' h'' h''; try { subst h },
  { simp },
  { contradiction },
  { contradiction },
  { simp only [zero_le', not_true] at h', contradiction },
  { exfalso,
    by_cases hpar : even n.succ,
    { apply ha,
      rw [←eq_of_ge_of_not_gt h'' (not_lt_of_ge (nat.half_le_of_sub_le_half h')),
        nat.two_mul_div_two_of_even hpar] },
    { rw ←nat.odd_iff_not_even at hpar,
      have := add_le_add h' h'',
      rw [nat.sub_add_cancel (a.val_le), ←two_mul] at this,
      replace := nat.add_le_add_right this 1,
      rw [nat.two_mul_div_two_add_one_of_odd hpar, ←not_lt] at this,
      exact this (lt_add_one _) } },
  { rw [neg_sub, nat.cast_sub],
    apply le_of_lt a.val_lt },
  { rw nat.cast_sub (le_of_lt a.val_lt),
    apply sub_sub_cancel_left },
  { exfalso,
    exact h'' (nat.le_half_of_half_lt_sub (not_le.mp h')) }
end

lemma val_min_abs_neg_of_eq_half {n : ℕ} {a : zmod n} (ha : 2 * a.val = n) :
  (-a).val_min_abs = a.val_min_abs :=
begin
  cases n,
  { simp only [nat.mul_eq_zero, bit0_eq_zero, nat.one_ne_zero, val_eq_zero, false_or] at ha,
    subst ha, refl },
  { by_cases ha0 : a = 0, { rw [ha0, neg_zero] },
    have : ∀ m, 2 * a.val = m → m - a.val ≤ m / 2 :=
      λ m h, by rw [←h, nat.mul_div_cancel_left _ two_pos, two_mul, nat.add_sub_cancel],
    simp only [val_min_abs_def_pos, neg_val, this _ ha, ha0, if_false, if_true,
      le_of_eq (nat.div_eq_of_eq_mul_right two_pos ha.symm).symm, nat.cast_sub a.val_le],
    apply sub_eq_of_eq_add,
    rw [←nat.cast_add, nat.cast_inj, ←two_mul, ha] }
=======
  casesI eq_zero_or_ne_zero n, { subst h, refl },
  refine (val_min_abs_spec _ _).2 ⟨_, _, _⟩,
  { rw [int.cast_neg, coe_val_min_abs] },
  { rw [neg_mul, neg_lt_neg_iff],
    exact a.val_min_abs_mem_Ioc.2.lt_of_ne (mt a.val_min_abs_mul_two_eq_iff.1 ha) },
  { linarith only [a.val_min_abs_mem_Ioc.1] },
>>>>>>> 0f6ba5dc
end

@[simp] lemma nat_abs_val_min_abs_neg {n : ℕ} (a : zmod n) :
  (-a).val_min_abs.nat_abs = a.val_min_abs.nat_abs :=
begin
  by_cases h2a : 2 * a.val = n,
  { rw a.neg_eq_self_iff.2 (or.inr h2a) },
  { rw [val_min_abs_neg_of_ne_half h2a, int.nat_abs_neg] }
end

lemma val_eq_ite_val_min_abs {n : ℕ} [ne_zero n] (a : zmod n) :
  (a.val : ℤ) = a.val_min_abs + if a.val ≤ n / 2 then 0 else n :=
by { rw [zmod.val_min_abs_def_pos], split_ifs; simp only [add_zero, sub_add_cancel] }

lemma prime_ne_zero (p q : ℕ) [hp : fact p.prime] [hq : fact q.prime] (hpq : p ≠ q) :
  (q : zmod p) ≠ 0 :=
by rwa [← nat.cast_zero, ne.def, eq_iff_modeq_nat, nat.modeq_zero_iff_dvd,
  ← hp.1.coprime_iff_not_dvd, nat.coprime_primes hp.1 hq.1]

end zmod

namespace zmod

variables (p : ℕ) [fact p.prime]

private lemma mul_inv_cancel_aux (a : zmod p) (h : a ≠ 0) : a * a⁻¹ = 1 :=
begin
  obtain ⟨k, rfl⟩ := nat_cast_zmod_surjective a,
  apply coe_mul_inv_eq_one,
  apply nat.coprime.symm,
  rwa [nat.prime.coprime_iff_not_dvd (fact.out p.prime), ← char_p.cast_eq_zero_iff (zmod p)]
end

/-- Field structure on `zmod p` if `p` is prime. -/
instance : field (zmod p) :=
{ mul_inv_cancel := mul_inv_cancel_aux p,
  inv_zero := inv_zero p,
  .. zmod.comm_ring p,
  .. zmod.has_inv p,
  .. zmod.nontrivial p }

/-- `zmod p` is an integral domain when `p` is prime. -/
instance (p : ℕ) [hp : fact p.prime] : is_domain (zmod p) :=
begin
  -- We need `cases p` here in order to resolve which `comm_ring` instance is being used.
  unfreezingI { cases p, { exact (nat.not_prime_zero hp.out).elim }, },
  exact @field.is_domain (zmod _) (zmod.field _)
end

end zmod

lemma ring_hom.ext_zmod {n : ℕ} {R : Type*} [semiring R] (f g : (zmod n) →+* R) : f = g :=
begin
  ext a,
  obtain ⟨k, rfl⟩ := zmod.int_cast_surjective a,
  let φ : ℤ →+* R := f.comp (int.cast_ring_hom (zmod n)),
  let ψ : ℤ →+* R := g.comp (int.cast_ring_hom (zmod n)),
  show φ k = ψ k,
  rw φ.ext_int ψ,
end

namespace zmod
variables {n : ℕ} {R : Type*}

instance subsingleton_ring_hom [semiring R] : subsingleton ((zmod n) →+* R) :=
⟨ring_hom.ext_zmod⟩

instance subsingleton_ring_equiv [semiring R] : subsingleton (zmod n ≃+* R) :=
⟨λ f g, by { rw ring_equiv.coe_ring_hom_inj_iff, apply ring_hom.ext_zmod _ _ }⟩

@[simp] lemma ring_hom_map_cast [ring R] (f : R →+* (zmod n)) (k : zmod n) :
  f k = k :=
by { cases n; simp }

lemma ring_hom_right_inverse [ring R] (f : R →+* (zmod n)) :
  function.right_inverse (coe : zmod n → R) f :=
ring_hom_map_cast f

lemma ring_hom_surjective [ring R] (f : R →+* (zmod n)) : function.surjective f :=
(ring_hom_right_inverse f).surjective

lemma ring_hom_eq_of_ker_eq [comm_ring R] (f g : R →+* (zmod n))
  (h : f.ker = g.ker) : f = g :=
begin
  have := f.lift_of_right_inverse_comp _ (zmod.ring_hom_right_inverse f) ⟨g, le_of_eq h⟩,
  rw subtype.coe_mk at this,
  rw [←this, ring_hom.ext_zmod (f.lift_of_right_inverse _ _ ⟨g, _⟩) _, ring_hom.id_comp],
end

section lift

variables (n) {A : Type*} [add_group A]

/-- The map from `zmod n` induced by `f : ℤ →+ A` that maps `n` to `0`. -/
@[simps]
def lift : {f : ℤ →+ A // f n = 0} ≃ (zmod n →+ A) :=
(equiv.subtype_equiv_right $ begin
  intro f,
  rw ker_int_cast_add_hom,
  split,
  { rintro hf _ ⟨x, rfl⟩,
    simp only [f.map_zsmul, zsmul_zero, f.mem_ker, hf] },
  { intro h,
    refine h (add_subgroup.mem_zmultiples _) }
end).trans $ ((int.cast_add_hom (zmod n)).lift_of_right_inverse coe int_cast_zmod_cast)

variables (f : {f : ℤ →+ A // f n = 0})

@[simp] lemma lift_coe (x : ℤ) :
  lift n f (x : zmod n) = f x :=
add_monoid_hom.lift_of_right_inverse_comp_apply _ _ _ _ _

lemma lift_cast_add_hom (x : ℤ) :
  lift n f (int.cast_add_hom (zmod n) x) = f x :=
add_monoid_hom.lift_of_right_inverse_comp_apply _ _ _ _ _

@[simp] lemma lift_comp_coe : zmod.lift n f ∘ coe = f :=
funext $ lift_coe _ _

@[simp] lemma lift_comp_cast_add_hom :
  (zmod.lift n f).comp (int.cast_add_hom (zmod n)) = f :=
add_monoid_hom.ext $ lift_cast_add_hom _ _

end lift

end zmod<|MERGE_RESOLUTION|>--- conflicted
+++ resolved
@@ -875,54 +875,12 @@
 lemma val_min_abs_neg_of_ne_half {n : ℕ} {a : zmod n} (ha : 2 * a.val ≠ n) :
   (-a).val_min_abs = -a.val_min_abs :=
 begin
-<<<<<<< HEAD
-  cases n, { refl },
-  simp only [zmod.val_min_abs_def_pos, zmod.neg_val],
-  split_ifs with h h' h'' h'' h' h'' h''; try { subst h },
-  { simp },
-  { contradiction },
-  { contradiction },
-  { simp only [zero_le', not_true] at h', contradiction },
-  { exfalso,
-    by_cases hpar : even n.succ,
-    { apply ha,
-      rw [←eq_of_ge_of_not_gt h'' (not_lt_of_ge (nat.half_le_of_sub_le_half h')),
-        nat.two_mul_div_two_of_even hpar] },
-    { rw ←nat.odd_iff_not_even at hpar,
-      have := add_le_add h' h'',
-      rw [nat.sub_add_cancel (a.val_le), ←two_mul] at this,
-      replace := nat.add_le_add_right this 1,
-      rw [nat.two_mul_div_two_add_one_of_odd hpar, ←not_lt] at this,
-      exact this (lt_add_one _) } },
-  { rw [neg_sub, nat.cast_sub],
-    apply le_of_lt a.val_lt },
-  { rw nat.cast_sub (le_of_lt a.val_lt),
-    apply sub_sub_cancel_left },
-  { exfalso,
-    exact h'' (nat.le_half_of_half_lt_sub (not_le.mp h')) }
-end
-
-lemma val_min_abs_neg_of_eq_half {n : ℕ} {a : zmod n} (ha : 2 * a.val = n) :
-  (-a).val_min_abs = a.val_min_abs :=
-begin
-  cases n,
-  { simp only [nat.mul_eq_zero, bit0_eq_zero, nat.one_ne_zero, val_eq_zero, false_or] at ha,
-    subst ha, refl },
-  { by_cases ha0 : a = 0, { rw [ha0, neg_zero] },
-    have : ∀ m, 2 * a.val = m → m - a.val ≤ m / 2 :=
-      λ m h, by rw [←h, nat.mul_div_cancel_left _ two_pos, two_mul, nat.add_sub_cancel],
-    simp only [val_min_abs_def_pos, neg_val, this _ ha, ha0, if_false, if_true,
-      le_of_eq (nat.div_eq_of_eq_mul_right two_pos ha.symm).symm, nat.cast_sub a.val_le],
-    apply sub_eq_of_eq_add,
-    rw [←nat.cast_add, nat.cast_inj, ←two_mul, ha] }
-=======
   casesI eq_zero_or_ne_zero n, { subst h, refl },
   refine (val_min_abs_spec _ _).2 ⟨_, _, _⟩,
   { rw [int.cast_neg, coe_val_min_abs] },
   { rw [neg_mul, neg_lt_neg_iff],
     exact a.val_min_abs_mem_Ioc.2.lt_of_ne (mt a.val_min_abs_mul_two_eq_iff.1 ha) },
   { linarith only [a.val_min_abs_mem_Ioc.1] },
->>>>>>> 0f6ba5dc
 end
 
 @[simp] lemma nat_abs_val_min_abs_neg {n : ℕ} (a : zmod n) :
