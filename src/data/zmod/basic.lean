/-
Copyright (c) 2018 Chris Hughes. All rights reserved.
Released under Apache 2.0 license as described in the file LICENSE.
Author: Chris Hughes
-/

import data.int.modeq
import algebra.char_p
import data.nat.totient

/-!
# Integers mod `n`

Definition of the integers mod n, and the field structure on the integers mod p.


## Definitions

* `zmod n`, which is for integers modulo a nat `n : ℕ`

* `val a` is defined as a natural number:
  - for `a : zmod 0` it is the absolute value of `a`
  - for `a : zmod n` with `0 < n` it is the least natural number in the equivalence class

* `val_min_abs` returns the integer closest to zero in the equivalence class.

* A coercion `cast` is defined from `zmod n` into any ring.
This is a ring hom if the ring has characteristic dividing `n`

-/

namespace fin

/-!
## Ring structure on `fin n`

We define a commutative ring structure on `fin n`, but we do not register it as instance.
Afterwords, when we define `zmod n` in terms of `fin n`, we use these definitions
to register the ring structure on `zmod n` as type class instance.
-/

open nat nat.modeq int

/-- Negation on `fin n` -/
def has_neg (n : ℕ) : has_neg (fin n) :=
⟨λ a, ⟨nat_mod (-(a.1 : ℤ)) n,
begin
  have npos : 0 < n := lt_of_le_of_lt (nat.zero_le _) a.2,
  have h : (n : ℤ) ≠ 0 := int.coe_nat_ne_zero_iff_pos.2 npos,
  have := int.mod_lt (-(a.1 : ℤ)) h,
  rw [(abs_of_nonneg (int.coe_nat_nonneg n))] at this,
  rwa [← int.coe_nat_lt, nat_mod, to_nat_of_nonneg (int.mod_nonneg _ h)]
end⟩⟩

/-- Additive commutative semigroup structure on `fin (n+1)`. -/
def add_comm_semigroup (n : ℕ) : add_comm_semigroup (fin (n+1)) :=
{ add_assoc := λ ⟨a, ha⟩ ⟨b, hb⟩ ⟨c, hc⟩, fin.eq_of_veq
    (show ((a + b) % (n+1) + c) ≡ (a + (b + c) % (n+1)) [MOD (n+1)],
    from calc ((a + b) % (n+1) + c) ≡ a + b + c [MOD (n+1)] : modeq_add (nat.mod_mod _ _) rfl
      ... ≡ a + (b + c) [MOD (n+1)] : by rw add_assoc
      ... ≡ (a + (b + c) % (n+1)) [MOD (n+1)] : modeq_add rfl (nat.mod_mod _ _).symm),
  add_comm := λ ⟨a, _⟩ ⟨b, _⟩, fin.eq_of_veq (show (a + b) % (n+1) = (b + a) % (n+1), by rw add_comm),
  ..fin.has_add }

/-- Multiplicative commutative semigroup structure on `fin (n+1)`. -/
def comm_semigroup (n : ℕ) : comm_semigroup (fin (n+1)) :=
{ mul_assoc := λ ⟨a, ha⟩ ⟨b, hb⟩ ⟨c, hc⟩, fin.eq_of_veq
    (calc ((a * b) % (n+1) * c) ≡ a * b * c [MOD (n+1)] : modeq_mul (nat.mod_mod _ _) rfl
      ... ≡ a * (b * c) [MOD (n+1)] : by rw mul_assoc
      ... ≡ a * (b * c % (n+1)) [MOD (n+1)] : modeq_mul rfl (nat.mod_mod _ _).symm),
  mul_comm := λ ⟨a, _⟩ ⟨b, _⟩, fin.eq_of_veq (show (a * b) % (n+1) = (b * a) % (n+1), by rw mul_comm),
  ..fin.has_mul }

local attribute [instance] fin.add_comm_semigroup fin.comm_semigroup

private lemma one_mul_aux (n : ℕ) (a : fin (n+1)) : (1 : fin (n+1)) * a = a :=
begin
  cases n with n,
  { exact subsingleton.elim _ _ },
  { have h₁ : a.1 % n.succ.succ = a.1 := nat.mod_eq_of_lt a.2,
    have h₂ : 1 % n.succ.succ = 1 := nat.mod_eq_of_lt dec_trivial,
    refine fin.eq_of_veq _,
    simp [val_mul, one_val, h₁, h₂] }
end

private lemma left_distrib_aux (n : ℕ) : ∀ a b c : fin (n+1), a * (b + c) = a * b + a * c :=
λ ⟨a, ha⟩ ⟨b, hb⟩ ⟨c, hc⟩, fin.eq_of_veq
(calc a * ((b + c) % (n+1)) ≡ a * (b + c) [MOD (n+1)] : modeq_mul rfl (nat.mod_mod _ _)
  ... ≡ a * b + a * c [MOD (n+1)] : by rw mul_add
  ... ≡ (a * b) % (n+1) + (a * c) % (n+1) [MOD (n+1)] :
        modeq_add (nat.mod_mod _ _).symm (nat.mod_mod _ _).symm)

/-- Commutative ring structure on `fin (n+1)`. -/
def comm_ring (n : ℕ) : comm_ring (fin (n+1)) :=
{ zero_add := λ ⟨a, ha⟩, fin.eq_of_veq (show (0 + a) % (n+1) = a,
    by rw zero_add; exact nat.mod_eq_of_lt ha),
  add_zero := λ ⟨a, ha⟩, fin.eq_of_veq (nat.mod_eq_of_lt ha),
  add_left_neg :=
    λ ⟨a, ha⟩, fin.eq_of_veq (show (((-a : ℤ) % (n+1)).to_nat + a) % (n+1) = 0,
      from int.coe_nat_inj
      begin
        have npos : 0 < n+1 := lt_of_le_of_lt (nat.zero_le _) ha,
        have hn : ((n+1) : ℤ) ≠ 0 := (ne_of_lt (int.coe_nat_lt.2 npos)).symm,
        rw [int.coe_nat_mod, int.coe_nat_add, to_nat_of_nonneg (int.mod_nonneg _ hn), add_comm],
        simp,
      end),
  one_mul := one_mul_aux n,
  mul_one := λ a, by rw mul_comm; exact one_mul_aux n a,
  left_distrib := left_distrib_aux n,
  right_distrib := λ a b c, by rw [mul_comm, left_distrib_aux, mul_comm _ b, mul_comm]; refl,
  ..fin.has_zero,
  ..fin.has_one,
  ..fin.has_neg (n+1),
  ..fin.add_comm_semigroup n,
  ..fin.comm_semigroup n }

end fin

/-- The integers modulo `n : ℕ`. -/
def zmod : ℕ → Type
| 0     := ℤ
| (n+1) := fin (n+1)

namespace zmod

instance fintype : Π (n : ℕ) [fact (0 < n)], fintype (zmod n)
| 0     _ := false.elim $ nat.not_lt_zero 0 ‹0 < 0›
| (n+1) _ := fin.fintype (n+1)

lemma card (n : ℕ) [fact (0 < n)] : fintype.card (zmod n) = n :=
begin
  unfreezeI, cases n,
  { exfalso, exact nat.not_lt_zero 0 ‹0 < 0› },
  { exact fintype.card_fin (n+1) }
end

instance decidable_eq : Π (n : ℕ), decidable_eq (zmod n)
| 0     := int.decidable_eq
| (n+1) := fin.decidable_eq _

instance has_repr : Π (n : ℕ), has_repr (zmod n)
| 0     := int.has_repr
| (n+1) := fin.has_repr _

instance comm_ring : Π (n : ℕ), comm_ring (zmod n)
| 0     := int.comm_ring
| (n+1) := fin.comm_ring n

instance inhabited (n : ℕ) : inhabited (zmod n) := ⟨0⟩

/-- `val a` is a natural number defined as:
  - for `a : zmod 0` it is the absolute value of `a`
  - for `a : zmod n` with `0 < n` it is the least natural number in the equivalence class

See `zmod.val_min_abs` for a variant that takes values in the integers.
-/
def val : Π {n : ℕ}, zmod n → ℕ
| 0     := int.nat_abs
| (n+1) := fin.val

lemma val_lt {n : ℕ} [fact (0 < n)] (a : zmod n) : a.val < n :=
begin
  unfreezeI, cases n,
  { exfalso, exact nat.not_lt_zero 0 ‹0 < 0› },
  exact fin.is_lt a
end

@[simp] lemma val_zero : ∀ {n}, (0 : zmod n).val = 0
| 0     := rfl
| (n+1) := rfl

lemma val_cast_nat {n : ℕ} (a : ℕ) : (a : zmod n).val = a % n :=
begin
  unfreezeI,
  cases n,
  { rw [nat.mod_zero, int.nat_cast_eq_coe_nat],
    exact int.nat_abs_of_nat a, },
  rw ← fin.of_nat_eq_coe,
  refl
end

instance (n : ℕ) : char_p (zmod n) n :=
{ cast_eq_zero_iff :=
  begin
    intro k,
    cases n,
    { simp only [int.nat_cast_eq_coe_nat, zero_dvd_iff, int.coe_nat_eq_zero], },
    rw [fin.eq_iff_veq],
    show (k : zmod (n+1)).val = (0 : zmod (n+1)).val ↔ _,
    rw [val_cast_nat, val_zero, nat.dvd_iff_mod_eq_zero],
  end }

@[simp] lemma cast_self (n : ℕ) : (n : zmod n) = 0 :=
char_p.cast_eq_zero (zmod n) n

@[simp] lemma cast_self' (n : ℕ) : (n + 1 : zmod (n + 1)) = 0 :=
by rw [← nat.cast_add_one, cast_self (n + 1)]

section universal_property

variables {n : ℕ} {R : Type*}

section
variables [has_zero R] [has_one R] [has_add R] [has_neg R]

/-- Cast an integer modulo `n` to another semiring.
This function is a morphism if the characteristic of `R` divides `n`.
See `zmod.cast_hom` for a bundled version. -/
def cast : Π {n : ℕ}, zmod n → R
| 0     := int.cast
| (n+1) := λ i, i.val

-- see Note [coercion into rings]
@[priority 900] instance (n : ℕ) : has_coe_t (zmod n) R := ⟨cast⟩

@[simp] lemma cast_zero : ((0 : zmod n) : R) = 0 :=
by { cases n; refl }

end

lemma nat_cast_surjective [fact (0 < n)] :
  function.surjective (coe : ℕ → zmod n) :=
begin
  assume i,
  unfreezeI,
  cases n,
  { exfalso, exact nat.not_lt_zero 0 ‹0 < 0› },
  { refine ⟨i.val, _⟩,
    cases i with i hi,
    induction i with i IH, { ext, refl },
    show (i+1 : zmod (n+1)) = _,
    specialize IH (lt_of_le_of_lt i.le_succ hi),
    ext, erw [fin.val_add, IH],
    suffices : fin.val (1 : zmod (n+1)) = 1,
    { rw this, apply nat.mod_eq_of_lt hi },
    show 1 % (n+1) = 1,
    apply nat.mod_eq_of_lt,
    apply lt_of_le_of_lt _ hi,
    exact le_of_inf_eq rfl }
end

lemma int_cast_surjective :
  function.surjective (coe : ℤ → zmod n) :=
begin
  assume i,
  cases n,
  { exact ⟨i, int.cast_id i⟩ },
  { rcases nat_cast_surjective i with ⟨k, rfl⟩,
    refine ⟨k, _⟩, norm_cast }
end

lemma cast_val {n : ℕ} [fact (0 < n)] (a : zmod n) :
  (a.val : zmod n) = a :=
begin
  rcases nat_cast_surjective a with ⟨k, rfl⟩,
  symmetry,
  rw [val_cast_nat, ← sub_eq_zero, ← nat.cast_sub, char_p.cast_eq_zero_iff (zmod n) n],
  { apply nat.dvd_sub_mod },
  { apply nat.mod_le }
end

@[simp, norm_cast]
lemma cast_id : ∀ n (i : zmod n), ↑i = i
| 0     i := int.cast_id i
| (n+1) i := cast_val i

variables [ring R]

@[simp] lemma nat_cast_val [fact (0 < n)] (i : zmod n) :
  (i.val : R) = i :=
begin
  unfreezeI, cases n,
  { exfalso, exact nat.not_lt_zero 0 ‹0 < 0› },
  refl
end

variable [char_p R n]

@[simp] lemma cast_one : ((1 : zmod n) : R) = 1 :=
begin
  unfreezeI,
  cases n, { exact int.cast_one },
  show ((1 % (n+1) : ℕ) : R) = 1,
  cases n, { apply subsingleton.elim },
  rw nat.mod_eq_of_lt,
  { exact nat.cast_one },
  exact nat.lt_of_sub_eq_succ rfl
end

@[simp] lemma cast_add (a b : zmod n) : ((a + b : zmod n) : R) = a + b :=
begin
  unfreezeI,
  cases n, { apply int.cast_add },
  show ((fin.val (a + b) : ℕ) : R) = fin.val a + fin.val b,
  symmetry, resetI,
  rw [fin.val_add, ← nat.cast_add, ← sub_eq_zero, ← nat.cast_sub,
    @char_p.cast_eq_zero_iff R _ n.succ],
  { apply nat.dvd_sub_mod },
  { apply nat.mod_le }
end

@[simp] lemma cast_mul (a b : zmod n) : ((a * b : zmod n) : R) = a * b :=
begin
  unfreezeI,
  cases n, { apply int.cast_mul },
  show ((fin.val (a * b) : ℕ) : R) = fin.val a * fin.val b,
  symmetry, resetI,
  rw [fin.val_mul, ← nat.cast_mul, ← sub_eq_zero, ← nat.cast_sub,
    @char_p.cast_eq_zero_iff R _ n.succ],
  { apply nat.dvd_sub_mod },
  { apply nat.mod_le }
end

/-- The canonical ring homomorphism from `zmod n` to a ring of characteristic `n`. -/
def cast_hom (n : ℕ) (R : Type*) [ring R] [char_p R n] : zmod n →+* R :=
{ to_fun := coe,
  map_zero' := cast_zero,
  map_one' := cast_one,
  map_add' := cast_add,
  map_mul' := cast_mul }

@[simp] lemma cast_hom_apply (i : zmod n) : cast_hom n R i = i := rfl

@[simp, norm_cast]
lemma cast_nat_cast (k : ℕ) : ((k : zmod n) : R) = k :=
(cast_hom n R).map_nat_cast k

@[simp, norm_cast]
lemma cast_int_cast (k : ℤ) : ((k : zmod n) : R) = k :=
(cast_hom n R).map_int_cast k

end universal_property

lemma int_coe_eq_int_coe_iff (a b : ℤ) (c : ℕ) :
  (a : zmod c) = (b : zmod c) ↔ a ≡ b [ZMOD c] :=
char_p.int_coe_eq_int_coe_iff (zmod c) c a b

lemma nat_coe_eq_nat_coe_iff (a b c : ℕ) :
  (a : zmod c) = (b : zmod c) ↔ a ≡ b [MOD c] :=
begin
  convert zmod.int_coe_eq_int_coe_iff a b c,
  simp [nat.modeq.modeq_iff_dvd, int.modeq.modeq_iff_dvd],
end

lemma int_coe_zmod_eq_zero_iff_dvd (a : ℤ) (b : ℕ) : (a : zmod b) = 0 ↔ (b : ℤ) ∣ a :=
begin
  change (a : zmod b) = ((0 : ℤ) : zmod b) ↔ (b : ℤ) ∣ a,
  rw [zmod.int_coe_eq_int_coe_iff, int.modeq.modeq_zero_iff],
end

lemma nat_coe_zmod_eq_zero_iff_dvd (a b : ℕ) : (a : zmod b) = 0 ↔ b ∣ a :=
begin
  change (a : zmod b) = ((0 : ℕ) : zmod b) ↔ b ∣ a,
  rw [zmod.nat_coe_eq_nat_coe_iff, nat.modeq.modeq_zero_iff],
end

@[push_cast]
<<<<<<< HEAD
lemma int_mod_coe_zmod_self (a : ℤ) (b : ℕ) : ((a % b : ℤ) : zmod b) = (a : zmod b) :=
=======
lemma cast_mod_int (a : ℤ) (b : ℕ) : ((a % b : ℤ) : zmod b) = (a : zmod b) :=
>>>>>>> fb1d4106
begin
  rw zmod.int_coe_eq_int_coe_iff,
  apply int.modeq.mod_modeq,
end

lemma val_injective (n : ℕ) [fact (0 < n)] :
  function.injective (zmod.val : zmod n → ℕ) :=
begin
  unfreezeI,
  cases n,
  { exfalso, exact nat.not_lt_zero 0 ‹_› },
  assume a b h,
  ext,
  exact h
end

lemma val_one_eq_one_mod (n : ℕ) : (1 : zmod n).val = 1 % n :=
by rw [← nat.cast_one, val_cast_nat]

lemma val_one (n : ℕ) [fact (1 < n)] : (1 : zmod n).val = 1 :=
by { rw val_one_eq_one_mod, exact nat.mod_eq_of_lt ‹1 < n› }

lemma val_add {n : ℕ} [fact (0 < n)] (a b : zmod n) : (a + b).val = (a.val + b.val) % n :=
begin
  unfreezeI, cases n,
  { exfalso, exact nat.not_lt_zero 0 ‹0 < 0› },
  { apply fin.val_add }
end

lemma val_mul {n : ℕ} (a b : zmod n) : (a * b).val = (a.val * b.val) % n :=
begin
  cases n,
  { rw nat.mod_zero, apply int.nat_abs_mul },
  { apply fin.val_mul }
end

instance nonzero_comm_ring (n : ℕ) [fact (1 < n)] : nonzero_comm_ring (zmod n) :=
{ zero_ne_one := assume h, zero_ne_one $
   calc 0 = (0 : zmod n).val : by rw val_zero
      ... = (1 : zmod n).val : congr_arg zmod.val h
      ... = 1                : val_one n,
  .. zmod.comm_ring n }

/-- The inversion on `zmod n`.
It is setup in such a way that `a * a⁻¹` is equal to `gcd a.val n`.
In particular, if `a` is coprime to `n`, and hence a unit, `a * a⁻¹ = 1`. -/
def inv : Π (n : ℕ), zmod n → zmod n
| 0     i := int.sign i
| (n+1) i := nat.gcd_a i.val (n+1)

instance (n : ℕ) : has_inv (zmod n) := ⟨inv n⟩

lemma inv_zero : ∀ (n : ℕ), (0 : zmod n)⁻¹ = 0
| 0     := int.sign_zero
| (n+1) := show (nat.gcd_a _ (n+1) : zmod (n+1)) = 0,
             by { rw val_zero, unfold nat.gcd_a nat.xgcd nat.xgcd_aux, refl }

lemma mul_inv_eq_gcd {n : ℕ} (a : zmod n) :
  a * a⁻¹ = nat.gcd a.val n :=
begin
  cases n,
  { calc a * a⁻¹ = a * int.sign a  : rfl
             ... = a.nat_abs   : by rw [int.mul_sign, int.nat_cast_eq_coe_nat]
             ... = a.val.gcd 0 : by rw nat.gcd_zero_right; refl },
  { set k := n.succ,
    calc a * a⁻¹ = a * a⁻¹ + k * nat.gcd_b (val a) k : by rw [cast_self, zero_mul, add_zero]
             ... = ↑(↑a.val * nat.gcd_a (val a) k + k * nat.gcd_b (val a) k) : by { push_cast, rw cast_val, refl }
             ... = nat.gcd a.val k : (congr_arg coe (nat.gcd_eq_gcd_ab a.val k)).symm, }
end

@[simp] lemma cast_mod_nat (n : ℕ) (a : ℕ) : ((a % n : ℕ) : zmod n) = a :=
by conv {to_rhs, rw ← nat.mod_add_div a n}; simp

lemma eq_iff_modeq_nat (n : ℕ) {a b : ℕ} : (a : zmod n) = b ↔ a ≡ b [MOD n] :=
begin
  cases n,
  { simp only [nat.modeq, int.coe_nat_inj', nat.mod_zero, int.nat_cast_eq_coe_nat], },
  { rw [fin.ext_iff, nat.modeq, ← val_cast_nat, ← val_cast_nat], exact iff.rfl, }
end

lemma coe_mul_inv_eq_one {n : ℕ} (x : ℕ) (h : nat.coprime x n) :
  (x * x⁻¹ : zmod n) = 1 :=
begin
  rw [nat.coprime, nat.gcd_comm, nat.gcd_rec] at h,
  rw [mul_inv_eq_gcd, val_cast_nat, h, nat.cast_one],
end

/-- `unit_of_coprime` makes an element of `units (zmod n)` given
  a natural number `x` and a proof that `x` is coprime to `n`  -/
def unit_of_coprime {n : ℕ} (x : ℕ) (h : nat.coprime x n) : units (zmod n) :=
⟨x, x⁻¹, coe_mul_inv_eq_one x h, by rw [mul_comm, coe_mul_inv_eq_one x h]⟩

@[simp] lemma cast_unit_of_coprime {n : ℕ} (x : ℕ) (h : nat.coprime x n) :
  (unit_of_coprime x h : zmod n) = x := rfl

lemma val_coe_unit_coprime {n : ℕ} (u : units (zmod n)) :
  nat.coprime (u : zmod n).val n :=
begin
  cases n,
  { rcases int.units_eq_one_or u with rfl|rfl; exact dec_trivial },
  apply nat.modeq.coprime_of_mul_modeq_one ((u⁻¹ : units (zmod (n+1))) : zmod (n+1)).val,
  have := units.ext_iff.1 (mul_right_inv u),
  rw [units.coe_one] at this,
  rw [← eq_iff_modeq_nat, nat.cast_one, ← this], clear this,
  rw [← cast_val ((u * u⁻¹ : units (zmod (n+1))) : zmod (n+1))],
  rw [units.coe_mul, val_mul, cast_mod_nat],
end

@[simp] lemma inv_coe_unit {n : ℕ} (u : units (zmod n)) :
  (u : zmod n)⁻¹ = (u⁻¹ : units (zmod n)) :=
begin
  have := congr_arg (coe : ℕ → zmod n) (val_coe_unit_coprime u),
  rw [← mul_inv_eq_gcd, nat.cast_one] at this,
  let u' : units (zmod n) := ⟨u, (u : zmod n)⁻¹, this, by rwa mul_comm⟩,
  have h : u = u', { apply units.ext, refl },
  rw h,
  refl
end

lemma mul_inv_of_unit {n : ℕ} (a : zmod n) (h : is_unit a) :
  a * a⁻¹ = 1 :=
begin
  rcases h with ⟨u, rfl⟩,
  rw [inv_coe_unit, u.mul_inv],
end

lemma inv_mul_of_unit {n : ℕ} (a : zmod n) (h : is_unit a) :
  a⁻¹ * a = 1 :=
by rw [mul_comm, mul_inv_of_unit a h]

/-- Equivalence between the units of `zmod n` and
the subtype of terms `x : zmod n` for which `x.val` is comprime to `n` -/
def units_equiv_coprime {n : ℕ} [fact (0 < n)] :
  units (zmod n) ≃ {x : zmod n // nat.coprime x.val n} :=
{ to_fun := λ x, ⟨x, val_coe_unit_coprime x⟩,
  inv_fun := λ x, unit_of_coprime x.1.val x.2,
  left_inv := λ ⟨_, _, _, _⟩, units.ext (cast_val _),
  right_inv := λ ⟨_, _⟩, by simp }

section totient
open_locale nat

@[simp] lemma card_units_eq_totient (n : ℕ) [fact (0 < n)] :
  fintype.card (units (zmod n)) = φ n :=
calc fintype.card (units (zmod n)) = fintype.card {x : zmod n // x.val.coprime n} :
  fintype.card_congr zmod.units_equiv_coprime
... = φ n :
begin
  apply finset.card_congr (λ (a : {x : zmod n // x.val.coprime n}) _, a.1.val),
  { intro a, simp [a.1.val_lt, a.2.symm] {contextual := tt}, },
  { intros _ _ _ _ h, rw subtype.ext, apply val_injective, exact h, },
  { intros b hb,
    rw [finset.mem_filter, finset.mem_range] at hb,
    refine ⟨⟨b, _⟩, finset.mem_univ _, _⟩,
    { let u := unit_of_coprime b hb.2.symm,
      exact val_coe_unit_coprime u },
    { show zmod.val (b : zmod n) = b,
      rw [val_cast_nat, nat.mod_eq_of_lt hb.1], } }
end

end totient

instance subsingleton_units : subsingleton (units (zmod 2)) :=
⟨λ x y, begin
  cases x with x xi,
  cases y with y yi,
  revert x y xi yi,
  exact dec_trivial
end⟩

lemma le_div_two_iff_lt_neg (n : ℕ) [hn : fact ((n : ℕ) % 2 = 1)]
  {x : zmod n} (hx0 : x ≠ 0) : x.val ≤ (n / 2 : ℕ) ↔ (n / 2 : ℕ) < (-x).val :=
begin
  haveI npos : fact (0 < n) :=
  by { apply (nat.eq_zero_or_pos n).resolve_left, resetI, rintro rfl, simpa [fact] using hn, },
  have hn2 : (n : ℕ) / 2 < n := nat.div_lt_of_lt_mul ((lt_mul_iff_one_lt_left npos).2 dec_trivial),
  have hn2' : (n : ℕ) - n / 2 = n / 2 + 1,
  { conv {to_lhs, congr, rw [← nat.succ_sub_one n, nat.succ_sub npos]},
    rw [← nat.two_mul_odd_div_two hn, two_mul, ← nat.succ_add, nat.add_sub_cancel], },
  have hxn : (n : ℕ) - x.val < n,
  { rw [nat.sub_lt_iff (le_of_lt x.val_lt) (le_refl _), nat.sub_self],
    rw ← zmod.cast_val x at hx0,
    exact nat.pos_of_ne_zero (λ h, by simpa [h] using hx0) },
  by conv {to_rhs, rw [← nat.succ_le_iff, nat.succ_eq_add_one, ← hn2', ← zero_add (- x),
    ← zmod.cast_self, ← sub_eq_add_neg, ← zmod.cast_val x, ← nat.cast_sub (le_of_lt x.val_lt),
    zmod.val_cast_nat, nat.mod_eq_of_lt hxn, nat.sub_le_sub_left_iff (le_of_lt x.val_lt)] }
end

lemma ne_neg_self (n : ℕ) [hn : fact ((n : ℕ) % 2 = 1)] {a : zmod n} (ha : a ≠ 0) : a ≠ -a :=
λ h, have a.val ≤ n / 2 ↔ (n : ℕ) / 2 < (-a).val := le_div_two_iff_lt_neg n ha,
by rwa [← h, ← not_lt, not_iff_self] at this

lemma neg_one_ne_one {n : ℕ} [fact (2 < n)] :
  (-1 : zmod n) ≠ 1 :=
char_p.neg_one_ne_one (zmod n) n

@[simp] lemma neg_eq_self_mod_two : ∀ (a : zmod 2), -a = a := dec_trivial

@[simp] lemma nat_abs_mod_two (a : ℤ) : (a.nat_abs : zmod 2) = a :=
begin
  cases a,
  { simp only [int.nat_abs_of_nat, int.cast_coe_nat, int.of_nat_eq_coe] },
  { simp only [neg_eq_self_mod_two, nat.cast_succ, int.nat_abs, int.cast_neg_succ_of_nat] }
end

@[simp] lemma val_eq_zero : ∀ {n : ℕ} (a : zmod n), a.val = 0 ↔ a = 0
| 0     a := int.nat_abs_eq_zero
| (n+1) a := by { rw fin.ext_iff, exact iff.rfl }

lemma val_cast_of_lt {n : ℕ} {a : ℕ} (h : a < n) : (a : zmod n).val = a :=
by rw [val_cast_nat, nat.mod_eq_of_lt h]

lemma neg_val' {n : ℕ} [fact (0 < n)] (a : zmod n) : (-a).val = (n - a.val) % n :=
begin
  have : ((-a).val + a.val) % n = (n - a.val + a.val) % n,
  { rw [←val_add, add_left_neg, nat.sub_add_cancel (le_of_lt a.val_lt), nat.mod_self, val_zero], },
  calc (-a).val = val (-a)    % n : by rw nat.mod_eq_of_lt ((-a).val_lt)
            ... = (n - val a) % n : nat.modeq.modeq_add_cancel_right rfl this
end

lemma neg_val {n : ℕ} [fact (0 < n)] (a : zmod n) : (-a).val = if a = 0 then 0 else n - a.val :=
begin
  rw neg_val',
  by_cases h : a = 0, { rw [if_pos h, h, val_zero, nat.sub_zero, nat.mod_self] },
  rw if_neg h,
  apply nat.mod_eq_of_lt,
  apply nat.sub_lt ‹0 < n›,
  contrapose! h,
  rwa [nat.le_zero_iff, val_eq_zero] at h,
end

/-- `val_min_abs x` returns the integer in the same equivalence class as `x` that is closest to `0`,
  The result will be in the interval `(-n/2, n/2]`. -/
def val_min_abs : Π {n : ℕ}, zmod n → ℤ
| 0       x := x
| n@(_+1) x := if x.val ≤ n / 2 then x.val else (x.val : ℤ) - n

@[simp] lemma val_min_abs_def_zero (x : zmod 0) : val_min_abs x = x := rfl

lemma val_min_abs_def_pos {n : ℕ} [fact (0 < n)] (x : zmod n) :
  val_min_abs x = if x.val ≤ n / 2 then x.val else x.val - n :=
begin
  unfreezeI, cases n,
  { exfalso, exact nat.not_lt_zero 0 ‹0 < 0› },
  { refl }
end

@[simp] lemma coe_val_min_abs : ∀ {n : ℕ} (x : zmod n), (x.val_min_abs : zmod n) = x
| 0       x := int.cast_id x
| k@(n+1) x :=
begin
  rw val_min_abs_def_pos,
  split_ifs,
  { rw [int.cast_coe_nat, cast_val] },
  { rw [int.cast_sub, int.cast_coe_nat, cast_val, int.cast_coe_nat, cast_self, sub_zero], }
end

lemma nat_abs_val_min_abs_le {n : ℕ} [fact (0 < n)] (x : zmod n) : x.val_min_abs.nat_abs ≤ n / 2 :=
begin
  rw zmod.val_min_abs_def_pos,
  split_ifs with h, { exact h },
  have : (x.val - n : ℤ) ≤ 0,
  { rw [sub_nonpos, int.coe_nat_le], exact le_of_lt x.val_lt, },
  rw [← int.coe_nat_le, int.of_nat_nat_abs_of_nonpos this, neg_sub],
  conv_lhs { congr, rw [← nat.mod_add_div n 2, int.coe_nat_add, int.coe_nat_mul,
    int.coe_nat_bit0, int.coe_nat_one] },
  suffices : ((n % 2 : ℕ) + (n / 2) : ℤ) ≤ (val x),
  { rw ← sub_nonneg at this ⊢, apply le_trans this (le_of_eq _), ring },
  norm_cast,
  calc (n : ℕ) % 2 + n / 2 ≤ 1 + n / 2 : nat.add_le_add_right (nat.le_of_lt_succ (nat.mod_lt _ dec_trivial)) _
                       ... ≤ x.val     : by { rw add_comm, exact nat.succ_le_of_lt (lt_of_not_ge h) }
end

@[simp] lemma val_min_abs_zero : ∀ n, (0 : zmod n).val_min_abs = 0
| 0     := by simp only [val_min_abs_def_zero]
| (n+1) := by simp only [val_min_abs_def_pos, if_true, int.coe_nat_zero, zero_le, val_zero]

@[simp] lemma val_min_abs_eq_zero {n : ℕ} (x : zmod n) :
  x.val_min_abs = 0 ↔ x = 0 :=
begin
  cases n, { simp },
  split,
  { simp only [val_min_abs_def_pos, int.coe_nat_succ],
    split_ifs with h h; assume h0,
    { apply val_injective, rwa [int.coe_nat_eq_zero] at h0, },
    { apply absurd h0, rw sub_eq_zero, apply ne_of_lt, exact_mod_cast x.val_lt } },
  { rintro rfl, rw val_min_abs_zero }
end

lemma cast_nat_abs_val_min_abs {n : ℕ} [fact (0 < n)] (a : zmod n) :
  (a.val_min_abs.nat_abs : zmod n) = if a.val ≤ (n : ℕ) / 2 then a else -a :=
begin
  have : (a.val : ℤ) - n ≤ 0,
    by { erw [sub_nonpos, int.coe_nat_le], exact le_of_lt a.val_lt, },
  rw [zmod.val_min_abs_def_pos],
  split_ifs,
  { rw [int.nat_abs_of_nat, cast_val] },
  { rw [← int.cast_coe_nat, int.of_nat_nat_abs_of_nonpos this, int.cast_neg, int.cast_sub],
    rw [int.cast_coe_nat, int.cast_coe_nat, cast_self, sub_zero, cast_val], }
end

@[simp] lemma nat_abs_val_min_abs_neg {n : ℕ} (a : zmod n) :
  (-a).val_min_abs.nat_abs = a.val_min_abs.nat_abs :=
begin
  cases n, { simp only [int.nat_abs_neg, val_min_abs_def_zero], },
  by_cases ha0 : a = 0, { rw [ha0, neg_zero] },
  by_cases haa : -a = a, { rw [haa] },
  suffices hpa : (n+1 : ℕ) - a.val ≤ (n+1) / 2 ↔ (n+1 : ℕ) / 2 < a.val,
  { rw [val_min_abs_def_pos, val_min_abs_def_pos],
    rw ← not_le at hpa,
    simp only [if_neg ha0, neg_val, hpa, int.coe_nat_sub (le_of_lt a.val_lt)],
    split_ifs,
    all_goals { rw [← int.nat_abs_neg], congr' 1, ring } },
  suffices : (((n+1 : ℕ) % 2) + 2 * ((n + 1) / 2)) - a.val ≤ (n+1) / 2 ↔ (n+1 : ℕ) / 2 < a.val,
  by rwa [nat.mod_add_div] at this,
  suffices : (n + 1) % 2 + (n + 1) / 2 ≤ val a ↔ (n + 1) / 2 < val a,
  by rw [nat.sub_le_iff, two_mul, ← add_assoc, nat.add_sub_cancel, this],
  cases (n + 1 : ℕ).mod_two_eq_zero_or_one with hn0 hn1,
  { split,
    { assume h,
      apply lt_of_le_of_ne (le_trans (nat.le_add_left _ _) h),
      contrapose! haa,
      rw [← zmod.cast_val a, ← haa, neg_eq_iff_add_eq_zero, ← nat.cast_add],
      rw [char_p.cast_eq_zero_iff (zmod (n+1)) (n+1)],
      rw [← two_mul, ← zero_add (2 * _), ← hn0, nat.mod_add_div] },
    { rw [hn0, zero_add], exact le_of_lt } },
  { rw [hn1, add_comm, nat.succ_le_iff] }
end

lemma val_eq_ite_val_min_abs {n : ℕ} [fact (0 < n)] (a : zmod n) :
  (a.val : ℤ) = a.val_min_abs + if a.val ≤ n / 2 then 0 else n :=
by { rw [zmod.val_min_abs_def_pos], split_ifs; simp only [add_zero, sub_add_cancel] }

lemma prime_ne_zero (p q : ℕ) [hp : fact p.prime] [hq : fact q.prime] (hpq : p ≠ q) :
  (q : zmod p) ≠ 0 :=
by rwa [← nat.cast_zero, ne.def, eq_iff_modeq_nat, nat.modeq.modeq_zero_iff,
  ← hp.coprime_iff_not_dvd, nat.coprime_primes hp hq]

end zmod

namespace zmod

variables (p : ℕ) [fact p.prime]

private lemma mul_inv_cancel_aux (a : zmod p) (h : a ≠ 0) : a * a⁻¹ = 1 :=
begin
  obtain ⟨k, rfl⟩ := nat_cast_surjective a,
  apply coe_mul_inv_eq_one,
  apply nat.coprime.symm,
  rwa [nat.prime.coprime_iff_not_dvd ‹p.prime›, ← char_p.cast_eq_zero_iff (zmod p)]
end

/-- Field structure on `zmod p` if `p` is prime. -/
instance : field (zmod p) :=
{ mul_inv_cancel := mul_inv_cancel_aux p,
  inv_zero := inv_zero p,
  .. zmod.nonzero_comm_ring p,
  .. zmod.has_inv p }

end zmod<|MERGE_RESOLUTION|>--- conflicted
+++ resolved
@@ -355,11 +355,7 @@
 end
 
 @[push_cast]
-<<<<<<< HEAD
-lemma int_mod_coe_zmod_self (a : ℤ) (b : ℕ) : ((a % b : ℤ) : zmod b) = (a : zmod b) :=
-=======
 lemma cast_mod_int (a : ℤ) (b : ℕ) : ((a % b : ℤ) : zmod b) = (a : zmod b) :=
->>>>>>> fb1d4106
 begin
   rw zmod.int_coe_eq_int_coe_iff,
   apply int.modeq.mod_modeq,
