--- conflicted
+++ resolved
@@ -5,11 +5,8 @@
 -/
 import algebra.ne_zero
 import data.nat.modeq
-<<<<<<< HEAD
 import data.fintype.lattice
-=======
->>>>>>> 71dbd401
-
+__
 /-!
 # Definition of `zmod n` + basic results.
 
