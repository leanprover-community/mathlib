--- conflicted
+++ resolved
@@ -372,11 +372,7 @@
 end tuple
 
 section tuple_right
-<<<<<<< HEAD
-/- In the previous section, we have discussed inserting or removing elements on the left of a tuple.
-=======
 /-! In the previous section, we have discussed inserting or removing elements on the left of a tuple.
->>>>>>> 2d00f208
 In this section, we do the same on the right. A difference is that `fin (n+1)` is constructed
 inductively from `fin n` starting from the left, not from the right. This implies that Lean needs
 more help to realize that elements belong to the right types, i.e., we need to insert casts at
