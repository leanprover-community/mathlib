/-
Copyright (c) 2022 Damiano Testa. All rights reserved.
Released under Apache 2.0 license as described in the file LICENSE.
Authors: Damiano Testa
-/
import ring_theory.localization.basic
import data.polynomial.algebra_map

/-!  # Laurent polynomials

We introduce Laurent polynomials over a semiring `R`.  Mathematically, they are expressions of the
form
$$
\sum_{i \in \mathbb{Z}} a_i T ^ i
$$
where the sum extends over a finite subset of `ℤ`.  Thus, negative exponents are allowed.  The
coefficients come from the semiring `R` and the variable `T` commutes with everything.

Since we are going to convert back and forth between polynomials and Laurent polynomials, we
decided to maintain some distinction by using the symbol `T`, rather than `X`, as the variable for
Laurent polynomials

## Notation
The symbol `R[T;T⁻¹]` stands for `laurent_polynomial R`.  We also define

* `C : R →+* R[T;T⁻¹]` the inclusion of constant polynomials, analogous to the one for `R[X]`;
* `T : ℤ → R[T;T⁻¹]` the sequence of powers of the variable `T`.

## Implementation notes

We define Laurent polynomials as `add_monoid_algebra R ℤ`.
Thus, they are essentially `finsupp`s `ℤ →₀ R`.
This choice differs from the current irreducible design of `polynomial`, that instead shields away
the implementation via `finsupp`s.  It is closer to the original definition of polynomials.

As a consequence, `laurent_polynomial` plays well with polynomials, but there is a little roughness
in establishing the API, since the `finsupp` implementation of `polynomial R` is well-shielded.

Unlike the case of polynomials, I felt that the exponent notation was not too easy to use, as only
natural exponents would be allowed.  Moreover, in the end, it seems likely that we should aim to
perform computations on exponents in `ℤ` anyway and separating this via the symbol `T` seems
convenient.

I made a *heavy* use of `simp` lemmas, aiming to bring Laurent polynomials to the form `C a * T n`.
Any comments or suggestions for improvements is greatly appreciated!

##  Future work
Lots is missing!
* (Riccardo) add inclusion into Laurent series.
<<<<<<< HEAD
* (Riccardo) giving a morphism (as `R`-alg, so in the commutative case)
  from `R[T,T⁻¹]` to `S` is the same as choosing a unit of `S`.
=======
* (Riccardo) giving a morphism (as `R`-alg, so in the commutative case)
  from `R[T,T⁻¹]` to `S` is the same as choosing a unit of `S`.
>>>>>>> f24e4011
* A "better" definition of `trunc` would be as an `R`-linear map.  This works:
  ```
  def trunc : R[T;T⁻¹] →[R] R[X] :=
  begin
    refine (_ : add_monoid_algebra R ℕ →[R] R[X]).comp _,
    { exact ⟨(to_finsupp_iso R).symm, by simp⟩ },
    { refine ⟨λ r, comap_domain _ r (set.inj_on_of_injective (λ a b ab, int.of_nat.inj ab) _), _⟩,
      exact λ r f, comap_domain_smul _ _ _ }
  end
  ```
  but it would make sense to bundle the maps better, for a smoother user experience.  I (DT) did not
  have the strength to embark on this (possibly short!) journey, after getting to this stage of the
  Laurent process!  This would likely involve adding a `comap_domain` analogue of
  `add_monoid_algebra.map_domain_alg_hom` and an `R`-linear version of `polynomial.to_finsupp_iso`.
-/

open_locale polynomial big_operators
open polynomial add_monoid_algebra finsupp
noncomputable theory

variables {R : Type*}

/--  The semiring of Laurent polynomials with coefficients in the semiring `R`.
We denote it by `R[T;T⁻¹]`.
The ring homomorphism `C : R →+* R[T;T⁻¹]` includes `R` as the constant polynomials. -/
abbreviation laurent_polynomial (R : Type*) [semiring R] := add_monoid_algebra R ℤ

local notation R`[T;T⁻¹]`:9000 := laurent_polynomial R

/--  The ring homomorphism, taking a polynomial with coefficients in `R` to a Laurent polynomial
with coefficients in `R`. -/
def polynomial.to_laurent [semiring R] : R[X] →+* R[T;T⁻¹] :=
(map_domain_ring_hom R int.of_nat_hom).comp (to_finsupp_iso R)

/-- This is not a simp lemma, as it is usually preferable to use the lemmas about `C` and `X`
instead. -/
lemma polynomial.to_laurent_apply [semiring R] (p : R[X]) :
  p.to_laurent = p.to_finsupp.map_domain coe := rfl

/--  The `R`-algebra map, taking a polynomial with coefficients in `R` to a Laurent polynomial
with coefficients in `R`. -/
def polynomial.to_laurent_alg [comm_semiring R] :
  R[X] →ₐ[R] R[T;T⁻¹] :=
begin
  refine alg_hom.comp _ (to_finsupp_iso_alg R).to_alg_hom,
  exact (map_domain_alg_hom R R int.of_nat_hom),
end

@[simp]
lemma polynomial.to_laurent_alg_apply [comm_semiring R] (f : R[X]) :
  f.to_laurent_alg = f.to_laurent := rfl

namespace laurent_polynomial

section semiring
variables [semiring R]

lemma single_zero_one_eq_one : (single 0 1 : R[T;T⁻¹]) = (1 : R[T;T⁻¹]) := rfl

/-!  ### The functions `C` and `T`. -/
/--  The ring homomorphism `C`, including `R` into the ring of Laurent polynomials over `R` as
the constant Laurent polynomials. -/
def C : R →+* R[T;T⁻¹] :=
single_zero_ring_hom

lemma algebra_map_apply {R A : Type*} [comm_semiring R] [semiring A] [algebra R A] (r : R) :
  algebra_map R (laurent_polynomial A) r = C (algebra_map R A r) :=
rfl

/--
When we have `[comm_semiring R]`, the function `C` is the same as `algebra_map R R[T;T⁻¹]`.
(But note that `C` is defined when `R` is not necessarily commutative, in which case
`algebra_map` is not available.)
-/
lemma C_eq_algebra_map {R : Type*} [comm_semiring R] (r : R) :
  C r = algebra_map R R[T;T⁻¹] r :=
rfl

lemma single_eq_C (r : R) : single 0 r = C r := rfl

/--  The function `n ↦ T ^ n`, implemented as a sequence `ℤ → R[T;T⁻¹]`.

Using directly `T ^ n` does not work, since we want the exponents to be of Type `ℤ` and there
is no `ℤ`-power defined on `R[T;T⁻¹]`.  Using that `T` is a unit introduces extra coercions.
For these reasons, the definition of `T` is as a sequence. -/
def T (n : ℤ) : R[T;T⁻¹] := single n 1

@[simp]
lemma T_zero : (T 0 : R[T;T⁻¹]) = 1 := rfl

lemma T_add (m n : ℤ) : (T (m + n) : R[T;T⁻¹]) = T m * T n :=
by { convert single_mul_single.symm, simp [T] }

@[simp]
lemma T_pow (m : ℤ) (n : ℕ) : (T m ^ n : R[T;T⁻¹]) = T (n * m) :=
by rw [T, T, single_pow n, one_pow, nsmul_eq_mul, int.nat_cast_eq_coe_nat]

/-- The `simp` version of `mul_assoc`, in the presence of `T`'s. -/
@[simp]
lemma mul_T_assoc (f : R[T;T⁻¹]) (m n : ℤ) : f * T m * T n = f * T (m + n) :=
by simp [← T_add, mul_assoc]

@[simp]
lemma single_eq_C_mul_T (r : R) (n : ℤ) :
  (single n r : R[T;T⁻¹]) = (C r * T n : R[T;T⁻¹]) :=
by convert single_mul_single.symm; simp

-- This lemma locks in the right changes and is what Lean proved directly.
-- The actual `simp`-normal form of a Laurent monomial is `C a * T n`, whenever it can be reached.
@[simp]
lemma _root_.polynomial.to_laurent_C_mul_T (n : ℕ) (r : R) :
  ((polynomial.monomial n r).to_laurent : R[T;T⁻¹]) = C r * T n :=
show map_domain coe (monomial n r).to_finsupp = (C r * T n : R[T;T⁻¹]),
by rw [to_finsupp_monomial, map_domain_single, single_eq_C_mul_T]

@[simp]
lemma _root_.polynomial.to_laurent_C (r : R) :
  (polynomial.C r).to_laurent = C r :=
begin
  convert polynomial.to_laurent_C_mul_T 0 r,
  simp only [int.coe_nat_zero, T_zero, mul_one],
end

@[simp]
lemma _root_.polynomial.to_laurent_X :
  (polynomial.X.to_laurent : R[T;T⁻¹]) = T 1 :=
begin
  have : (polynomial.X : R[X]) = monomial 1 1,
  { simp [monomial_eq_C_mul_X] },
  simp [this, polynomial.to_laurent_C_mul_T],
end

@[simp] lemma _root_.polynomial.to_laurent_one : (polynomial.to_laurent : R[X] → R[T;T⁻¹]) 1 = 1 :=
map_one polynomial.to_laurent

@[simp]
lemma _root_.polynomial.to_laurent_C_mul_eq (r : R) (f : R[X]):
  (polynomial.C r * f).to_laurent = C r * f.to_laurent :=
by simp only [_root_.map_mul, polynomial.to_laurent_C]

@[simp]
lemma _root_.polynomial.to_laurent_X_pow (n : ℕ) :
  (X ^ n : R[X]).to_laurent = T n :=
by simp only [map_pow, polynomial.to_laurent_X, T_pow, mul_one]

@[simp]
lemma _root_.polynomial.to_laurent_C_mul_X_pow (n : ℕ) (r : R) :
  (polynomial.C r * X ^ n).to_laurent = C r * T n :=
by simp only [_root_.map_mul, polynomial.to_laurent_C, polynomial.to_laurent_X_pow]

instance invertible_T (n : ℤ) : invertible (T n : R[T;T⁻¹]) :=
{ inv_of := T (- n),
  inv_of_mul_self := by rw [← T_add, add_left_neg, T_zero],
  mul_inv_of_self := by rw [← T_add, add_right_neg, T_zero] }

@[simp]
lemma inv_of_T (n : ℤ) : ⅟ (T n : R[T;T⁻¹]) = T (- n) := rfl

lemma is_unit_T (n : ℤ) : is_unit (T n : R[T;T⁻¹]) :=
is_unit_of_invertible _

@[elab_as_eliminator] protected lemma induction_on {M : R[T;T⁻¹] → Prop} (p : R[T;T⁻¹])
  (h_C         : ∀ a, M (C a))
  (h_add       : ∀ {p q}, M p → M q → M (p + q))
  (h_C_mul_T   : ∀ (n : ℕ) (a : R), M (C a * T n) → M (C a * T (n + 1)))
  (h_C_mul_T_Z : ∀ (n : ℕ) (a : R), M (C a * T (- n)) → M (C a * T (- n - 1))) :
  M p :=
begin
  have A : ∀ {n : ℤ} {a : R}, M (C a * T n),
  { assume n a,
    apply n.induction_on,
    { simpa only [T_zero, mul_one] using h_C a },
    { exact λ m, h_C_mul_T m a },
    { exact λ m, h_C_mul_T_Z m a } },
  have B : ∀ (s : finset ℤ), M (s.sum (λ (n : ℤ), C (p.to_fun n) * T n)),
  { apply finset.induction,
    { convert h_C 0, simp only [finset.sum_empty, _root_.map_zero] },
    { assume n s ns ih, rw finset.sum_insert ns, exact h_add A ih } },
  convert B p.support,
  ext a,
  simp_rw [← single_eq_C_mul_T, finset.sum_apply', single_apply, finset.sum_ite_eq'],
  split_ifs with h h,
  { refl },
  { exact finsupp.not_mem_support_iff.mp h }
end

/--  To prove something about Laurent polynomials, it suffices to show that
* the condition is closed under taking sums, and
* it holds for monomials.
-/
@[elab_as_eliminator] protected lemma induction_on' {M : R[T;T⁻¹] → Prop} (p : R[T;T⁻¹])
  (h_add     : ∀p q, M p → M q → M (p + q))
  (h_C_mul_T : ∀(n : ℤ) (a : R), M (C a * T n)) :
  M p :=
begin
  refine p.induction_on (λ a, _) h_add _ _;
  try { exact λ n f _, h_C_mul_T _ f },
  convert h_C_mul_T 0 a,
  exact (mul_one _).symm,
end

lemma commute_T (n : ℤ) (f : R[T;T⁻¹]) : commute (T n) f :=
f.induction_on' (λ p q Tp Tq, commute.add_right Tp Tq) $ λ m a,
show T n * _ = _, by
{ rw [T, T, ← single_eq_C, single_mul_single, single_mul_single, single_mul_single],
  simp [add_comm] }

@[simp]
lemma T_mul (n : ℤ) (f : R[T;T⁻¹]) : T n * f = f * T n :=
(commute_T n f).eq

/--  `trunc : R[T;T⁻¹] →+ R[X]` maps a Laurent polynomial `f` to the polynomial whose terms of
nonnegative degree coincide with the ones of `f`.  The terms of negative degree of `f` "vanish".
`trunc` is a left-inverse to `polynomial.to_laurent`. -/
def trunc : R[T;T⁻¹] →+ R[X] :=
((to_finsupp_iso R).symm.to_add_monoid_hom).comp $
  comap_domain.add_monoid_hom $ λ a b, int.of_nat.inj

@[simp]
lemma trunc_C_mul_T (n : ℤ) (r : R) : trunc (C r * T n) = ite (0 ≤ n) (monomial n.to_nat r) 0 :=
begin
  apply (to_finsupp_iso R).injective,
  rw [← single_eq_C_mul_T, trunc, add_monoid_hom.coe_comp, function.comp_app,
    comap_domain.add_monoid_hom_apply, to_finsupp_iso_apply],
  by_cases n0 : 0 ≤ n,
  { lift n to ℕ using n0,
    erw [comap_domain_single, to_finsupp_iso_symm_apply],
    simp only [int.coe_nat_nonneg, int.to_nat_coe_nat, if_true, to_finsupp_iso_apply,
      to_finsupp_monomial] },
  { lift (- n) to ℕ using (neg_pos.mpr (not_le.mp n0)).le with m,
    rw [to_finsupp_iso_apply, to_finsupp_inj, if_neg n0],
    erw to_finsupp_iso_symm_apply,
    ext a,
    have := ((not_le.mp n0).trans_le (int.coe_zero_le a)).ne',
    simp only [coeff, comap_domain_apply, int.of_nat_eq_coe, coeff_zero, single_apply_eq_zero, this,
      forall_false_left] }
end

@[simp] lemma left_inverse_trunc_to_laurent :
  function.left_inverse (trunc : R[T;T⁻¹] → R[X]) polynomial.to_laurent :=
begin
  refine λ f, f.induction_on' _ _,
  { exact λ f g hf hg, by simp only [hf, hg, _root_.map_add] },
  { exact λ n r, by simp only [polynomial.to_laurent_C_mul_T, trunc_C_mul_T, int.coe_nat_nonneg,
      int.to_nat_coe_nat, if_true] }
end

@[simp] lemma _root_.polynomial.trunc_to_laurent (f : R[X]) : trunc f.to_laurent = f :=
left_inverse_trunc_to_laurent _

lemma _root_.polynomial.to_laurent_injective :
  function.injective (polynomial.to_laurent : R[X] → R[T;T⁻¹]) :=
left_inverse_trunc_to_laurent.injective

@[simp] lemma _root_.polynomial.to_laurent_inj (f g : R[X]) :
  f.to_laurent = g.to_laurent ↔ f = g :=
⟨λ h, polynomial.to_laurent_injective h, congr_arg _⟩

lemma exists_T_pow (f : R[T;T⁻¹]) :
  ∃ (n : ℕ) (f' : R[X]), f'.to_laurent = f * T n :=
begin
  apply f.induction_on' _ (λ n a, _); clear f,
  { rintros f g ⟨m, fn, hf⟩ ⟨n, gn, hg⟩,
    by_cases h : m ≤ n;
    refine ⟨m + n, fn * X ^ n + gn * X ^ m, _⟩;
    simp only [hf, hg, add_mul, add_comm (n : ℤ), map_add, map_mul, polynomial.to_laurent_X_pow,
      mul_T_assoc, int.coe_nat_add] },
  { cases n with n n,
    { exact ⟨0, polynomial.C a * X ^ n, by simp⟩ },
    { refine ⟨n + 1, polynomial.C a, _⟩,
      simp only [int.neg_succ_of_nat_eq, polynomial.to_laurent_C, int.coe_nat_succ, mul_T_assoc,
        add_left_neg, T_zero, mul_one] } }
end

/--  This version of `exists_T_pow` can be called as `rcases f.exists_T_pow' with ⟨n, f', rfl⟩`. -/
lemma exists_T_pow' (f : R[T;T⁻¹]) :
  ∃ (n : ℕ) (f' : R[X]), f = f'.to_laurent * T (- n) :=
begin
  rcases f.exists_T_pow with ⟨n, f', hf⟩,
  exact ⟨n, f', by simp [hf]⟩,
end

/--  Suppose that `Q` is a statement about Laurent polynomials such that
* `Q` is true on *ordinary* polynomials;
* `Q (f * T)` implies `Q f`;
it follow that `Q` is true on all Laurent polynomials. -/
lemma reduce_to_polynomial_of_mul_T (f : R[T;T⁻¹]) {Q : R[T;T⁻¹] → Prop}
  (Qf : ∀ (f : R[X]), Q f.to_laurent)
  (QT : ∀ f, Q (f * T 1) → Q f) :
  Q f :=
begin
  rcases f.exists_T_pow' with ⟨n, f', rfl⟩,
  induction n with n hn,
  { simpa using Qf _ },
  { convert QT _ _,
    simpa using hn }
end

<<<<<<< HEAD
instance : module R[X] R[T;T⁻¹] :=
{ smul      := λ f l, f.to_laurent * l,
  one_smul  := λ f,     by simp only [map_one, one_mul],
  mul_smul  := λ f g l, by simp only [mul_assoc, _root_.map_mul],
  smul_add  := λ f x y, by simp only [mul_add],
  smul_zero := λ f,     by simp only [mul_zero],
  add_smul  := λ f g x, by simp only [add_mul, _root_.map_add],
  zero_smul := λ f,     by simp only [_root_.map_zero, zero_mul] }

=======
>>>>>>> f24e4011
end semiring

section comm_semiring
variable [comm_semiring R]

/--  Laurent polynomials are an algebra over polynomials.  This is not an instance since it might
create typeclass diamonds. -/
def algebra_polynomial (R : Type*) [comm_semiring R] : algebra R[X] R[T;T⁻¹] :=
{ commutes' := λ f l, by simp [mul_comm],
  smul_def' := λ f l, rfl,
  .. ((map_domain_ring_hom R int.of_nat_hom).comp
    (to_finsupp_iso R).to_ring_hom : R[X] →+* R[T;T⁻¹]) }

lemma algebra_map_X_pow (n : ℕ) :
  @algebra_map R[X] R[T;T⁻¹] _ _ (algebra_polynomial R) (X ^ n) = T n :=
polynomial.to_laurent_X_pow n

@[simp]
lemma algebra_map_eq_to_laurent (f : R[X]) :
  @algebra_map R[X] R[T;T⁻¹] _ _ (algebra_polynomial R) f = f.to_laurent :=
rfl

lemma is_localization :
  @is_localization _ _ (submonoid.closure ({X} : set R[X])) R[T;T⁻¹] _ (algebra_polynomial R) :=
{ map_units := λ t, begin
    cases t with t ht,
    rcases submonoid.mem_closure_singleton.mp ht with ⟨n, rfl⟩,
    simp only [is_unit_T n, set_like.coe_mk, algebra_map_eq_to_laurent, polynomial.to_laurent_X_pow]
  end,
  surj := λ f, begin
    rcases f.exists_T_pow' with ⟨n, f', rfl⟩,
    have := (submonoid.closure ({X} : set R[X])).pow_mem (submonoid.mem_closure_singleton_self) n,
    refine ⟨(f', ⟨_, this⟩), _⟩,
    simp only [set_like.coe_mk, algebra_map_eq_to_laurent, polynomial.to_laurent_X_pow, mul_T_assoc,
      add_left_neg, T_zero, mul_one],
  end,
  eq_iff_exists := λ f g, begin
    rw [algebra_map_eq_to_laurent, algebra_map_eq_to_laurent, polynomial.to_laurent_inj],
    refine ⟨_, _⟩,
    { rintro rfl,
      exact ⟨1, rfl⟩ },
    { rintro ⟨⟨h, hX⟩, h⟩,
      rcases submonoid.mem_closure_singleton.mp hX with ⟨n, rfl⟩,
      rw [mul_comm, mul_comm _ ↑_] at h,
      exact mul_X_pow_injective n h }
  end }

end comm_semiring

end laurent_polynomial<|MERGE_RESOLUTION|>--- conflicted
+++ resolved
@@ -47,13 +47,8 @@
 ##  Future work
 Lots is missing!
 * (Riccardo) add inclusion into Laurent series.
-<<<<<<< HEAD
-* (Riccardo) giving a morphism (as `R`-alg, so in the commutative case)
-  from `R[T,T⁻¹]` to `S` is the same as choosing a unit of `S`.
-=======
 * (Riccardo) giving a morphism (as `R`-alg, so in the commutative case)
   from `R[T,T⁻¹]` to `S` is the same as choosing a unit of `S`.
->>>>>>> f24e4011
 * A "better" definition of `trunc` would be as an `R`-linear map.  This works:
   ```
   def trunc : R[T;T⁻¹] →[R] R[X] :=
@@ -352,7 +347,6 @@
     simpa using hn }
 end
 
-<<<<<<< HEAD
 instance : module R[X] R[T;T⁻¹] :=
 { smul      := λ f l, f.to_laurent * l,
   one_smul  := λ f,     by simp only [map_one, one_mul],
@@ -362,8 +356,6 @@
   add_smul  := λ f g x, by simp only [add_mul, _root_.map_add],
   zero_smul := λ f,     by simp only [_root_.map_zero, zero_mul] }
 
-=======
->>>>>>> f24e4011
 end semiring
 
 section comm_semiring
