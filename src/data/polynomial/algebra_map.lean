--- conflicted
+++ resolved
@@ -34,24 +34,15 @@
     rw [to_finsupp_smul, to_finsupp_mul, to_finsupp_C],
     exact algebra.smul_def' _ _,
   end,
-<<<<<<< HEAD
   op_smul_def' := λ p r, begin
-    rcases p,
-    simp only [C, monomial, monomial_fun, ring_hom.coe_mk, ring_hom.to_fun_eq_coe,
-      function.comp_app, ring_hom.coe_comp, smul_to_finsupp, mul_to_finsupp],
+    dsimp only [ring_hom.to_fun_eq_coe, ring_hom.comp_apply],
+    rw [to_finsupp_smul, to_finsupp_mul, to_finsupp_C],
     exact algebra.op_smul_def' _ _,
   end,
-  commutes' := λ r p, begin
-    rcases p,
-    simp only [C, monomial, monomial_fun, ring_hom.coe_mk, ring_hom.to_fun_eq_coe,
-      function.comp_app, ring_hom.coe_comp, mul_to_finsupp],
-    convert algebra.commutes' r p,
-=======
   commutes' := λ r p, to_finsupp_injective $ begin
     dsimp only [ring_hom.to_fun_eq_coe, ring_hom.comp_apply],
     simp_rw [to_finsupp_mul, to_finsupp_C],
     convert algebra.commutes' r p.to_finsupp,
->>>>>>> 81262559
   end,
   to_ring_hom := C.comp (algebra_map R A) }
 
