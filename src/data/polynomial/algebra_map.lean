--- conflicted
+++ resolved
@@ -79,20 +79,6 @@
 -- Unfortunately `f.to_int_alg_hom` doesn't work here, as typeclasses don't match up correctly.
 eval₂_algebra_map_X p { commutes' := λ n, by simp, .. f }
 
-<<<<<<< HEAD
-section comp
-
-lemma eval₂_comp [comm_semiring S] (f : R →+* S) {x : S} :
-  eval₂ f x (p.comp q) = eval₂ f (eval₂ f x q) p :=
-by rw [comp, p.as_sum_range]; simp [eval₂_finset_sum, eval₂_pow]
-
-instance comp.is_semiring_hom : is_semiring_hom (λ q : polynomial R, q.comp p) :=
-by unfold comp; apply_instance
-
-end comp
-
-=======
->>>>>>> 880512dc
 end comm_semiring
 
 section aeval
