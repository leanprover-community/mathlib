--- conflicted
+++ resolved
@@ -37,10 +37,10 @@
 open finset polynomial
 
 noncomputable def e : mv_polynomial (fin n) R :=
-polynomial.coeff (∏ i : fin n, (1 + X * C (mv_polynomial.X i))) k
+polynomial.coeff (∏ i : fin n, (X + C (mv_polynomial.X i))) k
 
 noncomputable def s : mv_polynomial (fin n) R :=
-polynomial.coeff (∏ i : fin n, (1 - X * C (mv_polynomial.X i))) k
+polynomial.coeff (∏ i : fin n, (X - C (mv_polynomial.X i))) k
 
 noncomputable def p : mv_polynomial (fin n) R :=
 ∑ i : fin n, (mv_polynomial.X i) ^ k
@@ -81,7 +81,7 @@
   apply sum_le_sum, swap, exact λ x, 1,
   { intros,
     rw nat_degree_le_one_iff,
-    use [-mv_polynomial.X i, 1],
+    use [1,-mv_polynomial.X i],
     simp, ring, },
   { apply le_of_eq,
     simp, },
@@ -90,21 +90,19 @@
 
 
 /-- attempt to prove the inductive step -/
-lemma sumzero : ∀ j : fin n, ∑ i in range k, s R n (k - i) * (mv_polynomial.X j)^i = 0 :=
+lemma sumzero : ∀ j : fin n, ∑ i in range k, s R n i * (mv_polynomial.X j)^i = 0 :=
 begin
-  sorry
+  unfold s,
+  intro j,
+
 end
 
 lemma newt_nk (h : k = n): (s R n k) * k + ∑ j in range (k - 1), s R n j * p R n (k - j) = 0 :=
 begin
-<<<<<<< HEAD
-  have :
-=======
   rw h,
   unfold s,
   unfold p,
   sorry
->>>>>>> 52fe2742
 end
 
 
