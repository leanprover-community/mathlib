--- conflicted
+++ resolved
@@ -3,11 +3,7 @@
 Released under Apache 2.0 license as described in the file LICENSE.
 Authors: Chris Hughes, Johannes Hölzl, Scott Morrison, Jens Wagemaker
 -/
-<<<<<<< HEAD
 import data.fintype.big_operators
-=======
-import data.fintype.card
->>>>>>> 71dbd401
 import data.nat.with_bot
 import data.polynomial.monomial
 import data.polynomial.coeff
