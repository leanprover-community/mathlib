--- conflicted
+++ resolved
@@ -348,16 +348,9 @@
 lemma X_pow_mul_monomial (k n : ℕ) (r : R) : X^k * monomial n r = monomial (n+k) r :=
 by rw [X_pow_mul, monomial_mul_X_pow]
 
-<<<<<<< HEAD
-/-- coeff p n is the coefficient of X^n in p -/
-def coeff (p : polynomial R) : ℕ → R := @coe_fn (ℕ →₀ R) _ _ p
-
-@[simp] lemma coeff_mk (s) (f) (h) : coeff (finsupp.mk s f h : polynomial R) = f := rfl
-=======
 /-- `coeff p n` (often denoted `p.coeff n`) is the coefficient of `X^n` in `p`. -/
 def coeff : polynomial R → ℕ → R
 | ⟨p⟩ n := p n
->>>>>>> 6823886c
 
 lemma coeff_monomial : coeff (monomial n a) m = if n = m then a else 0 :=
 by { simp only [monomial, monomial_fun, coeff, linear_map.coe_mk], rw finsupp.single_apply }
