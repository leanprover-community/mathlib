--- conflicted
+++ resolved
@@ -866,11 +866,7 @@
 variables [division_ring R]
 
 lemma rat_smul_eq_C_mul (a : ℚ) (f : R[X]) : a • f = polynomial.C ↑a * f :=
-<<<<<<< HEAD
-by rw [←rat.smul_one_eq_coe', ←polynomial.smul_C, C_1, smul_one_mul]
-=======
 by rw [←rat.smul_one_eq_coe, ←polynomial.smul_C, C_1, smul_one_mul]
->>>>>>> 2651125b
 
 end division_ring
 
