/-
Copyright (c) 2018 Chris Hughes. All rights reserved.
Released under Apache 2.0 license as described in the file LICENSE.
Authors: Chris Hughes, Johannes Hölzl, Scott Morrison, Jens Wagemaker
-/
import algebra.monoid_algebra.basic

/-!
# Theory of univariate polynomials

This file defines `polynomial R`, the type of univariate polynomials over the semiring `R`, builds
a semiring structure on it, and gives basic definitions that are expanded in other files in this
directory.

## Main definitions

* `monomial n a` is the polynomial `a X^n`. Note that `monomial n` is defined as an `R`-linear map.
* `C a` is the constant polynomial `a`. Note that `C` is defined as a ring homomorphism.
* `X` is the polynomial `X`, i.e., `monomial 1 1`.
* `p.sum f` is `∑ n in p.support, f n (p.coeff n)`, i.e., one sums the values of functions applied
  to coefficients of the polynomial `p`.
* `p.erase n` is the polynomial `p` in which one removes the `c X^n` term.

There are often two natural variants of lemmas involving sums, depending on whether one acts on the
polynomials, or on the function. The naming convention is that one adds `index` when acting on
the polynomials. For instance,
* `sum_add_index` states that `(p + q).sum f = p.sum f + q.sum f`;
* `sum_add` states that `p.sum (λ n x, f n x + g n x) = p.sum f + p.sum g`.
* Notation to refer to `polynomial R`, as `R[X]` or `R[t]`.

## Implementation

Polynomials are defined using `add_monoid_algebra R ℕ`, where `R` is a semiring.
The variable `X` commutes with every polynomial `p`: lemma `X_mul` proves the identity
`X * p = `p * X`.  The relationship to `add_monoid_algebra R ℕ` is through a structure
to make polynomials irreducible from the point of view of the kernel. Most operations
are irreducible since Lean can not compute anyway with `add_monoid_algebra`. There are two
exceptions that we make semireducible:
* The zero polynomial, so that its coefficients are definitionally equal to `0`.
* The scalar action, to permit typeclass search to unfold it to resolve potential instance
  diamonds.

The raw implementation of the equivalence between `polynomial R` and `add_monoid_algebra R ℕ` is
done through `of_finsupp` and `to_finsupp` (or, equivalently, `rcases p` when `p` is a polynomial
gives an element `q` of `add_monoid_algebra R ℕ`, and conversely `⟨q⟩` gives back `p`). The
equivalence is also registered as a ring equiv in `polynomial.to_finsupp_iso`. These should
in general not be used once the basic API for polynomials is constructed.
-/

noncomputable theory

/-- `polynomial R` is the type of univariate polynomials over `R`.

Polynomials should be seen as (semi-)rings with the additional constructor `X`.
The embedding from `R` is called `C`. -/
structure polynomial (R : Type*) [semiring R] := of_finsupp ::
(to_finsupp : add_monoid_algebra R ℕ)

localized "notation R`[X]`:9000 := polynomial R" in polynomial
open finsupp add_monoid_algebra
open_locale big_operators polynomial

namespace polynomial
universes u
variables {R : Type u} {a b : R} {m n : ℕ}

section semiring
variables [semiring R] {p q : R[X]}

lemma forall_iff_forall_finsupp (P : R[X] → Prop) :
  (∀ p, P p) ↔ ∀ (q : add_monoid_algebra R ℕ), P ⟨q⟩ :=
⟨λ h q, h ⟨q⟩, λ h ⟨p⟩, h p⟩

lemma exists_iff_exists_finsupp (P : R[X] → Prop) :
  (∃ p, P p) ↔ ∃ (q : add_monoid_algebra R ℕ), P ⟨q⟩ :=
⟨λ ⟨⟨p⟩, hp⟩, ⟨p, hp⟩, λ ⟨q, hq⟩, ⟨⟨q⟩, hq⟩ ⟩

/-! ### Conversions to and from `add_monoid_algebra`

Since `polynomial R` is not defeq to `add_monoid_algebra R ℕ`, but instead is a structure wrapping
it, we have to copy across all the arithmetic operators manually, along with the lemmas about how
they unfold around `polynomial.of_finsupp` and `polynomial.to_finsupp`.
-/
section add_monoid_algebra

@[irreducible] private def add : R[X] → R[X] → R[X]
| ⟨a⟩ ⟨b⟩ := ⟨a + b⟩
@[irreducible] private def neg {R : Type u} [ring R] : R[X] → R[X]
| ⟨a⟩ := ⟨-a⟩
@[irreducible] private def mul : R[X] → R[X] → R[X]
| ⟨a⟩ ⟨b⟩ := ⟨a * b⟩

instance : has_zero R[X] := ⟨⟨0⟩⟩
instance : has_one R[X] := ⟨⟨1⟩⟩
instance : has_add R[X] := ⟨add⟩
instance {R : Type u} [ring R] : has_neg R[X] := ⟨neg⟩
instance {R : Type u} [ring R] : has_sub R[X] := ⟨λ a b, a + -b⟩
instance : has_mul R[X] := ⟨mul⟩
instance {S : Type*} [monoid S] [distrib_mul_action S R] : has_smul S R[X] :=
⟨λ r p, ⟨r • p.to_finsupp⟩⟩
@[priority 1]  -- to avoid a bug in the `ring` tactic
instance has_pow : has_pow R[X] ℕ := { pow := λ p n, npow_rec n p }

@[simp] lemma of_finsupp_zero : (⟨0⟩ : R[X]) = 0 := rfl
@[simp] lemma of_finsupp_one : (⟨1⟩ : R[X]) = 1 := rfl

@[simp] lemma of_finsupp_add {a b} : (⟨a + b⟩ : R[X]) = ⟨a⟩ + ⟨b⟩ := show _ = add _ _, by rw add
@[simp] lemma of_finsupp_neg {R : Type u} [ring R] {a} : (⟨-a⟩ : R[X]) = -⟨a⟩ :=
show _ = neg _, by rw neg
@[simp] lemma of_finsupp_sub {R : Type u} [ring R] {a b} : (⟨a - b⟩ : R[X]) = ⟨a⟩ - ⟨b⟩ :=
by { rw [sub_eq_add_neg, of_finsupp_add, of_finsupp_neg], refl }
@[simp] lemma of_finsupp_mul (a b) : (⟨a * b⟩ : R[X]) = ⟨a⟩ * ⟨b⟩ := show _ = mul _ _, by rw mul
@[simp] lemma of_finsupp_smul {S : Type*} [monoid S] [distrib_mul_action S R] (a : S) (b) :
  (⟨a • b⟩ : R[X]) = (a • ⟨b⟩ : R[X]) := rfl
@[simp] lemma of_finsupp_pow (a) (n : ℕ) : (⟨a ^ n⟩ : R[X]) = ⟨a⟩ ^ n :=
begin
  change _ = npow_rec n _,
  induction n,
  { simp [npow_rec], } ,
  { simp [npow_rec, n_ih, pow_succ] }
end


@[simp] lemma to_finsupp_zero : (0 : R[X]).to_finsupp = 0 :=
rfl

@[simp] lemma to_finsupp_one : (1 : R[X]).to_finsupp = 1 := rfl

@[simp] lemma to_finsupp_add (a b : R[X]) : (a + b).to_finsupp = a.to_finsupp + b.to_finsupp :=
by { cases a, cases b, rw ←of_finsupp_add }
@[simp] lemma to_finsupp_neg {R : Type u} [ring R] (a : R[X]) : (-a).to_finsupp = -a.to_finsupp :=
by { cases a, rw ←of_finsupp_neg }
@[simp] lemma to_finsupp_sub {R : Type u} [ring R] (a b : R[X]) :
  (a - b).to_finsupp = a.to_finsupp - b.to_finsupp :=
by { rw [sub_eq_add_neg, ←to_finsupp_neg, ←to_finsupp_add], refl }
@[simp] lemma to_finsupp_mul (a b : R[X]) : (a * b).to_finsupp = a.to_finsupp * b.to_finsupp :=
by { cases a, cases b, rw ←of_finsupp_mul }
@[simp] lemma to_finsupp_smul {S : Type*} [monoid S] [distrib_mul_action S R] (a : S) (b : R[X]) :
  (a • b).to_finsupp = a • b.to_finsupp := rfl
@[simp] lemma to_finsupp_pow (a : R[X]) (n : ℕ) : (a ^ n).to_finsupp = a.to_finsupp ^ n :=
by { cases a, rw ←of_finsupp_pow }

lemma _root_.is_smul_regular.polynomial {S : Type*} [monoid S] [distrib_mul_action S R] {a : S}
  (ha : is_smul_regular R a) : is_smul_regular R[X] a
| ⟨x⟩ ⟨y⟩ h := congr_arg _ $ ha.finsupp (polynomial.of_finsupp.inj h)

lemma to_finsupp_injective : function.injective (to_finsupp : R[X] → add_monoid_algebra _ _) :=
λ ⟨x⟩ ⟨y⟩, congr_arg _

@[simp] lemma to_finsupp_inj {a b : R[X]} : a.to_finsupp = b.to_finsupp ↔ a = b :=
to_finsupp_injective.eq_iff

@[simp] lemma to_finsupp_eq_zero {a : R[X]} : a.to_finsupp = 0 ↔ a = 0 :=
by rw [←to_finsupp_zero, to_finsupp_inj]

@[simp] lemma to_finsupp_eq_one {a : R[X]} : a.to_finsupp = 1 ↔ a = 1 :=
by rw [←to_finsupp_one, to_finsupp_inj]

/-- A more convenient spelling of `polynomial.of_finsupp.inj_eq` in terms of `iff`. -/
lemma of_finsupp_inj {a b} : (⟨a⟩ : R[X]) = ⟨b⟩ ↔ a = b :=
iff_of_eq of_finsupp.inj_eq

@[simp] lemma of_finsupp_eq_zero {a} : (⟨a⟩ : R[X]) = 0 ↔ a = 0 :=
by rw [←of_finsupp_zero, of_finsupp_inj]

@[simp] lemma of_finsupp_eq_one {a} : (⟨a⟩ : R[X]) = 1 ↔ a = 1 :=
by rw [←of_finsupp_one, of_finsupp_inj]

instance : inhabited R[X] := ⟨0⟩

instance : has_nat_cast R[X] := ⟨λ n, polynomial.of_finsupp n⟩

instance : semiring R[X] :=
function.injective.semiring to_finsupp to_finsupp_injective
  to_finsupp_zero to_finsupp_one to_finsupp_add to_finsupp_mul
  (λ _ _, to_finsupp_smul _ _) to_finsupp_pow (λ _, rfl)

instance {S} [monoid S] [distrib_mul_action S R] : distrib_mul_action S R[X] :=
function.injective.distrib_mul_action
  ⟨to_finsupp, to_finsupp_zero, to_finsupp_add⟩ to_finsupp_injective to_finsupp_smul

instance {S} [monoid S] [distrib_mul_action S R] [has_faithful_smul S R] :
  has_faithful_smul S R[X] :=
{ eq_of_smul_eq_smul := λ s₁ s₂ h, eq_of_smul_eq_smul $ λ a : ℕ →₀ R, congr_arg to_finsupp (h ⟨a⟩) }

instance {S} [semiring S] [module S R] : module S R[X] :=
function.injective.module _
  ⟨to_finsupp, to_finsupp_zero, to_finsupp_add⟩ to_finsupp_injective to_finsupp_smul

instance {S₁ S₂} [monoid S₁] [monoid S₂] [distrib_mul_action S₁ R] [distrib_mul_action S₂ R]
  [smul_comm_class S₁ S₂ R] : smul_comm_class S₁ S₂ R[X] :=
⟨by { rintros _ _ ⟨⟩, simp_rw [←of_finsupp_smul, smul_comm] }⟩

instance {S₁ S₂} [has_smul S₁ S₂] [monoid S₁] [monoid S₂] [distrib_mul_action S₁ R]
  [distrib_mul_action S₂ R] [is_scalar_tower S₁ S₂ R] : is_scalar_tower S₁ S₂ R[X] :=
⟨by { rintros _ _ ⟨⟩, simp_rw [←of_finsupp_smul, smul_assoc] }⟩

instance {S} [monoid S] [distrib_mul_action S R] [distrib_mul_action Sᵐᵒᵖ R]
  [is_central_scalar S R] : is_central_scalar S R[X] :=
⟨by { rintros _ ⟨⟩, simp_rw [←of_finsupp_smul, op_smul_eq_smul] }⟩

instance [subsingleton R] : unique R[X] :=
{ uniq := by { rintros ⟨x⟩, refine congr_arg of_finsupp _, simp },
.. polynomial.inhabited }

variable (R)

/-- Ring isomorphism between `R[X]` and `add_monoid_algebra R ℕ`. This is just an
implementation detail, but it can be useful to transfer results from `finsupp` to polynomials. -/
@[simps apply symm_apply]
def to_finsupp_iso : R[X] ≃+* add_monoid_algebra R ℕ :=
{ to_fun := to_finsupp,
  inv_fun := of_finsupp,
  left_inv := λ ⟨p⟩, rfl,
  right_inv := λ p, rfl,
  map_mul' := to_finsupp_mul,
  map_add' := to_finsupp_add }

end add_monoid_algebra

variable {R}

lemma of_finsupp_sum {ι : Type*} (s : finset ι) (f : ι → add_monoid_algebra R ℕ) :
  (⟨∑ i in s, f i⟩ : R[X]) = ∑ i in s, ⟨f i⟩ :=
map_sum (to_finsupp_iso R).symm f s

lemma to_finsupp_sum {ι : Type*} (s : finset ι) (f : ι → R[X]) :
  (∑ i in s, f i : R[X]).to_finsupp = ∑ i in s, (f i).to_finsupp :=
map_sum (to_finsupp_iso R) f s

/-- `monomial s a` is the monomial `a * X^s` -/
def monomial (n : ℕ) : R →ₗ[R] R[X] :=
{ to_fun := λ t, ⟨finsupp.single n t⟩,
  map_add' := by simp,
  map_smul' := by simp [←of_finsupp_smul] }

/--
The set of all `n` such that `X^n` has a non-zero coefficient.
-/
@[simp]
def support : R[X] → finset ℕ
| ⟨p⟩ := p.support

@[simp] lemma support_of_finsupp (p) : support (⟨p⟩ : R[X]) = p.support :=
by rw support

@[simp] lemma support_zero : (0 : R[X]).support = ∅ :=
rfl

@[simp] lemma support_eq_empty : p.support = ∅ ↔ p = 0 :=
by { rcases p, simp [support] }

lemma card_support_eq_zero : p.support.card = 0 ↔ p = 0 :=
by simp

<<<<<<< HEAD
=======
/-- `monomial s a` is the monomial `a * X^s` -/
def monomial (n : ℕ) : R →ₗ[R] R[X] :=
{ to_fun := λ t, ⟨finsupp.single n t⟩,
  map_add' := by simp,
  map_smul' := by simp [←of_finsupp_smul] }

>>>>>>> 59874523
@[simp] lemma to_finsupp_monomial (n : ℕ) (r : R) :
  (monomial n r).to_finsupp = finsupp.single n r :=
by simp [monomial]

@[simp] lemma of_finsupp_single (n : ℕ) (r : R) :
  (⟨finsupp.single n r⟩ : R[X]) = monomial n r :=
by simp [monomial]

@[simp]
lemma monomial_zero_right (n : ℕ) :
  monomial n (0 : R) = 0 :=
(monomial n).map_zero

-- This is not a `simp` lemma as `monomial_zero_left` is more general.
lemma monomial_zero_one : monomial 0 (1 : R) = 1 := rfl

-- TODO: can't we just delete this one?
lemma monomial_add (n : ℕ) (r s : R) :
  monomial n (r + s) = monomial n r + monomial n s :=
(monomial n).map_add _ _

lemma monomial_mul_monomial (n m : ℕ) (r s : R) :
  monomial n r * monomial m s = monomial (n + m) (r * s) :=
to_finsupp_injective $
  by simp only [to_finsupp_monomial, to_finsupp_mul, add_monoid_algebra.single_mul_single]

@[simp]
lemma monomial_pow (n : ℕ) (r : R) (k : ℕ) :
  (monomial n r)^k = monomial (n*k) (r^k) :=
begin
  induction k with k ih,
  { simp [pow_zero, monomial_zero_one], },
  { simp [pow_succ, ih, monomial_mul_monomial, nat.succ_eq_add_one, mul_add, add_comm] },
end

lemma smul_monomial {S} [monoid S] [distrib_mul_action S R] (a : S) (n : ℕ) (b : R) :
  a • monomial n b = monomial n (a • b) :=
to_finsupp_injective $ by simp

lemma monomial_injective (n : ℕ) :
  function.injective (monomial n : R → R[X]) :=
(to_finsupp_iso R).symm.injective.comp (single_injective n)

@[simp] lemma monomial_eq_zero_iff (t : R) (n : ℕ) :
  monomial n t = 0 ↔ t = 0 :=
linear_map.map_eq_zero_iff _ (polynomial.monomial_injective n)

lemma support_add : (p + q).support ⊆ p.support ∪ q.support :=
begin
  rcases p, rcases q,
  simp only [←of_finsupp_add, support],
  exact support_add
end

/--
`C a` is the constant polynomial `a`.
`C` is provided as a ring homomorphism.
-/
def C : R →+* R[X] :=
{ map_one' := by simp [monomial_zero_one],
  map_mul' := by simp [monomial_mul_monomial],
  map_zero' := by simp,
  .. monomial 0 }

@[simp] lemma monomial_zero_left (a : R) : monomial 0 a = C a := rfl

@[simp] lemma to_finsupp_C (a : R) : (C a).to_finsupp = single 0 a :=
by rw [←monomial_zero_left, to_finsupp_monomial]

lemma C_0 : C (0 : R) = 0 := by simp

lemma C_1 : C (1 : R) = 1 := rfl

lemma C_mul : C (a * b) = C a * C b := C.map_mul a b

lemma C_add : C (a + b) = C a + C b := C.map_add a b

@[simp] lemma smul_C {S} [monoid S] [distrib_mul_action S R] (s : S) (r : R) :
  s • C r = C (s • r) :=
smul_monomial _ _ r

@[simp] lemma C_bit0 : C (bit0 a) = bit0 (C a) := C_add

@[simp] lemma C_bit1 : C (bit1 a) = bit1 (C a) := by simp [bit1, C_bit0]

lemma C_pow : C (a ^ n) = C a ^ n := C.map_pow a n

@[simp]
lemma C_eq_nat_cast (n : ℕ) : C (n : R) = (n : R[X]) :=
map_nat_cast C n

@[simp] lemma C_mul_monomial : C a * monomial n b = monomial n (a * b) :=
by simp only [←monomial_zero_left, monomial_mul_monomial, zero_add]

@[simp] lemma monomial_mul_C : monomial n a * C b = monomial n (a * b) :=
by simp only [←monomial_zero_left, monomial_mul_monomial, add_zero]

/-- `X` is the polynomial variable (aka indeterminate). -/
def X : R[X] := monomial 1 1

lemma monomial_one_one_eq_X : monomial 1 (1 : R) = X := rfl

lemma monomial_one_right_eq_X_pow (n : ℕ) : monomial n (1 : R) = X^n :=
begin
  induction n with n ih,
  { simp [monomial_zero_one], },
  { rw [pow_succ, ←ih, ←monomial_one_one_eq_X, monomial_mul_monomial, add_comm, one_mul], }
end

/-- `X` commutes with everything, even when the coefficients are noncommutative. -/
lemma X_mul : X * p = p * X :=
begin
  rcases p,
  simp only [X, ←of_finsupp_single, ←of_finsupp_mul, linear_map.coe_mk],
  ext,
  simp [add_monoid_algebra.mul_apply, sum_single_index, add_comm],
end

lemma X_pow_mul {n : ℕ} : X^n * p = p * X^n :=
begin
  induction n with n ih,
  { simp, },
  { conv_lhs { rw pow_succ', },
    rw [mul_assoc, X_mul, ←mul_assoc, ih, mul_assoc, ←pow_succ'], }
end

/-- Prefer putting constants to the left of `X`.

This lemma is the loop-avoiding `simp` version of `polynomial.X_mul`. -/
@[simp] lemma X_mul_C (r : R) : X * C r = C r * X :=
X_mul

/-- Prefer putting constants to the left of `X ^ n`.

This lemma is the loop-avoiding `simp` version of `X_pow_mul`. -/
@[simp] lemma X_pow_mul_C (r : R) (n : ℕ) : X^n * C r = C r * X^n :=
X_pow_mul

lemma X_pow_mul_assoc {n : ℕ} : (p * X^n) * q = (p * q) * X^n :=
by rw [mul_assoc, X_pow_mul, ←mul_assoc]

/-- Prefer putting constants to the left of `X ^ n`.

This lemma is the loop-avoiding `simp` version of `X_pow_mul_assoc`. -/
@[simp] lemma X_pow_mul_assoc_C {n : ℕ} (r : R) : (p * X^n) * C r = p * C r * X^n :=
X_pow_mul_assoc

lemma commute_X (p : R[X]) : commute X p := X_mul

lemma commute_X_pow (p : R[X]) (n : ℕ) : commute (X ^ n) p := X_pow_mul

@[simp]
lemma monomial_mul_X (n : ℕ) (r : R) : monomial n r * X = monomial (n+1) r :=
by erw [monomial_mul_monomial, mul_one]

@[simp]
lemma monomial_mul_X_pow (n : ℕ) (r : R) (k : ℕ) : monomial n r * X^k = monomial (n+k) r :=
begin
  induction k with k ih,
  { simp, },
  { simp [ih, pow_succ', ←mul_assoc, add_assoc], },
end

@[simp]
lemma X_mul_monomial (n : ℕ) (r : R) : X * monomial n r = monomial (n+1) r :=
by rw [X_mul, monomial_mul_X]

@[simp]
lemma X_pow_mul_monomial (k n : ℕ) (r : R) : X^k * monomial n r = monomial (n+k) r :=
by rw [X_pow_mul, monomial_mul_X_pow]

/-- `coeff p n` (often denoted `p.coeff n`) is the coefficient of `X^n` in `p`. -/
@[simp] def coeff : R[X] → ℕ → R
| ⟨p⟩ := p

lemma coeff_monomial : coeff (monomial n a) m = if n = m then a else 0 :=
by { simp only [←of_finsupp_single, coeff, linear_map.coe_mk], rw finsupp.single_apply }

@[simp] lemma coeff_zero (n : ℕ) : coeff (0 : R[X]) n = 0 := rfl

@[simp] lemma coeff_one_zero : coeff (1 : R[X]) 0 = 1 :=
by { rw [← monomial_zero_one, coeff_monomial], simp }

@[simp] lemma coeff_X_one : coeff (X : R[X]) 1 = 1 := coeff_monomial

@[simp] lemma coeff_X_zero : coeff (X : R[X]) 0 = 0 := coeff_monomial

@[simp] lemma coeff_monomial_succ : coeff (monomial (n+1) a) 0 = 0 :=
by simp [coeff_monomial]

lemma coeff_X : coeff (X : R[X]) n = if 1 = n then 1 else 0 := coeff_monomial

lemma coeff_X_of_ne_one {n : ℕ} (hn : n ≠ 1) : coeff (X : R[X]) n = 0 :=
by rw [coeff_X, if_neg hn.symm]

@[simp] lemma mem_support_iff : n ∈ p.support ↔ p.coeff n ≠ 0 :=
by { rcases p, simp }

lemma not_mem_support_iff : n ∉ p.support ↔ p.coeff n = 0 :=
by simp

lemma coeff_C : coeff (C a) n = ite (n = 0) a 0 :=
by { convert coeff_monomial using 2, simp [eq_comm], }

@[simp] lemma coeff_C_zero : coeff (C a) 0 = a := coeff_monomial

lemma coeff_C_ne_zero (h : n ≠ 0) : (C a).coeff n = 0 :=
by rw [coeff_C, if_neg h]

theorem nontrivial.of_polynomial_ne (h : p ≠ q) : nontrivial R :=
nontrivial_of_ne 0 1 $ λ h01, h $
  by rw [← mul_one p, ← mul_one q, ← C_1, ← h01, C_0, mul_zero, mul_zero]

lemma monomial_eq_C_mul_X : ∀{n}, monomial n a = C a * X^n
| 0     := (mul_one _).symm
| (n+1) :=
  calc monomial (n + 1) a = monomial n a * X : by { rw [X, monomial_mul_monomial, mul_one], }
    ... = (C a * X^n) * X : by rw [monomial_eq_C_mul_X]
    ... = C a * X^(n+1) : by simp only [pow_add, mul_assoc, pow_one]

@[simp] lemma C_inj : C a = C b ↔ a = b :=
⟨λ h, coeff_C_zero.symm.trans (h.symm ▸ coeff_C_zero), congr_arg C⟩

@[simp] lemma C_eq_zero : C a = 0 ↔ a = 0 :=
calc C a = 0 ↔ C a = C 0 : by rw C_0
         ... ↔ a = 0 : C_inj

theorem ext_iff {p q : R[X]} : p = q ↔ ∀ n, coeff p n = coeff q n :=
by { rcases p, rcases q, simp [coeff, finsupp.ext_iff] }

@[ext] lemma ext {p q : R[X]} : (∀ n, coeff p n = coeff q n) → p = q :=
ext_iff.2

/-- Monomials generate the additive monoid of polynomials. -/
lemma add_submonoid_closure_set_of_eq_monomial :
  add_submonoid.closure {p : R[X] | ∃ n a, p = monomial n a} = ⊤ :=
begin
  apply top_unique,
  rw [← add_submonoid.map_equiv_top (to_finsupp_iso R).symm.to_add_equiv,
    ← finsupp.add_closure_set_of_eq_single, add_monoid_hom.map_mclosure],
  refine add_submonoid.closure_mono (set.image_subset_iff.2 _),
  rintro _ ⟨n, a, rfl⟩,
  exact ⟨n, a, polynomial.of_finsupp_single _ _⟩,
end

lemma add_hom_ext {M : Type*} [add_monoid M] {f g : R[X] →+ M}
  (h : ∀ n a, f (monomial n a) = g (monomial n a)) :
  f = g :=
add_monoid_hom.eq_of_eq_on_mdense add_submonoid_closure_set_of_eq_monomial $
  by { rintro p ⟨n, a, rfl⟩, exact h n a }

@[ext] lemma add_hom_ext' {M : Type*} [add_monoid M] {f g : R[X] →+ M}
  (h : ∀ n, f.comp (monomial n).to_add_monoid_hom = g.comp (monomial n).to_add_monoid_hom) :
  f = g :=
add_hom_ext (λ n, add_monoid_hom.congr_fun (h n))

@[ext] lemma lhom_ext' {M : Type*} [add_comm_monoid M] [module R M] {f g : R[X] →ₗ[R] M}
  (h : ∀ n, f.comp (monomial n) = g.comp (monomial n)) :
  f = g :=
linear_map.to_add_monoid_hom_injective $ add_hom_ext $ λ n, linear_map.congr_fun (h n)

-- this has the same content as the subsingleton
lemma eq_zero_of_eq_zero (h : (0 : R) = (1 : R)) (p : R[X]) : p = 0 :=
by rw [←one_smul R p, ←h, zero_smul]

section fewnomials

lemma support_monomial (n) {a : R} (H : a ≠ 0) : (monomial n a).support = singleton n :=
by rw [←of_finsupp_single, support, finsupp.support_single_ne_zero _ H]

lemma support_monomial' (n) (a : R) : (monomial n a).support ⊆ singleton n :=
by { rw [←of_finsupp_single, support], exact finsupp.support_single_subset }

lemma support_C_mul_X_pow (n : ℕ) {c : R} (h : c ≠ 0) : (C c * X ^ n).support = singleton n :=
by rw [←monomial_eq_C_mul_X, support_monomial n h]

lemma support_C_mul_X_pow' (n : ℕ) (c : R) : (C c * X ^ n).support ⊆ singleton n :=
begin
  rw ← monomial_eq_C_mul_X,
  exact support_monomial' n c,
end

open finset

lemma support_binomial' (k m : ℕ) (x y : R) : (C x * X ^ k + C y * X ^ m).support ⊆ {k, m} :=
support_add.trans (union_subset ((support_C_mul_X_pow' k x).trans
  (singleton_subset_iff.mpr (mem_insert_self k {m}))) ((support_C_mul_X_pow' m y).trans
  (singleton_subset_iff.mpr (mem_insert_of_mem (mem_singleton_self m)))))

lemma support_trinomial' (k m n : ℕ) (x y z : R) :
  (C x * X ^ k + C y * X ^ m + C z * X ^ n).support ⊆ {k, m, n} :=
support_add.trans (union_subset (support_add.trans (union_subset ((support_C_mul_X_pow' k x).trans
  (singleton_subset_iff.mpr (mem_insert_self k {m, n}))) ((support_C_mul_X_pow' m y).trans
  (singleton_subset_iff.mpr (mem_insert_of_mem (mem_insert_self m {n}))))))
  ((support_C_mul_X_pow' n z).trans (singleton_subset_iff.mpr
  (mem_insert_of_mem (mem_insert_of_mem (mem_singleton_self n))))))

end fewnomials

lemma X_pow_eq_monomial (n) : X ^ n = monomial n (1:R) :=
begin
  induction n with n hn,
  { rw [pow_zero, monomial_zero_one] },
  { rw [pow_succ', hn, X, monomial_mul_monomial, one_mul] },
end

lemma monomial_eq_smul_X {n} : monomial n (a : R) = a • X^n :=
calc monomial n a = monomial n (a * 1) : by simp
  ... = a • monomial n 1 : by rw [smul_monomial, smul_eq_mul]
  ... = a • X^n  : by rw X_pow_eq_monomial

lemma support_X_pow (H : ¬ (1:R) = 0) (n : ℕ) : (X^n : R[X]).support = singleton n :=
begin
  convert support_monomial n H,
  exact X_pow_eq_monomial n,
end

lemma support_X_empty (H : (1:R)=0) : (X : R[X]).support = ∅ :=
begin
  rw [X, H, monomial_zero_right, support_zero],
end

lemma support_X (H : ¬ (1 : R) = 0) : (X : R[X]).support = singleton 1 :=
begin
  rw [← pow_one X, support_X_pow H 1],
end

lemma monomial_left_inj {a : R} (ha : a ≠ 0) {i j : ℕ} : (monomial i a) = (monomial j a) ↔ i = j :=
by simp_rw [←of_finsupp_single, finsupp.single_left_inj ha]

lemma binomial_eq_binomial {k l m n : ℕ} {u v : R} (hu : u ≠ 0) (hv : v ≠ 0) :
  C u * X ^ k + C v * X ^ l = C u * X ^ m + C v * X ^ n ↔
  (k = m ∧ l = n) ∨ (u = v ∧ k = n ∧ l = m) ∨ (u + v = 0 ∧ k = l ∧ m = n) :=
begin
  simp_rw [←monomial_eq_C_mul_X, ←to_finsupp_inj, to_finsupp_add, to_finsupp_monomial],
  exact finsupp.single_add_single_eq_single_add_single hu hv,
end

lemma nat_cast_mul (n : ℕ) (p : R[X]) : (n : R[X]) * p = n • p :=
(nsmul_eq_mul _ _).symm

/-- Summing the values of a function applied to the coefficients of a polynomial -/
def sum {S : Type*} [add_comm_monoid S] (p : R[X]) (f : ℕ → R → S) : S :=
∑ n in p.support, f n (p.coeff n)

lemma sum_def {S : Type*} [add_comm_monoid S] (p : R[X]) (f : ℕ → R → S) :
  p.sum f = ∑ n in p.support, f n (p.coeff n) := rfl

lemma sum_eq_of_subset {S : Type*} [add_comm_monoid S] (p : R[X])
  (f : ℕ → R → S) (hf : ∀ i, f i 0 = 0) (s : finset ℕ) (hs : p.support ⊆ s) :
  p.sum f = ∑ n in s, f n (p.coeff n) :=
begin
  apply finset.sum_subset hs (λ n hn h'n, _),
  rw not_mem_support_iff at h'n,
  simp [h'n, hf]
end

/-- Expressing the product of two polynomials as a double sum. -/
lemma mul_eq_sum_sum :
  p * q = ∑ i in p.support, q.sum (λ j a, (monomial (i + j)) (p.coeff i * a)) :=
begin
  apply to_finsupp_injective,
  rcases p, rcases q,
  simp [support, sum, coeff, to_finsupp_sum],
  refl
end

@[simp] lemma sum_zero_index {S : Type*} [add_comm_monoid S] (f : ℕ → R → S) :
  (0 : R[X]).sum f = 0 :=
by simp [sum]

@[simp] lemma sum_monomial_index {S : Type*} [add_comm_monoid S]
  (n : ℕ) (a : R) (f : ℕ → R → S) (hf : f n 0 = 0) :
  (monomial n a : R[X]).sum f = f n a :=
begin
  by_cases h : a = 0,
  { simp [h, hf] },
  { simp [sum, support_monomial, h, coeff_monomial] }
end

@[simp] lemma sum_C_index {a} {β} [add_comm_monoid β] {f : ℕ → R → β} (h : f 0 0 = 0) :
  (C a).sum f = f 0 a :=
sum_monomial_index 0 a f h

-- the assumption `hf` is only necessary when the ring is trivial
@[simp] lemma sum_X_index {S : Type*} [add_comm_monoid S] {f : ℕ → R → S} (hf : f 1 0 = 0) :
  (X : R[X]).sum f = f 1 1 :=
sum_monomial_index 1 1 f hf

lemma sum_add_index {S : Type*} [add_comm_monoid S] (p q : R[X])
  (f : ℕ → R → S) (hf : ∀ i, f i 0 = 0) (h_add : ∀a b₁ b₂, f a (b₁ + b₂) = f a b₁ + f a b₂) :
  (p + q).sum f = p.sum f + q.sum f :=
begin
  rcases p, rcases q,
  simp only [←of_finsupp_add, sum, support, coeff, pi.add_apply, coe_add],
  exact finsupp.sum_add_index' hf h_add,
end

lemma sum_add' {S : Type*} [add_comm_monoid S] (p : R[X]) (f g : ℕ → R → S) :
  p.sum (f + g) = p.sum f + p.sum g :=
by simp [sum_def, finset.sum_add_distrib]

lemma sum_add {S : Type*} [add_comm_monoid S] (p : R[X]) (f g : ℕ → R → S) :
  p.sum (λ n x, f n x + g n x) = p.sum f + p.sum g :=
sum_add' _ _ _

lemma sum_smul_index {S : Type*} [add_comm_monoid S] (p : R[X]) (b : R)
  (f : ℕ → R → S) (hf : ∀ i, f i 0 = 0) : (b • p).sum f = p.sum (λ n a, f n (b * a)) :=
begin
  rcases p,
  simpa [sum, support, coeff] using finsupp.sum_smul_index hf,
end

/-- `erase p n` is the polynomial `p` in which the `X^n` term has been erased. -/
@[irreducible] definition erase (n : ℕ) : R[X] → R[X]
| ⟨p⟩ := ⟨p.erase n⟩

@[simp] lemma to_finsupp_erase (p : R[X]) (n : ℕ) :
  to_finsupp (p.erase n) = (p.to_finsupp).erase n :=
by { rcases p, simp only [erase] }

@[simp] lemma of_finsupp_erase (p : add_monoid_algebra R ℕ) (n : ℕ) :
  (⟨p.erase n⟩ : R[X]) = (⟨p⟩ : R[X]).erase n :=
by { rcases p, simp only [erase] }

@[simp] lemma support_erase (p : R[X]) (n : ℕ) :
  support (p.erase n) = (support p).erase n :=
by { rcases p, simp only [support, erase, support_erase] }

lemma monomial_add_erase (p : R[X]) (n : ℕ) : monomial n (coeff p n) + p.erase n = p :=
to_finsupp_injective $ begin
  rcases p,
  rw [to_finsupp_add, to_finsupp_monomial, to_finsupp_erase, coeff],
  exact finsupp.single_add_erase _ _,
end

lemma coeff_erase (p : R[X]) (n i : ℕ) :
  (p.erase n).coeff i = if i = n then 0 else p.coeff i :=
begin
  rcases p,
  simp only [erase, coeff],
  convert rfl
end

@[simp] lemma erase_zero (n : ℕ) : (0 : R[X]).erase n = 0 :=
to_finsupp_injective $ by simp

@[simp] lemma erase_monomial {n : ℕ} {a : R} : erase n (monomial n a) = 0 :=
to_finsupp_injective $ by simp

@[simp] lemma erase_same (p : R[X]) (n : ℕ) : coeff (p.erase n) n = 0 :=
by simp [coeff_erase]

@[simp] lemma erase_ne (p : R[X]) (n i : ℕ) (h : i ≠ n) :
  coeff (p.erase n) i = coeff p i :=
by simp [coeff_erase, h]

section update

/-- Replace the coefficient of a `p : polynomial p` at a given degree `n : ℕ`
by a given value `a : R`. If `a = 0`, this is equal to `p.erase n`
If `p.nat_degree < n` and `a ≠ 0`, this increases the degree to `n`.  -/
def update (p : R[X]) (n : ℕ) (a : R) :
  R[X] :=
polynomial.of_finsupp (p.to_finsupp.update n a)

lemma coeff_update (p : R[X]) (n : ℕ) (a : R) :
  (p.update n a).coeff = function.update p.coeff n a :=
begin
  ext,
  cases p,
  simp only [coeff, update, function.update_apply, coe_update],
end

lemma coeff_update_apply (p : R[X]) (n : ℕ) (a : R) (i : ℕ) :
  (p.update n a).coeff i = if (i = n) then a else p.coeff i :=
by rw [coeff_update, function.update_apply]

@[simp] lemma coeff_update_same (p : R[X]) (n : ℕ) (a : R) :
  (p.update n a).coeff n = a :=
by rw [p.coeff_update_apply, if_pos rfl]

lemma coeff_update_ne (p : R[X]) {n : ℕ} (a : R) {i : ℕ} (h : i ≠ n) :
  (p.update n a).coeff i = p.coeff i :=
by rw [p.coeff_update_apply, if_neg h]

@[simp] lemma update_zero_eq_erase (p : R[X]) (n : ℕ) :
  p.update n 0 = p.erase n :=
by { ext, rw [coeff_update_apply, coeff_erase] }

lemma support_update (p : R[X]) (n : ℕ) (a : R) [decidable (a = 0)] :
  support (p.update n a) = if a = 0 then p.support.erase n else insert n p.support :=
by { cases p, simp only [support, update, support_update], congr }

lemma support_update_zero (p : R[X]) (n : ℕ) :
  support (p.update n 0) = p.support.erase n :=
by rw [update_zero_eq_erase, support_erase]

lemma support_update_ne_zero (p : R[X]) (n : ℕ) {a : R} (ha : a ≠ 0) :
  support (p.update n a) = insert n p.support :=
by classical; rw [support_update, if_neg ha]

end update

end semiring

section comm_semiring
variables [comm_semiring R]

instance : comm_semiring R[X] :=
function.injective.comm_semiring to_finsupp to_finsupp_injective
  to_finsupp_zero to_finsupp_one to_finsupp_add to_finsupp_mul
  (λ _ _, to_finsupp_smul _ _) to_finsupp_pow (λ _, rfl)

end comm_semiring

section ring
variables [ring R]

instance : has_int_cast R[X] := ⟨λ n, of_finsupp n⟩

local attribute [ext] non_assoc_ring

instance : ring R[X] :=
to_finsupp_injective.ring to_finsupp to_finsupp_zero to_finsupp_one to_finsupp_add to_finsupp_mul
  to_finsupp_neg to_finsupp_sub (λ _ _, to_finsupp_smul _ _) (λ _ _, to_finsupp_smul _ _)
  to_finsupp_pow (λ _, rfl) (λ _, rfl)

@[simp] lemma coeff_neg (p : R[X]) (n : ℕ) : coeff (-p) n = -coeff p n :=
by { rcases p, rw [←of_finsupp_neg, coeff, coeff, finsupp.neg_apply] }

@[simp]
lemma coeff_sub (p q : R[X]) (n : ℕ) : coeff (p - q) n = coeff p n - coeff q n :=
by { rcases p, rcases q, rw [←of_finsupp_sub, coeff, coeff, coeff, finsupp.sub_apply] }

@[simp] lemma monomial_neg (n : ℕ) (a : R) : monomial n (-a) = -(monomial n a) :=
by rw [eq_neg_iff_add_eq_zero, ←monomial_add, neg_add_self, monomial_zero_right]

@[simp] lemma support_neg {p : R[X]} : (-p).support = p.support :=
by { rcases p, rw [←of_finsupp_neg, support, support, finsupp.support_neg] }

@[simp]
lemma C_eq_int_cast (n : ℤ) : C (n : R) = n :=
(C : R →+* _).map_int_cast n

end ring

instance [comm_ring R] : comm_ring R[X] :=
function.injective.comm_ring to_finsupp to_finsupp_injective
  to_finsupp_zero to_finsupp_one to_finsupp_add to_finsupp_mul to_finsupp_neg to_finsupp_sub
  (λ _ _, to_finsupp_smul _ _) (λ _ _, to_finsupp_smul _ _) to_finsupp_pow (λ _, rfl) (λ _, rfl)

section nonzero_semiring

variables [semiring R] [nontrivial R]
instance : nontrivial R[X] :=
begin
  have h : nontrivial (add_monoid_algebra R ℕ) := by apply_instance,
  rcases h.exists_pair_ne with ⟨x, y, hxy⟩,
  refine ⟨⟨⟨x⟩, ⟨y⟩, _⟩⟩,
  simp [hxy],
end

lemma X_ne_zero : (X : R[X]) ≠ 0 :=
mt (congr_arg (λ p, coeff p 1)) (by simp)

end nonzero_semiring

@[simp] lemma nontrivial_iff [semiring R] : nontrivial R[X] ↔ nontrivial R :=
⟨λ h, let ⟨r, s, hrs⟩ := @exists_pair_ne _ h in nontrivial.of_polynomial_ne hrs,
  λ h, @polynomial.nontrivial _ _ h⟩

section repr
variables [semiring R]
open_locale classical

instance [has_repr R] : has_repr R[X] :=
⟨λ p, if p = 0 then "0"
  else (p.support.sort (≤)).foldr
    (λ n a, a ++ (if a = "" then "" else " + ") ++
      if n = 0
        then "C (" ++ repr (coeff p n) ++ ")"
        else if n = 1
          then if (coeff p n) = 1 then "X" else "C (" ++ repr (coeff p n) ++ ") * X"
          else if (coeff p n) = 1 then "X ^ " ++ repr n
            else "C (" ++ repr (coeff p n) ++ ") * X ^ " ++ repr n) ""⟩

end repr

end polynomial<|MERGE_RESOLUTION|>--- conflicted
+++ resolved
@@ -228,40 +228,31 @@
   (∑ i in s, f i : R[X]).to_finsupp = ∑ i in s, (f i).to_finsupp :=
 map_sum (to_finsupp_iso R) f s
 
+/--
+The set of all `n` such that `X^n` has a non-zero coefficient.
+-/
+@[simp]
+def support : R[X] → finset ℕ
+| ⟨p⟩ := p.support
+
+@[simp] lemma support_of_finsupp (p) : support (⟨p⟩ : R[X]) = p.support :=
+by rw support
+
+@[simp] lemma support_zero : (0 : R[X]).support = ∅ :=
+rfl
+
+@[simp] lemma support_eq_empty : p.support = ∅ ↔ p = 0 :=
+by { rcases p, simp [support] }
+
+lemma card_support_eq_zero : p.support.card = 0 ↔ p = 0 :=
+by simp
+
 /-- `monomial s a` is the monomial `a * X^s` -/
 def monomial (n : ℕ) : R →ₗ[R] R[X] :=
 { to_fun := λ t, ⟨finsupp.single n t⟩,
   map_add' := by simp,
   map_smul' := by simp [←of_finsupp_smul] }
 
-/--
-The set of all `n` such that `X^n` has a non-zero coefficient.
--/
-@[simp]
-def support : R[X] → finset ℕ
-| ⟨p⟩ := p.support
-
-@[simp] lemma support_of_finsupp (p) : support (⟨p⟩ : R[X]) = p.support :=
-by rw support
-
-@[simp] lemma support_zero : (0 : R[X]).support = ∅ :=
-rfl
-
-@[simp] lemma support_eq_empty : p.support = ∅ ↔ p = 0 :=
-by { rcases p, simp [support] }
-
-lemma card_support_eq_zero : p.support.card = 0 ↔ p = 0 :=
-by simp
-
-<<<<<<< HEAD
-=======
-/-- `monomial s a` is the monomial `a * X^s` -/
-def monomial (n : ℕ) : R →ₗ[R] R[X] :=
-{ to_fun := λ t, ⟨finsupp.single n t⟩,
-  map_add' := by simp,
-  map_smul' := by simp [←of_finsupp_smul] }
-
->>>>>>> 59874523
 @[simp] lemma to_finsupp_monomial (n : ℕ) (r : R) :
   (monomial n r).to_finsupp = finsupp.single n r :=
 by simp [monomial]
