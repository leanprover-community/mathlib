--- conflicted
+++ resolved
@@ -488,19 +488,11 @@
 
 @[simp] lemma mem_roots' : a ∈ p.roots ↔ p ≠ 0 ∧ is_root p a :=
 by rw [← count_pos, count_roots p, root_multiplicity_pos']
-<<<<<<< HEAD
 
 lemma mem_roots (hp : p ≠ 0) : a ∈ p.roots ↔ is_root p a := mem_roots'.trans $ and_iff_right hp
 
 lemma ne_zero_of_mem_roots (h : a ∈ p.roots) : p ≠ 0 := (mem_roots'.1 h).1
 
-=======
-
-lemma mem_roots (hp : p ≠ 0) : a ∈ p.roots ↔ is_root p a := mem_roots'.trans $ and_iff_right hp
-
-lemma ne_zero_of_mem_roots (h : a ∈ p.roots) : p ≠ 0 := (mem_roots'.1 h).1
-
->>>>>>> 68d09c58
 lemma is_root_of_mem_roots (h : a ∈ p.roots) : is_root p a := (mem_roots'.1 h).2
 
 theorem card_le_degree_of_subset_roots {p : R[X]} {Z : finset R} (h : Z.val ⊆ p.roots) :
