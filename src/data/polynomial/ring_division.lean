--- conflicted
+++ resolved
@@ -335,13 +335,8 @@
 @[simp] lemma mem_roots (hp : p ≠ 0) : a ∈ p.roots ↔ is_root p a :=
 by rw [← count_pos, count_roots hp, root_multiplicity_pos hp]
 
-<<<<<<< HEAD
-theorem card_le_degree_of_finset_roots {p : polynomial R} (hp : p ≠ 0) {Z : finset R }
+theorem card_le_degree_of_finset_roots {p : polynomial R} (hp : p ≠ 0) {Z : finset R}
   (h : Z.val ⊆ p.roots) : Z.card ≤ p.nat_degree :=
-=======
-theorem card_le_degree_of_finset_roots {p : polynomial R} (hp : p ≠ 0) {Z : finset R}
-  (h : ∀ z ∈ Z, is_root p z) : Z.card ≤ p.nat_degree :=
->>>>>>> bff69137
 begin
   apply trans _ (polynomial.card_roots' hp),
   rw finset.card,
