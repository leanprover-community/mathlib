--- conflicted
+++ resolved
@@ -333,18 +333,6 @@
 with_bot.coe_le_coe.1 (le_trans (card_roots_sub_C hp0) (le_of_eq $ degree_eq_nat_degree
   (λ h, by simp [*, lt_irrefl] at *)))
 
-<<<<<<< HEAD
-@[simp] lemma count_roots : p.roots.count a = root_multiplicity a p :=
-begin
-  unfold roots,
-  split_ifs with hp,
-  { simp [hp], },
-  exact (classical.some_spec (exists_multiset_roots hp)).2 a,
-end
-
-@[simp] lemma mem_roots (hp : p ≠ 0) : a ∈ p.roots ↔ is_root p a :=
-by rw [← count_pos, count_roots, root_multiplicity_pos hp]
-=======
 @[simp] lemma count_roots (p : polynomial R) : p.roots.count a = root_multiplicity a p :=
 begin
   by_cases hp : p = 0,
@@ -355,7 +343,6 @@
 
 @[simp] lemma mem_roots (hp : p ≠ 0) : a ∈ p.roots ↔ is_root p a :=
 by rw [← count_pos, count_roots p, root_multiplicity_pos hp]
->>>>>>> 9f9015c6
 
 lemma eq_zero_of_infinite_is_root
   (p : polynomial R) (h : set.infinite {x | is_root p x}) : p = 0 :=
