--- conflicted
+++ resolved
@@ -120,7 +120,6 @@
 
 section no_zero_divisors
 variables [comm_ring R] [no_zero_divisors R] {p q : polynomial R}
-<<<<<<< HEAD
 
 lemma root_mul : is_root (p * q) a ↔ is_root p a ∨ is_root q a :=
 by simp_rw [is_root, eval_mul, mul_eq_zero]
@@ -136,24 +135,6 @@
 instance : is_domain (polynomial R) :=
 { ..polynomial.no_zero_divisors,
   ..polynomial.nontrivial, }
-=======
-
-lemma root_mul : is_root (p * q) a ↔ is_root p a ∨ is_root q a :=
-by simp_rw [is_root, eval_mul, mul_eq_zero]
-
-lemma root_or_root_of_root_mul (h : is_root (p * q) a) : is_root p a ∨ is_root q a :=
-root_mul.1 h
-
-end no_zero_divisors
-
-section domain
-variables [ring R] [domain R] {p q : polynomial R}
-
-instance : domain (polynomial R) :=
-{ ..polynomial.no_zero_divisors,
-  ..polynomial.nontrivial,
-  ..polynomial.ring }
->>>>>>> 8366f932
 
 lemma nat_trailing_degree_mul (hp : p ≠ 0) (hq : q ≠ 0) :
   (p * q).nat_trailing_degree = p.nat_trailing_degree + q.nat_trailing_degree :=
@@ -164,22 +145,10 @@
     nat.add_sub_assoc (nat.sub_le _ _), add_comm, nat.add_sub_assoc (nat.sub_le _ _)],
 end
 
-<<<<<<< HEAD
 end ring
 
 section comm_ring
 variables [comm_ring R] [is_domain R] {p q : polynomial R}
-=======
-end domain
-
-section integral_domain
-variables [comm_ring R] [integral_domain R] {p q : polynomial R}
-
-instance : integral_domain (polynomial R) :=
-{ ..polynomial.no_zero_divisors,
-  ..polynomial.nontrivial,
-  ..polynomial.comm_ring }
->>>>>>> 8366f932
 
 section roots
 
