--- conflicted
+++ resolved
@@ -775,7 +775,6 @@
 begin
   convert eq_leading_coeff_mul_of_monic_of_dvd_of_nat_degree_le hp hdiv hdeg,
   rw [hq.leading_coeff, C_1, one_mul],
-<<<<<<< HEAD
 end
 
 lemma is_coprime_X_sub_C_of_is_unit_sub {R} [comm_ring R] {a b : R}
@@ -806,38 +805,6 @@
   { exact polynomial.map_dvd _ (pow_root_multiplicity_dvd p a) },
 end
 
-=======
-end
-
-lemma is_coprime_X_sub_C_of_is_unit_sub {R} [comm_ring R] {a b : R}
-  (h : is_unit (a - b)) : is_coprime (X - C a) (X - C b) :=
-⟨-C h.unit⁻¹.val, C h.unit⁻¹.val, by { rw [neg_mul_comm, ← left_distrib, neg_add_eq_sub,
-  sub_sub_sub_cancel_left, ← C_sub, ← C_mul], convert C_1, exact h.coe_inv_mul }⟩
-
-theorem pairwise_coprime_X_sub_C {K} [field K] {I : Type v} {s : I → K}
-  (H : function.injective s) : pairwise (is_coprime on (λ i : I, X - C (s i))) :=
-λ i j hij, is_coprime_X_sub_C_of_is_unit_sub (sub_ne_zero_of_ne $ H.ne hij).is_unit
-
-lemma monic_prod_multiset_X_sub_C : monic (p.roots.map (λ a, X - C a)).prod :=
-monic_multiset_prod_of_monic _ _ (λ a _, monic_X_sub_C a)
-
-lemma prod_multiset_root_eq_finset_root :
-  (p.roots.map (λ a, X - C a)).prod =
-  p.roots.to_finset.prod (λ a, (X - C a) ^ root_multiplicity a p) :=
-by simp only [count_roots, finset.prod_multiset_map_count]
-
-/-- The product `∏ (X - a)` for `a` inside the multiset `p.roots` divides `p`. -/
-lemma prod_multiset_X_sub_C_dvd (p : R[X]) : (p.roots.map (λ a, X - C a)).prod ∣ p :=
-begin
-  rw ← map_dvd_map _ (is_fraction_ring.injective R $ fraction_ring R) monic_prod_multiset_X_sub_C,
-  rw [prod_multiset_root_eq_finset_root, polynomial.map_prod],
-  refine finset.prod_dvd_of_coprime (λ a _ b _ h, _) (λ a _, _),
-  { simp_rw [polynomial.map_pow, polynomial.map_sub, map_C, map_X],
-    exact (pairwise_coprime_X_sub_C (is_fraction_ring.injective R $ fraction_ring R) _ _ h).pow },
-  { exact polynomial.map_dvd _ (pow_root_multiplicity_dvd p a) },
-end
-
->>>>>>> 0a3e8d38
 lemma exists_prod_multiset_X_sub_C_mul (p : R[X]) : ∃ q,
   (p.roots.map (λ a, X - C a)).prod * q = p ∧
   p.roots.card + q.nat_degree = p.nat_degree ∧
