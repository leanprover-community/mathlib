/-
Copyright (c) 2018 Chris Hughes. All rights reserved.
Released under Apache 2.0 license as described in the file LICENSE.
Authors: Chris Hughes, Johannes Hölzl, Scott Morrison, Jens Wagemaker, Johan Commelin
-/
import data.polynomial.algebra_map
import data.polynomial.degree.lemmas
import data.polynomial.div
import ring_theory.localization.fraction_ring
import algebra.polynomial.big_operators

/-!
# Theory of univariate polynomials

This file starts looking like the ring theory of $ R[X] $

-/

noncomputable theory
open_locale classical polynomial

open finset

namespace polynomial
universes u v w z
variables {R : Type u} {S : Type v} {T : Type w} {a b : R} {n : ℕ}

section comm_ring
variables [comm_ring R] {p q : R[X]}

section
variables [semiring S]

lemma nat_degree_pos_of_aeval_root [algebra R S] {p : R[X]} (hp : p ≠ 0)
  {z : S} (hz : aeval z p = 0) (inj : ∀ (x : R), algebra_map R S x = 0 → x = 0) :
  0 < p.nat_degree :=
nat_degree_pos_of_eval₂_root hp (algebra_map R S) hz inj

lemma degree_pos_of_aeval_root [algebra R S] {p : R[X]} (hp : p ≠ 0)
  {z : S} (hz : aeval z p = 0) (inj : ∀ (x : R), algebra_map R S x = 0 → x = 0) :
  0 < p.degree :=
nat_degree_pos_iff_degree_pos.mp (nat_degree_pos_of_aeval_root hp hz inj)

lemma mod_by_monic_eq_of_dvd_sub (hq : q.monic) {p₁ p₂ : R[X]}
  (h : q ∣ (p₁ - p₂)) :
  p₁ %ₘ q = p₂ %ₘ q :=
begin
  nontriviality R,
  obtain ⟨f, sub_eq⟩ := h,
  refine (div_mod_by_monic_unique (p₂ /ₘ q + f) _ hq
    ⟨_, degree_mod_by_monic_lt _ hq⟩).2,
  rw [sub_eq_iff_eq_add.mp sub_eq, mul_add, ← add_assoc, mod_by_monic_add_div _ hq, add_comm]
end

lemma add_mod_by_monic (p₁ p₂ : R[X]) : (p₁ + p₂) %ₘ q = p₁ %ₘ q + p₂ %ₘ q :=
begin
  by_cases hq : q.monic,
  { nontriviality R,
    exact (div_mod_by_monic_unique (p₁ /ₘ q + p₂ /ₘ q) _ hq
      ⟨by rw [mul_add, add_left_comm, add_assoc, mod_by_monic_add_div _ hq, ← add_assoc,
              add_comm (q * _), mod_by_monic_add_div _ hq],
        (degree_add_le _ _).trans_lt (max_lt (degree_mod_by_monic_lt _ hq)
          (degree_mod_by_monic_lt _ hq))⟩).2 },
  { simp_rw mod_by_monic_eq_of_not_monic _ hq }
end

lemma smul_mod_by_monic (c : R) (p : R[X]) : (c • p) %ₘ q = c • (p %ₘ q) :=
begin
  by_cases hq : q.monic,
  { nontriviality R,
    exact (div_mod_by_monic_unique (c • (p /ₘ q)) (c • (p %ₘ q)) hq
      ⟨by rw [mul_smul_comm, ← smul_add, mod_by_monic_add_div p hq],
      (degree_smul_le _ _).trans_lt (degree_mod_by_monic_lt _ hq)⟩).2 },
  { simp_rw mod_by_monic_eq_of_not_monic _ hq }
end

/--  `_ %ₘ q` as an `R`-linear map. -/
@[simps]
def mod_by_monic_hom (q : R[X]) : R[X] →ₗ[R] R[X] :=
{ to_fun := λ p, p %ₘ q,
  map_add' := add_mod_by_monic,
  map_smul' := smul_mod_by_monic }

end

section
variables [ring S]

lemma aeval_mod_by_monic_eq_self_of_root [algebra R S]
  {p q : R[X]} (hq : q.monic) {x : S} (hx : aeval x q = 0) :
  aeval x (p %ₘ q) = aeval x p :=
-- `eval₂_mod_by_monic_eq_self_of_root` doesn't work here as it needs commutativity
by rw [mod_by_monic_eq_sub_mul_div p hq, _root_.map_sub, _root_.map_mul, hx, zero_mul, sub_zero]

end

end comm_ring

section no_zero_divisors
variables [semiring R] [no_zero_divisors R] {p q : R[X]}

instance : no_zero_divisors R[X] :=
{ eq_zero_or_eq_zero_of_mul_eq_zero := λ a b h, begin
    rw [← leading_coeff_eq_zero, ← leading_coeff_eq_zero],
    refine eq_zero_or_eq_zero_of_mul_eq_zero _,
    rw [← leading_coeff_zero, ← leading_coeff_mul, h],
  end }

lemma nat_degree_mul (hp : p ≠ 0) (hq : q ≠ 0) : nat_degree (p * q) =
  nat_degree p + nat_degree q :=
by rw [← with_bot.coe_eq_coe, ← degree_eq_nat_degree (mul_ne_zero hp hq),
    with_bot.coe_add, ← degree_eq_nat_degree hp,
    ← degree_eq_nat_degree hq, degree_mul]

lemma trailing_degree_mul : (p * q).trailing_degree = p.trailing_degree + q.trailing_degree :=
begin
  by_cases hp : p = 0,
  { rw [hp, zero_mul, trailing_degree_zero, top_add] },
  by_cases hq : q = 0,
  { rw [hq, mul_zero, trailing_degree_zero, add_top] },
  rw [trailing_degree_eq_nat_trailing_degree hp, trailing_degree_eq_nat_trailing_degree hq,
      trailing_degree_eq_nat_trailing_degree (mul_ne_zero hp hq),
      nat_trailing_degree_mul hp hq, with_top.coe_add],
end

@[simp] lemma nat_degree_pow (p : R[X]) (n : ℕ) :
  nat_degree (p ^ n) = n * nat_degree p :=
if hp0 : p = 0
then if hn0 : n = 0 then by simp [hp0, hn0]
  else by rw [hp0, zero_pow (nat.pos_of_ne_zero hn0)]; simp
else nat_degree_pow'
  (by rw [← leading_coeff_pow, ne.def, leading_coeff_eq_zero]; exact pow_ne_zero _ hp0)

lemma degree_le_mul_left (p : R[X]) (hq : q ≠ 0) : degree p ≤ degree (p * q) :=
if hp : p = 0 then by simp only [hp, zero_mul, le_refl]
else by rw [degree_mul, degree_eq_nat_degree hp,
    degree_eq_nat_degree hq];
  exact with_bot.coe_le_coe.2 (nat.le_add_right _ _)

theorem nat_degree_le_of_dvd {p q : R[X]} (h1 : p ∣ q) (h2 : q ≠ 0) :
  p.nat_degree ≤ q.nat_degree :=
begin
  rcases h1 with ⟨q, rfl⟩, rw mul_ne_zero_iff at h2,
  rw [nat_degree_mul h2.1 h2.2], exact nat.le_add_right _ _
end

/-- This lemma is useful for working with the `int_degree` of a rational function. -/
lemma nat_degree_sub_eq_of_prod_eq {p₁ p₂ q₁ q₂ : polynomial R} (hp₁ : p₁ ≠ 0) (hq₁ : q₁ ≠ 0)
  (hp₂ : p₂ ≠ 0) (hq₂ : q₂ ≠ 0) (h_eq : p₁ * q₂ = p₂ * q₁) :
  (p₁.nat_degree : ℤ) - q₁.nat_degree = (p₂.nat_degree : ℤ) - q₂.nat_degree :=
begin
  rw sub_eq_sub_iff_add_eq_add,
  norm_cast,
  rw [← nat_degree_mul hp₁ hq₂, ← nat_degree_mul hp₂ hq₁, h_eq]
end

end no_zero_divisors

section no_zero_divisors
variables [comm_semiring R] [no_zero_divisors R] {p q : R[X]}

lemma root_mul : is_root (p * q) a ↔ is_root p a ∨ is_root q a :=
by simp_rw [is_root, eval_mul, mul_eq_zero]

lemma root_or_root_of_root_mul (h : is_root (p * q) a) : is_root p a ∨ is_root q a :=
root_mul.1 h

end no_zero_divisors

section ring
variables [ring R] [is_domain R] {p q : R[X]}

instance : is_domain R[X] :=
{ ..polynomial.no_zero_divisors,
  ..polynomial.nontrivial, }

end ring

section comm_ring
variables [comm_ring R] [is_domain R] {p q : R[X]}

section roots

open multiset

lemma degree_eq_zero_of_is_unit (h : is_unit p) : degree p = 0 :=
let ⟨q, hq⟩ := is_unit_iff_dvd_one.1 h in
have hp0 : p ≠ 0, from λ hp0, by simpa [hp0] using hq,
have hq0 : q ≠ 0, from λ hp0, by simpa [hp0] using hq,
have nat_degree (1 : R[X]) = nat_degree (p * q),
  from congr_arg _ hq,
by rw [nat_degree_one, nat_degree_mul hp0 hq0, eq_comm,
    _root_.add_eq_zero_iff, ← with_bot.coe_eq_coe,
    ← degree_eq_nat_degree hp0] at this;
  exact this.1

@[simp] lemma degree_coe_units (u : R[X]ˣ) :
  degree (u : R[X]) = 0 :=
degree_eq_zero_of_is_unit ⟨u, rfl⟩

theorem prime_X_sub_C (r : R) : prime (X - C r) :=
⟨X_sub_C_ne_zero r, not_is_unit_X_sub_C r,
 λ _ _, by { simp_rw [dvd_iff_is_root, is_root.def, eval_mul, mul_eq_zero], exact id }⟩

theorem prime_X : prime (X : R[X]) :=
by { convert (prime_X_sub_C (0 : R)), simp }

lemma monic.prime_of_degree_eq_one (hp1 : degree p = 1) (hm : monic p) :
  prime p :=
have p = X - C (- p.coeff 0),
  by simpa [hm.leading_coeff] using eq_X_add_C_of_degree_eq_one hp1,
this.symm ▸ prime_X_sub_C _

theorem irreducible_X_sub_C (r : R) : irreducible (X - C r) :=
(prime_X_sub_C r).irreducible

theorem irreducible_X : irreducible (X : R[X]) :=
prime.irreducible prime_X

lemma monic.irreducible_of_degree_eq_one (hp1 : degree p = 1) (hm : monic p) :
  irreducible p :=
(hm.prime_of_degree_eq_one hp1).irreducible

theorem eq_of_monic_of_associated (hp : p.monic) (hq : q.monic) (hpq : associated p q) : p = q :=
begin
  obtain ⟨u, hu⟩ := hpq,
  unfold monic at hp hq,
  rw eq_C_of_degree_le_zero (le_of_eq $ degree_coe_units _) at hu,
  rw [← hu, leading_coeff_mul, hp, one_mul, leading_coeff_C] at hq,
  rwa [hq, C_1, mul_one] at hu,
  apply_instance,
end

lemma root_multiplicity_mul {p q : R[X]} {x : R} (hpq : p * q ≠ 0) :
  root_multiplicity x (p * q) = root_multiplicity x p + root_multiplicity x q :=
begin
  have hp : p ≠ 0 := left_ne_zero_of_mul hpq,
  have hq : q ≠ 0 := right_ne_zero_of_mul hpq,
  rw [root_multiplicity_eq_multiplicity (p * q), dif_neg hpq,
      root_multiplicity_eq_multiplicity p, dif_neg hp,
      root_multiplicity_eq_multiplicity q, dif_neg hq,
      multiplicity.mul' (prime_X_sub_C x)],
end

lemma root_multiplicity_X_sub_C_self {x : R} :
  root_multiplicity x (X - C x) = 1 :=
by rw [root_multiplicity_eq_multiplicity, dif_neg (X_sub_C_ne_zero x),
       multiplicity.get_multiplicity_self]

lemma root_multiplicity_X_sub_C {x y : R} :
  root_multiplicity x (X - C y) = if x = y then 1 else 0 :=
begin
  split_ifs with hxy,
  { rw hxy,
    exact root_multiplicity_X_sub_C_self },
  exact root_multiplicity_eq_zero (mt root_X_sub_C.mp (ne.symm hxy))
end

/-- The multiplicity of `a` as root of `(X - a) ^ n` is `n`. -/
lemma root_multiplicity_X_sub_C_pow (a : R) (n : ℕ) : root_multiplicity a ((X - C a) ^ n) = n :=
begin
  induction n with n hn,
  { refine root_multiplicity_eq_zero _,
    simp only [eval_one, is_root.def, not_false_iff, one_ne_zero, pow_zero] },
  have hzero := pow_ne_zero n.succ (X_sub_C_ne_zero a),
  rw pow_succ (X - C a) n at hzero ⊢,
  simp only [root_multiplicity_mul hzero, root_multiplicity_X_sub_C_self, hn, nat.one_add]
end

/-- If `(X - a) ^ n` divides a polynomial `p` then the multiplicity of `a` as root of `p` is at
least `n`. -/
lemma root_multiplicity_of_dvd {p : R[X]} {a : R} {n : ℕ}
  (hzero : p ≠ 0) (h : (X - C a) ^ n ∣ p) : n ≤ root_multiplicity a p :=
begin
  obtain ⟨q, hq⟩ := exists_eq_mul_right_of_dvd h,
  rw hq at hzero,
  simp only [hq, root_multiplicity_mul hzero, root_multiplicity_X_sub_C_pow,
             ge_iff_le, _root_.zero_le, le_add_iff_nonneg_right],
end

/-- The multiplicity of `p + q` is at least the minimum of the multiplicities. -/
lemma root_multiplicity_add {p q : R[X]} (a : R) (hzero : p + q ≠ 0) :
  min (root_multiplicity a p) (root_multiplicity a q) ≤ root_multiplicity a (p + q) :=
begin
  refine root_multiplicity_of_dvd hzero _,
  have hdivp : (X - C a) ^ root_multiplicity a p ∣ p := pow_root_multiplicity_dvd p a,
  have hdivq : (X - C a) ^ root_multiplicity a q ∣ q := pow_root_multiplicity_dvd q a,
  exact min_pow_dvd_add hdivp hdivq
end

lemma exists_multiset_roots : ∀ {p : R[X]} (hp : p ≠ 0),
  ∃ s : multiset R, (s.card : with_bot ℕ) ≤ degree p ∧ ∀ a, s.count a = root_multiplicity a p
| p := λ hp, by haveI := classical.prop_decidable (∃ x, is_root p x); exact
if h : ∃ x, is_root p x
then
  let ⟨x, hx⟩ := h in
  have hpd : 0 < degree p := degree_pos_of_root hp hx,
  have hd0 : p /ₘ (X - C x) ≠ 0 :=
    λ h, by rw [← mul_div_by_monic_eq_iff_is_root.2 hx, h, mul_zero] at hp; exact hp rfl,
  have wf : degree (p /ₘ _) < degree p :=
    degree_div_by_monic_lt _ (monic_X_sub_C x) hp
    ((degree_X_sub_C x).symm ▸ dec_trivial),
  let ⟨t, htd, htr⟩ := @exists_multiset_roots (p /ₘ (X - C x)) hd0 in
  have hdeg : degree (X - C x) ≤ degree p := begin
    rw [degree_X_sub_C, degree_eq_nat_degree hp],
    rw degree_eq_nat_degree hp at hpd,
    exact with_bot.coe_le_coe.2 (with_bot.coe_lt_coe.1 hpd)
  end,
  have hdiv0 : p /ₘ (X - C x) ≠ 0 := mt (div_by_monic_eq_zero_iff (monic_X_sub_C x)).1 $
    not_lt.2 hdeg,
  ⟨x ::ₘ t, calc (card (x ::ₘ t) : with_bot ℕ) = t.card + 1 :
      by exact_mod_cast card_cons _ _
    ... ≤ degree p :
      by rw [← degree_add_div_by_monic (monic_X_sub_C x) hdeg,
          degree_X_sub_C, add_comm];
        exact add_le_add (le_refl (1 : with_bot ℕ)) htd,
  begin
    assume a,
    conv_rhs { rw ← mul_div_by_monic_eq_iff_is_root.mpr hx },
    rw [root_multiplicity_mul (mul_ne_zero (X_sub_C_ne_zero x) hdiv0),
        root_multiplicity_X_sub_C, ← htr a],
    split_ifs with ha,
    { rw [ha, count_cons_self, nat.succ_eq_add_one, add_comm] },
    { rw [count_cons_of_ne ha, zero_add] },
  end⟩
else
  ⟨0, (degree_eq_nat_degree hp).symm ▸ with_bot.coe_le_coe.2 (nat.zero_le _),
    by { intro a, rw [count_zero, root_multiplicity_eq_zero (not_exists.mp h a)] }⟩
using_well_founded {dec_tac := tactic.assumption}

/-- `roots p` noncomputably gives a multiset containing all the roots of `p`,
including their multiplicities. -/
noncomputable def roots (p : R[X]) : multiset R :=
if h : p = 0 then ∅ else classical.some (exists_multiset_roots h)

@[simp] lemma roots_zero : (0 : R[X]).roots = 0 :=
dif_pos rfl

lemma card_roots (hp0 : p ≠ 0) : ((roots p).card : with_bot ℕ) ≤ degree p :=
begin
  unfold roots,
  rw dif_neg hp0,
  exact (classical.some_spec (exists_multiset_roots hp0)).1
end

lemma card_roots' (p : R[X]) : p.roots.card ≤ nat_degree p :=
begin
  by_cases hp0 : p = 0,
  { simp [hp0], },
  exact with_bot.coe_le_coe.1 (le_trans (card_roots hp0) (le_of_eq $ degree_eq_nat_degree hp0))
end

lemma card_roots_sub_C {p : R[X]} {a : R} (hp0 : 0 < degree p) :
  ((p - C a).roots.card : with_bot ℕ) ≤ degree p :=
calc ((p - C a).roots.card : with_bot ℕ) ≤ degree (p - C a) :
  card_roots $ mt sub_eq_zero.1 $ λ h, not_le_of_gt hp0 $ h.symm ▸ degree_C_le
... = degree p : by rw [sub_eq_add_neg, ← C_neg]; exact degree_add_C hp0

lemma card_roots_sub_C' {p : R[X]} {a : R} (hp0 : 0 < degree p) :
  (p - C a).roots.card ≤ nat_degree p :=
with_bot.coe_le_coe.1 (le_trans (card_roots_sub_C hp0) (le_of_eq $ degree_eq_nat_degree
  (λ h, by simp [*, lt_irrefl] at *)))

@[simp] lemma count_roots (p : R[X]) : p.roots.count a = root_multiplicity a p :=
begin
  by_cases hp : p = 0,
  { simp [hp], },
  rw [roots, dif_neg hp],
  exact (classical.some_spec (exists_multiset_roots hp)).2 a
end

@[simp] lemma mem_roots (hp : p ≠ 0) : a ∈ p.roots ↔ is_root p a :=
by rw [← count_pos, count_roots p, root_multiplicity_pos hp]

theorem card_le_degree_of_subset_roots {p : R[X]} {Z : finset R} (h : Z.val ⊆ p.roots) :
  Z.card ≤ p.nat_degree :=
(multiset.card_le_of_le (finset.val_le_iff_val_subset.2 h)).trans (polynomial.card_roots' p)

lemma finite_set_of_is_root {p : R[X]} (hp : p ≠ 0) : set.finite {x | is_root p x} :=
by simpa only [← finset.set_of_mem, mem_to_finset, mem_roots hp]
  using p.roots.to_finset.finite_to_set

lemma eq_zero_of_infinite_is_root (p : R[X]) (h : set.infinite {x | is_root p x}) : p = 0 :=
not_imp_comm.mp finite_set_of_is_root h

lemma exists_max_root [linear_order R] (p : R[X]) (hp : p ≠ 0) :
  ∃ x₀, ∀ x, p.is_root x → x ≤ x₀ :=
set.exists_upper_bound_image _ _ $ finite_set_of_is_root hp

lemma exists_min_root [linear_order R] (p : R[X]) (hp : p ≠ 0) :
  ∃ x₀, ∀ x, p.is_root x → x₀ ≤ x :=
set.exists_lower_bound_image _ _ $ finite_set_of_is_root hp

lemma eq_of_infinite_eval_eq (p q : R[X]) (h : set.infinite {x | eval x p = eval x q}) : p = q :=
begin
  rw [← sub_eq_zero],
  apply eq_zero_of_infinite_is_root,
  simpa only [is_root, eval_sub, sub_eq_zero]
end

lemma roots_mul {p q : R[X]} (hpq : p * q ≠ 0) : (p * q).roots = p.roots + q.roots :=
multiset.ext.mpr $ λ r,
  by rw [count_add, count_roots, count_roots,
         count_roots, root_multiplicity_mul hpq]

lemma roots.le_of_dvd (h : q ≠ 0) : p ∣ q → roots p ≤ roots q :=
begin
  rintro ⟨k, rfl⟩,
  exact multiset.le_iff_exists_add.mpr ⟨k.roots, roots_mul h⟩
end

@[simp] lemma mem_roots_sub_C {p : R[X]} {a x : R} (hp0 : 0 < degree p) :
  x ∈ (p - C a).roots ↔ p.eval x = a :=
(mem_roots (show p - C a ≠ 0, from mt sub_eq_zero.1 $ λ h,
    not_le_of_gt hp0 $ h.symm ▸ degree_C_le)).trans
  (by rw [is_root.def, eval_sub, eval_C, sub_eq_zero])

@[simp] lemma roots_X_sub_C (r : R) : roots (X - C r) = {r} :=
begin
  ext s,
  rw [count_roots, root_multiplicity_X_sub_C],
  split_ifs with h,
  { rw [h, count_singleton_self] },
  { rw [singleton_eq_cons, count_cons_of_ne h, count_zero] }
end

@[simp] lemma roots_C (x : R) : (C x).roots = 0 :=
if H : x = 0 then by rw [H, C_0, roots_zero] else multiset.ext.mpr $ λ r,
by rw [count_roots, count_zero, root_multiplicity_eq_zero (not_is_root_C _ _ H)]

@[simp] lemma roots_one : (1 : R[X]).roots = ∅ :=
roots_C 1

lemma roots_smul_nonzero (p : R[X]) {r : R} (hr : r ≠ 0) :
  (r • p).roots = p.roots :=
begin
  by_cases hp : p = 0;
  simp [smul_eq_C_mul, roots_mul, hr, hp]
end

lemma roots_list_prod (L : list R[X]) :
  ((0 : R[X]) ∉ L) → L.prod.roots = (L : multiset R[X]).bind roots :=
list.rec_on L (λ _, roots_one) $ λ hd tl ih H,
begin
  rw [list.mem_cons_iff, not_or_distrib] at H,
  rw [list.prod_cons, roots_mul (mul_ne_zero (ne.symm H.1) $ list.prod_ne_zero H.2),
      ← multiset.cons_coe, multiset.cons_bind, ih H.2]
end

lemma roots_multiset_prod (m : multiset R[X]) :
  (0 : R[X]) ∉ m → m.prod.roots = m.bind roots :=
by { rcases m with ⟨L⟩, simpa only [coe_prod, quot_mk_to_coe''] using roots_list_prod L }

lemma roots_prod {ι : Type*} (f : ι → R[X]) (s : finset ι) :
  s.prod f ≠ 0 → (s.prod f).roots = s.val.bind (λ i, roots (f i)) :=
begin
  rcases s with ⟨m, hm⟩,
  simpa [multiset.prod_eq_zero_iff, bind_map] using roots_multiset_prod (m.map f)
end

lemma roots_prod_X_sub_C (s : finset R) :
  (s.prod (λ a, X - C a)).roots = s.val :=
(roots_prod (λ a, X - C a) s (prod_ne_zero_iff.mpr (λ a _, X_sub_C_ne_zero a))).trans
  (by simp_rw [roots_X_sub_C, multiset.bind_singleton, multiset.map_id'])

@[simp] lemma roots_multiset_prod_X_sub_C (s : multiset R) :
  (s.map (λ a, X - C a)).prod.roots = s :=
begin
  rw [roots_multiset_prod, multiset.bind_map],
  { simp_rw [roots_X_sub_C, multiset.bind_singleton, multiset.map_id'] },
  { rw [multiset.mem_map], rintro ⟨a, -, h⟩, exact X_sub_C_ne_zero a h },
end

@[simp] lemma nat_degree_multiset_prod_X_sub_C_eq_card (s : multiset R):
  (s.map (λ a, X - C a)).prod.nat_degree = s.card :=
begin
  rw [nat_degree_multiset_prod_of_monic, multiset.map_map],
  { convert multiset.sum_repeat 1 _,
    { convert multiset.map_const _ 1, ext, apply nat_degree_X_sub_C }, { simp } },
  { intros f hf, obtain ⟨a, ha, rfl⟩ := multiset.mem_map.1 hf, exact monic_X_sub_C a },
end

lemma card_roots_X_pow_sub_C {n : ℕ} (hn : 0 < n) (a : R) :
  (roots ((X : R[X]) ^ n - C a)).card ≤ n :=
with_bot.coe_le_coe.1 $
calc ((roots ((X : R[X]) ^ n - C a)).card : with_bot ℕ)
      ≤ degree ((X : R[X]) ^ n - C a) : card_roots (X_pow_sub_C_ne_zero hn a)
  ... = n : degree_X_pow_sub_C hn a

section

variables {A B : Type*} [comm_ring A] [comm_ring B]

lemma le_root_multiplicity_map {p : A[X]} {f : A →+* B} (hmap : map f p ≠ 0) (a : A) :
  root_multiplicity a p ≤ root_multiplicity (f a) (map f p) :=
begin
  have hp0 : p ≠ 0 := λ h, hmap (h.symm ▸ polynomial.map_zero f),
  rw [root_multiplicity, root_multiplicity, dif_neg hp0, dif_neg hmap],
  simp only [not_not, nat.lt_find_iff, nat.le_find_iff],
  intros m hm,
  have := (map_ring_hom f).map_dvd (hm m le_rfl),
  simpa only [coe_map_ring_hom, map_pow, map_sub, map_X, map_C],
end

lemma eq_root_multiplicity_map {p : A[X]} {f : A →+* B} (hf : function.injective f)
  (a : A) : root_multiplicity a p = root_multiplicity (f a) (map f p) :=
begin
  by_cases hp0 : p = 0, { simp only [hp0, root_multiplicity_zero, polynomial.map_zero], },
  have hmap : map f p ≠ 0, { simpa only [polynomial.map_zero] using (map_injective f hf).ne hp0, },
  apply le_antisymm (le_root_multiplicity_map hmap a),
  rw [root_multiplicity, root_multiplicity, dif_neg hp0, dif_neg hmap],
  simp only [not_not, nat.lt_find_iff, nat.le_find_iff],
  intros m hm, rw ← map_dvd_map f hf ((monic_X_sub_C a).pow _),
  convert hm m le_rfl,
  simp only [polynomial.map_pow, polynomial.map_sub, map_pow, map_sub, map_X, map_C],
end

lemma count_map_roots [is_domain A] (p : A[X]) {f : A →+* B} (hf : function.injective f)
  (a : B) : count a (p.roots.map f) ≤ root_multiplicity a (map f p) :=
begin
  by_cases h : ∃ t, f t = a,
  { rcases h with ⟨h_w, rfl⟩,
    rw [multiset.count_map_eq_count' f _ hf, count_roots],
    exact (eq_root_multiplicity_map hf h_w).le },
  { suffices : (multiset.map f p.roots).count a = 0,
    { rw this, exact zero_le _, },
    rw [multiset.count_map, multiset.card_eq_zero, multiset.filter_eq_nil],
    rintro k hk rfl,
    exact h ⟨k, rfl⟩, },
end

lemma roots_map_of_injective_card_eq_total_degree [is_domain A] [is_domain B] {p : A[X]}
  {f : A →+* B} (hf : function.injective f) (hroots : p.roots.card = p.nat_degree) :
  p.roots.map f = (map f p).roots :=
begin
  by_cases hp0 : p = 0, { simp only [hp0, roots_zero, multiset.map_zero, polynomial.map_zero], },
  have hmap : map f p ≠ 0, { simpa only [polynomial.map_zero] using (map_injective f hf).ne hp0, },
  apply multiset.eq_of_le_of_card_le,
  { simpa only [multiset.le_iff_count, count_roots] using count_map_roots p hf },
  { simpa only [multiset.card_map, hroots] using (card_roots' _).trans (nat_degree_map_le f p) },
end

end

section nth_roots

/-- `nth_roots n a` noncomputably returns the solutions to `x ^ n = a`-/
def nth_roots (n : ℕ) (a : R) : multiset R :=
roots ((X : R[X]) ^ n - C a)

@[simp] lemma mem_nth_roots {n : ℕ} (hn : 0 < n) {a x : R} :
  x ∈ nth_roots n a ↔ x ^ n = a :=
by rw [nth_roots, mem_roots (X_pow_sub_C_ne_zero hn a),
  is_root.def, eval_sub, eval_C, eval_pow, eval_X, sub_eq_zero]

@[simp] lemma nth_roots_zero (r : R) : nth_roots 0 r = 0 :=
by simp only [empty_eq_zero, pow_zero, nth_roots, ← C_1, ← C_sub, roots_C]

lemma card_nth_roots (n : ℕ) (a : R) :
  (nth_roots n a).card ≤ n :=
if hn : n = 0
then if h : (X : R[X]) ^ n - C a = 0
  then by simp only [nat.zero_le, nth_roots, roots, h, dif_pos rfl, empty_eq_zero, card_zero]
  else with_bot.coe_le_coe.1 (le_trans (card_roots h)
   (by { rw [hn, pow_zero, ← C_1, ← ring_hom.map_sub ],
         exact degree_C_le }))
else by rw [← with_bot.coe_le_coe, ← degree_X_pow_sub_C (nat.pos_of_ne_zero hn) a];
  exact card_roots (X_pow_sub_C_ne_zero (nat.pos_of_ne_zero hn) a)

/-- The multiset `nth_roots ↑n (1 : R)` as a finset. -/
def nth_roots_finset (n : ℕ) (R : Type*) [comm_ring R] [is_domain R] : finset R :=
multiset.to_finset (nth_roots n (1 : R))

@[simp] lemma mem_nth_roots_finset {n : ℕ} (h : 0 < n) {x : R} :
  x ∈ nth_roots_finset n R ↔ x ^ (n : ℕ) = 1 :=
by rw [nth_roots_finset, mem_to_finset, mem_nth_roots h]

@[simp] lemma nth_roots_finset_zero : nth_roots_finset 0 R = ∅ := by simp [nth_roots_finset]

end nth_roots

lemma monic.comp (hp : p.monic) (hq : q.monic) (h : q.nat_degree ≠ 0) : (p.comp q).monic :=
by rw [monic.def, leading_coeff_comp h, monic.def.1 hp, monic.def.1 hq, one_pow, one_mul]

lemma monic.comp_X_add_C (hp : p.monic) (r : R) : (p.comp (X + C r)).monic :=
begin
  refine hp.comp (monic_X_add_C _) (λ ha, _),
  rw [nat_degree_X_add_C] at ha,
  exact one_ne_zero ha
end

lemma monic.comp_X_sub_C (hp : p.monic) (r : R) : (p.comp (X - C r)).monic :=
by simpa using hp.comp_X_add_C (-r)

lemma units_coeff_zero_smul (c : R[X]ˣ) (p : R[X]) :
  (c : R[X]).coeff 0 • p = c * p :=
by rw [←polynomial.C_mul', ←polynomial.eq_C_of_degree_eq_zero (degree_coe_units c)]

@[simp] lemma nat_degree_coe_units (u : R[X]ˣ) :
  nat_degree (u : R[X]) = 0 :=
nat_degree_eq_of_degree_eq_some (degree_coe_units u)

lemma comp_eq_zero_iff :
  p.comp q = 0 ↔ p = 0 ∨ (p.eval (q.coeff 0) = 0 ∧ q = C (q.coeff 0)) :=
begin
  split,
  { intro h,
    have key : p.nat_degree = 0 ∨ q.nat_degree = 0,
    { rw [←mul_eq_zero, ←nat_degree_comp, h, nat_degree_zero] },
    replace key := or.imp eq_C_of_nat_degree_eq_zero eq_C_of_nat_degree_eq_zero key,
    cases key,
    { rw [key, C_comp] at h,
      exact or.inl (key.trans h) },
    { rw [key, comp_C, C_eq_zero] at h,
      exact or.inr ⟨h, key⟩ }, },
  { exact λ h, or.rec (λ h, by rw [h, zero_comp]) (λ h, by rw [h.2, comp_C, h.1, C_0]) h },
end

lemma zero_of_eval_zero [infinite R] (p : R[X]) (h : ∀ x, p.eval x = 0) : p = 0 :=
by classical; by_contradiction hp; exact
fintype.false ⟨p.roots.to_finset, λ x, multiset.mem_to_finset.mpr ((mem_roots hp).mpr (h _))⟩

lemma funext [infinite R] {p q : R[X]} (ext : ∀ r : R, p.eval r = q.eval r) : p = q :=
begin
  rw ← sub_eq_zero,
  apply zero_of_eval_zero,
  intro x,
  rw [eval_sub, sub_eq_zero, ext],
end

variables [comm_ring T]

/-- The set of distinct roots of `p` in `E`.

If you have a non-separable polynomial, use `polynomial.roots` for the multiset
where multiple roots have the appropriate multiplicity. -/
def root_set (p : T[X]) (S) [comm_ring S] [is_domain S] [algebra T S] : set S :=
(p.map (algebra_map T S)).roots.to_finset

lemma root_set_def (p : T[X]) (S) [comm_ring S] [is_domain S] [algebra T S] :
  p.root_set S = (p.map (algebra_map T S)).roots.to_finset :=
rfl

@[simp] lemma root_set_zero (S) [comm_ring S] [is_domain S] [algebra T S] :
  (0 : T[X]).root_set S = ∅ :=
by rw [root_set_def, polynomial.map_zero, roots_zero, to_finset_zero, finset.coe_empty]

@[simp] lemma root_set_C [comm_ring S] [is_domain S] [algebra T S] (a : T) :
  (C a).root_set S = ∅ :=
by rw [root_set_def, map_C, roots_C, multiset.to_finset_zero, finset.coe_empty]

instance root_set_fintype (p : T[X])
  (S : Type*) [comm_ring S] [is_domain S] [algebra T S] : fintype (p.root_set S) :=
finset_coe.fintype _

lemma root_set_finite (p : T[X])
  (S : Type*) [comm_ring S] [is_domain S] [algebra T S] : (p.root_set S).finite :=
<<<<<<< HEAD
set.finite_of_subtype _
=======
set.to_finite _
>>>>>>> 7428bd9b

theorem mem_root_set_iff' {p : T[X]} {S : Type*} [comm_ring S] [is_domain S]
  [algebra T S] (hp : p.map (algebra_map T S) ≠ 0) (a : S) :
  a ∈ p.root_set S ↔ (p.map (algebra_map T S)).eval a = 0 :=
by { change a ∈ multiset.to_finset _ ↔ _, rw [mem_to_finset, mem_roots hp], refl }

theorem mem_root_set_iff {p : T[X]} (hp : p ≠ 0) {S : Type*} [comm_ring S] [is_domain S]
  [algebra T S] [no_zero_smul_divisors T S] (a : S) : a ∈ p.root_set S ↔ aeval a p = 0 :=
begin
  rw [mem_root_set_iff', ←eval₂_eq_eval_map],
  { refl },
  intro h,
  rw ←polynomial.map_zero (algebra_map T S) at h,
  exact hp (map_injective _ (no_zero_smul_divisors.algebra_map_injective T S) h)
end

end roots

theorem is_unit_iff {f : R[X]} : is_unit f ↔ ∃ r : R, is_unit r ∧ C r = f :=
⟨λ hf, ⟨f.coeff 0,
  is_unit_C.1 $ eq_C_of_degree_eq_zero (degree_eq_zero_of_is_unit hf) ▸ hf,
  (eq_C_of_degree_eq_zero (degree_eq_zero_of_is_unit hf)).symm⟩,
λ ⟨r, hr, hrf⟩, hrf ▸ is_unit_C.2 hr⟩

lemma coeff_coe_units_zero_ne_zero (u : R[X]ˣ) :
  coeff (u : R[X]) 0 ≠ 0 :=
begin
  conv in (0) { rw [← nat_degree_coe_units u] },
  rw [← leading_coeff, ne.def, leading_coeff_eq_zero],
  exact units.ne_zero _
end

lemma degree_eq_degree_of_associated (h : associated p q) : degree p = degree q :=
let ⟨u, hu⟩ := h in by simp [hu.symm]

lemma degree_eq_one_of_irreducible_of_root (hi : irreducible p) {x : R} (hx : is_root p x) :
  degree p = 1 :=
let ⟨g, hg⟩ := dvd_iff_is_root.2 hx in
have is_unit (X - C x) ∨ is_unit g, from hi.is_unit_or_is_unit hg,
this.elim
  (λ h, have h₁ : degree (X - C x) = 1, from degree_X_sub_C x,
    have h₂ : degree (X - C x) = 0, from degree_eq_zero_of_is_unit h,
    by rw h₁ at h₂; exact absurd h₂ dec_trivial)
  (λ hgu, by rw [hg, degree_mul, degree_X_sub_C, degree_eq_zero_of_is_unit hgu, add_zero])

/-- Division by a monic polynomial doesn't change the leading coefficient. -/
lemma leading_coeff_div_by_monic_of_monic {R : Type u} [comm_ring R]
  {p q : R[X]} (hmonic : q.monic) (hdegree : q.degree ≤ p.degree) :
  (p /ₘ q).leading_coeff = p.leading_coeff :=
begin
  nontriviality,
  have h : q.leading_coeff * (p /ₘ q).leading_coeff ≠ 0,
  { simpa [div_by_monic_eq_zero_iff hmonic, hmonic.leading_coeff, nat.with_bot.one_le_iff_zero_lt]
      using hdegree },
  nth_rewrite_rhs 0 ←mod_by_monic_add_div p hmonic,
  rw [leading_coeff_add_of_degree_lt, leading_coeff_monic_mul hmonic],
  rw [degree_mul' h, degree_add_div_by_monic hmonic hdegree],
  exact (degree_mod_by_monic_lt p hmonic).trans_le hdegree
end

lemma leading_coeff_div_by_monic_X_sub_C (p : R[X]) (hp : degree p ≠ 0) (a : R) :
  leading_coeff (p /ₘ (X - C a)) = leading_coeff p :=
begin
  nontriviality,
  cases hp.lt_or_lt with hd hd,
  { rw [degree_eq_bot.mp $ (nat.with_bot.lt_zero_iff _).mp hd, zero_div_by_monic] },
  refine leading_coeff_div_by_monic_of_monic (monic_X_sub_C a) _,
  rwa [degree_X_sub_C, nat.with_bot.one_le_iff_zero_lt]
end

lemma eq_leading_coeff_mul_of_monic_of_dvd_of_nat_degree_le {R} [comm_ring R]
  {p q : R[X]} (hp : p.monic) (hdiv : p ∣ q)
  (hdeg : q.nat_degree ≤ p.nat_degree) : q = C q.leading_coeff * p :=
begin
  obtain ⟨r, hr⟩ := hdiv,
  obtain (rfl|hq) := eq_or_ne q 0, {simp},
  have rzero : r ≠ 0 := λ h, by simpa [h, hq] using hr,
  rw [hr, nat_degree_mul'] at hdeg, swap,
  { rw [hp.leading_coeff, one_mul, leading_coeff_ne_zero], exact rzero },
  rw [mul_comm, @eq_C_of_nat_degree_eq_zero _ _ r] at hr,
  { convert hr, convert leading_coeff_C _ using 1, rw [hr, leading_coeff_mul_monic hp] },
  { exact (add_right_inj _).1 (le_antisymm hdeg $ nat.le.intro rfl) },
end

lemma eq_of_monic_of_dvd_of_nat_degree_le {R} [comm_ring R]
  {p q : R[X]} (hp : p.monic) (hq : q.monic) (hdiv : p ∣ q)
  (hdeg : q.nat_degree ≤ p.nat_degree) : q = p :=
begin
  convert eq_leading_coeff_mul_of_monic_of_dvd_of_nat_degree_le hp hdiv hdeg,
  rw [hq.leading_coeff, C_1, one_mul],
end

lemma is_coprime_X_sub_C_of_is_unit_sub {R} [comm_ring R] {a b : R}
  (h : is_unit (a - b)) : is_coprime (X - C a) (X - C b) :=
⟨-C h.unit⁻¹.val, C h.unit⁻¹.val, by { rw [neg_mul_comm, ← left_distrib, neg_add_eq_sub,
  sub_sub_sub_cancel_left, ← C_sub, ← C_mul], convert C_1, exact h.coe_inv_mul }⟩

theorem pairwise_coprime_X_sub_C {K} [field K] {I : Type v} {s : I → K}
  (H : function.injective s) : pairwise (is_coprime on (λ i : I, X - C (s i))) :=
λ i j hij, is_coprime_X_sub_C_of_is_unit_sub (sub_ne_zero_of_ne $ H.ne hij).is_unit

lemma monic_prod_multiset_X_sub_C : monic (p.roots.map (λ a, X - C a)).prod :=
monic_multiset_prod_of_monic _ _ (λ a _, monic_X_sub_C a)

lemma prod_multiset_root_eq_finset_root :
  (p.roots.map (λ a, X - C a)).prod =
  p.roots.to_finset.prod (λ a, (X - C a) ^ root_multiplicity a p) :=
by simp only [count_roots, finset.prod_multiset_map_count]

/-- The product `∏ (X - a)` for `a` inside the multiset `p.roots` divides `p`. -/
lemma prod_multiset_X_sub_C_dvd (p : R[X]) : (p.roots.map (λ a, X - C a)).prod ∣ p :=
begin
  rw ← map_dvd_map _ (is_fraction_ring.injective R $ fraction_ring R) monic_prod_multiset_X_sub_C,
  rw [prod_multiset_root_eq_finset_root, polynomial.map_prod],
  refine finset.prod_dvd_of_coprime (λ a _ b _ h, _) (λ a _, _),
  { simp_rw [polynomial.map_pow, polynomial.map_sub, map_C, map_X],
    exact (pairwise_coprime_X_sub_C (is_fraction_ring.injective R $ fraction_ring R) _ _ h).pow },
  { exact polynomial.map_dvd _ (pow_root_multiplicity_dvd p a) },
end

lemma exists_prod_multiset_X_sub_C_mul (p : R[X]) : ∃ q,
  (p.roots.map (λ a, X - C a)).prod * q = p ∧
  p.roots.card + q.nat_degree = p.nat_degree ∧
  q.roots = 0 :=
begin
  obtain ⟨q, he⟩ := prod_multiset_X_sub_C_dvd p,
  use [q, he.symm],
  obtain (rfl|hq) := eq_or_ne q 0,
  { rw mul_zero at he, subst he, simp },
  split,
  { conv_rhs { rw he },
    rw [monic_prod_multiset_X_sub_C.nat_degree_mul' hq, nat_degree_multiset_prod_X_sub_C_eq_card] },
  { replace he := congr_arg roots he.symm,
    rw [roots_mul, roots_multiset_prod_X_sub_C] at he,
    exacts [add_right_eq_self.1 he, mul_ne_zero monic_prod_multiset_X_sub_C.ne_zero hq] },
end

/-- A polynomial `p` that has as many roots as its degree
can be written `p = p.leading_coeff * ∏(X - a)`, for `a` in `p.roots`. -/
lemma C_leading_coeff_mul_prod_multiset_X_sub_C (hroots : p.roots.card = p.nat_degree) :
  C p.leading_coeff * (p.roots.map (λ a, X - C a)).prod = p :=
(eq_leading_coeff_mul_of_monic_of_dvd_of_nat_degree_le monic_prod_multiset_X_sub_C
  (prod_multiset_X_sub_C_dvd p) $
  ((nat_degree_multiset_prod_X_sub_C_eq_card _).trans hroots).ge).symm

/-- A monic polynomial `p` that has as many roots as its degree
can be written `p = ∏(X - a)`, for `a` in `p.roots`. -/
lemma prod_multiset_X_sub_C_of_monic_of_roots_card_eq
  (hp : p.monic) (hroots : p.roots.card = p.nat_degree) :
  (p.roots.map (λ a, X - C a)).prod = p :=
by { convert C_leading_coeff_mul_prod_multiset_X_sub_C hroots, rw [hp.leading_coeff, C_1, one_mul] }

end comm_ring

section

variables [semiring R] [comm_ring S] [is_domain S] (φ : R →+* S)

lemma is_unit_of_is_unit_leading_coeff_of_is_unit_map
  {f : R[X]} (hf : is_unit f.leading_coeff) (H : is_unit (map φ f)) :
  is_unit f :=
begin
  have dz := degree_eq_zero_of_is_unit H,
  rw degree_map_eq_of_leading_coeff_ne_zero at dz,
  { rw eq_C_of_degree_eq_zero dz,
    refine is_unit.map C _,
    convert hf,
    rw (degree_eq_iff_nat_degree_eq _).1 dz,
    rintro rfl,
    simpa using H, },
  { intro h,
    have u : is_unit (φ f.leading_coeff) := is_unit.map φ hf,
    rw h at u,
    simpa using u, }
end

end

section
variables [comm_ring R] [is_domain R] [comm_ring S] [is_domain S] (φ : R →+* S)
/--
A polynomial over an integral domain `R` is irreducible if it is monic and
  irreducible after mapping into an integral domain `S`.

A special case of this lemma is that a polynomial over `ℤ` is irreducible if
  it is monic and irreducible over `ℤ/pℤ` for some prime `p`.
-/
lemma monic.irreducible_of_irreducible_map (f : R[X])
  (h_mon : monic f) (h_irr : irreducible (map φ f)) :
  irreducible f :=
begin
  refine ⟨h_irr.not_unit ∘ is_unit.map (map_ring_hom φ), λ a b h, _⟩,
  dsimp [monic] at h_mon,
  have q := (leading_coeff_mul a b).symm,
  rw [←h, h_mon] at q,
  refine (h_irr.is_unit_or_is_unit $ (congr_arg (map φ) h).trans (polynomial.map_mul φ)).imp _ _;
    apply is_unit_of_is_unit_leading_coeff_of_is_unit_map;
    apply is_unit_of_mul_eq_one,
  { exact q }, { rw mul_comm, exact q },
end

end

end polynomial<|MERGE_RESOLUTION|>--- conflicted
+++ resolved
@@ -655,11 +655,7 @@
 
 lemma root_set_finite (p : T[X])
   (S : Type*) [comm_ring S] [is_domain S] [algebra T S] : (p.root_set S).finite :=
-<<<<<<< HEAD
-set.finite_of_subtype _
-=======
 set.to_finite _
->>>>>>> 7428bd9b
 
 theorem mem_root_set_iff' {p : T[X]} {S : Type*} [comm_ring S] [is_domain S]
   [algebra T S] (hp : p.map (algebra_map T S) ≠ 0) (a : S) :
