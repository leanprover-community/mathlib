/-
Copyright (c) 2018 Chris Hughes. All rights reserved.
Released under Apache 2.0 license as described in the file LICENSE.
Authors: Chris Hughes, Johannes Hölzl, Scott Morrison, Jens Wagemaker
-/
import data.polynomial.derivative
import data.polynomial.ring_division
import ring_theory.euclidean_domain

/-!
# Theory of univariate polynomials

> THIS FILE IS SYNCHRONIZED WITH MATHLIB4.
> Any changes to this file require a corresponding PR to mathlib4.

This file starts looking like the ring theory of $ R[X] $

-/

noncomputable theory
open_locale classical big_operators polynomial

namespace polynomial
universes u v w y z
variables {R : Type u} {S : Type v} {k : Type y} {A : Type z} {a b : R} {n : ℕ}

section is_domain
variables [comm_ring R] [is_domain R]

lemma derivative_root_multiplicity_of_root [char_zero R] {p : R[X]} {t : R} (hpt : p.is_root t) :
  p.derivative.root_multiplicity t = p.root_multiplicity t - 1 :=
begin
  rcases eq_or_ne p 0 with rfl | hp,
  { simp },
  nth_rewrite 0 [←p.div_by_monic_mul_pow_root_multiplicity_eq t],
  simp only [derivative_pow, derivative_mul, derivative_sub, derivative_X,
             derivative_C, sub_zero, mul_one],
  set n := p.root_multiplicity t - 1,
  have hn : n + 1 = _ := tsub_add_cancel_of_le ((root_multiplicity_pos hp).mpr hpt),
  rw ←hn,
  set q := p /ₘ (X - C t) ^ (n + 1) with hq,
  convert_to root_multiplicity t ((X - C t) ^ n * (derivative q * (X - C t) + q * C ↑(n + 1))) = n,
  { congr,
    rw [mul_add, mul_left_comm $ (X - C t) ^ n, ←pow_succ'],
    congr' 1,
    rw [mul_left_comm $ (X - C t) ^ n, mul_comm $ (X - C t) ^ n] },
  have h : (derivative q * (X - C t) + q * C ↑(n + 1)).eval t ≠ 0,
  { suffices : eval t q * ↑(n + 1) ≠ 0,
    { simpa },
    refine mul_ne_zero _ (nat.cast_ne_zero.mpr n.succ_ne_zero),
    convert eval_div_by_monic_pow_root_multiplicity_ne_zero t hp,
    exact hn ▸ hq },
  rw [root_multiplicity_mul, root_multiplicity_X_sub_C_pow, root_multiplicity_eq_zero h, add_zero],
  refine mul_ne_zero (pow_ne_zero n $ X_sub_C_ne_zero t) _,
  contrapose! h,
  rw [h, eval_zero]
end

lemma root_multiplicity_sub_one_le_derivative_root_multiplicity [char_zero R] (p : R[X]) (t : R) :
  p.root_multiplicity t - 1 ≤ p.derivative.root_multiplicity t :=
begin
  by_cases p.is_root t,
  { exact (derivative_root_multiplicity_of_root h).symm.le },
  { rw [root_multiplicity_eq_zero h, zero_tsub],
    exact zero_le _ }
end

section normalization_monoid
variables [normalization_monoid R]

instance : normalization_monoid R[X] :=
{ norm_unit := λ p, ⟨C ↑(norm_unit (p.leading_coeff)), C ↑(norm_unit (p.leading_coeff))⁻¹,
    by rw [← ring_hom.map_mul, units.mul_inv, C_1], by rw [← ring_hom.map_mul, units.inv_mul, C_1]⟩,
  norm_unit_zero := units.ext (by simp),
  norm_unit_mul := λ p q hp0 hq0, units.ext (begin
      dsimp,
      rw [ne.def, ← leading_coeff_eq_zero] at *,
      rw [leading_coeff_mul, norm_unit_mul hp0 hq0, units.coe_mul, C_mul],
    end),
  norm_unit_coe_units := λ u,
    units.ext begin
      rw [← mul_one u⁻¹, units.coe_mul, units.eq_inv_mul_iff_mul_eq],
      dsimp,
      rcases polynomial.is_unit_iff.1 ⟨u, rfl⟩ with ⟨_, ⟨w, rfl⟩, h2⟩,
      rw [← h2, leading_coeff_C, norm_unit_coe_units, ← C_mul, units.mul_inv, C_1],
    end }

@[simp]
lemma coe_norm_unit {p : R[X]} :
  (norm_unit p : R[X]) = C ↑(norm_unit p.leading_coeff) :=
by simp [norm_unit]

lemma leading_coeff_normalize (p : R[X]) :
  leading_coeff (normalize p) = normalize (leading_coeff p) := by simp

lemma monic.normalize_eq_self {p : R[X]} (hp : p.monic) :
  normalize p = p :=
by simp only [polynomial.coe_norm_unit, normalize_apply, hp.leading_coeff, norm_unit_one,
  units.coe_one, polynomial.C.map_one, mul_one]

lemma roots_normalize {p : R[X]} : (normalize p).roots = p.roots :=
by rw [normalize_apply, mul_comm, coe_norm_unit,
  roots_C_mul _ (norm_unit (leading_coeff p)).ne_zero]

end normalization_monoid

end is_domain

section division_ring
variables [division_ring R] {p q : R[X]}

lemma degree_pos_of_ne_zero_of_nonunit (hp0 : p ≠ 0) (hp : ¬is_unit p) :
  0 < degree p :=
lt_of_not_ge (λ h, begin
  rw [eq_C_of_degree_le_zero h] at hp0 hp,
  exact hp (is_unit.map C
    (is_unit.mk0 (coeff p 0) (mt C_inj.2 (by simpa using hp0)))),
end)

lemma monic_mul_leading_coeff_inv (h : p ≠ 0) :
  monic (p * C (leading_coeff p)⁻¹) :=
by rw [monic, leading_coeff_mul, leading_coeff_C,
  mul_inv_cancel (show leading_coeff p ≠ 0, from mt leading_coeff_eq_zero.1 h)]

lemma degree_mul_leading_coeff_inv (p : R[X]) (h : q ≠ 0) :
  degree (p * C (leading_coeff q)⁻¹) = degree p :=
have h₁ : (leading_coeff q)⁻¹ ≠ 0 :=
  inv_ne_zero (mt leading_coeff_eq_zero.1 h),
by rw [degree_mul, degree_C h₁, add_zero]

@[simp] lemma map_eq_zero [semiring S] [nontrivial S] (f : R →+* S) : p.map f = 0 ↔ p = 0 :=
by simp only [polynomial.ext_iff, map_eq_zero, coeff_map, coeff_zero]

lemma map_ne_zero [semiring S] [nontrivial S] {f : R →+* S} (hp : p ≠ 0) : p.map f ≠ 0 :=
mt (map_eq_zero f).1 hp

end division_ring

section field
variables [field R] {p q : R[X]}

lemma is_unit_iff_degree_eq_zero : is_unit p ↔ degree p = 0 :=
⟨degree_eq_zero_of_is_unit,
  λ h, have degree p ≤ 0, by simp [*, le_refl],
    have hc : coeff p 0 ≠ 0, from λ hc,
        by rw [eq_C_of_degree_le_zero this, hc] at h;
        simpa using h,
    is_unit_iff_dvd_one.2 ⟨C (coeff p 0)⁻¹, begin
      conv in p { rw eq_C_of_degree_le_zero this },
      rw [← C_mul, _root_.mul_inv_cancel hc, C_1]
    end⟩⟩

/-- Division of polynomials. See `polynomial.div_by_monic` for more details.-/
def div (p q : R[X]) :=
C (leading_coeff q)⁻¹ * (p /ₘ (q * C (leading_coeff q)⁻¹))

/-- Remainder of polynomial division. See `polynomial.mod_by_monic` for more details. -/
def mod (p q : R[X]) :=
p %ₘ (q * C (leading_coeff q)⁻¹)

private lemma quotient_mul_add_remainder_eq_aux (p q : R[X]) :
  q * div p q + mod p q = p :=
if h : q = 0 then by simp only [h, zero_mul, mod, mod_by_monic_zero, zero_add]
else begin
  conv {to_rhs, rw ← mod_by_monic_add_div p (monic_mul_leading_coeff_inv h)},
  rw [div, mod, add_comm, mul_assoc]
end

private lemma remainder_lt_aux (p : R[X]) (hq : q ≠ 0) :
  degree (mod p q) < degree q :=
by rw ← degree_mul_leading_coeff_inv q hq; exact
  degree_mod_by_monic_lt p (monic_mul_leading_coeff_inv hq)

instance : has_div R[X] := ⟨div⟩

instance : has_mod R[X] := ⟨mod⟩

lemma div_def : p / q = C (leading_coeff q)⁻¹ * (p /ₘ (q * C (leading_coeff q)⁻¹)) := rfl

lemma mod_def : p % q = p %ₘ (q * C (leading_coeff q)⁻¹) := rfl

lemma mod_by_monic_eq_mod (p : R[X]) (hq : monic q) : p %ₘ q = p % q :=
show p %ₘ q = p %ₘ (q * C (leading_coeff q)⁻¹), by simp only [monic.def.1 hq, inv_one, mul_one, C_1]

lemma div_by_monic_eq_div (p : R[X]) (hq : monic q) : p /ₘ q = p / q :=
show p /ₘ q = C (leading_coeff q)⁻¹ * (p /ₘ (q * C (leading_coeff q)⁻¹)),
by simp only [monic.def.1 hq, inv_one, C_1, one_mul, mul_one]

lemma mod_X_sub_C_eq_C_eval (p : R[X]) (a : R) : p % (X - C a) = C (p.eval a) :=
mod_by_monic_eq_mod p (monic_X_sub_C a) ▸ mod_by_monic_X_sub_C_eq_C_eval _ _

lemma mul_div_eq_iff_is_root : (X - C a) * (p / (X - C a)) = p ↔ is_root p a :=
div_by_monic_eq_div p (monic_X_sub_C a) ▸ mul_div_by_monic_eq_iff_is_root

instance : euclidean_domain R[X] :=
{ quotient := (/),
  quotient_zero := by simp [div_def],
  remainder := (%),
  r := _,
  r_well_founded := degree_lt_wf,
  quotient_mul_add_remainder_eq := quotient_mul_add_remainder_eq_aux,
  remainder_lt := λ p q hq, remainder_lt_aux _ hq,
  mul_left_not_lt := λ p q hq, not_lt_of_ge (degree_le_mul_left _ hq),
  .. polynomial.comm_ring,
  .. polynomial.nontrivial }

lemma mod_eq_self_iff (hq0 : q ≠ 0) : p % q = p ↔ degree p < degree q :=
⟨λ h, h ▸ euclidean_domain.mod_lt _ hq0,
λ h, have ¬degree (q * C (leading_coeff q)⁻¹) ≤ degree p :=
  not_le_of_gt $ by rwa degree_mul_leading_coeff_inv q hq0,
begin
  rw [mod_def, mod_by_monic, dif_pos (monic_mul_leading_coeff_inv hq0)],
  unfold div_mod_by_monic_aux,
  simp only [this, false_and, if_false]
end⟩

lemma div_eq_zero_iff (hq0 : q ≠ 0) : p / q = 0 ↔ degree p < degree q :=
⟨λ h, by have := euclidean_domain.div_add_mod p q;
  rwa [h, mul_zero, zero_add, mod_eq_self_iff hq0] at this,
λ h, have hlt : degree p < degree (q * C (leading_coeff q)⁻¹),
    by rwa degree_mul_leading_coeff_inv q hq0,
  have hm : monic (q * C (leading_coeff q)⁻¹) := monic_mul_leading_coeff_inv hq0,
  by rw [div_def, (div_by_monic_eq_zero_iff hm).2 hlt, mul_zero]⟩

lemma degree_add_div (hq0 : q ≠ 0) (hpq : degree q ≤ degree p) :
  degree q + degree (p / q) = degree p :=
have degree (p % q) < degree (q * (p / q)) :=
  calc degree (p % q) < degree q : euclidean_domain.mod_lt _ hq0
  ... ≤ _ : degree_le_mul_left _ (mt (div_eq_zero_iff hq0).1 (not_lt_of_ge hpq)),
by conv_rhs { rw [← euclidean_domain.div_add_mod p q,
    degree_add_eq_left_of_degree_lt this, degree_mul] }

lemma degree_div_le (p q : R[X]) : degree (p / q) ≤ degree p :=
if hq : q = 0 then by simp [hq]
else by rw [div_def, mul_comm, degree_mul_leading_coeff_inv _ hq];
  exact degree_div_by_monic_le _ _

lemma degree_div_lt (hp : p ≠ 0) (hq : 0 < degree q) : degree (p / q) < degree p :=
have hq0 : q ≠ 0, from λ hq0, by simpa [hq0] using hq,
by rw [div_def, mul_comm, degree_mul_leading_coeff_inv _ hq0];
  exact degree_div_by_monic_lt _ (monic_mul_leading_coeff_inv hq0) hp
    (by rw degree_mul_leading_coeff_inv _ hq0; exact hq)

@[simp] lemma degree_map [division_ring k] (p : R[X]) (f : R →+* k) :
  degree (p.map f) = degree p :=
p.degree_map_eq_of_injective f.injective

@[simp] lemma nat_degree_map [division_ring k] (f : R →+* k) :
  nat_degree (p.map f) = nat_degree p :=
nat_degree_eq_of_degree_eq (degree_map _ f)

@[simp] lemma leading_coeff_map [division_ring k] (f : R →+* k) :
  leading_coeff (p.map f) = f (leading_coeff p) :=
by simp only [← coeff_nat_degree, coeff_map f, nat_degree_map]

theorem monic_map_iff [division_ring k] {f : R →+* k} {p : R[X]} :
  (p.map f).monic ↔ p.monic :=
by rw [monic, leading_coeff_map, ← f.map_one, function.injective.eq_iff f.injective, monic]

theorem is_unit_map [field k] (f : R →+* k) :
  is_unit (p.map f) ↔ is_unit p :=
by simp_rw [is_unit_iff_degree_eq_zero, degree_map]

lemma map_div [field k] (f : R →+* k) :
  (p / q).map f = p.map f / q.map f :=
if hq0 : q = 0 then by simp [hq0]
else
by rw [div_def, div_def, polynomial.map_mul, map_div_by_monic f (monic_mul_leading_coeff_inv hq0)];
  simp [coeff_map f]

lemma map_mod [field k] (f : R →+* k) :
  (p % q).map f = p.map f % q.map f :=
if hq0 : q = 0 then by simp [hq0]
else by rw [mod_def, mod_def, leading_coeff_map f, ← map_inv₀ f, ← map_C f,
  ← polynomial.map_mul f, map_mod_by_monic f (monic_mul_leading_coeff_inv hq0)]

section
open euclidean_domain
theorem gcd_map [field k] (f : R →+* k) :
  gcd (p.map f) (q.map f) = (gcd p q).map f :=
gcd.induction p q (λ x, by simp_rw [polynomial.map_zero, euclidean_domain.gcd_zero_left]) $
                    λ x y hx ih,
by rw [gcd_val, ← map_mod, ih, ← gcd_val]
end

lemma eval₂_gcd_eq_zero [comm_semiring k] {ϕ : R →+* k} {f g : R[X]} {α : k}
  (hf : f.eval₂ ϕ α = 0) (hg : g.eval₂ ϕ α = 0) : (euclidean_domain.gcd f g).eval₂ ϕ α = 0 :=
by rw [euclidean_domain.gcd_eq_gcd_ab f g, polynomial.eval₂_add, polynomial.eval₂_mul,
       polynomial.eval₂_mul, hf, hg, zero_mul, zero_mul, zero_add]

lemma eval_gcd_eq_zero {f g : R[X]} {α : R} (hf : f.eval α = 0) (hg : g.eval α = 0) :
  (euclidean_domain.gcd f g).eval α = 0 := eval₂_gcd_eq_zero hf hg

lemma root_left_of_root_gcd [comm_semiring k] {ϕ : R →+* k} {f g : R[X]} {α : k}
  (hα : (euclidean_domain.gcd f g).eval₂ ϕ α = 0) : f.eval₂ ϕ α = 0 :=
by { cases euclidean_domain.gcd_dvd_left f g with p hp,
     rw [hp, polynomial.eval₂_mul, hα, zero_mul] }

lemma root_right_of_root_gcd [comm_semiring k] {ϕ : R →+* k} {f g : R[X]} {α : k}
  (hα : (euclidean_domain.gcd f g).eval₂ ϕ α = 0) : g.eval₂ ϕ α = 0 :=
by { cases euclidean_domain.gcd_dvd_right f g with p hp,
     rw [hp, polynomial.eval₂_mul, hα, zero_mul] }

lemma root_gcd_iff_root_left_right [comm_semiring k] {ϕ : R →+* k} {f g : R[X]} {α : k} :
  (euclidean_domain.gcd f g).eval₂ ϕ α = 0 ↔ (f.eval₂ ϕ α = 0) ∧ (g.eval₂ ϕ α = 0) :=
⟨λ h, ⟨root_left_of_root_gcd h, root_right_of_root_gcd h⟩, λ h, eval₂_gcd_eq_zero h.1 h.2⟩

lemma is_root_gcd_iff_is_root_left_right {f g : R[X]} {α : R} :
  (euclidean_domain.gcd f g).is_root α ↔ f.is_root α ∧ g.is_root α :=
root_gcd_iff_root_left_right

theorem is_coprime_map [field k] (f : R →+* k) :
  is_coprime (p.map f) (q.map f) ↔ is_coprime p q :=
by rw [← euclidean_domain.gcd_is_unit_iff, ← euclidean_domain.gcd_is_unit_iff, gcd_map, is_unit_map]

lemma mem_roots_map [comm_ring k] [is_domain k] {f : R →+* k} {x : k} (hp : p ≠ 0) :
  x ∈ (p.map f).roots ↔ p.eval₂ f x = 0 :=
by rw [mem_roots (map_ne_zero hp), is_root, polynomial.eval_map]; apply_instance

lemma root_set_monomial [comm_ring S] [is_domain S] [algebra R S]
  {n : ℕ} (hn : n ≠ 0) {a : R} (ha : a ≠ 0) : (monomial n a).root_set S = {0} :=
by rw [root_set, map_monomial, roots_monomial ((_root_.map_ne_zero (algebra_map R S)).2 ha),
  multiset.to_finset_nsmul _ _ hn, multiset.to_finset_singleton, finset.coe_singleton]

<<<<<<< HEAD
lemma root_set_monomial [comm_ring S] [is_domain S] [algebra R S]
  {n : ℕ} (hn : n ≠ 0) {a : R} (ha : a ≠ 0) : (monomial n a).root_set S = {0} :=
by rw [root_set, map_monomial, roots_monomial ((_root_.map_ne_zero (algebra_map R S)).2 ha),
  multiset.to_finset_nsmul _ _ hn, multiset.to_finset_singleton, finset.coe_singleton]

lemma root_set_C_mul_X_pow [comm_ring S] [is_domain S] [algebra R S]
  {n : ℕ} (hn : n ≠ 0) {a : R} (ha : a ≠ 0) : (C a * X ^ n).root_set S = {0} :=
by rw [← monomial_eq_C_mul_X, root_set_monomial hn ha]
=======
lemma root_set_C_mul_X_pow [comm_ring S] [is_domain S] [algebra R S]
  {n : ℕ} (hn : n ≠ 0) {a : R} (ha : a ≠ 0) : (C a * X ^ n).root_set S = {0} :=
by rw [C_mul_X_pow_eq_monomial, root_set_monomial hn ha]
>>>>>>> dbde88c8

lemma root_set_X_pow [comm_ring S] [is_domain S] [algebra R S]
  {n : ℕ} (hn : n ≠ 0) : (X ^ n : R[X]).root_set S = {0} :=
by { rw [←one_mul (X ^ n : R[X]), ←C_1, root_set_C_mul_X_pow hn], exact one_ne_zero }

lemma root_set_prod [comm_ring S] [is_domain S] [algebra R S]
  {ι : Type*} (f : ι → R[X]) (s : finset ι) (h : s.prod f ≠ 0) :
  (s.prod f).root_set S = ⋃ (i ∈ s), (f i).root_set S :=
begin
  simp only [root_set, ←finset.mem_coe],
  rw [polynomial.map_prod, roots_prod, finset.bind_to_finset, s.val_to_finset, finset.coe_bUnion],
  rwa [←polynomial.map_prod, ne, map_eq_zero],
end

lemma exists_root_of_degree_eq_one (h : degree p = 1) : ∃ x, is_root p x :=
⟨-(p.coeff 0 / p.coeff 1),
  have p.coeff 1 ≠ 0,
    by rw ← nat_degree_eq_of_degree_eq_some h;
    exact mt leading_coeff_eq_zero.1 (λ h0, by simpa [h0] using h),
  by conv in p { rw [eq_X_add_C_of_degree_le_one (show degree p ≤ 1, by rw h; exact le_rfl)] };
    simp [is_root, mul_div_cancel' _ this]⟩

lemma coeff_inv_units (u : R[X]ˣ) (n : ℕ) :
  ((↑u : R[X]).coeff n)⁻¹ = ((↑u⁻¹ : R[X]).coeff n) :=
begin
  rw [eq_C_of_degree_eq_zero (degree_coe_units u), eq_C_of_degree_eq_zero (degree_coe_units u⁻¹),
    coeff_C, coeff_C, inv_eq_one_div],
  split_ifs,
  { rw [div_eq_iff_mul_eq (coeff_coe_units_zero_ne_zero u), coeff_zero_eq_eval_zero,
      coeff_zero_eq_eval_zero, ← eval_mul, ← units.coe_mul, inv_mul_self];
    simp },
  { simp }
end

lemma monic_normalize (hp0 : p ≠ 0) : monic (normalize p) :=
begin
  rw [ne.def, ← leading_coeff_eq_zero, ← ne.def, ← is_unit_iff_ne_zero] at hp0,
  rw [monic, leading_coeff_normalize, normalize_eq_one],
  apply hp0,
end

lemma leading_coeff_div (hpq : q.degree ≤ p.degree) :
  (p / q).leading_coeff = p.leading_coeff / q.leading_coeff :=
begin
  by_cases hq : q = 0, { simp [hq] },
  rw [div_def, leading_coeff_mul, leading_coeff_C,
      leading_coeff_div_by_monic_of_monic (monic_mul_leading_coeff_inv hq) _,
      mul_comm, div_eq_mul_inv],
  rwa [degree_mul_leading_coeff_inv q hq]
end

lemma div_C_mul : p / (C a * q) = C a⁻¹ * (p / q) :=
begin
  by_cases ha : a = 0,
  { simp [ha] },
  simp only [div_def, leading_coeff_mul, mul_inv,
    leading_coeff_C, C.map_mul, mul_assoc],
  congr' 3,
  rw [mul_left_comm q, ← mul_assoc, ← C.map_mul, mul_inv_cancel ha,
      C.map_one, one_mul]
end

lemma C_mul_dvd (ha : a ≠ 0) : C a * p ∣ q ↔ p ∣ q :=
⟨λ h, dvd_trans (dvd_mul_left _ _) h, λ ⟨r, hr⟩, ⟨C a⁻¹ * r,
  by rw [mul_assoc, mul_left_comm p, ← mul_assoc, ← C.map_mul, _root_.mul_inv_cancel ha,
         C.map_one, one_mul, hr]⟩⟩

lemma dvd_C_mul (ha : a ≠ 0) : p ∣ polynomial.C a * q ↔ p ∣ q :=
⟨λ ⟨r, hr⟩, ⟨C a⁻¹ * r,
  by rw [mul_left_comm p, ← hr, ← mul_assoc, ← C.map_mul, _root_.inv_mul_cancel ha,
         C.map_one, one_mul]⟩,
 λ h, dvd_trans h (dvd_mul_left _ _)⟩

lemma coe_norm_unit_of_ne_zero (hp : p ≠ 0) : (norm_unit p : R[X]) = C p.leading_coeff⁻¹ :=
have p.leading_coeff ≠ 0 := mt leading_coeff_eq_zero.mp hp,
by simp [comm_group_with_zero.coe_norm_unit _ this]

lemma normalize_monic (h : monic p) : normalize p = p := by simp [h]

theorem map_dvd_map' [field k] (f : R →+* k) {x y : R[X]} : x.map f ∣ y.map f ↔ x ∣ y :=
if H : x = 0 then by rw [H, polynomial.map_zero, zero_dvd_iff, zero_dvd_iff, map_eq_zero]
else by rw [← normalize_dvd_iff, ← @normalize_dvd_iff R[X],
    normalize_apply, normalize_apply,
    coe_norm_unit_of_ne_zero H, coe_norm_unit_of_ne_zero (mt (map_eq_zero f).1 H),
    leading_coeff_map, ← map_inv₀ f, ← map_C, ← polynomial.map_mul,
    map_dvd_map _ f.injective (monic_mul_leading_coeff_inv H)]

lemma degree_normalize : degree (normalize p) = degree p := by simp

lemma prime_of_degree_eq_one (hp1 : degree p = 1) : prime p :=
have prime (normalize p),
  from monic.prime_of_degree_eq_one (hp1 ▸ degree_normalize)
    (monic_normalize (λ hp0, absurd hp1 (hp0.symm ▸ by simp; exact dec_trivial))),
(normalize_associated _).prime this

lemma irreducible_of_degree_eq_one (hp1 : degree p = 1) : irreducible p :=
(prime_of_degree_eq_one hp1).irreducible

theorem not_irreducible_C (x : R) : ¬irreducible (C x) :=
if H : x = 0 then by { rw [H, C_0], exact not_irreducible_zero }
else λ hx, irreducible.not_unit hx $ is_unit_C.2 $ is_unit_iff_ne_zero.2 H

theorem degree_pos_of_irreducible (hp : irreducible p) : 0 < p.degree :=
lt_of_not_ge $ λ hp0, have _ := eq_C_of_degree_le_zero hp0,
  not_irreducible_C (p.coeff 0) $ this ▸ hp

/-- If `f` is a polynomial over a field, and `a : K` satisfies `f' a ≠ 0`,
then `f / (X - a)` is coprime with `X - a`.
Note that we do not assume `f a = 0`, because `f / (X - a) = (f - f a) / (X - a)`. -/
lemma is_coprime_of_is_root_of_eval_derivative_ne_zero {K : Type*} [field K]
  (f : K[X]) (a : K) (hf' : f.derivative.eval a ≠ 0) :
  is_coprime (X - C a : K[X]) (f /ₘ (X - C a)) :=
begin
  refine or.resolve_left (euclidean_domain.dvd_or_coprime (X - C a) (f /ₘ (X - C a))
    (irreducible_of_degree_eq_one (polynomial.degree_X_sub_C a))) _,
  contrapose! hf' with h,
  have key : (X - C a) * (f /ₘ (X - C a)) = f - (f %ₘ (X - C a)),
  { rw [eq_sub_iff_add_eq, ← eq_sub_iff_add_eq', mod_by_monic_eq_sub_mul_div],
    exact monic_X_sub_C a },
  replace key := congr_arg derivative key,
  simp only [derivative_X, derivative_mul, one_mul, sub_zero, derivative_sub,
    mod_by_monic_X_sub_C_eq_C_eval, derivative_C] at key,
  have : (X - C a) ∣ derivative f := key ▸ (dvd_add h (dvd_mul_right _ _)),
  rw [← dvd_iff_mod_by_monic_eq_zero (monic_X_sub_C _), mod_by_monic_X_sub_C_eq_C_eval] at this,
  rw [← C_inj, this, C_0],
end

end field
end polynomial<|MERGE_RESOLUTION|>--- conflicted
+++ resolved
@@ -322,20 +322,9 @@
 by rw [root_set, map_monomial, roots_monomial ((_root_.map_ne_zero (algebra_map R S)).2 ha),
   multiset.to_finset_nsmul _ _ hn, multiset.to_finset_singleton, finset.coe_singleton]
 
-<<<<<<< HEAD
-lemma root_set_monomial [comm_ring S] [is_domain S] [algebra R S]
-  {n : ℕ} (hn : n ≠ 0) {a : R} (ha : a ≠ 0) : (monomial n a).root_set S = {0} :=
-by rw [root_set, map_monomial, roots_monomial ((_root_.map_ne_zero (algebra_map R S)).2 ha),
-  multiset.to_finset_nsmul _ _ hn, multiset.to_finset_singleton, finset.coe_singleton]
-
-lemma root_set_C_mul_X_pow [comm_ring S] [is_domain S] [algebra R S]
-  {n : ℕ} (hn : n ≠ 0) {a : R} (ha : a ≠ 0) : (C a * X ^ n).root_set S = {0} :=
-by rw [← monomial_eq_C_mul_X, root_set_monomial hn ha]
-=======
 lemma root_set_C_mul_X_pow [comm_ring S] [is_domain S] [algebra R S]
   {n : ℕ} (hn : n ≠ 0) {a : R} (ha : a ≠ 0) : (C a * X ^ n).root_set S = {0} :=
 by rw [C_mul_X_pow_eq_monomial, root_set_monomial hn ha]
->>>>>>> dbde88c8
 
 lemma root_set_X_pow [comm_ring S] [is_domain S] [algebra R S]
   {n : ℕ} (hn : n ≠ 0) : (X ^ n : R[X]).root_set S = {0} :=
