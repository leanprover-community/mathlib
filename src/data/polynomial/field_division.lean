--- conflicted
+++ resolved
@@ -330,16 +330,9 @@
 
 lemma root_set_monomial [comm_ring S] [is_domain S] [algebra R S]
   {n : ℕ} (hn : n ≠ 0) {a : R} (ha : a ≠ 0) : (monomial n a).root_set S = {0} :=
-by { ext x, simp [mem_root_set_iff, ha, pow_eq_zero_iff hn.bot_lt] }
-
-<<<<<<< HEAD
-=======
-lemma root_set_monomial [comm_ring S] [is_domain S] [algebra R S]
-  {n : ℕ} (hn : n ≠ 0) {a : R} (ha : a ≠ 0) : (monomial n a).root_set S = {0} :=
 by rw [root_set, map_monomial, roots_monomial ((_root_.map_ne_zero (algebra_map R S)).2 ha),
   multiset.to_finset_nsmul _ _ hn, multiset.to_finset_singleton, finset.coe_singleton]
 
->>>>>>> 9407a363
 lemma root_set_C_mul_X_pow [comm_ring S] [is_domain S] [algebra R S]
   {n : ℕ} (hn : n ≠ 0) {a : R} (ha : a ≠ 0) : (C a * X ^ n).root_set S = {0} :=
 by rw [← monomial_eq_C_mul_X, root_set_monomial hn ha]
