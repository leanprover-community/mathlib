/-
Copyright (c) 2018 Chris Hughes. All rights reserved.
Released under Apache 2.0 license as described in the file LICENSE.
Authors: Chris Hughes, Johannes Hölzl, Scott Morrison, Jens Wagemaker
-/
import data.polynomial.reverse
import algebra.associated
import algebra.regular.smul

/-!
# Theory of monic polynomials

We give several tools for proving that polynomials are monic, e.g.
`monic_mul`, `monic_map`.
-/

noncomputable theory

open finset
open_locale big_operators classical

namespace polynomial
universes u v y
variables {R : Type u} {S : Type v} {a b : R} {m n : ℕ} {ι : Type y}

section semiring
variables [semiring R] {p q r : polynomial R}

lemma monic.as_sum {p : polynomial R} (hp : p.monic) :
  p = X^(p.nat_degree) + (∑ i in range p.nat_degree, C (p.coeff i) * X^i) :=
begin
  conv_lhs { rw [p.as_sum_range_C_mul_X_pow, sum_range_succ_comm] },
  suffices : C (p.coeff p.nat_degree) = 1,
  { rw [this, one_mul] },
  exact congr_arg C hp
end

lemma ne_zero_of_monic_of_zero_ne_one (hp : monic p) (h : (0 : R) ≠ 1) :
  p ≠ 0 := mt (congr_arg leading_coeff) $ by rw [monic.def.1 hp, leading_coeff_zero]; cc

lemma ne_zero_of_ne_zero_of_monic (hp : p ≠ 0) (hq : monic q) : q ≠ 0 :=
begin
  intro h, rw [h, monic.def, leading_coeff_zero] at hq,
  rw [← mul_one p, ← C_1, ← hq, C_0, mul_zero] at hp,
  exact hp rfl
end

lemma monic_map [semiring S] (f : R →+* S) (hp : monic p) : monic (p.map f) :=
if h : (0 : S) = 1 then
  by haveI := subsingleton_of_zero_eq_one h;
  exact subsingleton.elim _ _
else
have f (leading_coeff p) ≠ 0,
  by rwa [show _ = _, from hp, f.map_one, ne.def, eq_comm],
by
begin
  rw [monic, leading_coeff, coeff_map],
  suffices : p.coeff (map f p).nat_degree = 1, simp [this],
  suffices : (map f p).nat_degree = p.nat_degree, rw this, exact hp,
  rwa nat_degree_eq_of_degree_eq (degree_map_eq_of_leading_coeff_ne_zero f _)
end

lemma monic_C_mul_of_mul_leading_coeff_eq_one [nontrivial R] {b : R}
  (hp : b * p.leading_coeff = 1) : monic (C b * p) :=
by rw [monic, leading_coeff_mul' _]; simp [leading_coeff_C b, hp]

lemma monic_mul_C_of_leading_coeff_mul_eq_one [nontrivial R] {b : R}
  (hp : p.leading_coeff * b = 1) : monic (p * C b) :=
by rw [monic, leading_coeff_mul' _]; simp [leading_coeff_C b, hp]

theorem monic_of_degree_le (n : ℕ) (H1 : degree p ≤ n) (H2 : coeff p n = 1) : monic p :=
decidable.by_cases
  (assume H : degree p < n, eq_of_zero_eq_one
    (H2 ▸ (coeff_eq_zero_of_degree_lt H).symm) _ _)
  (assume H : ¬degree p < n,
    by rwa [monic, leading_coeff, nat_degree, (lt_or_eq_of_le H1).resolve_left H])

theorem monic_X_pow_add {n : ℕ} (H : degree p ≤ n) : monic (X ^ (n+1) + p) :=
have H1 : degree p < n+1, from lt_of_le_of_lt H (with_bot.coe_lt_coe.2 (nat.lt_succ_self n)),
monic_of_degree_le (n+1)
  (le_trans (degree_add_le _ _) (max_le (degree_X_pow_le _) (le_of_lt H1)))
  (by rw [coeff_add, coeff_X_pow, if_pos rfl, coeff_eq_zero_of_degree_lt H1, add_zero])

theorem monic_X_add_C (x : R) : monic (X + C x) :=
pow_one (X : polynomial R) ▸ monic_X_pow_add degree_C_le

lemma monic_mul (hp : monic p) (hq : monic q) : monic (p * q) :=
if h0 : (0 : R) = 1 then by haveI := subsingleton_of_zero_eq_one h0;
  exact subsingleton.elim _ _
else
  have leading_coeff p * leading_coeff q ≠ 0, by simp [monic.def.1 hp, monic.def.1 hq, ne.symm h0],
  by rw [monic.def, leading_coeff_mul' this, monic.def.1 hp, monic.def.1 hq, one_mul]

lemma monic_pow (hp : monic p) : ∀ (n : ℕ), monic (p ^ n)
| 0     := monic_one
| (n+1) := by { rw pow_succ, exact monic_mul hp (monic_pow n) }

lemma monic_add_of_left {p q : polynomial R} (hp : monic p) (hpq : degree q < degree p) :
  monic (p + q) :=
by rwa [monic, add_comm, leading_coeff_add_of_degree_lt hpq]

lemma monic_add_of_right {p q : polynomial R} (hq : monic q) (hpq : degree p < degree q) :
  monic (p + q) :=
by rwa [monic, leading_coeff_add_of_degree_lt hpq]

namespace monic

@[simp]
lemma nat_degree_eq_zero_iff_eq_one {p : polynomial R} (hp : p.monic) :
  p.nat_degree = 0 ↔ p = 1 :=
begin
  split; intro h,
  swap, { rw h, exact nat_degree_one },
  have : p = C (p.coeff 0),
  { rw ← polynomial.degree_le_zero_iff,
    rwa polynomial.nat_degree_eq_zero_iff_degree_le_zero at h },
  rw this, convert C_1, rw ← h, apply hp,
end

@[simp]
lemma degree_le_zero_iff_eq_one {p : polynomial R} (hp : p.monic) :
  p.degree ≤ 0 ↔ p = 1 :=
by rw [←hp.nat_degree_eq_zero_iff_eq_one, nat_degree_eq_zero_iff_degree_le_zero]

lemma nat_degree_mul {p q : polynomial R} (hp : p.monic) (hq : q.monic) :
  (p * q).nat_degree = p.nat_degree + q.nat_degree :=
begin
  nontriviality R,
  apply nat_degree_mul',
  simp [hp.leading_coeff, hq.leading_coeff]
end

lemma degree_mul_comm {p : polynomial R} (hp : p.monic) (q : polynomial R) :
  (p * q).degree = (q * p).degree :=
begin
  by_cases h : q = 0,
  { simp [h] },
  rw [degree_mul', hp.degree_mul],
  { exact add_comm _ _ },
  { rwa [hp.leading_coeff, one_mul, leading_coeff_ne_zero] }
end

lemma nat_degree_mul' {p q : polynomial R} (hp : p.monic) (hq : q ≠ 0) :
  (p * q).nat_degree = p.nat_degree + q.nat_degree :=
begin
  rw [nat_degree_mul', add_comm],
  simpa [hp.leading_coeff, leading_coeff_ne_zero]
end

lemma nat_degree_mul_comm {p : polynomial R} (hp : p.monic) (q : polynomial R) :
  (p * q).nat_degree = (q * p).nat_degree :=
begin
  by_cases h : q = 0,
  { simp [h] },
  rw [hp.nat_degree_mul' h, polynomial.nat_degree_mul', add_comm],
  simpa [hp.leading_coeff, leading_coeff_ne_zero]
end

lemma next_coeff_mul {p q : polynomial R} (hp : monic p) (hq : monic q) :
  next_coeff (p * q) = next_coeff p + next_coeff q :=
begin
  nontriviality,
  simp only [← coeff_one_reverse],
  rw reverse_mul;
    simp [coeff_mul, nat.antidiagonal, hp.leading_coeff, hq.leading_coeff, add_comm]
end

end monic

end semiring

section comm_semiring
variables [comm_semiring R] {p : polynomial R}

lemma monic_multiset_prod_of_monic (t : multiset ι) (f : ι → polynomial R)
  (ht : ∀ i ∈ t, monic (f i)) :
  monic (t.map f).prod :=
begin
  revert ht,
  refine t.induction_on _ _, { simp },
  intros a t ih ht,
  rw [multiset.map_cons, multiset.prod_cons],
  exact monic_mul
    (ht _ (multiset.mem_cons_self _ _))
    (ih (λ _ hi, ht _ (multiset.mem_cons_of_mem hi)))
end

lemma monic_prod_of_monic (s : finset ι) (f : ι → polynomial R) (hs : ∀ i ∈ s, monic (f i)) :
  monic (∏ i in s, f i) :=
monic_multiset_prod_of_monic s.1 f hs

lemma is_unit_C {x : R} : is_unit (C x) ↔ is_unit x :=
begin
  rw [is_unit_iff_dvd_one, is_unit_iff_dvd_one],
  split,
  { rintros ⟨g, hg⟩,
    replace hg := congr_arg (eval 0) hg,
    rw [eval_one, eval_mul, eval_C] at hg,
    exact ⟨g.eval 0, hg⟩ },
  { rintros ⟨y, hy⟩,
    exact ⟨C y, by rw [← C_mul, ← hy, C_1]⟩ }
end

lemma eq_one_of_is_unit_of_monic (hm : monic p) (hpu : is_unit p) : p = 1 :=
have degree p ≤ 0,
  from calc degree p ≤ degree (1 : polynomial R) :
    let ⟨u, hu⟩ := is_unit_iff_dvd_one.1 hpu in
    if hu0 : u = 0
    then begin
        rw [hu0, mul_zero] at hu,
        rw [← mul_one p, hu, mul_zero],
        simp
      end
    else have p.leading_coeff * u.leading_coeff ≠ 0,
        by rw [hm.leading_coeff, one_mul, ne.def, leading_coeff_eq_zero];
          exact hu0,
      by rw [hu, degree_mul' this];
        exact le_add_of_nonneg_right (degree_nonneg_iff_ne_zero.2 hu0)
  ... ≤ 0 : degree_one_le,
by rw [eq_C_of_degree_le_zero this, ← nat_degree_eq_zero_iff_degree_le_zero.2 this,
    ← leading_coeff, hm.leading_coeff, C_1]

lemma monic.next_coeff_multiset_prod (t : multiset ι) (f : ι → polynomial R)
  (h : ∀ i ∈ t, monic (f i)) :
  next_coeff (t.map f).prod = (t.map (λ i, next_coeff (f i))).sum :=
begin
  revert h,
  refine multiset.induction_on t _ (λ a t ih ht, _),
  { simp only [multiset.not_mem_zero, forall_prop_of_true, forall_prop_of_false, multiset.map_zero,
               multiset.prod_zero, multiset.sum_zero, not_false_iff, forall_true_iff],
    rw ← C_1, rw next_coeff_C_eq_zero },
  { rw [multiset.map_cons, multiset.prod_cons, multiset.map_cons, multiset.sum_cons,
        monic.next_coeff_mul, ih],
    exacts [λ i hi, ht i (multiset.mem_cons_of_mem hi), ht a (multiset.mem_cons_self _ _),
            monic_multiset_prod_of_monic _ _ (λ b bs, ht _ (multiset.mem_cons_of_mem bs))] }
end

lemma monic.next_coeff_prod (s : finset ι) (f : ι → polynomial R) (h : ∀ i ∈ s, monic (f i)) :
  next_coeff (∏ i in s, f i) = ∑ i in s, next_coeff (f i) :=
monic.next_coeff_multiset_prod s.1 f h

end comm_semiring

section ring
variables [ring R] {p : polynomial R}

theorem monic_X_sub_C (x : R) : monic (X - C x) :=
by simpa only [sub_eq_add_neg, C_neg] using monic_X_add_C (-x)

theorem monic_X_pow_sub {n : ℕ} (H : degree p ≤ n) : monic (X ^ (n+1) - p) :=
by simpa [sub_eq_add_neg] using monic_X_pow_add (show degree (-p) ≤ n, by rwa ←degree_neg p at H)

/-- `X ^ n - a` is monic. -/
lemma monic_X_pow_sub_C {R : Type u} [ring R] (a : R) {n : ℕ} (h : n ≠ 0) : (X ^ n - C a).monic :=
begin
  obtain ⟨k, hk⟩ := nat.exists_eq_succ_of_ne_zero h,
  convert monic_X_pow_sub _,
  exact le_trans degree_C_le nat.with_bot.coe_nonneg,
end

lemma monic_sub_of_left {p q : polynomial R} (hp : monic p) (hpq : degree q < degree p) :
  monic (p - q) :=
by { rw sub_eq_add_neg, apply monic_add_of_left hp, rwa degree_neg }

lemma monic_sub_of_right {p q : polynomial R}
  (hq : q.leading_coeff = -1) (hpq : degree p < degree q) : monic (p - q) :=
have (-q).coeff (-q).nat_degree = 1 :=
by rw [nat_degree_neg, coeff_neg, show q.coeff q.nat_degree = -1, from hq, neg_neg],
by { rw sub_eq_add_neg, apply monic_add_of_right this, rwa degree_neg }

section injective
open function
variables [semiring S] {f : R →+* S} (hf : injective f)
include hf

lemma degree_map_eq_of_injective (p : polynomial R) : degree (p.map f) = degree p :=
if h : p = 0 then by simp [h]
else degree_map_eq_of_leading_coeff_ne_zero _
  (by rw [← f.map_zero]; exact mt hf.eq_iff.1
    (mt leading_coeff_eq_zero.1 h))

lemma degree_map' (p : polynomial R) :
  degree (p.map f) = degree p :=
p.degree_map_eq_of_injective hf

lemma nat_degree_map' (p : polynomial R) :
  nat_degree (p.map f) = nat_degree p :=
nat_degree_eq_of_degree_eq (degree_map' hf p)

lemma leading_coeff_map' (p : polynomial R) :
  leading_coeff (p.map f) = f (leading_coeff p) :=
begin
  unfold leading_coeff,
  rw [coeff_map, nat_degree_map' hf p],
end

lemma next_coeff_map (p : polynomial R) :
  (p.map f).next_coeff = f p.next_coeff :=
begin
  unfold next_coeff,
  rw nat_degree_map' hf,
  split_ifs; simp
end

lemma leading_coeff_of_injective (p : polynomial R) :
  leading_coeff (p.map f) = f (leading_coeff p) :=
begin
  delta leading_coeff,
  rw [coeff_map f, nat_degree_map' hf p]
end

lemma monic_of_injective {p : polynomial R} (hp : (p.map f).monic) : p.monic :=
begin
  apply hf,
  rw [← leading_coeff_of_injective hf, hp.leading_coeff, f.map_one]
end

end injective
end ring


section nonzero_semiring
variables [semiring R] [nontrivial R] {p q : polynomial R}

@[simp] lemma not_monic_zero : ¬monic (0 : polynomial R) :=
by simpa only [monic, leading_coeff_zero] using (zero_ne_one : (0 : R) ≠ 1)

lemma ne_zero_of_monic (h : monic p) : p ≠ 0 :=
λ h₁, @not_monic_zero R _ _ (h₁ ▸ h)

end nonzero_semiring

section not_zero_divisor

-- TODO: using gh-8537, rephrase lemmas that involve commutation around `*` using the op-ring

variables [semiring R] {p : polynomial R}

lemma monic.mul_left_ne_zero (hp : monic p) {q : polynomial R} (hq : q ≠ 0) :
  q * p ≠ 0 :=
begin
  by_cases h : p = 1,
  { simpa [h] },
  rw [ne.def, ←degree_eq_bot, hp.degree_mul, with_bot.add_eq_bot, not_or_distrib, degree_eq_bot],
  refine ⟨hq, _⟩,
  rw [←hp.degree_le_zero_iff_eq_one, not_le] at h,
  refine (lt_trans _ h).ne',
  simp
end

lemma monic.mul_right_ne_zero (hp : monic p) {q : polynomial R} (hq : q ≠ 0) :
  p * q ≠ 0 :=
begin
  by_cases h : p = 1,
  { simpa [h] },
  rw [ne.def, ←degree_eq_bot, hp.degree_mul_comm, hp.degree_mul, with_bot.add_eq_bot,
      not_or_distrib, degree_eq_bot],
  refine ⟨hq, _⟩,
  rw [←hp.degree_le_zero_iff_eq_one, not_le] at h,
  refine (lt_trans _ h).ne',
  simp
end

lemma monic.mul_nat_degree_lt_iff (h : monic p) {q : polynomial R} :
  (p * q).nat_degree < p.nat_degree ↔ p ≠ 1 ∧ q = 0 :=
begin
  by_cases hq : q = 0,
  { suffices : 0 < p.nat_degree ↔ p.nat_degree ≠ 0,
    { simpa [hq, ←h.nat_degree_eq_zero_iff_eq_one] },
    exact ⟨λ h, h.ne', λ h, lt_of_le_of_ne (nat.zero_le _) h.symm ⟩ },
  { simp [h.nat_degree_mul', hq] }
end

lemma monic.mul_right_eq_zero_iff (h : monic p) {q : polynomial R} :
  p * q = 0 ↔ q = 0 :=
begin
  by_cases hq : q = 0;
  simp [h.mul_right_ne_zero, hq]
end

lemma monic.mul_left_eq_zero_iff (h : monic p) {q : polynomial R} :
  q * p = 0 ↔ q = 0 :=
begin
  by_cases hq : q = 0;
  simp [h.mul_left_ne_zero, hq]
end

lemma monic.is_regular {R : Type*} [ring R] {p : polynomial R} (hp : monic p) : is_regular p :=
begin
  split,
  { intros q r h,
    rw [←sub_eq_zero, ←hp.mul_right_eq_zero_iff, mul_sub, h, sub_self] },
  { intros q r h,
    simp only at h,
    rw [←sub_eq_zero, ←hp.mul_left_eq_zero_iff, sub_mul, h, sub_self] }
end

lemma degree_smul_of_smul_regular {S : Type*} [monoid S] [distrib_mul_action S R]
  {k : S} (p : polynomial R) (h : is_smul_regular R k) :
  (k • p).degree = p.degree :=
begin
  refine le_antisymm _ _,
  { rw degree_le_iff_coeff_zero,
    intros m hm,
    rw degree_lt_iff_coeff_zero at hm,
    simp [hm m le_rfl] },
  { rw degree_le_iff_coeff_zero,
    intros m hm,
    rw degree_lt_iff_coeff_zero at hm,
    refine h _,
    simpa using hm m le_rfl },
end

lemma nat_degree_smul_of_smul_regular {S : Type*} [monoid S] [distrib_mul_action S R]
  {k : S} (p : polynomial R) (h : is_smul_regular R k) :
  (k • p).nat_degree = p.nat_degree :=
begin
  by_cases hp : p = 0,
  { simp [hp] },
  rw [←with_bot.coe_eq_coe, ←degree_eq_nat_degree hp, ←degree_eq_nat_degree,
      degree_smul_of_smul_regular p h],
  contrapose! hp,
<<<<<<< HEAD
  -- TODO: is this general over things with some smul class??
  have h' : is_smul_regular (polynomial R) k,
  { intros p q hpq,
    rw ext_iff at hpq ⊢,
    intro n,
    refine h _,
    simpa using hpq n },
  rw ←smul_zero k at hp,
  exact h' hp
=======
  rw ←smul_zero k at hp,
  exact h.polynomial hp
>>>>>>> 40bd7c69
end

lemma leading_coeff_smul_of_smul_regular {S : Type*} [monoid S] [distrib_mul_action S R]
  {k : S} (p : polynomial R) (h : is_smul_regular R k) :
  (k • p).leading_coeff = k • p.leading_coeff :=
by rw [leading_coeff, leading_coeff, coeff_smul, nat_degree_smul_of_smul_regular p h]

lemma monic_of_is_unit_leading_coeff_inv_smul (h : is_unit p.leading_coeff) :
  monic (h.unit⁻¹ • p) :=
begin
  rw [monic.def, leading_coeff_smul_of_smul_regular _ (is_smul_regular_of_group _), units.smul_def],
  obtain ⟨k, hk⟩ := h,
  simp only [←hk, smul_eq_mul, ←units.coe_mul, units.coe_eq_one, inv_mul_eq_iff_eq_mul],
  simp [units.ext_iff, is_unit.unit_spec]
end

lemma is_unit_leading_coeff_mul_right_eq_zero_iff (h : is_unit p.leading_coeff) {q : polynomial R} :
  p * q = 0 ↔ q = 0 :=
begin
  split,
  { intro hp,
    rw ←smul_eq_zero_iff_eq (h.unit)⁻¹ at hp,
    have : (h.unit)⁻¹ • (p * q) = ((h.unit)⁻¹ • p) * q,
    { ext,
      simp only [units.smul_def, coeff_smul, coeff_mul, smul_eq_mul, mul_sum],
      refine sum_congr rfl (λ x hx, _),
      rw ←mul_assoc },
    rwa [this, monic.mul_right_eq_zero_iff] at hp,
    exact monic_of_is_unit_leading_coeff_inv_smul _ },
  { rintro rfl,
    simp }
end

lemma is_unit_leading_coeff_mul_left_eq_zero_iff (h : is_unit p.leading_coeff) {q : polynomial R} :
  q * p = 0 ↔ q = 0 :=
begin
  split,
  { intro hp,
    replace hp := congr_arg (* C ↑(h.unit)⁻¹) hp,
    simp only [zero_mul] at hp,
    rwa [mul_assoc, monic.mul_left_eq_zero_iff] at hp,
    nontriviality,
    refine monic_mul_C_of_leading_coeff_mul_eq_one _,
    simp [units.mul_inv_eq_iff_eq_mul, is_unit.unit_spec] },
  { rintro rfl,
    rw zero_mul }
end

end not_zero_divisor

end polynomial<|MERGE_RESOLUTION|>--- conflicted
+++ resolved
@@ -420,20 +420,8 @@
   rw [←with_bot.coe_eq_coe, ←degree_eq_nat_degree hp, ←degree_eq_nat_degree,
       degree_smul_of_smul_regular p h],
   contrapose! hp,
-<<<<<<< HEAD
-  -- TODO: is this general over things with some smul class??
-  have h' : is_smul_regular (polynomial R) k,
-  { intros p q hpq,
-    rw ext_iff at hpq ⊢,
-    intro n,
-    refine h _,
-    simpa using hpq n },
-  rw ←smul_zero k at hp,
-  exact h' hp
-=======
   rw ←smul_zero k at hp,
   exact h.polynomial hp
->>>>>>> 40bd7c69
 end
 
 lemma leading_coeff_smul_of_smul_regular {S : Type*} [monoid S] [distrib_mul_action S R]
