--- conflicted
+++ resolved
@@ -237,12 +237,9 @@
   exact hm.nat_degree_eq_zero_iff_eq_one.mp this.1,
 end
 
-<<<<<<< HEAD
-=======
 lemma monic.is_unit_iff (hm : p.monic) : is_unit p ↔ p = 1 :=
 ⟨hm.eq_one_of_is_unit, λ h, h.symm ▸ is_unit_one⟩
 
->>>>>>> dbde88c8
 end semiring
 
 section comm_semiring
