/-
Copyright (c) 2018 Chris Hughes. All rights reserved.
Released under Apache 2.0 license as described in the file LICENSE.
Authors: Chris Hughes, Johannes Hölzl, Scott Morrison, Jens Wagemaker
-/
import data.polynomial.reverse
import algebra.associated

/-!
# Theory of monic polynomials

We give several tools for proving that polynomials are monic, e.g.
`monic_mul`, `monic_map`.
-/

noncomputable theory

open finset
open_locale big_operators classical

namespace polynomial
universes u v y
variables {R : Type u} {S : Type v} {a b : R} {m n : ℕ} {ι : Type y}

section semiring
variables [semiring R] {p q r : polynomial R}

lemma monic.as_sum {p : polynomial R} (hp : p.monic) :
  p = X^(p.nat_degree) + (∑ i in range p.nat_degree, C (p.coeff i) * X^i) :=
begin
  conv_lhs { rw [p.as_sum_range_C_mul_X_pow, sum_range_succ_comm] },
  suffices : C (p.coeff p.nat_degree) = 1,
  { rw [this, one_mul] },
  exact congr_arg C hp
end

lemma ne_zero_of_monic_of_zero_ne_one (hp : monic p) (h : (0 : R) ≠ 1) :
  p ≠ 0 := mt (congr_arg leading_coeff) $ by rw [monic.def.1 hp, leading_coeff_zero]; cc

lemma ne_zero_of_ne_zero_of_monic (hp : p ≠ 0) (hq : monic q) : q ≠ 0 :=
begin
  intro h, rw [h, monic.def, leading_coeff_zero] at hq,
  rw [← mul_one p, ← C_1, ← hq, C_0, mul_zero] at hp,
  exact hp rfl
end

lemma monic_map [semiring S] (f : R →+* S) (hp : monic p) : monic (p.map f) :=
if h : (0 : S) = 1 then
  by haveI := subsingleton_of_zero_eq_one h;
  exact subsingleton.elim _ _
else
have f (leading_coeff p) ≠ 0,
  by rwa [show _ = _, from hp, f.map_one, ne.def, eq_comm],
by
begin
  rw [monic, leading_coeff, coeff_map],
  suffices : p.coeff (map f p).nat_degree = 1, simp [this],
  suffices : (map f p).nat_degree = p.nat_degree, rw this, exact hp,
  rwa nat_degree_eq_of_degree_eq (degree_map_eq_of_leading_coeff_ne_zero _ _),
end

lemma monic_C_mul_of_mul_leading_coeff_eq_one [nontrivial R] {b : R}
  (hp : b * p.leading_coeff = 1) : monic (C b * p) :=
by rw [monic, leading_coeff_mul' _]; simp [leading_coeff_C b, hp]

lemma monic_mul_C_of_leading_coeff_mul_eq_one [nontrivial R] {b : R}
  (hp : p.leading_coeff * b = 1) : monic (p * C b) :=
by rw [monic, leading_coeff_mul' _]; simp [leading_coeff_C b, hp]

theorem monic_of_degree_le (n : ℕ) (H1 : degree p ≤ n) (H2 : coeff p n = 1) : monic p :=
decidable.by_cases
  (assume H : degree p < n, eq_of_zero_eq_one
    (H2 ▸ (coeff_eq_zero_of_degree_lt H).symm) _ _)
  (assume H : ¬degree p < n,
    by rwa [monic, leading_coeff, nat_degree, (lt_or_eq_of_le H1).resolve_left H])

theorem monic_X_pow_add {n : ℕ} (H : degree p ≤ n) : monic (X ^ (n+1) + p) :=
have H1 : degree p < n+1, from lt_of_le_of_lt H (with_bot.coe_lt_coe.2 (nat.lt_succ_self n)),
monic_of_degree_le (n+1)
  (le_trans (degree_add_le _ _) (max_le (degree_X_pow_le _) (le_of_lt H1)))
  (by rw [coeff_add, coeff_X_pow, if_pos rfl, coeff_eq_zero_of_degree_lt H1, add_zero])

theorem monic_X_add_C (x : R) : monic (X + C x) :=
pow_one (X : polynomial R) ▸ monic_X_pow_add degree_C_le

lemma monic_mul (hp : monic p) (hq : monic q) : monic (p * q) :=
if h0 : (0 : R) = 1 then by haveI := subsingleton_of_zero_eq_one h0;
  exact subsingleton.elim _ _
else
  have leading_coeff p * leading_coeff q ≠ 0, by simp [monic.def.1 hp, monic.def.1 hq, ne.symm h0],
  by rw [monic.def, leading_coeff_mul' this, monic.def.1 hp, monic.def.1 hq, one_mul]

lemma monic_pow (hp : monic p) : ∀ (n : ℕ), monic (p ^ n)
| 0     := monic_one
| (n+1) := by { rw pow_succ, exact monic_mul hp (monic_pow n) }

lemma monic_add_of_left {p q : polynomial R} (hp : monic p) (hpq : degree q < degree p) :
  monic (p + q) :=
by rwa [monic, add_comm, leading_coeff_add_of_degree_lt hpq]

lemma monic_add_of_right {p q : polynomial R} (hq : monic q) (hpq : degree p < degree q) :
  monic (p + q) :=
by rwa [monic, leading_coeff_add_of_degree_lt hpq]

namespace monic

@[simp]
lemma nat_degree_eq_zero_iff_eq_one {p : polynomial R} (hp : p.monic) :
  p.nat_degree = 0 ↔ p = 1 :=
begin
  split; intro h,
  swap, { rw h, exact nat_degree_one },
  have : p = C (p.coeff 0),
  { rw ← polynomial.degree_le_zero_iff,
    rwa polynomial.nat_degree_eq_zero_iff_degree_le_zero at h },
  rw this, convert C_1, rw ← h, apply hp,
end

@[simp]
lemma degree_le_zero_iff_eq_one {p : polynomial R} (hp : p.monic) :
  p.degree ≤ 0 ↔ p = 1 :=
by rw [←hp.nat_degree_eq_zero_iff_eq_one, nat_degree_eq_zero_iff_degree_le_zero]

lemma nat_degree_mul {p q : polynomial R} (hp : p.monic) (hq : q.monic) :
  (p * q).nat_degree = p.nat_degree + q.nat_degree :=
begin
  nontriviality R,
  apply nat_degree_mul',
  simp [hp.leading_coeff, hq.leading_coeff]
end

lemma degree_mul_comm {p : polynomial R} (hp : p.monic) (q : polynomial R) :
  (p * q).degree = (q * p).degree :=
begin
  by_cases h : q = 0,
  { simp [h] },
  rw [degree_mul', hp.degree_mul],
  { exact add_comm _ _ },
  { rwa [hp.leading_coeff, one_mul, leading_coeff_ne_zero] }
end

lemma nat_degree_mul' {p q : polynomial R} (hp : p.monic) (hq : q ≠ 0) :
  (p * q).nat_degree = p.nat_degree + q.nat_degree :=
begin
  rw [nat_degree_mul', add_comm],
  simpa [hp.leading_coeff, leading_coeff_ne_zero]
end

lemma nat_degree_mul_comm {p : polynomial R} (hp : p.monic) (q : polynomial R) :
  (p * q).nat_degree = (q * p).nat_degree :=
begin
  by_cases h : q = 0,
  { simp [h] },
  rw [hp.nat_degree_mul' h, polynomial.nat_degree_mul', add_comm],
  simpa [hp.leading_coeff, leading_coeff_ne_zero]
end

lemma next_coeff_mul {p q : polynomial R} (hp : monic p) (hq : monic q) :
  next_coeff (p * q) = next_coeff p + next_coeff q :=
begin
  nontriviality,
  simp only [← coeff_one_reverse],
  rw reverse_mul;
    simp [coeff_mul, nat.antidiagonal, hp.leading_coeff, hq.leading_coeff, add_comm]
end

end monic

end semiring

section comm_semiring
variables [comm_semiring R] {p : polynomial R}

lemma monic_multiset_prod_of_monic (t : multiset ι) (f : ι → polynomial R)
  (ht : ∀ i ∈ t, monic (f i)) :
  monic (t.map f).prod :=
begin
  revert ht,
  refine t.induction_on _ _, { simp },
  intros a t ih ht,
  rw [multiset.map_cons, multiset.prod_cons],
  exact monic_mul
    (ht _ (multiset.mem_cons_self _ _))
    (ih (λ _ hi, ht _ (multiset.mem_cons_of_mem hi)))
end

lemma monic_prod_of_monic (s : finset ι) (f : ι → polynomial R) (hs : ∀ i ∈ s, monic (f i)) :
  monic (∏ i in s, f i) :=
monic_multiset_prod_of_monic s.1 f hs

lemma is_unit_C {x : R} : is_unit (C x) ↔ is_unit x :=
begin
  rw [is_unit_iff_dvd_one, is_unit_iff_dvd_one],
  split,
  { rintros ⟨g, hg⟩,
    replace hg := congr_arg (eval 0) hg,
    rw [eval_one, eval_mul, eval_C] at hg,
    exact ⟨g.eval 0, hg⟩ },
  { rintros ⟨y, hy⟩,
    exact ⟨C y, by rw [← C_mul, ← hy, C_1]⟩ }
end

lemma eq_one_of_is_unit_of_monic (hm : monic p) (hpu : is_unit p) : p = 1 :=
have degree p ≤ 0,
  from calc degree p ≤ degree (1 : polynomial R) :
    let ⟨u, hu⟩ := is_unit_iff_dvd_one.1 hpu in
    if hu0 : u = 0
    then begin
        rw [hu0, mul_zero] at hu,
        rw [← mul_one p, hu, mul_zero],
        simp
      end
    else have p.leading_coeff * u.leading_coeff ≠ 0,
        by rw [hm.leading_coeff, one_mul, ne.def, leading_coeff_eq_zero];
          exact hu0,
      by rw [hu, degree_mul' this];
        exact le_add_of_nonneg_right (degree_nonneg_iff_ne_zero.2 hu0)
  ... ≤ 0 : degree_one_le,
by rw [eq_C_of_degree_le_zero this, ← nat_degree_eq_zero_iff_degree_le_zero.2 this,
    ← leading_coeff, hm.leading_coeff, C_1]

lemma monic.next_coeff_multiset_prod (t : multiset ι) (f : ι → polynomial R)
  (h : ∀ i ∈ t, monic (f i)) :
  next_coeff (t.map f).prod = (t.map (λ i, next_coeff (f i))).sum :=
begin
  revert h,
  refine multiset.induction_on t _ (λ a t ih ht, _),
  { simp only [multiset.not_mem_zero, forall_prop_of_true, forall_prop_of_false, multiset.map_zero,
               multiset.prod_zero, multiset.sum_zero, not_false_iff, forall_true_iff],
    rw ← C_1, rw next_coeff_C_eq_zero },
  { rw [multiset.map_cons, multiset.prod_cons, multiset.map_cons, multiset.sum_cons,
        monic.next_coeff_mul, ih],
    exacts [λ i hi, ht i (multiset.mem_cons_of_mem hi), ht a (multiset.mem_cons_self _ _),
            monic_multiset_prod_of_monic _ _ (λ b bs, ht _ (multiset.mem_cons_of_mem bs))] }
end

lemma monic.next_coeff_prod (s : finset ι) (f : ι → polynomial R) (h : ∀ i ∈ s, monic (f i)) :
  next_coeff (∏ i in s, f i) = ∑ i in s, next_coeff (f i) :=
monic.next_coeff_multiset_prod s.1 f h

end comm_semiring

section ring
variables [ring R] {p : polynomial R}

theorem monic_X_sub_C (x : R) : monic (X - C x) :=
by simpa only [sub_eq_add_neg, C_neg] using monic_X_add_C (-x)

theorem monic_X_pow_sub {n : ℕ} (H : degree p ≤ n) : monic (X ^ (n+1) - p) :=
by simpa [sub_eq_add_neg] using monic_X_pow_add (show degree (-p) ≤ n, by rwa ←degree_neg p at H)

/-- `X ^ n - a` is monic. -/
lemma monic_X_pow_sub_C {R : Type u} [ring R] (a : R) {n : ℕ} (h : n ≠ 0) : (X ^ n - C a).monic :=
begin
  obtain ⟨k, hk⟩ := nat.exists_eq_succ_of_ne_zero h,
  convert monic_X_pow_sub _,
  exact le_trans degree_C_le nat.with_bot.coe_nonneg,
end

lemma monic_sub_of_left {p q : polynomial R} (hp : monic p) (hpq : degree q < degree p) :
  monic (p - q) :=
by { rw sub_eq_add_neg, apply monic_add_of_left hp, rwa degree_neg }

lemma monic_sub_of_right {p q : polynomial R}
  (hq : q.leading_coeff = -1) (hpq : degree p < degree q) : monic (p - q) :=
have (-q).coeff (-q).nat_degree = 1 :=
by rw [nat_degree_neg, coeff_neg, show q.coeff q.nat_degree = -1, from hq, neg_neg],
by { rw sub_eq_add_neg, apply monic_add_of_right this, rwa degree_neg }

section injective
open function
variables [semiring S] {f : R →+* S} (hf : injective f)
include hf


lemma leading_coeff_of_injective (p : polynomial R) :
  leading_coeff (p.map f) = f (leading_coeff p) :=
begin
  delta leading_coeff,
  rw [coeff_map f, nat_degree_map' hf p]
end

lemma monic_of_injective {p : polynomial R} (hp : (p.map f).monic) : p.monic :=
begin
  apply hf,
  rw [← leading_coeff_of_injective hf, hp.leading_coeff, f.map_one]
end

end injective
end ring


section nonzero_semiring
variables [semiring R] [nontrivial R] {p q : polynomial R}

@[simp] lemma not_monic_zero : ¬monic (0 : polynomial R) :=
by simpa only [monic, leading_coeff_zero] using (zero_ne_one : (0 : R) ≠ 1)

lemma ne_zero_of_monic (h : monic p) : p ≠ 0 :=
λ h₁, @not_monic_zero R _ _ (h₁ ▸ h)

end nonzero_semiring

section not_zero_divisor

variables [semiring R] {p : polynomial R}

lemma monic.mul_left_ne_zero (hp : monic p) {q : polynomial R} (hq : q ≠ 0) :
  q * p ≠ 0 :=
begin
<<<<<<< HEAD
  have : ∀ (m n : with_bot ℕ), m + n = ⊥ ↔ m = ⊥ ∨ n = ⊥,
  { sorry },
  by_cases h : p = 1,
  { simpa [h] },
  rw [ne.def, ←degree_eq_bot, hp.degree_mul, this, not_or_distrib, degree_eq_bot],
=======
  by_cases h : p = 1,
  { simpa [h] },
  rw [ne.def, ←degree_eq_bot, hp.degree_mul, with_bot.add_eq_bot, not_or_distrib, degree_eq_bot],
>>>>>>> 8b71a2a9
  refine ⟨hq, _⟩,
  rw [←hp.degree_le_zero_iff_eq_one, not_le] at h,
  refine (lt_trans _ h).ne',
  simp
end

lemma monic.mul_right_ne_zero (hp : monic p) {q : polynomial R} (hq : q ≠ 0) :
  p * q ≠ 0 :=
begin
<<<<<<< HEAD
  have : ∀ (m n : with_bot ℕ), m + n = ⊥ ↔ m = ⊥ ∨ n = ⊥,
  { sorry },
  by_cases h : p = 1,
  { simpa [h] },
  rw [ne.def, ←degree_eq_bot, hp.degree_mul_comm, hp.degree_mul, this, not_or_distrib,
      degree_eq_bot],
=======
  by_cases h : p = 1,
  { simpa [h] },
  rw [ne.def, ←degree_eq_bot, hp.degree_mul_comm, hp.degree_mul, with_bot.add_eq_bot,
      not_or_distrib, degree_eq_bot],
>>>>>>> 8b71a2a9
  refine ⟨hq, _⟩,
  rw [←hp.degree_le_zero_iff_eq_one, not_le] at h,
  refine (lt_trans _ h).ne',
  simp
end

lemma monic.mul_nat_degree_lt_iff (h : monic p) {q : polynomial R} :
  (p * q).nat_degree < p.nat_degree ↔ p ≠ 1 ∧ q = 0 :=
begin
  by_cases hq : q = 0,
  { suffices : 0 < p.nat_degree ↔ p.nat_degree ≠ 0,
    { simpa [hq, ←h.nat_degree_eq_zero_iff_eq_one] },
    exact ⟨λ h, h.ne', λ h, lt_of_le_of_ne (nat.zero_le _) h.symm ⟩ },
  { simp [h.nat_degree_mul', hq] }
end

lemma monic.mul_right_eq_zero_iff (h : monic p) {q : polynomial R} :
  p * q = 0 ↔ q = 0 :=
begin
  by_cases hq : q = 0;
  simp [h.mul_right_ne_zero, hq]
end

lemma monic.mul_left_eq_zero_iff (h : monic p) {q : polynomial R} :
  q * p = 0 ↔ q = 0 :=
begin
  by_cases hq : q = 0;
  simp [h.mul_left_ne_zero, hq]
end

<<<<<<< HEAD
=======
lemma degree_smul_of_non_zero_divisor {S : Type*} [monoid S] [distrib_mul_action S R]
  (p : polynomial R) (k : S) (h : ∀ (x : R), k • x = 0 → x = 0) :
  (k • p).degree = p.degree :=
begin
  refine le_antisymm _ _,
  { rw degree_le_iff_coeff_zero,
    intros m hm,
    rw degree_lt_iff_coeff_zero at hm,
    simp [hm m le_rfl] },
  { rw degree_le_iff_coeff_zero,
    intros m hm,
    rw degree_lt_iff_coeff_zero at hm,
    refine h _ _,
    simpa using hm m le_rfl },
end

lemma nat_degree_smul_of_non_zero_divisor {S : Type*} [monoid S] [distrib_mul_action S R]
  (p : polynomial R) (k : S) (h : ∀ (x : R), k • x = 0 → x = 0) :
  (k • p).nat_degree = p.nat_degree :=
begin
  by_cases hp : p = 0,
  { simp [hp] },
  rw [←with_bot.coe_eq_coe, ←degree_eq_nat_degree hp, ←degree_eq_nat_degree,
      degree_smul_of_non_zero_divisor _ _ h],
  contrapose! hp,
  rw polynomial.ext_iff at hp ⊢,
  simp only [coeff_smul, coeff_zero] at hp,
  intro n,
  simp [h _ (hp n)]
end

lemma leading_coeff_smul_of_non_zero_divisor {S : Type*} [monoid S] [distrib_mul_action S R]
  (p : polynomial R) (k : S) (h : ∀ (x : R), k • x = 0 → x = 0) :
  (k • p).leading_coeff = k • p.leading_coeff :=
by rw [leading_coeff, leading_coeff, coeff_smul, nat_degree_smul_of_non_zero_divisor _ _ h]

lemma monic_of_is_unit_leading_coeff_inv_smul (h : is_unit p.leading_coeff) :
  monic (h.unit⁻¹ • p) :=
begin
  rw [monic.def, leading_coeff_smul_of_non_zero_divisor, units.smul_def],
  { obtain ⟨k, hk⟩ := h,
    simp only [←hk, smul_eq_mul, ←units.coe_mul, units.coe_eq_one, inv_mul_eq_iff_eq_mul],
    simp [units.ext_iff, is_unit.unit_spec] },
  { simp [smul_eq_zero_iff_eq] }
end

lemma is_unit_leading_coeff_mul_right_eq_zero_iff (h : is_unit p.leading_coeff) {q : polynomial R} :
  p * q = 0 ↔ q = 0 :=
begin
  split,
  { intro hp,
    rw ←smul_eq_zero_iff_eq (h.unit)⁻¹ at hp,
    { have : (h.unit)⁻¹ • (p * q) = ((h.unit)⁻¹ • p) * q,
      { ext,
        simp only [units.smul_def, coeff_smul, coeff_mul, smul_eq_mul, mul_sum],
        refine sum_congr rfl (λ x hx, _),
        rw ←mul_assoc },
      rwa [this, monic.mul_right_eq_zero_iff] at hp,
      exact monic_of_is_unit_leading_coeff_inv_smul _ } },
  { rintro rfl,
    simp }
end

lemma is_unit_leading_coeff_mul_left_eq_zero_iff (h : is_unit p.leading_coeff) {q : polynomial R} :
  q * p = 0 ↔ q = 0 :=
begin
  split,
  { intro hp,
    replace hp := congr_arg (* C ↑(h.unit)⁻¹) hp,
    simp only [zero_mul] at hp,
    rwa [mul_assoc, monic.mul_left_eq_zero_iff] at hp,
    nontriviality,
    refine monic_mul_C_of_leading_coeff_mul_eq_one _,
    simp [units.mul_inv_eq_iff_eq_mul, is_unit.unit_spec] },
  { rintro rfl,
    rw zero_mul }
end

>>>>>>> 8b71a2a9
end not_zero_divisor

end polynomial<|MERGE_RESOLUTION|>--- conflicted
+++ resolved
@@ -308,17 +308,9 @@
 lemma monic.mul_left_ne_zero (hp : monic p) {q : polynomial R} (hq : q ≠ 0) :
   q * p ≠ 0 :=
 begin
-<<<<<<< HEAD
-  have : ∀ (m n : with_bot ℕ), m + n = ⊥ ↔ m = ⊥ ∨ n = ⊥,
-  { sorry },
-  by_cases h : p = 1,
-  { simpa [h] },
-  rw [ne.def, ←degree_eq_bot, hp.degree_mul, this, not_or_distrib, degree_eq_bot],
-=======
   by_cases h : p = 1,
   { simpa [h] },
   rw [ne.def, ←degree_eq_bot, hp.degree_mul, with_bot.add_eq_bot, not_or_distrib, degree_eq_bot],
->>>>>>> 8b71a2a9
   refine ⟨hq, _⟩,
   rw [←hp.degree_le_zero_iff_eq_one, not_le] at h,
   refine (lt_trans _ h).ne',
@@ -328,19 +320,10 @@
 lemma monic.mul_right_ne_zero (hp : monic p) {q : polynomial R} (hq : q ≠ 0) :
   p * q ≠ 0 :=
 begin
-<<<<<<< HEAD
-  have : ∀ (m n : with_bot ℕ), m + n = ⊥ ↔ m = ⊥ ∨ n = ⊥,
-  { sorry },
-  by_cases h : p = 1,
-  { simpa [h] },
-  rw [ne.def, ←degree_eq_bot, hp.degree_mul_comm, hp.degree_mul, this, not_or_distrib,
-      degree_eq_bot],
-=======
   by_cases h : p = 1,
   { simpa [h] },
   rw [ne.def, ←degree_eq_bot, hp.degree_mul_comm, hp.degree_mul, with_bot.add_eq_bot,
       not_or_distrib, degree_eq_bot],
->>>>>>> 8b71a2a9
   refine ⟨hq, _⟩,
   rw [←hp.degree_le_zero_iff_eq_one, not_le] at h,
   refine (lt_trans _ h).ne',
@@ -371,8 +354,6 @@
   simp [h.mul_left_ne_zero, hq]
 end
 
-<<<<<<< HEAD
-=======
 lemma degree_smul_of_non_zero_divisor {S : Type*} [monoid S] [distrib_mul_action S R]
   (p : polynomial R) (k : S) (h : ∀ (x : R), k • x = 0 → x = 0) :
   (k • p).degree = p.degree :=
@@ -451,7 +432,6 @@
     rw zero_mul }
 end
 
->>>>>>> 8b71a2a9
 end not_zero_divisor
 
 end polynomial