--- conflicted
+++ resolved
@@ -178,11 +178,7 @@
     rw ← erase_lead_add_C_mul_X_pow f,
     refine P_C_add f.erase_lead _ (erase_lead_nat_degree_le.trans df) _ _ _,
     { exact (nat_degree_C_mul_X_pow_le f.leading_coeff f.nat_degree).trans df },
-<<<<<<< HEAD
-    { exact hc _ (le_trans erase_lead_nat_degree_le df) (erase_lead_card_support f0) },
-=======
     { exact hc _ (erase_lead_nat_degree_le.trans df) (erase_lead_card_support f0) },
->>>>>>> 595885da
     { refine P_C_mul_pow _ _ _ df,
       rw [ne.def, leading_coeff_eq_zero],
       rintro rfl,
