--- conflicted
+++ resolved
@@ -160,19 +160,11 @@
 required to be at least as big as the `nat_degree` of the polynomial.  This is useful to prove
 results where you want to change each term in a polynomial to something else depending on the
 `nat_degree` of the polynomial itself and not on the specific `nat_degree` of each term. -/
-<<<<<<< HEAD
-lemma induction_with_nat_degree_le {R : Type*} [semiring R] (P : polynomial R → Prop) (N : ℕ)
-  (P_0 : P 0)
-  (P_C_mul_pow : ∀ n : ℕ, ∀ r : R, r ≠ 0 → n ≤ N → P (C r * X ^ n))
-  (P_C_add : ∀ f g : polynomial R, f.nat_degree < g.nat_degree →
-    f.nat_degree ≤ N → g.nat_degree ≤ N → P f → P g → P (f + g)) :
-=======
 lemma induction_with_nat_degree_le (P : polynomial R → Prop) (N : ℕ)
   (P_0 : P 0)
   (P_C_mul_pow : ∀ n : ℕ, ∀ r : R, r ≠ 0 → n ≤ N → P (C r * X ^ n))
   (P_C_add : ∀ f g : polynomial R, f.nat_degree < g.nat_degree →
     g.nat_degree ≤ N → P f → P g → P (f + g)) :
->>>>>>> dc3cbb7d
   ∀ f : polynomial R, f.nat_degree ≤ N → P f :=
 begin
   intros f df,
@@ -190,11 +182,7 @@
         rw [← card_support_eq_zero, erase_lead_card_support f0] },
       { rw [leading_coeff_ne_zero, ne.def, ← card_support_eq_zero, f0],
         exact zero_ne_one.symm } },
-<<<<<<< HEAD
-    refine P_C_add f.erase_lead _ _ (erase_lead_nat_degree_le.trans df) _ _ _,
-=======
     refine P_C_add f.erase_lead _ _ _ _ _,
->>>>>>> dc3cbb7d
     { refine (erase_lead_nat_degree_lt _).trans_le (le_of_eq _),
       { exact (nat.succ_le_succ (nat.succ_le_succ (nat.zero_le _))).trans f0.ge },
       { rw [nat_degree_C_mul_X_pow _ _ (leading_coeff_ne_zero.mpr _)],
@@ -205,53 +193,6 @@
     { refine P_C_mul_pow _ _ _ df,
       rw [ne.def, leading_coeff_eq_zero, ← card_support_eq_zero, f0],
       exact nat.succ_ne_zero _ } }
-<<<<<<< HEAD
-end
-
-lemma map_nat_degree_eq_nat_degree (F : polynomial R → polynomial R) (p)
-  (F0 : F 0 = 0)
-  (F_add : ∀ p q, F (p + q) = F p + F q)
-  (F_mon_nat : ∀ n c, c ≠ 0 → (F (monomial n c)).nat_degree = n) :
-  (F p).nat_degree = p.nat_degree :=
-begin
-  apply induction_with_nat_degree_le (λ p, (F p).nat_degree = p.nat_degree) p.nat_degree,
-  { simp [F0] },
-  { intros n r r0 np,
-    rw [nat_degree_C_mul_X_pow _ _ r0, ← monomial_eq_C_mul_X, F_mon_nat _ _ r0] },
-  { intros f g fg fp gp hf hg,
-    rw F_add,
-    rw [nat_degree_add_eq_right_of_nat_degree_lt, nat_degree_add_eq_right_of_nat_degree_lt fg, hg],
-    rwa [hf, hg] },
-  { exact rfl.le }
-end
-
-lemma map_nat_degree_eq_sub (F : polynomial R → polynomial R) {p : polynomial R} {k : ℕ}
-  (pk : k ≤ p.nat_degree)
-  (F0 : F 0 = 0)
-  (Fk : ∀ f : polynomial R, f.nat_degree < k → F f = 0)
-  (F_add : ∀ p q, F (p + q) = F p + F q)
-  (F_mon_nat : ∀ n c, c ≠ 0 → (F (monomial n c)).nat_degree = n - k) :
-  (F p).nat_degree = p.nat_degree - k :=
-begin
-  revert pk,
-  refine induction_with_nat_degree_le
-    (λ p, k ≤ p.nat_degree → (F p).nat_degree = p.nat_degree - k) p.nat_degree _ _ _ _ rfl.le,
-  { simp [F0] },
-  { intros n r r0 np kd,
-    rw [nat_degree_C_mul_X_pow _ _ r0, ← monomial_eq_C_mul_X, F_mon_nat _ _ r0] },
-  { intros f g fg fp gp kf kg kfg,
-    rw [nat_degree_add_eq_right_of_nat_degree_lt fg, F_add],
-    by_cases FG : k ≤ f.nat_degree,
-    { rw [nat_degree_add_eq_right_of_nat_degree_lt, kg],
-      { exact kfg.trans (nat_degree_add_eq_right_of_nat_degree_lt fg).le },
-      { rw [kf FG, kg],exact (tsub_lt_tsub_iff_right FG).mpr fg,
-        exact FG.trans fg.le } },
-    { rw [Fk f (not_le.mp FG), zero_add],
-      by_cases KG : k ≤ g.nat_degree,
-      { exact kg KG },
-      { simpa [Fk g (not_le.mp KG)] using (nat.sub_eq_zero_of_le (not_le.mp KG).le).symm } } }
-=======
->>>>>>> dc3cbb7d
 end
 
 /-- Let `φ : R[x] → S[x]` be an additive map, `k : ℕ` a bound, and `fu : ℕ → ℕ` a
