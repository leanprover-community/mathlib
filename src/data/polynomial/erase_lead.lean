--- conflicted
+++ resolved
@@ -92,11 +92,7 @@
   a ≠ f.nat_degree :=
 (lt_nat_degree_of_mem_erase_lead_support h).ne
 
-<<<<<<< HEAD
-@[simp] lemma nat_degree_not_mem_erase_lead_support : f.nat_degree ∉ (erase_lead f).support :=
-=======
 lemma nat_degree_not_mem_erase_lead_support : f.nat_degree ∉ (erase_lead f).support :=
->>>>>>> c81c6c91
 λ h, ne_nat_degree_of_mem_erase_lead_support h rfl
 
 lemma erase_lead_support_card_lt (h : f ≠ 0) : (erase_lead f).support.card < f.support.card :=
