/-
Copyright (c) 2018 Chris Hughes. All rights reserved.
Released under Apache 2.0 license as described in the file LICENSE.
Authors: Chris Hughes, Johannes Hölzl, Scott Morrison, Jens Wagemaker
-/
import data.polynomial.induction
import data.polynomial.degree.definitions

/-!
# Theory of univariate polynomials

The main defs here are `eval₂`, `eval`, and `map`.
We give several lemmas about their interaction with each other and with module operations.
-/

noncomputable theory

open finset add_monoid_algebra
open_locale big_operators

namespace polynomial
universes u v w y
variables {R : Type u} {S : Type v} {T : Type w} {ι : Type y} {a b : R} {m n : ℕ}

section semiring
variables [semiring R] {p q r : polynomial R}

section
variables [semiring S]
variables (f : R →+* S) (x : S)

/-- Evaluate a polynomial `p` given a ring hom `f` from the scalar ring
  to the target and a value `x` for the variable in the target -/
def eval₂ (p : polynomial R) : S :=
p.sum (λ e a, f a * x ^ e)

lemma eval₂_eq_sum {f : R →+* S} {x : S} : p.eval₂ f x = p.sum (λ e a, f a * x ^ e) := rfl

lemma eval₂_congr {R S : Type*} [semiring R] [semiring S]
  {f g : R →+* S} {s t : S} {φ ψ : polynomial R} :
  f = g → s = t → φ = ψ → eval₂ f s φ = eval₂ g t ψ :=
by rintro rfl rfl rfl; refl

@[simp] lemma eval₂_at_zero : p.eval₂ f 0 = f (coeff p 0) :=
by simp only [eval₂_eq_sum, zero_pow_eq, mul_ite, mul_zero, mul_one, sum, not_not, mem_support_iff,
  sum_ite_eq', ite_eq_left_iff, ring_hom.map_zero, implies_true_iff, eq_self_iff_true]
  {contextual := tt}

@[simp] lemma eval₂_zero : (0 : polynomial R).eval₂ f x = 0 :=
by simp [eval₂_eq_sum]

@[simp] lemma eval₂_C : (C a).eval₂ f x = f a :=
by simp [eval₂_eq_sum]

@[simp] lemma eval₂_X : X.eval₂ f x = x :=
by simp [eval₂_eq_sum]

@[simp] lemma eval₂_monomial {n : ℕ} {r : R} : (monomial n r).eval₂ f x = (f r) * x^n :=
by simp [eval₂_eq_sum]

@[simp] lemma eval₂_X_pow {n : ℕ} : (X^n).eval₂ f x = x^n :=
begin
  rw X_pow_eq_monomial,
  convert eval₂_monomial f x,
  simp,
end

@[simp] lemma eval₂_add : (p + q).eval₂ f x = p.eval₂ f x + q.eval₂ f x :=
by { apply sum_add_index; simp [add_mul] }

@[simp] lemma eval₂_one : (1 : polynomial R).eval₂ f x = 1 :=
by rw [← C_1, eval₂_C, f.map_one]

@[simp] lemma eval₂_bit0 : (bit0 p).eval₂ f x = bit0 (p.eval₂ f x) :=
by rw [bit0, eval₂_add, bit0]

@[simp] lemma eval₂_bit1 : (bit1 p).eval₂ f x = bit1 (p.eval₂ f x) :=
by rw [bit1, eval₂_add, eval₂_bit0, eval₂_one, bit1]

@[simp] lemma eval₂_smul (g : R →+* S) (p : polynomial R) (x : S) {s : R} :
  eval₂ g x (s • p) = g s * eval₂ g x p :=
begin
  have A : p.nat_degree < p.nat_degree.succ := nat.lt_succ_self _,
  have B : (s • p).nat_degree < p.nat_degree.succ := (nat_degree_smul_le _ _).trans_lt A,
  rw [eval₂_eq_sum, eval₂_eq_sum, sum_over_range' _ _ _ A, sum_over_range' _ _ _ B];
  simp [mul_sum, mul_assoc],
end

@[simp] lemma eval₂_C_X : eval₂ C X p = p :=
polynomial.induction_on' p (λ p q hp hq, by simp [hp, hq])
  (λ n x, by rw [eval₂_monomial, monomial_eq_smul_X, C_mul'])

/-- `eval₂_add_monoid_hom (f : R →+* S) (x : S)` is the `add_monoid_hom` from
`polynomial R` to `S` obtained by evaluating the pushforward of `p` along `f` at `x`. -/
@[simps] def eval₂_add_monoid_hom : polynomial R →+ S :=
{ to_fun := eval₂ f x,
  map_zero' := eval₂_zero _ _,
  map_add' := λ _ _, eval₂_add _ _ }

@[simp] lemma eval₂_nat_cast (n : ℕ) : (n : polynomial R).eval₂ f x = n :=
begin
  induction n with n ih,
  { simp only [eval₂_zero, nat.cast_zero] },
  { rw [n.cast_succ, eval₂_add, ih, eval₂_one, n.cast_succ] }
end

variables [semiring T]
lemma eval₂_sum (p : polynomial T) (g : ℕ → T → polynomial R) (x : S) :
  (p.sum g).eval₂ f x = p.sum (λ n a, (g n a).eval₂ f x) :=
begin
  let T : polynomial R →+ S :=
    { to_fun := eval₂ f x, map_zero' := eval₂_zero _ _, map_add' := λ p q, eval₂_add _ _ },
  have A : ∀ y, eval₂ f x y = T y := λ y, rfl,
  simp only [A],
  rw [sum, T.map_sum, sum]
end

lemma eval₂_finset_sum (s : finset ι) (g : ι → polynomial R) (x : S) :
  (∑ i in s, g i).eval₂ f x = ∑ i in s, (g i).eval₂ f x :=
begin
  classical,
  induction s using finset.induction with p hp s hs, simp,
  rw [sum_insert, eval₂_add, hs, sum_insert]; assumption,
end

lemma eval₂_to_finsupp_eq_lift_nc {f : R →+* S} {x : S} {p : add_monoid_algebra R ℕ} :
  eval₂ f x (⟨p⟩ : polynomial R) = lift_nc ↑f (powers_hom S x) p :=
by { simp only [eval₂_eq_sum, sum, sum_to_finsupp, support, coeff], refl }

lemma eval₂_mul_noncomm (hf : ∀ k, commute (f $ q.coeff k) x) :
  eval₂ f x (p * q) = eval₂ f x p * eval₂ f x q :=
begin
  rcases p, rcases q,
  simp only [coeff] at hf,
  simp only [mul_to_finsupp, eval₂_to_finsupp_eq_lift_nc],
  exact lift_nc_mul _ _ p q (λ k n hn, (hf k).pow_right n)
end

@[simp] lemma eval₂_mul_X : eval₂ f x (p * X) = eval₂ f x p * x :=
begin
  refine trans (eval₂_mul_noncomm _ _ $ λ k, _) (by rw eval₂_X),
  rcases em (k = 1) with (rfl|hk),
  { simp },
  { simp [coeff_X_of_ne_one hk] }
end

@[simp] lemma eval₂_X_mul : eval₂ f x (X * p) = eval₂ f x p * x :=
by rw [X_mul, eval₂_mul_X]

lemma eval₂_mul_C' (h : commute (f a) x) : eval₂ f x (p * C a) = eval₂ f x p * f a :=
begin
  rw [eval₂_mul_noncomm, eval₂_C],
  intro k,
  by_cases hk : k = 0,
  { simp only [hk, h, coeff_C_zero, coeff_C_ne_zero] },
  { simp only [coeff_C_ne_zero hk, ring_hom.map_zero, commute.zero_left] }
end

lemma eval₂_list_prod_noncomm (ps : list (polynomial R))
  (hf : ∀ (p ∈ ps) k, commute (f $ coeff p k) x) :
  eval₂ f x ps.prod = (ps.map (polynomial.eval₂ f x)).prod :=
begin
  induction ps using list.reverse_rec_on with ps p ihp,
  { simp },
  { simp only [list.forall_mem_append, list.forall_mem_singleton] at hf,
    simp [eval₂_mul_noncomm _ _ hf.2, ihp hf.1] }
end

/-- `eval₂` as a `ring_hom` for noncommutative rings -/
def eval₂_ring_hom' (f : R →+* S) (x : S) (hf : ∀ a, commute (f a) x) : polynomial R →+* S :=
{ to_fun := eval₂ f x,
  map_add' := λ _ _, eval₂_add _ _,
  map_zero' := eval₂_zero _ _,
  map_mul' := λ p q, eval₂_mul_noncomm f x (λ k, hf $ coeff q k),
  map_one' := eval₂_one _ _ }

end

/-!
We next prove that eval₂ is multiplicative
as long as target ring is commutative
(even if the source ring is not).
-/
section eval₂
variables [comm_semiring S]
variables (f : R →+* S) (x : S)

@[simp] lemma eval₂_mul : (p * q).eval₂ f x = p.eval₂ f x * q.eval₂ f x :=
eval₂_mul_noncomm _ _ $ λ k, commute.all _ _

lemma eval₂_mul_eq_zero_of_left (q : polynomial R) (hp : p.eval₂ f x = 0) :
  (p * q).eval₂ f x = 0 :=
begin
  rw eval₂_mul f x,
  exact mul_eq_zero_of_left hp (q.eval₂ f x)
end

lemma eval₂_mul_eq_zero_of_right (p : polynomial R) (hq : q.eval₂ f x = 0) :
  (p * q).eval₂ f x = 0 :=
begin
  rw eval₂_mul f x,
  exact mul_eq_zero_of_right (p.eval₂ f x) hq
end

/-- `eval₂` as a `ring_hom` -/
def eval₂_ring_hom (f : R →+* S) (x : S) : polynomial R →+* S :=
{ map_one' := eval₂_one _ _,
  map_mul' := λ _ _, eval₂_mul _ _,
  ..eval₂_add_monoid_hom f x }

@[simp] lemma coe_eval₂_ring_hom (f : R →+* S) (x) : ⇑(eval₂_ring_hom f x) = eval₂ f x := rfl

lemma eval₂_pow (n : ℕ) : (p ^ n).eval₂ f x = p.eval₂ f x ^ n := (eval₂_ring_hom _ _).map_pow _ _

lemma eval₂_eq_sum_range :
  p.eval₂ f x = ∑ i in finset.range (p.nat_degree + 1), f (p.coeff i) * x^i :=
trans (congr_arg _ p.as_sum_range) (trans (eval₂_finset_sum f _ _ x) (congr_arg _ (by simp)))

lemma eval₂_eq_sum_range' (f : R →+* S) {p : polynomial R} {n : ℕ} (hn : p.nat_degree < n) (x : S) :
  eval₂ f x p = ∑ i in finset.range n, f (p.coeff i) * x ^ i :=
begin
  rw [eval₂_eq_sum, p.sum_over_range' _ _ hn],
  intro i,
  rw [f.map_zero, zero_mul]
end

end eval₂

section eval
variables {x : R}

/-- `eval x p` is the evaluation of the polynomial `p` at `x` -/
def eval : R → polynomial R → R := eval₂ (ring_hom.id _)

lemma eval_eq_sum : p.eval x = p.sum (λ e a, a * x ^ e) :=
rfl

lemma eval_eq_finset_sum (p : polynomial R) (x : R) :
  p.eval x = ∑ i in range (p.nat_degree + 1), p.coeff i * x ^ i :=
by { rw [eval_eq_sum, sum_over_range], simp }

lemma eval_eq_finset_sum' (P : polynomial R) :
  (λ x, eval x P) = (λ x, ∑ i in range (P.nat_degree + 1), P.coeff i * x ^ i) :=
begin
  ext,
  exact P.eval_eq_finset_sum x
end

@[simp] lemma eval₂_at_apply {S : Type*} [semiring S] (f : R →+* S) (r : R) :
  p.eval₂ f (f r) = f (p.eval r) :=
begin
  rw [eval₂_eq_sum, eval_eq_sum, sum, sum, f.map_sum],
  simp only [f.map_mul, f.map_pow],
end

@[simp] lemma eval₂_at_one {S : Type*} [semiring S] (f : R →+* S) : p.eval₂ f 1 = f (p.eval 1) :=
begin
  convert eval₂_at_apply f 1,
  simp,
end

@[simp] lemma eval₂_at_nat_cast {S : Type*} [semiring S] (f : R →+* S) (n : ℕ) :
  p.eval₂ f n = f (p.eval n) :=
begin
  convert eval₂_at_apply f n,
  simp,
end

@[simp] lemma eval_C : (C a).eval x = a := eval₂_C _ _

@[simp] lemma eval_nat_cast {n : ℕ} : (n : polynomial R).eval x = n :=
by simp only [←C_eq_nat_cast, eval_C]

@[simp] lemma eval_X : X.eval x = x := eval₂_X _ _

@[simp] lemma eval_monomial {n a} : (monomial n a).eval x = a * x^n :=
eval₂_monomial _ _

@[simp] lemma eval_zero : (0 : polynomial R).eval x = 0 :=  eval₂_zero _ _

@[simp] lemma eval_add : (p + q).eval x = p.eval x + q.eval x := eval₂_add _ _

@[simp] lemma eval_one : (1 : polynomial R).eval x = 1 := eval₂_one _ _

@[simp] lemma eval_bit0 : (bit0 p).eval x = bit0 (p.eval x) := eval₂_bit0 _ _

@[simp] lemma eval_bit1 : (bit1 p).eval x = bit1 (p.eval x) := eval₂_bit1 _ _

@[simp] lemma eval_smul (p : polynomial R) (x : R) {s : R} :
  (s • p).eval x = s * p.eval x :=
eval₂_smul (ring_hom.id _) _ _

@[simp] lemma eval_C_mul : (C a * p).eval x = a * p.eval x :=
begin
  apply polynomial.induction_on' p,
  { intros p q ph qh,
    simp only [mul_add, eval_add, ph, qh], },
  { intros n b,
    simp [mul_assoc], }
end

@[simp] lemma eval_nat_cast_mul {n : ℕ} : ((n : polynomial R) * p).eval x = n * p.eval x :=
by rw [←C_eq_nat_cast, eval_C_mul]

@[simp] lemma eval_mul_X : (p * X).eval x = p.eval x * x :=
begin
  apply polynomial.induction_on' p,
  { intros p q ph qh,
    simp only [add_mul, eval_add, ph, qh], },
  { intros n a,
    simp only [←monomial_one_one_eq_X, monomial_mul_monomial, eval_monomial,
      mul_one, pow_succ', mul_assoc], }
end

@[simp] lemma eval_mul_X_pow {k : ℕ} : (p * X^k).eval x = p.eval x * x^k :=
begin
  induction k with k ih,
  { simp, },
  { simp [pow_succ', ←mul_assoc, ih], }
end

lemma eval_sum (p : polynomial R) (f : ℕ → R → polynomial R) (x : R) :
  (p.sum f).eval x = p.sum (λ n a, (f n a).eval x) :=
eval₂_sum _ _ _ _

lemma eval_finset_sum (s : finset ι) (g : ι → polynomial R) (x : R) :
  (∑ i in s, g i).eval x = ∑ i in s, (g i).eval x := eval₂_finset_sum _ _ _ _

/-- `is_root p x` implies `x` is a root of `p`. The evaluation of `p` at `x` is zero -/
def is_root (p : polynomial R) (a : R) : Prop := p.eval a = 0

instance [decidable_eq R] : decidable (is_root p a) := by unfold is_root; apply_instance

@[simp] lemma is_root.def : is_root p a ↔ p.eval a = 0 := iff.rfl

lemma coeff_zero_eq_eval_zero (p : polynomial R) :
  coeff p 0 = p.eval 0 :=
calc coeff p 0 = coeff p 0 * 0 ^ 0 : by simp
... = p.eval 0 : eq.symm $
  finset.sum_eq_single _ (λ b _ hb, by simp [zero_pow (nat.pos_of_ne_zero hb)]) (by simp)

lemma zero_is_root_of_coeff_zero_eq_zero {p : polynomial R} (hp : p.coeff 0 = 0) :
  is_root p 0 :=
by rwa coeff_zero_eq_eval_zero at hp

end eval

section comp

/-- The composition of polynomials as a polynomial. -/
def comp (p q : polynomial R) : polynomial R := p.eval₂ C q

lemma comp_eq_sum_left : p.comp q = p.sum (λ e a, C a * q ^ e) :=
rfl

@[simp] lemma comp_X : p.comp X = p :=
begin
  simp only [comp, eval₂, ← monomial_eq_C_mul_X],
  exact sum_monomial_eq _,
end

@[simp] lemma X_comp : X.comp p = p := eval₂_X _ _

@[simp] lemma comp_C : p.comp (C a) = C (p.eval a) :=
by simp [comp, (C : R →+* _).map_sum]

@[simp] lemma C_comp : (C a).comp p = C a := eval₂_C _ _

@[simp] lemma nat_cast_comp {n : ℕ} : (n : polynomial R).comp p = n :=
by rw [←C_eq_nat_cast, C_comp]

@[simp] lemma comp_zero : p.comp (0 : polynomial R) = C (p.eval 0) :=
by rw [← C_0, comp_C]

@[simp] lemma zero_comp : comp (0 : polynomial R) p = 0 :=
by rw [← C_0, C_comp]

@[simp] lemma comp_one : p.comp 1 = C (p.eval 1) :=
by rw [← C_1, comp_C]

@[simp] lemma one_comp : comp (1 : polynomial R) p = 1 :=
by rw [← C_1, C_comp]

@[simp] lemma add_comp : (p + q).comp r = p.comp r + q.comp r := eval₂_add _ _

@[simp] lemma monomial_comp (n : ℕ) : (monomial n a).comp p = C a * p^n :=
eval₂_monomial _ _

@[simp] lemma mul_X_comp : (p * X).comp r = p.comp r * r :=
begin
  apply polynomial.induction_on' p,
  { intros p q hp hq, simp only [hp, hq, add_mul, add_comp] },
  { intros n b, simp only [pow_succ', mul_assoc, monomial_mul_X, monomial_comp] }
end

@[simp] lemma X_pow_comp {k : ℕ} : (X^k).comp p = p^k :=
begin
  induction k with k ih,
  { simp, },
  { simp [pow_succ', mul_X_comp, ih], },
end

@[simp] lemma mul_X_pow_comp {k : ℕ} : (p * X^k).comp r = p.comp r * r^k :=
begin
  induction k with k ih,
  { simp, },
  { simp [ih, pow_succ', ←mul_assoc, mul_X_comp], },
end

@[simp] lemma C_mul_comp : (C a * p).comp r = C a * p.comp r :=
begin
  apply polynomial.induction_on' p,
  { intros p q hp hq, simp [hp, hq, mul_add], },
  { intros n b, simp [mul_assoc], }
end

@[simp] lemma nat_cast_mul_comp {n : ℕ} : ((n : polynomial R) * p).comp r = n * p.comp r :=
by rw [←C_eq_nat_cast, C_mul_comp, C_eq_nat_cast]

@[simp] lemma mul_comp {R : Type*} [comm_semiring R] (p q r : polynomial R) :
  (p * q).comp r = p.comp r * q.comp r := eval₂_mul _ _

lemma prod_comp {R : Type*} [comm_semiring R] (s : multiset (polynomial R)) (p : polynomial R) :
  s.prod.comp p = (s.map (λ q : polynomial R, q.comp p)).prod :=
(s.prod_hom (monoid_hom.mk (λ q : polynomial R, q.comp p) one_comp (λ q r, mul_comp q r p))).symm

@[simp] lemma pow_comp {R : Type*} [comm_semiring R] (p q : polynomial R) (n : ℕ) :
  (p^n).comp q = (p.comp q)^n :=
((monoid_hom.mk (λ r : polynomial R, r.comp q)) one_comp (λ r s, mul_comp r s q)).map_pow p n

@[simp] lemma bit0_comp : comp (bit0 p : polynomial R) q = bit0 (p.comp q) :=
by simp only [bit0, add_comp]

@[simp] lemma bit1_comp : comp (bit1 p : polynomial R) q = bit1 (p.comp q) :=
by simp only [bit1, add_comp, bit0_comp, one_comp]

lemma comp_assoc {R : Type*} [comm_semiring R] (φ ψ χ : polynomial R) :
  (φ.comp ψ).comp χ = φ.comp (ψ.comp χ) :=
begin
  apply polynomial.induction_on φ;
  { intros, simp only [add_comp, mul_comp, C_comp, X_comp, pow_succ', ← mul_assoc, *] at * }
end

end comp

section map
variables [semiring S]
variables (f : R →+* S)

/-- `map f p` maps a polynomial `p` across a ring hom `f` -/
def map : polynomial R → polynomial S := eval₂ (C.comp f) X

@[simp] lemma map_C : (C a).map f = C (f a) := eval₂_C _ _

@[simp] lemma map_X : X.map f = X := eval₂_X _ _

@[simp] lemma map_monomial {n a} : (monomial n a).map f = monomial n (f a) :=
begin
  dsimp only [map],
  rw [eval₂_monomial, monomial_eq_C_mul_X], refl,
end

@[simp] lemma map_zero : (0 : polynomial R).map f = 0 :=  eval₂_zero _ _

@[simp] lemma map_add : (p + q).map f = p.map f + q.map f := eval₂_add _ _

@[simp] lemma map_one : (1 : polynomial R).map f = 1 := eval₂_one _ _

@[simp] lemma map_mul : (p * q).map f = p.map f * q.map f :=
by { rw [map, eval₂_mul_noncomm], exact λ k, (commute_X _).symm }

@[simp] lemma map_smul (r : R) : (r • p).map f = f r • p.map f :=
by rw [map, eval₂_smul, ring_hom.comp_apply, C_mul']

/-- `polynomial.map` as a `ring_hom` -/
def map_ring_hom (f : R →+* S) : polynomial R →+* polynomial S :=
{ to_fun := polynomial.map f,
  map_add' := λ _ _, map_add f,
  map_zero' := map_zero f,
  map_mul' := λ _ _, map_mul f,
  map_one' := map_one f }

@[simp] lemma coe_map_ring_hom (f : R →+* S) : ⇑(map_ring_hom f) = map f := rfl

@[simp] theorem map_nat_cast (n : ℕ) : (n : polynomial R).map f = n :=
(map_ring_hom f).map_nat_cast n

@[simp]
lemma coeff_map (n : ℕ) : coeff (p.map f) n = f (coeff p n) :=
begin
  rw [map, eval₂, coeff_sum, sum],
  conv_rhs { rw [← sum_C_mul_X_eq p, coeff_sum, sum, ring_hom.map_sum], },
  refine finset.sum_congr rfl (λ x hx, _),
  simp [function.comp, coeff_C_mul_X, f.map_mul],
  split_ifs; simp [f.map_zero],
end

lemma map_map [semiring T] (g : S →+* T)
  (p : polynomial R) : (p.map f).map g = p.map (g.comp f) :=
ext (by simp [coeff_map])

@[simp] lemma map_id : p.map (ring_hom.id _) = p := by simp [polynomial.ext_iff, coeff_map]

lemma eval₂_eq_eval_map {x : S} : p.eval₂ f x = (p.map f).eval x :=
begin
  apply polynomial.induction_on' p,
  { intros p q hp hq, simp [hp, hq], },
  { intros n r, simp, }
end

lemma map_injective (hf : function.injective f) : function.injective (map f) :=
λ p q h, ext $ λ m, hf $ by rw [← coeff_map f, ← coeff_map f, h]

lemma map_surjective (hf : function.surjective f) : function.surjective (map f) :=
λ p, polynomial.induction_on' p
 (λ p q hp hq, let ⟨p', hp'⟩ := hp, ⟨q', hq'⟩ := hq in ⟨p' + q', by rw [map_add f, hp', hq']⟩)
 (λ n s, let ⟨r, hr⟩ := hf s in ⟨monomial n r, by rw [map_monomial f, hr]⟩)

lemma degree_map_le (p : polynomial R) : degree (p.map f) ≤ degree p :=
begin
  apply (degree_le_iff_coeff_zero _ _).2 (λ m hm, _),
  rw degree_lt_iff_coeff_zero at hm,
  simp [hm m (le_refl _)],
end

lemma nat_degree_map_le (p : polynomial R) : nat_degree (p.map f) ≤ nat_degree p :=
nat_degree_le_nat_degree (degree_map_le f p)

variables {f}

lemma map_monic_eq_zero_iff (hp : p.monic) : p.map f = 0 ↔ ∀ x, f x = 0 :=
⟨ λ hfp x, calc f x = f x * f p.leading_coeff : by simp only [mul_one, hp.leading_coeff, f.map_one]
                ... = f x * (p.map f).coeff p.nat_degree : congr_arg _ (coeff_map _ _).symm
                ... = 0 : by simp only [hfp, mul_zero, coeff_zero],
  λ h, ext (λ n, by simp only [h, coeff_map, coeff_zero]) ⟩

lemma map_monic_ne_zero (hp : p.monic) [nontrivial S] : p.map f ≠ 0 :=
λ h, f.map_one_ne_zero ((map_monic_eq_zero_iff hp).mp h _)

lemma degree_map_eq_of_leading_coeff_ne_zero (f : R →+* S)
  (hf : f (leading_coeff p) ≠ 0) : degree (p.map f) = degree p :=
le_antisymm (degree_map_le f _) $
  have hp0 : p ≠ 0, from leading_coeff_ne_zero.mp (λ hp0, hf (trans (congr_arg _ hp0) f.map_zero)),
  begin
    rw [degree_eq_nat_degree hp0],
    refine le_degree_of_ne_zero _,
    rw [coeff_map], exact hf
  end

lemma nat_degree_map_of_leading_coeff_ne_zero (f : R →+* S)
  (hf : f (leading_coeff p) ≠ 0) : nat_degree (p.map f) = nat_degree p :=
nat_degree_eq_of_degree_eq (degree_map_eq_of_leading_coeff_ne_zero f hf)

lemma leading_coeff_map_of_leading_coeff_ne_zero (f : R →+* S)
  (hf : f (leading_coeff p) ≠ 0) : leading_coeff (p.map f) = f (leading_coeff p) :=
begin
  unfold leading_coeff,
  rw [coeff_map, nat_degree_map_of_leading_coeff_ne_zero f hf],
end

variables (f)

@[simp] lemma map_ring_hom_id : map_ring_hom (ring_hom.id R) = ring_hom.id (polynomial R) :=
ring_hom.ext $ λ x, map_id

@[simp] lemma map_ring_hom_comp [semiring T] (f : S →+* T) (g : R →+* S) :
  (map_ring_hom f).comp (map_ring_hom g) = map_ring_hom (f.comp g) :=
ring_hom.ext $ map_map g f

lemma map_list_prod (L : list (polynomial R)) : L.prod.map f = (L.map $ map f).prod :=
eq.symm $ list.prod_hom _ (map_ring_hom f).to_monoid_hom

@[simp] lemma map_pow (n : ℕ) : (p ^ n).map f = p.map f ^ n := (map_ring_hom f).map_pow _ _

lemma mem_map_srange {p : polynomial S} :
  p ∈ (map_ring_hom f).srange ↔ ∀ n, p.coeff n ∈ f.srange :=
begin
  split,
  { rintro ⟨p, rfl⟩ n, rw [coe_map_ring_hom, coeff_map], exact set.mem_range_self _ },
  { intro h, rw p.as_sum_range_C_mul_X_pow,
    refine (map_ring_hom f).srange.sum_mem _,
    intros i hi,
    rcases h i with ⟨c, hc⟩,
    use [C c * X^i],
    rw [coe_map_ring_hom, map_mul, map_C, hc, map_pow, map_X] }
end

lemma mem_map_range {R S : Type*} [ring R] [ring S] (f : R →+* S)
  {p : polynomial S} : p ∈ (map_ring_hom f).range ↔ ∀ n, p.coeff n ∈ f.range :=
mem_map_srange f

lemma eval₂_map [semiring T] (g : S →+* T) (x : T) :
  (p.map f).eval₂ g x = p.eval₂ (g.comp f) x :=
begin
  have A : nat_degree (p.map f) < p.nat_degree.succ :=
    (nat_degree_map_le _ _).trans_lt (nat.lt_succ_self _),
  conv_lhs { rw [eval₂_eq_sum], },
  rw [sum_over_range' _ _ _ A],
  { simp only [coeff_map, eval₂_eq_sum, sum_over_range, forall_const, zero_mul, ring_hom.map_zero,
      function.comp_app, ring_hom.coe_comp] },
  { simp only [forall_const, zero_mul, ring_hom.map_zero] }
end

lemma eval_map (x : S) : (p.map f).eval x = p.eval₂ f x :=
eval₂_map f (ring_hom.id _) x

lemma map_sum {ι : Type*} (g : ι → polynomial R) (s : finset ι) :
  (∑ i in s, g i).map f = ∑ i in s, (g i).map f :=
(map_ring_hom f).map_sum _ _

lemma map_comp (p q : polynomial R) : map f (p.comp q) = (map f p).comp (map f q) :=
polynomial.induction_on p
  (by simp only [map_C, forall_const, C_comp, eq_self_iff_true])
  (by simp only [map_add, add_comp, forall_const, implies_true_iff, eq_self_iff_true]
        {contextual := tt})
  (by simp only [pow_succ', ←mul_assoc, comp, forall_const, eval₂_mul_X, implies_true_iff,
        eq_self_iff_true, map_X, map_mul] {contextual := tt})

@[simp]
lemma eval_zero_map (f : R →+* S) (p : polynomial R) :
  (p.map f).eval 0 = f (p.eval 0) :=
by simp [←coeff_zero_eq_eval_zero]

@[simp]
lemma eval_one_map (f : R →+* S) (p : polynomial R) :
  (p.map f).eval 1 = f (p.eval 1) :=
begin
  apply polynomial.induction_on' p,
  { intros p q hp hq, simp only [hp, hq, map_add, ring_hom.map_add, eval_add] },
  { intros n r, simp only [one_pow, mul_one, eval_monomial, map_monomial] }
end

@[simp]
lemma eval_nat_cast_map (f : R →+* S) (p : polynomial R) (n : ℕ) :
  (p.map f).eval n = f (p.eval n) :=
begin
  apply polynomial.induction_on' p,
  { intros p q hp hq, simp only [hp, hq, map_add, ring_hom.map_add, eval_add] },
<<<<<<< HEAD
  { intros n r, simp only [ring_hom.map_nat_cast, eval_monomial, map_monomial, ring_hom.map_pow,
      ring_hom.map_mul] }
=======
  { intros n r, simp only [f.map_nat_cast, eval_monomial, map_monomial, f.map_pow, f.map_mul] }
>>>>>>> da32780c
end

@[simp]
lemma eval_int_cast_map {R S : Type*} [ring R] [ring S]
  (f : R →+* S) (p : polynomial R) (i : ℤ) :
  (p.map f).eval i = f (p.eval i) :=
begin
  apply polynomial.induction_on' p,
  { intros p q hp hq, simp only [hp, hq, map_add, ring_hom.map_add, eval_add] },
<<<<<<< HEAD
  { intros n r, simp only [ring_hom.map_int_cast, eval_monomial, map_monomial, ring_hom.map_pow,
      ring_hom.map_mul] }
=======
  { intros n r, simp only [f.map_int_cast, eval_monomial, map_monomial, f.map_pow, f.map_mul] }
>>>>>>> da32780c
end

end map

/-!
After having set up the basic theory of `eval₂`, `eval`, `comp`, and `map`,
we make `eval₂` irreducible.

Perhaps we can make the others irreducible too?
-/
attribute [irreducible] polynomial.eval₂

section hom_eval₂
-- TODO: Here we need commutativity in both `S` and `T`?
variables [comm_semiring S] [comm_semiring T]
variables (f : R →+* S) (g : S →+* T) (p)

lemma hom_eval₂ (x : S) : g (p.eval₂ f x) = p.eval₂ (g.comp f) (g x) :=
begin
  apply polynomial.induction_on p; clear p,
  { simp only [forall_const, eq_self_iff_true, eval₂_C, ring_hom.coe_comp] },
  { intros p q hp hq, simp only [hp, hq, eval₂_add, g.map_add] },
<<<<<<< HEAD
  { intros n a ih,
    simpa only [eval₂_mul, eval₂_C, eval₂_X_pow, g.map_mul, g.map_pow] }
=======
  { intros n a ih, simpa only [eval₂_mul, eval₂_C, eval₂_X_pow, g.map_mul, g.map_pow] }
>>>>>>> da32780c
end

end hom_eval₂


end semiring

section comm_semiring

section eval

variables [comm_semiring R] {p q : polynomial R} {x : R}

lemma eval₂_comp [comm_semiring S] (f : R →+* S) {x : S} :
  eval₂ f x (p.comp q) = eval₂ f (eval₂ f x q) p :=
by rw [comp, p.as_sum_range]; simp [eval₂_finset_sum, eval₂_pow]

@[simp] lemma eval_mul : (p * q).eval x = p.eval x * q.eval x := eval₂_mul _ _

/-- `eval r`, regarded as a ring homomorphism from `polynomial R` to `R`. -/
def eval_ring_hom : R → polynomial R →+* R := eval₂_ring_hom (ring_hom.id _)

@[simp] lemma coe_eval_ring_hom (r : R) : ((eval_ring_hom r) : polynomial R → R) = eval r := rfl

@[simp] lemma eval_pow (n : ℕ) : (p ^ n).eval x = p.eval x ^ n := eval₂_pow _ _ _

@[simp]
lemma eval_comp : (p.comp q).eval x = p.eval (q.eval x) :=
begin
  apply polynomial.induction_on' p,
  { intros r s hr hs, simp [add_comp, hr, hs], },
  { intros n a, simp, }
end

/-- `comp p`, regarded as a ring homomorphism from `polynomial R` to itself. -/
def comp_ring_hom : polynomial R → polynomial R →+* polynomial R :=
eval₂_ring_hom C

lemma eval₂_hom [comm_semiring S] (f : R →+* S) (x : R) :
  p.eval₂ f (f x) = f (p.eval x) :=
(ring_hom.comp_id f) ▸ (hom_eval₂ p (ring_hom.id R) f x).symm

lemma root_mul_left_of_is_root (p : polynomial R) {q : polynomial R} :
  is_root q a → is_root (p * q) a :=
λ H, by rw [is_root, eval_mul, is_root.def.1 H, mul_zero]

lemma root_mul_right_of_is_root {p : polynomial R} (q : polynomial R) :
  is_root p a → is_root (p * q) a :=
λ H, by rw [is_root, eval_mul, is_root.def.1 H, zero_mul]

/--
Polynomial evaluation commutes with finset.prod
-/
lemma eval_prod {ι : Type*} (s : finset ι) (p : ι → polynomial R) (x : R) :
  eval x (∏ j in s, p j) = ∏ j in s, eval x (p j) :=
begin
  classical,
  apply finset.induction_on s,
    { simp only [finset.prod_empty, eval_one] },
    { intros j s hj hpj,
      have h0 : ∏ i in insert j s, eval x (p i) = (eval x (p j)) * ∏ i in s, eval x (p i),
      { apply finset.prod_insert hj },
      rw [h0, ← hpj, finset.prod_insert hj, eval_mul] },
end

end eval

section map

variables [comm_semiring R] [comm_semiring S] (f : R →+* S)

lemma map_multiset_prod (m : multiset (polynomial R)) : m.prod.map f = (m.map $ map f).prod :=
eq.symm $ multiset.prod_hom _ (map_ring_hom f).to_monoid_hom

lemma map_prod {ι : Type*} (g : ι → polynomial R) (s : finset ι) :
  (∏ i in s, g i).map f = ∏ i in s, (g i).map f :=
(map_ring_hom f).map_prod _ _

lemma support_map_subset (p : polynomial R) : (map f p).support ⊆ p.support :=
begin
  intros x,
  simp only [mem_support_iff],
  contrapose!,
  rw coeff_map,
  intro hx,
  rw hx,
  exact ring_hom.map_zero f,
end

end map

end comm_semiring

section ring
variables [ring R] {p q r : polynomial R}

lemma C_neg : C (-a) = -C a := ring_hom.map_neg C a

lemma C_sub : C (a - b) = C a - C b := ring_hom.map_sub C a b

@[simp] lemma map_sub {S} [ring S] (f : R →+* S) :
  (p - q).map f = p.map f - q.map f :=
(map_ring_hom f).map_sub p q

@[simp] lemma map_neg {S} [ring S] (f : R →+* S) :
  (-p).map f = -(p.map f) :=
(map_ring_hom f).map_neg p

@[simp] lemma map_int_cast {S} [ring S] (f : R →+* S) (n : ℤ) :
  map f ↑n = ↑n :=
(map_ring_hom f).map_int_cast n

@[simp] lemma eval_int_cast {n : ℤ} {x : R} : (n : polynomial R).eval x = n :=
by simp only [←C_eq_int_cast, eval_C]

@[simp] lemma eval₂_neg {S} [ring S] (f : R →+* S) {x : S} :
  (-p).eval₂ f x = -p.eval₂ f x :=
by rw [eq_neg_iff_add_eq_zero, ←eval₂_add, add_left_neg, eval₂_zero]

@[simp] lemma eval₂_sub {S} [ring S] (f : R →+* S) {x : S} :
  (p - q).eval₂ f x = p.eval₂ f x - q.eval₂ f x :=
by rw [sub_eq_add_neg, eval₂_add, eval₂_neg, sub_eq_add_neg]

@[simp] lemma eval_neg (p : polynomial R) (x : R) : (-p).eval x = -p.eval x :=
eval₂_neg _

@[simp] lemma eval_sub (p q : polynomial R) (x : R) : (p - q).eval x = p.eval x - q.eval x :=
eval₂_sub _

lemma root_X_sub_C : is_root (X - C a) b ↔ a = b :=
by rw [is_root.def, eval_sub, eval_X, eval_C, sub_eq_zero, eq_comm]

@[simp] lemma neg_comp : (-p).comp q = -p.comp q := eval₂_neg _

@[simp] lemma sub_comp : (p - q).comp r = p.comp r - q.comp r := eval₂_sub _

@[simp] lemma cast_int_comp (i : ℤ) : comp (i : polynomial R) p = i :=
by cases i; simp

end ring

end polynomial<|MERGE_RESOLUTION|>--- conflicted
+++ resolved
@@ -636,12 +636,7 @@
 begin
   apply polynomial.induction_on' p,
   { intros p q hp hq, simp only [hp, hq, map_add, ring_hom.map_add, eval_add] },
-<<<<<<< HEAD
-  { intros n r, simp only [ring_hom.map_nat_cast, eval_monomial, map_monomial, ring_hom.map_pow,
-      ring_hom.map_mul] }
-=======
   { intros n r, simp only [f.map_nat_cast, eval_monomial, map_monomial, f.map_pow, f.map_mul] }
->>>>>>> da32780c
 end
 
 @[simp]
@@ -651,12 +646,7 @@
 begin
   apply polynomial.induction_on' p,
   { intros p q hp hq, simp only [hp, hq, map_add, ring_hom.map_add, eval_add] },
-<<<<<<< HEAD
-  { intros n r, simp only [ring_hom.map_int_cast, eval_monomial, map_monomial, ring_hom.map_pow,
-      ring_hom.map_mul] }
-=======
   { intros n r, simp only [f.map_int_cast, eval_monomial, map_monomial, f.map_pow, f.map_mul] }
->>>>>>> da32780c
 end
 
 end map
@@ -679,12 +669,7 @@
   apply polynomial.induction_on p; clear p,
   { simp only [forall_const, eq_self_iff_true, eval₂_C, ring_hom.coe_comp] },
   { intros p q hp hq, simp only [hp, hq, eval₂_add, g.map_add] },
-<<<<<<< HEAD
-  { intros n a ih,
-    simpa only [eval₂_mul, eval₂_C, eval₂_X_pow, g.map_mul, g.map_pow] }
-=======
   { intros n a ih, simpa only [eval₂_mul, eval₂_C, eval₂_X_pow, g.map_mul, g.map_pow] }
->>>>>>> da32780c
 end
 
 end hom_eval₂
