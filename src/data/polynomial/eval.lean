--- conflicted
+++ resolved
@@ -507,10 +507,7 @@
   split_ifs; simp [f.map_zero],
 end
 
-<<<<<<< HEAD
-=======
 /-- If `R` and `S` are isomorphic, then so are their polynomial rings. -/
->>>>>>> 6ea81683
 @[simps] def map_equiv (e : R ≃+* S) : polynomial R ≃+* polynomial S :=
 ring_equiv.of_hom_inv
   (map_ring_hom e)
