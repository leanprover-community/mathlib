/-
Copyright (c) 2015 Microsoft Corporation. All rights reserved.
Released under Apache 2.0 license as described in the file LICENSE.
Author: Leonardo de Moura, Jeremy Avigad, Minchao Wu, Mario Carneiro

Finite sets.
-/
import logic.embedding algebra.order_functions
  data.multiset data.sigma.basic data.set.lattice
  tactic.monotonicity tactic.apply

open multiset subtype nat

variables {α : Type*} {β : Type*} {γ : Type*}

/-- `finset α` is the type of finite sets of elements of `α`. It is implemented
  as a multiset (a list up to permutation) which has no duplicate elements. -/
structure finset (α : Type*) :=
(val : multiset α)
(nodup : nodup val)

namespace finset

theorem eq_of_veq : ∀ {s t : finset α}, s.1 = t.1 → s = t
| ⟨s, _⟩ ⟨t, _⟩ rfl := rfl

@[simp] theorem val_inj {s t : finset α} : s.1 = t.1 ↔ s = t :=
⟨eq_of_veq, congr_arg _⟩

@[simp] theorem erase_dup_eq_self [decidable_eq α] (s : finset α) : erase_dup s.1 = s.1 :=
erase_dup_eq_self.2 s.2

instance has_decidable_eq [decidable_eq α] : decidable_eq (finset α)
| s₁ s₂ := decidable_of_iff _ val_inj

/- membership -/

instance : has_mem α (finset α) := ⟨λ a s, a ∈ s.1⟩

theorem mem_def {a : α} {s : finset α} : a ∈ s ↔ a ∈ s.1 := iff.rfl

@[simp] theorem mem_mk {a : α} {s nd} : a ∈ @finset.mk α s nd ↔ a ∈ s := iff.rfl

instance decidable_mem [h : decidable_eq α] (a : α) (s : finset α) : decidable (a ∈ s) :=
multiset.decidable_mem _ _

/-! ### set coercion -/

/-- Convert a finset to a set in the natural way. -/
def to_set (s : finset α) : set α := {x | x ∈ s}

instance : has_lift (finset α) (set α) := ⟨to_set⟩

@[simp] lemma mem_coe {a : α} {s : finset α} : a ∈ (↑s : set α) ↔ a ∈ s := iff.rfl

@[simp] lemma set_of_mem {α} {s : finset α} : {a | a ∈ s} = ↑s := rfl

instance decidable_mem' [decidable_eq α] (a : α) (s : finset α) :
  decidable (a ∈ (↑s : set α)) := s.decidable_mem _

/-! ### extensionality -/
theorem ext {s₁ s₂ : finset α} : s₁ = s₂ ↔ ∀ a, a ∈ s₁ ↔ a ∈ s₂ :=
val_inj.symm.trans $ nodup_ext s₁.2 s₂.2

@[ext]
theorem ext' {s₁ s₂ : finset α} : (∀ a, a ∈ s₁ ↔ a ∈ s₂) → s₁ = s₂ :=
ext.2

@[simp] theorem coe_inj {s₁ s₂ : finset α} : (↑s₁ : set α) = ↑s₂ ↔ s₁ = s₂ :=
(set.ext_iff _ _).trans ext.symm

lemma to_set_injective {α} : function.injective (finset.to_set : finset α → set α) :=
λ s t, coe_inj.1

/-! ### subset -/

instance : has_subset (finset α) := ⟨λ s₁ s₂, ∀ ⦃a⦄, a ∈ s₁ → a ∈ s₂⟩

theorem subset_def {s₁ s₂ : finset α} : s₁ ⊆ s₂ ↔ s₁.1 ⊆ s₂.1 := iff.rfl

@[simp] theorem subset.refl (s : finset α) : s ⊆ s := subset.refl _

theorem subset.trans {s₁ s₂ s₃ : finset α} : s₁ ⊆ s₂ → s₂ ⊆ s₃ → s₁ ⊆ s₃ := subset.trans

theorem superset.trans {s₁ s₂ s₃ : finset α} : s₁ ⊇ s₂ → s₂ ⊇ s₃ → s₁ ⊇ s₃ :=
λ h' h, subset.trans h h'

-- TODO: these should be global attributes, but this will require fixing other files
local attribute [trans] subset.trans superset.trans

theorem mem_of_subset {s₁ s₂ : finset α} {a : α} : s₁ ⊆ s₂ → a ∈ s₁ → a ∈ s₂ := mem_of_subset

theorem subset.antisymm {s₁ s₂ : finset α} (H₁ : s₁ ⊆ s₂) (H₂ : s₂ ⊆ s₁) : s₁ = s₂ :=
ext.2 $ λ a, ⟨@H₁ a, @H₂ a⟩

theorem subset_iff {s₁ s₂ : finset α} : s₁ ⊆ s₂ ↔ ∀ ⦃x⦄, x ∈ s₁ → x ∈ s₂ := iff.rfl

@[simp] theorem coe_subset {s₁ s₂ : finset α} :
  (↑s₁ : set α) ⊆ ↑s₂ ↔ s₁ ⊆ s₂ := iff.rfl

@[simp] theorem val_le_iff {s₁ s₂ : finset α} : s₁.1 ≤ s₂.1 ↔ s₁ ⊆ s₂ := le_iff_subset s₁.2

instance : has_ssubset (finset α) := ⟨λa b, a ⊆ b ∧ ¬ b ⊆ a⟩

instance : partial_order (finset α) :=
{ le := (⊆),
  lt := (⊂),
  le_refl := subset.refl,
  le_trans := @subset.trans _,
  le_antisymm := @subset.antisymm _ }

theorem subset.antisymm_iff {s₁ s₂ : finset α} : s₁ = s₂ ↔ s₁ ⊆ s₂ ∧ s₂ ⊆ s₁ :=
le_antisymm_iff

@[simp] theorem le_iff_subset {s₁ s₂ : finset α} : s₁ ≤ s₂ ↔ s₁ ⊆ s₂ := iff.rfl
@[simp] theorem lt_iff_ssubset {s₁ s₂ : finset α} : s₁ < s₂ ↔ s₁ ⊂ s₂ := iff.rfl

@[simp] lemma coe_ssubset {s₁ s₂ : finset α} : (↑s₁ : set α) ⊂ ↑s₂ ↔ s₁ ⊂ s₂ :=
show (↑s₁ : set α) ⊂ ↑s₂ ↔ s₁ ⊆ s₂ ∧ ¬s₂ ⊆ s₁,
  by simp only [set.ssubset_def, finset.coe_subset]

@[simp] theorem val_lt_iff {s₁ s₂ : finset α} : s₁.1 < s₂.1 ↔ s₁ ⊂ s₂ :=
and_congr val_le_iff $ not_congr val_le_iff

/-! ### Nonempty -/

/-- The property `s.nonempty` expresses the fact that the finset `s` is not empty. It should be used
in theorem assumptions instead of `∃ x, x ∈ s` or `s ≠ ∅` as it gives access to a nice API thanks
to the dot notation. -/
protected def nonempty (s : finset α) : Prop := ∃ x:α, x ∈ s

@[elim_cast] lemma coe_nonempty {s : finset α} : (↑s:set α).nonempty ↔ s.nonempty := iff.rfl

lemma nonempty.bex {s : finset α} (h : s.nonempty) : ∃ x:α, x ∈ s := h

lemma nonempty.mono {s t : finset α} (hst : s ⊆ t) (hs : s.nonempty) : t.nonempty :=
set.nonempty.mono hst hs

/-! ### empty -/

/-- The empty finset -/
protected def empty : finset α := ⟨0, nodup_zero⟩

instance : has_emptyc (finset α) := ⟨finset.empty⟩

instance : inhabited (finset α) := ⟨∅⟩

@[simp] theorem empty_val : (∅ : finset α).1 = 0 := rfl

@[simp] theorem not_mem_empty (a : α) : a ∉ (∅ : finset α) := id

@[simp] theorem ne_empty_of_mem {a : α} {s : finset α} (h : a ∈ s) : s ≠ ∅
| e := not_mem_empty a $ e ▸ h

@[simp] theorem empty_subset (s : finset α) : ∅ ⊆ s := zero_subset _

theorem eq_empty_of_forall_not_mem {s : finset α} (H : ∀x, x ∉ s) : s = ∅ :=
eq_of_veq (eq_zero_of_forall_not_mem H)

lemma eq_empty_iff_forall_not_mem {s : finset α} : s = ∅ ↔ ∀ x, x ∉ s :=
⟨by rintro rfl x; exact id, λ h, eq_empty_of_forall_not_mem h⟩

@[simp] theorem val_eq_zero {s : finset α} : s.1 = 0 ↔ s = ∅ := @val_inj _ s ∅

theorem subset_empty {s : finset α} : s ⊆ ∅ ↔ s = ∅ := subset_zero.trans val_eq_zero

theorem nonempty_of_ne_empty {s : finset α} (h : s ≠ ∅) : s.nonempty :=
exists_mem_of_ne_zero (mt val_eq_zero.1 h)

theorem nonempty_iff_ne_empty {s : finset α} : s.nonempty ↔ s ≠ ∅ :=
⟨λ ⟨a, ha⟩, ne_empty_of_mem ha, nonempty_of_ne_empty⟩

theorem eq_empty_or_nonempty (s : finset α) : s = ∅ ∨ s.nonempty :=
classical.by_cases or.inl (λ h, or.inr (nonempty_of_ne_empty h))

@[simp] lemma coe_empty : ↑(∅ : finset α) = (∅ : set α) := rfl

/-! ### singleton -/
/--
`finset.singleton a` is the set `{a}` containing `a` and nothing else.

This differs from `singleton a` in that it does not require a `decidable_eq` instance for `α`.
-/
def singleton (a : α) : finset α := ⟨_, nodup_singleton a⟩
local prefix `ι`:90 := singleton

@[simp] theorem singleton_val (a : α) : (ι a).1 = a :: 0 := rfl

@[simp] theorem mem_singleton {a b : α} : b ∈ ι a ↔ b = a := mem_singleton

theorem not_mem_singleton {a b : α} : a ∉ ι b ↔ a ≠ b := not_iff_not_of_iff mem_singleton

theorem mem_singleton_self (a : α) : a ∈ ι a := or.inl rfl

theorem singleton_inj {a b : α} : ι a = ι b ↔ a = b :=
⟨λ h, mem_singleton.1 (h ▸ mem_singleton_self _), congr_arg _⟩

@[simp] theorem singleton_ne_empty (a : α) : ι a ≠ ∅ := ne_empty_of_mem (mem_singleton_self _)

@[simp] lemma coe_singleton (a : α) : ↑(ι a) = ({a} : set α) := rfl

lemma eq_singleton_iff_unique_mem {s : finset α} {a : α} :
  s = finset.singleton a ↔ a ∈ s ∧ ∀ x ∈ s, x = a :=
begin
  split; intro t,
    rw t,
    refine ⟨finset.mem_singleton_self _, λ _, finset.mem_singleton.1⟩,
  ext, rw finset.mem_singleton,
  refine ⟨t.right _, λ r, r.symm ▸ t.left⟩
end

lemma singleton_iff_unique_mem (s : finset α) : (∃ a, s = finset.singleton a) ↔ ∃! a, a ∈ s :=
by simp only [eq_singleton_iff_unique_mem, exists_unique]

@[simp] lemma singleton_subset_iff {s : finset α} {a : α} :
  singleton a ⊆ s ↔ a ∈ s :=
set.singleton_subset_iff

/-! ### insert -/
section decidable_eq
variables [decidable_eq α]

/-- `insert a s` is the set `{a} ∪ s` containing `a` and the elements of `s`. -/
instance : has_insert α (finset α) := ⟨λ a s, ⟨_, nodup_ndinsert a s.2⟩⟩

theorem insert_def (a : α) (s : finset α) : insert a s = ⟨_, nodup_ndinsert a s.2⟩ := rfl

@[simp] theorem insert_val (a : α) (s : finset α) : (insert a s).1 = ndinsert a s.1 := rfl

theorem insert_val' (a : α) (s : finset α) : (insert a s).1 = erase_dup (a :: s.1) :=
by rw [erase_dup_cons, erase_dup_eq_self]; refl

theorem insert_val_of_not_mem {a : α} {s : finset α} (h : a ∉ s) : (insert a s).1 = a :: s.1 :=
by rw [insert_val, ndinsert_of_not_mem h]

@[simp] theorem mem_insert {a b : α} {s : finset α} : a ∈ insert b s ↔ a = b ∨ a ∈ s := mem_ndinsert

theorem mem_insert_self (a : α) (s : finset α) : a ∈ insert a s := mem_ndinsert_self a s.1
theorem mem_insert_of_mem {a b : α} {s : finset α} (h : a ∈ s) : a ∈ insert b s := mem_ndinsert_of_mem h
theorem mem_of_mem_insert_of_ne {a b : α} {s : finset α} (h : b ∈ insert a s) : b ≠ a → b ∈ s :=
(mem_insert.1 h).resolve_left

@[simp] lemma coe_insert (a : α) (s : finset α) : ↑(insert a s) = (insert a ↑s : set α) :=
set.ext $ λ x, by simp only [mem_coe, mem_insert, set.mem_insert_iff]

@[simp] theorem insert_eq_of_mem {a : α} {s : finset α} (h : a ∈ s) : insert a s = s :=
eq_of_veq $ ndinsert_of_mem h

theorem insert.comm (a b : α) (s : finset α) : insert a (insert b s) = insert b (insert a s) :=
ext.2 $ λ x, by simp only [finset.mem_insert, or.left_comm]

@[simp] theorem insert_idem (a : α) (s : finset α) : insert a (insert a s) = insert a s :=
ext.2 $ λ x, by simp only [finset.mem_insert, or.assoc.symm, or_self]

@[simp] theorem insert_ne_empty (a : α) (s : finset α) : insert a s ≠ ∅ :=
ne_empty_of_mem (mem_insert_self a s)

lemma ne_insert_of_not_mem (s t : finset α) {a : α} (h : a ∉ s) :
  s ≠ insert a t :=
by { contrapose! h, simp [h] }

theorem insert_subset {a : α} {s t : finset α} : insert a s ⊆ t ↔ a ∈ t ∧ s ⊆ t :=
by simp only [subset_iff, mem_insert, forall_eq, or_imp_distrib, forall_and_distrib]

theorem subset_insert (a : α) (s : finset α) : s ⊆ insert a s :=
λ b, mem_insert_of_mem

theorem insert_subset_insert (a : α) {s t : finset α} (h : s ⊆ t) : insert a s ⊆ insert a t :=
insert_subset.2 ⟨mem_insert_self _ _, subset.trans h (subset_insert _ _)⟩

lemma ssubset_iff {s t : finset α} : s ⊂ t ↔ (∃a, a ∉ s ∧ insert a s ⊆ t) :=
iff.intro
  (assume ⟨h₁, h₂⟩,
    have ∃a ∈ t, a ∉ s, by simpa only [finset.subset_iff, classical.not_forall] using h₂,
    let ⟨a, hat, has⟩ := this in ⟨a, has, insert_subset.mpr ⟨hat, h₁⟩⟩)
  (assume ⟨a, hat, has⟩,
    let ⟨h₁, h₂⟩ := insert_subset.mp has in
    ⟨h₂, assume h, hat $ h h₁⟩)

lemma ssubset_insert {s : finset α} {a : α} (h : a ∉ s) : s ⊂ insert a s :=
ssubset_iff.mpr ⟨a, h, subset.refl _⟩

@[recursor 6] protected theorem induction {α : Type*} {p : finset α → Prop} [decidable_eq α]
  (h₁ : p ∅) (h₂ : ∀ ⦃a : α⦄ {s : finset α}, a ∉ s → p s → p (insert a s)) : ∀ s, p s
| ⟨s, nd⟩ := multiset.induction_on s (λ _, h₁) (λ a s IH nd, begin
    cases nodup_cons.1 nd with m nd',
    rw [← (eq_of_veq _ : insert a (finset.mk s _) = ⟨a::s, nd⟩)],
    { exact h₂ (by exact m) (IH nd') },
    { rw [insert_val, ndinsert_of_not_mem m] }
  end) nd

/--
To prove a proposition about an arbitrary `finset α`,
it suffices to prove it for the empty `finset`,
and to show that if it holds for some `finset α`,
then it holds for the `finset` obtained by inserting a new element.
-/
@[elab_as_eliminator] protected theorem induction_on {α : Type*} {p : finset α → Prop} [decidable_eq α]
  (s : finset α) (h₁ : p ∅) (h₂ : ∀ ⦃a : α⦄ {s : finset α}, a ∉ s → p s → p (insert a s)) : p s :=
finset.induction h₁ h₂ s

@[simp] theorem singleton_eq_singleton (a : α) : {a} = ι a := rfl

theorem insert_empty_eq_singleton (a : α) : {a} = ι a := rfl

theorem insert_singleton_self_eq (a : α) : ({a, a} : finset α) = ι a :=
insert_eq_of_mem $ mem_singleton_self _

@[simp] theorem insert_singleton_self_eq' {a : α} : insert a (ι a) = ι a :=
insert_singleton_self_eq _

/-! ### union -/

/-- `s ∪ t` is the set such that `a ∈ s ∪ t` iff `a ∈ s` or `a ∈ t`. -/
instance : has_union (finset α) := ⟨λ s₁ s₂, ⟨_, nodup_ndunion s₁.1 s₂.2⟩⟩

theorem union_val_nd (s₁ s₂ : finset α) : (s₁ ∪ s₂).1 = ndunion s₁.1 s₂.1 := rfl

@[simp] theorem union_val (s₁ s₂ : finset α) : (s₁ ∪ s₂).1 = s₁.1 ∪ s₂.1 :=
ndunion_eq_union s₁.2

@[simp] theorem mem_union {a : α} {s₁ s₂ : finset α} : a ∈ s₁ ∪ s₂ ↔ a ∈ s₁ ∨ a ∈ s₂ := mem_ndunion

theorem mem_union_left {a : α} {s₁ : finset α} (s₂ : finset α) (h : a ∈ s₁) : a ∈ s₁ ∪ s₂ := mem_union.2 $ or.inl h

theorem mem_union_right {a : α} {s₂ : finset α} (s₁ : finset α) (h : a ∈ s₂) : a ∈ s₁ ∪ s₂ := mem_union.2 $ or.inr h

theorem not_mem_union {a : α} {s₁ s₂ : finset α} : a ∉ s₁ ∪ s₂ ↔ a ∉ s₁ ∧ a ∉ s₂ :=
by rw [mem_union, not_or_distrib]

@[simp] lemma coe_union (s₁ s₂ : finset α) : ↑(s₁ ∪ s₂) = (↑s₁ ∪ ↑s₂ : set α) := set.ext $ λ x, mem_union

theorem union_subset {s₁ s₂ s₃ : finset α} (h₁ : s₁ ⊆ s₃) (h₂ : s₂ ⊆ s₃) : s₁ ∪ s₂ ⊆ s₃ :=
val_le_iff.1 (ndunion_le.2 ⟨h₁, val_le_iff.2 h₂⟩)

theorem subset_union_left (s₁ s₂ : finset α) : s₁ ⊆ s₁ ∪ s₂ := λ x, mem_union_left _

theorem subset_union_right (s₁ s₂ : finset α) : s₂ ⊆ s₁ ∪ s₂ := λ x, mem_union_right _

theorem union_comm (s₁ s₂ : finset α) : s₁ ∪ s₂ = s₂ ∪ s₁ :=
ext.2 $ λ x, by simp only [mem_union, or_comm]

instance : is_commutative (finset α) (∪) := ⟨union_comm⟩

@[simp] theorem union_assoc (s₁ s₂ s₃ : finset α) : (s₁ ∪ s₂) ∪ s₃ = s₁ ∪ (s₂ ∪ s₃) :=
ext.2 $ λ x, by simp only [mem_union, or_assoc]

instance : is_associative (finset α) (∪) := ⟨union_assoc⟩

@[simp] theorem union_idempotent (s : finset α) : s ∪ s = s :=
ext.2 $ λ _, mem_union.trans $ or_self _

instance : is_idempotent (finset α) (∪) := ⟨union_idempotent⟩

theorem union_left_comm (s₁ s₂ s₃ : finset α) : s₁ ∪ (s₂ ∪ s₃) = s₂ ∪ (s₁ ∪ s₃) :=
ext.2 $ λ _, by simp only [mem_union, or.left_comm]

theorem union_right_comm (s₁ s₂ s₃ : finset α) : (s₁ ∪ s₂) ∪ s₃ = (s₁ ∪ s₃) ∪ s₂ :=
ext.2 $ λ x, by simp only [mem_union, or_assoc, or_comm (x ∈ s₂)]

theorem union_self (s : finset α) : s ∪ s = s := union_idempotent s

@[simp] theorem union_empty (s : finset α) : s ∪ ∅ = s :=
ext.2 $ λ x, mem_union.trans $ or_false _

@[simp] theorem empty_union (s : finset α) : ∅ ∪ s = s :=
ext.2 $ λ x, mem_union.trans $ false_or _

theorem insert_eq (a : α) (s : finset α) : insert a s = {a} ∪ s := rfl

@[simp] theorem insert_union (a : α) (s t : finset α) : insert a s ∪ t = insert a (s ∪ t) :=
by simp only [insert_eq, union_assoc]

@[simp] theorem union_insert (a : α) (s t : finset α) : s ∪ insert a t = insert a (s ∪ t) :=
by simp only [insert_eq, union_left_comm]

theorem insert_union_distrib (a : α) (s t : finset α) : insert a (s ∪ t) = insert a s ∪ insert a t :=
by simp only [insert_union, union_insert, insert_idem]

@[simp] lemma union_eq_left_iff_subset {s t : finset α} :
  s ∪ t = s ↔ t ⊆ s :=
begin
  split,
  { assume h,
    have : t ⊆ s ∪ t := subset_union_right _ _,
    rwa h at this },
  { assume h,
    exact subset.antisymm (union_subset (subset.refl _) h) (subset_union_left _ _) }
end

@[simp] lemma left_eq_union_iff_subset {s t : finset α} :
  s = s ∪ t ↔ t ⊆ s :=
by rw [← union_eq_left_iff_subset, eq_comm]

@[simp] lemma union_eq_right_iff_subset {s t : finset α} :
  t ∪ s = s ↔ t ⊆ s :=
by rw [union_comm, union_eq_left_iff_subset]

@[simp] lemma right_eq_union_iff_subset {s t : finset α} :
  s = t ∪ s ↔ t ⊆ s :=
by rw [← union_eq_right_iff_subset, eq_comm]

/-! ### inter -/

/-- `s ∩ t` is the set such that `a ∈ s ∩ t` iff `a ∈ s` and `a ∈ t`. -/
instance : has_inter (finset α) := ⟨λ s₁ s₂, ⟨_, nodup_ndinter s₂.1 s₁.2⟩⟩

theorem inter_val_nd (s₁ s₂ : finset α) : (s₁ ∩ s₂).1 = ndinter s₁.1 s₂.1 := rfl

@[simp] theorem inter_val (s₁ s₂ : finset α) : (s₁ ∩ s₂).1 = s₁.1 ∩ s₂.1 :=
ndinter_eq_inter s₁.2

@[simp] theorem mem_inter {a : α} {s₁ s₂ : finset α} : a ∈ s₁ ∩ s₂ ↔ a ∈ s₁ ∧ a ∈ s₂ := mem_ndinter

theorem mem_of_mem_inter_left {a : α} {s₁ s₂ : finset α} (h : a ∈ s₁ ∩ s₂) : a ∈ s₁ := (mem_inter.1 h).1

theorem mem_of_mem_inter_right {a : α} {s₁ s₂ : finset α} (h : a ∈ s₁ ∩ s₂) : a ∈ s₂ := (mem_inter.1 h).2

theorem mem_inter_of_mem {a : α} {s₁ s₂ : finset α} : a ∈ s₁ → a ∈ s₂ → a ∈ s₁ ∩ s₂ :=
and_imp.1 mem_inter.2

theorem inter_subset_left (s₁ s₂ : finset α) : s₁ ∩ s₂ ⊆ s₁ := λ a, mem_of_mem_inter_left

theorem inter_subset_right (s₁ s₂ : finset α) : s₁ ∩ s₂ ⊆ s₂ := λ a, mem_of_mem_inter_right

theorem subset_inter {s₁ s₂ s₃ : finset α} : s₁ ⊆ s₂ → s₁ ⊆ s₃ → s₁ ⊆ s₂ ∩ s₃ :=
by simp only [subset_iff, mem_inter] {contextual:=tt}; intros; split; trivial

@[simp] lemma coe_inter (s₁ s₂ : finset α) : ↑(s₁ ∩ s₂) = (↑s₁ ∩ ↑s₂ : set α) := set.ext $ λ _, mem_inter

@[simp] theorem union_inter_cancel_left {s t : finset α} : (s ∪ t) ∩ s = s :=
by rw [← coe_inj, coe_inter, coe_union, set.union_inter_cancel_left]

@[simp] theorem union_inter_cancel_right {s t : finset α} : (s ∪ t) ∩ t = t :=
by rw [← coe_inj, coe_inter, coe_union, set.union_inter_cancel_right]

theorem inter_comm (s₁ s₂ : finset α) : s₁ ∩ s₂ = s₂ ∩ s₁ :=
ext.2 $ λ _, by simp only [mem_inter, and_comm]

@[simp] theorem inter_assoc (s₁ s₂ s₃ : finset α) : (s₁ ∩ s₂) ∩ s₃ = s₁ ∩ (s₂ ∩ s₃) :=
ext.2 $ λ _, by simp only [mem_inter, and_assoc]

theorem inter_left_comm (s₁ s₂ s₃ : finset α) : s₁ ∩ (s₂ ∩ s₃) = s₂ ∩ (s₁ ∩ s₃) :=
ext.2 $ λ _, by simp only [mem_inter, and.left_comm]

theorem inter_right_comm (s₁ s₂ s₃ : finset α) : (s₁ ∩ s₂) ∩ s₃ = (s₁ ∩ s₃) ∩ s₂ :=
ext.2 $ λ _, by simp only [mem_inter, and.right_comm]

@[simp] theorem inter_self (s : finset α) : s ∩ s = s :=
ext.2 $ λ _, mem_inter.trans $ and_self _

@[simp] theorem inter_empty (s : finset α) : s ∩ ∅ = ∅ :=
ext.2 $ λ _, mem_inter.trans $ and_false _

@[simp] theorem empty_inter (s : finset α) : ∅ ∩ s = ∅ :=
ext.2 $ λ _, mem_inter.trans $ false_and _

@[simp] lemma inter_union_self (s t : finset α) : s ∩ (t ∪ s) = s :=
by rw [inter_comm, union_inter_cancel_right]

@[simp] theorem insert_inter_of_mem {s₁ s₂ : finset α} {a : α} (h : a ∈ s₂) :
  insert a s₁ ∩ s₂ = insert a (s₁ ∩ s₂) :=
ext.2 $ λ x, have x = a ∨ x ∈ s₂ ↔ x ∈ s₂, from or_iff_right_of_imp $ by rintro rfl; exact h,
by simp only [mem_inter, mem_insert, or_and_distrib_left, this]

@[simp] theorem inter_insert_of_mem {s₁ s₂ : finset α} {a : α} (h : a ∈ s₁) :
  s₁ ∩ insert a s₂ = insert a (s₁ ∩ s₂) :=
by rw [inter_comm, insert_inter_of_mem h, inter_comm]

@[simp] theorem insert_inter_of_not_mem {s₁ s₂ : finset α} {a : α} (h : a ∉ s₂) :
  insert a s₁ ∩ s₂ = s₁ ∩ s₂ :=
ext.2 $ λ x, have ¬ (x = a ∧ x ∈ s₂), by rintro ⟨rfl, H⟩; exact h H,
by simp only [mem_inter, mem_insert, or_and_distrib_right, this, false_or]

@[simp] theorem inter_insert_of_not_mem {s₁ s₂ : finset α} {a : α} (h : a ∉ s₁) :
  s₁ ∩ insert a s₂ = s₁ ∩ s₂ :=
by rw [inter_comm, insert_inter_of_not_mem h, inter_comm]

@[simp] theorem singleton_inter_of_mem {a : α} {s : finset α} (H : a ∈ s) : ι a ∩ s = ι a :=
show insert a ∅ ∩ s = insert a ∅, by rw [insert_inter_of_mem H, empty_inter]

@[simp] theorem singleton_inter_of_not_mem {a : α} {s : finset α} (H : a ∉ s) : ι a ∩ s = ∅ :=
eq_empty_of_forall_not_mem $ by simp only [mem_inter, mem_singleton]; rintro x ⟨rfl, h⟩; exact H h

@[simp] theorem inter_singleton_of_mem {a : α} {s : finset α} (h : a ∈ s) : s ∩ ι a = ι a :=
by rw [inter_comm, singleton_inter_of_mem h]

@[simp] theorem inter_singleton_of_not_mem {a : α} {s : finset α} (h : a ∉ s) : s ∩ ι a = ∅ :=
by rw [inter_comm, singleton_inter_of_not_mem h]

@[mono]
lemma inter_subset_inter {x y s t : finset α} (h : x ⊆ y) (h' : s ⊆ t) : x ∩ s ⊆ y ∩ t :=
begin
  intros a a_in,
  rw finset.mem_inter at a_in ⊢,
  exact ⟨h a_in.1, h' a_in.2⟩
end

lemma inter_subset_inter_right {x y s : finset α} (h : x ⊆ y) : x ∩ s ⊆ y ∩ s :=
finset.inter_subset_inter h (finset.subset.refl _)

lemma inter_subset_inter_left {x y s : finset α} (h : x ⊆ y) : s ∩ x ⊆ s ∩ y :=
finset.inter_subset_inter (finset.subset.refl _) h

/-! ### lattice laws -/

instance : lattice (finset α) :=
{ sup          := (∪),
  sup_le       := assume a b c, union_subset,
  le_sup_left  := subset_union_left,
  le_sup_right := subset_union_right,
  inf          := (∩),
  le_inf       := assume a b c, subset_inter,
  inf_le_left  := inter_subset_left,
  inf_le_right := inter_subset_right,
  ..finset.partial_order }

@[simp] theorem sup_eq_union (s t : finset α) : s ⊔ t = s ∪ t := rfl
@[simp] theorem inf_eq_inter (s t : finset α) : s ⊓ t = s ∩ t := rfl

instance : semilattice_inf_bot (finset α) :=
{ bot := ∅, bot_le := empty_subset, ..finset.lattice }

instance {α : Type*} [decidable_eq α] : semilattice_sup_bot (finset α) :=
{ ..finset.semilattice_inf_bot, ..finset.lattice }

instance : distrib_lattice (finset α) :=
{ le_sup_inf := assume a b c, show (a ∪ b) ∩ (a ∪ c) ⊆ a ∪ b ∩ c,
    by simp only [subset_iff, mem_inter, mem_union, and_imp, or_imp_distrib] {contextual:=tt};
    simp only [true_or, imp_true_iff, true_and, or_true],
  ..finset.lattice }

theorem inter_distrib_left (s t u : finset α) : s ∩ (t ∪ u) = (s ∩ t) ∪ (s ∩ u) := inf_sup_left

theorem inter_distrib_right (s t u : finset α) : (s ∪ t) ∩ u = (s ∩ u) ∪ (t ∩ u) := inf_sup_right

theorem union_distrib_left (s t u : finset α) : s ∪ (t ∩ u) = (s ∪ t) ∩ (s ∪ u) := sup_inf_left

theorem union_distrib_right (s t u : finset α) : (s ∩ t) ∪ u = (s ∪ u) ∩ (t ∪ u) := sup_inf_right

lemma union_eq_empty_iff (A B : finset α) : A ∪ B = ∅ ↔ A = ∅ ∧ B = ∅ := sup_eq_bot_iff

/-! ### erase -/

/-- `erase s a` is the set `s - {a}`, that is, the elements of `s` which are
  not equal to `a`. -/
def erase (s : finset α) (a : α) : finset α := ⟨_, nodup_erase_of_nodup a s.2⟩

@[simp] theorem erase_val (s : finset α) (a : α) : (erase s a).1 = s.1.erase a := rfl

@[simp] theorem mem_erase {a b : α} {s : finset α} : a ∈ erase s b ↔ a ≠ b ∧ a ∈ s :=
mem_erase_iff_of_nodup s.2

theorem not_mem_erase (a : α) (s : finset α) : a ∉ erase s a := mem_erase_of_nodup s.2

@[simp] theorem erase_empty (a : α) : erase ∅ a = ∅ := rfl

theorem ne_of_mem_erase {a b : α} {s : finset α} : b ∈ erase s a → b ≠ a :=
by simp only [mem_erase]; exact and.left

theorem mem_of_mem_erase {a b : α} {s : finset α} : b ∈ erase s a → b ∈ s := mem_of_mem_erase

theorem mem_erase_of_ne_of_mem {a b : α} {s : finset α} : a ≠ b → a ∈ s → a ∈ erase s b :=
by simp only [mem_erase]; exact and.intro

theorem erase_insert {a : α} {s : finset α} (h : a ∉ s) : erase (insert a s) a = s :=
ext.2 $ assume x, by simp only [mem_erase, mem_insert, and_or_distrib_left, not_and_self, false_or];
apply and_iff_right_of_imp; rintro H rfl; exact h H

theorem insert_erase {a : α} {s : finset α} (h : a ∈ s) : insert a (erase s a) = s :=
ext.2 $ assume x, by simp only [mem_insert, mem_erase, or_and_distrib_left, dec_em, true_and];
apply or_iff_right_of_imp; rintro rfl; exact h

theorem erase_subset_erase (a : α) {s t : finset α} (h : s ⊆ t) : erase s a ⊆ erase t a :=
val_le_iff.1 $ erase_le_erase _ $ val_le_iff.2 h

theorem erase_subset (a : α) (s : finset α) : erase s a ⊆ s := erase_subset _ _

@[simp] lemma coe_erase (a : α) (s : finset α) : ↑(erase s a) = (↑s \ {a} : set α) :=
set.ext $ λ _, mem_erase.trans $ by rw [and_comm, set.mem_diff, set.mem_singleton_iff]; refl

lemma erase_ssubset {a : α} {s : finset α} (h : a ∈ s) : s.erase a ⊂ s :=
calc s.erase a ⊂ insert a (s.erase a) : ssubset_insert $ not_mem_erase _ _
  ... = _ : insert_erase h

theorem erase_eq_of_not_mem {a : α} {s : finset α} (h : a ∉ s) : erase s a = s :=
eq_of_veq $ erase_of_not_mem h

theorem subset_insert_iff {a : α} {s t : finset α} : s ⊆ insert a t ↔ erase s a ⊆ t :=
by simp only [subset_iff, or_iff_not_imp_left, mem_erase, mem_insert, and_imp];
exact forall_congr (λ x, forall_swap)

theorem erase_insert_subset (a : α) (s : finset α) : erase (insert a s) a ⊆ s :=
subset_insert_iff.1 $ subset.refl _

theorem insert_erase_subset (a : α) (s : finset α) : s ⊆ insert a (erase s a) :=
subset_insert_iff.2 $ subset.refl _

/-! ### sdiff -/

/-- `s \ t` is the set consisting of the elements of `s` that are not in `t`. -/
instance : has_sdiff (finset α) := ⟨λs₁ s₂, ⟨s₁.1 - s₂.1, nodup_of_le (sub_le_self _ _) s₁.2⟩⟩

@[simp] theorem mem_sdiff {a : α} {s₁ s₂ : finset α} :
  a ∈ s₁ \ s₂ ↔ a ∈ s₁ ∧ a ∉ s₂ := mem_sub_of_nodup s₁.2

lemma not_mem_sdiff_of_mem_right {a : α} {s t : finset α} (h : a ∈ t) : a ∉ s \ t :=
by simp only [mem_sdiff, h, not_true, not_false_iff, and_false]

theorem sdiff_union_of_subset {s₁ s₂ : finset α} (h : s₁ ⊆ s₂) : (s₂ \ s₁) ∪ s₁ = s₂ :=
ext.2 $ λ a, by simpa only [mem_sdiff, mem_union, or_comm,
  or_and_distrib_left, dec_em, and_true] using or_iff_right_of_imp (@h a)

theorem union_sdiff_of_subset {s₁ s₂ : finset α} (h : s₁ ⊆ s₂) : s₁ ∪ (s₂ \ s₁) = s₂ :=
(union_comm _ _).trans (sdiff_union_of_subset h)

theorem inter_sdiff (s t u : finset α) : s ∩ (t \ u) = s ∩ t \ u :=
by { ext x, simp [and_assoc] }

@[simp] theorem inter_sdiff_self (s₁ s₂ : finset α) : s₁ ∩ (s₂ \ s₁) = ∅ :=
eq_empty_of_forall_not_mem $
by simp only [mem_inter, mem_sdiff]; rintro x ⟨h, _, hn⟩; exact hn h

@[simp] theorem sdiff_inter_self (s₁ s₂ : finset α) : (s₂ \ s₁) ∩ s₁ = ∅ :=
(inter_comm _ _).trans (inter_sdiff_self _ _)

@[simp] theorem sdiff_self (s₁ : finset α) : s₁ \ s₁ = ∅ :=
by ext; simp

theorem sdiff_inter_distrib_right (s₁ s₂ s₃ : finset α) : s₁ \ (s₂ ∩ s₃) = (s₁ \ s₂) ∪ (s₁ \ s₃) :=
by ext; simp only [and_or_distrib_left, mem_union, classical.not_and_distrib, mem_sdiff, mem_inter]

@[simp] theorem sdiff_inter_self_left (s₁ s₂ : finset α) : s₁ \ (s₁ ∩ s₂) = s₁ \ s₂ :=
by simp only [sdiff_inter_distrib_right, sdiff_self, empty_union]

@[simp] theorem sdiff_inter_self_right (s₁ s₂ : finset α) : s₁ \ (s₂ ∩ s₁) = s₁ \ s₂ :=
by simp only [sdiff_inter_distrib_right, sdiff_self, union_empty]

@[simp] theorem sdiff_empty {s₁ : finset α} : s₁ \ ∅ = s₁ :=
ext.2 (by simp)

@[mono]
theorem sdiff_subset_sdiff {s₁ s₂ t₁ t₂ : finset α} (h₁ : t₁ ⊆ t₂) (h₂ : s₂ ⊆ s₁) : t₁ \ s₁ ⊆ t₂ \ s₂ :=
by simpa only [subset_iff, mem_sdiff, and_imp] using λ a m₁ m₂, and.intro (h₁ m₁) (mt (@h₂ _) m₂)

theorem sdiff_subset_self {s₁ s₂ : finset α} : s₁ \ s₂ ⊆ s₁ :=
suffices s₁ \ s₂ ⊆ s₁ \ ∅, by simpa [sdiff_empty] using this,
sdiff_subset_sdiff (subset.refl _) (empty_subset _)

@[simp] lemma coe_sdiff (s₁ s₂ : finset α) : ↑(s₁ \ s₂) = (↑s₁ \ ↑s₂ : set α) :=
set.ext $ λ _, mem_sdiff

@[simp] lemma to_set_sdiff (s t : finset α) : (s \ t).to_set = s.to_set \ t.to_set :=
by apply finset.coe_sdiff

@[simp] theorem union_sdiff_self_eq_union {s t : finset α} : s ∪ (t \ s) = s ∪ t :=
ext.2 $ λ a, by simp only [mem_union, mem_sdiff, or_iff_not_imp_left,
  imp_and_distrib, and_iff_left id]

@[simp] theorem sdiff_union_self_eq_union {s t : finset α} : (s \ t) ∪ t = s ∪ t :=
by rw [union_comm, union_sdiff_self_eq_union, union_comm]

lemma union_sdiff_symm {s t : finset α} : s ∪ (t \ s) = t ∪ (s \ t) :=
by rw [union_sdiff_self_eq_union, union_sdiff_self_eq_union, union_comm]

lemma sdiff_union_inter (s t : finset α) : (s \ t) ∪ (s ∩ t) = s :=
by { simp only [ext, mem_union, mem_sdiff, mem_inter], tauto }

@[simp] lemma sdiff_idem (s t : finset α) : s \ t \ t = s \ t :=
by { simp only [ext, mem_sdiff], tauto }

lemma sdiff_eq_empty_iff_subset {s t : finset α} : s \ t = ∅ ↔ s ⊆ t :=
by { rw [subset_iff, ext], simp }

@[simp] lemma empty_sdiff (s : finset α) : ∅ \ s = ∅ :=
by { rw sdiff_eq_empty_iff_subset, exact empty_subset _ }

lemma insert_sdiff_of_not_mem (s : finset α) {t : finset α} {x : α} (h : x ∉ t) :
  (insert x s) \ t = insert x (s \ t) :=
begin
  rw [← coe_inj, coe_insert, coe_sdiff, coe_sdiff, coe_insert],
  exact set.insert_diff_of_not_mem ↑s h
end

lemma insert_sdiff_of_mem (s : finset α) {t : finset α} {x : α} (h : x ∈ t) :
  (insert x s) \ t = s \ t :=
begin
  rw [← coe_inj, coe_sdiff, coe_sdiff, coe_insert],
  exact set.insert_diff_of_mem ↑s h
end

@[simp] lemma sdiff_subset (s t : finset α) : s \ t ⊆ s :=
by simp [subset_iff, mem_sdiff] {contextual := tt}

lemma union_sdiff_distrib (s₁ s₂ t : finset α) : (s₁ ∪ s₂) \ t = s₁ \ t ∪ s₂ \ t :=
by { simp only [ext, mem_sdiff, mem_union], tauto }

lemma sdiff_union_distrib (s t₁ t₂ : finset α) : s \ (t₁ ∪ t₂) = (s \ t₁) ∩ (s \ t₂) :=
by { simp only [ext, mem_union, mem_sdiff, mem_inter], tauto }

lemma union_sdiff_self (s t : finset α) : (s ∪ t) \ t = s \ t :=
by rw [union_sdiff_distrib, sdiff_self, union_empty]

lemma sdiff_singleton_eq_erase (a : α) (s : finset α) : s \ singleton a = erase s a :=
by { ext, rw [mem_erase, mem_sdiff, mem_singleton], tauto }

lemma sdiff_sdiff_self_left (s t : finset α) : s \ (s \ t) = s ∩ t :=
by { simp only [ext, mem_sdiff, mem_inter], tauto }

lemma inter_eq_inter_of_sdiff_eq_sdiff {s t₁ t₂ : finset α} : s \ t₁ = s \ t₂ → s ∩ t₁ = s ∩ t₂ :=
by { simp only [ext, mem_sdiff, mem_inter], intros b c, replace b := b c, split; tauto }

end decidable_eq

/-! ### attach -/

/-- `attach s` takes the elements of `s` and forms a new set of elements of the
  subtype `{x // x ∈ s}`. -/
def attach (s : finset α) : finset {x // x ∈ s} := ⟨attach s.1, nodup_attach.2 s.2⟩

@[simp] theorem attach_val (s : finset α) : s.attach.1 = s.1.attach := rfl

@[simp] theorem mem_attach (s : finset α) : ∀ x, x ∈ s.attach := mem_attach _

@[simp] theorem attach_empty : attach (∅ : finset α) = ∅ := rfl

/-! ### piecewise -/
section piecewise

/-- `s.piecewise f g` is the function equal to `f` on the finset `s`, and to `g` on its complement. -/
def piecewise {α : Type*} {δ : α → Sort*} (s : finset α) (f g : Πi, δ i) [∀j, decidable (j ∈ s)] :
  Πi, δ i :=
λi, if i ∈ s then f i else g i

variables {δ : α → Sort*} (s : finset α) (f g : Πi, δ i)

@[simp] lemma piecewise_insert_self [decidable_eq α] {j : α} [∀i, decidable (i ∈ insert j s)] :
  (insert j s).piecewise f g j = f j :=
by simp [piecewise]

@[simp] lemma piecewise_empty [∀i : α, decidable (i ∈ (∅ : finset α))] : piecewise ∅ f g = g :=
by { ext i, simp [piecewise] }

variable [∀j, decidable (j ∈ s)]

@[elim_cast] lemma piecewise_coe [∀j, decidable (j ∈ (↑s : set α))] :
  (↑s : set α).piecewise f g = s.piecewise f g :=
by { ext, congr }

@[simp, priority 980]
lemma piecewise_eq_of_mem {i : α} (hi : i ∈ s) : s.piecewise f g i = f i :=
by simp [piecewise, hi]

@[simp, priority 980]
lemma piecewise_eq_of_not_mem {i : α} (hi : i ∉ s) : s.piecewise f g i = g i :=
by simp [piecewise, hi]

@[simp, priority 990]
lemma piecewise_insert_of_ne [decidable_eq α] {i j : α} [∀i, decidable (i ∈ insert j s)]
  (h : i ≠ j) : (insert j s).piecewise f g i = s.piecewise f g i :=
by simp [piecewise, h]

lemma piecewise_insert [decidable_eq α] (j : α) [∀i, decidable (i ∈ insert j s)] :
  (insert j s).piecewise f g = function.update (s.piecewise f g) j (f j) :=
begin
  classical,
  rw [← piecewise_coe, ← piecewise_coe, ← set.piecewise_insert, ← coe_insert j s],
  congr
end

lemma update_eq_piecewise {β : Type*} [decidable_eq α] (f : α → β) (i : α) (v : β) :
  function.update f i v = piecewise (singleton i) (λj, v) f :=
begin
  ext j,
  by_cases h : j = i,
  { rw [h], simp },
  { simp [h] }
end

end piecewise

section decidable_pi_exists
variables {s : finset α}

instance decidable_dforall_finset {p : Πa∈s, Prop} [hp : ∀a (h : a ∈ s), decidable (p a h)] :
  decidable (∀a (h : a ∈ s), p a h) :=
multiset.decidable_dforall_multiset

/-- decidable equality for functions whose domain is bounded by finsets -/
instance decidable_eq_pi_finset {β : α → Type*} [h : ∀a, decidable_eq (β a)] :
  decidable_eq (Πa∈s, β a) :=
multiset.decidable_eq_pi_multiset

instance decidable_dexists_finset {p : Πa∈s, Prop} [hp : ∀a (h : a ∈ s), decidable (p a h)] :
  decidable (∃a (h : a ∈ s), p a h) :=
multiset.decidable_dexists_multiset

end decidable_pi_exists

/-! ### filter -/
section filter
variables {p q : α → Prop} [decidable_pred p] [decidable_pred q]

/-- `filter p s` is the set of elements of `s` that satisfy `p`. -/
def filter (p : α → Prop) [decidable_pred p] (s : finset α) : finset α :=
⟨_, nodup_filter p s.2⟩

@[simp] theorem filter_val (s : finset α) : (filter p s).1 = s.1.filter p := rfl

@[simp] theorem mem_filter {s : finset α} {a : α} : a ∈ s.filter p ↔ a ∈ s ∧ p a := mem_filter

@[simp] theorem filter_subset (s : finset α) : s.filter p ⊆ s := filter_subset _

theorem filter_filter (s : finset α) :
  (s.filter p).filter q = s.filter (λa, p a ∧ q a) :=
ext.2 $ assume a, by simp only [mem_filter, and_comm, and.left_comm]

@[simp] lemma filter_true {s : finset α} [h : decidable_pred (λ _, true)] :
  @finset.filter α (λ _, true) h s = s :=
by ext; simp

@[simp] theorem filter_false {h} (s : finset α) : @filter α (λa, false) h s = ∅ :=
ext.2 $ assume a, by simp only [mem_filter, and_false]; refl

lemma filter_congr {s : finset α} (H : ∀ x ∈ s, p x ↔ q x) : filter p s = filter q s :=
eq_of_veq $ filter_congr H

lemma filter_empty : filter p ∅ = ∅ :=
subset_empty.1 $ filter_subset _

lemma filter_subset_filter {s t : finset α} (h : s ⊆ t) : s.filter p ⊆ t.filter p :=
assume a ha, mem_filter.2 ⟨h (mem_filter.1 ha).1, (mem_filter.1 ha).2⟩

@[simp] lemma coe_filter (s : finset α) : ↑(s.filter p) = ({x ∈ ↑s | p x} : set α) :=
set.ext $ λ _, mem_filter

theorem filter_singleton (a : α) : filter p (singleton a) = if p a then singleton a else ∅ :=
by { classical, ext x, simp, split_ifs with h; by_cases h' : x = a; simp [h, h'] }

variable [decidable_eq α]

theorem filter_union (s₁ s₂ : finset α) :
  (s₁ ∪ s₂).filter p = s₁.filter p ∪ s₂.filter p :=
ext.2 $ λ _, by simp only [mem_filter, mem_union, or_and_distrib_right]

theorem filter_union_right (p q : α → Prop) [decidable_pred p] [decidable_pred q] (s : finset α) :
  s.filter p ∪ s.filter q = s.filter (λx, p x ∨ q x) :=
ext.2 $ λ x, by simp only [mem_filter, mem_union, and_or_distrib_left.symm]

lemma filter_mem_eq_inter {s t : finset α} : s.filter (λ i, i ∈ t) = s ∩ t :=
ext' $ λ i, by rw [mem_filter, mem_inter]

theorem filter_inter {s t : finset α} : filter p s ∩ t = filter p (s ∩ t) :=
by { ext, simp only [mem_inter, mem_filter, and.right_comm] }

theorem inter_filter {s t : finset α} : s ∩ filter p t = filter p (s ∩ t) :=
by rw [inter_comm, filter_inter, inter_comm]

theorem filter_insert (a : α) (s : finset α) :
  filter p (insert a s) = if p a then insert a (filter p s) else (filter p s) :=
by { ext x, simp, split_ifs with h; by_cases h' : x = a; simp [h, h'] }

theorem filter_or [decidable_pred (λ a, p a ∨ q a)] (s : finset α) :
  s.filter (λ a, p a ∨ q a) = s.filter p ∪ s.filter q :=
ext.2 $ λ _, by simp only [mem_filter, mem_union, and_or_distrib_left]

theorem filter_and [decidable_pred (λ a, p a ∧ q a)] (s : finset α) :
  s.filter (λ a, p a ∧ q a) = s.filter p ∩ s.filter q :=
ext.2 $ λ _, by simp only [mem_filter, mem_inter, and_comm, and.left_comm, and_self]

theorem filter_not [decidable_pred (λ a, ¬ p a)] (s : finset α) :
  s.filter (λ a, ¬ p a) = s \ s.filter p :=
ext.2 $ by simpa only [mem_filter, mem_sdiff, and_comm, not_and] using λ a, and_congr_right $
  λ h : a ∈ s, (imp_iff_right h).symm.trans imp_not_comm

theorem sdiff_eq_filter (s₁ s₂ : finset α) :
  s₁ \ s₂ = filter (∉ s₂) s₁ := ext.2 $ λ _, by simp only [mem_sdiff, mem_filter]

theorem sdiff_eq_self (s₁ s₂ : finset α) :
  s₁ \ s₂ = s₁ ↔ s₁ ∩ s₂ ⊆ ∅ :=
by { simp [subset.antisymm_iff,sdiff_subset_self],
     split; intro h,
     { transitivity' ((s₁ \ s₂) ∩ s₂), mono, simp },
     { calc  s₁ \ s₂
           ⊇ s₁ \ (s₁ ∩ s₂) : by simp [(⊇)]
       ... ⊇ s₁ \ ∅         : by mono using [(⊇)]
       ... ⊇ s₁             : by simp [(⊇)] } }

theorem filter_union_filter_neg_eq [decidable_pred (λ a, ¬ p a)]
  (s : finset α) : s.filter p ∪ s.filter (λa, ¬ p a) = s :=
by simp only [filter_not, union_sdiff_of_subset (filter_subset s)]

theorem filter_inter_filter_neg_eq (s : finset α) : s.filter p ∩ s.filter (λa, ¬ p a) = ∅ :=
by simp only [filter_not, inter_sdiff_self]

lemma subset_union_elim {s : finset α} {t₁ t₂ : set α} (h : ↑s ⊆ t₁ ∪ t₂) :
  ∃s₁ s₂ : finset α, s₁ ∪ s₂ = s ∧ ↑s₁ ⊆ t₁ ∧ ↑s₂ ⊆ t₂ \ t₁ :=
begin
  classical,
  refine ⟨s.filter (∈ t₁), s.filter (∉ t₁), _, _ , _⟩,
  { simp [filter_union_right, classical.or_not] },
  { intro x, simp },
  { intro x, simp, intros hx hx₂, refine ⟨or.resolve_left (h hx) hx₂, hx₂⟩ }
end

/- We can simplify an application of filter where the decidability is inferred in "the wrong way" -/
@[simp] lemma filter_congr_decidable {α} (s : finset α) (p : α → Prop) (h : decidable_pred p)
  [decidable_pred p] : @filter α p h s = s.filter p :=
by congr

section classical
open_locale classical
/-- The following instance allows us to write `{ x ∈ s | p x }` for `finset.filter s p`.
  Since the former notation requires us to define this for all propositions `p`, and `finset.filter`
  only works for decidable propositions, the notation `{ x ∈ s | p x }` is only compatible with
  classical logic because it uses `classical.prop_decidable`.
  We don't want to redo all lemmas of `finset.filter` for `has_sep.sep`, so we make sure that `simp`
  unfolds the notation `{ x ∈ s | p x }` to `finset.filter s p`. If `p` happens to be decidable, the
  simp-lemma `filter_congr_decidable` will make sure that `finset.filter` uses the right instance
  for decidability.
-/
noncomputable instance {α : Type*} : has_sep α (finset α) := ⟨λ p x, x.filter p⟩

@[simp] lemma sep_def {α : Type*} (s : finset α) (p : α → Prop) : {x ∈ s | p x} = s.filter p := rfl

end classical

/--
  After filtering out everything that does not equal a given value, at most that value remains.

  This is equivalent to `filter_eq'` with the equality the other way.
-/
-- This is not a good simp lemma, as it would prevent `finset.mem_filter` from firing
-- on, e.g. `x ∈ s.filter(eq b)`.
lemma filter_eq [decidable_eq β] (s : finset β) (b : β) :
  s.filter(eq b) = ite (b ∈ s) {b} ∅ :=
begin
  split_ifs,
  { ext,
    simp only [mem_filter, insert_empty_eq_singleton, mem_singleton],
    exact ⟨λ h, h.2.symm, by { rintro ⟨h⟩, exact ⟨h, rfl⟩, }⟩ },
  { ext,
    simp only [mem_filter, not_and, iff_false, not_mem_empty],
    rintros m ⟨e⟩, exact h m, }
end

/--
  After filtering out everything that does not equal a given value, at most that value remains.

  This is equivalent to `filter_eq` with the equality the other way.
-/
lemma filter_eq' [decidable_eq β] (s : finset β) (b : β) :
  s.filter (λ a, a = b) = ite (b ∈ s) {b} ∅ :=
trans (filter_congr (λ _ _, ⟨eq.symm, eq.symm⟩)) (filter_eq s b)

end filter

/-! ### range -/
section range
variables {n m l : ℕ}

/-- `range n` is the set of natural numbers less than `n`. -/
def range (n : ℕ) : finset ℕ := ⟨_, nodup_range n⟩

@[simp] theorem range_val (n : ℕ) : (range n).1 = multiset.range n := rfl

@[simp] theorem mem_range : m ∈ range n ↔ m < n := mem_range

@[simp] theorem range_zero : range 0 = ∅ := rfl

@[simp] theorem range_one : range 1 = {0} := rfl

theorem range_succ : range (succ n) = insert n (range n) :=
eq_of_veq $ (range_succ n).trans $ (ndinsert_of_not_mem not_mem_range_self).symm

theorem range_add_one : range (n + 1) = insert n (range n) :=
range_succ

@[simp] theorem not_mem_range_self : n ∉ range n := not_mem_range_self

@[simp] theorem range_subset {n m} : range n ⊆ range m ↔ n ≤ m := range_subset

theorem range_mono : monotone range := λ _ _, range_subset.2

end range

/- useful rules for calculations with quantifiers -/
theorem exists_mem_empty_iff (p : α → Prop) : (∃ x, x ∈ (∅ : finset α) ∧ p x) ↔ false :=
by simp only [not_mem_empty, false_and, exists_false]

theorem exists_mem_insert [d : decidable_eq α]
    (a : α) (s : finset α) (p : α → Prop) :
  (∃ x, x ∈ insert a s ∧ p x) ↔ p a ∨ (∃ x, x ∈ s ∧ p x) :=
by simp only [mem_insert, or_and_distrib_right, exists_or_distrib, exists_eq_left]

theorem forall_mem_empty_iff (p : α → Prop) : (∀ x, x ∈ (∅ : finset α) → p x) ↔ true :=
iff_true_intro $ λ _, false.elim

theorem forall_mem_insert [d : decidable_eq α]
    (a : α) (s : finset α) (p : α → Prop) :
  (∀ x, x ∈ insert a s → p x) ↔ p a ∧ (∀ x, x ∈ s → p x) :=
by simp only [mem_insert, or_imp_distrib, forall_and_distrib, forall_eq]

end finset

namespace option

/-- Construct an empty or singleton finset from an `option` -/
def to_finset (o : option α) : finset α :=
match o with
| none   := ∅
| some a := finset.singleton a
end

@[simp] theorem to_finset_none : none.to_finset = (∅ : finset α) := rfl

@[simp] theorem to_finset_some {a : α} : (some a).to_finset = finset.singleton a := rfl

@[simp] theorem mem_to_finset {a : α} {o : option α} : a ∈ o.to_finset ↔ a ∈ o :=
by cases o; simp only [to_finset, finset.mem_singleton, option.mem_def, eq_comm]; refl

end option

/-! ### erase_dup on list and multiset -/

namespace multiset
variable [decidable_eq α]

/-- `to_finset s` removes duplicates from the multiset `s` to produce a finset. -/
def to_finset (s : multiset α) : finset α := ⟨_, nodup_erase_dup s⟩

@[simp] theorem to_finset_val (s : multiset α) : s.to_finset.1 = s.erase_dup := rfl

theorem to_finset_eq {s : multiset α} (n : nodup s) : finset.mk s n = s.to_finset :=
finset.val_inj.1 (erase_dup_eq_self.2 n).symm

@[simp] theorem mem_to_finset {a : α} {s : multiset α} : a ∈ s.to_finset ↔ a ∈ s :=
mem_erase_dup

@[simp] lemma to_finset_zero :
  to_finset (0 : multiset α) = ∅ :=
rfl

@[simp] lemma to_finset_cons (a : α) (s : multiset α) :
  to_finset (a :: s) = insert a (to_finset s) :=
finset.eq_of_veq erase_dup_cons

@[simp] lemma to_finset_add (s t : multiset α) :
  to_finset (s + t) = to_finset s ∪ to_finset t :=
finset.ext' $ by simp

@[simp] lemma to_finset_smul (s : multiset α) :
  ∀(n : ℕ) (hn : n ≠ 0), (add_monoid.smul n s).to_finset = s.to_finset
| 0     h := by contradiction
| (n+1) h :=
  begin
    by_cases n = 0,
    { rw [h, zero_add, add_monoid.one_smul] },
    { rw [add_monoid.add_smul, to_finset_add, add_monoid.one_smul, to_finset_smul n h,
        finset.union_idempotent] }
  end

@[simp] lemma to_finset_inter (s t : multiset α) :
  to_finset (s ∩ t) = to_finset s ∩ to_finset t :=
finset.ext' $ by simp

theorem to_finset_eq_empty {m : multiset α} : m.to_finset = ∅ ↔ m = 0 :=
finset.val_inj.symm.trans multiset.erase_dup_eq_zero

end multiset

namespace list
variable [decidable_eq α]

/-- `to_finset l` removes duplicates from the list `l` to produce a finset. -/
def to_finset (l : list α) : finset α := multiset.to_finset l

@[simp] theorem to_finset_val (l : list α) : l.to_finset.1 = (l.erase_dup : multiset α) := rfl

theorem to_finset_eq {l : list α} (n : nodup l) : @finset.mk α l n = l.to_finset :=
multiset.to_finset_eq n

@[simp] theorem mem_to_finset {a : α} {l : list α} : a ∈ l.to_finset ↔ a ∈ l :=
mem_erase_dup

@[simp] theorem to_finset_nil : to_finset (@nil α) = ∅ :=
rfl

@[simp] theorem to_finset_cons {a : α} {l : list α} : to_finset (a :: l) = insert a (to_finset l) :=
finset.eq_of_veq $ by by_cases h : a ∈ l; simp [finset.insert_val', multiset.erase_dup_cons, h]

end list

namespace finset

/-! ### map -/
section map
open function

/-- When `f` is an embedding of `α` in `β` and `s` is a finset in `α`, then `s.map f` is the image
finset in `β`. The embedding condition guarantees that there are no duplicates in the image. -/
def map (f : α ↪ β) (s : finset α) : finset β :=
⟨s.1.map f, nodup_map f.2 s.2⟩

@[simp] theorem map_val (f : α ↪ β) (s : finset α) : (map f s).1 = s.1.map f := rfl

@[simp] theorem map_empty (f : α ↪ β) : (∅ : finset α).map f = ∅ := rfl

variables {f : α ↪ β} {s : finset α}

@[simp] theorem mem_map {b : β} : b ∈ s.map f ↔ ∃ a ∈ s, f a = b :=
mem_map.trans $ by simp only [exists_prop]; refl

theorem mem_map' (f : α ↪ β) {a} {s : finset α} : f a ∈ s.map f ↔ a ∈ s :=
mem_map_of_inj f.2

theorem mem_map_of_mem (f : α ↪ β) {a} {s : finset α} : a ∈ s → f a ∈ s.map f :=
(mem_map' _).2

theorem map_to_finset [decidable_eq α] [decidable_eq β] {s : multiset α} :
  s.to_finset.map f = (s.map f).to_finset :=
ext.2 $ λ _, by simp only [mem_map, multiset.mem_map, exists_prop, multiset.mem_to_finset]

theorem map_refl : s.map (embedding.refl _) = s :=
ext.2 $ λ _, by simpa only [mem_map, exists_prop] using exists_eq_right

theorem map_map {g : β ↪ γ} : (s.map f).map g = s.map (f.trans g) :=
eq_of_veq $ by simp only [map_val, multiset.map_map]; refl

theorem map_subset_map {s₁ s₂ : finset α} : s₁.map f ⊆ s₂.map f ↔ s₁ ⊆ s₂ :=
⟨λ h x xs, (mem_map' _).1 $ h $ (mem_map' f).2 xs,
 λ h, by simp [subset_def, map_subset_map h]⟩

theorem map_inj {s₁ s₂ : finset α} : s₁.map f = s₂.map f ↔ s₁ = s₂ :=
by simp only [subset.antisymm_iff, map_subset_map]

/-- Associate to an embedding `f` from `α` to `β` the embedding that maps a finset to its image
under `f`. -/
def map_embedding (f : α ↪ β) : finset α ↪ finset β := ⟨map f, λ s₁ s₂, map_inj.1⟩

@[simp] theorem map_embedding_apply : map_embedding f s = map f s := rfl

theorem map_filter {p : β → Prop} [decidable_pred p] :
  (s.map f).filter p = (s.filter (p ∘ f)).map f :=
ext.2 $ λ b, by simp only [mem_filter, mem_map, exists_prop, and_assoc]; exact
⟨by rintro ⟨⟨x, h1, rfl⟩, h2⟩; exact ⟨x, h1, h2, rfl⟩,
by rintro ⟨x, h1, h2, rfl⟩; exact ⟨⟨x, h1, rfl⟩, h2⟩⟩

theorem map_union [decidable_eq α] [decidable_eq β]
  {f : α ↪ β} (s₁ s₂ : finset α) : (s₁ ∪ s₂).map f = s₁.map f ∪ s₂.map f :=
ext.2 $ λ _, by simp only [mem_map, mem_union, exists_prop, or_and_distrib_right, exists_or_distrib]

theorem map_inter [decidable_eq α] [decidable_eq β]
  {f : α ↪ β} (s₁ s₂ : finset α) : (s₁ ∩ s₂).map f = s₁.map f ∩ s₂.map f :=
ext.2 $ λ b, by simp only [mem_map, mem_inter, exists_prop]; exact
⟨by rintro ⟨a, ⟨m₁, m₂⟩, rfl⟩; exact ⟨⟨a, m₁, rfl⟩, ⟨a, m₂, rfl⟩⟩,
by rintro ⟨⟨a, m₁, e⟩, ⟨a', m₂, rfl⟩⟩; cases f.2 e; exact ⟨_, ⟨m₁, m₂⟩, rfl⟩⟩

@[simp] theorem map_singleton (f : α ↪ β) (a : α) : (singleton a).map f = singleton (f a) :=
ext.2 $ λ _, by simp only [mem_map, mem_singleton, exists_prop, exists_eq_left]; exact eq_comm

@[simp] theorem map_insert [decidable_eq α] [decidable_eq β]
  (f : α ↪ β) (a : α) (s : finset α) :
  (insert a s).map f = insert (f a) (s.map f) :=
by simp only [insert_eq, insert_empty_eq_singleton, map_union, map_singleton]

@[simp] theorem map_eq_empty : s.map f = ∅ ↔ s = ∅ :=
⟨λ h, eq_empty_of_forall_not_mem $
 λ a m, ne_empty_of_mem (mem_map_of_mem _ m) h, λ e, e.symm ▸ rfl⟩

lemma attach_map_val {s : finset α} : s.attach.map (embedding.subtype _) = s :=
eq_of_veq $ by rw [map_val, attach_val]; exact attach_map_val _

end map

lemma range_add_one' (n : ℕ) :
  range (n + 1) = insert 0 ((range n).map ⟨λi, i + 1, assume i j, nat.succ_inj⟩) :=
by ext (⟨⟩ | ⟨n⟩); simp [nat.succ_eq_add_one, nat.zero_lt_succ n]

/-! ### image -/
section image
variables [decidable_eq β]

/-- `image f s` is the forward image of `s` under `f`. -/
def image (f : α → β) (s : finset α) : finset β := (s.1.map f).to_finset

@[simp] theorem image_val (f : α → β) (s : finset α) : (image f s).1 = (s.1.map f).erase_dup := rfl

@[simp] theorem image_empty (f : α → β) : (∅ : finset α).image f = ∅ := rfl

variables {f : α → β} {s : finset α}

@[simp] theorem mem_image {b : β} : b ∈ s.image f ↔ ∃ a ∈ s, f a = b :=
by simp only [mem_def, image_val, mem_erase_dup, multiset.mem_map, exists_prop]

theorem mem_image_of_mem (f : α → β) {a} {s : finset α} (h : a ∈ s) : f a ∈ s.image f :=
mem_image.2 ⟨_, h, rfl⟩

@[simp] lemma coe_image {f : α → β} : ↑(s.image f) = f '' ↑s :=
set.ext $ λ _, mem_image.trans $ by simp only [exists_prop]; refl

lemma nonempty.image (h : s.nonempty) (f : α → β) : (s.image f).nonempty :=
let ⟨a, ha⟩ := h in ⟨f a, mem_image_of_mem f ha⟩

theorem image_to_finset [decidable_eq α] {s : multiset α} : s.to_finset.image f = (s.map f).to_finset :=
ext.2 $ λ _, by simp only [mem_image, multiset.mem_to_finset, exists_prop, multiset.mem_map]

theorem image_val_of_inj_on (H : ∀x∈s, ∀y∈s, f x = f y → x = y) : (image f s).1 = s.1.map f :=
multiset.erase_dup_eq_self.2 (nodup_map_on H s.2)

theorem image_id [decidable_eq α] : s.image id = s :=
ext.2 $ λ _, by simp only [mem_image, exists_prop, id, exists_eq_right]

theorem image_image [decidable_eq γ] {g : β → γ} : (s.image f).image g = s.image (g ∘ f) :=
eq_of_veq $ by simp only [image_val, erase_dup_map_erase_dup_eq, multiset.map_map]

theorem image_subset_image {s₁ s₂ : finset α} (h : s₁ ⊆ s₂) : s₁.image f ⊆ s₂.image f :=
by simp only [subset_def, image_val, subset_erase_dup', erase_dup_subset', multiset.map_subset_map h]

theorem image_mono (f : α → β) : monotone (finset.image f) := λ _ _, image_subset_image

theorem image_filter {p : β → Prop} [decidable_pred p] :
  (s.image f).filter p = (s.filter (p ∘ f)).image f :=
ext.2 $ λ b, by simp only [mem_filter, mem_image, exists_prop]; exact
⟨by rintro ⟨⟨x, h1, rfl⟩, h2⟩; exact ⟨x, ⟨h1, h2⟩, rfl⟩,
 by rintro ⟨x, ⟨h1, h2⟩, rfl⟩; exact ⟨⟨x, h1, rfl⟩, h2⟩⟩

theorem image_union [decidable_eq α] {f : α → β} (s₁ s₂ : finset α) : (s₁ ∪ s₂).image f = s₁.image f ∪ s₂.image f :=
ext.2 $ λ _, by simp only [mem_image, mem_union, exists_prop, or_and_distrib_right, exists_or_distrib]

theorem image_inter [decidable_eq α] (s₁ s₂ : finset α) (hf : ∀x y, f x = f y → x = y) : (s₁ ∩ s₂).image f = s₁.image f ∩ s₂.image f :=
ext.2 $ by simp only [mem_image, exists_prop, mem_inter]; exact λ b,
⟨λ ⟨a, ⟨m₁, m₂⟩, e⟩, ⟨⟨a, m₁, e⟩, ⟨a, m₂, e⟩⟩,
 λ ⟨⟨a, m₁, e₁⟩, ⟨a', m₂, e₂⟩⟩, ⟨a, ⟨m₁, hf _ _ (e₂.trans e₁.symm) ▸ m₂⟩, e₁⟩⟩.

@[simp] theorem image_singleton (f : α → β) (a : α) : (singleton a).image f = singleton (f a) :=
ext.2 $ λ x, by simpa only [mem_image, exists_prop, mem_singleton, exists_eq_left] using eq_comm

@[simp] theorem image_insert [decidable_eq α] (f : α → β) (a : α) (s : finset α) :
  (insert a s).image f = insert (f a) (s.image f) :=
by simp only [insert_eq, insert_empty_eq_singleton, image_singleton, image_union]

@[simp] theorem image_eq_empty : s.image f = ∅ ↔ s = ∅ :=
⟨λ h, eq_empty_of_forall_not_mem $
 λ a m, ne_empty_of_mem (mem_image_of_mem _ m) h, λ e, e.symm ▸ rfl⟩

lemma attach_image_val [decidable_eq α] {s : finset α} : s.attach.image subtype.val = s :=
eq_of_veq $ by rw [image_val, attach_val, multiset.attach_map_val, erase_dup_eq_self]

@[simp] lemma attach_insert [decidable_eq α] {a : α} {s : finset α} :
  attach (insert a s) = insert (⟨a, mem_insert_self a s⟩ : {x // x ∈ insert a s})
    ((attach s).image (λx, ⟨x.1, mem_insert_of_mem x.2⟩)) :=
ext.2 $ λ ⟨x, hx⟩, ⟨or.cases_on (mem_insert.1 hx)
  (assume h : x = a, λ _, mem_insert.2 $ or.inl $ subtype.eq h)
  (assume h : x ∈ s, λ _, mem_insert_of_mem $ mem_image.2 $ ⟨⟨x, h⟩, mem_attach _ _, subtype.eq rfl⟩),
λ _, finset.mem_attach _ _⟩

theorem map_eq_image (f : α ↪ β) (s : finset α) : s.map f = s.image f :=
eq_of_veq $ (multiset.erase_dup_eq_self.2 (s.map f).2).symm

lemma image_const {s : finset α} (h : s.nonempty) (b : β) : s.image (λa, b) = singleton b :=
ext.2 $ assume b', by simp only [mem_image, exists_prop, exists_and_distrib_right,
  h.bex, true_and, mem_singleton, eq_comm]

/-- Given a finset `s` and a predicate `p`, `s.subtype p` is the finset of `subtype p` whose
elements belong to `s`.  -/
protected def subtype {α} (p : α → Prop) [decidable_pred p] (s : finset α) : finset (subtype p) :=
(s.filter p).attach.map ⟨λ x, ⟨x.1, (finset.mem_filter.1 x.2).2⟩,
λ x y H, subtype.eq $ subtype.mk.inj H⟩

@[simp] lemma mem_subtype {p : α → Prop} [decidable_pred p] {s : finset α} :
  ∀{a : subtype p}, a ∈ s.subtype p ↔ a.val ∈ s
| ⟨a, ha⟩ := by simp [finset.subtype, ha]

lemma subset_image_iff {f : α → β}
  {s : finset β} {t : set α} : ↑s ⊆ f '' t ↔ ∃s' : finset α, ↑s' ⊆ t ∧ s'.image f = s :=
begin
  classical,
  split, swap,
  { rintro ⟨s, hs, rfl⟩, rw [coe_image], exact set.image_subset f hs },
  intro h, induction s using finset.induction with a s has ih h,
  { refine ⟨∅, set.empty_subset _, _⟩,
    convert finset.image_empty _ },
  rw [finset.coe_insert, set.insert_subset] at h,
  rcases ih h.2 with ⟨s', hst, hsi⟩,
  rcases h.1 with ⟨x, hxt, rfl⟩,
  refine ⟨insert x s', _, _⟩,
  { rw [finset.coe_insert, set.insert_subset], exact ⟨hxt, hst⟩ },
  rw [finset.image_insert, hsi],
  congr
end

end image

/-! ### card -/
section card

/-- `card s` is the cardinality (number of elements) of `s`. -/
def card (s : finset α) : nat := s.1.card

theorem card_def (s : finset α) : s.card = s.1.card := rfl

@[simp] theorem card_empty : card (∅ : finset α) = 0 := rfl

@[simp] theorem card_eq_zero {s : finset α} : card s = 0 ↔ s = ∅ :=
card_eq_zero.trans val_eq_zero

theorem card_pos {s : finset α} : 0 < card s ↔ s.nonempty :=
pos_iff_ne_zero.trans $ (not_congr card_eq_zero).trans nonempty_iff_ne_empty.symm

theorem card_ne_zero_of_mem {s : finset α} {a : α} (h : a ∈ s) : card s ≠ 0 :=
(not_congr card_eq_zero).2 (ne_empty_of_mem h)

theorem card_eq_one {s : finset α} : s.card = 1 ↔ ∃ a, s = finset.singleton a :=
by cases s; simp [multiset.card_eq_one, finset.singleton, finset.card]

@[simp] theorem card_insert_of_not_mem [decidable_eq α]
  {a : α} {s : finset α} (h : a ∉ s) : card (insert a s) = card s + 1 :=
by simpa only [card_cons, card, insert_val] using
congr_arg multiset.card (ndinsert_of_not_mem h)

theorem card_insert_le [decidable_eq α] (a : α) (s : finset α) : card (insert a s) ≤ card s + 1 :=
by by_cases a ∈ s; [{rw [insert_eq_of_mem h], apply nat.le_add_right},
rw [card_insert_of_not_mem h]]

@[simp] theorem card_singleton (a : α) : card (singleton a) = 1 := card_singleton _

theorem card_erase_of_mem [decidable_eq α] {a : α} {s : finset α} : a ∈ s → card (erase s a) = pred (card s) := card_erase_of_mem

theorem card_erase_lt_of_mem [decidable_eq α] {a : α} {s : finset α} : a ∈ s → card (erase s a) < card s := card_erase_lt_of_mem

theorem card_erase_le [decidable_eq α] {a : α} {s : finset α} : card (erase s a) ≤ card s := card_erase_le

@[simp] theorem card_range (n : ℕ) : card (range n) = n := card_range n

@[simp] theorem card_attach {s : finset α} : card (attach s) = card s := multiset.card_attach

end card
end finset

theorem multiset.to_finset_card_le [decidable_eq α] (m : multiset α) : m.to_finset.card ≤ m.card :=
card_le_of_le (erase_dup_le _)

theorem list.to_finset_card_le [decidable_eq α] (l : list α) : l.to_finset.card ≤ l.length :=
multiset.to_finset_card_le ⟦l⟧

namespace finset
section card

theorem card_image_le [decidable_eq β] {f : α → β} {s : finset α} : card (image f s) ≤ card s :=
by simpa only [card_map] using (s.1.map f).to_finset_card_le

theorem card_image_of_inj_on [decidable_eq β] {f : α → β} {s : finset α}
  (H : ∀x∈s, ∀y∈s, f x = f y → x = y) : card (image f s) = card s :=
by simp only [card, image_val_of_inj_on H, card_map]

theorem card_image_of_injective [decidable_eq β] {f : α → β} (s : finset α)
  (H : function.injective f) : card (image f s) = card s :=
card_image_of_inj_on $ λ x _ y _ h, H h

@[simp] lemma card_map {α β} (f : α ↪ β) {s : finset α} : (s.map f).card = s.card :=
multiset.card_map _ _

lemma card_eq_of_bijective {s : finset α} {n : ℕ}
  (f : ∀i, i < n → α)
  (hf : ∀a∈s, ∃i, ∃h:i<n, f i h = a) (hf' : ∀i (h : i < n), f i h ∈ s)
  (f_inj : ∀i j (hi : i < n) (hj : j < n), f i hi = f j hj → i = j) :
  card s = n :=
begin
  classical,
  have : ∀ (a : α), a ∈ s ↔ ∃i (hi : i ∈ range n), f i (mem_range.1 hi) = a,
    from assume a, ⟨assume ha, let ⟨i, hi, eq⟩ := hf a ha in ⟨i, mem_range.2 hi, eq⟩,
      assume ⟨i, hi, eq⟩, eq ▸ hf' i (mem_range.1 hi)⟩,
  have : s = ((range n).attach.image $ λi, f i.1 (mem_range.1 i.2)),
    by simpa only [ext, mem_image, exists_prop, subtype.exists, mem_attach, true_and],
  calc card s = card ((range n).attach.image $ λi, f i.1 (mem_range.1 i.2)) :
      by rw [this]
    ... = card ((range n).attach) :
      card_image_of_injective _ $ assume ⟨i, hi⟩ ⟨j, hj⟩ eq,
        subtype.eq $ f_inj i j (mem_range.1 hi) (mem_range.1 hj) eq
    ... = card (range n) : card_attach
    ... = n : card_range n
end

lemma card_eq_succ [decidable_eq α] {s : finset α} {n : ℕ} :
  s.card = n + 1 ↔ (∃a t, a ∉ t ∧ insert a t = s ∧ card t = n) :=
iff.intro
  (assume eq,
    have 0 < card s, from eq.symm ▸ nat.zero_lt_succ _,
    let ⟨a, has⟩ := card_pos.mp this in
    ⟨a, s.erase a, s.not_mem_erase a, insert_erase has, by simp only [eq, card_erase_of_mem has, pred_succ]⟩)
  (assume ⟨a, t, hat, s_eq, n_eq⟩, s_eq ▸ n_eq ▸ card_insert_of_not_mem hat)

theorem card_le_of_subset {s t : finset α} : s ⊆ t → card s ≤ card t :=
multiset.card_le_of_le ∘ val_le_iff.mpr

theorem eq_of_subset_of_card_le {s t : finset α} (h : s ⊆ t) (h₂ : card t ≤ card s) : s = t :=
eq_of_veq $ multiset.eq_of_le_of_card_le (val_le_iff.mpr h) h₂

lemma card_lt_card {s t : finset α} (h : s ⊂ t) : s.card < t.card :=
card_lt_of_lt (val_lt_iff.2 h)

lemma card_le_card_of_inj_on {s : finset α} {t : finset β}
  (f : α → β) (hf : ∀a∈s, f a ∈ t) (f_inj : ∀a₁∈s, ∀a₂∈s, f a₁ = f a₂ → a₁ = a₂) :
  card s ≤ card t :=
begin
  classical,
  calc card s = card (s.image f) : by rw [card_image_of_inj_on f_inj]
    ... ≤ card t : card_le_of_subset $
      assume x hx, match x, finset.mem_image.1 hx with _, ⟨a, ha, rfl⟩ := hf a ha end
end

lemma card_le_of_inj_on {n} {s : finset α}
  (f : ℕ → α) (hf : ∀i<n, f i ∈ s) (f_inj : ∀i j, i<n → j<n → f i = f j → i = j) : n ≤ card s :=
calc n = card (range n) : (card_range n).symm
  ... ≤ card s : card_le_card_of_inj_on f
    (by simpa only [mem_range])
    (by simp only [mem_range]; exact assume a₁ h₁ a₂ h₂, f_inj a₁ a₂ h₁ h₂)

/-- Suppose that, given objects defined on all strict subsets of any finset `s`, one knows how to
define an object on `s`. Then one can inductively define an object on all finsets, starting from
the empty set and iterating. This can be used either to define data, or to prove properties. -/
@[elab_as_eliminator] def strong_induction_on {p : finset α → Sort*} :
  ∀ (s : finset α), (∀s, (∀t ⊂ s, p t) → p s) → p s
| ⟨s, nd⟩ ih := multiset.strong_induction_on s
  (λ s IH nd, ih ⟨s, nd⟩ (λ ⟨t, nd'⟩ ss, IH t (val_lt_iff.2 ss) nd')) nd

@[elab_as_eliminator] lemma case_strong_induction_on [decidable_eq α] {p : finset α → Prop}
  (s : finset α) (h₀ : p ∅) (h₁ : ∀ a s, a ∉ s → (∀t ⊆ s, p t) → p (insert a s)) : p s :=
finset.strong_induction_on s $ λ s,
finset.induction_on s (λ _, h₀) $ λ a s n _ ih, h₁ a s n $
λ t ss, ih _ (lt_of_le_of_lt ss (ssubset_insert n) : t < _)

lemma card_congr {s : finset α} {t : finset β} (f : Π a ∈ s, β)
  (h₁ : ∀ a ha, f a ha ∈ t) (h₂ : ∀ a b ha hb, f a ha = f b hb → a = b)
  (h₃ : ∀ b ∈ t, ∃ a ha, f a ha = b) : s.card = t.card :=
by haveI := classical.prop_decidable; exact
calc s.card = s.attach.card : card_attach.symm
... = (s.attach.image (λ (a : {a // a ∈ s}), f a.1 a.2)).card :
  eq.symm (card_image_of_injective _ (λ a b h, subtype.eq (h₂ _ _ _ _ h)))
... = t.card : congr_arg card (finset.ext.2 $ λ b,
    ⟨λ h, let ⟨a, ha₁, ha₂⟩ := mem_image.1 h in ha₂ ▸ h₁ _ _,
      λ h, let ⟨a, ha₁, ha₂⟩ := h₃ b h in mem_image.2 ⟨⟨a, ha₁⟩, by simp [ha₂]⟩⟩)

lemma card_union_add_card_inter [decidable_eq α] (s t : finset α) :
  (s ∪ t).card + (s ∩ t).card = s.card + t.card :=
finset.induction_on t (by simp) $ λ a r har, by by_cases a ∈ s; simp *; cc

lemma card_union_le [decidable_eq α] (s t : finset α) :
  (s ∪ t).card ≤ s.card + t.card :=
card_union_add_card_inter s t ▸ le_add_right _ _

lemma surj_on_of_inj_on_of_card_le {s : finset α} {t : finset β}
  (f : Π a ∈ s, β) (hf : ∀ a ha, f a ha ∈ t)
  (hinj : ∀ a₁ a₂ ha₁ ha₂, f a₁ ha₁ = f a₂ ha₂ → a₁ = a₂)
  (hst : card t ≤ card s) :
  (∀ b ∈ t, ∃ a ha, b = f a ha) :=
by haveI := classical.dec_eq β; exact
λ b hb,
  have h : card (image (λ (a : {a // a ∈ s}), f (a.val) a.2) (attach s)) = card s,
    from @card_attach _ s ▸ card_image_of_injective _
      (λ ⟨a₁, ha₁⟩ ⟨a₂, ha₂⟩ h, subtype.eq $ hinj _ _ _ _ h),
  have h₁ : image (λ a : {a // a ∈ s}, f a.1 a.2) s.attach = t :=
  eq_of_subset_of_card_le (λ b h, let ⟨a, ha₁, ha₂⟩ := mem_image.1 h in
    ha₂ ▸ hf _ _) (by simp [hst, h]),
begin
  rw ← h₁ at hb,
  rcases mem_image.1 hb with ⟨a, ha₁, ha₂⟩,
  exact ⟨a, a.2, ha₂.symm⟩,
end

open function

lemma inj_on_of_surj_on_of_card_le {s : finset α} {t : finset β}
  (f : Π a ∈ s, β) (hf : ∀ a ha, f a ha ∈ t)
  (hsurj : ∀ b ∈ t, ∃ a ha, b = f a ha)
  (hst : card s ≤ card t)
  ⦃a₁ a₂⦄ (ha₁ : a₁ ∈ s) (ha₂ : a₂ ∈ s)
  (ha₁a₂: f a₁ ha₁ = f a₂ ha₂) : a₁ = a₂ :=
by haveI : inhabited {x // x ∈ s} := ⟨⟨a₁, ha₁⟩⟩; exact
let f' : {x // x ∈ s} → {x // x ∈ t} := λ x, ⟨f x.1 x.2, hf x.1 x.2⟩ in
let g : {x // x ∈ t} → {x // x ∈ s} :=
  @surj_inv _ _ f'
    (λ x, let ⟨y, hy₁, hy₂⟩ := hsurj x.1 x.2 in ⟨⟨y, hy₁⟩, subtype.eq hy₂.symm⟩) in
have hg : injective g, from function.injective_surj_inv _,
have hsg : surjective g, from λ x,
  let ⟨y, hy⟩ := surj_on_of_inj_on_of_card_le (λ (x : {x // x ∈ t}) (hx : x ∈ t.attach), g x)
    (λ x _, show (g x) ∈ s.attach, from mem_attach _ _)
    (λ x y _ _ hxy, hg hxy) (by simpa) x (mem_attach _ _) in
  ⟨y, hy.snd.symm⟩,
have hif : injective f',
  from injective_of_has_left_inverse
    ⟨g, left_inverse_of_surjective_of_right_inverse hsg
      (right_inverse_surj_inv _)⟩,
subtype.ext.1 (@hif ⟨a₁, ha₁⟩ ⟨a₂, ha₂⟩ (subtype.eq ha₁a₂))

end card

/-! ### bind -/
section bind
variables [decidable_eq β] {s : finset α} {t : α → finset β}

/-- `bind s t` is the union of `t x` over `x ∈ s` -/
protected def bind (s : finset α) (t : α → finset β) : finset β := (s.1.bind (λ a, (t a).1)).to_finset

@[simp] theorem bind_val (s : finset α) (t : α → finset β) :
  (s.bind t).1 = (s.1.bind (λ a, (t a).1)).erase_dup := rfl

@[simp] theorem bind_empty : finset.bind ∅ t = ∅ := rfl

@[simp] theorem mem_bind {b : β} : b ∈ s.bind t ↔ ∃a∈s, b ∈ t a :=
by simp only [mem_def, bind_val, mem_erase_dup, mem_bind, exists_prop]

@[simp] theorem bind_insert [decidable_eq α] {a : α} : (insert a s).bind t = t a ∪ s.bind t :=
ext.2 $ λ x, by simp only [mem_bind, exists_prop, mem_union, mem_insert,
  or_and_distrib_right, exists_or_distrib, exists_eq_left]
-- ext.2 $ λ x, by simp [or_and_distrib_right, exists_or_distrib]

@[simp] lemma singleton_bind {a : α} : (singleton a).bind t = t a :=
begin
  classical,
  have : (insert a ∅ : finset α).bind t = t a, from bind_insert.trans (union_empty _),
  convert this
end


theorem bind_inter (s : finset α) (f : α → finset β) (t : finset β) :
  s.bind f ∩ t = s.bind (λ x, f x ∩ t) :=
begin
  ext x,
  simp only [mem_bind, mem_inter],
  tauto
end

theorem inter_bind (t : finset β) (s : finset α) (f : α → finset β) :
  t ∩ s.bind f = s.bind (λ x, t ∩ f x) :=
by rw [inter_comm, bind_inter]; simp [inter_comm]

theorem image_bind [decidable_eq γ] {f : α → β} {s : finset α} {t : β → finset γ} :
  (s.image f).bind t = s.bind (λa, t (f a)) :=
by haveI := classical.dec_eq α; exact
finset.induction_on s rfl (λ a s has ih,
  by simp only [image_insert, bind_insert, ih])

theorem bind_image [decidable_eq γ] {s : finset α} {t : α → finset β} {f : β → γ} :
  (s.bind t).image f = s.bind (λa, (t a).image f) :=
by haveI := classical.dec_eq α; exact
finset.induction_on s rfl (λ a s has ih,
  by simp only [bind_insert, image_union, ih])

theorem bind_to_finset [decidable_eq α] (s : multiset α) (t : α → multiset β) :
  (s.bind t).to_finset = s.to_finset.bind (λa, (t a).to_finset) :=
ext.2 $ λ x, by simp only [multiset.mem_to_finset, mem_bind, multiset.mem_bind, exists_prop]

lemma bind_mono {t₁ t₂ : α → finset β} (h : ∀a∈s, t₁ a ⊆ t₂ a) : s.bind t₁ ⊆ s.bind t₂ :=
have ∀b a, a ∈ s → b ∈ t₁ a → (∃ (a : α), a ∈ s ∧ b ∈ t₂ a),
  from assume b a ha hb, ⟨a, ha, finset.mem_of_subset (h a ha) hb⟩,
by simpa only [subset_iff, mem_bind, exists_imp_distrib, and_imp, exists_prop]

lemma bind_subset_bind_of_subset_left {α : Type*} {s₁ s₂ : finset α}
  (t : α → finset β) (h : s₁ ⊆ s₂) : s₁.bind t ⊆ s₂.bind t :=
begin
  intro x,
  simp only [and_imp, mem_bind, exists_prop, exists_imp_distrib],
  intros y hy hty,
  exact ⟨y, h hy, hty⟩
end

lemma bind_singleton {f : α → β} : s.bind (λa, {f a}) = s.image f :=
ext.2 $ λ x, by simp only [mem_bind, mem_image, insert_empty_eq_singleton, mem_singleton, eq_comm]

lemma image_bind_filter_eq [decidable_eq α] (s : finset β) (g : β → α) :
  (s.image g).bind (λa, s.filter $ (λc, g c = a)) = s :=
begin
  ext b,
  simp,
  split,
  { rintros ⟨a, ⟨b', _, _⟩, hb, _⟩, exact hb },
  { rintros hb, exact ⟨g b, ⟨b, hb, rfl⟩, hb, rfl⟩ }
end

end bind

/-! ### prod-/
section prod
variables {s : finset α} {t : finset β}

/-- `product s t` is the set of pairs `(a, b)` such that `a ∈ s` and `b ∈ t`. -/
protected def product (s : finset α) (t : finset β) : finset (α × β) := ⟨_, nodup_product s.2 t.2⟩

@[simp] theorem product_val : (s.product t).1 = s.1.product t.1 := rfl

@[simp] theorem mem_product {p : α × β} : p ∈ s.product t ↔ p.1 ∈ s ∧ p.2 ∈ t := mem_product

theorem product_eq_bind [decidable_eq α] [decidable_eq β] (s : finset α) (t : finset β) :
 s.product t = s.bind (λa, t.image $ λb, (a, b)) :=
ext.2 $ λ ⟨x, y⟩, by simp only [mem_product, mem_bind, mem_image, exists_prop, prod.mk.inj_iff,
  and.left_comm, exists_and_distrib_left, exists_eq_right, exists_eq_left]

@[simp] theorem card_product (s : finset α) (t : finset β) : card (s.product t) = card s * card t :=
multiset.card_product _ _

end prod

/-! ### sigma -/
section sigma
variables {σ : α → Type*} {s : finset α} {t : Πa, finset (σ a)}

/-- `sigma s t` is the set of dependent pairs `⟨a, b⟩` such that `a ∈ s` and `b ∈ t a`. -/
protected def sigma (s : finset α) (t : Πa, finset (σ a)) : finset (Σa, σ a) :=
⟨_, nodup_sigma s.2 (λ a, (t a).2)⟩

@[simp] theorem mem_sigma {p : sigma σ} : p ∈ s.sigma t ↔ p.1 ∈ s ∧ p.2 ∈ t (p.1) := mem_sigma

theorem sigma_mono {s₁ s₂ : finset α} {t₁ t₂ : Πa, finset (σ a)}
  (H1 : s₁ ⊆ s₂) (H2 : ∀a, t₁ a ⊆ t₂ a) : s₁.sigma t₁ ⊆ s₂.sigma t₂ :=
λ ⟨x, sx⟩ H, let ⟨H3, H4⟩ := mem_sigma.1 H in mem_sigma.2 ⟨H1 H3, H2 x H4⟩

theorem sigma_eq_bind [decidable_eq α] [∀a, decidable_eq (σ a)] (s : finset α) (t : Πa, finset (σ a)) :
 s.sigma t = s.bind (λa, (t a).image $ λb, ⟨a, b⟩) :=
ext.2 $ λ ⟨x, y⟩, by simp only [mem_sigma, mem_bind, mem_image, exists_prop,
  and.left_comm, exists_and_distrib_left, exists_eq_left, heq_iff_eq, exists_eq_right]

end sigma

/-! ### pi -/
section pi
variables {δ : α → Type*} [decidable_eq α]

/-- Given a finset `s` of `α` and for all `a : α` a finset `t a` of `δ a`, then one can define the
finset `s.pi t` of all functions defined on elements of `s` taking values in `t a` for `a ∈ s`.
Note that the elements of `s.pi t` are only partially defined, on `s`. -/
def pi (s : finset α) (t : Πa, finset (δ a)) : finset (Πa∈s, δ a) :=
⟨s.1.pi (λ a, (t a).1), nodup_pi s.2 (λ a _, (t a).2)⟩

@[simp] lemma pi_val (s : finset α) (t : Πa, finset (δ a)) :
  (s.pi t).1 = s.1.pi (λ a, (t a).1) := rfl

@[simp] lemma mem_pi {s : finset α} {t : Πa, finset (δ a)} {f : Πa∈s, δ a} :
  f ∈ s.pi t ↔ (∀a (h : a ∈ s), f a h ∈ t a) :=
mem_pi _ _ _

/-- The empty dependent product function, defined on the emptyset. The assumption `a ∈ ∅` is never
satisfied. -/
def pi.empty (β : α → Sort*) (a : α) (h : a ∈ (∅ : finset α)) : β a :=
multiset.pi.empty β a h

/-- Given a function `f` defined on a finset `s`, define a new function on the finset `s ∪ {a}`,
equal to `f` on `s` and sending `a` to a given value `b`. This function is denoted
`s.pi.cons a b f`. If `a` already belongs to `s`, the new function takes the value `b` at `a`
anyway. -/
def pi.cons (s : finset α) (a : α) (b : δ a) (f : Πa, a ∈ s → δ a) (a' : α) (h : a' ∈ insert a s) : δ a' :=
multiset.pi.cons s.1 a b f _ (multiset.mem_cons.2 $ mem_insert.symm.2 h)

@[simp] lemma pi.cons_same (s : finset α) (a : α) (b : δ a) (f : Πa, a ∈ s → δ a) (h : a ∈ insert a s) :
  pi.cons s a b f a h = b :=
multiset.pi.cons_same _

lemma pi.cons_ne {s : finset α} {a a' : α} {b : δ a} {f : Πa, a ∈ s → δ a} {h : a' ∈ insert a s} (ha : a ≠ a') :
  pi.cons s a b f a' h = f a' ((mem_insert.1 h).resolve_left ha.symm) :=
multiset.pi.cons_ne _ _

lemma injective_pi_cons  {a : α} {b : δ a} {s : finset α} (hs : a ∉ s) :
  function.injective (pi.cons s a b) :=
assume e₁ e₂ eq,
@multiset.injective_pi_cons α _ δ a b s.1 hs _ _ $
  funext $ assume e, funext $ assume h,
  have pi.cons s a b e₁ e (by simpa only [mem_cons, mem_insert] using h) = pi.cons s a b e₂ e (by simpa only [mem_cons, mem_insert] using h),
    by rw [eq],
  this

@[simp] lemma pi_empty {t : Πa:α, finset (δ a)} :
  pi (∅ : finset α) t = singleton (pi.empty δ) := rfl

@[simp] lemma pi_insert [∀a, decidable_eq (δ a)]
  {s : finset α} {t : Πa:α, finset (δ a)} {a : α} (ha : a ∉ s) :
  pi (insert a s) t = (t a).bind (λb, (pi s t).image (pi.cons s a b)) :=
begin
  apply eq_of_veq,
  rw ← multiset.erase_dup_eq_self.2 (pi (insert a s) t).2,
  refine (λ s' (h : s' = a :: s.1), (_ : erase_dup (multiset.pi s' (λ a, (t a).1)) =
    erase_dup ((t a).1.bind $ λ b,
    erase_dup $ (multiset.pi s.1 (λ (a : α), (t a).val)).map $
      λ f a' h', multiset.pi.cons s.1 a b f a' (h ▸ h')))) _ (insert_val_of_not_mem ha),
  subst s', rw pi_cons,
  congr, funext b,
  rw multiset.erase_dup_eq_self.2,
  exact multiset.nodup_map (multiset.injective_pi_cons ha) (pi s t).2,
end

lemma pi_subset {s : finset α} (t₁ t₂ : Πa, finset (δ a)) (h : ∀ a ∈ s, t₁ a ⊆ t₂ a) :
  s.pi t₁ ⊆ s.pi t₂ :=
λ g hg, mem_pi.2 $ λ a ha, h a ha (mem_pi.mp hg a ha)

end pi

/-! ### powerset -/
section powerset

/-- When `s` is a finset, `s.powerset` is the finset of all subsets of `s` (seen as finsets). -/
def powerset (s : finset α) : finset (finset α) :=
⟨s.1.powerset.pmap finset.mk
  (λ t h, nodup_of_le (mem_powerset.1 h) s.2),
 nodup_pmap (λ a ha b hb, congr_arg finset.val)
   (nodup_powerset.2 s.2)⟩

@[simp] theorem mem_powerset {s t : finset α} : s ∈ powerset t ↔ s ⊆ t :=
by cases s; simp only [powerset, mem_mk, mem_pmap, mem_powerset, exists_prop, exists_eq_right]; rw ← val_le_iff

@[simp] theorem empty_mem_powerset (s : finset α) : ∅ ∈ powerset s :=
mem_powerset.2 (empty_subset _)

@[simp] theorem mem_powerset_self (s : finset α) : s ∈ powerset s :=
mem_powerset.2 (subset.refl _)

@[simp] lemma powerset_empty [decidable_eq α] : finset.powerset (∅ : finset α) = {∅} := rfl

@[simp] theorem powerset_mono {s t : finset α} : powerset s ⊆ powerset t ↔ s ⊆ t :=
⟨λ h, (mem_powerset.1 $ h $ mem_powerset_self _),
 λ st u h, mem_powerset.2 $ subset.trans (mem_powerset.1 h) st⟩

@[simp] theorem card_powerset (s : finset α) :
  card (powerset s) = 2 ^ card s :=
(card_pmap _ _ _).trans (card_powerset s.1)

lemma not_mem_of_mem_powerset_of_not_mem {s t : finset α} {a : α}
  (ht : t ∈ s.powerset) (h : a ∉ s) : a ∉ t :=
by { apply mt _ h, apply mem_powerset.1 ht }

lemma powerset_insert [decidable_eq α] (s : finset α) (a : α) :
  powerset (insert a s) = s.powerset ∪ s.powerset.image (insert a) :=
begin
  ext t,
  simp only [exists_prop, mem_powerset, mem_image, mem_union, subset_insert_iff],
  by_cases h : a ∈ t,
  { split,
    { exact λH, or.inr ⟨_, H, insert_erase h⟩ },
    { intros H,
      cases H,
      { exact subset.trans (erase_subset a t) H },
      { rcases H with ⟨u, hu⟩,
        rw ← hu.2,
        exact subset.trans (erase_insert_subset a u) hu.1 } } },
  { have : ¬ ∃ (u : finset α), u ⊆ s ∧ insert a u = t,
      by simp [ne.symm (ne_insert_of_not_mem _ _ h)],
    simp [finset.erase_eq_of_not_mem h, this] }
end

end powerset

section powerset_len

/-- Given an integer `n` and a finset `s`, then `powerset_len n s` is the finset of subsets of `s`
of cardinality `n`.-/
def powerset_len (n : ℕ) (s : finset α) : finset (finset α) :=
⟨(s.1.powerset_len n).pmap finset.mk
  (λ t h, nodup_of_le (mem_powerset_len.1 h).1 s.2),
 nodup_pmap (λ a ha b hb, congr_arg finset.val)
   (nodup_powerset_len s.2)⟩

theorem mem_powerset_len {n} {s t : finset α} :
  s ∈ powerset_len n t ↔ s ⊆ t ∧ card s = n :=
by cases s; simp [powerset_len, val_le_iff.symm]; refl

@[simp] theorem powerset_len_mono {n} {s t : finset α} (h : s ⊆ t) :
  powerset_len n s ⊆ powerset_len n t :=
λ u h', mem_powerset_len.2 $
  and.imp (λ h₂, subset.trans h₂ h) id (mem_powerset_len.1 h')

@[simp] theorem card_powerset_len (n : ℕ) (s : finset α) :
  card (powerset_len n s) = nat.choose (card s) n :=
(card_pmap _ _ _).trans (card_powerset_len n s.1)

end powerset_len

/-! ### fold -/
section fold
variables (op : β → β → β) [hc : is_commutative β op] [ha : is_associative β op]
local notation a * b := op a b
include hc ha

/-- `fold op b f s` folds the commutative associative operation `op` over the
  `f`-image of `s`, i.e. `fold (+) b f {1,2,3} = `f 1 + f 2 + f 3 + b`. -/
def fold (b : β) (f : α → β) (s : finset α) : β := (s.1.map f).fold op b

variables {op} {f : α → β} {b : β} {s : finset α} {a : α}

@[simp] theorem fold_empty : (∅ : finset α).fold op b f = b := rfl

@[simp] theorem fold_insert [decidable_eq α] (h : a ∉ s) : (insert a s).fold op b f = f a * s.fold op b f :=
by unfold fold; rw [insert_val, ndinsert_of_not_mem h, map_cons, fold_cons_left]

@[simp] theorem fold_singleton : (singleton a).fold op b f = f a * b := rfl

@[simp] theorem fold_map {g : γ ↪ α} {s : finset γ} :
  (s.map g).fold op b f = s.fold op b (f ∘ g) :=
by simp only [fold, map, multiset.map_map]

@[simp] theorem fold_image [decidable_eq α] {g : γ → α} {s : finset γ}
  (H : ∀ (x ∈ s) (y ∈ s), g x = g y → x = y) : (s.image g).fold op b f = s.fold op b (f ∘ g) :=
by simp only [fold, image_val_of_inj_on H, multiset.map_map]

@[congr] theorem fold_congr {g : α → β} (H : ∀ x ∈ s, f x = g x) : s.fold op b f = s.fold op b g :=
by rw [fold, fold, map_congr H]

theorem fold_op_distrib {f g : α → β} {b₁ b₂ : β} :
  s.fold op (b₁ * b₂) (λx, f x * g x) = s.fold op b₁ f * s.fold op b₂ g :=
by simp only [fold, fold_distrib]

theorem fold_hom {op' : γ → γ → γ} [is_commutative γ op'] [is_associative γ op']
  {m : β → γ} (hm : ∀x y, m (op x y) = op' (m x) (m y)) :
  s.fold op' (m b) (λx, m (f x)) = m (s.fold op b f) :=
by rw [fold, fold, ← fold_hom op hm, multiset.map_map]

theorem fold_union_inter [decidable_eq α] {s₁ s₂ : finset α} {b₁ b₂ : β} :
  (s₁ ∪ s₂).fold op b₁ f * (s₁ ∩ s₂).fold op b₂ f = s₁.fold op b₂ f * s₂.fold op b₁ f :=
by unfold fold; rw [← fold_add op, ← map_add, union_val,
     inter_val, union_add_inter, map_add, hc.comm, fold_add]

@[simp] theorem fold_insert_idem [decidable_eq α] [hi : is_idempotent β op] :
  (insert a s).fold op b f = f a * s.fold op b f :=
by haveI := classical.prop_decidable;
   rw [fold, insert_val', ← fold_erase_dup_idem op, erase_dup_map_erase_dup_eq,
       fold_erase_dup_idem op]; simp only [map_cons, fold_cons_left, fold]

lemma fold_op_rel_iff_and
  {r : β → β → Prop} (hr : ∀ {x y z}, r x (op y z) ↔ (r x y ∧ r x z)) {c : β} :
  r c (s.fold op b f) ↔ (r c b ∧ ∀ x∈s, r c (f x)) :=
begin
  classical,
  apply finset.induction_on s, { simp },
  clear s, intros a s ha IH,
  rw [finset.fold_insert ha, hr, IH, ← and_assoc, and_comm (r c (f a)), and_assoc],
  apply and_congr iff.rfl,
  split,
  { rintro ⟨h₁, h₂⟩, intros b hb, rw finset.mem_insert at hb,
    rcases hb with rfl|hb; solve_by_elim },
  { intro h, split,
    { exact h a (finset.mem_insert_self _ _), },
    { intros b hb, apply h b, rw finset.mem_insert, right, exact hb } }
end

lemma fold_op_rel_iff_or
  {r : β → β → Prop} (hr : ∀ {x y z}, r x (op y z) ↔ (r x y ∨ r x z)) {c : β} :
  r c (s.fold op b f) ↔ (r c b ∨ ∃ x∈s, r c (f x)) :=
begin
  classical,
  apply finset.induction_on s, { simp },
  clear s, intros a s ha IH,
  rw [finset.fold_insert ha, hr, IH, ← or_assoc, or_comm (r c (f a)), or_assoc],
  apply or_congr iff.rfl,
  split,
  { rintro (h₁|⟨x, hx, h₂⟩),
    { use a, simp [h₁] },
    { refine ⟨x, by simp [hx], h₂⟩ } },
  { rintro ⟨x, hx, h⟩,
    rw mem_insert at hx, cases hx,
    { left, rwa hx at h },
    { right, exact ⟨x, hx, h⟩ } }
end

omit hc ha

section order
variables [decidable_linear_order β] (c : β)

lemma le_fold_min : c ≤ s.fold min b f ↔ (c ≤ b ∧ ∀ x∈s, c ≤ f x) :=
fold_op_rel_iff_and $ λ x y z, le_min_iff

lemma fold_min_le : s.fold min b f ≤ c ↔ (b ≤ c ∨ ∃ x∈s, f x ≤ c) :=
begin
  show _ ≥ _ ↔ _,
  apply fold_op_rel_iff_or,
  intros x y z,
  show _ ≤ _ ↔ _,
  exact min_le_iff
end

lemma lt_fold_min : c < s.fold min b f ↔ (c < b ∧ ∀ x∈s, c < f x) :=
fold_op_rel_iff_and $ λ x y z, lt_min_iff

lemma fold_min_lt : s.fold min b f < c ↔ (b < c ∨ ∃ x∈s, f x < c) :=
begin
  show _ > _ ↔ _,
  apply fold_op_rel_iff_or,
  intros x y z,
  show _ < _ ↔ _,
  exact min_lt_iff
end

lemma fold_max_le : s.fold max b f ≤ c ↔ (b ≤ c ∧ ∀ x∈s, f x ≤ c) :=
begin
  show _ ≥ _ ↔ _,
  apply fold_op_rel_iff_and,
  intros x y z,
  show _ ≤ _ ↔ _,
  exact max_le_iff
end

lemma le_fold_max : c ≤ s.fold max b f ↔ (c ≤ b ∨ ∃ x∈s, c ≤ f x) :=
fold_op_rel_iff_or $ λ x y z, le_max_iff

lemma fold_max_lt : s.fold max b f < c ↔ (b < c ∧ ∀ x∈s, f x < c) :=
begin
  show _ > _ ↔ _,
  apply fold_op_rel_iff_and,
  intros x y z,
  show _ < _ ↔ _,
  exact max_lt_iff
end

lemma lt_fold_max : c < s.fold max b f ↔ (c < b ∨ ∃ x∈s, c < f x) :=
fold_op_rel_iff_or $ λ x y z, lt_max_iff

end order

end fold

/-! ### sup -/
section sup
variables [semilattice_sup_bot α]

/-- Supremum of a finite set: `sup {a, b, c} f = f a ⊔ f b ⊔ f c` -/
def sup (s : finset β) (f : β → α) : α := s.fold (⊔) ⊥ f

variables {s s₁ s₂ : finset β} {f : β → α}

lemma sup_val : s.sup f = (s.1.map f).sup := rfl

@[simp] lemma sup_empty : (∅ : finset β).sup f = ⊥ :=
fold_empty

@[simp] lemma sup_insert [decidable_eq β] {b : β} : (insert b s : finset β).sup f = f b ⊔ s.sup f :=
fold_insert_idem

@[simp] lemma sup_singleton' {b : β} : (singleton b).sup f = f b :=
sup_singleton

lemma sup_singleton [decidable_eq β] {b : β} : ({b} : finset β).sup f = f b :=
sup_singleton

lemma sup_union [decidable_eq β] : (s₁ ∪ s₂).sup f = s₁.sup f ⊔ s₂.sup f :=
finset.induction_on s₁ (by rw [empty_union, sup_empty, bot_sup_eq]) $ λ a s has ih,
by rw [insert_union, sup_insert, sup_insert, ih, sup_assoc]

theorem sup_congr {f g : β → α} (hs : s₁ = s₂) (hfg : ∀a∈s₂, f a = g a) : s₁.sup f = s₂.sup g :=
by subst hs; exact finset.fold_congr hfg

lemma sup_mono_fun {g : β → α} : (∀b∈s, f b ≤ g b) → s.sup f ≤ s.sup g :=
by letI := classical.dec_eq β; from
finset.induction_on s (λ _, le_refl _) (λ a s has ih H,
  by simp only [mem_insert, or_imp_distrib, forall_and_distrib, forall_eq] at H;
     simp only [sup_insert]; exact sup_le_sup H.1 (ih H.2))

lemma le_sup {b : β} (hb : b ∈ s) : f b ≤ s.sup f :=
by letI := classical.dec_eq β; from
calc f b ≤ f b ⊔ s.sup f : le_sup_left
  ... = (insert b s).sup f : sup_insert.symm
  ... = s.sup f : by rw [insert_eq_of_mem hb]

lemma sup_le {a : α} : (∀b ∈ s, f b ≤ a) → s.sup f ≤ a :=
by letI := classical.dec_eq β; from
finset.induction_on s (λ _, bot_le) (λ n s hns ih H,
  by simp only [mem_insert, or_imp_distrib, forall_and_distrib, forall_eq] at H;
     simp only [sup_insert]; exact sup_le H.1 (ih H.2))

@[simp] lemma sup_le_iff {a : α} : s.sup f ≤ a ↔ (∀b ∈ s, f b ≤ a) :=
iff.intro (assume h b hb, le_trans (le_sup hb) h) sup_le

lemma sup_mono (h : s₁ ⊆ s₂) : s₁.sup f ≤ s₂.sup f :=
sup_le $ assume b hb, le_sup (h hb)

@[simp] lemma sup_lt_iff [is_total α (≤)] {a : α} (ha : ⊥ < a) :
  s.sup f < a ↔ (∀b ∈ s, f b < a) :=
by letI := classical.dec_eq β; from
⟨ λh b hb, lt_of_le_of_lt (le_sup hb) h,
  finset.induction_on s (by simp [ha]) (by simp {contextual := tt}) ⟩

lemma comp_sup_eq_sup_comp [is_total α (≤)] {γ : Type} [semilattice_sup_bot γ]
  (g : α → γ) (mono_g : monotone g) (bot : g ⊥ = ⊥) : g (s.sup f) = s.sup (g ∘ f) :=
have A : ∀x y, g (x ⊔ y) = g x ⊔ g y :=
begin
  assume x y,
  cases (@is_total.total _ (≤) _ x y) with h,
  { simp [sup_of_le_right h, sup_of_le_right (mono_g h)] },
  { simp [sup_of_le_left h, sup_of_le_left (mono_g h)] }
end,
by letI := classical.dec_eq β; from
finset.induction_on s (by simp [bot]) (by simp [A] {contextual := tt})

theorem subset_range_sup_succ (s : finset ℕ) : s ⊆ range (s.sup id).succ :=
λ n hn, mem_range.2 $ nat.lt_succ_of_le $ le_sup hn

theorem exists_nat_subset_range (s : finset ℕ) : ∃n : ℕ, s ⊆ range n :=
⟨_, s.subset_range_sup_succ⟩

end sup

lemma sup_eq_supr [complete_lattice β] (s : finset α) (f : α → β) : s.sup f = (⨆a∈s, f a) :=
le_antisymm
  (finset.sup_le $ assume a ha, le_supr_of_le a $ le_supr _ ha)
  (supr_le $ assume a, supr_le $ assume ha, le_sup ha)

/-! ### inf -/
section inf
variables [semilattice_inf_top α]

/-- Infimum of a finite set: `inf {a, b, c} f = f a ⊓ f b ⊓ f c` -/
def inf (s : finset β) (f : β → α) : α := s.fold (⊓) ⊤ f

variables {s s₁ s₂ : finset β} {f : β → α}

lemma inf_val : s.inf f = (s.1.map f).inf := rfl

@[simp] lemma inf_empty : (∅ : finset β).inf f = ⊤ :=
fold_empty

@[simp] lemma inf_insert [decidable_eq β] {b : β} : (insert b s : finset β).inf f = f b ⊓ s.inf f :=
fold_insert_idem

@[simp] lemma inf_singleton' {b : β} : (singleton b).inf f = f b :=
inf_singleton

lemma inf_singleton [decidable_eq β] {b : β} : ({b} : finset β).inf f = f b :=
inf_singleton'

lemma inf_union [decidable_eq β] : (s₁ ∪ s₂).inf f = s₁.inf f ⊓ s₂.inf f :=
finset.induction_on s₁ (by rw [empty_union, inf_empty, top_inf_eq]) $ λ a s has ih,
by rw [insert_union, inf_insert, inf_insert, ih, inf_assoc]

theorem inf_congr {f g : β → α} (hs : s₁ = s₂) (hfg : ∀a∈s₂, f a = g a) : s₁.inf f = s₂.inf g :=
by subst hs; exact finset.fold_congr hfg

lemma inf_mono_fun {g : β → α} : (∀b∈s, f b ≤ g b) → s.inf f ≤ s.inf g :=
by letI := classical.dec_eq β; from
finset.induction_on s (λ _, le_refl _) (λ a s has ih H,
  by simp only [mem_insert, or_imp_distrib, forall_and_distrib, forall_eq] at H;
     simp only [inf_insert]; exact inf_le_inf H.1 (ih H.2))

lemma inf_le {b : β} (hb : b ∈ s) : s.inf f ≤ f b :=
by letI := classical.dec_eq β; from
calc f b ≥ f b ⊓ s.inf f : inf_le_left
  ... = (insert b s).inf f : inf_insert.symm
  ... = s.inf f : by rw [insert_eq_of_mem hb]

lemma le_inf {a : α} : (∀b ∈ s, a ≤ f b) → a ≤ s.inf f :=
by letI := classical.dec_eq β; from
finset.induction_on s (λ _, le_top) (λ n s hns ih H,
  by simp only [mem_insert, or_imp_distrib, forall_and_distrib, forall_eq] at H;
     simp only [inf_insert]; exact le_inf H.1 (ih H.2))

lemma le_inf_iff {a : α} : a ≤ s.inf f ↔ (∀b ∈ s, a ≤ f b) :=
iff.intro (assume h b hb, le_trans h (inf_le hb)) le_inf

lemma inf_mono (h : s₁ ⊆ s₂) : s₂.inf f ≤ s₁.inf f :=
le_inf $ assume b hb, inf_le (h hb)

lemma lt_inf [is_total α (≤)] {a : α} : (a < ⊤) → (∀b ∈ s, a < f b) → a < s.inf f :=
by letI := classical.dec_eq β; from
finset.induction_on s (by simp) (by simp {contextual := tt})

lemma comp_inf_eq_inf_comp [is_total α (≤)] {γ : Type} [semilattice_inf_top γ]
  (g : α → γ) (mono_g : monotone g) (top : g ⊤ = ⊤) : g (s.inf f) = s.inf (g ∘ f) :=
have A : ∀x y, g (x ⊓ y) = g x ⊓ g y :=
begin
  assume x y,
  cases (@is_total.total _ (≤) _ x y) with h,
  { simp [inf_of_le_left h, inf_of_le_left (mono_g h)] },
  { simp [inf_of_le_right h, inf_of_le_right (mono_g h)] }
end,
by letI := classical.dec_eq β; from
finset.induction_on s (by simp [top]) (by simp [A] {contextual := tt})

end inf

lemma inf_eq_infi [complete_lattice β] (s : finset α) (f : α → β) : s.inf f = (⨅a∈s, f a) :=
le_antisymm
  (le_infi $ assume a, le_infi $ assume ha, inf_le ha)
  (finset.le_inf $ assume a ha, infi_le_of_le a $ infi_le _ ha)

/-! ### max and min of finite sets -/
section max_min
variables [decidable_linear_order α]

/-- Let `s` be a finset in a linear order. Then `s.max` is the maximum of `s` if `s` is not empty,
and `none` otherwise. It belongs to `option α`. If you want to get an element of `α`, see
`s.max'`. -/
protected def max : finset α → option α :=
fold (option.lift_or_get max) none some

theorem max_eq_sup_with_bot (s : finset α) :
  s.max = @sup (with_bot α) α _ s some := rfl

@[simp] theorem max_empty : (∅ : finset α).max = none := rfl

@[simp] theorem max_insert {a : α} {s : finset α} :
  (insert a s).max = option.lift_or_get max (some a) s.max := fold_insert_idem

theorem max_singleton {a : α} : finset.max {a} = some a := max_insert

@[simp] theorem max_singleton' {a : α} : finset.max (singleton a) = some a := max_singleton

theorem max_of_mem {s : finset α} {a : α} (h : a ∈ s) : ∃ b, b ∈ s.max :=
(@le_sup (with_bot α) _ _ _ _ _ h _ rfl).imp $ λ b, Exists.fst

theorem max_of_nonempty {s : finset α} (h : s.nonempty) : ∃ a, a ∈ s.max :=
let ⟨a, ha⟩ := h in max_of_mem ha

theorem max_eq_none {s : finset α} : s.max = none ↔ s = ∅ :=
⟨λ h, s.eq_empty_or_nonempty.elim id
  (λ H, let ⟨a, ha⟩ := max_of_nonempty H in by rw h at ha; cases ha),
  λ h, h.symm ▸ max_empty⟩

theorem mem_of_max {s : finset α} : ∀ {a : α}, a ∈ s.max → a ∈ s :=
finset.induction_on s (λ _ H, by cases H)
  (λ b s _ (ih : ∀ {a}, a ∈ s.max → a ∈ s) a (h : a ∈ (insert b s).max),
  begin
    by_cases p : b = a,
    { induction p, exact mem_insert_self b s },
    { cases option.lift_or_get_choice max_choice (some b) s.max with q q;
      rw [max_insert, q] at h,
      { cases h, cases p rfl },
      { exact mem_insert_of_mem (ih h) } }
  end)

theorem le_max_of_mem {s : finset α} {a b : α} (h₁ : a ∈ s) (h₂ : b ∈ s.max) : a ≤ b :=
by rcases @le_sup (with_bot α) _ _ _ _ _ h₁ _ rfl with ⟨b', hb, ab⟩;
   cases h₂.symm.trans hb; assumption


/-- Let `s` be a finset in a linear order. Then `s.min` is the minimum of `s` if `s` is not empty,
and `none` otherwise. It belongs to `option α`. If you want to get an element of `α`, see
`s.min'`. -/
protected def min : finset α → option α :=
fold (option.lift_or_get min) none some

theorem min_eq_inf_with_top (s : finset α) :
  s.min = @inf (with_top α) α _ s some := rfl

@[simp] theorem min_empty : (∅ : finset α).min = none := rfl

@[simp] theorem min_insert {a : α} {s : finset α} :
  (insert a s).min = option.lift_or_get min (some a) s.min :=
fold_insert_idem

theorem min_singleton {a : α} : finset.min {a} = some a := min_insert

@[simp] theorem min_singleton' {a : α} : finset.min (singleton a) = some a := min_singleton

theorem min_of_mem {s : finset α} {a : α} (h : a ∈ s) : ∃ b, b ∈ s.min :=
(@inf_le (with_top α) _ _ _ _ _ h _ rfl).imp $ λ b, Exists.fst

theorem min_of_nonempty {s : finset α} (h : s.nonempty) : ∃ a, a ∈ s.min :=
let ⟨a, ha⟩ := h in min_of_mem ha

theorem min_eq_none {s : finset α} : s.min = none ↔ s = ∅ :=
⟨λ h, s.eq_empty_or_nonempty.elim id
  (λ H, let ⟨a, ha⟩ := min_of_nonempty H in by rw h at ha; cases ha),
  λ h, h.symm ▸ min_empty⟩

theorem mem_of_min {s : finset α} : ∀ {a : α}, a ∈ s.min → a ∈ s :=
finset.induction_on s (λ _ H, by cases H) $
  λ b s _ (ih : ∀ {a}, a ∈ s.min → a ∈ s) a (h : a ∈ (insert b s).min),
  begin
    by_cases p : b = a,
    { induction p, exact mem_insert_self b s },
    { cases option.lift_or_get_choice min_choice (some b) s.min with q q;
      rw [min_insert, q] at h,
      { cases h, cases p rfl },
      { exact mem_insert_of_mem (ih h) } }
  end

theorem min_le_of_mem {s : finset α} {a b : α} (h₁ : b ∈ s) (h₂ : a ∈ s.min) : a ≤ b :=
by rcases @inf_le (with_top α) _ _ _ _ _ h₁ _ rfl with ⟨b', hb, ab⟩;
   cases h₂.symm.trans hb; assumption

end max_min

section exists_max_min

variables [linear_order α]
lemma exists_max (s : finset β) (f : β → α) (h : s.nonempty) : ∃ x ∈ s, ∀ x' ∈ s, f x' ≤ f x :=
begin
  letI := classical.DLO α,
  cases max_of_nonempty (h.image f) with y hy,
  rcases mem_image.mp (mem_of_max hy) with ⟨x, hx, rfl⟩,
  exact ⟨x, hx, λ x' hx', le_max_of_mem (mem_image_of_mem f hx') hy⟩,
end

lemma exists_min (s : finset β) (f : β → α) (h : s.nonempty) : ∃ x ∈ s, ∀ x' ∈ s, f x ≤ f x' :=
begin
  letI := classical.DLO α,
  cases min_of_nonempty (h.image f) with y hy,
  rcases mem_image.mp (mem_of_min hy) with ⟨x, hx, rfl⟩,
  exact ⟨x, hx, λ x' hx', min_le_of_mem (mem_image_of_mem f hx') hy⟩
end

<<<<<<< HEAD
end exists_max_min
=======
/-- Given a nonempty finset `s` in a linear order `α `, then `s.min' h` is its minimum, as an
element of `α`, where `h` is a proof of nonemptiness. Without this assumption, use instead `s.min`,
taking values in `option α`. -/
def min' (s : finset α) (H : s.nonempty) : α :=
@option.get _ s.min $
  let ⟨k, hk⟩ := H in
  let ⟨b, hb⟩ := min_of_mem hk in by simp at hb; simp [hb]

/-- Given a nonempty finset `s` in a linear order `α `, then `s.max' h` is its maximum, as an
element of `α`, where `h` is a proof of nonemptiness. Without this assumption, use instead `s.max`,
taking values in `option α`. -/
def max' (s : finset α) (H : s.nonempty) : α :=
@option.get _ s.max $
  let ⟨k, hk⟩ := H in
  let ⟨b, hb⟩ := max_of_mem hk in by simp at hb; simp [hb]

variables (s : finset α) (H : s.nonempty)

theorem min'_mem : s.min' H ∈ s := mem_of_min $ by simp [min']

theorem min'_le (x) (H2 : x ∈ s) : s.min' H ≤ x := min_le_of_mem H2 $ option.get_mem _

theorem le_min' (x) (H2 : ∀ y ∈ s, x ≤ y) : x ≤ s.min' H := H2 _ $ min'_mem _ _

theorem max'_mem : s.max' H ∈ s := mem_of_max $ by simp [max']

theorem le_max' (x) (H2 : x ∈ s) : x ≤ s.max' H := le_max_of_mem H2 $ option.get_mem _

theorem max'_le (x) (H2 : ∀ y ∈ s, y ≤ x) : s.max' H ≤ x := H2 _ $ max'_mem _ _

theorem min'_lt_max' {i j} (H1 : i ∈ s) (H2 : j ∈ s) (H3 : i ≠ j) : s.min' H < s.max' H :=
begin
  rcases lt_trichotomy i j with H4 | H4 | H4,
  { have H5 := min'_le s H i H1,
    have H6 := le_max' s H j H2,
    apply lt_of_le_of_lt H5,
    apply lt_of_lt_of_le H4 H6 },
  { cc },
  { have H5 := min'_le s H j H2,
    have H6 := le_max' s H i H1,
    apply lt_of_le_of_lt H5,
    apply lt_of_lt_of_le H4 H6 }
end

end max_min
>>>>>>> ee8cb15a

/-! ### sort -/
section sort
variables (r : α → α → Prop) [decidable_rel r]
  [is_trans α r] [is_antisymm α r] [is_total α r]

/-- `sort s` constructs a sorted list from the unordered set `s`.
  (Uses merge sort algorithm.) -/
def sort (s : finset α) : list α := sort r s.1

@[simp] theorem sort_sorted (s : finset α) : list.sorted r (sort r s) :=
sort_sorted _ _

@[simp] theorem sort_eq (s : finset α) : ↑(sort r s) = s.1 :=
sort_eq _ _

@[simp] theorem sort_nodup (s : finset α) : (sort r s).nodup :=
(by rw sort_eq; exact s.2 : @multiset.nodup α (sort r s))

@[simp] theorem sort_to_finset [decidable_eq α] (s : finset α) : (sort r s).to_finset = s :=
list.to_finset_eq (sort_nodup r s) ▸ eq_of_veq (sort_eq r s)

@[simp] theorem mem_sort {s : finset α} {a : α} : a ∈ sort r s ↔ a ∈ s :=
multiset.mem_sort _

@[simp] theorem length_sort {s : finset α} : (sort r s).length = s.card :=
multiset.length_sort _

end sort

section sort_linear_order

variables [decidable_linear_order α]

theorem sort_sorted_lt (s : finset α) :
  list.sorted (<) (sort (≤) s) :=
(sort_sorted _ _).imp₂ (@lt_of_le_of_ne _ _) (sort_nodup _ _)

lemma sorted_zero_eq_min' (s : finset α) (h : 0 < (s.sort (≤)).length) (H : s.nonempty) :
  (s.sort (≤)).nth_le 0 h = s.min' H :=
begin
  let l := s.sort (≤),
  apply le_antisymm,
  { have : s.min' H ∈ l := (finset.mem_sort (≤)).mpr (s.min'_mem H),
    obtain ⟨i, i_lt, hi⟩ : ∃ i (hi : i < l.length), l.nth_le i hi = s.min' H :=
      list.mem_iff_nth_le.1 this,
    rw ← hi,
    exact list.nth_le_of_sorted_of_le (s.sort_sorted (≤)) (nat.zero_le i) },
  { have : l.nth_le 0 h ∈ s := (finset.mem_sort (≤)).1 (list.nth_le_mem l 0 h),
    exact s.min'_le H _ this }
end

lemma sorted_last_eq_max' (s : finset α) (h : (s.sort (≤)).length - 1 < (s.sort (≤)).length)
  (H : s.nonempty) : (s.sort (≤)).nth_le ((s.sort (≤)).length - 1) h = s.max' H :=
begin
  let l := s.sort (≤),
  apply le_antisymm,
  { have : l.nth_le ((s.sort (≤)).length - 1) h ∈ s :=
      (finset.mem_sort (≤)).1 (list.nth_le_mem l _ h),
    exact s.le_max' H _ this },
  { have : s.max' H ∈ l := (finset.mem_sort (≤)).mpr (s.max'_mem H),
    obtain ⟨i, i_lt, hi⟩ : ∃ i (hi : i < l.length), l.nth_le i hi = s.max' H :=
      list.mem_iff_nth_le.1 this,
    rw ← hi,
    have : i ≤ l.length - 1 := nat.le_pred_of_lt i_lt,
    exact list.nth_le_of_sorted_of_le (s.sort_sorted (≤)) (nat.le_pred_of_lt i_lt) },
end

/-- Given a finset `s` of cardinal `k` in a linear order `α`, the map `mono_of_fin s h`
is the increasing bijection between `fin k` and `s` as an `α`-valued map. Here, `h` is a proof that
the cardinality of `s` is `k`. We use this instead of a map `fin s.card → α` to avoid
casting issues in further uses of this function. -/
def mono_of_fin (s : finset α) {k : ℕ} (h : s.card = k) (i : fin k) : α :=
have A : (i : ℕ) < (s.sort (≤)).length, by simpa [h] using i.2,
(s.sort (≤)).nth_le i A

lemma mono_of_fin_strict_mono (s : finset α) {k : ℕ} (h : s.card = k) :
  strict_mono (s.mono_of_fin h) :=
begin
  assume i j hij,
  exact list.pairwise_iff_nth_le.1 s.sort_sorted_lt _ _ _ hij
end

lemma bij_on_mono_of_fin (s : finset α) {k : ℕ} (h : s.card = k) :
  set.bij_on (s.mono_of_fin h) set.univ ↑s :=
begin
  have A : ∀ j, j ∈ s ↔ j ∈ (s.sort (≤)) := λ j, by simp,
  apply set.bij_on.mk,
  { assume i hi,
    simp only [mono_of_fin, set.mem_preimage, mem_coe, list.nth_le, A],
    exact list.nth_le_mem _ _ _ },
  { exact ((mono_of_fin_strict_mono s h).injective).inj_on _ },
  { assume x hx,
    simp only [mem_coe, A] at hx,
    obtain ⟨i, il, hi⟩ : ∃ (i : ℕ) (h : i < (s.sort (≤)).length), (s.sort (≤)).nth_le i h = x :=
      list.nth_le_of_mem hx,
    simp [h] at il,
    exact ⟨⟨i, il⟩, set.mem_univ _, hi⟩ }
end

/-- The bijection `mono_of_fin s h` sends `0` to the minimum of `s`. -/
lemma mono_of_fin_zero {s : finset α} {k : ℕ} (h : s.card = k) (hs : s.nonempty) (hz : 0 < k) :
  mono_of_fin s h ⟨0, hz⟩ = s.min' hs :=
begin
  apply le_antisymm,
  { have : min' s hs ∈ s := min'_mem s hs,
    rcases (bij_on_mono_of_fin s h).surj_on this with ⟨a, _, ha⟩,
    rw ← ha,
    apply (mono_of_fin_strict_mono s h).monotone,
    exact zero_le a.val },
  { have : mono_of_fin s h ⟨0, hz⟩ ∈ s := (bij_on_mono_of_fin s h).maps_to (set.mem_univ _),
    exact min'_le s hs _ this }
end

/-- The bijection `mono_of_fin s h` sends `k-1` to the maximum of `s`. -/
lemma mono_of_fin_last {s : finset α} {k : ℕ} (h : s.card = k) (hs : s.nonempty) (hz : 0 < k) :
  mono_of_fin s h ⟨k-1, buffer.lt_aux_2 hz⟩ = s.max' hs :=
begin
  have h'' : k - 1 < k := buffer.lt_aux_2 hz,
  apply le_antisymm,
  { have : mono_of_fin s h ⟨k-1, h''⟩ ∈ s := (bij_on_mono_of_fin s h).maps_to (set.mem_univ _),
    exact le_max' s hs _ this },
  { have : max' s hs ∈ s := max'_mem s hs,
    rcases (bij_on_mono_of_fin s h).surj_on this with ⟨a, _, ha⟩,
    rw ← ha,
    apply (mono_of_fin_strict_mono s h).monotone,
    exact le_pred_of_lt a.2},
end

/-- Any increasing bijection between `fin k` and a finset of cardinality `k` has to coincide with
the increasing bijection `mono_of_fin s h`. For a statement assuming only that `f` maps `univ` to
`s`, see `mono_of_fin_unique'`.-/
lemma mono_of_fin_unique {s : finset α} {k : ℕ} (h : s.card = k) {f : fin k → α}
  (hbij : set.bij_on f set.univ ↑s) (hmono : strict_mono f) : f = s.mono_of_fin h :=
begin
  ext i,
  rcases i with ⟨i, hi⟩,
  induction i using nat.strong_induction_on with i IH,
  rcases lt_trichotomy (f ⟨i, hi⟩) (mono_of_fin s h ⟨i, hi⟩) with H|H|H,
  { have A : f ⟨i, hi⟩ ∈ ↑s := hbij.maps_to (set.mem_univ _),
    rcases (bij_on_mono_of_fin s h).surj_on A with ⟨j, _, hj⟩,
    rw ← hj at H,
    have ji : j < ⟨i, hi⟩ := (mono_of_fin_strict_mono s h).lt_iff_lt.1 H,
    have : f j = mono_of_fin s h j,
      by { convert IH j.1 ji (lt_trans ji hi), rw fin.ext_iff },
    rw ← this at hj,
    exact (ne_of_lt (hmono ji) hj).elim },
  { exact H },
  { have A : mono_of_fin s h ⟨i, hi⟩ ∈ ↑s := (bij_on_mono_of_fin s h).maps_to (set.mem_univ _),
    rcases hbij.surj_on A with ⟨j, _, hj⟩,
    rw ← hj at H,
    have ji : j < ⟨i, hi⟩ := hmono.lt_iff_lt.1 H,
    have : f j = mono_of_fin s h j,
      by { convert IH j.1 ji (lt_trans ji hi), rw fin.ext_iff },
    rw this at hj,
    exact (ne_of_lt (mono_of_fin_strict_mono s h ji) hj).elim }
end

/-- Given a finset `s` of cardinal `k` in a linear order `α`, the equiv `mono_equiv_of_fin s h`
is the increasing bijection between `fin k` and `s` as an `s`-valued map. Here, `h` is a proof that
the cardinality of `s` is `k`. We use this instead of a map `fin s.card → α` to avoid
casting issues in further uses of this function. -/
noncomputable def mono_equiv_of_fin (s : finset α) {k : ℕ} (h : s.card = k) :
  fin k ≃ {x // x ∈ s} :=
(s.bij_on_mono_of_fin h).equiv _

end sort_linear_order

/-! ### disjoint -/
section disjoint
variable [decidable_eq α]

theorem disjoint_left {s t : finset α} : disjoint s t ↔ ∀ {a}, a ∈ s → a ∉ t :=
by simp only [_root_.disjoint, inf_eq_inter, le_iff_subset, subset_iff, mem_inter, not_and, and_imp]; refl

theorem disjoint_val {s t : finset α} : disjoint s t ↔ s.1.disjoint t.1 :=
disjoint_left

theorem disjoint_iff_inter_eq_empty {s t : finset α} : disjoint s t ↔ s ∩ t = ∅ :=
disjoint_iff

instance decidable_disjoint (U V : finset α) : decidable (disjoint U V) :=
decidable_of_decidable_of_iff (by apply_instance) eq_bot_iff

theorem disjoint_right {s t : finset α} : disjoint s t ↔ ∀ {a}, a ∈ t → a ∉ s :=
by rw [disjoint.comm, disjoint_left]

theorem disjoint_iff_ne {s t : finset α} : disjoint s t ↔ ∀ a ∈ s, ∀ b ∈ t, a ≠ b :=
by simp only [disjoint_left, imp_not_comm, forall_eq']

theorem disjoint_of_subset_left {s t u : finset α} (h : s ⊆ u) (d : disjoint u t) : disjoint s t :=
disjoint_left.2 (λ x m₁, (disjoint_left.1 d) (h m₁))

theorem disjoint_of_subset_right {s t u : finset α} (h : t ⊆ u) (d : disjoint s u) : disjoint s t :=
disjoint_right.2 (λ x m₁, (disjoint_right.1 d) (h m₁))

@[simp] theorem disjoint_empty_left (s : finset α) : disjoint ∅ s := disjoint_bot_left

@[simp] theorem disjoint_empty_right (s : finset α) : disjoint s ∅ := disjoint_bot_right

@[simp] theorem singleton_disjoint {s : finset α} {a : α} : disjoint (singleton a) s ↔ a ∉ s :=
by simp only [disjoint_left, mem_singleton, forall_eq]

@[simp] theorem disjoint_singleton {s : finset α} {a : α} : disjoint s (singleton a) ↔ a ∉ s :=
disjoint.comm.trans singleton_disjoint

@[simp] theorem disjoint_insert_left {a : α} {s t : finset α} :
  disjoint (insert a s) t ↔ a ∉ t ∧ disjoint s t :=
by simp only [disjoint_left, mem_insert, or_imp_distrib, forall_and_distrib, forall_eq]

@[simp] theorem disjoint_insert_right {a : α} {s t : finset α} :
  disjoint s (insert a t) ↔ a ∉ s ∧ disjoint s t :=
disjoint.comm.trans $ by rw [disjoint_insert_left, disjoint.comm]

@[simp] theorem disjoint_union_left {s t u : finset α} :
  disjoint (s ∪ t) u ↔ disjoint s u ∧ disjoint t u :=
by simp only [disjoint_left, mem_union, or_imp_distrib, forall_and_distrib]

@[simp] theorem disjoint_union_right {s t u : finset α} :
  disjoint s (t ∪ u) ↔ disjoint s t ∧ disjoint s u :=
by simp only [disjoint_right, mem_union, or_imp_distrib, forall_and_distrib]

lemma sdiff_disjoint {s t : finset α} : disjoint (t \ s) s :=
disjoint_left.2 $ assume a ha, (mem_sdiff.1 ha).2

lemma disjoint_sdiff {s t : finset α} : disjoint s (t \ s) :=
sdiff_disjoint.symm

<<<<<<< HEAD
lemma disjoint_sdiff_inter (s t : finset α) : disjoint (s \ t) (s ∩ t) :=
disjoint_of_subset_right (inter_subset_right _ _) sdiff_disjoint

lemma sdiff_eq_self_iff_disjoint {s t : finset α} : s \ t = s ↔ disjoint s t :=
by rw [sdiff_eq_self, subset_empty, disjoint_iff_inter_eq_empty]

lemma sdiff_eq_self_of_disjoint {s t : finset α} (h : disjoint s t) : s \ t = s :=
sdiff_eq_self_iff_disjoint.2 h

lemma disjoint_self_iff_empty (s : finset α) : disjoint s s ↔ s = ∅ :=
disjoint_self

lemma disjoint_bind_left {ι : Type*} [decidable_eq ι]
=======
lemma disjoint_bind_left {ι : Type*}
>>>>>>> ee8cb15a
  (s : finset ι) (f : ι → finset α) (t : finset α) :
  disjoint (s.bind f) t ↔ (∀i∈s, disjoint (f i) t) :=
begin
  classical,
  refine s.induction _ _,
  { simp only [forall_mem_empty_iff, bind_empty, disjoint_empty_left] },
  { assume i s his ih,
    simp only [disjoint_union_left, bind_insert, his, forall_mem_insert, ih] }
end

lemma disjoint_bind_right {ι : Type*}
  (s : finset α) (t : finset ι) (f : ι → finset α) :
  disjoint s (t.bind f) ↔ (∀i∈t, disjoint s (f i)) :=
by simpa only [disjoint.comm] using disjoint_bind_left t f s

@[simp] theorem card_disjoint_union {s t : finset α} (h : disjoint s t) :
  card (s ∪ t) = card s + card t :=
by rw [← card_union_add_card_inter, disjoint_iff_inter_eq_empty.1 h, card_empty, add_zero]

theorem card_sdiff {s t : finset α} (h : s ⊆ t) : card (t \ s) = card t - card s :=
suffices card (t \ s) = card ((t \ s) ∪ s) - card s, by rwa sdiff_union_of_subset h at this,
by rw [card_disjoint_union sdiff_disjoint, nat.add_sub_cancel]

lemma disjoint_filter {s : finset α} {p q : α → Prop} [decidable_pred p] [decidable_pred q] :
    disjoint (s.filter p) (s.filter q) ↔ (∀ x ∈ s, p x → ¬ q x) :=
by split; simp [disjoint_left] {contextual := tt}

lemma pi_disjoint_of_disjoint {δ : α → Type*} [∀a, decidable_eq (δ a)]
  {s : finset α} [decidable_eq (Πa∈s, δ a)]
  (t₁ t₂ : Πa, finset (δ a)) {a : α} (ha : a ∈ s) (h : disjoint (t₁ a) (t₂ a)) :
  disjoint (s.pi t₁) (s.pi t₂) :=
disjoint_iff_ne.2 $ λ f₁ hf₁ f₂ hf₂ eq₁₂,
  disjoint_iff_ne.1 h (f₁ a ha) (mem_pi.mp hf₁ a ha) (f₂ a ha) (mem_pi.mp hf₂ a ha)
  $ congr_fun (congr_fun eq₁₂ a) ha

lemma disjoint_iff_disjoint_coe {α : Type*} {a b : finset α} [decidable_eq α] :
  disjoint a b ↔ disjoint (↑a : set α) (↑b : set α) :=
by { rw [finset.disjoint_left, set.disjoint_left], refl }

end disjoint

instance [has_repr α] : has_repr (finset α) := ⟨λ s, repr s.1⟩

/-- Given a finset `s` of `ℕ` contained in `{0,..., n-1}`, the corresponding finset in `fin n`
is `s.attach_fin h` where `h` is a proof that all elements of `s` are less than `n`. -/
def attach_fin (s : finset ℕ) {n : ℕ} (h : ∀ m ∈ s, m < n) : finset (fin n) :=
⟨s.1.pmap (λ a ha, ⟨a, ha⟩) h, multiset.nodup_pmap (λ _ _ _ _, fin.mk.inj) s.2⟩

@[simp] lemma mem_attach_fin {n : ℕ} {s : finset ℕ} (h : ∀ m ∈ s, m < n) {a : fin n} :
  a ∈ s.attach_fin h ↔ a.1 ∈ s :=
⟨λ h, let ⟨b, hb₁, hb₂⟩ := multiset.mem_pmap.1 h in hb₂ ▸ hb₁,
λ h, multiset.mem_pmap.2 ⟨a.1, h, fin.eta _ _⟩⟩

@[simp] lemma card_attach_fin {n : ℕ} (s : finset ℕ) (h : ∀ m ∈ s, m < n) :
  (s.attach_fin h).card = s.card := multiset.card_pmap _ _ _

/-! ### choose -/
section choose
variables (p : α → Prop) [decidable_pred p] (l : finset α)

/-- Given a finset `l` and a predicate `p`, associate to a proof that there is a unique element of
`l` satisfying `p` this unique element, as an element of the corresponding subtype. -/
def choose_x (hp : (∃! a, a ∈ l ∧ p a)) : { a // a ∈ l ∧ p a } :=
multiset.choose_x p l.val hp

/-- Given a finset `l` and a predicate `p`, associate to a proof that there is a unique element of
`l` satisfying `p` this unique element, as an element of the ambient type. -/
def choose (hp : ∃! a, a ∈ l ∧ p a) : α := choose_x p l hp

lemma choose_spec (hp : ∃! a, a ∈ l ∧ p a) : choose p l hp ∈ l ∧ p (choose p l hp) :=
(choose_x p l hp).property

lemma choose_mem (hp : ∃! a, a ∈ l ∧ p a) : choose p l hp ∈ l := (choose_spec _ _ _).1

lemma choose_property (hp : ∃! a, a ∈ l ∧ p a) : p (choose p l hp) := (choose_spec _ _ _).2

end choose

theorem lt_wf {α} : well_founded (@has_lt.lt (finset α) _) :=
have H : subrelation (@has_lt.lt (finset α) _)
    (inv_image (<) card),
  from λ x y hxy, card_lt_card hxy,
subrelation.wf H $ inv_image.wf _ $ nat.lt_wf

section decidable_linear_order

variables {α} [decidable_linear_order α]


/--
If there's more than 1 element, the min' is less than the max'. An alternate version of
`min'_lt_max'` which is sometimes more convenient.
-/
lemma min'_lt_max'_of_card (h₂ : 1 < card s) : s.min' H < s.max' H :=
begin
  apply lt_of_not_ge,
  intro a,
  apply not_le_of_lt h₂ (le_of_eq _),
  rw card_eq_one,
  use max' s H,
  rw eq_singleton_iff_unique_mem,
  refine ⟨max'_mem _ _, λ t Ht, le_antisymm (le_max' s H t Ht) (le_trans a (min'_le s H t Ht))⟩,
end

end decidable_linear_order

/-! ### intervals -/
/- Ico (a closed open interval) -/
variables {n m l : ℕ}

/-- `Ico n m` is the set of natural numbers `n ≤ k < m`. -/
def Ico (n m : ℕ) : finset ℕ := ⟨_, Ico.nodup n m⟩

namespace Ico

@[simp] theorem val (n m : ℕ) : (Ico n m).1 = multiset.Ico n m := rfl

@[simp] theorem to_finset (n m : ℕ) : (multiset.Ico n m).to_finset = Ico n m :=
(multiset.to_finset_eq _).symm

theorem image_add (n m k : ℕ) : (Ico n m).image ((+) k) = Ico (n + k) (m + k) :=
by simp [image, multiset.Ico.map_add]

theorem image_sub (n m k : ℕ) (h : k ≤ n) : (Ico n m).image (λ x, x - k) = Ico (n - k) (m - k) :=
begin
  dsimp [image],
  rw [multiset.Ico.map_sub _ _ _ h, ←multiset.to_finset_eq],
  refl,
end

theorem zero_bot (n : ℕ) : Ico 0 n = range n :=
eq_of_veq $ multiset.Ico.zero_bot _

@[simp] theorem card (n m : ℕ) : (Ico n m).card = m - n :=
multiset.Ico.card _ _

@[simp] theorem mem {n m l : ℕ} : l ∈ Ico n m ↔ n ≤ l ∧ l < m :=
multiset.Ico.mem

theorem eq_empty_of_le {n m : ℕ} (h : m ≤ n) : Ico n m = ∅ :=
eq_of_veq $ multiset.Ico.eq_zero_of_le h

@[simp] theorem self_eq_empty (n : ℕ) : Ico n n = ∅ :=
eq_empty_of_le $ le_refl n

@[simp] theorem eq_empty_iff {n m : ℕ} : Ico n m = ∅ ↔ m ≤ n :=
iff.trans val_eq_zero.symm multiset.Ico.eq_zero_iff

theorem subset_iff {m₁ n₁ m₂ n₂ : ℕ} (hmn : m₁ < n₁) :
  Ico m₁ n₁ ⊆ Ico m₂ n₂ ↔ (m₂ ≤ m₁ ∧ n₁ ≤ n₂) :=
begin
  simp only [subset_iff, mem],
  refine ⟨λ h, ⟨_, _⟩, _⟩,
  { exact (h ⟨le_refl _, hmn⟩).1 },
  { refine le_of_pred_lt (@h (pred n₁) ⟨le_pred_of_lt hmn, pred_lt _⟩).2,
    exact ne_of_gt (lt_of_le_of_lt (nat.zero_le m₁) hmn) },
  { rintros ⟨hm, hn⟩ k ⟨hmk, hkn⟩,
    exact ⟨le_trans hm hmk, lt_of_lt_of_le hkn hn⟩ }
end

protected theorem subset {m₁ n₁ m₂ n₂ : ℕ} (hmm : m₂ ≤ m₁) (hnn : n₁ ≤ n₂) :
  Ico m₁ n₁ ⊆ Ico m₂ n₂ :=
begin
  simp only [finset.subset_iff, Ico.mem],
  assume x hx,
  exact ⟨le_trans hmm hx.1, lt_of_lt_of_le hx.2 hnn⟩
end

lemma union_consecutive {n m l : ℕ} (hnm : n ≤ m) (hml : m ≤ l) :
  Ico n m ∪ Ico m l = Ico n l :=
by rw [← to_finset, ← to_finset, ← multiset.to_finset_add,
  multiset.Ico.add_consecutive hnm hml, to_finset]

@[simp] lemma inter_consecutive (n m l : ℕ) : Ico n m ∩ Ico m l = ∅ :=
begin
  rw [← to_finset, ← to_finset, ← multiset.to_finset_inter, multiset.Ico.inter_consecutive],
  simp,
end

lemma disjoint_consecutive (n m l : ℕ) : disjoint (Ico n m) (Ico m l) :=
le_of_eq $ inter_consecutive n m l

@[simp] theorem succ_singleton (n : ℕ) : Ico n (n+1) = {n} :=
eq_of_veq $ multiset.Ico.succ_singleton

theorem succ_top {n m : ℕ} (h : n ≤ m) : Ico n (m + 1) = insert m (Ico n m) :=
by rw [← to_finset, multiset.Ico.succ_top h, multiset.to_finset_cons, to_finset]

theorem succ_top' {n m : ℕ} (h : n < m) : Ico n m = insert (m - 1) (Ico n (m - 1)) :=
begin
  have w : m = m - 1 + 1 := (nat.sub_add_cancel (nat.one_le_of_lt h)).symm,
  conv { to_lhs, rw w },
  rw succ_top,
  exact nat.le_pred_of_lt h
end

theorem insert_succ_bot {n m : ℕ} (h : n < m) : insert n (Ico (n + 1) m) = Ico n m :=
by rw [eq_comm, ← to_finset, multiset.Ico.eq_cons h, multiset.to_finset_cons, to_finset]

@[simp] theorem pred_singleton {m : ℕ} (h : 0 < m) : Ico (m - 1) m = {m - 1} :=
eq_of_veq $ multiset.Ico.pred_singleton h

@[simp] theorem not_mem_top {n m : ℕ} : m ∉ Ico n m :=
multiset.Ico.not_mem_top

lemma filter_lt_of_top_le {n m l : ℕ} (hml : m ≤ l) : (Ico n m).filter (λ x, x < l) = Ico n m :=
eq_of_veq $ multiset.Ico.filter_lt_of_top_le hml

lemma filter_lt_of_le_bot {n m l : ℕ} (hln : l ≤ n) : (Ico n m).filter (λ x, x < l) = ∅ :=
eq_of_veq $ multiset.Ico.filter_lt_of_le_bot hln

lemma filter_lt_of_ge {n m l : ℕ} (hlm : l ≤ m) : (Ico n m).filter (λ x, x < l) = Ico n l :=
eq_of_veq $ multiset.Ico.filter_lt_of_ge hlm

@[simp] lemma filter_lt (n m l : ℕ) : (Ico n m).filter (λ x, x < l) = Ico n (min m l) :=
eq_of_veq $ multiset.Ico.filter_lt n m l

lemma filter_le_of_le_bot {n m l : ℕ} (hln : l ≤ n) : (Ico n m).filter (λ x, l ≤ x) = Ico n m :=
eq_of_veq $ multiset.Ico.filter_le_of_le_bot hln

lemma filter_le_of_top_le {n m l : ℕ} (hml : m ≤ l) : (Ico n m).filter (λ x, l ≤ x) = ∅ :=
eq_of_veq $ multiset.Ico.filter_le_of_top_le hml

lemma filter_le_of_le {n m l : ℕ} (hnl : n ≤ l) : (Ico n m).filter (λ x, l ≤ x) = Ico l m :=
eq_of_veq $ multiset.Ico.filter_le_of_le hnl

@[simp] lemma filter_le (n m l : ℕ) : (Ico n m).filter (λ x, l ≤ x) = Ico (max n l) m :=
eq_of_veq $ multiset.Ico.filter_le n m l

@[simp] lemma diff_left (l n m : ℕ) : (Ico n m) \ (Ico n l) = Ico (max n l) m :=
by ext k; by_cases n ≤ k; simp [h, and_comm]

@[simp] lemma diff_right (l n m : ℕ) : (Ico n m) \ (Ico l m) = Ico n (min m l) :=
have ∀k, (k < m ∧ (l ≤ k → m ≤ k)) ↔ (k < m ∧ k < l) :=
  assume k, and_congr_right $ assume hk, by rw [← not_imp_not]; simp [hk],
by ext k; by_cases n ≤ k; simp [h, this]

end Ico

lemma range_eq_Ico (n : ℕ) : finset.range n = finset.Ico 0 n :=
by { ext i, simp }

-- TODO We don't yet attempt to reproduce the entire interface for `Ico` for `Ico_ℤ`.

/-- `Ico_ℤ l u` is the set of integers `l ≤ k < u`. -/
def Ico_ℤ (l u : ℤ) : finset ℤ :=
(finset.range (u - l).to_nat).map
  { to_fun := λ n, n + l,
    inj := λ n m h, by simpa using h }

@[simp] lemma Ico_ℤ.mem {n m l : ℤ} : l ∈ Ico_ℤ n m ↔ n ≤ l ∧ l < m :=
begin
  dsimp [Ico_ℤ],
  simp only [int.lt_to_nat, exists_prop, mem_range, add_comm, function.embedding.coe_fn_mk, mem_map],
  split,
  { rintro ⟨a, ⟨h, rfl⟩⟩,
    exact ⟨int.le.intro rfl, lt_sub_iff_add_lt'.mp h⟩ },
  { rintro ⟨h₁, h₂⟩,
    use (l - n).to_nat,
    split; simp [h₁, h₂], }
end

@[simp] lemma Ico_ℤ.card (l u : ℤ) : (Ico_ℤ l u).card = (u - l).to_nat := by simp [Ico_ℤ]

end finset

namespace multiset

lemma count_sup [decidable_eq β] (s : finset α) (f : α → multiset β) (b : β) :
  count b (s.sup f) = s.sup (λa, count b (f a)) :=
begin
  letI := classical.dec_eq α,
  refine s.induction _ _,
  { exact count_zero _ },
  { assume i s his ih,
    rw [finset.sup_insert, sup_eq_union, count_union, finset.sup_insert, ih],
    refl }
end

end multiset

namespace list
variable [decidable_eq α]

theorem to_finset_card_of_nodup {l : list α} (h : l.nodup) : l.to_finset.card = l.length :=
congr_arg card $ (@multiset.erase_dup_eq_self α _ l).2 h

end list

section lattice
variables {ι : Sort*} [complete_lattice α]

lemma supr_eq_supr_finset (s : ι → α) : (⨆i, s i) = (⨆t:finset (plift ι), ⨆i∈t, s (plift.down i)) :=
begin
  classical,
  exact le_antisymm
    (supr_le $ assume b, le_supr_of_le {plift.up b} $ le_supr_of_le (plift.up b) $ le_supr_of_le
      (by simp) $ le_refl _)
    (supr_le $ assume t, supr_le $ assume b, supr_le $ assume hb, le_supr _ _)
end


lemma infi_eq_infi_finset (s : ι → α) : (⨅i, s i) = (⨅t:finset (plift ι), ⨅i∈t, s (plift.down i)) :=
begin
  classical,
  exact le_antisymm
    (le_infi $ assume t, le_infi $ assume b, le_infi $ assume hb, infi_le _ _)
    (le_infi $ assume b, infi_le_of_le {plift.up b} $ infi_le_of_le (plift.up b) $ infi_le_of_le
      (by simp) $ le_refl _)
end

end lattice

namespace set
variables {ι : Sort*}

lemma Union_eq_Union_finset (s : ι → set α) :
  (⋃i, s i) = (⋃t:finset (plift ι), ⋃i∈t, s (plift.down i)) :=
supr_eq_supr_finset s

lemma Inter_eq_Inter_finset (s : ι → set α) :
  (⋂i, s i) = (⋂t:finset (plift ι), ⋂i∈t, s (plift.down i)) :=
infi_eq_infi_finset s

end set

namespace finset

namespace nat

/-- The antidiagonal of a natural number `n` is
    the finset of pairs `(i,j)` such that `i+j = n`. -/
def antidiagonal (n : ℕ) : finset (ℕ × ℕ) :=
(multiset.nat.antidiagonal n).to_finset

/-- A pair (i,j) is contained in the antidiagonal of `n` if and only if `i+j=n`. -/
@[simp] lemma mem_antidiagonal {n : ℕ} {x : ℕ × ℕ} :
  x ∈ antidiagonal n ↔ x.1 + x.2 = n :=
by rw [antidiagonal, multiset.mem_to_finset, multiset.nat.mem_antidiagonal]

/-- The cardinality of the antidiagonal of `n` is `n+1`. -/
@[simp] lemma card_antidiagonal (n : ℕ) : (antidiagonal n).card = n+1 :=
by simpa using list.to_finset_card_of_nodup (list.nat.nodup_antidiagonal n)

/-- The antidiagonal of `0` is the list `[(0,0)]` -/
@[simp] lemma antidiagonal_zero : antidiagonal 0 = {(0, 0)} :=
by { rw [antidiagonal, multiset.nat.antidiagonal_zero], refl }

end nat

end finset

namespace finset

/-! ### bUnion -/

variables [decidable_eq α]

@[simp] theorem bUnion_singleton (a : α) (s : α → set β) : (⋃ x ∈ ({a} : finset α), s x) = s a :=
supr_singleton

theorem supr_union {α} [complete_lattice α] {β} [decidable_eq β] {f : β → α} {s t : finset β} :
  (⨆ x ∈ s ∪ t, f x) = (⨆x∈s, f x) ⊔ (⨆x∈t, f x) :=
calc (⨆ x ∈ s ∪ t, f x) = (⨆ x, (⨆h : x∈s, f x) ⊔ (⨆h : x∈t, f x)) :
  congr_arg _ $ funext $ λ x, by { convert supr_or, rw finset.mem_union, rw finset.mem_union, refl, refl }
                    ... = (⨆x∈s, f x) ⊔ (⨆x∈t, f x) : supr_sup_eq

lemma bUnion_union (s t : finset α) (u : α → set β) :
  (⋃ x ∈ s ∪ t, u x) = (⋃ x ∈ s, u x) ∪ (⋃ x ∈ t, u x) :=
supr_union

@[simp] lemma bUnion_insert (a : α) (s : finset α) (t : α → set β) :
  (⋃ x ∈ insert a s, t x) = t a ∪ (⋃ x ∈ s, t x) :=
begin rw insert_eq, simp only [bUnion_union, finset.bUnion_singleton] end

end finset<|MERGE_RESOLUTION|>--- conflicted
+++ resolved
@@ -2195,9 +2195,8 @@
   exact ⟨x, hx, λ x' hx', min_le_of_mem (mem_image_of_mem f hx') hy⟩
 end
 
-<<<<<<< HEAD
 end exists_max_min
-=======
+
 /-- Given a nonempty finset `s` in a linear order `α `, then `s.min' h` is its minimum, as an
 element of `α`, where `h` is a proof of nonemptiness. Without this assumption, use instead `s.min`,
 taking values in `option α`. -/
@@ -2243,7 +2242,6 @@
 end
 
 end max_min
->>>>>>> ee8cb15a
 
 /-! ### sort -/
 section sort
@@ -2472,7 +2470,6 @@
 lemma disjoint_sdiff {s t : finset α} : disjoint s (t \ s) :=
 sdiff_disjoint.symm
 
-<<<<<<< HEAD
 lemma disjoint_sdiff_inter (s t : finset α) : disjoint (s \ t) (s ∩ t) :=
 disjoint_of_subset_right (inter_subset_right _ _) sdiff_disjoint
 
@@ -2485,10 +2482,7 @@
 lemma disjoint_self_iff_empty (s : finset α) : disjoint s s ↔ s = ∅ :=
 disjoint_self
 
-lemma disjoint_bind_left {ι : Type*} [decidable_eq ι]
-=======
 lemma disjoint_bind_left {ι : Type*}
->>>>>>> ee8cb15a
   (s : finset ι) (f : ι → finset α) (t : finset α) :
   disjoint (s.bind f) t ↔ (∀i∈s, disjoint (f i) t) :=
 begin
