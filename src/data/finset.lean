--- conflicted
+++ resolved
@@ -2975,13 +2975,10 @@
 
 @[simp] theorem bUnion_singleton (a : α) (s : α → set β) : (⋃ x ∈ ({a} : finset α), s x) = s a :=
 by rw [← bUnion_coe, coe_singleton, set.bUnion_singleton]
-<<<<<<< HEAD
-=======
 
 @[simp] lemma bUnion_preimage_singleton (f : α → β) (s : finset β) :
   (⋃ y ∈ s, f ⁻¹' {y}) = f ⁻¹' ↑s :=
 set.bUnion_preimage_singleton f ↑s
->>>>>>> 7d331eb9
 
 variables [decidable_eq α]
 
