/-
Copyright (c) 2015 Microsoft Corporation. All rights reserved.
Released under Apache 2.0 license as described in the file LICENSE.
Author: Leonardo de Moura, Jeremy Avigad, Minchao Wu, Mario Carneiro

Finite sets.
-/
import logic.embedding algebra.order_functions
  data.multiset data.sigma.basic data.set.lattice

open multiset subtype nat lattice

variables {α : Type*} {β : Type*} {γ : Type*}

/-- `finset α` is the type of finite sets of elements of `α`. It is implemented
  as a multiset (a list up to permutation) which has no duplicate elements. -/
structure finset (α : Type*) :=
(val : multiset α)
(nodup : nodup val)

namespace finset

theorem eq_of_veq : ∀ {s t : finset α}, s.1 = t.1 → s = t
| ⟨s, _⟩ ⟨t, _⟩ rfl := rfl

@[simp] theorem val_inj {s t : finset α} : s.1 = t.1 ↔ s = t :=
⟨eq_of_veq, congr_arg _⟩

@[simp] theorem erase_dup_eq_self [decidable_eq α] (s : finset α) : erase_dup s.1 = s.1 :=
erase_dup_eq_self.2 s.2

instance has_decidable_eq [decidable_eq α] : decidable_eq (finset α)
| s₁ s₂ := decidable_of_iff _ val_inj

/- membership -/

instance : has_mem α (finset α) := ⟨λ a s, a ∈ s.1⟩

theorem mem_def {a : α} {s : finset α} : a ∈ s ↔ a ∈ s.1 := iff.rfl

@[simp] theorem mem_mk {a : α} {s nd} : a ∈ @finset.mk α s nd ↔ a ∈ s := iff.rfl

instance decidable_mem [h : decidable_eq α] (a : α) (s : finset α) : decidable (a ∈ s) :=
multiset.decidable_mem _ _

/-! ### set coercion -/

/-- Convert a finset to a set in the natural way. -/
def to_set (s : finset α) : set α := {x | x ∈ s}

instance : has_lift (finset α) (set α) := ⟨to_set⟩

@[simp] lemma mem_coe {a : α} {s : finset α} : a ∈ (↑s : set α) ↔ a ∈ s := iff.rfl

@[simp] lemma set_of_mem {α} {s : finset α} : {a | a ∈ s} = ↑s := rfl

instance decidable_mem' [decidable_eq α] (a : α) (s : finset α) :
  decidable (a ∈ (↑s : set α)) := s.decidable_mem _

/-! ### extensionality -/
theorem ext {s₁ s₂ : finset α} : s₁ = s₂ ↔ ∀ a, a ∈ s₁ ↔ a ∈ s₂ :=
val_inj.symm.trans $ nodup_ext s₁.2 s₂.2

@[ext]
theorem ext' {s₁ s₂ : finset α} : (∀ a, a ∈ s₁ ↔ a ∈ s₂) → s₁ = s₂ :=
ext.2

@[simp] theorem coe_inj {s₁ s₂ : finset α} : (↑s₁ : set α) = ↑s₂ ↔ s₁ = s₂ :=
(set.ext_iff _ _).trans ext.symm

lemma to_set_injective {α} : function.injective (finset.to_set : finset α → set α) :=
λ s t, coe_inj.1

/-! ### subset -/

instance : has_subset (finset α) := ⟨λ s₁ s₂, ∀ ⦃a⦄, a ∈ s₁ → a ∈ s₂⟩

theorem subset_def {s₁ s₂ : finset α} : s₁ ⊆ s₂ ↔ s₁.1 ⊆ s₂.1 := iff.rfl

@[simp] theorem subset.refl (s : finset α) : s ⊆ s := subset.refl _

theorem subset.trans {s₁ s₂ s₃ : finset α} : s₁ ⊆ s₂ → s₂ ⊆ s₃ → s₁ ⊆ s₃ := subset.trans

theorem mem_of_subset {s₁ s₂ : finset α} {a : α} : s₁ ⊆ s₂ → a ∈ s₁ → a ∈ s₂ := mem_of_subset

theorem subset.antisymm {s₁ s₂ : finset α} (H₁ : s₁ ⊆ s₂) (H₂ : s₂ ⊆ s₁) : s₁ = s₂ :=
ext.2 $ λ a, ⟨@H₁ a, @H₂ a⟩

theorem subset_iff {s₁ s₂ : finset α} : s₁ ⊆ s₂ ↔ ∀ ⦃x⦄, x ∈ s₁ → x ∈ s₂ := iff.rfl

@[simp] theorem coe_subset {s₁ s₂ : finset α} :
  (↑s₁ : set α) ⊆ ↑s₂ ↔ s₁ ⊆ s₂ := iff.rfl

@[simp] theorem val_le_iff {s₁ s₂ : finset α} : s₁.1 ≤ s₂.1 ↔ s₁ ⊆ s₂ := le_iff_subset s₁.2

instance : has_ssubset (finset α) := ⟨λa b, a ⊆ b ∧ ¬ b ⊆ a⟩

instance : partial_order (finset α) :=
{ le := (⊆),
  lt := (⊂),
  le_refl := subset.refl,
  le_trans := @subset.trans _,
  le_antisymm := @subset.antisymm _ }

theorem subset.antisymm_iff {s₁ s₂ : finset α} : s₁ = s₂ ↔ s₁ ⊆ s₂ ∧ s₂ ⊆ s₁ :=
le_antisymm_iff

@[simp] theorem le_iff_subset {s₁ s₂ : finset α} : s₁ ≤ s₂ ↔ s₁ ⊆ s₂ := iff.rfl
@[simp] theorem lt_iff_ssubset {s₁ s₂ : finset α} : s₁ < s₂ ↔ s₁ ⊂ s₂ := iff.rfl

@[simp] lemma coe_ssubset {s₁ s₂ : finset α} : (↑s₁ : set α) ⊂ ↑s₂ ↔ s₁ ⊂ s₂ :=
show (↑s₁ : set α) ⊂ ↑s₂ ↔ s₁ ⊆ s₂ ∧ ¬s₂ ⊆ s₁,
  by simp only [set.ssubset_def, finset.coe_subset]

@[simp] theorem val_lt_iff {s₁ s₂ : finset α} : s₁.1 < s₂.1 ↔ s₁ ⊂ s₂ :=
and_congr val_le_iff $ not_congr val_le_iff

<<<<<<< HEAD
/-! ### empty -/
=======
/-! ### Nonempty -/

/-- The property `s.nonempty` expresses the fact that the finset `s` is not empty. It should be used
in theorem assumptions instead of `∃ x, x ∈ s` or `s ≠ ∅` as it gives access to a nice API thanks
to the dot notation. -/
protected def nonempty (s : finset α) : Prop := ∃ x:α, x ∈ s

@[elim_cast] lemma coe_nonempty {s : finset α} : (↑s:set α).nonempty ↔ s.nonempty := iff.rfl

lemma nonempty.bex {s : finset α} (h : s.nonempty) : ∃ x:α, x ∈ s := h

lemma nonempty.mono {s t : finset α} (hst : s ⊆ t) (hs : s.nonempty) : t.nonempty :=
set.nonempty.of_subset hst hs

/- empty -/
>>>>>>> ab155ef9
protected def empty : finset α := ⟨0, nodup_zero⟩

instance : has_emptyc (finset α) := ⟨finset.empty⟩

instance : inhabited (finset α) := ⟨∅⟩

@[simp] theorem empty_val : (∅ : finset α).1 = 0 := rfl

@[simp] theorem not_mem_empty (a : α) : a ∉ (∅ : finset α) := id

@[simp] theorem ne_empty_of_mem {a : α} {s : finset α} (h : a ∈ s) : s ≠ ∅
| e := not_mem_empty a $ e ▸ h

@[simp] theorem empty_subset (s : finset α) : ∅ ⊆ s := zero_subset _

theorem eq_empty_of_forall_not_mem {s : finset α} (H : ∀x, x ∉ s) : s = ∅ :=
eq_of_veq (eq_zero_of_forall_not_mem H)

lemma eq_empty_iff_forall_not_mem {s : finset α} : s = ∅ ↔ ∀ x, x ∉ s :=
⟨by rintro rfl x; exact id, λ h, eq_empty_of_forall_not_mem h⟩

@[simp] theorem val_eq_zero {s : finset α} : s.1 = 0 ↔ s = ∅ := @val_inj _ s ∅

theorem subset_empty {s : finset α} : s ⊆ ∅ ↔ s = ∅ := subset_zero.trans val_eq_zero

theorem nonempty_of_ne_empty {s : finset α} (h : s ≠ ∅) : s.nonempty :=
exists_mem_of_ne_zero (mt val_eq_zero.1 h)

theorem nonempty_iff_ne_empty {s : finset α} : s.nonempty ↔ s ≠ ∅ :=
⟨λ ⟨a, ha⟩, ne_empty_of_mem ha, nonempty_of_ne_empty⟩

theorem eq_empty_or_nonempty (s : finset α) : s = ∅ ∨ s.nonempty :=
classical.by_cases or.inl (λ h, or.inr (nonempty_of_ne_empty h))

@[simp] lemma coe_empty : ↑(∅ : finset α) = (∅ : set α) := rfl

/-- `singleton a` is the set `{a}` containing `a` and nothing else. -/
def singleton (a : α) : finset α := ⟨_, nodup_singleton a⟩
local prefix `ι`:90 := singleton

@[simp] theorem singleton_val (a : α) : (ι a).1 = a :: 0 := rfl

@[simp] theorem mem_singleton {a b : α} : b ∈ ι a ↔ b = a := mem_singleton

theorem not_mem_singleton {a b : α} : a ∉ ι b ↔ a ≠ b := not_iff_not_of_iff mem_singleton

theorem mem_singleton_self (a : α) : a ∈ ι a := or.inl rfl

theorem singleton_inj {a b : α} : ι a = ι b ↔ a = b :=
⟨λ h, mem_singleton.1 (h ▸ mem_singleton_self _), congr_arg _⟩

@[simp] theorem singleton_ne_empty (a : α) : ι a ≠ ∅ := ne_empty_of_mem (mem_singleton_self _)

@[simp] lemma coe_singleton (a : α) : ↑(ι a) = ({a} : set α) := rfl

lemma eq_singleton_iff_unique_mem {s : finset α} {a : α} :
  s = finset.singleton a ↔ a ∈ s ∧ ∀ x ∈ s, x = a :=
begin
  split; intro t,
    rw t,
    refine ⟨finset.mem_singleton_self _, λ _, finset.mem_singleton.1⟩,
  ext, rw finset.mem_singleton,
  refine ⟨t.right _, λ r, r.symm ▸ t.left⟩
end

lemma singleton_iff_unique_mem (s : finset α) : (∃ a, s = finset.singleton a) ↔ ∃! a, a ∈ s :=
by simp only [eq_singleton_iff_unique_mem, exists_unique]

/-! ### insert -/
section decidable_eq
variables [decidable_eq α]

/-- `insert a s` is the set `{a} ∪ s` containing `a` and the elements of `s`. -/
instance : has_insert α (finset α) := ⟨λ a s, ⟨_, nodup_ndinsert a s.2⟩⟩

@[simp] theorem has_insert_eq_insert (a : α) (s : finset α) : has_insert.insert a s = insert a s := rfl

theorem insert_def (a : α) (s : finset α) : insert a s = ⟨_, nodup_ndinsert a s.2⟩ := rfl

@[simp] theorem insert_val (a : α) (s : finset α) : (insert a s).1 = ndinsert a s.1 := rfl

theorem insert_val' (a : α) (s : finset α) : (insert a s).1 = erase_dup (a :: s.1) :=
by rw [erase_dup_cons, erase_dup_eq_self]; refl

theorem insert_val_of_not_mem {a : α} {s : finset α} (h : a ∉ s) : (insert a s).1 = a :: s.1 :=
by rw [insert_val, ndinsert_of_not_mem h]

@[simp] theorem mem_insert {a b : α} {s : finset α} : a ∈ insert b s ↔ a = b ∨ a ∈ s := mem_ndinsert

theorem mem_insert_self (a : α) (s : finset α) : a ∈ insert a s := mem_ndinsert_self a s.1
theorem mem_insert_of_mem {a b : α} {s : finset α} (h : a ∈ s) : a ∈ insert b s := mem_ndinsert_of_mem h
theorem mem_of_mem_insert_of_ne {a b : α} {s : finset α} (h : b ∈ insert a s) : b ≠ a → b ∈ s :=
(mem_insert.1 h).resolve_left

@[simp] lemma coe_insert (a : α) (s : finset α) : ↑(insert a s) = (insert a ↑s : set α) :=
set.ext $ λ x, by simp only [mem_coe, mem_insert, set.mem_insert_iff]

@[simp] theorem insert_eq_of_mem {a : α} {s : finset α} (h : a ∈ s) : insert a s = s :=
eq_of_veq $ ndinsert_of_mem h

theorem insert.comm (a b : α) (s : finset α) : insert a (insert b s) = insert b (insert a s) :=
ext.2 $ λ x, by simp only [finset.mem_insert, or.left_comm]

@[simp] theorem insert_idem (a : α) (s : finset α) : insert a (insert a s) = insert a s :=
ext.2 $ λ x, by simp only [finset.mem_insert, or.assoc.symm, or_self]

@[simp] theorem insert_ne_empty (a : α) (s : finset α) : insert a s ≠ ∅ :=
ne_empty_of_mem (mem_insert_self a s)

lemma ne_insert_of_not_mem (s t : finset α) {a : α} (h : a ∉ s) :
  s ≠ insert a t :=
by { contrapose! h, simp [h] }

theorem insert_subset {a : α} {s t : finset α} : insert a s ⊆ t ↔ a ∈ t ∧ s ⊆ t :=
by simp only [subset_iff, mem_insert, forall_eq, or_imp_distrib, forall_and_distrib]

theorem subset_insert (a : α) (s : finset α) : s ⊆ insert a s :=
λ b, mem_insert_of_mem

theorem insert_subset_insert (a : α) {s t : finset α} (h : s ⊆ t) : insert a s ⊆ insert a t :=
insert_subset.2 ⟨mem_insert_self _ _, subset.trans h (subset_insert _ _)⟩

lemma ssubset_iff {s t : finset α} : s ⊂ t ↔ (∃a, a ∉ s ∧ insert a s ⊆ t) :=
iff.intro
  (assume ⟨h₁, h₂⟩,
    have ∃a ∈ t, a ∉ s, by simpa only [finset.subset_iff, classical.not_forall] using h₂,
    let ⟨a, hat, has⟩ := this in ⟨a, has, insert_subset.mpr ⟨hat, h₁⟩⟩)
  (assume ⟨a, hat, has⟩,
    let ⟨h₁, h₂⟩ := insert_subset.mp has in
    ⟨h₂, assume h, hat $ h h₁⟩)

lemma ssubset_insert {s : finset α} {a : α} (h : a ∉ s) : s ⊂ insert a s :=
ssubset_iff.mpr ⟨a, h, subset.refl _⟩

@[recursor 6] protected theorem induction {α : Type*} {p : finset α → Prop} [decidable_eq α]
  (h₁ : p ∅) (h₂ : ∀ ⦃a : α⦄ {s : finset α}, a ∉ s → p s → p (insert a s)) : ∀ s, p s
| ⟨s, nd⟩ := multiset.induction_on s (λ _, h₁) (λ a s IH nd, begin
    cases nodup_cons.1 nd with m nd',
    rw [← (eq_of_veq _ : insert a (finset.mk s _) = ⟨a::s, nd⟩)],
    { exact h₂ (by exact m) (IH nd') },
    { rw [insert_val, ndinsert_of_not_mem m] }
  end) nd

/--
To prove a proposition about an arbitrary `finset α`,
it suffices to prove it for the empty `finset`,
and to show that if it holds for some `finset α`,
then it holds for the `finset` obtained by inserting a new element.
-/
@[elab_as_eliminator] protected theorem induction_on {α : Type*} {p : finset α → Prop} [decidable_eq α]
  (s : finset α) (h₁ : p ∅) (h₂ : ∀ ⦃a : α⦄ {s : finset α}, a ∉ s → p s → p (insert a s)) : p s :=
finset.induction h₁ h₂ s

@[simp] theorem singleton_eq_singleton (a : α) : _root_.singleton a = ι a := rfl

@[simp] theorem insert_empty_eq_singleton (a : α) : {a} = ι a := rfl

@[simp] theorem insert_singleton_self_eq (a : α) : ({a, a} : finset α) = ι a :=
insert_eq_of_mem $ mem_singleton_self _

/-! ### union -/

/-- `s ∪ t` is the set such that `a ∈ s ∪ t` iff `a ∈ s` or `a ∈ t`. -/
instance : has_union (finset α) := ⟨λ s₁ s₂, ⟨_, nodup_ndunion s₁.1 s₂.2⟩⟩

theorem union_val_nd (s₁ s₂ : finset α) : (s₁ ∪ s₂).1 = ndunion s₁.1 s₂.1 := rfl

@[simp] theorem union_val (s₁ s₂ : finset α) : (s₁ ∪ s₂).1 = s₁.1 ∪ s₂.1 :=
ndunion_eq_union s₁.2

@[simp] theorem mem_union {a : α} {s₁ s₂ : finset α} : a ∈ s₁ ∪ s₂ ↔ a ∈ s₁ ∨ a ∈ s₂ := mem_ndunion

theorem mem_union_left {a : α} {s₁ : finset α} (s₂ : finset α) (h : a ∈ s₁) : a ∈ s₁ ∪ s₂ := mem_union.2 $ or.inl h

theorem mem_union_right {a : α} {s₂ : finset α} (s₁ : finset α) (h : a ∈ s₂) : a ∈ s₁ ∪ s₂ := mem_union.2 $ or.inr h

theorem not_mem_union {a : α} {s₁ s₂ : finset α} : a ∉ s₁ ∪ s₂ ↔ a ∉ s₁ ∧ a ∉ s₂ :=
by rw [mem_union, not_or_distrib]

@[simp] lemma coe_union (s₁ s₂ : finset α) : ↑(s₁ ∪ s₂) = (↑s₁ ∪ ↑s₂ : set α) := set.ext $ λ x, mem_union

theorem union_subset {s₁ s₂ s₃ : finset α} (h₁ : s₁ ⊆ s₃) (h₂ : s₂ ⊆ s₃) : s₁ ∪ s₂ ⊆ s₃ :=
val_le_iff.1 (ndunion_le.2 ⟨h₁, val_le_iff.2 h₂⟩)

theorem subset_union_left (s₁ s₂ : finset α) : s₁ ⊆ s₁ ∪ s₂ := λ x, mem_union_left _

theorem subset_union_right (s₁ s₂ : finset α) : s₂ ⊆ s₁ ∪ s₂ := λ x, mem_union_right _

@[simp] theorem union_comm (s₁ s₂ : finset α) : s₁ ∪ s₂ = s₂ ∪ s₁ :=
ext.2 $ λ x, by simp only [mem_union, or_comm]

instance : is_commutative (finset α) (∪) := ⟨union_comm⟩

@[simp] theorem union_assoc (s₁ s₂ s₃ : finset α) : (s₁ ∪ s₂) ∪ s₃ = s₁ ∪ (s₂ ∪ s₃) :=
ext.2 $ λ x, by simp only [mem_union, or_assoc]

instance : is_associative (finset α) (∪) := ⟨union_assoc⟩

@[simp] theorem union_idempotent (s : finset α) : s ∪ s = s :=
ext.2 $ λ _, mem_union.trans $ or_self _

instance : is_idempotent (finset α) (∪) := ⟨union_idempotent⟩

theorem union_left_comm (s₁ s₂ s₃ : finset α) : s₁ ∪ (s₂ ∪ s₃) = s₂ ∪ (s₁ ∪ s₃) :=
ext.2 $ λ _, by simp only [mem_union, or.left_comm]

theorem union_right_comm (s₁ s₂ s₃ : finset α) : (s₁ ∪ s₂) ∪ s₃ = (s₁ ∪ s₃) ∪ s₂ :=
ext.2 $ λ x, by simp only [mem_union, or_assoc, or_comm (x ∈ s₂)]

@[simp] theorem union_self (s : finset α) : s ∪ s = s := union_idempotent s

@[simp] theorem union_empty (s : finset α) : s ∪ ∅ = s :=
ext.2 $ λ x, mem_union.trans $ or_false _

@[simp] theorem empty_union (s : finset α) : ∅ ∪ s = s :=
ext.2 $ λ x, mem_union.trans $ false_or _

theorem insert_eq (a : α) (s : finset α) : insert a s = {a} ∪ s := rfl

@[simp] theorem insert_union (a : α) (s t : finset α) : insert a s ∪ t = insert a (s ∪ t) :=
by simp only [insert_eq, union_assoc]

@[simp] theorem union_insert (a : α) (s t : finset α) : s ∪ insert a t = insert a (s ∪ t) :=
by simp only [insert_eq, union_left_comm]

theorem insert_union_distrib (a : α) (s t : finset α) : insert a (s ∪ t) = insert a s ∪ insert a t :=
by simp only [insert_union, union_insert, insert_idem]


/-! ### inter -/

/-- `s ∩ t` is the set such that `a ∈ s ∩ t` iff `a ∈ s` and `a ∈ t`. -/
instance : has_inter (finset α) := ⟨λ s₁ s₂, ⟨_, nodup_ndinter s₂.1 s₁.2⟩⟩

theorem inter_val_nd (s₁ s₂ : finset α) : (s₁ ∩ s₂).1 = ndinter s₁.1 s₂.1 := rfl

@[simp] theorem inter_val (s₁ s₂ : finset α) : (s₁ ∩ s₂).1 = s₁.1 ∩ s₂.1 :=
ndinter_eq_inter s₁.2

@[simp] theorem mem_inter {a : α} {s₁ s₂ : finset α} : a ∈ s₁ ∩ s₂ ↔ a ∈ s₁ ∧ a ∈ s₂ := mem_ndinter

theorem mem_of_mem_inter_left {a : α} {s₁ s₂ : finset α} (h : a ∈ s₁ ∩ s₂) : a ∈ s₁ := (mem_inter.1 h).1

theorem mem_of_mem_inter_right {a : α} {s₁ s₂ : finset α} (h : a ∈ s₁ ∩ s₂) : a ∈ s₂ := (mem_inter.1 h).2

theorem mem_inter_of_mem {a : α} {s₁ s₂ : finset α} : a ∈ s₁ → a ∈ s₂ → a ∈ s₁ ∩ s₂ :=
and_imp.1 mem_inter.2

theorem inter_subset_left (s₁ s₂ : finset α) : s₁ ∩ s₂ ⊆ s₁ := λ a, mem_of_mem_inter_left

theorem inter_subset_right (s₁ s₂ : finset α) : s₁ ∩ s₂ ⊆ s₂ := λ a, mem_of_mem_inter_right

theorem subset_inter {s₁ s₂ s₃ : finset α} : s₁ ⊆ s₂ → s₁ ⊆ s₃ → s₁ ⊆ s₂ ∩ s₃ :=
by simp only [subset_iff, mem_inter] {contextual:=tt}; intros; split; trivial

@[simp] lemma coe_inter (s₁ s₂ : finset α) : ↑(s₁ ∩ s₂) = (↑s₁ ∩ ↑s₂ : set α) := set.ext $ λ _, mem_inter

@[simp] theorem inter_comm (s₁ s₂ : finset α) : s₁ ∩ s₂ = s₂ ∩ s₁ :=
ext.2 $ λ _, by simp only [mem_inter, and_comm]

@[simp] theorem inter_assoc (s₁ s₂ s₃ : finset α) : (s₁ ∩ s₂) ∩ s₃ = s₁ ∩ (s₂ ∩ s₃) :=
ext.2 $ λ _, by simp only [mem_inter, and_assoc]

@[simp] theorem inter_left_comm (s₁ s₂ s₃ : finset α) : s₁ ∩ (s₂ ∩ s₃) = s₂ ∩ (s₁ ∩ s₃) :=
ext.2 $ λ _, by simp only [mem_inter, and.left_comm]

@[simp] theorem inter_right_comm (s₁ s₂ s₃ : finset α) : (s₁ ∩ s₂) ∩ s₃ = (s₁ ∩ s₃) ∩ s₂ :=
ext.2 $ λ _, by simp only [mem_inter, and.right_comm]

@[simp] theorem inter_self (s : finset α) : s ∩ s = s :=
ext.2 $ λ _, mem_inter.trans $ and_self _

@[simp] theorem inter_empty (s : finset α) : s ∩ ∅ = ∅ :=
ext.2 $ λ _, mem_inter.trans $ and_false _

@[simp] theorem empty_inter (s : finset α) : ∅ ∩ s = ∅ :=
ext.2 $ λ _, mem_inter.trans $ false_and _

@[simp] theorem insert_inter_of_mem {s₁ s₂ : finset α} {a : α} (h : a ∈ s₂) :
  insert a s₁ ∩ s₂ = insert a (s₁ ∩ s₂) :=
ext.2 $ λ x, have x = a ∨ x ∈ s₂ ↔ x ∈ s₂, from or_iff_right_of_imp $ by rintro rfl; exact h,
by simp only [mem_inter, mem_insert, or_and_distrib_left, this]

@[simp] theorem inter_insert_of_mem {s₁ s₂ : finset α} {a : α} (h : a ∈ s₁) :
  s₁ ∩ insert a s₂ = insert a (s₁ ∩ s₂) :=
by rw [inter_comm, insert_inter_of_mem h, inter_comm]

@[simp] theorem insert_inter_of_not_mem {s₁ s₂ : finset α} {a : α} (h : a ∉ s₂) :
  insert a s₁ ∩ s₂ = s₁ ∩ s₂ :=
ext.2 $ λ x, have ¬ (x = a ∧ x ∈ s₂), by rintro ⟨rfl, H⟩; exact h H,
by simp only [mem_inter, mem_insert, or_and_distrib_right, this, false_or]

@[simp] theorem inter_insert_of_not_mem {s₁ s₂ : finset α} {a : α} (h : a ∉ s₁) :
  s₁ ∩ insert a s₂ = s₁ ∩ s₂ :=
by rw [inter_comm, insert_inter_of_not_mem h, inter_comm]

@[simp] theorem singleton_inter_of_mem {a : α} {s : finset α} (H : a ∈ s) : ι a ∩ s = ι a :=
show insert a ∅ ∩ s = insert a ∅, by rw [insert_inter_of_mem H, empty_inter]

@[simp] theorem singleton_inter_of_not_mem {a : α} {s : finset α} (H : a ∉ s) : ι a ∩ s = ∅ :=
eq_empty_of_forall_not_mem $ by simp only [mem_inter, mem_singleton]; rintro x ⟨rfl, h⟩; exact H h

@[simp] theorem inter_singleton_of_mem {a : α} {s : finset α} (h : a ∈ s) : s ∩ ι a = ι a :=
by rw [inter_comm, singleton_inter_of_mem h]

@[simp] theorem inter_singleton_of_not_mem {a : α} {s : finset α} (h : a ∉ s) : s ∩ ι a = ∅ :=
by rw [inter_comm, singleton_inter_of_not_mem h]

lemma inter_subset_inter {x y s t : finset α} (h : x ⊆ y) (h' : s ⊆ t) : x ∩ s ⊆ y ∩ t :=
begin
  intros a a_in,
  rw finset.mem_inter at a_in ⊢,
  exact ⟨h a_in.1, h' a_in.2⟩
end

lemma inter_subset_inter_right {x y s : finset α} (h : x ⊆ y) : x ∩ s ⊆ y ∩ s :=
finset.inter_subset_inter h (finset.subset.refl _)

lemma inter_subset_inter_left {x y s : finset α} (h : x ⊆ y) : s ∩ x ⊆ s ∩ y :=
finset.inter_subset_inter (finset.subset.refl _) h

/-! ### lattice laws -/

instance : lattice (finset α) :=
{ sup          := (∪),
  sup_le       := assume a b c, union_subset,
  le_sup_left  := subset_union_left,
  le_sup_right := subset_union_right,
  inf          := (∩),
  le_inf       := assume a b c, subset_inter,
  inf_le_left  := inter_subset_left,
  inf_le_right := inter_subset_right,
  ..finset.partial_order }

@[simp] theorem sup_eq_union (s t : finset α) : s ⊔ t = s ∪ t := rfl
@[simp] theorem inf_eq_inter (s t : finset α) : s ⊓ t = s ∩ t := rfl

instance : semilattice_inf_bot (finset α) :=
{ bot := ∅, bot_le := empty_subset, ..finset.lattice.lattice }

instance {α : Type*} [decidable_eq α] : semilattice_sup_bot (finset α) :=
{ ..finset.lattice.semilattice_inf_bot, ..finset.lattice.lattice }

instance : distrib_lattice (finset α) :=
{ le_sup_inf := assume a b c, show (a ∪ b) ∩ (a ∪ c) ⊆ a ∪ b ∩ c,
    by simp only [subset_iff, mem_inter, mem_union, and_imp, or_imp_distrib] {contextual:=tt};
    simp only [true_or, imp_true_iff, true_and, or_true],
  ..finset.lattice.lattice }

theorem inter_distrib_left (s t u : finset α) : s ∩ (t ∪ u) = (s ∩ t) ∪ (s ∩ u) := inf_sup_left

theorem inter_distrib_right (s t u : finset α) : (s ∪ t) ∩ u = (s ∩ u) ∪ (t ∩ u) := inf_sup_right

theorem union_distrib_left (s t u : finset α) : s ∪ (t ∩ u) = (s ∪ t) ∩ (s ∪ u) := sup_inf_left

theorem union_distrib_right (s t u : finset α) : (s ∩ t) ∪ u = (s ∪ u) ∩ (t ∪ u) := sup_inf_right

/-! ### erase -/

/-- `erase s a` is the set `s - {a}`, that is, the elements of `s` which are
  not equal to `a`. -/
def erase (s : finset α) (a : α) : finset α := ⟨_, nodup_erase_of_nodup a s.2⟩

@[simp] theorem erase_val (s : finset α) (a : α) : (erase s a).1 = s.1.erase a := rfl

@[simp] theorem mem_erase {a b : α} {s : finset α} : a ∈ erase s b ↔ a ≠ b ∧ a ∈ s :=
mem_erase_iff_of_nodup s.2

theorem not_mem_erase (a : α) (s : finset α) : a ∉ erase s a := mem_erase_of_nodup s.2

@[simp] theorem erase_empty (a : α) : erase ∅ a = ∅ := rfl

theorem ne_of_mem_erase {a b : α} {s : finset α} : b ∈ erase s a → b ≠ a :=
by simp only [mem_erase]; exact and.left

theorem mem_of_mem_erase {a b : α} {s : finset α} : b ∈ erase s a → b ∈ s := mem_of_mem_erase

theorem mem_erase_of_ne_of_mem {a b : α} {s : finset α} : a ≠ b → a ∈ s → a ∈ erase s b :=
by simp only [mem_erase]; exact and.intro

theorem erase_insert {a : α} {s : finset α} (h : a ∉ s) : erase (insert a s) a = s :=
ext.2 $ assume x, by simp only [mem_erase, mem_insert, and_or_distrib_left, not_and_self, false_or];
apply and_iff_right_of_imp; rintro H rfl; exact h H

theorem insert_erase {a : α} {s : finset α} (h : a ∈ s) : insert a (erase s a) = s :=
ext.2 $ assume x, by simp only [mem_insert, mem_erase, or_and_distrib_left, dec_em, true_and];
apply or_iff_right_of_imp; rintro rfl; exact h

theorem erase_subset_erase (a : α) {s t : finset α} (h : s ⊆ t) : erase s a ⊆ erase t a :=
val_le_iff.1 $ erase_le_erase _ $ val_le_iff.2 h

theorem erase_subset (a : α) (s : finset α) : erase s a ⊆ s := erase_subset _ _

@[simp] lemma coe_erase (a : α) (s : finset α) : ↑(erase s a) = (↑s \ {a} : set α) :=
set.ext $ λ _, mem_erase.trans $ by rw [and_comm, set.mem_diff, set.mem_singleton_iff]; refl

lemma erase_ssubset {a : α} {s : finset α} (h : a ∈ s) : s.erase a ⊂ s :=
calc s.erase a ⊂ insert a (s.erase a) : ssubset_insert $ not_mem_erase _ _
  ... = _ : insert_erase h

theorem erase_eq_of_not_mem {a : α} {s : finset α} (h : a ∉ s) : erase s a = s :=
eq_of_veq $ erase_of_not_mem h

theorem subset_insert_iff {a : α} {s t : finset α} : s ⊆ insert a t ↔ erase s a ⊆ t :=
by simp only [subset_iff, or_iff_not_imp_left, mem_erase, mem_insert, and_imp];
exact forall_congr (λ x, forall_swap)

theorem erase_insert_subset (a : α) (s : finset α) : erase (insert a s) a ⊆ s :=
subset_insert_iff.1 $ subset.refl _

theorem insert_erase_subset (a : α) (s : finset α) : s ⊆ insert a (erase s a) :=
subset_insert_iff.2 $ subset.refl _

/-! ### sdiff -/

/-- `s \ t` is the set consisting of the elements of `s` that are not in `t`. -/
instance : has_sdiff (finset α) := ⟨λs₁ s₂, ⟨s₁.1 - s₂.1, nodup_of_le (sub_le_self _ _) s₁.2⟩⟩

@[simp] theorem mem_sdiff {a : α} {s₁ s₂ : finset α} :
  a ∈ s₁ \ s₂ ↔ a ∈ s₁ ∧ a ∉ s₂ := mem_sub_of_nodup s₁.2

@[simp] theorem sdiff_union_of_subset {s₁ s₂ : finset α} (h : s₁ ⊆ s₂) : (s₂ \ s₁) ∪ s₁ = s₂ :=
ext.2 $ λ a, by simpa only [mem_sdiff, mem_union, or_comm,
  or_and_distrib_left, dec_em, and_true] using or_iff_right_of_imp (@h a)

@[simp] theorem union_sdiff_of_subset {s₁ s₂ : finset α} (h : s₁ ⊆ s₂) : s₁ ∪ (s₂ \ s₁) = s₂ :=
(union_comm _ _).trans (sdiff_union_of_subset h)

theorem inter_sdiff (s t u : finset α) : s ∩ (t \ u) = s ∩ t \ u :=
by { ext x, simp [and_assoc] }

@[simp] theorem inter_sdiff_self (s₁ s₂ : finset α) : s₁ ∩ (s₂ \ s₁) = ∅ :=
eq_empty_of_forall_not_mem $
by simp only [mem_inter, mem_sdiff]; rintro x ⟨h, _, hn⟩; exact hn h

@[simp] theorem sdiff_inter_self (s₁ s₂ : finset α) : (s₂ \ s₁) ∩ s₁ = ∅ :=
(inter_comm _ _).trans (inter_sdiff_self _ _)

theorem sdiff_subset_sdiff {s₁ s₂ t₁ t₂ : finset α} (h₁ : t₁ ⊆ t₂) (h₂ : s₂ ⊆ s₁) : t₁ \ s₁ ⊆ t₂ \ s₂ :=
by simpa only [subset_iff, mem_sdiff, and_imp] using λ a m₁ m₂, and.intro (h₁ m₁) (mt (@h₂ _) m₂)

@[simp] lemma coe_sdiff (s₁ s₂ : finset α) : ↑(s₁ \ s₂) = (↑s₁ \ ↑s₂ : set α) :=
set.ext $ λ _, mem_sdiff

@[simp] lemma to_set_sdiff (s t : finset α) : (s \ t).to_set = s.to_set \ t.to_set :=
by apply finset.coe_sdiff

@[simp] theorem union_sdiff_self_eq_union {s t : finset α} : s ∪ (t \ s) = s ∪ t :=
ext.2 $ λ a, by simp only [mem_union, mem_sdiff, or_iff_not_imp_left,
  imp_and_distrib, and_iff_left id]

@[simp] theorem sdiff_union_self_eq_union {s t : finset α} : (s \ t) ∪ t = s ∪ t :=
by rw [union_comm, union_sdiff_self_eq_union, union_comm]

lemma union_sdiff_symm {s t : finset α} : s ∪ (t \ s) = t ∪ (s \ t) :=
by rw [union_sdiff_self_eq_union, union_sdiff_self_eq_union, union_comm]

lemma sdiff_eq_empty_iff_subset {s t : finset α} : s \ t = ∅ ↔ s ⊆ t :=
by rw [subset_iff, ext]; simp

@[simp] lemma empty_sdiff (s : finset α) : ∅ \ s = ∅ :=
by { rw sdiff_eq_empty_iff_subset, exact empty_subset _ }

lemma insert_sdiff_of_not_mem (s : finset α) {t : finset α} {x : α} (h : x ∉ t) :
  (insert x s) \ t = insert x (s \ t) :=
begin
  rw [← coe_inj, coe_insert, coe_sdiff, coe_sdiff, coe_insert],
  exact set.insert_diff_of_not_mem ↑s h
end

lemma insert_sdiff_of_mem (s : finset α) {t : finset α} {x : α} (h : x ∈ t) :
  (insert x s) \ t = s \ t :=
begin
  rw [← coe_inj, coe_sdiff, coe_sdiff, coe_insert],
  exact set.insert_diff_of_mem ↑s h
end

end decidable_eq

/-! ### attach -/

/-- `attach s` takes the elements of `s` and forms a new set of elements of the
  subtype `{x // x ∈ s}`. -/
def attach (s : finset α) : finset {x // x ∈ s} := ⟨attach s.1, nodup_attach.2 s.2⟩

@[simp] theorem attach_val (s : finset α) : s.attach.1 = s.1.attach := rfl

@[simp] theorem mem_attach (s : finset α) : ∀ x, x ∈ s.attach := mem_attach _

@[simp] theorem attach_empty : attach (∅ : finset α) = ∅ := rfl

/-! ### piecewise -/
section piecewise

/-- `s.piecewise f g` is the function equal to `f` on the finset `s`, and to `g` on its complement. -/
def piecewise {α : Type*} {δ : α → Sort*} (s : finset α) (f g : Πi, δ i) [∀j, decidable (j ∈ s)] :
  Πi, δ i :=
λi, if i ∈ s then f i else g i

variables {δ : α → Sort*} (s : finset α) (f g : Πi, δ i)

@[simp] lemma piecewise_insert_self [decidable_eq α] {j : α} [∀i, decidable (i ∈ insert j s)] :
  (insert j s).piecewise f g j = f j :=
by simp [piecewise]

@[simp] lemma piecewise_empty [∀i : α, decidable (i ∈ (∅ : finset α))] : piecewise ∅ f g = g :=
by { ext i, simp [piecewise] }

variable [∀j, decidable (j ∈ s)]

@[elim_cast] lemma piecewise_coe [∀j, decidable (j ∈ (↑s : set α))] :
  (↑s : set α).piecewise f g = s.piecewise f g :=
by { ext, congr }

@[simp] lemma piecewise_eq_of_mem {i : α} (hi : i ∈ s) : s.piecewise f g i = f i :=
by simp [piecewise, hi]

@[simp] lemma piecewise_eq_of_not_mem {i : α} (hi : i ∉ s) : s.piecewise f g i = g i :=
by simp [piecewise, hi]

@[simp] lemma piecewise_insert_of_ne [decidable_eq α] {i j : α} [∀i, decidable (i ∈ insert j s)]
  (h : i ≠ j) : (insert j s).piecewise f g i = s.piecewise f g i :=
by { simp [piecewise, h], congr }

lemma piecewise_insert [decidable_eq α] (j : α) [∀i, decidable (i ∈ insert j s)] :
  (insert j s).piecewise f g = function.update (s.piecewise f g) j (f j) :=
begin
  classical,
  rw [← piecewise_coe, ← piecewise_coe, ← set.piecewise_insert, ← coe_insert j s],
  congr
end

end piecewise

section decidable_pi_exists
variables {s : finset α}

instance decidable_dforall_finset {p : Πa∈s, Prop} [hp : ∀a (h : a ∈ s), decidable (p a h)] :
  decidable (∀a (h : a ∈ s), p a h) :=
multiset.decidable_dforall_multiset

/-- decidable equality for functions whose domain is bounded by finsets -/
instance decidable_eq_pi_finset {β : α → Type*} [h : ∀a, decidable_eq (β a)] :
  decidable_eq (Πa∈s, β a) :=
multiset.decidable_eq_pi_multiset

instance decidable_dexists_finset {p : Πa∈s, Prop} [hp : ∀a (h : a ∈ s), decidable (p a h)] :
  decidable (∃a (h : a ∈ s), p a h) :=
multiset.decidable_dexists_multiset

end decidable_pi_exists

/-! ### filter -/
section filter
variables {p q : α → Prop} [decidable_pred p] [decidable_pred q]

/-- `filter p s` is the set of elements of `s` that satisfy `p`. -/
def filter (p : α → Prop) [decidable_pred p] (s : finset α) : finset α :=
⟨_, nodup_filter p s.2⟩

@[simp] theorem filter_val (s : finset α) : (filter p s).1 = s.1.filter p := rfl

@[simp] theorem mem_filter {s : finset α} {a : α} : a ∈ s.filter p ↔ a ∈ s ∧ p a := mem_filter

@[simp] theorem filter_subset (s : finset α) : s.filter p ⊆ s := filter_subset _

theorem filter_filter (s : finset α) :
  (s.filter p).filter q = s.filter (λa, p a ∧ q a) :=
ext.2 $ assume a, by simp only [mem_filter, and_comm, and.left_comm]

@[simp] lemma filter_true {s : finset α} [h : decidable_pred (λ _, true)] :
  @finset.filter α (λ _, true) h s = s :=
by ext; simp

@[simp] theorem filter_false {h} (s : finset α) : @filter α (λa, false) h s = ∅ :=
ext.2 $ assume a, by simp only [mem_filter, and_false]; refl

lemma filter_congr {s : finset α} (H : ∀ x ∈ s, p x ↔ q x) : filter p s = filter q s :=
eq_of_veq $ filter_congr H

lemma filter_empty : filter p ∅ = ∅ :=
subset_empty.1 $ filter_subset _

lemma filter_subset_filter {s t : finset α} (h : s ⊆ t) : s.filter p ⊆ t.filter p :=
assume a ha, mem_filter.2 ⟨h (mem_filter.1 ha).1, (mem_filter.1 ha).2⟩

@[simp] lemma coe_filter (s : finset α) : ↑(s.filter p) = ({x ∈ ↑s | p x} : set α) :=
set.ext $ λ _, mem_filter

variable [decidable_eq α]
theorem filter_union (s₁ s₂ : finset α) :
  (s₁ ∪ s₂).filter p = s₁.filter p ∪ s₂.filter p :=
ext.2 $ λ _, by simp only [mem_filter, mem_union, or_and_distrib_right]

theorem filter_union_right (p q : α → Prop) [decidable_pred p] [decidable_pred q] (s : finset α) :
  s.filter p ∪ s.filter q = s.filter (λx, p x ∨ q x) :=
ext.2 $ λ x, by simp only [mem_filter, mem_union, and_or_distrib_left.symm]

theorem filter_inter {s t : finset α} : filter p s ∩ t = filter p (s ∩ t) :=
by {ext, simp [and_assoc], rw [and.left_comm] }

theorem inter_filter {s t : finset α} : s ∩ filter p t = filter p (s ∩ t) :=
by rw [inter_comm, filter_inter, inter_comm]

theorem filter_insert (a : α) (s : finset α) :
  filter p (insert a s) = if p a then insert a (filter p s) else (filter p s) :=
by { ext x, simp, split_ifs with h; by_cases h' : x = a; simp [h, h'] }

theorem filter_singleton (a : α) : filter p (singleton a) = if p a then singleton a else ∅ :=
by { ext x, simp, split_ifs with h; by_cases h' : x = a; simp [h, h'] }

theorem filter_or (s : finset α) : s.filter (λ a, p a ∨ q a) = s.filter p ∪ s.filter q :=
ext.2 $ λ _, by simp only [mem_filter, mem_union, and_or_distrib_left]

theorem filter_and (s : finset α) : s.filter (λ a, p a ∧ q a) = s.filter p ∩ s.filter q :=
ext.2 $ λ _, by simp only [mem_filter, mem_inter, and_comm, and.left_comm, and_self]

theorem filter_not (s : finset α) : s.filter (λ a, ¬ p a) = s \ s.filter p :=
ext.2 $ by simpa only [mem_filter, mem_sdiff, and_comm, not_and] using λ a, and_congr_right $
  λ h : a ∈ s, (imp_iff_right h).symm.trans imp_not_comm

theorem sdiff_eq_filter (s₁ s₂ : finset α) :
  s₁ \ s₂ = filter (∉ s₂) s₁ := ext.2 $ λ _, by simp only [mem_sdiff, mem_filter]

theorem filter_union_filter_neg_eq (s : finset α) : s.filter p ∪ s.filter (λa, ¬ p a) = s :=
by simp only [filter_not, union_sdiff_of_subset (filter_subset s)]

theorem filter_inter_filter_neg_eq (s : finset α) : s.filter p ∩ s.filter (λa, ¬ p a) = ∅ :=
by simp only [filter_not, inter_sdiff_self]

lemma subset_union_elim {s : finset α} {t₁ t₂ : set α} [decidable_pred (∈ t₁)] (h : ↑s ⊆ t₁ ∪ t₂) :
  ∃s₁ s₂ : finset α, s₁ ∪ s₂ = s ∧ ↑s₁ ⊆ t₁ ∧ ↑s₂ ⊆ t₂ \ t₁ :=
begin
  refine ⟨s.filter (∈ t₁), s.filter (∉ t₁), _, _ , _⟩,
  { simp [filter_union_right, classical.or_not] },
  { intro x, simp },
  { intro x, simp, intros hx hx₂, refine ⟨or.resolve_left (h hx) hx₂, hx₂⟩ }
end

/- We can simplify an application of filter where the decidability is inferred in "the wrong way" -/
@[simp] lemma filter_congr_decidable {α} (s : finset α) (p : α → Prop) (h : decidable_pred p)
  [decidable_pred p] : @filter α p h s = s.filter p :=
by congr

section classical
open_locale classical
/-- The following instance allows us to write `{ x ∈ s | p x }` for `finset.filter s p`.
  Since the former notation requires us to define this for all propositions `p`, and `finset.filter`
  only works for decidable propositions, the notation `{ x ∈ s | p x }` is only compatible with
  classical logic because it uses `classical.prop_decidable`.
  We don't want to redo all lemmas of `finset.filter` for `has_sep.sep`, so we make sure that `simp`
  unfolds the notation `{ x ∈ s | p x }` to `finset.filter s p`. If `p` happens to be decidable, the
  simp-lemma `filter_congr_decidable` will make sure that `finset.filter` uses the right instance
  for decidability.
-/
noncomputable instance {α : Type*} : has_sep α (finset α) := ⟨λ p x, x.filter p⟩

@[simp] lemma sep_def {α : Type*} (s : finset α) (p : α → Prop) : {x ∈ s | p x} = s.filter p := rfl

end classical

-- This is not a good simp lemma, as it would prevent `finset.mem_filter` from firing
-- on, e.g. `x ∈ s.filter(eq b)`.
lemma filter_eq [decidable_eq β] (s : finset β) (b : β) :
  s.filter(eq b) = ite (b ∈ s) {b} ∅ :=
begin
  split_ifs,
  { ext,
    simp only [mem_filter, insert_empty_eq_singleton, mem_singleton],
    exact ⟨λ h, h.2.symm, by { rintro ⟨h⟩, exact ⟨h, rfl⟩, }⟩ },
  { ext,
    simp only [mem_filter, not_and, iff_false, not_mem_empty],
    rintros m ⟨e⟩, exact h m, }
end

end filter

/-! ### range -/
section range
variables {n m l : ℕ}

/-- `range n` is the set of natural numbers less than `n`. -/
def range (n : ℕ) : finset ℕ := ⟨_, nodup_range n⟩

@[simp] theorem range_val (n : ℕ) : (range n).1 = multiset.range n := rfl

@[simp] theorem mem_range : m ∈ range n ↔ m < n := mem_range

@[simp] theorem range_zero : range 0 = ∅ := rfl

@[simp] theorem range_one : range 1 = {0} := rfl

theorem range_succ : range (succ n) = insert n (range n) :=
eq_of_veq $ (range_succ n).trans $ (ndinsert_of_not_mem not_mem_range_self).symm

theorem range_add_one : range (n + 1) = insert n (range n) :=
range_succ

@[simp] theorem not_mem_range_self : n ∉ range n := not_mem_range_self

@[simp] theorem range_subset {n m} : range n ⊆ range m ↔ n ≤ m := range_subset

theorem range_mono : monotone range := λ _ _, range_subset.2

end range

/- useful rules for calculations with quantifiers -/
theorem exists_mem_empty_iff (p : α → Prop) : (∃ x, x ∈ (∅ : finset α) ∧ p x) ↔ false :=
by simp only [not_mem_empty, false_and, exists_false]

theorem exists_mem_insert [d : decidable_eq α]
    (a : α) (s : finset α) (p : α → Prop) :
  (∃ x, x ∈ insert a s ∧ p x) ↔ p a ∨ (∃ x, x ∈ s ∧ p x) :=
by simp only [mem_insert, or_and_distrib_right, exists_or_distrib, exists_eq_left]

theorem forall_mem_empty_iff (p : α → Prop) : (∀ x, x ∈ (∅ : finset α) → p x) ↔ true :=
iff_true_intro $ λ _, false.elim

theorem forall_mem_insert [d : decidable_eq α]
    (a : α) (s : finset α) (p : α → Prop) :
  (∀ x, x ∈ insert a s → p x) ↔ p a ∧ (∀ x, x ∈ s → p x) :=
by simp only [mem_insert, or_imp_distrib, forall_and_distrib, forall_eq]

end finset

namespace option

/-- Construct an empty or singleton finset from an `option` -/
def to_finset (o : option α) : finset α :=
match o with
| none   := ∅
| some a := finset.singleton a
end

@[simp] theorem to_finset_none : none.to_finset = (∅ : finset α) := rfl

@[simp] theorem to_finset_some {a : α} : (some a).to_finset = finset.singleton a := rfl

@[simp] theorem mem_to_finset {a : α} {o : option α} : a ∈ o.to_finset ↔ a ∈ o :=
by cases o; simp only [to_finset, finset.mem_singleton, option.mem_def, eq_comm]; refl

end option

/-! ### erase_dup on list and multiset -/

namespace multiset
variable [decidable_eq α]

/-- `to_finset s` removes duplicates from the multiset `s` to produce a finset. -/
def to_finset (s : multiset α) : finset α := ⟨_, nodup_erase_dup s⟩

@[simp] theorem to_finset_val (s : multiset α) : s.to_finset.1 = s.erase_dup := rfl

theorem to_finset_eq {s : multiset α} (n : nodup s) : finset.mk s n = s.to_finset :=
finset.val_inj.1 (erase_dup_eq_self.2 n).symm

@[simp] theorem mem_to_finset {a : α} {s : multiset α} : a ∈ s.to_finset ↔ a ∈ s :=
mem_erase_dup

@[simp] lemma to_finset_zero :
  to_finset (0 : multiset α) = ∅ :=
rfl

@[simp] lemma to_finset_cons (a : α) (s : multiset α) :
  to_finset (a :: s) = insert a (to_finset s) :=
finset.eq_of_veq erase_dup_cons

@[simp] lemma to_finset_add (s t : multiset α) :
  to_finset (s + t) = to_finset s ∪ to_finset t :=
finset.ext' $ by simp

@[simp] lemma to_finset_smul (s : multiset α) :
  ∀(n : ℕ) (hn : n ≠ 0), (add_monoid.smul n s).to_finset = s.to_finset
| 0     h := by contradiction
| (n+1) h :=
  begin
    by_cases n = 0,
    { rw [h, zero_add, add_monoid.one_smul] },
    { rw [add_monoid.add_smul, to_finset_add, add_monoid.one_smul, to_finset_smul n h,
        finset.union_idempotent] }
  end

@[simp] lemma to_finset_inter (s t : multiset α) :
  to_finset (s ∩ t) = to_finset s ∩ to_finset t :=
finset.ext' $ by simp

theorem to_finset_eq_empty {m : multiset α} : m.to_finset = ∅ ↔ m = 0 :=
finset.val_inj.symm.trans multiset.erase_dup_eq_zero

end multiset

namespace list
variable [decidable_eq α]

/-- `to_finset l` removes duplicates from the list `l` to produce a finset. -/
def to_finset (l : list α) : finset α := multiset.to_finset l

@[simp] theorem to_finset_val (l : list α) : l.to_finset.1 = (l.erase_dup : multiset α) := rfl

theorem to_finset_eq {l : list α} (n : nodup l) : @finset.mk α l n = l.to_finset :=
multiset.to_finset_eq n

@[simp] theorem mem_to_finset {a : α} {l : list α} : a ∈ l.to_finset ↔ a ∈ l :=
mem_erase_dup

@[simp] theorem to_finset_nil : to_finset (@nil α) = ∅ :=
rfl

@[simp] theorem to_finset_cons {a : α} {l : list α} : to_finset (a :: l) = insert a (to_finset l) :=
finset.eq_of_veq $ by by_cases h : a ∈ l; simp [finset.insert_val', multiset.erase_dup_cons, h]

end list

namespace finset

/-! ### map -/
section map
open function

def map (f : α ↪ β) (s : finset α) : finset β :=
⟨s.1.map f, nodup_map f.2 s.2⟩

@[simp] theorem map_val (f : α ↪ β) (s : finset α) : (map f s).1 = s.1.map f := rfl

@[simp] theorem map_empty (f : α ↪ β) : (∅ : finset α).map f = ∅ := rfl

variables {f : α ↪ β} {s : finset α}

@[simp] theorem mem_map {b : β} : b ∈ s.map f ↔ ∃ a ∈ s, f a = b :=
mem_map.trans $ by simp only [exists_prop]; refl

theorem mem_map' (f : α ↪ β) {a} {s : finset α} : f a ∈ s.map f ↔ a ∈ s :=
mem_map_of_inj f.2

@[simp] theorem mem_map_of_mem (f : α ↪ β) {a} {s : finset α} : a ∈ s → f a ∈ s.map f :=
(mem_map' _).2

theorem map_to_finset [decidable_eq α] [decidable_eq β] {s : multiset α} :
  s.to_finset.map f = (s.map f).to_finset :=
ext.2 $ λ _, by simp only [mem_map, multiset.mem_map, exists_prop, multiset.mem_to_finset]

theorem map_refl : s.map (embedding.refl _) = s :=
ext.2 $ λ _, by simpa only [mem_map, exists_prop] using exists_eq_right

theorem map_map {g : β ↪ γ} : (s.map f).map g = s.map (f.trans g) :=
eq_of_veq $ by simp only [map_val, multiset.map_map]; refl

theorem map_subset_map {s₁ s₂ : finset α} : s₁.map f ⊆ s₂.map f ↔ s₁ ⊆ s₂ :=
⟨λ h x xs, (mem_map' _).1 $ h $ (mem_map' f).2 xs,
 λ h, by simp [subset_def, map_subset_map h]⟩

theorem map_inj {s₁ s₂ : finset α} : s₁.map f = s₂.map f ↔ s₁ = s₂ :=
by simp only [subset.antisymm_iff, map_subset_map]

def map_embedding (f : α ↪ β) : finset α ↪ finset β := ⟨map f, λ s₁ s₂, map_inj.1⟩

@[simp] theorem map_embedding_apply : map_embedding f s = map f s := rfl

theorem map_filter {p : β → Prop} [decidable_pred p] :
  (s.map f).filter p = (s.filter (p ∘ f)).map f :=
ext.2 $ λ b, by simp only [mem_filter, mem_map, exists_prop, and_assoc]; exact
⟨by rintro ⟨⟨x, h1, rfl⟩, h2⟩; exact ⟨x, h1, h2, rfl⟩,
by rintro ⟨x, h1, h2, rfl⟩; exact ⟨⟨x, h1, rfl⟩, h2⟩⟩

theorem map_union [decidable_eq α] [decidable_eq β]
  {f : α ↪ β} (s₁ s₂ : finset α) : (s₁ ∪ s₂).map f = s₁.map f ∪ s₂.map f :=
ext.2 $ λ _, by simp only [mem_map, mem_union, exists_prop, or_and_distrib_right, exists_or_distrib]

theorem map_inter [decidable_eq α] [decidable_eq β]
  {f : α ↪ β} (s₁ s₂ : finset α) : (s₁ ∩ s₂).map f = s₁.map f ∩ s₂.map f :=
ext.2 $ λ b, by simp only [mem_map, mem_inter, exists_prop]; exact
⟨by rintro ⟨a, ⟨m₁, m₂⟩, rfl⟩; exact ⟨⟨a, m₁, rfl⟩, ⟨a, m₂, rfl⟩⟩,
by rintro ⟨⟨a, m₁, e⟩, ⟨a', m₂, rfl⟩⟩; cases f.2 e; exact ⟨_, ⟨m₁, m₂⟩, rfl⟩⟩

@[simp] theorem map_singleton (f : α ↪ β) (a : α) : (singleton a).map f = singleton (f a) :=
ext.2 $ λ _, by simp only [mem_map, mem_singleton, exists_prop, exists_eq_left]; exact eq_comm

@[simp] theorem map_insert [decidable_eq α] [decidable_eq β]
  (f : α ↪ β) (a : α) (s : finset α) :
  (insert a s).map f = insert (f a) (s.map f) :=
by simp only [insert_eq, insert_empty_eq_singleton, map_union, map_singleton]

@[simp] theorem map_eq_empty : s.map f = ∅ ↔ s = ∅ :=
⟨λ h, eq_empty_of_forall_not_mem $
 λ a m, ne_empty_of_mem (mem_map_of_mem _ m) h, λ e, e.symm ▸ rfl⟩

lemma attach_map_val {s : finset α} : s.attach.map (embedding.subtype _) = s :=
eq_of_veq $ by rw [map_val, attach_val]; exact attach_map_val _

end map

lemma range_add_one' (n : ℕ) :
  range (n + 1) = insert 0 ((range n).map ⟨λi, i + 1, assume i j, nat.succ_inj⟩) :=
by ext (⟨⟩ | ⟨n⟩); simp [nat.succ_eq_add_one, nat.zero_lt_succ n]

/-! ### image -/
section image
variables [decidable_eq β]

/-- `image f s` is the forward image of `s` under `f`. -/
def image (f : α → β) (s : finset α) : finset β := (s.1.map f).to_finset

@[simp] theorem image_val (f : α → β) (s : finset α) : (image f s).1 = (s.1.map f).erase_dup := rfl

@[simp] theorem image_empty (f : α → β) : (∅ : finset α).image f = ∅ := rfl

variables {f : α → β} {s : finset α}

@[simp] theorem mem_image {b : β} : b ∈ s.image f ↔ ∃ a ∈ s, f a = b :=
by simp only [mem_def, image_val, mem_erase_dup, multiset.mem_map, exists_prop]

@[simp] theorem mem_image_of_mem (f : α → β) {a} {s : finset α} (h : a ∈ s) : f a ∈ s.image f :=
mem_image.2 ⟨_, h, rfl⟩

@[simp] lemma coe_image {f : α → β} : ↑(s.image f) = f '' ↑s :=
set.ext $ λ _, mem_image.trans $ by simp only [exists_prop]; refl

lemma nonempty.image (h : s.nonempty) (f : α → β) : (s.image f).nonempty :=
let ⟨a, ha⟩ := h in ⟨f a, mem_image_of_mem f ha⟩

theorem image_to_finset [decidable_eq α] {s : multiset α} : s.to_finset.image f = (s.map f).to_finset :=
ext.2 $ λ _, by simp only [mem_image, multiset.mem_to_finset, exists_prop, multiset.mem_map]

@[simp] theorem image_val_of_inj_on (H : ∀x∈s, ∀y∈s, f x = f y → x = y) : (image f s).1 = s.1.map f :=
multiset.erase_dup_eq_self.2 (nodup_map_on H s.2)

theorem image_id [decidable_eq α] : s.image id = s :=
ext.2 $ λ _, by simp only [mem_image, exists_prop, id, exists_eq_right]

theorem image_image [decidable_eq γ] {g : β → γ} : (s.image f).image g = s.image (g ∘ f) :=
eq_of_veq $ by simp only [image_val, erase_dup_map_erase_dup_eq, multiset.map_map]

theorem image_subset_image {s₁ s₂ : finset α} (h : s₁ ⊆ s₂) : s₁.image f ⊆ s₂.image f :=
by simp only [subset_def, image_val, subset_erase_dup', erase_dup_subset', multiset.map_subset_map h]

theorem image_mono (f : α → β) : monotone (finset.image f) := λ _ _, image_subset_image

theorem image_filter {p : β → Prop} [decidable_pred p] :
  (s.image f).filter p = (s.filter (p ∘ f)).image f :=
ext.2 $ λ b, by simp only [mem_filter, mem_image, exists_prop]; exact
⟨by rintro ⟨⟨x, h1, rfl⟩, h2⟩; exact ⟨x, ⟨h1, h2⟩, rfl⟩,
 by rintro ⟨x, ⟨h1, h2⟩, rfl⟩; exact ⟨⟨x, h1, rfl⟩, h2⟩⟩

theorem image_union [decidable_eq α] {f : α → β} (s₁ s₂ : finset α) : (s₁ ∪ s₂).image f = s₁.image f ∪ s₂.image f :=
ext.2 $ λ _, by simp only [mem_image, mem_union, exists_prop, or_and_distrib_right, exists_or_distrib]

theorem image_inter [decidable_eq α] (s₁ s₂ : finset α) (hf : ∀x y, f x = f y → x = y) : (s₁ ∩ s₂).image f = s₁.image f ∩ s₂.image f :=
ext.2 $ by simp only [mem_image, exists_prop, mem_inter]; exact λ b,
⟨λ ⟨a, ⟨m₁, m₂⟩, e⟩, ⟨⟨a, m₁, e⟩, ⟨a, m₂, e⟩⟩,
 λ ⟨⟨a, m₁, e₁⟩, ⟨a', m₂, e₂⟩⟩, ⟨a, ⟨m₁, hf _ _ (e₂.trans e₁.symm) ▸ m₂⟩, e₁⟩⟩.

@[simp] theorem image_singleton (f : α → β) (a : α) : (singleton a).image f = singleton (f a) :=
ext.2 $ λ x, by simpa only [mem_image, exists_prop, mem_singleton, exists_eq_left] using eq_comm

@[simp] theorem image_insert [decidable_eq α] (f : α → β) (a : α) (s : finset α) :
  (insert a s).image f = insert (f a) (s.image f) :=
by simp only [insert_eq, insert_empty_eq_singleton, image_singleton, image_union]

@[simp] theorem image_eq_empty : s.image f = ∅ ↔ s = ∅ :=
⟨λ h, eq_empty_of_forall_not_mem $
 λ a m, ne_empty_of_mem (mem_image_of_mem _ m) h, λ e, e.symm ▸ rfl⟩

lemma attach_image_val [decidable_eq α] {s : finset α} : s.attach.image subtype.val = s :=
eq_of_veq $ by rw [image_val, attach_val, multiset.attach_map_val, erase_dup_eq_self]

@[simp] lemma attach_insert [decidable_eq α] {a : α} {s : finset α} :
  attach (insert a s) = insert (⟨a, mem_insert_self a s⟩ : {x // x ∈ insert a s})
    ((attach s).image (λx, ⟨x.1, mem_insert_of_mem x.2⟩)) :=
ext.2 $ λ ⟨x, hx⟩, ⟨or.cases_on (mem_insert.1 hx)
  (assume h : x = a, λ _, mem_insert.2 $ or.inl $ subtype.eq h)
  (assume h : x ∈ s, λ _, mem_insert_of_mem $ mem_image.2 $ ⟨⟨x, h⟩, mem_attach _ _, subtype.eq rfl⟩),
λ _, finset.mem_attach _ _⟩

theorem map_eq_image (f : α ↪ β) (s : finset α) : s.map f = s.image f :=
eq_of_veq $ (multiset.erase_dup_eq_self.2 (s.map f).2).symm

lemma image_const {s : finset α} (h : s.nonempty) (b : β) : s.image (λa, b) = singleton b :=
ext.2 $ assume b', by simp only [mem_image, exists_prop, exists_and_distrib_right,
  h.bex, true_and, mem_singleton, eq_comm]

protected def subtype {α} (p : α → Prop) [decidable_pred p] (s : finset α) : finset (subtype p) :=
(s.filter p).attach.map ⟨λ x, ⟨x.1, (finset.mem_filter.1 x.2).2⟩,
λ x y H, subtype.eq $ subtype.mk.inj H⟩

@[simp] lemma mem_subtype {p : α → Prop} [decidable_pred p] {s : finset α} :
  ∀{a : subtype p}, a ∈ s.subtype p ↔ a.val ∈ s
| ⟨a, ha⟩ := by simp [finset.subtype, ha]

lemma subset_image_iff [decidable_eq α] {f : α → β}
  {s : finset β} {t : set α} : ↑s ⊆ f '' t ↔ ∃s' : finset α, ↑s' ⊆ t ∧ s'.image f = s :=
begin
  split, swap,
  { rintro ⟨s, hs, rfl⟩, rw [coe_image], exact set.image_subset f hs },
  intro h, induction s using finset.induction with a s has ih h,
  { exact ⟨∅, set.empty_subset _, finset.image_empty _⟩ },
  rw [finset.coe_insert, set.insert_subset] at h,
  rcases ih h.2 with ⟨s', hst, hsi⟩,
  rcases h.1 with ⟨x, hxt, rfl⟩,
  refine ⟨insert x s', _, _⟩,
  { rw [finset.coe_insert, set.insert_subset], exact ⟨hxt, hst⟩ },
  rw [finset.image_insert, hsi]
end

end image

/-! ### card -/
section card

/-- `card s` is the cardinality (number of elements) of `s`. -/
def card (s : finset α) : nat := s.1.card

theorem card_def (s : finset α) : s.card = s.1.card := rfl

@[simp] theorem card_empty : card (∅ : finset α) = 0 := rfl

@[simp] theorem card_eq_zero {s : finset α} : card s = 0 ↔ s = ∅ :=
card_eq_zero.trans val_eq_zero

theorem card_pos {s : finset α} : 0 < card s ↔ s.nonempty :=
pos_iff_ne_zero.trans $ (not_congr card_eq_zero).trans nonempty_iff_ne_empty.symm

theorem card_ne_zero_of_mem {s : finset α} {a : α} (h : a ∈ s) : card s ≠ 0 :=
(not_congr card_eq_zero).2 (ne_empty_of_mem h)

theorem card_eq_one {s : finset α} : s.card = 1 ↔ ∃ a, s = finset.singleton a :=
by cases s; simp [multiset.card_eq_one, finset.singleton, finset.card]

@[simp] theorem card_insert_of_not_mem [decidable_eq α]
  {a : α} {s : finset α} (h : a ∉ s) : card (insert a s) = card s + 1 :=
by simpa only [card_cons, card, insert_val] using
congr_arg multiset.card (ndinsert_of_not_mem h)

theorem card_insert_le [decidable_eq α] (a : α) (s : finset α) : card (insert a s) ≤ card s + 1 :=
by by_cases a ∈ s; [{rw [insert_eq_of_mem h], apply nat.le_add_right},
rw [card_insert_of_not_mem h]]

@[simp] theorem card_singleton (a : α) : card (singleton a) = 1 := card_singleton _

theorem card_erase_of_mem [decidable_eq α] {a : α} {s : finset α} : a ∈ s → card (erase s a) = pred (card s) := card_erase_of_mem

theorem card_erase_lt_of_mem [decidable_eq α] {a : α} {s : finset α} : a ∈ s → card (erase s a) < card s := card_erase_lt_of_mem

theorem card_erase_le [decidable_eq α] {a : α} {s : finset α} : card (erase s a) ≤ card s := card_erase_le

@[simp] theorem card_range (n : ℕ) : card (range n) = n := card_range n

@[simp] theorem card_attach {s : finset α} : card (attach s) = card s := multiset.card_attach

theorem card_image_of_inj_on [decidable_eq β] {f : α → β} {s : finset α}
  (H : ∀x∈s, ∀y∈s, f x = f y → x = y) : card (image f s) = card s :=
by simp only [card, image_val_of_inj_on H, card_map]

theorem card_image_of_injective [decidable_eq β] {f : α → β} (s : finset α)
  (H : function.injective f) : card (image f s) = card s :=
card_image_of_inj_on $ λ x _ y _ h, H h

@[simp] lemma card_map {α β} [decidable_eq β] (f : α ↪ β) {s : finset α} : (s.map f).card = s.card :=
by rw [map_eq_image, card_image_of_injective]; exact f.2

lemma card_eq_of_bijective [decidable_eq α] {s : finset α} {n : ℕ}
  (f : ∀i, i < n → α)
  (hf : ∀a∈s, ∃i, ∃h:i<n, f i h = a) (hf' : ∀i (h : i < n), f i h ∈ s)
  (f_inj : ∀i j (hi : i < n) (hj : j < n), f i hi = f j hj → i = j) :
  card s = n :=
have ∀ (a : α), a ∈ s ↔ ∃i (hi : i ∈ range n), f i (mem_range.1 hi) = a,
  from assume a, ⟨assume ha, let ⟨i, hi, eq⟩ := hf a ha in ⟨i, mem_range.2 hi, eq⟩,
    assume ⟨i, hi, eq⟩, eq ▸ hf' i (mem_range.1 hi)⟩,
have s = ((range n).attach.image $ λi, f i.1 (mem_range.1 i.2)),
  by simpa only [ext, mem_image, exists_prop, subtype.exists, mem_attach, true_and],
calc card s = card ((range n).attach.image $ λi, f i.1 (mem_range.1 i.2)) :
    by rw [this]
  ... = card ((range n).attach) :
    card_image_of_injective _ $ assume ⟨i, hi⟩ ⟨j, hj⟩ eq,
      subtype.eq $ f_inj i j (mem_range.1 hi) (mem_range.1 hj) eq
  ... = card (range n) : card_attach
  ... = n : card_range n

lemma card_eq_succ [decidable_eq α] {s : finset α} {n : ℕ} :
  s.card = n + 1 ↔ (∃a t, a ∉ t ∧ insert a t = s ∧ card t = n) :=
iff.intro
  (assume eq,
    have 0 < card s, from eq.symm ▸ nat.zero_lt_succ _,
    let ⟨a, has⟩ := card_pos.mp this in
    ⟨a, s.erase a, s.not_mem_erase a, insert_erase has, by simp only [eq, card_erase_of_mem has, pred_succ]⟩)
  (assume ⟨a, t, hat, s_eq, n_eq⟩, s_eq ▸ n_eq ▸ card_insert_of_not_mem hat)

theorem card_le_of_subset {s t : finset α} : s ⊆ t → card s ≤ card t :=
multiset.card_le_of_le ∘ val_le_iff.mpr

theorem eq_of_subset_of_card_le {s t : finset α} (h : s ⊆ t) (h₂ : card t ≤ card s) : s = t :=
eq_of_veq $ multiset.eq_of_le_of_card_le (val_le_iff.mpr h) h₂

lemma card_lt_card {s t : finset α} (h : s ⊂ t) : s.card < t.card :=
card_lt_of_lt (val_lt_iff.2 h)

lemma card_le_card_of_inj_on [decidable_eq β] {s : finset α} {t : finset β}
  (f : α → β) (hf : ∀a∈s, f a ∈ t) (f_inj : ∀a₁∈s, ∀a₂∈s, f a₁ = f a₂ → a₁ = a₂) :
  card s ≤ card t :=
calc card s = card (s.image f) : by rw [card_image_of_inj_on f_inj]
  ... ≤ card t : card_le_of_subset $
    assume x hx, match x, finset.mem_image.1 hx with _, ⟨a, ha, rfl⟩ := hf a ha end

lemma card_le_of_inj_on [decidable_eq α] {n} {s : finset α}
  (f : ℕ → α) (hf : ∀i<n, f i ∈ s) (f_inj : ∀i j, i<n → j<n → f i = f j → i = j) : n ≤ card s :=
calc n = card (range n) : (card_range n).symm
  ... ≤ card s : card_le_card_of_inj_on f
    (by simpa only [mem_range])
    (by simp only [mem_range]; exact assume a₁ h₁ a₂ h₂, f_inj a₁ a₂ h₁ h₂)

@[elab_as_eliminator] def strong_induction_on {p : finset α → Sort*} :
  ∀ (s : finset α), (∀s, (∀t ⊂ s, p t) → p s) → p s
| ⟨s, nd⟩ ih := multiset.strong_induction_on s
  (λ s IH nd, ih ⟨s, nd⟩ (λ ⟨t, nd'⟩ ss, IH t (val_lt_iff.2 ss) nd')) nd

@[elab_as_eliminator] lemma case_strong_induction_on [decidable_eq α] {p : finset α → Prop}
  (s : finset α) (h₀ : p ∅) (h₁ : ∀ a s, a ∉ s → (∀t ⊆ s, p t) → p (insert a s)) : p s :=
finset.strong_induction_on s $ λ s,
finset.induction_on s (λ _, h₀) $ λ a s n _ ih, h₁ a s n $
λ t ss, ih _ (lt_of_le_of_lt ss (ssubset_insert n) : t < _)

lemma card_congr {s : finset α} {t : finset β} (f : Π a ∈ s, β)
  (h₁ : ∀ a ha, f a ha ∈ t) (h₂ : ∀ a b ha hb, f a ha = f b hb → a = b)
  (h₃ : ∀ b ∈ t, ∃ a ha, f a ha = b) : s.card = t.card :=
by haveI := classical.prop_decidable; exact
calc s.card = s.attach.card : card_attach.symm
... = (s.attach.image (λ (a : {a // a ∈ s}), f a.1 a.2)).card :
  eq.symm (card_image_of_injective _ (λ a b h, subtype.eq (h₂ _ _ _ _ h)))
... = t.card : congr_arg card (finset.ext.2 $ λ b,
    ⟨λ h, let ⟨a, ha₁, ha₂⟩ := mem_image.1 h in ha₂ ▸ h₁ _ _,
      λ h, let ⟨a, ha₁, ha₂⟩ := h₃ b h in mem_image.2 ⟨⟨a, ha₁⟩, by simp [ha₂]⟩⟩)

lemma card_union_add_card_inter [decidable_eq α] (s t : finset α) :
  (s ∪ t).card + (s ∩ t).card = s.card + t.card :=
finset.induction_on t (by simp) (λ a, by by_cases a ∈ s; simp * {contextual := tt})

lemma card_union_le [decidable_eq α] (s t : finset α) :
  (s ∪ t).card ≤ s.card + t.card :=
card_union_add_card_inter s t ▸ le_add_right _ _

lemma surj_on_of_inj_on_of_card_le {s : finset α} {t : finset β}
  (f : Π a ∈ s, β) (hf : ∀ a ha, f a ha ∈ t)
  (hinj : ∀ a₁ a₂ ha₁ ha₂, f a₁ ha₁ = f a₂ ha₂ → a₁ = a₂)
  (hst : card t ≤ card s) :
  (∀ b ∈ t, ∃ a ha, b = f a ha) :=
by haveI := classical.dec_eq β; exact
λ b hb,
  have h : card (image (λ (a : {a // a ∈ s}), f (a.val) a.2) (attach s)) = card s,
    from @card_attach _ s ▸ card_image_of_injective _
      (λ ⟨a₁, ha₁⟩ ⟨a₂, ha₂⟩ h, subtype.eq $ hinj _ _ _ _ h),
  have h₁ : image (λ a : {a // a ∈ s}, f a.1 a.2) s.attach = t :=
  eq_of_subset_of_card_le (λ b h, let ⟨a, ha₁, ha₂⟩ := mem_image.1 h in
    ha₂ ▸ hf _ _) (by simp [hst, h]),
begin
  rw ← h₁ at hb,
  rcases mem_image.1 hb with ⟨a, ha₁, ha₂⟩,
  exact ⟨a, a.2, ha₂.symm⟩,
end

open function

lemma inj_on_of_surj_on_of_card_le {s : finset α} {t : finset β}
  (f : Π a ∈ s, β) (hf : ∀ a ha, f a ha ∈ t)
  (hsurj : ∀ b ∈ t, ∃ a ha, b = f a ha)
  (hst : card s ≤ card t)
  ⦃a₁ a₂⦄ (ha₁ : a₁ ∈ s) (ha₂ : a₂ ∈ s)
  (ha₁a₂: f a₁ ha₁ = f a₂ ha₂) : a₁ = a₂ :=
by haveI : inhabited {x // x ∈ s} := ⟨⟨a₁, ha₁⟩⟩; exact
let f' : {x // x ∈ s} → {x // x ∈ t} := λ x, ⟨f x.1 x.2, hf x.1 x.2⟩ in
let g : {x // x ∈ t} → {x // x ∈ s} :=
  @surj_inv _ _ f'
    (λ x, let ⟨y, hy₁, hy₂⟩ := hsurj x.1 x.2 in ⟨⟨y, hy₁⟩, subtype.eq hy₂.symm⟩) in
have hg : injective g, from function.injective_surj_inv _,
have hsg : surjective g, from λ x,
  let ⟨y, hy⟩ := surj_on_of_inj_on_of_card_le (λ (x : {x // x ∈ t}) (hx : x ∈ t.attach), g x)
    (λ x _, show (g x) ∈ s.attach, from mem_attach _ _)
    (λ x y _ _ hxy, hg hxy) (by simpa) x (mem_attach _ _) in
  ⟨y, hy.snd.symm⟩,
have hif : injective f',
  from injective_of_has_left_inverse
    ⟨g, left_inverse_of_surjective_of_right_inverse hsg
      (right_inverse_surj_inv _)⟩,
subtype.ext.1 (@hif ⟨a₁, ha₁⟩ ⟨a₂, ha₂⟩ (subtype.eq ha₁a₂))

end card

/-! ### bind -/
section bind
variables [decidable_eq β] {s : finset α} {t : α → finset β}

/-- `bind s t` is the union of `t x` over `x ∈ s` -/
protected def bind (s : finset α) (t : α → finset β) : finset β := (s.1.bind (λ a, (t a).1)).to_finset

@[simp] theorem bind_val (s : finset α) (t : α → finset β) :
  (s.bind t).1 = (s.1.bind (λ a, (t a).1)).erase_dup := rfl

@[simp] theorem bind_empty : finset.bind ∅ t = ∅ := rfl

@[simp] theorem mem_bind {b : β} : b ∈ s.bind t ↔ ∃a∈s, b ∈ t a :=
by simp only [mem_def, bind_val, mem_erase_dup, mem_bind, exists_prop]

@[simp] theorem bind_insert [decidable_eq α] {a : α} : (insert a s).bind t = t a ∪ s.bind t :=
ext.2 $ λ x, by simp only [mem_bind, exists_prop, mem_union, mem_insert,
  or_and_distrib_right, exists_or_distrib, exists_eq_left]
-- ext.2 $ λ x, by simp [or_and_distrib_right, exists_or_distrib]

@[simp] lemma singleton_bind [decidable_eq α] {a : α} : (singleton a).bind t = t a :=
show (insert a ∅ : finset α).bind t = t a, from bind_insert.trans $ union_empty _

theorem bind_inter (s : finset α) (f : α → finset β) (t : finset β) :
  s.bind f ∩ t = s.bind (λ x, f x ∩ t) :=
by { ext x, simp, exact ⟨λ ⟨xt, y, ys, xf⟩, ⟨y, ys, xt, xf⟩, λ ⟨y, ys, xt, xf⟩, ⟨xt, y, ys, xf⟩⟩ }

theorem inter_bind (t : finset β) (s : finset α) (f : α → finset β) :
  t ∩ s.bind f = s.bind (λ x, t ∩ f x) :=
by rw [inter_comm, bind_inter]; simp

theorem image_bind [decidable_eq γ] {f : α → β} {s : finset α} {t : β → finset γ} :
  (s.image f).bind t = s.bind (λa, t (f a)) :=
by haveI := classical.dec_eq α; exact
finset.induction_on s rfl (λ a s has ih,
  by simp only [image_insert, bind_insert, ih])

theorem bind_image [decidable_eq γ] {s : finset α} {t : α → finset β} {f : β → γ} :
  (s.bind t).image f = s.bind (λa, (t a).image f) :=
by haveI := classical.dec_eq α; exact
finset.induction_on s rfl (λ a s has ih,
  by simp only [bind_insert, image_union, ih])

theorem bind_to_finset [decidable_eq α] (s : multiset α) (t : α → multiset β) :
  (s.bind t).to_finset = s.to_finset.bind (λa, (t a).to_finset) :=
ext.2 $ λ x, by simp only [multiset.mem_to_finset, mem_bind, multiset.mem_bind, exists_prop]

lemma bind_mono {t₁ t₂ : α → finset β} (h : ∀a∈s, t₁ a ⊆ t₂ a) : s.bind t₁ ⊆ s.bind t₂ :=
have ∀b a, a ∈ s → b ∈ t₁ a → (∃ (a : α), a ∈ s ∧ b ∈ t₂ a),
  from assume b a ha hb, ⟨a, ha, finset.mem_of_subset (h a ha) hb⟩,
by simpa only [subset_iff, mem_bind, exists_imp_distrib, and_imp, exists_prop]

lemma bind_singleton {f : α → β} : s.bind (λa, {f a}) = s.image f :=
ext.2 $ λ x, by simp only [mem_bind, mem_image, insert_empty_eq_singleton, mem_singleton, eq_comm]

lemma image_bind_filter_eq [decidable_eq α] (s : finset β) (g : β → α) :
  (s.image g).bind (λa, s.filter $ (λc, g c = a)) = s :=
begin
  ext b,
  simp,
  split,
  { rintros ⟨a, ⟨b', _, _⟩, hb, _⟩, exact hb },
  { rintros hb, exact ⟨g b, ⟨b, hb, rfl⟩, hb, rfl⟩ }
end

end bind

/-! ### prod-/
section prod
variables {s : finset α} {t : finset β}

/-- `product s t` is the set of pairs `(a, b)` such that `a ∈ s` and `b ∈ t`. -/
protected def product (s : finset α) (t : finset β) : finset (α × β) := ⟨_, nodup_product s.2 t.2⟩

@[simp] theorem product_val : (s.product t).1 = s.1.product t.1 := rfl

@[simp] theorem mem_product {p : α × β} : p ∈ s.product t ↔ p.1 ∈ s ∧ p.2 ∈ t := mem_product

theorem product_eq_bind [decidable_eq α] [decidable_eq β] (s : finset α) (t : finset β) :
 s.product t = s.bind (λa, t.image $ λb, (a, b)) :=
ext.2 $ λ ⟨x, y⟩, by simp only [mem_product, mem_bind, mem_image, exists_prop, prod.mk.inj_iff,
  and.left_comm, exists_and_distrib_left, exists_eq_right, exists_eq_left]

@[simp] theorem card_product (s : finset α) (t : finset β) : card (s.product t) = card s * card t :=
multiset.card_product _ _

end prod

/-! ### sigma -/
section sigma
variables {σ : α → Type*} {s : finset α} {t : Πa, finset (σ a)}

/-- `sigma s t` is the set of dependent pairs `⟨a, b⟩` such that `a ∈ s` and `b ∈ t a`. -/
protected def sigma (s : finset α) (t : Πa, finset (σ a)) : finset (Σa, σ a) :=
⟨_, nodup_sigma s.2 (λ a, (t a).2)⟩

@[simp] theorem mem_sigma {p : sigma σ} : p ∈ s.sigma t ↔ p.1 ∈ s ∧ p.2 ∈ t (p.1) := mem_sigma

theorem sigma_mono {s₁ s₂ : finset α} {t₁ t₂ : Πa, finset (σ a)}
  (H1 : s₁ ⊆ s₂) (H2 : ∀a, t₁ a ⊆ t₂ a) : s₁.sigma t₁ ⊆ s₂.sigma t₂ :=
λ ⟨x, sx⟩ H, let ⟨H3, H4⟩ := mem_sigma.1 H in mem_sigma.2 ⟨H1 H3, H2 x H4⟩

theorem sigma_eq_bind [decidable_eq α] [∀a, decidable_eq (σ a)] (s : finset α) (t : Πa, finset (σ a)) :
 s.sigma t = s.bind (λa, (t a).image $ λb, ⟨a, b⟩) :=
ext.2 $ λ ⟨x, y⟩, by simp only [mem_sigma, mem_bind, mem_image, exists_prop,
  and.left_comm, exists_and_distrib_left, exists_eq_left, heq_iff_eq, exists_eq_right]

end sigma

/-! ### pi -/
section pi
variables {δ : α → Type*} [decidable_eq α]

def pi (s : finset α) (t : Πa, finset (δ a)) : finset (Πa∈s, δ a) :=
⟨s.1.pi (λ a, (t a).1), nodup_pi s.2 (λ a _, (t a).2)⟩

@[simp] lemma pi_val (s : finset α) (t : Πa, finset (δ a)) :
  (s.pi t).1 = s.1.pi (λ a, (t a).1) := rfl

@[simp] lemma mem_pi {s : finset α} {t : Πa, finset (δ a)} {f : Πa∈s, δ a} :
  f ∈ s.pi t ↔ (∀a (h : a ∈ s), f a h ∈ t a) :=
mem_pi _ _ _

def pi.empty (β : α → Sort*) (a : α) (h : a ∈ (∅ : finset α)) : β a :=
multiset.pi.empty β a h

def pi.cons (s : finset α) (a : α) (b : δ a) (f : Πa, a ∈ s → δ a) (a' : α) (h : a' ∈ insert a s) : δ a' :=
multiset.pi.cons s.1 a b f _ (multiset.mem_cons.2 $ mem_insert.symm.2 h)

@[simp] lemma pi.cons_same (s : finset α) (a : α) (b : δ a) (f : Πa, a ∈ s → δ a) (h : a ∈ insert a s) :
  pi.cons s a b f a h = b :=
multiset.pi.cons_same _

lemma pi.cons_ne {s : finset α} {a a' : α} {b : δ a} {f : Πa, a ∈ s → δ a} {h : a' ∈ insert a s} (ha : a ≠ a') :
  pi.cons s a b f a' h = f a' ((mem_insert.1 h).resolve_left ha.symm) :=
multiset.pi.cons_ne _ _

lemma injective_pi_cons  {a : α} {b : δ a} {s : finset α} (hs : a ∉ s) :
  function.injective (pi.cons s a b) :=
assume e₁ e₂ eq,
@multiset.injective_pi_cons α _ δ a b s.1 hs _ _ $
  funext $ assume e, funext $ assume h,
  have pi.cons s a b e₁ e (by simpa only [mem_cons, mem_insert] using h) = pi.cons s a b e₂ e (by simpa only [mem_cons, mem_insert] using h),
    by rw [eq],
  this

@[simp] lemma pi_empty {t : Πa:α, finset (δ a)} :
  pi (∅ : finset α) t = singleton (pi.empty δ) := rfl

@[simp] lemma pi_insert [∀a, decidable_eq (δ a)]
  {s : finset α} {t : Πa:α, finset (δ a)} {a : α} (ha : a ∉ s) :
  pi (insert a s) t = (t a).bind (λb, (pi s t).image (pi.cons s a b)) :=
begin
  apply eq_of_veq,
  rw ← multiset.erase_dup_eq_self.2 (pi (insert a s) t).2,
  refine (λ s' (h : s' = a :: s.1), (_ : erase_dup (multiset.pi s' (λ a, (t a).1)) =
    erase_dup ((t a).1.bind $ λ b,
    erase_dup $ (multiset.pi s.1 (λ (a : α), (t a).val)).map $
      λ f a' h', multiset.pi.cons s.1 a b f a' (h ▸ h')))) _ (insert_val_of_not_mem ha),
  subst s', rw pi_cons,
  congr, funext b,
  rw multiset.erase_dup_eq_self.2,
  exact multiset.nodup_map (multiset.injective_pi_cons ha) (pi s t).2,
end

end pi

/-! ### powerset -/
section powerset

/-- When `s` is a finset, `s.powerset` is the finset of all of subsets of `s` (seen as finsets). -/
def powerset (s : finset α) : finset (finset α) :=
⟨s.1.powerset.pmap finset.mk
  (λ t h, nodup_of_le (mem_powerset.1 h) s.2),
 nodup_pmap (λ a ha b hb, congr_arg finset.val)
   (nodup_powerset.2 s.2)⟩

@[simp] theorem mem_powerset {s t : finset α} : s ∈ powerset t ↔ s ⊆ t :=
by cases s; simp only [powerset, mem_mk, mem_pmap, mem_powerset, exists_prop, exists_eq_right]; rw ← val_le_iff

@[simp] theorem empty_mem_powerset (s : finset α) : ∅ ∈ powerset s :=
mem_powerset.2 (empty_subset _)

@[simp] theorem mem_powerset_self (s : finset α) : s ∈ powerset s :=
mem_powerset.2 (subset.refl _)

@[simp] lemma powerset_empty [decidable_eq α] : finset.powerset (∅ : finset α) = {∅} := rfl

@[simp] theorem powerset_mono {s t : finset α} : powerset s ⊆ powerset t ↔ s ⊆ t :=
⟨λ h, (mem_powerset.1 $ h $ mem_powerset_self _),
 λ st u h, mem_powerset.2 $ subset.trans (mem_powerset.1 h) st⟩

@[simp] theorem card_powerset (s : finset α) :
  card (powerset s) = 2 ^ card s :=
(card_pmap _ _ _).trans (card_powerset s.1)

lemma not_mem_of_mem_powerset_of_not_mem {s t : finset α} {a : α}
  (ht : t ∈ s.powerset) (h : a ∉ s) : a ∉ t :=
by { apply mt _ h, apply mem_powerset.1 ht }

lemma powerset_insert [decidable_eq α] (s : finset α) (a : α) :
  powerset (insert a s) = s.powerset ∪ s.powerset.image (insert a) :=
begin
  ext t,
  simp only [exists_prop, mem_powerset, mem_image, mem_union, subset_insert_iff],
  by_cases h : a ∈ t,
  { split,
    { exact λH, or.inr ⟨_, H, insert_erase h⟩ },
    { intros H,
      cases H,
      { exact subset.trans (erase_subset a t) H },
      { rcases H with ⟨u, hu⟩,
        rw ← hu.2,
        exact subset.trans (erase_insert_subset a u) hu.1 } } },
  { have : ¬ ∃ (u : finset α), u ⊆ s ∧ insert a u = t,
      by simp [ne.symm (ne_insert_of_not_mem _ _ h)],
    simp [finset.erase_eq_of_not_mem h, this] }
end

end powerset

section powerset_len

def powerset_len (n : ℕ) (s : finset α) : finset (finset α) :=
⟨(s.1.powerset_len n).pmap finset.mk
  (λ t h, nodup_of_le (mem_powerset_len.1 h).1 s.2),
 nodup_pmap (λ a ha b hb, congr_arg finset.val)
   (nodup_powerset_len s.2)⟩

theorem mem_powerset_len {n} {s t : finset α} :
  s ∈ powerset_len n t ↔ s ⊆ t ∧ card s = n :=
by cases s; simp [powerset_len, val_le_iff.symm]; refl

@[simp] theorem powerset_len_mono {n} {s t : finset α} (h : s ⊆ t) :
  powerset_len n s ⊆ powerset_len n t :=
λ u h', mem_powerset_len.2 $
  and.imp (λ h₂, subset.trans h₂ h) id (mem_powerset_len.1 h')

@[simp] theorem card_powerset_len (n : ℕ) (s : finset α) :
  card (powerset_len n s) = nat.choose (card s) n :=
(card_pmap _ _ _).trans (card_powerset_len n s.1)

end powerset_len

/-! ### fold -/
section fold
variables (op : β → β → β) [hc : is_commutative β op] [ha : is_associative β op]
local notation a * b := op a b
include hc ha

/-- `fold op b f s` folds the commutative associative operation `op` over the
  `f`-image of `s`, i.e. `fold (+) b f {1,2,3} = `f 1 + f 2 + f 3 + b`. -/
def fold (b : β) (f : α → β) (s : finset α) : β := (s.1.map f).fold op b

variables {op} {f : α → β} {b : β} {s : finset α} {a : α}

@[simp] theorem fold_empty : (∅ : finset α).fold op b f = b := rfl

@[simp] theorem fold_insert [decidable_eq α] (h : a ∉ s) : (insert a s).fold op b f = f a * s.fold op b f :=
by unfold fold; rw [insert_val, ndinsert_of_not_mem h, map_cons, fold_cons_left]

@[simp] theorem fold_singleton : (singleton a).fold op b f = f a * b := rfl

@[simp] theorem fold_map {g : γ ↪ α} {s : finset γ} :
  (s.map g).fold op b f = s.fold op b (f ∘ g) :=
by simp only [fold, map, multiset.map_map]

@[simp] theorem fold_image [decidable_eq α] {g : γ → α} {s : finset γ}
  (H : ∀ (x ∈ s) (y ∈ s), g x = g y → x = y) : (s.image g).fold op b f = s.fold op b (f ∘ g) :=
by simp only [fold, image_val_of_inj_on H, multiset.map_map]

@[congr] theorem fold_congr {g : α → β} (H : ∀ x ∈ s, f x = g x) : s.fold op b f = s.fold op b g :=
by rw [fold, fold, map_congr H]

theorem fold_op_distrib {f g : α → β} {b₁ b₂ : β} :
  s.fold op (b₁ * b₂) (λx, f x * g x) = s.fold op b₁ f * s.fold op b₂ g :=
by simp only [fold, fold_distrib]

theorem fold_hom {op' : γ → γ → γ} [is_commutative γ op'] [is_associative γ op']
  {m : β → γ} (hm : ∀x y, m (op x y) = op' (m x) (m y)) :
  s.fold op' (m b) (λx, m (f x)) = m (s.fold op b f) :=
by rw [fold, fold, ← fold_hom op hm, multiset.map_map]

theorem fold_union_inter [decidable_eq α] {s₁ s₂ : finset α} {b₁ b₂ : β} :
  (s₁ ∪ s₂).fold op b₁ f * (s₁ ∩ s₂).fold op b₂ f = s₁.fold op b₂ f * s₂.fold op b₁ f :=
by unfold fold; rw [← fold_add op, ← map_add, union_val,
     inter_val, union_add_inter, map_add, hc.comm, fold_add]

@[simp] theorem fold_insert_idem [decidable_eq α] [hi : is_idempotent β op] :
  (insert a s).fold op b f = f a * s.fold op b f :=
by haveI := classical.prop_decidable;
   rw [fold, insert_val', ← fold_erase_dup_idem op, erase_dup_map_erase_dup_eq,
       fold_erase_dup_idem op]; simp only [map_cons, fold_cons_left, fold]

lemma fold_op_rel_iff_and [decidable_eq α]
  {r : β → β → Prop} (hr : ∀ {x y z}, r x (op y z) ↔ (r x y ∧ r x z)) {c : β} :
  r c (s.fold op b f) ↔ (r c b ∧ ∀ x∈s, r c (f x)) :=
begin
  apply finset.induction_on s, { simp },
  clear s, intros a s ha IH,
  rw [finset.fold_insert ha, hr, IH, ← and_assoc, and_comm (r c (f a)), and_assoc],
  apply and_congr iff.rfl,
  split,
  { rintro ⟨h₁, h₂⟩, intros b hb, rw finset.mem_insert at hb,
    rcases hb with rfl|hb; solve_by_elim },
  { intro h, split,
    { exact h a (finset.mem_insert_self _ _), },
    { intros b hb, apply h b, rw finset.mem_insert, right, exact hb } }
end

lemma fold_op_rel_iff_or [decidable_eq α]
  {r : β → β → Prop} (hr : ∀ {x y z}, r x (op y z) ↔ (r x y ∨ r x z)) {c : β} :
  r c (s.fold op b f) ↔ (r c b ∨ ∃ x∈s, r c (f x)) :=
begin
  apply finset.induction_on s, { simp },
  clear s, intros a s ha IH,
  rw [finset.fold_insert ha, hr, IH, ← or_assoc, or_comm (r c (f a)), or_assoc],
  apply or_congr iff.rfl,
  split,
  { rintro (h₁|⟨x, hx, h₂⟩),
    { use a, simp [h₁] },
    { refine ⟨x, by simp [hx], h₂⟩ } },
  { rintro ⟨x, hx, h⟩,
    rw mem_insert at hx, cases hx,
    { left, rwa hx at h },
    { right, exact ⟨x, hx, h⟩ } }
end

omit hc ha

section order
variables [decidable_eq α] [decidable_linear_order β] (c : β)

lemma le_fold_min : c ≤ s.fold min b f ↔ (c ≤ b ∧ ∀ x∈s, c ≤ f x) :=
fold_op_rel_iff_and $ λ x y z, le_min_iff

lemma fold_min_le : s.fold min b f ≤ c ↔ (b ≤ c ∨ ∃ x∈s, f x ≤ c) :=
begin
  show _ ≥ _ ↔ _,
  apply fold_op_rel_iff_or,
  intros x y z,
  show _ ≤ _ ↔ _,
  exact min_le_iff
end

lemma lt_fold_min : c < s.fold min b f ↔ (c < b ∧ ∀ x∈s, c < f x) :=
fold_op_rel_iff_and $ λ x y z, lt_min_iff

lemma fold_min_lt : s.fold min b f < c ↔ (b < c ∨ ∃ x∈s, f x < c) :=
begin
  show _ > _ ↔ _,
  apply fold_op_rel_iff_or,
  intros x y z,
  show _ < _ ↔ _,
  exact min_lt_iff
end

lemma fold_max_le : s.fold max b f ≤ c ↔ (b ≤ c ∧ ∀ x∈s, f x ≤ c) :=
begin
  show _ ≥ _ ↔ _,
  apply fold_op_rel_iff_and,
  intros x y z,
  show _ ≤ _ ↔ _,
  exact max_le_iff
end

lemma le_fold_max : c ≤ s.fold max b f ↔ (c ≤ b ∨ ∃ x∈s, c ≤ f x) :=
fold_op_rel_iff_or $ λ x y z, le_max_iff

lemma fold_max_lt : s.fold max b f < c ↔ (b < c ∧ ∀ x∈s, f x < c) :=
begin
  show _ > _ ↔ _,
  apply fold_op_rel_iff_and,
  intros x y z,
  show _ < _ ↔ _,
  exact max_lt_iff
end

lemma lt_fold_max : c < s.fold max b f ↔ (c < b ∨ ∃ x∈s, c < f x) :=
fold_op_rel_iff_or $ λ x y z, lt_max_iff

end order

end fold

/-! ### sup -/
section sup
variables [semilattice_sup_bot α]

/-- Supremum of a finite set: `sup {a, b, c} f = f a ⊔ f b ⊔ f c` -/
def sup (s : finset β) (f : β → α) : α := s.fold (⊔) ⊥ f

variables {s s₁ s₂ : finset β} {f : β → α}

lemma sup_val : s.sup f = (s.1.map f).sup := rfl

@[simp] lemma sup_empty : (∅ : finset β).sup f = ⊥ :=
fold_empty

@[simp] lemma sup_insert [decidable_eq β] {b : β} : (insert b s : finset β).sup f = f b ⊔ s.sup f :=
fold_insert_idem

@[simp] lemma sup_singleton [decidable_eq β] {b : β} : ({b} : finset β).sup f = f b :=
calc _ = f b ⊔ (∅:finset β).sup f : sup_insert
  ... = f b : sup_bot_eq

lemma sup_union [decidable_eq β] : (s₁ ∪ s₂).sup f = s₁.sup f ⊔ s₂.sup f :=
finset.induction_on s₁ (by rw [empty_union, sup_empty, bot_sup_eq]) $ λ a s has ih,
by rw [insert_union, sup_insert, sup_insert, ih, sup_assoc]

theorem sup_congr {f g : β → α} (hs : s₁ = s₂) (hfg : ∀a∈s₂, f a = g a) : s₁.sup f = s₂.sup g :=
by subst hs; exact finset.fold_congr hfg

lemma sup_mono_fun {g : β → α} : (∀b∈s, f b ≤ g b) → s.sup f ≤ s.sup g :=
by letI := classical.dec_eq β; from
finset.induction_on s (λ _, le_refl _) (λ a s has ih H,
  by simp only [mem_insert, or_imp_distrib, forall_and_distrib, forall_eq] at H;
     simp only [sup_insert]; exact sup_le_sup H.1 (ih H.2))

lemma le_sup {b : β} (hb : b ∈ s) : f b ≤ s.sup f :=
by letI := classical.dec_eq β; from
calc f b ≤ f b ⊔ s.sup f : le_sup_left
  ... = (insert b s).sup f : sup_insert.symm
  ... = s.sup f : by rw [insert_eq_of_mem hb]

lemma sup_le {a : α} : (∀b ∈ s, f b ≤ a) → s.sup f ≤ a :=
by letI := classical.dec_eq β; from
finset.induction_on s (λ _, bot_le) (λ n s hns ih H,
  by simp only [mem_insert, or_imp_distrib, forall_and_distrib, forall_eq] at H;
     simp only [sup_insert]; exact sup_le H.1 (ih H.2))

@[simp] lemma sup_le_iff {a : α} : s.sup f ≤ a ↔ (∀b ∈ s, f b ≤ a) :=
iff.intro (assume h b hb, le_trans (le_sup hb) h) sup_le

lemma sup_mono (h : s₁ ⊆ s₂) : s₁.sup f ≤ s₂.sup f :=
sup_le $ assume b hb, le_sup (h hb)

@[simp] lemma sup_lt_iff [is_total α (≤)] {a : α} (ha : ⊥ < a) :
  s.sup f < a ↔ (∀b ∈ s, f b < a) :=
by letI := classical.dec_eq β; from
⟨ λh b hb, lt_of_le_of_lt (le_sup hb) h,
  finset.induction_on s (by simp [ha]) (by simp {contextual := tt}) ⟩

lemma comp_sup_eq_sup_comp [is_total α (≤)] {γ : Type} [semilattice_sup_bot γ]
  (g : α → γ) (mono_g : monotone g) (bot : g ⊥ = ⊥) : g (s.sup f) = s.sup (g ∘ f) :=
have A : ∀x y, g (x ⊔ y) = g x ⊔ g y :=
begin
  assume x y,
  cases (is_total.total (≤) x y) with h,
  { simp [sup_of_le_right h, sup_of_le_right (mono_g h)] },
  { simp [sup_of_le_left h, sup_of_le_left (mono_g h)] }
end,
by letI := classical.dec_eq β; from
finset.induction_on s (by simp [bot]) (by simp [A] {contextual := tt})

theorem subset_range_sup_succ (s : finset ℕ) : s ⊆ range (s.sup id).succ :=
λ n hn, mem_range.2 $ nat.lt_succ_of_le $ le_sup hn

theorem exists_nat_subset_range (s : finset ℕ) : ∃n : ℕ, s ⊆ range n :=
⟨_, s.subset_range_sup_succ⟩

end sup

lemma sup_eq_supr [complete_lattice β] (s : finset α) (f : α → β) : s.sup f = (⨆a∈s, f a) :=
le_antisymm
  (finset.sup_le $ assume a ha, le_supr_of_le a $ le_supr _ ha)
  (supr_le $ assume a, supr_le $ assume ha, le_sup ha)

/-! ### inf -/
section inf
variables [semilattice_inf_top α]

/-- Infimum of a finite set: `inf {a, b, c} f = f a ⊓ f b ⊓ f c` -/
def inf (s : finset β) (f : β → α) : α := s.fold (⊓) ⊤ f

variables {s s₁ s₂ : finset β} {f : β → α}

lemma inf_val : s.inf f = (s.1.map f).inf := rfl

@[simp] lemma inf_empty : (∅ : finset β).inf f = ⊤ :=
fold_empty

@[simp] lemma inf_insert [decidable_eq β] {b : β} : (insert b s : finset β).inf f = f b ⊓ s.inf f :=
fold_insert_idem

@[simp] lemma inf_singleton [decidable_eq β] {b : β} : ({b} : finset β).inf f = f b :=
calc _ = f b ⊓ (∅:finset β).inf f : inf_insert
  ... = f b : inf_top_eq

lemma inf_union [decidable_eq β] : (s₁ ∪ s₂).inf f = s₁.inf f ⊓ s₂.inf f :=
finset.induction_on s₁ (by rw [empty_union, inf_empty, top_inf_eq]) $ λ a s has ih,
by rw [insert_union, inf_insert, inf_insert, ih, inf_assoc]

theorem inf_congr {f g : β → α} (hs : s₁ = s₂) (hfg : ∀a∈s₂, f a = g a) : s₁.inf f = s₂.inf g :=
by subst hs; exact finset.fold_congr hfg

lemma inf_mono_fun {g : β → α} : (∀b∈s, f b ≤ g b) → s.inf f ≤ s.inf g :=
by letI := classical.dec_eq β; from
finset.induction_on s (λ _, le_refl _) (λ a s has ih H,
  by simp only [mem_insert, or_imp_distrib, forall_and_distrib, forall_eq] at H;
     simp only [inf_insert]; exact inf_le_inf H.1 (ih H.2))

lemma inf_le {b : β} (hb : b ∈ s) : s.inf f ≤ f b :=
by letI := classical.dec_eq β; from
calc f b ≥ f b ⊓ s.inf f : inf_le_left
  ... = (insert b s).inf f : inf_insert.symm
  ... = s.inf f : by rw [insert_eq_of_mem hb]

lemma le_inf {a : α} : (∀b ∈ s, a ≤ f b) → a ≤ s.inf f :=
by letI := classical.dec_eq β; from
finset.induction_on s (λ _, le_top) (λ n s hns ih H,
  by simp only [mem_insert, or_imp_distrib, forall_and_distrib, forall_eq] at H;
     simp only [inf_insert]; exact le_inf H.1 (ih H.2))

lemma le_inf_iff {a : α} : a ≤ s.inf f ↔ (∀b ∈ s, a ≤ f b) :=
iff.intro (assume h b hb, le_trans h (inf_le hb)) le_inf

lemma inf_mono (h : s₁ ⊆ s₂) : s₂.inf f ≤ s₁.inf f :=
le_inf $ assume b hb, inf_le (h hb)

lemma lt_inf [is_total α (≤)] {a : α} : (a < ⊤) → (∀b ∈ s, a < f b) → a < s.inf f :=
by letI := classical.dec_eq β; from
finset.induction_on s (by simp) (by simp {contextual := tt})

lemma comp_inf_eq_inf_comp [is_total α (≤)] {γ : Type} [semilattice_inf_top γ]
  (g : α → γ) (mono_g : monotone g) (top : g ⊤ = ⊤) : g (s.inf f) = s.inf (g ∘ f) :=
have A : ∀x y, g (x ⊓ y) = g x ⊓ g y :=
begin
  assume x y,
  cases (is_total.total (≤) x y) with h,
  { simp [inf_of_le_left h, inf_of_le_left (mono_g h)] },
  { simp [inf_of_le_right h, inf_of_le_right (mono_g h)] }
end,
by letI := classical.dec_eq β; from
finset.induction_on s (by simp [top]) (by simp [A] {contextual := tt})

end inf

lemma inf_eq_infi [complete_lattice β] (s : finset α) (f : α → β) : s.inf f = (⨅a∈s, f a) :=
le_antisymm
  (le_infi $ assume a, le_infi $ assume ha, inf_le ha)
  (finset.le_inf $ assume a ha, infi_le_of_le a $ infi_le _ ha)

/-! ### max and min of finite sets -/
section max_min
variables [decidable_linear_order α]

protected def max : finset α → option α :=
fold (option.lift_or_get max) none some

theorem max_eq_sup_with_bot (s : finset α) :
  s.max = @sup (with_bot α) α _ s some := rfl

@[simp] theorem max_empty : (∅ : finset α).max = none := rfl

@[simp] theorem max_insert {a : α} {s : finset α} :
  (insert a s).max = option.lift_or_get max (some a) s.max := fold_insert_idem

@[simp] theorem max_singleton {a : α} : finset.max {a} = some a := max_insert

@[simp] theorem max_singleton' {a : α} : finset.max (singleton a) = some a := max_singleton

theorem max_of_mem {s : finset α} {a : α} (h : a ∈ s) : ∃ b, b ∈ s.max :=
(@le_sup (with_bot α) _ _ _ _ _ h _ rfl).imp $ λ b, Exists.fst

theorem max_of_nonempty {s : finset α} (h : s.nonempty) : ∃ a, a ∈ s.max :=
let ⟨a, ha⟩ := h in max_of_mem ha

theorem max_eq_none {s : finset α} : s.max = none ↔ s = ∅ :=
⟨λ h, s.eq_empty_or_nonempty.elim id
  (λ H, let ⟨a, ha⟩ := max_of_nonempty H in by rw h at ha; cases ha),
  λ h, h.symm ▸ max_empty⟩

theorem mem_of_max {s : finset α} : ∀ {a : α}, a ∈ s.max → a ∈ s :=
finset.induction_on s (λ _ H, by cases H)
  (λ b s _ (ih : ∀ {a}, a ∈ s.max → a ∈ s) a (h : a ∈ (insert b s).max),
  begin
    by_cases p : b = a,
    { induction p, exact mem_insert_self b s },
    { cases option.lift_or_get_choice max_choice (some b) s.max with q q;
      rw [max_insert, q] at h,
      { cases h, cases p rfl },
      { exact mem_insert_of_mem (ih h) } }
  end)

theorem le_max_of_mem {s : finset α} {a b : α} (h₁ : a ∈ s) (h₂ : b ∈ s.max) : a ≤ b :=
by rcases @le_sup (with_bot α) _ _ _ _ _ h₁ _ rfl with ⟨b', hb, ab⟩;
   cases h₂.symm.trans hb; assumption

protected def min : finset α → option α :=
fold (option.lift_or_get min) none some

theorem min_eq_inf_with_top (s : finset α) :
  s.min = @inf (with_top α) α _ s some := rfl

@[simp] theorem min_empty : (∅ : finset α).min = none := rfl

@[simp] theorem min_insert {a : α} {s : finset α} :
  (insert a s).min = option.lift_or_get min (some a) s.min :=
fold_insert_idem

@[simp] theorem min_singleton {a : α} : finset.min {a} = some a := min_insert

theorem min_of_mem {s : finset α} {a : α} (h : a ∈ s) : ∃ b, b ∈ s.min :=
(@inf_le (with_top α) _ _ _ _ _ h _ rfl).imp $ λ b, Exists.fst

theorem min_of_nonempty {s : finset α} (h : s.nonempty) : ∃ a, a ∈ s.min :=
let ⟨a, ha⟩ := h in min_of_mem ha

theorem min_eq_none {s : finset α} : s.min = none ↔ s = ∅ :=
⟨λ h, s.eq_empty_or_nonempty.elim id
  (λ H, let ⟨a, ha⟩ := min_of_nonempty H in by rw h at ha; cases ha),
  λ h, h.symm ▸ min_empty⟩

theorem mem_of_min {s : finset α} : ∀ {a : α}, a ∈ s.min → a ∈ s :=
finset.induction_on s (λ _ H, by cases H) $
  λ b s _ (ih : ∀ {a}, a ∈ s.min → a ∈ s) a (h : a ∈ (insert b s).min),
  begin
    by_cases p : b = a,
    { induction p, exact mem_insert_self b s },
    { cases option.lift_or_get_choice min_choice (some b) s.min with q q;
      rw [min_insert, q] at h,
      { cases h, cases p rfl },
      { exact mem_insert_of_mem (ih h) } }
  end

theorem min_le_of_mem {s : finset α} {a b : α} (h₁ : b ∈ s) (h₂ : a ∈ s.min) : a ≤ b :=
by rcases @inf_le (with_top α) _ _ _ _ _ h₁ _ rfl with ⟨b', hb, ab⟩;
   cases h₂.symm.trans hb; assumption

lemma exists_min (s : finset β) (f : β → α) (h : s.nonempty) : ∃ x ∈ s, ∀ x' ∈ s, f x ≤ f x' :=
begin
  cases min_of_nonempty (h.image f) with y hy,
  rcases mem_image.mp (mem_of_min hy) with ⟨x, hx, rfl⟩,
  exact ⟨x, hx, λ x' hx', min_le_of_mem (mem_image_of_mem f hx') hy⟩
end

end max_min

/-! ### sort -/
section sort
variables (r : α → α → Prop) [decidable_rel r]
  [is_trans α r] [is_antisymm α r] [is_total α r]

/-- `sort s` constructs a sorted list from the unordered set `s`.
  (Uses merge sort algorithm.) -/
def sort (s : finset α) : list α := sort r s.1

@[simp] theorem sort_sorted (s : finset α) : list.sorted r (sort r s) :=
sort_sorted _ _

@[simp] theorem sort_eq (s : finset α) : ↑(sort r s) = s.1 :=
sort_eq _ _

@[simp] theorem sort_nodup (s : finset α) : (sort r s).nodup :=
(by rw sort_eq; exact s.2 : @multiset.nodup α (sort r s))

@[simp] theorem sort_to_finset [decidable_eq α] (s : finset α) : (sort r s).to_finset = s :=
list.to_finset_eq (sort_nodup r s) ▸ eq_of_veq (sort_eq r s)

@[simp] theorem mem_sort {s : finset α} {a : α} : a ∈ sort r s ↔ a ∈ s :=
multiset.mem_sort _

@[simp] theorem length_sort {s : finset α} : (sort r s).length = s.card :=
multiset.length_sort _

end sort

/-! ### disjoint -/
section disjoint
variable [decidable_eq α]

theorem disjoint_left {s t : finset α} : disjoint s t ↔ ∀ {a}, a ∈ s → a ∉ t :=
by simp only [_root_.disjoint, inf_eq_inter, le_iff_subset, subset_iff, mem_inter, not_and, and_imp]; refl

theorem disjoint_val {s t : finset α} : disjoint s t ↔ s.1.disjoint t.1 :=
disjoint_left

theorem disjoint_iff_inter_eq_empty {s t : finset α} : disjoint s t ↔ s ∩ t = ∅ :=
disjoint_iff

theorem disjoint_right {s t : finset α} : disjoint s t ↔ ∀ {a}, a ∈ t → a ∉ s :=
by rw [disjoint.comm, disjoint_left]

theorem disjoint_iff_ne {s t : finset α} : disjoint s t ↔ ∀ a ∈ s, ∀ b ∈ t, a ≠ b :=
by simp only [disjoint_left, imp_not_comm, forall_eq']

theorem disjoint_of_subset_left {s t u : finset α} (h : s ⊆ u) (d : disjoint u t) : disjoint s t :=
disjoint_left.2 (λ x m₁, (disjoint_left.1 d) (h m₁))

theorem disjoint_of_subset_right {s t u : finset α} (h : t ⊆ u) (d : disjoint s u) : disjoint s t :=
disjoint_right.2 (λ x m₁, (disjoint_right.1 d) (h m₁))

@[simp] theorem disjoint_empty_left (s : finset α) : disjoint ∅ s := disjoint_bot_left

@[simp] theorem disjoint_empty_right (s : finset α) : disjoint s ∅ := disjoint_bot_right

@[simp] theorem singleton_disjoint {s : finset α} {a : α} : disjoint (singleton a) s ↔ a ∉ s :=
by simp only [disjoint_left, mem_singleton, forall_eq]

@[simp] theorem disjoint_singleton {s : finset α} {a : α} : disjoint s (singleton a) ↔ a ∉ s :=
disjoint.comm.trans singleton_disjoint

@[simp] theorem disjoint_insert_left {a : α} {s t : finset α} :
  disjoint (insert a s) t ↔ a ∉ t ∧ disjoint s t :=
by simp only [disjoint_left, mem_insert, or_imp_distrib, forall_and_distrib, forall_eq]

@[simp] theorem disjoint_insert_right {a : α} {s t : finset α} :
  disjoint s (insert a t) ↔ a ∉ s ∧ disjoint s t :=
disjoint.comm.trans $ by rw [disjoint_insert_left, disjoint.comm]

@[simp] theorem disjoint_union_left {s t u : finset α} :
  disjoint (s ∪ t) u ↔ disjoint s u ∧ disjoint t u :=
by simp only [disjoint_left, mem_union, or_imp_distrib, forall_and_distrib]

@[simp] theorem disjoint_union_right {s t u : finset α} :
  disjoint s (t ∪ u) ↔ disjoint s t ∧ disjoint s u :=
by simp only [disjoint_right, mem_union, or_imp_distrib, forall_and_distrib]

lemma sdiff_disjoint {s t : finset α} : disjoint (t \ s) s :=
disjoint_left.2 $ assume a ha, (mem_sdiff.1 ha).2

lemma disjoint_sdiff {s t : finset α} : disjoint s (t \ s) :=
sdiff_disjoint.symm

lemma disjoint_bind_left {ι : Type*} [decidable_eq ι]
  (s : finset ι) (f : ι → finset α) (t : finset α) :
  disjoint (s.bind f) t ↔ (∀i∈s, disjoint (f i) t) :=
begin
  refine s.induction _ _,
  { simp only [forall_mem_empty_iff, bind_empty, disjoint_empty_left] },
  { assume i s his ih,
    simp only [disjoint_union_left, bind_insert, his, forall_mem_insert, ih] }
end

lemma disjoint_bind_right {ι : Type*} [decidable_eq ι]
  (s : finset α) (t : finset ι) (f : ι → finset α) :
  disjoint s (t.bind f) ↔ (∀i∈t, disjoint s (f i)) :=
by simpa only [disjoint.comm] using disjoint_bind_left t f s

@[simp] theorem card_disjoint_union {s t : finset α} (h : disjoint s t) :
  card (s ∪ t) = card s + card t :=
by rw [← card_union_add_card_inter, disjoint_iff_inter_eq_empty.1 h, card_empty, add_zero]

theorem card_sdiff {s t : finset α} (h : s ⊆ t) : card (t \ s) = card t - card s :=
suffices card (t \ s) = card ((t \ s) ∪ s) - card s, by rwa sdiff_union_of_subset h at this,
by rw [card_disjoint_union sdiff_disjoint, nat.add_sub_cancel]

lemma disjoint_filter {s : finset α} {p q : α → Prop} [decidable_pred p] [decidable_pred q] :
    disjoint (s.filter p) (s.filter q) ↔ (∀ x ∈ s, p x → ¬ q x) :=
by split; simp [disjoint_left] {contextual := tt}

end disjoint

theorem sort_sorted_lt [decidable_linear_order α] (s : finset α) :
  list.sorted (<) (sort (≤) s) :=
(sort_sorted _ _).imp₂ (@lt_of_le_of_ne _ _) (sort_nodup _ _)

instance [has_repr α] : has_repr (finset α) := ⟨λ s, repr s.1⟩

def attach_fin (s : finset ℕ) {n : ℕ} (h : ∀ m ∈ s, m < n) : finset (fin n) :=
⟨s.1.pmap (λ a ha, ⟨a, ha⟩) h, multiset.nodup_pmap (λ _ _ _ _, fin.mk.inj) s.2⟩

@[simp] lemma mem_attach_fin {n : ℕ} {s : finset ℕ} (h : ∀ m ∈ s, m < n) {a : fin n} :
  a ∈ s.attach_fin h ↔ a.1 ∈ s :=
⟨λ h, let ⟨b, hb₁, hb₂⟩ := multiset.mem_pmap.1 h in hb₂ ▸ hb₁,
λ h, multiset.mem_pmap.2 ⟨a.1, h, fin.eta _ _⟩⟩

@[simp] lemma card_attach_fin {n : ℕ} (s : finset ℕ) (h : ∀ m ∈ s, m < n) :
  (s.attach_fin h).card = s.card := multiset.card_pmap _ _ _

/-! ### choose -/
section choose
variables (p : α → Prop) [decidable_pred p] (l : finset α)

def choose_x (hp : (∃! a, a ∈ l ∧ p a)) : { a // a ∈ l ∧ p a } :=
multiset.choose_x p l.val hp

def choose (hp : ∃! a, a ∈ l ∧ p a) : α := choose_x p l hp

lemma choose_spec (hp : ∃! a, a ∈ l ∧ p a) : choose p l hp ∈ l ∧ p (choose p l hp) :=
(choose_x p l hp).property

lemma choose_mem (hp : ∃! a, a ∈ l ∧ p a) : choose p l hp ∈ l := (choose_spec _ _ _).1

lemma choose_property (hp : ∃! a, a ∈ l ∧ p a) : p (choose p l hp) := (choose_spec _ _ _).2

end choose

theorem lt_wf {α} : well_founded (@has_lt.lt (finset α) _) :=
have H : subrelation (@has_lt.lt (finset α) _)
    (inv_image (<) card),
  from λ x y hxy, card_lt_card hxy,
subrelation.wf H $ inv_image.wf _ $ nat.lt_wf

section decidable_linear_order

variables {α} [decidable_linear_order α]

def min' (S : finset α) (H : S.nonempty) : α :=
@option.get _ S.min $
  let ⟨k, hk⟩ := H in
  let ⟨b, hb⟩ := min_of_mem hk in by simp at hb; simp [hb]

def max' (S : finset α) (H : S.nonempty) : α :=
@option.get _ S.max $
  let ⟨k, hk⟩ := H in
  let ⟨b, hb⟩ := max_of_mem hk in by simp at hb; simp [hb]

variables (S : finset α) (H : S.nonempty)

theorem min'_mem : S.min' H ∈ S := mem_of_min $ by simp [min']

theorem min'_le (x) (H2 : x ∈ S) : S.min' H ≤ x := min_le_of_mem H2 $ option.get_mem _

theorem le_min' (x) (H2 : ∀ y ∈ S, x ≤ y) : x ≤ S.min' H := H2 _ $ min'_mem _ _

theorem max'_mem : S.max' H ∈ S := mem_of_max $ by simp [max']

theorem le_max' (x) (H2 : x ∈ S) : x ≤ S.max' H := le_max_of_mem H2 $ option.get_mem _

theorem max'_le (x) (H2 : ∀ y ∈ S, y ≤ x) : S.max' H ≤ x := H2 _ $ max'_mem _ _

theorem min'_lt_max' {i j} (H1 : i ∈ S) (H2 : j ∈ S) (H3 : i ≠ j) : S.min' H < S.max' H :=
begin
  rcases lt_trichotomy i j with H4 | H4 | H4,
  { have H5 := min'_le S H i H1,
    have H6 := le_max' S H j H2,
    apply lt_of_le_of_lt H5,
    apply lt_of_lt_of_le H4 H6 },
  { cc },
  { have H5 := min'_le S H j H2,
    have H6 := le_max' S H i H1,
    apply lt_of_le_of_lt H5,
    apply lt_of_lt_of_le H4 H6 }
end

end decidable_linear_order

/-! ### intervals -/
/- Ico (a closed open interval) -/
variables {n m l : ℕ}

/-- `Ico n m` is the set of natural numbers `n ≤ k < m`. -/
def Ico (n m : ℕ) : finset ℕ := ⟨_, Ico.nodup n m⟩

namespace Ico

@[simp] theorem val (n m : ℕ) : (Ico n m).1 = multiset.Ico n m := rfl

@[simp] theorem to_finset (n m : ℕ) : (multiset.Ico n m).to_finset = Ico n m :=
(multiset.to_finset_eq _).symm

theorem image_add (n m k : ℕ) : (Ico n m).image ((+) k) = Ico (n + k) (m + k) :=
by simp [image, multiset.Ico.map_add]

theorem image_sub (n m k : ℕ) (h : k ≤ n) : (Ico n m).image (λ x, x - k) = Ico (n - k) (m - k) :=
begin
  dsimp [image],
  rw [multiset.Ico.map_sub _ _ _ h, ←multiset.to_finset_eq],
  refl,
end

theorem zero_bot (n : ℕ) : Ico 0 n = range n :=
eq_of_veq $ multiset.Ico.zero_bot _

@[simp] theorem card (n m : ℕ) : (Ico n m).card = m - n :=
multiset.Ico.card _ _

@[simp] theorem mem {n m l : ℕ} : l ∈ Ico n m ↔ n ≤ l ∧ l < m :=
multiset.Ico.mem

theorem eq_empty_of_le {n m : ℕ} (h : m ≤ n) : Ico n m = ∅ :=
eq_of_veq $ multiset.Ico.eq_zero_of_le h

@[simp] theorem self_eq_empty (n : ℕ) : Ico n n = ∅ :=
eq_empty_of_le $ le_refl n

@[simp] theorem eq_empty_iff {n m : ℕ} : Ico n m = ∅ ↔ m ≤ n :=
iff.trans val_eq_zero.symm multiset.Ico.eq_zero_iff

theorem subset_iff {m₁ n₁ m₂ n₂ : ℕ} (hmn : m₁ < n₁) :
  Ico m₁ n₁ ⊆ Ico m₂ n₂ ↔ (m₂ ≤ m₁ ∧ n₁ ≤ n₂) :=
begin
  simp only [subset_iff, mem],
  refine ⟨λ h, ⟨_, _⟩, _⟩,
  { exact (h ⟨le_refl _, hmn⟩).1 },
  { refine le_of_pred_lt (@h (pred n₁) ⟨le_pred_of_lt hmn, pred_lt _⟩).2,
    exact ne_of_gt (lt_of_le_of_lt (nat.zero_le m₁) hmn) },
  { rintros ⟨hm, hn⟩ k ⟨hmk, hkn⟩,
    exact ⟨le_trans hm hmk, lt_of_lt_of_le hkn hn⟩ }
end

protected theorem subset {m₁ n₁ m₂ n₂ : ℕ} (hmm : m₂ ≤ m₁) (hnn : n₁ ≤ n₂) :
  Ico m₁ n₁ ⊆ Ico m₂ n₂ :=
begin
  simp only [finset.subset_iff, Ico.mem],
  assume x hx,
  exact ⟨le_trans hmm hx.1, lt_of_lt_of_le hx.2 hnn⟩
end

lemma union_consecutive {n m l : ℕ} (hnm : n ≤ m) (hml : m ≤ l) :
  Ico n m ∪ Ico m l = Ico n l :=
by rw [← to_finset, ← to_finset, ← multiset.to_finset_add,
  multiset.Ico.add_consecutive hnm hml, to_finset]

@[simp] lemma inter_consecutive (n m l : ℕ) : Ico n m ∩ Ico m l = ∅ :=
begin
  rw [← to_finset, ← to_finset, ← multiset.to_finset_inter, multiset.Ico.inter_consecutive],
  simp,
end

lemma disjoint_consecutive (n m l : ℕ) : disjoint (Ico n m) (Ico m l) :=
le_of_eq $ inter_consecutive n m l

@[simp] theorem succ_singleton (n : ℕ) : Ico n (n+1) = {n} :=
eq_of_veq $ multiset.Ico.succ_singleton

theorem succ_top {n m : ℕ} (h : n ≤ m) : Ico n (m + 1) = insert m (Ico n m) :=
by rw [← to_finset, multiset.Ico.succ_top h, multiset.to_finset_cons, to_finset]

theorem succ_top' {n m : ℕ} (h : n < m) : Ico n m = insert (m - 1) (Ico n (m - 1)) :=
begin
  have w : m = m - 1 + 1 := (nat.sub_add_cancel (nat.one_le_of_lt h)).symm,
  conv { to_lhs, rw w },
  rw succ_top,
  exact nat.le_pred_of_lt h
end

theorem insert_succ_bot {n m : ℕ} (h : n < m) : insert n (Ico (n + 1) m) = Ico n m :=
by rw [eq_comm, ← to_finset, multiset.Ico.eq_cons h, multiset.to_finset_cons, to_finset]

@[simp] theorem pred_singleton {m : ℕ} (h : 0 < m) : Ico (m - 1) m = {m - 1} :=
eq_of_veq $ multiset.Ico.pred_singleton h

@[simp] theorem not_mem_top {n m : ℕ} : m ∉ Ico n m :=
multiset.Ico.not_mem_top

lemma filter_lt_of_top_le {n m l : ℕ} (hml : m ≤ l) : (Ico n m).filter (λ x, x < l) = Ico n m :=
eq_of_veq $ multiset.Ico.filter_lt_of_top_le hml

lemma filter_lt_of_le_bot {n m l : ℕ} (hln : l ≤ n) : (Ico n m).filter (λ x, x < l) = ∅ :=
eq_of_veq $ multiset.Ico.filter_lt_of_le_bot hln

lemma filter_lt_of_ge {n m l : ℕ} (hlm : l ≤ m) : (Ico n m).filter (λ x, x < l) = Ico n l :=
eq_of_veq $ multiset.Ico.filter_lt_of_ge hlm

@[simp] lemma filter_lt (n m l : ℕ) : (Ico n m).filter (λ x, x < l) = Ico n (min m l) :=
eq_of_veq $ multiset.Ico.filter_lt n m l

lemma filter_le_of_le_bot {n m l : ℕ} (hln : l ≤ n) : (Ico n m).filter (λ x, l ≤ x) = Ico n m :=
eq_of_veq $ multiset.Ico.filter_le_of_le_bot hln

lemma filter_le_of_top_le {n m l : ℕ} (hml : m ≤ l) : (Ico n m).filter (λ x, l ≤ x) = ∅ :=
eq_of_veq $ multiset.Ico.filter_le_of_top_le hml

lemma filter_le_of_le {n m l : ℕ} (hnl : n ≤ l) : (Ico n m).filter (λ x, l ≤ x) = Ico l m :=
eq_of_veq $ multiset.Ico.filter_le_of_le hnl

@[simp] lemma filter_le (n m l : ℕ) : (Ico n m).filter (λ x, l ≤ x) = Ico (max n l) m :=
eq_of_veq $ multiset.Ico.filter_le n m l

@[simp] lemma diff_left (l n m : ℕ) : (Ico n m) \ (Ico n l) = Ico (max n l) m :=
by ext k; by_cases n ≤ k; simp [h, and_comm]

@[simp] lemma diff_right (l n m : ℕ) : (Ico n m) \ (Ico l m) = Ico n (min m l) :=
have ∀k, (k < m ∧ (l ≤ k → m ≤ k)) ↔ (k < m ∧ k < l) :=
  assume k, and_congr_right $ assume hk, by rw [← not_imp_not]; simp [hk],
by ext k; by_cases n ≤ k; simp [h, this]

end Ico

-- TODO We don't yet attempt to reproduce the entire interface for `Ico` for `Ico_ℤ`.

/-- `Ico_ℤ l u` is the set of integers `l ≤ k < u`. -/
def Ico_ℤ (l u : ℤ) : finset ℤ :=
(finset.range (u - l).to_nat).map
  { to_fun := λ n, n + l,
    inj := λ n m h, by simpa using h }

namespace Ico_ℤ

@[simp] lemma mem {n m l : ℤ} : l ∈ Ico_ℤ n m ↔ n ≤ l ∧ l < m :=
begin
  dsimp [Ico_ℤ],
  simp only [int.lt_to_nat, exists_prop, mem_range, add_comm, function.embedding.coe_fn_mk, mem_map],
  split,
  { rintro ⟨a, ⟨h, rfl⟩⟩,
    exact ⟨int.le.intro rfl, lt_sub_iff_add_lt'.mp h⟩ },
  { rintro ⟨h₁, h₂⟩,
    use (l - n).to_nat,
    split; simp [h₁, h₂], }
end

end Ico_ℤ

end finset

namespace multiset

lemma count_sup [decidable_eq β] (s : finset α) (f : α → multiset β) (b : β) :
  count b (s.sup f) = s.sup (λa, count b (f a)) :=
begin
  letI := classical.dec_eq α,
  refine s.induction _ _,
  { exact count_zero _ },
  { assume i s his ih,
    rw [finset.sup_insert, sup_eq_union, count_union, finset.sup_insert, ih],
    refl }
end

end multiset

namespace list
variable [decidable_eq α]

theorem to_finset_card_of_nodup {l : list α} (h : l.nodup) : l.to_finset.card = l.length :=
congr_arg card $ (@multiset.erase_dup_eq_self α _ l).2 h

end list

namespace lattice
variables {ι : Sort*} [complete_lattice α] [decidable_eq ι]

lemma supr_eq_supr_finset (s : ι → α) : (⨆i, s i) = (⨆t:finset (plift ι), ⨆i∈t, s (plift.down i)) :=
le_antisymm
  (supr_le $ assume b, le_supr_of_le {plift.up b} $ le_supr_of_le (plift.up b) $ le_supr_of_le
    (by simp) $ le_refl _)
  (supr_le $ assume t, supr_le $ assume b, supr_le $ assume hb, le_supr _ _)

lemma infi_eq_infi_finset (s : ι → α) : (⨅i, s i) = (⨅t:finset (plift ι), ⨅i∈t, s (plift.down i)) :=
le_antisymm
  (le_infi $ assume t, le_infi $ assume b, le_infi $ assume hb, infi_le _ _)
  (le_infi $ assume b, infi_le_of_le {plift.up b} $ infi_le_of_le (plift.up b) $ infi_le_of_le
    (by simp) $ le_refl _)

end lattice

namespace set
variables {ι : Sort*} [decidable_eq ι]

lemma Union_eq_Union_finset (s : ι → set α) :
  (⋃i, s i) = (⋃t:finset (plift ι), ⋃i∈t, s (plift.down i)) :=
lattice.supr_eq_supr_finset s

lemma Inter_eq_Inter_finset (s : ι → set α) :
  (⋂i, s i) = (⋂t:finset (plift ι), ⋂i∈t, s (plift.down i)) :=
lattice.infi_eq_infi_finset s

end set

namespace finset

namespace nat

/-- The antidiagonal of a natural number `n` is
    the finset of pairs `(i,j)` such that `i+j = n`. -/
def antidiagonal (n : ℕ) : finset (ℕ × ℕ) :=
(multiset.nat.antidiagonal n).to_finset

/-- A pair (i,j) is contained in the antidiagonal of `n` if and only if `i+j=n`. -/
@[simp] lemma mem_antidiagonal {n : ℕ} {x : ℕ × ℕ} :
  x ∈ antidiagonal n ↔ x.1 + x.2 = n :=
by rw [antidiagonal, multiset.mem_to_finset, multiset.nat.mem_antidiagonal]

/-- The cardinality of the antidiagonal of `n` is `n+1`. -/
@[simp] lemma card_antidiagonal (n : ℕ) : (antidiagonal n).card = n+1 :=
by simpa using list.to_finset_card_of_nodup (list.nat.nodup_antidiagonal n)

/-- The antidiagonal of `0` is the list `[(0,0)]` -/
@[simp] lemma antidiagonal_zero : antidiagonal 0 = {(0, 0)} :=
by { rw [antidiagonal, multiset.nat.antidiagonal_zero], refl }

end nat

end finset

namespace finset

/-! ### bUnion -/

variables [decidable_eq α]

@[simp] theorem bUnion_singleton (a : α) (s : α → set β) : (⋃ x ∈ ({a} : finset α), s x) = s a :=
supr_singleton

@[simp] theorem supr_union {α} [complete_lattice α] {β} [decidable_eq β] {f : β → α} {s t : finset β} :
  (⨆ x ∈ s ∪ t, f x) = (⨆x∈s, f x) ⊔ (⨆x∈t, f x) :=
calc (⨆ x ∈ s ∪ t, f x) = (⨆ x, (⨆h : x∈s, f x) ⊔ (⨆h : x∈t, f x)) :
  congr_arg _ $ funext $ λ x, by { convert supr_or, rw finset.mem_union, rw finset.mem_union, refl, refl }
                    ... = (⨆x∈s, f x) ⊔ (⨆x∈t, f x) : supr_sup_eq

lemma bUnion_union (s t : finset α) (u : α → set β) :
  (⋃ x ∈ s ∪ t, u x) = (⋃ x ∈ s, u x) ∪ (⋃ x ∈ t, u x) :=
supr_union

@[simp] lemma bUnion_insert (a : α) (s : finset α) (t : α → set β) :
  (⋃ x ∈ insert a s, t x) = t a ∪ (⋃ x ∈ s, t x) :=
begin rw insert_eq, simp only [bUnion_union, finset.bUnion_singleton] end

end finset<|MERGE_RESOLUTION|>--- conflicted
+++ resolved
@@ -115,9 +115,6 @@
 @[simp] theorem val_lt_iff {s₁ s₂ : finset α} : s₁.1 < s₂.1 ↔ s₁ ⊂ s₂ :=
 and_congr val_le_iff $ not_congr val_le_iff
 
-<<<<<<< HEAD
-/-! ### empty -/
-=======
 /-! ### Nonempty -/
 
 /-- The property `s.nonempty` expresses the fact that the finset `s` is not empty. It should be used
@@ -132,8 +129,7 @@
 lemma nonempty.mono {s t : finset α} (hst : s ⊆ t) (hs : s.nonempty) : t.nonempty :=
 set.nonempty.of_subset hst hs
 
-/- empty -/
->>>>>>> ab155ef9
+/-! ### empty -/
 protected def empty : finset α := ⟨0, nodup_zero⟩
 
 instance : has_emptyc (finset α) := ⟨finset.empty⟩
